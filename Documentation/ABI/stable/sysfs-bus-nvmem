--- conflicted
+++ resolved
@@ -11,11 +11,7 @@
 		Read returns '0' or '1' for read-write or read-only modes
 		respectively.
 		Write parses one of 'YyTt1NnFf0', or [oO][NnFf] for "on"
-<<<<<<< HEAD
-		and "off", i.e. what kstrbool() supports.
-=======
 		and "off", i.e. what kstrtobool() supports.
->>>>>>> adc21867
 		Note: This file is only present if CONFIG_NVMEM_SYSFS
 		is enabled.
 
