What:		/sys/devices/system/cpu/
Date:		pre-git history
Contact:	Linux kernel mailing list <linux-kernel@vger.kernel.org>
Description:
		A collection of both global and individual CPU attributes

		Individual CPU attributes are contained in subdirectories
		named by the kernel's logical CPU number, e.g.:

		/sys/devices/system/cpu/cpuX/

What:		/sys/devices/system/cpu/kernel_max
		/sys/devices/system/cpu/offline
		/sys/devices/system/cpu/online
		/sys/devices/system/cpu/possible
		/sys/devices/system/cpu/present
Date:		December 2008
Contact:	Linux kernel mailing list <linux-kernel@vger.kernel.org>
Description:	CPU topology files that describe kernel limits related to
		hotplug. Briefly:

		kernel_max: the maximum cpu index allowed by the kernel
		configuration.

		offline: cpus that are not online because they have been
		HOTPLUGGED off or exceed the limit of cpus allowed by the
		kernel configuration (kernel_max above).

		online: cpus that are online and being scheduled.

		possible: cpus that have been allocated resources and can be
		brought online if they are present.

		present: cpus that have been identified as being present in
		the system.

		See Documentation/admin-guide/cputopology.rst for more information.


What:		/sys/devices/system/cpu/probe
		/sys/devices/system/cpu/release
Date:		November 2009
Contact:	Linux kernel mailing list <linux-kernel@vger.kernel.org>
Description:	Dynamic addition and removal of CPU's.  This is not hotplug
		removal, this is meant complete removal/addition of the CPU
		from the system.

		probe: writes to this file will dynamically add a CPU to the
		system.  Information written to the file to add CPU's is
		architecture specific.

		release: writes to this file dynamically remove a CPU from
		the system.  Information written to the file to remove CPU's
		is architecture specific.

What:		/sys/devices/system/cpu/cpuX/node
Date:		October 2009
Contact:	Linux memory management mailing list <linux-mm@kvack.org>
Description:	Discover NUMA node a CPU belongs to

		When CONFIG_NUMA is enabled, a symbolic link that points
		to the corresponding NUMA node directory.

		For example, the following symlink is created for cpu42
		in NUMA node 2:

		/sys/devices/system/cpu/cpu42/node2 -> ../../node/node2


What:		/sys/devices/system/cpu/cpuX/topology/core_siblings
		/sys/devices/system/cpu/cpuX/topology/core_siblings_list
		/sys/devices/system/cpu/cpuX/topology/physical_package_id
		/sys/devices/system/cpu/cpuX/topology/thread_siblings
		/sys/devices/system/cpu/cpuX/topology/thread_siblings_list
		/sys/devices/system/cpu/cpuX/topology/ppin
Date:		December 2008
Contact:	Linux kernel mailing list <linux-kernel@vger.kernel.org>
Description:	CPU topology files that describe a logical CPU's relationship
		to other cores and threads in the same physical package.

		One cpuX directory is created per logical CPU in the system,
		e.g. /sys/devices/system/cpu/cpu42/.

		Briefly, the files above are:

		core_siblings: internal kernel map of cpuX's hardware threads
		within the same physical_package_id.

		core_siblings_list: human-readable list of the logical CPU
		numbers within the same physical_package_id as cpuX.

		physical_package_id: physical package id of cpuX. Typically
		corresponds to a physical socket number, but the actual value
		is architecture and platform dependent.

		thread_siblings: internal kernel map of cpuX's hardware
		threads within the same core as cpuX

		thread_siblings_list: human-readable list of cpuX's hardware
		threads within the same core as cpuX

		ppin: human-readable Protected Processor Identification
		Number of the socket the cpu# belongs to. There should be
		one per physical_package_id. File is readable only to
		admin.

		See Documentation/admin-guide/cputopology.rst for more information.


What:		/sys/devices/system/cpu/cpuidle/available_governors
		/sys/devices/system/cpu/cpuidle/current_driver
		/sys/devices/system/cpu/cpuidle/current_governor
		/sys/devices/system/cpu/cpuidle/current_governer_ro
Date:		September 2007
Contact:	Linux kernel mailing list <linux-kernel@vger.kernel.org>
Description:	Discover cpuidle policy and mechanism

		Various CPUs today support multiple idle levels that are
		differentiated by varying exit latencies and power
		consumption during idle.

		Idle policy (governor) is differentiated from idle mechanism
		(driver).

		available_governors: (RO) displays a space separated list of
		available governors.

		current_driver: (RO) displays current idle mechanism.

		current_governor: (RW) displays current idle policy. Users can
		switch the governor at runtime by writing to this file.

		current_governor_ro: (RO) displays current idle policy.

		See Documentation/admin-guide/pm/cpuidle.rst and
		Documentation/driver-api/pm/cpuidle.rst for more information.


What:		/sys/devices/system/cpu/cpuX/cpuidle/state<N>/name
		/sys/devices/system/cpu/cpuX/cpuidle/stateN/latency
		/sys/devices/system/cpu/cpuX/cpuidle/stateN/power
		/sys/devices/system/cpu/cpuX/cpuidle/stateN/time
		/sys/devices/system/cpu/cpuX/cpuidle/stateN/usage
		/sys/devices/system/cpu/cpuX/cpuidle/stateN/above
		/sys/devices/system/cpu/cpuX/cpuidle/stateN/below
Date:		September 2007
KernelVersion:	v2.6.24
Contact:	Linux power management list <linux-pm@vger.kernel.org>
Description:
		The directory /sys/devices/system/cpu/cpuX/cpuidle contains per
		logical CPU specific cpuidle information for each online cpu X.
		The processor idle states which are available for use have the
		following attributes:

		======== ==== =================================================
		name:	 (RO) Name of the idle state (string).

		latency: (RO) The latency to exit out of this idle state (in
			      microseconds).

		power:   (RO) The power consumed while in this idle state (in
			      milliwatts).

		time:    (RO) The total time spent in this idle state
			      (in microseconds).

		usage:	 (RO) Number of times this state was entered (a count).

		above:	 (RO) Number of times this state was entered, but the
			      observed CPU idle duration was too short for it
			      (a count).

		below:	 (RO) Number of times this state was entered, but the
			      observed CPU idle duration was too long for it
			      (a count).
		======== ==== =================================================

What:		/sys/devices/system/cpu/cpuX/cpuidle/state<N>/desc
Date:		February 2008
KernelVersion:	v2.6.25
Contact:	Linux power management list <linux-pm@vger.kernel.org>
Description:
		(RO) A small description about the idle state (string).


What:		/sys/devices/system/cpu/cpuX/cpuidle/state<N>/disable
Date:		March 2012
KernelVersion:	v3.10
Contact:	Linux power management list <linux-pm@vger.kernel.org>
Description:
		(RW) Option to disable this idle state (bool). The behavior and
		the effect of the disable variable depends on the implementation
		of a particular governor. In the ladder governor, for example,
		it is not coherent, i.e. if one is disabling a light state, then
		all deeper states are disabled as well, but the disable variable
		does not reflect it. Likewise, if one enables a deep state but a
		lighter state still is disabled, then this has no effect.

What:		/sys/devices/system/cpu/cpuX/cpuidle/state<N>/default_status
Date:		December 2019
KernelVersion:	v5.6
Contact:	Linux power management list <linux-pm@vger.kernel.org>
Description:
		(RO) The default status of this state, "enabled" or "disabled".

What:		/sys/devices/system/cpu/cpuX/cpuidle/state<N>/residency
Date:		March 2014
KernelVersion:	v3.15
Contact:	Linux power management list <linux-pm@vger.kernel.org>
Description:
		(RO) Display the target residency i.e. the minimum amount of
		time (in microseconds) this cpu should spend in this idle state
		to make the transition worth the effort.

What:		/sys/devices/system/cpu/cpuX/cpuidle/state<N>/s2idle/
Date:		March 2018
KernelVersion:	v4.17
Contact:	Linux power management list <linux-pm@vger.kernel.org>
Description:
		Idle state usage statistics related to suspend-to-idle.

		This attribute group is only present for states that can be
		used in suspend-to-idle with suspended timekeeping.

What:		/sys/devices/system/cpu/cpuX/cpuidle/state<N>/s2idle/time
Date:		March 2018
KernelVersion:	v4.17
Contact:	Linux power management list <linux-pm@vger.kernel.org>
Description:
		Total time spent by the CPU in suspend-to-idle (with scheduler
		tick suspended) after requesting this state.

What:		/sys/devices/system/cpu/cpuX/cpuidle/state<N>/s2idle/usage
Date:		March 2018
KernelVersion:	v4.17
Contact:	Linux power management list <linux-pm@vger.kernel.org>
Description:
		Total number of times this state has been requested by the CPU
		while entering suspend-to-idle.

What:		/sys/devices/system/cpu/cpuX/cpufreq/*
Date:		pre-git history
Contact:	linux-pm@vger.kernel.org
Description:	Discover and change clock speed of CPUs

		Clock scaling allows you to change the clock speed of the
		CPUs on the fly. This is a nice method to save battery
		power, because the lower the clock speed, the less power
		the CPU consumes.

		There are many knobs to tweak in this directory.

		See files in Documentation/cpu-freq/ for more information.


What:		/sys/devices/system/cpu/cpuX/cpufreq/freqdomain_cpus
Date:		June 2013
Contact:	linux-pm@vger.kernel.org
Description:	Discover CPUs in the same CPU frequency coordination domain

		freqdomain_cpus is the list of CPUs (online+offline) that share
		the same clock/freq domain (possibly at the hardware level).
		That information may be hidden from the cpufreq core and the
		value of related_cpus may be different from freqdomain_cpus. This
		attribute is useful for user space DVFS controllers to get better
		power/performance results for platforms using acpi-cpufreq.

		This file is only present if the acpi-cpufreq or the cppc-cpufreq
		drivers are in use.


What:		/sys/devices/system/cpu/cpu*/cache/index3/cache_disable_{0,1}
Date:		August 2008
KernelVersion:	2.6.27
Contact:	Linux kernel mailing list <linux-kernel@vger.kernel.org>
Description:	Disable L3 cache indices

		These files exist in every CPU's cache/index3 directory. Each
		cache_disable_{0,1} file corresponds to one disable slot which
		can be used to disable a cache index. Reading from these files
		on a processor with this functionality will return the currently
		disabled index for that node. There is one L3 structure per
		node, or per internal node on MCM machines. Writing a valid
		index to one of these files will cause the specified cache
		index to be disabled.

		All AMD processors with L3 caches provide this functionality.
		For details, see BKDGs at
                https://www.amd.com/en/support/tech-docs?keyword=bios+kernel


What:		/sys/devices/system/cpu/cpufreq/boost
Date:		August 2012
Contact:	Linux kernel mailing list <linux-kernel@vger.kernel.org>
Description:	Processor frequency boosting control

		This switch controls the boost setting for the whole system.
		Boosting allows the CPU and the firmware to run at a frequency
		beyond its nominal limit.

		More details can be found in
		Documentation/admin-guide/pm/cpufreq.rst


What:		/sys/devices/system/cpu/cpuX/crash_notes
		/sys/devices/system/cpu/cpuX/crash_notes_size
Date:		April 2013
Contact:	kexec@lists.infradead.org
Description:	address and size of the percpu note.

		crash_notes: the physical address of the memory that holds the
		note of cpuX.

		crash_notes_size: size of the note of cpuX.


What:		/sys/devices/system/cpu/intel_pstate/max_perf_pct
		/sys/devices/system/cpu/intel_pstate/min_perf_pct
		/sys/devices/system/cpu/intel_pstate/no_turbo
Date:		February 2013
Contact:	linux-pm@vger.kernel.org
Description:	Parameters for the Intel P-state driver

		Logic for selecting the current P-state in Intel
		Sandybridge+ processors. The three knobs control
		limits for the P-state that will be requested by the
		driver.

		max_perf_pct: limits the maximum P state that will be requested by
		the driver stated as a percentage of the available performance.

		min_perf_pct: limits the minimum P state that will be requested by
		the driver stated as a percentage of the available performance.

		no_turbo: limits the driver to selecting P states below the turbo
		frequency range.

		More details can be found in
		Documentation/admin-guide/pm/intel_pstate.rst

What:		/sys/devices/system/cpu/cpu*/cache/index*/<set_of_attributes_mentioned_below>
Date:		July 2014(documented, existed before August 2008)
Contact:	Sudeep Holla <sudeep.holla@arm.com>
		Linux kernel mailing list <linux-kernel@vger.kernel.org>
Description:	Parameters for the CPU cache attributes

		allocation_policy:
			- WriteAllocate:
					allocate a memory location to a cache line
					on a cache miss because of a write
			- ReadAllocate:
					allocate a memory location to a cache line
					on a cache miss because of a read
			- ReadWriteAllocate:
					both writeallocate and readallocate

		coherency_line_size:
				     the minimum amount of data in bytes that gets
				     transferred from memory to cache

		level:
			the cache hierarchy in the multi-level cache configuration

		number_of_sets:
				total number of sets in the cache, a set is a
				collection of cache lines with the same cache index

		physical_line_partition:
				number of physical cache line per cache tag

		shared_cpu_list:
				the list of logical cpus sharing the cache

		shared_cpu_map:
				logical cpu mask containing the list of cpus sharing
				the cache

		size:
			the total cache size in kB

		type:
			- Instruction: cache that only holds instructions
			- Data: cache that only caches data
			- Unified: cache that holds both data and instructions

		ways_of_associativity:
			degree of freedom in placing a particular block
			of memory in the cache

		write_policy:
			- WriteThrough:
					data is written to both the cache line
					and to the block in the lower-level memory
			- WriteBack:
				     data is written only to the cache line and
				     the modified cache line is written to main
				     memory only when it is replaced


What:		/sys/devices/system/cpu/cpu*/cache/index*/id
Date:		September 2016
Contact:	Linux kernel mailing list <linux-kernel@vger.kernel.org>
Description:	Cache id

		The id provides a unique number for a specific instance of
		a cache of a particular type. E.g. there may be a level
		3 unified cache on each socket in a server and we may
		assign them ids 0, 1, 2, ...

		Note that id value can be non-contiguous. E.g. level 1
		caches typically exist per core, but there may not be a
		power of two cores on a socket, so these caches may be
		numbered 0, 1, 2, 3, 4, 5, 8, 9, 10, ...

What:		/sys/devices/system/cpu/cpuX/cpufreq/throttle_stats
		/sys/devices/system/cpu/cpuX/cpufreq/throttle_stats/turbo_stat
		/sys/devices/system/cpu/cpuX/cpufreq/throttle_stats/sub_turbo_stat
		/sys/devices/system/cpu/cpuX/cpufreq/throttle_stats/unthrottle
		/sys/devices/system/cpu/cpuX/cpufreq/throttle_stats/powercap
		/sys/devices/system/cpu/cpuX/cpufreq/throttle_stats/overtemp
		/sys/devices/system/cpu/cpuX/cpufreq/throttle_stats/supply_fault
		/sys/devices/system/cpu/cpuX/cpufreq/throttle_stats/overcurrent
		/sys/devices/system/cpu/cpuX/cpufreq/throttle_stats/occ_reset
Date:		March 2016
Contact:	Linux kernel mailing list <linux-kernel@vger.kernel.org>
		Linux for PowerPC mailing list <linuxppc-dev@lists.ozlabs.org>
Description:	POWERNV CPUFreq driver's frequency throttle stats directory and
		attributes

		'cpuX/cpufreq/throttle_stats' directory contains the CPU frequency
		throttle stat attributes for the chip. The throttle stats of a cpu
		is common across all the cpus belonging to a chip. Below are the
		throttle attributes exported in the 'throttle_stats' directory:

		- turbo_stat : This file gives the total number of times the max
		  frequency is throttled to lower frequency in turbo (at and above
		  nominal frequency) range of frequencies.

		- sub_turbo_stat : This file gives the total number of times the
		  max frequency is throttled to lower frequency in sub-turbo(below
		  nominal frequency) range of frequencies.

		- unthrottle : This file gives the total number of times the max
		  frequency is unthrottled after being throttled.

		- powercap : This file gives the total number of times the max
		  frequency is throttled due to 'Power Capping'.

		- overtemp : This file gives the total number of times the max
		  frequency is throttled due to 'CPU Over Temperature'.

		- supply_fault : This file gives the total number of times the
		  max frequency is throttled due to 'Power Supply Failure'.

		- overcurrent : This file gives the total number of times the
		  max frequency is throttled due to 'Overcurrent'.

		- occ_reset : This file gives the total number of times the max
		  frequency is throttled due to 'OCC Reset'.

		The sysfs attributes representing different throttle reasons like
		powercap, overtemp, supply_fault, overcurrent and occ_reset map to
		the reasons provided by OCC firmware for throttling the frequency.

What:		/sys/devices/system/cpu/cpufreq/policyX/throttle_stats
		/sys/devices/system/cpu/cpufreq/policyX/throttle_stats/turbo_stat
		/sys/devices/system/cpu/cpufreq/policyX/throttle_stats/sub_turbo_stat
		/sys/devices/system/cpu/cpufreq/policyX/throttle_stats/unthrottle
		/sys/devices/system/cpu/cpufreq/policyX/throttle_stats/powercap
		/sys/devices/system/cpu/cpufreq/policyX/throttle_stats/overtemp
		/sys/devices/system/cpu/cpufreq/policyX/throttle_stats/supply_fault
		/sys/devices/system/cpu/cpufreq/policyX/throttle_stats/overcurrent
		/sys/devices/system/cpu/cpufreq/policyX/throttle_stats/occ_reset
Date:		March 2016
Contact:	Linux kernel mailing list <linux-kernel@vger.kernel.org>
		Linux for PowerPC mailing list <linuxppc-dev@lists.ozlabs.org>
Description:	POWERNV CPUFreq driver's frequency throttle stats directory and
		attributes

		'policyX/throttle_stats' directory and all the attributes are same as
		the /sys/devices/system/cpu/cpuX/cpufreq/throttle_stats directory and
		attributes which give the frequency throttle information of the chip.

What:		/sys/devices/system/cpu/cpuX/regs/
		/sys/devices/system/cpu/cpuX/regs/identification/
		/sys/devices/system/cpu/cpuX/regs/identification/midr_el1
		/sys/devices/system/cpu/cpuX/regs/identification/revidr_el1
		/sys/devices/system/cpu/cpuX/regs/identification/smidr_el1
Date:		June 2016
Contact:	Linux ARM Kernel Mailing list <linux-arm-kernel@lists.infradead.org>
Description:	AArch64 CPU registers

		'identification' directory exposes the CPU ID registers for
		identifying model and revision of the CPU and SMCU.

What:		/sys/devices/system/cpu/aarch32_el0
Date:		May 2021
Contact:	Linux ARM Kernel Mailing list <linux-arm-kernel@lists.infradead.org>
Description:	Identifies the subset of CPUs in the system that can execute
		AArch32 (32-bit ARM) applications. If present, the same format as
		/sys/devices/system/cpu/{offline,online,possible,present} is used.
		If absent, then all or none of the CPUs can execute AArch32
		applications and execve() will behave accordingly.

What:		/sys/devices/system/cpu/cpuX/cpu_capacity
Date:		December 2016
Contact:	Linux kernel mailing list <linux-kernel@vger.kernel.org>
Description:	information about CPUs heterogeneity.

		cpu_capacity: capacity of cpuX.

What:		/sys/devices/system/cpu/vulnerabilities
		/sys/devices/system/cpu/vulnerabilities/gather_data_sampling
		/sys/devices/system/cpu/vulnerabilities/itlb_multihit
		/sys/devices/system/cpu/vulnerabilities/l1tf
		/sys/devices/system/cpu/vulnerabilities/mds
		/sys/devices/system/cpu/vulnerabilities/meltdown
		/sys/devices/system/cpu/vulnerabilities/mmio_stale_data
		/sys/devices/system/cpu/vulnerabilities/reg_file_data_sampling
		/sys/devices/system/cpu/vulnerabilities/retbleed
		/sys/devices/system/cpu/vulnerabilities/spec_store_bypass
		/sys/devices/system/cpu/vulnerabilities/spectre_v1
		/sys/devices/system/cpu/vulnerabilities/spectre_v2
		/sys/devices/system/cpu/vulnerabilities/srbds
		/sys/devices/system/cpu/vulnerabilities/tsx_async_abort
Date:		January 2018
Contact:	Linux kernel mailing list <linux-kernel@vger.kernel.org>
Description:	Information about CPU vulnerabilities

		The files are named after the code names of CPU
		vulnerabilities. The output of those files reflects the
		state of the CPUs in the system. Possible output values:

		================  ==============================================
		"Not affected"	  CPU is not affected by the vulnerability
		"Vulnerable"	  CPU is affected and no mitigation in effect
		"Mitigation: $M"  CPU is affected and mitigation $M is in effect
		================  ==============================================

		See also: Documentation/admin-guide/hw-vuln/index.rst

What:		/sys/devices/system/cpu/smt
		/sys/devices/system/cpu/smt/active
		/sys/devices/system/cpu/smt/control
Date:		June 2018
Contact:	Linux kernel mailing list <linux-kernel@vger.kernel.org>
Description:	Control Symmetric Multi Threading (SMT)

		active:  Tells whether SMT is active (enabled and siblings online)

		control: Read/write interface to control SMT. Possible
			 values:

			 ================ =========================================
			 "on"		  SMT is enabled
			 "off"		  SMT is disabled
			 "<N>"		  SMT is enabled with N threads per core.
			 "forceoff"	  SMT is force disabled. Cannot be changed.
			 "notsupported"   SMT is not supported by the CPU
			 "notimplemented" SMT runtime toggling is not
					  implemented for the architecture
			 ================ =========================================

			 If control status is "forceoff" or "notsupported" writes
			 are rejected. Note that enabling SMT on PowerPC skips
			 offline cores.

What:		/sys/devices/system/cpu/cpuX/power/energy_perf_bias
Date:		March 2019
Contact:	linux-pm@vger.kernel.org
Description:	Intel Energy and Performance Bias Hint (EPB)

		EPB for the given CPU in a sliding scale 0 - 15, where a value
		of 0 corresponds to a hint preference for highest performance
		and a value of 15 corresponds to the maximum energy savings.

		In order to change the EPB value for the CPU, write either
		a number in the 0 - 15 sliding scale above, or one of the
		strings: "performance", "balance-performance", "normal",
		"balance-power", "power" (that represent values reflected by
		their meaning), to this attribute.

		This attribute is present for all online CPUs supporting the
		Intel EPB feature.

What:		/sys/devices/system/cpu/umwait_control
		/sys/devices/system/cpu/umwait_control/enable_c02
		/sys/devices/system/cpu/umwait_control/max_time
Date:		May 2019
Contact:	Linux kernel mailing list <linux-kernel@vger.kernel.org>
Description:	Umwait control

		enable_c02: Read/write interface to control umwait C0.2 state
			Read returns C0.2 state status:
				0: C0.2 is disabled
				1: C0.2 is enabled

			Write 'y' or '1'  or 'on' to enable C0.2 state.
			Write 'n' or '0'  or 'off' to disable C0.2 state.

			The interface is case insensitive.

		max_time: Read/write interface to control umwait maximum time
			  in TSC-quanta that the CPU can reside in either C0.1
			  or C0.2 state. The time is an unsigned 32-bit number.
			  Note that a value of zero means there is no limit.
			  Low order two bits must be zero.

What:		/sys/devices/system/cpu/sev
		/sys/devices/system/cpu/sev/vmpl
Date:		May 2024
Contact:	Linux kernel mailing list <linux-kernel@vger.kernel.org>
Description:	Secure Encrypted Virtualization (SEV) information

		This directory is only present when running as an SEV-SNP guest.

		vmpl: Reports the Virtual Machine Privilege Level (VMPL) at which
		      the SEV-SNP guest is running.


What:		/sys/devices/system/cpu/svm
Date:		August 2019
Contact:	Linux kernel mailing list <linux-kernel@vger.kernel.org>
		Linux for PowerPC mailing list <linuxppc-dev@lists.ozlabs.org>
Description:	Secure Virtual Machine

		If 1, it means the system is using the Protected Execution
		Facility in POWER9 and newer processors. i.e., it is a Secure
		Virtual Machine.

What:		/sys/devices/system/cpu/cpuX/purr
Date:		Apr 2005
Contact:	Linux for PowerPC mailing list <linuxppc-dev@lists.ozlabs.org>
Description:	PURR ticks for this CPU since the system boot.

		The Processor Utilization Resources Register (PURR) is
		a 64-bit counter which provides an estimate of the
		resources used by the CPU thread. The contents of this
		register increases monotonically. This sysfs interface
		exposes the number of PURR ticks for cpuX.

What: 		/sys/devices/system/cpu/cpuX/spurr
Date:		Dec 2006
Contact:	Linux for PowerPC mailing list <linuxppc-dev@lists.ozlabs.org>
Description:	SPURR ticks for this CPU since the system boot.

		The Scaled Processor Utilization Resources Register
		(SPURR) is a 64-bit counter that provides a frequency
		invariant estimate of the resources used by the CPU
		thread. The contents of this register increases
		monotonically. This sysfs interface exposes the number
		of SPURR ticks for cpuX.

What: 		/sys/devices/system/cpu/cpuX/idle_purr
Date:		Apr 2020
Contact:	Linux for PowerPC mailing list <linuxppc-dev@lists.ozlabs.org>
Description:	PURR ticks for cpuX when it was idle.

		This sysfs interface exposes the number of PURR ticks
		for cpuX when it was idle.

What: 		/sys/devices/system/cpu/cpuX/idle_spurr
Date:		Apr 2020
Contact:	Linux for PowerPC mailing list <linuxppc-dev@lists.ozlabs.org>
Description:	SPURR ticks for cpuX when it was idle.

		This sysfs interface exposes the number of SPURR ticks
		for cpuX when it was idle.

What: 		/sys/devices/system/cpu/cpuX/mte_tcf_preferred
Date:		July 2021
Contact:	Linux ARM Kernel Mailing list <linux-arm-kernel@lists.infradead.org>
Description:	Preferred MTE tag checking mode

		When a user program specifies more than one MTE tag checking
		mode, this sysfs node is used to specify which mode should
		be preferred when scheduling a task on that CPU. Possible
		values:

		================  ==============================================
		"sync"	  	  Prefer synchronous mode
		"asymm"	  	  Prefer asymmetric mode
		"async"	  	  Prefer asynchronous mode
		================  ==============================================

		See also: Documentation/arch/arm64/memory-tagging-extension.rst

What:		/sys/devices/system/cpu/nohz_full
Date:		Apr 2015
Contact:	Linux kernel mailing list <linux-kernel@vger.kernel.org>
Description:
		(RO) the list of CPUs that are in nohz_full mode.
		These CPUs are set by boot parameter "nohz_full=".

What:		/sys/devices/system/cpu/isolated
Date:		Apr 2015
Contact:	Linux kernel mailing list <linux-kernel@vger.kernel.org>
Description:
		(RO) the list of CPUs that are isolated and don't
		participate in load balancing. These CPUs are set by
		boot parameter "isolcpus=".

What:		/sys/devices/system/cpu/crash_hotplug
Date:		Aug 2023
Contact:	Linux kernel mailing list <linux-kernel@vger.kernel.org>
Description:
<<<<<<< HEAD
		(RO) indicates whether or not the kernel directly supports
		modifying the crash elfcorehdr for CPU hot un/plug and/or
		on/offline changes.
=======
		(RO) indicates whether or not the kernel updates relevant kexec
		segments on memory hot un/plug and/or on/offline events, avoiding the
		need to reload kdump kernel.
>>>>>>> adc21867

What:		/sys/devices/system/cpu/enabled
Date:		Nov 2022
Contact:	Linux kernel mailing list <linux-kernel@vger.kernel.org>
Description:
		(RO) the list of CPUs that can be brought online.<|MERGE_RESOLUTION|>--- conflicted
+++ resolved
@@ -704,15 +704,9 @@
 Date:		Aug 2023
 Contact:	Linux kernel mailing list <linux-kernel@vger.kernel.org>
 Description:
-<<<<<<< HEAD
-		(RO) indicates whether or not the kernel directly supports
-		modifying the crash elfcorehdr for CPU hot un/plug and/or
-		on/offline changes.
-=======
 		(RO) indicates whether or not the kernel updates relevant kexec
 		segments on memory hot un/plug and/or on/offline events, avoiding the
 		need to reload kdump kernel.
->>>>>>> adc21867
 
 What:		/sys/devices/system/cpu/enabled
 Date:		Nov 2022
