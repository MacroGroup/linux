# SPDX-License-Identifier: GPL-2.0
%YAML 1.2
---
$id: http://devicetree.org/schemas/arm/fsl.yaml#
$schema: http://devicetree.org/meta-schemas/core.yaml#

title: Freescale i.MX Platforms

maintainers:
  - Shawn Guo <shawnguo@kernel.org>

properties:
  $nodename:
    const: '/'
  compatible:
    oneOf:
      - description: i.MX1 based Boards
        items:
          - enum:
              - armadeus,imx1-apf9328
              - fsl,imx1ads
          - const: fsl,imx1

      - description: i.MX23 based Boards
        items:
          - enum:
              - creative,x-fi3
              - fsl,imx23-evk
              - fsl,stmp378x-devb
              - olimex,imx23-olinuxino
              - sandisk,sansa_fuze_plus
          - const: fsl,imx23

      - description: i.MX25 Product Development Kit
        items:
          - enum:
              - fsl,imx25-pdk
              - karo,imx25-tx25
          - const: fsl,imx25

      - description: i.MX25 Eukrea CPUIMX25 Boards
        items:
          - enum:
              - eukrea,mbimxsd25-baseboard   # Eukrea MBIMXSD25
          - const: eukrea,cpuimx25
          - const: fsl,imx25

      - description: i.MX25 Eukrea MBIMXSD25 Boards
        items:
          - enum:
              - eukrea,mbimxsd25-baseboard-cmo-qvga
              - eukrea,mbimxsd25-baseboard-dvi-svga
              - eukrea,mbimxsd25-baseboard-dvi-vga
          - const: eukrea,mbimxsd25-baseboard
          - const: eukrea,cpuimx25
          - const: fsl,imx25

      - description: i.MX27 based Boards
        items:
          - enum:
              - armadeus,imx27-apf27      # APF27 SoM
              - fsl,imx27-pdk
          - const: fsl,imx27

      - description: i.MX27 APF27 SoM Board
        items:
          - const: armadeus,imx27-apf27dev
          - const: armadeus,imx27-apf27
          - const: fsl,imx27

      - description: i.MX27 Eukrea CPUIMX27 SoM Board
        items:
          - const: eukrea,mbimxsd27-baseboard
          - const: eukrea,cpuimx27
          - const: fsl,imx27

      - description: i.MX27 Phytec pca100 Board
        items:
          - const: phytec,imx27-pca100-rdk
          - const: phytec,imx27-pca100
          - const: fsl,imx27

      - description: i.MX27 Phytec pcm970 Board
        items:
          - const: phytec,imx27-pcm970
          - const: phytec,imx27-pcm038
          - const: fsl,imx27

      - description: i.MX28 based Boards
        items:
          - enum:
              - armadeus,imx28-apf28      # APF28 SoM
              - bluegiga,apx4devkit       # Bluegiga APx4 SoM on dev board
              - crystalfontz,cfa10036     # Crystalfontz CFA-10036 SoM
              - eukrea,mbmx28lc
              - fsl,imx28-evk
              - i2se,duckbill
              - i2se,duckbill-2
              - karo,tx28                 # Ka-Ro electronics TX28 module
              - lwn,imx28-xea
              - msr,m28cu3                # M28 SoM with custom base board
              - schulercontrol,imx28-sps1
              - technologic,imx28-ts4600
          - const: fsl,imx28

      - description: i.MX28 Aries M28 SoM Board
        items:
          - const: aries,m28
          - const: denx,m28
          - const: fsl,imx28

      - description: i.MX28 Aries M28EVK Board
        items:
          - const: aries,m28evk
          - const: denx,m28evk
          - const: fsl,imx28

      - description: i.MX28 Armadeus Systems APF28Dev Board
        items:
          - const: armadeus,imx28-apf28dev
          - const: armadeus,imx28-apf28
          - const: fsl,imx28

      - description: i.MX28 Crystalfontz CFA-10036 based Boards
        items:
          - enum:
              - crystalfontz,cfa10037
              - crystalfontz,cfa10049
              - crystalfontz,cfa10057
              - crystalfontz,cfa10058
          - const: crystalfontz,cfa10036
          - const: fsl,imx28

      - description: i.MX28 Crystalfontz CFA-10037 based Boards
        items:
          - enum:
              - crystalfontz,cfa10055
              - crystalfontz,cfa10056
          - const: crystalfontz,cfa10037
          - const: crystalfontz,cfa10036
          - const: fsl,imx28

      - description: i.MX28 Duckbill 2 based Boards
        items:
          - enum:
              - i2se,duckbill-2-485
              - i2se,duckbill-2-enocean
              - i2se,duckbill-2-spi
          - const: i2se,duckbill-2
          - const: fsl,imx28

      - description: i.MX28 Eukrea Electromatique MBMX283LC Board
        items:
          - const: eukrea,mbmx283lc
          - const: eukrea,mbmx28lc
          - const: fsl,imx28

      - description: i.MX28 Eukrea Electromatique MBMX287LC Board
        items:
          - const: eukrea,mbmx287lc
          - const: eukrea,mbmx283lc
          - const: eukrea,mbmx28lc
          - const: fsl,imx28

      - description: i.MX31 based Boards
        items:
          - enum:
              - buglabs,imx31-bug
              - logicpd,imx31-lite
          - const: fsl,imx31

      - description: i.MX35 based Boards
        items:
          - enum:
              - fsl,imx35-pdk
          - const: fsl,imx35

      - description: i.MX35 Eukrea CPUIMX35 Board
        items:
          - const: eukrea,mbimxsd35-baseboard
          - const: eukrea,cpuimx35
          - const: fsl,imx35

      - description: i.MX50 based Boards
        items:
          - enum:
              - fsl,imx50-evk
              - kobo,aura
          - const: fsl,imx50

      - description: i.MX51 based Boards
        items:
          - enum:
              - armadeus,imx51-apf51      # Armadeus Systems APF51 module
              - fsl,imx51-babbage
              - technologic,imx51-ts4800
              - zii,imx51-scu3-esb
              - zii,imx51-scu2-mezz
              - zii,imx51-rdu1
          - const: fsl,imx51

      - description: i.MX51 based Armadeus Systems APF51Dev Board
        items:
          - const: armadeus,imx51-apf51dev
          - const: armadeus,imx51-apf51
          - const: fsl,imx51

      - description: i.MX51 based Digi ConnectCore CC(W)-MX51 JSK Board
        items:
          - const: digi,connectcore-ccxmx51-jsk
          - const: digi,connectcore-ccxmx51-som
          - const: fsl,imx51

      - description: i.MX51 based Eukrea CPUIMX51 Board
        items:
          - const: eukrea,mbimxsd51
          - const: eukrea,cpuimx51
          - const: fsl,imx51

      - description: i.MX53 based Boards
        items:
          - enum:
              - bhf,cx9020
              - fsl,imx53-ard
              - fsl,imx53-evk
              - fsl,imx53-qsb
              - fsl,imx53-qsrb                # Freescale i.MX53 Quick Start-R Board
              - fsl,imx53-smd
              - ge,imx53-cpuvo                # General Electric CS ONE
              - inversepath,imx53-usbarmory   # Inverse Path USB armory
              - karo,tx53                     # Ka-Ro electronics TX53 module
              - kiebackpeter,imx53-ddc        # K+P imx53 DDC
              - kiebackpeter,imx53-hsc        # K+P imx53 HSC
              - menlo,m53menlo                # i.MX53 Menlo board
              - starterkit,sk-imx53
              - voipac,imx53-dmm-668          # Voipac i.MX53 X53-DMM-668
          - const: fsl,imx53

      - description: i.MX53 based Aries/DENX M53EVK Board
        items:
          - const: aries,imx53-m53evk
          - const: denx,imx53-m53evk
          - const: fsl,imx53

      - description: i.MX53 based TQ MBa53 Board
        items:
          - const: tq,mba53
          - const: tq,tqma53
          - const: fsl,imx53

      - description: i.MX6Q based Boards
        items:
          - enum:
              - auvidea,h100              # Auvidea H100
              - bosch,imx6q-acc           # Bosch ACC i.MX6 Dual
              - boundary,imx6q-nitrogen6_max
              - boundary,imx6q-nitrogen6_som2
              - boundary,imx6q-nitrogen6x
              - compulab,cm-fx6           # CompuLab CM-FX6
              - dmo,imx6q-edmqmx6         # Data Modul eDM-QMX6 Board
              - ds,imx6q-sbc              # Da Sheng COM-9XX Modules
              - embest,imx6q-marsboard    # Embest MarS Board i.MX6Dual
              - emtrion,emcon-mx6         # emCON-MX6D or emCON-MX6Q SoM
              - emtrion,emcon-mx6-avari   # emCON-MX6D or emCON-MX6Q SoM on Avari Base
              - engicam,imx6-icore        # Engicam i.CoreM6 Starter Kit
              - engicam,imx6-icore-rqs    # Engicam i.CoreM6 RQS Starter Kit
              - fsl,imx6q-arm2
              - fsl,imx6q-sabreauto
              - fsl,imx6q-sabrelite
              - fsl,imx6q-sabresd
              - karo,imx6q-tx6q           # Ka-Ro electronics TX6Q Modules
              - kiebackpeter,imx6q-tpc    # K+P i.MX6 Quad TPC Board
              - kontron,imx6q-samx6i      # Kontron i.MX6 Dual/Quad SMARC Module
              - kosagi,imx6q-novena       # Kosagi Novena Dual/Quad
              - kvg,vicut1q               # Kverneland UT1Q board
              - logicpd,imx6q-logicpd
              - lwn,display5              # Liebherr Display5 i.MX6 Quad Board
              - lwn,mccmon6               # Liebherr Monitor6 i.MX6 Quad Board
              - nutsboard,imx6q-pistachio # NutsBoard i.MX6 Quad Pistachio
              - microsys,sbc6x            # MicroSys sbc6x board
              - poslab,imx6q-savageboard  # Poslab SavageBoard Quad
              - prt,prti6q                # Protonic PRTI6Q board
              - prt,prtwd2                # Protonic WD2 board
              - rex,imx6q-rex-pro         # Rex Pro i.MX6 Quad Board
              - skov,imx6q-skov-revc-lt2  # SKOV IMX6 CPU QuadCore lt2
              - skov,imx6q-skov-revc-lt6  # SKOV IMX6 CPU QuadCore lt6
              - skov,imx6q-skov-reve-mi1010ait-1cp1 # SKOV IMX6 CPU QuadCore mi1010ait-1cp1
              - solidrun,cubox-i/q        # SolidRun Cubox-i Dual/Quad
              - solidrun,hummingboard/q
              - solidrun,hummingboard2/q
              - solidrun,solidsense/q     # SolidRun SolidSense Dual/Quad
              - tbs,imx6q-tbs2910         # TBS2910 Matrix ARM mini PC
              - technexion,imx6q-pico-dwarf   # TechNexion i.MX6Q Pico-Dwarf
              - technexion,imx6q-pico-hobbit  # TechNexion i.MX6Q Pico-Hobbit
              - technexion,imx6q-pico-nymph   # TechNexion i.MX6Q Pico-Nymph
              - technexion,imx6q-pico-pi      # TechNexion i.MX6Q Pico-Pi
              - technologic,imx6q-ts4900
              - technologic,imx6q-ts7970
              - toradex,apalis_imx6q      # Apalis iMX6 Modules
              - udoo,imx6q-udoo           # Udoo i.MX6 Quad Board
              - uniwest,imx6q-evi         # Uniwest Evi
              - variscite,dt6customboard
              - wand,imx6q-wandboard      # Wandboard i.MX6 Quad Board
              - ysoft,imx6q-yapp4-crux    # i.MX6 Quad Y Soft IOTA Crux board
              - ysoft,imx6q-yapp4-pegasus # i.MX6 Quad Y Soft IOTA Pegasus board
              - zealz,imx6q-gk802         # Zealz GK802
              - zii,imx6q-zii-rdu2        # ZII RDU2 Board
          - const: fsl,imx6q

      - description: i.MX6Q Advantech DMS-BA16 Boards
        items:
          - enum:
              - advantech,imx6q-dms-ba16  # Advantech DMS-BA16
              - ge,imx6q-b450v3           # General Electric B450v3
              - ge,imx6q-b650v3           # General Electric B650v3
              - ge,imx6q-b850v3           # General Electric B850v3
          - const: advantech,imx6q-ba16
          - const: fsl,imx6q

      - description: i.MX6Q Armadeus APF6 Boards
        items:
          - const: armadeus,imx6q-apf6dev
          - const: armadeus,imx6q-apf6
          - const: fsl,imx6q

      - description: i.MX6Q CompuLab Utilite Pro Board
        items:
          - const: compulab,utilite-pro
          - const: compulab,cm-fx6
          - const: fsl,imx6q

      - description: i.MX6Q DFI FS700-M60-6QD Board
        items:
          - const: dfi,fs700-m60-6qd
          - const: dfi,fs700e-m60
          - const: fsl,imx6q

      - description: i.MX6Q DHCOM Premium Developer Kit Board
        items:
          - const: dh,imx6q-dhcom-pdk2
          - const: dh,imx6q-dhcom-som
          - const: fsl,imx6q

      - description: i.MX6Q Gateworks Ventana Boards
        items:
          - enum:
              - gw,imx6q-gw51xx
              - gw,imx6q-gw52xx
              - gw,imx6q-gw53xx
              - gw,imx6q-gw5400-a
              - gw,imx6q-gw54xx
              - gw,imx6q-gw551x
              - gw,imx6q-gw552x
              - gw,imx6q-gw553x
              - gw,imx6q-gw560x
              - gw,imx6q-gw5903
              - gw,imx6q-gw5904
              - gw,imx6q-gw5907
              - gw,imx6q-gw5910
              - gw,imx6q-gw5912
              - gw,imx6q-gw5913
          - const: gw,ventana
          - const: fsl,imx6q

      - description: i.MX6Q Kontron SMARC-sAMX6i on SMARC Eval Carrier 2.0
        items:
          - const: kontron,imx6q-samx6i-ads2
          - const: kontron,imx6q-samx6i
          - const: fsl,imx6q

      - description: i.MX6Q PHYTEC phyBOARD-Mira
        items:
          - enum:
              - phytec,imx6q-pbac06-emmc  # PHYTEC phyBOARD-Mira eMMC RDK
              - phytec,imx6q-pbac06-nand  # PHYTEC phyBOARD-Mira NAND RDK
          - const: phytec,imx6q-pbac06    # PHYTEC phyBOARD-Mira
          - const: phytec,imx6qdl-pcm058  # PHYTEC phyCORE-i.MX6
          - const: fsl,imx6q

      - description: i.MX6Q PHYTEC phyFLEX-i.MX6
        items:
          - const: phytec,imx6q-pbab01    # PHYTEC phyFLEX carrier board
          - const: phytec,imx6q-pfla02    # PHYTEC phyFLEX-i.MX6 Quad
          - const: fsl,imx6q

      - description: i.MX6Q Boards with Toradex Apalis iMX6Q/D Modules
        items:
          - enum:
              - toradex,apalis_imx6q-ixora      # Apalis iMX6Q/D Module on Ixora Carrier Board
              - toradex,apalis_imx6q-ixora-v1.1 # Apalis iMX6Q/D Module on Ixora V1.1 Carrier Board
              - toradex,apalis_imx6q-ixora-v1.2 # Apalis iMX6Q/D Module on Ixora V1.2 Carrier Board
              - toradex,apalis_imx6q-eval       # Apalis iMX6Q/D Module on Apalis Evaluation Board v1.0/v1.1
              - toradex,apalis_imx6q-eval-v1.2  # Apalis iMX6Q/D Module on Apalis Evaluation Board v1.2
          - const: toradex,apalis_imx6q
          - const: fsl,imx6q

      - description: i.MX6Q Variscite VAR-SOM-MX6 Boards
        items:
          - const: variscite,mx6customboard
          - const: variscite,var-som-imx6q
          - const: fsl,imx6q

      - description: TQ-Systems TQMa6Q SoM (variant A) on MBa6x
        items:
          - const: tq,imx6q-mba6x-a
          - const: tq,mba6a               # Expected by bootloader, to be removed in the future
          - const: tq,imx6q-tqma6q-a
          - const: fsl,imx6q

      - description: TQ-Systems TQMa6Q SoM (variant B) on MBa6x
        items:
          - const: tq,imx6q-mba6x-b
          - const: tq,mba6b               # Expected by bootloader, to be removed in the future
          - const: tq,imx6q-tqma6q-b
          - const: fsl,imx6q

      - description: i.MX6QP based Boards
        items:
          - enum:
              - boundary,imx6qp-nitrogen6_max
              - boundary,imx6qp-nitrogen6_som2
              - fsl,imx6qp-sabreauto      # i.MX6 Quad Plus SABRE Automotive Board
              - fsl,imx6qp-sabresd        # i.MX6 Quad Plus SABRE Smart Device Board
              - karo,imx6qp-tx6qp         # Ka-Ro electronics TX6QP-8037 Module
              - kvg,vicutp                # Kverneland UT1P board
              - prt,prtwd3                # Protonic WD3 board
              - wand,imx6qp-wandboard     # Wandboard i.MX6 QuadPlus Board
              - ysoft,imx6qp-yapp4-crux-plus  # i.MX6 Quad Plus Y Soft IOTA Crux+ board
              - ysoft,imx6qp-yapp4-pegasus-plus # i.MX6 Quad Plus Y Soft IOTA Pegasus+ board
              - zii,imx6qp-zii-rdu2       # ZII RDU2+ Board
          - const: fsl,imx6qp

      - description: i.MX6QP PHYTEC phyBOARD-Mira
        items:
          - const: phytec,imx6qp-pbac06-nand
          - const: phytec,imx6qp-pbac06   # PHYTEC phyBOARD-Mira
          - const: phytec,imx6qdl-pcm058  # PHYTEC phyCORE-i.MX6
          - const: fsl,imx6qp

      - description: TQ-Systems TQMa6QP SoM on MBa6x
        items:
          - const: tq,imx6qp-mba6x-b
          - const: tq,mba6b               # Expected by bootloader, to be removed in the future
          - const: tq,imx6qp-tqma6qp-b
          - const: fsl,imx6qp

      - description: i.MX6DL based Boards
        items:
          - enum:
              - abb,aristainetos-imx6dl-4     # aristainetos i.MX6 Dual Lite Board 4
              - abb,aristainetos-imx6dl-7     # aristainetos i.MX6 Dual Lite Board 7
              - abb,aristainetos2-imx6dl-4    # aristainetos2 i.MX6 Dual Lite Board 4
              - abb,aristainetos2-imx6dl-7    # aristainetos2 i.MX6 Dual Lite Board 7
              - alt,alti6p                    # Altesco I6P Board
              - boundary,imx6dl-nit6xlite     # Boundary Devices Nitrogen6 Lite
              - boundary,imx6dl-nitrogen6x    # Boundary Devices Nitrogen6x
              - bticino,imx6dl-mamoj      # BTicino i.MX6DL Mamoj
              - eckelmann,imx6dl-ci4x10
              - emtrion,emcon-mx6         # emCON-MX6S or emCON-MX6DL SoM
              - emtrion,emcon-mx6-avari   # emCON-MX6S or emCON-MX6DL SoM on Avari Base
              - engicam,imx6-icore        # Engicam i.CoreM6 Starter Kit
              - engicam,imx6-icore-rqs    # Engicam i.CoreM6 RQS Starter Kit
              - fsl,imx6dl-sabreauto      # i.MX6 DualLite/Solo SABRE Automotive Board
              - fsl,imx6dl-sabrelite      # i.MX6 DualLite SABRE Lite Board
              - fsl,imx6dl-sabresd        # i.MX6 DualLite SABRE Smart Device Board
              - karo,imx6dl-tx6dl         # Ka-Ro electronics TX6U Modules
              - kontron,imx6dl-samx6i     # Kontron i.MX6 Solo SMARC Module
              - kvg,victgo                # Kverneland TGO
              - kvg,vicut1                # Kverneland UT1 board
              - ply,plybas                # Plymovent BAS board
              - ply,plym2m                # Plymovent M2M board
              - poslab,imx6dl-savageboard # Poslab SavageBoard Dual
              - prt,prtmvt                # Protonic MVT board
              - prt,prtrvt                # Protonic RVT board
              - prt,prtvt7                # Protonic VT7 board
              - rex,imx6dl-rex-basic      # Rex Basic i.MX6 Dual Lite Board
              - riot,imx6s-riotboard      # RIoTboard i.MX6S
              - sielaff,imx6dl-board      # Sielaff i.MX6 Solo Board
              - skov,imx6dl-skov-revc-lt2 # SKOV IMX6 CPU SoloCore lt2
              - skov,imx6dl-skov-revc-lt6 # SKOV IMX6 CPU SoloCore lt6
              - solidrun,cubox-i/dl            # SolidRun Cubox-i Solo/DualLite
              - solidrun,hummingboard/dl
              - solidrun,hummingboard2/dl      # SolidRun HummingBoard2 Solo/DualLite
              - solidrun,solidsense/dl         # SolidRun SolidSense Solo/DualLite
              - technexion,imx6dl-pico-dwarf   # TechNexion i.MX6DL Pico-Dwarf
              - technexion,imx6dl-pico-hobbit  # TechNexion i.MX6DL Pico-Hobbit
              - technexion,imx6dl-pico-nymph   # TechNexion i.MX6DL Pico-Nymph
              - technexion,imx6dl-pico-pi      # TechNexion i.MX6DL Pico-Pi
              - technologic,imx6dl-ts4900
              - technologic,imx6dl-ts7970
              - toradex,colibri_imx6dl      # Colibri iMX6 Modules
              - udoo,imx6dl-udoo          # Udoo i.MX6 Dual-lite Board
              - vdl,lanmcu                # Van der Laan LANMCU board
              - wand,imx6dl-wandboard     # Wandboard i.MX6 Dual Lite Board
              - ysoft,imx6dl-yapp4-draco  # i.MX6 Solo Y Soft IOTA Draco board
              - ysoft,imx6dl-yapp4-hydra  # i.MX6 DualLite Y Soft IOTA Hydra board
              - ysoft,imx6dl-yapp4-lynx   # i.MX6 DualLite Y Soft IOTA Lynx board
              - ysoft,imx6dl-yapp4-orion  # i.MX6 DualLite Y Soft IOTA Orion board
              - ysoft,imx6dl-yapp4-phoenix  # i.MX6 DualLite Y Soft IOTA Phoenix board
              - ysoft,imx6dl-yapp4-ursa   # i.MX6 Solo Y Soft IOTA Ursa board
          - const: fsl,imx6dl

      - description: i.MX6DL based Armadeus AFP6 Board
        items:
          - const: armadeus,imx6dl-apf6dev
          - const: armadeus,imx6dl-apf6         # APF6 (Solo) SoM
          - const: fsl,imx6dl

      - description: i.MX6DL based congatec QMX6 Boards
        items:
          - enum:
              - ge,imx6dl-b105v2          # General Electric B105v2
              - ge,imx6dl-b105pv2         # General Electric B105Pv2
              - ge,imx6dl-b125v2          # General Electric B125v2
              - ge,imx6dl-b125pv2         # General Electric B125Pv2
              - ge,imx6dl-b155v2          # General Electric B155v2
          - const: congatec,qmx6
          - const: fsl,imx6dl

      - description: i.MX6DL based DFI FS700-M60-6DL Board
        items:
          - const: dfi,fs700-m60-6dl
          - const: dfi,fs700e-m60
          - const: fsl,imx6dl

      - description: i.MX6DL DHCOM PicoITX Board
        items:
          - const: dh,imx6dl-dhcom-picoitx
          - const: dh,imx6dl-dhcom-som
          - const: fsl,imx6dl

      - description: i.MX6DL Gateworks Ventana Boards
        items:
          - enum:
              - gw,imx6dl-gw51xx
              - gw,imx6dl-gw52xx
              - gw,imx6dl-gw53xx
              - gw,imx6dl-gw54xx
              - gw,imx6dl-gw551x
              - gw,imx6dl-gw552x
              - gw,imx6dl-gw553x
              - gw,imx6dl-gw560x
              - gw,imx6dl-gw5903
              - gw,imx6dl-gw5904
              - gw,imx6dl-gw5907
              - gw,imx6dl-gw5910
              - gw,imx6dl-gw5912
              - gw,imx6dl-gw5913
          - const: gw,ventana
          - const: fsl,imx6dl

      - description: i.MX6DL Kontron SMARC-sAMX6i on SMARC Eval Carrier 2.0
        items:
          - const: kontron,imx6dl-samx6i-ads2
          - const: kontron,imx6dl-samx6i
          - const: fsl,imx6dl

      - description: i.MX6DL PHYTEC phyBOARD-Mira
        items:
          - enum:
              - phytec,imx6dl-pbac06-emmc # PHYTEC phyBOARD-Mira eMMC RDK
              - phytec,imx6dl-pbac06-nand # PHYTEC phyBOARD-Mira NAND RDK
          - const: phytec,imx6dl-pbac06   # PHYTEC phyBOARD-Mira
          - const: phytec,imx6qdl-pcm058  # PHYTEC phyCORE-i.MX6
          - const: fsl,imx6dl

      - description: i.MX6DL PHYTEC phyFLEX-i.MX6
        items:
          - const: phytec,imx6dl-pbab01   # PHYTEC phyFLEX carrier board
          - const: phytec,imx6dl-pfla02   # PHYTEC phyFLEX-i.MX6 Quad
          - const: fsl,imx6dl

      - description: i.MX6DL Boards with Toradex Colibri iMX6DL/S Modules
        items:
          - enum:
              - toradex,colibri_imx6dl-aster        # Colibri iMX6DL/S Module on Aster Board
              - toradex,colibri_imx6dl-eval-v3      # Colibri iMX6DL/S Module on Colibri Evaluation Board V3
              - toradex,colibri_imx6dl-iris         # Colibri iMX6DL/S Module on Iris Board
              - toradex,colibri_imx6dl-iris-v2      # Colibri iMX6DL/S Module on Iris Board V2
          - const: toradex,colibri_imx6dl           # Colibri iMX6DL/S Module
          - const: fsl,imx6dl

      - description: i.MX6S DHCOM DRC02 Board
        items:
          - const: dh,imx6s-dhcom-drc02
          - const: dh,imx6s-dhcom-som
          - const: fsl,imx6dl

      - description: TQ-Systems TQMa6DL SoM (variant A) on MBa6x
        items:
          - const: tq,imx6dl-mba6x-a
          - const: tq,mba6a               # Expected by bootloader, to be removed in the future
          - const: tq,imx6dl-tqma6dl-a
          - const: fsl,imx6dl

      - description: TQ-Systems TQMa6DL SoM (variant B) on MBa6x
        items:
          - const: tq,imx6dl-mba6x-b
          - const: tq,mba6b               # Expected by bootloader, to be removed in the future
          - const: tq,imx6dl-tqma6dl-b
          - const: fsl,imx6dl

      - description: i.MX6SL based Boards
        items:
          - enum:
              - fsl,imx6sl-evk            # i.MX6 SoloLite EVK Board
              - kobo,aura2
              - kobo,tolino-shine2hd
              - kobo,tolino-shine3
              - kobo,tolino-vision
              - kobo,tolino-vision5
              - revotics,imx6sl-warp      # Revotics WaRP Board
          - const: fsl,imx6sl

      - description: i.MX6SLL based Boards
        items:
          - enum:
              - fsl,imx6sll-evk
              - kobo,clarahd
              - kobo,librah2o
          - const: fsl,imx6sll

      - description: i.MX6SX based Boards
        items:
          - enum:
              - boundary,imx6sx-nitrogen6sx
              - fsl,imx6sx-sabreauto      # i.MX6 SoloX Sabre Auto Board
              - fsl,imx6sx-sdb            # i.MX6 SoloX SDB Board
              - fsl,imx6sx-sdb-reva       # i.MX6 SoloX SDB Rev-A Board
              - samtec,imx6sx-vining-2000 # Softing VIN|ING 2000 Board
              - udoo,neobasic             # UDOO Neo Basic Board
              - udoo,neoextended          # UDOO Neo Extended
              - udoo,neofull              # UDOO Neo Full
          - const: fsl,imx6sx

      - description: i.MX6UL based Boards
        items:
          - enum:
              - engicam,imx6ul-geam       # Engicam GEAM6UL Starter Kit
              - engicam,imx6ul-isiot      # Engicam Is.IoT MX6UL eMMC/NAND Starter kit
              - fsl,imx6ul-14x14-evk      # i.MX6 UltraLite 14x14 EVK Board
              - karo,imx6ul-tx6ul         # Ka-Ro electronics TXUL-0010 Module
              - kontron,sl-imx6ul         # Kontron SL i.MX6UL SoM
              - prt,prti6g                # Protonic PRTI6G Board
              - technexion,imx6ul-pico-dwarf   # TechNexion i.MX6UL Pico-Dwarf
              - technexion,imx6ul-pico-hobbit  # TechNexion i.MX6UL Pico-Hobbit
              - technexion,imx6ul-pico-pi      # TechNexion i.MX6UL Pico-Pi
          - const: fsl,imx6ul

      - description: i.MX6UL Armadeus Systems OPOS6UL SoM Board
        items:
          - const: armadeus,imx6ul-opos6uldev   # OPOS6UL (i.MX6UL) SoM on OPOS6ULDev board
          - const: armadeus,imx6ul-opos6ul      # OPOS6UL (i.MX6UL) SoM
          - const: fsl,imx6ul

      - description: i.MX6UL Digi International ConnectCore 6UL Boards
        items:
          - enum:
              - digi,ccimx6ulsbcexpress   # Digi International ConnectCore 6UL SBC Express
              - digi,ccimx6ulsbcpro       # Digi International ConnectCore 6UL SBC Pro
          - const: digi,ccimx6ulsom
          - const: fsl,imx6ul

      - description: i.MX6UL Grinn liteBoard
        items:
          - const: grinn,imx6ul-liteboard
          - const: grinn,imx6ul-litesom
          - const: fsl,imx6ul

      - description: i.MX6UL PHYTEC phyBOARD-Segin
        items:
          - enum:
              - phytec,imx6ul-pbacd10-emmc
              - phytec,imx6ul-pbacd10-nand
          - const: phytec,imx6ul-pbacd10  # PHYTEC phyBOARD-Segin with i.MX6 UL
          - const: phytec,imx6ul-pcl063   # PHYTEC phyCORE-i.MX 6UL
          - const: fsl,imx6ul

      - description: Kontron BL i.MX6UL (N631X S) Board
        items:
          - const: kontron,bl-imx6ul       # Kontron BL i.MX6UL Carrier Board
          - const: kontron,sl-imx6ul       # Kontron SL i.MX6UL SoM
          - const: fsl,imx6ul

      - description: Kontron BL i.MX6UL 43 (N631X S 43) Board
        items:
          - const: kontron,bl-imx6ul-43    # Kontron BL i.MX6UL Carrier Board with 4.3" Display
          - const: kontron,bl-imx6ul       # Kontron BL i.MX6UL Carrier Board
          - const: kontron,sl-imx6ul       # Kontron SL i.MX6UL SoM
          - const: fsl,imx6ul

      - description: TQ-Systems TQMa6UL1 SoM on MBa6ULx board
        items:
          - enum:
              - tq,imx6ul-tqma6ul1-mba6ulx
          - const: tq,imx6ul-tqma6ul1      # MCIMX6G1
          - const: fsl,imx6ul

      - description: TQ-Systems TQMa6UL2 SoM on MBa6ULx board
        items:
          - enum:
              - tq,imx6ul-tqma6ul2-mba6ulx
          - const: tq,imx6ul-tqma6ul2      # MCIMX6G2
          - const: fsl,imx6ul

      - description: TQ-Systems TQMa6ULxL SoM on MBa6ULx[L] board
        items:
          - enum:
              - tq,imx6ul-tqma6ul2l-mba6ulx # using LGA adapter
              - tq,imx6ul-tqma6ul2l-mba6ulxl
          - const: tq,imx6ul-tqma6ul2l      # MCIMX6G2, LGA SoM variant
          - const: fsl,imx6ul

      - description: i.MX6ULL based Boards
        items:
          - enum:
              - fsl,imx6ull-14x14-evk     # i.MX6 UltraLiteLite 14x14 EVK Board
              - joz,jozacp                # JOZ Access Point
              - kontron,sl-imx6ull        # Kontron SL i.MX6ULL SoM
              - myir,imx6ull-mys-6ulx-eval # MYiR Tech iMX6ULL Evaluation Board
              - toradex,colibri-imx6ull      # Colibri iMX6ULL Modules
              - toradex,colibri-imx6ull-emmc # Colibri iMX6ULL 1GB (eMMC) Module
              - toradex,colibri-imx6ull-wifi # Colibri iMX6ULL Wi-Fi / BT Modules
              - uni-t,uti260b             # UNI-T UTi260B Thermal Camera
          - const: fsl,imx6ull

      - description: i.MX6ULL Armadeus Systems OPOS6ULDev Board
        items:
          - const: armadeus,imx6ull-opos6uldev  # OPOS6UL (i.MX6ULL) SoM on OPOS6ULDev board
          - const: armadeus,imx6ull-opos6ul     # OPOS6UL (i.MX6ULL) SoM
          - const: fsl,imx6ull

      - description: i.MX6ULL chargebyte Tarragon Boards
        items:
          - enum:
              - chargebyte,imx6ull-tarragon-master
              - chargebyte,imx6ull-tarragon-micro
              - chargebyte,imx6ull-tarragon-slave
              - chargebyte,imx6ull-tarragon-slavext
          - const: fsl,imx6ull

      - description: i.MX6ULL DHCOM SoM based Boards
        items:
          - enum:
              - dh,imx6ull-dhcom-drc02
              - dh,imx6ull-dhcom-pdk2
              - dh,imx6ull-dhcom-picoitx
          - const: dh,imx6ull-dhcom-som # The DHCOR is soldered on the DHCOM
          - const: dh,imx6ull-dhcor-som
          - const: fsl,imx6ull

      - description: i.MX6ULL DHCOR SoM based Boards
        items:
          - const: marantec,imx6ull-dhcor-maveo-box
          - const: dh,imx6ull-dhcor-som
          - const: fsl,imx6ull

      - description: i.MX6ULL PHYTEC phyBOARD-Segin
        items:
          - enum:
              - phytec,imx6ull-pbacd10-emmc
              - phytec,imx6ull-pbacd10-nand
          - const: phytec,imx6ull-pbacd10 # PHYTEC phyBOARD-Segin with i.MX6 ULL
          - const: phytec,imx6ull-pcl063  # PHYTEC phyCORE-i.MX 6ULL
          - const: fsl,imx6ull

      - description: i.MX6ULL PHYTEC phyGATE-Tauri
        items:
          - enum:
              - phytec,imx6ull-phygate-tauri-emmc
              - phytec,imx6ull-phygate-tauri-nand
          - const: phytec,imx6ull-phygate-tauri # PHYTEC phyGATE-Tauri with i.MX6 ULL
          - const: phytec,imx6ull-pcl063        # PHYTEC phyCORE-i.MX 6ULL
          - const: fsl,imx6ull

      - description: i.MX6ULL Boards with Toradex Colibri iMX6ULL Modules
        items:
          - enum:
              - toradex,colibri-imx6ull-aster     # Aster Carrier Board
              - toradex,colibri-imx6ull-eval      # Colibri Evaluation Board V3
              - toradex,colibri-imx6ull-iris      # Iris Carrier Board
              - toradex,colibri-imx6ull-iris-v2   # Iris V2 Carrier Board
          - const: toradex,colibri-imx6ull        # Colibri iMX6ULL Module
          - const: fsl,imx6ull

      - description: i.MX6ULL Boards with Toradex Colibri iMX6ULL 1GB (eMMC) Module
        items:
          - enum:
              - toradex,colibri-imx6ull-emmc-aster     # Aster Carrier Board
              - toradex,colibri-imx6ull-emmc-eval      # Colibri Evaluation B. V3
              - toradex,colibri-imx6ull-emmc-iris      # Iris Carrier Board
              - toradex,colibri-imx6ull-emmc-iris-v2   # Iris V2 Carrier Board
          - const: toradex,colibri-imx6ull-emmc        # Colibri iMX6ULL 1GB (eMMC) Module
          - const: fsl,imx6ull

      - description: i.MX6ULL Boards with Toradex Colibri iMX6ULL Wi-Fi / BT Modules
        items:
          - enum:
              - toradex,colibri-imx6ull-wifi-eval     # Colibri Eval. B. V3
              - toradex,colibri-imx6ull-wifi-aster    # Aster Carrier Board
              - toradex,colibri-imx6ull-wifi-iris     # Iris Carrier Board
              - toradex,colibri-imx6ull-wifi-iris-v2  # Iris V2 Carrier Board
          - const: toradex,colibri-imx6ull-wifi       # Colibri iMX6ULL Wi-Fi / BT Module
          - const: fsl,imx6ull

      - description: Kontron BL i.MX6ULL (N6411 S) Board
        items:
          - const: kontron,bl-imx6ull   # Kontron BL i.MX6ULL Carrier Board
          - const: kontron,sl-imx6ull   # Kontron SL i.MX6ULL SoM
          - const: fsl,imx6ull

      - description: TQ-Systems TQMa6ULLx SoM on MBa6ULx board
        items:
          - enum:
              - tq,imx6ull-tqma6ull2-mba6ulx # TQMa6ULL socketable SoM with MCIMX6Y2 on MBa6ULx EVK
          - const: tq,imx6ull-tqma6ull2      # TQMa6ULL socketable SoM with MCIMX6Y2
          - const: fsl,imx6ull

      - description: TQ-Systems TQMa6ULLxL SoM on MBa6ULx[L] board
        items:
          - enum:
              - tq,imx6ull-tqma6ull2l-mba6ulx  # TQMa6ULLxL LGA SoM with socketable Adapter on MBa6ULx EVK
              - tq,imx6ull-tqma6ull2l-mba6ulxl # TQMa6ULLxL LGA SoM on MBa6ULxL gateway board
          - const: tq,imx6ull-tqma6ull2l       # TQMa6ULLxL LGA SoM with MCIMX6Y2
          - const: fsl,imx6ull

      - description: Seeed Stuido i.MX6ULL SoM on dev boards
        items:
          - enum:
              - seeed,imx6ull-seeed-npi-emmc
              - seeed,imx6ull-seeed-npi-nand
          - const: seeed,imx6ull-seeed-npi
          - const: fsl,imx6ull

      - description: i.MX6ULZ based Boards
        items:
          - enum:
              - bsh,imx6ulz-bsh-smm-m2    # i.MX6 ULZ BSH SystemMaster
              - fsl,imx6ulz-14x14-evk     # i.MX6 ULZ 14x14 EVK Board
          - const: fsl,imx6ull # This seems odd. Should be last?
          - const: fsl,imx6ulz

      - description: i.MX7S based Boards
        items:
          - enum:
              - element14,imx7s-warp      # Element14 Warp i.MX7 Board
              - toradex,colibri-imx7s     # Colibri iMX7S Module
          - const: fsl,imx7s

      - description: i.MX7S Boards with Toradex Colibri iMX7S Module
        items:
          - enum:
              - toradex,colibri-imx7s-aster     # Module on Aster Carrier Board
              - toradex,colibri-imx7s-eval-v3   # Module on Colibri Evaluation Board V3
              - toradex,colibri-imx7s-iris      # Module on Iris Carrier Board
              - toradex,colibri-imx7s-iris-v2   # Module on Iris Carrier Board V2
          - const: toradex,colibri-imx7s
          - const: fsl,imx7s

      - description: TQ-Systems TQMa7S SoM on MBa7x board
        items:
          - const: tq,imx7s-mba7
          - const: tq,imx7s-tqma7
          - const: fsl,imx7s

      - description: i.MX7D based Boards
        items:
          - enum:
              - boundary,imx7d-nitrogen7
              - compulab,cl-som-imx7      # CompuLab CL-SOM-iMX7
              - fsl,imx7d-sdb             # i.MX7 SabreSD Board
              - fsl,imx7d-sdb-reva        # i.MX7 SabreSD Rev-A Board
              - kam,imx7d-flex-concentrator       # Kamstrup OMNIA Flex Concentrator
              - kam,imx7d-flex-concentrator-mfg   # Kamstrup OMNIA Flex Concentrator in manufacturing mode
              - novtech,imx7d-meerkat96   # i.MX7 Meerkat96 Board
              - remarkable,imx7d-remarkable2  # i.MX7D ReMarkable 2 E-Ink Tablet
              - storopack,imx7d-smegw01       # Storopack i.MX7D SMEGW01
              - technexion,imx7d-pico-dwarf   # TechNexion i.MX7D Pico-Dwarf
              - technexion,imx7d-pico-hobbit  # TechNexion i.MX7D Pico-Hobbit
              - technexion,imx7d-pico-nymph   # TechNexion i.MX7D Pico-Nymph
              - technexion,imx7d-pico-pi      # TechNexion i.MX7D Pico-Pi
              - toradex,colibri-imx7d         # Colibri iMX7D Module
              - toradex,colibri-imx7d-emmc    # Colibri iMX7D 1GB (eMMC) Module
              - zii,imx7d-rmu2            # ZII RMU2 Board
              - zii,imx7d-rpu2            # ZII RPU2 Board
          - const: fsl,imx7d

      - description: TQ-Systems TQMa7D SoM on MBa7x board
        items:
          - const: tq,imx7d-mba7
          - const: tq,imx7d-tqma7
          - const: fsl,imx7d

      - description:
          Compulab SBC-iMX7 is a single board computer based on the
          Freescale i.MX7 system-on-chip. SBC-iMX7 is implemented with
          the CL-SOM-iMX7 System-on-Module providing most of the functions,
          and SB-SOM-iMX7 carrier board providing additional peripheral
          functions and connectors.
        items:
          - const: compulab,sbc-imx7
          - const: compulab,cl-som-imx7
          - const: fsl,imx7d

      - description: i.MX7D Boards with Toradex Colibri i.MX7D Module
        items:
          - enum:
              - toradex,colibri-imx7d-aster   # Aster Carrier Board
              - toradex,colibri-imx7d-eval-v3 # Colibri Evaluation Board V3
              - toradex,colibri-imx7d-iris    # Iris Carrier Board
              - toradex,colibri-imx7d-iris-v2 # Iris Carrier Board V2
          - const: toradex,colibri-imx7d
          - const: fsl,imx7d

      - description: i.MX7D Boards with Toradex Colibri i.MX7D 1GB (eMMC) Module
        items:
          - enum:
              - toradex,colibri-imx7d-emmc-aster    # Module on Aster Carrier Board
              - toradex,colibri-imx7d-emmc-eval-v3  # Module on Colibri Evaluation Board V3
              - toradex,colibri-imx7d-emmc-iris     # Module on Iris Carrier Board
              - toradex,colibri-imx7d-emmc-iris-v2  # Module on Iris Carrier Board V2
          - const: toradex,colibri-imx7d-emmc
          - const: fsl,imx7d

      - description: i.MX7ULP based Boards
        items:
          - enum:
              - ea,imx7ulp-com           # i.MX7ULP Embedded Artists COM Board
              - fsl,imx7ulp-evk           # i.MX7ULP Evaluation Kit
          - const: fsl,imx7ulp

      - description: i.MX8MM based Boards
        items:
          - enum:
              - beacon,imx8mm-beacon-kit  # i.MX8MM Beacon Development Kit
              - boundary,imx8mm-nitrogen8mm  # i.MX8MM Nitrogen Board
              - dmo,imx8mm-data-modul-edm-sbc # i.MX8MM eDM SBC
              - emtrion,emcon-mx8mm-avari # emCON-MX8MM SoM on Avari Base
              - fsl,imx8mm-ddr4-evk       # i.MX8MM DDR4 EVK Board
              - fsl,imx8mm-evk            # i.MX8MM EVK Board
              - fsl,imx8mm-evkb           # i.MX8MM EVKB Board
              - gateworks,imx8mm-gw75xx-0x # i.MX8MM Gateworks Board
              - gateworks,imx8mm-gw7904
              - gw,imx8mm-gw71xx-0x       # i.MX8MM Gateworks Development Kit
              - gw,imx8mm-gw72xx-0x       # i.MX8MM Gateworks Development Kit
              - gw,imx8mm-gw73xx-0x       # i.MX8MM Gateworks Development Kit
              - gw,imx8mm-gw7901          # i.MX8MM Gateworks Board
              - gw,imx8mm-gw7902          # i.MX8MM Gateworks Board
              - gw,imx8mm-gw7903          # i.MX8MM Gateworks Board
              - innocomm,wb15-evk         # i.MX8MM Innocomm EVK board with WB15 SoM
              - kontron,imx8mm-sl         # i.MX8MM Kontron SL (N801X) SOM
              - kontron,imx8mm-osm-s      # i.MX8MM Kontron OSM-S (N802X) SOM
              - toradex,verdin-imx8mm     # Verdin iMX8M Mini Modules
              - toradex,verdin-imx8mm-nonwifi  # Verdin iMX8M Mini Modules without Wi-Fi / BT
              - toradex,verdin-imx8mm-wifi  # Verdin iMX8M Mini Wi-Fi / BT Modules
              - prt,prt8mm                # i.MX8MM Protonic PRT8MM Board
          - const: fsl,imx8mm

      - description: Compulab i.MX8MM UCM SoM based boards
        items:
          - enum:
              - compulab,imx8mm-iot-gateway     # i.MX8MM Compulab IoT-Gateway
          - const: compulab,imx8mm-ucm-som      # i.MX8MM Compulab UCM SoM
          - const: fsl,imx8mm

      - description: Emtop i.MX8MM based Boards
        items:
          - const: ees,imx8mm-emtop-baseboard      # i.MX8MM Emtop SoM on i.MX8M Mini Baseboard V1
          - const: ees,imx8mm-emtop-som            # i.MX8MM Emtop SOM-IMX8MMLPD4 module
          - const: fsl,imx8mm

      - description: Engicam i.Core MX8M Mini SoM based boards
        items:
          - enum:
              - engicam,icore-mx8mm-ctouch2        # i.MX8MM Engicam i.Core MX8M Mini C.TOUCH 2.0
              - engicam,icore-mx8mm-edimm2.2       # i.MX8MM Engicam i.Core MX8M Mini EDIMM2.2 Starter Kit
          - const: engicam,icore-mx8mm             # i.MX8MM Engicam i.Core MX8M Mini SoM
          - const: fsl,imx8mm

      - description: Kontron BL i.MX8MM (N801X S) Board
        items:
          - const: kontron,imx8mm-bl
          - const: kontron,imx8mm-sl
          - const: fsl,imx8mm

      - description: Kontron BL i.MX8MM OSM-S (N802X S) Board
        items:
          - const: kontron,imx8mm-bl-osm-s
          - const: kontron,imx8mm-osm-s
          - const: fsl,imx8mm

      - description: Toradex Boards with Verdin iMX8M Mini Modules
        items:
          - enum:
              - menlo,mx8menlo                       # Verdin iMX8M Mini Module on i.MX8MM Menlo board
              - toradex,verdin-imx8mm-nonwifi-dahlia # Verdin iMX8M Mini Module on Dahlia
              - toradex,verdin-imx8mm-nonwifi-dev    # Verdin iMX8M Mini Module on Verdin Development Board
              - toradex,verdin-imx8mm-nonwifi-mallow # Verdin iMX8M Mini Module on Mallow
              - toradex,verdin-imx8mm-nonwifi-yavia  # Verdin iMX8M Mini Module on Yavia
          - const: toradex,verdin-imx8mm-nonwifi     # Verdin iMX8M Mini Module without Wi-Fi / BT
          - const: toradex,verdin-imx8mm             # Verdin iMX8M Mini Module
          - const: fsl,imx8mm

      - description: Toradex Boards with Verdin iMX8M Mini Wi-Fi / BT Modules
        items:
          - enum:
              - toradex,verdin-imx8mm-wifi-dahlia # Verdin iMX8M Mini Wi-Fi / BT Module on Dahlia
              - toradex,verdin-imx8mm-wifi-dev    # Verdin iMX8M Mini Wi-Fi / BT M. on Verdin Development B.
              - toradex,verdin-imx8mm-wifi-mallow # Verdin iMX8M Mini Wi-Fi / BT Module on Mallow
              - toradex,verdin-imx8mm-wifi-yavia  # Verdin iMX8M Mini Wi-Fi / BT Module on Yavia
          - const: toradex,verdin-imx8mm-wifi     # Verdin iMX8M Mini Wi-Fi / BT Module
          - const: toradex,verdin-imx8mm          # Verdin iMX8M Mini Module
          - const: fsl,imx8mm

      - description: PHYTEC phyCORE-i.MX8MM SoM based boards
        items:
          - enum:
              - phytec,imx8mm-phyboard-polis-rdk # phyBOARD-Polis RDK
              - phytec,imx8mm-phygate-tauri-l    # phyGATE-Tauri-L Gateway
          - const: phytec,imx8mm-phycore-som        # phyCORE-i.MX8MM SoM
          - const: fsl,imx8mm

      - description: Variscite VAR-SOM-MX8MM based boards
        items:
          - const: variscite,var-som-mx8mm-symphony
          - const: variscite,var-som-mx8mm
          - const: fsl,imx8mm

      - description:
          TQMa8MxML is a series of SOM featuring NXP i.MX8MM system-on-chip
          variants. It is designed to be soldered on different carrier boards.
          All variants (TQMa8M[Q,D,S][L]ML) use the same device tree, hence only
          one compatible is needed.
        items:
          - enum:
              - cloos,imx8mm-phg           # i.MX8MM Cloos PHG Board
              - tq,imx8mm-tqma8mqml-mba8mx # TQ-Systems GmbH i.MX8MM TQMa8MQML SOM on MBa8Mx
          - const: tq,imx8mm-tqma8mqml     # TQ-Systems GmbH i.MX8MM TQMa8MQML SOM
          - const: fsl,imx8mm

      - description: i.MX8MN based Boards
        items:
          - enum:
              - beacon,imx8mn-beacon-kit  # i.MX8MN Beacon Development Kit
              - bsh,imx8mn-bsh-smm-s2     # i.MX8MN BSH SystemMaster S2
              - bsh,imx8mn-bsh-smm-s2pro  # i.MX8MN BSH SystemMaster S2 PRO
              - fsl,imx8mn-ddr3l-evk      # i.MX8MN DDR3L EVK Board
              - fsl,imx8mn-ddr4-evk       # i.MX8MN DDR4 EVK Board
              - fsl,imx8mn-evk            # i.MX8MN LPDDR4 EVK Board
              - gw,imx8mn-gw7902          # i.MX8MM Gateworks Board
          - const: fsl,imx8mn

      - description: Variscite VAR-SOM-MX8MN based boards
        items:
          - enum:
              - dimonoff,gateway-evk # i.MX8MN Dimonoff Gateway EVK Board
              - rve,gateway # i.MX8MN RVE Gateway Board
              - variscite,var-som-mx8mn-symphony
          - const: variscite,var-som-mx8mn
          - const: fsl,imx8mn

      - description:
          TQMa8MxNL is a series of SOM featuring NXP i.MX8MN system-on-chip
          variants. It is designed to be soldered on different carrier boards.
          All variants (TQMa8M[Q,D,S][L]NL) use the same device tree, hence only
          one compatible is needed.
        items:
          - enum:
              - tq,imx8mn-tqma8mqnl-mba8mx # TQ-Systems GmbH i.MX8MN TQMa8MQNL SOM on MBa8Mx
          - const: tq,imx8mn-tqma8mqnl     # TQ-Systems GmbH i.MX8MN TQMa8MQNL SOM
          - const: fsl,imx8mn

      - description: i.MX8MP based Boards
        items:
          - enum:
              - beacon,imx8mp-beacon-kit  # i.MX8MP Beacon Development Kit
              - dmo,imx8mp-data-modul-edm-sbc # i.MX8MP eDM SBC
              - emcraft,imx8mp-navqp      # i.MX8MP Emcraft Systems NavQ+ Kit
              - fsl,imx8mp-evk            # i.MX8MP EVK Board
              - gateworks,imx8mp-gw71xx-2x # i.MX8MP Gateworks Board
              - gateworks,imx8mp-gw72xx-2x # i.MX8MP Gateworks Board
              - gateworks,imx8mp-gw73xx-2x # i.MX8MP Gateworks Board
              - gateworks,imx8mp-gw74xx   # i.MX8MP Gateworks Board
              - gateworks,imx8mp-gw75xx-2x # i.MX8MP Gateworks Board
              - skov,imx8mp-skov-revb-hdmi # SKOV i.MX8MP climate control without panel
              - skov,imx8mp-skov-revb-lt6 # SKOV i.MX8MP climate control with 7” panel
              - skov,imx8mp-skov-revb-mi1010ait-1cp1 # SKOV i.MX8MP climate control with 10.1" panel
              - toradex,verdin-imx8mp     # Verdin iMX8M Plus Modules
              - toradex,verdin-imx8mp-nonwifi  # Verdin iMX8M Plus Modules without Wi-Fi / BT
              - toradex,verdin-imx8mp-wifi  # Verdin iMX8M Plus Wi-Fi / BT Modules
          - const: fsl,imx8mp

      - description: Avnet (MSC Branded) Boards with SM2S i.MX8M Plus Modules
        items:
          - const: avnet,sm2s-imx8mp-14N0600E-ep1 # SM2S-IMX8PLUS-14N0600E on SM2-MB-EP1 Carrier Board
          - const: avnet,sm2s-imx8mp-14N0600E     # 14N0600E variant of SM2S-IMX8PLUS SoM
          - const: avnet,sm2s-imx8mp              # SM2S-IMX8PLUS SoM
          - const: fsl,imx8mp

      - description: i.MX8MP DHCOM based Boards
        items:
          - enum:
              - dh,imx8mp-dhcom-pdk2         # i.MX8MP DHCOM SoM on PDK2 board
              - dh,imx8mp-dhcom-pdk3         # i.MX8MP DHCOM SoM on PDK3 board
          - const: dh,imx8mp-dhcom-som       # i.MX8MP DHCOM SoM
          - const: fsl,imx8mp

      - description: Engicam i.Core MX8M Plus SoM based boards
        items:
          - enum:
              - engicam,icore-mx8mp-edimm2.2       # i.MX8MP Engicam i.Core MX8M Plus EDIMM2.2 Starter Kit
          - const: engicam,icore-mx8mp             # i.MX8MP Engicam i.Core MX8M Plus SoM
          - const: fsl,imx8mp

      - description: PHYTEC phyCORE-i.MX8MP SoM based boards
        items:
          - const: phytec,imx8mp-phyboard-pollux-rdk # phyBOARD-Pollux RDK
          - const: phytec,imx8mp-phycore-som         # phyCORE-i.MX8MP SoM
          - const: fsl,imx8mp

      - description: Polyhex DEBIX i.MX8MP based SBCs
        items:
          - enum:
              - polyhex,imx8mp-debix-model-a        # Polyhex Debix Model A Board
          - const: polyhex,imx8mp-debix             # Polyhex i.MX8MP Debix SBCs
          - const: fsl,imx8mp

      - description: Polyhex DEBIX i.MX8MP SOM A based boards
        items:
          - enum:
              - polyhex,imx8mp-debix-som-a-bmb-08   # Polyhex Debix SOM A on SOM A I/O board
          - const: polyhex,imx8mp-debix-som-a       # Polyhex Debix SOM A
          - const: fsl,imx8mp

      - description: Toradex Boards with Verdin iMX8M Plus Modules
        items:
          - enum:
              - toradex,verdin-imx8mp-nonwifi-dahlia # Verdin iMX8M Plus Module on Dahlia
              - toradex,verdin-imx8mp-nonwifi-dev    # Verdin iMX8M Plus Module on Verdin Development Board
              - toradex,verdin-imx8mp-nonwifi-mallow # Verdin iMX8M Plus Module on Mallow
              - toradex,verdin-imx8mp-nonwifi-yavia  # Verdin iMX8M Plus Module on Yavia
          - const: toradex,verdin-imx8mp-nonwifi     # Verdin iMX8M Plus Module without Wi-Fi / BT
          - const: toradex,verdin-imx8mp             # Verdin iMX8M Plus Module
          - const: fsl,imx8mp

      - description: Toradex Boards with Verdin iMX8M Plus Wi-Fi / BT Modules
        items:
          - enum:
              - toradex,verdin-imx8mp-wifi-dahlia # Verdin iMX8M Plus Wi-Fi / BT Module on Dahlia
              - toradex,verdin-imx8mp-wifi-dev    # Verdin iMX8M Plus Wi-Fi / BT M. on Verdin Development B.
              - toradex,verdin-imx8mp-wifi-mallow # Verdin iMX8M Plus Wi-Fi / BT Module on Mallow
              - toradex,verdin-imx8mp-wifi-yavia  # Verdin iMX8M Plus Wi-Fi / BT Module on Yavia
          - const: toradex,verdin-imx8mp-wifi     # Verdin iMX8M Plus Wi-Fi / BT Module
          - const: toradex,verdin-imx8mp          # Verdin iMX8M Plus Module
          - const: fsl,imx8mp

      - description:
          TQMa8MPxL is a series of LGA SOM featuring NXP i.MX8MP system-on-chip
          variants. It is designed to be soldered on different carrier boards.
          All CPU variants use the same device tree hence only one compatible
          is needed. MBa8MPxL mainboard can be used as starterkit or in a boxed
          version as an industrial computing device.
        items:
          - enum:
              - tq,imx8mp-tqma8mpql-mba8mpxl      # TQ-Systems GmbH i.MX8MP TQMa8MPQL SOM on MBa8MPxL
              - tq,imx8mp-tqma8mpql-mba8mp-ras314 # TQ-Systems GmbH i.MX8MP TQMa8MPQL SOM on MBa8MP-RAS314
          - const: tq,imx8mp-tqma8mpql            # TQ-Systems GmbH i.MX8MP TQMa8MPQL SOM
<<<<<<< HEAD
=======
          - const: fsl,imx8mp

      - description: Variscite VAR-SOM-MX8M Plus based boards
        items:
          - const: variscite,var-som-mx8mp-symphony
          - const: variscite,var-som-mx8mp
>>>>>>> adc21867
          - const: fsl,imx8mp

      - description: i.MX8MQ based Boards
        items:
          - enum:
              - boundary,imx8mq-nitrogen8m # i.MX8MQ NITROGEN Board
              - boundary,imx8mq-nitrogen8m-som # i.MX8MQ NITROGEN SoM
              - einfochips,imx8mq-thor96  # i.MX8MQ Thor96 Board
              - fsl,imx8mq-evk            # i.MX8MQ EVK Board
              - google,imx8mq-phanbell    # Google Coral Edge TPU
              - kontron,pitx-imx8m        # Kontron pITX-imx8m Board
              - purism,librem5-devkit     # Purism Librem5 devkit
              - solidrun,hummingboard-pulse # SolidRun Hummingboard Pulse
              - technexion,pico-pi-imx8m  # TechNexion PICO-PI-8M evk
          - const: fsl,imx8mq

      - description: i.MX8MQ NITROGEN SoM based Boards
        items:
          - const: mntre,reform2                  # MNT Reform2 Laptop
          - const: boundary,imx8mq-nitrogen8m-som # i.MX8MQ NITROGEN SoM
          - const: fsl,imx8mq

      - description: Purism Librem5 phones
        items:
          - enum:
              - purism,librem5r2          # Purism Librem5 phone "Chestnut"
              - purism,librem5r3          # Purism Librem5 phone "Dogwood"
              - purism,librem5r4          # Purism Librem5 phone "Evergreen"
          - const: purism,librem5
          - const: fsl,imx8mq

      - description:
          TQMa8Mx is a series of SOM featuring NXP i.MX8MQ system-on-chip
          variants. It is designed to be clicked on different carrier boards.
        items:
          - enum:
              - tq,imx8mq-tqma8mq-mba8mx # TQ-Systems GmbH i.MX8MQ TQMa8Mx SOM on MBa8Mx
          - const: tq,imx8mq-tqma8mq     # TQ-Systems GmbH i.MX8MQ TQMa8Mx SOM
          - const: fsl,imx8mq

      - description: Zodiac Inflight Innovations Ultra Boards
        items:
          - enum:
              - zii,imx8mq-ultra-rmb3
              - zii,imx8mq-ultra-zest
          - const: zii,imx8mq-ultra
          - const: fsl,imx8mq

      - description: i.MX8QM based Boards
        items:
          - enum:
              - fsl,imx8qm-mek           # i.MX8QM MEK Board
              - toradex,apalis-imx8      # Apalis iMX8 Modules
              - toradex,apalis-imx8-v1.1 # Apalis iMX8 V1.1 Modules
          - const: fsl,imx8qm

      - description: i.MX8QM Boards with Toradex Apalis iMX8 Modules
        items:
          - enum:
              - toradex,apalis-imx8-eval            # Apalis iMX8 Module on Apalis Evaluation V1.0/V1.1 Board
              - toradex,apalis-imx8-eval-v1.2       # Apalis iMX8 Module on Apalis Evaluation V1.2 Board
              - toradex,apalis-imx8-ixora-v1.1      # Apalis iMX8 Module on Ixora V1.1 Carrier Board
          - const: toradex,apalis-imx8
          - const: fsl,imx8qm

      - description: i.MX8QM Boards with Toradex Apalis iMX8 V1.1 Modules
        items:
          - enum:
              - toradex,apalis-imx8-v1.1-eval       # Apalis iMX8 V1.1 Module on Apalis Eval. V1.0/V1.1 Board
              - toradex,apalis-imx8-v1.1-eval-v1.2  # Apalis iMX8 V1.1 Module on Apalis Eval. V1.2 Board
              - toradex,apalis-imx8-v1.1-ixora-v1.1 # Apalis iMX8 V1.1 Module on Ixora V1.1 C. Board
              - toradex,apalis-imx8-v1.1-ixora-v1.2 # Apalis iMX8 V1.1 Module on Ixora V1.2 C. Board
          - const: toradex,apalis-imx8-v1.1
          - const: fsl,imx8qm

      - description: i.MX8QXP based Boards
        items:
          - enum:
              - einfochips,imx8qxp-ai_ml  # i.MX8QXP AI_ML Board
              - fsl,imx8qxp-mek           # i.MX8QXP MEK Board
          - const: fsl,imx8qxp

      - description: i.MX8DXL based Boards
        items:
          - enum:
              - fsl,imx8dxl-evk           # i.MX8DXL EVK Board
          - const: fsl,imx8dxl

      - description: i.MX8QXP/i.MX8DX Boards with Toradex Colibri iMX8X Modules
        items:
          - enum:
              - toradex,colibri-imx8x-aster   # Colibri iMX8X Module on Aster Board
              - toradex,colibri-imx8x-eval-v3 # Colibri iMX8X Module on Colibri Evaluation Board V3
              - toradex,colibri-imx8x-iris    # Colibri iMX8X Module on Iris Board
              - toradex,colibri-imx8x-iris-v2 # Colibri iMX8X Module on Iris Board V2
          - const: toradex,colibri-imx8x
          - enum:
              - fsl,imx8qxp
              - fsl,imx8dx

      - description:
          TQMa8Xx is a series of SOM featuring NXP i.MX8X system-on-chip
          variants. It is designed to be clicked on different carrier boards
          MBa8Xx is the starterkit
        oneOf:
          - items:
              - enum:
                  - tq,imx8dxp-tqma8xdp-mba8xx # TQ-Systems GmbH TQMa8XDP SOM on MBa8Xx
              - const: tq,imx8dxp-tqma8xdp     # TQ-Systems GmbH TQMa8XDP SOM (with i.MX8DXP)
              - const: fsl,imx8dxp
          - items:
              - enum:
                  - tq,imx8qxp-tqma8xqp-mba8xx # TQ-Systems GmbH TQMa8XQP SOM on MBa8Xx
              - const: tq,imx8qxp-tqma8xqp     # TQ-Systems GmbH TQMa8XQP SOM (with i.MX8QXP)
              - const: fsl,imx8qxp

      - description: i.MX8ULP based Boards
        items:
          - enum:
              - fsl,imx8ulp-evk           # i.MX8ULP EVK Board
          - const: fsl,imx8ulp

      - description: i.MX93 based Boards
        items:
          - enum:
              - fsl,imx93-9x9-qsb         # i.MX93 9x9 QSB Board
              - fsl,imx93-11x11-evk       # i.MX93 11x11 EVK Board
              - fsl,imx93-14x14-evk       # i.MX93 14x14 EVK Board
          - const: fsl,imx93

      - description: i.MX95 based Boards
        items:
          - enum:
              - fsl,imx95-19x19-evk       # i.MX95 19x19 EVK Board
          - const: fsl,imx95

      - description: i.MXRT1050 based Boards
        items:
          - enum:
              - fsl,imxrt1050-evk         # i.MXRT1050 EVK Board
          - const: fsl,imxrt1050

      - description: i.MXRT1170 based Boards
        items:
          - enum:
              - fsl,imxrt1170-evk         # i.MXRT1170 EVK Board
          - const: fsl,imxrt1170

      - description:
          TQMa93xxLA and TQMa93xxCA are two series of feature compatible SOM
          using NXP i.MX93 SOC in 11x11 mm package.
          TQMa93xxLA is designed to be soldered on different carrier boards.
          TQMa93xxCA is a compatible variant using board to board connectors.
          All SOM and CPU variants use the same device tree hence only one
          compatible is needed. Bootloader disables all features not present
          in the assembled SOC.
          MBa93xxCA mainboard can be used as starterkit for the SOM
          soldered on an adapter board or for the connector variant
          MBa93xxLA mainboard is a single board computer using the solderable
          SOM variant
        items:
          - enum:
              - tq,imx93-tqma9352-mba93xxca # TQ-Systems GmbH i.MX93 TQMa93xxCA/LA SOM on MBa93xxCA
              - tq,imx93-tqma9352-mba93xxla # TQ-Systems GmbH i.MX93 TQMa93xxLA SOM on MBa93xxLA SBC
          - const: tq,imx93-tqma9352        # TQ-Systems GmbH i.MX93 TQMa93xxCA/LA SOM
          - const: fsl,imx93

      - description: PHYTEC phyCORE-i.MX93 SoM based boards
        items:
          - const: phytec,imx93-phyboard-segin # phyBOARD-Segin with i.MX93
          - const: phytec,imx93-phycore-som    # phyCORE-i.MX93 SoM
          - const: fsl,imx93

      - description: Variscite VAR-SOM-MX93 based boards
        items:
          - const: variscite,var-som-mx93-symphony
          - const: variscite,var-som-mx93
          - const: fsl,imx93

      - description: Kontron OSM-S i.MX93 SoM based boards
        items:
          - const: kontron,imx93-bl-osm-s # Kontron BL i.MX93 OSM-S board
          - const: kontron,imx93-osm-s    # Kontron OSM-S i.MX93 SoM
          - const: fsl,imx93

      - description:
          Freescale Vybrid Platform Device Tree Bindings

          For the Vybrid SoC family all variants with DDR controller are supported,
          which is the VF5xx and VF6xx series. Out of historical reasons, in most
          places the kernel uses vf610 to refer to the whole family.
          The compatible string "fsl,vf610m4" is used for the secondary Cortex-M4
          core support.
        items:
          - enum:
              - fsl,vf500
              - fsl,vf510
              - fsl,vf600
              - fsl,vf610
              - fsl,vf610m4

      - description: Toradex Colibri VF50 Module on Colibri Evaluation Board
        items:
          - const: toradex,vf500-colibri_vf50-on-eval
          - const: toradex,vf500-colibri_vf50
          - const: fsl,vf500

      - description: VF610 based Boards
        items:
          - enum:
              - fsl,vf610-twr             # VF610 Tower Board
              - lwn,bk4                   # Liebherr BK4 controller
              - phytec,vf610-cosmic       # PHYTEC Cosmic/Cosmic+ Board
              - toradex,vf610-colibri_vf61 # Colibri VF61 Modules
          - const: fsl,vf610

      - description: Toradex Colibri VF61 Module on Colibri Evaluation Board
        items:
          - const: toradex,vf610-colibri_vf61-on-eval
          - const: toradex,vf610-colibri_vf61
          - const: fsl,vf610

      - description: ZII's VF610 based Boards
        items:
          - enum:
              - zii,vf610cfu1      # ZII VF610 CFU1 Board
              - zii,vf610dev-c     # ZII VF610 Development Board, Rev C
              - zii,vf610dev-b     # ZII VF610 Development Board, Rev B
              - zii,vf610scu4-aib  # ZII VF610 SCU4 AIB
              - zii,vf610dtu       # ZII VF610 SSMB DTU Board
              - zii,vf610spu3      # ZII VF610 SSMB SPU3 Board
              - zii,vf610spb4      # ZII VF610 SPB4 Board
          - const: zii,vf610dev
          - const: fsl,vf610

      - description: LS1012A based Boards
        items:
          - enum:
              - ebs-systart,oxalis
              - fsl,ls1012a-rdb
              - fsl,ls1012a-frdm
              - fsl,ls1012a-frwy
              - fsl,ls1012a-qds
          - const: fsl,ls1012a

      - description: LS1021A based Boards
        items:
          - enum:
              - fsl,ls1021a-iot
              - fsl,ls1021a-moxa-uc-8410a
              - fsl,ls1021a-qds
              - fsl,ls1021a-tsn
              - fsl,ls1021a-twr
          - const: fsl,ls1021a

      - description:
          TQ-Systems TQMLS102xA is a series of socketable SOM featuring
          LS102x system-on-chip variants. MBLS102xA mainboard can be used as
          starterkit.
        items:
          - enum:
              - tq,ls1021a-tqmls1021a-mbls102xa
          - const: tq,ls1021a-tqmls1021a
          - const: fsl,ls1021a

      - description: LS1028A based Boards
        items:
          - enum:
              - fsl,ls1028a-qds
              - fsl,ls1028a-rdb
          - const: fsl,ls1028a

      - description: Kontron KBox A-230-LS
        items:
          - const: kontron,kbox-a-230-ls
          - const: kontron,sl28-var4
          - const: kontron,sl28
          - const: fsl,ls1028a
      - description:
          Kontron SMARC-sAL28 board on the SMARC Eval Carrier 2.0
        items:
          - enum:
              - kontron,sl28-var1-ads2
              - kontron,sl28-var2-ads2
              - kontron,sl28-var3-ads2
              - kontron,sl28-var4-ads2
          - enum:
              - kontron,sl28-var1
              - kontron,sl28-var2
              - kontron,sl28-var3
              - kontron,sl28-var4
          - const: kontron,sl28
          - const: fsl,ls1028a

      - description:
          Kontron SMARC-sAL28 board (on a generic/undefined carrier)
        items:
          - enum:
              - kontron,sl28-var1
              - kontron,sl28-var2
              - kontron,sl28-var3
              - kontron,sl28-var4
          - const: kontron,sl28
          - const: fsl,ls1028a

      - description:
          Kontron SMARC-sAL28 board (base). This is used in the base device
          tree which is compatible with the overlays provided by the
          vendor.
        items:
          - const: kontron,sl28
          - const: fsl,ls1028a

      - description: LS1043A based Boards
        items:
          - enum:
              - fsl,ls1043a-rdb
              - fsl,ls1043a-qds
          - const: fsl,ls1043a

      - description: TQ-Systems LS1043A based Boards
        items:
          - enum:
              - tq,ls1043a-tqmls1043a-mbls10xxa
          - const: tq,ls1043a-tqmls1043a
          - const: fsl,ls1043a

      - description: LS1046A based Boards
        items:
          - enum:
              - fsl,ls1046a-frwy
              - fsl,ls1046a-qds
              - fsl,ls1046a-rdb
          - const: fsl,ls1046a

      - description: TQ-Systems LS1046A based Boards
        items:
          - enum:
              - tq,ls1046a-tqmls1046a-mbls10xxa
          - const: tq,ls1046a-tqmls1046a
          - const: fsl,ls1046a

      - description: LS1088A based Boards
        items:
          - enum:
              - fsl,ls1088a-qds
              - fsl,ls1088a-rdb
          - const: fsl,ls1088a

      - description: TQ-Systems LS1088A based Boards
        items:
          - enum:
              - tq,ls1088a-tqmls1088a-mbls10xxa
          - const: tq,ls1088a-tqmls1088a
          - const: fsl,ls1088a

      - description: LS2080A based Boards
        items:
          - enum:
              - fsl,ls2080a-simu
              - fsl,ls2080a-qds
              - fsl,ls2080a-rdb
          - const: fsl,ls2080a

      - description: LS2081A based Boards
        items:
          - enum:
              - fsl,ls2081a-rdb
          - const: fsl,ls2081a

      - description: LS2088A based Boards
        items:
          - enum:
              - fsl,ls2088a-qds
              - fsl,ls2088a-rdb
          - const: fsl,ls2088a

      - description: LX2160A based Boards
        items:
          - enum:
              - fsl,lx2160a-bluebox3
              - fsl,lx2160a-bluebox3-rev-a
              - fsl,lx2160a-qds
              - fsl,lx2160a-rdb
              - fsl,lx2162a-qds
          - const: fsl,lx2160a

      - description: SolidRun LX2160A CEX-7 based Boards
        items:
          - enum:
              - solidrun,clearfog-cx
              - solidrun,honeycomb
          - const: solidrun,lx2160a-cex7
          - const: fsl,lx2160a

      - description: SolidRun LX2162A SoM based Boards
        items:
          - enum:
              - solidrun,lx2162a-clearfog
          - const: solidrun,lx2162a-som
          - const: fsl,lx2160a

      - description:
          TQ-Systems TQMLX2160A is a series of socketable SOM featuring
          LX2160A system-on-chip variants. MBLX2160A mainboard can be used a
          starterkit.
        items:
          - enum:
              - tq,lx2160a-tqmlx2160a-mblx2160a
          - const: tq,lx2160a-tqmlx2160a
          - const: fsl,lx2160a

      - description: S32G2 based Boards
        items:
          - enum:
              - nxp,s32g274a-evb
              - nxp,s32g274a-rdb2
          - const: nxp,s32g2

      - description: S32G3 based Boards
        items:
          - enum:
              - nxp,s32g399a-rdb3
          - const: nxp,s32g3

      - description: S32V234 based Boards
        items:
          - enum:
              - fsl,s32v234-evb           # S32V234-EVB2 Customer Evaluation Board
          - const: fsl,s32v234

      - description: Traverse LS1088A based Boards
        items:
          - enum:
              - traverse,ten64            # Ten64 Networking Appliance / Board
          - const: fsl,ls1088a

additionalProperties: true

...<|MERGE_RESOLUTION|>--- conflicted
+++ resolved
@@ -1165,15 +1165,12 @@
               - tq,imx8mp-tqma8mpql-mba8mpxl      # TQ-Systems GmbH i.MX8MP TQMa8MPQL SOM on MBa8MPxL
               - tq,imx8mp-tqma8mpql-mba8mp-ras314 # TQ-Systems GmbH i.MX8MP TQMa8MPQL SOM on MBa8MP-RAS314
           - const: tq,imx8mp-tqma8mpql            # TQ-Systems GmbH i.MX8MP TQMa8MPQL SOM
-<<<<<<< HEAD
-=======
           - const: fsl,imx8mp
 
       - description: Variscite VAR-SOM-MX8M Plus based boards
         items:
           - const: variscite,var-som-mx8mp-symphony
           - const: variscite,var-som-mx8mp
->>>>>>> adc21867
           - const: fsl,imx8mp
 
       - description: i.MX8MQ based Boards
