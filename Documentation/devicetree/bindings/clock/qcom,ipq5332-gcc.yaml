--- conflicted
+++ resolved
@@ -31,11 +31,8 @@
       - description: USB PCIE wrapper pipe clock source
 
   '#power-domain-cells': false
-<<<<<<< HEAD
-=======
   '#interconnect-cells':
     const: 1
->>>>>>> adc21867
 
 required:
   - compatible
