# SPDX-License-Identifier: (GPL-2.0-only OR BSD-2-Clause)
%YAML 1.2
---
$id: http://devicetree.org/schemas/interrupt-controller/fsl,irqsteer.yaml#
$schema: http://devicetree.org/meta-schemas/core.yaml#

title: Freescale IRQSTEER Interrupt Multiplexer

maintainers:
  - Lucas Stach <l.stach@pengutronix.de>

properties:
  compatible:
    oneOf:
      - const: fsl,imx-irqsteer
      - items:
          - enum:
              - fsl,imx8m-irqsteer
              - fsl,imx8mp-irqsteer
<<<<<<< HEAD
=======
              - fsl,imx8qm-irqsteer
>>>>>>> adc21867
              - fsl,imx8qxp-irqsteer
          - const: fsl,imx-irqsteer

  reg:
    maxItems: 1

  interrupts:
    description: |
      should contain the up to 8 parent interrupt lines used to multiplex
      the input interrupts. They should be specified sequentially from
      output 0 to 7.
    items:
      - description: output interrupt 0
      - description: output interrupt 1
      - description: output interrupt 2
      - description: output interrupt 3
      - description: output interrupt 4
      - description: output interrupt 5
      - description: output interrupt 6
      - description: output interrupt 7
    minItems: 1

  clocks:
    maxItems: 1

  clock-names:
    const: ipg

  power-domains:
    maxItems: 1

  interrupt-controller: true

  "#interrupt-cells":
    const: 1

  fsl,channel:
    $ref: /schemas/types.yaml#/definitions/uint32
    description: |
      u32 value representing the output channel that all input IRQs should be
      steered into.

  fsl,num-irqs:
    $ref: /schemas/types.yaml#/definitions/uint32
    description: |
      u32 value representing the number of input interrupts of this channel,
      should be multiple of 32 input interrupts and up to 512 interrupts.

required:
  - compatible
  - reg
  - interrupts
  - clocks
  - clock-names
  - interrupt-controller
  - "#interrupt-cells"
  - fsl,channel
  - fsl,num-irqs

allOf:
  - if:
      properties:
        compatible:
          contains:
            enum:
              - fsl,imx8mp-irqsteer
<<<<<<< HEAD
=======
              - fsl,imx8qm-irqsteer
>>>>>>> adc21867
              - fsl,imx8qxp-irqsteer
    then:
      required:
        - power-domains
    else:
      properties:
        power-domains: false

additionalProperties: false

examples:
  - |
    #include <dt-bindings/clock/imx8mq-clock.h>
    #include <dt-bindings/interrupt-controller/arm-gic.h>

    interrupt-controller@32e2d000 {
        compatible = "fsl,imx-irqsteer";
        reg = <0x32e2d000 0x1000>;
        interrupts = <GIC_SPI 18 IRQ_TYPE_LEVEL_HIGH>;
        clocks = <&clk IMX8MQ_CLK_DISP_APB_ROOT>;
        clock-names = "ipg";
        fsl,channel = <0>;
        fsl,num-irqs = <64>;
        interrupt-controller;
        #interrupt-cells = <1>;
    };<|MERGE_RESOLUTION|>--- conflicted
+++ resolved
@@ -17,10 +17,7 @@
           - enum:
               - fsl,imx8m-irqsteer
               - fsl,imx8mp-irqsteer
-<<<<<<< HEAD
-=======
               - fsl,imx8qm-irqsteer
->>>>>>> adc21867
               - fsl,imx8qxp-irqsteer
           - const: fsl,imx-irqsteer
 
@@ -87,10 +84,7 @@
           contains:
             enum:
               - fsl,imx8mp-irqsteer
-<<<<<<< HEAD
-=======
               - fsl,imx8qm-irqsteer
->>>>>>> adc21867
               - fsl,imx8qxp-irqsteer
     then:
       required:
