# SPDX-License-Identifier: GPL-2.0-only OR BSD-2-Clause
%YAML 1.2
---
$id: http://devicetree.org/schemas/pinctrl/nuvoton,npcm845-pinctrl.yaml#
$schema: http://devicetree.org/meta-schemas/core.yaml#

title: Nuvoton NPCM845 Pin Controller and GPIO

maintainers:
  - Tomer Maimon <tmaimon77@gmail.com>

description:
  The Nuvoton BMC NPCM8XX Pin Controller multi-function routed through
  the multiplexing block, Each pin supports GPIO functionality (GPIOx)
  and multiple functions that directly connect the pin to different
  hardware blocks.

properties:
  compatible:
    const: nuvoton,npcm845-pinctrl

  ranges:
    maxItems: 1

  '#address-cells':
    const: 1

  '#size-cells':
    const: 1

  nuvoton,sysgcr:
    $ref: /schemas/types.yaml#/definitions/phandle
    description: a phandle to access GCR registers.

patternProperties:
  '^gpio@':
    type: object
    additionalProperties: false

    description:
      Eight GPIO banks that each contain 32 GPIOs.

    properties:
      gpio-controller: true

      '#gpio-cells':
        const: 2

      reg:
        maxItems: 1

      interrupts:
        maxItems: 1

      gpio-ranges:
        maxItems: 1

    required:
      - gpio-controller
      - '#gpio-cells'
      - reg
      - interrupts
      - gpio-ranges

  '-mux$':
    $ref: pinmux-node.yaml#

    properties:
      groups:
        description:
          One or more groups of pins to mux to a certain function
        items:
          enum: [ iox1, iox2, smb1d, smb2d, lkgpo1, lkgpo2, ioxh, gspi,
<<<<<<< HEAD
                  smb5b, smb5c, lkgpo0, pspi, jm1, jm2, smb4den, smb4b,
                  smb4c, smb15, smb16, smb17, smb18, smb19, smb20, smb21,
                  smb22, smb23, smb23b, smb4d, smb14, smb5, smb4, smb3,
                  spi0cs1, spi0cs2, spi0cs3, spi1cs0, spi1cs1, spi1cs2,
                  spi1cs3, spi1cs23, smb3c, smb3b, bmcuart0a, uart1, jtag2,
                  bmcuart1, uart2, sg1mdio, bmcuart0b, r1err, r1md, r1oen,
                  r2oen, rmii3, r3oen, smb3d, fanin0, fanin1, fanin2, fanin3,
                  fanin4, fanin5, fanin6, fanin7, fanin8, fanin9, fanin10,
                  fanin11, fanin12, fanin13, fanin14, fanin15, pwm0, pwm1, pwm2,
                  pwm3, r2, r2err, r2md, r3rxer, ga20kbc, smb5d, lpc, espi, rg2,
                  ddr, i3c0, i3c1, i3c2, i3c3, i3c4, i3c5, smb0, smb1, smb2,
                  smb2c, smb2b, smb1c, smb1b, smb8, smb9, smb10, smb11, sd1,
                  sd1pwr, pwm4, pwm5, pwm6, pwm7, pwm8, pwm9, pwm10, pwm11,
                  mmc8, mmc, mmcwp, mmccd, mmcrst, clkout, serirq, lpcclk,
                  scipme, smi, smb6, smb6b, smb6c, smb6d, smb7, smb7b, smb7c,
                  smb7d, spi1, faninx, r1, spi3, spi3cs1, spi3quad, spi3cs2,
                  spi3cs3, nprd_smi, smb0b, smb0c, smb0den, smb0d, ddc, rg2mdio,
                  wdog1, wdog2, smb12, smb13, spix, spixcs1, clkreq, hgpio0,
                  hgpio1, hgpio2, hgpio3, hgpio4, hgpio5, hgpio6, hgpio7, bu4,
                  bu4b, bu5, bu5b, bu6, gpo187 ]
=======
                  smb5b, smb5c, lkgpo0, pspi, jm1, jm2, smb4b, smb4c, smb15,
                  smb16, smb17, smb18, smb19, smb20, smb21, smb22, smb23,
                  smb23b, smb4d, smb14, smb5, smb4, smb3, spi0cs1, spi0cs2,
                  spi0cs3, spi1cs0, spi1cs1, spi1cs2, spi1cs3, spi1cs23, smb3c,
                  smb3b, bmcuart0a, uart1, jtag2, bmcuart1, uart2, sg1mdio,
                  bmcuart0b, r1err, r1md, r1oen, r2oen, rmii3, r3oen, smb3d,
                  fanin0, fanin1, fanin2, fanin3, fanin4, fanin5, fanin6,
                  fanin7, fanin8, fanin9, fanin10, fanin11, fanin12, fanin13,
                  fanin14, fanin15, pwm0, pwm1, pwm2, pwm3, r2, r2err, r2md,
                  r3rxer, ga20kbc, smb5d, lpc, espi, rg2, ddr, i3c0, i3c1,
                  i3c2, i3c3, i3c4, i3c5, smb0, smb1, smb2, smb2c, smb2b, smb1c,
                  smb1b, smb8, smb9, smb10, smb11, sd1, sd1pwr, pwm4, pwm5,
                  pwm6, pwm7, pwm8, pwm9, pwm10, pwm11, mmc8, mmc, mmcwp, mmccd,
                  mmcrst, clkout, serirq, scipme, smi, smb6, smb6b, smb6c,
                  smb6d, smb7, smb7b, smb7c, smb7d, spi1, faninx, r1, spi3, 
                  spi3cs1, spi3quad, spi3cs2, spi3cs3, nprd_smi, smb0b, smb0c,
                  smb0den, smb0d, ddc, rg2mdio, wdog1, wdog2, smb12, smb13,
                  spix, spixcs1, clkreq, hgpio0, hgpio1, hgpio2, hgpio3, hgpio4,
                  hgpio5, hgpio6, hgpio7, bu4, bu4b, bu5, bu5b, bu6, gpo187 ]
>>>>>>> adc21867

      function:
        description:
          The function that a group of pins is muxed to
        enum: [ iox1, iox2, smb1d, smb2d, lkgpo1, lkgpo2, ioxh, gspi, smb5b,
                smb5c, lkgpo0, pspi, jm1, jm2, smb4b, smb4c, smb15, smb16,
                smb17, smb18, smb19, smb20, smb21, smb22, smb23, smb23b, smb4d,
                smb14, smb5, smb4, smb3, spi0cs1, spi0cs2, spi0cs3, spi1cs0,
                spi1cs1, spi1cs2, spi1cs3, spi1cs23, smb3c, smb3b, bmcuart0a,
                uart1, jtag2, bmcuart1, uart2, sg1mdio, bmcuart0b, r1err, r1md,
                r1oen, r2oen, rmii3, r3oen, smb3d, fanin0, fanin1, fanin2,
                fanin3, fanin4, fanin5, fanin6, fanin7, fanin8, fanin9, fanin10,
                fanin11, fanin12, fanin13, fanin14, fanin15, pwm0, pwm1, pwm2,
                pwm3, r2, r2err, r2md, r3rxer, ga20kbc, smb5d, lpc, espi, rg2,
                ddr, i3c0, i3c1, i3c2, i3c3, i3c4, i3c5, smb0, smb1, smb2,
                smb2c, smb2b, smb1c, smb1b, smb8, smb9, smb10, smb11, sd1,
                sd1pwr, pwm4, pwm5, pwm6, pwm7, pwm8, pwm9, pwm10, pwm11,
<<<<<<< HEAD
                mmc8, mmc, mmcwp, mmccd, mmcrst, clkout, serirq, lpcclk,
                scipme, smi, smb6, smb6b, smb6c, smb6d, smb7, smb7b, smb7c,
                smb7d, spi1, faninx, r1, spi3, spi3cs1, spi3quad, spi3cs2,
                spi3cs3, nprd_smi, smb0b, smb0c, smb0den, smb0d, ddc, rg2mdio,
                wdog1, wdog2, smb12, smb13, spix, spixcs1, clkreq, hgpio0,
                hgpio1, hgpio2, hgpio3, hgpio4, hgpio5, hgpio6, hgpio7, bu4,
                bu4b, bu5, bu5b, bu6, gpo187 ]
=======
                mmc8, mmc, mmcwp, mmccd, mmcrst, clkout, serirq, scipme, smi,
                smb6, smb6b, smb6c, smb6d, smb7, smb7b, smb7c, smb7d, spi1,
                faninx, r1, spi3, spi3cs1, spi3quad, spi3cs2, spi3cs3, nprd_smi,
                smb0b, smb0c, smb0den, smb0d, ddc, rg2mdio, wdog1, wdog2,
                smb12, smb13, spix, spixcs1, clkreq, hgpio0, hgpio1, hgpio2,
                hgpio3, hgpio4, hgpio5, hgpio6, hgpio7, bu4, bu4b, bu5, bu5b,
                bu6, gpo187 ]
>>>>>>> adc21867

    dependencies:
      groups: [ function ]
      function: [ groups ]

    additionalProperties: false

  '^pin':
    $ref: pincfg-node.yaml#

    properties:
      pins:
        description:
          A list of pins to configure in certain ways, such as enabling
          debouncing
        items:
          pattern: '^GPIO([0-9]|[0-9][0-9]|1[0-9][0-9]|2[0-4][0-9]|25[0-6])'

      bias-disable: true

      bias-pull-up: true

      bias-pull-down: true

      input-enable: true

      output-low: true

      output-high: true

      drive-push-pull: true

      drive-open-drain: true

      input-debounce:
        description:
          Debouncing periods in microseconds, one period per interrupt
          bank found in the controller
        minItems: 1
        maxItems: 4

      slew-rate:
        description: |
          0: Low rate
          1: High rate
        enum: [0, 1]

      drive-strength:
        enum: [ 0, 1, 2, 4, 8, 12 ]

    additionalProperties: false

allOf:
  - $ref: pinctrl.yaml#

required:
  - compatible
  - ranges
  - '#address-cells'
  - '#size-cells'
  - nuvoton,sysgcr

additionalProperties: false

examples:
  - |
    #include <dt-bindings/interrupt-controller/arm-gic.h>
    #include <dt-bindings/gpio/gpio.h>

    soc {
      #address-cells = <2>;
      #size-cells = <2>;

      pinctrl: pinctrl@f0010000 {
        compatible = "nuvoton,npcm845-pinctrl";
        ranges = <0x0 0x0 0xf0010000 0x8000>;
        #address-cells = <1>;
        #size-cells = <1>;
        nuvoton,sysgcr = <&gcr>;

        gpio0: gpio@0 {
          gpio-controller;
          #gpio-cells = <2>;
          reg = <0x0 0xb0>;
          interrupts = <GIC_SPI 116 IRQ_TYPE_LEVEL_HIGH>;
          gpio-ranges = <&pinctrl 0 0 32>;
        };

        fanin0_pin: fanin0-mux {
          groups = "fanin0";
          function = "fanin0";
        };

        pin34_slew: pin34-slew {
          pins = "GPIO34/I3C4_SDA";
          bias-disable;
        };
      };
    };<|MERGE_RESOLUTION|>--- conflicted
+++ resolved
@@ -71,28 +71,6 @@
           One or more groups of pins to mux to a certain function
         items:
           enum: [ iox1, iox2, smb1d, smb2d, lkgpo1, lkgpo2, ioxh, gspi,
-<<<<<<< HEAD
-                  smb5b, smb5c, lkgpo0, pspi, jm1, jm2, smb4den, smb4b,
-                  smb4c, smb15, smb16, smb17, smb18, smb19, smb20, smb21,
-                  smb22, smb23, smb23b, smb4d, smb14, smb5, smb4, smb3,
-                  spi0cs1, spi0cs2, spi0cs3, spi1cs0, spi1cs1, spi1cs2,
-                  spi1cs3, spi1cs23, smb3c, smb3b, bmcuart0a, uart1, jtag2,
-                  bmcuart1, uart2, sg1mdio, bmcuart0b, r1err, r1md, r1oen,
-                  r2oen, rmii3, r3oen, smb3d, fanin0, fanin1, fanin2, fanin3,
-                  fanin4, fanin5, fanin6, fanin7, fanin8, fanin9, fanin10,
-                  fanin11, fanin12, fanin13, fanin14, fanin15, pwm0, pwm1, pwm2,
-                  pwm3, r2, r2err, r2md, r3rxer, ga20kbc, smb5d, lpc, espi, rg2,
-                  ddr, i3c0, i3c1, i3c2, i3c3, i3c4, i3c5, smb0, smb1, smb2,
-                  smb2c, smb2b, smb1c, smb1b, smb8, smb9, smb10, smb11, sd1,
-                  sd1pwr, pwm4, pwm5, pwm6, pwm7, pwm8, pwm9, pwm10, pwm11,
-                  mmc8, mmc, mmcwp, mmccd, mmcrst, clkout, serirq, lpcclk,
-                  scipme, smi, smb6, smb6b, smb6c, smb6d, smb7, smb7b, smb7c,
-                  smb7d, spi1, faninx, r1, spi3, spi3cs1, spi3quad, spi3cs2,
-                  spi3cs3, nprd_smi, smb0b, smb0c, smb0den, smb0d, ddc, rg2mdio,
-                  wdog1, wdog2, smb12, smb13, spix, spixcs1, clkreq, hgpio0,
-                  hgpio1, hgpio2, hgpio3, hgpio4, hgpio5, hgpio6, hgpio7, bu4,
-                  bu4b, bu5, bu5b, bu6, gpo187 ]
-=======
                   smb5b, smb5c, lkgpo0, pspi, jm1, jm2, smb4b, smb4c, smb15,
                   smb16, smb17, smb18, smb19, smb20, smb21, smb22, smb23,
                   smb23b, smb4d, smb14, smb5, smb4, smb3, spi0cs1, spi0cs2,
@@ -112,7 +90,6 @@
                   smb0den, smb0d, ddc, rg2mdio, wdog1, wdog2, smb12, smb13,
                   spix, spixcs1, clkreq, hgpio0, hgpio1, hgpio2, hgpio3, hgpio4,
                   hgpio5, hgpio6, hgpio7, bu4, bu4b, bu5, bu5b, bu6, gpo187 ]
->>>>>>> adc21867
 
       function:
         description:
@@ -130,15 +107,6 @@
                 ddr, i3c0, i3c1, i3c2, i3c3, i3c4, i3c5, smb0, smb1, smb2,
                 smb2c, smb2b, smb1c, smb1b, smb8, smb9, smb10, smb11, sd1,
                 sd1pwr, pwm4, pwm5, pwm6, pwm7, pwm8, pwm9, pwm10, pwm11,
-<<<<<<< HEAD
-                mmc8, mmc, mmcwp, mmccd, mmcrst, clkout, serirq, lpcclk,
-                scipme, smi, smb6, smb6b, smb6c, smb6d, smb7, smb7b, smb7c,
-                smb7d, spi1, faninx, r1, spi3, spi3cs1, spi3quad, spi3cs2,
-                spi3cs3, nprd_smi, smb0b, smb0c, smb0den, smb0d, ddc, rg2mdio,
-                wdog1, wdog2, smb12, smb13, spix, spixcs1, clkreq, hgpio0,
-                hgpio1, hgpio2, hgpio3, hgpio4, hgpio5, hgpio6, hgpio7, bu4,
-                bu4b, bu5, bu5b, bu6, gpo187 ]
-=======
                 mmc8, mmc, mmcwp, mmccd, mmcrst, clkout, serirq, scipme, smi,
                 smb6, smb6b, smb6c, smb6d, smb7, smb7b, smb7c, smb7d, spi1,
                 faninx, r1, spi3, spi3cs1, spi3quad, spi3cs2, spi3cs3, nprd_smi,
@@ -146,7 +114,6 @@
                 smb12, smb13, spix, spixcs1, clkreq, hgpio0, hgpio1, hgpio2,
                 hgpio3, hgpio4, hgpio5, hgpio6, hgpio7, bu4, bu4b, bu5, bu5b,
                 bu6, gpo187 ]
->>>>>>> adc21867
 
     dependencies:
       groups: [ function ]
