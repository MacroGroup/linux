# SPDX-License-Identifier: GPL-2.0
%YAML 1.2
---
$id: http://devicetree.org/schemas/trivial-devices.yaml#
$schema: http://devicetree.org/meta-schemas/core.yaml#

title: Trivial I2C and SPI devices

maintainers:
  - Rob Herring <robh@kernel.org>

description: |
  This is a list of trivial I2C and SPI devices that have simple device tree
  bindings, consisting only of a compatible field, an address and possibly an
  interrupt line.

  If a device needs more specific bindings, such as properties to
  describe some aspect of it, there needs to be a specific binding
  document for it just like any other devices.

properties:
  reg:
    maxItems: 1
  interrupts:
    maxItems: 1

  spi-max-frequency: true

  compatible:
    items:
      # Entries are sorted alphanumerically by the compatible
      - enum:
            # Acbel fsg032 power supply
          - acbel,fsg032
            # SMBus/I2C Digital Temperature Sensor in 6-Pin SOT with SMBus Alert and Over Temperature Pin
          - ad,ad7414  # Deprecated, use adi,ad7414
          - adi,ad7414
            # ADM9240: Complete System Hardware Monitor for uProcessor-Based Systems
          - ad,adm9240
            # AD5110 - Nonvolatile Digital Potentiometer
          - adi,ad5110
            # Analog Devices ADP5589 Keypad Decoder and I/O Expansion
          - adi,adp5589
            # Analog Devices LT7182S Dual Channel 6A, 20V PolyPhase Step-Down Silent Switcher
          - adi,lt7182s
            # AMS iAQ-Core VOC Sensor
          - ams,iaq-core
            # Temperature monitoring of Astera Labs PT5161L PCIe retimer
          - asteralabs,pt5161l
            # i2c h/w elliptic curve crypto module
          - atmel,atecc508a
            # ATSHA204 - i2c h/w symmetric crypto module
          - atmel,atsha204
            # ATSHA204A - i2c h/w symmetric crypto module
          - atmel,atsha204a
            # BPA-RS600: Power Supply
          - blutek,bpa-rs600
            # Bosch Sensortec pressure, temperature, humididty and VOC sensor
          - bosch,bme680
            # CM32181: Ambient Light Sensor
          - capella,cm32181
            # CM3232: Ambient Light Sensor
          - capella,cm3232
            # CM3323: Ambient Light Sensor
          - capella,cm3323
            # Cisco SPI Petra
          - cisco,spi-petra
            # High-Precision Digital Thermometer
          - dallas,ds1631
            # Total-Elapsed-Time Recorder with Alarm
          - dallas,ds1682
            # CPU Peripheral Monitor
          - dallas,ds1780
            # CPU Supervisor with Nonvolatile Memory and Programmable I/O
          - dallas,ds4510
            # Delta AHE-50DC Open19 power shelf fan control module
          - delta,ahe50dc-fan
            # Delta Electronics DPS-650-AB power supply
          - delta,dps650ab
            # Delta Electronics DPS920AB 920W 54V Power Supply
          - delta,dps920ab
            # 1/4 Brick DC/DC Regulated Power Module
          - delta,q54sj108a2
            # Devantech SRF02 ultrasonic ranger in I2C mode
          - devantech,srf02
            # Devantech SRF08 ultrasonic ranger
          - devantech,srf08
            # Devantech SRF10 ultrasonic ranger
          - devantech,srf10
            # DH electronics GmbH on-board CPLD trivial SPI device
          - dh,dhcom-board
            # DA9053: flexible system level PMIC with multicore support
          - dlg,da9053
            # DMARD05: 3-axis I2C Accelerometer
          - domintech,dmard05
            # DMARD06: 3-axis I2C Accelerometer
          - domintech,dmard06
            # DMARD05: 3-axis I2C Accelerometer
          - domintech,dmard07
            # DMARD09: 3-axis Accelerometer
          - domintech,dmard09
            # DMARD10: 3-axis Accelerometer
          - domintech,dmard10
            # MMA7660FC: 3-Axis Orientation/Motion Detection Sensor
          - fsl,mma7660
            # MMA8450Q: Xtrinsic Low-power, 3-axis Xtrinsic Accelerometer
          - fsl,mma8450
            # MPL3115: Absolute Digital Pressure Sensor
          - fsl,mpl3115
            # MPR121: Proximity Capacitive Touch Sensor Controller
          - fsl,mpr121
            # Honeywell Humidicon HIH-6130 humidity/temperature sensor
          - honeywell,hi6130
            # IBM Common Form Factor Power Supply Versions (all versions)
          - ibm,cffps
            # IBM Common Form Factor Power Supply Versions 1
          - ibm,cffps1
            # IBM Common Form Factor Power Supply Versions 2
          - ibm,cffps2
            # IBM On-Chip Controller hwmon device
          - ibm,p8-occ-hwmon
            # Infineon barometric pressure and temperature sensor
          - infineon,dps310
            # Infineon IR36021 digital POL buck controller
          - infineon,ir36021
            # Infineon IRPS5401 Voltage Regulator (PMIC)
          - infineon,irps5401
            # Infineon TLV493D-A1B6 I2C 3D Magnetic Sensor
          - infineon,tlv493d-a1b6
            # Infineon Hot-swap controller xdp710
          - infineon,xdp710
            # Infineon Multi-phase Digital VR Controller xdpe11280
          - infineon,xdpe11280
            # Infineon Multi-phase Digital VR Controller xdpe12254
          - infineon,xdpe12254
            # Infineon Multi-phase Digital VR Controller xdpe12284
          - infineon,xdpe12284
            # Infineon Multi-phase Digital VR Controller xdpe15284
          - infineon,xdpe15284
            # Infineon Multi-phase Digital VR Controller xdpe152c4
          - infineon,xdpe152c4
            # Injoinic IP5108 2.0A Power Bank IC with I2C
          - injoinic,ip5108
            # Injoinic IP5109 2.1A Power Bank IC with I2C
          - injoinic,ip5109
            # Injoinic IP5207 1.2A Power Bank IC with I2C
          - injoinic,ip5207
            # Injoinic IP5209 2.4A Power Bank IC with I2C
          - injoinic,ip5209
            # Inspur Power System power supply unit version 1
          - inspur,ipsps1
            # Intersil ISL29028 Ambient Light and Proximity Sensor
          - isil,isl29028
            # Intersil ISL29030 Ambient Light and Proximity Sensor
          - isil,isl29030
            # Intersil ISL68137 Digital Output Configurable PWM Controller
          - isil,isl68137
            # Intersil ISL69260 PMBus Voltage Regulator
          - isil,isl69260
            # Intersil ISL69269 PMBus Voltage Regulator
          - isil,isl69269
            # Intersil ISL76682 Ambient Light Sensor
          - isil,isl76682
            # JEDEC JESD300 (SPD5118) Hub and Serial Presence Detect
          - jedec,spd5118
            # Linear Technology LTC2488
          - lineartechnology,ltc2488
            # 5 Bit Programmable, Pulse-Width Modulator
          - maxim,ds1050
            # 10 kOhm digital potentiometer with I2C interface
          - maxim,ds1803-010
            # 50 kOhm digital potentiometer with I2C interface
          - maxim,ds1803-050
            # 100 kOhm digital potentiometer with I2C interface
          - maxim,ds1803-100
            # 10 kOhm digital potentiometer with I2C interface
          - maxim,ds3502
            # Temperature Sensor, I2C interface
          - maxim,max1619
            # 3-Channel Remote Temperature Sensor
          - maxim,max31730
            # 10-bit 10 kOhm linear programmable voltage divider
          - maxim,max5481
            # 10-bit 50 kOhm linear programmable voltage divider
          - maxim,max5482
            # 10-bit 10 kOhm linear programmable variable resistor
          - maxim,max5483
            # 10-bit 50 kOhm linear programmable variable resistor
          - maxim,max5484
            # PECI-to-I2C translator for PECI-to-SMBus/I2C protocol conversion
          - maxim,max6621
            # mCube 3-axis 8-bit digital accelerometer
          - mcube,mc3230
            # Measurement Specialities I2C temperature and humidity sensor
          - meas,htu21
            # Measurement Specialities I2C pressure and temperature sensor
          - meas,ms5637
            # Measurement Specialities I2C pressure and temperature sensor
          - meas,ms5803
            # Measurement Specialities I2C pressure and temperature sensor
          - meas,ms5805
            # Measurement Specialities I2C pressure and temperature sensor
          - meas,ms5837
            # Measurement Specialities temp and humidity part of ms8607 device
          - meas,ms8607-humidity
            # Measurement Specialities temp and pressure part of ms8607 device
          - meas,ms8607-temppressure
            # Measurement Specialties temperature sensor
          - meas,tsys01
            # MEMSIC magnetometer
          - memsic,mmc35240
            # MEMSIC 3-axis accelerometer
          - memsic,mxc4005
            # MEMSIC 2-axis 8-bit digital accelerometer
          - memsic,mxc6225
            # MEMSIC 2-axis 8-bit digital accelerometer
          - memsic,mxc6255
            # MEMSIC 3-axis accelerometer
          - memsic,mxc6655
            # Menlo on-board CPLD trivial SPI device
          - menlo,m53cpld
            # Microchip differential I2C ADC, 1 Channel, 18 bit
          - microchip,mcp3421
            # Microchip differential I2C ADC, 2 Channel, 18 bit
          - microchip,mcp3422
            # Microchip differential I2C ADC, 2 Channel, 18 bit
          - microchip,mcp3423
            # Microchip differential I2C ADC, 4 Channel, 18 bit
          - microchip,mcp3424
            # Microchip differential I2C ADC, 1 Channel, 16 bit
          - microchip,mcp3425
            # Microchip differential I2C ADC, 2 Channel, 16 bit
          - microchip,mcp3426
            # Microchip differential I2C ADC, 2 Channel, 16 bit
          - microchip,mcp3427
            # Microchip differential I2C ADC, 4 Channel, 16 bit
          - microchip,mcp3428
            # Microchip 7-bit Single I2C Digital POT (10k)
          - microchip,mcp4017-103
            # Microchip 7-bit Single I2C Digital POT (100k)
          - microchip,mcp4017-104
            # Microchip 7-bit Single I2C Digital POT (5k)
          - microchip,mcp4017-502
            # Microchip 7-bit Single I2C Digital POT (50k)
          - microchip,mcp4017-503
            # Microchip 7-bit Single I2C Digital POT (10k)
          - microchip,mcp4018-103
            # Microchip 7-bit Single I2C Digital POT (100k)
          - microchip,mcp4018-104
            # Microchip 7-bit Single I2C Digital POT (5k)
          - microchip,mcp4018-502
            # Microchip 7-bit Single I2C Digital POT (50k)
          - microchip,mcp4018-503
            # Microchip 7-bit Single I2C Digital POT (10k)
          - microchip,mcp4019-103
            # Microchip 7-bit Single I2C Digital POT (100k)
          - microchip,mcp4019-104
            # Microchip 7-bit Single I2C Digital POT (5k)
          - microchip,mcp4019-502
            # Microchip 7-bit Single I2C Digital POT (50k)
          - microchip,mcp4019-503
            # PWM Fan Speed Controller With Fan Fault Detection
          - microchip,tc654
            # PWM Fan Speed Controller With Fan Fault Detection
          - microchip,tc655
            # Micron SPI NOR Authenta
          - micron,spi-authenta
            # MiraMEMS DA226 2-axis 14-bit digital accelerometer
          - miramems,da226
            # MiraMEMS DA280 3-axis 14-bit digital accelerometer
          - miramems,da280
            # MiraMEMS DA311 3-axis 12-bit digital accelerometer
          - miramems,da311
            # Monolithic Power Systems Inc. multi-phase controller mp2856
          - mps,mp2856
            # Monolithic Power Systems Inc. multi-phase controller mp2857
          - mps,mp2857
            # Monolithic Power Systems Inc. multi-phase controller mp2888
          - mps,mp2888
            # Monolithic Power Systems Inc. multi-phase controller mp2891
          - mps,mp2891
            # Monolithic Power Systems Inc. multi-phase controller mp2971
          - mps,mp2971
            # Monolithic Power Systems Inc. multi-phase controller mp2973
          - mps,mp2973
            # Monolithic Power Systems Inc. multi-phase controller mp2975
          - mps,mp2975
            # Monolithic Power Systems Inc. multi-phase controller mp2993
          - mps,mp2993
            # Monolithic Power Systems Inc. multi-phase hot-swap controller mp5920
          - mps,mp5920
            # Monolithic Power Systems Inc. multi-phase hot-swap controller mp5990
          - mps,mp5990
            # Monolithic Power Systems Inc. digital step-down converter mp9941
          - mps,mp9941
            # Monolithic Power Systems Inc. synchronous step-down converter mpq8785
          - mps,mpq8785
            # Temperature sensor with integrated fan control
          - national,lm63
            # Serial Interface ACPI-Compatible Microprocessor System Hardware Monitor
          - national,lm80
            # Serial Interface ACPI-Compatible Microprocessor System Hardware Monitor
          - national,lm81
            # Temperature sensor with integrated fan control
          - national,lm85
            # I2C ±0.33°C Accurate, 12-Bit + Sign Temperature Sensor and Thermal Window Comparator
          - national,lm92
            # Nuvoton Temperature Sensor
          - nuvoton,w83773g
            # OKI ML86V7667 video decoder
          - oki,ml86v7667
            # 48-Lane, 12-Port PCI Express Gen 2 (5.0 GT/s) Switch
          - plx,pex8648
            # Pulsedlight LIDAR range-finding sensor
          - pulsedlight,lidar-lite-v2
            # Renesas HS3001 Temperature and Relative Humidity Sensors
          - renesas,hs3001
            # Renesas ISL29501 time-of-flight sensor
          - renesas,isl29501
            # Rohm BH2228FV 8 channel DAC
          - rohm,bh2228fv
            # Rohm DH2228FV - This device does not exist, use rohm,bh2228fv instead.
          - rohm,dh2228fv
            # S524AD0XF1 (128K/256K-bit Serial EEPROM for Low Power)
          - samsung,24ad0xd1
            # Samsung Exynos SoC SATA PHY I2C device
          - samsung,exynos-sataphy-i2c
            # Semtech sx1301 baseband processor
          - semtech,sx1301
            # Sensirion multi-pixel gas sensor with I2C interface
          - sensirion,sgp30
            # Sensirion gas sensor with I2C interface
          - sensirion,sgp40
            # Sensirion low power multi-pixel gas sensor with I2C interface
          - sensirion,sgpc3
            # Sensirion temperature & humidity sensor with I2C interface
          - sensirion,sht4x
            # Sensortek 3 axis accelerometer
          - sensortek,stk8312
            # Sensortek 3 axis accelerometer
          - sensortek,stk8ba50
            # SGX Sensortech VZ89X Sensors
          - sgx,vz89x
            # Silicon Labs EM3581 Zigbee SoC with SPI interface
          - silabs,em3581
            # Silicon Labs SI3210 Programmable CMOS SLIC/CODEC with SPI interface
          - silabs,si3210
            # Relative Humidity and Temperature Sensors
          - silabs,si7005
            # Relative Humidity and Temperature Sensors
          - silabs,si7020
            # Skyworks SKY81452: Six-Channel White LED Driver with Touch Panel Bias Supply
          - skyworks,sky81452
            # SparkFun Qwiic Joystick (COM-15168) with i2c interface
          - sparkfun,qwiic-joystick
<<<<<<< HEAD
            # i2c serial eeprom (24cxx)
          - st,24c256
=======
>>>>>>> adc21867
            # Sierra Wireless mangOH Green SPI IoT interface
          - swir,mangoh-iotport-spi
            # Ambient Light Sensor with SMBUS/Two Wire Serial Interface
          - taos,tsl2550
            # Temperature Monitoring and Fan Control
          - ti,amc6821
            # Temperature and humidity sensor with i2c interface
          - ti,hdc1000
            # Temperature and humidity sensor with i2c interface
          - ti,hdc1008
            # Temperature and humidity sensor with i2c interface
          - ti,hdc1010
            # Temperature and humidity sensor with i2c interface
          - ti,hdc1050
            # Temperature and humidity sensor with i2c interface
          - ti,hdc1080
            # Thermometer with SPI interface
          - ti,lm70
          - ti,lm71
            # Temperature sensor with 2-wire interface
          - ti,lm73
            # Thermometer with SPI interface
          - ti,lm74
            # Temperature sensor with integrated fan control
          - ti,lm96000
            # Low Power Digital Temperature Sensor with SMBUS/Two Wire Serial Interface
          - ti,tmp103
            # Thermometer with SPI interface
          - ti,tmp121
          - ti,tmp122
          - ti,tmp125
            # TI DC-DC converter on PMBus
          - ti,tps40400
            # TI Dual channel DCAP+ multiphase controller TPS53676 with AVSBus
          - ti,tps53676
            # TI Dual channel DCAP+ multiphase controller TPS53679
          - ti,tps53679
            # TI Dual channel DCAP+ multiphase controller TPS53688
          - ti,tps53688
            # TI DC-DC converters on PMBus
          - ti,tps544b20
          - ti,tps544b25
          - ti,tps544c20
          - ti,tps544c25
          - ti,tps546d24
            # I2C Touch-Screen Controller
          - ti,tsc2003
            # Vicor Corporation Digital Supervisor
          - vicor,pli1209bc
            # Winbond/Nuvoton H/W Monitor
          - winbond,w83793

required:
  - compatible
  - reg

additionalProperties: false

...<|MERGE_RESOLUTION|>--- conflicted
+++ resolved
@@ -353,11 +353,6 @@
           - skyworks,sky81452
             # SparkFun Qwiic Joystick (COM-15168) with i2c interface
           - sparkfun,qwiic-joystick
-<<<<<<< HEAD
-            # i2c serial eeprom (24cxx)
-          - st,24c256
-=======
->>>>>>> adc21867
             # Sierra Wireless mangOH Green SPI IoT interface
           - swir,mangoh-iotport-spi
             # Ambient Light Sensor with SMBUS/Two Wire Serial Interface
