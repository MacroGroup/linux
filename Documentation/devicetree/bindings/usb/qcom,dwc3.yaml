# SPDX-License-Identifier: (GPL-2.0 OR BSD-2-Clause)
%YAML 1.2
---
$id: http://devicetree.org/schemas/usb/qcom,dwc3.yaml#
$schema: http://devicetree.org/meta-schemas/core.yaml#

title: Qualcomm SuperSpeed DWC3 USB SoC controller

maintainers:
  - Wesley Cheng <quic_wcheng@quicinc.com>

properties:
  compatible:
    items:
      - enum:
          - qcom,ipq4019-dwc3
          - qcom,ipq5018-dwc3
          - qcom,ipq5332-dwc3
          - qcom,ipq6018-dwc3
          - qcom,ipq8064-dwc3
          - qcom,ipq8074-dwc3
          - qcom,ipq9574-dwc3
          - qcom,msm8953-dwc3
          - qcom,msm8994-dwc3
          - qcom,msm8996-dwc3
          - qcom,msm8998-dwc3
          - qcom,qcm2290-dwc3
          - qcom,qcs404-dwc3
          - qcom,qdu1000-dwc3
          - qcom,sa8775p-dwc3
          - qcom,sc7180-dwc3
          - qcom,sc7280-dwc3
          - qcom,sc8180x-dwc3
          - qcom,sc8180x-dwc3-mp
          - qcom,sc8280xp-dwc3
          - qcom,sc8280xp-dwc3-mp
          - qcom,sdm660-dwc3
          - qcom,sdm670-dwc3
          - qcom,sdm845-dwc3
          - qcom,sdx55-dwc3
          - qcom,sdx65-dwc3
          - qcom,sdx75-dwc3
          - qcom,sm4250-dwc3
          - qcom,sm6115-dwc3
          - qcom,sm6125-dwc3
          - qcom,sm6350-dwc3
          - qcom,sm6375-dwc3
          - qcom,sm8150-dwc3
          - qcom,sm8250-dwc3
          - qcom,sm8350-dwc3
          - qcom,sm8450-dwc3
          - qcom,sm8550-dwc3
          - qcom,sm8650-dwc3
          - qcom,x1e80100-dwc3
          - qcom,x1e80100-dwc3-mp
      - const: qcom,dwc3

  reg:
    description: Offset and length of register set for QSCRATCH wrapper
    maxItems: 1

  "#address-cells":
    enum: [ 1, 2 ]

  "#size-cells":
    enum: [ 1, 2 ]

  ranges: true

  power-domains:
    description: specifies a phandle to PM domain provider node
    maxItems: 1

  required-opps:
    maxItems: 1

  clocks:
    description: |
      Several clocks are used, depending on the variant. Typical ones are::
       - cfg_noc:: System Config NOC clock.
       - core:: Master/Core clock, has to be >= 125 MHz for SS operation and >=
                60MHz for HS operation.
       - iface:: System bus AXI clock.
       - sleep:: Sleep clock, used for wakeup when USB3 core goes into low
                 power mode (U3).
       - mock_utmi:: Mock utmi clock needed for ITP/SOF generation in host
                     mode. Its frequency should be 19.2MHz.
    minItems: 1
    maxItems: 9

  clock-names:
    minItems: 1
    maxItems: 9

  resets:
    maxItems: 1

  interconnects:
    maxItems: 2

  interconnect-names:
    items:
      - const: usb-ddr
      - const: apps-usb

  interrupts:
    description: |
      Different types of interrupts are used based on HS PHY used on target:
        - pwr_event: Used for wakeup based on other power events.
        - hs_phy_irq: Apart from DP/DM/QUSB2 PHY interrupts, there is
                       hs_phy_irq which is not triggered by default and its
                       functionality is mutually exclusive to that of
                       {dp/dm}_hs_phy_irq and qusb2_phy_irq.
        - qusb2_phy: SoCs with QUSB2 PHY do not have separate DP/DM IRQs and
                      expose only a single IRQ whose behavior can be modified
                      by the QUSB2PHY_INTR_CTRL register. The required DPSE/
                      DMSE configuration is done in QUSB2PHY_INTR_CTRL register
                      of PHY address space.
        - {dp/dm}_hs_phy_irq: These IRQ's directly reflect changes on the DP/
                               DM pads of the SoC. These are used for wakeup
                               only on SoCs with non-QUSB2 targets with
                               exception of SDM670/SDM845/SM6350.
        - ss_phy_irq: Used for remote wakeup in Super Speed mode of operation.
    minItems: 2
    maxItems: 18

  interrupt-names:
    minItems: 2
    maxItems: 18

  qcom,select-utmi-as-pipe-clk:
    description:
      If present, disable USB3 pipe_clk requirement.
      Used when dwc3 operates without SSPHY and only
      HS/FS/LS modes are supported.
    type: boolean

  wakeup-source: true

# Required child node:

patternProperties:
  "^usb@[0-9a-f]+$":
    $ref: snps,dwc3.yaml#
    unevaluatedProperties: false

    properties:
      wakeup-source: false

required:
  - compatible
  - reg
  - "#address-cells"
  - "#size-cells"
  - ranges
  - clocks
  - clock-names
  - interrupts
  - interrupt-names

allOf:
  - if:
      properties:
        compatible:
          contains:
            enum:
              - qcom,ipq4019-dwc3
              - qcom,ipq5332-dwc3
    then:
      properties:
        clocks:
          maxItems: 3
        clock-names:
          items:
            - const: core
            - const: sleep
            - const: mock_utmi

  - if:
      properties:
        compatible:
          contains:
            enum:
              - qcom,ipq8064-dwc3
    then:
      properties:
        clocks:
          items:
            - description: Master/Core clock, has to be >= 125 MHz
                for SS operation and >= 60MHz for HS operation.
        clock-names:
          items:
            - const: core

  - if:
      properties:
        compatible:
          contains:
            enum:
              - qcom,ipq9574-dwc3
              - qcom,msm8953-dwc3
              - qcom,msm8996-dwc3
              - qcom,msm8998-dwc3
              - qcom,sa8775p-dwc3
              - qcom,sc7180-dwc3
              - qcom,sc7280-dwc3
              - qcom,sdm670-dwc3
              - qcom,sdm845-dwc3
              - qcom,sdx55-dwc3
              - qcom,sdx65-dwc3
              - qcom,sdx75-dwc3
              - qcom,sm6350-dwc3
    then:
      properties:
        clocks:
          maxItems: 5
        clock-names:
          items:
            - const: cfg_noc
            - const: core
            - const: iface
            - const: sleep
            - const: mock_utmi

  - if:
      properties:
        compatible:
          contains:
            enum:
              - qcom,ipq6018-dwc3
    then:
      properties:
        clocks:
          minItems: 3
          maxItems: 4
        clock-names:
          oneOf:
            - items:
                - const: core
                - const: sleep
                - const: mock_utmi
            - items:
                - const: cfg_noc
                - const: core
                - const: sleep
                - const: mock_utmi

  - if:
      properties:
        compatible:
          contains:
            enum:
              - qcom,ipq8074-dwc3
              - qcom,qdu1000-dwc3
    then:
      properties:
        clocks:
          maxItems: 4
        clock-names:
          items:
            - const: cfg_noc
            - const: core
            - const: sleep
            - const: mock_utmi

  - if:
      properties:
        compatible:
          contains:
            enum:
              - qcom,ipq5018-dwc3
              - qcom,msm8994-dwc3
              - qcom,qcs404-dwc3
    then:
      properties:
        clocks:
          maxItems: 4
        clock-names:
          items:
            - const: core
            - const: iface
            - const: sleep
            - const: mock_utmi

  - if:
      properties:
        compatible:
          contains:
            enum:
              - qcom,sc8280xp-dwc3
              - qcom,sc8280xp-dwc3-mp
              - qcom,x1e80100-dwc3
              - qcom,x1e80100-dwc3-mp
    then:
      properties:
        clocks:
          maxItems: 9
        clock-names:
          items:
            - const: cfg_noc
            - const: core
            - const: iface
            - const: sleep
            - const: mock_utmi
            - const: noc_aggr
            - const: noc_aggr_north
            - const: noc_aggr_south
            - const: noc_sys

  - if:
      properties:
        compatible:
          contains:
            enum:
              - qcom,sdm660-dwc3
    then:
      properties:
        clocks:
          minItems: 4
          maxItems: 5
        clock-names:
          oneOf:
            - items:
                - const: cfg_noc
                - const: core
                - const: iface
                - const: sleep
                - const: mock_utmi
            - items:
                - const: cfg_noc
                - const: core
                - const: sleep
                - const: mock_utmi

  - if:
      properties:
        compatible:
          contains:
            enum:
              - qcom,qcm2290-dwc3
              - qcom,sc8180x-dwc3
              - qcom,sc8180x-dwc3-mp
              - qcom,sm6115-dwc3
              - qcom,sm6125-dwc3
              - qcom,sm8150-dwc3
              - qcom,sm8250-dwc3
              - qcom,sm8450-dwc3
              - qcom,sm8550-dwc3
              - qcom,sm8650-dwc3
    then:
      properties:
        clocks:
          minItems: 6
        clock-names:
          items:
            - const: cfg_noc
            - const: core
            - const: iface
            - const: sleep
            - const: mock_utmi
            - const: xo

  - if:
      properties:
        compatible:
          contains:
            enum:
              - qcom,sm8350-dwc3
    then:
      properties:
        clocks:
          minItems: 5
          maxItems: 6
        clock-names:
          minItems: 5
          items:
            - const: cfg_noc
            - const: core
            - const: iface
            - const: sleep
            - const: mock_utmi
            - const: xo

  - if:
      properties:
        compatible:
          contains:
            enum:
              - qcom,ipq5018-dwc3
              - qcom,ipq6018-dwc3
              - qcom,ipq8074-dwc3
              - qcom,msm8953-dwc3
              - qcom,msm8998-dwc3
    then:
      properties:
        interrupts:
          minItems: 2
          maxItems: 3
        interrupt-names:
          items:
            - const: pwr_event
            - const: qusb2_phy
            - const: ss_phy_irq

  - if:
      properties:
        compatible:
          contains:
            enum:
              - qcom,msm8996-dwc3
              - qcom,qcs404-dwc3
              - qcom,sdm660-dwc3
              - qcom,sm6115-dwc3
              - qcom,sm6125-dwc3
    then:
      properties:
        interrupts:
          minItems: 3
          maxItems: 4
        interrupt-names:
          items:
            - const: pwr_event
            - const: qusb2_phy
            - const: hs_phy_irq
            - const: ss_phy_irq

  - if:
      properties:
        compatible:
          contains:
            enum:
              - qcom,ipq5332-dwc3
    then:
      properties:
        interrupts:
          maxItems: 3
        interrupt-names:
          items:
            - const: pwr_event
            - const: dp_hs_phy_irq
            - const: dm_hs_phy_irq

  - if:
      properties:
        compatible:
          contains:
            enum:
              - qcom,x1e80100-dwc3
    then:
      properties:
        interrupts:
          maxItems: 4
        interrupt-names:
          items:
            - const: pwr_event
            - const: dp_hs_phy_irq
            - const: dm_hs_phy_irq
            - const: ss_phy_irq

  - if:
      properties:
        compatible:
          contains:
            enum:
              - qcom,ipq4019-dwc3
              - qcom,ipq8064-dwc3
              - qcom,msm8994-dwc3
              - qcom,qdu1000-dwc3
              - qcom,sa8775p-dwc3
              - qcom,sc7180-dwc3
              - qcom,sc7280-dwc3
              - qcom,sc8180x-dwc3
              - qcom,sc8280xp-dwc3
              - qcom,sdm670-dwc3
              - qcom,sdm845-dwc3
              - qcom,sdx55-dwc3
              - qcom,sdx65-dwc3
              - qcom,sdx75-dwc3
              - qcom,sm4250-dwc3
              - qcom,sm6350-dwc3
              - qcom,sm8150-dwc3
              - qcom,sm8250-dwc3
              - qcom,sm8350-dwc3
              - qcom,sm8450-dwc3
              - qcom,sm8550-dwc3
              - qcom,sm8650-dwc3
    then:
      properties:
        interrupts:
          minItems: 4
          maxItems: 5
        interrupt-names:
          items:
            - const: pwr_event
            - const: hs_phy_irq
            - const: dp_hs_phy_irq
            - const: dm_hs_phy_irq
            - const: ss_phy_irq

  - if:
      properties:
        compatible:
          contains:
            enum:
              - qcom,sc8180x-dwc3-mp
<<<<<<< HEAD
=======
              - qcom,x1e80100-dwc3-mp
>>>>>>> adc21867
    then:
      properties:
        interrupts:
          minItems: 10
          maxItems: 10
        interrupt-names:
          items:
            - const: pwr_event_1
            - const: pwr_event_2
            - const: hs_phy_1
            - const: hs_phy_2
            - const: dp_hs_phy_1
            - const: dm_hs_phy_1
            - const: dp_hs_phy_2
            - const: dm_hs_phy_2
            - const: ss_phy_1
            - const: ss_phy_2

  - if:
      properties:
        compatible:
          contains:
            enum:
              - qcom,sc8280xp-dwc3-mp
    then:
      properties:
        interrupts:
          minItems: 18
          maxItems: 18
        interrupt-names:
          items:
            - const: pwr_event_1
            - const: pwr_event_2
            - const: pwr_event_3
            - const: pwr_event_4
            - const: hs_phy_1
            - const: hs_phy_2
            - const: hs_phy_3
            - const: hs_phy_4
            - const: dp_hs_phy_1
            - const: dm_hs_phy_1
            - const: dp_hs_phy_2
            - const: dm_hs_phy_2
            - const: dp_hs_phy_3
            - const: dm_hs_phy_3
            - const: dp_hs_phy_4
            - const: dm_hs_phy_4
            - const: ss_phy_1
            - const: ss_phy_2

additionalProperties: false

examples:
  - |
    #include <dt-bindings/clock/qcom,gcc-sdm845.h>
    #include <dt-bindings/interrupt-controller/arm-gic.h>
    #include <dt-bindings/interrupt-controller/irq.h>
    soc {
        #address-cells = <2>;
        #size-cells = <2>;

        usb@a6f8800 {
            compatible = "qcom,sdm845-dwc3", "qcom,dwc3";
            reg = <0 0x0a6f8800 0 0x400>;

            #address-cells = <2>;
            #size-cells = <2>;
            ranges;
            clocks = <&gcc GCC_CFG_NOC_USB3_PRIM_AXI_CLK>,
                     <&gcc GCC_USB30_PRIM_MASTER_CLK>,
                     <&gcc GCC_AGGRE_USB3_PRIM_AXI_CLK>,
                     <&gcc GCC_USB30_PRIM_SLEEP_CLK>,
                     <&gcc GCC_USB30_PRIM_MOCK_UTMI_CLK>;
            clock-names = "cfg_noc",
                          "core",
                          "iface",
                          "sleep",
                          "mock_utmi";

            assigned-clocks = <&gcc GCC_USB30_PRIM_MOCK_UTMI_CLK>,
                          <&gcc GCC_USB30_PRIM_MASTER_CLK>;
            assigned-clock-rates = <19200000>, <150000000>;

            interrupts = <GIC_SPI 130 IRQ_TYPE_LEVEL_HIGH>,
                         <GIC_SPI 131 IRQ_TYPE_LEVEL_HIGH>,
                         <GIC_SPI 489 IRQ_TYPE_EDGE_BOTH>,
                         <GIC_SPI 488 IRQ_TYPE_EDGE_BOTH>,
                         <GIC_SPI 486 IRQ_TYPE_LEVEL_HIGH>;
            interrupt-names = "pwr_event", "hs_phy_irq",
                          "dp_hs_phy_irq", "dm_hs_phy_irq", "ss_phy_irq";

            power-domains = <&gcc USB30_PRIM_GDSC>;

            resets = <&gcc GCC_USB30_PRIM_BCR>;

            usb@a600000 {
                compatible = "snps,dwc3";
                reg = <0 0x0a600000 0 0xcd00>;
                interrupts = <GIC_SPI 133 IRQ_TYPE_LEVEL_HIGH>;
                iommus = <&apps_smmu 0x740 0>;
                snps,dis_u2_susphy_quirk;
                snps,dis_enblslpm_quirk;
                phys = <&usb_1_hsphy>, <&usb_1_ssphy>;
                phy-names = "usb2-phy", "usb3-phy";
            };
        };
    };<|MERGE_RESOLUTION|>--- conflicted
+++ resolved
@@ -503,10 +503,7 @@
           contains:
             enum:
               - qcom,sc8180x-dwc3-mp
-<<<<<<< HEAD
-=======
               - qcom,x1e80100-dwc3-mp
->>>>>>> adc21867
     then:
       properties:
         interrupts:
