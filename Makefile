VERSION = 3
PATCHLEVEL = 16
SUBLEVEL = 0
<<<<<<< HEAD
EXTRAVERSION = -rc2
=======
EXTRAVERSION = -rc5
>>>>>>> b6603fe5
NAME = Shuffling Zombie Juror

# *DOCUMENTATION*
# To see a list of typical targets execute "make help"
# More info can be located in ./README
# Comments in this file are targeted only to the developer, do not
# expect to learn how to build the kernel reading this file.

# Do not:
# o  use make's built-in rules and variables
#    (this increases performance and avoids hard-to-debug behaviour);
# o  print "Entering directory ...";
MAKEFLAGS += -rR --no-print-directory

# Avoid funny character set dependencies
unexport LC_ALL
LC_COLLATE=C
LC_NUMERIC=C
export LC_COLLATE LC_NUMERIC

# Avoid interference with shell env settings
unexport GREP_OPTIONS

# We are using a recursive build, so we need to do a little thinking
# to get the ordering right.
#
# Most importantly: sub-Makefiles should only ever modify files in
# their own directory. If in some directory we have a dependency on
# a file in another dir (which doesn't happen often, but it's often
# unavoidable when linking the built-in.o targets which finally
# turn into vmlinux), we will call a sub make in that other dir, and
# after that we are sure that everything which is in that other dir
# is now up to date.
#
# The only cases where we need to modify files which have global
# effects are thus separated out and done before the recursive
# descending is started. They are now explicitly listed as the
# prepare rule.

# Beautify output
# ---------------------------------------------------------------------------
#
# Normally, we echo the whole command before executing it. By making
# that echo $($(quiet)$(cmd)), we now have the possibility to set
# $(quiet) to choose other forms of output instead, e.g.
#
#         quiet_cmd_cc_o_c = Compiling $(RELDIR)/$@
#         cmd_cc_o_c       = $(CC) $(c_flags) -c -o $@ $<
#
# If $(quiet) is empty, the whole command will be printed.
# If it is set to "quiet_", only the short version will be printed.
# If it is set to "silent_", nothing will be printed at all, since
# the variable $(silent_cmd_cc_o_c) doesn't exist.
#
# A simple variant is to prefix commands with $(Q) - that's useful
# for commands that shall be hidden in non-verbose mode.
#
#	$(Q)ln $@ :<
#
# If KBUILD_VERBOSE equals 0 then the above command will be hidden.
# If KBUILD_VERBOSE equals 1 then the above command is displayed.
#
# To put more focus on warnings, be less verbose as default
# Use 'make V=1' to see the full commands

ifeq ("$(origin V)", "command line")
  KBUILD_VERBOSE = $(V)
endif
ifndef KBUILD_VERBOSE
  KBUILD_VERBOSE = 0
endif

ifeq ($(KBUILD_VERBOSE),1)
  quiet =
  Q =
else
  quiet=quiet_
  Q = @
endif

# If the user is running make -s (silent mode), suppress echoing of
# commands

ifneq ($(filter 4.%,$(MAKE_VERSION)),)	# make-4
ifneq ($(filter %s ,$(firstword x$(MAKEFLAGS))),)
  quiet=silent_
endif
else					# make-3.8x
ifneq ($(filter s% -s%,$(MAKEFLAGS)),)
  quiet=silent_
endif
endif

export quiet Q KBUILD_VERBOSE

# Call a source code checker (by default, "sparse") as part of the
# C compilation.
#
# Use 'make C=1' to enable checking of only re-compiled files.
# Use 'make C=2' to enable checking of *all* source files, regardless
# of whether they are re-compiled or not.
#
# See the file "Documentation/sparse.txt" for more details, including
# where to get the "sparse" utility.

ifeq ("$(origin C)", "command line")
  KBUILD_CHECKSRC = $(C)
endif
ifndef KBUILD_CHECKSRC
  KBUILD_CHECKSRC = 0
endif

# Use make M=dir to specify directory of external module to build
# Old syntax make ... SUBDIRS=$PWD is still supported
# Setting the environment variable KBUILD_EXTMOD take precedence
ifdef SUBDIRS
  KBUILD_EXTMOD ?= $(SUBDIRS)
endif

ifeq ("$(origin M)", "command line")
  KBUILD_EXTMOD := $(M)
endif

# kbuild supports saving output files in a separate directory.
# To locate output files in a separate directory two syntaxes are supported.
# In both cases the working directory must be the root of the kernel src.
# 1) O=
# Use "make O=dir/to/store/output/files/"
#
# 2) Set KBUILD_OUTPUT
# Set the environment variable KBUILD_OUTPUT to point to the directory
# where the output files shall be placed.
# export KBUILD_OUTPUT=dir/to/store/output/files/
# make
#
# The O= assignment takes precedence over the KBUILD_OUTPUT environment
# variable.


# KBUILD_SRC is set on invocation of make in OBJ directory
# KBUILD_SRC is not intended to be used by the regular user (for now)
ifeq ($(KBUILD_SRC),)

# OK, Make called in directory where kernel src resides
# Do we want to locate output files in a separate directory?
ifeq ("$(origin O)", "command line")
  KBUILD_OUTPUT := $(O)
endif

# That's our default target when none is given on the command line
PHONY := _all
_all:

# Cancel implicit rules on top Makefile
$(CURDIR)/Makefile Makefile: ;

ifneq ($(KBUILD_OUTPUT),)
# Invoke a second make in the output directory, passing relevant variables
# check that the output directory actually exists
saved-output := $(KBUILD_OUTPUT)
KBUILD_OUTPUT := $(shell mkdir -p $(KBUILD_OUTPUT) && cd $(KBUILD_OUTPUT) \
								&& /bin/pwd)
$(if $(KBUILD_OUTPUT),, \
     $(error failed to create output directory "$(saved-output)"))

PHONY += $(MAKECMDGOALS) sub-make

$(filter-out _all sub-make $(CURDIR)/Makefile, $(MAKECMDGOALS)) _all: sub-make
	@:

# Fake the "Entering directory" message once, so that IDEs/editors are
# able to understand relative filenames.
       echodir := @echo
 quiet_echodir := @echo
silent_echodir := @:
sub-make: FORCE
	$($(quiet)echodir) "make[1]: Entering directory \`$(KBUILD_OUTPUT)'"
	$(if $(KBUILD_VERBOSE:1=),@)$(MAKE) -C $(KBUILD_OUTPUT) \
	KBUILD_SRC=$(CURDIR) \
	KBUILD_EXTMOD="$(KBUILD_EXTMOD)" -f $(CURDIR)/Makefile \
	$(filter-out _all sub-make,$(MAKECMDGOALS))

# Leave processing to above invocation of make
skip-makefile := 1
endif # ifneq ($(KBUILD_OUTPUT),)
endif # ifeq ($(KBUILD_SRC),)

# We process the rest of the Makefile if this is the final invocation of make
ifeq ($(skip-makefile),)

# If building an external module we do not care about the all: rule
# but instead _all depend on modules
PHONY += all
ifeq ($(KBUILD_EXTMOD),)
_all: all
else
_all: modules
endif

ifeq ($(KBUILD_SRC),)
        # building in the source tree
        srctree := .
else
        ifeq ($(KBUILD_SRC)/,$(dir $(CURDIR)))
                # building in a subdirectory of the source tree
                srctree := ..
        else
                srctree := $(KBUILD_SRC)
        endif
endif
objtree		:= .
src		:= $(srctree)
obj		:= $(objtree)

VPATH		:= $(srctree)$(if $(KBUILD_EXTMOD),:$(KBUILD_EXTMOD))

export srctree objtree VPATH


# SUBARCH tells the usermode build what the underlying arch is.  That is set
# first, and if a usermode build is happening, the "ARCH=um" on the command
# line overrides the setting of ARCH below.  If a native build is happening,
# then ARCH is assigned, getting whatever value it gets normally, and
# SUBARCH is subsequently ignored.

SUBARCH := $(shell uname -m | sed -e s/i.86/x86/ -e s/x86_64/x86/ \
				  -e s/sun4u/sparc64/ \
				  -e s/arm.*/arm/ -e s/sa110/arm/ \
				  -e s/s390x/s390/ -e s/parisc64/parisc/ \
				  -e s/ppc.*/powerpc/ -e s/mips.*/mips/ \
				  -e s/sh[234].*/sh/ -e s/aarch64.*/arm64/ )

# Cross compiling and selecting different set of gcc/bin-utils
# ---------------------------------------------------------------------------
#
# When performing cross compilation for other architectures ARCH shall be set
# to the target architecture. (See arch/* for the possibilities).
# ARCH can be set during invocation of make:
# make ARCH=ia64
# Another way is to have ARCH set in the environment.
# The default ARCH is the host where make is executed.

# CROSS_COMPILE specify the prefix used for all executables used
# during compilation. Only gcc and related bin-utils executables
# are prefixed with $(CROSS_COMPILE).
# CROSS_COMPILE can be set on the command line
# make CROSS_COMPILE=ia64-linux-
# Alternatively CROSS_COMPILE can be set in the environment.
# A third alternative is to store a setting in .config so that plain
# "make" in the configured kernel build directory always uses that.
# Default value for CROSS_COMPILE is not to prefix executables
# Note: Some architectures assign CROSS_COMPILE in their arch/*/Makefile
ARCH		?= $(SUBARCH)
CROSS_COMPILE	?= $(CONFIG_CROSS_COMPILE:"%"=%)

# Architecture as present in compile.h
UTS_MACHINE 	:= $(ARCH)
SRCARCH 	:= $(ARCH)

# Additional ARCH settings for x86
ifeq ($(ARCH),i386)
        SRCARCH := x86
endif
ifeq ($(ARCH),x86_64)
        SRCARCH := x86
endif

# Additional ARCH settings for sparc
ifeq ($(ARCH),sparc32)
       SRCARCH := sparc
endif
ifeq ($(ARCH),sparc64)
       SRCARCH := sparc
endif

# Additional ARCH settings for sh
ifeq ($(ARCH),sh64)
       SRCARCH := sh
endif

# Additional ARCH settings for tile
ifeq ($(ARCH),tilepro)
       SRCARCH := tile
endif
ifeq ($(ARCH),tilegx)
       SRCARCH := tile
endif

# Where to locate arch specific headers
hdr-arch  := $(SRCARCH)

KCONFIG_CONFIG	?= .config
export KCONFIG_CONFIG

# SHELL used by kbuild
CONFIG_SHELL := $(shell if [ -x "$$BASH" ]; then echo $$BASH; \
	  else if [ -x /bin/bash ]; then echo /bin/bash; \
	  else echo sh; fi ; fi)

HOSTCC       = gcc
HOSTCXX      = g++
HOSTCFLAGS   = -Wall -Wmissing-prototypes -Wstrict-prototypes -O2 -fomit-frame-pointer
HOSTCXXFLAGS = -O2

ifeq ($(shell $(HOSTCC) -v 2>&1 | grep -c "clang version"), 1)
HOSTCFLAGS  += -Wno-unused-value -Wno-unused-parameter \
		-Wno-missing-field-initializers -fno-delete-null-pointer-checks
endif

# Decide whether to build built-in, modular, or both.
# Normally, just do built-in.

KBUILD_MODULES :=
KBUILD_BUILTIN := 1

# If we have only "make modules", don't compile built-in objects.
# When we're building modules with modversions, we need to consider
# the built-in objects during the descend as well, in order to
# make sure the checksums are up to date before we record them.

ifeq ($(MAKECMDGOALS),modules)
  KBUILD_BUILTIN := $(if $(CONFIG_MODVERSIONS),1)
endif

# If we have "make <whatever> modules", compile modules
# in addition to whatever we do anyway.
# Just "make" or "make all" shall build modules as well

ifneq ($(filter all _all modules,$(MAKECMDGOALS)),)
  KBUILD_MODULES := 1
endif

ifeq ($(MAKECMDGOALS),)
  KBUILD_MODULES := 1
endif

export KBUILD_MODULES KBUILD_BUILTIN
export KBUILD_CHECKSRC KBUILD_SRC KBUILD_EXTMOD

ifneq ($(CC),)
ifeq ($(shell $(CC) -v 2>&1 | grep -c "clang version"), 1)
COMPILER := clang
else
COMPILER := gcc
endif
export COMPILER
endif

# Look for make include files relative to root of kernel src
MAKEFLAGS += --include-dir=$(srctree)

# We need some generic definitions (do not try to remake the file).
$(srctree)/scripts/Kbuild.include: ;
include $(srctree)/scripts/Kbuild.include

# Make variables (CC, etc...)
AS		= $(CROSS_COMPILE)as
LD		= $(CROSS_COMPILE)ld
CC		= $(CROSS_COMPILE)gcc
CPP		= $(CC) -E
AR		= $(CROSS_COMPILE)ar
NM		= $(CROSS_COMPILE)nm
STRIP		= $(CROSS_COMPILE)strip
OBJCOPY		= $(CROSS_COMPILE)objcopy
OBJDUMP		= $(CROSS_COMPILE)objdump
AWK		= awk
GENKSYMS	= scripts/genksyms/genksyms
INSTALLKERNEL  := installkernel
DEPMOD		= /sbin/depmod
PERL		= perl
CHECK		= sparse

CHECKFLAGS     := -D__linux__ -Dlinux -D__STDC__ -Dunix -D__unix__ \
		  -Wbitwise -Wno-return-void $(CF)
CFLAGS_MODULE   =
AFLAGS_MODULE   =
LDFLAGS_MODULE  =
CFLAGS_KERNEL	=
AFLAGS_KERNEL	=
CFLAGS_GCOV	= -fprofile-arcs -ftest-coverage


# Use USERINCLUDE when you must reference the UAPI directories only.
USERINCLUDE    := \
		-I$(srctree)/arch/$(hdr-arch)/include/uapi \
		-Iarch/$(hdr-arch)/include/generated/uapi \
		-I$(srctree)/include/uapi \
		-Iinclude/generated/uapi \
                -include $(srctree)/include/linux/kconfig.h

# Use LINUXINCLUDE when you must reference the include/ directory.
# Needed to be compatible with the O= option
LINUXINCLUDE    := \
		-I$(srctree)/arch/$(hdr-arch)/include \
		-Iarch/$(hdr-arch)/include/generated \
		$(if $(KBUILD_SRC), -I$(srctree)/include) \
		-Iinclude \
		$(USERINCLUDE)

KBUILD_CPPFLAGS := -D__KERNEL__

KBUILD_CFLAGS   := -Wall -Wundef -Wstrict-prototypes -Wno-trigraphs \
		   -fno-strict-aliasing -fno-common \
		   -Werror-implicit-function-declaration \
		   -Wno-format-security

KBUILD_AFLAGS_KERNEL :=
KBUILD_CFLAGS_KERNEL :=
KBUILD_AFLAGS   := -D__ASSEMBLY__
KBUILD_AFLAGS_MODULE  := -DMODULE
KBUILD_CFLAGS_MODULE  := -DMODULE
KBUILD_LDFLAGS_MODULE := -T $(srctree)/scripts/module-common.lds

# Read KERNELRELEASE from include/config/kernel.release (if it exists)
KERNELRELEASE = $(shell cat include/config/kernel.release 2> /dev/null)
KERNELVERSION = $(VERSION)$(if $(PATCHLEVEL),.$(PATCHLEVEL)$(if $(SUBLEVEL),.$(SUBLEVEL)))$(EXTRAVERSION)

export VERSION PATCHLEVEL SUBLEVEL KERNELRELEASE KERNELVERSION
export ARCH SRCARCH CONFIG_SHELL HOSTCC HOSTCFLAGS CROSS_COMPILE AS LD CC
export CPP AR NM STRIP OBJCOPY OBJDUMP
export MAKE AWK GENKSYMS INSTALLKERNEL PERL UTS_MACHINE
export HOSTCXX HOSTCXXFLAGS LDFLAGS_MODULE CHECK CHECKFLAGS

export KBUILD_CPPFLAGS NOSTDINC_FLAGS LINUXINCLUDE OBJCOPYFLAGS LDFLAGS
export KBUILD_CFLAGS CFLAGS_KERNEL CFLAGS_MODULE CFLAGS_GCOV
export KBUILD_AFLAGS AFLAGS_KERNEL AFLAGS_MODULE
export KBUILD_AFLAGS_MODULE KBUILD_CFLAGS_MODULE KBUILD_LDFLAGS_MODULE
export KBUILD_AFLAGS_KERNEL KBUILD_CFLAGS_KERNEL
export KBUILD_ARFLAGS

# When compiling out-of-tree modules, put MODVERDIR in the module
# tree rather than in the kernel tree. The kernel tree might
# even be read-only.
export MODVERDIR := $(if $(KBUILD_EXTMOD),$(firstword $(KBUILD_EXTMOD))/).tmp_versions

# Files to ignore in find ... statements

export RCS_FIND_IGNORE := \( -name SCCS -o -name BitKeeper -o -name .svn -o    \
			  -name CVS -o -name .pc -o -name .hg -o -name .git \) \
			  -prune -o
export RCS_TAR_IGNORE := --exclude SCCS --exclude BitKeeper --exclude .svn \
			 --exclude CVS --exclude .pc --exclude .hg --exclude .git

# ===========================================================================
# Rules shared between *config targets and build targets

# Basic helpers built in scripts/
PHONY += scripts_basic
scripts_basic:
	$(Q)$(MAKE) $(build)=scripts/basic
	$(Q)rm -f .tmp_quiet_recordmcount

# To avoid any implicit rule to kick in, define an empty command.
scripts/basic/%: scripts_basic ;

PHONY += outputmakefile
# outputmakefile generates a Makefile in the output directory, if using a
# separate output directory. This allows convenient use of make in the
# output directory.
outputmakefile:
ifneq ($(KBUILD_SRC),)
	$(Q)ln -fsn $(srctree) source
	$(Q)$(CONFIG_SHELL) $(srctree)/scripts/mkmakefile \
	    $(srctree) $(objtree) $(VERSION) $(PATCHLEVEL)
endif

# Support for using generic headers in asm-generic
PHONY += asm-generic
asm-generic:
	$(Q)$(MAKE) -f $(srctree)/scripts/Makefile.asm-generic \
	            src=asm obj=arch/$(SRCARCH)/include/generated/asm
	$(Q)$(MAKE) -f $(srctree)/scripts/Makefile.asm-generic \
	            src=uapi/asm obj=arch/$(SRCARCH)/include/generated/uapi/asm

# To make sure we do not include .config for any of the *config targets
# catch them early, and hand them over to scripts/kconfig/Makefile
# It is allowed to specify more targets when calling make, including
# mixing *config targets and build targets.
# For example 'make oldconfig all'.
# Detect when mixed targets is specified, and make a second invocation
# of make so .config is not included in this case either (for *config).

version_h := include/generated/uapi/linux/version.h

no-dot-config-targets := clean mrproper distclean \
			 cscope gtags TAGS tags help %docs check% coccicheck \
			 $(version_h) headers_% archheaders archscripts \
			 kernelversion %src-pkg

config-targets := 0
mixed-targets  := 0
dot-config     := 1

ifneq ($(filter $(no-dot-config-targets), $(MAKECMDGOALS)),)
	ifeq ($(filter-out $(no-dot-config-targets), $(MAKECMDGOALS)),)
		dot-config := 0
	endif
endif

ifeq ($(KBUILD_EXTMOD),)
        ifneq ($(filter config %config,$(MAKECMDGOALS)),)
                config-targets := 1
                ifneq ($(filter-out config %config,$(MAKECMDGOALS)),)
                        mixed-targets := 1
                endif
        endif
endif

ifeq ($(mixed-targets),1)
# ===========================================================================
# We're called with mixed targets (*config and build targets).
# Handle them one by one.

PHONY += $(MAKECMDGOALS) __build_one_by_one

$(filter-out __build_one_by_one, $(MAKECMDGOALS)): __build_one_by_one
	@:

__build_one_by_one:
	$(Q)set -e; \
	for i in $(MAKECMDGOALS); do \
		$(MAKE) -f $(srctree)/Makefile $$i; \
	done

else
ifeq ($(config-targets),1)
# ===========================================================================
# *config targets only - make sure prerequisites are updated, and descend
# in scripts/kconfig to make the *config target

# Read arch specific Makefile to set KBUILD_DEFCONFIG as needed.
# KBUILD_DEFCONFIG may point out an alternative default configuration
# used for 'make defconfig'
include $(srctree)/arch/$(SRCARCH)/Makefile
export KBUILD_DEFCONFIG KBUILD_KCONFIG

config: scripts_basic outputmakefile FORCE
	$(Q)$(MAKE) $(build)=scripts/kconfig $@

%config: scripts_basic outputmakefile FORCE
	$(Q)$(MAKE) $(build)=scripts/kconfig $@

else
# ===========================================================================
# Build targets only - this includes vmlinux, arch specific targets, clean
# targets and others. In general all targets except *config targets.

ifeq ($(KBUILD_EXTMOD),)
# Additional helpers built in scripts/
# Carefully list dependencies so we do not try to build scripts twice
# in parallel
PHONY += scripts
scripts: scripts_basic include/config/auto.conf include/config/tristate.conf \
	 asm-generic
	$(Q)$(MAKE) $(build)=$(@)

# Objects we will link into vmlinux / subdirs we need to visit
init-y		:= init/
drivers-y	:= drivers/ sound/ firmware/
net-y		:= net/
libs-y		:= lib/
core-y		:= usr/
endif # KBUILD_EXTMOD

ifeq ($(dot-config),1)
# Read in config
-include include/config/auto.conf

ifeq ($(KBUILD_EXTMOD),)
# Read in dependencies to all Kconfig* files, make sure to run
# oldconfig if changes are detected.
-include include/config/auto.conf.cmd

# To avoid any implicit rule to kick in, define an empty command
$(KCONFIG_CONFIG) include/config/auto.conf.cmd: ;

# If .config is newer than include/config/auto.conf, someone tinkered
# with it and forgot to run make oldconfig.
# if auto.conf.cmd is missing then we are probably in a cleaned tree so
# we execute the config step to be sure to catch updated Kconfig files
include/config/%.conf: $(KCONFIG_CONFIG) include/config/auto.conf.cmd
	$(Q)$(MAKE) -f $(srctree)/Makefile silentoldconfig
else
# external modules needs include/generated/autoconf.h and include/config/auto.conf
# but do not care if they are up-to-date. Use auto.conf to trigger the test
PHONY += include/config/auto.conf

include/config/auto.conf:
	$(Q)test -e include/generated/autoconf.h -a -e $@ || (		\
	echo >&2;							\
	echo >&2 "  ERROR: Kernel configuration is invalid.";		\
	echo >&2 "         include/generated/autoconf.h or $@ are missing.";\
	echo >&2 "         Run 'make oldconfig && make prepare' on kernel src to fix it.";	\
	echo >&2 ;							\
	/bin/false)

endif # KBUILD_EXTMOD

else
# Dummy target needed, because used as prerequisite
include/config/auto.conf: ;
endif # $(dot-config)

# The all: target is the default when no target is given on the
# command line.
# This allow a user to issue only 'make' to build a kernel including modules
# Defaults to vmlinux, but the arch makefile usually adds further targets
all: vmlinux

include $(srctree)/arch/$(SRCARCH)/Makefile

KBUILD_CFLAGS	+= $(call cc-option,-fno-delete-null-pointer-checks,)

ifdef CONFIG_CC_OPTIMIZE_FOR_SIZE
KBUILD_CFLAGS	+= -Os $(call cc-disable-warning,maybe-uninitialized,)
else
KBUILD_CFLAGS	+= -O2
endif

ifdef CONFIG_READABLE_ASM
# Disable optimizations that make assembler listings hard to read.
# reorder blocks reorders the control in the function
# ipa clone creates specialized cloned functions
# partial inlining inlines only parts of functions
KBUILD_CFLAGS += $(call cc-option,-fno-reorder-blocks,) \
                 $(call cc-option,-fno-ipa-cp-clone,) \
                 $(call cc-option,-fno-partial-inlining)
endif

ifneq ($(CONFIG_FRAME_WARN),0)
KBUILD_CFLAGS += $(call cc-option,-Wframe-larger-than=${CONFIG_FRAME_WARN})
endif

# Handle stack protector mode.
ifdef CONFIG_CC_STACKPROTECTOR_REGULAR
  stackp-flag := -fstack-protector
  ifeq ($(call cc-option, $(stackp-flag)),)
    $(warning Cannot use CONFIG_CC_STACKPROTECTOR_REGULAR: \
             -fstack-protector not supported by compiler)
  endif
else
ifdef CONFIG_CC_STACKPROTECTOR_STRONG
  stackp-flag := -fstack-protector-strong
  ifeq ($(call cc-option, $(stackp-flag)),)
    $(warning Cannot use CONFIG_CC_STACKPROTECTOR_STRONG: \
	      -fstack-protector-strong not supported by compiler)
  endif
else
  # Force off for distro compilers that enable stack protector by default.
  stackp-flag := $(call cc-option, -fno-stack-protector)
endif
endif
KBUILD_CFLAGS += $(stackp-flag)

ifeq ($(COMPILER),clang)
KBUILD_CPPFLAGS += $(call cc-option,-Qunused-arguments,)
KBUILD_CPPFLAGS += $(call cc-option,-Wno-unknown-warning-option,)
KBUILD_CFLAGS += $(call cc-disable-warning, unused-variable)
KBUILD_CFLAGS += $(call cc-disable-warning, format-invalid-specifier)
KBUILD_CFLAGS += $(call cc-disable-warning, gnu)
# Quiet clang warning: comparison of unsigned expression < 0 is always false
KBUILD_CFLAGS += $(call cc-disable-warning, tautological-compare)
# CLANG uses a _MergedGlobals as optimization, but this breaks modpost, as the
# source of a reference will be _MergedGlobals and not on of the whitelisted names.
# See modpost pattern 2
KBUILD_CFLAGS += $(call cc-option, -mno-global-merge,)
else

# This warning generated too much noise in a regular build.
# Use make W=1 to enable this warning (see scripts/Makefile.build)
KBUILD_CFLAGS += $(call cc-disable-warning, unused-but-set-variable)
endif

ifdef CONFIG_FRAME_POINTER
KBUILD_CFLAGS	+= -fno-omit-frame-pointer -fno-optimize-sibling-calls
else
# Some targets (ARM with Thumb2, for example), can't be built with frame
# pointers.  For those, we don't have FUNCTION_TRACER automatically
# select FRAME_POINTER.  However, FUNCTION_TRACER adds -pg, and this is
# incompatible with -fomit-frame-pointer with current GCC, so we don't use
# -fomit-frame-pointer with FUNCTION_TRACER.
ifndef CONFIG_FUNCTION_TRACER
KBUILD_CFLAGS	+= -fomit-frame-pointer
endif
endif

ifdef CONFIG_DEBUG_INFO
KBUILD_CFLAGS	+= -g
KBUILD_AFLAGS	+= -Wa,-gdwarf-2
endif

ifdef CONFIG_DEBUG_INFO_REDUCED
KBUILD_CFLAGS 	+= $(call cc-option, -femit-struct-debug-baseonly) \
		   $(call cc-option,-fno-var-tracking)
endif

ifdef CONFIG_FUNCTION_TRACER
ifdef CONFIG_HAVE_FENTRY
CC_USING_FENTRY	:= $(call cc-option, -mfentry -DCC_USING_FENTRY)
endif
KBUILD_CFLAGS	+= -pg $(CC_USING_FENTRY)
KBUILD_AFLAGS	+= $(CC_USING_FENTRY)
ifdef CONFIG_DYNAMIC_FTRACE
	ifdef CONFIG_HAVE_C_RECORDMCOUNT
		BUILD_C_RECORDMCOUNT := y
		export BUILD_C_RECORDMCOUNT
	endif
endif
endif

# We trigger additional mismatches with less inlining
ifdef CONFIG_DEBUG_SECTION_MISMATCH
KBUILD_CFLAGS += $(call cc-option, -fno-inline-functions-called-once)
endif

# arch Makefile may override CC so keep this after arch Makefile is included
NOSTDINC_FLAGS += -nostdinc -isystem $(shell $(CC) -print-file-name=include)
CHECKFLAGS     += $(NOSTDINC_FLAGS)

# warn about C99 declaration after statement
KBUILD_CFLAGS += $(call cc-option,-Wdeclaration-after-statement,)

# disable pointer signed / unsigned warnings in gcc 4.0
KBUILD_CFLAGS += $(call cc-disable-warning, pointer-sign)

# disable invalid "can't wrap" optimizations for signed / pointers
KBUILD_CFLAGS	+= $(call cc-option,-fno-strict-overflow)

# conserve stack if available
KBUILD_CFLAGS   += $(call cc-option,-fconserve-stack)

# disallow errors like 'EXPORT_GPL(foo);' with missing header
KBUILD_CFLAGS   += $(call cc-option,-Werror=implicit-int)

# require functions to have arguments in prototypes, not empty 'int foo()'
KBUILD_CFLAGS   += $(call cc-option,-Werror=strict-prototypes)

# Prohibit date/time macros, which would make the build non-deterministic
KBUILD_CFLAGS   += $(call cc-option,-Werror=date-time)

# use the deterministic mode of AR if available
KBUILD_ARFLAGS := $(call ar-option,D)

# check for 'asm goto'
ifeq ($(shell $(CONFIG_SHELL) $(srctree)/scripts/gcc-goto.sh $(CC)), y)
	KBUILD_CFLAGS += -DCC_HAVE_ASM_GOTO
endif

include $(srctree)/scripts/Makefile.extrawarn

# Add user supplied CPPFLAGS, AFLAGS and CFLAGS as the last assignments
KBUILD_CPPFLAGS += $(KCPPFLAGS)
KBUILD_AFLAGS += $(KAFLAGS)
KBUILD_CFLAGS += $(KCFLAGS)

# Use --build-id when available.
LDFLAGS_BUILD_ID = $(patsubst -Wl$(comma)%,%,\
			      $(call cc-ldoption, -Wl$(comma)--build-id,))
KBUILD_LDFLAGS_MODULE += $(LDFLAGS_BUILD_ID)
LDFLAGS_vmlinux += $(LDFLAGS_BUILD_ID)

ifeq ($(CONFIG_STRIP_ASM_SYMS),y)
LDFLAGS_vmlinux	+= $(call ld-option, -X,)
endif

# Default kernel image to build when no specific target is given.
# KBUILD_IMAGE may be overruled on the command line or
# set in the environment
# Also any assignments in arch/$(ARCH)/Makefile take precedence over
# this default value
export KBUILD_IMAGE ?= vmlinux

#
# INSTALL_PATH specifies where to place the updated kernel and system map
# images. Default is /boot, but you can set it to other values
export	INSTALL_PATH ?= /boot

#
# INSTALL_DTBS_PATH specifies a prefix for relocations required by build roots.
# Like INSTALL_MOD_PATH, it isn't defined in the Makefile, but can be passed as
# an argument if needed. Otherwise it defaults to the kernel install path
#
export INSTALL_DTBS_PATH ?= $(INSTALL_PATH)/dtbs/$(KERNELRELEASE)

#
# INSTALL_MOD_PATH specifies a prefix to MODLIB for module directory
# relocations required by build roots.  This is not defined in the
# makefile but the argument can be passed to make if needed.
#

MODLIB	= $(INSTALL_MOD_PATH)/lib/modules/$(KERNELRELEASE)
export MODLIB

#
# INSTALL_MOD_STRIP, if defined, will cause modules to be
# stripped after they are installed.  If INSTALL_MOD_STRIP is '1', then
# the default option --strip-debug will be used.  Otherwise,
# INSTALL_MOD_STRIP value will be used as the options to the strip command.

ifdef INSTALL_MOD_STRIP
ifeq ($(INSTALL_MOD_STRIP),1)
mod_strip_cmd = $(STRIP) --strip-debug
else
mod_strip_cmd = $(STRIP) $(INSTALL_MOD_STRIP)
endif # INSTALL_MOD_STRIP=1
else
mod_strip_cmd = true
endif # INSTALL_MOD_STRIP
export mod_strip_cmd

# Select initial ramdisk compression format, default is gzip(1).
# This shall be used by the dracut(8) tool while creating an initramfs image.
#
INITRD_COMPRESS-y                  := gzip
INITRD_COMPRESS-$(CONFIG_RD_BZIP2) := bzip2
INITRD_COMPRESS-$(CONFIG_RD_LZMA)  := lzma
INITRD_COMPRESS-$(CONFIG_RD_XZ)    := xz
INITRD_COMPRESS-$(CONFIG_RD_LZO)   := lzo
INITRD_COMPRESS-$(CONFIG_RD_LZ4)   := lz4
# do not export INITRD_COMPRESS, since we didn't actually
# choose a sane default compression above.
# export INITRD_COMPRESS := $(INITRD_COMPRESS-y)

ifdef CONFIG_MODULE_SIG_ALL
MODSECKEY = ./signing_key.priv
MODPUBKEY = ./signing_key.x509
export MODPUBKEY
mod_sign_cmd = perl $(srctree)/scripts/sign-file $(CONFIG_MODULE_SIG_HASH) $(MODSECKEY) $(MODPUBKEY)
else
mod_sign_cmd = true
endif
export mod_sign_cmd


ifeq ($(KBUILD_EXTMOD),)
core-y		+= kernel/ mm/ fs/ ipc/ security/ crypto/ block/

vmlinux-dirs	:= $(patsubst %/,%,$(filter %/, $(init-y) $(init-m) \
		     $(core-y) $(core-m) $(drivers-y) $(drivers-m) \
		     $(net-y) $(net-m) $(libs-y) $(libs-m)))

vmlinux-alldirs	:= $(sort $(vmlinux-dirs) $(patsubst %/,%,$(filter %/, \
		     $(init-n) $(init-) \
		     $(core-n) $(core-) $(drivers-n) $(drivers-) \
		     $(net-n)  $(net-)  $(libs-n)    $(libs-))))

init-y		:= $(patsubst %/, %/built-in.o, $(init-y))
core-y		:= $(patsubst %/, %/built-in.o, $(core-y))
drivers-y	:= $(patsubst %/, %/built-in.o, $(drivers-y))
net-y		:= $(patsubst %/, %/built-in.o, $(net-y))
libs-y1		:= $(patsubst %/, %/lib.a, $(libs-y))
libs-y2		:= $(patsubst %/, %/built-in.o, $(libs-y))
libs-y		:= $(libs-y1) $(libs-y2)

# Externally visible symbols (used by link-vmlinux.sh)
export KBUILD_VMLINUX_INIT := $(head-y) $(init-y)
export KBUILD_VMLINUX_MAIN := $(core-y) $(libs-y) $(drivers-y) $(net-y)
export KBUILD_LDS          := arch/$(SRCARCH)/kernel/vmlinux.lds
export LDFLAGS_vmlinux
# used by scripts/pacmage/Makefile
export KBUILD_ALLDIRS := $(sort $(filter-out arch/%,$(vmlinux-alldirs)) arch Documentation include samples scripts tools virt)

vmlinux-deps := $(KBUILD_LDS) $(KBUILD_VMLINUX_INIT) $(KBUILD_VMLINUX_MAIN)

# Final link of vmlinux
      cmd_link-vmlinux = $(CONFIG_SHELL) $< $(LD) $(LDFLAGS) $(LDFLAGS_vmlinux)
quiet_cmd_link-vmlinux = LINK    $@

# Include targets which we want to
# execute if the rest of the kernel build went well.
vmlinux: scripts/link-vmlinux.sh $(vmlinux-deps) FORCE
ifdef CONFIG_HEADERS_CHECK
	$(Q)$(MAKE) -f $(srctree)/Makefile headers_check
endif
ifdef CONFIG_SAMPLES
	$(Q)$(MAKE) $(build)=samples
endif
ifdef CONFIG_BUILD_DOCSRC
	$(Q)$(MAKE) $(build)=Documentation
endif
	+$(call if_changed,link-vmlinux)

# The actual objects are generated when descending,
# make sure no implicit rule kicks in
$(sort $(vmlinux-deps)): $(vmlinux-dirs) ;

# Handle descending into subdirectories listed in $(vmlinux-dirs)
# Preset locale variables to speed up the build process. Limit locale
# tweaks to this spot to avoid wrong language settings when running
# make menuconfig etc.
# Error messages still appears in the original language

PHONY += $(vmlinux-dirs)
$(vmlinux-dirs): prepare scripts
	$(Q)$(MAKE) $(build)=$@

define filechk_kernel.release
	echo "$(KERNELVERSION)$$($(CONFIG_SHELL) $(srctree)/scripts/setlocalversion $(srctree))"
endef

# Store (new) KERNELRELEASE string in include/config/kernel.release
include/config/kernel.release: include/config/auto.conf FORCE
	$(call filechk,kernel.release)


# Things we need to do before we recursively start building the kernel
# or the modules are listed in "prepare".
# A multi level approach is used. prepareN is processed before prepareN-1.
# archprepare is used in arch Makefiles and when processed asm symlink,
# version.h and scripts_basic is processed / created.

# Listed in dependency order
PHONY += prepare archprepare prepare0 prepare1 prepare2 prepare3

# prepare3 is used to check if we are building in a separate output directory,
# and if so do:
# 1) Check that make has not been executed in the kernel src $(srctree)
prepare3: include/config/kernel.release
ifneq ($(KBUILD_SRC),)
	@$(kecho) '  Using $(srctree) as source for kernel'
	$(Q)if [ -f $(srctree)/.config -o -d $(srctree)/include/config ]; then \
		echo >&2 "  $(srctree) is not clean, please run 'make mrproper'"; \
		echo >&2 "  in the '$(srctree)' directory.";\
		/bin/false; \
	fi;
endif

# prepare2 creates a makefile if using a separate output directory
prepare2: prepare3 outputmakefile asm-generic

prepare1: prepare2 $(version_h) include/generated/utsrelease.h \
                   include/config/auto.conf
	$(cmd_crmodverdir)

archprepare: archheaders archscripts prepare1 scripts_basic

prepare0: archprepare FORCE
	$(Q)$(MAKE) $(build)=.

# All the preparing..
prepare: prepare0

# Generate some files
# ---------------------------------------------------------------------------

# KERNELRELEASE can change from a few different places, meaning version.h
# needs to be updated, so this check is forced on all builds

uts_len := 64
define filechk_utsrelease.h
	if [ `echo -n "$(KERNELRELEASE)" | wc -c ` -gt $(uts_len) ]; then \
	  echo '"$(KERNELRELEASE)" exceeds $(uts_len) characters' >&2;    \
	  exit 1;                                                         \
	fi;                                                               \
	(echo \#define UTS_RELEASE \"$(KERNELRELEASE)\";)
endef

define filechk_version.h
	(echo \#define LINUX_VERSION_CODE $(shell                         \
	expr $(VERSION) \* 65536 + 0$(PATCHLEVEL) \* 256 + 0$(SUBLEVEL)); \
	echo '#define KERNEL_VERSION(a,b,c) (((a) << 16) + ((b) << 8) + (c))';)
endef

$(version_h): $(srctree)/Makefile FORCE
	$(call filechk,version.h)

include/generated/utsrelease.h: include/config/kernel.release FORCE
	$(call filechk,utsrelease.h)

PHONY += headerdep
headerdep:
	$(Q)find $(srctree)/include/ -name '*.h' | xargs --max-args 1 \
	$(srctree)/scripts/headerdep.pl -I$(srctree)/include

# ---------------------------------------------------------------------------

PHONY += depend dep
depend dep:
	@echo '*** Warning: make $@ is unnecessary now.'

# ---------------------------------------------------------------------------
# Firmware install
INSTALL_FW_PATH=$(INSTALL_MOD_PATH)/lib/firmware
export INSTALL_FW_PATH

PHONY += firmware_install
firmware_install: FORCE
	@mkdir -p $(objtree)/firmware
	$(Q)$(MAKE) -f $(srctree)/scripts/Makefile.fwinst obj=firmware __fw_install

# ---------------------------------------------------------------------------
# Kernel headers

#Default location for installed headers
export INSTALL_HDR_PATH = $(objtree)/usr

hdr-inst := -rR -f $(srctree)/scripts/Makefile.headersinst obj

# If we do an all arch process set dst to asm-$(hdr-arch)
hdr-dst = $(if $(KBUILD_HEADERS), dst=include/asm-$(hdr-arch), dst=include/asm)

PHONY += archheaders
archheaders:

PHONY += archscripts
archscripts:

PHONY += __headers
__headers: $(version_h) scripts_basic asm-generic archheaders archscripts FORCE
	$(Q)$(MAKE) $(build)=scripts build_unifdef

PHONY += headers_install_all
headers_install_all:
	$(Q)$(CONFIG_SHELL) $(srctree)/scripts/headers.sh install

PHONY += headers_install
headers_install: __headers
	$(if $(wildcard $(srctree)/arch/$(hdr-arch)/include/uapi/asm/Kbuild),, \
	  $(error Headers not exportable for the $(SRCARCH) architecture))
	$(Q)$(MAKE) $(hdr-inst)=include/uapi
	$(Q)$(MAKE) $(hdr-inst)=arch/$(hdr-arch)/include/uapi/asm $(hdr-dst)

PHONY += headers_check_all
headers_check_all: headers_install_all
	$(Q)$(CONFIG_SHELL) $(srctree)/scripts/headers.sh check

PHONY += headers_check
headers_check: headers_install
	$(Q)$(MAKE) $(hdr-inst)=include/uapi HDRCHECK=1
	$(Q)$(MAKE) $(hdr-inst)=arch/$(hdr-arch)/include/uapi/asm $(hdr-dst) HDRCHECK=1

# ---------------------------------------------------------------------------
# Modules

ifdef CONFIG_MODULES

# By default, build modules as well

all: modules

# Build modules
#
# A module can be listed more than once in obj-m resulting in
# duplicate lines in modules.order files.  Those are removed
# using awk while concatenating to the final file.

PHONY += modules
modules: $(vmlinux-dirs) $(if $(KBUILD_BUILTIN),vmlinux) modules.builtin
	$(Q)$(AWK) '!x[$$0]++' $(vmlinux-dirs:%=$(objtree)/%/modules.order) > $(objtree)/modules.order
	@$(kecho) '  Building modules, stage 2.';
	$(Q)$(MAKE) -f $(srctree)/scripts/Makefile.modpost
	$(Q)$(MAKE) -f $(srctree)/scripts/Makefile.fwinst obj=firmware __fw_modbuild

modules.builtin: $(vmlinux-dirs:%=%/modules.builtin)
	$(Q)$(AWK) '!x[$$0]++' $^ > $(objtree)/modules.builtin

%/modules.builtin: include/config/auto.conf
	$(Q)$(MAKE) $(modbuiltin)=$*


# Target to prepare building external modules
PHONY += modules_prepare
modules_prepare: prepare scripts

# Target to install modules
PHONY += modules_install
modules_install: _modinst_ _modinst_post

PHONY += _modinst_
_modinst_:
	@rm -rf $(MODLIB)/kernel
	@rm -f $(MODLIB)/source
	@mkdir -p $(MODLIB)/kernel
	@ln -s `cd $(srctree) && /bin/pwd` $(MODLIB)/source
	@if [ ! $(objtree) -ef  $(MODLIB)/build ]; then \
		rm -f $(MODLIB)/build ; \
		ln -s $(CURDIR) $(MODLIB)/build ; \
	fi
	@cp -f $(objtree)/modules.order $(MODLIB)/
	@cp -f $(objtree)/modules.builtin $(MODLIB)/
	$(Q)$(MAKE) -f $(srctree)/scripts/Makefile.modinst

# This depmod is only for convenience to give the initial
# boot a modules.dep even before / is mounted read-write.  However the
# boot script depmod is the master version.
PHONY += _modinst_post
_modinst_post: _modinst_
	$(Q)$(MAKE) -f $(srctree)/scripts/Makefile.fwinst obj=firmware __fw_modinst
	$(call cmd,depmod)

ifeq ($(CONFIG_MODULE_SIG), y)
PHONY += modules_sign
modules_sign:
	$(Q)$(MAKE) -f $(srctree)/scripts/Makefile.modsign
endif

else # CONFIG_MODULES

# Modules not configured
# ---------------------------------------------------------------------------

modules modules_install: FORCE
	@echo >&2
	@echo >&2 "The present kernel configuration has modules disabled."
	@echo >&2 "Type 'make config' and enable loadable module support."
	@echo >&2 "Then build a kernel with module support enabled."
	@echo >&2
	@exit 1

endif # CONFIG_MODULES

###
# Cleaning is done on three levels.
# make clean     Delete most generated files
#                Leave enough to build external modules
# make mrproper  Delete the current configuration, and all generated files
# make distclean Remove editor backup files, patch leftover files and the like

# Directories & files removed with 'make clean'
CLEAN_DIRS  += $(MODVERDIR)

# Directories & files removed with 'make mrproper'
MRPROPER_DIRS  += include/config usr/include include/generated          \
		  arch/*/include/generated .tmp_objdiff
MRPROPER_FILES += .config .config.old .version .old_version $(version_h) \
		  Module.symvers tags TAGS cscope* GPATH GTAGS GRTAGS GSYMS \
		  signing_key.priv signing_key.x509 x509.genkey		\
		  extra_certificates signing_key.x509.keyid		\
		  signing_key.x509.signer include/linux/version.h

# clean - Delete most, but leave enough to build external modules
#
clean: rm-dirs  := $(CLEAN_DIRS)
clean: rm-files := $(CLEAN_FILES)
clean-dirs      := $(addprefix _clean_, . $(vmlinux-alldirs) Documentation samples)

PHONY += $(clean-dirs) clean archclean vmlinuxclean
$(clean-dirs):
	$(Q)$(MAKE) $(clean)=$(patsubst _clean_%,%,$@)

vmlinuxclean:
	$(Q)$(CONFIG_SHELL) $(srctree)/scripts/link-vmlinux.sh clean

clean: archclean vmlinuxclean

# mrproper - Delete all generated files, including .config
#
mrproper: rm-dirs  := $(wildcard $(MRPROPER_DIRS))
mrproper: rm-files := $(wildcard $(MRPROPER_FILES))
mrproper-dirs      := $(addprefix _mrproper_,Documentation/DocBook scripts)

PHONY += $(mrproper-dirs) mrproper archmrproper
$(mrproper-dirs):
	$(Q)$(MAKE) $(clean)=$(patsubst _mrproper_%,%,$@)

mrproper: clean archmrproper $(mrproper-dirs)
	$(call cmd,rmdirs)
	$(call cmd,rmfiles)

# distclean
#
PHONY += distclean

distclean: mrproper
	@find $(srctree) $(RCS_FIND_IGNORE) \
		\( -name '*.orig' -o -name '*.rej' -o -name '*~' \
		-o -name '*.bak' -o -name '#*#' -o -name '.*.orig' \
		-o -name '.*.rej' -o -name '*%'  -o -name 'core' \) \
		-type f -print | xargs rm -f


# Packaging of the kernel to various formats
# ---------------------------------------------------------------------------
# rpm target kept for backward compatibility
package-dir	:= scripts/package

%src-pkg: FORCE
	$(Q)$(MAKE) $(build)=$(package-dir) $@
%pkg: include/config/kernel.release FORCE
	$(Q)$(MAKE) $(build)=$(package-dir) $@
rpm: include/config/kernel.release FORCE
	$(Q)$(MAKE) $(build)=$(package-dir) $@


# Brief documentation of the typical targets used
# ---------------------------------------------------------------------------

boards := $(wildcard $(srctree)/arch/$(SRCARCH)/configs/*_defconfig)
boards := $(notdir $(boards))
board-dirs := $(dir $(wildcard $(srctree)/arch/$(SRCARCH)/configs/*/*_defconfig))
board-dirs := $(sort $(notdir $(board-dirs:/=)))

help:
	@echo  'Cleaning targets:'
	@echo  '  clean		  - Remove most generated files but keep the config and'
	@echo  '                    enough build support to build external modules'
	@echo  '  mrproper	  - Remove all generated files + config + various backup files'
	@echo  '  distclean	  - mrproper + remove editor backup and patch files'
	@echo  ''
	@echo  'Configuration targets:'
	@$(MAKE) -f $(srctree)/scripts/kconfig/Makefile help
	@echo  ''
	@echo  'Other generic targets:'
	@echo  '  all		  - Build all targets marked with [*]'
	@echo  '* vmlinux	  - Build the bare kernel'
	@echo  '* modules	  - Build all modules'
	@echo  '  modules_install - Install all modules to INSTALL_MOD_PATH (default: /)'
	@echo  '  firmware_install- Install all firmware to INSTALL_FW_PATH'
	@echo  '                    (default: $$(INSTALL_MOD_PATH)/lib/firmware)'
	@echo  '  dir/            - Build all files in dir and below'
	@echo  '  dir/file.[oisS] - Build specified target only'
	@echo  '  dir/file.lst    - Build specified mixed source/assembly target only'
	@echo  '                    (requires a recent binutils and recent build (System.map))'
	@echo  '  dir/file.ko     - Build module including final link'
	@echo  '  modules_prepare - Set up for building external modules'
	@echo  '  tags/TAGS	  - Generate tags file for editors'
	@echo  '  cscope	  - Generate cscope index'
	@echo  '  gtags           - Generate GNU GLOBAL index'
	@echo  '  kernelrelease	  - Output the release version string'
	@echo  '  kernelversion	  - Output the version stored in Makefile'
	@echo  '  image_name	  - Output the image name'
	@echo  '  headers_install - Install sanitised kernel headers to INSTALL_HDR_PATH'; \
	 echo  '                    (default: $(INSTALL_HDR_PATH))'; \
	 echo  ''
	@echo  'Static analysers'
	@echo  '  checkstack      - Generate a list of stack hogs'
	@echo  '  namespacecheck  - Name space analysis on compiled kernel'
	@echo  '  versioncheck    - Sanity check on version.h usage'
	@echo  '  includecheck    - Check for duplicate included header files'
	@echo  '  export_report   - List the usages of all exported symbols'
	@echo  '  headers_check   - Sanity check on exported headers'
	@echo  '  headerdep       - Detect inclusion cycles in headers'
	@$(MAKE) -f $(srctree)/scripts/Makefile.help checker-help
	@echo  ''
	@echo  'Kernel packaging:'
	@$(MAKE) $(build)=$(package-dir) help
	@echo  ''
	@echo  'Documentation targets:'
	@$(MAKE) -f $(srctree)/Documentation/DocBook/Makefile dochelp
	@echo  ''
	@echo  'Architecture specific targets ($(SRCARCH)):'
	@$(if $(archhelp),$(archhelp),\
		echo '  No architecture specific help defined for $(SRCARCH)')
	@echo  ''
	@$(if $(boards), \
		$(foreach b, $(boards), \
		printf "  %-24s - Build for %s\\n" $(b) $(subst _defconfig,,$(b));) \
		echo '')
	@$(if $(board-dirs), \
		$(foreach b, $(board-dirs), \
		printf "  %-16s - Show %s-specific targets\\n" help-$(b) $(b);) \
		printf "  %-16s - Show all of the above\\n" help-boards; \
		echo '')

	@echo  '  make V=0|1 [targets] 0 => quiet build (default), 1 => verbose build'
	@echo  '  make V=2   [targets] 2 => give reason for rebuild of target'
	@echo  '  make O=dir [targets] Locate all output files in "dir", including .config'
	@echo  '  make C=1   [targets] Check all c source with $$CHECK (sparse by default)'
	@echo  '  make C=2   [targets] Force check of all c source with $$CHECK'
	@echo  '  make RECORDMCOUNT_WARN=1 [targets] Warn about ignored mcount sections'
	@echo  '  make W=n   [targets] Enable extra gcc checks, n=1,2,3 where'
	@echo  '		1: warnings which may be relevant and do not occur too often'
	@echo  '		2: warnings which occur quite often but may still be relevant'
	@echo  '		3: more obscure warnings, can most likely be ignored'
	@echo  '		Multiple levels can be combined with W=12 or W=123'
	@echo  ''
	@echo  'Execute "make" or "make all" to build all targets marked with [*] '
	@echo  'For further info see the ./README file'


help-board-dirs := $(addprefix help-,$(board-dirs))

help-boards: $(help-board-dirs)

boards-per-dir = $(notdir $(wildcard $(srctree)/arch/$(SRCARCH)/configs/$*/*_defconfig))

$(help-board-dirs): help-%:
	@echo  'Architecture specific targets ($(SRCARCH) $*):'
	@$(if $(boards-per-dir), \
		$(foreach b, $(boards-per-dir), \
		printf "  %-24s - Build for %s\\n" $*/$(b) $(subst _defconfig,,$(b));) \
		echo '')


# Documentation targets
# ---------------------------------------------------------------------------
%docs: scripts_basic FORCE
	$(Q)$(MAKE) $(build)=scripts build_docproc
	$(Q)$(MAKE) $(build)=Documentation/DocBook $@

else # KBUILD_EXTMOD

###
# External module support.
# When building external modules the kernel used as basis is considered
# read-only, and no consistency checks are made and the make
# system is not used on the basis kernel. If updates are required
# in the basis kernel ordinary make commands (without M=...) must
# be used.
#
# The following are the only valid targets when building external
# modules.
# make M=dir clean     Delete all automatically generated files
# make M=dir modules   Make all modules in specified dir
# make M=dir	       Same as 'make M=dir modules'
# make M=dir modules_install
#                      Install the modules built in the module directory
#                      Assumes install directory is already created

# We are always building modules
KBUILD_MODULES := 1
PHONY += crmodverdir
crmodverdir:
	$(cmd_crmodverdir)

PHONY += $(objtree)/Module.symvers
$(objtree)/Module.symvers:
	@test -e $(objtree)/Module.symvers || ( \
	echo; \
	echo "  WARNING: Symbol version dump $(objtree)/Module.symvers"; \
	echo "           is missing; modules will have no dependencies and modversions."; \
	echo )

module-dirs := $(addprefix _module_,$(KBUILD_EXTMOD))
PHONY += $(module-dirs) modules
$(module-dirs): crmodverdir $(objtree)/Module.symvers
	$(Q)$(MAKE) $(build)=$(patsubst _module_%,%,$@)

modules: $(module-dirs)
	@$(kecho) '  Building modules, stage 2.';
	$(Q)$(MAKE) -f $(srctree)/scripts/Makefile.modpost

PHONY += modules_install
modules_install: _emodinst_ _emodinst_post

install-dir := $(if $(INSTALL_MOD_DIR),$(INSTALL_MOD_DIR),extra)
PHONY += _emodinst_
_emodinst_:
	$(Q)mkdir -p $(MODLIB)/$(install-dir)
	$(Q)$(MAKE) -f $(srctree)/scripts/Makefile.modinst

PHONY += _emodinst_post
_emodinst_post: _emodinst_
	$(call cmd,depmod)

clean-dirs := $(addprefix _clean_,$(KBUILD_EXTMOD))

PHONY += $(clean-dirs) clean
$(clean-dirs):
	$(Q)$(MAKE) $(clean)=$(patsubst _clean_%,%,$@)

clean:	rm-dirs := $(MODVERDIR)
clean: rm-files := $(KBUILD_EXTMOD)/Module.symvers

help:
	@echo  '  Building external modules.'
	@echo  '  Syntax: make -C path/to/kernel/src M=$$PWD target'
	@echo  ''
	@echo  '  modules         - default target, build the module(s)'
	@echo  '  modules_install - install the module'
	@echo  '  clean           - remove generated files in module directory only'
	@echo  ''

# Dummies...
PHONY += prepare scripts
prepare: ;
scripts: ;
endif # KBUILD_EXTMOD

clean: $(clean-dirs)
	$(call cmd,rmdirs)
	$(call cmd,rmfiles)
	@find $(if $(KBUILD_EXTMOD), $(KBUILD_EXTMOD), .) $(RCS_FIND_IGNORE) \
		\( -name '*.[oas]' -o -name '*.ko' -o -name '.*.cmd' \
		-o -name '*.ko.*' \
		-o -name '.*.d' -o -name '.*.tmp' -o -name '*.mod.c' \
		-o -name '*.symtypes' -o -name 'modules.order' \
		-o -name modules.builtin -o -name '.tmp_*.o.*' \
		-o -name '*.gcno' \) -type f -print | xargs rm -f

# Generate tags for editors
# ---------------------------------------------------------------------------
quiet_cmd_tags = GEN     $@
      cmd_tags = $(CONFIG_SHELL) $(srctree)/scripts/tags.sh $@

tags TAGS cscope gtags: FORCE
	$(call cmd,tags)

# Scripts to check various things for consistency
# ---------------------------------------------------------------------------

PHONY += includecheck versioncheck coccicheck namespacecheck export_report

includecheck:
	find $(srctree)/* $(RCS_FIND_IGNORE) \
		-name '*.[hcS]' -type f -print | sort \
		| xargs $(PERL) -w $(srctree)/scripts/checkincludes.pl

versioncheck:
	find $(srctree)/* $(RCS_FIND_IGNORE) \
		-name '*.[hcS]' -type f -print | sort \
		| xargs $(PERL) -w $(srctree)/scripts/checkversion.pl

coccicheck:
	$(Q)$(CONFIG_SHELL) $(srctree)/scripts/$@

namespacecheck:
	$(PERL) $(srctree)/scripts/namespace.pl

export_report:
	$(PERL) $(srctree)/scripts/export_report.pl

endif #ifeq ($(config-targets),1)
endif #ifeq ($(mixed-targets),1)

PHONY += checkstack kernelrelease kernelversion image_name

# UML needs a little special treatment here.  It wants to use the host
# toolchain, so needs $(SUBARCH) passed to checkstack.pl.  Everyone
# else wants $(ARCH), including people doing cross-builds, which means
# that $(SUBARCH) doesn't work here.
ifeq ($(ARCH), um)
CHECKSTACK_ARCH := $(SUBARCH)
else
CHECKSTACK_ARCH := $(ARCH)
endif
checkstack:
	$(OBJDUMP) -d vmlinux $$(find . -name '*.ko') | \
	$(PERL) $(src)/scripts/checkstack.pl $(CHECKSTACK_ARCH)

kernelrelease:
	@echo "$(KERNELVERSION)$$($(CONFIG_SHELL) $(srctree)/scripts/setlocalversion $(srctree))"

kernelversion:
	@echo $(KERNELVERSION)

image_name:
	@echo $(KBUILD_IMAGE)

# Clear a bunch of variables before executing the submake
tools/: FORCE
	$(Q)mkdir -p $(objtree)/tools
	$(Q)$(MAKE) LDFLAGS= MAKEFLAGS="$(filter --j% -j,$(MAKEFLAGS))" O=$(objtree) subdir=tools -C $(src)/tools/

tools/%: FORCE
	$(Q)mkdir -p $(objtree)/tools
	$(Q)$(MAKE) LDFLAGS= MAKEFLAGS="$(filter --j% -j,$(MAKEFLAGS))" O=$(objtree) subdir=tools -C $(src)/tools/ $*

# Single targets
# ---------------------------------------------------------------------------
# Single targets are compatible with:
# - build with mixed source and output
# - build with separate output dir 'make O=...'
# - external modules
#
#  target-dir => where to store outputfile
#  build-dir  => directory in kernel source tree to use

ifeq ($(KBUILD_EXTMOD),)
        build-dir  = $(patsubst %/,%,$(dir $@))
        target-dir = $(dir $@)
else
        zap-slash=$(filter-out .,$(patsubst %/,%,$(dir $@)))
        build-dir  = $(KBUILD_EXTMOD)$(if $(zap-slash),/$(zap-slash))
        target-dir = $(if $(KBUILD_EXTMOD),$(dir $<),$(dir $@))
endif

%.s: %.c prepare scripts FORCE
	$(Q)$(MAKE) $(build)=$(build-dir) $(target-dir)$(notdir $@)
%.i: %.c prepare scripts FORCE
	$(Q)$(MAKE) $(build)=$(build-dir) $(target-dir)$(notdir $@)
%.o: %.c prepare scripts FORCE
	$(Q)$(MAKE) $(build)=$(build-dir) $(target-dir)$(notdir $@)
%.lst: %.c prepare scripts FORCE
	$(Q)$(MAKE) $(build)=$(build-dir) $(target-dir)$(notdir $@)
%.s: %.S prepare scripts FORCE
	$(Q)$(MAKE) $(build)=$(build-dir) $(target-dir)$(notdir $@)
%.o: %.S prepare scripts FORCE
	$(Q)$(MAKE) $(build)=$(build-dir) $(target-dir)$(notdir $@)
%.symtypes: %.c prepare scripts FORCE
	$(Q)$(MAKE) $(build)=$(build-dir) $(target-dir)$(notdir $@)

# Modules
/: prepare scripts FORCE
	$(cmd_crmodverdir)
	$(Q)$(MAKE) KBUILD_MODULES=$(if $(CONFIG_MODULES),1) \
	$(build)=$(build-dir)
%/: prepare scripts FORCE
	$(cmd_crmodverdir)
	$(Q)$(MAKE) KBUILD_MODULES=$(if $(CONFIG_MODULES),1) \
	$(build)=$(build-dir)
%.ko: prepare scripts FORCE
	$(cmd_crmodverdir)
	$(Q)$(MAKE) KBUILD_MODULES=$(if $(CONFIG_MODULES),1)   \
	$(build)=$(build-dir) $(@:.ko=.o)
	$(Q)$(MAKE) -f $(srctree)/scripts/Makefile.modpost

# FIXME Should go into a make.lib or something
# ===========================================================================

quiet_cmd_rmdirs = $(if $(wildcard $(rm-dirs)),CLEAN   $(wildcard $(rm-dirs)))
      cmd_rmdirs = rm -rf $(rm-dirs)

quiet_cmd_rmfiles = $(if $(wildcard $(rm-files)),CLEAN   $(wildcard $(rm-files)))
      cmd_rmfiles = rm -f $(rm-files)

# Run depmod only if we have System.map and depmod is executable
quiet_cmd_depmod = DEPMOD  $(KERNELRELEASE)
      cmd_depmod = $(CONFIG_SHELL) $(srctree)/scripts/depmod.sh $(DEPMOD) \
                   $(KERNELRELEASE) "$(patsubst y,_,$(CONFIG_HAVE_UNDERSCORE_SYMBOL_PREFIX))"

# Create temporary dir for module support files
# clean it up only when building all modules
cmd_crmodverdir = $(Q)mkdir -p $(MODVERDIR) \
                  $(if $(KBUILD_MODULES),; rm -f $(MODVERDIR)/*)

# read all saved command lines

targets := $(wildcard $(sort $(targets)))
cmd_files := $(wildcard .*.cmd $(foreach f,$(targets),$(dir $(f)).$(notdir $(f)).cmd))

ifneq ($(cmd_files),)
  $(cmd_files): ;	# Do not try to update included dependency files
  include $(cmd_files)
endif

# Shorthand for $(Q)$(MAKE) -f scripts/Makefile.clean obj=dir
# Usage:
# $(Q)$(MAKE) $(clean)=dir
clean := -f $(if $(KBUILD_SRC),$(srctree)/)scripts/Makefile.clean obj

endif	# skip-makefile

PHONY += FORCE
FORCE:

# Declare the contents of the .PHONY variable as phony.  We keep that
# information in a variable so we can use it in if_changed and friends.
.PHONY: $(PHONY)<|MERGE_RESOLUTION|>--- conflicted
+++ resolved
@@ -1,11 +1,7 @@
 VERSION = 3
 PATCHLEVEL = 16
 SUBLEVEL = 0
-<<<<<<< HEAD
-EXTRAVERSION = -rc2
-=======
 EXTRAVERSION = -rc5
->>>>>>> b6603fe5
 NAME = Shuffling Zombie Juror
 
 # *DOCUMENTATION*
