# SPDX-License-Identifier: GPL-2.0
VERSION = 6
<<<<<<< HEAD
PATCHLEVEL = 11
=======
PATCHLEVEL = 12
>>>>>>> adc21867
SUBLEVEL = 0
EXTRAVERSION =
NAME = Baby Opossum Posse

# *DOCUMENTATION*
# To see a list of typical targets execute "make help"
# More info can be located in ./README
# Comments in this file are targeted only to the developer, do not
# expect to learn how to build the kernel reading this file.

ifeq ($(filter output-sync,$(.FEATURES)),)
$(error GNU Make >= 4.0 is required. Your Make version is $(MAKE_VERSION))
endif

$(if $(filter __%, $(MAKECMDGOALS)), \
	$(error targets prefixed with '__' are only for internal use))

# That's our default target when none is given on the command line
PHONY := __all
__all:

# We are using a recursive build, so we need to do a little thinking
# to get the ordering right.
#
# Most importantly: sub-Makefiles should only ever modify files in
# their own directory. If in some directory we have a dependency on
# a file in another dir (which doesn't happen often, but it's often
# unavoidable when linking the built-in.a targets which finally
# turn into vmlinux), we will call a sub make in that other dir, and
# after that we are sure that everything which is in that other dir
# is now up to date.
#
# The only cases where we need to modify files which have global
# effects are thus separated out and done before the recursive
# descending is started. They are now explicitly listed as the
# prepare rule.

this-makefile := $(lastword $(MAKEFILE_LIST))
abs_srctree := $(realpath $(dir $(this-makefile)))
abs_objtree := $(CURDIR)

ifneq ($(sub_make_done),1)

# Do not use make's built-in rules and variables
# (this increases performance and avoids hard-to-debug behaviour)
MAKEFLAGS += -rR

# Avoid funny character set dependencies
unexport LC_ALL
LC_COLLATE=C
LC_NUMERIC=C
export LC_COLLATE LC_NUMERIC

# Avoid interference with shell env settings
unexport GREP_OPTIONS

# Beautify output
# ---------------------------------------------------------------------------
#
# Most of build commands in Kbuild start with "cmd_". You can optionally define
# "quiet_cmd_*". If defined, the short log is printed. Otherwise, no log from
# that command is printed by default.
#
# e.g.)
#    quiet_cmd_depmod = DEPMOD  $(MODLIB)
#          cmd_depmod = $(srctree)/scripts/depmod.sh $(DEPMOD) $(KERNELRELEASE)
#
# A simple variant is to prefix commands with $(Q) - that's useful
# for commands that shall be hidden in non-verbose mode.
#
#    $(Q)$(MAKE) $(build)=scripts/basic
#
# If KBUILD_VERBOSE contains 1, the whole command is echoed.
# If KBUILD_VERBOSE contains 2, the reason for rebuilding is printed.
#
# To put more focus on warnings, be less verbose as default
# Use 'make V=1' to see the full commands

ifeq ("$(origin V)", "command line")
  KBUILD_VERBOSE = $(V)
endif

quiet = quiet_
Q = @

ifneq ($(findstring 1, $(KBUILD_VERBOSE)),)
  quiet =
  Q =
endif

# If the user is running make -s (silent mode), suppress echoing of
# commands
ifneq ($(findstring s,$(firstword -$(MAKEFLAGS))),)
quiet=silent_
override KBUILD_VERBOSE :=
endif

export quiet Q KBUILD_VERBOSE

# Call a source code checker (by default, "sparse") as part of the
# C compilation.
#
# Use 'make C=1' to enable checking of only re-compiled files.
# Use 'make C=2' to enable checking of *all* source files, regardless
# of whether they are re-compiled or not.
#
# See the file "Documentation/dev-tools/sparse.rst" for more details,
# including where to get the "sparse" utility.

ifeq ("$(origin C)", "command line")
  KBUILD_CHECKSRC = $(C)
endif
ifndef KBUILD_CHECKSRC
  KBUILD_CHECKSRC = 0
endif

export KBUILD_CHECKSRC

# Enable "clippy" (a linter) as part of the Rust compilation.
#
# Use 'make CLIPPY=1' to enable it.
ifeq ("$(origin CLIPPY)", "command line")
  KBUILD_CLIPPY := $(CLIPPY)
endif

export KBUILD_CLIPPY

# Use make M=dir or set the environment variable KBUILD_EXTMOD to specify the
# directory of external module to build. Setting M= takes precedence.
ifeq ("$(origin M)", "command line")
  KBUILD_EXTMOD := $(M)
endif

$(if $(word 2, $(KBUILD_EXTMOD)), \
	$(error building multiple external modules is not supported))

$(foreach x, % :, $(if $(findstring $x, $(KBUILD_EXTMOD)), \
	$(error module directory path cannot contain '$x')))

# Remove trailing slashes
ifneq ($(filter %/, $(KBUILD_EXTMOD)),)
KBUILD_EXTMOD := $(shell dirname $(KBUILD_EXTMOD).)
endif

export KBUILD_EXTMOD

# backward compatibility
KBUILD_EXTRA_WARN ?= $(KBUILD_ENABLE_EXTRA_GCC_CHECKS)

ifeq ("$(origin W)", "command line")
  KBUILD_EXTRA_WARN := $(W)
endif

export KBUILD_EXTRA_WARN

# Kbuild will save output files in the current working directory.
# This does not need to match to the root of the kernel source tree.
#
# For example, you can do this:
#
#  cd /dir/to/store/output/files; make -f /dir/to/kernel/source/Makefile
#
# If you want to save output files in a different location, there are
# two syntaxes to specify it.
#
# 1) O=
# Use "make O=dir/to/store/output/files/"
#
# 2) Set KBUILD_OUTPUT
# Set the environment variable KBUILD_OUTPUT to point to the output directory.
# export KBUILD_OUTPUT=dir/to/store/output/files/; make
#
# The O= assignment takes precedence over the KBUILD_OUTPUT environment
# variable.

# Do we want to change the working directory?
ifeq ("$(origin O)", "command line")
  KBUILD_OUTPUT := $(O)
endif

ifneq ($(KBUILD_OUTPUT),)
# $(realpath ...) gets empty if the path does not exist. Run 'mkdir -p' first.
$(shell mkdir -p "$(KBUILD_OUTPUT)")
# $(realpath ...) resolves symlinks
abs_objtree := $(realpath $(KBUILD_OUTPUT))
$(if $(abs_objtree),,$(error failed to create output directory "$(KBUILD_OUTPUT)"))
endif # ifneq ($(KBUILD_OUTPUT),)

ifneq ($(words $(subst :, ,$(abs_srctree))), 1)
$(error source directory cannot contain spaces or colons)
endif

export sub_make_done := 1

endif # sub_make_done

ifeq ($(abs_objtree),$(CURDIR))
# Suppress "Entering directory ..." if we are at the final work directory.
no-print-directory := --no-print-directory
else
# Recursion to show "Entering directory ..."
need-sub-make := 1
endif

ifeq ($(filter --no-print-directory, $(MAKEFLAGS)),)
# If --no-print-directory is unset, recurse once again to set it.
# You may end up recursing into __sub-make twice. This is needed due to the
# behavior change in GNU Make 4.4.1.
need-sub-make := 1
endif

ifeq ($(need-sub-make),1)

PHONY += $(MAKECMDGOALS) __sub-make

$(filter-out $(this-makefile), $(MAKECMDGOALS)) __all: __sub-make
	@:

# Invoke a second make in the output directory, passing relevant variables
__sub-make:
	$(Q)$(MAKE) $(no-print-directory) -C $(abs_objtree) \
	-f $(abs_srctree)/Makefile $(MAKECMDGOALS)

else # need-sub-make

# We process the rest of the Makefile if this is the final invocation of make

ifeq ($(abs_srctree),$(abs_objtree))
        # building in the source tree
        srctree := .
	building_out_of_srctree :=
else
        ifeq ($(abs_srctree)/,$(dir $(abs_objtree)))
                # building in a subdirectory of the source tree
                srctree := ..
        else
                srctree := $(abs_srctree)
        endif
	building_out_of_srctree := 1
endif

ifneq ($(KBUILD_ABS_SRCTREE),)
srctree := $(abs_srctree)
endif

objtree		:= .

VPATH		:=

ifeq ($(KBUILD_EXTMOD),)
ifdef building_out_of_srctree
VPATH		:= $(srctree)
endif
endif

export building_out_of_srctree srctree objtree VPATH

# To make sure we do not include .config for any of the *config targets
# catch them early, and hand them over to scripts/kconfig/Makefile
# It is allowed to specify more targets when calling make, including
# mixing *config targets and build targets.
# For example 'make oldconfig all'.
# Detect when mixed targets is specified, and make a second invocation
# of make so .config is not included in this case either (for *config).

version_h := include/generated/uapi/linux/version.h

clean-targets := %clean mrproper cleandocs
no-dot-config-targets := $(clean-targets) \
			 cscope gtags TAGS tags help% %docs check% coccicheck \
			 $(version_h) headers headers_% archheaders archscripts \
			 %asm-generic kernelversion %src-pkg dt_binding_check \
			 outputmakefile rustavailable rustfmt rustfmtcheck
no-sync-config-targets := $(no-dot-config-targets) %install modules_sign kernelrelease \
			  image_name
single-targets := %.a %.i %.ko %.lds %.ll %.lst %.mod %.o %.rsi %.s %.symtypes %/

config-build	:=
mixed-build	:=
need-config	:= 1
may-sync-config	:= 1
single-build	:=

ifneq ($(filter $(no-dot-config-targets), $(MAKECMDGOALS)),)
    ifeq ($(filter-out $(no-dot-config-targets), $(MAKECMDGOALS)),)
        need-config :=
    endif
endif

ifneq ($(filter $(no-sync-config-targets), $(MAKECMDGOALS)),)
    ifeq ($(filter-out $(no-sync-config-targets), $(MAKECMDGOALS)),)
        may-sync-config :=
    endif
endif

need-compiler := $(may-sync-config)

ifneq ($(KBUILD_EXTMOD),)
    may-sync-config :=
endif

ifeq ($(KBUILD_EXTMOD),)
    ifneq ($(filter %config,$(MAKECMDGOALS)),)
        config-build := 1
        ifneq ($(words $(MAKECMDGOALS)),1)
            mixed-build := 1
        endif
    endif
endif

# We cannot build single targets and the others at the same time
ifneq ($(filter $(single-targets), $(MAKECMDGOALS)),)
    single-build := 1
    ifneq ($(filter-out $(single-targets), $(MAKECMDGOALS)),)
        mixed-build := 1
    endif
endif

# For "make -j clean all", "make -j mrproper defconfig all", etc.
ifneq ($(filter $(clean-targets),$(MAKECMDGOALS)),)
    ifneq ($(filter-out $(clean-targets),$(MAKECMDGOALS)),)
        mixed-build := 1
    endif
endif

# install and modules_install need also be processed one by one
ifneq ($(filter install,$(MAKECMDGOALS)),)
    ifneq ($(filter modules_install,$(MAKECMDGOALS)),)
        mixed-build := 1
    endif
endif

ifdef mixed-build
# ===========================================================================
# We're called with mixed targets (*config and build targets).
# Handle them one by one.

PHONY += $(MAKECMDGOALS) __build_one_by_one

$(MAKECMDGOALS): __build_one_by_one
	@:

__build_one_by_one:
	$(Q)set -e; \
	for i in $(MAKECMDGOALS); do \
		$(MAKE) -f $(srctree)/Makefile $$i; \
	done

else # !mixed-build

include $(srctree)/scripts/Kbuild.include

# Read KERNELRELEASE from include/config/kernel.release (if it exists)
KERNELRELEASE = $(call read-file, include/config/kernel.release)
KERNELVERSION = $(VERSION)$(if $(PATCHLEVEL),.$(PATCHLEVEL)$(if $(SUBLEVEL),.$(SUBLEVEL)))$(EXTRAVERSION)
export VERSION PATCHLEVEL SUBLEVEL KERNELRELEASE KERNELVERSION

include $(srctree)/scripts/subarch.include

# Cross compiling and selecting different set of gcc/bin-utils
# ---------------------------------------------------------------------------
#
# When performing cross compilation for other architectures ARCH shall be set
# to the target architecture. (See arch/* for the possibilities).
# ARCH can be set during invocation of make:
# make ARCH=arm64
# Another way is to have ARCH set in the environment.
# The default ARCH is the host where make is executed.

# CROSS_COMPILE specify the prefix used for all executables used
# during compilation. Only gcc and related bin-utils executables
# are prefixed with $(CROSS_COMPILE).
# CROSS_COMPILE can be set on the command line
# make CROSS_COMPILE=aarch64-linux-gnu-
# Alternatively CROSS_COMPILE can be set in the environment.
# Default value for CROSS_COMPILE is not to prefix executables
# Note: Some architectures assign CROSS_COMPILE in their arch/*/Makefile
ARCH		?= $(SUBARCH)

# Architecture as present in compile.h
UTS_MACHINE 	:= $(ARCH)
SRCARCH 	:= $(ARCH)

# Additional ARCH settings for x86
ifeq ($(ARCH),i386)
        SRCARCH := x86
endif
ifeq ($(ARCH),x86_64)
        SRCARCH := x86
endif

# Additional ARCH settings for sparc
ifeq ($(ARCH),sparc32)
       SRCARCH := sparc
endif
ifeq ($(ARCH),sparc64)
       SRCARCH := sparc
endif

# Additional ARCH settings for parisc
ifeq ($(ARCH),parisc64)
       SRCARCH := parisc
endif

export cross_compiling :=
ifneq ($(SRCARCH),$(SUBARCH))
cross_compiling := 1
endif

KCONFIG_CONFIG	?= .config
export KCONFIG_CONFIG

# SHELL used by kbuild
CONFIG_SHELL := sh

HOST_LFS_CFLAGS := $(shell getconf LFS_CFLAGS 2>/dev/null)
HOST_LFS_LDFLAGS := $(shell getconf LFS_LDFLAGS 2>/dev/null)
HOST_LFS_LIBS := $(shell getconf LFS_LIBS 2>/dev/null)

ifneq ($(LLVM),)
ifneq ($(filter %/,$(LLVM)),)
LLVM_PREFIX := $(LLVM)
else ifneq ($(filter -%,$(LLVM)),)
LLVM_SUFFIX := $(LLVM)
endif

HOSTCC	= $(LLVM_PREFIX)clang$(LLVM_SUFFIX)
HOSTCXX	= $(LLVM_PREFIX)clang++$(LLVM_SUFFIX)
else
HOSTCC	= gcc
HOSTCXX	= g++
endif
HOSTRUSTC = rustc
HOSTPKG_CONFIG	= pkg-config

KBUILD_USERHOSTCFLAGS := -Wall -Wmissing-prototypes -Wstrict-prototypes \
			 -O2 -fomit-frame-pointer -std=gnu11
KBUILD_USERCFLAGS  := $(KBUILD_USERHOSTCFLAGS) $(USERCFLAGS)
KBUILD_USERLDFLAGS := $(USERLDFLAGS)

# These flags apply to all Rust code in the tree, including the kernel and
# host programs.
export rust_common_flags := --edition=2021 \
			    -Zbinary_dep_depinfo=y \
			    -Astable_features \
			    -Dunsafe_op_in_unsafe_fn \
			    -Dnon_ascii_idents \
			    -Wrust_2018_idioms \
			    -Wunreachable_pub \
			    -Wmissing_docs \
			    -Wrustdoc::missing_crate_level_docs \
			    -Wclippy::all \
			    -Wclippy::mut_mut \
			    -Wclippy::needless_bitwise_bool \
			    -Wclippy::needless_continue \
			    -Wclippy::no_mangle_with_rust_abi \
			    -Wclippy::dbg_macro

KBUILD_HOSTCFLAGS   := $(KBUILD_USERHOSTCFLAGS) $(HOST_LFS_CFLAGS) \
		       $(HOSTCFLAGS) -I $(srctree)/scripts/include
KBUILD_HOSTCXXFLAGS := -Wall -O2 $(HOST_LFS_CFLAGS) $(HOSTCXXFLAGS) \
		       -I $(srctree)/scripts/include
KBUILD_HOSTRUSTFLAGS := $(rust_common_flags) -O -Cstrip=debuginfo \
			-Zallow-features= $(HOSTRUSTFLAGS)
KBUILD_HOSTLDFLAGS  := $(HOST_LFS_LDFLAGS) $(HOSTLDFLAGS)
KBUILD_HOSTLDLIBS   := $(HOST_LFS_LIBS) $(HOSTLDLIBS)

# Make variables (CC, etc...)
CPP		= $(CC) -E
ifneq ($(LLVM),)
CC		= $(LLVM_PREFIX)clang$(LLVM_SUFFIX)
LD		= $(LLVM_PREFIX)ld.lld$(LLVM_SUFFIX)
AR		= $(LLVM_PREFIX)llvm-ar$(LLVM_SUFFIX)
NM		= $(LLVM_PREFIX)llvm-nm$(LLVM_SUFFIX)
OBJCOPY		= $(LLVM_PREFIX)llvm-objcopy$(LLVM_SUFFIX)
OBJDUMP		= $(LLVM_PREFIX)llvm-objdump$(LLVM_SUFFIX)
READELF		= $(LLVM_PREFIX)llvm-readelf$(LLVM_SUFFIX)
STRIP		= $(LLVM_PREFIX)llvm-strip$(LLVM_SUFFIX)
else
CC		= $(CROSS_COMPILE)gcc
LD		= $(CROSS_COMPILE)ld
AR		= $(CROSS_COMPILE)ar
NM		= $(CROSS_COMPILE)nm
OBJCOPY		= $(CROSS_COMPILE)objcopy
OBJDUMP		= $(CROSS_COMPILE)objdump
READELF		= $(CROSS_COMPILE)readelf
STRIP		= $(CROSS_COMPILE)strip
endif
RUSTC		= rustc
RUSTDOC		= rustdoc
RUSTFMT		= rustfmt
CLIPPY_DRIVER	= clippy-driver
BINDGEN		= bindgen
PAHOLE		= pahole
RESOLVE_BTFIDS	= $(objtree)/tools/bpf/resolve_btfids/resolve_btfids
LEX		= flex
YACC		= bison
AWK		= awk
INSTALLKERNEL  := installkernel
PERL		= perl
PYTHON3		= python3
CHECK		= sparse
BASH		= bash
KGZIP		= gzip
KBZIP2		= bzip2
KLZOP		= lzop
LZMA		= lzma
LZ4		= lz4c
XZ		= xz
ZSTD		= zstd

CHECKFLAGS     := -D__linux__ -Dlinux -D__STDC__ -Dunix -D__unix__ \
		  -Wbitwise -Wno-return-void -Wno-unknown-attribute $(CF)
NOSTDINC_FLAGS :=
CFLAGS_MODULE   =
RUSTFLAGS_MODULE =
AFLAGS_MODULE   =
LDFLAGS_MODULE  =
CFLAGS_KERNEL	=
RUSTFLAGS_KERNEL =
AFLAGS_KERNEL	=
LDFLAGS_vmlinux =

# Use USERINCLUDE when you must reference the UAPI directories only.
USERINCLUDE    := \
		-I$(srctree)/arch/$(SRCARCH)/include/uapi \
		-I$(objtree)/arch/$(SRCARCH)/include/generated/uapi \
		-I$(srctree)/include/uapi \
		-I$(objtree)/include/generated/uapi \
                -include $(srctree)/include/linux/compiler-version.h \
                -include $(srctree)/include/linux/kconfig.h

# Use LINUXINCLUDE when you must reference the include/ directory.
# Needed to be compatible with the O= option
LINUXINCLUDE    := \
		-I$(srctree)/arch/$(SRCARCH)/include \
		-I$(objtree)/arch/$(SRCARCH)/include/generated \
		$(if $(building_out_of_srctree),-I$(srctree)/include) \
		-I$(objtree)/include \
		$(USERINCLUDE)

KBUILD_AFLAGS   := -D__ASSEMBLY__ -fno-PIE

KBUILD_CFLAGS :=
KBUILD_CFLAGS += -std=gnu11
KBUILD_CFLAGS += -fshort-wchar
KBUILD_CFLAGS += -funsigned-char
KBUILD_CFLAGS += -fno-common
KBUILD_CFLAGS += -fno-PIE
KBUILD_CFLAGS += -fno-strict-aliasing

KBUILD_CPPFLAGS := -D__KERNEL__
KBUILD_RUSTFLAGS := $(rust_common_flags) \
		    -Cpanic=abort -Cembed-bitcode=n -Clto=n \
		    -Cforce-unwind-tables=n -Ccodegen-units=1 \
		    -Csymbol-mangling-version=v0 \
		    -Crelocation-model=static \
		    -Zfunction-sections=n \
		    -Wclippy::float_arithmetic

KBUILD_AFLAGS_KERNEL :=
KBUILD_CFLAGS_KERNEL :=
KBUILD_RUSTFLAGS_KERNEL :=
KBUILD_AFLAGS_MODULE  := -DMODULE
KBUILD_CFLAGS_MODULE  := -DMODULE
KBUILD_RUSTFLAGS_MODULE := --cfg MODULE
KBUILD_LDFLAGS_MODULE :=
KBUILD_LDFLAGS :=
CLANG_FLAGS :=

ifeq ($(KBUILD_CLIPPY),1)
	RUSTC_OR_CLIPPY_QUIET := CLIPPY
	RUSTC_OR_CLIPPY = $(CLIPPY_DRIVER)
else
	RUSTC_OR_CLIPPY_QUIET := RUSTC
	RUSTC_OR_CLIPPY = $(RUSTC)
endif

# Allows the usage of unstable features in stable compilers.
export RUSTC_BOOTSTRAP := 1

export ARCH SRCARCH CONFIG_SHELL BASH HOSTCC KBUILD_HOSTCFLAGS CROSS_COMPILE LD CC HOSTPKG_CONFIG
export RUSTC RUSTDOC RUSTFMT RUSTC_OR_CLIPPY_QUIET RUSTC_OR_CLIPPY BINDGEN
export HOSTRUSTC KBUILD_HOSTRUSTFLAGS
export CPP AR NM STRIP OBJCOPY OBJDUMP READELF PAHOLE RESOLVE_BTFIDS LEX YACC AWK INSTALLKERNEL
export PERL PYTHON3 CHECK CHECKFLAGS MAKE UTS_MACHINE HOSTCXX
export KGZIP KBZIP2 KLZOP LZMA LZ4 XZ ZSTD
export KBUILD_HOSTCXXFLAGS KBUILD_HOSTLDFLAGS KBUILD_HOSTLDLIBS LDFLAGS_MODULE
export KBUILD_USERCFLAGS KBUILD_USERLDFLAGS

export KBUILD_CPPFLAGS NOSTDINC_FLAGS LINUXINCLUDE OBJCOPYFLAGS KBUILD_LDFLAGS
export KBUILD_CFLAGS CFLAGS_KERNEL CFLAGS_MODULE
export KBUILD_RUSTFLAGS RUSTFLAGS_KERNEL RUSTFLAGS_MODULE
export KBUILD_AFLAGS AFLAGS_KERNEL AFLAGS_MODULE
export KBUILD_AFLAGS_MODULE KBUILD_CFLAGS_MODULE KBUILD_RUSTFLAGS_MODULE KBUILD_LDFLAGS_MODULE
export KBUILD_AFLAGS_KERNEL KBUILD_CFLAGS_KERNEL KBUILD_RUSTFLAGS_KERNEL

# Files to ignore in find ... statements

export RCS_FIND_IGNORE := \( -name SCCS -o -name BitKeeper -o -name .svn -o    \
			  -name CVS -o -name .pc -o -name .hg -o -name .git \) \
			  -prune -o

# ===========================================================================
# Rules shared between *config targets and build targets

# Basic helpers built in scripts/basic/
PHONY += scripts_basic
scripts_basic:
	$(Q)$(MAKE) $(build)=scripts/basic

PHONY += outputmakefile
ifdef building_out_of_srctree
# Before starting out-of-tree build, make sure the source tree is clean.
# outputmakefile generates a Makefile in the output directory, if using a
# separate output directory. This allows convenient use of make in the
# output directory.
# At the same time when output Makefile generated, generate .gitignore to
# ignore whole output directory

quiet_cmd_makefile = GEN     Makefile
      cmd_makefile = { \
	echo "\# Automatically generated by $(srctree)/Makefile: don't edit"; \
	echo "include $(srctree)/Makefile"; \
	} > Makefile

outputmakefile:
	@if [ -f $(srctree)/.config -o \
		 -d $(srctree)/include/config -o \
		 -d $(srctree)/arch/$(SRCARCH)/include/generated ]; then \
		echo >&2 "***"; \
		echo >&2 "*** The source tree is not clean, please run 'make$(if $(findstring command line, $(origin ARCH)), ARCH=$(ARCH)) mrproper'"; \
		echo >&2 "*** in $(abs_srctree)";\
		echo >&2 "***"; \
		false; \
	fi
	$(Q)ln -fsn $(srctree) source
	$(call cmd,makefile)
	$(Q)test -e .gitignore || \
	{ echo "# this is build directory, ignore it"; echo "*"; } > .gitignore
endif

# The expansion should be delayed until arch/$(SRCARCH)/Makefile is included.
# Some architectures define CROSS_COMPILE in arch/$(SRCARCH)/Makefile.
# CC_VERSION_TEXT and RUSTC_VERSION_TEXT are referenced from Kconfig (so they
# need export), and from include/config/auto.conf.cmd to detect the compiler
# upgrade.
CC_VERSION_TEXT = $(subst $(pound),,$(shell LC_ALL=C $(CC) --version 2>/dev/null | head -n 1))
RUSTC_VERSION_TEXT = $(subst $(pound),,$(shell $(RUSTC) --version 2>/dev/null))

ifneq ($(findstring clang,$(CC_VERSION_TEXT)),)
include $(srctree)/scripts/Makefile.clang
endif

# Include this also for config targets because some architectures need
# cc-cross-prefix to determine CROSS_COMPILE.
ifdef need-compiler
include $(srctree)/scripts/Makefile.compiler
endif

ifdef config-build
# ===========================================================================
# *config targets only - make sure prerequisites are updated, and descend
# in scripts/kconfig to make the *config target

# Read arch-specific Makefile to set KBUILD_DEFCONFIG as needed.
# KBUILD_DEFCONFIG may point out an alternative default configuration
# used for 'make defconfig'
include $(srctree)/arch/$(SRCARCH)/Makefile
export KBUILD_DEFCONFIG KBUILD_KCONFIG CC_VERSION_TEXT RUSTC_VERSION_TEXT

config: outputmakefile scripts_basic FORCE
	$(Q)$(MAKE) $(build)=scripts/kconfig $@

%config: outputmakefile scripts_basic FORCE
	$(Q)$(MAKE) $(build)=scripts/kconfig $@

else #!config-build
# ===========================================================================
# Build targets only - this includes vmlinux, arch-specific targets, clean
# targets and others. In general all targets except *config targets.

# If building an external module we do not care about the all: rule
# but instead __all depend on modules
PHONY += all
ifeq ($(KBUILD_EXTMOD),)
__all: all
else
__all: modules
endif

targets :=

# Decide whether to build built-in, modular, or both.
# Normally, just do built-in.

KBUILD_MODULES :=
KBUILD_BUILTIN := 1

# If we have only "make modules", don't compile built-in objects.
ifeq ($(MAKECMDGOALS),modules)
  KBUILD_BUILTIN :=
endif

# If we have "make <whatever> modules", compile modules
# in addition to whatever we do anyway.
# Just "make" or "make all" shall build modules as well

ifneq ($(filter all modules nsdeps %compile_commands.json clang-%,$(MAKECMDGOALS)),)
  KBUILD_MODULES := 1
endif

ifeq ($(MAKECMDGOALS),)
  KBUILD_MODULES := 1
endif

export KBUILD_MODULES KBUILD_BUILTIN

ifdef need-config
include include/config/auto.conf
endif

ifeq ($(KBUILD_EXTMOD),)
# Objects we will link into vmlinux / subdirs we need to visit
core-y		:=
drivers-y	:=
libs-y		:= lib/
endif # KBUILD_EXTMOD

# The all: target is the default when no target is given on the
# command line.
# This allow a user to issue only 'make' to build a kernel including modules
# Defaults to vmlinux, but the arch makefile usually adds further targets
all: vmlinux

CFLAGS_GCOV	:= -fprofile-arcs -ftest-coverage
ifdef CONFIG_CC_IS_GCC
CFLAGS_GCOV	+= -fno-tree-loop-im
endif
export CFLAGS_GCOV

# The arch Makefiles can override CC_FLAGS_FTRACE. We may also append it later.
ifdef CONFIG_FUNCTION_TRACER
  CC_FLAGS_FTRACE := -pg
endif

include $(srctree)/arch/$(SRCARCH)/Makefile

ifdef need-config
ifdef may-sync-config
# Read in dependencies to all Kconfig* files, make sure to run syncconfig if
# changes are detected. This should be included after arch/$(SRCARCH)/Makefile
# because some architectures define CROSS_COMPILE there.
include include/config/auto.conf.cmd

$(KCONFIG_CONFIG):
	@echo >&2 '***'
	@echo >&2 '*** Configuration file "$@" not found!'
	@echo >&2 '***'
	@echo >&2 '*** Please run some configurator (e.g. "make oldconfig" or'
	@echo >&2 '*** "make menuconfig" or "make xconfig").'
	@echo >&2 '***'
	@/bin/false

# The actual configuration files used during the build are stored in
# include/generated/ and include/config/. Update them if .config is newer than
# include/config/auto.conf (which mirrors .config).
#
# This exploits the 'multi-target pattern rule' trick.
# The syncconfig should be executed only once to make all the targets.
# (Note: use the grouped target '&:' when we bump to GNU Make 4.3)
#
# Do not use $(call cmd,...) here. That would suppress prompts from syncconfig,
# so you cannot notice that Kconfig is waiting for the user input.
%/config/auto.conf %/config/auto.conf.cmd %/generated/autoconf.h %/generated/rustc_cfg: $(KCONFIG_CONFIG)
	$(Q)$(kecho) "  SYNC    $@"
	$(Q)$(MAKE) -f $(srctree)/Makefile syncconfig
else # !may-sync-config
# External modules and some install targets need include/generated/autoconf.h
# and include/config/auto.conf but do not care if they are up-to-date.
# Use auto.conf to trigger the test
PHONY += include/config/auto.conf

include/config/auto.conf:
	@test -e include/generated/autoconf.h -a -e $@ || (		\
	echo >&2;							\
	echo >&2 "  ERROR: Kernel configuration is invalid.";		\
	echo >&2 "         include/generated/autoconf.h or $@ are missing.";\
	echo >&2 "         Run 'make oldconfig && make prepare' on kernel src to fix it.";	\
	echo >&2 ;							\
	/bin/false)

endif # may-sync-config
endif # need-config

KBUILD_CFLAGS	+= -fno-delete-null-pointer-checks

ifdef CONFIG_CC_OPTIMIZE_FOR_PERFORMANCE
KBUILD_CFLAGS += -O2
KBUILD_RUSTFLAGS += -Copt-level=2
else ifdef CONFIG_CC_OPTIMIZE_FOR_SIZE
KBUILD_CFLAGS += -Os
KBUILD_RUSTFLAGS += -Copt-level=s
endif

# Always set `debug-assertions` and `overflow-checks` because their default
# depends on `opt-level` and `debug-assertions`, respectively.
KBUILD_RUSTFLAGS += -Cdebug-assertions=$(if $(CONFIG_RUST_DEBUG_ASSERTIONS),y,n)
KBUILD_RUSTFLAGS += -Coverflow-checks=$(if $(CONFIG_RUST_OVERFLOW_CHECKS),y,n)

# Tell gcc to never replace conditional load with a non-conditional one
ifdef CONFIG_CC_IS_GCC
# gcc-10 renamed --param=allow-store-data-races=0 to
# -fno-allow-store-data-races.
KBUILD_CFLAGS	+= $(call cc-option,--param=allow-store-data-races=0)
KBUILD_CFLAGS	+= $(call cc-option,-fno-allow-store-data-races)
endif

ifdef CONFIG_READABLE_ASM
# Disable optimizations that make assembler listings hard to read.
# reorder blocks reorders the control in the function
# ipa clone creates specialized cloned functions
# partial inlining inlines only parts of functions
KBUILD_CFLAGS += -fno-reorder-blocks -fno-ipa-cp-clone -fno-partial-inlining
endif

stackp-flags-y                                    := -fno-stack-protector
stackp-flags-$(CONFIG_STACKPROTECTOR)             := -fstack-protector
stackp-flags-$(CONFIG_STACKPROTECTOR_STRONG)      := -fstack-protector-strong

KBUILD_CFLAGS += $(stackp-flags-y)

KBUILD_RUSTFLAGS-$(CONFIG_WERROR) += -Dwarnings
KBUILD_RUSTFLAGS += $(KBUILD_RUSTFLAGS-y)

ifdef CONFIG_FRAME_POINTER
KBUILD_CFLAGS	+= -fno-omit-frame-pointer -fno-optimize-sibling-calls
KBUILD_RUSTFLAGS += -Cforce-frame-pointers=y
else
# Some targets (ARM with Thumb2, for example), can't be built with frame
# pointers.  For those, we don't have FUNCTION_TRACER automatically
# select FRAME_POINTER.  However, FUNCTION_TRACER adds -pg, and this is
# incompatible with -fomit-frame-pointer with current GCC, so we don't use
# -fomit-frame-pointer with FUNCTION_TRACER.
# In the Rust target specification, "frame-pointer" is set explicitly
# to "may-omit".
ifndef CONFIG_FUNCTION_TRACER
KBUILD_CFLAGS	+= -fomit-frame-pointer
endif
endif

# Initialize all stack variables with a 0xAA pattern.
ifdef CONFIG_INIT_STACK_ALL_PATTERN
KBUILD_CFLAGS	+= -ftrivial-auto-var-init=pattern
endif

# Initialize all stack variables with a zero value.
ifdef CONFIG_INIT_STACK_ALL_ZERO
KBUILD_CFLAGS	+= -ftrivial-auto-var-init=zero
ifdef CONFIG_CC_HAS_AUTO_VAR_INIT_ZERO_ENABLER
# https://github.com/llvm/llvm-project/issues/44842
CC_AUTO_VAR_INIT_ZERO_ENABLER := -enable-trivial-auto-var-init-zero-knowing-it-will-be-removed-from-clang
export CC_AUTO_VAR_INIT_ZERO_ENABLER
KBUILD_CFLAGS	+= $(CC_AUTO_VAR_INIT_ZERO_ENABLER)
endif
endif

# While VLAs have been removed, GCC produces unreachable stack probes
# for the randomize_kstack_offset feature. Disable it for all compilers.
KBUILD_CFLAGS	+= $(call cc-option, -fno-stack-clash-protection)

# Clear used registers at func exit (to reduce data lifetime and ROP gadgets).
ifdef CONFIG_ZERO_CALL_USED_REGS
KBUILD_CFLAGS	+= -fzero-call-used-regs=used-gpr
endif

ifdef CONFIG_FUNCTION_TRACER
ifdef CONFIG_FTRACE_MCOUNT_USE_CC
  CC_FLAGS_FTRACE	+= -mrecord-mcount
  ifdef CONFIG_HAVE_NOP_MCOUNT
    ifeq ($(call cc-option-yn, -mnop-mcount),y)
      CC_FLAGS_FTRACE	+= -mnop-mcount
      CC_FLAGS_USING	+= -DCC_USING_NOP_MCOUNT
    endif
  endif
endif
ifdef CONFIG_FTRACE_MCOUNT_USE_OBJTOOL
  ifdef CONFIG_HAVE_OBJTOOL_NOP_MCOUNT
    CC_FLAGS_USING	+= -DCC_USING_NOP_MCOUNT
  endif
endif
ifdef CONFIG_FTRACE_MCOUNT_USE_RECORDMCOUNT
  ifdef CONFIG_HAVE_C_RECORDMCOUNT
    BUILD_C_RECORDMCOUNT := y
    export BUILD_C_RECORDMCOUNT
  endif
endif
ifdef CONFIG_HAVE_FENTRY
  # s390-linux-gnu-gcc did not support -mfentry until gcc-9.
  ifeq ($(call cc-option-yn, -mfentry),y)
    CC_FLAGS_FTRACE	+= -mfentry
    CC_FLAGS_USING	+= -DCC_USING_FENTRY
  endif
endif
export CC_FLAGS_FTRACE
KBUILD_CFLAGS	+= $(CC_FLAGS_FTRACE) $(CC_FLAGS_USING)
KBUILD_AFLAGS	+= $(CC_FLAGS_USING)
endif

# We trigger additional mismatches with less inlining
ifdef CONFIG_DEBUG_SECTION_MISMATCH
KBUILD_CFLAGS += -fno-inline-functions-called-once
endif

# `rustc`'s `-Zfunction-sections` applies to data too (as of 1.59.0).
ifdef CONFIG_LD_DEAD_CODE_DATA_ELIMINATION
KBUILD_CFLAGS_KERNEL += -ffunction-sections -fdata-sections
KBUILD_RUSTFLAGS_KERNEL += -Zfunction-sections=y
LDFLAGS_vmlinux += --gc-sections
endif

ifdef CONFIG_SHADOW_CALL_STACK
ifndef CONFIG_DYNAMIC_SCS
CC_FLAGS_SCS	:= -fsanitize=shadow-call-stack
KBUILD_CFLAGS	+= $(CC_FLAGS_SCS)
KBUILD_RUSTFLAGS += -Zsanitizer=shadow-call-stack
endif
export CC_FLAGS_SCS
endif

ifdef CONFIG_LTO_CLANG
ifdef CONFIG_LTO_CLANG_THIN
CC_FLAGS_LTO	:= -flto=thin -fsplit-lto-unit
else
CC_FLAGS_LTO	:= -flto
endif
CC_FLAGS_LTO	+= -fvisibility=hidden

# Limit inlining across translation units to reduce binary size
KBUILD_LDFLAGS += -mllvm -import-instr-limit=5
endif

ifdef CONFIG_LTO
KBUILD_CFLAGS	+= -fno-lto $(CC_FLAGS_LTO)
KBUILD_AFLAGS	+= -fno-lto
export CC_FLAGS_LTO
endif

ifdef CONFIG_CFI_CLANG
CC_FLAGS_CFI	:= -fsanitize=kcfi
ifdef CONFIG_CFI_ICALL_NORMALIZE_INTEGERS
	CC_FLAGS_CFI	+= -fsanitize-cfi-icall-experimental-normalize-integers
endif
ifdef CONFIG_RUST
	# Always pass -Zsanitizer-cfi-normalize-integers as CONFIG_RUST selects
	# CONFIG_CFI_ICALL_NORMALIZE_INTEGERS.
	RUSTC_FLAGS_CFI   := -Zsanitizer=kcfi -Zsanitizer-cfi-normalize-integers
	KBUILD_RUSTFLAGS += $(RUSTC_FLAGS_CFI)
	export RUSTC_FLAGS_CFI
endif
KBUILD_CFLAGS	+= $(CC_FLAGS_CFI)
export CC_FLAGS_CFI
endif

# Architectures can define flags to add/remove for floating-point support
CC_FLAGS_FPU	+= -D_LINUX_FPU_COMPILATION_UNIT
export CC_FLAGS_FPU
export CC_FLAGS_NO_FPU

ifneq ($(CONFIG_FUNCTION_ALIGNMENT),0)
# Set the minimal function alignment. Use the newer GCC option
# -fmin-function-alignment if it is available, or fall back to -falign-funtions.
# See also CONFIG_CC_HAS_SANE_FUNCTION_ALIGNMENT.
ifdef CONFIG_CC_HAS_MIN_FUNCTION_ALIGNMENT
KBUILD_CFLAGS += -fmin-function-alignment=$(CONFIG_FUNCTION_ALIGNMENT)
else
KBUILD_CFLAGS += -falign-functions=$(CONFIG_FUNCTION_ALIGNMENT)
endif
endif

# arch Makefile may override CC so keep this after arch Makefile is included
NOSTDINC_FLAGS += -nostdinc

# To gain proper coverage for CONFIG_UBSAN_BOUNDS and CONFIG_FORTIFY_SOURCE,
# the kernel uses only C99 flexible arrays for dynamically sized trailing
# arrays. Enforce this for everything that may examine structure sizes and
# perform bounds checking.
KBUILD_CFLAGS += $(call cc-option, -fstrict-flex-arrays=3)

#Currently, disable -Wstringop-overflow for GCC 11, globally.
KBUILD_CFLAGS-$(CONFIG_CC_NO_STRINGOP_OVERFLOW) += $(call cc-option, -Wno-stringop-overflow)
KBUILD_CFLAGS-$(CONFIG_CC_STRINGOP_OVERFLOW) += $(call cc-option, -Wstringop-overflow)

# disable invalid "can't wrap" optimizations for signed / pointers
KBUILD_CFLAGS	+= -fno-strict-overflow

# Make sure -fstack-check isn't enabled (like gentoo apparently did)
KBUILD_CFLAGS  += -fno-stack-check

# conserve stack if available
ifdef CONFIG_CC_IS_GCC
KBUILD_CFLAGS   += -fconserve-stack
endif

# change __FILE__ to the relative path from the srctree
KBUILD_CPPFLAGS += $(call cc-option,-fmacro-prefix-map=$(srctree)/=)

# include additional Makefiles when needed
include-y			:= scripts/Makefile.extrawarn
include-$(CONFIG_DEBUG_INFO)	+= scripts/Makefile.debug
include-$(CONFIG_DEBUG_INFO_BTF)+= scripts/Makefile.btf
include-$(CONFIG_KASAN)		+= scripts/Makefile.kasan
include-$(CONFIG_KCSAN)		+= scripts/Makefile.kcsan
include-$(CONFIG_KMSAN)		+= scripts/Makefile.kmsan
include-$(CONFIG_UBSAN)		+= scripts/Makefile.ubsan
include-$(CONFIG_KCOV)		+= scripts/Makefile.kcov
include-$(CONFIG_RANDSTRUCT)	+= scripts/Makefile.randstruct
include-$(CONFIG_GCC_PLUGINS)	+= scripts/Makefile.gcc-plugins

include $(addprefix $(srctree)/, $(include-y))

# scripts/Makefile.gcc-plugins is intentionally included last.
# Do not add $(call cc-option,...) below this line. When you build the kernel
# from the clean source tree, the GCC plugins do not exist at this point.

# Add user supplied CPPFLAGS, AFLAGS, CFLAGS and RUSTFLAGS as the last assignments
KBUILD_CPPFLAGS += $(KCPPFLAGS)
KBUILD_AFLAGS   += $(KAFLAGS)
KBUILD_CFLAGS   += $(KCFLAGS)
KBUILD_RUSTFLAGS += $(KRUSTFLAGS)

KBUILD_LDFLAGS_MODULE += --build-id=sha1
LDFLAGS_vmlinux += --build-id=sha1

KBUILD_LDFLAGS	+= -z noexecstack
ifeq ($(CONFIG_LD_IS_BFD),y)
KBUILD_LDFLAGS	+= $(call ld-option,--no-warn-rwx-segments)
endif

ifeq ($(CONFIG_STRIP_ASM_SYMS),y)
LDFLAGS_vmlinux	+= -X
endif

ifeq ($(CONFIG_RELR),y)
# ld.lld before 15 did not support -z pack-relative-relocs.
LDFLAGS_vmlinux	+= $(call ld-option,--pack-dyn-relocs=relr,-z pack-relative-relocs)
endif

# We never want expected sections to be placed heuristically by the
# linker. All sections should be explicitly named in the linker script.
ifdef CONFIG_LD_ORPHAN_WARN
LDFLAGS_vmlinux += --orphan-handling=$(CONFIG_LD_ORPHAN_WARN_LEVEL)
endif

# Align the bit size of userspace programs with the kernel
KBUILD_USERCFLAGS  += $(filter -m32 -m64 --target=%, $(KBUILD_CFLAGS))
KBUILD_USERLDFLAGS += $(filter -m32 -m64 --target=%, $(KBUILD_CFLAGS))

# make the checker run with the right architecture
CHECKFLAGS += --arch=$(ARCH)

# insure the checker run with the right endianness
CHECKFLAGS += $(if $(CONFIG_CPU_BIG_ENDIAN),-mbig-endian,-mlittle-endian)

# the checker needs the correct machine size
CHECKFLAGS += $(if $(CONFIG_64BIT),-m64,-m32)

# Default kernel image to build when no specific target is given.
# KBUILD_IMAGE may be overruled on the command line or
# set in the environment
# Also any assignments in arch/$(ARCH)/Makefile take precedence over
# this default value
export KBUILD_IMAGE ?= vmlinux

#
# INSTALL_PATH specifies where to place the updated kernel and system map
# images. Default is /boot, but you can set it to other values
export	INSTALL_PATH ?= /boot

#
# INSTALL_DTBS_PATH specifies a prefix for relocations required by build roots.
# Like INSTALL_MOD_PATH, it isn't defined in the Makefile, but can be passed as
# an argument if needed. Otherwise it defaults to the kernel install path
#
export INSTALL_DTBS_PATH ?= $(INSTALL_PATH)/dtbs/$(KERNELRELEASE)

#
# INSTALL_MOD_PATH specifies a prefix to MODLIB for module directory
# relocations required by build roots.  This is not defined in the
# makefile but the argument can be passed to make if needed.
#

MODLIB	= $(INSTALL_MOD_PATH)/lib/modules/$(KERNELRELEASE)
export MODLIB

PHONY += prepare0

export extmod_prefix = $(if $(KBUILD_EXTMOD),$(KBUILD_EXTMOD)/)
export MODORDER := $(extmod_prefix)modules.order
export MODULES_NSDEPS := $(extmod_prefix)modules.nsdeps

ifeq ($(KBUILD_EXTMOD),)

build-dir	:= .
clean-dirs	:= $(sort . Documentation \
		     $(patsubst %/,%,$(filter %/, $(core-) \
			$(drivers-) $(libs-))))

export ARCH_CORE	:= $(core-y)
export ARCH_LIB		:= $(filter %/, $(libs-y))
export ARCH_DRIVERS	:= $(drivers-y) $(drivers-m)
# Externally visible symbols (used by link-vmlinux.sh)

KBUILD_VMLINUX_OBJS := ./built-in.a
ifdef CONFIG_MODULES
KBUILD_VMLINUX_OBJS += $(patsubst %/, %/lib.a, $(filter %/, $(libs-y)))
KBUILD_VMLINUX_LIBS := $(filter-out %/, $(libs-y))
else
KBUILD_VMLINUX_LIBS := $(patsubst %/,%/lib.a, $(libs-y))
endif

export KBUILD_VMLINUX_LIBS
export KBUILD_LDS          := arch/$(SRCARCH)/kernel/vmlinux.lds

ifdef CONFIG_TRIM_UNUSED_KSYMS
# For the kernel to actually contain only the needed exported symbols,
# we have to build modules as well to determine what those symbols are.
KBUILD_MODULES := 1
endif

# '$(AR) mPi' needs 'T' to workaround the bug of llvm-ar <= 14
quiet_cmd_ar_vmlinux.a = AR      $@
      cmd_ar_vmlinux.a = \
	rm -f $@; \
	$(AR) cDPrST $@ $(KBUILD_VMLINUX_OBJS); \
	$(AR) mPiT $$($(AR) t $@ | sed -n 1p) $@ $$($(AR) t $@ | grep -F -f $(srctree)/scripts/head-object-list.txt)

targets += vmlinux.a
vmlinux.a: $(KBUILD_VMLINUX_OBJS) scripts/head-object-list.txt FORCE
	$(call if_changed,ar_vmlinux.a)

PHONY += vmlinux_o
vmlinux_o: vmlinux.a $(KBUILD_VMLINUX_LIBS)
	$(Q)$(MAKE) -f $(srctree)/scripts/Makefile.vmlinux_o

vmlinux.o modules.builtin.modinfo modules.builtin: vmlinux_o
	@:

PHONY += vmlinux
# LDFLAGS_vmlinux in the top Makefile defines linker flags for the top vmlinux,
# not for decompressors. LDFLAGS_vmlinux in arch/*/boot/compressed/Makefile is
# unrelated; the decompressors just happen to have the same base name,
# arch/*/boot/compressed/vmlinux.
# Export LDFLAGS_vmlinux only to scripts/Makefile.vmlinux.
#
# _LDFLAGS_vmlinux is a workaround for the 'private export' bug:
#   https://savannah.gnu.org/bugs/?61463
# For Make > 4.4, the following simple code will work:
#  vmlinux: private export LDFLAGS_vmlinux := $(LDFLAGS_vmlinux)
vmlinux: private _LDFLAGS_vmlinux := $(LDFLAGS_vmlinux)
vmlinux: export LDFLAGS_vmlinux = $(_LDFLAGS_vmlinux)
vmlinux: vmlinux.o $(KBUILD_LDS) modpost
	$(Q)$(MAKE) -f $(srctree)/scripts/Makefile.vmlinux

# The actual objects are generated when descending,
# make sure no implicit rule kicks in
$(sort $(KBUILD_LDS) $(KBUILD_VMLINUX_OBJS) $(KBUILD_VMLINUX_LIBS)): . ;

ifeq ($(origin KERNELRELEASE),file)
filechk_kernel.release = $(srctree)/scripts/setlocalversion $(srctree)
else
filechk_kernel.release = echo $(KERNELRELEASE)
endif

# Store (new) KERNELRELEASE string in include/config/kernel.release
include/config/kernel.release: FORCE
	$(call filechk,kernel.release)

# Additional helpers built in scripts/
# Carefully list dependencies so we do not try to build scripts twice
# in parallel
PHONY += scripts
scripts: scripts_basic scripts_dtc
	$(Q)$(MAKE) $(build)=$(@)

# Things we need to do before we recursively start building the kernel
# or the modules are listed in "prepare".
# A multi level approach is used. prepareN is processed before prepareN-1.
# archprepare is used in arch Makefiles and when processed asm symlink,
# version.h and scripts_basic is processed / created.

PHONY += prepare archprepare

archprepare: outputmakefile archheaders archscripts scripts include/config/kernel.release \
	asm-generic $(version_h) include/generated/utsrelease.h \
	include/generated/compile.h include/generated/autoconf.h remove-stale-files

prepare0: archprepare
	$(Q)$(MAKE) $(build)=scripts/mod
	$(Q)$(MAKE) $(build)=. prepare

# All the preparing..
prepare: prepare0
ifdef CONFIG_RUST
	+$(Q)$(CONFIG_SHELL) $(srctree)/scripts/rust_is_available.sh
	$(Q)$(MAKE) $(build)=rust
endif

PHONY += remove-stale-files
remove-stale-files:
	$(Q)$(srctree)/scripts/remove-stale-files

# Support for using generic headers in asm-generic
asm-generic := -f $(srctree)/scripts/Makefile.asm-headers obj

PHONY += asm-generic uapi-asm-generic
asm-generic: uapi-asm-generic
	$(Q)$(MAKE) $(asm-generic)=arch/$(SRCARCH)/include/generated/asm \
	generic=include/asm-generic
uapi-asm-generic:
	$(Q)$(MAKE) $(asm-generic)=arch/$(SRCARCH)/include/generated/uapi/asm \
	generic=include/uapi/asm-generic

# Generate some files
# ---------------------------------------------------------------------------

# KERNELRELEASE can change from a few different places, meaning version.h
# needs to be updated, so this check is forced on all builds

uts_len := 64
define filechk_utsrelease.h
	if [ `echo -n "$(KERNELRELEASE)" | wc -c ` -gt $(uts_len) ]; then \
	  echo '"$(KERNELRELEASE)" exceeds $(uts_len) characters' >&2;    \
	  exit 1;                                                         \
	fi;                                                               \
	echo \#define UTS_RELEASE \"$(KERNELRELEASE)\"
endef

define filechk_version.h
	if [ $(SUBLEVEL) -gt 255 ]; then                                 \
		echo \#define LINUX_VERSION_CODE $(shell                 \
		expr $(VERSION) \* 65536 + $(PATCHLEVEL) \* 256 + 255); \
	else                                                             \
		echo \#define LINUX_VERSION_CODE $(shell                 \
		expr $(VERSION) \* 65536 + $(PATCHLEVEL) \* 256 + $(SUBLEVEL)); \
	fi;                                                              \
	echo '#define KERNEL_VERSION(a,b,c) (((a) << 16) + ((b) << 8) +  \
	((c) > 255 ? 255 : (c)))';                                       \
	echo \#define LINUX_VERSION_MAJOR $(VERSION);                    \
	echo \#define LINUX_VERSION_PATCHLEVEL $(PATCHLEVEL);            \
	echo \#define LINUX_VERSION_SUBLEVEL $(SUBLEVEL)
endef

$(version_h): private PATCHLEVEL := $(or $(PATCHLEVEL), 0)
$(version_h): private SUBLEVEL := $(or $(SUBLEVEL), 0)
$(version_h): FORCE
	$(call filechk,version.h)

include/generated/utsrelease.h: include/config/kernel.release FORCE
	$(call filechk,utsrelease.h)

filechk_compile.h = $(srctree)/scripts/mkcompile_h \
	"$(UTS_MACHINE)" "$(CONFIG_CC_VERSION_TEXT)" "$(LD)"

include/generated/compile.h: FORCE
	$(call filechk,compile.h)

PHONY += headerdep
headerdep:
	$(Q)find $(srctree)/include/ -name '*.h' | xargs --max-args 1 \
	$(srctree)/scripts/headerdep.pl -I$(srctree)/include

# ---------------------------------------------------------------------------
# Kernel headers

#Default location for installed headers
export INSTALL_HDR_PATH = $(objtree)/usr

quiet_cmd_headers_install = INSTALL $(INSTALL_HDR_PATH)/include
      cmd_headers_install = \
	mkdir -p $(INSTALL_HDR_PATH); \
	rsync -mrl --include='*/' --include='*\.h' --exclude='*' \
	usr/include $(INSTALL_HDR_PATH)

PHONY += headers_install
headers_install: headers
	$(call cmd,headers_install)

PHONY += archheaders archscripts

hdr-inst := -f $(srctree)/scripts/Makefile.headersinst obj

PHONY += headers
headers: $(version_h) scripts_unifdef uapi-asm-generic archheaders archscripts
	$(if $(filter um, $(SRCARCH)), $(error Headers not exportable for UML))
	$(Q)$(MAKE) $(hdr-inst)=include/uapi
	$(Q)$(MAKE) $(hdr-inst)=arch/$(SRCARCH)/include/uapi

ifdef CONFIG_HEADERS_INSTALL
prepare: headers
endif

PHONY += scripts_unifdef
scripts_unifdef: scripts_basic
	$(Q)$(MAKE) $(build)=scripts scripts/unifdef

# ---------------------------------------------------------------------------
# Install

# Many distributions have the custom install script, /sbin/installkernel.
# If DKMS is installed, 'make install' will eventually recurse back
# to this Makefile to build and install external modules.
# Cancel sub_make_done so that options such as M=, V=, etc. are parsed.

quiet_cmd_install = INSTALL $(INSTALL_PATH)
      cmd_install = unset sub_make_done; $(srctree)/scripts/install.sh

# ---------------------------------------------------------------------------
# vDSO install

PHONY += vdso_install
vdso_install: export INSTALL_FILES = $(vdso-install-y)
vdso_install:
	$(Q)$(MAKE) -f $(srctree)/scripts/Makefile.vdsoinst

# ---------------------------------------------------------------------------
# Tools

ifdef CONFIG_OBJTOOL
prepare: tools/objtool
endif

ifdef CONFIG_BPF
ifdef CONFIG_DEBUG_INFO_BTF
prepare: tools/bpf/resolve_btfids
endif
endif

# The tools build system is not a part of Kbuild and tends to introduce
# its own unique issues. If you need to integrate a new tool into Kbuild,
# please consider locating that tool outside the tools/ tree and using the
# standard Kbuild "hostprogs" syntax instead of adding a new tools/* entry
# here. See Documentation/kbuild/makefiles.rst for details.

PHONY += resolve_btfids_clean

resolve_btfids_O = $(abspath $(objtree))/tools/bpf/resolve_btfids

# tools/bpf/resolve_btfids directory might not exist
# in output directory, skip its clean in that case
resolve_btfids_clean:
ifneq ($(wildcard $(resolve_btfids_O)),)
	$(Q)$(MAKE) -sC $(srctree)/tools/bpf/resolve_btfids O=$(resolve_btfids_O) clean
endif

# Clear a bunch of variables before executing the submake
ifeq ($(quiet),silent_)
tools_silent=s
endif

tools/: FORCE
	$(Q)mkdir -p $(objtree)/tools
	$(Q)$(MAKE) LDFLAGS= MAKEFLAGS="$(tools_silent) $(filter --j% -j,$(MAKEFLAGS))" O=$(abspath $(objtree)) subdir=tools -C $(srctree)/tools/

tools/%: FORCE
	$(Q)mkdir -p $(objtree)/tools
	$(Q)$(MAKE) LDFLAGS= MAKEFLAGS="$(tools_silent) $(filter --j% -j,$(MAKEFLAGS))" O=$(abspath $(objtree)) subdir=tools -C $(srctree)/tools/ $*

# ---------------------------------------------------------------------------
# Kernel selftest

PHONY += kselftest
kselftest: headers
	$(Q)$(MAKE) -C $(srctree)/tools/testing/selftests run_tests

kselftest-%: headers FORCE
	$(Q)$(MAKE) -C $(srctree)/tools/testing/selftests $*

PHONY += kselftest-merge
kselftest-merge:
	$(if $(wildcard $(objtree)/.config),, $(error No .config exists, config your kernel first!))
	$(Q)find $(srctree)/tools/testing/selftests -name config -o -name config.$(UTS_MACHINE) | \
		xargs $(srctree)/scripts/kconfig/merge_config.sh -y -m $(objtree)/.config
	$(Q)$(MAKE) -f $(srctree)/Makefile olddefconfig

# ---------------------------------------------------------------------------
# Devicetree files

ifneq ($(wildcard $(srctree)/arch/$(SRCARCH)/boot/dts/),)
dtstree := arch/$(SRCARCH)/boot/dts
endif

ifneq ($(dtstree),)

%.dtb: dtbs_prepare
	$(Q)$(MAKE) $(build)=$(dtstree) $(dtstree)/$@

%.dtbo: dtbs_prepare
	$(Q)$(MAKE) $(build)=$(dtstree) $(dtstree)/$@

PHONY += dtbs dtbs_prepare dtbs_install dtbs_check
dtbs: dtbs_prepare
	$(Q)$(MAKE) $(build)=$(dtstree) need-dtbslist=1

# include/config/kernel.release is actually needed when installing DTBs because
# INSTALL_DTBS_PATH contains $(KERNELRELEASE). However, we do not want to make
# dtbs_install depend on it as dtbs_install may run as root.
dtbs_prepare: include/config/kernel.release scripts_dtc

ifneq ($(filter dtbs_check, $(MAKECMDGOALS)),)
export CHECK_DTBS=y
endif

ifneq ($(CHECK_DTBS),)
dtbs_prepare: dt_binding_schemas
endif

dtbs_check: dtbs

dtbs_install:
	$(Q)$(MAKE) -f $(srctree)/scripts/Makefile.dtbinst obj=$(dtstree)

ifdef CONFIG_OF_EARLY_FLATTREE
all: dtbs
endif

endif

PHONY += scripts_dtc
scripts_dtc: scripts_basic
	$(Q)$(MAKE) $(build)=scripts/dtc

ifneq ($(filter dt_binding_check, $(MAKECMDGOALS)),)
export CHECK_DTBS=y
endif

PHONY += dt_binding_check dt_binding_schemas
dt_binding_check: dt_binding_schemas scripts_dtc
	$(Q)$(MAKE) $(build)=Documentation/devicetree/bindings $@

dt_binding_schemas:
	$(Q)$(MAKE) $(build)=Documentation/devicetree/bindings

PHONY += dt_compatible_check
dt_compatible_check: dt_binding_schemas
	$(Q)$(MAKE) $(build)=Documentation/devicetree/bindings $@

# ---------------------------------------------------------------------------
# Modules

ifdef CONFIG_MODULES

# By default, build modules as well

all: modules

# When we're building modules with modversions, we need to consider
# the built-in objects during the descend as well, in order to
# make sure the checksums are up to date before we record them.
ifdef CONFIG_MODVERSIONS
  KBUILD_BUILTIN := 1
endif

# Build modules
#

# *.ko are usually independent of vmlinux, but CONFIG_DEBUG_INFO_BTF_MODULES
# is an exception.
ifdef CONFIG_DEBUG_INFO_BTF_MODULES
KBUILD_BUILTIN := 1
modules: vmlinux
endif

modules: modules_prepare

# Target to prepare building external modules
modules_prepare: prepare
	$(Q)$(MAKE) $(build)=scripts scripts/module.lds

endif # CONFIG_MODULES

###
# Cleaning is done on three levels.
# make clean     Delete most generated files
#                Leave enough to build external modules
# make mrproper  Delete the current configuration, and all generated files
# make distclean Remove editor backup files, patch leftover files and the like

# Directories & files removed with 'make clean'
CLEAN_FILES += vmlinux.symvers modules-only.symvers \
	       modules.builtin modules.builtin.modinfo modules.nsdeps \
	       modules.builtin.ranges vmlinux.o.map \
	       compile_commands.json rust/test \
	       rust-project.json .vmlinux.objs .vmlinux.export.c

# Directories & files removed with 'make mrproper'
MRPROPER_FILES += include/config include/generated          \
		  arch/$(SRCARCH)/include/generated .objdiff \
		  debian snap tar-install PKGBUILD pacman \
		  .config .config.old .version \
		  Module.symvers \
		  certs/signing_key.pem \
		  certs/x509.genkey \
		  vmlinux-gdb.py \
		  rpmbuild \
		  rust/libmacros.so

# clean - Delete most, but leave enough to build external modules
#
clean: private rm-files := $(CLEAN_FILES)

PHONY += archclean vmlinuxclean

vmlinuxclean:
	$(Q)$(CONFIG_SHELL) $(srctree)/scripts/link-vmlinux.sh clean
	$(Q)$(if $(ARCH_POSTLINK), $(MAKE) -f $(ARCH_POSTLINK) clean)

clean: archclean vmlinuxclean resolve_btfids_clean

# mrproper - Delete all generated files, including .config
#
mrproper: private rm-files := $(MRPROPER_FILES)
mrproper-dirs      := $(addprefix _mrproper_,scripts)

PHONY += $(mrproper-dirs) mrproper
$(mrproper-dirs):
	$(Q)$(MAKE) $(clean)=$(patsubst _mrproper_%,%,$@)

mrproper: clean $(mrproper-dirs)
	$(call cmd,rmfiles)
	@find . $(RCS_FIND_IGNORE) \
		\( -name '*.rmeta' \) \
		-type f -print | xargs rm -f

# distclean
#
PHONY += distclean

distclean: mrproper
	@find . $(RCS_FIND_IGNORE) \
		\( -name '*.orig' -o -name '*.rej' -o -name '*~' \
		-o -name '*.bak' -o -name '#*#' -o -name '*%' \
		-o -name 'core' -o -name tags -o -name TAGS -o -name 'cscope*' \
		-o -name GPATH -o -name GRTAGS -o -name GSYMS -o -name GTAGS \) \
		-type f -print | xargs rm -f


# Packaging of the kernel to various formats
# ---------------------------------------------------------------------------

%src-pkg: FORCE
	$(Q)$(MAKE) -f $(srctree)/scripts/Makefile.package $@
%pkg: include/config/kernel.release FORCE
	$(Q)$(MAKE) -f $(srctree)/scripts/Makefile.package $@

# Brief documentation of the typical targets used
# ---------------------------------------------------------------------------

boards := $(wildcard $(srctree)/arch/$(SRCARCH)/configs/*_defconfig)
boards := $(sort $(notdir $(boards)))
board-dirs := $(dir $(wildcard $(srctree)/arch/$(SRCARCH)/configs/*/*_defconfig))
board-dirs := $(sort $(notdir $(board-dirs:/=)))

PHONY += help
help:
	@echo  'Cleaning targets:'
	@echo  '  clean		  - Remove most generated files but keep the config and'
	@echo  '                    enough build support to build external modules'
	@echo  '  mrproper	  - Remove all generated files + config + various backup files'
	@echo  '  distclean	  - mrproper + remove editor backup and patch files'
	@echo  ''
	@$(MAKE) -f $(srctree)/scripts/kconfig/Makefile help
	@echo  ''
	@echo  'Other generic targets:'
	@echo  '  all		  - Build all targets marked with [*]'
	@echo  '* vmlinux	  - Build the bare kernel'
	@echo  '* modules	  - Build all modules'
	@echo  '  modules_install - Install all modules to INSTALL_MOD_PATH (default: /)'
	@echo  '  vdso_install    - Install unstripped vdso to INSTALL_MOD_PATH (default: /)'
	@echo  '  dir/            - Build all files in dir and below'
	@echo  '  dir/file.[ois]  - Build specified target only'
	@echo  '  dir/file.ll     - Build the LLVM assembly file'
	@echo  '                    (requires compiler support for LLVM assembly generation)'
	@echo  '  dir/file.lst    - Build specified mixed source/assembly target only'
	@echo  '                    (requires a recent binutils and recent build (System.map))'
	@echo  '  dir/file.ko     - Build module including final link'
	@echo  '  modules_prepare - Set up for building external modules'
	@echo  '  tags/TAGS	  - Generate tags file for editors'
	@echo  '  cscope	  - Generate cscope index'
	@echo  '  gtags           - Generate GNU GLOBAL index'
	@echo  '  kernelrelease	  - Output the release version string (use with make -s)'
	@echo  '  kernelversion	  - Output the version stored in Makefile (use with make -s)'
	@echo  '  image_name	  - Output the image name (use with make -s)'
	@echo  '  headers_install - Install sanitised kernel headers to INSTALL_HDR_PATH'; \
	 echo  '                    (default: $(INSTALL_HDR_PATH))'; \
	 echo  ''
	@echo  'Static analysers:'
	@echo  '  checkstack      - Generate a list of stack hogs and consider all functions'
	@echo  '                    with a stack size larger than MINSTACKSIZE (default: 100)'
	@echo  '  versioncheck    - Sanity check on version.h usage'
	@echo  '  includecheck    - Check for duplicate included header files'
	@echo  '  export_report   - List the usages of all exported symbols'
	@echo  '  headerdep       - Detect inclusion cycles in headers'
	@echo  '  coccicheck      - Check with Coccinelle'
	@echo  '  clang-analyzer  - Check with clang static analyzer'
	@echo  '  clang-tidy      - Check with clang-tidy'
	@echo  ''
	@echo  'Tools:'
	@echo  '  nsdeps          - Generate missing symbol namespace dependencies'
	@echo  ''
	@echo  'Kernel selftest:'
	@echo  '  kselftest         - Build and run kernel selftest'
	@echo  '                      Build, install, and boot kernel before'
	@echo  '                      running kselftest on it'
	@echo  '                      Run as root for full coverage'
	@echo  '  kselftest-all     - Build kernel selftest'
	@echo  '  kselftest-install - Build and install kernel selftest'
	@echo  '  kselftest-clean   - Remove all generated kselftest files'
	@echo  '  kselftest-merge   - Merge all the config dependencies of'
	@echo  '		      kselftest to existing .config.'
	@echo  ''
	@echo  'Rust targets:'
	@echo  '  rustavailable   - Checks whether the Rust toolchain is'
	@echo  '		    available and, if not, explains why.'
	@echo  '  rustfmt	  - Reformat all the Rust code in the kernel'
	@echo  '  rustfmtcheck	  - Checks if all the Rust code in the kernel'
	@echo  '		    is formatted, printing a diff otherwise.'
	@echo  '  rustdoc	  - Generate Rust documentation'
	@echo  '		    (requires kernel .config)'
	@echo  '  rusttest        - Runs the Rust tests'
	@echo  '                    (requires kernel .config; downloads external repos)'
	@echo  '  rust-analyzer	  - Generate rust-project.json rust-analyzer support file'
	@echo  '		    (requires kernel .config)'
	@echo  '  dir/file.[os]   - Build specified target only'
	@echo  '  dir/file.rsi    - Build macro expanded source, similar to C preprocessing.'
	@echo  '                    Run with RUSTFMT=n to skip reformatting if needed.'
	@echo  '                    The output is not intended to be compilable.'
	@echo  '  dir/file.ll     - Build the LLVM assembly file'
	@echo  ''
	@$(if $(dtstree), \
		echo 'Devicetree:'; \
		echo '* dtbs               - Build device tree blobs for enabled boards'; \
		echo '  dtbs_install       - Install dtbs to $(INSTALL_DTBS_PATH)'; \
		echo '  dt_binding_check   - Validate device tree binding documents and examples'; \
		echo '  dt_binding_schemas - Build processed device tree binding schemas'; \
		echo '  dtbs_check         - Validate device tree source files';\
		echo '')

	@echo 'Userspace tools targets:'
	@echo '  use "make tools/help"'
	@echo '  or  "cd tools; make help"'
	@echo  ''
	@echo  'Kernel packaging:'
	@$(MAKE) -f $(srctree)/scripts/Makefile.package help
	@echo  ''
	@echo  'Documentation targets:'
	@$(MAKE) -f $(srctree)/Documentation/Makefile dochelp
	@echo  ''
	@echo  'Architecture-specific targets ($(SRCARCH)):'
	@$(or $(archhelp),\
		echo '  No architecture-specific help defined for $(SRCARCH)')
	@echo  ''
	@$(if $(boards), \
		$(foreach b, $(boards), \
		printf "  %-27s - Build for %s\\n" $(b) $(subst _defconfig,,$(b));) \
		echo '')
	@$(if $(board-dirs), \
		$(foreach b, $(board-dirs), \
		printf "  %-16s - Show %s-specific targets\\n" help-$(b) $(b);) \
		printf "  %-16s - Show all of the above\\n" help-boards; \
		echo '')

	@echo  '  make V=n   [targets] 1: verbose build'
	@echo  '                       2: give reason for rebuild of target'
	@echo  '                       V=1 and V=2 can be combined with V=12'
	@echo  '  make O=dir [targets] Locate all output files in "dir", including .config'
	@echo  '  make C=1   [targets] Check re-compiled c source with $$CHECK'
	@echo  '                       (sparse by default)'
	@echo  '  make C=2   [targets] Force check of all c source with $$CHECK'
	@echo  '  make RECORDMCOUNT_WARN=1 [targets] Warn about ignored mcount sections'
	@echo  '  make W=n   [targets] Enable extra build checks, n=1,2,3,c,e where'
	@echo  '		1: warnings which may be relevant and do not occur too often'
	@echo  '		2: warnings which occur quite often but may still be relevant'
	@echo  '		3: more obscure warnings, can most likely be ignored'
	@echo  '		c: extra checks in the configuration stage (Kconfig)'
	@echo  '		e: warnings are being treated as errors'
	@echo  '		Multiple levels can be combined with W=12 or W=123'
	@$(if $(dtstree), \
		echo '  make CHECK_DTBS=1 [targets] Check all generated dtb files against schema'; \
		echo '         This can be applied both to "dtbs" and to individual "foo.dtb" targets' ; \
		)
	@echo  ''
	@echo  'Execute "make" or "make all" to build all targets marked with [*] '
	@echo  'For further info see the ./README file'


help-board-dirs := $(addprefix help-,$(board-dirs))

help-boards: $(help-board-dirs)

boards-per-dir = $(sort $(notdir $(wildcard $(srctree)/arch/$(SRCARCH)/configs/$*/*_defconfig)))

$(help-board-dirs): help-%:
	@echo  'Architecture-specific targets ($(SRCARCH) $*):'
	@$(if $(boards-per-dir), \
		$(foreach b, $(boards-per-dir), \
		printf "  %-24s - Build for %s\\n" $*/$(b) $(subst _defconfig,,$(b));) \
		echo '')


# Documentation targets
# ---------------------------------------------------------------------------
DOC_TARGETS := xmldocs latexdocs pdfdocs htmldocs epubdocs cleandocs \
	       linkcheckdocs dochelp refcheckdocs texinfodocs infodocs
PHONY += $(DOC_TARGETS)
$(DOC_TARGETS):
	$(Q)$(MAKE) $(build)=Documentation $@


# Rust targets
# ---------------------------------------------------------------------------

# "Is Rust available?" target
PHONY += rustavailable
rustavailable:
	+$(Q)$(CONFIG_SHELL) $(srctree)/scripts/rust_is_available.sh && echo "Rust is available!"

# Documentation target
#
# Using the singular to avoid running afoul of `no-dot-config-targets`.
PHONY += rustdoc
rustdoc: prepare
	$(Q)$(MAKE) $(build)=rust $@

# Testing target
PHONY += rusttest
rusttest: prepare
	$(Q)$(MAKE) $(build)=rust $@

# Formatting targets
PHONY += rustfmt rustfmtcheck

# We skip `rust/alloc` since we want to minimize the diff w.r.t. upstream.
#
# We match using absolute paths since `find` does not resolve them
# when matching, which is a problem when e.g. `srctree` is `..`.
# We `grep` afterwards in order to remove the directory entry itself.
rustfmt:
	$(Q)find $(abs_srctree) -type f -name '*.rs' \
		-o -path $(abs_srctree)/rust/alloc -prune \
		-o -path $(abs_objtree)/rust/test -prune \
		| grep -Fv $(abs_srctree)/rust/alloc \
		| grep -Fv $(abs_objtree)/rust/test \
		| grep -Fv generated \
		| xargs $(RUSTFMT) $(rustfmt_flags)

rustfmtcheck: rustfmt_flags = --check
rustfmtcheck: rustfmt

# Misc
# ---------------------------------------------------------------------------

PHONY += misc-check
misc-check:
	$(Q)$(srctree)/scripts/misc-check

all: misc-check

PHONY += scripts_gdb
scripts_gdb: prepare0
	$(Q)$(MAKE) $(build)=scripts/gdb
	$(Q)ln -fsn $(abspath $(srctree)/scripts/gdb/vmlinux-gdb.py)

ifdef CONFIG_GDB_SCRIPTS
all: scripts_gdb
endif

else # KBUILD_EXTMOD

filechk_kernel.release = echo $(KERNELRELEASE)

###
# External module support.
# When building external modules the kernel used as basis is considered
# read-only, and no consistency checks are made and the make
# system is not used on the basis kernel. If updates are required
# in the basis kernel ordinary make commands (without M=...) must be used.

# We are always building only modules.
KBUILD_BUILTIN :=
KBUILD_MODULES := 1

build-dir := $(KBUILD_EXTMOD)

compile_commands.json: $(extmod_prefix)compile_commands.json
PHONY += compile_commands.json

clean-dirs := $(KBUILD_EXTMOD)
clean: private rm-files := $(KBUILD_EXTMOD)/Module.symvers $(KBUILD_EXTMOD)/modules.nsdeps \
	$(KBUILD_EXTMOD)/compile_commands.json

PHONY += prepare
# now expand this into a simple variable to reduce the cost of shell evaluations
prepare: CC_VERSION_TEXT := $(CC_VERSION_TEXT)
prepare:
	@if [ "$(CC_VERSION_TEXT)" != "$(CONFIG_CC_VERSION_TEXT)" ]; then \
		echo >&2 "warning: the compiler differs from the one used to build the kernel"; \
		echo >&2 "  The kernel was built by: $(CONFIG_CC_VERSION_TEXT)"; \
		echo >&2 "  You are using:           $(CC_VERSION_TEXT)"; \
	fi

PHONY += help
help:
	@echo  '  Building external modules.'
	@echo  '  Syntax: make -C path/to/kernel/src M=$$PWD target'
	@echo  ''
	@echo  '  modules         - default target, build the module(s)'
	@echo  '  modules_install - install the module'
	@echo  '  clean           - remove generated files in module directory only'
	@echo  '  rust-analyzer	  - generate rust-project.json rust-analyzer support file'
	@echo  ''

ifndef CONFIG_MODULES
modules modules_install: __external_modules_error
__external_modules_error:
	@echo >&2 '***'
	@echo >&2 '*** The present kernel disabled CONFIG_MODULES.'
	@echo >&2 '*** You cannot build or install external modules.'
	@echo >&2 '***'
	@false
endif

endif # KBUILD_EXTMOD

# ---------------------------------------------------------------------------
# Modules

PHONY += modules modules_install modules_sign modules_prepare

modules_install:
	$(Q)$(MAKE) -f $(srctree)/scripts/Makefile.modinst \
	sign-only=$(if $(filter modules_install,$(MAKECMDGOALS)),,y)

ifeq ($(CONFIG_MODULE_SIG),y)
# modules_sign is a subset of modules_install.
# 'make modules_install modules_sign' is equivalent to 'make modules_install'.
modules_sign: modules_install
	@:
else
modules_sign:
	@echo >&2 '***'
	@echo >&2 '*** CONFIG_MODULE_SIG is disabled. You cannot sign modules.'
	@echo >&2 '***'
	@false
endif

ifdef CONFIG_MODULES

$(MODORDER): $(build-dir)
	@:

# KBUILD_MODPOST_NOFINAL can be set to skip the final link of modules.
# This is solely useful to speed up test compiles.
modules: modpost
ifneq ($(KBUILD_MODPOST_NOFINAL),1)
	$(Q)$(MAKE) -f $(srctree)/scripts/Makefile.modfinal
endif

PHONY += modules_check
modules_check: $(MODORDER)
	$(Q)$(CONFIG_SHELL) $(srctree)/scripts/modules-check.sh $<

else # CONFIG_MODULES

modules:
	@:

KBUILD_MODULES :=

endif # CONFIG_MODULES

PHONY += modpost
modpost: $(if $(single-build),, $(if $(KBUILD_BUILTIN), vmlinux.o)) \
	 $(if $(KBUILD_MODULES), modules_check)
	$(Q)$(MAKE) -f $(srctree)/scripts/Makefile.modpost

# Single targets
# ---------------------------------------------------------------------------
# To build individual files in subdirectories, you can do like this:
#
#   make foo/bar/baz.s
#
# The supported suffixes for single-target are listed in 'single-targets'
#
# To build only under specific subdirectories, you can do like this:
#
#   make foo/bar/baz/

ifdef single-build

# .ko is special because modpost is needed
single-ko := $(sort $(filter %.ko, $(MAKECMDGOALS)))
single-no-ko := $(filter-out $(single-ko), $(MAKECMDGOALS)) \
		$(foreach x, o mod, $(patsubst %.ko, %.$x, $(single-ko)))

$(single-ko): single_modules
	@:
$(single-no-ko): $(build-dir)
	@:

# Remove MODORDER when done because it is not the real one.
PHONY += single_modules
single_modules: $(single-no-ko) modules_prepare
	$(Q){ $(foreach m, $(single-ko), echo $(extmod_prefix)$(m:%.ko=%.o);) } > $(MODORDER)
	$(Q)$(MAKE) -f $(srctree)/scripts/Makefile.modpost
ifneq ($(KBUILD_MODPOST_NOFINAL),1)
	$(Q)$(MAKE) -f $(srctree)/scripts/Makefile.modfinal
endif
	$(Q)rm -f $(MODORDER)

single-goals := $(addprefix $(build-dir)/, $(single-no-ko))

KBUILD_MODULES := 1

endif

# Preset locale variables to speed up the build process. Limit locale
# tweaks to this spot to avoid wrong language settings when running
# make menuconfig etc.
# Error messages still appears in the original language
PHONY += $(build-dir)
$(build-dir): prepare
	$(Q)$(MAKE) $(build)=$@ need-builtin=1 need-modorder=1 $(single-goals)

clean-dirs := $(addprefix _clean_, $(clean-dirs))
PHONY += $(clean-dirs) clean
$(clean-dirs):
	$(Q)$(MAKE) $(clean)=$(patsubst _clean_%,%,$@)

clean: $(clean-dirs)
	$(call cmd,rmfiles)
	@find $(or $(KBUILD_EXTMOD), .) $(RCS_FIND_IGNORE) \
		\( -name '*.[aios]' -o -name '*.rsi' -o -name '*.ko' -o -name '.*.cmd' \
		-o -name '*.ko.*' \
		-o -name '*.dtb' -o -name '*.dtbo' \
		-o -name '*.dtb.S' -o -name '*.dtbo.S' \
		-o -name '*.dt.yaml' -o -name 'dtbs-list' \
		-o -name '*.dwo' -o -name '*.lst' \
		-o -name '*.su' -o -name '*.mod' \
		-o -name '.*.d' -o -name '.*.tmp' -o -name '*.mod.c' \
		-o -name '*.lex.c' -o -name '*.tab.[ch]' \
		-o -name '*.asn1.[ch]' \
		-o -name '*.symtypes' -o -name 'modules.order' \
		-o -name '*.c.[012]*.*' \
		-o -name '*.ll' \
		-o -name '*.gcno' \
		\) -type f -print \
		-o -name '.tmp_*' -print \
		| xargs rm -rf

# Generate tags for editors
# ---------------------------------------------------------------------------
quiet_cmd_tags = GEN     $@
      cmd_tags = $(BASH) $(srctree)/scripts/tags.sh $@

tags TAGS cscope gtags: FORCE
	$(call cmd,tags)

# Generate rust-project.json (a file that describes the structure of non-Cargo
# Rust projects) for rust-analyzer (an implementation of the Language Server
# Protocol).
PHONY += rust-analyzer
rust-analyzer:
	+$(Q)$(CONFIG_SHELL) $(srctree)/scripts/rust_is_available.sh
	$(Q)$(MAKE) $(build)=rust $@

# Script to generate missing namespace dependencies
# ---------------------------------------------------------------------------

PHONY += nsdeps
nsdeps: export KBUILD_NSDEPS=1
nsdeps: modules
	$(Q)$(CONFIG_SHELL) $(srctree)/scripts/nsdeps

# Clang Tooling
# ---------------------------------------------------------------------------

quiet_cmd_gen_compile_commands = GEN     $@
      cmd_gen_compile_commands = $(PYTHON3) $< -a $(AR) -o $@ $(filter-out $<, $(real-prereqs))

$(extmod_prefix)compile_commands.json: $(srctree)/scripts/clang-tools/gen_compile_commands.py \
	$(if $(KBUILD_EXTMOD),, vmlinux.a $(KBUILD_VMLINUX_LIBS)) \
	$(if $(CONFIG_MODULES), $(MODORDER)) FORCE
	$(call if_changed,gen_compile_commands)

targets += $(extmod_prefix)compile_commands.json

PHONY += clang-tidy clang-analyzer

ifdef CONFIG_CC_IS_CLANG
quiet_cmd_clang_tools = CHECK   $<
      cmd_clang_tools = $(PYTHON3) $(srctree)/scripts/clang-tools/run-clang-tools.py $@ $<

clang-tidy clang-analyzer: $(extmod_prefix)compile_commands.json
	$(call cmd,clang_tools)
else
clang-tidy clang-analyzer:
	@echo "$@ requires CC=clang" >&2
	@false
endif

# Scripts to check various things for consistency
# ---------------------------------------------------------------------------

PHONY += includecheck versioncheck coccicheck export_report

includecheck:
	find $(srctree)/* $(RCS_FIND_IGNORE) \
		-name '*.[hcS]' -type f -print | sort \
		| xargs $(PERL) -w $(srctree)/scripts/checkincludes.pl

versioncheck:
	find $(srctree)/* $(RCS_FIND_IGNORE) \
		-name '*.[hcS]' -type f -print | sort \
		| xargs $(PERL) -w $(srctree)/scripts/checkversion.pl

coccicheck:
	$(Q)$(BASH) $(srctree)/scripts/$@

export_report:
	$(PERL) $(srctree)/scripts/export_report.pl

PHONY += checkstack kernelrelease kernelversion image_name

# UML needs a little special treatment here.  It wants to use the host
# toolchain, so needs $(SUBARCH) passed to checkstack.pl.  Everyone
# else wants $(ARCH), including people doing cross-builds, which means
# that $(SUBARCH) doesn't work here.
ifeq ($(ARCH), um)
CHECKSTACK_ARCH := $(SUBARCH)
else
CHECKSTACK_ARCH := $(ARCH)
endif
MINSTACKSIZE	?= 100
checkstack:
	$(OBJDUMP) -d vmlinux $$(find . -name '*.ko') | \
	$(PERL) $(srctree)/scripts/checkstack.pl $(CHECKSTACK_ARCH) $(MINSTACKSIZE)

kernelrelease:
	@$(filechk_kernel.release)

kernelversion:
	@echo $(KERNELVERSION)

image_name:
	@echo $(KBUILD_IMAGE)

PHONY += run-command
run-command:
	$(Q)$(KBUILD_RUN_COMMAND)

quiet_cmd_rmfiles = $(if $(wildcard $(rm-files)),CLEAN   $(wildcard $(rm-files)))
      cmd_rmfiles = rm -rf $(rm-files)

# read saved command lines for existing targets
existing-targets := $(wildcard $(sort $(targets)))

-include $(foreach f,$(existing-targets),$(dir $(f)).$(notdir $(f)).cmd)

endif # config-build
endif # mixed-build
endif # need-sub-make

PHONY += FORCE
FORCE:

# Declare the contents of the PHONY variable as phony.  We keep that
# information in a variable so we can use it in if_changed and friends.
.PHONY: $(PHONY)<|MERGE_RESOLUTION|>--- conflicted
+++ resolved
@@ -1,10 +1,6 @@
 # SPDX-License-Identifier: GPL-2.0
 VERSION = 6
-<<<<<<< HEAD
-PATCHLEVEL = 11
-=======
 PATCHLEVEL = 12
->>>>>>> adc21867
 SUBLEVEL = 0
 EXTRAVERSION =
 NAME = Baby Opossum Posse
