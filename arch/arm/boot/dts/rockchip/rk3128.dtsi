--- conflicted
+++ resolved
@@ -453,11 +453,7 @@
 		compatible = "rockchip,sfc";
 		reg = <0x1020c000 0x8000>;
 		interrupts = <GIC_SPI 50 IRQ_TYPE_LEVEL_HIGH>;
-<<<<<<< HEAD
-		clocks = <&cru SCLK_SFC>, <&cru 479>;
-=======
 		clocks = <&cru SCLK_SFC>, <&cru HCLK_SFC>;
->>>>>>> adc21867
 		clock-names = "clk_sfc", "hclk_sfc";
 		status = "disabled";
 	};
