// SPDX-License-Identifier: (GPL-2.0+ OR BSD-3-Clause)
/*
 * Copyright (C) STMicroelectronics 2021 - All Rights Reserved
 * Author: Alexandre Torgue <alexandre.torgue@foss.st.com>
 */
#include <dt-bindings/pinctrl/stm32-pinfunc.h>

&pinctrl {
	/omit-if-no-ref/
	adc1_pins_a: adc1-pins-0 {
		pins {
			pinmux = <STM32_PINMUX('A', 3, ANALOG)>; /* ADC1 in12 */
		};
	};

	/omit-if-no-ref/
	adc1_usb_cc_pins_a: adc1-usb-cc-pins-0 {
		pins {
			pinmux = <STM32_PINMUX('F', 12, ANALOG)>, /* ADC1 in6 */
				 <STM32_PINMUX('A', 3, ANALOG)>; /* ADC1 in12 */
		};
	};

	/omit-if-no-ref/
	adc1_usb_cc_pins_b: adc1-usb-cc-pins-1 {
		pins {
			pinmux = <STM32_PINMUX('A', 5, ANALOG)>, /* ADC1_INP2 */
				 <STM32_PINMUX('F', 13, ANALOG)>; /* ADC1_INP11 */
		};
	};

	/omit-if-no-ref/
	dcmipp_pins_a: dcmi-0 {
		pins1 {
			pinmux = <STM32_PINMUX('H',  8,  AF13)>,/* DCMI_HSYNC */
				 <STM32_PINMUX('G',  9,  AF13)>,/* DCMI_VSYNC */
				 <STM32_PINMUX('B',  7,  AF14)>,/* DCMI_PIXCLK */
				 <STM32_PINMUX('A',  9,  AF13)>,/* DCMI_D0 */
				 <STM32_PINMUX('D',  0,  AF13)>,/* DCMI_D1 */
				 <STM32_PINMUX('G', 10,  AF13)>,/* DCMI_D2 */
				 <STM32_PINMUX('E',  4,  AF13)>,/* DCMI_D3 */
				 <STM32_PINMUX('D', 11,  AF14)>,/* DCMI_D4 */
				 <STM32_PINMUX('D',  3,  AF13)>,/* DCMI_D5 */
				 <STM32_PINMUX('B',  8,  AF13)>,/* DCMI_D6 */
				 <STM32_PINMUX('E', 14,  AF13)>;/* DCMI_D7 */
			bias-disable;
		};
	};

	/omit-if-no-ref/
	dcmipp_sleep_pins_a: dcmi-sleep-0 {
		pins1 {
			pinmux = <STM32_PINMUX('H',  8,  ANALOG)>,/* DCMI_HSYNC */
				 <STM32_PINMUX('G',  9,  ANALOG)>,/* DCMI_VSYNC */
				 <STM32_PINMUX('B',  7,  ANALOG)>,/* DCMI_PIXCLK */
				 <STM32_PINMUX('A',  9,  ANALOG)>,/* DCMI_D0 */
				 <STM32_PINMUX('D',  0,  ANALOG)>,/* DCMI_D1 */
				 <STM32_PINMUX('G', 10,  ANALOG)>,/* DCMI_D2 */
				 <STM32_PINMUX('E',  4,  ANALOG)>,/* DCMI_D3 */
				 <STM32_PINMUX('D', 11,  ANALOG)>,/* DCMI_D4 */
				 <STM32_PINMUX('D',  3,  ANALOG)>,/* DCMI_D5 */
				 <STM32_PINMUX('B',  8,  ANALOG)>,/* DCMI_D6 */
				 <STM32_PINMUX('E', 14,  ANALOG)>;/* DCMI_D7 */
		};
	};

	/omit-if-no-ref/
	eth1_rgmii_pins_a: eth1-rgmii-0 {
		pins1 {
			pinmux = <STM32_PINMUX('G', 13, AF11)>, /* ETH_RGMII_TXD0 */
				 <STM32_PINMUX('G', 14, AF11)>, /* ETH_RGMII_TXD1 */
				 <STM32_PINMUX('C', 2, AF11)>, /* ETH_RGMII_TXD2 */
				 <STM32_PINMUX('E', 5, AF10)>, /* ETH_RGMII_TXD3 */
				 <STM32_PINMUX('B', 11, AF11)>, /* ETH_RGMII_TX_CTL */
				 <STM32_PINMUX('C', 1, AF11)>, /* ETH_RGMII_GTX_CLK */
				 <STM32_PINMUX('A', 2, AF11)>, /* ETH_MDIO */
				 <STM32_PINMUX('G', 2, AF11)>; /* ETH_MDC */
			bias-disable;
			drive-push-pull;
			slew-rate = <2>;
		};

		pins2 {
			pinmux = <STM32_PINMUX('C', 4, AF11)>, /* ETH_RGMII_RXD0 */
				 <STM32_PINMUX('C', 5, AF11)>, /* ETH_RGMII_RXD1 */
				 <STM32_PINMUX('B', 0, AF11)>, /* ETH_RGMII_RXD2 */
				 <STM32_PINMUX('B', 1, AF11)>, /* ETH_RGMII_RXD3 */
				 <STM32_PINMUX('A', 7, AF11)>, /* ETH_RGMII_RX_CTL */
				 <STM32_PINMUX('D', 7, AF10)>; /* ETH_RGMII_RX_CLK */
			bias-disable;
		};
	};

	/omit-if-no-ref/
	eth1_rgmii_sleep_pins_a: eth1-rgmii-sleep-0 {
		pins1 {
<<<<<<< HEAD
=======
			pinmux = <STM32_PINMUX('A', 2, AF11)>, /* ETH_MDIO */
				 <STM32_PINMUX('G', 2, AF11)>; /* ETH_MDC */
			bias-disable;
			drive-push-pull;
			slew-rate = <2>;
		};

		pins2 {
>>>>>>> adc21867
			pinmux = <STM32_PINMUX('G', 13, ANALOG)>, /* ETH_RGMII_TXD0 */
				 <STM32_PINMUX('G', 14, ANALOG)>, /* ETH_RGMII_TXD1 */
				 <STM32_PINMUX('C', 2, ANALOG)>, /* ETH_RGMII_TXD2 */
				 <STM32_PINMUX('E', 5, ANALOG)>, /* ETH_RGMII_TXD3 */
				 <STM32_PINMUX('B', 11, ANALOG)>, /* ETH_RGMII_TX_CTL */
				 <STM32_PINMUX('C', 1, ANALOG)>, /* ETH_RGMII_GTX_CLK */
<<<<<<< HEAD
				 <STM32_PINMUX('A', 2, ANALOG)>, /* ETH_MDIO */
				 <STM32_PINMUX('G', 2, ANALOG)>, /* ETH_MDC */
=======
>>>>>>> adc21867
				 <STM32_PINMUX('C', 4, ANALOG)>, /* ETH_RGMII_RXD0 */
				 <STM32_PINMUX('C', 5, ANALOG)>, /* ETH_RGMII_RXD1 */
				 <STM32_PINMUX('B', 0, ANALOG)>, /* ETH_RGMII_RXD1 */
				 <STM32_PINMUX('B', 1, ANALOG)>, /* ETH_RGMII_RXD1 */
				 <STM32_PINMUX('A', 7, ANALOG)>, /* ETH_RGMII_RX_CTL */
				 <STM32_PINMUX('D', 7, ANALOG)>; /* ETH_RGMII_RX_CLK */
		};
	};

	/omit-if-no-ref/
	eth1_rmii_pins_a: eth1-rmii-0 {
		pins1 {
			pinmux = <STM32_PINMUX('G', 13, AF11)>, /* ETH_RMII_TXD0 */
				 <STM32_PINMUX('G', 14, AF11)>, /* ETH_RMII_TXD1 */
				 <STM32_PINMUX('B', 11, AF11)>, /* ETH_RMII_TX_EN */
				 <STM32_PINMUX('A', 1, AF11)>, /* ETH_RMII_REF_CLK */
				 <STM32_PINMUX('A', 2, AF11)>, /* ETH_MDIO */
				 <STM32_PINMUX('G', 2, AF11)>; /* ETH_MDC */
			bias-disable;
			drive-push-pull;
			slew-rate = <1>;
		};

		pins2 {
			pinmux = <STM32_PINMUX('C', 4, AF11)>, /* ETH_RMII_RXD0 */
				 <STM32_PINMUX('C', 5, AF11)>, /* ETH_RMII_RXD1 */
				 <STM32_PINMUX('C', 1, AF10)>; /* ETH_RMII_CRS_DV */
			bias-disable;
		};
	};

	/omit-if-no-ref/
	eth1_rmii_sleep_pins_a: eth1-rmii-sleep-0 {
		pins1 {
			pinmux = <STM32_PINMUX('G', 13, ANALOG)>, /* ETH_RMII_TXD0 */
				 <STM32_PINMUX('G', 14, ANALOG)>, /* ETH_RMII_TXD1 */
				 <STM32_PINMUX('B', 11, ANALOG)>, /* ETH_RMII_TX_EN */
				 <STM32_PINMUX('A', 1, ANALOG)>, /* ETH_RMII_REF_CLK */
				 <STM32_PINMUX('A', 2, ANALOG)>, /* ETH_MDIO */
				 <STM32_PINMUX('G', 2, ANALOG)>, /* ETH_MDC */
				 <STM32_PINMUX('C', 4, ANALOG)>, /* ETH_RMII_RXD0 */
				 <STM32_PINMUX('C', 5, ANALOG)>, /* ETH_RMII_RXD1 */
				 <STM32_PINMUX('C', 1, ANALOG)>; /* ETH_RMII_CRS_DV */
		};
	};

	/omit-if-no-ref/
	eth2_rgmii_pins_a: eth2-rgmii-0 {
		pins1 {
			pinmux = <STM32_PINMUX('F', 7, AF11)>, /* ETH_RGMII_TXD0 */
				 <STM32_PINMUX('G', 11, AF10)>, /* ETH_RGMII_TXD1 */
				 <STM32_PINMUX('G', 1, AF10)>, /* ETH_RGMII_TXD2 */
				 <STM32_PINMUX('E', 6, AF11)>, /* ETH_RGMII_TXD3 */
				 <STM32_PINMUX('F', 6, AF11)>, /* ETH_RGMII_TX_CTL */
				 <STM32_PINMUX('G', 3, AF10)>, /* ETH_RGMII_GTX_CLK */
				 <STM32_PINMUX('B', 6, AF11)>, /* ETH_MDIO */
				 <STM32_PINMUX('G', 5, AF10)>; /* ETH_MDC */
			bias-disable;
			drive-push-pull;
			slew-rate = <2>;
		};

		pins2 {
			pinmux = <STM32_PINMUX('F', 4, AF11)>, /* ETH_RGMII_RXD0 */
				 <STM32_PINMUX('E', 2, AF10)>, /* ETH_RGMII_RXD1 */
				 <STM32_PINMUX('H', 6, AF12)>, /* ETH_RGMII_RXD2 */
				 <STM32_PINMUX('A', 8, AF11)>, /* ETH_RGMII_RXD3 */
				 <STM32_PINMUX('A', 12, AF11)>, /* ETH_RGMII_RX_CTL */
				 <STM32_PINMUX('H', 11, AF11)>; /* ETH_RGMII_RX_CLK */
			bias-disable;
		};
	};

	/omit-if-no-ref/
	eth2_rgmii_sleep_pins_a: eth2-rgmii-sleep-0 {
		pins1 {
<<<<<<< HEAD
=======
			pinmux = <STM32_PINMUX('B', 6, AF11)>, /* ETH_MDIO */
				 <STM32_PINMUX('G', 5, AF10)>; /* ETH_MDC */
			bias-disable;
			drive-push-pull;
			slew-rate = <2>;
		};

		pins2 {
>>>>>>> adc21867
			pinmux = <STM32_PINMUX('F', 7, ANALOG)>, /* ETH_RGMII_TXD0 */
				 <STM32_PINMUX('G', 11, ANALOG)>, /* ETH_RGMII_TXD1 */
				 <STM32_PINMUX('G', 1, ANALOG)>, /* ETH_RGMII_TXD2 */
				 <STM32_PINMUX('E', 6, ANALOG)>, /* ETH_RGMII_TXD3 */
				 <STM32_PINMUX('F', 6, ANALOG)>, /* ETH_RGMII_TX_CTL */
				 <STM32_PINMUX('G', 3, ANALOG)>, /* ETH_RGMII_GTX_CLK */
<<<<<<< HEAD
				 <STM32_PINMUX('B', 6, ANALOG)>, /* ETH_MDIO */
				 <STM32_PINMUX('G', 5, ANALOG)>, /* ETH_MDC */
=======
>>>>>>> adc21867
				 <STM32_PINMUX('F', 4, ANALOG)>, /* ETH_RGMII_RXD0 */
				 <STM32_PINMUX('E', 2, ANALOG)>, /* ETH_RGMII_RXD1 */
				 <STM32_PINMUX('H', 6, ANALOG)>, /* ETH_RGMII_RXD2 */
				 <STM32_PINMUX('A', 8, ANALOG)>, /* ETH_RGMII_RXD3 */
				 <STM32_PINMUX('A', 12, ANALOG)>, /* ETH_RGMII_RX_CTL */
				 <STM32_PINMUX('H', 11, ANALOG)>; /* ETH_RGMII_RX_CLK */
		};
	};

	/omit-if-no-ref/
	eth2_rmii_pins_a: eth2-rmii-0 {
		pins1 {
			pinmux = <STM32_PINMUX('F', 7, AF11)>, /* ETH_RMII_TXD0 */
				 <STM32_PINMUX('G', 11, AF10)>, /* ETH_RMII_TXD1 */
				 <STM32_PINMUX('G', 8, AF13)>, /* ETH_RMII_ETHCK */
				 <STM32_PINMUX('F', 6, AF11)>, /* ETH_RMII_TX_EN */
				 <STM32_PINMUX('B', 2, AF11)>, /* ETH_MDIO */
				 <STM32_PINMUX('G', 5, AF10)>; /* ETH_MDC */
			bias-disable;
			drive-push-pull;
			slew-rate = <1>;
		};

		pins2 {
			pinmux = <STM32_PINMUX('F', 4, AF11)>, /* ETH_RMII_RXD0 */
				 <STM32_PINMUX('E', 2, AF10)>, /* ETH_RMII_RXD1 */
				 <STM32_PINMUX('A', 12, AF11)>; /* ETH_RMII_CRS_DV */
			bias-disable;
		};
	};

	/omit-if-no-ref/
	eth2_rmii_sleep_pins_a: eth2-rmii-sleep-0 {
		pins1 {
			pinmux = <STM32_PINMUX('F', 7, ANALOG)>, /* ETH_RMII_TXD0 */
				 <STM32_PINMUX('G', 11, ANALOG)>, /* ETH_RMII_TXD1 */
				 <STM32_PINMUX('G', 8, ANALOG)>, /* ETH_RMII_ETHCK */
				 <STM32_PINMUX('F', 6, ANALOG)>, /* ETH_RMII_TX_EN */
				 <STM32_PINMUX('B', 2, ANALOG)>, /* ETH_MDIO */
				 <STM32_PINMUX('G', 5, ANALOG)>, /* ETH_MDC */
				 <STM32_PINMUX('F', 4, ANALOG)>, /* ETH_RMII_RXD0 */
				 <STM32_PINMUX('E', 2, ANALOG)>, /* ETH_RMII_RXD1 */
				 <STM32_PINMUX('A', 12, ANALOG)>; /* ETH_RMII_CRS_DV */
		};
	};

	/omit-if-no-ref/
	goodix_pins_a: goodix-0 {
		/*
		 * touchscreen reset needs to be configured
		 * via the pinctrl not the driver (a pull-down resistor
		 * has been soldered onto the reset line which forces
		 * the touchscreen to reset state).
		 */
		pins1 {
			pinmux = <STM32_PINMUX('H', 2, GPIO)>;
			output-high;
			bias-pull-up;
		};
		/*
		 * Interrupt line must have a pull-down resistor
		 * in order to freeze the i2c address at 0x5D
		 */
		pins2 {
			pinmux = <STM32_PINMUX('F', 5, GPIO)>;
			bias-pull-down;
		};
	};

	/omit-if-no-ref/
	i2c1_pins_a: i2c1-0 {
		pins {
			pinmux = <STM32_PINMUX('D', 12, AF5)>, /* I2C1_SCL */
				 <STM32_PINMUX('E', 8, AF5)>; /* I2C1_SDA */
			bias-disable;
			drive-open-drain;
			slew-rate = <0>;
		};
	};

	/omit-if-no-ref/
	i2c1_sleep_pins_a: i2c1-sleep-0 {
		pins {
			pinmux = <STM32_PINMUX('D', 12, ANALOG)>, /* I2C1_SCL */
				 <STM32_PINMUX('E', 8, ANALOG)>; /* I2C1_SDA */
		};
	};

	/omit-if-no-ref/
	i2c5_pins_a: i2c5-0 {
		pins {
			pinmux = <STM32_PINMUX('D', 1, AF4)>, /* I2C5_SCL */
				 <STM32_PINMUX('H', 6, AF4)>; /* I2C5_SDA */
			bias-disable;
			drive-open-drain;
			slew-rate = <0>;
		};
	};

	/omit-if-no-ref/
	i2c5_sleep_pins_a: i2c5-sleep-0 {
		pins {
			pinmux = <STM32_PINMUX('D', 1, ANALOG)>, /* I2C5_SCL */
				 <STM32_PINMUX('H', 6, ANALOG)>; /* I2C5_SDA */
		};
	};

	/omit-if-no-ref/
	i2c5_pins_b: i2c5-1 {
		pins {
			pinmux = <STM32_PINMUX('D', 1, AF4)>, /* I2C5_SCL */
				 <STM32_PINMUX('E', 13, AF4)>; /* I2C5_SDA */
			bias-disable;
			drive-open-drain;
			slew-rate = <0>;
		};
	};

	/omit-if-no-ref/
	i2c5_sleep_pins_b: i2c5-sleep-1 {
		pins {
			pinmux = <STM32_PINMUX('D', 1, ANALOG)>, /* I2C5_SCL */
				 <STM32_PINMUX('E', 13, ANALOG)>; /* I2C5_SDA */
		};
	};

	/omit-if-no-ref/
	ltdc_pins_a: ltdc-0 {
		pins {
			pinmux = <STM32_PINMUX('D',  9, AF13)>, /* LCD_CLK */
				 <STM32_PINMUX('C',  6, AF14)>, /* LCD_HSYNC */
				 <STM32_PINMUX('G',  4, AF11)>, /* LCD_VSYNC */
				 <STM32_PINMUX('H',  9, AF11)>, /* LCD_DE */
				 <STM32_PINMUX('G',  7, AF14)>, /* LCD_R2 */
				 <STM32_PINMUX('B', 12, AF13)>, /* LCD_R3 */
				 <STM32_PINMUX('D', 14, AF14)>, /* LCD_R4 */
				 <STM32_PINMUX('E',  7, AF14)>, /* LCD_R5 */
				 <STM32_PINMUX('E', 13, AF14)>, /* LCD_R6 */
				 <STM32_PINMUX('E',  9, AF14)>, /* LCD_R7 */
				 <STM32_PINMUX('H', 13, AF14)>, /* LCD_G2 */
				 <STM32_PINMUX('F',  3, AF14)>, /* LCD_G3 */
				 <STM32_PINMUX('D',  5, AF14)>, /* LCD_G4 */
				 <STM32_PINMUX('G',  0, AF14)>, /* LCD_G5 */
				 <STM32_PINMUX('C',  7, AF14)>, /* LCD_G6 */
				 <STM32_PINMUX('A', 15, AF11)>, /* LCD_G7 */
				 <STM32_PINMUX('D', 10, AF14)>, /* LCD_B2 */
				 <STM32_PINMUX('F',  2, AF14)>, /* LCD_B3 */
				 <STM32_PINMUX('H', 14, AF11)>, /* LCD_B4 */
				 <STM32_PINMUX('E',  0, AF14)>, /* LCD_B5 */
				 <STM32_PINMUX('B',  6, AF7)>,  /* LCD_B6 */
				 <STM32_PINMUX('F',  1, AF13)>; /* LCD_B7 */
			bias-disable;
			drive-push-pull;
			slew-rate = <0>;
		};
	};

	/omit-if-no-ref/
	ltdc_sleep_pins_a: ltdc-sleep-0 {
		pins {
			pinmux = <STM32_PINMUX('D',  9, ANALOG)>, /* LCD_CLK */
				 <STM32_PINMUX('C',  6, ANALOG)>, /* LCD_HSYNC */
				 <STM32_PINMUX('G',  4, ANALOG)>, /* LCD_VSYNC */
				 <STM32_PINMUX('H',  9, ANALOG)>, /* LCD_DE */
				 <STM32_PINMUX('G',  7, ANALOG)>, /* LCD_R2 */
				 <STM32_PINMUX('B', 12, ANALOG)>, /* LCD_R3 */
				 <STM32_PINMUX('D', 14, ANALOG)>, /* LCD_R4 */
				 <STM32_PINMUX('E',  7, ANALOG)>, /* LCD_R5 */
				 <STM32_PINMUX('E', 13, ANALOG)>, /* LCD_R6 */
				 <STM32_PINMUX('E',  9, ANALOG)>, /* LCD_R7 */
				 <STM32_PINMUX('H', 13, ANALOG)>, /* LCD_G2 */
				 <STM32_PINMUX('F',  3, ANALOG)>, /* LCD_G3 */
				 <STM32_PINMUX('D',  5, ANALOG)>, /* LCD_G4 */
				 <STM32_PINMUX('G',  0, ANALOG)>, /* LCD_G5 */
				 <STM32_PINMUX('C',  7, ANALOG)>, /* LCD_G6 */
				 <STM32_PINMUX('A', 15, ANALOG)>, /* LCD_G7 */
				 <STM32_PINMUX('D', 10, ANALOG)>, /* LCD_B2 */
				 <STM32_PINMUX('F',  2, ANALOG)>, /* LCD_B3 */
				 <STM32_PINMUX('H', 14, ANALOG)>, /* LCD_B4 */
				 <STM32_PINMUX('E',  0, ANALOG)>, /* LCD_B5 */
				 <STM32_PINMUX('B',  6, ANALOG)>, /* LCD_B6 */
				 <STM32_PINMUX('F',  1, ANALOG)>; /* LCD_B7 */
		};
	};

	/omit-if-no-ref/
	m_can1_pins_a: m-can1-0 {
		pins1 {
			pinmux = <STM32_PINMUX('G', 10, AF9)>; /* CAN1_TX */
			slew-rate = <1>;
			drive-push-pull;
			bias-disable;
		};
		pins2 {
			pinmux = <STM32_PINMUX('D', 0, AF9)>; /* CAN1_RX */
			bias-disable;
		};
	};

	/omit-if-no-ref/
	m_can1_sleep_pins_a: m_can1-sleep-0 {
		pins {
			pinmux = <STM32_PINMUX('G', 10, ANALOG)>, /* CAN1_TX */
				 <STM32_PINMUX('D', 0, ANALOG)>; /* CAN1_RX */
		};
	};

	/omit-if-no-ref/
	m_can2_pins_a: m-can2-0 {
		pins1 {
			pinmux = <STM32_PINMUX('G', 0, AF9)>; /* CAN2_TX */
			slew-rate = <1>;
			drive-push-pull;
			bias-disable;
		};
		pins2 {
			pinmux = <STM32_PINMUX('E', 0, AF9)>; /* CAN2_RX */
			bias-disable;
		};
	};

	/omit-if-no-ref/
	m_can2_sleep_pins_a: m_can2-sleep-0 {
		pins {
			pinmux = <STM32_PINMUX('G', 0, ANALOG)>, /* CAN2_TX */
				 <STM32_PINMUX('E', 0, ANALOG)>; /* CAN2_RX */
		};
	};

	/omit-if-no-ref/
	mcp23017_pins_a: mcp23017-0 {
		pins {
			pinmux = <STM32_PINMUX('G', 12, GPIO)>;
			bias-pull-up;
		};
	};

	/omit-if-no-ref/
	pwm3_pins_a: pwm3-0 {
		pins {
			pinmux = <STM32_PINMUX('B', 1, AF2)>; /* TIM3_CH4 */
			bias-pull-down;
			drive-push-pull;
			slew-rate = <0>;
		};
	};

	/omit-if-no-ref/
	pwm3_sleep_pins_a: pwm3-sleep-0 {
		pins {
			pinmux = <STM32_PINMUX('B', 1, ANALOG)>; /* TIM3_CH4 */
		};
	};

	/omit-if-no-ref/
	pwm4_pins_a: pwm4-0 {
		pins {
			pinmux = <STM32_PINMUX('D', 13, AF2)>; /* TIM4_CH2 */
			bias-pull-down;
			drive-push-pull;
			slew-rate = <0>;
		};
	};

	/omit-if-no-ref/
	pwm4_sleep_pins_a: pwm4-sleep-0 {
		pins {
			pinmux = <STM32_PINMUX('D', 13, ANALOG)>; /* TIM4_CH2 */
		};
	};

	/omit-if-no-ref/
	pwm5_pins_a: pwm5-0 {
		pins {
			pinmux = <STM32_PINMUX('H', 12, AF2)>; /* TIM5_CH3 */
			bias-pull-down;
			drive-push-pull;
			slew-rate = <0>;
		};
	};

	/omit-if-no-ref/
	pwm5_sleep_pins_a: pwm5-sleep-0 {
		pins {
			pinmux = <STM32_PINMUX('H', 12, ANALOG)>; /* TIM5_CH3 */
		};
	};

	/omit-if-no-ref/
	pwm8_pins_a: pwm8-0 {
		pins {
			pinmux = <STM32_PINMUX('E', 5, AF3)>; /* TIM8_CH3 */
			bias-pull-down;
			drive-push-pull;
			slew-rate = <0>;
		};
	};

	/omit-if-no-ref/
	pwm8_sleep_pins_a: pwm8-sleep-0 {
		pins {
			pinmux = <STM32_PINMUX('E', 5, ANALOG)>; /* TIM8_CH3 */
		};
	};

	/omit-if-no-ref/
	pwm13_pins_a: pwm13-0 {
		pins {
			pinmux = <STM32_PINMUX('A', 6, AF9)>; /* TIM13_CH1 */
			bias-pull-down;
			drive-push-pull;
			slew-rate = <0>;
		};
	};

	/omit-if-no-ref/
	pwm13_sleep_pins_a: pwm13-sleep-0 {
		pins {
			pinmux = <STM32_PINMUX('A', 6, ANALOG)>; /* TIM13_CH1 */
		};
	};

	/omit-if-no-ref/
	pwm14_pins_a: pwm14-0 {
		pins {
			pinmux = <STM32_PINMUX('F', 9, AF9)>; /* TIM14_CH1 */
			bias-pull-down;
			drive-push-pull;
			slew-rate = <0>;
		};
	};

	/omit-if-no-ref/
	pwm14_sleep_pins_a: pwm14-sleep-0 {
		pins {
			pinmux = <STM32_PINMUX('F', 9, ANALOG)>; /* TIM14_CH1 */
		};
	};

	/omit-if-no-ref/
	qspi_clk_pins_a: qspi-clk-0 {
		pins {
			pinmux = <STM32_PINMUX('F', 10, AF9)>; /* QSPI_CLK */
			bias-disable;
			drive-push-pull;
			slew-rate = <3>;
		};
	};

	/omit-if-no-ref/
	qspi_clk_sleep_pins_a: qspi-clk-sleep-0 {
		pins {
			pinmux = <STM32_PINMUX('F', 10, ANALOG)>; /* QSPI_CLK */
		};
	};

	/omit-if-no-ref/
	qspi_bk1_pins_a: qspi-bk1-0 {
		pins {
			pinmux = <STM32_PINMUX('F', 8, AF10)>, /* QSPI_BK1_IO0 */
				 <STM32_PINMUX('F', 9, AF10)>, /* QSPI_BK1_IO1 */
				 <STM32_PINMUX('D', 11, AF9)>, /* QSPI_BK1_IO2 */
				 <STM32_PINMUX('H', 7, AF13)>; /* QSPI_BK1_IO3 */
			bias-disable;
			drive-push-pull;
			slew-rate = <1>;
		};
	};

	/omit-if-no-ref/
	qspi_bk1_sleep_pins_a: qspi-bk1-sleep-0 {
		pins {
			pinmux = <STM32_PINMUX('F', 8, ANALOG)>, /* QSPI_BK1_IO0 */
				 <STM32_PINMUX('F', 9, ANALOG)>, /* QSPI_BK1_IO1 */
				 <STM32_PINMUX('D', 11, ANALOG)>, /* QSPI_BK1_IO2 */
				 <STM32_PINMUX('H', 7, ANALOG)>; /* QSPI_BK1_IO3 */
		};
	};

	/omit-if-no-ref/
	qspi_cs1_pins_a: qspi-cs1-0 {
		pins {
			pinmux = <STM32_PINMUX('B', 2, AF9)>; /* QSPI_BK1_NCS */
			bias-pull-up;
			drive-push-pull;
			slew-rate = <1>;
		};
	};

	/omit-if-no-ref/
	qspi_cs1_sleep_pins_a: qspi-cs1-sleep-0 {
		pins {
			pinmux = <STM32_PINMUX('B', 2, ANALOG)>; /* QSPI_BK1_NCS */
		};
	};

	/omit-if-no-ref/
	sai1a_pins_a: sai1a-0 {
		pins {
			pinmux = <STM32_PINMUX('A', 4, AF12)>, /* SAI1_SCK_A */
				 <STM32_PINMUX('D', 6, AF6)>, /* SAI1_SD_A */
				 <STM32_PINMUX('E', 11, AF6)>; /* SAI1_FS_A */
			slew-rate = <0>;
			drive-push-pull;
			bias-disable;
		};
	};

	/omit-if-no-ref/
	sai1a_sleep_pins_a: sai1a-sleep-0 {
		pins {
			pinmux = <STM32_PINMUX('A', 4, ANALOG)>, /* SAI1_SCK_A */
				 <STM32_PINMUX('D', 6, ANALOG)>, /* SAI1_SD_A */
				 <STM32_PINMUX('E', 11, ANALOG)>; /* SAI1_FS_A */
		};
	};

	/omit-if-no-ref/
	sai1b_pins_a: sai1b-0 {
		pins {
			pinmux = <STM32_PINMUX('A', 0, AF6)>; /* SAI1_SD_B */
			bias-disable;
		};
	};

	/omit-if-no-ref/
	sai1b_sleep_pins_a: sai1b-sleep-0 {
		pins {
			pinmux = <STM32_PINMUX('A', 0, ANALOG)>; /* SAI1_SD_B */
		};
	};

	/omit-if-no-ref/
	sdmmc1_b4_pins_a: sdmmc1-b4-0 {
		pins {
			pinmux = <STM32_PINMUX('C', 8, AF12)>, /* SDMMC1_D0 */
				 <STM32_PINMUX('C', 9, AF12)>, /* SDMMC1_D1 */
				 <STM32_PINMUX('C', 10, AF12)>, /* SDMMC1_D2 */
				 <STM32_PINMUX('C', 11, AF12)>, /* SDMMC1_D3 */
				 <STM32_PINMUX('D', 2, AF12)>; /* SDMMC1_CMD */
			slew-rate = <1>;
			drive-push-pull;
			bias-disable;
		};
	};

	/omit-if-no-ref/
	sdmmc1_b4_od_pins_a: sdmmc1-b4-od-0 {
		pins1 {
			pinmux = <STM32_PINMUX('C', 8, AF12)>, /* SDMMC1_D0 */
				 <STM32_PINMUX('C', 9, AF12)>, /* SDMMC1_D1 */
				 <STM32_PINMUX('C', 10, AF12)>, /* SDMMC1_D2 */
				 <STM32_PINMUX('C', 11, AF12)>; /* SDMMC1_D3 */
			slew-rate = <1>;
			drive-push-pull;
			bias-disable;
		};
		pins2 {
			pinmux = <STM32_PINMUX('D', 2, AF12)>; /* SDMMC1_CMD */
			slew-rate = <1>;
			drive-open-drain;
			bias-disable;
		};
	};

	/omit-if-no-ref/
	sdmmc1_b4_sleep_pins_a: sdmmc1-b4-sleep-0 {
		pins {
			pinmux = <STM32_PINMUX('C', 8, ANALOG)>, /* SDMMC1_D0 */
				 <STM32_PINMUX('C', 9, ANALOG)>, /* SDMMC1_D1 */
				 <STM32_PINMUX('C', 10, ANALOG)>, /* SDMMC1_D2 */
				 <STM32_PINMUX('C', 11, ANALOG)>, /* SDMMC1_D3 */
				 <STM32_PINMUX('C', 12, ANALOG)>, /* SDMMC1_CK */
				 <STM32_PINMUX('D', 2, ANALOG)>; /* SDMMC1_CMD */
		};
	};

	/omit-if-no-ref/
	sdmmc1_clk_pins_a: sdmmc1-clk-0 {
		pins {
			pinmux = <STM32_PINMUX('C', 12, AF12)>; /* SDMMC1_CK */
			slew-rate = <1>;
			drive-push-pull;
			bias-disable;
		};
	};

	/omit-if-no-ref/
	sdmmc2_b4_pins_a: sdmmc2-b4-0 {
		pins {
			pinmux = <STM32_PINMUX('B', 14, AF10)>, /* SDMMC2_D0 */
				 <STM32_PINMUX('B', 15, AF10)>, /* SDMMC2_D1 */
				 <STM32_PINMUX('B', 3, AF10)>, /* SDMMC2_D2 */
				 <STM32_PINMUX('B', 4, AF10)>, /* SDMMC2_D3 */
				 <STM32_PINMUX('G', 6, AF10)>; /* SDMMC2_CMD */
			slew-rate = <1>;
			drive-push-pull;
			bias-pull-up;
		};
	};

	/omit-if-no-ref/
	sdmmc2_b4_od_pins_a: sdmmc2-b4-od-0 {
		pins1 {
			pinmux = <STM32_PINMUX('B', 14, AF10)>, /* SDMMC2_D0 */
				 <STM32_PINMUX('B', 15, AF10)>, /* SDMMC2_D1 */
				 <STM32_PINMUX('B', 3, AF10)>, /* SDMMC2_D2 */
				 <STM32_PINMUX('B', 4, AF10)>; /* SDMMC2_D3 */
			slew-rate = <1>;
			drive-push-pull;
			bias-pull-up;
		};
		pins2 {
			pinmux = <STM32_PINMUX('G', 6, AF10)>; /* SDMMC2_CMD */
			slew-rate = <1>;
			drive-open-drain;
			bias-pull-up;
		};
	};

	/omit-if-no-ref/
	sdmmc2_b4_sleep_pins_a: sdmmc2-b4-sleep-0 {
		pins {
			pinmux = <STM32_PINMUX('B', 14, ANALOG)>, /* SDMMC2_D0 */
				 <STM32_PINMUX('B', 15, ANALOG)>, /* SDMMC2_D1 */
				 <STM32_PINMUX('B', 3, ANALOG)>, /* SDMMC2_D2 */
				 <STM32_PINMUX('B', 4, ANALOG)>, /* SDMMC2_D3 */
				 <STM32_PINMUX('E', 3, ANALOG)>, /* SDMMC2_CK */
				 <STM32_PINMUX('G', 6, ANALOG)>; /* SDMMC2_CMD */
		};
	};

	/omit-if-no-ref/
	sdmmc2_clk_pins_a: sdmmc2-clk-0 {
		pins {
			pinmux = <STM32_PINMUX('E', 3, AF10)>; /* SDMMC2_CK */
			slew-rate = <1>;
			drive-push-pull;
			bias-pull-up;
		};
	};

	/omit-if-no-ref/
	sdmmc2_d47_pins_a: sdmmc2-d47-0 {
		pins {
			pinmux = <STM32_PINMUX('F', 0, AF10)>, /* SDMMC2_D4 */
				 <STM32_PINMUX('B', 9, AF10)>, /* SDMMC2_D5 */
				 <STM32_PINMUX('C', 6, AF10)>, /* SDMMC2_D6 */
				 <STM32_PINMUX('C', 7, AF10)>; /* SDMMC2_D7 */
			slew-rate = <1>;
			drive-push-pull;
			bias-pull-up;
		};
	};

	/omit-if-no-ref/
	sdmmc2_d47_sleep_pins_a: sdmmc2-d47-sleep-0 {
		pins {
			pinmux = <STM32_PINMUX('F', 0, ANALOG)>, /* SDMMC2_D4 */
				 <STM32_PINMUX('B', 9, ANALOG)>, /* SDMMC2_D5 */
				 <STM32_PINMUX('C', 6, ANALOG)>, /* SDMMC2_D6 */
				 <STM32_PINMUX('C', 7, ANALOG)>; /* SDMMC2_D7 */
		};
	};

	/omit-if-no-ref/
	spi2_pins_a: spi2-0 {
		pins1 {
			pinmux = <STM32_PINMUX('B', 10, AF6)>, /* SPI2_SCK */
				 <STM32_PINMUX('H', 10, AF6)>; /* SPI2_MOSI */
			bias-disable;
			drive-push-pull;
			slew-rate = <1>;
		};

		pins2 {
			pinmux = <STM32_PINMUX('B', 5, AF5)>; /* SPI2_MISO */
			bias-disable;
		};
	};

	/omit-if-no-ref/
	spi2_sleep_pins_a: spi2-sleep-0 {
		pins {
			pinmux = <STM32_PINMUX('B', 10, ANALOG)>, /* SPI2_SCK */
				 <STM32_PINMUX('B', 5, ANALOG)>, /* SPI2_MISO */
				 <STM32_PINMUX('H', 10, ANALOG)>; /* SPI2_MOSI */
		};
	};

	/omit-if-no-ref/
	spi3_pins_a: spi3-0 {
		pins1 {
			pinmux = <STM32_PINMUX('H', 13, AF6)>, /* SPI3_SCK */
				 <STM32_PINMUX('F', 1, AF5)>; /* SPI3_MOSI */
			bias-disable;
			drive-push-pull;
			slew-rate = <1>;
		};

		pins2 {
			pinmux = <STM32_PINMUX('D', 4, AF5)>; /* SPI3_MISO */
			bias-disable;
		};
	};

	/omit-if-no-ref/
	spi3_sleep_pins_a: spi3-sleep-0 {
		pins {
			pinmux = <STM32_PINMUX('H', 13, ANALOG)>, /* SPI3_SCK */
				 <STM32_PINMUX('D', 4, ANALOG)>, /* SPI3_MISO */
				 <STM32_PINMUX('F', 1, ANALOG)>; /* SPI3_MOSI */
		};
	};

	/omit-if-no-ref/
	spi5_pins_a: spi5-0 {
		pins1 {
			pinmux = <STM32_PINMUX('H', 7, AF6)>, /* SPI5_SCK */
				 <STM32_PINMUX('H', 3, AF5)>; /* SPI5_MOSI */
			bias-disable;
			drive-push-pull;
			slew-rate = <1>;
		};

		pins2 {
			pinmux = <STM32_PINMUX('A', 8, AF5)>; /* SPI5_MISO */
			bias-disable;
		};
	};

	/omit-if-no-ref/
	spi5_sleep_pins_a: spi5-sleep-0 {
		pins {
			pinmux = <STM32_PINMUX('H', 7, ANALOG)>, /* SPI5_SCK */
				 <STM32_PINMUX('A', 8, ANALOG)>, /* SPI5_MISO */
				 <STM32_PINMUX('H', 3, ANALOG)>; /* SPI5_MOSI */
		};
	};

	/omit-if-no-ref/
	stm32g0_intn_pins_a: stm32g0-intn-0 {
		pins {
			pinmux = <STM32_PINMUX('I', 2, GPIO)>;
			bias-pull-up;
		};
	};

	/omit-if-no-ref/
	uart4_pins_a: uart4-0 {
		pins1 {
			pinmux = <STM32_PINMUX('D', 6, AF8)>; /* UART4_TX */
			bias-disable;
			drive-push-pull;
			slew-rate = <0>;
		};
		pins2 {
			pinmux = <STM32_PINMUX('D', 8, AF8)>; /* UART4_RX */
			bias-disable;
		};
	};

	/omit-if-no-ref/
	uart4_idle_pins_a: uart4-idle-0 {
		pins1 {
			pinmux = <STM32_PINMUX('D', 6, ANALOG)>; /* UART4_TX */
		};
		pins2 {
			pinmux = <STM32_PINMUX('D', 8, AF8)>; /* UART4_RX */
			bias-disable;
		};
	};

	/omit-if-no-ref/
	uart4_sleep_pins_a: uart4-sleep-0 {
		pins {
			pinmux = <STM32_PINMUX('D', 6, ANALOG)>, /* UART4_TX */
				 <STM32_PINMUX('D', 8, ANALOG)>; /* UART4_RX */
		};
	};

	/omit-if-no-ref/
	uart4_pins_b: uart4-1 {
		pins1 {
			pinmux = <STM32_PINMUX('A', 9, AF8)>; /* UART4_TX */
			bias-disable;
			drive-push-pull;
			slew-rate = <0>;
		};
		pins2 {
			pinmux = <STM32_PINMUX('D', 8, AF8)>; /* UART4_RX */
			bias-pull-up;
		};
	};

	/omit-if-no-ref/
	uart4_idle_pins_b: uart4-idle-1 {
		pins1 {
			pinmux = <STM32_PINMUX('A', 9, ANALOG)>; /* UART4_TX */
		};
		pins2 {
			pinmux = <STM32_PINMUX('D', 8, AF8)>; /* UART4_RX */
			bias-pull-up;
		};
	};

	/omit-if-no-ref/
	uart4_sleep_pins_b: uart4-sleep-1 {
		pins {
			pinmux = <STM32_PINMUX('A', 9, ANALOG)>, /* UART4_TX */
				 <STM32_PINMUX('D', 8, ANALOG)>; /* UART4_RX */
		};
	};

	/omit-if-no-ref/
	uart7_pins_a: uart7-0 {
		pins1 {
			pinmux = <STM32_PINMUX('H', 2, AF8)>, /* UART7_TX */
				 <STM32_PINMUX('B', 12, AF7)>; /* UART7_RTS */
			bias-disable;
			drive-push-pull;
			slew-rate = <0>;
		};
		pins2 {
			pinmux = <STM32_PINMUX('E', 10, AF7)>, /* UART7_RX */
				 <STM32_PINMUX('G', 7, AF8)>; /* UART7_CTS_NSS */
			bias-disable;
		};
	};

	/omit-if-no-ref/
	uart7_idle_pins_a: uart7-idle-0 {
		pins1 {
			pinmux = <STM32_PINMUX('H', 2, ANALOG)>, /* UART7_TX */
				 <STM32_PINMUX('G', 7, ANALOG)>; /* UART7_CTS_NSS */
		};
		pins2 {
			pinmux = <STM32_PINMUX('B', 12, AF7)>; /* UART7_RTS */
			bias-disable;
			drive-push-pull;
			slew-rate = <0>;
		};
		pins3 {
			pinmux = <STM32_PINMUX('E', 10, AF7)>; /* UART7_RX */
			bias-disable;
		};
	};

	/omit-if-no-ref/
	uart7_sleep_pins_a: uart7-sleep-0 {
		pins {
			pinmux = <STM32_PINMUX('H', 2, ANALOG)>, /* UART7_TX */
				 <STM32_PINMUX('B', 12, ANALOG)>, /* UART7_RTS */
				 <STM32_PINMUX('E', 10, ANALOG)>, /* UART7_RX */
				 <STM32_PINMUX('G', 7, ANALOG)>; /* UART7_CTS_NSS */
		};
	};

	/omit-if-no-ref/
	uart8_pins_a: uart8-0 {
		pins1 {
			pinmux = <STM32_PINMUX('E', 1, AF8)>; /* UART8_TX */
			bias-disable;
			drive-push-pull;
			slew-rate = <0>;
		};
		pins2 {
			pinmux = <STM32_PINMUX('F', 9, AF8)>; /* UART8_RX */
			bias-pull-up;
		};
	};

	/omit-if-no-ref/
	uart8_idle_pins_a: uart8-idle-0 {
		pins1 {
			pinmux = <STM32_PINMUX('E', 1, ANALOG)>; /* UART8_TX */
		};
		pins2 {
			pinmux = <STM32_PINMUX('F', 9, AF8)>; /* UART8_RX */
			bias-pull-up;
		};
	};

	/omit-if-no-ref/
	uart8_sleep_pins_a: uart8-sleep-0 {
		pins {
			pinmux = <STM32_PINMUX('E', 1, ANALOG)>, /* UART8_TX */
				 <STM32_PINMUX('F', 9, ANALOG)>; /* UART8_RX */
		};
	};

	/omit-if-no-ref/
	usart1_pins_a: usart1-0 {
		pins1 {
			pinmux = <STM32_PINMUX('C', 0, AF7)>, /* USART1_TX */
				 <STM32_PINMUX('C', 2, AF7)>; /* USART1_RTS */
			bias-disable;
			drive-push-pull;
			slew-rate = <0>;
		};
		pins2 {
			pinmux = <STM32_PINMUX('B', 0, AF4)>, /* USART1_RX */
				 <STM32_PINMUX('A', 7, AF7)>; /* USART1_CTS_NSS */
			bias-pull-up;
		};
	};

	/omit-if-no-ref/
	usart1_idle_pins_a: usart1-idle-0 {
		pins1 {
			pinmux = <STM32_PINMUX('C', 0, ANALOG)>, /* USART1_TX */
				 <STM32_PINMUX('A', 7, ANALOG)>; /* USART1_CTS_NSS */
		};
		pins2 {
			pinmux = <STM32_PINMUX('C', 2, AF7)>; /* USART1_RTS */
			bias-disable;
			drive-push-pull;
			slew-rate = <0>;
		};
		pins3 {
			pinmux = <STM32_PINMUX('B', 0, AF4)>; /* USART1_RX */
			bias-pull-up;
		};
	};

	/omit-if-no-ref/
	usart1_sleep_pins_a: usart1-sleep-0 {
		pins {
			pinmux = <STM32_PINMUX('C', 0, ANALOG)>, /* USART1_TX */
				 <STM32_PINMUX('C', 2, ANALOG)>, /* USART1_RTS */
				 <STM32_PINMUX('A', 7, ANALOG)>, /* USART1_CTS_NSS */
				 <STM32_PINMUX('B', 0, ANALOG)>; /* USART1_RX */
		};
	};

	/omit-if-no-ref/
	usart1_pins_b: usart1-1 {
		pins1 {
			pinmux = <STM32_PINMUX('C', 0, AF7)>; /* USART1_TX */
			bias-disable;
			drive-push-pull;
			slew-rate = <0>;
		};
		pins2 {
			pinmux = <STM32_PINMUX('D', 14, AF7)>; /* USART1_RX */
			bias-pull-up;
		};
	};

	/omit-if-no-ref/
	usart1_idle_pins_b: usart1-idle-1 {
		pins1 {
			pinmux = <STM32_PINMUX('C', 0, ANALOG)>; /* USART1_TX */
		};
		pins2 {
			pinmux = <STM32_PINMUX('D', 14, AF7)>; /* USART1_RX */
			bias-pull-up;
		};
	};

	/omit-if-no-ref/
	usart1_sleep_pins_b: usart1-sleep-1 {
		pins {
			pinmux = <STM32_PINMUX('C', 0, ANALOG)>, /* USART1_TX */
				 <STM32_PINMUX('D', 14, ANALOG)>; /* USART1_RX */
		};
	};

	/omit-if-no-ref/
	usart2_pins_a: usart2-0 {
		pins1 {
			pinmux = <STM32_PINMUX('H', 12, AF1)>, /* USART2_TX */
				 <STM32_PINMUX('D', 4, AF3)>; /* USART2_RTS */
			bias-disable;
			drive-push-pull;
			slew-rate = <0>;
		};
		pins2 {
			pinmux = <STM32_PINMUX('D', 15, AF1)>, /* USART2_RX */
				 <STM32_PINMUX('E', 11, AF2)>; /* USART2_CTS_NSS */
			bias-disable;
		};
	};

	/omit-if-no-ref/
	usart2_idle_pins_a: usart2-idle-0 {
		pins1 {
			pinmux = <STM32_PINMUX('H', 12, ANALOG)>, /* USART2_TX */
				 <STM32_PINMUX('E', 11, ANALOG)>; /* USART2_CTS_NSS */
		};
		pins2 {
			pinmux = <STM32_PINMUX('D', 4, AF3)>; /* USART2_RTS */
			bias-disable;
			drive-push-pull;
			slew-rate = <0>;
		};
		pins3 {
			pinmux = <STM32_PINMUX('D', 15, AF1)>; /* USART2_RX */
			bias-disable;
		};
	};

	/omit-if-no-ref/
	usart2_sleep_pins_a: usart2-sleep-0 {
		pins {
			pinmux = <STM32_PINMUX('H', 12, ANALOG)>, /* USART2_TX */
				 <STM32_PINMUX('D', 4, ANALOG)>, /* USART2_RTS */
				 <STM32_PINMUX('D', 15, ANALOG)>, /* USART2_RX */
				 <STM32_PINMUX('E', 11, ANALOG)>; /* USART2_CTS_NSS */
		};
	};

	/omit-if-no-ref/
	usart2_pins_b: usart2-1 {
		pins1 {
			pinmux = <STM32_PINMUX('F', 11, AF1)>, /* USART2_TX */
				 <STM32_PINMUX('A', 1, AF7)>; /* USART2_RTS */
			bias-disable;
			drive-push-pull;
			slew-rate = <0>;
		};
		pins2 {
			pinmux = <STM32_PINMUX('D', 15, AF1)>, /* USART2_RX */
				 <STM32_PINMUX('E', 15, AF3)>; /* USART2_CTS_NSS */
			bias-disable;
		};
	};

	/omit-if-no-ref/
	usart2_idle_pins_b: usart2-idle-1 {
		pins1 {
			pinmux = <STM32_PINMUX('F', 11, ANALOG)>, /* USART2_TX */
				 <STM32_PINMUX('E', 15, ANALOG)>; /* USART2_CTS_NSS */
		};
		pins2 {
			pinmux = <STM32_PINMUX('A', 1, AF7)>; /* USART2_RTS */
			bias-disable;
			drive-push-pull;
			slew-rate = <0>;
		};
		pins3 {
			pinmux = <STM32_PINMUX('D', 15, AF1)>; /* USART2_RX */
			bias-disable;
		};
	};

	/omit-if-no-ref/
	usart2_sleep_pins_b: usart2-sleep-1 {
		pins {
			pinmux = <STM32_PINMUX('F', 11, ANALOG)>, /* USART2_TX */
				 <STM32_PINMUX('A', 1, ANALOG)>, /* USART2_RTS */
				 <STM32_PINMUX('D', 15, ANALOG)>, /* USART2_RX */
				 <STM32_PINMUX('E', 15, ANALOG)>; /* USART2_CTS_NSS */
		};
	};
};<|MERGE_RESOLUTION|>--- conflicted
+++ resolved
@@ -94,8 +94,6 @@
 	/omit-if-no-ref/
 	eth1_rgmii_sleep_pins_a: eth1-rgmii-sleep-0 {
 		pins1 {
-<<<<<<< HEAD
-=======
 			pinmux = <STM32_PINMUX('A', 2, AF11)>, /* ETH_MDIO */
 				 <STM32_PINMUX('G', 2, AF11)>; /* ETH_MDC */
 			bias-disable;
@@ -104,18 +102,12 @@
 		};
 
 		pins2 {
->>>>>>> adc21867
 			pinmux = <STM32_PINMUX('G', 13, ANALOG)>, /* ETH_RGMII_TXD0 */
 				 <STM32_PINMUX('G', 14, ANALOG)>, /* ETH_RGMII_TXD1 */
 				 <STM32_PINMUX('C', 2, ANALOG)>, /* ETH_RGMII_TXD2 */
 				 <STM32_PINMUX('E', 5, ANALOG)>, /* ETH_RGMII_TXD3 */
 				 <STM32_PINMUX('B', 11, ANALOG)>, /* ETH_RGMII_TX_CTL */
 				 <STM32_PINMUX('C', 1, ANALOG)>, /* ETH_RGMII_GTX_CLK */
-<<<<<<< HEAD
-				 <STM32_PINMUX('A', 2, ANALOG)>, /* ETH_MDIO */
-				 <STM32_PINMUX('G', 2, ANALOG)>, /* ETH_MDC */
-=======
->>>>>>> adc21867
 				 <STM32_PINMUX('C', 4, ANALOG)>, /* ETH_RGMII_RXD0 */
 				 <STM32_PINMUX('C', 5, ANALOG)>, /* ETH_RGMII_RXD1 */
 				 <STM32_PINMUX('B', 0, ANALOG)>, /* ETH_RGMII_RXD1 */
@@ -192,8 +184,6 @@
 	/omit-if-no-ref/
 	eth2_rgmii_sleep_pins_a: eth2-rgmii-sleep-0 {
 		pins1 {
-<<<<<<< HEAD
-=======
 			pinmux = <STM32_PINMUX('B', 6, AF11)>, /* ETH_MDIO */
 				 <STM32_PINMUX('G', 5, AF10)>; /* ETH_MDC */
 			bias-disable;
@@ -202,18 +192,12 @@
 		};
 
 		pins2 {
->>>>>>> adc21867
 			pinmux = <STM32_PINMUX('F', 7, ANALOG)>, /* ETH_RGMII_TXD0 */
 				 <STM32_PINMUX('G', 11, ANALOG)>, /* ETH_RGMII_TXD1 */
 				 <STM32_PINMUX('G', 1, ANALOG)>, /* ETH_RGMII_TXD2 */
 				 <STM32_PINMUX('E', 6, ANALOG)>, /* ETH_RGMII_TXD3 */
 				 <STM32_PINMUX('F', 6, ANALOG)>, /* ETH_RGMII_TX_CTL */
 				 <STM32_PINMUX('G', 3, ANALOG)>, /* ETH_RGMII_GTX_CLK */
-<<<<<<< HEAD
-				 <STM32_PINMUX('B', 6, ANALOG)>, /* ETH_MDIO */
-				 <STM32_PINMUX('G', 5, ANALOG)>, /* ETH_MDC */
-=======
->>>>>>> adc21867
 				 <STM32_PINMUX('F', 4, ANALOG)>, /* ETH_RGMII_RXD0 */
 				 <STM32_PINMUX('E', 2, ANALOG)>, /* ETH_RGMII_RXD1 */
 				 <STM32_PINMUX('H', 6, ANALOG)>, /* ETH_RGMII_RXD2 */
