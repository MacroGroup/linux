--- conflicted
+++ resolved
@@ -438,10 +438,6 @@
 			compatible = "fsl,qoriq-memory-controller";
 			reg = <0x0 0x1080000 0x0 0x1000>;
 			interrupts = <GIC_SPI 144 IRQ_TYPE_LEVEL_HIGH>;
-<<<<<<< HEAD
-			big-endian;
-=======
->>>>>>> adc21867
 		};
 
 		tmu: tmu@1f00000 {
@@ -801,11 +797,7 @@
 					    QORIQ_CLK_PLL_DIV(1)>;
 		};
 
-<<<<<<< HEAD
-		aux_bus: aux-bus {
-=======
 		aux_bus: bus {
->>>>>>> adc21867
 			#address-cells = <2>;
 			#size-cells = <2>;
 			compatible = "simple-bus";
