// SPDX-License-Identifier: (GPL-2.0+ OR MIT)
/*
 * Device Tree Include file for NXP Layerscape-1046A family SoC.
 *
 * Copyright 2016 Freescale Semiconductor, Inc.
 * Copyright 2018, 2020 NXP
 *
 * Mingkai Hu <mingkai.hu@nxp.com>
 */

#include <dt-bindings/clock/fsl,qoriq-clockgen.h>
#include <dt-bindings/interrupt-controller/arm-gic.h>
#include <dt-bindings/thermal/thermal.h>
#include <dt-bindings/gpio/gpio.h>

/ {
	compatible = "fsl,ls1046a";
	interrupt-parent = <&gic>;
	#address-cells = <2>;
	#size-cells = <2>;

	aliases {
		crypto = &crypto;
		fman0 = &fman0;
		ethernet0 = &enet0;
		ethernet1 = &enet1;
		ethernet2 = &enet2;
		ethernet3 = &enet3;
		ethernet4 = &enet4;
		ethernet5 = &enet5;
		ethernet6 = &enet6;
		ethernet7 = &enet7;
		rtc1 = &ftm_alarm0;
	};

	cpus {
		#address-cells = <1>;
		#size-cells = <0>;

		cpu0: cpu@0 {
			device_type = "cpu";
			compatible = "arm,cortex-a72";
			reg = <0x0>;
			clocks = <&clockgen QORIQ_CLK_CMUX 0>;
			next-level-cache = <&l2>;
			cpu-idle-states = <&CPU_PH20>;
			#cooling-cells = <2>;
		};

		cpu1: cpu@1 {
			device_type = "cpu";
			compatible = "arm,cortex-a72";
			reg = <0x1>;
			clocks = <&clockgen QORIQ_CLK_CMUX 0>;
			next-level-cache = <&l2>;
			cpu-idle-states = <&CPU_PH20>;
			#cooling-cells = <2>;
		};

		cpu2: cpu@2 {
			device_type = "cpu";
			compatible = "arm,cortex-a72";
			reg = <0x2>;
			clocks = <&clockgen QORIQ_CLK_CMUX 0>;
			next-level-cache = <&l2>;
			cpu-idle-states = <&CPU_PH20>;
			#cooling-cells = <2>;
		};

		cpu3: cpu@3 {
			device_type = "cpu";
			compatible = "arm,cortex-a72";
			reg = <0x3>;
			clocks = <&clockgen QORIQ_CLK_CMUX 0>;
			next-level-cache = <&l2>;
			cpu-idle-states = <&CPU_PH20>;
			#cooling-cells = <2>;
		};

		l2: l2-cache {
			compatible = "cache";
			cache-level = <2>;
			cache-unified;
		};
	};

	idle-states {
		/*
		 * PSCI node is not added default, U-boot will add missing
		 * parts if it determines to use PSCI.
		 */
		entry-method = "psci";

		CPU_PH20: cpu-ph20 {
			compatible = "arm,idle-state";
			idle-state-name = "PH20";
			arm,psci-suspend-param = <0x0>;
			entry-latency-us = <1000>;
			exit-latency-us = <1000>;
			min-residency-us = <3000>;
		};
	};

	memory@80000000 {
		device_type = "memory";
		/* Real size will be filled by bootloader */
		reg = <0x0 0x80000000 0x0 0x0>;
	};

	sysclk: sysclk {
		compatible = "fixed-clock";
		#clock-cells = <0>;
		clock-frequency = <100000000>;
		clock-output-names = "sysclk";
	};

	reboot {
		compatible = "syscon-reboot";
		regmap = <&dcfg>;
		offset = <0xb0>;
		mask = <0x02>;
	};

	thermal-zones {
		ddr-thermal {
			polling-delay-passive = <1000>;
			polling-delay = <5000>;
			thermal-sensors = <&tmu 0>;

			trips {
				ddr-ctrler-alert {
					temperature = <85000>;
					hysteresis = <2000>;
					type = "passive";
				};

				ddr-ctrler-crit {
					temperature = <95000>;
					hysteresis = <2000>;
					type = "critical";
				};
			};
		};

		serdes-thermal {
			polling-delay-passive = <1000>;
			polling-delay = <5000>;
			thermal-sensors = <&tmu 1>;

			trips {
				serdes-alert {
					temperature = <85000>;
					hysteresis = <2000>;
					type = "passive";
				};

				serdes-crit {
					temperature = <95000>;
					hysteresis = <2000>;
					type = "critical";
				};
			};
		};

		fman-thermal {
			polling-delay-passive = <1000>;
			polling-delay = <5000>;
			thermal-sensors = <&tmu 2>;

			trips {
				fman-alert {
					temperature = <85000>;
					hysteresis = <2000>;
					type = "passive";
				};

				fman-crit {
					temperature = <95000>;
					hysteresis = <2000>;
					type = "critical";
				};
			};
		};

		cluster-thermal {
			polling-delay-passive = <1000>;
			polling-delay = <5000>;
			thermal-sensors = <&tmu 3>;

			trips {
				core_cluster_alert: core-cluster-alert {
					temperature = <85000>;
					hysteresis = <2000>;
					type = "passive";
				};

				core_cluster_crit: core-cluster-crit {
					temperature = <95000>;
					hysteresis = <2000>;
					type = "critical";
				};
			};

			cooling-maps {
				map0 {
					trip = <&core_cluster_alert>;
					cooling-device =
						<&cpu0 THERMAL_NO_LIMIT THERMAL_NO_LIMIT>,
						<&cpu1 THERMAL_NO_LIMIT THERMAL_NO_LIMIT>,
						<&cpu2 THERMAL_NO_LIMIT THERMAL_NO_LIMIT>,
						<&cpu3 THERMAL_NO_LIMIT THERMAL_NO_LIMIT>;
				};
			};
		};

		sec-thermal {
			polling-delay-passive = <1000>;
			polling-delay = <5000>;
			thermal-sensors = <&tmu 4>;

			trips {
				sec-alert {
					temperature = <85000>;
					hysteresis = <2000>;
					type = "passive";
				};

				sec-crit {
					temperature = <95000>;
					hysteresis = <2000>;
					type = "critical";
				};
			};
		};
	};

	timer {
		compatible = "arm,armv8-timer";
		interrupts = <GIC_PPI 13 (GIC_CPU_MASK_RAW(0xf) |
					  IRQ_TYPE_LEVEL_LOW)>,
			     <GIC_PPI 14 (GIC_CPU_MASK_RAW(0xf) |
					  IRQ_TYPE_LEVEL_LOW)>,
			     <GIC_PPI 11 (GIC_CPU_MASK_RAW(0xf) |
					  IRQ_TYPE_LEVEL_LOW)>,
			     <GIC_PPI 10 (GIC_CPU_MASK_RAW(0xf) |
					  IRQ_TYPE_LEVEL_LOW)>;
	};

	pmu {
		compatible = "arm,cortex-a72-pmu";
		interrupts = <GIC_SPI 106 IRQ_TYPE_LEVEL_HIGH>,
			     <GIC_SPI 107 IRQ_TYPE_LEVEL_HIGH>,
			     <GIC_SPI 95 IRQ_TYPE_LEVEL_HIGH>,
			     <GIC_SPI 97 IRQ_TYPE_LEVEL_HIGH>;
		interrupt-affinity = <&cpu0>,
				     <&cpu1>,
				     <&cpu2>,
				     <&cpu3>;
	};

	gic: interrupt-controller@1400000 {
		compatible = "arm,gic-400";
		#interrupt-cells = <3>;
		interrupt-controller;
		reg = <0x0 0x1410000 0 0x10000>, /* GICD */
		      <0x0 0x1420000 0 0x20000>, /* GICC */
		      <0x0 0x1440000 0 0x20000>, /* GICH */
		      <0x0 0x1460000 0 0x20000>; /* GICV */
		interrupts = <GIC_PPI 9 (GIC_CPU_MASK_RAW(0xf) |
					 IRQ_TYPE_LEVEL_LOW)>;
	};

	soc: soc {
		compatible = "simple-bus";
		#address-cells = <2>;
		#size-cells = <2>;
		ranges;
		dma-ranges = <0x0 0x0 0x0 0x0 0x10000 0x00000000>;
		dma-coherent;

		ddr: memory-controller@1080000 {
			compatible = "fsl,qoriq-memory-controller";
			reg = <0x0 0x1080000 0x0 0x1000>;
			interrupts = <GIC_SPI 144 IRQ_TYPE_LEVEL_HIGH>;
		};

		ifc: memory-controller@1530000 {
			compatible = "fsl,ifc";
			reg = <0x0 0x1530000 0x0 0x10000>;
			interrupts = <GIC_SPI 43 IRQ_TYPE_LEVEL_HIGH>;
			status = "disabled";
		};

		qspi: spi@1550000 {
			compatible = "fsl,ls1021a-qspi";
			#address-cells = <1>;
			#size-cells = <0>;
			reg = <0x0 0x1550000 0x0 0x10000>,
				<0x0 0x40000000 0x0 0x10000000>;
			reg-names = "QuadSPI", "QuadSPI-memory";
			interrupts = <GIC_SPI 99 IRQ_TYPE_LEVEL_HIGH>;
			clock-names = "qspi_en", "qspi";
			clocks = <&clockgen QORIQ_CLK_PLATFORM_PLL
					    QORIQ_CLK_PLL_DIV(2)>,
				 <&clockgen QORIQ_CLK_PLATFORM_PLL
					    QORIQ_CLK_PLL_DIV(2)>;
			status = "disabled";
		};

		esdhc: mmc@1560000 {
			compatible = "fsl,ls1046a-esdhc", "fsl,esdhc";
			reg = <0x0 0x1560000 0x0 0x10000>;
			interrupts = <GIC_SPI 62 IRQ_TYPE_LEVEL_HIGH>;
			clocks = <&clockgen QORIQ_CLK_HWACCEL 1>;
			voltage-ranges = <1800 1800 3300 3300>;
			sdhci,auto-cmd12;
			bus-width = <4>;
		};

		scfg: scfg@1570000 {
			compatible = "fsl,ls1046a-scfg", "syscon";
			reg = <0x0 0x1570000 0x0 0x10000>;
			big-endian;
			#address-cells = <1>;
			#size-cells = <1>;
			ranges = <0x0 0x0 0x1570000 0x10000>;

			extirq: interrupt-controller@1ac {
				compatible = "fsl,ls1046a-extirq", "fsl,ls1043a-extirq";
				#interrupt-cells = <2>;
				#address-cells = <0>;
				interrupt-controller;
				reg = <0x1ac 4>;
				interrupt-map =
					<0 0 &gic GIC_SPI 131 IRQ_TYPE_LEVEL_HIGH>,
					<1 0 &gic GIC_SPI 132 IRQ_TYPE_LEVEL_HIGH>,
					<2 0 &gic GIC_SPI 133 IRQ_TYPE_LEVEL_HIGH>,
					<3 0 &gic GIC_SPI 135 IRQ_TYPE_LEVEL_HIGH>,
					<4 0 &gic GIC_SPI 136 IRQ_TYPE_LEVEL_HIGH>,
					<5 0 &gic GIC_SPI 137 IRQ_TYPE_LEVEL_HIGH>,
					<6 0 &gic GIC_SPI 145 IRQ_TYPE_LEVEL_HIGH>,
					<7 0 &gic GIC_SPI 146 IRQ_TYPE_LEVEL_HIGH>,
					<8 0 &gic GIC_SPI 147 IRQ_TYPE_LEVEL_HIGH>,
					<9 0 &gic GIC_SPI 149 IRQ_TYPE_LEVEL_HIGH>,
					<10 0 &gic GIC_SPI 150 IRQ_TYPE_LEVEL_HIGH>,
					<11 0 &gic GIC_SPI 151 IRQ_TYPE_LEVEL_HIGH>;
				interrupt-map-mask = <0xf 0x0>;
			};
		};

		crypto: crypto@1700000 {
			compatible = "fsl,sec-v5.4", "fsl,sec-v5.0",
				     "fsl,sec-v4.0";
			fsl,sec-era = <8>;
			#address-cells = <1>;
			#size-cells = <1>;
			ranges = <0x0 0x00 0x1700000 0x100000>;
			reg = <0x00 0x1700000 0x0 0x100000>;
			interrupts = <GIC_SPI 75 IRQ_TYPE_LEVEL_HIGH>;

			sec_jr0: jr@10000 {
				compatible = "fsl,sec-v5.4-job-ring",
					     "fsl,sec-v5.0-job-ring",
					     "fsl,sec-v4.0-job-ring";
				reg = <0x10000 0x10000>;
				interrupts = <GIC_SPI 71 IRQ_TYPE_LEVEL_HIGH>;
			};

			sec_jr1: jr@20000 {
				compatible = "fsl,sec-v5.4-job-ring",
					     "fsl,sec-v5.0-job-ring",
					     "fsl,sec-v4.0-job-ring";
				reg = <0x20000 0x10000>;
				interrupts = <GIC_SPI 72 IRQ_TYPE_LEVEL_HIGH>;
			};

			sec_jr2: jr@30000 {
				compatible = "fsl,sec-v5.4-job-ring",
					     "fsl,sec-v5.0-job-ring",
					     "fsl,sec-v4.0-job-ring";
				reg = <0x30000 0x10000>;
				interrupts = <GIC_SPI 73 IRQ_TYPE_LEVEL_HIGH>;
			};

			sec_jr3: jr@40000 {
				compatible = "fsl,sec-v5.4-job-ring",
					     "fsl,sec-v5.0-job-ring",
					     "fsl,sec-v4.0-job-ring";
				reg = <0x40000 0x10000>;
				interrupts = <GIC_SPI 74 IRQ_TYPE_LEVEL_HIGH>;
			};
		};

		qman: qman@1880000 {
			compatible = "fsl,qman";
			reg = <0x0 0x1880000 0x0 0x10000>;
			interrupts = <GIC_SPI 45 IRQ_TYPE_LEVEL_HIGH>;
			memory-region = <&qman_fqd &qman_pfdr>;

		};

		bman: bman@1890000 {
			compatible = "fsl,bman";
			reg = <0x0 0x1890000 0x0 0x10000>;
			interrupts = <GIC_SPI 45 IRQ_TYPE_LEVEL_HIGH>;
			memory-region = <&bman_fbpr>;

		};

		qportals: qman-portals-bus@500000000 {
			ranges = <0x0 0x5 0x00000000 0x8000000>;
		};

		bportals: bman-portals-bus@508000000 {
			ranges = <0x0 0x5 0x08000000 0x8000000>;
		};

		sfp: efuse@1e80000 {
			compatible = "fsl,ls1021a-sfp";
			reg = <0x0 0x1e80000 0x0 0x10000>;
			clocks = <&clockgen QORIQ_CLK_PLATFORM_PLL
					    QORIQ_CLK_PLL_DIV(4)>;
			clock-names = "sfp";
		};

		dcfg: dcfg@1ee0000 {
			compatible = "fsl,ls1046a-dcfg", "syscon";
			reg = <0x0 0x1ee0000 0x0 0x1000>;
			big-endian;
		};

		clockgen: clocking@1ee1000 {
			compatible = "fsl,ls1046a-clockgen";
			reg = <0x0 0x1ee1000 0x0 0x1000>;
			#clock-cells = <2>;
			clocks = <&sysclk>;
		};

		tmu: tmu@1f00000 {
			compatible = "fsl,qoriq-tmu";
			reg = <0x0 0x1f00000 0x0 0x10000>;
			interrupts = <GIC_SPI 33 IRQ_TYPE_LEVEL_HIGH>;
			fsl,tmu-range = <0xb0000 0x9002a 0x6004c 0x70062>;
			fsl,tmu-calibration =
				/* Calibration data group 1 */
				<0x00000000 0x00000023>,
				<0x00000001 0x00000029>,
				<0x00000002 0x0000002f>,
				<0x00000003 0x00000036>,
				<0x00000004 0x0000003c>,
				<0x00000005 0x00000042>,
				<0x00000006 0x00000049>,
				<0x00000007 0x0000004f>,
				<0x00000008 0x00000055>,
				<0x00000009 0x0000005c>,
				<0x0000000a 0x00000062>,
				<0x0000000b 0x00000068>,
				/* Calibration data group 2 */
				<0x00010000 0x00000022>,
				<0x00010001 0x0000002a>,
				<0x00010002 0x00000032>,
				<0x00010003 0x0000003a>,
				<0x00010004 0x00000042>,
				<0x00010005 0x0000004a>,
				<0x00010006 0x00000052>,
				<0x00010007 0x0000005a>,
				<0x00010008 0x00000062>,
				<0x00010009 0x0000006a>,
				/* Calibration data group 3 */
				<0x00020000 0x00000021>,
				<0x00020001 0x0000002b>,
				<0x00020002 0x00000035>,
				<0x00020003 0x0000003e>,
				<0x00020004 0x00000048>,
				<0x00020005 0x00000052>,
				<0x00020006 0x0000005c>,
				/* Calibration data group 4 */
				<0x00030000 0x00000011>,
				<0x00030001 0x0000001a>,
				<0x00030002 0x00000024>,
				<0x00030003 0x0000002e>,
				<0x00030004 0x00000038>,
				<0x00030005 0x00000042>,
				<0x00030006 0x0000004c>,
				<0x00030007 0x00000056>;
			#thermal-sensor-cells = <1>;
		};

		dspi: spi@2100000 {
			compatible = "fsl,ls1021a-v1.0-dspi";
			#address-cells = <1>;
			#size-cells = <0>;
			reg = <0x0 0x2100000 0x0 0x10000>;
			interrupts = <GIC_SPI 64 IRQ_TYPE_LEVEL_HIGH>;
			clock-names = "dspi";
			clocks = <&clockgen QORIQ_CLK_PLATFORM_PLL
					    QORIQ_CLK_PLL_DIV(2)>;
			spi-num-chipselects = <5>;
			big-endian;
			status = "disabled";
		};

		i2c0: i2c@2180000 {
			compatible = "fsl,ls1046a-i2c", "fsl,vf610-i2c";
			#address-cells = <1>;
			#size-cells = <0>;
			reg = <0x0 0x2180000 0x0 0x10000>;
			interrupts = <GIC_SPI 56 IRQ_TYPE_LEVEL_HIGH>;
			clocks = <&clockgen QORIQ_CLK_PLATFORM_PLL
					    QORIQ_CLK_PLL_DIV(2)>;
			dmas = <&edma0 1 38>,
			       <&edma0 1 39>;
			dma-names = "rx", "tx";
			status = "disabled";
		};

		i2c1: i2c@2190000 {
			compatible = "fsl,ls1046a-i2c", "fsl,vf610-i2c";
			#address-cells = <1>;
			#size-cells = <0>;
			reg = <0x0 0x2190000 0x0 0x10000>;
			interrupts = <GIC_SPI 57 IRQ_TYPE_LEVEL_HIGH>;
			clocks = <&clockgen QORIQ_CLK_PLATFORM_PLL
					    QORIQ_CLK_PLL_DIV(2)>;
			scl-gpios = <&gpio3 2 (GPIO_ACTIVE_HIGH | GPIO_OPEN_DRAIN)>;
			status = "disabled";
		};

		i2c2: i2c@21a0000 {
			compatible = "fsl,ls1046a-i2c", "fsl,vf610-i2c";
			#address-cells = <1>;
			#size-cells = <0>;
			reg = <0x0 0x21a0000 0x0 0x10000>;
			interrupts = <GIC_SPI 58 IRQ_TYPE_LEVEL_HIGH>;
			clocks = <&clockgen QORIQ_CLK_PLATFORM_PLL
					    QORIQ_CLK_PLL_DIV(2)>;
			scl-gpios = <&gpio3 10 (GPIO_ACTIVE_HIGH | GPIO_OPEN_DRAIN)>;
			status = "disabled";
		};

		i2c3: i2c@21b0000 {
			compatible = "fsl,ls1046a-i2c", "fsl,vf610-i2c";
			#address-cells = <1>;
			#size-cells = <0>;
			reg = <0x0 0x21b0000 0x0 0x10000>;
			interrupts = <GIC_SPI 59 IRQ_TYPE_LEVEL_HIGH>;
			clocks = <&clockgen QORIQ_CLK_PLATFORM_PLL
					    QORIQ_CLK_PLL_DIV(2)>;
			scl-gpios = <&gpio3 12 (GPIO_ACTIVE_HIGH | GPIO_OPEN_DRAIN)>;
			status = "disabled";
		};

		duart0: serial@21c0500 {
			compatible = "fsl,ns16550", "ns16550a";
			reg = <0x00 0x21c0500 0x0 0x100>;
			interrupts = <GIC_SPI 54 IRQ_TYPE_LEVEL_HIGH>;
			clocks = <&clockgen QORIQ_CLK_PLATFORM_PLL
					    QORIQ_CLK_PLL_DIV(2)>;
			status = "disabled";
		};

		duart1: serial@21c0600 {
			compatible = "fsl,ns16550", "ns16550a";
			reg = <0x00 0x21c0600 0x0 0x100>;
			interrupts = <GIC_SPI 54 IRQ_TYPE_LEVEL_HIGH>;
			clocks = <&clockgen QORIQ_CLK_PLATFORM_PLL
					    QORIQ_CLK_PLL_DIV(2)>;
			status = "disabled";
		};

		duart2: serial@21d0500 {
			compatible = "fsl,ns16550", "ns16550a";
			reg = <0x0 0x21d0500 0x0 0x100>;
			interrupts = <GIC_SPI 55 IRQ_TYPE_LEVEL_HIGH>;
			clocks = <&clockgen QORIQ_CLK_PLATFORM_PLL
					    QORIQ_CLK_PLL_DIV(2)>;
			status = "disabled";
		};

		duart3: serial@21d0600 {
			compatible = "fsl,ns16550", "ns16550a";
			reg = <0x0 0x21d0600 0x0 0x100>;
			interrupts = <GIC_SPI 55 IRQ_TYPE_LEVEL_HIGH>;
			clocks = <&clockgen QORIQ_CLK_PLATFORM_PLL
					    QORIQ_CLK_PLL_DIV(2)>;
			status = "disabled";
		};

		gpio0: gpio@2300000 {
			compatible = "fsl,ls1046a-gpio", "fsl,qoriq-gpio";
			reg = <0x0 0x2300000 0x0 0x10000>;
			interrupts = <GIC_SPI 66 IRQ_TYPE_LEVEL_HIGH>;
			gpio-controller;
			#gpio-cells = <2>;
			interrupt-controller;
			#interrupt-cells = <2>;
		};

		gpio1: gpio@2310000 {
			compatible = "fsl,ls1046a-gpio", "fsl,qoriq-gpio";
			reg = <0x0 0x2310000 0x0 0x10000>;
			interrupts = <GIC_SPI 67 IRQ_TYPE_LEVEL_HIGH>;
			gpio-controller;
			#gpio-cells = <2>;
			interrupt-controller;
			#interrupt-cells = <2>;
		};

		gpio2: gpio@2320000 {
			compatible = "fsl,ls1046a-gpio", "fsl,qoriq-gpio";
			reg = <0x0 0x2320000 0x0 0x10000>;
			interrupts = <GIC_SPI 68 IRQ_TYPE_LEVEL_HIGH>;
			gpio-controller;
			#gpio-cells = <2>;
			interrupt-controller;
			#interrupt-cells = <2>;
		};

		gpio3: gpio@2330000 {
			compatible = "fsl,ls1046a-gpio", "fsl,qoriq-gpio";
			reg = <0x0 0x2330000 0x0 0x10000>;
			interrupts = <GIC_SPI 134 IRQ_TYPE_LEVEL_HIGH>;
			gpio-controller;
			#gpio-cells = <2>;
			interrupt-controller;
			#interrupt-cells = <2>;
		};

		lpuart0: serial@2950000 {
			compatible = "fsl,ls1021a-lpuart";
			reg = <0x0 0x2950000 0x0 0x1000>;
			interrupts = <GIC_SPI 48 IRQ_TYPE_LEVEL_HIGH>;
			clocks = <&clockgen QORIQ_CLK_PLATFORM_PLL
					    QORIQ_CLK_PLL_DIV(1)>;
			clock-names = "ipg";
			status = "disabled";
		};

		lpuart1: serial@2960000 {
			compatible = "fsl,ls1021a-lpuart";
			reg = <0x0 0x2960000 0x0 0x1000>;
			interrupts = <GIC_SPI 49 IRQ_TYPE_LEVEL_HIGH>;
			clocks = <&clockgen QORIQ_CLK_PLATFORM_PLL
					    QORIQ_CLK_PLL_DIV(2)>;
			clock-names = "ipg";
			status = "disabled";
		};

		lpuart2: serial@2970000 {
			compatible = "fsl,ls1021a-lpuart";
			reg = <0x0 0x2970000 0x0 0x1000>;
			interrupts = <GIC_SPI 50 IRQ_TYPE_LEVEL_HIGH>;
			clocks = <&clockgen QORIQ_CLK_PLATFORM_PLL
					    QORIQ_CLK_PLL_DIV(2)>;
			clock-names = "ipg";
			status = "disabled";
		};

		lpuart3: serial@2980000 {
			compatible = "fsl,ls1021a-lpuart";
			reg = <0x0 0x2980000 0x0 0x1000>;
			interrupts = <GIC_SPI 51 IRQ_TYPE_LEVEL_HIGH>;
			clocks = <&clockgen QORIQ_CLK_PLATFORM_PLL
					    QORIQ_CLK_PLL_DIV(2)>;
			clock-names = "ipg";
			status = "disabled";
		};

		lpuart4: serial@2990000 {
			compatible = "fsl,ls1021a-lpuart";
			reg = <0x0 0x2990000 0x0 0x1000>;
			interrupts = <GIC_SPI 52 IRQ_TYPE_LEVEL_HIGH>;
			clocks = <&clockgen QORIQ_CLK_PLATFORM_PLL
					    QORIQ_CLK_PLL_DIV(2)>;
			clock-names = "ipg";
			status = "disabled";
		};

		lpuart5: serial@29a0000 {
			compatible = "fsl,ls1021a-lpuart";
			reg = <0x0 0x29a0000 0x0 0x1000>;
			interrupts = <GIC_SPI 53 IRQ_TYPE_LEVEL_HIGH>;
			clocks = <&clockgen QORIQ_CLK_PLATFORM_PLL
					    QORIQ_CLK_PLL_DIV(2)>;
			clock-names = "ipg";
			status = "disabled";
		};

		wdog0: watchdog@2ad0000 {
			compatible = "fsl,imx21-wdt";
			reg = <0x0 0x2ad0000 0x0 0x10000>;
			interrupts = <GIC_SPI 83 IRQ_TYPE_LEVEL_HIGH>;
			clocks = <&clockgen QORIQ_CLK_PLATFORM_PLL
					    QORIQ_CLK_PLL_DIV(2)>;
		};

		edma0: dma-controller@2c00000 {
			#dma-cells = <2>;
			compatible = "fsl,vf610-edma";
			reg = <0x0 0x2c00000 0x0 0x10000>,
			      <0x0 0x2c10000 0x0 0x10000>,
			      <0x0 0x2c20000 0x0 0x10000>;
			interrupts = <GIC_SPI 103 IRQ_TYPE_LEVEL_HIGH>,
				     <GIC_SPI 103 IRQ_TYPE_LEVEL_HIGH>;
			interrupt-names = "edma-tx", "edma-err";
			dma-channels = <32>;
			big-endian;
			clock-names = "dmamux0", "dmamux1";
			clocks = <&clockgen QORIQ_CLK_PLATFORM_PLL
					    QORIQ_CLK_PLL_DIV(2)>,
				 <&clockgen QORIQ_CLK_PLATFORM_PLL
					    QORIQ_CLK_PLL_DIV(2)>;
		};

<<<<<<< HEAD
		aux_bus: aux-bus {
=======
		aux_bus: bus {
>>>>>>> adc21867
			#address-cells = <2>;
			#size-cells = <2>;
			compatible = "simple-bus";
			ranges;
			dma-ranges = <0x0 0x0 0x0 0x0 0x100 0x00000000>;

			usb0: usb@2f00000 {
				compatible = "snps,dwc3";
				reg = <0x0 0x2f00000 0x0 0x10000>;
				interrupts = <GIC_SPI 60 IRQ_TYPE_LEVEL_HIGH>;
				dr_mode = "host";
				snps,quirk-frame-length-adjustment = <0x20>;
				snps,dis_rxdet_inp3_quirk;
				snps,incr-burst-type-adjustment = <1>, <4>, <8>, <16>;
				usb3-lpm-capable;
			};

			usb1: usb@3000000 {
				compatible = "snps,dwc3";
				reg = <0x0 0x3000000 0x0 0x10000>;
				interrupts = <GIC_SPI 61 IRQ_TYPE_LEVEL_HIGH>;
				dr_mode = "host";
				snps,quirk-frame-length-adjustment = <0x20>;
				snps,dis_rxdet_inp3_quirk;
				snps,incr-burst-type-adjustment = <1>, <4>, <8>, <16>;
				usb3-lpm-capable;
			};

			usb2: usb@3100000 {
				compatible = "snps,dwc3";
				reg = <0x0 0x3100000 0x0 0x10000>;
				interrupts = <GIC_SPI 63 IRQ_TYPE_LEVEL_HIGH>;
				dr_mode = "host";
				snps,quirk-frame-length-adjustment = <0x20>;
				snps,dis_rxdet_inp3_quirk;
				snps,incr-burst-type-adjustment = <1>, <4>, <8>, <16>;
				usb3-lpm-capable;
			};

			sata: sata@3200000 {
				compatible = "fsl,ls1046a-ahci";
				reg = <0x0 0x3200000 0x0 0x10000>,
					<0x0 0x20140520 0x0 0x4>;
				reg-names = "ahci", "sata-ecc";
				interrupts = <GIC_SPI 69 IRQ_TYPE_LEVEL_HIGH>;
				clocks = <&clockgen QORIQ_CLK_PLATFORM_PLL
						    QORIQ_CLK_PLL_DIV(2)>;
			};
		};

		msi1: msi-controller@1580000 {
			compatible = "fsl,ls1046a-msi";
			msi-controller;
			reg = <0x0 0x1580000 0x0 0x10000>;
			interrupts = <GIC_SPI 116 IRQ_TYPE_LEVEL_HIGH>,
				     <GIC_SPI 111 IRQ_TYPE_LEVEL_HIGH>,
				     <GIC_SPI 112 IRQ_TYPE_LEVEL_HIGH>,
				     <GIC_SPI 113 IRQ_TYPE_LEVEL_HIGH>;
		};

		msi2: msi-controller@1590000 {
			compatible = "fsl,ls1046a-msi";
			msi-controller;
			reg = <0x0 0x1590000 0x0 0x10000>;
			interrupts = <GIC_SPI 126 IRQ_TYPE_LEVEL_HIGH>,
				     <GIC_SPI 121 IRQ_TYPE_LEVEL_HIGH>,
				     <GIC_SPI 122 IRQ_TYPE_LEVEL_HIGH>,
				     <GIC_SPI 123 IRQ_TYPE_LEVEL_HIGH>;
		};

		msi3: msi-controller@15a0000 {
			compatible = "fsl,ls1046a-msi";
			msi-controller;
			reg = <0x0 0x15a0000 0x0 0x10000>;
			interrupts = <GIC_SPI 160 IRQ_TYPE_LEVEL_HIGH>,
				     <GIC_SPI 155 IRQ_TYPE_LEVEL_HIGH>,
				     <GIC_SPI 156 IRQ_TYPE_LEVEL_HIGH>,
				     <GIC_SPI 157 IRQ_TYPE_LEVEL_HIGH>;
		};

		pcie1: pcie@3400000 {
			compatible = "fsl,ls1046a-pcie";
			reg = <0x00 0x03400000 0x0 0x00100000>, /* controller registers */
			      <0x40 0x00000000 0x0 0x00002000>; /* configuration space */
			reg-names = "regs", "config";
			interrupts = <GIC_SPI 117 IRQ_TYPE_LEVEL_HIGH>, /* PME interrupt */
				     <GIC_SPI 118 IRQ_TYPE_LEVEL_HIGH>; /* controller interrupt */
			interrupt-names = "pme", "aer";
			#address-cells = <3>;
			#size-cells = <2>;
			device_type = "pci";
			num-viewport = <8>;
			bus-range = <0x0 0xff>;
			ranges = <0x81000000 0x0 0x00000000 0x40 0x00010000 0x0 0x00010000   /* downstream I/O */
				  0x82000000 0x0 0x40000000 0x40 0x40000000 0x0 0x40000000>; /* non-prefetchable memory */
			msi-parent = <&msi1>, <&msi2>, <&msi3>;
			#interrupt-cells = <1>;
			interrupt-map-mask = <0 0 0 7>;
			interrupt-map = <0000 0 0 1 &gic GIC_SPI 110 IRQ_TYPE_LEVEL_HIGH>,
					<0000 0 0 2 &gic GIC_SPI 110 IRQ_TYPE_LEVEL_HIGH>,
					<0000 0 0 3 &gic GIC_SPI 110 IRQ_TYPE_LEVEL_HIGH>,
					<0000 0 0 4 &gic GIC_SPI 110 IRQ_TYPE_LEVEL_HIGH>;
			big-endian;
			status = "disabled";
		};

		pcie_ep1: pcie_ep@3400000 {
			compatible = "fsl,ls1046a-pcie-ep";
			reg = <0x00 0x03400000 0x0 0x00100000>,
			      <0x40 0x00000000 0x8 0x00000000>;
			reg-names = "regs", "addr_space";
			interrupts = <GIC_SPI 117 IRQ_TYPE_LEVEL_HIGH>;
			interrupt-names = "pme";
			num-ib-windows = <6>;
			num-ob-windows = <8>;
			big-endian;
			status = "disabled";
		};

		pcie2: pcie@3500000 {
			compatible = "fsl,ls1046a-pcie";
			reg = <0x00 0x03500000 0x0 0x00100000>, /* controller registers */
			      <0x48 0x00000000 0x0 0x00002000>; /* configuration space */
			reg-names = "regs", "config";
			interrupts = <GIC_SPI 127 IRQ_TYPE_LEVEL_HIGH>, /* PME interrupt */
				     <GIC_SPI 128 IRQ_TYPE_LEVEL_HIGH>; /* controller interrupt */
			interrupt-names = "pme", "aer";
			#address-cells = <3>;
			#size-cells = <2>;
			device_type = "pci";
			num-viewport = <8>;
			bus-range = <0x0 0xff>;
			ranges = <0x81000000 0x0 0x00000000 0x48 0x00010000 0x0 0x00010000   /* downstream I/O */
				  0x82000000 0x0 0x40000000 0x48 0x40000000 0x0 0x40000000>; /* non-prefetchable memory */
			msi-parent = <&msi2>, <&msi3>, <&msi1>;
			#interrupt-cells = <1>;
			interrupt-map-mask = <0 0 0 7>;
			interrupt-map = <0000 0 0 1 &gic GIC_SPI 120 IRQ_TYPE_LEVEL_HIGH>,
					<0000 0 0 2 &gic GIC_SPI 120 IRQ_TYPE_LEVEL_HIGH>,
					<0000 0 0 3 &gic GIC_SPI 120 IRQ_TYPE_LEVEL_HIGH>,
					<0000 0 0 4 &gic GIC_SPI 120 IRQ_TYPE_LEVEL_HIGH>;
			big-endian;
			status = "disabled";
		};

		pcie_ep2: pcie_ep@3500000 {
			compatible = "fsl,ls1046a-pcie-ep";
			reg = <0x00 0x03500000 0x0 0x00100000>,
			      <0x48 0x00000000 0x8 0x00000000>;
			reg-names = "regs", "addr_space";
			interrupts = <GIC_SPI 127 IRQ_TYPE_LEVEL_HIGH>;
			interrupt-names = "pme";
			num-ib-windows = <6>;
			num-ob-windows = <8>;
			big-endian;
			status = "disabled";
		};

		pcie3: pcie@3600000 {
			compatible = "fsl,ls1046a-pcie";
			reg = <0x00 0x03600000 0x0 0x00100000>, /* controller registers */
			      <0x50 0x00000000 0x0 0x00002000>; /* configuration space */
			reg-names = "regs", "config";
			interrupts = <GIC_SPI 161 IRQ_TYPE_LEVEL_HIGH>, /* PME interrupt */
				     <GIC_SPI 162 IRQ_TYPE_LEVEL_HIGH>; /* controller interrupt */
			interrupt-names = "pme", "aer";
			#address-cells = <3>;
			#size-cells = <2>;
			device_type = "pci";
			num-viewport = <8>;
			bus-range = <0x0 0xff>;
			ranges = <0x81000000 0x0 0x00000000 0x50 0x00010000 0x0 0x00010000   /* downstream I/O */
				  0x82000000 0x0 0x40000000 0x50 0x40000000 0x0 0x40000000>; /* non-prefetchable memory */
			msi-parent = <&msi3>, <&msi1>, <&msi2>;
			#interrupt-cells = <1>;
			interrupt-map-mask = <0 0 0 7>;
			interrupt-map = <0000 0 0 1 &gic GIC_SPI 154 IRQ_TYPE_LEVEL_HIGH>,
					<0000 0 0 2 &gic GIC_SPI 154 IRQ_TYPE_LEVEL_HIGH>,
					<0000 0 0 3 &gic GIC_SPI 154 IRQ_TYPE_LEVEL_HIGH>,
					<0000 0 0 4 &gic GIC_SPI 154 IRQ_TYPE_LEVEL_HIGH>;
			big-endian;
			status = "disabled";
		};

		pcie_ep3: pcie_ep@3600000 {
			compatible = "fsl,ls1046a-pcie-ep";
			reg = <0x00 0x03600000 0x0 0x00100000>,
			      <0x50 0x00000000 0x8 0x00000000>;
			reg-names = "regs", "addr_space";
			interrupts = <GIC_SPI 161 IRQ_TYPE_LEVEL_HIGH>;
			interrupt-names = "pme";
			num-ib-windows = <6>;
			num-ob-windows = <8>;
			big-endian;
			status = "disabled";
		};

		qdma: dma-controller@8380000 {
			compatible = "fsl,ls1046a-qdma", "fsl,ls1021a-qdma";
			reg = <0x0 0x8380000 0x0 0x1000>, /* Controller regs */
			      <0x0 0x8390000 0x0 0x10000>, /* Status regs */
			      <0x0 0x83a0000 0x0 0x40000>; /* Block regs */
			interrupts = <GIC_SPI 153 IRQ_TYPE_LEVEL_HIGH>,
				     <GIC_SPI 39 IRQ_TYPE_LEVEL_HIGH>,
				     <GIC_SPI 40 IRQ_TYPE_LEVEL_HIGH>,
				     <GIC_SPI 41 IRQ_TYPE_LEVEL_HIGH>,
				     <GIC_SPI 42 IRQ_TYPE_LEVEL_HIGH>;
			interrupt-names = "qdma-error", "qdma-queue0",
				"qdma-queue1", "qdma-queue2", "qdma-queue3";
			#dma-cells = <1>;
			dma-channels = <8>;
			block-number = <1>;
			block-offset = <0x10000>;
			fsl,dma-queues = <2>;
			status-sizes = <64>;
			queue-sizes = <64 64>;
			big-endian;
		};

		rcpm: wakeup-controller@1ee2140 {
			compatible = "fsl,ls1046a-rcpm", "fsl,qoriq-rcpm-2.1+";
			reg = <0x0 0x1ee2140 0x0 0x4>;
			#fsl,rcpm-wakeup-cells = <1>;
		};

		ftm_alarm0: rtc@29d0000 {
			compatible = "fsl,ls1046a-ftm-alarm";
			reg = <0x0 0x29d0000 0x0 0x10000>;
			fsl,rcpm-wakeup = <&rcpm 0x20000>;
			interrupts = <GIC_SPI 86 IRQ_TYPE_LEVEL_HIGH>;
			big-endian;
		};
	};

	reserved-memory {
		#address-cells = <2>;
		#size-cells = <2>;
		ranges;

		bman_fbpr: bman-fbpr {
			compatible = "shared-dma-pool";
			size = <0 0x1000000>;
			alignment = <0 0x1000000>;
			no-map;
		};

		qman_fqd: qman-fqd {
			compatible = "shared-dma-pool";
			size = <0 0x800000>;
			alignment = <0 0x800000>;
			no-map;
		};

		qman_pfdr: qman-pfdr {
			compatible = "shared-dma-pool";
			size = <0 0x2000000>;
			alignment = <0 0x2000000>;
			no-map;
		};
	};

	firmware {
		optee {
			compatible = "linaro,optee-tz";
			method = "smc";
		};
	};
};

#include "qoriq-qman-portals.dtsi"
#include "qoriq-bman-portals.dtsi"<|MERGE_RESOLUTION|>--- conflicted
+++ resolved
@@ -712,11 +712,7 @@
 					    QORIQ_CLK_PLL_DIV(2)>;
 		};
 
-<<<<<<< HEAD
-		aux_bus: aux-bus {
-=======
 		aux_bus: bus {
->>>>>>> adc21867
 			#address-cells = <2>;
 			#size-cells = <2>;
 			compatible = "simple-bus";
