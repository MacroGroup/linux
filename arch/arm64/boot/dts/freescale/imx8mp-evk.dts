// SPDX-License-Identifier: (GPL-2.0+ OR MIT)
/*
 * Copyright 2019 NXP
 */

/dts-v1/;

#include <dt-bindings/phy/phy-imx8-pcie.h>
#include "imx8mp.dtsi"

/ {
	model = "NXP i.MX8MPlus EVK board";
	compatible = "fsl,imx8mp-evk", "fsl,imx8mp";

	chosen {
		stdout-path = &uart2;
	};

	backlight_lvds: backlight-lvds {
		compatible = "pwm-backlight";
		pwms = <&pwm2 0 100000 0>;
		brightness-levels = <0 100>;
		num-interpolated-steps = <100>;
		default-brightness-level = <100>;
		power-supply = <&reg_per_12v>;
		status = "disabled";
	};

	hdmi-connector {
		compatible = "hdmi-connector";
		label = "hdmi";
		type = "a";

		port {
			hdmi_connector_in: endpoint {
				remote-endpoint = <&adv7535_out>;
			};
		};
	};

	gpio-leds {
		compatible = "gpio-leds";
		pinctrl-names = "default";
		pinctrl-0 = <&pinctrl_gpio_led>;

		status {
			label = "yellow:status";
			gpios = <&gpio3 16 GPIO_ACTIVE_HIGH>;
			default-state = "on";
		};
	};

	memory@40000000 {
		device_type = "memory";
		reg = <0x0 0x40000000 0 0xc0000000>,
		      <0x1 0x00000000 0 0xc0000000>;
	};

	native-hdmi-connector {
		compatible = "hdmi-connector";
		label = "HDMI OUT";
		type = "a";

		port {
			hdmi_in: endpoint {
				remote-endpoint = <&hdmi_tx_out>;
			};
		};
	};

	pcie0_refclk: pcie0-refclk {
		compatible = "fixed-clock";
		#clock-cells = <0>;
		clock-frequency = <100000000>;
	};

	reg_audio_pwr: regulator-audio-pwr {
		compatible = "regulator-fixed";
		pinctrl-names = "default";
		pinctrl-0 = <&pinctrl_audio_pwr_reg>;
		regulator-name = "audio-pwr";
		regulator-min-microvolt = <3300000>;
		regulator-max-microvolt = <3300000>;
		gpio = <&gpio4 29 GPIO_ACTIVE_HIGH>;
		enable-active-high;
	};

	reg_can1_stby: regulator-can1-stby {
		compatible = "regulator-fixed";
		regulator-name = "can1-stby";
		pinctrl-names = "default";
		pinctrl-0 = <&pinctrl_flexcan1_reg>;
		regulator-min-microvolt = <3300000>;
		regulator-max-microvolt = <3300000>;
		gpio = <&gpio5 5 GPIO_ACTIVE_HIGH>;
		enable-active-high;
	};

	reg_can2_stby: regulator-can2-stby {
		compatible = "regulator-fixed";
		regulator-name = "can2-stby";
		pinctrl-names = "default";
		pinctrl-0 = <&pinctrl_flexcan2_reg>;
		regulator-min-microvolt = <3300000>;
		regulator-max-microvolt = <3300000>;
		gpio = <&gpio4 27 GPIO_ACTIVE_HIGH>;
		enable-active-high;
	};

	reg_pcie0: regulator-pcie {
		compatible = "regulator-fixed";
		pinctrl-names = "default";
		pinctrl-0 = <&pinctrl_pcie0_reg>;
		regulator-name = "MPCIE_3V3";
		regulator-min-microvolt = <3300000>;
		regulator-max-microvolt = <3300000>;
		gpio = <&gpio2 6 GPIO_ACTIVE_HIGH>;
		enable-active-high;
	};

	reg_per_12v: regulator-per-12v {
		compatible = "regulator-fixed";
		regulator-name = "PER_12V";
		regulator-min-microvolt = <12000000>;
		regulator-max-microvolt = <12000000>;
		gpio = <&pca6416 1 GPIO_ACTIVE_HIGH>;
		enable-active-high;
	};

	reg_usdhc2_vmmc: regulator-usdhc2 {
		compatible = "regulator-fixed";
		pinctrl-names = "default";
		pinctrl-0 = <&pinctrl_reg_usdhc2_vmmc>;
		regulator-name = "VSD_3V3";
		regulator-min-microvolt = <3300000>;
		regulator-max-microvolt = <3300000>;
		gpio = <&gpio2 19 GPIO_ACTIVE_HIGH>;
		enable-active-high;
	};

	reg_vext_3v3: regulator-vext-3v3 {
		compatible = "regulator-fixed";
		regulator-name = "VEXT_3V3";
		regulator-min-microvolt = <3300000>;
		regulator-max-microvolt = <3300000>;
	};

	audio_codec_bt_sco: audio-codec-bt-sco {
		compatible = "linux,bt-sco";
		#sound-dai-cells = <1>;
	};

	sound {
		compatible = "simple-audio-card";
		simple-audio-card,name = "wm8960-audio";
		simple-audio-card,format = "i2s";
		simple-audio-card,frame-master = <&cpudai>;
		simple-audio-card,bitclock-master = <&cpudai>;
		simple-audio-card,widgets =
			"Headphone", "Headphone Jack",
			"Speaker", "External Speaker",
			"Microphone", "Mic Jack";
		simple-audio-card,routing =
			"Headphone Jack", "HP_L",
			"Headphone Jack", "HP_R",
			"External Speaker", "SPK_LP",
			"External Speaker", "SPK_LN",
			"External Speaker", "SPK_RP",
			"External Speaker", "SPK_RN",
			"LINPUT1", "Mic Jack",
			"LINPUT3", "Mic Jack",
			"Mic Jack", "MICB";

		cpudai: simple-audio-card,cpu {
			sound-dai = <&sai3>;
		};

		simple-audio-card,codec {
			sound-dai = <&wm8960>;
		};

	};

	sound-bt-sco {
		compatible = "simple-audio-card";
		simple-audio-card,name = "bt-sco-audio";
		simple-audio-card,format = "dsp_a";
		simple-audio-card,bitclock-inversion;
		simple-audio-card,frame-master = <&btcpu>;
		simple-audio-card,bitclock-master = <&btcpu>;

		btcpu: simple-audio-card,cpu {
			sound-dai = <&sai2>;
			dai-tdm-slot-num = <2>;
			dai-tdm-slot-width = <16>;
		};

		simple-audio-card,codec {
			sound-dai = <&audio_codec_bt_sco 1>;
		};
	};

	sound-hdmi {
		compatible = "fsl,imx-audio-hdmi";
		model = "audio-hdmi";
		audio-cpu = <&aud2htx>;
		hdmi-out;
	};

	sound-micfil {
		compatible = "fsl,imx-audio-card";
		model = "micfil-audio";

		pri-dai-link {
			link-name = "micfil hifi";
			format = "i2s";

			cpu {
				sound-dai = <&micfil>;
			};
		};
	};

	sound-xcvr {
		compatible = "fsl,imx-audio-card";
		model = "imx-audio-xcvr";

		pri-dai-link {
			link-name = "XCVR PCM";

			cpu {
				sound-dai = <&xcvr>;
			};
		};
	};

	reserved-memory {
		#address-cells = <2>;
		#size-cells = <2>;
		ranges;

		dsp_vdev0vring0: vdev0vring0@942f0000 {
			reg = <0 0x942f0000 0 0x8000>;
			no-map;
		};

		dsp_vdev0vring1: vdev0vring1@942f8000 {
			reg = <0 0x942f8000 0 0x8000>;
			no-map;
		};

		dsp_vdev0buffer: vdev0buffer@94300000 {
			compatible = "shared-dma-pool";
			reg = <0 0x94300000 0 0x100000>;
			no-map;
		};
	};
};

&flexspi {
	pinctrl-names = "default";
	pinctrl-0 = <&pinctrl_flexspi0>;
	status = "okay";

	flash@0 {
		compatible = "jedec,spi-nor";
		reg = <0>;
		spi-max-frequency = <80000000>;
		spi-tx-bus-width = <1>;
		spi-rx-bus-width = <4>;
	};
};

&A53_0 {
	cpu-supply = <&reg_arm>;
};

&A53_1 {
	cpu-supply = <&reg_arm>;
};

&A53_2 {
	cpu-supply = <&reg_arm>;
};

&A53_3 {
	cpu-supply = <&reg_arm>;
};

&aud2htx {
	status = "okay";
};

&eqos {
	pinctrl-names = "default";
	pinctrl-0 = <&pinctrl_eqos>;
	phy-mode = "rgmii-id";
	phy-handle = <&ethphy0>;
	snps,force_thresh_dma_mode;
	snps,mtl-tx-config = <&mtl_tx_setup>;
	snps,mtl-rx-config = <&mtl_rx_setup>;
	status = "okay";

	mdio {
		compatible = "snps,dwmac-mdio";
		#address-cells = <1>;
		#size-cells = <0>;

		ethphy0: ethernet-phy@1 {
			compatible = "ethernet-phy-ieee802.3-c22";
			reg = <1>;
			eee-broken-1000t;
			reset-gpios = <&gpio4 22 GPIO_ACTIVE_LOW>;
			reset-assert-us = <10000>;
			reset-deassert-us = <80000>;
			realtek,clkout-disable;
		};
	};

	mtl_tx_setup: tx-queues-config {
		snps,tx-queues-to-use = <5>;

		queue0 {
			snps,dcb-algorithm;
			snps,priority = <0x1>;
		};

		queue1 {
			snps,dcb-algorithm;
			snps,priority = <0x2>;
		};

		queue2 {
			snps,dcb-algorithm;
			snps,priority = <0x4>;
		};

		queue3 {
			snps,dcb-algorithm;
			snps,priority = <0x8>;
		};

		queue4 {
			snps,dcb-algorithm;
			snps,priority = <0xf0>;
		};
	};

	mtl_rx_setup: rx-queues-config {
		snps,rx-queues-to-use = <5>;
		snps,rx-sched-sp;

		queue0 {
			snps,dcb-algorithm;
			snps,priority = <0x1>;
			snps,map-to-dma-channel = <0>;
		};

		queue1 {
			snps,dcb-algorithm;
			snps,priority = <0x2>;
			snps,map-to-dma-channel = <1>;
		};

		queue2 {
			snps,dcb-algorithm;
			snps,priority = <0x4>;
			snps,map-to-dma-channel = <2>;
		};

		queue3 {
			snps,dcb-algorithm;
			snps,priority = <0x8>;
			snps,map-to-dma-channel = <3>;
		};

		queue4 {
			snps,dcb-algorithm;
			snps,priority = <0xf0>;
			snps,map-to-dma-channel = <4>;
		};
	};
};

&fec {
	pinctrl-names = "default";
	pinctrl-0 = <&pinctrl_fec>;
	phy-mode = "rgmii-id";
	phy-handle = <&ethphy1>;
	fsl,magic-packet;
	status = "okay";

	mdio {
		#address-cells = <1>;
		#size-cells = <0>;

		ethphy1: ethernet-phy@1 {
			compatible = "ethernet-phy-ieee802.3-c22";
			reg = <1>;
			eee-broken-1000t;
			reset-gpios = <&gpio4 2 GPIO_ACTIVE_LOW>;
			reset-assert-us = <10000>;
			reset-deassert-us = <80000>;
			realtek,clkout-disable;
		};
	};
};

&flexcan1 {
	pinctrl-names = "default";
	pinctrl-0 = <&pinctrl_flexcan1>;
	xceiver-supply = <&reg_can1_stby>;
	status = "okay";
};

&flexcan2 {
	pinctrl-names = "default";
	pinctrl-0 = <&pinctrl_flexcan2>;
	xceiver-supply = <&reg_can2_stby>;
	status = "disabled";/* can2 pin conflict with pdm */
};

&hdmi_pvi {
	status = "okay";
};

&hdmi_tx {
	pinctrl-names = "default";
	pinctrl-0 = <&pinctrl_hdmi>;
	status = "okay";

	ports {
		port@1 {
			hdmi_tx_out: endpoint {
				remote-endpoint = <&hdmi_in>;
			};
		};
	};
};

&hdmi_tx_phy {
	status = "okay";
};

&i2c1 {
	clock-frequency = <400000>;
	pinctrl-names = "default";
	pinctrl-0 = <&pinctrl_i2c1>;
	status = "okay";

	pmic@25 {
		compatible = "nxp,pca9450c";
		reg = <0x25>;
		pinctrl-names = "default";
		pinctrl-0 = <&pinctrl_pmic>;
		interrupt-parent = <&gpio1>;
		interrupts = <3 IRQ_TYPE_LEVEL_LOW>;

		regulators {
			BUCK1 {
				regulator-name = "BUCK1";
				regulator-min-microvolt = <720000>;
				regulator-max-microvolt = <1000000>;
				regulator-boot-on;
				regulator-always-on;
				regulator-ramp-delay = <3125>;
			};

			reg_arm: BUCK2 {
				regulator-name = "BUCK2";
				regulator-min-microvolt = <720000>;
				regulator-max-microvolt = <1025000>;
				regulator-boot-on;
				regulator-always-on;
				regulator-ramp-delay = <3125>;
				nxp,dvs-run-voltage = <950000>;
				nxp,dvs-standby-voltage = <850000>;
			};

			BUCK4 {
				regulator-name = "BUCK4";
				regulator-min-microvolt = <3000000>;
				regulator-max-microvolt = <3600000>;
				regulator-boot-on;
				regulator-always-on;
			};

			reg_buck5: BUCK5 {
				regulator-name = "BUCK5";
				regulator-min-microvolt = <1650000>;
				regulator-max-microvolt = <1950000>;
				regulator-boot-on;
				regulator-always-on;
			};

			BUCK6 {
				regulator-name = "BUCK6";
				regulator-min-microvolt = <1045000>;
				regulator-max-microvolt = <1155000>;
				regulator-boot-on;
				regulator-always-on;
			};

			LDO1 {
				regulator-name = "LDO1";
				regulator-min-microvolt = <1650000>;
				regulator-max-microvolt = <1950000>;
				regulator-boot-on;
				regulator-always-on;
			};

			LDO3 {
				regulator-name = "LDO3";
				regulator-min-microvolt = <1710000>;
				regulator-max-microvolt = <1890000>;
				regulator-boot-on;
				regulator-always-on;
			};

			LDO5 {
				regulator-name = "LDO5";
				regulator-min-microvolt = <1800000>;
				regulator-max-microvolt = <3300000>;
				regulator-boot-on;
				regulator-always-on;
			};
		};
	};
};

&i2c2 {
	clock-frequency = <400000>;
	pinctrl-names = "default";
	pinctrl-0 = <&pinctrl_i2c2>;
	status = "okay";

	hdmi@3d {
		compatible = "adi,adv7535";
		reg = <0x3d>;
		interrupt-parent = <&gpio1>;
		interrupts = <9 IRQ_TYPE_EDGE_FALLING>;
		adi,dsi-lanes = <4>;
		avdd-supply = <&reg_buck5>;
		dvdd-supply = <&reg_buck5>;
		pvdd-supply = <&reg_buck5>;
		a2vdd-supply = <&reg_buck5>;
		v3p3-supply = <&reg_vext_3v3>;
		v1p2-supply = <&reg_buck5>;

		ports {
			#address-cells = <1>;
			#size-cells = <0>;

			port@0 {
				reg = <0>;

				adv7535_in: endpoint {
					remote-endpoint = <&dsi_out>;
				};
			};

			port@1 {
				reg = <1>;

				adv7535_out: endpoint {
					remote-endpoint = <&hdmi_connector_in>;
				};
			};

		};
	};
};

&i2c3 {
	clock-frequency = <400000>;
	pinctrl-names = "default";
	pinctrl-0 = <&pinctrl_i2c3>;
	status = "okay";

	wm8960: codec@1a {
		compatible = "wlf,wm8960";
		reg = <0x1a>;
		#sound-dai-cells = <0>;
		clocks = <&audio_blk_ctrl IMX8MP_CLK_AUDIOMIX_SAI3_MCLK1>;
		clock-names = "mclk";
		wlf,shared-lrclk;
		wlf,hp-cfg = <3 2 3>;
		wlf,gpio-cfg = <1 3>;
		SPKVDD1-supply = <&reg_audio_pwr>;
	};

	pca6416: gpio@20 {
		compatible = "ti,tca6416";
		reg = <0x20>;
		gpio-controller;
		#gpio-cells = <2>;
		interrupt-controller;
		#interrupt-cells = <2>;
		pinctrl-names = "default";
		pinctrl-0 = <&pinctrl_pca6416_int>;
		interrupt-parent = <&gpio1>;
		interrupts = <12 IRQ_TYPE_LEVEL_LOW>;
		gpio-line-names = "EXT_PWREN1",
			"EXT_PWREN2",
			"CAN1/I2C5_SEL",
			"PDM/CAN2_SEL",
			"FAN_EN",
			"PWR_MEAS_IO1",
			"PWR_MEAS_IO2",
			"EXP_P0_7",
			"EXP_P1_0",
			"EXP_P1_1",
			"EXP_P1_2",
			"EXP_P1_3",
			"EXP_P1_4",
			"EXP_P1_5",
			"EXP_P1_6",
			"EXP_P1_7";
	};
};

/* I2C on expansion connector J22. */
&i2c5 {
	clock-frequency = <100000>; /* Lower clock speed for external bus. */
	pinctrl-names = "default";
	pinctrl-0 = <&pinctrl_i2c5>;
	status = "disabled"; /* can1 pins conflict with i2c5 */

	/* GPIO 2 of PCA6416 is used to switch between CAN1 and I2C5 functions:
	 *     LOW:  CAN1 (default, pull-down)
	 *     HIGH: I2C5
	 * You need to set it to high to enable I2C5 (for example, add gpio-hog
	 * in pca6416 node).
	 */
};

&lcdif1 {
	status = "okay";
};

&lcdif3 {
	status = "okay";
};

&micfil {
	#sound-dai-cells = <0>;
	pinctrl-names = "default";
	pinctrl-0 = <&pinctrl_pdm>;
	assigned-clocks = <&clk IMX8MP_CLK_PDM>;
	assigned-clock-parents = <&clk IMX8MP_AUDIO_PLL1_OUT>;
	assigned-clock-rates = <196608000>;
	status = "okay";
};

&mipi_dsi {
	samsung,esc-clock-frequency = <10000000>;
	status = "okay";

	ports {
		port@1 {
			reg = <1>;

			dsi_out: endpoint {
				remote-endpoint = <&adv7535_in>;
				data-lanes = <1 2 3 4>;
			};
		};
	};
};

&pcie_phy {
	fsl,refclk-pad-mode = <IMX8_PCIE_REFCLK_PAD_INPUT>;
	clocks = <&pcie0_refclk>;
	clock-names = "ref";
	status = "okay";
};

&pcie {
	pinctrl-names = "default";
	pinctrl-0 = <&pinctrl_pcie0>;
	reset-gpio = <&gpio2 7 GPIO_ACTIVE_LOW>;
	vpcie-supply = <&reg_pcie0>;
	status = "okay";
};

&pwm1 {
	pinctrl-names = "default";
	pinctrl-0 = <&pinctrl_pwm1>;
	status = "okay";
};

&pwm2 {
	pinctrl-names = "default";
	pinctrl-0 = <&pinctrl_pwm2>;
	status = "okay";
};

&pwm4 {
	pinctrl-names = "default";
	pinctrl-0 = <&pinctrl_pwm4>;
	status = "okay";
};

&sai2 {
	#sound-dai-cells = <0>;
	pinctrl-names = "default";
	pinctrl-0 = <&pinctrl_sai2>;
	assigned-clocks = <&clk IMX8MP_CLK_SAI2>;
	assigned-clock-parents = <&clk IMX8MP_AUDIO_PLL1_OUT>;
	assigned-clock-rates = <12288000>;
	fsl,sai-mclk-direction-output;
	status = "okay";
};

&sai3 {
	pinctrl-names = "default";
	pinctrl-0 = <&pinctrl_sai3>;
	assigned-clocks = <&clk IMX8MP_CLK_SAI3>;
	assigned-clock-parents = <&clk IMX8MP_AUDIO_PLL1_OUT>;
	assigned-clock-rates = <12288000>;
	fsl,sai-mclk-direction-output;
	status = "okay";
};

&snvs_pwrkey {
	status = "okay";
};

&uart1 { /* BT */
	pinctrl-names = "default";
	pinctrl-0 = <&pinctrl_uart1>;
	assigned-clocks = <&clk IMX8MP_CLK_UART1>;
	assigned-clock-parents = <&clk IMX8MP_SYS_PLL1_80M>;
	uart-has-rtscts;
	status = "okay";
};

&uart2 {
	/* console */
	pinctrl-names = "default";
	pinctrl-0 = <&pinctrl_uart2>;
	status = "okay";
};

&usb3_phy1 {
	status = "okay";
};

&usb3_1 {
	status = "okay";
};

&usb_dwc3_1 {
	pinctrl-names = "default";
	pinctrl-0 = <&pinctrl_usb1_vbus>;
	dr_mode = "host";
	status = "okay";
};

&uart3 {
	pinctrl-names = "default";
	pinctrl-0 = <&pinctrl_uart3>;
	assigned-clocks = <&clk IMX8MP_CLK_UART3>;
	assigned-clock-parents = <&clk IMX8MP_SYS_PLL1_80M>;
	uart-has-rtscts;
	status = "okay";
};

&usdhc2 {
	assigned-clocks = <&clk IMX8MP_CLK_USDHC2>;
	assigned-clock-rates = <400000000>;
	pinctrl-names = "default", "state_100mhz", "state_200mhz";
	pinctrl-0 = <&pinctrl_usdhc2>, <&pinctrl_usdhc2_gpio>;
	pinctrl-1 = <&pinctrl_usdhc2_100mhz>, <&pinctrl_usdhc2_gpio>;
	pinctrl-2 = <&pinctrl_usdhc2_200mhz>, <&pinctrl_usdhc2_gpio>;
	cd-gpios = <&gpio2 12 GPIO_ACTIVE_LOW>;
	vmmc-supply = <&reg_usdhc2_vmmc>;
	bus-width = <4>;
	status = "okay";
};

&usdhc3 {
	assigned-clocks = <&clk IMX8MP_CLK_USDHC3>;
	assigned-clock-rates = <400000000>;
	pinctrl-names = "default", "state_100mhz", "state_200mhz";
	pinctrl-0 = <&pinctrl_usdhc3>;
	pinctrl-1 = <&pinctrl_usdhc3_100mhz>;
	pinctrl-2 = <&pinctrl_usdhc3_200mhz>;
	bus-width = <8>;
	non-removable;
	status = "okay";
};

&wdog1 {
	pinctrl-names = "default";
	pinctrl-0 = <&pinctrl_wdog>;
	fsl,ext-reset-output;
	status = "okay";
};

&xcvr {
	#sound-dai-cells = <0>;
	status = "okay";
};

&iomuxc {
	pinctrl-names = "default";
	pinctrl-0 = <&pinctrl_hog>;

	pinctrl_audio_pwr_reg: audiopwrreggrp {
		fsl,pins = <
			MX8MP_IOMUXC_SAI3_RXC__GPIO4_IO29		0xd6
		>;
	};

	pinctrl_eqos: eqosgrp {
		fsl,pins = <
			MX8MP_IOMUXC_ENET_MDC__ENET_QOS_MDC				0x2
			MX8MP_IOMUXC_ENET_MDIO__ENET_QOS_MDIO				0x2
			MX8MP_IOMUXC_ENET_RD0__ENET_QOS_RGMII_RD0			0x90
			MX8MP_IOMUXC_ENET_RD1__ENET_QOS_RGMII_RD1			0x90
			MX8MP_IOMUXC_ENET_RD2__ENET_QOS_RGMII_RD2			0x90
			MX8MP_IOMUXC_ENET_RD3__ENET_QOS_RGMII_RD3			0x90
			MX8MP_IOMUXC_ENET_RXC__CCM_ENET_QOS_CLOCK_GENERATE_RX_CLK	0x90
			MX8MP_IOMUXC_ENET_RX_CTL__ENET_QOS_RGMII_RX_CTL			0x90
			MX8MP_IOMUXC_ENET_TD0__ENET_QOS_RGMII_TD0			0x16
			MX8MP_IOMUXC_ENET_TD1__ENET_QOS_RGMII_TD1			0x16
			MX8MP_IOMUXC_ENET_TD2__ENET_QOS_RGMII_TD2			0x16
			MX8MP_IOMUXC_ENET_TD3__ENET_QOS_RGMII_TD3			0x16
			MX8MP_IOMUXC_ENET_TX_CTL__ENET_QOS_RGMII_TX_CTL			0x16
			MX8MP_IOMUXC_ENET_TXC__CCM_ENET_QOS_CLOCK_GENERATE_TX_CLK	0x16
			MX8MP_IOMUXC_SAI2_RXC__GPIO4_IO22				0x10
		>;
	};

	pinctrl_fec: fecgrp {
		fsl,pins = <
			MX8MP_IOMUXC_SAI1_RXD2__ENET1_MDC		0x2
			MX8MP_IOMUXC_SAI1_RXD3__ENET1_MDIO		0x2
			MX8MP_IOMUXC_SAI1_RXD4__ENET1_RGMII_RD0		0x90
			MX8MP_IOMUXC_SAI1_RXD5__ENET1_RGMII_RD1		0x90
			MX8MP_IOMUXC_SAI1_RXD6__ENET1_RGMII_RD2		0x90
			MX8MP_IOMUXC_SAI1_RXD7__ENET1_RGMII_RD3		0x90
			MX8MP_IOMUXC_SAI1_TXC__ENET1_RGMII_RXC		0x90
			MX8MP_IOMUXC_SAI1_TXFS__ENET1_RGMII_RX_CTL	0x90
			MX8MP_IOMUXC_SAI1_TXD0__ENET1_RGMII_TD0		0x16
			MX8MP_IOMUXC_SAI1_TXD1__ENET1_RGMII_TD1		0x16
			MX8MP_IOMUXC_SAI1_TXD2__ENET1_RGMII_TD2		0x16
			MX8MP_IOMUXC_SAI1_TXD3__ENET1_RGMII_TD3		0x16
			MX8MP_IOMUXC_SAI1_TXD4__ENET1_RGMII_TX_CTL	0x16
			MX8MP_IOMUXC_SAI1_TXD5__ENET1_RGMII_TXC		0x16
			MX8MP_IOMUXC_SAI1_RXD0__GPIO4_IO02		0x10
		>;
	};

	pinctrl_flexcan1: flexcan1grp {
		fsl,pins = <
			MX8MP_IOMUXC_SPDIF_RX__CAN1_RX          0x154
			MX8MP_IOMUXC_SPDIF_TX__CAN1_TX          0x154
		>;
	};

	pinctrl_flexcan2: flexcan2grp {
		fsl,pins = <
			MX8MP_IOMUXC_SAI5_MCLK__CAN2_RX         0x154
			MX8MP_IOMUXC_SAI5_RXD3__CAN2_TX         0x154
		>;
	};

	pinctrl_flexcan1_reg: flexcan1reggrp {
		fsl,pins = <
			MX8MP_IOMUXC_SPDIF_EXT_CLK__GPIO5_IO05  0x154   /* CAN1_STBY */
		>;
	};

	pinctrl_flexcan2_reg: flexcan2reggrp {
		fsl,pins = <
			MX8MP_IOMUXC_SAI2_MCLK__GPIO4_IO27      0x154   /* CAN2_STBY */
		>;
	};

	pinctrl_flexspi0: flexspi0grp {
		fsl,pins = <
			MX8MP_IOMUXC_NAND_ALE__FLEXSPI_A_SCLK           0x1c2
			MX8MP_IOMUXC_NAND_CE0_B__FLEXSPI_A_SS0_B        0x82
			MX8MP_IOMUXC_NAND_DATA00__FLEXSPI_A_DATA00      0x82
			MX8MP_IOMUXC_NAND_DATA01__FLEXSPI_A_DATA01      0x82
			MX8MP_IOMUXC_NAND_DATA02__FLEXSPI_A_DATA02      0x82
			MX8MP_IOMUXC_NAND_DATA03__FLEXSPI_A_DATA03      0x82
		>;
	};

	pinctrl_gpio_led: gpioledgrp {
		fsl,pins = <
			MX8MP_IOMUXC_NAND_READY_B__GPIO3_IO16	0x140
		>;
	};

<<<<<<< HEAD
=======
	pinctrl_hdmi: hdmigrp {
		fsl,pins = <
			MX8MP_IOMUXC_HDMI_DDC_SCL__HDMIMIX_HDMI_SCL	0x1c2
			MX8MP_IOMUXC_HDMI_DDC_SDA__HDMIMIX_HDMI_SDA	0x1c2
			MX8MP_IOMUXC_HDMI_CEC__HDMIMIX_HDMI_CEC		0x10
		>;
	};

>>>>>>> adc21867
	pinctrl_hog: hoggrp {
		fsl,pins = <
			MX8MP_IOMUXC_HDMI_HPD__HDMIMIX_HDMI_HPD		0x40000010
		>;
	};

	pinctrl_i2c1: i2c1grp {
		fsl,pins = <
			MX8MP_IOMUXC_I2C1_SCL__I2C1_SCL		0x400001c2
			MX8MP_IOMUXC_I2C1_SDA__I2C1_SDA		0x400001c2
		>;
	};

	pinctrl_i2c2: i2c2grp {
		fsl,pins = <
			MX8MP_IOMUXC_I2C2_SCL__I2C2_SCL		0x400001c2
			MX8MP_IOMUXC_I2C2_SDA__I2C2_SDA		0x400001c2
		>;
	};

	pinctrl_i2c3: i2c3grp {
		fsl,pins = <
			MX8MP_IOMUXC_I2C3_SCL__I2C3_SCL		0x400001c2
			MX8MP_IOMUXC_I2C3_SDA__I2C3_SDA		0x400001c2
		>;
	};

	pinctrl_i2c5: i2c5grp {
		fsl,pins = <
			MX8MP_IOMUXC_SPDIF_RX__I2C5_SDA         0x400001c2
			MX8MP_IOMUXC_SPDIF_TX__I2C5_SCL         0x400001c2
		>;
	};

	pinctrl_pcie0: pcie0grp {
		fsl,pins = <
			MX8MP_IOMUXC_I2C4_SCL__PCIE_CLKREQ_B	0x60 /* open drain, pull up */
			MX8MP_IOMUXC_SD1_DATA5__GPIO2_IO07	0x40
		>;
	};

	pinctrl_pcie0_reg: pcie0reggrp {
		fsl,pins = <
			MX8MP_IOMUXC_SD1_DATA4__GPIO2_IO06	0x40
		>;
	};

	pinctrl_pdm: pdmgrp {
		fsl,pins = <
			MX8MP_IOMUXC_SAI5_RXC__AUDIOMIX_PDM_CLK		0xd6
			MX8MP_IOMUXC_SAI5_RXD0__AUDIOMIX_PDM_BIT_STREAM00	0xd6
			MX8MP_IOMUXC_SAI5_RXD1__AUDIOMIX_PDM_BIT_STREAM01	0xd6
			MX8MP_IOMUXC_SAI5_RXD2__AUDIOMIX_PDM_BIT_STREAM02	0xd6
			MX8MP_IOMUXC_SAI5_RXD3__AUDIOMIX_PDM_BIT_STREAM03	0xd6
		>;
	};

	pinctrl_pmic: pmicgrp {
		fsl,pins = <
			MX8MP_IOMUXC_GPIO1_IO03__GPIO1_IO03	0x000001c0
		>;
	};

	pinctrl_pca6416_int: pca6416_int_grp {
		fsl,pins = <
			MX8MP_IOMUXC_GPIO1_IO12__GPIO1_IO12	0x146 /* Input pull-up. */
		>;
	};

	pinctrl_pwm1: pwm1grp {
		fsl,pins = <
			MX8MP_IOMUXC_GPIO1_IO01__PWM1_OUT	0x116
		>;
	};

	pinctrl_pwm2: pwm2grp {
		fsl,pins = <
			MX8MP_IOMUXC_GPIO1_IO11__PWM2_OUT	0x116
		>;
	};

	pinctrl_pwm4: pwm4grp {
		fsl,pins = <
			MX8MP_IOMUXC_SAI5_RXFS__PWM4_OUT	0x116
		>;
	};

	pinctrl_reg_usdhc2_vmmc: regusdhc2vmmcgrp {
		fsl,pins = <
			MX8MP_IOMUXC_SD2_RESET_B__GPIO2_IO19	0x40
		>;
	};

	pinctrl_uart1: uart1grp {
		fsl,pins = <
			MX8MP_IOMUXC_UART1_RXD__UART1_DCE_RX	0x140
			MX8MP_IOMUXC_UART1_TXD__UART1_DCE_TX	0x140
			MX8MP_IOMUXC_UART3_RXD__UART1_DCE_CTS	0x140
			MX8MP_IOMUXC_UART3_TXD__UART1_DCE_RTS	0x140
		>;
	};

	pinctrl_sai2: sai2grp {
		fsl,pins = <
			MX8MP_IOMUXC_SAI2_TXC__AUDIOMIX_SAI2_TX_BCLK	0xd6
			MX8MP_IOMUXC_SAI2_TXFS__AUDIOMIX_SAI2_TX_SYNC	0xd6
			MX8MP_IOMUXC_SAI2_TXD0__AUDIOMIX_SAI2_TX_DATA00	0xd6
			MX8MP_IOMUXC_SAI2_RXD0__AUDIOMIX_SAI2_RX_DATA00	0xd6
		>;
	};

	pinctrl_sai3: sai3grp {
		fsl,pins = <
			MX8MP_IOMUXC_SAI3_TXFS__AUDIOMIX_SAI3_TX_SYNC	0xd6
			MX8MP_IOMUXC_SAI3_TXC__AUDIOMIX_SAI3_TX_BCLK	0xd6
			MX8MP_IOMUXC_SAI3_RXD__AUDIOMIX_SAI3_RX_DATA00	0xd6
			MX8MP_IOMUXC_SAI3_TXD__AUDIOMIX_SAI3_TX_DATA00	0xd6
			MX8MP_IOMUXC_SAI3_MCLK__AUDIOMIX_SAI3_MCLK	0xd6
		>;
	};

	pinctrl_uart2: uart2grp {
		fsl,pins = <
			MX8MP_IOMUXC_UART2_RXD__UART2_DCE_RX	0x140
			MX8MP_IOMUXC_UART2_TXD__UART2_DCE_TX	0x140
		>;
	};

	pinctrl_usb1_vbus: usb1grp {
		fsl,pins = <
			MX8MP_IOMUXC_GPIO1_IO14__USB2_OTG_PWR	0x10
		>;
	};

	pinctrl_uart3: uart3grp {
		fsl,pins = <
			MX8MP_IOMUXC_ECSPI1_SCLK__UART3_DCE_RX		0x140
			MX8MP_IOMUXC_ECSPI1_MOSI__UART3_DCE_TX		0x140
			MX8MP_IOMUXC_ECSPI1_SS0__UART3_DCE_RTS		0x140
			MX8MP_IOMUXC_ECSPI1_MISO__UART3_DCE_CTS		0x140
		>;
	};

	pinctrl_usdhc2: usdhc2grp {
		fsl,pins = <
			MX8MP_IOMUXC_SD2_CLK__USDHC2_CLK	0x190
			MX8MP_IOMUXC_SD2_CMD__USDHC2_CMD	0x1d0
			MX8MP_IOMUXC_SD2_DATA0__USDHC2_DATA0	0x1d0
			MX8MP_IOMUXC_SD2_DATA1__USDHC2_DATA1	0x1d0
			MX8MP_IOMUXC_SD2_DATA2__USDHC2_DATA2	0x1d0
			MX8MP_IOMUXC_SD2_DATA3__USDHC2_DATA3	0x1d0
			MX8MP_IOMUXC_GPIO1_IO04__USDHC2_VSELECT	0xc0
		>;
	};

	pinctrl_usdhc2_100mhz: usdhc2-100mhzgrp {
		fsl,pins = <
			MX8MP_IOMUXC_SD2_CLK__USDHC2_CLK	0x194
			MX8MP_IOMUXC_SD2_CMD__USDHC2_CMD	0x1d4
			MX8MP_IOMUXC_SD2_DATA0__USDHC2_DATA0	0x1d4
			MX8MP_IOMUXC_SD2_DATA1__USDHC2_DATA1	0x1d4
			MX8MP_IOMUXC_SD2_DATA2__USDHC2_DATA2	0x1d4
			MX8MP_IOMUXC_SD2_DATA3__USDHC2_DATA3	0x1d4
			MX8MP_IOMUXC_GPIO1_IO04__USDHC2_VSELECT 0xc0
		>;
	};

	pinctrl_usdhc2_200mhz: usdhc2-200mhzgrp {
		fsl,pins = <
			MX8MP_IOMUXC_SD2_CLK__USDHC2_CLK	0x196
			MX8MP_IOMUXC_SD2_CMD__USDHC2_CMD	0x1d6
			MX8MP_IOMUXC_SD2_DATA0__USDHC2_DATA0	0x1d6
			MX8MP_IOMUXC_SD2_DATA1__USDHC2_DATA1	0x1d6
			MX8MP_IOMUXC_SD2_DATA2__USDHC2_DATA2	0x1d6
			MX8MP_IOMUXC_SD2_DATA3__USDHC2_DATA3	0x1d6
			MX8MP_IOMUXC_GPIO1_IO04__USDHC2_VSELECT 0xc0
		>;
	};

	pinctrl_usdhc2_gpio: usdhc2gpiogrp {
		fsl,pins = <
			MX8MP_IOMUXC_SD2_CD_B__GPIO2_IO12	0x1c4
		>;
	};

	pinctrl_usdhc3: usdhc3grp {
		fsl,pins = <
			MX8MP_IOMUXC_NAND_WE_B__USDHC3_CLK	0x190
			MX8MP_IOMUXC_NAND_WP_B__USDHC3_CMD	0x1d0
			MX8MP_IOMUXC_NAND_DATA04__USDHC3_DATA0	0x1d0
			MX8MP_IOMUXC_NAND_DATA05__USDHC3_DATA1	0x1d0
			MX8MP_IOMUXC_NAND_DATA06__USDHC3_DATA2	0x1d0
			MX8MP_IOMUXC_NAND_DATA07__USDHC3_DATA3	0x1d0
			MX8MP_IOMUXC_NAND_RE_B__USDHC3_DATA4	0x1d0
			MX8MP_IOMUXC_NAND_CE2_B__USDHC3_DATA5	0x1d0
			MX8MP_IOMUXC_NAND_CE3_B__USDHC3_DATA6	0x1d0
			MX8MP_IOMUXC_NAND_CLE__USDHC3_DATA7	0x1d0
			MX8MP_IOMUXC_NAND_CE1_B__USDHC3_STROBE	0x190
		>;
	};

	pinctrl_usdhc3_100mhz: usdhc3-100mhzgrp {
		fsl,pins = <
			MX8MP_IOMUXC_NAND_WE_B__USDHC3_CLK	0x194
			MX8MP_IOMUXC_NAND_WP_B__USDHC3_CMD	0x1d4
			MX8MP_IOMUXC_NAND_DATA04__USDHC3_DATA0	0x1d4
			MX8MP_IOMUXC_NAND_DATA05__USDHC3_DATA1	0x1d4
			MX8MP_IOMUXC_NAND_DATA06__USDHC3_DATA2	0x1d4
			MX8MP_IOMUXC_NAND_DATA07__USDHC3_DATA3	0x1d4
			MX8MP_IOMUXC_NAND_RE_B__USDHC3_DATA4	0x1d4
			MX8MP_IOMUXC_NAND_CE2_B__USDHC3_DATA5	0x1d4
			MX8MP_IOMUXC_NAND_CE3_B__USDHC3_DATA6	0x1d4
			MX8MP_IOMUXC_NAND_CLE__USDHC3_DATA7	0x1d4
			MX8MP_IOMUXC_NAND_CE1_B__USDHC3_STROBE	0x194
		>;
	};

	pinctrl_usdhc3_200mhz: usdhc3-200mhzgrp {
		fsl,pins = <
			MX8MP_IOMUXC_NAND_WE_B__USDHC3_CLK	0x196
			MX8MP_IOMUXC_NAND_WP_B__USDHC3_CMD	0x1d6
			MX8MP_IOMUXC_NAND_DATA04__USDHC3_DATA0	0x1d6
			MX8MP_IOMUXC_NAND_DATA05__USDHC3_DATA1	0x1d6
			MX8MP_IOMUXC_NAND_DATA06__USDHC3_DATA2	0x1d6
			MX8MP_IOMUXC_NAND_DATA07__USDHC3_DATA3	0x1d6
			MX8MP_IOMUXC_NAND_RE_B__USDHC3_DATA4	0x1d6
			MX8MP_IOMUXC_NAND_CE2_B__USDHC3_DATA5	0x1d6
			MX8MP_IOMUXC_NAND_CE3_B__USDHC3_DATA6	0x1d6
			MX8MP_IOMUXC_NAND_CLE__USDHC3_DATA7	0x1d6
			MX8MP_IOMUXC_NAND_CE1_B__USDHC3_STROBE	0x196
		>;
	};

	pinctrl_wdog: wdoggrp {
		fsl,pins = <
			MX8MP_IOMUXC_GPIO1_IO02__WDOG1_WDOG_B	0x166
		>;
	};
};<|MERGE_RESOLUTION|>--- conflicted
+++ resolved
@@ -896,8 +896,6 @@
 		>;
 	};
 
-<<<<<<< HEAD
-=======
 	pinctrl_hdmi: hdmigrp {
 		fsl,pins = <
 			MX8MP_IOMUXC_HDMI_DDC_SCL__HDMIMIX_HDMI_SCL	0x1c2
@@ -906,7 +904,6 @@
 		>;
 	};
 
->>>>>>> adc21867
 	pinctrl_hog: hoggrp {
 		fsl,pins = <
 			MX8MP_IOMUXC_HDMI_HPD__HDMIMIX_HDMI_HPD		0x40000010
