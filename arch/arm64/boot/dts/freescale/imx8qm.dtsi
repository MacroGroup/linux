// SPDX-License-Identifier: GPL-2.0+
/*
 * Copyright 2018-2019 NXP
 *	Dong Aisheng <aisheng.dong@nxp.com>
 */

#include <dt-bindings/clock/imx8-lpcg.h>
#include <dt-bindings/firmware/imx/rsrc.h>
#include <dt-bindings/gpio/gpio.h>
#include <dt-bindings/interrupt-controller/arm-gic.h>
#include <dt-bindings/pinctrl/pads-imx8qm.h>
#include <dt-bindings/thermal/thermal.h>

/ {
	interrupt-parent = <&gic>;
	#address-cells = <2>;
	#size-cells = <2>;

	aliases {
		mmc0 = &usdhc1;
		mmc1 = &usdhc2;
		mmc2 = &usdhc3;
		serial0 = &lpuart0;
		serial1 = &lpuart1;
		serial2 = &lpuart2;
		serial3 = &lpuart3;
		vpu-core0 = &vpu_core0;
		vpu-core1 = &vpu_core1;
		vpu-core2 = &vpu_core2;
	};

	cpus {
		#address-cells = <2>;
		#size-cells = <0>;

		cpu-map {
			cluster0 {
				core0 {
					cpu = <&A53_0>;
				};
				core1 {
					cpu = <&A53_1>;
				};
				core2 {
					cpu = <&A53_2>;
				};
				core3 {
					cpu = <&A53_3>;
				};
			};

			cluster1 {
				core0 {
					cpu = <&A72_0>;
				};
				core1 {
					cpu = <&A72_1>;
				};
			};
		};

		A53_0: cpu@0 {
			device_type = "cpu";
			compatible = "arm,cortex-a53";
			reg = <0x0 0x0>;
			clocks = <&clk IMX_SC_R_A53 IMX_SC_PM_CLK_CPU>;
			enable-method = "psci";
			i-cache-size = <0x8000>;
			i-cache-line-size = <64>;
			i-cache-sets = <256>;
			d-cache-size = <0x8000>;
			d-cache-line-size = <64>;
			d-cache-sets = <128>;
			next-level-cache = <&A53_L2>;
			operating-points-v2 = <&a53_opp_table>;
			#cooling-cells = <2>;
		};

		A53_1: cpu@1 {
			device_type = "cpu";
			compatible = "arm,cortex-a53";
			reg = <0x0 0x1>;
			clocks = <&clk IMX_SC_R_A53 IMX_SC_PM_CLK_CPU>;
			enable-method = "psci";
			i-cache-size = <0x8000>;
			i-cache-line-size = <64>;
			i-cache-sets = <256>;
			d-cache-size = <0x8000>;
			d-cache-line-size = <64>;
			d-cache-sets = <128>;
			next-level-cache = <&A53_L2>;
			operating-points-v2 = <&a53_opp_table>;
			#cooling-cells = <2>;
		};

		A53_2: cpu@2 {
			device_type = "cpu";
			compatible = "arm,cortex-a53";
			reg = <0x0 0x2>;
			clocks = <&clk IMX_SC_R_A53 IMX_SC_PM_CLK_CPU>;
			enable-method = "psci";
			i-cache-size = <0x8000>;
			i-cache-line-size = <64>;
			i-cache-sets = <256>;
			d-cache-size = <0x8000>;
			d-cache-line-size = <64>;
			d-cache-sets = <128>;
			next-level-cache = <&A53_L2>;
			operating-points-v2 = <&a53_opp_table>;
			#cooling-cells = <2>;
		};

		A53_3: cpu@3 {
			device_type = "cpu";
			compatible = "arm,cortex-a53";
			reg = <0x0 0x3>;
			clocks = <&clk IMX_SC_R_A53 IMX_SC_PM_CLK_CPU>;
			enable-method = "psci";
			i-cache-size = <0x8000>;
			i-cache-line-size = <64>;
			i-cache-sets = <256>;
			d-cache-size = <0x8000>;
			d-cache-line-size = <64>;
			d-cache-sets = <128>;
			next-level-cache = <&A53_L2>;
			operating-points-v2 = <&a53_opp_table>;
			#cooling-cells = <2>;
		};

		A72_0: cpu@100 {
			device_type = "cpu";
			compatible = "arm,cortex-a72";
			reg = <0x0 0x100>;
			clocks = <&clk IMX_SC_R_A72 IMX_SC_PM_CLK_CPU>;
			enable-method = "psci";
			i-cache-size = <0xC000>;
			i-cache-line-size = <64>;
			i-cache-sets = <256>;
			d-cache-size = <0x8000>;
			d-cache-line-size = <64>;
			d-cache-sets = <256>;
			next-level-cache = <&A72_L2>;
			operating-points-v2 = <&a72_opp_table>;
			#cooling-cells = <2>;
		};

		A72_1: cpu@101 {
			device_type = "cpu";
			compatible = "arm,cortex-a72";
			reg = <0x0 0x101>;
			clocks = <&clk IMX_SC_R_A72 IMX_SC_PM_CLK_CPU>;
			enable-method = "psci";
			next-level-cache = <&A72_L2>;
			operating-points-v2 = <&a72_opp_table>;
			#cooling-cells = <2>;
		};

		A53_L2: l2-cache0 {
			compatible = "cache";
			cache-level = <2>;
			cache-unified;
			cache-size = <0x100000>;
			cache-line-size = <64>;
			cache-sets = <1024>;
		};

		A72_L2: l2-cache1 {
			compatible = "cache";
			cache-level = <2>;
			cache-unified;
			cache-size = <0x100000>;
			cache-line-size = <64>;
			cache-sets = <1024>;
		};
	};

	a53_opp_table: opp-table-0 {
		compatible = "operating-points-v2";
		opp-shared;

		opp-600000000 {
			opp-hz = /bits/ 64 <600000000>;
			opp-microvolt = <900000>;
			clock-latency-ns = <150000>;
		};

		opp-896000000 {
			opp-hz = /bits/ 64 <896000000>;
			opp-microvolt = <1000000>;
			clock-latency-ns = <150000>;
		};

		opp-1104000000 {
			opp-hz = /bits/ 64 <1104000000>;
			opp-microvolt = <1100000>;
			clock-latency-ns = <150000>;
		};

		opp-1200000000 {
			opp-hz = /bits/ 64 <1200000000>;
			opp-microvolt = <1100000>;
			clock-latency-ns = <150000>;
			opp-suspend;
		};
	};

	a72_opp_table: opp-table-1 {
		compatible = "operating-points-v2";
		opp-shared;

		opp-600000000 {
			opp-hz = /bits/ 64 <600000000>;
			opp-microvolt = <1000000>;
			clock-latency-ns = <150000>;
		};

		opp-1056000000 {
			opp-hz = /bits/ 64 <1056000000>;
			opp-microvolt = <1000000>;
			clock-latency-ns = <150000>;
		};

		opp-1296000000 {
			opp-hz = /bits/ 64 <1296000000>;
			opp-microvolt = <1100000>;
			clock-latency-ns = <150000>;
		};

		opp-1596000000 {
			opp-hz = /bits/ 64 <1596000000>;
			opp-microvolt = <1100000>;
			clock-latency-ns = <150000>;
			opp-suspend;
		};
	};

	gic: interrupt-controller@51a00000 {
		compatible = "arm,gic-v3";
		reg = <0x0 0x51a00000 0 0x10000>, /* GIC Dist */
		      <0x0 0x51b00000 0 0xC0000>, /* GICR */
		      <0x0 0x52000000 0 0x2000>,  /* GICC */
		      <0x0 0x52010000 0 0x1000>,  /* GICH */
		      <0x0 0x52020000 0 0x20000>; /* GICV */
		#interrupt-cells = <3>;
		interrupt-controller;
		interrupts = <GIC_PPI 9 IRQ_TYPE_LEVEL_HIGH>;
		interrupt-parent = <&gic>;
	};

	pmu {
		compatible = "arm,armv8-pmuv3";
		interrupts = <GIC_PPI 7 IRQ_TYPE_LEVEL_HIGH>;
	};

	psci {
		compatible = "arm,psci-1.0";
		method = "smc";
	};

	timer {
		compatible = "arm,armv8-timer";
		interrupts = <GIC_PPI 13 IRQ_TYPE_LEVEL_LOW>, /* Physical Secure */
			     <GIC_PPI 14 IRQ_TYPE_LEVEL_LOW>, /* Physical Non-Secure */
			     <GIC_PPI 11 IRQ_TYPE_LEVEL_LOW>, /* Virtual */
			     <GIC_PPI 10 IRQ_TYPE_LEVEL_LOW>; /* Hypervisor */
	};

	smmu: iommu@51400000 {
		compatible = "arm,mmu-500";
		interrupt-parent = <&gic>;
		reg = <0 0x51400000 0 0x40000>;
		#global-interrupts = <1>;
		#iommu-cells = <2>;
		interrupts = <GIC_SPI 32 IRQ_TYPE_LEVEL_HIGH>,
			     <GIC_SPI 32 IRQ_TYPE_LEVEL_HIGH>,
			     <GIC_SPI 32 IRQ_TYPE_LEVEL_HIGH>,
			     <GIC_SPI 32 IRQ_TYPE_LEVEL_HIGH>,
			     <GIC_SPI 32 IRQ_TYPE_LEVEL_HIGH>,
			     <GIC_SPI 32 IRQ_TYPE_LEVEL_HIGH>,
			     <GIC_SPI 32 IRQ_TYPE_LEVEL_HIGH>,
			     <GIC_SPI 32 IRQ_TYPE_LEVEL_HIGH>,
			     <GIC_SPI 32 IRQ_TYPE_LEVEL_HIGH>,
			     <GIC_SPI 32 IRQ_TYPE_LEVEL_HIGH>,
			     <GIC_SPI 32 IRQ_TYPE_LEVEL_HIGH>,
			     <GIC_SPI 32 IRQ_TYPE_LEVEL_HIGH>,
			     <GIC_SPI 32 IRQ_TYPE_LEVEL_HIGH>,
			     <GIC_SPI 32 IRQ_TYPE_LEVEL_HIGH>,
			     <GIC_SPI 32 IRQ_TYPE_LEVEL_HIGH>,
			     <GIC_SPI 32 IRQ_TYPE_LEVEL_HIGH>,
			     <GIC_SPI 32 IRQ_TYPE_LEVEL_HIGH>,
			     <GIC_SPI 32 IRQ_TYPE_LEVEL_HIGH>,
			     <GIC_SPI 32 IRQ_TYPE_LEVEL_HIGH>,
			     <GIC_SPI 32 IRQ_TYPE_LEVEL_HIGH>,
			     <GIC_SPI 32 IRQ_TYPE_LEVEL_HIGH>,
			     <GIC_SPI 32 IRQ_TYPE_LEVEL_HIGH>,
			     <GIC_SPI 32 IRQ_TYPE_LEVEL_HIGH>,
			     <GIC_SPI 32 IRQ_TYPE_LEVEL_HIGH>,
			     <GIC_SPI 32 IRQ_TYPE_LEVEL_HIGH>,
			     <GIC_SPI 32 IRQ_TYPE_LEVEL_HIGH>,
			     <GIC_SPI 32 IRQ_TYPE_LEVEL_HIGH>,
			     <GIC_SPI 32 IRQ_TYPE_LEVEL_HIGH>,
			     <GIC_SPI 32 IRQ_TYPE_LEVEL_HIGH>,
			     <GIC_SPI 32 IRQ_TYPE_LEVEL_HIGH>,
			     <GIC_SPI 32 IRQ_TYPE_LEVEL_HIGH>,
			     <GIC_SPI 32 IRQ_TYPE_LEVEL_HIGH>,
			     <GIC_SPI 32 IRQ_TYPE_LEVEL_HIGH>;
	};

	system-controller {
		compatible = "fsl,imx-scu";
		mbox-names = "tx0",
			     "rx0",
			     "gip3";
		mboxes = <&lsio_mu1 0 0
			  &lsio_mu1 1 0
			  &lsio_mu1 3 3>;

		pd: power-controller {
			compatible = "fsl,imx8qm-scu-pd", "fsl,scu-pd";
			#power-domain-cells = <1>;
		};

		clk: clock-controller {
			compatible = "fsl,imx8qm-clk", "fsl,scu-clk";
			#clock-cells = <2>;
		};

		iomuxc: pinctrl {
			compatible = "fsl,imx8qm-iomuxc";
		};

		rtc: rtc {
			compatible = "fsl,imx8qxp-sc-rtc";
		};

		ocotp: ocotp {
			compatible = "fsl,imx8qm-scu-ocotp";
			#address-cells = <1>;
			#size-cells = <1>;
			read-only;

			fec_mac0: mac@1c4 {
				reg = <0x1c4 6>;
			};

			fec_mac1: mac@1c6 {
				reg = <0x1c6 6>;
			};
		};

		tsens: thermal-sensor {
			compatible = "fsl,imx8qxp-sc-thermal", "fsl,imx-sc-thermal";
			#thermal-sensor-cells = <1>;
		};
	};

	thermal-zones {
		cpu0-thermal {
			polling-delay-passive = <250>;
			polling-delay = <2000>;
			thermal-sensors = <&tsens IMX_SC_R_A53>;

			trips {
				cpu_alert0: trip0 {
					temperature = <107000>;
					hysteresis = <2000>;
					type = "passive";
				};

				cpu_crit0: trip1 {
					temperature = <127000>;
					hysteresis = <2000>;
					type = "critical";
				};
			};

			cooling-maps {
				map0 {
					trip = <&cpu_alert0>;
					cooling-device =
						<&A53_0 THERMAL_NO_LIMIT THERMAL_NO_LIMIT>,
						<&A53_1 THERMAL_NO_LIMIT THERMAL_NO_LIMIT>,
						<&A53_2 THERMAL_NO_LIMIT THERMAL_NO_LIMIT>,
						<&A53_3 THERMAL_NO_LIMIT THERMAL_NO_LIMIT>;
				};
			};
		};

		cpu1-thermal {
			polling-delay-passive = <250>;
			polling-delay = <2000>;
			thermal-sensors = <&tsens IMX_SC_R_A72>;

			trips {
				cpu_alert1: trip0 {
					temperature = <107000>;
					hysteresis = <2000>;
					type = "passive";
				};

				cpu_crit1: trip1 {
					temperature = <127000>;
					hysteresis = <2000>;
					type = "critical";
				};
			};

			cooling-maps {
				map0 {
					trip = <&cpu_alert1>;
					cooling-device =
						<&A72_0 THERMAL_NO_LIMIT THERMAL_NO_LIMIT>,
						<&A72_1 THERMAL_NO_LIMIT THERMAL_NO_LIMIT>;
				};
			};
		};

		gpu0-thermal {
			polling-delay-passive = <250>;
			polling-delay = <2000>;
			thermal-sensors = <&tsens IMX_SC_R_GPU_0_PID0>;

			trips {
				gpu_alert0: trip0 {
					temperature = <107000>;
					hysteresis = <2000>;
					type = "passive";
				};

				gpu_crit0: trip1 {
					temperature = <127000>;
					hysteresis = <2000>;
					type = "critical";
				};
			};
		};

	       gpu1-thermal {
			polling-delay-passive = <250>;
			polling-delay = <2000>;
			thermal-sensors = <&tsens IMX_SC_R_GPU_1_PID0>;

			trips {
				gpu_alert1: trip0 {
					temperature = <107000>;
					hysteresis = <2000>;
					type = "passive";
				};

				gpu_crit1: trip1 {
					temperature = <127000>;
					hysteresis = <2000>;
					type = "critical";
				};
			};
		};

		drc0-thermal {
			polling-delay-passive = <250>;
			polling-delay = <2000>;
			thermal-sensors = <&tsens IMX_SC_R_DRC_0>;

			trips {
				drc_alert0: trip0 {
					temperature = <107000>;
					hysteresis = <2000>;
					type = "passive";
				};

				drc_crit0: trip1 {
					temperature = <127000>;
					hysteresis = <2000>;
					type = "critical";
				};
			};
		};
	};

	clk_dummy: clock-dummy {
		compatible = "fixed-clock";
		#clock-cells = <0>;
		clock-frequency = <0>;
		clock-output-names = "clk_dummy";
	};

	clk_esai1_rx_clk: clock-esai1-rx {
		compatible = "fixed-clock";
		#clock-cells = <0>;
		clock-frequency = <0>;
		clock-output-names = "esai1_rx_clk";
	};

	clk_esai1_rx_hf_clk: clock-esai1-rx-hf {
		compatible = "fixed-clock";
		#clock-cells = <0>;
		clock-frequency = <0>;
		clock-output-names = "esai1_rx_hf_clk";
	};

	clk_esai1_tx_clk: clock-esai1-tx {
		compatible = "fixed-clock";
		#clock-cells = <0>;
		clock-frequency = <0>;
		clock-output-names = "esai1_tx_clk";
	};

	clk_esai1_tx_hf_clk: clock-esai1-tx-hf {
		compatible = "fixed-clock";
		#clock-cells = <0>;
		clock-frequency = <0>;
		clock-output-names = "esai1_tx_hf_clk";
	};

	clk_hdmi_rx_mclk: clock-hdmi-rx-mclk {
		compatible = "fixed-clock";
		#clock-cells = <0>;
		clock-frequency = <0>;
		clock-output-names = "hdmi-rx-mclk";
	};

	clk_mlb_clk: clock-mlb-clk {
		compatible = "fixed-clock";
		#clock-cells = <0>;
		clock-frequency = <0>;
		clock-output-names = "mlb_clk";
	};

	clk_sai5_rx_bclk: clock-sai5-rx-bclk {
		compatible = "fixed-clock";
		#clock-cells = <0>;
		clock-frequency = <0>;
		clock-output-names = "sai5_rx_bclk";
	};

	clk_sai5_tx_bclk: clock-sai5-tx-bclk {
		compatible = "fixed-clock";
		#clock-cells = <0>;
		clock-frequency = <0>;
		clock-output-names = "sai5_tx_bclk";
	};

	clk_sai6_rx_bclk: clock-sai6-rx-bclk {
		compatible = "fixed-clock";
		#clock-cells = <0>;
		clock-frequency = <0>;
		clock-output-names = "sai6_rx_bclk";
	};

	clk_sai6_tx_bclk: clock-sai6-tx-bclk {
		compatible = "fixed-clock";
		#clock-cells = <0>;
		clock-frequency = <0>;
		clock-output-names = "sai6_tx_bclk";
	};

	clk_spdif1_rx: clock-spdif1-rx {
		compatible = "fixed-clock";
		#clock-cells = <0>;
		clock-frequency = <0>;
		clock-output-names = "spdif1_rx";
	};

<<<<<<< HEAD
=======
	lvds_ipg_clk: clock-controller-lvds-ipg {
		compatible = "fixed-clock";
		#clock-cells = <0>;
		clock-frequency = <24000000>;
		clock-output-names = "lvds0_ipg_clk";
	};

	dsi_ipg_clk: clock-controller-dsi-ipg {
		compatible = "fixed-clock";
		#clock-cells = <0>;
		clock-frequency = <120000000>;
		clock-output-names = "dsi_ipg_clk";
	};

	mipi_pll_div2_clk: clock-controller-mipi-div2-pll {
		compatible = "fixed-clock";
		#clock-cells = <0>;
		clock-frequency = <432000000>;
		clock-output-names = "mipi_pll_div2_clk";
	};

>>>>>>> adc21867
	/* sorted in register address */
	#include "imx8-ss-cm41.dtsi"
	#include "imx8-ss-audio.dtsi"
	#include "imx8-ss-vpu.dtsi"
	#include "imx8-ss-gpu0.dtsi"
<<<<<<< HEAD
=======
	#include "imx8-ss-mipi0.dtsi"
	#include "imx8-ss-lvds0.dtsi"
	#include "imx8-ss-mipi1.dtsi"
	#include "imx8-ss-lvds1.dtsi"
>>>>>>> adc21867
	#include "imx8-ss-img.dtsi"
	#include "imx8-ss-dma.dtsi"
	#include "imx8-ss-conn.dtsi"
	#include "imx8-ss-lsio.dtsi"
};

#include "imx8qm-ss-img.dtsi"
#include "imx8qm-ss-dma.dtsi"
#include "imx8qm-ss-conn.dtsi"
#include "imx8qm-ss-lsio.dtsi"
<<<<<<< HEAD
#include "imx8qm-ss-audio.dtsi"
=======
#include "imx8qm-ss-audio.dtsi"
#include "imx8qm-ss-lvds.dtsi"
#include "imx8qm-ss-mipi.dtsi"
>>>>>>> adc21867
<|MERGE_RESOLUTION|>--- conflicted
+++ resolved
@@ -560,8 +560,6 @@
 		clock-output-names = "spdif1_rx";
 	};
 
-<<<<<<< HEAD
-=======
 	lvds_ipg_clk: clock-controller-lvds-ipg {
 		compatible = "fixed-clock";
 		#clock-cells = <0>;
@@ -583,19 +581,15 @@
 		clock-output-names = "mipi_pll_div2_clk";
 	};
 
->>>>>>> adc21867
 	/* sorted in register address */
 	#include "imx8-ss-cm41.dtsi"
 	#include "imx8-ss-audio.dtsi"
 	#include "imx8-ss-vpu.dtsi"
 	#include "imx8-ss-gpu0.dtsi"
-<<<<<<< HEAD
-=======
 	#include "imx8-ss-mipi0.dtsi"
 	#include "imx8-ss-lvds0.dtsi"
 	#include "imx8-ss-mipi1.dtsi"
 	#include "imx8-ss-lvds1.dtsi"
->>>>>>> adc21867
 	#include "imx8-ss-img.dtsi"
 	#include "imx8-ss-dma.dtsi"
 	#include "imx8-ss-conn.dtsi"
@@ -606,10 +600,6 @@
 #include "imx8qm-ss-dma.dtsi"
 #include "imx8qm-ss-conn.dtsi"
 #include "imx8qm-ss-lsio.dtsi"
-<<<<<<< HEAD
-#include "imx8qm-ss-audio.dtsi"
-=======
 #include "imx8qm-ss-audio.dtsi"
 #include "imx8qm-ss-lvds.dtsi"
-#include "imx8qm-ss-mipi.dtsi"
->>>>>>> adc21867
+#include "imx8qm-ss-mipi.dtsi"