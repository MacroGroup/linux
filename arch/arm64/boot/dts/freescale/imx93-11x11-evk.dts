// SPDX-License-Identifier: (GPL-2.0+ OR MIT)
/*
 * Copyright 2022 NXP
 */

/dts-v1/;

#include <dt-bindings/usb/pd.h>
#include "imx93.dtsi"

/ {
	model = "NXP i.MX93 11X11 EVK board";
	compatible = "fsl,imx93-11x11-evk", "fsl,imx93";

	chosen {
		stdout-path = &lpuart1;
	};

	reserved-memory {
		#address-cells = <2>;
		#size-cells = <2>;
		ranges;

		linux,cma {
			compatible = "shared-dma-pool";
			reusable;
			alloc-ranges = <0 0x80000000 0 0x40000000>;
			size = <0 0x10000000>;
			linux,cma-default;
		};

		vdev0vring0: vdev0vring0@a4000000 {
			reg = <0 0xa4000000 0 0x8000>;
			no-map;
		};

		vdev0vring1: vdev0vring1@a4008000 {
			reg = <0 0xa4008000 0 0x8000>;
			no-map;
		};

		vdev1vring0: vdev1vring0@a4010000 {
			reg = <0 0xa4010000 0 0x8000>;
			no-map;
		};

		vdev1vring1: vdev1vring1@a4018000 {
			reg = <0 0xa4018000 0 0x8000>;
			no-map;
		};

		rsc_table: rsc-table@2021e000 {
			reg = <0 0x2021e000 0 0x1000>;
			no-map;
		};

		vdevbuffer: vdevbuffer@a4020000 {
			compatible = "shared-dma-pool";
			reg = <0 0xa4020000 0 0x100000>;
			no-map;
		};

	};

	reg_vdd_12v: regulator-vdd-12v {
		compatible = "regulator-fixed";
		regulator-name = "VDD_12V";
		regulator-min-microvolt = <12000000>;
		regulator-max-microvolt = <12000000>;
		gpio = <&pcal6524 14 GPIO_ACTIVE_HIGH>;
		enable-active-high;
	};

	reg_vref_1v8: regulator-adc-vref {
		compatible = "regulator-fixed";
		regulator-name = "vref_1v8";
		regulator-min-microvolt = <1800000>;
		regulator-max-microvolt = <1800000>;
	};

	reg_usdhc2_vmmc: regulator-usdhc2 {
		compatible = "regulator-fixed";
		pinctrl-names = "default";
		pinctrl-0 = <&pinctrl_reg_usdhc2_vmmc>;
		regulator-name = "VSD_3V3";
		regulator-min-microvolt = <3300000>;
		regulator-max-microvolt = <3300000>;
		gpio = <&gpio3 7 GPIO_ACTIVE_HIGH>;
		off-on-delay-us = <12000>;
		enable-active-high;
	};

<<<<<<< HEAD
=======
	backlight_lvds: backlight-lvds {
		compatible = "pwm-backlight";
		pwms = <&adp5585 0 100000 0>;
		brightness-levels = <0 100>;
		num-interpolated-steps = <100>;
		default-brightness-level = <100>;
		power-supply = <&reg_vdd_12v>;
		enable-gpios = <&adp5585 9 GPIO_ACTIVE_HIGH>;
		status = "disabled";
	};

	bt_sco_codec: bt-sco-codec {
		compatible = "linux,bt-sco";
		#sound-dai-cells = <1>;
	};

	sound-bt-sco {
		compatible = "simple-audio-card";
		simple-audio-card,name = "bt-sco-audio";
		simple-audio-card,format = "dsp_a";
		simple-audio-card,bitclock-inversion;
		simple-audio-card,frame-master = <&btcpu>;
		simple-audio-card,bitclock-master = <&btcpu>;

		btcpu: simple-audio-card,cpu {
			sound-dai = <&sai1>;
			dai-tdm-slot-num = <2>;
			dai-tdm-slot-width = <16>;
		};

		simple-audio-card,codec {
			sound-dai = <&bt_sco_codec 1>;
		};
	};

	sound-micfil {
		compatible = "fsl,imx-audio-card";
		model = "micfil-audio";

		pri-dai-link {
			link-name = "micfil hifi";
			format = "i2s";

			cpu {
				sound-dai = <&micfil>;
			};
		};
	};

	sound-xcvr {
		compatible = "fsl,imx-audio-card";
		model = "imx-audio-xcvr";

		pri-dai-link {
			link-name = "XCVR PCM";

			cpu {
				sound-dai = <&xcvr>;
			};
		};
	};
};

&adc1 {
	vref-supply = <&reg_vref_1v8>;
	status = "okay";
};

>>>>>>> adc21867
&cm33 {
	mbox-names = "tx", "rx", "rxdb";
	mboxes = <&mu1 0 1>,
		 <&mu1 1 1>,
		 <&mu1 3 1>;
	memory-region = <&vdevbuffer>, <&vdev0vring0>, <&vdev0vring1>,
			<&vdev1vring0>, <&vdev1vring1>, <&rsc_table>;
	status = "okay";
};

&eqos {
	pinctrl-names = "default", "sleep";
	pinctrl-0 = <&pinctrl_eqos>;
	pinctrl-1 = <&pinctrl_eqos_sleep>;
	phy-mode = "rgmii-id";
	phy-handle = <&ethphy1>;
	status = "okay";

	mdio {
		compatible = "snps,dwmac-mdio";
		#address-cells = <1>;
		#size-cells = <0>;
		clock-frequency = <5000000>;

		ethphy1: ethernet-phy@1 {
			reg = <1>;
			eee-broken-1000t;
			reset-gpios = <&pcal6524 15 GPIO_ACTIVE_LOW>;
			reset-assert-us = <10000>;
			reset-deassert-us = <80000>;
		};
	};
};

&fec {
	pinctrl-names = "default", "sleep";
	pinctrl-0 = <&pinctrl_fec>;
	pinctrl-1 = <&pinctrl_fec_sleep>;
	phy-mode = "rgmii-id";
	phy-handle = <&ethphy2>;
	fsl,magic-packet;
	status = "okay";

	mdio {
		#address-cells = <1>;
		#size-cells = <0>;
		clock-frequency = <5000000>;

		ethphy2: ethernet-phy@2 {
			reg = <2>;
			eee-broken-1000t;
			reset-gpios = <&pcal6524 16 GPIO_ACTIVE_LOW>;
			reset-assert-us = <10000>;
			reset-deassert-us = <80000>;
		};
	};
};

<<<<<<< HEAD
=======
&lpi2c1 {
	clock-frequency = <400000>;
	pinctrl-names = "default";
	pinctrl-0 = <&pinctrl_lpi2c1>;
	status = "okay";

	inertial-meter@6a {
		compatible = "st,lsm6dso";
		reg = <0x6a>;
	};
};

>>>>>>> adc21867
&lpi2c2 {
	clock-frequency = <400000>;
	pinctrl-names = "default", "sleep";
	pinctrl-0 = <&pinctrl_lpi2c2>;
	pinctrl-1 = <&pinctrl_lpi2c2>;
	status = "okay";

	pcal6524: gpio@22 {
		compatible = "nxp,pcal6524";
		reg = <0x22>;
		pinctrl-names = "default";
		pinctrl-0 = <&pinctrl_pcal6524>;
		gpio-controller;
		#gpio-cells = <2>;
		interrupt-controller;
		#interrupt-cells = <2>;
		interrupt-parent = <&gpio3>;
		interrupts = <27 IRQ_TYPE_LEVEL_LOW>;
	};

	pmic@25 {
		compatible = "nxp,pca9451a";
		reg = <0x25>;
		interrupt-parent = <&pcal6524>;
		interrupts = <11 IRQ_TYPE_EDGE_FALLING>;

		regulators {
			buck1: BUCK1 {
				regulator-name = "BUCK1";
				regulator-min-microvolt = <610000>;
				regulator-max-microvolt = <950000>;
				regulator-boot-on;
				regulator-always-on;
				regulator-ramp-delay = <3125>;
			};

			buck2: BUCK2 {
				regulator-name = "BUCK2";
				regulator-min-microvolt = <600000>;
				regulator-max-microvolt = <670000>;
				regulator-boot-on;
				regulator-always-on;
				regulator-ramp-delay = <3125>;
			};

			buck4: BUCK4{
				regulator-name = "BUCK4";
				regulator-min-microvolt = <1620000>;
				regulator-max-microvolt = <3400000>;
				regulator-boot-on;
				regulator-always-on;
			};

			buck5: BUCK5{
				regulator-name = "BUCK5";
				regulator-min-microvolt = <1620000>;
				regulator-max-microvolt = <3400000>;
				regulator-boot-on;
				regulator-always-on;
			};

			buck6: BUCK6 {
				regulator-name = "BUCK6";
				regulator-min-microvolt = <1060000>;
				regulator-max-microvolt = <1140000>;
				regulator-boot-on;
				regulator-always-on;
			};

			ldo1: LDO1 {
				regulator-name = "LDO1";
				regulator-min-microvolt = <1620000>;
				regulator-max-microvolt = <1980000>;
				regulator-boot-on;
				regulator-always-on;
			};

			ldo4: LDO4 {
				regulator-name = "LDO4";
				regulator-min-microvolt = <800000>;
				regulator-max-microvolt = <840000>;
				regulator-boot-on;
				regulator-always-on;
			};

			ldo5: LDO5 {
				regulator-name = "LDO5";
				regulator-min-microvolt = <1800000>;
				regulator-max-microvolt = <3300000>;
				regulator-boot-on;
				regulator-always-on;
			};
		};
	};

	adp5585: io-expander@34 {
		compatible = "adi,adp5585-00", "adi,adp5585";
		reg = <0x34>;
		vdd-supply = <&buck4>;
		gpio-controller;
		#gpio-cells = <2>;
		gpio-reserved-ranges = <5 1>;
		#pwm-cells = <3>;
	};
};

&lpi2c3 {
	#address-cells = <1>;
	#size-cells = <0>;
	clock-frequency = <400000>;
	pinctrl-names = "default";
	pinctrl-0 = <&pinctrl_lpi2c3>;
	status = "okay";

	ptn5110: tcpc@50 {
		compatible = "nxp,ptn5110", "tcpci";
		reg = <0x50>;
		interrupt-parent = <&gpio3>;
		interrupts = <27 IRQ_TYPE_LEVEL_LOW>;

		typec1_con: connector {
			compatible = "usb-c-connector";
			label = "USB-C";
			power-role = "dual";
			data-role = "dual";
			try-power-role = "sink";
			source-pdos = <PDO_FIXED(5000, 3000, PDO_FIXED_USB_COMM)>;
			sink-pdos = <PDO_FIXED(5000, 3000, PDO_FIXED_USB_COMM)
				     PDO_VAR(5000, 20000, 3000)>;
			op-sink-microwatt = <15000000>;
			self-powered;

			ports {
				#address-cells = <1>;
				#size-cells = <0>;

				port@0 {
					reg = <0>;

					typec1_dr_sw: endpoint {
						remote-endpoint = <&usb1_drd_sw>;
					};
				};
			};
		};
	};

	ptn5110_2: tcpc@51 {
		compatible = "nxp,ptn5110", "tcpci";
		reg = <0x51>;
		interrupt-parent = <&gpio3>;
		interrupts = <27 IRQ_TYPE_LEVEL_LOW>;

		typec2_con: connector {
			compatible = "usb-c-connector";
			label = "USB-C";
			power-role = "dual";
			data-role = "dual";
			try-power-role = "sink";
			source-pdos = <PDO_FIXED(5000, 3000, PDO_FIXED_USB_COMM)>;
			sink-pdos = <PDO_FIXED(5000, 3000, PDO_FIXED_USB_COMM)
				     PDO_VAR(5000, 20000, 3000)>;
			op-sink-microwatt = <15000000>;
			self-powered;

			ports {
				#address-cells = <1>;
				#size-cells = <0>;

				port@0 {
					reg = <0>;

					typec2_dr_sw: endpoint {
						remote-endpoint = <&usb2_drd_sw>;
					};
				};
			};
		};
	};

	pcf2131: rtc@53 {
		compatible = "nxp,pcf2131";
		reg = <0x53>;
		interrupt-parent = <&pcal6524>;
		interrupts = <1 IRQ_TYPE_EDGE_FALLING>;
	};
};

&lpuart1 { /* console */
	pinctrl-names = "default";
	pinctrl-0 = <&pinctrl_uart1>;
	status = "okay";
};

&lpuart5 {
	pinctrl-names = "default";
	pinctrl-0 = <&pinctrl_uart5>;
	status = "okay";
};

<<<<<<< HEAD
=======
&micfil {
	pinctrl-names = "default", "sleep";
	pinctrl-0 = <&pinctrl_pdm>;
	pinctrl-1 = <&pinctrl_pdm_sleep>;
	assigned-clocks = <&clk IMX93_CLK_PDM>;
	assigned-clock-parents = <&clk IMX93_CLK_AUDIO_PLL>;
	assigned-clock-rates = <49152000>;
	status = "okay";
};

>>>>>>> adc21867
&mu1 {
	status = "okay";
};

&mu2 {
	status = "okay";
};

<<<<<<< HEAD
=======
&sai1 {
	pinctrl-names = "default", "sleep";
	pinctrl-0 = <&pinctrl_sai1>;
	pinctrl-1 = <&pinctrl_sai1_sleep>;
	assigned-clocks = <&clk IMX93_CLK_SAI1>;
	assigned-clock-parents = <&clk IMX93_CLK_AUDIO_PLL>;
	assigned-clock-rates = <12288000>;
	fsl,sai-mclk-direction-output;
	status = "okay";
};

>>>>>>> adc21867
&usbotg1 {
	dr_mode = "otg";
	hnp-disable;
	srp-disable;
	adp-disable;
	usb-role-switch;
	disable-over-current;
	samsung,picophy-pre-emp-curr-control = <3>;
	samsung,picophy-dc-vol-level-adjust = <7>;
	status = "okay";

	port {
		usb1_drd_sw: endpoint {
			remote-endpoint = <&typec1_dr_sw>;
		};
	};
};

&usbotg2 {
	dr_mode = "otg";
	hnp-disable;
	srp-disable;
	adp-disable;
	usb-role-switch;
	disable-over-current;
	samsung,picophy-pre-emp-curr-control = <3>;
	samsung,picophy-dc-vol-level-adjust = <7>;
	status = "okay";

	port {
		usb2_drd_sw: endpoint {
			remote-endpoint = <&typec2_dr_sw>;
		};
	};
};

&usdhc1 {
	pinctrl-names = "default", "state_100mhz", "state_200mhz";
	pinctrl-0 = <&pinctrl_usdhc1>;
	pinctrl-1 = <&pinctrl_usdhc1_100mhz>;
	pinctrl-2 = <&pinctrl_usdhc1_200mhz>;
	bus-width = <8>;
	non-removable;
	status = "okay";
};

&usdhc2 {
	pinctrl-names = "default", "state_100mhz", "state_200mhz", "sleep";
	pinctrl-0 = <&pinctrl_usdhc2>, <&pinctrl_usdhc2_gpio>;
	pinctrl-1 = <&pinctrl_usdhc2_100mhz>, <&pinctrl_usdhc2_gpio>;
	pinctrl-2 = <&pinctrl_usdhc2_200mhz>, <&pinctrl_usdhc2_gpio>;
	pinctrl-3 = <&pinctrl_usdhc2_sleep>, <&pinctrl_usdhc2_gpio_sleep>;
	cd-gpios = <&gpio3 00 GPIO_ACTIVE_LOW>;
	vmmc-supply = <&reg_usdhc2_vmmc>;
	bus-width = <4>;
	status = "okay";
	no-mmc;
};

&wdog3 {
	status = "okay";
};

<<<<<<< HEAD
=======
&xcvr {
	pinctrl-names = "default", "sleep";
	pinctrl-0 = <&pinctrl_spdif>;
	pinctrl-1 = <&pinctrl_spdif_sleep>;
	assigned-clocks = <&clk IMX93_CLK_SPDIF>,
			 <&clk IMX93_CLK_AUDIO_XCVR>;
	assigned-clock-parents = <&clk IMX93_CLK_AUDIO_PLL>,
			 <&clk IMX93_CLK_SYS_PLL_PFD1_DIV2>;
	assigned-clock-rates = <12288000>, <200000000>;
	status = "okay";
};

>>>>>>> adc21867
&iomuxc {
	pinctrl_eqos: eqosgrp {
		fsl,pins = <
			MX93_PAD_ENET1_MDC__ENET_QOS_MDC			0x57e
			MX93_PAD_ENET1_MDIO__ENET_QOS_MDIO			0x57e
			MX93_PAD_ENET1_RD0__ENET_QOS_RGMII_RD0			0x57e
			MX93_PAD_ENET1_RD1__ENET_QOS_RGMII_RD1			0x57e
			MX93_PAD_ENET1_RD2__ENET_QOS_RGMII_RD2			0x57e
			MX93_PAD_ENET1_RD3__ENET_QOS_RGMII_RD3			0x57e
			MX93_PAD_ENET1_RXC__CCM_ENET_QOS_CLOCK_GENERATE_RX_CLK	0x5fe
			MX93_PAD_ENET1_RX_CTL__ENET_QOS_RGMII_RX_CTL		0x57e
			MX93_PAD_ENET1_TD0__ENET_QOS_RGMII_TD0			0x57e
			MX93_PAD_ENET1_TD1__ENET_QOS_RGMII_TD1			0x57e
			MX93_PAD_ENET1_TD2__ENET_QOS_RGMII_TD2			0x57e
			MX93_PAD_ENET1_TD3__ENET_QOS_RGMII_TD3			0x57e
			MX93_PAD_ENET1_TXC__CCM_ENET_QOS_CLOCK_GENERATE_TX_CLK	0x5fe
			MX93_PAD_ENET1_TX_CTL__ENET_QOS_RGMII_TX_CTL		0x57e
		>;
	};

	pinctrl_eqos_sleep: eqossleepgrp {
		fsl,pins = <
			MX93_PAD_ENET1_MDC__GPIO4_IO00				0x31e
			MX93_PAD_ENET1_MDIO__GPIO4_IO01				0x31e
			MX93_PAD_ENET1_RD0__GPIO4_IO10                          0x31e
			MX93_PAD_ENET1_RD1__GPIO4_IO11				0x31e
			MX93_PAD_ENET1_RD2__GPIO4_IO12				0x31e
			MX93_PAD_ENET1_RD3__GPIO4_IO13				0x31e
			MX93_PAD_ENET1_RXC__GPIO4_IO09                          0x31e
			MX93_PAD_ENET1_RX_CTL__GPIO4_IO08			0x31e
			MX93_PAD_ENET1_TD0__GPIO4_IO05                          0x31e
			MX93_PAD_ENET1_TD1__GPIO4_IO04                          0x31e
			MX93_PAD_ENET1_TD2__GPIO4_IO03				0x31e
			MX93_PAD_ENET1_TD3__GPIO4_IO02				0x31e
			MX93_PAD_ENET1_TXC__GPIO4_IO07                          0x31e
			MX93_PAD_ENET1_TX_CTL__GPIO4_IO06                       0x31e
		>;
	};

	pinctrl_fec: fecgrp {
		fsl,pins = <
			MX93_PAD_ENET2_MDC__ENET1_MDC			0x57e
			MX93_PAD_ENET2_MDIO__ENET1_MDIO			0x57e
			MX93_PAD_ENET2_RD0__ENET1_RGMII_RD0		0x57e
			MX93_PAD_ENET2_RD1__ENET1_RGMII_RD1		0x57e
			MX93_PAD_ENET2_RD2__ENET1_RGMII_RD2		0x57e
			MX93_PAD_ENET2_RD3__ENET1_RGMII_RD3		0x57e
			MX93_PAD_ENET2_RXC__ENET1_RGMII_RXC		0x5fe
			MX93_PAD_ENET2_RX_CTL__ENET1_RGMII_RX_CTL	0x57e
			MX93_PAD_ENET2_TD0__ENET1_RGMII_TD0		0x57e
			MX93_PAD_ENET2_TD1__ENET1_RGMII_TD1		0x57e
			MX93_PAD_ENET2_TD2__ENET1_RGMII_TD2		0x57e
			MX93_PAD_ENET2_TD3__ENET1_RGMII_TD3		0x57e
			MX93_PAD_ENET2_TXC__ENET1_RGMII_TXC		0x5fe
			MX93_PAD_ENET2_TX_CTL__ENET1_RGMII_TX_CTL	0x57e
		>;
	};

	pinctrl_lpi2c3: lpi2c3grp {
		fsl,pins = <
			MX93_PAD_GPIO_IO28__LPI2C3_SDA			0x40000b9e
			MX93_PAD_GPIO_IO29__LPI2C3_SCL			0x40000b9e
		>;
	};

	pinctrl_fec_sleep: fecsleepgrp {
		fsl,pins = <
			MX93_PAD_ENET2_MDC__GPIO4_IO14			0x51e
			MX93_PAD_ENET2_MDIO__GPIO4_IO15			0x51e
			MX93_PAD_ENET2_RD0__GPIO4_IO24			0x51e
			MX93_PAD_ENET2_RD1__GPIO4_IO25			0x51e
			MX93_PAD_ENET2_RD2__GPIO4_IO26			0x51e
			MX93_PAD_ENET2_RD3__GPIO4_IO27			0x51e
			MX93_PAD_ENET2_RXC__GPIO4_IO23                  0x51e
			MX93_PAD_ENET2_RX_CTL__GPIO4_IO22		0x51e
			MX93_PAD_ENET2_TD0__GPIO4_IO19			0x51e
			MX93_PAD_ENET2_TD1__GPIO4_IO18			0x51e
			MX93_PAD_ENET2_TD2__GPIO4_IO17			0x51e
			MX93_PAD_ENET2_TD3__GPIO4_IO16			0x51e
			MX93_PAD_ENET2_TXC__GPIO4_IO21                  0x51e
			MX93_PAD_ENET2_TX_CTL__GPIO4_IO20               0x51e
		>;
	};

	pinctrl_uart1: uart1grp {
		fsl,pins = <
			MX93_PAD_UART1_RXD__LPUART1_RX			0x31e
			MX93_PAD_UART1_TXD__LPUART1_TX			0x31e
		>;
	};

	pinctrl_uart5: uart5grp {
		fsl,pins = <
			MX93_PAD_DAP_TDO_TRACESWO__LPUART5_TX		0x31e
			MX93_PAD_DAP_TDI__LPUART5_RX			0x31e
			MX93_PAD_DAP_TMS_SWDIO__LPUART5_RTS_B		0x31e
			MX93_PAD_DAP_TCLK_SWCLK__LPUART5_CTS_B		0x31e
		>;
	};

	pinctrl_lpi2c1: lpi2c1grp {
		fsl,pins = <
			MX93_PAD_I2C1_SCL__LPI2C1_SCL			0x40000b9e
			MX93_PAD_I2C1_SDA__LPI2C1_SDA			0x40000b9e
		>;
	};

	pinctrl_lpi2c2: lpi2c2grp {
		fsl,pins = <
			MX93_PAD_I2C2_SCL__LPI2C2_SCL			0x40000b9e
			MX93_PAD_I2C2_SDA__LPI2C2_SDA			0x40000b9e
		>;
	};

	pinctrl_lpi2c3: lpi2c3grp {
		fsl,pins = <
			MX93_PAD_GPIO_IO28__LPI2C3_SDA			0x40000b9e
			MX93_PAD_GPIO_IO29__LPI2C3_SCL			0x40000b9e
		>;
	};

	pinctrl_pcal6524: pcal6524grp {
		fsl,pins = <
			MX93_PAD_CCM_CLKO2__GPIO3_IO27			0x31e
		>;
	};

	pinctrl_pdm: pdmgrp {
		fsl,pins = <
			MX93_PAD_PDM_CLK__PDM_CLK			0x31e
			MX93_PAD_PDM_BIT_STREAM0__PDM_BIT_STREAM00	0x31e
			MX93_PAD_PDM_BIT_STREAM1__PDM_BIT_STREAM01	0x31e
		>;
	};

	pinctrl_pdm_sleep: pdmsleepgrp {
		fsl,pins = <
			MX93_PAD_PDM_CLK__GPIO1_IO08			0x31e
			MX93_PAD_PDM_BIT_STREAM0__GPIO1_IO09		0x31e
			MX93_PAD_PDM_BIT_STREAM1__GPIO1_IO10		0x31e
		>;
	};

	pinctrl_sai1: sai1grp {
		fsl,pins = <
			MX93_PAD_SAI1_TXC__SAI1_TX_BCLK			0x31e
			MX93_PAD_SAI1_TXFS__SAI1_TX_SYNC		0x31e
			MX93_PAD_SAI1_TXD0__SAI1_TX_DATA00		0x31e
			MX93_PAD_SAI1_RXD0__SAI1_RX_DATA00		0x31e
		>;
	};

	pinctrl_sai1_sleep: sai1sleepgrp {
		fsl,pins = <
			MX93_PAD_SAI1_TXC__GPIO1_IO12                   0x51e
			MX93_PAD_SAI1_TXFS__GPIO1_IO11			0x51e
			MX93_PAD_SAI1_TXD0__GPIO1_IO13			0x51e
			MX93_PAD_SAI1_RXD0__GPIO1_IO14			0x51e
		>;
	};

	/* need to config the SION for data and cmd pad, refer to ERR052021 */
	pinctrl_usdhc1: usdhc1grp {
		fsl,pins = <
			MX93_PAD_SD1_CLK__USDHC1_CLK		0x1582
			MX93_PAD_SD1_CMD__USDHC1_CMD		0x40001382
			MX93_PAD_SD1_DATA0__USDHC1_DATA0	0x40001382
			MX93_PAD_SD1_DATA1__USDHC1_DATA1	0x40001382
			MX93_PAD_SD1_DATA2__USDHC1_DATA2	0x40001382
			MX93_PAD_SD1_DATA3__USDHC1_DATA3	0x40001382
			MX93_PAD_SD1_DATA4__USDHC1_DATA4	0x40001382
			MX93_PAD_SD1_DATA5__USDHC1_DATA5	0x40001382
			MX93_PAD_SD1_DATA6__USDHC1_DATA6	0x40001382
			MX93_PAD_SD1_DATA7__USDHC1_DATA7	0x40001382
			MX93_PAD_SD1_STROBE__USDHC1_STROBE	0x1582
		>;
	};

	/* need to config the SION for data and cmd pad, refer to ERR052021 */
	pinctrl_usdhc1_100mhz: usdhc1-100mhzgrp {
		fsl,pins = <
			MX93_PAD_SD1_CLK__USDHC1_CLK		0x158e
			MX93_PAD_SD1_CMD__USDHC1_CMD		0x4000138e
			MX93_PAD_SD1_DATA0__USDHC1_DATA0	0x4000138e
			MX93_PAD_SD1_DATA1__USDHC1_DATA1	0x4000138e
			MX93_PAD_SD1_DATA2__USDHC1_DATA2	0x4000138e
			MX93_PAD_SD1_DATA3__USDHC1_DATA3	0x4000138e
			MX93_PAD_SD1_DATA4__USDHC1_DATA4	0x4000138e
			MX93_PAD_SD1_DATA5__USDHC1_DATA5	0x4000138e
			MX93_PAD_SD1_DATA6__USDHC1_DATA6	0x4000138e
			MX93_PAD_SD1_DATA7__USDHC1_DATA7	0x4000138e
			MX93_PAD_SD1_STROBE__USDHC1_STROBE	0x158e
		>;
	};

	/* need to config the SION for data and cmd pad, refer to ERR052021 */
	pinctrl_usdhc1_200mhz: usdhc1-200mhzgrp {
		fsl,pins = <
			MX93_PAD_SD1_CLK__USDHC1_CLK		0x15fe
			MX93_PAD_SD1_CMD__USDHC1_CMD		0x400013fe
			MX93_PAD_SD1_DATA0__USDHC1_DATA0	0x400013fe
			MX93_PAD_SD1_DATA1__USDHC1_DATA1	0x400013fe
			MX93_PAD_SD1_DATA2__USDHC1_DATA2	0x400013fe
			MX93_PAD_SD1_DATA3__USDHC1_DATA3	0x400013fe
			MX93_PAD_SD1_DATA4__USDHC1_DATA4	0x400013fe
			MX93_PAD_SD1_DATA5__USDHC1_DATA5	0x400013fe
			MX93_PAD_SD1_DATA6__USDHC1_DATA6	0x400013fe
			MX93_PAD_SD1_DATA7__USDHC1_DATA7	0x400013fe
			MX93_PAD_SD1_STROBE__USDHC1_STROBE	0x15fe
		>;
	};

	pinctrl_reg_usdhc2_vmmc: regusdhc2vmmcgrp {
		fsl,pins = <
			MX93_PAD_SD2_RESET_B__GPIO3_IO07	0x31e
		>;
	};

	pinctrl_spdif: spdifgrp {
		fsl,pins = <
			MX93_PAD_GPIO_IO22__SPDIF_IN		0x31e
			MX93_PAD_GPIO_IO23__SPDIF_OUT		0x31e
		>;
	};

	pinctrl_spdif_sleep: spdifsleepgrp {
		fsl,pins = <
			MX93_PAD_GPIO_IO22__GPIO2_IO22		0x31e
			MX93_PAD_GPIO_IO23__GPIO2_IO23		0x31e
		>;
	};

	pinctrl_usdhc2_gpio: usdhc2gpiogrp {
		fsl,pins = <
			MX93_PAD_SD2_CD_B__GPIO3_IO00		0x31e
		>;
	};

	pinctrl_usdhc2_gpio_sleep: usdhc2gpiosleepgrp {
		fsl,pins = <
			MX93_PAD_SD2_CD_B__GPIO3_IO00		0x51e
		>;
	};

	/* need to config the SION for data and cmd pad, refer to ERR052021 */
	pinctrl_usdhc2: usdhc2grp {
		fsl,pins = <
			MX93_PAD_SD2_CLK__USDHC2_CLK		0x1582
			MX93_PAD_SD2_CMD__USDHC2_CMD		0x40001382
			MX93_PAD_SD2_DATA0__USDHC2_DATA0	0x40001382
			MX93_PAD_SD2_DATA1__USDHC2_DATA1	0x40001382
			MX93_PAD_SD2_DATA2__USDHC2_DATA2	0x40001382
			MX93_PAD_SD2_DATA3__USDHC2_DATA3	0x40001382
			MX93_PAD_SD2_VSELECT__USDHC2_VSELECT	0x51e
		>;
	};

	/* need to config the SION for data and cmd pad, refer to ERR052021 */
	pinctrl_usdhc2_100mhz: usdhc2-100mhzgrp {
		fsl,pins = <
			MX93_PAD_SD2_CLK__USDHC2_CLK		0x158e
			MX93_PAD_SD2_CMD__USDHC2_CMD		0x4000138e
			MX93_PAD_SD2_DATA0__USDHC2_DATA0	0x4000138e
			MX93_PAD_SD2_DATA1__USDHC2_DATA1	0x4000138e
			MX93_PAD_SD2_DATA2__USDHC2_DATA2	0x4000138e
			MX93_PAD_SD2_DATA3__USDHC2_DATA3	0x4000138e
			MX93_PAD_SD2_VSELECT__USDHC2_VSELECT	0x51e
		>;
	};

	/* need to config the SION for data and cmd pad, refer to ERR052021 */
	pinctrl_usdhc2_200mhz: usdhc2-200mhzgrp {
		fsl,pins = <
			MX93_PAD_SD2_CLK__USDHC2_CLK		0x15fe
			MX93_PAD_SD2_CMD__USDHC2_CMD		0x400013fe
			MX93_PAD_SD2_DATA0__USDHC2_DATA0	0x400013fe
			MX93_PAD_SD2_DATA1__USDHC2_DATA1	0x400013fe
			MX93_PAD_SD2_DATA2__USDHC2_DATA2	0x400013fe
			MX93_PAD_SD2_DATA3__USDHC2_DATA3	0x400013fe
			MX93_PAD_SD2_VSELECT__USDHC2_VSELECT	0x51e
		>;
	};

	pinctrl_usdhc2_sleep: usdhc2sleepgrp {
		fsl,pins = <
			MX93_PAD_SD2_CLK__GPIO3_IO01            0x51e
			MX93_PAD_SD2_CMD__GPIO3_IO02		0x51e
			MX93_PAD_SD2_DATA0__GPIO3_IO03		0x51e
			MX93_PAD_SD2_DATA1__GPIO3_IO04		0x51e
			MX93_PAD_SD2_DATA2__GPIO3_IO05		0x51e
			MX93_PAD_SD2_DATA3__GPIO3_IO06		0x51e
			MX93_PAD_SD2_VSELECT__GPIO3_IO19	0x51e
		>;
	};

};<|MERGE_RESOLUTION|>--- conflicted
+++ resolved
@@ -90,8 +90,6 @@
 		enable-active-high;
 	};
 
-<<<<<<< HEAD
-=======
 	backlight_lvds: backlight-lvds {
 		compatible = "pwm-backlight";
 		pwms = <&adp5585 0 100000 0>;
@@ -160,7 +158,6 @@
 	status = "okay";
 };
 
->>>>>>> adc21867
 &cm33 {
 	mbox-names = "tx", "rx", "rxdb";
 	mboxes = <&mu1 0 1>,
@@ -219,8 +216,6 @@
 	};
 };
 
-<<<<<<< HEAD
-=======
 &lpi2c1 {
 	clock-frequency = <400000>;
 	pinctrl-names = "default";
@@ -233,7 +228,6 @@
 	};
 };
 
->>>>>>> adc21867
 &lpi2c2 {
 	clock-frequency = <400000>;
 	pinctrl-names = "default", "sleep";
@@ -341,8 +335,6 @@
 };
 
 &lpi2c3 {
-	#address-cells = <1>;
-	#size-cells = <0>;
 	clock-frequency = <400000>;
 	pinctrl-names = "default";
 	pinctrl-0 = <&pinctrl_lpi2c3>;
@@ -434,8 +426,6 @@
 	status = "okay";
 };
 
-<<<<<<< HEAD
-=======
 &micfil {
 	pinctrl-names = "default", "sleep";
 	pinctrl-0 = <&pinctrl_pdm>;
@@ -446,7 +436,6 @@
 	status = "okay";
 };
 
->>>>>>> adc21867
 &mu1 {
 	status = "okay";
 };
@@ -455,8 +444,6 @@
 	status = "okay";
 };
 
-<<<<<<< HEAD
-=======
 &sai1 {
 	pinctrl-names = "default", "sleep";
 	pinctrl-0 = <&pinctrl_sai1>;
@@ -468,7 +455,6 @@
 	status = "okay";
 };
 
->>>>>>> adc21867
 &usbotg1 {
 	dr_mode = "otg";
 	hnp-disable;
@@ -532,8 +518,6 @@
 	status = "okay";
 };
 
-<<<<<<< HEAD
-=======
 &xcvr {
 	pinctrl-names = "default", "sleep";
 	pinctrl-0 = <&pinctrl_spdif>;
@@ -546,7 +530,6 @@
 	status = "okay";
 };
 
->>>>>>> adc21867
 &iomuxc {
 	pinctrl_eqos: eqosgrp {
 		fsl,pins = <
