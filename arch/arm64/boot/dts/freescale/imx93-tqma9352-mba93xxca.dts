// SPDX-License-Identifier: (GPL-2.0-or-later OR MIT)
/*
 * Copyright (c) 2022-2023 TQ-Systems GmbH <linux@ew.tq-group.com>,
 * D-82229 Seefeld, Germany.
 * Author: Markus Niebel
 * Author: Alexander Stein
 */
/dts-v1/;

#include <dt-bindings/input/input.h>
#include <dt-bindings/leds/common.h>
#include <dt-bindings/net/ti-dp83867.h>
#include <dt-bindings/pwm/pwm.h>

#include "imx93-tqma9352.dtsi"

/{
	model = "TQ-Systems i.MX93 TQMa93xxLA/TQMa93xxCA on MBa93xxCA starter kit";
	compatible = "tq,imx93-tqma9352-mba93xxca",
		     "tq,imx93-tqma9352", "fsl,imx93";
	chassis-type = "embedded";

	chosen {
		stdout-path = &lpuart1;
	};

	aliases {
		eeprom0 = &eeprom0;
		ethernet0 = &fec;
		ethernet1 = &eqos;
		rtc0 = &pcf85063;
		rtc1 = &bbnsm_rtc;
	};

	backlight_lvds: backlight {
		compatible = "pwm-backlight";
		pwms = <&tpm5 0 5000000 0>;
		brightness-levels = <0 4 8 16 32 64 128 255>;
		default-brightness-level = <7>;
		power-supply = <&reg_12v0>;
		enable-gpios = <&expander2 2 GPIO_ACTIVE_HIGH>;
		status = "disabled";
	};

	fan0: pwm-fan {
		compatible = "pwm-fan";
		pinctrl-names = "default";
		pinctrl-0 = <&pinctrl_pwmfan>;
		fan-supply = <&reg_pwm_fan>;
		#cooling-cells = <2>;
		/* typical 25 kHz -> 40.000 nsec */
		pwms = <&tpm6 0 40000 PWM_POLARITY_INVERTED>;
		cooling-levels = <0 32 64 128 196 240>;
		pulses-per-revolution = <2>;
		interrupt-parent = <&gpio2>;
		interrupts = <9 IRQ_TYPE_EDGE_FALLING>;
		status = "disabled";
	};

	gpio-keys {
		compatible = "gpio-keys";
		autorepeat;

		switch-a {
			label = "switcha";
			linux,code = <BTN_0>;
			gpios = <&expander0 6 GPIO_ACTIVE_LOW>;
			wakeup-source;
		};

		switch-b {
			label = "switchb";
			linux,code = <BTN_1>;
			gpios = <&expander0 7 GPIO_ACTIVE_LOW>;
			wakeup-source;
		};
	};

	gpio-leds {
		compatible = "gpio-leds";

		led-1 {
			color = <LED_COLOR_ID_GREEN>;
			function = LED_FUNCTION_STATUS;
			gpios = <&expander2 6 GPIO_ACTIVE_HIGH>;
			linux,default-trigger = "default-on";
		};

		led-2 {
			color = <LED_COLOR_ID_AMBER>;
			function = LED_FUNCTION_HEARTBEAT;
			gpios = <&expander2 7 GPIO_ACTIVE_HIGH>;
			linux,default-trigger = "heartbeat";
		};
	};

	iio-hwmon {
		compatible = "iio-hwmon";
		io-channels = <&adc1 0>, <&adc1 1>, <&adc1 2>, <&adc1 3>;
	};

	reg_3v3: regulator-3v3 {
		compatible = "regulator-fixed";
		regulator-name = "V_3V3_MB";
		regulator-min-microvolt = <3300000>;
		regulator-max-microvolt = <3300000>;
	};

	reg_5v0: regulator-5v0 {
		compatible = "regulator-fixed";
		regulator-name = "V_5V0_MB";
		regulator-min-microvolt = <5000000>;
		regulator-max-microvolt = <5000000>;
	};

	reg_12v0: regulator-12v0 {
		compatible = "regulator-fixed";
		regulator-name = "V_12V";
		regulator-min-microvolt = <12000000>;
		regulator-max-microvolt = <12000000>;
		gpio = <&expander1 7 GPIO_ACTIVE_HIGH>;
		enable-active-high;
	};

	reg_mpcie_1v5: regulator-mpcie-1v5 {
		compatible = "regulator-fixed";
		regulator-name = "V_1V5_MPCIE";
		regulator-min-microvolt = <1500000>;
		regulator-max-microvolt = <1500000>;
		gpio = <&expander0 2 GPIO_ACTIVE_HIGH>;
		enable-active-high;
	};

	reg_mpcie_3v3: regulator-mpcie-3v3 {
		compatible = "regulator-fixed";
		regulator-name = "V_3V3_MPCIE";
		regulator-min-microvolt = <3300000>;
		regulator-max-microvolt = <3300000>;
		gpio = <&expander0 3 GPIO_ACTIVE_HIGH>;
		enable-active-high;
	};

	reg_pwm_fan: regulator-pwm-fan {
		compatible = "regulator-fixed";
		regulator-name = "FAN_PWR";
		regulator-min-microvolt = <12000000>;
		regulator-max-microvolt = <12000000>;
		gpio = <&expander0 0 GPIO_ACTIVE_HIGH>;
		enable-active-high;
		vin-supply = <&reg_12v0>;
	};

	thermal-zones {
		cpu-thermal {
			trips {
				cpu_active0: trip-active0 {
					temperature = <40000>;
					hysteresis = <5000>;
					type = "active";
				};

				cpu_active1: trip-active1 {
					temperature = <48000>;
					hysteresis = <3000>;
					type = "active";
				};

				cpu_active2: trip-active2 {
					temperature = <60000>;
					hysteresis = <10000>;
					type = "active";
				};
			};

			cooling-maps {
				map1 {
					trip = <&cpu_active0>;
					cooling-device = <&fan0 1 1>;
				};

				map2 {
					trip = <&cpu_active1>;
					cooling-device = <&fan0 2 2>;
				};

				map3 {
					trip = <&cpu_active2>;
					cooling-device = <&fan0 3 3>;
				};
			};
		};
	};
};

&adc1 {
	status = "okay";
};

&eqos {
	pinctrl-names = "default";
	pinctrl-0 = <&pinctrl_eqos>;
	phy-mode = "rgmii-id";
	phy-handle = <&ethphy_eqos>;
	status = "okay";

	mdio {
		compatible = "snps,dwmac-mdio";
		#address-cells = <1>;
		#size-cells = <0>;

		ethphy_eqos: ethernet-phy@0 {
			compatible = "ethernet-phy-ieee802.3-c22";
			reg = <0>;
			pinctrl-names = "default";
			pinctrl-0 = <&pinctrl_eqos_phy>;
			reset-gpios = <&expander1 0 GPIO_ACTIVE_LOW>;
			reset-assert-us = <500000>;
			reset-deassert-us = <50000>;
			interrupt-parent = <&gpio3>;
			interrupts = <26 IRQ_TYPE_EDGE_FALLING>;
			enet-phy-lane-no-swap;
			ti,rx-internal-delay = <DP83867_RGMIIDCTL_2_25_NS>;
			ti,tx-internal-delay = <DP83867_RGMIIDCTL_2_25_NS>;
			ti,fifo-depth = <DP83867_PHYCR_FIFO_DEPTH_4_B_NIB>;
			ti,dp83867-rxctrl-strap-quirk;
			ti,clk-output-sel = <DP83867_CLK_O_SEL_OFF>;
		};
	};
};

&fec {
	pinctrl-names = "default";
	pinctrl-0 = <&pinctrl_fec>;
	phy-mode = "rgmii-id";
	phy-handle = <&ethphy_fec>;
	fsl,magic-packet;
	status = "okay";

	mdio {
		#address-cells = <1>;
		#size-cells = <0>;
		clock-frequency = <5000000>;

		ethphy_fec: ethernet-phy@0 {
			compatible = "ethernet-phy-ieee802.3-c22";
			reg = <0>;
			pinctrl-names = "default";
			pinctrl-0 = <&pinctrl_fec_phy>;
			reset-gpios = <&expander1 1 GPIO_ACTIVE_LOW>;
			reset-assert-us = <500000>;
			reset-deassert-us = <50000>;
			interrupt-parent = <&gpio3>;
			interrupts = <27 IRQ_TYPE_EDGE_FALLING>;
			enet-phy-lane-no-swap;
			ti,rx-internal-delay = <DP83867_RGMIIDCTL_2_25_NS>;
			ti,tx-internal-delay = <DP83867_RGMIIDCTL_2_25_NS>;
			ti,fifo-depth = <DP83867_PHYCR_FIFO_DEPTH_4_B_NIB>;
			ti,dp83867-rxctrl-strap-quirk;
			ti,clk-output-sel = <DP83867_CLK_O_SEL_OFF>;
		};
	};
};

&flexcan1 {
	pinctrl-names = "default";
	pinctrl-0 = <&pinctrl_flexcan1>;
	xceiver-supply = <&reg_3v3>;
	status = "okay";
};

&flexcan2 {
	pinctrl-names = "default";
	pinctrl-0 = <&pinctrl_flexcan2>;
	xceiver-supply = <&reg_3v3>;
	status = "okay";
};

&gpio1 {
	gpio-line-names =
		/* 00 */ "", "", "USB_C_ALERT#", "PMIC_IRQ#",
		/* 04 */ "", "", "", "",
		/* 08 */ "", "", "", "BM2_TEMP_EVENT_MOD#",
		/* 12 */ "PEX_INT#", "", "RTC_EVENT#", "",
		/* 16 */ "", "", "", "",
		/* 20 */ "", "", "", "",
		/* 24 */ "", "", "", "",
		/* 28 */ "", "", "", "";

	expander-irq-hog {
		gpio-hog;
		gpios = <12 GPIO_ACTIVE_LOW>;
		input;
		line-name = "PEX_INT#";
	};

	tcpc-irq-hog {
		gpio-hog;
		gpios = <2 GPIO_ACTIVE_LOW>;
		input;
		line-name = "USB_C_ALERT#";
	};
};

&gpio2 {
	pinctrl-names = "default";
	pinctrl-0 = <&pinctrl_gpio2>;

	gpio-line-names =
		/* 00 */ "SPI6_PCS0#", "", "", "",
		/* 04 */ "", "", "", "",
		/* 08 */ "", "FAN_RPM", "MIPI_CSI_TRIGGER", "MIPI_CSI_SYNC",
		/* 12 */ "", "", "", "",
		/* 16 */ "X1_11", "X1_21", "X1_17", "X1_13",
		/* 20 */ "X1_15", "X1_9", "", "",
		/* 24 */ "", "", "X1_7", "",
		/* 28 */ "", "", "", "";
};

&gpio3 {
	gpio-line-names =
		/* 00 */ "SD2_CD#", "", "", "",
		/* 04 */ "", "", "", "SD2_RST#",
		/* 08 */ "", "", "", "",
		/* 12 */ "", "", "", "",
		/* 16 */ "", "", "", "",
		/* 20 */ "", "", "", "",
		/* 24 */ "", "", "ENET1_INT#", "ENET2_INT#",
		/* 28 */ "", "", "", "";
};

&gpio4 {
	gpio-line-names =
		/* 00 */ "", "", "", "",
		/* 04 */ "", "", "", "",
		/* 08 */ "", "", "", "",
		/* 12 */ "", "", "", "",
		/* 16 */ "", "", "", "",
		/* 20 */ "", "", "", "",
		/* 24 */ "", "", "", "",
		/* 28 */ "", "DP_INT", "", "";
};

&lpi2c3 {
	#address-cells = <1>;
	#size-cells = <0>;
	clock-frequency = <400000>;
	pinctrl-names = "default", "sleep";
	pinctrl-0 = <&pinctrl_lpi2c3>;
	pinctrl-1 = <&pinctrl_lpi2c3>;
	status = "okay";

	temperature-sensor@1c {
		compatible = "nxp,se97b", "jedec,jc-42.4-temp";
		reg = <0x1c>;
	};

	ptn5110: usb-typec@50 {
		compatible = "nxp,ptn5110", "tcpci";
		reg = <0x50>;
		pinctrl-names = "default";
		pinctrl-0 = <&pinctrl_typec>;
		interrupt-parent = <&gpio1>;
		interrupts = <2 IRQ_TYPE_EDGE_FALLING>;

		connector {
			compatible = "usb-c-connector";
			label = "X17";
			power-role = "dual";
			data-role = "dual";
			try-power-role = "sink";
			typec-power-opmode = "default";
			pd-disable;
			self-powered;

			port {
				typec_con_hs: endpoint {
					remote-endpoint = <&typec_hs>;
				};
			};
		};
	};

	eeprom2: eeprom@54 {
		compatible = "nxp,se97b", "atmel,24c02";
		reg = <0x54>;
		pagesize = <16>;
		vcc-supply = <&reg_3v3>;
	};

	expander0: gpio@70 {
		compatible = "nxp,pca9538";
		reg = <0x70>;
		pinctrl-names = "default";
		pinctrl-0 = <&pinctrl_pexp_irq>;
		gpio-controller;
		#gpio-cells = <2>;
		interrupt-controller;
		#interrupt-cells = <2>;
		interrupt-parent = <&gpio1>;
		interrupts = <12 IRQ_TYPE_LEVEL_LOW>;
		vcc-supply = <&reg_3v3>;
		gpio-line-names = "FAN_PWR_EN", "MPCIE_WAKE#",
				  "MPCIE_1V5_EN", "MPCIE_3V3_EN",
				  "MPCIE_PERST#", "MPCIE_WDISABLE#",
				  "BUTTON_A#", "BUTTON_B#";

		mpcie-wake-hog {
			gpio-hog;
			gpios = <1 GPIO_ACTIVE_LOW>;
			input;
			line-name = "MPCIE_WAKE#";
		};

		/*
		 * Controls the mPCIE slot reset which is low active as
		 * reset signal. The output-low states, the signal is
		 * inactive, e.g. not in reset
		 */
		mpcie_rst_hog: mpcie-rst-hog {
			gpio-hog;
			gpios = <4 GPIO_ACTIVE_LOW>;
			output-low;
			line-name = "MPCIE_PERST#";
		};

		/*
		 * Controls the mPCIE slot WDISABLE pin which is low active
		 * as disable signal. The output-low states, the signal is
		 * inactive, e.g. not disabled
		 */
		mpcie_wdisable_hog: mpcie-wdisable-hog {
			gpio-hog;
			gpios = <5 GPIO_ACTIVE_LOW>;
			output-low;
			line-name = "MPCIE_WDISABLE#";
		};
	};

	expander1: gpio@71 {
		compatible = "nxp,pca9538";
		reg = <0x71>;
		gpio-controller;
		#gpio-cells = <2>;
		vcc-supply = <&reg_3v3>;
		gpio-line-names = "ENET1_RESET#", "ENET2_RESET#",
				  "USB_RESET#", "",
				  "WLAN_PD#", "WLAN_W_DISABLE#",
				  "WLAN_PERST#", "12V_EN";

		/*
		 * Controls the WiFi card PD pin which is low active
		 * as power down signal. The output-high states, the signal
		 * is active, e.g. card is powered down
		 */
		wlan-pd-hog {
			gpio-hog;
			gpios = <4 GPIO_ACTIVE_LOW>;
			output-high;
			line-name = "WLAN_PD#";
		};

		/*
		 * Controls the WiFi card disable pin which is low active
		 * as disable signal. The output-high states, the signal
		 * is active, e.g. card is disabled
		 */
		wlan-wdisable-hog {
			gpio-hog;
			gpios = <5 GPIO_ACTIVE_LOW>;
			output-high;
			line-name = "WLAN_W_DISABLE#";
		};

		/*
		 * Controls the WiFi card reset pin which is low active
		 * as reset signal. The output-high states, the signal
		 * is active, e.g. card in reset
		 */
		wlan-perst-hog {
			gpio-hog;
			gpios = <6 GPIO_ACTIVE_LOW>;
			output-high;
			line-name = "WLAN_PERST#";
		};
	};

	expander2: gpio@72 {
		compatible = "nxp,pca9538";
		reg = <0x72>;
		gpio-controller;
		#gpio-cells = <2>;
		vcc-supply = <&reg_3v3>;
		gpio-line-names = "LCD_RESET#", "LCD_PWR_EN",
				  "LCD_BLT_EN", "DP_EN",
				  "MIPI_CSI_EN", "MIPI_CSI_RST#",
				  "USER_LED1", "USER_LED2";
	};
};

&lpi2c5 {
	#address-cells = <1>;
	#size-cells = <0>;
	clock-frequency = <400000>;
	pinctrl-names = "default", "sleep";
	pinctrl-0 = <&pinctrl_lpi2c5>;
	pinctrl-1 = <&pinctrl_lpi2c5>;
	status = "okay";
};

&lpspi6 {
	pinctrl-names = "default", "sleep";
	pinctrl-0 = <&pinctrl_lpspi6>;
	pinctrl-1 = <&pinctrl_lpspi6>;
	status = "okay";
};

&lpuart1 {
	pinctrl-names = "default";
	pinctrl-0 = <&pinctrl_uart1>;
	status = "okay";
};

&lpuart2 {
	pinctrl-names = "default";
	pinctrl-0 = <&pinctrl_uart2>;
	linux,rs485-enabled-at-boot-time;
	status = "okay";
};

/* disabled per default, console for M33 */
&lpuart3 {
	pinctrl-names = "default";
	pinctrl-0 = <&pinctrl_uart3>;
	status = "disabled";
};

&lpuart6 {
	pinctrl-names = "default";
	pinctrl-0 = <&pinctrl_uart6>;
	status = "okay";
};

&lpuart8 {
	pinctrl-names = "default";
	pinctrl-0 = <&pinctrl_uart8>;
	status = "okay";
};

&pcf85063 {
	/* RTC_EVENT# from SoM is connected on mainboard */
	pinctrl-names = "default";
	pinctrl-0 = <&pinctrl_pcf85063>;
	interrupt-parent = <&gpio1>;
	interrupts = <14 IRQ_TYPE_EDGE_FALLING>;
};

&se97_som {
	/* TEMP_EVENT# from SoM is connected on mainboard */
	pinctrl-names = "default";
	pinctrl-0 = <&pinctrl_temp_sensor_som>;
	interrupt-parent = <&gpio1>;
	interrupts = <11 IRQ_TYPE_LEVEL_LOW>;
};

&tpm5 {
	pinctrl-names = "default";
	pinctrl-0 = <&pinctrl_tpm5>;
};

&tpm6 {
	pinctrl-names = "default";
	pinctrl-0 = <&pinctrl_tpm6>;
	status = "okay";
};

&usbotg1 {
	dr_mode = "otg";
	hnp-disable;
	srp-disable;
	adp-disable;
	usb-role-switch;
	disable-over-current;
	samsung,picophy-pre-emp-curr-control = <3>;
	samsung,picophy-dc-vol-level-adjust = <7>;
	status = "okay";

	port {
		typec_hs: endpoint {
			remote-endpoint = <&typec_con_hs>;
		};
	};
};

&usbotg2 {
	dr_mode = "host";
	#address-cells = <1>;
	#size-cells = <0>;
	disable-over-current;
	samsung,picophy-pre-emp-curr-control = <3>;
	samsung,picophy-dc-vol-level-adjust = <7>;
	status = "okay";

<<<<<<< HEAD
	hub_2_0: hub@1 {
=======
	hub_2_0: usb-hub@1 {
>>>>>>> adc21867
		compatible = "usb424,2517";
		reg = <1>;
		reset-gpios = <&expander1 2 GPIO_ACTIVE_LOW>;
		vdd-supply = <&reg_3v3>;
	};
};

&usdhc2 {
	pinctrl-names = "default", "state_100mhz", "state_200mhz";
	pinctrl-0 = <&pinctrl_usdhc2_hs>, <&pinctrl_usdhc2_gpio>;
	pinctrl-1 = <&pinctrl_usdhc2_uhs>, <&pinctrl_usdhc2_gpio>;
	pinctrl-2 = <&pinctrl_usdhc2_uhs>, <&pinctrl_usdhc2_gpio>;
	cd-gpios = <&gpio3 0 GPIO_ACTIVE_LOW>;
	vmmc-supply = <&reg_usdhc2_vmmc>;
	bus-width = <4>;
	no-sdio;
	no-mmc;
	disable-wp;
	status = "okay";
};

&iomuxc {
	pinctrl_eqos: eqosgrp {
		fsl,pins = <
			/* PD | FSEL_2 | DSE X4 */
			MX93_PAD_ENET1_MDC__ENET_QOS_MDC			0x51e
			/* SION | HYS | FSEL_2 | DSE X4 */
			MX93_PAD_ENET1_MDIO__ENET_QOS_MDIO			0x4000111e
			/* HYS | FSEL_0 | DSE no drive */
			MX93_PAD_ENET1_RD0__ENET_QOS_RGMII_RD0			0x1000
			MX93_PAD_ENET1_RD1__ENET_QOS_RGMII_RD1			0x1000
			MX93_PAD_ENET1_RD2__ENET_QOS_RGMII_RD2			0x1000
			MX93_PAD_ENET1_RD3__ENET_QOS_RGMII_RD3			0x1000
			MX93_PAD_ENET1_RX_CTL__ENET_QOS_RGMII_RX_CTL		0x1000
			/* HYS | PD | FSEL_0 | DSE no drive */
			MX93_PAD_ENET1_RXC__CCM_ENET_QOS_CLOCK_GENERATE_RX_CLK	0x1400
			/* PD | FSEL_2 | DSE X4 */
			MX93_PAD_ENET1_TD0__ENET_QOS_RGMII_TD0			0x51e
			MX93_PAD_ENET1_TD1__ENET_QOS_RGMII_TD1			0x51e
			MX93_PAD_ENET1_TD2__ENET_QOS_RGMII_TD2			0x51e
			MX93_PAD_ENET1_TD3__ENET_QOS_RGMII_TD3			0x51e
			MX93_PAD_ENET1_TX_CTL__ENET_QOS_RGMII_TX_CTL		0x51e
			/* PD | FSEL_3 | DSE X3 */
			MX93_PAD_ENET1_TXC__CCM_ENET_QOS_CLOCK_GENERATE_TX_CLK	0x58e
		>;
	};

	pinctrl_eqos_phy: eqosphygrp {
		fsl,pins = <
			/* HYS | FSEL_0 | DSE no drive */
			MX93_PAD_CCM_CLKO1__GPIO3_IO26			0x1000
		>;
	};

	pinctrl_fec: fecgrp {
		fsl,pins = <
			/* PD | FSEL_2 | DSE X4 */
			MX93_PAD_ENET2_MDC__ENET1_MDC			0x51e
			/* SION | HYS | FSEL_2 | DSE X4 */
			MX93_PAD_ENET2_MDIO__ENET1_MDIO			0x4000111e
			/* HYS | FSEL_0 | DSE no drive */
			MX93_PAD_ENET2_RD0__ENET1_RGMII_RD0		0x1000
			MX93_PAD_ENET2_RD1__ENET1_RGMII_RD1		0x1000
			MX93_PAD_ENET2_RD2__ENET1_RGMII_RD2		0x1000
			MX93_PAD_ENET2_RD3__ENET1_RGMII_RD3		0x1000
			MX93_PAD_ENET2_RX_CTL__ENET1_RGMII_RX_CTL	0x1000
			/* HYS | PD | FSEL_0 | DSE no drive */
			MX93_PAD_ENET2_RXC__ENET1_RGMII_RXC		0x1400
			/* PD | FSEL_2 | DSE X4 */
			MX93_PAD_ENET2_TD0__ENET1_RGMII_TD0		0x51e
			MX93_PAD_ENET2_TD1__ENET1_RGMII_TD1		0x51e
			MX93_PAD_ENET2_TD2__ENET1_RGMII_TD2		0x51e
			MX93_PAD_ENET2_TD3__ENET1_RGMII_TD3		0x51e
			MX93_PAD_ENET2_TX_CTL__ENET1_RGMII_TX_CTL	0x51e
			/* PD | FSEL_3 | DSE X3 */
			MX93_PAD_ENET2_TXC__ENET1_RGMII_TXC		0x58e
		>;
	};

	pinctrl_fec_phy: fecphygrp {
		fsl,pins = <
			/* HYS | FSEL_0 | DSE no drive */
			MX93_PAD_CCM_CLKO2__GPIO3_IO27			0x1000
		>;
	};

	pinctrl_flexcan1: flexcan1grp {
		fsl,pins = <
			/* HYS | PU | FSEL_0 | DSE no drive */
			MX93_PAD_PDM_BIT_STREAM0__CAN1_RX		0x1200
			/* PU | FSEL_3 | DSE X4 */
			MX93_PAD_PDM_CLK__CAN1_TX			0x039e
		>;
	};

	pinctrl_flexcan2: flexcan2grp {
		fsl,pins = <
			/* HYS | PU | FSEL_0 | DSE no drive */
			MX93_PAD_GPIO_IO27__CAN2_RX			0x1200
			/* PU | FSEL_3 | DSE X4 */
			MX93_PAD_GPIO_IO25__CAN2_TX			0x039e
		>;
	};

	pinctrl_gpio2: gpio2grp {
		fsl,pins = <
			/* HYS | PD | FSEL_2 | DSE X4 */
			MX93_PAD_GPIO_IO16__GPIO2_IO16			0x151e
			MX93_PAD_GPIO_IO17__GPIO2_IO17			0x151e
			MX93_PAD_GPIO_IO18__GPIO2_IO18			0x151e
			MX93_PAD_GPIO_IO19__GPIO2_IO19			0x151e
			MX93_PAD_GPIO_IO20__GPIO2_IO20			0x151e
			MX93_PAD_GPIO_IO21__GPIO2_IO21			0x151e
			MX93_PAD_GPIO_IO26__GPIO2_IO26			0x151e
		>;
	};

	pinctrl_jtag: jtaggrp {
		fsl,pins = <
			MX93_PAD_DAP_TCLK_SWCLK__JTAG_MUX_TCK		0x051e
			MX93_PAD_DAP_TDI__JTAG_MUX_TDI			0x1200
			MX93_PAD_DAP_TDO_TRACESWO__JTAG_MUX_TDO		0x031e
			MX93_PAD_DAP_TMS_SWDIO__JTAG_MUX_TMS		0x1200
		>;
	};

	pinctrl_lpi2c3: lpi2c3grp {
		fsl,pins = <
			/* SION | HYS | OD | FSEL_3 | DSE X4 */
			MX93_PAD_GPIO_IO28__LPI2C3_SDA			0x4000199e
			MX93_PAD_GPIO_IO29__LPI2C3_SCL			0x4000199e
		>;
	};

	pinctrl_lpi2c5: lpi2c5grp {
		fsl,pins = <
			/* SION | HYS | OD | FSEL_3 | DSE X4 */
			MX93_PAD_GPIO_IO22__LPI2C5_SDA			0x4000199e
			MX93_PAD_GPIO_IO23__LPI2C5_SCL			0x4000199e
		>;
	};

	pinctrl_lpspi6: lpspi6grp {
		fsl,pins = <
			/* FSEL_2 | DSE X4 */
			MX93_PAD_GPIO_IO00__LPSPI6_PCS0			0x011e
			/* HYS | PD | FSEL_0 | DSE no drive */
			MX93_PAD_GPIO_IO01__LPSPI6_SIN			0x1400
			/* PD | FSEL_2 | DSE X4 */
			MX93_PAD_GPIO_IO02__LPSPI6_SOUT			0x051e
			MX93_PAD_GPIO_IO03__LPSPI6_SCK			0x051e
		>;
	};

	pinctrl_pcf85063: pcf85063grp {
		fsl,pins = <
			MX93_PAD_SAI1_RXD0__GPIO1_IO14			0x1000
		>;
	};

	pinctrl_mipi_csi: mipicsigrp {
		fsl,pins = <
			MX93_PAD_CCM_CLKO3__CCMSRCGPCMIX_CLKO3		0x051e /* MCLK */
			MX93_PAD_GPIO_IO10__GPIO2_IO10			0x051e /* TRIGGER */
			MX93_PAD_GPIO_IO11__GPIO2_IO11			0x1400 /* SYNC */
		>;
	};

	pinctrl_pexp_irq: pexpirqgrp {
		fsl,pins = <
			/* HYS | FSEL_0 | No DSE */
			MX93_PAD_SAI1_TXC__GPIO1_IO12			0x1000
		>;
	};

	pinctrl_pwmfan: pwmfangrp {
		fsl,pins = <
			/* HYS | PU | FSEL_0 | no DSE */
			MX93_PAD_GPIO_IO09__GPIO2_IO09			0x1200
		>;
	};

	pinctrl_temp_sensor_som: tempsensorsomgrp {
		fsl,pins = <
			/* HYS | FSEL_0 | no DSE */
			MX93_PAD_SAI1_TXFS__GPIO1_IO11			0x1000
		>;
	};

	pinctrl_tc9595: tc9595-grp {
		fsl,pins = <
			/* HYS | PD | FSEL_0 | no DSE */
			MX93_PAD_CCM_CLKO4__GPIO4_IO29			0x1400
		>;
	};

	pinctrl_tpm5: tpm5grp {
		fsl,pins = <
			MX93_PAD_GPIO_IO06__TPM5_CH0			0x57e
		>;
	};

	pinctrl_tpm6: tpm6grp {
		fsl,pins = <
			MX93_PAD_GPIO_IO08__TPM6_CH0			0x57e
		>;
	};

	pinctrl_typec: typecgrp {
		fsl,pins = <
			/* HYS | FSEL_0 | No DSE */
			MX93_PAD_I2C2_SCL__GPIO1_IO02			0x1000
		>;
	};

	pinctrl_uart1: uart1grp {
		fsl,pins = <
			/* HYS | FSEL_0 | No DSE */
			MX93_PAD_UART1_RXD__LPUART1_RX			0x1000
			/* FSEL_2 | DSE X4 */
			MX93_PAD_UART1_TXD__LPUART1_TX			0x011e
		>;
	};

	pinctrl_uart2: uart2grp {
		fsl,pins = <
			/* HYS | FSEL_0 | No DSE */
			MX93_PAD_UART2_RXD__LPUART2_RX			0x1000
			/* FSEL_2 | DSE X4 */
			MX93_PAD_UART2_TXD__LPUART2_TX			0x011e
			/* FSEL_2 | DSE X4 */
			MX93_PAD_SAI1_TXD0__LPUART2_RTS_B		0x011e
		>;
	};

	pinctrl_uart3: uart3grp {
		fsl,pins = <
			/* HYS | FSEL_0 | No DSE */
			MX93_PAD_GPIO_IO15__LPUART3_RX			0x1000
			/* FSEL_2 | DSE X4 */
			MX93_PAD_GPIO_IO14__LPUART3_TX			0x011e
		>;
	};

	pinctrl_uart6: uart6grp {
		fsl,pins = <
			/* HYS | FSEL_0 | No DSE */
			MX93_PAD_GPIO_IO05__LPUART6_RX			0x1000
			/* FSEL_2 | DSE X4 */
			MX93_PAD_GPIO_IO04__LPUART6_TX			0x011e
		>;
	};

	pinctrl_uart8: uart8grp {
		fsl,pins = <
			/* HYS | FSEL_0 | No DSE */
			MX93_PAD_GPIO_IO13__LPUART8_RX			0x1000
			/* FSEL_2 | DSE X4 */
			MX93_PAD_GPIO_IO12__LPUART8_TX			0x011e
		>;
	};

	pinctrl_usdhc2_gpio: usdhc2gpiogrp {
		fsl,pins = <
			/* HYS | FSEL_0 | No DSE */
			MX93_PAD_SD2_CD_B__GPIO3_IO00			0x1000
		>;
	};

	/* enable SION for data and cmd pad due to ERR052021 */
	pinctrl_usdhc2_hs: usdhc2hsgrp {
		fsl,pins = <
			/* PD | FSEL_3 | DSE X5 */
			MX93_PAD_SD2_CLK__USDHC2_CLK			0x05be
			/* HYS | PU | FSEL_3 | DSE X4 */
			MX93_PAD_SD2_CMD__USDHC2_CMD			0x4000139e
			/* HYS | PU | FSEL_3 | DSE X3 */
			MX93_PAD_SD2_DATA0__USDHC2_DATA0		0x4000138e
			MX93_PAD_SD2_DATA1__USDHC2_DATA1		0x4000138e
			MX93_PAD_SD2_DATA2__USDHC2_DATA2		0x4000138e
			MX93_PAD_SD2_DATA3__USDHC2_DATA3		0x4000138e
			/* FSEL_2 | DSE X3 */
			MX93_PAD_SD2_VSELECT__USDHC2_VSELECT		0x010e
		>;
	};

	/* enable SION for data and cmd pad due to ERR052021 */
	pinctrl_usdhc2_uhs: usdhc2uhsgrp {
		fsl,pins = <
			/* PD | FSEL_3 | DSE X6 */
			MX93_PAD_SD2_CLK__USDHC2_CLK			0x05fe
			/* HYS | PU | FSEL_3 | DSE X4 */
			MX93_PAD_SD2_CMD__USDHC2_CMD			0x4000139e
			MX93_PAD_SD2_DATA0__USDHC2_DATA0		0x4000139e
			MX93_PAD_SD2_DATA1__USDHC2_DATA1		0x4000139e
			MX93_PAD_SD2_DATA2__USDHC2_DATA2		0x4000139e
			MX93_PAD_SD2_DATA3__USDHC2_DATA3		0x4000139e
			/* FSEL_2 | DSE X3 */
			MX93_PAD_SD2_VSELECT__USDHC2_VSELECT		0x010e
		>;
	};
};<|MERGE_RESOLUTION|>--- conflicted
+++ resolved
@@ -600,11 +600,7 @@
 	samsung,picophy-dc-vol-level-adjust = <7>;
 	status = "okay";
 
-<<<<<<< HEAD
-	hub_2_0: hub@1 {
-=======
 	hub_2_0: usb-hub@1 {
->>>>>>> adc21867
 		compatible = "usb424,2517";
 		reg = <1>;
 		reset-gpios = <&expander1 2 GPIO_ACTIVE_LOW>;
