--- conflicted
+++ resolved
@@ -209,10 +209,7 @@
 			reg = <0x01800000 0x80000>;
 			#clock-cells = <1>;
 			#reset-cells = <1>;
-<<<<<<< HEAD
-=======
 			#interconnect-cells = <1>;
->>>>>>> adc21867
 			clocks = <&xo_board>,
 				 <&sleep_clk>,
 				 <0>,
