// SPDX-License-Identifier: GPL-2.0-only

/dts-v1/;

#include "msm8916-samsung-rossa-common.dtsi"

/ {
	model = "Samsung Galaxy Core Prime LTE";
	compatible = "samsung,rossa", "qcom,msm8916";
	chassis-type = "handset";
};

&battery {
	charge-term-current-microamp = <150000>;
	constant-charge-current-max-microamp = <700000>;
	constant-charge-voltage-max-microvolt = <4400000>;
};

<<<<<<< HEAD
=======
&blsp_i2c5 {
	touchscreen@50 {
		compatible = "imagis,ist3038";
		reg = <0x50>;

		interrupts-extended = <&tlmm 13 IRQ_TYPE_EDGE_FALLING>;

		touchscreen-size-x = <480>;
		touchscreen-size-y = <800>;

		vdd-supply = <&reg_vdd_tsp_a>;
		vddio-supply = <&pm8916_l6>;

		pinctrl-0 = <&tsp_int_default>;
		pinctrl-names = "default";

		linux,keycodes = <KEY_APPSELECT KEY_BACK>;
	};
};

>>>>>>> adc21867
&mpss_mem {
	/* Firmware for rossa needs more space */
	reg = <0x0 0x86800000 0x0 0x5800000>;
};<|MERGE_RESOLUTION|>--- conflicted
+++ resolved
@@ -16,8 +16,6 @@
 	constant-charge-voltage-max-microvolt = <4400000>;
 };
 
-<<<<<<< HEAD
-=======
 &blsp_i2c5 {
 	touchscreen@50 {
 		compatible = "imagis,ist3038";
@@ -38,7 +36,6 @@
 	};
 };
 
->>>>>>> adc21867
 &mpss_mem {
 	/* Firmware for rossa needs more space */
 	reg = <0x0 0x86800000 0x0 0x5800000>;
