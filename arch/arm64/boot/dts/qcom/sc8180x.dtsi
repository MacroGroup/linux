--- conflicted
+++ resolved
@@ -2507,8 +2507,6 @@
 			status = "disabled";
 		};
 
-<<<<<<< HEAD
-=======
 		usb_mp_hsphy0: phy@88e4000 {
 			compatible = "qcom,sc8180x-usb-hs-phy",
 				     "qcom,usb-snps-hs-7nm-phy";
@@ -2537,7 +2535,6 @@
 			status = "disabled";
 		};
 
->>>>>>> adc21867
 		usb_prim_qmpphy: phy@88e8000 {
 			compatible = "qcom,sc8180x-qmp-usb3-dp-phy";
 			reg = <0 0x088e8000 0 0x3000>;
@@ -2584,8 +2581,6 @@
 					usb_prim_qmpphy_dp_in: endpoint {};
 				};
 			};
-<<<<<<< HEAD
-=======
 		};
 
 		usb_mp_qmpphy0: phy@88eb000 {
@@ -2640,7 +2635,6 @@
 			#phy-cells = <0>;
 
 			status = "disabled";
->>>>>>> adc21867
 		};
 
 		usb_sec_qmpphy: phy@88ee000 {
