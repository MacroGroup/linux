--- conflicted
+++ resolved
@@ -891,8 +891,6 @@
 			reg = <0x0 0x01fc0000 0x0 0x30000>;
 		};
 
-<<<<<<< HEAD
-=======
 		remoteproc_mpss: remoteproc@4080000 {
 			compatible = "qcom,sdx75-mpss-pas";
 			reg = <0 0x04080000 0 0x4040>;
@@ -940,7 +938,6 @@
 			};
 		};
 
->>>>>>> adc21867
 		sdhc: mmc@8804000 {
 			compatible = "qcom,sdx75-sdhci", "qcom,sdhci-msm-v5";
 			reg = <0x0 0x08804000 0x0 0x1000>;
