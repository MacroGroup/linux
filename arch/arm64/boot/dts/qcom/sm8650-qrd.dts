// SPDX-License-Identifier: BSD-3-Clause
/*
 * Copyright (c) 2023, Linaro Limited
 */

/dts-v1/;

#include <dt-bindings/leds/common.h>
#include <dt-bindings/regulator/qcom,rpmh-regulator.h>
#include "sm8650.dtsi"
#include "pm8010.dtsi"
#include "pm8550.dtsi"
#include "pm8550b.dtsi"
#define PMK8550VE_SID 8
#include "pm8550ve.dtsi"
#include "pm8550vs.dtsi"
#include "pmk8550.dtsi"
#include "pmr735d_a.dtsi"

/ {
	model = "Qualcomm Technologies, Inc. SM8650 QRD";
	compatible = "qcom,sm8650-qrd", "qcom,sm8650";

	aliases {
		serial0 = &uart15;
		serial1 = &uart14;
	};

	chosen {
		stdout-path = "serial0:115200n8";
	};

	gpio-keys {
		compatible = "gpio-keys";

		pinctrl-0 = <&volume_up_n>;
		pinctrl-names = "default";

		key-volume-up {
			label = "Volume Up";
			linux,code = <KEY_VOLUMEUP>;
			gpios = <&pm8550_gpios 6 GPIO_ACTIVE_LOW>;
			debounce-interval = <15>;
			linux,can-disable;
			wakeup-source;
		};
	};

	pmic-glink {
		compatible = "qcom,sm8650-pmic-glink",
			     "qcom,sm8550-pmic-glink",
			     "qcom,pmic-glink";
		#address-cells = <1>;
		#size-cells = <0>;
		orientation-gpios = <&tlmm 29 GPIO_ACTIVE_HIGH>;

		connector@0 {
			compatible = "usb-c-connector";
			reg = <0>;

			power-role = "dual";
			data-role = "dual";

			ports {
				#address-cells = <1>;
				#size-cells = <0>;

				port@0 {
					reg = <0>;

					pmic_glink_hs_in: endpoint {
						remote-endpoint = <&usb_1_dwc3_hs>;
					};
				};

				port@1 {
					reg = <1>;

					pmic_glink_ss_in: endpoint {
						remote-endpoint = <&redriver_ss_out>;
					};
				};

				port@2 {
					reg = <2>;

					pmic_glink_sbu: endpoint {
						remote-endpoint = <&wcd_usbss_sbu_mux>;
				    };
				};
			};
		};
	};

	sound {
		compatible = "qcom,sm8650-sndcard", "qcom,sm8450-sndcard";
		model = "SM8650-QRD";
		audio-routing = "SpkrLeft IN", "WSA_SPK1 OUT",
				"SpkrRight IN", "WSA_SPK2 OUT",
				"IN1_HPHL", "HPHL_OUT",
				"IN2_HPHR", "HPHR_OUT",
				"AMIC1", "MIC BIAS1",
				"AMIC2", "MIC BIAS2",
				"AMIC3", "MIC BIAS3",
				"AMIC4", "MIC BIAS3",
				"AMIC5", "MIC BIAS4",
				"TX SWR_INPUT0", "ADC1_OUTPUT",
				"TX SWR_INPUT1", "ADC2_OUTPUT",
				"TX SWR_INPUT2", "ADC3_OUTPUT",
				"TX SWR_INPUT3", "ADC4_OUTPUT";

		wcd-playback-dai-link {
			link-name = "WCD Playback";

			cpu {
				sound-dai = <&q6apmbedai RX_CODEC_DMA_RX_0>;
			};

			codec {
				sound-dai = <&wcd939x 0>, <&swr1 0>, <&lpass_rxmacro 0>;
			};

			platform {
				sound-dai = <&q6apm>;
			};
		};

		wcd-capture-dai-link {
			link-name = "WCD Capture";

			cpu {
				sound-dai = <&q6apmbedai TX_CODEC_DMA_TX_3>;
			};

			codec {
				sound-dai = <&wcd939x 1>, <&swr2 0>, <&lpass_txmacro 0>;
			};

			platform {
				sound-dai = <&q6apm>;
			};
		};

		wsa-dai-link {
			link-name = "WSA Playback";

			cpu {
				sound-dai = <&q6apmbedai WSA_CODEC_DMA_RX_0>;
			};

			codec {
				sound-dai = <&left_spkr>, <&right_spkr>, <&swr0 0>, <&lpass_wsamacro 0>;
			};

			platform {
				sound-dai = <&q6apm>;
			};
		};
	};

	vph_pwr: vph-pwr-regulator {
		compatible = "regulator-fixed";

		regulator-name = "vph_pwr";
		regulator-min-microvolt = <3700000>;
		regulator-max-microvolt = <3700000>;

		regulator-always-on;
		regulator-boot-on;
	};

	wcd939x: audio-codec {
		compatible = "qcom,wcd9395-codec", "qcom,wcd9390-codec";

		pinctrl-0 = <&wcd_default>;
		pinctrl-names = "default";

		qcom,micbias1-microvolt = <1800000>;
		qcom,micbias2-microvolt = <1800000>;
		qcom,micbias3-microvolt = <1800000>;
		qcom,micbias4-microvolt = <1800000>;
		qcom,mbhc-buttons-vthreshold-microvolt = <75000 150000 237000 500000 500000 500000 500000 500000>;
		qcom,mbhc-headset-vthreshold-microvolt = <1700000>;
		qcom,mbhc-headphone-vthreshold-microvolt = <50000>;
		qcom,rx-device = <&wcd_rx>;
		qcom,tx-device = <&wcd_tx>;

		reset-gpios = <&tlmm 107 GPIO_ACTIVE_LOW>;

		vdd-buck-supply = <&vreg_l15b_1p8>;
		vdd-rxtx-supply = <&vreg_l15b_1p8>;
		vdd-io-supply = <&vreg_l15b_1p8>;
		vdd-mic-bias-supply = <&vreg_bob1>;

		#sound-dai-cells = <1>;

		mode-switch;
		orientation-switch;

		port {
			wcd_codec_headset_in: endpoint {
				remote-endpoint = <&wcd_usbss_headset_out>;
			};
		};
	};

	wcn7850-pmu {
		compatible = "qcom,wcn7850-pmu";

		pinctrl-names = "default";
<<<<<<< HEAD
		pinctrl-0 = <&wlan_en>;

		wlan-enable-gpios = <&tlmm 16 GPIO_ACTIVE_HIGH>;
		/*
		 * TODO Add bt-enable-gpios once the Bluetooth driver is
		 * converted to using the power sequencer.
		 */
=======
		pinctrl-0 = <&wlan_en>, <&bt_default>;

		wlan-enable-gpios = <&tlmm 16 GPIO_ACTIVE_HIGH>;
		bt-enable-gpios = <&tlmm 17 GPIO_ACTIVE_HIGH>;
>>>>>>> adc21867

		vdd-supply = <&vreg_s4i_0p85>;
		vddio-supply = <&vreg_l15b_1p8>;
		vddio1p2-supply = <&vreg_l3c_1p2>;
		vddaon-supply = <&vreg_s2c_0p8>;
		vdddig-supply = <&vreg_s3c_0p9>;
		vddrfa1p2-supply = <&vreg_s1c_1p2>;
		vddrfa1p8-supply = <&vreg_s6c_1p8>;

		clocks = <&rpmhcc RPMH_RF_CLK1>;

		regulators {
			vreg_pmu_rfa_cmn: ldo0 {
				regulator-name = "vreg_pmu_rfa_cmn";
			};

			vreg_pmu_aon_0p59: ldo1 {
				regulator-name = "vreg_pmu_aon_0p59";
			};

			vreg_pmu_wlcx_0p8: ldo2 {
				regulator-name = "vreg_pmu_wlcx_0p8";
			};

			vreg_pmu_wlmx_0p85: ldo3 {
				regulator-name = "vreg_pmu_wlmx_0p85";
			};

			vreg_pmu_btcmx_0p85: ldo4 {
				regulator-name = "vreg_pmu_btcmx_0p85";
			};

			vreg_pmu_rfa_0p8: ldo5 {
				regulator-name = "vreg_pmu_rfa_0p8";
			};

			vreg_pmu_rfa_1p2: ldo6 {
				regulator-name = "vreg_pmu_rfa_1p2";
			};

			vreg_pmu_rfa_1p8: ldo7 {
				regulator-name = "vreg_pmu_rfa_1p8";
			};

			vreg_pmu_pcie_0p9: ldo8 {
				regulator-name = "vreg_pmu_pcie_0p9";
			};

			vreg_pmu_pcie_1p8: ldo9 {
				regulator-name = "vreg_pmu_pcie_1p8";
			};
		};
	};
};

&apps_rsc {
	regulators-0 {
		compatible = "qcom,pm8550-rpmh-regulators";

		vdd-bob1-supply = <&vph_pwr>;
		vdd-bob2-supply = <&vph_pwr>;
		vdd-l2-l13-l14-supply = <&vreg_bob1>;
		vdd-l3-supply = <&vreg_s1c_1p2>;
		vdd-l5-l16-supply = <&vreg_bob1>;
		vdd-l6-l7-supply = <&vreg_bob1>;
		vdd-l8-l9-supply = <&vreg_bob1>;
		vdd-l11-supply = <&vreg_s1c_1p2>;
		vdd-l12-supply = <&vreg_s6c_1p8>;
		vdd-l15-supply = <&vreg_s6c_1p8>;
		vdd-l17-supply = <&vreg_bob2>;

		qcom,pmic-id = "b";

		vreg_bob1: bob1 {
			regulator-name = "vreg_bob1";
			regulator-min-microvolt = <3296000>;
			regulator-max-microvolt = <3960000>;
			regulator-initial-mode = <RPMH_REGULATOR_MODE_HPM>;
		};

		vreg_bob2: bob2 {
			regulator-name = "vreg_bob2";
			regulator-min-microvolt = <2720000>;
			regulator-max-microvolt = <3008000>;
			regulator-initial-mode = <RPMH_REGULATOR_MODE_HPM>;
		};

		vreg_l2b_3p0: ldo2 {
			regulator-name = "vreg_l2b_3p0";
			regulator-min-microvolt = <3008000>;
			regulator-max-microvolt = <3008000>;
			regulator-initial-mode = <RPMH_REGULATOR_MODE_HPM>;
			regulator-allow-set-load;
			regulator-allowed-modes = <RPMH_REGULATOR_MODE_LPM
						   RPMH_REGULATOR_MODE_HPM>;
		};

		vreg_l5b_3p1: ldo5 {
			regulator-name = "vreg_l5b_3p1";
			regulator-min-microvolt = <3104000>;
			regulator-max-microvolt = <3104000>;
			regulator-initial-mode = <RPMH_REGULATOR_MODE_HPM>;
			regulator-allow-set-load;
			regulator-allowed-modes = <RPMH_REGULATOR_MODE_LPM
						   RPMH_REGULATOR_MODE_HPM>;
		};

		vreg_l6b_1p8: ldo6 {
			regulator-name = "vreg_l6b_1p8";
			regulator-min-microvolt = <1800000>;
			regulator-max-microvolt = <3008000>;
			regulator-initial-mode = <RPMH_REGULATOR_MODE_HPM>;
			regulator-allow-set-load;
			regulator-allowed-modes = <RPMH_REGULATOR_MODE_LPM
						   RPMH_REGULATOR_MODE_HPM>;
		};

		vreg_l7b_1p8: ldo7 {
			regulator-name = "vreg_l7b_1p8";
			regulator-min-microvolt = <1800000>;
			regulator-max-microvolt = <3008000>;
			regulator-initial-mode = <RPMH_REGULATOR_MODE_HPM>;
		};

		vreg_l8b_1p8: ldo8 {
			regulator-name = "vreg_l8b_1p8";
			regulator-min-microvolt = <1800000>;
			regulator-max-microvolt = <3008000>;
			regulator-initial-mode = <RPMH_REGULATOR_MODE_HPM>;
			regulator-allow-set-load;
			regulator-allowed-modes = <RPMH_REGULATOR_MODE_LPM
						   RPMH_REGULATOR_MODE_HPM>;
		};

		vreg_l11b_1p2: ldo11 {
			regulator-name = "vreg_l11b_1p2";
			regulator-min-microvolt = <1200000>;
			regulator-max-microvolt = <1504000>;
			regulator-initial-mode = <RPMH_REGULATOR_MODE_HPM>;
			regulator-allow-set-load;
			regulator-allowed-modes = <RPMH_REGULATOR_MODE_LPM
						   RPMH_REGULATOR_MODE_HPM>;
		};

		vreg_l12b_1p8: ldo12 {
			regulator-name = "vreg_l12b_1p8";
			regulator-min-microvolt = <1800000>;
			regulator-max-microvolt = <1800000>;
			regulator-initial-mode = <RPMH_REGULATOR_MODE_HPM>;
			regulator-allow-set-load;
			regulator-allowed-modes = <RPMH_REGULATOR_MODE_LPM
						   RPMH_REGULATOR_MODE_HPM>;
		};

		vreg_l13b_3p0: ldo13 {
			regulator-name = "vreg_l13b_3p0";
			regulator-min-microvolt = <3000000>;
			regulator-max-microvolt = <3000000>;
			regulator-initial-mode = <RPMH_REGULATOR_MODE_HPM>;
			regulator-allow-set-load;
			regulator-allowed-modes = <RPMH_REGULATOR_MODE_LPM
						   RPMH_REGULATOR_MODE_HPM>;
		};

		vreg_l14b_3p2: ldo14 {
			regulator-name = "vreg_l14b_3p2";
			regulator-min-microvolt = <3200000>;
			regulator-max-microvolt = <3200000>;
			regulator-initial-mode = <RPMH_REGULATOR_MODE_HPM>;
			regulator-allow-set-load;
			regulator-allowed-modes = <RPMH_REGULATOR_MODE_LPM
						   RPMH_REGULATOR_MODE_HPM>;
		};

		vreg_l15b_1p8: ldo15 {
			regulator-name = "vreg_l15b_1p8";
			regulator-min-microvolt = <1800000>;
			regulator-max-microvolt = <1800000>;
			regulator-initial-mode = <RPMH_REGULATOR_MODE_HPM>;
			regulator-allow-set-load;
			regulator-allowed-modes = <RPMH_REGULATOR_MODE_LPM
						   RPMH_REGULATOR_MODE_HPM>;
		};

		vreg_l16b_2p8: ldo16 {
			regulator-name = "vreg_l16b_2p8";
			regulator-min-microvolt = <2800000>;
			regulator-max-microvolt = <2800000>;
			regulator-initial-mode = <RPMH_REGULATOR_MODE_HPM>;
			regulator-allow-set-load;
			regulator-allowed-modes = <RPMH_REGULATOR_MODE_LPM
						   RPMH_REGULATOR_MODE_HPM>;
		};

		vreg_l17b_2p5: ldo17 {
			regulator-name = "vreg_l17b_2p5";
			regulator-min-microvolt = <2504000>;
			regulator-max-microvolt = <2504000>;
			regulator-initial-mode = <RPMH_REGULATOR_MODE_HPM>;
			regulator-allow-set-load;
			regulator-allowed-modes = <RPMH_REGULATOR_MODE_LPM
						   RPMH_REGULATOR_MODE_HPM>;
		};
	};

	regulators-1 {
		compatible = "qcom,pm8550vs-rpmh-regulators";

		vdd-l1-supply = <&vreg_s1c_1p2>;
		vdd-l2-supply = <&vreg_s1c_1p2>;
		vdd-l3-supply = <&vreg_s1c_1p2>;
		vdd-s1-supply = <&vph_pwr>;
		vdd-s2-supply = <&vph_pwr>;
		vdd-s3-supply = <&vph_pwr>;
		vdd-s4-supply = <&vph_pwr>;
		vdd-s5-supply = <&vph_pwr>;
		vdd-s6-supply = <&vph_pwr>;

		qcom,pmic-id = "c";

		vreg_s1c_1p2: smps1 {
			regulator-name = "vreg_s1c_1p2";
			regulator-min-microvolt = <1256000>;
			regulator-max-microvolt = <1348000>;
			regulator-initial-mode = <RPMH_REGULATOR_MODE_HPM>;
		};

		vreg_s2c_0p8: smps2 {
			regulator-name = "vreg_s2c_0p8";
			regulator-min-microvolt = <852000>;
			regulator-max-microvolt = <1036000>;
			regulator-initial-mode = <RPMH_REGULATOR_MODE_HPM>;
		};

		vreg_s3c_0p9: smps3 {
			regulator-name = "vreg_s3c_0p9";
			regulator-min-microvolt = <976000>;
			regulator-max-microvolt = <1064000>;
			regulator-initial-mode = <RPMH_REGULATOR_MODE_HPM>;
		};

		vreg_s4c_1p2: smps4 {
			regulator-name = "vreg_s4c_1p2";
			regulator-min-microvolt = <1224000>;
			regulator-max-microvolt = <1280000>;
			regulator-initial-mode = <RPMH_REGULATOR_MODE_HPM>;
		};

		vreg_s5c_0p7: smps5 {
			regulator-name = "vreg_s5c_0p7";
			regulator-min-microvolt = <752000>;
			regulator-max-microvolt = <900000>;
			regulator-initial-mode = <RPMH_REGULATOR_MODE_HPM>;
		};

		vreg_s6c_1p8: smps6 {
			regulator-name = "vreg_s6c_1p8";
			regulator-min-microvolt = <1856000>;
			regulator-max-microvolt = <2000000>;
			regulator-initial-mode = <RPMH_REGULATOR_MODE_HPM>;
		};

		vreg_l1c_1p2: ldo1 {
			regulator-name = "vreg_l1c_1p2";
			regulator-min-microvolt = <1200000>;
			regulator-max-microvolt = <1200000>;
			regulator-initial-mode = <RPMH_REGULATOR_MODE_HPM>;
			regulator-allow-set-load;
			regulator-allowed-modes = <RPMH_REGULATOR_MODE_LPM
						   RPMH_REGULATOR_MODE_HPM>;
		};

		vreg_l3c_1p2: ldo3 {
			regulator-name = "vreg_l3c_1p2";
			regulator-min-microvolt = <1200000>;
			regulator-max-microvolt = <1200000>;
			regulator-initial-mode = <RPMH_REGULATOR_MODE_HPM>;
			regulator-allow-set-load;
			regulator-allowed-modes = <RPMH_REGULATOR_MODE_LPM
						   RPMH_REGULATOR_MODE_HPM>;
		};
	};

	regulators-2 {
		compatible = "qcom,pm8550vs-rpmh-regulators";

		vdd-l1-supply = <&vreg_s3c_0p9>;

		qcom,pmic-id = "d";

		vreg_l1d_0p88: ldo1 {
			regulator-name = "vreg_l1d_0p88";
			regulator-min-microvolt = <912000>;
			regulator-max-microvolt = <920000>;
			regulator-initial-mode = <RPMH_REGULATOR_MODE_HPM>;
			regulator-allow-set-load;
			regulator-allowed-modes = <RPMH_REGULATOR_MODE_LPM
						   RPMH_REGULATOR_MODE_HPM>;
		};
	};

	regulators-3 {
		compatible = "qcom,pm8550vs-rpmh-regulators";

		vdd-l3-supply = <&vreg_s3c_0p9>;

		qcom,pmic-id = "e";

		vreg_l3e_0p9: ldo3 {
			regulator-name = "vreg_l3e_0p9";
			regulator-min-microvolt = <880000>;
			regulator-max-microvolt = <920000>;
			regulator-initial-mode = <RPMH_REGULATOR_MODE_HPM>;
			regulator-allow-set-load;
			regulator-allowed-modes = <RPMH_REGULATOR_MODE_LPM
						   RPMH_REGULATOR_MODE_HPM>;
		};
	};

	regulators-4 {
		compatible = "qcom,pm8550vs-rpmh-regulators";

		vdd-l1-supply = <&vreg_s3c_0p9>;
		vdd-l3-supply = <&vreg_s3c_0p9>;

		qcom,pmic-id = "g";

		vreg_l1g_0p91: ldo1 {
			regulator-name = "vreg_l1g_0p91";
			regulator-min-microvolt = <912000>;
			regulator-max-microvolt = <920000>;
			regulator-initial-mode = <RPMH_REGULATOR_MODE_HPM>;
			regulator-allow-set-load;
			regulator-allowed-modes = <RPMH_REGULATOR_MODE_LPM
						   RPMH_REGULATOR_MODE_HPM>;
		};

		vreg_l3g_0p91: ldo3 {
			regulator-name = "vreg_l3g_0p91";
			regulator-min-microvolt = <880000>;
			regulator-max-microvolt = <912000>;
			regulator-initial-mode = <RPMH_REGULATOR_MODE_HPM>;
			regulator-allow-set-load;
			regulator-allowed-modes = <RPMH_REGULATOR_MODE_LPM
						   RPMH_REGULATOR_MODE_HPM>;
		};
	};

	regulators-5 {
		compatible = "qcom,pm8550ve-rpmh-regulators";

		vdd-l1-supply = <&vreg_s3c_0p9>;
		vdd-l2-supply = <&vreg_s3c_0p9>;
		vdd-l3-supply = <&vreg_s1c_1p2>;
		vdd-s4-supply = <&vph_pwr>;

		qcom,pmic-id = "i";

		vreg_s4i_0p85: smps4 {
			regulator-name = "vreg_s4i_0p85";
			regulator-min-microvolt = <852000>;
			regulator-max-microvolt = <1004000>;
			regulator-initial-mode = <RPMH_REGULATOR_MODE_HPM>;
		};

		vreg_l1i_0p88: ldo1 {
			regulator-name = "vreg_l1i_0p88";
			regulator-min-microvolt = <880000>;
			regulator-max-microvolt = <912000>;
			regulator-initial-mode = <RPMH_REGULATOR_MODE_HPM>;
			regulator-allow-set-load;
			regulator-allowed-modes = <RPMH_REGULATOR_MODE_LPM
						   RPMH_REGULATOR_MODE_HPM>;
		};

		vreg_l2i_0p88: ldo2 {
			regulator-name = "vreg_l2i_0p88";
			regulator-min-microvolt = <880000>;
			regulator-max-microvolt = <912000>;
			regulator-initial-mode = <RPMH_REGULATOR_MODE_HPM>;
			regulator-allow-set-load;
			regulator-allowed-modes = <RPMH_REGULATOR_MODE_LPM
						   RPMH_REGULATOR_MODE_HPM>;
		};

		vreg_l3i_1p2: ldo3 {
			regulator-name = "vreg_l3i_0p91";
			regulator-min-microvolt = <1200000>;
			regulator-max-microvolt = <1200000>;
			regulator-initial-mode = <RPMH_REGULATOR_MODE_HPM>;
			regulator-allow-set-load;
			regulator-allowed-modes = <RPMH_REGULATOR_MODE_LPM
						   RPMH_REGULATOR_MODE_HPM>;
		};
	};

	regulators-6 {
		compatible = "qcom,pm8010-rpmh-regulators";
		qcom,pmic-id = "m";

		vdd-l1-l2-supply = <&vreg_s1c_1p2>;
		vdd-l3-l4-supply = <&vreg_bob2>;
		vdd-l5-supply = <&vreg_s6c_1p8>;
		vdd-l6-supply = <&vreg_bob1>;
		vdd-l7-supply = <&vreg_bob1>;

		vreg_l1m_1p1: ldo1 {
			regulator-name = "vreg_l1m_1p1";
			regulator-min-microvolt = <1104000>;
			regulator-max-microvolt = <1104000>;
			regulator-initial-mode = <RPMH_REGULATOR_MODE_HPM>;
			regulator-allow-set-load;
			regulator-allowed-modes = <RPMH_REGULATOR_MODE_LPM
						   RPMH_REGULATOR_MODE_HPM>;
		};

		vreg_l2m_1p056: ldo2 {
			regulator-name = "vreg_l2m_1p056";
			regulator-min-microvolt = <1056000>;
			regulator-max-microvolt = <1056000>;
			regulator-initial-mode = <RPMH_REGULATOR_MODE_HPM>;
			regulator-allow-set-load;
			regulator-allowed-modes = <RPMH_REGULATOR_MODE_LPM
						   RPMH_REGULATOR_MODE_HPM>;
		};

		vreg_l3m_2p8: ldo3 {
			regulator-name = "vreg_l3m_2p8";
			regulator-min-microvolt = <2800000>;
			regulator-max-microvolt = <2800000>;
			regulator-initial-mode = <RPMH_REGULATOR_MODE_HPM>;
		};

		vreg_l4m_2p8: ldo4 {
			regulator-name = "vreg_l4m_2p8";
			regulator-min-microvolt = <2800000>;
			regulator-max-microvolt = <2800000>;
			regulator-initial-mode = <RPMH_REGULATOR_MODE_HPM>;
		};

		vreg_l5m_1p8: ldo5 {
			regulator-name = "vreg_l5m_1p8";
			regulator-min-microvolt = <1800000>;
			regulator-max-microvolt = <1800000>;
			regulator-initial-mode = <RPMH_REGULATOR_MODE_HPM>;
		};

		vreg_l6m_2p8: ldo6 {
			regulator-name = "vreg_l6m_2p8";
			regulator-min-microvolt = <2800000>;
			regulator-max-microvolt = <2800000>;
			regulator-initial-mode = <RPMH_REGULATOR_MODE_HPM>;
		};

		vreg_l7m_2p96: ldo7 {
			regulator-name = "vreg_l7m_2p96";
			regulator-min-microvolt = <2960000>;
			regulator-max-microvolt = <2960000>;
			regulator-initial-mode = <RPMH_REGULATOR_MODE_HPM>;
		};
	};

	regulators-7 {
		compatible = "qcom,pm8010-rpmh-regulators";
		qcom,pmic-id = "n";

		vdd-l1-l2-supply = <&vreg_s1c_1p2>;
		vdd-l3-l4-supply = <&vreg_s6c_1p8>;
		vdd-l5-supply = <&vreg_bob2>;
		vdd-l6-supply = <&vreg_bob2>;
		vdd-l7-supply = <&vreg_bob1>;

		vreg_l1n_1p1: ldo1 {
			regulator-name = "vreg_l1n_1p1";
			regulator-min-microvolt = <1104000>;
			regulator-max-microvolt = <1104000>;
			regulator-initial-mode = <RPMH_REGULATOR_MODE_HPM>;
			regulator-allow-set-load;
			regulator-allowed-modes = <RPMH_REGULATOR_MODE_LPM
						   RPMH_REGULATOR_MODE_HPM>;
		};

		vreg_l2n_1p056: ldo2 {
			regulator-name = "vreg_l2n_1p056";
			regulator-min-microvolt = <1056000>;
			regulator-max-microvolt = <1056000>;
			regulator-initial-mode = <RPMH_REGULATOR_MODE_HPM>;
			regulator-allow-set-load;
			regulator-allowed-modes = <RPMH_REGULATOR_MODE_LPM
						   RPMH_REGULATOR_MODE_HPM>;
		};

		vreg_l3n_1p8: ldo3 {
			regulator-name = "vreg_l3n_1p8";
			regulator-min-microvolt = <1800000>;
			regulator-max-microvolt = <1800000>;
			regulator-initial-mode = <RPMH_REGULATOR_MODE_HPM>;
		};

		vreg_l4n_1p8: ldo4 {
			regulator-name = "vreg_l4n_1p8";
			regulator-min-microvolt = <1800000>;
			regulator-max-microvolt = <1800000>;
			regulator-initial-mode = <RPMH_REGULATOR_MODE_HPM>;
		};

		vreg_l5n_2p8: ldo5 {
			regulator-name = "vreg_l5n_2p8";
			regulator-min-microvolt = <2800000>;
			regulator-max-microvolt = <2800000>;
			regulator-initial-mode = <RPMH_REGULATOR_MODE_HPM>;
		};

		vreg_l6n_2p8: ldo6 {
			regulator-name = "vreg_l6n_2p8";
			regulator-min-microvolt = <2800000>;
			regulator-max-microvolt = <2800000>;
			regulator-initial-mode = <RPMH_REGULATOR_MODE_HPM>;
		};

		vreg_l7n_3p3: ldo7 {
			regulator-name = "vreg_l7n_3p3";
			regulator-min-microvolt = <3304000>;
			regulator-max-microvolt = <3304000>;
			regulator-initial-mode = <RPMH_REGULATOR_MODE_HPM>;
		};
	};
};

&dispcc {
	status = "okay";
};

&gpi_dma1 {
	status = "okay";
};

&i2c3 {
       status = "okay";

       wcd_usbss: typec-mux@e {
		compatible = "qcom,wcd9395-usbss", "qcom,wcd9390-usbss";
		reg = <0xe>;

		vdd-supply = <&vreg_l15b_1p8>;
		reset-gpios = <&tlmm 152 GPIO_ACTIVE_HIGH>;

		mode-switch;
		orientation-switch;

		ports {
			#address-cells = <1>;
			#size-cells = <0>;

			port@0 {
				reg = <0>;

				wcd_usbss_sbu_mux: endpoint {
					remote-endpoint = <&pmic_glink_sbu>;
				};
			};

			port@1 {
				reg = <1>;

				wcd_usbss_headset_out: endpoint {
					remote-endpoint = <&wcd_codec_headset_in>;
				};
			};
		};
       };
};

&i2c6 {
	status = "okay";

	typec-mux@1c {
		compatible = "onnn,nb7vpq904m";
		reg = <0x1c>;

		vcc-supply = <&vreg_l15b_1p8>;

		retimer-switch;
		orientation-switch;

		ports {
			#address-cells = <1>;
			#size-cells = <0>;

			port@0 {
				reg = <0>;

				redriver_ss_out: endpoint {
					remote-endpoint = <&pmic_glink_ss_in>;
				};
			};

			port@1 {
				reg = <1>;

				redriver_ss_in: endpoint {
					data-lanes = <3 2 1 0>;
					remote-endpoint = <&usb_dp_qmpphy_out>;
				};
			};
		};
	};
};

&ipa {
	qcom,gsi-loader = "self";
	memory-region = <&ipa_fw_mem>;
	firmware-name = "qcom/sm8650/ipa_fws.mbn";
	status = "okay";
};

&gpu {
	status = "okay";

	zap-shader {
		firmware-name = "qcom/sm8650/gen70900_zap.mbn";
	};
};

&lpass_tlmm {
	spkr_1_sd_n_active: spkr-1-sd-n-active-state {
		pins = "gpio21";
		function = "gpio";
		drive-strength = <16>;
		bias-disable;
		output-low;
	};
};

&mdss {
	status = "okay";
};

&mdss_dsi0 {
	vdda-supply = <&vreg_l3i_1p2>;

	status = "okay";

	panel@0 {
		compatible = "visionox,vtdr6130";
		reg = <0>;

		reset-gpios = <&tlmm 133 GPIO_ACTIVE_LOW>;

		vddio-supply = <&vreg_l12b_1p8>;
		vci-supply = <&vreg_l13b_3p0>;
		vdd-supply = <&vreg_l11b_1p2>;

		pinctrl-0 = <&disp0_reset_n_active>, <&mdp_vsync_active>;
		pinctrl-1 = <&disp0_reset_n_suspend>, <&mdp_vsync_suspend>;
		pinctrl-names = "default", "sleep";

		port {
			panel0_in: endpoint {
				remote-endpoint = <&mdss_dsi0_out>;
			};
		};
	};
};

&mdss_dsi0_out {
	remote-endpoint = <&panel0_in>;
	data-lanes = <0 1 2 3>;
};

&mdss_dsi0_phy {
	vdds-supply = <&vreg_l1i_0p88>;

	status = "okay";
};

&mdss_dp0 {
	status = "okay";
};

&mdss_dp0_out {
	data-lanes = <0 1>;
};

&pcie0 {
	wake-gpios = <&tlmm 96 GPIO_ACTIVE_HIGH>;
	perst-gpios = <&tlmm 94 GPIO_ACTIVE_LOW>;

	pinctrl-0 = <&pcie0_default_state>;
	pinctrl-names = "default";

	status = "okay";
};

&pcieport0 {
	wifi@0 {
		compatible = "pci17cb,1107";
		reg = <0x10000 0x0 0x0 0x0 0x0>;

		vddrfacmn-supply = <&vreg_pmu_rfa_cmn>;
		vddaon-supply = <&vreg_pmu_aon_0p59>;
		vddwlcx-supply = <&vreg_pmu_wlcx_0p8>;
		vddwlmx-supply = <&vreg_pmu_wlmx_0p85>;
		vddrfa0p8-supply = <&vreg_pmu_rfa_0p8>;
		vddrfa1p2-supply = <&vreg_pmu_rfa_1p2>;
		vddrfa1p8-supply = <&vreg_pmu_rfa_1p8>;
		vddpcie0p9-supply = <&vreg_pmu_pcie_0p9>;
		vddpcie1p8-supply = <&vreg_pmu_pcie_1p8>;
	};
};

&pcie0_phy {
	vdda-phy-supply = <&vreg_l1i_0p88>;
	vdda-pll-supply = <&vreg_l3i_1p2>;

	status = "okay";
};

&pon_pwrkey {
	status = "okay";
};

&pon_resin {
	linux,code = <KEY_VOLUMEDOWN>;

	status = "okay";
};

&pm8550_flash {
	status = "okay";

	led-0 {
		function = LED_FUNCTION_FLASH;
		color = <LED_COLOR_ID_YELLOW>;
		led-sources = <1>, <4>;
		led-max-microamp = <500000>;
		flash-max-microamp = <2000000>;
		flash-max-timeout-us = <1280000>;
		function-enumerator = <0>;
	};

	led-1 {
		function = LED_FUNCTION_FLASH;
		color = <LED_COLOR_ID_WHITE>;
		led-sources = <2>, <3>;
		led-max-microamp = <500000>;
		flash-max-microamp = <2000000>;
		flash-max-timeout-us = <1280000>;
		function-enumerator = <1>;
	};
};

&pm8550_gpios {
	volume_up_n: volume-up-n-state {
		pins = "gpio6";
		function = "normal";
		bias-pull-up;
		input-enable;
		power-source = <1>;
	};
};

&pm8550_pwm {
	status = "okay";

	multi-led {
		color = <LED_COLOR_ID_RGB>;
		function = LED_FUNCTION_STATUS;

		#address-cells = <1>;
		#size-cells = <0>;

		led@1 {
			reg = <1>;
			color = <LED_COLOR_ID_RED>;
		};

		led@2 {
			reg = <2>;
			color = <LED_COLOR_ID_GREEN>;
		};

		led@3 {
			reg = <3>;
			color = <LED_COLOR_ID_BLUE>;
		};
	};
};

&pm8550b_eusb2_repeater {
	vdd18-supply = <&vreg_l15b_1p8>;
	vdd3-supply = <&vreg_l5b_3p1>;
};

&pmk8550_rtc {
	status = "okay";
};

&qup_i2c3_data_clk {
	/* Use internal I2C pull-up */
	bias-pull-up = <2200>;
};

&qupv3_id_0 {
	status = "okay";
};

&qupv3_id_1 {
	status = "okay";
};

&remoteproc_adsp {
	firmware-name = "qcom/sm8650/adsp.mbn",
			"qcom/sm8650/adsp_dtb.mbn";

	status = "okay";
};

&remoteproc_cdsp {
	firmware-name = "qcom/sm8650/cdsp.mbn",
			"qcom/sm8650/cdsp_dtb.mbn";

	status = "okay";
};

&remoteproc_mpss {
	firmware-name = "qcom/sm8650/modem.mbn",
			"qcom/sm8650/modem_dtb.mbn";

	status = "okay";
};

&sleep_clk {
	clock-frequency = <32000>;
};

&spi4 {
	status = "okay";

	touchscreen@0 {
		compatible = "goodix,gt9916";
		reg = <0>;

		interrupt-parent = <&tlmm>;
		interrupts = <162 IRQ_TYPE_LEVEL_LOW>;

		reset-gpios = <&tlmm 161 GPIO_ACTIVE_LOW>;

		avdd-supply = <&vreg_l14b_3p2>;

		spi-max-frequency = <1000000>;

		touchscreen-size-x = <1080>;
		touchscreen-size-y = <2400>;

		pinctrl-0 = <&ts_irq>, <&ts_reset>;
		pinctrl-names = "default";
	};
};

&swr0 {
	status = "okay";

	/* WSA8845, Speaker Left */
	left_spkr: speaker@0,0 {
		compatible = "sdw20217020400";
		reg = <0 0>;
		pinctrl-0 = <&spkr_1_sd_n_active>;
		pinctrl-names = "default";
		powerdown-gpios = <&lpass_tlmm 21 GPIO_ACTIVE_LOW>;
		#sound-dai-cells = <0>;
		sound-name-prefix = "SpkrLeft";
		vdd-1p8-supply = <&vreg_l15b_1p8>;
		vdd-io-supply = <&vreg_l3c_1p2>;

		/*
		 * WSA8845 Port 1 (DAC)     <=> SWR0 Port 1 (SPKR_L)
		 * WSA8845 Port 2 (COMP)    <=> SWR0 Port 2 (SPKR_L_COMP)
		 * WSA8845 Port 3 (BOOST)   <=> SWR0 Port 3 (SPKR_L_BOOST)
		 * WSA8845 Port 4 (PBR)     <=> SWR0 Port 7 (PBR)
		 * WSA8845 Port 5 (VISENSE) <=> SWR0 Port 10 (SPKR_L_VI)
		 * WSA8845 Port 6 (CPS)     <=> SWR0 Port 13 (CPS)
		 */
		qcom,port-mapping = <1 2 3 7 10 13>;
	};

	/* WSA8845, Speaker Right */
	right_spkr: speaker@0,1 {
		compatible = "sdw20217020400";
		reg = <0 1>;
		pinctrl-0 = <&spkr_2_sd_n_active>;
		pinctrl-names = "default";
		powerdown-gpios = <&tlmm 77 GPIO_ACTIVE_LOW>;
		#sound-dai-cells = <0>;
		sound-name-prefix = "SpkrRight";
		vdd-1p8-supply = <&vreg_l15b_1p8>;
		vdd-io-supply = <&vreg_l3c_1p2>;

		/*
		 * WSA8845 Port 1 (DAC)     <=> SWR0 Port 4 (SPKR_R)
		 * WSA8845 Port 2 (COMP)    <=> SWR0 Port 5 (SPKR_R_COMP)
		 * WSA8845 Port 3 (BOOST)   <=> SWR0 Port 6 (SPKR_R_BOOST)
		 * WSA8845 Port 4 (PBR)     <=> SWR0 Port 7 (PBR)
		 * WSA8845 Port 5 (VISENSE) <=> SWR0 Port 11 (SPKR_R_VI)
		 * WSA8845 Port 6 (CPS)     <=> SWR0 Port 13 (CPS)
		 */
		qcom,port-mapping = <4 5 6 7 11 13>;
	};
};

&swr1 {
	status = "okay";

	/* WCD9395 RX */
	wcd_rx: codec@0,4 {
		compatible = "sdw20217010e00";
		reg = <0 4>;

		/*
		 * WCD9395 RX Port 1 (HPH_L/R)      <=> SWR1 Port 1 (HPH_L/R)
		 * WCD9395 RX Port 2 (CLSH)         <=> SWR1 Port 2 (CLSH)
		 * WCD9395 RX Port 3 (COMP_L/R)     <=> SWR1 Port 3 (COMP_L/R)
		 * WCD9395 RX Port 4 (LO)           <=> SWR1 Port 4 (LO)
		 * WCD9395 RX Port 5 (DSD_L/R)      <=> SWR1 Port 5 (DSD_L/R)
		 * WCD9395 RX Port 6 (HIFI_PCM_L/R) <=> SWR1 Port 9 (HIFI_PCM_L/R)
		 */
		qcom,rx-port-mapping = <1 2 3 4 5 9>;
	};
};

&swr2 {
	status = "okay";

	/* WCD9395 TX */
	wcd_tx: codec@0,3 {
		compatible = "sdw20217010e00";
		reg = <0 3>;

		/*
		 * WCD9395 TX Port 1 (ADC1,2,3,4)         <=> SWR2 Port 2 (TX SWR_INPUT 0,1,2,3)
		 * WCD9395 TX Port 2 (ADC3,4 & DMIC0,1)   <=> SWR2 Port 2 (TX SWR_INPUT 0,1,2,3)
		 * WCD9395 TX Port 3 (DMIC0,1,2,3 & MBHC) <=> SWR2 Port 3 (TX SWR_INPUT 4,5,6,7)
		 * WCD9395 TX Port 4 (DMIC4,5,6,7)        <=> SWR2 Port 4 (TX SWR_INPUT 8,9,10,11)
		 */
		qcom,tx-port-mapping = <2 2 3 4>;
	};
};

&tlmm {
	/* Reserved I/Os for NFC */
	gpio-reserved-ranges = <32 8>, <74 1>;

	bt_default: bt-default-state {
		bt-en-pins {
			pins = "gpio17";
			function = "gpio";
			drive-strength = <16>;
			bias-disable;
		};

		sw-ctrl-pins {
			pins = "gpio18";
			function = "gpio";
			bias-pull-down;
		};
	};

	disp0_reset_n_active: disp0-reset-n-active-state {
		pins = "gpio133";
		function = "gpio";
		drive-strength = <8>;
		bias-disable;
	};

	disp0_reset_n_suspend: disp0-reset-n-suspend-state {
		pins = "gpio133";
		function = "gpio";
		drive-strength = <2>;
		bias-pull-down;
	};

	mdp_vsync_active: mdp-vsync-active-state {
		pins = "gpio86";
		function = "mdp_vsync";
		drive-strength = <2>;
		bias-pull-down;
	};

	mdp_vsync_suspend: mdp-vsync-suspend-state {
		pins = "gpio86";
		function = "mdp_vsync";
		drive-strength = <2>;
		bias-pull-down;
	};

	spkr_2_sd_n_active: spkr-2-sd-n-active-state {
		pins = "gpio77";
		function = "gpio";
		drive-strength = <16>;
		bias-disable;
		output-low;
	};

	ts_irq: ts-irq-state {
		pins = "gpio161";
		function = "gpio";
		drive-strength = <8>;
		bias-pull-up;
		output-disable;
	};

	ts_reset: ts-reset-state {
		pins = "gpio162";
		function = "gpio";
		drive-strength = <8>;
		bias-pull-up;
	};

	wcd_default: wcd-reset-n-active-state {
		pins = "gpio107";
		function = "gpio";
		drive-strength = <16>;
		bias-disable;
		output-low;
	};

	wlan_en: wlan-en-state {
		pins = "gpio16";
		function = "gpio";
		drive-strength = <8>;
		bias-pull-down;
	};
};

&uart14 {
	status = "okay";

	bluetooth {
		compatible = "qcom,wcn7850-bt";

		vddrfacmn-supply = <&vreg_pmu_rfa_cmn>;
		vddaon-supply = <&vreg_pmu_aon_0p59>;
		vddwlcx-supply = <&vreg_pmu_wlcx_0p8>;
		vddwlmx-supply = <&vreg_pmu_wlmx_0p85>;
		vddrfa0p8-supply = <&vreg_pmu_rfa_0p8>;
		vddrfa1p2-supply = <&vreg_pmu_rfa_1p2>;
		vddrfa1p8-supply = <&vreg_pmu_rfa_1p8>;

		max-speed = <3200000>;
	};
};

&uart15 {
	status = "okay";
};

&ufs_mem_hc {
	reset-gpios = <&tlmm 210 GPIO_ACTIVE_LOW>;

	vcc-supply = <&vreg_l17b_2p5>;
	vcc-max-microamp = <1300000>;
	vccq-supply = <&vreg_l1c_1p2>;
	vccq-max-microamp = <1200000>;

	status = "okay";
};

&ufs_mem_phy {
	vdda-phy-supply = <&vreg_l1d_0p88>;
	vdda-pll-supply = <&vreg_l3i_1p2>;

	status = "okay";
};

/*
 * DPAUX -> WCD9395 -> USB_SBU -> USB-C
 * eUSB2 DP/DM -> PM85550HS -> eUSB2 DP/DM -> WCD9395 -> USB-C
 * USB SS -> NB7VPQ904MMUTWG -> USB-C
 */

&usb_1 {
	status = "okay";
};

&usb_1_dwc3 {
	dr_mode = "otg";
	usb-role-switch;
};

&usb_1_dwc3_hs {
	remote-endpoint = <&pmic_glink_hs_in>;
};

&usb_1_hsphy {
	vdd-supply = <&vreg_l1i_0p88>;
	vdda12-supply = <&vreg_l3i_1p2>;

	phys = <&pm8550b_eusb2_repeater>;

	status = "okay";
};

&usb_dp_qmpphy {
	vdda-phy-supply = <&vreg_l3i_1p2>;
	vdda-pll-supply = <&vreg_l3g_0p91>;

	status = "okay";
};

&usb_dp_qmpphy_out {
	remote-endpoint = <&redriver_ss_in>;
};

&xo_board {
	clock-frequency = <76800000>;
};<|MERGE_RESOLUTION|>--- conflicted
+++ resolved
@@ -208,20 +208,10 @@
 		compatible = "qcom,wcn7850-pmu";
 
 		pinctrl-names = "default";
-<<<<<<< HEAD
-		pinctrl-0 = <&wlan_en>;
-
-		wlan-enable-gpios = <&tlmm 16 GPIO_ACTIVE_HIGH>;
-		/*
-		 * TODO Add bt-enable-gpios once the Bluetooth driver is
-		 * converted to using the power sequencer.
-		 */
-=======
 		pinctrl-0 = <&wlan_en>, <&bt_default>;
 
 		wlan-enable-gpios = <&tlmm 16 GPIO_ACTIVE_HIGH>;
 		bt-enable-gpios = <&tlmm 17 GPIO_ACTIVE_HIGH>;
->>>>>>> adc21867
 
 		vdd-supply = <&vreg_s4i_0p85>;
 		vddio-supply = <&vreg_l15b_1p8>;
