--- conflicted
+++ resolved
@@ -3329,8 +3329,6 @@
 			#power-domain-cells = <1>;
 		};
 
-<<<<<<< HEAD
-=======
 		cci0: cci@ac15000 {
 			compatible = "qcom,sm8650-cci", "qcom,msm8996-cci";
 			reg = <0 0x0ac15000 0 0x1000>;
@@ -3430,7 +3428,6 @@
 			};
 		};
 
->>>>>>> adc21867
 		camcc: clock-controller@ade0000 {
 			compatible = "qcom,sm8650-camcc";
 			reg = <0 0x0ade0000 0 0x20000>;
