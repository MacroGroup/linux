// SPDX-License-Identifier: BSD-3-Clause
/*
 * Copyright (c) 2023 Qualcomm Innovation Center, Inc. All rights reserved.
 */

/dts-v1/;

#include <dt-bindings/gpio/gpio.h>
#include <dt-bindings/regulator/qcom,rpmh-regulator.h>

#include "x1e80100.dtsi"
#include "x1e80100-pmics.dtsi"

/ {
	model = "Qualcomm Technologies, Inc. X1E80100 QCP";
	compatible = "qcom,x1e80100-qcp", "qcom,x1e80100";

	aliases {
		serial0 = &uart21;
	};

	wcd938x: audio-codec {
		compatible = "qcom,wcd9385-codec";

		pinctrl-names = "default";
		pinctrl-0 = <&wcd_default>;

		qcom,micbias1-microvolt = <1800000>;
		qcom,micbias2-microvolt = <1800000>;
		qcom,micbias3-microvolt = <1800000>;
		qcom,micbias4-microvolt = <1800000>;
		qcom,mbhc-buttons-vthreshold-microvolt = <75000 150000 237000 500000 500000 500000 500000 500000>;
		qcom,mbhc-headset-vthreshold-microvolt = <1700000>;
		qcom,mbhc-headphone-vthreshold-microvolt = <50000>;
		qcom,rx-device = <&wcd_rx>;
		qcom,tx-device = <&wcd_tx>;

		reset-gpios = <&tlmm 191 GPIO_ACTIVE_LOW>;

		vdd-buck-supply = <&vreg_l15b_1p8>;
		vdd-rxtx-supply = <&vreg_l15b_1p8>;
		vdd-io-supply = <&vreg_l15b_1p8>;
		vdd-mic-bias-supply = <&vreg_bob1>;

		#sound-dai-cells = <1>;
	};

	chosen {
		stdout-path = "serial0:115200n8";
	};

	pmic-glink {
		compatible = "qcom,x1e80100-pmic-glink",
			     "qcom,sm8550-pmic-glink",
			     "qcom,pmic-glink";
		#address-cells = <1>;
		#size-cells = <0>;
		orientation-gpios = <&tlmm 121 GPIO_ACTIVE_HIGH>,
				    <&tlmm 123 GPIO_ACTIVE_HIGH>,
				    <&tlmm 125 GPIO_ACTIVE_HIGH>;

		connector@0 {
			compatible = "usb-c-connector";
			reg = <0>;
			power-role = "dual";
			data-role = "dual";

			ports {
				#address-cells = <1>;
				#size-cells = <0>;

				port@0 {
					reg = <0>;

					pmic_glink_ss0_hs_in: endpoint {
						remote-endpoint = <&usb_1_ss0_dwc3_hs>;
					};
				};

				port@1 {
					reg = <1>;

					pmic_glink_ss0_ss_in: endpoint {
						remote-endpoint = <&usb_1_ss0_qmpphy_out>;
					};
				};
			};
		};

		connector@1 {
			compatible = "usb-c-connector";
			reg = <1>;
			power-role = "dual";
			data-role = "dual";

			ports {
				#address-cells = <1>;
				#size-cells = <0>;

				port@0 {
					reg = <0>;

					pmic_glink_ss1_hs_in: endpoint {
						remote-endpoint = <&usb_1_ss1_dwc3_hs>;
					};
				};

				port@1 {
					reg = <1>;

					pmic_glink_ss1_ss_in: endpoint {
						remote-endpoint = <&usb_1_ss1_qmpphy_out>;
					};
				};
			};
		};

		connector@2 {
			compatible = "usb-c-connector";
			reg = <2>;
			power-role = "dual";
			data-role = "dual";

			ports {
				#address-cells = <1>;
				#size-cells = <0>;

				port@0 {
					reg = <0>;

					pmic_glink_ss2_hs_in: endpoint {
						remote-endpoint = <&usb_1_ss2_dwc3_hs>;
					};
				};

				port@1 {
					reg = <1>;

					pmic_glink_ss2_ss_in: endpoint {
						remote-endpoint = <&usb_1_ss2_qmpphy_out>;
					};
				};
			};
		};
	};

	reserved-memory {
		linux,cma {
			compatible = "shared-dma-pool";
			size = <0x0 0x8000000>;
			reusable;
			linux,cma-default;
		};
	};

	sound {
		compatible = "qcom,x1e80100-sndcard";
		model = "X1E80100-QCP";
		audio-routing = "SpkrLeft IN", "WSA WSA_SPK1 OUT",
				"SpkrRight IN", "WSA WSA_SPK2 OUT",
				"IN1_HPHL", "HPHL_OUT",
				"IN2_HPHR", "HPHR_OUT",
				"AMIC2", "MIC BIAS2",
				"TX SWR_INPUT1", "ADC2_OUTPUT";

		wcd-playback-dai-link {
			link-name = "WCD Playback";

			cpu {
				sound-dai = <&q6apmbedai RX_CODEC_DMA_RX_0>;
			};

			codec {
				sound-dai = <&wcd938x 0>, <&swr1 0>, <&lpass_rxmacro 0>;
			};

			platform {
				sound-dai = <&q6apm>;
			};
		};

		wcd-capture-dai-link {
			link-name = "WCD Capture";

			cpu {
				sound-dai = <&q6apmbedai TX_CODEC_DMA_TX_3>;
			};

			codec {
				sound-dai = <&wcd938x 1>, <&swr2 1>, <&lpass_txmacro 0>;
			};

			platform {
				sound-dai = <&q6apm>;
			};
		};

		wsa-dai-link {
			link-name = "WSA Playback";

			cpu {
				sound-dai = <&q6apmbedai WSA_CODEC_DMA_RX_0>;
			};

			codec {
				sound-dai = <&left_spkr>, <&right_spkr>,
					    <&swr0 0>, <&lpass_wsamacro 0>;
			};

			platform {
				sound-dai = <&q6apm>;
			};
		};
	};

	vph_pwr: vph-pwr-regulator {
		compatible = "regulator-fixed";

		regulator-name = "vph_pwr";
		regulator-min-microvolt = <3700000>;
		regulator-max-microvolt = <3700000>;

		regulator-always-on;
		regulator-boot-on;
	};

	vreg_edp_3p3: regulator-edp-3p3 {
		compatible = "regulator-fixed";

		regulator-name = "VREG_EDP_3P3";
		regulator-min-microvolt = <3300000>;
		regulator-max-microvolt = <3300000>;

		gpio = <&tlmm 70 GPIO_ACTIVE_HIGH>;
		enable-active-high;

		pinctrl-0 = <&edp_reg_en>;
		pinctrl-names = "default";

		regulator-always-on;
		regulator-boot-on;
	};

	vreg_nvme: regulator-nvme {
		compatible = "regulator-fixed";

		regulator-name = "VREG_NVME_3P3";
		regulator-min-microvolt = <3300000>;
		regulator-max-microvolt = <3300000>;

		gpio = <&tlmm 18 GPIO_ACTIVE_HIGH>;
		enable-active-high;

		pinctrl-names = "default";
		pinctrl-0 = <&nvme_reg_en>;
<<<<<<< HEAD
=======

		regulator-boot-on;
>>>>>>> adc21867
	};
};

&apps_rsc {
	regulators-0 {
		compatible = "qcom,pm8550-rpmh-regulators";
		qcom,pmic-id = "b";

		vdd-bob1-supply = <&vph_pwr>;
		vdd-bob2-supply = <&vph_pwr>;
		vdd-l1-l4-l10-supply = <&vreg_s4c_1p8>;
		vdd-l2-l13-l14-supply = <&vreg_bob1>;
		vdd-l5-l16-supply = <&vreg_bob1>;
		vdd-l6-l7-supply = <&vreg_bob2>;
		vdd-l8-l9-supply = <&vreg_bob1>;
		vdd-l12-supply = <&vreg_s5j_1p2>;
		vdd-l15-supply = <&vreg_s4c_1p8>;
		vdd-l17-supply = <&vreg_bob2>;

		vreg_bob1: bob1 {
			regulator-name = "vreg_bob1";
			regulator-min-microvolt = <3008000>;
			regulator-max-microvolt = <3960000>;
			regulator-initial-mode = <RPMH_REGULATOR_MODE_HPM>;
		};

		vreg_bob2: bob2 {
			regulator-name = "vreg_bob2";
			regulator-min-microvolt = <2504000>;
			regulator-max-microvolt = <3008000>;
			regulator-initial-mode = <RPMH_REGULATOR_MODE_HPM>;
		};

		vreg_l1b_1p8: ldo1 {
			regulator-name = "vreg_l1b_1p8";
			regulator-min-microvolt = <1800000>;
			regulator-max-microvolt = <1800000>;
			regulator-initial-mode = <RPMH_REGULATOR_MODE_HPM>;
		};

		vreg_l2b_3p0: ldo2 {
			regulator-name = "vreg_l2b_3p0";
			regulator-min-microvolt = <3072000>;
			regulator-max-microvolt = <3100000>;
			regulator-initial-mode = <RPMH_REGULATOR_MODE_HPM>;
		};

		vreg_l4b_1p8: ldo4 {
			regulator-name = "vreg_l4b_1p8";
			regulator-min-microvolt = <1800000>;
			regulator-max-microvolt = <1800000>;
			regulator-initial-mode = <RPMH_REGULATOR_MODE_HPM>;
		};

		vreg_l5b_3p0: ldo5 {
			regulator-name = "vreg_l5b_3p0";
			regulator-min-microvolt = <3000000>;
			regulator-max-microvolt = <3000000>;
			regulator-initial-mode = <RPMH_REGULATOR_MODE_HPM>;
		};

		vreg_l6b_1p8: ldo6 {
			regulator-name = "vreg_l6b_1p8";
			regulator-min-microvolt = <1800000>;
			regulator-max-microvolt = <2960000>;
			regulator-initial-mode = <RPMH_REGULATOR_MODE_HPM>;
		};

		vreg_l7b_2p8: ldo7 {
			regulator-name = "vreg_l7b_2p8";
			regulator-min-microvolt = <2800000>;
			regulator-max-microvolt = <2800000>;
			regulator-initial-mode = <RPMH_REGULATOR_MODE_HPM>;
		};

		vreg_l8b_3p0: ldo8 {
			regulator-name = "vreg_l8b_3p0";
			regulator-min-microvolt = <3072000>;
			regulator-max-microvolt = <3072000>;
			regulator-initial-mode = <RPMH_REGULATOR_MODE_HPM>;
		};

		vreg_l9b_2p9: ldo9 {
			regulator-name = "vreg_l9b_2p9";
			regulator-min-microvolt = <2960000>;
			regulator-max-microvolt = <2960000>;
			regulator-initial-mode = <RPMH_REGULATOR_MODE_HPM>;
		};

		vreg_l10b_1p8: ldo10 {
			regulator-name = "vreg_l10b_1p8";
			regulator-min-microvolt = <1800000>;
			regulator-max-microvolt = <1800000>;
			regulator-initial-mode = <RPMH_REGULATOR_MODE_HPM>;
		};

		vreg_l12b_1p2: ldo12 {
			regulator-name = "vreg_l12b_1p2";
			regulator-min-microvolt = <1200000>;
			regulator-max-microvolt = <1200000>;
			regulator-initial-mode = <RPMH_REGULATOR_MODE_HPM>;
		};

		vreg_l13b_3p0: ldo13 {
			regulator-name = "vreg_l13b_3p0";
			regulator-min-microvolt = <3072000>;
			regulator-max-microvolt = <3100000>;
			regulator-initial-mode = <RPMH_REGULATOR_MODE_HPM>;
		};

		vreg_l14b_3p0: ldo14 {
			regulator-name = "vreg_l14b_3p0";
			regulator-min-microvolt = <3072000>;
			regulator-max-microvolt = <3072000>;
			regulator-initial-mode = <RPMH_REGULATOR_MODE_HPM>;
		};

		vreg_l15b_1p8: ldo15 {
			regulator-name = "vreg_l15b_1p8";
			regulator-min-microvolt = <1800000>;
			regulator-max-microvolt = <1800000>;
			regulator-initial-mode = <RPMH_REGULATOR_MODE_HPM>;
		};

		vreg_l16b_2p9: ldo16 {
			regulator-name = "vreg_l16b_2p9";
			regulator-min-microvolt = <2912000>;
			regulator-max-microvolt = <2912000>;
			regulator-initial-mode = <RPMH_REGULATOR_MODE_HPM>;
		};

		vreg_l17b_2p5: ldo17 {
			regulator-name = "vreg_l17b_2p5";
			regulator-min-microvolt = <2504000>;
			regulator-max-microvolt = <2504000>;
			regulator-initial-mode = <RPMH_REGULATOR_MODE_HPM>;
		};
	};

	regulators-1 {
		compatible = "qcom,pm8550ve-rpmh-regulators";
		qcom,pmic-id = "c";

		vdd-l1-supply = <&vreg_s5j_1p2>;
		vdd-l2-supply = <&vreg_s1f_0p7>;
		vdd-l3-supply = <&vreg_s1f_0p7>;
		vdd-s4-supply = <&vph_pwr>;

		vreg_s4c_1p8: smps4 {
			regulator-name = "vreg_s4c_1p8";
			regulator-min-microvolt = <1856000>;
			regulator-max-microvolt = <2000000>;
			regulator-initial-mode = <RPMH_REGULATOR_MODE_HPM>;
		};

		vreg_l1c_1p2: ldo1 {
			regulator-name = "vreg_l1c_1p2";
			regulator-min-microvolt = <1200000>;
			regulator-max-microvolt = <1200000>;
			regulator-initial-mode = <RPMH_REGULATOR_MODE_HPM>;
		};

		vreg_l2c_0p8: ldo2 {
			regulator-name = "vreg_l2c_0p8";
			regulator-min-microvolt = <880000>;
			regulator-max-microvolt = <920000>;
			regulator-initial-mode = <RPMH_REGULATOR_MODE_HPM>;
		};

		vreg_l3c_0p8: ldo3 {
			regulator-name = "vreg_l3c_0p8";
			regulator-min-microvolt = <880000>;
			regulator-max-microvolt = <920000>;
			regulator-initial-mode = <RPMH_REGULATOR_MODE_HPM>;
		};
	};

	regulators-2 {
		compatible = "qcom,pmc8380-rpmh-regulators";
		qcom,pmic-id = "d";

		vdd-l1-supply = <&vreg_s1f_0p7>;
		vdd-l2-supply = <&vreg_s1f_0p7>;
		vdd-l3-supply = <&vreg_s4c_1p8>;
		vdd-s1-supply = <&vph_pwr>;

		vreg_l1d_0p8: ldo1 {
			regulator-name = "vreg_l1d_0p8";
			regulator-min-microvolt = <880000>;
			regulator-max-microvolt = <920000>;
			regulator-initial-mode = <RPMH_REGULATOR_MODE_HPM>;
		};

		vreg_l2d_0p9: ldo2 {
			regulator-name = "vreg_l2d_0p9";
			regulator-min-microvolt = <912000>;
			regulator-max-microvolt = <920000>;
			regulator-initial-mode = <RPMH_REGULATOR_MODE_HPM>;
		};

		vreg_l3d_1p8: ldo3 {
			regulator-name = "vreg_l3d_1p8";
			regulator-min-microvolt = <1800000>;
			regulator-max-microvolt = <1800000>;
			regulator-initial-mode = <RPMH_REGULATOR_MODE_HPM>;
		};
	};

	regulators-3 {
		compatible = "qcom,pmc8380-rpmh-regulators";
		qcom,pmic-id = "e";

		vdd-l2-supply = <&vreg_s1f_0p7>;
		vdd-l3-supply = <&vreg_s5j_1p2>;

		vreg_l2e_0p8: ldo2 {
			regulator-name = "vreg_l2e_0p8";
			regulator-min-microvolt = <880000>;
			regulator-max-microvolt = <920000>;
			regulator-initial-mode = <RPMH_REGULATOR_MODE_HPM>;
		};

		vreg_l3e_1p2: ldo3 {
			regulator-name = "vreg_l3e_1p2";
			regulator-min-microvolt = <1200000>;
			regulator-max-microvolt = <1200000>;
			regulator-initial-mode = <RPMH_REGULATOR_MODE_HPM>;
		};
	};

	regulators-4 {
		compatible = "qcom,pmc8380-rpmh-regulators";
		qcom,pmic-id = "f";

		vdd-l1-supply = <&vreg_s5j_1p2>;
		vdd-l2-supply = <&vreg_s5j_1p2>;
		vdd-l3-supply = <&vreg_s5j_1p2>;
		vdd-s1-supply = <&vph_pwr>;

		vreg_s1f_0p7: smps1 {
			regulator-name = "vreg_s1f_0p7";
			regulator-min-microvolt = <700000>;
			regulator-max-microvolt = <1100000>;
			regulator-initial-mode = <RPMH_REGULATOR_MODE_HPM>;
		};

		vreg_l1f_1p0: ldo1 {
			regulator-name = "vreg_l1f_1p0";
			regulator-min-microvolt = <1024000>;
			regulator-max-microvolt = <1024000>;
			regulator-initial-mode = <RPMH_REGULATOR_MODE_HPM>;
		};

		vreg_l2f_1p0: ldo2 {
			regulator-name = "vreg_l2f_1p0";
			regulator-min-microvolt = <1024000>;
			regulator-max-microvolt = <1024000>;
			regulator-initial-mode = <RPMH_REGULATOR_MODE_HPM>;
		};

		vreg_l3f_1p0: ldo3 {
			regulator-name = "vreg_l3f_1p0";
			regulator-min-microvolt = <1024000>;
			regulator-max-microvolt = <1024000>;
			regulator-initial-mode = <RPMH_REGULATOR_MODE_HPM>;
		};
	};

	regulators-6 {
		compatible = "qcom,pm8550ve-rpmh-regulators";
		qcom,pmic-id = "i";

		vdd-l1-supply = <&vreg_s4c_1p8>;
		vdd-l2-supply = <&vreg_s5j_1p2>;
		vdd-l3-supply = <&vreg_s1f_0p7>;
		vdd-s1-supply = <&vph_pwr>;
		vdd-s2-supply = <&vph_pwr>;

		vreg_s1i_0p9: smps1 {
			regulator-name = "vreg_s1i_0p9";
			regulator-min-microvolt = <900000>;
			regulator-max-microvolt = <920000>;
			regulator-initial-mode = <RPMH_REGULATOR_MODE_HPM>;
		};

		vreg_s2i_1p0: smps2 {
			regulator-name = "vreg_s2i_1p0";
			regulator-min-microvolt = <1000000>;
			regulator-max-microvolt = <1100000>;
			regulator-initial-mode = <RPMH_REGULATOR_MODE_HPM>;
		};

		vreg_l1i_1p8: ldo1 {
			regulator-name = "vreg_l1i_1p8";
			regulator-min-microvolt = <1800000>;
			regulator-max-microvolt = <1800000>;
			regulator-initial-mode = <RPMH_REGULATOR_MODE_HPM>;
		};

		vreg_l2i_1p2: ldo2 {
			regulator-name = "vreg_l2i_1p2";
			regulator-min-microvolt = <1200000>;
			regulator-max-microvolt = <1200000>;
			regulator-initial-mode = <RPMH_REGULATOR_MODE_HPM>;
		};

		vreg_l3i_0p8: ldo3 {
			regulator-name = "vreg_l3i_0p8";
			regulator-min-microvolt = <880000>;
			regulator-max-microvolt = <920000>;
			regulator-initial-mode = <RPMH_REGULATOR_MODE_HPM>;
		};
	};

	regulators-7 {
		compatible = "qcom,pm8550ve-rpmh-regulators";
		qcom,pmic-id = "j";

		vdd-l1-supply = <&vreg_s1f_0p7>;
		vdd-l2-supply = <&vreg_s5j_1p2>;
		vdd-l3-supply = <&vreg_s1f_0p7>;
		vdd-s5-supply = <&vph_pwr>;

		vreg_s5j_1p2: smps5 {
			regulator-name = "vreg_s5j_1p2";
			regulator-min-microvolt = <1256000>;
			regulator-max-microvolt = <1304000>;
			regulator-initial-mode = <RPMH_REGULATOR_MODE_HPM>;
		};

		vreg_l1j_0p8: ldo1 {
			regulator-name = "vreg_l1j_0p8";
			regulator-min-microvolt = <880000>;
			regulator-max-microvolt = <920000>;
			regulator-initial-mode = <RPMH_REGULATOR_MODE_HPM>;
		};

		vreg_l2j_1p2: ldo2 {
			regulator-name = "vreg_l2j_1p2";
			regulator-min-microvolt = <1200000>;
			regulator-max-microvolt = <1200000>;
			regulator-initial-mode = <RPMH_REGULATOR_MODE_HPM>;
		};

		vreg_l3j_0p8: ldo3 {
			regulator-name = "vreg_l3j_0p8";
			regulator-min-microvolt = <880000>;
			regulator-max-microvolt = <920000>;
			regulator-initial-mode = <RPMH_REGULATOR_MODE_HPM>;
		};
	};
};

&gpu {
	status = "okay";

	zap-shader {
		firmware-name = "qcom/x1e80100/gen70500_zap.mbn";
	};
};

&lpass_tlmm {
	spkr_01_sd_n_active: spkr-01-sd-n-active-state {
		pins = "gpio12";
		function = "gpio";
		drive-strength = <16>;
		bias-disable;
		output-low;
	};
};

&mdss {
	status = "okay";
};

&mdss_dp3 {
	compatible = "qcom,x1e80100-dp";
	/delete-property/ #sound-dai-cells;

	status = "okay";

	aux-bus {
		panel {
			compatible = "edp-panel";
			power-supply = <&vreg_edp_3p3>;

			port {
				edp_panel_in: endpoint {
					remote-endpoint = <&mdss_dp3_out>;
				};
			};
		};
	};

	ports {
		port@1 {
			reg = <1>;
			mdss_dp3_out: endpoint {
				data-lanes = <0 1 2 3>;
				link-frequencies = /bits/ 64 <1620000000 2700000000 5400000000 8100000000>;

				remote-endpoint = <&edp_panel_in>;
			};
		};
	};
};

&mdss_dp3_phy {
	vdda-phy-supply = <&vreg_l3j_0p8>;
	vdda-pll-supply = <&vreg_l2j_1p2>;

	status = "okay";
};

&pcie4 {
	perst-gpios = <&tlmm 146 GPIO_ACTIVE_LOW>;
	wake-gpios = <&tlmm 148 GPIO_ACTIVE_LOW>;

	pinctrl-0 = <&pcie4_default>;
	pinctrl-names = "default";

	status = "okay";
};

&pcie4_phy {
	vdda-phy-supply = <&vreg_l3i_0p8>;
	vdda-pll-supply = <&vreg_l3e_1p2>;

	status = "okay";
};

&pcie6a {
	perst-gpios = <&tlmm 152 GPIO_ACTIVE_LOW>;
	wake-gpios = <&tlmm 154 GPIO_ACTIVE_LOW>;

	vddpe-3v3-supply = <&vreg_nvme>;

	pinctrl-names = "default";
	pinctrl-0 = <&pcie6a_default>;

	status = "okay";
};

&pcie6a_phy {
	vdda-phy-supply = <&vreg_l1d_0p8>;
	vdda-pll-supply = <&vreg_l2j_1p2>;

	status = "okay";
};

&qupv3_0 {
	status = "okay";
};

&qupv3_1 {
	status = "okay";
};

&qupv3_2 {
	status = "okay";
};

&remoteproc_adsp {
	firmware-name = "qcom/x1e80100/adsp.mbn",
			"qcom/x1e80100/adsp_dtb.mbn";

	status = "okay";
};

&remoteproc_cdsp {
	firmware-name = "qcom/x1e80100/cdsp.mbn",
			"qcom/x1e80100/cdsp_dtb.mbn";

	status = "okay";
};

&smb2360_3 {
	status = "okay";
};

&smb2360_0_eusb2_repeater {
	vdd18-supply = <&vreg_l3d_1p8>;
	vdd3-supply = <&vreg_l2b_3p0>;
};

&smb2360_1_eusb2_repeater {
	vdd18-supply = <&vreg_l3d_1p8>;
	vdd3-supply = <&vreg_l14b_3p0>;
};

&smb2360_2 {
	status = "okay";
};

&smb2360_2_eusb2_repeater {
	vdd18-supply = <&vreg_l3d_1p8>;
	vdd3-supply = <&vreg_l8b_3p0>;
};

<<<<<<< HEAD
=======
&smb2360_3 {
	status = "okay";
};

>>>>>>> adc21867
&swr0 {
	pinctrl-0 = <&wsa_swr_active>, <&spkr_01_sd_n_active>;
	pinctrl-names = "default";

	status = "okay";

	/* WSA8845, Left Speaker */
	left_spkr: speaker@0,0 {
		compatible = "sdw20217020400";
		reg = <0 0>;
		#sound-dai-cells = <0>;
		reset-gpios = <&lpass_tlmm 12 GPIO_ACTIVE_LOW>;
		sound-name-prefix = "SpkrLeft";
		vdd-1p8-supply = <&vreg_l15b_1p8>;
		vdd-io-supply = <&vreg_l12b_1p2>;
<<<<<<< HEAD
=======
		qcom,port-mapping = <1 2 3 7 10 13>;
>>>>>>> adc21867
	};

	/* WSA8845, Right Speaker */
	right_spkr: speaker@0,1 {
		compatible = "sdw20217020400";
		reg = <0 1>;
		#sound-dai-cells = <0>;
		reset-gpios = <&lpass_tlmm 12 GPIO_ACTIVE_LOW>;
		sound-name-prefix = "SpkrRight";
		vdd-1p8-supply = <&vreg_l15b_1p8>;
		vdd-io-supply = <&vreg_l12b_1p2>;
<<<<<<< HEAD
=======
		qcom,port-mapping = <4 5 6 7 11 13>;
>>>>>>> adc21867
	};
};

&swr1 {
	status = "okay";

	/* WCD9385 RX */
	wcd_rx: codec@0,4 {
		compatible = "sdw20217010d00";
		reg = <0 4>;
		qcom,rx-port-mapping = <1 2 3 4 5>;
	};
};

&swr2 {
	status = "okay";

	/* WCD9385 TX */
	wcd_tx: codec@0,3 {
		compatible = "sdw20217010d00";
		reg = <0 3>;
		qcom,tx-port-mapping = <2 2 3 4>;
	};
};

&tlmm {
	gpio-reserved-ranges = <33 3>, /* Unused */
			       <44 4>, /* SPI (TPM) */
			       <238 1>; /* UFS Reset */

	edp_reg_en: edp-reg-en-state {
		pins = "gpio70";
		function = "gpio";
		drive-strength = <16>;
		bias-disable;
	};

	nvme_reg_en: nvme-reg-en-state {
		pins = "gpio18";
		function = "gpio";
		drive-strength = <2>;
		bias-disable;
	};

	pcie4_default: pcie4-default-state {
		clkreq-n-pins {
			pins = "gpio147";
			function = "pcie4_clk";
			drive-strength = <2>;
			bias-pull-up;
		};

		perst-n-pins {
			pins = "gpio146";
			function = "gpio";
			drive-strength = <2>;
			bias-disable;
		};

		wake-n-pins {
			pins = "gpio148";
			function = "gpio";
			drive-strength = <2>;
			bias-pull-up;
		};
	};

	pcie6a_default: pcie6a-default-state {
		clkreq-n-pins {
			pins = "gpio153";
			function = "pcie6a_clk";
			drive-strength = <2>;
			bias-pull-up;
		};

		perst-n-pins {
			pins = "gpio152";
			function = "gpio";
			drive-strength = <2>;
			bias-disable;
		};

		wake-n-pins {
			pins = "gpio154";
			function = "gpio";
			drive-strength = <2>;
			bias-pull-up;
		};
	};

	wcd_default: wcd-reset-n-active-state {
		pins = "gpio191";
		function = "gpio";
		drive-strength = <16>;
		bias-disable;
		output-low;
	};
};

&uart21 {
	compatible = "qcom,geni-debug-uart";
	status = "okay";
};

&usb_1_ss0_hsphy {
	vdd-supply = <&vreg_l3j_0p8>;
	vdda12-supply = <&vreg_l2j_1p2>;

	phys = <&smb2360_0_eusb2_repeater>;

	status = "okay";
};

&usb_1_ss0_qmpphy {
	vdda-phy-supply = <&vreg_l3e_1p2>;
	vdda-pll-supply = <&vreg_l1j_0p8>;

	status = "okay";
};

&usb_1_ss0 {
	status = "okay";
};

&usb_1_ss0_dwc3 {
	dr_mode = "host";
};

&usb_1_ss0_dwc3_hs {
	remote-endpoint = <&pmic_glink_ss0_hs_in>;
};

&usb_1_ss0_qmpphy_out {
	remote-endpoint = <&pmic_glink_ss0_ss_in>;
};

&usb_1_ss1_hsphy {
	vdd-supply = <&vreg_l3j_0p8>;
	vdda12-supply = <&vreg_l2j_1p2>;

	phys = <&smb2360_1_eusb2_repeater>;

	status = "okay";
};

&usb_1_ss1_qmpphy {
	vdda-phy-supply = <&vreg_l3e_1p2>;
	vdda-pll-supply = <&vreg_l2d_0p9>;

	status = "okay";
};

&usb_1_ss1 {
	status = "okay";
};

&usb_1_ss1_dwc3 {
	dr_mode = "host";
};

&usb_1_ss1_dwc3_hs {
	remote-endpoint = <&pmic_glink_ss1_hs_in>;
};

&usb_1_ss1_qmpphy_out {
	remote-endpoint = <&pmic_glink_ss1_ss_in>;
};

&usb_1_ss2_hsphy {
	vdd-supply = <&vreg_l3j_0p8>;
	vdda12-supply = <&vreg_l2j_1p2>;

	phys = <&smb2360_2_eusb2_repeater>;

	status = "okay";
};

&usb_1_ss2_qmpphy {
	vdda-phy-supply = <&vreg_l3e_1p2>;
	vdda-pll-supply = <&vreg_l2d_0p9>;

	status = "okay";
};

&usb_1_ss2 {
	status = "okay";
};

&usb_1_ss2_dwc3 {
	dr_mode = "host";
};

&usb_1_ss2_dwc3_hs {
	remote-endpoint = <&pmic_glink_ss2_hs_in>;
};

&usb_1_ss2_qmpphy_out {
	remote-endpoint = <&pmic_glink_ss2_ss_in>;
};<|MERGE_RESOLUTION|>--- conflicted
+++ resolved
@@ -253,11 +253,8 @@
 
 		pinctrl-names = "default";
 		pinctrl-0 = <&nvme_reg_en>;
-<<<<<<< HEAD
-=======
 
 		regulator-boot-on;
->>>>>>> adc21867
 	};
 };
 
@@ -734,10 +731,6 @@
 	status = "okay";
 };
 
-&smb2360_3 {
-	status = "okay";
-};
-
 &smb2360_0_eusb2_repeater {
 	vdd18-supply = <&vreg_l3d_1p8>;
 	vdd3-supply = <&vreg_l2b_3p0>;
@@ -757,13 +750,10 @@
 	vdd3-supply = <&vreg_l8b_3p0>;
 };
 
-<<<<<<< HEAD
-=======
 &smb2360_3 {
 	status = "okay";
 };
 
->>>>>>> adc21867
 &swr0 {
 	pinctrl-0 = <&wsa_swr_active>, <&spkr_01_sd_n_active>;
 	pinctrl-names = "default";
@@ -779,10 +769,7 @@
 		sound-name-prefix = "SpkrLeft";
 		vdd-1p8-supply = <&vreg_l15b_1p8>;
 		vdd-io-supply = <&vreg_l12b_1p2>;
-<<<<<<< HEAD
-=======
 		qcom,port-mapping = <1 2 3 7 10 13>;
->>>>>>> adc21867
 	};
 
 	/* WSA8845, Right Speaker */
@@ -794,10 +781,7 @@
 		sound-name-prefix = "SpkrRight";
 		vdd-1p8-supply = <&vreg_l15b_1p8>;
 		vdd-io-supply = <&vreg_l12b_1p2>;
-<<<<<<< HEAD
-=======
 		qcom,port-mapping = <4 5 6 7 11 13>;
->>>>>>> adc21867
 	};
 };
 
