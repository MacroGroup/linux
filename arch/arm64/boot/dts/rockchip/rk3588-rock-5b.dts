--- conflicted
+++ resolved
@@ -304,20 +304,12 @@
 	};
 
 	cooling-maps {
-<<<<<<< HEAD
-		map1 {
-=======
 		map0 {
->>>>>>> adc21867
 			trip = <&package_fan0>;
 			cooling-device = <&fan THERMAL_NO_LIMIT 1>;
 		};
 
-<<<<<<< HEAD
-		map2 {
-=======
 		map1 {
->>>>>>> adc21867
 			trip = <&package_fan1>;
 			cooling-device = <&fan 2 THERMAL_NO_LIMIT>;
 		};
