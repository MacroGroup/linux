// SPDX-License-Identifier: GPL-2.0-only OR MIT
/*
 * Device Tree file for the AM62P MAIN domain peripherals
 *
 * Copyright (C) 2023-2024 Texas Instruments Incorporated - https://www.ti.com/
 */

&cbass_main {
	usbss1: usb@f910000 {
		compatible = "ti,am62-usb";
		reg = <0x00 0x0f910000 0x00 0x800>,
		      <0x00 0x0f918000 0x00 0x400>;
		clocks = <&k3_clks 162 3>;
		clock-names = "ref";
		ti,syscon-phy-pll-refclk = <&usb1_phy_ctrl 0x0>;
		#address-cells = <2>;
		#size-cells = <2>;
		power-domains = <&k3_pds 179 TI_SCI_PD_EXCLUSIVE>;
		ranges;
		status = "disabled";

		usb1: usb@31100000 {
			compatible = "snps,dwc3";
			reg = <0x00 0x31100000 0x00 0x50000>;
			interrupts = <GIC_SPI 226 IRQ_TYPE_LEVEL_HIGH>, /* irq.0 */
			<GIC_SPI 226 IRQ_TYPE_LEVEL_HIGH>; /* irq.0 */
			interrupt-names = "host", "peripheral";
			maximum-speed = "high-speed";
			dr_mode = "otg";
			snps,usb2-gadget-lpm-disable;
			snps,usb2-lpm-disable;
		};
	};
};

&oc_sram {
	reg = <0x00 0x70000000 0x00 0x10000>;
	ranges = <0x00 0x00 0x70000000 0x10000>;
};

&inta_main_dmss {
	ti,interrupt-ranges = <5 69 35>;
};

&main_pmx0 {
	pinctrl-single,gpio-range =
		<&main_pmx0_range 0 32 PIN_GPIO_RANGE_IOPAD>,
		<&main_pmx0_range 33 38 PIN_GPIO_RANGE_IOPAD>,
		<&main_pmx0_range 72 22 PIN_GPIO_RANGE_IOPAD>,
		<&main_pmx0_range 137 5 PIN_GPIO_RANGE_IOPAD>,
		<&main_pmx0_range 143 3 PIN_GPIO_RANGE_IOPAD>,
		<&main_pmx0_range 149 2 PIN_GPIO_RANGE_IOPAD>;

	main_pmx0_range: gpio-range {
		#pinctrl-single,gpio-range-cells = <3>;
	};
};

&main_gpio0 {
	gpio-ranges = <&main_pmx0 0 0 32>, <&main_pmx0 32 33 38>,
			<&main_pmx0 70 72 22>;
	ti,ngpio = <92>;
};

&main_gpio1 {
	gpio-ranges = <&main_pmx0 0 94 32>, <&main_pmx0 42 137 5>,
			<&main_pmx0 47 143 3>, <&main_pmx0 50 149 2>;
<<<<<<< HEAD
=======
	gpio-reserved-ranges = <32 10>;
>>>>>>> adc21867
	ti,ngpio = <52>;
};<|MERGE_RESOLUTION|>--- conflicted
+++ resolved
@@ -65,9 +65,6 @@
 &main_gpio1 {
 	gpio-ranges = <&main_pmx0 0 94 32>, <&main_pmx0 42 137 5>,
 			<&main_pmx0 47 143 3>, <&main_pmx0 50 149 2>;
-<<<<<<< HEAD
-=======
 	gpio-reserved-ranges = <32 10>;
->>>>>>> adc21867
 	ti,ngpio = <52>;
 };