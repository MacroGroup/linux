--- conflicted
+++ resolved
@@ -222,8 +222,6 @@
 			clocks = <&audio_refclk1>;
 		};
 	};
-<<<<<<< HEAD
-=======
 
 	transceiver0: can-phy0 {
 		compatible = "ti,tcan1042";
@@ -246,7 +244,6 @@
 		max-bitrate = <5000000>;
 		standby-gpios = <&exp1 17 GPIO_ACTIVE_HIGH>;
 	};
->>>>>>> adc21867
 };
 
 &main_pmx0 {
@@ -620,8 +617,6 @@
 	bootph-all;
 };
 
-<<<<<<< HEAD
-=======
 &mailbox0_cluster0 {
 	status = "okay";
 
@@ -720,7 +715,6 @@
 	status = "okay";
 };
 
->>>>>>> adc21867
 &serdes_ln_ctrl {
 	idle-states = <J722S_SERDES0_LANE0_USB>,
 		      <J722S_SERDES1_LANE0_PCIE0_LANE0>;
@@ -792,8 +786,6 @@
 	       0 0 0 0
 	       0 0 0 0
 	>;
-<<<<<<< HEAD
-=======
 };
 
 &mcu_mcan0 {
@@ -819,5 +811,4 @@
 
 &mcu_gpio0 {
 	status = "okay";
->>>>>>> adc21867
 };