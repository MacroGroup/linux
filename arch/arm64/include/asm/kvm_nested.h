/* SPDX-License-Identifier: GPL-2.0 */
#ifndef __ARM64_KVM_NESTED_H
#define __ARM64_KVM_NESTED_H

#include <linux/bitfield.h>
#include <linux/kvm_host.h>
#include <asm/kvm_emulate.h>
#include <asm/kvm_pgtable.h>

static inline bool vcpu_has_nv(const struct kvm_vcpu *vcpu)
{
	return (!__is_defined(__KVM_NVHE_HYPERVISOR__) &&
		cpus_have_final_cap(ARM64_HAS_NESTED_VIRT) &&
		vcpu_has_feature(vcpu, KVM_ARM_VCPU_HAS_EL2));
}

/* Translation helpers from non-VHE EL2 to EL1 */
static inline u64 tcr_el2_ps_to_tcr_el1_ips(u64 tcr_el2)
{
	return (u64)FIELD_GET(TCR_EL2_PS_MASK, tcr_el2) << TCR_IPS_SHIFT;
}

static inline u64 translate_tcr_el2_to_tcr_el1(u64 tcr)
{
	return TCR_EPD1_MASK |				/* disable TTBR1_EL1 */
	       ((tcr & TCR_EL2_TBI) ? TCR_TBI0 : 0) |
	       tcr_el2_ps_to_tcr_el1_ips(tcr) |
	       (tcr & TCR_EL2_TG0_MASK) |
	       (tcr & TCR_EL2_ORGN0_MASK) |
	       (tcr & TCR_EL2_IRGN0_MASK) |
	       (tcr & TCR_EL2_T0SZ_MASK);
}

static inline u64 translate_cptr_el2_to_cpacr_el1(u64 cptr_el2)
{
	u64 cpacr_el1 = CPACR_ELx_RES1;

	if (cptr_el2 & CPTR_EL2_TTA)
		cpacr_el1 |= CPACR_ELx_TTA;
	if (!(cptr_el2 & CPTR_EL2_TFP))
		cpacr_el1 |= CPACR_ELx_FPEN;
	if (!(cptr_el2 & CPTR_EL2_TZ))
		cpacr_el1 |= CPACR_ELx_ZEN;

	cpacr_el1 |= cptr_el2 & (CPTR_EL2_TCPAC | CPTR_EL2_TAM);

	return cpacr_el1;
}

static inline u64 translate_sctlr_el2_to_sctlr_el1(u64 val)
{
	/* Only preserve the minimal set of bits we support */
	val &= (SCTLR_ELx_M | SCTLR_ELx_A | SCTLR_ELx_C | SCTLR_ELx_SA |
		SCTLR_ELx_I | SCTLR_ELx_IESB | SCTLR_ELx_WXN | SCTLR_ELx_EE);
	val |= SCTLR_EL1_RES1;

	return val;
}

static inline u64 translate_ttbr0_el2_to_ttbr0_el1(u64 ttbr0)
{
	/* Clear the ASID field */
	return ttbr0 & ~GENMASK_ULL(63, 48);
}

extern bool forward_smc_trap(struct kvm_vcpu *vcpu);
extern void kvm_init_nested(struct kvm *kvm);
extern int kvm_vcpu_init_nested(struct kvm_vcpu *vcpu);
extern void kvm_init_nested_s2_mmu(struct kvm_s2_mmu *mmu);
extern struct kvm_s2_mmu *lookup_s2_mmu(struct kvm_vcpu *vcpu);

union tlbi_info;

extern void kvm_s2_mmu_iterate_by_vmid(struct kvm *kvm, u16 vmid,
				       const union tlbi_info *info,
				       void (*)(struct kvm_s2_mmu *,
						const union tlbi_info *));
extern void kvm_vcpu_load_hw_mmu(struct kvm_vcpu *vcpu);
extern void kvm_vcpu_put_hw_mmu(struct kvm_vcpu *vcpu);

<<<<<<< HEAD
=======
extern void check_nested_vcpu_requests(struct kvm_vcpu *vcpu);

>>>>>>> adc21867
struct kvm_s2_trans {
	phys_addr_t output;
	unsigned long block_size;
	bool writable;
	bool readable;
	int level;
	u32 esr;
<<<<<<< HEAD
	u64 upper_attr;
=======
	u64 desc;
>>>>>>> adc21867
};

static inline phys_addr_t kvm_s2_trans_output(struct kvm_s2_trans *trans)
{
	return trans->output;
}

static inline unsigned long kvm_s2_trans_size(struct kvm_s2_trans *trans)
{
	return trans->block_size;
}

static inline u32 kvm_s2_trans_esr(struct kvm_s2_trans *trans)
{
	return trans->esr;
}

static inline bool kvm_s2_trans_readable(struct kvm_s2_trans *trans)
{
	return trans->readable;
}

static inline bool kvm_s2_trans_writable(struct kvm_s2_trans *trans)
{
	return trans->writable;
}

static inline bool kvm_s2_trans_executable(struct kvm_s2_trans *trans)
{
<<<<<<< HEAD
	return !(trans->upper_attr & BIT(54));
=======
	return !(trans->desc & BIT(54));
>>>>>>> adc21867
}

extern int kvm_walk_nested_s2(struct kvm_vcpu *vcpu, phys_addr_t gipa,
			      struct kvm_s2_trans *result);
extern int kvm_s2_handle_perm_fault(struct kvm_vcpu *vcpu,
				    struct kvm_s2_trans *trans);
extern int kvm_inject_s2_fault(struct kvm_vcpu *vcpu, u64 esr_el2);
extern void kvm_nested_s2_wp(struct kvm *kvm);
<<<<<<< HEAD
extern void kvm_nested_s2_unmap(struct kvm *kvm);
=======
extern void kvm_nested_s2_unmap(struct kvm *kvm, bool may_block);
>>>>>>> adc21867
extern void kvm_nested_s2_flush(struct kvm *kvm);

unsigned long compute_tlb_inval_range(struct kvm_s2_mmu *mmu, u64 val);

static inline bool kvm_supported_tlbi_s1e1_op(struct kvm_vcpu *vpcu, u32 instr)
{
	struct kvm *kvm = vpcu->kvm;
	u8 CRm = sys_reg_CRm(instr);

	if (!(sys_reg_Op0(instr) == TLBI_Op0 &&
	      sys_reg_Op1(instr) == TLBI_Op1_EL1))
		return false;

	if (!(sys_reg_CRn(instr) == TLBI_CRn_XS ||
	      (sys_reg_CRn(instr) == TLBI_CRn_nXS &&
	       kvm_has_feat(kvm, ID_AA64ISAR1_EL1, XS, IMP))))
		return false;

	if (CRm == TLBI_CRm_nROS &&
	    !kvm_has_feat(kvm, ID_AA64ISAR0_EL1, TLB, OS))
		return false;

	if ((CRm == TLBI_CRm_RIS || CRm == TLBI_CRm_ROS ||
	     CRm == TLBI_CRm_RNS) &&
	    !kvm_has_feat(kvm, ID_AA64ISAR0_EL1, TLB, RANGE))
		return false;

	return true;
}

static inline bool kvm_supported_tlbi_s1e2_op(struct kvm_vcpu *vpcu, u32 instr)
{
	struct kvm *kvm = vpcu->kvm;
	u8 CRm = sys_reg_CRm(instr);

	if (!(sys_reg_Op0(instr) == TLBI_Op0 &&
	      sys_reg_Op1(instr) == TLBI_Op1_EL2))
		return false;

	if (!(sys_reg_CRn(instr) == TLBI_CRn_XS ||
	      (sys_reg_CRn(instr) == TLBI_CRn_nXS &&
	       kvm_has_feat(kvm, ID_AA64ISAR1_EL1, XS, IMP))))
		return false;

	if (CRm == TLBI_CRm_IPAIS || CRm == TLBI_CRm_IPAONS)
		return false;

	if (CRm == TLBI_CRm_nROS &&
	    !kvm_has_feat(kvm, ID_AA64ISAR0_EL1, TLB, OS))
		return false;

	if ((CRm == TLBI_CRm_RIS || CRm == TLBI_CRm_ROS ||
	     CRm == TLBI_CRm_RNS) &&
	    !kvm_has_feat(kvm, ID_AA64ISAR0_EL1, TLB, RANGE))
		return false;

	return true;
}

int kvm_init_nv_sysregs(struct kvm *kvm);

#ifdef CONFIG_ARM64_PTR_AUTH
bool kvm_auth_eretax(struct kvm_vcpu *vcpu, u64 *elr);
#else
static inline bool kvm_auth_eretax(struct kvm_vcpu *vcpu, u64 *elr)
{
	/* We really should never execute this... */
	WARN_ON_ONCE(1);
	*elr = 0xbad9acc0debadbad;
	return false;
}
#endif

#define KVM_NV_GUEST_MAP_SZ	(KVM_PGTABLE_PROT_SW1 | KVM_PGTABLE_PROT_SW0)

static inline u64 kvm_encode_nested_level(struct kvm_s2_trans *trans)
{
	return FIELD_PREP(KVM_NV_GUEST_MAP_SZ, trans->level);
}

<<<<<<< HEAD
=======
/* Adjust alignment for the contiguous bit as per StageOA() */
#define contiguous_bit_shift(d, wi, l)					\
	({								\
		u8 shift = 0;						\
									\
		if ((d) & PTE_CONT) {					\
			switch (BIT((wi)->pgshift)) {			\
			case SZ_4K:					\
				shift = 4;				\
				break;					\
			case SZ_16K:					\
				shift = (l) == 2 ? 5 : 7;		\
				break;					\
			case SZ_64K:					\
				shift = 5;				\
				break;					\
			}						\
		}							\
									\
		shift;							\
	})

static inline unsigned int ps_to_output_size(unsigned int ps)
{
	switch (ps) {
	case 0: return 32;
	case 1: return 36;
	case 2: return 40;
	case 3: return 42;
	case 4: return 44;
	case 5:
	default:
		return 48;
	}
}

>>>>>>> adc21867
#endif /* __ARM64_KVM_NESTED_H */<|MERGE_RESOLUTION|>--- conflicted
+++ resolved
@@ -78,11 +78,8 @@
 extern void kvm_vcpu_load_hw_mmu(struct kvm_vcpu *vcpu);
 extern void kvm_vcpu_put_hw_mmu(struct kvm_vcpu *vcpu);
 
-<<<<<<< HEAD
-=======
 extern void check_nested_vcpu_requests(struct kvm_vcpu *vcpu);
 
->>>>>>> adc21867
 struct kvm_s2_trans {
 	phys_addr_t output;
 	unsigned long block_size;
@@ -90,11 +87,7 @@
 	bool readable;
 	int level;
 	u32 esr;
-<<<<<<< HEAD
-	u64 upper_attr;
-=======
 	u64 desc;
->>>>>>> adc21867
 };
 
 static inline phys_addr_t kvm_s2_trans_output(struct kvm_s2_trans *trans)
@@ -124,11 +117,7 @@
 
 static inline bool kvm_s2_trans_executable(struct kvm_s2_trans *trans)
 {
-<<<<<<< HEAD
-	return !(trans->upper_attr & BIT(54));
-=======
 	return !(trans->desc & BIT(54));
->>>>>>> adc21867
 }
 
 extern int kvm_walk_nested_s2(struct kvm_vcpu *vcpu, phys_addr_t gipa,
@@ -137,11 +126,7 @@
 				    struct kvm_s2_trans *trans);
 extern int kvm_inject_s2_fault(struct kvm_vcpu *vcpu, u64 esr_el2);
 extern void kvm_nested_s2_wp(struct kvm *kvm);
-<<<<<<< HEAD
-extern void kvm_nested_s2_unmap(struct kvm *kvm);
-=======
 extern void kvm_nested_s2_unmap(struct kvm *kvm, bool may_block);
->>>>>>> adc21867
 extern void kvm_nested_s2_flush(struct kvm *kvm);
 
 unsigned long compute_tlb_inval_range(struct kvm_s2_mmu *mmu, u64 val);
@@ -222,8 +207,6 @@
 	return FIELD_PREP(KVM_NV_GUEST_MAP_SZ, trans->level);
 }
 
-<<<<<<< HEAD
-=======
 /* Adjust alignment for the contiguous bit as per StageOA() */
 #define contiguous_bit_shift(d, wi, l)					\
 	({								\
@@ -260,5 +243,4 @@
 	}
 }
 
->>>>>>> adc21867
 #endif /* __ARM64_KVM_NESTED_H */