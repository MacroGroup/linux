--- conflicted
+++ resolved
@@ -264,12 +264,7 @@
 		EXIT_DATA
 	}
 
-<<<<<<< HEAD
-	RUNTIME_CONST(shift, d_hash_shift)
-	RUNTIME_CONST(ptr, dentry_hashtable)
-=======
 	RUNTIME_CONST_VARIABLES
->>>>>>> adc21867
 
 	PERCPU_SECTION(L1_CACHE_BYTES)
 	HYPERVISOR_PERCPU_SECTION
