--- conflicted
+++ resolved
@@ -611,21 +611,12 @@
 
 	if (kvm_vcpu_should_clear_twe(vcpu))
 		vcpu->arch.hcr_el2 &= ~HCR_TWE;
-<<<<<<< HEAD
 	else
 		vcpu->arch.hcr_el2 |= HCR_TWE;
 
 	if (kvm_vcpu_should_clear_twi(vcpu))
 		vcpu->arch.hcr_el2 &= ~HCR_TWI;
 	else
-=======
-	else
-		vcpu->arch.hcr_el2 |= HCR_TWE;
-
-	if (kvm_vcpu_should_clear_twi(vcpu))
-		vcpu->arch.hcr_el2 &= ~HCR_TWI;
-	else
->>>>>>> adc21867
 		vcpu->arch.hcr_el2 |= HCR_TWI;
 
 	vcpu_set_pauth_traps(vcpu);
