--- conflicted
+++ resolved
@@ -2220,15 +2220,11 @@
 	emit(A64_STR64I(A64_R(20), A64_SP, regs_off + 8), ctx);
 
 	if (flags & BPF_TRAMP_F_CALL_ORIG) {
-<<<<<<< HEAD
-		emit_a64_mov_i64(A64_R(0), (const u64)im, ctx);
-=======
 		/* for the first pass, assume the worst case */
 		if (!ctx->image)
 			ctx->idx += 4;
 		else
 			emit_a64_mov_i64(A64_R(0), (const u64)im, ctx);
->>>>>>> adc21867
 		emit_call((const u64)__bpf_tramp_enter, ctx);
 	}
 
@@ -2272,15 +2268,11 @@
 
 	if (flags & BPF_TRAMP_F_CALL_ORIG) {
 		im->ip_epilogue = ctx->ro_image + ctx->idx;
-<<<<<<< HEAD
-		emit_a64_mov_i64(A64_R(0), (const u64)im, ctx);
-=======
 		/* for the first pass, assume the worst case */
 		if (!ctx->image)
 			ctx->idx += 4;
 		else
 			emit_a64_mov_i64(A64_R(0), (const u64)im, ctx);
->>>>>>> adc21867
 		emit_call((const u64)__bpf_tramp_exit, ctx);
 	}
 
