/* SPDX-License-Identifier: GPL-2.0 */
/*
 * Copyright (C) 2020-2022 Loongson Technology Corporation Limited
 */
#ifndef _ASM_HARDIRQ_H
#define _ASM_HARDIRQ_H

#include <linux/cache.h>
#include <linux/threads.h>
#include <linux/irq.h>

extern void ack_bad_irq(unsigned int irq);
#define ack_bad_irq ack_bad_irq

<<<<<<< HEAD
#define NR_IPI	3
=======
#define NR_IPI	4
>>>>>>> adc21867

enum ipi_msg_type {
	IPI_RESCHEDULE,
	IPI_CALL_FUNCTION,
	IPI_IRQ_WORK,
<<<<<<< HEAD
=======
	IPI_CLEAR_VECTOR,
>>>>>>> adc21867
};

typedef struct {
	unsigned int ipi_irqs[NR_IPI];
	unsigned int __softirq_pending;
	atomic_t message ____cacheline_aligned_in_smp;
} ____cacheline_aligned irq_cpustat_t;

DECLARE_PER_CPU_SHARED_ALIGNED(irq_cpustat_t, irq_stat);

#define __ARCH_IRQ_STAT

#endif /* _ASM_HARDIRQ_H */<|MERGE_RESOLUTION|>--- conflicted
+++ resolved
@@ -12,20 +12,13 @@
 extern void ack_bad_irq(unsigned int irq);
 #define ack_bad_irq ack_bad_irq
 
-<<<<<<< HEAD
-#define NR_IPI	3
-=======
 #define NR_IPI	4
->>>>>>> adc21867
 
 enum ipi_msg_type {
 	IPI_RESCHEDULE,
 	IPI_CALL_FUNCTION,
 	IPI_IRQ_WORK,
-<<<<<<< HEAD
-=======
 	IPI_CLEAR_VECTOR,
->>>>>>> adc21867
 };
 
 typedef struct {
