--- conflicted
+++ resolved
@@ -164,17 +164,6 @@
  * CPUCFG index area: 0x40000000 -- 0x400000ff
  * SW emulation for KVM hypervirsor, see arch/loongarch/include/uapi/asm/kvm_para.h
  */
-<<<<<<< HEAD
-#define CPUCFG_KVM_BASE			0x40000000
-#define CPUCFG_KVM_SIZE			0x100
-
-#define CPUCFG_KVM_SIG			(CPUCFG_KVM_BASE + 0)
-#define  KVM_SIGNATURE			"KVM\0"
-#define CPUCFG_KVM_FEATURE		(CPUCFG_KVM_BASE + 4)
-#define  KVM_FEATURE_IPI		BIT(1)
-#define  KVM_FEATURE_STEAL_TIME		BIT(2)
-=======
->>>>>>> adc21867
 
 #ifndef __ASSEMBLY__
 
