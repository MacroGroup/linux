/* SPDX-License-Identifier: GPL-2.0 */
/*
 * Copyright (C) 2020-2022 Loongson Technology Corporation Limited
 *
 * Derived from MIPS:
 * Copyright (C) 1994, 95, 96, 97, 98, 99, 2000, 2003 Ralf Baechle
 * Copyright (C) 1999, 2000, 2001 Silicon Graphics, Inc.
 */
#ifndef _ASM_PGTABLE_H
#define _ASM_PGTABLE_H

#include <linux/compiler.h>
#include <asm/addrspace.h>
#include <asm/page.h>
#include <asm/pgtable-bits.h>

#if CONFIG_PGTABLE_LEVELS == 2
#include <asm-generic/pgtable-nopmd.h>
#elif CONFIG_PGTABLE_LEVELS == 3
#include <asm-generic/pgtable-nopud.h>
#else
#include <asm-generic/pgtable-nop4d.h>
#endif

#if CONFIG_PGTABLE_LEVELS == 2
#define PGDIR_SHIFT	(PAGE_SHIFT + (PAGE_SHIFT - 3))
#elif CONFIG_PGTABLE_LEVELS == 3
#define PMD_SHIFT	(PAGE_SHIFT + (PAGE_SHIFT - 3))
#define PMD_SIZE	(1UL << PMD_SHIFT)
#define PMD_MASK	(~(PMD_SIZE-1))
#define PGDIR_SHIFT	(PMD_SHIFT + (PAGE_SHIFT - 3))
#elif CONFIG_PGTABLE_LEVELS == 4
#define PMD_SHIFT	(PAGE_SHIFT + (PAGE_SHIFT - 3))
#define PMD_SIZE	(1UL << PMD_SHIFT)
#define PMD_MASK	(~(PMD_SIZE-1))
#define PUD_SHIFT	(PMD_SHIFT + (PAGE_SHIFT - 3))
#define PUD_SIZE	(1UL << PUD_SHIFT)
#define PUD_MASK	(~(PUD_SIZE-1))
#define PGDIR_SHIFT	(PUD_SHIFT + (PAGE_SHIFT - 3))
#endif

#define PGDIR_SIZE	(1UL << PGDIR_SHIFT)
#define PGDIR_MASK	(~(PGDIR_SIZE-1))

#define VA_BITS		(PGDIR_SHIFT + (PAGE_SHIFT - 3))

#define PTRS_PER_PGD	(PAGE_SIZE >> 3)
#if CONFIG_PGTABLE_LEVELS > 3
#define PTRS_PER_PUD	(PAGE_SIZE >> 3)
#endif
#if CONFIG_PGTABLE_LEVELS > 2
#define PTRS_PER_PMD	(PAGE_SIZE >> 3)
#endif
#define PTRS_PER_PTE	(PAGE_SIZE >> 3)

#define USER_PTRS_PER_PGD       ((TASK_SIZE64 / PGDIR_SIZE)?(TASK_SIZE64 / PGDIR_SIZE):1)

#ifndef __ASSEMBLY__

#include <linux/mm_types.h>
#include <linux/mmzone.h>
#include <asm/fixmap.h>
#include <asm/sparsemem.h>

struct mm_struct;
struct vm_area_struct;

/*
 * ZERO_PAGE is a global shared page that is always zero; used
 * for zero-mapped memory areas etc..
 */

extern unsigned long empty_zero_page[PAGE_SIZE / sizeof(unsigned long)];

#define ZERO_PAGE(vaddr)	virt_to_page(empty_zero_page)

/*
 * TLB refill handlers may also map the vmalloc area into xkvrange.
 * Avoid the first couple of pages so NULL pointer dereferences will
 * still reliably trap.
 */
#define MODULES_VADDR	(vm_map_base + PCI_IOSIZE + (2 * PAGE_SIZE))
#define MODULES_END	(MODULES_VADDR + SZ_256M)

#ifdef CONFIG_KFENCE
#define KFENCE_AREA_SIZE	(((CONFIG_KFENCE_NUM_OBJECTS + 1) * 2 + 2) * PAGE_SIZE)
#else
#define KFENCE_AREA_SIZE	0
#endif

#define VMALLOC_START	MODULES_END

#ifndef CONFIG_KASAN
#define VMALLOC_END	\
	(vm_map_base +	\
	 min(PTRS_PER_PGD * PTRS_PER_PUD * PTRS_PER_PMD * PTRS_PER_PTE * PAGE_SIZE, (1UL << cpu_vabits)) - PMD_SIZE - VMEMMAP_SIZE - KFENCE_AREA_SIZE)
#else
#define VMALLOC_END	\
	(vm_map_base +	\
	 min(PTRS_PER_PGD * PTRS_PER_PUD * PTRS_PER_PMD * PTRS_PER_PTE * PAGE_SIZE, (1UL << cpu_vabits) / 2) - PMD_SIZE - VMEMMAP_SIZE - KFENCE_AREA_SIZE)
#endif

#define vmemmap		((struct page *)((VMALLOC_END + PMD_SIZE) & PMD_MASK))
#define VMEMMAP_END	((unsigned long)vmemmap + VMEMMAP_SIZE - 1)

#define KFENCE_AREA_START	(VMEMMAP_END + 1)
#define KFENCE_AREA_END		(KFENCE_AREA_START + KFENCE_AREA_SIZE - 1)

#define ptep_get(ptep) READ_ONCE(*(ptep))
#define pmdp_get(pmdp) READ_ONCE(*(pmdp))

#define pte_ERROR(e) \
	pr_err("%s:%d: bad pte %016lx.\n", __FILE__, __LINE__, pte_val(e))
#ifndef __PAGETABLE_PMD_FOLDED
#define pmd_ERROR(e) \
	pr_err("%s:%d: bad pmd %016lx.\n", __FILE__, __LINE__, pmd_val(e))
#endif
#ifndef __PAGETABLE_PUD_FOLDED
#define pud_ERROR(e) \
	pr_err("%s:%d: bad pud %016lx.\n", __FILE__, __LINE__, pud_val(e))
#endif
#define pgd_ERROR(e) \
	pr_err("%s:%d: bad pgd %016lx.\n", __FILE__, __LINE__, pgd_val(e))

extern pte_t invalid_pte_table[PTRS_PER_PTE];

#ifndef __PAGETABLE_PUD_FOLDED

typedef struct { unsigned long pud; } pud_t;
#define pud_val(x)	((x).pud)
#define __pud(x)	((pud_t) { (x) })

extern pud_t invalid_pud_table[PTRS_PER_PUD];

/*
 * Empty pgd/p4d entries point to the invalid_pud_table.
 */
static inline int p4d_none(p4d_t p4d)
{
	return p4d_val(p4d) == (unsigned long)invalid_pud_table;
}

static inline int p4d_bad(p4d_t p4d)
{
	return p4d_val(p4d) & ~PAGE_MASK;
}

static inline int p4d_present(p4d_t p4d)
{
	return p4d_val(p4d) != (unsigned long)invalid_pud_table;
}

static inline pud_t *p4d_pgtable(p4d_t p4d)
{
	return (pud_t *)p4d_val(p4d);
}

static inline void set_p4d(p4d_t *p4d, p4d_t p4dval)
{
	WRITE_ONCE(*p4d, p4dval);
}

static inline void p4d_clear(p4d_t *p4dp)
{
	set_p4d(p4dp, __p4d((unsigned long)invalid_pud_table));
}

#define p4d_phys(p4d)		PHYSADDR(p4d_val(p4d))
#define p4d_page(p4d)		(pfn_to_page(p4d_phys(p4d) >> PAGE_SHIFT))

#endif

#ifndef __PAGETABLE_PMD_FOLDED

typedef struct { unsigned long pmd; } pmd_t;
#define pmd_val(x)	((x).pmd)
#define __pmd(x)	((pmd_t) { (x) })

extern pmd_t invalid_pmd_table[PTRS_PER_PMD];

/*
 * Empty pud entries point to the invalid_pmd_table.
 */
static inline int pud_none(pud_t pud)
{
	return pud_val(pud) == (unsigned long)invalid_pmd_table;
}

static inline int pud_bad(pud_t pud)
{
	return pud_val(pud) & ~PAGE_MASK;
}

static inline int pud_present(pud_t pud)
{
	return pud_val(pud) != (unsigned long)invalid_pmd_table;
}

static inline pmd_t *pud_pgtable(pud_t pud)
{
	return (pmd_t *)pud_val(pud);
}

static inline void set_pud(pud_t *pud, pud_t pudval)
{
	WRITE_ONCE(*pud, pudval);
}

static inline void pud_clear(pud_t *pudp)
{
	set_pud(pudp, __pud((unsigned long)invalid_pmd_table));
}

#define pud_phys(pud)		PHYSADDR(pud_val(pud))
#define pud_page(pud)		(pfn_to_page(pud_phys(pud) >> PAGE_SHIFT))

#endif

/*
 * Empty pmd entries point to the invalid_pte_table.
 */
static inline int pmd_none(pmd_t pmd)
{
	return pmd_val(pmd) == (unsigned long)invalid_pte_table;
}

static inline int pmd_bad(pmd_t pmd)
{
	return (pmd_val(pmd) & ~PAGE_MASK);
}

static inline int pmd_present(pmd_t pmd)
{
	if (unlikely(pmd_val(pmd) & _PAGE_HUGE))
		return !!(pmd_val(pmd) & (_PAGE_PRESENT | _PAGE_PROTNONE | _PAGE_PRESENT_INVALID));

	return pmd_val(pmd) != (unsigned long)invalid_pte_table;
}

static inline void set_pmd(pmd_t *pmd, pmd_t pmdval)
{
	WRITE_ONCE(*pmd, pmdval);
}

static inline void pmd_clear(pmd_t *pmdp)
{
	set_pmd(pmdp, __pmd((unsigned long)invalid_pte_table));
}

#define pmd_phys(pmd)		PHYSADDR(pmd_val(pmd))

#ifndef CONFIG_TRANSPARENT_HUGEPAGE
#define pmd_page(pmd)		(pfn_to_page(pmd_phys(pmd) >> PAGE_SHIFT))
#endif /* CONFIG_TRANSPARENT_HUGEPAGE  */

#define pmd_page_vaddr(pmd)	pmd_val(pmd)

extern pmd_t mk_pmd(struct page *page, pgprot_t prot);
extern void set_pmd_at(struct mm_struct *mm, unsigned long addr, pmd_t *pmdp, pmd_t pmd);

#define pte_page(x)		pfn_to_page(pte_pfn(x))
#define pte_pfn(x)		((unsigned long)(((x).pte & _PFN_MASK) >> PFN_PTE_SHIFT))
#define pfn_pte(pfn, prot)	__pte(((pfn) << PFN_PTE_SHIFT) | pgprot_val(prot))
#define pfn_pmd(pfn, prot)	__pmd(((pfn) << PFN_PTE_SHIFT) | pgprot_val(prot))

/*
 * Initialize a new pgd / pud / pmd table with invalid pointers.
 */
extern void pgd_init(void *addr);
extern void pud_init(void *addr);
extern void pmd_init(void *addr);
extern void kernel_pte_init(void *addr);

/*
 * Encode/decode swap entries and swap PTEs. Swap PTEs are all PTEs that
 * are !pte_none() && !pte_present().
 *
 * Format of swap PTEs:
 *
 *   6 6 6 6 5 5 5 5 5 5 5 5 5 5 4 4 4 4 4 4 4 4 4 4 3 3 3 3 3 3 3 3
 *   3 2 1 0 9 8 7 6 5 4 3 2 1 0 9 8 7 6 5 4 3 2 1 0 9 8 7 6 5 4 3 2
 *   <--------------------------- offset ---------------------------
 *
 *   3 3 2 2 2 2 2 2 2 2 2 2 1 1 1 1 1 1 1 1 1 1
 *   1 0 9 8 7 6 5 4 3 2 1 0 9 8 7 6 5 4 3 2 1 0 9 8 7 6 5 4 3 2 1 0
 *   --------------> E <--- type ---> <---------- zeroes ---------->
 *
 *   E is the exclusive marker that is not stored in swap entries.
 *   The zero'ed bits include _PAGE_PRESENT and _PAGE_PROTNONE.
 */
static inline pte_t mk_swap_pte(unsigned long type, unsigned long offset)
{ pte_t pte; pte_val(pte) = ((type & 0x7f) << 16) | (offset << 24); return pte; }

#define __swp_type(x)		(((x).val >> 16) & 0x7f)
#define __swp_offset(x)		((x).val >> 24)
#define __swp_entry(type, offset) ((swp_entry_t) { pte_val(mk_swap_pte((type), (offset))) })
#define __pte_to_swp_entry(pte) ((swp_entry_t) { pte_val(pte) })
#define __swp_entry_to_pte(x)	((pte_t) { (x).val })
#define __pmd_to_swp_entry(pmd) ((swp_entry_t) { pmd_val(pmd) })
#define __swp_entry_to_pmd(x)	((pmd_t) { (x).val | _PAGE_HUGE })

static inline int pte_swp_exclusive(pte_t pte)
{
	return pte_val(pte) & _PAGE_SWP_EXCLUSIVE;
}

static inline pte_t pte_swp_mkexclusive(pte_t pte)
{
	pte_val(pte) |= _PAGE_SWP_EXCLUSIVE;
	return pte;
}

static inline pte_t pte_swp_clear_exclusive(pte_t pte)
{
	pte_val(pte) &= ~_PAGE_SWP_EXCLUSIVE;
	return pte;
}

extern void paging_init(void);

#define pte_none(pte)		(!(pte_val(pte) & ~_PAGE_GLOBAL))
#define pte_present(pte)	(pte_val(pte) & (_PAGE_PRESENT | _PAGE_PROTNONE))
#define pte_no_exec(pte)	(pte_val(pte) & _PAGE_NO_EXEC)

static inline void set_pte(pte_t *ptep, pte_t pteval)
{
	WRITE_ONCE(*ptep, pteval);

<<<<<<< HEAD
	if (pte_val(pteval) & _PAGE_GLOBAL) {
		pte_t *buddy = ptep_buddy(ptep);
		/*
		 * Make sure the buddy is global too (if it's !none,
		 * it better already be global)
		 */
#ifdef CONFIG_SMP
		/*
		 * For SMP, multiple CPUs can race, so we need to do
		 * this atomically.
		 */
		unsigned long page_global = _PAGE_GLOBAL;
		unsigned long tmp;

		__asm__ __volatile__ (
		"1:"	__LL	"%[tmp], %[buddy]		\n"
		"	bnez	%[tmp], 2f			\n"
		"	 or	%[tmp], %[tmp], %[global]	\n"
			__SC	"%[tmp], %[buddy]		\n"
		"	beqz	%[tmp], 1b			\n"
		"	nop					\n"
		"2:						\n"
		__WEAK_LLSC_MB
		: [buddy] "+m" (buddy->pte), [tmp] "=&r" (tmp)
		: [global] "r" (page_global));
#else /* !CONFIG_SMP */
		if (pte_none(ptep_get(buddy)))
			WRITE_ONCE(*buddy, __pte(pte_val(ptep_get(buddy)) | _PAGE_GLOBAL));
#endif /* CONFIG_SMP */
	}
=======
#ifdef CONFIG_SMP
	if (pte_val(pteval) & _PAGE_GLOBAL)
		DBAR(0b11000); /* o_wrw = 0b11000 */
#endif
>>>>>>> adc21867
}

static inline void pte_clear(struct mm_struct *mm, unsigned long addr, pte_t *ptep)
{
<<<<<<< HEAD
	/* Preserve global status for the pair */
	if (pte_val(ptep_get(ptep_buddy(ptep))) & _PAGE_GLOBAL)
		set_pte(ptep, __pte(_PAGE_GLOBAL));
	else
		set_pte(ptep, __pte(0));
=======
	pte_t pte = ptep_get(ptep);
	pte_val(pte) &= _PAGE_GLOBAL;
	set_pte(ptep, pte);
>>>>>>> adc21867
}

#define PGD_T_LOG2	(__builtin_ffs(sizeof(pgd_t)) - 1)
#define PMD_T_LOG2	(__builtin_ffs(sizeof(pmd_t)) - 1)
#define PTE_T_LOG2	(__builtin_ffs(sizeof(pte_t)) - 1)

extern pgd_t swapper_pg_dir[];
extern pgd_t invalid_pg_dir[];

/*
 * The following only work if pte_present() is true.
 * Undefined behaviour if not..
 */
static inline int pte_write(pte_t pte)	{ return pte_val(pte) & _PAGE_WRITE; }
static inline int pte_young(pte_t pte)	{ return pte_val(pte) & _PAGE_ACCESSED; }
static inline int pte_dirty(pte_t pte)	{ return pte_val(pte) & (_PAGE_DIRTY | _PAGE_MODIFIED); }

static inline pte_t pte_mkold(pte_t pte)
{
	pte_val(pte) &= ~_PAGE_ACCESSED;
	return pte;
}

static inline pte_t pte_mkyoung(pte_t pte)
{
	pte_val(pte) |= _PAGE_ACCESSED;
	return pte;
}

static inline pte_t pte_mkclean(pte_t pte)
{
	pte_val(pte) &= ~(_PAGE_DIRTY | _PAGE_MODIFIED);
	return pte;
}

static inline pte_t pte_mkdirty(pte_t pte)
{
	pte_val(pte) |= _PAGE_MODIFIED;
	if (pte_val(pte) & _PAGE_WRITE)
		pte_val(pte) |= _PAGE_DIRTY;
	return pte;
}

static inline pte_t pte_mkwrite_novma(pte_t pte)
{
	pte_val(pte) |= _PAGE_WRITE;
	if (pte_val(pte) & _PAGE_MODIFIED)
		pte_val(pte) |= _PAGE_DIRTY;
	return pte;
}

static inline pte_t pte_wrprotect(pte_t pte)
{
	pte_val(pte) &= ~(_PAGE_WRITE | _PAGE_DIRTY);
	return pte;
}

static inline int pte_huge(pte_t pte)	{ return pte_val(pte) & _PAGE_HUGE; }

static inline pte_t pte_mkhuge(pte_t pte)
{
	pte_val(pte) |= _PAGE_HUGE;
	return pte;
}

#if defined(CONFIG_ARCH_HAS_PTE_SPECIAL)
static inline int pte_special(pte_t pte)	{ return pte_val(pte) & _PAGE_SPECIAL; }
static inline pte_t pte_mkspecial(pte_t pte)	{ pte_val(pte) |= _PAGE_SPECIAL; return pte; }
#endif /* CONFIG_ARCH_HAS_PTE_SPECIAL */

static inline int pte_devmap(pte_t pte)		{ return !!(pte_val(pte) & _PAGE_DEVMAP); }
static inline pte_t pte_mkdevmap(pte_t pte)	{ pte_val(pte) |= _PAGE_DEVMAP; return pte; }

#define pte_accessible pte_accessible
static inline unsigned long pte_accessible(struct mm_struct *mm, pte_t a)
{
	if (pte_val(a) & _PAGE_PRESENT)
		return true;

	if ((pte_val(a) & _PAGE_PROTNONE) &&
			atomic_read(&mm->tlb_flush_pending))
		return true;

	return false;
}

/*
 * Conversion functions: convert a page and protection to a page entry,
 * and a page entry and page directory to the page they refer to.
 */
#define mk_pte(page, pgprot)	pfn_pte(page_to_pfn(page), (pgprot))

static inline pte_t pte_modify(pte_t pte, pgprot_t newprot)
{
	return __pte((pte_val(pte) & _PAGE_CHG_MASK) |
		     (pgprot_val(newprot) & ~_PAGE_CHG_MASK));
}

extern void __update_tlb(struct vm_area_struct *vma,
			unsigned long address, pte_t *ptep);

static inline void update_mmu_cache_range(struct vm_fault *vmf,
		struct vm_area_struct *vma, unsigned long address,
		pte_t *ptep, unsigned int nr)
{
	for (;;) {
		__update_tlb(vma, address, ptep);
		if (--nr == 0)
			break;
		address += PAGE_SIZE;
		ptep++;
	}
}
#define update_mmu_cache(vma, addr, ptep) \
	update_mmu_cache_range(NULL, vma, addr, ptep, 1)

#define update_mmu_tlb_range(vma, addr, ptep, nr) \
	update_mmu_cache_range(NULL, vma, addr, ptep, nr)

static inline void update_mmu_cache_pmd(struct vm_area_struct *vma,
			unsigned long address, pmd_t *pmdp)
{
	__update_tlb(vma, address, (pte_t *)pmdp);
}

static inline unsigned long pmd_pfn(pmd_t pmd)
{
	return (pmd_val(pmd) & _PFN_MASK) >> PFN_PTE_SHIFT;
}

#ifdef CONFIG_TRANSPARENT_HUGEPAGE

/* We don't have hardware dirty/accessed bits, generic_pmdp_establish is fine.*/
#define pmdp_establish generic_pmdp_establish

static inline int pmd_trans_huge(pmd_t pmd)
{
	return !!(pmd_val(pmd) & _PAGE_HUGE) && pmd_present(pmd);
}

static inline pmd_t pmd_mkhuge(pmd_t pmd)
{
	pmd_val(pmd) = (pmd_val(pmd) & ~(_PAGE_GLOBAL)) |
		((pmd_val(pmd) & _PAGE_GLOBAL) << (_PAGE_HGLOBAL_SHIFT - _PAGE_GLOBAL_SHIFT));
	pmd_val(pmd) |= _PAGE_HUGE;

	return pmd;
}

#define pmd_write pmd_write
static inline int pmd_write(pmd_t pmd)
{
	return !!(pmd_val(pmd) & _PAGE_WRITE);
}

static inline pmd_t pmd_mkwrite_novma(pmd_t pmd)
{
	pmd_val(pmd) |= _PAGE_WRITE;
	if (pmd_val(pmd) & _PAGE_MODIFIED)
		pmd_val(pmd) |= _PAGE_DIRTY;
	return pmd;
}

static inline pmd_t pmd_wrprotect(pmd_t pmd)
{
	pmd_val(pmd) &= ~(_PAGE_WRITE | _PAGE_DIRTY);
	return pmd;
}

#define pmd_dirty pmd_dirty
static inline int pmd_dirty(pmd_t pmd)
{
	return !!(pmd_val(pmd) & (_PAGE_DIRTY | _PAGE_MODIFIED));
}

static inline pmd_t pmd_mkclean(pmd_t pmd)
{
	pmd_val(pmd) &= ~(_PAGE_DIRTY | _PAGE_MODIFIED);
	return pmd;
}

static inline pmd_t pmd_mkdirty(pmd_t pmd)
{
	pmd_val(pmd) |= _PAGE_MODIFIED;
	if (pmd_val(pmd) & _PAGE_WRITE)
		pmd_val(pmd) |= _PAGE_DIRTY;
	return pmd;
}

#define pmd_young pmd_young
static inline int pmd_young(pmd_t pmd)
{
	return !!(pmd_val(pmd) & _PAGE_ACCESSED);
}

static inline pmd_t pmd_mkold(pmd_t pmd)
{
	pmd_val(pmd) &= ~_PAGE_ACCESSED;
	return pmd;
}

static inline pmd_t pmd_mkyoung(pmd_t pmd)
{
	pmd_val(pmd) |= _PAGE_ACCESSED;
	return pmd;
}

static inline int pmd_devmap(pmd_t pmd)
{
	return !!(pmd_val(pmd) & _PAGE_DEVMAP);
}

static inline pmd_t pmd_mkdevmap(pmd_t pmd)
{
	pmd_val(pmd) |= _PAGE_DEVMAP;
	return pmd;
}

static inline struct page *pmd_page(pmd_t pmd)
{
	if (pmd_trans_huge(pmd))
		return pfn_to_page(pmd_pfn(pmd));

	return pfn_to_page(pmd_phys(pmd) >> PAGE_SHIFT);
}

static inline pmd_t pmd_modify(pmd_t pmd, pgprot_t newprot)
{
	pmd_val(pmd) = (pmd_val(pmd) & _HPAGE_CHG_MASK) |
				(pgprot_val(newprot) & ~_HPAGE_CHG_MASK);
	return pmd;
}

static inline pmd_t pmd_mkinvalid(pmd_t pmd)
{
	pmd_val(pmd) |= _PAGE_PRESENT_INVALID;
	pmd_val(pmd) &= ~(_PAGE_PRESENT | _PAGE_VALID | _PAGE_DIRTY | _PAGE_PROTNONE);

	return pmd;
}

/*
 * The generic version pmdp_huge_get_and_clear uses a version of pmd_clear() with a
 * different prototype.
 */
#define __HAVE_ARCH_PMDP_HUGE_GET_AND_CLEAR
static inline pmd_t pmdp_huge_get_and_clear(struct mm_struct *mm,
					    unsigned long address, pmd_t *pmdp)
{
	pmd_t old = pmdp_get(pmdp);

	pmd_clear(pmdp);

	return old;
}

#endif /* CONFIG_TRANSPARENT_HUGEPAGE */

#ifdef CONFIG_NUMA_BALANCING
static inline long pte_protnone(pte_t pte)
{
	return (pte_val(pte) & _PAGE_PROTNONE);
}

static inline long pmd_protnone(pmd_t pmd)
{
	return (pmd_val(pmd) & _PAGE_PROTNONE);
}
#endif /* CONFIG_NUMA_BALANCING */

#define pmd_leaf(pmd)		((pmd_val(pmd) & _PAGE_HUGE) != 0)
#define pud_leaf(pud)		((pud_val(pud) & _PAGE_HUGE) != 0)

#ifdef CONFIG_TRANSPARENT_HUGEPAGE
#define pud_devmap(pud)		(0)
#define pgd_devmap(pgd)		(0)
#endif /* CONFIG_TRANSPARENT_HUGEPAGE */

/*
 * We provide our own get_unmapped area to cope with the virtual aliasing
 * constraints placed on us by the cache architecture.
 */
#define HAVE_ARCH_UNMAPPED_AREA
#define HAVE_ARCH_UNMAPPED_AREA_TOPDOWN

#endif /* !__ASSEMBLY__ */

#endif /* _ASM_PGTABLE_H */<|MERGE_RESOLUTION|>--- conflicted
+++ resolved
@@ -326,58 +326,17 @@
 {
 	WRITE_ONCE(*ptep, pteval);
 
-<<<<<<< HEAD
-	if (pte_val(pteval) & _PAGE_GLOBAL) {
-		pte_t *buddy = ptep_buddy(ptep);
-		/*
-		 * Make sure the buddy is global too (if it's !none,
-		 * it better already be global)
-		 */
-#ifdef CONFIG_SMP
-		/*
-		 * For SMP, multiple CPUs can race, so we need to do
-		 * this atomically.
-		 */
-		unsigned long page_global = _PAGE_GLOBAL;
-		unsigned long tmp;
-
-		__asm__ __volatile__ (
-		"1:"	__LL	"%[tmp], %[buddy]		\n"
-		"	bnez	%[tmp], 2f			\n"
-		"	 or	%[tmp], %[tmp], %[global]	\n"
-			__SC	"%[tmp], %[buddy]		\n"
-		"	beqz	%[tmp], 1b			\n"
-		"	nop					\n"
-		"2:						\n"
-		__WEAK_LLSC_MB
-		: [buddy] "+m" (buddy->pte), [tmp] "=&r" (tmp)
-		: [global] "r" (page_global));
-#else /* !CONFIG_SMP */
-		if (pte_none(ptep_get(buddy)))
-			WRITE_ONCE(*buddy, __pte(pte_val(ptep_get(buddy)) | _PAGE_GLOBAL));
-#endif /* CONFIG_SMP */
-	}
-=======
 #ifdef CONFIG_SMP
 	if (pte_val(pteval) & _PAGE_GLOBAL)
 		DBAR(0b11000); /* o_wrw = 0b11000 */
 #endif
->>>>>>> adc21867
 }
 
 static inline void pte_clear(struct mm_struct *mm, unsigned long addr, pte_t *ptep)
 {
-<<<<<<< HEAD
-	/* Preserve global status for the pair */
-	if (pte_val(ptep_get(ptep_buddy(ptep))) & _PAGE_GLOBAL)
-		set_pte(ptep, __pte(_PAGE_GLOBAL));
-	else
-		set_pte(ptep, __pte(0));
-=======
 	pte_t pte = ptep_get(ptep);
 	pte_val(pte) &= _PAGE_GLOBAL;
 	set_pte(ptep, pte);
->>>>>>> adc21867
 }
 
 #define PGD_T_LOG2	(__builtin_ffs(sizeof(pgd_t)) - 1)
