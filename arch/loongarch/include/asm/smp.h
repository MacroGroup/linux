/* SPDX-License-Identifier: GPL-2.0 */
/*
 * Author: Huacai Chen <chenhuacai@loongson.cn>
 * Copyright (C) 2020-2022 Loongson Technology Corporation Limited
 */
#ifndef __ASM_SMP_H
#define __ASM_SMP_H

#ifdef CONFIG_SMP

#include <linux/atomic.h>
#include <linux/bitops.h>
#include <linux/linkage.h>
#include <linux/threads.h>
#include <linux/cpumask.h>

struct smp_ops {
	void (*init_ipi)(void);
	void (*send_ipi_single)(int cpu, unsigned int action);
	void (*send_ipi_mask)(const struct cpumask *mask, unsigned int action);
};
extern struct smp_ops mp_ops;

extern int smp_num_siblings;
extern int num_processors;
extern int disabled_cpus;
extern cpumask_t cpu_sibling_map[];
extern cpumask_t cpu_core_map[];
extern cpumask_t cpu_foreign_map[];

void loongson_smp_setup(void);
void loongson_prepare_cpus(unsigned int max_cpus);
void loongson_boot_secondary(int cpu, struct task_struct *idle);
void loongson_init_secondary(void);
void loongson_smp_finish(void);
#ifdef CONFIG_HOTPLUG_CPU
int loongson_cpu_disable(void);
void loongson_cpu_die(unsigned int cpu);
#endif

static inline void plat_smp_setup(void)
{
	loongson_smp_setup();
}

static inline int raw_smp_processor_id(void)
{
#if defined(__VDSO__)
	extern int vdso_smp_processor_id(void)
		__compiletime_error("VDSO should not call smp_processor_id()");
	return vdso_smp_processor_id();
#else
	return current_thread_info()->cpu;
#endif
}
#define raw_smp_processor_id raw_smp_processor_id

/* Map from cpu id to sequential logical cpu number.  This will only
 * not be idempotent when cpus failed to come on-line.	*/
extern int __cpu_number_map[NR_CPUS];
#define cpu_number_map(cpu)  __cpu_number_map[cpu]

/* The reverse map from sequential logical cpu number to cpu id.  */
extern int __cpu_logical_map[NR_CPUS];
#define cpu_logical_map(cpu)  __cpu_logical_map[cpu]

#define cpu_physical_id(cpu)	cpu_logical_map(cpu)

#define ACTION_BOOT_CPU	0
#define ACTION_RESCHEDULE	1
#define ACTION_CALL_FUNCTION	2
#define ACTION_IRQ_WORK		3
<<<<<<< HEAD
=======
#define ACTION_CLEAR_VECTOR	4
>>>>>>> adc21867
#define SMP_BOOT_CPU		BIT(ACTION_BOOT_CPU)
#define SMP_RESCHEDULE		BIT(ACTION_RESCHEDULE)
#define SMP_CALL_FUNCTION	BIT(ACTION_CALL_FUNCTION)
#define SMP_IRQ_WORK		BIT(ACTION_IRQ_WORK)
<<<<<<< HEAD
=======
#define SMP_CLEAR_VECTOR	BIT(ACTION_CLEAR_VECTOR)
>>>>>>> adc21867

struct secondary_data {
	unsigned long stack;
	unsigned long thread_info;
};
extern struct secondary_data cpuboot_data;

extern asmlinkage void smpboot_entry(void);
extern asmlinkage void start_secondary(void);

extern void calculate_cpu_foreign_map(void);

/*
 * Generate IPI list text
 */
extern void show_ipi_list(struct seq_file *p, int prec);

static inline void arch_send_call_function_single_ipi(int cpu)
{
	mp_ops.send_ipi_single(cpu, ACTION_CALL_FUNCTION);
}

static inline void arch_send_call_function_ipi_mask(const struct cpumask *mask)
{
	mp_ops.send_ipi_mask(mask, ACTION_CALL_FUNCTION);
}

#ifdef CONFIG_HOTPLUG_CPU
static inline int __cpu_disable(void)
{
	return loongson_cpu_disable();
}

static inline void __cpu_die(unsigned int cpu)
{
	loongson_cpu_die(cpu);
}
#endif

#else /* !CONFIG_SMP */
#define cpu_logical_map(cpu)	0
#endif /* CONFIG_SMP */

#endif /* __ASM_SMP_H */<|MERGE_RESOLUTION|>--- conflicted
+++ resolved
@@ -70,18 +70,12 @@
 #define ACTION_RESCHEDULE	1
 #define ACTION_CALL_FUNCTION	2
 #define ACTION_IRQ_WORK		3
-<<<<<<< HEAD
-=======
 #define ACTION_CLEAR_VECTOR	4
->>>>>>> adc21867
 #define SMP_BOOT_CPU		BIT(ACTION_BOOT_CPU)
 #define SMP_RESCHEDULE		BIT(ACTION_RESCHEDULE)
 #define SMP_CALL_FUNCTION	BIT(ACTION_CALL_FUNCTION)
 #define SMP_IRQ_WORK		BIT(ACTION_IRQ_WORK)
-<<<<<<< HEAD
-=======
 #define SMP_CLEAR_VECTOR	BIT(ACTION_CLEAR_VECTOR)
->>>>>>> adc21867
 
 struct secondary_data {
 	unsigned long stack;
