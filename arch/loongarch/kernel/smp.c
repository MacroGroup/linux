--- conflicted
+++ resolved
@@ -72,10 +72,7 @@
 	[IPI_RESCHEDULE] = "Rescheduling interrupts",
 	[IPI_CALL_FUNCTION] = "Function call interrupts",
 	[IPI_IRQ_WORK] = "IRQ work interrupts",
-<<<<<<< HEAD
-=======
 	[IPI_CLEAR_VECTOR] = "Clear vector interrupts",
->>>>>>> adc21867
 };
 
 void show_ipi_list(struct seq_file *p, int prec)
@@ -252,14 +249,11 @@
 		per_cpu(irq_stat, cpu).ipi_irqs[IPI_IRQ_WORK]++;
 	}
 
-<<<<<<< HEAD
-=======
 	if (action & SMP_CLEAR_VECTOR) {
 		complete_irq_moving();
 		per_cpu(irq_stat, cpu).ipi_irqs[IPI_CLEAR_VECTOR]++;
 	}
 
->>>>>>> adc21867
 	return IRQ_HANDLED;
 }
 
