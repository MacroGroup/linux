--- conflicted
+++ resolved
@@ -50,13 +50,7 @@
 		vcpu->arch.gprs[rd] = *(unsigned int *)KVM_SIGNATURE;
 		break;
 	case CPUCFG_KVM_FEATURE:
-<<<<<<< HEAD
-		ret = KVM_FEATURE_IPI;
-		if (kvm_pvtime_supported())
-			ret |= KVM_FEATURE_STEAL_TIME;
-=======
 		ret = vcpu->kvm->arch.pv_features & LOONGARCH_PV_FEAT_MASK;
->>>>>>> adc21867
 		vcpu->arch.gprs[rd] = ret;
 		break;
 	default:
@@ -709,31 +703,12 @@
 	id   = kvm_read_reg(vcpu, LOONGARCH_GPR_A1);
 	data = kvm_read_reg(vcpu, LOONGARCH_GPR_A2);
 	switch (id) {
-<<<<<<< HEAD
-	case KVM_FEATURE_STEAL_TIME:
-		if (!kvm_pvtime_supported())
-			return KVM_HCALL_INVALID_CODE;
-
-=======
 	case BIT(KVM_FEATURE_STEAL_TIME):
->>>>>>> adc21867
 		if (data & ~(KVM_STEAL_PHYS_MASK | KVM_STEAL_PHYS_VALID))
 			return KVM_HCALL_INVALID_PARAMETER;
 
 		vcpu->arch.st.guest_addr = data;
 		if (!(data & KVM_STEAL_PHYS_VALID))
-<<<<<<< HEAD
-			break;
-
-		vcpu->arch.st.last_steal = current->sched_info.run_delay;
-		kvm_make_request(KVM_REQ_STEAL_UPDATE, vcpu);
-		break;
-	default:
-		break;
-	};
-
-	return 0;
-=======
 			return 0;
 
 		vcpu->arch.st.last_steal = current->sched_info.run_delay;
@@ -744,7 +719,6 @@
 	};
 
 	return KVM_HCALL_INVALID_CODE;
->>>>>>> adc21867
 };
 
 /*
@@ -831,9 +805,6 @@
 	case KVM_HCALL_FUNC_NOTIFY:
 		if (kvm_guest_has_pv_feature(vcpu, KVM_FEATURE_STEAL_TIME))
 			ret = kvm_save_notify(vcpu);
-		break;
-	case KVM_HCALL_FUNC_NOTIFY:
-		ret = kvm_save_notify(vcpu);
 		break;
 	default:
 		break;
