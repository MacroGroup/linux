--- conflicted
+++ resolved
@@ -91,15 +91,8 @@
 #endif /* CONFIG_ACPI */
 
 #ifdef CONFIG_ACPI_NUMA
-<<<<<<< HEAD
-int acpi_numa_get_nid(unsigned int cpu);
 void acpi_map_cpus_to_nodes(void);
 #else
-static inline int acpi_numa_get_nid(unsigned int cpu) { return NUMA_NO_NODE; }
-=======
-void acpi_map_cpus_to_nodes(void);
-#else
->>>>>>> adc21867
 static inline void acpi_map_cpus_to_nodes(void) { }
 #endif /* CONFIG_ACPI_NUMA */
 
