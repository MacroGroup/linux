--- conflicted
+++ resolved
@@ -104,13 +104,10 @@
 		return 0;
 	}
 
-<<<<<<< HEAD
-=======
 	np = of_cpu_device_node_get(cpu);
 	if (!np)
 		return -ENOENT;
 
->>>>>>> adc21867
 	if (of_property_read_bool(np, "cache-size"))
 		ci_leaf_init(this_leaf++, CACHE_TYPE_UNIFIED, level);
 	if (of_property_read_bool(np, "i-cache-size"))
