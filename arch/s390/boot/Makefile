# SPDX-License-Identifier: GPL-2.0
#
# Makefile for the linux s390-specific parts of the memory manager.
#

# Tooling runtimes are unavailable and cannot be linked for early boot code
KCOV_INSTRUMENT := n
GCOV_PROFILE := n
UBSAN_SANITIZE := n
KASAN_SANITIZE := n
KCSAN_SANITIZE := n
KMSAN_SANITIZE := n
<<<<<<< HEAD

KBUILD_AFLAGS := $(KBUILD_AFLAGS_DECOMPRESSOR)
KBUILD_CFLAGS := $(KBUILD_CFLAGS_DECOMPRESSOR)
=======
>>>>>>> adc21867

#
# Use minimum architecture level so it is possible to print an error
# message if the kernel is started on a machine which is too old
#
CC_FLAGS_MARCH_MINIMUM := -march=z10

KBUILD_AFLAGS := $(filter-out $(CC_FLAGS_MARCH),$(KBUILD_AFLAGS_DECOMPRESSOR))
KBUILD_CFLAGS := $(filter-out $(CC_FLAGS_MARCH),$(KBUILD_CFLAGS_DECOMPRESSOR))
KBUILD_AFLAGS += $(CC_FLAGS_MARCH_MINIMUM)
KBUILD_CFLAGS += $(CC_FLAGS_MARCH_MINIMUM)

CFLAGS_sclp_early_core.o += -I$(srctree)/drivers/s390/char

obj-y	:= head.o als.o startup.o physmem_info.o ipl_parm.o ipl_report.o vmem.o
obj-y	+= string.o ebcdic.o sclp_early_core.o mem.o ipl_vmparm.o cmdline.o
<<<<<<< HEAD
obj-y	+= version.o pgm_check_info.o ctype.o ipl_data.o relocs.o alternative.o uv.o
=======
obj-y	+= version.o pgm_check_info.o ctype.o ipl_data.o relocs.o alternative.o
obj-y	+= uv.o printk.o
>>>>>>> adc21867
obj-$(CONFIG_RANDOMIZE_BASE)	+= kaslr.o
obj-y	+= $(if $(CONFIG_KERNEL_UNCOMPRESSED),,decompressor.o) info.o
obj-$(CONFIG_KERNEL_ZSTD) += clz_ctz.o
obj-$(CONFIG_KMSAN) += kmsan.o
obj-all := $(obj-y) piggy.o syms.o

targets	:= bzImage section_cmp.boot.data section_cmp.boot.preserved.data $(obj-y)
targets	+= vmlinux.lds vmlinux vmlinux.bin vmlinux.bin.gz vmlinux.bin.bz2
targets += vmlinux.bin.xz vmlinux.bin.lzma vmlinux.bin.lzo vmlinux.bin.lz4
targets += vmlinux.bin.zst info.bin syms.bin vmlinux.syms $(obj-all)
targets += relocs.S

OBJECTS := $(addprefix $(obj)/,$(obj-y))
OBJECTS_ALL := $(addprefix $(obj)/,$(obj-all))

clean-files += vmlinux.map

quiet_cmd_section_cmp = SECTCMP $*
define cmd_section_cmp
	s1=`$(OBJDUMP) -t "$<" | grep "\s$*\s\+" | sort | \
		sed -n "/0000000000000000/! s/.*\s$*\s\+//p" | sha256sum`; \
	s2=`$(OBJDUMP) -t "$(word 2,$^)" | grep "\s$*\s\+" | sort | \
		sed -n "/0000000000000000/! s/.*\s$*\s\+//p" | sha256sum`; \
	if [ "$$s1" != "$$s2" ]; then \
		echo "error: section $* differs between $< and $(word 2,$^)" >&2; \
		exit 1; \
	fi; \
	touch $@
endef

$(obj)/bzImage: $(obj)/vmlinux $(obj)/section_cmp.boot.data $(obj)/section_cmp.boot.preserved.data FORCE
	$(call if_changed,objcopy)

$(obj)/section_cmp%: vmlinux $(obj)/vmlinux FORCE
	$(call if_changed,section_cmp)

LDFLAGS_vmlinux-$(CONFIG_LD_ORPHAN_WARN) := --orphan-handling=$(CONFIG_LD_ORPHAN_WARN_LEVEL)
LDFLAGS_vmlinux := $(LDFLAGS_vmlinux-y) --oformat $(LD_BFD) -e startup $(if $(CONFIG_VMLINUX_MAP),-Map=$(obj)/vmlinux.map) --build-id=sha1 -T
$(obj)/vmlinux: $(obj)/vmlinux.lds $(OBJECTS_ALL) FORCE
	$(call if_changed,ld)

LDFLAGS_vmlinux.syms := $(LDFLAGS_vmlinux-y) --oformat $(LD_BFD) -e startup -T
$(obj)/vmlinux.syms: $(obj)/vmlinux.lds $(OBJECTS) FORCE
	$(call if_changed,ld)

quiet_cmd_dumpsyms = DUMPSYMS $<
define cmd_dumpsyms
	$(NM) -n -S --format=bsd "$<" | sed -nE 's/^0*([0-9a-fA-F]+) 0*([0-9a-fA-F]+) [tT] ([^ ]*)$$/\1 \2 \3/p' | tr '\n' '\0' > "$@"
endef

$(obj)/syms.bin: $(obj)/vmlinux.syms FORCE
	$(call if_changed,dumpsyms)

OBJCOPYFLAGS_syms.o := -I binary -O elf64-s390 -B s390:64-bit --rename-section .data=.decompressor.syms
$(obj)/syms.o: $(obj)/syms.bin FORCE
	$(call if_changed,objcopy)

OBJCOPYFLAGS_info.bin := -O binary --only-section=.vmlinux.info --set-section-flags .vmlinux.info=alloc,load
$(obj)/info.bin: vmlinux FORCE
	$(call if_changed,objcopy)

OBJCOPYFLAGS_info.o := -I binary -O elf64-s390 -B s390:64-bit --rename-section .data=.vmlinux.info
$(obj)/info.o: $(obj)/info.bin FORCE
	$(call if_changed,objcopy)

OBJCOPYFLAGS_vmlinux.bin := -O binary --remove-section=.comment --remove-section=.vmlinux.info -S
$(obj)/vmlinux.bin: vmlinux FORCE
	$(call if_changed,objcopy)

# relocs.S is created by the vmlinux postlink step.
$(obj)/relocs.S: vmlinux
	@true

suffix-$(CONFIG_KERNEL_GZIP)  := .gz
suffix-$(CONFIG_KERNEL_BZIP2) := .bz2
suffix-$(CONFIG_KERNEL_LZ4)  := .lz4
suffix-$(CONFIG_KERNEL_LZMA)  := .lzma
suffix-$(CONFIG_KERNEL_LZO)  := .lzo
suffix-$(CONFIG_KERNEL_XZ)  := .xz
suffix-$(CONFIG_KERNEL_ZSTD)  := .zst

$(obj)/vmlinux.bin.gz: $(obj)/vmlinux.bin FORCE
	$(call if_changed,gzip)
$(obj)/vmlinux.bin.bz2: $(obj)/vmlinux.bin FORCE
	$(call if_changed,bzip2_with_size)
$(obj)/vmlinux.bin.lz4: $(obj)/vmlinux.bin FORCE
	$(call if_changed,lz4_with_size)
$(obj)/vmlinux.bin.lzma: $(obj)/vmlinux.bin FORCE
	$(call if_changed,lzma_with_size)
$(obj)/vmlinux.bin.lzo: $(obj)/vmlinux.bin FORCE
	$(call if_changed,lzo_with_size)
$(obj)/vmlinux.bin.xz: $(obj)/vmlinux.bin FORCE
	$(call if_changed,xzkern_with_size)
$(obj)/vmlinux.bin.zst: $(obj)/vmlinux.bin FORCE
	$(call if_changed,zstd22_with_size)

OBJCOPYFLAGS_piggy.o := -I binary -O elf64-s390 -B s390:64-bit --rename-section .data=.vmlinux.bin.compressed
$(obj)/piggy.o: $(obj)/vmlinux.bin$(suffix-y) FORCE
	$(call if_changed,objcopy)<|MERGE_RESOLUTION|>--- conflicted
+++ resolved
@@ -10,12 +10,6 @@
 KASAN_SANITIZE := n
 KCSAN_SANITIZE := n
 KMSAN_SANITIZE := n
-<<<<<<< HEAD
-
-KBUILD_AFLAGS := $(KBUILD_AFLAGS_DECOMPRESSOR)
-KBUILD_CFLAGS := $(KBUILD_CFLAGS_DECOMPRESSOR)
-=======
->>>>>>> adc21867
 
 #
 # Use minimum architecture level so it is possible to print an error
@@ -32,12 +26,8 @@
 
 obj-y	:= head.o als.o startup.o physmem_info.o ipl_parm.o ipl_report.o vmem.o
 obj-y	+= string.o ebcdic.o sclp_early_core.o mem.o ipl_vmparm.o cmdline.o
-<<<<<<< HEAD
-obj-y	+= version.o pgm_check_info.o ctype.o ipl_data.o relocs.o alternative.o uv.o
-=======
 obj-y	+= version.o pgm_check_info.o ctype.o ipl_data.o relocs.o alternative.o
 obj-y	+= uv.o printk.o
->>>>>>> adc21867
 obj-$(CONFIG_RANDOMIZE_BASE)	+= kaslr.o
 obj-y	+= $(if $(CONFIG_KERNEL_UNCOMPRESSED),,decompressor.o) info.o
 obj-$(CONFIG_KERNEL_ZSTD) += clz_ctz.o
