--- conflicted
+++ resolved
@@ -9,10 +9,7 @@
 #define __ARCH_S390_ATOMIC_OPS__
 
 #include <linux/limits.h>
-<<<<<<< HEAD
-=======
 #include <asm/march.h>
->>>>>>> adc21867
 
 static __always_inline int __atomic_read(const atomic_t *v)
 {
