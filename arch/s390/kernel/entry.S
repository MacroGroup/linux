--- conflicted
+++ resolved
@@ -42,11 +42,7 @@
 
 	.macro LPSWEY address, lpswe
 	ALTERNATIVE_2 "b \lpswe;nopr", \
-<<<<<<< HEAD
-		".insn siy,0xeb0000000071,\address,0", ALT_FACILITY_EARLY(193),		\
-=======
 		".insn siy,0xeb0000000071,\address,0", ALT_FACILITY(193),		\
->>>>>>> adc21867
 		__stringify(.insn siy,0xeb0000000071,LOWCORE_ALT_ADDRESS+\address,0),	\
 		ALT_LOWCORE
 	.endm
@@ -268,11 +264,7 @@
  */
 
 SYM_CODE_START(system_call)
-<<<<<<< HEAD
-	STMG_LC	%r8,%r15,__LC_SAVE_AREA_SYNC
-=======
 	STMG_LC	%r8,%r15,__LC_SAVE_AREA
->>>>>>> adc21867
 	GET_LC	%r13
 	stpt	__LC_SYS_ENTER_TIMER(%r13)
 	BPOFF
@@ -295,11 +287,7 @@
 	xgr	%r10,%r10
 	xgr	%r11,%r11
 	la	%r2,STACK_FRAME_OVERHEAD(%r15)	# pointer to pt_regs
-<<<<<<< HEAD
-	mvc	__PT_R8(64,%r2),__LC_SAVE_AREA_SYNC(%r13)
-=======
 	mvc	__PT_R8(64,%r2),__LC_SAVE_AREA(%r13)
->>>>>>> adc21867
 	MBEAR	%r2,%r13
 	lgr	%r3,%r14
 	brasl	%r14,__do_syscall
@@ -335,11 +323,7 @@
  */
 
 SYM_CODE_START(pgm_check_handler)
-<<<<<<< HEAD
-	STMG_LC	%r8,%r15,__LC_SAVE_AREA_SYNC
-=======
 	STMG_LC	%r8,%r15,__LC_SAVE_AREA
->>>>>>> adc21867
 	GET_LC	%r13
 	stpt	__LC_SYS_ENTER_TIMER(%r13)
 	BPOFF
@@ -354,27 +338,16 @@
 	jnz	2f			# -> enabled, can't be a double fault
 	tm	__LC_PGM_ILC+3(%r13),0x80	# check for per exception
 	jnz	.Lpgm_svcper		# -> single stepped svc
-<<<<<<< HEAD
-2:	CHECK_STACK __LC_SAVE_AREA_SYNC,%r13
-	aghi	%r15,-(STACK_FRAME_OVERHEAD + __PT_SIZE)
-	# CHECK_VMAP_STACK branches to stack_overflow or 4f
-	CHECK_VMAP_STACK __LC_SAVE_AREA_SYNC,%r13,4f
-=======
 2:	CHECK_STACK __LC_SAVE_AREA,%r13
 	aghi	%r15,-(STACK_FRAME_OVERHEAD + __PT_SIZE)
 	# CHECK_VMAP_STACK branches to stack_overflow or 4f
 	CHECK_VMAP_STACK __LC_SAVE_AREA,%r13,4f
->>>>>>> adc21867
 3:	lg	%r15,__LC_KERNEL_STACK(%r13)
 4:	la	%r11,STACK_FRAME_OVERHEAD(%r15)
 	xc	__PT_FLAGS(8,%r11),__PT_FLAGS(%r11)
 	xc	__SF_BACKCHAIN(8,%r15),__SF_BACKCHAIN(%r15)
 	stmg	%r0,%r7,__PT_R0(%r11)
-<<<<<<< HEAD
-	mvc	__PT_R8(64,%r11),__LC_SAVE_AREA_SYNC(%r13)
-=======
 	mvc	__PT_R8(64,%r11),__LC_SAVE_AREA(%r13)
->>>>>>> adc21867
 	mvc	__PT_LAST_BREAK(8,%r11),__LC_PGM_LAST_BREAK(%r13)
 	stctg	%c1,%c1,__PT_CR1(%r11)
 #if IS_ENABLED(CONFIG_KVM)
@@ -425,11 +398,7 @@
  */
 .macro INT_HANDLER name,lc_old_psw,handler
 SYM_CODE_START(\name)
-<<<<<<< HEAD
-	STMG_LC	%r8,%r15,__LC_SAVE_AREA_ASYNC
-=======
 	STMG_LC	%r8,%r15,__LC_SAVE_AREA
->>>>>>> adc21867
 	GET_LC	%r13
 	stckf	__LC_INT_CLOCK(%r13)
 	stpt	__LC_SYS_ENTER_TIMER(%r13)
@@ -445,11 +414,7 @@
 	BPENTER	__SF_SIE_FLAGS(%r15),_TIF_ISOLATE_BP_GUEST
 	SIEEXIT __SF_SIE_CONTROL(%r15),%r13
 #endif
-<<<<<<< HEAD
-0:	CHECK_STACK __LC_SAVE_AREA_ASYNC,%r13
-=======
 0:	CHECK_STACK __LC_SAVE_AREA,%r13
->>>>>>> adc21867
 	aghi	%r15,-(STACK_FRAME_OVERHEAD + __PT_SIZE)
 	j	2f
 1:	lctlg	%c1,%c1,__LC_KERNEL_ASCE(%r13)
@@ -467,11 +432,7 @@
 	xgr	%r7,%r7
 	xgr	%r10,%r10
 	xc	__PT_FLAGS(8,%r11),__PT_FLAGS(%r11)
-<<<<<<< HEAD
-	mvc	__PT_R8(64,%r11),__LC_SAVE_AREA_ASYNC(%r13)
-=======
 	mvc	__PT_R8(64,%r11),__LC_SAVE_AREA(%r13)
->>>>>>> adc21867
 	MBEAR	%r11,%r13
 	stmg	%r8,%r9,__PT_PSW(%r11)
 	lgr	%r2,%r11		# pass pointer to pt_regs
