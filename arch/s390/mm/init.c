--- conflicted
+++ resolved
@@ -62,11 +62,7 @@
 
 static void __init setup_zero_pages(void)
 {
-<<<<<<< HEAD
-	unsigned long total_pages = PHYS_PFN(memblock_phys_mem_size() - memblock_reserved_size());
-=======
 	unsigned long total_pages = memblock_estimated_nr_free_pages();
->>>>>>> adc21867
 	unsigned int order;
 	struct page *page;
 	int i;
