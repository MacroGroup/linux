// SPDX-License-Identifier: GPL-2.0
/*
 * Copyright (C) 2002 - 2007 Jeff Dike (jdike@{addtoit,linux.intel}.com)
 */

#include <stdio.h>
#include <unistd.h>
#include <stdlib.h>
#include <string.h>
#include <errno.h>
#include <fcntl.h>
#include <signal.h>
#include <linux/falloc.h>
#include <sys/ioctl.h>
#include <sys/mount.h>
#include <sys/socket.h>
#include <sys/stat.h>
#include <sys/sysmacros.h>
#include <sys/un.h>
#include <sys/mman.h>
#include <sys/types.h>
#include <sys/eventfd.h>
#include <poll.h>
#include <os.h>

static void copy_stat(struct uml_stat *dst, const struct stat64 *src)
{
	*dst = ((struct uml_stat) {
		.ust_dev     = src->st_dev,     /* device */
		.ust_ino     = src->st_ino,     /* inode */
		.ust_mode    = src->st_mode,    /* protection */
		.ust_nlink   = src->st_nlink,   /* number of hard links */
		.ust_uid     = src->st_uid,     /* user ID of owner */
		.ust_gid     = src->st_gid,     /* group ID of owner */
		.ust_size    = src->st_size,    /* total size, in bytes */
		.ust_blksize = src->st_blksize, /* blocksize for filesys I/O */
		.ust_blocks  = src->st_blocks,  /* number of blocks allocated */
		.ust_atime   = src->st_atime,   /* time of last access */
		.ust_mtime   = src->st_mtime,   /* time of last modification */
		.ust_ctime   = src->st_ctime,   /* time of last change */
	});
}

int os_stat_fd(const int fd, struct uml_stat *ubuf)
{
	struct stat64 sbuf;
	int err;

	CATCH_EINTR(err = fstat64(fd, &sbuf));
	if (err < 0)
		return -errno;

	if (ubuf != NULL)
		copy_stat(ubuf, &sbuf);
	return err;
}

int os_stat_file(const char *file_name, struct uml_stat *ubuf)
{
	struct stat64 sbuf;
	int err;

	CATCH_EINTR(err = stat64(file_name, &sbuf));
	if (err < 0)
		return -errno;

	if (ubuf != NULL)
		copy_stat(ubuf, &sbuf);
	return err;
}

int os_access(const char *file, int mode)
{
	int amode, err;

	amode = (mode & OS_ACC_R_OK ? R_OK : 0) |
		(mode & OS_ACC_W_OK ? W_OK : 0) |
		(mode & OS_ACC_X_OK ? X_OK : 0) |
		(mode & OS_ACC_F_OK ? F_OK : 0);

	err = access(file, amode);
	if (err < 0)
		return -errno;

	return 0;
}

/* FIXME? required only by hostaudio (because it passes ioctls verbatim) */
int os_ioctl_generic(int fd, unsigned int cmd, unsigned long arg)
{
	int err;

	err = ioctl(fd, cmd, arg);
	if (err < 0)
		return -errno;

	return err;
}

/* FIXME: ensure namebuf in os_get_if_name is big enough */
int os_get_ifname(int fd, char* namebuf)
{
	if (ioctl(fd, SIOCGIFNAME, namebuf) < 0)
		return -errno;

	return 0;
}

int os_set_slip(int fd)
{
	int disc, sencap;

	disc = N_SLIP;
	if (ioctl(fd, TIOCSETD, &disc) < 0)
		return -errno;

	sencap = 0;
	if (ioctl(fd, SIOCSIFENCAP, &sencap) < 0)
		return -errno;

	return 0;
}

int os_mode_fd(int fd, int mode)
{
	int err;

	CATCH_EINTR(err = fchmod(fd, mode));
	if (err < 0)
		return -errno;

	return 0;
}

int os_file_type(char *file)
{
	struct uml_stat buf;
	int err;

	err = os_stat_file(file, &buf);
	if (err < 0)
		return err;

	if (S_ISDIR(buf.ust_mode))
		return OS_TYPE_DIR;
	else if (S_ISLNK(buf.ust_mode))
		return OS_TYPE_SYMLINK;
	else if (S_ISCHR(buf.ust_mode))
		return OS_TYPE_CHARDEV;
	else if (S_ISBLK(buf.ust_mode))
		return OS_TYPE_BLOCKDEV;
	else if (S_ISFIFO(buf.ust_mode))
		return OS_TYPE_FIFO;
	else if (S_ISSOCK(buf.ust_mode))
		return OS_TYPE_SOCK;
	else return OS_TYPE_FILE;
}

int os_file_mode(const char *file, struct openflags *mode_out)
{
	int err;

	*mode_out = OPENFLAGS();

	err = access(file, W_OK);
	if (err && (errno != EACCES))
		return -errno;
	else if (!err)
		*mode_out = of_write(*mode_out);

	err = access(file, R_OK);
	if (err && (errno != EACCES))
		return -errno;
	else if (!err)
		*mode_out = of_read(*mode_out);

	return err;
}

int os_open_file(const char *file, struct openflags flags, int mode)
{
	int fd, err, f = 0;

	if (flags.r && flags.w)
		f = O_RDWR;
	else if (flags.r)
		f = O_RDONLY;
	else if (flags.w)
		f = O_WRONLY;
	else f = 0;

	if (flags.s)
		f |= O_SYNC;
	if (flags.c)
		f |= O_CREAT;
	if (flags.t)
		f |= O_TRUNC;
	if (flags.e)
		f |= O_EXCL;
	if (flags.a)
		f |= O_APPEND;

	fd = open64(file, f, mode);
	if (fd < 0)
		return -errno;

	if (flags.cl && fcntl(fd, F_SETFD, 1)) {
		err = -errno;
		close(fd);
		return err;
	}

	return fd;
}

int os_connect_socket(const char *name)
{
	struct sockaddr_un sock;
	int fd, err;

	sock.sun_family = AF_UNIX;
	snprintf(sock.sun_path, sizeof(sock.sun_path), "%s", name);

	fd = socket(AF_UNIX, SOCK_STREAM, 0);
	if (fd < 0) {
		err = -errno;
		goto out;
	}

	err = connect(fd, (struct sockaddr *) &sock, sizeof(sock));
	if (err) {
		err = -errno;
		goto out_close;
	}

	return fd;

out_close:
	close(fd);
out:
	return err;
}

int os_dup_file(int fd)
{
	int new_fd = dup(fd);

	if (new_fd < 0)
		return -errno;

	return new_fd;
}

void os_close_file(int fd)
{
	close(fd);
}
int os_fsync_file(int fd)
{
	if (fsync(fd) < 0)
	    return -errno;
	return 0;
}

int os_seek_file(int fd, unsigned long long offset)
{
	unsigned long long actual;

	actual = lseek64(fd, offset, SEEK_SET);
	if (actual != offset)
		return -errno;
	return 0;
}

int os_read_file(int fd, void *buf, int len)
{
	int n = read(fd, buf, len);

	if (n < 0)
		return -errno;
	return n;
}

int os_pread_file(int fd, void *buf, int len, unsigned long long offset)
{
	int n = pread(fd, buf, len, offset);

	if (n < 0)
		return -errno;
	return n;
}

int os_write_file(int fd, const void *buf, int len)
{
	int n = write(fd, (void *) buf, len);

	if (n < 0)
		return -errno;
	return n;
}

int os_sync_file(int fd)
{
	int n = fdatasync(fd);

	if (n < 0)
		return -errno;
	return n;
}

int os_pwrite_file(int fd, const void *buf, int len, unsigned long long offset)
{
	int n = pwrite(fd, (void *) buf, len, offset);

	if (n < 0)
		return -errno;
	return n;
}


int os_file_size(const char *file, unsigned long long *size_out)
{
	struct uml_stat buf;
	int err;

	err = os_stat_file(file, &buf);
	if (err < 0) {
		printk(UM_KERN_ERR "Couldn't stat \"%s\" : err = %d\n", file,
		       -err);
		return err;
	}

	if (S_ISBLK(buf.ust_mode)) {
		int fd;
		long blocks;

		fd = open(file, O_RDONLY, 0);
		if (fd < 0) {
			err = -errno;
			printk(UM_KERN_ERR "Couldn't open \"%s\", "
			       "errno = %d\n", file, errno);
			return err;
		}
		if (ioctl(fd, BLKGETSIZE, &blocks) < 0) {
			err = -errno;
			printk(UM_KERN_ERR "Couldn't get the block size of "
			       "\"%s\", errno = %d\n", file, errno);
			close(fd);
			return err;
		}
		*size_out = ((long long) blocks) * 512;
		close(fd);
	}
	else *size_out = buf.ust_size;

	return 0;
}

int os_file_modtime(const char *file, long long *modtime)
{
	struct uml_stat buf;
	int err;

	err = os_stat_file(file, &buf);
	if (err < 0) {
		printk(UM_KERN_ERR "Couldn't stat \"%s\" : err = %d\n", file,
		       -err);
		return err;
	}

	*modtime = buf.ust_mtime;
	return 0;
}

int os_set_exec_close(int fd)
{
	int err;

	CATCH_EINTR(err = fcntl(fd, F_SETFD, FD_CLOEXEC));

	if (err < 0)
		return -errno;
	return err;
}

int os_pipe(int *fds, int stream, int close_on_exec)
{
	int err, type = stream ? SOCK_STREAM : SOCK_DGRAM;

	err = socketpair(AF_UNIX, type, 0, fds);
	if (err < 0)
		return -errno;

	if (!close_on_exec)
		return 0;

	err = os_set_exec_close(fds[0]);
	if (err < 0)
		goto error;

	err = os_set_exec_close(fds[1]);
	if (err < 0)
		goto error;

	return 0;

 error:
	printk(UM_KERN_ERR "os_pipe : Setting FD_CLOEXEC failed, err = %d\n",
	       -err);
	close(fds[1]);
	close(fds[0]);
	return err;
}

int os_set_fd_async(int fd)
{
	int err, flags;

	flags = fcntl(fd, F_GETFL);
	if (flags < 0)
		return -errno;

	flags |= O_ASYNC | O_NONBLOCK;
	if (fcntl(fd, F_SETFL, flags) < 0) {
		err = -errno;
		printk(UM_KERN_ERR "os_set_fd_async : failed to set O_ASYNC "
		       "and O_NONBLOCK on fd # %d, errno = %d\n", fd, errno);
		return err;
	}

	if ((fcntl(fd, F_SETSIG, SIGIO) < 0) ||
	    (fcntl(fd, F_SETOWN, os_getpid()) < 0)) {
		err = -errno;
		printk(UM_KERN_ERR "os_set_fd_async : Failed to fcntl F_SETOWN "
		       "(or F_SETSIG) fd %d, errno = %d\n", fd, errno);
		return err;
	}

	return 0;
}

int os_clear_fd_async(int fd)
{
	int flags;

	flags = fcntl(fd, F_GETFL);
	if (flags < 0)
		return -errno;

	flags &= ~(O_ASYNC | O_NONBLOCK);
	if (fcntl(fd, F_SETFL, flags) < 0)
		return -errno;
	return 0;
}

int os_set_fd_block(int fd, int blocking)
{
	int flags;

	flags = fcntl(fd, F_GETFL);
	if (flags < 0)
		return -errno;

	if (blocking)
		flags &= ~O_NONBLOCK;
	else
		flags |= O_NONBLOCK;

	if (fcntl(fd, F_SETFL, flags) < 0)
		return -errno;

	return 0;
}

int os_accept_connection(int fd)
{
	int new;

	new = accept(fd, NULL, 0);
	if (new < 0)
		return -errno;
	return new;
}

#ifndef SHUT_RD
#define SHUT_RD 0
#endif

#ifndef SHUT_WR
#define SHUT_WR 1
#endif

#ifndef SHUT_RDWR
#define SHUT_RDWR 2
#endif

int os_shutdown_socket(int fd, int r, int w)
{
	int what, err;

	if (r && w)
		what = SHUT_RDWR;
	else if (r)
		what = SHUT_RD;
	else if (w)
		what = SHUT_WR;
	else
		return -EINVAL;

	err = shutdown(fd, what);
	if (err < 0)
		return -errno;
	return 0;
}

/**
 * os_rcv_fd_msg - receive message with (optional) FDs
 * @fd: the FD to receive from
 * @fds: the array for FDs to write to
 * @n_fds: number of FDs to receive (@fds array size)
 * @data: the message buffer
 * @data_len: the size of the message to receive
 *
 * Receive a message with FDs.
 *
 * Returns: the size of the received message, or an error code
 */
ssize_t os_rcv_fd_msg(int fd, int *fds, unsigned int n_fds,
		      void *data, size_t data_len)
{
<<<<<<< HEAD
	char buf[CMSG_SPACE(sizeof(*fds) * n_fds)];
=======
#define MAX_RCV_FDS	2
	char buf[CMSG_SPACE(sizeof(*fds) * MAX_RCV_FDS)];
>>>>>>> adc21867
	struct cmsghdr *cmsg;
	struct iovec iov = {
		.iov_base = data,
		.iov_len = data_len,
	};
	struct msghdr msg = {
		.msg_iov = &iov,
		.msg_iovlen = 1,
		.msg_control = buf,
<<<<<<< HEAD
		.msg_controllen = sizeof(buf),
	};
	int n;
=======
		.msg_controllen = CMSG_SPACE(sizeof(*fds) * n_fds),
	};
	int n;

	if (n_fds > MAX_RCV_FDS)
		return -EINVAL;
>>>>>>> adc21867

	n = recvmsg(fd, &msg, 0);
	if (n < 0)
		return -errno;

	cmsg = CMSG_FIRSTHDR(&msg);
	if (!cmsg ||
	    cmsg->cmsg_level != SOL_SOCKET ||
	    cmsg->cmsg_type != SCM_RIGHTS)
		return n;

	memcpy(fds, CMSG_DATA(cmsg), cmsg->cmsg_len);
	return n;
}

int os_create_unix_socket(const char *file, int len, int close_on_exec)
{
	struct sockaddr_un addr;
	int sock, err;

	sock = socket(PF_UNIX, SOCK_DGRAM, 0);
	if (sock < 0)
		return -errno;

	if (close_on_exec) {
		err = os_set_exec_close(sock);
		if (err < 0)
			printk(UM_KERN_ERR "create_unix_socket : "
			       "close_on_exec failed, err = %d", -err);
	}

	addr.sun_family = AF_UNIX;

	snprintf(addr.sun_path, len, "%s", file);

	err = bind(sock, (struct sockaddr *) &addr, sizeof(addr));
	if (err < 0)
		return -errno;

	return sock;
}

void os_flush_stdout(void)
{
	fflush(stdout);
}

int os_lock_file(int fd, int excl)
{
	int type = excl ? F_WRLCK : F_RDLCK;
	struct flock lock = ((struct flock) { .l_type	= type,
					      .l_whence	= SEEK_SET,
					      .l_start	= 0,
					      .l_len	= 0 } );
	int err, save;

	err = fcntl(fd, F_SETLK, &lock);
	if (!err)
		goto out;

	save = -errno;
	err = fcntl(fd, F_GETLK, &lock);
	if (err) {
		err = -errno;
		goto out;
	}

	printk(UM_KERN_ERR "F_SETLK failed, file already locked by pid %d\n",
	       lock.l_pid);
	err = save;
 out:
	return err;
}

unsigned os_major(unsigned long long dev)
{
	return major(dev);
}

unsigned os_minor(unsigned long long dev)
{
	return minor(dev);
}

unsigned long long os_makedev(unsigned major, unsigned minor)
{
	return makedev(major, minor);
}

int os_falloc_punch(int fd, unsigned long long offset, int len)
{
	int n = fallocate(fd, FALLOC_FL_PUNCH_HOLE|FALLOC_FL_KEEP_SIZE, offset, len);

	if (n < 0)
		return -errno;
	return n;
}

int os_falloc_zeroes(int fd, unsigned long long offset, int len)
{
	int n = fallocate(fd, FALLOC_FL_ZERO_RANGE|FALLOC_FL_KEEP_SIZE, offset, len);

	if (n < 0)
		return -errno;
	return n;
}

int os_eventfd(unsigned int initval, int flags)
{
	int fd = eventfd(initval, flags);

	if (fd < 0)
		return -errno;
	return fd;
}

int os_sendmsg_fds(int fd, const void *buf, unsigned int len, const int *fds,
		   unsigned int fds_num)
{
	struct iovec iov = {
		.iov_base = (void *) buf,
		.iov_len = len,
	};
	union {
		char control[CMSG_SPACE(sizeof(*fds) * OS_SENDMSG_MAX_FDS)];
		struct cmsghdr align;
	} u;
	unsigned int fds_size = sizeof(*fds) * fds_num;
	struct msghdr msg = {
		.msg_iov = &iov,
		.msg_iovlen = 1,
		.msg_control = u.control,
		.msg_controllen = CMSG_SPACE(fds_size),
	};
	struct cmsghdr *cmsg = CMSG_FIRSTHDR(&msg);
	int err;

	if (fds_num > OS_SENDMSG_MAX_FDS)
		return -EINVAL;
	memset(u.control, 0, sizeof(u.control));
	cmsg->cmsg_level = SOL_SOCKET;
	cmsg->cmsg_type = SCM_RIGHTS;
	cmsg->cmsg_len = CMSG_LEN(fds_size);
	memcpy(CMSG_DATA(cmsg), fds, fds_size);
	err = sendmsg(fd, &msg, 0);

	if (err < 0)
		return -errno;
	return err;
}

int os_poll(unsigned int n, const int *fds)
{
	/* currently need 2 FDs at most so avoid dynamic allocation */
	struct pollfd pollfds[2] = {};
	unsigned int i;
	int ret;

	if (n > ARRAY_SIZE(pollfds))
		return -EINVAL;

	for (i = 0; i < n; i++) {
		pollfds[i].fd = fds[i];
		pollfds[i].events = POLLIN;
	}

	ret = poll(pollfds, n, -1);
	if (ret < 0)
		return -errno;

	/* Return the index of the available FD */
	for (i = 0; i < n; i++) {
		if (pollfds[i].revents)
			return i;
	}

	return -EIO;
}

void *os_mmap_rw_shared(int fd, size_t size)
{
	void *res = mmap(NULL, size, PROT_READ | PROT_WRITE, MAP_SHARED, fd, 0);

	if (res == MAP_FAILED)
		return NULL;

	return res;
}

void *os_mremap_rw_shared(void *old_addr, size_t old_size, size_t new_size)
{
	void *res;

	res = mremap(old_addr, old_size, new_size, MREMAP_MAYMOVE, NULL);

	if (res == MAP_FAILED)
		return NULL;

	return res;
}<|MERGE_RESOLUTION|>--- conflicted
+++ resolved
@@ -528,12 +528,8 @@
 ssize_t os_rcv_fd_msg(int fd, int *fds, unsigned int n_fds,
 		      void *data, size_t data_len)
 {
-<<<<<<< HEAD
-	char buf[CMSG_SPACE(sizeof(*fds) * n_fds)];
-=======
 #define MAX_RCV_FDS	2
 	char buf[CMSG_SPACE(sizeof(*fds) * MAX_RCV_FDS)];
->>>>>>> adc21867
 	struct cmsghdr *cmsg;
 	struct iovec iov = {
 		.iov_base = data,
@@ -543,18 +539,12 @@
 		.msg_iov = &iov,
 		.msg_iovlen = 1,
 		.msg_control = buf,
-<<<<<<< HEAD
-		.msg_controllen = sizeof(buf),
-	};
-	int n;
-=======
 		.msg_controllen = CMSG_SPACE(sizeof(*fds) * n_fds),
 	};
 	int n;
 
 	if (n_fds > MAX_RCV_FDS)
 		return -EINVAL;
->>>>>>> adc21867
 
 	n = recvmsg(fd, &msg, 0);
 	if (n < 0)
