--- conflicted
+++ resolved
@@ -1366,11 +1366,8 @@
 		err = skcipher_walk_aead_encrypt(&walk, req, false);
 	else
 		err = skcipher_walk_aead_decrypt(&walk, req, false);
-<<<<<<< HEAD
-=======
 	if (err)
 		return err;
->>>>>>> adc21867
 
 	/*
 	 * Since the AES-GCM assembly code requires that at least three assembly
@@ -1386,39 +1383,6 @@
 	gcm_process_assoc(key, ghash_acc, req->src, assoclen, flags);
 
 	/* En/decrypt the data and pass the ciphertext through GHASH. */
-<<<<<<< HEAD
-	while ((nbytes = walk.nbytes) != 0) {
-		if (unlikely(nbytes < walk.total)) {
-			/*
-			 * Non-last segment.  In this case, the assembly
-			 * function requires that the length be a multiple of 16
-			 * (AES_BLOCK_SIZE) bytes.  The needed buffering of up
-			 * to 16 bytes is handled by the skcipher_walk.  Here we
-			 * just need to round down to a multiple of 16.
-			 */
-			nbytes = round_down(nbytes, AES_BLOCK_SIZE);
-			aes_gcm_update(key, le_ctr, ghash_acc,
-				       walk.src.virt.addr, walk.dst.virt.addr,
-				       nbytes, flags);
-			le_ctr[0] += nbytes / AES_BLOCK_SIZE;
-			kernel_fpu_end();
-			err = skcipher_walk_done(&walk, walk.nbytes - nbytes);
-			kernel_fpu_begin();
-		} else {
-			/* Last segment: process all remaining data. */
-			aes_gcm_update(key, le_ctr, ghash_acc,
-				       walk.src.virt.addr, walk.dst.virt.addr,
-				       nbytes, flags);
-			err = skcipher_walk_done(&walk, 0);
-			/*
-			 * The low word of the counter isn't used by the
-			 * finalize, so there's no need to increment it here.
-			 */
-		}
-	}
-	if (err)
-		goto out;
-=======
 	while (unlikely((nbytes = walk.nbytes) < walk.total)) {
 		/*
 		 * Non-last segment.  In this case, the assembly function
@@ -1444,7 +1408,6 @@
 	 * The low word of the counter isn't used by the finalize, so there's no
 	 * need to increment it here.
 	 */
->>>>>>> adc21867
 
 	/* Finalize */
 	taglen = crypto_aead_authsize(tfm);
@@ -1472,14 +1435,9 @@
 				       datalen, tag, taglen, flags))
 			err = -EBADMSG;
 	}
-<<<<<<< HEAD
-out:
-	kernel_fpu_end();
-=======
 	kernel_fpu_end();
 	if (nbytes)
 		skcipher_walk_done(&walk, 0);
->>>>>>> adc21867
 	return err;
 }
 
