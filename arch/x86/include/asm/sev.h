--- conflicted
+++ resolved
@@ -164,11 +164,7 @@
 
 struct snp_guest_msg {
 	struct snp_guest_msg_hdr hdr;
-<<<<<<< HEAD
-	u8 payload[4000];
-=======
 	u8 payload[PAGE_SIZE - sizeof(struct snp_guest_msg_hdr)];
->>>>>>> adc21867
 } __packed;
 
 struct sev_guest_platform_data {
