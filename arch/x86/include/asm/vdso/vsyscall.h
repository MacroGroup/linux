--- conflicted
+++ resolved
@@ -9,12 +9,6 @@
 #include <asm/vgtod.h>
 #include <asm/vvar.h>
 
-<<<<<<< HEAD
-DEFINE_VVAR(struct vdso_data, _vdso_data);
-DEFINE_VVAR_SINGLE(struct vdso_rng_data, _vdso_rng_data);
-
-=======
->>>>>>> adc21867
 /*
  * Update the vDSO data page to keep in sync with kernel timekeeping.
  */
