--- conflicted
+++ resolved
@@ -1213,10 +1213,6 @@
 	if (boot_cpu_data.x86_vendor != X86_VENDOR_AMD)
 		return;
 
-<<<<<<< HEAD
-	on_each_cpu(zenbleed_check_cpu, NULL, 1);
-=======
 	if (cpu_feature_enabled(X86_FEATURE_ZEN2))
 		on_each_cpu(zenbleed_check_cpu, NULL, 1);
->>>>>>> adc21867
 }