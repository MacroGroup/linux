--- conflicted
+++ resolved
@@ -357,13 +357,8 @@
 	PERCPU_SECTION(INTERNODE_CACHE_BYTES)
 #endif
 
-<<<<<<< HEAD
-	RUNTIME_CONST(shift, d_hash_shift)
-	RUNTIME_CONST(ptr, dentry_hashtable)
-=======
 	RUNTIME_CONST_VARIABLES
 	RUNTIME_CONST(ptr, USER_PTR_MAX)
->>>>>>> adc21867
 
 	. = ALIGN(PAGE_SIZE);
 
