# SPDX-License-Identifier: GPL-2.0
#
# KVM configuration
#

source "virt/kvm/Kconfig"

menuconfig VIRTUALIZATION
	bool "Virtualization"
	default y
	help
	  Say Y here to get to see options for using your Linux host to run other
	  operating systems inside virtual machines (guests).
	  This option alone does not add any kernel code.

	  If you say N, all options in this submenu will be skipped and disabled.

if VIRTUALIZATION

<<<<<<< HEAD
config KVM
	tristate "Kernel-based Virtual Machine (KVM) support"
=======
config KVM_X86
	def_tristate KVM if KVM_INTEL || KVM_AMD
>>>>>>> adc21867
	depends on X86_LOCAL_APIC
	select KVM_COMMON
	select KVM_GENERIC_MMU_NOTIFIER
	select HAVE_KVM_IRQCHIP
	select HAVE_KVM_PFNCACHE
	select HAVE_KVM_DIRTY_RING_TSO
	select HAVE_KVM_DIRTY_RING_ACQ_REL
	select HAVE_KVM_IRQ_BYPASS
	select HAVE_KVM_IRQ_ROUTING
	select HAVE_KVM_READONLY_MEM
	select KVM_ASYNC_PF
	select USER_RETURN_NOTIFIER
	select KVM_MMIO
	select SCHED_INFO
	select PERF_EVENTS
	select GUEST_PERF_EVENTS
	select HAVE_KVM_MSI
	select HAVE_KVM_CPU_RELAX_INTERCEPT
	select HAVE_KVM_NO_POLL
	select KVM_XFER_TO_GUEST_WORK
	select KVM_GENERIC_DIRTYLOG_READ_PROTECT
	select KVM_VFIO
	select HAVE_KVM_PM_NOTIFIER if PM
	select KVM_GENERIC_HARDWARE_ENABLING
	select KVM_GENERIC_PRE_FAULT_MEMORY
<<<<<<< HEAD
=======
	select KVM_GENERIC_PRIVATE_MEM if KVM_SW_PROTECTED_VM
>>>>>>> adc21867
	select KVM_WERROR if WERROR

config KVM
	tristate "Kernel-based Virtual Machine (KVM) support"
	help
	  Support hosting fully virtualized guest machines using hardware
	  virtualization extensions.  You will need a fairly recent
	  processor equipped with virtualization extensions. You will also
	  need to select one or more of the processor modules below.

	  This module provides access to the hardware capabilities through
	  a character device node named /dev/kvm.

	  To compile this as a module, choose M here: the module
	  will be called kvm.

	  If unsure, say N.

config KVM_WERROR
	bool "Compile KVM with -Werror"
	# Disallow KVM's -Werror if KASAN is enabled, e.g. to guard against
	# randomized configs from selecting KVM_WERROR=y, which doesn't play
	# nice with KASAN.  KASAN builds generates warnings for the default
	# FRAME_WARN, i.e. KVM_WERROR=y with KASAN=y requires special tuning.
	# Building KVM with -Werror and KASAN is still doable via enabling
	# the kernel-wide WERROR=y.
	depends on KVM && ((EXPERT && !KASAN) || WERROR)
	help
	  Add -Werror to the build flags for KVM.

	  If in doubt, say "N".

config KVM_SW_PROTECTED_VM
	bool "Enable support for KVM software-protected VMs"
	depends on EXPERT
	depends on KVM && X86_64
	help
	  Enable support for KVM software-protected VMs.  Currently, software-
	  protected VMs are purely a development and testing vehicle for
	  KVM_CREATE_GUEST_MEMFD.  Attempting to run a "real" VM workload as a
	  software-protected VM will fail miserably.

	  If unsure, say "N".

config KVM_INTEL
	tristate "KVM for Intel (and compatible) processors support"
	depends on KVM && IA32_FEAT_CTL
	help
	  Provides support for KVM on processors equipped with Intel's VT
	  extensions, a.k.a. Virtual Machine Extensions (VMX).

	  To compile this as a module, choose M here: the module
	  will be called kvm-intel.

config KVM_INTEL_PROVE_VE
        bool "Check that guests do not receive #VE exceptions"
        depends on KVM_INTEL && EXPERT
        help
          Checks that KVM's page table management code will not incorrectly
          let guests receive a virtualization exception.  Virtualization
          exceptions will be trapped by the hypervisor rather than injected
          in the guest.

          Note: some CPUs appear to generate spurious EPT Violations #VEs
          that trigger KVM's WARN, in particular with eptad=0 and/or nested
          virtualization.

          If unsure, say N.

config X86_SGX_KVM
	bool "Software Guard eXtensions (SGX) Virtualization"
	depends on X86_SGX && KVM_INTEL
	help

	  Enables KVM guests to create SGX enclaves.

	  This includes support to expose "raw" unreclaimable enclave memory to
	  guests via a device node, e.g. /dev/sgx_vepc.

	  If unsure, say N.

config KVM_AMD
	tristate "KVM for AMD processors support"
	depends on KVM && (CPU_SUP_AMD || CPU_SUP_HYGON)
	help
	  Provides support for KVM on AMD processors equipped with the AMD-V
	  (SVM) extensions.

	  To compile this as a module, choose M here: the module
	  will be called kvm-amd.

config KVM_AMD_SEV
	bool "AMD Secure Encrypted Virtualization (SEV) support"
	default y
	depends on KVM_AMD && X86_64
	depends on CRYPTO_DEV_SP_PSP && !(KVM_AMD=y && CRYPTO_DEV_CCP_DD=m)
	select ARCH_HAS_CC_PLATFORM
	select KVM_GENERIC_PRIVATE_MEM
	select HAVE_KVM_ARCH_GMEM_PREPARE
	select HAVE_KVM_ARCH_GMEM_INVALIDATE
	help
	  Provides support for launching encrypted VMs which use Secure
	  Encrypted Virtualization (SEV), Secure Encrypted Virtualization with
	  Encrypted State (SEV-ES), and Secure Encrypted Virtualization with
	  Secure Nested Paging (SEV-SNP) technologies on AMD processors.

config KVM_SMM
	bool "System Management Mode emulation"
	default y
	depends on KVM
	help
	  Provides support for KVM to emulate System Management Mode (SMM)
	  in virtual machines.  This can be used by the virtual machine
	  firmware to implement UEFI secure boot.

	  If unsure, say Y.

config KVM_HYPERV
	bool "Support for Microsoft Hyper-V emulation"
	depends on KVM
	default y
	help
	  Provides KVM support for emulating Microsoft Hyper-V.  This allows KVM
	  to expose a subset of the paravirtualized interfaces defined in the
	  Hyper-V Hypervisor Top-Level Functional Specification (TLFS):
	  https://docs.microsoft.com/en-us/virtualization/hyper-v-on-windows/reference/tlfs
	  These interfaces are required for the correct and performant functioning
	  of Windows and Hyper-V guests on KVM.

	  If unsure, say "Y".

config KVM_XEN
	bool "Support for Xen hypercall interface"
	depends on KVM
	help
	  Provides KVM support for the hosting Xen HVM guests and
	  passing Xen hypercalls to userspace.

	  If in doubt, say "N".

config KVM_PROVE_MMU
	bool "Prove KVM MMU correctness"
	depends on DEBUG_KERNEL
	depends on KVM
	depends on EXPERT
	help
	  Enables runtime assertions in KVM's MMU that are too costly to enable
	  in anything remotely resembling a production environment, e.g. this
	  gates code that verifies a to-be-freed page table doesn't have any
	  present SPTEs.

	  If in doubt, say "N".

config KVM_EXTERNAL_WRITE_TRACKING
	bool

config KVM_MAX_NR_VCPUS
	int "Maximum number of vCPUs per KVM guest"
	depends on KVM
	range 1024 4096
	default 4096 if MAXSMP
	default 1024
	help
	  Set the maximum number of vCPUs per KVM guest. Larger values will increase
	  the memory footprint of each KVM guest, regardless of how many vCPUs are
	  created for a given VM.

endif # VIRTUALIZATION<|MERGE_RESOLUTION|>--- conflicted
+++ resolved
@@ -17,13 +17,8 @@
 
 if VIRTUALIZATION
 
-<<<<<<< HEAD
-config KVM
-	tristate "Kernel-based Virtual Machine (KVM) support"
-=======
 config KVM_X86
 	def_tristate KVM if KVM_INTEL || KVM_AMD
->>>>>>> adc21867
 	depends on X86_LOCAL_APIC
 	select KVM_COMMON
 	select KVM_GENERIC_MMU_NOTIFIER
@@ -49,10 +44,7 @@
 	select HAVE_KVM_PM_NOTIFIER if PM
 	select KVM_GENERIC_HARDWARE_ENABLING
 	select KVM_GENERIC_PRE_FAULT_MEMORY
-<<<<<<< HEAD
-=======
 	select KVM_GENERIC_PRIVATE_MEM if KVM_SW_PROTECTED_VM
->>>>>>> adc21867
 	select KVM_WERROR if WERROR
 
 config KVM
