--- conflicted
+++ resolved
@@ -3037,17 +3037,6 @@
 		 * register, but needs to be split to ICR+ICR2 in userspace for
 		 * backwards compatibility.
 		 */
-<<<<<<< HEAD
-		if (set) {
-			*ldr = kvm_apic_calc_x2apic_ldr(x2apic_id);
-
-			icr = __kvm_lapic_get_reg(s->regs, APIC_ICR) |
-			      (u64)__kvm_lapic_get_reg(s->regs, APIC_ICR2) << 32;
-			__kvm_lapic_set_reg64(s->regs, APIC_ICR, icr);
-		} else {
-			icr = __kvm_lapic_get_reg64(s->regs, APIC_ICR);
-			__kvm_lapic_set_reg(s->regs, APIC_ICR2, icr >> 32);
-=======
 		if (set)
 			*ldr = kvm_apic_calc_x2apic_ldr(x2apic_id);
 
@@ -3060,7 +3049,6 @@
 				icr = __kvm_lapic_get_reg64(s->regs, APIC_ICR);
 				__kvm_lapic_set_reg(s->regs, APIC_ICR2, icr >> 32);
 			}
->>>>>>> adc21867
 		}
 	}
 
