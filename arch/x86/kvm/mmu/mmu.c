// SPDX-License-Identifier: GPL-2.0-only
/*
 * Kernel-based Virtual Machine driver for Linux
 *
 * This module enables machines with Intel VT-x extensions to run virtual
 * machines without emulation or binary translation.
 *
 * MMU support
 *
 * Copyright (C) 2006 Qumranet, Inc.
 * Copyright 2010 Red Hat, Inc. and/or its affiliates.
 *
 * Authors:
 *   Yaniv Kamay  <yaniv@qumranet.com>
 *   Avi Kivity   <avi@qumranet.com>
 */
#define pr_fmt(fmt) KBUILD_MODNAME ": " fmt

#include "irq.h"
#include "ioapic.h"
#include "mmu.h"
#include "mmu_internal.h"
#include "tdp_mmu.h"
#include "x86.h"
#include "kvm_cache_regs.h"
#include "smm.h"
#include "kvm_emulate.h"
#include "page_track.h"
#include "cpuid.h"
#include "spte.h"

#include <linux/kvm_host.h>
#include <linux/types.h>
#include <linux/string.h>
#include <linux/mm.h>
#include <linux/highmem.h>
#include <linux/moduleparam.h>
#include <linux/export.h>
#include <linux/swap.h>
#include <linux/hugetlb.h>
#include <linux/compiler.h>
#include <linux/srcu.h>
#include <linux/slab.h>
#include <linux/sched/signal.h>
#include <linux/uaccess.h>
#include <linux/hash.h>
#include <linux/kern_levels.h>
#include <linux/kstrtox.h>
#include <linux/kthread.h>
#include <linux/wordpart.h>

#include <asm/page.h>
#include <asm/memtype.h>
#include <asm/cmpxchg.h>
#include <asm/io.h>
#include <asm/set_memory.h>
#include <asm/spec-ctrl.h>
#include <asm/vmx.h>

#include "trace.h"

static bool nx_hugepage_mitigation_hard_disabled;

int __read_mostly nx_huge_pages = -1;
static uint __read_mostly nx_huge_pages_recovery_period_ms;
#ifdef CONFIG_PREEMPT_RT
/* Recovery can cause latency spikes, disable it for PREEMPT_RT.  */
static uint __read_mostly nx_huge_pages_recovery_ratio = 0;
#else
static uint __read_mostly nx_huge_pages_recovery_ratio = 60;
#endif

static int get_nx_huge_pages(char *buffer, const struct kernel_param *kp);
static int set_nx_huge_pages(const char *val, const struct kernel_param *kp);
static int set_nx_huge_pages_recovery_param(const char *val, const struct kernel_param *kp);

static const struct kernel_param_ops nx_huge_pages_ops = {
	.set = set_nx_huge_pages,
	.get = get_nx_huge_pages,
};

static const struct kernel_param_ops nx_huge_pages_recovery_param_ops = {
	.set = set_nx_huge_pages_recovery_param,
	.get = param_get_uint,
};

module_param_cb(nx_huge_pages, &nx_huge_pages_ops, &nx_huge_pages, 0644);
__MODULE_PARM_TYPE(nx_huge_pages, "bool");
module_param_cb(nx_huge_pages_recovery_ratio, &nx_huge_pages_recovery_param_ops,
		&nx_huge_pages_recovery_ratio, 0644);
__MODULE_PARM_TYPE(nx_huge_pages_recovery_ratio, "uint");
module_param_cb(nx_huge_pages_recovery_period_ms, &nx_huge_pages_recovery_param_ops,
		&nx_huge_pages_recovery_period_ms, 0644);
__MODULE_PARM_TYPE(nx_huge_pages_recovery_period_ms, "uint");

static bool __read_mostly force_flush_and_sync_on_reuse;
module_param_named(flush_on_reuse, force_flush_and_sync_on_reuse, bool, 0644);

/*
 * When setting this variable to true it enables Two-Dimensional-Paging
 * where the hardware walks 2 page tables:
 * 1. the guest-virtual to guest-physical
 * 2. while doing 1. it walks guest-physical to host-physical
 * If the hardware supports that we don't need to do shadow paging.
 */
bool tdp_enabled = false;

static bool __ro_after_init tdp_mmu_allowed;

#ifdef CONFIG_X86_64
bool __read_mostly tdp_mmu_enabled = true;
module_param_named(tdp_mmu, tdp_mmu_enabled, bool, 0444);
#endif

static int max_huge_page_level __read_mostly;
static int tdp_root_level __read_mostly;
static int max_tdp_level __read_mostly;

#define PTE_PREFETCH_NUM		8

#include <trace/events/kvm.h>

/* make pte_list_desc fit well in cache lines */
#define PTE_LIST_EXT 14

/*
 * struct pte_list_desc is the core data structure used to implement a custom
 * list for tracking a set of related SPTEs, e.g. all the SPTEs that map a
 * given GFN when used in the context of rmaps.  Using a custom list allows KVM
 * to optimize for the common case where many GFNs will have at most a handful
 * of SPTEs pointing at them, i.e. allows packing multiple SPTEs into a small
 * memory footprint, which in turn improves runtime performance by exploiting
 * cache locality.
 *
 * A list is comprised of one or more pte_list_desc objects (descriptors).
 * Each individual descriptor stores up to PTE_LIST_EXT SPTEs.  If a descriptor
 * is full and a new SPTEs needs to be added, a new descriptor is allocated and
 * becomes the head of the list.  This means that by definitions, all tail
 * descriptors are full.
 *
 * Note, the meta data fields are deliberately placed at the start of the
 * structure to optimize the cacheline layout; accessing the descriptor will
 * touch only a single cacheline so long as @spte_count<=6 (or if only the
 * descriptors metadata is accessed).
 */
struct pte_list_desc {
	struct pte_list_desc *more;
	/* The number of PTEs stored in _this_ descriptor. */
	u32 spte_count;
	/* The number of PTEs stored in all tails of this descriptor. */
	u32 tail_count;
	u64 *sptes[PTE_LIST_EXT];
};

struct kvm_shadow_walk_iterator {
	u64 addr;
	hpa_t shadow_addr;
	u64 *sptep;
	int level;
	unsigned index;
};

#define for_each_shadow_entry_using_root(_vcpu, _root, _addr, _walker)     \
	for (shadow_walk_init_using_root(&(_walker), (_vcpu),              \
					 (_root), (_addr));                \
	     shadow_walk_okay(&(_walker));			           \
	     shadow_walk_next(&(_walker)))

#define for_each_shadow_entry(_vcpu, _addr, _walker)            \
	for (shadow_walk_init(&(_walker), _vcpu, _addr);	\
	     shadow_walk_okay(&(_walker));			\
	     shadow_walk_next(&(_walker)))

#define for_each_shadow_entry_lockless(_vcpu, _addr, _walker, spte)	\
	for (shadow_walk_init(&(_walker), _vcpu, _addr);		\
	     shadow_walk_okay(&(_walker)) &&				\
		({ spte = mmu_spte_get_lockless(_walker.sptep); 1; });	\
	     __shadow_walk_next(&(_walker), spte))

static struct kmem_cache *pte_list_desc_cache;
struct kmem_cache *mmu_page_header_cache;
static struct percpu_counter kvm_total_used_mmu_pages;

static void mmu_spte_set(u64 *sptep, u64 spte);

struct kvm_mmu_role_regs {
	const unsigned long cr0;
	const unsigned long cr4;
	const u64 efer;
};

#define CREATE_TRACE_POINTS
#include "mmutrace.h"

/*
 * Yes, lot's of underscores.  They're a hint that you probably shouldn't be
 * reading from the role_regs.  Once the root_role is constructed, it becomes
 * the single source of truth for the MMU's state.
 */
#define BUILD_MMU_ROLE_REGS_ACCESSOR(reg, name, flag)			\
static inline bool __maybe_unused					\
____is_##reg##_##name(const struct kvm_mmu_role_regs *regs)		\
{									\
	return !!(regs->reg & flag);					\
}
BUILD_MMU_ROLE_REGS_ACCESSOR(cr0, pg, X86_CR0_PG);
BUILD_MMU_ROLE_REGS_ACCESSOR(cr0, wp, X86_CR0_WP);
BUILD_MMU_ROLE_REGS_ACCESSOR(cr4, pse, X86_CR4_PSE);
BUILD_MMU_ROLE_REGS_ACCESSOR(cr4, pae, X86_CR4_PAE);
BUILD_MMU_ROLE_REGS_ACCESSOR(cr4, smep, X86_CR4_SMEP);
BUILD_MMU_ROLE_REGS_ACCESSOR(cr4, smap, X86_CR4_SMAP);
BUILD_MMU_ROLE_REGS_ACCESSOR(cr4, pke, X86_CR4_PKE);
BUILD_MMU_ROLE_REGS_ACCESSOR(cr4, la57, X86_CR4_LA57);
BUILD_MMU_ROLE_REGS_ACCESSOR(efer, nx, EFER_NX);
BUILD_MMU_ROLE_REGS_ACCESSOR(efer, lma, EFER_LMA);

/*
 * The MMU itself (with a valid role) is the single source of truth for the
 * MMU.  Do not use the regs used to build the MMU/role, nor the vCPU.  The
 * regs don't account for dependencies, e.g. clearing CR4 bits if CR0.PG=1,
 * and the vCPU may be incorrect/irrelevant.
 */
#define BUILD_MMU_ROLE_ACCESSOR(base_or_ext, reg, name)		\
static inline bool __maybe_unused is_##reg##_##name(struct kvm_mmu *mmu)	\
{								\
	return !!(mmu->cpu_role. base_or_ext . reg##_##name);	\
}
BUILD_MMU_ROLE_ACCESSOR(base, cr0, wp);
BUILD_MMU_ROLE_ACCESSOR(ext,  cr4, pse);
BUILD_MMU_ROLE_ACCESSOR(ext,  cr4, smep);
BUILD_MMU_ROLE_ACCESSOR(ext,  cr4, smap);
BUILD_MMU_ROLE_ACCESSOR(ext,  cr4, pke);
BUILD_MMU_ROLE_ACCESSOR(ext,  cr4, la57);
BUILD_MMU_ROLE_ACCESSOR(base, efer, nx);
BUILD_MMU_ROLE_ACCESSOR(ext,  efer, lma);

static inline bool is_cr0_pg(struct kvm_mmu *mmu)
{
        return mmu->cpu_role.base.level > 0;
}

static inline bool is_cr4_pae(struct kvm_mmu *mmu)
{
        return !mmu->cpu_role.base.has_4_byte_gpte;
}

static struct kvm_mmu_role_regs vcpu_to_role_regs(struct kvm_vcpu *vcpu)
{
	struct kvm_mmu_role_regs regs = {
		.cr0 = kvm_read_cr0_bits(vcpu, KVM_MMU_CR0_ROLE_BITS),
		.cr4 = kvm_read_cr4_bits(vcpu, KVM_MMU_CR4_ROLE_BITS),
		.efer = vcpu->arch.efer,
	};

	return regs;
}

static unsigned long get_guest_cr3(struct kvm_vcpu *vcpu)
{
	return kvm_read_cr3(vcpu);
}

static inline unsigned long kvm_mmu_get_guest_pgd(struct kvm_vcpu *vcpu,
						  struct kvm_mmu *mmu)
{
	if (IS_ENABLED(CONFIG_MITIGATION_RETPOLINE) && mmu->get_guest_pgd == get_guest_cr3)
		return kvm_read_cr3(vcpu);

	return mmu->get_guest_pgd(vcpu);
}

static inline bool kvm_available_flush_remote_tlbs_range(void)
{
#if IS_ENABLED(CONFIG_HYPERV)
	return kvm_x86_ops.flush_remote_tlbs_range;
#else
	return false;
#endif
}

static gfn_t kvm_mmu_page_get_gfn(struct kvm_mmu_page *sp, int index);

/* Flush the range of guest memory mapped by the given SPTE. */
static void kvm_flush_remote_tlbs_sptep(struct kvm *kvm, u64 *sptep)
{
	struct kvm_mmu_page *sp = sptep_to_sp(sptep);
	gfn_t gfn = kvm_mmu_page_get_gfn(sp, spte_index(sptep));

	kvm_flush_remote_tlbs_gfn(kvm, gfn, sp->role.level);
}

static void mark_mmio_spte(struct kvm_vcpu *vcpu, u64 *sptep, u64 gfn,
			   unsigned int access)
{
	u64 spte = make_mmio_spte(vcpu, gfn, access);

	trace_mark_mmio_spte(sptep, gfn, spte);
	mmu_spte_set(sptep, spte);
}

static gfn_t get_mmio_spte_gfn(u64 spte)
{
	u64 gpa = spte & shadow_nonpresent_or_rsvd_lower_gfn_mask;

	gpa |= (spte >> SHADOW_NONPRESENT_OR_RSVD_MASK_LEN)
	       & shadow_nonpresent_or_rsvd_mask;

	return gpa >> PAGE_SHIFT;
}

static unsigned get_mmio_spte_access(u64 spte)
{
	return spte & shadow_mmio_access_mask;
}

static bool check_mmio_spte(struct kvm_vcpu *vcpu, u64 spte)
{
	u64 kvm_gen, spte_gen, gen;

	gen = kvm_vcpu_memslots(vcpu)->generation;
	if (unlikely(gen & KVM_MEMSLOT_GEN_UPDATE_IN_PROGRESS))
		return false;

	kvm_gen = gen & MMIO_SPTE_GEN_MASK;
	spte_gen = get_mmio_spte_generation(spte);

	trace_check_mmio_spte(spte, kvm_gen, spte_gen);
	return likely(kvm_gen == spte_gen);
}

static int is_cpuid_PSE36(void)
{
	return 1;
}

#ifdef CONFIG_X86_64
static void __set_spte(u64 *sptep, u64 spte)
{
	KVM_MMU_WARN_ON(is_ept_ve_possible(spte));
	WRITE_ONCE(*sptep, spte);
}

static void __update_clear_spte_fast(u64 *sptep, u64 spte)
{
	KVM_MMU_WARN_ON(is_ept_ve_possible(spte));
	WRITE_ONCE(*sptep, spte);
}

static u64 __update_clear_spte_slow(u64 *sptep, u64 spte)
{
	KVM_MMU_WARN_ON(is_ept_ve_possible(spte));
	return xchg(sptep, spte);
}

static u64 __get_spte_lockless(u64 *sptep)
{
	return READ_ONCE(*sptep);
}
#else
union split_spte {
	struct {
		u32 spte_low;
		u32 spte_high;
	};
	u64 spte;
};

static void count_spte_clear(u64 *sptep, u64 spte)
{
	struct kvm_mmu_page *sp =  sptep_to_sp(sptep);

	if (is_shadow_present_pte(spte))
		return;

	/* Ensure the spte is completely set before we increase the count */
	smp_wmb();
	sp->clear_spte_count++;
}

static void __set_spte(u64 *sptep, u64 spte)
{
	union split_spte *ssptep, sspte;

	ssptep = (union split_spte *)sptep;
	sspte = (union split_spte)spte;

	ssptep->spte_high = sspte.spte_high;

	/*
	 * If we map the spte from nonpresent to present, We should store
	 * the high bits firstly, then set present bit, so cpu can not
	 * fetch this spte while we are setting the spte.
	 */
	smp_wmb();

	WRITE_ONCE(ssptep->spte_low, sspte.spte_low);
}

static void __update_clear_spte_fast(u64 *sptep, u64 spte)
{
	union split_spte *ssptep, sspte;

	ssptep = (union split_spte *)sptep;
	sspte = (union split_spte)spte;

	WRITE_ONCE(ssptep->spte_low, sspte.spte_low);

	/*
	 * If we map the spte from present to nonpresent, we should clear
	 * present bit firstly to avoid vcpu fetch the old high bits.
	 */
	smp_wmb();

	ssptep->spte_high = sspte.spte_high;
	count_spte_clear(sptep, spte);
}

static u64 __update_clear_spte_slow(u64 *sptep, u64 spte)
{
	union split_spte *ssptep, sspte, orig;

	ssptep = (union split_spte *)sptep;
	sspte = (union split_spte)spte;

	/* xchg acts as a barrier before the setting of the high bits */
	orig.spte_low = xchg(&ssptep->spte_low, sspte.spte_low);
	orig.spte_high = ssptep->spte_high;
	ssptep->spte_high = sspte.spte_high;
	count_spte_clear(sptep, spte);

	return orig.spte;
}

/*
 * The idea using the light way get the spte on x86_32 guest is from
 * gup_get_pte (mm/gup.c).
 *
 * An spte tlb flush may be pending, because they are coalesced and
 * we are running out of the MMU lock.  Therefore
 * we need to protect against in-progress updates of the spte.
 *
 * Reading the spte while an update is in progress may get the old value
 * for the high part of the spte.  The race is fine for a present->non-present
 * change (because the high part of the spte is ignored for non-present spte),
 * but for a present->present change we must reread the spte.
 *
 * All such changes are done in two steps (present->non-present and
 * non-present->present), hence it is enough to count the number of
 * present->non-present updates: if it changed while reading the spte,
 * we might have hit the race.  This is done using clear_spte_count.
 */
static u64 __get_spte_lockless(u64 *sptep)
{
	struct kvm_mmu_page *sp =  sptep_to_sp(sptep);
	union split_spte spte, *orig = (union split_spte *)sptep;
	int count;

retry:
	count = sp->clear_spte_count;
	smp_rmb();

	spte.spte_low = orig->spte_low;
	smp_rmb();

	spte.spte_high = orig->spte_high;
	smp_rmb();

	if (unlikely(spte.spte_low != orig->spte_low ||
	      count != sp->clear_spte_count))
		goto retry;

	return spte.spte;
}
#endif

/* Rules for using mmu_spte_set:
 * Set the sptep from nonpresent to present.
 * Note: the sptep being assigned *must* be either not present
 * or in a state where the hardware will not attempt to update
 * the spte.
 */
static void mmu_spte_set(u64 *sptep, u64 new_spte)
{
	WARN_ON_ONCE(is_shadow_present_pte(*sptep));
	__set_spte(sptep, new_spte);
}

/*
 * Update the SPTE (excluding the PFN), but do not track changes in its
 * accessed/dirty status.
 */
static u64 mmu_spte_update_no_track(u64 *sptep, u64 new_spte)
{
	u64 old_spte = *sptep;

	WARN_ON_ONCE(!is_shadow_present_pte(new_spte));
	check_spte_writable_invariants(new_spte);

	if (!is_shadow_present_pte(old_spte)) {
		mmu_spte_set(sptep, new_spte);
		return old_spte;
	}

	if (!spte_has_volatile_bits(old_spte))
		__update_clear_spte_fast(sptep, new_spte);
	else
		old_spte = __update_clear_spte_slow(sptep, new_spte);

	WARN_ON_ONCE(spte_to_pfn(old_spte) != spte_to_pfn(new_spte));

	return old_spte;
}

/* Rules for using mmu_spte_update:
 * Update the state bits, it means the mapped pfn is not changed.
 *
 * Whenever an MMU-writable SPTE is overwritten with a read-only SPTE, remote
 * TLBs must be flushed. Otherwise rmap_write_protect will find a read-only
 * spte, even though the writable spte might be cached on a CPU's TLB.
 *
 * Returns true if the TLB needs to be flushed
 */
static bool mmu_spte_update(u64 *sptep, u64 new_spte)
{
	bool flush = false;
	u64 old_spte = mmu_spte_update_no_track(sptep, new_spte);

	if (!is_shadow_present_pte(old_spte))
		return false;

	/*
	 * For the spte updated out of mmu-lock is safe, since
	 * we always atomically update it, see the comments in
	 * spte_has_volatile_bits().
	 */
	if (is_mmu_writable_spte(old_spte) &&
	      !is_writable_pte(new_spte))
		flush = true;

	/*
	 * Flush TLB when accessed/dirty states are changed in the page tables,
	 * to guarantee consistency between TLB and page tables.
	 */

	if (is_accessed_spte(old_spte) && !is_accessed_spte(new_spte)) {
		flush = true;
		kvm_set_pfn_accessed(spte_to_pfn(old_spte));
	}

	if (is_dirty_spte(old_spte) && !is_dirty_spte(new_spte)) {
		flush = true;
		kvm_set_pfn_dirty(spte_to_pfn(old_spte));
	}

	return flush;
}

/*
 * Rules for using mmu_spte_clear_track_bits:
 * It sets the sptep from present to nonpresent, and track the
 * state bits, it is used to clear the last level sptep.
 * Returns the old PTE.
 */
static u64 mmu_spte_clear_track_bits(struct kvm *kvm, u64 *sptep)
{
	kvm_pfn_t pfn;
	u64 old_spte = *sptep;
	int level = sptep_to_sp(sptep)->role.level;
	struct page *page;

	if (!is_shadow_present_pte(old_spte) ||
	    !spte_has_volatile_bits(old_spte))
		__update_clear_spte_fast(sptep, SHADOW_NONPRESENT_VALUE);
	else
		old_spte = __update_clear_spte_slow(sptep, SHADOW_NONPRESENT_VALUE);

	if (!is_shadow_present_pte(old_spte))
		return old_spte;

	kvm_update_page_stats(kvm, level, -1);

	pfn = spte_to_pfn(old_spte);

	/*
	 * KVM doesn't hold a reference to any pages mapped into the guest, and
	 * instead uses the mmu_notifier to ensure that KVM unmaps any pages
	 * before they are reclaimed.  Sanity check that, if the pfn is backed
	 * by a refcounted page, the refcount is elevated.
	 */
	page = kvm_pfn_to_refcounted_page(pfn);
	WARN_ON_ONCE(page && !page_count(page));

	if (is_accessed_spte(old_spte))
		kvm_set_pfn_accessed(pfn);

	if (is_dirty_spte(old_spte))
		kvm_set_pfn_dirty(pfn);

	return old_spte;
}

/*
 * Rules for using mmu_spte_clear_no_track:
 * Directly clear spte without caring the state bits of sptep,
 * it is used to set the upper level spte.
 */
static void mmu_spte_clear_no_track(u64 *sptep)
{
	__update_clear_spte_fast(sptep, SHADOW_NONPRESENT_VALUE);
}

static u64 mmu_spte_get_lockless(u64 *sptep)
{
	return __get_spte_lockless(sptep);
}

static inline bool is_tdp_mmu_active(struct kvm_vcpu *vcpu)
{
	return tdp_mmu_enabled && vcpu->arch.mmu->root_role.direct;
}

static void walk_shadow_page_lockless_begin(struct kvm_vcpu *vcpu)
{
	if (is_tdp_mmu_active(vcpu)) {
		kvm_tdp_mmu_walk_lockless_begin();
	} else {
		/*
		 * Prevent page table teardown by making any free-er wait during
		 * kvm_flush_remote_tlbs() IPI to all active vcpus.
		 */
		local_irq_disable();

		/*
		 * Make sure a following spte read is not reordered ahead of the write
		 * to vcpu->mode.
		 */
		smp_store_mb(vcpu->mode, READING_SHADOW_PAGE_TABLES);
	}
}

static void walk_shadow_page_lockless_end(struct kvm_vcpu *vcpu)
{
	if (is_tdp_mmu_active(vcpu)) {
		kvm_tdp_mmu_walk_lockless_end();
	} else {
		/*
		 * Make sure the write to vcpu->mode is not reordered in front of
		 * reads to sptes.  If it does, kvm_mmu_commit_zap_page() can see us
		 * OUTSIDE_GUEST_MODE and proceed to free the shadow page table.
		 */
		smp_store_release(&vcpu->mode, OUTSIDE_GUEST_MODE);
		local_irq_enable();
	}
}

static int mmu_topup_memory_caches(struct kvm_vcpu *vcpu, bool maybe_indirect)
{
	int r;

	/* 1 rmap, 1 parent PTE per level, and the prefetched rmaps. */
	r = kvm_mmu_topup_memory_cache(&vcpu->arch.mmu_pte_list_desc_cache,
				       1 + PT64_ROOT_MAX_LEVEL + PTE_PREFETCH_NUM);
	if (r)
		return r;
	r = kvm_mmu_topup_memory_cache(&vcpu->arch.mmu_shadow_page_cache,
				       PT64_ROOT_MAX_LEVEL);
	if (r)
		return r;
	if (maybe_indirect) {
		r = kvm_mmu_topup_memory_cache(&vcpu->arch.mmu_shadowed_info_cache,
					       PT64_ROOT_MAX_LEVEL);
		if (r)
			return r;
	}
	return kvm_mmu_topup_memory_cache(&vcpu->arch.mmu_page_header_cache,
					  PT64_ROOT_MAX_LEVEL);
}

static void mmu_free_memory_caches(struct kvm_vcpu *vcpu)
{
	kvm_mmu_free_memory_cache(&vcpu->arch.mmu_pte_list_desc_cache);
	kvm_mmu_free_memory_cache(&vcpu->arch.mmu_shadow_page_cache);
	kvm_mmu_free_memory_cache(&vcpu->arch.mmu_shadowed_info_cache);
	kvm_mmu_free_memory_cache(&vcpu->arch.mmu_page_header_cache);
}

static void mmu_free_pte_list_desc(struct pte_list_desc *pte_list_desc)
{
	kmem_cache_free(pte_list_desc_cache, pte_list_desc);
}

static bool sp_has_gptes(struct kvm_mmu_page *sp);

static gfn_t kvm_mmu_page_get_gfn(struct kvm_mmu_page *sp, int index)
{
	if (sp->role.passthrough)
		return sp->gfn;

	if (sp->shadowed_translation)
		return sp->shadowed_translation[index] >> PAGE_SHIFT;

	return sp->gfn + (index << ((sp->role.level - 1) * SPTE_LEVEL_BITS));
}

/*
 * For leaf SPTEs, fetch the *guest* access permissions being shadowed. Note
 * that the SPTE itself may have a more constrained access permissions that
 * what the guest enforces. For example, a guest may create an executable
 * huge PTE but KVM may disallow execution to mitigate iTLB multihit.
 */
static u32 kvm_mmu_page_get_access(struct kvm_mmu_page *sp, int index)
{
	if (sp->shadowed_translation)
		return sp->shadowed_translation[index] & ACC_ALL;

	/*
	 * For direct MMUs (e.g. TDP or non-paging guests) or passthrough SPs,
	 * KVM is not shadowing any guest page tables, so the "guest access
	 * permissions" are just ACC_ALL.
	 *
	 * For direct SPs in indirect MMUs (shadow paging), i.e. when KVM
	 * is shadowing a guest huge page with small pages, the guest access
	 * permissions being shadowed are the access permissions of the huge
	 * page.
	 *
	 * In both cases, sp->role.access contains the correct access bits.
	 */
	return sp->role.access;
}

static void kvm_mmu_page_set_translation(struct kvm_mmu_page *sp, int index,
					 gfn_t gfn, unsigned int access)
{
	if (sp->shadowed_translation) {
		sp->shadowed_translation[index] = (gfn << PAGE_SHIFT) | access;
		return;
	}

	WARN_ONCE(access != kvm_mmu_page_get_access(sp, index),
	          "access mismatch under %s page %llx (expected %u, got %u)\n",
	          sp->role.passthrough ? "passthrough" : "direct",
	          sp->gfn, kvm_mmu_page_get_access(sp, index), access);

	WARN_ONCE(gfn != kvm_mmu_page_get_gfn(sp, index),
	          "gfn mismatch under %s page %llx (expected %llx, got %llx)\n",
	          sp->role.passthrough ? "passthrough" : "direct",
	          sp->gfn, kvm_mmu_page_get_gfn(sp, index), gfn);
}

static void kvm_mmu_page_set_access(struct kvm_mmu_page *sp, int index,
				    unsigned int access)
{
	gfn_t gfn = kvm_mmu_page_get_gfn(sp, index);

	kvm_mmu_page_set_translation(sp, index, gfn, access);
}

/*
 * Return the pointer to the large page information for a given gfn,
 * handling slots that are not large page aligned.
 */
static struct kvm_lpage_info *lpage_info_slot(gfn_t gfn,
		const struct kvm_memory_slot *slot, int level)
{
	unsigned long idx;

	idx = gfn_to_index(gfn, slot->base_gfn, level);
	return &slot->arch.lpage_info[level - 2][idx];
}

/*
 * The most significant bit in disallow_lpage tracks whether or not memory
 * attributes are mixed, i.e. not identical for all gfns at the current level.
 * The lower order bits are used to refcount other cases where a hugepage is
 * disallowed, e.g. if KVM has shadow a page table at the gfn.
 */
#define KVM_LPAGE_MIXED_FLAG	BIT(31)

static void update_gfn_disallow_lpage_count(const struct kvm_memory_slot *slot,
					    gfn_t gfn, int count)
{
	struct kvm_lpage_info *linfo;
	int old, i;

	for (i = PG_LEVEL_2M; i <= KVM_MAX_HUGEPAGE_LEVEL; ++i) {
		linfo = lpage_info_slot(gfn, slot, i);

		old = linfo->disallow_lpage;
		linfo->disallow_lpage += count;
		WARN_ON_ONCE((old ^ linfo->disallow_lpage) & KVM_LPAGE_MIXED_FLAG);
	}
}

void kvm_mmu_gfn_disallow_lpage(const struct kvm_memory_slot *slot, gfn_t gfn)
{
	update_gfn_disallow_lpage_count(slot, gfn, 1);
}

void kvm_mmu_gfn_allow_lpage(const struct kvm_memory_slot *slot, gfn_t gfn)
{
	update_gfn_disallow_lpage_count(slot, gfn, -1);
}

static void account_shadowed(struct kvm *kvm, struct kvm_mmu_page *sp)
{
	struct kvm_memslots *slots;
	struct kvm_memory_slot *slot;
	gfn_t gfn;

	kvm->arch.indirect_shadow_pages++;
	/*
	 * Ensure indirect_shadow_pages is elevated prior to re-reading guest
	 * child PTEs in FNAME(gpte_changed), i.e. guarantee either in-flight
	 * emulated writes are visible before re-reading guest PTEs, or that
	 * an emulated write will see the elevated count and acquire mmu_lock
	 * to update SPTEs.  Pairs with the smp_mb() in kvm_mmu_track_write().
	 */
	smp_mb();

	gfn = sp->gfn;
	slots = kvm_memslots_for_spte_role(kvm, sp->role);
	slot = __gfn_to_memslot(slots, gfn);

	/* the non-leaf shadow pages are keeping readonly. */
	if (sp->role.level > PG_LEVEL_4K)
		return __kvm_write_track_add_gfn(kvm, slot, gfn);

	kvm_mmu_gfn_disallow_lpage(slot, gfn);

	if (kvm_mmu_slot_gfn_write_protect(kvm, slot, gfn, PG_LEVEL_4K))
		kvm_flush_remote_tlbs_gfn(kvm, gfn, PG_LEVEL_4K);
}

void track_possible_nx_huge_page(struct kvm *kvm, struct kvm_mmu_page *sp)
{
	/*
	 * If it's possible to replace the shadow page with an NX huge page,
	 * i.e. if the shadow page is the only thing currently preventing KVM
	 * from using a huge page, add the shadow page to the list of "to be
	 * zapped for NX recovery" pages.  Note, the shadow page can already be
	 * on the list if KVM is reusing an existing shadow page, i.e. if KVM
	 * links a shadow page at multiple points.
	 */
	if (!list_empty(&sp->possible_nx_huge_page_link))
		return;

	++kvm->stat.nx_lpage_splits;
	list_add_tail(&sp->possible_nx_huge_page_link,
		      &kvm->arch.possible_nx_huge_pages);
}

static void account_nx_huge_page(struct kvm *kvm, struct kvm_mmu_page *sp,
				 bool nx_huge_page_possible)
{
	sp->nx_huge_page_disallowed = true;

	if (nx_huge_page_possible)
		track_possible_nx_huge_page(kvm, sp);
}

static void unaccount_shadowed(struct kvm *kvm, struct kvm_mmu_page *sp)
{
	struct kvm_memslots *slots;
	struct kvm_memory_slot *slot;
	gfn_t gfn;

	kvm->arch.indirect_shadow_pages--;
	gfn = sp->gfn;
	slots = kvm_memslots_for_spte_role(kvm, sp->role);
	slot = __gfn_to_memslot(slots, gfn);
	if (sp->role.level > PG_LEVEL_4K)
		return __kvm_write_track_remove_gfn(kvm, slot, gfn);

	kvm_mmu_gfn_allow_lpage(slot, gfn);
}

void untrack_possible_nx_huge_page(struct kvm *kvm, struct kvm_mmu_page *sp)
{
	if (list_empty(&sp->possible_nx_huge_page_link))
		return;

	--kvm->stat.nx_lpage_splits;
	list_del_init(&sp->possible_nx_huge_page_link);
}

static void unaccount_nx_huge_page(struct kvm *kvm, struct kvm_mmu_page *sp)
{
	sp->nx_huge_page_disallowed = false;

	untrack_possible_nx_huge_page(kvm, sp);
}

static struct kvm_memory_slot *gfn_to_memslot_dirty_bitmap(struct kvm_vcpu *vcpu,
							   gfn_t gfn,
							   bool no_dirty_log)
{
	struct kvm_memory_slot *slot;

	slot = kvm_vcpu_gfn_to_memslot(vcpu, gfn);
	if (!slot || slot->flags & KVM_MEMSLOT_INVALID)
		return NULL;
	if (no_dirty_log && kvm_slot_dirty_track_enabled(slot))
		return NULL;

	return slot;
}

/*
 * About rmap_head encoding:
 *
 * If the bit zero of rmap_head->val is clear, then it points to the only spte
 * in this rmap chain. Otherwise, (rmap_head->val & ~1) points to a struct
 * pte_list_desc containing more mappings.
 */
#define KVM_RMAP_MANY	BIT(0)

/*
 * Returns the number of pointers in the rmap chain, not counting the new one.
 */
static int pte_list_add(struct kvm_mmu_memory_cache *cache, u64 *spte,
			struct kvm_rmap_head *rmap_head)
{
	struct pte_list_desc *desc;
	int count = 0;

	if (!rmap_head->val) {
		rmap_head->val = (unsigned long)spte;
	} else if (!(rmap_head->val & KVM_RMAP_MANY)) {
		desc = kvm_mmu_memory_cache_alloc(cache);
		desc->sptes[0] = (u64 *)rmap_head->val;
		desc->sptes[1] = spte;
		desc->spte_count = 2;
		desc->tail_count = 0;
		rmap_head->val = (unsigned long)desc | KVM_RMAP_MANY;
		++count;
	} else {
		desc = (struct pte_list_desc *)(rmap_head->val & ~KVM_RMAP_MANY);
		count = desc->tail_count + desc->spte_count;

		/*
		 * If the previous head is full, allocate a new head descriptor
		 * as tail descriptors are always kept full.
		 */
		if (desc->spte_count == PTE_LIST_EXT) {
			desc = kvm_mmu_memory_cache_alloc(cache);
			desc->more = (struct pte_list_desc *)(rmap_head->val & ~KVM_RMAP_MANY);
			desc->spte_count = 0;
			desc->tail_count = count;
			rmap_head->val = (unsigned long)desc | KVM_RMAP_MANY;
		}
		desc->sptes[desc->spte_count++] = spte;
	}
	return count;
}

static void pte_list_desc_remove_entry(struct kvm *kvm,
				       struct kvm_rmap_head *rmap_head,
				       struct pte_list_desc *desc, int i)
{
	struct pte_list_desc *head_desc = (struct pte_list_desc *)(rmap_head->val & ~KVM_RMAP_MANY);
	int j = head_desc->spte_count - 1;

	/*
	 * The head descriptor should never be empty.  A new head is added only
	 * when adding an entry and the previous head is full, and heads are
	 * removed (this flow) when they become empty.
	 */
	KVM_BUG_ON_DATA_CORRUPTION(j < 0, kvm);

	/*
	 * Replace the to-be-freed SPTE with the last valid entry from the head
	 * descriptor to ensure that tail descriptors are full at all times.
	 * Note, this also means that tail_count is stable for each descriptor.
	 */
	desc->sptes[i] = head_desc->sptes[j];
	head_desc->sptes[j] = NULL;
	head_desc->spte_count--;
	if (head_desc->spte_count)
		return;

	/*
	 * The head descriptor is empty.  If there are no tail descriptors,
	 * nullify the rmap head to mark the list as empty, else point the rmap
	 * head at the next descriptor, i.e. the new head.
	 */
	if (!head_desc->more)
		rmap_head->val = 0;
	else
		rmap_head->val = (unsigned long)head_desc->more | KVM_RMAP_MANY;
	mmu_free_pte_list_desc(head_desc);
}

static void pte_list_remove(struct kvm *kvm, u64 *spte,
			    struct kvm_rmap_head *rmap_head)
{
	struct pte_list_desc *desc;
	int i;

	if (KVM_BUG_ON_DATA_CORRUPTION(!rmap_head->val, kvm))
		return;

	if (!(rmap_head->val & KVM_RMAP_MANY)) {
		if (KVM_BUG_ON_DATA_CORRUPTION((u64 *)rmap_head->val != spte, kvm))
			return;

		rmap_head->val = 0;
	} else {
		desc = (struct pte_list_desc *)(rmap_head->val & ~KVM_RMAP_MANY);
		while (desc) {
			for (i = 0; i < desc->spte_count; ++i) {
				if (desc->sptes[i] == spte) {
					pte_list_desc_remove_entry(kvm, rmap_head,
								   desc, i);
					return;
				}
			}
			desc = desc->more;
		}

		KVM_BUG_ON_DATA_CORRUPTION(true, kvm);
	}
}

static void kvm_zap_one_rmap_spte(struct kvm *kvm,
				  struct kvm_rmap_head *rmap_head, u64 *sptep)
{
	mmu_spte_clear_track_bits(kvm, sptep);
	pte_list_remove(kvm, sptep, rmap_head);
}

/* Return true if at least one SPTE was zapped, false otherwise */
static bool kvm_zap_all_rmap_sptes(struct kvm *kvm,
				   struct kvm_rmap_head *rmap_head)
{
	struct pte_list_desc *desc, *next;
	int i;

	if (!rmap_head->val)
		return false;

	if (!(rmap_head->val & KVM_RMAP_MANY)) {
		mmu_spte_clear_track_bits(kvm, (u64 *)rmap_head->val);
		goto out;
	}

	desc = (struct pte_list_desc *)(rmap_head->val & ~KVM_RMAP_MANY);

	for (; desc; desc = next) {
		for (i = 0; i < desc->spte_count; i++)
			mmu_spte_clear_track_bits(kvm, desc->sptes[i]);
		next = desc->more;
		mmu_free_pte_list_desc(desc);
	}
out:
	/* rmap_head is meaningless now, remember to reset it */
	rmap_head->val = 0;
	return true;
}

unsigned int pte_list_count(struct kvm_rmap_head *rmap_head)
{
	struct pte_list_desc *desc;

	if (!rmap_head->val)
		return 0;
	else if (!(rmap_head->val & KVM_RMAP_MANY))
		return 1;

	desc = (struct pte_list_desc *)(rmap_head->val & ~KVM_RMAP_MANY);
	return desc->tail_count + desc->spte_count;
}

static struct kvm_rmap_head *gfn_to_rmap(gfn_t gfn, int level,
					 const struct kvm_memory_slot *slot)
{
	unsigned long idx;

	idx = gfn_to_index(gfn, slot->base_gfn, level);
	return &slot->arch.rmap[level - PG_LEVEL_4K][idx];
}

static void rmap_remove(struct kvm *kvm, u64 *spte)
{
	struct kvm_memslots *slots;
	struct kvm_memory_slot *slot;
	struct kvm_mmu_page *sp;
	gfn_t gfn;
	struct kvm_rmap_head *rmap_head;

	sp = sptep_to_sp(spte);
	gfn = kvm_mmu_page_get_gfn(sp, spte_index(spte));

	/*
	 * Unlike rmap_add, rmap_remove does not run in the context of a vCPU
	 * so we have to determine which memslots to use based on context
	 * information in sp->role.
	 */
	slots = kvm_memslots_for_spte_role(kvm, sp->role);

	slot = __gfn_to_memslot(slots, gfn);
	rmap_head = gfn_to_rmap(gfn, sp->role.level, slot);

	pte_list_remove(kvm, spte, rmap_head);
}

/*
 * Used by the following functions to iterate through the sptes linked by a
 * rmap.  All fields are private and not assumed to be used outside.
 */
struct rmap_iterator {
	/* private fields */
	struct pte_list_desc *desc;	/* holds the sptep if not NULL */
	int pos;			/* index of the sptep */
};

/*
 * Iteration must be started by this function.  This should also be used after
 * removing/dropping sptes from the rmap link because in such cases the
 * information in the iterator may not be valid.
 *
 * Returns sptep if found, NULL otherwise.
 */
static u64 *rmap_get_first(struct kvm_rmap_head *rmap_head,
			   struct rmap_iterator *iter)
{
	u64 *sptep;

	if (!rmap_head->val)
		return NULL;

	if (!(rmap_head->val & KVM_RMAP_MANY)) {
		iter->desc = NULL;
		sptep = (u64 *)rmap_head->val;
		goto out;
	}

	iter->desc = (struct pte_list_desc *)(rmap_head->val & ~KVM_RMAP_MANY);
	iter->pos = 0;
	sptep = iter->desc->sptes[iter->pos];
out:
	BUG_ON(!is_shadow_present_pte(*sptep));
	return sptep;
}

/*
 * Must be used with a valid iterator: e.g. after rmap_get_first().
 *
 * Returns sptep if found, NULL otherwise.
 */
static u64 *rmap_get_next(struct rmap_iterator *iter)
{
	u64 *sptep;

	if (iter->desc) {
		if (iter->pos < PTE_LIST_EXT - 1) {
			++iter->pos;
			sptep = iter->desc->sptes[iter->pos];
			if (sptep)
				goto out;
		}

		iter->desc = iter->desc->more;

		if (iter->desc) {
			iter->pos = 0;
			/* desc->sptes[0] cannot be NULL */
			sptep = iter->desc->sptes[iter->pos];
			goto out;
		}
	}

	return NULL;
out:
	BUG_ON(!is_shadow_present_pte(*sptep));
	return sptep;
}

#define for_each_rmap_spte(_rmap_head_, _iter_, _spte_)			\
	for (_spte_ = rmap_get_first(_rmap_head_, _iter_);		\
	     _spte_; _spte_ = rmap_get_next(_iter_))

static void drop_spte(struct kvm *kvm, u64 *sptep)
{
	u64 old_spte = mmu_spte_clear_track_bits(kvm, sptep);

	if (is_shadow_present_pte(old_spte))
		rmap_remove(kvm, sptep);
}

static void drop_large_spte(struct kvm *kvm, u64 *sptep, bool flush)
{
	struct kvm_mmu_page *sp;

	sp = sptep_to_sp(sptep);
	WARN_ON_ONCE(sp->role.level == PG_LEVEL_4K);

	drop_spte(kvm, sptep);

	if (flush)
		kvm_flush_remote_tlbs_sptep(kvm, sptep);
}

/*
 * Write-protect on the specified @sptep, @pt_protect indicates whether
 * spte write-protection is caused by protecting shadow page table.
 *
 * Note: write protection is difference between dirty logging and spte
 * protection:
 * - for dirty logging, the spte can be set to writable at anytime if
 *   its dirty bitmap is properly set.
 * - for spte protection, the spte can be writable only after unsync-ing
 *   shadow page.
 *
 * Return true if tlb need be flushed.
 */
static bool spte_write_protect(u64 *sptep, bool pt_protect)
{
	u64 spte = *sptep;

	if (!is_writable_pte(spte) &&
	    !(pt_protect && is_mmu_writable_spte(spte)))
		return false;

	if (pt_protect)
		spte &= ~shadow_mmu_writable_mask;
	spte = spte & ~PT_WRITABLE_MASK;

	return mmu_spte_update(sptep, spte);
}

static bool rmap_write_protect(struct kvm_rmap_head *rmap_head,
			       bool pt_protect)
{
	u64 *sptep;
	struct rmap_iterator iter;
	bool flush = false;

	for_each_rmap_spte(rmap_head, &iter, sptep)
		flush |= spte_write_protect(sptep, pt_protect);

	return flush;
}

static bool spte_clear_dirty(u64 *sptep)
{
	u64 spte = *sptep;

	KVM_MMU_WARN_ON(!spte_ad_enabled(spte));
	spte &= ~shadow_dirty_mask;
	return mmu_spte_update(sptep, spte);
}

static bool spte_wrprot_for_clear_dirty(u64 *sptep)
{
	bool was_writable = test_and_clear_bit(PT_WRITABLE_SHIFT,
					       (unsigned long *)sptep);
	if (was_writable && !spte_ad_enabled(*sptep))
		kvm_set_pfn_dirty(spte_to_pfn(*sptep));

	return was_writable;
}

/*
 * Gets the GFN ready for another round of dirty logging by clearing the
 *	- D bit on ad-enabled SPTEs, and
 *	- W bit on ad-disabled SPTEs.
 * Returns true iff any D or W bits were cleared.
 */
static bool __rmap_clear_dirty(struct kvm *kvm, struct kvm_rmap_head *rmap_head,
			       const struct kvm_memory_slot *slot)
{
	u64 *sptep;
	struct rmap_iterator iter;
	bool flush = false;

	for_each_rmap_spte(rmap_head, &iter, sptep)
		if (spte_ad_need_write_protect(*sptep))
			flush |= spte_wrprot_for_clear_dirty(sptep);
		else
			flush |= spte_clear_dirty(sptep);

	return flush;
}

static void kvm_mmu_write_protect_pt_masked(struct kvm *kvm,
				     struct kvm_memory_slot *slot,
				     gfn_t gfn_offset, unsigned long mask)
{
	struct kvm_rmap_head *rmap_head;

	if (tdp_mmu_enabled)
		kvm_tdp_mmu_clear_dirty_pt_masked(kvm, slot,
				slot->base_gfn + gfn_offset, mask, true);

	if (!kvm_memslots_have_rmaps(kvm))
		return;

	while (mask) {
		rmap_head = gfn_to_rmap(slot->base_gfn + gfn_offset + __ffs(mask),
					PG_LEVEL_4K, slot);
		rmap_write_protect(rmap_head, false);

		/* clear the first set bit */
		mask &= mask - 1;
	}
}

static void kvm_mmu_clear_dirty_pt_masked(struct kvm *kvm,
					 struct kvm_memory_slot *slot,
					 gfn_t gfn_offset, unsigned long mask)
{
	struct kvm_rmap_head *rmap_head;

	if (tdp_mmu_enabled)
		kvm_tdp_mmu_clear_dirty_pt_masked(kvm, slot,
				slot->base_gfn + gfn_offset, mask, false);

	if (!kvm_memslots_have_rmaps(kvm))
		return;

	while (mask) {
		rmap_head = gfn_to_rmap(slot->base_gfn + gfn_offset + __ffs(mask),
					PG_LEVEL_4K, slot);
		__rmap_clear_dirty(kvm, rmap_head, slot);

		/* clear the first set bit */
		mask &= mask - 1;
	}
}

void kvm_arch_mmu_enable_log_dirty_pt_masked(struct kvm *kvm,
				struct kvm_memory_slot *slot,
				gfn_t gfn_offset, unsigned long mask)
{
	/*
	 * If the slot was assumed to be "initially all dirty", write-protect
	 * huge pages to ensure they are split to 4KiB on the first write (KVM
	 * dirty logs at 4KiB granularity). If eager page splitting is enabled,
	 * immediately try to split huge pages, e.g. so that vCPUs don't get
	 * saddled with the cost of splitting.
	 *
	 * The gfn_offset is guaranteed to be aligned to 64, but the base_gfn
	 * of memslot has no such restriction, so the range can cross two large
	 * pages.
	 */
	if (kvm_dirty_log_manual_protect_and_init_set(kvm)) {
		gfn_t start = slot->base_gfn + gfn_offset + __ffs(mask);
		gfn_t end = slot->base_gfn + gfn_offset + __fls(mask);

		if (READ_ONCE(eager_page_split))
			kvm_mmu_try_split_huge_pages(kvm, slot, start, end + 1, PG_LEVEL_4K);

		kvm_mmu_slot_gfn_write_protect(kvm, slot, start, PG_LEVEL_2M);

		/* Cross two large pages? */
		if (ALIGN(start << PAGE_SHIFT, PMD_SIZE) !=
		    ALIGN(end << PAGE_SHIFT, PMD_SIZE))
			kvm_mmu_slot_gfn_write_protect(kvm, slot, end,
						       PG_LEVEL_2M);
	}

	/*
	 * (Re)Enable dirty logging for all 4KiB SPTEs that map the GFNs in
	 * mask.  If PML is enabled and the GFN doesn't need to be write-
	 * protected for other reasons, e.g. shadow paging, clear the Dirty bit.
	 * Otherwise clear the Writable bit.
	 *
	 * Note that kvm_mmu_clear_dirty_pt_masked() is called whenever PML is
	 * enabled but it chooses between clearing the Dirty bit and Writeable
	 * bit based on the context.
	 */
	if (kvm_x86_ops.cpu_dirty_log_size)
		kvm_mmu_clear_dirty_pt_masked(kvm, slot, gfn_offset, mask);
	else
		kvm_mmu_write_protect_pt_masked(kvm, slot, gfn_offset, mask);
}

int kvm_cpu_dirty_log_size(void)
{
	return kvm_x86_ops.cpu_dirty_log_size;
}

bool kvm_mmu_slot_gfn_write_protect(struct kvm *kvm,
				    struct kvm_memory_slot *slot, u64 gfn,
				    int min_level)
{
	struct kvm_rmap_head *rmap_head;
	int i;
	bool write_protected = false;

	if (kvm_memslots_have_rmaps(kvm)) {
		for (i = min_level; i <= KVM_MAX_HUGEPAGE_LEVEL; ++i) {
			rmap_head = gfn_to_rmap(gfn, i, slot);
			write_protected |= rmap_write_protect(rmap_head, true);
		}
	}

	if (tdp_mmu_enabled)
		write_protected |=
			kvm_tdp_mmu_write_protect_gfn(kvm, slot, gfn, min_level);

	return write_protected;
}

static bool kvm_vcpu_write_protect_gfn(struct kvm_vcpu *vcpu, u64 gfn)
{
	struct kvm_memory_slot *slot;

	slot = kvm_vcpu_gfn_to_memslot(vcpu, gfn);
	return kvm_mmu_slot_gfn_write_protect(vcpu->kvm, slot, gfn, PG_LEVEL_4K);
}

static bool kvm_zap_rmap(struct kvm *kvm, struct kvm_rmap_head *rmap_head,
			 const struct kvm_memory_slot *slot)
{
	return kvm_zap_all_rmap_sptes(kvm, rmap_head);
}

struct slot_rmap_walk_iterator {
	/* input fields. */
	const struct kvm_memory_slot *slot;
	gfn_t start_gfn;
	gfn_t end_gfn;
	int start_level;
	int end_level;

	/* output fields. */
	gfn_t gfn;
	struct kvm_rmap_head *rmap;
	int level;

	/* private field. */
	struct kvm_rmap_head *end_rmap;
};

static void rmap_walk_init_level(struct slot_rmap_walk_iterator *iterator,
				 int level)
{
	iterator->level = level;
	iterator->gfn = iterator->start_gfn;
	iterator->rmap = gfn_to_rmap(iterator->gfn, level, iterator->slot);
	iterator->end_rmap = gfn_to_rmap(iterator->end_gfn, level, iterator->slot);
}

static void slot_rmap_walk_init(struct slot_rmap_walk_iterator *iterator,
				const struct kvm_memory_slot *slot,
				int start_level, int end_level,
				gfn_t start_gfn, gfn_t end_gfn)
{
	iterator->slot = slot;
	iterator->start_level = start_level;
	iterator->end_level = end_level;
	iterator->start_gfn = start_gfn;
	iterator->end_gfn = end_gfn;

	rmap_walk_init_level(iterator, iterator->start_level);
}

static bool slot_rmap_walk_okay(struct slot_rmap_walk_iterator *iterator)
{
	return !!iterator->rmap;
}

static void slot_rmap_walk_next(struct slot_rmap_walk_iterator *iterator)
{
	while (++iterator->rmap <= iterator->end_rmap) {
		iterator->gfn += KVM_PAGES_PER_HPAGE(iterator->level);

		if (iterator->rmap->val)
			return;
	}

	if (++iterator->level > iterator->end_level) {
		iterator->rmap = NULL;
		return;
	}

	rmap_walk_init_level(iterator, iterator->level);
}

#define for_each_slot_rmap_range(_slot_, _start_level_, _end_level_,	\
	   _start_gfn, _end_gfn, _iter_)				\
	for (slot_rmap_walk_init(_iter_, _slot_, _start_level_,		\
				 _end_level_, _start_gfn, _end_gfn);	\
	     slot_rmap_walk_okay(_iter_);				\
	     slot_rmap_walk_next(_iter_))

/* The return value indicates if tlb flush on all vcpus is needed. */
typedef bool (*slot_rmaps_handler) (struct kvm *kvm,
				    struct kvm_rmap_head *rmap_head,
				    const struct kvm_memory_slot *slot);

static __always_inline bool __walk_slot_rmaps(struct kvm *kvm,
					      const struct kvm_memory_slot *slot,
					      slot_rmaps_handler fn,
					      int start_level, int end_level,
					      gfn_t start_gfn, gfn_t end_gfn,
					      bool can_yield, bool flush_on_yield,
					      bool flush)
{
	struct slot_rmap_walk_iterator iterator;

	lockdep_assert_held_write(&kvm->mmu_lock);

	for_each_slot_rmap_range(slot, start_level, end_level, start_gfn,
			end_gfn, &iterator) {
		if (iterator.rmap)
			flush |= fn(kvm, iterator.rmap, slot);

		if (!can_yield)
			continue;

		if (need_resched() || rwlock_needbreak(&kvm->mmu_lock)) {
			if (flush && flush_on_yield) {
				kvm_flush_remote_tlbs_range(kvm, start_gfn,
							    iterator.gfn - start_gfn + 1);
				flush = false;
			}
			cond_resched_rwlock_write(&kvm->mmu_lock);
		}
	}

	return flush;
}

static __always_inline bool walk_slot_rmaps(struct kvm *kvm,
					    const struct kvm_memory_slot *slot,
					    slot_rmaps_handler fn,
					    int start_level, int end_level,
					    bool flush_on_yield)
{
	return __walk_slot_rmaps(kvm, slot, fn, start_level, end_level,
				 slot->base_gfn, slot->base_gfn + slot->npages - 1,
				 true, flush_on_yield, false);
}

static __always_inline bool walk_slot_rmaps_4k(struct kvm *kvm,
					       const struct kvm_memory_slot *slot,
					       slot_rmaps_handler fn,
					       bool flush_on_yield)
{
	return walk_slot_rmaps(kvm, slot, fn, PG_LEVEL_4K, PG_LEVEL_4K, flush_on_yield);
}

static bool __kvm_rmap_zap_gfn_range(struct kvm *kvm,
				     const struct kvm_memory_slot *slot,
				     gfn_t start, gfn_t end, bool can_yield,
				     bool flush)
{
	return __walk_slot_rmaps(kvm, slot, kvm_zap_rmap,
				 PG_LEVEL_4K, KVM_MAX_HUGEPAGE_LEVEL,
				 start, end - 1, can_yield, true, flush);
}

bool kvm_unmap_gfn_range(struct kvm *kvm, struct kvm_gfn_range *range)
{
	bool flush = false;

	/*
	 * To prevent races with vCPUs faulting in a gfn using stale data,
	 * zapping a gfn range must be protected by mmu_invalidate_in_progress
	 * (and mmu_invalidate_seq).  The only exception is memslot deletion;
	 * in that case, SRCU synchronization ensures that SPTEs are zapped
	 * after all vCPUs have unlocked SRCU, guaranteeing that vCPUs see the
	 * invalid slot.
	 */
	lockdep_assert_once(kvm->mmu_invalidate_in_progress ||
			    lockdep_is_held(&kvm->slots_lock));

	if (kvm_memslots_have_rmaps(kvm))
		flush = __kvm_rmap_zap_gfn_range(kvm, range->slot,
						 range->start, range->end,
						 range->may_block, flush);

	if (tdp_mmu_enabled)
		flush = kvm_tdp_mmu_unmap_gfn_range(kvm, range, flush);

	if (kvm_x86_ops.set_apic_access_page_addr &&
	    range->slot->id == APIC_ACCESS_PAGE_PRIVATE_MEMSLOT)
		kvm_make_all_cpus_request(kvm, KVM_REQ_APIC_PAGE_RELOAD);

	return flush;
}

#define RMAP_RECYCLE_THRESHOLD 1000

static void __rmap_add(struct kvm *kvm,
		       struct kvm_mmu_memory_cache *cache,
		       const struct kvm_memory_slot *slot,
		       u64 *spte, gfn_t gfn, unsigned int access)
{
	struct kvm_mmu_page *sp;
	struct kvm_rmap_head *rmap_head;
	int rmap_count;

	sp = sptep_to_sp(spte);
	kvm_mmu_page_set_translation(sp, spte_index(spte), gfn, access);
	kvm_update_page_stats(kvm, sp->role.level, 1);

	rmap_head = gfn_to_rmap(gfn, sp->role.level, slot);
	rmap_count = pte_list_add(cache, spte, rmap_head);

	if (rmap_count > kvm->stat.max_mmu_rmap_size)
		kvm->stat.max_mmu_rmap_size = rmap_count;
	if (rmap_count > RMAP_RECYCLE_THRESHOLD) {
		kvm_zap_all_rmap_sptes(kvm, rmap_head);
		kvm_flush_remote_tlbs_gfn(kvm, gfn, sp->role.level);
	}
}

static void rmap_add(struct kvm_vcpu *vcpu, const struct kvm_memory_slot *slot,
		     u64 *spte, gfn_t gfn, unsigned int access)
{
	struct kvm_mmu_memory_cache *cache = &vcpu->arch.mmu_pte_list_desc_cache;

	__rmap_add(vcpu->kvm, cache, slot, spte, gfn, access);
}

static bool kvm_rmap_age_gfn_range(struct kvm *kvm,
				   struct kvm_gfn_range *range, bool test_only)
{
	struct slot_rmap_walk_iterator iterator;
	struct rmap_iterator iter;
	bool young = false;
	u64 *sptep;

	for_each_slot_rmap_range(range->slot, PG_LEVEL_4K, KVM_MAX_HUGEPAGE_LEVEL,
				 range->start, range->end - 1, &iterator) {
		for_each_rmap_spte(iterator.rmap, &iter, sptep) {
			u64 spte = *sptep;

			if (!is_accessed_spte(spte))
				continue;

			if (test_only)
				return true;

			if (spte_ad_enabled(spte)) {
				clear_bit((ffs(shadow_accessed_mask) - 1),
					(unsigned long *)sptep);
			} else {
				/*
				 * Capture the dirty status of the page, so that
				 * it doesn't get lost when the SPTE is marked
				 * for access tracking.
				 */
				if (is_writable_pte(spte))
					kvm_set_pfn_dirty(spte_to_pfn(spte));

				spte = mark_spte_for_access_track(spte);
				mmu_spte_update_no_track(sptep, spte);
			}
			young = true;
		}
	}
	return young;
}

bool kvm_age_gfn(struct kvm *kvm, struct kvm_gfn_range *range)
{
	bool young = false;

	if (kvm_memslots_have_rmaps(kvm))
		young = kvm_rmap_age_gfn_range(kvm, range, false);

	if (tdp_mmu_enabled)
		young |= kvm_tdp_mmu_age_gfn_range(kvm, range);

	return young;
}

bool kvm_test_age_gfn(struct kvm *kvm, struct kvm_gfn_range *range)
{
	bool young = false;

	if (kvm_memslots_have_rmaps(kvm))
		young = kvm_rmap_age_gfn_range(kvm, range, true);

	if (tdp_mmu_enabled)
		young |= kvm_tdp_mmu_test_age_gfn(kvm, range);

	return young;
}

static void kvm_mmu_check_sptes_at_free(struct kvm_mmu_page *sp)
{
#ifdef CONFIG_KVM_PROVE_MMU
	int i;

	for (i = 0; i < SPTE_ENT_PER_PAGE; i++) {
		if (KVM_MMU_WARN_ON(is_shadow_present_pte(sp->spt[i])))
			pr_err_ratelimited("SPTE %llx (@ %p) for gfn %llx shadow-present at free",
					   sp->spt[i], &sp->spt[i],
					   kvm_mmu_page_get_gfn(sp, i));
	}
#endif
}

/*
 * This value is the sum of all of the kvm instances's
 * kvm->arch.n_used_mmu_pages values.  We need a global,
 * aggregate version in order to make the slab shrinker
 * faster
 */
static inline void kvm_mod_used_mmu_pages(struct kvm *kvm, long nr)
{
	kvm->arch.n_used_mmu_pages += nr;
	percpu_counter_add(&kvm_total_used_mmu_pages, nr);
}

static void kvm_account_mmu_page(struct kvm *kvm, struct kvm_mmu_page *sp)
{
	kvm_mod_used_mmu_pages(kvm, +1);
	kvm_account_pgtable_pages((void *)sp->spt, +1);
}

static void kvm_unaccount_mmu_page(struct kvm *kvm, struct kvm_mmu_page *sp)
{
	kvm_mod_used_mmu_pages(kvm, -1);
	kvm_account_pgtable_pages((void *)sp->spt, -1);
}

static void kvm_mmu_free_shadow_page(struct kvm_mmu_page *sp)
{
	kvm_mmu_check_sptes_at_free(sp);

	hlist_del(&sp->hash_link);
	list_del(&sp->link);
	free_page((unsigned long)sp->spt);
	free_page((unsigned long)sp->shadowed_translation);
	kmem_cache_free(mmu_page_header_cache, sp);
}

static unsigned kvm_page_table_hashfn(gfn_t gfn)
{
	return hash_64(gfn, KVM_MMU_HASH_SHIFT);
}

static void mmu_page_add_parent_pte(struct kvm_mmu_memory_cache *cache,
				    struct kvm_mmu_page *sp, u64 *parent_pte)
{
	if (!parent_pte)
		return;

	pte_list_add(cache, parent_pte, &sp->parent_ptes);
}

static void mmu_page_remove_parent_pte(struct kvm *kvm, struct kvm_mmu_page *sp,
				       u64 *parent_pte)
{
	pte_list_remove(kvm, parent_pte, &sp->parent_ptes);
}

static void drop_parent_pte(struct kvm *kvm, struct kvm_mmu_page *sp,
			    u64 *parent_pte)
{
	mmu_page_remove_parent_pte(kvm, sp, parent_pte);
	mmu_spte_clear_no_track(parent_pte);
}

static void mark_unsync(u64 *spte);
static void kvm_mmu_mark_parents_unsync(struct kvm_mmu_page *sp)
{
	u64 *sptep;
	struct rmap_iterator iter;

	for_each_rmap_spte(&sp->parent_ptes, &iter, sptep) {
		mark_unsync(sptep);
	}
}

static void mark_unsync(u64 *spte)
{
	struct kvm_mmu_page *sp;

	sp = sptep_to_sp(spte);
	if (__test_and_set_bit(spte_index(spte), sp->unsync_child_bitmap))
		return;
	if (sp->unsync_children++)
		return;
	kvm_mmu_mark_parents_unsync(sp);
}

#define KVM_PAGE_ARRAY_NR 16

struct kvm_mmu_pages {
	struct mmu_page_and_offset {
		struct kvm_mmu_page *sp;
		unsigned int idx;
	} page[KVM_PAGE_ARRAY_NR];
	unsigned int nr;
};

static int mmu_pages_add(struct kvm_mmu_pages *pvec, struct kvm_mmu_page *sp,
			 int idx)
{
	int i;

	if (sp->unsync)
		for (i=0; i < pvec->nr; i++)
			if (pvec->page[i].sp == sp)
				return 0;

	pvec->page[pvec->nr].sp = sp;
	pvec->page[pvec->nr].idx = idx;
	pvec->nr++;
	return (pvec->nr == KVM_PAGE_ARRAY_NR);
}

static inline void clear_unsync_child_bit(struct kvm_mmu_page *sp, int idx)
{
	--sp->unsync_children;
	WARN_ON_ONCE((int)sp->unsync_children < 0);
	__clear_bit(idx, sp->unsync_child_bitmap);
}

static int __mmu_unsync_walk(struct kvm_mmu_page *sp,
			   struct kvm_mmu_pages *pvec)
{
	int i, ret, nr_unsync_leaf = 0;

	for_each_set_bit(i, sp->unsync_child_bitmap, 512) {
		struct kvm_mmu_page *child;
		u64 ent = sp->spt[i];

		if (!is_shadow_present_pte(ent) || is_large_pte(ent)) {
			clear_unsync_child_bit(sp, i);
			continue;
		}

		child = spte_to_child_sp(ent);

		if (child->unsync_children) {
			if (mmu_pages_add(pvec, child, i))
				return -ENOSPC;

			ret = __mmu_unsync_walk(child, pvec);
			if (!ret) {
				clear_unsync_child_bit(sp, i);
				continue;
			} else if (ret > 0) {
				nr_unsync_leaf += ret;
			} else
				return ret;
		} else if (child->unsync) {
			nr_unsync_leaf++;
			if (mmu_pages_add(pvec, child, i))
				return -ENOSPC;
		} else
			clear_unsync_child_bit(sp, i);
	}

	return nr_unsync_leaf;
}

#define INVALID_INDEX (-1)

static int mmu_unsync_walk(struct kvm_mmu_page *sp,
			   struct kvm_mmu_pages *pvec)
{
	pvec->nr = 0;
	if (!sp->unsync_children)
		return 0;

	mmu_pages_add(pvec, sp, INVALID_INDEX);
	return __mmu_unsync_walk(sp, pvec);
}

static void kvm_unlink_unsync_page(struct kvm *kvm, struct kvm_mmu_page *sp)
{
	WARN_ON_ONCE(!sp->unsync);
	trace_kvm_mmu_sync_page(sp);
	sp->unsync = 0;
	--kvm->stat.mmu_unsync;
}

static bool kvm_mmu_prepare_zap_page(struct kvm *kvm, struct kvm_mmu_page *sp,
				     struct list_head *invalid_list);
static void kvm_mmu_commit_zap_page(struct kvm *kvm,
				    struct list_head *invalid_list);

static bool sp_has_gptes(struct kvm_mmu_page *sp)
{
	if (sp->role.direct)
		return false;

	if (sp->role.passthrough)
		return false;

	return true;
}

#define for_each_valid_sp(_kvm, _sp, _list)				\
	hlist_for_each_entry(_sp, _list, hash_link)			\
		if (is_obsolete_sp((_kvm), (_sp))) {			\
		} else

#define for_each_gfn_valid_sp_with_gptes(_kvm, _sp, _gfn)		\
	for_each_valid_sp(_kvm, _sp,					\
	  &(_kvm)->arch.mmu_page_hash[kvm_page_table_hashfn(_gfn)])	\
		if ((_sp)->gfn != (_gfn) || !sp_has_gptes(_sp)) {} else

static bool kvm_sync_page_check(struct kvm_vcpu *vcpu, struct kvm_mmu_page *sp)
{
	union kvm_mmu_page_role root_role = vcpu->arch.mmu->root_role;

	/*
	 * Ignore various flags when verifying that it's safe to sync a shadow
	 * page using the current MMU context.
	 *
	 *  - level: not part of the overall MMU role and will never match as the MMU's
	 *           level tracks the root level
	 *  - access: updated based on the new guest PTE
	 *  - quadrant: not part of the overall MMU role (similar to level)
	 */
	const union kvm_mmu_page_role sync_role_ign = {
		.level = 0xf,
		.access = 0x7,
		.quadrant = 0x3,
		.passthrough = 0x1,
	};

	/*
	 * Direct pages can never be unsync, and KVM should never attempt to
	 * sync a shadow page for a different MMU context, e.g. if the role
	 * differs then the memslot lookup (SMM vs. non-SMM) will be bogus, the
	 * reserved bits checks will be wrong, etc...
	 */
	if (WARN_ON_ONCE(sp->role.direct || !vcpu->arch.mmu->sync_spte ||
			 (sp->role.word ^ root_role.word) & ~sync_role_ign.word))
		return false;

	return true;
}

static int kvm_sync_spte(struct kvm_vcpu *vcpu, struct kvm_mmu_page *sp, int i)
{
	/* sp->spt[i] has initial value of shadow page table allocation */
	if (sp->spt[i] == SHADOW_NONPRESENT_VALUE)
		return 0;

	return vcpu->arch.mmu->sync_spte(vcpu, sp, i);
}

static int __kvm_sync_page(struct kvm_vcpu *vcpu, struct kvm_mmu_page *sp)
{
	int flush = 0;
	int i;

	if (!kvm_sync_page_check(vcpu, sp))
		return -1;

	for (i = 0; i < SPTE_ENT_PER_PAGE; i++) {
		int ret = kvm_sync_spte(vcpu, sp, i);

		if (ret < -1)
			return -1;
		flush |= ret;
	}

	/*
	 * Note, any flush is purely for KVM's correctness, e.g. when dropping
	 * an existing SPTE or clearing W/A/D bits to ensure an mmu_notifier
	 * unmap or dirty logging event doesn't fail to flush.  The guest is
	 * responsible for flushing the TLB to ensure any changes in protection
	 * bits are recognized, i.e. until the guest flushes or page faults on
	 * a relevant address, KVM is architecturally allowed to let vCPUs use
	 * cached translations with the old protection bits.
	 */
	return flush;
}

static int kvm_sync_page(struct kvm_vcpu *vcpu, struct kvm_mmu_page *sp,
			 struct list_head *invalid_list)
{
	int ret = __kvm_sync_page(vcpu, sp);

	if (ret < 0)
		kvm_mmu_prepare_zap_page(vcpu->kvm, sp, invalid_list);
	return ret;
}

static bool kvm_mmu_remote_flush_or_zap(struct kvm *kvm,
					struct list_head *invalid_list,
					bool remote_flush)
{
	if (!remote_flush && list_empty(invalid_list))
		return false;

	if (!list_empty(invalid_list))
		kvm_mmu_commit_zap_page(kvm, invalid_list);
	else
		kvm_flush_remote_tlbs(kvm);
	return true;
}

static bool is_obsolete_sp(struct kvm *kvm, struct kvm_mmu_page *sp)
{
	if (sp->role.invalid)
		return true;

	/* TDP MMU pages do not use the MMU generation. */
	return !is_tdp_mmu_page(sp) &&
	       unlikely(sp->mmu_valid_gen != kvm->arch.mmu_valid_gen);
}

struct mmu_page_path {
	struct kvm_mmu_page *parent[PT64_ROOT_MAX_LEVEL];
	unsigned int idx[PT64_ROOT_MAX_LEVEL];
};

#define for_each_sp(pvec, sp, parents, i)			\
		for (i = mmu_pages_first(&pvec, &parents);	\
			i < pvec.nr && ({ sp = pvec.page[i].sp; 1;});	\
			i = mmu_pages_next(&pvec, &parents, i))

static int mmu_pages_next(struct kvm_mmu_pages *pvec,
			  struct mmu_page_path *parents,
			  int i)
{
	int n;

	for (n = i+1; n < pvec->nr; n++) {
		struct kvm_mmu_page *sp = pvec->page[n].sp;
		unsigned idx = pvec->page[n].idx;
		int level = sp->role.level;

		parents->idx[level-1] = idx;
		if (level == PG_LEVEL_4K)
			break;

		parents->parent[level-2] = sp;
	}

	return n;
}

static int mmu_pages_first(struct kvm_mmu_pages *pvec,
			   struct mmu_page_path *parents)
{
	struct kvm_mmu_page *sp;
	int level;

	if (pvec->nr == 0)
		return 0;

	WARN_ON_ONCE(pvec->page[0].idx != INVALID_INDEX);

	sp = pvec->page[0].sp;
	level = sp->role.level;
	WARN_ON_ONCE(level == PG_LEVEL_4K);

	parents->parent[level-2] = sp;

	/* Also set up a sentinel.  Further entries in pvec are all
	 * children of sp, so this element is never overwritten.
	 */
	parents->parent[level-1] = NULL;
	return mmu_pages_next(pvec, parents, 0);
}

static void mmu_pages_clear_parents(struct mmu_page_path *parents)
{
	struct kvm_mmu_page *sp;
	unsigned int level = 0;

	do {
		unsigned int idx = parents->idx[level];
		sp = parents->parent[level];
		if (!sp)
			return;

		WARN_ON_ONCE(idx == INVALID_INDEX);
		clear_unsync_child_bit(sp, idx);
		level++;
	} while (!sp->unsync_children);
}

static int mmu_sync_children(struct kvm_vcpu *vcpu,
			     struct kvm_mmu_page *parent, bool can_yield)
{
	int i;
	struct kvm_mmu_page *sp;
	struct mmu_page_path parents;
	struct kvm_mmu_pages pages;
	LIST_HEAD(invalid_list);
	bool flush = false;

	while (mmu_unsync_walk(parent, &pages)) {
		bool protected = false;

		for_each_sp(pages, sp, parents, i)
			protected |= kvm_vcpu_write_protect_gfn(vcpu, sp->gfn);

		if (protected) {
			kvm_mmu_remote_flush_or_zap(vcpu->kvm, &invalid_list, true);
			flush = false;
		}

		for_each_sp(pages, sp, parents, i) {
			kvm_unlink_unsync_page(vcpu->kvm, sp);
			flush |= kvm_sync_page(vcpu, sp, &invalid_list) > 0;
			mmu_pages_clear_parents(&parents);
		}
		if (need_resched() || rwlock_needbreak(&vcpu->kvm->mmu_lock)) {
			kvm_mmu_remote_flush_or_zap(vcpu->kvm, &invalid_list, flush);
			if (!can_yield) {
				kvm_make_request(KVM_REQ_MMU_SYNC, vcpu);
				return -EINTR;
			}

			cond_resched_rwlock_write(&vcpu->kvm->mmu_lock);
			flush = false;
		}
	}

	kvm_mmu_remote_flush_or_zap(vcpu->kvm, &invalid_list, flush);
	return 0;
}

static void __clear_sp_write_flooding_count(struct kvm_mmu_page *sp)
{
	atomic_set(&sp->write_flooding_count,  0);
}

static void clear_sp_write_flooding_count(u64 *spte)
{
	__clear_sp_write_flooding_count(sptep_to_sp(spte));
}

/*
 * The vCPU is required when finding indirect shadow pages; the shadow
 * page may already exist and syncing it needs the vCPU pointer in
 * order to read guest page tables.  Direct shadow pages are never
 * unsync, thus @vcpu can be NULL if @role.direct is true.
 */
static struct kvm_mmu_page *kvm_mmu_find_shadow_page(struct kvm *kvm,
						     struct kvm_vcpu *vcpu,
						     gfn_t gfn,
						     struct hlist_head *sp_list,
						     union kvm_mmu_page_role role)
{
	struct kvm_mmu_page *sp;
	int ret;
	int collisions = 0;
	LIST_HEAD(invalid_list);

	for_each_valid_sp(kvm, sp, sp_list) {
		if (sp->gfn != gfn) {
			collisions++;
			continue;
		}

		if (sp->role.word != role.word) {
			/*
			 * If the guest is creating an upper-level page, zap
			 * unsync pages for the same gfn.  While it's possible
			 * the guest is using recursive page tables, in all
			 * likelihood the guest has stopped using the unsync
			 * page and is installing a completely unrelated page.
			 * Unsync pages must not be left as is, because the new
			 * upper-level page will be write-protected.
			 */
			if (role.level > PG_LEVEL_4K && sp->unsync)
				kvm_mmu_prepare_zap_page(kvm, sp,
							 &invalid_list);
			continue;
		}

		/* unsync and write-flooding only apply to indirect SPs. */
		if (sp->role.direct)
			goto out;

		if (sp->unsync) {
			if (KVM_BUG_ON(!vcpu, kvm))
				break;

			/*
			 * The page is good, but is stale.  kvm_sync_page does
			 * get the latest guest state, but (unlike mmu_unsync_children)
			 * it doesn't write-protect the page or mark it synchronized!
			 * This way the validity of the mapping is ensured, but the
			 * overhead of write protection is not incurred until the
			 * guest invalidates the TLB mapping.  This allows multiple
			 * SPs for a single gfn to be unsync.
			 *
			 * If the sync fails, the page is zapped.  If so, break
			 * in order to rebuild it.
			 */
			ret = kvm_sync_page(vcpu, sp, &invalid_list);
			if (ret < 0)
				break;

			WARN_ON_ONCE(!list_empty(&invalid_list));
			if (ret > 0)
				kvm_flush_remote_tlbs(kvm);
		}

		__clear_sp_write_flooding_count(sp);

		goto out;
	}

	sp = NULL;
	++kvm->stat.mmu_cache_miss;

out:
	kvm_mmu_commit_zap_page(kvm, &invalid_list);

	if (collisions > kvm->stat.max_mmu_page_hash_collisions)
		kvm->stat.max_mmu_page_hash_collisions = collisions;
	return sp;
}

/* Caches used when allocating a new shadow page. */
struct shadow_page_caches {
	struct kvm_mmu_memory_cache *page_header_cache;
	struct kvm_mmu_memory_cache *shadow_page_cache;
	struct kvm_mmu_memory_cache *shadowed_info_cache;
};

static struct kvm_mmu_page *kvm_mmu_alloc_shadow_page(struct kvm *kvm,
						      struct shadow_page_caches *caches,
						      gfn_t gfn,
						      struct hlist_head *sp_list,
						      union kvm_mmu_page_role role)
{
	struct kvm_mmu_page *sp;

	sp = kvm_mmu_memory_cache_alloc(caches->page_header_cache);
	sp->spt = kvm_mmu_memory_cache_alloc(caches->shadow_page_cache);
	if (!role.direct && role.level <= KVM_MAX_HUGEPAGE_LEVEL)
		sp->shadowed_translation = kvm_mmu_memory_cache_alloc(caches->shadowed_info_cache);

	set_page_private(virt_to_page(sp->spt), (unsigned long)sp);

	INIT_LIST_HEAD(&sp->possible_nx_huge_page_link);

	/*
	 * active_mmu_pages must be a FIFO list, as kvm_zap_obsolete_pages()
	 * depends on valid pages being added to the head of the list.  See
	 * comments in kvm_zap_obsolete_pages().
	 */
	sp->mmu_valid_gen = kvm->arch.mmu_valid_gen;
	list_add(&sp->link, &kvm->arch.active_mmu_pages);
	kvm_account_mmu_page(kvm, sp);

	sp->gfn = gfn;
	sp->role = role;
	hlist_add_head(&sp->hash_link, sp_list);
	if (sp_has_gptes(sp))
		account_shadowed(kvm, sp);

	return sp;
}

/* Note, @vcpu may be NULL if @role.direct is true; see kvm_mmu_find_shadow_page. */
static struct kvm_mmu_page *__kvm_mmu_get_shadow_page(struct kvm *kvm,
						      struct kvm_vcpu *vcpu,
						      struct shadow_page_caches *caches,
						      gfn_t gfn,
						      union kvm_mmu_page_role role)
{
	struct hlist_head *sp_list;
	struct kvm_mmu_page *sp;
	bool created = false;

	sp_list = &kvm->arch.mmu_page_hash[kvm_page_table_hashfn(gfn)];

	sp = kvm_mmu_find_shadow_page(kvm, vcpu, gfn, sp_list, role);
	if (!sp) {
		created = true;
		sp = kvm_mmu_alloc_shadow_page(kvm, caches, gfn, sp_list, role);
	}

	trace_kvm_mmu_get_page(sp, created);
	return sp;
}

static struct kvm_mmu_page *kvm_mmu_get_shadow_page(struct kvm_vcpu *vcpu,
						    gfn_t gfn,
						    union kvm_mmu_page_role role)
{
	struct shadow_page_caches caches = {
		.page_header_cache = &vcpu->arch.mmu_page_header_cache,
		.shadow_page_cache = &vcpu->arch.mmu_shadow_page_cache,
		.shadowed_info_cache = &vcpu->arch.mmu_shadowed_info_cache,
	};

	return __kvm_mmu_get_shadow_page(vcpu->kvm, vcpu, &caches, gfn, role);
}

static union kvm_mmu_page_role kvm_mmu_child_role(u64 *sptep, bool direct,
						  unsigned int access)
{
	struct kvm_mmu_page *parent_sp = sptep_to_sp(sptep);
	union kvm_mmu_page_role role;

	role = parent_sp->role;
	role.level--;
	role.access = access;
	role.direct = direct;
	role.passthrough = 0;

	/*
	 * If the guest has 4-byte PTEs then that means it's using 32-bit,
	 * 2-level, non-PAE paging. KVM shadows such guests with PAE paging
	 * (i.e. 8-byte PTEs). The difference in PTE size means that KVM must
	 * shadow each guest page table with multiple shadow page tables, which
	 * requires extra bookkeeping in the role.
	 *
	 * Specifically, to shadow the guest's page directory (which covers a
	 * 4GiB address space), KVM uses 4 PAE page directories, each mapping
	 * 1GiB of the address space. @role.quadrant encodes which quarter of
	 * the address space each maps.
	 *
	 * To shadow the guest's page tables (which each map a 4MiB region), KVM
	 * uses 2 PAE page tables, each mapping a 2MiB region. For these,
	 * @role.quadrant encodes which half of the region they map.
	 *
	 * Concretely, a 4-byte PDE consumes bits 31:22, while an 8-byte PDE
	 * consumes bits 29:21.  To consume bits 31:30, KVM's uses 4 shadow
	 * PDPTEs; those 4 PAE page directories are pre-allocated and their
	 * quadrant is assigned in mmu_alloc_root().   A 4-byte PTE consumes
	 * bits 21:12, while an 8-byte PTE consumes bits 20:12.  To consume
	 * bit 21 in the PTE (the child here), KVM propagates that bit to the
	 * quadrant, i.e. sets quadrant to '0' or '1'.  The parent 8-byte PDE
	 * covers bit 21 (see above), thus the quadrant is calculated from the
	 * _least_ significant bit of the PDE index.
	 */
	if (role.has_4_byte_gpte) {
		WARN_ON_ONCE(role.level != PG_LEVEL_4K);
		role.quadrant = spte_index(sptep) & 1;
	}

	return role;
}

static struct kvm_mmu_page *kvm_mmu_get_child_sp(struct kvm_vcpu *vcpu,
						 u64 *sptep, gfn_t gfn,
						 bool direct, unsigned int access)
{
	union kvm_mmu_page_role role;

	if (is_shadow_present_pte(*sptep) && !is_large_pte(*sptep))
		return ERR_PTR(-EEXIST);

	role = kvm_mmu_child_role(sptep, direct, access);
	return kvm_mmu_get_shadow_page(vcpu, gfn, role);
}

static void shadow_walk_init_using_root(struct kvm_shadow_walk_iterator *iterator,
					struct kvm_vcpu *vcpu, hpa_t root,
					u64 addr)
{
	iterator->addr = addr;
	iterator->shadow_addr = root;
	iterator->level = vcpu->arch.mmu->root_role.level;

	if (iterator->level >= PT64_ROOT_4LEVEL &&
	    vcpu->arch.mmu->cpu_role.base.level < PT64_ROOT_4LEVEL &&
	    !vcpu->arch.mmu->root_role.direct)
		iterator->level = PT32E_ROOT_LEVEL;

	if (iterator->level == PT32E_ROOT_LEVEL) {
		/*
		 * prev_root is currently only used for 64-bit hosts. So only
		 * the active root_hpa is valid here.
		 */
		BUG_ON(root != vcpu->arch.mmu->root.hpa);

		iterator->shadow_addr
			= vcpu->arch.mmu->pae_root[(addr >> 30) & 3];
		iterator->shadow_addr &= SPTE_BASE_ADDR_MASK;
		--iterator->level;
		if (!iterator->shadow_addr)
			iterator->level = 0;
	}
}

static void shadow_walk_init(struct kvm_shadow_walk_iterator *iterator,
			     struct kvm_vcpu *vcpu, u64 addr)
{
	shadow_walk_init_using_root(iterator, vcpu, vcpu->arch.mmu->root.hpa,
				    addr);
}

static bool shadow_walk_okay(struct kvm_shadow_walk_iterator *iterator)
{
	if (iterator->level < PG_LEVEL_4K)
		return false;

	iterator->index = SPTE_INDEX(iterator->addr, iterator->level);
	iterator->sptep	= ((u64 *)__va(iterator->shadow_addr)) + iterator->index;
	return true;
}

static void __shadow_walk_next(struct kvm_shadow_walk_iterator *iterator,
			       u64 spte)
{
	if (!is_shadow_present_pte(spte) || is_last_spte(spte, iterator->level)) {
		iterator->level = 0;
		return;
	}

	iterator->shadow_addr = spte & SPTE_BASE_ADDR_MASK;
	--iterator->level;
}

static void shadow_walk_next(struct kvm_shadow_walk_iterator *iterator)
{
	__shadow_walk_next(iterator, *iterator->sptep);
}

static void __link_shadow_page(struct kvm *kvm,
			       struct kvm_mmu_memory_cache *cache, u64 *sptep,
			       struct kvm_mmu_page *sp, bool flush)
{
	u64 spte;

	BUILD_BUG_ON(VMX_EPT_WRITABLE_MASK != PT_WRITABLE_MASK);

	/*
	 * If an SPTE is present already, it must be a leaf and therefore
	 * a large one.  Drop it, and flush the TLB if needed, before
	 * installing sp.
	 */
	if (is_shadow_present_pte(*sptep))
		drop_large_spte(kvm, sptep, flush);

	spte = make_nonleaf_spte(sp->spt, sp_ad_disabled(sp));

	mmu_spte_set(sptep, spte);

	mmu_page_add_parent_pte(cache, sp, sptep);

	/*
	 * The non-direct sub-pagetable must be updated before linking.  For
	 * L1 sp, the pagetable is updated via kvm_sync_page() in
	 * kvm_mmu_find_shadow_page() without write-protecting the gfn,
	 * so sp->unsync can be true or false.  For higher level non-direct
	 * sp, the pagetable is updated/synced via mmu_sync_children() in
	 * FNAME(fetch)(), so sp->unsync_children can only be false.
	 * WARN_ON_ONCE() if anything happens unexpectedly.
	 */
	if (WARN_ON_ONCE(sp->unsync_children) || sp->unsync)
		mark_unsync(sptep);
}

static void link_shadow_page(struct kvm_vcpu *vcpu, u64 *sptep,
			     struct kvm_mmu_page *sp)
{
	__link_shadow_page(vcpu->kvm, &vcpu->arch.mmu_pte_list_desc_cache, sptep, sp, true);
}

static void validate_direct_spte(struct kvm_vcpu *vcpu, u64 *sptep,
				   unsigned direct_access)
{
	if (is_shadow_present_pte(*sptep) && !is_large_pte(*sptep)) {
		struct kvm_mmu_page *child;

		/*
		 * For the direct sp, if the guest pte's dirty bit
		 * changed form clean to dirty, it will corrupt the
		 * sp's access: allow writable in the read-only sp,
		 * so we should update the spte at this point to get
		 * a new sp with the correct access.
		 */
		child = spte_to_child_sp(*sptep);
		if (child->role.access == direct_access)
			return;

		drop_parent_pte(vcpu->kvm, child, sptep);
		kvm_flush_remote_tlbs_sptep(vcpu->kvm, sptep);
	}
}

/* Returns the number of zapped non-leaf child shadow pages. */
static int mmu_page_zap_pte(struct kvm *kvm, struct kvm_mmu_page *sp,
			    u64 *spte, struct list_head *invalid_list)
{
	u64 pte;
	struct kvm_mmu_page *child;

	pte = *spte;
	if (is_shadow_present_pte(pte)) {
		if (is_last_spte(pte, sp->role.level)) {
			drop_spte(kvm, spte);
		} else {
			child = spte_to_child_sp(pte);
			drop_parent_pte(kvm, child, spte);

			/*
			 * Recursively zap nested TDP SPs, parentless SPs are
			 * unlikely to be used again in the near future.  This
			 * avoids retaining a large number of stale nested SPs.
			 */
			if (tdp_enabled && invalid_list &&
			    child->role.guest_mode && !child->parent_ptes.val)
				return kvm_mmu_prepare_zap_page(kvm, child,
								invalid_list);
		}
	} else if (is_mmio_spte(kvm, pte)) {
		mmu_spte_clear_no_track(spte);
	}
	return 0;
}

static int kvm_mmu_page_unlink_children(struct kvm *kvm,
					struct kvm_mmu_page *sp,
					struct list_head *invalid_list)
{
	int zapped = 0;
	unsigned i;

	for (i = 0; i < SPTE_ENT_PER_PAGE; ++i)
		zapped += mmu_page_zap_pte(kvm, sp, sp->spt + i, invalid_list);

	return zapped;
}

static void kvm_mmu_unlink_parents(struct kvm *kvm, struct kvm_mmu_page *sp)
{
	u64 *sptep;
	struct rmap_iterator iter;

	while ((sptep = rmap_get_first(&sp->parent_ptes, &iter)))
		drop_parent_pte(kvm, sp, sptep);
}

static int mmu_zap_unsync_children(struct kvm *kvm,
				   struct kvm_mmu_page *parent,
				   struct list_head *invalid_list)
{
	int i, zapped = 0;
	struct mmu_page_path parents;
	struct kvm_mmu_pages pages;

	if (parent->role.level == PG_LEVEL_4K)
		return 0;

	while (mmu_unsync_walk(parent, &pages)) {
		struct kvm_mmu_page *sp;

		for_each_sp(pages, sp, parents, i) {
			kvm_mmu_prepare_zap_page(kvm, sp, invalid_list);
			mmu_pages_clear_parents(&parents);
			zapped++;
		}
	}

	return zapped;
}

static bool __kvm_mmu_prepare_zap_page(struct kvm *kvm,
				       struct kvm_mmu_page *sp,
				       struct list_head *invalid_list,
				       int *nr_zapped)
{
	bool list_unstable, zapped_root = false;

	lockdep_assert_held_write(&kvm->mmu_lock);
	trace_kvm_mmu_prepare_zap_page(sp);
	++kvm->stat.mmu_shadow_zapped;
	*nr_zapped = mmu_zap_unsync_children(kvm, sp, invalid_list);
	*nr_zapped += kvm_mmu_page_unlink_children(kvm, sp, invalid_list);
	kvm_mmu_unlink_parents(kvm, sp);

	/* Zapping children means active_mmu_pages has become unstable. */
	list_unstable = *nr_zapped;

	if (!sp->role.invalid && sp_has_gptes(sp))
		unaccount_shadowed(kvm, sp);

	if (sp->unsync)
		kvm_unlink_unsync_page(kvm, sp);
	if (!sp->root_count) {
		/* Count self */
		(*nr_zapped)++;

		/*
		 * Already invalid pages (previously active roots) are not on
		 * the active page list.  See list_del() in the "else" case of
		 * !sp->root_count.
		 */
		if (sp->role.invalid)
			list_add(&sp->link, invalid_list);
		else
			list_move(&sp->link, invalid_list);
		kvm_unaccount_mmu_page(kvm, sp);
	} else {
		/*
		 * Remove the active root from the active page list, the root
		 * will be explicitly freed when the root_count hits zero.
		 */
		list_del(&sp->link);

		/*
		 * Obsolete pages cannot be used on any vCPUs, see the comment
		 * in kvm_mmu_zap_all_fast().  Note, is_obsolete_sp() also
		 * treats invalid shadow pages as being obsolete.
		 */
		zapped_root = !is_obsolete_sp(kvm, sp);
	}

	if (sp->nx_huge_page_disallowed)
		unaccount_nx_huge_page(kvm, sp);

	sp->role.invalid = 1;

	/*
	 * Make the request to free obsolete roots after marking the root
	 * invalid, otherwise other vCPUs may not see it as invalid.
	 */
	if (zapped_root)
		kvm_make_all_cpus_request(kvm, KVM_REQ_MMU_FREE_OBSOLETE_ROOTS);
	return list_unstable;
}

static bool kvm_mmu_prepare_zap_page(struct kvm *kvm, struct kvm_mmu_page *sp,
				     struct list_head *invalid_list)
{
	int nr_zapped;

	__kvm_mmu_prepare_zap_page(kvm, sp, invalid_list, &nr_zapped);
	return nr_zapped;
}

static void kvm_mmu_commit_zap_page(struct kvm *kvm,
				    struct list_head *invalid_list)
{
	struct kvm_mmu_page *sp, *nsp;

	if (list_empty(invalid_list))
		return;

	/*
	 * We need to make sure everyone sees our modifications to
	 * the page tables and see changes to vcpu->mode here. The barrier
	 * in the kvm_flush_remote_tlbs() achieves this. This pairs
	 * with vcpu_enter_guest and walk_shadow_page_lockless_begin/end.
	 *
	 * In addition, kvm_flush_remote_tlbs waits for all vcpus to exit
	 * guest mode and/or lockless shadow page table walks.
	 */
	kvm_flush_remote_tlbs(kvm);

	list_for_each_entry_safe(sp, nsp, invalid_list, link) {
		WARN_ON_ONCE(!sp->role.invalid || sp->root_count);
		kvm_mmu_free_shadow_page(sp);
	}
}

static unsigned long kvm_mmu_zap_oldest_mmu_pages(struct kvm *kvm,
						  unsigned long nr_to_zap)
{
	unsigned long total_zapped = 0;
	struct kvm_mmu_page *sp, *tmp;
	LIST_HEAD(invalid_list);
	bool unstable;
	int nr_zapped;

	if (list_empty(&kvm->arch.active_mmu_pages))
		return 0;

restart:
	list_for_each_entry_safe_reverse(sp, tmp, &kvm->arch.active_mmu_pages, link) {
		/*
		 * Don't zap active root pages, the page itself can't be freed
		 * and zapping it will just force vCPUs to realloc and reload.
		 */
		if (sp->root_count)
			continue;

		unstable = __kvm_mmu_prepare_zap_page(kvm, sp, &invalid_list,
						      &nr_zapped);
		total_zapped += nr_zapped;
		if (total_zapped >= nr_to_zap)
			break;

		if (unstable)
			goto restart;
	}

	kvm_mmu_commit_zap_page(kvm, &invalid_list);

	kvm->stat.mmu_recycled += total_zapped;
	return total_zapped;
}

static inline unsigned long kvm_mmu_available_pages(struct kvm *kvm)
{
	if (kvm->arch.n_max_mmu_pages > kvm->arch.n_used_mmu_pages)
		return kvm->arch.n_max_mmu_pages -
			kvm->arch.n_used_mmu_pages;

	return 0;
}

static int make_mmu_pages_available(struct kvm_vcpu *vcpu)
{
	unsigned long avail = kvm_mmu_available_pages(vcpu->kvm);

	if (likely(avail >= KVM_MIN_FREE_MMU_PAGES))
		return 0;

	kvm_mmu_zap_oldest_mmu_pages(vcpu->kvm, KVM_REFILL_PAGES - avail);

	/*
	 * Note, this check is intentionally soft, it only guarantees that one
	 * page is available, while the caller may end up allocating as many as
	 * four pages, e.g. for PAE roots or for 5-level paging.  Temporarily
	 * exceeding the (arbitrary by default) limit will not harm the host,
	 * being too aggressive may unnecessarily kill the guest, and getting an
	 * exact count is far more trouble than it's worth, especially in the
	 * page fault paths.
	 */
	if (!kvm_mmu_available_pages(vcpu->kvm))
		return -ENOSPC;
	return 0;
}

/*
 * Changing the number of mmu pages allocated to the vm
 * Note: if goal_nr_mmu_pages is too small, you will get dead lock
 */
void kvm_mmu_change_mmu_pages(struct kvm *kvm, unsigned long goal_nr_mmu_pages)
{
	write_lock(&kvm->mmu_lock);

	if (kvm->arch.n_used_mmu_pages > goal_nr_mmu_pages) {
		kvm_mmu_zap_oldest_mmu_pages(kvm, kvm->arch.n_used_mmu_pages -
						  goal_nr_mmu_pages);

		goal_nr_mmu_pages = kvm->arch.n_used_mmu_pages;
	}

	kvm->arch.n_max_mmu_pages = goal_nr_mmu_pages;

	write_unlock(&kvm->mmu_lock);
}

bool __kvm_mmu_unprotect_gfn_and_retry(struct kvm_vcpu *vcpu, gpa_t cr2_or_gpa,
				       bool always_retry)
{
	struct kvm *kvm = vcpu->kvm;
	LIST_HEAD(invalid_list);
	struct kvm_mmu_page *sp;
	gpa_t gpa = cr2_or_gpa;
	bool r = false;

	/*
	 * Bail early if there aren't any write-protected shadow pages to avoid
	 * unnecessarily taking mmu_lock lock, e.g. if the gfn is write-tracked
	 * by a third party.  Reading indirect_shadow_pages without holding
	 * mmu_lock is safe, as this is purely an optimization, i.e. a false
	 * positive is benign, and a false negative will simply result in KVM
	 * skipping the unprotect+retry path, which is also an optimization.
	 */
	if (!READ_ONCE(kvm->arch.indirect_shadow_pages))
		goto out;

	if (!vcpu->arch.mmu->root_role.direct) {
		gpa = kvm_mmu_gva_to_gpa_write(vcpu, cr2_or_gpa, NULL);
		if (gpa == INVALID_GPA)
			goto out;
	}

	write_lock(&kvm->mmu_lock);
	for_each_gfn_valid_sp_with_gptes(kvm, sp, gpa_to_gfn(gpa))
		kvm_mmu_prepare_zap_page(kvm, sp, &invalid_list);

	/*
	 * Snapshot the result before zapping, as zapping will remove all list
	 * entries, i.e. checking the list later would yield a false negative.
	 */
	r = !list_empty(&invalid_list);
	kvm_mmu_commit_zap_page(kvm, &invalid_list);
	write_unlock(&kvm->mmu_lock);

out:
	if (r || always_retry) {
		vcpu->arch.last_retry_eip = kvm_rip_read(vcpu);
		vcpu->arch.last_retry_addr = cr2_or_gpa;
	}
	return r;
}

static void kvm_unsync_page(struct kvm *kvm, struct kvm_mmu_page *sp)
{
	trace_kvm_mmu_unsync_page(sp);
	++kvm->stat.mmu_unsync;
	sp->unsync = 1;

	kvm_mmu_mark_parents_unsync(sp);
}

/*
 * Attempt to unsync any shadow pages that can be reached by the specified gfn,
 * KVM is creating a writable mapping for said gfn.  Returns 0 if all pages
 * were marked unsync (or if there is no shadow page), -EPERM if the SPTE must
 * be write-protected.
 */
int mmu_try_to_unsync_pages(struct kvm *kvm, const struct kvm_memory_slot *slot,
			    gfn_t gfn, bool can_unsync, bool prefetch)
{
	struct kvm_mmu_page *sp;
	bool locked = false;

	/*
	 * Force write-protection if the page is being tracked.  Note, the page
	 * track machinery is used to write-protect upper-level shadow pages,
	 * i.e. this guards the role.level == 4K assertion below!
	 */
	if (kvm_gfn_is_write_tracked(kvm, slot, gfn))
		return -EPERM;

	/*
	 * The page is not write-tracked, mark existing shadow pages unsync
	 * unless KVM is synchronizing an unsync SP (can_unsync = false).  In
	 * that case, KVM must complete emulation of the guest TLB flush before
	 * allowing shadow pages to become unsync (writable by the guest).
	 */
	for_each_gfn_valid_sp_with_gptes(kvm, sp, gfn) {
		if (!can_unsync)
			return -EPERM;

		if (sp->unsync)
			continue;

		if (prefetch)
			return -EEXIST;

		/*
		 * TDP MMU page faults require an additional spinlock as they
		 * run with mmu_lock held for read, not write, and the unsync
		 * logic is not thread safe.  Take the spinklock regardless of
		 * the MMU type to avoid extra conditionals/parameters, there's
		 * no meaningful penalty if mmu_lock is held for write.
		 */
		if (!locked) {
			locked = true;
			spin_lock(&kvm->arch.mmu_unsync_pages_lock);

			/*
			 * Recheck after taking the spinlock, a different vCPU
			 * may have since marked the page unsync.  A false
			 * negative on the unprotected check above is not
			 * possible as clearing sp->unsync _must_ hold mmu_lock
			 * for write, i.e. unsync cannot transition from 1->0
			 * while this CPU holds mmu_lock for read (or write).
			 */
			if (READ_ONCE(sp->unsync))
				continue;
		}

		WARN_ON_ONCE(sp->role.level != PG_LEVEL_4K);
		kvm_unsync_page(kvm, sp);
	}
	if (locked)
		spin_unlock(&kvm->arch.mmu_unsync_pages_lock);

	/*
	 * We need to ensure that the marking of unsync pages is visible
	 * before the SPTE is updated to allow writes because
	 * kvm_mmu_sync_roots() checks the unsync flags without holding
	 * the MMU lock and so can race with this. If the SPTE was updated
	 * before the page had been marked as unsync-ed, something like the
	 * following could happen:
	 *
	 * CPU 1                    CPU 2
	 * ---------------------------------------------------------------------
	 * 1.2 Host updates SPTE
	 *     to be writable
	 *                      2.1 Guest writes a GPTE for GVA X.
	 *                          (GPTE being in the guest page table shadowed
	 *                           by the SP from CPU 1.)
	 *                          This reads SPTE during the page table walk.
	 *                          Since SPTE.W is read as 1, there is no
	 *                          fault.
	 *
	 *                      2.2 Guest issues TLB flush.
	 *                          That causes a VM Exit.
	 *
	 *                      2.3 Walking of unsync pages sees sp->unsync is
	 *                          false and skips the page.
	 *
	 *                      2.4 Guest accesses GVA X.
	 *                          Since the mapping in the SP was not updated,
	 *                          so the old mapping for GVA X incorrectly
	 *                          gets used.
	 * 1.1 Host marks SP
	 *     as unsync
	 *     (sp->unsync = true)
	 *
	 * The write barrier below ensures that 1.1 happens before 1.2 and thus
	 * the situation in 2.4 does not arise.  It pairs with the read barrier
	 * in is_unsync_root(), placed between 2.1's load of SPTE.W and 2.3.
	 */
	smp_wmb();

	return 0;
}

static int mmu_set_spte(struct kvm_vcpu *vcpu, struct kvm_memory_slot *slot,
			u64 *sptep, unsigned int pte_access, gfn_t gfn,
			kvm_pfn_t pfn, struct kvm_page_fault *fault)
{
	struct kvm_mmu_page *sp = sptep_to_sp(sptep);
	int level = sp->role.level;
	int was_rmapped = 0;
	int ret = RET_PF_FIXED;
	bool flush = false;
	bool wrprot;
	u64 spte;

	/* Prefetching always gets a writable pfn.  */
	bool host_writable = !fault || fault->map_writable;
	bool prefetch = !fault || fault->prefetch;
	bool write_fault = fault && fault->write;

	if (unlikely(is_noslot_pfn(pfn))) {
		vcpu->stat.pf_mmio_spte_created++;
		mark_mmio_spte(vcpu, sptep, gfn, pte_access);
		return RET_PF_EMULATE;
	}

	if (is_shadow_present_pte(*sptep)) {
		/*
		 * If we overwrite a PTE page pointer with a 2MB PMD, unlink
		 * the parent of the now unreachable PTE.
		 */
		if (level > PG_LEVEL_4K && !is_large_pte(*sptep)) {
			struct kvm_mmu_page *child;
			u64 pte = *sptep;

			child = spte_to_child_sp(pte);
			drop_parent_pte(vcpu->kvm, child, sptep);
			flush = true;
		} else if (pfn != spte_to_pfn(*sptep)) {
			drop_spte(vcpu->kvm, sptep);
			flush = true;
		} else
			was_rmapped = 1;
	}

	wrprot = make_spte(vcpu, sp, slot, pte_access, gfn, pfn, *sptep, prefetch,
			   true, host_writable, &spte);

	if (*sptep == spte) {
		ret = RET_PF_SPURIOUS;
	} else {
		flush |= mmu_spte_update(sptep, spte);
		trace_kvm_mmu_set_spte(level, gfn, sptep);
	}

	if (wrprot && write_fault)
		ret = RET_PF_WRITE_PROTECTED;

	if (flush)
		kvm_flush_remote_tlbs_gfn(vcpu->kvm, gfn, level);

	if (!was_rmapped) {
		WARN_ON_ONCE(ret == RET_PF_SPURIOUS);
		rmap_add(vcpu, slot, sptep, gfn, pte_access);
	} else {
		/* Already rmapped but the pte_access bits may have changed. */
		kvm_mmu_page_set_access(sp, spte_index(sptep), pte_access);
	}

	return ret;
}

static int direct_pte_prefetch_many(struct kvm_vcpu *vcpu,
				    struct kvm_mmu_page *sp,
				    u64 *start, u64 *end)
{
	struct page *pages[PTE_PREFETCH_NUM];
	struct kvm_memory_slot *slot;
	unsigned int access = sp->role.access;
	int i, ret;
	gfn_t gfn;

	gfn = kvm_mmu_page_get_gfn(sp, spte_index(start));
	slot = gfn_to_memslot_dirty_bitmap(vcpu, gfn, access & ACC_WRITE_MASK);
	if (!slot)
		return -1;

	ret = gfn_to_page_many_atomic(slot, gfn, pages, end - start);
	if (ret <= 0)
		return -1;

	for (i = 0; i < ret; i++, gfn++, start++) {
		mmu_set_spte(vcpu, slot, start, access, gfn,
			     page_to_pfn(pages[i]), NULL);
		put_page(pages[i]);
	}

	return 0;
}

static void __direct_pte_prefetch(struct kvm_vcpu *vcpu,
				  struct kvm_mmu_page *sp, u64 *sptep)
{
	u64 *spte, *start = NULL;
	int i;

	WARN_ON_ONCE(!sp->role.direct);

	i = spte_index(sptep) & ~(PTE_PREFETCH_NUM - 1);
	spte = sp->spt + i;

	for (i = 0; i < PTE_PREFETCH_NUM; i++, spte++) {
		if (is_shadow_present_pte(*spte) || spte == sptep) {
			if (!start)
				continue;
			if (direct_pte_prefetch_many(vcpu, sp, start, spte) < 0)
				return;
			start = NULL;
		} else if (!start)
			start = spte;
	}
	if (start)
		direct_pte_prefetch_many(vcpu, sp, start, spte);
}

static void direct_pte_prefetch(struct kvm_vcpu *vcpu, u64 *sptep)
{
	struct kvm_mmu_page *sp;

	sp = sptep_to_sp(sptep);

	/*
	 * Without accessed bits, there's no way to distinguish between
	 * actually accessed translations and prefetched, so disable pte
	 * prefetch if accessed bits aren't available.
	 */
	if (sp_ad_disabled(sp))
		return;

	if (sp->role.level > PG_LEVEL_4K)
		return;

	/*
	 * If addresses are being invalidated, skip prefetching to avoid
	 * accidentally prefetching those addresses.
	 */
	if (unlikely(vcpu->kvm->mmu_invalidate_in_progress))
		return;

	__direct_pte_prefetch(vcpu, sp, sptep);
}

/*
 * Lookup the mapping level for @gfn in the current mm.
 *
 * WARNING!  Use of host_pfn_mapping_level() requires the caller and the end
 * consumer to be tied into KVM's handlers for MMU notifier events!
 *
 * There are several ways to safely use this helper:
 *
 * - Check mmu_invalidate_retry_gfn() after grabbing the mapping level, before
 *   consuming it.  In this case, mmu_lock doesn't need to be held during the
 *   lookup, but it does need to be held while checking the MMU notifier.
 *
 * - Hold mmu_lock AND ensure there is no in-progress MMU notifier invalidation
 *   event for the hva.  This can be done by explicit checking the MMU notifier
 *   or by ensuring that KVM already has a valid mapping that covers the hva.
 *
 * - Do not use the result to install new mappings, e.g. use the host mapping
 *   level only to decide whether or not to zap an entry.  In this case, it's
 *   not required to hold mmu_lock (though it's highly likely the caller will
 *   want to hold mmu_lock anyways, e.g. to modify SPTEs).
 *
 * Note!  The lookup can still race with modifications to host page tables, but
 * the above "rules" ensure KVM will not _consume_ the result of the walk if a
 * race with the primary MMU occurs.
 */
static int host_pfn_mapping_level(struct kvm *kvm, gfn_t gfn,
				  const struct kvm_memory_slot *slot)
{
	int level = PG_LEVEL_4K;
	unsigned long hva;
	unsigned long flags;
	pgd_t pgd;
	p4d_t p4d;
	pud_t pud;
	pmd_t pmd;

	/*
	 * Note, using the already-retrieved memslot and __gfn_to_hva_memslot()
	 * is not solely for performance, it's also necessary to avoid the
	 * "writable" check in __gfn_to_hva_many(), which will always fail on
	 * read-only memslots due to gfn_to_hva() assuming writes.  Earlier
	 * page fault steps have already verified the guest isn't writing a
	 * read-only memslot.
	 */
	hva = __gfn_to_hva_memslot(slot, gfn);

	/*
	 * Disable IRQs to prevent concurrent tear down of host page tables,
	 * e.g. if the primary MMU promotes a P*D to a huge page and then frees
	 * the original page table.
	 */
	local_irq_save(flags);

	/*
	 * Read each entry once.  As above, a non-leaf entry can be promoted to
	 * a huge page _during_ this walk.  Re-reading the entry could send the
	 * walk into the weeks, e.g. p*d_leaf() returns false (sees the old
	 * value) and then p*d_offset() walks into the target huge page instead
	 * of the old page table (sees the new value).
	 */
	pgd = READ_ONCE(*pgd_offset(kvm->mm, hva));
	if (pgd_none(pgd))
		goto out;

	p4d = READ_ONCE(*p4d_offset(&pgd, hva));
	if (p4d_none(p4d) || !p4d_present(p4d))
		goto out;

	pud = READ_ONCE(*pud_offset(&p4d, hva));
	if (pud_none(pud) || !pud_present(pud))
		goto out;

	if (pud_leaf(pud)) {
		level = PG_LEVEL_1G;
		goto out;
	}

	pmd = READ_ONCE(*pmd_offset(&pud, hva));
	if (pmd_none(pmd) || !pmd_present(pmd))
		goto out;

	if (pmd_leaf(pmd))
		level = PG_LEVEL_2M;

out:
	local_irq_restore(flags);
	return level;
}

static int __kvm_mmu_max_mapping_level(struct kvm *kvm,
				       const struct kvm_memory_slot *slot,
				       gfn_t gfn, int max_level, bool is_private)
{
	struct kvm_lpage_info *linfo;
	int host_level;

	max_level = min(max_level, max_huge_page_level);
	for ( ; max_level > PG_LEVEL_4K; max_level--) {
		linfo = lpage_info_slot(gfn, slot, max_level);
		if (!linfo->disallow_lpage)
			break;
	}

	if (is_private)
		return max_level;

	if (max_level == PG_LEVEL_4K)
		return PG_LEVEL_4K;

	host_level = host_pfn_mapping_level(kvm, gfn, slot);
	return min(host_level, max_level);
}

int kvm_mmu_max_mapping_level(struct kvm *kvm,
			      const struct kvm_memory_slot *slot, gfn_t gfn,
			      int max_level)
{
	bool is_private = kvm_slot_can_be_private(slot) &&
			  kvm_mem_is_private(kvm, gfn);

	return __kvm_mmu_max_mapping_level(kvm, slot, gfn, max_level, is_private);
}

void kvm_mmu_hugepage_adjust(struct kvm_vcpu *vcpu, struct kvm_page_fault *fault)
{
	struct kvm_memory_slot *slot = fault->slot;
	kvm_pfn_t mask;

	fault->huge_page_disallowed = fault->exec && fault->nx_huge_page_workaround_enabled;

	if (unlikely(fault->max_level == PG_LEVEL_4K))
		return;

	if (is_error_noslot_pfn(fault->pfn))
		return;

	if (kvm_slot_dirty_track_enabled(slot))
		return;

	/*
	 * Enforce the iTLB multihit workaround after capturing the requested
	 * level, which will be used to do precise, accurate accounting.
	 */
	fault->req_level = __kvm_mmu_max_mapping_level(vcpu->kvm, slot,
						       fault->gfn, fault->max_level,
						       fault->is_private);
	if (fault->req_level == PG_LEVEL_4K || fault->huge_page_disallowed)
		return;

	/*
	 * mmu_invalidate_retry() was successful and mmu_lock is held, so
	 * the pmd can't be split from under us.
	 */
	fault->goal_level = fault->req_level;
	mask = KVM_PAGES_PER_HPAGE(fault->goal_level) - 1;
	VM_BUG_ON((fault->gfn & mask) != (fault->pfn & mask));
	fault->pfn &= ~mask;
}

void disallowed_hugepage_adjust(struct kvm_page_fault *fault, u64 spte, int cur_level)
{
	if (cur_level > PG_LEVEL_4K &&
	    cur_level == fault->goal_level &&
	    is_shadow_present_pte(spte) &&
	    !is_large_pte(spte) &&
	    spte_to_child_sp(spte)->nx_huge_page_disallowed) {
		/*
		 * A small SPTE exists for this pfn, but FNAME(fetch),
		 * direct_map(), or kvm_tdp_mmu_map() would like to create a
		 * large PTE instead: just force them to go down another level,
		 * patching back for them into pfn the next 9 bits of the
		 * address.
		 */
		u64 page_mask = KVM_PAGES_PER_HPAGE(cur_level) -
				KVM_PAGES_PER_HPAGE(cur_level - 1);
		fault->pfn |= fault->gfn & page_mask;
		fault->goal_level--;
	}
}

static int direct_map(struct kvm_vcpu *vcpu, struct kvm_page_fault *fault)
{
	struct kvm_shadow_walk_iterator it;
	struct kvm_mmu_page *sp;
	int ret;
	gfn_t base_gfn = fault->gfn;

	kvm_mmu_hugepage_adjust(vcpu, fault);

	trace_kvm_mmu_spte_requested(fault);
	for_each_shadow_entry(vcpu, fault->addr, it) {
		/*
		 * We cannot overwrite existing page tables with an NX
		 * large page, as the leaf could be executable.
		 */
		if (fault->nx_huge_page_workaround_enabled)
			disallowed_hugepage_adjust(fault, *it.sptep, it.level);

		base_gfn = gfn_round_for_level(fault->gfn, it.level);
		if (it.level == fault->goal_level)
			break;

		sp = kvm_mmu_get_child_sp(vcpu, it.sptep, base_gfn, true, ACC_ALL);
		if (sp == ERR_PTR(-EEXIST))
			continue;

		link_shadow_page(vcpu, it.sptep, sp);
		if (fault->huge_page_disallowed)
			account_nx_huge_page(vcpu->kvm, sp,
					     fault->req_level >= it.level);
	}

	if (WARN_ON_ONCE(it.level != fault->goal_level))
		return -EFAULT;

	ret = mmu_set_spte(vcpu, fault->slot, it.sptep, ACC_ALL,
			   base_gfn, fault->pfn, fault);
	if (ret == RET_PF_SPURIOUS)
		return ret;

	direct_pte_prefetch(vcpu, it.sptep);
	return ret;
}

static void kvm_send_hwpoison_signal(struct kvm_memory_slot *slot, gfn_t gfn)
{
	unsigned long hva = gfn_to_hva_memslot(slot, gfn);

	send_sig_mceerr(BUS_MCEERR_AR, (void __user *)hva, PAGE_SHIFT, current);
}

static int kvm_handle_error_pfn(struct kvm_vcpu *vcpu, struct kvm_page_fault *fault)
{
	if (is_sigpending_pfn(fault->pfn)) {
		kvm_handle_signal_exit(vcpu);
		return -EINTR;
	}

	/*
	 * Do not cache the mmio info caused by writing the readonly gfn
	 * into the spte otherwise read access on readonly gfn also can
	 * caused mmio page fault and treat it as mmio access.
	 */
	if (fault->pfn == KVM_PFN_ERR_RO_FAULT)
		return RET_PF_EMULATE;

	if (fault->pfn == KVM_PFN_ERR_HWPOISON) {
		kvm_send_hwpoison_signal(fault->slot, fault->gfn);
		return RET_PF_RETRY;
	}

	return -EFAULT;
}

static int kvm_handle_noslot_fault(struct kvm_vcpu *vcpu,
				   struct kvm_page_fault *fault,
				   unsigned int access)
{
	gva_t gva = fault->is_tdp ? 0 : fault->addr;

	if (fault->is_private) {
		kvm_mmu_prepare_memory_fault_exit(vcpu, fault);
		return -EFAULT;
	}

	vcpu_cache_mmio_info(vcpu, gva, fault->gfn,
			     access & shadow_mmio_access_mask);

	fault->slot = NULL;
	fault->pfn = KVM_PFN_NOSLOT;
	fault->map_writable = false;
	fault->hva = KVM_HVA_ERR_BAD;

	/*
	 * If MMIO caching is disabled, emulate immediately without
	 * touching the shadow page tables as attempting to install an
	 * MMIO SPTE will just be an expensive nop.
	 */
	if (unlikely(!enable_mmio_caching))
		return RET_PF_EMULATE;

	/*
	 * Do not create an MMIO SPTE for a gfn greater than host.MAXPHYADDR,
	 * any guest that generates such gfns is running nested and is being
	 * tricked by L0 userspace (you can observe gfn > L1.MAXPHYADDR if and
	 * only if L1's MAXPHYADDR is inaccurate with respect to the
	 * hardware's).
	 */
	if (unlikely(fault->gfn > kvm_mmu_max_gfn()))
		return RET_PF_EMULATE;

	return RET_PF_CONTINUE;
}

static bool page_fault_can_be_fast(struct kvm *kvm, struct kvm_page_fault *fault)
{
	/*
	 * Page faults with reserved bits set, i.e. faults on MMIO SPTEs, only
	 * reach the common page fault handler if the SPTE has an invalid MMIO
	 * generation number.  Refreshing the MMIO generation needs to go down
	 * the slow path.  Note, EPT Misconfigs do NOT set the PRESENT flag!
	 */
	if (fault->rsvd)
		return false;

	/*
	 * For hardware-protected VMs, certain conditions like attempting to
	 * perform a write to a page which is not in the state that the guest
	 * expects it to be in can result in a nested/extended #PF. In this
	 * case, the below code might misconstrue this situation as being the
	 * result of a write-protected access, and treat it as a spurious case
	 * rather than taking any action to satisfy the real source of the #PF
	 * such as generating a KVM_EXIT_MEMORY_FAULT. This can lead to the
	 * guest spinning on a #PF indefinitely, so don't attempt the fast path
	 * in this case.
	 *
	 * Note that the kvm_mem_is_private() check might race with an
	 * attribute update, but this will either result in the guest spinning
	 * on RET_PF_SPURIOUS until the update completes, or an actual spurious
	 * case might go down the slow path. Either case will resolve itself.
	 */
	if (kvm->arch.has_private_mem &&
	    fault->is_private != kvm_mem_is_private(kvm, fault->gfn))
		return false;

	/*
	 * #PF can be fast if:
	 *
	 * 1. The shadow page table entry is not present and A/D bits are
	 *    disabled _by KVM_, which could mean that the fault is potentially
	 *    caused by access tracking (if enabled).  If A/D bits are enabled
	 *    by KVM, but disabled by L1 for L2, KVM is forced to disable A/D
	 *    bits for L2 and employ access tracking, but the fast page fault
	 *    mechanism only supports direct MMUs.
	 * 2. The shadow page table entry is present, the access is a write,
	 *    and no reserved bits are set (MMIO SPTEs cannot be "fixed"), i.e.
	 *    the fault was caused by a write-protection violation.  If the
	 *    SPTE is MMU-writable (determined later), the fault can be fixed
	 *    by setting the Writable bit, which can be done out of mmu_lock.
	 */
	if (!fault->present)
		return !kvm_ad_enabled();

	/*
	 * Note, instruction fetches and writes are mutually exclusive, ignore
	 * the "exec" flag.
	 */
	return fault->write;
}

/*
 * Returns true if the SPTE was fixed successfully. Otherwise,
 * someone else modified the SPTE from its original value.
 */
static bool fast_pf_fix_direct_spte(struct kvm_vcpu *vcpu,
				    struct kvm_page_fault *fault,
				    u64 *sptep, u64 old_spte, u64 new_spte)
{
	/*
	 * Theoretically we could also set dirty bit (and flush TLB) here in
	 * order to eliminate unnecessary PML logging. See comments in
	 * set_spte. But fast_page_fault is very unlikely to happen with PML
	 * enabled, so we do not do this. This might result in the same GPA
	 * to be logged in PML buffer again when the write really happens, and
	 * eventually to be called by mark_page_dirty twice. But it's also no
	 * harm. This also avoids the TLB flush needed after setting dirty bit
	 * so non-PML cases won't be impacted.
	 *
	 * Compare with set_spte where instead shadow_dirty_mask is set.
	 */
	if (!try_cmpxchg64(sptep, &old_spte, new_spte))
		return false;

	if (is_writable_pte(new_spte) && !is_writable_pte(old_spte))
		mark_page_dirty_in_slot(vcpu->kvm, fault->slot, fault->gfn);

	return true;
}

static bool is_access_allowed(struct kvm_page_fault *fault, u64 spte)
{
	if (fault->exec)
		return is_executable_pte(spte);

	if (fault->write)
		return is_writable_pte(spte);

	/* Fault was on Read access */
	return spte & PT_PRESENT_MASK;
}

/*
 * Returns the last level spte pointer of the shadow page walk for the given
 * gpa, and sets *spte to the spte value. This spte may be non-preset. If no
 * walk could be performed, returns NULL and *spte does not contain valid data.
 *
 * Contract:
 *  - Must be called between walk_shadow_page_lockless_{begin,end}.
 *  - The returned sptep must not be used after walk_shadow_page_lockless_end.
 */
static u64 *fast_pf_get_last_sptep(struct kvm_vcpu *vcpu, gpa_t gpa, u64 *spte)
{
	struct kvm_shadow_walk_iterator iterator;
	u64 old_spte;
	u64 *sptep = NULL;

	for_each_shadow_entry_lockless(vcpu, gpa, iterator, old_spte) {
		sptep = iterator.sptep;
		*spte = old_spte;
	}

	return sptep;
}

/*
 * Returns one of RET_PF_INVALID, RET_PF_FIXED or RET_PF_SPURIOUS.
 */
static int fast_page_fault(struct kvm_vcpu *vcpu, struct kvm_page_fault *fault)
{
	struct kvm_mmu_page *sp;
	int ret = RET_PF_INVALID;
	u64 spte;
	u64 *sptep;
	uint retry_count = 0;

	if (!page_fault_can_be_fast(vcpu->kvm, fault))
		return ret;

	walk_shadow_page_lockless_begin(vcpu);

	do {
		u64 new_spte;

		if (tdp_mmu_enabled)
			sptep = kvm_tdp_mmu_fast_pf_get_last_sptep(vcpu, fault->gfn, &spte);
		else
			sptep = fast_pf_get_last_sptep(vcpu, fault->addr, &spte);

		/*
		 * It's entirely possible for the mapping to have been zapped
		 * by a different task, but the root page should always be
		 * available as the vCPU holds a reference to its root(s).
		 */
		if (WARN_ON_ONCE(!sptep))
			spte = FROZEN_SPTE;

		if (!is_shadow_present_pte(spte))
			break;

		sp = sptep_to_sp(sptep);
		if (!is_last_spte(spte, sp->role.level))
			break;

		/*
		 * Check whether the memory access that caused the fault would
		 * still cause it if it were to be performed right now. If not,
		 * then this is a spurious fault caused by TLB lazily flushed,
		 * or some other CPU has already fixed the PTE after the
		 * current CPU took the fault.
		 *
		 * Need not check the access of upper level table entries since
		 * they are always ACC_ALL.
		 */
		if (is_access_allowed(fault, spte)) {
			ret = RET_PF_SPURIOUS;
			break;
		}

		new_spte = spte;

		/*
		 * KVM only supports fixing page faults outside of MMU lock for
		 * direct MMUs, nested MMUs are always indirect, and KVM always
		 * uses A/D bits for non-nested MMUs.  Thus, if A/D bits are
		 * enabled, the SPTE can't be an access-tracked SPTE.
		 */
		if (unlikely(!kvm_ad_enabled()) && is_access_track_spte(spte))
			new_spte = restore_acc_track_spte(new_spte);

		/*
		 * To keep things simple, only SPTEs that are MMU-writable can
		 * be made fully writable outside of mmu_lock, e.g. only SPTEs
		 * that were write-protected for dirty-logging or access
		 * tracking are handled here.  Don't bother checking if the
		 * SPTE is writable to prioritize running with A/D bits enabled.
		 * The is_access_allowed() check above handles the common case
		 * of the fault being spurious, and the SPTE is known to be
		 * shadow-present, i.e. except for access tracking restoration
		 * making the new SPTE writable, the check is wasteful.
		 */
		if (fault->write && is_mmu_writable_spte(spte)) {
			new_spte |= PT_WRITABLE_MASK;

			/*
			 * Do not fix write-permission on the large spte when
			 * dirty logging is enabled. Since we only dirty the
			 * first page into the dirty-bitmap in
			 * fast_pf_fix_direct_spte(), other pages are missed
			 * if its slot has dirty logging enabled.
			 *
			 * Instead, we let the slow page fault path create a
			 * normal spte to fix the access.
			 */
			if (sp->role.level > PG_LEVEL_4K &&
			    kvm_slot_dirty_track_enabled(fault->slot))
				break;
		}

		/* Verify that the fault can be handled in the fast path */
		if (new_spte == spte ||
		    !is_access_allowed(fault, new_spte))
			break;

		/*
		 * Currently, fast page fault only works for direct mapping
		 * since the gfn is not stable for indirect shadow page. See
		 * Documentation/virt/kvm/locking.rst to get more detail.
		 */
		if (fast_pf_fix_direct_spte(vcpu, fault, sptep, spte, new_spte)) {
			ret = RET_PF_FIXED;
			break;
		}

		if (++retry_count > 4) {
			pr_warn_once("Fast #PF retrying more than 4 times.\n");
			break;
		}

	} while (true);

	trace_fast_page_fault(vcpu, fault, sptep, spte, ret);
	walk_shadow_page_lockless_end(vcpu);

	if (ret != RET_PF_INVALID)
		vcpu->stat.pf_fast++;

	return ret;
}

static void mmu_free_root_page(struct kvm *kvm, hpa_t *root_hpa,
			       struct list_head *invalid_list)
{
	struct kvm_mmu_page *sp;

	if (!VALID_PAGE(*root_hpa))
		return;

	sp = root_to_sp(*root_hpa);
	if (WARN_ON_ONCE(!sp))
		return;

	if (is_tdp_mmu_page(sp)) {
		lockdep_assert_held_read(&kvm->mmu_lock);
		kvm_tdp_mmu_put_root(kvm, sp);
	} else {
		lockdep_assert_held_write(&kvm->mmu_lock);
		if (!--sp->root_count && sp->role.invalid)
			kvm_mmu_prepare_zap_page(kvm, sp, invalid_list);
	}

	*root_hpa = INVALID_PAGE;
}

/* roots_to_free must be some combination of the KVM_MMU_ROOT_* flags */
void kvm_mmu_free_roots(struct kvm *kvm, struct kvm_mmu *mmu,
			ulong roots_to_free)
{
	bool is_tdp_mmu = tdp_mmu_enabled && mmu->root_role.direct;
	int i;
	LIST_HEAD(invalid_list);
	bool free_active_root;

	WARN_ON_ONCE(roots_to_free & ~KVM_MMU_ROOTS_ALL);

	BUILD_BUG_ON(KVM_MMU_NUM_PREV_ROOTS >= BITS_PER_LONG);

	/* Before acquiring the MMU lock, see if we need to do any real work. */
	free_active_root = (roots_to_free & KVM_MMU_ROOT_CURRENT)
		&& VALID_PAGE(mmu->root.hpa);

	if (!free_active_root) {
		for (i = 0; i < KVM_MMU_NUM_PREV_ROOTS; i++)
			if ((roots_to_free & KVM_MMU_ROOT_PREVIOUS(i)) &&
			    VALID_PAGE(mmu->prev_roots[i].hpa))
				break;

		if (i == KVM_MMU_NUM_PREV_ROOTS)
			return;
	}

	if (is_tdp_mmu)
		read_lock(&kvm->mmu_lock);
	else
		write_lock(&kvm->mmu_lock);

	for (i = 0; i < KVM_MMU_NUM_PREV_ROOTS; i++)
		if (roots_to_free & KVM_MMU_ROOT_PREVIOUS(i))
			mmu_free_root_page(kvm, &mmu->prev_roots[i].hpa,
					   &invalid_list);

	if (free_active_root) {
		if (kvm_mmu_is_dummy_root(mmu->root.hpa)) {
			/* Nothing to cleanup for dummy roots. */
		} else if (root_to_sp(mmu->root.hpa)) {
			mmu_free_root_page(kvm, &mmu->root.hpa, &invalid_list);
		} else if (mmu->pae_root) {
			for (i = 0; i < 4; ++i) {
				if (!IS_VALID_PAE_ROOT(mmu->pae_root[i]))
					continue;

				mmu_free_root_page(kvm, &mmu->pae_root[i],
						   &invalid_list);
				mmu->pae_root[i] = INVALID_PAE_ROOT;
			}
		}
		mmu->root.hpa = INVALID_PAGE;
		mmu->root.pgd = 0;
	}

	if (is_tdp_mmu) {
		read_unlock(&kvm->mmu_lock);
		WARN_ON_ONCE(!list_empty(&invalid_list));
	} else {
		kvm_mmu_commit_zap_page(kvm, &invalid_list);
		write_unlock(&kvm->mmu_lock);
	}
}
EXPORT_SYMBOL_GPL(kvm_mmu_free_roots);

void kvm_mmu_free_guest_mode_roots(struct kvm *kvm, struct kvm_mmu *mmu)
{
	unsigned long roots_to_free = 0;
	struct kvm_mmu_page *sp;
	hpa_t root_hpa;
	int i;

	/*
	 * This should not be called while L2 is active, L2 can't invalidate
	 * _only_ its own roots, e.g. INVVPID unconditionally exits.
	 */
	WARN_ON_ONCE(mmu->root_role.guest_mode);

	for (i = 0; i < KVM_MMU_NUM_PREV_ROOTS; i++) {
		root_hpa = mmu->prev_roots[i].hpa;
		if (!VALID_PAGE(root_hpa))
			continue;

		sp = root_to_sp(root_hpa);
		if (!sp || sp->role.guest_mode)
			roots_to_free |= KVM_MMU_ROOT_PREVIOUS(i);
	}

	kvm_mmu_free_roots(kvm, mmu, roots_to_free);
}
EXPORT_SYMBOL_GPL(kvm_mmu_free_guest_mode_roots);

static hpa_t mmu_alloc_root(struct kvm_vcpu *vcpu, gfn_t gfn, int quadrant,
			    u8 level)
{
	union kvm_mmu_page_role role = vcpu->arch.mmu->root_role;
	struct kvm_mmu_page *sp;

	role.level = level;
	role.quadrant = quadrant;

	WARN_ON_ONCE(quadrant && !role.has_4_byte_gpte);
	WARN_ON_ONCE(role.direct && role.has_4_byte_gpte);

	sp = kvm_mmu_get_shadow_page(vcpu, gfn, role);
	++sp->root_count;

	return __pa(sp->spt);
}

static int mmu_alloc_direct_roots(struct kvm_vcpu *vcpu)
{
	struct kvm_mmu *mmu = vcpu->arch.mmu;
	u8 shadow_root_level = mmu->root_role.level;
	hpa_t root;
	unsigned i;
	int r;

	if (tdp_mmu_enabled)
		return kvm_tdp_mmu_alloc_root(vcpu);

	write_lock(&vcpu->kvm->mmu_lock);
	r = make_mmu_pages_available(vcpu);
	if (r < 0)
		goto out_unlock;

	if (shadow_root_level >= PT64_ROOT_4LEVEL) {
		root = mmu_alloc_root(vcpu, 0, 0, shadow_root_level);
		mmu->root.hpa = root;
	} else if (shadow_root_level == PT32E_ROOT_LEVEL) {
		if (WARN_ON_ONCE(!mmu->pae_root)) {
			r = -EIO;
			goto out_unlock;
		}

		for (i = 0; i < 4; ++i) {
			WARN_ON_ONCE(IS_VALID_PAE_ROOT(mmu->pae_root[i]));

			root = mmu_alloc_root(vcpu, i << (30 - PAGE_SHIFT), 0,
					      PT32_ROOT_LEVEL);
			mmu->pae_root[i] = root | PT_PRESENT_MASK |
					   shadow_me_value;
		}
		mmu->root.hpa = __pa(mmu->pae_root);
	} else {
		WARN_ONCE(1, "Bad TDP root level = %d\n", shadow_root_level);
		r = -EIO;
		goto out_unlock;
	}

	/* root.pgd is ignored for direct MMUs. */
	mmu->root.pgd = 0;
out_unlock:
	write_unlock(&vcpu->kvm->mmu_lock);
	return r;
}

static int mmu_first_shadow_root_alloc(struct kvm *kvm)
{
	struct kvm_memslots *slots;
	struct kvm_memory_slot *slot;
	int r = 0, i, bkt;

	/*
	 * Check if this is the first shadow root being allocated before
	 * taking the lock.
	 */
	if (kvm_shadow_root_allocated(kvm))
		return 0;

	mutex_lock(&kvm->slots_arch_lock);

	/* Recheck, under the lock, whether this is the first shadow root. */
	if (kvm_shadow_root_allocated(kvm))
		goto out_unlock;

	/*
	 * Check if anything actually needs to be allocated, e.g. all metadata
	 * will be allocated upfront if TDP is disabled.
	 */
	if (kvm_memslots_have_rmaps(kvm) &&
	    kvm_page_track_write_tracking_enabled(kvm))
		goto out_success;

	for (i = 0; i < kvm_arch_nr_memslot_as_ids(kvm); i++) {
		slots = __kvm_memslots(kvm, i);
		kvm_for_each_memslot(slot, bkt, slots) {
			/*
			 * Both of these functions are no-ops if the target is
			 * already allocated, so unconditionally calling both
			 * is safe.  Intentionally do NOT free allocations on
			 * failure to avoid having to track which allocations
			 * were made now versus when the memslot was created.
			 * The metadata is guaranteed to be freed when the slot
			 * is freed, and will be kept/used if userspace retries
			 * KVM_RUN instead of killing the VM.
			 */
			r = memslot_rmap_alloc(slot, slot->npages);
			if (r)
				goto out_unlock;
			r = kvm_page_track_write_tracking_alloc(slot);
			if (r)
				goto out_unlock;
		}
	}

	/*
	 * Ensure that shadow_root_allocated becomes true strictly after
	 * all the related pointers are set.
	 */
out_success:
	smp_store_release(&kvm->arch.shadow_root_allocated, true);

out_unlock:
	mutex_unlock(&kvm->slots_arch_lock);
	return r;
}

static int mmu_alloc_shadow_roots(struct kvm_vcpu *vcpu)
{
	struct kvm_mmu *mmu = vcpu->arch.mmu;
	u64 pdptrs[4], pm_mask;
	gfn_t root_gfn, root_pgd;
	int quadrant, i, r;
	hpa_t root;

	root_pgd = kvm_mmu_get_guest_pgd(vcpu, mmu);
	root_gfn = (root_pgd & __PT_BASE_ADDR_MASK) >> PAGE_SHIFT;

	if (!kvm_vcpu_is_visible_gfn(vcpu, root_gfn)) {
		mmu->root.hpa = kvm_mmu_get_dummy_root();
		return 0;
	}

	/*
	 * On SVM, reading PDPTRs might access guest memory, which might fault
	 * and thus might sleep.  Grab the PDPTRs before acquiring mmu_lock.
	 */
	if (mmu->cpu_role.base.level == PT32E_ROOT_LEVEL) {
		for (i = 0; i < 4; ++i) {
			pdptrs[i] = mmu->get_pdptr(vcpu, i);
			if (!(pdptrs[i] & PT_PRESENT_MASK))
				continue;

			if (!kvm_vcpu_is_visible_gfn(vcpu, pdptrs[i] >> PAGE_SHIFT))
				pdptrs[i] = 0;
		}
	}

	r = mmu_first_shadow_root_alloc(vcpu->kvm);
	if (r)
		return r;

	write_lock(&vcpu->kvm->mmu_lock);
	r = make_mmu_pages_available(vcpu);
	if (r < 0)
		goto out_unlock;

	/*
	 * Do we shadow a long mode page table? If so we need to
	 * write-protect the guests page table root.
	 */
	if (mmu->cpu_role.base.level >= PT64_ROOT_4LEVEL) {
		root = mmu_alloc_root(vcpu, root_gfn, 0,
				      mmu->root_role.level);
		mmu->root.hpa = root;
		goto set_root_pgd;
	}

	if (WARN_ON_ONCE(!mmu->pae_root)) {
		r = -EIO;
		goto out_unlock;
	}

	/*
	 * We shadow a 32 bit page table. This may be a legacy 2-level
	 * or a PAE 3-level page table. In either case we need to be aware that
	 * the shadow page table may be a PAE or a long mode page table.
	 */
	pm_mask = PT_PRESENT_MASK | shadow_me_value;
	if (mmu->root_role.level >= PT64_ROOT_4LEVEL) {
		pm_mask |= PT_ACCESSED_MASK | PT_WRITABLE_MASK | PT_USER_MASK;

		if (WARN_ON_ONCE(!mmu->pml4_root)) {
			r = -EIO;
			goto out_unlock;
		}
		mmu->pml4_root[0] = __pa(mmu->pae_root) | pm_mask;

		if (mmu->root_role.level == PT64_ROOT_5LEVEL) {
			if (WARN_ON_ONCE(!mmu->pml5_root)) {
				r = -EIO;
				goto out_unlock;
			}
			mmu->pml5_root[0] = __pa(mmu->pml4_root) | pm_mask;
		}
	}

	for (i = 0; i < 4; ++i) {
		WARN_ON_ONCE(IS_VALID_PAE_ROOT(mmu->pae_root[i]));

		if (mmu->cpu_role.base.level == PT32E_ROOT_LEVEL) {
			if (!(pdptrs[i] & PT_PRESENT_MASK)) {
				mmu->pae_root[i] = INVALID_PAE_ROOT;
				continue;
			}
			root_gfn = pdptrs[i] >> PAGE_SHIFT;
		}

		/*
		 * If shadowing 32-bit non-PAE page tables, each PAE page
		 * directory maps one quarter of the guest's non-PAE page
		 * directory. Othwerise each PAE page direct shadows one guest
		 * PAE page directory so that quadrant should be 0.
		 */
		quadrant = (mmu->cpu_role.base.level == PT32_ROOT_LEVEL) ? i : 0;

		root = mmu_alloc_root(vcpu, root_gfn, quadrant, PT32_ROOT_LEVEL);
		mmu->pae_root[i] = root | pm_mask;
	}

	if (mmu->root_role.level == PT64_ROOT_5LEVEL)
		mmu->root.hpa = __pa(mmu->pml5_root);
	else if (mmu->root_role.level == PT64_ROOT_4LEVEL)
		mmu->root.hpa = __pa(mmu->pml4_root);
	else
		mmu->root.hpa = __pa(mmu->pae_root);

set_root_pgd:
	mmu->root.pgd = root_pgd;
out_unlock:
	write_unlock(&vcpu->kvm->mmu_lock);

	return r;
}

static int mmu_alloc_special_roots(struct kvm_vcpu *vcpu)
{
	struct kvm_mmu *mmu = vcpu->arch.mmu;
	bool need_pml5 = mmu->root_role.level > PT64_ROOT_4LEVEL;
	u64 *pml5_root = NULL;
	u64 *pml4_root = NULL;
	u64 *pae_root;

	/*
	 * When shadowing 32-bit or PAE NPT with 64-bit NPT, the PML4 and PDP
	 * tables are allocated and initialized at root creation as there is no
	 * equivalent level in the guest's NPT to shadow.  Allocate the tables
	 * on demand, as running a 32-bit L1 VMM on 64-bit KVM is very rare.
	 */
	if (mmu->root_role.direct ||
	    mmu->cpu_role.base.level >= PT64_ROOT_4LEVEL ||
	    mmu->root_role.level < PT64_ROOT_4LEVEL)
		return 0;

	/*
	 * NPT, the only paging mode that uses this horror, uses a fixed number
	 * of levels for the shadow page tables, e.g. all MMUs are 4-level or
	 * all MMus are 5-level.  Thus, this can safely require that pml5_root
	 * is allocated if the other roots are valid and pml5 is needed, as any
	 * prior MMU would also have required pml5.
	 */
	if (mmu->pae_root && mmu->pml4_root && (!need_pml5 || mmu->pml5_root))
		return 0;

	/*
	 * The special roots should always be allocated in concert.  Yell and
	 * bail if KVM ends up in a state where only one of the roots is valid.
	 */
	if (WARN_ON_ONCE(!tdp_enabled || mmu->pae_root || mmu->pml4_root ||
			 (need_pml5 && mmu->pml5_root)))
		return -EIO;

	/*
	 * Unlike 32-bit NPT, the PDP table doesn't need to be in low mem, and
	 * doesn't need to be decrypted.
	 */
	pae_root = (void *)get_zeroed_page(GFP_KERNEL_ACCOUNT);
	if (!pae_root)
		return -ENOMEM;

#ifdef CONFIG_X86_64
	pml4_root = (void *)get_zeroed_page(GFP_KERNEL_ACCOUNT);
	if (!pml4_root)
		goto err_pml4;

	if (need_pml5) {
		pml5_root = (void *)get_zeroed_page(GFP_KERNEL_ACCOUNT);
		if (!pml5_root)
			goto err_pml5;
	}
#endif

	mmu->pae_root = pae_root;
	mmu->pml4_root = pml4_root;
	mmu->pml5_root = pml5_root;

	return 0;

#ifdef CONFIG_X86_64
err_pml5:
	free_page((unsigned long)pml4_root);
err_pml4:
	free_page((unsigned long)pae_root);
	return -ENOMEM;
#endif
}

static bool is_unsync_root(hpa_t root)
{
	struct kvm_mmu_page *sp;

	if (!VALID_PAGE(root) || kvm_mmu_is_dummy_root(root))
		return false;

	/*
	 * The read barrier orders the CPU's read of SPTE.W during the page table
	 * walk before the reads of sp->unsync/sp->unsync_children here.
	 *
	 * Even if another CPU was marking the SP as unsync-ed simultaneously,
	 * any guest page table changes are not guaranteed to be visible anyway
	 * until this VCPU issues a TLB flush strictly after those changes are
	 * made.  We only need to ensure that the other CPU sets these flags
	 * before any actual changes to the page tables are made.  The comments
	 * in mmu_try_to_unsync_pages() describe what could go wrong if this
	 * requirement isn't satisfied.
	 */
	smp_rmb();
	sp = root_to_sp(root);

	/*
	 * PAE roots (somewhat arbitrarily) aren't backed by shadow pages, the
	 * PDPTEs for a given PAE root need to be synchronized individually.
	 */
	if (WARN_ON_ONCE(!sp))
		return false;

	if (sp->unsync || sp->unsync_children)
		return true;

	return false;
}

void kvm_mmu_sync_roots(struct kvm_vcpu *vcpu)
{
	int i;
	struct kvm_mmu_page *sp;

	if (vcpu->arch.mmu->root_role.direct)
		return;

	if (!VALID_PAGE(vcpu->arch.mmu->root.hpa))
		return;

	vcpu_clear_mmio_info(vcpu, MMIO_GVA_ANY);

	if (vcpu->arch.mmu->cpu_role.base.level >= PT64_ROOT_4LEVEL) {
		hpa_t root = vcpu->arch.mmu->root.hpa;

		if (!is_unsync_root(root))
			return;

		sp = root_to_sp(root);

		write_lock(&vcpu->kvm->mmu_lock);
		mmu_sync_children(vcpu, sp, true);
		write_unlock(&vcpu->kvm->mmu_lock);
		return;
	}

	write_lock(&vcpu->kvm->mmu_lock);

	for (i = 0; i < 4; ++i) {
		hpa_t root = vcpu->arch.mmu->pae_root[i];

		if (IS_VALID_PAE_ROOT(root)) {
			sp = spte_to_child_sp(root);
			mmu_sync_children(vcpu, sp, true);
		}
	}

	write_unlock(&vcpu->kvm->mmu_lock);
}

void kvm_mmu_sync_prev_roots(struct kvm_vcpu *vcpu)
{
	unsigned long roots_to_free = 0;
	int i;

	for (i = 0; i < KVM_MMU_NUM_PREV_ROOTS; i++)
		if (is_unsync_root(vcpu->arch.mmu->prev_roots[i].hpa))
			roots_to_free |= KVM_MMU_ROOT_PREVIOUS(i);

	/* sync prev_roots by simply freeing them */
	kvm_mmu_free_roots(vcpu->kvm, vcpu->arch.mmu, roots_to_free);
}

static gpa_t nonpaging_gva_to_gpa(struct kvm_vcpu *vcpu, struct kvm_mmu *mmu,
				  gpa_t vaddr, u64 access,
				  struct x86_exception *exception)
{
	if (exception)
		exception->error_code = 0;
	return kvm_translate_gpa(vcpu, mmu, vaddr, access, exception);
}

static bool mmio_info_in_cache(struct kvm_vcpu *vcpu, u64 addr, bool direct)
{
	/*
	 * A nested guest cannot use the MMIO cache if it is using nested
	 * page tables, because cr2 is a nGPA while the cache stores GPAs.
	 */
	if (mmu_is_nested(vcpu))
		return false;

	if (direct)
		return vcpu_match_mmio_gpa(vcpu, addr);

	return vcpu_match_mmio_gva(vcpu, addr);
}

/*
 * Return the level of the lowest level SPTE added to sptes.
 * That SPTE may be non-present.
 *
 * Must be called between walk_shadow_page_lockless_{begin,end}.
 */
static int get_walk(struct kvm_vcpu *vcpu, u64 addr, u64 *sptes, int *root_level)
{
	struct kvm_shadow_walk_iterator iterator;
	int leaf = -1;
	u64 spte;

	for (shadow_walk_init(&iterator, vcpu, addr),
	     *root_level = iterator.level;
	     shadow_walk_okay(&iterator);
	     __shadow_walk_next(&iterator, spte)) {
		leaf = iterator.level;
		spte = mmu_spte_get_lockless(iterator.sptep);

		sptes[leaf] = spte;
	}

	return leaf;
}

static int get_sptes_lockless(struct kvm_vcpu *vcpu, u64 addr, u64 *sptes,
			      int *root_level)
{
	int leaf;

	walk_shadow_page_lockless_begin(vcpu);

	if (is_tdp_mmu_active(vcpu))
		leaf = kvm_tdp_mmu_get_walk(vcpu, addr, sptes, root_level);
	else
		leaf = get_walk(vcpu, addr, sptes, root_level);

	walk_shadow_page_lockless_end(vcpu);
	return leaf;
}

/* return true if reserved bit(s) are detected on a valid, non-MMIO SPTE. */
static bool get_mmio_spte(struct kvm_vcpu *vcpu, u64 addr, u64 *sptep)
{
	u64 sptes[PT64_ROOT_MAX_LEVEL + 1];
	struct rsvd_bits_validate *rsvd_check;
	int root, leaf, level;
	bool reserved = false;

	leaf = get_sptes_lockless(vcpu, addr, sptes, &root);
	if (unlikely(leaf < 0)) {
		*sptep = 0ull;
		return reserved;
	}

	*sptep = sptes[leaf];

	/*
	 * Skip reserved bits checks on the terminal leaf if it's not a valid
	 * SPTE.  Note, this also (intentionally) skips MMIO SPTEs, which, by
	 * design, always have reserved bits set.  The purpose of the checks is
	 * to detect reserved bits on non-MMIO SPTEs. i.e. buggy SPTEs.
	 */
	if (!is_shadow_present_pte(sptes[leaf]))
		leaf++;

	rsvd_check = &vcpu->arch.mmu->shadow_zero_check;

	for (level = root; level >= leaf; level--)
		reserved |= is_rsvd_spte(rsvd_check, sptes[level], level);

	if (reserved) {
		pr_err("%s: reserved bits set on MMU-present spte, addr 0x%llx, hierarchy:\n",
		       __func__, addr);
		for (level = root; level >= leaf; level--)
			pr_err("------ spte = 0x%llx level = %d, rsvd bits = 0x%llx",
			       sptes[level], level,
			       get_rsvd_bits(rsvd_check, sptes[level], level));
	}

	return reserved;
}

static int handle_mmio_page_fault(struct kvm_vcpu *vcpu, u64 addr, bool direct)
{
	u64 spte;
	bool reserved;

	if (mmio_info_in_cache(vcpu, addr, direct))
		return RET_PF_EMULATE;

	reserved = get_mmio_spte(vcpu, addr, &spte);
	if (WARN_ON_ONCE(reserved))
		return -EINVAL;

	if (is_mmio_spte(vcpu->kvm, spte)) {
		gfn_t gfn = get_mmio_spte_gfn(spte);
		unsigned int access = get_mmio_spte_access(spte);

		if (!check_mmio_spte(vcpu, spte))
			return RET_PF_INVALID;

		if (direct)
			addr = 0;

		trace_handle_mmio_page_fault(addr, gfn, access);
		vcpu_cache_mmio_info(vcpu, addr, gfn, access);
		return RET_PF_EMULATE;
	}

	/*
	 * If the page table is zapped by other cpus, let CPU fault again on
	 * the address.
	 */
	return RET_PF_RETRY;
}

static bool page_fault_handle_page_track(struct kvm_vcpu *vcpu,
					 struct kvm_page_fault *fault)
{
	if (unlikely(fault->rsvd))
		return false;

	if (!fault->present || !fault->write)
		return false;

	/*
	 * guest is writing the page which is write tracked which can
	 * not be fixed by page fault handler.
	 */
	if (kvm_gfn_is_write_tracked(vcpu->kvm, fault->slot, fault->gfn))
		return true;

	return false;
}

static void shadow_page_table_clear_flood(struct kvm_vcpu *vcpu, gva_t addr)
{
	struct kvm_shadow_walk_iterator iterator;
	u64 spte;

	walk_shadow_page_lockless_begin(vcpu);
	for_each_shadow_entry_lockless(vcpu, addr, iterator, spte)
		clear_sp_write_flooding_count(iterator.sptep);
	walk_shadow_page_lockless_end(vcpu);
}

static u32 alloc_apf_token(struct kvm_vcpu *vcpu)
{
	/* make sure the token value is not 0 */
	u32 id = vcpu->arch.apf.id;

	if (id << 12 == 0)
		vcpu->arch.apf.id = 1;

	return (vcpu->arch.apf.id++ << 12) | vcpu->vcpu_id;
}

static bool kvm_arch_setup_async_pf(struct kvm_vcpu *vcpu,
				    struct kvm_page_fault *fault)
{
	struct kvm_arch_async_pf arch;

	arch.token = alloc_apf_token(vcpu);
	arch.gfn = fault->gfn;
	arch.error_code = fault->error_code;
	arch.direct_map = vcpu->arch.mmu->root_role.direct;
	arch.cr3 = kvm_mmu_get_guest_pgd(vcpu, vcpu->arch.mmu);

	return kvm_setup_async_pf(vcpu, fault->addr,
				  kvm_vcpu_gfn_to_hva(vcpu, fault->gfn), &arch);
}

void kvm_arch_async_page_ready(struct kvm_vcpu *vcpu, struct kvm_async_pf *work)
{
	int r;

	if (WARN_ON_ONCE(work->arch.error_code & PFERR_PRIVATE_ACCESS))
		return;

	if ((vcpu->arch.mmu->root_role.direct != work->arch.direct_map) ||
	      work->wakeup_all)
		return;

	r = kvm_mmu_reload(vcpu);
	if (unlikely(r))
		return;

	if (!vcpu->arch.mmu->root_role.direct &&
	      work->arch.cr3 != kvm_mmu_get_guest_pgd(vcpu, vcpu->arch.mmu))
		return;

	r = kvm_mmu_do_page_fault(vcpu, work->cr2_or_gpa, work->arch.error_code,
				  true, NULL, NULL);

	/*
	 * Account fixed page faults, otherwise they'll never be counted, but
	 * ignore stats for all other return times.  Page-ready "faults" aren't
	 * truly spurious and never trigger emulation
	 */
	if (r == RET_PF_FIXED)
		vcpu->stat.pf_fixed++;
}

static inline u8 kvm_max_level_for_order(int order)
{
	BUILD_BUG_ON(KVM_MAX_HUGEPAGE_LEVEL > PG_LEVEL_1G);

	KVM_MMU_WARN_ON(order != KVM_HPAGE_GFN_SHIFT(PG_LEVEL_1G) &&
			order != KVM_HPAGE_GFN_SHIFT(PG_LEVEL_2M) &&
			order != KVM_HPAGE_GFN_SHIFT(PG_LEVEL_4K));

	if (order >= KVM_HPAGE_GFN_SHIFT(PG_LEVEL_1G))
		return PG_LEVEL_1G;

	if (order >= KVM_HPAGE_GFN_SHIFT(PG_LEVEL_2M))
		return PG_LEVEL_2M;

	return PG_LEVEL_4K;
}

static u8 kvm_max_private_mapping_level(struct kvm *kvm, kvm_pfn_t pfn,
					u8 max_level, int gmem_order)
{
	u8 req_max_level;

	if (max_level == PG_LEVEL_4K)
		return PG_LEVEL_4K;

	max_level = min(kvm_max_level_for_order(gmem_order), max_level);
	if (max_level == PG_LEVEL_4K)
		return PG_LEVEL_4K;

	req_max_level = kvm_x86_call(private_max_mapping_level)(kvm, pfn);
	if (req_max_level)
		max_level = min(max_level, req_max_level);

	return max_level;
}

static int kvm_faultin_pfn_private(struct kvm_vcpu *vcpu,
				   struct kvm_page_fault *fault)
{
	int max_order, r;

	if (!kvm_slot_can_be_private(fault->slot)) {
		kvm_mmu_prepare_memory_fault_exit(vcpu, fault);
		return -EFAULT;
	}

	r = kvm_gmem_get_pfn(vcpu->kvm, fault->slot, fault->gfn, &fault->pfn,
			     &max_order);
	if (r) {
		kvm_mmu_prepare_memory_fault_exit(vcpu, fault);
		return r;
	}

	fault->map_writable = !(fault->slot->flags & KVM_MEM_READONLY);
	fault->max_level = kvm_max_private_mapping_level(vcpu->kvm, fault->pfn,
							 fault->max_level, max_order);

	return RET_PF_CONTINUE;
}

static int __kvm_faultin_pfn(struct kvm_vcpu *vcpu, struct kvm_page_fault *fault)
{
	bool async;

	if (fault->is_private)
		return kvm_faultin_pfn_private(vcpu, fault);

	async = false;
	fault->pfn = __gfn_to_pfn_memslot(fault->slot, fault->gfn, false, false,
					  &async, fault->write,
					  &fault->map_writable, &fault->hva);
	if (!async)
		return RET_PF_CONTINUE; /* *pfn has correct page already */

	if (!fault->prefetch && kvm_can_do_async_pf(vcpu)) {
		trace_kvm_try_async_get_page(fault->addr, fault->gfn);
		if (kvm_find_async_pf_gfn(vcpu, fault->gfn)) {
			trace_kvm_async_pf_repeated_fault(fault->addr, fault->gfn);
			kvm_make_request(KVM_REQ_APF_HALT, vcpu);
			return RET_PF_RETRY;
		} else if (kvm_arch_setup_async_pf(vcpu, fault)) {
			return RET_PF_RETRY;
		}
	}

	/*
	 * Allow gup to bail on pending non-fatal signals when it's also allowed
	 * to wait for IO.  Note, gup always bails if it is unable to quickly
	 * get a page and a fatal signal, i.e. SIGKILL, is pending.
	 */
	fault->pfn = __gfn_to_pfn_memslot(fault->slot, fault->gfn, false, true,
					  NULL, fault->write,
					  &fault->map_writable, &fault->hva);
	return RET_PF_CONTINUE;
}

static int kvm_faultin_pfn(struct kvm_vcpu *vcpu, struct kvm_page_fault *fault,
			   unsigned int access)
{
	struct kvm_memory_slot *slot = fault->slot;
	int ret;

	/*
	 * Note that the mmu_invalidate_seq also serves to detect a concurrent
	 * change in attributes.  is_page_fault_stale() will detect an
	 * invalidation relate to fault->fn and resume the guest without
	 * installing a mapping in the page tables.
	 */
	fault->mmu_seq = vcpu->kvm->mmu_invalidate_seq;
	smp_rmb();

	/*
	 * Now that we have a snapshot of mmu_invalidate_seq we can check for a
	 * private vs. shared mismatch.
	 */
	if (fault->is_private != kvm_mem_is_private(vcpu->kvm, fault->gfn)) {
		kvm_mmu_prepare_memory_fault_exit(vcpu, fault);
		return -EFAULT;
	}

	if (unlikely(!slot))
		return kvm_handle_noslot_fault(vcpu, fault, access);

	/*
	 * Retry the page fault if the gfn hit a memslot that is being deleted
	 * or moved.  This ensures any existing SPTEs for the old memslot will
	 * be zapped before KVM inserts a new MMIO SPTE for the gfn.
	 */
	if (slot->flags & KVM_MEMSLOT_INVALID)
		return RET_PF_RETRY;

	if (slot->id == APIC_ACCESS_PAGE_PRIVATE_MEMSLOT) {
		/*
		 * Don't map L1's APIC access page into L2, KVM doesn't support
		 * using APICv/AVIC to accelerate L2 accesses to L1's APIC,
		 * i.e. the access needs to be emulated.  Emulating access to
		 * L1's APIC is also correct if L1 is accelerating L2's own
		 * virtual APIC, but for some reason L1 also maps _L1's_ APIC
		 * into L2.  Note, vcpu_is_mmio_gpa() always treats access to
		 * the APIC as MMIO.  Allow an MMIO SPTE to be created, as KVM
		 * uses different roots for L1 vs. L2, i.e. there is no danger
		 * of breaking APICv/AVIC for L1.
		 */
		if (is_guest_mode(vcpu))
			return kvm_handle_noslot_fault(vcpu, fault, access);

		/*
		 * If the APIC access page exists but is disabled, go directly
		 * to emulation without caching the MMIO access or creating a
		 * MMIO SPTE.  That way the cache doesn't need to be purged
		 * when the AVIC is re-enabled.
		 */
		if (!kvm_apicv_activated(vcpu->kvm))
			return RET_PF_EMULATE;
	}

	/*
	 * Check for a relevant mmu_notifier invalidation event before getting
	 * the pfn from the primary MMU, and before acquiring mmu_lock.
	 *
	 * For mmu_lock, if there is an in-progress invalidation and the kernel
	 * allows preemption, the invalidation task may drop mmu_lock and yield
	 * in response to mmu_lock being contended, which is *very* counter-
	 * productive as this vCPU can't actually make forward progress until
	 * the invalidation completes.
	 *
	 * Retrying now can also avoid unnessary lock contention in the primary
	 * MMU, as the primary MMU doesn't necessarily hold a single lock for
	 * the duration of the invalidation, i.e. faulting in a conflicting pfn
	 * can cause the invalidation to take longer by holding locks that are
	 * needed to complete the invalidation.
	 *
	 * Do the pre-check even for non-preemtible kernels, i.e. even if KVM
	 * will never yield mmu_lock in response to contention, as this vCPU is
	 * *guaranteed* to need to retry, i.e. waiting until mmu_lock is held
	 * to detect retry guarantees the worst case latency for the vCPU.
	 */
	if (mmu_invalidate_retry_gfn_unsafe(vcpu->kvm, fault->mmu_seq, fault->gfn))
		return RET_PF_RETRY;

	ret = __kvm_faultin_pfn(vcpu, fault);
	if (ret != RET_PF_CONTINUE)
		return ret;

	if (unlikely(is_error_pfn(fault->pfn)))
		return kvm_handle_error_pfn(vcpu, fault);

	if (WARN_ON_ONCE(!fault->slot || is_noslot_pfn(fault->pfn)))
		return kvm_handle_noslot_fault(vcpu, fault, access);

	/*
	 * Check again for a relevant mmu_notifier invalidation event purely to
	 * avoid contending mmu_lock.  Most invalidations will be detected by
	 * the previous check, but checking is extremely cheap relative to the
	 * overall cost of failing to detect the invalidation until after
	 * mmu_lock is acquired.
	 */
	if (mmu_invalidate_retry_gfn_unsafe(vcpu->kvm, fault->mmu_seq, fault->gfn)) {
		kvm_release_pfn_clean(fault->pfn);
		return RET_PF_RETRY;
	}

	return RET_PF_CONTINUE;
}

/*
 * Returns true if the page fault is stale and needs to be retried, i.e. if the
 * root was invalidated by a memslot update or a relevant mmu_notifier fired.
 */
static bool is_page_fault_stale(struct kvm_vcpu *vcpu,
				struct kvm_page_fault *fault)
{
	struct kvm_mmu_page *sp = root_to_sp(vcpu->arch.mmu->root.hpa);

	/* Special roots, e.g. pae_root, are not backed by shadow pages. */
	if (sp && is_obsolete_sp(vcpu->kvm, sp))
		return true;

	/*
	 * Roots without an associated shadow page are considered invalid if
	 * there is a pending request to free obsolete roots.  The request is
	 * only a hint that the current root _may_ be obsolete and needs to be
	 * reloaded, e.g. if the guest frees a PGD that KVM is tracking as a
	 * previous root, then __kvm_mmu_prepare_zap_page() signals all vCPUs
	 * to reload even if no vCPU is actively using the root.
	 */
	if (!sp && kvm_test_request(KVM_REQ_MMU_FREE_OBSOLETE_ROOTS, vcpu))
		return true;

	/*
	 * Check for a relevant mmu_notifier invalidation event one last time
	 * now that mmu_lock is held, as the "unsafe" checks performed without
	 * holding mmu_lock can get false negatives.
	 */
	return fault->slot &&
	       mmu_invalidate_retry_gfn(vcpu->kvm, fault->mmu_seq, fault->gfn);
}

static int direct_page_fault(struct kvm_vcpu *vcpu, struct kvm_page_fault *fault)
{
	int r;

	/* Dummy roots are used only for shadowing bad guest roots. */
	if (WARN_ON_ONCE(kvm_mmu_is_dummy_root(vcpu->arch.mmu->root.hpa)))
		return RET_PF_RETRY;

	if (page_fault_handle_page_track(vcpu, fault))
		return RET_PF_WRITE_PROTECTED;

	r = fast_page_fault(vcpu, fault);
	if (r != RET_PF_INVALID)
		return r;

	r = mmu_topup_memory_caches(vcpu, false);
	if (r)
		return r;

	r = kvm_faultin_pfn(vcpu, fault, ACC_ALL);
	if (r != RET_PF_CONTINUE)
		return r;

	r = RET_PF_RETRY;
	write_lock(&vcpu->kvm->mmu_lock);

	if (is_page_fault_stale(vcpu, fault))
		goto out_unlock;

	r = make_mmu_pages_available(vcpu);
	if (r)
		goto out_unlock;

	r = direct_map(vcpu, fault);

out_unlock:
	write_unlock(&vcpu->kvm->mmu_lock);
	kvm_release_pfn_clean(fault->pfn);
	return r;
}

static int nonpaging_page_fault(struct kvm_vcpu *vcpu,
				struct kvm_page_fault *fault)
{
	/* This path builds a PAE pagetable, we can map 2mb pages at maximum. */
	fault->max_level = PG_LEVEL_2M;
	return direct_page_fault(vcpu, fault);
}

int kvm_handle_page_fault(struct kvm_vcpu *vcpu, u64 error_code,
				u64 fault_address, char *insn, int insn_len)
{
	int r = 1;
	u32 flags = vcpu->arch.apf.host_apf_flags;

#ifndef CONFIG_X86_64
	/* A 64-bit CR2 should be impossible on 32-bit KVM. */
	if (WARN_ON_ONCE(fault_address >> 32))
		return -EFAULT;
#endif
	/*
	 * Legacy #PF exception only have a 32-bit error code.  Simply drop the
	 * upper bits as KVM doesn't use them for #PF (because they are never
	 * set), and to ensure there are no collisions with KVM-defined bits.
	 */
	if (WARN_ON_ONCE(error_code >> 32))
		error_code = lower_32_bits(error_code);

	/*
	 * Restrict KVM-defined flags to bits 63:32 so that it's impossible for
	 * them to conflict with #PF error codes, which are limited to 32 bits.
	 */
	BUILD_BUG_ON(lower_32_bits(PFERR_SYNTHETIC_MASK));

	vcpu->arch.l1tf_flush_l1d = true;
	if (!flags) {
		trace_kvm_page_fault(vcpu, fault_address, error_code);

		r = kvm_mmu_page_fault(vcpu, fault_address, error_code, insn,
				insn_len);
	} else if (flags & KVM_PV_REASON_PAGE_NOT_PRESENT) {
		vcpu->arch.apf.host_apf_flags = 0;
		local_irq_disable();
		kvm_async_pf_task_wait_schedule(fault_address);
		local_irq_enable();
	} else {
		WARN_ONCE(1, "Unexpected host async PF flags: %x\n", flags);
	}

	return r;
}
EXPORT_SYMBOL_GPL(kvm_handle_page_fault);

#ifdef CONFIG_X86_64
static int kvm_tdp_mmu_page_fault(struct kvm_vcpu *vcpu,
				  struct kvm_page_fault *fault)
{
	int r;

	if (page_fault_handle_page_track(vcpu, fault))
		return RET_PF_WRITE_PROTECTED;

	r = fast_page_fault(vcpu, fault);
	if (r != RET_PF_INVALID)
		return r;

	r = mmu_topup_memory_caches(vcpu, false);
	if (r)
		return r;

	r = kvm_faultin_pfn(vcpu, fault, ACC_ALL);
	if (r != RET_PF_CONTINUE)
		return r;

	r = RET_PF_RETRY;
	read_lock(&vcpu->kvm->mmu_lock);

	if (is_page_fault_stale(vcpu, fault))
		goto out_unlock;

	r = kvm_tdp_mmu_map(vcpu, fault);

out_unlock:
	read_unlock(&vcpu->kvm->mmu_lock);
	kvm_release_pfn_clean(fault->pfn);
	return r;
}
#endif

bool kvm_mmu_may_ignore_guest_pat(void)
{
	/*
	 * When EPT is enabled (shadow_memtype_mask is non-zero), and the VM
	 * has non-coherent DMA (DMA doesn't snoop CPU caches), KVM's ABI is to
	 * honor the memtype from the guest's PAT so that guest accesses to
	 * memory that is DMA'd aren't cached against the guest's wishes.  As a
	 * result, KVM _may_ ignore guest PAT, whereas without non-coherent DMA,
	 * KVM _always_ ignores guest PAT (when EPT is enabled).
	 */
	return shadow_memtype_mask;
}

int kvm_tdp_page_fault(struct kvm_vcpu *vcpu, struct kvm_page_fault *fault)
{
#ifdef CONFIG_X86_64
	if (tdp_mmu_enabled)
		return kvm_tdp_mmu_page_fault(vcpu, fault);
#endif

	return direct_page_fault(vcpu, fault);
}

static int kvm_tdp_map_page(struct kvm_vcpu *vcpu, gpa_t gpa, u64 error_code,
			    u8 *level)
{
	int r;

	/*
	 * Restrict to TDP page fault, since that's the only case where the MMU
	 * is indexed by GPA.
	 */
	if (vcpu->arch.mmu->page_fault != kvm_tdp_page_fault)
		return -EOPNOTSUPP;

	do {
		if (signal_pending(current))
			return -EINTR;
		cond_resched();
		r = kvm_mmu_do_page_fault(vcpu, gpa, error_code, true, NULL, level);
	} while (r == RET_PF_RETRY);

	if (r < 0)
		return r;

	switch (r) {
	case RET_PF_FIXED:
	case RET_PF_SPURIOUS:
<<<<<<< HEAD
=======
	case RET_PF_WRITE_PROTECTED:
>>>>>>> adc21867
		return 0;

	case RET_PF_EMULATE:
		return -ENOENT;

	case RET_PF_RETRY:
	case RET_PF_CONTINUE:
	case RET_PF_INVALID:
	default:
		WARN_ONCE(1, "could not fix page fault during prefault");
		return -EIO;
	}
}

long kvm_arch_vcpu_pre_fault_memory(struct kvm_vcpu *vcpu,
				    struct kvm_pre_fault_memory *range)
{
	u64 error_code = PFERR_GUEST_FINAL_MASK;
	u8 level = PG_LEVEL_4K;
	u64 end;
	int r;

	if (!vcpu->kvm->arch.pre_fault_allowed)
		return -EOPNOTSUPP;

	/*
	 * reload is efficient when called repeatedly, so we can do it on
	 * every iteration.
	 */
	r = kvm_mmu_reload(vcpu);
	if (r)
		return r;

	if (kvm_arch_has_private_mem(vcpu->kvm) &&
	    kvm_mem_is_private(vcpu->kvm, gpa_to_gfn(range->gpa)))
		error_code |= PFERR_PRIVATE_ACCESS;

	/*
	 * Shadow paging uses GVA for kvm page fault, so restrict to
	 * two-dimensional paging.
	 */
	r = kvm_tdp_map_page(vcpu, range->gpa, error_code, &level);
	if (r < 0)
		return r;

	/*
	 * If the mapping that covers range->gpa can use a huge page, it
	 * may start below it or end after range->gpa + range->size.
	 */
	end = (range->gpa & KVM_HPAGE_MASK(level)) + KVM_HPAGE_SIZE(level);
	return min(range->size, end - range->gpa);
}

static void nonpaging_init_context(struct kvm_mmu *context)
{
	context->page_fault = nonpaging_page_fault;
	context->gva_to_gpa = nonpaging_gva_to_gpa;
	context->sync_spte = NULL;
}

static inline bool is_root_usable(struct kvm_mmu_root_info *root, gpa_t pgd,
				  union kvm_mmu_page_role role)
{
	struct kvm_mmu_page *sp;

	if (!VALID_PAGE(root->hpa))
		return false;

	if (!role.direct && pgd != root->pgd)
		return false;

	sp = root_to_sp(root->hpa);
	if (WARN_ON_ONCE(!sp))
		return false;

	return role.word == sp->role.word;
}

/*
 * Find out if a previously cached root matching the new pgd/role is available,
 * and insert the current root as the MRU in the cache.
 * If a matching root is found, it is assigned to kvm_mmu->root and
 * true is returned.
 * If no match is found, kvm_mmu->root is left invalid, the LRU root is
 * evicted to make room for the current root, and false is returned.
 */
static bool cached_root_find_and_keep_current(struct kvm *kvm, struct kvm_mmu *mmu,
					      gpa_t new_pgd,
					      union kvm_mmu_page_role new_role)
{
	uint i;

	if (is_root_usable(&mmu->root, new_pgd, new_role))
		return true;

	for (i = 0; i < KVM_MMU_NUM_PREV_ROOTS; i++) {
		/*
		 * The swaps end up rotating the cache like this:
		 *   C   0 1 2 3   (on entry to the function)
		 *   0   C 1 2 3
		 *   1   C 0 2 3
		 *   2   C 0 1 3
		 *   3   C 0 1 2   (on exit from the loop)
		 */
		swap(mmu->root, mmu->prev_roots[i]);
		if (is_root_usable(&mmu->root, new_pgd, new_role))
			return true;
	}

	kvm_mmu_free_roots(kvm, mmu, KVM_MMU_ROOT_CURRENT);
	return false;
}

/*
 * Find out if a previously cached root matching the new pgd/role is available.
 * On entry, mmu->root is invalid.
 * If a matching root is found, it is assigned to kvm_mmu->root, the LRU entry
 * of the cache becomes invalid, and true is returned.
 * If no match is found, kvm_mmu->root is left invalid and false is returned.
 */
static bool cached_root_find_without_current(struct kvm *kvm, struct kvm_mmu *mmu,
					     gpa_t new_pgd,
					     union kvm_mmu_page_role new_role)
{
	uint i;

	for (i = 0; i < KVM_MMU_NUM_PREV_ROOTS; i++)
		if (is_root_usable(&mmu->prev_roots[i], new_pgd, new_role))
			goto hit;

	return false;

hit:
	swap(mmu->root, mmu->prev_roots[i]);
	/* Bubble up the remaining roots.  */
	for (; i < KVM_MMU_NUM_PREV_ROOTS - 1; i++)
		mmu->prev_roots[i] = mmu->prev_roots[i + 1];
	mmu->prev_roots[i].hpa = INVALID_PAGE;
	return true;
}

static bool fast_pgd_switch(struct kvm *kvm, struct kvm_mmu *mmu,
			    gpa_t new_pgd, union kvm_mmu_page_role new_role)
{
	/*
	 * Limit reuse to 64-bit hosts+VMs without "special" roots in order to
	 * avoid having to deal with PDPTEs and other complexities.
	 */
	if (VALID_PAGE(mmu->root.hpa) && !root_to_sp(mmu->root.hpa))
		kvm_mmu_free_roots(kvm, mmu, KVM_MMU_ROOT_CURRENT);

	if (VALID_PAGE(mmu->root.hpa))
		return cached_root_find_and_keep_current(kvm, mmu, new_pgd, new_role);
	else
		return cached_root_find_without_current(kvm, mmu, new_pgd, new_role);
}

void kvm_mmu_new_pgd(struct kvm_vcpu *vcpu, gpa_t new_pgd)
{
	struct kvm_mmu *mmu = vcpu->arch.mmu;
	union kvm_mmu_page_role new_role = mmu->root_role;

	/*
	 * Return immediately if no usable root was found, kvm_mmu_reload()
	 * will establish a valid root prior to the next VM-Enter.
	 */
	if (!fast_pgd_switch(vcpu->kvm, mmu, new_pgd, new_role))
		return;

	/*
	 * It's possible that the cached previous root page is obsolete because
	 * of a change in the MMU generation number. However, changing the
	 * generation number is accompanied by KVM_REQ_MMU_FREE_OBSOLETE_ROOTS,
	 * which will free the root set here and allocate a new one.
	 */
	kvm_make_request(KVM_REQ_LOAD_MMU_PGD, vcpu);

	if (force_flush_and_sync_on_reuse) {
		kvm_make_request(KVM_REQ_MMU_SYNC, vcpu);
		kvm_make_request(KVM_REQ_TLB_FLUSH_CURRENT, vcpu);
	}

	/*
	 * The last MMIO access's GVA and GPA are cached in the VCPU. When
	 * switching to a new CR3, that GVA->GPA mapping may no longer be
	 * valid. So clear any cached MMIO info even when we don't need to sync
	 * the shadow page tables.
	 */
	vcpu_clear_mmio_info(vcpu, MMIO_GVA_ANY);

	/*
	 * If this is a direct root page, it doesn't have a write flooding
	 * count. Otherwise, clear the write flooding count.
	 */
	if (!new_role.direct) {
		struct kvm_mmu_page *sp = root_to_sp(vcpu->arch.mmu->root.hpa);

		if (!WARN_ON_ONCE(!sp))
			__clear_sp_write_flooding_count(sp);
	}
}
EXPORT_SYMBOL_GPL(kvm_mmu_new_pgd);

static bool sync_mmio_spte(struct kvm_vcpu *vcpu, u64 *sptep, gfn_t gfn,
			   unsigned int access)
{
	if (unlikely(is_mmio_spte(vcpu->kvm, *sptep))) {
		if (gfn != get_mmio_spte_gfn(*sptep)) {
			mmu_spte_clear_no_track(sptep);
			return true;
		}

		mark_mmio_spte(vcpu, sptep, gfn, access);
		return true;
	}

	return false;
}

#define PTTYPE_EPT 18 /* arbitrary */
#define PTTYPE PTTYPE_EPT
#include "paging_tmpl.h"
#undef PTTYPE

#define PTTYPE 64
#include "paging_tmpl.h"
#undef PTTYPE

#define PTTYPE 32
#include "paging_tmpl.h"
#undef PTTYPE

static void __reset_rsvds_bits_mask(struct rsvd_bits_validate *rsvd_check,
				    u64 pa_bits_rsvd, int level, bool nx,
				    bool gbpages, bool pse, bool amd)
{
	u64 gbpages_bit_rsvd = 0;
	u64 nonleaf_bit8_rsvd = 0;
	u64 high_bits_rsvd;

	rsvd_check->bad_mt_xwr = 0;

	if (!gbpages)
		gbpages_bit_rsvd = rsvd_bits(7, 7);

	if (level == PT32E_ROOT_LEVEL)
		high_bits_rsvd = pa_bits_rsvd & rsvd_bits(0, 62);
	else
		high_bits_rsvd = pa_bits_rsvd & rsvd_bits(0, 51);

	/* Note, NX doesn't exist in PDPTEs, this is handled below. */
	if (!nx)
		high_bits_rsvd |= rsvd_bits(63, 63);

	/*
	 * Non-leaf PML4Es and PDPEs reserve bit 8 (which would be the G bit for
	 * leaf entries) on AMD CPUs only.
	 */
	if (amd)
		nonleaf_bit8_rsvd = rsvd_bits(8, 8);

	switch (level) {
	case PT32_ROOT_LEVEL:
		/* no rsvd bits for 2 level 4K page table entries */
		rsvd_check->rsvd_bits_mask[0][1] = 0;
		rsvd_check->rsvd_bits_mask[0][0] = 0;
		rsvd_check->rsvd_bits_mask[1][0] =
			rsvd_check->rsvd_bits_mask[0][0];

		if (!pse) {
			rsvd_check->rsvd_bits_mask[1][1] = 0;
			break;
		}

		if (is_cpuid_PSE36())
			/* 36bits PSE 4MB page */
			rsvd_check->rsvd_bits_mask[1][1] = rsvd_bits(17, 21);
		else
			/* 32 bits PSE 4MB page */
			rsvd_check->rsvd_bits_mask[1][1] = rsvd_bits(13, 21);
		break;
	case PT32E_ROOT_LEVEL:
		rsvd_check->rsvd_bits_mask[0][2] = rsvd_bits(63, 63) |
						   high_bits_rsvd |
						   rsvd_bits(5, 8) |
						   rsvd_bits(1, 2);	/* PDPTE */
		rsvd_check->rsvd_bits_mask[0][1] = high_bits_rsvd;	/* PDE */
		rsvd_check->rsvd_bits_mask[0][0] = high_bits_rsvd;	/* PTE */
		rsvd_check->rsvd_bits_mask[1][1] = high_bits_rsvd |
						   rsvd_bits(13, 20);	/* large page */
		rsvd_check->rsvd_bits_mask[1][0] =
			rsvd_check->rsvd_bits_mask[0][0];
		break;
	case PT64_ROOT_5LEVEL:
		rsvd_check->rsvd_bits_mask[0][4] = high_bits_rsvd |
						   nonleaf_bit8_rsvd |
						   rsvd_bits(7, 7);
		rsvd_check->rsvd_bits_mask[1][4] =
			rsvd_check->rsvd_bits_mask[0][4];
		fallthrough;
	case PT64_ROOT_4LEVEL:
		rsvd_check->rsvd_bits_mask[0][3] = high_bits_rsvd |
						   nonleaf_bit8_rsvd |
						   rsvd_bits(7, 7);
		rsvd_check->rsvd_bits_mask[0][2] = high_bits_rsvd |
						   gbpages_bit_rsvd;
		rsvd_check->rsvd_bits_mask[0][1] = high_bits_rsvd;
		rsvd_check->rsvd_bits_mask[0][0] = high_bits_rsvd;
		rsvd_check->rsvd_bits_mask[1][3] =
			rsvd_check->rsvd_bits_mask[0][3];
		rsvd_check->rsvd_bits_mask[1][2] = high_bits_rsvd |
						   gbpages_bit_rsvd |
						   rsvd_bits(13, 29);
		rsvd_check->rsvd_bits_mask[1][1] = high_bits_rsvd |
						   rsvd_bits(13, 20); /* large page */
		rsvd_check->rsvd_bits_mask[1][0] =
			rsvd_check->rsvd_bits_mask[0][0];
		break;
	}
}

static void reset_guest_rsvds_bits_mask(struct kvm_vcpu *vcpu,
					struct kvm_mmu *context)
{
	__reset_rsvds_bits_mask(&context->guest_rsvd_check,
				vcpu->arch.reserved_gpa_bits,
				context->cpu_role.base.level, is_efer_nx(context),
				guest_can_use(vcpu, X86_FEATURE_GBPAGES),
				is_cr4_pse(context),
				guest_cpuid_is_amd_compatible(vcpu));
}

static void __reset_rsvds_bits_mask_ept(struct rsvd_bits_validate *rsvd_check,
					u64 pa_bits_rsvd, bool execonly,
					int huge_page_level)
{
	u64 high_bits_rsvd = pa_bits_rsvd & rsvd_bits(0, 51);
	u64 large_1g_rsvd = 0, large_2m_rsvd = 0;
	u64 bad_mt_xwr;

	if (huge_page_level < PG_LEVEL_1G)
		large_1g_rsvd = rsvd_bits(7, 7);
	if (huge_page_level < PG_LEVEL_2M)
		large_2m_rsvd = rsvd_bits(7, 7);

	rsvd_check->rsvd_bits_mask[0][4] = high_bits_rsvd | rsvd_bits(3, 7);
	rsvd_check->rsvd_bits_mask[0][3] = high_bits_rsvd | rsvd_bits(3, 7);
	rsvd_check->rsvd_bits_mask[0][2] = high_bits_rsvd | rsvd_bits(3, 6) | large_1g_rsvd;
	rsvd_check->rsvd_bits_mask[0][1] = high_bits_rsvd | rsvd_bits(3, 6) | large_2m_rsvd;
	rsvd_check->rsvd_bits_mask[0][0] = high_bits_rsvd;

	/* large page */
	rsvd_check->rsvd_bits_mask[1][4] = rsvd_check->rsvd_bits_mask[0][4];
	rsvd_check->rsvd_bits_mask[1][3] = rsvd_check->rsvd_bits_mask[0][3];
	rsvd_check->rsvd_bits_mask[1][2] = high_bits_rsvd | rsvd_bits(12, 29) | large_1g_rsvd;
	rsvd_check->rsvd_bits_mask[1][1] = high_bits_rsvd | rsvd_bits(12, 20) | large_2m_rsvd;
	rsvd_check->rsvd_bits_mask[1][0] = rsvd_check->rsvd_bits_mask[0][0];

	bad_mt_xwr = 0xFFull << (2 * 8);	/* bits 3..5 must not be 2 */
	bad_mt_xwr |= 0xFFull << (3 * 8);	/* bits 3..5 must not be 3 */
	bad_mt_xwr |= 0xFFull << (7 * 8);	/* bits 3..5 must not be 7 */
	bad_mt_xwr |= REPEAT_BYTE(1ull << 2);	/* bits 0..2 must not be 010 */
	bad_mt_xwr |= REPEAT_BYTE(1ull << 6);	/* bits 0..2 must not be 110 */
	if (!execonly) {
		/* bits 0..2 must not be 100 unless VMX capabilities allow it */
		bad_mt_xwr |= REPEAT_BYTE(1ull << 4);
	}
	rsvd_check->bad_mt_xwr = bad_mt_xwr;
}

static void reset_rsvds_bits_mask_ept(struct kvm_vcpu *vcpu,
		struct kvm_mmu *context, bool execonly, int huge_page_level)
{
	__reset_rsvds_bits_mask_ept(&context->guest_rsvd_check,
				    vcpu->arch.reserved_gpa_bits, execonly,
				    huge_page_level);
}

static inline u64 reserved_hpa_bits(void)
{
	return rsvd_bits(kvm_host.maxphyaddr, 63);
}

/*
 * the page table on host is the shadow page table for the page
 * table in guest or amd nested guest, its mmu features completely
 * follow the features in guest.
 */
static void reset_shadow_zero_bits_mask(struct kvm_vcpu *vcpu,
					struct kvm_mmu *context)
{
	/* @amd adds a check on bit of SPTEs, which KVM shouldn't use anyways. */
	bool is_amd = true;
	/* KVM doesn't use 2-level page tables for the shadow MMU. */
	bool is_pse = false;
	struct rsvd_bits_validate *shadow_zero_check;
	int i;

	WARN_ON_ONCE(context->root_role.level < PT32E_ROOT_LEVEL);

	shadow_zero_check = &context->shadow_zero_check;
	__reset_rsvds_bits_mask(shadow_zero_check, reserved_hpa_bits(),
				context->root_role.level,
				context->root_role.efer_nx,
				guest_can_use(vcpu, X86_FEATURE_GBPAGES),
				is_pse, is_amd);

	if (!shadow_me_mask)
		return;

	for (i = context->root_role.level; --i >= 0;) {
		/*
		 * So far shadow_me_value is a constant during KVM's life
		 * time.  Bits in shadow_me_value are allowed to be set.
		 * Bits in shadow_me_mask but not in shadow_me_value are
		 * not allowed to be set.
		 */
		shadow_zero_check->rsvd_bits_mask[0][i] |= shadow_me_mask;
		shadow_zero_check->rsvd_bits_mask[1][i] |= shadow_me_mask;
		shadow_zero_check->rsvd_bits_mask[0][i] &= ~shadow_me_value;
		shadow_zero_check->rsvd_bits_mask[1][i] &= ~shadow_me_value;
	}

}

static inline bool boot_cpu_is_amd(void)
{
	WARN_ON_ONCE(!tdp_enabled);
	return shadow_x_mask == 0;
}

/*
 * the direct page table on host, use as much mmu features as
 * possible, however, kvm currently does not do execution-protection.
 */
static void reset_tdp_shadow_zero_bits_mask(struct kvm_mmu *context)
{
	struct rsvd_bits_validate *shadow_zero_check;
	int i;

	shadow_zero_check = &context->shadow_zero_check;

	if (boot_cpu_is_amd())
		__reset_rsvds_bits_mask(shadow_zero_check, reserved_hpa_bits(),
					context->root_role.level, true,
					boot_cpu_has(X86_FEATURE_GBPAGES),
					false, true);
	else
		__reset_rsvds_bits_mask_ept(shadow_zero_check,
					    reserved_hpa_bits(), false,
					    max_huge_page_level);

	if (!shadow_me_mask)
		return;

	for (i = context->root_role.level; --i >= 0;) {
		shadow_zero_check->rsvd_bits_mask[0][i] &= ~shadow_me_mask;
		shadow_zero_check->rsvd_bits_mask[1][i] &= ~shadow_me_mask;
	}
}

/*
 * as the comments in reset_shadow_zero_bits_mask() except it
 * is the shadow page table for intel nested guest.
 */
static void
reset_ept_shadow_zero_bits_mask(struct kvm_mmu *context, bool execonly)
{
	__reset_rsvds_bits_mask_ept(&context->shadow_zero_check,
				    reserved_hpa_bits(), execonly,
				    max_huge_page_level);
}

#define BYTE_MASK(access) \
	((1 & (access) ? 2 : 0) | \
	 (2 & (access) ? 4 : 0) | \
	 (3 & (access) ? 8 : 0) | \
	 (4 & (access) ? 16 : 0) | \
	 (5 & (access) ? 32 : 0) | \
	 (6 & (access) ? 64 : 0) | \
	 (7 & (access) ? 128 : 0))


static void update_permission_bitmask(struct kvm_mmu *mmu, bool ept)
{
	unsigned byte;

	const u8 x = BYTE_MASK(ACC_EXEC_MASK);
	const u8 w = BYTE_MASK(ACC_WRITE_MASK);
	const u8 u = BYTE_MASK(ACC_USER_MASK);

	bool cr4_smep = is_cr4_smep(mmu);
	bool cr4_smap = is_cr4_smap(mmu);
	bool cr0_wp = is_cr0_wp(mmu);
	bool efer_nx = is_efer_nx(mmu);

	for (byte = 0; byte < ARRAY_SIZE(mmu->permissions); ++byte) {
		unsigned pfec = byte << 1;

		/*
		 * Each "*f" variable has a 1 bit for each UWX value
		 * that causes a fault with the given PFEC.
		 */

		/* Faults from writes to non-writable pages */
		u8 wf = (pfec & PFERR_WRITE_MASK) ? (u8)~w : 0;
		/* Faults from user mode accesses to supervisor pages */
		u8 uf = (pfec & PFERR_USER_MASK) ? (u8)~u : 0;
		/* Faults from fetches of non-executable pages*/
		u8 ff = (pfec & PFERR_FETCH_MASK) ? (u8)~x : 0;
		/* Faults from kernel mode fetches of user pages */
		u8 smepf = 0;
		/* Faults from kernel mode accesses of user pages */
		u8 smapf = 0;

		if (!ept) {
			/* Faults from kernel mode accesses to user pages */
			u8 kf = (pfec & PFERR_USER_MASK) ? 0 : u;

			/* Not really needed: !nx will cause pte.nx to fault */
			if (!efer_nx)
				ff = 0;

			/* Allow supervisor writes if !cr0.wp */
			if (!cr0_wp)
				wf = (pfec & PFERR_USER_MASK) ? wf : 0;

			/* Disallow supervisor fetches of user code if cr4.smep */
			if (cr4_smep)
				smepf = (pfec & PFERR_FETCH_MASK) ? kf : 0;

			/*
			 * SMAP:kernel-mode data accesses from user-mode
			 * mappings should fault. A fault is considered
			 * as a SMAP violation if all of the following
			 * conditions are true:
			 *   - X86_CR4_SMAP is set in CR4
			 *   - A user page is accessed
			 *   - The access is not a fetch
			 *   - The access is supervisor mode
			 *   - If implicit supervisor access or X86_EFLAGS_AC is clear
			 *
			 * Here, we cover the first four conditions.
			 * The fifth is computed dynamically in permission_fault();
			 * PFERR_RSVD_MASK bit will be set in PFEC if the access is
			 * *not* subject to SMAP restrictions.
			 */
			if (cr4_smap)
				smapf = (pfec & (PFERR_RSVD_MASK|PFERR_FETCH_MASK)) ? 0 : kf;
		}

		mmu->permissions[byte] = ff | uf | wf | smepf | smapf;
	}
}

/*
* PKU is an additional mechanism by which the paging controls access to
* user-mode addresses based on the value in the PKRU register.  Protection
* key violations are reported through a bit in the page fault error code.
* Unlike other bits of the error code, the PK bit is not known at the
* call site of e.g. gva_to_gpa; it must be computed directly in
* permission_fault based on two bits of PKRU, on some machine state (CR4,
* CR0, EFER, CPL), and on other bits of the error code and the page tables.
*
* In particular the following conditions come from the error code, the
* page tables and the machine state:
* - PK is always zero unless CR4.PKE=1 and EFER.LMA=1
* - PK is always zero if RSVD=1 (reserved bit set) or F=1 (instruction fetch)
* - PK is always zero if U=0 in the page tables
* - PKRU.WD is ignored if CR0.WP=0 and the access is a supervisor access.
*
* The PKRU bitmask caches the result of these four conditions.  The error
* code (minus the P bit) and the page table's U bit form an index into the
* PKRU bitmask.  Two bits of the PKRU bitmask are then extracted and ANDed
* with the two bits of the PKRU register corresponding to the protection key.
* For the first three conditions above the bits will be 00, thus masking
* away both AD and WD.  For all reads or if the last condition holds, WD
* only will be masked away.
*/
static void update_pkru_bitmask(struct kvm_mmu *mmu)
{
	unsigned bit;
	bool wp;

	mmu->pkru_mask = 0;

	if (!is_cr4_pke(mmu))
		return;

	wp = is_cr0_wp(mmu);

	for (bit = 0; bit < ARRAY_SIZE(mmu->permissions); ++bit) {
		unsigned pfec, pkey_bits;
		bool check_pkey, check_write, ff, uf, wf, pte_user;

		pfec = bit << 1;
		ff = pfec & PFERR_FETCH_MASK;
		uf = pfec & PFERR_USER_MASK;
		wf = pfec & PFERR_WRITE_MASK;

		/* PFEC.RSVD is replaced by ACC_USER_MASK. */
		pte_user = pfec & PFERR_RSVD_MASK;

		/*
		 * Only need to check the access which is not an
		 * instruction fetch and is to a user page.
		 */
		check_pkey = (!ff && pte_user);
		/*
		 * write access is controlled by PKRU if it is a
		 * user access or CR0.WP = 1.
		 */
		check_write = check_pkey && wf && (uf || wp);

		/* PKRU.AD stops both read and write access. */
		pkey_bits = !!check_pkey;
		/* PKRU.WD stops write access. */
		pkey_bits |= (!!check_write) << 1;

		mmu->pkru_mask |= (pkey_bits & 3) << pfec;
	}
}

static void reset_guest_paging_metadata(struct kvm_vcpu *vcpu,
					struct kvm_mmu *mmu)
{
	if (!is_cr0_pg(mmu))
		return;

	reset_guest_rsvds_bits_mask(vcpu, mmu);
	update_permission_bitmask(mmu, false);
	update_pkru_bitmask(mmu);
}

static void paging64_init_context(struct kvm_mmu *context)
{
	context->page_fault = paging64_page_fault;
	context->gva_to_gpa = paging64_gva_to_gpa;
	context->sync_spte = paging64_sync_spte;
}

static void paging32_init_context(struct kvm_mmu *context)
{
	context->page_fault = paging32_page_fault;
	context->gva_to_gpa = paging32_gva_to_gpa;
	context->sync_spte = paging32_sync_spte;
}

static union kvm_cpu_role kvm_calc_cpu_role(struct kvm_vcpu *vcpu,
					    const struct kvm_mmu_role_regs *regs)
{
	union kvm_cpu_role role = {0};

	role.base.access = ACC_ALL;
	role.base.smm = is_smm(vcpu);
	role.base.guest_mode = is_guest_mode(vcpu);
	role.ext.valid = 1;

	if (!____is_cr0_pg(regs)) {
		role.base.direct = 1;
		return role;
	}

	role.base.efer_nx = ____is_efer_nx(regs);
	role.base.cr0_wp = ____is_cr0_wp(regs);
	role.base.smep_andnot_wp = ____is_cr4_smep(regs) && !____is_cr0_wp(regs);
	role.base.smap_andnot_wp = ____is_cr4_smap(regs) && !____is_cr0_wp(regs);
	role.base.has_4_byte_gpte = !____is_cr4_pae(regs);

	if (____is_efer_lma(regs))
		role.base.level = ____is_cr4_la57(regs) ? PT64_ROOT_5LEVEL
							: PT64_ROOT_4LEVEL;
	else if (____is_cr4_pae(regs))
		role.base.level = PT32E_ROOT_LEVEL;
	else
		role.base.level = PT32_ROOT_LEVEL;

	role.ext.cr4_smep = ____is_cr4_smep(regs);
	role.ext.cr4_smap = ____is_cr4_smap(regs);
	role.ext.cr4_pse = ____is_cr4_pse(regs);

	/* PKEY and LA57 are active iff long mode is active. */
	role.ext.cr4_pke = ____is_efer_lma(regs) && ____is_cr4_pke(regs);
	role.ext.cr4_la57 = ____is_efer_lma(regs) && ____is_cr4_la57(regs);
	role.ext.efer_lma = ____is_efer_lma(regs);
	return role;
}

void __kvm_mmu_refresh_passthrough_bits(struct kvm_vcpu *vcpu,
					struct kvm_mmu *mmu)
{
	const bool cr0_wp = kvm_is_cr0_bit_set(vcpu, X86_CR0_WP);

	BUILD_BUG_ON((KVM_MMU_CR0_ROLE_BITS & KVM_POSSIBLE_CR0_GUEST_BITS) != X86_CR0_WP);
	BUILD_BUG_ON((KVM_MMU_CR4_ROLE_BITS & KVM_POSSIBLE_CR4_GUEST_BITS));

	if (is_cr0_wp(mmu) == cr0_wp)
		return;

	mmu->cpu_role.base.cr0_wp = cr0_wp;
	reset_guest_paging_metadata(vcpu, mmu);
}

static inline int kvm_mmu_get_tdp_level(struct kvm_vcpu *vcpu)
{
	/* tdp_root_level is architecture forced level, use it if nonzero */
	if (tdp_root_level)
		return tdp_root_level;

	/* Use 5-level TDP if and only if it's useful/necessary. */
	if (max_tdp_level == 5 && cpuid_maxphyaddr(vcpu) <= 48)
		return 4;

	return max_tdp_level;
}

u8 kvm_mmu_get_max_tdp_level(void)
{
	return tdp_root_level ? tdp_root_level : max_tdp_level;
}

static union kvm_mmu_page_role
kvm_calc_tdp_mmu_root_page_role(struct kvm_vcpu *vcpu,
				union kvm_cpu_role cpu_role)
{
	union kvm_mmu_page_role role = {0};

	role.access = ACC_ALL;
	role.cr0_wp = true;
	role.efer_nx = true;
	role.smm = cpu_role.base.smm;
	role.guest_mode = cpu_role.base.guest_mode;
	role.ad_disabled = !kvm_ad_enabled();
	role.level = kvm_mmu_get_tdp_level(vcpu);
	role.direct = true;
	role.has_4_byte_gpte = false;

	return role;
}

static void init_kvm_tdp_mmu(struct kvm_vcpu *vcpu,
			     union kvm_cpu_role cpu_role)
{
	struct kvm_mmu *context = &vcpu->arch.root_mmu;
	union kvm_mmu_page_role root_role = kvm_calc_tdp_mmu_root_page_role(vcpu, cpu_role);

	if (cpu_role.as_u64 == context->cpu_role.as_u64 &&
	    root_role.word == context->root_role.word)
		return;

	context->cpu_role.as_u64 = cpu_role.as_u64;
	context->root_role.word = root_role.word;
	context->page_fault = kvm_tdp_page_fault;
	context->sync_spte = NULL;
	context->get_guest_pgd = get_guest_cr3;
	context->get_pdptr = kvm_pdptr_read;
	context->inject_page_fault = kvm_inject_page_fault;

	if (!is_cr0_pg(context))
		context->gva_to_gpa = nonpaging_gva_to_gpa;
	else if (is_cr4_pae(context))
		context->gva_to_gpa = paging64_gva_to_gpa;
	else
		context->gva_to_gpa = paging32_gva_to_gpa;

	reset_guest_paging_metadata(vcpu, context);
	reset_tdp_shadow_zero_bits_mask(context);
}

static void shadow_mmu_init_context(struct kvm_vcpu *vcpu, struct kvm_mmu *context,
				    union kvm_cpu_role cpu_role,
				    union kvm_mmu_page_role root_role)
{
	if (cpu_role.as_u64 == context->cpu_role.as_u64 &&
	    root_role.word == context->root_role.word)
		return;

	context->cpu_role.as_u64 = cpu_role.as_u64;
	context->root_role.word = root_role.word;

	if (!is_cr0_pg(context))
		nonpaging_init_context(context);
	else if (is_cr4_pae(context))
		paging64_init_context(context);
	else
		paging32_init_context(context);

	reset_guest_paging_metadata(vcpu, context);
	reset_shadow_zero_bits_mask(vcpu, context);
}

static void kvm_init_shadow_mmu(struct kvm_vcpu *vcpu,
				union kvm_cpu_role cpu_role)
{
	struct kvm_mmu *context = &vcpu->arch.root_mmu;
	union kvm_mmu_page_role root_role;

	root_role = cpu_role.base;

	/* KVM uses PAE paging whenever the guest isn't using 64-bit paging. */
	root_role.level = max_t(u32, root_role.level, PT32E_ROOT_LEVEL);

	/*
	 * KVM forces EFER.NX=1 when TDP is disabled, reflect it in the MMU role.
	 * KVM uses NX when TDP is disabled to handle a variety of scenarios,
	 * notably for huge SPTEs if iTLB multi-hit mitigation is enabled and
	 * to generate correct permissions for CR0.WP=0/CR4.SMEP=1/EFER.NX=0.
	 * The iTLB multi-hit workaround can be toggled at any time, so assume
	 * NX can be used by any non-nested shadow MMU to avoid having to reset
	 * MMU contexts.
	 */
	root_role.efer_nx = true;

	shadow_mmu_init_context(vcpu, context, cpu_role, root_role);
}

void kvm_init_shadow_npt_mmu(struct kvm_vcpu *vcpu, unsigned long cr0,
			     unsigned long cr4, u64 efer, gpa_t nested_cr3)
{
	struct kvm_mmu *context = &vcpu->arch.guest_mmu;
	struct kvm_mmu_role_regs regs = {
		.cr0 = cr0,
		.cr4 = cr4 & ~X86_CR4_PKE,
		.efer = efer,
	};
	union kvm_cpu_role cpu_role = kvm_calc_cpu_role(vcpu, &regs);
	union kvm_mmu_page_role root_role;

	/* NPT requires CR0.PG=1. */
	WARN_ON_ONCE(cpu_role.base.direct);

	root_role = cpu_role.base;
	root_role.level = kvm_mmu_get_tdp_level(vcpu);
	if (root_role.level == PT64_ROOT_5LEVEL &&
	    cpu_role.base.level == PT64_ROOT_4LEVEL)
		root_role.passthrough = 1;

	shadow_mmu_init_context(vcpu, context, cpu_role, root_role);
	kvm_mmu_new_pgd(vcpu, nested_cr3);
}
EXPORT_SYMBOL_GPL(kvm_init_shadow_npt_mmu);

static union kvm_cpu_role
kvm_calc_shadow_ept_root_page_role(struct kvm_vcpu *vcpu, bool accessed_dirty,
				   bool execonly, u8 level)
{
	union kvm_cpu_role role = {0};

	/*
	 * KVM does not support SMM transfer monitors, and consequently does not
	 * support the "entry to SMM" control either.  role.base.smm is always 0.
	 */
	WARN_ON_ONCE(is_smm(vcpu));
	role.base.level = level;
	role.base.has_4_byte_gpte = false;
	role.base.direct = false;
	role.base.ad_disabled = !accessed_dirty;
	role.base.guest_mode = true;
	role.base.access = ACC_ALL;

	role.ext.word = 0;
	role.ext.execonly = execonly;
	role.ext.valid = 1;

	return role;
}

void kvm_init_shadow_ept_mmu(struct kvm_vcpu *vcpu, bool execonly,
			     int huge_page_level, bool accessed_dirty,
			     gpa_t new_eptp)
{
	struct kvm_mmu *context = &vcpu->arch.guest_mmu;
	u8 level = vmx_eptp_page_walk_level(new_eptp);
	union kvm_cpu_role new_mode =
		kvm_calc_shadow_ept_root_page_role(vcpu, accessed_dirty,
						   execonly, level);

	if (new_mode.as_u64 != context->cpu_role.as_u64) {
		/* EPT, and thus nested EPT, does not consume CR0, CR4, nor EFER. */
		context->cpu_role.as_u64 = new_mode.as_u64;
		context->root_role.word = new_mode.base.word;

		context->page_fault = ept_page_fault;
		context->gva_to_gpa = ept_gva_to_gpa;
		context->sync_spte = ept_sync_spte;

		update_permission_bitmask(context, true);
		context->pkru_mask = 0;
		reset_rsvds_bits_mask_ept(vcpu, context, execonly, huge_page_level);
		reset_ept_shadow_zero_bits_mask(context, execonly);
	}

	kvm_mmu_new_pgd(vcpu, new_eptp);
}
EXPORT_SYMBOL_GPL(kvm_init_shadow_ept_mmu);

static void init_kvm_softmmu(struct kvm_vcpu *vcpu,
			     union kvm_cpu_role cpu_role)
{
	struct kvm_mmu *context = &vcpu->arch.root_mmu;

	kvm_init_shadow_mmu(vcpu, cpu_role);

	context->get_guest_pgd     = get_guest_cr3;
	context->get_pdptr         = kvm_pdptr_read;
	context->inject_page_fault = kvm_inject_page_fault;
}

static void init_kvm_nested_mmu(struct kvm_vcpu *vcpu,
				union kvm_cpu_role new_mode)
{
	struct kvm_mmu *g_context = &vcpu->arch.nested_mmu;

	if (new_mode.as_u64 == g_context->cpu_role.as_u64)
		return;

	g_context->cpu_role.as_u64   = new_mode.as_u64;
	g_context->get_guest_pgd     = get_guest_cr3;
	g_context->get_pdptr         = kvm_pdptr_read;
	g_context->inject_page_fault = kvm_inject_page_fault;

	/*
	 * L2 page tables are never shadowed, so there is no need to sync
	 * SPTEs.
	 */
	g_context->sync_spte         = NULL;

	/*
	 * Note that arch.mmu->gva_to_gpa translates l2_gpa to l1_gpa using
	 * L1's nested page tables (e.g. EPT12). The nested translation
	 * of l2_gva to l1_gpa is done by arch.nested_mmu.gva_to_gpa using
	 * L2's page tables as the first level of translation and L1's
	 * nested page tables as the second level of translation. Basically
	 * the gva_to_gpa functions between mmu and nested_mmu are swapped.
	 */
	if (!is_paging(vcpu))
		g_context->gva_to_gpa = nonpaging_gva_to_gpa;
	else if (is_long_mode(vcpu))
		g_context->gva_to_gpa = paging64_gva_to_gpa;
	else if (is_pae(vcpu))
		g_context->gva_to_gpa = paging64_gva_to_gpa;
	else
		g_context->gva_to_gpa = paging32_gva_to_gpa;

	reset_guest_paging_metadata(vcpu, g_context);
}

void kvm_init_mmu(struct kvm_vcpu *vcpu)
{
	struct kvm_mmu_role_regs regs = vcpu_to_role_regs(vcpu);
	union kvm_cpu_role cpu_role = kvm_calc_cpu_role(vcpu, &regs);

	if (mmu_is_nested(vcpu))
		init_kvm_nested_mmu(vcpu, cpu_role);
	else if (tdp_enabled)
		init_kvm_tdp_mmu(vcpu, cpu_role);
	else
		init_kvm_softmmu(vcpu, cpu_role);
}
EXPORT_SYMBOL_GPL(kvm_init_mmu);

void kvm_mmu_after_set_cpuid(struct kvm_vcpu *vcpu)
{
	/*
	 * Invalidate all MMU roles to force them to reinitialize as CPUID
	 * information is factored into reserved bit calculations.
	 *
	 * Correctly handling multiple vCPU models with respect to paging and
	 * physical address properties) in a single VM would require tracking
	 * all relevant CPUID information in kvm_mmu_page_role. That is very
	 * undesirable as it would increase the memory requirements for
	 * gfn_write_track (see struct kvm_mmu_page_role comments).  For now
	 * that problem is swept under the rug; KVM's CPUID API is horrific and
	 * it's all but impossible to solve it without introducing a new API.
	 */
	vcpu->arch.root_mmu.root_role.invalid = 1;
	vcpu->arch.guest_mmu.root_role.invalid = 1;
	vcpu->arch.nested_mmu.root_role.invalid = 1;
	vcpu->arch.root_mmu.cpu_role.ext.valid = 0;
	vcpu->arch.guest_mmu.cpu_role.ext.valid = 0;
	vcpu->arch.nested_mmu.cpu_role.ext.valid = 0;
	kvm_mmu_reset_context(vcpu);

	/*
	 * Changing guest CPUID after KVM_RUN is forbidden, see the comment in
	 * kvm_arch_vcpu_ioctl().
	 */
	KVM_BUG_ON(kvm_vcpu_has_run(vcpu), vcpu->kvm);
}

void kvm_mmu_reset_context(struct kvm_vcpu *vcpu)
{
	kvm_mmu_unload(vcpu);
	kvm_init_mmu(vcpu);
}
EXPORT_SYMBOL_GPL(kvm_mmu_reset_context);

int kvm_mmu_load(struct kvm_vcpu *vcpu)
{
	int r;

	r = mmu_topup_memory_caches(vcpu, !vcpu->arch.mmu->root_role.direct);
	if (r)
		goto out;
	r = mmu_alloc_special_roots(vcpu);
	if (r)
		goto out;
	if (vcpu->arch.mmu->root_role.direct)
		r = mmu_alloc_direct_roots(vcpu);
	else
		r = mmu_alloc_shadow_roots(vcpu);
	if (r)
		goto out;

	kvm_mmu_sync_roots(vcpu);

	kvm_mmu_load_pgd(vcpu);

	/*
	 * Flush any TLB entries for the new root, the provenance of the root
	 * is unknown.  Even if KVM ensures there are no stale TLB entries
	 * for a freed root, in theory another hypervisor could have left
	 * stale entries.  Flushing on alloc also allows KVM to skip the TLB
	 * flush when freeing a root (see kvm_tdp_mmu_put_root()).
	 */
	kvm_x86_call(flush_tlb_current)(vcpu);
out:
	return r;
}

void kvm_mmu_unload(struct kvm_vcpu *vcpu)
{
	struct kvm *kvm = vcpu->kvm;

	kvm_mmu_free_roots(kvm, &vcpu->arch.root_mmu, KVM_MMU_ROOTS_ALL);
	WARN_ON_ONCE(VALID_PAGE(vcpu->arch.root_mmu.root.hpa));
	kvm_mmu_free_roots(kvm, &vcpu->arch.guest_mmu, KVM_MMU_ROOTS_ALL);
	WARN_ON_ONCE(VALID_PAGE(vcpu->arch.guest_mmu.root.hpa));
	vcpu_clear_mmio_info(vcpu, MMIO_GVA_ANY);
}

static bool is_obsolete_root(struct kvm *kvm, hpa_t root_hpa)
{
	struct kvm_mmu_page *sp;

	if (!VALID_PAGE(root_hpa))
		return false;

	/*
	 * When freeing obsolete roots, treat roots as obsolete if they don't
	 * have an associated shadow page, as it's impossible to determine if
	 * such roots are fresh or stale.  This does mean KVM will get false
	 * positives and free roots that don't strictly need to be freed, but
	 * such false positives are relatively rare:
	 *
	 *  (a) only PAE paging and nested NPT have roots without shadow pages
	 *      (or any shadow paging flavor with a dummy root, see note below)
	 *  (b) remote reloads due to a memslot update obsoletes _all_ roots
	 *  (c) KVM doesn't track previous roots for PAE paging, and the guest
	 *      is unlikely to zap an in-use PGD.
	 *
	 * Note!  Dummy roots are unique in that they are obsoleted by memslot
	 * _creation_!  See also FNAME(fetch).
	 */
	sp = root_to_sp(root_hpa);
	return !sp || is_obsolete_sp(kvm, sp);
}

static void __kvm_mmu_free_obsolete_roots(struct kvm *kvm, struct kvm_mmu *mmu)
{
	unsigned long roots_to_free = 0;
	int i;

	if (is_obsolete_root(kvm, mmu->root.hpa))
		roots_to_free |= KVM_MMU_ROOT_CURRENT;

	for (i = 0; i < KVM_MMU_NUM_PREV_ROOTS; i++) {
		if (is_obsolete_root(kvm, mmu->prev_roots[i].hpa))
			roots_to_free |= KVM_MMU_ROOT_PREVIOUS(i);
	}

	if (roots_to_free)
		kvm_mmu_free_roots(kvm, mmu, roots_to_free);
}

void kvm_mmu_free_obsolete_roots(struct kvm_vcpu *vcpu)
{
	__kvm_mmu_free_obsolete_roots(vcpu->kvm, &vcpu->arch.root_mmu);
	__kvm_mmu_free_obsolete_roots(vcpu->kvm, &vcpu->arch.guest_mmu);
}

static u64 mmu_pte_write_fetch_gpte(struct kvm_vcpu *vcpu, gpa_t *gpa,
				    int *bytes)
{
	u64 gentry = 0;
	int r;

	/*
	 * Assume that the pte write on a page table of the same type
	 * as the current vcpu paging mode since we update the sptes only
	 * when they have the same mode.
	 */
	if (is_pae(vcpu) && *bytes == 4) {
		/* Handle a 32-bit guest writing two halves of a 64-bit gpte */
		*gpa &= ~(gpa_t)7;
		*bytes = 8;
	}

	if (*bytes == 4 || *bytes == 8) {
		r = kvm_vcpu_read_guest_atomic(vcpu, *gpa, &gentry, *bytes);
		if (r)
			gentry = 0;
	}

	return gentry;
}

/*
 * If we're seeing too many writes to a page, it may no longer be a page table,
 * or we may be forking, in which case it is better to unmap the page.
 */
static bool detect_write_flooding(struct kvm_mmu_page *sp)
{
	/*
	 * Skip write-flooding detected for the sp whose level is 1, because
	 * it can become unsync, then the guest page is not write-protected.
	 */
	if (sp->role.level == PG_LEVEL_4K)
		return false;

	atomic_inc(&sp->write_flooding_count);
	return atomic_read(&sp->write_flooding_count) >= 3;
}

/*
 * Misaligned accesses are too much trouble to fix up; also, they usually
 * indicate a page is not used as a page table.
 */
static bool detect_write_misaligned(struct kvm_mmu_page *sp, gpa_t gpa,
				    int bytes)
{
	unsigned offset, pte_size, misaligned;

	offset = offset_in_page(gpa);
	pte_size = sp->role.has_4_byte_gpte ? 4 : 8;

	/*
	 * Sometimes, the OS only writes the last one bytes to update status
	 * bits, for example, in linux, andb instruction is used in clear_bit().
	 */
	if (!(offset & (pte_size - 1)) && bytes == 1)
		return false;

	misaligned = (offset ^ (offset + bytes - 1)) & ~(pte_size - 1);
	misaligned |= bytes < 4;

	return misaligned;
}

static u64 *get_written_sptes(struct kvm_mmu_page *sp, gpa_t gpa, int *nspte)
{
	unsigned page_offset, quadrant;
	u64 *spte;
	int level;

	page_offset = offset_in_page(gpa);
	level = sp->role.level;
	*nspte = 1;
	if (sp->role.has_4_byte_gpte) {
		page_offset <<= 1;	/* 32->64 */
		/*
		 * A 32-bit pde maps 4MB while the shadow pdes map
		 * only 2MB.  So we need to double the offset again
		 * and zap two pdes instead of one.
		 */
		if (level == PT32_ROOT_LEVEL) {
			page_offset &= ~7; /* kill rounding error */
			page_offset <<= 1;
			*nspte = 2;
		}
		quadrant = page_offset >> PAGE_SHIFT;
		page_offset &= ~PAGE_MASK;
		if (quadrant != sp->role.quadrant)
			return NULL;
	}

	spte = &sp->spt[page_offset / sizeof(*spte)];
	return spte;
}

void kvm_mmu_track_write(struct kvm_vcpu *vcpu, gpa_t gpa, const u8 *new,
			 int bytes)
{
	gfn_t gfn = gpa >> PAGE_SHIFT;
	struct kvm_mmu_page *sp;
	LIST_HEAD(invalid_list);
	u64 entry, gentry, *spte;
	int npte;
	bool flush = false;

	/*
	 * When emulating guest writes, ensure the written value is visible to
	 * any task that is handling page faults before checking whether or not
	 * KVM is shadowing a guest PTE.  This ensures either KVM will create
	 * the correct SPTE in the page fault handler, or this task will see
	 * a non-zero indirect_shadow_pages.  Pairs with the smp_mb() in
	 * account_shadowed().
	 */
	smp_mb();
	if (!vcpu->kvm->arch.indirect_shadow_pages)
		return;

	write_lock(&vcpu->kvm->mmu_lock);

	gentry = mmu_pte_write_fetch_gpte(vcpu, &gpa, &bytes);

	++vcpu->kvm->stat.mmu_pte_write;

	for_each_gfn_valid_sp_with_gptes(vcpu->kvm, sp, gfn) {
		if (detect_write_misaligned(sp, gpa, bytes) ||
		      detect_write_flooding(sp)) {
			kvm_mmu_prepare_zap_page(vcpu->kvm, sp, &invalid_list);
			++vcpu->kvm->stat.mmu_flooded;
			continue;
		}

		spte = get_written_sptes(sp, gpa, &npte);
		if (!spte)
			continue;

		while (npte--) {
			entry = *spte;
			mmu_page_zap_pte(vcpu->kvm, sp, spte, NULL);
			if (gentry && sp->role.level != PG_LEVEL_4K)
				++vcpu->kvm->stat.mmu_pde_zapped;
			if (is_shadow_present_pte(entry))
				flush = true;
			++spte;
		}
	}
	kvm_mmu_remote_flush_or_zap(vcpu->kvm, &invalid_list, flush);
	write_unlock(&vcpu->kvm->mmu_lock);
}

static bool is_write_to_guest_page_table(u64 error_code)
{
	const u64 mask = PFERR_GUEST_PAGE_MASK | PFERR_WRITE_MASK | PFERR_PRESENT_MASK;

	return (error_code & mask) == mask;
}

static int kvm_mmu_write_protect_fault(struct kvm_vcpu *vcpu, gpa_t cr2_or_gpa,
				       u64 error_code, int *emulation_type)
{
	bool direct = vcpu->arch.mmu->root_role.direct;

	/*
	 * Do not try to unprotect and retry if the vCPU re-faulted on the same
	 * RIP with the same address that was previously unprotected, as doing
	 * so will likely put the vCPU into an infinite.  E.g. if the vCPU uses
	 * a non-page-table modifying instruction on the PDE that points to the
	 * instruction, then unprotecting the gfn will unmap the instruction's
	 * code, i.e. make it impossible for the instruction to ever complete.
	 */
	if (vcpu->arch.last_retry_eip == kvm_rip_read(vcpu) &&
	    vcpu->arch.last_retry_addr == cr2_or_gpa)
		return RET_PF_EMULATE;

	/*
	 * Reset the unprotect+retry values that guard against infinite loops.
	 * The values will be refreshed if KVM explicitly unprotects a gfn and
	 * retries, in all other cases it's safe to retry in the future even if
	 * the next page fault happens on the same RIP+address.
	 */
	vcpu->arch.last_retry_eip = 0;
	vcpu->arch.last_retry_addr = 0;

	/*
	 * It should be impossible to reach this point with an MMIO cache hit,
	 * as RET_PF_WRITE_PROTECTED is returned if and only if there's a valid,
	 * writable memslot, and creating a memslot should invalidate the MMIO
	 * cache by way of changing the memslot generation.  WARN and disallow
	 * retry if MMIO is detected, as retrying MMIO emulation is pointless
	 * and could put the vCPU into an infinite loop because the processor
	 * will keep faulting on the non-existent MMIO address.
	 */
	if (WARN_ON_ONCE(mmio_info_in_cache(vcpu, cr2_or_gpa, direct)))
		return RET_PF_EMULATE;

	/*
	 * Before emulating the instruction, check to see if the access was due
	 * to a read-only violation while the CPU was walking non-nested NPT
	 * page tables, i.e. for a direct MMU, for _guest_ page tables in L1.
	 * If L1 is sharing (a subset of) its page tables with L2, e.g. by
	 * having nCR3 share lower level page tables with hCR3, then when KVM
	 * (L0) write-protects the nested NPTs, i.e. npt12 entries, KVM is also
	 * unknowingly write-protecting L1's guest page tables, which KVM isn't
	 * shadowing.
	 *
	 * Because the CPU (by default) walks NPT page tables using a write
	 * access (to ensure the CPU can do A/D updates), page walks in L1 can
	 * trigger write faults for the above case even when L1 isn't modifying
	 * PTEs.  As a result, KVM will unnecessarily emulate (or at least, try
	 * to emulate) an excessive number of L1 instructions; because L1's MMU
	 * isn't shadowed by KVM, there is no need to write-protect L1's gPTEs
	 * and thus no need to emulate in order to guarantee forward progress.
	 *
	 * Try to unprotect the gfn, i.e. zap any shadow pages, so that L1 can
	 * proceed without triggering emulation.  If one or more shadow pages
	 * was zapped, skip emulation and resume L1 to let it natively execute
	 * the instruction.  If no shadow pages were zapped, then the write-
	 * fault is due to something else entirely, i.e. KVM needs to emulate,
	 * as resuming the guest will put it into an infinite loop.
	 *
	 * Note, this code also applies to Intel CPUs, even though it is *very*
	 * unlikely that an L1 will share its page tables (IA32/PAE/paging64
	 * format) with L2's page tables (EPT format).
	 *
	 * For indirect MMUs, i.e. if KVM is shadowing the current MMU, try to
	 * unprotect the gfn and retry if an event is awaiting reinjection.  If
	 * KVM emulates multiple instructions before completing event injection,
	 * the event could be delayed beyond what is architecturally allowed,
	 * e.g. KVM could inject an IRQ after the TPR has been raised.
	 */
	if (((direct && is_write_to_guest_page_table(error_code)) ||
	     (!direct && kvm_event_needs_reinjection(vcpu))) &&
	    kvm_mmu_unprotect_gfn_and_retry(vcpu, cr2_or_gpa))
		return RET_PF_RETRY;

	/*
	 * The gfn is write-protected, but if KVM detects its emulating an
	 * instruction that is unlikely to be used to modify page tables, or if
	 * emulation fails, KVM can try to unprotect the gfn and let the CPU
	 * re-execute the instruction that caused the page fault.  Do not allow
	 * retrying an instruction from a nested guest as KVM is only explicitly
	 * shadowing L1's page tables, i.e. unprotecting something for L1 isn't
	 * going to magically fix whatever issue caused L2 to fail.
	 */
	if (!is_guest_mode(vcpu))
		*emulation_type |= EMULTYPE_ALLOW_RETRY_PF;

	return RET_PF_EMULATE;
}

int noinline kvm_mmu_page_fault(struct kvm_vcpu *vcpu, gpa_t cr2_or_gpa, u64 error_code,
		       void *insn, int insn_len)
{
	int r, emulation_type = EMULTYPE_PF;
	bool direct = vcpu->arch.mmu->root_role.direct;

	if (WARN_ON_ONCE(!VALID_PAGE(vcpu->arch.mmu->root.hpa)))
		return RET_PF_RETRY;

	/*
	 * Except for reserved faults (emulated MMIO is shared-only), set the
	 * PFERR_PRIVATE_ACCESS flag for software-protected VMs based on the gfn's
	 * current attributes, which are the source of truth for such VMs.  Note,
	 * this wrong for nested MMUs as the GPA is an L2 GPA, but KVM doesn't
	 * currently supported nested virtualization (among many other things)
	 * for software-protected VMs.
	 */
	if (IS_ENABLED(CONFIG_KVM_SW_PROTECTED_VM) &&
	    !(error_code & PFERR_RSVD_MASK) &&
	    vcpu->kvm->arch.vm_type == KVM_X86_SW_PROTECTED_VM &&
	    kvm_mem_is_private(vcpu->kvm, gpa_to_gfn(cr2_or_gpa)))
		error_code |= PFERR_PRIVATE_ACCESS;

	r = RET_PF_INVALID;
	if (unlikely(error_code & PFERR_RSVD_MASK)) {
		if (WARN_ON_ONCE(error_code & PFERR_PRIVATE_ACCESS))
			return -EFAULT;

		r = handle_mmio_page_fault(vcpu, cr2_or_gpa, direct);
		if (r == RET_PF_EMULATE)
			goto emulate;
	}

	if (r == RET_PF_INVALID) {
		vcpu->stat.pf_taken++;

		r = kvm_mmu_do_page_fault(vcpu, cr2_or_gpa, error_code, false,
					  &emulation_type, NULL);
		if (KVM_BUG_ON(r == RET_PF_INVALID, vcpu->kvm))
			return -EIO;
	}

	if (r < 0)
		return r;
<<<<<<< HEAD

	if (r == RET_PF_FIXED)
		vcpu->stat.pf_fixed++;
	else if (r == RET_PF_EMULATE)
		vcpu->stat.pf_emulate++;
	else if (r == RET_PF_SPURIOUS)
		vcpu->stat.pf_spurious++;

	if (r != RET_PF_EMULATE)
		return 1;
=======
>>>>>>> adc21867

	if (r == RET_PF_WRITE_PROTECTED)
		r = kvm_mmu_write_protect_fault(vcpu, cr2_or_gpa, error_code,
						&emulation_type);

	if (r == RET_PF_FIXED)
		vcpu->stat.pf_fixed++;
	else if (r == RET_PF_EMULATE)
		vcpu->stat.pf_emulate++;
	else if (r == RET_PF_SPURIOUS)
		vcpu->stat.pf_spurious++;

	if (r != RET_PF_EMULATE)
		return 1;

emulate:
	return x86_emulate_instruction(vcpu, cr2_or_gpa, emulation_type, insn,
				       insn_len);
}
EXPORT_SYMBOL_GPL(kvm_mmu_page_fault);

void kvm_mmu_print_sptes(struct kvm_vcpu *vcpu, gpa_t gpa, const char *msg)
{
	u64 sptes[PT64_ROOT_MAX_LEVEL + 1];
	int root_level, leaf, level;

	leaf = get_sptes_lockless(vcpu, gpa, sptes, &root_level);
	if (unlikely(leaf < 0))
		return;

	pr_err("%s %llx", msg, gpa);
	for (level = root_level; level >= leaf; level--)
		pr_cont(", spte[%d] = 0x%llx", level, sptes[level]);
	pr_cont("\n");
}
EXPORT_SYMBOL_GPL(kvm_mmu_print_sptes);

static void __kvm_mmu_invalidate_addr(struct kvm_vcpu *vcpu, struct kvm_mmu *mmu,
				      u64 addr, hpa_t root_hpa)
{
	struct kvm_shadow_walk_iterator iterator;

	vcpu_clear_mmio_info(vcpu, addr);

	/*
	 * Walking and synchronizing SPTEs both assume they are operating in
	 * the context of the current MMU, and would need to be reworked if
	 * this is ever used to sync the guest_mmu, e.g. to emulate INVEPT.
	 */
	if (WARN_ON_ONCE(mmu != vcpu->arch.mmu))
		return;

	if (!VALID_PAGE(root_hpa))
		return;

	write_lock(&vcpu->kvm->mmu_lock);
	for_each_shadow_entry_using_root(vcpu, root_hpa, addr, iterator) {
		struct kvm_mmu_page *sp = sptep_to_sp(iterator.sptep);

		if (sp->unsync) {
			int ret = kvm_sync_spte(vcpu, sp, iterator.index);

			if (ret < 0)
				mmu_page_zap_pte(vcpu->kvm, sp, iterator.sptep, NULL);
			if (ret)
				kvm_flush_remote_tlbs_sptep(vcpu->kvm, iterator.sptep);
		}

		if (!sp->unsync_children)
			break;
	}
	write_unlock(&vcpu->kvm->mmu_lock);
}

void kvm_mmu_invalidate_addr(struct kvm_vcpu *vcpu, struct kvm_mmu *mmu,
			     u64 addr, unsigned long roots)
{
	int i;

	WARN_ON_ONCE(roots & ~KVM_MMU_ROOTS_ALL);

	/* It's actually a GPA for vcpu->arch.guest_mmu.  */
	if (mmu != &vcpu->arch.guest_mmu) {
		/* INVLPG on a non-canonical address is a NOP according to the SDM.  */
		if (is_noncanonical_address(addr, vcpu))
			return;

		kvm_x86_call(flush_tlb_gva)(vcpu, addr);
	}

	if (!mmu->sync_spte)
		return;

	if (roots & KVM_MMU_ROOT_CURRENT)
		__kvm_mmu_invalidate_addr(vcpu, mmu, addr, mmu->root.hpa);

	for (i = 0; i < KVM_MMU_NUM_PREV_ROOTS; i++) {
		if (roots & KVM_MMU_ROOT_PREVIOUS(i))
			__kvm_mmu_invalidate_addr(vcpu, mmu, addr, mmu->prev_roots[i].hpa);
	}
}
EXPORT_SYMBOL_GPL(kvm_mmu_invalidate_addr);

void kvm_mmu_invlpg(struct kvm_vcpu *vcpu, gva_t gva)
{
	/*
	 * INVLPG is required to invalidate any global mappings for the VA,
	 * irrespective of PCID.  Blindly sync all roots as it would take
	 * roughly the same amount of work/time to determine whether any of the
	 * previous roots have a global mapping.
	 *
	 * Mappings not reachable via the current or previous cached roots will
	 * be synced when switching to that new cr3, so nothing needs to be
	 * done here for them.
	 */
	kvm_mmu_invalidate_addr(vcpu, vcpu->arch.walk_mmu, gva, KVM_MMU_ROOTS_ALL);
	++vcpu->stat.invlpg;
}
EXPORT_SYMBOL_GPL(kvm_mmu_invlpg);


void kvm_mmu_invpcid_gva(struct kvm_vcpu *vcpu, gva_t gva, unsigned long pcid)
{
	struct kvm_mmu *mmu = vcpu->arch.mmu;
	unsigned long roots = 0;
	uint i;

	if (pcid == kvm_get_active_pcid(vcpu))
		roots |= KVM_MMU_ROOT_CURRENT;

	for (i = 0; i < KVM_MMU_NUM_PREV_ROOTS; i++) {
		if (VALID_PAGE(mmu->prev_roots[i].hpa) &&
		    pcid == kvm_get_pcid(vcpu, mmu->prev_roots[i].pgd))
			roots |= KVM_MMU_ROOT_PREVIOUS(i);
	}

	if (roots)
		kvm_mmu_invalidate_addr(vcpu, mmu, gva, roots);
	++vcpu->stat.invlpg;

	/*
	 * Mappings not reachable via the current cr3 or the prev_roots will be
	 * synced when switching to that cr3, so nothing needs to be done here
	 * for them.
	 */
}

void kvm_configure_mmu(bool enable_tdp, int tdp_forced_root_level,
		       int tdp_max_root_level, int tdp_huge_page_level)
{
	tdp_enabled = enable_tdp;
	tdp_root_level = tdp_forced_root_level;
	max_tdp_level = tdp_max_root_level;

#ifdef CONFIG_X86_64
	tdp_mmu_enabled = tdp_mmu_allowed && tdp_enabled;
#endif
	/*
	 * max_huge_page_level reflects KVM's MMU capabilities irrespective
	 * of kernel support, e.g. KVM may be capable of using 1GB pages when
	 * the kernel is not.  But, KVM never creates a page size greater than
	 * what is used by the kernel for any given HVA, i.e. the kernel's
	 * capabilities are ultimately consulted by kvm_mmu_hugepage_adjust().
	 */
	if (tdp_enabled)
		max_huge_page_level = tdp_huge_page_level;
	else if (boot_cpu_has(X86_FEATURE_GBPAGES))
		max_huge_page_level = PG_LEVEL_1G;
	else
		max_huge_page_level = PG_LEVEL_2M;
}
EXPORT_SYMBOL_GPL(kvm_configure_mmu);

static void free_mmu_pages(struct kvm_mmu *mmu)
{
	if (!tdp_enabled && mmu->pae_root)
		set_memory_encrypted((unsigned long)mmu->pae_root, 1);
	free_page((unsigned long)mmu->pae_root);
	free_page((unsigned long)mmu->pml4_root);
	free_page((unsigned long)mmu->pml5_root);
}

static int __kvm_mmu_create(struct kvm_vcpu *vcpu, struct kvm_mmu *mmu)
{
	struct page *page;
	int i;

	mmu->root.hpa = INVALID_PAGE;
	mmu->root.pgd = 0;
	for (i = 0; i < KVM_MMU_NUM_PREV_ROOTS; i++)
		mmu->prev_roots[i] = KVM_MMU_ROOT_INFO_INVALID;

	/* vcpu->arch.guest_mmu isn't used when !tdp_enabled. */
	if (!tdp_enabled && mmu == &vcpu->arch.guest_mmu)
		return 0;

	/*
	 * When using PAE paging, the four PDPTEs are treated as 'root' pages,
	 * while the PDP table is a per-vCPU construct that's allocated at MMU
	 * creation.  When emulating 32-bit mode, cr3 is only 32 bits even on
	 * x86_64.  Therefore we need to allocate the PDP table in the first
	 * 4GB of memory, which happens to fit the DMA32 zone.  TDP paging
	 * generally doesn't use PAE paging and can skip allocating the PDP
	 * table.  The main exception, handled here, is SVM's 32-bit NPT.  The
	 * other exception is for shadowing L1's 32-bit or PAE NPT on 64-bit
	 * KVM; that horror is handled on-demand by mmu_alloc_special_roots().
	 */
	if (tdp_enabled && kvm_mmu_get_tdp_level(vcpu) > PT32E_ROOT_LEVEL)
		return 0;

	page = alloc_page(GFP_KERNEL_ACCOUNT | __GFP_DMA32);
	if (!page)
		return -ENOMEM;

	mmu->pae_root = page_address(page);

	/*
	 * CR3 is only 32 bits when PAE paging is used, thus it's impossible to
	 * get the CPU to treat the PDPTEs as encrypted.  Decrypt the page so
	 * that KVM's writes and the CPU's reads get along.  Note, this is
	 * only necessary when using shadow paging, as 64-bit NPT can get at
	 * the C-bit even when shadowing 32-bit NPT, and SME isn't supported
	 * by 32-bit kernels (when KVM itself uses 32-bit NPT).
	 */
	if (!tdp_enabled)
		set_memory_decrypted((unsigned long)mmu->pae_root, 1);
	else
		WARN_ON_ONCE(shadow_me_value);

	for (i = 0; i < 4; ++i)
		mmu->pae_root[i] = INVALID_PAE_ROOT;

	return 0;
}

int kvm_mmu_create(struct kvm_vcpu *vcpu)
{
	int ret;

	vcpu->arch.mmu_pte_list_desc_cache.kmem_cache = pte_list_desc_cache;
	vcpu->arch.mmu_pte_list_desc_cache.gfp_zero = __GFP_ZERO;

	vcpu->arch.mmu_page_header_cache.kmem_cache = mmu_page_header_cache;
	vcpu->arch.mmu_page_header_cache.gfp_zero = __GFP_ZERO;

	vcpu->arch.mmu_shadow_page_cache.init_value =
		SHADOW_NONPRESENT_VALUE;
	if (!vcpu->arch.mmu_shadow_page_cache.init_value)
		vcpu->arch.mmu_shadow_page_cache.gfp_zero = __GFP_ZERO;

	vcpu->arch.mmu = &vcpu->arch.root_mmu;
	vcpu->arch.walk_mmu = &vcpu->arch.root_mmu;

	ret = __kvm_mmu_create(vcpu, &vcpu->arch.guest_mmu);
	if (ret)
		return ret;

	ret = __kvm_mmu_create(vcpu, &vcpu->arch.root_mmu);
	if (ret)
		goto fail_allocate_root;

	return ret;
 fail_allocate_root:
	free_mmu_pages(&vcpu->arch.guest_mmu);
	return ret;
}

#define BATCH_ZAP_PAGES	10
static void kvm_zap_obsolete_pages(struct kvm *kvm)
{
	struct kvm_mmu_page *sp, *node;
	int nr_zapped, batch = 0;
	bool unstable;

restart:
	list_for_each_entry_safe_reverse(sp, node,
	      &kvm->arch.active_mmu_pages, link) {
		/*
		 * No obsolete valid page exists before a newly created page
		 * since active_mmu_pages is a FIFO list.
		 */
		if (!is_obsolete_sp(kvm, sp))
			break;

		/*
		 * Invalid pages should never land back on the list of active
		 * pages.  Skip the bogus page, otherwise we'll get stuck in an
		 * infinite loop if the page gets put back on the list (again).
		 */
		if (WARN_ON_ONCE(sp->role.invalid))
			continue;

		/*
		 * No need to flush the TLB since we're only zapping shadow
		 * pages with an obsolete generation number and all vCPUS have
		 * loaded a new root, i.e. the shadow pages being zapped cannot
		 * be in active use by the guest.
		 */
		if (batch >= BATCH_ZAP_PAGES &&
		    cond_resched_rwlock_write(&kvm->mmu_lock)) {
			batch = 0;
			goto restart;
		}

		unstable = __kvm_mmu_prepare_zap_page(kvm, sp,
				&kvm->arch.zapped_obsolete_pages, &nr_zapped);
		batch += nr_zapped;

		if (unstable)
			goto restart;
	}

	/*
	 * Kick all vCPUs (via remote TLB flush) before freeing the page tables
	 * to ensure KVM is not in the middle of a lockless shadow page table
	 * walk, which may reference the pages.  The remote TLB flush itself is
	 * not required and is simply a convenient way to kick vCPUs as needed.
	 * KVM performs a local TLB flush when allocating a new root (see
	 * kvm_mmu_load()), and the reload in the caller ensure no vCPUs are
	 * running with an obsolete MMU.
	 */
	kvm_mmu_commit_zap_page(kvm, &kvm->arch.zapped_obsolete_pages);
}

/*
 * Fast invalidate all shadow pages and use lock-break technique
 * to zap obsolete pages.
 *
 * It's required when memslot is being deleted or VM is being
 * destroyed, in these cases, we should ensure that KVM MMU does
 * not use any resource of the being-deleted slot or all slots
 * after calling the function.
 */
static void kvm_mmu_zap_all_fast(struct kvm *kvm)
{
	lockdep_assert_held(&kvm->slots_lock);

	write_lock(&kvm->mmu_lock);
	trace_kvm_mmu_zap_all_fast(kvm);

	/*
	 * Toggle mmu_valid_gen between '0' and '1'.  Because slots_lock is
	 * held for the entire duration of zapping obsolete pages, it's
	 * impossible for there to be multiple invalid generations associated
	 * with *valid* shadow pages at any given time, i.e. there is exactly
	 * one valid generation and (at most) one invalid generation.
	 */
	kvm->arch.mmu_valid_gen = kvm->arch.mmu_valid_gen ? 0 : 1;

	/*
	 * In order to ensure all vCPUs drop their soon-to-be invalid roots,
	 * invalidating TDP MMU roots must be done while holding mmu_lock for
	 * write and in the same critical section as making the reload request,
	 * e.g. before kvm_zap_obsolete_pages() could drop mmu_lock and yield.
	 */
	if (tdp_mmu_enabled)
		kvm_tdp_mmu_invalidate_all_roots(kvm);

	/*
	 * Notify all vcpus to reload its shadow page table and flush TLB.
	 * Then all vcpus will switch to new shadow page table with the new
	 * mmu_valid_gen.
	 *
	 * Note: we need to do this under the protection of mmu_lock,
	 * otherwise, vcpu would purge shadow page but miss tlb flush.
	 */
	kvm_make_all_cpus_request(kvm, KVM_REQ_MMU_FREE_OBSOLETE_ROOTS);

	kvm_zap_obsolete_pages(kvm);

	write_unlock(&kvm->mmu_lock);

	/*
	 * Zap the invalidated TDP MMU roots, all SPTEs must be dropped before
	 * returning to the caller, e.g. if the zap is in response to a memslot
	 * deletion, mmu_notifier callbacks will be unable to reach the SPTEs
	 * associated with the deleted memslot once the update completes, and
	 * Deferring the zap until the final reference to the root is put would
	 * lead to use-after-free.
	 */
	if (tdp_mmu_enabled)
		kvm_tdp_mmu_zap_invalidated_roots(kvm);
}

static bool kvm_has_zapped_obsolete_pages(struct kvm *kvm)
{
	return unlikely(!list_empty_careful(&kvm->arch.zapped_obsolete_pages));
}

void kvm_mmu_init_vm(struct kvm *kvm)
{
	kvm->arch.shadow_mmio_value = shadow_mmio_value;
	INIT_LIST_HEAD(&kvm->arch.active_mmu_pages);
	INIT_LIST_HEAD(&kvm->arch.zapped_obsolete_pages);
	INIT_LIST_HEAD(&kvm->arch.possible_nx_huge_pages);
	spin_lock_init(&kvm->arch.mmu_unsync_pages_lock);

	if (tdp_mmu_enabled)
		kvm_mmu_init_tdp_mmu(kvm);

	kvm->arch.split_page_header_cache.kmem_cache = mmu_page_header_cache;
	kvm->arch.split_page_header_cache.gfp_zero = __GFP_ZERO;

	kvm->arch.split_shadow_page_cache.gfp_zero = __GFP_ZERO;

	kvm->arch.split_desc_cache.kmem_cache = pte_list_desc_cache;
	kvm->arch.split_desc_cache.gfp_zero = __GFP_ZERO;
}

static void mmu_free_vm_memory_caches(struct kvm *kvm)
{
	kvm_mmu_free_memory_cache(&kvm->arch.split_desc_cache);
	kvm_mmu_free_memory_cache(&kvm->arch.split_page_header_cache);
	kvm_mmu_free_memory_cache(&kvm->arch.split_shadow_page_cache);
}

void kvm_mmu_uninit_vm(struct kvm *kvm)
{
	if (tdp_mmu_enabled)
		kvm_mmu_uninit_tdp_mmu(kvm);

	mmu_free_vm_memory_caches(kvm);
}

static bool kvm_rmap_zap_gfn_range(struct kvm *kvm, gfn_t gfn_start, gfn_t gfn_end)
{
	const struct kvm_memory_slot *memslot;
	struct kvm_memslots *slots;
	struct kvm_memslot_iter iter;
	bool flush = false;
	gfn_t start, end;
	int i;

	if (!kvm_memslots_have_rmaps(kvm))
		return flush;

	for (i = 0; i < kvm_arch_nr_memslot_as_ids(kvm); i++) {
		slots = __kvm_memslots(kvm, i);

		kvm_for_each_memslot_in_gfn_range(&iter, slots, gfn_start, gfn_end) {
			memslot = iter.slot;
			start = max(gfn_start, memslot->base_gfn);
			end = min(gfn_end, memslot->base_gfn + memslot->npages);
			if (WARN_ON_ONCE(start >= end))
				continue;

			flush = __kvm_rmap_zap_gfn_range(kvm, memslot, start,
							 end, true, flush);
		}
	}

	return flush;
}

/*
 * Invalidate (zap) SPTEs that cover GFNs from gfn_start and up to gfn_end
 * (not including it)
 */
void kvm_zap_gfn_range(struct kvm *kvm, gfn_t gfn_start, gfn_t gfn_end)
{
	bool flush;

	if (WARN_ON_ONCE(gfn_end <= gfn_start))
		return;

	write_lock(&kvm->mmu_lock);

	kvm_mmu_invalidate_begin(kvm);

	kvm_mmu_invalidate_range_add(kvm, gfn_start, gfn_end);

	flush = kvm_rmap_zap_gfn_range(kvm, gfn_start, gfn_end);

	if (tdp_mmu_enabled)
		flush = kvm_tdp_mmu_zap_leafs(kvm, gfn_start, gfn_end, flush);

	if (flush)
		kvm_flush_remote_tlbs_range(kvm, gfn_start, gfn_end - gfn_start);

	kvm_mmu_invalidate_end(kvm);

	write_unlock(&kvm->mmu_lock);
}

static bool slot_rmap_write_protect(struct kvm *kvm,
				    struct kvm_rmap_head *rmap_head,
				    const struct kvm_memory_slot *slot)
{
	return rmap_write_protect(rmap_head, false);
}

void kvm_mmu_slot_remove_write_access(struct kvm *kvm,
				      const struct kvm_memory_slot *memslot,
				      int start_level)
{
	if (kvm_memslots_have_rmaps(kvm)) {
		write_lock(&kvm->mmu_lock);
		walk_slot_rmaps(kvm, memslot, slot_rmap_write_protect,
				start_level, KVM_MAX_HUGEPAGE_LEVEL, false);
		write_unlock(&kvm->mmu_lock);
	}

	if (tdp_mmu_enabled) {
		read_lock(&kvm->mmu_lock);
		kvm_tdp_mmu_wrprot_slot(kvm, memslot, start_level);
		read_unlock(&kvm->mmu_lock);
	}
}

static inline bool need_topup(struct kvm_mmu_memory_cache *cache, int min)
{
	return kvm_mmu_memory_cache_nr_free_objects(cache) < min;
}

static bool need_topup_split_caches_or_resched(struct kvm *kvm)
{
	if (need_resched() || rwlock_needbreak(&kvm->mmu_lock))
		return true;

	/*
	 * In the worst case, SPLIT_DESC_CACHE_MIN_NR_OBJECTS descriptors are needed
	 * to split a single huge page. Calculating how many are actually needed
	 * is possible but not worth the complexity.
	 */
	return need_topup(&kvm->arch.split_desc_cache, SPLIT_DESC_CACHE_MIN_NR_OBJECTS) ||
	       need_topup(&kvm->arch.split_page_header_cache, 1) ||
	       need_topup(&kvm->arch.split_shadow_page_cache, 1);
}

static int topup_split_caches(struct kvm *kvm)
{
	/*
	 * Allocating rmap list entries when splitting huge pages for nested
	 * MMUs is uncommon as KVM needs to use a list if and only if there is
	 * more than one rmap entry for a gfn, i.e. requires an L1 gfn to be
	 * aliased by multiple L2 gfns and/or from multiple nested roots with
	 * different roles.  Aliasing gfns when using TDP is atypical for VMMs;
	 * a few gfns are often aliased during boot, e.g. when remapping BIOS,
	 * but aliasing rarely occurs post-boot or for many gfns.  If there is
	 * only one rmap entry, rmap->val points directly at that one entry and
	 * doesn't need to allocate a list.  Buffer the cache by the default
	 * capacity so that KVM doesn't have to drop mmu_lock to topup if KVM
	 * encounters an aliased gfn or two.
	 */
	const int capacity = SPLIT_DESC_CACHE_MIN_NR_OBJECTS +
			     KVM_ARCH_NR_OBJS_PER_MEMORY_CACHE;
	int r;

	lockdep_assert_held(&kvm->slots_lock);

	r = __kvm_mmu_topup_memory_cache(&kvm->arch.split_desc_cache, capacity,
					 SPLIT_DESC_CACHE_MIN_NR_OBJECTS);
	if (r)
		return r;

	r = kvm_mmu_topup_memory_cache(&kvm->arch.split_page_header_cache, 1);
	if (r)
		return r;

	return kvm_mmu_topup_memory_cache(&kvm->arch.split_shadow_page_cache, 1);
}

static struct kvm_mmu_page *shadow_mmu_get_sp_for_split(struct kvm *kvm, u64 *huge_sptep)
{
	struct kvm_mmu_page *huge_sp = sptep_to_sp(huge_sptep);
	struct shadow_page_caches caches = {};
	union kvm_mmu_page_role role;
	unsigned int access;
	gfn_t gfn;

	gfn = kvm_mmu_page_get_gfn(huge_sp, spte_index(huge_sptep));
	access = kvm_mmu_page_get_access(huge_sp, spte_index(huge_sptep));

	/*
	 * Note, huge page splitting always uses direct shadow pages, regardless
	 * of whether the huge page itself is mapped by a direct or indirect
	 * shadow page, since the huge page region itself is being directly
	 * mapped with smaller pages.
	 */
	role = kvm_mmu_child_role(huge_sptep, /*direct=*/true, access);

	/* Direct SPs do not require a shadowed_info_cache. */
	caches.page_header_cache = &kvm->arch.split_page_header_cache;
	caches.shadow_page_cache = &kvm->arch.split_shadow_page_cache;

	/* Safe to pass NULL for vCPU since requesting a direct SP. */
	return __kvm_mmu_get_shadow_page(kvm, NULL, &caches, gfn, role);
}

static void shadow_mmu_split_huge_page(struct kvm *kvm,
				       const struct kvm_memory_slot *slot,
				       u64 *huge_sptep)

{
	struct kvm_mmu_memory_cache *cache = &kvm->arch.split_desc_cache;
	u64 huge_spte = READ_ONCE(*huge_sptep);
	struct kvm_mmu_page *sp;
	bool flush = false;
	u64 *sptep, spte;
	gfn_t gfn;
	int index;

	sp = shadow_mmu_get_sp_for_split(kvm, huge_sptep);

	for (index = 0; index < SPTE_ENT_PER_PAGE; index++) {
		sptep = &sp->spt[index];
		gfn = kvm_mmu_page_get_gfn(sp, index);

		/*
		 * The SP may already have populated SPTEs, e.g. if this huge
		 * page is aliased by multiple sptes with the same access
		 * permissions. These entries are guaranteed to map the same
		 * gfn-to-pfn translation since the SP is direct, so no need to
		 * modify them.
		 *
		 * However, if a given SPTE points to a lower level page table,
		 * that lower level page table may only be partially populated.
		 * Installing such SPTEs would effectively unmap a potion of the
		 * huge page. Unmapping guest memory always requires a TLB flush
		 * since a subsequent operation on the unmapped regions would
		 * fail to detect the need to flush.
		 */
		if (is_shadow_present_pte(*sptep)) {
			flush |= !is_last_spte(*sptep, sp->role.level);
			continue;
		}

		spte = make_huge_page_split_spte(kvm, huge_spte, sp->role, index);
		mmu_spte_set(sptep, spte);
		__rmap_add(kvm, cache, slot, sptep, gfn, sp->role.access);
	}

	__link_shadow_page(kvm, cache, huge_sptep, sp, flush);
}

static int shadow_mmu_try_split_huge_page(struct kvm *kvm,
					  const struct kvm_memory_slot *slot,
					  u64 *huge_sptep)
{
	struct kvm_mmu_page *huge_sp = sptep_to_sp(huge_sptep);
	int level, r = 0;
	gfn_t gfn;
	u64 spte;

	/* Grab information for the tracepoint before dropping the MMU lock. */
	gfn = kvm_mmu_page_get_gfn(huge_sp, spte_index(huge_sptep));
	level = huge_sp->role.level;
	spte = *huge_sptep;

	if (kvm_mmu_available_pages(kvm) <= KVM_MIN_FREE_MMU_PAGES) {
		r = -ENOSPC;
		goto out;
	}

	if (need_topup_split_caches_or_resched(kvm)) {
		write_unlock(&kvm->mmu_lock);
		cond_resched();
		/*
		 * If the topup succeeds, return -EAGAIN to indicate that the
		 * rmap iterator should be restarted because the MMU lock was
		 * dropped.
		 */
		r = topup_split_caches(kvm) ?: -EAGAIN;
		write_lock(&kvm->mmu_lock);
		goto out;
	}

	shadow_mmu_split_huge_page(kvm, slot, huge_sptep);

out:
	trace_kvm_mmu_split_huge_page(gfn, spte, level, r);
	return r;
}

static bool shadow_mmu_try_split_huge_pages(struct kvm *kvm,
					    struct kvm_rmap_head *rmap_head,
					    const struct kvm_memory_slot *slot)
{
	struct rmap_iterator iter;
	struct kvm_mmu_page *sp;
	u64 *huge_sptep;
	int r;

restart:
	for_each_rmap_spte(rmap_head, &iter, huge_sptep) {
		sp = sptep_to_sp(huge_sptep);

		/* TDP MMU is enabled, so rmap only contains nested MMU SPs. */
		if (WARN_ON_ONCE(!sp->role.guest_mode))
			continue;

		/* The rmaps should never contain non-leaf SPTEs. */
		if (WARN_ON_ONCE(!is_large_pte(*huge_sptep)))
			continue;

		/* SPs with level >PG_LEVEL_4K should never by unsync. */
		if (WARN_ON_ONCE(sp->unsync))
			continue;

		/* Don't bother splitting huge pages on invalid SPs. */
		if (sp->role.invalid)
			continue;

		r = shadow_mmu_try_split_huge_page(kvm, slot, huge_sptep);

		/*
		 * The split succeeded or needs to be retried because the MMU
		 * lock was dropped. Either way, restart the iterator to get it
		 * back into a consistent state.
		 */
		if (!r || r == -EAGAIN)
			goto restart;

		/* The split failed and shouldn't be retried (e.g. -ENOMEM). */
		break;
	}

	return false;
}

static void kvm_shadow_mmu_try_split_huge_pages(struct kvm *kvm,
						const struct kvm_memory_slot *slot,
						gfn_t start, gfn_t end,
						int target_level)
{
	int level;

	/*
	 * Split huge pages starting with KVM_MAX_HUGEPAGE_LEVEL and working
	 * down to the target level. This ensures pages are recursively split
	 * all the way to the target level. There's no need to split pages
	 * already at the target level.
	 */
	for (level = KVM_MAX_HUGEPAGE_LEVEL; level > target_level; level--)
		__walk_slot_rmaps(kvm, slot, shadow_mmu_try_split_huge_pages,
				  level, level, start, end - 1, true, true, false);
}

/* Must be called with the mmu_lock held in write-mode. */
void kvm_mmu_try_split_huge_pages(struct kvm *kvm,
				   const struct kvm_memory_slot *memslot,
				   u64 start, u64 end,
				   int target_level)
{
	if (!tdp_mmu_enabled)
		return;

	if (kvm_memslots_have_rmaps(kvm))
		kvm_shadow_mmu_try_split_huge_pages(kvm, memslot, start, end, target_level);

	kvm_tdp_mmu_try_split_huge_pages(kvm, memslot, start, end, target_level, false);

	/*
	 * A TLB flush is unnecessary at this point for the same reasons as in
	 * kvm_mmu_slot_try_split_huge_pages().
	 */
}

void kvm_mmu_slot_try_split_huge_pages(struct kvm *kvm,
					const struct kvm_memory_slot *memslot,
					int target_level)
{
	u64 start = memslot->base_gfn;
	u64 end = start + memslot->npages;

	if (!tdp_mmu_enabled)
		return;

	if (kvm_memslots_have_rmaps(kvm)) {
		write_lock(&kvm->mmu_lock);
		kvm_shadow_mmu_try_split_huge_pages(kvm, memslot, start, end, target_level);
		write_unlock(&kvm->mmu_lock);
	}

	read_lock(&kvm->mmu_lock);
	kvm_tdp_mmu_try_split_huge_pages(kvm, memslot, start, end, target_level, true);
	read_unlock(&kvm->mmu_lock);

	/*
	 * No TLB flush is necessary here. KVM will flush TLBs after
	 * write-protecting and/or clearing dirty on the newly split SPTEs to
	 * ensure that guest writes are reflected in the dirty log before the
	 * ioctl to enable dirty logging on this memslot completes. Since the
	 * split SPTEs retain the write and dirty bits of the huge SPTE, it is
	 * safe for KVM to decide if a TLB flush is necessary based on the split
	 * SPTEs.
	 */
}

static bool kvm_mmu_zap_collapsible_spte(struct kvm *kvm,
					 struct kvm_rmap_head *rmap_head,
					 const struct kvm_memory_slot *slot)
{
	u64 *sptep;
	struct rmap_iterator iter;
	int need_tlb_flush = 0;
	struct kvm_mmu_page *sp;

restart:
	for_each_rmap_spte(rmap_head, &iter, sptep) {
		sp = sptep_to_sp(sptep);

		/*
		 * We cannot do huge page mapping for indirect shadow pages,
		 * which are found on the last rmap (level = 1) when not using
		 * tdp; such shadow pages are synced with the page table in
		 * the guest, and the guest page table is using 4K page size
		 * mapping if the indirect sp has level = 1.
		 */
		if (sp->role.direct &&
		    sp->role.level < kvm_mmu_max_mapping_level(kvm, slot, sp->gfn,
							       PG_LEVEL_NUM)) {
			kvm_zap_one_rmap_spte(kvm, rmap_head, sptep);

			if (kvm_available_flush_remote_tlbs_range())
				kvm_flush_remote_tlbs_sptep(kvm, sptep);
			else
				need_tlb_flush = 1;

			goto restart;
		}
	}

	return need_tlb_flush;
}
EXPORT_SYMBOL_GPL(kvm_zap_gfn_range);

static void kvm_rmap_zap_collapsible_sptes(struct kvm *kvm,
					   const struct kvm_memory_slot *slot)
{
	/*
	 * Note, use KVM_MAX_HUGEPAGE_LEVEL - 1 since there's no need to zap
	 * pages that are already mapped at the maximum hugepage level.
	 */
	if (walk_slot_rmaps(kvm, slot, kvm_mmu_zap_collapsible_spte,
			    PG_LEVEL_4K, KVM_MAX_HUGEPAGE_LEVEL - 1, true))
		kvm_flush_remote_tlbs_memslot(kvm, slot);
}

void kvm_mmu_zap_collapsible_sptes(struct kvm *kvm,
				   const struct kvm_memory_slot *slot)
{
	if (kvm_memslots_have_rmaps(kvm)) {
		write_lock(&kvm->mmu_lock);
		kvm_rmap_zap_collapsible_sptes(kvm, slot);
		write_unlock(&kvm->mmu_lock);
	}

	if (tdp_mmu_enabled) {
		read_lock(&kvm->mmu_lock);
		kvm_tdp_mmu_zap_collapsible_sptes(kvm, slot);
		read_unlock(&kvm->mmu_lock);
	}
}

void kvm_mmu_slot_leaf_clear_dirty(struct kvm *kvm,
				   const struct kvm_memory_slot *memslot)
{
	if (kvm_memslots_have_rmaps(kvm)) {
		write_lock(&kvm->mmu_lock);
		/*
		 * Clear dirty bits only on 4k SPTEs since the legacy MMU only
		 * support dirty logging at a 4k granularity.
		 */
		walk_slot_rmaps_4k(kvm, memslot, __rmap_clear_dirty, false);
		write_unlock(&kvm->mmu_lock);
	}

	if (tdp_mmu_enabled) {
		read_lock(&kvm->mmu_lock);
		kvm_tdp_mmu_clear_dirty_slot(kvm, memslot);
		read_unlock(&kvm->mmu_lock);
	}

	/*
	 * The caller will flush the TLBs after this function returns.
	 *
	 * It's also safe to flush TLBs out of mmu lock here as currently this
	 * function is only used for dirty logging, in which case flushing TLB
	 * out of mmu lock also guarantees no dirty pages will be lost in
	 * dirty_bitmap.
	 */
}

static void kvm_mmu_zap_all(struct kvm *kvm)
{
	struct kvm_mmu_page *sp, *node;
	LIST_HEAD(invalid_list);
	int ign;

	write_lock(&kvm->mmu_lock);
restart:
	list_for_each_entry_safe(sp, node, &kvm->arch.active_mmu_pages, link) {
		if (WARN_ON_ONCE(sp->role.invalid))
			continue;
		if (__kvm_mmu_prepare_zap_page(kvm, sp, &invalid_list, &ign))
			goto restart;
		if (cond_resched_rwlock_write(&kvm->mmu_lock))
			goto restart;
	}

	kvm_mmu_commit_zap_page(kvm, &invalid_list);

	if (tdp_mmu_enabled)
		kvm_tdp_mmu_zap_all(kvm);

	write_unlock(&kvm->mmu_lock);
}

void kvm_arch_flush_shadow_all(struct kvm *kvm)
{
	kvm_mmu_zap_all(kvm);
}

static void kvm_mmu_zap_memslot_pages_and_flush(struct kvm *kvm,
						struct kvm_memory_slot *slot,
						bool flush)
{
	LIST_HEAD(invalid_list);
	unsigned long i;

	if (list_empty(&kvm->arch.active_mmu_pages))
		goto out_flush;

	/*
	 * Since accounting information is stored in struct kvm_arch_memory_slot,
	 * all MMU pages that are shadowing guest PTEs must be zapped before the
	 * memslot is deleted, as freeing such pages after the memslot is freed
	 * will result in use-after-free, e.g. in unaccount_shadowed().
	 */
	for (i = 0; i < slot->npages; i++) {
		struct kvm_mmu_page *sp;
		gfn_t gfn = slot->base_gfn + i;

		for_each_gfn_valid_sp_with_gptes(kvm, sp, gfn)
			kvm_mmu_prepare_zap_page(kvm, sp, &invalid_list);

		if (need_resched() || rwlock_needbreak(&kvm->mmu_lock)) {
			kvm_mmu_remote_flush_or_zap(kvm, &invalid_list, flush);
			flush = false;
			cond_resched_rwlock_write(&kvm->mmu_lock);
		}
	}

out_flush:
	kvm_mmu_remote_flush_or_zap(kvm, &invalid_list, flush);
}

static void kvm_mmu_zap_memslot(struct kvm *kvm,
				struct kvm_memory_slot *slot)
{
	struct kvm_gfn_range range = {
		.slot = slot,
		.start = slot->base_gfn,
		.end = slot->base_gfn + slot->npages,
		.may_block = true,
	};
	bool flush;

	write_lock(&kvm->mmu_lock);
	flush = kvm_unmap_gfn_range(kvm, &range);
	kvm_mmu_zap_memslot_pages_and_flush(kvm, slot, flush);
	write_unlock(&kvm->mmu_lock);
}

static inline bool kvm_memslot_flush_zap_all(struct kvm *kvm)
{
	return kvm->arch.vm_type == KVM_X86_DEFAULT_VM &&
	       kvm_check_has_quirk(kvm, KVM_X86_QUIRK_SLOT_ZAP_ALL);
}

void kvm_arch_flush_shadow_memslot(struct kvm *kvm,
				   struct kvm_memory_slot *slot)
{
	if (kvm_memslot_flush_zap_all(kvm))
		kvm_mmu_zap_all_fast(kvm);
	else
		kvm_mmu_zap_memslot(kvm, slot);
}

void kvm_mmu_invalidate_mmio_sptes(struct kvm *kvm, u64 gen)
{
	WARN_ON_ONCE(gen & KVM_MEMSLOT_GEN_UPDATE_IN_PROGRESS);

	gen &= MMIO_SPTE_GEN_MASK;

	/*
	 * Generation numbers are incremented in multiples of the number of
	 * address spaces in order to provide unique generations across all
	 * address spaces.  Strip what is effectively the address space
	 * modifier prior to checking for a wrap of the MMIO generation so
	 * that a wrap in any address space is detected.
	 */
	gen &= ~((u64)kvm_arch_nr_memslot_as_ids(kvm) - 1);

	/*
	 * The very rare case: if the MMIO generation number has wrapped,
	 * zap all shadow pages.
	 */
	if (unlikely(gen == 0)) {
		kvm_debug_ratelimited("zapping shadow pages for mmio generation wraparound\n");
		kvm_mmu_zap_all_fast(kvm);
	}
}

static unsigned long mmu_shrink_scan(struct shrinker *shrink,
				     struct shrink_control *sc)
{
	struct kvm *kvm;
	int nr_to_scan = sc->nr_to_scan;
	unsigned long freed = 0;

	mutex_lock(&kvm_lock);

	list_for_each_entry(kvm, &vm_list, vm_list) {
		int idx;

		/*
		 * Never scan more than sc->nr_to_scan VM instances.
		 * Will not hit this condition practically since we do not try
		 * to shrink more than one VM and it is very unlikely to see
		 * !n_used_mmu_pages so many times.
		 */
		if (!nr_to_scan--)
			break;
		/*
		 * n_used_mmu_pages is accessed without holding kvm->mmu_lock
		 * here. We may skip a VM instance errorneosly, but we do not
		 * want to shrink a VM that only started to populate its MMU
		 * anyway.
		 */
		if (!kvm->arch.n_used_mmu_pages &&
		    !kvm_has_zapped_obsolete_pages(kvm))
			continue;

		idx = srcu_read_lock(&kvm->srcu);
		write_lock(&kvm->mmu_lock);

		if (kvm_has_zapped_obsolete_pages(kvm)) {
			kvm_mmu_commit_zap_page(kvm,
			      &kvm->arch.zapped_obsolete_pages);
			goto unlock;
		}

		freed = kvm_mmu_zap_oldest_mmu_pages(kvm, sc->nr_to_scan);

unlock:
		write_unlock(&kvm->mmu_lock);
		srcu_read_unlock(&kvm->srcu, idx);

		/*
		 * unfair on small ones
		 * per-vm shrinkers cry out
		 * sadness comes quickly
		 */
		list_move_tail(&kvm->vm_list, &vm_list);
		break;
	}

	mutex_unlock(&kvm_lock);
	return freed;
}

static unsigned long mmu_shrink_count(struct shrinker *shrink,
				      struct shrink_control *sc)
{
	return percpu_counter_read_positive(&kvm_total_used_mmu_pages);
}

static struct shrinker *mmu_shrinker;

static void mmu_destroy_caches(void)
{
	kmem_cache_destroy(pte_list_desc_cache);
	kmem_cache_destroy(mmu_page_header_cache);
}

static int get_nx_huge_pages(char *buffer, const struct kernel_param *kp)
{
	if (nx_hugepage_mitigation_hard_disabled)
		return sysfs_emit(buffer, "never\n");

	return param_get_bool(buffer, kp);
}

static bool get_nx_auto_mode(void)
{
	/* Return true when CPU has the bug, and mitigations are ON */
	return boot_cpu_has_bug(X86_BUG_ITLB_MULTIHIT) && !cpu_mitigations_off();
}

static void __set_nx_huge_pages(bool val)
{
	nx_huge_pages = itlb_multihit_kvm_mitigation = val;
}

static int set_nx_huge_pages(const char *val, const struct kernel_param *kp)
{
	bool old_val = nx_huge_pages;
	bool new_val;

	if (nx_hugepage_mitigation_hard_disabled)
		return -EPERM;

	/* In "auto" mode deploy workaround only if CPU has the bug. */
	if (sysfs_streq(val, "off")) {
		new_val = 0;
	} else if (sysfs_streq(val, "force")) {
		new_val = 1;
	} else if (sysfs_streq(val, "auto")) {
		new_val = get_nx_auto_mode();
	} else if (sysfs_streq(val, "never")) {
		new_val = 0;

		mutex_lock(&kvm_lock);
		if (!list_empty(&vm_list)) {
			mutex_unlock(&kvm_lock);
			return -EBUSY;
		}
		nx_hugepage_mitigation_hard_disabled = true;
		mutex_unlock(&kvm_lock);
	} else if (kstrtobool(val, &new_val) < 0) {
		return -EINVAL;
	}

	__set_nx_huge_pages(new_val);

	if (new_val != old_val) {
		struct kvm *kvm;

		mutex_lock(&kvm_lock);

		list_for_each_entry(kvm, &vm_list, vm_list) {
			mutex_lock(&kvm->slots_lock);
			kvm_mmu_zap_all_fast(kvm);
			mutex_unlock(&kvm->slots_lock);

			wake_up_process(kvm->arch.nx_huge_page_recovery_thread);
		}
		mutex_unlock(&kvm_lock);
	}

	return 0;
}

/*
 * nx_huge_pages needs to be resolved to true/false when kvm.ko is loaded, as
 * its default value of -1 is technically undefined behavior for a boolean.
 * Forward the module init call to SPTE code so that it too can handle module
 * params that need to be resolved/snapshot.
 */
void __init kvm_mmu_x86_module_init(void)
{
	if (nx_huge_pages == -1)
		__set_nx_huge_pages(get_nx_auto_mode());

	/*
	 * Snapshot userspace's desire to enable the TDP MMU. Whether or not the
	 * TDP MMU is actually enabled is determined in kvm_configure_mmu()
	 * when the vendor module is loaded.
	 */
	tdp_mmu_allowed = tdp_mmu_enabled;

	kvm_mmu_spte_module_init();
}

/*
 * The bulk of the MMU initialization is deferred until the vendor module is
 * loaded as many of the masks/values may be modified by VMX or SVM, i.e. need
 * to be reset when a potentially different vendor module is loaded.
 */
int kvm_mmu_vendor_module_init(void)
{
	int ret = -ENOMEM;

	/*
	 * MMU roles use union aliasing which is, generally speaking, an
	 * undefined behavior. However, we supposedly know how compilers behave
	 * and the current status quo is unlikely to change. Guardians below are
	 * supposed to let us know if the assumption becomes false.
	 */
	BUILD_BUG_ON(sizeof(union kvm_mmu_page_role) != sizeof(u32));
	BUILD_BUG_ON(sizeof(union kvm_mmu_extended_role) != sizeof(u32));
	BUILD_BUG_ON(sizeof(union kvm_cpu_role) != sizeof(u64));

	kvm_mmu_reset_all_pte_masks();

	pte_list_desc_cache = KMEM_CACHE(pte_list_desc, SLAB_ACCOUNT);
	if (!pte_list_desc_cache)
		goto out;

	mmu_page_header_cache = kmem_cache_create("kvm_mmu_page_header",
						  sizeof(struct kvm_mmu_page),
						  0, SLAB_ACCOUNT, NULL);
	if (!mmu_page_header_cache)
		goto out;

	if (percpu_counter_init(&kvm_total_used_mmu_pages, 0, GFP_KERNEL))
		goto out;

	mmu_shrinker = shrinker_alloc(0, "x86-mmu");
	if (!mmu_shrinker)
		goto out_shrinker;

	mmu_shrinker->count_objects = mmu_shrink_count;
	mmu_shrinker->scan_objects = mmu_shrink_scan;
	mmu_shrinker->seeks = DEFAULT_SEEKS * 10;

	shrinker_register(mmu_shrinker);

	return 0;

out_shrinker:
	percpu_counter_destroy(&kvm_total_used_mmu_pages);
out:
	mmu_destroy_caches();
	return ret;
}

void kvm_mmu_destroy(struct kvm_vcpu *vcpu)
{
	kvm_mmu_unload(vcpu);
	free_mmu_pages(&vcpu->arch.root_mmu);
	free_mmu_pages(&vcpu->arch.guest_mmu);
	mmu_free_memory_caches(vcpu);
}

void kvm_mmu_vendor_module_exit(void)
{
	mmu_destroy_caches();
	percpu_counter_destroy(&kvm_total_used_mmu_pages);
	shrinker_free(mmu_shrinker);
}

/*
 * Calculate the effective recovery period, accounting for '0' meaning "let KVM
 * select a halving time of 1 hour".  Returns true if recovery is enabled.
 */
static bool calc_nx_huge_pages_recovery_period(uint *period)
{
	/*
	 * Use READ_ONCE to get the params, this may be called outside of the
	 * param setters, e.g. by the kthread to compute its next timeout.
	 */
	bool enabled = READ_ONCE(nx_huge_pages);
	uint ratio = READ_ONCE(nx_huge_pages_recovery_ratio);

	if (!enabled || !ratio)
		return false;

	*period = READ_ONCE(nx_huge_pages_recovery_period_ms);
	if (!*period) {
		/* Make sure the period is not less than one second.  */
		ratio = min(ratio, 3600u);
		*period = 60 * 60 * 1000 / ratio;
	}
	return true;
}

static int set_nx_huge_pages_recovery_param(const char *val, const struct kernel_param *kp)
{
	bool was_recovery_enabled, is_recovery_enabled;
	uint old_period, new_period;
	int err;

	if (nx_hugepage_mitigation_hard_disabled)
		return -EPERM;

	was_recovery_enabled = calc_nx_huge_pages_recovery_period(&old_period);

	err = param_set_uint(val, kp);
	if (err)
		return err;

	is_recovery_enabled = calc_nx_huge_pages_recovery_period(&new_period);

	if (is_recovery_enabled &&
	    (!was_recovery_enabled || old_period > new_period)) {
		struct kvm *kvm;

		mutex_lock(&kvm_lock);

		list_for_each_entry(kvm, &vm_list, vm_list)
			wake_up_process(kvm->arch.nx_huge_page_recovery_thread);

		mutex_unlock(&kvm_lock);
	}

	return err;
}

static void kvm_recover_nx_huge_pages(struct kvm *kvm)
{
	unsigned long nx_lpage_splits = kvm->stat.nx_lpage_splits;
	struct kvm_memory_slot *slot;
	int rcu_idx;
	struct kvm_mmu_page *sp;
	unsigned int ratio;
	LIST_HEAD(invalid_list);
	bool flush = false;
	ulong to_zap;

	rcu_idx = srcu_read_lock(&kvm->srcu);
	write_lock(&kvm->mmu_lock);

	/*
	 * Zapping TDP MMU shadow pages, including the remote TLB flush, must
	 * be done under RCU protection, because the pages are freed via RCU
	 * callback.
	 */
	rcu_read_lock();

	ratio = READ_ONCE(nx_huge_pages_recovery_ratio);
	to_zap = ratio ? DIV_ROUND_UP(nx_lpage_splits, ratio) : 0;
	for ( ; to_zap; --to_zap) {
		if (list_empty(&kvm->arch.possible_nx_huge_pages))
			break;

		/*
		 * We use a separate list instead of just using active_mmu_pages
		 * because the number of shadow pages that be replaced with an
		 * NX huge page is expected to be relatively small compared to
		 * the total number of shadow pages.  And because the TDP MMU
		 * doesn't use active_mmu_pages.
		 */
		sp = list_first_entry(&kvm->arch.possible_nx_huge_pages,
				      struct kvm_mmu_page,
				      possible_nx_huge_page_link);
		WARN_ON_ONCE(!sp->nx_huge_page_disallowed);
		WARN_ON_ONCE(!sp->role.direct);

		/*
		 * Unaccount and do not attempt to recover any NX Huge Pages
		 * that are being dirty tracked, as they would just be faulted
		 * back in as 4KiB pages. The NX Huge Pages in this slot will be
		 * recovered, along with all the other huge pages in the slot,
		 * when dirty logging is disabled.
		 *
		 * Since gfn_to_memslot() is relatively expensive, it helps to
		 * skip it if it the test cannot possibly return true.  On the
		 * other hand, if any memslot has logging enabled, chances are
		 * good that all of them do, in which case unaccount_nx_huge_page()
		 * is much cheaper than zapping the page.
		 *
		 * If a memslot update is in progress, reading an incorrect value
		 * of kvm->nr_memslots_dirty_logging is not a problem: if it is
		 * becoming zero, gfn_to_memslot() will be done unnecessarily; if
		 * it is becoming nonzero, the page will be zapped unnecessarily.
		 * Either way, this only affects efficiency in racy situations,
		 * and not correctness.
		 */
		slot = NULL;
		if (atomic_read(&kvm->nr_memslots_dirty_logging)) {
			struct kvm_memslots *slots;

			slots = kvm_memslots_for_spte_role(kvm, sp->role);
			slot = __gfn_to_memslot(slots, sp->gfn);
			WARN_ON_ONCE(!slot);
		}

		if (slot && kvm_slot_dirty_track_enabled(slot))
			unaccount_nx_huge_page(kvm, sp);
		else if (is_tdp_mmu_page(sp))
			flush |= kvm_tdp_mmu_zap_sp(kvm, sp);
		else
			kvm_mmu_prepare_zap_page(kvm, sp, &invalid_list);
		WARN_ON_ONCE(sp->nx_huge_page_disallowed);

		if (need_resched() || rwlock_needbreak(&kvm->mmu_lock)) {
			kvm_mmu_remote_flush_or_zap(kvm, &invalid_list, flush);
			rcu_read_unlock();

			cond_resched_rwlock_write(&kvm->mmu_lock);
			flush = false;

			rcu_read_lock();
		}
	}
	kvm_mmu_remote_flush_or_zap(kvm, &invalid_list, flush);

	rcu_read_unlock();

	write_unlock(&kvm->mmu_lock);
	srcu_read_unlock(&kvm->srcu, rcu_idx);
}

static long get_nx_huge_page_recovery_timeout(u64 start_time)
{
	bool enabled;
	uint period;

	enabled = calc_nx_huge_pages_recovery_period(&period);

	return enabled ? start_time + msecs_to_jiffies(period) - get_jiffies_64()
		       : MAX_SCHEDULE_TIMEOUT;
}

static int kvm_nx_huge_page_recovery_worker(struct kvm *kvm, uintptr_t data)
{
	u64 start_time;
	long remaining_time;

	while (true) {
		start_time = get_jiffies_64();
		remaining_time = get_nx_huge_page_recovery_timeout(start_time);

		set_current_state(TASK_INTERRUPTIBLE);
		while (!kthread_should_stop() && remaining_time > 0) {
			schedule_timeout(remaining_time);
			remaining_time = get_nx_huge_page_recovery_timeout(start_time);
			set_current_state(TASK_INTERRUPTIBLE);
		}

		set_current_state(TASK_RUNNING);

		if (kthread_should_stop())
			return 0;

		kvm_recover_nx_huge_pages(kvm);
	}
}

int kvm_mmu_post_init_vm(struct kvm *kvm)
{
	int err;

	if (nx_hugepage_mitigation_hard_disabled)
		return 0;

	err = kvm_vm_create_worker_thread(kvm, kvm_nx_huge_page_recovery_worker, 0,
					  "kvm-nx-lpage-recovery",
					  &kvm->arch.nx_huge_page_recovery_thread);
	if (!err)
		kthread_unpark(kvm->arch.nx_huge_page_recovery_thread);

	return err;
}

void kvm_mmu_pre_destroy_vm(struct kvm *kvm)
{
	if (kvm->arch.nx_huge_page_recovery_thread)
		kthread_stop(kvm->arch.nx_huge_page_recovery_thread);
}

#ifdef CONFIG_KVM_GENERIC_MEMORY_ATTRIBUTES
bool kvm_arch_pre_set_memory_attributes(struct kvm *kvm,
					struct kvm_gfn_range *range)
{
	/*
	 * Zap SPTEs even if the slot can't be mapped PRIVATE.  KVM x86 only
	 * supports KVM_MEMORY_ATTRIBUTE_PRIVATE, and so it *seems* like KVM
	 * can simply ignore such slots.  But if userspace is making memory
	 * PRIVATE, then KVM must prevent the guest from accessing the memory
	 * as shared.  And if userspace is making memory SHARED and this point
	 * is reached, then at least one page within the range was previously
	 * PRIVATE, i.e. the slot's possible hugepage ranges are changing.
	 * Zapping SPTEs in this case ensures KVM will reassess whether or not
	 * a hugepage can be used for affected ranges.
	 */
	if (WARN_ON_ONCE(!kvm_arch_has_private_mem(kvm)))
		return false;

	return kvm_unmap_gfn_range(kvm, range);
}

static bool hugepage_test_mixed(struct kvm_memory_slot *slot, gfn_t gfn,
				int level)
{
	return lpage_info_slot(gfn, slot, level)->disallow_lpage & KVM_LPAGE_MIXED_FLAG;
}

static void hugepage_clear_mixed(struct kvm_memory_slot *slot, gfn_t gfn,
				 int level)
{
	lpage_info_slot(gfn, slot, level)->disallow_lpage &= ~KVM_LPAGE_MIXED_FLAG;
}

static void hugepage_set_mixed(struct kvm_memory_slot *slot, gfn_t gfn,
			       int level)
{
	lpage_info_slot(gfn, slot, level)->disallow_lpage |= KVM_LPAGE_MIXED_FLAG;
}

static bool hugepage_has_attrs(struct kvm *kvm, struct kvm_memory_slot *slot,
			       gfn_t gfn, int level, unsigned long attrs)
{
	const unsigned long start = gfn;
	const unsigned long end = start + KVM_PAGES_PER_HPAGE(level);

	if (level == PG_LEVEL_2M)
		return kvm_range_has_memory_attributes(kvm, start, end, ~0, attrs);

	for (gfn = start; gfn < end; gfn += KVM_PAGES_PER_HPAGE(level - 1)) {
		if (hugepage_test_mixed(slot, gfn, level - 1) ||
		    attrs != kvm_get_memory_attributes(kvm, gfn))
			return false;
	}
	return true;
}

bool kvm_arch_post_set_memory_attributes(struct kvm *kvm,
					 struct kvm_gfn_range *range)
{
	unsigned long attrs = range->arg.attributes;
	struct kvm_memory_slot *slot = range->slot;
	int level;

	lockdep_assert_held_write(&kvm->mmu_lock);
	lockdep_assert_held(&kvm->slots_lock);

	/*
	 * Calculate which ranges can be mapped with hugepages even if the slot
	 * can't map memory PRIVATE.  KVM mustn't create a SHARED hugepage over
	 * a range that has PRIVATE GFNs, and conversely converting a range to
	 * SHARED may now allow hugepages.
	 */
	if (WARN_ON_ONCE(!kvm_arch_has_private_mem(kvm)))
		return false;

	/*
	 * The sequence matters here: upper levels consume the result of lower
	 * level's scanning.
	 */
	for (level = PG_LEVEL_2M; level <= KVM_MAX_HUGEPAGE_LEVEL; level++) {
		gfn_t nr_pages = KVM_PAGES_PER_HPAGE(level);
		gfn_t gfn = gfn_round_for_level(range->start, level);

		/* Process the head page if it straddles the range. */
		if (gfn != range->start || gfn + nr_pages > range->end) {
			/*
			 * Skip mixed tracking if the aligned gfn isn't covered
			 * by the memslot, KVM can't use a hugepage due to the
			 * misaligned address regardless of memory attributes.
			 */
			if (gfn >= slot->base_gfn &&
			    gfn + nr_pages <= slot->base_gfn + slot->npages) {
				if (hugepage_has_attrs(kvm, slot, gfn, level, attrs))
					hugepage_clear_mixed(slot, gfn, level);
				else
					hugepage_set_mixed(slot, gfn, level);
			}
			gfn += nr_pages;
		}

		/*
		 * Pages entirely covered by the range are guaranteed to have
		 * only the attributes which were just set.
		 */
		for ( ; gfn + nr_pages <= range->end; gfn += nr_pages)
			hugepage_clear_mixed(slot, gfn, level);

		/*
		 * Process the last tail page if it straddles the range and is
		 * contained by the memslot.  Like the head page, KVM can't
		 * create a hugepage if the slot size is misaligned.
		 */
		if (gfn < range->end &&
		    (gfn + nr_pages) <= (slot->base_gfn + slot->npages)) {
			if (hugepage_has_attrs(kvm, slot, gfn, level, attrs))
				hugepage_clear_mixed(slot, gfn, level);
			else
				hugepage_set_mixed(slot, gfn, level);
		}
	}
	return false;
}

void kvm_mmu_init_memslot_memory_attributes(struct kvm *kvm,
					    struct kvm_memory_slot *slot)
{
	int level;

	if (!kvm_arch_has_private_mem(kvm))
		return;

	for (level = PG_LEVEL_2M; level <= KVM_MAX_HUGEPAGE_LEVEL; level++) {
		/*
		 * Don't bother tracking mixed attributes for pages that can't
		 * be huge due to alignment, i.e. process only pages that are
		 * entirely contained by the memslot.
		 */
		gfn_t end = gfn_round_for_level(slot->base_gfn + slot->npages, level);
		gfn_t start = gfn_round_for_level(slot->base_gfn, level);
		gfn_t nr_pages = KVM_PAGES_PER_HPAGE(level);
		gfn_t gfn;

		if (start < slot->base_gfn)
			start += nr_pages;

		/*
		 * Unlike setting attributes, every potential hugepage needs to
		 * be manually checked as the attributes may already be mixed.
		 */
		for (gfn = start; gfn < end; gfn += nr_pages) {
			unsigned long attrs = kvm_get_memory_attributes(kvm, gfn);

			if (hugepage_has_attrs(kvm, slot, gfn, level, attrs))
				hugepage_clear_mixed(slot, gfn, level);
			else
				hugepage_set_mixed(slot, gfn, level);
		}
	}
}
#endif<|MERGE_RESOLUTION|>--- conflicted
+++ resolved
@@ -4755,10 +4755,7 @@
 	switch (r) {
 	case RET_PF_FIXED:
 	case RET_PF_SPURIOUS:
-<<<<<<< HEAD
-=======
 	case RET_PF_WRITE_PROTECTED:
->>>>>>> adc21867
 		return 0;
 
 	case RET_PF_EMULATE:
@@ -6147,19 +6144,6 @@
 
 	if (r < 0)
 		return r;
-<<<<<<< HEAD
-
-	if (r == RET_PF_FIXED)
-		vcpu->stat.pf_fixed++;
-	else if (r == RET_PF_EMULATE)
-		vcpu->stat.pf_emulate++;
-	else if (r == RET_PF_SPURIOUS)
-		vcpu->stat.pf_spurious++;
-
-	if (r != RET_PF_EMULATE)
-		return 1;
-=======
->>>>>>> adc21867
 
 	if (r == RET_PF_WRITE_PROTECTED)
 		r = kvm_mmu_write_protect_fault(vcpu, cr2_or_gpa, error_code,
