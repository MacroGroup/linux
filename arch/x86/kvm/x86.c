--- conflicted
+++ resolved
@@ -1579,180 +1579,6 @@
 		kvm_update_dr7(vcpu);
 		break;
 	}
-<<<<<<< HEAD
-
-	return 0;
-}
-EXPORT_SYMBOL_GPL(kvm_set_dr);
-
-unsigned long kvm_get_dr(struct kvm_vcpu *vcpu, int dr)
-{
-	size_t size = ARRAY_SIZE(vcpu->arch.db);
-
-	switch (dr) {
-	case 0 ... 3:
-		return vcpu->arch.db[array_index_nospec(dr, size)];
-	case 4:
-	case 6:
-		return vcpu->arch.dr6;
-	case 5:
-	default: /* 7 */
-		return vcpu->arch.dr7;
-	}
-}
-EXPORT_SYMBOL_GPL(kvm_get_dr);
-
-int kvm_emulate_rdpmc(struct kvm_vcpu *vcpu)
-{
-	u32 ecx = kvm_rcx_read(vcpu);
-	u64 data;
-
-	if (kvm_pmu_rdpmc(vcpu, ecx, &data)) {
-		kvm_inject_gp(vcpu, 0);
-		return 1;
-	}
-
-	kvm_rax_write(vcpu, (u32)data);
-	kvm_rdx_write(vcpu, data >> 32);
-	return kvm_skip_emulated_instruction(vcpu);
-}
-EXPORT_SYMBOL_GPL(kvm_emulate_rdpmc);
-
-/*
- * The three MSR lists(msrs_to_save, emulated_msrs, msr_based_features) track
- * the set of MSRs that KVM exposes to userspace through KVM_GET_MSRS,
- * KVM_SET_MSRS, and KVM_GET_MSR_INDEX_LIST.  msrs_to_save holds MSRs that
- * require host support, i.e. should be probed via RDMSR.  emulated_msrs holds
- * MSRs that KVM emulates without strictly requiring host support.
- * msr_based_features holds MSRs that enumerate features, i.e. are effectively
- * CPUID leafs.  Note, msr_based_features isn't mutually exclusive with
- * msrs_to_save and emulated_msrs.
- */
-
-static const u32 msrs_to_save_base[] = {
-	MSR_IA32_SYSENTER_CS, MSR_IA32_SYSENTER_ESP, MSR_IA32_SYSENTER_EIP,
-	MSR_STAR,
-#ifdef CONFIG_X86_64
-	MSR_CSTAR, MSR_KERNEL_GS_BASE, MSR_SYSCALL_MASK, MSR_LSTAR,
-#endif
-	MSR_IA32_TSC, MSR_IA32_CR_PAT, MSR_VM_HSAVE_PA,
-	MSR_IA32_FEAT_CTL, MSR_IA32_BNDCFGS, MSR_TSC_AUX,
-	MSR_IA32_SPEC_CTRL, MSR_IA32_TSX_CTRL,
-	MSR_IA32_RTIT_CTL, MSR_IA32_RTIT_STATUS, MSR_IA32_RTIT_CR3_MATCH,
-	MSR_IA32_RTIT_OUTPUT_BASE, MSR_IA32_RTIT_OUTPUT_MASK,
-	MSR_IA32_RTIT_ADDR0_A, MSR_IA32_RTIT_ADDR0_B,
-	MSR_IA32_RTIT_ADDR1_A, MSR_IA32_RTIT_ADDR1_B,
-	MSR_IA32_RTIT_ADDR2_A, MSR_IA32_RTIT_ADDR2_B,
-	MSR_IA32_RTIT_ADDR3_A, MSR_IA32_RTIT_ADDR3_B,
-	MSR_IA32_UMWAIT_CONTROL,
-
-	MSR_IA32_XFD, MSR_IA32_XFD_ERR,
-};
-
-static const u32 msrs_to_save_pmu[] = {
-	MSR_ARCH_PERFMON_FIXED_CTR0, MSR_ARCH_PERFMON_FIXED_CTR1,
-	MSR_ARCH_PERFMON_FIXED_CTR0 + 2,
-	MSR_CORE_PERF_FIXED_CTR_CTRL, MSR_CORE_PERF_GLOBAL_STATUS,
-	MSR_CORE_PERF_GLOBAL_CTRL,
-	MSR_IA32_PEBS_ENABLE, MSR_IA32_DS_AREA, MSR_PEBS_DATA_CFG,
-
-	/* This part of MSRs should match KVM_MAX_NR_INTEL_GP_COUNTERS. */
-	MSR_ARCH_PERFMON_PERFCTR0, MSR_ARCH_PERFMON_PERFCTR1,
-	MSR_ARCH_PERFMON_PERFCTR0 + 2, MSR_ARCH_PERFMON_PERFCTR0 + 3,
-	MSR_ARCH_PERFMON_PERFCTR0 + 4, MSR_ARCH_PERFMON_PERFCTR0 + 5,
-	MSR_ARCH_PERFMON_PERFCTR0 + 6, MSR_ARCH_PERFMON_PERFCTR0 + 7,
-	MSR_ARCH_PERFMON_EVENTSEL0, MSR_ARCH_PERFMON_EVENTSEL1,
-	MSR_ARCH_PERFMON_EVENTSEL0 + 2, MSR_ARCH_PERFMON_EVENTSEL0 + 3,
-	MSR_ARCH_PERFMON_EVENTSEL0 + 4, MSR_ARCH_PERFMON_EVENTSEL0 + 5,
-	MSR_ARCH_PERFMON_EVENTSEL0 + 6, MSR_ARCH_PERFMON_EVENTSEL0 + 7,
-
-	MSR_K7_EVNTSEL0, MSR_K7_EVNTSEL1, MSR_K7_EVNTSEL2, MSR_K7_EVNTSEL3,
-	MSR_K7_PERFCTR0, MSR_K7_PERFCTR1, MSR_K7_PERFCTR2, MSR_K7_PERFCTR3,
-
-	/* This part of MSRs should match KVM_MAX_NR_AMD_GP_COUNTERS. */
-	MSR_F15H_PERF_CTL0, MSR_F15H_PERF_CTL1, MSR_F15H_PERF_CTL2,
-	MSR_F15H_PERF_CTL3, MSR_F15H_PERF_CTL4, MSR_F15H_PERF_CTL5,
-	MSR_F15H_PERF_CTR0, MSR_F15H_PERF_CTR1, MSR_F15H_PERF_CTR2,
-	MSR_F15H_PERF_CTR3, MSR_F15H_PERF_CTR4, MSR_F15H_PERF_CTR5,
-
-	MSR_AMD64_PERF_CNTR_GLOBAL_CTL,
-	MSR_AMD64_PERF_CNTR_GLOBAL_STATUS,
-	MSR_AMD64_PERF_CNTR_GLOBAL_STATUS_CLR,
-};
-
-static u32 msrs_to_save[ARRAY_SIZE(msrs_to_save_base) +
-			ARRAY_SIZE(msrs_to_save_pmu)];
-static unsigned num_msrs_to_save;
-
-static const u32 emulated_msrs_all[] = {
-	MSR_KVM_SYSTEM_TIME, MSR_KVM_WALL_CLOCK,
-	MSR_KVM_SYSTEM_TIME_NEW, MSR_KVM_WALL_CLOCK_NEW,
-
-#ifdef CONFIG_KVM_HYPERV
-	HV_X64_MSR_GUEST_OS_ID, HV_X64_MSR_HYPERCALL,
-	HV_X64_MSR_TIME_REF_COUNT, HV_X64_MSR_REFERENCE_TSC,
-	HV_X64_MSR_TSC_FREQUENCY, HV_X64_MSR_APIC_FREQUENCY,
-	HV_X64_MSR_CRASH_P0, HV_X64_MSR_CRASH_P1, HV_X64_MSR_CRASH_P2,
-	HV_X64_MSR_CRASH_P3, HV_X64_MSR_CRASH_P4, HV_X64_MSR_CRASH_CTL,
-	HV_X64_MSR_RESET,
-	HV_X64_MSR_VP_INDEX,
-	HV_X64_MSR_VP_RUNTIME,
-	HV_X64_MSR_SCONTROL,
-	HV_X64_MSR_STIMER0_CONFIG,
-	HV_X64_MSR_VP_ASSIST_PAGE,
-	HV_X64_MSR_REENLIGHTENMENT_CONTROL, HV_X64_MSR_TSC_EMULATION_CONTROL,
-	HV_X64_MSR_TSC_EMULATION_STATUS, HV_X64_MSR_TSC_INVARIANT_CONTROL,
-	HV_X64_MSR_SYNDBG_OPTIONS,
-	HV_X64_MSR_SYNDBG_CONTROL, HV_X64_MSR_SYNDBG_STATUS,
-	HV_X64_MSR_SYNDBG_SEND_BUFFER, HV_X64_MSR_SYNDBG_RECV_BUFFER,
-	HV_X64_MSR_SYNDBG_PENDING_BUFFER,
-#endif
-
-	MSR_KVM_ASYNC_PF_EN, MSR_KVM_STEAL_TIME,
-	MSR_KVM_PV_EOI_EN, MSR_KVM_ASYNC_PF_INT, MSR_KVM_ASYNC_PF_ACK,
-
-	MSR_IA32_TSC_ADJUST,
-	MSR_IA32_TSC_DEADLINE,
-	MSR_IA32_ARCH_CAPABILITIES,
-	MSR_IA32_PERF_CAPABILITIES,
-	MSR_IA32_MISC_ENABLE,
-	MSR_IA32_MCG_STATUS,
-	MSR_IA32_MCG_CTL,
-	MSR_IA32_MCG_EXT_CTL,
-	MSR_IA32_SMBASE,
-	MSR_SMI_COUNT,
-	MSR_PLATFORM_INFO,
-	MSR_MISC_FEATURES_ENABLES,
-	MSR_AMD64_VIRT_SPEC_CTRL,
-	MSR_AMD64_TSC_RATIO,
-	MSR_IA32_POWER_CTL,
-	MSR_IA32_UCODE_REV,
-
-	/*
-	 * KVM always supports the "true" VMX control MSRs, even if the host
-	 * does not.  The VMX MSRs as a whole are considered "emulated" as KVM
-	 * doesn't strictly require them to exist in the host (ignoring that
-	 * KVM would refuse to load in the first place if the core set of MSRs
-	 * aren't supported).
-	 */
-	MSR_IA32_VMX_BASIC,
-	MSR_IA32_VMX_TRUE_PINBASED_CTLS,
-	MSR_IA32_VMX_TRUE_PROCBASED_CTLS,
-	MSR_IA32_VMX_TRUE_EXIT_CTLS,
-	MSR_IA32_VMX_TRUE_ENTRY_CTLS,
-	MSR_IA32_VMX_MISC,
-	MSR_IA32_VMX_CR0_FIXED0,
-	MSR_IA32_VMX_CR4_FIXED0,
-	MSR_IA32_VMX_VMCS_ENUM,
-	MSR_IA32_VMX_PROCBASED_CTLS2,
-	MSR_IA32_VMX_EPT_VPID_CAP,
-	MSR_IA32_VMX_VMFUNC,
-
-	MSR_K7_HWCR,
-	MSR_KVM_POLL_CONTROL,
-};
-=======
->>>>>>> adc21867
 
 	return 0;
 }
@@ -1884,11 +1710,7 @@
 		rdmsrl_safe(index, data);
 		break;
 	default:
-<<<<<<< HEAD
-		return kvm_x86_call(get_msr_feature)(msr);
-=======
 		return kvm_x86_call(get_feature_msr)(index, data);
->>>>>>> adc21867
 	}
 	return 0;
 }
@@ -2081,15 +1903,12 @@
 	msr.host_initiated = host_initiated;
 
 	return kvm_x86_call(set_msr)(vcpu, &msr);
-<<<<<<< HEAD
-=======
 }
 
 static int _kvm_set_msr(struct kvm_vcpu *vcpu, u32 index, u64 *data,
 			bool host_initiated)
 {
 	return __kvm_set_msr(vcpu, index, *data, host_initiated);
->>>>>>> adc21867
 }
 
 static int kvm_set_msr_ignored_check(struct kvm_vcpu *vcpu,
@@ -9989,11 +9808,7 @@
 	return 0;
 
 out_unwind_ops:
-<<<<<<< HEAD
-	kvm_x86_ops.hardware_enable = NULL;
-=======
 	kvm_x86_ops.enable_virtualization_cpu = NULL;
->>>>>>> adc21867
 	kvm_x86_call(hardware_unsetup)();
 out_mmu_exit:
 	kvm_mmu_vendor_module_exit();
@@ -11275,12 +11090,9 @@
 	if (vcpu->arch.apic_attention)
 		kvm_lapic_sync_from_vapic(vcpu);
 
-<<<<<<< HEAD
-=======
 	if (unlikely(exit_fastpath == EXIT_FASTPATH_EXIT_USERSPACE))
 		return 0;
 
->>>>>>> adc21867
 	r = kvm_x86_call(handle_exit)(vcpu, exit_fastpath);
 	return r;
 
@@ -12763,11 +12575,7 @@
 	if (ret)
 		return ret;
 
-<<<<<<< HEAD
-	ret = kvm_x86_call(hardware_enable)();
-=======
 	ret = kvm_x86_call(enable_virtualization_cpu)();
->>>>>>> adc21867
 	if (ret != 0)
 		return ret;
 
@@ -12849,11 +12657,7 @@
 
 void kvm_arch_disable_virtualization_cpu(void)
 {
-<<<<<<< HEAD
-	kvm_x86_call(hardware_disable)();
-=======
 	kvm_x86_call(disable_virtualization_cpu)();
->>>>>>> adc21867
 	drop_user_return_notifiers();
 }
 
@@ -13401,90 +13205,6 @@
 		kvm_arch_free_memslot(kvm, old);
 }
 
-<<<<<<< HEAD
-static inline bool kvm_vcpu_has_events(struct kvm_vcpu *vcpu)
-{
-	if (!list_empty_careful(&vcpu->async_pf.done))
-		return true;
-
-	if (kvm_apic_has_pending_init_or_sipi(vcpu) &&
-	    kvm_apic_init_sipi_allowed(vcpu))
-		return true;
-
-	if (vcpu->arch.pv.pv_unhalted)
-		return true;
-
-	if (kvm_is_exception_pending(vcpu))
-		return true;
-
-	if (kvm_test_request(KVM_REQ_NMI, vcpu) ||
-	    (vcpu->arch.nmi_pending &&
-	     kvm_x86_call(nmi_allowed)(vcpu, false)))
-		return true;
-
-#ifdef CONFIG_KVM_SMM
-	if (kvm_test_request(KVM_REQ_SMI, vcpu) ||
-	    (vcpu->arch.smi_pending &&
-	     kvm_x86_call(smi_allowed)(vcpu, false)))
-		return true;
-#endif
-
-	if (kvm_test_request(KVM_REQ_PMI, vcpu))
-		return true;
-
-	if (kvm_test_request(KVM_REQ_UPDATE_PROTECTED_GUEST_STATE, vcpu))
-		return true;
-
-	if (kvm_arch_interrupt_allowed(vcpu) && kvm_cpu_has_interrupt(vcpu))
-		return true;
-
-	if (kvm_hv_has_stimer_pending(vcpu))
-		return true;
-
-	if (is_guest_mode(vcpu) &&
-	    kvm_x86_ops.nested_ops->has_events &&
-	    kvm_x86_ops.nested_ops->has_events(vcpu, false))
-		return true;
-
-	if (kvm_xen_has_pending_events(vcpu))
-		return true;
-
-	return false;
-}
-
-int kvm_arch_vcpu_runnable(struct kvm_vcpu *vcpu)
-{
-	return kvm_vcpu_running(vcpu) || kvm_vcpu_has_events(vcpu);
-}
-
-bool kvm_arch_dy_has_pending_interrupt(struct kvm_vcpu *vcpu)
-{
-	return kvm_vcpu_apicv_active(vcpu) &&
-	       kvm_x86_call(dy_apicv_has_pending_interrupt)(vcpu);
-}
-
-bool kvm_arch_vcpu_preempted_in_kernel(struct kvm_vcpu *vcpu)
-{
-	return vcpu->arch.preempted_in_kernel;
-}
-
-bool kvm_arch_dy_runnable(struct kvm_vcpu *vcpu)
-{
-	if (READ_ONCE(vcpu->arch.pv.pv_unhalted))
-		return true;
-
-	if (kvm_test_request(KVM_REQ_NMI, vcpu) ||
-#ifdef CONFIG_KVM_SMM
-		kvm_test_request(KVM_REQ_SMI, vcpu) ||
-#endif
-		 kvm_test_request(KVM_REQ_EVENT, vcpu))
-		return true;
-
-	return kvm_arch_dy_has_pending_interrupt(vcpu);
-}
-
-=======
->>>>>>> adc21867
 bool kvm_arch_vcpu_in_kernel(struct kvm_vcpu *vcpu)
 {
 	if (vcpu->arch.guest_state_protected)
