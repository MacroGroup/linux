--- conflicted
+++ resolved
@@ -341,10 +341,7 @@
 int x86_emulate_instruction(struct kvm_vcpu *vcpu, gpa_t cr2_or_gpa,
 			    int emulation_type, void *insn, int insn_len);
 fastpath_t handle_fastpath_set_msr_irqoff(struct kvm_vcpu *vcpu);
-<<<<<<< HEAD
-=======
 fastpath_t handle_fastpath_hlt(struct kvm_vcpu *vcpu);
->>>>>>> adc21867
 
 extern struct kvm_caps kvm_caps;
 extern struct kvm_host_values kvm_host;
