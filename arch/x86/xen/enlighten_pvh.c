--- conflicted
+++ resolved
@@ -29,8 +29,6 @@
 bool __ro_after_init xen_pvh;
 EXPORT_SYMBOL_GPL(xen_pvh);
 
-<<<<<<< HEAD
-=======
 #ifdef CONFIG_XEN_DOM0
 int xen_pvh_setup_gsi(int gsi, int trigger, int polarity)
 {
@@ -53,7 +51,6 @@
 EXPORT_SYMBOL_GPL(xen_pvh_setup_gsi);
 #endif
 
->>>>>>> adc21867
 /*
  * Reserve e820 UNUSABLE regions to inflate the memory balloon.
  *
