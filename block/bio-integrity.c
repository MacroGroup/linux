// SPDX-License-Identifier: GPL-2.0
/*
 * bio-integrity.c - bio data integrity extensions
 *
 * Copyright (C) 2007, 2008, 2009 Oracle Corporation
 * Written by: Martin K. Petersen <martin.petersen@oracle.com>
 */

#include <linux/blk-integrity.h>
#include <linux/mempool.h>
#include <linux/export.h>
#include <linux/bio.h>
#include <linux/workqueue.h>
#include <linux/slab.h>
#include "blk.h"

static struct kmem_cache *bip_slab;
static struct workqueue_struct *kintegrityd_wq;

void blk_flush_integrity(void)
{
	flush_workqueue(kintegrityd_wq);
}

static void __bio_integrity_free(struct bio_set *bs,
				 struct bio_integrity_payload *bip)
{
	if (bs && mempool_initialized(&bs->bio_integrity_pool)) {
		if (bip->bip_vec)
			bvec_free(&bs->bvec_integrity_pool, bip->bip_vec,
				  bip->bip_max_vcnt);
		mempool_free(bip, &bs->bio_integrity_pool);
	} else {
		kfree(bip);
	}
}

/**
 * bio_integrity_alloc - Allocate integrity payload and attach it to bio
 * @bio:	bio to attach integrity metadata to
 * @gfp_mask:	Memory allocation mask
 * @nr_vecs:	Number of integrity metadata scatter-gather elements
 *
 * Description: This function prepares a bio for attaching integrity
 * metadata.  nr_vecs specifies the maximum number of pages containing
 * integrity metadata that can be attached.
 */
struct bio_integrity_payload *bio_integrity_alloc(struct bio *bio,
						  gfp_t gfp_mask,
						  unsigned int nr_vecs)
{
	struct bio_integrity_payload *bip;
	struct bio_set *bs = bio->bi_pool;
	unsigned inline_vecs;

	if (WARN_ON_ONCE(bio_has_crypt_ctx(bio)))
		return ERR_PTR(-EOPNOTSUPP);

	if (!bs || !mempool_initialized(&bs->bio_integrity_pool)) {
		bip = kmalloc(struct_size(bip, bip_inline_vecs, nr_vecs), gfp_mask);
		inline_vecs = nr_vecs;
	} else {
		bip = mempool_alloc(&bs->bio_integrity_pool, gfp_mask);
		inline_vecs = BIO_INLINE_VECS;
	}

	if (unlikely(!bip))
		return ERR_PTR(-ENOMEM);

	memset(bip, 0, sizeof(*bip));

	/* always report as many vecs as asked explicitly, not inline vecs */
	bip->bip_max_vcnt = nr_vecs;
	if (nr_vecs > inline_vecs) {
		bip->bip_vec = bvec_alloc(&bs->bvec_integrity_pool,
					  &bip->bip_max_vcnt, gfp_mask);
		if (!bip->bip_vec)
			goto err;
	} else {
		bip->bip_vec = bip->bip_inline_vecs;
	}

	bip->bip_bio = bio;
	bio->bi_integrity = bip;
	bio->bi_opf |= REQ_INTEGRITY;

	return bip;
err:
	__bio_integrity_free(bs, bip);
	return ERR_PTR(-ENOMEM);
}
EXPORT_SYMBOL(bio_integrity_alloc);

static void bio_integrity_unpin_bvec(struct bio_vec *bv, int nr_vecs,
				     bool dirty)
{
	int i;

	for (i = 0; i < nr_vecs; i++) {
		if (dirty && !PageCompound(bv[i].bv_page))
			set_page_dirty_lock(bv[i].bv_page);
		unpin_user_page(bv[i].bv_page);
	}
}

static void bio_integrity_uncopy_user(struct bio_integrity_payload *bip)
{
	unsigned short nr_vecs = bip->bip_max_vcnt - 1;
	struct bio_vec *copy = &bip->bip_vec[1];
	size_t bytes = bip->bip_iter.bi_size;
	struct iov_iter iter;
	int ret;

	iov_iter_bvec(&iter, ITER_DEST, copy, nr_vecs, bytes);
	ret = copy_to_iter(bvec_virt(bip->bip_vec), bytes, &iter);
	WARN_ON_ONCE(ret != bytes);

	bio_integrity_unpin_bvec(copy, nr_vecs, true);
}

static void bio_integrity_unmap_user(struct bio_integrity_payload *bip)
{
	bool dirty = bio_data_dir(bip->bip_bio) == READ;

	if (bip->bip_flags & BIP_COPY_USER) {
		if (dirty)
			bio_integrity_uncopy_user(bip);
		kfree(bvec_virt(bip->bip_vec));
		return;
	}

	bio_integrity_unpin_bvec(bip->bip_vec, bip->bip_max_vcnt, dirty);
}

/**
 * bio_integrity_free - Free bio integrity payload
 * @bio:	bio containing bip to be freed
 *
 * Description: Used to free the integrity portion of a bio. Usually
 * called from bio_free().
 */
void bio_integrity_free(struct bio *bio)
{
	struct bio_integrity_payload *bip = bio_integrity(bio);
	struct bio_set *bs = bio->bi_pool;

	if (bip->bip_flags & BIP_BLOCK_INTEGRITY)
		kfree(bvec_virt(bip->bip_vec));
	else if (bip->bip_flags & BIP_INTEGRITY_USER)
		bio_integrity_unmap_user(bip);

	__bio_integrity_free(bs, bip);
	bio->bi_integrity = NULL;
	bio->bi_opf &= ~REQ_INTEGRITY;
}

/**
 * bio_integrity_add_page - Attach integrity metadata
 * @bio:	bio to update
 * @page:	page containing integrity metadata
 * @len:	number of bytes of integrity metadata in page
 * @offset:	start offset within page
 *
 * Description: Attach a page containing integrity metadata to bio.
 */
int bio_integrity_add_page(struct bio *bio, struct page *page,
			   unsigned int len, unsigned int offset)
{
	struct request_queue *q = bdev_get_queue(bio->bi_bdev);
	struct bio_integrity_payload *bip = bio_integrity(bio);

	if (((bip->bip_iter.bi_size + len) >> SECTOR_SHIFT) >
	    queue_max_hw_sectors(q))
		return 0;

	if (bip->bip_vcnt > 0) {
		struct bio_vec *bv = &bip->bip_vec[bip->bip_vcnt - 1];
		bool same_page = false;

		if (bvec_try_merge_hw_page(q, bv, page, len, offset,
					   &same_page)) {
			bip->bip_iter.bi_size += len;
			return len;
		}

		if (bip->bip_vcnt >=
		    min(bip->bip_max_vcnt, queue_max_integrity_segments(q)))
			return 0;

		/*
		 * If the queue doesn't support SG gaps and adding this segment
		 * would create a gap, disallow it.
		 */
		if (bvec_gap_to_prev(&q->limits, bv, offset))
			return 0;
	}

	bvec_set_page(&bip->bip_vec[bip->bip_vcnt], page, len, offset);
	bip->bip_vcnt++;
	bip->bip_iter.bi_size += len;

	return len;
}
EXPORT_SYMBOL(bio_integrity_add_page);

static int bio_integrity_copy_user(struct bio *bio, struct bio_vec *bvec,
				   int nr_vecs, unsigned int len,
				   unsigned int direction, u32 seed)
{
	bool write = direction == ITER_SOURCE;
	struct bio_integrity_payload *bip;
	struct iov_iter iter;
	void *buf;
	int ret;

	buf = kmalloc(len, GFP_KERNEL);
	if (!buf)
		return -ENOMEM;

	if (write) {
		iov_iter_bvec(&iter, direction, bvec, nr_vecs, len);
		if (!copy_from_iter_full(buf, len, &iter)) {
			ret = -EFAULT;
			goto free_buf;
		}

		bip = bio_integrity_alloc(bio, GFP_KERNEL, 1);
	} else {
		memset(buf, 0, len);

		/*
		 * We need to preserve the original bvec and the number of vecs
		 * in it for completion handling
		 */
		bip = bio_integrity_alloc(bio, GFP_KERNEL, nr_vecs + 1);
	}

	if (IS_ERR(bip)) {
		ret = PTR_ERR(bip);
		goto free_buf;
	}

	if (write)
		bio_integrity_unpin_bvec(bvec, nr_vecs, false);
	else
		memcpy(&bip->bip_vec[1], bvec, nr_vecs * sizeof(*bvec));

	ret = bio_integrity_add_page(bio, virt_to_page(buf), len,
				     offset_in_page(buf));
	if (ret != len) {
		ret = -ENOMEM;
		goto free_bip;
	}

	bip->bip_flags |= BIP_INTEGRITY_USER | BIP_COPY_USER;
	bip->bip_iter.bi_sector = seed;
	return 0;
free_bip:
	bio_integrity_free(bio);
free_buf:
	kfree(buf);
	return ret;
}

static int bio_integrity_init_user(struct bio *bio, struct bio_vec *bvec,
				   int nr_vecs, unsigned int len, u32 seed)
{
	struct bio_integrity_payload *bip;

	bip = bio_integrity_alloc(bio, GFP_KERNEL, nr_vecs);
	if (IS_ERR(bip))
		return PTR_ERR(bip);

	memcpy(bip->bip_vec, bvec, nr_vecs * sizeof(*bvec));
	bip->bip_flags |= BIP_INTEGRITY_USER;
	bip->bip_iter.bi_sector = seed;
	bip->bip_iter.bi_size = len;
	return 0;
}

static unsigned int bvec_from_pages(struct bio_vec *bvec, struct page **pages,
				    int nr_vecs, ssize_t bytes, ssize_t offset)
{
	unsigned int nr_bvecs = 0;
	int i, j;

	for (i = 0; i < nr_vecs; i = j) {
		size_t size = min_t(size_t, bytes, PAGE_SIZE - offset);
		struct folio *folio = page_folio(pages[i]);

		bytes -= size;
		for (j = i + 1; j < nr_vecs; j++) {
			size_t next = min_t(size_t, PAGE_SIZE, bytes);

			if (page_folio(pages[j]) != folio ||
			    pages[j] != pages[j - 1] + 1)
				break;
			unpin_user_page(pages[j]);
			size += next;
			bytes -= next;
		}

		bvec_set_page(&bvec[nr_bvecs], pages[i], size, offset);
		offset = 0;
		nr_bvecs++;
	}

	return nr_bvecs;
}

int bio_integrity_map_user(struct bio *bio, void __user *ubuf, ssize_t bytes,
			   u32 seed)
{
	struct request_queue *q = bdev_get_queue(bio->bi_bdev);
	unsigned int align = q->dma_pad_mask | queue_dma_alignment(q);
	struct page *stack_pages[UIO_FASTIOV], **pages = stack_pages;
	struct bio_vec stack_vec[UIO_FASTIOV], *bvec = stack_vec;
	unsigned int direction, nr_bvecs;
	struct iov_iter iter;
	int ret, nr_vecs;
	size_t offset;
	bool copy;

	if (bio_integrity(bio))
		return -EINVAL;
	if (bytes >> SECTOR_SHIFT > queue_max_hw_sectors(q))
		return -E2BIG;

	if (bio_data_dir(bio) == READ)
		direction = ITER_DEST;
	else
		direction = ITER_SOURCE;

	iov_iter_ubuf(&iter, direction, ubuf, bytes);
	nr_vecs = iov_iter_npages(&iter, BIO_MAX_VECS + 1);
	if (nr_vecs > BIO_MAX_VECS)
		return -E2BIG;
	if (nr_vecs > UIO_FASTIOV) {
<<<<<<< HEAD
		bvec = kcalloc(sizeof(*bvec), nr_vecs, GFP_KERNEL);
=======
		bvec = kcalloc(nr_vecs, sizeof(*bvec), GFP_KERNEL);
>>>>>>> e8f897f4
		if (!bvec)
			return -ENOMEM;
		pages = NULL;
	}

	copy = !iov_iter_is_aligned(&iter, align, align);
	ret = iov_iter_extract_pages(&iter, &pages, bytes, nr_vecs, 0, &offset);
	if (unlikely(ret < 0))
		goto free_bvec;

	nr_bvecs = bvec_from_pages(bvec, pages, nr_vecs, bytes, offset);
	if (pages != stack_pages)
		kvfree(pages);
	if (nr_bvecs > queue_max_integrity_segments(q))
		copy = true;

	if (copy)
		ret = bio_integrity_copy_user(bio, bvec, nr_bvecs, bytes,
					      direction, seed);
	else
		ret = bio_integrity_init_user(bio, bvec, nr_bvecs, bytes, seed);
	if (ret)
		goto release_pages;
	if (bvec != stack_vec)
		kfree(bvec);

	return 0;

release_pages:
	bio_integrity_unpin_bvec(bvec, nr_bvecs, false);
free_bvec:
	if (bvec != stack_vec)
		kfree(bvec);
	return ret;
}
EXPORT_SYMBOL_GPL(bio_integrity_map_user);

/**
 * bio_integrity_process - Process integrity metadata for a bio
 * @bio:	bio to generate/verify integrity metadata for
 * @proc_iter:  iterator to process
 * @proc_fn:	Pointer to the relevant processing function
 */
static blk_status_t bio_integrity_process(struct bio *bio,
		struct bvec_iter *proc_iter, integrity_processing_fn *proc_fn)
{
	struct blk_integrity *bi = blk_get_integrity(bio->bi_bdev->bd_disk);
	struct blk_integrity_iter iter;
	struct bvec_iter bviter;
	struct bio_vec bv;
	struct bio_integrity_payload *bip = bio_integrity(bio);
	blk_status_t ret = BLK_STS_OK;

	iter.disk_name = bio->bi_bdev->bd_disk->disk_name;
	iter.interval = 1 << bi->interval_exp;
	iter.tuple_size = bi->tuple_size;
	iter.seed = proc_iter->bi_sector;
	iter.prot_buf = bvec_virt(bip->bip_vec);

	__bio_for_each_segment(bv, bio, bviter, *proc_iter) {
		void *kaddr = bvec_kmap_local(&bv);

		iter.data_buf = kaddr;
		iter.data_size = bv.bv_len;
		ret = proc_fn(&iter);
		kunmap_local(kaddr);

		if (ret)
			break;

	}
	return ret;
}

/**
 * bio_integrity_prep - Prepare bio for integrity I/O
 * @bio:	bio to prepare
 *
 * Description:  Checks if the bio already has an integrity payload attached.
 * If it does, the payload has been generated by another kernel subsystem,
 * and we just pass it through. Otherwise allocates integrity payload.
 * The bio must have data direction, target device and start sector set priot
 * to calling.  In the WRITE case, integrity metadata will be generated using
 * the block device's integrity function.  In the READ case, the buffer
 * will be prepared for DMA and a suitable end_io handler set up.
 */
bool bio_integrity_prep(struct bio *bio)
{
	struct bio_integrity_payload *bip;
	struct blk_integrity *bi = blk_get_integrity(bio->bi_bdev->bd_disk);
	void *buf;
	unsigned long start, end;
	unsigned int len, nr_pages;
	unsigned int bytes, offset, i;

	if (!bi)
		return true;

	if (bio_op(bio) != REQ_OP_READ && bio_op(bio) != REQ_OP_WRITE)
		return true;

	if (!bio_sectors(bio))
		return true;

	/* Already protected? */
	if (bio_integrity(bio))
		return true;

	if (bio_data_dir(bio) == READ) {
		if (!bi->profile->verify_fn ||
		    !(bi->flags & BLK_INTEGRITY_VERIFY))
			return true;
	} else {
		if (!bi->profile->generate_fn ||
		    !(bi->flags & BLK_INTEGRITY_GENERATE))
			return true;
	}

	/* Allocate kernel buffer for protection data */
	len = bio_integrity_bytes(bi, bio_sectors(bio));
	buf = kmalloc(len, GFP_NOIO);
	if (unlikely(buf == NULL)) {
		printk(KERN_ERR "could not allocate integrity buffer\n");
		goto err_end_io;
	}

	end = (((unsigned long) buf) + len + PAGE_SIZE - 1) >> PAGE_SHIFT;
	start = ((unsigned long) buf) >> PAGE_SHIFT;
	nr_pages = end - start;

	/* Allocate bio integrity payload and integrity vectors */
	bip = bio_integrity_alloc(bio, GFP_NOIO, nr_pages);
	if (IS_ERR(bip)) {
		printk(KERN_ERR "could not allocate data integrity bioset\n");
		kfree(buf);
		goto err_end_io;
	}

	bip->bip_flags |= BIP_BLOCK_INTEGRITY;
	bip_set_seed(bip, bio->bi_iter.bi_sector);

	if (bi->flags & BLK_INTEGRITY_IP_CHECKSUM)
		bip->bip_flags |= BIP_IP_CHECKSUM;

	/* Map it */
	offset = offset_in_page(buf);
	for (i = 0; i < nr_pages && len > 0; i++) {
		bytes = PAGE_SIZE - offset;

		if (bytes > len)
			bytes = len;

		if (bio_integrity_add_page(bio, virt_to_page(buf),
					   bytes, offset) < bytes) {
			printk(KERN_ERR "could not attach integrity payload\n");
			goto err_end_io;
		}

		buf += bytes;
		len -= bytes;
		offset = 0;
	}

	/* Auto-generate integrity metadata if this is a write */
	if (bio_data_dir(bio) == WRITE) {
		bio_integrity_process(bio, &bio->bi_iter,
				      bi->profile->generate_fn);
	} else {
		bip->bio_iter = bio->bi_iter;
	}
	return true;

err_end_io:
	bio->bi_status = BLK_STS_RESOURCE;
	bio_endio(bio);
	return false;
}
EXPORT_SYMBOL(bio_integrity_prep);

/**
 * bio_integrity_verify_fn - Integrity I/O completion worker
 * @work:	Work struct stored in bio to be verified
 *
 * Description: This workqueue function is called to complete a READ
 * request.  The function verifies the transferred integrity metadata
 * and then calls the original bio end_io function.
 */
static void bio_integrity_verify_fn(struct work_struct *work)
{
	struct bio_integrity_payload *bip =
		container_of(work, struct bio_integrity_payload, bip_work);
	struct bio *bio = bip->bip_bio;
	struct blk_integrity *bi = blk_get_integrity(bio->bi_bdev->bd_disk);

	/*
	 * At the moment verify is called bio's iterator was advanced
	 * during split and completion, we need to rewind iterator to
	 * it's original position.
	 */
	bio->bi_status = bio_integrity_process(bio, &bip->bio_iter,
						bi->profile->verify_fn);
	bio_integrity_free(bio);
	bio_endio(bio);
}

/**
 * __bio_integrity_endio - Integrity I/O completion function
 * @bio:	Protected bio
 *
 * Description: Completion for integrity I/O
 *
 * Normally I/O completion is done in interrupt context.  However,
 * verifying I/O integrity is a time-consuming task which must be run
 * in process context.	This function postpones completion
 * accordingly.
 */
bool __bio_integrity_endio(struct bio *bio)
{
	struct blk_integrity *bi = blk_get_integrity(bio->bi_bdev->bd_disk);
	struct bio_integrity_payload *bip = bio_integrity(bio);

	if (bio_op(bio) == REQ_OP_READ && !bio->bi_status &&
	    (bip->bip_flags & BIP_BLOCK_INTEGRITY) && bi->profile->verify_fn) {
		INIT_WORK(&bip->bip_work, bio_integrity_verify_fn);
		queue_work(kintegrityd_wq, &bip->bip_work);
		return false;
	}

	bio_integrity_free(bio);
	return true;
}

/**
 * bio_integrity_advance - Advance integrity vector
 * @bio:	bio whose integrity vector to update
 * @bytes_done:	number of data bytes that have been completed
 *
 * Description: This function calculates how many integrity bytes the
 * number of completed data bytes correspond to and advances the
 * integrity vector accordingly.
 */
void bio_integrity_advance(struct bio *bio, unsigned int bytes_done)
{
	struct bio_integrity_payload *bip = bio_integrity(bio);
	struct blk_integrity *bi = blk_get_integrity(bio->bi_bdev->bd_disk);
	unsigned bytes = bio_integrity_bytes(bi, bytes_done >> 9);

	bip->bip_iter.bi_sector += bio_integrity_intervals(bi, bytes_done >> 9);
	bvec_iter_advance(bip->bip_vec, &bip->bip_iter, bytes);
}

/**
 * bio_integrity_trim - Trim integrity vector
 * @bio:	bio whose integrity vector to update
 *
 * Description: Used to trim the integrity vector in a cloned bio.
 */
void bio_integrity_trim(struct bio *bio)
{
	struct bio_integrity_payload *bip = bio_integrity(bio);
	struct blk_integrity *bi = blk_get_integrity(bio->bi_bdev->bd_disk);

	bip->bip_iter.bi_size = bio_integrity_bytes(bi, bio_sectors(bio));
}
EXPORT_SYMBOL(bio_integrity_trim);

/**
 * bio_integrity_clone - Callback for cloning bios with integrity metadata
 * @bio:	New bio
 * @bio_src:	Original bio
 * @gfp_mask:	Memory allocation mask
 *
 * Description:	Called to allocate a bip when cloning a bio
 */
int bio_integrity_clone(struct bio *bio, struct bio *bio_src,
			gfp_t gfp_mask)
{
	struct bio_integrity_payload *bip_src = bio_integrity(bio_src);
	struct bio_integrity_payload *bip;

	BUG_ON(bip_src == NULL);

	bip = bio_integrity_alloc(bio, gfp_mask, bip_src->bip_vcnt);
	if (IS_ERR(bip))
		return PTR_ERR(bip);

	memcpy(bip->bip_vec, bip_src->bip_vec,
	       bip_src->bip_vcnt * sizeof(struct bio_vec));

	bip->bip_vcnt = bip_src->bip_vcnt;
	bip->bip_iter = bip_src->bip_iter;
	bip->bip_flags = bip_src->bip_flags & ~BIP_BLOCK_INTEGRITY;

	return 0;
}

int bioset_integrity_create(struct bio_set *bs, int pool_size)
{
	if (mempool_initialized(&bs->bio_integrity_pool))
		return 0;

	if (mempool_init_slab_pool(&bs->bio_integrity_pool,
				   pool_size, bip_slab))
		return -1;

	if (biovec_init_pool(&bs->bvec_integrity_pool, pool_size)) {
		mempool_exit(&bs->bio_integrity_pool);
		return -1;
	}

	return 0;
}
EXPORT_SYMBOL(bioset_integrity_create);

void bioset_integrity_free(struct bio_set *bs)
{
	mempool_exit(&bs->bio_integrity_pool);
	mempool_exit(&bs->bvec_integrity_pool);
}

void __init bio_integrity_init(void)
{
	/*
	 * kintegrityd won't block much but may burn a lot of CPU cycles.
	 * Make it highpri CPU intensive wq with max concurrency of 1.
	 */
	kintegrityd_wq = alloc_workqueue("kintegrityd", WQ_MEM_RECLAIM |
					 WQ_HIGHPRI | WQ_CPU_INTENSIVE, 1);
	if (!kintegrityd_wq)
		panic("Failed to create kintegrityd\n");

	bip_slab = kmem_cache_create("bio_integrity_payload",
				     sizeof(struct bio_integrity_payload) +
				     sizeof(struct bio_vec) * BIO_INLINE_VECS,
				     0, SLAB_HWCACHE_ALIGN|SLAB_PANIC, NULL);
}<|MERGE_RESOLUTION|>--- conflicted
+++ resolved
@@ -336,11 +336,7 @@
 	if (nr_vecs > BIO_MAX_VECS)
 		return -E2BIG;
 	if (nr_vecs > UIO_FASTIOV) {
-<<<<<<< HEAD
-		bvec = kcalloc(sizeof(*bvec), nr_vecs, GFP_KERNEL);
-=======
 		bvec = kcalloc(nr_vecs, sizeof(*bvec), GFP_KERNEL);
->>>>>>> e8f897f4
 		if (!bvec)
 			return -ENOMEM;
 		pages = NULL;
