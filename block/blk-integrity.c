// SPDX-License-Identifier: GPL-2.0
/*
 * blk-integrity.c - Block layer data integrity extensions
 *
 * Copyright (C) 2007, 2008 Oracle Corporation
 * Written by: Martin K. Petersen <martin.petersen@oracle.com>
 */

#include <linux/blk-integrity.h>
#include <linux/backing-dev.h>
#include <linux/mempool.h>
#include <linux/bio.h>
#include <linux/scatterlist.h>
#include <linux/export.h>
#include <linux/slab.h>

#include "blk.h"

/**
 * blk_rq_count_integrity_sg - Count number of integrity scatterlist elements
 * @q:		request queue
 * @bio:	bio with integrity metadata attached
 *
 * Description: Returns the number of elements required in a
 * scatterlist corresponding to the integrity metadata in a bio.
 */
int blk_rq_count_integrity_sg(struct request_queue *q, struct bio *bio)
{
	struct bio_vec iv, ivprv = { NULL };
	unsigned int segments = 0;
	unsigned int seg_size = 0;
	struct bvec_iter iter;
	int prev = 0;

	bio_for_each_integrity_vec(iv, bio, iter) {

		if (prev) {
			if (!biovec_phys_mergeable(q, &ivprv, &iv))
				goto new_segment;
			if (seg_size + iv.bv_len > queue_max_segment_size(q))
				goto new_segment;

			seg_size += iv.bv_len;
		} else {
new_segment:
			segments++;
			seg_size = iv.bv_len;
		}

		prev = 1;
		ivprv = iv;
	}

	return segments;
}

/**
 * blk_rq_map_integrity_sg - Map integrity metadata into a scatterlist
 * @rq:		request to map
 * @sglist:	target scatterlist
 *
 * Description: Map the integrity vectors in request into a
 * scatterlist.  The scatterlist must be big enough to hold all
 * elements.  I.e. sized using blk_rq_count_integrity_sg() or
 * rq->nr_integrity_segments.
 */
int blk_rq_map_integrity_sg(struct request *rq, struct scatterlist *sglist)
{
	struct bio_vec iv, ivprv = { NULL };
	struct request_queue *q = rq->q;
	struct scatterlist *sg = NULL;
	struct bio *bio = rq->bio;
	unsigned int segments = 0;
	struct bvec_iter iter;
	int prev = 0;

	bio_for_each_integrity_vec(iv, bio, iter) {
		if (prev) {
			if (!biovec_phys_mergeable(q, &ivprv, &iv))
				goto new_segment;
			if (sg->length + iv.bv_len > queue_max_segment_size(q))
				goto new_segment;

			sg->length += iv.bv_len;
		} else {
new_segment:
			if (!sg)
				sg = sglist;
			else {
				sg_unmark_end(sg);
				sg = sg_next(sg);
			}

			sg_set_page(sg, iv.bv_page, iv.bv_len, iv.bv_offset);
			segments++;
		}

		prev = 1;
		ivprv = iv;
	}

	if (sg)
		sg_mark_end(sg);

	/*
	 * Something must have been wrong if the figured number of segment
	 * is bigger than number of req's physical integrity segments
	 */
	BUG_ON(segments > rq->nr_integrity_segments);
	BUG_ON(segments > queue_max_integrity_segments(q));
	return segments;
}
EXPORT_SYMBOL(blk_rq_map_integrity_sg);

<<<<<<< HEAD
=======
int blk_rq_integrity_map_user(struct request *rq, void __user *ubuf,
			      ssize_t bytes, u32 seed)
{
	int ret = bio_integrity_map_user(rq->bio, ubuf, bytes, seed);

	if (ret)
		return ret;

	rq->nr_integrity_segments = blk_rq_count_integrity_sg(rq->q, rq->bio);
	rq->cmd_flags |= REQ_INTEGRITY;
	return 0;
}
EXPORT_SYMBOL_GPL(blk_rq_integrity_map_user);

>>>>>>> adc21867
bool blk_integrity_merge_rq(struct request_queue *q, struct request *req,
			    struct request *next)
{
	if (blk_integrity_rq(req) == 0 && blk_integrity_rq(next) == 0)
		return true;

	if (blk_integrity_rq(req) == 0 || blk_integrity_rq(next) == 0)
		return false;

	if (bio_integrity(req->bio)->bip_flags !=
	    bio_integrity(next->bio)->bip_flags)
		return false;

	if (req->nr_integrity_segments + next->nr_integrity_segments >
	    q->limits.max_integrity_segments)
		return false;

	if (integrity_req_gap_back_merge(req, next->bio))
		return false;

	return true;
}

bool blk_integrity_merge_bio(struct request_queue *q, struct request *req,
			     struct bio *bio)
{
	int nr_integrity_segs;

	if (blk_integrity_rq(req) == 0 && bio_integrity(bio) == NULL)
		return true;

	if (blk_integrity_rq(req) == 0 || bio_integrity(bio) == NULL)
		return false;

	if (bio_integrity(req->bio)->bip_flags != bio_integrity(bio)->bip_flags)
		return false;

	nr_integrity_segs = blk_rq_count_integrity_sg(q, bio);
	if (req->nr_integrity_segments + nr_integrity_segs >
	    q->limits.max_integrity_segments)
		return false;

	return true;
}

static inline struct blk_integrity *dev_to_bi(struct device *dev)
{
	return &dev_to_disk(dev)->queue->limits.integrity;
}

const char *blk_integrity_profile_name(struct blk_integrity *bi)
{
	switch (bi->csum_type) {
	case BLK_INTEGRITY_CSUM_IP:
		if (bi->flags & BLK_INTEGRITY_REF_TAG)
			return "T10-DIF-TYPE1-IP";
		return "T10-DIF-TYPE3-IP";
	case BLK_INTEGRITY_CSUM_CRC:
		if (bi->flags & BLK_INTEGRITY_REF_TAG)
			return "T10-DIF-TYPE1-CRC";
		return "T10-DIF-TYPE3-CRC";
	case BLK_INTEGRITY_CSUM_CRC64:
		if (bi->flags & BLK_INTEGRITY_REF_TAG)
			return "EXT-DIF-TYPE1-CRC64";
		return "EXT-DIF-TYPE3-CRC64";
	case BLK_INTEGRITY_CSUM_NONE:
		break;
	}

	return "nop";
}
EXPORT_SYMBOL_GPL(blk_integrity_profile_name);

static ssize_t flag_store(struct device *dev, const char *page, size_t count,
		unsigned char flag)
{
	struct request_queue *q = dev_to_disk(dev)->queue;
	struct queue_limits lim;
	unsigned long val;
	int err;

	err = kstrtoul(page, 10, &val);
	if (err)
		return err;

	/* note that the flags are inverted vs the values in the sysfs files */
	lim = queue_limits_start_update(q);
	if (val)
		lim.integrity.flags &= ~flag;
	else
		lim.integrity.flags |= flag;

	blk_mq_freeze_queue(q);
	err = queue_limits_commit_update(q, &lim);
	blk_mq_unfreeze_queue(q);
	if (err)
		return err;
	return count;
}

static ssize_t flag_show(struct device *dev, char *page, unsigned char flag)
{
	struct blk_integrity *bi = dev_to_bi(dev);

	return sysfs_emit(page, "%d\n", !(bi->flags & flag));
}

static ssize_t format_show(struct device *dev, struct device_attribute *attr,
			   char *page)
{
	struct blk_integrity *bi = dev_to_bi(dev);

	if (!bi->tuple_size)
		return sysfs_emit(page, "none\n");
	return sysfs_emit(page, "%s\n", blk_integrity_profile_name(bi));
}

static ssize_t tag_size_show(struct device *dev, struct device_attribute *attr,
			     char *page)
{
	struct blk_integrity *bi = dev_to_bi(dev);

	return sysfs_emit(page, "%u\n", bi->tag_size);
}

static ssize_t protection_interval_bytes_show(struct device *dev,
					      struct device_attribute *attr,
					      char *page)
{
	struct blk_integrity *bi = dev_to_bi(dev);

	return sysfs_emit(page, "%u\n",
			  bi->interval_exp ? 1 << bi->interval_exp : 0);
}

static ssize_t read_verify_store(struct device *dev,
				 struct device_attribute *attr,
				 const char *page, size_t count)
{
	return flag_store(dev, page, count, BLK_INTEGRITY_NOVERIFY);
}

static ssize_t read_verify_show(struct device *dev,
				struct device_attribute *attr, char *page)
{
	return flag_show(dev, page, BLK_INTEGRITY_NOVERIFY);
}

static ssize_t write_generate_store(struct device *dev,
				    struct device_attribute *attr,
				    const char *page, size_t count)
{
	return flag_store(dev, page, count, BLK_INTEGRITY_NOGENERATE);
}

static ssize_t write_generate_show(struct device *dev,
				   struct device_attribute *attr, char *page)
{
	return flag_show(dev, page, BLK_INTEGRITY_NOGENERATE);
}

static ssize_t device_is_integrity_capable_show(struct device *dev,
						struct device_attribute *attr,
						char *page)
{
	struct blk_integrity *bi = dev_to_bi(dev);

	return sysfs_emit(page, "%u\n",
			  !!(bi->flags & BLK_INTEGRITY_DEVICE_CAPABLE));
}

static DEVICE_ATTR_RO(format);
static DEVICE_ATTR_RO(tag_size);
static DEVICE_ATTR_RO(protection_interval_bytes);
static DEVICE_ATTR_RW(read_verify);
static DEVICE_ATTR_RW(write_generate);
static DEVICE_ATTR_RO(device_is_integrity_capable);

static struct attribute *integrity_attrs[] = {
	&dev_attr_format.attr,
	&dev_attr_tag_size.attr,
	&dev_attr_protection_interval_bytes.attr,
	&dev_attr_read_verify.attr,
	&dev_attr_write_generate.attr,
	&dev_attr_device_is_integrity_capable.attr,
	NULL
};

const struct attribute_group blk_integrity_attr_group = {
	.name = "integrity",
	.attrs = integrity_attrs,
};<|MERGE_RESOLUTION|>--- conflicted
+++ resolved
@@ -112,8 +112,6 @@
 }
 EXPORT_SYMBOL(blk_rq_map_integrity_sg);
 
-<<<<<<< HEAD
-=======
 int blk_rq_integrity_map_user(struct request *rq, void __user *ubuf,
 			      ssize_t bytes, u32 seed)
 {
@@ -128,7 +126,6 @@
 }
 EXPORT_SYMBOL_GPL(blk_rq_integrity_map_user);
 
->>>>>>> adc21867
 bool blk_integrity_merge_rq(struct request_queue *q, struct request *req,
 			    struct request *next)
 {
