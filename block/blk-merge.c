--- conflicted
+++ resolved
@@ -190,19 +190,6 @@
 	return lim->chunk_sectors;
 }
 
-static inline unsigned int blk_boundary_sectors(const struct queue_limits *lim,
-						bool is_atomic)
-{
-	/*
-	 * chunk_sectors must be a multiple of atomic_write_boundary_sectors if
-	 * both non-zero.
-	 */
-	if (is_atomic && lim->atomic_write_boundary_sectors)
-		return lim->atomic_write_boundary_sectors;
-
-	return lim->chunk_sectors;
-}
-
 /*
  * Return the maximum number of sectors from the start of a bio that may be
  * submitted as a single request to a block device. If enough sectors remain,
@@ -219,7 +206,6 @@
 	bool is_atomic = bio->bi_opf & REQ_ATOMIC;
 	unsigned boundary_sectors = blk_boundary_sectors(lim, is_atomic);
 	unsigned max_sectors, start, end;
-<<<<<<< HEAD
 
 	/*
 	 * We ignore lim->max_sectors for atomic writes because it may less
@@ -230,18 +216,6 @@
 	else
 		max_sectors = lim->max_sectors;
 
-=======
-
-	/*
-	 * We ignore lim->max_sectors for atomic writes because it may less
-	 * than the actual bio size, which we cannot tolerate.
-	 */
-	if (is_atomic)
-		max_sectors = lim->atomic_write_max_sectors;
-	else
-		max_sectors = lim->max_sectors;
-
->>>>>>> adc21867
 	if (boundary_sectors) {
 		max_sectors = min(max_sectors,
 			blk_boundary_sectors_left(bio->bi_iter.bi_sector,
@@ -367,17 +341,9 @@
 	*segs = nsegs;
 	return 0;
 split:
-<<<<<<< HEAD
-	if (bio->bi_opf & REQ_ATOMIC) {
-		bio->bi_status = BLK_STS_INVAL;
-		bio_endio(bio);
-		return ERR_PTR(-EINVAL);
-	}
-=======
 	if (bio->bi_opf & REQ_ATOMIC)
 		return -EINVAL;
 
->>>>>>> adc21867
 	/*
 	 * We can't sanely support splitting for a REQ_NOWAIT bio. End it
 	 * with EAGAIN if splitting is required and return an error pointer.
