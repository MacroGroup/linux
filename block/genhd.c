--- conflicted
+++ resolved
@@ -654,11 +654,7 @@
 	 */
 	mutex_lock(&disk->open_mutex);
 	xa_for_each(&disk->part_tbl, idx, part)
-<<<<<<< HEAD
-		remove_inode_hash(part->bd_inode);
-=======
 		bdev_unhash(part);
->>>>>>> 0c383648
 	mutex_unlock(&disk->open_mutex);
 
 	/*
