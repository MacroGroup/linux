--- conflicted
+++ resolved
@@ -27,25 +27,6 @@
 
 #define CRYPTO_ALG_TYPE_AHASH_MASK	0x0000000e
 
-<<<<<<< HEAD
-static inline struct crypto_istat_hash *ahash_get_stat(struct ahash_alg *alg)
-{
-	return hash_get_stat(&alg->halg);
-}
-
-static inline int crypto_ahash_errstat(struct ahash_alg *alg, int err)
-{
-	if (!IS_ENABLED(CONFIG_CRYPTO_STATS))
-		return err;
-
-	if (err && err != -EINPROGRESS && err != -EBUSY)
-		atomic64_inc(&ahash_get_stat(alg)->err_cnt);
-
-	return err;
-}
-
-=======
->>>>>>> 0c383648
 /*
  * For an ahash tfm that is using an shash algorithm (instead of an ahash
  * algorithm), this returns the underlying shash tfm.
@@ -347,108 +328,47 @@
 int crypto_ahash_update(struct ahash_request *req)
 {
 	struct crypto_ahash *tfm = crypto_ahash_reqtfm(req);
-<<<<<<< HEAD
-	struct ahash_alg *alg;
-=======
->>>>>>> 0c383648
 
 	if (likely(tfm->using_shash))
 		return shash_ahash_update(req, ahash_request_ctx(req));
 
-<<<<<<< HEAD
-	alg = crypto_ahash_alg(tfm);
-	if (IS_ENABLED(CONFIG_CRYPTO_STATS))
-		atomic64_add(req->nbytes, &ahash_get_stat(alg)->hash_tlen);
-	return crypto_ahash_errstat(alg, alg->update(req));
-=======
 	return crypto_ahash_alg(tfm)->update(req);
->>>>>>> 0c383648
 }
 EXPORT_SYMBOL_GPL(crypto_ahash_update);
 
 int crypto_ahash_final(struct ahash_request *req)
 {
 	struct crypto_ahash *tfm = crypto_ahash_reqtfm(req);
-<<<<<<< HEAD
-	struct ahash_alg *alg;
-=======
->>>>>>> 0c383648
 
 	if (likely(tfm->using_shash))
 		return crypto_shash_final(ahash_request_ctx(req), req->result);
 
-<<<<<<< HEAD
-	alg = crypto_ahash_alg(tfm);
-	if (IS_ENABLED(CONFIG_CRYPTO_STATS))
-		atomic64_inc(&ahash_get_stat(alg)->hash_cnt);
-	return crypto_ahash_errstat(alg, alg->final(req));
-=======
 	return crypto_ahash_alg(tfm)->final(req);
->>>>>>> 0c383648
 }
 EXPORT_SYMBOL_GPL(crypto_ahash_final);
 
 int crypto_ahash_finup(struct ahash_request *req)
 {
 	struct crypto_ahash *tfm = crypto_ahash_reqtfm(req);
-<<<<<<< HEAD
-	struct ahash_alg *alg;
 
 	if (likely(tfm->using_shash))
 		return shash_ahash_finup(req, ahash_request_ctx(req));
 
-	alg = crypto_ahash_alg(tfm);
-	if (IS_ENABLED(CONFIG_CRYPTO_STATS)) {
-		struct crypto_istat_hash *istat = ahash_get_stat(alg);
-
-		atomic64_inc(&istat->hash_cnt);
-		atomic64_add(req->nbytes, &istat->hash_tlen);
-	}
-	return crypto_ahash_errstat(alg, alg->finup(req));
-=======
-
-	if (likely(tfm->using_shash))
-		return shash_ahash_finup(req, ahash_request_ctx(req));
-
 	return crypto_ahash_alg(tfm)->finup(req);
->>>>>>> 0c383648
 }
 EXPORT_SYMBOL_GPL(crypto_ahash_finup);
 
 int crypto_ahash_digest(struct ahash_request *req)
 {
 	struct crypto_ahash *tfm = crypto_ahash_reqtfm(req);
-<<<<<<< HEAD
-	struct ahash_alg *alg;
-	int err;
 
 	if (likely(tfm->using_shash))
 		return shash_ahash_digest(req, prepare_shash_desc(req, tfm));
 
-	alg = crypto_ahash_alg(tfm);
-	if (IS_ENABLED(CONFIG_CRYPTO_STATS)) {
-		struct crypto_istat_hash *istat = ahash_get_stat(alg);
-
-		atomic64_inc(&istat->hash_cnt);
-		atomic64_add(req->nbytes, &istat->hash_tlen);
-	}
-
-	if (crypto_ahash_get_flags(tfm) & CRYPTO_TFM_NEED_KEY)
-		err = -ENOKEY;
-	else
-		err = alg->digest(req);
-
-	return crypto_ahash_errstat(alg, err);
-=======
-
-	if (likely(tfm->using_shash))
-		return shash_ahash_digest(req, prepare_shash_desc(req, tfm));
-
 	if (crypto_ahash_get_flags(tfm) & CRYPTO_TFM_NEED_KEY)
 		return -ENOKEY;
 
 	return crypto_ahash_alg(tfm)->digest(req);
->>>>>>> 0c383648
 }
 EXPORT_SYMBOL_GPL(crypto_ahash_digest);
 
