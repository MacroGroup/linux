--- conflicted
+++ resolved
@@ -5463,10 +5463,6 @@
 
 	kfree(ap->pmp_link);
 	kfree(ap->slave_link);
-<<<<<<< HEAD
-	kfree(ap->ncq_sense_buf);
-=======
->>>>>>> adc21867
 	ida_free(&ata_ida, ap->print_id);
 	kfree(ap);
 }
