// SPDX-License-Identifier: GPL-2.0-or-later
/*
 *  libata-scsi.c - helper library for ATA
 *
 *  Copyright 2003-2004 Red Hat, Inc.  All rights reserved.
 *  Copyright 2003-2004 Jeff Garzik
 *
 *  libata documentation is available via 'make {ps|pdf}docs',
 *  as Documentation/driver-api/libata.rst
 *
 *  Hardware documentation available from
 *  - http://www.t10.org/
 *  - http://www.t13.org/
 */

#include <linux/compat.h>
#include <linux/slab.h>
#include <linux/kernel.h>
#include <linux/blkdev.h>
#include <linux/spinlock.h>
#include <linux/export.h>
#include <scsi/scsi.h>
#include <scsi/scsi_host.h>
#include <scsi/scsi_cmnd.h>
#include <scsi/scsi_eh.h>
#include <scsi/scsi_device.h>
#include <scsi/scsi_tcq.h>
#include <scsi/scsi_transport.h>
#include <linux/libata.h>
#include <linux/hdreg.h>
#include <linux/uaccess.h>
#include <linux/suspend.h>
#include <linux/unaligned.h>
#include <linux/ioprio.h>
#include <linux/of.h>

#include "libata.h"
#include "libata-transport.h"

#define ATA_SCSI_RBUF_SIZE	2048

static DEFINE_SPINLOCK(ata_scsi_rbuf_lock);
static u8 ata_scsi_rbuf[ATA_SCSI_RBUF_SIZE];

typedef unsigned int (*ata_xlat_func_t)(struct ata_queued_cmd *qc);

static struct ata_device *__ata_scsi_find_dev(struct ata_port *ap,
					const struct scsi_device *scsidev);

#define RW_RECOVERY_MPAGE		0x1
#define RW_RECOVERY_MPAGE_LEN		12
#define CACHE_MPAGE			0x8
#define CACHE_MPAGE_LEN			20
#define CONTROL_MPAGE			0xa
#define CONTROL_MPAGE_LEN		12
#define ALL_MPAGES			0x3f
#define ALL_SUB_MPAGES			0xff
#define CDL_T2A_SUB_MPAGE		0x07
#define CDL_T2B_SUB_MPAGE		0x08
#define CDL_T2_SUB_MPAGE_LEN		232
#define ATA_FEATURE_SUB_MPAGE		0xf2
#define ATA_FEATURE_SUB_MPAGE_LEN	16

static const u8 def_rw_recovery_mpage[RW_RECOVERY_MPAGE_LEN] = {
	RW_RECOVERY_MPAGE,
	RW_RECOVERY_MPAGE_LEN - 2,
	(1 << 7),	/* AWRE */
	0,		/* read retry count */
	0, 0, 0, 0,
	0,		/* write retry count */
	0, 0, 0
};

static const u8 def_cache_mpage[CACHE_MPAGE_LEN] = {
	CACHE_MPAGE,
	CACHE_MPAGE_LEN - 2,
	0,		/* contains WCE, needs to be 0 for logic */
	0, 0, 0, 0, 0, 0, 0, 0, 0,
	0,		/* contains DRA, needs to be 0 for logic */
	0, 0, 0, 0, 0, 0, 0
};

static const u8 def_control_mpage[CONTROL_MPAGE_LEN] = {
	CONTROL_MPAGE,
	CONTROL_MPAGE_LEN - 2,
	2,	/* DSENSE=0, GLTSD=1 */
	0,	/* [QAM+QERR may be 1, see 05-359r1] */
	0, 0, 0, 0, 0xff, 0xff,
	0, 30	/* extended self test time, see 05-359r1 */
};

static ssize_t ata_scsi_park_show(struct device *device,
				  struct device_attribute *attr, char *buf)
{
	struct scsi_device *sdev = to_scsi_device(device);
	struct ata_port *ap;
	struct ata_link *link;
	struct ata_device *dev;
	unsigned long now;
	unsigned int msecs;
	int rc = 0;

	ap = ata_shost_to_port(sdev->host);

	spin_lock_irq(ap->lock);
	dev = ata_scsi_find_dev(ap, sdev);
	if (!dev) {
		rc = -ENODEV;
		goto unlock;
	}
	if (dev->flags & ATA_DFLAG_NO_UNLOAD) {
		rc = -EOPNOTSUPP;
		goto unlock;
	}

	link = dev->link;
	now = jiffies;
	if (ap->pflags & ATA_PFLAG_EH_IN_PROGRESS &&
	    link->eh_context.unloaded_mask & (1 << dev->devno) &&
	    time_after(dev->unpark_deadline, now))
		msecs = jiffies_to_msecs(dev->unpark_deadline - now);
	else
		msecs = 0;

unlock:
	spin_unlock_irq(ap->lock);

	return rc ? rc : sysfs_emit(buf, "%u\n", msecs);
}

static ssize_t ata_scsi_park_store(struct device *device,
				   struct device_attribute *attr,
				   const char *buf, size_t len)
{
	struct scsi_device *sdev = to_scsi_device(device);
	struct ata_port *ap;
	struct ata_device *dev;
	int input;
	unsigned long flags;
	int rc;

	rc = kstrtoint(buf, 10, &input);
	if (rc)
		return rc;
	if (input < -2)
		return -EINVAL;
	if (input > ATA_TMOUT_MAX_PARK) {
		rc = -EOVERFLOW;
		input = ATA_TMOUT_MAX_PARK;
	}

	ap = ata_shost_to_port(sdev->host);

	spin_lock_irqsave(ap->lock, flags);
	dev = ata_scsi_find_dev(ap, sdev);
	if (unlikely(!dev)) {
		rc = -ENODEV;
		goto unlock;
	}
	if (dev->class != ATA_DEV_ATA &&
	    dev->class != ATA_DEV_ZAC) {
		rc = -EOPNOTSUPP;
		goto unlock;
	}

	if (input >= 0) {
		if (dev->flags & ATA_DFLAG_NO_UNLOAD) {
			rc = -EOPNOTSUPP;
			goto unlock;
		}

		dev->unpark_deadline = ata_deadline(jiffies, input);
		dev->link->eh_info.dev_action[dev->devno] |= ATA_EH_PARK;
		ata_port_schedule_eh(ap);
		complete(&ap->park_req_pending);
	} else {
		switch (input) {
		case -1:
			dev->flags &= ~ATA_DFLAG_NO_UNLOAD;
			break;
		case -2:
			dev->flags |= ATA_DFLAG_NO_UNLOAD;
			break;
		}
	}
unlock:
	spin_unlock_irqrestore(ap->lock, flags);

	return rc ? rc : len;
}
DEVICE_ATTR(unload_heads, S_IRUGO | S_IWUSR,
	    ata_scsi_park_show, ata_scsi_park_store);
EXPORT_SYMBOL_GPL(dev_attr_unload_heads);

bool ata_scsi_sense_is_valid(u8 sk, u8 asc, u8 ascq)
{
	/*
	 * If sk == NO_SENSE, and asc + ascq == NO ADDITIONAL SENSE INFORMATION,
	 * then there is no sense data to add.
	 */
	if (sk == 0 && asc == 0 && ascq == 0)
		return false;

	/* If sk > COMPLETED, sense data is bogus. */
	if (sk > COMPLETED)
		return false;

	return true;
}

void ata_scsi_set_sense(struct ata_device *dev, struct scsi_cmnd *cmd,
			u8 sk, u8 asc, u8 ascq)
{
	bool d_sense = (dev->flags & ATA_DFLAG_D_SENSE);

	scsi_build_sense(cmd, d_sense, sk, asc, ascq);
}

void ata_scsi_set_sense_information(struct ata_device *dev,
				    struct scsi_cmnd *cmd,
				    const struct ata_taskfile *tf)
{
	u64 information;

	information = ata_tf_read_block(tf, dev);
	if (information == U64_MAX)
		return;

	scsi_set_sense_information(cmd->sense_buffer,
				   SCSI_SENSE_BUFFERSIZE, information);
}

/**
 *	ata_scsi_set_passthru_sense_fields - Set ATA fields in sense buffer
 *	@qc: ATA PASS-THROUGH command.
 *
 *	Populates "ATA Status Return sense data descriptor" / "Fixed format
 *	sense data" with ATA taskfile fields.
 *
 *	LOCKING:
 *	None.
 */
static void ata_scsi_set_passthru_sense_fields(struct ata_queued_cmd *qc)
{
	struct ata_device *dev = qc->dev;
	struct scsi_cmnd *cmd = qc->scsicmd;
	struct ata_taskfile *tf = &qc->result_tf;
	unsigned char *sb = cmd->sense_buffer;

	if (!(qc->flags & ATA_QCFLAG_RTF_FILLED)) {
		ata_dev_dbg(dev,
			    "missing result TF: can't set ATA PT sense fields\n");
		return;
	}

	if ((sb[0] & 0x7f) >= 0x72) {
		unsigned char *desc;
		u8 len;

		/* descriptor format */
		len = sb[7];
		desc = (char *)scsi_sense_desc_find(sb, len + 8, 9);
		if (!desc) {
			if (SCSI_SENSE_BUFFERSIZE < len + 14)
				return;
			sb[7] = len + 14;
			desc = sb + 8 + len;
		}
		desc[0] = 9;
		desc[1] = 12;
		/*
		 * Copy registers into sense buffer.
		 */
		desc[2] = 0x00;
		desc[3] = tf->error;
		desc[5] = tf->nsect;
		desc[7] = tf->lbal;
		desc[9] = tf->lbam;
		desc[11] = tf->lbah;
		desc[12] = tf->device;
		desc[13] = tf->status;

		/*
		 * Fill in Extend bit, and the high order bytes
		 * if applicable.
		 */
		if (tf->flags & ATA_TFLAG_LBA48) {
			desc[2] |= 0x01;
			desc[4] = tf->hob_nsect;
			desc[6] = tf->hob_lbal;
			desc[8] = tf->hob_lbam;
			desc[10] = tf->hob_lbah;
		}
	} else {
		/* Fixed sense format */
		sb[0] |= 0x80;
		sb[3] = tf->error;
		sb[4] = tf->status;
		sb[5] = tf->device;
		sb[6] = tf->nsect;
		if (tf->flags & ATA_TFLAG_LBA48)  {
			sb[8] |= 0x80;
			if (tf->hob_nsect)
				sb[8] |= 0x40;
			if (tf->hob_lbal || tf->hob_lbam || tf->hob_lbah)
				sb[8] |= 0x20;
		}
		sb[9] = tf->lbal;
		sb[10] = tf->lbam;
		sb[11] = tf->lbah;
	}
}

static void ata_scsi_set_invalid_field(struct ata_device *dev,
				       struct scsi_cmnd *cmd, u16 field, u8 bit)
{
	ata_scsi_set_sense(dev, cmd, ILLEGAL_REQUEST, 0x24, 0x0);
	/* "Invalid field in CDB" */
	scsi_set_sense_field_pointer(cmd->sense_buffer, SCSI_SENSE_BUFFERSIZE,
				     field, bit, 1);
}

static void ata_scsi_set_invalid_parameter(struct ata_device *dev,
					   struct scsi_cmnd *cmd, u16 field)
{
	/* "Invalid field in parameter list" */
	ata_scsi_set_sense(dev, cmd, ILLEGAL_REQUEST, 0x26, 0x0);
	scsi_set_sense_field_pointer(cmd->sense_buffer, SCSI_SENSE_BUFFERSIZE,
				     field, 0xff, 0);
}

static struct attribute *ata_common_sdev_attrs[] = {
	&dev_attr_unload_heads.attr,
	NULL
};

static const struct attribute_group ata_common_sdev_attr_group = {
	.attrs = ata_common_sdev_attrs
};

const struct attribute_group *ata_common_sdev_groups[] = {
	&ata_common_sdev_attr_group,
	NULL
};
EXPORT_SYMBOL_GPL(ata_common_sdev_groups);

/**
 *	ata_std_bios_param - generic bios head/sector/cylinder calculator used by sd.
 *	@sdev: SCSI device for which BIOS geometry is to be determined
 *	@bdev: block device associated with @sdev
 *	@capacity: capacity of SCSI device
 *	@geom: location to which geometry will be output
 *
 *	Generic bios head/sector/cylinder calculator
 *	used by sd. Most BIOSes nowadays expect a XXX/255/16  (CHS)
 *	mapping. Some situations may arise where the disk is not
 *	bootable if this is not used.
 *
 *	LOCKING:
 *	Defined by the SCSI layer.  We don't really care.
 *
 *	RETURNS:
 *	Zero.
 */
int ata_std_bios_param(struct scsi_device *sdev, struct block_device *bdev,
		       sector_t capacity, int geom[])
{
	geom[0] = 255;
	geom[1] = 63;
	sector_div(capacity, 255*63);
	geom[2] = capacity;

	return 0;
}
EXPORT_SYMBOL_GPL(ata_std_bios_param);

/**
 *	ata_scsi_unlock_native_capacity - unlock native capacity
 *	@sdev: SCSI device to adjust device capacity for
 *
 *	This function is called if a partition on @sdev extends beyond
 *	the end of the device.  It requests EH to unlock HPA.
 *
 *	LOCKING:
 *	Defined by the SCSI layer.  Might sleep.
 */
void ata_scsi_unlock_native_capacity(struct scsi_device *sdev)
{
	struct ata_port *ap = ata_shost_to_port(sdev->host);
	struct ata_device *dev;
	unsigned long flags;

	spin_lock_irqsave(ap->lock, flags);

	dev = ata_scsi_find_dev(ap, sdev);
	if (dev && dev->n_sectors < dev->n_native_sectors) {
		dev->flags |= ATA_DFLAG_UNLOCK_HPA;
		dev->link->eh_info.action |= ATA_EH_RESET;
		ata_port_schedule_eh(ap);
	}

	spin_unlock_irqrestore(ap->lock, flags);
	ata_port_wait_eh(ap);
}
EXPORT_SYMBOL_GPL(ata_scsi_unlock_native_capacity);

/**
 *	ata_get_identity - Handler for HDIO_GET_IDENTITY ioctl
 *	@ap: target port
 *	@sdev: SCSI device to get identify data for
 *	@arg: User buffer area for identify data
 *
 *	LOCKING:
 *	Defined by the SCSI layer.  We don't really care.
 *
 *	RETURNS:
 *	Zero on success, negative errno on error.
 */
static int ata_get_identity(struct ata_port *ap, struct scsi_device *sdev,
			    void __user *arg)
{
	struct ata_device *dev = ata_scsi_find_dev(ap, sdev);
	u16 __user *dst = arg;
	char buf[40];

	if (!dev)
		return -ENOMSG;

	if (copy_to_user(dst, dev->id, ATA_ID_WORDS * sizeof(u16)))
		return -EFAULT;

	ata_id_string(dev->id, buf, ATA_ID_PROD, ATA_ID_PROD_LEN);
	if (copy_to_user(dst + ATA_ID_PROD, buf, ATA_ID_PROD_LEN))
		return -EFAULT;

	ata_id_string(dev->id, buf, ATA_ID_FW_REV, ATA_ID_FW_REV_LEN);
	if (copy_to_user(dst + ATA_ID_FW_REV, buf, ATA_ID_FW_REV_LEN))
		return -EFAULT;

	ata_id_string(dev->id, buf, ATA_ID_SERNO, ATA_ID_SERNO_LEN);
	if (copy_to_user(dst + ATA_ID_SERNO, buf, ATA_ID_SERNO_LEN))
		return -EFAULT;

	return 0;
}

/**
 *	ata_cmd_ioctl - Handler for HDIO_DRIVE_CMD ioctl
 *	@scsidev: Device to which we are issuing command
 *	@arg: User provided data for issuing command
 *
 *	LOCKING:
 *	Defined by the SCSI layer.  We don't really care.
 *
 *	RETURNS:
 *	Zero on success, negative errno on error.
 */
int ata_cmd_ioctl(struct scsi_device *scsidev, void __user *arg)
{
	int rc = 0;
	u8 sensebuf[SCSI_SENSE_BUFFERSIZE];
	u8 scsi_cmd[MAX_COMMAND_SIZE];
	u8 args[4], *argbuf = NULL;
	int argsize = 0;
	struct scsi_sense_hdr sshdr;
	const struct scsi_exec_args exec_args = {
		.sshdr = &sshdr,
		.sense = sensebuf,
		.sense_len = sizeof(sensebuf),
	};
	int cmd_result;

	if (arg == NULL)
		return -EINVAL;

	if (copy_from_user(args, arg, sizeof(args)))
		return -EFAULT;

	memset(sensebuf, 0, sizeof(sensebuf));
	memset(scsi_cmd, 0, sizeof(scsi_cmd));

	if (args[3]) {
		argsize = ATA_SECT_SIZE * args[3];
		argbuf = kmalloc(argsize, GFP_KERNEL);
		if (argbuf == NULL) {
			rc = -ENOMEM;
			goto error;
		}

		scsi_cmd[1]  = (4 << 1); /* PIO Data-in */
		scsi_cmd[2]  = 0x0e;     /* no off.line or cc, read from dev,
					    block count in sector count field */
	} else {
		scsi_cmd[1]  = (3 << 1); /* Non-data */
		scsi_cmd[2]  = 0x20;     /* cc but no off.line or data xfer */
	}

	scsi_cmd[0] = ATA_16;

	scsi_cmd[4] = args[2];
	if (args[0] == ATA_CMD_SMART) { /* hack -- ide driver does this too */
		scsi_cmd[6]  = args[3];
		scsi_cmd[8]  = args[1];
		scsi_cmd[10] = ATA_SMART_LBAM_PASS;
		scsi_cmd[12] = ATA_SMART_LBAH_PASS;
	} else {
		scsi_cmd[6]  = args[1];
	}
	scsi_cmd[14] = args[0];

	/* Good values for timeout and retries?  Values below
	   from scsi_ioctl_send_command() for default case... */
	cmd_result = scsi_execute_cmd(scsidev, scsi_cmd, REQ_OP_DRV_IN, argbuf,
				      argsize, 10 * HZ, 5, &exec_args);
	if (cmd_result < 0) {
		rc = cmd_result;
		goto error;
	}
	if (scsi_sense_valid(&sshdr)) {/* sense data available */
		u8 *desc = sensebuf + 8;

		/* If we set cc then ATA pass-through will cause a
		 * check condition even if no error. Filter that. */
		if (scsi_status_is_check_condition(cmd_result)) {
			if (sshdr.sense_key == RECOVERED_ERROR &&
			    sshdr.asc == 0 && sshdr.ascq == 0x1d)
				cmd_result &= ~SAM_STAT_CHECK_CONDITION;
		}

		/* Send userspace a few ATA registers (same as drivers/ide) */
		if (sensebuf[0] == 0x72 &&	/* format is "descriptor" */
		    desc[0] == 0x09) {		/* code is "ATA Descriptor" */
			args[0] = desc[13];	/* status */
			args[1] = desc[3];	/* error */
			args[2] = desc[5];	/* sector count (0:7) */
			if (copy_to_user(arg, args, sizeof(args)))
				rc = -EFAULT;
		}
	}


	if (cmd_result) {
		rc = -EIO;
		goto error;
	}

	if ((argbuf)
	 && copy_to_user(arg + sizeof(args), argbuf, argsize))
		rc = -EFAULT;
error:
	kfree(argbuf);
	return rc;
}

/**
 *	ata_task_ioctl - Handler for HDIO_DRIVE_TASK ioctl
 *	@scsidev: Device to which we are issuing command
 *	@arg: User provided data for issuing command
 *
 *	LOCKING:
 *	Defined by the SCSI layer.  We don't really care.
 *
 *	RETURNS:
 *	Zero on success, negative errno on error.
 */
int ata_task_ioctl(struct scsi_device *scsidev, void __user *arg)
{
	int rc = 0;
	u8 sensebuf[SCSI_SENSE_BUFFERSIZE];
	u8 scsi_cmd[MAX_COMMAND_SIZE];
	u8 args[7];
	struct scsi_sense_hdr sshdr;
	int cmd_result;
	const struct scsi_exec_args exec_args = {
		.sshdr = &sshdr,
		.sense = sensebuf,
		.sense_len = sizeof(sensebuf),
	};

	if (arg == NULL)
		return -EINVAL;

	if (copy_from_user(args, arg, sizeof(args)))
		return -EFAULT;

	memset(sensebuf, 0, sizeof(sensebuf));
	memset(scsi_cmd, 0, sizeof(scsi_cmd));
	scsi_cmd[0]  = ATA_16;
	scsi_cmd[1]  = (3 << 1); /* Non-data */
	scsi_cmd[2]  = 0x20;     /* cc but no off.line or data xfer */
	scsi_cmd[4]  = args[1];
	scsi_cmd[6]  = args[2];
	scsi_cmd[8]  = args[3];
	scsi_cmd[10] = args[4];
	scsi_cmd[12] = args[5];
	scsi_cmd[13] = args[6] & 0x4f;
	scsi_cmd[14] = args[0];

	/* Good values for timeout and retries?  Values below
	   from scsi_ioctl_send_command() for default case... */
	cmd_result = scsi_execute_cmd(scsidev, scsi_cmd, REQ_OP_DRV_IN, NULL,
				      0, 10 * HZ, 5, &exec_args);
	if (cmd_result < 0) {
		rc = cmd_result;
		goto error;
	}
	if (scsi_sense_valid(&sshdr)) {/* sense data available */
		u8 *desc = sensebuf + 8;

		/* If we set cc then ATA pass-through will cause a
		 * check condition even if no error. Filter that. */
		if (cmd_result & SAM_STAT_CHECK_CONDITION) {
			if (sshdr.sense_key == RECOVERED_ERROR &&
			    sshdr.asc == 0 && sshdr.ascq == 0x1d)
				cmd_result &= ~SAM_STAT_CHECK_CONDITION;
		}

		/* Send userspace ATA registers */
		if (sensebuf[0] == 0x72 &&	/* format is "descriptor" */
				desc[0] == 0x09) {/* code is "ATA Descriptor" */
			args[0] = desc[13];	/* status */
			args[1] = desc[3];	/* error */
			args[2] = desc[5];	/* sector count (0:7) */
			args[3] = desc[7];	/* lbal */
			args[4] = desc[9];	/* lbam */
			args[5] = desc[11];	/* lbah */
			args[6] = desc[12];	/* select */
			if (copy_to_user(arg, args, sizeof(args)))
				rc = -EFAULT;
		}
	}

	if (cmd_result) {
		rc = -EIO;
		goto error;
	}

 error:
	return rc;
}

static bool ata_ioc32(struct ata_port *ap)
{
	if (ap->flags & ATA_FLAG_PIO_DMA)
		return true;
	if (ap->pflags & ATA_PFLAG_PIO32)
		return true;
	return false;
}

/*
 * This handles both native and compat commands, so anything added
 * here must have a compatible argument, or check in_compat_syscall()
 */
int ata_sas_scsi_ioctl(struct ata_port *ap, struct scsi_device *scsidev,
		     unsigned int cmd, void __user *arg)
{
	unsigned long val;
	int rc = -EINVAL;
	unsigned long flags;

	switch (cmd) {
	case HDIO_GET_32BIT:
		spin_lock_irqsave(ap->lock, flags);
		val = ata_ioc32(ap);
		spin_unlock_irqrestore(ap->lock, flags);
#ifdef CONFIG_COMPAT
		if (in_compat_syscall())
			return put_user(val, (compat_ulong_t __user *)arg);
#endif
		return put_user(val, (unsigned long __user *)arg);

	case HDIO_SET_32BIT:
		val = (unsigned long) arg;
		rc = 0;
		spin_lock_irqsave(ap->lock, flags);
		if (ap->pflags & ATA_PFLAG_PIO32CHANGE) {
			if (val)
				ap->pflags |= ATA_PFLAG_PIO32;
			else
				ap->pflags &= ~ATA_PFLAG_PIO32;
		} else {
			if (val != ata_ioc32(ap))
				rc = -EINVAL;
		}
		spin_unlock_irqrestore(ap->lock, flags);
		return rc;

	case HDIO_GET_IDENTITY:
		return ata_get_identity(ap, scsidev, arg);

	case HDIO_DRIVE_CMD:
		if (!capable(CAP_SYS_ADMIN) || !capable(CAP_SYS_RAWIO))
			return -EACCES;
		return ata_cmd_ioctl(scsidev, arg);

	case HDIO_DRIVE_TASK:
		if (!capable(CAP_SYS_ADMIN) || !capable(CAP_SYS_RAWIO))
			return -EACCES;
		return ata_task_ioctl(scsidev, arg);

	default:
		rc = -ENOTTY;
		break;
	}

	return rc;
}
EXPORT_SYMBOL_GPL(ata_sas_scsi_ioctl);

int ata_scsi_ioctl(struct scsi_device *scsidev, unsigned int cmd,
		   void __user *arg)
{
	return ata_sas_scsi_ioctl(ata_shost_to_port(scsidev->host),
				scsidev, cmd, arg);
}
EXPORT_SYMBOL_GPL(ata_scsi_ioctl);

/**
 *	ata_scsi_qc_new - acquire new ata_queued_cmd reference
 *	@dev: ATA device to which the new command is attached
 *	@cmd: SCSI command that originated this ATA command
 *
 *	Obtain a reference to an unused ata_queued_cmd structure,
 *	which is the basic libata structure representing a single
 *	ATA command sent to the hardware.
 *
 *	If a command was available, fill in the SCSI-specific
 *	portions of the structure with information on the
 *	current command.
 *
 *	LOCKING:
 *	spin_lock_irqsave(host lock)
 *
 *	RETURNS:
 *	Command allocated, or %NULL if none available.
 */
static struct ata_queued_cmd *ata_scsi_qc_new(struct ata_device *dev,
					      struct scsi_cmnd *cmd)
{
	struct ata_port *ap = dev->link->ap;
	struct ata_queued_cmd *qc;
	int tag;

	if (unlikely(ata_port_is_frozen(ap)))
		goto fail;

	if (ap->flags & ATA_FLAG_SAS_HOST) {
		/*
		 * SAS hosts may queue > ATA_MAX_QUEUE commands so use
		 * unique per-device budget token as a tag.
		 */
		if (WARN_ON_ONCE(cmd->budget_token >= ATA_MAX_QUEUE))
			goto fail;
		tag = cmd->budget_token;
	} else {
		tag = scsi_cmd_to_rq(cmd)->tag;
	}

	qc = __ata_qc_from_tag(ap, tag);
	qc->tag = qc->hw_tag = tag;
	qc->ap = ap;
	qc->dev = dev;

	ata_qc_reinit(qc);

	qc->scsicmd = cmd;
	qc->scsidone = scsi_done;

	qc->sg = scsi_sglist(cmd);
	qc->n_elem = scsi_sg_count(cmd);

	if (scsi_cmd_to_rq(cmd)->rq_flags & RQF_QUIET)
		qc->flags |= ATA_QCFLAG_QUIET;

	return qc;

fail:
	set_host_byte(cmd, DID_OK);
	set_status_byte(cmd, SAM_STAT_TASK_SET_FULL);
	scsi_done(cmd);
	return NULL;
}

static void ata_qc_set_pc_nbytes(struct ata_queued_cmd *qc)
{
	struct scsi_cmnd *scmd = qc->scsicmd;

	qc->extrabytes = scmd->extra_len;
	qc->nbytes = scsi_bufflen(scmd) + qc->extrabytes;
}

/**
 *	ata_to_sense_error - convert ATA error to SCSI error
 *	@drv_stat: value contained in ATA status register
 *	@drv_err: value contained in ATA error register
 *	@sk: the sense key we'll fill out
 *	@asc: the additional sense code we'll fill out
 *	@ascq: the additional sense code qualifier we'll fill out
 *
 *	Converts an ATA error into a SCSI error.  Fill out pointers to
 *	SK, ASC, and ASCQ bytes for later use in fixed or descriptor
 *	format sense blocks.
 *
 *	LOCKING:
 *	spin_lock_irqsave(host lock)
 */
static void ata_to_sense_error(u8 drv_stat, u8 drv_err, u8 *sk, u8 *asc,
			       u8 *ascq)
{
	int i;

	/* Based on the 3ware driver translation table */
	static const unsigned char sense_table[][4] = {
		/* BBD|ECC|ID|MAR */
		{0xd1,		ABORTED_COMMAND, 0x00, 0x00},
			// Device busy                  Aborted command
		/* BBD|ECC|ID */
		{0xd0,		ABORTED_COMMAND, 0x00, 0x00},
			// Device busy                  Aborted command
		/* ECC|MC|MARK */
		{0x61,		HARDWARE_ERROR, 0x00, 0x00},
			// Device fault                 Hardware error
		/* ICRC|ABRT */		/* NB: ICRC & !ABRT is BBD */
		{0x84,		ABORTED_COMMAND, 0x47, 0x00},
			// Data CRC error               SCSI parity error
		/* MC|ID|ABRT|TRK0|MARK */
		{0x37,		NOT_READY, 0x04, 0x00},
			// Unit offline                 Not ready
		/* MCR|MARK */
		{0x09,		NOT_READY, 0x04, 0x00},
			// Unrecovered disk error       Not ready
		/*  Bad address mark */
		{0x01,		MEDIUM_ERROR, 0x13, 0x00},
			// Address mark not found for data field
		/* TRK0 - Track 0 not found */
		{0x02,		HARDWARE_ERROR, 0x00, 0x00},
			// Hardware error
		/* Abort: 0x04 is not translated here, see below */
		/* Media change request */
		{0x08,		NOT_READY, 0x04, 0x00},
			// FIXME: faking offline
		/* SRV/IDNF - ID not found */
		{0x10,		ILLEGAL_REQUEST, 0x21, 0x00},
			// Logical address out of range
		/* MC - Media Changed */
		{0x20,		UNIT_ATTENTION, 0x28, 0x00},
			// Not ready to ready change, medium may have changed
		/* ECC - Uncorrectable ECC error */
		{0x40,		MEDIUM_ERROR, 0x11, 0x04},
			// Unrecovered read error
		/* BBD - block marked bad */
		{0x80,		MEDIUM_ERROR, 0x11, 0x04},
			// Block marked bad	Medium error, unrecovered read error
		{0xFF, 0xFF, 0xFF, 0xFF}, // END mark
	};
	static const unsigned char stat_table[][4] = {
		/* Must be first because BUSY means no other bits valid */
		{0x80,		ABORTED_COMMAND, 0x47, 0x00},
		// Busy, fake parity for now
		{0x40,		ILLEGAL_REQUEST, 0x21, 0x04},
		// Device ready, unaligned write command
		{0x20,		HARDWARE_ERROR,  0x44, 0x00},
		// Device fault, internal target failure
		{0x08,		ABORTED_COMMAND, 0x47, 0x00},
		// Timed out in xfer, fake parity for now
		{0x04,		RECOVERED_ERROR, 0x11, 0x00},
		// Recovered ECC error	  Medium error, recovered
		{0xFF, 0xFF, 0xFF, 0xFF}, // END mark
	};

	/*
	 *	Is this an error we can process/parse
	 */
	if (drv_stat & ATA_BUSY) {
		drv_err = 0;	/* Ignore the err bits, they're invalid */
	}

	if (drv_err) {
		/* Look for drv_err */
		for (i = 0; sense_table[i][0] != 0xFF; i++) {
			/* Look for best matches first */
			if ((sense_table[i][0] & drv_err) ==
			    sense_table[i][0]) {
				*sk = sense_table[i][1];
				*asc = sense_table[i][2];
				*ascq = sense_table[i][3];
				return;
			}
		}
	}

	/*
	 * Fall back to interpreting status bits.  Note that if the drv_err
	 * has only the ABRT bit set, we decode drv_stat.  ABRT by itself
	 * is not descriptive enough.
	 */
	for (i = 0; stat_table[i][0] != 0xFF; i++) {
		if (stat_table[i][0] & drv_stat) {
			*sk = stat_table[i][1];
			*asc = stat_table[i][2];
			*ascq = stat_table[i][3];
			return;
		}
	}

	/*
	 * We need a sensible error return here, which is tricky, and one
	 * that won't cause people to do things like return a disk wrongly.
	 */
	*sk = ABORTED_COMMAND;
	*asc = 0x00;
	*ascq = 0x00;
}

/*
 *	ata_gen_passthru_sense - Generate check condition sense block.
 *	@qc: Command that completed.
 *
 *	This function is specific to the ATA pass through commands.
 *	Regardless of whether the command errored or not, return a sense
 *	block. If there was no error, we get the request from an ATA
 *	passthrough command, so we use the following sense data:
 *	sk = RECOVERED ERROR
 *	asc,ascq = ATA PASS-THROUGH INFORMATION AVAILABLE
 *      
 *
 *	LOCKING:
 *	None.
 */
static void ata_gen_passthru_sense(struct ata_queued_cmd *qc)
{
	struct ata_device *dev = qc->dev;
	struct scsi_cmnd *cmd = qc->scsicmd;
	struct ata_taskfile *tf = &qc->result_tf;
	u8 sense_key, asc, ascq;

	if (!(qc->flags & ATA_QCFLAG_RTF_FILLED)) {
		ata_dev_dbg(dev,
			    "missing result TF: can't generate ATA PT sense data\n");
		return;
	}

	/*
	 * Use ata_to_sense_error() to map status register bits
	 * onto sense key, asc & ascq.
	 */
	if (qc->err_mask ||
	    tf->status & (ATA_BUSY | ATA_DF | ATA_ERR | ATA_DRQ)) {
		ata_to_sense_error(tf->status, tf->error,
				   &sense_key, &asc, &ascq);
		ata_scsi_set_sense(qc->dev, cmd, sense_key, asc, ascq);
	} else {
		/*
		 * ATA PASS-THROUGH INFORMATION AVAILABLE
		 *
		 * Note: we are supposed to call ata_scsi_set_sense(), which
		 * respects the D_SENSE bit, instead of unconditionally
		 * generating the sense data in descriptor format. However,
		 * because hdparm, hddtemp, and udisks incorrectly assume sense
		 * data in descriptor format, without even looking at the
		 * RESPONSE CODE field in the returned sense data (to see which
		 * format the returned sense data is in), we are stuck with
		 * being bug compatible with older kernels.
		 */
		scsi_build_sense(cmd, 1, RECOVERED_ERROR, 0, 0x1D);
	}
}

/**
 *	ata_gen_ata_sense - generate a SCSI fixed sense block
 *	@qc: Command that we are erroring out
 *
 *	Generate sense block for a failed ATA command @qc.  Descriptor
 *	format is used to accommodate LBA48 block address.
 *
 *	LOCKING:
 *	None.
 */
static void ata_gen_ata_sense(struct ata_queued_cmd *qc)
{
	struct ata_device *dev = qc->dev;
	struct scsi_cmnd *cmd = qc->scsicmd;
	struct ata_taskfile *tf = &qc->result_tf;
	unsigned char *sb = cmd->sense_buffer;
	u64 block;
	u8 sense_key, asc, ascq;

	if (ata_dev_disabled(dev)) {
		/* Device disabled after error recovery */
		/* LOGICAL UNIT NOT READY, HARD RESET REQUIRED */
		ata_scsi_set_sense(dev, cmd, NOT_READY, 0x04, 0x21);
		return;
	}

	if (!(qc->flags & ATA_QCFLAG_RTF_FILLED)) {
		ata_dev_dbg(dev,
			    "missing result TF: can't generate sense data\n");
		return;
	}

	/* Use ata_to_sense_error() to map status register bits
	 * onto sense key, asc & ascq.
	 */
	if (qc->err_mask ||
	    tf->status & (ATA_BUSY | ATA_DF | ATA_ERR | ATA_DRQ)) {
		ata_to_sense_error(tf->status, tf->error,
				   &sense_key, &asc, &ascq);
		ata_scsi_set_sense(dev, cmd, sense_key, asc, ascq);
	} else {
		/* Could not decode error */
		ata_dev_warn(dev, "could not decode error status 0x%x err_mask 0x%x\n",
			     tf->status, qc->err_mask);
		ata_scsi_set_sense(dev, cmd, ABORTED_COMMAND, 0, 0);
		return;
	}

	block = ata_tf_read_block(&qc->result_tf, dev);
	if (block == U64_MAX)
		return;

	scsi_set_sense_information(sb, SCSI_SENSE_BUFFERSIZE, block);
}

void ata_scsi_sdev_config(struct scsi_device *sdev)
{
	sdev->use_10_for_rw = 1;
	sdev->use_10_for_ms = 1;
	sdev->no_write_same = 1;

	/* Schedule policy is determined by ->qc_defer() callback and
	 * it needs to see every deferred qc.  Set dev_blocked to 1 to
	 * prevent SCSI midlayer from automatically deferring
	 * requests.
	 */
	sdev->max_device_blocked = 1;
}

/**
 *	ata_scsi_dma_need_drain - Check whether data transfer may overflow
 *	@rq: request to be checked
 *
 *	ATAPI commands which transfer variable length data to host
 *	might overflow due to application error or hardware bug.  This
 *	function checks whether overflow should be drained and ignored
 *	for @request.
 *
 *	LOCKING:
 *	None.
 *
 *	RETURNS:
 *	1 if ; otherwise, 0.
 */
bool ata_scsi_dma_need_drain(struct request *rq)
{
	struct scsi_cmnd *scmd = blk_mq_rq_to_pdu(rq);

	return atapi_cmd_type(scmd->cmnd[0]) == ATAPI_MISC;
}
EXPORT_SYMBOL_GPL(ata_scsi_dma_need_drain);

int ata_scsi_dev_config(struct scsi_device *sdev, struct queue_limits *lim,
		struct ata_device *dev)
{
	int depth = 1;

	if (!ata_id_has_unload(dev->id))
		dev->flags |= ATA_DFLAG_NO_UNLOAD;

	/* configure max sectors */
	dev->max_sectors = min(dev->max_sectors, sdev->host->max_sectors);
	lim->max_hw_sectors = dev->max_sectors;

	if (dev->class == ATA_DEV_ATAPI) {
		sdev->sector_size = ATA_SECT_SIZE;

		/* set DMA padding */
		lim->dma_pad_mask = ATA_DMA_PAD_SZ - 1;

		/* make room for appending the drain */
		lim->max_segments--;

		sdev->dma_drain_len = ATAPI_MAX_DRAIN;
		sdev->dma_drain_buf = kmalloc(sdev->dma_drain_len, GFP_NOIO);
		if (!sdev->dma_drain_buf) {
			ata_dev_err(dev, "drain buffer allocation failed\n");
			return -ENOMEM;
		}
	} else {
		sdev->sector_size = ata_id_logical_sector_size(dev->id);

		/*
		 * Ask the sd driver to issue START STOP UNIT on runtime suspend
		 * and resume and shutdown only. For system level suspend/resume,
		 * devices power state is handled directly by libata EH.
		 * Given that disks are always spun up on system resume, also
		 * make sure that the sd driver forces runtime suspended disks
		 * to be resumed to correctly reflect the power state of the
		 * device.
		 */
		sdev->manage_runtime_start_stop = 1;
		sdev->manage_shutdown = 1;
		sdev->force_runtime_start_on_system_start = 1;
	}

	/*
	 * ata_pio_sectors() expects buffer for each sector to not cross
	 * page boundary.  Enforce it by requiring buffers to be sector
	 * aligned, which works iff sector_size is not larger than
	 * PAGE_SIZE.  ATAPI devices also need the alignment as
	 * IDENTIFY_PACKET is executed as ATA_PROT_PIO.
	 */
	if (sdev->sector_size > PAGE_SIZE)
		ata_dev_warn(dev,
			"sector_size=%u > PAGE_SIZE, PIO may malfunction\n",
			sdev->sector_size);

	lim->dma_alignment = sdev->sector_size - 1;

	if (dev->flags & ATA_DFLAG_AN)
		set_bit(SDEV_EVT_MEDIA_CHANGE, sdev->supported_events);

	if (ata_ncq_supported(dev))
		depth = min(sdev->host->can_queue, ata_id_queue_depth(dev->id));
	depth = min(ATA_MAX_QUEUE, depth);
	scsi_change_queue_depth(sdev, depth);

	if (dev->flags & ATA_DFLAG_TRUSTED)
		sdev->security_supported = 1;

	dev->sdev = sdev;
	return 0;
}

/**
 *	ata_scsi_slave_alloc - Early setup of SCSI device
 *	@sdev: SCSI device to examine
 *
 *	This is called from scsi_alloc_sdev() when the scsi device
 *	associated with an ATA device is scanned on a port.
 *
 *	LOCKING:
 *	Defined by SCSI layer.  We don't really care.
 */

int ata_scsi_slave_alloc(struct scsi_device *sdev)
{
	struct ata_port *ap = ata_shost_to_port(sdev->host);
	struct device_link *link;

	ata_scsi_sdev_config(sdev);

	/*
	 * Create a link from the ata_port device to the scsi device to ensure
	 * that PM does suspend/resume in the correct order: the scsi device is
	 * consumer (child) and the ata port the supplier (parent).
	 */
	link = device_link_add(&sdev->sdev_gendev, &ap->tdev,
			       DL_FLAG_STATELESS |
			       DL_FLAG_PM_RUNTIME | DL_FLAG_RPM_ACTIVE);
	if (!link) {
		ata_port_err(ap, "Failed to create link to scsi device %s\n",
			     dev_name(&sdev->sdev_gendev));
		return -ENODEV;
	}

	return 0;
}
EXPORT_SYMBOL_GPL(ata_scsi_slave_alloc);

/**
 *	ata_scsi_device_configure - Set SCSI device attributes
 *	@sdev: SCSI device to examine
 *	@lim: queue limits
 *
 *	This is called before we actually start reading
 *	and writing to the device, to configure certain
 *	SCSI mid-layer behaviors.
 *
 *	LOCKING:
 *	Defined by SCSI layer.  We don't really care.
 */

int ata_scsi_device_configure(struct scsi_device *sdev,
		struct queue_limits *lim)
{
	struct ata_port *ap = ata_shost_to_port(sdev->host);
	struct ata_device *dev = __ata_scsi_find_dev(ap, sdev);

	if (dev)
		return ata_scsi_dev_config(sdev, lim, dev);

	return 0;
}
EXPORT_SYMBOL_GPL(ata_scsi_device_configure);

/**
 *	ata_scsi_slave_destroy - SCSI device is about to be destroyed
 *	@sdev: SCSI device to be destroyed
 *
 *	@sdev is about to be destroyed for hot/warm unplugging.  If
 *	this unplugging was initiated by libata as indicated by NULL
 *	dev->sdev, this function doesn't have to do anything.
 *	Otherwise, SCSI layer initiated warm-unplug is in progress.
 *	Clear dev->sdev, schedule the device for ATA detach and invoke
 *	EH.
 *
 *	LOCKING:
 *	Defined by SCSI layer.  We don't really care.
 */
void ata_scsi_slave_destroy(struct scsi_device *sdev)
{
	struct ata_port *ap = ata_shost_to_port(sdev->host);
	unsigned long flags;
	struct ata_device *dev;

	device_link_remove(&sdev->sdev_gendev, &ap->tdev);

	spin_lock_irqsave(ap->lock, flags);
	dev = __ata_scsi_find_dev(ap, sdev);
	if (dev && dev->sdev) {
		/* SCSI device already in CANCEL state, no need to offline it */
		dev->sdev = NULL;
		dev->flags |= ATA_DFLAG_DETACH;
		ata_port_schedule_eh(ap);
	}
	spin_unlock_irqrestore(ap->lock, flags);

	kfree(sdev->dma_drain_buf);
}
EXPORT_SYMBOL_GPL(ata_scsi_slave_destroy);

/**
 *	ata_scsi_start_stop_xlat - Translate SCSI START STOP UNIT command
 *	@qc: Storage for translated ATA taskfile
 *
 *	Sets up an ATA taskfile to issue STANDBY (to stop) or READ VERIFY
 *	(to start). Perhaps these commands should be preceded by
 *	CHECK POWER MODE to see what power mode the device is already in.
 *	[See SAT revision 5 at www.t10.org]
 *
 *	LOCKING:
 *	spin_lock_irqsave(host lock)
 *
 *	RETURNS:
 *	Zero on success, non-zero on error.
 */
static unsigned int ata_scsi_start_stop_xlat(struct ata_queued_cmd *qc)
{
	struct scsi_cmnd *scmd = qc->scsicmd;
	const u8 *cdb = scmd->cmnd;
	u16 fp;
	u8 bp = 0xff;

	if (scmd->cmd_len < 5) {
		fp = 4;
		goto invalid_fld;
	}

	/* LOEJ bit set not supported */
	if (cdb[4] & 0x2) {
		fp = 4;
		bp = 1;
		goto invalid_fld;
	}

	/* Power conditions not supported */
	if (((cdb[4] >> 4) & 0xf) != 0) {
		fp = 4;
		bp = 3;
		goto invalid_fld;
	}

	/* Ignore IMMED bit (cdb[1] & 0x1), violates sat-r05 */
	if (!ata_dev_power_init_tf(qc->dev, &qc->tf, cdb[4] & 0x1)) {
		ata_scsi_set_sense(qc->dev, scmd, ABORTED_COMMAND, 0, 0);
		return 1;
	}

	/*
	 * Standby and Idle condition timers could be implemented but that
	 * would require libata to implement the Power condition mode page
	 * and allow the user to change it. Changing mode pages requires
	 * MODE SELECT to be implemented.
	 */

	return 0;

 invalid_fld:
	ata_scsi_set_invalid_field(qc->dev, scmd, fp, bp);
	return 1;
}

/**
 *	ata_scsi_flush_xlat - Translate SCSI SYNCHRONIZE CACHE command
 *	@qc: Storage for translated ATA taskfile
 *
 *	Sets up an ATA taskfile to issue FLUSH CACHE or
 *	FLUSH CACHE EXT.
 *
 *	LOCKING:
 *	spin_lock_irqsave(host lock)
 *
 *	RETURNS:
 *	Zero on success, non-zero on error.
 */
static unsigned int ata_scsi_flush_xlat(struct ata_queued_cmd *qc)
{
	struct ata_taskfile *tf = &qc->tf;

	tf->flags |= ATA_TFLAG_DEVICE;
	tf->protocol = ATA_PROT_NODATA;

	if (qc->dev->flags & ATA_DFLAG_FLUSH_EXT)
		tf->command = ATA_CMD_FLUSH_EXT;
	else
		tf->command = ATA_CMD_FLUSH;

	/* flush is critical for IO integrity, consider it an IO command */
	qc->flags |= ATA_QCFLAG_IO;

	return 0;
}

/**
 *	scsi_6_lba_len - Get LBA and transfer length
 *	@cdb: SCSI command to translate
 *
 *	Calculate LBA and transfer length for 6-byte commands.
 *
 *	RETURNS:
 *	@plba: the LBA
 *	@plen: the transfer length
 */
static void scsi_6_lba_len(const u8 *cdb, u64 *plba, u32 *plen)
{
	u64 lba = 0;
	u32 len;

	lba |= ((u64)(cdb[1] & 0x1f)) << 16;
	lba |= ((u64)cdb[2]) << 8;
	lba |= ((u64)cdb[3]);

	len = cdb[4];

	*plba = lba;
	*plen = len;
}

/**
 *	scsi_10_lba_len - Get LBA and transfer length
 *	@cdb: SCSI command to translate
 *
 *	Calculate LBA and transfer length for 10-byte commands.
 *
 *	RETURNS:
 *	@plba: the LBA
 *	@plen: the transfer length
 */
static inline void scsi_10_lba_len(const u8 *cdb, u64 *plba, u32 *plen)
{
	*plba = get_unaligned_be32(&cdb[2]);
	*plen = get_unaligned_be16(&cdb[7]);
}

/**
 *	scsi_16_lba_len - Get LBA and transfer length
 *	@cdb: SCSI command to translate
 *
 *	Calculate LBA and transfer length for 16-byte commands.
 *
 *	RETURNS:
 *	@plba: the LBA
 *	@plen: the transfer length
 */
static inline void scsi_16_lba_len(const u8 *cdb, u64 *plba, u32 *plen)
{
	*plba = get_unaligned_be64(&cdb[2]);
	*plen = get_unaligned_be32(&cdb[10]);
}

/**
 *	scsi_dld - Get duration limit descriptor index
 *	@cdb: SCSI command to translate
 *
 *	Returns the dld bits indicating the index of a command duration limit
 *	descriptor.
 */
static inline int scsi_dld(const u8 *cdb)
{
	return ((cdb[1] & 0x01) << 2) | ((cdb[14] >> 6) & 0x03);
}

/**
 *	ata_scsi_verify_xlat - Translate SCSI VERIFY command into an ATA one
 *	@qc: Storage for translated ATA taskfile
 *
 *	Converts SCSI VERIFY command to an ATA READ VERIFY command.
 *
 *	LOCKING:
 *	spin_lock_irqsave(host lock)
 *
 *	RETURNS:
 *	Zero on success, non-zero on error.
 */
static unsigned int ata_scsi_verify_xlat(struct ata_queued_cmd *qc)
{
	struct scsi_cmnd *scmd = qc->scsicmd;
	struct ata_taskfile *tf = &qc->tf;
	struct ata_device *dev = qc->dev;
	u64 dev_sectors = qc->dev->n_sectors;
	const u8 *cdb = scmd->cmnd;
	u64 block;
	u32 n_block;
	u16 fp;

	tf->flags |= ATA_TFLAG_ISADDR | ATA_TFLAG_DEVICE;
	tf->protocol = ATA_PROT_NODATA;

	switch (cdb[0]) {
	case VERIFY:
		if (scmd->cmd_len < 10) {
			fp = 9;
			goto invalid_fld;
		}
		scsi_10_lba_len(cdb, &block, &n_block);
		break;
	case VERIFY_16:
		if (scmd->cmd_len < 16) {
			fp = 15;
			goto invalid_fld;
		}
		scsi_16_lba_len(cdb, &block, &n_block);
		break;
	default:
		fp = 0;
		goto invalid_fld;
	}

	if (!n_block)
		goto nothing_to_do;
	if (block >= dev_sectors)
		goto out_of_range;
	if ((block + n_block) > dev_sectors)
		goto out_of_range;

	if (dev->flags & ATA_DFLAG_LBA) {
		tf->flags |= ATA_TFLAG_LBA;

		if (lba_28_ok(block, n_block)) {
			/* use LBA28 */
			tf->command = ATA_CMD_VERIFY;
			tf->device |= (block >> 24) & 0xf;
		} else if (lba_48_ok(block, n_block)) {
			if (!(dev->flags & ATA_DFLAG_LBA48))
				goto out_of_range;

			/* use LBA48 */
			tf->flags |= ATA_TFLAG_LBA48;
			tf->command = ATA_CMD_VERIFY_EXT;

			tf->hob_nsect = (n_block >> 8) & 0xff;

			tf->hob_lbah = (block >> 40) & 0xff;
			tf->hob_lbam = (block >> 32) & 0xff;
			tf->hob_lbal = (block >> 24) & 0xff;
		} else
			/* request too large even for LBA48 */
			goto out_of_range;

		tf->nsect = n_block & 0xff;

		tf->lbah = (block >> 16) & 0xff;
		tf->lbam = (block >> 8) & 0xff;
		tf->lbal = block & 0xff;

		tf->device |= ATA_LBA;
	} else {
		/* CHS */
		u32 sect, head, cyl, track;

		if (!lba_28_ok(block, n_block))
			goto out_of_range;

		/* Convert LBA to CHS */
		track = (u32)block / dev->sectors;
		cyl   = track / dev->heads;
		head  = track % dev->heads;
		sect  = (u32)block % dev->sectors + 1;

		/* Check whether the converted CHS can fit.
		   Cylinder: 0-65535
		   Head: 0-15
		   Sector: 1-255*/
		if ((cyl >> 16) || (head >> 4) || (sect >> 8) || (!sect))
			goto out_of_range;

		tf->command = ATA_CMD_VERIFY;
		tf->nsect = n_block & 0xff; /* Sector count 0 means 256 sectors */
		tf->lbal = sect;
		tf->lbam = cyl;
		tf->lbah = cyl >> 8;
		tf->device |= head;
	}

	return 0;

invalid_fld:
	ata_scsi_set_invalid_field(qc->dev, scmd, fp, 0xff);
	return 1;

out_of_range:
	ata_scsi_set_sense(qc->dev, scmd, ILLEGAL_REQUEST, 0x21, 0x0);
	/* "Logical Block Address out of range" */
	return 1;

nothing_to_do:
	scmd->result = SAM_STAT_GOOD;
	return 1;
}

static bool ata_check_nblocks(struct scsi_cmnd *scmd, u32 n_blocks)
{
	struct request *rq = scsi_cmd_to_rq(scmd);
	u32 req_blocks;

	if (!blk_rq_is_passthrough(rq))
		return true;

	req_blocks = blk_rq_bytes(rq) / scmd->device->sector_size;
	if (n_blocks > req_blocks)
		return false;

	return true;
}

/**
 *	ata_scsi_rw_xlat - Translate SCSI r/w command into an ATA one
 *	@qc: Storage for translated ATA taskfile
 *
 *	Converts any of six SCSI read/write commands into the
 *	ATA counterpart, including starting sector (LBA),
 *	sector count, and taking into account the device's LBA48
 *	support.
 *
 *	Commands %READ_6, %READ_10, %READ_16, %WRITE_6, %WRITE_10, and
 *	%WRITE_16 are currently supported.
 *
 *	LOCKING:
 *	spin_lock_irqsave(host lock)
 *
 *	RETURNS:
 *	Zero on success, non-zero on error.
 */
static unsigned int ata_scsi_rw_xlat(struct ata_queued_cmd *qc)
{
	struct scsi_cmnd *scmd = qc->scsicmd;
	const u8 *cdb = scmd->cmnd;
	struct request *rq = scsi_cmd_to_rq(scmd);
	int class = IOPRIO_PRIO_CLASS(req_get_ioprio(rq));
	unsigned int tf_flags = 0;
	int dld = 0;
	u64 block;
	u32 n_block;
	int rc;
	u16 fp = 0;

	switch (cdb[0]) {
	case WRITE_6:
	case WRITE_10:
	case WRITE_16:
		tf_flags |= ATA_TFLAG_WRITE;
		break;
	}

	/* Calculate the SCSI LBA, transfer length and FUA. */
	switch (cdb[0]) {
	case READ_10:
	case WRITE_10:
		if (unlikely(scmd->cmd_len < 10)) {
			fp = 9;
			goto invalid_fld;
		}
		scsi_10_lba_len(cdb, &block, &n_block);
		if (cdb[1] & (1 << 3))
			tf_flags |= ATA_TFLAG_FUA;
		if (!ata_check_nblocks(scmd, n_block))
			goto invalid_fld;
		break;
	case READ_6:
	case WRITE_6:
		if (unlikely(scmd->cmd_len < 6)) {
			fp = 5;
			goto invalid_fld;
		}
		scsi_6_lba_len(cdb, &block, &n_block);

		/* for 6-byte r/w commands, transfer length 0
		 * means 256 blocks of data, not 0 block.
		 */
		if (!n_block)
			n_block = 256;
		if (!ata_check_nblocks(scmd, n_block))
			goto invalid_fld;
		break;
	case READ_16:
	case WRITE_16:
		if (unlikely(scmd->cmd_len < 16)) {
			fp = 15;
			goto invalid_fld;
		}
		scsi_16_lba_len(cdb, &block, &n_block);
		dld = scsi_dld(cdb);
		if (cdb[1] & (1 << 3))
			tf_flags |= ATA_TFLAG_FUA;
		if (!ata_check_nblocks(scmd, n_block))
			goto invalid_fld;
		break;
	default:
		fp = 0;
		goto invalid_fld;
	}

	/* Check and compose ATA command */
	if (!n_block)
		/* For 10-byte and 16-byte SCSI R/W commands, transfer
		 * length 0 means transfer 0 block of data.
		 * However, for ATA R/W commands, sector count 0 means
		 * 256 or 65536 sectors, not 0 sectors as in SCSI.
		 *
		 * WARNING: one or two older ATA drives treat 0 as 0...
		 */
		goto nothing_to_do;

	qc->flags |= ATA_QCFLAG_IO;
	qc->nbytes = n_block * scmd->device->sector_size;

	rc = ata_build_rw_tf(qc, block, n_block, tf_flags, dld, class);
	if (likely(rc == 0))
		return 0;

	if (rc == -ERANGE)
		goto out_of_range;
	/* treat all other errors as -EINVAL, fall through */
invalid_fld:
	ata_scsi_set_invalid_field(qc->dev, scmd, fp, 0xff);
	return 1;

out_of_range:
	ata_scsi_set_sense(qc->dev, scmd, ILLEGAL_REQUEST, 0x21, 0x0);
	/* "Logical Block Address out of range" */
	return 1;

nothing_to_do:
	scmd->result = SAM_STAT_GOOD;
	return 1;
}

static void ata_qc_done(struct ata_queued_cmd *qc)
{
	struct scsi_cmnd *cmd = qc->scsicmd;
	void (*done)(struct scsi_cmnd *) = qc->scsidone;

	ata_qc_free(qc);
	done(cmd);
}

static void ata_scsi_qc_complete(struct ata_queued_cmd *qc)
{
	struct scsi_cmnd *cmd = qc->scsicmd;
	u8 *cdb = cmd->cmnd;
	bool have_sense = qc->flags & ATA_QCFLAG_SENSE_VALID;
	bool is_ata_passthru = cdb[0] == ATA_16 || cdb[0] == ATA_12;
	bool is_ck_cond_request = cdb[2] & 0x20;
	bool is_error = qc->err_mask != 0;

	/* For ATA pass thru (SAT) commands, generate a sense block if
	 * user mandated it or if there's an error.  Note that if we
	 * generate because the user forced us to [CK_COND=1], a check
	 * condition is generated and the ATA register values are returned
	 * whether the command completed successfully or not. If there
	 * was no error, and CK_COND=1, we use the following sense data:
	 * sk = RECOVERED ERROR
	 * asc,ascq = ATA PASS-THROUGH INFORMATION AVAILABLE
	 */
	if (is_ata_passthru && (is_ck_cond_request || is_error || have_sense)) {
		if (!have_sense)
			ata_gen_passthru_sense(qc);
		ata_scsi_set_passthru_sense_fields(qc);
		if (is_ck_cond_request)
			set_status_byte(qc->scsicmd, SAM_STAT_CHECK_CONDITION);
	} else if (is_error && !have_sense) {
		ata_gen_ata_sense(qc);
<<<<<<< HEAD
	} else {
		/* Keep the SCSI ML and status byte, clear host byte. */
		cmd->result &= 0x0000ffff;
=======
>>>>>>> adc21867
	}

	ata_qc_done(qc);
}

/**
 *	ata_scsi_translate - Translate then issue SCSI command to ATA device
 *	@dev: ATA device to which the command is addressed
 *	@cmd: SCSI command to execute
 *	@xlat_func: Actor which translates @cmd to an ATA taskfile
 *
 *	Our ->queuecommand() function has decided that the SCSI
 *	command issued can be directly translated into an ATA
 *	command, rather than handled internally.
 *
 *	This function sets up an ata_queued_cmd structure for the
 *	SCSI command, and sends that ata_queued_cmd to the hardware.
 *
 *	The xlat_func argument (actor) returns 0 if ready to execute
 *	ATA command, else 1 to finish translation. If 1 is returned
 *	then cmd->result (and possibly cmd->sense_buffer) are assumed
 *	to be set reflecting an error condition or clean (early)
 *	termination.
 *
 *	LOCKING:
 *	spin_lock_irqsave(host lock)
 *
 *	RETURNS:
 *	0 on success, SCSI_ML_QUEUE_DEVICE_BUSY if the command
 *	needs to be deferred.
 */
static int ata_scsi_translate(struct ata_device *dev, struct scsi_cmnd *cmd,
			      ata_xlat_func_t xlat_func)
{
	struct ata_port *ap = dev->link->ap;
	struct ata_queued_cmd *qc;
	int rc;

	qc = ata_scsi_qc_new(dev, cmd);
	if (!qc)
		goto err_mem;

	/* data is present; dma-map it */
	if (cmd->sc_data_direction == DMA_FROM_DEVICE ||
	    cmd->sc_data_direction == DMA_TO_DEVICE) {
		if (unlikely(scsi_bufflen(cmd) < 1)) {
			ata_dev_warn(dev, "WARNING: zero len r/w req\n");
			goto err_did;
		}

		ata_sg_init(qc, scsi_sglist(cmd), scsi_sg_count(cmd));

		qc->dma_dir = cmd->sc_data_direction;
	}

	qc->complete_fn = ata_scsi_qc_complete;

	if (xlat_func(qc))
		goto early_finish;

	if (ap->ops->qc_defer) {
		if ((rc = ap->ops->qc_defer(qc)))
			goto defer;
	}

	/* select device, send command to hardware */
	ata_qc_issue(qc);

	return 0;

early_finish:
	ata_qc_free(qc);
	scsi_done(cmd);
	return 0;

err_did:
	ata_qc_free(qc);
	cmd->result = (DID_ERROR << 16);
	scsi_done(cmd);
err_mem:
	return 0;

defer:
	ata_qc_free(qc);
	if (rc == ATA_DEFER_LINK)
		return SCSI_MLQUEUE_DEVICE_BUSY;
	else
		return SCSI_MLQUEUE_HOST_BUSY;
}

struct ata_scsi_args {
	struct ata_device	*dev;
	u16			*id;
	struct scsi_cmnd	*cmd;
};

/**
 *	ata_scsi_rbuf_fill - wrapper for SCSI command simulators
 *	@args: device IDENTIFY data / SCSI command of interest.
 *	@actor: Callback hook for desired SCSI command simulator
 *
 *	Takes care of the hard work of simulating a SCSI command...
 *	Mapping the response buffer, calling the command's handler,
 *	and handling the handler's return value.  This return value
 *	indicates whether the handler wishes the SCSI command to be
 *	completed successfully (0), or not (in which case cmd->result
 *	and sense buffer are assumed to be set).
 *
 *	LOCKING:
 *	spin_lock_irqsave(host lock)
 */
static void ata_scsi_rbuf_fill(struct ata_scsi_args *args,
		unsigned int (*actor)(struct ata_scsi_args *args, u8 *rbuf))
{
	unsigned int rc;
	struct scsi_cmnd *cmd = args->cmd;
	unsigned long flags;

	spin_lock_irqsave(&ata_scsi_rbuf_lock, flags);

	memset(ata_scsi_rbuf, 0, ATA_SCSI_RBUF_SIZE);
	rc = actor(args, ata_scsi_rbuf);
	if (rc == 0)
		sg_copy_from_buffer(scsi_sglist(cmd), scsi_sg_count(cmd),
				    ata_scsi_rbuf, ATA_SCSI_RBUF_SIZE);

	spin_unlock_irqrestore(&ata_scsi_rbuf_lock, flags);

	if (rc == 0)
		cmd->result = SAM_STAT_GOOD;
}

/**
 *	ata_scsiop_inq_std - Simulate INQUIRY command
 *	@args: device IDENTIFY data / SCSI command of interest.
 *	@rbuf: Response buffer, to which simulated SCSI cmd output is sent.
 *
 *	Returns standard device identification data associated
 *	with non-VPD INQUIRY command output.
 *
 *	LOCKING:
 *	spin_lock_irqsave(host lock)
 */
static unsigned int ata_scsiop_inq_std(struct ata_scsi_args *args, u8 *rbuf)
{
	static const u8 versions[] = {
		0x00,
		0x60,	/* SAM-3 (no version claimed) */

		0x03,
		0x20,	/* SBC-2 (no version claimed) */

		0x03,
		0x00	/* SPC-3 (no version claimed) */
	};
	static const u8 versions_zbc[] = {
		0x00,
		0xA0,	/* SAM-5 (no version claimed) */

		0x06,
		0x00,	/* SBC-4 (no version claimed) */

		0x05,
		0xC0,	/* SPC-5 (no version claimed) */

		0x60,
		0x24,   /* ZBC r05 */
	};

	u8 hdr[] = {
		TYPE_DISK,
		0,
		0x5,	/* claim SPC-3 version compatibility */
		2,
		95 - 4,
		0,
		0,
		2
	};

	/*
	 * Set the SCSI Removable Media Bit (RMB) if the ATA removable media
	 * device bit (obsolete since ATA-8 ACS) is set.
	 */
	if (ata_id_removable(args->id))
		hdr[1] |= (1 << 7);

	if (args->dev->class == ATA_DEV_ZAC) {
		hdr[0] = TYPE_ZBC;
		hdr[2] = 0x7; /* claim SPC-5 version compatibility */
	}

	if (args->dev->flags & ATA_DFLAG_CDL)
		hdr[2] = 0xd; /* claim SPC-6 version compatibility */

	memcpy(rbuf, hdr, sizeof(hdr));
	memcpy(&rbuf[8], "ATA     ", 8);
	ata_id_string(args->id, &rbuf[16], ATA_ID_PROD, 16);

	/* From SAT, use last 2 words from fw rev unless they are spaces */
	ata_id_string(args->id, &rbuf[32], ATA_ID_FW_REV + 2, 4);
	if (strncmp(&rbuf[32], "    ", 4) == 0)
		ata_id_string(args->id, &rbuf[32], ATA_ID_FW_REV, 4);

	if (rbuf[32] == 0 || rbuf[32] == ' ')
		memcpy(&rbuf[32], "n/a ", 4);

	if (ata_id_zoned_cap(args->id) || args->dev->class == ATA_DEV_ZAC)
		memcpy(rbuf + 58, versions_zbc, sizeof(versions_zbc));
	else
		memcpy(rbuf + 58, versions, sizeof(versions));

	return 0;
}

/**
 *	ata_scsiop_inq_00 - Simulate INQUIRY VPD page 0, list of pages
 *	@args: device IDENTIFY data / SCSI command of interest.
 *	@rbuf: Response buffer, to which simulated SCSI cmd output is sent.
 *
 *	Returns list of inquiry VPD pages available.
 *
 *	LOCKING:
 *	spin_lock_irqsave(host lock)
 */
static unsigned int ata_scsiop_inq_00(struct ata_scsi_args *args, u8 *rbuf)
{
	int i, num_pages = 0;
	static const u8 pages[] = {
		0x00,	/* page 0x00, this page */
		0x80,	/* page 0x80, unit serial no page */
		0x83,	/* page 0x83, device ident page */
		0x89,	/* page 0x89, ata info page */
		0xb0,	/* page 0xb0, block limits page */
		0xb1,	/* page 0xb1, block device characteristics page */
		0xb2,	/* page 0xb2, thin provisioning page */
		0xb6,	/* page 0xb6, zoned block device characteristics */
		0xb9,	/* page 0xb9, concurrent positioning ranges */
	};

	for (i = 0; i < sizeof(pages); i++) {
		if (pages[i] == 0xb6 &&
		    !(args->dev->flags & ATA_DFLAG_ZAC))
			continue;
		rbuf[num_pages + 4] = pages[i];
		num_pages++;
	}
	rbuf[3] = num_pages;	/* number of supported VPD pages */
	return 0;
}

/**
 *	ata_scsiop_inq_80 - Simulate INQUIRY VPD page 80, device serial number
 *	@args: device IDENTIFY data / SCSI command of interest.
 *	@rbuf: Response buffer, to which simulated SCSI cmd output is sent.
 *
 *	Returns ATA device serial number.
 *
 *	LOCKING:
 *	spin_lock_irqsave(host lock)
 */
static unsigned int ata_scsiop_inq_80(struct ata_scsi_args *args, u8 *rbuf)
{
	static const u8 hdr[] = {
		0,
		0x80,			/* this page code */
		0,
		ATA_ID_SERNO_LEN,	/* page len */
	};

	memcpy(rbuf, hdr, sizeof(hdr));
	ata_id_string(args->id, (unsigned char *) &rbuf[4],
		      ATA_ID_SERNO, ATA_ID_SERNO_LEN);
	return 0;
}

/**
 *	ata_scsiop_inq_83 - Simulate INQUIRY VPD page 83, device identity
 *	@args: device IDENTIFY data / SCSI command of interest.
 *	@rbuf: Response buffer, to which simulated SCSI cmd output is sent.
 *
 *	Yields two logical unit device identification designators:
 *	 - vendor specific ASCII containing the ATA serial number
 *	 - SAT defined "t10 vendor id based" containing ASCII vendor
 *	   name ("ATA     "), model and serial numbers.
 *
 *	LOCKING:
 *	spin_lock_irqsave(host lock)
 */
static unsigned int ata_scsiop_inq_83(struct ata_scsi_args *args, u8 *rbuf)
{
	const int sat_model_serial_desc_len = 68;
	int num;

	rbuf[1] = 0x83;			/* this page code */
	num = 4;

	/* piv=0, assoc=lu, code_set=ACSII, designator=vendor */
	rbuf[num + 0] = 2;
	rbuf[num + 3] = ATA_ID_SERNO_LEN;
	num += 4;
	ata_id_string(args->id, (unsigned char *) rbuf + num,
		      ATA_ID_SERNO, ATA_ID_SERNO_LEN);
	num += ATA_ID_SERNO_LEN;

	/* SAT defined lu model and serial numbers descriptor */
	/* piv=0, assoc=lu, code_set=ACSII, designator=t10 vendor id */
	rbuf[num + 0] = 2;
	rbuf[num + 1] = 1;
	rbuf[num + 3] = sat_model_serial_desc_len;
	num += 4;
	memcpy(rbuf + num, "ATA     ", 8);
	num += 8;
	ata_id_string(args->id, (unsigned char *) rbuf + num, ATA_ID_PROD,
		      ATA_ID_PROD_LEN);
	num += ATA_ID_PROD_LEN;
	ata_id_string(args->id, (unsigned char *) rbuf + num, ATA_ID_SERNO,
		      ATA_ID_SERNO_LEN);
	num += ATA_ID_SERNO_LEN;

	if (ata_id_has_wwn(args->id)) {
		/* SAT defined lu world wide name */
		/* piv=0, assoc=lu, code_set=binary, designator=NAA */
		rbuf[num + 0] = 1;
		rbuf[num + 1] = 3;
		rbuf[num + 3] = ATA_ID_WWN_LEN;
		num += 4;
		ata_id_string(args->id, (unsigned char *) rbuf + num,
			      ATA_ID_WWN, ATA_ID_WWN_LEN);
		num += ATA_ID_WWN_LEN;
	}
	rbuf[3] = num - 4;    /* page len (assume less than 256 bytes) */
	return 0;
}

/**
 *	ata_scsiop_inq_89 - Simulate INQUIRY VPD page 89, ATA info
 *	@args: device IDENTIFY data / SCSI command of interest.
 *	@rbuf: Response buffer, to which simulated SCSI cmd output is sent.
 *
 *	Yields SAT-specified ATA VPD page.
 *
 *	LOCKING:
 *	spin_lock_irqsave(host lock)
 */
static unsigned int ata_scsiop_inq_89(struct ata_scsi_args *args, u8 *rbuf)
{
	rbuf[1] = 0x89;			/* our page code */
	rbuf[2] = (0x238 >> 8);		/* page size fixed at 238h */
	rbuf[3] = (0x238 & 0xff);

	memcpy(&rbuf[8], "linux   ", 8);
	memcpy(&rbuf[16], "libata          ", 16);
	memcpy(&rbuf[32], DRV_VERSION, 4);

	rbuf[36] = 0x34;		/* force D2H Reg FIS (34h) */
	rbuf[37] = (1 << 7);		/* bit 7 indicates Command FIS */
					/* TODO: PMP? */

	/* we don't store the ATA device signature, so we fake it */
	rbuf[38] = ATA_DRDY;		/* really, this is Status reg */
	rbuf[40] = 0x1;
	rbuf[48] = 0x1;

	rbuf[56] = ATA_CMD_ID_ATA;

	memcpy(&rbuf[60], &args->id[0], 512);
	return 0;
}

static unsigned int ata_scsiop_inq_b0(struct ata_scsi_args *args, u8 *rbuf)
{
	struct ata_device *dev = args->dev;
	u16 min_io_sectors;

	rbuf[1] = 0xb0;
	rbuf[3] = 0x3c;		/* required VPD size with unmap support */

	/*
	 * Optimal transfer length granularity.
	 *
	 * This is always one physical block, but for disks with a smaller
	 * logical than physical sector size we need to figure out what the
	 * latter is.
	 */
	min_io_sectors = 1 << ata_id_log2_per_physical_sector(args->id);
	put_unaligned_be16(min_io_sectors, &rbuf[6]);

	/*
	 * Optimal unmap granularity.
	 *
	 * The ATA spec doesn't even know about a granularity or alignment
	 * for the TRIM command.  We can leave away most of the unmap related
	 * VPD page entries, but we have specifify a granularity to signal
	 * that we support some form of unmap - in thise case via WRITE SAME
	 * with the unmap bit set.
	 */
	if (ata_id_has_trim(args->id)) {
		u64 max_blocks = 65535 * ATA_MAX_TRIM_RNUM;

		if (dev->quirks & ATA_QUIRK_MAX_TRIM_128M)
			max_blocks = 128 << (20 - SECTOR_SHIFT);

		put_unaligned_be64(max_blocks, &rbuf[36]);
		put_unaligned_be32(1, &rbuf[28]);
	}

	return 0;
}

static unsigned int ata_scsiop_inq_b1(struct ata_scsi_args *args, u8 *rbuf)
{
	int form_factor = ata_id_form_factor(args->id);
	int media_rotation_rate = ata_id_rotation_rate(args->id);
	u8 zoned = ata_id_zoned_cap(args->id);

	rbuf[1] = 0xb1;
	rbuf[3] = 0x3c;
	rbuf[4] = media_rotation_rate >> 8;
	rbuf[5] = media_rotation_rate;
	rbuf[7] = form_factor;
	if (zoned)
		rbuf[8] = (zoned << 4);

	return 0;
}

static unsigned int ata_scsiop_inq_b2(struct ata_scsi_args *args, u8 *rbuf)
{
	/* SCSI Thin Provisioning VPD page: SBC-3 rev 22 or later */
	rbuf[1] = 0xb2;
	rbuf[3] = 0x4;
	rbuf[5] = 1 << 6;	/* TPWS */

	return 0;
}

static unsigned int ata_scsiop_inq_b6(struct ata_scsi_args *args, u8 *rbuf)
{
	/*
	 * zbc-r05 SCSI Zoned Block device characteristics VPD page
	 */
	rbuf[1] = 0xb6;
	rbuf[3] = 0x3C;

	/*
	 * URSWRZ bit is only meaningful for host-managed ZAC drives
	 */
	if (args->dev->zac_zoned_cap & 1)
		rbuf[4] |= 1;
	put_unaligned_be32(args->dev->zac_zones_optimal_open, &rbuf[8]);
	put_unaligned_be32(args->dev->zac_zones_optimal_nonseq, &rbuf[12]);
	put_unaligned_be32(args->dev->zac_zones_max_open, &rbuf[16]);

	return 0;
}

static unsigned int ata_scsiop_inq_b9(struct ata_scsi_args *args, u8 *rbuf)
{
	struct ata_cpr_log *cpr_log = args->dev->cpr_log;
	u8 *desc = &rbuf[64];
	int i;

	/* SCSI Concurrent Positioning Ranges VPD page: SBC-5 rev 1 or later */
	rbuf[1] = 0xb9;
	put_unaligned_be16(64 + (int)cpr_log->nr_cpr * 32 - 4, &rbuf[2]);

	for (i = 0; i < cpr_log->nr_cpr; i++, desc += 32) {
		desc[0] = cpr_log->cpr[i].num;
		desc[1] = cpr_log->cpr[i].num_storage_elements;
		put_unaligned_be64(cpr_log->cpr[i].start_lba, &desc[8]);
		put_unaligned_be64(cpr_log->cpr[i].num_lbas, &desc[16]);
	}

	return 0;
}

/**
 *	modecpy - Prepare response for MODE SENSE
 *	@dest: output buffer
 *	@src: data being copied
 *	@n: length of mode page
 *	@changeable: whether changeable parameters are requested
 *
 *	Generate a generic MODE SENSE page for either current or changeable
 *	parameters.
 *
 *	LOCKING:
 *	None.
 */
static void modecpy(u8 *dest, const u8 *src, int n, bool changeable)
{
	if (changeable) {
		memcpy(dest, src, 2);
		memset(dest + 2, 0, n - 2);
	} else {
		memcpy(dest, src, n);
	}
}

/**
 *	ata_msense_caching - Simulate MODE SENSE caching info page
 *	@id: device IDENTIFY data
 *	@buf: output buffer
 *	@changeable: whether changeable parameters are requested
 *
 *	Generate a caching info page, which conditionally indicates
 *	write caching to the SCSI layer, depending on device
 *	capabilities.
 *
 *	LOCKING:
 *	None.
 */
static unsigned int ata_msense_caching(u16 *id, u8 *buf, bool changeable)
{
	modecpy(buf, def_cache_mpage, sizeof(def_cache_mpage), changeable);
	if (changeable) {
		buf[2] |= (1 << 2);	/* ata_mselect_caching() */
	} else {
		buf[2] |= (ata_id_wcache_enabled(id) << 2);	/* write cache enable */
		buf[12] |= (!ata_id_rahead_enabled(id) << 5);	/* disable read ahead */
	}
	return sizeof(def_cache_mpage);
}

/*
 * Simulate MODE SENSE control mode page, sub-page 0.
 */
static unsigned int ata_msense_control_spg0(struct ata_device *dev, u8 *buf,
					    bool changeable)
{
	modecpy(buf, def_control_mpage,
		sizeof(def_control_mpage), changeable);
	if (changeable) {
		/* ata_mselect_control() */
		buf[2] |= (1 << 2);
	} else {
		bool d_sense = (dev->flags & ATA_DFLAG_D_SENSE);

		/* descriptor format sense data */
		buf[2] |= (d_sense << 2);
	}

	return sizeof(def_control_mpage);
}

/*
 * Translate an ATA duration limit in microseconds to a SCSI duration limit
 * using the t2cdlunits 0xa (10ms). Since the SCSI duration limits are 2-bytes
 * only, take care of overflows.
 */
static inline u16 ata_xlat_cdl_limit(u8 *buf)
{
	u32 limit = get_unaligned_le32(buf);

	return min_t(u32, limit / 10000, 65535);
}

/*
 * Simulate MODE SENSE control mode page, sub-pages 07h and 08h
 * (command duration limits T2A and T2B mode pages).
 */
static unsigned int ata_msense_control_spgt2(struct ata_device *dev, u8 *buf,
					     u8 spg)
{
	u8 *b, *cdl, *desc;
	u32 policy;
	int i;

	if (!(dev->flags & ATA_DFLAG_CDL) || !dev->cdl)
		return 0;

	cdl = dev->cdl->desc_log_buf;

	/*
	 * Fill the subpage. The first four bytes of the T2A/T2B mode pages
	 * are a header. The PAGE LENGTH field is the size of the page
	 * excluding the header.
	 */
	buf[0] = CONTROL_MPAGE;
	buf[1] = spg;
	put_unaligned_be16(CDL_T2_SUB_MPAGE_LEN - 4, &buf[2]);
	if (spg == CDL_T2A_SUB_MPAGE) {
		/*
		 * Read descriptors map to the T2A page:
		 * set perf_vs_duration_guidleine.
		 */
		buf[7] = (cdl[0] & 0x03) << 4;
		desc = cdl + 64;
	} else {
		/* Write descriptors map to the T2B page */
		desc = cdl + 288;
	}

	/* Fill the T2 page descriptors */
	b = &buf[8];
	policy = get_unaligned_le32(&cdl[0]);
	for (i = 0; i < 7; i++, b += 32, desc += 32) {
		/* t2cdlunits: fixed to 10ms */
		b[0] = 0x0a;

		/* Max inactive time and its policy */
		put_unaligned_be16(ata_xlat_cdl_limit(&desc[8]), &b[2]);
		b[6] = ((policy >> 8) & 0x0f) << 4;

		/* Max active time and its policy */
		put_unaligned_be16(ata_xlat_cdl_limit(&desc[4]), &b[4]);
		b[6] |= (policy >> 4) & 0x0f;

		/* Command duration guideline and its policy */
		put_unaligned_be16(ata_xlat_cdl_limit(&desc[16]), &b[10]);
		b[14] = policy & 0x0f;
	}

	return CDL_T2_SUB_MPAGE_LEN;
}

/*
 * Simulate MODE SENSE control mode page, sub-page f2h
 * (ATA feature control mode page).
 */
static unsigned int ata_msense_control_ata_feature(struct ata_device *dev,
						   u8 *buf)
{
	/* PS=0, SPF=1 */
	buf[0] = CONTROL_MPAGE | (1 << 6);
	buf[1] = ATA_FEATURE_SUB_MPAGE;

	/*
	 * The first four bytes of ATA Feature Control mode page are a header.
	 * The PAGE LENGTH field is the size of the page excluding the header.
	 */
	put_unaligned_be16(ATA_FEATURE_SUB_MPAGE_LEN - 4, &buf[2]);

	if (dev->flags & ATA_DFLAG_CDL)
		buf[4] = 0x02; /* Support T2A and T2B pages */
	else
		buf[4] = 0;

	return ATA_FEATURE_SUB_MPAGE_LEN;
}

/**
 *	ata_msense_control - Simulate MODE SENSE control mode page
 *	@dev: ATA device of interest
 *	@buf: output buffer
 *	@spg: sub-page code
 *	@changeable: whether changeable parameters are requested
 *
 *	Generate a generic MODE SENSE control mode page.
 *
 *	LOCKING:
 *	None.
 */
static unsigned int ata_msense_control(struct ata_device *dev, u8 *buf,
				       u8 spg, bool changeable)
{
	unsigned int n;

	switch (spg) {
	case 0:
		return ata_msense_control_spg0(dev, buf, changeable);
	case CDL_T2A_SUB_MPAGE:
	case CDL_T2B_SUB_MPAGE:
		return ata_msense_control_spgt2(dev, buf, spg);
	case ATA_FEATURE_SUB_MPAGE:
		return ata_msense_control_ata_feature(dev, buf);
	case ALL_SUB_MPAGES:
		n = ata_msense_control_spg0(dev, buf, changeable);
		n += ata_msense_control_spgt2(dev, buf + n, CDL_T2A_SUB_MPAGE);
		n += ata_msense_control_spgt2(dev, buf + n, CDL_T2B_SUB_MPAGE);
		n += ata_msense_control_ata_feature(dev, buf + n);
		return n;
	default:
		return 0;
	}
}

/**
 *	ata_msense_rw_recovery - Simulate MODE SENSE r/w error recovery page
 *	@buf: output buffer
 *	@changeable: whether changeable parameters are requested
 *
 *	Generate a generic MODE SENSE r/w error recovery page.
 *
 *	LOCKING:
 *	None.
 */
static unsigned int ata_msense_rw_recovery(u8 *buf, bool changeable)
{
	modecpy(buf, def_rw_recovery_mpage, sizeof(def_rw_recovery_mpage),
		changeable);
	return sizeof(def_rw_recovery_mpage);
}

/**
 *	ata_scsiop_mode_sense - Simulate MODE SENSE 6, 10 commands
 *	@args: device IDENTIFY data / SCSI command of interest.
 *	@rbuf: Response buffer, to which simulated SCSI cmd output is sent.
 *
 *	Simulate MODE SENSE commands. Assume this is invoked for direct
 *	access devices (e.g. disks) only. There should be no block
 *	descriptor for other device types.
 *
 *	LOCKING:
 *	spin_lock_irqsave(host lock)
 */
static unsigned int ata_scsiop_mode_sense(struct ata_scsi_args *args, u8 *rbuf)
{
	struct ata_device *dev = args->dev;
	u8 *scsicmd = args->cmd->cmnd, *p = rbuf;
	static const u8 sat_blk_desc[] = {
		0, 0, 0, 0,	/* number of blocks: sat unspecified */
		0,
		0, 0x2, 0x0	/* block length: 512 bytes */
	};
	u8 pg, spg;
	unsigned int ebd, page_control, six_byte;
	u8 dpofua = 0, bp = 0xff;
	u16 fp;

	six_byte = (scsicmd[0] == MODE_SENSE);
	ebd = !(scsicmd[1] & 0x8);      /* dbd bit inverted == edb */
	/*
	 * LLBA bit in msense(10) ignored (compliant)
	 */

	page_control = scsicmd[2] >> 6;
	switch (page_control) {
	case 0: /* current */
	case 1: /* changeable */
	case 2: /* defaults */
		break;  /* supported */
	case 3: /* saved */
		goto saving_not_supp;
	default:
		fp = 2;
		bp = 6;
		goto invalid_fld;
	}

	if (six_byte)
		p += 4 + (ebd ? 8 : 0);
	else
		p += 8 + (ebd ? 8 : 0);

	pg = scsicmd[2] & 0x3f;
	spg = scsicmd[3];

	/*
	 * Supported subpages: all subpages and sub-pages 07h, 08h and f2h of
	 * the control page.
	 */
	if (spg) {
		switch (spg) {
		case ALL_SUB_MPAGES:
			break;
		case CDL_T2A_SUB_MPAGE:
		case CDL_T2B_SUB_MPAGE:
		case ATA_FEATURE_SUB_MPAGE:
			if (dev->flags & ATA_DFLAG_CDL && pg == CONTROL_MPAGE)
				break;
			fallthrough;
		default:
			fp = 3;
			goto invalid_fld;
		}
	}

	switch(pg) {
	case RW_RECOVERY_MPAGE:
		p += ata_msense_rw_recovery(p, page_control == 1);
		break;

	case CACHE_MPAGE:
		p += ata_msense_caching(args->id, p, page_control == 1);
		break;

	case CONTROL_MPAGE:
		p += ata_msense_control(args->dev, p, spg, page_control == 1);
		break;

	case ALL_MPAGES:
		p += ata_msense_rw_recovery(p, page_control == 1);
		p += ata_msense_caching(args->id, p, page_control == 1);
		p += ata_msense_control(args->dev, p, spg, page_control == 1);
		break;

	default:		/* invalid page code */
		fp = 2;
		goto invalid_fld;
	}

	if (dev->flags & ATA_DFLAG_FUA)
		dpofua = 1 << 4;

	if (six_byte) {
		rbuf[0] = p - rbuf - 1;
		rbuf[2] |= dpofua;
		if (ebd) {
			rbuf[3] = sizeof(sat_blk_desc);
			memcpy(rbuf + 4, sat_blk_desc, sizeof(sat_blk_desc));
		}
	} else {
		put_unaligned_be16(p - rbuf - 2, &rbuf[0]);
		rbuf[3] |= dpofua;
		if (ebd) {
			rbuf[7] = sizeof(sat_blk_desc);
			memcpy(rbuf + 8, sat_blk_desc, sizeof(sat_blk_desc));
		}
	}
	return 0;

invalid_fld:
	ata_scsi_set_invalid_field(dev, args->cmd, fp, bp);
	return 1;

saving_not_supp:
	ata_scsi_set_sense(dev, args->cmd, ILLEGAL_REQUEST, 0x39, 0x0);
	 /* "Saving parameters not supported" */
	return 1;
}

/**
 *	ata_scsiop_read_cap - Simulate READ CAPACITY[ 16] commands
 *	@args: device IDENTIFY data / SCSI command of interest.
 *	@rbuf: Response buffer, to which simulated SCSI cmd output is sent.
 *
 *	Simulate READ CAPACITY commands.
 *
 *	LOCKING:
 *	None.
 */
static unsigned int ata_scsiop_read_cap(struct ata_scsi_args *args, u8 *rbuf)
{
	struct ata_device *dev = args->dev;
	u64 last_lba = dev->n_sectors - 1; /* LBA of the last block */
	u32 sector_size; /* physical sector size in bytes */
	u8 log2_per_phys;
	u16 lowest_aligned;

	sector_size = ata_id_logical_sector_size(dev->id);
	log2_per_phys = ata_id_log2_per_physical_sector(dev->id);
	lowest_aligned = ata_id_logical_sector_offset(dev->id, log2_per_phys);

	if (args->cmd->cmnd[0] == READ_CAPACITY) {
		if (last_lba >= 0xffffffffULL)
			last_lba = 0xffffffff;

		/* sector count, 32-bit */
		rbuf[0] = last_lba >> (8 * 3);
		rbuf[1] = last_lba >> (8 * 2);
		rbuf[2] = last_lba >> (8 * 1);
		rbuf[3] = last_lba;

		/* sector size */
		rbuf[4] = sector_size >> (8 * 3);
		rbuf[5] = sector_size >> (8 * 2);
		rbuf[6] = sector_size >> (8 * 1);
		rbuf[7] = sector_size;
	} else {
		/* sector count, 64-bit */
		rbuf[0] = last_lba >> (8 * 7);
		rbuf[1] = last_lba >> (8 * 6);
		rbuf[2] = last_lba >> (8 * 5);
		rbuf[3] = last_lba >> (8 * 4);
		rbuf[4] = last_lba >> (8 * 3);
		rbuf[5] = last_lba >> (8 * 2);
		rbuf[6] = last_lba >> (8 * 1);
		rbuf[7] = last_lba;

		/* sector size */
		rbuf[ 8] = sector_size >> (8 * 3);
		rbuf[ 9] = sector_size >> (8 * 2);
		rbuf[10] = sector_size >> (8 * 1);
		rbuf[11] = sector_size;

		rbuf[12] = 0;
		rbuf[13] = log2_per_phys;
		rbuf[14] = (lowest_aligned >> 8) & 0x3f;
		rbuf[15] = lowest_aligned;

		if (ata_id_has_trim(args->id) &&
		    !(dev->quirks & ATA_QUIRK_NOTRIM)) {
			rbuf[14] |= 0x80; /* LBPME */

			if (ata_id_has_zero_after_trim(args->id) &&
			    dev->quirks & ATA_QUIRK_ZERO_AFTER_TRIM) {
				ata_dev_info(dev, "Enabling discard_zeroes_data\n");
				rbuf[14] |= 0x40; /* LBPRZ */
			}
		}
		if (ata_id_zoned_cap(args->id) ||
		    args->dev->class == ATA_DEV_ZAC)
			rbuf[12] = (1 << 4); /* RC_BASIS */
	}
	return 0;
}

/**
 *	ata_scsiop_report_luns - Simulate REPORT LUNS command
 *	@args: device IDENTIFY data / SCSI command of interest.
 *	@rbuf: Response buffer, to which simulated SCSI cmd output is sent.
 *
 *	Simulate REPORT LUNS command.
 *
 *	LOCKING:
 *	spin_lock_irqsave(host lock)
 */
static unsigned int ata_scsiop_report_luns(struct ata_scsi_args *args, u8 *rbuf)
{
	rbuf[3] = 8;	/* just one lun, LUN 0, size 8 bytes */

	return 0;
}

/*
 * ATAPI devices typically report zero for their SCSI version, and sometimes
 * deviate from the spec WRT response data format.  If SCSI version is
 * reported as zero like normal, then we make the following fixups:
 *   1) Fake MMC-5 version, to indicate to the Linux scsi midlayer this is a
 *	modern device.
 *   2) Ensure response data format / ATAPI information are always correct.
 */
static void atapi_fixup_inquiry(struct scsi_cmnd *cmd)
{
	u8 buf[4];

	sg_copy_to_buffer(scsi_sglist(cmd), scsi_sg_count(cmd), buf, 4);
	if (buf[2] == 0) {
		buf[2] = 0x5;
		buf[3] = 0x32;
	}
	sg_copy_from_buffer(scsi_sglist(cmd), scsi_sg_count(cmd), buf, 4);
}

static void atapi_qc_complete(struct ata_queued_cmd *qc)
{
	struct scsi_cmnd *cmd = qc->scsicmd;
	unsigned int err_mask = qc->err_mask;

	/* handle completion from EH */
	if (unlikely(err_mask || qc->flags & ATA_QCFLAG_SENSE_VALID)) {

		if (!(qc->flags & ATA_QCFLAG_SENSE_VALID))
			ata_gen_passthru_sense(qc);

		/* SCSI EH automatically locks door if sdev->locked is
		 * set.  Sometimes door lock request continues to
		 * fail, for example, when no media is present.  This
		 * creates a loop - SCSI EH issues door lock which
		 * fails and gets invoked again to acquire sense data
		 * for the failed command.
		 *
		 * If door lock fails, always clear sdev->locked to
		 * avoid this infinite loop.
		 *
		 * This may happen before SCSI scan is complete.  Make
		 * sure qc->dev->sdev isn't NULL before dereferencing.
		 */
		if (qc->cdb[0] == ALLOW_MEDIUM_REMOVAL && qc->dev->sdev)
			qc->dev->sdev->locked = 0;

		qc->scsicmd->result = SAM_STAT_CHECK_CONDITION;
		ata_qc_done(qc);
		return;
	}

	/* successful completion path */
	if (cmd->cmnd[0] == INQUIRY && (cmd->cmnd[1] & 0x03) == 0)
		atapi_fixup_inquiry(cmd);
	cmd->result = SAM_STAT_GOOD;

	ata_qc_done(qc);
}
/**
 *	atapi_xlat - Initialize PACKET taskfile
 *	@qc: command structure to be initialized
 *
 *	LOCKING:
 *	spin_lock_irqsave(host lock)
 *
 *	RETURNS:
 *	Zero on success, non-zero on failure.
 */
static unsigned int atapi_xlat(struct ata_queued_cmd *qc)
{
	struct scsi_cmnd *scmd = qc->scsicmd;
	struct ata_device *dev = qc->dev;
	int nodata = (scmd->sc_data_direction == DMA_NONE);
	int using_pio = !nodata && (dev->flags & ATA_DFLAG_PIO);
	unsigned int nbytes;

	memset(qc->cdb, 0, dev->cdb_len);
	memcpy(qc->cdb, scmd->cmnd, scmd->cmd_len);

	qc->complete_fn = atapi_qc_complete;

	qc->tf.flags |= ATA_TFLAG_ISADDR | ATA_TFLAG_DEVICE;
	if (scmd->sc_data_direction == DMA_TO_DEVICE) {
		qc->tf.flags |= ATA_TFLAG_WRITE;
	}

	qc->tf.command = ATA_CMD_PACKET;
	ata_qc_set_pc_nbytes(qc);

	/* check whether ATAPI DMA is safe */
	if (!nodata && !using_pio && atapi_check_dma(qc))
		using_pio = 1;

	/* Some controller variants snoop this value for Packet
	 * transfers to do state machine and FIFO management.  Thus we
	 * want to set it properly, and for DMA where it is
	 * effectively meaningless.
	 */
	nbytes = min(ata_qc_raw_nbytes(qc), (unsigned int)63 * 1024);

	/* Most ATAPI devices which honor transfer chunk size don't
	 * behave according to the spec when odd chunk size which
	 * matches the transfer length is specified.  If the number of
	 * bytes to transfer is 2n+1.  According to the spec, what
	 * should happen is to indicate that 2n+1 is going to be
	 * transferred and transfer 2n+2 bytes where the last byte is
	 * padding.
	 *
	 * In practice, this doesn't happen.  ATAPI devices first
	 * indicate and transfer 2n bytes and then indicate and
	 * transfer 2 bytes where the last byte is padding.
	 *
	 * This inconsistency confuses several controllers which
	 * perform PIO using DMA such as Intel AHCIs and sil3124/32.
	 * These controllers use actual number of transferred bytes to
	 * update DMA pointer and transfer of 4n+2 bytes make those
	 * controller push DMA pointer by 4n+4 bytes because SATA data
	 * FISes are aligned to 4 bytes.  This causes data corruption
	 * and buffer overrun.
	 *
	 * Always setting nbytes to even number solves this problem
	 * because then ATAPI devices don't have to split data at 2n
	 * boundaries.
	 */
	if (nbytes & 0x1)
		nbytes++;

	qc->tf.lbam = (nbytes & 0xFF);
	qc->tf.lbah = (nbytes >> 8);

	if (nodata)
		qc->tf.protocol = ATAPI_PROT_NODATA;
	else if (using_pio)
		qc->tf.protocol = ATAPI_PROT_PIO;
	else {
		/* DMA data xfer */
		qc->tf.protocol = ATAPI_PROT_DMA;
		qc->tf.feature |= ATAPI_PKT_DMA;

		if ((dev->flags & ATA_DFLAG_DMADIR) &&
		    (scmd->sc_data_direction != DMA_TO_DEVICE))
			/* some SATA bridges need us to indicate data xfer direction */
			qc->tf.feature |= ATAPI_DMADIR;
	}


	/* FIXME: We need to translate 0x05 READ_BLOCK_LIMITS to a MODE_SENSE
	   as ATAPI tape drives don't get this right otherwise */
	return 0;
}

static struct ata_device *ata_find_dev(struct ata_port *ap, unsigned int devno)
{
	/*
	 * For the non-PMP case, ata_link_max_devices() returns 1 (SATA case),
	 * or 2 (IDE master + slave case). However, the former case includes
	 * libsas hosted devices which are numbered per scsi host, leading
	 * to devno potentially being larger than 0 but with each struct
	 * ata_device having its own struct ata_port and struct ata_link.
	 * To accommodate these, ignore devno and always use device number 0.
	 */
	if (likely(!sata_pmp_attached(ap))) {
		int link_max_devices = ata_link_max_devices(&ap->link);

		if (link_max_devices == 1)
			return &ap->link.device[0];

		if (devno < link_max_devices)
			return &ap->link.device[devno];

		return NULL;
	}

	/*
	 * For PMP-attached devices, the device number corresponds to C
	 * (channel) of SCSI [H:C:I:L], indicating the port pmp link
	 * for the device.
	 */
	if (devno < ap->nr_pmp_links)
		return &ap->pmp_link[devno].device[0];

	return NULL;
}

static struct ata_device *__ata_scsi_find_dev(struct ata_port *ap,
					      const struct scsi_device *scsidev)
{
	int devno;

	/* skip commands not addressed to targets we simulate */
	if (!sata_pmp_attached(ap)) {
		if (unlikely(scsidev->channel || scsidev->lun))
			return NULL;
		devno = scsidev->id;
	} else {
		if (unlikely(scsidev->id || scsidev->lun))
			return NULL;
		devno = scsidev->channel;
	}

	return ata_find_dev(ap, devno);
}

/**
 *	ata_scsi_find_dev - lookup ata_device from scsi_cmnd
 *	@ap: ATA port to which the device is attached
 *	@scsidev: SCSI device from which we derive the ATA device
 *
 *	Given various information provided in struct scsi_cmnd,
 *	map that onto an ATA bus, and using that mapping
 *	determine which ata_device is associated with the
 *	SCSI command to be sent.
 *
 *	LOCKING:
 *	spin_lock_irqsave(host lock)
 *
 *	RETURNS:
 *	Associated ATA device, or %NULL if not found.
 */
struct ata_device *
ata_scsi_find_dev(struct ata_port *ap, const struct scsi_device *scsidev)
{
	struct ata_device *dev = __ata_scsi_find_dev(ap, scsidev);

	if (unlikely(!dev || !ata_dev_enabled(dev)))
		return NULL;

	return dev;
}

/*
 *	ata_scsi_map_proto - Map pass-thru protocol value to taskfile value.
 *	@byte1: Byte 1 from pass-thru CDB.
 *
 *	RETURNS:
 *	ATA_PROT_UNKNOWN if mapping failed/unimplemented, protocol otherwise.
 */
static u8
ata_scsi_map_proto(u8 byte1)
{
	switch((byte1 & 0x1e) >> 1) {
	case 3:		/* Non-data */
		return ATA_PROT_NODATA;

	case 6:		/* DMA */
	case 10:	/* UDMA Data-in */
	case 11:	/* UDMA Data-Out */
		return ATA_PROT_DMA;

	case 4:		/* PIO Data-in */
	case 5:		/* PIO Data-out */
		return ATA_PROT_PIO;

	case 12:	/* FPDMA */
		return ATA_PROT_NCQ;

	case 0:		/* Hard Reset */
	case 1:		/* SRST */
	case 8:		/* Device Diagnostic */
	case 9:		/* Device Reset */
	case 7:		/* DMA Queued */
	case 15:	/* Return Response Info */
	default:	/* Reserved */
		break;
	}

	return ATA_PROT_UNKNOWN;
}

/**
 *	ata_scsi_pass_thru - convert ATA pass-thru CDB to taskfile
 *	@qc: command structure to be initialized
 *
 *	Handles either 12, 16, or 32-byte versions of the CDB.
 *
 *	RETURNS:
 *	Zero on success, non-zero on failure.
 */
static unsigned int ata_scsi_pass_thru(struct ata_queued_cmd *qc)
{
	struct ata_taskfile *tf = &(qc->tf);
	struct scsi_cmnd *scmd = qc->scsicmd;
	struct ata_device *dev = qc->dev;
	const u8 *cdb = scmd->cmnd;
	u16 fp;
	u16 cdb_offset = 0;

	/* 7Fh variable length cmd means a ata pass-thru(32) */
	if (cdb[0] == VARIABLE_LENGTH_CMD)
		cdb_offset = 9;

	tf->protocol = ata_scsi_map_proto(cdb[1 + cdb_offset]);
	if (tf->protocol == ATA_PROT_UNKNOWN) {
		fp = 1;
		goto invalid_fld;
	}

	if ((cdb[2 + cdb_offset] & 0x3) == 0) {
		/*
		 * When T_LENGTH is zero (No data is transferred), dir should
		 * be DMA_NONE.
		 */
		if (scmd->sc_data_direction != DMA_NONE) {
			fp = 2 + cdb_offset;
			goto invalid_fld;
		}

		if (ata_is_ncq(tf->protocol))
			tf->protocol = ATA_PROT_NCQ_NODATA;
	}

	/* enable LBA */
	tf->flags |= ATA_TFLAG_LBA;

	/*
	 * 12 and 16 byte CDBs use different offsets to
	 * provide the various register values.
	 */
	switch (cdb[0]) {
	case ATA_16:
		/*
		 * 16-byte CDB - may contain extended commands.
		 *
		 * If that is the case, copy the upper byte register values.
		 */
		if (cdb[1] & 0x01) {
			tf->hob_feature = cdb[3];
			tf->hob_nsect = cdb[5];
			tf->hob_lbal = cdb[7];
			tf->hob_lbam = cdb[9];
			tf->hob_lbah = cdb[11];
			tf->flags |= ATA_TFLAG_LBA48;
		} else
			tf->flags &= ~ATA_TFLAG_LBA48;

		/*
		 * Always copy low byte, device and command registers.
		 */
		tf->feature = cdb[4];
		tf->nsect = cdb[6];
		tf->lbal = cdb[8];
		tf->lbam = cdb[10];
		tf->lbah = cdb[12];
		tf->device = cdb[13];
		tf->command = cdb[14];
		break;
	case ATA_12:
		/*
		 * 12-byte CDB - incapable of extended commands.
		 */
		tf->flags &= ~ATA_TFLAG_LBA48;

		tf->feature = cdb[3];
		tf->nsect = cdb[4];
		tf->lbal = cdb[5];
		tf->lbam = cdb[6];
		tf->lbah = cdb[7];
		tf->device = cdb[8];
		tf->command = cdb[9];
		break;
	default:
		/*
		 * 32-byte CDB - may contain extended command fields.
		 *
		 * If that is the case, copy the upper byte register values.
		 */
		if (cdb[10] & 0x01) {
			tf->hob_feature = cdb[20];
			tf->hob_nsect = cdb[22];
			tf->hob_lbal = cdb[16];
			tf->hob_lbam = cdb[15];
			tf->hob_lbah = cdb[14];
			tf->flags |= ATA_TFLAG_LBA48;
		} else
			tf->flags &= ~ATA_TFLAG_LBA48;

		tf->feature = cdb[21];
		tf->nsect = cdb[23];
		tf->lbal = cdb[19];
		tf->lbam = cdb[18];
		tf->lbah = cdb[17];
		tf->device = cdb[24];
		tf->command = cdb[25];
		tf->auxiliary = get_unaligned_be32(&cdb[28]);
		break;
	}

	/* For NCQ commands copy the tag value */
	if (ata_is_ncq(tf->protocol))
		tf->nsect = qc->hw_tag << 3;

	/* enforce correct master/slave bit */
	tf->device = dev->devno ?
		tf->device | ATA_DEV1 : tf->device & ~ATA_DEV1;

	switch (tf->command) {
	/* READ/WRITE LONG use a non-standard sect_size */
	case ATA_CMD_READ_LONG:
	case ATA_CMD_READ_LONG_ONCE:
	case ATA_CMD_WRITE_LONG:
	case ATA_CMD_WRITE_LONG_ONCE:
		if (tf->protocol != ATA_PROT_PIO || tf->nsect != 1) {
			fp = 1;
			goto invalid_fld;
		}
		qc->sect_size = scsi_bufflen(scmd);
		break;

	/* commands using reported Logical Block size (e.g. 512 or 4K) */
	case ATA_CMD_CFA_WRITE_NE:
	case ATA_CMD_CFA_TRANS_SECT:
	case ATA_CMD_CFA_WRITE_MULT_NE:
	/* XXX: case ATA_CMD_CFA_WRITE_SECTORS_WITHOUT_ERASE: */
	case ATA_CMD_READ:
	case ATA_CMD_READ_EXT:
	case ATA_CMD_READ_QUEUED:
	/* XXX: case ATA_CMD_READ_QUEUED_EXT: */
	case ATA_CMD_FPDMA_READ:
	case ATA_CMD_READ_MULTI:
	case ATA_CMD_READ_MULTI_EXT:
	case ATA_CMD_PIO_READ:
	case ATA_CMD_PIO_READ_EXT:
	case ATA_CMD_READ_STREAM_DMA_EXT:
	case ATA_CMD_READ_STREAM_EXT:
	case ATA_CMD_VERIFY:
	case ATA_CMD_VERIFY_EXT:
	case ATA_CMD_WRITE:
	case ATA_CMD_WRITE_EXT:
	case ATA_CMD_WRITE_FUA_EXT:
	case ATA_CMD_WRITE_QUEUED:
	case ATA_CMD_WRITE_QUEUED_FUA_EXT:
	case ATA_CMD_FPDMA_WRITE:
	case ATA_CMD_WRITE_MULTI:
	case ATA_CMD_WRITE_MULTI_EXT:
	case ATA_CMD_WRITE_MULTI_FUA_EXT:
	case ATA_CMD_PIO_WRITE:
	case ATA_CMD_PIO_WRITE_EXT:
	case ATA_CMD_WRITE_STREAM_DMA_EXT:
	case ATA_CMD_WRITE_STREAM_EXT:
		qc->sect_size = scmd->device->sector_size;
		break;

	/* Everything else uses 512 byte "sectors" */
	default:
		qc->sect_size = ATA_SECT_SIZE;
	}

	/*
	 * Set flags so that all registers will be written, pass on
	 * write indication (used for PIO/DMA setup), result TF is
	 * copied back and we don't whine too much about its failure.
	 */
	tf->flags |= ATA_TFLAG_ISADDR | ATA_TFLAG_DEVICE;
	if (scmd->sc_data_direction == DMA_TO_DEVICE)
		tf->flags |= ATA_TFLAG_WRITE;

	qc->flags |= ATA_QCFLAG_RESULT_TF | ATA_QCFLAG_QUIET;

	/*
	 * Set transfer length.
	 *
	 * TODO: find out if we need to do more here to
	 *       cover scatter/gather case.
	 */
	ata_qc_set_pc_nbytes(qc);

	/* We may not issue DMA commands if no DMA mode is set */
	if (tf->protocol == ATA_PROT_DMA && !ata_dma_enabled(dev)) {
		fp = 1;
		goto invalid_fld;
	}

	/* We may not issue NCQ commands to devices not supporting NCQ */
	if (ata_is_ncq(tf->protocol) && !ata_ncq_enabled(dev)) {
		fp = 1;
		goto invalid_fld;
	}

	/* sanity check for pio multi commands */
	if ((cdb[1] & 0xe0) && !is_multi_taskfile(tf)) {
		fp = 1;
		goto invalid_fld;
	}

	if (is_multi_taskfile(tf)) {
		unsigned int multi_count = 1 << (cdb[1] >> 5);

		/* compare the passed through multi_count
		 * with the cached multi_count of libata
		 */
		if (multi_count != dev->multi_count)
			ata_dev_warn(dev, "invalid multi_count %u ignored\n",
				     multi_count);
	}

	/*
	 * Filter SET_FEATURES - XFER MODE command -- otherwise,
	 * SET_FEATURES - XFER MODE must be preceded/succeeded
	 * by an update to hardware-specific registers for each
	 * controller (i.e. the reason for ->set_piomode(),
	 * ->set_dmamode(), and ->post_set_mode() hooks).
	 */
	if (tf->command == ATA_CMD_SET_FEATURES &&
	    tf->feature == SETFEATURES_XFER) {
		fp = (cdb[0] == ATA_16) ? 4 : 3;
		goto invalid_fld;
	}

	/*
	 * Filter TPM commands by default. These provide an
	 * essentially uncontrolled encrypted "back door" between
	 * applications and the disk. Set libata.allow_tpm=1 if you
	 * have a real reason for wanting to use them. This ensures
	 * that installed software cannot easily mess stuff up without
	 * user intent. DVR type users will probably ship with this enabled
	 * for movie content management.
	 *
	 * Note that for ATA8 we can issue a DCS change and DCS freeze lock
	 * for this and should do in future but that it is not sufficient as
	 * DCS is an optional feature set. Thus we also do the software filter
	 * so that we comply with the TC consortium stated goal that the user
	 * can turn off TC features of their system.
	 */
	if (tf->command >= 0x5C && tf->command <= 0x5F && !libata_allow_tpm) {
		fp = (cdb[0] == ATA_16) ? 14 : 9;
		goto invalid_fld;
	}

	return 0;

 invalid_fld:
	ata_scsi_set_invalid_field(dev, scmd, fp, 0xff);
	return 1;
}

/**
 * ata_format_dsm_trim_descr() - SATL Write Same to DSM Trim
 * @cmd: SCSI command being translated
 * @trmax: Maximum number of entries that will fit in sector_size bytes.
 * @sector: Starting sector
 * @count: Total Range of request in logical sectors
 *
 * Rewrite the WRITE SAME descriptor to be a DSM TRIM little-endian formatted
 * descriptor.
 *
 * Upto 64 entries of the format:
 *   63:48 Range Length
 *   47:0  LBA
 *
 *  Range Length of 0 is ignored.
 *  LBA's should be sorted order and not overlap.
 *
 * NOTE: this is the same format as ADD LBA(S) TO NV CACHE PINNED SET
 *
 * Return: Number of bytes copied into sglist.
 */
static size_t ata_format_dsm_trim_descr(struct scsi_cmnd *cmd, u32 trmax,
					u64 sector, u32 count)
{
	struct scsi_device *sdp = cmd->device;
	size_t len = sdp->sector_size;
	size_t r;
	__le64 *buf;
	u32 i = 0;
	unsigned long flags;

	WARN_ON(len > ATA_SCSI_RBUF_SIZE);

	if (len > ATA_SCSI_RBUF_SIZE)
		len = ATA_SCSI_RBUF_SIZE;

	spin_lock_irqsave(&ata_scsi_rbuf_lock, flags);
	buf = ((void *)ata_scsi_rbuf);
	memset(buf, 0, len);
	while (i < trmax) {
		u64 entry = sector |
			((u64)(count > 0xffff ? 0xffff : count) << 48);
		buf[i++] = __cpu_to_le64(entry);
		if (count <= 0xffff)
			break;
		count -= 0xffff;
		sector += 0xffff;
	}
	r = sg_copy_from_buffer(scsi_sglist(cmd), scsi_sg_count(cmd), buf, len);
	spin_unlock_irqrestore(&ata_scsi_rbuf_lock, flags);

	return r;
}

/**
 * ata_scsi_write_same_xlat() - SATL Write Same to ATA SCT Write Same
 * @qc: Command to be translated
 *
 * Translate a SCSI WRITE SAME command to be either a DSM TRIM command or
 * an SCT Write Same command.
 * Based on WRITE SAME has the UNMAP flag:
 *
 *   - When set translate to DSM TRIM
 *   - When clear translate to SCT Write Same
 */
static unsigned int ata_scsi_write_same_xlat(struct ata_queued_cmd *qc)
{
	struct ata_taskfile *tf = &qc->tf;
	struct scsi_cmnd *scmd = qc->scsicmd;
	struct scsi_device *sdp = scmd->device;
	size_t len = sdp->sector_size;
	struct ata_device *dev = qc->dev;
	const u8 *cdb = scmd->cmnd;
	u64 block;
	u32 n_block;
	const u32 trmax = len >> 3;
	u32 size;
	u16 fp;
	u8 bp = 0xff;
	u8 unmap = cdb[1] & 0x8;

	/* we may not issue DMA commands if no DMA mode is set */
	if (unlikely(!ata_dma_enabled(dev)))
		goto invalid_opcode;

	/*
	 * We only allow sending this command through the block layer,
	 * as it modifies the DATA OUT buffer, which would corrupt user
	 * memory for SG_IO commands.
	 */
	if (unlikely(blk_rq_is_passthrough(scsi_cmd_to_rq(scmd))))
		goto invalid_opcode;

	if (unlikely(scmd->cmd_len < 16)) {
		fp = 15;
		goto invalid_fld;
	}
	scsi_16_lba_len(cdb, &block, &n_block);

	if (!unmap || (dev->quirks & ATA_QUIRK_NOTRIM) ||
	    !ata_id_has_trim(dev->id)) {
		fp = 1;
		bp = 3;
		goto invalid_fld;
	}
	/* If the request is too large the cmd is invalid */
	if (n_block > 0xffff * trmax) {
		fp = 2;
		goto invalid_fld;
	}

	/*
	 * WRITE SAME always has a sector sized buffer as payload, this
	 * should never be a multiple entry S/G list.
	 */
	if (!scsi_sg_count(scmd))
		goto invalid_param_len;

	/*
	 * size must match sector size in bytes
	 * For DATA SET MANAGEMENT TRIM in ACS-2 nsect (aka count)
	 * is defined as number of 512 byte blocks to be transferred.
	 */

	size = ata_format_dsm_trim_descr(scmd, trmax, block, n_block);
	if (size != len)
		goto invalid_param_len;

	if (ata_ncq_enabled(dev) && ata_fpdma_dsm_supported(dev)) {
		/* Newer devices support queued TRIM commands */
		tf->protocol = ATA_PROT_NCQ;
		tf->command = ATA_CMD_FPDMA_SEND;
		tf->hob_nsect = ATA_SUBCMD_FPDMA_SEND_DSM & 0x1f;
		tf->nsect = qc->hw_tag << 3;
		tf->hob_feature = (size / 512) >> 8;
		tf->feature = size / 512;

		tf->auxiliary = 1;
	} else {
		tf->protocol = ATA_PROT_DMA;
		tf->hob_feature = 0;
		tf->feature = ATA_DSM_TRIM;
		tf->hob_nsect = (size / 512) >> 8;
		tf->nsect = size / 512;
		tf->command = ATA_CMD_DSM;
	}

	tf->flags |= ATA_TFLAG_ISADDR | ATA_TFLAG_DEVICE | ATA_TFLAG_LBA48 |
		     ATA_TFLAG_WRITE;

	ata_qc_set_pc_nbytes(qc);

	return 0;

invalid_fld:
	ata_scsi_set_invalid_field(dev, scmd, fp, bp);
	return 1;
invalid_param_len:
	/* "Parameter list length error" */
	ata_scsi_set_sense(dev, scmd, ILLEGAL_REQUEST, 0x1a, 0x0);
	return 1;
invalid_opcode:
	/* "Invalid command operation code" */
	ata_scsi_set_sense(dev, scmd, ILLEGAL_REQUEST, 0x20, 0x0);
	return 1;
}

/**
 *	ata_scsiop_maint_in - Simulate a subset of MAINTENANCE_IN
 *	@args: device MAINTENANCE_IN data / SCSI command of interest.
 *	@rbuf: Response buffer, to which simulated SCSI cmd output is sent.
 *
 *	Yields a subset to satisfy scsi_report_opcode()
 *
 *	LOCKING:
 *	spin_lock_irqsave(host lock)
 */
static unsigned int ata_scsiop_maint_in(struct ata_scsi_args *args, u8 *rbuf)
{
	struct ata_device *dev = args->dev;
	u8 *cdb = args->cmd->cmnd;
	u8 supported = 0, cdlp = 0, rwcdlp = 0;
	unsigned int err = 0;

	if (cdb[2] != 1 && cdb[2] != 3) {
		ata_dev_warn(dev, "invalid command format %d\n", cdb[2]);
		err = 2;
		goto out;
	}

	switch (cdb[3]) {
	case INQUIRY:
	case MODE_SENSE:
	case MODE_SENSE_10:
	case READ_CAPACITY:
	case SERVICE_ACTION_IN_16:
	case REPORT_LUNS:
	case REQUEST_SENSE:
	case SYNCHRONIZE_CACHE:
	case SYNCHRONIZE_CACHE_16:
	case REZERO_UNIT:
	case SEEK_6:
	case SEEK_10:
	case TEST_UNIT_READY:
	case SEND_DIAGNOSTIC:
	case MAINTENANCE_IN:
	case READ_6:
	case READ_10:
	case WRITE_6:
	case WRITE_10:
	case ATA_12:
	case ATA_16:
	case VERIFY:
	case VERIFY_16:
	case MODE_SELECT:
	case MODE_SELECT_10:
	case START_STOP:
		supported = 3;
		break;
	case READ_16:
		supported = 3;
		if (dev->flags & ATA_DFLAG_CDL) {
			/*
			 * CDL read descriptors map to the T2A page, that is,
			 * rwcdlp = 0x01 and cdlp = 0x01
			 */
			rwcdlp = 0x01;
			cdlp = 0x01 << 3;
		}
		break;
	case WRITE_16:
		supported = 3;
		if (dev->flags & ATA_DFLAG_CDL) {
			/*
			 * CDL write descriptors map to the T2B page, that is,
			 * rwcdlp = 0x01 and cdlp = 0x02
			 */
			rwcdlp = 0x01;
			cdlp = 0x02 << 3;
		}
		break;
	case ZBC_IN:
	case ZBC_OUT:
		if (ata_id_zoned_cap(dev->id) ||
		    dev->class == ATA_DEV_ZAC)
			supported = 3;
		break;
	case SECURITY_PROTOCOL_IN:
	case SECURITY_PROTOCOL_OUT:
		if (dev->flags & ATA_DFLAG_TRUSTED)
			supported = 3;
		break;
	default:
		break;
	}
out:
	/* One command format */
	rbuf[0] = rwcdlp;
	rbuf[1] = cdlp | supported;
	return err;
}

/**
 *	ata_scsi_report_zones_complete - convert ATA output
 *	@qc: command structure returning the data
 *
 *	Convert T-13 little-endian field representation into
 *	T-10 big-endian field representation.
 *	What a mess.
 */
static void ata_scsi_report_zones_complete(struct ata_queued_cmd *qc)
{
	struct scsi_cmnd *scmd = qc->scsicmd;
	struct sg_mapping_iter miter;
	unsigned long flags;
	unsigned int bytes = 0;

	sg_miter_start(&miter, scsi_sglist(scmd), scsi_sg_count(scmd),
		       SG_MITER_TO_SG | SG_MITER_ATOMIC);

	local_irq_save(flags);
	while (sg_miter_next(&miter)) {
		unsigned int offset = 0;

		if (bytes == 0) {
			char *hdr;
			u32 list_length;
			u64 max_lba, opt_lba;
			u16 same;

			/* Swizzle header */
			hdr = miter.addr;
			list_length = get_unaligned_le32(&hdr[0]);
			same = get_unaligned_le16(&hdr[4]);
			max_lba = get_unaligned_le64(&hdr[8]);
			opt_lba = get_unaligned_le64(&hdr[16]);
			put_unaligned_be32(list_length, &hdr[0]);
			hdr[4] = same & 0xf;
			put_unaligned_be64(max_lba, &hdr[8]);
			put_unaligned_be64(opt_lba, &hdr[16]);
			offset += 64;
			bytes += 64;
		}
		while (offset < miter.length) {
			char *rec;
			u8 cond, type, non_seq, reset;
			u64 size, start, wp;

			/* Swizzle zone descriptor */
			rec = miter.addr + offset;
			type = rec[0] & 0xf;
			cond = (rec[1] >> 4) & 0xf;
			non_seq = (rec[1] & 2);
			reset = (rec[1] & 1);
			size = get_unaligned_le64(&rec[8]);
			start = get_unaligned_le64(&rec[16]);
			wp = get_unaligned_le64(&rec[24]);
			rec[0] = type;
			rec[1] = (cond << 4) | non_seq | reset;
			put_unaligned_be64(size, &rec[8]);
			put_unaligned_be64(start, &rec[16]);
			put_unaligned_be64(wp, &rec[24]);
			WARN_ON(offset + 64 > miter.length);
			offset += 64;
			bytes += 64;
		}
	}
	sg_miter_stop(&miter);
	local_irq_restore(flags);

	ata_scsi_qc_complete(qc);
}

static unsigned int ata_scsi_zbc_in_xlat(struct ata_queued_cmd *qc)
{
	struct ata_taskfile *tf = &qc->tf;
	struct scsi_cmnd *scmd = qc->scsicmd;
	const u8 *cdb = scmd->cmnd;
	u16 sect, fp = (u16)-1;
	u8 sa, options, bp = 0xff;
	u64 block;
	u32 n_block;

	if (unlikely(scmd->cmd_len < 16)) {
		ata_dev_warn(qc->dev, "invalid cdb length %d\n",
			     scmd->cmd_len);
		fp = 15;
		goto invalid_fld;
	}
	scsi_16_lba_len(cdb, &block, &n_block);
	if (n_block != scsi_bufflen(scmd)) {
		ata_dev_warn(qc->dev, "non-matching transfer count (%d/%d)\n",
			     n_block, scsi_bufflen(scmd));
		goto invalid_param_len;
	}
	sa = cdb[1] & 0x1f;
	if (sa != ZI_REPORT_ZONES) {
		ata_dev_warn(qc->dev, "invalid service action %d\n", sa);
		fp = 1;
		goto invalid_fld;
	}
	/*
	 * ZAC allows only for transfers in 512 byte blocks,
	 * and uses a 16 bit value for the transfer count.
	 */
	if ((n_block / 512) > 0xffff || n_block < 512 || (n_block % 512)) {
		ata_dev_warn(qc->dev, "invalid transfer count %d\n", n_block);
		goto invalid_param_len;
	}
	sect = n_block / 512;
	options = cdb[14] & 0xbf;

	if (ata_ncq_enabled(qc->dev) &&
	    ata_fpdma_zac_mgmt_in_supported(qc->dev)) {
		tf->protocol = ATA_PROT_NCQ;
		tf->command = ATA_CMD_FPDMA_RECV;
		tf->hob_nsect = ATA_SUBCMD_FPDMA_RECV_ZAC_MGMT_IN & 0x1f;
		tf->nsect = qc->hw_tag << 3;
		tf->feature = sect & 0xff;
		tf->hob_feature = (sect >> 8) & 0xff;
		tf->auxiliary = ATA_SUBCMD_ZAC_MGMT_IN_REPORT_ZONES | (options << 8);
	} else {
		tf->command = ATA_CMD_ZAC_MGMT_IN;
		tf->feature = ATA_SUBCMD_ZAC_MGMT_IN_REPORT_ZONES;
		tf->protocol = ATA_PROT_DMA;
		tf->hob_feature = options;
		tf->hob_nsect = (sect >> 8) & 0xff;
		tf->nsect = sect & 0xff;
	}
	tf->device = ATA_LBA;
	tf->lbah = (block >> 16) & 0xff;
	tf->lbam = (block >> 8) & 0xff;
	tf->lbal = block & 0xff;
	tf->hob_lbah = (block >> 40) & 0xff;
	tf->hob_lbam = (block >> 32) & 0xff;
	tf->hob_lbal = (block >> 24) & 0xff;

	tf->flags |= ATA_TFLAG_ISADDR | ATA_TFLAG_DEVICE | ATA_TFLAG_LBA48;
	qc->flags |= ATA_QCFLAG_RESULT_TF;

	ata_qc_set_pc_nbytes(qc);

	qc->complete_fn = ata_scsi_report_zones_complete;

	return 0;

invalid_fld:
	ata_scsi_set_invalid_field(qc->dev, scmd, fp, bp);
	return 1;

invalid_param_len:
	/* "Parameter list length error" */
	ata_scsi_set_sense(qc->dev, scmd, ILLEGAL_REQUEST, 0x1a, 0x0);
	return 1;
}

static unsigned int ata_scsi_zbc_out_xlat(struct ata_queued_cmd *qc)
{
	struct ata_taskfile *tf = &qc->tf;
	struct scsi_cmnd *scmd = qc->scsicmd;
	struct ata_device *dev = qc->dev;
	const u8 *cdb = scmd->cmnd;
	u8 all, sa;
	u64 block;
	u32 n_block;
	u16 fp = (u16)-1;

	if (unlikely(scmd->cmd_len < 16)) {
		fp = 15;
		goto invalid_fld;
	}

	sa = cdb[1] & 0x1f;
	if ((sa != ZO_CLOSE_ZONE) && (sa != ZO_FINISH_ZONE) &&
	    (sa != ZO_OPEN_ZONE) && (sa != ZO_RESET_WRITE_POINTER)) {
		fp = 1;
		goto invalid_fld;
	}

	scsi_16_lba_len(cdb, &block, &n_block);
	if (n_block) {
		/*
		 * ZAC MANAGEMENT OUT doesn't define any length
		 */
		goto invalid_param_len;
	}

	all = cdb[14] & 0x1;
	if (all) {
		/*
		 * Ignore the block address (zone ID) as defined by ZBC.
		 */
		block = 0;
	} else if (block >= dev->n_sectors) {
		/*
		 * Block must be a valid zone ID (a zone start LBA).
		 */
		fp = 2;
		goto invalid_fld;
	}

	if (ata_ncq_enabled(qc->dev) &&
	    ata_fpdma_zac_mgmt_out_supported(qc->dev)) {
		tf->protocol = ATA_PROT_NCQ_NODATA;
		tf->command = ATA_CMD_NCQ_NON_DATA;
		tf->feature = ATA_SUBCMD_NCQ_NON_DATA_ZAC_MGMT_OUT;
		tf->nsect = qc->hw_tag << 3;
		tf->auxiliary = sa | ((u16)all << 8);
	} else {
		tf->protocol = ATA_PROT_NODATA;
		tf->command = ATA_CMD_ZAC_MGMT_OUT;
		tf->feature = sa;
		tf->hob_feature = all;
	}
	tf->lbah = (block >> 16) & 0xff;
	tf->lbam = (block >> 8) & 0xff;
	tf->lbal = block & 0xff;
	tf->hob_lbah = (block >> 40) & 0xff;
	tf->hob_lbam = (block >> 32) & 0xff;
	tf->hob_lbal = (block >> 24) & 0xff;
	tf->device = ATA_LBA;
	tf->flags |= ATA_TFLAG_ISADDR | ATA_TFLAG_DEVICE | ATA_TFLAG_LBA48;

	return 0;

 invalid_fld:
	ata_scsi_set_invalid_field(qc->dev, scmd, fp, 0xff);
	return 1;
invalid_param_len:
	/* "Parameter list length error" */
	ata_scsi_set_sense(qc->dev, scmd, ILLEGAL_REQUEST, 0x1a, 0x0);
	return 1;
}

/**
 *	ata_mselect_caching - Simulate MODE SELECT for caching info page
 *	@qc: Storage for translated ATA taskfile
 *	@buf: input buffer
 *	@len: number of valid bytes in the input buffer
 *	@fp: out parameter for the failed field on error
 *
 *	Prepare a taskfile to modify caching information for the device.
 *
 *	LOCKING:
 *	None.
 */
static int ata_mselect_caching(struct ata_queued_cmd *qc,
			       const u8 *buf, int len, u16 *fp)
{
	struct ata_taskfile *tf = &qc->tf;
	struct ata_device *dev = qc->dev;
	u8 mpage[CACHE_MPAGE_LEN];
	u8 wce;
	int i;

	/*
	 * The first two bytes of def_cache_mpage are a header, so offsets
	 * in mpage are off by 2 compared to buf.  Same for len.
	 */

	if (len != CACHE_MPAGE_LEN - 2) {
		*fp = min(len, CACHE_MPAGE_LEN - 2);
		return -EINVAL;
	}

	wce = buf[0] & (1 << 2);

	/*
	 * Check that read-only bits are not modified.
	 */
	ata_msense_caching(dev->id, mpage, false);
	for (i = 0; i < CACHE_MPAGE_LEN - 2; i++) {
		if (i == 0)
			continue;
		if (mpage[i + 2] != buf[i]) {
			*fp = i;
			return -EINVAL;
		}
	}

	tf->flags |= ATA_TFLAG_DEVICE | ATA_TFLAG_ISADDR;
	tf->protocol = ATA_PROT_NODATA;
	tf->nsect = 0;
	tf->command = ATA_CMD_SET_FEATURES;
	tf->feature = wce ? SETFEATURES_WC_ON : SETFEATURES_WC_OFF;
	return 0;
}

/*
 * Simulate MODE SELECT control mode page, sub-page 0.
 */
static int ata_mselect_control_spg0(struct ata_queued_cmd *qc,
				    const u8 *buf, int len, u16 *fp)
{
	struct ata_device *dev = qc->dev;
	u8 mpage[CONTROL_MPAGE_LEN];
	u8 d_sense;
	int i;

	/*
	 * The first two bytes of def_control_mpage are a header, so offsets
	 * in mpage are off by 2 compared to buf.  Same for len.
	 */

	if (len != CONTROL_MPAGE_LEN - 2) {
		*fp = min(len, CONTROL_MPAGE_LEN - 2);
		return -EINVAL;
	}

	d_sense = buf[0] & (1 << 2);

	/*
	 * Check that read-only bits are not modified.
	 */
	ata_msense_control_spg0(dev, mpage, false);
	for (i = 0; i < CONTROL_MPAGE_LEN - 2; i++) {
		if (i == 0)
			continue;
		if (mpage[2 + i] != buf[i]) {
			*fp = i;
			return -EINVAL;
		}
	}
	if (d_sense & (1 << 2))
		dev->flags |= ATA_DFLAG_D_SENSE;
	else
		dev->flags &= ~ATA_DFLAG_D_SENSE;
	return 0;
}

/*
 * Translate MODE SELECT control mode page, sub-pages f2h (ATA feature mode
 * page) into a SET FEATURES command.
 */
static unsigned int ata_mselect_control_ata_feature(struct ata_queued_cmd *qc,
						    const u8 *buf, int len,
						    u16 *fp)
{
	struct ata_device *dev = qc->dev;
	struct ata_taskfile *tf = &qc->tf;
	u8 cdl_action;

	/*
	 * The first four bytes of ATA Feature Control mode page are a header,
	 * so offsets in mpage are off by 4 compared to buf.  Same for len.
	 */
	if (len != ATA_FEATURE_SUB_MPAGE_LEN - 4) {
		*fp = min(len, ATA_FEATURE_SUB_MPAGE_LEN - 4);
		return -EINVAL;
	}

	/* Check cdl_ctrl */
	switch (buf[0] & 0x03) {
	case 0:
		/* Disable CDL */
		cdl_action = 0;
		dev->flags &= ~ATA_DFLAG_CDL_ENABLED;
		break;
	case 0x02:
		/* Enable CDL T2A/T2B: NCQ priority must be disabled */
		if (dev->flags & ATA_DFLAG_NCQ_PRIO_ENABLED) {
			ata_dev_err(dev,
				"NCQ priority must be disabled to enable CDL\n");
			return -EINVAL;
		}
		cdl_action = 1;
		dev->flags |= ATA_DFLAG_CDL_ENABLED;
		break;
	default:
		*fp = 0;
		return -EINVAL;
	}

	tf->flags |= ATA_TFLAG_DEVICE | ATA_TFLAG_ISADDR;
	tf->protocol = ATA_PROT_NODATA;
	tf->command = ATA_CMD_SET_FEATURES;
	tf->feature = SETFEATURES_CDL;
	tf->nsect = cdl_action;

	return 1;
}

/**
 *	ata_mselect_control - Simulate MODE SELECT for control page
 *	@qc: Storage for translated ATA taskfile
 *	@spg: target sub-page of the control page
 *	@buf: input buffer
 *	@len: number of valid bytes in the input buffer
 *	@fp: out parameter for the failed field on error
 *
 *	Prepare a taskfile to modify caching information for the device.
 *
 *	LOCKING:
 *	None.
 */
static int ata_mselect_control(struct ata_queued_cmd *qc, u8 spg,
			       const u8 *buf, int len, u16 *fp)
{
	switch (spg) {
	case 0:
		return ata_mselect_control_spg0(qc, buf, len, fp);
	case ATA_FEATURE_SUB_MPAGE:
		return ata_mselect_control_ata_feature(qc, buf, len, fp);
	default:
		return -EINVAL;
	}
}

/**
 *	ata_scsi_mode_select_xlat - Simulate MODE SELECT 6, 10 commands
 *	@qc: Storage for translated ATA taskfile
 *
 *	Converts a MODE SELECT command to an ATA SET FEATURES taskfile.
 *	Assume this is invoked for direct access devices (e.g. disks) only.
 *	There should be no block descriptor for other device types.
 *
 *	LOCKING:
 *	spin_lock_irqsave(host lock)
 */
static unsigned int ata_scsi_mode_select_xlat(struct ata_queued_cmd *qc)
{
	struct scsi_cmnd *scmd = qc->scsicmd;
	const u8 *cdb = scmd->cmnd;
	u8 pg, spg;
	unsigned six_byte, pg_len, hdr_len, bd_len;
	int len, ret;
	u16 fp = (u16)-1;
	u8 bp = 0xff;
	u8 buffer[64];
	const u8 *p = buffer;

	six_byte = (cdb[0] == MODE_SELECT);
	if (six_byte) {
		if (scmd->cmd_len < 5) {
			fp = 4;
			goto invalid_fld;
		}

		len = cdb[4];
		hdr_len = 4;
	} else {
		if (scmd->cmd_len < 9) {
			fp = 8;
			goto invalid_fld;
		}

		len = get_unaligned_be16(&cdb[7]);
		hdr_len = 8;
	}

	/* We only support PF=1, SP=0.  */
	if ((cdb[1] & 0x11) != 0x10) {
		fp = 1;
		bp = (cdb[1] & 0x01) ? 1 : 5;
		goto invalid_fld;
	}

	/* Test early for possible overrun.  */
	if (!scsi_sg_count(scmd) || scsi_sglist(scmd)->length < len)
		goto invalid_param_len;

	/* Move past header and block descriptors.  */
	if (len < hdr_len)
		goto invalid_param_len;

	if (!sg_copy_to_buffer(scsi_sglist(scmd), scsi_sg_count(scmd),
			       buffer, sizeof(buffer)))
		goto invalid_param_len;

	if (six_byte)
		bd_len = p[3];
	else
		bd_len = get_unaligned_be16(&p[6]);

	len -= hdr_len;
	p += hdr_len;
	if (len < bd_len)
		goto invalid_param_len;
	if (bd_len != 0 && bd_len != 8) {
		fp = (six_byte) ? 3 : 6;
		fp += bd_len + hdr_len;
		goto invalid_param;
	}

	len -= bd_len;
	p += bd_len;
	if (len == 0)
		goto skip;

	/* Parse both possible formats for the mode page headers.  */
	pg = p[0] & 0x3f;
	if (p[0] & 0x40) {
		if (len < 4)
			goto invalid_param_len;

		spg = p[1];
		pg_len = get_unaligned_be16(&p[2]);
		p += 4;
		len -= 4;
	} else {
		if (len < 2)
			goto invalid_param_len;

		spg = 0;
		pg_len = p[1];
		p += 2;
		len -= 2;
	}

	/*
	 * Supported subpages: all subpages and ATA feature sub-page f2h of
	 * the control page.
	 */
	if (spg) {
		switch (spg) {
		case ALL_SUB_MPAGES:
			/* All subpages is not supported for the control page */
			if (pg == CONTROL_MPAGE) {
				fp = (p[0] & 0x40) ? 1 : 0;
				fp += hdr_len + bd_len;
				goto invalid_param;
			}
			break;
		case ATA_FEATURE_SUB_MPAGE:
			if (qc->dev->flags & ATA_DFLAG_CDL &&
			    pg == CONTROL_MPAGE)
				break;
			fallthrough;
		default:
			fp = (p[0] & 0x40) ? 1 : 0;
			fp += hdr_len + bd_len;
			goto invalid_param;
		}
	}
	if (pg_len > len)
		goto invalid_param_len;

	switch (pg) {
	case CACHE_MPAGE:
		if (ata_mselect_caching(qc, p, pg_len, &fp) < 0) {
			fp += hdr_len + bd_len;
			goto invalid_param;
		}
		break;
	case CONTROL_MPAGE:
		ret = ata_mselect_control(qc, spg, p, pg_len, &fp);
		if (ret < 0) {
			fp += hdr_len + bd_len;
			goto invalid_param;
		}
		if (!ret)
			goto skip; /* No ATA command to send */
		break;
	default:
		/* Invalid page code */
		fp = bd_len + hdr_len;
		goto invalid_param;
	}

	/*
	 * Only one page has changeable data, so we only support setting one
	 * page at a time.
	 */
	if (len > pg_len)
		goto invalid_param;

	return 0;

 invalid_fld:
	ata_scsi_set_invalid_field(qc->dev, scmd, fp, bp);
	return 1;

 invalid_param:
	ata_scsi_set_invalid_parameter(qc->dev, scmd, fp);
	return 1;

 invalid_param_len:
	/* "Parameter list length error" */
	ata_scsi_set_sense(qc->dev, scmd, ILLEGAL_REQUEST, 0x1a, 0x0);
	return 1;

 skip:
	scmd->result = SAM_STAT_GOOD;
	return 1;
}

static u8 ata_scsi_trusted_op(u32 len, bool send, bool dma)
{
	if (len == 0)
		return ATA_CMD_TRUSTED_NONDATA;
	else if (send)
		return dma ? ATA_CMD_TRUSTED_SND_DMA : ATA_CMD_TRUSTED_SND;
	else
		return dma ? ATA_CMD_TRUSTED_RCV_DMA : ATA_CMD_TRUSTED_RCV;
}

static unsigned int ata_scsi_security_inout_xlat(struct ata_queued_cmd *qc)
{
	struct scsi_cmnd *scmd = qc->scsicmd;
	const u8 *cdb = scmd->cmnd;
	struct ata_taskfile *tf = &qc->tf;
	u8 secp = cdb[1];
	bool send = (cdb[0] == SECURITY_PROTOCOL_OUT);
	u16 spsp = get_unaligned_be16(&cdb[2]);
	u32 len = get_unaligned_be32(&cdb[6]);
	bool dma = !(qc->dev->flags & ATA_DFLAG_PIO);

	/*
	 * We don't support the ATA "security" protocol.
	 */
	if (secp == 0xef) {
		ata_scsi_set_invalid_field(qc->dev, scmd, 1, 0);
		return 1;
	}

	if (cdb[4] & 7) { /* INC_512 */
		if (len > 0xffff) {
			ata_scsi_set_invalid_field(qc->dev, scmd, 6, 0);
			return 1;
		}
	} else {
		if (len > 0x01fffe00) {
			ata_scsi_set_invalid_field(qc->dev, scmd, 6, 0);
			return 1;
		}

		/* convert to the sector-based ATA addressing */
		len = (len + 511) / 512;
	}

	tf->protocol = dma ? ATA_PROT_DMA : ATA_PROT_PIO;
	tf->flags |= ATA_TFLAG_DEVICE | ATA_TFLAG_ISADDR | ATA_TFLAG_LBA;
	if (send)
		tf->flags |= ATA_TFLAG_WRITE;
	tf->command = ata_scsi_trusted_op(len, send, dma);
	tf->feature = secp;
	tf->lbam = spsp & 0xff;
	tf->lbah = spsp >> 8;

	if (len) {
		tf->nsect = len & 0xff;
		tf->lbal = len >> 8;
	} else {
		if (!send)
			tf->lbah = (1 << 7);
	}

	ata_qc_set_pc_nbytes(qc);
	return 0;
}

/**
 *	ata_scsi_var_len_cdb_xlat - SATL variable length CDB to Handler
 *	@qc: Command to be translated
 *
 *	Translate a SCSI variable length CDB to specified commands.
 *	It checks a service action value in CDB to call corresponding handler.
 *
 *	RETURNS:
 *	Zero on success, non-zero on failure
 *
 */
static unsigned int ata_scsi_var_len_cdb_xlat(struct ata_queued_cmd *qc)
{
	struct scsi_cmnd *scmd = qc->scsicmd;
	const u8 *cdb = scmd->cmnd;
	const u16 sa = get_unaligned_be16(&cdb[8]);

	/*
	 * if service action represents a ata pass-thru(32) command,
	 * then pass it to ata_scsi_pass_thru handler.
	 */
	if (sa == ATA_32)
		return ata_scsi_pass_thru(qc);

	/* unsupported service action */
	return 1;
}

/**
 *	ata_get_xlat_func - check if SCSI to ATA translation is possible
 *	@dev: ATA device
 *	@cmd: SCSI command opcode to consider
 *
 *	Look up the SCSI command given, and determine whether the
 *	SCSI command is to be translated or simulated.
 *
 *	RETURNS:
 *	Pointer to translation function if possible, %NULL if not.
 */

static inline ata_xlat_func_t ata_get_xlat_func(struct ata_device *dev, u8 cmd)
{
	switch (cmd) {
	case READ_6:
	case READ_10:
	case READ_16:

	case WRITE_6:
	case WRITE_10:
	case WRITE_16:
		return ata_scsi_rw_xlat;

	case WRITE_SAME_16:
		return ata_scsi_write_same_xlat;

	case SYNCHRONIZE_CACHE:
	case SYNCHRONIZE_CACHE_16:
		if (ata_try_flush_cache(dev))
			return ata_scsi_flush_xlat;
		break;

	case VERIFY:
	case VERIFY_16:
		return ata_scsi_verify_xlat;

	case ATA_12:
	case ATA_16:
		return ata_scsi_pass_thru;

	case VARIABLE_LENGTH_CMD:
		return ata_scsi_var_len_cdb_xlat;

	case MODE_SELECT:
	case MODE_SELECT_10:
		return ata_scsi_mode_select_xlat;

	case ZBC_IN:
		return ata_scsi_zbc_in_xlat;

	case ZBC_OUT:
		return ata_scsi_zbc_out_xlat;

	case SECURITY_PROTOCOL_IN:
	case SECURITY_PROTOCOL_OUT:
		if (!(dev->flags & ATA_DFLAG_TRUSTED))
			break;
		return ata_scsi_security_inout_xlat;

	case START_STOP:
		return ata_scsi_start_stop_xlat;
	}

	return NULL;
}

int __ata_scsi_queuecmd(struct scsi_cmnd *scmd, struct ata_device *dev)
{
	struct ata_port *ap = dev->link->ap;
	u8 scsi_op = scmd->cmnd[0];
	ata_xlat_func_t xlat_func;

	/*
	 * scsi_queue_rq() will defer commands if scsi_host_in_recovery().
	 * However, this check is done without holding the ap->lock (a libata
	 * specific lock), so we can have received an error irq since then,
	 * therefore we must check if EH is pending, while holding ap->lock.
	 */
	if (ap->pflags & (ATA_PFLAG_EH_PENDING | ATA_PFLAG_EH_IN_PROGRESS))
		return SCSI_MLQUEUE_DEVICE_BUSY;

	if (unlikely(!scmd->cmd_len))
		goto bad_cdb_len;

	if (dev->class == ATA_DEV_ATA || dev->class == ATA_DEV_ZAC) {
		if (unlikely(scmd->cmd_len > dev->cdb_len))
			goto bad_cdb_len;

		xlat_func = ata_get_xlat_func(dev, scsi_op);
	} else if (likely((scsi_op != ATA_16) || !atapi_passthru16)) {
		/* relay SCSI command to ATAPI device */
		int len = COMMAND_SIZE(scsi_op);

		if (unlikely(len > scmd->cmd_len ||
			     len > dev->cdb_len ||
			     scmd->cmd_len > ATAPI_CDB_LEN))
			goto bad_cdb_len;

		xlat_func = atapi_xlat;
	} else {
		/* ATA_16 passthru, treat as an ATA command */
		if (unlikely(scmd->cmd_len > 16))
			goto bad_cdb_len;

		xlat_func = ata_get_xlat_func(dev, scsi_op);
	}

	if (xlat_func)
		return ata_scsi_translate(dev, scmd, xlat_func);

	ata_scsi_simulate(dev, scmd);

	return 0;

 bad_cdb_len:
	scmd->result = DID_ERROR << 16;
	scsi_done(scmd);
	return 0;
}

/**
 *	ata_scsi_queuecmd - Issue SCSI cdb to libata-managed device
 *	@shost: SCSI host of command to be sent
 *	@cmd: SCSI command to be sent
 *
 *	In some cases, this function translates SCSI commands into
 *	ATA taskfiles, and queues the taskfiles to be sent to
 *	hardware.  In other cases, this function simulates a
 *	SCSI device by evaluating and responding to certain
 *	SCSI commands.  This creates the overall effect of
 *	ATA and ATAPI devices appearing as SCSI devices.
 *
 *	LOCKING:
 *	ATA host lock
 *
 *	RETURNS:
 *	Return value from __ata_scsi_queuecmd() if @cmd can be queued,
 *	0 otherwise.
 */
int ata_scsi_queuecmd(struct Scsi_Host *shost, struct scsi_cmnd *cmd)
{
	struct ata_port *ap;
	struct ata_device *dev;
	struct scsi_device *scsidev = cmd->device;
	int rc = 0;
	unsigned long irq_flags;

	ap = ata_shost_to_port(shost);

	spin_lock_irqsave(ap->lock, irq_flags);

	dev = ata_scsi_find_dev(ap, scsidev);
	if (likely(dev))
		rc = __ata_scsi_queuecmd(cmd, dev);
	else {
		cmd->result = (DID_BAD_TARGET << 16);
		scsi_done(cmd);
	}

	spin_unlock_irqrestore(ap->lock, irq_flags);

	return rc;
}
EXPORT_SYMBOL_GPL(ata_scsi_queuecmd);

/**
 *	ata_scsi_simulate - simulate SCSI command on ATA device
 *	@dev: the target device
 *	@cmd: SCSI command being sent to device.
 *
 *	Interprets and directly executes a select list of SCSI commands
 *	that can be handled internally.
 *
 *	LOCKING:
 *	spin_lock_irqsave(host lock)
 */

void ata_scsi_simulate(struct ata_device *dev, struct scsi_cmnd *cmd)
{
	struct ata_scsi_args args;
	const u8 *scsicmd = cmd->cmnd;
	u8 tmp8;

	args.dev = dev;
	args.id = dev->id;
	args.cmd = cmd;

	switch(scsicmd[0]) {
	case INQUIRY:
		if (scsicmd[1] & 2)		   /* is CmdDt set?  */
			ata_scsi_set_invalid_field(dev, cmd, 1, 0xff);
		else if ((scsicmd[1] & 1) == 0)    /* is EVPD clear? */
			ata_scsi_rbuf_fill(&args, ata_scsiop_inq_std);
		else switch (scsicmd[2]) {
		case 0x00:
			ata_scsi_rbuf_fill(&args, ata_scsiop_inq_00);
			break;
		case 0x80:
			ata_scsi_rbuf_fill(&args, ata_scsiop_inq_80);
			break;
		case 0x83:
			ata_scsi_rbuf_fill(&args, ata_scsiop_inq_83);
			break;
		case 0x89:
			ata_scsi_rbuf_fill(&args, ata_scsiop_inq_89);
			break;
		case 0xb0:
			ata_scsi_rbuf_fill(&args, ata_scsiop_inq_b0);
			break;
		case 0xb1:
			ata_scsi_rbuf_fill(&args, ata_scsiop_inq_b1);
			break;
		case 0xb2:
			ata_scsi_rbuf_fill(&args, ata_scsiop_inq_b2);
			break;
		case 0xb6:
			if (dev->flags & ATA_DFLAG_ZAC)
				ata_scsi_rbuf_fill(&args, ata_scsiop_inq_b6);
			else
				ata_scsi_set_invalid_field(dev, cmd, 2, 0xff);
			break;
		case 0xb9:
			if (dev->cpr_log)
				ata_scsi_rbuf_fill(&args, ata_scsiop_inq_b9);
			else
				ata_scsi_set_invalid_field(dev, cmd, 2, 0xff);
			break;
		default:
			ata_scsi_set_invalid_field(dev, cmd, 2, 0xff);
			break;
		}
		break;

	case MODE_SENSE:
	case MODE_SENSE_10:
		ata_scsi_rbuf_fill(&args, ata_scsiop_mode_sense);
		break;

	case READ_CAPACITY:
		ata_scsi_rbuf_fill(&args, ata_scsiop_read_cap);
		break;

	case SERVICE_ACTION_IN_16:
		if ((scsicmd[1] & 0x1f) == SAI_READ_CAPACITY_16)
			ata_scsi_rbuf_fill(&args, ata_scsiop_read_cap);
		else
			ata_scsi_set_invalid_field(dev, cmd, 1, 0xff);
		break;

	case REPORT_LUNS:
		ata_scsi_rbuf_fill(&args, ata_scsiop_report_luns);
		break;

	case REQUEST_SENSE:
		ata_scsi_set_sense(dev, cmd, 0, 0, 0);
		break;

	/* if we reach this, then writeback caching is disabled,
	 * turning this into a no-op.
	 */
	case SYNCHRONIZE_CACHE:
	case SYNCHRONIZE_CACHE_16:
		fallthrough;

	/* no-op's, complete with success */
	case REZERO_UNIT:
	case SEEK_6:
	case SEEK_10:
	case TEST_UNIT_READY:
		break;

	case SEND_DIAGNOSTIC:
		tmp8 = scsicmd[1] & ~(1 << 3);
		if (tmp8 != 0x4 || scsicmd[3] || scsicmd[4])
			ata_scsi_set_invalid_field(dev, cmd, 1, 0xff);
		break;

	case MAINTENANCE_IN:
		if ((scsicmd[1] & 0x1f) == MI_REPORT_SUPPORTED_OPERATION_CODES)
			ata_scsi_rbuf_fill(&args, ata_scsiop_maint_in);
		else
			ata_scsi_set_invalid_field(dev, cmd, 1, 0xff);
		break;

	/* all other commands */
	default:
		ata_scsi_set_sense(dev, cmd, ILLEGAL_REQUEST, 0x20, 0x0);
		/* "Invalid command operation code" */
		break;
	}

	scsi_done(cmd);
}

int ata_scsi_add_hosts(struct ata_host *host, const struct scsi_host_template *sht)
{
	int i, rc;

	for (i = 0; i < host->n_ports; i++) {
		struct ata_port *ap = host->ports[i];
		struct Scsi_Host *shost;

		rc = -ENOMEM;
		shost = scsi_host_alloc(sht, sizeof(struct ata_port *));
		if (!shost)
			goto err_alloc;

		shost->eh_noresume = 1;
		*(struct ata_port **)&shost->hostdata[0] = ap;
		ap->scsi_host = shost;

		shost->transportt = ata_scsi_transport_template;
		shost->unique_id = ap->print_id;
		shost->max_id = 16;
		shost->max_lun = 1;
		shost->max_channel = 1;
		shost->max_cmd_len = 32;

		/* Schedule policy is determined by ->qc_defer()
		 * callback and it needs to see every deferred qc.
		 * Set host_blocked to 1 to prevent SCSI midlayer from
		 * automatically deferring requests.
		 */
		shost->max_host_blocked = 1;

		rc = scsi_add_host_with_dma(shost, &ap->tdev, ap->host->dev);
		if (rc)
			goto err_alloc;
	}

	return 0;

 err_alloc:
	while (--i >= 0) {
		struct Scsi_Host *shost = host->ports[i]->scsi_host;

		/* scsi_host_put() is in ata_devres_release() */
		scsi_remove_host(shost);
	}
	return rc;
}

#ifdef CONFIG_OF
static void ata_scsi_assign_ofnode(struct ata_device *dev, struct ata_port *ap)
{
	struct scsi_device *sdev = dev->sdev;
	struct device *d = ap->host->dev;
	struct device_node *np = d->of_node;
	struct device_node *child;

	for_each_available_child_of_node(np, child) {
		int ret;
		u32 val;

		ret = of_property_read_u32(child, "reg", &val);
		if (ret)
			continue;
		if (val == dev->devno) {
			dev_dbg(d, "found matching device node\n");
			sdev->sdev_gendev.of_node = child;
			return;
		}
	}
}
#else
static void ata_scsi_assign_ofnode(struct ata_device *dev, struct ata_port *ap)
{
}
#endif

void ata_scsi_scan_host(struct ata_port *ap, int sync)
{
	int tries = 5;
	struct ata_device *last_failed_dev = NULL;
	struct ata_link *link;
	struct ata_device *dev;

 repeat:
	ata_for_each_link(link, ap, EDGE) {
		ata_for_each_dev(dev, link, ENABLED) {
			struct scsi_device *sdev;
			int channel = 0, id = 0;

			if (dev->sdev)
				continue;

			if (ata_is_host_link(link))
				id = dev->devno;
			else
				channel = link->pmp;

			sdev = __scsi_add_device(ap->scsi_host, channel, id, 0,
						 NULL);
			if (!IS_ERR(sdev)) {
				dev->sdev = sdev;
				ata_scsi_assign_ofnode(dev, ap);
				scsi_device_put(sdev);
			} else {
				dev->sdev = NULL;
			}
		}
	}

	/* If we scanned while EH was in progress or allocation
	 * failure occurred, scan would have failed silently.  Check
	 * whether all devices are attached.
	 */
	ata_for_each_link(link, ap, EDGE) {
		ata_for_each_dev(dev, link, ENABLED) {
			if (!dev->sdev)
				goto exit_loop;
		}
	}
 exit_loop:
	if (!link)
		return;

	/* we're missing some SCSI devices */
	if (sync) {
		/* If caller requested synchrnous scan && we've made
		 * any progress, sleep briefly and repeat.
		 */
		if (dev != last_failed_dev) {
			msleep(100);
			last_failed_dev = dev;
			goto repeat;
		}

		/* We might be failing to detect boot device, give it
		 * a few more chances.
		 */
		if (--tries) {
			msleep(100);
			goto repeat;
		}

		ata_port_err(ap,
			     "WARNING: synchronous SCSI scan failed without making any progress, switching to async\n");
	}

	queue_delayed_work(system_long_wq, &ap->hotplug_task,
			   round_jiffies_relative(HZ));
}

/**
 *	ata_scsi_offline_dev - offline attached SCSI device
 *	@dev: ATA device to offline attached SCSI device for
 *
 *	This function is called from ata_eh_hotplug() and responsible
 *	for taking the SCSI device attached to @dev offline.  This
 *	function is called with host lock which protects dev->sdev
 *	against clearing.
 *
 *	LOCKING:
 *	spin_lock_irqsave(host lock)
 *
 *	RETURNS:
 *	1 if attached SCSI device exists, 0 otherwise.
 */
int ata_scsi_offline_dev(struct ata_device *dev)
{
	if (dev->sdev) {
		scsi_device_set_state(dev->sdev, SDEV_OFFLINE);
		return 1;
	}
	return 0;
}

/**
 *	ata_scsi_remove_dev - remove attached SCSI device
 *	@dev: ATA device to remove attached SCSI device for
 *
 *	This function is called from ata_eh_scsi_hotplug() and
 *	responsible for removing the SCSI device attached to @dev.
 *
 *	LOCKING:
 *	Kernel thread context (may sleep).
 */
static void ata_scsi_remove_dev(struct ata_device *dev)
{
	struct ata_port *ap = dev->link->ap;
	struct scsi_device *sdev;
	unsigned long flags;

	/* Alas, we need to grab scan_mutex to ensure SCSI device
	 * state doesn't change underneath us and thus
	 * scsi_device_get() always succeeds.  The mutex locking can
	 * be removed if there is __scsi_device_get() interface which
	 * increments reference counts regardless of device state.
	 */
	mutex_lock(&ap->scsi_host->scan_mutex);
	spin_lock_irqsave(ap->lock, flags);

	/* clearing dev->sdev is protected by host lock */
	sdev = dev->sdev;
	dev->sdev = NULL;

	if (sdev) {
		/* If user initiated unplug races with us, sdev can go
		 * away underneath us after the host lock and
		 * scan_mutex are released.  Hold onto it.
		 */
		if (scsi_device_get(sdev) == 0) {
			/* The following ensures the attached sdev is
			 * offline on return from ata_scsi_offline_dev()
			 * regardless it wins or loses the race
			 * against this function.
			 */
			scsi_device_set_state(sdev, SDEV_OFFLINE);
		} else {
			WARN_ON(1);
			sdev = NULL;
		}
	}

	spin_unlock_irqrestore(ap->lock, flags);
	mutex_unlock(&ap->scsi_host->scan_mutex);

	if (sdev) {
		ata_dev_info(dev, "detaching (SCSI %s)\n",
			     dev_name(&sdev->sdev_gendev));

		scsi_remove_device(sdev);
		scsi_device_put(sdev);
	}
}

static void ata_scsi_handle_link_detach(struct ata_link *link)
{
	struct ata_port *ap = link->ap;
	struct ata_device *dev;

	ata_for_each_dev(dev, link, ALL) {
		unsigned long flags;

		spin_lock_irqsave(ap->lock, flags);
		if (!(dev->flags & ATA_DFLAG_DETACHED)) {
			spin_unlock_irqrestore(ap->lock, flags);
			continue;
		}

		dev->flags &= ~ATA_DFLAG_DETACHED;
		spin_unlock_irqrestore(ap->lock, flags);

		ata_scsi_remove_dev(dev);
	}
}

/**
 *	ata_scsi_media_change_notify - send media change event
 *	@dev: Pointer to the disk device with media change event
 *
 *	Tell the block layer to send a media change notification
 *	event.
 *
 * 	LOCKING:
 * 	spin_lock_irqsave(host lock)
 */
void ata_scsi_media_change_notify(struct ata_device *dev)
{
	if (dev->sdev)
		sdev_evt_send_simple(dev->sdev, SDEV_EVT_MEDIA_CHANGE,
				     GFP_ATOMIC);
}

/**
 *	ata_scsi_hotplug - SCSI part of hotplug
 *	@work: Pointer to ATA port to perform SCSI hotplug on
 *
 *	Perform SCSI part of hotplug.  It's executed from a separate
 *	workqueue after EH completes.  This is necessary because SCSI
 *	hot plugging requires working EH and hot unplugging is
 *	synchronized with hot plugging with a mutex.
 *
 *	LOCKING:
 *	Kernel thread context (may sleep).
 */
void ata_scsi_hotplug(struct work_struct *work)
{
	struct ata_port *ap =
		container_of(work, struct ata_port, hotplug_task.work);
	int i;

	if (ap->pflags & ATA_PFLAG_UNLOADING)
		return;

	mutex_lock(&ap->scsi_scan_mutex);

	/* Unplug detached devices.  We cannot use link iterator here
	 * because PMP links have to be scanned even if PMP is
	 * currently not attached.  Iterate manually.
	 */
	ata_scsi_handle_link_detach(&ap->link);
	if (ap->pmp_link)
		for (i = 0; i < SATA_PMP_MAX_PORTS; i++)
			ata_scsi_handle_link_detach(&ap->pmp_link[i]);

	/* scan for new ones */
	ata_scsi_scan_host(ap, 0);

	mutex_unlock(&ap->scsi_scan_mutex);
}

/**
 *	ata_scsi_user_scan - indication for user-initiated bus scan
 *	@shost: SCSI host to scan
 *	@channel: Channel to scan
 *	@id: ID to scan
 *	@lun: LUN to scan
 *
 *	This function is called when user explicitly requests bus
 *	scan.  Set probe pending flag and invoke EH.
 *
 *	LOCKING:
 *	SCSI layer (we don't care)
 *
 *	RETURNS:
 *	Zero.
 */
int ata_scsi_user_scan(struct Scsi_Host *shost, unsigned int channel,
		       unsigned int id, u64 lun)
{
	struct ata_port *ap = ata_shost_to_port(shost);
	unsigned long flags;
	int devno, rc = 0;

	if (lun != SCAN_WILD_CARD && lun)
		return -EINVAL;

	if (!sata_pmp_attached(ap)) {
		if (channel != SCAN_WILD_CARD && channel)
			return -EINVAL;
		devno = id;
	} else {
		if (id != SCAN_WILD_CARD && id)
			return -EINVAL;
		devno = channel;
	}

	spin_lock_irqsave(ap->lock, flags);

	if (devno == SCAN_WILD_CARD) {
		struct ata_link *link;

		ata_for_each_link(link, ap, EDGE) {
			struct ata_eh_info *ehi = &link->eh_info;
			ehi->probe_mask |= ATA_ALL_DEVICES;
			ehi->action |= ATA_EH_RESET;
		}
	} else {
		struct ata_device *dev = ata_find_dev(ap, devno);

		if (dev) {
			struct ata_eh_info *ehi = &dev->link->eh_info;
			ehi->probe_mask |= 1 << dev->devno;
			ehi->action |= ATA_EH_RESET;
		} else
			rc = -EINVAL;
	}

	if (rc == 0) {
		ata_port_schedule_eh(ap);
		spin_unlock_irqrestore(ap->lock, flags);
		ata_port_wait_eh(ap);
	} else
		spin_unlock_irqrestore(ap->lock, flags);

	return rc;
}

/**
 *	ata_scsi_dev_rescan - initiate scsi_rescan_device()
 *	@work: Pointer to ATA port to perform scsi_rescan_device()
 *
 *	After ATA pass thru (SAT) commands are executed successfully,
 *	libata need to propagate the changes to SCSI layer.
 *
 *	LOCKING:
 *	Kernel thread context (may sleep).
 */
void ata_scsi_dev_rescan(struct work_struct *work)
{
	struct ata_port *ap =
		container_of(work, struct ata_port, scsi_rescan_task.work);
	struct ata_link *link;
	struct ata_device *dev;
	unsigned long flags;
	bool do_resume;
	int ret = 0;

	mutex_lock(&ap->scsi_scan_mutex);
	spin_lock_irqsave(ap->lock, flags);

	ata_for_each_link(link, ap, EDGE) {
		ata_for_each_dev(dev, link, ENABLED) {
			struct scsi_device *sdev = dev->sdev;

			/*
			 * If the port was suspended before this was scheduled,
			 * bail out.
			 */
			if (ap->pflags & ATA_PFLAG_SUSPENDED)
				goto unlock_ap;

			if (!sdev)
				continue;
			if (scsi_device_get(sdev))
				continue;

			do_resume = dev->flags & ATA_DFLAG_RESUMING;

			spin_unlock_irqrestore(ap->lock, flags);
			if (do_resume) {
				ret = scsi_resume_device(sdev);
				if (ret == -EWOULDBLOCK)
					goto unlock_scan;
				dev->flags &= ~ATA_DFLAG_RESUMING;
			}
			ret = scsi_rescan_device(sdev);
			scsi_device_put(sdev);
			spin_lock_irqsave(ap->lock, flags);

			if (ret)
				goto unlock_ap;
		}
	}

unlock_ap:
	spin_unlock_irqrestore(ap->lock, flags);
unlock_scan:
	mutex_unlock(&ap->scsi_scan_mutex);

	/* Reschedule with a delay if scsi_rescan_device() returned an error */
	if (ret)
		schedule_delayed_work(&ap->scsi_rescan_task,
				      msecs_to_jiffies(5));
}<|MERGE_RESOLUTION|>--- conflicted
+++ resolved
@@ -1691,12 +1691,6 @@
 			set_status_byte(qc->scsicmd, SAM_STAT_CHECK_CONDITION);
 	} else if (is_error && !have_sense) {
 		ata_gen_ata_sense(qc);
-<<<<<<< HEAD
-	} else {
-		/* Keep the SCSI ML and status byte, clear host byte. */
-		cmd->result &= 0x0000ffff;
-=======
->>>>>>> adc21867
 	}
 
 	ata_qc_done(qc);
