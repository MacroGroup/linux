// SPDX-License-Identifier: GPL-2.0
/*
 * Arch specific cpu topology information
 *
 * Copyright (C) 2016, ARM Ltd.
 * Written by: Juri Lelli, ARM Ltd.
 */

#include <linux/acpi.h>
#include <linux/cacheinfo.h>
#include <linux/cleanup.h>
#include <linux/cpu.h>
#include <linux/cpufreq.h>
#include <linux/device.h>
#include <linux/of.h>
#include <linux/slab.h>
#include <linux/sched/topology.h>
#include <linux/cpuset.h>
#include <linux/cpumask.h>
#include <linux/init.h>
#include <linux/rcupdate.h>
#include <linux/sched.h>
#include <linux/units.h>

#define CREATE_TRACE_POINTS
#include <trace/events/hw_pressure.h>

static DEFINE_PER_CPU(struct scale_freq_data __rcu *, sft_data);
static struct cpumask scale_freq_counters_mask;
static bool scale_freq_invariant;
DEFINE_PER_CPU(unsigned long, capacity_freq_ref) = 1;
EXPORT_PER_CPU_SYMBOL_GPL(capacity_freq_ref);

static bool supports_scale_freq_counters(const struct cpumask *cpus)
{
	return cpumask_subset(cpus, &scale_freq_counters_mask);
}

bool topology_scale_freq_invariant(void)
{
	return cpufreq_supports_freq_invariance() ||
	       supports_scale_freq_counters(cpu_online_mask);
}

static void update_scale_freq_invariant(bool status)
{
	if (scale_freq_invariant == status)
		return;

	/*
	 * Task scheduler behavior depends on frequency invariance support,
	 * either cpufreq or counter driven. If the support status changes as
	 * a result of counter initialisation and use, retrigger the build of
	 * scheduling domains to ensure the information is propagated properly.
	 */
	if (topology_scale_freq_invariant() == status) {
		scale_freq_invariant = status;
		rebuild_sched_domains_energy();
	}
}

void topology_set_scale_freq_source(struct scale_freq_data *data,
				    const struct cpumask *cpus)
{
	struct scale_freq_data *sfd;
	int cpu;

	/*
	 * Avoid calling rebuild_sched_domains() unnecessarily if FIE is
	 * supported by cpufreq.
	 */
	if (cpumask_empty(&scale_freq_counters_mask))
		scale_freq_invariant = topology_scale_freq_invariant();

	rcu_read_lock();

	for_each_cpu(cpu, cpus) {
		sfd = rcu_dereference(*per_cpu_ptr(&sft_data, cpu));

		/* Use ARCH provided counters whenever possible */
		if (!sfd || sfd->source != SCALE_FREQ_SOURCE_ARCH) {
			rcu_assign_pointer(per_cpu(sft_data, cpu), data);
			cpumask_set_cpu(cpu, &scale_freq_counters_mask);
		}
	}

	rcu_read_unlock();

	update_scale_freq_invariant(true);
}
EXPORT_SYMBOL_GPL(topology_set_scale_freq_source);

void topology_clear_scale_freq_source(enum scale_freq_source source,
				      const struct cpumask *cpus)
{
	struct scale_freq_data *sfd;
	int cpu;

	rcu_read_lock();

	for_each_cpu(cpu, cpus) {
		sfd = rcu_dereference(*per_cpu_ptr(&sft_data, cpu));

		if (sfd && sfd->source == source) {
			rcu_assign_pointer(per_cpu(sft_data, cpu), NULL);
			cpumask_clear_cpu(cpu, &scale_freq_counters_mask);
		}
	}

	rcu_read_unlock();

	/*
	 * Make sure all references to previous sft_data are dropped to avoid
	 * use-after-free races.
	 */
	synchronize_rcu();

	update_scale_freq_invariant(false);
}
EXPORT_SYMBOL_GPL(topology_clear_scale_freq_source);

void topology_scale_freq_tick(void)
{
	struct scale_freq_data *sfd = rcu_dereference_sched(*this_cpu_ptr(&sft_data));

	if (sfd)
		sfd->set_freq_scale();
}

DEFINE_PER_CPU(unsigned long, arch_freq_scale) = SCHED_CAPACITY_SCALE;
EXPORT_PER_CPU_SYMBOL_GPL(arch_freq_scale);

void topology_set_freq_scale(const struct cpumask *cpus, unsigned long cur_freq,
			     unsigned long max_freq)
{
	unsigned long scale;
	int i;

	if (WARN_ON_ONCE(!cur_freq || !max_freq))
		return;

	/*
	 * If the use of counters for FIE is enabled, just return as we don't
	 * want to update the scale factor with information from CPUFREQ.
	 * Instead the scale factor will be updated from arch_scale_freq_tick.
	 */
	if (supports_scale_freq_counters(cpus))
		return;

	scale = (cur_freq << SCHED_CAPACITY_SHIFT) / max_freq;

	for_each_cpu(i, cpus)
		per_cpu(arch_freq_scale, i) = scale;
}

DEFINE_PER_CPU(unsigned long, cpu_scale) = SCHED_CAPACITY_SCALE;
EXPORT_PER_CPU_SYMBOL_GPL(cpu_scale);

void topology_set_cpu_scale(unsigned int cpu, unsigned long capacity)
{
	per_cpu(cpu_scale, cpu) = capacity;
}

DEFINE_PER_CPU(unsigned long, hw_pressure);

/**
 * topology_update_hw_pressure() - Update HW pressure for CPUs
 * @cpus        : The related CPUs for which capacity has been reduced
 * @capped_freq : The maximum allowed frequency that CPUs can run at
 *
 * Update the value of HW pressure for all @cpus in the mask. The
 * cpumask should include all (online+offline) affected CPUs, to avoid
 * operating on stale data when hot-plug is used for some CPUs. The
 * @capped_freq reflects the currently allowed max CPUs frequency due to
 * HW capping. It might be also a boost frequency value, which is bigger
 * than the internal 'capacity_freq_ref' max frequency. In such case the
 * pressure value should simply be removed, since this is an indication that
 * there is no HW throttling. The @capped_freq must be provided in kHz.
 */
void topology_update_hw_pressure(const struct cpumask *cpus,
				      unsigned long capped_freq)
{
	unsigned long max_capacity, capacity, pressure;
	u32 max_freq;
	int cpu;

	cpu = cpumask_first(cpus);
	max_capacity = arch_scale_cpu_capacity(cpu);
	max_freq = arch_scale_freq_ref(cpu);

	/*
	 * Handle properly the boost frequencies, which should simply clean
	 * the HW pressure value.
	 */
	if (max_freq <= capped_freq)
		capacity = max_capacity;
	else
		capacity = mult_frac(max_capacity, capped_freq, max_freq);

	pressure = max_capacity - capacity;

	trace_hw_pressure_update(cpu, pressure);

	for_each_cpu(cpu, cpus)
		WRITE_ONCE(per_cpu(hw_pressure, cpu), pressure);
}
EXPORT_SYMBOL_GPL(topology_update_hw_pressure);

static ssize_t cpu_capacity_show(struct device *dev,
				 struct device_attribute *attr,
				 char *buf)
{
	struct cpu *cpu = container_of(dev, struct cpu, dev);

	return sysfs_emit(buf, "%lu\n", topology_get_cpu_scale(cpu->dev.id));
}

static void update_topology_flags_workfn(struct work_struct *work);
static DECLARE_WORK(update_topology_flags_work, update_topology_flags_workfn);

static DEVICE_ATTR_RO(cpu_capacity);

static int cpu_capacity_sysctl_add(unsigned int cpu)
{
	struct device *cpu_dev = get_cpu_device(cpu);

	if (!cpu_dev)
		return -ENOENT;

	device_create_file(cpu_dev, &dev_attr_cpu_capacity);

	return 0;
}

static int cpu_capacity_sysctl_remove(unsigned int cpu)
{
	struct device *cpu_dev = get_cpu_device(cpu);

	if (!cpu_dev)
		return -ENOENT;

	device_remove_file(cpu_dev, &dev_attr_cpu_capacity);

	return 0;
}

static int register_cpu_capacity_sysctl(void)
{
	cpuhp_setup_state(CPUHP_AP_ONLINE_DYN, "topology/cpu-capacity",
			  cpu_capacity_sysctl_add, cpu_capacity_sysctl_remove);

	return 0;
}
subsys_initcall(register_cpu_capacity_sysctl);

static int update_topology;

int topology_update_cpu_topology(void)
{
	return update_topology;
}

/*
 * Updating the sched_domains can't be done directly from cpufreq callbacks
 * due to locking, so queue the work for later.
 */
static void update_topology_flags_workfn(struct work_struct *work)
{
	update_topology = 1;
	rebuild_sched_domains();
	pr_debug("sched_domain hierarchy rebuilt, flags updated\n");
	update_topology = 0;
}

static u32 *raw_capacity;

static int free_raw_capacity(void)
{
	kfree(raw_capacity);
	raw_capacity = NULL;

	return 0;
}

void topology_normalize_cpu_scale(void)
{
	u64 capacity;
	u64 capacity_scale;
	int cpu;

	if (!raw_capacity)
		return;

	capacity_scale = 1;
	for_each_possible_cpu(cpu) {
		capacity = raw_capacity[cpu] * per_cpu(capacity_freq_ref, cpu);
		capacity_scale = max(capacity, capacity_scale);
	}

	pr_debug("cpu_capacity: capacity_scale=%llu\n", capacity_scale);
	for_each_possible_cpu(cpu) {
		capacity = raw_capacity[cpu] * per_cpu(capacity_freq_ref, cpu);
		capacity = div64_u64(capacity << SCHED_CAPACITY_SHIFT,
			capacity_scale);
		topology_set_cpu_scale(cpu, capacity);
		pr_debug("cpu_capacity: CPU%d cpu_capacity=%lu\n",
			cpu, topology_get_cpu_scale(cpu));
	}
}

bool __init topology_parse_cpu_capacity(struct device_node *cpu_node, int cpu)
{
	struct clk *cpu_clk;
	static bool cap_parsing_failed;
	int ret;
	u32 cpu_capacity;

	if (cap_parsing_failed)
		return false;

	ret = of_property_read_u32(cpu_node, "capacity-dmips-mhz",
				   &cpu_capacity);
	if (!ret) {
		if (!raw_capacity) {
			raw_capacity = kcalloc(num_possible_cpus(),
					       sizeof(*raw_capacity),
					       GFP_KERNEL);
			if (!raw_capacity) {
				cap_parsing_failed = true;
				return false;
			}
		}
		raw_capacity[cpu] = cpu_capacity;
		pr_debug("cpu_capacity: %pOF cpu_capacity=%u (raw)\n",
			cpu_node, raw_capacity[cpu]);

		/*
		 * Update capacity_freq_ref for calculating early boot CPU capacities.
		 * For non-clk CPU DVFS mechanism, there's no way to get the
		 * frequency value now, assuming they are running at the same
		 * frequency (by keeping the initial capacity_freq_ref value).
		 */
		cpu_clk = of_clk_get(cpu_node, 0);
		if (!PTR_ERR_OR_ZERO(cpu_clk)) {
			per_cpu(capacity_freq_ref, cpu) =
				clk_get_rate(cpu_clk) / HZ_PER_KHZ;
			clk_put(cpu_clk);
		}
	} else {
		if (raw_capacity) {
			pr_err("cpu_capacity: missing %pOF raw capacity\n",
				cpu_node);
			pr_err("cpu_capacity: partial information: fallback to 1024 for all CPUs\n");
		}
		cap_parsing_failed = true;
		free_raw_capacity();
	}

	return !ret;
}

void __weak freq_inv_set_max_ratio(int cpu, u64 max_rate)
{
}

#ifdef CONFIG_ACPI_CPPC_LIB
#include <acpi/cppc_acpi.h>

static inline void topology_init_cpu_capacity_cppc(void)
{
	u64 capacity, capacity_scale = 0;
	struct cppc_perf_caps perf_caps;
	int cpu;

	if (likely(!acpi_cpc_valid()))
		return;

	raw_capacity = kcalloc(num_possible_cpus(), sizeof(*raw_capacity),
			       GFP_KERNEL);
	if (!raw_capacity)
		return;

	for_each_possible_cpu(cpu) {
		if (!cppc_get_perf_caps(cpu, &perf_caps) &&
		    (perf_caps.highest_perf >= perf_caps.nominal_perf) &&
		    (perf_caps.highest_perf >= perf_caps.lowest_perf)) {
			raw_capacity[cpu] = perf_caps.highest_perf;
			capacity_scale = max_t(u64, capacity_scale, raw_capacity[cpu]);

			per_cpu(capacity_freq_ref, cpu) = cppc_perf_to_khz(&perf_caps, raw_capacity[cpu]);

			pr_debug("cpu_capacity: CPU%d cpu_capacity=%u (raw).\n",
				 cpu, raw_capacity[cpu]);
			continue;
		}

		pr_err("cpu_capacity: CPU%d missing/invalid highest performance.\n", cpu);
		pr_err("cpu_capacity: partial information: fallback to 1024 for all CPUs\n");
		goto exit;
	}

	for_each_possible_cpu(cpu) {
		freq_inv_set_max_ratio(cpu,
				       per_cpu(capacity_freq_ref, cpu) * HZ_PER_KHZ);

		capacity = raw_capacity[cpu];
		capacity = div64_u64(capacity << SCHED_CAPACITY_SHIFT,
				     capacity_scale);
		topology_set_cpu_scale(cpu, capacity);
		pr_debug("cpu_capacity: CPU%d cpu_capacity=%lu\n",
			cpu, topology_get_cpu_scale(cpu));
	}

	schedule_work(&update_topology_flags_work);
	pr_debug("cpu_capacity: cpu_capacity initialization done\n");

exit:
	free_raw_capacity();
}
void acpi_processor_init_invariance_cppc(void)
{
	topology_init_cpu_capacity_cppc();
}
#endif

#ifdef CONFIG_CPU_FREQ
static cpumask_var_t cpus_to_visit;
static void parsing_done_workfn(struct work_struct *work);
static DECLARE_WORK(parsing_done_work, parsing_done_workfn);

static int
init_cpu_capacity_callback(struct notifier_block *nb,
			   unsigned long val,
			   void *data)
{
	struct cpufreq_policy *policy = data;
	int cpu;

	if (val != CPUFREQ_CREATE_POLICY)
		return 0;

	pr_debug("cpu_capacity: init cpu capacity for CPUs [%*pbl] (to_visit=%*pbl)\n",
		 cpumask_pr_args(policy->related_cpus),
		 cpumask_pr_args(cpus_to_visit));

	cpumask_andnot(cpus_to_visit, cpus_to_visit, policy->related_cpus);

	for_each_cpu(cpu, policy->related_cpus) {
		per_cpu(capacity_freq_ref, cpu) = policy->cpuinfo.max_freq;
		freq_inv_set_max_ratio(cpu,
				       per_cpu(capacity_freq_ref, cpu) * HZ_PER_KHZ);
	}

	if (cpumask_empty(cpus_to_visit)) {
		if (raw_capacity) {
			topology_normalize_cpu_scale();
			schedule_work(&update_topology_flags_work);
			free_raw_capacity();
		}
		pr_debug("cpu_capacity: parsing done\n");
		schedule_work(&parsing_done_work);
	}

	return 0;
}

static struct notifier_block init_cpu_capacity_notifier = {
	.notifier_call = init_cpu_capacity_callback,
};

static int __init register_cpufreq_notifier(void)
{
	int ret;

	/*
	 * On ACPI-based systems skip registering cpufreq notifier as cpufreq
	 * information is not needed for cpu capacity initialization.
	 */
	if (!acpi_disabled)
		return -EINVAL;

	if (!alloc_cpumask_var(&cpus_to_visit, GFP_KERNEL))
		return -ENOMEM;

	cpumask_copy(cpus_to_visit, cpu_possible_mask);

	ret = cpufreq_register_notifier(&init_cpu_capacity_notifier,
					CPUFREQ_POLICY_NOTIFIER);

	if (ret)
		free_cpumask_var(cpus_to_visit);

	return ret;
}
core_initcall(register_cpufreq_notifier);

static void parsing_done_workfn(struct work_struct *work)
{
	cpufreq_unregister_notifier(&init_cpu_capacity_notifier,
					 CPUFREQ_POLICY_NOTIFIER);
	free_cpumask_var(cpus_to_visit);
}

#else
core_initcall(free_raw_capacity);
#endif

#if defined(CONFIG_ARM64) || defined(CONFIG_RISCV)
/*
 * This function returns the logic cpu number of the node.
 * There are basically three kinds of return values:
 * (1) logic cpu number which is > 0.
 * (2) -ENODEV when the device tree(DT) node is valid and found in the DT but
 * there is no possible logical CPU in the kernel to match. This happens
 * when CONFIG_NR_CPUS is configure to be smaller than the number of
 * CPU nodes in DT. We need to just ignore this case.
 * (3) -1 if the node does not exist in the device tree
 */
static int __init get_cpu_for_node(struct device_node *node)
{
	int cpu;
	struct device_node *cpu_node __free(device_node) =
		of_parse_phandle(node, "cpu", 0);

	if (!cpu_node)
		return -1;

	cpu = of_cpu_node_to_id(cpu_node);
	if (cpu >= 0)
		topology_parse_cpu_capacity(cpu_node, cpu);
	else
		pr_info("CPU node for %pOF exist but the possible cpu range is :%*pbl\n",
			cpu_node, cpumask_pr_args(cpu_possible_mask));

	return cpu;
}

static int __init parse_core(struct device_node *core, int package_id,
			     int cluster_id, int core_id)
{
	char name[20];
	bool leaf = true;
	int i = 0;
	int cpu;

	do {
		snprintf(name, sizeof(name), "thread%d", i);
		struct device_node *t __free(device_node) =
			of_get_child_by_name(core, name);

		if (!t)
			break;

		leaf = false;
		cpu = get_cpu_for_node(t);
		if (cpu >= 0) {
			cpu_topology[cpu].package_id = package_id;
			cpu_topology[cpu].cluster_id = cluster_id;
			cpu_topology[cpu].core_id = core_id;
			cpu_topology[cpu].thread_id = i;
		} else if (cpu != -ENODEV) {
			pr_err("%pOF: Can't get CPU for thread\n", t);
			return -EINVAL;
		}
		i++;
	} while (1);

	cpu = get_cpu_for_node(core);
	if (cpu >= 0) {
		if (!leaf) {
			pr_err("%pOF: Core has both threads and CPU\n",
			       core);
			return -EINVAL;
		}

		cpu_topology[cpu].package_id = package_id;
		cpu_topology[cpu].cluster_id = cluster_id;
		cpu_topology[cpu].core_id = core_id;
	} else if (leaf && cpu != -ENODEV) {
		pr_err("%pOF: Can't get CPU for leaf core\n", core);
		return -EINVAL;
	}

	return 0;
}

static int __init parse_cluster(struct device_node *cluster, int package_id,
				int cluster_id, int depth)
{
	char name[20];
	bool leaf = true;
	bool has_cores = false;
	int core_id = 0;
	int i, ret;

	/*
	 * First check for child clusters; we currently ignore any
	 * information about the nesting of clusters and present the
	 * scheduler with a flat list of them.
	 */
	i = 0;
	do {
		snprintf(name, sizeof(name), "cluster%d", i);
		struct device_node *c __free(device_node) =
			of_get_child_by_name(cluster, name);

		if (!c)
			break;

		leaf = false;
		ret = parse_cluster(c, package_id, i, depth + 1);
		if (depth > 0)
			pr_warn("Topology for clusters of clusters not yet supported\n");
		if (ret != 0)
			return ret;
		i++;
	} while (1);

	/* Now check for cores */
	i = 0;
	do {
		snprintf(name, sizeof(name), "core%d", i);
		struct device_node *c __free(device_node) =
			of_get_child_by_name(cluster, name);

		if (!c)
			break;
<<<<<<< HEAD

		has_cores = true;

=======

		has_cores = true;

>>>>>>> adc21867
		if (depth == 0) {
			pr_err("%pOF: cpu-map children should be clusters\n", c);
			return -EINVAL;
		}

		if (leaf) {
			ret = parse_core(c, package_id, cluster_id, core_id++);
			if (ret != 0)
				return ret;
		} else {
			pr_err("%pOF: Non-leaf cluster with core %s\n",
			       cluster, name);
			return -EINVAL;
		}

		i++;
	} while (1);

	if (leaf && !has_cores)
		pr_warn("%pOF: empty cluster\n", cluster);

	return 0;
}

static int __init parse_socket(struct device_node *socket)
{
	char name[20];
	bool has_socket = false;
	int package_id = 0, ret;

	do {
		snprintf(name, sizeof(name), "socket%d", package_id);
		struct device_node *c __free(device_node) =
			of_get_child_by_name(socket, name);

		if (!c)
			break;

		has_socket = true;
		ret = parse_cluster(c, package_id, -1, 0);
		if (ret != 0)
			return ret;

		package_id++;
	} while (1);

	if (!has_socket)
		ret = parse_cluster(socket, 0, -1, 0);

	return ret;
}

static int __init parse_dt_topology(void)
{
	int ret = 0;
	int cpu;
	struct device_node *cn __free(device_node) =
		of_find_node_by_path("/cpus");

	if (!cn) {
		pr_err("No CPU information found in DT\n");
		return 0;
	}

	/*
	 * When topology is provided cpu-map is essentially a root
	 * cluster with restricted subnodes.
	 */
	struct device_node *map __free(device_node) =
		of_get_child_by_name(cn, "cpu-map");

	if (!map)
		return ret;

	ret = parse_socket(map);
	if (ret != 0)
		return ret;

	topology_normalize_cpu_scale();

	/*
	 * Check that all cores are in the topology; the SMP code will
	 * only mark cores described in the DT as possible.
	 */
	for_each_possible_cpu(cpu)
		if (cpu_topology[cpu].package_id < 0) {
			return -EINVAL;
		}

	return ret;
}
#endif

/*
 * cpu topology table
 */
struct cpu_topology cpu_topology[NR_CPUS];
EXPORT_SYMBOL_GPL(cpu_topology);

const struct cpumask *cpu_coregroup_mask(int cpu)
{
	const cpumask_t *core_mask = cpumask_of_node(cpu_to_node(cpu));

	/* Find the smaller of NUMA, core or LLC siblings */
	if (cpumask_subset(&cpu_topology[cpu].core_sibling, core_mask)) {
		/* not numa in package, lets use the package siblings */
		core_mask = &cpu_topology[cpu].core_sibling;
	}

	if (last_level_cache_is_valid(cpu)) {
		if (cpumask_subset(&cpu_topology[cpu].llc_sibling, core_mask))
			core_mask = &cpu_topology[cpu].llc_sibling;
	}

	/*
	 * For systems with no shared cpu-side LLC but with clusters defined,
	 * extend core_mask to cluster_siblings. The sched domain builder will
	 * then remove MC as redundant with CLS if SCHED_CLUSTER is enabled.
	 */
	if (IS_ENABLED(CONFIG_SCHED_CLUSTER) &&
	    cpumask_subset(core_mask, &cpu_topology[cpu].cluster_sibling))
		core_mask = &cpu_topology[cpu].cluster_sibling;

	return core_mask;
}

const struct cpumask *cpu_clustergroup_mask(int cpu)
{
	/*
	 * Forbid cpu_clustergroup_mask() to span more or the same CPUs as
	 * cpu_coregroup_mask().
	 */
	if (cpumask_subset(cpu_coregroup_mask(cpu),
			   &cpu_topology[cpu].cluster_sibling))
		return topology_sibling_cpumask(cpu);

	return &cpu_topology[cpu].cluster_sibling;
}

void update_siblings_masks(unsigned int cpuid)
{
	struct cpu_topology *cpu_topo, *cpuid_topo = &cpu_topology[cpuid];
	int cpu, ret;

	ret = detect_cache_attributes(cpuid);
	if (ret && ret != -ENOENT)
		pr_info("Early cacheinfo allocation failed, ret = %d\n", ret);

	/* update core and thread sibling masks */
	for_each_online_cpu(cpu) {
		cpu_topo = &cpu_topology[cpu];

		if (last_level_cache_is_shared(cpu, cpuid)) {
			cpumask_set_cpu(cpu, &cpuid_topo->llc_sibling);
			cpumask_set_cpu(cpuid, &cpu_topo->llc_sibling);
		}

		if (cpuid_topo->package_id != cpu_topo->package_id)
			continue;

		cpumask_set_cpu(cpuid, &cpu_topo->core_sibling);
		cpumask_set_cpu(cpu, &cpuid_topo->core_sibling);

		if (cpuid_topo->cluster_id != cpu_topo->cluster_id)
			continue;

		if (cpuid_topo->cluster_id >= 0) {
			cpumask_set_cpu(cpu, &cpuid_topo->cluster_sibling);
			cpumask_set_cpu(cpuid, &cpu_topo->cluster_sibling);
		}

		if (cpuid_topo->core_id != cpu_topo->core_id)
			continue;

		cpumask_set_cpu(cpuid, &cpu_topo->thread_sibling);
		cpumask_set_cpu(cpu, &cpuid_topo->thread_sibling);
	}
}

static void clear_cpu_topology(int cpu)
{
	struct cpu_topology *cpu_topo = &cpu_topology[cpu];

	cpumask_clear(&cpu_topo->llc_sibling);
	cpumask_set_cpu(cpu, &cpu_topo->llc_sibling);

	cpumask_clear(&cpu_topo->cluster_sibling);
	cpumask_set_cpu(cpu, &cpu_topo->cluster_sibling);

	cpumask_clear(&cpu_topo->core_sibling);
	cpumask_set_cpu(cpu, &cpu_topo->core_sibling);
	cpumask_clear(&cpu_topo->thread_sibling);
	cpumask_set_cpu(cpu, &cpu_topo->thread_sibling);
}

void __init reset_cpu_topology(void)
{
	unsigned int cpu;

	for_each_possible_cpu(cpu) {
		struct cpu_topology *cpu_topo = &cpu_topology[cpu];

		cpu_topo->thread_id = -1;
		cpu_topo->core_id = -1;
		cpu_topo->cluster_id = -1;
		cpu_topo->package_id = -1;

		clear_cpu_topology(cpu);
	}
}

void remove_cpu_topology(unsigned int cpu)
{
	int sibling;

	for_each_cpu(sibling, topology_core_cpumask(cpu))
		cpumask_clear_cpu(cpu, topology_core_cpumask(sibling));
	for_each_cpu(sibling, topology_sibling_cpumask(cpu))
		cpumask_clear_cpu(cpu, topology_sibling_cpumask(sibling));
	for_each_cpu(sibling, topology_cluster_cpumask(cpu))
		cpumask_clear_cpu(cpu, topology_cluster_cpumask(sibling));
	for_each_cpu(sibling, topology_llc_cpumask(cpu))
		cpumask_clear_cpu(cpu, topology_llc_cpumask(sibling));

	clear_cpu_topology(cpu);
}

__weak int __init parse_acpi_topology(void)
{
	return 0;
}

#if defined(CONFIG_ARM64) || defined(CONFIG_RISCV)
void __init init_cpu_topology(void)
{
	int cpu, ret;

	reset_cpu_topology();
	ret = parse_acpi_topology();
	if (!ret)
		ret = of_have_populated_dt() && parse_dt_topology();

	if (ret) {
		/*
		 * Discard anything that was parsed if we hit an error so we
		 * don't use partial information. But do not return yet to give
		 * arch-specific early cache level detection a chance to run.
		 */
		reset_cpu_topology();
	}

	for_each_possible_cpu(cpu) {
		ret = fetch_cache_info(cpu);
		if (!ret)
			continue;
		else if (ret != -ENOENT)
			pr_err("Early cacheinfo failed, ret = %d\n", ret);
		return;
	}
}

void store_cpu_topology(unsigned int cpuid)
{
	struct cpu_topology *cpuid_topo = &cpu_topology[cpuid];

	if (cpuid_topo->package_id != -1)
		goto topology_populated;

	cpuid_topo->thread_id = -1;
	cpuid_topo->core_id = cpuid;
	cpuid_topo->package_id = cpu_to_node(cpuid);

	pr_debug("CPU%u: package %d core %d thread %d\n",
		 cpuid, cpuid_topo->package_id, cpuid_topo->core_id,
		 cpuid_topo->thread_id);

topology_populated:
	update_siblings_masks(cpuid);
}
#endif<|MERGE_RESOLUTION|>--- conflicted
+++ resolved
@@ -625,15 +625,9 @@
 
 		if (!c)
 			break;
-<<<<<<< HEAD
 
 		has_cores = true;
 
-=======
-
-		has_cores = true;
-
->>>>>>> adc21867
 		if (depth == 0) {
 			pr_err("%pOF: cpu-map children should be clusters\n", c);
 			return -EINVAL;
