--- conflicted
+++ resolved
@@ -26,12 +26,6 @@
 #include <linux/of.h>
 #include <linux/of_device.h>
 #include <linux/pm_runtime.h>
-<<<<<<< HEAD
-#include <linux/netdevice.h>
-#include <linux/rcupdate.h>
-#include <linux/sched/signal.h>
-=======
->>>>>>> adc21867
 #include <linux/sched/mm.h>
 #include <linux/sched/signal.h>
 #include <linux/slab.h>
@@ -2639,7 +2633,6 @@
 static int dev_uevent(const struct kobject *kobj, struct kobj_uevent_env *env)
 {
 	const struct device *dev = kobj_to_dev(kobj);
-	struct device_driver *driver;
 	int retval = 0;
 
 	/* add device node properties if present */
@@ -2668,12 +2661,8 @@
 	if (dev->type && dev->type->name)
 		add_uevent_var(env, "DEVTYPE=%s", dev->type->name);
 
-	/* Synchronize with module_remove_driver() */
-	rcu_read_lock();
-	driver = READ_ONCE(dev->driver);
-	if (driver)
-		add_uevent_var(env, "DRIVER=%s", driver->name);
-	rcu_read_unlock();
+	if (dev->driver)
+		add_uevent_var(env, "DRIVER=%s", dev->driver->name);
 
 	/* Add common DT information about the device */
 	of_device_uevent(dev, env);
@@ -2743,8 +2732,11 @@
 	if (!env)
 		return -ENOMEM;
 
+	/* Synchronize with really_probe() */
+	device_lock(dev);
 	/* let the kset specific function add its keys */
 	retval = kset->uevent_ops->uevent(&dev->kobj, env);
+	device_unlock(dev);
 	if (retval)
 		goto out;
 
