// SPDX-License-Identifier: GPL-2.0-or-later
/*
 * Network block device - make block devices work over TCP
 *
 * Note that you can not swap over this thing, yet. Seems to work but
 * deadlocks sometimes - you can not swap over TCP in general.
 * 
 * Copyright 1997-2000, 2008 Pavel Machek <pavel@ucw.cz>
 * Parts copyright 2001 Steven Whitehouse <steve@chygwyn.com>
 *
 * (part of code stolen from loop.c)
 */

#define pr_fmt(fmt) "nbd: " fmt

#include <linux/major.h>

#include <linux/blkdev.h>
#include <linux/module.h>
#include <linux/init.h>
#include <linux/sched.h>
#include <linux/sched/mm.h>
#include <linux/fs.h>
#include <linux/bio.h>
#include <linux/stat.h>
#include <linux/errno.h>
#include <linux/file.h>
#include <linux/ioctl.h>
#include <linux/mutex.h>
#include <linux/compiler.h>
#include <linux/completion.h>
#include <linux/err.h>
#include <linux/kernel.h>
#include <linux/slab.h>
#include <net/sock.h>
#include <linux/net.h>
#include <linux/kthread.h>
#include <linux/types.h>
#include <linux/debugfs.h>
#include <linux/blk-mq.h>

#include <linux/uaccess.h>
#include <asm/types.h>

#include <linux/nbd.h>
#include <linux/nbd-netlink.h>
#include <net/genetlink.h>

#define CREATE_TRACE_POINTS
#include <trace/events/nbd.h>

static DEFINE_IDR(nbd_index_idr);
static DEFINE_MUTEX(nbd_index_mutex);
static struct workqueue_struct *nbd_del_wq;
static int nbd_total_devices = 0;

struct nbd_sock {
	struct socket *sock;
	struct mutex tx_lock;
	struct request *pending;
	int sent;
	bool dead;
	int fallback_index;
	int cookie;
};

struct recv_thread_args {
	struct work_struct work;
	struct nbd_device *nbd;
	struct nbd_sock *nsock;
	int index;
};

struct link_dead_args {
	struct work_struct work;
	int index;
};

#define NBD_RT_TIMEDOUT			0
#define NBD_RT_DISCONNECT_REQUESTED	1
#define NBD_RT_DISCONNECTED		2
#define NBD_RT_HAS_PID_FILE		3
#define NBD_RT_HAS_CONFIG_REF		4
#define NBD_RT_BOUND			5
#define NBD_RT_DISCONNECT_ON_CLOSE	6
#define NBD_RT_HAS_BACKEND_FILE		7

#define NBD_DESTROY_ON_DISCONNECT	0
#define NBD_DISCONNECT_REQUESTED	1

struct nbd_config {
	u32 flags;
	unsigned long runtime_flags;
	u64 dead_conn_timeout;

	struct nbd_sock **socks;
	int num_connections;
	atomic_t live_connections;
	wait_queue_head_t conn_wait;

	atomic_t recv_threads;
	wait_queue_head_t recv_wq;
	unsigned int blksize_bits;
	loff_t bytesize;
#if IS_ENABLED(CONFIG_DEBUG_FS)
	struct dentry *dbg_dir;
#endif
};

static inline unsigned int nbd_blksize(struct nbd_config *config)
{
	return 1u << config->blksize_bits;
}

struct nbd_device {
	struct blk_mq_tag_set tag_set;

	int index;
	refcount_t config_refs;
	refcount_t refs;
	struct nbd_config *config;
	struct mutex config_lock;
	struct gendisk *disk;
	struct workqueue_struct *recv_workq;
	struct work_struct remove_work;

	struct list_head list;
	struct task_struct *task_setup;

	unsigned long flags;
	pid_t pid; /* pid of nbd-client, if attached */

	char *backend;
};

#define NBD_CMD_REQUEUED	1
/*
 * This flag will be set if nbd_queue_rq() succeed, and will be checked and
 * cleared in completion. Both setting and clearing of the flag are protected
 * by cmd->lock.
 */
#define NBD_CMD_INFLIGHT	2

struct nbd_cmd {
	struct nbd_device *nbd;
	struct mutex lock;
	int index;
	int cookie;
	int retries;
	blk_status_t status;
	unsigned long flags;
	u32 cmd_cookie;
};

#if IS_ENABLED(CONFIG_DEBUG_FS)
static struct dentry *nbd_dbg_dir;
#endif

#define nbd_name(nbd) ((nbd)->disk->disk_name)

#define NBD_DEF_BLKSIZE_BITS 10

static unsigned int nbds_max = 16;
static int max_part = 16;
static int part_shift;

static int nbd_dev_dbg_init(struct nbd_device *nbd);
static void nbd_dev_dbg_close(struct nbd_device *nbd);
static void nbd_config_put(struct nbd_device *nbd);
static void nbd_connect_reply(struct genl_info *info, int index);
static int nbd_genl_status(struct sk_buff *skb, struct genl_info *info);
static void nbd_dead_link_work(struct work_struct *work);
static void nbd_disconnect_and_put(struct nbd_device *nbd);

static inline struct device *nbd_to_dev(struct nbd_device *nbd)
{
	return disk_to_dev(nbd->disk);
}

static void nbd_requeue_cmd(struct nbd_cmd *cmd)
{
	struct request *req = blk_mq_rq_from_pdu(cmd);

	lockdep_assert_held(&cmd->lock);

	/*
	 * Clear INFLIGHT flag so that this cmd won't be completed in
	 * normal completion path
	 *
	 * INFLIGHT flag will be set when the cmd is queued to nbd next
	 * time.
	 */
	__clear_bit(NBD_CMD_INFLIGHT, &cmd->flags);

	if (!test_and_set_bit(NBD_CMD_REQUEUED, &cmd->flags))
		blk_mq_requeue_request(req, true);
}

#define NBD_COOKIE_BITS 32

static u64 nbd_cmd_handle(struct nbd_cmd *cmd)
{
	struct request *req = blk_mq_rq_from_pdu(cmd);
	u32 tag = blk_mq_unique_tag(req);
	u64 cookie = cmd->cmd_cookie;

	return (cookie << NBD_COOKIE_BITS) | tag;
}

static u32 nbd_handle_to_tag(u64 handle)
{
	return (u32)handle;
}

static u32 nbd_handle_to_cookie(u64 handle)
{
	return (u32)(handle >> NBD_COOKIE_BITS);
}

static const char *nbdcmd_to_ascii(int cmd)
{
	switch (cmd) {
	case  NBD_CMD_READ: return "read";
	case NBD_CMD_WRITE: return "write";
	case  NBD_CMD_DISC: return "disconnect";
	case NBD_CMD_FLUSH: return "flush";
	case  NBD_CMD_TRIM: return "trim/discard";
	}
	return "invalid";
}

static ssize_t pid_show(struct device *dev,
			struct device_attribute *attr, char *buf)
{
	struct gendisk *disk = dev_to_disk(dev);
	struct nbd_device *nbd = disk->private_data;

	return sprintf(buf, "%d\n", nbd->pid);
}

static const struct device_attribute pid_attr = {
	.attr = { .name = "pid", .mode = 0444},
	.show = pid_show,
};

static ssize_t backend_show(struct device *dev,
		struct device_attribute *attr, char *buf)
{
	struct gendisk *disk = dev_to_disk(dev);
	struct nbd_device *nbd = disk->private_data;

	return sprintf(buf, "%s\n", nbd->backend ?: "");
}

static const struct device_attribute backend_attr = {
	.attr = { .name = "backend", .mode = 0444},
	.show = backend_show,
};

static void nbd_dev_remove(struct nbd_device *nbd)
{
	struct gendisk *disk = nbd->disk;

	del_gendisk(disk);
	blk_mq_free_tag_set(&nbd->tag_set);

	/*
	 * Remove from idr after del_gendisk() completes, so if the same ID is
	 * reused, the following add_disk() will succeed.
	 */
	mutex_lock(&nbd_index_mutex);
	idr_remove(&nbd_index_idr, nbd->index);
	mutex_unlock(&nbd_index_mutex);
	destroy_workqueue(nbd->recv_workq);
	put_disk(disk);
}

static void nbd_dev_remove_work(struct work_struct *work)
{
	nbd_dev_remove(container_of(work, struct nbd_device, remove_work));
}

static void nbd_put(struct nbd_device *nbd)
{
	if (!refcount_dec_and_test(&nbd->refs))
		return;

	/* Call del_gendisk() asynchrounously to prevent deadlock */
	if (test_bit(NBD_DESTROY_ON_DISCONNECT, &nbd->flags))
		queue_work(nbd_del_wq, &nbd->remove_work);
	else
		nbd_dev_remove(nbd);
}

static int nbd_disconnected(struct nbd_config *config)
{
	return test_bit(NBD_RT_DISCONNECTED, &config->runtime_flags) ||
		test_bit(NBD_RT_DISCONNECT_REQUESTED, &config->runtime_flags);
}

static void nbd_mark_nsock_dead(struct nbd_device *nbd, struct nbd_sock *nsock,
				int notify)
{
	if (!nsock->dead && notify && !nbd_disconnected(nbd->config)) {
		struct link_dead_args *args;
		args = kmalloc(sizeof(struct link_dead_args), GFP_NOIO);
		if (args) {
			INIT_WORK(&args->work, nbd_dead_link_work);
			args->index = nbd->index;
			queue_work(system_wq, &args->work);
		}
	}
	if (!nsock->dead) {
		kernel_sock_shutdown(nsock->sock, SHUT_RDWR);
		if (atomic_dec_return(&nbd->config->live_connections) == 0) {
			if (test_and_clear_bit(NBD_RT_DISCONNECT_REQUESTED,
					       &nbd->config->runtime_flags)) {
				set_bit(NBD_RT_DISCONNECTED,
					&nbd->config->runtime_flags);
				dev_info(nbd_to_dev(nbd),
					"Disconnected due to user request.\n");
			}
		}
	}
	nsock->dead = true;
	nsock->pending = NULL;
	nsock->sent = 0;
}

static int __nbd_set_size(struct nbd_device *nbd, loff_t bytesize,
		loff_t blksize)
{
	struct queue_limits lim;
	int error;

	if (!blksize)
		blksize = 1u << NBD_DEF_BLKSIZE_BITS;

	if (blk_validate_block_size(blksize))
		return -EINVAL;

	if (bytesize < 0)
		return -EINVAL;

	nbd->config->bytesize = bytesize;
	nbd->config->blksize_bits = __ffs(blksize);

	if (!nbd->pid)
		return 0;

	lim = queue_limits_start_update(nbd->disk->queue);
	if (nbd->config->flags & NBD_FLAG_SEND_TRIM)
		lim.max_hw_discard_sectors = UINT_MAX >> SECTOR_SHIFT;
	else
		lim.max_hw_discard_sectors = 0;
	if (!(nbd->config->flags & NBD_FLAG_SEND_FLUSH)) {
		lim.features &= ~(BLK_FEAT_WRITE_CACHE | BLK_FEAT_FUA);
	} else if (nbd->config->flags & NBD_FLAG_SEND_FUA) {
		lim.features |= BLK_FEAT_WRITE_CACHE | BLK_FEAT_FUA;
	} else {
		lim.features |= BLK_FEAT_WRITE_CACHE;
		lim.features &= ~BLK_FEAT_FUA;
	}
<<<<<<< HEAD
=======
	if (nbd->config->flags & NBD_FLAG_ROTATIONAL)
		lim.features |= BLK_FEAT_ROTATIONAL;
	if (nbd->config->flags & NBD_FLAG_SEND_WRITE_ZEROES)
		lim.max_write_zeroes_sectors = UINT_MAX >> SECTOR_SHIFT;

>>>>>>> adc21867
	lim.logical_block_size = blksize;
	lim.physical_block_size = blksize;
	error = queue_limits_commit_update(nbd->disk->queue, &lim);
	if (error)
		return error;

	if (max_part)
		set_bit(GD_NEED_PART_SCAN, &nbd->disk->state);
	if (!set_capacity_and_notify(nbd->disk, bytesize >> 9))
		kobject_uevent(&nbd_to_dev(nbd)->kobj, KOBJ_CHANGE);
	return 0;
}

static int nbd_set_size(struct nbd_device *nbd, loff_t bytesize,
		loff_t blksize)
{
	int error;

	blk_mq_freeze_queue(nbd->disk->queue);
	error = __nbd_set_size(nbd, bytesize, blksize);
	blk_mq_unfreeze_queue(nbd->disk->queue);

	return error;
}

static void nbd_complete_rq(struct request *req)
{
	struct nbd_cmd *cmd = blk_mq_rq_to_pdu(req);

	dev_dbg(nbd_to_dev(cmd->nbd), "request %p: %s\n", req,
		cmd->status ? "failed" : "done");

	blk_mq_end_request(req, cmd->status);
}

/*
 * Forcibly shutdown the socket causing all listeners to error
 */
static void sock_shutdown(struct nbd_device *nbd)
{
	struct nbd_config *config = nbd->config;
	int i;

	if (config->num_connections == 0)
		return;
	if (test_and_set_bit(NBD_RT_DISCONNECTED, &config->runtime_flags))
		return;

	for (i = 0; i < config->num_connections; i++) {
		struct nbd_sock *nsock = config->socks[i];
		mutex_lock(&nsock->tx_lock);
		nbd_mark_nsock_dead(nbd, nsock, 0);
		mutex_unlock(&nsock->tx_lock);
	}
	dev_warn(disk_to_dev(nbd->disk), "shutting down sockets\n");
}

static u32 req_to_nbd_cmd_type(struct request *req)
{
	switch (req_op(req)) {
	case REQ_OP_DISCARD:
		return NBD_CMD_TRIM;
	case REQ_OP_FLUSH:
		return NBD_CMD_FLUSH;
	case REQ_OP_WRITE:
		return NBD_CMD_WRITE;
	case REQ_OP_READ:
		return NBD_CMD_READ;
	case REQ_OP_WRITE_ZEROES:
		return NBD_CMD_WRITE_ZEROES;
	default:
		return U32_MAX;
	}
}

static struct nbd_config *nbd_get_config_unlocked(struct nbd_device *nbd)
{
	if (refcount_inc_not_zero(&nbd->config_refs)) {
		/*
		 * Add smp_mb__after_atomic to ensure that reading nbd->config_refs
		 * and reading nbd->config is ordered. The pair is the barrier in
		 * nbd_alloc_and_init_config(), avoid nbd->config_refs is set
		 * before nbd->config.
		 */
		smp_mb__after_atomic();
		return nbd->config;
	}

	return NULL;
}

static enum blk_eh_timer_return nbd_xmit_timeout(struct request *req)
{
	struct nbd_cmd *cmd = blk_mq_rq_to_pdu(req);
	struct nbd_device *nbd = cmd->nbd;
	struct nbd_config *config;

	if (!mutex_trylock(&cmd->lock))
		return BLK_EH_RESET_TIMER;

	if (!test_bit(NBD_CMD_INFLIGHT, &cmd->flags)) {
		mutex_unlock(&cmd->lock);
		return BLK_EH_DONE;
	}

	config = nbd_get_config_unlocked(nbd);
	if (!config) {
		cmd->status = BLK_STS_TIMEOUT;
		__clear_bit(NBD_CMD_INFLIGHT, &cmd->flags);
		mutex_unlock(&cmd->lock);
		goto done;
	}

	if (config->num_connections > 1 ||
	    (config->num_connections == 1 && nbd->tag_set.timeout)) {
		dev_err_ratelimited(nbd_to_dev(nbd),
				    "Connection timed out, retrying (%d/%d alive)\n",
				    atomic_read(&config->live_connections),
				    config->num_connections);
		/*
		 * Hooray we have more connections, requeue this IO, the submit
		 * path will put it on a real connection. Or if only one
		 * connection is configured, the submit path will wait util
		 * a new connection is reconfigured or util dead timeout.
		 */
		if (config->socks) {
			if (cmd->index < config->num_connections) {
				struct nbd_sock *nsock =
					config->socks[cmd->index];
				mutex_lock(&nsock->tx_lock);
				/* We can have multiple outstanding requests, so
				 * we don't want to mark the nsock dead if we've
				 * already reconnected with a new socket, so
				 * only mark it dead if its the same socket we
				 * were sent out on.
				 */
				if (cmd->cookie == nsock->cookie)
					nbd_mark_nsock_dead(nbd, nsock, 1);
				mutex_unlock(&nsock->tx_lock);
			}
			nbd_requeue_cmd(cmd);
			mutex_unlock(&cmd->lock);
			nbd_config_put(nbd);
			return BLK_EH_DONE;
		}
	}

	if (!nbd->tag_set.timeout) {
		/*
		 * Userspace sets timeout=0 to disable socket disconnection,
		 * so just warn and reset the timer.
		 */
		struct nbd_sock *nsock = config->socks[cmd->index];
		cmd->retries++;
		dev_info(nbd_to_dev(nbd), "Possible stuck request %p: control (%s@%llu,%uB). Runtime %u seconds\n",
			req, nbdcmd_to_ascii(req_to_nbd_cmd_type(req)),
			(unsigned long long)blk_rq_pos(req) << 9,
			blk_rq_bytes(req), (req->timeout / HZ) * cmd->retries);

		mutex_lock(&nsock->tx_lock);
		if (cmd->cookie != nsock->cookie) {
			nbd_requeue_cmd(cmd);
			mutex_unlock(&nsock->tx_lock);
			mutex_unlock(&cmd->lock);
			nbd_config_put(nbd);
			return BLK_EH_DONE;
		}
		mutex_unlock(&nsock->tx_lock);
		mutex_unlock(&cmd->lock);
		nbd_config_put(nbd);
		return BLK_EH_RESET_TIMER;
	}

	dev_err_ratelimited(nbd_to_dev(nbd), "Connection timed out\n");
	set_bit(NBD_RT_TIMEDOUT, &config->runtime_flags);
	cmd->status = BLK_STS_IOERR;
	__clear_bit(NBD_CMD_INFLIGHT, &cmd->flags);
	mutex_unlock(&cmd->lock);
	sock_shutdown(nbd);
	nbd_config_put(nbd);
done:
	blk_mq_complete_request(req);
	return BLK_EH_DONE;
}

static int __sock_xmit(struct nbd_device *nbd, struct socket *sock, int send,
		       struct iov_iter *iter, int msg_flags, int *sent)
{
	int result;
	struct msghdr msg = {} ;
	unsigned int noreclaim_flag;

	if (unlikely(!sock)) {
		dev_err_ratelimited(disk_to_dev(nbd->disk),
			"Attempted %s on closed socket in sock_xmit\n",
			(send ? "send" : "recv"));
		return -EINVAL;
	}

	msg.msg_iter = *iter;

	noreclaim_flag = memalloc_noreclaim_save();
	do {
		sock->sk->sk_allocation = GFP_NOIO | __GFP_MEMALLOC;
		sock->sk->sk_use_task_frag = false;
		msg.msg_flags = msg_flags | MSG_NOSIGNAL;

		if (send)
			result = sock_sendmsg(sock, &msg);
		else
			result = sock_recvmsg(sock, &msg, msg.msg_flags);

		if (result <= 0) {
			if (result == 0)
				result = -EPIPE; /* short read */
			break;
		}
		if (sent)
			*sent += result;
	} while (msg_data_left(&msg));

	memalloc_noreclaim_restore(noreclaim_flag);

	return result;
}

/*
 *  Send or receive packet. Return a positive value on success and
 *  negtive value on failure, and never return 0.
 */
static int sock_xmit(struct nbd_device *nbd, int index, int send,
		     struct iov_iter *iter, int msg_flags, int *sent)
{
	struct nbd_config *config = nbd->config;
	struct socket *sock = config->socks[index]->sock;

	return __sock_xmit(nbd, sock, send, iter, msg_flags, sent);
}

/*
 * Different settings for sk->sk_sndtimeo can result in different return values
 * if there is a signal pending when we enter sendmsg, because reasons?
 */
static inline int was_interrupted(int result)
{
	return result == -ERESTARTSYS || result == -EINTR;
}

/*
 * Returns BLK_STS_RESOURCE if the caller should retry after a delay.
 * Returns BLK_STS_IOERR if sending failed.
 */
static blk_status_t nbd_send_cmd(struct nbd_device *nbd, struct nbd_cmd *cmd,
				 int index)
{
	struct request *req = blk_mq_rq_from_pdu(cmd);
	struct nbd_config *config = nbd->config;
	struct nbd_sock *nsock = config->socks[index];
	int result;
	struct nbd_request request = {.magic = htonl(NBD_REQUEST_MAGIC)};
	struct kvec iov = {.iov_base = &request, .iov_len = sizeof(request)};
	struct iov_iter from;
	struct bio *bio;
	u64 handle;
	u32 type;
	u32 nbd_cmd_flags = 0;
	int sent = nsock->sent, skip = 0;

	lockdep_assert_held(&cmd->lock);
	lockdep_assert_held(&nsock->tx_lock);

	iov_iter_kvec(&from, ITER_SOURCE, &iov, 1, sizeof(request));

	type = req_to_nbd_cmd_type(req);
	if (type == U32_MAX)
		return BLK_STS_IOERR;

	if (rq_data_dir(req) == WRITE &&
	    (config->flags & NBD_FLAG_READ_ONLY)) {
		dev_err_ratelimited(disk_to_dev(nbd->disk),
				    "Write on read-only\n");
		return BLK_STS_IOERR;
	}

	if (req->cmd_flags & REQ_FUA)
		nbd_cmd_flags |= NBD_CMD_FLAG_FUA;
	if ((req->cmd_flags & REQ_NOUNMAP) && (type == NBD_CMD_WRITE_ZEROES))
		nbd_cmd_flags |= NBD_CMD_FLAG_NO_HOLE;

	/* We did a partial send previously, and we at least sent the whole
	 * request struct, so just go and send the rest of the pages in the
	 * request.
	 */
	if (sent) {
		if (sent >= sizeof(request)) {
			skip = sent - sizeof(request);

			/* initialize handle for tracing purposes */
			handle = nbd_cmd_handle(cmd);

			goto send_pages;
		}
		iov_iter_advance(&from, sent);
	} else {
		cmd->cmd_cookie++;
	}
	cmd->index = index;
	cmd->cookie = nsock->cookie;
	cmd->retries = 0;
	request.type = htonl(type | nbd_cmd_flags);
	if (type != NBD_CMD_FLUSH) {
		request.from = cpu_to_be64((u64)blk_rq_pos(req) << 9);
		request.len = htonl(blk_rq_bytes(req));
	}
	handle = nbd_cmd_handle(cmd);
	request.cookie = cpu_to_be64(handle);

	trace_nbd_send_request(&request, nbd->index, blk_mq_rq_from_pdu(cmd));

	dev_dbg(nbd_to_dev(nbd), "request %p: sending control (%s@%llu,%uB)\n",
		req, nbdcmd_to_ascii(type),
		(unsigned long long)blk_rq_pos(req) << 9, blk_rq_bytes(req));
	result = sock_xmit(nbd, index, 1, &from,
			(type == NBD_CMD_WRITE) ? MSG_MORE : 0, &sent);
	trace_nbd_header_sent(req, handle);
	if (result < 0) {
		if (was_interrupted(result)) {
			/* If we haven't sent anything we can just return BUSY,
			 * however if we have sent something we need to make
			 * sure we only allow this req to be sent until we are
			 * completely done.
			 */
			if (sent) {
				nsock->pending = req;
				nsock->sent = sent;
			}
			set_bit(NBD_CMD_REQUEUED, &cmd->flags);
			return BLK_STS_RESOURCE;
		}
		dev_err_ratelimited(disk_to_dev(nbd->disk),
			"Send control failed (result %d)\n", result);
		goto requeue;
	}
send_pages:
	if (type != NBD_CMD_WRITE)
		goto out;

	bio = req->bio;
	while (bio) {
		struct bio *next = bio->bi_next;
		struct bvec_iter iter;
		struct bio_vec bvec;

		bio_for_each_segment(bvec, bio, iter) {
			bool is_last = !next && bio_iter_last(bvec, iter);
			int flags = is_last ? 0 : MSG_MORE;

			dev_dbg(nbd_to_dev(nbd), "request %p: sending %d bytes data\n",
				req, bvec.bv_len);
			iov_iter_bvec(&from, ITER_SOURCE, &bvec, 1, bvec.bv_len);
			if (skip) {
				if (skip >= iov_iter_count(&from)) {
					skip -= iov_iter_count(&from);
					continue;
				}
				iov_iter_advance(&from, skip);
				skip = 0;
			}
			result = sock_xmit(nbd, index, 1, &from, flags, &sent);
			if (result < 0) {
				if (was_interrupted(result)) {
					/* We've already sent the header, we
					 * have no choice but to set pending and
					 * return BUSY.
					 */
					nsock->pending = req;
					nsock->sent = sent;
					set_bit(NBD_CMD_REQUEUED, &cmd->flags);
					return BLK_STS_RESOURCE;
				}
				dev_err(disk_to_dev(nbd->disk),
					"Send data failed (result %d)\n",
					result);
				goto requeue;
			}
			/*
			 * The completion might already have come in,
			 * so break for the last one instead of letting
			 * the iterator do it. This prevents use-after-free
			 * of the bio.
			 */
			if (is_last)
				break;
		}
		bio = next;
	}
out:
	trace_nbd_payload_sent(req, handle);
	nsock->pending = NULL;
	nsock->sent = 0;
	__set_bit(NBD_CMD_INFLIGHT, &cmd->flags);
	return BLK_STS_OK;

requeue:
	/* retry on a different socket */
	dev_err_ratelimited(disk_to_dev(nbd->disk),
			    "Request send failed, requeueing\n");
	nbd_mark_nsock_dead(nbd, nsock, 1);
	nbd_requeue_cmd(cmd);
	return BLK_STS_OK;
}

static int nbd_read_reply(struct nbd_device *nbd, struct socket *sock,
			  struct nbd_reply *reply)
{
	struct kvec iov = {.iov_base = reply, .iov_len = sizeof(*reply)};
	struct iov_iter to;
	int result;

	reply->magic = 0;
	iov_iter_kvec(&to, ITER_DEST, &iov, 1, sizeof(*reply));
	result = __sock_xmit(nbd, sock, 0, &to, MSG_WAITALL, NULL);
	if (result < 0) {
		if (!nbd_disconnected(nbd->config))
			dev_err(disk_to_dev(nbd->disk),
				"Receive control failed (result %d)\n", result);
		return result;
	}

	if (ntohl(reply->magic) != NBD_REPLY_MAGIC) {
		dev_err(disk_to_dev(nbd->disk), "Wrong magic (0x%lx)\n",
				(unsigned long)ntohl(reply->magic));
		return -EPROTO;
	}

	return 0;
}

/* NULL returned = something went wrong, inform userspace */
static struct nbd_cmd *nbd_handle_reply(struct nbd_device *nbd, int index,
					struct nbd_reply *reply)
{
	int result;
	struct nbd_cmd *cmd;
	struct request *req = NULL;
	u64 handle;
	u16 hwq;
	u32 tag;
	int ret = 0;

	handle = be64_to_cpu(reply->cookie);
	tag = nbd_handle_to_tag(handle);
	hwq = blk_mq_unique_tag_to_hwq(tag);
	if (hwq < nbd->tag_set.nr_hw_queues)
		req = blk_mq_tag_to_rq(nbd->tag_set.tags[hwq],
				       blk_mq_unique_tag_to_tag(tag));
	if (!req || !blk_mq_request_started(req)) {
		dev_err(disk_to_dev(nbd->disk), "Unexpected reply (%d) %p\n",
			tag, req);
		return ERR_PTR(-ENOENT);
	}
	trace_nbd_header_received(req, handle);
	cmd = blk_mq_rq_to_pdu(req);

	mutex_lock(&cmd->lock);
	if (!test_bit(NBD_CMD_INFLIGHT, &cmd->flags)) {
		dev_err(disk_to_dev(nbd->disk), "Suspicious reply %d (status %u flags %lu)",
			tag, cmd->status, cmd->flags);
		ret = -ENOENT;
		goto out;
	}
	if (cmd->index != index) {
		dev_err(disk_to_dev(nbd->disk), "Unexpected reply %d from different sock %d (expected %d)",
			tag, index, cmd->index);
		ret = -ENOENT;
		goto out;
	}
	if (cmd->cmd_cookie != nbd_handle_to_cookie(handle)) {
		dev_err(disk_to_dev(nbd->disk), "Double reply on req %p, cmd_cookie %u, handle cookie %u\n",
			req, cmd->cmd_cookie, nbd_handle_to_cookie(handle));
		ret = -ENOENT;
		goto out;
	}
	if (cmd->status != BLK_STS_OK) {
		dev_err(disk_to_dev(nbd->disk), "Command already handled %p\n",
			req);
		ret = -ENOENT;
		goto out;
	}
	if (test_bit(NBD_CMD_REQUEUED, &cmd->flags)) {
		dev_err(disk_to_dev(nbd->disk), "Raced with timeout on req %p\n",
			req);
		ret = -ENOENT;
		goto out;
	}
	if (ntohl(reply->error)) {
		dev_err(disk_to_dev(nbd->disk), "Other side returned error (%d)\n",
			ntohl(reply->error));
		cmd->status = BLK_STS_IOERR;
		goto out;
	}

	dev_dbg(nbd_to_dev(nbd), "request %p: got reply\n", req);
	if (rq_data_dir(req) != WRITE) {
		struct req_iterator iter;
		struct bio_vec bvec;
		struct iov_iter to;

		rq_for_each_segment(bvec, req, iter) {
			iov_iter_bvec(&to, ITER_DEST, &bvec, 1, bvec.bv_len);
			result = sock_xmit(nbd, index, 0, &to, MSG_WAITALL, NULL);
			if (result < 0) {
				dev_err(disk_to_dev(nbd->disk), "Receive data failed (result %d)\n",
					result);
				/*
				 * If we've disconnected, we need to make sure we
				 * complete this request, otherwise error out
				 * and let the timeout stuff handle resubmitting
				 * this request onto another connection.
				 */
				if (nbd_disconnected(nbd->config)) {
					cmd->status = BLK_STS_IOERR;
					goto out;
				}
				ret = -EIO;
				goto out;
			}
			dev_dbg(nbd_to_dev(nbd), "request %p: got %d bytes data\n",
				req, bvec.bv_len);
		}
	}
out:
	trace_nbd_payload_received(req, handle);
	mutex_unlock(&cmd->lock);
	return ret ? ERR_PTR(ret) : cmd;
}

static void recv_work(struct work_struct *work)
{
	struct recv_thread_args *args = container_of(work,
						     struct recv_thread_args,
						     work);
	struct nbd_device *nbd = args->nbd;
	struct nbd_config *config = nbd->config;
	struct request_queue *q = nbd->disk->queue;
	struct nbd_sock *nsock = args->nsock;
	struct nbd_cmd *cmd;
	struct request *rq;

	while (1) {
		struct nbd_reply reply;

		if (nbd_read_reply(nbd, nsock->sock, &reply))
			break;

		/*
		 * Grab .q_usage_counter so request pool won't go away, then no
		 * request use-after-free is possible during nbd_handle_reply().
		 * If queue is frozen, there won't be any inflight requests, we
		 * needn't to handle the incoming garbage message.
		 */
		if (!percpu_ref_tryget(&q->q_usage_counter)) {
			dev_err(disk_to_dev(nbd->disk), "%s: no io inflight\n",
				__func__);
			break;
		}

		cmd = nbd_handle_reply(nbd, args->index, &reply);
		if (IS_ERR(cmd)) {
			percpu_ref_put(&q->q_usage_counter);
			break;
		}

		rq = blk_mq_rq_from_pdu(cmd);
		if (likely(!blk_should_fake_timeout(rq->q))) {
			bool complete;

			mutex_lock(&cmd->lock);
			complete = __test_and_clear_bit(NBD_CMD_INFLIGHT,
							&cmd->flags);
			mutex_unlock(&cmd->lock);
			if (complete)
				blk_mq_complete_request(rq);
		}
		percpu_ref_put(&q->q_usage_counter);
	}

	mutex_lock(&nsock->tx_lock);
	nbd_mark_nsock_dead(nbd, nsock, 1);
	mutex_unlock(&nsock->tx_lock);

	nbd_config_put(nbd);
	atomic_dec(&config->recv_threads);
	wake_up(&config->recv_wq);
	kfree(args);
}

static bool nbd_clear_req(struct request *req, void *data)
{
	struct nbd_cmd *cmd = blk_mq_rq_to_pdu(req);

	/* don't abort one completed request */
	if (blk_mq_request_completed(req))
		return true;

	mutex_lock(&cmd->lock);
	if (!__test_and_clear_bit(NBD_CMD_INFLIGHT, &cmd->flags)) {
		mutex_unlock(&cmd->lock);
		return true;
	}
	cmd->status = BLK_STS_IOERR;
	mutex_unlock(&cmd->lock);

	blk_mq_complete_request(req);
	return true;
}

static void nbd_clear_que(struct nbd_device *nbd)
{
	blk_mq_quiesce_queue(nbd->disk->queue);
	blk_mq_tagset_busy_iter(&nbd->tag_set, nbd_clear_req, NULL);
	blk_mq_unquiesce_queue(nbd->disk->queue);
	dev_dbg(disk_to_dev(nbd->disk), "queue cleared\n");
}

static int find_fallback(struct nbd_device *nbd, int index)
{
	struct nbd_config *config = nbd->config;
	int new_index = -1;
	struct nbd_sock *nsock = config->socks[index];
	int fallback = nsock->fallback_index;

	if (test_bit(NBD_RT_DISCONNECTED, &config->runtime_flags))
		return new_index;

	if (config->num_connections <= 1) {
		dev_err_ratelimited(disk_to_dev(nbd->disk),
				    "Dead connection, failed to find a fallback\n");
		return new_index;
	}

	if (fallback >= 0 && fallback < config->num_connections &&
	    !config->socks[fallback]->dead)
		return fallback;

	if (nsock->fallback_index < 0 ||
	    nsock->fallback_index >= config->num_connections ||
	    config->socks[nsock->fallback_index]->dead) {
		int i;
		for (i = 0; i < config->num_connections; i++) {
			if (i == index)
				continue;
			if (!config->socks[i]->dead) {
				new_index = i;
				break;
			}
		}
		nsock->fallback_index = new_index;
		if (new_index < 0) {
			dev_err_ratelimited(disk_to_dev(nbd->disk),
					    "Dead connection, failed to find a fallback\n");
			return new_index;
		}
	}
	new_index = nsock->fallback_index;
	return new_index;
}

static int wait_for_reconnect(struct nbd_device *nbd)
{
	struct nbd_config *config = nbd->config;
	if (!config->dead_conn_timeout)
		return 0;

	if (!wait_event_timeout(config->conn_wait,
				test_bit(NBD_RT_DISCONNECTED,
					 &config->runtime_flags) ||
				atomic_read(&config->live_connections) > 0,
				config->dead_conn_timeout))
		return 0;

	return !test_bit(NBD_RT_DISCONNECTED, &config->runtime_flags);
}

static blk_status_t nbd_handle_cmd(struct nbd_cmd *cmd, int index)
{
	struct request *req = blk_mq_rq_from_pdu(cmd);
	struct nbd_device *nbd = cmd->nbd;
	struct nbd_config *config;
	struct nbd_sock *nsock;
	blk_status_t ret;

	lockdep_assert_held(&cmd->lock);

	config = nbd_get_config_unlocked(nbd);
	if (!config) {
		dev_err_ratelimited(disk_to_dev(nbd->disk),
				    "Socks array is empty\n");
		return BLK_STS_IOERR;
	}

	if (index >= config->num_connections) {
		dev_err_ratelimited(disk_to_dev(nbd->disk),
				    "Attempted send on invalid socket\n");
		nbd_config_put(nbd);
		return BLK_STS_IOERR;
	}
	cmd->status = BLK_STS_OK;
again:
	nsock = config->socks[index];
	mutex_lock(&nsock->tx_lock);
	if (nsock->dead) {
		int old_index = index;
		index = find_fallback(nbd, index);
		mutex_unlock(&nsock->tx_lock);
		if (index < 0) {
			if (wait_for_reconnect(nbd)) {
				index = old_index;
				goto again;
			}
			/* All the sockets should already be down at this point,
			 * we just want to make sure that DISCONNECTED is set so
			 * any requests that come in that were queue'ed waiting
			 * for the reconnect timer don't trigger the timer again
			 * and instead just error out.
			 */
			sock_shutdown(nbd);
			nbd_config_put(nbd);
			return BLK_STS_IOERR;
		}
		goto again;
	}

	/* Handle the case that we have a pending request that was partially
	 * transmitted that _has_ to be serviced first.  We need to call requeue
	 * here so that it gets put _after_ the request that is already on the
	 * dispatch list.
	 */
	blk_mq_start_request(req);
	if (unlikely(nsock->pending && nsock->pending != req)) {
		nbd_requeue_cmd(cmd);
		ret = BLK_STS_OK;
		goto out;
	}
	ret = nbd_send_cmd(nbd, cmd, index);
out:
	mutex_unlock(&nsock->tx_lock);
	nbd_config_put(nbd);
	return ret;
}

static blk_status_t nbd_queue_rq(struct blk_mq_hw_ctx *hctx,
			const struct blk_mq_queue_data *bd)
{
	struct nbd_cmd *cmd = blk_mq_rq_to_pdu(bd->rq);
	blk_status_t ret;

	/*
	 * Since we look at the bio's to send the request over the network we
	 * need to make sure the completion work doesn't mark this request done
	 * before we are done doing our send.  This keeps us from dereferencing
	 * freed data if we have particularly fast completions (ie we get the
	 * completion before we exit sock_xmit on the last bvec) or in the case
	 * that the server is misbehaving (or there was an error) before we're
	 * done sending everything over the wire.
	 */
	mutex_lock(&cmd->lock);
	clear_bit(NBD_CMD_REQUEUED, &cmd->flags);

	/* We can be called directly from the user space process, which means we
	 * could possibly have signals pending so our sendmsg will fail.  In
	 * this case we need to return that we are busy, otherwise error out as
	 * appropriate.
	 */
	ret = nbd_handle_cmd(cmd, hctx->queue_num);
	mutex_unlock(&cmd->lock);

	return ret;
}

static struct socket *nbd_get_socket(struct nbd_device *nbd, unsigned long fd,
				     int *err)
{
	struct socket *sock;

	*err = 0;
	sock = sockfd_lookup(fd, err);
	if (!sock)
		return NULL;

	if (sock->ops->shutdown == sock_no_shutdown) {
		dev_err(disk_to_dev(nbd->disk), "Unsupported socket: shutdown callout must be supported.\n");
		*err = -EINVAL;
		sockfd_put(sock);
		return NULL;
	}

	return sock;
}

static int nbd_add_socket(struct nbd_device *nbd, unsigned long arg,
			  bool netlink)
{
	struct nbd_config *config = nbd->config;
	struct socket *sock;
	struct nbd_sock **socks;
	struct nbd_sock *nsock;
	int err;

	/* Arg will be cast to int, check it to avoid overflow */
	if (arg > INT_MAX)
		return -EINVAL;
	sock = nbd_get_socket(nbd, arg, &err);
	if (!sock)
		return err;

	/*
	 * We need to make sure we don't get any errant requests while we're
	 * reallocating the ->socks array.
	 */
	blk_mq_freeze_queue(nbd->disk->queue);

	if (!netlink && !nbd->task_setup &&
	    !test_bit(NBD_RT_BOUND, &config->runtime_flags))
		nbd->task_setup = current;

	if (!netlink &&
	    (nbd->task_setup != current ||
	     test_bit(NBD_RT_BOUND, &config->runtime_flags))) {
		dev_err(disk_to_dev(nbd->disk),
			"Device being setup by another task");
		err = -EBUSY;
		goto put_socket;
	}

	nsock = kzalloc(sizeof(*nsock), GFP_KERNEL);
	if (!nsock) {
		err = -ENOMEM;
		goto put_socket;
	}

	socks = krealloc(config->socks, (config->num_connections + 1) *
			 sizeof(struct nbd_sock *), GFP_KERNEL);
	if (!socks) {
		kfree(nsock);
		err = -ENOMEM;
		goto put_socket;
	}

	config->socks = socks;

	nsock->fallback_index = -1;
	nsock->dead = false;
	mutex_init(&nsock->tx_lock);
	nsock->sock = sock;
	nsock->pending = NULL;
	nsock->sent = 0;
	nsock->cookie = 0;
	socks[config->num_connections++] = nsock;
	atomic_inc(&config->live_connections);
	blk_mq_unfreeze_queue(nbd->disk->queue);

	return 0;

put_socket:
	blk_mq_unfreeze_queue(nbd->disk->queue);
	sockfd_put(sock);
	return err;
}

static int nbd_reconnect_socket(struct nbd_device *nbd, unsigned long arg)
{
	struct nbd_config *config = nbd->config;
	struct socket *sock, *old;
	struct recv_thread_args *args;
	int i;
	int err;

	sock = nbd_get_socket(nbd, arg, &err);
	if (!sock)
		return err;

	args = kzalloc(sizeof(*args), GFP_KERNEL);
	if (!args) {
		sockfd_put(sock);
		return -ENOMEM;
	}

	for (i = 0; i < config->num_connections; i++) {
		struct nbd_sock *nsock = config->socks[i];

		if (!nsock->dead)
			continue;

		mutex_lock(&nsock->tx_lock);
		if (!nsock->dead) {
			mutex_unlock(&nsock->tx_lock);
			continue;
		}
		sk_set_memalloc(sock->sk);
		if (nbd->tag_set.timeout)
			sock->sk->sk_sndtimeo = nbd->tag_set.timeout;
		atomic_inc(&config->recv_threads);
		refcount_inc(&nbd->config_refs);
		old = nsock->sock;
		nsock->fallback_index = -1;
		nsock->sock = sock;
		nsock->dead = false;
		INIT_WORK(&args->work, recv_work);
		args->index = i;
		args->nbd = nbd;
		args->nsock = nsock;
		nsock->cookie++;
		mutex_unlock(&nsock->tx_lock);
		sockfd_put(old);

		clear_bit(NBD_RT_DISCONNECTED, &config->runtime_flags);

		/* We take the tx_mutex in an error path in the recv_work, so we
		 * need to queue_work outside of the tx_mutex.
		 */
		queue_work(nbd->recv_workq, &args->work);

		atomic_inc(&config->live_connections);
		wake_up(&config->conn_wait);
		return 0;
	}
	sockfd_put(sock);
	kfree(args);
	return -ENOSPC;
}

static void nbd_bdev_reset(struct nbd_device *nbd)
{
	if (disk_openers(nbd->disk) > 1)
		return;
	set_capacity(nbd->disk, 0);
}

static void nbd_parse_flags(struct nbd_device *nbd)
{
	if (nbd->config->flags & NBD_FLAG_READ_ONLY)
		set_disk_ro(nbd->disk, true);
	else
		set_disk_ro(nbd->disk, false);
}

static void send_disconnects(struct nbd_device *nbd)
{
	struct nbd_config *config = nbd->config;
	struct nbd_request request = {
		.magic = htonl(NBD_REQUEST_MAGIC),
		.type = htonl(NBD_CMD_DISC),
	};
	struct kvec iov = {.iov_base = &request, .iov_len = sizeof(request)};
	struct iov_iter from;
	int i, ret;

	for (i = 0; i < config->num_connections; i++) {
		struct nbd_sock *nsock = config->socks[i];

		iov_iter_kvec(&from, ITER_SOURCE, &iov, 1, sizeof(request));
		mutex_lock(&nsock->tx_lock);
		ret = sock_xmit(nbd, i, 1, &from, 0, NULL);
		if (ret < 0)
			dev_err(disk_to_dev(nbd->disk),
				"Send disconnect failed %d\n", ret);
		mutex_unlock(&nsock->tx_lock);
	}
}

static int nbd_disconnect(struct nbd_device *nbd)
{
	struct nbd_config *config = nbd->config;

	dev_info(disk_to_dev(nbd->disk), "NBD_DISCONNECT\n");
	set_bit(NBD_RT_DISCONNECT_REQUESTED, &config->runtime_flags);
	set_bit(NBD_DISCONNECT_REQUESTED, &nbd->flags);
	send_disconnects(nbd);
	return 0;
}

static void nbd_clear_sock(struct nbd_device *nbd)
{
	sock_shutdown(nbd);
	nbd_clear_que(nbd);
	nbd->task_setup = NULL;
}

static void nbd_config_put(struct nbd_device *nbd)
{
	if (refcount_dec_and_mutex_lock(&nbd->config_refs,
					&nbd->config_lock)) {
		struct nbd_config *config = nbd->config;
		nbd_dev_dbg_close(nbd);
		invalidate_disk(nbd->disk);
		if (nbd->config->bytesize)
			kobject_uevent(&nbd_to_dev(nbd)->kobj, KOBJ_CHANGE);
		if (test_and_clear_bit(NBD_RT_HAS_PID_FILE,
				       &config->runtime_flags))
			device_remove_file(disk_to_dev(nbd->disk), &pid_attr);
		nbd->pid = 0;
		if (test_and_clear_bit(NBD_RT_HAS_BACKEND_FILE,
				       &config->runtime_flags)) {
			device_remove_file(disk_to_dev(nbd->disk), &backend_attr);
			kfree(nbd->backend);
			nbd->backend = NULL;
		}
		nbd_clear_sock(nbd);
		if (config->num_connections) {
			int i;
			for (i = 0; i < config->num_connections; i++) {
				sockfd_put(config->socks[i]->sock);
				kfree(config->socks[i]);
			}
			kfree(config->socks);
		}
		kfree(nbd->config);
		nbd->config = NULL;

		nbd->tag_set.timeout = 0;

		mutex_unlock(&nbd->config_lock);
		nbd_put(nbd);
		module_put(THIS_MODULE);
	}
}

static int nbd_start_device(struct nbd_device *nbd)
{
	struct nbd_config *config = nbd->config;
	int num_connections = config->num_connections;
	int error = 0, i;

	if (nbd->pid)
		return -EBUSY;
	if (!config->socks)
		return -EINVAL;
	if (num_connections > 1 &&
	    !(config->flags & NBD_FLAG_CAN_MULTI_CONN)) {
		dev_err(disk_to_dev(nbd->disk), "server does not support multiple connections per device.\n");
		return -EINVAL;
	}

	blk_mq_update_nr_hw_queues(&nbd->tag_set, config->num_connections);
	nbd->pid = task_pid_nr(current);

	nbd_parse_flags(nbd);

	error = device_create_file(disk_to_dev(nbd->disk), &pid_attr);
	if (error) {
		dev_err(disk_to_dev(nbd->disk), "device_create_file failed for pid!\n");
		return error;
	}
	set_bit(NBD_RT_HAS_PID_FILE, &config->runtime_flags);

	nbd_dev_dbg_init(nbd);
	for (i = 0; i < num_connections; i++) {
		struct recv_thread_args *args;

		args = kzalloc(sizeof(*args), GFP_KERNEL);
		if (!args) {
			sock_shutdown(nbd);
			/*
			 * If num_connections is m (2 < m),
			 * and NO.1 ~ NO.n(1 < n < m) kzallocs are successful.
			 * But NO.(n + 1) failed. We still have n recv threads.
			 * So, add flush_workqueue here to prevent recv threads
			 * dropping the last config_refs and trying to destroy
			 * the workqueue from inside the workqueue.
			 */
			if (i)
				flush_workqueue(nbd->recv_workq);
			return -ENOMEM;
		}
		sk_set_memalloc(config->socks[i]->sock->sk);
		if (nbd->tag_set.timeout)
			config->socks[i]->sock->sk->sk_sndtimeo =
				nbd->tag_set.timeout;
		atomic_inc(&config->recv_threads);
		refcount_inc(&nbd->config_refs);
		INIT_WORK(&args->work, recv_work);
		args->nbd = nbd;
		args->nsock = config->socks[i];
		args->index = i;
		queue_work(nbd->recv_workq, &args->work);
	}
	return nbd_set_size(nbd, config->bytesize, nbd_blksize(config));
}

static int nbd_start_device_ioctl(struct nbd_device *nbd)
{
	struct nbd_config *config = nbd->config;
	int ret;

	ret = nbd_start_device(nbd);
	if (ret)
		return ret;

	if (max_part)
		set_bit(GD_NEED_PART_SCAN, &nbd->disk->state);
	mutex_unlock(&nbd->config_lock);
	ret = wait_event_interruptible(config->recv_wq,
					 atomic_read(&config->recv_threads) == 0);
	if (ret) {
		sock_shutdown(nbd);
		nbd_clear_que(nbd);
	}

	flush_workqueue(nbd->recv_workq);
	mutex_lock(&nbd->config_lock);
	nbd_bdev_reset(nbd);
	/* user requested, ignore socket errors */
	if (test_bit(NBD_RT_DISCONNECT_REQUESTED, &config->runtime_flags))
		ret = 0;
	if (test_bit(NBD_RT_TIMEDOUT, &config->runtime_flags))
		ret = -ETIMEDOUT;
	return ret;
}

static void nbd_clear_sock_ioctl(struct nbd_device *nbd)
{
	nbd_clear_sock(nbd);
	disk_force_media_change(nbd->disk);
	nbd_bdev_reset(nbd);
	if (test_and_clear_bit(NBD_RT_HAS_CONFIG_REF,
			       &nbd->config->runtime_flags))
		nbd_config_put(nbd);
}

static void nbd_set_cmd_timeout(struct nbd_device *nbd, u64 timeout)
{
	nbd->tag_set.timeout = timeout * HZ;
	if (timeout)
		blk_queue_rq_timeout(nbd->disk->queue, timeout * HZ);
	else
		blk_queue_rq_timeout(nbd->disk->queue, 30 * HZ);
}

/* Must be called with config_lock held */
static int __nbd_ioctl(struct block_device *bdev, struct nbd_device *nbd,
		       unsigned int cmd, unsigned long arg)
{
	struct nbd_config *config = nbd->config;
	loff_t bytesize;

	switch (cmd) {
	case NBD_DISCONNECT:
		return nbd_disconnect(nbd);
	case NBD_CLEAR_SOCK:
		nbd_clear_sock_ioctl(nbd);
		return 0;
	case NBD_SET_SOCK:
		return nbd_add_socket(nbd, arg, false);
	case NBD_SET_BLKSIZE:
		return nbd_set_size(nbd, config->bytesize, arg);
	case NBD_SET_SIZE:
		return nbd_set_size(nbd, arg, nbd_blksize(config));
	case NBD_SET_SIZE_BLOCKS:
		if (check_shl_overflow(arg, config->blksize_bits, &bytesize))
			return -EINVAL;
		return nbd_set_size(nbd, bytesize, nbd_blksize(config));
	case NBD_SET_TIMEOUT:
		nbd_set_cmd_timeout(nbd, arg);
		return 0;

	case NBD_SET_FLAGS:
		config->flags = arg;
		return 0;
	case NBD_DO_IT:
		return nbd_start_device_ioctl(nbd);
	case NBD_CLEAR_QUE:
		/*
		 * This is for compatibility only.  The queue is always cleared
		 * by NBD_DO_IT or NBD_CLEAR_SOCK.
		 */
		return 0;
	case NBD_PRINT_DEBUG:
		/*
		 * For compatibility only, we no longer keep a list of
		 * outstanding requests.
		 */
		return 0;
	}
	return -ENOTTY;
}

static int nbd_ioctl(struct block_device *bdev, blk_mode_t mode,
		     unsigned int cmd, unsigned long arg)
{
	struct nbd_device *nbd = bdev->bd_disk->private_data;
	struct nbd_config *config = nbd->config;
	int error = -EINVAL;

	if (!capable(CAP_SYS_ADMIN))
		return -EPERM;

	/* The block layer will pass back some non-nbd ioctls in case we have
	 * special handling for them, but we don't so just return an error.
	 */
	if (_IOC_TYPE(cmd) != 0xab)
		return -EINVAL;

	mutex_lock(&nbd->config_lock);

	/* Don't allow ioctl operations on a nbd device that was created with
	 * netlink, unless it's DISCONNECT or CLEAR_SOCK, which are fine.
	 */
	if (!test_bit(NBD_RT_BOUND, &config->runtime_flags) ||
	    (cmd == NBD_DISCONNECT || cmd == NBD_CLEAR_SOCK))
		error = __nbd_ioctl(bdev, nbd, cmd, arg);
	else
		dev_err(nbd_to_dev(nbd), "Cannot use ioctl interface on a netlink controlled device.\n");
	mutex_unlock(&nbd->config_lock);
	return error;
}

static int nbd_alloc_and_init_config(struct nbd_device *nbd)
{
	struct nbd_config *config;

	if (WARN_ON(nbd->config))
		return -EINVAL;

	if (!try_module_get(THIS_MODULE))
		return -ENODEV;

	config = kzalloc(sizeof(struct nbd_config), GFP_NOFS);
	if (!config) {
		module_put(THIS_MODULE);
		return -ENOMEM;
	}

	atomic_set(&config->recv_threads, 0);
	init_waitqueue_head(&config->recv_wq);
	init_waitqueue_head(&config->conn_wait);
	config->blksize_bits = NBD_DEF_BLKSIZE_BITS;
	atomic_set(&config->live_connections, 0);

	nbd->config = config;
	/*
	 * Order refcount_set(&nbd->config_refs, 1) and nbd->config assignment,
	 * its pair is the barrier in nbd_get_config_unlocked().
	 * So nbd_get_config_unlocked() won't see nbd->config as null after
	 * refcount_inc_not_zero() succeed.
	 */
	smp_mb__before_atomic();
	refcount_set(&nbd->config_refs, 1);

	return 0;
}

static int nbd_open(struct gendisk *disk, blk_mode_t mode)
{
	struct nbd_device *nbd;
	struct nbd_config *config;
	int ret = 0;

	mutex_lock(&nbd_index_mutex);
	nbd = disk->private_data;
	if (!nbd) {
		ret = -ENXIO;
		goto out;
	}
	if (!refcount_inc_not_zero(&nbd->refs)) {
		ret = -ENXIO;
		goto out;
	}

	config = nbd_get_config_unlocked(nbd);
	if (!config) {
		mutex_lock(&nbd->config_lock);
		if (refcount_inc_not_zero(&nbd->config_refs)) {
			mutex_unlock(&nbd->config_lock);
			goto out;
		}
		ret = nbd_alloc_and_init_config(nbd);
		if (ret) {
			mutex_unlock(&nbd->config_lock);
			goto out;
		}

		refcount_inc(&nbd->refs);
		mutex_unlock(&nbd->config_lock);
		if (max_part)
			set_bit(GD_NEED_PART_SCAN, &disk->state);
	} else if (nbd_disconnected(config)) {
		if (max_part)
			set_bit(GD_NEED_PART_SCAN, &disk->state);
	}
out:
	mutex_unlock(&nbd_index_mutex);
	return ret;
}

static void nbd_release(struct gendisk *disk)
{
	struct nbd_device *nbd = disk->private_data;

	if (test_bit(NBD_RT_DISCONNECT_ON_CLOSE, &nbd->config->runtime_flags) &&
			disk_openers(disk) == 0)
		nbd_disconnect_and_put(nbd);

	nbd_config_put(nbd);
	nbd_put(nbd);
}

static void nbd_free_disk(struct gendisk *disk)
{
	struct nbd_device *nbd = disk->private_data;

	kfree(nbd);
}

static const struct block_device_operations nbd_fops =
{
	.owner =	THIS_MODULE,
	.open =		nbd_open,
	.release =	nbd_release,
	.ioctl =	nbd_ioctl,
	.compat_ioctl =	nbd_ioctl,
	.free_disk =	nbd_free_disk,
};

#if IS_ENABLED(CONFIG_DEBUG_FS)

static int nbd_dbg_tasks_show(struct seq_file *s, void *unused)
{
	struct nbd_device *nbd = s->private;

	if (nbd->pid)
		seq_printf(s, "recv: %d\n", nbd->pid);

	return 0;
}

DEFINE_SHOW_ATTRIBUTE(nbd_dbg_tasks);

static int nbd_dbg_flags_show(struct seq_file *s, void *unused)
{
	struct nbd_device *nbd = s->private;
	u32 flags = nbd->config->flags;

	seq_printf(s, "Hex: 0x%08x\n\n", flags);

	seq_puts(s, "Known flags:\n");

	if (flags & NBD_FLAG_HAS_FLAGS)
		seq_puts(s, "NBD_FLAG_HAS_FLAGS\n");
	if (flags & NBD_FLAG_READ_ONLY)
		seq_puts(s, "NBD_FLAG_READ_ONLY\n");
	if (flags & NBD_FLAG_SEND_FLUSH)
		seq_puts(s, "NBD_FLAG_SEND_FLUSH\n");
	if (flags & NBD_FLAG_SEND_FUA)
		seq_puts(s, "NBD_FLAG_SEND_FUA\n");
	if (flags & NBD_FLAG_SEND_TRIM)
		seq_puts(s, "NBD_FLAG_SEND_TRIM\n");
	if (flags & NBD_FLAG_SEND_WRITE_ZEROES)
		seq_puts(s, "NBD_FLAG_SEND_WRITE_ZEROES\n");
	if (flags & NBD_FLAG_ROTATIONAL)
		seq_puts(s, "NBD_FLAG_ROTATIONAL\n");

	return 0;
}

DEFINE_SHOW_ATTRIBUTE(nbd_dbg_flags);

static int nbd_dev_dbg_init(struct nbd_device *nbd)
{
	struct dentry *dir;
	struct nbd_config *config = nbd->config;

	if (!nbd_dbg_dir)
		return -EIO;

	dir = debugfs_create_dir(nbd_name(nbd), nbd_dbg_dir);
	if (IS_ERR(dir)) {
		dev_err(nbd_to_dev(nbd), "Failed to create debugfs dir for '%s'\n",
			nbd_name(nbd));
		return -EIO;
	}
	config->dbg_dir = dir;

	debugfs_create_file("tasks", 0444, dir, nbd, &nbd_dbg_tasks_fops);
	debugfs_create_u64("size_bytes", 0444, dir, &config->bytesize);
	debugfs_create_u32("timeout", 0444, dir, &nbd->tag_set.timeout);
	debugfs_create_u32("blocksize_bits", 0444, dir, &config->blksize_bits);
	debugfs_create_file("flags", 0444, dir, nbd, &nbd_dbg_flags_fops);

	return 0;
}

static void nbd_dev_dbg_close(struct nbd_device *nbd)
{
	debugfs_remove_recursive(nbd->config->dbg_dir);
}

static int nbd_dbg_init(void)
{
	struct dentry *dbg_dir;

	dbg_dir = debugfs_create_dir("nbd", NULL);
	if (IS_ERR(dbg_dir))
		return -EIO;

	nbd_dbg_dir = dbg_dir;

	return 0;
}

static void nbd_dbg_close(void)
{
	debugfs_remove_recursive(nbd_dbg_dir);
}

#else  /* IS_ENABLED(CONFIG_DEBUG_FS) */

static int nbd_dev_dbg_init(struct nbd_device *nbd)
{
	return 0;
}

static void nbd_dev_dbg_close(struct nbd_device *nbd)
{
}

static int nbd_dbg_init(void)
{
	return 0;
}

static void nbd_dbg_close(void)
{
}

#endif

static int nbd_init_request(struct blk_mq_tag_set *set, struct request *rq,
			    unsigned int hctx_idx, unsigned int numa_node)
{
	struct nbd_cmd *cmd = blk_mq_rq_to_pdu(rq);
	cmd->nbd = set->driver_data;
	cmd->flags = 0;
	mutex_init(&cmd->lock);
	return 0;
}

static const struct blk_mq_ops nbd_mq_ops = {
	.queue_rq	= nbd_queue_rq,
	.complete	= nbd_complete_rq,
	.init_request	= nbd_init_request,
	.timeout	= nbd_xmit_timeout,
};

static struct nbd_device *nbd_dev_add(int index, unsigned int refs)
{
	struct queue_limits lim = {
		.max_hw_sectors		= 65536,
		.io_opt			= 256 << SECTOR_SHIFT,
		.max_segments		= USHRT_MAX,
		.max_segment_size	= UINT_MAX,
	};
	struct nbd_device *nbd;
	struct gendisk *disk;
	int err = -ENOMEM;

	nbd = kzalloc(sizeof(struct nbd_device), GFP_KERNEL);
	if (!nbd)
		goto out;

	nbd->tag_set.ops = &nbd_mq_ops;
	nbd->tag_set.nr_hw_queues = 1;
	nbd->tag_set.queue_depth = 128;
	nbd->tag_set.numa_node = NUMA_NO_NODE;
	nbd->tag_set.cmd_size = sizeof(struct nbd_cmd);
	nbd->tag_set.flags = BLK_MQ_F_SHOULD_MERGE |
		BLK_MQ_F_BLOCKING;
	nbd->tag_set.driver_data = nbd;
	INIT_WORK(&nbd->remove_work, nbd_dev_remove_work);
	nbd->backend = NULL;

	err = blk_mq_alloc_tag_set(&nbd->tag_set);
	if (err)
		goto out_free_nbd;

	mutex_lock(&nbd_index_mutex);
	if (index >= 0) {
		err = idr_alloc(&nbd_index_idr, nbd, index, index + 1,
				GFP_KERNEL);
		if (err == -ENOSPC)
			err = -EEXIST;
	} else {
		err = idr_alloc(&nbd_index_idr, nbd, 0,
				(MINORMASK >> part_shift) + 1, GFP_KERNEL);
		if (err >= 0)
			index = err;
	}
	nbd->index = index;
	mutex_unlock(&nbd_index_mutex);
	if (err < 0)
		goto out_free_tags;

	disk = blk_mq_alloc_disk(&nbd->tag_set, &lim, NULL);
	if (IS_ERR(disk)) {
		err = PTR_ERR(disk);
		goto out_free_idr;
	}
	nbd->disk = disk;

	nbd->recv_workq = alloc_workqueue("nbd%d-recv",
					  WQ_MEM_RECLAIM | WQ_HIGHPRI |
					  WQ_UNBOUND, 0, nbd->index);
	if (!nbd->recv_workq) {
		dev_err(disk_to_dev(nbd->disk), "Could not allocate knbd recv work queue.\n");
		err = -ENOMEM;
		goto out_err_disk;
	}

	mutex_init(&nbd->config_lock);
	refcount_set(&nbd->config_refs, 0);
	/*
	 * Start out with a zero references to keep other threads from using
	 * this device until it is fully initialized.
	 */
	refcount_set(&nbd->refs, 0);
	INIT_LIST_HEAD(&nbd->list);
	disk->major = NBD_MAJOR;
	disk->first_minor = index << part_shift;
	disk->minors = 1 << part_shift;
	disk->fops = &nbd_fops;
	disk->private_data = nbd;
	sprintf(disk->disk_name, "nbd%d", index);
	err = add_disk(disk);
	if (err)
		goto out_free_work;

	/*
	 * Now publish the device.
	 */
	refcount_set(&nbd->refs, refs);
	nbd_total_devices++;
	return nbd;

out_free_work:
	destroy_workqueue(nbd->recv_workq);
out_err_disk:
	put_disk(disk);
out_free_idr:
	mutex_lock(&nbd_index_mutex);
	idr_remove(&nbd_index_idr, index);
	mutex_unlock(&nbd_index_mutex);
out_free_tags:
	blk_mq_free_tag_set(&nbd->tag_set);
out_free_nbd:
	kfree(nbd);
out:
	return ERR_PTR(err);
}

static struct nbd_device *nbd_find_get_unused(void)
{
	struct nbd_device *nbd;
	int id;

	lockdep_assert_held(&nbd_index_mutex);

	idr_for_each_entry(&nbd_index_idr, nbd, id) {
		if (refcount_read(&nbd->config_refs) ||
		    test_bit(NBD_DESTROY_ON_DISCONNECT, &nbd->flags))
			continue;
		if (refcount_inc_not_zero(&nbd->refs))
			return nbd;
	}

	return NULL;
}

/* Netlink interface. */
static const struct nla_policy nbd_attr_policy[NBD_ATTR_MAX + 1] = {
	[NBD_ATTR_INDEX]		=	{ .type = NLA_U32 },
	[NBD_ATTR_SIZE_BYTES]		=	{ .type = NLA_U64 },
	[NBD_ATTR_BLOCK_SIZE_BYTES]	=	{ .type = NLA_U64 },
	[NBD_ATTR_TIMEOUT]		=	{ .type = NLA_U64 },
	[NBD_ATTR_SERVER_FLAGS]		=	{ .type = NLA_U64 },
	[NBD_ATTR_CLIENT_FLAGS]		=	{ .type = NLA_U64 },
	[NBD_ATTR_SOCKETS]		=	{ .type = NLA_NESTED},
	[NBD_ATTR_DEAD_CONN_TIMEOUT]	=	{ .type = NLA_U64 },
	[NBD_ATTR_DEVICE_LIST]		=	{ .type = NLA_NESTED},
	[NBD_ATTR_BACKEND_IDENTIFIER]	=	{ .type = NLA_STRING},
};

static const struct nla_policy nbd_sock_policy[NBD_SOCK_MAX + 1] = {
	[NBD_SOCK_FD]			=	{ .type = NLA_U32 },
};

/* We don't use this right now since we don't parse the incoming list, but we
 * still want it here so userspace knows what to expect.
 */
static const struct nla_policy __attribute__((unused))
nbd_device_policy[NBD_DEVICE_ATTR_MAX + 1] = {
	[NBD_DEVICE_INDEX]		=	{ .type = NLA_U32 },
	[NBD_DEVICE_CONNECTED]		=	{ .type = NLA_U8 },
};

static int nbd_genl_size_set(struct genl_info *info, struct nbd_device *nbd)
{
	struct nbd_config *config = nbd->config;
	u64 bsize = nbd_blksize(config);
	u64 bytes = config->bytesize;

	if (info->attrs[NBD_ATTR_SIZE_BYTES])
		bytes = nla_get_u64(info->attrs[NBD_ATTR_SIZE_BYTES]);

	if (info->attrs[NBD_ATTR_BLOCK_SIZE_BYTES])
		bsize = nla_get_u64(info->attrs[NBD_ATTR_BLOCK_SIZE_BYTES]);

	if (bytes != config->bytesize || bsize != nbd_blksize(config))
		return nbd_set_size(nbd, bytes, bsize);
	return 0;
}

static int nbd_genl_connect(struct sk_buff *skb, struct genl_info *info)
{
	struct nbd_device *nbd;
	struct nbd_config *config;
	int index = -1;
	int ret;
	bool put_dev = false;

	if (!netlink_capable(skb, CAP_SYS_ADMIN))
		return -EPERM;

	if (info->attrs[NBD_ATTR_INDEX]) {
		index = nla_get_u32(info->attrs[NBD_ATTR_INDEX]);

		/*
		 * Too big first_minor can cause duplicate creation of
		 * sysfs files/links, since index << part_shift might overflow, or
		 * MKDEV() expect that the max bits of first_minor is 20.
		 */
		if (index < 0 || index > MINORMASK >> part_shift) {
			pr_err("illegal input index %d\n", index);
			return -EINVAL;
		}
	}
	if (GENL_REQ_ATTR_CHECK(info, NBD_ATTR_SOCKETS)) {
		pr_err("must specify at least one socket\n");
		return -EINVAL;
	}
	if (GENL_REQ_ATTR_CHECK(info, NBD_ATTR_SIZE_BYTES)) {
		pr_err("must specify a size in bytes for the device\n");
		return -EINVAL;
	}
again:
	mutex_lock(&nbd_index_mutex);
	if (index == -1) {
		nbd = nbd_find_get_unused();
	} else {
		nbd = idr_find(&nbd_index_idr, index);
		if (nbd) {
			if ((test_bit(NBD_DESTROY_ON_DISCONNECT, &nbd->flags) &&
			     test_bit(NBD_DISCONNECT_REQUESTED, &nbd->flags)) ||
			    !refcount_inc_not_zero(&nbd->refs)) {
				mutex_unlock(&nbd_index_mutex);
				pr_err("device at index %d is going down\n",
					index);
				return -EINVAL;
			}
		}
	}
	mutex_unlock(&nbd_index_mutex);

	if (!nbd) {
		nbd = nbd_dev_add(index, 2);
		if (IS_ERR(nbd)) {
			pr_err("failed to add new device\n");
			return PTR_ERR(nbd);
		}
	}

	mutex_lock(&nbd->config_lock);
	if (refcount_read(&nbd->config_refs)) {
		mutex_unlock(&nbd->config_lock);
		nbd_put(nbd);
		if (index == -1)
			goto again;
		pr_err("nbd%d already in use\n", index);
		return -EBUSY;
	}

	ret = nbd_alloc_and_init_config(nbd);
	if (ret) {
		mutex_unlock(&nbd->config_lock);
		nbd_put(nbd);
		pr_err("couldn't allocate config\n");
		return ret;
	}

	config = nbd->config;
	set_bit(NBD_RT_BOUND, &config->runtime_flags);
	ret = nbd_genl_size_set(info, nbd);
	if (ret)
		goto out;

	if (info->attrs[NBD_ATTR_TIMEOUT])
		nbd_set_cmd_timeout(nbd,
				    nla_get_u64(info->attrs[NBD_ATTR_TIMEOUT]));
	if (info->attrs[NBD_ATTR_DEAD_CONN_TIMEOUT]) {
		config->dead_conn_timeout =
			nla_get_u64(info->attrs[NBD_ATTR_DEAD_CONN_TIMEOUT]);
		config->dead_conn_timeout *= HZ;
	}
	if (info->attrs[NBD_ATTR_SERVER_FLAGS])
		config->flags =
			nla_get_u64(info->attrs[NBD_ATTR_SERVER_FLAGS]);
	if (info->attrs[NBD_ATTR_CLIENT_FLAGS]) {
		u64 flags = nla_get_u64(info->attrs[NBD_ATTR_CLIENT_FLAGS]);
		if (flags & NBD_CFLAG_DESTROY_ON_DISCONNECT) {
			/*
			 * We have 1 ref to keep the device around, and then 1
			 * ref for our current operation here, which will be
			 * inherited by the config.  If we already have
			 * DESTROY_ON_DISCONNECT set then we know we don't have
			 * that extra ref already held so we don't need the
			 * put_dev.
			 */
			if (!test_and_set_bit(NBD_DESTROY_ON_DISCONNECT,
					      &nbd->flags))
				put_dev = true;
		} else {
			if (test_and_clear_bit(NBD_DESTROY_ON_DISCONNECT,
					       &nbd->flags))
				refcount_inc(&nbd->refs);
		}
		if (flags & NBD_CFLAG_DISCONNECT_ON_CLOSE) {
			set_bit(NBD_RT_DISCONNECT_ON_CLOSE,
				&config->runtime_flags);
		}
	}

	if (info->attrs[NBD_ATTR_SOCKETS]) {
		struct nlattr *attr;
		int rem, fd;

		nla_for_each_nested(attr, info->attrs[NBD_ATTR_SOCKETS],
				    rem) {
			struct nlattr *socks[NBD_SOCK_MAX+1];

			if (nla_type(attr) != NBD_SOCK_ITEM) {
				pr_err("socks must be embedded in a SOCK_ITEM attr\n");
				ret = -EINVAL;
				goto out;
			}
			ret = nla_parse_nested_deprecated(socks, NBD_SOCK_MAX,
							  attr,
							  nbd_sock_policy,
							  info->extack);
			if (ret != 0) {
				pr_err("error processing sock list\n");
				ret = -EINVAL;
				goto out;
			}
			if (!socks[NBD_SOCK_FD])
				continue;
			fd = (int)nla_get_u32(socks[NBD_SOCK_FD]);
			ret = nbd_add_socket(nbd, fd, true);
			if (ret)
				goto out;
		}
	}
	ret = nbd_start_device(nbd);
	if (ret)
		goto out;
	if (info->attrs[NBD_ATTR_BACKEND_IDENTIFIER]) {
		nbd->backend = nla_strdup(info->attrs[NBD_ATTR_BACKEND_IDENTIFIER],
					  GFP_KERNEL);
		if (!nbd->backend) {
			ret = -ENOMEM;
			goto out;
		}
	}
	ret = device_create_file(disk_to_dev(nbd->disk), &backend_attr);
	if (ret) {
		dev_err(disk_to_dev(nbd->disk),
			"device_create_file failed for backend!\n");
		goto out;
	}
	set_bit(NBD_RT_HAS_BACKEND_FILE, &config->runtime_flags);
out:
	mutex_unlock(&nbd->config_lock);
	if (!ret) {
		set_bit(NBD_RT_HAS_CONFIG_REF, &config->runtime_flags);
		refcount_inc(&nbd->config_refs);
		nbd_connect_reply(info, nbd->index);
	}
	nbd_config_put(nbd);
	if (put_dev)
		nbd_put(nbd);
	return ret;
}

static void nbd_disconnect_and_put(struct nbd_device *nbd)
{
	mutex_lock(&nbd->config_lock);
	nbd_disconnect(nbd);
	sock_shutdown(nbd);
	wake_up(&nbd->config->conn_wait);
	/*
	 * Make sure recv thread has finished, we can safely call nbd_clear_que()
	 * to cancel the inflight I/Os.
	 */
	flush_workqueue(nbd->recv_workq);
	nbd_clear_que(nbd);
	nbd->task_setup = NULL;
	mutex_unlock(&nbd->config_lock);

	if (test_and_clear_bit(NBD_RT_HAS_CONFIG_REF,
			       &nbd->config->runtime_flags))
		nbd_config_put(nbd);
}

static int nbd_genl_disconnect(struct sk_buff *skb, struct genl_info *info)
{
	struct nbd_device *nbd;
	int index;

	if (!netlink_capable(skb, CAP_SYS_ADMIN))
		return -EPERM;

	if (GENL_REQ_ATTR_CHECK(info, NBD_ATTR_INDEX)) {
		pr_err("must specify an index to disconnect\n");
		return -EINVAL;
	}
	index = nla_get_u32(info->attrs[NBD_ATTR_INDEX]);
	mutex_lock(&nbd_index_mutex);
	nbd = idr_find(&nbd_index_idr, index);
	if (!nbd) {
		mutex_unlock(&nbd_index_mutex);
		pr_err("couldn't find device at index %d\n", index);
		return -EINVAL;
	}
	if (!refcount_inc_not_zero(&nbd->refs)) {
		mutex_unlock(&nbd_index_mutex);
		pr_err("device at index %d is going down\n", index);
		return -EINVAL;
	}
	mutex_unlock(&nbd_index_mutex);
	if (!refcount_inc_not_zero(&nbd->config_refs))
		goto put_nbd;
	nbd_disconnect_and_put(nbd);
	nbd_config_put(nbd);
put_nbd:
	nbd_put(nbd);
	return 0;
}

static int nbd_genl_reconfigure(struct sk_buff *skb, struct genl_info *info)
{
	struct nbd_device *nbd = NULL;
	struct nbd_config *config;
	int index;
	int ret = 0;
	bool put_dev = false;

	if (!netlink_capable(skb, CAP_SYS_ADMIN))
		return -EPERM;

	if (GENL_REQ_ATTR_CHECK(info, NBD_ATTR_INDEX)) {
		pr_err("must specify a device to reconfigure\n");
		return -EINVAL;
	}
	index = nla_get_u32(info->attrs[NBD_ATTR_INDEX]);
	mutex_lock(&nbd_index_mutex);
	nbd = idr_find(&nbd_index_idr, index);
	if (!nbd) {
		mutex_unlock(&nbd_index_mutex);
		pr_err("couldn't find a device at index %d\n", index);
		return -EINVAL;
	}
	if (nbd->backend) {
		if (info->attrs[NBD_ATTR_BACKEND_IDENTIFIER]) {
			if (nla_strcmp(info->attrs[NBD_ATTR_BACKEND_IDENTIFIER],
				       nbd->backend)) {
				mutex_unlock(&nbd_index_mutex);
				dev_err(nbd_to_dev(nbd),
					"backend image doesn't match with %s\n",
					nbd->backend);
				return -EINVAL;
			}
		} else {
			mutex_unlock(&nbd_index_mutex);
			dev_err(nbd_to_dev(nbd), "must specify backend\n");
			return -EINVAL;
		}
	}
	if (!refcount_inc_not_zero(&nbd->refs)) {
		mutex_unlock(&nbd_index_mutex);
		pr_err("device at index %d is going down\n", index);
		return -EINVAL;
	}
	mutex_unlock(&nbd_index_mutex);

	config = nbd_get_config_unlocked(nbd);
	if (!config) {
		dev_err(nbd_to_dev(nbd),
			"not configured, cannot reconfigure\n");
		nbd_put(nbd);
		return -EINVAL;
	}

	mutex_lock(&nbd->config_lock);
	if (!test_bit(NBD_RT_BOUND, &config->runtime_flags) ||
	    !nbd->pid) {
		dev_err(nbd_to_dev(nbd),
			"not configured, cannot reconfigure\n");
		ret = -EINVAL;
		goto out;
	}

	ret = nbd_genl_size_set(info, nbd);
	if (ret)
		goto out;

	if (info->attrs[NBD_ATTR_TIMEOUT])
		nbd_set_cmd_timeout(nbd,
				    nla_get_u64(info->attrs[NBD_ATTR_TIMEOUT]));
	if (info->attrs[NBD_ATTR_DEAD_CONN_TIMEOUT]) {
		config->dead_conn_timeout =
			nla_get_u64(info->attrs[NBD_ATTR_DEAD_CONN_TIMEOUT]);
		config->dead_conn_timeout *= HZ;
	}
	if (info->attrs[NBD_ATTR_CLIENT_FLAGS]) {
		u64 flags = nla_get_u64(info->attrs[NBD_ATTR_CLIENT_FLAGS]);
		if (flags & NBD_CFLAG_DESTROY_ON_DISCONNECT) {
			if (!test_and_set_bit(NBD_DESTROY_ON_DISCONNECT,
					      &nbd->flags))
				put_dev = true;
		} else {
			if (test_and_clear_bit(NBD_DESTROY_ON_DISCONNECT,
					       &nbd->flags))
				refcount_inc(&nbd->refs);
		}

		if (flags & NBD_CFLAG_DISCONNECT_ON_CLOSE) {
			set_bit(NBD_RT_DISCONNECT_ON_CLOSE,
					&config->runtime_flags);
		} else {
			clear_bit(NBD_RT_DISCONNECT_ON_CLOSE,
					&config->runtime_flags);
		}
	}

	if (info->attrs[NBD_ATTR_SOCKETS]) {
		struct nlattr *attr;
		int rem, fd;

		nla_for_each_nested(attr, info->attrs[NBD_ATTR_SOCKETS],
				    rem) {
			struct nlattr *socks[NBD_SOCK_MAX+1];

			if (nla_type(attr) != NBD_SOCK_ITEM) {
				pr_err("socks must be embedded in a SOCK_ITEM attr\n");
				ret = -EINVAL;
				goto out;
			}
			ret = nla_parse_nested_deprecated(socks, NBD_SOCK_MAX,
							  attr,
							  nbd_sock_policy,
							  info->extack);
			if (ret != 0) {
				pr_err("error processing sock list\n");
				ret = -EINVAL;
				goto out;
			}
			if (!socks[NBD_SOCK_FD])
				continue;
			fd = (int)nla_get_u32(socks[NBD_SOCK_FD]);
			ret = nbd_reconnect_socket(nbd, fd);
			if (ret) {
				if (ret == -ENOSPC)
					ret = 0;
				goto out;
			}
			dev_info(nbd_to_dev(nbd), "reconnected socket\n");
		}
	}
out:
	mutex_unlock(&nbd->config_lock);
	nbd_config_put(nbd);
	nbd_put(nbd);
	if (put_dev)
		nbd_put(nbd);
	return ret;
}

static const struct genl_small_ops nbd_connect_genl_ops[] = {
	{
		.cmd	= NBD_CMD_CONNECT,
		.validate = GENL_DONT_VALIDATE_STRICT | GENL_DONT_VALIDATE_DUMP,
		.doit	= nbd_genl_connect,
	},
	{
		.cmd	= NBD_CMD_DISCONNECT,
		.validate = GENL_DONT_VALIDATE_STRICT | GENL_DONT_VALIDATE_DUMP,
		.doit	= nbd_genl_disconnect,
	},
	{
		.cmd	= NBD_CMD_RECONFIGURE,
		.validate = GENL_DONT_VALIDATE_STRICT | GENL_DONT_VALIDATE_DUMP,
		.doit	= nbd_genl_reconfigure,
	},
	{
		.cmd	= NBD_CMD_STATUS,
		.validate = GENL_DONT_VALIDATE_STRICT | GENL_DONT_VALIDATE_DUMP,
		.doit	= nbd_genl_status,
	},
};

static const struct genl_multicast_group nbd_mcast_grps[] = {
	{ .name = NBD_GENL_MCAST_GROUP_NAME, },
};

static struct genl_family nbd_genl_family __ro_after_init = {
	.hdrsize	= 0,
	.name		= NBD_GENL_FAMILY_NAME,
	.version	= NBD_GENL_VERSION,
	.module		= THIS_MODULE,
	.small_ops	= nbd_connect_genl_ops,
	.n_small_ops	= ARRAY_SIZE(nbd_connect_genl_ops),
	.resv_start_op	= NBD_CMD_STATUS + 1,
	.maxattr	= NBD_ATTR_MAX,
	.netnsok	= 1,
	.policy = nbd_attr_policy,
	.mcgrps		= nbd_mcast_grps,
	.n_mcgrps	= ARRAY_SIZE(nbd_mcast_grps),
};
MODULE_ALIAS_GENL_FAMILY(NBD_GENL_FAMILY_NAME);

static int populate_nbd_status(struct nbd_device *nbd, struct sk_buff *reply)
{
	struct nlattr *dev_opt;
	u8 connected = 0;
	int ret;

	/* This is a little racey, but for status it's ok.  The
	 * reason we don't take a ref here is because we can't
	 * take a ref in the index == -1 case as we would need
	 * to put under the nbd_index_mutex, which could
	 * deadlock if we are configured to remove ourselves
	 * once we're disconnected.
	 */
	if (refcount_read(&nbd->config_refs))
		connected = 1;
	dev_opt = nla_nest_start_noflag(reply, NBD_DEVICE_ITEM);
	if (!dev_opt)
		return -EMSGSIZE;
	ret = nla_put_u32(reply, NBD_DEVICE_INDEX, nbd->index);
	if (ret)
		return -EMSGSIZE;
	ret = nla_put_u8(reply, NBD_DEVICE_CONNECTED,
			 connected);
	if (ret)
		return -EMSGSIZE;
	nla_nest_end(reply, dev_opt);
	return 0;
}

static int status_cb(int id, void *ptr, void *data)
{
	struct nbd_device *nbd = ptr;
	return populate_nbd_status(nbd, (struct sk_buff *)data);
}

static int nbd_genl_status(struct sk_buff *skb, struct genl_info *info)
{
	struct nlattr *dev_list;
	struct sk_buff *reply;
	void *reply_head;
	size_t msg_size;
	int index = -1;
	int ret = -ENOMEM;

	if (info->attrs[NBD_ATTR_INDEX])
		index = nla_get_u32(info->attrs[NBD_ATTR_INDEX]);

	mutex_lock(&nbd_index_mutex);

	msg_size = nla_total_size(nla_attr_size(sizeof(u32)) +
				  nla_attr_size(sizeof(u8)));
	msg_size *= (index == -1) ? nbd_total_devices : 1;

	reply = genlmsg_new(msg_size, GFP_KERNEL);
	if (!reply)
		goto out;
	reply_head = genlmsg_put_reply(reply, info, &nbd_genl_family, 0,
				       NBD_CMD_STATUS);
	if (!reply_head) {
		nlmsg_free(reply);
		goto out;
	}

	dev_list = nla_nest_start_noflag(reply, NBD_ATTR_DEVICE_LIST);
	if (!dev_list) {
		nlmsg_free(reply);
		ret = -EMSGSIZE;
		goto out;
	}

	if (index == -1) {
		ret = idr_for_each(&nbd_index_idr, &status_cb, reply);
		if (ret) {
			nlmsg_free(reply);
			goto out;
		}
	} else {
		struct nbd_device *nbd;
		nbd = idr_find(&nbd_index_idr, index);
		if (nbd) {
			ret = populate_nbd_status(nbd, reply);
			if (ret) {
				nlmsg_free(reply);
				goto out;
			}
		}
	}
	nla_nest_end(reply, dev_list);
	genlmsg_end(reply, reply_head);
	ret = genlmsg_reply(reply, info);
out:
	mutex_unlock(&nbd_index_mutex);
	return ret;
}

static void nbd_connect_reply(struct genl_info *info, int index)
{
	struct sk_buff *skb;
	void *msg_head;
	int ret;

	skb = genlmsg_new(nla_total_size(sizeof(u32)), GFP_KERNEL);
	if (!skb)
		return;
	msg_head = genlmsg_put_reply(skb, info, &nbd_genl_family, 0,
				     NBD_CMD_CONNECT);
	if (!msg_head) {
		nlmsg_free(skb);
		return;
	}
	ret = nla_put_u32(skb, NBD_ATTR_INDEX, index);
	if (ret) {
		nlmsg_free(skb);
		return;
	}
	genlmsg_end(skb, msg_head);
	genlmsg_reply(skb, info);
}

static void nbd_mcast_index(int index)
{
	struct sk_buff *skb;
	void *msg_head;
	int ret;

	skb = genlmsg_new(nla_total_size(sizeof(u32)), GFP_KERNEL);
	if (!skb)
		return;
	msg_head = genlmsg_put(skb, 0, 0, &nbd_genl_family, 0,
				     NBD_CMD_LINK_DEAD);
	if (!msg_head) {
		nlmsg_free(skb);
		return;
	}
	ret = nla_put_u32(skb, NBD_ATTR_INDEX, index);
	if (ret) {
		nlmsg_free(skb);
		return;
	}
	genlmsg_end(skb, msg_head);
	genlmsg_multicast(&nbd_genl_family, skb, 0, 0, GFP_KERNEL);
}

static void nbd_dead_link_work(struct work_struct *work)
{
	struct link_dead_args *args = container_of(work, struct link_dead_args,
						   work);
	nbd_mcast_index(args->index);
	kfree(args);
}

static int __init nbd_init(void)
{
	int i;

	BUILD_BUG_ON(sizeof(struct nbd_request) != 28);

	if (max_part < 0) {
		pr_err("max_part must be >= 0\n");
		return -EINVAL;
	}

	part_shift = 0;
	if (max_part > 0) {
		part_shift = fls(max_part);

		/*
		 * Adjust max_part according to part_shift as it is exported
		 * to user space so that user can know the max number of
		 * partition kernel should be able to manage.
		 *
		 * Note that -1 is required because partition 0 is reserved
		 * for the whole disk.
		 */
		max_part = (1UL << part_shift) - 1;
	}

	if ((1UL << part_shift) > DISK_MAX_PARTS)
		return -EINVAL;

	if (nbds_max > 1UL << (MINORBITS - part_shift))
		return -EINVAL;

	if (register_blkdev(NBD_MAJOR, "nbd"))
		return -EIO;

	nbd_del_wq = alloc_workqueue("nbd-del", WQ_UNBOUND, 0);
	if (!nbd_del_wq) {
		unregister_blkdev(NBD_MAJOR, "nbd");
		return -ENOMEM;
	}

	if (genl_register_family(&nbd_genl_family)) {
		destroy_workqueue(nbd_del_wq);
		unregister_blkdev(NBD_MAJOR, "nbd");
		return -EINVAL;
	}
	nbd_dbg_init();

	for (i = 0; i < nbds_max; i++)
		nbd_dev_add(i, 1);
	return 0;
}

static int nbd_exit_cb(int id, void *ptr, void *data)
{
	struct list_head *list = (struct list_head *)data;
	struct nbd_device *nbd = ptr;

	/* Skip nbd that is being removed asynchronously */
	if (refcount_read(&nbd->refs))
		list_add_tail(&nbd->list, list);

	return 0;
}

static void __exit nbd_cleanup(void)
{
	struct nbd_device *nbd;
	LIST_HEAD(del_list);

	/*
	 * Unregister netlink interface prior to waiting
	 * for the completion of netlink commands.
	 */
	genl_unregister_family(&nbd_genl_family);

	nbd_dbg_close();

	mutex_lock(&nbd_index_mutex);
	idr_for_each(&nbd_index_idr, &nbd_exit_cb, &del_list);
	mutex_unlock(&nbd_index_mutex);

	while (!list_empty(&del_list)) {
		nbd = list_first_entry(&del_list, struct nbd_device, list);
		list_del_init(&nbd->list);
		if (refcount_read(&nbd->config_refs))
			pr_err("possibly leaking nbd_config (ref %d)\n",
					refcount_read(&nbd->config_refs));
		if (refcount_read(&nbd->refs) != 1)
			pr_err("possibly leaking a device\n");
		nbd_put(nbd);
	}

	/* Also wait for nbd_dev_remove_work() completes */
	destroy_workqueue(nbd_del_wq);

	idr_destroy(&nbd_index_idr);
	unregister_blkdev(NBD_MAJOR, "nbd");
}

module_init(nbd_init);
module_exit(nbd_cleanup);

MODULE_DESCRIPTION("Network Block Device");
MODULE_LICENSE("GPL");

module_param(nbds_max, int, 0444);
MODULE_PARM_DESC(nbds_max, "number of network block devices to initialize (default: 16)");
module_param(max_part, int, 0444);
MODULE_PARM_DESC(max_part, "number of partitions per device (default: 16)");<|MERGE_RESOLUTION|>--- conflicted
+++ resolved
@@ -361,14 +361,11 @@
 		lim.features |= BLK_FEAT_WRITE_CACHE;
 		lim.features &= ~BLK_FEAT_FUA;
 	}
-<<<<<<< HEAD
-=======
 	if (nbd->config->flags & NBD_FLAG_ROTATIONAL)
 		lim.features |= BLK_FEAT_ROTATIONAL;
 	if (nbd->config->flags & NBD_FLAG_SEND_WRITE_ZEROES)
 		lim.max_write_zeroes_sectors = UINT_MAX >> SECTOR_SHIFT;
 
->>>>>>> adc21867
 	lim.logical_block_size = blksize;
 	lim.physical_block_size = blksize;
 	error = queue_limits_commit_update(nbd->disk->queue, &lim);
