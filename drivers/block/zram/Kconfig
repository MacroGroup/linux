--- conflicted
+++ resolved
@@ -2,11 +2,6 @@
 config ZRAM
 	tristate "Compressed RAM block device support"
 	depends on BLOCK && SYSFS && MMU
-<<<<<<< HEAD
-	depends on HAVE_ZSMALLOC
-	depends on CRYPTO_LZO || CRYPTO_ZSTD || CRYPTO_LZ4 || CRYPTO_LZ4HC || CRYPTO_842
-=======
->>>>>>> adc21867
 	select ZSMALLOC
 	help
 	  Creates virtual block devices called /dev/zramX (X = 0, 1, ...).
