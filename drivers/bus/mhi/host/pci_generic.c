// SPDX-License-Identifier: GPL-2.0-or-later
/*
 * MHI PCI driver - MHI over PCI controller driver
 *
 * This module is a generic driver for registering MHI-over-PCI devices,
 * such as PCIe QCOM modems.
 *
 * Copyright (C) 2020 Linaro Ltd <loic.poulain@linaro.org>
 */

#include <linux/delay.h>
#include <linux/device.h>
#include <linux/mhi.h>
#include <linux/module.h>
#include <linux/pci.h>
#include <linux/pm_runtime.h>
#include <linux/timer.h>
#include <linux/workqueue.h>

#define MHI_PCI_DEFAULT_BAR_NUM 0

#define MHI_POST_RESET_DELAY_MS 2000

#define HEALTH_CHECK_PERIOD (HZ * 2)

/* PCI VID definitions */
#define PCI_VENDOR_ID_THALES	0x1269
#define PCI_VENDOR_ID_QUECTEL	0x1eac
#define PCI_VENDOR_ID_NETPRISMA	0x203e

#define MHI_EDL_DB			91
#define MHI_EDL_COOKIE			0xEDEDEDED

/**
 * struct mhi_pci_dev_info - MHI PCI device specific information
 * @config: MHI controller configuration
 * @name: name of the PCI module
 * @fw: firmware path (if any)
 * @edl: emergency download mode firmware path (if any)
 * @edl_trigger: capable of triggering EDL mode in the device (if supported)
 * @bar_num: PCI base address register to use for MHI MMIO register space
 * @dma_data_width: DMA transfer word size (32 or 64 bits)
 * @mru_default: default MRU size for MBIM network packets
 * @sideband_wake: Devices using dedicated sideband GPIO for wakeup instead
 *		   of inband wake support (such as sdx24)
 */
struct mhi_pci_dev_info {
	const struct mhi_controller_config *config;
	const char *name;
	const char *fw;
	const char *edl;
	bool edl_trigger;
	unsigned int bar_num;
	unsigned int dma_data_width;
	unsigned int mru_default;
	bool sideband_wake;
};

#define MHI_CHANNEL_CONFIG_UL(ch_num, ch_name, el_count, ev_ring) \
	{						\
		.num = ch_num,				\
		.name = ch_name,			\
		.num_elements = el_count,		\
		.event_ring = ev_ring,			\
		.dir = DMA_TO_DEVICE,			\
		.ee_mask = BIT(MHI_EE_AMSS),		\
		.pollcfg = 0,				\
		.doorbell = MHI_DB_BRST_DISABLE,	\
		.lpm_notify = false,			\
		.offload_channel = false,		\
		.doorbell_mode_switch = false,		\
	}						\

#define MHI_CHANNEL_CONFIG_DL(ch_num, ch_name, el_count, ev_ring) \
	{						\
		.num = ch_num,				\
		.name = ch_name,			\
		.num_elements = el_count,		\
		.event_ring = ev_ring,			\
		.dir = DMA_FROM_DEVICE,			\
		.ee_mask = BIT(MHI_EE_AMSS),		\
		.pollcfg = 0,				\
		.doorbell = MHI_DB_BRST_DISABLE,	\
		.lpm_notify = false,			\
		.offload_channel = false,		\
		.doorbell_mode_switch = false,		\
	}

#define MHI_CHANNEL_CONFIG_DL_AUTOQUEUE(ch_num, ch_name, el_count, ev_ring) \
	{						\
		.num = ch_num,				\
		.name = ch_name,			\
		.num_elements = el_count,		\
		.event_ring = ev_ring,			\
		.dir = DMA_FROM_DEVICE,			\
		.ee_mask = BIT(MHI_EE_AMSS),		\
		.pollcfg = 0,				\
		.doorbell = MHI_DB_BRST_DISABLE,	\
		.lpm_notify = false,			\
		.offload_channel = false,		\
		.doorbell_mode_switch = false,		\
		.auto_queue = true,			\
	}

#define MHI_EVENT_CONFIG_CTRL(ev_ring, el_count) \
	{					\
		.num_elements = el_count,	\
		.irq_moderation_ms = 0,		\
		.irq = (ev_ring) + 1,		\
		.priority = 1,			\
		.mode = MHI_DB_BRST_DISABLE,	\
		.data_type = MHI_ER_CTRL,	\
		.hardware_event = false,	\
		.client_managed = false,	\
		.offload_channel = false,	\
	}

#define MHI_CHANNEL_CONFIG_HW_UL(ch_num, ch_name, el_count, ev_ring) \
	{						\
		.num = ch_num,				\
		.name = ch_name,			\
		.num_elements = el_count,		\
		.event_ring = ev_ring,			\
		.dir = DMA_TO_DEVICE,			\
		.ee_mask = BIT(MHI_EE_AMSS),		\
		.pollcfg = 0,				\
		.doorbell = MHI_DB_BRST_ENABLE,	\
		.lpm_notify = false,			\
		.offload_channel = false,		\
		.doorbell_mode_switch = true,		\
	}						\

#define MHI_CHANNEL_CONFIG_HW_DL(ch_num, ch_name, el_count, ev_ring) \
	{						\
		.num = ch_num,				\
		.name = ch_name,			\
		.num_elements = el_count,		\
		.event_ring = ev_ring,			\
		.dir = DMA_FROM_DEVICE,			\
		.ee_mask = BIT(MHI_EE_AMSS),		\
		.pollcfg = 0,				\
		.doorbell = MHI_DB_BRST_ENABLE,	\
		.lpm_notify = false,			\
		.offload_channel = false,		\
		.doorbell_mode_switch = true,		\
	}

#define MHI_CHANNEL_CONFIG_UL_SBL(ch_num, ch_name, el_count, ev_ring) \
	{						\
		.num = ch_num,				\
		.name = ch_name,			\
		.num_elements = el_count,		\
		.event_ring = ev_ring,			\
		.dir = DMA_TO_DEVICE,			\
		.ee_mask = BIT(MHI_EE_SBL),		\
		.pollcfg = 0,				\
		.doorbell = MHI_DB_BRST_DISABLE,	\
		.lpm_notify = false,			\
		.offload_channel = false,		\
		.doorbell_mode_switch = false,		\
	}						\

#define MHI_CHANNEL_CONFIG_DL_SBL(ch_num, ch_name, el_count, ev_ring) \
	{						\
		.num = ch_num,				\
		.name = ch_name,			\
		.num_elements = el_count,		\
		.event_ring = ev_ring,			\
		.dir = DMA_FROM_DEVICE,			\
		.ee_mask = BIT(MHI_EE_SBL),		\
		.pollcfg = 0,				\
		.doorbell = MHI_DB_BRST_DISABLE,	\
		.lpm_notify = false,			\
		.offload_channel = false,		\
		.doorbell_mode_switch = false,		\
	}

#define MHI_CHANNEL_CONFIG_UL_FP(ch_num, ch_name, el_count, ev_ring) \
	{						\
		.num = ch_num,				\
		.name = ch_name,			\
		.num_elements = el_count,		\
		.event_ring = ev_ring,			\
		.dir = DMA_TO_DEVICE,			\
		.ee_mask = BIT(MHI_EE_FP),		\
		.pollcfg = 0,				\
		.doorbell = MHI_DB_BRST_DISABLE,	\
		.lpm_notify = false,			\
		.offload_channel = false,		\
		.doorbell_mode_switch = false,		\
	}						\

#define MHI_CHANNEL_CONFIG_DL_FP(ch_num, ch_name, el_count, ev_ring) \
	{						\
		.num = ch_num,				\
		.name = ch_name,			\
		.num_elements = el_count,		\
		.event_ring = ev_ring,			\
		.dir = DMA_FROM_DEVICE,			\
		.ee_mask = BIT(MHI_EE_FP),		\
		.pollcfg = 0,				\
		.doorbell = MHI_DB_BRST_DISABLE,	\
		.lpm_notify = false,			\
		.offload_channel = false,		\
		.doorbell_mode_switch = false,		\
	}

#define MHI_EVENT_CONFIG_DATA(ev_ring, el_count) \
	{					\
		.num_elements = el_count,	\
		.irq_moderation_ms = 5,		\
		.irq = (ev_ring) + 1,		\
		.priority = 1,			\
		.mode = MHI_DB_BRST_DISABLE,	\
		.data_type = MHI_ER_DATA,	\
		.hardware_event = false,	\
		.client_managed = false,	\
		.offload_channel = false,	\
	}

#define MHI_EVENT_CONFIG_SW_DATA(ev_ring, el_count) \
	{					\
		.num_elements = el_count,	\
		.irq_moderation_ms = 0,		\
		.irq = (ev_ring) + 1,		\
		.priority = 1,			\
		.mode = MHI_DB_BRST_DISABLE,	\
		.data_type = MHI_ER_DATA,	\
		.hardware_event = false,	\
		.client_managed = false,	\
		.offload_channel = false,	\
	}

#define MHI_EVENT_CONFIG_HW_DATA(ev_ring, el_count, ch_num) \
	{					\
		.num_elements = el_count,	\
		.irq_moderation_ms = 1,		\
		.irq = (ev_ring) + 1,		\
		.priority = 1,			\
		.mode = MHI_DB_BRST_DISABLE,	\
		.data_type = MHI_ER_DATA,	\
		.hardware_event = true,		\
		.client_managed = false,	\
		.offload_channel = false,	\
		.channel = ch_num,		\
	}

static const struct mhi_channel_config modem_qcom_v1_mhi_channels[] = {
	MHI_CHANNEL_CONFIG_UL(4, "DIAG", 16, 1),
	MHI_CHANNEL_CONFIG_DL(5, "DIAG", 16, 1),
	MHI_CHANNEL_CONFIG_UL(12, "MBIM", 4, 0),
	MHI_CHANNEL_CONFIG_DL(13, "MBIM", 4, 0),
	MHI_CHANNEL_CONFIG_UL(14, "QMI", 4, 0),
	MHI_CHANNEL_CONFIG_DL(15, "QMI", 4, 0),
	MHI_CHANNEL_CONFIG_UL(20, "IPCR", 8, 0),
	MHI_CHANNEL_CONFIG_DL_AUTOQUEUE(21, "IPCR", 8, 0),
	MHI_CHANNEL_CONFIG_UL_FP(34, "FIREHOSE", 32, 0),
	MHI_CHANNEL_CONFIG_DL_FP(35, "FIREHOSE", 32, 0),
	MHI_CHANNEL_CONFIG_UL(46, "IP_SW0", 64, 2),
	MHI_CHANNEL_CONFIG_DL(47, "IP_SW0", 64, 3),
	MHI_CHANNEL_CONFIG_HW_UL(100, "IP_HW0", 128, 4),
	MHI_CHANNEL_CONFIG_HW_DL(101, "IP_HW0", 128, 5),
};

static struct mhi_event_config modem_qcom_v1_mhi_events[] = {
	/* first ring is control+data ring */
	MHI_EVENT_CONFIG_CTRL(0, 64),
	/* DIAG dedicated event ring */
	MHI_EVENT_CONFIG_DATA(1, 128),
	/* Software channels dedicated event ring */
	MHI_EVENT_CONFIG_SW_DATA(2, 64),
	MHI_EVENT_CONFIG_SW_DATA(3, 64),
	/* Hardware channels request dedicated hardware event rings */
	MHI_EVENT_CONFIG_HW_DATA(4, 1024, 100),
	MHI_EVENT_CONFIG_HW_DATA(5, 2048, 101)
};

static const struct mhi_controller_config modem_qcom_v2_mhiv_config = {
	.max_channels = 128,
	.timeout_ms = 8000,
	.ready_timeout_ms = 50000,
	.num_channels = ARRAY_SIZE(modem_qcom_v1_mhi_channels),
	.ch_cfg = modem_qcom_v1_mhi_channels,
	.num_events = ARRAY_SIZE(modem_qcom_v1_mhi_events),
	.event_cfg = modem_qcom_v1_mhi_events,
};

static const struct mhi_controller_config modem_qcom_v1_mhiv_config = {
	.max_channels = 128,
	.timeout_ms = 8000,
	.num_channels = ARRAY_SIZE(modem_qcom_v1_mhi_channels),
	.ch_cfg = modem_qcom_v1_mhi_channels,
	.num_events = ARRAY_SIZE(modem_qcom_v1_mhi_events),
	.event_cfg = modem_qcom_v1_mhi_events,
};

static const struct mhi_pci_dev_info mhi_qcom_sdx75_info = {
	.name = "qcom-sdx75m",
	.fw = "qcom/sdx75m/xbl.elf",
	.edl = "qcom/sdx75m/edl.mbn",
	.edl_trigger = true,
	.config = &modem_qcom_v2_mhiv_config,
	.bar_num = MHI_PCI_DEFAULT_BAR_NUM,
	.dma_data_width = 32,
	.sideband_wake = false,
};

static const struct mhi_pci_dev_info mhi_qcom_sdx65_info = {
	.name = "qcom-sdx65m",
	.fw = "qcom/sdx65m/xbl.elf",
	.edl = "qcom/sdx65m/edl.mbn",
	.edl_trigger = true,
	.config = &modem_qcom_v1_mhiv_config,
	.bar_num = MHI_PCI_DEFAULT_BAR_NUM,
	.dma_data_width = 32,
	.sideband_wake = false,
};

static const struct mhi_pci_dev_info mhi_qcom_sdx55_info = {
	.name = "qcom-sdx55m",
	.fw = "qcom/sdx55m/sbl1.mbn",
	.edl = "qcom/sdx55m/edl.mbn",
	.edl_trigger = true,
	.config = &modem_qcom_v1_mhiv_config,
	.bar_num = MHI_PCI_DEFAULT_BAR_NUM,
	.dma_data_width = 32,
	.mru_default = 32768,
	.sideband_wake = false,
};

static const struct mhi_pci_dev_info mhi_qcom_sdx24_info = {
	.name = "qcom-sdx24",
	.edl = "qcom/prog_firehose_sdx24.mbn",
	.config = &modem_qcom_v1_mhiv_config,
	.bar_num = MHI_PCI_DEFAULT_BAR_NUM,
	.dma_data_width = 32,
	.sideband_wake = true,
};

static const struct mhi_channel_config mhi_quectel_em1xx_channels[] = {
	MHI_CHANNEL_CONFIG_UL(0, "NMEA", 32, 0),
	MHI_CHANNEL_CONFIG_DL(1, "NMEA", 32, 0),
	MHI_CHANNEL_CONFIG_UL_SBL(2, "SAHARA", 32, 0),
	MHI_CHANNEL_CONFIG_DL_SBL(3, "SAHARA", 32, 0),
	MHI_CHANNEL_CONFIG_UL(4, "DIAG", 32, 1),
	MHI_CHANNEL_CONFIG_DL(5, "DIAG", 32, 1),
	MHI_CHANNEL_CONFIG_UL(12, "MBIM", 32, 0),
	MHI_CHANNEL_CONFIG_DL(13, "MBIM", 32, 0),
	MHI_CHANNEL_CONFIG_UL(32, "DUN", 32, 0),
	MHI_CHANNEL_CONFIG_DL(33, "DUN", 32, 0),
	/* The EDL firmware is a flash-programmer exposing firehose protocol */
	MHI_CHANNEL_CONFIG_UL_FP(34, "FIREHOSE", 32, 0),
	MHI_CHANNEL_CONFIG_DL_FP(35, "FIREHOSE", 32, 0),
	MHI_CHANNEL_CONFIG_HW_UL(100, "IP_HW0_MBIM", 128, 2),
	MHI_CHANNEL_CONFIG_HW_DL(101, "IP_HW0_MBIM", 128, 3),
};

static struct mhi_event_config mhi_quectel_em1xx_events[] = {
	MHI_EVENT_CONFIG_CTRL(0, 128),
	MHI_EVENT_CONFIG_DATA(1, 128),
	MHI_EVENT_CONFIG_HW_DATA(2, 1024, 100),
	MHI_EVENT_CONFIG_HW_DATA(3, 1024, 101)
};

static const struct mhi_controller_config modem_quectel_em1xx_config = {
	.max_channels = 128,
	.timeout_ms = 20000,
	.num_channels = ARRAY_SIZE(mhi_quectel_em1xx_channels),
	.ch_cfg = mhi_quectel_em1xx_channels,
	.num_events = ARRAY_SIZE(mhi_quectel_em1xx_events),
	.event_cfg = mhi_quectel_em1xx_events,
};

static const struct mhi_pci_dev_info mhi_quectel_em1xx_info = {
	.name = "quectel-em1xx",
	.edl = "qcom/prog_firehose_sdx24.mbn",
	.config = &modem_quectel_em1xx_config,
	.bar_num = MHI_PCI_DEFAULT_BAR_NUM,
	.dma_data_width = 32,
	.mru_default = 32768,
	.sideband_wake = true,
};

static const struct mhi_pci_dev_info mhi_quectel_rm5xx_info = {
	.name = "quectel-rm5xx",
	.edl = "qcom/prog_firehose_sdx6x.elf",
	.config = &modem_quectel_em1xx_config,
	.bar_num = MHI_PCI_DEFAULT_BAR_NUM,
	.dma_data_width = 32,
	.mru_default = 32768,
	.sideband_wake = true,
};

static const struct mhi_channel_config mhi_foxconn_sdx55_channels[] = {
	MHI_CHANNEL_CONFIG_UL(0, "LOOPBACK", 32, 0),
	MHI_CHANNEL_CONFIG_DL(1, "LOOPBACK", 32, 0),
	MHI_CHANNEL_CONFIG_UL(4, "DIAG", 32, 1),
	MHI_CHANNEL_CONFIG_DL(5, "DIAG", 32, 1),
	MHI_CHANNEL_CONFIG_UL(12, "MBIM", 32, 0),
	MHI_CHANNEL_CONFIG_DL(13, "MBIM", 32, 0),
	MHI_CHANNEL_CONFIG_UL(32, "DUN", 32, 0),
	MHI_CHANNEL_CONFIG_DL(33, "DUN", 32, 0),
	MHI_CHANNEL_CONFIG_UL_FP(34, "FIREHOSE", 32, 0),
	MHI_CHANNEL_CONFIG_DL_FP(35, "FIREHOSE", 32, 0),
	MHI_CHANNEL_CONFIG_HW_UL(100, "IP_HW0_MBIM", 128, 2),
	MHI_CHANNEL_CONFIG_HW_DL(101, "IP_HW0_MBIM", 128, 3),
};

static struct mhi_event_config mhi_foxconn_sdx55_events[] = {
	MHI_EVENT_CONFIG_CTRL(0, 128),
	MHI_EVENT_CONFIG_DATA(1, 128),
	MHI_EVENT_CONFIG_HW_DATA(2, 1024, 100),
	MHI_EVENT_CONFIG_HW_DATA(3, 1024, 101)
};

static const struct mhi_controller_config modem_foxconn_sdx55_config = {
	.max_channels = 128,
	.timeout_ms = 20000,
	.num_channels = ARRAY_SIZE(mhi_foxconn_sdx55_channels),
	.ch_cfg = mhi_foxconn_sdx55_channels,
	.num_events = ARRAY_SIZE(mhi_foxconn_sdx55_events),
	.event_cfg = mhi_foxconn_sdx55_events,
};

static const struct mhi_controller_config modem_foxconn_sdx72_config = {
	.max_channels = 128,
	.timeout_ms = 20000,
	.ready_timeout_ms = 50000,
	.num_channels = ARRAY_SIZE(mhi_foxconn_sdx55_channels),
	.ch_cfg = mhi_foxconn_sdx55_channels,
	.num_events = ARRAY_SIZE(mhi_foxconn_sdx55_events),
	.event_cfg = mhi_foxconn_sdx55_events,
};

static const struct mhi_pci_dev_info mhi_foxconn_sdx55_info = {
	.name = "foxconn-sdx55",
<<<<<<< HEAD
	.fw = "qcom/sdx55m/sbl1.mbn",
	.edl = "qcom/sdx55m/edl.mbn",
=======
	.edl = "qcom/sdx55m/foxconn/prog_firehose_sdx55.mbn",
	.edl_trigger = true,
>>>>>>> adc21867
	.config = &modem_foxconn_sdx55_config,
	.bar_num = MHI_PCI_DEFAULT_BAR_NUM,
	.dma_data_width = 32,
	.mru_default = 32768,
	.sideband_wake = false,
};

static const struct mhi_pci_dev_info mhi_foxconn_t99w175_info = {
	.name = "foxconn-t99w175",
<<<<<<< HEAD
	.fw = "qcom/sdx55m/sbl1.mbn",
	.edl = "qcom/sdx55m/edl.mbn",
=======
	.edl = "qcom/sdx55m/foxconn/prog_firehose_sdx55.mbn",
	.edl_trigger = true,
	.config = &modem_foxconn_sdx55_config,
	.bar_num = MHI_PCI_DEFAULT_BAR_NUM,
	.dma_data_width = 32,
	.mru_default = 32768,
	.sideband_wake = false,
};

static const struct mhi_pci_dev_info mhi_foxconn_dw5930e_info = {
	.name = "foxconn-dw5930e",
	.edl = "qcom/sdx55m/foxconn/prog_firehose_sdx55.mbn",
	.edl_trigger = true,
	.config = &modem_foxconn_sdx55_config,
	.bar_num = MHI_PCI_DEFAULT_BAR_NUM,
	.dma_data_width = 32,
	.mru_default = 32768,
	.sideband_wake = false,
};

static const struct mhi_pci_dev_info mhi_foxconn_t99w368_info = {
	.name = "foxconn-t99w368",
	.edl = "qcom/sdx65m/foxconn/prog_firehose_lite.elf",
	.edl_trigger = true,
	.config = &modem_foxconn_sdx55_config,
	.bar_num = MHI_PCI_DEFAULT_BAR_NUM,
	.dma_data_width = 32,
	.mru_default = 32768,
	.sideband_wake = false,
};

static const struct mhi_pci_dev_info mhi_foxconn_t99w373_info = {
	.name = "foxconn-t99w373",
	.edl = "qcom/sdx65m/foxconn/prog_firehose_lite.elf",
	.edl_trigger = true,
	.config = &modem_foxconn_sdx55_config,
	.bar_num = MHI_PCI_DEFAULT_BAR_NUM,
	.dma_data_width = 32,
	.mru_default = 32768,
	.sideband_wake = false,
};

static const struct mhi_pci_dev_info mhi_foxconn_t99w510_info = {
	.name = "foxconn-t99w510",
	.edl = "qcom/sdx24m/foxconn/prog_firehose_sdx24.mbn",
	.edl_trigger = true,
>>>>>>> adc21867
	.config = &modem_foxconn_sdx55_config,
	.bar_num = MHI_PCI_DEFAULT_BAR_NUM,
	.dma_data_width = 32,
	.mru_default = 32768,
	.sideband_wake = false,
};

<<<<<<< HEAD
static const struct mhi_pci_dev_info mhi_foxconn_dw5930e_info = {
	.name = "foxconn-dw5930e",
	.fw = "qcom/sdx55m/sbl1.mbn",
	.edl = "qcom/sdx55m/edl.mbn",
	.config = &modem_foxconn_sdx55_config,
	.bar_num = MHI_PCI_DEFAULT_BAR_NUM,
	.dma_data_width = 32,
	.mru_default = 32768,
	.sideband_wake = false,
};

static const struct mhi_pci_dev_info mhi_foxconn_t99w368_info = {
	.name = "foxconn-t99w368",
=======
static const struct mhi_pci_dev_info mhi_foxconn_dw5932e_info = {
	.name = "foxconn-dw5932e",
	.edl = "qcom/sdx65m/foxconn/prog_firehose_lite.elf",
	.edl_trigger = true,
>>>>>>> adc21867
	.config = &modem_foxconn_sdx55_config,
	.bar_num = MHI_PCI_DEFAULT_BAR_NUM,
	.dma_data_width = 32,
	.mru_default = 32768,
	.sideband_wake = false,
};

<<<<<<< HEAD
static const struct mhi_pci_dev_info mhi_foxconn_t99w373_info = {
	.name = "foxconn-t99w373",
	.config = &modem_foxconn_sdx55_config,
	.bar_num = MHI_PCI_DEFAULT_BAR_NUM,
	.dma_data_width = 32,
	.mru_default = 32768,
	.sideband_wake = false,
};

static const struct mhi_pci_dev_info mhi_foxconn_t99w510_info = {
	.name = "foxconn-t99w510",
	.config = &modem_foxconn_sdx55_config,
	.bar_num = MHI_PCI_DEFAULT_BAR_NUM,
	.dma_data_width = 32,
	.mru_default = 32768,
	.sideband_wake = false,
};

static const struct mhi_pci_dev_info mhi_foxconn_dw5932e_info = {
	.name = "foxconn-dw5932e",
	.config = &modem_foxconn_sdx55_config,
	.bar_num = MHI_PCI_DEFAULT_BAR_NUM,
	.dma_data_width = 32,
	.mru_default = 32768,
	.sideband_wake = false,
};

static const struct mhi_pci_dev_info mhi_foxconn_t99w515_info = {
	.name = "foxconn-t99w515",
	.edl = "fox/sdx72m/edl.mbn",
=======
static const struct mhi_pci_dev_info mhi_foxconn_t99w515_info = {
	.name = "foxconn-t99w515",
	.edl = "qcom/sdx72m/foxconn/edl.mbn",
>>>>>>> adc21867
	.edl_trigger = true,
	.config = &modem_foxconn_sdx72_config,
	.bar_num = MHI_PCI_DEFAULT_BAR_NUM,
	.dma_data_width = 32,
	.mru_default = 32768,
	.sideband_wake = false,
};

static const struct mhi_pci_dev_info mhi_foxconn_dw5934e_info = {
	.name = "foxconn-dw5934e",
<<<<<<< HEAD
	.edl = "fox/sdx72m/edl.mbn",
=======
	.edl = "qcom/sdx72m/foxconn/edl.mbn",
>>>>>>> adc21867
	.edl_trigger = true,
	.config = &modem_foxconn_sdx72_config,
	.bar_num = MHI_PCI_DEFAULT_BAR_NUM,
	.dma_data_width = 32,
	.mru_default = 32768,
	.sideband_wake = false,
};

static const struct mhi_channel_config mhi_mv3x_channels[] = {
	MHI_CHANNEL_CONFIG_UL(0, "LOOPBACK", 64, 0),
	MHI_CHANNEL_CONFIG_DL(1, "LOOPBACK", 64, 0),
	/* MBIM Control Channel */
	MHI_CHANNEL_CONFIG_UL(12, "MBIM", 64, 0),
	MHI_CHANNEL_CONFIG_DL(13, "MBIM", 64, 0),
	/* MBIM Data Channel */
	MHI_CHANNEL_CONFIG_HW_UL(100, "IP_HW0_MBIM", 512, 2),
	MHI_CHANNEL_CONFIG_HW_DL(101, "IP_HW0_MBIM", 512, 3),
};

static struct mhi_event_config mhi_mv3x_events[] = {
	MHI_EVENT_CONFIG_CTRL(0, 256),
	MHI_EVENT_CONFIG_DATA(1, 256),
	MHI_EVENT_CONFIG_HW_DATA(2, 1024, 100),
	MHI_EVENT_CONFIG_HW_DATA(3, 1024, 101),
};

static const struct mhi_controller_config modem_mv3x_config = {
	.max_channels = 128,
	.timeout_ms = 20000,
	.num_channels = ARRAY_SIZE(mhi_mv3x_channels),
	.ch_cfg = mhi_mv3x_channels,
	.num_events = ARRAY_SIZE(mhi_mv3x_events),
	.event_cfg = mhi_mv3x_events,
};

static const struct mhi_pci_dev_info mhi_mv31_info = {
	.name = "cinterion-mv31",
	.config = &modem_mv3x_config,
	.bar_num = MHI_PCI_DEFAULT_BAR_NUM,
	.dma_data_width = 32,
	.mru_default = 32768,
};

static const struct mhi_pci_dev_info mhi_mv32_info = {
	.name = "cinterion-mv32",
	.config = &modem_mv3x_config,
	.bar_num = MHI_PCI_DEFAULT_BAR_NUM,
	.dma_data_width = 32,
	.mru_default = 32768,
};

static const struct mhi_channel_config mhi_sierra_em919x_channels[] = {
	MHI_CHANNEL_CONFIG_UL_SBL(2, "SAHARA", 32, 0),
	MHI_CHANNEL_CONFIG_DL_SBL(3, "SAHARA", 256, 0),
	MHI_CHANNEL_CONFIG_UL(4, "DIAG", 32, 0),
	MHI_CHANNEL_CONFIG_DL(5, "DIAG", 32, 0),
	MHI_CHANNEL_CONFIG_UL(12, "MBIM", 128, 0),
	MHI_CHANNEL_CONFIG_DL(13, "MBIM", 128, 0),
	MHI_CHANNEL_CONFIG_UL(14, "QMI", 32, 0),
	MHI_CHANNEL_CONFIG_DL(15, "QMI", 32, 0),
	MHI_CHANNEL_CONFIG_UL(32, "DUN", 32, 0),
	MHI_CHANNEL_CONFIG_DL(33, "DUN", 32, 0),
	MHI_CHANNEL_CONFIG_HW_UL(100, "IP_HW0", 512, 1),
	MHI_CHANNEL_CONFIG_HW_DL(101, "IP_HW0", 512, 2),
};

static struct mhi_event_config modem_sierra_em919x_mhi_events[] = {
	/* first ring is control+data and DIAG ring */
	MHI_EVENT_CONFIG_CTRL(0, 2048),
	/* Hardware channels request dedicated hardware event rings */
	MHI_EVENT_CONFIG_HW_DATA(1, 2048, 100),
	MHI_EVENT_CONFIG_HW_DATA(2, 2048, 101)
};

static const struct mhi_controller_config modem_sierra_em919x_config = {
	.max_channels = 128,
	.timeout_ms = 24000,
	.num_channels = ARRAY_SIZE(mhi_sierra_em919x_channels),
	.ch_cfg = mhi_sierra_em919x_channels,
	.num_events = ARRAY_SIZE(modem_sierra_em919x_mhi_events),
	.event_cfg = modem_sierra_em919x_mhi_events,
};

static const struct mhi_pci_dev_info mhi_sierra_em919x_info = {
	.name = "sierra-em919x",
	.config = &modem_sierra_em919x_config,
	.bar_num = MHI_PCI_DEFAULT_BAR_NUM,
	.dma_data_width = 32,
	.sideband_wake = false,
};

static const struct mhi_channel_config mhi_telit_fn980_hw_v1_channels[] = {
	MHI_CHANNEL_CONFIG_UL(14, "QMI", 32, 0),
	MHI_CHANNEL_CONFIG_DL(15, "QMI", 32, 0),
	MHI_CHANNEL_CONFIG_UL(20, "IPCR", 16, 0),
	MHI_CHANNEL_CONFIG_DL_AUTOQUEUE(21, "IPCR", 16, 0),
	MHI_CHANNEL_CONFIG_HW_UL(100, "IP_HW0", 128, 1),
	MHI_CHANNEL_CONFIG_HW_DL(101, "IP_HW0", 128, 2),
};

static struct mhi_event_config mhi_telit_fn980_hw_v1_events[] = {
	MHI_EVENT_CONFIG_CTRL(0, 128),
	MHI_EVENT_CONFIG_HW_DATA(1, 1024, 100),
	MHI_EVENT_CONFIG_HW_DATA(2, 2048, 101)
};

static const struct mhi_controller_config modem_telit_fn980_hw_v1_config = {
	.max_channels = 128,
	.timeout_ms = 20000,
	.num_channels = ARRAY_SIZE(mhi_telit_fn980_hw_v1_channels),
	.ch_cfg = mhi_telit_fn980_hw_v1_channels,
	.num_events = ARRAY_SIZE(mhi_telit_fn980_hw_v1_events),
	.event_cfg = mhi_telit_fn980_hw_v1_events,
};

static const struct mhi_pci_dev_info mhi_telit_fn980_hw_v1_info = {
	.name = "telit-fn980-hwv1",
	.fw = "qcom/sdx55m/sbl1.mbn",
	.edl = "qcom/sdx55m/edl.mbn",
	.config = &modem_telit_fn980_hw_v1_config,
	.bar_num = MHI_PCI_DEFAULT_BAR_NUM,
	.dma_data_width = 32,
	.mru_default = 32768,
	.sideband_wake = false,
};

static const struct mhi_channel_config mhi_telit_fn990_channels[] = {
	MHI_CHANNEL_CONFIG_UL_SBL(2, "SAHARA", 32, 0),
	MHI_CHANNEL_CONFIG_DL_SBL(3, "SAHARA", 32, 0),
	MHI_CHANNEL_CONFIG_UL(4, "DIAG", 64, 1),
	MHI_CHANNEL_CONFIG_DL(5, "DIAG", 64, 1),
	MHI_CHANNEL_CONFIG_UL(12, "MBIM", 32, 0),
	MHI_CHANNEL_CONFIG_DL(13, "MBIM", 32, 0),
	MHI_CHANNEL_CONFIG_UL(32, "DUN", 32, 0),
	MHI_CHANNEL_CONFIG_DL(33, "DUN", 32, 0),
	MHI_CHANNEL_CONFIG_UL(92, "DUN2", 32, 1),
	MHI_CHANNEL_CONFIG_DL(93, "DUN2", 32, 1),
	MHI_CHANNEL_CONFIG_HW_UL(100, "IP_HW0_MBIM", 128, 2),
	MHI_CHANNEL_CONFIG_HW_DL(101, "IP_HW0_MBIM", 128, 3),
};

static struct mhi_event_config mhi_telit_fn990_events[] = {
	MHI_EVENT_CONFIG_CTRL(0, 128),
	MHI_EVENT_CONFIG_DATA(1, 128),
	MHI_EVENT_CONFIG_HW_DATA(2, 1024, 100),
	MHI_EVENT_CONFIG_HW_DATA(3, 2048, 101)
};

static const struct mhi_controller_config modem_telit_fn990_config = {
	.max_channels = 128,
	.timeout_ms = 20000,
	.num_channels = ARRAY_SIZE(mhi_telit_fn990_channels),
	.ch_cfg = mhi_telit_fn990_channels,
	.num_events = ARRAY_SIZE(mhi_telit_fn990_events),
	.event_cfg = mhi_telit_fn990_events,
};

static const struct mhi_pci_dev_info mhi_telit_fn990_info = {
	.name = "telit-fn990",
	.config = &modem_telit_fn990_config,
	.bar_num = MHI_PCI_DEFAULT_BAR_NUM,
	.dma_data_width = 32,
	.sideband_wake = false,
	.mru_default = 32768,
};

static const struct mhi_pci_dev_info mhi_telit_fe990a_info = {
	.name = "telit-fe990a",
	.config = &modem_telit_fn990_config,
	.bar_num = MHI_PCI_DEFAULT_BAR_NUM,
	.dma_data_width = 32,
	.sideband_wake = false,
	.mru_default = 32768,
};

static const struct mhi_pci_dev_info mhi_netprisma_lcur57_info = {
	.name = "netprisma-lcur57",
	.edl = "qcom/prog_firehose_sdx24.mbn",
	.config = &modem_quectel_em1xx_config,
	.bar_num = MHI_PCI_DEFAULT_BAR_NUM,
	.dma_data_width = 32,
	.mru_default = 32768,
	.sideband_wake = true,
};

static const struct mhi_pci_dev_info mhi_netprisma_fcun69_info = {
	.name = "netprisma-fcun69",
	.edl = "qcom/prog_firehose_sdx6x.elf",
	.config = &modem_quectel_em1xx_config,
	.bar_num = MHI_PCI_DEFAULT_BAR_NUM,
	.dma_data_width = 32,
	.mru_default = 32768,
	.sideband_wake = true,
};

/* Keep the list sorted based on the PID. New VID should be added as the last entry */
static const struct pci_device_id mhi_pci_id_table[] = {
	{ PCI_DEVICE(PCI_VENDOR_ID_QCOM, 0x0304),
		.driver_data = (kernel_ulong_t) &mhi_qcom_sdx24_info },
	{ PCI_DEVICE_SUB(PCI_VENDOR_ID_QCOM, 0x0306, PCI_VENDOR_ID_QCOM, 0x010c),
		.driver_data = (kernel_ulong_t) &mhi_foxconn_sdx55_info },
	/* EM919x (sdx55), use the same vid:pid as qcom-sdx55m */
	{ PCI_DEVICE_SUB(PCI_VENDOR_ID_QCOM, 0x0306, 0x18d7, 0x0200),
		.driver_data = (kernel_ulong_t) &mhi_sierra_em919x_info },
	/* Telit FN980 hardware revision v1 */
	{ PCI_DEVICE_SUB(PCI_VENDOR_ID_QCOM, 0x0306, 0x1C5D, 0x2000),
		.driver_data = (kernel_ulong_t) &mhi_telit_fn980_hw_v1_info },
	{ PCI_DEVICE(PCI_VENDOR_ID_QCOM, 0x0306),
		.driver_data = (kernel_ulong_t) &mhi_qcom_sdx55_info },
	/* Telit FN990 */
	{ PCI_DEVICE_SUB(PCI_VENDOR_ID_QCOM, 0x0308, 0x1c5d, 0x2010),
		.driver_data = (kernel_ulong_t) &mhi_telit_fn990_info },
	/* Telit FE990A */
	{ PCI_DEVICE_SUB(PCI_VENDOR_ID_QCOM, 0x0308, 0x1c5d, 0x2015),
		.driver_data = (kernel_ulong_t) &mhi_telit_fe990a_info },
	{ PCI_DEVICE(PCI_VENDOR_ID_QCOM, 0x0308),
		.driver_data = (kernel_ulong_t) &mhi_qcom_sdx65_info },
	{ PCI_DEVICE(PCI_VENDOR_ID_QCOM, 0x0309),
		.driver_data = (kernel_ulong_t) &mhi_qcom_sdx75_info },
	{ PCI_DEVICE(PCI_VENDOR_ID_QUECTEL, 0x1001), /* EM120R-GL (sdx24) */
		.driver_data = (kernel_ulong_t) &mhi_quectel_em1xx_info },
	{ PCI_DEVICE(PCI_VENDOR_ID_QUECTEL, 0x1002), /* EM160R-GL (sdx24) */
		.driver_data = (kernel_ulong_t) &mhi_quectel_em1xx_info },
	/* RM520N-GL (sdx6x), eSIM */
	{ PCI_DEVICE(PCI_VENDOR_ID_QUECTEL, 0x1004),
		.driver_data = (kernel_ulong_t) &mhi_quectel_rm5xx_info },
	/* RM520N-GL (sdx6x), Lenovo variant */
	{ PCI_DEVICE(PCI_VENDOR_ID_QUECTEL, 0x1007),
		.driver_data = (kernel_ulong_t) &mhi_quectel_rm5xx_info },
	{ PCI_DEVICE(PCI_VENDOR_ID_QUECTEL, 0x100d), /* EM160R-GL (sdx24) */
		.driver_data = (kernel_ulong_t) &mhi_quectel_em1xx_info },
	{ PCI_DEVICE(PCI_VENDOR_ID_QUECTEL, 0x2001), /* EM120R-GL for FCCL (sdx24) */
		.driver_data = (kernel_ulong_t) &mhi_quectel_em1xx_info },
	/* T99W175 (sdx55), Both for eSIM and Non-eSIM */
	{ PCI_DEVICE(PCI_VENDOR_ID_FOXCONN, 0xe0ab),
		.driver_data = (kernel_ulong_t) &mhi_foxconn_t99w175_info },
	/* DW5930e (sdx55), With eSIM, It's also T99W175 */
	{ PCI_DEVICE(PCI_VENDOR_ID_FOXCONN, 0xe0b0),
		.driver_data = (kernel_ulong_t) &mhi_foxconn_dw5930e_info },
	/* DW5930e (sdx55), Non-eSIM, It's also T99W175 */
	{ PCI_DEVICE(PCI_VENDOR_ID_FOXCONN, 0xe0b1),
		.driver_data = (kernel_ulong_t) &mhi_foxconn_dw5930e_info },
	/* T99W175 (sdx55), Based on Qualcomm new baseline */
	{ PCI_DEVICE(PCI_VENDOR_ID_FOXCONN, 0xe0bf),
		.driver_data = (kernel_ulong_t) &mhi_foxconn_t99w175_info },
	/* T99W175 (sdx55) */
	{ PCI_DEVICE(PCI_VENDOR_ID_FOXCONN, 0xe0c3),
		.driver_data = (kernel_ulong_t) &mhi_foxconn_t99w175_info },
	/* T99W368 (sdx65) */
	{ PCI_DEVICE(PCI_VENDOR_ID_FOXCONN, 0xe0d8),
		.driver_data = (kernel_ulong_t) &mhi_foxconn_t99w368_info },
	/* T99W373 (sdx62) */
	{ PCI_DEVICE(PCI_VENDOR_ID_FOXCONN, 0xe0d9),
		.driver_data = (kernel_ulong_t) &mhi_foxconn_t99w373_info },
	/* T99W510 (sdx24), variant 1 */
	{ PCI_DEVICE(PCI_VENDOR_ID_FOXCONN, 0xe0f0),
		.driver_data = (kernel_ulong_t) &mhi_foxconn_t99w510_info },
	/* T99W510 (sdx24), variant 2 */
	{ PCI_DEVICE(PCI_VENDOR_ID_FOXCONN, 0xe0f1),
		.driver_data = (kernel_ulong_t) &mhi_foxconn_t99w510_info },
	/* T99W510 (sdx24), variant 3 */
	{ PCI_DEVICE(PCI_VENDOR_ID_FOXCONN, 0xe0f2),
		.driver_data = (kernel_ulong_t) &mhi_foxconn_t99w510_info },
	/* DW5932e-eSIM (sdx62), With eSIM */
	{ PCI_DEVICE(PCI_VENDOR_ID_FOXCONN, 0xe0f5),
		.driver_data = (kernel_ulong_t) &mhi_foxconn_dw5932e_info },
	/* DW5932e (sdx62), Non-eSIM */
	{ PCI_DEVICE(PCI_VENDOR_ID_FOXCONN, 0xe0f9),
		.driver_data = (kernel_ulong_t) &mhi_foxconn_dw5932e_info },
	/* T99W515 (sdx72) */
	{ PCI_DEVICE(PCI_VENDOR_ID_FOXCONN, 0xe118),
		.driver_data = (kernel_ulong_t) &mhi_foxconn_t99w515_info },
	/* DW5934e(sdx72), With eSIM */
	{ PCI_DEVICE(PCI_VENDOR_ID_FOXCONN, 0xe11d),
		.driver_data = (kernel_ulong_t) &mhi_foxconn_dw5934e_info },
	/* DW5934e(sdx72), Non-eSIM */
	{ PCI_DEVICE(PCI_VENDOR_ID_FOXCONN, 0xe11e),
		.driver_data = (kernel_ulong_t) &mhi_foxconn_dw5934e_info },
	/* MV31-W (Cinterion) */
	{ PCI_DEVICE(PCI_VENDOR_ID_THALES, 0x00b3),
		.driver_data = (kernel_ulong_t) &mhi_mv31_info },
	/* MV31-W (Cinterion), based on new baseline */
	{ PCI_DEVICE(PCI_VENDOR_ID_THALES, 0x00b4),
		.driver_data = (kernel_ulong_t) &mhi_mv31_info },
	/* MV32-WA (Cinterion) */
	{ PCI_DEVICE(PCI_VENDOR_ID_THALES, 0x00ba),
		.driver_data = (kernel_ulong_t) &mhi_mv32_info },
	/* MV32-WB (Cinterion) */
	{ PCI_DEVICE(PCI_VENDOR_ID_THALES, 0x00bb),
		.driver_data = (kernel_ulong_t) &mhi_mv32_info },
	/* T99W175 (sdx55), HP variant */
	{ PCI_DEVICE(0x03f0, 0x0a6c),
		.driver_data = (kernel_ulong_t) &mhi_foxconn_t99w175_info },
<<<<<<< HEAD
=======
	/* NETPRISMA LCUR57 (SDX24) */
	{ PCI_DEVICE(PCI_VENDOR_ID_NETPRISMA, 0x1000),
		.driver_data = (kernel_ulong_t) &mhi_netprisma_lcur57_info },
	/* NETPRISMA FCUN69 (SDX6X) */
	{ PCI_DEVICE(PCI_VENDOR_ID_NETPRISMA, 0x1001),
		.driver_data = (kernel_ulong_t) &mhi_netprisma_fcun69_info },
>>>>>>> adc21867
	{  }
};
MODULE_DEVICE_TABLE(pci, mhi_pci_id_table);

enum mhi_pci_device_status {
	MHI_PCI_DEV_STARTED,
	MHI_PCI_DEV_SUSPENDED,
};

struct mhi_pci_device {
	struct mhi_controller mhi_cntrl;
	struct pci_saved_state *pci_state;
	struct work_struct recovery_work;
	struct timer_list health_check_timer;
	unsigned long status;
};

static int mhi_pci_read_reg(struct mhi_controller *mhi_cntrl,
			    void __iomem *addr, u32 *out)
{
	*out = readl(addr);
	return 0;
}

static void mhi_pci_write_reg(struct mhi_controller *mhi_cntrl,
			      void __iomem *addr, u32 val)
{
	writel(val, addr);
}

static void mhi_pci_status_cb(struct mhi_controller *mhi_cntrl,
			      enum mhi_callback cb)
{
	struct pci_dev *pdev = to_pci_dev(mhi_cntrl->cntrl_dev);

	/* Nothing to do for now */
	switch (cb) {
	case MHI_CB_FATAL_ERROR:
	case MHI_CB_SYS_ERROR:
		dev_warn(&pdev->dev, "firmware crashed (%u)\n", cb);
		pm_runtime_forbid(&pdev->dev);
		break;
	case MHI_CB_EE_MISSION_MODE:
		pm_runtime_allow(&pdev->dev);
		break;
	default:
		break;
	}
}

static void mhi_pci_wake_get_nop(struct mhi_controller *mhi_cntrl, bool force)
{
	/* no-op */
}

static void mhi_pci_wake_put_nop(struct mhi_controller *mhi_cntrl, bool override)
{
	/* no-op */
}

static void mhi_pci_wake_toggle_nop(struct mhi_controller *mhi_cntrl)
{
	/* no-op */
}

static bool mhi_pci_is_alive(struct mhi_controller *mhi_cntrl)
{
	struct pci_dev *pdev = to_pci_dev(mhi_cntrl->cntrl_dev);
	u16 vendor = 0;

	if (pci_read_config_word(pdev, PCI_VENDOR_ID, &vendor))
		return false;

	if (vendor == (u16) ~0 || vendor == 0)
		return false;

	return true;
}

static int mhi_pci_claim(struct mhi_controller *mhi_cntrl,
			 unsigned int bar_num, u64 dma_mask)
{
	struct pci_dev *pdev = to_pci_dev(mhi_cntrl->cntrl_dev);
	int err;

	err = pci_assign_resource(pdev, bar_num);
	if (err)
		return err;

	err = pcim_enable_device(pdev);
	if (err) {
		dev_err(&pdev->dev, "failed to enable pci device: %d\n", err);
		return err;
	}

	err = pcim_iomap_regions(pdev, 1 << bar_num, pci_name(pdev));
	if (err) {
		dev_err(&pdev->dev, "failed to map pci region: %d\n", err);
		return err;
	}
	mhi_cntrl->regs = pcim_iomap_table(pdev)[bar_num];
	mhi_cntrl->reg_len = pci_resource_len(pdev, bar_num);

	err = dma_set_mask_and_coherent(&pdev->dev, dma_mask);
	if (err) {
		dev_err(&pdev->dev, "Cannot set proper DMA mask\n");
		return err;
	}

	pci_set_master(pdev);

	return 0;
}

static int mhi_pci_get_irqs(struct mhi_controller *mhi_cntrl,
			    const struct mhi_controller_config *mhi_cntrl_config)
{
	struct pci_dev *pdev = to_pci_dev(mhi_cntrl->cntrl_dev);
	int nr_vectors, i;
	int *irq;

	/*
	 * Alloc one MSI vector for BHI + one vector per event ring, ideally...
	 * No explicit pci_free_irq_vectors required, done by pcim_release.
	 */
	mhi_cntrl->nr_irqs = 1 + mhi_cntrl_config->num_events;

	nr_vectors = pci_alloc_irq_vectors(pdev, 1, mhi_cntrl->nr_irqs, PCI_IRQ_MSI);
	if (nr_vectors < 0) {
		dev_err(&pdev->dev, "Error allocating MSI vectors %d\n",
			nr_vectors);
		return nr_vectors;
	}

	if (nr_vectors < mhi_cntrl->nr_irqs) {
		dev_warn(&pdev->dev, "using shared MSI\n");

		/* Patch msi vectors, use only one (shared) */
		for (i = 0; i < mhi_cntrl_config->num_events; i++)
			mhi_cntrl_config->event_cfg[i].irq = 0;
		mhi_cntrl->nr_irqs = 1;
	}

	irq = devm_kcalloc(&pdev->dev, mhi_cntrl->nr_irqs, sizeof(int), GFP_KERNEL);
	if (!irq)
		return -ENOMEM;

	for (i = 0; i < mhi_cntrl->nr_irqs; i++) {
		int vector = i >= nr_vectors ? (nr_vectors - 1) : i;

		irq[i] = pci_irq_vector(pdev, vector);
	}

	mhi_cntrl->irq = irq;

	return 0;
}

static int mhi_pci_runtime_get(struct mhi_controller *mhi_cntrl)
{
	/* The runtime_get() MHI callback means:
	 *    Do whatever is requested to leave M3.
	 */
	return pm_runtime_get(mhi_cntrl->cntrl_dev);
}

static void mhi_pci_runtime_put(struct mhi_controller *mhi_cntrl)
{
	/* The runtime_put() MHI callback means:
	 *    Device can be moved in M3 state.
	 */
	pm_runtime_mark_last_busy(mhi_cntrl->cntrl_dev);
	pm_runtime_put(mhi_cntrl->cntrl_dev);
}

static void mhi_pci_recovery_work(struct work_struct *work)
{
	struct mhi_pci_device *mhi_pdev = container_of(work, struct mhi_pci_device,
						       recovery_work);
	struct mhi_controller *mhi_cntrl = &mhi_pdev->mhi_cntrl;
	struct pci_dev *pdev = to_pci_dev(mhi_cntrl->cntrl_dev);
	int err;

	dev_warn(&pdev->dev, "device recovery started\n");

	del_timer(&mhi_pdev->health_check_timer);
	pm_runtime_forbid(&pdev->dev);

	/* Clean up MHI state */
	if (test_and_clear_bit(MHI_PCI_DEV_STARTED, &mhi_pdev->status)) {
		mhi_power_down(mhi_cntrl, false);
		mhi_unprepare_after_power_down(mhi_cntrl);
	}

	pci_set_power_state(pdev, PCI_D0);
	pci_load_saved_state(pdev, mhi_pdev->pci_state);
	pci_restore_state(pdev);

	if (!mhi_pci_is_alive(mhi_cntrl))
		goto err_try_reset;

	err = mhi_prepare_for_power_up(mhi_cntrl);
	if (err)
		goto err_try_reset;

	err = mhi_sync_power_up(mhi_cntrl);
	if (err)
		goto err_unprepare;

	dev_dbg(&pdev->dev, "Recovery completed\n");

	set_bit(MHI_PCI_DEV_STARTED, &mhi_pdev->status);
	mod_timer(&mhi_pdev->health_check_timer, jiffies + HEALTH_CHECK_PERIOD);
	return;

err_unprepare:
	mhi_unprepare_after_power_down(mhi_cntrl);
err_try_reset:
	if (pci_reset_function(pdev))
		dev_err(&pdev->dev, "Recovery failed\n");
}

static void health_check(struct timer_list *t)
{
	struct mhi_pci_device *mhi_pdev = from_timer(mhi_pdev, t, health_check_timer);
	struct mhi_controller *mhi_cntrl = &mhi_pdev->mhi_cntrl;

	if (!test_bit(MHI_PCI_DEV_STARTED, &mhi_pdev->status) ||
			test_bit(MHI_PCI_DEV_SUSPENDED, &mhi_pdev->status))
		return;

	if (!mhi_pci_is_alive(mhi_cntrl)) {
		dev_err(mhi_cntrl->cntrl_dev, "Device died\n");
		queue_work(system_long_wq, &mhi_pdev->recovery_work);
		return;
	}

	/* reschedule in two seconds */
	mod_timer(&mhi_pdev->health_check_timer, jiffies + HEALTH_CHECK_PERIOD);
}

static int mhi_pci_generic_edl_trigger(struct mhi_controller *mhi_cntrl)
{
	void __iomem *base = mhi_cntrl->regs;
	void __iomem *edl_db;
	int ret;
	u32 val;

	ret = mhi_device_get_sync(mhi_cntrl->mhi_dev);
	if (ret) {
		dev_err(mhi_cntrl->cntrl_dev, "Failed to wakeup the device\n");
		return ret;
	}

	pm_wakeup_event(&mhi_cntrl->mhi_dev->dev, 0);
	mhi_cntrl->runtime_get(mhi_cntrl);

	ret = mhi_get_channel_doorbell_offset(mhi_cntrl, &val);
	if (ret)
		goto err_get_chdb;

	edl_db = base + val + (8 * MHI_EDL_DB);

	mhi_cntrl->write_reg(mhi_cntrl, edl_db + 4, upper_32_bits(MHI_EDL_COOKIE));
	mhi_cntrl->write_reg(mhi_cntrl, edl_db, lower_32_bits(MHI_EDL_COOKIE));

	mhi_soc_reset(mhi_cntrl);

err_get_chdb:
	mhi_cntrl->runtime_put(mhi_cntrl);
	mhi_device_put(mhi_cntrl->mhi_dev);

	return ret;
}

static int mhi_pci_probe(struct pci_dev *pdev, const struct pci_device_id *id)
{
	const struct mhi_pci_dev_info *info = (struct mhi_pci_dev_info *) id->driver_data;
	const struct mhi_controller_config *mhi_cntrl_config;
	struct mhi_pci_device *mhi_pdev;
	struct mhi_controller *mhi_cntrl;
	int err;

	dev_info(&pdev->dev, "MHI PCI device found: %s\n", info->name);

	/* mhi_pdev.mhi_cntrl must be zero-initialized */
	mhi_pdev = devm_kzalloc(&pdev->dev, sizeof(*mhi_pdev), GFP_KERNEL);
	if (!mhi_pdev)
		return -ENOMEM;

	INIT_WORK(&mhi_pdev->recovery_work, mhi_pci_recovery_work);
	timer_setup(&mhi_pdev->health_check_timer, health_check, 0);

	mhi_cntrl_config = info->config;
	mhi_cntrl = &mhi_pdev->mhi_cntrl;

	mhi_cntrl->cntrl_dev = &pdev->dev;
	mhi_cntrl->iova_start = 0;
	mhi_cntrl->iova_stop = (dma_addr_t)DMA_BIT_MASK(info->dma_data_width);
	mhi_cntrl->fw_image = info->fw;
	mhi_cntrl->edl_image = info->edl;

	mhi_cntrl->read_reg = mhi_pci_read_reg;
	mhi_cntrl->write_reg = mhi_pci_write_reg;
	mhi_cntrl->status_cb = mhi_pci_status_cb;
	mhi_cntrl->runtime_get = mhi_pci_runtime_get;
	mhi_cntrl->runtime_put = mhi_pci_runtime_put;
	mhi_cntrl->mru = info->mru_default;
	mhi_cntrl->name = info->name;

	if (info->edl_trigger)
		mhi_cntrl->edl_trigger = mhi_pci_generic_edl_trigger;

	if (info->sideband_wake) {
		mhi_cntrl->wake_get = mhi_pci_wake_get_nop;
		mhi_cntrl->wake_put = mhi_pci_wake_put_nop;
		mhi_cntrl->wake_toggle = mhi_pci_wake_toggle_nop;
	}

	err = mhi_pci_claim(mhi_cntrl, info->bar_num, DMA_BIT_MASK(info->dma_data_width));
	if (err)
		return err;

	err = mhi_pci_get_irqs(mhi_cntrl, mhi_cntrl_config);
	if (err)
		return err;

	pci_set_drvdata(pdev, mhi_pdev);

	/* Have stored pci confspace at hand for restore in sudden PCI error.
	 * cache the state locally and discard the PCI core one.
	 */
	pci_save_state(pdev);
	mhi_pdev->pci_state = pci_store_saved_state(pdev);
	pci_load_saved_state(pdev, NULL);

	err = mhi_register_controller(mhi_cntrl, mhi_cntrl_config);
	if (err)
		return err;

	/* MHI bus does not power up the controller by default */
	err = mhi_prepare_for_power_up(mhi_cntrl);
	if (err) {
		dev_err(&pdev->dev, "failed to prepare MHI controller\n");
		goto err_unregister;
	}

	err = mhi_sync_power_up(mhi_cntrl);
	if (err) {
		dev_err(&pdev->dev, "failed to power up MHI controller\n");
		goto err_unprepare;
	}

	set_bit(MHI_PCI_DEV_STARTED, &mhi_pdev->status);

	/* start health check */
	mod_timer(&mhi_pdev->health_check_timer, jiffies + HEALTH_CHECK_PERIOD);

	/* Only allow runtime-suspend if PME capable (for wakeup) */
	if (pci_pme_capable(pdev, PCI_D3hot)) {
		pm_runtime_set_autosuspend_delay(&pdev->dev, 2000);
		pm_runtime_use_autosuspend(&pdev->dev);
		pm_runtime_mark_last_busy(&pdev->dev);
		pm_runtime_put_noidle(&pdev->dev);
	}

	return 0;

err_unprepare:
	mhi_unprepare_after_power_down(mhi_cntrl);
err_unregister:
	mhi_unregister_controller(mhi_cntrl);

	return err;
}

static void mhi_pci_remove(struct pci_dev *pdev)
{
	struct mhi_pci_device *mhi_pdev = pci_get_drvdata(pdev);
	struct mhi_controller *mhi_cntrl = &mhi_pdev->mhi_cntrl;

	del_timer_sync(&mhi_pdev->health_check_timer);
	cancel_work_sync(&mhi_pdev->recovery_work);

	if (test_and_clear_bit(MHI_PCI_DEV_STARTED, &mhi_pdev->status)) {
		mhi_power_down(mhi_cntrl, true);
		mhi_unprepare_after_power_down(mhi_cntrl);
	}

	/* balancing probe put_noidle */
	if (pci_pme_capable(pdev, PCI_D3hot))
		pm_runtime_get_noresume(&pdev->dev);

	mhi_unregister_controller(mhi_cntrl);
}

static void mhi_pci_shutdown(struct pci_dev *pdev)
{
	mhi_pci_remove(pdev);
	pci_set_power_state(pdev, PCI_D3hot);
}

static void mhi_pci_reset_prepare(struct pci_dev *pdev)
{
	struct mhi_pci_device *mhi_pdev = pci_get_drvdata(pdev);
	struct mhi_controller *mhi_cntrl = &mhi_pdev->mhi_cntrl;

	dev_info(&pdev->dev, "reset\n");

	del_timer(&mhi_pdev->health_check_timer);

	/* Clean up MHI state */
	if (test_and_clear_bit(MHI_PCI_DEV_STARTED, &mhi_pdev->status)) {
		mhi_power_down(mhi_cntrl, false);
		mhi_unprepare_after_power_down(mhi_cntrl);
	}

	/* cause internal device reset */
	mhi_soc_reset(mhi_cntrl);

	/* Be sure device reset has been executed */
	msleep(MHI_POST_RESET_DELAY_MS);
}

static void mhi_pci_reset_done(struct pci_dev *pdev)
{
	struct mhi_pci_device *mhi_pdev = pci_get_drvdata(pdev);
	struct mhi_controller *mhi_cntrl = &mhi_pdev->mhi_cntrl;
	int err;

	/* Restore initial known working PCI state */
	pci_load_saved_state(pdev, mhi_pdev->pci_state);
	pci_restore_state(pdev);

	/* Is device status available ? */
	if (!mhi_pci_is_alive(mhi_cntrl)) {
		dev_err(&pdev->dev, "reset failed\n");
		return;
	}

	err = mhi_prepare_for_power_up(mhi_cntrl);
	if (err) {
		dev_err(&pdev->dev, "failed to prepare MHI controller\n");
		return;
	}

	err = mhi_sync_power_up(mhi_cntrl);
	if (err) {
		dev_err(&pdev->dev, "failed to power up MHI controller\n");
		mhi_unprepare_after_power_down(mhi_cntrl);
		return;
	}

	set_bit(MHI_PCI_DEV_STARTED, &mhi_pdev->status);
	mod_timer(&mhi_pdev->health_check_timer, jiffies + HEALTH_CHECK_PERIOD);
}

static pci_ers_result_t mhi_pci_error_detected(struct pci_dev *pdev,
					       pci_channel_state_t state)
{
	struct mhi_pci_device *mhi_pdev = pci_get_drvdata(pdev);
	struct mhi_controller *mhi_cntrl = &mhi_pdev->mhi_cntrl;

	dev_err(&pdev->dev, "PCI error detected, state = %u\n", state);

	if (state == pci_channel_io_perm_failure)
		return PCI_ERS_RESULT_DISCONNECT;

	/* Clean up MHI state */
	if (test_and_clear_bit(MHI_PCI_DEV_STARTED, &mhi_pdev->status)) {
		mhi_power_down(mhi_cntrl, false);
		mhi_unprepare_after_power_down(mhi_cntrl);
	} else {
		/* Nothing to do */
		return PCI_ERS_RESULT_RECOVERED;
	}

	pci_disable_device(pdev);

	return PCI_ERS_RESULT_NEED_RESET;
}

static pci_ers_result_t mhi_pci_slot_reset(struct pci_dev *pdev)
{
	if (pci_enable_device(pdev)) {
		dev_err(&pdev->dev, "Cannot re-enable PCI device after reset.\n");
		return PCI_ERS_RESULT_DISCONNECT;
	}

	return PCI_ERS_RESULT_RECOVERED;
}

static void mhi_pci_io_resume(struct pci_dev *pdev)
{
	struct mhi_pci_device *mhi_pdev = pci_get_drvdata(pdev);

	dev_err(&pdev->dev, "PCI slot reset done\n");

	queue_work(system_long_wq, &mhi_pdev->recovery_work);
}

static const struct pci_error_handlers mhi_pci_err_handler = {
	.error_detected = mhi_pci_error_detected,
	.slot_reset = mhi_pci_slot_reset,
	.resume = mhi_pci_io_resume,
	.reset_prepare = mhi_pci_reset_prepare,
	.reset_done = mhi_pci_reset_done,
};

static int  __maybe_unused mhi_pci_runtime_suspend(struct device *dev)
{
	struct pci_dev *pdev = to_pci_dev(dev);
	struct mhi_pci_device *mhi_pdev = dev_get_drvdata(dev);
	struct mhi_controller *mhi_cntrl = &mhi_pdev->mhi_cntrl;
	int err;

	if (test_and_set_bit(MHI_PCI_DEV_SUSPENDED, &mhi_pdev->status))
		return 0;

	del_timer(&mhi_pdev->health_check_timer);
	cancel_work_sync(&mhi_pdev->recovery_work);

	if (!test_bit(MHI_PCI_DEV_STARTED, &mhi_pdev->status) ||
			mhi_cntrl->ee != MHI_EE_AMSS)
		goto pci_suspend; /* Nothing to do at MHI level */

	/* Transition to M3 state */
	err = mhi_pm_suspend(mhi_cntrl);
	if (err) {
		dev_err(&pdev->dev, "failed to suspend device: %d\n", err);
		clear_bit(MHI_PCI_DEV_SUSPENDED, &mhi_pdev->status);
		return -EBUSY;
	}

pci_suspend:
	pci_disable_device(pdev);
	pci_wake_from_d3(pdev, true);

	return 0;
}

static int __maybe_unused mhi_pci_runtime_resume(struct device *dev)
{
	struct pci_dev *pdev = to_pci_dev(dev);
	struct mhi_pci_device *mhi_pdev = dev_get_drvdata(dev);
	struct mhi_controller *mhi_cntrl = &mhi_pdev->mhi_cntrl;
	int err;

	if (!test_and_clear_bit(MHI_PCI_DEV_SUSPENDED, &mhi_pdev->status))
		return 0;

	err = pci_enable_device(pdev);
	if (err)
		goto err_recovery;

	pci_set_master(pdev);
	pci_wake_from_d3(pdev, false);

	if (!test_bit(MHI_PCI_DEV_STARTED, &mhi_pdev->status) ||
			mhi_cntrl->ee != MHI_EE_AMSS)
		return 0; /* Nothing to do at MHI level */

	/* Exit M3, transition to M0 state */
	err = mhi_pm_resume(mhi_cntrl);
	if (err) {
		dev_err(&pdev->dev, "failed to resume device: %d\n", err);
		goto err_recovery;
	}

	/* Resume health check */
	mod_timer(&mhi_pdev->health_check_timer, jiffies + HEALTH_CHECK_PERIOD);

	/* It can be a remote wakeup (no mhi runtime_get), update access time */
	pm_runtime_mark_last_busy(dev);

	return 0;

err_recovery:
	/* Do not fail to not mess up our PCI device state, the device likely
	 * lost power (d3cold) and we simply need to reset it from the recovery
	 * procedure, trigger the recovery asynchronously to prevent system
	 * suspend exit delaying.
	 */
	queue_work(system_long_wq, &mhi_pdev->recovery_work);
	pm_runtime_mark_last_busy(dev);

	return 0;
}

static int  __maybe_unused mhi_pci_suspend(struct device *dev)
{
	pm_runtime_disable(dev);
	return mhi_pci_runtime_suspend(dev);
}

static int __maybe_unused mhi_pci_resume(struct device *dev)
{
	int ret;

	/* Depending the platform, device may have lost power (d3cold), we need
	 * to resume it now to check its state and recover when necessary.
	 */
	ret = mhi_pci_runtime_resume(dev);
	pm_runtime_enable(dev);

	return ret;
}

static int __maybe_unused mhi_pci_freeze(struct device *dev)
{
	struct mhi_pci_device *mhi_pdev = dev_get_drvdata(dev);
	struct mhi_controller *mhi_cntrl = &mhi_pdev->mhi_cntrl;

	/* We want to stop all operations, hibernation does not guarantee that
	 * device will be in the same state as before freezing, especially if
	 * the intermediate restore kernel reinitializes MHI device with new
	 * context.
	 */
	flush_work(&mhi_pdev->recovery_work);
	if (test_and_clear_bit(MHI_PCI_DEV_STARTED, &mhi_pdev->status)) {
		mhi_power_down(mhi_cntrl, true);
		mhi_unprepare_after_power_down(mhi_cntrl);
	}

	return 0;
}

static int __maybe_unused mhi_pci_restore(struct device *dev)
{
	struct mhi_pci_device *mhi_pdev = dev_get_drvdata(dev);

	/* Reinitialize the device */
	queue_work(system_long_wq, &mhi_pdev->recovery_work);

	return 0;
}

static const struct dev_pm_ops mhi_pci_pm_ops = {
	SET_RUNTIME_PM_OPS(mhi_pci_runtime_suspend, mhi_pci_runtime_resume, NULL)
#ifdef CONFIG_PM_SLEEP
	.suspend = mhi_pci_suspend,
	.resume = mhi_pci_resume,
	.freeze = mhi_pci_freeze,
	.thaw = mhi_pci_restore,
	.poweroff = mhi_pci_freeze,
	.restore = mhi_pci_restore,
#endif
};

static struct pci_driver mhi_pci_driver = {
	.name		= "mhi-pci-generic",
	.id_table	= mhi_pci_id_table,
	.probe		= mhi_pci_probe,
	.remove		= mhi_pci_remove,
	.shutdown	= mhi_pci_shutdown,
	.err_handler	= &mhi_pci_err_handler,
	.driver.pm	= &mhi_pci_pm_ops
};
module_pci_driver(mhi_pci_driver);

MODULE_AUTHOR("Loic Poulain <loic.poulain@linaro.org>");
MODULE_DESCRIPTION("Modem Host Interface (MHI) PCI controller driver");
MODULE_LICENSE("GPL");<|MERGE_RESOLUTION|>--- conflicted
+++ resolved
@@ -434,13 +434,8 @@
 
 static const struct mhi_pci_dev_info mhi_foxconn_sdx55_info = {
 	.name = "foxconn-sdx55",
-<<<<<<< HEAD
-	.fw = "qcom/sdx55m/sbl1.mbn",
-	.edl = "qcom/sdx55m/edl.mbn",
-=======
 	.edl = "qcom/sdx55m/foxconn/prog_firehose_sdx55.mbn",
 	.edl_trigger = true,
->>>>>>> adc21867
 	.config = &modem_foxconn_sdx55_config,
 	.bar_num = MHI_PCI_DEFAULT_BAR_NUM,
 	.dma_data_width = 32,
@@ -450,10 +445,6 @@
 
 static const struct mhi_pci_dev_info mhi_foxconn_t99w175_info = {
 	.name = "foxconn-t99w175",
-<<<<<<< HEAD
-	.fw = "qcom/sdx55m/sbl1.mbn",
-	.edl = "qcom/sdx55m/edl.mbn",
-=======
 	.edl = "qcom/sdx55m/foxconn/prog_firehose_sdx55.mbn",
 	.edl_trigger = true,
 	.config = &modem_foxconn_sdx55_config,
@@ -500,7 +491,6 @@
 	.name = "foxconn-t99w510",
 	.edl = "qcom/sdx24m/foxconn/prog_firehose_sdx24.mbn",
 	.edl_trigger = true,
->>>>>>> adc21867
 	.config = &modem_foxconn_sdx55_config,
 	.bar_num = MHI_PCI_DEFAULT_BAR_NUM,
 	.dma_data_width = 32,
@@ -508,26 +498,10 @@
 	.sideband_wake = false,
 };
 
-<<<<<<< HEAD
-static const struct mhi_pci_dev_info mhi_foxconn_dw5930e_info = {
-	.name = "foxconn-dw5930e",
-	.fw = "qcom/sdx55m/sbl1.mbn",
-	.edl = "qcom/sdx55m/edl.mbn",
-	.config = &modem_foxconn_sdx55_config,
-	.bar_num = MHI_PCI_DEFAULT_BAR_NUM,
-	.dma_data_width = 32,
-	.mru_default = 32768,
-	.sideband_wake = false,
-};
-
-static const struct mhi_pci_dev_info mhi_foxconn_t99w368_info = {
-	.name = "foxconn-t99w368",
-=======
 static const struct mhi_pci_dev_info mhi_foxconn_dw5932e_info = {
 	.name = "foxconn-dw5932e",
 	.edl = "qcom/sdx65m/foxconn/prog_firehose_lite.elf",
 	.edl_trigger = true,
->>>>>>> adc21867
 	.config = &modem_foxconn_sdx55_config,
 	.bar_num = MHI_PCI_DEFAULT_BAR_NUM,
 	.dma_data_width = 32,
@@ -535,42 +509,9 @@
 	.sideband_wake = false,
 };
 
-<<<<<<< HEAD
-static const struct mhi_pci_dev_info mhi_foxconn_t99w373_info = {
-	.name = "foxconn-t99w373",
-	.config = &modem_foxconn_sdx55_config,
-	.bar_num = MHI_PCI_DEFAULT_BAR_NUM,
-	.dma_data_width = 32,
-	.mru_default = 32768,
-	.sideband_wake = false,
-};
-
-static const struct mhi_pci_dev_info mhi_foxconn_t99w510_info = {
-	.name = "foxconn-t99w510",
-	.config = &modem_foxconn_sdx55_config,
-	.bar_num = MHI_PCI_DEFAULT_BAR_NUM,
-	.dma_data_width = 32,
-	.mru_default = 32768,
-	.sideband_wake = false,
-};
-
-static const struct mhi_pci_dev_info mhi_foxconn_dw5932e_info = {
-	.name = "foxconn-dw5932e",
-	.config = &modem_foxconn_sdx55_config,
-	.bar_num = MHI_PCI_DEFAULT_BAR_NUM,
-	.dma_data_width = 32,
-	.mru_default = 32768,
-	.sideband_wake = false,
-};
-
-static const struct mhi_pci_dev_info mhi_foxconn_t99w515_info = {
-	.name = "foxconn-t99w515",
-	.edl = "fox/sdx72m/edl.mbn",
-=======
 static const struct mhi_pci_dev_info mhi_foxconn_t99w515_info = {
 	.name = "foxconn-t99w515",
 	.edl = "qcom/sdx72m/foxconn/edl.mbn",
->>>>>>> adc21867
 	.edl_trigger = true,
 	.config = &modem_foxconn_sdx72_config,
 	.bar_num = MHI_PCI_DEFAULT_BAR_NUM,
@@ -581,11 +522,7 @@
 
 static const struct mhi_pci_dev_info mhi_foxconn_dw5934e_info = {
 	.name = "foxconn-dw5934e",
-<<<<<<< HEAD
-	.edl = "fox/sdx72m/edl.mbn",
-=======
 	.edl = "qcom/sdx72m/foxconn/edl.mbn",
->>>>>>> adc21867
 	.edl_trigger = true,
 	.config = &modem_foxconn_sdx72_config,
 	.bar_num = MHI_PCI_DEFAULT_BAR_NUM,
@@ -879,15 +816,12 @@
 	/* T99W175 (sdx55), HP variant */
 	{ PCI_DEVICE(0x03f0, 0x0a6c),
 		.driver_data = (kernel_ulong_t) &mhi_foxconn_t99w175_info },
-<<<<<<< HEAD
-=======
 	/* NETPRISMA LCUR57 (SDX24) */
 	{ PCI_DEVICE(PCI_VENDOR_ID_NETPRISMA, 0x1000),
 		.driver_data = (kernel_ulong_t) &mhi_netprisma_lcur57_info },
 	/* NETPRISMA FCUN69 (SDX6X) */
 	{ PCI_DEVICE(PCI_VENDOR_ID_NETPRISMA, 0x1001),
 		.driver_data = (kernel_ulong_t) &mhi_netprisma_fcun69_info },
->>>>>>> adc21867
 	{  }
 };
 MODULE_DEVICE_TABLE(pci, mhi_pci_id_table);
