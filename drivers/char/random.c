// SPDX-License-Identifier: (GPL-2.0 OR BSD-3-Clause)
/*
 * Copyright (C) 2017-2024 Jason A. Donenfeld <Jason@zx2c4.com>. All Rights Reserved.
 * Copyright Matt Mackall <mpm@selenic.com>, 2003, 2004, 2005
 * Copyright Theodore Ts'o, 1994, 1995, 1996, 1997, 1998, 1999. All rights reserved.
 *
 * This driver produces cryptographically secure pseudorandom data. It is divided
 * into roughly six sections, each with a section header:
 *
 *   - Initialization and readiness waiting.
 *   - Fast key erasure RNG, the "crng".
 *   - Entropy accumulation and extraction routines.
 *   - Entropy collection routines.
 *   - Userspace reader/writer interfaces.
 *   - Sysctl interface.
 *
 * The high level overview is that there is one input pool, into which
 * various pieces of data are hashed. Prior to initialization, some of that
 * data is then "credited" as having a certain number of bits of entropy.
 * When enough bits of entropy are available, the hash is finalized and
 * handed as a key to a stream cipher that expands it indefinitely for
 * various consumers. This key is periodically refreshed as the various
 * entropy collectors, described below, add data to the input pool.
 */

#define pr_fmt(fmt) KBUILD_MODNAME ": " fmt

#include <linux/utsname.h>
#include <linux/module.h>
#include <linux/kernel.h>
#include <linux/major.h>
#include <linux/string.h>
#include <linux/fcntl.h>
#include <linux/slab.h>
#include <linux/random.h>
#include <linux/poll.h>
#include <linux/init.h>
#include <linux/fs.h>
#include <linux/blkdev.h>
#include <linux/interrupt.h>
#include <linux/mm.h>
#include <linux/nodemask.h>
#include <linux/spinlock.h>
#include <linux/kthread.h>
#include <linux/percpu.h>
#include <linux/ptrace.h>
#include <linux/workqueue.h>
#include <linux/irq.h>
#include <linux/ratelimit.h>
#include <linux/syscalls.h>
#include <linux/completion.h>
#include <linux/uuid.h>
#include <linux/uaccess.h>
#include <linux/suspend.h>
#include <linux/siphash.h>
#include <linux/sched/isolation.h>
#include <crypto/chacha.h>
#include <crypto/blake2s.h>
#ifdef CONFIG_VDSO_GETRANDOM
#include <vdso/getrandom.h>
#include <vdso/datapage.h>
<<<<<<< HEAD
=======
#include <vdso/vsyscall.h>
>>>>>>> adc21867
#endif
#include <asm/archrandom.h>
#include <asm/processor.h>
#include <asm/irq.h>
#include <asm/irq_regs.h>
#include <asm/io.h>

/*********************************************************************
 *
 * Initialization and readiness waiting.
 *
 * Much of the RNG infrastructure is devoted to various dependencies
 * being able to wait until the RNG has collected enough entropy and
 * is ready for safe consumption.
 *
 *********************************************************************/

/*
 * crng_init is protected by base_crng->lock, and only increases
 * its value (from empty->early->ready).
 */
static enum {
	CRNG_EMPTY = 0, /* Little to no entropy collected */
	CRNG_EARLY = 1, /* At least POOL_EARLY_BITS collected */
	CRNG_READY = 2  /* Fully initialized with POOL_READY_BITS collected */
} crng_init __read_mostly = CRNG_EMPTY;
static DEFINE_STATIC_KEY_FALSE(crng_is_ready);
#define crng_ready() (static_branch_likely(&crng_is_ready) || crng_init >= CRNG_READY)
/* Various types of waiters for crng_init->CRNG_READY transition. */
static DECLARE_WAIT_QUEUE_HEAD(crng_init_wait);
static struct fasync_struct *fasync;
static ATOMIC_NOTIFIER_HEAD(random_ready_notifier);

/* Control how we warn userspace. */
static struct ratelimit_state urandom_warning =
	RATELIMIT_STATE_INIT_FLAGS("urandom_warning", HZ, 3, RATELIMIT_MSG_ON_RELEASE);
static int ratelimit_disable __read_mostly =
	IS_ENABLED(CONFIG_WARN_ALL_UNSEEDED_RANDOM);
module_param_named(ratelimit_disable, ratelimit_disable, int, 0644);
MODULE_PARM_DESC(ratelimit_disable, "Disable random ratelimit suppression");

/*
 * Returns whether or not the input pool has been seeded and thus guaranteed
 * to supply cryptographically secure random numbers. This applies to: the
 * /dev/urandom device, the get_random_bytes function, and the get_random_{u8,
 * u16,u32,u64,long} family of functions.
 *
 * Returns: true if the input pool has been seeded.
 *          false if the input pool has not been seeded.
 */
bool rng_is_initialized(void)
{
	return crng_ready();
}
EXPORT_SYMBOL(rng_is_initialized);

static void __cold crng_set_ready(struct work_struct *work)
{
	static_branch_enable(&crng_is_ready);
}

/* Used by wait_for_random_bytes(), and considered an entropy collector, below. */
static void try_to_generate_entropy(void);

/*
 * Wait for the input pool to be seeded and thus guaranteed to supply
 * cryptographically secure random numbers. This applies to: the /dev/urandom
 * device, the get_random_bytes function, and the get_random_{u8,u16,u32,u64,
 * long} family of functions. Using any of these functions without first
 * calling this function forfeits the guarantee of security.
 *
 * Returns: 0 if the input pool has been seeded.
 *          -ERESTARTSYS if the function was interrupted by a signal.
 */
int wait_for_random_bytes(void)
{
	while (!crng_ready()) {
		int ret;

		try_to_generate_entropy();
		ret = wait_event_interruptible_timeout(crng_init_wait, crng_ready(), HZ);
		if (ret)
			return ret > 0 ? 0 : ret;
	}
	return 0;
}
EXPORT_SYMBOL(wait_for_random_bytes);

/*
 * Add a callback function that will be invoked when the crng is initialised,
 * or immediately if it already has been. Only use this is you are absolutely
 * sure it is required. Most users should instead be able to test
 * `rng_is_initialized()` on demand, or make use of `get_random_bytes_wait()`.
 */
int __cold execute_with_initialized_rng(struct notifier_block *nb)
{
	unsigned long flags;
	int ret = 0;

	spin_lock_irqsave(&random_ready_notifier.lock, flags);
	if (crng_ready())
		nb->notifier_call(nb, 0, NULL);
	else
		ret = raw_notifier_chain_register((struct raw_notifier_head *)&random_ready_notifier.head, nb);
	spin_unlock_irqrestore(&random_ready_notifier.lock, flags);
	return ret;
}

#define warn_unseeded_randomness() \
	if (IS_ENABLED(CONFIG_WARN_ALL_UNSEEDED_RANDOM) && !crng_ready()) \
		printk_deferred(KERN_NOTICE "random: %s called from %pS with crng_init=%d\n", \
				__func__, (void *)_RET_IP_, crng_init)


/*********************************************************************
 *
 * Fast key erasure RNG, the "crng".
 *
 * These functions expand entropy from the entropy extractor into
 * long streams for external consumption using the "fast key erasure"
 * RNG described at <https://blog.cr.yp.to/20170723-random.html>.
 *
 * There are a few exported interfaces for use by other drivers:
 *
 *	void get_random_bytes(void *buf, size_t len)
 *	u8 get_random_u8()
 *	u16 get_random_u16()
 *	u32 get_random_u32()
 *	u32 get_random_u32_below(u32 ceil)
 *	u32 get_random_u32_above(u32 floor)
 *	u32 get_random_u32_inclusive(u32 floor, u32 ceil)
 *	u64 get_random_u64()
 *	unsigned long get_random_long()
 *
 * These interfaces will return the requested number of random bytes
 * into the given buffer or as a return value. This is equivalent to
 * a read from /dev/urandom. The u8, u16, u32, u64, long family of
 * functions may be higher performance for one-off random integers,
 * because they do a bit of buffering and do not invoke reseeding
 * until the buffer is emptied.
 *
 *********************************************************************/

enum {
	CRNG_RESEED_START_INTERVAL = HZ,
	CRNG_RESEED_INTERVAL = 60 * HZ
};

static struct {
	u8 key[CHACHA_KEY_SIZE] __aligned(__alignof__(long));
	unsigned long generation;
	spinlock_t lock;
} base_crng = {
	.lock = __SPIN_LOCK_UNLOCKED(base_crng.lock)
};

struct crng {
	u8 key[CHACHA_KEY_SIZE];
	unsigned long generation;
	local_lock_t lock;
};

static DEFINE_PER_CPU(struct crng, crngs) = {
	.generation = ULONG_MAX,
	.lock = INIT_LOCAL_LOCK(crngs.lock),
};

/*
 * Return the interval until the next reseeding, which is normally
 * CRNG_RESEED_INTERVAL, but during early boot, it is at an interval
 * proportional to the uptime.
 */
static unsigned int crng_reseed_interval(void)
{
	static bool early_boot = true;

	if (unlikely(READ_ONCE(early_boot))) {
		time64_t uptime = ktime_get_seconds();
		if (uptime >= CRNG_RESEED_INTERVAL / HZ * 2)
			WRITE_ONCE(early_boot, false);
		else
			return max_t(unsigned int, CRNG_RESEED_START_INTERVAL,
				     (unsigned int)uptime / 2 * HZ);
	}
	return CRNG_RESEED_INTERVAL;
}

/* Used by crng_reseed() and crng_make_state() to extract a new seed from the input pool. */
static void extract_entropy(void *buf, size_t len);

/* This extracts a new crng key from the input pool. */
static void crng_reseed(struct work_struct *work)
{
	static DECLARE_DELAYED_WORK(next_reseed, crng_reseed);
	unsigned long flags;
	unsigned long next_gen;
	u8 key[CHACHA_KEY_SIZE];

	/* Immediately schedule the next reseeding, so that it fires sooner rather than later. */
	if (likely(system_unbound_wq))
		queue_delayed_work(system_unbound_wq, &next_reseed, crng_reseed_interval());

	extract_entropy(key, sizeof(key));

	/*
	 * We copy the new key into the base_crng, overwriting the old one,
	 * and update the generation counter. We avoid hitting ULONG_MAX,
	 * because the per-cpu crngs are initialized to ULONG_MAX, so this
	 * forces new CPUs that come online to always initialize.
	 */
	spin_lock_irqsave(&base_crng.lock, flags);
	memcpy(base_crng.key, key, sizeof(base_crng.key));
	next_gen = base_crng.generation + 1;
	if (next_gen == ULONG_MAX)
		++next_gen;
	WRITE_ONCE(base_crng.generation, next_gen);
#ifdef CONFIG_VDSO_GETRANDOM
	/* base_crng.generation's invalid value is ULONG_MAX, while
	 * _vdso_rng_data.generation's invalid value is 0, so add one to the
	 * former to arrive at the latter. Use smp_store_release so that this
	 * is ordered with the write above to base_crng.generation. Pairs with
	 * the smp_rmb() before the syscall in the vDSO code.
<<<<<<< HEAD
	 */
	smp_store_release(&_vdso_rng_data.generation, next_gen + 1);
=======
	 *
	 * Cast to unsigned long for 32-bit architectures, since atomic 64-bit
	 * operations are not supported on those architectures. This is safe
	 * because base_crng.generation is a 32-bit value. On big-endian
	 * architectures it will be stored in the upper 32 bits, but that's okay
	 * because the vDSO side only checks whether the value changed, without
	 * actually using or interpreting the value.
	 */
	smp_store_release((unsigned long *)&__arch_get_k_vdso_rng_data()->generation, next_gen + 1);
>>>>>>> adc21867
#endif
	if (!static_branch_likely(&crng_is_ready))
		crng_init = CRNG_READY;
	spin_unlock_irqrestore(&base_crng.lock, flags);
	memzero_explicit(key, sizeof(key));
}

/*
 * This generates a ChaCha block using the provided key, and then
 * immediately overwrites that key with half the block. It returns
 * the resultant ChaCha state to the user, along with the second
 * half of the block containing 32 bytes of random data that may
 * be used; random_data_len may not be greater than 32.
 *
 * The returned ChaCha state contains within it a copy of the old
 * key value, at index 4, so the state should always be zeroed out
 * immediately after using in order to maintain forward secrecy.
 * If the state cannot be erased in a timely manner, then it is
 * safer to set the random_data parameter to &chacha_state[4] so
 * that this function overwrites it before returning.
 */
static void crng_fast_key_erasure(u8 key[CHACHA_KEY_SIZE],
				  u32 chacha_state[CHACHA_STATE_WORDS],
				  u8 *random_data, size_t random_data_len)
{
	u8 first_block[CHACHA_BLOCK_SIZE];

	BUG_ON(random_data_len > 32);

	chacha_init_consts(chacha_state);
	memcpy(&chacha_state[4], key, CHACHA_KEY_SIZE);
	memset(&chacha_state[12], 0, sizeof(u32) * 4);
	chacha20_block(chacha_state, first_block);

	memcpy(key, first_block, CHACHA_KEY_SIZE);
	memcpy(random_data, first_block + CHACHA_KEY_SIZE, random_data_len);
	memzero_explicit(first_block, sizeof(first_block));
}

/*
 * This function returns a ChaCha state that you may use for generating
 * random data. It also returns up to 32 bytes on its own of random data
 * that may be used; random_data_len may not be greater than 32.
 */
static void crng_make_state(u32 chacha_state[CHACHA_STATE_WORDS],
			    u8 *random_data, size_t random_data_len)
{
	unsigned long flags;
	struct crng *crng;

	BUG_ON(random_data_len > 32);

	/*
	 * For the fast path, we check whether we're ready, unlocked first, and
	 * then re-check once locked later. In the case where we're really not
	 * ready, we do fast key erasure with the base_crng directly, extracting
	 * when crng_init is CRNG_EMPTY.
	 */
	if (!crng_ready()) {
		bool ready;

		spin_lock_irqsave(&base_crng.lock, flags);
		ready = crng_ready();
		if (!ready) {
			if (crng_init == CRNG_EMPTY)
				extract_entropy(base_crng.key, sizeof(base_crng.key));
			crng_fast_key_erasure(base_crng.key, chacha_state,
					      random_data, random_data_len);
		}
		spin_unlock_irqrestore(&base_crng.lock, flags);
		if (!ready)
			return;
	}

	local_lock_irqsave(&crngs.lock, flags);
	crng = raw_cpu_ptr(&crngs);

	/*
	 * If our per-cpu crng is older than the base_crng, then it means
	 * somebody reseeded the base_crng. In that case, we do fast key
	 * erasure on the base_crng, and use its output as the new key
	 * for our per-cpu crng. This brings us up to date with base_crng.
	 */
	if (unlikely(crng->generation != READ_ONCE(base_crng.generation))) {
		spin_lock(&base_crng.lock);
		crng_fast_key_erasure(base_crng.key, chacha_state,
				      crng->key, sizeof(crng->key));
		crng->generation = base_crng.generation;
		spin_unlock(&base_crng.lock);
	}

	/*
	 * Finally, when we've made it this far, our per-cpu crng has an up
	 * to date key, and we can do fast key erasure with it to produce
	 * some random data and a ChaCha state for the caller. All other
	 * branches of this function are "unlikely", so most of the time we
	 * should wind up here immediately.
	 */
	crng_fast_key_erasure(crng->key, chacha_state, random_data, random_data_len);
	local_unlock_irqrestore(&crngs.lock, flags);
}

static void _get_random_bytes(void *buf, size_t len)
{
	u32 chacha_state[CHACHA_STATE_WORDS];
	u8 tmp[CHACHA_BLOCK_SIZE];
	size_t first_block_len;

	if (!len)
		return;

	first_block_len = min_t(size_t, 32, len);
	crng_make_state(chacha_state, buf, first_block_len);
	len -= first_block_len;
	buf += first_block_len;

	while (len) {
		if (len < CHACHA_BLOCK_SIZE) {
			chacha20_block(chacha_state, tmp);
			memcpy(buf, tmp, len);
			memzero_explicit(tmp, sizeof(tmp));
			break;
		}

		chacha20_block(chacha_state, buf);
		if (unlikely(chacha_state[12] == 0))
			++chacha_state[13];
		len -= CHACHA_BLOCK_SIZE;
		buf += CHACHA_BLOCK_SIZE;
	}

	memzero_explicit(chacha_state, sizeof(chacha_state));
}

/*
 * This returns random bytes in arbitrary quantities. The quality of the
 * random bytes is good as /dev/urandom. In order to ensure that the
 * randomness provided by this function is okay, the function
 * wait_for_random_bytes() should be called and return 0 at least once
 * at any point prior.
 */
void get_random_bytes(void *buf, size_t len)
{
	warn_unseeded_randomness();
	_get_random_bytes(buf, len);
}
EXPORT_SYMBOL(get_random_bytes);

static ssize_t get_random_bytes_user(struct iov_iter *iter)
{
	u32 chacha_state[CHACHA_STATE_WORDS];
	u8 block[CHACHA_BLOCK_SIZE];
	size_t ret = 0, copied;

	if (unlikely(!iov_iter_count(iter)))
		return 0;

	/*
	 * Immediately overwrite the ChaCha key at index 4 with random
	 * bytes, in case userspace causes copy_to_iter() below to sleep
	 * forever, so that we still retain forward secrecy in that case.
	 */
	crng_make_state(chacha_state, (u8 *)&chacha_state[4], CHACHA_KEY_SIZE);
	/*
	 * However, if we're doing a read of len <= 32, we don't need to
	 * use chacha_state after, so we can simply return those bytes to
	 * the user directly.
	 */
	if (iov_iter_count(iter) <= CHACHA_KEY_SIZE) {
		ret = copy_to_iter(&chacha_state[4], CHACHA_KEY_SIZE, iter);
		goto out_zero_chacha;
	}

	for (;;) {
		chacha20_block(chacha_state, block);
		if (unlikely(chacha_state[12] == 0))
			++chacha_state[13];

		copied = copy_to_iter(block, sizeof(block), iter);
		ret += copied;
		if (!iov_iter_count(iter) || copied != sizeof(block))
			break;

		BUILD_BUG_ON(PAGE_SIZE % sizeof(block) != 0);
		if (ret % PAGE_SIZE == 0) {
			if (signal_pending(current))
				break;
			cond_resched();
		}
	}

	memzero_explicit(block, sizeof(block));
out_zero_chacha:
	memzero_explicit(chacha_state, sizeof(chacha_state));
	return ret ? ret : -EFAULT;
}

/*
 * Batched entropy returns random integers. The quality of the random
 * number is good as /dev/urandom. In order to ensure that the randomness
 * provided by this function is okay, the function wait_for_random_bytes()
 * should be called and return 0 at least once at any point prior.
 */

#define DEFINE_BATCHED_ENTROPY(type)						\
struct batch_ ##type {								\
	/*									\
	 * We make this 1.5x a ChaCha block, so that we get the			\
	 * remaining 32 bytes from fast key erasure, plus one full		\
	 * block from the detached ChaCha state. We can increase		\
	 * the size of this later if needed so long as we keep the		\
	 * formula of (integer_blocks + 0.5) * CHACHA_BLOCK_SIZE.		\
	 */									\
	type entropy[CHACHA_BLOCK_SIZE * 3 / (2 * sizeof(type))];		\
	local_lock_t lock;							\
	unsigned long generation;						\
	unsigned int position;							\
};										\
										\
static DEFINE_PER_CPU(struct batch_ ##type, batched_entropy_ ##type) = {	\
	.lock = INIT_LOCAL_LOCK(batched_entropy_ ##type.lock),			\
	.position = UINT_MAX							\
};										\
										\
type get_random_ ##type(void)							\
{										\
	type ret;								\
	unsigned long flags;							\
	struct batch_ ##type *batch;						\
	unsigned long next_gen;							\
										\
	warn_unseeded_randomness();						\
										\
	if  (!crng_ready()) {							\
		_get_random_bytes(&ret, sizeof(ret));				\
		return ret;							\
	}									\
										\
	local_lock_irqsave(&batched_entropy_ ##type.lock, flags);		\
	batch = raw_cpu_ptr(&batched_entropy_##type);				\
										\
	next_gen = READ_ONCE(base_crng.generation);				\
	if (batch->position >= ARRAY_SIZE(batch->entropy) ||			\
	    next_gen != batch->generation) {					\
		_get_random_bytes(batch->entropy, sizeof(batch->entropy));	\
		batch->position = 0;						\
		batch->generation = next_gen;					\
	}									\
										\
	ret = batch->entropy[batch->position];					\
	batch->entropy[batch->position] = 0;					\
	++batch->position;							\
	local_unlock_irqrestore(&batched_entropy_ ##type.lock, flags);		\
	return ret;								\
}										\
EXPORT_SYMBOL(get_random_ ##type);

DEFINE_BATCHED_ENTROPY(u8)
DEFINE_BATCHED_ENTROPY(u16)
DEFINE_BATCHED_ENTROPY(u32)
DEFINE_BATCHED_ENTROPY(u64)

u32 __get_random_u32_below(u32 ceil)
{
	/*
	 * This is the slow path for variable ceil. It is still fast, most of
	 * the time, by doing traditional reciprocal multiplication and
	 * opportunistically comparing the lower half to ceil itself, before
	 * falling back to computing a larger bound, and then rejecting samples
	 * whose lower half would indicate a range indivisible by ceil. The use
	 * of `-ceil % ceil` is analogous to `2^32 % ceil`, but is computable
	 * in 32-bits.
	 */
	u32 rand = get_random_u32();
	u64 mult;

	/*
	 * This function is technically undefined for ceil == 0, and in fact
	 * for the non-underscored constant version in the header, we build bug
	 * on that. But for the non-constant case, it's convenient to have that
	 * evaluate to being a straight call to get_random_u32(), so that
	 * get_random_u32_inclusive() can work over its whole range without
	 * undefined behavior.
	 */
	if (unlikely(!ceil))
		return rand;

	mult = (u64)ceil * rand;
	if (unlikely((u32)mult < ceil)) {
		u32 bound = -ceil % ceil;
		while (unlikely((u32)mult < bound))
			mult = (u64)ceil * get_random_u32();
	}
	return mult >> 32;
}
EXPORT_SYMBOL(__get_random_u32_below);

#ifdef CONFIG_SMP
/*
 * This function is called when the CPU is coming up, with entry
 * CPUHP_RANDOM_PREPARE, which comes before CPUHP_WORKQUEUE_PREP.
 */
int __cold random_prepare_cpu(unsigned int cpu)
{
	/*
	 * When the cpu comes back online, immediately invalidate both
	 * the per-cpu crng and all batches, so that we serve fresh
	 * randomness.
	 */
	per_cpu_ptr(&crngs, cpu)->generation = ULONG_MAX;
	per_cpu_ptr(&batched_entropy_u8, cpu)->position = UINT_MAX;
	per_cpu_ptr(&batched_entropy_u16, cpu)->position = UINT_MAX;
	per_cpu_ptr(&batched_entropy_u32, cpu)->position = UINT_MAX;
	per_cpu_ptr(&batched_entropy_u64, cpu)->position = UINT_MAX;
	return 0;
}
#endif


/**********************************************************************
 *
 * Entropy accumulation and extraction routines.
 *
 * Callers may add entropy via:
 *
 *     static void mix_pool_bytes(const void *buf, size_t len)
 *
 * After which, if added entropy should be credited:
 *
 *     static void credit_init_bits(size_t bits)
 *
 * Finally, extract entropy via:
 *
 *     static void extract_entropy(void *buf, size_t len)
 *
 **********************************************************************/

enum {
	POOL_BITS = BLAKE2S_HASH_SIZE * 8,
	POOL_READY_BITS = POOL_BITS, /* When crng_init->CRNG_READY */
	POOL_EARLY_BITS = POOL_READY_BITS / 2 /* When crng_init->CRNG_EARLY */
};

static struct {
	struct blake2s_state hash;
	spinlock_t lock;
	unsigned int init_bits;
} input_pool = {
	.hash.h = { BLAKE2S_IV0 ^ (0x01010000 | BLAKE2S_HASH_SIZE),
		    BLAKE2S_IV1, BLAKE2S_IV2, BLAKE2S_IV3, BLAKE2S_IV4,
		    BLAKE2S_IV5, BLAKE2S_IV6, BLAKE2S_IV7 },
	.hash.outlen = BLAKE2S_HASH_SIZE,
	.lock = __SPIN_LOCK_UNLOCKED(input_pool.lock),
};

static void _mix_pool_bytes(const void *buf, size_t len)
{
	blake2s_update(&input_pool.hash, buf, len);
}

/*
 * This function adds bytes into the input pool. It does not
 * update the initialization bit counter; the caller should call
 * credit_init_bits if this is appropriate.
 */
static void mix_pool_bytes(const void *buf, size_t len)
{
	unsigned long flags;

	spin_lock_irqsave(&input_pool.lock, flags);
	_mix_pool_bytes(buf, len);
	spin_unlock_irqrestore(&input_pool.lock, flags);
}

/*
 * This is an HKDF-like construction for using the hashed collected entropy
 * as a PRF key, that's then expanded block-by-block.
 */
static void extract_entropy(void *buf, size_t len)
{
	unsigned long flags;
	u8 seed[BLAKE2S_HASH_SIZE], next_key[BLAKE2S_HASH_SIZE];
	struct {
		unsigned long rdseed[32 / sizeof(long)];
		size_t counter;
	} block;
	size_t i, longs;

	for (i = 0; i < ARRAY_SIZE(block.rdseed);) {
		longs = arch_get_random_seed_longs(&block.rdseed[i], ARRAY_SIZE(block.rdseed) - i);
		if (longs) {
			i += longs;
			continue;
		}
		longs = arch_get_random_longs(&block.rdseed[i], ARRAY_SIZE(block.rdseed) - i);
		if (longs) {
			i += longs;
			continue;
		}
		block.rdseed[i++] = random_get_entropy();
	}

	spin_lock_irqsave(&input_pool.lock, flags);

	/* seed = HASHPRF(last_key, entropy_input) */
	blake2s_final(&input_pool.hash, seed);

	/* next_key = HASHPRF(seed, RDSEED || 0) */
	block.counter = 0;
	blake2s(next_key, (u8 *)&block, seed, sizeof(next_key), sizeof(block), sizeof(seed));
	blake2s_init_key(&input_pool.hash, BLAKE2S_HASH_SIZE, next_key, sizeof(next_key));

	spin_unlock_irqrestore(&input_pool.lock, flags);
	memzero_explicit(next_key, sizeof(next_key));

	while (len) {
		i = min_t(size_t, len, BLAKE2S_HASH_SIZE);
		/* output = HASHPRF(seed, RDSEED || ++counter) */
		++block.counter;
		blake2s(buf, (u8 *)&block, seed, i, sizeof(block), sizeof(seed));
		len -= i;
		buf += i;
	}

	memzero_explicit(seed, sizeof(seed));
	memzero_explicit(&block, sizeof(block));
}

#define credit_init_bits(bits) if (!crng_ready()) _credit_init_bits(bits)

static void __cold _credit_init_bits(size_t bits)
{
	static DECLARE_WORK(set_ready, crng_set_ready);
	unsigned int new, orig, add;
	unsigned long flags;

	if (!bits)
		return;

	add = min_t(size_t, bits, POOL_BITS);

	orig = READ_ONCE(input_pool.init_bits);
	do {
		new = min_t(unsigned int, POOL_BITS, orig + add);
	} while (!try_cmpxchg(&input_pool.init_bits, &orig, new));

	if (orig < POOL_READY_BITS && new >= POOL_READY_BITS) {
		crng_reseed(NULL); /* Sets crng_init to CRNG_READY under base_crng.lock. */
		if (static_key_initialized && system_unbound_wq)
			queue_work(system_unbound_wq, &set_ready);
		atomic_notifier_call_chain(&random_ready_notifier, 0, NULL);
#ifdef CONFIG_VDSO_GETRANDOM
<<<<<<< HEAD
		WRITE_ONCE(_vdso_rng_data.is_ready, true);
=======
		WRITE_ONCE(__arch_get_k_vdso_rng_data()->is_ready, true);
>>>>>>> adc21867
#endif
		wake_up_interruptible(&crng_init_wait);
		kill_fasync(&fasync, SIGIO, POLL_IN);
		pr_notice("crng init done\n");
		if (urandom_warning.missed)
			pr_notice("%d urandom warning(s) missed due to ratelimiting\n",
				  urandom_warning.missed);
	} else if (orig < POOL_EARLY_BITS && new >= POOL_EARLY_BITS) {
		spin_lock_irqsave(&base_crng.lock, flags);
		/* Check if crng_init is CRNG_EMPTY, to avoid race with crng_reseed(). */
		if (crng_init == CRNG_EMPTY) {
			extract_entropy(base_crng.key, sizeof(base_crng.key));
			crng_init = CRNG_EARLY;
		}
		spin_unlock_irqrestore(&base_crng.lock, flags);
	}
}


/**********************************************************************
 *
 * Entropy collection routines.
 *
 * The following exported functions are used for pushing entropy into
 * the above entropy accumulation routines:
 *
 *	void add_device_randomness(const void *buf, size_t len);
 *	void add_hwgenerator_randomness(const void *buf, size_t len, size_t entropy, bool sleep_after);
 *	void add_bootloader_randomness(const void *buf, size_t len);
 *	void add_vmfork_randomness(const void *unique_vm_id, size_t len);
 *	void add_interrupt_randomness(int irq);
 *	void add_input_randomness(unsigned int type, unsigned int code, unsigned int value);
 *	void add_disk_randomness(struct gendisk *disk);
 *
 * add_device_randomness() adds data to the input pool that
 * is likely to differ between two devices (or possibly even per boot).
 * This would be things like MAC addresses or serial numbers, or the
 * read-out of the RTC. This does *not* credit any actual entropy to
 * the pool, but it initializes the pool to different values for devices
 * that might otherwise be identical and have very little entropy
 * available to them (particularly common in the embedded world).
 *
 * add_hwgenerator_randomness() is for true hardware RNGs, and will credit
 * entropy as specified by the caller. If the entropy pool is full it will
 * block until more entropy is needed.
 *
 * add_bootloader_randomness() is called by bootloader drivers, such as EFI
 * and device tree, and credits its input depending on whether or not the
 * command line option 'random.trust_bootloader'.
 *
 * add_vmfork_randomness() adds a unique (but not necessarily secret) ID
 * representing the current instance of a VM to the pool, without crediting,
 * and then force-reseeds the crng so that it takes effect immediately.
 *
 * add_interrupt_randomness() uses the interrupt timing as random
 * inputs to the entropy pool. Using the cycle counters and the irq source
 * as inputs, it feeds the input pool roughly once a second or after 64
 * interrupts, crediting 1 bit of entropy for whichever comes first.
 *
 * add_input_randomness() uses the input layer interrupt timing, as well
 * as the event type information from the hardware.
 *
 * add_disk_randomness() uses what amounts to the seek time of block
 * layer request events, on a per-disk_devt basis, as input to the
 * entropy pool. Note that high-speed solid state drives with very low
 * seek times do not make for good sources of entropy, as their seek
 * times are usually fairly consistent.
 *
 * The last two routines try to estimate how many bits of entropy
 * to credit. They do this by keeping track of the first and second
 * order deltas of the event timings.
 *
 **********************************************************************/

static bool trust_cpu __initdata = true;
static bool trust_bootloader __initdata = true;
static int __init parse_trust_cpu(char *arg)
{
	return kstrtobool(arg, &trust_cpu);
}
static int __init parse_trust_bootloader(char *arg)
{
	return kstrtobool(arg, &trust_bootloader);
}
early_param("random.trust_cpu", parse_trust_cpu);
early_param("random.trust_bootloader", parse_trust_bootloader);

static int random_pm_notification(struct notifier_block *nb, unsigned long action, void *data)
{
	unsigned long flags, entropy = random_get_entropy();

	/*
	 * Encode a representation of how long the system has been suspended,
	 * in a way that is distinct from prior system suspends.
	 */
	ktime_t stamps[] = { ktime_get(), ktime_get_boottime(), ktime_get_real() };

	spin_lock_irqsave(&input_pool.lock, flags);
	_mix_pool_bytes(&action, sizeof(action));
	_mix_pool_bytes(stamps, sizeof(stamps));
	_mix_pool_bytes(&entropy, sizeof(entropy));
	spin_unlock_irqrestore(&input_pool.lock, flags);

	if (crng_ready() && (action == PM_RESTORE_PREPARE ||
	    (action == PM_POST_SUSPEND && !IS_ENABLED(CONFIG_PM_AUTOSLEEP) &&
	     !IS_ENABLED(CONFIG_PM_USERSPACE_AUTOSLEEP)))) {
		crng_reseed(NULL);
		pr_notice("crng reseeded on system resumption\n");
	}
	return 0;
}

static struct notifier_block pm_notifier = { .notifier_call = random_pm_notification };

/*
 * This is called extremely early, before time keeping functionality is
 * available, but arch randomness is. Interrupts are not yet enabled.
 */
void __init random_init_early(const char *command_line)
{
	unsigned long entropy[BLAKE2S_BLOCK_SIZE / sizeof(long)];
	size_t i, longs, arch_bits;

#if defined(LATENT_ENTROPY_PLUGIN)
	static const u8 compiletime_seed[BLAKE2S_BLOCK_SIZE] __initconst __latent_entropy;
	_mix_pool_bytes(compiletime_seed, sizeof(compiletime_seed));
#endif

	for (i = 0, arch_bits = sizeof(entropy) * 8; i < ARRAY_SIZE(entropy);) {
		longs = arch_get_random_seed_longs(entropy, ARRAY_SIZE(entropy) - i);
		if (longs) {
			_mix_pool_bytes(entropy, sizeof(*entropy) * longs);
			i += longs;
			continue;
		}
		longs = arch_get_random_longs(entropy, ARRAY_SIZE(entropy) - i);
		if (longs) {
			_mix_pool_bytes(entropy, sizeof(*entropy) * longs);
			i += longs;
			continue;
		}
		arch_bits -= sizeof(*entropy) * 8;
		++i;
	}

	_mix_pool_bytes(init_utsname(), sizeof(*(init_utsname())));
	_mix_pool_bytes(command_line, strlen(command_line));

	/* Reseed if already seeded by earlier phases. */
	if (crng_ready())
		crng_reseed(NULL);
	else if (trust_cpu)
		_credit_init_bits(arch_bits);
}

/*
 * This is called a little bit after the prior function, and now there is
 * access to timestamps counters. Interrupts are not yet enabled.
 */
void __init random_init(void)
{
	unsigned long entropy = random_get_entropy();
	ktime_t now = ktime_get_real();

	_mix_pool_bytes(&now, sizeof(now));
	_mix_pool_bytes(&entropy, sizeof(entropy));
	add_latent_entropy();

	/*
	 * If we were initialized by the cpu or bootloader before jump labels
	 * or workqueues are initialized, then we should enable the static
	 * branch here, where it's guaranteed that these have been initialized.
	 */
	if (!static_branch_likely(&crng_is_ready) && crng_init >= CRNG_READY)
		crng_set_ready(NULL);

	/* Reseed if already seeded by earlier phases. */
	if (crng_ready())
		crng_reseed(NULL);

	WARN_ON(register_pm_notifier(&pm_notifier));

	WARN(!entropy, "Missing cycle counter and fallback timer; RNG "
		       "entropy collection will consequently suffer.");
}

/*
 * Add device- or boot-specific data to the input pool to help
 * initialize it.
 *
 * None of this adds any entropy; it is meant to avoid the problem of
 * the entropy pool having similar initial state across largely
 * identical devices.
 */
void add_device_randomness(const void *buf, size_t len)
{
	unsigned long entropy = random_get_entropy();
	unsigned long flags;

	spin_lock_irqsave(&input_pool.lock, flags);
	_mix_pool_bytes(&entropy, sizeof(entropy));
	_mix_pool_bytes(buf, len);
	spin_unlock_irqrestore(&input_pool.lock, flags);
}
EXPORT_SYMBOL(add_device_randomness);

/*
 * Interface for in-kernel drivers of true hardware RNGs. Those devices
 * may produce endless random bits, so this function will sleep for
 * some amount of time after, if the sleep_after parameter is true.
 */
void add_hwgenerator_randomness(const void *buf, size_t len, size_t entropy, bool sleep_after)
{
	mix_pool_bytes(buf, len);
	credit_init_bits(entropy);

	/*
	 * Throttle writing to once every reseed interval, unless we're not yet
	 * initialized or no entropy is credited.
	 */
	if (sleep_after && !kthread_should_stop() && (crng_ready() || !entropy))
		schedule_timeout_interruptible(crng_reseed_interval());
}
EXPORT_SYMBOL_GPL(add_hwgenerator_randomness);

/*
 * Handle random seed passed by bootloader, and credit it depending
 * on the command line option 'random.trust_bootloader'.
 */
void __init add_bootloader_randomness(const void *buf, size_t len)
{
	mix_pool_bytes(buf, len);
	if (trust_bootloader)
		credit_init_bits(len * 8);
}

#if IS_ENABLED(CONFIG_VMGENID)
static BLOCKING_NOTIFIER_HEAD(vmfork_chain);

/*
 * Handle a new unique VM ID, which is unique, not secret, so we
 * don't credit it, but we do immediately force a reseed after so
 * that it's used by the crng posthaste.
 */
void __cold add_vmfork_randomness(const void *unique_vm_id, size_t len)
{
	add_device_randomness(unique_vm_id, len);
	if (crng_ready()) {
		crng_reseed(NULL);
		pr_notice("crng reseeded due to virtual machine fork\n");
	}
	blocking_notifier_call_chain(&vmfork_chain, 0, NULL);
}
#if IS_MODULE(CONFIG_VMGENID)
EXPORT_SYMBOL_GPL(add_vmfork_randomness);
#endif

int __cold register_random_vmfork_notifier(struct notifier_block *nb)
{
	return blocking_notifier_chain_register(&vmfork_chain, nb);
}
EXPORT_SYMBOL_GPL(register_random_vmfork_notifier);

int __cold unregister_random_vmfork_notifier(struct notifier_block *nb)
{
	return blocking_notifier_chain_unregister(&vmfork_chain, nb);
}
EXPORT_SYMBOL_GPL(unregister_random_vmfork_notifier);
#endif

struct fast_pool {
	unsigned long pool[4];
	unsigned long last;
	unsigned int count;
	struct timer_list mix;
};

static void mix_interrupt_randomness(struct timer_list *work);

static DEFINE_PER_CPU(struct fast_pool, irq_randomness) = {
#ifdef CONFIG_64BIT
#define FASTMIX_PERM SIPHASH_PERMUTATION
	.pool = { SIPHASH_CONST_0, SIPHASH_CONST_1, SIPHASH_CONST_2, SIPHASH_CONST_3 },
#else
#define FASTMIX_PERM HSIPHASH_PERMUTATION
	.pool = { HSIPHASH_CONST_0, HSIPHASH_CONST_1, HSIPHASH_CONST_2, HSIPHASH_CONST_3 },
#endif
	.mix = __TIMER_INITIALIZER(mix_interrupt_randomness, 0)
};

/*
 * This is [Half]SipHash-1-x, starting from an empty key. Because
 * the key is fixed, it assumes that its inputs are non-malicious,
 * and therefore this has no security on its own. s represents the
 * four-word SipHash state, while v represents a two-word input.
 */
static void fast_mix(unsigned long s[4], unsigned long v1, unsigned long v2)
{
	s[3] ^= v1;
	FASTMIX_PERM(s[0], s[1], s[2], s[3]);
	s[0] ^= v1;
	s[3] ^= v2;
	FASTMIX_PERM(s[0], s[1], s[2], s[3]);
	s[0] ^= v2;
}

#ifdef CONFIG_SMP
/*
 * This function is called when the CPU has just come online, with
 * entry CPUHP_AP_RANDOM_ONLINE, just after CPUHP_AP_WORKQUEUE_ONLINE.
 */
int __cold random_online_cpu(unsigned int cpu)
{
	/*
	 * During CPU shutdown and before CPU onlining, add_interrupt_
	 * randomness() may schedule mix_interrupt_randomness(), and
	 * set the MIX_INFLIGHT flag. However, because the worker can
	 * be scheduled on a different CPU during this period, that
	 * flag will never be cleared. For that reason, we zero out
	 * the flag here, which runs just after workqueues are onlined
	 * for the CPU again. This also has the effect of setting the
	 * irq randomness count to zero so that new accumulated irqs
	 * are fresh.
	 */
	per_cpu_ptr(&irq_randomness, cpu)->count = 0;
	return 0;
}
#endif

static void mix_interrupt_randomness(struct timer_list *work)
{
	struct fast_pool *fast_pool = container_of(work, struct fast_pool, mix);
	/*
	 * The size of the copied stack pool is explicitly 2 longs so that we
	 * only ever ingest half of the siphash output each time, retaining
	 * the other half as the next "key" that carries over. The entropy is
	 * supposed to be sufficiently dispersed between bits so on average
	 * we don't wind up "losing" some.
	 */
	unsigned long pool[2];
	unsigned int count;

	/* Check to see if we're running on the wrong CPU due to hotplug. */
	local_irq_disable();
	if (fast_pool != this_cpu_ptr(&irq_randomness)) {
		local_irq_enable();
		return;
	}

	/*
	 * Copy the pool to the stack so that the mixer always has a
	 * consistent view, before we reenable irqs again.
	 */
	memcpy(pool, fast_pool->pool, sizeof(pool));
	count = fast_pool->count;
	fast_pool->count = 0;
	fast_pool->last = jiffies;
	local_irq_enable();

	mix_pool_bytes(pool, sizeof(pool));
	credit_init_bits(clamp_t(unsigned int, (count & U16_MAX) / 64, 1, sizeof(pool) * 8));

	memzero_explicit(pool, sizeof(pool));
}

void add_interrupt_randomness(int irq)
{
	enum { MIX_INFLIGHT = 1U << 31 };
	unsigned long entropy = random_get_entropy();
	struct fast_pool *fast_pool = this_cpu_ptr(&irq_randomness);
	struct pt_regs *regs = get_irq_regs();
	unsigned int new_count;

	fast_mix(fast_pool->pool, entropy,
		 (regs ? instruction_pointer(regs) : _RET_IP_) ^ swab(irq));
	new_count = ++fast_pool->count;

	if (new_count & MIX_INFLIGHT)
		return;

	if (new_count < 1024 && !time_is_before_jiffies(fast_pool->last + HZ))
		return;

	fast_pool->count |= MIX_INFLIGHT;
	if (!timer_pending(&fast_pool->mix)) {
		fast_pool->mix.expires = jiffies;
		add_timer_on(&fast_pool->mix, raw_smp_processor_id());
	}
}
EXPORT_SYMBOL_GPL(add_interrupt_randomness);

/* There is one of these per entropy source */
struct timer_rand_state {
	unsigned long last_time;
	long last_delta, last_delta2;
};

/*
 * This function adds entropy to the entropy "pool" by using timing
 * delays. It uses the timer_rand_state structure to make an estimate
 * of how many bits of entropy this call has added to the pool. The
 * value "num" is also added to the pool; it should somehow describe
 * the type of event that just happened.
 */
static void add_timer_randomness(struct timer_rand_state *state, unsigned int num)
{
	unsigned long entropy = random_get_entropy(), now = jiffies, flags;
	long delta, delta2, delta3;
	unsigned int bits;

	/*
	 * If we're in a hard IRQ, add_interrupt_randomness() will be called
	 * sometime after, so mix into the fast pool.
	 */
	if (in_hardirq()) {
		fast_mix(this_cpu_ptr(&irq_randomness)->pool, entropy, num);
	} else {
		spin_lock_irqsave(&input_pool.lock, flags);
		_mix_pool_bytes(&entropy, sizeof(entropy));
		_mix_pool_bytes(&num, sizeof(num));
		spin_unlock_irqrestore(&input_pool.lock, flags);
	}

	if (crng_ready())
		return;

	/*
	 * Calculate number of bits of randomness we probably added.
	 * We take into account the first, second and third-order deltas
	 * in order to make our estimate.
	 */
	delta = now - READ_ONCE(state->last_time);
	WRITE_ONCE(state->last_time, now);

	delta2 = delta - READ_ONCE(state->last_delta);
	WRITE_ONCE(state->last_delta, delta);

	delta3 = delta2 - READ_ONCE(state->last_delta2);
	WRITE_ONCE(state->last_delta2, delta2);

	if (delta < 0)
		delta = -delta;
	if (delta2 < 0)
		delta2 = -delta2;
	if (delta3 < 0)
		delta3 = -delta3;
	if (delta > delta2)
		delta = delta2;
	if (delta > delta3)
		delta = delta3;

	/*
	 * delta is now minimum absolute delta. Round down by 1 bit
	 * on general principles, and limit entropy estimate to 11 bits.
	 */
	bits = min(fls(delta >> 1), 11);

	/*
	 * As mentioned above, if we're in a hard IRQ, add_interrupt_randomness()
	 * will run after this, which uses a different crediting scheme of 1 bit
	 * per every 64 interrupts. In order to let that function do accounting
	 * close to the one in this function, we credit a full 64/64 bit per bit,
	 * and then subtract one to account for the extra one added.
	 */
	if (in_hardirq())
		this_cpu_ptr(&irq_randomness)->count += max(1u, bits * 64) - 1;
	else
		_credit_init_bits(bits);
}

void add_input_randomness(unsigned int type, unsigned int code, unsigned int value)
{
	static unsigned char last_value;
	static struct timer_rand_state input_timer_state = { INITIAL_JIFFIES };

	/* Ignore autorepeat and the like. */
	if (value == last_value)
		return;

	last_value = value;
	add_timer_randomness(&input_timer_state,
			     (type << 4) ^ code ^ (code >> 4) ^ value);
}
EXPORT_SYMBOL_GPL(add_input_randomness);

#ifdef CONFIG_BLOCK
void add_disk_randomness(struct gendisk *disk)
{
	if (!disk || !disk->random)
		return;
	/* First major is 1, so we get >= 0x200 here. */
	add_timer_randomness(disk->random, 0x100 + disk_devt(disk));
}
EXPORT_SYMBOL_GPL(add_disk_randomness);

void __cold rand_initialize_disk(struct gendisk *disk)
{
	struct timer_rand_state *state;

	/*
	 * If kzalloc returns null, we just won't use that entropy
	 * source.
	 */
	state = kzalloc(sizeof(struct timer_rand_state), GFP_KERNEL);
	if (state) {
		state->last_time = INITIAL_JIFFIES;
		disk->random = state;
	}
}
#endif

struct entropy_timer_state {
	unsigned long entropy;
	struct timer_list timer;
	atomic_t samples;
	unsigned int samples_per_bit;
};

/*
 * Each time the timer fires, we expect that we got an unpredictable jump in
 * the cycle counter. Even if the timer is running on another CPU, the timer
 * activity will be touching the stack of the CPU that is generating entropy.
 *
 * Note that we don't re-arm the timer in the timer itself - we are happy to be
 * scheduled away, since that just makes the load more complex, but we do not
 * want the timer to keep ticking unless the entropy loop is running.
 *
 * So the re-arming always happens in the entropy loop itself.
 */
static void __cold entropy_timer(struct timer_list *timer)
{
	struct entropy_timer_state *state = container_of(timer, struct entropy_timer_state, timer);
	unsigned long entropy = random_get_entropy();

	mix_pool_bytes(&entropy, sizeof(entropy));
	if (atomic_inc_return(&state->samples) % state->samples_per_bit == 0)
		credit_init_bits(1);
}

/*
 * If we have an actual cycle counter, see if we can generate enough entropy
 * with timing noise.
 */
static void __cold try_to_generate_entropy(void)
{
	enum { NUM_TRIAL_SAMPLES = 8192, MAX_SAMPLES_PER_BIT = HZ / 15 };
	u8 stack_bytes[sizeof(struct entropy_timer_state) + SMP_CACHE_BYTES - 1];
	struct entropy_timer_state *stack = PTR_ALIGN((void *)stack_bytes, SMP_CACHE_BYTES);
	unsigned int i, num_different = 0;
	unsigned long last = random_get_entropy();
	int cpu = -1;

	for (i = 0; i < NUM_TRIAL_SAMPLES - 1; ++i) {
		stack->entropy = random_get_entropy();
		if (stack->entropy != last)
			++num_different;
		last = stack->entropy;
	}
	stack->samples_per_bit = DIV_ROUND_UP(NUM_TRIAL_SAMPLES, num_different + 1);
	if (stack->samples_per_bit > MAX_SAMPLES_PER_BIT)
		return;

	atomic_set(&stack->samples, 0);
	timer_setup_on_stack(&stack->timer, entropy_timer, 0);
	while (!crng_ready() && !signal_pending(current)) {
		/*
		 * Check !timer_pending() and then ensure that any previous callback has finished
		 * executing by checking try_to_del_timer_sync(), before queueing the next one.
		 */
		if (!timer_pending(&stack->timer) && try_to_del_timer_sync(&stack->timer) >= 0) {
			struct cpumask timer_cpus;
			unsigned int num_cpus;

			/*
			 * Preemption must be disabled here, both to read the current CPU number
			 * and to avoid scheduling a timer on a dead CPU.
			 */
			preempt_disable();

			/* Only schedule callbacks on timer CPUs that are online. */
			cpumask_and(&timer_cpus, housekeeping_cpumask(HK_TYPE_TIMER), cpu_online_mask);
			num_cpus = cpumask_weight(&timer_cpus);
			/* In very bizarre case of misconfiguration, fallback to all online. */
			if (unlikely(num_cpus == 0)) {
				timer_cpus = *cpu_online_mask;
				num_cpus = cpumask_weight(&timer_cpus);
			}

			/* Basic CPU round-robin, which avoids the current CPU. */
			do {
				cpu = cpumask_next(cpu, &timer_cpus);
				if (cpu >= nr_cpu_ids)
					cpu = cpumask_first(&timer_cpus);
			} while (cpu == smp_processor_id() && num_cpus > 1);

			/* Expiring the timer at `jiffies` means it's the next tick. */
			stack->timer.expires = jiffies;

			add_timer_on(&stack->timer, cpu);

			preempt_enable();
		}
		mix_pool_bytes(&stack->entropy, sizeof(stack->entropy));
		schedule();
		stack->entropy = random_get_entropy();
	}
	mix_pool_bytes(&stack->entropy, sizeof(stack->entropy));

	del_timer_sync(&stack->timer);
	destroy_timer_on_stack(&stack->timer);
}


/**********************************************************************
 *
 * Userspace reader/writer interfaces.
 *
 * getrandom(2) is the primary modern interface into the RNG and should
 * be used in preference to anything else.
 *
 * Reading from /dev/random has the same functionality as calling
 * getrandom(2) with flags=0. In earlier versions, however, it had
 * vastly different semantics and should therefore be avoided, to
 * prevent backwards compatibility issues.
 *
 * Reading from /dev/urandom has the same functionality as calling
 * getrandom(2) with flags=GRND_INSECURE. Because it does not block
 * waiting for the RNG to be ready, it should not be used.
 *
 * Writing to either /dev/random or /dev/urandom adds entropy to
 * the input pool but does not credit it.
 *
 * Polling on /dev/random indicates when the RNG is initialized, on
 * the read side, and when it wants new entropy, on the write side.
 *
 * Both /dev/random and /dev/urandom have the same set of ioctls for
 * adding entropy, getting the entropy count, zeroing the count, and
 * reseeding the crng.
 *
 **********************************************************************/

SYSCALL_DEFINE3(getrandom, char __user *, ubuf, size_t, len, unsigned int, flags)
{
	struct iov_iter iter;
	int ret;

	if (flags & ~(GRND_NONBLOCK | GRND_RANDOM | GRND_INSECURE))
		return -EINVAL;

	/*
	 * Requesting insecure and blocking randomness at the same time makes
	 * no sense.
	 */
	if ((flags & (GRND_INSECURE | GRND_RANDOM)) == (GRND_INSECURE | GRND_RANDOM))
		return -EINVAL;

	if (!crng_ready() && !(flags & GRND_INSECURE)) {
		if (flags & GRND_NONBLOCK)
			return -EAGAIN;
		ret = wait_for_random_bytes();
		if (unlikely(ret))
			return ret;
	}

	ret = import_ubuf(ITER_DEST, ubuf, len, &iter);
	if (unlikely(ret))
		return ret;
	return get_random_bytes_user(&iter);
}

static __poll_t random_poll(struct file *file, poll_table *wait)
{
	poll_wait(file, &crng_init_wait, wait);
	return crng_ready() ? EPOLLIN | EPOLLRDNORM : EPOLLOUT | EPOLLWRNORM;
}

static ssize_t write_pool_user(struct iov_iter *iter)
{
	u8 block[BLAKE2S_BLOCK_SIZE];
	ssize_t ret = 0;
	size_t copied;

	if (unlikely(!iov_iter_count(iter)))
		return 0;

	for (;;) {
		copied = copy_from_iter(block, sizeof(block), iter);
		ret += copied;
		mix_pool_bytes(block, copied);
		if (!iov_iter_count(iter) || copied != sizeof(block))
			break;

		BUILD_BUG_ON(PAGE_SIZE % sizeof(block) != 0);
		if (ret % PAGE_SIZE == 0) {
			if (signal_pending(current))
				break;
			cond_resched();
		}
	}

	memzero_explicit(block, sizeof(block));
	return ret ? ret : -EFAULT;
}

static ssize_t random_write_iter(struct kiocb *kiocb, struct iov_iter *iter)
{
	return write_pool_user(iter);
}

static ssize_t urandom_read_iter(struct kiocb *kiocb, struct iov_iter *iter)
{
	static int maxwarn = 10;

	/*
	 * Opportunistically attempt to initialize the RNG on platforms that
	 * have fast cycle counters, but don't (for now) require it to succeed.
	 */
	if (!crng_ready())
		try_to_generate_entropy();

	if (!crng_ready()) {
		if (!ratelimit_disable && maxwarn <= 0)
			++urandom_warning.missed;
		else if (ratelimit_disable || __ratelimit(&urandom_warning)) {
			--maxwarn;
			pr_notice("%s: uninitialized urandom read (%zu bytes read)\n",
				  current->comm, iov_iter_count(iter));
		}
	}

	return get_random_bytes_user(iter);
}

static ssize_t random_read_iter(struct kiocb *kiocb, struct iov_iter *iter)
{
	int ret;

	if (!crng_ready() &&
	    ((kiocb->ki_flags & (IOCB_NOWAIT | IOCB_NOIO)) ||
	     (kiocb->ki_filp->f_flags & O_NONBLOCK)))
		return -EAGAIN;

	ret = wait_for_random_bytes();
	if (ret != 0)
		return ret;
	return get_random_bytes_user(iter);
}

static long random_ioctl(struct file *f, unsigned int cmd, unsigned long arg)
{
	int __user *p = (int __user *)arg;
	int ent_count;

	switch (cmd) {
	case RNDGETENTCNT:
		/* Inherently racy, no point locking. */
		if (put_user(input_pool.init_bits, p))
			return -EFAULT;
		return 0;
	case RNDADDTOENTCNT:
		if (!capable(CAP_SYS_ADMIN))
			return -EPERM;
		if (get_user(ent_count, p))
			return -EFAULT;
		if (ent_count < 0)
			return -EINVAL;
		credit_init_bits(ent_count);
		return 0;
	case RNDADDENTROPY: {
		struct iov_iter iter;
		ssize_t ret;
		int len;

		if (!capable(CAP_SYS_ADMIN))
			return -EPERM;
		if (get_user(ent_count, p++))
			return -EFAULT;
		if (ent_count < 0)
			return -EINVAL;
		if (get_user(len, p++))
			return -EFAULT;
		ret = import_ubuf(ITER_SOURCE, p, len, &iter);
		if (unlikely(ret))
			return ret;
		ret = write_pool_user(&iter);
		if (unlikely(ret < 0))
			return ret;
		/* Since we're crediting, enforce that it was all written into the pool. */
		if (unlikely(ret != len))
			return -EFAULT;
		credit_init_bits(ent_count);
		return 0;
	}
	case RNDZAPENTCNT:
	case RNDCLEARPOOL:
		/* No longer has any effect. */
		if (!capable(CAP_SYS_ADMIN))
			return -EPERM;
		return 0;
	case RNDRESEEDCRNG:
		if (!capable(CAP_SYS_ADMIN))
			return -EPERM;
		if (!crng_ready())
			return -ENODATA;
		crng_reseed(NULL);
		return 0;
	default:
		return -EINVAL;
	}
}

static int random_fasync(int fd, struct file *filp, int on)
{
	return fasync_helper(fd, filp, on, &fasync);
}

const struct file_operations random_fops = {
	.read_iter = random_read_iter,
	.write_iter = random_write_iter,
	.poll = random_poll,
	.unlocked_ioctl = random_ioctl,
	.compat_ioctl = compat_ptr_ioctl,
	.fasync = random_fasync,
	.llseek = noop_llseek,
	.splice_read = copy_splice_read,
	.splice_write = iter_file_splice_write,
};

const struct file_operations urandom_fops = {
	.read_iter = urandom_read_iter,
	.write_iter = random_write_iter,
	.unlocked_ioctl = random_ioctl,
	.compat_ioctl = compat_ptr_ioctl,
	.fasync = random_fasync,
	.llseek = noop_llseek,
	.splice_read = copy_splice_read,
	.splice_write = iter_file_splice_write,
};


/********************************************************************
 *
 * Sysctl interface.
 *
 * These are partly unused legacy knobs with dummy values to not break
 * userspace and partly still useful things. They are usually accessible
 * in /proc/sys/kernel/random/ and are as follows:
 *
 * - boot_id - a UUID representing the current boot.
 *
 * - uuid - a random UUID, different each time the file is read.
 *
 * - poolsize - the number of bits of entropy that the input pool can
 *   hold, tied to the POOL_BITS constant.
 *
 * - entropy_avail - the number of bits of entropy currently in the
 *   input pool. Always <= poolsize.
 *
 * - write_wakeup_threshold - the amount of entropy in the input pool
 *   below which write polls to /dev/random will unblock, requesting
 *   more entropy, tied to the POOL_READY_BITS constant. It is writable
 *   to avoid breaking old userspaces, but writing to it does not
 *   change any behavior of the RNG.
 *
 * - urandom_min_reseed_secs - fixed to the value CRNG_RESEED_INTERVAL.
 *   It is writable to avoid breaking old userspaces, but writing
 *   to it does not change any behavior of the RNG.
 *
 ********************************************************************/

#ifdef CONFIG_SYSCTL

#include <linux/sysctl.h>

static int sysctl_random_min_urandom_seed = CRNG_RESEED_INTERVAL / HZ;
static int sysctl_random_write_wakeup_bits = POOL_READY_BITS;
static int sysctl_poolsize = POOL_BITS;
static u8 sysctl_bootid[UUID_SIZE];

/*
 * This function is used to return both the bootid UUID, and random
 * UUID. The difference is in whether table->data is NULL; if it is,
 * then a new UUID is generated and returned to the user.
 */
static int proc_do_uuid(const struct ctl_table *table, int write, void *buf,
			size_t *lenp, loff_t *ppos)
{
	u8 tmp_uuid[UUID_SIZE], *uuid;
	char uuid_string[UUID_STRING_LEN + 1];
	struct ctl_table fake_table = {
		.data = uuid_string,
		.maxlen = UUID_STRING_LEN
	};

	if (write)
		return -EPERM;

	uuid = table->data;
	if (!uuid) {
		uuid = tmp_uuid;
		generate_random_uuid(uuid);
	} else {
		static DEFINE_SPINLOCK(bootid_spinlock);

		spin_lock(&bootid_spinlock);
		if (!uuid[8])
			generate_random_uuid(uuid);
		spin_unlock(&bootid_spinlock);
	}

	snprintf(uuid_string, sizeof(uuid_string), "%pU", uuid);
	return proc_dostring(&fake_table, 0, buf, lenp, ppos);
}

/* The same as proc_dointvec, but writes don't change anything. */
static int proc_do_rointvec(const struct ctl_table *table, int write, void *buf,
			    size_t *lenp, loff_t *ppos)
{
	return write ? 0 : proc_dointvec(table, 0, buf, lenp, ppos);
}

static struct ctl_table random_table[] = {
	{
		.procname	= "poolsize",
		.data		= &sysctl_poolsize,
		.maxlen		= sizeof(int),
		.mode		= 0444,
		.proc_handler	= proc_dointvec,
	},
	{
		.procname	= "entropy_avail",
		.data		= &input_pool.init_bits,
		.maxlen		= sizeof(int),
		.mode		= 0444,
		.proc_handler	= proc_dointvec,
	},
	{
		.procname	= "write_wakeup_threshold",
		.data		= &sysctl_random_write_wakeup_bits,
		.maxlen		= sizeof(int),
		.mode		= 0644,
		.proc_handler	= proc_do_rointvec,
	},
	{
		.procname	= "urandom_min_reseed_secs",
		.data		= &sysctl_random_min_urandom_seed,
		.maxlen		= sizeof(int),
		.mode		= 0644,
		.proc_handler	= proc_do_rointvec,
	},
	{
		.procname	= "boot_id",
		.data		= &sysctl_bootid,
		.mode		= 0444,
		.proc_handler	= proc_do_uuid,
	},
	{
		.procname	= "uuid",
		.mode		= 0444,
		.proc_handler	= proc_do_uuid,
	},
};

/*
 * random_init() is called before sysctl_init(),
 * so we cannot call register_sysctl_init() in random_init()
 */
static int __init random_sysctls_init(void)
{
	register_sysctl_init("kernel/random", random_table);
	return 0;
}
device_initcall(random_sysctls_init);
#endif<|MERGE_RESOLUTION|>--- conflicted
+++ resolved
@@ -59,10 +59,7 @@
 #ifdef CONFIG_VDSO_GETRANDOM
 #include <vdso/getrandom.h>
 #include <vdso/datapage.h>
-<<<<<<< HEAD
-=======
 #include <vdso/vsyscall.h>
->>>>>>> adc21867
 #endif
 #include <asm/archrandom.h>
 #include <asm/processor.h>
@@ -285,10 +282,6 @@
 	 * former to arrive at the latter. Use smp_store_release so that this
 	 * is ordered with the write above to base_crng.generation. Pairs with
 	 * the smp_rmb() before the syscall in the vDSO code.
-<<<<<<< HEAD
-	 */
-	smp_store_release(&_vdso_rng_data.generation, next_gen + 1);
-=======
 	 *
 	 * Cast to unsigned long for 32-bit architectures, since atomic 64-bit
 	 * operations are not supported on those architectures. This is safe
@@ -298,7 +291,6 @@
 	 * actually using or interpreting the value.
 	 */
 	smp_store_release((unsigned long *)&__arch_get_k_vdso_rng_data()->generation, next_gen + 1);
->>>>>>> adc21867
 #endif
 	if (!static_branch_likely(&crng_is_ready))
 		crng_init = CRNG_READY;
@@ -751,11 +743,7 @@
 			queue_work(system_unbound_wq, &set_ready);
 		atomic_notifier_call_chain(&random_ready_notifier, 0, NULL);
 #ifdef CONFIG_VDSO_GETRANDOM
-<<<<<<< HEAD
-		WRITE_ONCE(_vdso_rng_data.is_ready, true);
-=======
 		WRITE_ONCE(__arch_get_k_vdso_rng_data()->is_ready, true);
->>>>>>> adc21867
 #endif
 		wake_up_interruptible(&crng_init_wait);
 		kill_fasync(&fasync, SIGIO, POLL_IN);
