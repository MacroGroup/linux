--- conflicted
+++ resolved
@@ -40,11 +40,7 @@
 
 #define PLL_USER_CTL(p)		((p)->offset + (p)->regs[PLL_OFF_USER_CTL])
 # define PLL_POST_DIV_SHIFT	8
-<<<<<<< HEAD
-# define PLL_POST_DIV_MASK(p)	GENMASK((p)->width - 1, 0)
-=======
 # define PLL_POST_DIV_MASK(p)	GENMASK((p)->width ? (p)->width - 1 : 3, 0)
->>>>>>> adc21867
 # define PLL_ALPHA_MSB		BIT(15)
 # define PLL_ALPHA_EN		BIT(24)
 # define PLL_ALPHA_MODE		BIT(25)
