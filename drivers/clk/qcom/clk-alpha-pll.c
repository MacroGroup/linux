// SPDX-License-Identifier: GPL-2.0
/*
 * Copyright (c) 2015, 2018, The Linux Foundation. All rights reserved.
 * Copyright (c) 2021, 2023, Qualcomm Innovation Center, Inc. All rights reserved.
 */

#include <linux/kernel.h>
#include <linux/export.h>
#include <linux/clk-provider.h>
#include <linux/regmap.h>
#include <linux/delay.h>

#include "clk-alpha-pll.h"
#include "common.h"

#define PLL_MODE(p)		((p)->offset + 0x0)
# define PLL_OUTCTRL		BIT(0)
# define PLL_BYPASSNL		BIT(1)
# define PLL_RESET_N		BIT(2)
# define PLL_OFFLINE_REQ	BIT(7)
# define PLL_LOCK_COUNT_SHIFT	8
# define PLL_LOCK_COUNT_MASK	0x3f
# define PLL_BIAS_COUNT_SHIFT	14
# define PLL_BIAS_COUNT_MASK	0x3f
# define PLL_VOTE_FSM_ENA	BIT(20)
# define PLL_FSM_ENA		BIT(20)
# define PLL_VOTE_FSM_RESET	BIT(21)
# define PLL_UPDATE		BIT(22)
# define PLL_UPDATE_BYPASS	BIT(23)
# define PLL_FSM_LEGACY_MODE	BIT(24)
# define PLL_OFFLINE_ACK	BIT(28)
# define ALPHA_PLL_ACK_LATCH	BIT(29)
# define PLL_ACTIVE_FLAG	BIT(30)
# define PLL_LOCK_DET		BIT(31)

#define PLL_L_VAL(p)		((p)->offset + (p)->regs[PLL_OFF_L_VAL])
#define PLL_CAL_L_VAL(p)	((p)->offset + (p)->regs[PLL_OFF_CAL_L_VAL])
#define PLL_ALPHA_VAL(p)	((p)->offset + (p)->regs[PLL_OFF_ALPHA_VAL])
#define PLL_ALPHA_VAL_U(p)	((p)->offset + (p)->regs[PLL_OFF_ALPHA_VAL_U])

#define PLL_USER_CTL(p)		((p)->offset + (p)->regs[PLL_OFF_USER_CTL])
# define PLL_POST_DIV_SHIFT	8
# define PLL_POST_DIV_MASK(p)	GENMASK((p)->width, 0)
# define PLL_ALPHA_EN		BIT(24)
# define PLL_ALPHA_MODE		BIT(25)
# define PLL_VCO_SHIFT		20
# define PLL_VCO_MASK		0x3

#define PLL_USER_CTL_U(p)	((p)->offset + (p)->regs[PLL_OFF_USER_CTL_U])
#define PLL_USER_CTL_U1(p)	((p)->offset + (p)->regs[PLL_OFF_USER_CTL_U1])

#define PLL_CONFIG_CTL(p)	((p)->offset + (p)->regs[PLL_OFF_CONFIG_CTL])
#define PLL_CONFIG_CTL_U(p)	((p)->offset + (p)->regs[PLL_OFF_CONFIG_CTL_U])
#define PLL_CONFIG_CTL_U1(p)	((p)->offset + (p)->regs[PLL_OFF_CONFIG_CTL_U1])
#define PLL_CONFIG_CTL_U2(p)	((p)->offset + (p)->regs[PLL_OFF_CONFIG_CTL_U2])
#define PLL_TEST_CTL(p)		((p)->offset + (p)->regs[PLL_OFF_TEST_CTL])
#define PLL_TEST_CTL_U(p)	((p)->offset + (p)->regs[PLL_OFF_TEST_CTL_U])
#define PLL_TEST_CTL_U1(p)     ((p)->offset + (p)->regs[PLL_OFF_TEST_CTL_U1])
#define PLL_TEST_CTL_U2(p)     ((p)->offset + (p)->regs[PLL_OFF_TEST_CTL_U2])
#define PLL_STATUS(p)		((p)->offset + (p)->regs[PLL_OFF_STATUS])
#define PLL_OPMODE(p)		((p)->offset + (p)->regs[PLL_OFF_OPMODE])
#define PLL_FRAC(p)		((p)->offset + (p)->regs[PLL_OFF_FRAC])

const u8 clk_alpha_pll_regs[][PLL_OFF_MAX_REGS] = {
	[CLK_ALPHA_PLL_TYPE_DEFAULT] =  {
		[PLL_OFF_L_VAL] = 0x04,
		[PLL_OFF_ALPHA_VAL] = 0x08,
		[PLL_OFF_ALPHA_VAL_U] = 0x0c,
		[PLL_OFF_USER_CTL] = 0x10,
		[PLL_OFF_USER_CTL_U] = 0x14,
		[PLL_OFF_CONFIG_CTL] = 0x18,
		[PLL_OFF_TEST_CTL] = 0x1c,
		[PLL_OFF_TEST_CTL_U] = 0x20,
		[PLL_OFF_STATUS] = 0x24,
	},
	[CLK_ALPHA_PLL_TYPE_HUAYRA] =  {
		[PLL_OFF_L_VAL] = 0x04,
		[PLL_OFF_ALPHA_VAL] = 0x08,
		[PLL_OFF_USER_CTL] = 0x10,
		[PLL_OFF_CONFIG_CTL] = 0x14,
		[PLL_OFF_CONFIG_CTL_U] = 0x18,
		[PLL_OFF_TEST_CTL] = 0x1c,
		[PLL_OFF_TEST_CTL_U] = 0x20,
		[PLL_OFF_STATUS] = 0x24,
	},
	[CLK_ALPHA_PLL_TYPE_HUAYRA_APSS] =  {
		[PLL_OFF_L_VAL] = 0x08,
		[PLL_OFF_ALPHA_VAL] = 0x10,
		[PLL_OFF_USER_CTL] = 0x18,
		[PLL_OFF_CONFIG_CTL] = 0x20,
		[PLL_OFF_CONFIG_CTL_U] = 0x24,
		[PLL_OFF_STATUS] = 0x28,
		[PLL_OFF_TEST_CTL] = 0x30,
		[PLL_OFF_TEST_CTL_U] = 0x34,
	},
	[CLK_ALPHA_PLL_TYPE_BRAMMO] =  {
		[PLL_OFF_L_VAL] = 0x04,
		[PLL_OFF_ALPHA_VAL] = 0x08,
		[PLL_OFF_ALPHA_VAL_U] = 0x0c,
		[PLL_OFF_USER_CTL] = 0x10,
		[PLL_OFF_CONFIG_CTL] = 0x18,
		[PLL_OFF_TEST_CTL] = 0x1c,
		[PLL_OFF_STATUS] = 0x24,
	},
	[CLK_ALPHA_PLL_TYPE_FABIA] =  {
		[PLL_OFF_L_VAL] = 0x04,
		[PLL_OFF_USER_CTL] = 0x0c,
		[PLL_OFF_USER_CTL_U] = 0x10,
		[PLL_OFF_CONFIG_CTL] = 0x14,
		[PLL_OFF_CONFIG_CTL_U] = 0x18,
		[PLL_OFF_TEST_CTL] = 0x1c,
		[PLL_OFF_TEST_CTL_U] = 0x20,
		[PLL_OFF_STATUS] = 0x24,
		[PLL_OFF_OPMODE] = 0x2c,
		[PLL_OFF_FRAC] = 0x38,
	},
	[CLK_ALPHA_PLL_TYPE_TRION] = {
		[PLL_OFF_L_VAL] = 0x04,
		[PLL_OFF_CAL_L_VAL] = 0x08,
		[PLL_OFF_USER_CTL] = 0x0c,
		[PLL_OFF_USER_CTL_U] = 0x10,
		[PLL_OFF_USER_CTL_U1] = 0x14,
		[PLL_OFF_CONFIG_CTL] = 0x18,
		[PLL_OFF_CONFIG_CTL_U] = 0x1c,
		[PLL_OFF_CONFIG_CTL_U1] = 0x20,
		[PLL_OFF_TEST_CTL] = 0x24,
		[PLL_OFF_TEST_CTL_U] = 0x28,
		[PLL_OFF_TEST_CTL_U1] = 0x2c,
		[PLL_OFF_STATUS] = 0x30,
		[PLL_OFF_OPMODE] = 0x38,
		[PLL_OFF_ALPHA_VAL] = 0x40,
	},
	[CLK_ALPHA_PLL_TYPE_AGERA] =  {
		[PLL_OFF_L_VAL] = 0x04,
		[PLL_OFF_ALPHA_VAL] = 0x08,
		[PLL_OFF_USER_CTL] = 0x0c,
		[PLL_OFF_CONFIG_CTL] = 0x10,
		[PLL_OFF_CONFIG_CTL_U] = 0x14,
		[PLL_OFF_TEST_CTL] = 0x18,
		[PLL_OFF_TEST_CTL_U] = 0x1c,
		[PLL_OFF_STATUS] = 0x2c,
	},
	[CLK_ALPHA_PLL_TYPE_ZONDA] =  {
		[PLL_OFF_L_VAL] = 0x04,
		[PLL_OFF_ALPHA_VAL] = 0x08,
		[PLL_OFF_USER_CTL] = 0x0c,
		[PLL_OFF_CONFIG_CTL] = 0x10,
		[PLL_OFF_CONFIG_CTL_U] = 0x14,
		[PLL_OFF_CONFIG_CTL_U1] = 0x18,
		[PLL_OFF_TEST_CTL] = 0x1c,
		[PLL_OFF_TEST_CTL_U] = 0x20,
		[PLL_OFF_TEST_CTL_U1] = 0x24,
		[PLL_OFF_OPMODE] = 0x28,
		[PLL_OFF_STATUS] = 0x38,
	},
	[CLK_ALPHA_PLL_TYPE_LUCID_EVO] = {
		[PLL_OFF_OPMODE] = 0x04,
		[PLL_OFF_STATUS] = 0x0c,
		[PLL_OFF_L_VAL] = 0x10,
		[PLL_OFF_ALPHA_VAL] = 0x14,
		[PLL_OFF_USER_CTL] = 0x18,
		[PLL_OFF_USER_CTL_U] = 0x1c,
		[PLL_OFF_CONFIG_CTL] = 0x20,
		[PLL_OFF_CONFIG_CTL_U] = 0x24,
		[PLL_OFF_CONFIG_CTL_U1] = 0x28,
		[PLL_OFF_TEST_CTL] = 0x2c,
		[PLL_OFF_TEST_CTL_U] = 0x30,
		[PLL_OFF_TEST_CTL_U1] = 0x34,
	},
	[CLK_ALPHA_PLL_TYPE_LUCID_OLE] = {
		[PLL_OFF_OPMODE] = 0x04,
		[PLL_OFF_STATE] = 0x08,
		[PLL_OFF_STATUS] = 0x0c,
		[PLL_OFF_L_VAL] = 0x10,
		[PLL_OFF_ALPHA_VAL] = 0x14,
		[PLL_OFF_USER_CTL] = 0x18,
		[PLL_OFF_USER_CTL_U] = 0x1c,
		[PLL_OFF_CONFIG_CTL] = 0x20,
		[PLL_OFF_CONFIG_CTL_U] = 0x24,
		[PLL_OFF_CONFIG_CTL_U1] = 0x28,
		[PLL_OFF_TEST_CTL] = 0x2c,
		[PLL_OFF_TEST_CTL_U] = 0x30,
		[PLL_OFF_TEST_CTL_U1] = 0x34,
		[PLL_OFF_TEST_CTL_U2] = 0x38,
	},
	[CLK_ALPHA_PLL_TYPE_RIVIAN_EVO] = {
		[PLL_OFF_OPMODE] = 0x04,
		[PLL_OFF_STATUS] = 0x0c,
		[PLL_OFF_L_VAL] = 0x10,
		[PLL_OFF_USER_CTL] = 0x14,
		[PLL_OFF_USER_CTL_U] = 0x18,
		[PLL_OFF_CONFIG_CTL] = 0x1c,
		[PLL_OFF_CONFIG_CTL_U] = 0x20,
		[PLL_OFF_CONFIG_CTL_U1] = 0x24,
		[PLL_OFF_TEST_CTL] = 0x28,
		[PLL_OFF_TEST_CTL_U] = 0x2c,
	},
	[CLK_ALPHA_PLL_TYPE_DEFAULT_EVO] =  {
		[PLL_OFF_L_VAL] = 0x04,
		[PLL_OFF_ALPHA_VAL] = 0x08,
		[PLL_OFF_ALPHA_VAL_U] = 0x0c,
		[PLL_OFF_TEST_CTL] = 0x10,
		[PLL_OFF_TEST_CTL_U] = 0x14,
		[PLL_OFF_USER_CTL] = 0x18,
		[PLL_OFF_USER_CTL_U] = 0x1c,
		[PLL_OFF_CONFIG_CTL] = 0x20,
		[PLL_OFF_STATUS] = 0x24,
	},
	[CLK_ALPHA_PLL_TYPE_BRAMMO_EVO] =  {
		[PLL_OFF_L_VAL] = 0x04,
		[PLL_OFF_ALPHA_VAL] = 0x08,
		[PLL_OFF_ALPHA_VAL_U] = 0x0c,
		[PLL_OFF_TEST_CTL] = 0x10,
		[PLL_OFF_TEST_CTL_U] = 0x14,
		[PLL_OFF_USER_CTL] = 0x18,
		[PLL_OFF_CONFIG_CTL] = 0x1C,
		[PLL_OFF_STATUS] = 0x20,
	},
	[CLK_ALPHA_PLL_TYPE_STROMER] = {
		[PLL_OFF_L_VAL] = 0x08,
		[PLL_OFF_ALPHA_VAL] = 0x10,
		[PLL_OFF_ALPHA_VAL_U] = 0x14,
		[PLL_OFF_USER_CTL] = 0x18,
		[PLL_OFF_USER_CTL_U] = 0x1c,
		[PLL_OFF_CONFIG_CTL] = 0x20,
		[PLL_OFF_STATUS] = 0x28,
		[PLL_OFF_TEST_CTL] = 0x30,
		[PLL_OFF_TEST_CTL_U] = 0x34,
	},
	[CLK_ALPHA_PLL_TYPE_STROMER_PLUS] =  {
		[PLL_OFF_L_VAL] = 0x04,
		[PLL_OFF_USER_CTL] = 0x08,
		[PLL_OFF_USER_CTL_U] = 0x0c,
		[PLL_OFF_CONFIG_CTL] = 0x10,
		[PLL_OFF_TEST_CTL] = 0x14,
		[PLL_OFF_TEST_CTL_U] = 0x18,
		[PLL_OFF_STATUS] = 0x1c,
		[PLL_OFF_ALPHA_VAL] = 0x24,
		[PLL_OFF_ALPHA_VAL_U] = 0x28,
	},
	[CLK_ALPHA_PLL_TYPE_ZONDA_OLE] =  {
		[PLL_OFF_L_VAL] = 0x04,
		[PLL_OFF_ALPHA_VAL] = 0x08,
		[PLL_OFF_USER_CTL] = 0x0c,
		[PLL_OFF_USER_CTL_U] = 0x10,
		[PLL_OFF_CONFIG_CTL] = 0x14,
		[PLL_OFF_CONFIG_CTL_U] = 0x18,
		[PLL_OFF_CONFIG_CTL_U1] = 0x1c,
		[PLL_OFF_CONFIG_CTL_U2] = 0x20,
		[PLL_OFF_TEST_CTL] = 0x24,
		[PLL_OFF_TEST_CTL_U] = 0x28,
		[PLL_OFF_TEST_CTL_U1] = 0x2c,
		[PLL_OFF_OPMODE] = 0x30,
		[PLL_OFF_STATUS] = 0x3c,
	},
};
EXPORT_SYMBOL_GPL(clk_alpha_pll_regs);

/*
 * Even though 40 bits are present, use only 32 for ease of calculation.
 */
#define ALPHA_REG_BITWIDTH	40
#define ALPHA_REG_16BIT_WIDTH	16
#define ALPHA_BITWIDTH		32U
#define ALPHA_SHIFT(w)		min(w, ALPHA_BITWIDTH)

#define	ALPHA_PLL_STATUS_REG_SHIFT	8

#define PLL_HUAYRA_M_WIDTH		8
#define PLL_HUAYRA_M_SHIFT		8
#define PLL_HUAYRA_M_MASK		0xff
#define PLL_HUAYRA_N_SHIFT		0
#define PLL_HUAYRA_N_MASK		0xff
#define PLL_HUAYRA_ALPHA_WIDTH		16

#define PLL_STANDBY		0x0
#define PLL_RUN			0x1
#define PLL_OUT_MASK		0x7
#define PLL_RATE_MARGIN		500

/* TRION PLL specific settings and offsets */
#define TRION_PLL_CAL_VAL	0x44
#define TRION_PCAL_DONE		BIT(26)

/* LUCID PLL specific settings and offsets */
#define LUCID_PCAL_DONE		BIT(27)

/* LUCID 5LPE PLL specific settings and offsets */
#define LUCID_5LPE_PCAL_DONE		BIT(11)
#define LUCID_5LPE_ALPHA_PLL_ACK_LATCH	BIT(13)
#define LUCID_5LPE_PLL_LATCH_INPUT	BIT(14)
#define LUCID_5LPE_ENABLE_VOTE_RUN	BIT(21)

/* LUCID EVO PLL specific settings and offsets */
#define LUCID_EVO_PCAL_NOT_DONE		BIT(8)
#define LUCID_EVO_ENABLE_VOTE_RUN       BIT(25)
#define LUCID_EVO_PLL_L_VAL_MASK        GENMASK(15, 0)
#define LUCID_EVO_PLL_CAL_L_VAL_SHIFT	16
#define LUCID_OLE_PLL_RINGOSC_CAL_L_VAL_SHIFT	24

/* ZONDA PLL specific */
#define ZONDA_PLL_OUT_MASK	0xf
#define ZONDA_STAY_IN_CFA	BIT(16)
#define ZONDA_PLL_FREQ_LOCK_DET	BIT(29)

#define pll_alpha_width(p)					\
		((PLL_ALPHA_VAL_U(p) - PLL_ALPHA_VAL(p) == 4) ?	\
				 ALPHA_REG_BITWIDTH : ALPHA_REG_16BIT_WIDTH)

#define pll_has_64bit_config(p)	((PLL_CONFIG_CTL_U(p) - PLL_CONFIG_CTL(p)) == 4)

#define to_clk_alpha_pll(_hw) container_of(to_clk_regmap(_hw), \
					   struct clk_alpha_pll, clkr)

#define to_clk_alpha_pll_postdiv(_hw) container_of(to_clk_regmap(_hw), \
					   struct clk_alpha_pll_postdiv, clkr)

static int wait_for_pll(struct clk_alpha_pll *pll, u32 mask, bool inverse,
			const char *action)
{
	u32 val;
	int count;
	int ret;
	const char *name = clk_hw_get_name(&pll->clkr.hw);

	ret = regmap_read(pll->clkr.regmap, PLL_MODE(pll), &val);
	if (ret)
		return ret;

	for (count = 200; count > 0; count--) {
		ret = regmap_read(pll->clkr.regmap, PLL_MODE(pll), &val);
		if (ret)
			return ret;
		if (inverse && !(val & mask))
			return 0;
		else if ((val & mask) == mask)
			return 0;

		udelay(1);
	}

	WARN(1, "%s failed to %s!\n", name, action);
	return -ETIMEDOUT;
}

#define wait_for_pll_enable_active(pll) \
	wait_for_pll(pll, PLL_ACTIVE_FLAG, 0, "enable")

#define wait_for_pll_enable_lock(pll) \
	wait_for_pll(pll, PLL_LOCK_DET, 0, "enable")

#define wait_for_zonda_pll_freq_lock(pll) \
	wait_for_pll(pll, ZONDA_PLL_FREQ_LOCK_DET, 0, "freq enable")

#define wait_for_pll_disable(pll) \
	wait_for_pll(pll, PLL_ACTIVE_FLAG, 1, "disable")

#define wait_for_pll_offline(pll) \
	wait_for_pll(pll, PLL_OFFLINE_ACK, 0, "offline")

#define wait_for_pll_update(pll) \
	wait_for_pll(pll, PLL_UPDATE, 1, "update")

#define wait_for_pll_update_ack_set(pll) \
	wait_for_pll(pll, ALPHA_PLL_ACK_LATCH, 0, "update_ack_set")

#define wait_for_pll_update_ack_clear(pll) \
	wait_for_pll(pll, ALPHA_PLL_ACK_LATCH, 1, "update_ack_clear")

static void clk_alpha_pll_write_config(struct regmap *regmap, unsigned int reg,
					unsigned int val)
{
	if (val)
		regmap_write(regmap, reg, val);
}

void clk_alpha_pll_configure(struct clk_alpha_pll *pll, struct regmap *regmap,
			     const struct alpha_pll_config *config)
{
	u32 val, mask;

	regmap_write(regmap, PLL_L_VAL(pll), config->l);
	regmap_write(regmap, PLL_ALPHA_VAL(pll), config->alpha);
	regmap_write(regmap, PLL_CONFIG_CTL(pll), config->config_ctl_val);

	if (pll_has_64bit_config(pll))
		regmap_write(regmap, PLL_CONFIG_CTL_U(pll),
			     config->config_ctl_hi_val);

	if (pll_alpha_width(pll) > 32)
		regmap_write(regmap, PLL_ALPHA_VAL_U(pll), config->alpha_hi);

	val = config->main_output_mask;
	val |= config->aux_output_mask;
	val |= config->aux2_output_mask;
	val |= config->early_output_mask;
	val |= config->pre_div_val;
	val |= config->post_div_val;
	val |= config->vco_val;
	val |= config->alpha_en_mask;
	val |= config->alpha_mode_mask;

	mask = config->main_output_mask;
	mask |= config->aux_output_mask;
	mask |= config->aux2_output_mask;
	mask |= config->early_output_mask;
	mask |= config->pre_div_mask;
	mask |= config->post_div_mask;
	mask |= config->vco_mask;

	regmap_update_bits(regmap, PLL_USER_CTL(pll), mask, val);

	if (config->test_ctl_mask)
		regmap_update_bits(regmap, PLL_TEST_CTL(pll),
				   config->test_ctl_mask,
				   config->test_ctl_val);
	else
		clk_alpha_pll_write_config(regmap, PLL_TEST_CTL(pll),
					   config->test_ctl_val);

	if (config->test_ctl_hi_mask)
		regmap_update_bits(regmap, PLL_TEST_CTL_U(pll),
				   config->test_ctl_hi_mask,
				   config->test_ctl_hi_val);
	else
		clk_alpha_pll_write_config(regmap, PLL_TEST_CTL_U(pll),
					   config->test_ctl_hi_val);

	if (pll->flags & SUPPORTS_FSM_MODE)
		qcom_pll_set_fsm_mode(regmap, PLL_MODE(pll), 6, 0);
}
EXPORT_SYMBOL_GPL(clk_alpha_pll_configure);

static int clk_alpha_pll_hwfsm_enable(struct clk_hw *hw)
{
	int ret;
	struct clk_alpha_pll *pll = to_clk_alpha_pll(hw);
	u32 val;

	ret = regmap_read(pll->clkr.regmap, PLL_MODE(pll), &val);
	if (ret)
		return ret;

	val |= PLL_FSM_ENA;

	if (pll->flags & SUPPORTS_OFFLINE_REQ)
		val &= ~PLL_OFFLINE_REQ;

	ret = regmap_write(pll->clkr.regmap, PLL_MODE(pll), val);
	if (ret)
		return ret;

	/* Make sure enable request goes through before waiting for update */
	mb();

	return wait_for_pll_enable_active(pll);
}

static void clk_alpha_pll_hwfsm_disable(struct clk_hw *hw)
{
	int ret;
	struct clk_alpha_pll *pll = to_clk_alpha_pll(hw);
	u32 val;

	ret = regmap_read(pll->clkr.regmap, PLL_MODE(pll), &val);
	if (ret)
		return;

	if (pll->flags & SUPPORTS_OFFLINE_REQ) {
		ret = regmap_update_bits(pll->clkr.regmap, PLL_MODE(pll),
					 PLL_OFFLINE_REQ, PLL_OFFLINE_REQ);
		if (ret)
			return;

		ret = wait_for_pll_offline(pll);
		if (ret)
			return;
	}

	/* Disable hwfsm */
	ret = regmap_update_bits(pll->clkr.regmap, PLL_MODE(pll),
				 PLL_FSM_ENA, 0);
	if (ret)
		return;

	wait_for_pll_disable(pll);
}

static int pll_is_enabled(struct clk_hw *hw, u32 mask)
{
	int ret;
	struct clk_alpha_pll *pll = to_clk_alpha_pll(hw);
	u32 val;

	ret = regmap_read(pll->clkr.regmap, PLL_MODE(pll), &val);
	if (ret)
		return ret;

	return !!(val & mask);
}

static int clk_alpha_pll_hwfsm_is_enabled(struct clk_hw *hw)
{
	return pll_is_enabled(hw, PLL_ACTIVE_FLAG);
}

static int clk_alpha_pll_is_enabled(struct clk_hw *hw)
{
	return pll_is_enabled(hw, PLL_LOCK_DET);
}

static int clk_alpha_pll_enable(struct clk_hw *hw)
{
	int ret;
	struct clk_alpha_pll *pll = to_clk_alpha_pll(hw);
	u32 val, mask;

	mask = PLL_OUTCTRL | PLL_RESET_N | PLL_BYPASSNL;
	ret = regmap_read(pll->clkr.regmap, PLL_MODE(pll), &val);
	if (ret)
		return ret;

	/* If in FSM mode, just vote for it */
	if (val & PLL_VOTE_FSM_ENA) {
		ret = clk_enable_regmap(hw);
		if (ret)
			return ret;
		return wait_for_pll_enable_active(pll);
	}

	/* Skip if already enabled */
	if ((val & mask) == mask)
		return 0;

	ret = regmap_update_bits(pll->clkr.regmap, PLL_MODE(pll),
				 PLL_BYPASSNL, PLL_BYPASSNL);
	if (ret)
		return ret;

	/*
	 * H/W requires a 5us delay between disabling the bypass and
	 * de-asserting the reset.
	 */
	mb();
	udelay(5);

	ret = regmap_update_bits(pll->clkr.regmap, PLL_MODE(pll),
				 PLL_RESET_N, PLL_RESET_N);
	if (ret)
		return ret;

	ret = wait_for_pll_enable_lock(pll);
	if (ret)
		return ret;

	ret = regmap_update_bits(pll->clkr.regmap, PLL_MODE(pll),
				 PLL_OUTCTRL, PLL_OUTCTRL);

	/* Ensure that the write above goes through before returning. */
	mb();
	return ret;
}

static void clk_alpha_pll_disable(struct clk_hw *hw)
{
	int ret;
	struct clk_alpha_pll *pll = to_clk_alpha_pll(hw);
	u32 val, mask;

	ret = regmap_read(pll->clkr.regmap, PLL_MODE(pll), &val);
	if (ret)
		return;

	/* If in FSM mode, just unvote it */
	if (val & PLL_VOTE_FSM_ENA) {
		clk_disable_regmap(hw);
		return;
	}

	mask = PLL_OUTCTRL;
	regmap_update_bits(pll->clkr.regmap, PLL_MODE(pll), mask, 0);

	/* Delay of 2 output clock ticks required until output is disabled */
	mb();
	udelay(1);

	mask = PLL_RESET_N | PLL_BYPASSNL;
	regmap_update_bits(pll->clkr.regmap, PLL_MODE(pll), mask, 0);
}

static unsigned long
alpha_pll_calc_rate(u64 prate, u32 l, u32 a, u32 alpha_width)
{
	return (prate * l) + ((prate * a) >> ALPHA_SHIFT(alpha_width));
}

static unsigned long
alpha_pll_round_rate(unsigned long rate, unsigned long prate, u32 *l, u64 *a,
		     u32 alpha_width)
{
	u64 remainder;
	u64 quotient;

	quotient = rate;
	remainder = do_div(quotient, prate);
	*l = quotient;

	if (!remainder) {
		*a = 0;
		return rate;
	}

	/* Upper ALPHA_BITWIDTH bits of Alpha */
	quotient = remainder << ALPHA_SHIFT(alpha_width);

	remainder = do_div(quotient, prate);

	if (remainder)
		quotient++;

	*a = quotient;
	return alpha_pll_calc_rate(prate, *l, *a, alpha_width);
}

static const struct pll_vco *
alpha_pll_find_vco(const struct clk_alpha_pll *pll, unsigned long rate)
{
	const struct pll_vco *v = pll->vco_table;
	const struct pll_vco *end = v + pll->num_vco;

	for (; v < end; v++)
		if (rate >= v->min_freq && rate <= v->max_freq)
			return v;

	return NULL;
}

static unsigned long
clk_alpha_pll_recalc_rate(struct clk_hw *hw, unsigned long parent_rate)
{
	u32 l, low, high, ctl;
	u64 a = 0, prate = parent_rate;
	struct clk_alpha_pll *pll = to_clk_alpha_pll(hw);
	u32 alpha_width = pll_alpha_width(pll);

	regmap_read(pll->clkr.regmap, PLL_L_VAL(pll), &l);

	regmap_read(pll->clkr.regmap, PLL_USER_CTL(pll), &ctl);
	if (ctl & PLL_ALPHA_EN) {
		regmap_read(pll->clkr.regmap, PLL_ALPHA_VAL(pll), &low);
		if (alpha_width > 32) {
			regmap_read(pll->clkr.regmap, PLL_ALPHA_VAL_U(pll),
				    &high);
			a = (u64)high << 32 | low;
		} else {
			a = low & GENMASK(alpha_width - 1, 0);
		}

		if (alpha_width > ALPHA_BITWIDTH)
			a >>= alpha_width - ALPHA_BITWIDTH;
	}

	return alpha_pll_calc_rate(prate, l, a, alpha_width);
}


static int __clk_alpha_pll_update_latch(struct clk_alpha_pll *pll)
{
	int ret;
	u32 mode;

	regmap_read(pll->clkr.regmap, PLL_MODE(pll), &mode);

	/* Latch the input to the PLL */
	regmap_update_bits(pll->clkr.regmap, PLL_MODE(pll), PLL_UPDATE,
			   PLL_UPDATE);

	/* Wait for 2 reference cycle before checking ACK bit */
	udelay(1);

	/*
	 * PLL will latch the new L, Alpha and freq control word.
	 * PLL will respond by raising PLL_ACK_LATCH output when new programming
	 * has been latched in and PLL is being updated. When
	 * UPDATE_LOGIC_BYPASS bit is not set, PLL_UPDATE will be cleared
	 * automatically by hardware when PLL_ACK_LATCH is asserted by PLL.
	 */
	if (mode & PLL_UPDATE_BYPASS) {
		ret = wait_for_pll_update_ack_set(pll);
		if (ret)
			return ret;

		regmap_update_bits(pll->clkr.regmap, PLL_MODE(pll), PLL_UPDATE, 0);
	} else {
		ret = wait_for_pll_update(pll);
		if (ret)
			return ret;
	}

	ret = wait_for_pll_update_ack_clear(pll);
	if (ret)
		return ret;

	/* Wait for PLL output to stabilize */
	udelay(10);

	return 0;
}

static int clk_alpha_pll_update_latch(struct clk_alpha_pll *pll,
				      int (*is_enabled)(struct clk_hw *))
{
	if (!is_enabled(&pll->clkr.hw) ||
	    !(pll->flags & SUPPORTS_DYNAMIC_UPDATE))
		return 0;

	return __clk_alpha_pll_update_latch(pll);
}

static int __clk_alpha_pll_set_rate(struct clk_hw *hw, unsigned long rate,
				    unsigned long prate,
				    int (*is_enabled)(struct clk_hw *))
{
	struct clk_alpha_pll *pll = to_clk_alpha_pll(hw);
	const struct pll_vco *vco;
	u32 l, alpha_width = pll_alpha_width(pll);
	u64 a;

	rate = alpha_pll_round_rate(rate, prate, &l, &a, alpha_width);
	vco = alpha_pll_find_vco(pll, rate);
	if (pll->vco_table && !vco) {
		pr_err("%s: alpha pll not in a valid vco range\n",
		       clk_hw_get_name(hw));
		return -EINVAL;
	}

	regmap_write(pll->clkr.regmap, PLL_L_VAL(pll), l);

	if (alpha_width > ALPHA_BITWIDTH)
		a <<= alpha_width - ALPHA_BITWIDTH;

	if (alpha_width > 32)
		regmap_write(pll->clkr.regmap, PLL_ALPHA_VAL_U(pll), a >> 32);

	regmap_write(pll->clkr.regmap, PLL_ALPHA_VAL(pll), a);

	if (vco) {
		regmap_update_bits(pll->clkr.regmap, PLL_USER_CTL(pll),
				   PLL_VCO_MASK << PLL_VCO_SHIFT,
				   vco->val << PLL_VCO_SHIFT);
	}

	regmap_update_bits(pll->clkr.regmap, PLL_USER_CTL(pll),
			   PLL_ALPHA_EN, PLL_ALPHA_EN);

	return clk_alpha_pll_update_latch(pll, is_enabled);
}

static int clk_alpha_pll_set_rate(struct clk_hw *hw, unsigned long rate,
				  unsigned long prate)
{
	return __clk_alpha_pll_set_rate(hw, rate, prate,
					clk_alpha_pll_is_enabled);
}

static int clk_alpha_pll_hwfsm_set_rate(struct clk_hw *hw, unsigned long rate,
					unsigned long prate)
{
	return __clk_alpha_pll_set_rate(hw, rate, prate,
					clk_alpha_pll_hwfsm_is_enabled);
}

static long clk_alpha_pll_round_rate(struct clk_hw *hw, unsigned long rate,
				     unsigned long *prate)
{
	struct clk_alpha_pll *pll = to_clk_alpha_pll(hw);
	u32 l, alpha_width = pll_alpha_width(pll);
	u64 a;
	unsigned long min_freq, max_freq;

	rate = alpha_pll_round_rate(rate, *prate, &l, &a, alpha_width);
	if (!pll->vco_table || alpha_pll_find_vco(pll, rate))
		return rate;

	min_freq = pll->vco_table[0].min_freq;
	max_freq = pll->vco_table[pll->num_vco - 1].max_freq;

	return clamp(rate, min_freq, max_freq);
}

static unsigned long
alpha_huayra_pll_calc_rate(u64 prate, u32 l, u32 a)
{
	/*
	 * a contains 16 bit alpha_val in two’s complement number in the range
	 * of [-0.5, 0.5).
	 */
	if (a >= BIT(PLL_HUAYRA_ALPHA_WIDTH - 1))
		l -= 1;

	return (prate * l) + (prate * a >> PLL_HUAYRA_ALPHA_WIDTH);
}

static unsigned long
alpha_huayra_pll_round_rate(unsigned long rate, unsigned long prate,
			    u32 *l, u32 *a)
{
	u64 remainder;
	u64 quotient;

	quotient = rate;
	remainder = do_div(quotient, prate);
	*l = quotient;

	if (!remainder) {
		*a = 0;
		return rate;
	}

	quotient = remainder << PLL_HUAYRA_ALPHA_WIDTH;
	remainder = do_div(quotient, prate);

	if (remainder)
		quotient++;

	/*
	 * alpha_val should be in two’s complement number in the range
	 * of [-0.5, 0.5) so if quotient >= 0.5 then increment the l value
	 * since alpha value will be subtracted in this case.
	 */
	if (quotient >= BIT(PLL_HUAYRA_ALPHA_WIDTH - 1))
		*l += 1;

	*a = quotient;
	return alpha_huayra_pll_calc_rate(prate, *l, *a);
}

static unsigned long
alpha_pll_huayra_recalc_rate(struct clk_hw *hw, unsigned long parent_rate)
{
	u64 rate = parent_rate, tmp;
	struct clk_alpha_pll *pll = to_clk_alpha_pll(hw);
	u32 l, alpha = 0, ctl, alpha_m, alpha_n;

	regmap_read(pll->clkr.regmap, PLL_L_VAL(pll), &l);
	regmap_read(pll->clkr.regmap, PLL_USER_CTL(pll), &ctl);

	if (ctl & PLL_ALPHA_EN) {
		regmap_read(pll->clkr.regmap, PLL_ALPHA_VAL(pll), &alpha);
		/*
		 * Depending upon alpha_mode, it can be treated as M/N value or
		 * as a two’s complement number. When alpha_mode=1,
		 * pll_alpha_val<15:8>=M and pll_apla_val<7:0>=N
		 *
		 *		Fout=FIN*(L+(M/N))
		 *
		 * M is a signed number (-128 to 127) and N is unsigned
		 * (0 to 255). M/N has to be within +/-0.5.
		 *
		 * When alpha_mode=0, it is a two’s complement number in the
		 * range [-0.5, 0.5).
		 *
		 *		Fout=FIN*(L+(alpha_val)/2^16)
		 *
		 * where alpha_val is two’s complement number.
		 */
		if (!(ctl & PLL_ALPHA_MODE))
			return alpha_huayra_pll_calc_rate(rate, l, alpha);

		alpha_m = alpha >> PLL_HUAYRA_M_SHIFT & PLL_HUAYRA_M_MASK;
		alpha_n = alpha >> PLL_HUAYRA_N_SHIFT & PLL_HUAYRA_N_MASK;

		rate *= l;
		tmp = parent_rate;
		if (alpha_m >= BIT(PLL_HUAYRA_M_WIDTH - 1)) {
			alpha_m = BIT(PLL_HUAYRA_M_WIDTH) - alpha_m;
			tmp *= alpha_m;
			do_div(tmp, alpha_n);
			rate -= tmp;
		} else {
			tmp *= alpha_m;
			do_div(tmp, alpha_n);
			rate += tmp;
		}

		return rate;
	}

	return alpha_huayra_pll_calc_rate(rate, l, alpha);
}

static int alpha_pll_huayra_set_rate(struct clk_hw *hw, unsigned long rate,
				     unsigned long prate)
{
	struct clk_alpha_pll *pll = to_clk_alpha_pll(hw);
	u32 l, a, ctl, cur_alpha = 0;

	rate = alpha_huayra_pll_round_rate(rate, prate, &l, &a);

	regmap_read(pll->clkr.regmap, PLL_USER_CTL(pll), &ctl);

	if (ctl & PLL_ALPHA_EN)
		regmap_read(pll->clkr.regmap, PLL_ALPHA_VAL(pll), &cur_alpha);

	/*
	 * Huayra PLL supports PLL dynamic programming. User can change L_VAL,
	 * without having to go through the power on sequence.
	 */
	if (clk_alpha_pll_is_enabled(hw)) {
		if (cur_alpha != a) {
			pr_err("%s: clock needs to be gated\n",
			       clk_hw_get_name(hw));
			return -EBUSY;
		}

		regmap_write(pll->clkr.regmap, PLL_L_VAL(pll), l);
		/* Ensure that the write above goes to detect L val change. */
		mb();
		return wait_for_pll_enable_lock(pll);
	}

	regmap_write(pll->clkr.regmap, PLL_L_VAL(pll), l);
	regmap_write(pll->clkr.regmap, PLL_ALPHA_VAL(pll), a);

	if (a == 0)
		regmap_update_bits(pll->clkr.regmap, PLL_USER_CTL(pll),
				   PLL_ALPHA_EN, 0x0);
	else
		regmap_update_bits(pll->clkr.regmap, PLL_USER_CTL(pll),
				   PLL_ALPHA_EN | PLL_ALPHA_MODE, PLL_ALPHA_EN);

	return 0;
}

static long alpha_pll_huayra_round_rate(struct clk_hw *hw, unsigned long rate,
					unsigned long *prate)
{
	u32 l, a;

	return alpha_huayra_pll_round_rate(rate, *prate, &l, &a);
}

static int trion_pll_is_enabled(struct clk_alpha_pll *pll,
				struct regmap *regmap)
{
	u32 mode_val, opmode_val;
	int ret;

	ret = regmap_read(regmap, PLL_MODE(pll), &mode_val);
	ret |= regmap_read(regmap, PLL_OPMODE(pll), &opmode_val);
	if (ret)
		return 0;

	return ((opmode_val & PLL_RUN) && (mode_val & PLL_OUTCTRL));
}

static int clk_trion_pll_is_enabled(struct clk_hw *hw)
{
	struct clk_alpha_pll *pll = to_clk_alpha_pll(hw);

	return trion_pll_is_enabled(pll, pll->clkr.regmap);
}

static int clk_trion_pll_enable(struct clk_hw *hw)
{
	struct clk_alpha_pll *pll = to_clk_alpha_pll(hw);
	struct regmap *regmap = pll->clkr.regmap;
	u32 val;
	int ret;

	ret = regmap_read(regmap, PLL_MODE(pll), &val);
	if (ret)
		return ret;

	/* If in FSM mode, just vote for it */
	if (val & PLL_VOTE_FSM_ENA) {
		ret = clk_enable_regmap(hw);
		if (ret)
			return ret;
		return wait_for_pll_enable_active(pll);
	}

	/* Set operation mode to RUN */
	regmap_write(regmap, PLL_OPMODE(pll), PLL_RUN);

	ret = wait_for_pll_enable_lock(pll);
	if (ret)
		return ret;

	/* Enable the PLL outputs */
	ret = regmap_update_bits(regmap, PLL_USER_CTL(pll),
				 PLL_OUT_MASK, PLL_OUT_MASK);
	if (ret)
		return ret;

	/* Enable the global PLL outputs */
	return regmap_update_bits(regmap, PLL_MODE(pll),
				 PLL_OUTCTRL, PLL_OUTCTRL);
}

static void clk_trion_pll_disable(struct clk_hw *hw)
{
	struct clk_alpha_pll *pll = to_clk_alpha_pll(hw);
	struct regmap *regmap = pll->clkr.regmap;
	u32 val;
	int ret;

	ret = regmap_read(regmap, PLL_MODE(pll), &val);
	if (ret)
		return;

	/* If in FSM mode, just unvote it */
	if (val & PLL_VOTE_FSM_ENA) {
		clk_disable_regmap(hw);
		return;
	}

	/* Disable the global PLL output */
	ret = regmap_update_bits(regmap, PLL_MODE(pll), PLL_OUTCTRL, 0);
	if (ret)
		return;

	/* Disable the PLL outputs */
	ret = regmap_update_bits(regmap, PLL_USER_CTL(pll),
				 PLL_OUT_MASK, 0);
	if (ret)
		return;

	/* Place the PLL mode in STANDBY */
	regmap_write(regmap, PLL_OPMODE(pll), PLL_STANDBY);
	regmap_update_bits(regmap, PLL_MODE(pll), PLL_RESET_N, PLL_RESET_N);
}

static unsigned long
clk_trion_pll_recalc_rate(struct clk_hw *hw, unsigned long parent_rate)
{
	struct clk_alpha_pll *pll = to_clk_alpha_pll(hw);
	u32 l, frac, alpha_width = pll_alpha_width(pll);

	regmap_read(pll->clkr.regmap, PLL_L_VAL(pll), &l);
	regmap_read(pll->clkr.regmap, PLL_ALPHA_VAL(pll), &frac);

	return alpha_pll_calc_rate(parent_rate, l, frac, alpha_width);
}

const struct clk_ops clk_alpha_pll_fixed_ops = {
	.enable = clk_alpha_pll_enable,
	.disable = clk_alpha_pll_disable,
	.is_enabled = clk_alpha_pll_is_enabled,
	.recalc_rate = clk_alpha_pll_recalc_rate,
};
EXPORT_SYMBOL_GPL(clk_alpha_pll_fixed_ops);

const struct clk_ops clk_alpha_pll_ops = {
	.enable = clk_alpha_pll_enable,
	.disable = clk_alpha_pll_disable,
	.is_enabled = clk_alpha_pll_is_enabled,
	.recalc_rate = clk_alpha_pll_recalc_rate,
	.round_rate = clk_alpha_pll_round_rate,
	.set_rate = clk_alpha_pll_set_rate,
};
EXPORT_SYMBOL_GPL(clk_alpha_pll_ops);

const struct clk_ops clk_alpha_pll_huayra_ops = {
	.enable = clk_alpha_pll_enable,
	.disable = clk_alpha_pll_disable,
	.is_enabled = clk_alpha_pll_is_enabled,
	.recalc_rate = alpha_pll_huayra_recalc_rate,
	.round_rate = alpha_pll_huayra_round_rate,
	.set_rate = alpha_pll_huayra_set_rate,
};
EXPORT_SYMBOL_GPL(clk_alpha_pll_huayra_ops);

const struct clk_ops clk_alpha_pll_hwfsm_ops = {
	.enable = clk_alpha_pll_hwfsm_enable,
	.disable = clk_alpha_pll_hwfsm_disable,
	.is_enabled = clk_alpha_pll_hwfsm_is_enabled,
	.recalc_rate = clk_alpha_pll_recalc_rate,
	.round_rate = clk_alpha_pll_round_rate,
	.set_rate = clk_alpha_pll_hwfsm_set_rate,
};
EXPORT_SYMBOL_GPL(clk_alpha_pll_hwfsm_ops);

const struct clk_ops clk_alpha_pll_fixed_trion_ops = {
	.enable = clk_trion_pll_enable,
	.disable = clk_trion_pll_disable,
	.is_enabled = clk_trion_pll_is_enabled,
	.recalc_rate = clk_trion_pll_recalc_rate,
	.round_rate = clk_alpha_pll_round_rate,
};
EXPORT_SYMBOL_GPL(clk_alpha_pll_fixed_trion_ops);

static unsigned long
clk_alpha_pll_postdiv_recalc_rate(struct clk_hw *hw, unsigned long parent_rate)
{
	struct clk_alpha_pll_postdiv *pll = to_clk_alpha_pll_postdiv(hw);
	u32 ctl;

	regmap_read(pll->clkr.regmap, PLL_USER_CTL(pll), &ctl);

	ctl >>= PLL_POST_DIV_SHIFT;
	ctl &= PLL_POST_DIV_MASK(pll);

	return parent_rate >> fls(ctl);
}

static const struct clk_div_table clk_alpha_div_table[] = {
	{ 0x0, 1 },
	{ 0x1, 2 },
	{ 0x3, 4 },
	{ 0x7, 8 },
	{ 0xf, 16 },
	{ }
};

static const struct clk_div_table clk_alpha_2bit_div_table[] = {
	{ 0x0, 1 },
	{ 0x1, 2 },
	{ 0x3, 4 },
	{ }
};

static long
clk_alpha_pll_postdiv_round_rate(struct clk_hw *hw, unsigned long rate,
				 unsigned long *prate)
{
	struct clk_alpha_pll_postdiv *pll = to_clk_alpha_pll_postdiv(hw);
	const struct clk_div_table *table;

	if (pll->width == 2)
		table = clk_alpha_2bit_div_table;
	else
		table = clk_alpha_div_table;

	return divider_round_rate(hw, rate, prate, table,
				  pll->width, CLK_DIVIDER_POWER_OF_TWO);
}

static long
clk_alpha_pll_postdiv_round_ro_rate(struct clk_hw *hw, unsigned long rate,
				    unsigned long *prate)
{
	struct clk_alpha_pll_postdiv *pll = to_clk_alpha_pll_postdiv(hw);
	u32 ctl, div;

	regmap_read(pll->clkr.regmap, PLL_USER_CTL(pll), &ctl);

	ctl >>= PLL_POST_DIV_SHIFT;
	ctl &= BIT(pll->width) - 1;
	div = 1 << fls(ctl);

	if (clk_hw_get_flags(hw) & CLK_SET_RATE_PARENT)
		*prate = clk_hw_round_rate(clk_hw_get_parent(hw), div * rate);

	return DIV_ROUND_UP_ULL((u64)*prate, div);
}

static int clk_alpha_pll_postdiv_set_rate(struct clk_hw *hw, unsigned long rate,
					  unsigned long parent_rate)
{
	struct clk_alpha_pll_postdiv *pll = to_clk_alpha_pll_postdiv(hw);
	int div;

	/* 16 -> 0xf, 8 -> 0x7, 4 -> 0x3, 2 -> 0x1, 1 -> 0x0 */
	div = DIV_ROUND_UP_ULL(parent_rate, rate) - 1;

	return regmap_update_bits(pll->clkr.regmap, PLL_USER_CTL(pll),
				  PLL_POST_DIV_MASK(pll) << PLL_POST_DIV_SHIFT,
				  div << PLL_POST_DIV_SHIFT);
}

const struct clk_ops clk_alpha_pll_postdiv_ops = {
	.recalc_rate = clk_alpha_pll_postdiv_recalc_rate,
	.round_rate = clk_alpha_pll_postdiv_round_rate,
	.set_rate = clk_alpha_pll_postdiv_set_rate,
};
EXPORT_SYMBOL_GPL(clk_alpha_pll_postdiv_ops);

const struct clk_ops clk_alpha_pll_postdiv_ro_ops = {
	.round_rate = clk_alpha_pll_postdiv_round_ro_rate,
	.recalc_rate = clk_alpha_pll_postdiv_recalc_rate,
};
EXPORT_SYMBOL_GPL(clk_alpha_pll_postdiv_ro_ops);

void clk_fabia_pll_configure(struct clk_alpha_pll *pll, struct regmap *regmap,
			     const struct alpha_pll_config *config)
{
	u32 val, mask;

	clk_alpha_pll_write_config(regmap, PLL_L_VAL(pll), config->l);
	clk_alpha_pll_write_config(regmap, PLL_FRAC(pll), config->alpha);
	clk_alpha_pll_write_config(regmap, PLL_CONFIG_CTL(pll),
						config->config_ctl_val);
	clk_alpha_pll_write_config(regmap, PLL_CONFIG_CTL_U(pll),
						config->config_ctl_hi_val);
	clk_alpha_pll_write_config(regmap, PLL_USER_CTL(pll),
						config->user_ctl_val);
	clk_alpha_pll_write_config(regmap, PLL_USER_CTL_U(pll),
						config->user_ctl_hi_val);
	clk_alpha_pll_write_config(regmap, PLL_TEST_CTL(pll),
						config->test_ctl_val);
	clk_alpha_pll_write_config(regmap, PLL_TEST_CTL_U(pll),
						config->test_ctl_hi_val);

	if (config->post_div_mask) {
		mask = config->post_div_mask;
		val = config->post_div_val;
		regmap_update_bits(regmap, PLL_USER_CTL(pll), mask, val);
	}

	if (pll->flags & SUPPORTS_FSM_LEGACY_MODE)
		regmap_update_bits(regmap, PLL_MODE(pll), PLL_FSM_LEGACY_MODE,
							PLL_FSM_LEGACY_MODE);

	regmap_update_bits(regmap, PLL_MODE(pll), PLL_UPDATE_BYPASS,
							PLL_UPDATE_BYPASS);

	regmap_update_bits(regmap, PLL_MODE(pll), PLL_RESET_N, PLL_RESET_N);
}
EXPORT_SYMBOL_GPL(clk_fabia_pll_configure);

static int alpha_pll_fabia_enable(struct clk_hw *hw)
{
	int ret;
	struct clk_alpha_pll *pll = to_clk_alpha_pll(hw);
	u32 val, opmode_val;
	struct regmap *regmap = pll->clkr.regmap;

	ret = regmap_read(regmap, PLL_MODE(pll), &val);
	if (ret)
		return ret;

	/* If in FSM mode, just vote for it */
	if (val & PLL_VOTE_FSM_ENA) {
		ret = clk_enable_regmap(hw);
		if (ret)
			return ret;
		return wait_for_pll_enable_active(pll);
	}

	ret = regmap_read(regmap, PLL_OPMODE(pll), &opmode_val);
	if (ret)
		return ret;

	/* Skip If PLL is already running */
	if ((opmode_val & PLL_RUN) && (val & PLL_OUTCTRL))
		return 0;

	ret = regmap_update_bits(regmap, PLL_MODE(pll), PLL_OUTCTRL, 0);
	if (ret)
		return ret;

	ret = regmap_write(regmap, PLL_OPMODE(pll), PLL_STANDBY);
	if (ret)
		return ret;

	ret = regmap_update_bits(regmap, PLL_MODE(pll), PLL_RESET_N,
				 PLL_RESET_N);
	if (ret)
		return ret;

	ret = regmap_write(regmap, PLL_OPMODE(pll), PLL_RUN);
	if (ret)
		return ret;

	ret = wait_for_pll_enable_lock(pll);
	if (ret)
		return ret;

	ret = regmap_update_bits(regmap, PLL_USER_CTL(pll),
				 PLL_OUT_MASK, PLL_OUT_MASK);
	if (ret)
		return ret;

	return regmap_update_bits(regmap, PLL_MODE(pll), PLL_OUTCTRL,
				 PLL_OUTCTRL);
}

static void alpha_pll_fabia_disable(struct clk_hw *hw)
{
	int ret;
	struct clk_alpha_pll *pll = to_clk_alpha_pll(hw);
	u32 val;
	struct regmap *regmap = pll->clkr.regmap;

	ret = regmap_read(regmap, PLL_MODE(pll), &val);
	if (ret)
		return;

	/* If in FSM mode, just unvote it */
	if (val & PLL_FSM_ENA) {
		clk_disable_regmap(hw);
		return;
	}

	ret = regmap_update_bits(regmap, PLL_MODE(pll), PLL_OUTCTRL, 0);
	if (ret)
		return;

	/* Disable main outputs */
	ret = regmap_update_bits(regmap, PLL_USER_CTL(pll), PLL_OUT_MASK, 0);
	if (ret)
		return;

	/* Place the PLL in STANDBY */
	regmap_write(regmap, PLL_OPMODE(pll), PLL_STANDBY);
}

static unsigned long alpha_pll_fabia_recalc_rate(struct clk_hw *hw,
						unsigned long parent_rate)
{
	struct clk_alpha_pll *pll = to_clk_alpha_pll(hw);
	u32 l, frac, alpha_width = pll_alpha_width(pll);

	regmap_read(pll->clkr.regmap, PLL_L_VAL(pll), &l);
	regmap_read(pll->clkr.regmap, PLL_FRAC(pll), &frac);

	return alpha_pll_calc_rate(parent_rate, l, frac, alpha_width);
}

/*
 * Due to limited number of bits for fractional rate programming, the
 * rounded up rate could be marginally higher than the requested rate.
 */
static int alpha_pll_check_rate_margin(struct clk_hw *hw,
			unsigned long rrate, unsigned long rate)
{
	unsigned long rate_margin = rate + PLL_RATE_MARGIN;

	if (rrate > rate_margin || rrate < rate) {
		pr_err("%s: Rounded rate %lu not within range [%lu, %lu)\n",
		       clk_hw_get_name(hw), rrate, rate, rate_margin);
		return -EINVAL;
	}

	return 0;
}

static int alpha_pll_fabia_set_rate(struct clk_hw *hw, unsigned long rate,
						unsigned long prate)
{
	struct clk_alpha_pll *pll = to_clk_alpha_pll(hw);
	u32 l, alpha_width = pll_alpha_width(pll);
	unsigned long rrate;
	int ret;
	u64 a;

	rrate = alpha_pll_round_rate(rate, prate, &l, &a, alpha_width);

	ret = alpha_pll_check_rate_margin(hw, rrate, rate);
	if (ret < 0)
		return ret;

	regmap_write(pll->clkr.regmap, PLL_L_VAL(pll), l);
	regmap_write(pll->clkr.regmap, PLL_FRAC(pll), a);

	return __clk_alpha_pll_update_latch(pll);
}

static int alpha_pll_fabia_prepare(struct clk_hw *hw)
{
	struct clk_alpha_pll *pll = to_clk_alpha_pll(hw);
	const struct pll_vco *vco;
	struct clk_hw *parent_hw;
	unsigned long cal_freq, rrate;
	u32 cal_l, val, alpha_width = pll_alpha_width(pll);
	const char *name = clk_hw_get_name(hw);
	u64 a;
	int ret;

	/* Check if calibration needs to be done i.e. PLL is in reset */
	ret = regmap_read(pll->clkr.regmap, PLL_MODE(pll), &val);
	if (ret)
		return ret;

	/* Return early if calibration is not needed. */
	if (val & PLL_RESET_N)
		return 0;

	vco = alpha_pll_find_vco(pll, clk_hw_get_rate(hw));
	if (!vco) {
		pr_err("%s: alpha pll not in a valid vco range\n", name);
		return -EINVAL;
	}

	cal_freq = DIV_ROUND_CLOSEST((pll->vco_table[0].min_freq +
				pll->vco_table[0].max_freq) * 54, 100);

	parent_hw = clk_hw_get_parent(hw);
	if (!parent_hw)
		return -EINVAL;

	rrate = alpha_pll_round_rate(cal_freq, clk_hw_get_rate(parent_hw),
					&cal_l, &a, alpha_width);

	ret = alpha_pll_check_rate_margin(hw, rrate, cal_freq);
	if (ret < 0)
		return ret;

	/* Setup PLL for calibration frequency */
	regmap_write(pll->clkr.regmap, PLL_CAL_L_VAL(pll), cal_l);

	/* Bringup the PLL at calibration frequency */
	ret = clk_alpha_pll_enable(hw);
	if (ret) {
		pr_err("%s: alpha pll calibration failed\n", name);
		return ret;
	}

	clk_alpha_pll_disable(hw);

	return 0;
}

const struct clk_ops clk_alpha_pll_fabia_ops = {
	.prepare = alpha_pll_fabia_prepare,
	.enable = alpha_pll_fabia_enable,
	.disable = alpha_pll_fabia_disable,
	.is_enabled = clk_alpha_pll_is_enabled,
	.set_rate = alpha_pll_fabia_set_rate,
	.recalc_rate = alpha_pll_fabia_recalc_rate,
	.round_rate = clk_alpha_pll_round_rate,
};
EXPORT_SYMBOL_GPL(clk_alpha_pll_fabia_ops);

const struct clk_ops clk_alpha_pll_fixed_fabia_ops = {
	.enable = alpha_pll_fabia_enable,
	.disable = alpha_pll_fabia_disable,
	.is_enabled = clk_alpha_pll_is_enabled,
	.recalc_rate = alpha_pll_fabia_recalc_rate,
	.round_rate = clk_alpha_pll_round_rate,
};
EXPORT_SYMBOL_GPL(clk_alpha_pll_fixed_fabia_ops);

static unsigned long clk_alpha_pll_postdiv_fabia_recalc_rate(struct clk_hw *hw,
					unsigned long parent_rate)
{
	struct clk_alpha_pll_postdiv *pll = to_clk_alpha_pll_postdiv(hw);
	u32 i, div = 1, val;
	int ret;

	ret = regmap_read(pll->clkr.regmap, PLL_USER_CTL(pll), &val);
	if (ret)
		return ret;

	val >>= pll->post_div_shift;
	val &= BIT(pll->width) - 1;

	for (i = 0; i < pll->num_post_div; i++) {
		if (pll->post_div_table[i].val == val) {
			div = pll->post_div_table[i].div;
			break;
		}
	}

	return (parent_rate / div);
}

static unsigned long
clk_trion_pll_postdiv_recalc_rate(struct clk_hw *hw, unsigned long parent_rate)
{
	struct clk_alpha_pll_postdiv *pll = to_clk_alpha_pll_postdiv(hw);
	struct regmap *regmap = pll->clkr.regmap;
	u32 i, div = 1, val;

	regmap_read(regmap, PLL_USER_CTL(pll), &val);

	val >>= pll->post_div_shift;
	val &= PLL_POST_DIV_MASK(pll);

	for (i = 0; i < pll->num_post_div; i++) {
		if (pll->post_div_table[i].val == val) {
			div = pll->post_div_table[i].div;
			break;
		}
	}

	return (parent_rate / div);
}

static long
clk_trion_pll_postdiv_round_rate(struct clk_hw *hw, unsigned long rate,
				 unsigned long *prate)
{
	struct clk_alpha_pll_postdiv *pll = to_clk_alpha_pll_postdiv(hw);

	return divider_round_rate(hw, rate, prate, pll->post_div_table,
				  pll->width, CLK_DIVIDER_ROUND_CLOSEST);
};

static int
clk_trion_pll_postdiv_set_rate(struct clk_hw *hw, unsigned long rate,
			       unsigned long parent_rate)
{
	struct clk_alpha_pll_postdiv *pll = to_clk_alpha_pll_postdiv(hw);
	struct regmap *regmap = pll->clkr.regmap;
	int i, val = 0, div;

	div = DIV_ROUND_UP_ULL(parent_rate, rate);
	for (i = 0; i < pll->num_post_div; i++) {
		if (pll->post_div_table[i].div == div) {
			val = pll->post_div_table[i].val;
			break;
		}
	}

	return regmap_update_bits(regmap, PLL_USER_CTL(pll),
				  PLL_POST_DIV_MASK(pll) << PLL_POST_DIV_SHIFT,
				  val << PLL_POST_DIV_SHIFT);
}

const struct clk_ops clk_alpha_pll_postdiv_trion_ops = {
	.recalc_rate = clk_trion_pll_postdiv_recalc_rate,
	.round_rate = clk_trion_pll_postdiv_round_rate,
	.set_rate = clk_trion_pll_postdiv_set_rate,
};
EXPORT_SYMBOL_GPL(clk_alpha_pll_postdiv_trion_ops);

static long clk_alpha_pll_postdiv_fabia_round_rate(struct clk_hw *hw,
				unsigned long rate, unsigned long *prate)
{
	struct clk_alpha_pll_postdiv *pll = to_clk_alpha_pll_postdiv(hw);

	return divider_round_rate(hw, rate, prate, pll->post_div_table,
				pll->width, CLK_DIVIDER_ROUND_CLOSEST);
}

static int clk_alpha_pll_postdiv_fabia_set_rate(struct clk_hw *hw,
				unsigned long rate, unsigned long parent_rate)
{
	struct clk_alpha_pll_postdiv *pll = to_clk_alpha_pll_postdiv(hw);
	int i, val = 0, div, ret;

	/*
	 * If the PLL is in FSM mode, then treat set_rate callback as a
	 * no-operation.
	 */
	ret = regmap_read(pll->clkr.regmap, PLL_MODE(pll), &val);
	if (ret)
		return ret;

	if (val & PLL_VOTE_FSM_ENA)
		return 0;

	div = DIV_ROUND_UP_ULL(parent_rate, rate);
	for (i = 0; i < pll->num_post_div; i++) {
		if (pll->post_div_table[i].div == div) {
			val = pll->post_div_table[i].val;
			break;
		}
	}

	return regmap_update_bits(pll->clkr.regmap, PLL_USER_CTL(pll),
				(BIT(pll->width) - 1) << pll->post_div_shift,
				val << pll->post_div_shift);
}

const struct clk_ops clk_alpha_pll_postdiv_fabia_ops = {
	.recalc_rate = clk_alpha_pll_postdiv_fabia_recalc_rate,
	.round_rate = clk_alpha_pll_postdiv_fabia_round_rate,
	.set_rate = clk_alpha_pll_postdiv_fabia_set_rate,
};
EXPORT_SYMBOL_GPL(clk_alpha_pll_postdiv_fabia_ops);

/**
 * clk_trion_pll_configure - configure the trion pll
 *
 * @pll: clk alpha pll
 * @regmap: register map
 * @config: configuration to apply for pll
 */
void clk_trion_pll_configure(struct clk_alpha_pll *pll, struct regmap *regmap,
			     const struct alpha_pll_config *config)
{
	/*
	 * If the bootloader left the PLL enabled it's likely that there are
	 * RCGs that will lock up if we disable the PLL below.
	 */
	if (trion_pll_is_enabled(pll, regmap)) {
		pr_debug("Trion PLL is already enabled, skipping configuration\n");
		return;
	}

	clk_alpha_pll_write_config(regmap, PLL_L_VAL(pll), config->l);
	regmap_write(regmap, PLL_CAL_L_VAL(pll), TRION_PLL_CAL_VAL);
	clk_alpha_pll_write_config(regmap, PLL_ALPHA_VAL(pll), config->alpha);
	clk_alpha_pll_write_config(regmap, PLL_CONFIG_CTL(pll),
				     config->config_ctl_val);
	clk_alpha_pll_write_config(regmap, PLL_CONFIG_CTL_U(pll),
				     config->config_ctl_hi_val);
	clk_alpha_pll_write_config(regmap, PLL_CONFIG_CTL_U1(pll),
				     config->config_ctl_hi1_val);
	clk_alpha_pll_write_config(regmap, PLL_USER_CTL(pll),
					config->user_ctl_val);
	clk_alpha_pll_write_config(regmap, PLL_USER_CTL_U(pll),
					config->user_ctl_hi_val);
	clk_alpha_pll_write_config(regmap, PLL_USER_CTL_U1(pll),
					config->user_ctl_hi1_val);
	clk_alpha_pll_write_config(regmap, PLL_TEST_CTL(pll),
					config->test_ctl_val);
	clk_alpha_pll_write_config(regmap, PLL_TEST_CTL_U(pll),
					config->test_ctl_hi_val);
	clk_alpha_pll_write_config(regmap, PLL_TEST_CTL_U1(pll),
					config->test_ctl_hi1_val);

	regmap_update_bits(regmap, PLL_MODE(pll), PLL_UPDATE_BYPASS,
			   PLL_UPDATE_BYPASS);

	/* Disable PLL output */
	regmap_update_bits(regmap, PLL_MODE(pll),  PLL_OUTCTRL, 0);

	/* Set operation mode to OFF */
	regmap_write(regmap, PLL_OPMODE(pll), PLL_STANDBY);

	/* Place the PLL in STANDBY mode */
	regmap_update_bits(regmap, PLL_MODE(pll), PLL_RESET_N, PLL_RESET_N);
}
EXPORT_SYMBOL_GPL(clk_trion_pll_configure);

/*
 * The TRION PLL requires a power-on self-calibration which happens when the
 * PLL comes out of reset. Calibrate in case it is not completed.
 */
static int __alpha_pll_trion_prepare(struct clk_hw *hw, u32 pcal_done)
{
	struct clk_alpha_pll *pll = to_clk_alpha_pll(hw);
	u32 val;
	int ret;

	/* Return early if calibration is not needed. */
	regmap_read(pll->clkr.regmap, PLL_STATUS(pll), &val);
	if (val & pcal_done)
		return 0;

	/* On/off to calibrate */
	ret = clk_trion_pll_enable(hw);
	if (!ret)
		clk_trion_pll_disable(hw);

	return ret;
}

static int alpha_pll_trion_prepare(struct clk_hw *hw)
{
	return __alpha_pll_trion_prepare(hw, TRION_PCAL_DONE);
}

static int alpha_pll_lucid_prepare(struct clk_hw *hw)
{
	return __alpha_pll_trion_prepare(hw, LUCID_PCAL_DONE);
}

static int __alpha_pll_trion_set_rate(struct clk_hw *hw, unsigned long rate,
				      unsigned long prate, u32 latch_bit, u32 latch_ack)
{
	struct clk_alpha_pll *pll = to_clk_alpha_pll(hw);
	unsigned long rrate;
	u32 val, l, alpha_width = pll_alpha_width(pll);
	u64 a;
	int ret;

	rrate = alpha_pll_round_rate(rate, prate, &l, &a, alpha_width);

	ret = alpha_pll_check_rate_margin(hw, rrate, rate);
	if (ret < 0)
		return ret;

	regmap_write(pll->clkr.regmap, PLL_L_VAL(pll), l);
	regmap_write(pll->clkr.regmap, PLL_ALPHA_VAL(pll), a);

	/* Latch the PLL input */
	ret = regmap_update_bits(pll->clkr.regmap, PLL_MODE(pll), latch_bit, latch_bit);
	if (ret)
		return ret;

	/* Wait for 2 reference cycles before checking the ACK bit. */
	udelay(1);
	regmap_read(pll->clkr.regmap, PLL_MODE(pll), &val);
	if (!(val & latch_ack)) {
		pr_err("Lucid PLL latch failed. Output may be unstable!\n");
		return -EINVAL;
	}

	/* Return the latch input to 0 */
	ret = regmap_update_bits(pll->clkr.regmap, PLL_MODE(pll), latch_bit, 0);
	if (ret)
		return ret;

	if (clk_hw_is_enabled(hw)) {
		ret = wait_for_pll_enable_lock(pll);
		if (ret)
			return ret;
	}

	/* Wait for PLL output to stabilize */
	udelay(100);
	return 0;
}

static int alpha_pll_trion_set_rate(struct clk_hw *hw, unsigned long rate,
				    unsigned long prate)
{
	return __alpha_pll_trion_set_rate(hw, rate, prate, PLL_UPDATE, ALPHA_PLL_ACK_LATCH);
}

const struct clk_ops clk_alpha_pll_trion_ops = {
	.prepare = alpha_pll_trion_prepare,
	.enable = clk_trion_pll_enable,
	.disable = clk_trion_pll_disable,
	.is_enabled = clk_trion_pll_is_enabled,
	.recalc_rate = clk_trion_pll_recalc_rate,
	.round_rate = clk_alpha_pll_round_rate,
	.set_rate = alpha_pll_trion_set_rate,
};
EXPORT_SYMBOL_GPL(clk_alpha_pll_trion_ops);

const struct clk_ops clk_alpha_pll_lucid_ops = {
	.prepare = alpha_pll_lucid_prepare,
	.enable = clk_trion_pll_enable,
	.disable = clk_trion_pll_disable,
	.is_enabled = clk_trion_pll_is_enabled,
	.recalc_rate = clk_trion_pll_recalc_rate,
	.round_rate = clk_alpha_pll_round_rate,
	.set_rate = alpha_pll_trion_set_rate,
};
EXPORT_SYMBOL_GPL(clk_alpha_pll_lucid_ops);

const struct clk_ops clk_alpha_pll_postdiv_lucid_ops = {
	.recalc_rate = clk_alpha_pll_postdiv_fabia_recalc_rate,
	.round_rate = clk_alpha_pll_postdiv_fabia_round_rate,
	.set_rate = clk_alpha_pll_postdiv_fabia_set_rate,
};
EXPORT_SYMBOL_GPL(clk_alpha_pll_postdiv_lucid_ops);

void clk_agera_pll_configure(struct clk_alpha_pll *pll, struct regmap *regmap,
			const struct alpha_pll_config *config)
{
	clk_alpha_pll_write_config(regmap, PLL_L_VAL(pll), config->l);
	clk_alpha_pll_write_config(regmap, PLL_ALPHA_VAL(pll), config->alpha);
	clk_alpha_pll_write_config(regmap, PLL_USER_CTL(pll),
							config->user_ctl_val);
	clk_alpha_pll_write_config(regmap, PLL_CONFIG_CTL(pll),
						config->config_ctl_val);
	clk_alpha_pll_write_config(regmap, PLL_CONFIG_CTL_U(pll),
						config->config_ctl_hi_val);
	clk_alpha_pll_write_config(regmap, PLL_TEST_CTL(pll),
						config->test_ctl_val);
	clk_alpha_pll_write_config(regmap,  PLL_TEST_CTL_U(pll),
						config->test_ctl_hi_val);
}
EXPORT_SYMBOL_GPL(clk_agera_pll_configure);

static int clk_alpha_pll_agera_set_rate(struct clk_hw *hw, unsigned long rate,
							unsigned long prate)
{
	struct clk_alpha_pll *pll = to_clk_alpha_pll(hw);
	u32 l, alpha_width = pll_alpha_width(pll);
	int ret;
	unsigned long rrate;
	u64 a;

	rrate = alpha_pll_round_rate(rate, prate, &l, &a, alpha_width);
	ret = alpha_pll_check_rate_margin(hw, rrate, rate);
	if (ret < 0)
		return ret;

	/* change L_VAL without having to go through the power on sequence */
	regmap_write(pll->clkr.regmap, PLL_L_VAL(pll), l);
	regmap_write(pll->clkr.regmap, PLL_ALPHA_VAL(pll), a);

	if (clk_hw_is_enabled(hw))
		return wait_for_pll_enable_lock(pll);

	return 0;
}

const struct clk_ops clk_alpha_pll_agera_ops = {
	.enable = clk_alpha_pll_enable,
	.disable = clk_alpha_pll_disable,
	.is_enabled = clk_alpha_pll_is_enabled,
	.recalc_rate = alpha_pll_fabia_recalc_rate,
	.round_rate = clk_alpha_pll_round_rate,
	.set_rate = clk_alpha_pll_agera_set_rate,
};
EXPORT_SYMBOL_GPL(clk_alpha_pll_agera_ops);

static int alpha_pll_lucid_5lpe_enable(struct clk_hw *hw)
{
	struct clk_alpha_pll *pll = to_clk_alpha_pll(hw);
	u32 val;
	int ret;

	ret = regmap_read(pll->clkr.regmap, PLL_USER_CTL(pll), &val);
	if (ret)
		return ret;

	/* If in FSM mode, just vote for it */
	if (val & LUCID_5LPE_ENABLE_VOTE_RUN) {
		ret = clk_enable_regmap(hw);
		if (ret)
			return ret;
		return wait_for_pll_enable_lock(pll);
	}

	/* Check if PLL is already enabled, return if enabled */
	ret = trion_pll_is_enabled(pll, pll->clkr.regmap);
	if (ret < 0)
		return ret;

	ret = regmap_update_bits(pll->clkr.regmap, PLL_MODE(pll), PLL_RESET_N, PLL_RESET_N);
	if (ret)
		return ret;

	regmap_write(pll->clkr.regmap, PLL_OPMODE(pll), PLL_RUN);

	ret = wait_for_pll_enable_lock(pll);
	if (ret)
		return ret;

	/* Enable the PLL outputs */
	ret = regmap_update_bits(pll->clkr.regmap, PLL_USER_CTL(pll), PLL_OUT_MASK, PLL_OUT_MASK);
	if (ret)
		return ret;

	/* Enable the global PLL outputs */
	return regmap_update_bits(pll->clkr.regmap, PLL_MODE(pll), PLL_OUTCTRL, PLL_OUTCTRL);
}

static void alpha_pll_lucid_5lpe_disable(struct clk_hw *hw)
{
	struct clk_alpha_pll *pll = to_clk_alpha_pll(hw);
	u32 val;
	int ret;

	ret = regmap_read(pll->clkr.regmap, PLL_USER_CTL(pll), &val);
	if (ret)
		return;

	/* If in FSM mode, just unvote it */
	if (val & LUCID_5LPE_ENABLE_VOTE_RUN) {
		clk_disable_regmap(hw);
		return;
	}

	/* Disable the global PLL output */
	ret = regmap_update_bits(pll->clkr.regmap, PLL_MODE(pll), PLL_OUTCTRL, 0);
	if (ret)
		return;

	/* Disable the PLL outputs */
	ret = regmap_update_bits(pll->clkr.regmap, PLL_USER_CTL(pll), PLL_OUT_MASK, 0);
	if (ret)
		return;

	/* Place the PLL mode in STANDBY */
	regmap_write(pll->clkr.regmap, PLL_OPMODE(pll), PLL_STANDBY);
}

/*
 * The Lucid 5LPE PLL requires a power-on self-calibration which happens
 * when the PLL comes out of reset. Calibrate in case it is not completed.
 */
static int alpha_pll_lucid_5lpe_prepare(struct clk_hw *hw)
{
	struct clk_alpha_pll *pll = to_clk_alpha_pll(hw);
	struct clk_hw *p;
	u32 val = 0;
	int ret;

	/* Return early if calibration is not needed. */
	regmap_read(pll->clkr.regmap, PLL_MODE(pll), &val);
	if (val & LUCID_5LPE_PCAL_DONE)
		return 0;

	p = clk_hw_get_parent(hw);
	if (!p)
		return -EINVAL;

	ret = alpha_pll_lucid_5lpe_enable(hw);
	if (ret)
		return ret;

	alpha_pll_lucid_5lpe_disable(hw);

	return 0;
}

static int alpha_pll_lucid_5lpe_set_rate(struct clk_hw *hw, unsigned long rate,
					 unsigned long prate)
{
	return __alpha_pll_trion_set_rate(hw, rate, prate,
					  LUCID_5LPE_PLL_LATCH_INPUT,
					  LUCID_5LPE_ALPHA_PLL_ACK_LATCH);
}

static int __clk_lucid_pll_postdiv_set_rate(struct clk_hw *hw, unsigned long rate,
					    unsigned long parent_rate,
					    unsigned long enable_vote_run)
{
	struct clk_alpha_pll_postdiv *pll = to_clk_alpha_pll_postdiv(hw);
	struct regmap *regmap = pll->clkr.regmap;
	int i, val, div, ret;
	u32 mask;

	/*
	 * If the PLL is in FSM mode, then treat set_rate callback as a
	 * no-operation.
	 */
	ret = regmap_read(regmap, PLL_USER_CTL(pll), &val);
	if (ret)
		return ret;

	if (val & enable_vote_run)
		return 0;

	if (!pll->post_div_table) {
		pr_err("Missing the post_div_table for the %s PLL\n",
		       clk_hw_get_name(&pll->clkr.hw));
		return -EINVAL;
	}

	div = DIV_ROUND_UP_ULL((u64)parent_rate, rate);
	for (i = 0; i < pll->num_post_div; i++) {
		if (pll->post_div_table[i].div == div) {
			val = pll->post_div_table[i].val;
			break;
		}
	}

	mask = GENMASK(pll->width + pll->post_div_shift - 1, pll->post_div_shift);
	return regmap_update_bits(pll->clkr.regmap, PLL_USER_CTL(pll),
				  mask, val << pll->post_div_shift);
}

static int clk_lucid_5lpe_pll_postdiv_set_rate(struct clk_hw *hw, unsigned long rate,
					       unsigned long parent_rate)
{
	return __clk_lucid_pll_postdiv_set_rate(hw, rate, parent_rate, LUCID_5LPE_ENABLE_VOTE_RUN);
}

const struct clk_ops clk_alpha_pll_lucid_5lpe_ops = {
	.prepare = alpha_pll_lucid_5lpe_prepare,
	.enable = alpha_pll_lucid_5lpe_enable,
	.disable = alpha_pll_lucid_5lpe_disable,
	.is_enabled = clk_trion_pll_is_enabled,
	.recalc_rate = clk_trion_pll_recalc_rate,
	.round_rate = clk_alpha_pll_round_rate,
	.set_rate = alpha_pll_lucid_5lpe_set_rate,
};
EXPORT_SYMBOL_GPL(clk_alpha_pll_lucid_5lpe_ops);

const struct clk_ops clk_alpha_pll_fixed_lucid_5lpe_ops = {
	.enable = alpha_pll_lucid_5lpe_enable,
	.disable = alpha_pll_lucid_5lpe_disable,
	.is_enabled = clk_trion_pll_is_enabled,
	.recalc_rate = clk_trion_pll_recalc_rate,
	.round_rate = clk_alpha_pll_round_rate,
};
EXPORT_SYMBOL_GPL(clk_alpha_pll_fixed_lucid_5lpe_ops);

const struct clk_ops clk_alpha_pll_postdiv_lucid_5lpe_ops = {
	.recalc_rate = clk_alpha_pll_postdiv_fabia_recalc_rate,
	.round_rate = clk_alpha_pll_postdiv_fabia_round_rate,
	.set_rate = clk_lucid_5lpe_pll_postdiv_set_rate,
};
EXPORT_SYMBOL_GPL(clk_alpha_pll_postdiv_lucid_5lpe_ops);

void clk_zonda_pll_configure(struct clk_alpha_pll *pll, struct regmap *regmap,
			     const struct alpha_pll_config *config)
{
	clk_alpha_pll_write_config(regmap, PLL_L_VAL(pll), config->l);
	clk_alpha_pll_write_config(regmap, PLL_ALPHA_VAL(pll), config->alpha);
	clk_alpha_pll_write_config(regmap, PLL_CONFIG_CTL(pll), config->config_ctl_val);
	clk_alpha_pll_write_config(regmap, PLL_CONFIG_CTL_U(pll), config->config_ctl_hi_val);
	clk_alpha_pll_write_config(regmap, PLL_CONFIG_CTL_U1(pll), config->config_ctl_hi1_val);
	clk_alpha_pll_write_config(regmap, PLL_USER_CTL(pll), config->user_ctl_val);
	clk_alpha_pll_write_config(regmap, PLL_USER_CTL_U(pll), config->user_ctl_hi_val);
	clk_alpha_pll_write_config(regmap, PLL_USER_CTL_U1(pll), config->user_ctl_hi1_val);
	clk_alpha_pll_write_config(regmap, PLL_TEST_CTL(pll), config->test_ctl_val);
	clk_alpha_pll_write_config(regmap, PLL_TEST_CTL_U(pll), config->test_ctl_hi_val);
	clk_alpha_pll_write_config(regmap, PLL_TEST_CTL_U1(pll), config->test_ctl_hi1_val);

	regmap_update_bits(regmap, PLL_MODE(pll), PLL_BYPASSNL, 0);

	/* Disable PLL output */
	regmap_update_bits(regmap, PLL_MODE(pll), PLL_OUTCTRL, 0);

	/* Set operation mode to OFF */
	regmap_write(regmap, PLL_OPMODE(pll), PLL_STANDBY);

	/* Place the PLL in STANDBY mode */
	regmap_update_bits(regmap, PLL_MODE(pll), PLL_RESET_N, PLL_RESET_N);
}
EXPORT_SYMBOL_GPL(clk_zonda_pll_configure);

static int clk_zonda_pll_enable(struct clk_hw *hw)
{
	struct clk_alpha_pll *pll = to_clk_alpha_pll(hw);
	struct regmap *regmap = pll->clkr.regmap;
	u32 val;
	int ret;

	regmap_read(regmap, PLL_MODE(pll), &val);

	/* If in FSM mode, just vote for it */
	if (val & PLL_VOTE_FSM_ENA) {
		ret = clk_enable_regmap(hw);
		if (ret)
			return ret;
		return wait_for_pll_enable_active(pll);
	}

	/* Get the PLL out of bypass mode */
	regmap_update_bits(regmap, PLL_MODE(pll), PLL_BYPASSNL, PLL_BYPASSNL);

	/*
	 * H/W requires a 1us delay between disabling the bypass and
	 * de-asserting the reset.
	 */
	udelay(1);

	regmap_update_bits(regmap, PLL_MODE(pll), PLL_RESET_N, PLL_RESET_N);

	/* Set operation mode to RUN */
	regmap_write(regmap, PLL_OPMODE(pll), PLL_RUN);

	regmap_read(regmap, PLL_TEST_CTL(pll), &val);

	/* If cfa mode then poll for freq lock */
	if (val & ZONDA_STAY_IN_CFA)
		ret = wait_for_zonda_pll_freq_lock(pll);
	else
		ret = wait_for_pll_enable_lock(pll);
	if (ret)
		return ret;

	/* Enable the PLL outputs */
	regmap_update_bits(regmap, PLL_USER_CTL(pll), ZONDA_PLL_OUT_MASK, ZONDA_PLL_OUT_MASK);

	/* Enable the global PLL outputs */
	regmap_update_bits(regmap, PLL_MODE(pll), PLL_OUTCTRL, PLL_OUTCTRL);

	return 0;
}

static void clk_zonda_pll_disable(struct clk_hw *hw)
{
	struct clk_alpha_pll *pll = to_clk_alpha_pll(hw);
	struct regmap *regmap = pll->clkr.regmap;
	u32 val;

	regmap_read(regmap, PLL_MODE(pll), &val);

	/* If in FSM mode, just unvote it */
	if (val & PLL_VOTE_FSM_ENA) {
		clk_disable_regmap(hw);
		return;
	}

	/* Disable the global PLL output */
	regmap_update_bits(regmap, PLL_MODE(pll), PLL_OUTCTRL, 0);

	/* Disable the PLL outputs */
	regmap_update_bits(regmap, PLL_USER_CTL(pll), ZONDA_PLL_OUT_MASK, 0);

	/* Put the PLL in bypass and reset */
	regmap_update_bits(regmap, PLL_MODE(pll), PLL_RESET_N | PLL_BYPASSNL, 0);

	/* Place the PLL mode in OFF state */
	regmap_write(regmap, PLL_OPMODE(pll), 0x0);
}

static int clk_zonda_pll_set_rate(struct clk_hw *hw, unsigned long rate,
				  unsigned long prate)
{
	struct clk_alpha_pll *pll = to_clk_alpha_pll(hw);
	unsigned long rrate;
	u32 test_ctl_val;
	u32 l, alpha_width = pll_alpha_width(pll);
	u64 a;
	int ret;

	rrate = alpha_pll_round_rate(rate, prate, &l, &a, alpha_width);

	ret = alpha_pll_check_rate_margin(hw, rrate, rate);
	if (ret < 0)
		return ret;

	regmap_write(pll->clkr.regmap, PLL_ALPHA_VAL(pll), a);
	regmap_write(pll->clkr.regmap, PLL_L_VAL(pll), l);

	/* Wait before polling for the frequency latch */
	udelay(5);

	/* Read stay in cfa mode */
	regmap_read(pll->clkr.regmap, PLL_TEST_CTL(pll), &test_ctl_val);

	/* If cfa mode then poll for freq lock */
	if (test_ctl_val & ZONDA_STAY_IN_CFA)
		ret = wait_for_zonda_pll_freq_lock(pll);
	else
		ret = wait_for_pll_enable_lock(pll);
	if (ret)
		return ret;

	/* Wait for PLL output to stabilize */
	udelay(100);
	return 0;
}

const struct clk_ops clk_alpha_pll_zonda_ops = {
	.enable = clk_zonda_pll_enable,
	.disable = clk_zonda_pll_disable,
	.is_enabled = clk_trion_pll_is_enabled,
	.recalc_rate = clk_trion_pll_recalc_rate,
	.round_rate = clk_alpha_pll_round_rate,
	.set_rate = clk_zonda_pll_set_rate,
};
EXPORT_SYMBOL_GPL(clk_alpha_pll_zonda_ops);

void clk_lucid_evo_pll_configure(struct clk_alpha_pll *pll, struct regmap *regmap,
				 const struct alpha_pll_config *config)
{
	u32 lval = config->l;

	/*
	 * If the bootloader left the PLL enabled it's likely that there are
	 * RCGs that will lock up if we disable the PLL below.
	 */
	if (trion_pll_is_enabled(pll, regmap)) {
		pr_debug("Lucid Evo PLL is already enabled, skipping configuration\n");
		return;
	}

	lval |= TRION_PLL_CAL_VAL << LUCID_EVO_PLL_CAL_L_VAL_SHIFT;
	clk_alpha_pll_write_config(regmap, PLL_L_VAL(pll), lval);
	clk_alpha_pll_write_config(regmap, PLL_ALPHA_VAL(pll), config->alpha);
	clk_alpha_pll_write_config(regmap, PLL_CONFIG_CTL(pll), config->config_ctl_val);
	clk_alpha_pll_write_config(regmap, PLL_CONFIG_CTL_U(pll), config->config_ctl_hi_val);
	clk_alpha_pll_write_config(regmap, PLL_CONFIG_CTL_U1(pll), config->config_ctl_hi1_val);
	clk_alpha_pll_write_config(regmap, PLL_USER_CTL(pll), config->user_ctl_val);
	clk_alpha_pll_write_config(regmap, PLL_USER_CTL_U(pll), config->user_ctl_hi_val);
	clk_alpha_pll_write_config(regmap, PLL_TEST_CTL(pll), config->test_ctl_val);
	clk_alpha_pll_write_config(regmap, PLL_TEST_CTL_U(pll), config->test_ctl_hi_val);
	clk_alpha_pll_write_config(regmap, PLL_TEST_CTL_U1(pll), config->test_ctl_hi1_val);
	clk_alpha_pll_write_config(regmap, PLL_TEST_CTL_U2(pll), config->test_ctl_hi2_val);

	/* Disable PLL output */
	regmap_update_bits(regmap, PLL_MODE(pll), PLL_OUTCTRL, 0);

	/* Set operation mode to STANDBY and de-assert the reset */
	regmap_write(regmap, PLL_OPMODE(pll), PLL_STANDBY);
	regmap_update_bits(regmap, PLL_MODE(pll), PLL_RESET_N, PLL_RESET_N);
}
EXPORT_SYMBOL_GPL(clk_lucid_evo_pll_configure);

void clk_lucid_ole_pll_configure(struct clk_alpha_pll *pll, struct regmap *regmap,
				 const struct alpha_pll_config *config)
{
	u32 lval = config->l;

	lval |= TRION_PLL_CAL_VAL << LUCID_EVO_PLL_CAL_L_VAL_SHIFT;
	lval |= TRION_PLL_CAL_VAL << LUCID_OLE_PLL_RINGOSC_CAL_L_VAL_SHIFT;
	clk_alpha_pll_write_config(regmap, PLL_L_VAL(pll), lval);
	clk_alpha_pll_write_config(regmap, PLL_ALPHA_VAL(pll), config->alpha);
	clk_alpha_pll_write_config(regmap, PLL_CONFIG_CTL(pll), config->config_ctl_val);
	clk_alpha_pll_write_config(regmap, PLL_CONFIG_CTL_U(pll), config->config_ctl_hi_val);
	clk_alpha_pll_write_config(regmap, PLL_CONFIG_CTL_U1(pll), config->config_ctl_hi1_val);
	clk_alpha_pll_write_config(regmap, PLL_USER_CTL(pll), config->user_ctl_val);
	clk_alpha_pll_write_config(regmap, PLL_USER_CTL_U(pll), config->user_ctl_hi_val);
	clk_alpha_pll_write_config(regmap, PLL_TEST_CTL(pll), config->test_ctl_val);
	clk_alpha_pll_write_config(regmap, PLL_TEST_CTL_U(pll), config->test_ctl_hi_val);
	clk_alpha_pll_write_config(regmap, PLL_TEST_CTL_U1(pll), config->test_ctl_hi1_val);
	clk_alpha_pll_write_config(regmap, PLL_TEST_CTL_U2(pll), config->test_ctl_hi2_val);

	/* Disable PLL output */
	regmap_update_bits(regmap, PLL_MODE(pll), PLL_OUTCTRL, 0);

	/* Set operation mode to STANDBY and de-assert the reset */
	regmap_write(regmap, PLL_OPMODE(pll), PLL_STANDBY);
	regmap_update_bits(regmap, PLL_MODE(pll), PLL_RESET_N, PLL_RESET_N);
}
EXPORT_SYMBOL_GPL(clk_lucid_ole_pll_configure);

static int alpha_pll_lucid_evo_enable(struct clk_hw *hw)
{
	struct clk_alpha_pll *pll = to_clk_alpha_pll(hw);
	struct regmap *regmap = pll->clkr.regmap;
	u32 val;
	int ret;

	ret = regmap_read(regmap, PLL_USER_CTL(pll), &val);
	if (ret)
		return ret;

	/* If in FSM mode, just vote for it */
	if (val & LUCID_EVO_ENABLE_VOTE_RUN) {
		ret = clk_enable_regmap(hw);
		if (ret)
			return ret;
		return wait_for_pll_enable_lock(pll);
	}

	/* Check if PLL is already enabled */
	ret = trion_pll_is_enabled(pll, regmap);
	if (ret < 0) {
		return ret;
	} else if (ret) {
		pr_warn("%s PLL is already enabled\n", clk_hw_get_name(&pll->clkr.hw));
		return 0;
	}

	ret = regmap_update_bits(regmap, PLL_MODE(pll), PLL_RESET_N, PLL_RESET_N);
	if (ret)
		return ret;

	/* Set operation mode to RUN */
	regmap_write(regmap, PLL_OPMODE(pll), PLL_RUN);

	ret = wait_for_pll_enable_lock(pll);
	if (ret)
		return ret;

	/* Enable the PLL outputs */
	ret = regmap_update_bits(regmap, PLL_USER_CTL(pll), PLL_OUT_MASK, PLL_OUT_MASK);
	if (ret)
		return ret;

	/* Enable the global PLL outputs */
	ret = regmap_update_bits(regmap, PLL_MODE(pll), PLL_OUTCTRL, PLL_OUTCTRL);
	if (ret)
		return ret;

	/* Ensure that the write above goes through before returning. */
	mb();
	return ret;
}

static void _alpha_pll_lucid_evo_disable(struct clk_hw *hw, bool reset)
{
	struct clk_alpha_pll *pll = to_clk_alpha_pll(hw);
	struct regmap *regmap = pll->clkr.regmap;
	u32 val;
	int ret;

	ret = regmap_read(regmap, PLL_USER_CTL(pll), &val);
	if (ret)
		return;

	/* If in FSM mode, just unvote it */
	if (val & LUCID_EVO_ENABLE_VOTE_RUN) {
		clk_disable_regmap(hw);
		return;
	}

	/* Disable the global PLL output */
	ret = regmap_update_bits(regmap, PLL_MODE(pll), PLL_OUTCTRL, 0);
	if (ret)
		return;

	/* Disable the PLL outputs */
	ret = regmap_update_bits(regmap, PLL_USER_CTL(pll), PLL_OUT_MASK, 0);
	if (ret)
		return;

	/* Place the PLL mode in STANDBY */
	regmap_write(regmap, PLL_OPMODE(pll), PLL_STANDBY);

	if (reset)
		regmap_update_bits(regmap, PLL_MODE(pll), PLL_RESET_N, 0);
}

static int _alpha_pll_lucid_evo_prepare(struct clk_hw *hw, bool reset)
{
	struct clk_alpha_pll *pll = to_clk_alpha_pll(hw);
	struct clk_hw *p;
	u32 val = 0;
	int ret;

	/* Return early if calibration is not needed. */
	regmap_read(pll->clkr.regmap, PLL_MODE(pll), &val);
	if (!(val & LUCID_EVO_PCAL_NOT_DONE))
		return 0;

	p = clk_hw_get_parent(hw);
	if (!p)
		return -EINVAL;

	ret = alpha_pll_lucid_evo_enable(hw);
	if (ret)
		return ret;

	_alpha_pll_lucid_evo_disable(hw, reset);

	return 0;
}

static void alpha_pll_lucid_evo_disable(struct clk_hw *hw)
{
	_alpha_pll_lucid_evo_disable(hw, false);
}

static int alpha_pll_lucid_evo_prepare(struct clk_hw *hw)
{
	return _alpha_pll_lucid_evo_prepare(hw, false);
}

static void alpha_pll_reset_lucid_evo_disable(struct clk_hw *hw)
{
	_alpha_pll_lucid_evo_disable(hw, true);
}

static int alpha_pll_reset_lucid_evo_prepare(struct clk_hw *hw)
{
	return _alpha_pll_lucid_evo_prepare(hw, true);
}

static unsigned long alpha_pll_lucid_evo_recalc_rate(struct clk_hw *hw,
						     unsigned long parent_rate)
{
	struct clk_alpha_pll *pll = to_clk_alpha_pll(hw);
	struct regmap *regmap = pll->clkr.regmap;
	u32 l, frac;

	regmap_read(regmap, PLL_L_VAL(pll), &l);
	l &= LUCID_EVO_PLL_L_VAL_MASK;
	regmap_read(regmap, PLL_ALPHA_VAL(pll), &frac);

	return alpha_pll_calc_rate(parent_rate, l, frac, pll_alpha_width(pll));
}

static int clk_lucid_evo_pll_postdiv_set_rate(struct clk_hw *hw, unsigned long rate,
					      unsigned long parent_rate)
{
	return __clk_lucid_pll_postdiv_set_rate(hw, rate, parent_rate, LUCID_EVO_ENABLE_VOTE_RUN);
}

const struct clk_ops clk_alpha_pll_fixed_lucid_evo_ops = {
	.enable = alpha_pll_lucid_evo_enable,
	.disable = alpha_pll_lucid_evo_disable,
	.is_enabled = clk_trion_pll_is_enabled,
	.recalc_rate = alpha_pll_lucid_evo_recalc_rate,
	.round_rate = clk_alpha_pll_round_rate,
};
EXPORT_SYMBOL_GPL(clk_alpha_pll_fixed_lucid_evo_ops);

const struct clk_ops clk_alpha_pll_postdiv_lucid_evo_ops = {
	.recalc_rate = clk_alpha_pll_postdiv_fabia_recalc_rate,
	.round_rate = clk_alpha_pll_postdiv_fabia_round_rate,
	.set_rate = clk_lucid_evo_pll_postdiv_set_rate,
};
EXPORT_SYMBOL_GPL(clk_alpha_pll_postdiv_lucid_evo_ops);

const struct clk_ops clk_alpha_pll_lucid_evo_ops = {
	.prepare = alpha_pll_lucid_evo_prepare,
	.enable = alpha_pll_lucid_evo_enable,
	.disable = alpha_pll_lucid_evo_disable,
	.is_enabled = clk_trion_pll_is_enabled,
	.recalc_rate = alpha_pll_lucid_evo_recalc_rate,
	.round_rate = clk_alpha_pll_round_rate,
	.set_rate = alpha_pll_lucid_5lpe_set_rate,
};
EXPORT_SYMBOL_GPL(clk_alpha_pll_lucid_evo_ops);

const struct clk_ops clk_alpha_pll_reset_lucid_evo_ops = {
	.prepare = alpha_pll_reset_lucid_evo_prepare,
	.enable = alpha_pll_lucid_evo_enable,
	.disable = alpha_pll_reset_lucid_evo_disable,
	.is_enabled = clk_trion_pll_is_enabled,
	.recalc_rate = alpha_pll_lucid_evo_recalc_rate,
	.round_rate = clk_alpha_pll_round_rate,
	.set_rate = alpha_pll_lucid_5lpe_set_rate,
};
EXPORT_SYMBOL_GPL(clk_alpha_pll_reset_lucid_evo_ops);

void clk_rivian_evo_pll_configure(struct clk_alpha_pll *pll, struct regmap *regmap,
				  const struct alpha_pll_config *config)
{
	clk_alpha_pll_write_config(regmap, PLL_CONFIG_CTL(pll), config->config_ctl_val);
	clk_alpha_pll_write_config(regmap, PLL_CONFIG_CTL_U(pll), config->config_ctl_hi_val);
	clk_alpha_pll_write_config(regmap, PLL_CONFIG_CTL_U1(pll), config->config_ctl_hi1_val);
	clk_alpha_pll_write_config(regmap, PLL_TEST_CTL(pll), config->test_ctl_val);
	clk_alpha_pll_write_config(regmap, PLL_TEST_CTL_U(pll), config->test_ctl_hi_val);
	clk_alpha_pll_write_config(regmap, PLL_L_VAL(pll), config->l);
	clk_alpha_pll_write_config(regmap, PLL_USER_CTL(pll), config->user_ctl_val);
	clk_alpha_pll_write_config(regmap, PLL_USER_CTL_U(pll), config->user_ctl_hi_val);

	regmap_write(regmap, PLL_OPMODE(pll), PLL_STANDBY);

	regmap_update_bits(regmap, PLL_MODE(pll),
			   PLL_RESET_N | PLL_BYPASSNL | PLL_OUTCTRL,
			   PLL_RESET_N | PLL_BYPASSNL);
}
EXPORT_SYMBOL_GPL(clk_rivian_evo_pll_configure);

static unsigned long clk_rivian_evo_pll_recalc_rate(struct clk_hw *hw,
						    unsigned long parent_rate)
{
	struct clk_alpha_pll *pll = to_clk_alpha_pll(hw);
	u32 l;

	regmap_read(pll->clkr.regmap, PLL_L_VAL(pll), &l);

	return parent_rate * l;
}

static long clk_rivian_evo_pll_round_rate(struct clk_hw *hw, unsigned long rate,
					  unsigned long *prate)
{
	struct clk_alpha_pll *pll = to_clk_alpha_pll(hw);
	unsigned long min_freq, max_freq;
	u32 l;
	u64 a;

	rate = alpha_pll_round_rate(rate, *prate, &l, &a, 0);
	if (!pll->vco_table || alpha_pll_find_vco(pll, rate))
		return rate;

	min_freq = pll->vco_table[0].min_freq;
	max_freq = pll->vco_table[pll->num_vco - 1].max_freq;

	return clamp(rate, min_freq, max_freq);
}

const struct clk_ops clk_alpha_pll_rivian_evo_ops = {
	.enable = alpha_pll_lucid_5lpe_enable,
	.disable = alpha_pll_lucid_5lpe_disable,
	.is_enabled = clk_trion_pll_is_enabled,
	.recalc_rate = clk_rivian_evo_pll_recalc_rate,
	.round_rate = clk_rivian_evo_pll_round_rate,
};
EXPORT_SYMBOL_GPL(clk_alpha_pll_rivian_evo_ops);

void clk_stromer_pll_configure(struct clk_alpha_pll *pll, struct regmap *regmap,
			       const struct alpha_pll_config *config)
{
	u32 val, val_u, mask, mask_u;

	regmap_write(regmap, PLL_L_VAL(pll), config->l);
	regmap_write(regmap, PLL_ALPHA_VAL(pll), config->alpha);
	regmap_write(regmap, PLL_CONFIG_CTL(pll), config->config_ctl_val);

	if (pll_has_64bit_config(pll))
		regmap_write(regmap, PLL_CONFIG_CTL_U(pll),
			     config->config_ctl_hi_val);

	if (pll_alpha_width(pll) > 32)
		regmap_write(regmap, PLL_ALPHA_VAL_U(pll), config->alpha_hi);

	val = config->main_output_mask;
	val |= config->aux_output_mask;
	val |= config->aux2_output_mask;
	val |= config->early_output_mask;
	val |= config->pre_div_val;
	val |= config->post_div_val;
	val |= config->vco_val;
	val |= config->alpha_en_mask;
	val |= config->alpha_mode_mask;

	mask = config->main_output_mask;
	mask |= config->aux_output_mask;
	mask |= config->aux2_output_mask;
	mask |= config->early_output_mask;
	mask |= config->pre_div_mask;
	mask |= config->post_div_mask;
	mask |= config->vco_mask;
	mask |= config->alpha_en_mask;
	mask |= config->alpha_mode_mask;

	regmap_update_bits(regmap, PLL_USER_CTL(pll), mask, val);

	/* Stromer APSS PLL does not enable LOCK_DET by default, so enable it */
	val_u = config->status_val << ALPHA_PLL_STATUS_REG_SHIFT;
	val_u |= config->lock_det;

	mask_u = config->status_mask;
	mask_u |= config->lock_det;

	regmap_update_bits(regmap, PLL_USER_CTL_U(pll), mask_u, val_u);
	regmap_write(regmap, PLL_TEST_CTL(pll), config->test_ctl_val);
	regmap_write(regmap, PLL_TEST_CTL_U(pll), config->test_ctl_hi_val);

	if (pll->flags & SUPPORTS_FSM_MODE)
		qcom_pll_set_fsm_mode(regmap, PLL_MODE(pll), 6, 0);
}
EXPORT_SYMBOL_GPL(clk_stromer_pll_configure);

static int clk_alpha_pll_stromer_determine_rate(struct clk_hw *hw,
						struct clk_rate_request *req)
{
	u32 l;
	u64 a;

	req->rate = alpha_pll_round_rate(req->rate, req->best_parent_rate,
					 &l, &a, ALPHA_REG_BITWIDTH);

	return 0;
}

static int clk_alpha_pll_stromer_set_rate(struct clk_hw *hw, unsigned long rate,
					  unsigned long prate)
{
	struct clk_alpha_pll *pll = to_clk_alpha_pll(hw);
	int ret;
	u32 l;
	u64 a;

	rate = alpha_pll_round_rate(rate, prate, &l, &a, ALPHA_REG_BITWIDTH);

	regmap_write(pll->clkr.regmap, PLL_L_VAL(pll), l);

	a <<= ALPHA_REG_BITWIDTH - ALPHA_BITWIDTH;
	regmap_write(pll->clkr.regmap, PLL_ALPHA_VAL(pll), a);
	regmap_write(pll->clkr.regmap, PLL_ALPHA_VAL_U(pll),
		     a >> ALPHA_BITWIDTH);

	regmap_update_bits(pll->clkr.regmap, PLL_USER_CTL(pll),
			   PLL_ALPHA_EN, PLL_ALPHA_EN);

	if (!clk_hw_is_enabled(hw))
		return 0;

	/*
	 * Stromer PLL supports Dynamic programming.
	 * It allows the PLL frequency to be changed on-the-fly without first
	 * execution of a shutdown procedure followed by a bring up procedure.
	 */
	regmap_update_bits(pll->clkr.regmap, PLL_MODE(pll), PLL_UPDATE,
			   PLL_UPDATE);

	ret = wait_for_pll_update(pll);
	if (ret)
		return ret;

	return wait_for_pll_enable_lock(pll);
}

const struct clk_ops clk_alpha_pll_stromer_ops = {
	.enable = clk_alpha_pll_enable,
	.disable = clk_alpha_pll_disable,
	.is_enabled = clk_alpha_pll_is_enabled,
	.recalc_rate = clk_alpha_pll_recalc_rate,
	.determine_rate = clk_alpha_pll_stromer_determine_rate,
	.set_rate = clk_alpha_pll_stromer_set_rate,
};
EXPORT_SYMBOL_GPL(clk_alpha_pll_stromer_ops);

static int clk_alpha_pll_stromer_plus_set_rate(struct clk_hw *hw,
					       unsigned long rate,
					       unsigned long prate)
{
	struct clk_alpha_pll *pll = to_clk_alpha_pll(hw);
	u32 l, alpha_width = pll_alpha_width(pll);
	int ret, pll_mode;
	u64 a;

	rate = alpha_pll_round_rate(rate, prate, &l, &a, alpha_width);

	ret = regmap_read(pll->clkr.regmap, PLL_MODE(pll), &pll_mode);
	if (ret)
		return ret;

	regmap_write(pll->clkr.regmap, PLL_MODE(pll), 0);

	/* Delay of 2 output clock ticks required until output is disabled */
	udelay(1);

	regmap_write(pll->clkr.regmap, PLL_L_VAL(pll), l);

	if (alpha_width > ALPHA_BITWIDTH)
		a <<= alpha_width - ALPHA_BITWIDTH;

	regmap_write(pll->clkr.regmap, PLL_ALPHA_VAL(pll), a);
	regmap_write(pll->clkr.regmap, PLL_ALPHA_VAL_U(pll),
					a >> ALPHA_BITWIDTH);

<<<<<<< HEAD
=======
	regmap_update_bits(pll->clkr.regmap, PLL_USER_CTL(pll),
			   PLL_ALPHA_EN, PLL_ALPHA_EN);

>>>>>>> 0c383648
	regmap_write(pll->clkr.regmap, PLL_MODE(pll), PLL_BYPASSNL);

	/* Wait five micro seconds or more */
	udelay(5);
	regmap_update_bits(pll->clkr.regmap, PLL_MODE(pll), PLL_RESET_N,
			   PLL_RESET_N);

	/* The lock time should be less than 50 micro seconds worst case */
	usleep_range(50, 60);

	ret = wait_for_pll_enable_lock(pll);
	if (ret) {
		pr_err("Wait for PLL enable lock failed [%s] %d\n",
		       clk_hw_get_name(hw), ret);
		return ret;
	}

	if (pll_mode & PLL_OUTCTRL)
		regmap_update_bits(pll->clkr.regmap, PLL_MODE(pll), PLL_OUTCTRL,
				   PLL_OUTCTRL);

	return 0;
}

const struct clk_ops clk_alpha_pll_stromer_plus_ops = {
	.prepare = clk_alpha_pll_enable,
	.unprepare = clk_alpha_pll_disable,
	.is_enabled = clk_alpha_pll_is_enabled,
	.recalc_rate = clk_alpha_pll_recalc_rate,
	.determine_rate = clk_alpha_pll_stromer_determine_rate,
	.set_rate = clk_alpha_pll_stromer_plus_set_rate,
};
EXPORT_SYMBOL_GPL(clk_alpha_pll_stromer_plus_ops);<|MERGE_RESOLUTION|>--- conflicted
+++ resolved
@@ -2574,12 +2574,9 @@
 	regmap_write(pll->clkr.regmap, PLL_ALPHA_VAL_U(pll),
 					a >> ALPHA_BITWIDTH);
 
-<<<<<<< HEAD
-=======
 	regmap_update_bits(pll->clkr.regmap, PLL_USER_CTL(pll),
 			   PLL_ALPHA_EN, PLL_ALPHA_EN);
 
->>>>>>> 0c383648
 	regmap_write(pll->clkr.regmap, PLL_MODE(pll), PLL_BYPASSNL);
 
 	/* Wait five micro seconds or more */
