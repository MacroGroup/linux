// SPDX-License-Identifier: GPL-2.0
/*
 * Allwinner CPUFreq nvmem based driver
 *
 * The sun50i-cpufreq-nvmem driver reads the efuse value from the SoC to
 * provide the OPP framework with required information.
 *
 * Copyright (C) 2019 Yangtao Li <tiny.windzz@gmail.com>
 */

#define pr_fmt(fmt) KBUILD_MODNAME ": " fmt

#include <linux/arm-smccc.h>
#include <linux/cpu.h>
#include <linux/module.h>
#include <linux/nvmem-consumer.h>
#include <linux/of.h>
#include <linux/platform_device.h>
#include <linux/pm_opp.h>
#include <linux/slab.h>

#define NVMEM_MASK	0x7
#define NVMEM_SHIFT	5

static struct platform_device *cpufreq_dt_pdev, *sun50i_cpufreq_pdev;

struct sunxi_cpufreq_data {
	u32 (*efuse_xlate)(u32 speedbin);
};

static u32 sun50i_h6_efuse_xlate(u32 speedbin)
{
	u32 efuse_value;

	efuse_value = (speedbin >> NVMEM_SHIFT) & NVMEM_MASK;

	/*
	 * We treat unexpected efuse values as if the SoC was from
	 * the slowest bin. Expected efuse values are 1-3, slowest
	 * to fastest.
	 */
	if (efuse_value >= 1 && efuse_value <= 3)
		return efuse_value - 1;
	else
		return 0;
}

static int get_soc_id_revision(void)
{
#ifdef CONFIG_HAVE_ARM_SMCCC_DISCOVERY
	return arm_smccc_get_soc_id_revision();
#else
	return SMCCC_RET_NOT_SUPPORTED;
#endif
}

/*
 * Judging by the OPP tables in the vendor BSP, the quality order of the
 * returned speedbin index is 4 -> 0/2 -> 3 -> 1, from worst to best.
 * 0 and 2 seem identical from the OPP tables' point of view.
 */
static u32 sun50i_h616_efuse_xlate(u32 speedbin)
{
	int ver_bits = get_soc_id_revision();
	u32 value = 0;

	switch (speedbin & 0xffff) {
	case 0x2000:
		value = 0;
		break;
	case 0x2400:
	case 0x7400:
	case 0x2c00:
	case 0x7c00:
		if (ver_bits != SMCCC_RET_NOT_SUPPORTED && ver_bits <= 1) {
			/* ic version A/B */
			value = 1;
		} else {
			/* ic version C and later version */
			value = 2;
		}
		break;
	case 0x5000:
	case 0x5400:
	case 0x6000:
		value = 3;
		break;
	case 0x5c00:
		value = 4;
		break;
	case 0x5d00:
		value = 0;
		break;
	case 0x6c00:
		value = 5;
		break;
	default:
		pr_warn("sun50i-cpufreq-nvmem: unknown speed bin 0x%x, using default bin 0\n",
			speedbin & 0xffff);
		value = 0;
		break;
	}

	return value;
}

static struct sunxi_cpufreq_data sun50i_h6_cpufreq_data = {
	.efuse_xlate = sun50i_h6_efuse_xlate,
};

static struct sunxi_cpufreq_data sun50i_h616_cpufreq_data = {
	.efuse_xlate = sun50i_h616_efuse_xlate,
};

static const struct of_device_id cpu_opp_match_list[] = {
	{ .compatible = "allwinner,sun50i-h6-operating-points",
	  .data = &sun50i_h6_cpufreq_data,
	},
	{ .compatible = "allwinner,sun50i-h616-operating-points",
	  .data = &sun50i_h616_cpufreq_data,
	},
	{}
};

/**
 * dt_has_supported_hw() - Check if any OPPs use opp-supported-hw
 *
 * If we ask the cpufreq framework to use the opp-supported-hw feature, it
 * will ignore every OPP node without that DT property. If none of the OPPs
 * have it, the driver will fail probing, due to the lack of OPPs.
 *
 * Returns true if we have at least one OPP with the opp-supported-hw property.
 */
static bool dt_has_supported_hw(void)
{
	bool has_opp_supported_hw = false;
	struct device *cpu_dev;

	cpu_dev = get_cpu_device(0);
	if (!cpu_dev)
		return false;

	struct device_node *np __free(device_node) =
		dev_pm_opp_of_get_opp_desc_node(cpu_dev);
	if (!np)
		return false;

	for_each_child_of_node_scoped(np, opp) {
<<<<<<< HEAD
		if (of_find_property(opp, "opp-supported-hw", NULL)) {
=======
		if (of_property_present(opp, "opp-supported-hw")) {
>>>>>>> adc21867
			has_opp_supported_hw = true;
			break;
		}
	}

	return has_opp_supported_hw;
}

/**
 * sun50i_cpufreq_get_efuse() - Determine speed grade from efuse value
 *
 * Returns non-negative speed bin index on success, a negative error
 * value otherwise.
 */
static int sun50i_cpufreq_get_efuse(void)
{
	const struct sunxi_cpufreq_data *opp_data;
	struct nvmem_cell *speedbin_nvmem;
	const struct of_device_id *match;
	struct device *cpu_dev;
	u32 *speedbin;
	int ret;

	cpu_dev = get_cpu_device(0);
	if (!cpu_dev)
		return -ENODEV;

	struct device_node *np __free(device_node) =
		dev_pm_opp_of_get_opp_desc_node(cpu_dev);
	if (!np)
		return -ENOENT;

	match = of_match_node(cpu_opp_match_list, np);
	if (!match)
		return -ENOENT;

	opp_data = match->data;

	speedbin_nvmem = of_nvmem_cell_get(np, NULL);
	if (IS_ERR(speedbin_nvmem))
		return dev_err_probe(cpu_dev, PTR_ERR(speedbin_nvmem),
				     "Could not get nvmem cell\n");

	speedbin = nvmem_cell_read(speedbin_nvmem, NULL);
	nvmem_cell_put(speedbin_nvmem);
	if (IS_ERR(speedbin))
		return PTR_ERR(speedbin);

	ret = opp_data->efuse_xlate(*speedbin);

	kfree(speedbin);

	return ret;
};

static int sun50i_cpufreq_nvmem_probe(struct platform_device *pdev)
{
	int *opp_tokens;
	char name[] = "speedXXXXXXXXXXX"; /* Integers can take 11 chars max */
	unsigned int cpu, supported_hw;
	struct dev_pm_opp_config config = {};
	int speed;
	int ret;

	opp_tokens = kcalloc(num_possible_cpus(), sizeof(*opp_tokens),
			     GFP_KERNEL);
	if (!opp_tokens)
		return -ENOMEM;

	speed = sun50i_cpufreq_get_efuse();
	if (speed < 0) {
		kfree(opp_tokens);
		return speed;
	}

	/*
	 * We need at least one OPP with the "opp-supported-hw" property,
	 * or else the upper layers will ignore every OPP and will bail out.
	 */
	if (dt_has_supported_hw()) {
		supported_hw = 1U << speed;
		config.supported_hw = &supported_hw;
		config.supported_hw_count = 1;
	}

	snprintf(name, sizeof(name), "speed%d", speed);
	config.prop_name = name;

	for_each_possible_cpu(cpu) {
		struct device *cpu_dev = get_cpu_device(cpu);

		if (!cpu_dev) {
			ret = -ENODEV;
			goto free_opp;
		}

		ret = dev_pm_opp_set_config(cpu_dev, &config);
		if (ret < 0)
			goto free_opp;

		opp_tokens[cpu] = ret;
	}

	cpufreq_dt_pdev = platform_device_register_simple("cpufreq-dt", -1,
							  NULL, 0);
	if (!IS_ERR(cpufreq_dt_pdev)) {
		platform_set_drvdata(pdev, opp_tokens);
		return 0;
	}

	ret = PTR_ERR(cpufreq_dt_pdev);
	pr_err("Failed to register platform device\n");

free_opp:
	for_each_possible_cpu(cpu)
		dev_pm_opp_clear_config(opp_tokens[cpu]);
	kfree(opp_tokens);

	return ret;
}

static void sun50i_cpufreq_nvmem_remove(struct platform_device *pdev)
{
	int *opp_tokens = platform_get_drvdata(pdev);
	unsigned int cpu;

	platform_device_unregister(cpufreq_dt_pdev);

	for_each_possible_cpu(cpu)
		dev_pm_opp_clear_config(opp_tokens[cpu]);

	kfree(opp_tokens);
}

static struct platform_driver sun50i_cpufreq_driver = {
	.probe = sun50i_cpufreq_nvmem_probe,
	.remove_new = sun50i_cpufreq_nvmem_remove,
	.driver = {
		.name = "sun50i-cpufreq-nvmem",
	},
};

static const struct of_device_id sun50i_cpufreq_match_list[] = {
	{ .compatible = "allwinner,sun50i-h6" },
	{ .compatible = "allwinner,sun50i-h616" },
	{ .compatible = "allwinner,sun50i-h618" },
	{ .compatible = "allwinner,sun50i-h700" },
	{}
};
MODULE_DEVICE_TABLE(of, sun50i_cpufreq_match_list);

static const struct of_device_id *sun50i_cpufreq_match_node(void)
{
	struct device_node *np __free(device_node) = of_find_node_by_path("/");

	return of_match_node(sun50i_cpufreq_match_list, np);
}

/*
 * Since the driver depends on nvmem drivers, which may return EPROBE_DEFER,
 * all the real activity is done in the probe, which may be defered as well.
 * The init here is only registering the driver and the platform device.
 */
static int __init sun50i_cpufreq_init(void)
{
	const struct of_device_id *match;
	int ret;

	match = sun50i_cpufreq_match_node();
	if (!match)
		return -ENODEV;

	ret = platform_driver_register(&sun50i_cpufreq_driver);
	if (unlikely(ret < 0))
		return ret;

	sun50i_cpufreq_pdev =
		platform_device_register_simple("sun50i-cpufreq-nvmem",
						-1, NULL, 0);
	ret = PTR_ERR_OR_ZERO(sun50i_cpufreq_pdev);
	if (ret == 0)
		return 0;

	platform_driver_unregister(&sun50i_cpufreq_driver);
	return ret;
}
module_init(sun50i_cpufreq_init);

static void __exit sun50i_cpufreq_exit(void)
{
	platform_device_unregister(sun50i_cpufreq_pdev);
	platform_driver_unregister(&sun50i_cpufreq_driver);
}
module_exit(sun50i_cpufreq_exit);

MODULE_DESCRIPTION("Sun50i-h6 cpufreq driver");
MODULE_LICENSE("GPL v2");<|MERGE_RESOLUTION|>--- conflicted
+++ resolved
@@ -146,11 +146,7 @@
 		return false;
 
 	for_each_child_of_node_scoped(np, opp) {
-<<<<<<< HEAD
-		if (of_find_property(opp, "opp-supported-hw", NULL)) {
-=======
 		if (of_property_present(opp, "opp-supported-hw")) {
->>>>>>> adc21867
 			has_opp_supported_hw = true;
 			break;
 		}
