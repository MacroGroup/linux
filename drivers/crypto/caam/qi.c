// SPDX-License-Identifier: GPL-2.0
/*
 * CAAM/SEC 4.x QI transport/backend driver
 * Queue Interface backend functionality
 *
 * Copyright 2013-2016 Freescale Semiconductor, Inc.
 * Copyright 2016-2017, 2019-2020 NXP
 */

#include <linux/cpumask.h>
#include <linux/device.h>
#include <linux/dma-mapping.h>
#include <linux/kernel.h>
#include <linux/kthread.h>
#include <linux/netdevice.h>
#include <linux/platform_device.h>
#include <linux/slab.h>
#include <linux/string.h>
#include <soc/fsl/qman.h>

#include "debugfs.h"
#include "regs.h"
#include "qi.h"
#include "desc.h"
#include "intern.h"
#include "desc_constr.h"

#define PREHDR_RSLS_SHIFT	31
#define PREHDR_ABS		BIT(25)

/*
 * Use a reasonable backlog of frames (per CPU) as congestion threshold,
 * so that resources used by the in-flight buffers do not become a memory hog.
 */
#define MAX_RSP_FQ_BACKLOG_PER_CPU	256

#define CAAM_QI_ENQUEUE_RETRIES	10000

#define CAAM_NAPI_WEIGHT	63

/*
 * caam_napi - struct holding CAAM NAPI-related params
 * @irqtask: IRQ task for QI backend
 * @p: QMan portal
 */
struct caam_napi {
	struct napi_struct irqtask;
	struct qman_portal *p;
};

/*
 * caam_qi_pcpu_priv - percpu private data structure to main list of pending
 *                     responses expected on each cpu.
 * @caam_napi: CAAM NAPI params
 * @net_dev: netdev used by NAPI
 * @rsp_fq: response FQ from CAAM
 */
struct caam_qi_pcpu_priv {
	struct caam_napi caam_napi;
	struct net_device *net_dev;
	struct qman_fq *rsp_fq;
} ____cacheline_aligned;

static DEFINE_PER_CPU(struct caam_qi_pcpu_priv, pcpu_qipriv);
static DEFINE_PER_CPU(int, last_cpu);

/*
 * caam_qi_priv - CAAM QI backend private params
 * @cgr: QMan congestion group
 */
struct caam_qi_priv {
	struct qman_cgr cgr;
};

static struct caam_qi_priv qipriv ____cacheline_aligned;

/*
 * This is written by only one core - the one that initialized the CGR - and
 * read by multiple cores (all the others).
 */
bool caam_congested __read_mostly;
EXPORT_SYMBOL(caam_congested);

/*
 * This is a cache of buffers, from which the users of CAAM QI driver
 * can allocate short (CAAM_QI_MEMCACHE_SIZE) buffers. It's faster than
 * doing malloc on the hotpath.
 * NOTE: A more elegant solution would be to have some headroom in the frames
 *       being processed. This could be added by the dpaa-ethernet driver.
 *       This would pose a problem for userspace application processing which
 *       cannot know of this limitation. So for now, this will work.
 * NOTE: The memcache is SMP-safe. No need to handle spinlocks in-here
 */
static struct kmem_cache *qi_cache;

static void *caam_iova_to_virt(struct iommu_domain *domain,
			       dma_addr_t iova_addr)
{
	phys_addr_t phys_addr;

	phys_addr = domain ? iommu_iova_to_phys(domain, iova_addr) : iova_addr;

	return phys_to_virt(phys_addr);
}

int caam_qi_enqueue(struct device *qidev, struct caam_drv_req *req)
{
	struct qm_fd fd;
	dma_addr_t addr;
	int ret;
	int num_retries = 0;

	qm_fd_clear_fd(&fd);
	qm_fd_set_compound(&fd, qm_sg_entry_get_len(&req->fd_sgt[1]));

	addr = dma_map_single(qidev, req->fd_sgt, sizeof(req->fd_sgt),
			      DMA_BIDIRECTIONAL);
	if (dma_mapping_error(qidev, addr)) {
		dev_err(qidev, "DMA mapping error for QI enqueue request\n");
		return -EIO;
	}
	qm_fd_addr_set64(&fd, addr);

	do {
		ret = qman_enqueue(req->drv_ctx->req_fq, &fd);
		if (likely(!ret)) {
			refcount_inc(&req->drv_ctx->refcnt);
			return 0;
		}

		if (ret != -EBUSY)
			break;
		num_retries++;
	} while (num_retries < CAAM_QI_ENQUEUE_RETRIES);

	dev_err(qidev, "qman_enqueue failed: %d\n", ret);

	return ret;
}
EXPORT_SYMBOL(caam_qi_enqueue);

static void caam_fq_ern_cb(struct qman_portal *qm, struct qman_fq *fq,
			   const union qm_mr_entry *msg)
{
	const struct qm_fd *fd;
	struct caam_drv_req *drv_req;
	struct device *qidev = &(raw_cpu_ptr(&pcpu_qipriv)->net_dev->dev);
	struct caam_drv_private *priv = dev_get_drvdata(qidev);

	fd = &msg->ern.fd;

	drv_req = caam_iova_to_virt(priv->domain, qm_fd_addr_get64(fd));
	if (!drv_req) {
		dev_err(qidev,
			"Can't find original request for CAAM response\n");
		return;
	}

	refcount_dec(&drv_req->drv_ctx->refcnt);

	if (qm_fd_get_format(fd) != qm_fd_compound) {
		dev_err(qidev, "Non-compound FD from CAAM\n");
		return;
	}

	dma_unmap_single(drv_req->drv_ctx->qidev, qm_fd_addr(fd),
			 sizeof(drv_req->fd_sgt), DMA_BIDIRECTIONAL);

	if (fd->status)
		drv_req->cbk(drv_req, be32_to_cpu(fd->status));
	else
		drv_req->cbk(drv_req, JRSTA_SSRC_QI);
}

static struct qman_fq *create_caam_req_fq(struct device *qidev,
					  struct qman_fq *rsp_fq,
					  dma_addr_t hwdesc,
					  int fq_sched_flag)
{
	int ret;
	struct qman_fq *req_fq;
	struct qm_mcc_initfq opts;

	req_fq = kzalloc(sizeof(*req_fq), GFP_ATOMIC);
	if (!req_fq)
		return ERR_PTR(-ENOMEM);

	req_fq->cb.ern = caam_fq_ern_cb;
	req_fq->cb.fqs = NULL;

	ret = qman_create_fq(0, QMAN_FQ_FLAG_DYNAMIC_FQID |
				QMAN_FQ_FLAG_TO_DCPORTAL, req_fq);
	if (ret) {
		dev_err(qidev, "Failed to create session req FQ\n");
		goto create_req_fq_fail;
	}

	memset(&opts, 0, sizeof(opts));
	opts.we_mask = cpu_to_be16(QM_INITFQ_WE_FQCTRL | QM_INITFQ_WE_DESTWQ |
				   QM_INITFQ_WE_CONTEXTB |
				   QM_INITFQ_WE_CONTEXTA | QM_INITFQ_WE_CGID);
	opts.fqd.fq_ctrl = cpu_to_be16(QM_FQCTRL_CPCSTASH | QM_FQCTRL_CGE);
	qm_fqd_set_destwq(&opts.fqd, qm_channel_caam, 2);
	opts.fqd.context_b = cpu_to_be32(qman_fq_fqid(rsp_fq));
	qm_fqd_context_a_set64(&opts.fqd, hwdesc);
	opts.fqd.cgid = qipriv.cgr.cgrid;

	ret = qman_init_fq(req_fq, fq_sched_flag, &opts);
	if (ret) {
		dev_err(qidev, "Failed to init session req FQ\n");
		goto init_req_fq_fail;
	}

	dev_dbg(qidev, "Allocated request FQ %u for CPU %u\n", req_fq->fqid,
		smp_processor_id());
	return req_fq;

init_req_fq_fail:
	qman_destroy_fq(req_fq);
create_req_fq_fail:
	kfree(req_fq);
	return ERR_PTR(ret);
}

static int empty_retired_fq(struct device *qidev, struct qman_fq *fq)
{
	int ret;

	ret = qman_volatile_dequeue(fq, QMAN_VOLATILE_FLAG_WAIT_INT |
				    QMAN_VOLATILE_FLAG_FINISH,
				    QM_VDQCR_PRECEDENCE_VDQCR |
				    QM_VDQCR_NUMFRAMES_TILLEMPTY);
	if (ret) {
		dev_err(qidev, "Volatile dequeue fail for FQ: %u\n", fq->fqid);
		return ret;
	}

	do {
		struct qman_portal *p;

		p = qman_get_affine_portal(smp_processor_id());
		qman_p_poll_dqrr(p, 16);
	} while (fq->flags & QMAN_FQ_STATE_NE);

	return 0;
}

static int kill_fq(struct device *qidev, struct qman_fq *fq)
{
	u32 flags;
	int ret;

	ret = qman_retire_fq(fq, &flags);
	if (ret < 0) {
		dev_err(qidev, "qman_retire_fq failed: %d\n", ret);
		return ret;
	}

	if (!ret)
		goto empty_fq;

	/* Async FQ retirement condition */
	if (ret == 1) {
		/* Retry till FQ gets in retired state */
		do {
			msleep(20);
		} while (fq->state != qman_fq_state_retired);

		WARN_ON(fq->flags & QMAN_FQ_STATE_BLOCKOOS);
		WARN_ON(fq->flags & QMAN_FQ_STATE_ORL);
	}

empty_fq:
	if (fq->flags & QMAN_FQ_STATE_NE) {
		ret = empty_retired_fq(qidev, fq);
		if (ret) {
			dev_err(qidev, "empty_retired_fq fail for FQ: %u\n",
				fq->fqid);
			return ret;
		}
	}

	ret = qman_oos_fq(fq);
	if (ret)
		dev_err(qidev, "OOS of FQID: %u failed\n", fq->fqid);

	qman_destroy_fq(fq);
	kfree(fq);

	return ret;
}

static int empty_caam_fq(struct qman_fq *fq, struct caam_drv_ctx *drv_ctx)
{
	int ret;
	int retries = 10;
	struct qm_mcr_queryfq_np np;

	/* Wait till the older CAAM FQ get empty */
	do {
		ret = qman_query_fq_np(fq, &np);
		if (ret)
			return ret;

		if (!qm_mcr_np_get(&np, frm_cnt))
			break;

		msleep(20);
	} while (1);

	/* Wait until pending jobs from this FQ are processed by CAAM */
	do {
		if (refcount_read(&drv_ctx->refcnt) == 1)
			break;

		msleep(20);
	} while (--retries);

	if (!retries)
		dev_warn_once(drv_ctx->qidev, "%d frames from FQID %u still pending in CAAM\n",
			      refcount_read(&drv_ctx->refcnt), fq->fqid);

	return 0;
}

int caam_drv_ctx_update(struct caam_drv_ctx *drv_ctx, u32 *sh_desc)
{
	int ret;
	u32 num_words;
	struct qman_fq *new_fq, *old_fq;
	struct device *qidev = drv_ctx->qidev;

	num_words = desc_len(sh_desc);
	if (num_words > MAX_SDLEN) {
		dev_err(qidev, "Invalid descriptor len: %d words\n", num_words);
		return -EINVAL;
	}

	/* Note down older req FQ */
	old_fq = drv_ctx->req_fq;

	/* Create a new req FQ in parked state */
	new_fq = create_caam_req_fq(drv_ctx->qidev, drv_ctx->rsp_fq,
				    drv_ctx->context_a, 0);
	if (IS_ERR(new_fq)) {
		dev_err(qidev, "FQ allocation for shdesc update failed\n");
		return PTR_ERR(new_fq);
	}

	/* Hook up new FQ to context so that new requests keep queuing */
	drv_ctx->req_fq = new_fq;

	/* Empty and remove the older FQ */
	ret = empty_caam_fq(old_fq, drv_ctx);
	if (ret) {
		dev_err(qidev, "Old CAAM FQ empty failed: %d\n", ret);

		/* We can revert to older FQ */
		drv_ctx->req_fq = old_fq;

		if (kill_fq(qidev, new_fq))
			dev_warn(qidev, "New CAAM FQ kill failed\n");

		return ret;
	}

	/*
	 * Re-initialise pre-header. Set RSLS and SDLEN.
	 * Update the shared descriptor for driver context.
	 */
	drv_ctx->prehdr[0] = cpu_to_caam32((1 << PREHDR_RSLS_SHIFT) |
					   num_words);
	drv_ctx->prehdr[1] = cpu_to_caam32(PREHDR_ABS);
	memcpy(drv_ctx->sh_desc, sh_desc, desc_bytes(sh_desc));
	dma_sync_single_for_device(qidev, drv_ctx->context_a,
				   sizeof(drv_ctx->sh_desc) +
				   sizeof(drv_ctx->prehdr),
				   DMA_BIDIRECTIONAL);

	/* Put the new FQ in scheduled state */
	ret = qman_schedule_fq(new_fq);
	if (ret) {
		dev_err(qidev, "Fail to sched new CAAM FQ, ecode = %d\n", ret);

		/*
		 * We can kill new FQ and revert to old FQ.
		 * Since the desc is already modified, it is success case
		 */

		drv_ctx->req_fq = old_fq;

		if (kill_fq(qidev, new_fq))
			dev_warn(qidev, "New CAAM FQ kill failed\n");
	} else if (kill_fq(qidev, old_fq)) {
		dev_warn(qidev, "Old CAAM FQ kill failed\n");
	}

	return 0;
}
EXPORT_SYMBOL(caam_drv_ctx_update);

struct caam_drv_ctx *caam_drv_ctx_init(struct device *qidev,
				       int *cpu,
				       u32 *sh_desc)
{
	size_t size;
	u32 num_words;
	dma_addr_t hwdesc;
	struct caam_drv_ctx *drv_ctx;
	const cpumask_t *cpus = qman_affine_cpus();

	num_words = desc_len(sh_desc);
	if (num_words > MAX_SDLEN) {
		dev_err(qidev, "Invalid descriptor len: %d words\n",
			num_words);
		return ERR_PTR(-EINVAL);
	}

	drv_ctx = kzalloc(sizeof(*drv_ctx), GFP_ATOMIC);
	if (!drv_ctx)
		return ERR_PTR(-ENOMEM);

	/*
	 * Initialise pre-header - set RSLS and SDLEN - and shared descriptor
	 * and dma-map them.
	 */
	drv_ctx->prehdr[0] = cpu_to_caam32((1 << PREHDR_RSLS_SHIFT) |
					   num_words);
	drv_ctx->prehdr[1] = cpu_to_caam32(PREHDR_ABS);
	memcpy(drv_ctx->sh_desc, sh_desc, desc_bytes(sh_desc));
	size = sizeof(drv_ctx->prehdr) + sizeof(drv_ctx->sh_desc);
	hwdesc = dma_map_single(qidev, drv_ctx->prehdr, size,
				DMA_BIDIRECTIONAL);
	if (dma_mapping_error(qidev, hwdesc)) {
		dev_err(qidev, "DMA map error for preheader + shdesc\n");
		kfree(drv_ctx);
		return ERR_PTR(-ENOMEM);
	}
	drv_ctx->context_a = hwdesc;

	/* If given CPU does not own the portal, choose another one that does */
	if (!cpumask_test_cpu(*cpu, cpus)) {
		int *pcpu = &get_cpu_var(last_cpu);

		*pcpu = cpumask_next(*pcpu, cpus);
		if (*pcpu >= nr_cpu_ids)
			*pcpu = cpumask_first(cpus);
		*cpu = *pcpu;

		put_cpu_var(last_cpu);
	}
	drv_ctx->cpu = *cpu;

	/* Find response FQ hooked with this CPU */
	drv_ctx->rsp_fq = per_cpu(pcpu_qipriv.rsp_fq, drv_ctx->cpu);

	/* Attach request FQ */
	drv_ctx->req_fq = create_caam_req_fq(qidev, drv_ctx->rsp_fq, hwdesc,
					     QMAN_INITFQ_FLAG_SCHED);
	if (IS_ERR(drv_ctx->req_fq)) {
		dev_err(qidev, "create_caam_req_fq failed\n");
		dma_unmap_single(qidev, hwdesc, size, DMA_BIDIRECTIONAL);
		kfree(drv_ctx);
		return ERR_PTR(-ENOMEM);
	}

	/* init reference counter used to track references to request FQ */
	refcount_set(&drv_ctx->refcnt, 1);

	drv_ctx->qidev = qidev;
	return drv_ctx;
}
EXPORT_SYMBOL(caam_drv_ctx_init);

void *qi_cache_alloc(gfp_t flags)
{
	return kmem_cache_alloc(qi_cache, flags);
}
EXPORT_SYMBOL(qi_cache_alloc);

void qi_cache_free(void *obj)
{
	kmem_cache_free(qi_cache, obj);
}
EXPORT_SYMBOL(qi_cache_free);

static int caam_qi_poll(struct napi_struct *napi, int budget)
{
	struct caam_napi *np = container_of(napi, struct caam_napi, irqtask);

	int cleaned = qman_p_poll_dqrr(np->p, budget);

	if (cleaned < budget) {
		napi_complete(napi);
		qman_p_irqsource_add(np->p, QM_PIRQ_DQRI);
	}

	return cleaned;
}

void caam_drv_ctx_rel(struct caam_drv_ctx *drv_ctx)
{
	if (IS_ERR_OR_NULL(drv_ctx))
		return;

	/* Remove request FQ */
	if (kill_fq(drv_ctx->qidev, drv_ctx->req_fq))
		dev_err(drv_ctx->qidev, "Crypto session req FQ kill failed\n");

	dma_unmap_single(drv_ctx->qidev, drv_ctx->context_a,
			 sizeof(drv_ctx->sh_desc) + sizeof(drv_ctx->prehdr),
			 DMA_BIDIRECTIONAL);
	kfree(drv_ctx);
}
EXPORT_SYMBOL(caam_drv_ctx_rel);

static void caam_qi_shutdown(void *data)
{
	int i;
	struct device *qidev = data;
	struct caam_qi_priv *priv = &qipriv;
	const cpumask_t *cpus = qman_affine_cpus();

	for_each_cpu(i, cpus) {
		struct napi_struct *irqtask;

		irqtask = &per_cpu_ptr(&pcpu_qipriv.caam_napi, i)->irqtask;
		napi_disable(irqtask);
		netif_napi_del(irqtask);

		if (kill_fq(qidev, per_cpu(pcpu_qipriv.rsp_fq, i)))
			dev_err(qidev, "Rsp FQ kill failed, cpu: %d\n", i);
		free_netdev(per_cpu(pcpu_qipriv.net_dev, i));
	}

	qman_delete_cgr_safe(&priv->cgr);
	qman_release_cgrid(priv->cgr.cgrid);

	kmem_cache_destroy(qi_cache);
}

static void cgr_cb(struct qman_portal *qm, struct qman_cgr *cgr, int congested)
{
	caam_congested = congested;

	if (congested) {
		caam_debugfs_qi_congested();

		pr_debug_ratelimited("CAAM entered congestion\n");

	} else {
		pr_debug_ratelimited("CAAM exited congestion\n");
	}
}

static int caam_qi_napi_schedule(struct qman_portal *p, struct caam_napi *np,
				 bool sched_napi)
{
	if (sched_napi) {
		/* Disable QMan IRQ source and invoke NAPI */
		qman_p_irqsource_remove(p, QM_PIRQ_DQRI);
		np->p = p;
		napi_schedule(&np->irqtask);
		return 1;
	}
	return 0;
}

static enum qman_cb_dqrr_result caam_rsp_fq_dqrr_cb(struct qman_portal *p,
						    struct qman_fq *rsp_fq,
						    const struct qm_dqrr_entry *dqrr,
						    bool sched_napi)
{
	struct caam_napi *caam_napi = raw_cpu_ptr(&pcpu_qipriv.caam_napi);
	struct caam_drv_req *drv_req;
	const struct qm_fd *fd;
	struct device *qidev = &(raw_cpu_ptr(&pcpu_qipriv)->net_dev->dev);
	struct caam_drv_private *priv = dev_get_drvdata(qidev);
	u32 status;

	if (caam_qi_napi_schedule(p, caam_napi, sched_napi))
		return qman_cb_dqrr_stop;

	fd = &dqrr->fd;

	drv_req = caam_iova_to_virt(priv->domain, qm_fd_addr_get64(fd));
	if (unlikely(!drv_req)) {
		dev_err(qidev,
			"Can't find original request for caam response\n");
		return qman_cb_dqrr_consume;
	}

	refcount_dec(&drv_req->drv_ctx->refcnt);

	status = be32_to_cpu(fd->status);
	if (unlikely(status)) {
		u32 ssrc = status & JRSTA_SSRC_MASK;
		u8 err_id = status & JRSTA_CCBERR_ERRID_MASK;

		if (ssrc != JRSTA_SSRC_CCB_ERROR ||
		    err_id != JRSTA_CCBERR_ERRID_ICVCHK)
			dev_err_ratelimited(qidev,
					    "Error: %#x in CAAM response FD\n",
					    status);
	}

	if (unlikely(qm_fd_get_format(fd) != qm_fd_compound)) {
		dev_err(qidev, "Non-compound FD from CAAM\n");
		return qman_cb_dqrr_consume;
	}

	dma_unmap_single(drv_req->drv_ctx->qidev, qm_fd_addr(fd),
			 sizeof(drv_req->fd_sgt), DMA_BIDIRECTIONAL);

	drv_req->cbk(drv_req, status);
	return qman_cb_dqrr_consume;
}

static int alloc_rsp_fq_cpu(struct device *qidev, unsigned int cpu)
{
	struct qm_mcc_initfq opts;
	struct qman_fq *fq;
	int ret;

	fq = kzalloc(sizeof(*fq), GFP_KERNEL);
	if (!fq)
		return -ENOMEM;

	fq->cb.dqrr = caam_rsp_fq_dqrr_cb;

	ret = qman_create_fq(0, QMAN_FQ_FLAG_NO_ENQUEUE |
			     QMAN_FQ_FLAG_DYNAMIC_FQID, fq);
	if (ret) {
		dev_err(qidev, "Rsp FQ create failed\n");
		kfree(fq);
		return -ENODEV;
	}

	memset(&opts, 0, sizeof(opts));
	opts.we_mask = cpu_to_be16(QM_INITFQ_WE_FQCTRL | QM_INITFQ_WE_DESTWQ |
				   QM_INITFQ_WE_CONTEXTB |
				   QM_INITFQ_WE_CONTEXTA | QM_INITFQ_WE_CGID);
	opts.fqd.fq_ctrl = cpu_to_be16(QM_FQCTRL_CTXASTASHING |
				       QM_FQCTRL_CPCSTASH | QM_FQCTRL_CGE);
	qm_fqd_set_destwq(&opts.fqd, qman_affine_channel(cpu), 3);
	opts.fqd.cgid = qipriv.cgr.cgrid;
	opts.fqd.context_a.stashing.exclusive =	QM_STASHING_EXCL_CTX |
						QM_STASHING_EXCL_DATA;
	qm_fqd_set_stashing(&opts.fqd, 0, 1, 1);

	ret = qman_init_fq(fq, QMAN_INITFQ_FLAG_SCHED, &opts);
	if (ret) {
		dev_err(qidev, "Rsp FQ init failed\n");
		kfree(fq);
		return -ENODEV;
	}

	per_cpu(pcpu_qipriv.rsp_fq, cpu) = fq;

	dev_dbg(qidev, "Allocated response FQ %u for CPU %u", fq->fqid, cpu);
	return 0;
}

static int init_cgr(struct device *qidev)
{
	int ret;
	struct qm_mcc_initcgr opts;
	const u64 val = (u64)cpumask_weight(qman_affine_cpus()) *
			MAX_RSP_FQ_BACKLOG_PER_CPU;

	ret = qman_alloc_cgrid(&qipriv.cgr.cgrid);
	if (ret) {
		dev_err(qidev, "CGR alloc failed for rsp FQs: %d\n", ret);
		return ret;
	}

	qipriv.cgr.cb = cgr_cb;
	memset(&opts, 0, sizeof(opts));
	opts.we_mask = cpu_to_be16(QM_CGR_WE_CSCN_EN | QM_CGR_WE_CS_THRES |
				   QM_CGR_WE_MODE);
	opts.cgr.cscn_en = QM_CGR_EN;
	opts.cgr.mode = QMAN_CGR_MODE_FRAME;
	qm_cgr_cs_thres_set64(&opts.cgr.cs_thres, val, 1);

	ret = qman_create_cgr(&qipriv.cgr, QMAN_CGR_FLAG_USE_INIT, &opts);
	if (ret) {
		dev_err(qidev, "Error %d creating CAAM CGRID: %u\n", ret,
			qipriv.cgr.cgrid);
		return ret;
	}

	dev_dbg(qidev, "Congestion threshold set to %llu\n", val);
	return 0;
}

static int alloc_rsp_fqs(struct device *qidev)
{
	int ret, i;
	const cpumask_t *cpus = qman_affine_cpus();

	/*Now create response FQs*/
	for_each_cpu(i, cpus) {
		ret = alloc_rsp_fq_cpu(qidev, i);
		if (ret) {
			dev_err(qidev, "CAAM rsp FQ alloc failed, cpu: %u", i);
			return ret;
		}
	}

	return 0;
}

static void free_rsp_fqs(void)
{
	int i;
	const cpumask_t *cpus = qman_affine_cpus();

	for_each_cpu(i, cpus)
		kfree(per_cpu(pcpu_qipriv.rsp_fq, i));
}

static void free_caam_qi_pcpu_netdev(const cpumask_t *cpus)
{
	struct caam_qi_pcpu_priv *priv;
	int i;

	for_each_cpu(i, cpus) {
		priv = per_cpu_ptr(&pcpu_qipriv, i);
		free_netdev(priv->net_dev);
	}
}

int caam_qi_init(struct platform_device *caam_pdev)
{
	int err, i;
	struct device *ctrldev = &caam_pdev->dev, *qidev;
	struct caam_drv_private *ctrlpriv;
	const cpumask_t *cpus = qman_affine_cpus();
<<<<<<< HEAD
	cpumask_t clean_mask;
=======
	cpumask_var_t clean_mask;

	err = -ENOMEM;
	if (!zalloc_cpumask_var(&clean_mask, GFP_KERNEL))
		goto fail_cpumask;
>>>>>>> adc21867

	ctrlpriv = dev_get_drvdata(ctrldev);
	qidev = ctrldev;

	/* Initialize the congestion detection */
	err = init_cgr(qidev);
	if (err) {
		dev_err(qidev, "CGR initialization failed: %d\n", err);
		goto fail_cgr;
	}

	/* Initialise response FQs */
	err = alloc_rsp_fqs(qidev);
	if (err) {
		dev_err(qidev, "Can't allocate CAAM response FQs: %d\n", err);
		goto fail_fqs;
	}

	cpumask_clear(&clean_mask);

	/*
	 * Enable the NAPI contexts on each of the core which has an affine
	 * portal.
	 */
	for_each_cpu(i, cpus) {
		struct caam_qi_pcpu_priv *priv = per_cpu_ptr(&pcpu_qipriv, i);
		struct caam_napi *caam_napi = &priv->caam_napi;
		struct napi_struct *irqtask = &caam_napi->irqtask;
		struct net_device *net_dev;

		net_dev = alloc_netdev_dummy(0);
		if (!net_dev) {
			err = -ENOMEM;
			goto fail;
		}
<<<<<<< HEAD
		cpumask_set_cpu(i, &clean_mask);
=======
		cpumask_set_cpu(i, clean_mask);
>>>>>>> adc21867
		priv->net_dev = net_dev;
		net_dev->dev = *qidev;

		netif_napi_add_tx_weight(net_dev, irqtask, caam_qi_poll,
					 CAAM_NAPI_WEIGHT);

		napi_enable(irqtask);
	}

	qi_cache = kmem_cache_create("caamqicache", CAAM_QI_MEMCACHE_SIZE,
				     dma_get_cache_alignment(), 0, NULL);
	if (!qi_cache) {
		dev_err(qidev, "Can't allocate CAAM cache\n");
		err = -ENOMEM;
<<<<<<< HEAD
		goto fail2;
=======
		goto fail;
>>>>>>> adc21867
	}

	caam_debugfs_qi_init(ctrlpriv);

	err = devm_add_action_or_reset(qidev, caam_qi_shutdown, ctrlpriv);
	if (err)
		goto fail2;

	dev_info(qidev, "Linux CAAM Queue I/F driver initialised\n");
<<<<<<< HEAD
	return 0;

fail2:
	free_rsp_fqs();
fail:
	free_caam_qi_pcpu_netdev(&clean_mask);
=======
	goto free_cpumask;

fail2:
	kmem_cache_destroy(qi_cache);
fail:
	free_caam_qi_pcpu_netdev(clean_mask);
fail_fqs:
	free_rsp_fqs();
	qman_delete_cgr_safe(&qipriv.cgr);
	qman_release_cgrid(qipriv.cgr.cgrid);
fail_cgr:
free_cpumask:
	free_cpumask_var(clean_mask);
fail_cpumask:
>>>>>>> adc21867
	return err;
}<|MERGE_RESOLUTION|>--- conflicted
+++ resolved
@@ -736,15 +736,11 @@
 	struct device *ctrldev = &caam_pdev->dev, *qidev;
 	struct caam_drv_private *ctrlpriv;
 	const cpumask_t *cpus = qman_affine_cpus();
-<<<<<<< HEAD
-	cpumask_t clean_mask;
-=======
 	cpumask_var_t clean_mask;
 
 	err = -ENOMEM;
 	if (!zalloc_cpumask_var(&clean_mask, GFP_KERNEL))
 		goto fail_cpumask;
->>>>>>> adc21867
 
 	ctrlpriv = dev_get_drvdata(ctrldev);
 	qidev = ctrldev;
@@ -762,8 +758,6 @@
 		dev_err(qidev, "Can't allocate CAAM response FQs: %d\n", err);
 		goto fail_fqs;
 	}
-
-	cpumask_clear(&clean_mask);
 
 	/*
 	 * Enable the NAPI contexts on each of the core which has an affine
@@ -780,11 +774,7 @@
 			err = -ENOMEM;
 			goto fail;
 		}
-<<<<<<< HEAD
-		cpumask_set_cpu(i, &clean_mask);
-=======
 		cpumask_set_cpu(i, clean_mask);
->>>>>>> adc21867
 		priv->net_dev = net_dev;
 		net_dev->dev = *qidev;
 
@@ -799,11 +789,7 @@
 	if (!qi_cache) {
 		dev_err(qidev, "Can't allocate CAAM cache\n");
 		err = -ENOMEM;
-<<<<<<< HEAD
-		goto fail2;
-=======
 		goto fail;
->>>>>>> adc21867
 	}
 
 	caam_debugfs_qi_init(ctrlpriv);
@@ -813,14 +799,6 @@
 		goto fail2;
 
 	dev_info(qidev, "Linux CAAM Queue I/F driver initialised\n");
-<<<<<<< HEAD
-	return 0;
-
-fail2:
-	free_rsp_fqs();
-fail:
-	free_caam_qi_pcpu_netdev(&clean_mask);
-=======
 	goto free_cpumask;
 
 fail2:
@@ -835,6 +813,5 @@
 free_cpumask:
 	free_cpumask_var(clean_mask);
 fail_cpumask:
->>>>>>> adc21867
 	return err;
 }