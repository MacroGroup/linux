// SPDX-License-Identifier: GPL-2.0-only
/* Copyright(c) 2021 Intel Corporation. All rights reserved. */
#include <linux/units.h>
#include <linux/io-64-nonatomic-lo-hi.h>
#include <linux/device.h>
#include <linux/delay.h>
#include <linux/pci.h>
#include <linux/pci-doe.h>
#include <linux/aer.h>
#include <cxlpci.h>
#include <cxlmem.h>
#include <cxl.h>
#include "core.h"
#include "trace.h"

/**
 * DOC: cxl core pci
 *
 * Compute Express Link protocols are layered on top of PCIe. CXL core provides
 * a set of helpers for CXL interactions which occur via PCIe.
 */

static unsigned short media_ready_timeout = 60;
module_param(media_ready_timeout, ushort, 0644);
MODULE_PARM_DESC(media_ready_timeout, "seconds to wait for media ready");

struct cxl_walk_context {
	struct pci_bus *bus;
	struct cxl_port *port;
	int type;
	int error;
	int count;
};

static int match_add_dports(struct pci_dev *pdev, void *data)
{
	struct cxl_walk_context *ctx = data;
	struct cxl_port *port = ctx->port;
	int type = pci_pcie_type(pdev);
	struct cxl_register_map map;
	struct cxl_dport *dport;
	u32 lnkcap, port_num;
	int rc;

	if (pdev->bus != ctx->bus)
		return 0;
	if (!pci_is_pcie(pdev))
		return 0;
	if (type != ctx->type)
		return 0;
	if (pci_read_config_dword(pdev, pci_pcie_cap(pdev) + PCI_EXP_LNKCAP,
				  &lnkcap))
		return 0;

	rc = cxl_find_regblock(pdev, CXL_REGLOC_RBI_COMPONENT, &map);
	if (rc)
		dev_dbg(&port->dev, "failed to find component registers\n");

	port_num = FIELD_GET(PCI_EXP_LNKCAP_PN, lnkcap);
	dport = devm_cxl_add_dport(port, &pdev->dev, port_num, map.resource);
	if (IS_ERR(dport)) {
		ctx->error = PTR_ERR(dport);
		return PTR_ERR(dport);
	}
	ctx->count++;

	return 0;
}

/**
 * devm_cxl_port_enumerate_dports - enumerate downstream ports of the upstream port
 * @port: cxl_port whose ->uport_dev is the upstream of dports to be enumerated
 *
 * Returns a positive number of dports enumerated or a negative error
 * code.
 */
int devm_cxl_port_enumerate_dports(struct cxl_port *port)
{
	struct pci_bus *bus = cxl_port_to_pci_bus(port);
	struct cxl_walk_context ctx;
	int type;

	if (!bus)
		return -ENXIO;

	if (pci_is_root_bus(bus))
		type = PCI_EXP_TYPE_ROOT_PORT;
	else
		type = PCI_EXP_TYPE_DOWNSTREAM;

	ctx = (struct cxl_walk_context) {
		.port = port,
		.bus = bus,
		.type = type,
	};
	pci_walk_bus(bus, match_add_dports, &ctx);

	if (ctx.count == 0)
		return -ENODEV;
	if (ctx.error)
		return ctx.error;
	return ctx.count;
}
EXPORT_SYMBOL_NS_GPL(devm_cxl_port_enumerate_dports, CXL);

static int cxl_dvsec_mem_range_valid(struct cxl_dev_state *cxlds, int id)
{
	struct pci_dev *pdev = to_pci_dev(cxlds->dev);
	int d = cxlds->cxl_dvsec;
	bool valid = false;
	int rc, i;
	u32 temp;

	if (id > CXL_DVSEC_RANGE_MAX)
		return -EINVAL;

	/* Check MEM INFO VALID bit first, give up after 1s */
	i = 1;
	do {
		rc = pci_read_config_dword(pdev,
					   d + CXL_DVSEC_RANGE_SIZE_LOW(id),
					   &temp);
		if (rc)
			return rc;

		valid = FIELD_GET(CXL_DVSEC_MEM_INFO_VALID, temp);
		if (valid)
			break;
		msleep(1000);
	} while (i--);

	if (!valid) {
		dev_err(&pdev->dev,
			"Timeout awaiting memory range %d valid after 1s.\n",
			id);
		return -ETIMEDOUT;
	}

	return 0;
}

static int cxl_dvsec_mem_range_active(struct cxl_dev_state *cxlds, int id)
{
	struct pci_dev *pdev = to_pci_dev(cxlds->dev);
	int d = cxlds->cxl_dvsec;
	bool active = false;
	int rc, i;
	u32 temp;

	if (id > CXL_DVSEC_RANGE_MAX)
		return -EINVAL;

	/* Check MEM ACTIVE bit, up to 60s timeout by default */
	for (i = media_ready_timeout; i; i--) {
		rc = pci_read_config_dword(
			pdev, d + CXL_DVSEC_RANGE_SIZE_LOW(id), &temp);
		if (rc)
			return rc;

		active = FIELD_GET(CXL_DVSEC_MEM_ACTIVE, temp);
		if (active)
			break;
		msleep(1000);
	}

	if (!active) {
		dev_err(&pdev->dev,
			"timeout awaiting memory active after %d seconds\n",
			media_ready_timeout);
		return -ETIMEDOUT;
	}

	return 0;
}

/*
 * Wait up to @media_ready_timeout for the device to report memory
 * active.
 */
int cxl_await_media_ready(struct cxl_dev_state *cxlds)
{
	struct pci_dev *pdev = to_pci_dev(cxlds->dev);
	int d = cxlds->cxl_dvsec;
	int rc, i, hdm_count;
	u64 md_status;
	u16 cap;

	rc = pci_read_config_word(pdev,
				  d + CXL_DVSEC_CAP_OFFSET, &cap);
	if (rc)
		return rc;

	hdm_count = FIELD_GET(CXL_DVSEC_HDM_COUNT_MASK, cap);
	for (i = 0; i < hdm_count; i++) {
		rc = cxl_dvsec_mem_range_valid(cxlds, i);
		if (rc)
			return rc;
	}

	for (i = 0; i < hdm_count; i++) {
		rc = cxl_dvsec_mem_range_active(cxlds, i);
		if (rc)
			return rc;
	}

	md_status = readq(cxlds->regs.memdev + CXLMDEV_STATUS_OFFSET);
	if (!CXLMDEV_READY(md_status))
		return -EIO;

	return 0;
}
EXPORT_SYMBOL_NS_GPL(cxl_await_media_ready, CXL);

static int cxl_set_mem_enable(struct cxl_dev_state *cxlds, u16 val)
{
	struct pci_dev *pdev = to_pci_dev(cxlds->dev);
	int d = cxlds->cxl_dvsec;
	u16 ctrl;
	int rc;

	rc = pci_read_config_word(pdev, d + CXL_DVSEC_CTRL_OFFSET, &ctrl);
	if (rc < 0)
		return rc;

	if ((ctrl & CXL_DVSEC_MEM_ENABLE) == val)
		return 1;
	ctrl &= ~CXL_DVSEC_MEM_ENABLE;
	ctrl |= val;

	rc = pci_write_config_word(pdev, d + CXL_DVSEC_CTRL_OFFSET, ctrl);
	if (rc < 0)
		return rc;

	return 0;
}

static void clear_mem_enable(void *cxlds)
{
	cxl_set_mem_enable(cxlds, 0);
}

static int devm_cxl_enable_mem(struct device *host, struct cxl_dev_state *cxlds)
{
	int rc;

	rc = cxl_set_mem_enable(cxlds, CXL_DVSEC_MEM_ENABLE);
	if (rc < 0)
		return rc;
	if (rc > 0)
		return 0;
	return devm_add_action_or_reset(host, clear_mem_enable, cxlds);
}

/* require dvsec ranges to be covered by a locked platform window */
static int dvsec_range_allowed(struct device *dev, void *arg)
{
	struct range *dev_range = arg;
	struct cxl_decoder *cxld;

	if (!is_root_decoder(dev))
		return 0;

	cxld = to_cxl_decoder(dev);

	if (!(cxld->flags & CXL_DECODER_F_RAM))
		return 0;

	return range_contains(&cxld->hpa_range, dev_range);
}

static void disable_hdm(void *_cxlhdm)
{
	u32 global_ctrl;
	struct cxl_hdm *cxlhdm = _cxlhdm;
	void __iomem *hdm = cxlhdm->regs.hdm_decoder;

	global_ctrl = readl(hdm + CXL_HDM_DECODER_CTRL_OFFSET);
	writel(global_ctrl & ~CXL_HDM_DECODER_ENABLE,
	       hdm + CXL_HDM_DECODER_CTRL_OFFSET);
}

static int devm_cxl_enable_hdm(struct device *host, struct cxl_hdm *cxlhdm)
{
	void __iomem *hdm = cxlhdm->regs.hdm_decoder;
	u32 global_ctrl;

	global_ctrl = readl(hdm + CXL_HDM_DECODER_CTRL_OFFSET);
	writel(global_ctrl | CXL_HDM_DECODER_ENABLE,
	       hdm + CXL_HDM_DECODER_CTRL_OFFSET);

	return devm_add_action_or_reset(host, disable_hdm, cxlhdm);
}

int cxl_dvsec_rr_decode(struct device *dev, struct cxl_port *port,
			struct cxl_endpoint_dvsec_info *info)
{
	struct pci_dev *pdev = to_pci_dev(dev);
	struct cxl_dev_state *cxlds = pci_get_drvdata(pdev);
	int hdm_count, rc, i, ranges = 0;
	int d = cxlds->cxl_dvsec;
	u16 cap, ctrl;

	if (!d) {
		dev_dbg(dev, "No DVSEC Capability\n");
		return -ENXIO;
	}

	rc = pci_read_config_word(pdev, d + CXL_DVSEC_CAP_OFFSET, &cap);
	if (rc)
		return rc;

	if (!(cap & CXL_DVSEC_MEM_CAPABLE)) {
		dev_dbg(dev, "Not MEM Capable\n");
		return -ENXIO;
	}

	/*
	 * It is not allowed by spec for MEM.capable to be set and have 0 legacy
	 * HDM decoders (values > 2 are also undefined as of CXL 2.0). As this
	 * driver is for a spec defined class code which must be CXL.mem
	 * capable, there is no point in continuing to enable CXL.mem.
	 */
	hdm_count = FIELD_GET(CXL_DVSEC_HDM_COUNT_MASK, cap);
	if (!hdm_count || hdm_count > 2)
		return -EINVAL;

	/*
	 * The current DVSEC values are moot if the memory capability is
	 * disabled, and they will remain moot after the HDM Decoder
	 * capability is enabled.
	 */
	rc = pci_read_config_word(pdev, d + CXL_DVSEC_CTRL_OFFSET, &ctrl);
	if (rc)
		return rc;

	info->mem_enabled = FIELD_GET(CXL_DVSEC_MEM_ENABLE, ctrl);
	if (!info->mem_enabled)
		return 0;

	for (i = 0; i < hdm_count; i++) {
		u64 base, size;
		u32 temp;

		rc = cxl_dvsec_mem_range_valid(cxlds, i);
		if (rc)
			return rc;

		rc = pci_read_config_dword(
			pdev, d + CXL_DVSEC_RANGE_SIZE_HIGH(i), &temp);
		if (rc)
			return rc;

		size = (u64)temp << 32;

		rc = pci_read_config_dword(
			pdev, d + CXL_DVSEC_RANGE_SIZE_LOW(i), &temp);
		if (rc)
			return rc;

		size |= temp & CXL_DVSEC_MEM_SIZE_LOW_MASK;
		if (!size) {
			continue;
		}

		rc = pci_read_config_dword(
			pdev, d + CXL_DVSEC_RANGE_BASE_HIGH(i), &temp);
		if (rc)
			return rc;

		base = (u64)temp << 32;

		rc = pci_read_config_dword(
			pdev, d + CXL_DVSEC_RANGE_BASE_LOW(i), &temp);
		if (rc)
			return rc;

		base |= temp & CXL_DVSEC_MEM_BASE_LOW_MASK;

		info->dvsec_range[ranges++] = (struct range) {
			.start = base,
			.end = base + size - 1
		};
	}

	info->ranges = ranges;

	return 0;
}
EXPORT_SYMBOL_NS_GPL(cxl_dvsec_rr_decode, CXL);

/**
 * cxl_hdm_decode_init() - Setup HDM decoding for the endpoint
 * @cxlds: Device state
 * @cxlhdm: Mapped HDM decoder Capability
 * @info: Cached DVSEC range registers info
 *
 * Try to enable the endpoint's HDM Decoder Capability
 */
int cxl_hdm_decode_init(struct cxl_dev_state *cxlds, struct cxl_hdm *cxlhdm,
			struct cxl_endpoint_dvsec_info *info)
{
	void __iomem *hdm = cxlhdm->regs.hdm_decoder;
	struct cxl_port *port = cxlhdm->port;
	struct device *dev = cxlds->dev;
	struct cxl_port *root;
	int i, rc, allowed;
	u32 global_ctrl = 0;

	if (hdm)
		global_ctrl = readl(hdm + CXL_HDM_DECODER_CTRL_OFFSET);

	/*
	 * If the HDM Decoder Capability is already enabled then assume
	 * that some other agent like platform firmware set it up.
	 */
	if (global_ctrl & CXL_HDM_DECODER_ENABLE || (!hdm && info->mem_enabled))
		return devm_cxl_enable_mem(&port->dev, cxlds);
	else if (!hdm)
		return -ENODEV;

	root = to_cxl_port(port->dev.parent);
	while (!is_cxl_root(root) && is_cxl_port(root->dev.parent))
		root = to_cxl_port(root->dev.parent);
	if (!is_cxl_root(root)) {
		dev_err(dev, "Failed to acquire root port for HDM enable\n");
		return -ENODEV;
	}

	if (!info->mem_enabled) {
		rc = devm_cxl_enable_hdm(&port->dev, cxlhdm);
		if (rc)
			return rc;

		return devm_cxl_enable_mem(&port->dev, cxlds);
	}

	for (i = 0, allowed = 0; i < info->ranges; i++) {
		struct device *cxld_dev;

		cxld_dev = device_find_child(&root->dev, &info->dvsec_range[i],
					     dvsec_range_allowed);
		if (!cxld_dev) {
			dev_dbg(dev, "DVSEC Range%d denied by platform\n", i);
			continue;
		}
		dev_dbg(dev, "DVSEC Range%d allowed by platform\n", i);
		put_device(cxld_dev);
		allowed++;
	}

	if (!allowed) {
		dev_err(dev, "Range register decodes outside platform defined CXL ranges.\n");
		return -ENXIO;
	}

	/*
	 * Per CXL 2.0 Section 8.1.3.8.3 and 8.1.3.8.4 DVSEC CXL Range 1 Base
	 * [High,Low] when HDM operation is enabled the range register values
	 * are ignored by the device, but the spec also recommends matching the
	 * DVSEC Range 1,2 to HDM Decoder Range 0,1. So, non-zero info->ranges
	 * are expected even though Linux does not require or maintain that
	 * match. If at least one DVSEC range is enabled and allowed, skip HDM
	 * Decoder Capability Enable.
	 */
	return 0;
}
EXPORT_SYMBOL_NS_GPL(cxl_hdm_decode_init, CXL);

#define CXL_DOE_TABLE_ACCESS_REQ_CODE		0x000000ff
#define   CXL_DOE_TABLE_ACCESS_REQ_CODE_READ	0
#define CXL_DOE_TABLE_ACCESS_TABLE_TYPE		0x0000ff00
#define   CXL_DOE_TABLE_ACCESS_TABLE_TYPE_CDATA	0
#define CXL_DOE_TABLE_ACCESS_ENTRY_HANDLE	0xffff0000
#define CXL_DOE_TABLE_ACCESS_LAST_ENTRY		0xffff
#define CXL_DOE_PROTOCOL_TABLE_ACCESS 2

#define CDAT_DOE_REQ(entry_handle) cpu_to_le32				\
	(FIELD_PREP(CXL_DOE_TABLE_ACCESS_REQ_CODE,			\
		    CXL_DOE_TABLE_ACCESS_REQ_CODE_READ) |		\
	 FIELD_PREP(CXL_DOE_TABLE_ACCESS_TABLE_TYPE,			\
		    CXL_DOE_TABLE_ACCESS_TABLE_TYPE_CDATA) |		\
	 FIELD_PREP(CXL_DOE_TABLE_ACCESS_ENTRY_HANDLE, (entry_handle)))

static int cxl_cdat_get_length(struct device *dev,
			       struct pci_doe_mb *doe_mb,
			       size_t *length)
{
	__le32 request = CDAT_DOE_REQ(0);
	__le32 response[2];
	int rc;

	rc = pci_doe(doe_mb, PCI_VENDOR_ID_CXL,
		     CXL_DOE_PROTOCOL_TABLE_ACCESS,
		     &request, sizeof(request),
		     &response, sizeof(response));
	if (rc < 0) {
		dev_err(dev, "DOE failed: %d", rc);
		return rc;
	}
	if (rc < sizeof(response))
		return -EIO;

	*length = le32_to_cpu(response[1]);
	dev_dbg(dev, "CDAT length %zu\n", *length);

	return 0;
}

static int cxl_cdat_read_table(struct device *dev,
			       struct pci_doe_mb *doe_mb,
			       struct cdat_doe_rsp *rsp, size_t *length)
{
	size_t received, remaining = *length;
	unsigned int entry_handle = 0;
	union cdat_data *data;
	__le32 saved_dw = 0;

	do {
		__le32 request = CDAT_DOE_REQ(entry_handle);
		int rc;

		rc = pci_doe(doe_mb, PCI_VENDOR_ID_CXL,
			     CXL_DOE_PROTOCOL_TABLE_ACCESS,
			     &request, sizeof(request),
			     rsp, sizeof(*rsp) + remaining);
		if (rc < 0) {
			dev_err(dev, "DOE failed: %d", rc);
			return rc;
		}

		if (rc < sizeof(*rsp))
			return -EIO;

		data = (union cdat_data *)rsp->data;
		received = rc - sizeof(*rsp);

		if (entry_handle == 0) {
			if (received != sizeof(data->header))
				return -EIO;
		} else {
			if (received < sizeof(data->entry) ||
			    received != le16_to_cpu(data->entry.length))
				return -EIO;
		}

		/* Get the CXL table access header entry handle */
		entry_handle = FIELD_GET(CXL_DOE_TABLE_ACCESS_ENTRY_HANDLE,
					 le32_to_cpu(rsp->doe_header));

		/*
		 * Table Access Response Header overwrote the last DW of
		 * previous entry, so restore that DW
		 */
		rsp->doe_header = saved_dw;
		remaining -= received;
		rsp = (void *)rsp + received;
		saved_dw = rsp->doe_header;
	} while (entry_handle != CXL_DOE_TABLE_ACCESS_LAST_ENTRY);

	/* Length in CDAT header may exceed concatenation of CDAT entries */
	*length -= remaining;

	return 0;
}

static unsigned char cdat_checksum(void *buf, size_t size)
{
	unsigned char sum, *data = buf;
	size_t i;

	for (sum = 0, i = 0; i < size; i++)
		sum += data[i];
	return sum;
}

/**
 * read_cdat_data - Read the CDAT data on this port
 * @port: Port to read data from
 *
 * This call will sleep waiting for responses from the DOE mailbox.
 */
void read_cdat_data(struct cxl_port *port)
{
	struct device *uport = port->uport_dev;
	struct device *dev = &port->dev;
	struct pci_doe_mb *doe_mb;
	struct pci_dev *pdev = NULL;
	struct cxl_memdev *cxlmd;
	struct cdat_doe_rsp *buf;
	size_t table_length, length;
	int rc;

	if (is_cxl_memdev(uport)) {
		struct device *host;

		cxlmd = to_cxl_memdev(uport);
		host = cxlmd->dev.parent;
		if (dev_is_pci(host))
			pdev = to_pci_dev(host);
	} else if (dev_is_pci(uport)) {
		pdev = to_pci_dev(uport);
	}

	if (!pdev)
		return;

	doe_mb = pci_find_doe_mailbox(pdev, PCI_VENDOR_ID_CXL,
				      CXL_DOE_PROTOCOL_TABLE_ACCESS);
	if (!doe_mb) {
		dev_dbg(dev, "No CDAT mailbox\n");
		return;
	}

	port->cdat_available = true;

	if (cxl_cdat_get_length(dev, doe_mb, &length)) {
		dev_dbg(dev, "No CDAT length\n");
		return;
	}

	/*
	 * The begin of the CDAT buffer needs space for additional 4
	 * bytes for the DOE header. Table data starts afterwards.
	 */
	buf = devm_kzalloc(dev, sizeof(*buf) + length, GFP_KERNEL);
	if (!buf)
		goto err;

	table_length = length;

	rc = cxl_cdat_read_table(dev, doe_mb, buf, &length);
	if (rc)
		goto err;

	if (table_length != length)
		dev_warn(dev, "Malformed CDAT table length (%zu:%zu), discarding trailing data\n",
			table_length, length);

	if (cdat_checksum(buf->data, length))
		goto err;

	port->cdat.table = buf->data;
	port->cdat.length = length;

	return;
err:
	/* Don't leave table data allocated on error */
	devm_kfree(dev, buf);
	dev_err(dev, "Failed to read/validate CDAT.\n");
}
EXPORT_SYMBOL_NS_GPL(read_cdat_data, CXL);

static void __cxl_handle_cor_ras(struct cxl_dev_state *cxlds,
				 void __iomem *ras_base)
{
	void __iomem *addr;
	u32 status;

	if (!ras_base)
		return;

	addr = ras_base + CXL_RAS_CORRECTABLE_STATUS_OFFSET;
	status = readl(addr);
	if (status & CXL_RAS_CORRECTABLE_STATUS_MASK) {
		writel(status & CXL_RAS_CORRECTABLE_STATUS_MASK, addr);
		trace_cxl_aer_correctable_error(cxlds->cxlmd, status);
	}
}

static void cxl_handle_endpoint_cor_ras(struct cxl_dev_state *cxlds)
{
	return __cxl_handle_cor_ras(cxlds, cxlds->regs.ras);
}

/* CXL spec rev3.0 8.2.4.16.1 */
static void header_log_copy(void __iomem *ras_base, u32 *log)
{
	void __iomem *addr;
	u32 *log_addr;
	int i, log_u32_size = CXL_HEADERLOG_SIZE / sizeof(u32);

	addr = ras_base + CXL_RAS_HEADER_LOG_OFFSET;
	log_addr = log;

	for (i = 0; i < log_u32_size; i++) {
		*log_addr = readl(addr);
		log_addr++;
		addr += sizeof(u32);
	}
}

/*
 * Log the state of the RAS status registers and prepare them to log the
 * next error status. Return 1 if reset needed.
 */
static bool __cxl_handle_ras(struct cxl_dev_state *cxlds,
				  void __iomem *ras_base)
{
	u32 hl[CXL_HEADERLOG_SIZE_U32];
	void __iomem *addr;
	u32 status;
	u32 fe;

	if (!ras_base)
		return false;

	addr = ras_base + CXL_RAS_UNCORRECTABLE_STATUS_OFFSET;
	status = readl(addr);
	if (!(status & CXL_RAS_UNCORRECTABLE_STATUS_MASK))
		return false;

	/* If multiple errors, log header points to first error from ctrl reg */
	if (hweight32(status) > 1) {
		void __iomem *rcc_addr =
			ras_base + CXL_RAS_CAP_CONTROL_OFFSET;

		fe = BIT(FIELD_GET(CXL_RAS_CAP_CONTROL_FE_MASK,
				   readl(rcc_addr)));
	} else {
		fe = status;
	}

	header_log_copy(ras_base, hl);
	trace_cxl_aer_uncorrectable_error(cxlds->cxlmd, status, fe, hl);
	writel(status & CXL_RAS_UNCORRECTABLE_STATUS_MASK, addr);

	return true;
}

static bool cxl_handle_endpoint_ras(struct cxl_dev_state *cxlds)
{
	return __cxl_handle_ras(cxlds, cxlds->regs.ras);
}

#ifdef CONFIG_PCIEAER_CXL

static void cxl_dport_map_rch_aer(struct cxl_dport *dport)
{
	resource_size_t aer_phys;
	struct device *host;
	u16 aer_cap;

	aer_cap = cxl_rcrb_to_aer(dport->dport_dev, dport->rcrb.base);
	if (aer_cap) {
		host = dport->reg_map.host;
		aer_phys = aer_cap + dport->rcrb.base;
		dport->regs.dport_aer = devm_cxl_iomap_block(host, aer_phys,
						sizeof(struct aer_capability_regs));
	}
}

static void cxl_dport_map_ras(struct cxl_dport *dport)
{
	struct cxl_register_map *map = &dport->reg_map;
	struct device *dev = dport->dport_dev;

	if (!map->component_map.ras.valid)
		dev_dbg(dev, "RAS registers not found\n");
	else if (cxl_map_component_regs(map, &dport->regs.component,
					BIT(CXL_CM_CAP_CAP_ID_RAS)))
		dev_dbg(dev, "Failed to map RAS capability.\n");
}

static void cxl_disable_rch_root_ints(struct cxl_dport *dport)
{
	void __iomem *aer_base = dport->regs.dport_aer;
	u32 aer_cmd_mask, aer_cmd;

	if (!aer_base)
		return;

	/*
	 * Disable RCH root port command interrupts.
	 * CXL 3.0 12.2.1.1 - RCH Downstream Port-detected Errors
	 *
	 * This sequence may not be necessary. CXL spec states disabling
	 * the root cmd register's interrupts is required. But, PCI spec
	 * shows these are disabled by default on reset.
	 */
	aer_cmd_mask = (PCI_ERR_ROOT_CMD_COR_EN |
			PCI_ERR_ROOT_CMD_NONFATAL_EN |
			PCI_ERR_ROOT_CMD_FATAL_EN);
	aer_cmd = readl(aer_base + PCI_ERR_ROOT_COMMAND);
	aer_cmd &= ~aer_cmd_mask;
	writel(aer_cmd, aer_base + PCI_ERR_ROOT_COMMAND);
}

/**
 * cxl_dport_init_ras_reporting - Setup CXL RAS report on this dport
 * @dport: the cxl_dport that needs to be initialized
 * @host: host device for devm operations
 */
void cxl_dport_init_ras_reporting(struct cxl_dport *dport, struct device *host)
{
<<<<<<< HEAD
	struct device *dport_dev = dport->dport_dev;

	if (dport->rch) {
		struct pci_host_bridge *host_bridge = to_pci_host_bridge(dport_dev);

		if (host_bridge->native_aer)
			dport->rcrb.aer_cap = cxl_rcrb_to_aer(dport_dev, dport->rcrb.base);
	}
=======
	dport->reg_map.host = host;
	cxl_dport_map_ras(dport);

	if (dport->rch) {
		struct pci_host_bridge *host_bridge = to_pci_host_bridge(dport->dport_dev);
>>>>>>> adc21867

		if (!host_bridge->native_aer)
			return;

		cxl_dport_map_rch_aer(dport);
		cxl_disable_rch_root_ints(dport);
	}
}
EXPORT_SYMBOL_NS_GPL(cxl_dport_init_ras_reporting, CXL);

static void cxl_handle_rdport_cor_ras(struct cxl_dev_state *cxlds,
					  struct cxl_dport *dport)
{
	return __cxl_handle_cor_ras(cxlds, dport->regs.ras);
}

static bool cxl_handle_rdport_ras(struct cxl_dev_state *cxlds,
				       struct cxl_dport *dport)
{
	return __cxl_handle_ras(cxlds, dport->regs.ras);
}

/*
 * Copy the AER capability registers using 32 bit read accesses.
 * This is necessary because RCRB AER capability is MMIO mapped. Clear the
 * status after copying.
 *
 * @aer_base: base address of AER capability block in RCRB
 * @aer_regs: destination for copying AER capability
 */
static bool cxl_rch_get_aer_info(void __iomem *aer_base,
				 struct aer_capability_regs *aer_regs)
{
	int read_cnt = sizeof(struct aer_capability_regs) / sizeof(u32);
	u32 *aer_regs_buf = (u32 *)aer_regs;
	int n;

	if (!aer_base)
		return false;

	/* Use readl() to guarantee 32-bit accesses */
	for (n = 0; n < read_cnt; n++)
		aer_regs_buf[n] = readl(aer_base + n * sizeof(u32));

	writel(aer_regs->uncor_status, aer_base + PCI_ERR_UNCOR_STATUS);
	writel(aer_regs->cor_status, aer_base + PCI_ERR_COR_STATUS);

	return true;
}

/* Get AER severity. Return false if there is no error. */
static bool cxl_rch_get_aer_severity(struct aer_capability_regs *aer_regs,
				     int *severity)
{
	if (aer_regs->uncor_status & ~aer_regs->uncor_mask) {
		if (aer_regs->uncor_status & PCI_ERR_ROOT_FATAL_RCV)
			*severity = AER_FATAL;
		else
			*severity = AER_NONFATAL;
		return true;
	}

	if (aer_regs->cor_status & ~aer_regs->cor_mask) {
		*severity = AER_CORRECTABLE;
		return true;
	}

	return false;
}

static void cxl_handle_rdport_errors(struct cxl_dev_state *cxlds)
{
	struct pci_dev *pdev = to_pci_dev(cxlds->dev);
	struct aer_capability_regs aer_regs;
	struct cxl_dport *dport;
	int severity;

	struct cxl_port *port __free(put_cxl_port) =
		cxl_pci_find_port(pdev, &dport);
	if (!port)
		return;

	if (!cxl_rch_get_aer_info(dport->regs.dport_aer, &aer_regs))
		return;

	if (!cxl_rch_get_aer_severity(&aer_regs, &severity))
		return;

	pci_print_aer(pdev, severity, &aer_regs);

	if (severity == AER_CORRECTABLE)
		cxl_handle_rdport_cor_ras(cxlds, dport);
	else
		cxl_handle_rdport_ras(cxlds, dport);
}

#else
static void cxl_handle_rdport_errors(struct cxl_dev_state *cxlds) { }
#endif

void cxl_cor_error_detected(struct pci_dev *pdev)
{
	struct cxl_dev_state *cxlds = pci_get_drvdata(pdev);
	struct device *dev = &cxlds->cxlmd->dev;

	scoped_guard(device, dev) {
		if (!dev->driver) {
			dev_warn(&pdev->dev,
				 "%s: memdev disabled, abort error handling\n",
				 dev_name(dev));
			return;
		}

		if (cxlds->rcd)
			cxl_handle_rdport_errors(cxlds);

		cxl_handle_endpoint_cor_ras(cxlds);
	}
}
EXPORT_SYMBOL_NS_GPL(cxl_cor_error_detected, CXL);

pci_ers_result_t cxl_error_detected(struct pci_dev *pdev,
				    pci_channel_state_t state)
{
	struct cxl_dev_state *cxlds = pci_get_drvdata(pdev);
	struct cxl_memdev *cxlmd = cxlds->cxlmd;
	struct device *dev = &cxlmd->dev;
	bool ue;

	scoped_guard(device, dev) {
		if (!dev->driver) {
			dev_warn(&pdev->dev,
				 "%s: memdev disabled, abort error handling\n",
				 dev_name(dev));
			return PCI_ERS_RESULT_DISCONNECT;
		}

		if (cxlds->rcd)
			cxl_handle_rdport_errors(cxlds);
		/*
		 * A frozen channel indicates an impending reset which is fatal to
		 * CXL.mem operation, and will likely crash the system. On the off
		 * chance the situation is recoverable dump the status of the RAS
		 * capability registers and bounce the active state of the memdev.
		 */
		ue = cxl_handle_endpoint_ras(cxlds);
	}


	switch (state) {
	case pci_channel_io_normal:
		if (ue) {
			device_release_driver(dev);
			return PCI_ERS_RESULT_NEED_RESET;
		}
		return PCI_ERS_RESULT_CAN_RECOVER;
	case pci_channel_io_frozen:
		dev_warn(&pdev->dev,
			 "%s: frozen state error detected, disable CXL.mem\n",
			 dev_name(dev));
		device_release_driver(dev);
		return PCI_ERS_RESULT_NEED_RESET;
	case pci_channel_io_perm_failure:
		dev_warn(&pdev->dev,
			 "failure state error detected, request disconnect\n");
		return PCI_ERS_RESULT_DISCONNECT;
	}
	return PCI_ERS_RESULT_NEED_RESET;
}
EXPORT_SYMBOL_NS_GPL(cxl_error_detected, CXL);

static int cxl_flit_size(struct pci_dev *pdev)
{
	if (cxl_pci_flit_256(pdev))
		return 256;

	return 68;
}

/**
 * cxl_pci_get_latency - calculate the link latency for the PCIe link
 * @pdev: PCI device
 *
 * return: calculated latency or 0 for no latency
 *
 * CXL Memory Device SW Guide v1.0 2.11.4 Link latency calculation
 * Link latency = LinkPropagationLatency + FlitLatency + RetimerLatency
 * LinkProgationLatency is negligible, so 0 will be used
 * RetimerLatency is assumed to be negligible and 0 will be used
 * FlitLatency = FlitSize / LinkBandwidth
 * FlitSize is defined by spec. CXL rev3.0 4.2.1.
 * 68B flit is used up to 32GT/s. >32GT/s, 256B flit size is used.
 * The FlitLatency is converted to picoseconds.
 */
long cxl_pci_get_latency(struct pci_dev *pdev)
{
	long bw;

	bw = pcie_link_speed_mbps(pdev);
	if (bw < 0)
		return 0;
	bw /= BITS_PER_BYTE;

	return cxl_flit_size(pdev) * MEGA / bw;
}

static int __cxl_endpoint_decoder_reset_detected(struct device *dev, void *data)
{
	struct cxl_port *port = data;
	struct cxl_decoder *cxld;
	struct cxl_hdm *cxlhdm;
	void __iomem *hdm;
	u32 ctrl;

	if (!is_endpoint_decoder(dev))
		return 0;

	cxld = to_cxl_decoder(dev);
	if ((cxld->flags & CXL_DECODER_F_ENABLE) == 0)
		return 0;

	cxlhdm = dev_get_drvdata(&port->dev);
	hdm = cxlhdm->regs.hdm_decoder;
	ctrl = readl(hdm + CXL_HDM_DECODER0_CTRL_OFFSET(cxld->id));

	return !FIELD_GET(CXL_HDM_DECODER0_CTRL_COMMITTED, ctrl);
}

bool cxl_endpoint_decoder_reset_detected(struct cxl_port *port)
{
	return device_for_each_child(&port->dev, port,
				     __cxl_endpoint_decoder_reset_detected);
}
EXPORT_SYMBOL_NS_GPL(cxl_endpoint_decoder_reset_detected, CXL);

int cxl_pci_get_bandwidth(struct pci_dev *pdev, struct access_coordinate *c)
{
	int speed, bw;
	u16 lnksta;
	u32 width;

	speed = pcie_link_speed_mbps(pdev);
	if (speed < 0)
		return speed;
	speed /= BITS_PER_BYTE;

	pcie_capability_read_word(pdev, PCI_EXP_LNKSTA, &lnksta);
	width = FIELD_GET(PCI_EXP_LNKSTA_NLW, lnksta);
	bw = speed * width;

	for (int i = 0; i < ACCESS_COORDINATE_MAX; i++) {
		c[i].read_bandwidth = bw;
		c[i].write_bandwidth = bw;
	}

	return 0;
}<|MERGE_RESOLUTION|>--- conflicted
+++ resolved
@@ -792,22 +792,11 @@
  */
 void cxl_dport_init_ras_reporting(struct cxl_dport *dport, struct device *host)
 {
-<<<<<<< HEAD
-	struct device *dport_dev = dport->dport_dev;
-
-	if (dport->rch) {
-		struct pci_host_bridge *host_bridge = to_pci_host_bridge(dport_dev);
-
-		if (host_bridge->native_aer)
-			dport->rcrb.aer_cap = cxl_rcrb_to_aer(dport_dev, dport->rcrb.base);
-	}
-=======
 	dport->reg_map.host = host;
 	cxl_dport_map_ras(dport);
 
 	if (dport->rch) {
 		struct pci_host_bridge *host_bridge = to_pci_host_bridge(dport->dport_dev);
->>>>>>> adc21867
 
 		if (!host_bridge->native_aer)
 			return;
