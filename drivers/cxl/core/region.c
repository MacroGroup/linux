--- conflicted
+++ resolved
@@ -2316,11 +2316,6 @@
 	struct cxl_region_params *p = &cxlr->params;
 	int i;
 
-<<<<<<< HEAD
-	unregister_memory_notifier(&cxlr->memory_notifier);
-	unregister_mt_adistance_algorithm(&cxlr->adist_notifier);
-=======
->>>>>>> adc21867
 	device_del(&cxlr->dev);
 
 	/*
@@ -2397,18 +2392,6 @@
 	return true;
 }
 
-static int cxl_region_nid(struct cxl_region *cxlr)
-{
-	struct cxl_region_params *p = &cxlr->params;
-	struct resource *res;
-
-	guard(rwsem_read)(&cxl_region_rwsem);
-	res = p->res;
-	if (!res)
-		return NUMA_NO_NODE;
-	return phys_to_target_node(res->start);
-}
-
 static int cxl_region_perf_attrs_callback(struct notifier_block *nb,
 					  unsigned long action, void *arg)
 {
@@ -2421,15 +2404,11 @@
 	if (nid == NUMA_NO_NODE || action != MEM_ONLINE)
 		return NOTIFY_DONE;
 
-<<<<<<< HEAD
-	region_nid = cxl_region_nid(cxlr);
-=======
 	/*
 	 * No need to hold cxl_region_rwsem; region parameters are stable
 	 * within the cxl_region driver.
 	 */
 	region_nid = phys_to_target_node(cxlr->params.res->start);
->>>>>>> adc21867
 	if (nid != region_nid)
 		return NOTIFY_DONE;
 
@@ -2448,15 +2427,11 @@
 	int *adist = data;
 	int region_nid;
 
-<<<<<<< HEAD
-	region_nid = cxl_region_nid(cxlr);
-=======
 	/*
 	 * No need to hold cxl_region_rwsem; region parameters are stable
 	 * within the cxl_region driver.
 	 */
 	region_nid = phys_to_target_node(cxlr->params.res->start);
->>>>>>> adc21867
 	if (nid != region_nid)
 		return NOTIFY_OK;
 
@@ -2506,17 +2481,6 @@
 	if (rc)
 		goto err;
 
-<<<<<<< HEAD
-	cxlr->memory_notifier.notifier_call = cxl_region_perf_attrs_callback;
-	cxlr->memory_notifier.priority = CXL_CALLBACK_PRI;
-	register_memory_notifier(&cxlr->memory_notifier);
-
-	cxlr->adist_notifier.notifier_call = cxl_region_calculate_adistance;
-	cxlr->adist_notifier.priority = 100;
-	register_mt_adistance_algorithm(&cxlr->adist_notifier);
-
-=======
->>>>>>> adc21867
 	rc = devm_add_action_or_reset(port->uport_dev, unregister_region, cxlr);
 	if (rc)
 		return ERR_PTR(rc);
@@ -2909,7 +2873,6 @@
 	u16 eig = 0;
 	u8 eiw = 0;
 	int pos;
-<<<<<<< HEAD
 
 	for (int i = 0; i < p->nr_targets; i++) {
 		cxled = p->targets[i];
@@ -2919,17 +2882,6 @@
 	if (!cxled || cxlmd != cxled_to_memdev(cxled))
 		return ULLONG_MAX;
 
-=======
-
-	for (int i = 0; i < p->nr_targets; i++) {
-		cxled = p->targets[i];
-		if (cxlmd == cxled_to_memdev(cxled))
-			break;
-	}
-	if (!cxled || cxlmd != cxled_to_memdev(cxled))
-		return ULLONG_MAX;
-
->>>>>>> adc21867
 	pos = cxled->pos;
 	ways_to_eiw(p->interleave_ways, &eiw);
 	granularity_to_eig(p->interleave_granularity, &eig);
