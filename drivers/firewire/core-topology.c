--- conflicted
+++ resolved
@@ -204,11 +204,7 @@
 				// the node->ports array where the parent node should be.  Later,
 				// when we handle the parent node, we fix up the reference.
 				++parent_count;
-<<<<<<< HEAD
-				node->color = i;
-=======
 				node->color = port_index;
->>>>>>> adc21867
 				break;
 
 			case PHY_PACKET_SELF_ID_PORT_STATUS_CHILD:
