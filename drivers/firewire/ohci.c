--- conflicted
+++ resolved
@@ -1933,31 +1933,6 @@
 	return i;
 }
 
-<<<<<<< HEAD
-static bool initiated_reset(struct fw_ohci *ohci)
-{
-	int reg;
-	int ret = false;
-
-	mutex_lock(&ohci->phy_reg_mutex);
-	reg = write_phy_reg(ohci, 7, 0xe0); /* Select page 7 */
-	if (reg >= 0) {
-		reg = read_phy_reg(ohci, 8);
-		reg |= 0x40;
-		reg = write_phy_reg(ohci, 8, reg); /* set PMODE bit */
-		if (reg >= 0) {
-			reg = read_phy_reg(ohci, 12); /* read register 12 */
-			if (reg >= 0) {
-				if ((reg & 0x08) == 0x08) {
-					/* bit 3 indicates "initiated reset" */
-					ret = true;
-				}
-			}
-		}
-	}
-	mutex_unlock(&ohci->phy_reg_mutex);
-	return ret;
-=======
 static int detect_initiated_reset(struct fw_ohci *ohci, bool *is_initiated_reset)
 {
 	int reg;
@@ -1988,7 +1963,6 @@
 	*is_initiated_reset = !!((reg & 0x08) == 0x08);
 
 	return 0;
->>>>>>> adc21867
 }
 
 /*
@@ -1998,12 +1972,8 @@
  */
 static int find_and_insert_self_id(struct fw_ohci *ohci, int self_id_count)
 {
-<<<<<<< HEAD
-	int reg, i, pos;
-=======
 	int reg, i, pos, err;
 	bool is_initiated_reset;
->>>>>>> adc21867
 	u32 self_id = 0;
 
 	// link active 1, speed 3, bridge 0, contender 1, more packets 0.
@@ -2032,10 +2002,6 @@
 
 	for (i = 0; i < 3; i++) {
 		enum phy_packet_self_id_port_status status;
-<<<<<<< HEAD
-		int err;
-=======
->>>>>>> adc21867
 
 		err = get_status_for_port(ohci, i, &status);
 		if (err < 0)
@@ -2044,14 +2010,10 @@
 		self_id_sequence_set_port_status(&self_id, 1, i, status);
 	}
 
-<<<<<<< HEAD
-	phy_packet_self_id_zero_set_initiated_reset(&self_id, initiated_reset(ohci));
-=======
 	err = detect_initiated_reset(ohci, &is_initiated_reset);
 	if (err < 0)
 		return err;
 	phy_packet_self_id_zero_set_initiated_reset(&self_id, is_initiated_reset);
->>>>>>> adc21867
 
 	pos = get_self_id_pos(ohci, self_id, self_id_count);
 	if (pos >= 0) {
@@ -2965,11 +2927,7 @@
 	copy_iso_headers(ctx, (u32 *) (last + 1));
 
 	if (last->control & cpu_to_le16(DESCRIPTOR_IRQ_ALWAYS))
-<<<<<<< HEAD
-		flush_iso_completions(ctx, FW_ISO_CONTEXT_COMPLETIONS_CAUSE_IRQ);
-=======
 		flush_iso_completions(ctx, FW_ISO_CONTEXT_COMPLETIONS_CAUSE_INTERRUPT);
->>>>>>> adc21867
 
 	return 1;
 }
@@ -3005,11 +2963,7 @@
 
 	if (last->control & cpu_to_le16(DESCRIPTOR_IRQ_ALWAYS)) {
 		trace_isoc_inbound_multiple_completions(&ctx->base, completed,
-<<<<<<< HEAD
-							FW_ISO_CONTEXT_COMPLETIONS_CAUSE_IRQ);
-=======
 							FW_ISO_CONTEXT_COMPLETIONS_CAUSE_INTERRUPT);
->>>>>>> adc21867
 
 		ctx->base.callback.mc(&ctx->base,
 				      buffer_dma + completed,
@@ -3105,11 +3059,7 @@
 	ctx->header_length += 4;
 
 	if (last->control & cpu_to_le16(DESCRIPTOR_IRQ_ALWAYS))
-<<<<<<< HEAD
-		flush_iso_completions(ctx, FW_ISO_CONTEXT_COMPLETIONS_CAUSE_IRQ);
-=======
 		flush_iso_completions(ctx, FW_ISO_CONTEXT_COMPLETIONS_CAUSE_INTERRUPT);
->>>>>>> adc21867
 
 	return 1;
 }
