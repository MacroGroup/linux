--- conflicted
+++ resolved
@@ -341,15 +341,6 @@
 	void (*clear_channel)(struct scmi_shared_mem __iomem *shmem);
 	bool (*poll_done)(struct scmi_shared_mem __iomem *shmem,
 			  struct scmi_xfer *xfer);
-<<<<<<< HEAD
-void shmem_fetch_notification(struct scmi_shared_mem __iomem *shmem,
-			      size_t max_len, struct scmi_xfer *xfer);
-void shmem_clear_channel(struct scmi_shared_mem __iomem *shmem);
-bool shmem_poll_done(struct scmi_shared_mem __iomem *shmem,
-		     struct scmi_xfer *xfer);
-bool shmem_channel_free(struct scmi_shared_mem __iomem *shmem);
-bool shmem_channel_intr_enabled(struct scmi_shared_mem __iomem *shmem);
-=======
 	bool (*channel_free)(struct scmi_shared_mem __iomem *shmem);
 	bool (*channel_intr_enabled)(struct scmi_shared_mem __iomem *shmem);
 	void __iomem *(*setup_iomap)(struct scmi_chan_info *cinfo,
@@ -358,7 +349,6 @@
 };
 
 const struct scmi_shared_mem_operations *scmi_shared_mem_operations_get(void);
->>>>>>> adc21867
 
 /* declarations for message passing transports */
 struct scmi_msg_payld;
