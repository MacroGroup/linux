// SPDX-License-Identifier: GPL-2.0
/*
 * SCMI Generic SystemPower Control driver.
 *
 * Copyright (C) 2020-2022 ARM Ltd.
 */
/*
 * In order to handle platform originated SCMI SystemPower requests (like
 * shutdowns or cold/warm resets) we register an SCMI Notification notifier
 * block to react when such SCMI SystemPower events are emitted by platform.
 *
 * Once such a notification is received we act accordingly to perform the
 * required system transition depending on the kind of request.
 *
 * Graceful requests are routed to userspace through the same API methods
 * (orderly_poweroff/reboot()) used by ACPI when handling ACPI Shutdown bus
 * events.
 *
 * Direct forceful requests are not supported since are not meant to be sent
 * by the SCMI platform to an OSPM like Linux.
 *
 * Additionally, graceful request notifications can carry an optional timeout
 * field stating the maximum amount of time allowed by the platform for
 * completion after which they are converted to forceful ones: the assumption
 * here is that even graceful requests can be upper-bound by a maximum final
 * timeout strictly enforced by the platform itself which can ultimately cut
 * the power off at will anytime; in order to avoid such extreme scenario, we
 * track progress of graceful requests through the means of a reboot notifier
 * converting timed-out graceful requests to forceful ones, so at least we
 * try to perform a clean sync and shutdown/restart before the power is cut.
 *
 * Given the peculiar nature of SCMI SystemPower protocol, that is being in
 * charge of triggering system wide shutdown/reboot events, there should be
 * only one SCMI platform actively emitting SystemPower events.
 * For this reason the SCMI core takes care to enforce the creation of one
 * single unique device associated to the SCMI System Power protocol; no matter
 * how many SCMI platforms are defined on the system, only one can be designated
 * to support System Power: as a consequence this driver will never be probed
 * more than once.
 *
 * For similar reasons as soon as the first valid SystemPower is received by
 * this driver and the shutdown/reboot is started, any further notification
 * possibly emitted by the platform will be ignored.
 */

#include <linux/math.h>
#include <linux/module.h>
#include <linux/mutex.h>
#include <linux/pm.h>
#include <linux/printk.h>
#include <linux/reboot.h>
#include <linux/scmi_protocol.h>
#include <linux/slab.h>
#include <linux/suspend.h>
#include <linux/time64.h>
#include <linux/timer.h>
#include <linux/types.h>
#include <linux/workqueue.h>

#ifndef MODULE
#include <linux/fs.h>
#endif

enum scmi_syspower_state {
	SCMI_SYSPOWER_IDLE,
	SCMI_SYSPOWER_IN_PROGRESS,
	SCMI_SYSPOWER_REBOOTING
};

/**
 * struct scmi_syspower_conf  -  Common configuration
 *
 * @dev: A reference device
 * @state: Current SystemPower state
 * @state_mtx: @state related mutex
 * @required_transition: The requested transition as decribed in the received
 *			 SCMI SystemPower notification
 * @userspace_nb: The notifier_block registered against the SCMI SystemPower
 *		  notification to start the needed userspace interactions.
 * @reboot_nb: A notifier_block optionally used to track reboot progress
 * @forceful_work: A worker used to trigger a forceful transition once a
 *		   graceful has timed out.
 * @suspend_work: A worker used to trigger system suspend
 */
struct scmi_syspower_conf {
	struct device *dev;
	enum scmi_syspower_state state;
	/* Protect access to state */
	struct mutex state_mtx;
	enum scmi_system_events required_transition;

	struct notifier_block userspace_nb;
	struct notifier_block reboot_nb;

	struct delayed_work forceful_work;
	struct work_struct suspend_work;
};

#define userspace_nb_to_sconf(x)	\
	container_of(x, struct scmi_syspower_conf, userspace_nb)

#define reboot_nb_to_sconf(x)		\
	container_of(x, struct scmi_syspower_conf, reboot_nb)

#define dwork_to_sconf(x)		\
	container_of(x, struct scmi_syspower_conf, forceful_work)

/**
 * scmi_reboot_notifier  - A reboot notifier to catch an ongoing successful
 * system transition
 * @nb: Reference to the related notifier block
 * @reason: The reason for the ongoing reboot
 * @__unused: The cmd being executed on a restart request (unused)
 *
 * When an ongoing system transition is detected, compatible with the one
 * requested by SCMI, cancel the delayed work.
 *
 * Return: NOTIFY_OK in any case
 */
static int scmi_reboot_notifier(struct notifier_block *nb,
				unsigned long reason, void *__unused)
{
	struct scmi_syspower_conf *sc = reboot_nb_to_sconf(nb);

	mutex_lock(&sc->state_mtx);
	switch (reason) {
	case SYS_HALT:
	case SYS_POWER_OFF:
		if (sc->required_transition == SCMI_SYSTEM_SHUTDOWN)
			sc->state = SCMI_SYSPOWER_REBOOTING;
		break;
	case SYS_RESTART:
		if (sc->required_transition == SCMI_SYSTEM_COLDRESET ||
		    sc->required_transition == SCMI_SYSTEM_WARMRESET)
			sc->state = SCMI_SYSPOWER_REBOOTING;
		break;
	default:
		break;
	}

	if (sc->state == SCMI_SYSPOWER_REBOOTING) {
		dev_dbg(sc->dev, "Reboot in progress...cancel delayed work.\n");
		cancel_delayed_work_sync(&sc->forceful_work);
	}
	mutex_unlock(&sc->state_mtx);

	return NOTIFY_OK;
}

/**
 * scmi_request_forceful_transition  - Request forceful SystemPower transition
 * @sc: A reference to the configuration data
 *
 * Initiates the required SystemPower transition without involving userspace:
 * just trigger the action at the kernel level after issuing an emergency
 * sync. (if possible at all)
 */
static inline void
scmi_request_forceful_transition(struct scmi_syspower_conf *sc)
{
	dev_dbg(sc->dev, "Serving forceful request:%d\n",
		sc->required_transition);

#ifndef MODULE
	emergency_sync();
#endif
	switch (sc->required_transition) {
	case SCMI_SYSTEM_SHUTDOWN:
		kernel_power_off();
		break;
	case SCMI_SYSTEM_COLDRESET:
	case SCMI_SYSTEM_WARMRESET:
		kernel_restart(NULL);
		break;
	default:
		break;
	}
}

static void scmi_forceful_work_func(struct work_struct *work)
{
	struct scmi_syspower_conf *sc;
	struct delayed_work *dwork;

	if (system_state > SYSTEM_RUNNING)
		return;

	dwork = to_delayed_work(work);
	sc = dwork_to_sconf(dwork);

	dev_dbg(sc->dev, "Graceful request timed out...forcing !\n");
	mutex_lock(&sc->state_mtx);
	/* avoid deadlock by unregistering reboot notifier first */
	unregister_reboot_notifier(&sc->reboot_nb);
	if (sc->state == SCMI_SYSPOWER_IN_PROGRESS)
		scmi_request_forceful_transition(sc);
	mutex_unlock(&sc->state_mtx);
}

/**
 * scmi_request_graceful_transition  - Request graceful SystemPower transition
 * @sc: A reference to the configuration data
 * @timeout_ms: The desired timeout to wait for the shutdown to complete before
 *		system is forcibly shutdown.
 *
 * Initiates the required SystemPower transition, requesting userspace
 * co-operation: it uses the same orderly_ methods used by ACPI Shutdown event
 * processing.
 *
 * Takes care also to register a reboot notifier and to schedule a delayed work
 * in order to detect if userspace actions are taking too long and in such a
 * case to trigger a forceful transition.
 */
static void scmi_request_graceful_transition(struct scmi_syspower_conf *sc,
					     unsigned int timeout_ms)
{
	unsigned int adj_timeout_ms = 0;

	if (timeout_ms) {
		int ret;

		sc->reboot_nb.notifier_call = &scmi_reboot_notifier;
		ret = register_reboot_notifier(&sc->reboot_nb);
		if (!ret) {
			/* Wait only up to 75% of the advertised timeout */
			adj_timeout_ms = mult_frac(timeout_ms, 3, 4);
			INIT_DELAYED_WORK(&sc->forceful_work,
					  scmi_forceful_work_func);
			schedule_delayed_work(&sc->forceful_work,
					      msecs_to_jiffies(adj_timeout_ms));
		} else {
			/* Carry on best effort even without a reboot notifier */
			dev_warn(sc->dev,
				 "Cannot register reboot notifier !\n");
		}
	}

	dev_dbg(sc->dev,
		"Serving graceful req:%d (timeout_ms:%u  adj_timeout_ms:%u)\n",
		sc->required_transition, timeout_ms, adj_timeout_ms);

	switch (sc->required_transition) {
	case SCMI_SYSTEM_SHUTDOWN:
		/*
		 * When triggered early at boot-time the 'orderly' call will
		 * partially fail due to the lack of userspace itself, but
		 * the force=true argument will start anyway a successful
		 * forced shutdown.
		 */
		orderly_poweroff(true);
		break;
	case SCMI_SYSTEM_COLDRESET:
	case SCMI_SYSTEM_WARMRESET:
		orderly_reboot();
		break;
	case SCMI_SYSTEM_SUSPEND:
		schedule_work(&sc->suspend_work);
		break;
	default:
		break;
	}
}

/**
 * scmi_userspace_notifier  - Notifier callback to act on SystemPower
 * Notifications
 * @nb: Reference to the related notifier block
 * @event: The SystemPower notification event id
 * @data: The SystemPower event report
 *
 * This callback is in charge of decoding the received SystemPower report
 * and act accordingly triggering a graceful or forceful system transition.
 *
 * Note that once a valid SCMI SystemPower event starts being served, any
 * other following SystemPower notification received from the same SCMI
 * instance (handle) will be ignored.
 *
 * Return: NOTIFY_OK once a valid SystemPower event has been successfully
 * processed.
 */
static int scmi_userspace_notifier(struct notifier_block *nb,
				   unsigned long event, void *data)
{
	struct scmi_system_power_state_notifier_report *er = data;
	struct scmi_syspower_conf *sc = userspace_nb_to_sconf(nb);

	if (er->system_state >= SCMI_SYSTEM_MAX ||
	    er->system_state == SCMI_SYSTEM_POWERUP) {
		dev_err(sc->dev, "Ignoring unsupported system_state: 0x%X\n",
			er->system_state);
		return NOTIFY_DONE;
	}

	if (!SCMI_SYSPOWER_IS_REQUEST_GRACEFUL(er->flags)) {
		dev_err(sc->dev, "Ignoring forceful notification.\n");
		return NOTIFY_DONE;
	}

	/*
	 * Bail out if system is already shutting down or an SCMI SystemPower
	 * requested is already being served.
	 */
	if (system_state > SYSTEM_RUNNING)
		return NOTIFY_DONE;
	mutex_lock(&sc->state_mtx);
	if (sc->state != SCMI_SYSPOWER_IDLE) {
		dev_dbg(sc->dev,
			"Transition already in progress...ignore.\n");
		mutex_unlock(&sc->state_mtx);
		return NOTIFY_DONE;
	}
	sc->state = SCMI_SYSPOWER_IN_PROGRESS;
	mutex_unlock(&sc->state_mtx);

	sc->required_transition = er->system_state;

	/* Leaving a trace in logs of who triggered the shutdown/reboot. */
	dev_info(sc->dev, "Serving shutdown/reboot request: %d\n",
		 sc->required_transition);

	scmi_request_graceful_transition(sc, er->timeout);

	return NOTIFY_OK;
}

static void scmi_suspend_work_func(struct work_struct *work)
{
	pm_suspend(PM_SUSPEND_MEM);
}

static int scmi_syspower_probe(struct scmi_device *sdev)
{
	int ret;
	struct scmi_syspower_conf *sc;
	struct scmi_handle *handle = sdev->handle;

	if (!handle)
		return -ENODEV;

	ret = handle->devm_protocol_acquire(sdev, SCMI_PROTOCOL_SYSTEM);
	if (ret)
		return ret;

	sc = devm_kzalloc(&sdev->dev, sizeof(*sc), GFP_KERNEL);
	if (!sc)
		return -ENOMEM;

	sc->state = SCMI_SYSPOWER_IDLE;
	mutex_init(&sc->state_mtx);
	sc->required_transition = SCMI_SYSTEM_MAX;
	sc->userspace_nb.notifier_call = &scmi_userspace_notifier;
	sc->dev = &sdev->dev;
	dev_set_drvdata(&sdev->dev, sc);

	INIT_WORK(&sc->suspend_work, scmi_suspend_work_func);

	return handle->notify_ops->devm_event_notifier_register(sdev,
							   SCMI_PROTOCOL_SYSTEM,
					 SCMI_EVENT_SYSTEM_POWER_STATE_NOTIFIER,
						       NULL, &sc->userspace_nb);
}

static int scmi_system_power_resume(struct device *dev)
{
	struct scmi_syspower_conf *sc = dev_get_drvdata(dev);

	sc->state = SCMI_SYSPOWER_IDLE;
	return 0;
}

static const struct dev_pm_ops scmi_system_power_pmops = {
<<<<<<< HEAD
	SET_SYSTEM_SLEEP_PM_OPS(NULL, scmi_system_power_resume)
=======
	SYSTEM_SLEEP_PM_OPS(NULL, scmi_system_power_resume)
>>>>>>> e5f0a698
};

static const struct scmi_device_id scmi_id_table[] = {
	{ SCMI_PROTOCOL_SYSTEM, "syspower" },
	{ },
};
MODULE_DEVICE_TABLE(scmi, scmi_id_table);

static struct scmi_driver scmi_system_power_driver = {
	.driver	= {
<<<<<<< HEAD
		.pm = &scmi_system_power_pmops,
=======
		.pm = pm_sleep_ptr(&scmi_system_power_pmops),
>>>>>>> e5f0a698
	},
	.name = "scmi-system-power",
	.probe = scmi_syspower_probe,
	.id_table = scmi_id_table,
};
module_scmi_driver(scmi_system_power_driver);

MODULE_AUTHOR("Cristian Marussi <cristian.marussi@arm.com>");
MODULE_DESCRIPTION("ARM SCMI SystemPower Control driver");
MODULE_LICENSE("GPL");<|MERGE_RESOLUTION|>--- conflicted
+++ resolved
@@ -369,11 +369,7 @@
 }
 
 static const struct dev_pm_ops scmi_system_power_pmops = {
-<<<<<<< HEAD
-	SET_SYSTEM_SLEEP_PM_OPS(NULL, scmi_system_power_resume)
-=======
 	SYSTEM_SLEEP_PM_OPS(NULL, scmi_system_power_resume)
->>>>>>> e5f0a698
 };
 
 static const struct scmi_device_id scmi_id_table[] = {
@@ -384,11 +380,7 @@
 
 static struct scmi_driver scmi_system_power_driver = {
 	.driver	= {
-<<<<<<< HEAD
-		.pm = &scmi_system_power_pmops,
-=======
 		.pm = pm_sleep_ptr(&scmi_system_power_pmops),
->>>>>>> e5f0a698
 	},
 	.name = "scmi-system-power",
 	.probe = scmi_syspower_probe,
