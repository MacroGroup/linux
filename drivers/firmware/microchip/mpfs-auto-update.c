--- conflicted
+++ resolved
@@ -75,11 +75,6 @@
 #define AUTO_UPDATE_INFO_BASE		AUTO_UPDATE_DIRECTORY_SIZE
 #define AUTO_UPDATE_INFO_SIZE		SZ_1M
 #define AUTO_UPDATE_BITSTREAM_BASE	(AUTO_UPDATE_DIRECTORY_SIZE + AUTO_UPDATE_INFO_SIZE)
-<<<<<<< HEAD
-
-#define AUTO_UPDATE_TIMEOUT_MS		60000
-=======
->>>>>>> adc21867
 
 struct mpfs_auto_update_priv {
 	struct mpfs_sys_controller *sys_controller;
@@ -158,22 +153,6 @@
 
 static enum fw_upload_err mpfs_auto_update_poll_complete(struct fw_upload *fw_uploader)
 {
-<<<<<<< HEAD
-	struct mpfs_auto_update_priv *priv = fw_uploader->dd_handle;
-	int ret;
-
-	/*
-	 * There is no meaningful way to get the status of the programming while
-	 * it is in progress, so attempting anything other than waiting for it
-	 * to complete would be misplaced.
-	 */
-	ret = wait_for_completion_timeout(&priv->programming_complete,
-					  msecs_to_jiffies(AUTO_UPDATE_TIMEOUT_MS));
-	if (!ret)
-		return FW_UPLOAD_ERR_TIMEOUT;
-
-=======
->>>>>>> adc21867
 	return FW_UPLOAD_ERR_NONE;
 }
 
@@ -366,9 +345,6 @@
 	if (mpfs_auto_update_is_bitstream_info(data, size))
 		return FW_UPLOAD_ERR_NONE;
 
-	if (mpfs_auto_update_is_bitstream_info(data, size))
-		goto out;
-
 	ret = mpfs_auto_update_verify_image(fw_uploader);
 	if (ret)
 		return FW_UPLOAD_ERR_FW_INVALID;
