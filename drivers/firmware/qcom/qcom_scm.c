// SPDX-License-Identifier: GPL-2.0-only
/* Copyright (c) 2010,2015,2019 The Linux Foundation. All rights reserved.
 * Copyright (C) 2015 Linaro Ltd.
 */

#include <linux/arm-smccc.h>
#include <linux/bitfield.h>
#include <linux/bits.h>
#include <linux/cleanup.h>
#include <linux/clk.h>
#include <linux/completion.h>
#include <linux/cpumask.h>
#include <linux/dma-mapping.h>
#include <linux/err.h>
#include <linux/export.h>
#include <linux/firmware/qcom/qcom_scm.h>
#include <linux/firmware/qcom/qcom_tzmem.h>
#include <linux/init.h>
#include <linux/interconnect.h>
#include <linux/interrupt.h>
#include <linux/kstrtox.h>
#include <linux/module.h>
#include <linux/of.h>
#include <linux/of_address.h>
#include <linux/of_irq.h>
#include <linux/of_platform.h>
#include <linux/of_reserved_mem.h>
#include <linux/platform_device.h>
#include <linux/reset-controller.h>
#include <linux/sizes.h>
#include <linux/types.h>

#include "qcom_scm.h"
#include "qcom_tzmem.h"

static u32 download_mode;

struct qcom_scm {
	struct device *dev;
	struct clk *core_clk;
	struct clk *iface_clk;
	struct clk *bus_clk;
	struct icc_path *path;
	struct completion waitq_comp;
	struct reset_controller_dev reset;

	/* control access to the interconnect path */
	struct mutex scm_bw_lock;
	int scm_vote_count;

	u64 dload_mode_addr;

	struct qcom_tzmem_pool *mempool;
};

struct qcom_scm_current_perm_info {
	__le32 vmid;
	__le32 perm;
	__le64 ctx;
	__le32 ctx_size;
	__le32 unused;
};

struct qcom_scm_mem_map_info {
	__le64 mem_addr;
	__le64 mem_size;
};

/**
 * struct qcom_scm_qseecom_resp - QSEECOM SCM call response.
 * @result:    Result or status of the SCM call. See &enum qcom_scm_qseecom_result.
 * @resp_type: Type of the response. See &enum qcom_scm_qseecom_resp_type.
 * @data:      Response data. The type of this data is given in @resp_type.
 */
struct qcom_scm_qseecom_resp {
	u64 result;
	u64 resp_type;
	u64 data;
};

enum qcom_scm_qseecom_result {
	QSEECOM_RESULT_SUCCESS			= 0,
	QSEECOM_RESULT_INCOMPLETE		= 1,
	QSEECOM_RESULT_BLOCKED_ON_LISTENER	= 2,
	QSEECOM_RESULT_FAILURE			= 0xFFFFFFFF,
};

enum qcom_scm_qseecom_resp_type {
	QSEECOM_SCM_RES_APP_ID			= 0xEE01,
	QSEECOM_SCM_RES_QSEOS_LISTENER_ID	= 0xEE02,
};

enum qcom_scm_qseecom_tz_owner {
	QSEECOM_TZ_OWNER_SIP			= 2,
	QSEECOM_TZ_OWNER_TZ_APPS		= 48,
	QSEECOM_TZ_OWNER_QSEE_OS		= 50
};

enum qcom_scm_qseecom_tz_svc {
	QSEECOM_TZ_SVC_APP_ID_PLACEHOLDER	= 0,
	QSEECOM_TZ_SVC_APP_MGR			= 1,
	QSEECOM_TZ_SVC_INFO			= 6,
};

enum qcom_scm_qseecom_tz_cmd_app {
	QSEECOM_TZ_CMD_APP_SEND			= 1,
	QSEECOM_TZ_CMD_APP_LOOKUP		= 3,
};

enum qcom_scm_qseecom_tz_cmd_info {
	QSEECOM_TZ_CMD_INFO_VERSION		= 3,
};

#define QSEECOM_MAX_APP_NAME_SIZE		64
#define SHMBRIDGE_RESULT_NOTSUPP		4

/* Each bit configures cold/warm boot address for one of the 4 CPUs */
static const u8 qcom_scm_cpu_cold_bits[QCOM_SCM_BOOT_MAX_CPUS] = {
	0, BIT(0), BIT(3), BIT(5)
};
static const u8 qcom_scm_cpu_warm_bits[QCOM_SCM_BOOT_MAX_CPUS] = {
	BIT(2), BIT(1), BIT(4), BIT(6)
};

#define QCOM_SMC_WAITQ_FLAG_WAKE_ONE	BIT(0)

#define QCOM_DLOAD_MASK		GENMASK(5, 4)
#define QCOM_DLOAD_NODUMP	0
#define QCOM_DLOAD_FULLDUMP	1
#define QCOM_DLOAD_MINIDUMP	2
#define QCOM_DLOAD_BOTHDUMP	3

static const char * const qcom_scm_convention_names[] = {
	[SMC_CONVENTION_UNKNOWN] = "unknown",
	[SMC_CONVENTION_ARM_32] = "smc arm 32",
	[SMC_CONVENTION_ARM_64] = "smc arm 64",
	[SMC_CONVENTION_LEGACY] = "smc legacy",
};

static const char * const download_mode_name[] = {
	[QCOM_DLOAD_NODUMP]	= "off",
	[QCOM_DLOAD_FULLDUMP]	= "full",
	[QCOM_DLOAD_MINIDUMP]	= "mini",
	[QCOM_DLOAD_BOTHDUMP]	= "full,mini",
};

static struct qcom_scm *__scm;

static int qcom_scm_clk_enable(void)
{
	int ret;

	ret = clk_prepare_enable(__scm->core_clk);
	if (ret)
		goto bail;

	ret = clk_prepare_enable(__scm->iface_clk);
	if (ret)
		goto disable_core;

	ret = clk_prepare_enable(__scm->bus_clk);
	if (ret)
		goto disable_iface;

	return 0;

disable_iface:
	clk_disable_unprepare(__scm->iface_clk);
disable_core:
	clk_disable_unprepare(__scm->core_clk);
bail:
	return ret;
}

static void qcom_scm_clk_disable(void)
{
	clk_disable_unprepare(__scm->core_clk);
	clk_disable_unprepare(__scm->iface_clk);
	clk_disable_unprepare(__scm->bus_clk);
}

static int qcom_scm_bw_enable(void)
{
	int ret = 0;

	if (!__scm->path)
		return 0;

	mutex_lock(&__scm->scm_bw_lock);
	if (!__scm->scm_vote_count) {
		ret = icc_set_bw(__scm->path, 0, UINT_MAX);
		if (ret < 0) {
			dev_err(__scm->dev, "failed to set bandwidth request\n");
			goto err_bw;
		}
	}
	__scm->scm_vote_count++;
err_bw:
	mutex_unlock(&__scm->scm_bw_lock);

	return ret;
}

static void qcom_scm_bw_disable(void)
{
	if (!__scm->path)
		return;

	mutex_lock(&__scm->scm_bw_lock);
	if (__scm->scm_vote_count-- == 1)
		icc_set_bw(__scm->path, 0, 0);
	mutex_unlock(&__scm->scm_bw_lock);
}

enum qcom_scm_convention qcom_scm_convention = SMC_CONVENTION_UNKNOWN;
static DEFINE_SPINLOCK(scm_query_lock);

struct qcom_tzmem_pool *qcom_scm_get_tzmem_pool(void)
{
<<<<<<< HEAD
	return __scm->mempool;
=======
	return __scm ? __scm->mempool : NULL;
>>>>>>> adc21867
}

static enum qcom_scm_convention __get_convention(void)
{
	unsigned long flags;
	struct qcom_scm_desc desc = {
		.svc = QCOM_SCM_SVC_INFO,
		.cmd = QCOM_SCM_INFO_IS_CALL_AVAIL,
		.args[0] = SCM_SMC_FNID(QCOM_SCM_SVC_INFO,
					   QCOM_SCM_INFO_IS_CALL_AVAIL) |
			   (ARM_SMCCC_OWNER_SIP << ARM_SMCCC_OWNER_SHIFT),
		.arginfo = QCOM_SCM_ARGS(1),
		.owner = ARM_SMCCC_OWNER_SIP,
	};
	struct qcom_scm_res res;
	enum qcom_scm_convention probed_convention;
	int ret;
	bool forced = false;

	if (likely(qcom_scm_convention != SMC_CONVENTION_UNKNOWN))
		return qcom_scm_convention;

	/*
	 * Per the "SMC calling convention specification", the 64-bit calling
	 * convention can only be used when the client is 64-bit, otherwise
	 * system will encounter the undefined behaviour.
	 */
#if IS_ENABLED(CONFIG_ARM64)
	/*
	 * Device isn't required as there is only one argument - no device
	 * needed to dma_map_single to secure world
	 */
	probed_convention = SMC_CONVENTION_ARM_64;
	ret = __scm_smc_call(NULL, &desc, probed_convention, &res, true);
	if (!ret && res.result[0] == 1)
		goto found;

	/*
	 * Some SC7180 firmwares didn't implement the
	 * QCOM_SCM_INFO_IS_CALL_AVAIL call, so we fallback to forcing ARM_64
	 * calling conventions on these firmwares. Luckily we don't make any
	 * early calls into the firmware on these SoCs so the device pointer
	 * will be valid here to check if the compatible matches.
	 */
	if (of_device_is_compatible(__scm ? __scm->dev->of_node : NULL, "qcom,scm-sc7180")) {
		forced = true;
		goto found;
	}
#endif

	probed_convention = SMC_CONVENTION_ARM_32;
	ret = __scm_smc_call(NULL, &desc, probed_convention, &res, true);
	if (!ret && res.result[0] == 1)
		goto found;

	probed_convention = SMC_CONVENTION_LEGACY;
found:
	spin_lock_irqsave(&scm_query_lock, flags);
	if (probed_convention != qcom_scm_convention) {
		qcom_scm_convention = probed_convention;
		pr_info("qcom_scm: convention: %s%s\n",
			qcom_scm_convention_names[qcom_scm_convention],
			forced ? " (forced)" : "");
	}
	spin_unlock_irqrestore(&scm_query_lock, flags);

	return qcom_scm_convention;
}

/**
 * qcom_scm_call() - Invoke a syscall in the secure world
 * @dev:	device
 * @desc:	Descriptor structure containing arguments and return values
 * @res:        Structure containing results from SMC/HVC call
 *
 * Sends a command to the SCM and waits for the command to finish processing.
 * This should *only* be called in pre-emptible context.
 */
static int qcom_scm_call(struct device *dev, const struct qcom_scm_desc *desc,
			 struct qcom_scm_res *res)
{
	might_sleep();
	switch (__get_convention()) {
	case SMC_CONVENTION_ARM_32:
	case SMC_CONVENTION_ARM_64:
		return scm_smc_call(dev, desc, res, false);
	case SMC_CONVENTION_LEGACY:
		return scm_legacy_call(dev, desc, res);
	default:
		pr_err("Unknown current SCM calling convention.\n");
		return -EINVAL;
	}
}

/**
 * qcom_scm_call_atomic() - atomic variation of qcom_scm_call()
 * @dev:	device
 * @desc:	Descriptor structure containing arguments and return values
 * @res:	Structure containing results from SMC/HVC call
 *
 * Sends a command to the SCM and waits for the command to finish processing.
 * This can be called in atomic context.
 */
static int qcom_scm_call_atomic(struct device *dev,
				const struct qcom_scm_desc *desc,
				struct qcom_scm_res *res)
{
	switch (__get_convention()) {
	case SMC_CONVENTION_ARM_32:
	case SMC_CONVENTION_ARM_64:
		return scm_smc_call(dev, desc, res, true);
	case SMC_CONVENTION_LEGACY:
		return scm_legacy_call_atomic(dev, desc, res);
	default:
		pr_err("Unknown current SCM calling convention.\n");
		return -EINVAL;
	}
}

static bool __qcom_scm_is_call_available(struct device *dev, u32 svc_id,
					 u32 cmd_id)
{
	int ret;
	struct qcom_scm_desc desc = {
		.svc = QCOM_SCM_SVC_INFO,
		.cmd = QCOM_SCM_INFO_IS_CALL_AVAIL,
		.owner = ARM_SMCCC_OWNER_SIP,
	};
	struct qcom_scm_res res;

	desc.arginfo = QCOM_SCM_ARGS(1);
	switch (__get_convention()) {
	case SMC_CONVENTION_ARM_32:
	case SMC_CONVENTION_ARM_64:
		desc.args[0] = SCM_SMC_FNID(svc_id, cmd_id) |
				(ARM_SMCCC_OWNER_SIP << ARM_SMCCC_OWNER_SHIFT);
		break;
	case SMC_CONVENTION_LEGACY:
		desc.args[0] = SCM_LEGACY_FNID(svc_id, cmd_id);
		break;
	default:
		pr_err("Unknown SMC convention being used\n");
		return false;
	}

	ret = qcom_scm_call(dev, &desc, &res);

	return ret ? false : !!res.result[0];
}

static int qcom_scm_set_boot_addr(void *entry, const u8 *cpu_bits)
{
	int cpu;
	unsigned int flags = 0;
	struct qcom_scm_desc desc = {
		.svc = QCOM_SCM_SVC_BOOT,
		.cmd = QCOM_SCM_BOOT_SET_ADDR,
		.arginfo = QCOM_SCM_ARGS(2),
		.owner = ARM_SMCCC_OWNER_SIP,
	};

	for_each_present_cpu(cpu) {
		if (cpu >= QCOM_SCM_BOOT_MAX_CPUS)
			return -EINVAL;
		flags |= cpu_bits[cpu];
	}

	desc.args[0] = flags;
	desc.args[1] = virt_to_phys(entry);

	return qcom_scm_call_atomic(__scm ? __scm->dev : NULL, &desc, NULL);
}

static int qcom_scm_set_boot_addr_mc(void *entry, unsigned int flags)
{
	struct qcom_scm_desc desc = {
		.svc = QCOM_SCM_SVC_BOOT,
		.cmd = QCOM_SCM_BOOT_SET_ADDR_MC,
		.owner = ARM_SMCCC_OWNER_SIP,
		.arginfo = QCOM_SCM_ARGS(6),
		.args = {
			virt_to_phys(entry),
			/* Apply to all CPUs in all affinity levels */
			~0ULL, ~0ULL, ~0ULL, ~0ULL,
			flags,
		},
	};

	/* Need a device for DMA of the additional arguments */
	if (!__scm || __get_convention() == SMC_CONVENTION_LEGACY)
		return -EOPNOTSUPP;

	return qcom_scm_call(__scm->dev, &desc, NULL);
}

/**
 * qcom_scm_set_warm_boot_addr() - Set the warm boot address for all cpus
 * @entry: Entry point function for the cpus
 *
 * Set the Linux entry point for the SCM to transfer control to when coming
 * out of a power down. CPU power down may be executed on cpuidle or hotplug.
 */
int qcom_scm_set_warm_boot_addr(void *entry)
{
	if (qcom_scm_set_boot_addr_mc(entry, QCOM_SCM_BOOT_MC_FLAG_WARMBOOT))
		/* Fallback to old SCM call */
		return qcom_scm_set_boot_addr(entry, qcom_scm_cpu_warm_bits);
	return 0;
}
EXPORT_SYMBOL_GPL(qcom_scm_set_warm_boot_addr);

/**
 * qcom_scm_set_cold_boot_addr() - Set the cold boot address for all cpus
 * @entry: Entry point function for the cpus
 */
int qcom_scm_set_cold_boot_addr(void *entry)
{
	if (qcom_scm_set_boot_addr_mc(entry, QCOM_SCM_BOOT_MC_FLAG_COLDBOOT))
		/* Fallback to old SCM call */
		return qcom_scm_set_boot_addr(entry, qcom_scm_cpu_cold_bits);
	return 0;
}
EXPORT_SYMBOL_GPL(qcom_scm_set_cold_boot_addr);

/**
 * qcom_scm_cpu_power_down() - Power down the cpu
 * @flags:	Flags to flush cache
 *
 * This is an end point to power down cpu. If there was a pending interrupt,
 * the control would return from this function, otherwise, the cpu jumps to the
 * warm boot entry point set for this cpu upon reset.
 */
void qcom_scm_cpu_power_down(u32 flags)
{
	struct qcom_scm_desc desc = {
		.svc = QCOM_SCM_SVC_BOOT,
		.cmd = QCOM_SCM_BOOT_TERMINATE_PC,
		.args[0] = flags & QCOM_SCM_FLUSH_FLAG_MASK,
		.arginfo = QCOM_SCM_ARGS(1),
		.owner = ARM_SMCCC_OWNER_SIP,
	};

	qcom_scm_call_atomic(__scm ? __scm->dev : NULL, &desc, NULL);
}
EXPORT_SYMBOL_GPL(qcom_scm_cpu_power_down);

int qcom_scm_set_remote_state(u32 state, u32 id)
{
	struct qcom_scm_desc desc = {
		.svc = QCOM_SCM_SVC_BOOT,
		.cmd = QCOM_SCM_BOOT_SET_REMOTE_STATE,
		.arginfo = QCOM_SCM_ARGS(2),
		.args[0] = state,
		.args[1] = id,
		.owner = ARM_SMCCC_OWNER_SIP,
	};
	struct qcom_scm_res res;
	int ret;

	ret = qcom_scm_call(__scm->dev, &desc, &res);

	return ret ? : res.result[0];
}
EXPORT_SYMBOL_GPL(qcom_scm_set_remote_state);

static int qcom_scm_disable_sdi(void)
{
	int ret;
	struct qcom_scm_desc desc = {
		.svc = QCOM_SCM_SVC_BOOT,
		.cmd = QCOM_SCM_BOOT_SDI_CONFIG,
		.args[0] = 1, /* Disable watchdog debug */
		.args[1] = 0, /* Disable SDI */
		.arginfo = QCOM_SCM_ARGS(2),
		.owner = ARM_SMCCC_OWNER_SIP,
	};
	struct qcom_scm_res res;

	ret = qcom_scm_clk_enable();
	if (ret)
		return ret;
	ret = qcom_scm_call(__scm->dev, &desc, &res);

	qcom_scm_clk_disable();

	return ret ? : res.result[0];
}

static int __qcom_scm_set_dload_mode(struct device *dev, bool enable)
{
	struct qcom_scm_desc desc = {
		.svc = QCOM_SCM_SVC_BOOT,
		.cmd = QCOM_SCM_BOOT_SET_DLOAD_MODE,
		.arginfo = QCOM_SCM_ARGS(2),
		.args[0] = QCOM_SCM_BOOT_SET_DLOAD_MODE,
		.owner = ARM_SMCCC_OWNER_SIP,
	};

	desc.args[1] = enable ? QCOM_SCM_BOOT_SET_DLOAD_MODE : 0;

	return qcom_scm_call_atomic(__scm->dev, &desc, NULL);
}

static int qcom_scm_io_rmw(phys_addr_t addr, unsigned int mask, unsigned int val)
{
	unsigned int old;
	unsigned int new;
	int ret;

	ret = qcom_scm_io_readl(addr, &old);
	if (ret)
		return ret;

	new = (old & ~mask) | (val & mask);

	return qcom_scm_io_writel(addr, new);
}

static void qcom_scm_set_download_mode(u32 dload_mode)
{
	int ret = 0;

	if (__scm->dload_mode_addr) {
		ret = qcom_scm_io_rmw(__scm->dload_mode_addr, QCOM_DLOAD_MASK,
				      FIELD_PREP(QCOM_DLOAD_MASK, dload_mode));
	} else if (__qcom_scm_is_call_available(__scm->dev, QCOM_SCM_SVC_BOOT,
						QCOM_SCM_BOOT_SET_DLOAD_MODE)) {
		ret = __qcom_scm_set_dload_mode(__scm->dev, !!dload_mode);
	} else if (dload_mode) {
		dev_err(__scm->dev,
			"No available mechanism for setting download mode\n");
	}

	if (ret)
		dev_err(__scm->dev, "failed to set download mode: %d\n", ret);
}

/**
 * qcom_scm_pas_init_image() - Initialize peripheral authentication service
 *			       state machine for a given peripheral, using the
 *			       metadata
 * @peripheral: peripheral id
 * @metadata:	pointer to memory containing ELF header, program header table
 *		and optional blob of data used for authenticating the metadata
 *		and the rest of the firmware
 * @size:	size of the metadata
 * @ctx:	optional metadata context
 *
 * Return: 0 on success.
 *
 * Upon successful return, the PAS metadata context (@ctx) will be used to
 * track the metadata allocation, this needs to be released by invoking
 * qcom_scm_pas_metadata_release() by the caller.
 */
int qcom_scm_pas_init_image(u32 peripheral, const void *metadata, size_t size,
			    struct qcom_scm_pas_metadata *ctx)
{
	dma_addr_t mdata_phys;
	void *mdata_buf;
	int ret;
	struct qcom_scm_desc desc = {
		.svc = QCOM_SCM_SVC_PIL,
		.cmd = QCOM_SCM_PIL_PAS_INIT_IMAGE,
		.arginfo = QCOM_SCM_ARGS(2, QCOM_SCM_VAL, QCOM_SCM_RW),
		.args[0] = peripheral,
		.owner = ARM_SMCCC_OWNER_SIP,
	};
	struct qcom_scm_res res;

	/*
	 * During the scm call memory protection will be enabled for the meta
	 * data blob, so make sure it's physically contiguous, 4K aligned and
	 * non-cachable to avoid XPU violations.
	 *
	 * For PIL calls the hypervisor creates SHM Bridges for the blob
	 * buffers on behalf of Linux so we must not do it ourselves hence
	 * not using the TZMem allocator here.
	 *
	 * If we pass a buffer that is already part of an SHM Bridge to this
	 * call, it will fail.
	 */
	mdata_buf = dma_alloc_coherent(__scm->dev, size, &mdata_phys,
				       GFP_KERNEL);
	if (!mdata_buf)
		return -ENOMEM;

	memcpy(mdata_buf, metadata, size);

	ret = qcom_scm_clk_enable();
	if (ret)
		goto out;

	ret = qcom_scm_bw_enable();
	if (ret)
		goto disable_clk;

	desc.args[1] = mdata_phys;

	ret = qcom_scm_call(__scm->dev, &desc, &res);
	qcom_scm_bw_disable();

disable_clk:
	qcom_scm_clk_disable();

out:
	if (ret < 0 || !ctx) {
		dma_free_coherent(__scm->dev, size, mdata_buf, mdata_phys);
	} else if (ctx) {
		ctx->ptr = mdata_buf;
		ctx->phys = mdata_phys;
		ctx->size = size;
	}

	return ret ? : res.result[0];
}
EXPORT_SYMBOL_GPL(qcom_scm_pas_init_image);

/**
 * qcom_scm_pas_metadata_release() - release metadata context
 * @ctx:	metadata context
 */
void qcom_scm_pas_metadata_release(struct qcom_scm_pas_metadata *ctx)
{
	if (!ctx->ptr)
		return;

	dma_free_coherent(__scm->dev, ctx->size, ctx->ptr, ctx->phys);

	ctx->ptr = NULL;
	ctx->phys = 0;
	ctx->size = 0;
}
EXPORT_SYMBOL_GPL(qcom_scm_pas_metadata_release);

/**
 * qcom_scm_pas_mem_setup() - Prepare the memory related to a given peripheral
 *			      for firmware loading
 * @peripheral:	peripheral id
 * @addr:	start address of memory area to prepare
 * @size:	size of the memory area to prepare
 *
 * Returns 0 on success.
 */
int qcom_scm_pas_mem_setup(u32 peripheral, phys_addr_t addr, phys_addr_t size)
{
	int ret;
	struct qcom_scm_desc desc = {
		.svc = QCOM_SCM_SVC_PIL,
		.cmd = QCOM_SCM_PIL_PAS_MEM_SETUP,
		.arginfo = QCOM_SCM_ARGS(3),
		.args[0] = peripheral,
		.args[1] = addr,
		.args[2] = size,
		.owner = ARM_SMCCC_OWNER_SIP,
	};
	struct qcom_scm_res res;

	ret = qcom_scm_clk_enable();
	if (ret)
		return ret;

	ret = qcom_scm_bw_enable();
	if (ret)
		goto disable_clk;

	ret = qcom_scm_call(__scm->dev, &desc, &res);
	qcom_scm_bw_disable();

disable_clk:
	qcom_scm_clk_disable();

	return ret ? : res.result[0];
}
EXPORT_SYMBOL_GPL(qcom_scm_pas_mem_setup);

/**
 * qcom_scm_pas_auth_and_reset() - Authenticate the given peripheral firmware
 *				   and reset the remote processor
 * @peripheral:	peripheral id
 *
 * Return 0 on success.
 */
int qcom_scm_pas_auth_and_reset(u32 peripheral)
{
	int ret;
	struct qcom_scm_desc desc = {
		.svc = QCOM_SCM_SVC_PIL,
		.cmd = QCOM_SCM_PIL_PAS_AUTH_AND_RESET,
		.arginfo = QCOM_SCM_ARGS(1),
		.args[0] = peripheral,
		.owner = ARM_SMCCC_OWNER_SIP,
	};
	struct qcom_scm_res res;

	ret = qcom_scm_clk_enable();
	if (ret)
		return ret;

	ret = qcom_scm_bw_enable();
	if (ret)
		goto disable_clk;

	ret = qcom_scm_call(__scm->dev, &desc, &res);
	qcom_scm_bw_disable();

disable_clk:
	qcom_scm_clk_disable();

	return ret ? : res.result[0];
}
EXPORT_SYMBOL_GPL(qcom_scm_pas_auth_and_reset);

/**
 * qcom_scm_pas_shutdown() - Shut down the remote processor
 * @peripheral: peripheral id
 *
 * Returns 0 on success.
 */
int qcom_scm_pas_shutdown(u32 peripheral)
{
	int ret;
	struct qcom_scm_desc desc = {
		.svc = QCOM_SCM_SVC_PIL,
		.cmd = QCOM_SCM_PIL_PAS_SHUTDOWN,
		.arginfo = QCOM_SCM_ARGS(1),
		.args[0] = peripheral,
		.owner = ARM_SMCCC_OWNER_SIP,
	};
	struct qcom_scm_res res;

	ret = qcom_scm_clk_enable();
	if (ret)
		return ret;

	ret = qcom_scm_bw_enable();
	if (ret)
		goto disable_clk;

	ret = qcom_scm_call(__scm->dev, &desc, &res);
	qcom_scm_bw_disable();

disable_clk:
	qcom_scm_clk_disable();

	return ret ? : res.result[0];
}
EXPORT_SYMBOL_GPL(qcom_scm_pas_shutdown);

/**
 * qcom_scm_pas_supported() - Check if the peripheral authentication service is
 *			      available for the given peripherial
 * @peripheral:	peripheral id
 *
 * Returns true if PAS is supported for this peripheral, otherwise false.
 */
bool qcom_scm_pas_supported(u32 peripheral)
{
	int ret;
	struct qcom_scm_desc desc = {
		.svc = QCOM_SCM_SVC_PIL,
		.cmd = QCOM_SCM_PIL_PAS_IS_SUPPORTED,
		.arginfo = QCOM_SCM_ARGS(1),
		.args[0] = peripheral,
		.owner = ARM_SMCCC_OWNER_SIP,
	};
	struct qcom_scm_res res;

	if (!__qcom_scm_is_call_available(__scm->dev, QCOM_SCM_SVC_PIL,
					  QCOM_SCM_PIL_PAS_IS_SUPPORTED))
		return false;

	ret = qcom_scm_call(__scm->dev, &desc, &res);

	return ret ? false : !!res.result[0];
}
EXPORT_SYMBOL_GPL(qcom_scm_pas_supported);

static int __qcom_scm_pas_mss_reset(struct device *dev, bool reset)
{
	struct qcom_scm_desc desc = {
		.svc = QCOM_SCM_SVC_PIL,
		.cmd = QCOM_SCM_PIL_PAS_MSS_RESET,
		.arginfo = QCOM_SCM_ARGS(2),
		.args[0] = reset,
		.args[1] = 0,
		.owner = ARM_SMCCC_OWNER_SIP,
	};
	struct qcom_scm_res res;
	int ret;

	ret = qcom_scm_call(__scm->dev, &desc, &res);

	return ret ? : res.result[0];
}

static int qcom_scm_pas_reset_assert(struct reset_controller_dev *rcdev,
				     unsigned long idx)
{
	if (idx != 0)
		return -EINVAL;

	return __qcom_scm_pas_mss_reset(__scm->dev, 1);
}

static int qcom_scm_pas_reset_deassert(struct reset_controller_dev *rcdev,
				       unsigned long idx)
{
	if (idx != 0)
		return -EINVAL;

	return __qcom_scm_pas_mss_reset(__scm->dev, 0);
}

static const struct reset_control_ops qcom_scm_pas_reset_ops = {
	.assert = qcom_scm_pas_reset_assert,
	.deassert = qcom_scm_pas_reset_deassert,
};

int qcom_scm_io_readl(phys_addr_t addr, unsigned int *val)
{
	struct qcom_scm_desc desc = {
		.svc = QCOM_SCM_SVC_IO,
		.cmd = QCOM_SCM_IO_READ,
		.arginfo = QCOM_SCM_ARGS(1),
		.args[0] = addr,
		.owner = ARM_SMCCC_OWNER_SIP,
	};
	struct qcom_scm_res res;
	int ret;


	ret = qcom_scm_call_atomic(__scm->dev, &desc, &res);
	if (ret >= 0)
		*val = res.result[0];

	return ret < 0 ? ret : 0;
}
EXPORT_SYMBOL_GPL(qcom_scm_io_readl);

int qcom_scm_io_writel(phys_addr_t addr, unsigned int val)
{
	struct qcom_scm_desc desc = {
		.svc = QCOM_SCM_SVC_IO,
		.cmd = QCOM_SCM_IO_WRITE,
		.arginfo = QCOM_SCM_ARGS(2),
		.args[0] = addr,
		.args[1] = val,
		.owner = ARM_SMCCC_OWNER_SIP,
	};

	return qcom_scm_call_atomic(__scm->dev, &desc, NULL);
}
EXPORT_SYMBOL_GPL(qcom_scm_io_writel);

/**
 * qcom_scm_restore_sec_cfg_available() - Check if secure environment
 * supports restore security config interface.
 *
 * Return true if restore-cfg interface is supported, false if not.
 */
bool qcom_scm_restore_sec_cfg_available(void)
{
	return __qcom_scm_is_call_available(__scm->dev, QCOM_SCM_SVC_MP,
					    QCOM_SCM_MP_RESTORE_SEC_CFG);
}
EXPORT_SYMBOL_GPL(qcom_scm_restore_sec_cfg_available);

int qcom_scm_restore_sec_cfg(u32 device_id, u32 spare)
{
	struct qcom_scm_desc desc = {
		.svc = QCOM_SCM_SVC_MP,
		.cmd = QCOM_SCM_MP_RESTORE_SEC_CFG,
		.arginfo = QCOM_SCM_ARGS(2),
		.args[0] = device_id,
		.args[1] = spare,
		.owner = ARM_SMCCC_OWNER_SIP,
	};
	struct qcom_scm_res res;
	int ret;

	ret = qcom_scm_call(__scm->dev, &desc, &res);

	return ret ? : res.result[0];
}
EXPORT_SYMBOL_GPL(qcom_scm_restore_sec_cfg);

int qcom_scm_iommu_secure_ptbl_size(u32 spare, size_t *size)
{
	struct qcom_scm_desc desc = {
		.svc = QCOM_SCM_SVC_MP,
		.cmd = QCOM_SCM_MP_IOMMU_SECURE_PTBL_SIZE,
		.arginfo = QCOM_SCM_ARGS(1),
		.args[0] = spare,
		.owner = ARM_SMCCC_OWNER_SIP,
	};
	struct qcom_scm_res res;
	int ret;

	ret = qcom_scm_call(__scm->dev, &desc, &res);

	if (size)
		*size = res.result[0];

	return ret ? : res.result[1];
}
EXPORT_SYMBOL_GPL(qcom_scm_iommu_secure_ptbl_size);

int qcom_scm_iommu_secure_ptbl_init(u64 addr, u32 size, u32 spare)
{
	struct qcom_scm_desc desc = {
		.svc = QCOM_SCM_SVC_MP,
		.cmd = QCOM_SCM_MP_IOMMU_SECURE_PTBL_INIT,
		.arginfo = QCOM_SCM_ARGS(3, QCOM_SCM_RW, QCOM_SCM_VAL,
					 QCOM_SCM_VAL),
		.args[0] = addr,
		.args[1] = size,
		.args[2] = spare,
		.owner = ARM_SMCCC_OWNER_SIP,
	};
	int ret;

	ret = qcom_scm_call(__scm->dev, &desc, NULL);

	/* the pg table has been initialized already, ignore the error */
	if (ret == -EPERM)
		ret = 0;

	return ret;
}
EXPORT_SYMBOL_GPL(qcom_scm_iommu_secure_ptbl_init);

int qcom_scm_iommu_set_cp_pool_size(u32 spare, u32 size)
{
	struct qcom_scm_desc desc = {
		.svc = QCOM_SCM_SVC_MP,
		.cmd = QCOM_SCM_MP_IOMMU_SET_CP_POOL_SIZE,
		.arginfo = QCOM_SCM_ARGS(2),
		.args[0] = size,
		.args[1] = spare,
		.owner = ARM_SMCCC_OWNER_SIP,
	};

	return qcom_scm_call(__scm->dev, &desc, NULL);
}
EXPORT_SYMBOL_GPL(qcom_scm_iommu_set_cp_pool_size);

int qcom_scm_mem_protect_video_var(u32 cp_start, u32 cp_size,
				   u32 cp_nonpixel_start,
				   u32 cp_nonpixel_size)
{
	int ret;
	struct qcom_scm_desc desc = {
		.svc = QCOM_SCM_SVC_MP,
		.cmd = QCOM_SCM_MP_VIDEO_VAR,
		.arginfo = QCOM_SCM_ARGS(4, QCOM_SCM_VAL, QCOM_SCM_VAL,
					 QCOM_SCM_VAL, QCOM_SCM_VAL),
		.args[0] = cp_start,
		.args[1] = cp_size,
		.args[2] = cp_nonpixel_start,
		.args[3] = cp_nonpixel_size,
		.owner = ARM_SMCCC_OWNER_SIP,
	};
	struct qcom_scm_res res;

	ret = qcom_scm_call(__scm->dev, &desc, &res);

	return ret ? : res.result[0];
}
EXPORT_SYMBOL_GPL(qcom_scm_mem_protect_video_var);

static int __qcom_scm_assign_mem(struct device *dev, phys_addr_t mem_region,
				 size_t mem_sz, phys_addr_t src, size_t src_sz,
				 phys_addr_t dest, size_t dest_sz)
{
	int ret;
	struct qcom_scm_desc desc = {
		.svc = QCOM_SCM_SVC_MP,
		.cmd = QCOM_SCM_MP_ASSIGN,
		.arginfo = QCOM_SCM_ARGS(7, QCOM_SCM_RO, QCOM_SCM_VAL,
					 QCOM_SCM_RO, QCOM_SCM_VAL, QCOM_SCM_RO,
					 QCOM_SCM_VAL, QCOM_SCM_VAL),
		.args[0] = mem_region,
		.args[1] = mem_sz,
		.args[2] = src,
		.args[3] = src_sz,
		.args[4] = dest,
		.args[5] = dest_sz,
		.args[6] = 0,
		.owner = ARM_SMCCC_OWNER_SIP,
	};
	struct qcom_scm_res res;

	ret = qcom_scm_call(dev, &desc, &res);

	return ret ? : res.result[0];
}

/**
 * qcom_scm_assign_mem() - Make a secure call to reassign memory ownership
 * @mem_addr: mem region whose ownership need to be reassigned
 * @mem_sz:   size of the region.
 * @srcvm:    vmid for current set of owners, each set bit in
 *            flag indicate a unique owner
 * @newvm:    array having new owners and corresponding permission
 *            flags
 * @dest_cnt: number of owners in next set.
 *
 * Return negative errno on failure or 0 on success with @srcvm updated.
 */
int qcom_scm_assign_mem(phys_addr_t mem_addr, size_t mem_sz,
			u64 *srcvm,
			const struct qcom_scm_vmperm *newvm,
			unsigned int dest_cnt)
{
	struct qcom_scm_current_perm_info *destvm;
	struct qcom_scm_mem_map_info *mem_to_map;
	phys_addr_t mem_to_map_phys;
	phys_addr_t dest_phys;
	phys_addr_t ptr_phys;
	size_t mem_to_map_sz;
	size_t dest_sz;
	size_t src_sz;
	size_t ptr_sz;
	int next_vm;
	__le32 *src;
	int ret, i, b;
	u64 srcvm_bits = *srcvm;

	src_sz = hweight64(srcvm_bits) * sizeof(*src);
	mem_to_map_sz = sizeof(*mem_to_map);
	dest_sz = dest_cnt * sizeof(*destvm);
	ptr_sz = ALIGN(src_sz, SZ_64) + ALIGN(mem_to_map_sz, SZ_64) +
			ALIGN(dest_sz, SZ_64);

	void *ptr __free(qcom_tzmem) = qcom_tzmem_alloc(__scm->mempool,
							ptr_sz, GFP_KERNEL);
	if (!ptr)
		return -ENOMEM;

	ptr_phys = qcom_tzmem_to_phys(ptr);

	/* Fill source vmid detail */
	src = ptr;
	i = 0;
	for (b = 0; b < BITS_PER_TYPE(u64); b++) {
		if (srcvm_bits & BIT(b))
			src[i++] = cpu_to_le32(b);
	}

	/* Fill details of mem buff to map */
	mem_to_map = ptr + ALIGN(src_sz, SZ_64);
	mem_to_map_phys = ptr_phys + ALIGN(src_sz, SZ_64);
	mem_to_map->mem_addr = cpu_to_le64(mem_addr);
	mem_to_map->mem_size = cpu_to_le64(mem_sz);

	next_vm = 0;
	/* Fill details of next vmid detail */
	destvm = ptr + ALIGN(mem_to_map_sz, SZ_64) + ALIGN(src_sz, SZ_64);
	dest_phys = ptr_phys + ALIGN(mem_to_map_sz, SZ_64) + ALIGN(src_sz, SZ_64);
	for (i = 0; i < dest_cnt; i++, destvm++, newvm++) {
		destvm->vmid = cpu_to_le32(newvm->vmid);
		destvm->perm = cpu_to_le32(newvm->perm);
		destvm->ctx = 0;
		destvm->ctx_size = 0;
		next_vm |= BIT(newvm->vmid);
	}

	ret = __qcom_scm_assign_mem(__scm->dev, mem_to_map_phys, mem_to_map_sz,
				    ptr_phys, src_sz, dest_phys, dest_sz);
	if (ret) {
		dev_err(__scm->dev,
			"Assign memory protection call failed %d\n", ret);
		return -EINVAL;
	}

	*srcvm = next_vm;
	return 0;
}
EXPORT_SYMBOL_GPL(qcom_scm_assign_mem);

/**
 * qcom_scm_ocmem_lock_available() - is OCMEM lock/unlock interface available
 */
bool qcom_scm_ocmem_lock_available(void)
{
	return __qcom_scm_is_call_available(__scm->dev, QCOM_SCM_SVC_OCMEM,
					    QCOM_SCM_OCMEM_LOCK_CMD);
}
EXPORT_SYMBOL_GPL(qcom_scm_ocmem_lock_available);

/**
 * qcom_scm_ocmem_lock() - call OCMEM lock interface to assign an OCMEM
 * region to the specified initiator
 *
 * @id:     tz initiator id
 * @offset: OCMEM offset
 * @size:   OCMEM size
 * @mode:   access mode (WIDE/NARROW)
 */
int qcom_scm_ocmem_lock(enum qcom_scm_ocmem_client id, u32 offset, u32 size,
			u32 mode)
{
	struct qcom_scm_desc desc = {
		.svc = QCOM_SCM_SVC_OCMEM,
		.cmd = QCOM_SCM_OCMEM_LOCK_CMD,
		.args[0] = id,
		.args[1] = offset,
		.args[2] = size,
		.args[3] = mode,
		.arginfo = QCOM_SCM_ARGS(4),
	};

	return qcom_scm_call(__scm->dev, &desc, NULL);
}
EXPORT_SYMBOL_GPL(qcom_scm_ocmem_lock);

/**
 * qcom_scm_ocmem_unlock() - call OCMEM unlock interface to release an OCMEM
 * region from the specified initiator
 *
 * @id:     tz initiator id
 * @offset: OCMEM offset
 * @size:   OCMEM size
 */
int qcom_scm_ocmem_unlock(enum qcom_scm_ocmem_client id, u32 offset, u32 size)
{
	struct qcom_scm_desc desc = {
		.svc = QCOM_SCM_SVC_OCMEM,
		.cmd = QCOM_SCM_OCMEM_UNLOCK_CMD,
		.args[0] = id,
		.args[1] = offset,
		.args[2] = size,
		.arginfo = QCOM_SCM_ARGS(3),
	};

	return qcom_scm_call(__scm->dev, &desc, NULL);
}
EXPORT_SYMBOL_GPL(qcom_scm_ocmem_unlock);

/**
 * qcom_scm_ice_available() - Is the ICE key programming interface available?
 *
 * Return: true iff the SCM calls wrapped by qcom_scm_ice_invalidate_key() and
 *	   qcom_scm_ice_set_key() are available.
 */
bool qcom_scm_ice_available(void)
{
	return __qcom_scm_is_call_available(__scm->dev, QCOM_SCM_SVC_ES,
					    QCOM_SCM_ES_INVALIDATE_ICE_KEY) &&
		__qcom_scm_is_call_available(__scm->dev, QCOM_SCM_SVC_ES,
					     QCOM_SCM_ES_CONFIG_SET_ICE_KEY);
}
EXPORT_SYMBOL_GPL(qcom_scm_ice_available);

/**
 * qcom_scm_ice_invalidate_key() - Invalidate an inline encryption key
 * @index: the keyslot to invalidate
 *
 * The UFSHCI and eMMC standards define a standard way to do this, but it
 * doesn't work on these SoCs; only this SCM call does.
 *
 * It is assumed that the SoC has only one ICE instance being used, as this SCM
 * call doesn't specify which ICE instance the keyslot belongs to.
 *
 * Return: 0 on success; -errno on failure.
 */
int qcom_scm_ice_invalidate_key(u32 index)
{
	struct qcom_scm_desc desc = {
		.svc = QCOM_SCM_SVC_ES,
		.cmd = QCOM_SCM_ES_INVALIDATE_ICE_KEY,
		.arginfo = QCOM_SCM_ARGS(1),
		.args[0] = index,
		.owner = ARM_SMCCC_OWNER_SIP,
	};

	return qcom_scm_call(__scm->dev, &desc, NULL);
}
EXPORT_SYMBOL_GPL(qcom_scm_ice_invalidate_key);

/**
 * qcom_scm_ice_set_key() - Set an inline encryption key
 * @index: the keyslot into which to set the key
 * @key: the key to program
 * @key_size: the size of the key in bytes
 * @cipher: the encryption algorithm the key is for
 * @data_unit_size: the encryption data unit size, i.e. the size of each
 *		    individual plaintext and ciphertext.  Given in 512-byte
 *		    units, e.g. 1 = 512 bytes, 8 = 4096 bytes, etc.
 *
 * Program a key into a keyslot of Qualcomm ICE (Inline Crypto Engine), where it
 * can then be used to encrypt/decrypt UFS or eMMC I/O requests inline.
 *
 * The UFSHCI and eMMC standards define a standard way to do this, but it
 * doesn't work on these SoCs; only this SCM call does.
 *
 * It is assumed that the SoC has only one ICE instance being used, as this SCM
 * call doesn't specify which ICE instance the keyslot belongs to.
 *
 * Return: 0 on success; -errno on failure.
 */
int qcom_scm_ice_set_key(u32 index, const u8 *key, u32 key_size,
			 enum qcom_scm_ice_cipher cipher, u32 data_unit_size)
{
	struct qcom_scm_desc desc = {
		.svc = QCOM_SCM_SVC_ES,
		.cmd = QCOM_SCM_ES_CONFIG_SET_ICE_KEY,
		.arginfo = QCOM_SCM_ARGS(5, QCOM_SCM_VAL, QCOM_SCM_RW,
					 QCOM_SCM_VAL, QCOM_SCM_VAL,
					 QCOM_SCM_VAL),
		.args[0] = index,
		.args[2] = key_size,
		.args[3] = cipher,
		.args[4] = data_unit_size,
		.owner = ARM_SMCCC_OWNER_SIP,
	};

	int ret;

	void *keybuf __free(qcom_tzmem) = qcom_tzmem_alloc(__scm->mempool,
							   key_size,
							   GFP_KERNEL);
	if (!keybuf)
		return -ENOMEM;
	memcpy(keybuf, key, key_size);
	desc.args[1] = qcom_tzmem_to_phys(keybuf);

	ret = qcom_scm_call(__scm->dev, &desc, NULL);

	memzero_explicit(keybuf, key_size);

	return ret;
}
EXPORT_SYMBOL_GPL(qcom_scm_ice_set_key);

/**
 * qcom_scm_hdcp_available() - Check if secure environment supports HDCP.
 *
 * Return true if HDCP is supported, false if not.
 */
bool qcom_scm_hdcp_available(void)
{
	bool avail;
	int ret = qcom_scm_clk_enable();

	if (ret)
		return ret;

	avail = __qcom_scm_is_call_available(__scm->dev, QCOM_SCM_SVC_HDCP,
						QCOM_SCM_HDCP_INVOKE);

	qcom_scm_clk_disable();

	return avail;
}
EXPORT_SYMBOL_GPL(qcom_scm_hdcp_available);

/**
 * qcom_scm_hdcp_req() - Send HDCP request.
 * @req: HDCP request array
 * @req_cnt: HDCP request array count
 * @resp: response buffer passed to SCM
 *
 * Write HDCP register(s) through SCM.
 */
int qcom_scm_hdcp_req(struct qcom_scm_hdcp_req *req, u32 req_cnt, u32 *resp)
{
	int ret;
	struct qcom_scm_desc desc = {
		.svc = QCOM_SCM_SVC_HDCP,
		.cmd = QCOM_SCM_HDCP_INVOKE,
		.arginfo = QCOM_SCM_ARGS(10),
		.args = {
			req[0].addr,
			req[0].val,
			req[1].addr,
			req[1].val,
			req[2].addr,
			req[2].val,
			req[3].addr,
			req[3].val,
			req[4].addr,
			req[4].val
		},
		.owner = ARM_SMCCC_OWNER_SIP,
	};
	struct qcom_scm_res res;

	if (req_cnt > QCOM_SCM_HDCP_MAX_REQ_CNT)
		return -ERANGE;

	ret = qcom_scm_clk_enable();
	if (ret)
		return ret;

	ret = qcom_scm_call(__scm->dev, &desc, &res);
	*resp = res.result[0];

	qcom_scm_clk_disable();

	return ret;
}
EXPORT_SYMBOL_GPL(qcom_scm_hdcp_req);

int qcom_scm_iommu_set_pt_format(u32 sec_id, u32 ctx_num, u32 pt_fmt)
{
	struct qcom_scm_desc desc = {
		.svc = QCOM_SCM_SVC_SMMU_PROGRAM,
		.cmd = QCOM_SCM_SMMU_PT_FORMAT,
		.arginfo = QCOM_SCM_ARGS(3),
		.args[0] = sec_id,
		.args[1] = ctx_num,
		.args[2] = pt_fmt, /* 0: LPAE AArch32 - 1: AArch64 */
		.owner = ARM_SMCCC_OWNER_SIP,
	};

	return qcom_scm_call(__scm->dev, &desc, NULL);
}
EXPORT_SYMBOL_GPL(qcom_scm_iommu_set_pt_format);

int qcom_scm_qsmmu500_wait_safe_toggle(bool en)
{
	struct qcom_scm_desc desc = {
		.svc = QCOM_SCM_SVC_SMMU_PROGRAM,
		.cmd = QCOM_SCM_SMMU_CONFIG_ERRATA1,
		.arginfo = QCOM_SCM_ARGS(2),
		.args[0] = QCOM_SCM_SMMU_CONFIG_ERRATA1_CLIENT_ALL,
		.args[1] = en,
		.owner = ARM_SMCCC_OWNER_SIP,
	};


	return qcom_scm_call_atomic(__scm->dev, &desc, NULL);
}
EXPORT_SYMBOL_GPL(qcom_scm_qsmmu500_wait_safe_toggle);

bool qcom_scm_lmh_dcvsh_available(void)
{
	return __qcom_scm_is_call_available(__scm->dev, QCOM_SCM_SVC_LMH, QCOM_SCM_LMH_LIMIT_DCVSH);
}
EXPORT_SYMBOL_GPL(qcom_scm_lmh_dcvsh_available);

int qcom_scm_shm_bridge_enable(void)
{
<<<<<<< HEAD
=======
	int ret;

>>>>>>> adc21867
	struct qcom_scm_desc desc = {
		.svc = QCOM_SCM_SVC_MP,
		.cmd = QCOM_SCM_MP_SHM_BRIDGE_ENABLE,
		.owner = ARM_SMCCC_OWNER_SIP
	};

	struct qcom_scm_res res;

	if (!__qcom_scm_is_call_available(__scm->dev, QCOM_SCM_SVC_MP,
					  QCOM_SCM_MP_SHM_BRIDGE_ENABLE))
		return -EOPNOTSUPP;

<<<<<<< HEAD
	return qcom_scm_call(__scm->dev, &desc, &res) ?: res.result[0];
=======
	ret = qcom_scm_call(__scm->dev, &desc, &res);

	if (ret)
		return ret;

	if (res.result[0] == SHMBRIDGE_RESULT_NOTSUPP)
		return -EOPNOTSUPP;

	return res.result[0];
>>>>>>> adc21867
}
EXPORT_SYMBOL_GPL(qcom_scm_shm_bridge_enable);

int qcom_scm_shm_bridge_create(struct device *dev, u64 pfn_and_ns_perm_flags,
			       u64 ipfn_and_s_perm_flags, u64 size_and_flags,
			       u64 ns_vmids, u64 *handle)
{
	struct qcom_scm_desc desc = {
		.svc = QCOM_SCM_SVC_MP,
		.cmd = QCOM_SCM_MP_SHM_BRIDGE_CREATE,
		.owner = ARM_SMCCC_OWNER_SIP,
		.args[0] = pfn_and_ns_perm_flags,
		.args[1] = ipfn_and_s_perm_flags,
		.args[2] = size_and_flags,
		.args[3] = ns_vmids,
		.arginfo = QCOM_SCM_ARGS(4, QCOM_SCM_VAL, QCOM_SCM_VAL,
					 QCOM_SCM_VAL, QCOM_SCM_VAL),
	};

	struct qcom_scm_res res;
	int ret;

	ret = qcom_scm_call(__scm->dev, &desc, &res);

	if (handle && !ret)
		*handle = res.result[1];

	return ret ?: res.result[0];
}
EXPORT_SYMBOL_GPL(qcom_scm_shm_bridge_create);

int qcom_scm_shm_bridge_delete(struct device *dev, u64 handle)
{
	struct qcom_scm_desc desc = {
		.svc = QCOM_SCM_SVC_MP,
		.cmd = QCOM_SCM_MP_SHM_BRIDGE_DELETE,
		.owner = ARM_SMCCC_OWNER_SIP,
		.args[0] = handle,
		.arginfo = QCOM_SCM_ARGS(1, QCOM_SCM_VAL),
	};

	return qcom_scm_call(__scm->dev, &desc, NULL);
}
EXPORT_SYMBOL_GPL(qcom_scm_shm_bridge_delete);

int qcom_scm_lmh_profile_change(u32 profile_id)
{
	struct qcom_scm_desc desc = {
		.svc = QCOM_SCM_SVC_LMH,
		.cmd = QCOM_SCM_LMH_LIMIT_PROFILE_CHANGE,
		.arginfo = QCOM_SCM_ARGS(1, QCOM_SCM_VAL),
		.args[0] = profile_id,
		.owner = ARM_SMCCC_OWNER_SIP,
	};

	return qcom_scm_call(__scm->dev, &desc, NULL);
}
EXPORT_SYMBOL_GPL(qcom_scm_lmh_profile_change);

int qcom_scm_lmh_dcvsh(u32 payload_fn, u32 payload_reg, u32 payload_val,
		       u64 limit_node, u32 node_id, u64 version)
{
	int ret, payload_size = 5 * sizeof(u32);

	struct qcom_scm_desc desc = {
		.svc = QCOM_SCM_SVC_LMH,
		.cmd = QCOM_SCM_LMH_LIMIT_DCVSH,
		.arginfo = QCOM_SCM_ARGS(5, QCOM_SCM_RO, QCOM_SCM_VAL, QCOM_SCM_VAL,
					QCOM_SCM_VAL, QCOM_SCM_VAL),
		.args[1] = payload_size,
		.args[2] = limit_node,
		.args[3] = node_id,
		.args[4] = version,
		.owner = ARM_SMCCC_OWNER_SIP,
	};

	u32 *payload_buf __free(qcom_tzmem) = qcom_tzmem_alloc(__scm->mempool,
							       payload_size,
							       GFP_KERNEL);
	if (!payload_buf)
		return -ENOMEM;

	payload_buf[0] = payload_fn;
	payload_buf[1] = 0;
	payload_buf[2] = payload_reg;
	payload_buf[3] = 1;
	payload_buf[4] = payload_val;

	desc.args[0] = qcom_tzmem_to_phys(payload_buf);

	ret = qcom_scm_call(__scm->dev, &desc, NULL);

	return ret;
}
EXPORT_SYMBOL_GPL(qcom_scm_lmh_dcvsh);

int qcom_scm_gpu_init_regs(u32 gpu_req)
{
	struct qcom_scm_desc desc = {
		.svc = QCOM_SCM_SVC_GPU,
		.cmd = QCOM_SCM_SVC_GPU_INIT_REGS,
		.arginfo = QCOM_SCM_ARGS(1),
		.args[0] = gpu_req,
		.owner = ARM_SMCCC_OWNER_SIP,
	};

	return qcom_scm_call(__scm->dev, &desc, NULL);
}
EXPORT_SYMBOL_GPL(qcom_scm_gpu_init_regs);

static int qcom_scm_find_dload_address(struct device *dev, u64 *addr)
{
	struct device_node *tcsr;
	struct device_node *np = dev->of_node;
	struct resource res;
	u32 offset;
	int ret;

	tcsr = of_parse_phandle(np, "qcom,dload-mode", 0);
	if (!tcsr)
		return 0;

	ret = of_address_to_resource(tcsr, 0, &res);
	of_node_put(tcsr);
	if (ret)
		return ret;

	ret = of_property_read_u32_index(np, "qcom,dload-mode", 1, &offset);
	if (ret < 0)
		return ret;

	*addr = res.start + offset;

	return 0;
}

#ifdef CONFIG_QCOM_QSEECOM

/* Lock for QSEECOM SCM call executions */
static DEFINE_MUTEX(qcom_scm_qseecom_call_lock);

static int __qcom_scm_qseecom_call(const struct qcom_scm_desc *desc,
				   struct qcom_scm_qseecom_resp *res)
{
	struct qcom_scm_res scm_res = {};
	int status;

	/*
	 * QSEECOM SCM calls should not be executed concurrently. Therefore, we
	 * require the respective call lock to be held.
	 */
	lockdep_assert_held(&qcom_scm_qseecom_call_lock);

	status = qcom_scm_call(__scm->dev, desc, &scm_res);

	res->result = scm_res.result[0];
	res->resp_type = scm_res.result[1];
	res->data = scm_res.result[2];

	if (status)
		return status;

	return 0;
}

/**
 * qcom_scm_qseecom_call() - Perform a QSEECOM SCM call.
 * @desc: SCM call descriptor.
 * @res:  SCM call response (output).
 *
 * Performs the QSEECOM SCM call described by @desc, returning the response in
 * @rsp.
 *
 * Return: Zero on success, nonzero on failure.
 */
static int qcom_scm_qseecom_call(const struct qcom_scm_desc *desc,
				 struct qcom_scm_qseecom_resp *res)
{
	int status;

	/*
	 * Note: Multiple QSEECOM SCM calls should not be executed same time,
	 * so lock things here. This needs to be extended to callback/listener
	 * handling when support for that is implemented.
	 */

	mutex_lock(&qcom_scm_qseecom_call_lock);
	status = __qcom_scm_qseecom_call(desc, res);
	mutex_unlock(&qcom_scm_qseecom_call_lock);

	dev_dbg(__scm->dev, "%s: owner=%x, svc=%x, cmd=%x, result=%lld, type=%llx, data=%llx\n",
		__func__, desc->owner, desc->svc, desc->cmd, res->result,
		res->resp_type, res->data);

	if (status) {
		dev_err(__scm->dev, "qseecom: scm call failed with error %d\n", status);
		return status;
	}

	/*
	 * TODO: Handle incomplete and blocked calls:
	 *
	 * Incomplete and blocked calls are not supported yet. Some devices
	 * and/or commands require those, some don't. Let's warn about them
	 * prominently in case someone attempts to try these commands with a
	 * device/command combination that isn't supported yet.
	 */
	WARN_ON(res->result == QSEECOM_RESULT_INCOMPLETE);
	WARN_ON(res->result == QSEECOM_RESULT_BLOCKED_ON_LISTENER);

	return 0;
}

/**
 * qcom_scm_qseecom_get_version() - Query the QSEECOM version.
 * @version: Pointer where the QSEECOM version will be stored.
 *
 * Performs the QSEECOM SCM querying the QSEECOM version currently running in
 * the TrustZone.
 *
 * Return: Zero on success, nonzero on failure.
 */
static int qcom_scm_qseecom_get_version(u32 *version)
{
	struct qcom_scm_desc desc = {};
	struct qcom_scm_qseecom_resp res = {};
	u32 feature = 10;
	int ret;

	desc.owner = QSEECOM_TZ_OWNER_SIP;
	desc.svc = QSEECOM_TZ_SVC_INFO;
	desc.cmd = QSEECOM_TZ_CMD_INFO_VERSION;
	desc.arginfo = QCOM_SCM_ARGS(1, QCOM_SCM_VAL);
	desc.args[0] = feature;

	ret = qcom_scm_qseecom_call(&desc, &res);
	if (ret)
		return ret;

	*version = res.result;
	return 0;
}

/**
 * qcom_scm_qseecom_app_get_id() - Query the app ID for a given QSEE app name.
 * @app_name: The name of the app.
 * @app_id:   The returned app ID.
 *
 * Query and return the application ID of the SEE app identified by the given
 * name. This returned ID is the unique identifier of the app required for
 * subsequent communication.
 *
 * Return: Zero on success, nonzero on failure, -ENOENT if the app has not been
 * loaded or could not be found.
 */
int qcom_scm_qseecom_app_get_id(const char *app_name, u32 *app_id)
{
	unsigned long name_buf_size = QSEECOM_MAX_APP_NAME_SIZE;
	unsigned long app_name_len = strlen(app_name);
	struct qcom_scm_desc desc = {};
	struct qcom_scm_qseecom_resp res = {};
	int status;

	if (app_name_len >= name_buf_size)
		return -EINVAL;

	char *name_buf __free(qcom_tzmem) = qcom_tzmem_alloc(__scm->mempool,
							     name_buf_size,
							     GFP_KERNEL);
	if (!name_buf)
		return -ENOMEM;

	memcpy(name_buf, app_name, app_name_len);

	desc.owner = QSEECOM_TZ_OWNER_QSEE_OS;
	desc.svc = QSEECOM_TZ_SVC_APP_MGR;
	desc.cmd = QSEECOM_TZ_CMD_APP_LOOKUP;
	desc.arginfo = QCOM_SCM_ARGS(2, QCOM_SCM_RW, QCOM_SCM_VAL);
	desc.args[0] = qcom_tzmem_to_phys(name_buf);
	desc.args[1] = app_name_len;

	status = qcom_scm_qseecom_call(&desc, &res);

	if (status)
		return status;

	if (res.result == QSEECOM_RESULT_FAILURE)
		return -ENOENT;

	if (res.result != QSEECOM_RESULT_SUCCESS)
		return -EINVAL;

	if (res.resp_type != QSEECOM_SCM_RES_APP_ID)
		return -EINVAL;

	*app_id = res.data;
	return 0;
}
EXPORT_SYMBOL_GPL(qcom_scm_qseecom_app_get_id);

/**
 * qcom_scm_qseecom_app_send() - Send to and receive data from a given QSEE app.
 * @app_id:   The ID of the target app.
 * @req:      Request buffer sent to the app (must be TZ memory)
 * @req_size: Size of the request buffer.
 * @rsp:      Response buffer, written to by the app (must be TZ memory)
 * @rsp_size: Size of the response buffer.
 *
 * Sends a request to the QSEE app associated with the given ID and read back
 * its response. The caller must provide two DMA memory regions, one for the
 * request and one for the response, and fill out the @req region with the
 * respective (app-specific) request data. The QSEE app reads this and returns
 * its response in the @rsp region.
 *
 * Return: Zero on success, nonzero on failure.
 */
int qcom_scm_qseecom_app_send(u32 app_id, void *req, size_t req_size,
			      void *rsp, size_t rsp_size)
{
	struct qcom_scm_qseecom_resp res = {};
	struct qcom_scm_desc desc = {};
	phys_addr_t req_phys;
	phys_addr_t rsp_phys;
	int status;

	req_phys = qcom_tzmem_to_phys(req);
	rsp_phys = qcom_tzmem_to_phys(rsp);

	desc.owner = QSEECOM_TZ_OWNER_TZ_APPS;
	desc.svc = QSEECOM_TZ_SVC_APP_ID_PLACEHOLDER;
	desc.cmd = QSEECOM_TZ_CMD_APP_SEND;
	desc.arginfo = QCOM_SCM_ARGS(5, QCOM_SCM_VAL,
				     QCOM_SCM_RW, QCOM_SCM_VAL,
				     QCOM_SCM_RW, QCOM_SCM_VAL);
	desc.args[0] = app_id;
	desc.args[1] = req_phys;
	desc.args[2] = req_size;
	desc.args[3] = rsp_phys;
	desc.args[4] = rsp_size;

	status = qcom_scm_qseecom_call(&desc, &res);

	if (status)
		return status;

	if (res.result != QSEECOM_RESULT_SUCCESS)
		return -EIO;

	return 0;
}
EXPORT_SYMBOL_GPL(qcom_scm_qseecom_app_send);

/*
 * We do not yet support re-entrant calls via the qseecom interface. To prevent
 + any potential issues with this, only allow validated machines for now.
 */
static const struct of_device_id qcom_scm_qseecom_allowlist[] __maybe_unused = {
	{ .compatible = "lenovo,flex-5g" },
	{ .compatible = "lenovo,thinkpad-t14s" },
	{ .compatible = "lenovo,thinkpad-x13s", },
	{ .compatible = "microsoft,romulus13", },
	{ .compatible = "microsoft,romulus15", },
	{ .compatible = "qcom,sc8180x-primus" },
	{ .compatible = "qcom,x1e80100-crd" },
	{ .compatible = "qcom,x1e80100-qcp" },
	{ }
};

static bool qcom_scm_qseecom_machine_is_allowed(void)
{
	struct device_node *np;
	bool match;

	np = of_find_node_by_path("/");
	if (!np)
		return false;

	match = of_match_node(qcom_scm_qseecom_allowlist, np);
	of_node_put(np);

	return match;
}

static void qcom_scm_qseecom_free(void *data)
{
	struct platform_device *qseecom_dev = data;

	platform_device_del(qseecom_dev);
	platform_device_put(qseecom_dev);
}

static int qcom_scm_qseecom_init(struct qcom_scm *scm)
{
	struct platform_device *qseecom_dev;
	u32 version;
	int ret;

	/*
	 * Note: We do two steps of validation here: First, we try to query the
	 * QSEECOM version as a check to see if the interface exists on this
	 * device. Second, we check against known good devices due to current
	 * driver limitations (see comment in qcom_scm_qseecom_allowlist).
	 *
	 * Note that we deliberately do the machine check after the version
	 * check so that we can log potentially supported devices. This should
	 * be safe as downstream sources indicate that the version query is
	 * neither blocking nor reentrant.
	 */
	ret = qcom_scm_qseecom_get_version(&version);
	if (ret)
		return 0;

	dev_info(scm->dev, "qseecom: found qseecom with version 0x%x\n", version);

	if (!qcom_scm_qseecom_machine_is_allowed()) {
		dev_info(scm->dev, "qseecom: untested machine, skipping\n");
		return 0;
	}

	/*
	 * Set up QSEECOM interface device. All application clients will be
	 * set up and managed by the corresponding driver for it.
	 */
	qseecom_dev = platform_device_alloc("qcom_qseecom", -1);
	if (!qseecom_dev)
		return -ENOMEM;

	qseecom_dev->dev.parent = scm->dev;

	ret = platform_device_add(qseecom_dev);
	if (ret) {
		platform_device_put(qseecom_dev);
		return ret;
	}

	return devm_add_action_or_reset(scm->dev, qcom_scm_qseecom_free, qseecom_dev);
}

#else /* CONFIG_QCOM_QSEECOM */

static int qcom_scm_qseecom_init(struct qcom_scm *scm)
{
	return 0;
}

#endif /* CONFIG_QCOM_QSEECOM */

/**
 * qcom_scm_is_available() - Checks if SCM is available
 */
bool qcom_scm_is_available(void)
{
	return !!READ_ONCE(__scm);
}
EXPORT_SYMBOL_GPL(qcom_scm_is_available);

static int qcom_scm_assert_valid_wq_ctx(u32 wq_ctx)
{
	/* FW currently only supports a single wq_ctx (zero).
	 * TODO: Update this logic to include dynamic allocation and lookup of
	 * completion structs when FW supports more wq_ctx values.
	 */
	if (wq_ctx != 0) {
		dev_err(__scm->dev, "Firmware unexpectedly passed non-zero wq_ctx\n");
		return -EINVAL;
	}

	return 0;
}

int qcom_scm_wait_for_wq_completion(u32 wq_ctx)
{
	int ret;

	ret = qcom_scm_assert_valid_wq_ctx(wq_ctx);
	if (ret)
		return ret;

	wait_for_completion(&__scm->waitq_comp);

	return 0;
}

static int qcom_scm_waitq_wakeup(unsigned int wq_ctx)
{
	int ret;

	ret = qcom_scm_assert_valid_wq_ctx(wq_ctx);
	if (ret)
		return ret;

	complete(&__scm->waitq_comp);

	return 0;
}

static irqreturn_t qcom_scm_irq_handler(int irq, void *data)
{
	int ret;
	struct qcom_scm *scm = data;
	u32 wq_ctx, flags, more_pending = 0;

	do {
		ret = scm_get_wq_ctx(&wq_ctx, &flags, &more_pending);
		if (ret) {
			dev_err(scm->dev, "GET_WQ_CTX SMC call failed: %d\n", ret);
			goto out;
		}

		if (flags != QCOM_SMC_WAITQ_FLAG_WAKE_ONE) {
			dev_err(scm->dev, "Invalid flags received for wq_ctx: %u\n", flags);
			goto out;
		}

		ret = qcom_scm_waitq_wakeup(wq_ctx);
		if (ret)
			goto out;
	} while (more_pending);

out:
	return IRQ_HANDLED;
}

static int get_download_mode(char *buffer, const struct kernel_param *kp)
{
	if (download_mode >= ARRAY_SIZE(download_mode_name))
		return sysfs_emit(buffer, "unknown mode\n");

	return sysfs_emit(buffer, "%s\n", download_mode_name[download_mode]);
}

static int set_download_mode(const char *val, const struct kernel_param *kp)
{
	bool tmp;
	int ret;

	ret = sysfs_match_string(download_mode_name, val);
	if (ret < 0) {
		ret = kstrtobool(val, &tmp);
		if (ret < 0) {
			pr_err("qcom_scm: err: %d\n", ret);
			return ret;
		}

		ret = tmp ? 1 : 0;
	}

	download_mode = ret;
	if (__scm)
		qcom_scm_set_download_mode(download_mode);

	return 0;
}

static const struct kernel_param_ops download_mode_param_ops = {
	.get = get_download_mode,
	.set = set_download_mode,
};

module_param_cb(download_mode, &download_mode_param_ops, NULL, 0644);
MODULE_PARM_DESC(download_mode, "download mode: off/0/N for no dump mode, full/on/1/Y for full dump mode, mini for minidump mode and full,mini for both full and minidump mode together are acceptable values");

static int qcom_scm_probe(struct platform_device *pdev)
{
	struct qcom_tzmem_pool_config pool_config;
	struct qcom_scm *scm;
	int irq, ret;

	scm = devm_kzalloc(&pdev->dev, sizeof(*scm), GFP_KERNEL);
	if (!scm)
		return -ENOMEM;

	scm->dev = &pdev->dev;
	ret = qcom_scm_find_dload_address(&pdev->dev, &scm->dload_mode_addr);
	if (ret < 0)
		return ret;

	init_completion(&scm->waitq_comp);
	mutex_init(&scm->scm_bw_lock);

	scm->path = devm_of_icc_get(&pdev->dev, NULL);
	if (IS_ERR(scm->path))
		return dev_err_probe(&pdev->dev, PTR_ERR(scm->path),
				     "failed to acquire interconnect path\n");

	scm->core_clk = devm_clk_get_optional(&pdev->dev, "core");
	if (IS_ERR(scm->core_clk))
		return PTR_ERR(scm->core_clk);

	scm->iface_clk = devm_clk_get_optional(&pdev->dev, "iface");
	if (IS_ERR(scm->iface_clk))
		return PTR_ERR(scm->iface_clk);

	scm->bus_clk = devm_clk_get_optional(&pdev->dev, "bus");
	if (IS_ERR(scm->bus_clk))
		return PTR_ERR(scm->bus_clk);

	scm->reset.ops = &qcom_scm_pas_reset_ops;
	scm->reset.nr_resets = 1;
	scm->reset.of_node = pdev->dev.of_node;
	ret = devm_reset_controller_register(&pdev->dev, &scm->reset);
	if (ret)
		return ret;

	/* vote for max clk rate for highest performance */
	ret = clk_set_rate(scm->core_clk, INT_MAX);
	if (ret)
		return ret;

	/* Let all above stores be available after this */
	smp_store_release(&__scm, scm);

	irq = platform_get_irq_optional(pdev, 0);
	if (irq < 0) {
		if (irq != -ENXIO)
			return irq;
	} else {
		ret = devm_request_threaded_irq(__scm->dev, irq, NULL, qcom_scm_irq_handler,
						IRQF_ONESHOT, "qcom-scm", __scm);
		if (ret < 0)
			return dev_err_probe(scm->dev, ret, "Failed to request qcom-scm irq\n");
	}

	__get_convention();

	/*
	 * If "download mode" is requested, from this point on warmboot
	 * will cause the boot stages to enter download mode, unless
	 * disabled below by a clean shutdown/reboot.
	 */
	qcom_scm_set_download_mode(download_mode);

	/*
	 * Disable SDI if indicated by DT that it is enabled by default.
	 */
	if (of_property_read_bool(pdev->dev.of_node, "qcom,sdi-enabled") || !download_mode)
		qcom_scm_disable_sdi();

	ret = of_reserved_mem_device_init(__scm->dev);
	if (ret && ret != -ENODEV)
		return dev_err_probe(__scm->dev, ret,
				     "Failed to setup the reserved memory region for TZ mem\n");

	ret = qcom_tzmem_enable(__scm->dev);
	if (ret)
		return dev_err_probe(__scm->dev, ret,
				     "Failed to enable the TrustZone memory allocator\n");

	memset(&pool_config, 0, sizeof(pool_config));
	pool_config.initial_size = 0;
	pool_config.policy = QCOM_TZMEM_POLICY_ON_DEMAND;
	pool_config.max_size = SZ_256K;

	__scm->mempool = devm_qcom_tzmem_pool_new(__scm->dev, &pool_config);
	if (IS_ERR(__scm->mempool))
		return dev_err_probe(__scm->dev, PTR_ERR(__scm->mempool),
				     "Failed to create the SCM memory pool\n");

	/*
	 * Initialize the QSEECOM interface.
	 *
	 * Note: QSEECOM is fairly self-contained and this only adds the
	 * interface device (the driver of which does most of the heavy
	 * lifting). So any errors returned here should be either -ENOMEM or
	 * -EINVAL (with the latter only in case there's a bug in our code).
	 * This means that there is no need to bring down the whole SCM driver.
	 * Just log the error instead and let SCM live.
	 */
	ret = qcom_scm_qseecom_init(scm);
	WARN(ret < 0, "failed to initialize qseecom: %d\n", ret);

	return 0;
}

static void qcom_scm_shutdown(struct platform_device *pdev)
{
	/* Clean shutdown, disable download mode to allow normal restart */
	qcom_scm_set_download_mode(QCOM_DLOAD_NODUMP);
}

static const struct of_device_id qcom_scm_dt_match[] = {
	{ .compatible = "qcom,scm" },

	/* Legacy entries kept for backwards compatibility */
	{ .compatible = "qcom,scm-apq8064" },
	{ .compatible = "qcom,scm-apq8084" },
	{ .compatible = "qcom,scm-ipq4019" },
	{ .compatible = "qcom,scm-msm8953" },
	{ .compatible = "qcom,scm-msm8974" },
	{ .compatible = "qcom,scm-msm8996" },
	{}
};
MODULE_DEVICE_TABLE(of, qcom_scm_dt_match);

static struct platform_driver qcom_scm_driver = {
	.driver = {
		.name	= "qcom_scm",
		.of_match_table = qcom_scm_dt_match,
		.suppress_bind_attrs = true,
	},
	.probe = qcom_scm_probe,
	.shutdown = qcom_scm_shutdown,
};

static int __init qcom_scm_init(void)
{
	return platform_driver_register(&qcom_scm_driver);
}
subsys_initcall(qcom_scm_init);

MODULE_DESCRIPTION("Qualcomm Technologies, Inc. SCM driver");
MODULE_LICENSE("GPL v2");<|MERGE_RESOLUTION|>--- conflicted
+++ resolved
@@ -217,11 +217,7 @@
 
 struct qcom_tzmem_pool *qcom_scm_get_tzmem_pool(void)
 {
-<<<<<<< HEAD
-	return __scm->mempool;
-=======
 	return __scm ? __scm->mempool : NULL;
->>>>>>> adc21867
 }
 
 static enum qcom_scm_convention __get_convention(void)
@@ -1366,11 +1362,8 @@
 
 int qcom_scm_shm_bridge_enable(void)
 {
-<<<<<<< HEAD
-=======
-	int ret;
-
->>>>>>> adc21867
+	int ret;
+
 	struct qcom_scm_desc desc = {
 		.svc = QCOM_SCM_SVC_MP,
 		.cmd = QCOM_SCM_MP_SHM_BRIDGE_ENABLE,
@@ -1383,9 +1376,6 @@
 					  QCOM_SCM_MP_SHM_BRIDGE_ENABLE))
 		return -EOPNOTSUPP;
 
-<<<<<<< HEAD
-	return qcom_scm_call(__scm->dev, &desc, &res) ?: res.result[0];
-=======
 	ret = qcom_scm_call(__scm->dev, &desc, &res);
 
 	if (ret)
@@ -1395,7 +1385,6 @@
 		return -EOPNOTSUPP;
 
 	return res.result[0];
->>>>>>> adc21867
 }
 EXPORT_SYMBOL_GPL(qcom_scm_shm_bridge_enable);
 
