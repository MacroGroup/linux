--- conflicted
+++ resolved
@@ -67,17 +67,11 @@
 void sysfb_disable(struct device *dev)
 {
 	struct screen_info *si = &screen_info;
-<<<<<<< HEAD
-
-	mutex_lock(&disable_lock);
-	if (!dev || dev == sysfb_parent_dev(si)) {
-=======
 	struct device *parent;
 
 	mutex_lock(&disable_lock);
 	parent = sysfb_parent_dev(si);
 	if (!dev || !parent || dev == parent) {
->>>>>>> adc21867
 		sysfb_unregister();
 		disabled = true;
 	}
