--- conflicted
+++ resolved
@@ -986,19 +986,7 @@
 	char propname[32];
 
 	/* Try first from _DSD */
-<<<<<<< HEAD
-	for (i = 0; i < gpio_suffix_count; i++) {
-		if (con_id) {
-			snprintf(propname, sizeof(propname), "%s-%s",
-				 con_id, gpio_suffixes[i]);
-		} else {
-			snprintf(propname, sizeof(propname), "%s",
-				 gpio_suffixes[i]);
-		}
-
-=======
 	for_each_gpio_property_name(propname, con_id) {
->>>>>>> adc21867
 		if (adev)
 			desc = acpi_get_gpiod_by_index(adev,
 						       propname, idx, info);
@@ -1467,18 +1455,7 @@
 	char propname[32];
 
 	/* Try first from _DSD */
-<<<<<<< HEAD
-	for (i = 0; i < gpio_suffix_count; i++) {
-		if (con_id)
-			snprintf(propname, sizeof(propname), "%s-%s",
-				 con_id, gpio_suffixes[i]);
-		else
-			snprintf(propname, sizeof(propname), "%s",
-				 gpio_suffixes[i]);
-
-=======
 	for_each_gpio_property_name(propname, con_id) {
->>>>>>> adc21867
 		ret = acpi_dev_get_property(adev, propname, ACPI_TYPE_ANY, &obj);
 		if (ret == 0) {
 			if (obj->type == ACPI_TYPE_LOCAL_REFERENCE)
