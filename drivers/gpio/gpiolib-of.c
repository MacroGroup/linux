// SPDX-License-Identifier: GPL-2.0+
/*
 * OF helpers for the GPIO API
 *
 * Copyright (c) 2007-2008  MontaVista Software, Inc.
 *
 * Author: Anton Vorontsov <avorontsov@ru.mvista.com>
 */

#include <linux/device.h>
#include <linux/err.h>
#include <linux/errno.h>
#include <linux/io.h>
#include <linux/module.h>
#include <linux/of.h>
#include <linux/of_address.h>
#include <linux/of_gpio.h>
#include <linux/pinctrl/pinctrl.h>
#include <linux/slab.h>
#include <linux/string.h>

#include <linux/gpio/consumer.h>
#include <linux/gpio/machine.h>

#include "gpiolib.h"
#include "gpiolib-of.h"

/*
 * This is Linux-specific flags. By default controllers' and Linux' mapping
 * match, but GPIO controllers are free to translate their own flags to
 * Linux-specific in their .xlate callback. Though, 1:1 mapping is recommended.
 */
enum of_gpio_flags {
	OF_GPIO_ACTIVE_LOW = 0x1,
	OF_GPIO_SINGLE_ENDED = 0x2,
	OF_GPIO_OPEN_DRAIN = 0x4,
	OF_GPIO_TRANSITORY = 0x8,
	OF_GPIO_PULL_UP = 0x10,
	OF_GPIO_PULL_DOWN = 0x20,
	OF_GPIO_PULL_DISABLE = 0x40,
};

/**
 * of_gpio_named_count() - Count GPIOs for a device
 * @np:		device node to count GPIOs for
 * @propname:	property name containing gpio specifier(s)
 *
 * The function returns the count of GPIOs specified for a node.
 * NOTE: The empty GPIO specifiers count too.
 *
 * Returns:
 * Either number of GPIOs defined in the property, or
 * *  %-EINVAL for an incorrectly formed "gpios" property, or
 * *  %-ENOENT for a missing "gpios" property.
 *
 * Example::
 *
 *     gpios = <0
 *              &gpio1 1 2
 *              0
 *              &gpio2 3 4>;
 *
 * The above example defines four GPIOs, two of which are not specified.
 * This function will return '4'
 */
static int of_gpio_named_count(const struct device_node *np,
			       const char *propname)
{
	return of_count_phandle_with_args(np, propname, "#gpio-cells");
}

/**
 * of_gpio_spi_cs_get_count() - special GPIO counting for SPI
 * @np:    Consuming device node
 * @con_id: Function within the GPIO consumer
 *
 * Some elder GPIO controllers need special quirks. Currently we handle
 * the Freescale and PPC GPIO controller with bindings that doesn't use the
 * established "cs-gpios" for chip selects but instead rely on
 * "gpios" for the chip select lines. If we detect this, we redirect
 * the counting of "cs-gpios" to count "gpios" transparent to the
 * driver.
 *
 * Returns:
 * Either number of GPIOs defined in the property, or
 * *  %-EINVAL for an incorrectly formed "gpios" property, or
 * *  %-ENOENT for a missing "gpios" property.
 */
static int of_gpio_spi_cs_get_count(const struct device_node *np,
				    const char *con_id)
{
	if (!IS_ENABLED(CONFIG_SPI_MASTER))
		return 0;
	if (!con_id || strcmp(con_id, "cs"))
		return 0;
	if (!of_device_is_compatible(np, "fsl,spi") &&
	    !of_device_is_compatible(np, "aeroflexgaisler,spictrl") &&
	    !of_device_is_compatible(np, "ibm,ppc4xx-spi"))
		return 0;
	return of_gpio_named_count(np, "gpios");
}

int of_gpio_count(const struct fwnode_handle *fwnode, const char *con_id)
{
	const struct device_node *np = to_of_node(fwnode);
	int ret;
	char propname[32];

	ret = of_gpio_spi_cs_get_count(np, con_id);
	if (ret > 0)
		return ret;

<<<<<<< HEAD
	for (i = 0; i < gpio_suffix_count; i++) {
		if (con_id)
			snprintf(propname, sizeof(propname), "%s-%s",
				 con_id, gpio_suffixes[i]);
		else
			snprintf(propname, sizeof(propname), "%s",
				 gpio_suffixes[i]);

=======
	for_each_gpio_property_name(propname, con_id) {
>>>>>>> adc21867
		ret = of_gpio_named_count(np, propname);
		if (ret > 0)
			break;
	}
	return ret ? ret : -ENOENT;
}

static int of_gpiochip_match_node_and_xlate(struct gpio_chip *chip,
					    const void *data)
{
	const struct of_phandle_args *gpiospec = data;

	return device_match_of_node(&chip->gpiodev->dev, gpiospec->np) &&
				chip->of_xlate &&
				chip->of_xlate(chip, gpiospec, NULL) >= 0;
}

static struct gpio_device *
of_find_gpio_device_by_xlate(const struct of_phandle_args *gpiospec)
{
	return gpio_device_find(gpiospec, of_gpiochip_match_node_and_xlate);
}

static struct gpio_desc *of_xlate_and_get_gpiod_flags(struct gpio_chip *chip,
					struct of_phandle_args *gpiospec,
					enum of_gpio_flags *flags)
{
	int ret;

	if (chip->of_gpio_n_cells != gpiospec->args_count)
		return ERR_PTR(-EINVAL);

	ret = chip->of_xlate(chip, gpiospec, flags);
	if (ret < 0)
		return ERR_PTR(ret);

	return gpiochip_get_desc(chip, ret);
}

/*
 * Overrides stated polarity of a gpio line and warns when there is a
 * discrepancy.
 */
static void of_gpio_quirk_polarity(const struct device_node *np,
				   bool active_high,
				   enum of_gpio_flags *flags)
{
	if (active_high) {
		if (*flags & OF_GPIO_ACTIVE_LOW) {
			pr_warn("%s GPIO handle specifies active low - ignored\n",
				of_node_full_name(np));
			*flags &= ~OF_GPIO_ACTIVE_LOW;
		}
	} else {
		if (!(*flags & OF_GPIO_ACTIVE_LOW))
			pr_info("%s enforce active low on GPIO handle\n",
				of_node_full_name(np));
		*flags |= OF_GPIO_ACTIVE_LOW;
	}
}

/*
 * This quirk does static polarity overrides in cases where existing
 * DTS specified incorrect polarity.
 */
static void of_gpio_try_fixup_polarity(const struct device_node *np,
				       const char *propname,
				       enum of_gpio_flags *flags)
{
	static const struct {
		const char *compatible;
		const char *propname;
		bool active_high;
	} gpios[] = {
#if IS_ENABLED(CONFIG_LCD_HX8357)
		/*
		 * Himax LCD controllers used incorrectly named
		 * "gpios-reset" property and also specified wrong
		 * polarity.
		 */
		{ "himax,hx8357",	"gpios-reset",	false },
		{ "himax,hx8369",	"gpios-reset",	false },
		/*
		 * The rb-gpios semantics was undocumented and qi,lb60 (along with
		 * the ingenic driver) got it wrong. The active state encodes the
		 * NAND ready state, which is high level. Since there's no signal
		 * inverter on this board, it should be active-high. Let's fix that
		 * here for older DTs so we can re-use the generic nand_gpio_waitrdy()
		 * helper, and be consistent with what other drivers do.
		 */
		{ "qi,lb60",		"rb-gpios",	true },
#endif
#if IS_ENABLED(CONFIG_PCI_LANTIQ)
		/*
		 * According to the PCI specification, the RST# pin is an
		 * active-low signal. However, most of the device trees that
		 * have been widely used for a long time incorrectly describe
		 * reset GPIO as active-high, and were also using wrong name
		 * for the property.
		 */
		{ "lantiq,pci-xway",	"gpio-reset",	false },
#endif
#if IS_ENABLED(CONFIG_TOUCHSCREEN_TSC2005)
		/*
		 * DTS for Nokia N900 incorrectly specified "active high"
		 * polarity for the reset line, while the chip actually
		 * treats it as "active low".
		 */
		{ "ti,tsc2005",		"reset-gpios",	false },
#endif
	};
	unsigned int i;

	for (i = 0; i < ARRAY_SIZE(gpios); i++) {
		if (of_device_is_compatible(np, gpios[i].compatible) &&
		    !strcmp(propname, gpios[i].propname)) {
			of_gpio_quirk_polarity(np, gpios[i].active_high, flags);
			break;
		}
	}
}

static void of_gpio_set_polarity_by_property(const struct device_node *np,
					     const char *propname,
					     enum of_gpio_flags *flags)
{
	const struct device_node *np_compat = np;
	const struct device_node *np_propname = np;
	static const struct {
		const char *compatible;
		const char *gpio_propname;
		const char *polarity_propname;
	} gpios[] = {
#if IS_ENABLED(CONFIG_FEC)
		/* Freescale Fast Ethernet Controller */
		{ "fsl,imx25-fec",   "phy-reset-gpios", "phy-reset-active-high" },
		{ "fsl,imx27-fec",   "phy-reset-gpios", "phy-reset-active-high" },
		{ "fsl,imx28-fec",   "phy-reset-gpios", "phy-reset-active-high" },
		{ "fsl,imx6q-fec",   "phy-reset-gpios", "phy-reset-active-high" },
		{ "fsl,mvf600-fec",  "phy-reset-gpios", "phy-reset-active-high" },
		{ "fsl,imx6sx-fec",  "phy-reset-gpios", "phy-reset-active-high" },
		{ "fsl,imx6ul-fec",  "phy-reset-gpios", "phy-reset-active-high" },
		{ "fsl,imx8mq-fec",  "phy-reset-gpios", "phy-reset-active-high" },
		{ "fsl,imx8qm-fec",  "phy-reset-gpios", "phy-reset-active-high" },
		{ "fsl,s32v234-fec", "phy-reset-gpios", "phy-reset-active-high" },
#endif
#if IS_ENABLED(CONFIG_PCI_IMX6)
		{ "fsl,imx6q-pcie",  "reset-gpio", "reset-gpio-active-high" },
		{ "fsl,imx6sx-pcie", "reset-gpio", "reset-gpio-active-high" },
		{ "fsl,imx6qp-pcie", "reset-gpio", "reset-gpio-active-high" },
		{ "fsl,imx7d-pcie",  "reset-gpio", "reset-gpio-active-high" },
		{ "fsl,imx8mq-pcie", "reset-gpio", "reset-gpio-active-high" },
		{ "fsl,imx8mm-pcie", "reset-gpio", "reset-gpio-active-high" },
		{ "fsl,imx8mp-pcie", "reset-gpio", "reset-gpio-active-high" },
#endif

		/*
		 * The regulator GPIO handles are specified such that the
		 * presence or absence of "enable-active-high" solely controls
		 * the polarity of the GPIO line. Any phandle flags must
		 * be actively ignored.
		 */
#if IS_ENABLED(CONFIG_REGULATOR_FIXED_VOLTAGE)
		{ "regulator-fixed",   "gpios",        "enable-active-high" },
		{ "regulator-fixed",   "gpio",         "enable-active-high" },
		{ "reg-fixed-voltage", "gpios",        "enable-active-high" },
		{ "reg-fixed-voltage", "gpio",         "enable-active-high" },
#endif
#if IS_ENABLED(CONFIG_REGULATOR_GPIO)
		{ "regulator-gpio",    "enable-gpio",  "enable-active-high" },
		{ "regulator-gpio",    "enable-gpios", "enable-active-high" },
#endif
#if IS_ENABLED(CONFIG_MMC_ATMELMCI)
		{ "atmel,hsmci",       "cd-gpios",     "cd-inverted" },
#endif
	};
	unsigned int i;
	bool active_high;

#if IS_ENABLED(CONFIG_MMC_ATMELMCI)
	/*
	 * The Atmel HSMCI has compatible property in the parent node and
	 * gpio property in a child node
	 */
	if (of_device_is_compatible(np->parent, "atmel,hsmci")) {
		np_compat = np->parent;
		np_propname = np;
	}
#endif

	for (i = 0; i < ARRAY_SIZE(gpios); i++) {
		if (of_device_is_compatible(np_compat, gpios[i].compatible) &&
		    !strcmp(propname, gpios[i].gpio_propname)) {
			active_high = of_property_read_bool(np_propname,
						gpios[i].polarity_propname);
			of_gpio_quirk_polarity(np, active_high, flags);
			break;
		}
	}
}

static void of_gpio_flags_quirks(const struct device_node *np,
				 const char *propname,
				 enum of_gpio_flags *flags,
				 int index)
{
	of_gpio_try_fixup_polarity(np, propname, flags);
	of_gpio_set_polarity_by_property(np, propname, flags);

	/*
	 * Legacy open drain handling for fixed voltage regulators.
	 */
	if (IS_ENABLED(CONFIG_REGULATOR) &&
	    of_device_is_compatible(np, "reg-fixed-voltage") &&
	    of_property_read_bool(np, "gpio-open-drain")) {
		*flags |= (OF_GPIO_SINGLE_ENDED | OF_GPIO_OPEN_DRAIN);
		pr_info("%s uses legacy open drain flag - update the DTS if you can\n",
			of_node_full_name(np));
	}

	/*
	 * Legacy handling of SPI active high chip select. If we have a
	 * property named "cs-gpios" we need to inspect the child node
	 * to determine if the flags should have inverted semantics.
	 */
	if (IS_ENABLED(CONFIG_SPI_MASTER) && !strcmp(propname, "cs-gpios") &&
	    of_property_read_bool(np, "cs-gpios")) {
		u32 cs;
		int ret;

		for_each_child_of_node_scoped(np, child) {
			ret = of_property_read_u32(child, "reg", &cs);
			if (ret)
				continue;
			if (cs == index) {
				/*
				 * SPI children have active low chip selects
				 * by default. This can be specified negatively
				 * by just omitting "spi-cs-high" in the
				 * device node, or actively by tagging on
				 * GPIO_ACTIVE_LOW as flag in the device
				 * tree. If the line is simultaneously
				 * tagged as active low in the device tree
				 * and has the "spi-cs-high" set, we get a
				 * conflict and the "spi-cs-high" flag will
				 * take precedence.
				 */
				bool active_high = of_property_read_bool(child,
								"spi-cs-high");
				of_gpio_quirk_polarity(child, active_high,
						       flags);
				break;
			}
		}
	}

	/* Legacy handling of stmmac's active-low PHY reset line */
	if (IS_ENABLED(CONFIG_STMMAC_ETH) &&
	    !strcmp(propname, "snps,reset-gpio") &&
	    of_property_read_bool(np, "snps,reset-active-low"))
		*flags |= OF_GPIO_ACTIVE_LOW;
}

/**
 * of_get_named_gpiod_flags() - Get a GPIO descriptor and flags for GPIO API
 * @np:		device node to get GPIO from
 * @propname:	property name containing gpio specifier(s)
 * @index:	index of the GPIO
 * @flags:	a flags pointer to fill in
 *
 * Returns:
 * GPIO descriptor to use with Linux GPIO API, or one of the errno
 * value on the error condition. If @flags is not NULL the function also fills
 * in flags for the GPIO.
 */
static struct gpio_desc *of_get_named_gpiod_flags(const struct device_node *np,
		     const char *propname, int index, enum of_gpio_flags *flags)
{
	struct of_phandle_args gpiospec;
	struct gpio_desc *desc;
	int ret;

	ret = of_parse_phandle_with_args_map(np, propname, "gpio", index,
					     &gpiospec);
	if (ret) {
		pr_debug("%s: can't parse '%s' property of node '%pOF[%d]'\n",
			__func__, propname, np, index);
		return ERR_PTR(ret);
	}

	struct gpio_device *gdev __free(gpio_device_put) =
				of_find_gpio_device_by_xlate(&gpiospec);
	if (!gdev) {
		desc = ERR_PTR(-EPROBE_DEFER);
		goto out;
	}

	desc = of_xlate_and_get_gpiod_flags(gpio_device_get_chip(gdev),
					    &gpiospec, flags);
	if (IS_ERR(desc))
		goto out;

	if (flags)
		of_gpio_flags_quirks(np, propname, flags, index);

	pr_debug("%s: parsed '%s' property of node '%pOF[%d]' - status (%d)\n",
		 __func__, propname, np, index,
		 PTR_ERR_OR_ZERO(desc));

out:
	of_node_put(gpiospec.np);

	return desc;
}

/**
 * of_get_named_gpio() - Get a GPIO number to use with GPIO API
 * @np:		device node to get GPIO from
 * @propname:	Name of property containing gpio specifier(s)
 * @index:	index of the GPIO
 *
 * **DEPRECATED** This function is deprecated and must not be used in new code.
 *
 * Returns:
 * GPIO number to use with Linux generic GPIO API, or one of the errno
 * value on the error condition.
 */
int of_get_named_gpio(const struct device_node *np, const char *propname,
		      int index)
{
	struct gpio_desc *desc;

	desc = of_get_named_gpiod_flags(np, propname, index, NULL);

	if (IS_ERR(desc))
		return PTR_ERR(desc);
	else
		return desc_to_gpio(desc);
}
EXPORT_SYMBOL_GPL(of_get_named_gpio);

/* Converts gpio_lookup_flags into bitmask of GPIO_* values */
static unsigned long of_convert_gpio_flags(enum of_gpio_flags flags)
{
	unsigned long lflags = GPIO_LOOKUP_FLAGS_DEFAULT;

	if (flags & OF_GPIO_ACTIVE_LOW)
		lflags |= GPIO_ACTIVE_LOW;

	if (flags & OF_GPIO_SINGLE_ENDED) {
		if (flags & OF_GPIO_OPEN_DRAIN)
			lflags |= GPIO_OPEN_DRAIN;
		else
			lflags |= GPIO_OPEN_SOURCE;
	}

	if (flags & OF_GPIO_TRANSITORY)
		lflags |= GPIO_TRANSITORY;

	if (flags & OF_GPIO_PULL_UP)
		lflags |= GPIO_PULL_UP;

	if (flags & OF_GPIO_PULL_DOWN)
		lflags |= GPIO_PULL_DOWN;

	if (flags & OF_GPIO_PULL_DISABLE)
		lflags |= GPIO_PULL_DISABLE;

	return lflags;
}

static struct gpio_desc *of_find_gpio_rename(struct device_node *np,
					     const char *con_id,
					     unsigned int idx,
					     enum of_gpio_flags *of_flags)
{
	static const struct of_rename_gpio {
		const char *con_id;
		const char *legacy_id;	/* NULL - same as con_id */
		/*
		 * Compatible string can be set to NULL in case where
		 * matching to a particular compatible is not practical,
		 * but it should only be done for gpio names that have
		 * vendor prefix to reduce risk of false positives.
		 * Addition of such entries is strongly discouraged.
		 */
		const char *compatible;
	} gpios[] = {
#if IS_ENABLED(CONFIG_LCD_HX8357)
		/* Himax LCD controllers used "gpios-reset" */
		{ "reset",	"gpios-reset",	"himax,hx8357" },
		{ "reset",	"gpios-reset",	"himax,hx8369" },
#endif
#if IS_ENABLED(CONFIG_MFD_ARIZONA)
		{ "wlf,reset",	NULL,		NULL },
#endif
#if IS_ENABLED(CONFIG_RTC_DRV_MOXART)
		{ "rtc-data",	"gpio-rtc-data",	"moxa,moxart-rtc" },
		{ "rtc-sclk",	"gpio-rtc-sclk",	"moxa,moxart-rtc" },
		{ "rtc-reset",	"gpio-rtc-reset",	"moxa,moxart-rtc" },
#endif
#if IS_ENABLED(CONFIG_NFC_MRVL_I2C)
		{ "reset",	"reset-n-io",	"marvell,nfc-i2c" },
#endif
#if IS_ENABLED(CONFIG_NFC_MRVL_SPI)
		{ "reset",	"reset-n-io",	"marvell,nfc-spi" },
#endif
#if IS_ENABLED(CONFIG_NFC_MRVL_UART)
		{ "reset",	"reset-n-io",	"marvell,nfc-uart" },
		{ "reset",	"reset-n-io",	"mrvl,nfc-uart" },
#endif
#if IS_ENABLED(CONFIG_PCI_LANTIQ)
		/* MIPS Lantiq PCI */
		{ "reset",	"gpio-reset",	"lantiq,pci-xway" },
#endif

		/*
		 * Some regulator bindings happened before we managed to
		 * establish that GPIO properties should be named
		 * "foo-gpios" so we have this special kludge for them.
		 */
#if IS_ENABLED(CONFIG_REGULATOR_ARIZONA_LDO1)
		{ "wlf,ldoena",  NULL,		NULL }, /* Arizona */
#endif
#if IS_ENABLED(CONFIG_REGULATOR_WM8994)
		{ "wlf,ldo1ena", NULL,		NULL }, /* WM8994 */
		{ "wlf,ldo2ena", NULL,		NULL }, /* WM8994 */
#endif

#if IS_ENABLED(CONFIG_SND_SOC_CS42L56)
		{ "reset",	"cirrus,gpio-nreset",	"cirrus,cs42l56" },
#endif
#if IS_ENABLED(CONFIG_SND_SOC_MT2701_CS42448)
		{ "i2s1-in-sel-gpio1",	NULL,	"mediatek,mt2701-cs42448-machine" },
		{ "i2s1-in-sel-gpio2",	NULL,	"mediatek,mt2701-cs42448-machine" },
#endif
#if IS_ENABLED(CONFIG_SND_SOC_TLV320AIC3X)
		{ "reset",	"gpio-reset",	"ti,tlv320aic3x" },
		{ "reset",	"gpio-reset",	"ti,tlv320aic33" },
		{ "reset",	"gpio-reset",	"ti,tlv320aic3007" },
		{ "reset",	"gpio-reset",	"ti,tlv320aic3104" },
		{ "reset",	"gpio-reset",	"ti,tlv320aic3106" },
#endif
#if IS_ENABLED(CONFIG_SPI_GPIO)
		/*
		 * The SPI GPIO bindings happened before we managed to
		 * establish that GPIO properties should be named
		 * "foo-gpios" so we have this special kludge for them.
		 */
		{ "miso",	"gpio-miso",	"spi-gpio" },
		{ "mosi",	"gpio-mosi",	"spi-gpio" },
		{ "sck",	"gpio-sck",	"spi-gpio" },
#endif

		/*
		 * The old Freescale bindings use simply "gpios" as name
		 * for the chip select lines rather than "cs-gpios" like
		 * all other SPI hardware. Allow this specifically for
		 * Freescale and PPC devices.
		 */
#if IS_ENABLED(CONFIG_SPI_FSL_SPI)
		{ "cs",		"gpios",	"fsl,spi" },
		{ "cs",		"gpios",	"aeroflexgaisler,spictrl" },
#endif
#if IS_ENABLED(CONFIG_SPI_PPC4xx)
		{ "cs",		"gpios",	"ibm,ppc4xx-spi" },
#endif

#if IS_ENABLED(CONFIG_TYPEC_FUSB302)
		/*
		 * Fairchild FUSB302 host is using undocumented "fcs,int_n"
		 * property without the compulsory "-gpios" suffix.
		 */
		{ "fcs,int_n",	NULL,		"fcs,fusb302" },
#endif
	};
	struct gpio_desc *desc;
	const char *legacy_id;
	unsigned int i;

	if (!con_id)
		return ERR_PTR(-ENOENT);

	for (i = 0; i < ARRAY_SIZE(gpios); i++) {
		if (strcmp(con_id, gpios[i].con_id))
			continue;

		if (gpios[i].compatible &&
		    !of_device_is_compatible(np, gpios[i].compatible))
			continue;

		legacy_id = gpios[i].legacy_id ?: gpios[i].con_id;
		desc = of_get_named_gpiod_flags(np, legacy_id, idx, of_flags);
		if (!gpiod_not_found(desc)) {
			pr_info("%s uses legacy gpio name '%s' instead of '%s-gpios'\n",
				of_node_full_name(np), legacy_id, con_id);
			return desc;
		}
	}

	return ERR_PTR(-ENOENT);
}

static struct gpio_desc *of_find_mt2701_gpio(struct device_node *np,
					     const char *con_id,
					     unsigned int idx,
					     enum of_gpio_flags *of_flags)
{
	struct gpio_desc *desc;
	const char *legacy_id;

	if (!IS_ENABLED(CONFIG_SND_SOC_MT2701_CS42448))
		return ERR_PTR(-ENOENT);

	if (!of_device_is_compatible(np, "mediatek,mt2701-cs42448-machine"))
		return ERR_PTR(-ENOENT);

	if (!con_id || strcmp(con_id, "i2s1-in-sel"))
		return ERR_PTR(-ENOENT);

	if (idx == 0)
		legacy_id = "i2s1-in-sel-gpio1";
	else if (idx == 1)
		legacy_id = "i2s1-in-sel-gpio2";
	else
		return ERR_PTR(-ENOENT);

	desc = of_get_named_gpiod_flags(np, legacy_id, 0, of_flags);
	if (!gpiod_not_found(desc))
		pr_info("%s is using legacy gpio name '%s' instead of '%s-gpios'\n",
			of_node_full_name(np), legacy_id, con_id);

	return desc;
}

/*
 * Trigger sources are special, they allow us to use any GPIO as a LED trigger
 * and have the name "trigger-sources" no matter which kind of phandle it is
 * pointing to, whether to a GPIO, a USB host, a network PHY etc. So in this case
 * we allow looking something up that is not named "foo-gpios".
 */
static struct gpio_desc *of_find_trigger_gpio(struct device_node *np,
					      const char *con_id,
					      unsigned int idx,
					      enum of_gpio_flags *of_flags)
{
	struct gpio_desc *desc;

	if (!IS_ENABLED(CONFIG_LEDS_TRIGGER_GPIO))
		return ERR_PTR(-ENOENT);

	if (!con_id || strcmp(con_id, "trigger-sources"))
		return ERR_PTR(-ENOENT);

	desc = of_get_named_gpiod_flags(np, con_id, idx, of_flags);
	if (!gpiod_not_found(desc))
		pr_debug("%s is used as a trigger\n", of_node_full_name(np));

	return desc;
}


typedef struct gpio_desc *(*of_find_gpio_quirk)(struct device_node *np,
						const char *con_id,
						unsigned int idx,
						enum of_gpio_flags *of_flags);
static const of_find_gpio_quirk of_find_gpio_quirks[] = {
	of_find_gpio_rename,
	of_find_mt2701_gpio,
	of_find_trigger_gpio,
	NULL
};

struct gpio_desc *of_find_gpio(struct device_node *np, const char *con_id,
			       unsigned int idx, unsigned long *flags)
{
	char propname[32]; /* 32 is max size of property name */
	enum of_gpio_flags of_flags;
	const of_find_gpio_quirk *q;
	struct gpio_desc *desc;

	/* Try GPIO property "foo-gpios" and "foo-gpio" */
<<<<<<< HEAD
	for (i = 0; i < gpio_suffix_count; i++) {
		if (con_id)
			snprintf(prop_name, sizeof(prop_name), "%s-%s", con_id,
				 gpio_suffixes[i]);
		else
			snprintf(prop_name, sizeof(prop_name), "%s",
				 gpio_suffixes[i]);

		desc = of_get_named_gpiod_flags(np, prop_name, idx, &of_flags);

=======
	for_each_gpio_property_name(propname, con_id) {
		desc = of_get_named_gpiod_flags(np, propname, idx, &of_flags);
>>>>>>> adc21867
		if (!gpiod_not_found(desc))
			break;
	}

	/* Properly named GPIO was not found, try workarounds */
	for (q = of_find_gpio_quirks; gpiod_not_found(desc) && *q; q++)
		desc = (*q)(np, con_id, idx, &of_flags);

	if (IS_ERR(desc))
		return desc;

	*flags = of_convert_gpio_flags(of_flags);

	return desc;
}

/**
 * of_parse_own_gpio() - Get a GPIO hog descriptor, names and flags for GPIO API
 * @np:		device node to get GPIO from
 * @chip:	GPIO chip whose hog is parsed
 * @idx:	Index of the GPIO to parse
 * @name:	GPIO line name
 * @lflags:	bitmask of gpio_lookup_flags GPIO_* values - returned from
 *		of_find_gpio() or of_parse_own_gpio()
 * @dflags:	gpiod_flags - optional GPIO initialization flags
 *
 * Returns:
 * GPIO descriptor to use with Linux GPIO API, or one of the errno
 * value on the error condition.
 */
static struct gpio_desc *of_parse_own_gpio(struct device_node *np,
					   struct gpio_chip *chip,
					   unsigned int idx, const char **name,
					   unsigned long *lflags,
					   enum gpiod_flags *dflags)
{
	struct device_node *chip_np;
	enum of_gpio_flags xlate_flags;
	struct of_phandle_args gpiospec;
	struct gpio_desc *desc;
	unsigned int i;
	u32 tmp;
	int ret;

	chip_np = dev_of_node(&chip->gpiodev->dev);
	if (!chip_np)
		return ERR_PTR(-EINVAL);

	xlate_flags = 0;
	*lflags = GPIO_LOOKUP_FLAGS_DEFAULT;
	*dflags = GPIOD_ASIS;

	ret = of_property_read_u32(chip_np, "#gpio-cells", &tmp);
	if (ret)
		return ERR_PTR(ret);

	gpiospec.np = chip_np;
	gpiospec.args_count = tmp;

	for (i = 0; i < tmp; i++) {
		ret = of_property_read_u32_index(np, "gpios", idx * tmp + i,
						 &gpiospec.args[i]);
		if (ret)
			return ERR_PTR(ret);
	}

	desc = of_xlate_and_get_gpiod_flags(chip, &gpiospec, &xlate_flags);
	if (IS_ERR(desc))
		return desc;

	*lflags = of_convert_gpio_flags(xlate_flags);

	if (of_property_read_bool(np, "input"))
		*dflags |= GPIOD_IN;
	else if (of_property_read_bool(np, "output-low"))
		*dflags |= GPIOD_OUT_LOW;
	else if (of_property_read_bool(np, "output-high"))
		*dflags |= GPIOD_OUT_HIGH;
	else {
		pr_warn("GPIO line %d (%pOFn): no hogging state specified, bailing out\n",
			desc_to_gpio(desc), np);
		return ERR_PTR(-EINVAL);
	}

	if (name && of_property_read_string(np, "line-name", name))
		*name = np->name;

	return desc;
}

/**
 * of_gpiochip_add_hog - Add all hogs in a hog device node
 * @chip:	gpio chip to act on
 * @hog:	device node describing the hogs
 *
 * Returns:
 * 0 on success, or negative errno on failure.
 */
static int of_gpiochip_add_hog(struct gpio_chip *chip, struct device_node *hog)
{
	enum gpiod_flags dflags;
	struct gpio_desc *desc;
	unsigned long lflags;
	const char *name;
	unsigned int i;
	int ret;

	for (i = 0;; i++) {
		desc = of_parse_own_gpio(hog, chip, i, &name, &lflags, &dflags);
		if (IS_ERR(desc))
			break;

		ret = gpiod_hog(desc, name, lflags, dflags);
		if (ret < 0)
			return ret;

#ifdef CONFIG_OF_DYNAMIC
		WRITE_ONCE(desc->hog, hog);
#endif
	}

	return 0;
}

/**
 * of_gpiochip_scan_gpios - Scan gpio-controller for gpio definitions
 * @chip:	gpio chip to act on
 *
 * This is only used by of_gpiochip_add to request/set GPIO initial
 * configuration.
 *
 * Returns:
 * 0 on success, or negative errno on failure.
 */
static int of_gpiochip_scan_gpios(struct gpio_chip *chip)
{
	int ret;

	for_each_available_child_of_node_scoped(dev_of_node(&chip->gpiodev->dev), np) {
		if (!of_property_read_bool(np, "gpio-hog"))
			continue;

		ret = of_gpiochip_add_hog(chip, np);
		if (ret < 0)
			return ret;

		of_node_set_flag(np, OF_POPULATED);
	}

	return 0;
}

#ifdef CONFIG_OF_DYNAMIC
/**
 * of_gpiochip_remove_hog - Remove all hogs in a hog device node
 * @chip:	gpio chip to act on
 * @hog:	device node describing the hogs
 */
static void of_gpiochip_remove_hog(struct gpio_chip *chip,
				   struct device_node *hog)
{
	struct gpio_desc *desc;

	for_each_gpio_desc_with_flag(chip, desc, FLAG_IS_HOGGED)
		if (READ_ONCE(desc->hog) == hog)
			gpiochip_free_own_desc(desc);
}

static int of_gpiochip_match_node(struct gpio_chip *chip, const void *data)
{
	return device_match_of_node(&chip->gpiodev->dev, data);
}

static struct gpio_device *of_find_gpio_device_by_node(struct device_node *np)
{
	return gpio_device_find(np, of_gpiochip_match_node);
}

static int of_gpio_notify(struct notifier_block *nb, unsigned long action,
			  void *arg)
{
	struct gpio_device *gdev __free(gpio_device_put) = NULL;
	struct of_reconfig_data *rd = arg;
	int ret;

	/*
	 * This only supports adding and removing complete gpio-hog nodes.
	 * Modifying an existing gpio-hog node is not supported (except for
	 * changing its "status" property, which is treated the same as
	 * addition/removal).
	 */
	switch (of_reconfig_get_state_change(action, arg)) {
	case OF_RECONFIG_CHANGE_ADD:
		if (!of_property_read_bool(rd->dn, "gpio-hog"))
			return NOTIFY_DONE;	/* not for us */

		if (of_node_test_and_set_flag(rd->dn, OF_POPULATED))
			return NOTIFY_DONE;

		gdev = of_find_gpio_device_by_node(rd->dn->parent);
		if (!gdev)
			return NOTIFY_DONE;	/* not for us */

		ret = of_gpiochip_add_hog(gpio_device_get_chip(gdev), rd->dn);
		if (ret < 0) {
			pr_err("%s: failed to add hogs for %pOF\n", __func__,
			       rd->dn);
			of_node_clear_flag(rd->dn, OF_POPULATED);
			return notifier_from_errno(ret);
		}
		return NOTIFY_OK;

	case OF_RECONFIG_CHANGE_REMOVE:
		if (!of_node_check_flag(rd->dn, OF_POPULATED))
			return NOTIFY_DONE;	/* already depopulated */

		gdev = of_find_gpio_device_by_node(rd->dn->parent);
		if (!gdev)
			return NOTIFY_DONE;	/* not for us */

		of_gpiochip_remove_hog(gpio_device_get_chip(gdev), rd->dn);
		of_node_clear_flag(rd->dn, OF_POPULATED);
		return NOTIFY_OK;
	}

	return NOTIFY_DONE;
}

struct notifier_block gpio_of_notifier = {
	.notifier_call = of_gpio_notify,
};
#endif /* CONFIG_OF_DYNAMIC */

/**
 * of_gpio_simple_xlate - translate gpiospec to the GPIO number and flags
 * @gc:		pointer to the gpio_chip structure
 * @gpiospec:	GPIO specifier as found in the device tree
 * @flags:	a flags pointer to fill in
 *
 * This is simple translation function, suitable for the most 1:1 mapped
 * GPIO chips. This function performs only one sanity check: whether GPIO
 * is less than ngpios (that is specified in the gpio_chip).
 *
 * Returns:
 * GPIO number (>= 0) on success, negative errno on failure.
 */
static int of_gpio_simple_xlate(struct gpio_chip *gc,
				const struct of_phandle_args *gpiospec,
				u32 *flags)
{
	/*
	 * We're discouraging gpio_cells < 2, since that way you'll have to
	 * write your own xlate function (that will have to retrieve the GPIO
	 * number and the flags from a single gpio cell -- this is possible,
	 * but not recommended).
	 */
	if (gc->of_gpio_n_cells < 2) {
		WARN_ON(1);
		return -EINVAL;
	}

	if (WARN_ON(gpiospec->args_count < gc->of_gpio_n_cells))
		return -EINVAL;

	if (gpiospec->args[0] >= gc->ngpio)
		return -EINVAL;

	if (flags)
		*flags = gpiospec->args[1];

	return gpiospec->args[0];
}

#if IS_ENABLED(CONFIG_OF_GPIO_MM_GPIOCHIP)
#include <linux/gpio/legacy-of-mm-gpiochip.h>
/**
 * of_mm_gpiochip_add_data - Add memory mapped GPIO chip (bank)
 * @np:		device node of the GPIO chip
 * @mm_gc:	pointer to the of_mm_gpio_chip allocated structure
 * @data:	driver data to store in the struct gpio_chip
 *
 * To use this function you should allocate and fill mm_gc with:
 *
 * 1) In the gpio_chip structure:
 *    - all the callbacks
 *    - of_gpio_n_cells
 *    - of_xlate callback (optional)
 *
 * 3) In the of_mm_gpio_chip structure:
 *    - save_regs callback (optional)
 *
 * If succeeded, this function will map bank's memory and will
 * do all necessary work for you. Then you'll able to use .regs
 * to manage GPIOs from the callbacks.
 *
 * Returns:
 * 0 on success, or negative errno on failure.
 */
int of_mm_gpiochip_add_data(struct device_node *np,
			    struct of_mm_gpio_chip *mm_gc,
			    void *data)
{
	int ret = -ENOMEM;
	struct gpio_chip *gc = &mm_gc->gc;

	gc->label = kasprintf(GFP_KERNEL, "%pOF", np);
	if (!gc->label)
		goto err0;

	mm_gc->regs = of_iomap(np, 0);
	if (!mm_gc->regs)
		goto err1;

	gc->base = -1;

	if (mm_gc->save_regs)
		mm_gc->save_regs(mm_gc);

	fwnode_handle_put(mm_gc->gc.fwnode);
	mm_gc->gc.fwnode = fwnode_handle_get(of_fwnode_handle(np));

	ret = gpiochip_add_data(gc, data);
	if (ret)
		goto err2;

	return 0;
err2:
	of_node_put(np);
	iounmap(mm_gc->regs);
err1:
	kfree(gc->label);
err0:
	pr_err("%pOF: GPIO chip registration failed with status %d\n", np, ret);
	return ret;
}
EXPORT_SYMBOL_GPL(of_mm_gpiochip_add_data);

/**
 * of_mm_gpiochip_remove - Remove memory mapped GPIO chip (bank)
 * @mm_gc:	pointer to the of_mm_gpio_chip allocated structure
 */
void of_mm_gpiochip_remove(struct of_mm_gpio_chip *mm_gc)
{
	struct gpio_chip *gc = &mm_gc->gc;

	gpiochip_remove(gc);
	iounmap(mm_gc->regs);
	kfree(gc->label);
}
EXPORT_SYMBOL_GPL(of_mm_gpiochip_remove);
#endif

#ifdef CONFIG_PINCTRL
static int of_gpiochip_add_pin_range(struct gpio_chip *chip)
{
	struct of_phandle_args pinspec;
	struct pinctrl_dev *pctldev;
	struct device_node *np;
	int index = 0, ret, trim;
	const char *name;
	static const char group_names_propname[] = "gpio-ranges-group-names";
	bool has_group_names;

	np = dev_of_node(&chip->gpiodev->dev);
	if (!np)
		return 0;

	has_group_names = of_property_present(np, group_names_propname);

	for (;; index++) {
		ret = of_parse_phandle_with_fixed_args(np, "gpio-ranges", 3,
				index, &pinspec);
		if (ret)
			break;

		pctldev = of_pinctrl_get(pinspec.np);
		of_node_put(pinspec.np);
		if (!pctldev)
			return -EPROBE_DEFER;

		/* Ignore ranges outside of this GPIO chip */
		if (pinspec.args[0] >= (chip->offset + chip->ngpio))
			continue;
		if (pinspec.args[0] + pinspec.args[2] <= chip->offset)
			continue;

		if (pinspec.args[2]) {
			/* npins != 0: linear range */
			if (has_group_names) {
				of_property_read_string_index(np,
						group_names_propname,
						index, &name);
				if (strlen(name)) {
					pr_err("%pOF: Group name of numeric GPIO ranges must be the empty string.\n",
						np);
					break;
				}
			}

			/* Trim the range to fit this GPIO chip */
			if (chip->offset > pinspec.args[0]) {
				trim = chip->offset - pinspec.args[0];
				pinspec.args[2] -= trim;
				pinspec.args[1] += trim;
				pinspec.args[0] = 0;
			} else {
				pinspec.args[0] -= chip->offset;
			}
			if ((pinspec.args[0] + pinspec.args[2]) > chip->ngpio)
				pinspec.args[2] = chip->ngpio - pinspec.args[0];

			ret = gpiochip_add_pin_range(chip,
					pinctrl_dev_get_devname(pctldev),
					pinspec.args[0],
					pinspec.args[1],
					pinspec.args[2]);
			if (ret)
				return ret;
		} else {
			/* npins == 0: special range */
			if (pinspec.args[1]) {
				pr_err("%pOF: Illegal gpio-range format.\n",
					np);
				break;
			}

			if (!has_group_names) {
				pr_err("%pOF: GPIO group range requested but no %s property.\n",
					np, group_names_propname);
				break;
			}

			ret = of_property_read_string_index(np,
						group_names_propname,
						index, &name);
			if (ret)
				break;

			if (!strlen(name)) {
				pr_err("%pOF: Group name of GPIO group range cannot be the empty string.\n",
				np);
				break;
			}

			ret = gpiochip_add_pingroup_range(chip, pctldev,
						pinspec.args[0], name);
			if (ret)
				return ret;
		}
	}

	return 0;
}

#else
static int of_gpiochip_add_pin_range(struct gpio_chip *chip) { return 0; }
#endif

int of_gpiochip_add(struct gpio_chip *chip)
{
	struct device_node *np;
	int ret;

	np = dev_of_node(&chip->gpiodev->dev);
	if (!np)
		return 0;

	if (!chip->of_xlate) {
		chip->of_gpio_n_cells = 2;
		chip->of_xlate = of_gpio_simple_xlate;
	}

	if (chip->of_gpio_n_cells > MAX_PHANDLE_ARGS)
		return -EINVAL;

	ret = of_gpiochip_add_pin_range(chip);
	if (ret)
		return ret;

	of_node_get(np);

	ret = of_gpiochip_scan_gpios(chip);
	if (ret)
		of_node_put(np);

	return ret;
}

void of_gpiochip_remove(struct gpio_chip *chip)
{
	of_node_put(dev_of_node(&chip->gpiodev->dev));
}<|MERGE_RESOLUTION|>--- conflicted
+++ resolved
@@ -110,18 +110,7 @@
 	if (ret > 0)
 		return ret;
 
-<<<<<<< HEAD
-	for (i = 0; i < gpio_suffix_count; i++) {
-		if (con_id)
-			snprintf(propname, sizeof(propname), "%s-%s",
-				 con_id, gpio_suffixes[i]);
-		else
-			snprintf(propname, sizeof(propname), "%s",
-				 gpio_suffixes[i]);
-
-=======
 	for_each_gpio_property_name(propname, con_id) {
->>>>>>> adc21867
 		ret = of_gpio_named_count(np, propname);
 		if (ret > 0)
 			break;
@@ -704,21 +693,8 @@
 	struct gpio_desc *desc;
 
 	/* Try GPIO property "foo-gpios" and "foo-gpio" */
-<<<<<<< HEAD
-	for (i = 0; i < gpio_suffix_count; i++) {
-		if (con_id)
-			snprintf(prop_name, sizeof(prop_name), "%s-%s", con_id,
-				 gpio_suffixes[i]);
-		else
-			snprintf(prop_name, sizeof(prop_name), "%s",
-				 gpio_suffixes[i]);
-
-		desc = of_get_named_gpiod_flags(np, prop_name, idx, &of_flags);
-
-=======
 	for_each_gpio_property_name(propname, con_id) {
 		desc = of_get_named_gpiod_flags(np, propname, idx, &of_flags);
->>>>>>> adc21867
 		if (!gpiod_not_found(desc))
 			break;
 	}
