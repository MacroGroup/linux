--- conflicted
+++ resolved
@@ -90,12 +90,7 @@
 static DEFINE_MUTEX(gpio_machine_hogs_mutex);
 static LIST_HEAD(gpio_machine_hogs);
 
-<<<<<<< HEAD
-const char *const gpio_suffixes[] = { "gpios", "gpio" };
-const size_t gpio_suffix_count = ARRAY_SIZE(gpio_suffixes);
-=======
 const char *const gpio_suffixes[] = { "gpios", "gpio", NULL };
->>>>>>> adc21867
 
 static void gpiochip_free_hogs(struct gpio_chip *gc);
 static int gpiochip_add_irqchip(struct gpio_chip *gc,
@@ -119,20 +114,12 @@
 				srcu_read_lock_held(&desc->gdev->desc_srcu));
 
 	if (test_bit(FLAG_USED_AS_IRQ, &flags))
-<<<<<<< HEAD
-		return label->str ?: "interrupt";
-=======
 		return label ? label->str : "interrupt";
->>>>>>> adc21867
 
 	if (!test_bit(FLAG_REQUESTED, &flags))
 		return NULL;
 
-<<<<<<< HEAD
-	return label->str;
-=======
 	return label ? label->str : NULL;
->>>>>>> adc21867
 }
 
 static void desc_free_label(struct rcu_head *rh)
