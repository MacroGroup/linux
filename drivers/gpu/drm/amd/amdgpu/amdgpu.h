--- conflicted
+++ resolved
@@ -350,9 +350,9 @@
 	AMDGPU_CP_KIQ_IRQ_DRIVER0 = 0,
 	AMDGPU_CP_KIQ_IRQ_LAST
 };
-#define SRIOV_USEC_TIMEOUT 1200000 /* wait 12 * 100ms for SRIOV */
-#define MAX_KIQ_REG_WAIT (amdgpu_sriov_vf(adev) ? 50000 : 5000) /* in usecs, extend for VF */
-#define MAX_KIQ_REG_BAILOUT_INTERVAL 5 /* in msecs, 5ms */
+#define SRIOV_USEC_TIMEOUT  1200000 /* wait 12 * 100ms for SRIOV */
+#define MAX_KIQ_REG_WAIT       5000 /* in usecs, 5ms */
+#define MAX_KIQ_REG_BAILOUT_INTERVAL   5 /* in msecs, 5ms */
 #define MAX_KIQ_REG_TRY 1000
 
 int amdgpu_device_ip_set_clockgating_state(void *dev,
@@ -1161,14 +1161,11 @@
 	bool                            debug_disable_soft_recovery;
 	bool                            debug_use_vram_fw_buf;
 	bool                            debug_enable_ras_aca;
-<<<<<<< HEAD
-=======
 	bool                            debug_exp_resets;
 
 	bool				enforce_isolation[MAX_XCP];
 	/* Added this mutex for cleaner shader isolation between GFX and compute processes */
 	struct mutex                    enforce_isolation_mutex;
->>>>>>> adc21867
 };
 
 static inline uint32_t amdgpu_ip_version(const struct amdgpu_device *adev,
