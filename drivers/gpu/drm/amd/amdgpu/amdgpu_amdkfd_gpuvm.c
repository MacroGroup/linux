--- conflicted
+++ resolved
@@ -1499,11 +1499,7 @@
 		}
 	}
 
-<<<<<<< HEAD
-	ret = amdgpu_bo_pin_restricted(bo, domain, 0, 0);
-=======
 	ret = amdgpu_bo_pin(bo, domain);
->>>>>>> adc21867
 	if (ret)
 		pr_err("Error in Pinning BO to domain: %d\n", domain);
 
