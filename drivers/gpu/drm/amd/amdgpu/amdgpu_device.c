--- conflicted
+++ resolved
@@ -5027,83 +5027,6 @@
 }
 
 /**
-<<<<<<< HEAD
- * amdgpu_device_recover_vram - Recover some VRAM contents
- *
- * @adev: amdgpu_device pointer
- *
- * Restores the contents of VRAM buffers from the shadows in GTT.  Used to
- * restore things like GPUVM page tables after a GPU reset where
- * the contents of VRAM might be lost.
- *
- * Returns:
- * 0 on success, negative error code on failure.
- */
-static int amdgpu_device_recover_vram(struct amdgpu_device *adev)
-{
-	struct dma_fence *fence = NULL, *next = NULL;
-	struct amdgpu_bo *shadow;
-	struct amdgpu_bo_vm *vmbo;
-	long r = 1, tmo;
-
-	if (amdgpu_sriov_runtime(adev))
-		tmo = msecs_to_jiffies(8000);
-	else
-		tmo = msecs_to_jiffies(100);
-
-	dev_info(adev->dev, "recover vram bo from shadow start\n");
-	mutex_lock(&adev->shadow_list_lock);
-	list_for_each_entry(vmbo, &adev->shadow_list, shadow_list) {
-		/* If vm is compute context or adev is APU, shadow will be NULL */
-		if (!vmbo->shadow)
-			continue;
-		shadow = vmbo->shadow;
-
-		/* No need to recover an evicted BO */
-		if (!shadow->tbo.resource ||
-		    shadow->tbo.resource->mem_type != TTM_PL_TT ||
-		    shadow->tbo.resource->start == AMDGPU_BO_INVALID_OFFSET ||
-		    shadow->parent->tbo.resource->mem_type != TTM_PL_VRAM)
-			continue;
-
-		r = amdgpu_bo_restore_shadow(shadow, &next);
-		if (r)
-			break;
-
-		if (fence) {
-			tmo = dma_fence_wait_timeout(fence, false, tmo);
-			dma_fence_put(fence);
-			fence = next;
-			if (tmo == 0) {
-				r = -ETIMEDOUT;
-				break;
-			} else if (tmo < 0) {
-				r = tmo;
-				break;
-			}
-		} else {
-			fence = next;
-		}
-	}
-	mutex_unlock(&adev->shadow_list_lock);
-
-	if (fence)
-		tmo = dma_fence_wait_timeout(fence, false, tmo);
-	dma_fence_put(fence);
-
-	if (r < 0 || tmo <= 0) {
-		dev_err(adev->dev, "recover vram bo from shadow failed, r is %ld, tmo is %ld\n", r, tmo);
-		return -EIO;
-	}
-
-	dev_info(adev->dev, "recover vram bo from shadow done\n");
-	return 0;
-}
-
-
-/**
-=======
->>>>>>> adc21867
  * amdgpu_device_reset_sriov - reset ASIC for SR-IOV vf
  *
  * @adev: amdgpu_device pointer
@@ -5165,17 +5088,8 @@
 	if (r)
 		return r;
 
-<<<<<<< HEAD
-	if (adev->virt.gim_feature & AMDGIM_FEATURE_GIM_FLR_VRAMLOST) {
-		amdgpu_inc_vram_lost(adev);
-		r = amdgpu_device_recover_vram(adev);
-	}
-	if (r)
-		return r;
-=======
 	if (adev->virt.gim_feature & AMDGIM_FEATURE_GIM_FLR_VRAMLOST)
 		amdgpu_inc_vram_lost(adev);
->>>>>>> adc21867
 
 	/* need to be called during full access so we can't do it later like
 	 * bare-metal does.
@@ -5422,21 +5336,6 @@
 	tmp_adev = list_first_entry(device_list_handle, struct amdgpu_device,
 				    reset_list);
 
-<<<<<<< HEAD
-	if (!test_bit(AMDGPU_SKIP_COREDUMP, &reset_context->flags)) {
-		amdgpu_reset_reg_dumps(tmp_adev);
-
-		dev_info(tmp_adev->dev, "Dumping IP State\n");
-		/* Trigger ip dump before we reset the asic */
-		for (i = 0; i < tmp_adev->num_ip_blocks; i++)
-			if (tmp_adev->ip_blocks[i].version->funcs->dump_ip_state)
-				tmp_adev->ip_blocks[i].version->funcs
-				->dump_ip_state((void *)tmp_adev);
-		dev_info(tmp_adev->dev, "Dumping IP State Completed\n");
-	}
-
-=======
->>>>>>> adc21867
 	reset_context->reset_device_list = device_list_handle;
 	r = amdgpu_reset_perform_reset(tmp_adev, reset_context);
 	/* If reset handler not implemented, continue; otherwise return */
