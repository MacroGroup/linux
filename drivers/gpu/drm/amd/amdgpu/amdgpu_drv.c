--- conflicted
+++ resolved
@@ -117,16 +117,10 @@
  * - 3.56.0 - Update IB start address and size alignment for decode and encode
  * - 3.57.0 - Compute tunneling on GFX10+
  * - 3.58.0 - Add GFX12 DCC support
-<<<<<<< HEAD
- */
-#define KMS_DRIVER_MAJOR	3
-#define KMS_DRIVER_MINOR	58
-=======
  * - 3.59.0 - Cleared VRAM
  */
 #define KMS_DRIVER_MAJOR	3
 #define KMS_DRIVER_MINOR	59
->>>>>>> adc21867
 #define KMS_DRIVER_PATCHLEVEL	0
 
 /*
@@ -138,10 +132,7 @@
 	AMDGPU_DEBUG_DISABLE_GPU_SOFT_RECOVERY = BIT(2),
 	AMDGPU_DEBUG_USE_VRAM_FW_BUF = BIT(3),
 	AMDGPU_DEBUG_ENABLE_RAS_ACA = BIT(4),
-<<<<<<< HEAD
-=======
 	AMDGPU_DEBUG_ENABLE_EXP_RESETS = BIT(5),
->>>>>>> adc21867
 };
 
 unsigned int amdgpu_vram_limit = UINT_MAX;
@@ -2227,14 +2218,11 @@
 		pr_info("debug: enable RAS ACA\n");
 		adev->debug_enable_ras_aca = true;
 	}
-<<<<<<< HEAD
-=======
 
 	if (amdgpu_debug_mask & AMDGPU_DEBUG_ENABLE_EXP_RESETS) {
 		pr_info("debug: enable experimental reset features\n");
 		adev->debug_exp_resets = true;
 	}
->>>>>>> adc21867
 }
 
 static unsigned long amdgpu_fix_asic_type(struct pci_dev *pdev, unsigned long flags)
