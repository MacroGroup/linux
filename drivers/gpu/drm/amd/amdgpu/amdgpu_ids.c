--- conflicted
+++ resolved
@@ -424,11 +424,7 @@
 	if (r || !idle)
 		goto error;
 
-<<<<<<< HEAD
-	if (amdgpu_vmid_uses_reserved(vm, vmhub)) {
-=======
 	if (amdgpu_vmid_uses_reserved(adev, vm, vmhub)) {
->>>>>>> adc21867
 		r = amdgpu_vmid_grab_reserved(vm, ring, job, &id, fence);
 		if (r || !id)
 			goto error;
@@ -480,21 +476,12 @@
 
 /*
  * amdgpu_vmid_uses_reserved - check if a VM will use a reserved VMID
-<<<<<<< HEAD
-=======
  * @adev: amdgpu_device pointer
->>>>>>> adc21867
  * @vm: the VM to check
  * @vmhub: the VMHUB which will be used
  *
  * Returns: True if the VM will use a reserved VMID.
  */
-<<<<<<< HEAD
-bool amdgpu_vmid_uses_reserved(struct amdgpu_vm *vm, unsigned int vmhub)
-{
-	return vm->reserved_vmid[vmhub] ||
-		(enforce_isolation && (vmhub == AMDGPU_GFXHUB(0)));
-=======
 bool amdgpu_vmid_uses_reserved(struct amdgpu_device *adev,
 			       struct amdgpu_vm *vm, unsigned int vmhub)
 {
@@ -502,7 +489,6 @@
 		(adev->enforce_isolation[(vm->root.bo->xcp_id != AMDGPU_XCP_NO_PARTITION) ?
 					 vm->root.bo->xcp_id : 0] &&
 		 AMDGPU_IS_GFXHUB(vmhub));
->>>>>>> adc21867
 }
 
 int amdgpu_vmid_alloc_reserved(struct amdgpu_device *adev,
