/*
 * Copyright 2018 Advanced Micro Devices, Inc.
 *
 * Permission is hereby granted, free of charge, to any person obtaining a
 * copy of this software and associated documentation files (the "Software"),
 * to deal in the Software without restriction, including without limitation
 * the rights to use, copy, modify, merge, publish, distribute, sublicense,
 * and/or sell copies of the Software, and to permit persons to whom the
 * Software is furnished to do so, subject to the following conditions:
 *
 * The above copyright notice and this permission notice shall be included in
 * all copies or substantial portions of the Software.
 *
 * THE SOFTWARE IS PROVIDED "AS IS", WITHOUT WARRANTY OF ANY KIND, EXPRESS OR
 * IMPLIED, INCLUDING BUT NOT LIMITED TO THE WARRANTIES OF MERCHANTABILITY,
 * FITNESS FOR A PARTICULAR PURPOSE AND NONINFRINGEMENT.  IN NO EVENT SHALL
 * THE COPYRIGHT HOLDER(S) OR AUTHOR(S) BE LIABLE FOR ANY CLAIM, DAMAGES OR
 * OTHER LIABILITY, WHETHER IN AN ACTION OF CONTRACT, TORT OR OTHERWISE,
 * ARISING FROM, OUT OF OR IN CONNECTION WITH THE SOFTWARE OR THE USE OR
 * OTHER DEALINGS IN THE SOFTWARE.
 *
 *
 */
#include <linux/debugfs.h>
#include <linux/list.h>
#include <linux/module.h>
#include <linux/uaccess.h>
#include <linux/reboot.h>
#include <linux/syscalls.h>
#include <linux/pm_runtime.h>
#include <linux/list_sort.h>

#include "amdgpu.h"
#include "amdgpu_ras.h"
#include "amdgpu_atomfirmware.h"
#include "amdgpu_xgmi.h"
#include "ivsrcid/nbio/irqsrcs_nbif_7_4.h"
#include "nbio_v4_3.h"
#include "nbio_v7_9.h"
#include "atom.h"
#include "amdgpu_reset.h"
#include "amdgpu_psp.h"

#ifdef CONFIG_X86_MCE_AMD
#include <asm/mce.h>

static bool notifier_registered;
#endif
static const char *RAS_FS_NAME = "ras";

const char *ras_error_string[] = {
	"none",
	"parity",
	"single_correctable",
	"multi_uncorrectable",
	"poison",
};

const char *ras_block_string[] = {
	"umc",
	"sdma",
	"gfx",
	"mmhub",
	"athub",
	"pcie_bif",
	"hdp",
	"xgmi_wafl",
	"df",
	"smn",
	"sem",
	"mp0",
	"mp1",
	"fuse",
	"mca",
	"vcn",
	"jpeg",
	"ih",
	"mpio",
};

const char *ras_mca_block_string[] = {
	"mca_mp0",
	"mca_mp1",
	"mca_mpio",
	"mca_iohc",
};

struct amdgpu_ras_block_list {
	/* ras block link */
	struct list_head node;

	struct amdgpu_ras_block_object *ras_obj;
};

const char *get_ras_block_str(struct ras_common_if *ras_block)
{
	if (!ras_block)
		return "NULL";

	if (ras_block->block >= AMDGPU_RAS_BLOCK_COUNT ||
	    ras_block->block >= ARRAY_SIZE(ras_block_string))
		return "OUT OF RANGE";

	if (ras_block->block == AMDGPU_RAS_BLOCK__MCA)
		return ras_mca_block_string[ras_block->sub_block_index];

	return ras_block_string[ras_block->block];
}

#define ras_block_str(_BLOCK_) \
	(((_BLOCK_) < ARRAY_SIZE(ras_block_string)) ? ras_block_string[_BLOCK_] : "Out Of Range")

#define ras_err_str(i) (ras_error_string[ffs(i)])

#define RAS_DEFAULT_FLAGS (AMDGPU_RAS_FLAG_INIT_BY_VBIOS)

/* inject address is 52 bits */
#define	RAS_UMC_INJECT_ADDR_LIMIT	(0x1ULL << 52)

/* typical ECC bad page rate is 1 bad page per 100MB VRAM */
#define RAS_BAD_PAGE_COVER              (100 * 1024 * 1024ULL)

#define MAX_UMC_POISON_POLLING_TIME_ASYNC  300  //ms

#define AMDGPU_RAS_RETIRE_PAGE_INTERVAL 100  //ms

#define MAX_FLUSH_RETIRE_DWORK_TIMES  100

enum amdgpu_ras_retire_page_reservation {
	AMDGPU_RAS_RETIRE_PAGE_RESERVED,
	AMDGPU_RAS_RETIRE_PAGE_PENDING,
	AMDGPU_RAS_RETIRE_PAGE_FAULT,
};

atomic_t amdgpu_ras_in_intr = ATOMIC_INIT(0);

static bool amdgpu_ras_check_bad_page_unlock(struct amdgpu_ras *con,
				uint64_t addr);
static bool amdgpu_ras_check_bad_page(struct amdgpu_device *adev,
				uint64_t addr);
#ifdef CONFIG_X86_MCE_AMD
static void amdgpu_register_bad_pages_mca_notifier(struct amdgpu_device *adev);
struct mce_notifier_adev_list {
	struct amdgpu_device *devs[MAX_GPU_INSTANCE];
	int num_gpu;
};
static struct mce_notifier_adev_list mce_adev_list;
#endif

void amdgpu_ras_set_error_query_ready(struct amdgpu_device *adev, bool ready)
{
	if (adev && amdgpu_ras_get_context(adev))
		amdgpu_ras_get_context(adev)->error_query_ready = ready;
}

static bool amdgpu_ras_get_error_query_ready(struct amdgpu_device *adev)
{
	if (adev && amdgpu_ras_get_context(adev))
		return amdgpu_ras_get_context(adev)->error_query_ready;

	return false;
}

static int amdgpu_reserve_page_direct(struct amdgpu_device *adev, uint64_t address)
{
	struct ras_err_data err_data;
	struct eeprom_table_record err_rec;
	int ret;

	if ((address >= adev->gmc.mc_vram_size) ||
	    (address >= RAS_UMC_INJECT_ADDR_LIMIT)) {
		dev_warn(adev->dev,
		         "RAS WARN: input address 0x%llx is invalid.\n",
		         address);
		return -EINVAL;
	}

	if (amdgpu_ras_check_bad_page(adev, address)) {
		dev_warn(adev->dev,
			 "RAS WARN: 0x%llx has already been marked as bad page!\n",
			 address);
		return 0;
	}

	ret = amdgpu_ras_error_data_init(&err_data);
	if (ret)
		return ret;

	memset(&err_rec, 0x0, sizeof(struct eeprom_table_record));
	err_data.err_addr = &err_rec;
	amdgpu_umc_fill_error_record(&err_data, address, address, 0, 0);

	if (amdgpu_bad_page_threshold != 0) {
		amdgpu_ras_add_bad_pages(adev, err_data.err_addr,
					 err_data.err_addr_cnt);
		amdgpu_ras_save_bad_pages(adev, NULL);
	}

	amdgpu_ras_error_data_fini(&err_data);

	dev_warn(adev->dev, "WARNING: THIS IS ONLY FOR TEST PURPOSES AND WILL CORRUPT RAS EEPROM\n");
	dev_warn(adev->dev, "Clear EEPROM:\n");
	dev_warn(adev->dev, "    echo 1 > /sys/kernel/debug/dri/0/ras/ras_eeprom_reset\n");

	return 0;
}

static ssize_t amdgpu_ras_debugfs_read(struct file *f, char __user *buf,
					size_t size, loff_t *pos)
{
	struct ras_manager *obj = (struct ras_manager *)file_inode(f)->i_private;
	struct ras_query_if info = {
		.head = obj->head,
	};
	ssize_t s;
	char val[128];

	if (amdgpu_ras_query_error_status(obj->adev, &info))
		return -EINVAL;

	/* Hardware counter will be reset automatically after the query on Vega20 and Arcturus */
	if (amdgpu_ip_version(obj->adev, MP0_HWIP, 0) != IP_VERSION(11, 0, 2) &&
	    amdgpu_ip_version(obj->adev, MP0_HWIP, 0) != IP_VERSION(11, 0, 4)) {
		if (amdgpu_ras_reset_error_status(obj->adev, info.head.block))
			dev_warn(obj->adev->dev, "Failed to reset error counter and error status");
	}

	s = snprintf(val, sizeof(val), "%s: %lu\n%s: %lu\n",
			"ue", info.ue_count,
			"ce", info.ce_count);
	if (*pos >= s)
		return 0;

	s -= *pos;
	s = min_t(u64, s, size);


	if (copy_to_user(buf, &val[*pos], s))
		return -EINVAL;

	*pos += s;

	return s;
}

static const struct file_operations amdgpu_ras_debugfs_ops = {
	.owner = THIS_MODULE,
	.read = amdgpu_ras_debugfs_read,
	.write = NULL,
	.llseek = default_llseek
};

static int amdgpu_ras_find_block_id_by_name(const char *name, int *block_id)
{
	int i;

	for (i = 0; i < ARRAY_SIZE(ras_block_string); i++) {
		*block_id = i;
		if (strcmp(name, ras_block_string[i]) == 0)
			return 0;
	}
	return -EINVAL;
}

static int amdgpu_ras_debugfs_ctrl_parse_data(struct file *f,
		const char __user *buf, size_t size,
		loff_t *pos, struct ras_debug_if *data)
{
	ssize_t s = min_t(u64, 64, size);
	char str[65];
	char block_name[33];
	char err[9] = "ue";
	int op = -1;
	int block_id;
	uint32_t sub_block;
	u64 address, value;
	/* default value is 0 if the mask is not set by user */
	u32 instance_mask = 0;

	if (*pos)
		return -EINVAL;
	*pos = size;

	memset(str, 0, sizeof(str));
	memset(data, 0, sizeof(*data));

	if (copy_from_user(str, buf, s))
		return -EINVAL;

	if (sscanf(str, "disable %32s", block_name) == 1)
		op = 0;
	else if (sscanf(str, "enable %32s %8s", block_name, err) == 2)
		op = 1;
	else if (sscanf(str, "inject %32s %8s", block_name, err) == 2)
		op = 2;
	else if (strstr(str, "retire_page") != NULL)
		op = 3;
	else if (str[0] && str[1] && str[2] && str[3])
		/* ascii string, but commands are not matched. */
		return -EINVAL;

	if (op != -1) {
		if (op == 3) {
			if (sscanf(str, "%*s 0x%llx", &address) != 1 &&
			    sscanf(str, "%*s %llu", &address) != 1)
				return -EINVAL;

			data->op = op;
			data->inject.address = address;

			return 0;
		}

		if (amdgpu_ras_find_block_id_by_name(block_name, &block_id))
			return -EINVAL;

		data->head.block = block_id;
		/* only ue, ce and poison errors are supported */
		if (!memcmp("ue", err, 2))
			data->head.type = AMDGPU_RAS_ERROR__MULTI_UNCORRECTABLE;
		else if (!memcmp("ce", err, 2))
			data->head.type = AMDGPU_RAS_ERROR__SINGLE_CORRECTABLE;
		else if (!memcmp("poison", err, 6))
			data->head.type = AMDGPU_RAS_ERROR__POISON;
		else
			return -EINVAL;

		data->op = op;

		if (op == 2) {
			if (sscanf(str, "%*s %*s %*s 0x%x 0x%llx 0x%llx 0x%x",
				   &sub_block, &address, &value, &instance_mask) != 4 &&
			    sscanf(str, "%*s %*s %*s %u %llu %llu %u",
				   &sub_block, &address, &value, &instance_mask) != 4 &&
				sscanf(str, "%*s %*s %*s 0x%x 0x%llx 0x%llx",
				   &sub_block, &address, &value) != 3 &&
			    sscanf(str, "%*s %*s %*s %u %llu %llu",
				   &sub_block, &address, &value) != 3)
				return -EINVAL;
			data->head.sub_block_index = sub_block;
			data->inject.address = address;
			data->inject.value = value;
			data->inject.instance_mask = instance_mask;
		}
	} else {
		if (size < sizeof(*data))
			return -EINVAL;

		if (copy_from_user(data, buf, sizeof(*data)))
			return -EINVAL;
	}

	return 0;
}

static void amdgpu_ras_instance_mask_check(struct amdgpu_device *adev,
				struct ras_debug_if *data)
{
	int num_xcc = adev->gfx.xcc_mask ? NUM_XCC(adev->gfx.xcc_mask) : 1;
	uint32_t mask, inst_mask = data->inject.instance_mask;

	/* no need to set instance mask if there is only one instance */
	if (num_xcc <= 1 && inst_mask) {
		data->inject.instance_mask = 0;
		dev_dbg(adev->dev,
			"RAS inject mask(0x%x) isn't supported and force it to 0.\n",
			inst_mask);

		return;
	}

	switch (data->head.block) {
	case AMDGPU_RAS_BLOCK__GFX:
		mask = GENMASK(num_xcc - 1, 0);
		break;
	case AMDGPU_RAS_BLOCK__SDMA:
		mask = GENMASK(adev->sdma.num_instances - 1, 0);
		break;
	case AMDGPU_RAS_BLOCK__VCN:
	case AMDGPU_RAS_BLOCK__JPEG:
		mask = GENMASK(adev->vcn.num_vcn_inst - 1, 0);
		break;
	default:
		mask = inst_mask;
		break;
	}

	/* remove invalid bits in instance mask */
	data->inject.instance_mask &= mask;
	if (inst_mask != data->inject.instance_mask)
		dev_dbg(adev->dev,
			"Adjust RAS inject mask 0x%x to 0x%x\n",
			inst_mask, data->inject.instance_mask);
}

/**
 * DOC: AMDGPU RAS debugfs control interface
 *
 * The control interface accepts struct ras_debug_if which has two members.
 *
 * First member: ras_debug_if::head or ras_debug_if::inject.
 *
 * head is used to indicate which IP block will be under control.
 *
 * head has four members, they are block, type, sub_block_index, name.
 * block: which IP will be under control.
 * type: what kind of error will be enabled/disabled/injected.
 * sub_block_index: some IPs have subcomponets. say, GFX, sDMA.
 * name: the name of IP.
 *
 * inject has three more members than head, they are address, value and mask.
 * As their names indicate, inject operation will write the
 * value to the address.
 *
 * The second member: struct ras_debug_if::op.
 * It has three kinds of operations.
 *
 * - 0: disable RAS on the block. Take ::head as its data.
 * - 1: enable RAS on the block. Take ::head as its data.
 * - 2: inject errors on the block. Take ::inject as its data.
 *
 * How to use the interface?
 *
 * In a program
 *
 * Copy the struct ras_debug_if in your code and initialize it.
 * Write the struct to the control interface.
 *
 * From shell
 *
 * .. code-block:: bash
 *
 *	echo "disable <block>" > /sys/kernel/debug/dri/<N>/ras/ras_ctrl
 *	echo "enable  <block> <error>" > /sys/kernel/debug/dri/<N>/ras/ras_ctrl
 *	echo "inject  <block> <error> <sub-block> <address> <value> <mask>" > /sys/kernel/debug/dri/<N>/ras/ras_ctrl
 *
 * Where N, is the card which you want to affect.
 *
 * "disable" requires only the block.
 * "enable" requires the block and error type.
 * "inject" requires the block, error type, address, and value.
 *
 * The block is one of: umc, sdma, gfx, etc.
 *	see ras_block_string[] for details
 *
 * The error type is one of: ue, ce and poison where,
 *	ue is multi-uncorrectable
 *	ce is single-correctable
 *	poison is poison
 *
 * The sub-block is a the sub-block index, pass 0 if there is no sub-block.
 * The address and value are hexadecimal numbers, leading 0x is optional.
 * The mask means instance mask, is optional, default value is 0x1.
 *
 * For instance,
 *
 * .. code-block:: bash
 *
 *	echo inject umc ue 0x0 0x0 0x0 > /sys/kernel/debug/dri/0/ras/ras_ctrl
 *	echo inject umc ce 0 0 0 3 > /sys/kernel/debug/dri/0/ras/ras_ctrl
 *	echo disable umc > /sys/kernel/debug/dri/0/ras/ras_ctrl
 *
 * How to check the result of the operation?
 *
 * To check disable/enable, see "ras" features at,
 * /sys/class/drm/card[0/1/2...]/device/ras/features
 *
 * To check inject, see the corresponding error count at,
 * /sys/class/drm/card[0/1/2...]/device/ras/[gfx|sdma|umc|...]_err_count
 *
 * .. note::
 *	Operations are only allowed on blocks which are supported.
 *	Check the "ras" mask at /sys/module/amdgpu/parameters/ras_mask
 *	to see which blocks support RAS on a particular asic.
 *
 */
static ssize_t amdgpu_ras_debugfs_ctrl_write(struct file *f,
					     const char __user *buf,
					     size_t size, loff_t *pos)
{
	struct amdgpu_device *adev = (struct amdgpu_device *)file_inode(f)->i_private;
	struct ras_debug_if data;
	int ret = 0;

	if (!amdgpu_ras_get_error_query_ready(adev)) {
		dev_warn(adev->dev, "RAS WARN: error injection "
				"currently inaccessible\n");
		return size;
	}

	ret = amdgpu_ras_debugfs_ctrl_parse_data(f, buf, size, pos, &data);
	if (ret)
		return ret;

	if (data.op == 3) {
		ret = amdgpu_reserve_page_direct(adev, data.inject.address);
		if (!ret)
			return size;
		else
			return ret;
	}

	if (!amdgpu_ras_is_supported(adev, data.head.block))
		return -EINVAL;

	switch (data.op) {
	case 0:
		ret = amdgpu_ras_feature_enable(adev, &data.head, 0);
		break;
	case 1:
		ret = amdgpu_ras_feature_enable(adev, &data.head, 1);
		break;
	case 2:
		if ((data.inject.address >= adev->gmc.mc_vram_size &&
		    adev->gmc.mc_vram_size) ||
		    (data.inject.address >= RAS_UMC_INJECT_ADDR_LIMIT)) {
			dev_warn(adev->dev, "RAS WARN: input address "
					"0x%llx is invalid.",
					data.inject.address);
			ret = -EINVAL;
			break;
		}

		/* umc ce/ue error injection for a bad page is not allowed */
		if ((data.head.block == AMDGPU_RAS_BLOCK__UMC) &&
		    amdgpu_ras_check_bad_page(adev, data.inject.address)) {
			dev_warn(adev->dev, "RAS WARN: inject: 0x%llx has "
				 "already been marked as bad!\n",
				 data.inject.address);
			break;
		}

		amdgpu_ras_instance_mask_check(adev, &data);

		/* data.inject.address is offset instead of absolute gpu address */
		ret = amdgpu_ras_error_inject(adev, &data.inject);
		break;
	default:
		ret = -EINVAL;
		break;
	}

	if (ret)
		return ret;

	return size;
}

/**
 * DOC: AMDGPU RAS debugfs EEPROM table reset interface
 *
 * Some boards contain an EEPROM which is used to persistently store a list of
 * bad pages which experiences ECC errors in vram.  This interface provides
 * a way to reset the EEPROM, e.g., after testing error injection.
 *
 * Usage:
 *
 * .. code-block:: bash
 *
 *	echo 1 > ../ras/ras_eeprom_reset
 *
 * will reset EEPROM table to 0 entries.
 *
 */
static ssize_t amdgpu_ras_debugfs_eeprom_write(struct file *f,
					       const char __user *buf,
					       size_t size, loff_t *pos)
{
	struct amdgpu_device *adev =
		(struct amdgpu_device *)file_inode(f)->i_private;
	int ret;

	ret = amdgpu_ras_eeprom_reset_table(
		&(amdgpu_ras_get_context(adev)->eeprom_control));

	if (!ret) {
		/* Something was written to EEPROM.
		 */
		amdgpu_ras_get_context(adev)->flags = RAS_DEFAULT_FLAGS;
		return size;
	} else {
		return ret;
	}
}

static const struct file_operations amdgpu_ras_debugfs_ctrl_ops = {
	.owner = THIS_MODULE,
	.read = NULL,
	.write = amdgpu_ras_debugfs_ctrl_write,
	.llseek = default_llseek
};

static const struct file_operations amdgpu_ras_debugfs_eeprom_ops = {
	.owner = THIS_MODULE,
	.read = NULL,
	.write = amdgpu_ras_debugfs_eeprom_write,
	.llseek = default_llseek
};

/**
 * DOC: AMDGPU RAS sysfs Error Count Interface
 *
 * It allows the user to read the error count for each IP block on the gpu through
 * /sys/class/drm/card[0/1/2...]/device/ras/[gfx/sdma/...]_err_count
 *
 * It outputs the multiple lines which report the uncorrected (ue) and corrected
 * (ce) error counts.
 *
 * The format of one line is below,
 *
 * [ce|ue]: count
 *
 * Example:
 *
 * .. code-block:: bash
 *
 *	ue: 0
 *	ce: 1
 *
 */
static ssize_t amdgpu_ras_sysfs_read(struct device *dev,
		struct device_attribute *attr, char *buf)
{
	struct ras_manager *obj = container_of(attr, struct ras_manager, sysfs_attr);
	struct ras_query_if info = {
		.head = obj->head,
	};

	if (!amdgpu_ras_get_error_query_ready(obj->adev))
		return sysfs_emit(buf, "Query currently inaccessible\n");

	if (amdgpu_ras_query_error_status(obj->adev, &info))
		return -EINVAL;

	if (amdgpu_ip_version(obj->adev, MP0_HWIP, 0) != IP_VERSION(11, 0, 2) &&
	    amdgpu_ip_version(obj->adev, MP0_HWIP, 0) != IP_VERSION(11, 0, 4)) {
		if (amdgpu_ras_reset_error_status(obj->adev, info.head.block))
			dev_warn(obj->adev->dev, "Failed to reset error counter and error status");
	}

	if (info.head.block == AMDGPU_RAS_BLOCK__UMC)
		return sysfs_emit(buf, "%s: %lu\n%s: %lu\n%s: %lu\n", "ue", info.ue_count,
				"ce", info.ce_count, "de", info.de_count);
	else
		return sysfs_emit(buf, "%s: %lu\n%s: %lu\n", "ue", info.ue_count,
				"ce", info.ce_count);
}

/* obj begin */

#define get_obj(obj) do { (obj)->use++; } while (0)
#define alive_obj(obj) ((obj)->use)

static inline void put_obj(struct ras_manager *obj)
{
	if (obj && (--obj->use == 0)) {
		list_del(&obj->node);
		amdgpu_ras_error_data_fini(&obj->err_data);
	}

	if (obj && (obj->use < 0))
		DRM_ERROR("RAS ERROR: Unbalance obj(%s) use\n", get_ras_block_str(&obj->head));
}

/* make one obj and return it. */
static struct ras_manager *amdgpu_ras_create_obj(struct amdgpu_device *adev,
		struct ras_common_if *head)
{
	struct amdgpu_ras *con = amdgpu_ras_get_context(adev);
	struct ras_manager *obj;

	if (!adev->ras_enabled || !con)
		return NULL;

	if (head->block >= AMDGPU_RAS_BLOCK_COUNT)
		return NULL;

	if (head->block == AMDGPU_RAS_BLOCK__MCA) {
		if (head->sub_block_index >= AMDGPU_RAS_MCA_BLOCK__LAST)
			return NULL;

		obj = &con->objs[AMDGPU_RAS_BLOCK__LAST + head->sub_block_index];
	} else
		obj = &con->objs[head->block];

	/* already exist. return obj? */
	if (alive_obj(obj))
		return NULL;

	if (amdgpu_ras_error_data_init(&obj->err_data))
		return NULL;

	obj->head = *head;
	obj->adev = adev;
	list_add(&obj->node, &con->head);
	get_obj(obj);

	return obj;
}

/* return an obj equal to head, or the first when head is NULL */
struct ras_manager *amdgpu_ras_find_obj(struct amdgpu_device *adev,
		struct ras_common_if *head)
{
	struct amdgpu_ras *con = amdgpu_ras_get_context(adev);
	struct ras_manager *obj;
	int i;

	if (!adev->ras_enabled || !con)
		return NULL;

	if (head) {
		if (head->block >= AMDGPU_RAS_BLOCK_COUNT)
			return NULL;

		if (head->block == AMDGPU_RAS_BLOCK__MCA) {
			if (head->sub_block_index >= AMDGPU_RAS_MCA_BLOCK__LAST)
				return NULL;

			obj = &con->objs[AMDGPU_RAS_BLOCK__LAST + head->sub_block_index];
		} else
			obj = &con->objs[head->block];

		if (alive_obj(obj))
			return obj;
	} else {
		for (i = 0; i < AMDGPU_RAS_BLOCK_COUNT + AMDGPU_RAS_MCA_BLOCK_COUNT; i++) {
			obj = &con->objs[i];
			if (alive_obj(obj))
				return obj;
		}
	}

	return NULL;
}
/* obj end */

/* feature ctl begin */
static int amdgpu_ras_is_feature_allowed(struct amdgpu_device *adev,
					 struct ras_common_if *head)
{
	return adev->ras_hw_enabled & BIT(head->block);
}

static int amdgpu_ras_is_feature_enabled(struct amdgpu_device *adev,
		struct ras_common_if *head)
{
	struct amdgpu_ras *con = amdgpu_ras_get_context(adev);

	return con->features & BIT(head->block);
}

/*
 * if obj is not created, then create one.
 * set feature enable flag.
 */
static int __amdgpu_ras_feature_enable(struct amdgpu_device *adev,
		struct ras_common_if *head, int enable)
{
	struct amdgpu_ras *con = amdgpu_ras_get_context(adev);
	struct ras_manager *obj = amdgpu_ras_find_obj(adev, head);

	/* If hardware does not support ras, then do not create obj.
	 * But if hardware support ras, we can create the obj.
	 * Ras framework checks con->hw_supported to see if it need do
	 * corresponding initialization.
	 * IP checks con->support to see if it need disable ras.
	 */
	if (!amdgpu_ras_is_feature_allowed(adev, head))
		return 0;

	if (enable) {
		if (!obj) {
			obj = amdgpu_ras_create_obj(adev, head);
			if (!obj)
				return -EINVAL;
		} else {
			/* In case we create obj somewhere else */
			get_obj(obj);
		}
		con->features |= BIT(head->block);
	} else {
		if (obj && amdgpu_ras_is_feature_enabled(adev, head)) {
			con->features &= ~BIT(head->block);
			put_obj(obj);
		}
	}

	return 0;
}

/* wrapper of psp_ras_enable_features */
int amdgpu_ras_feature_enable(struct amdgpu_device *adev,
		struct ras_common_if *head, bool enable)
{
	struct amdgpu_ras *con = amdgpu_ras_get_context(adev);
	union ta_ras_cmd_input *info;
	int ret;

	if (!con)
		return -EINVAL;

	/* For non-gfx ip, do not enable ras feature if it is not allowed */
	/* For gfx ip, regardless of feature support status, */
	/* Force issue enable or disable ras feature commands */
	if (head->block != AMDGPU_RAS_BLOCK__GFX &&
	    !amdgpu_ras_is_feature_allowed(adev, head))
		return 0;

	/* Only enable gfx ras feature from host side */
	if (head->block == AMDGPU_RAS_BLOCK__GFX &&
	    !amdgpu_sriov_vf(adev) &&
	    !amdgpu_ras_intr_triggered()) {
		info = kzalloc(sizeof(union ta_ras_cmd_input), GFP_KERNEL);
		if (!info)
			return -ENOMEM;

		if (!enable) {
			info->disable_features = (struct ta_ras_disable_features_input) {
				.block_id =  amdgpu_ras_block_to_ta(head->block),
				.error_type = amdgpu_ras_error_to_ta(head->type),
			};
		} else {
			info->enable_features = (struct ta_ras_enable_features_input) {
				.block_id =  amdgpu_ras_block_to_ta(head->block),
				.error_type = amdgpu_ras_error_to_ta(head->type),
			};
		}

		ret = psp_ras_enable_features(&adev->psp, info, enable);
		if (ret) {
			dev_err(adev->dev, "ras %s %s failed poison:%d ret:%d\n",
				enable ? "enable":"disable",
				get_ras_block_str(head),
				amdgpu_ras_is_poison_mode_supported(adev), ret);
			kfree(info);
			return ret;
		}

		kfree(info);
	}

	/* setup the obj */
	__amdgpu_ras_feature_enable(adev, head, enable);

	return 0;
}

/* Only used in device probe stage and called only once. */
int amdgpu_ras_feature_enable_on_boot(struct amdgpu_device *adev,
		struct ras_common_if *head, bool enable)
{
	struct amdgpu_ras *con = amdgpu_ras_get_context(adev);
	int ret;

	if (!con)
		return -EINVAL;

	if (con->flags & AMDGPU_RAS_FLAG_INIT_BY_VBIOS) {
		if (enable) {
			/* There is no harm to issue a ras TA cmd regardless of
			 * the currecnt ras state.
			 * If current state == target state, it will do nothing
			 * But sometimes it requests driver to reset and repost
			 * with error code -EAGAIN.
			 */
			ret = amdgpu_ras_feature_enable(adev, head, 1);
			/* With old ras TA, we might fail to enable ras.
			 * Log it and just setup the object.
			 * TODO need remove this WA in the future.
			 */
			if (ret == -EINVAL) {
				ret = __amdgpu_ras_feature_enable(adev, head, 1);
				if (!ret)
					dev_info(adev->dev,
						"RAS INFO: %s setup object\n",
						get_ras_block_str(head));
			}
		} else {
			/* setup the object then issue a ras TA disable cmd.*/
			ret = __amdgpu_ras_feature_enable(adev, head, 1);
			if (ret)
				return ret;

			/* gfx block ras disable cmd must send to ras-ta */
			if (head->block == AMDGPU_RAS_BLOCK__GFX)
				con->features |= BIT(head->block);

			ret = amdgpu_ras_feature_enable(adev, head, 0);

			/* clean gfx block ras features flag */
			if (adev->ras_enabled && head->block == AMDGPU_RAS_BLOCK__GFX)
				con->features &= ~BIT(head->block);
		}
	} else
		ret = amdgpu_ras_feature_enable(adev, head, enable);

	return ret;
}

static int amdgpu_ras_disable_all_features(struct amdgpu_device *adev,
		bool bypass)
{
	struct amdgpu_ras *con = amdgpu_ras_get_context(adev);
	struct ras_manager *obj, *tmp;

	list_for_each_entry_safe(obj, tmp, &con->head, node) {
		/* bypass psp.
		 * aka just release the obj and corresponding flags
		 */
		if (bypass) {
			if (__amdgpu_ras_feature_enable(adev, &obj->head, 0))
				break;
		} else {
			if (amdgpu_ras_feature_enable(adev, &obj->head, 0))
				break;
		}
	}

	return con->features;
}

static int amdgpu_ras_enable_all_features(struct amdgpu_device *adev,
		bool bypass)
{
	struct amdgpu_ras *con = amdgpu_ras_get_context(adev);
	int i;
	const enum amdgpu_ras_error_type default_ras_type = AMDGPU_RAS_ERROR__NONE;

	for (i = 0; i < AMDGPU_RAS_BLOCK_COUNT; i++) {
		struct ras_common_if head = {
			.block = i,
			.type = default_ras_type,
			.sub_block_index = 0,
		};

		if (i == AMDGPU_RAS_BLOCK__MCA)
			continue;

		if (bypass) {
			/*
			 * bypass psp. vbios enable ras for us.
			 * so just create the obj
			 */
			if (__amdgpu_ras_feature_enable(adev, &head, 1))
				break;
		} else {
			if (amdgpu_ras_feature_enable(adev, &head, 1))
				break;
		}
	}

	for (i = 0; i < AMDGPU_RAS_MCA_BLOCK_COUNT; i++) {
		struct ras_common_if head = {
			.block = AMDGPU_RAS_BLOCK__MCA,
			.type = default_ras_type,
			.sub_block_index = i,
		};

		if (bypass) {
			/*
			 * bypass psp. vbios enable ras for us.
			 * so just create the obj
			 */
			if (__amdgpu_ras_feature_enable(adev, &head, 1))
				break;
		} else {
			if (amdgpu_ras_feature_enable(adev, &head, 1))
				break;
		}
	}

	return con->features;
}
/* feature ctl end */

static int amdgpu_ras_block_match_default(struct amdgpu_ras_block_object *block_obj,
		enum amdgpu_ras_block block)
{
	if (!block_obj)
		return -EINVAL;

	if (block_obj->ras_comm.block == block)
		return 0;

	return -EINVAL;
}

static struct amdgpu_ras_block_object *amdgpu_ras_get_ras_block(struct amdgpu_device *adev,
					enum amdgpu_ras_block block, uint32_t sub_block_index)
{
	struct amdgpu_ras_block_list *node, *tmp;
	struct amdgpu_ras_block_object *obj;

	if (block >= AMDGPU_RAS_BLOCK__LAST)
		return NULL;

	list_for_each_entry_safe(node, tmp, &adev->ras_list, node) {
		if (!node->ras_obj) {
			dev_warn(adev->dev, "Warning: abnormal ras list node.\n");
			continue;
		}

		obj = node->ras_obj;
		if (obj->ras_block_match) {
			if (obj->ras_block_match(obj, block, sub_block_index) == 0)
				return obj;
		} else {
			if (amdgpu_ras_block_match_default(obj, block) == 0)
				return obj;
		}
	}

	return NULL;
}

static void amdgpu_ras_get_ecc_info(struct amdgpu_device *adev, struct ras_err_data *err_data)
{
	struct amdgpu_ras *ras = amdgpu_ras_get_context(adev);
	int ret = 0;

	/*
	 * choosing right query method according to
	 * whether smu support query error information
	 */
	ret = amdgpu_dpm_get_ecc_info(adev, (void *)&(ras->umc_ecc));
	if (ret == -EOPNOTSUPP) {
		if (adev->umc.ras && adev->umc.ras->ras_block.hw_ops &&
			adev->umc.ras->ras_block.hw_ops->query_ras_error_count)
			adev->umc.ras->ras_block.hw_ops->query_ras_error_count(adev, err_data);

		/* umc query_ras_error_address is also responsible for clearing
		 * error status
		 */
		if (adev->umc.ras && adev->umc.ras->ras_block.hw_ops &&
		    adev->umc.ras->ras_block.hw_ops->query_ras_error_address)
			adev->umc.ras->ras_block.hw_ops->query_ras_error_address(adev, err_data);
	} else if (!ret) {
		if (adev->umc.ras &&
			adev->umc.ras->ecc_info_query_ras_error_count)
			adev->umc.ras->ecc_info_query_ras_error_count(adev, err_data);

		if (adev->umc.ras &&
			adev->umc.ras->ecc_info_query_ras_error_address)
			adev->umc.ras->ecc_info_query_ras_error_address(adev, err_data);
	}
}

static void amdgpu_ras_error_print_error_data(struct amdgpu_device *adev,
					      struct ras_manager *ras_mgr,
					      struct ras_err_data *err_data,
					      struct ras_query_context *qctx,
					      const char *blk_name,
					      bool is_ue,
					      bool is_de)
{
	struct amdgpu_smuio_mcm_config_info *mcm_info;
	struct ras_err_node *err_node;
	struct ras_err_info *err_info;
	u64 event_id = qctx->evid.event_id;

	if (is_ue) {
		for_each_ras_error(err_node, err_data) {
			err_info = &err_node->err_info;
			mcm_info = &err_info->mcm_info;
			if (err_info->ue_count) {
				RAS_EVENT_LOG(adev, event_id, "socket: %d, die: %d, "
					      "%lld new uncorrectable hardware errors detected in %s block\n",
					      mcm_info->socket_id,
					      mcm_info->die_id,
					      err_info->ue_count,
					      blk_name);
			}
		}

		for_each_ras_error(err_node, &ras_mgr->err_data) {
			err_info = &err_node->err_info;
			mcm_info = &err_info->mcm_info;
			RAS_EVENT_LOG(adev, event_id, "socket: %d, die: %d, "
				      "%lld uncorrectable hardware errors detected in total in %s block\n",
				      mcm_info->socket_id, mcm_info->die_id, err_info->ue_count, blk_name);
		}

	} else {
		if (is_de) {
			for_each_ras_error(err_node, err_data) {
				err_info = &err_node->err_info;
				mcm_info = &err_info->mcm_info;
				if (err_info->de_count) {
					RAS_EVENT_LOG(adev, event_id, "socket: %d, die: %d, "
						      "%lld new deferred hardware errors detected in %s block\n",
						      mcm_info->socket_id,
						      mcm_info->die_id,
						      err_info->de_count,
						      blk_name);
				}
			}

			for_each_ras_error(err_node, &ras_mgr->err_data) {
				err_info = &err_node->err_info;
				mcm_info = &err_info->mcm_info;
				RAS_EVENT_LOG(adev, event_id, "socket: %d, die: %d, "
					      "%lld deferred hardware errors detected in total in %s block\n",
					      mcm_info->socket_id, mcm_info->die_id,
					      err_info->de_count, blk_name);
			}
		} else {
			for_each_ras_error(err_node, err_data) {
				err_info = &err_node->err_info;
				mcm_info = &err_info->mcm_info;
				if (err_info->ce_count) {
					RAS_EVENT_LOG(adev, event_id, "socket: %d, die: %d, "
						      "%lld new correctable hardware errors detected in %s block\n",
						      mcm_info->socket_id,
						      mcm_info->die_id,
						      err_info->ce_count,
						      blk_name);
				}
			}

			for_each_ras_error(err_node, &ras_mgr->err_data) {
				err_info = &err_node->err_info;
				mcm_info = &err_info->mcm_info;
				RAS_EVENT_LOG(adev, event_id, "socket: %d, die: %d, "
					      "%lld correctable hardware errors detected in total in %s block\n",
					      mcm_info->socket_id, mcm_info->die_id,
					      err_info->ce_count, blk_name);
			}
		}
	}
}

static inline bool err_data_has_source_info(struct ras_err_data *data)
{
	return !list_empty(&data->err_node_list);
}

static void amdgpu_ras_error_generate_report(struct amdgpu_device *adev,
					     struct ras_query_if *query_if,
					     struct ras_err_data *err_data,
					     struct ras_query_context *qctx)
{
	struct ras_manager *ras_mgr = amdgpu_ras_find_obj(adev, &query_if->head);
	const char *blk_name = get_ras_block_str(&query_if->head);
	u64 event_id = qctx->evid.event_id;

	if (err_data->ce_count) {
		if (err_data_has_source_info(err_data)) {
			amdgpu_ras_error_print_error_data(adev, ras_mgr, err_data, qctx,
							  blk_name, false, false);
		} else if (!adev->aid_mask &&
			   adev->smuio.funcs &&
			   adev->smuio.funcs->get_socket_id &&
			   adev->smuio.funcs->get_die_id) {
			RAS_EVENT_LOG(adev, event_id, "socket: %d, die: %d "
				      "%ld correctable hardware errors "
				      "detected in %s block\n",
				      adev->smuio.funcs->get_socket_id(adev),
				      adev->smuio.funcs->get_die_id(adev),
				      ras_mgr->err_data.ce_count,
				      blk_name);
		} else {
			RAS_EVENT_LOG(adev, event_id, "%ld correctable hardware errors "
				      "detected in %s block\n",
				      ras_mgr->err_data.ce_count,
				      blk_name);
		}
	}

	if (err_data->ue_count) {
		if (err_data_has_source_info(err_data)) {
			amdgpu_ras_error_print_error_data(adev, ras_mgr, err_data, qctx,
							  blk_name, true, false);
		} else if (!adev->aid_mask &&
			   adev->smuio.funcs &&
			   adev->smuio.funcs->get_socket_id &&
			   adev->smuio.funcs->get_die_id) {
			RAS_EVENT_LOG(adev, event_id, "socket: %d, die: %d "
				      "%ld uncorrectable hardware errors "
				      "detected in %s block\n",
				      adev->smuio.funcs->get_socket_id(adev),
				      adev->smuio.funcs->get_die_id(adev),
				      ras_mgr->err_data.ue_count,
				      blk_name);
		} else {
			RAS_EVENT_LOG(adev, event_id, "%ld uncorrectable hardware errors "
				      "detected in %s block\n",
				      ras_mgr->err_data.ue_count,
				      blk_name);
		}
	}

	if (err_data->de_count) {
		if (err_data_has_source_info(err_data)) {
			amdgpu_ras_error_print_error_data(adev, ras_mgr, err_data, qctx,
							  blk_name, false, true);
		} else if (!adev->aid_mask &&
			   adev->smuio.funcs &&
			   adev->smuio.funcs->get_socket_id &&
			   adev->smuio.funcs->get_die_id) {
			RAS_EVENT_LOG(adev, event_id, "socket: %d, die: %d "
				      "%ld deferred hardware errors "
				      "detected in %s block\n",
				      adev->smuio.funcs->get_socket_id(adev),
				      adev->smuio.funcs->get_die_id(adev),
				      ras_mgr->err_data.de_count,
				      blk_name);
		} else {
			RAS_EVENT_LOG(adev, event_id, "%ld deferred hardware errors "
				      "detected in %s block\n",
				      ras_mgr->err_data.de_count,
				      blk_name);
		}
	}
}

static void amdgpu_rasmgr_error_data_statistic_update(struct ras_manager *obj, struct ras_err_data *err_data)
{
	struct ras_err_node *err_node;
	struct ras_err_info *err_info;

	if (err_data_has_source_info(err_data)) {
		for_each_ras_error(err_node, err_data) {
			err_info = &err_node->err_info;
			amdgpu_ras_error_statistic_de_count(&obj->err_data,
					&err_info->mcm_info, err_info->de_count);
			amdgpu_ras_error_statistic_ce_count(&obj->err_data,
					&err_info->mcm_info, err_info->ce_count);
			amdgpu_ras_error_statistic_ue_count(&obj->err_data,
					&err_info->mcm_info, err_info->ue_count);
		}
	} else {
		/* for legacy asic path which doesn't has error source info */
		obj->err_data.ue_count += err_data->ue_count;
		obj->err_data.ce_count += err_data->ce_count;
		obj->err_data.de_count += err_data->de_count;
	}
}

static struct ras_manager *get_ras_manager(struct amdgpu_device *adev, enum amdgpu_ras_block blk)
{
	struct ras_common_if head;

	memset(&head, 0, sizeof(head));
	head.block = blk;

	return amdgpu_ras_find_obj(adev, &head);
}

int amdgpu_ras_bind_aca(struct amdgpu_device *adev, enum amdgpu_ras_block blk,
			const struct aca_info *aca_info, void *data)
{
	struct ras_manager *obj;

	/* in resume phase, no need to create aca fs node */
	if (adev->in_suspend || amdgpu_in_reset(adev))
		return 0;

	obj = get_ras_manager(adev, blk);
	if (!obj)
		return -EINVAL;

	return amdgpu_aca_add_handle(adev, &obj->aca_handle, ras_block_str(blk), aca_info, data);
}

int amdgpu_ras_unbind_aca(struct amdgpu_device *adev, enum amdgpu_ras_block blk)
{
	struct ras_manager *obj;

	obj = get_ras_manager(adev, blk);
	if (!obj)
		return -EINVAL;

	amdgpu_aca_remove_handle(&obj->aca_handle);

	return 0;
}

static int amdgpu_aca_log_ras_error_data(struct amdgpu_device *adev, enum amdgpu_ras_block blk,
					 enum aca_error_type type, struct ras_err_data *err_data,
					 struct ras_query_context *qctx)
{
	struct ras_manager *obj;

	obj = get_ras_manager(adev, blk);
	if (!obj)
		return -EINVAL;

	return amdgpu_aca_get_error_data(adev, &obj->aca_handle, type, err_data, qctx);
}

ssize_t amdgpu_ras_aca_sysfs_read(struct device *dev, struct device_attribute *attr,
				  struct aca_handle *handle, char *buf, void *data)
{
	struct ras_manager *obj = container_of(handle, struct ras_manager, aca_handle);
	struct ras_query_if info = {
		.head = obj->head,
	};

	if (!amdgpu_ras_get_error_query_ready(obj->adev))
		return sysfs_emit(buf, "Query currently inaccessible\n");

	if (amdgpu_ras_query_error_status(obj->adev, &info))
		return -EINVAL;

	return sysfs_emit(buf, "%s: %lu\n%s: %lu\n%s: %lu\n", "ue", info.ue_count,
			  "ce", info.ce_count, "de", info.de_count);
}

static int amdgpu_ras_query_error_status_helper(struct amdgpu_device *adev,
						struct ras_query_if *info,
						struct ras_err_data *err_data,
						struct ras_query_context *qctx,
						unsigned int error_query_mode)
{
	enum amdgpu_ras_block blk = info ? info->head.block : AMDGPU_RAS_BLOCK_COUNT;
	struct amdgpu_ras_block_object *block_obj = NULL;
	int ret;

	if (blk == AMDGPU_RAS_BLOCK_COUNT)
		return -EINVAL;

	if (error_query_mode == AMDGPU_RAS_INVALID_ERROR_QUERY)
		return -EINVAL;

	if (error_query_mode == AMDGPU_RAS_DIRECT_ERROR_QUERY) {
		if (info->head.block == AMDGPU_RAS_BLOCK__UMC) {
			amdgpu_ras_get_ecc_info(adev, err_data);
		} else {
			block_obj = amdgpu_ras_get_ras_block(adev, info->head.block, 0);
			if (!block_obj || !block_obj->hw_ops) {
				dev_dbg_once(adev->dev, "%s doesn't config RAS function\n",
					     get_ras_block_str(&info->head));
				return -EINVAL;
			}

			if (block_obj->hw_ops->query_ras_error_count)
				block_obj->hw_ops->query_ras_error_count(adev, err_data);

			if ((info->head.block == AMDGPU_RAS_BLOCK__SDMA) ||
			    (info->head.block == AMDGPU_RAS_BLOCK__GFX) ||
			    (info->head.block == AMDGPU_RAS_BLOCK__MMHUB)) {
				if (block_obj->hw_ops->query_ras_error_status)
					block_obj->hw_ops->query_ras_error_status(adev);
			}
		}
	} else {
		if (amdgpu_aca_is_enabled(adev)) {
			ret = amdgpu_aca_log_ras_error_data(adev, blk, ACA_ERROR_TYPE_UE, err_data, qctx);
			if (ret)
				return ret;

			ret = amdgpu_aca_log_ras_error_data(adev, blk, ACA_ERROR_TYPE_CE, err_data, qctx);
			if (ret)
				return ret;

			ret = amdgpu_aca_log_ras_error_data(adev, blk, ACA_ERROR_TYPE_DEFERRED, err_data, qctx);
			if (ret)
				return ret;
		} else {
			/* FIXME: add code to check return value later */
			amdgpu_mca_smu_log_ras_error(adev, blk, AMDGPU_MCA_ERROR_TYPE_UE, err_data, qctx);
			amdgpu_mca_smu_log_ras_error(adev, blk, AMDGPU_MCA_ERROR_TYPE_CE, err_data, qctx);
		}
	}

	return 0;
}

/* query/inject/cure begin */
static int amdgpu_ras_query_error_status_with_event(struct amdgpu_device *adev,
						    struct ras_query_if *info,
						    enum ras_event_type type)
{
	struct ras_manager *obj = amdgpu_ras_find_obj(adev, &info->head);
	struct ras_err_data err_data;
	struct ras_query_context qctx;
	unsigned int error_query_mode;
	int ret;

	if (!obj)
		return -EINVAL;

	ret = amdgpu_ras_error_data_init(&err_data);
	if (ret)
		return ret;

	if (!amdgpu_ras_get_error_query_mode(adev, &error_query_mode))
		return -EINVAL;

	memset(&qctx, 0, sizeof(qctx));
	qctx.evid.type = type;
	qctx.evid.event_id = amdgpu_ras_acquire_event_id(adev, type);

	if (!down_read_trylock(&adev->reset_domain->sem)) {
		ret = -EIO;
		goto out_fini_err_data;
	}

	ret = amdgpu_ras_query_error_status_helper(adev, info,
						   &err_data,
						   &qctx,
						   error_query_mode);
	up_read(&adev->reset_domain->sem);
	if (ret)
		goto out_fini_err_data;

	amdgpu_rasmgr_error_data_statistic_update(obj, &err_data);

	info->ue_count = obj->err_data.ue_count;
	info->ce_count = obj->err_data.ce_count;
	info->de_count = obj->err_data.de_count;

	amdgpu_ras_error_generate_report(adev, info, &err_data, &qctx);

out_fini_err_data:
	amdgpu_ras_error_data_fini(&err_data);

	return ret;
}

int amdgpu_ras_query_error_status(struct amdgpu_device *adev, struct ras_query_if *info)
{
	return amdgpu_ras_query_error_status_with_event(adev, info, RAS_EVENT_TYPE_INVALID);
}

int amdgpu_ras_reset_error_count(struct amdgpu_device *adev,
		enum amdgpu_ras_block block)
{
	struct amdgpu_ras_block_object *block_obj = amdgpu_ras_get_ras_block(adev, block, 0);
	const struct amdgpu_mca_smu_funcs *mca_funcs = adev->mca.mca_funcs;
	const struct aca_smu_funcs *smu_funcs = adev->aca.smu_funcs;

	if (!block_obj || !block_obj->hw_ops) {
		dev_dbg_once(adev->dev, "%s doesn't config RAS function\n",
				ras_block_str(block));
		return -EOPNOTSUPP;
	}

	if (!amdgpu_ras_is_supported(adev, block) ||
	    !amdgpu_ras_get_aca_debug_mode(adev))
		return -EOPNOTSUPP;

	/* skip ras error reset in gpu reset */
	if ((amdgpu_in_reset(adev) || amdgpu_ras_in_recovery(adev)) &&
	    ((smu_funcs && smu_funcs->set_debug_mode) ||
	     (mca_funcs && mca_funcs->mca_set_debug_mode)))
		return -EOPNOTSUPP;

	if (block_obj->hw_ops->reset_ras_error_count)
		block_obj->hw_ops->reset_ras_error_count(adev);

	return 0;
}

int amdgpu_ras_reset_error_status(struct amdgpu_device *adev,
		enum amdgpu_ras_block block)
{
	struct amdgpu_ras_block_object *block_obj = amdgpu_ras_get_ras_block(adev, block, 0);

	if (amdgpu_ras_reset_error_count(adev, block) == -EOPNOTSUPP)
		return 0;

	if ((block == AMDGPU_RAS_BLOCK__GFX) ||
	    (block == AMDGPU_RAS_BLOCK__MMHUB)) {
		if (block_obj->hw_ops->reset_ras_error_status)
			block_obj->hw_ops->reset_ras_error_status(adev);
	}

	return 0;
}

/* wrapper of psp_ras_trigger_error */
int amdgpu_ras_error_inject(struct amdgpu_device *adev,
		struct ras_inject_if *info)
{
	struct ras_manager *obj = amdgpu_ras_find_obj(adev, &info->head);
	struct ta_ras_trigger_error_input block_info = {
		.block_id =  amdgpu_ras_block_to_ta(info->head.block),
		.inject_error_type = amdgpu_ras_error_to_ta(info->head.type),
		.sub_block_index = info->head.sub_block_index,
		.address = info->address,
		.value = info->value,
	};
	int ret = -EINVAL;
	struct amdgpu_ras_block_object *block_obj = amdgpu_ras_get_ras_block(adev,
							info->head.block,
							info->head.sub_block_index);

	/* inject on guest isn't allowed, return success directly */
	if (amdgpu_sriov_vf(adev))
		return 0;

	if (!obj)
		return -EINVAL;

	if (!block_obj || !block_obj->hw_ops)	{
		dev_dbg_once(adev->dev, "%s doesn't config RAS function\n",
			     get_ras_block_str(&info->head));
		return -EINVAL;
	}

	/* Calculate XGMI relative offset */
	if (adev->gmc.xgmi.num_physical_nodes > 1 &&
	    info->head.block != AMDGPU_RAS_BLOCK__GFX) {
		block_info.address =
			amdgpu_xgmi_get_relative_phy_addr(adev,
							  block_info.address);
	}

	if (block_obj->hw_ops->ras_error_inject) {
		if (info->head.block == AMDGPU_RAS_BLOCK__GFX)
			ret = block_obj->hw_ops->ras_error_inject(adev, info, info->instance_mask);
		else /* Special ras_error_inject is defined (e.g: xgmi) */
			ret = block_obj->hw_ops->ras_error_inject(adev, &block_info,
						info->instance_mask);
	} else {
		/* default path */
		ret = psp_ras_trigger_error(&adev->psp, &block_info, info->instance_mask);
	}

	if (ret)
		dev_err(adev->dev, "ras inject %s failed %d\n",
			get_ras_block_str(&info->head), ret);

	return ret;
}

/**
 * amdgpu_ras_query_error_count_helper -- Get error counter for specific IP
 * @adev: pointer to AMD GPU device
 * @ce_count: pointer to an integer to be set to the count of correctible errors.
 * @ue_count: pointer to an integer to be set to the count of uncorrectible errors.
 * @query_info: pointer to ras_query_if
 *
 * Return 0 for query success or do nothing, otherwise return an error
 * on failures
 */
static int amdgpu_ras_query_error_count_helper(struct amdgpu_device *adev,
					       unsigned long *ce_count,
					       unsigned long *ue_count,
					       struct ras_query_if *query_info)
{
	int ret;

	if (!query_info)
		/* do nothing if query_info is not specified */
		return 0;

	ret = amdgpu_ras_query_error_status(adev, query_info);
	if (ret)
		return ret;

	*ce_count += query_info->ce_count;
	*ue_count += query_info->ue_count;

	/* some hardware/IP supports read to clear
	 * no need to explictly reset the err status after the query call */
	if (amdgpu_ip_version(adev, MP0_HWIP, 0) != IP_VERSION(11, 0, 2) &&
	    amdgpu_ip_version(adev, MP0_HWIP, 0) != IP_VERSION(11, 0, 4)) {
		if (amdgpu_ras_reset_error_status(adev, query_info->head.block))
			dev_warn(adev->dev,
				 "Failed to reset error counter and error status\n");
	}

	return 0;
}

/**
 * amdgpu_ras_query_error_count -- Get error counts of all IPs or specific IP
 * @adev: pointer to AMD GPU device
 * @ce_count: pointer to an integer to be set to the count of correctible errors.
 * @ue_count: pointer to an integer to be set to the count of uncorrectible
 * errors.
 * @query_info: pointer to ras_query_if if the query request is only for
 * specific ip block; if info is NULL, then the qurey request is for
 * all the ip blocks that support query ras error counters/status
 *
 * If set, @ce_count or @ue_count, count and return the corresponding
 * error counts in those integer pointers. Return 0 if the device
 * supports RAS. Return -EOPNOTSUPP if the device doesn't support RAS.
 */
int amdgpu_ras_query_error_count(struct amdgpu_device *adev,
				 unsigned long *ce_count,
				 unsigned long *ue_count,
				 struct ras_query_if *query_info)
{
	struct amdgpu_ras *con = amdgpu_ras_get_context(adev);
	struct ras_manager *obj;
	unsigned long ce, ue;
	int ret;

	if (!adev->ras_enabled || !con)
		return -EOPNOTSUPP;

	/* Don't count since no reporting.
	 */
	if (!ce_count && !ue_count)
		return 0;

	ce = 0;
	ue = 0;
	if (!query_info) {
		/* query all the ip blocks that support ras query interface */
		list_for_each_entry(obj, &con->head, node) {
			struct ras_query_if info = {
				.head = obj->head,
			};

			ret = amdgpu_ras_query_error_count_helper(adev, &ce, &ue, &info);
		}
	} else {
		/* query specific ip block */
		ret = amdgpu_ras_query_error_count_helper(adev, &ce, &ue, query_info);
	}

	if (ret)
		return ret;

	if (ce_count)
		*ce_count = ce;

	if (ue_count)
		*ue_count = ue;

	return 0;
}
/* query/inject/cure end */


/* sysfs begin */

static int amdgpu_ras_badpages_read(struct amdgpu_device *adev,
		struct ras_badpage **bps, unsigned int *count);

static char *amdgpu_ras_badpage_flags_str(unsigned int flags)
{
	switch (flags) {
	case AMDGPU_RAS_RETIRE_PAGE_RESERVED:
		return "R";
	case AMDGPU_RAS_RETIRE_PAGE_PENDING:
		return "P";
	case AMDGPU_RAS_RETIRE_PAGE_FAULT:
	default:
		return "F";
	}
}

/**
 * DOC: AMDGPU RAS sysfs gpu_vram_bad_pages Interface
 *
 * It allows user to read the bad pages of vram on the gpu through
 * /sys/class/drm/card[0/1/2...]/device/ras/gpu_vram_bad_pages
 *
 * It outputs multiple lines, and each line stands for one gpu page.
 *
 * The format of one line is below,
 * gpu pfn : gpu page size : flags
 *
 * gpu pfn and gpu page size are printed in hex format.
 * flags can be one of below character,
 *
 * R: reserved, this gpu page is reserved and not able to use.
 *
 * P: pending for reserve, this gpu page is marked as bad, will be reserved
 * in next window of page_reserve.
 *
 * F: unable to reserve. this gpu page can't be reserved due to some reasons.
 *
 * Examples:
 *
 * .. code-block:: bash
 *
 *	0x00000001 : 0x00001000 : R
 *	0x00000002 : 0x00001000 : P
 *
 */

static ssize_t amdgpu_ras_sysfs_badpages_read(struct file *f,
		struct kobject *kobj, struct bin_attribute *attr,
		char *buf, loff_t ppos, size_t count)
{
	struct amdgpu_ras *con =
		container_of(attr, struct amdgpu_ras, badpages_attr);
	struct amdgpu_device *adev = con->adev;
	const unsigned int element_size =
		sizeof("0xabcdabcd : 0x12345678 : R\n") - 1;
	unsigned int start = div64_ul(ppos + element_size - 1, element_size);
	unsigned int end = div64_ul(ppos + count - 1, element_size);
	ssize_t s = 0;
	struct ras_badpage *bps = NULL;
	unsigned int bps_count = 0;

	memset(buf, 0, count);

	if (amdgpu_ras_badpages_read(adev, &bps, &bps_count))
		return 0;

	for (; start < end && start < bps_count; start++)
		s += scnprintf(&buf[s], element_size + 1,
				"0x%08x : 0x%08x : %1s\n",
				bps[start].bp,
				bps[start].size,
				amdgpu_ras_badpage_flags_str(bps[start].flags));

	kfree(bps);

	return s;
}

static ssize_t amdgpu_ras_sysfs_features_read(struct device *dev,
		struct device_attribute *attr, char *buf)
{
	struct amdgpu_ras *con =
		container_of(attr, struct amdgpu_ras, features_attr);

	return sysfs_emit(buf, "feature mask: 0x%x\n", con->features);
}

static ssize_t amdgpu_ras_sysfs_version_show(struct device *dev,
		struct device_attribute *attr, char *buf)
{
	struct amdgpu_ras *con =
		container_of(attr, struct amdgpu_ras, version_attr);
	return sysfs_emit(buf, "table version: 0x%x\n", con->eeprom_control.tbl_hdr.version);
}

static ssize_t amdgpu_ras_sysfs_schema_show(struct device *dev,
		struct device_attribute *attr, char *buf)
{
	struct amdgpu_ras *con =
		container_of(attr, struct amdgpu_ras, schema_attr);
	return sysfs_emit(buf, "schema: 0x%x\n", con->schema);
}

static struct {
	enum ras_event_type type;
	const char *name;
} dump_event[] = {
	{RAS_EVENT_TYPE_FATAL, "Fatal Error"},
	{RAS_EVENT_TYPE_POISON_CREATION, "Poison Creation"},
	{RAS_EVENT_TYPE_POISON_CONSUMPTION, "Poison Consumption"},
};

static ssize_t amdgpu_ras_sysfs_event_state_show(struct device *dev,
						 struct device_attribute *attr, char *buf)
{
	struct amdgpu_ras *con =
		container_of(attr, struct amdgpu_ras, event_state_attr);
	struct ras_event_manager *event_mgr = con->event_mgr;
	struct ras_event_state *event_state;
	int i, size = 0;

	if (!event_mgr)
		return -EINVAL;

	size += sysfs_emit_at(buf, size, "current seqno: %llu\n", atomic64_read(&event_mgr->seqno));
	for (i = 0; i < ARRAY_SIZE(dump_event); i++) {
		event_state = &event_mgr->event_state[dump_event[i].type];
		size += sysfs_emit_at(buf, size, "%s: count:%llu, last_seqno:%llu\n",
				      dump_event[i].name,
				      atomic64_read(&event_state->count),
				      event_state->last_seqno);
	}

	return (ssize_t)size;
}

static void amdgpu_ras_sysfs_remove_bad_page_node(struct amdgpu_device *adev)
{
	struct amdgpu_ras *con = amdgpu_ras_get_context(adev);

	if (adev->dev->kobj.sd)
		sysfs_remove_file_from_group(&adev->dev->kobj,
				&con->badpages_attr.attr,
				RAS_FS_NAME);
}

static int amdgpu_ras_sysfs_remove_dev_attr_node(struct amdgpu_device *adev)
{
	struct amdgpu_ras *con = amdgpu_ras_get_context(adev);
	struct attribute *attrs[] = {
		&con->features_attr.attr,
		&con->version_attr.attr,
		&con->schema_attr.attr,
		&con->event_state_attr.attr,
		NULL
	};
	struct attribute_group group = {
		.name = RAS_FS_NAME,
		.attrs = attrs,
	};

	if (adev->dev->kobj.sd)
		sysfs_remove_group(&adev->dev->kobj, &group);

	return 0;
}

int amdgpu_ras_sysfs_create(struct amdgpu_device *adev,
		struct ras_common_if *head)
{
	struct ras_manager *obj = amdgpu_ras_find_obj(adev, head);

	if (amdgpu_aca_is_enabled(adev))
		return 0;

	if (!obj || obj->attr_inuse)
		return -EINVAL;

	get_obj(obj);

	snprintf(obj->fs_data.sysfs_name, sizeof(obj->fs_data.sysfs_name),
		"%s_err_count", head->name);

	obj->sysfs_attr = (struct device_attribute){
		.attr = {
			.name = obj->fs_data.sysfs_name,
			.mode = S_IRUGO,
		},
			.show = amdgpu_ras_sysfs_read,
	};
	sysfs_attr_init(&obj->sysfs_attr.attr);

	if (sysfs_add_file_to_group(&adev->dev->kobj,
				&obj->sysfs_attr.attr,
				RAS_FS_NAME)) {
		put_obj(obj);
		return -EINVAL;
	}

	obj->attr_inuse = 1;

	return 0;
}

int amdgpu_ras_sysfs_remove(struct amdgpu_device *adev,
		struct ras_common_if *head)
{
	struct ras_manager *obj = amdgpu_ras_find_obj(adev, head);

	if (amdgpu_aca_is_enabled(adev))
		return 0;

	if (!obj || !obj->attr_inuse)
		return -EINVAL;

	if (adev->dev->kobj.sd)
		sysfs_remove_file_from_group(&adev->dev->kobj,
				&obj->sysfs_attr.attr,
				RAS_FS_NAME);
	obj->attr_inuse = 0;
	put_obj(obj);

	return 0;
}

static int amdgpu_ras_sysfs_remove_all(struct amdgpu_device *adev)
{
	struct amdgpu_ras *con = amdgpu_ras_get_context(adev);
	struct ras_manager *obj, *tmp;

	list_for_each_entry_safe(obj, tmp, &con->head, node) {
		amdgpu_ras_sysfs_remove(adev, &obj->head);
	}

	if (amdgpu_bad_page_threshold != 0)
		amdgpu_ras_sysfs_remove_bad_page_node(adev);

	amdgpu_ras_sysfs_remove_dev_attr_node(adev);

	return 0;
}
/* sysfs end */

/**
 * DOC: AMDGPU RAS Reboot Behavior for Unrecoverable Errors
 *
 * Normally when there is an uncorrectable error, the driver will reset
 * the GPU to recover.  However, in the event of an unrecoverable error,
 * the driver provides an interface to reboot the system automatically
 * in that event.
 *
 * The following file in debugfs provides that interface:
 * /sys/kernel/debug/dri/[0/1/2...]/ras/auto_reboot
 *
 * Usage:
 *
 * .. code-block:: bash
 *
 *	echo true > .../ras/auto_reboot
 *
 */
/* debugfs begin */
static struct dentry *amdgpu_ras_debugfs_create_ctrl_node(struct amdgpu_device *adev)
{
	struct amdgpu_ras *con = amdgpu_ras_get_context(adev);
	struct amdgpu_ras_eeprom_control *eeprom = &con->eeprom_control;
	struct drm_minor  *minor = adev_to_drm(adev)->primary;
	struct dentry     *dir;

	dir = debugfs_create_dir(RAS_FS_NAME, minor->debugfs_root);
	debugfs_create_file("ras_ctrl", S_IWUGO | S_IRUGO, dir, adev,
			    &amdgpu_ras_debugfs_ctrl_ops);
	debugfs_create_file("ras_eeprom_reset", S_IWUGO | S_IRUGO, dir, adev,
			    &amdgpu_ras_debugfs_eeprom_ops);
	debugfs_create_u32("bad_page_cnt_threshold", 0444, dir,
			   &con->bad_page_cnt_threshold);
	debugfs_create_u32("ras_num_recs", 0444, dir, &eeprom->ras_num_recs);
	debugfs_create_x32("ras_hw_enabled", 0444, dir, &adev->ras_hw_enabled);
	debugfs_create_x32("ras_enabled", 0444, dir, &adev->ras_enabled);
	debugfs_create_file("ras_eeprom_size", S_IRUGO, dir, adev,
			    &amdgpu_ras_debugfs_eeprom_size_ops);
	con->de_ras_eeprom_table = debugfs_create_file("ras_eeprom_table",
						       S_IRUGO, dir, adev,
						       &amdgpu_ras_debugfs_eeprom_table_ops);
	amdgpu_ras_debugfs_set_ret_size(&con->eeprom_control);

	/*
	 * After one uncorrectable error happens, usually GPU recovery will
	 * be scheduled. But due to the known problem in GPU recovery failing
	 * to bring GPU back, below interface provides one direct way to
	 * user to reboot system automatically in such case within
	 * ERREVENT_ATHUB_INTERRUPT generated. Normal GPU recovery routine
	 * will never be called.
	 */
	debugfs_create_bool("auto_reboot", S_IWUGO | S_IRUGO, dir, &con->reboot);

	/*
	 * User could set this not to clean up hardware's error count register
	 * of RAS IPs during ras recovery.
	 */
	debugfs_create_bool("disable_ras_err_cnt_harvest", 0644, dir,
			    &con->disable_ras_err_cnt_harvest);
	return dir;
}

static void amdgpu_ras_debugfs_create(struct amdgpu_device *adev,
				      struct ras_fs_if *head,
				      struct dentry *dir)
{
	struct ras_manager *obj = amdgpu_ras_find_obj(adev, &head->head);

	if (!obj || !dir)
		return;

	get_obj(obj);

	memcpy(obj->fs_data.debugfs_name,
			head->debugfs_name,
			sizeof(obj->fs_data.debugfs_name));

	debugfs_create_file(obj->fs_data.debugfs_name, S_IWUGO | S_IRUGO, dir,
			    obj, &amdgpu_ras_debugfs_ops);
}

static bool amdgpu_ras_aca_is_supported(struct amdgpu_device *adev)
{
	bool ret;

	switch (amdgpu_ip_version(adev, MP0_HWIP, 0)) {
	case IP_VERSION(13, 0, 6):
	case IP_VERSION(13, 0, 14):
		ret = true;
		break;
	default:
		ret = false;
		break;
	}

	return ret;
}

void amdgpu_ras_debugfs_create_all(struct amdgpu_device *adev)
{
	struct amdgpu_ras *con = amdgpu_ras_get_context(adev);
	struct dentry *dir;
	struct ras_manager *obj;
	struct ras_fs_if fs_info;

	/*
	 * it won't be called in resume path, no need to check
	 * suspend and gpu reset status
	 */
	if (!IS_ENABLED(CONFIG_DEBUG_FS) || !con)
		return;

	dir = amdgpu_ras_debugfs_create_ctrl_node(adev);

	list_for_each_entry(obj, &con->head, node) {
		if (amdgpu_ras_is_supported(adev, obj->head.block) &&
			(obj->attr_inuse == 1)) {
			sprintf(fs_info.debugfs_name, "%s_err_inject",
					get_ras_block_str(&obj->head));
			fs_info.head = obj->head;
			amdgpu_ras_debugfs_create(adev, &fs_info, dir);
		}
	}

	if (amdgpu_ras_aca_is_supported(adev)) {
		if (amdgpu_aca_is_enabled(adev))
			amdgpu_aca_smu_debugfs_init(adev, dir);
		else
			amdgpu_mca_smu_debugfs_init(adev, dir);
	}
}

/* debugfs end */

/* ras fs */
static BIN_ATTR(gpu_vram_bad_pages, S_IRUGO,
		amdgpu_ras_sysfs_badpages_read, NULL, 0);
static DEVICE_ATTR(features, S_IRUGO,
		amdgpu_ras_sysfs_features_read, NULL);
static DEVICE_ATTR(version, 0444,
		amdgpu_ras_sysfs_version_show, NULL);
static DEVICE_ATTR(schema, 0444,
		amdgpu_ras_sysfs_schema_show, NULL);
static DEVICE_ATTR(event_state, 0444,
		   amdgpu_ras_sysfs_event_state_show, NULL);
static int amdgpu_ras_fs_init(struct amdgpu_device *adev)
{
	struct amdgpu_ras *con = amdgpu_ras_get_context(adev);
	struct attribute_group group = {
		.name = RAS_FS_NAME,
	};
	struct attribute *attrs[] = {
		&con->features_attr.attr,
		&con->version_attr.attr,
		&con->schema_attr.attr,
		&con->event_state_attr.attr,
		NULL
	};
	struct bin_attribute *bin_attrs[] = {
		NULL,
		NULL,
	};
	int r;

	group.attrs = attrs;

	/* add features entry */
	con->features_attr = dev_attr_features;
	sysfs_attr_init(attrs[0]);

	/* add version entry */
	con->version_attr = dev_attr_version;
	sysfs_attr_init(attrs[1]);

	/* add schema entry */
	con->schema_attr = dev_attr_schema;
	sysfs_attr_init(attrs[2]);

	/* add event_state entry */
	con->event_state_attr = dev_attr_event_state;
	sysfs_attr_init(attrs[3]);

	if (amdgpu_bad_page_threshold != 0) {
		/* add bad_page_features entry */
		bin_attr_gpu_vram_bad_pages.private = NULL;
		con->badpages_attr = bin_attr_gpu_vram_bad_pages;
		bin_attrs[0] = &con->badpages_attr;
		group.bin_attrs = bin_attrs;
		sysfs_bin_attr_init(bin_attrs[0]);
	}

	r = sysfs_create_group(&adev->dev->kobj, &group);
	if (r)
		dev_err(adev->dev, "Failed to create RAS sysfs group!");

	return 0;
}

static int amdgpu_ras_fs_fini(struct amdgpu_device *adev)
{
	struct amdgpu_ras *con = amdgpu_ras_get_context(adev);
	struct ras_manager *con_obj, *ip_obj, *tmp;

	if (IS_ENABLED(CONFIG_DEBUG_FS)) {
		list_for_each_entry_safe(con_obj, tmp, &con->head, node) {
			ip_obj = amdgpu_ras_find_obj(adev, &con_obj->head);
			if (ip_obj)
				put_obj(ip_obj);
		}
	}

	amdgpu_ras_sysfs_remove_all(adev);
	return 0;
}
/* ras fs end */

/* ih begin */

/* For the hardware that cannot enable bif ring for both ras_controller_irq
 * and ras_err_evnet_athub_irq ih cookies, the driver has to poll status
 * register to check whether the interrupt is triggered or not, and properly
 * ack the interrupt if it is there
 */
void amdgpu_ras_interrupt_fatal_error_handler(struct amdgpu_device *adev)
{
	/* Fatal error events are handled on host side */
	if (amdgpu_sriov_vf(adev))
		return;

	if (adev->nbio.ras &&
	    adev->nbio.ras->handle_ras_controller_intr_no_bifring)
		adev->nbio.ras->handle_ras_controller_intr_no_bifring(adev);

	if (adev->nbio.ras &&
	    adev->nbio.ras->handle_ras_err_event_athub_intr_no_bifring)
		adev->nbio.ras->handle_ras_err_event_athub_intr_no_bifring(adev);
}

static void amdgpu_ras_interrupt_poison_consumption_handler(struct ras_manager *obj,
				struct amdgpu_iv_entry *entry)
{
	bool poison_stat = false;
	struct amdgpu_device *adev = obj->adev;
	struct amdgpu_ras_block_object *block_obj =
		amdgpu_ras_get_ras_block(adev, obj->head.block, 0);
	struct amdgpu_ras *con = amdgpu_ras_get_context(adev);
	enum ras_event_type type = RAS_EVENT_TYPE_POISON_CONSUMPTION;
	u64 event_id;
	int ret;

	if (!block_obj || !con)
		return;

	ret = amdgpu_ras_mark_ras_event(adev, type);
	if (ret)
		return;

	/* both query_poison_status and handle_poison_consumption are optional,
	 * but at least one of them should be implemented if we need poison
	 * consumption handler
	 */
	if (block_obj->hw_ops && block_obj->hw_ops->query_poison_status) {
		poison_stat = block_obj->hw_ops->query_poison_status(adev);
		if (!poison_stat) {
			/* Not poison consumption interrupt, no need to handle it */
			dev_info(adev->dev, "No RAS poison status in %s poison IH.\n",
					block_obj->ras_comm.name);

			return;
		}
	}

	amdgpu_umc_poison_handler(adev, obj->head.block, 0);

	if (block_obj->hw_ops && block_obj->hw_ops->handle_poison_consumption)
		poison_stat = block_obj->hw_ops->handle_poison_consumption(adev);

	/* gpu reset is fallback for failed and default cases.
	 * For RMA case, amdgpu_umc_poison_handler will handle gpu reset.
	 */
<<<<<<< HEAD
	if (poison_stat && !con->is_rma) {
=======
	if (poison_stat && !amdgpu_ras_is_rma(adev)) {
>>>>>>> adc21867
		event_id = amdgpu_ras_acquire_event_id(adev, type);
		RAS_EVENT_LOG(adev, event_id,
			      "GPU reset for %s RAS poison consumption is issued!\n",
			      block_obj->ras_comm.name);
		amdgpu_ras_reset_gpu(adev);
	}

	if (!poison_stat)
		amdgpu_gfx_poison_consumption_handler(adev, entry);
}

static void amdgpu_ras_interrupt_poison_creation_handler(struct ras_manager *obj,
				struct amdgpu_iv_entry *entry)
{
	struct amdgpu_device *adev = obj->adev;
	enum ras_event_type type = RAS_EVENT_TYPE_POISON_CREATION;
	u64 event_id;
	int ret;

	ret = amdgpu_ras_mark_ras_event(adev, type);
	if (ret)
		return;

	event_id = amdgpu_ras_acquire_event_id(adev, type);
	RAS_EVENT_LOG(adev, event_id, "Poison is created\n");

	if (amdgpu_ip_version(obj->adev, UMC_HWIP, 0) >= IP_VERSION(12, 0, 0)) {
		struct amdgpu_ras *con = amdgpu_ras_get_context(obj->adev);

		atomic_inc(&con->page_retirement_req_cnt);
		atomic_inc(&con->poison_creation_count);

		wake_up(&con->page_retirement_wq);
	}
}

static void amdgpu_ras_interrupt_umc_handler(struct ras_manager *obj,
				struct amdgpu_iv_entry *entry)
{
	struct ras_ih_data *data = &obj->ih_data;
	struct ras_err_data err_data;
	int ret;

	if (!data->cb)
		return;

	ret = amdgpu_ras_error_data_init(&err_data);
	if (ret)
		return;

	/* Let IP handle its data, maybe we need get the output
	 * from the callback to update the error type/count, etc
	 */
	amdgpu_ras_set_fed(obj->adev, true);
	ret = data->cb(obj->adev, &err_data, entry);
	/* ue will trigger an interrupt, and in that case
	 * we need do a reset to recovery the whole system.
	 * But leave IP do that recovery, here we just dispatch
	 * the error.
	 */
	if (ret == AMDGPU_RAS_SUCCESS) {
		/* these counts could be left as 0 if
		 * some blocks do not count error number
		 */
		obj->err_data.ue_count += err_data.ue_count;
		obj->err_data.ce_count += err_data.ce_count;
		obj->err_data.de_count += err_data.de_count;
	}

	amdgpu_ras_error_data_fini(&err_data);
}

static void amdgpu_ras_interrupt_handler(struct ras_manager *obj)
{
	struct ras_ih_data *data = &obj->ih_data;
	struct amdgpu_iv_entry entry;

	while (data->rptr != data->wptr) {
		rmb();
		memcpy(&entry, &data->ring[data->rptr],
				data->element_size);

		wmb();
		data->rptr = (data->aligned_element_size +
				data->rptr) % data->ring_size;

		if (amdgpu_ras_is_poison_mode_supported(obj->adev)) {
			if (obj->head.block == AMDGPU_RAS_BLOCK__UMC)
				amdgpu_ras_interrupt_poison_creation_handler(obj, &entry);
			else
				amdgpu_ras_interrupt_poison_consumption_handler(obj, &entry);
		} else {
			if (obj->head.block == AMDGPU_RAS_BLOCK__UMC)
				amdgpu_ras_interrupt_umc_handler(obj, &entry);
			else
				dev_warn(obj->adev->dev,
					"No RAS interrupt handler for non-UMC block with poison disabled.\n");
		}
	}
}

static void amdgpu_ras_interrupt_process_handler(struct work_struct *work)
{
	struct ras_ih_data *data =
		container_of(work, struct ras_ih_data, ih_work);
	struct ras_manager *obj =
		container_of(data, struct ras_manager, ih_data);

	amdgpu_ras_interrupt_handler(obj);
}

int amdgpu_ras_interrupt_dispatch(struct amdgpu_device *adev,
		struct ras_dispatch_if *info)
{
	struct ras_manager *obj;
	struct ras_ih_data *data;

	obj = amdgpu_ras_find_obj(adev, &info->head);
	if (!obj)
		return -EINVAL;

	data = &obj->ih_data;

	if (data->inuse == 0)
		return 0;

	/* Might be overflow... */
	memcpy(&data->ring[data->wptr], info->entry,
			data->element_size);

	wmb();
	data->wptr = (data->aligned_element_size +
			data->wptr) % data->ring_size;

	schedule_work(&data->ih_work);

	return 0;
}

int amdgpu_ras_interrupt_remove_handler(struct amdgpu_device *adev,
		struct ras_common_if *head)
{
	struct ras_manager *obj = amdgpu_ras_find_obj(adev, head);
	struct ras_ih_data *data;

	if (!obj)
		return -EINVAL;

	data = &obj->ih_data;
	if (data->inuse == 0)
		return 0;

	cancel_work_sync(&data->ih_work);

	kfree(data->ring);
	memset(data, 0, sizeof(*data));
	put_obj(obj);

	return 0;
}

int amdgpu_ras_interrupt_add_handler(struct amdgpu_device *adev,
		struct ras_common_if *head)
{
	struct ras_manager *obj = amdgpu_ras_find_obj(adev, head);
	struct ras_ih_data *data;
	struct amdgpu_ras_block_object *ras_obj;

	if (!obj) {
		/* in case we registe the IH before enable ras feature */
		obj = amdgpu_ras_create_obj(adev, head);
		if (!obj)
			return -EINVAL;
	} else
		get_obj(obj);

	ras_obj = container_of(head, struct amdgpu_ras_block_object, ras_comm);

	data = &obj->ih_data;
	/* add the callback.etc */
	*data = (struct ras_ih_data) {
		.inuse = 0,
		.cb = ras_obj->ras_cb,
		.element_size = sizeof(struct amdgpu_iv_entry),
		.rptr = 0,
		.wptr = 0,
	};

	INIT_WORK(&data->ih_work, amdgpu_ras_interrupt_process_handler);

	data->aligned_element_size = ALIGN(data->element_size, 8);
	/* the ring can store 64 iv entries. */
	data->ring_size = 64 * data->aligned_element_size;
	data->ring = kmalloc(data->ring_size, GFP_KERNEL);
	if (!data->ring) {
		put_obj(obj);
		return -ENOMEM;
	}

	/* IH is ready */
	data->inuse = 1;

	return 0;
}

static int amdgpu_ras_interrupt_remove_all(struct amdgpu_device *adev)
{
	struct amdgpu_ras *con = amdgpu_ras_get_context(adev);
	struct ras_manager *obj, *tmp;

	list_for_each_entry_safe(obj, tmp, &con->head, node) {
		amdgpu_ras_interrupt_remove_handler(adev, &obj->head);
	}

	return 0;
}
/* ih end */

/* traversal all IPs except NBIO to query error counter */
static void amdgpu_ras_log_on_err_counter(struct amdgpu_device *adev, enum ras_event_type type)
{
	struct amdgpu_ras *con = amdgpu_ras_get_context(adev);
	struct ras_manager *obj;

	if (!adev->ras_enabled || !con)
		return;

	list_for_each_entry(obj, &con->head, node) {
		struct ras_query_if info = {
			.head = obj->head,
		};

		/*
		 * PCIE_BIF IP has one different isr by ras controller
		 * interrupt, the specific ras counter query will be
		 * done in that isr. So skip such block from common
		 * sync flood interrupt isr calling.
		 */
		if (info.head.block == AMDGPU_RAS_BLOCK__PCIE_BIF)
			continue;

		/*
		 * this is a workaround for aldebaran, skip send msg to
		 * smu to get ecc_info table due to smu handle get ecc
		 * info table failed temporarily.
		 * should be removed until smu fix handle ecc_info table.
		 */
		if ((info.head.block == AMDGPU_RAS_BLOCK__UMC) &&
		    (amdgpu_ip_version(adev, MP1_HWIP, 0) ==
		     IP_VERSION(13, 0, 2)))
			continue;

		amdgpu_ras_query_error_status_with_event(adev, &info, type);

		if (amdgpu_ip_version(adev, MP0_HWIP, 0) !=
			    IP_VERSION(11, 0, 2) &&
		    amdgpu_ip_version(adev, MP0_HWIP, 0) !=
			    IP_VERSION(11, 0, 4) &&
		    amdgpu_ip_version(adev, MP0_HWIP, 0) !=
			    IP_VERSION(13, 0, 0)) {
			if (amdgpu_ras_reset_error_status(adev, info.head.block))
				dev_warn(adev->dev, "Failed to reset error counter and error status");
		}
	}
}

/* Parse RdRspStatus and WrRspStatus */
static void amdgpu_ras_error_status_query(struct amdgpu_device *adev,
					  struct ras_query_if *info)
{
	struct amdgpu_ras_block_object *block_obj;
	/*
	 * Only two block need to query read/write
	 * RspStatus at current state
	 */
	if ((info->head.block != AMDGPU_RAS_BLOCK__GFX) &&
		(info->head.block != AMDGPU_RAS_BLOCK__MMHUB))
		return;

	block_obj = amdgpu_ras_get_ras_block(adev,
					info->head.block,
					info->head.sub_block_index);

	if (!block_obj || !block_obj->hw_ops) {
		dev_dbg_once(adev->dev, "%s doesn't config RAS function\n",
			     get_ras_block_str(&info->head));
		return;
	}

	if (block_obj->hw_ops->query_ras_error_status)
		block_obj->hw_ops->query_ras_error_status(adev);

}

static void amdgpu_ras_query_err_status(struct amdgpu_device *adev)
{
	struct amdgpu_ras *con = amdgpu_ras_get_context(adev);
	struct ras_manager *obj;

	if (!adev->ras_enabled || !con)
		return;

	list_for_each_entry(obj, &con->head, node) {
		struct ras_query_if info = {
			.head = obj->head,
		};

		amdgpu_ras_error_status_query(adev, &info);
	}
}

/* recovery begin */

/* return 0 on success.
 * caller need free bps.
 */
static int amdgpu_ras_badpages_read(struct amdgpu_device *adev,
		struct ras_badpage **bps, unsigned int *count)
{
	struct amdgpu_ras *con = amdgpu_ras_get_context(adev);
	struct ras_err_handler_data *data;
	int i = 0;
	int ret = 0, status;

	if (!con || !con->eh_data || !bps || !count)
		return -EINVAL;

	mutex_lock(&con->recovery_lock);
	data = con->eh_data;
	if (!data || data->count == 0) {
		*bps = NULL;
		ret = -EINVAL;
		goto out;
	}

	*bps = kmalloc(sizeof(struct ras_badpage) * data->count, GFP_KERNEL);
	if (!*bps) {
		ret = -ENOMEM;
		goto out;
	}

	for (; i < data->count; i++) {
		(*bps)[i] = (struct ras_badpage){
			.bp = data->bps[i].retired_page,
			.size = AMDGPU_GPU_PAGE_SIZE,
			.flags = AMDGPU_RAS_RETIRE_PAGE_RESERVED,
		};
		status = amdgpu_vram_mgr_query_page_status(&adev->mman.vram_mgr,
				data->bps[i].retired_page << AMDGPU_GPU_PAGE_SHIFT);
		if (status == -EBUSY)
			(*bps)[i].flags = AMDGPU_RAS_RETIRE_PAGE_PENDING;
		else if (status == -ENOENT)
			(*bps)[i].flags = AMDGPU_RAS_RETIRE_PAGE_FAULT;
	}

	*count = data->count;
out:
	mutex_unlock(&con->recovery_lock);
	return ret;
}

static void amdgpu_ras_set_fed_all(struct amdgpu_device *adev,
				   struct amdgpu_hive_info *hive, bool status)
{
	struct amdgpu_device *tmp_adev;

	if (hive) {
		list_for_each_entry(tmp_adev, &hive->device_list, gmc.xgmi.head)
			amdgpu_ras_set_fed(tmp_adev, status);
	} else {
		amdgpu_ras_set_fed(adev, status);
	}
}

bool amdgpu_ras_in_recovery(struct amdgpu_device *adev)
{
	struct amdgpu_hive_info *hive = amdgpu_get_xgmi_hive(adev);
	struct amdgpu_ras *ras = amdgpu_ras_get_context(adev);
	int hive_ras_recovery = 0;

	if (hive) {
		hive_ras_recovery = atomic_read(&hive->ras_recovery);
		amdgpu_put_xgmi_hive(hive);
	}

	if (ras && (atomic_read(&ras->in_recovery) || hive_ras_recovery))
		return true;

	return false;
}

static enum ras_event_type amdgpu_ras_get_fatal_error_event(struct amdgpu_device *adev)
{
	if (amdgpu_ras_intr_triggered())
		return RAS_EVENT_TYPE_FATAL;
	else
		return RAS_EVENT_TYPE_POISON_CONSUMPTION;
}

static void amdgpu_ras_do_recovery(struct work_struct *work)
{
	struct amdgpu_ras *ras =
		container_of(work, struct amdgpu_ras, recovery_work);
	struct amdgpu_device *remote_adev = NULL;
	struct amdgpu_device *adev = ras->adev;
	struct list_head device_list, *device_list_handle =  NULL;
	struct amdgpu_hive_info *hive = amdgpu_get_xgmi_hive(adev);
	enum ras_event_type type;

	if (hive) {
		atomic_set(&hive->ras_recovery, 1);

		/* If any device which is part of the hive received RAS fatal
		 * error interrupt, set fatal error status on all. This
		 * condition will need a recovery, and flag will be cleared
		 * as part of recovery.
		 */
		list_for_each_entry(remote_adev, &hive->device_list,
				    gmc.xgmi.head)
			if (amdgpu_ras_get_fed_status(remote_adev)) {
				amdgpu_ras_set_fed_all(adev, hive, true);
				break;
			}
	}
	if (!ras->disable_ras_err_cnt_harvest) {

		/* Build list of devices to query RAS related errors */
		if  (hive && adev->gmc.xgmi.num_physical_nodes > 1) {
			device_list_handle = &hive->device_list;
		} else {
			INIT_LIST_HEAD(&device_list);
			list_add_tail(&adev->gmc.xgmi.head, &device_list);
			device_list_handle = &device_list;
		}

		type = amdgpu_ras_get_fatal_error_event(adev);
		list_for_each_entry(remote_adev,
				device_list_handle, gmc.xgmi.head) {
			amdgpu_ras_query_err_status(remote_adev);
			amdgpu_ras_log_on_err_counter(remote_adev, type);
		}

	}

	if (amdgpu_device_should_recover_gpu(ras->adev)) {
		struct amdgpu_reset_context reset_context;
		memset(&reset_context, 0, sizeof(reset_context));

		reset_context.method = AMD_RESET_METHOD_NONE;
		reset_context.reset_req_dev = adev;
		reset_context.src = AMDGPU_RESET_SRC_RAS;

		/* Perform full reset in fatal error mode */
		if (!amdgpu_ras_is_poison_mode_supported(ras->adev))
			set_bit(AMDGPU_NEED_FULL_RESET, &reset_context.flags);
		else {
			clear_bit(AMDGPU_NEED_FULL_RESET, &reset_context.flags);

			if (ras->gpu_reset_flags & AMDGPU_RAS_GPU_RESET_MODE2_RESET) {
				ras->gpu_reset_flags &= ~AMDGPU_RAS_GPU_RESET_MODE2_RESET;
				reset_context.method = AMD_RESET_METHOD_MODE2;
			}

			/* Fatal error occurs in poison mode, mode1 reset is used to
			 * recover gpu.
			 */
			if (ras->gpu_reset_flags & AMDGPU_RAS_GPU_RESET_MODE1_RESET) {
				ras->gpu_reset_flags &= ~AMDGPU_RAS_GPU_RESET_MODE1_RESET;
				set_bit(AMDGPU_NEED_FULL_RESET, &reset_context.flags);

				psp_fatal_error_recovery_quirk(&adev->psp);
			}
		}

		amdgpu_device_gpu_recover(ras->adev, NULL, &reset_context);
	}
	atomic_set(&ras->in_recovery, 0);
	if (hive) {
		atomic_set(&hive->ras_recovery, 0);
		amdgpu_put_xgmi_hive(hive);
	}
}

/* alloc/realloc bps array */
static int amdgpu_ras_realloc_eh_data_space(struct amdgpu_device *adev,
		struct ras_err_handler_data *data, int pages)
{
	unsigned int old_space = data->count + data->space_left;
	unsigned int new_space = old_space + pages;
	unsigned int align_space = ALIGN(new_space, 512);
	void *bps = kmalloc(align_space * sizeof(*data->bps), GFP_KERNEL);

	if (!bps) {
		return -ENOMEM;
	}

	if (data->bps) {
		memcpy(bps, data->bps,
				data->count * sizeof(*data->bps));
		kfree(data->bps);
	}

	data->bps = bps;
	data->space_left += align_space - old_space;
	return 0;
}

/* it deal with vram only. */
int amdgpu_ras_add_bad_pages(struct amdgpu_device *adev,
		struct eeprom_table_record *bps, int pages)
{
	struct amdgpu_ras *con = amdgpu_ras_get_context(adev);
	struct ras_err_handler_data *data;
	int ret = 0;
	uint32_t i;

	if (!con || !con->eh_data || !bps || pages <= 0)
		return 0;

	mutex_lock(&con->recovery_lock);
	data = con->eh_data;
	if (!data)
		goto out;

	for (i = 0; i < pages; i++) {
		if (amdgpu_ras_check_bad_page_unlock(con,
			bps[i].retired_page << AMDGPU_GPU_PAGE_SHIFT))
			continue;

		if (!data->space_left &&
			amdgpu_ras_realloc_eh_data_space(adev, data, 256)) {
			ret = -ENOMEM;
			goto out;
		}

		amdgpu_ras_reserve_page(adev, bps[i].retired_page);

		memcpy(&data->bps[data->count], &bps[i], sizeof(*data->bps));
		data->count++;
		data->space_left--;
	}
out:
	mutex_unlock(&con->recovery_lock);

	return ret;
}

/*
 * write error record array to eeprom, the function should be
 * protected by recovery_lock
 * new_cnt: new added UE count, excluding reserved bad pages, can be NULL
 */
int amdgpu_ras_save_bad_pages(struct amdgpu_device *adev,
		unsigned long *new_cnt)
{
	struct amdgpu_ras *con = amdgpu_ras_get_context(adev);
	struct ras_err_handler_data *data;
	struct amdgpu_ras_eeprom_control *control;
	int save_count;

	if (!con || !con->eh_data) {
		if (new_cnt)
			*new_cnt = 0;

		return 0;
	}

	mutex_lock(&con->recovery_lock);
	control = &con->eeprom_control;
	data = con->eh_data;
	save_count = data->count - control->ras_num_recs;
	mutex_unlock(&con->recovery_lock);

	if (new_cnt)
		*new_cnt = save_count / adev->umc.retire_unit;

	/* only new entries are saved */
	if (save_count > 0) {
		if (amdgpu_ras_eeprom_append(control,
					     &data->bps[control->ras_num_recs],
					     save_count)) {
			dev_err(adev->dev, "Failed to save EEPROM table data!");
			return -EIO;
		}

		dev_info(adev->dev, "Saved %d pages to EEPROM table.\n", save_count);
	}

	return 0;
}

/*
 * read error record array in eeprom and reserve enough space for
 * storing new bad pages
 */
static int amdgpu_ras_load_bad_pages(struct amdgpu_device *adev)
{
	struct amdgpu_ras_eeprom_control *control =
		&adev->psp.ras_context.ras->eeprom_control;
	struct eeprom_table_record *bps;
	int ret;

	/* no bad page record, skip eeprom access */
	if (control->ras_num_recs == 0 || amdgpu_bad_page_threshold == 0)
		return 0;

	bps = kcalloc(control->ras_num_recs, sizeof(*bps), GFP_KERNEL);
	if (!bps)
		return -ENOMEM;

	ret = amdgpu_ras_eeprom_read(control, bps, control->ras_num_recs);
	if (ret)
		dev_err(adev->dev, "Failed to load EEPROM table records!");
	else
		ret = amdgpu_ras_add_bad_pages(adev, bps, control->ras_num_recs);

	kfree(bps);
	return ret;
}

static bool amdgpu_ras_check_bad_page_unlock(struct amdgpu_ras *con,
				uint64_t addr)
{
	struct ras_err_handler_data *data = con->eh_data;
	int i;

	addr >>= AMDGPU_GPU_PAGE_SHIFT;
	for (i = 0; i < data->count; i++)
		if (addr == data->bps[i].retired_page)
			return true;

	return false;
}

/*
 * check if an address belongs to bad page
 *
 * Note: this check is only for umc block
 */
static bool amdgpu_ras_check_bad_page(struct amdgpu_device *adev,
				uint64_t addr)
{
	struct amdgpu_ras *con = amdgpu_ras_get_context(adev);
	bool ret = false;

	if (!con || !con->eh_data)
		return ret;

	mutex_lock(&con->recovery_lock);
	ret = amdgpu_ras_check_bad_page_unlock(con, addr);
	mutex_unlock(&con->recovery_lock);
	return ret;
}

static void amdgpu_ras_validate_threshold(struct amdgpu_device *adev,
					  uint32_t max_count)
{
	struct amdgpu_ras *con = amdgpu_ras_get_context(adev);

	/*
	 * Justification of value bad_page_cnt_threshold in ras structure
	 *
	 * Generally, 0 <= amdgpu_bad_page_threshold <= max record length
	 * in eeprom or amdgpu_bad_page_threshold == -2, introduce two
	 * scenarios accordingly.
	 *
	 * Bad page retirement enablement:
	 *    - If amdgpu_bad_page_threshold = -2,
	 *      bad_page_cnt_threshold = typical value by formula.
	 *
	 *    - When the value from user is 0 < amdgpu_bad_page_threshold <
	 *      max record length in eeprom, use it directly.
	 *
	 * Bad page retirement disablement:
	 *    - If amdgpu_bad_page_threshold = 0, bad page retirement
	 *      functionality is disabled, and bad_page_cnt_threshold will
	 *      take no effect.
	 */

	if (amdgpu_bad_page_threshold < 0) {
		u64 val = adev->gmc.mc_vram_size;

		do_div(val, RAS_BAD_PAGE_COVER);
		con->bad_page_cnt_threshold = min(lower_32_bits(val),
						  max_count);
	} else {
		con->bad_page_cnt_threshold = min_t(int, max_count,
						    amdgpu_bad_page_threshold);
	}
}

int amdgpu_ras_put_poison_req(struct amdgpu_device *adev,
		enum amdgpu_ras_block block, uint16_t pasid,
		pasid_notify pasid_fn, void *data, uint32_t reset)
{
	int ret = 0;
	struct ras_poison_msg poison_msg;
	struct amdgpu_ras *con = amdgpu_ras_get_context(adev);

	memset(&poison_msg, 0, sizeof(poison_msg));
	poison_msg.block = block;
	poison_msg.pasid = pasid;
	poison_msg.reset = reset;
	poison_msg.pasid_fn = pasid_fn;
	poison_msg.data = data;

	ret = kfifo_put(&con->poison_fifo, poison_msg);
	if (!ret) {
		dev_err(adev->dev, "Poison message fifo is full!\n");
		return -ENOSPC;
	}

	return 0;
}

static int amdgpu_ras_get_poison_req(struct amdgpu_device *adev,
		struct ras_poison_msg *poison_msg)
{
	struct amdgpu_ras *con = amdgpu_ras_get_context(adev);

	return kfifo_get(&con->poison_fifo, poison_msg);
}

static void amdgpu_ras_ecc_log_init(struct ras_ecc_log_info *ecc_log)
{
	mutex_init(&ecc_log->lock);

	INIT_RADIX_TREE(&ecc_log->de_page_tree, GFP_KERNEL);
	ecc_log->de_queried_count = 0;
	ecc_log->prev_de_queried_count = 0;
}

static void amdgpu_ras_ecc_log_fini(struct ras_ecc_log_info *ecc_log)
{
	struct radix_tree_iter iter;
	void __rcu **slot;
	struct ras_ecc_err *ecc_err;

	mutex_lock(&ecc_log->lock);
	radix_tree_for_each_slot(slot, &ecc_log->de_page_tree, &iter, 0) {
		ecc_err = radix_tree_deref_slot(slot);
		kfree(ecc_err->err_pages.pfn);
		kfree(ecc_err);
		radix_tree_iter_delete(&ecc_log->de_page_tree, &iter, slot);
	}
	mutex_unlock(&ecc_log->lock);

	mutex_destroy(&ecc_log->lock);
	ecc_log->de_queried_count = 0;
	ecc_log->prev_de_queried_count = 0;
}

static bool amdgpu_ras_schedule_retirement_dwork(struct amdgpu_ras *con,
				uint32_t delayed_ms)
{
	int ret;

	mutex_lock(&con->umc_ecc_log.lock);
	ret = radix_tree_tagged(&con->umc_ecc_log.de_page_tree,
			UMC_ECC_NEW_DETECTED_TAG);
	mutex_unlock(&con->umc_ecc_log.lock);

	if (ret)
		schedule_delayed_work(&con->page_retirement_dwork,
			msecs_to_jiffies(delayed_ms));

	return ret ? true : false;
}

static void amdgpu_ras_do_page_retirement(struct work_struct *work)
{
	struct amdgpu_ras *con = container_of(work, struct amdgpu_ras,
					      page_retirement_dwork.work);
	struct amdgpu_device *adev = con->adev;
	struct ras_err_data err_data;
	unsigned long err_cnt;

	/* If gpu reset is ongoing, delay retiring the bad pages */
	if (amdgpu_in_reset(adev) || amdgpu_ras_in_recovery(adev)) {
		amdgpu_ras_schedule_retirement_dwork(con,
				AMDGPU_RAS_RETIRE_PAGE_INTERVAL * 3);
		return;
	}

	amdgpu_ras_error_data_init(&err_data);

	amdgpu_umc_handle_bad_pages(adev, &err_data);
	err_cnt = err_data.err_addr_cnt;

	amdgpu_ras_error_data_fini(&err_data);

<<<<<<< HEAD
	if (err_cnt && con->is_rma)
=======
	if (err_cnt && amdgpu_ras_is_rma(adev))
>>>>>>> adc21867
		amdgpu_ras_reset_gpu(adev);

	amdgpu_ras_schedule_retirement_dwork(con,
			AMDGPU_RAS_RETIRE_PAGE_INTERVAL);
}

static int amdgpu_ras_poison_creation_handler(struct amdgpu_device *adev,
				uint32_t poison_creation_count)
{
	int ret = 0;
	struct ras_ecc_log_info *ecc_log;
	struct ras_query_if info;
	uint32_t timeout = 0;
	struct amdgpu_ras *ras = amdgpu_ras_get_context(adev);
	uint64_t de_queried_count;
	uint32_t new_detect_count, total_detect_count;
	uint32_t need_query_count = poison_creation_count;
	bool query_data_timeout = false;
	enum ras_event_type type = RAS_EVENT_TYPE_POISON_CREATION;

	memset(&info, 0, sizeof(info));
	info.head.block = AMDGPU_RAS_BLOCK__UMC;

	ecc_log = &ras->umc_ecc_log;
	total_detect_count = 0;
	do {
		ret = amdgpu_ras_query_error_status_with_event(adev, &info, type);
		if (ret)
			return ret;

		de_queried_count = ecc_log->de_queried_count;
		if (de_queried_count > ecc_log->prev_de_queried_count) {
			new_detect_count = de_queried_count - ecc_log->prev_de_queried_count;
			ecc_log->prev_de_queried_count = de_queried_count;
			timeout = 0;
		} else {
			new_detect_count = 0;
		}

		if (new_detect_count) {
			total_detect_count += new_detect_count;
		} else {
			if (!timeout && need_query_count)
				timeout = MAX_UMC_POISON_POLLING_TIME_ASYNC;

			if (timeout) {
				if (!--timeout) {
					query_data_timeout = true;
					break;
				}
				msleep(1);
			}
		}
	} while (total_detect_count < need_query_count);

	if (query_data_timeout) {
		dev_warn(adev->dev, "Can't find deferred error! count: %u\n",
			(need_query_count - total_detect_count));
		return -ENOENT;
	}

	if (total_detect_count)
		schedule_delayed_work(&ras->page_retirement_dwork, 0);

	return 0;
}

static void amdgpu_ras_clear_poison_fifo(struct amdgpu_device *adev)
{
	struct amdgpu_ras *con = amdgpu_ras_get_context(adev);
	struct ras_poison_msg msg;
	int ret;

	do {
		ret = kfifo_get(&con->poison_fifo, &msg);
	} while (ret);
}

static int amdgpu_ras_poison_consumption_handler(struct amdgpu_device *adev,
			uint32_t msg_count, uint32_t *gpu_reset)
{
	struct amdgpu_ras *con = amdgpu_ras_get_context(adev);
	uint32_t reset_flags = 0, reset = 0;
	struct ras_poison_msg msg;
	int ret, i;

	kgd2kfd_set_sram_ecc_flag(adev->kfd.dev);

	for (i = 0; i < msg_count; i++) {
		ret = amdgpu_ras_get_poison_req(adev, &msg);
		if (!ret)
			continue;

		if (msg.pasid_fn)
			msg.pasid_fn(adev, msg.pasid, msg.data);

		reset_flags |= msg.reset;
	}

	/* for RMA, amdgpu_ras_poison_creation_handler will trigger gpu reset */
<<<<<<< HEAD
	if (reset_flags && !con->is_rma) {
=======
	if (reset_flags && !amdgpu_ras_is_rma(adev)) {
>>>>>>> adc21867
		if (reset_flags & AMDGPU_RAS_GPU_RESET_MODE1_RESET)
			reset = AMDGPU_RAS_GPU_RESET_MODE1_RESET;
		else if (reset_flags & AMDGPU_RAS_GPU_RESET_MODE2_RESET)
			reset = AMDGPU_RAS_GPU_RESET_MODE2_RESET;
		else
			reset = reset_flags;

		flush_delayed_work(&con->page_retirement_dwork);

		con->gpu_reset_flags |= reset;
		amdgpu_ras_reset_gpu(adev);

		*gpu_reset = reset;

		/* Wait for gpu recovery to complete */
		flush_work(&con->recovery_work);
	}

	return 0;
}

static int amdgpu_ras_page_retirement_thread(void *param)
{
	struct amdgpu_device *adev = (struct amdgpu_device *)param;
	struct amdgpu_ras *con = amdgpu_ras_get_context(adev);
	uint32_t poison_creation_count, msg_count;
	uint32_t gpu_reset;
	int ret;

	while (!kthread_should_stop()) {

		wait_event_interruptible(con->page_retirement_wq,
				kthread_should_stop() ||
				atomic_read(&con->page_retirement_req_cnt));

		if (kthread_should_stop())
			break;

		gpu_reset = 0;

		do {
			poison_creation_count = atomic_read(&con->poison_creation_count);
			ret = amdgpu_ras_poison_creation_handler(adev, poison_creation_count);
			if (ret == -EIO)
				break;

			if (poison_creation_count) {
				atomic_sub(poison_creation_count, &con->poison_creation_count);
				atomic_sub(poison_creation_count, &con->page_retirement_req_cnt);
			}
		} while (atomic_read(&con->poison_creation_count));

		if (ret != -EIO) {
			msg_count = kfifo_len(&con->poison_fifo);
			if (msg_count) {
				ret = amdgpu_ras_poison_consumption_handler(adev,
						msg_count, &gpu_reset);
				if ((ret != -EIO) &&
				    (gpu_reset != AMDGPU_RAS_GPU_RESET_MODE1_RESET))
					atomic_sub(msg_count, &con->page_retirement_req_cnt);
			}
		}

		if ((ret == -EIO) || (gpu_reset == AMDGPU_RAS_GPU_RESET_MODE1_RESET)) {
			/* gpu mode-1 reset is ongoing or just completed ras mode-1 reset */
			/* Clear poison creation request */
			atomic_set(&con->poison_creation_count, 0);

			/* Clear poison fifo */
			amdgpu_ras_clear_poison_fifo(adev);

			/* Clear all poison requests */
			atomic_set(&con->page_retirement_req_cnt, 0);

			if (ret == -EIO) {
				/* Wait for mode-1 reset to complete */
				down_read(&adev->reset_domain->sem);
				up_read(&adev->reset_domain->sem);
			}
<<<<<<< HEAD

			/* Wake up work to save bad pages to eeprom */
			schedule_delayed_work(&con->page_retirement_dwork, 0);
		} else if (gpu_reset) {
			/* gpu just completed mode-2 reset or other reset */
			/* Clear poison consumption messages cached in fifo */
			msg_count = kfifo_len(&con->poison_fifo);
			if (msg_count) {
				amdgpu_ras_clear_poison_fifo(adev);
				atomic_sub(msg_count, &con->page_retirement_req_cnt);
			}

			/* Wake up work to save bad pages to eeprom */
			schedule_delayed_work(&con->page_retirement_dwork, 0);
=======

			/* Wake up work to save bad pages to eeprom */
			schedule_delayed_work(&con->page_retirement_dwork, 0);
		} else if (gpu_reset) {
			/* gpu just completed mode-2 reset or other reset */
			/* Clear poison consumption messages cached in fifo */
			msg_count = kfifo_len(&con->poison_fifo);
			if (msg_count) {
				amdgpu_ras_clear_poison_fifo(adev);
				atomic_sub(msg_count, &con->page_retirement_req_cnt);
			}

			/* Wake up work to save bad pages to eeprom */
			schedule_delayed_work(&con->page_retirement_dwork, 0);
>>>>>>> adc21867
		}
	}

	return 0;
}

int amdgpu_ras_recovery_init(struct amdgpu_device *adev)
{
	struct amdgpu_ras *con = amdgpu_ras_get_context(adev);
	struct ras_err_handler_data **data;
	u32  max_eeprom_records_count = 0;
	int ret;

	if (!con || amdgpu_sriov_vf(adev))
		return 0;

	/* Allow access to RAS EEPROM via debugfs, when the ASIC
	 * supports RAS and debugfs is enabled, but when
	 * adev->ras_enabled is unset, i.e. when "ras_enable"
	 * module parameter is set to 0.
	 */
	con->adev = adev;

	if (!adev->ras_enabled)
		return 0;

	data = &con->eh_data;
	*data = kzalloc(sizeof(**data), GFP_KERNEL);
	if (!*data) {
		ret = -ENOMEM;
		goto out;
	}

	mutex_init(&con->recovery_lock);
	INIT_WORK(&con->recovery_work, amdgpu_ras_do_recovery);
	atomic_set(&con->in_recovery, 0);
	con->eeprom_control.bad_channel_bitmap = 0;

	max_eeprom_records_count = amdgpu_ras_eeprom_max_record_count(&con->eeprom_control);
	amdgpu_ras_validate_threshold(adev, max_eeprom_records_count);

	/* Todo: During test the SMU might fail to read the eeprom through I2C
	 * when the GPU is pending on XGMI reset during probe time
	 * (Mostly after second bus reset), skip it now
	 */
	if (adev->gmc.xgmi.pending_reset)
		return 0;
	ret = amdgpu_ras_eeprom_init(&con->eeprom_control);
	/*
	 * This calling fails when is_rma is true or
	 * ret != 0.
	 */
<<<<<<< HEAD
	if (con->is_rma || ret)
=======
	if (amdgpu_ras_is_rma(adev) || ret)
>>>>>>> adc21867
		goto free;

	if (con->eeprom_control.ras_num_recs) {
		ret = amdgpu_ras_load_bad_pages(adev);
		if (ret)
			goto free;

		amdgpu_dpm_send_hbm_bad_pages_num(adev, con->eeprom_control.ras_num_recs);

		if (con->update_channel_flag == true) {
			amdgpu_dpm_send_hbm_bad_channel_flag(adev, con->eeprom_control.bad_channel_bitmap);
			con->update_channel_flag = false;
		}
	}

	mutex_init(&con->page_rsv_lock);
	INIT_KFIFO(con->poison_fifo);
	mutex_init(&con->page_retirement_lock);
	init_waitqueue_head(&con->page_retirement_wq);
	atomic_set(&con->page_retirement_req_cnt, 0);
	atomic_set(&con->poison_creation_count, 0);
	con->page_retirement_thread =
		kthread_run(amdgpu_ras_page_retirement_thread, adev, "umc_page_retirement");
	if (IS_ERR(con->page_retirement_thread)) {
		con->page_retirement_thread = NULL;
		dev_warn(adev->dev, "Failed to create umc_page_retirement thread!!!\n");
	}

	INIT_DELAYED_WORK(&con->page_retirement_dwork, amdgpu_ras_do_page_retirement);
	amdgpu_ras_ecc_log_init(&con->umc_ecc_log);
#ifdef CONFIG_X86_MCE_AMD
	if ((adev->asic_type == CHIP_ALDEBARAN) &&
	    (adev->gmc.xgmi.connected_to_cpu))
		amdgpu_register_bad_pages_mca_notifier(adev);
#endif
	return 0;

free:
	kfree((*data)->bps);
	kfree(*data);
	con->eh_data = NULL;
out:
	dev_warn(adev->dev, "Failed to initialize ras recovery! (%d)\n", ret);

	/*
	 * Except error threshold exceeding case, other failure cases in this
	 * function would not fail amdgpu driver init.
	 */
<<<<<<< HEAD
	if (!con->is_rma)
=======
	if (!amdgpu_ras_is_rma(adev))
>>>>>>> adc21867
		ret = 0;
	else
		ret = -EINVAL;

	return ret;
}

static int amdgpu_ras_recovery_fini(struct amdgpu_device *adev)
{
	struct amdgpu_ras *con = amdgpu_ras_get_context(adev);
	struct ras_err_handler_data *data = con->eh_data;
	int max_flush_timeout = MAX_FLUSH_RETIRE_DWORK_TIMES;
	bool ret;

	/* recovery_init failed to init it, fini is useless */
	if (!data)
		return 0;

	/* Save all cached bad pages to eeprom */
	do {
		flush_delayed_work(&con->page_retirement_dwork);
		ret = amdgpu_ras_schedule_retirement_dwork(con, 0);
	} while (ret && max_flush_timeout--);

	if (con->page_retirement_thread)
		kthread_stop(con->page_retirement_thread);

	atomic_set(&con->page_retirement_req_cnt, 0);
	atomic_set(&con->poison_creation_count, 0);

	mutex_destroy(&con->page_rsv_lock);

	cancel_work_sync(&con->recovery_work);

	cancel_delayed_work_sync(&con->page_retirement_dwork);

	amdgpu_ras_ecc_log_fini(&con->umc_ecc_log);

	mutex_lock(&con->recovery_lock);
	con->eh_data = NULL;
	kfree(data->bps);
	kfree(data);
	mutex_unlock(&con->recovery_lock);

	return 0;
}
/* recovery end */

static bool amdgpu_ras_asic_supported(struct amdgpu_device *adev)
{
	if (amdgpu_sriov_vf(adev)) {
		switch (amdgpu_ip_version(adev, MP0_HWIP, 0)) {
		case IP_VERSION(13, 0, 2):
		case IP_VERSION(13, 0, 6):
		case IP_VERSION(13, 0, 14):
			return true;
		default:
			return false;
		}
	}

	if (adev->asic_type == CHIP_IP_DISCOVERY) {
		switch (amdgpu_ip_version(adev, MP0_HWIP, 0)) {
		case IP_VERSION(13, 0, 0):
		case IP_VERSION(13, 0, 6):
		case IP_VERSION(13, 0, 10):
		case IP_VERSION(13, 0, 14):
			return true;
		default:
			return false;
		}
	}

	return adev->asic_type == CHIP_VEGA10 ||
		adev->asic_type == CHIP_VEGA20 ||
		adev->asic_type == CHIP_ARCTURUS ||
		adev->asic_type == CHIP_ALDEBARAN ||
		adev->asic_type == CHIP_SIENNA_CICHLID;
}

/*
 * this is workaround for vega20 workstation sku,
 * force enable gfx ras, ignore vbios gfx ras flag
 * due to GC EDC can not write
 */
static void amdgpu_ras_get_quirks(struct amdgpu_device *adev)
{
	struct atom_context *ctx = adev->mode_info.atom_context;

	if (!ctx)
		return;

	if (strnstr(ctx->vbios_pn, "D16406",
		    sizeof(ctx->vbios_pn)) ||
		strnstr(ctx->vbios_pn, "D36002",
			sizeof(ctx->vbios_pn)))
		adev->ras_hw_enabled |= (1 << AMDGPU_RAS_BLOCK__GFX);
}

/* Query ras capablity via atomfirmware interface */
static void amdgpu_ras_query_ras_capablity_from_vbios(struct amdgpu_device *adev)
{
	/* mem_ecc cap */
	if (amdgpu_atomfirmware_mem_ecc_supported(adev)) {
		dev_info(adev->dev, "MEM ECC is active.\n");
		adev->ras_hw_enabled |= (1 << AMDGPU_RAS_BLOCK__UMC |
					 1 << AMDGPU_RAS_BLOCK__DF);
	} else {
		dev_info(adev->dev, "MEM ECC is not presented.\n");
	}

	/* sram_ecc cap */
	if (amdgpu_atomfirmware_sram_ecc_supported(adev)) {
		dev_info(adev->dev, "SRAM ECC is active.\n");
		if (!amdgpu_sriov_vf(adev))
			adev->ras_hw_enabled |= ~(1 << AMDGPU_RAS_BLOCK__UMC |
						  1 << AMDGPU_RAS_BLOCK__DF);
		else
			adev->ras_hw_enabled |= (1 << AMDGPU_RAS_BLOCK__PCIE_BIF |
						 1 << AMDGPU_RAS_BLOCK__SDMA |
						 1 << AMDGPU_RAS_BLOCK__GFX);

		/*
		 * VCN/JPEG RAS can be supported on both bare metal and
		 * SRIOV environment
		 */
		if (amdgpu_ip_version(adev, VCN_HWIP, 0) == IP_VERSION(2, 6, 0) ||
		    amdgpu_ip_version(adev, VCN_HWIP, 0) == IP_VERSION(4, 0, 0) ||
		    amdgpu_ip_version(adev, VCN_HWIP, 0) == IP_VERSION(4, 0, 3))
			adev->ras_hw_enabled |= (1 << AMDGPU_RAS_BLOCK__VCN |
						 1 << AMDGPU_RAS_BLOCK__JPEG);
		else
			adev->ras_hw_enabled &= ~(1 << AMDGPU_RAS_BLOCK__VCN |
						  1 << AMDGPU_RAS_BLOCK__JPEG);

		/*
		 * XGMI RAS is not supported if xgmi num physical nodes
		 * is zero
		 */
		if (!adev->gmc.xgmi.num_physical_nodes)
			adev->ras_hw_enabled &= ~(1 << AMDGPU_RAS_BLOCK__XGMI_WAFL);
	} else {
		dev_info(adev->dev, "SRAM ECC is not presented.\n");
	}
}

/* Query poison mode from umc/df IP callbacks */
static void amdgpu_ras_query_poison_mode(struct amdgpu_device *adev)
{
	struct amdgpu_ras *con = amdgpu_ras_get_context(adev);
	bool df_poison, umc_poison;

	/* poison setting is useless on SRIOV guest */
	if (amdgpu_sriov_vf(adev) || !con)
		return;

	/* Init poison supported flag, the default value is false */
	if (adev->gmc.xgmi.connected_to_cpu ||
	    adev->gmc.is_app_apu) {
		/* enabled by default when GPU is connected to CPU */
		con->poison_supported = true;
	} else if (adev->df.funcs &&
	    adev->df.funcs->query_ras_poison_mode &&
	    adev->umc.ras &&
	    adev->umc.ras->query_ras_poison_mode) {
		df_poison =
			adev->df.funcs->query_ras_poison_mode(adev);
		umc_poison =
			adev->umc.ras->query_ras_poison_mode(adev);

		/* Only poison is set in both DF and UMC, we can support it */
		if (df_poison && umc_poison)
			con->poison_supported = true;
		else if (df_poison != umc_poison)
			dev_warn(adev->dev,
				"Poison setting is inconsistent in DF/UMC(%d:%d)!\n",
				df_poison, umc_poison);
	}
}

/*
 * check hardware's ras ability which will be saved in hw_supported.
 * if hardware does not support ras, we can skip some ras initializtion and
 * forbid some ras operations from IP.
 * if software itself, say boot parameter, limit the ras ability. We still
 * need allow IP do some limited operations, like disable. In such case,
 * we have to initialize ras as normal. but need check if operation is
 * allowed or not in each function.
 */
static void amdgpu_ras_check_supported(struct amdgpu_device *adev)
{
	adev->ras_hw_enabled = adev->ras_enabled = 0;

	if (!amdgpu_ras_asic_supported(adev))
		return;

	/* query ras capability from psp */
	if (amdgpu_psp_get_ras_capability(&adev->psp))
		goto init_ras_enabled_flag;

	/* query ras capablity from bios */
	if (!adev->gmc.xgmi.connected_to_cpu && !adev->gmc.is_app_apu) {
		amdgpu_ras_query_ras_capablity_from_vbios(adev);
	} else {
		/* driver only manages a few IP blocks RAS feature
		 * when GPU is connected cpu through XGMI */
		adev->ras_hw_enabled |= (1 << AMDGPU_RAS_BLOCK__GFX |
					   1 << AMDGPU_RAS_BLOCK__SDMA |
					   1 << AMDGPU_RAS_BLOCK__MMHUB);
	}

	/* apply asic specific settings (vega20 only for now) */
	amdgpu_ras_get_quirks(adev);

	/* query poison mode from umc/df ip callback */
	amdgpu_ras_query_poison_mode(adev);

init_ras_enabled_flag:
	/* hw_supported needs to be aligned with RAS block mask. */
	adev->ras_hw_enabled &= AMDGPU_RAS_BLOCK_MASK;

	adev->ras_enabled = amdgpu_ras_enable == 0 ? 0 :
		adev->ras_hw_enabled & amdgpu_ras_mask;

	/* aca is disabled by default */
	adev->aca.is_enabled = false;

	/* bad page feature is not applicable to specific app platform */
	if (adev->gmc.is_app_apu &&
	    amdgpu_ip_version(adev, UMC_HWIP, 0) == IP_VERSION(12, 0, 0))
		amdgpu_bad_page_threshold = 0;
}

static void amdgpu_ras_counte_dw(struct work_struct *work)
{
	struct amdgpu_ras *con = container_of(work, struct amdgpu_ras,
					      ras_counte_delay_work.work);
	struct amdgpu_device *adev = con->adev;
	struct drm_device *dev = adev_to_drm(adev);
	unsigned long ce_count, ue_count;
	int res;

	res = pm_runtime_get_sync(dev->dev);
	if (res < 0)
		goto Out;

	/* Cache new values.
	 */
	if (amdgpu_ras_query_error_count(adev, &ce_count, &ue_count, NULL) == 0) {
		atomic_set(&con->ras_ce_count, ce_count);
		atomic_set(&con->ras_ue_count, ue_count);
	}

	pm_runtime_mark_last_busy(dev->dev);
Out:
	pm_runtime_put_autosuspend(dev->dev);
}

static int amdgpu_get_ras_schema(struct amdgpu_device *adev)
{
	return  amdgpu_ras_is_poison_mode_supported(adev) ? AMDGPU_RAS_ERROR__POISON : 0 |
			AMDGPU_RAS_ERROR__SINGLE_CORRECTABLE |
			AMDGPU_RAS_ERROR__MULTI_UNCORRECTABLE |
			AMDGPU_RAS_ERROR__PARITY;
}

static void ras_event_mgr_init(struct ras_event_manager *mgr)
{
	struct ras_event_state *event_state;
	int i;

	memset(mgr, 0, sizeof(*mgr));
	atomic64_set(&mgr->seqno, 0);

	for (i = 0; i < ARRAY_SIZE(mgr->event_state); i++) {
		event_state = &mgr->event_state[i];
		event_state->last_seqno = RAS_EVENT_INVALID_ID;
		atomic64_set(&event_state->count, 0);
	}
}

static void amdgpu_ras_event_mgr_init(struct amdgpu_device *adev)
{
	struct amdgpu_ras *ras = amdgpu_ras_get_context(adev);
	struct amdgpu_hive_info *hive;

	if (!ras)
		return;

	hive = amdgpu_get_xgmi_hive(adev);
	ras->event_mgr = hive ? &hive->event_mgr : &ras->__event_mgr;

	/* init event manager with node 0 on xgmi system */
	if (!amdgpu_in_reset(adev)) {
		if (!hive || adev->gmc.xgmi.node_id == 0)
			ras_event_mgr_init(ras->event_mgr);
	}

	if (hive)
		amdgpu_put_xgmi_hive(hive);
}

static void amdgpu_ras_init_reserved_vram_size(struct amdgpu_device *adev)
{
	struct amdgpu_ras *con = amdgpu_ras_get_context(adev);

	if (!con || (adev->flags & AMD_IS_APU))
		return;

	switch (amdgpu_ip_version(adev, MP0_HWIP, 0)) {
	case IP_VERSION(13, 0, 2):
	case IP_VERSION(13, 0, 6):
	case IP_VERSION(13, 0, 14):
		con->reserved_pages_in_bytes = AMDGPU_RAS_RESERVED_VRAM_SIZE;
		break;
	default:
		break;
	}
}

int amdgpu_ras_init(struct amdgpu_device *adev)
{
	struct amdgpu_ras *con = amdgpu_ras_get_context(adev);
	int r;

	if (con)
		return 0;

	con = kzalloc(sizeof(*con) +
			sizeof(struct ras_manager) * AMDGPU_RAS_BLOCK_COUNT +
			sizeof(struct ras_manager) * AMDGPU_RAS_MCA_BLOCK_COUNT,
			GFP_KERNEL);
	if (!con)
		return -ENOMEM;

	con->adev = adev;
	INIT_DELAYED_WORK(&con->ras_counte_delay_work, amdgpu_ras_counte_dw);
	atomic_set(&con->ras_ce_count, 0);
	atomic_set(&con->ras_ue_count, 0);

	con->objs = (struct ras_manager *)(con + 1);

	amdgpu_ras_set_context(adev, con);

	amdgpu_ras_check_supported(adev);

	if (!adev->ras_enabled || adev->asic_type == CHIP_VEGA10) {
		/* set gfx block ras context feature for VEGA20 Gaming
		 * send ras disable cmd to ras ta during ras late init.
		 */
		if (!adev->ras_enabled && adev->asic_type == CHIP_VEGA20) {
			con->features |= BIT(AMDGPU_RAS_BLOCK__GFX);

			return 0;
		}

		r = 0;
		goto release_con;
	}

	con->update_channel_flag = false;
	con->features = 0;
	con->schema = 0;
	INIT_LIST_HEAD(&con->head);
	/* Might need get this flag from vbios. */
	con->flags = RAS_DEFAULT_FLAGS;

	/* initialize nbio ras function ahead of any other
	 * ras functions so hardware fatal error interrupt
	 * can be enabled as early as possible */
	switch (amdgpu_ip_version(adev, NBIO_HWIP, 0)) {
	case IP_VERSION(7, 4, 0):
	case IP_VERSION(7, 4, 1):
	case IP_VERSION(7, 4, 4):
		if (!adev->gmc.xgmi.connected_to_cpu)
			adev->nbio.ras = &nbio_v7_4_ras;
		break;
	case IP_VERSION(4, 3, 0):
		if (adev->ras_hw_enabled & (1 << AMDGPU_RAS_BLOCK__DF))
			/* unlike other generation of nbio ras,
			 * nbio v4_3 only support fatal error interrupt
			 * to inform software that DF is freezed due to
			 * system fatal error event. driver should not
			 * enable nbio ras in such case. Instead,
			 * check DF RAS */
			adev->nbio.ras = &nbio_v4_3_ras;
		break;
	case IP_VERSION(7, 9, 0):
		if (!adev->gmc.is_app_apu)
			adev->nbio.ras = &nbio_v7_9_ras;
		break;
	default:
		/* nbio ras is not available */
		break;
	}

	/* nbio ras block needs to be enabled ahead of other ras blocks
	 * to handle fatal error */
	r = amdgpu_nbio_ras_sw_init(adev);
	if (r)
		return r;

	if (adev->nbio.ras &&
	    adev->nbio.ras->init_ras_controller_interrupt) {
		r = adev->nbio.ras->init_ras_controller_interrupt(adev);
		if (r)
			goto release_con;
	}

	if (adev->nbio.ras &&
	    adev->nbio.ras->init_ras_err_event_athub_interrupt) {
		r = adev->nbio.ras->init_ras_err_event_athub_interrupt(adev);
		if (r)
			goto release_con;
	}

	/* Packed socket_id to ras feature mask bits[31:29] */
	if (adev->smuio.funcs &&
	    adev->smuio.funcs->get_socket_id)
		con->features |= ((adev->smuio.funcs->get_socket_id(adev)) <<
					AMDGPU_RAS_FEATURES_SOCKETID_SHIFT);

	/* Get RAS schema for particular SOC */
	con->schema = amdgpu_get_ras_schema(adev);

	amdgpu_ras_init_reserved_vram_size(adev);

	if (amdgpu_ras_fs_init(adev)) {
		r = -EINVAL;
		goto release_con;
	}

	if (amdgpu_ras_aca_is_supported(adev)) {
		if (amdgpu_aca_is_enabled(adev))
			r = amdgpu_aca_init(adev);
		else
			r = amdgpu_mca_init(adev);
		if (r)
			goto release_con;
	}

	dev_info(adev->dev, "RAS INFO: ras initialized successfully, "
		 "hardware ability[%x] ras_mask[%x]\n",
		 adev->ras_hw_enabled, adev->ras_enabled);

	return 0;
release_con:
	amdgpu_ras_set_context(adev, NULL);
	kfree(con);

	return r;
}

int amdgpu_persistent_edc_harvesting_supported(struct amdgpu_device *adev)
{
	if (adev->gmc.xgmi.connected_to_cpu ||
	    adev->gmc.is_app_apu)
		return 1;
	return 0;
}

static int amdgpu_persistent_edc_harvesting(struct amdgpu_device *adev,
					struct ras_common_if *ras_block)
{
	struct ras_query_if info = {
		.head = *ras_block,
	};

	if (!amdgpu_persistent_edc_harvesting_supported(adev))
		return 0;

	if (amdgpu_ras_query_error_status(adev, &info) != 0)
		DRM_WARN("RAS init harvest failure");

	if (amdgpu_ras_reset_error_status(adev, ras_block->block) != 0)
		DRM_WARN("RAS init harvest reset failure");

	return 0;
}

bool amdgpu_ras_is_poison_mode_supported(struct amdgpu_device *adev)
{
       struct amdgpu_ras *con = amdgpu_ras_get_context(adev);

       if (!con)
               return false;

       return con->poison_supported;
}

/* helper function to handle common stuff in ip late init phase */
int amdgpu_ras_block_late_init(struct amdgpu_device *adev,
			 struct ras_common_if *ras_block)
{
	struct amdgpu_ras_block_object *ras_obj = NULL;
	struct amdgpu_ras *con = amdgpu_ras_get_context(adev);
	struct ras_query_if *query_info;
	unsigned long ue_count, ce_count;
	int r;

	/* disable RAS feature per IP block if it is not supported */
	if (!amdgpu_ras_is_supported(adev, ras_block->block)) {
		amdgpu_ras_feature_enable_on_boot(adev, ras_block, 0);
		return 0;
	}

	r = amdgpu_ras_feature_enable_on_boot(adev, ras_block, 1);
	if (r) {
		if (adev->in_suspend || amdgpu_in_reset(adev)) {
			/* in resume phase, if fail to enable ras,
			 * clean up all ras fs nodes, and disable ras */
			goto cleanup;
		} else
			return r;
	}

	/* check for errors on warm reset edc persisant supported ASIC */
	amdgpu_persistent_edc_harvesting(adev, ras_block);

	/* in resume phase, no need to create ras fs node */
	if (adev->in_suspend || amdgpu_in_reset(adev))
		return 0;

	ras_obj = container_of(ras_block, struct amdgpu_ras_block_object, ras_comm);
	if (ras_obj->ras_cb || (ras_obj->hw_ops &&
	    (ras_obj->hw_ops->query_poison_status ||
	    ras_obj->hw_ops->handle_poison_consumption))) {
		r = amdgpu_ras_interrupt_add_handler(adev, ras_block);
		if (r)
			goto cleanup;
	}

	if (ras_obj->hw_ops &&
	    (ras_obj->hw_ops->query_ras_error_count ||
	     ras_obj->hw_ops->query_ras_error_status)) {
		r = amdgpu_ras_sysfs_create(adev, ras_block);
		if (r)
			goto interrupt;

		/* Those are the cached values at init.
		 */
		query_info = kzalloc(sizeof(*query_info), GFP_KERNEL);
		if (!query_info)
			return -ENOMEM;
		memcpy(&query_info->head, ras_block, sizeof(struct ras_common_if));

		if (amdgpu_ras_query_error_count(adev, &ce_count, &ue_count, query_info) == 0) {
			atomic_set(&con->ras_ce_count, ce_count);
			atomic_set(&con->ras_ue_count, ue_count);
		}

		kfree(query_info);
	}

	return 0;

interrupt:
	if (ras_obj->ras_cb)
		amdgpu_ras_interrupt_remove_handler(adev, ras_block);
cleanup:
	amdgpu_ras_feature_enable(adev, ras_block, 0);
	return r;
}

static int amdgpu_ras_block_late_init_default(struct amdgpu_device *adev,
			 struct ras_common_if *ras_block)
{
	return amdgpu_ras_block_late_init(adev, ras_block);
}

/* helper function to remove ras fs node and interrupt handler */
void amdgpu_ras_block_late_fini(struct amdgpu_device *adev,
			  struct ras_common_if *ras_block)
{
	struct amdgpu_ras_block_object *ras_obj;
	if (!ras_block)
		return;

	amdgpu_ras_sysfs_remove(adev, ras_block);

	ras_obj = container_of(ras_block, struct amdgpu_ras_block_object, ras_comm);
	if (ras_obj->ras_cb)
		amdgpu_ras_interrupt_remove_handler(adev, ras_block);
}

static void amdgpu_ras_block_late_fini_default(struct amdgpu_device *adev,
			  struct ras_common_if *ras_block)
{
	return amdgpu_ras_block_late_fini(adev, ras_block);
}

/* do some init work after IP late init as dependence.
 * and it runs in resume/gpu reset/booting up cases.
 */
void amdgpu_ras_resume(struct amdgpu_device *adev)
{
	struct amdgpu_ras *con = amdgpu_ras_get_context(adev);
	struct ras_manager *obj, *tmp;

	if (!adev->ras_enabled || !con) {
		/* clean ras context for VEGA20 Gaming after send ras disable cmd */
		amdgpu_release_ras_context(adev);

		return;
	}

	if (con->flags & AMDGPU_RAS_FLAG_INIT_BY_VBIOS) {
		/* Set up all other IPs which are not implemented. There is a
		 * tricky thing that IP's actual ras error type should be
		 * MULTI_UNCORRECTABLE, but as driver does not handle it, so
		 * ERROR_NONE make sense anyway.
		 */
		amdgpu_ras_enable_all_features(adev, 1);

		/* We enable ras on all hw_supported block, but as boot
		 * parameter might disable some of them and one or more IP has
		 * not implemented yet. So we disable them on behalf.
		 */
		list_for_each_entry_safe(obj, tmp, &con->head, node) {
			if (!amdgpu_ras_is_supported(adev, obj->head.block)) {
				amdgpu_ras_feature_enable(adev, &obj->head, 0);
				/* there should be no any reference. */
				WARN_ON(alive_obj(obj));
			}
		}
	}
}

void amdgpu_ras_suspend(struct amdgpu_device *adev)
{
	struct amdgpu_ras *con = amdgpu_ras_get_context(adev);

	if (!adev->ras_enabled || !con)
		return;

	amdgpu_ras_disable_all_features(adev, 0);
	/* Make sure all ras objects are disabled. */
	if (AMDGPU_RAS_GET_FEATURES(con->features))
		amdgpu_ras_disable_all_features(adev, 1);
}

int amdgpu_ras_late_init(struct amdgpu_device *adev)
{
	struct amdgpu_ras_block_list *node, *tmp;
	struct amdgpu_ras_block_object *obj;
	int r;

	amdgpu_ras_event_mgr_init(adev);

	if (amdgpu_ras_aca_is_supported(adev)) {
		if (amdgpu_in_reset(adev)) {
			if (amdgpu_aca_is_enabled(adev))
				r = amdgpu_aca_reset(adev);
			else
				r = amdgpu_mca_reset(adev);
			if (r)
				return r;
		}

		if (!amdgpu_sriov_vf(adev)) {
			if (amdgpu_aca_is_enabled(adev))
				amdgpu_ras_set_aca_debug_mode(adev, false);
			else
				amdgpu_ras_set_mca_debug_mode(adev, false);
		}
	}

	/* Guest side doesn't need init ras feature */
	if (amdgpu_sriov_vf(adev))
		return 0;

	list_for_each_entry_safe(node, tmp, &adev->ras_list, node) {
		obj = node->ras_obj;
		if (!obj) {
			dev_warn(adev->dev, "Warning: abnormal ras list node.\n");
			continue;
		}

		if (!amdgpu_ras_is_supported(adev, obj->ras_comm.block))
			continue;

		if (obj->ras_late_init) {
			r = obj->ras_late_init(adev, &obj->ras_comm);
			if (r) {
				dev_err(adev->dev, "%s failed to execute ras_late_init! ret:%d\n",
					obj->ras_comm.name, r);
				return r;
			}
		} else
			amdgpu_ras_block_late_init_default(adev, &obj->ras_comm);
	}

	return 0;
}

/* do some fini work before IP fini as dependence */
int amdgpu_ras_pre_fini(struct amdgpu_device *adev)
{
	struct amdgpu_ras *con = amdgpu_ras_get_context(adev);

	if (!adev->ras_enabled || !con)
		return 0;


	/* Need disable ras on all IPs here before ip [hw/sw]fini */
	if (AMDGPU_RAS_GET_FEATURES(con->features))
		amdgpu_ras_disable_all_features(adev, 0);
	amdgpu_ras_recovery_fini(adev);
	return 0;
}

int amdgpu_ras_fini(struct amdgpu_device *adev)
{
	struct amdgpu_ras_block_list *ras_node, *tmp;
	struct amdgpu_ras_block_object *obj = NULL;
	struct amdgpu_ras *con = amdgpu_ras_get_context(adev);

	if (!adev->ras_enabled || !con)
		return 0;

	list_for_each_entry_safe(ras_node, tmp, &adev->ras_list, node) {
		if (ras_node->ras_obj) {
			obj = ras_node->ras_obj;
			if (amdgpu_ras_is_supported(adev, obj->ras_comm.block) &&
			    obj->ras_fini)
				obj->ras_fini(adev, &obj->ras_comm);
			else
				amdgpu_ras_block_late_fini_default(adev, &obj->ras_comm);
		}

		/* Clear ras blocks from ras_list and free ras block list node */
		list_del(&ras_node->node);
		kfree(ras_node);
	}

	amdgpu_ras_fs_fini(adev);
	amdgpu_ras_interrupt_remove_all(adev);

	if (amdgpu_ras_aca_is_supported(adev)) {
		if (amdgpu_aca_is_enabled(adev))
			amdgpu_aca_fini(adev);
		else
			amdgpu_mca_fini(adev);
	}

	WARN(AMDGPU_RAS_GET_FEATURES(con->features), "Feature mask is not cleared");

	if (AMDGPU_RAS_GET_FEATURES(con->features))
		amdgpu_ras_disable_all_features(adev, 0);

	cancel_delayed_work_sync(&con->ras_counte_delay_work);

	amdgpu_ras_set_context(adev, NULL);
	kfree(con);

	return 0;
}

bool amdgpu_ras_get_fed_status(struct amdgpu_device *adev)
{
	struct amdgpu_ras *ras;

	ras = amdgpu_ras_get_context(adev);
	if (!ras)
		return false;

	return atomic_read(&ras->fed);
}

void amdgpu_ras_set_fed(struct amdgpu_device *adev, bool status)
{
	struct amdgpu_ras *ras;

	ras = amdgpu_ras_get_context(adev);
	if (ras)
		atomic_set(&ras->fed, !!status);
}

static struct ras_event_manager *__get_ras_event_mgr(struct amdgpu_device *adev)
{
	struct amdgpu_ras *ras;

	ras = amdgpu_ras_get_context(adev);
	if (!ras)
		return NULL;

	return ras->event_mgr;
}

int amdgpu_ras_mark_ras_event_caller(struct amdgpu_device *adev, enum ras_event_type type,
				     const void *caller)
{
	struct ras_event_manager *event_mgr;
	struct ras_event_state *event_state;
	int ret = 0;

	if (type >= RAS_EVENT_TYPE_COUNT) {
		ret = -EINVAL;
		goto out;
	}

	event_mgr = __get_ras_event_mgr(adev);
	if (!event_mgr) {
		ret = -EINVAL;
		goto out;
	}

	event_state = &event_mgr->event_state[type];
	event_state->last_seqno = atomic64_inc_return(&event_mgr->seqno);
	atomic64_inc(&event_state->count);

out:
	if (ret && caller)
		dev_warn(adev->dev, "failed mark ras event (%d) in %ps, ret:%d\n",
			 (int)type, caller, ret);

	return ret;
}

u64 amdgpu_ras_acquire_event_id(struct amdgpu_device *adev, enum ras_event_type type)
{
	struct ras_event_manager *event_mgr;
	u64 id;

	if (type >= RAS_EVENT_TYPE_COUNT)
		return RAS_EVENT_INVALID_ID;

	switch (type) {
	case RAS_EVENT_TYPE_FATAL:
	case RAS_EVENT_TYPE_POISON_CREATION:
	case RAS_EVENT_TYPE_POISON_CONSUMPTION:
		event_mgr = __get_ras_event_mgr(adev);
		if (!event_mgr)
			return RAS_EVENT_INVALID_ID;

		id = event_mgr->event_state[type].last_seqno;
		break;
	case RAS_EVENT_TYPE_INVALID:
	default:
		id = RAS_EVENT_INVALID_ID;
		break;
	}

	return id;
}

void amdgpu_ras_global_ras_isr(struct amdgpu_device *adev)
{
	if (atomic_cmpxchg(&amdgpu_ras_in_intr, 0, 1) == 0) {
		struct amdgpu_ras *ras = amdgpu_ras_get_context(adev);
		enum ras_event_type type = RAS_EVENT_TYPE_FATAL;
		u64 event_id;

		if (amdgpu_ras_mark_ras_event(adev, type))
			return;

		event_id = amdgpu_ras_acquire_event_id(adev, type);

		RAS_EVENT_LOG(adev, event_id, "uncorrectable hardware error"
			      "(ERREVENT_ATHUB_INTERRUPT) detected!\n");

		amdgpu_ras_set_fed(adev, true);
		ras->gpu_reset_flags |= AMDGPU_RAS_GPU_RESET_MODE1_RESET;
		amdgpu_ras_reset_gpu(adev);
	}
}

bool amdgpu_ras_need_emergency_restart(struct amdgpu_device *adev)
{
	if (adev->asic_type == CHIP_VEGA20 &&
	    adev->pm.fw_version <= 0x283400) {
		return !(amdgpu_asic_reset_method(adev) == AMD_RESET_METHOD_BACO) &&
				amdgpu_ras_intr_triggered();
	}

	return false;
}

void amdgpu_release_ras_context(struct amdgpu_device *adev)
{
	struct amdgpu_ras *con = amdgpu_ras_get_context(adev);

	if (!con)
		return;

	if (!adev->ras_enabled && con->features & BIT(AMDGPU_RAS_BLOCK__GFX)) {
		con->features &= ~BIT(AMDGPU_RAS_BLOCK__GFX);
		amdgpu_ras_set_context(adev, NULL);
		kfree(con);
	}
}

#ifdef CONFIG_X86_MCE_AMD
static struct amdgpu_device *find_adev(uint32_t node_id)
{
	int i;
	struct amdgpu_device *adev = NULL;

	for (i = 0; i < mce_adev_list.num_gpu; i++) {
		adev = mce_adev_list.devs[i];

		if (adev && adev->gmc.xgmi.connected_to_cpu &&
		    adev->gmc.xgmi.physical_node_id == node_id)
			break;
		adev = NULL;
	}

	return adev;
}

#define GET_MCA_IPID_GPUID(m)	(((m) >> 44) & 0xF)
#define GET_UMC_INST(m)		(((m) >> 21) & 0x7)
#define GET_CHAN_INDEX(m)	((((m) >> 12) & 0x3) | (((m) >> 18) & 0x4))
#define GPU_ID_OFFSET		8

static int amdgpu_bad_page_notifier(struct notifier_block *nb,
				    unsigned long val, void *data)
{
	struct mce *m = (struct mce *)data;
	struct amdgpu_device *adev = NULL;
	uint32_t gpu_id = 0;
	uint32_t umc_inst = 0, ch_inst = 0;

	/*
	 * If the error was generated in UMC_V2, which belongs to GPU UMCs,
	 * and error occurred in DramECC (Extended error code = 0) then only
	 * process the error, else bail out.
	 */
	if (!m || !((smca_get_bank_type(m->extcpu, m->bank) == SMCA_UMC_V2) &&
		    (XEC(m->status, 0x3f) == 0x0)))
		return NOTIFY_DONE;

	/*
	 * If it is correctable error, return.
	 */
	if (mce_is_correctable(m))
		return NOTIFY_OK;

	/*
	 * GPU Id is offset by GPU_ID_OFFSET in MCA_IPID_UMC register.
	 */
	gpu_id = GET_MCA_IPID_GPUID(m->ipid) - GPU_ID_OFFSET;

	adev = find_adev(gpu_id);
	if (!adev) {
		DRM_WARN("%s: Unable to find adev for gpu_id: %d\n", __func__,
								gpu_id);
		return NOTIFY_DONE;
	}

	/*
	 * If it is uncorrectable error, then find out UMC instance and
	 * channel index.
	 */
	umc_inst = GET_UMC_INST(m->ipid);
	ch_inst = GET_CHAN_INDEX(m->ipid);

	dev_info(adev->dev, "Uncorrectable error detected in UMC inst: %d, chan_idx: %d",
			     umc_inst, ch_inst);

	if (!amdgpu_umc_page_retirement_mca(adev, m->addr, ch_inst, umc_inst))
		return NOTIFY_OK;
	else
		return NOTIFY_DONE;
}

static struct notifier_block amdgpu_bad_page_nb = {
	.notifier_call  = amdgpu_bad_page_notifier,
	.priority       = MCE_PRIO_UC,
};

static void amdgpu_register_bad_pages_mca_notifier(struct amdgpu_device *adev)
{
	/*
	 * Add the adev to the mce_adev_list.
	 * During mode2 reset, amdgpu device is temporarily
	 * removed from the mgpu_info list which can cause
	 * page retirement to fail.
	 * Use this list instead of mgpu_info to find the amdgpu
	 * device on which the UMC error was reported.
	 */
	mce_adev_list.devs[mce_adev_list.num_gpu++] = adev;

	/*
	 * Register the x86 notifier only once
	 * with MCE subsystem.
	 */
	if (notifier_registered == false) {
		mce_register_decode_chain(&amdgpu_bad_page_nb);
		notifier_registered = true;
	}
}
#endif

struct amdgpu_ras *amdgpu_ras_get_context(struct amdgpu_device *adev)
{
	if (!adev)
		return NULL;

	return adev->psp.ras_context.ras;
}

int amdgpu_ras_set_context(struct amdgpu_device *adev, struct amdgpu_ras *ras_con)
{
	if (!adev)
		return -EINVAL;

	adev->psp.ras_context.ras = ras_con;
	return 0;
}

/* check if ras is supported on block, say, sdma, gfx */
int amdgpu_ras_is_supported(struct amdgpu_device *adev,
		unsigned int block)
{
	int ret = 0;
	struct amdgpu_ras *ras = amdgpu_ras_get_context(adev);

	if (block >= AMDGPU_RAS_BLOCK_COUNT)
		return 0;

	ret = ras && (adev->ras_enabled & (1 << block));

	/* For the special asic with mem ecc enabled but sram ecc
	 * not enabled, even if the ras block is not supported on
	 * .ras_enabled, if the asic supports poison mode and the
	 * ras block has ras configuration, it can be considered
	 * that the ras block supports ras function.
	 */
	if (!ret &&
	    (block == AMDGPU_RAS_BLOCK__GFX ||
	     block == AMDGPU_RAS_BLOCK__SDMA ||
	     block == AMDGPU_RAS_BLOCK__VCN ||
	     block == AMDGPU_RAS_BLOCK__JPEG) &&
		(amdgpu_ras_mask & (1 << block)) &&
	    amdgpu_ras_is_poison_mode_supported(adev) &&
	    amdgpu_ras_get_ras_block(adev, block, 0))
		ret = 1;

	return ret;
}

int amdgpu_ras_reset_gpu(struct amdgpu_device *adev)
{
	struct amdgpu_ras *ras = amdgpu_ras_get_context(adev);

	/* mode1 is the only selection for RMA status */
<<<<<<< HEAD
	if (ras->is_rma) {
=======
	if (amdgpu_ras_is_rma(adev)) {
>>>>>>> adc21867
		ras->gpu_reset_flags = 0;
		ras->gpu_reset_flags |= AMDGPU_RAS_GPU_RESET_MODE1_RESET;
	}

	if (atomic_cmpxchg(&ras->in_recovery, 0, 1) == 0)
		amdgpu_reset_domain_schedule(ras->adev->reset_domain, &ras->recovery_work);
	return 0;
}

int amdgpu_ras_set_mca_debug_mode(struct amdgpu_device *adev, bool enable)
{
	struct amdgpu_ras *con = amdgpu_ras_get_context(adev);
	int ret = 0;

	if (con) {
		ret = amdgpu_mca_smu_set_debug_mode(adev, enable);
		if (!ret)
			con->is_aca_debug_mode = enable;
	}

	return ret;
}

int amdgpu_ras_set_aca_debug_mode(struct amdgpu_device *adev, bool enable)
{
	struct amdgpu_ras *con = amdgpu_ras_get_context(adev);
	int ret = 0;

	if (con) {
		if (amdgpu_aca_is_enabled(adev))
			ret = amdgpu_aca_smu_set_debug_mode(adev, enable);
		else
			ret = amdgpu_mca_smu_set_debug_mode(adev, enable);
		if (!ret)
			con->is_aca_debug_mode = enable;
	}

	return ret;
}

bool amdgpu_ras_get_aca_debug_mode(struct amdgpu_device *adev)
{
	struct amdgpu_ras *con = amdgpu_ras_get_context(adev);
	const struct aca_smu_funcs *smu_funcs = adev->aca.smu_funcs;
	const struct amdgpu_mca_smu_funcs *mca_funcs = adev->mca.mca_funcs;

	if (!con)
		return false;

	if ((amdgpu_aca_is_enabled(adev) && smu_funcs && smu_funcs->set_debug_mode) ||
	    (!amdgpu_aca_is_enabled(adev) && mca_funcs && mca_funcs->mca_set_debug_mode))
		return con->is_aca_debug_mode;
	else
		return true;
}

bool amdgpu_ras_get_error_query_mode(struct amdgpu_device *adev,
				     unsigned int *error_query_mode)
{
	struct amdgpu_ras *con = amdgpu_ras_get_context(adev);
	const struct amdgpu_mca_smu_funcs *mca_funcs = adev->mca.mca_funcs;
	const struct aca_smu_funcs *smu_funcs = adev->aca.smu_funcs;

	if (!con) {
		*error_query_mode = AMDGPU_RAS_INVALID_ERROR_QUERY;
		return false;
	}

	if ((smu_funcs && smu_funcs->set_debug_mode) || (mca_funcs && mca_funcs->mca_set_debug_mode))
		*error_query_mode =
			(con->is_aca_debug_mode) ? AMDGPU_RAS_DIRECT_ERROR_QUERY : AMDGPU_RAS_FIRMWARE_ERROR_QUERY;
	else
		*error_query_mode = AMDGPU_RAS_DIRECT_ERROR_QUERY;

	return true;
}

/* Register each ip ras block into amdgpu ras */
int amdgpu_ras_register_ras_block(struct amdgpu_device *adev,
		struct amdgpu_ras_block_object *ras_block_obj)
{
	struct amdgpu_ras_block_list *ras_node;
	if (!adev || !ras_block_obj)
		return -EINVAL;

	ras_node = kzalloc(sizeof(*ras_node), GFP_KERNEL);
	if (!ras_node)
		return -ENOMEM;

	INIT_LIST_HEAD(&ras_node->node);
	ras_node->ras_obj = ras_block_obj;
	list_add_tail(&ras_node->node, &adev->ras_list);

	return 0;
}

void amdgpu_ras_get_error_type_name(uint32_t err_type, char *err_type_name)
{
	if (!err_type_name)
		return;

	switch (err_type) {
	case AMDGPU_RAS_ERROR__SINGLE_CORRECTABLE:
		sprintf(err_type_name, "correctable");
		break;
	case AMDGPU_RAS_ERROR__MULTI_UNCORRECTABLE:
		sprintf(err_type_name, "uncorrectable");
		break;
	default:
		sprintf(err_type_name, "unknown");
		break;
	}
}

bool amdgpu_ras_inst_get_memory_id_field(struct amdgpu_device *adev,
					 const struct amdgpu_ras_err_status_reg_entry *reg_entry,
					 uint32_t instance,
					 uint32_t *memory_id)
{
	uint32_t err_status_lo_data, err_status_lo_offset;

	if (!reg_entry)
		return false;

	err_status_lo_offset =
		AMDGPU_RAS_REG_ENTRY_OFFSET(reg_entry->hwip, instance,
					    reg_entry->seg_lo, reg_entry->reg_lo);
	err_status_lo_data = RREG32(err_status_lo_offset);

	if ((reg_entry->flags & AMDGPU_RAS_ERR_STATUS_VALID) &&
	    !REG_GET_FIELD(err_status_lo_data, ERR_STATUS_LO, ERR_STATUS_VALID_FLAG))
		return false;

	*memory_id = REG_GET_FIELD(err_status_lo_data, ERR_STATUS_LO, MEMORY_ID);

	return true;
}

bool amdgpu_ras_inst_get_err_cnt_field(struct amdgpu_device *adev,
				       const struct amdgpu_ras_err_status_reg_entry *reg_entry,
				       uint32_t instance,
				       unsigned long *err_cnt)
{
	uint32_t err_status_hi_data, err_status_hi_offset;

	if (!reg_entry)
		return false;

	err_status_hi_offset =
		AMDGPU_RAS_REG_ENTRY_OFFSET(reg_entry->hwip, instance,
					    reg_entry->seg_hi, reg_entry->reg_hi);
	err_status_hi_data = RREG32(err_status_hi_offset);

	if ((reg_entry->flags & AMDGPU_RAS_ERR_INFO_VALID) &&
	    !REG_GET_FIELD(err_status_hi_data, ERR_STATUS_HI, ERR_INFO_VALID_FLAG))
		/* keep the check here in case we need to refer to the result later */
		dev_dbg(adev->dev, "Invalid err_info field\n");

	/* read err count */
	*err_cnt = REG_GET_FIELD(err_status_hi_data, ERR_STATUS, ERR_CNT);

	return true;
}

void amdgpu_ras_inst_query_ras_error_count(struct amdgpu_device *adev,
					   const struct amdgpu_ras_err_status_reg_entry *reg_list,
					   uint32_t reg_list_size,
					   const struct amdgpu_ras_memory_id_entry *mem_list,
					   uint32_t mem_list_size,
					   uint32_t instance,
					   uint32_t err_type,
					   unsigned long *err_count)
{
	uint32_t memory_id;
	unsigned long err_cnt;
	char err_type_name[16];
	uint32_t i, j;

	for (i = 0; i < reg_list_size; i++) {
		/* query memory_id from err_status_lo */
		if (!amdgpu_ras_inst_get_memory_id_field(adev, &reg_list[i],
							 instance, &memory_id))
			continue;

		/* query err_cnt from err_status_hi */
		if (!amdgpu_ras_inst_get_err_cnt_field(adev, &reg_list[i],
						       instance, &err_cnt) ||
		    !err_cnt)
			continue;

		*err_count += err_cnt;

		/* log the errors */
		amdgpu_ras_get_error_type_name(err_type, err_type_name);
		if (!mem_list) {
			/* memory_list is not supported */
			dev_info(adev->dev,
				 "%ld %s hardware errors detected in %s, instance: %d, memory_id: %d\n",
				 err_cnt, err_type_name,
				 reg_list[i].block_name,
				 instance, memory_id);
		} else {
			for (j = 0; j < mem_list_size; j++) {
				if (memory_id == mem_list[j].memory_id) {
					dev_info(adev->dev,
						 "%ld %s hardware errors detected in %s, instance: %d, memory block: %s\n",
						 err_cnt, err_type_name,
						 reg_list[i].block_name,
						 instance, mem_list[j].name);
					break;
				}
			}
		}
	}
}

void amdgpu_ras_inst_reset_ras_error_count(struct amdgpu_device *adev,
					   const struct amdgpu_ras_err_status_reg_entry *reg_list,
					   uint32_t reg_list_size,
					   uint32_t instance)
{
	uint32_t err_status_lo_offset, err_status_hi_offset;
	uint32_t i;

	for (i = 0; i < reg_list_size; i++) {
		err_status_lo_offset =
			AMDGPU_RAS_REG_ENTRY_OFFSET(reg_list[i].hwip, instance,
						    reg_list[i].seg_lo, reg_list[i].reg_lo);
		err_status_hi_offset =
			AMDGPU_RAS_REG_ENTRY_OFFSET(reg_list[i].hwip, instance,
						    reg_list[i].seg_hi, reg_list[i].reg_hi);
		WREG32(err_status_lo_offset, 0);
		WREG32(err_status_hi_offset, 0);
	}
}

int amdgpu_ras_error_data_init(struct ras_err_data *err_data)
{
	memset(err_data, 0, sizeof(*err_data));

	INIT_LIST_HEAD(&err_data->err_node_list);

	return 0;
}

static void amdgpu_ras_error_node_release(struct ras_err_node *err_node)
{
	if (!err_node)
		return;

	list_del(&err_node->node);
	kvfree(err_node);
}

void amdgpu_ras_error_data_fini(struct ras_err_data *err_data)
{
	struct ras_err_node *err_node, *tmp;

	list_for_each_entry_safe(err_node, tmp, &err_data->err_node_list, node)
		amdgpu_ras_error_node_release(err_node);
}

static struct ras_err_node *amdgpu_ras_error_find_node_by_id(struct ras_err_data *err_data,
							     struct amdgpu_smuio_mcm_config_info *mcm_info)
{
	struct ras_err_node *err_node;
	struct amdgpu_smuio_mcm_config_info *ref_id;

	if (!err_data || !mcm_info)
		return NULL;

	for_each_ras_error(err_node, err_data) {
		ref_id = &err_node->err_info.mcm_info;

		if (mcm_info->socket_id == ref_id->socket_id &&
		    mcm_info->die_id == ref_id->die_id)
			return err_node;
	}

	return NULL;
}

static struct ras_err_node *amdgpu_ras_error_node_new(void)
{
	struct ras_err_node *err_node;

	err_node = kvzalloc(sizeof(*err_node), GFP_KERNEL);
	if (!err_node)
		return NULL;

	INIT_LIST_HEAD(&err_node->node);

	return err_node;
}

static int ras_err_info_cmp(void *priv, const struct list_head *a, const struct list_head *b)
{
	struct ras_err_node *nodea = container_of(a, struct ras_err_node, node);
	struct ras_err_node *nodeb = container_of(b, struct ras_err_node, node);
	struct amdgpu_smuio_mcm_config_info *infoa = &nodea->err_info.mcm_info;
	struct amdgpu_smuio_mcm_config_info *infob = &nodeb->err_info.mcm_info;

	if (unlikely(infoa->socket_id != infob->socket_id))
		return infoa->socket_id - infob->socket_id;
	else
		return infoa->die_id - infob->die_id;

	return 0;
}

static struct ras_err_info *amdgpu_ras_error_get_info(struct ras_err_data *err_data,
				struct amdgpu_smuio_mcm_config_info *mcm_info)
{
	struct ras_err_node *err_node;

	err_node = amdgpu_ras_error_find_node_by_id(err_data, mcm_info);
	if (err_node)
		return &err_node->err_info;

	err_node = amdgpu_ras_error_node_new();
	if (!err_node)
		return NULL;

	memcpy(&err_node->err_info.mcm_info, mcm_info, sizeof(*mcm_info));

	err_data->err_list_count++;
	list_add_tail(&err_node->node, &err_data->err_node_list);
	list_sort(NULL, &err_data->err_node_list, ras_err_info_cmp);

	return &err_node->err_info;
}

<<<<<<< HEAD
void amdgpu_ras_add_mca_err_addr(struct ras_err_info *err_info, struct ras_err_addr *err_addr)
{
	/* This function will be retired. */
	return;
}

void amdgpu_ras_del_mca_err_addr(struct ras_err_info *err_info, struct ras_err_addr *mca_err_addr)
{
	list_del(&mca_err_addr->node);
	kfree(mca_err_addr);
}

=======
>>>>>>> adc21867
int amdgpu_ras_error_statistic_ue_count(struct ras_err_data *err_data,
					struct amdgpu_smuio_mcm_config_info *mcm_info,
					u64 count)
{
	struct ras_err_info *err_info;

	if (!err_data || !mcm_info)
		return -EINVAL;

	if (!count)
		return 0;

	err_info = amdgpu_ras_error_get_info(err_data, mcm_info);
	if (!err_info)
		return -EINVAL;

	err_info->ue_count += count;
	err_data->ue_count += count;

	return 0;
}

int amdgpu_ras_error_statistic_ce_count(struct ras_err_data *err_data,
					struct amdgpu_smuio_mcm_config_info *mcm_info,
					u64 count)
{
	struct ras_err_info *err_info;

	if (!err_data || !mcm_info)
		return -EINVAL;

	if (!count)
		return 0;

	err_info = amdgpu_ras_error_get_info(err_data, mcm_info);
	if (!err_info)
		return -EINVAL;

	err_info->ce_count += count;
	err_data->ce_count += count;

	return 0;
}

int amdgpu_ras_error_statistic_de_count(struct ras_err_data *err_data,
					struct amdgpu_smuio_mcm_config_info *mcm_info,
					u64 count)
{
	struct ras_err_info *err_info;

	if (!err_data || !mcm_info)
		return -EINVAL;

	if (!count)
		return 0;

	err_info = amdgpu_ras_error_get_info(err_data, mcm_info);
	if (!err_info)
		return -EINVAL;

	err_info->de_count += count;
	err_data->de_count += count;

	return 0;
}

#define mmMP0_SMN_C2PMSG_92	0x1609C
#define mmMP0_SMN_C2PMSG_126	0x160BE
static void amdgpu_ras_boot_time_error_reporting(struct amdgpu_device *adev,
						 u32 instance)
{
	u32 socket_id, aid_id, hbm_id;
	u32 fw_status;
	u32 boot_error;
	u64 reg_addr;

	/* The pattern for smn addressing in other SOC could be different from
	 * the one for aqua_vanjaram. We should revisit the code if the pattern
	 * is changed. In such case, replace the aqua_vanjaram implementation
	 * with more common helper */
	reg_addr = (mmMP0_SMN_C2PMSG_92 << 2) +
		   aqua_vanjaram_encode_ext_smn_addressing(instance);
	fw_status = amdgpu_device_indirect_rreg_ext(adev, reg_addr);

	reg_addr = (mmMP0_SMN_C2PMSG_126 << 2) +
		   aqua_vanjaram_encode_ext_smn_addressing(instance);
	boot_error = amdgpu_device_indirect_rreg_ext(adev, reg_addr);

	socket_id = AMDGPU_RAS_GPU_ERR_SOCKET_ID(boot_error);
	aid_id = AMDGPU_RAS_GPU_ERR_AID_ID(boot_error);
	hbm_id = ((1 == AMDGPU_RAS_GPU_ERR_HBM_ID(boot_error)) ? 0 : 1);

	if (AMDGPU_RAS_GPU_ERR_MEM_TRAINING(boot_error))
		dev_info(adev->dev,
			 "socket: %d, aid: %d, hbm: %d, fw_status: 0x%x, memory training failed\n",
			 socket_id, aid_id, hbm_id, fw_status);

	if (AMDGPU_RAS_GPU_ERR_FW_LOAD(boot_error))
		dev_info(adev->dev,
			 "socket: %d, aid: %d, fw_status: 0x%x, firmware load failed at boot time\n",
			 socket_id, aid_id, fw_status);

	if (AMDGPU_RAS_GPU_ERR_WAFL_LINK_TRAINING(boot_error))
		dev_info(adev->dev,
			 "socket: %d, aid: %d, fw_status: 0x%x, wafl link training failed\n",
			 socket_id, aid_id, fw_status);

	if (AMDGPU_RAS_GPU_ERR_XGMI_LINK_TRAINING(boot_error))
		dev_info(adev->dev,
			 "socket: %d, aid: %d, fw_status: 0x%x, xgmi link training failed\n",
			 socket_id, aid_id, fw_status);

	if (AMDGPU_RAS_GPU_ERR_USR_CP_LINK_TRAINING(boot_error))
		dev_info(adev->dev,
			 "socket: %d, aid: %d, fw_status: 0x%x, usr cp link training failed\n",
			 socket_id, aid_id, fw_status);

	if (AMDGPU_RAS_GPU_ERR_USR_DP_LINK_TRAINING(boot_error))
		dev_info(adev->dev,
			 "socket: %d, aid: %d, fw_status: 0x%x, usr dp link training failed\n",
			 socket_id, aid_id, fw_status);

	if (AMDGPU_RAS_GPU_ERR_HBM_MEM_TEST(boot_error))
		dev_info(adev->dev,
			 "socket: %d, aid: %d, hbm: %d, fw_status: 0x%x, hbm memory test failed\n",
			 socket_id, aid_id, hbm_id, fw_status);

	if (AMDGPU_RAS_GPU_ERR_HBM_BIST_TEST(boot_error))
		dev_info(adev->dev,
			 "socket: %d, aid: %d, hbm: %d, fw_status: 0x%x, hbm bist test failed\n",
			 socket_id, aid_id, hbm_id, fw_status);
<<<<<<< HEAD
=======

	if (AMDGPU_RAS_GPU_ERR_DATA_ABORT(boot_error))
		dev_info(adev->dev,
			 "socket: %d, aid: %d, fw_status: 0x%x, data abort exception\n",
			 socket_id, aid_id, fw_status);

	if (AMDGPU_RAS_GPU_ERR_UNKNOWN(boot_error))
		dev_info(adev->dev,
			 "socket: %d, aid: %d, fw_status: 0x%x, unknown boot time errors\n",
			 socket_id, aid_id, fw_status);
>>>>>>> adc21867
}

static bool amdgpu_ras_boot_error_detected(struct amdgpu_device *adev,
					   u32 instance)
{
	u64 reg_addr;
	u32 reg_data;
	int retry_loop;

	reg_addr = (mmMP0_SMN_C2PMSG_92 << 2) +
		   aqua_vanjaram_encode_ext_smn_addressing(instance);

	for (retry_loop = 0; retry_loop < AMDGPU_RAS_BOOT_STATUS_POLLING_LIMIT; retry_loop++) {
		reg_data = amdgpu_device_indirect_rreg_ext(adev, reg_addr);
		if ((reg_data & AMDGPU_RAS_BOOT_STATUS_MASK) == AMDGPU_RAS_BOOT_STEADY_STATUS)
			return false;
		else
			msleep(1);
	}

	return true;
}

void amdgpu_ras_query_boot_status(struct amdgpu_device *adev, u32 num_instances)
{
	u32 i;

	for (i = 0; i < num_instances; i++) {
		if (amdgpu_ras_boot_error_detected(adev, i))
			amdgpu_ras_boot_time_error_reporting(adev, i);
	}
}

int amdgpu_ras_reserve_page(struct amdgpu_device *adev, uint64_t pfn)
{
	struct amdgpu_ras *con = amdgpu_ras_get_context(adev);
	struct amdgpu_vram_mgr *mgr = &adev->mman.vram_mgr;
	uint64_t start = pfn << AMDGPU_GPU_PAGE_SHIFT;
	int ret = 0;

	mutex_lock(&con->page_rsv_lock);
	ret = amdgpu_vram_mgr_query_page_status(mgr, start);
	if (ret == -ENOENT)
		ret = amdgpu_vram_mgr_reserve_range(mgr, start, AMDGPU_GPU_PAGE_SIZE);
	mutex_unlock(&con->page_rsv_lock);

	return ret;
}

void amdgpu_ras_event_log_print(struct amdgpu_device *adev, u64 event_id,
				const char *fmt, ...)
{
	struct va_format vaf;
	va_list args;

	va_start(args, fmt);
	vaf.fmt = fmt;
	vaf.va = &args;

	if (RAS_EVENT_ID_IS_VALID(event_id))
		dev_printk(KERN_INFO, adev->dev, "{%llu}%pV", event_id, &vaf);
	else
		dev_printk(KERN_INFO, adev->dev, "%pV", &vaf);

	va_end(args);
<<<<<<< HEAD
=======
}

bool amdgpu_ras_is_rma(struct amdgpu_device *adev)
{
	struct amdgpu_ras *con = amdgpu_ras_get_context(adev);

	if (!con)
		return false;

	return con->is_rma;
>>>>>>> adc21867
}<|MERGE_RESOLUTION|>--- conflicted
+++ resolved
@@ -2153,11 +2153,7 @@
 	/* gpu reset is fallback for failed and default cases.
 	 * For RMA case, amdgpu_umc_poison_handler will handle gpu reset.
 	 */
-<<<<<<< HEAD
-	if (poison_stat && !con->is_rma) {
-=======
 	if (poison_stat && !amdgpu_ras_is_rma(adev)) {
->>>>>>> adc21867
 		event_id = amdgpu_ras_acquire_event_id(adev, type);
 		RAS_EVENT_LOG(adev, event_id,
 			      "GPU reset for %s RAS poison consumption is issued!\n",
@@ -2949,11 +2945,7 @@
 
 	amdgpu_ras_error_data_fini(&err_data);
 
-<<<<<<< HEAD
-	if (err_cnt && con->is_rma)
-=======
 	if (err_cnt && amdgpu_ras_is_rma(adev))
->>>>>>> adc21867
 		amdgpu_ras_reset_gpu(adev);
 
 	amdgpu_ras_schedule_retirement_dwork(con,
@@ -3054,11 +3046,7 @@
 	}
 
 	/* for RMA, amdgpu_ras_poison_creation_handler will trigger gpu reset */
-<<<<<<< HEAD
-	if (reset_flags && !con->is_rma) {
-=======
 	if (reset_flags && !amdgpu_ras_is_rma(adev)) {
->>>>>>> adc21867
 		if (reset_flags & AMDGPU_RAS_GPU_RESET_MODE1_RESET)
 			reset = AMDGPU_RAS_GPU_RESET_MODE1_RESET;
 		else if (reset_flags & AMDGPU_RAS_GPU_RESET_MODE2_RESET)
@@ -3138,7 +3126,6 @@
 				down_read(&adev->reset_domain->sem);
 				up_read(&adev->reset_domain->sem);
 			}
-<<<<<<< HEAD
 
 			/* Wake up work to save bad pages to eeprom */
 			schedule_delayed_work(&con->page_retirement_dwork, 0);
@@ -3153,22 +3140,6 @@
 
 			/* Wake up work to save bad pages to eeprom */
 			schedule_delayed_work(&con->page_retirement_dwork, 0);
-=======
-
-			/* Wake up work to save bad pages to eeprom */
-			schedule_delayed_work(&con->page_retirement_dwork, 0);
-		} else if (gpu_reset) {
-			/* gpu just completed mode-2 reset or other reset */
-			/* Clear poison consumption messages cached in fifo */
-			msg_count = kfifo_len(&con->poison_fifo);
-			if (msg_count) {
-				amdgpu_ras_clear_poison_fifo(adev);
-				atomic_sub(msg_count, &con->page_retirement_req_cnt);
-			}
-
-			/* Wake up work to save bad pages to eeprom */
-			schedule_delayed_work(&con->page_retirement_dwork, 0);
->>>>>>> adc21867
 		}
 	}
 
@@ -3221,11 +3192,7 @@
 	 * This calling fails when is_rma is true or
 	 * ret != 0.
 	 */
-<<<<<<< HEAD
-	if (con->is_rma || ret)
-=======
 	if (amdgpu_ras_is_rma(adev) || ret)
->>>>>>> adc21867
 		goto free;
 
 	if (con->eeprom_control.ras_num_recs) {
@@ -3274,11 +3241,7 @@
 	 * Except error threshold exceeding case, other failure cases in this
 	 * function would not fail amdgpu driver init.
 	 */
-<<<<<<< HEAD
-	if (!con->is_rma)
-=======
 	if (!amdgpu_ras_is_rma(adev))
->>>>>>> adc21867
 		ret = 0;
 	else
 		ret = -EINVAL;
@@ -4326,11 +4289,7 @@
 	struct amdgpu_ras *ras = amdgpu_ras_get_context(adev);
 
 	/* mode1 is the only selection for RMA status */
-<<<<<<< HEAD
-	if (ras->is_rma) {
-=======
 	if (amdgpu_ras_is_rma(adev)) {
->>>>>>> adc21867
 		ras->gpu_reset_flags = 0;
 		ras->gpu_reset_flags |= AMDGPU_RAS_GPU_RESET_MODE1_RESET;
 	}
@@ -4663,21 +4622,6 @@
 	return &err_node->err_info;
 }
 
-<<<<<<< HEAD
-void amdgpu_ras_add_mca_err_addr(struct ras_err_info *err_info, struct ras_err_addr *err_addr)
-{
-	/* This function will be retired. */
-	return;
-}
-
-void amdgpu_ras_del_mca_err_addr(struct ras_err_info *err_info, struct ras_err_addr *mca_err_addr)
-{
-	list_del(&mca_err_addr->node);
-	kfree(mca_err_addr);
-}
-
-=======
->>>>>>> adc21867
 int amdgpu_ras_error_statistic_ue_count(struct ras_err_data *err_data,
 					struct amdgpu_smuio_mcm_config_info *mcm_info,
 					u64 count)
@@ -4809,8 +4753,6 @@
 		dev_info(adev->dev,
 			 "socket: %d, aid: %d, hbm: %d, fw_status: 0x%x, hbm bist test failed\n",
 			 socket_id, aid_id, hbm_id, fw_status);
-<<<<<<< HEAD
-=======
 
 	if (AMDGPU_RAS_GPU_ERR_DATA_ABORT(boot_error))
 		dev_info(adev->dev,
@@ -4821,7 +4763,6 @@
 		dev_info(adev->dev,
 			 "socket: %d, aid: %d, fw_status: 0x%x, unknown boot time errors\n",
 			 socket_id, aid_id, fw_status);
->>>>>>> adc21867
 }
 
 static bool amdgpu_ras_boot_error_detected(struct amdgpu_device *adev,
@@ -4887,8 +4828,6 @@
 		dev_printk(KERN_INFO, adev->dev, "%pV", &vaf);
 
 	va_end(args);
-<<<<<<< HEAD
-=======
 }
 
 bool amdgpu_ras_is_rma(struct amdgpu_device *adev)
@@ -4899,5 +4838,4 @@
 		return false;
 
 	return con->is_rma;
->>>>>>> adc21867
 }