--- conflicted
+++ resolved
@@ -46,11 +46,8 @@
 #define AMDGPU_RAS_GPU_ERR_SOCKET_ID(x)			AMDGPU_GET_REG_FIELD(x, 10, 8)
 #define AMDGPU_RAS_GPU_ERR_AID_ID(x)			AMDGPU_GET_REG_FIELD(x, 12, 11)
 #define AMDGPU_RAS_GPU_ERR_HBM_ID(x)			AMDGPU_GET_REG_FIELD(x, 14, 13)
-<<<<<<< HEAD
-=======
 #define AMDGPU_RAS_GPU_ERR_DATA_ABORT(x)		AMDGPU_GET_REG_FIELD(x, 29, 29)
 #define AMDGPU_RAS_GPU_ERR_UNKNOWN(x)			AMDGPU_GET_REG_FIELD(x, 30, 30)
->>>>>>> adc21867
 
 #define AMDGPU_RAS_BOOT_STATUS_POLLING_LIMIT	100
 #define AMDGPU_RAS_BOOT_STEADY_STATUS		0xBA
@@ -971,8 +968,5 @@
 void amdgpu_ras_event_log_print(struct amdgpu_device *adev, u64 event_id,
 				const char *fmt, ...);
 
-<<<<<<< HEAD
-=======
 bool amdgpu_ras_is_rma(struct amdgpu_device *adev);
->>>>>>> adc21867
 #endif