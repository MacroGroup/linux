/*
 * Copyright 2019 Advanced Micro Devices, Inc.
 *
 * Permission is hereby granted, free of charge, to any person obtaining a
 * copy of this software and associated documentation files (the "Software"),
 * to deal in the Software without restriction, including without limitation
 * the rights to use, copy, modify, merge, publish, distribute, sublicense,
 * and/or sell copies of the Software, and to permit persons to whom the
 * Software is furnished to do so, subject to the following conditions:
 *
 * The above copyright notice and this permission notice shall be included in
 * all copies or substantial portions of the Software.
 *
 * THE SOFTWARE IS PROVIDED "AS IS", WITHOUT WARRANTY OF ANY KIND, EXPRESS OR
 * IMPLIED, INCLUDING BUT NOT LIMITED TO THE WARRANTIES OF MERCHANTABILITY,
 * FITNESS FOR A PARTICULAR PURPOSE AND NONINFRINGEMENT.  IN NO EVENT SHALL
 * THE COPYRIGHT HOLDER(S) OR AUTHOR(S) BE LIABLE FOR ANY CLAIM, DAMAGES OR
 * OTHER LIABILITY, WHETHER IN AN ACTION OF CONTRACT, TORT OR OTHERWISE,
 * ARISING FROM, OUT OF OR IN CONNECTION WITH THE SOFTWARE OR THE USE OR
 * OTHER DEALINGS IN THE SOFTWARE.
 *
 */

#include <linux/sort.h>
#include "amdgpu.h"
#include "umc_v6_7.h"
#define MAX_UMC_POISON_POLLING_TIME_SYNC   20  //ms

#define MAX_UMC_HASH_STRING_SIZE  256

static int amdgpu_umc_convert_error_address(struct amdgpu_device *adev,
				    struct ras_err_data *err_data, uint64_t err_addr,
				    uint32_t ch_inst, uint32_t umc_inst)
{
	switch (amdgpu_ip_version(adev, UMC_HWIP, 0)) {
	case IP_VERSION(6, 7, 0):
		umc_v6_7_convert_error_address(adev,
				err_data, err_addr, ch_inst, umc_inst);
		break;
	default:
		dev_warn(adev->dev,
			 "UMC address to Physical address translation is not supported\n");
		return AMDGPU_RAS_FAIL;
	}

	return AMDGPU_RAS_SUCCESS;
}

int amdgpu_umc_page_retirement_mca(struct amdgpu_device *adev,
			uint64_t err_addr, uint32_t ch_inst, uint32_t umc_inst)
{
	struct ras_err_data err_data;
	int ret;

	ret = amdgpu_ras_error_data_init(&err_data);
	if (ret)
		return ret;

	err_data.err_addr =
		kcalloc(adev->umc.max_ras_err_cnt_per_query,
			sizeof(struct eeprom_table_record), GFP_KERNEL);
	if (!err_data.err_addr) {
		dev_warn(adev->dev,
			"Failed to alloc memory for umc error record in MCA notifier!\n");
		ret = AMDGPU_RAS_FAIL;
		goto out_fini_err_data;
	}

	err_data.err_addr_len = adev->umc.max_ras_err_cnt_per_query;

	/*
	 * Translate UMC channel address to Physical address
	 */
	ret = amdgpu_umc_convert_error_address(adev, &err_data, err_addr,
					ch_inst, umc_inst);
	if (ret)
		goto out_free_err_addr;

	if (amdgpu_bad_page_threshold != 0) {
		amdgpu_ras_add_bad_pages(adev, err_data.err_addr,
						err_data.err_addr_cnt);
		amdgpu_ras_save_bad_pages(adev, NULL);
	}

out_free_err_addr:
	kfree(err_data.err_addr);

out_fini_err_data:
	amdgpu_ras_error_data_fini(&err_data);

	return ret;
}

void amdgpu_umc_handle_bad_pages(struct amdgpu_device *adev,
			void *ras_error_status)
{
	struct ras_err_data *err_data = (struct ras_err_data *)ras_error_status;
	struct amdgpu_ras *con = amdgpu_ras_get_context(adev);
	unsigned int error_query_mode;
	int ret = 0;
	unsigned long err_count;

	amdgpu_ras_get_error_query_mode(adev, &error_query_mode);

	mutex_lock(&con->page_retirement_lock);
	ret = amdgpu_dpm_get_ecc_info(adev, (void *)&(con->umc_ecc));
	if (ret == -EOPNOTSUPP &&
	    error_query_mode == AMDGPU_RAS_DIRECT_ERROR_QUERY) {
		if (adev->umc.ras && adev->umc.ras->ras_block.hw_ops &&
		    adev->umc.ras->ras_block.hw_ops->query_ras_error_count)
		    adev->umc.ras->ras_block.hw_ops->query_ras_error_count(adev, ras_error_status);

		if (adev->umc.ras && adev->umc.ras->ras_block.hw_ops &&
		    adev->umc.ras->ras_block.hw_ops->query_ras_error_address &&
		    adev->umc.max_ras_err_cnt_per_query) {
			err_data->err_addr =
				kcalloc(adev->umc.max_ras_err_cnt_per_query,
					sizeof(struct eeprom_table_record), GFP_KERNEL);

			/* still call query_ras_error_address to clear error status
			 * even NOMEM error is encountered
			 */
			if(!err_data->err_addr)
				dev_warn(adev->dev, "Failed to alloc memory for "
						"umc error address record!\n");
			else
				err_data->err_addr_len = adev->umc.max_ras_err_cnt_per_query;

			/* umc query_ras_error_address is also responsible for clearing
			 * error status
			 */
			adev->umc.ras->ras_block.hw_ops->query_ras_error_address(adev, ras_error_status);
		}
	} else if (error_query_mode == AMDGPU_RAS_FIRMWARE_ERROR_QUERY ||
	    (!ret && error_query_mode == AMDGPU_RAS_DIRECT_ERROR_QUERY)) {
		if (adev->umc.ras &&
		    adev->umc.ras->ecc_info_query_ras_error_count)
		    adev->umc.ras->ecc_info_query_ras_error_count(adev, ras_error_status);

		if (adev->umc.ras &&
		    adev->umc.ras->ecc_info_query_ras_error_address &&
		    adev->umc.max_ras_err_cnt_per_query) {
			err_data->err_addr =
				kcalloc(adev->umc.max_ras_err_cnt_per_query,
					sizeof(struct eeprom_table_record), GFP_KERNEL);

			/* still call query_ras_error_address to clear error status
			 * even NOMEM error is encountered
			 */
			if(!err_data->err_addr)
				dev_warn(adev->dev, "Failed to alloc memory for "
						"umc error address record!\n");
			else
				err_data->err_addr_len = adev->umc.max_ras_err_cnt_per_query;

			/* umc query_ras_error_address is also responsible for clearing
			 * error status
			 */
			adev->umc.ras->ecc_info_query_ras_error_address(adev, ras_error_status);
		}
	}

	/* only uncorrectable error needs gpu reset */
	if (err_data->ue_count || err_data->de_count) {
		err_count = err_data->ue_count + err_data->de_count;
		if ((amdgpu_bad_page_threshold != 0) &&
			err_data->err_addr_cnt) {
			amdgpu_ras_add_bad_pages(adev, err_data->err_addr,
						err_data->err_addr_cnt);
			amdgpu_ras_save_bad_pages(adev, &err_count);

			amdgpu_dpm_send_hbm_bad_pages_num(adev, con->eeprom_control.ras_num_recs);

			if (con->update_channel_flag == true) {
				amdgpu_dpm_send_hbm_bad_channel_flag(adev, con->eeprom_control.bad_channel_bitmap);
				con->update_channel_flag = false;
			}
		}
	}

	kfree(err_data->err_addr);
	err_data->err_addr = NULL;

	mutex_unlock(&con->page_retirement_lock);
}

static int amdgpu_umc_do_page_retirement(struct amdgpu_device *adev,
		void *ras_error_status,
		struct amdgpu_iv_entry *entry,
		uint32_t reset)
{
	struct ras_err_data *err_data = (struct ras_err_data *)ras_error_status;
	struct amdgpu_ras *con = amdgpu_ras_get_context(adev);

	kgd2kfd_set_sram_ecc_flag(adev->kfd.dev);
	amdgpu_umc_handle_bad_pages(adev, ras_error_status);

	if ((err_data->ue_count || err_data->de_count) &&
<<<<<<< HEAD
	    (reset || (con && con->is_rma))) {
=======
	    (reset || amdgpu_ras_is_rma(adev))) {
>>>>>>> adc21867
		con->gpu_reset_flags |= reset;
		amdgpu_ras_reset_gpu(adev);
	}

	return AMDGPU_RAS_SUCCESS;
}

<<<<<<< HEAD
int amdgpu_umc_bad_page_polling_timeout(struct amdgpu_device *adev,
			uint32_t reset, uint32_t timeout_ms)
{
	struct ras_err_data err_data;
	struct ras_common_if head = {
		.block = AMDGPU_RAS_BLOCK__UMC,
	};
	struct ras_manager *obj = amdgpu_ras_find_obj(adev, &head);
	struct amdgpu_ras *con = amdgpu_ras_get_context(adev);
	uint32_t timeout = timeout_ms;

	memset(&err_data, 0, sizeof(err_data));
	amdgpu_ras_error_data_init(&err_data);

	do {

		amdgpu_umc_handle_bad_pages(adev, &err_data);

		if (timeout && !err_data.de_count) {
			msleep(1);
			timeout--;
		}

	} while (timeout && !err_data.de_count);

	if (!timeout)
		dev_warn(adev->dev, "Can't find bad pages\n");

	if (err_data.de_count)
		dev_info(adev->dev, "%ld new deferred hardware errors detected\n", err_data.de_count);

	if (obj) {
		obj->err_data.ue_count += err_data.ue_count;
		obj->err_data.ce_count += err_data.ce_count;
		obj->err_data.de_count += err_data.de_count;
	}

	amdgpu_ras_error_data_fini(&err_data);

	kgd2kfd_set_sram_ecc_flag(adev->kfd.dev);

	if (reset || (err_data.err_addr_cnt && con && con->is_rma)) {
		con->gpu_reset_flags |= reset;
		amdgpu_ras_reset_gpu(adev);
	}

	return 0;
}

=======
>>>>>>> adc21867
int amdgpu_umc_pasid_poison_handler(struct amdgpu_device *adev,
			enum amdgpu_ras_block block, uint16_t pasid,
			pasid_notify pasid_fn, void *data, uint32_t reset)
{
	int ret = AMDGPU_RAS_SUCCESS;

	if (adev->gmc.xgmi.connected_to_cpu ||
		adev->gmc.is_app_apu) {
		if (reset) {
			/* MCA poison handler is only responsible for GPU reset,
			 * let MCA notifier do page retirement.
			 */
			kgd2kfd_set_sram_ecc_flag(adev->kfd.dev);
			amdgpu_ras_reset_gpu(adev);
		}
		return ret;
	}

	if (!amdgpu_sriov_vf(adev)) {
		if (amdgpu_ip_version(adev, UMC_HWIP, 0) < IP_VERSION(12, 0, 0)) {
			struct ras_err_data err_data;
			struct ras_common_if head = {
				.block = AMDGPU_RAS_BLOCK__UMC,
			};
			struct ras_manager *obj = amdgpu_ras_find_obj(adev, &head);

			ret = amdgpu_ras_error_data_init(&err_data);
			if (ret)
				return ret;

			ret = amdgpu_umc_do_page_retirement(adev, &err_data, NULL, reset);

			if (ret == AMDGPU_RAS_SUCCESS && obj) {
				obj->err_data.ue_count += err_data.ue_count;
				obj->err_data.ce_count += err_data.ce_count;
				obj->err_data.de_count += err_data.de_count;
			}

			amdgpu_ras_error_data_fini(&err_data);
		} else {
			struct amdgpu_ras *con = amdgpu_ras_get_context(adev);
			int ret;

			ret = amdgpu_ras_put_poison_req(adev,
				block, pasid, pasid_fn, data, reset);
			if (!ret) {
				atomic_inc(&con->page_retirement_req_cnt);
				wake_up(&con->page_retirement_wq);
			}
		}
	} else {
		if (adev->virt.ops && adev->virt.ops->ras_poison_handler)
			adev->virt.ops->ras_poison_handler(adev, block);
		else
			dev_warn(adev->dev,
				"No ras_poison_handler interface in SRIOV!\n");
	}

	return ret;
}

int amdgpu_umc_poison_handler(struct amdgpu_device *adev,
			enum amdgpu_ras_block block, uint32_t reset)
{
	return amdgpu_umc_pasid_poison_handler(adev,
				block, 0, NULL, NULL, reset);
}

int amdgpu_umc_process_ras_data_cb(struct amdgpu_device *adev,
		void *ras_error_status,
		struct amdgpu_iv_entry *entry)
{
	return amdgpu_umc_do_page_retirement(adev, ras_error_status, entry,
				AMDGPU_RAS_GPU_RESET_MODE1_RESET);
}

int amdgpu_umc_ras_sw_init(struct amdgpu_device *adev)
{
	int err;
	struct amdgpu_umc_ras *ras;

	if (!adev->umc.ras)
		return 0;

	ras = adev->umc.ras;

	err = amdgpu_ras_register_ras_block(adev, &ras->ras_block);
	if (err) {
		dev_err(adev->dev, "Failed to register umc ras block!\n");
		return err;
	}

	strcpy(adev->umc.ras->ras_block.ras_comm.name, "umc");
	ras->ras_block.ras_comm.block = AMDGPU_RAS_BLOCK__UMC;
	ras->ras_block.ras_comm.type = AMDGPU_RAS_ERROR__MULTI_UNCORRECTABLE;
	adev->umc.ras_if = &ras->ras_block.ras_comm;

	if (!ras->ras_block.ras_late_init)
		ras->ras_block.ras_late_init = amdgpu_umc_ras_late_init;

	if (!ras->ras_block.ras_cb)
		ras->ras_block.ras_cb = amdgpu_umc_process_ras_data_cb;

	return 0;
}

int amdgpu_umc_ras_late_init(struct amdgpu_device *adev, struct ras_common_if *ras_block)
{
	int r;

	r = amdgpu_ras_block_late_init(adev, ras_block);
	if (r)
		return r;

	if (amdgpu_ras_is_supported(adev, ras_block->block)) {
		r = amdgpu_irq_get(adev, &adev->gmc.ecc_irq, 0);
		if (r)
			goto late_fini;
	}

	/* ras init of specific umc version */
	if (adev->umc.ras &&
	    adev->umc.ras->err_cnt_init)
		adev->umc.ras->err_cnt_init(adev);

	return 0;

late_fini:
	amdgpu_ras_block_late_fini(adev, ras_block);
	return r;
}

int amdgpu_umc_process_ecc_irq(struct amdgpu_device *adev,
		struct amdgpu_irq_src *source,
		struct amdgpu_iv_entry *entry)
{
	struct ras_common_if *ras_if = adev->umc.ras_if;
	struct ras_dispatch_if ih_data = {
		.entry = entry,
	};

	if (!ras_if)
		return 0;

	ih_data.head = *ras_if;

	amdgpu_ras_interrupt_dispatch(adev, &ih_data);
	return 0;
}

int amdgpu_umc_fill_error_record(struct ras_err_data *err_data,
		uint64_t err_addr,
		uint64_t retired_page,
		uint32_t channel_index,
		uint32_t umc_inst)
{
	struct eeprom_table_record *err_rec;

	if (!err_data ||
	    !err_data->err_addr ||
	    (err_data->err_addr_cnt >= err_data->err_addr_len))
		return -EINVAL;

	err_rec = &err_data->err_addr[err_data->err_addr_cnt];

	err_rec->address = err_addr;
	/* page frame address is saved */
	err_rec->retired_page = retired_page >> AMDGPU_GPU_PAGE_SHIFT;
	err_rec->ts = (uint64_t)ktime_get_real_seconds();
	err_rec->err_type = AMDGPU_RAS_EEPROM_ERR_NON_RECOVERABLE;
	err_rec->cu = 0;
	err_rec->mem_channel = channel_index;
	err_rec->mcumc_id = umc_inst;

	err_data->err_addr_cnt++;

	return 0;
}

int amdgpu_umc_loop_channels(struct amdgpu_device *adev,
			umc_func func, void *data)
{
	uint32_t node_inst       = 0;
	uint32_t umc_inst        = 0;
	uint32_t ch_inst         = 0;
	int ret = 0;

	if (adev->umc.node_inst_num) {
		LOOP_UMC_EACH_NODE_INST_AND_CH(node_inst, umc_inst, ch_inst) {
			ret = func(adev, node_inst, umc_inst, ch_inst, data);
			if (ret) {
				dev_err(adev->dev, "Node %d umc %d ch %d func returns %d\n",
					node_inst, umc_inst, ch_inst, ret);
				return ret;
			}
		}
	} else {
		LOOP_UMC_INST_AND_CH(umc_inst, ch_inst) {
			ret = func(adev, 0, umc_inst, ch_inst, data);
			if (ret) {
				dev_err(adev->dev, "Umc %d ch %d func returns %d\n",
					umc_inst, ch_inst, ret);
				return ret;
			}
		}
	}

	return 0;
}

int amdgpu_umc_update_ecc_status(struct amdgpu_device *adev,
				uint64_t status, uint64_t ipid, uint64_t addr)
{
	if (adev->umc.ras->update_ecc_status)
		return adev->umc.ras->update_ecc_status(adev,
					status, ipid, addr);
	return 0;
}

int amdgpu_umc_logs_ecc_err(struct amdgpu_device *adev,
		struct radix_tree_root *ecc_tree, struct ras_ecc_err *ecc_err)
{
	struct amdgpu_ras *con = amdgpu_ras_get_context(adev);
	struct ras_ecc_log_info *ecc_log;
	int ret;

	ecc_log = &con->umc_ecc_log;

	mutex_lock(&ecc_log->lock);
	ret = radix_tree_insert(ecc_tree, ecc_err->pa_pfn, ecc_err);
	if (!ret)
		radix_tree_tag_set(ecc_tree,
			ecc_err->pa_pfn, UMC_ECC_NEW_DETECTED_TAG);
	mutex_unlock(&ecc_log->lock);

	return ret;
}<|MERGE_RESOLUTION|>--- conflicted
+++ resolved
@@ -196,11 +196,7 @@
 	amdgpu_umc_handle_bad_pages(adev, ras_error_status);
 
 	if ((err_data->ue_count || err_data->de_count) &&
-<<<<<<< HEAD
-	    (reset || (con && con->is_rma))) {
-=======
 	    (reset || amdgpu_ras_is_rma(adev))) {
->>>>>>> adc21867
 		con->gpu_reset_flags |= reset;
 		amdgpu_ras_reset_gpu(adev);
 	}
@@ -208,58 +204,6 @@
 	return AMDGPU_RAS_SUCCESS;
 }
 
-<<<<<<< HEAD
-int amdgpu_umc_bad_page_polling_timeout(struct amdgpu_device *adev,
-			uint32_t reset, uint32_t timeout_ms)
-{
-	struct ras_err_data err_data;
-	struct ras_common_if head = {
-		.block = AMDGPU_RAS_BLOCK__UMC,
-	};
-	struct ras_manager *obj = amdgpu_ras_find_obj(adev, &head);
-	struct amdgpu_ras *con = amdgpu_ras_get_context(adev);
-	uint32_t timeout = timeout_ms;
-
-	memset(&err_data, 0, sizeof(err_data));
-	amdgpu_ras_error_data_init(&err_data);
-
-	do {
-
-		amdgpu_umc_handle_bad_pages(adev, &err_data);
-
-		if (timeout && !err_data.de_count) {
-			msleep(1);
-			timeout--;
-		}
-
-	} while (timeout && !err_data.de_count);
-
-	if (!timeout)
-		dev_warn(adev->dev, "Can't find bad pages\n");
-
-	if (err_data.de_count)
-		dev_info(adev->dev, "%ld new deferred hardware errors detected\n", err_data.de_count);
-
-	if (obj) {
-		obj->err_data.ue_count += err_data.ue_count;
-		obj->err_data.ce_count += err_data.ce_count;
-		obj->err_data.de_count += err_data.de_count;
-	}
-
-	amdgpu_ras_error_data_fini(&err_data);
-
-	kgd2kfd_set_sram_ecc_flag(adev->kfd.dev);
-
-	if (reset || (err_data.err_addr_cnt && con && con->is_rma)) {
-		con->gpu_reset_flags |= reset;
-		amdgpu_ras_reset_gpu(adev);
-	}
-
-	return 0;
-}
-
-=======
->>>>>>> adc21867
 int amdgpu_umc_pasid_poison_handler(struct amdgpu_device *adev,
 			enum amdgpu_ras_block block, uint16_t pasid,
 			pasid_notify pasid_fn, void *data, uint32_t reset)
