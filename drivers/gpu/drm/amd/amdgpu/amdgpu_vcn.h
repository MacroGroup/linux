/*
 * Copyright 2016 Advanced Micro Devices, Inc.
 *
 * Permission is hereby granted, free of charge, to any person obtaining a
 * copy of this software and associated documentation files (the "Software"),
 * to deal in the Software without restriction, including without limitation
 * the rights to use, copy, modify, merge, publish, distribute, sublicense,
 * and/or sell copies of the Software, and to permit persons to whom the
 * Software is furnished to do so, subject to the following conditions:
 *
 * The above copyright notice and this permission notice shall be included in
 * all copies or substantial portions of the Software.
 *
 * THE SOFTWARE IS PROVIDED "AS IS", WITHOUT WARRANTY OF ANY KIND, EXPRESS OR
 * IMPLIED, INCLUDING BUT NOT LIMITED TO THE WARRANTIES OF MERCHANTABILITY,
 * FITNESS FOR A PARTICULAR PURPOSE AND NONINFRINGEMENT.  IN NO EVENT SHALL
 * THE COPYRIGHT HOLDER(S) OR AUTHOR(S) BE LIABLE FOR ANY CLAIM, DAMAGES OR
 * OTHER LIABILITY, WHETHER IN AN ACTION OF CONTRACT, TORT OR OTHERWISE,
 * ARISING FROM, OUT OF OR IN CONNECTION WITH THE SOFTWARE OR THE USE OR
 * OTHER DEALINGS IN THE SOFTWARE.
 *
 */

#ifndef __AMDGPU_VCN_H__
#define __AMDGPU_VCN_H__

#include "amdgpu_ras.h"

#define AMDGPU_VCN_STACK_SIZE		(128*1024)
#define AMDGPU_VCN_CONTEXT_SIZE 	(512*1024)

#define AMDGPU_VCN_FIRMWARE_OFFSET	256
#define AMDGPU_VCN_MAX_ENC_RINGS	3

#define AMDGPU_MAX_VCN_INSTANCES	4
#define AMDGPU_MAX_VCN_ENC_RINGS  (AMDGPU_VCN_MAX_ENC_RINGS * AMDGPU_MAX_VCN_INSTANCES)

#define AMDGPU_VCN_HARVEST_VCN0 (1 << 0)
#define AMDGPU_VCN_HARVEST_VCN1 (1 << 1)

#define VCN_DEC_KMD_CMD 		0x80000000
#define VCN_DEC_CMD_FENCE		0x00000000
#define VCN_DEC_CMD_TRAP		0x00000001
#define VCN_DEC_CMD_WRITE_REG		0x00000004
#define VCN_DEC_CMD_REG_READ_COND_WAIT	0x00000006
#define VCN_DEC_CMD_PACKET_START	0x0000000a
#define VCN_DEC_CMD_PACKET_END		0x0000000b

#define VCN_DEC_SW_CMD_NO_OP		0x00000000
#define VCN_DEC_SW_CMD_END		0x00000001
#define VCN_DEC_SW_CMD_IB		0x00000002
#define VCN_DEC_SW_CMD_FENCE		0x00000003
#define VCN_DEC_SW_CMD_TRAP		0x00000004
#define VCN_DEC_SW_CMD_IB_AUTO		0x00000005
#define VCN_DEC_SW_CMD_SEMAPHORE	0x00000006
#define VCN_DEC_SW_CMD_PREEMPT_FENCE	0x00000009
#define VCN_DEC_SW_CMD_REG_WRITE	0x0000000b
#define VCN_DEC_SW_CMD_REG_WAIT		0x0000000c

#define VCN_ENC_CMD_NO_OP		0x00000000
#define VCN_ENC_CMD_END 		0x00000001
#define VCN_ENC_CMD_IB			0x00000002
#define VCN_ENC_CMD_FENCE		0x00000003
#define VCN_ENC_CMD_TRAP		0x00000004
#define VCN_ENC_CMD_REG_WRITE		0x0000000b
#define VCN_ENC_CMD_REG_WAIT		0x0000000c

#define VCN_AON_SOC_ADDRESS_2_0 	0x1f800
#define VCN1_AON_SOC_ADDRESS_3_0 	0x48000
#define VCN_VID_IP_ADDRESS_2_0		0x0
#define VCN_AON_IP_ADDRESS_2_0		0x30000

#define mmUVD_RBC_XX_IB_REG_CHECK 					0x026b
#define mmUVD_RBC_XX_IB_REG_CHECK_BASE_IDX 				1
#define mmUVD_REG_XX_MASK 						0x026c
#define mmUVD_REG_XX_MASK_BASE_IDX 					1

/* 1 second timeout */
#define VCN_IDLE_TIMEOUT	msecs_to_jiffies(1000)

#define RREG32_SOC15_DPG_MODE_1_0(ip, inst_idx, reg, mask, sram_sel) 			\
	({	WREG32_SOC15(ip, inst_idx, mmUVD_DPG_LMA_MASK, mask); 			\
		WREG32_SOC15(ip, inst_idx, mmUVD_DPG_LMA_CTL, 				\
			UVD_DPG_LMA_CTL__MASK_EN_MASK | 				\
			((adev->reg_offset[ip##_HWIP][inst_idx][reg##_BASE_IDX] + reg) 	\
			<< UVD_DPG_LMA_CTL__READ_WRITE_ADDR__SHIFT) | 			\
			(sram_sel << UVD_DPG_LMA_CTL__SRAM_SEL__SHIFT)); 		\
		RREG32_SOC15(ip, inst_idx, mmUVD_DPG_LMA_DATA); 			\
	})

#define WREG32_SOC15_DPG_MODE_1_0(ip, inst_idx, reg, value, mask, sram_sel) 		\
	do { 										\
		WREG32_SOC15(ip, inst_idx, mmUVD_DPG_LMA_DATA, value); 			\
		WREG32_SOC15(ip, inst_idx, mmUVD_DPG_LMA_MASK, mask); 			\
		WREG32_SOC15(ip, inst_idx, mmUVD_DPG_LMA_CTL, 				\
			UVD_DPG_LMA_CTL__READ_WRITE_MASK | 				\
			((adev->reg_offset[ip##_HWIP][inst_idx][reg##_BASE_IDX] + reg) 	\
			<< UVD_DPG_LMA_CTL__READ_WRITE_ADDR__SHIFT) | 			\
			(sram_sel << UVD_DPG_LMA_CTL__SRAM_SEL__SHIFT)); 		\
	} while (0)

#define SOC15_DPG_MODE_OFFSET(ip, inst_idx, reg) 						\
	({											\
		uint32_t internal_reg_offset, addr;						\
		bool video_range, video1_range, aon_range, aon1_range;				\
												\
		addr = (adev->reg_offset[ip##_HWIP][inst_idx][reg##_BASE_IDX] + reg);		\
		addr <<= 2; 									\
		video_range = ((((0xFFFFF & addr) >= (VCN_VID_SOC_ADDRESS_2_0)) && 		\
				((0xFFFFF & addr) < ((VCN_VID_SOC_ADDRESS_2_0 + 0x2600)))));	\
		video1_range = ((((0xFFFFF & addr) >= (VCN1_VID_SOC_ADDRESS_3_0)) && 		\
				((0xFFFFF & addr) < ((VCN1_VID_SOC_ADDRESS_3_0 + 0x2600)))));	\
		aon_range   = ((((0xFFFFF & addr) >= (VCN_AON_SOC_ADDRESS_2_0)) && 		\
				((0xFFFFF & addr) < ((VCN_AON_SOC_ADDRESS_2_0 + 0x600)))));	\
		aon1_range   = ((((0xFFFFF & addr) >= (VCN1_AON_SOC_ADDRESS_3_0)) && 		\
				((0xFFFFF & addr) < ((VCN1_AON_SOC_ADDRESS_3_0 + 0x600)))));	\
		if (video_range) 								\
			internal_reg_offset = ((0xFFFFF & addr) - (VCN_VID_SOC_ADDRESS_2_0) + 	\
				(VCN_VID_IP_ADDRESS_2_0));					\
		else if (aon_range)								\
			internal_reg_offset = ((0xFFFFF & addr) - (VCN_AON_SOC_ADDRESS_2_0) + 	\
				(VCN_AON_IP_ADDRESS_2_0));					\
		else if (video1_range) 								\
			internal_reg_offset = ((0xFFFFF & addr) - (VCN1_VID_SOC_ADDRESS_3_0) + 	\
				(VCN_VID_IP_ADDRESS_2_0));					\
		else if (aon1_range)								\
			internal_reg_offset = ((0xFFFFF & addr) - (VCN1_AON_SOC_ADDRESS_3_0) + 	\
				(VCN_AON_IP_ADDRESS_2_0));					\
		else										\
			internal_reg_offset = (0xFFFFF & addr);					\
												\
		internal_reg_offset >>= 2;							\
	})

#define RREG32_SOC15_DPG_MODE(inst_idx, offset, mask_en) 					\
	({											\
		WREG32_SOC15(VCN, inst_idx, mmUVD_DPG_LMA_CTL, 					\
			(0x0 << UVD_DPG_LMA_CTL__READ_WRITE__SHIFT |				\
			mask_en << UVD_DPG_LMA_CTL__MASK_EN__SHIFT |				\
			offset << UVD_DPG_LMA_CTL__READ_WRITE_ADDR__SHIFT));			\
		RREG32_SOC15(VCN, inst_idx, mmUVD_DPG_LMA_DATA);				\
	})

#define WREG32_SOC15_DPG_MODE(inst_idx, offset, value, mask_en, indirect)             \
	do {                                                                          \
		if (!indirect) {                                                      \
			WREG32_SOC15(VCN, GET_INST(VCN, inst_idx),                    \
				     mmUVD_DPG_LMA_DATA, value);                      \
			WREG32_SOC15(                                                 \
				VCN, GET_INST(VCN, inst_idx),                         \
				mmUVD_DPG_LMA_CTL,                                    \
				(0x1 << UVD_DPG_LMA_CTL__READ_WRITE__SHIFT |          \
				 mask_en << UVD_DPG_LMA_CTL__MASK_EN__SHIFT |         \
				 offset << UVD_DPG_LMA_CTL__READ_WRITE_ADDR__SHIFT)); \
		} else {                                                              \
			*adev->vcn.inst[inst_idx].dpg_sram_curr_addr++ =              \
				offset;                                               \
			*adev->vcn.inst[inst_idx].dpg_sram_curr_addr++ =              \
				value;                                                \
		}                                                                     \
	} while (0)

#define SOC24_DPG_MODE_OFFSET(ip, inst_idx, reg)						\
	({											\
		uint32_t internal_reg_offset, addr;						\
		bool video_range, aon_range;				\
												\
		addr = (adev->reg_offset[ip##_HWIP][inst_idx][reg##_BASE_IDX] + reg);		\
		addr <<= 2;									\
		video_range = ((((0xFFFFF & addr) >= (VCN_VID_SOC_ADDRESS)) &&			\
				((0xFFFFF & addr) < ((VCN_VID_SOC_ADDRESS + 0x2600)))));	\
		aon_range   = ((((0xFFFFF & addr) >= (VCN_AON_SOC_ADDRESS)) &&			\
				((0xFFFFF & addr) < ((VCN_AON_SOC_ADDRESS + 0x600)))));		\
		if (video_range)								\
			internal_reg_offset = ((0xFFFFF & addr) - (VCN_VID_SOC_ADDRESS) +	\
				(VCN_VID_IP_ADDRESS));						\
		else if (aon_range)								\
			internal_reg_offset = ((0xFFFFF & addr) - (VCN_AON_SOC_ADDRESS) +	\
				(VCN_AON_IP_ADDRESS));						\
		else										\
			internal_reg_offset = (0xFFFFF & addr);					\
												\
		internal_reg_offset >>= 2;							\
	})

#define WREG32_SOC24_DPG_MODE(inst_idx, offset, value, mask_en, indirect)		\
	do {										\
		if (!indirect) {							\
			WREG32_SOC15(VCN, GET_INST(VCN, inst_idx),			\
				     regUVD_DPG_LMA_DATA, value);			\
			WREG32_SOC15(							\
				VCN, GET_INST(VCN, inst_idx),				\
				regUVD_DPG_LMA_CTL,					\
				(0x1 << UVD_DPG_LMA_CTL__READ_WRITE__SHIFT |		\
				 mask_en << UVD_DPG_LMA_CTL__MASK_EN__SHIFT |		\
				 offset << UVD_DPG_LMA_CTL__READ_WRITE_ADDR__SHIFT));	\
		} else {								\
			*adev->vcn.inst[inst_idx].dpg_sram_curr_addr++ =		\
				offset;							\
			*adev->vcn.inst[inst_idx].dpg_sram_curr_addr++ =		\
				value;							\
		}									\
	} while (0)

#define AMDGPU_FW_SHARED_FLAG_0_UNIFIED_QUEUE (1 << 2)
#define AMDGPU_FW_SHARED_FLAG_0_DRM_KEY_INJECT (1 << 4)
#define AMDGPU_VCN_FW_SHARED_FLAG_0_RB	(1 << 6)
#define AMDGPU_VCN_MULTI_QUEUE_FLAG	(1 << 8)
#define AMDGPU_VCN_SW_RING_FLAG		(1 << 9)
#define AMDGPU_VCN_FW_LOGGING_FLAG	(1 << 10)
#define AMDGPU_VCN_SMU_VERSION_INFO_FLAG (1 << 11)
#define AMDGPU_VCN_SMU_DPM_INTERFACE_FLAG (1 << 11)
#define AMDGPU_VCN_VF_RB_SETUP_FLAG (1 << 14)
#define AMDGPU_VCN_VF_RB_DECOUPLE_FLAG (1 << 15)

#define MAX_NUM_VCN_RB_SETUP 4

#define AMDGPU_VCN_IB_FLAG_DECODE_BUFFER	0x00000001
#define AMDGPU_VCN_CMD_FLAG_MSG_BUFFER		0x00000001

#define VCN_CODEC_DISABLE_MASK_AV1  (1 << 0)
#define VCN_CODEC_DISABLE_MASK_VP9  (1 << 1)
#define VCN_CODEC_DISABLE_MASK_HEVC (1 << 2)
#define VCN_CODEC_DISABLE_MASK_H264 (1 << 3)

#define AMDGPU_VCN_SMU_DPM_INTERFACE_DGPU (0)
#define AMDGPU_VCN_SMU_DPM_INTERFACE_APU (1)

#define AMDGPU_DRM_KEY_INJECT_WORKAROUND_VCNFW_ASD_HANDSHAKING 2

enum fw_queue_mode {
	FW_QUEUE_RING_RESET = 1,
	FW_QUEUE_DPG_HOLD_OFF = 2,
};

enum engine_status_constants {
	UVD_PGFSM_STATUS__UVDM_UVDU_PWR_ON = 0x2AAAA0,
	UVD_PGFSM_STATUS__UVDM_UVDU_PWR_ON_2_0 = 0xAAAA0,
	UVD_PGFSM_STATUS__UVDM_UVDU_UVDLM_PWR_ON_3_0 = 0x2A2A8AA0,
	UVD_PGFSM_CONFIG__UVDM_UVDU_PWR_ON = 0x00000002,
	UVD_STATUS__UVD_BUSY = 0x00000004,
	GB_ADDR_CONFIG_DEFAULT = 0x26010011,
	UVD_STATUS__IDLE = 0x2,
	UVD_STATUS__BUSY = 0x5,
	UVD_POWER_STATUS__UVD_POWER_STATUS_TILES_OFF = 0x1,
	UVD_STATUS__RBC_BUSY = 0x1,
	UVD_PGFSM_STATUS_UVDJ_PWR_ON = 0,
};

enum internal_dpg_state {
	VCN_DPG_STATE__UNPAUSE = 0,
	VCN_DPG_STATE__PAUSE,
};

struct dpg_pause_state {
	enum internal_dpg_state fw_based;
	enum internal_dpg_state jpeg;
};

struct amdgpu_vcn_reg{
	unsigned	data0;
	unsigned	data1;
	unsigned	cmd;
	unsigned	nop;
	unsigned	context_id;
	unsigned	ib_vmid;
	unsigned	ib_bar_low;
	unsigned	ib_bar_high;
	unsigned	ib_size;
	unsigned	gp_scratch8;
	unsigned	scratch9;
};

struct amdgpu_vcn_fw_shared {
	void        *cpu_addr;
	uint64_t    gpu_addr;
	uint32_t    mem_size;
	uint32_t    log_offset;
};

struct amdgpu_vcn_inst {
	struct amdgpu_bo	*vcpu_bo;
	void			*cpu_addr;
	uint64_t		gpu_addr;
	void			*saved_bo;
	struct amdgpu_ring	ring_dec;
	struct amdgpu_ring	ring_enc[AMDGPU_VCN_MAX_ENC_RINGS];
	atomic_t		sched_score;
	struct amdgpu_irq_src	irq;
	struct amdgpu_irq_src	ras_poison_irq;
	struct amdgpu_vcn_reg	external;
	struct amdgpu_bo	*dpg_sram_bo;
	struct dpg_pause_state	pause_state;
	void			*dpg_sram_cpu_addr;
	uint64_t		dpg_sram_gpu_addr;
	uint32_t		*dpg_sram_curr_addr;
	atomic_t		dpg_enc_submission_cnt;
	struct amdgpu_vcn_fw_shared fw_shared;
	uint8_t			aid_id;
};

struct amdgpu_vcn_ras {
	struct amdgpu_ras_block_object ras_block;
};

struct amdgpu_vcn {
	unsigned		fw_version;
	struct delayed_work	idle_work;
	const struct firmware	*fw[AMDGPU_MAX_VCN_INSTANCES];	/* VCN firmware */
	unsigned		num_enc_rings;
	enum amd_powergating_state cur_state;
	bool			indirect_sram;

	uint8_t	num_vcn_inst;
	struct amdgpu_vcn_inst	 inst[AMDGPU_MAX_VCN_INSTANCES];
	uint8_t			 vcn_config[AMDGPU_MAX_VCN_INSTANCES];
	uint32_t		 vcn_codec_disable_mask[AMDGPU_MAX_VCN_INSTANCES];
	struct amdgpu_vcn_reg	 internal;
	struct mutex		 vcn_pg_lock;
	struct mutex		vcn1_jpeg1_workaround;
	atomic_t		 total_submission_cnt;

	unsigned	harvest_config;
	int (*pause_dpg_mode)(struct amdgpu_device *adev,
		int inst_idx, struct dpg_pause_state *new_state);

	struct ras_common_if    *ras_if;
	struct amdgpu_vcn_ras   *ras;

	uint16_t inst_mask;
	uint8_t	num_inst_per_aid;
	bool using_unified_queue;
<<<<<<< HEAD
=======

	/* IP reg dump */
	uint32_t		*ip_dump;
>>>>>>> adc21867
};

struct amdgpu_fw_shared_rb_ptrs_struct {
	/* to WA DPG R/W ptr issues.*/
	uint32_t  rptr;
	uint32_t  wptr;
};

struct amdgpu_fw_shared_multi_queue {
	uint8_t decode_queue_mode;
	uint8_t encode_generalpurpose_queue_mode;
	uint8_t encode_lowlatency_queue_mode;
	uint8_t encode_realtime_queue_mode;
	uint8_t padding[4];
};

struct amdgpu_fw_shared_sw_ring {
	uint8_t is_enabled;
	uint8_t padding[3];
};

struct amdgpu_fw_shared_unified_queue_struct {
	uint8_t is_enabled;
	uint8_t queue_mode;
	uint8_t queue_status;
	uint8_t padding[5];
};

struct amdgpu_fw_shared_fw_logging {
	uint8_t is_enabled;
	uint32_t addr_lo;
	uint32_t addr_hi;
	uint32_t size;
};

struct amdgpu_fw_shared_smu_interface_info {
	uint8_t smu_interface_type;
	uint8_t padding[3];
};

struct amdgpu_fw_shared {
	uint32_t present_flag_0;
	uint8_t pad[44];
	struct amdgpu_fw_shared_rb_ptrs_struct rb;
	uint8_t pad1[1];
	struct amdgpu_fw_shared_multi_queue multi_queue;
	struct amdgpu_fw_shared_sw_ring sw_ring;
	struct amdgpu_fw_shared_fw_logging fw_log;
	struct amdgpu_fw_shared_smu_interface_info smu_interface_info;
};

struct amdgpu_vcn_rb_setup_info {
	uint32_t  rb_addr_lo;
	uint32_t  rb_addr_hi;
	uint32_t  rb_size;
};

struct amdgpu_fw_shared_rb_setup {
	uint32_t is_rb_enabled_flags;

	union {
		struct {
			uint32_t rb_addr_lo;
			uint32_t rb_addr_hi;
			uint32_t  rb_size;
			uint32_t  rb4_addr_lo;
			uint32_t  rb4_addr_hi;
			uint32_t  rb4_size;
			uint32_t  reserved[6];
		};

		struct {
			struct amdgpu_vcn_rb_setup_info rb_info[MAX_NUM_VCN_RB_SETUP];
		};
	};
};

struct amdgpu_fw_shared_drm_key_wa {
	uint8_t  method;
	uint8_t  reserved[3];
};

struct amdgpu_fw_shared_queue_decouple {
	uint8_t  is_enabled;
	uint8_t  reserved[7];
};

struct amdgpu_vcn4_fw_shared {
	uint32_t present_flag_0;
	uint8_t pad[12];
	struct amdgpu_fw_shared_unified_queue_struct sq;
	uint8_t pad1[8];
	struct amdgpu_fw_shared_fw_logging fw_log;
	uint8_t pad2[20];
	struct amdgpu_fw_shared_rb_setup rb_setup;
	struct amdgpu_fw_shared_smu_interface_info smu_dpm_interface;
	struct amdgpu_fw_shared_drm_key_wa drm_key_wa;
	uint8_t pad3[9];
	struct amdgpu_fw_shared_queue_decouple decouple;
};

struct amdgpu_vcn_fwlog {
	uint32_t rptr;
	uint32_t wptr;
	uint32_t buffer_size;
	uint32_t header_size;
	uint8_t wrapped;
};

struct amdgpu_vcn_decode_buffer {
	uint32_t valid_buf_flag;
	uint32_t msg_buffer_address_hi;
	uint32_t msg_buffer_address_lo;
	uint32_t pad[30];
};

struct amdgpu_vcn_rb_metadata {
	uint32_t size;
	uint32_t present_flag_0;

	uint8_t version;
	uint8_t ring_id;
	uint8_t pad[26];
};

struct amdgpu_vcn5_fw_shared {
	uint32_t present_flag_0;
	uint8_t pad[12];
	struct amdgpu_fw_shared_unified_queue_struct sq;
	uint8_t pad1[8];
	struct amdgpu_fw_shared_fw_logging fw_log;
	uint8_t pad2[20];
	struct amdgpu_fw_shared_rb_setup rb_setup;
	struct amdgpu_fw_shared_smu_interface_info smu_dpm_interface;
	struct amdgpu_fw_shared_drm_key_wa drm_key_wa;
	uint8_t pad3[9];
};

#define VCN_BLOCK_ENCODE_DISABLE_MASK 0x80
#define VCN_BLOCK_DECODE_DISABLE_MASK 0x40
#define VCN_BLOCK_QUEUE_DISABLE_MASK 0xC0

enum vcn_ring_type {
	VCN_ENCODE_RING,
	VCN_DECODE_RING,
	VCN_UNIFIED_RING,
};

int amdgpu_vcn_early_init(struct amdgpu_device *adev);
int amdgpu_vcn_sw_init(struct amdgpu_device *adev);
int amdgpu_vcn_sw_fini(struct amdgpu_device *adev);
int amdgpu_vcn_suspend(struct amdgpu_device *adev);
int amdgpu_vcn_resume(struct amdgpu_device *adev);
void amdgpu_vcn_ring_begin_use(struct amdgpu_ring *ring);
void amdgpu_vcn_ring_end_use(struct amdgpu_ring *ring);

bool amdgpu_vcn_is_disabled_vcn(struct amdgpu_device *adev,
				enum vcn_ring_type type, uint32_t vcn_instance);

int amdgpu_vcn_dec_ring_test_ring(struct amdgpu_ring *ring);
int amdgpu_vcn_dec_ring_test_ib(struct amdgpu_ring *ring, long timeout);
int amdgpu_vcn_dec_sw_ring_test_ring(struct amdgpu_ring *ring);
int amdgpu_vcn_dec_sw_ring_test_ib(struct amdgpu_ring *ring, long timeout);
int amdgpu_vcn_unified_ring_test_ib(struct amdgpu_ring *ring, long timeout);

int amdgpu_vcn_enc_ring_test_ring(struct amdgpu_ring *ring);
int amdgpu_vcn_enc_ring_test_ib(struct amdgpu_ring *ring, long timeout);

enum amdgpu_ring_priority_level amdgpu_vcn_get_enc_ring_prio(int ring);

void amdgpu_vcn_setup_ucode(struct amdgpu_device *adev);

void amdgpu_vcn_fwlog_init(struct amdgpu_vcn_inst *vcn);
void amdgpu_debugfs_vcn_fwlog_init(struct amdgpu_device *adev,
                                   uint8_t i, struct amdgpu_vcn_inst *vcn);

int amdgpu_vcn_process_poison_irq(struct amdgpu_device *adev,
			struct amdgpu_irq_src *source,
			struct amdgpu_iv_entry *entry);
int amdgpu_vcn_ras_late_init(struct amdgpu_device *adev,
			struct ras_common_if *ras_block);
int amdgpu_vcn_ras_sw_init(struct amdgpu_device *adev);

int amdgpu_vcn_psp_update_sram(struct amdgpu_device *adev, int inst_idx,
			       enum AMDGPU_UCODE_ID ucode_id);

#endif<|MERGE_RESOLUTION|>--- conflicted
+++ resolved
@@ -330,12 +330,9 @@
 	uint16_t inst_mask;
 	uint8_t	num_inst_per_aid;
 	bool using_unified_queue;
-<<<<<<< HEAD
-=======
 
 	/* IP reg dump */
 	uint32_t		*ip_dump;
->>>>>>> adc21867
 };
 
 struct amdgpu_fw_shared_rb_ptrs_struct {
