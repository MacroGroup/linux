--- conflicted
+++ resolved
@@ -85,16 +85,7 @@
 	if (!sync)
 		return 0;
 
-<<<<<<< HEAD
-	amdgpu_sync_create(&sync);
-	r = amdgpu_sync_resv(p->adev, &sync, resv, sync_mode, p->vm);
-	if (!r)
-		r = amdgpu_sync_push_to_job(&sync, p->job);
-	amdgpu_sync_free(&sync);
-
-=======
 	r = amdgpu_sync_push_to_job(sync, p->job);
->>>>>>> adc21867
 	if (r) {
 		p->num_dw_left = 0;
 		amdgpu_job_free(p->job);
