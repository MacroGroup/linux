--- conflicted
+++ resolved
@@ -1502,11 +1502,7 @@
 	uint32_t inst;
 
 	ptr = kcalloc(reg_count, sizeof(uint32_t), GFP_KERNEL);
-<<<<<<< HEAD
-	if (ptr == NULL) {
-=======
 	if (!ptr) {
->>>>>>> adc21867
 		DRM_ERROR("Failed to allocate memory for GFX IP Dump\n");
 		adev->gfx.ip_dump_core = NULL;
 	} else {
@@ -1519,11 +1515,7 @@
 		adev->gfx.mec.num_queue_per_pipe;
 
 	ptr = kcalloc(reg_count * inst, sizeof(uint32_t), GFP_KERNEL);
-<<<<<<< HEAD
-	if (ptr == NULL) {
-=======
 	if (!ptr) {
->>>>>>> adc21867
 		DRM_ERROR("Failed to allocate memory for Compute Queues IP Dump\n");
 		adev->gfx.ip_dump_compute_queues = NULL;
 	} else {
@@ -1536,11 +1528,7 @@
 		adev->gfx.me.num_queue_per_pipe;
 
 	ptr = kcalloc(reg_count * inst, sizeof(uint32_t), GFP_KERNEL);
-<<<<<<< HEAD
-	if (ptr == NULL) {
-=======
 	if (!ptr) {
->>>>>>> adc21867
 		DRM_ERROR("Failed to allocate memory for GFX Queues IP Dump\n");
 		adev->gfx.ip_dump_gfx_queues = NULL;
 	} else {
@@ -6558,8 +6546,6 @@
 	amdgpu_ring_write(ring, gcr_cntl); /* GCR_CNTL */
 }
 
-<<<<<<< HEAD
-=======
 static int gfx_v11_0_reset_kgq(struct amdgpu_ring *ring, unsigned int vmid)
 {
 	struct amdgpu_device *adev = ring->adev;
@@ -6653,7 +6639,6 @@
 	return amdgpu_ring_test_ring(ring);
 }
 
->>>>>>> adc21867
 static void gfx_v11_ip_print(void *handle, struct drm_printer *p)
 {
 	struct amdgpu_device *adev = (struct amdgpu_device *)handle;
