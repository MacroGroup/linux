/*
 * Copyright 2023 Advanced Micro Devices, Inc.
 *
 * Permission is hereby granted, free of charge, to any person obtaining a
 * copy of this software and associated documentation files (the "Software"),
 * to deal in the Software without restriction, including without limitation
 * the rights to use, copy, modify, merge, publish, distribute, sublicense,
 * and/or sell copies of the Software, and to permit persons to whom the
 * Software is furnished to do so, subject to the following conditions:
 *
 * The above copyright notice and this permission notice shall be included in
 * all copies or substantial portions of the Software.
 *
 * THE SOFTWARE IS PROVIDED "AS IS", WITHOUT WARRANTY OF ANY KIND, EXPRESS OR
 * IMPLIED, INCLUDING BUT NOT LIMITED TO THE WARRANTIES OF MERCHANTABILITY,
 * FITNESS FOR A PARTICULAR PURPOSE AND NONINFRINGEMENT.  IN NO EVENT SHALL
 * THE COPYRIGHT HOLDER(S) OR AUTHOR(S) BE LIABLE FOR ANY CLAIM, DAMAGES OR
 * OTHER LIABILITY, WHETHER IN AN ACTION OF CONTRACT, TORT OR OTHERWISE,
 * ARISING FROM, OUT OF OR IN CONNECTION WITH THE SOFTWARE OR THE USE OR
 * OTHER DEALINGS IN THE SOFTWARE.
 *
 */

#include "amdgpu.h"
#include "soc21.h"
#include "gc/gc_11_0_3_offset.h"
#include "gc/gc_11_0_3_sh_mask.h"
#include "ivsrcid/gfx/irqsrcs_gfx_11_0_0.h"
#include "soc15.h"
#include "soc15d.h"
#include "gfx_v11_0.h"


static int gfx_v11_0_3_rlc_gc_fed_irq(struct amdgpu_device *adev,
				  struct amdgpu_irq_src *source,
				  struct amdgpu_iv_entry *entry)
{
	uint32_t rlc_status0 = 0, rlc_status1 = 0;
	struct ras_common_if *ras_if = NULL;
	struct ras_dispatch_if ih_data = {
		.entry = entry,
	};

	rlc_status0 = RREG32(SOC15_REG_OFFSET(GC, 0, regRLC_RLCS_FED_STATUS_0));
	rlc_status1 = RREG32(SOC15_REG_OFFSET(GC, 0, regRLC_RLCS_FED_STATUS_1));

	if (!rlc_status0 && !rlc_status1) {
		dev_warn(adev->dev, "RLC_GC_FED irq is generated, but rlc_status0 and rlc_status1 are empty!\n");
		return 0;
	}

	/* Use RLC_RLCS_FED_STATUS_0/1 to distinguish FED error block. */
	if (REG_GET_FIELD(rlc_status0, RLC_RLCS_FED_STATUS_0, SDMA0_FED_ERR) ||
	    REG_GET_FIELD(rlc_status0, RLC_RLCS_FED_STATUS_0, SDMA1_FED_ERR))
		ras_if = adev->sdma.ras_if;
	else
		ras_if = adev->gfx.ras_if;

	if (!ras_if) {
		dev_err(adev->dev, "Gfx or sdma ras block not initialized, rlc_status0:0x%x.\n",
				rlc_status0);
		return -EINVAL;
	}

	dev_warn(adev->dev, "RLC %s FED IRQ\n", ras_if->name);

	if (!amdgpu_sriov_vf(adev)) {
		ih_data.head = *ras_if;
		amdgpu_ras_interrupt_dispatch(adev, &ih_data);
	} else {
		if (adev->virt.ops && adev->virt.ops->ras_poison_handler)
			adev->virt.ops->ras_poison_handler(adev, ras_if->block);
		else
			dev_warn(adev->dev,
				"No ras_poison_handler interface in SRIOV for %s!\n", ras_if->name);
	}

	return 0;
}

static int gfx_v11_0_3_poison_consumption_handler(struct amdgpu_device *adev,
					struct amdgpu_iv_entry *entry)
{
	/* Workaround: when vmid and pasid are both zero, trigger gpu reset in KGD. */
	if (entry && (entry->client_id == SOC21_IH_CLIENTID_GFX) &&
	    (entry->src_id == GFX_11_0_0__SRCID__RLC_GC_FED_INTERRUPT) &&
	     !entry->vmid && !entry->pasid) {
		struct amdgpu_ras *con = amdgpu_ras_get_context(adev);
		uint32_t rlc_status0 = 0;

		rlc_status0 = RREG32_SOC15(GC, 0, regRLC_RLCS_FED_STATUS_0);

		if (REG_GET_FIELD(rlc_status0, RLC_RLCS_FED_STATUS_0, SDMA0_FED_ERR) ||
		    REG_GET_FIELD(rlc_status0, RLC_RLCS_FED_STATUS_0, SDMA1_FED_ERR)) {
			struct amdgpu_ras *ras = amdgpu_ras_get_context(adev);

			ras->gpu_reset_flags |= AMDGPU_RAS_GPU_RESET_MODE2_RESET;
		}

<<<<<<< HEAD
		if (con && !con->is_rma)
=======
		if (con && !amdgpu_ras_is_rma(adev))
>>>>>>> adc21867
			amdgpu_ras_reset_gpu(adev);
	}

	return 0;
}

struct amdgpu_gfx_ras gfx_v11_0_3_ras = {
	.rlc_gc_fed_irq = gfx_v11_0_3_rlc_gc_fed_irq,
	.poison_consumption_handler = gfx_v11_0_3_poison_consumption_handler,
};<|MERGE_RESOLUTION|>--- conflicted
+++ resolved
@@ -97,11 +97,7 @@
 			ras->gpu_reset_flags |= AMDGPU_RAS_GPU_RESET_MODE2_RESET;
 		}
 
-<<<<<<< HEAD
-		if (con && !con->is_rma)
-=======
 		if (con && !amdgpu_ras_is_rma(adev))
->>>>>>> adc21867
 			amdgpu_ras_reset_gpu(adev);
 	}
 
