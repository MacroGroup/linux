--- conflicted
+++ resolved
@@ -64,8 +64,6 @@
 #define NORMALIZE_XCC_REG_OFFSET(offset) \
 	(offset & 0xFFFF)
 
-<<<<<<< HEAD
-=======
 static const struct amdgpu_hwip_reg_entry gc_reg_list_9_4_3[] = {
 	SOC15_REG_ENTRY_STR(GC, 0, regGRBM_STATUS),
 	SOC15_REG_ENTRY_STR(GC, 0, regGRBM_STATUS2),
@@ -158,7 +156,6 @@
 	SOC15_REG_ENTRY_STR(GC, 0, regCP_HQD_GFX_STATUS),
 };
 
->>>>>>> adc21867
 struct amdgpu_gfx_ras gfx_v9_4_3_ras;
 
 static void gfx_v9_4_3_set_ring_funcs(struct amdgpu_device *adev);
@@ -2279,19 +2276,11 @@
 static int gfx_v9_4_3_cp_resume(struct amdgpu_device *adev)
 {
 	int r = 0, i, num_xcc, num_xcp, num_xcc_per_xcp;
-<<<<<<< HEAD
 
 	num_xcc = NUM_XCC(adev->gfx.xcc_mask);
 	if (amdgpu_sriov_vf(adev)) {
 		enum amdgpu_gfx_partition mode;
 
-=======
-
-	num_xcc = NUM_XCC(adev->gfx.xcc_mask);
-	if (amdgpu_sriov_vf(adev)) {
-		enum amdgpu_gfx_partition mode;
-
->>>>>>> adc21867
 		mode = amdgpu_xcp_query_partition_mode(adev->xcp_mgr,
 						       AMDGPU_XCP_FL_NONE);
 		if (mode == AMDGPU_UNKNOWN_COMPUTE_PARTITION_MODE)
