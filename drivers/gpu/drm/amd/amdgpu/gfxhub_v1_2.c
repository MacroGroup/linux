--- conflicted
+++ resolved
@@ -622,25 +622,6 @@
 	return 0;
 }
 
-<<<<<<< HEAD
-static bool gfxhub_v1_2_query_utcl2_poison_status(struct amdgpu_device *adev,
-				int xcc_id)
-{
-	u32 fed, status;
-
-	status = RREG32_SOC15(GC, GET_INST(GC, xcc_id), regVM_L2_PROTECTION_FAULT_STATUS);
-	fed = REG_GET_FIELD(status, VM_L2_PROTECTION_FAULT_STATUS, FED);
-	if (!amdgpu_sriov_vf(adev)) {
-		/* clear page fault status and address */
-		WREG32_P(SOC15_REG_OFFSET(GC, GET_INST(GC, xcc_id),
-			 regVM_L2_PROTECTION_FAULT_CNTL), 1, ~1);
-	}
-
-	return fed;
-}
-
-=======
->>>>>>> adc21867
 const struct amdgpu_gfxhub_funcs gfxhub_v1_2_funcs = {
 	.get_mc_fb_offset = gfxhub_v1_2_get_mc_fb_offset,
 	.setup_vm_pt_regs = gfxhub_v1_2_setup_vm_pt_regs,
