--- conflicted
+++ resolved
@@ -828,13 +828,8 @@
 {
 	uint32_t reg_offset;
 
-<<<<<<< HEAD
-	/* For VF, only local offsets should be used */
-	if (amdgpu_sriov_vf(ring->adev))
-=======
 	/* Use normalized offsets if required */
 	if (jpeg_v4_0_3_normalizn_reqd(ring->adev))
->>>>>>> adc21867
 		reg = NORMALIZE_JPEG_REG_OFFSET(reg);
 
 	reg_offset = (reg << 2);
@@ -880,13 +875,8 @@
 {
 	uint32_t reg_offset;
 
-<<<<<<< HEAD
-	/* For VF, only local offsets should be used */
-	if (amdgpu_sriov_vf(ring->adev))
-=======
 	/* Use normalized offsets if required */
 	if (jpeg_v4_0_3_normalizn_reqd(ring->adev))
->>>>>>> adc21867
 		reg = NORMALIZE_JPEG_REG_OFFSET(reg);
 
 	reg_offset = (reg << 2);
