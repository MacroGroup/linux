// SPDX-License-Identifier: GPL-2.0 OR MIT
/*
 * Copyright 2020-2022 Advanced Micro Devices, Inc.
 *
 * Permission is hereby granted, free of charge, to any person obtaining a
 * copy of this software and associated documentation files (the "Software"),
 * to deal in the Software without restriction, including without limitation
 * the rights to use, copy, modify, merge, publish, distribute, sublicense,
 * and/or sell copies of the Software, and to permit persons to whom the
 * Software is furnished to do so, subject to the following conditions:
 *
 * The above copyright notice and this permission notice shall be included in
 * all copies or substantial portions of the Software.
 *
 * THE SOFTWARE IS PROVIDED "AS IS", WITHOUT WARRANTY OF ANY KIND, EXPRESS OR
 * IMPLIED, INCLUDING BUT NOT LIMITED TO THE WARRANTIES OF MERCHANTABILITY,
 * FITNESS FOR A PARTICULAR PURPOSE AND NONINFRINGEMENT.  IN NO EVENT SHALL
 * THE COPYRIGHT HOLDER(S) OR AUTHOR(S) BE LIABLE FOR ANY CLAIM, DAMAGES OR
 * OTHER LIABILITY, WHETHER IN AN ACTION OF CONTRACT, TORT OR OTHERWISE,
 * ARISING FROM, OUT OF OR IN CONNECTION WITH THE SOFTWARE OR THE USE OR
 * OTHER DEALINGS IN THE SOFTWARE.
 */

#include <linux/poll.h>
#include <linux/wait.h>
#include <linux/anon_inodes.h>
#include <uapi/linux/kfd_ioctl.h>
#include "amdgpu.h"
#include "amdgpu_vm.h"
#include "kfd_priv.h"
#include "kfd_smi_events.h"
#include "amdgpu_reset.h"

struct kfd_smi_client {
	struct list_head list;
	struct kfifo fifo;
	wait_queue_head_t wait_queue;
	/* events enabled */
	uint64_t events;
	struct kfd_node *dev;
	spinlock_t lock;
	struct rcu_head rcu;
	pid_t pid;
	bool suser;
};

#define MAX_KFIFO_SIZE	1024

static __poll_t kfd_smi_ev_poll(struct file *, struct poll_table_struct *);
static ssize_t kfd_smi_ev_read(struct file *, char __user *, size_t, loff_t *);
static ssize_t kfd_smi_ev_write(struct file *, const char __user *, size_t,
				loff_t *);
static int kfd_smi_ev_release(struct inode *, struct file *);

static const char kfd_smi_name[] = "kfd_smi_ev";

static const struct file_operations kfd_smi_ev_fops = {
	.owner = THIS_MODULE,
	.poll = kfd_smi_ev_poll,
	.read = kfd_smi_ev_read,
	.write = kfd_smi_ev_write,
	.release = kfd_smi_ev_release
};

static __poll_t kfd_smi_ev_poll(struct file *filep,
				struct poll_table_struct *wait)
{
	struct kfd_smi_client *client = filep->private_data;
	__poll_t mask = 0;

	poll_wait(filep, &client->wait_queue, wait);

	spin_lock(&client->lock);
	if (!kfifo_is_empty(&client->fifo))
		mask = EPOLLIN | EPOLLRDNORM;
	spin_unlock(&client->lock);

	return mask;
}

static ssize_t kfd_smi_ev_read(struct file *filep, char __user *user,
			       size_t size, loff_t *offset)
{
	int ret;
	size_t to_copy;
	struct kfd_smi_client *client = filep->private_data;
	unsigned char *buf;

	size = min_t(size_t, size, MAX_KFIFO_SIZE);
	buf = kmalloc(size, GFP_KERNEL);
	if (!buf)
		return -ENOMEM;

	/* kfifo_to_user can sleep so we can't use spinlock protection around
	 * it. Instead, we kfifo out as spinlocked then copy them to the user.
	 */
	spin_lock(&client->lock);
	to_copy = kfifo_len(&client->fifo);
	if (!to_copy) {
		spin_unlock(&client->lock);
		ret = -EAGAIN;
		goto ret_err;
	}
	to_copy = min(size, to_copy);
	ret = kfifo_out(&client->fifo, buf, to_copy);
	spin_unlock(&client->lock);
	if (ret <= 0) {
		ret = -EAGAIN;
		goto ret_err;
	}

	ret = copy_to_user(user, buf, to_copy);
	if (ret) {
		ret = -EFAULT;
		goto ret_err;
	}

	kfree(buf);
	return to_copy;

ret_err:
	kfree(buf);
	return ret;
}

static ssize_t kfd_smi_ev_write(struct file *filep, const char __user *user,
				size_t size, loff_t *offset)
{
	struct kfd_smi_client *client = filep->private_data;
	uint64_t events;

	if (!access_ok(user, size) || size < sizeof(events))
		return -EFAULT;
	if (copy_from_user(&events, user, sizeof(events)))
		return -EFAULT;

	WRITE_ONCE(client->events, events);

	return sizeof(events);
}

static void kfd_smi_ev_client_free(struct rcu_head *p)
{
	struct kfd_smi_client *ev = container_of(p, struct kfd_smi_client, rcu);

	kfifo_free(&ev->fifo);
	kfree(ev);
}

static int kfd_smi_ev_release(struct inode *inode, struct file *filep)
{
	struct kfd_smi_client *client = filep->private_data;
	struct kfd_node *dev = client->dev;

	spin_lock(&dev->smi_lock);
	list_del_rcu(&client->list);
	spin_unlock(&dev->smi_lock);

	call_rcu(&client->rcu, kfd_smi_ev_client_free);
	return 0;
}

static bool kfd_smi_ev_enabled(pid_t pid, struct kfd_smi_client *client,
			       unsigned int event)
{
	uint64_t all = KFD_SMI_EVENT_MASK_FROM_INDEX(KFD_SMI_EVENT_ALL_PROCESS);
	uint64_t events = READ_ONCE(client->events);

	if (pid && client->pid != pid && !(client->suser && (events & all)))
		return false;

	return events & KFD_SMI_EVENT_MASK_FROM_INDEX(event);
}

static void add_event_to_kfifo(pid_t pid, struct kfd_node *dev,
			       unsigned int smi_event, char *event_msg, int len)
{
	struct kfd_smi_client *client;

	rcu_read_lock();

	list_for_each_entry_rcu(client, &dev->smi_clients, list) {
		if (!kfd_smi_ev_enabled(pid, client, smi_event))
			continue;
		spin_lock(&client->lock);
		if (kfifo_avail(&client->fifo) >= len) {
			kfifo_in(&client->fifo, event_msg, len);
			wake_up_all(&client->wait_queue);
		} else {
			pr_debug("smi_event(EventID: %u): no space left\n",
					smi_event);
		}
		spin_unlock(&client->lock);
	}

	rcu_read_unlock();
}

__printf(4, 5)
static void kfd_smi_event_add(pid_t pid, struct kfd_node *dev,
			      unsigned int event, char *fmt, ...)
{
	char fifo_in[KFD_SMI_EVENT_MSG_SIZE];
	int len;
	va_list args;

	if (list_empty(&dev->smi_clients))
		return;

	len = snprintf(fifo_in, sizeof(fifo_in), "%x ", event);

	va_start(args, fmt);
	len += vsnprintf(fifo_in + len, sizeof(fifo_in) - len, fmt, args);
	va_end(args);

	add_event_to_kfifo(pid, dev, event, fifo_in, len);
}

void kfd_smi_event_update_gpu_reset(struct kfd_node *dev, bool post_reset,
				    struct amdgpu_reset_context *reset_context)
{
	unsigned int event;
	char reset_cause[64];

	if (post_reset) {
		event = KFD_SMI_EVENT_GPU_POST_RESET;
	} else {
		event = KFD_SMI_EVENT_GPU_PRE_RESET;
		++(dev->reset_seq_num);
	}

	memset(reset_cause, 0, sizeof(reset_cause));

	if (reset_context)
		amdgpu_reset_get_desc(reset_context, reset_cause,
				      sizeof(reset_cause));

<<<<<<< HEAD
	kfd_smi_event_add(0, dev, event, "%x %s\n",
			  dev->reset_seq_num,
			  reset_cause);
=======
	kfd_smi_event_add(0, dev, event, KFD_EVENT_FMT_UPDATE_GPU_RESET(
			  dev->reset_seq_num, reset_cause));
>>>>>>> adc21867
}

void kfd_smi_event_update_thermal_throttling(struct kfd_node *dev,
					     uint64_t throttle_bitmask)
{
	kfd_smi_event_add(0, dev, KFD_SMI_EVENT_THERMAL_THROTTLE, KFD_EVENT_FMT_THERMAL_THROTTLING(
			  throttle_bitmask,
			  amdgpu_dpm_get_thermal_throttling_counter(dev->adev)));
}

void kfd_smi_event_update_vmfault(struct kfd_node *dev, uint16_t pasid)
{
	struct amdgpu_task_info *task_info;

	task_info = amdgpu_vm_get_task_info_pasid(dev->adev, pasid);
	if (task_info) {
		/* Report VM faults from user applications, not retry from kernel */
		if (task_info->pid)
			kfd_smi_event_add(0, dev, KFD_SMI_EVENT_VMFAULT, KFD_EVENT_FMT_VMFAULT(
					  task_info->pid, task_info->task_name));
		amdgpu_vm_put_task_info(task_info);
	}
}

void kfd_smi_event_page_fault_start(struct kfd_node *node, pid_t pid,
				    unsigned long address, bool write_fault,
				    ktime_t ts)
{
	kfd_smi_event_add(pid, node, KFD_SMI_EVENT_PAGE_FAULT_START,
			  KFD_EVENT_FMT_PAGEFAULT_START(ktime_to_ns(ts), pid,
			  address, node->id, write_fault ? 'W' : 'R'));
}

void kfd_smi_event_page_fault_end(struct kfd_node *node, pid_t pid,
				  unsigned long address, bool migration)
{
	kfd_smi_event_add(pid, node, KFD_SMI_EVENT_PAGE_FAULT_END,
			  KFD_EVENT_FMT_PAGEFAULT_END(ktime_get_boottime_ns(),
			  pid, address, node->id, migration ? 'M' : 'U'));
}

void kfd_smi_event_migration_start(struct kfd_node *node, pid_t pid,
				   unsigned long start, unsigned long end,
				   uint32_t from, uint32_t to,
				   uint32_t prefetch_loc, uint32_t preferred_loc,
				   uint32_t trigger)
{
	kfd_smi_event_add(pid, node, KFD_SMI_EVENT_MIGRATE_START,
			  KFD_EVENT_FMT_MIGRATE_START(
			  ktime_get_boottime_ns(), pid, start, end - start,
			  from, to, prefetch_loc, preferred_loc, trigger));
}

void kfd_smi_event_migration_end(struct kfd_node *node, pid_t pid,
				 unsigned long start, unsigned long end,
				 uint32_t from, uint32_t to, uint32_t trigger)
{
	kfd_smi_event_add(pid, node, KFD_SMI_EVENT_MIGRATE_END,
			  KFD_EVENT_FMT_MIGRATE_END(
			  ktime_get_boottime_ns(), pid, start, end - start,
			  from, to, trigger));
}

void kfd_smi_event_queue_eviction(struct kfd_node *node, pid_t pid,
				  uint32_t trigger)
{
	kfd_smi_event_add(pid, node, KFD_SMI_EVENT_QUEUE_EVICTION,
			  KFD_EVENT_FMT_QUEUE_EVICTION(ktime_get_boottime_ns(), pid,
			  node->id, trigger));
}

void kfd_smi_event_queue_restore(struct kfd_node *node, pid_t pid)
{
	kfd_smi_event_add(pid, node, KFD_SMI_EVENT_QUEUE_RESTORE,
			  KFD_EVENT_FMT_QUEUE_RESTORE(ktime_get_boottime_ns(), pid,
			  node->id, 0));
}

void kfd_smi_event_queue_restore_rescheduled(struct mm_struct *mm)
{
	struct kfd_process *p;
	int i;

	p = kfd_lookup_process_by_mm(mm);
	if (!p)
		return;

	for (i = 0; i < p->n_pdds; i++) {
		struct kfd_process_device *pdd = p->pdds[i];

		kfd_smi_event_add(p->lead_thread->pid, pdd->dev,
				  KFD_SMI_EVENT_QUEUE_RESTORE,
				  KFD_EVENT_FMT_QUEUE_RESTORE(ktime_get_boottime_ns(),
				  p->lead_thread->pid, pdd->dev->id, 'R'));
	}
	kfd_unref_process(p);
}

void kfd_smi_event_unmap_from_gpu(struct kfd_node *node, pid_t pid,
				  unsigned long address, unsigned long last,
				  uint32_t trigger)
{
	kfd_smi_event_add(pid, node, KFD_SMI_EVENT_UNMAP_FROM_GPU,
			  KFD_EVENT_FMT_UNMAP_FROM_GPU(ktime_get_boottime_ns(),
			  pid, address, last - address + 1, node->id, trigger));
}

int kfd_smi_event_open(struct kfd_node *dev, uint32_t *fd)
{
	struct kfd_smi_client *client;
	int ret;

	client = kzalloc(sizeof(struct kfd_smi_client), GFP_KERNEL);
	if (!client)
		return -ENOMEM;
	INIT_LIST_HEAD(&client->list);

	ret = kfifo_alloc(&client->fifo, MAX_KFIFO_SIZE, GFP_KERNEL);
	if (ret) {
		kfree(client);
		return ret;
	}

	init_waitqueue_head(&client->wait_queue);
	spin_lock_init(&client->lock);
	client->events = 0;
	client->dev = dev;
	client->pid = current->tgid;
	client->suser = capable(CAP_SYS_ADMIN);

	spin_lock(&dev->smi_lock);
	list_add_rcu(&client->list, &dev->smi_clients);
	spin_unlock(&dev->smi_lock);

	ret = anon_inode_getfd(kfd_smi_name, &kfd_smi_ev_fops, (void *)client,
			       O_RDWR);
	if (ret < 0) {
		spin_lock(&dev->smi_lock);
		list_del_rcu(&client->list);
		spin_unlock(&dev->smi_lock);

		synchronize_rcu();

		kfifo_free(&client->fifo);
		kfree(client);
		return ret;
	}
	*fd = ret;

	return 0;
}<|MERGE_RESOLUTION|>--- conflicted
+++ resolved
@@ -235,14 +235,8 @@
 		amdgpu_reset_get_desc(reset_context, reset_cause,
 				      sizeof(reset_cause));
 
-<<<<<<< HEAD
-	kfd_smi_event_add(0, dev, event, "%x %s\n",
-			  dev->reset_seq_num,
-			  reset_cause);
-=======
 	kfd_smi_event_add(0, dev, event, KFD_EVENT_FMT_UPDATE_GPU_RESET(
 			  dev->reset_seq_num, reset_cause));
->>>>>>> adc21867
 }
 
 void kfd_smi_event_update_thermal_throttling(struct kfd_node *dev,
