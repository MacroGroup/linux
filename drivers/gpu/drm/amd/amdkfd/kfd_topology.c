--- conflicted
+++ resolved
@@ -1119,7 +1119,6 @@
 
 	gpu_id = crc16(0, crc_buf, sizeof(buf)) &
 		 ((1 << KFD_GPU_ID_HASH_WIDTH) - 1);
-<<<<<<< HEAD
 
 	/* There is a very small possibility when generating a
 	 * 16 (KFD_GPU_ID_HASH_WIDTH) bit value from 8 word buffer
@@ -1128,16 +1127,6 @@
 	 * unique one is found. In case of overflow, restart from 1
 	 */
 
-=======
-
-	/* There is a very small possibility when generating a
-	 * 16 (KFD_GPU_ID_HASH_WIDTH) bit value from 8 word buffer
-	 * that the value could be 0 or non-unique. So, check if
-	 * it is unique and non-zero. If not unique increment till
-	 * unique one is found. In case of overflow, restart from 1
-	 */
-
->>>>>>> adc21867
 	down_read(&topology_lock);
 	do {
 		is_unique = true;
