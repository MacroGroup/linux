--- conflicted
+++ resolved
@@ -898,10 +898,7 @@
 		"HPD_IRQ",
 		"SET_CONFIGC_REPLY",
 		"DPIA_NOTIFICATION",
-<<<<<<< HEAD
-=======
 		"HPD_SENSE_NOTIFY",
->>>>>>> adc21867
 	};
 
 	do {
@@ -1765,11 +1762,7 @@
 		/* Send the chunk */
 		ret = dm_dmub_send_vbios_gpint_command(adev, send_addrs[i], chunk, 30000);
 		if (ret != DMUB_STATUS_OK)
-<<<<<<< HEAD
-			/* No need to free bb here since it shall be done unconditionally <elsewhere> */
-=======
 			/* No need to free bb here since it shall be done in dm_sw_fini() */
->>>>>>> adc21867
 			return NULL;
 	}
 
@@ -1784,27 +1777,6 @@
 static enum dmub_ips_disable_type dm_get_default_ips_mode(
 	struct amdgpu_device *adev)
 {
-<<<<<<< HEAD
-	/*
-	 * On DCN35 systems with Z8 enabled, it's possible for IPS2 + Z8 to
-	 * cause a hard hang. A fix exists for newer PMFW.
-	 *
-	 * As a workaround, for non-fixed PMFW, force IPS1+RCG as the deepest
-	 * IPS state in all cases, except for s0ix and all displays off (DPMS),
-	 * where IPS2 is allowed.
-	 *
-	 * When checking pmfw version, use the major and minor only.
-	 */
-	if (amdgpu_ip_version(adev, DCE_HWIP, 0) == IP_VERSION(3, 5, 0) &&
-	    (adev->pm.fw_version & 0x00FFFF00) < 0x005D6300)
-		return DMUB_IPS_RCG_IN_ACTIVE_IPS2_IN_OFF;
-
-	if (amdgpu_ip_version(adev, DCE_HWIP, 0) >= IP_VERSION(3, 5, 0))
-		return DMUB_IPS_ENABLE;
-
-	/* ASICs older than DCN35 do not have IPSs */
-	return DMUB_IPS_DISABLE_ALL;
-=======
 	enum dmub_ips_disable_type ret = DMUB_IPS_ENABLE;
 
 	switch (amdgpu_ip_version(adev, DCE_HWIP, 0)) {
@@ -1840,7 +1812,6 @@
 	}
 
 	return ret;
->>>>>>> adc21867
 }
 
 static int amdgpu_dm_init(struct amdgpu_device *adev)
@@ -1953,15 +1924,12 @@
 
 	if (amdgpu_dc_debug_mask & DC_DISABLE_IPS)
 		init_data.flags.disable_ips = DMUB_IPS_DISABLE_ALL;
-<<<<<<< HEAD
-=======
 	else if (amdgpu_dc_debug_mask & DC_DISABLE_IPS_DYNAMIC)
 		init_data.flags.disable_ips = DMUB_IPS_DISABLE_DYNAMIC;
 	else if (amdgpu_dc_debug_mask & DC_DISABLE_IPS2_DYNAMIC)
 		init_data.flags.disable_ips = DMUB_IPS_RCG_IN_ACTIVE_IPS2_IN_OFF;
 	else if (amdgpu_dc_debug_mask & DC_FORCE_IPS_ENABLE)
 		init_data.flags.disable_ips = DMUB_IPS_ENABLE;
->>>>>>> adc21867
 	else
 		init_data.flags.disable_ips = dm_get_default_ips_mode(adev);
 
@@ -2064,12 +2032,8 @@
 			DRM_ERROR("amdgpu: failed to initialize vblank_workqueue.\n");
 	}
 
-<<<<<<< HEAD
-	if (adev->dm.dc->caps.ips_support && adev->dm.dc->config.disable_ips == DMUB_IPS_ENABLE)
-=======
 	if (adev->dm.dc->caps.ips_support &&
 	    adev->dm.dc->config.disable_ips != DMUB_IPS_DISABLE_ALL)
->>>>>>> adc21867
 		adev->dm.idle_workqueue = idle_create_workqueue(adev);
 
 	if (adev->dm.dc->caps.max_links > 0 && adev->family >= AMDGPU_FAMILY_RV) {
@@ -2583,9 +2547,6 @@
 
 	adev->dm.bb_from_dmub = NULL;
 
-	kfree(adev->dm.bb_from_dmub);
-	adev->dm.bb_from_dmub = NULL;
-
 	kfree(adev->dm.dmub_fb_info);
 	adev->dm.dmub_fb_info = NULL;
 
@@ -3011,9 +2972,6 @@
 
 	hpd_rx_irq_work_suspend(dm);
 
-	if (adev->dm.dc->caps.ips_support)
-		dc_allow_idle_optimizations(adev->dm.dc, true);
-
 	dc_set_power_state(dm->dc, DC_ACPI_CM_POWER_STATE_D3);
 
 	if (dm->dc->caps.ips_support && adev->in_s0ix)
@@ -3888,15 +3846,12 @@
 			DRM_ERROR("amdgpu: fail to register dmub hpd callback");
 			return -EINVAL;
 		}
-<<<<<<< HEAD
-=======
 
 		if (!register_dmub_notify_callback(adev, DMUB_NOTIFICATION_HPD_SENSE_NOTIFY,
 			dmub_hpd_sense_callback, true)) {
 			DRM_ERROR("amdgpu: fail to register dmub hpd sense callback");
 			return -EINVAL;
 		}
->>>>>>> adc21867
 	}
 
 	list_for_each_entry(connector,
@@ -8851,8 +8806,6 @@
 static void amdgpu_dm_update_cursor(struct drm_plane *plane,
 				    struct drm_plane_state *old_plane_state,
 				    struct dc_stream_update *update)
-<<<<<<< HEAD
-=======
 {
 	struct amdgpu_device *adev = drm_to_adev(plane->dev);
 	struct amdgpu_framebuffer *afb = to_amdgpu_framebuffer(plane->state->fb);
@@ -8969,80 +8922,6 @@
 		}
 	} else {
 		acrtc_attach->dm_irq_params.allow_sr_entry = false;
-	}
-}
-
-static void amdgpu_dm_commit_planes(struct drm_atomic_state *state,
-				    struct drm_device *dev,
-				    struct amdgpu_display_manager *dm,
-				    struct drm_crtc *pcrtc,
-				    bool wait_for_vblank)
->>>>>>> adc21867
-{
-	struct amdgpu_device *adev = drm_to_adev(plane->dev);
-	struct amdgpu_framebuffer *afb = to_amdgpu_framebuffer(plane->state->fb);
-	struct drm_crtc *crtc = afb ? plane->state->crtc : old_plane_state->crtc;
-	struct dm_crtc_state *crtc_state = crtc ? to_dm_crtc_state(crtc->state) : NULL;
-	struct amdgpu_crtc *amdgpu_crtc = to_amdgpu_crtc(crtc);
-	uint64_t address = afb ? afb->address : 0;
-	struct dc_cursor_position position = {0};
-	struct dc_cursor_attributes attributes;
-	int ret;
-
-	if (!plane->state->fb && !old_plane_state->fb)
-		return;
-
-	drm_dbg_atomic(plane->dev, "crtc_id=%d with size %d to %d\n",
-		       amdgpu_crtc->crtc_id, plane->state->crtc_w,
-		       plane->state->crtc_h);
-
-	ret = amdgpu_dm_plane_get_cursor_position(plane, crtc, &position);
-	if (ret)
-		return;
-
-	if (!position.enable) {
-		/* turn off cursor */
-		if (crtc_state && crtc_state->stream) {
-			dc_stream_set_cursor_position(crtc_state->stream,
-						      &position);
-			update->cursor_position = &crtc_state->stream->cursor_position;
-		}
-		return;
-	}
-
-	amdgpu_crtc->cursor_width = plane->state->crtc_w;
-	amdgpu_crtc->cursor_height = plane->state->crtc_h;
-
-	memset(&attributes, 0, sizeof(attributes));
-	attributes.address.high_part = upper_32_bits(address);
-	attributes.address.low_part  = lower_32_bits(address);
-	attributes.width             = plane->state->crtc_w;
-	attributes.height            = plane->state->crtc_h;
-	attributes.color_format      = CURSOR_MODE_COLOR_PRE_MULTIPLIED_ALPHA;
-	attributes.rotation_angle    = 0;
-	attributes.attribute_flags.value = 0;
-
-	/* Enable cursor degamma ROM on DCN3+ for implicit sRGB degamma in DRM
-	 * legacy gamma setup.
-	 */
-	if (crtc_state->cm_is_degamma_srgb &&
-	    adev->dm.dc->caps.color.dpp.gamma_corr)
-		attributes.attribute_flags.bits.ENABLE_CURSOR_DEGAMMA = 1;
-
-	attributes.pitch = afb->base.pitches[0] / afb->base.format->cpp[0];
-
-	if (crtc_state->stream) {
-		if (!dc_stream_set_cursor_attributes(crtc_state->stream,
-						     &attributes))
-			DRM_ERROR("DC failed to set cursor attributes\n");
-
-		update->cursor_attributes = &crtc_state->stream->cursor_attributes;
-
-		if (!dc_stream_set_cursor_position(crtc_state->stream,
-						   &position))
-			DRM_ERROR("DC failed to set cursor position\n");
-
-		update->cursor_position = &crtc_state->stream->cursor_position;
 	}
 }
 
@@ -11899,11 +11778,7 @@
 		if (dc_resource_is_dsc_encoding_supported(dc)) {
 			ret = compute_mst_dsc_configs_for_state(state, dm_state->context, vars);
 			if (ret) {
-<<<<<<< HEAD
-				drm_dbg_atomic(dev, "compute_mst_dsc_configs_for_state() failed\n");
-=======
 				drm_dbg_atomic(dev, "MST_DSC compute_mst_dsc_configs_for_state() failed\n");
->>>>>>> adc21867
 				ret = -EINVAL;
 				goto fail;
 			}
@@ -11924,11 +11799,7 @@
 		 */
 		ret = drm_dp_mst_atomic_check(state);
 		if (ret) {
-<<<<<<< HEAD
-			drm_dbg_atomic(dev, "drm_dp_mst_atomic_check() failed\n");
-=======
 			drm_dbg_atomic(dev, "MST drm_dp_mst_atomic_check() failed\n");
->>>>>>> adc21867
 			goto fail;
 		}
 		status = dc_validate_global_state(dc, dm_state->context, true);
