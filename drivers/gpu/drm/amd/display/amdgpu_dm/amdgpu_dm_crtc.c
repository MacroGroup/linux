// SPDX-License-Identifier: MIT
/*
 * Copyright 2022 Advanced Micro Devices, Inc.
 *
 * Permission is hereby granted, free of charge, to any person obtaining a
 * copy of this software and associated documentation files (the "Software"),
 * to deal in the Software without restriction, including without limitation
 * the rights to use, copy, modify, merge, publish, distribute, sublicense,
 * and/or sell copies of the Software, and to permit persons to whom the
 * Software is furnished to do so, subject to the following conditions:
 *
 * The above copyright notice and this permission notice shall be included in
 * all copies or substantial portions of the Software.
 *
 * THE SOFTWARE IS PROVIDED "AS IS", WITHOUT WARRANTY OF ANY KIND, EXPRESS OR
 * IMPLIED, INCLUDING BUT NOT LIMITED TO THE WARRANTIES OF MERCHANTABILITY,
 * FITNESS FOR A PARTICULAR PURPOSE AND NONINFRINGEMENT.  IN NO EVENT SHALL
 * THE COPYRIGHT HOLDER(S) OR AUTHOR(S) BE LIABLE FOR ANY CLAIM, DAMAGES OR
 * OTHER LIABILITY, WHETHER IN AN ACTION OF CONTRACT, TORT OR OTHERWISE,
 * ARISING FROM, OUT OF OR IN CONNECTION WITH THE SOFTWARE OR THE USE OR
 * OTHER DEALINGS IN THE SOFTWARE.
 *
 * Authors: AMD
 *
 */
#include <drm/drm_vblank.h>
#include <drm/drm_atomic_helper.h>

#include "dc.h"
#include "amdgpu.h"
#include "amdgpu_dm_psr.h"
#include "amdgpu_dm_replay.h"
#include "amdgpu_dm_crtc.h"
#include "amdgpu_dm_plane.h"
#include "amdgpu_dm_trace.h"
#include "amdgpu_dm_debugfs.h"

#define HPD_DETECTION_PERIOD_uS 5000000
#define HPD_DETECTION_TIME_uS 1000

void amdgpu_dm_crtc_handle_vblank(struct amdgpu_crtc *acrtc)
{
	struct drm_crtc *crtc = &acrtc->base;
	struct drm_device *dev = crtc->dev;
	unsigned long flags;

	drm_crtc_handle_vblank(crtc);

	spin_lock_irqsave(&dev->event_lock, flags);

	/* Send completion event for cursor-only commits */
	if (acrtc->event && acrtc->pflip_status != AMDGPU_FLIP_SUBMITTED) {
		drm_crtc_send_vblank_event(crtc, acrtc->event);
		drm_crtc_vblank_put(crtc);
		acrtc->event = NULL;
	}

	spin_unlock_irqrestore(&dev->event_lock, flags);
}

bool amdgpu_dm_crtc_modeset_required(struct drm_crtc_state *crtc_state,
			     struct dc_stream_state *new_stream,
			     struct dc_stream_state *old_stream)
{
	return crtc_state->active && drm_atomic_crtc_needs_modeset(crtc_state);
}

bool amdgpu_dm_crtc_vrr_active_irq(struct amdgpu_crtc *acrtc)

{
	return acrtc->dm_irq_params.freesync_config.state ==
		       VRR_STATE_ACTIVE_VARIABLE ||
	       acrtc->dm_irq_params.freesync_config.state ==
		       VRR_STATE_ACTIVE_FIXED;
}

int amdgpu_dm_crtc_set_vupdate_irq(struct drm_crtc *crtc, bool enable)
{
	enum dc_irq_source irq_source;
	struct amdgpu_crtc *acrtc = to_amdgpu_crtc(crtc);
	struct amdgpu_device *adev = drm_to_adev(crtc->dev);
	int rc;

	if (acrtc->otg_inst == -1)
		return 0;

	irq_source = IRQ_TYPE_VUPDATE + acrtc->otg_inst;

	rc = dc_interrupt_set(adev->dm.dc, irq_source, enable) ? 0 : -EBUSY;

	DRM_DEBUG_VBL("crtc %d - vupdate irq %sabling: r=%d\n",
		      acrtc->crtc_id, enable ? "en" : "dis", rc);
	return rc;
}

bool amdgpu_dm_crtc_vrr_active(struct dm_crtc_state *dm_state)
{
	return dm_state->freesync_config.state == VRR_STATE_ACTIVE_VARIABLE ||
	       dm_state->freesync_config.state == VRR_STATE_ACTIVE_FIXED;
}

/**
 * amdgpu_dm_crtc_set_panel_sr_feature() - Manage panel self-refresh features.
 *
 * @vblank_work:    is a pointer to a struct vblank_control_work object.
 * @vblank_enabled: indicates whether the DRM vblank counter is currently
 *                  enabled (true) or disabled (false).
 * @allow_sr_entry: represents whether entry into the self-refresh mode is
 *                  allowed (true) or not allowed (false).
 *
 * The DRM vblank counter enable/disable action is used as the trigger to enable
 * or disable various panel self-refresh features:
 *
 * Panel Replay and PSR SU
 * - Enable when:
 *      - vblank counter is disabled
 *      - entry is allowed: usermode demonstrates an adequate number of fast
 *        commits)
 *     - CRC capture window isn't active
 * - Keep enabled even when vblank counter gets enabled
 *
 * PSR1
 * - Enable condition same as above
 * - Disable when vblank counter is enabled
 */
static void amdgpu_dm_crtc_set_panel_sr_feature(
	struct vblank_control_work *vblank_work,
	bool vblank_enabled, bool allow_sr_entry)
{
	struct dc_link *link = vblank_work->stream->link;
	bool is_sr_active = (link->replay_settings.replay_allow_active ||
				 link->psr_settings.psr_allow_active);
	bool is_crc_window_active = false;

#ifdef CONFIG_DRM_AMD_SECURE_DISPLAY
	is_crc_window_active =
		amdgpu_dm_crc_window_is_activated(&vblank_work->acrtc->base);
#endif

	if (link->replay_settings.replay_feature_enabled &&
		allow_sr_entry && !is_sr_active && !is_crc_window_active) {
		amdgpu_dm_replay_enable(vblank_work->stream, true);
	} else if (vblank_enabled) {
		if (link->psr_settings.psr_version < DC_PSR_VERSION_SU_1 && is_sr_active)
			amdgpu_dm_psr_disable(vblank_work->stream);
	} else if (link->psr_settings.psr_feature_enabled &&
		allow_sr_entry && !is_sr_active && !is_crc_window_active) {

		struct amdgpu_dm_connector *aconn =
			(struct amdgpu_dm_connector *) vblank_work->stream->dm_stream_context;

		if (!aconn->disallow_edp_enter_psr) {
			struct amdgpu_display_manager *dm = vblank_work->dm;

			amdgpu_dm_psr_enable(vblank_work->stream);
			if (dm->idle_workqueue &&
			    dm->dc->idle_optimizations_allowed &&
			    dm->idle_workqueue->enable &&
			    !dm->idle_workqueue->running)
				schedule_work(&dm->idle_workqueue->work);
		}
	}
}

bool amdgpu_dm_is_headless(struct amdgpu_device *adev)
{
	struct drm_connector *connector;
	struct drm_connector_list_iter iter;
	struct drm_device *dev;
	bool is_headless = true;

	if (adev == NULL)
		return true;

	dev = adev->dm.ddev;

	drm_connector_list_iter_begin(dev, &iter);
	drm_for_each_connector_iter(connector, &iter) {

		if (connector->connector_type == DRM_MODE_CONNECTOR_WRITEBACK)
			continue;

		if (connector->status == connector_status_connected) {
			is_headless = false;
			break;
		}
<<<<<<< HEAD
	}
	drm_connector_list_iter_end(&iter);
	return is_headless;
}

static void amdgpu_dm_idle_worker(struct work_struct *work)
{
	struct idle_workqueue *idle_work;

	idle_work = container_of(work, struct idle_workqueue, work);
	idle_work->dm->idle_workqueue->running = true;

	while (idle_work->enable) {
		fsleep(HPD_DETECTION_PERIOD_uS);
		mutex_lock(&idle_work->dm->dc_lock);
		if (!idle_work->dm->dc->idle_optimizations_allowed) {
			mutex_unlock(&idle_work->dm->dc_lock);
			break;
		}
		dc_allow_idle_optimizations(idle_work->dm->dc, false);

		mutex_unlock(&idle_work->dm->dc_lock);
		fsleep(HPD_DETECTION_TIME_uS);
		mutex_lock(&idle_work->dm->dc_lock);

		if (!amdgpu_dm_is_headless(idle_work->dm->adev) &&
		    !amdgpu_dm_psr_is_active_allowed(idle_work->dm)) {
			mutex_unlock(&idle_work->dm->dc_lock);
			break;
		}

		if (idle_work->enable)
			dc_allow_idle_optimizations(idle_work->dm->dc, true);
		mutex_unlock(&idle_work->dm->dc_lock);
	}
=======
	}
	drm_connector_list_iter_end(&iter);
	return is_headless;
}

static void amdgpu_dm_idle_worker(struct work_struct *work)
{
	struct idle_workqueue *idle_work;

	idle_work = container_of(work, struct idle_workqueue, work);
	idle_work->dm->idle_workqueue->running = true;

	while (idle_work->enable) {
		fsleep(HPD_DETECTION_PERIOD_uS);
		mutex_lock(&idle_work->dm->dc_lock);
		if (!idle_work->dm->dc->idle_optimizations_allowed) {
			mutex_unlock(&idle_work->dm->dc_lock);
			break;
		}
		dc_allow_idle_optimizations(idle_work->dm->dc, false);

		mutex_unlock(&idle_work->dm->dc_lock);
		fsleep(HPD_DETECTION_TIME_uS);
		mutex_lock(&idle_work->dm->dc_lock);

		if (!amdgpu_dm_is_headless(idle_work->dm->adev) &&
		    !amdgpu_dm_psr_is_active_allowed(idle_work->dm)) {
			mutex_unlock(&idle_work->dm->dc_lock);
			break;
		}

		if (idle_work->enable)
			dc_allow_idle_optimizations(idle_work->dm->dc, true);
		mutex_unlock(&idle_work->dm->dc_lock);
	}
>>>>>>> adc21867
	idle_work->dm->idle_workqueue->running = false;
}

struct idle_workqueue *idle_create_workqueue(struct amdgpu_device *adev)
{
	struct idle_workqueue *idle_work;

	idle_work = kzalloc(sizeof(*idle_work), GFP_KERNEL);
	if (ZERO_OR_NULL_PTR(idle_work))
		return NULL;

	idle_work->dm = &adev->dm;
	idle_work->enable = false;
	idle_work->running = false;
	INIT_WORK(&idle_work->work, amdgpu_dm_idle_worker);

	return idle_work;
}

static void amdgpu_dm_crtc_vblank_control_worker(struct work_struct *work)
{
	struct vblank_control_work *vblank_work =
		container_of(work, struct vblank_control_work, work);
	struct amdgpu_display_manager *dm = vblank_work->dm;

	mutex_lock(&dm->dc_lock);

	if (vblank_work->enable)
		dm->active_vblank_irq_count++;
	else if (dm->active_vblank_irq_count)
		dm->active_vblank_irq_count--;

	if (dm->active_vblank_irq_count > 0) {
		DRM_DEBUG_KMS("Allow idle optimizations (MALL): false\n");
		dc_allow_idle_optimizations(dm->dc, false);
	}

	/*
	 * Control PSR based on vblank requirements from OS
	 *
	 * If panel supports PSR SU, there's no need to disable PSR when OS is
	 * submitting fast atomic commits (we infer this by whether the OS
	 * requests vblank events). Fast atomic commits will simply trigger a
	 * full-frame-update (FFU); a specific case of selective-update (SU)
	 * where the SU region is the full hactive*vactive region. See
	 * fill_dc_dirty_rects().
	 */
	if (vblank_work->stream && vblank_work->stream->link && vblank_work->acrtc) {
		amdgpu_dm_crtc_set_panel_sr_feature(
			vblank_work, vblank_work->enable,
			vblank_work->acrtc->dm_irq_params.allow_sr_entry);
	}

	if (dm->active_vblank_irq_count == 0) {
		DRM_DEBUG_KMS("Allow idle optimizations (MALL): true\n");
		dc_allow_idle_optimizations(dm->dc, true);
	}

	mutex_unlock(&dm->dc_lock);

	dc_stream_release(vblank_work->stream);

	kfree(vblank_work);
}

static inline int amdgpu_dm_crtc_set_vblank(struct drm_crtc *crtc, bool enable)
{
	struct amdgpu_crtc *acrtc = to_amdgpu_crtc(crtc);
	struct amdgpu_device *adev = drm_to_adev(crtc->dev);
	struct dm_crtc_state *acrtc_state = to_dm_crtc_state(crtc->state);
	struct amdgpu_display_manager *dm = &adev->dm;
	struct vblank_control_work *work;
	int irq_type;
	int rc = 0;

	if (acrtc->otg_inst == -1)
		goto skip;

	irq_type = amdgpu_display_crtc_idx_to_irq_type(adev, acrtc->crtc_id);

	if (enable) {
		/* vblank irq on -> Only need vupdate irq in vrr mode */
		if (amdgpu_dm_crtc_vrr_active(acrtc_state))
			rc = amdgpu_dm_crtc_set_vupdate_irq(crtc, true);
	} else {
		/* vblank irq off -> vupdate irq off */
		rc = amdgpu_dm_crtc_set_vupdate_irq(crtc, false);
	}

	if (rc)
		return rc;

	/* crtc vblank or vstartup interrupt */
	if (enable) {
		rc = amdgpu_irq_get(adev, &adev->crtc_irq, irq_type);
		drm_dbg_vbl(crtc->dev, "Get crtc_irq ret=%d\n", rc);
	} else {
		rc = amdgpu_irq_put(adev, &adev->crtc_irq, irq_type);
		drm_dbg_vbl(crtc->dev, "Put crtc_irq ret=%d\n", rc);
	}

	if (rc)
		return rc;

	/*
	 * hubp surface flip interrupt
	 *
	 * We have no guarantee that the frontend index maps to the same
	 * backend index - some even map to more than one.
	 *
	 * TODO: Use a different interrupt or check DC itself for the mapping.
	 */
	if (enable) {
		rc = amdgpu_irq_get(adev, &adev->pageflip_irq, irq_type);
		drm_dbg_vbl(crtc->dev, "Get pageflip_irq ret=%d\n", rc);
	} else {
		rc = amdgpu_irq_put(adev, &adev->pageflip_irq, irq_type);
		drm_dbg_vbl(crtc->dev, "Put pageflip_irq ret=%d\n", rc);
	}

	if (rc)
		return rc;

#if defined(CONFIG_DRM_AMD_SECURE_DISPLAY)
	/* crtc vline0 interrupt, only available on DCN+ */
	if (amdgpu_ip_version(adev, DCE_HWIP, 0) != 0) {
		if (enable) {
			rc = amdgpu_irq_get(adev, &adev->vline0_irq, irq_type);
			drm_dbg_vbl(crtc->dev, "Get vline0_irq ret=%d\n", rc);
		} else {
			rc = amdgpu_irq_put(adev, &adev->vline0_irq, irq_type);
			drm_dbg_vbl(crtc->dev, "Put vline0_irq ret=%d\n", rc);
		}

		if (rc)
			return rc;
	}
#endif
skip:
	if (amdgpu_in_reset(adev))
		return 0;

	if (dm->vblank_control_workqueue) {
		work = kzalloc(sizeof(*work), GFP_ATOMIC);
		if (!work)
			return -ENOMEM;

		INIT_WORK(&work->work, amdgpu_dm_crtc_vblank_control_worker);
		work->dm = dm;
		work->acrtc = acrtc;
		work->enable = enable;

		if (acrtc_state->stream) {
			dc_stream_retain(acrtc_state->stream);
			work->stream = acrtc_state->stream;
		}

		queue_work(dm->vblank_control_workqueue, &work->work);
	}

	return 0;
}

int amdgpu_dm_crtc_enable_vblank(struct drm_crtc *crtc)
{
	return amdgpu_dm_crtc_set_vblank(crtc, true);
}

void amdgpu_dm_crtc_disable_vblank(struct drm_crtc *crtc)
{
	amdgpu_dm_crtc_set_vblank(crtc, false);
}

static void amdgpu_dm_crtc_destroy_state(struct drm_crtc *crtc,
				  struct drm_crtc_state *state)
{
	struct dm_crtc_state *cur = to_dm_crtc_state(state);

	/* TODO Destroy dc_stream objects are stream object is flattened */
	if (cur->stream)
		dc_stream_release(cur->stream);


	__drm_atomic_helper_crtc_destroy_state(state);


	kfree(state);
}

static struct drm_crtc_state *amdgpu_dm_crtc_duplicate_state(struct drm_crtc *crtc)
{
	struct dm_crtc_state *state, *cur;

	cur = to_dm_crtc_state(crtc->state);

	if (WARN_ON(!crtc->state))
		return NULL;

	state = kzalloc(sizeof(*state), GFP_KERNEL);
	if (!state)
		return NULL;

	__drm_atomic_helper_crtc_duplicate_state(crtc, &state->base);

	if (cur->stream) {
		state->stream = cur->stream;
		dc_stream_retain(state->stream);
	}

	state->active_planes = cur->active_planes;
	state->vrr_infopacket = cur->vrr_infopacket;
	state->abm_level = cur->abm_level;
	state->vrr_supported = cur->vrr_supported;
	state->freesync_config = cur->freesync_config;
	state->cm_has_degamma = cur->cm_has_degamma;
	state->cm_is_degamma_srgb = cur->cm_is_degamma_srgb;
	state->regamma_tf = cur->regamma_tf;
	state->crc_skip_count = cur->crc_skip_count;
	state->mpo_requested = cur->mpo_requested;
	state->cursor_mode = cur->cursor_mode;
	/* TODO Duplicate dc_stream after objects are stream object is flattened */

	return &state->base;
}

static void amdgpu_dm_crtc_destroy(struct drm_crtc *crtc)
{
	drm_crtc_cleanup(crtc);
	kfree(crtc);
}

static void amdgpu_dm_crtc_reset_state(struct drm_crtc *crtc)
{
	struct dm_crtc_state *state;

	if (crtc->state)
		amdgpu_dm_crtc_destroy_state(crtc, crtc->state);

	state = kzalloc(sizeof(*state), GFP_KERNEL);
	if (WARN_ON(!state))
		return;

	__drm_atomic_helper_crtc_reset(crtc, &state->base);
}

#ifdef CONFIG_DEBUG_FS
static int amdgpu_dm_crtc_late_register(struct drm_crtc *crtc)
{
	crtc_debugfs_init(crtc);

	return 0;
}
#endif

#ifdef AMD_PRIVATE_COLOR
/**
 * dm_crtc_additional_color_mgmt - enable additional color properties
 * @crtc: DRM CRTC
 *
 * This function lets the driver enable post-blending CRTC regamma transfer
 * function property in addition to DRM CRTC gamma LUT. Default value means
 * linear transfer function, which is the default CRTC gamma LUT behaviour
 * without this property.
 */
static void
dm_crtc_additional_color_mgmt(struct drm_crtc *crtc)
{
	struct amdgpu_device *adev = drm_to_adev(crtc->dev);

	if (adev->dm.dc->caps.color.mpc.ogam_ram)
		drm_object_attach_property(&crtc->base,
					   adev->mode_info.regamma_tf_property,
					   AMDGPU_TRANSFER_FUNCTION_DEFAULT);
}

static int
amdgpu_dm_atomic_crtc_set_property(struct drm_crtc *crtc,
				   struct drm_crtc_state *state,
				   struct drm_property *property,
				   uint64_t val)
{
	struct amdgpu_device *adev = drm_to_adev(crtc->dev);
	struct dm_crtc_state *acrtc_state = to_dm_crtc_state(state);

	if (property == adev->mode_info.regamma_tf_property) {
		if (acrtc_state->regamma_tf != val) {
			acrtc_state->regamma_tf = val;
			acrtc_state->base.color_mgmt_changed |= 1;
		}
	} else {
		drm_dbg_atomic(crtc->dev,
			       "[CRTC:%d:%s] unknown property [PROP:%d:%s]]\n",
			       crtc->base.id, crtc->name,
			       property->base.id, property->name);
		return -EINVAL;
	}

	return 0;
}

static int
amdgpu_dm_atomic_crtc_get_property(struct drm_crtc *crtc,
				   const struct drm_crtc_state *state,
				   struct drm_property *property,
				   uint64_t *val)
{
	struct amdgpu_device *adev = drm_to_adev(crtc->dev);
	struct dm_crtc_state *acrtc_state = to_dm_crtc_state(state);

	if (property == adev->mode_info.regamma_tf_property)
		*val = acrtc_state->regamma_tf;
	else
		return -EINVAL;

	return 0;
}
#endif

/* Implemented only the options currently available for the driver */
static const struct drm_crtc_funcs amdgpu_dm_crtc_funcs = {
	.reset = amdgpu_dm_crtc_reset_state,
	.destroy = amdgpu_dm_crtc_destroy,
	.set_config = drm_atomic_helper_set_config,
	.page_flip = drm_atomic_helper_page_flip,
	.atomic_duplicate_state = amdgpu_dm_crtc_duplicate_state,
	.atomic_destroy_state = amdgpu_dm_crtc_destroy_state,
	.set_crc_source = amdgpu_dm_crtc_set_crc_source,
	.verify_crc_source = amdgpu_dm_crtc_verify_crc_source,
	.get_crc_sources = amdgpu_dm_crtc_get_crc_sources,
	.get_vblank_counter = amdgpu_get_vblank_counter_kms,
	.enable_vblank = amdgpu_dm_crtc_enable_vblank,
	.disable_vblank = amdgpu_dm_crtc_disable_vblank,
	.get_vblank_timestamp = drm_crtc_vblank_helper_get_vblank_timestamp,
#if defined(CONFIG_DEBUG_FS)
	.late_register = amdgpu_dm_crtc_late_register,
#endif
#ifdef AMD_PRIVATE_COLOR
	.atomic_set_property = amdgpu_dm_atomic_crtc_set_property,
	.atomic_get_property = amdgpu_dm_atomic_crtc_get_property,
#endif
};

static void amdgpu_dm_crtc_helper_disable(struct drm_crtc *crtc)
{
}

static int amdgpu_dm_crtc_count_crtc_active_planes(struct drm_crtc_state *new_crtc_state)
{
	struct drm_atomic_state *state = new_crtc_state->state;
	struct drm_plane *plane;
	int num_active = 0;

	drm_for_each_plane_mask(plane, state->dev, new_crtc_state->plane_mask) {
		struct drm_plane_state *new_plane_state;

		/* Cursor planes are "fake". */
		if (plane->type == DRM_PLANE_TYPE_CURSOR)
			continue;

		new_plane_state = drm_atomic_get_new_plane_state(state, plane);

		if (!new_plane_state) {
			/*
			 * The plane is enable on the CRTC and hasn't changed
			 * state. This means that it previously passed
			 * validation and is therefore enabled.
			 */
			num_active += 1;
			continue;
		}

		/* We need a framebuffer to be considered enabled. */
		num_active += (new_plane_state->fb != NULL);
	}

	return num_active;
}

static void amdgpu_dm_crtc_update_crtc_active_planes(struct drm_crtc *crtc,
						     struct drm_crtc_state *new_crtc_state)
{
	struct dm_crtc_state *dm_new_crtc_state =
		to_dm_crtc_state(new_crtc_state);

	dm_new_crtc_state->active_planes = 0;

	if (!dm_new_crtc_state->stream)
		return;

	dm_new_crtc_state->active_planes =
		amdgpu_dm_crtc_count_crtc_active_planes(new_crtc_state);
}

static bool amdgpu_dm_crtc_helper_mode_fixup(struct drm_crtc *crtc,
				      const struct drm_display_mode *mode,
				      struct drm_display_mode *adjusted_mode)
{
	return true;
}

static int amdgpu_dm_crtc_helper_atomic_check(struct drm_crtc *crtc,
					      struct drm_atomic_state *state)
{
	struct drm_crtc_state *crtc_state = drm_atomic_get_new_crtc_state(state,
										crtc);
	struct amdgpu_device *adev = drm_to_adev(crtc->dev);
	struct dc *dc = adev->dm.dc;
	struct dm_crtc_state *dm_crtc_state = to_dm_crtc_state(crtc_state);
	int ret = -EINVAL;

	trace_amdgpu_dm_crtc_atomic_check(crtc_state);

	amdgpu_dm_crtc_update_crtc_active_planes(crtc, crtc_state);

	if (WARN_ON(unlikely(!dm_crtc_state->stream &&
			amdgpu_dm_crtc_modeset_required(crtc_state, NULL, dm_crtc_state->stream)))) {
		return ret;
	}

	/*
	 * We require the primary plane to be enabled whenever the CRTC is, otherwise
	 * drm_mode_cursor_universal may end up trying to enable the cursor plane while all other
	 * planes are disabled, which is not supported by the hardware. And there is legacy
	 * userspace which stops using the HW cursor altogether in response to the resulting EINVAL.
	 */
	if (crtc_state->enable &&
		!(crtc_state->plane_mask & drm_plane_mask(crtc->primary))) {
		DRM_DEBUG_ATOMIC("Can't enable a CRTC without enabling the primary plane\n");
		return -EINVAL;
	}

	/*
	 * Only allow async flips for fast updates that don't change the FB
	 * pitch, the DCC state, rotation, etc.
	 */
	if (crtc_state->async_flip &&
	    dm_crtc_state->update_type != UPDATE_TYPE_FAST) {
		drm_dbg_atomic(crtc->dev,
			       "[CRTC:%d:%s] async flips are only supported for fast updates\n",
			       crtc->base.id, crtc->name);
		return -EINVAL;
	}

	/* In some use cases, like reset, no stream is attached */
	if (!dm_crtc_state->stream)
		return 0;

	if (dc_validate_stream(dc, dm_crtc_state->stream) == DC_OK)
		return 0;

	DRM_DEBUG_ATOMIC("Failed DC stream validation\n");
	return ret;
}

static const struct drm_crtc_helper_funcs amdgpu_dm_crtc_helper_funcs = {
	.disable = amdgpu_dm_crtc_helper_disable,
	.atomic_check = amdgpu_dm_crtc_helper_atomic_check,
	.mode_fixup = amdgpu_dm_crtc_helper_mode_fixup,
	.get_scanout_position = amdgpu_crtc_get_scanout_position,
};

int amdgpu_dm_crtc_init(struct amdgpu_display_manager *dm,
			       struct drm_plane *plane,
			       uint32_t crtc_index)
{
	struct amdgpu_crtc *acrtc = NULL;
	struct drm_plane *cursor_plane;
	bool is_dcn;
	int res = -ENOMEM;

	cursor_plane = kzalloc(sizeof(*cursor_plane), GFP_KERNEL);
	if (!cursor_plane)
		goto fail;

	cursor_plane->type = DRM_PLANE_TYPE_CURSOR;
	res = amdgpu_dm_plane_init(dm, cursor_plane, 0, NULL);

	acrtc = kzalloc(sizeof(struct amdgpu_crtc), GFP_KERNEL);
	if (!acrtc)
		goto fail;

	res = drm_crtc_init_with_planes(
			dm->ddev,
			&acrtc->base,
			plane,
			cursor_plane,
			&amdgpu_dm_crtc_funcs, NULL);

	if (res)
		goto fail;

	drm_crtc_helper_add(&acrtc->base, &amdgpu_dm_crtc_helper_funcs);

	/* Create (reset) the plane state */
	if (acrtc->base.funcs->reset)
		acrtc->base.funcs->reset(&acrtc->base);

	acrtc->max_cursor_width = dm->adev->dm.dc->caps.max_cursor_size;
	acrtc->max_cursor_height = dm->adev->dm.dc->caps.max_cursor_size;

	acrtc->crtc_id = crtc_index;
	acrtc->base.enabled = false;
	acrtc->otg_inst = -1;

	dm->adev->mode_info.crtcs[crtc_index] = acrtc;

	/* Don't enable DRM CRTC degamma property for DCE since it doesn't
	 * support programmable degamma anywhere.
	 */
	is_dcn = dm->adev->dm.dc->caps.color.dpp.dcn_arch;
	drm_crtc_enable_color_mgmt(&acrtc->base, is_dcn ? MAX_COLOR_LUT_ENTRIES : 0,
				   true, MAX_COLOR_LUT_ENTRIES);

	drm_mode_crtc_set_gamma_size(&acrtc->base, MAX_COLOR_LEGACY_LUT_ENTRIES);

#ifdef AMD_PRIVATE_COLOR
	dm_crtc_additional_color_mgmt(&acrtc->base);
#endif
	return 0;

fail:
	kfree(acrtc);
	kfree(cursor_plane);
	return res;
}
<|MERGE_RESOLUTION|>--- conflicted
+++ resolved
@@ -184,7 +184,6 @@
 			is_headless = false;
 			break;
 		}
-<<<<<<< HEAD
 	}
 	drm_connector_list_iter_end(&iter);
 	return is_headless;
@@ -220,43 +219,6 @@
 			dc_allow_idle_optimizations(idle_work->dm->dc, true);
 		mutex_unlock(&idle_work->dm->dc_lock);
 	}
-=======
-	}
-	drm_connector_list_iter_end(&iter);
-	return is_headless;
-}
-
-static void amdgpu_dm_idle_worker(struct work_struct *work)
-{
-	struct idle_workqueue *idle_work;
-
-	idle_work = container_of(work, struct idle_workqueue, work);
-	idle_work->dm->idle_workqueue->running = true;
-
-	while (idle_work->enable) {
-		fsleep(HPD_DETECTION_PERIOD_uS);
-		mutex_lock(&idle_work->dm->dc_lock);
-		if (!idle_work->dm->dc->idle_optimizations_allowed) {
-			mutex_unlock(&idle_work->dm->dc_lock);
-			break;
-		}
-		dc_allow_idle_optimizations(idle_work->dm->dc, false);
-
-		mutex_unlock(&idle_work->dm->dc_lock);
-		fsleep(HPD_DETECTION_TIME_uS);
-		mutex_lock(&idle_work->dm->dc_lock);
-
-		if (!amdgpu_dm_is_headless(idle_work->dm->adev) &&
-		    !amdgpu_dm_psr_is_active_allowed(idle_work->dm)) {
-			mutex_unlock(&idle_work->dm->dc_lock);
-			break;
-		}
-
-		if (idle_work->enable)
-			dc_allow_idle_optimizations(idle_work->dm->dc, true);
-		mutex_unlock(&idle_work->dm->dc_lock);
-	}
->>>>>>> adc21867
 	idle_work->dm->idle_workqueue->running = false;
 }
 
