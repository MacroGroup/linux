--- conflicted
+++ resolved
@@ -227,11 +227,7 @@
 	uint8_t frev;
 	uint8_t crev = 0;
 
-<<<<<<< HEAD
-	if (!BIOS_CMD_TABLE_REVISION(dig1transmittercontrol, frev, crev))
-=======
 	if (!BIOS_CMD_TABLE_REVISION(dig1transmittercontrol, frev, crev) && (bp->base.ctx->dc->ctx->dce_version <= DCN_VERSION_2_0))
->>>>>>> adc21867
 		BREAK_TO_DEBUGGER();
 
 	switch (crev) {
