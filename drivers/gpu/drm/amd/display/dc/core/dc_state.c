/*
 * Copyright 2023 Advanced Micro Devices, Inc.
 *
 * Permission is hereby granted, free of charge, to any person obtaining a
 * copy of this software and associated documentation files (the "Software"),
 * to deal in the Software without restriction, including without limitation
 * the rights to use, copy, modify, merge, publish, distribute, sublicense,
 * and/or sell copies of the Software, and to permit persons to whom the
 * Software is furnished to do so, subject to the following conditions:
 *
 * The above copyright notice and this permission notice shall be included in
 * all copies or substantial portions of the Software.
 *
 * THE SOFTWARE IS PROVIDED "AS IS", WITHOUT WARRANTY OF ANY KIND, EXPRESS OR
 * IMPLIED, INCLUDING BUT NOT LIMITED TO THE WARRANTIES OF MERCHANTABILITY,
 * FITNESS FOR A PARTICULAR PURPOSE AND NONINFRINGEMENT.  IN NO EVENT SHALL
 * THE COPYRIGHT HOLDER(S) OR AUTHOR(S) BE LIABLE FOR ANY CLAIM, DAMAGES OR
 * OTHER LIABILITY, WHETHER IN AN ACTION OF CONTRACT, TORT OR OTHERWISE,
 * ARISING FROM, OUT OF OR IN CONNECTION WITH THE SOFTWARE OR THE USE OR
 * OTHER DEALINGS IN THE SOFTWARE.
 *
 * Authors: AMD
 *
 */
#include "core_types.h"
#include "core_status.h"
#include "dc_state.h"
#include "dc_state_priv.h"
#include "dc_stream_priv.h"
#include "dc_plane_priv.h"

#include "dm_services.h"
#include "resource.h"
#include "link_enc_cfg.h"

#if defined(CONFIG_DRM_AMD_DC_FP)
#include "dml2/dml2_wrapper.h"
#include "dml2/dml2_internal_types.h"
#endif

#define DC_LOGGER \
	dc->ctx->logger
#define DC_LOGGER_INIT(logger)

/* Private dc_state helper functions */
static bool dc_state_track_phantom_stream(struct dc_state *state,
		struct dc_stream_state *phantom_stream)
{
	if (state->phantom_stream_count >= MAX_PHANTOM_PIPES)
		return false;

	state->phantom_streams[state->phantom_stream_count++] = phantom_stream;

	return true;
}

static bool dc_state_untrack_phantom_stream(struct dc_state *state, struct dc_stream_state *phantom_stream)
{
	bool res = false;
	int i;

	/* first find phantom stream in the dc_state */
	for (i = 0; i < state->phantom_stream_count; i++) {
		if (state->phantom_streams[i] == phantom_stream) {
			state->phantom_streams[i] = NULL;
			res = true;
			break;
		}
	}

	/* failed to find stream in state */
	if (!res)
		return res;

	/* trim back phantom streams */
	state->phantom_stream_count--;
	for (; i < state->phantom_stream_count; i++)
		state->phantom_streams[i] = state->phantom_streams[i + 1];

	return res;
}

static bool dc_state_is_phantom_stream_tracked(struct dc_state *state, struct dc_stream_state *phantom_stream)
{
	int i;

	for (i = 0; i < state->phantom_stream_count; i++) {
		if (state->phantom_streams[i] == phantom_stream)
			return true;
	}

	return false;
}

static bool dc_state_track_phantom_plane(struct dc_state *state,
		struct dc_plane_state *phantom_plane)
{
	if (state->phantom_plane_count >= MAX_PHANTOM_PIPES)
		return false;

	state->phantom_planes[state->phantom_plane_count++] = phantom_plane;

	return true;
}

static bool dc_state_untrack_phantom_plane(struct dc_state *state, struct dc_plane_state *phantom_plane)
{
	bool res = false;
	int i;

	/* first find phantom plane in the dc_state */
	for (i = 0; i < state->phantom_plane_count; i++) {
		if (state->phantom_planes[i] == phantom_plane) {
			state->phantom_planes[i] = NULL;
			res = true;
			break;
		}
	}

	/* failed to find plane in state */
	if (!res)
		return res;

	/* trim back phantom planes */
	state->phantom_plane_count--;
	for (; i < state->phantom_plane_count; i++)
		state->phantom_planes[i] = state->phantom_planes[i + 1];

	return res;
}

static bool dc_state_is_phantom_plane_tracked(struct dc_state *state, struct dc_plane_state *phantom_plane)
{
	int i;

	for (i = 0; i < state->phantom_plane_count; i++) {
		if (state->phantom_planes[i] == phantom_plane)
			return true;
	}

	return false;
}

static void dc_state_copy_internal(struct dc_state *dst_state, struct dc_state *src_state)
{
	int i, j;

	memcpy(dst_state, src_state, sizeof(struct dc_state));

	for (i = 0; i < MAX_PIPES; i++) {
		struct pipe_ctx *cur_pipe = &dst_state->res_ctx.pipe_ctx[i];

		if (cur_pipe->top_pipe)
			cur_pipe->top_pipe =  &dst_state->res_ctx.pipe_ctx[cur_pipe->top_pipe->pipe_idx];

		if (cur_pipe->bottom_pipe)
			cur_pipe->bottom_pipe = &dst_state->res_ctx.pipe_ctx[cur_pipe->bottom_pipe->pipe_idx];

		if (cur_pipe->prev_odm_pipe)
			cur_pipe->prev_odm_pipe =  &dst_state->res_ctx.pipe_ctx[cur_pipe->prev_odm_pipe->pipe_idx];

		if (cur_pipe->next_odm_pipe)
			cur_pipe->next_odm_pipe = &dst_state->res_ctx.pipe_ctx[cur_pipe->next_odm_pipe->pipe_idx];
	}

	/* retain phantoms */
	for (i = 0; i < dst_state->phantom_stream_count; i++)
		dc_stream_retain(dst_state->phantom_streams[i]);

	for (i = 0; i < dst_state->phantom_plane_count; i++)
		dc_plane_state_retain(dst_state->phantom_planes[i]);

	/* retain streams and planes */
	for (i = 0; i < dst_state->stream_count; i++) {
		dc_stream_retain(dst_state->streams[i]);
		for (j = 0; j < dst_state->stream_status[i].plane_count; j++)
			dc_plane_state_retain(
					dst_state->stream_status[i].plane_states[j]);
	}

}

static void init_state(struct dc *dc, struct dc_state *state)
{
	/* Each context must have their own instance of VBA and in order to
	 * initialize and obtain IP and SOC the base DML instance from DC is
	 * initially copied into every context
	 */
	memcpy(&state->bw_ctx.dml, &dc->dml, sizeof(struct display_mode_lib));
}

/* Public dc_state functions */
struct dc_state *dc_state_create(struct dc *dc, struct dc_state_create_params *params)
{
	struct dc_state *state;
#ifdef CONFIG_DRM_AMD_DC_FP
	struct dml2_configuration_options *dml2_opt = &dc->dml2_tmp;

	memcpy(dml2_opt, &dc->dml2_options, sizeof(dc->dml2_options));
#endif

	state = kvzalloc(sizeof(struct dc_state), GFP_KERNEL);

	if (!state)
		return NULL;

	init_state(dc, state);
	dc_state_construct(dc, state);
	state->power_source = params ? params->power_source : DC_POWER_SOURCE_AC;

#ifdef CONFIG_DRM_AMD_DC_FP
	if (dc->debug.using_dml2) {
		dml2_opt->use_clock_dc_limits = false;
		if (!dml2_create(dc, dml2_opt, &state->bw_ctx.dml2)) {
			dc_state_release(state);
			return NULL;
		}

		dml2_opt->use_clock_dc_limits = true;
		if (!dml2_create(dc, dml2_opt, &state->bw_ctx.dml2_dc_power_source)) {
			dc_state_release(state);
			return NULL;
		}
	}
#endif

	kref_init(&state->refcount);

	return state;
}

void dc_state_copy(struct dc_state *dst_state, struct dc_state *src_state)
{
	struct kref refcount = dst_state->refcount;
#ifdef CONFIG_DRM_AMD_DC_FP
	struct dml2_context *dst_dml2 = dst_state->bw_ctx.dml2;
	struct dml2_context *dst_dml2_dc_power_source = dst_state->bw_ctx.dml2_dc_power_source;
#endif

	dc_state_copy_internal(dst_state, src_state);

#ifdef CONFIG_DRM_AMD_DC_FP
	dst_state->bw_ctx.dml2 = dst_dml2;
	if (src_state->bw_ctx.dml2)
		dml2_copy(dst_state->bw_ctx.dml2, src_state->bw_ctx.dml2);

	dst_state->bw_ctx.dml2_dc_power_source = dst_dml2_dc_power_source;
	if (src_state->bw_ctx.dml2_dc_power_source)
		dml2_copy(dst_state->bw_ctx.dml2_dc_power_source, src_state->bw_ctx.dml2_dc_power_source);
#endif

	/* context refcount should not be overridden */
	dst_state->refcount = refcount;
}

struct dc_state *dc_state_create_copy(struct dc_state *src_state)
{
	struct dc_state *new_state;

	new_state = kvmalloc(sizeof(struct dc_state),
			GFP_KERNEL);
	if (!new_state)
		return NULL;

	dc_state_copy_internal(new_state, src_state);

#ifdef CONFIG_DRM_AMD_DC_FP
	new_state->bw_ctx.dml2 = NULL;
	new_state->bw_ctx.dml2_dc_power_source = NULL;

	if (src_state->bw_ctx.dml2 &&
			!dml2_create_copy(&new_state->bw_ctx.dml2, src_state->bw_ctx.dml2)) {
		dc_state_release(new_state);
		return NULL;
	}

	if (src_state->bw_ctx.dml2_dc_power_source &&
			!dml2_create_copy(&new_state->bw_ctx.dml2_dc_power_source, src_state->bw_ctx.dml2_dc_power_source)) {
		dc_state_release(new_state);
		return NULL;
	}
#endif

	kref_init(&new_state->refcount);

	return new_state;
}

void dc_state_copy_current(struct dc *dc, struct dc_state *dst_state)
{
	dc_state_copy(dst_state, dc->current_state);
}

struct dc_state *dc_state_create_current_copy(struct dc *dc)
{
	return dc_state_create_copy(dc->current_state);
}

void dc_state_construct(struct dc *dc, struct dc_state *state)
{
	state->clk_mgr = dc->clk_mgr;

	/* Initialise DIG link encoder resource tracking variables. */
	if (dc->res_pool)
		link_enc_cfg_init(dc, state);
}

void dc_state_destruct(struct dc_state *state)
{
	int i, j;

	for (i = 0; i < state->stream_count; i++) {
		for (j = 0; j < state->stream_status[i].plane_count; j++)
			dc_plane_state_release(
					state->stream_status[i].plane_states[j]);

		state->stream_status[i].plane_count = 0;
		dc_stream_release(state->streams[i]);
		state->streams[i] = NULL;
	}
	state->stream_count = 0;

	/* release tracked phantoms */
	for (i = 0; i < state->phantom_stream_count; i++) {
		dc_stream_release(state->phantom_streams[i]);
		state->phantom_streams[i] = NULL;
	}
	state->phantom_stream_count = 0;

	for (i = 0; i < state->phantom_plane_count; i++) {
		dc_plane_state_release(state->phantom_planes[i]);
		state->phantom_planes[i] = NULL;
	}
	state->phantom_plane_count = 0;

	state->stream_mask = 0;
	memset(&state->res_ctx, 0, sizeof(state->res_ctx));
	memset(&state->pp_display_cfg, 0, sizeof(state->pp_display_cfg));
	memset(&state->dcn_bw_vars, 0, sizeof(state->dcn_bw_vars));
	state->clk_mgr = NULL;
	memset(&state->bw_ctx.bw, 0, sizeof(state->bw_ctx.bw));
	memset(state->block_sequence, 0, sizeof(state->block_sequence));
	state->block_sequence_steps = 0;
	memset(state->dc_dmub_cmd, 0, sizeof(state->dc_dmub_cmd));
	state->dmub_cmd_count = 0;
	memset(&state->perf_params, 0, sizeof(state->perf_params));
}

void dc_state_retain(struct dc_state *state)
{
	kref_get(&state->refcount);
}

static void dc_state_free(struct kref *kref)
{
	struct dc_state *state = container_of(kref, struct dc_state, refcount);

	dc_state_destruct(state);

#ifdef CONFIG_DRM_AMD_DC_FP
	dml2_destroy(state->bw_ctx.dml2);
	state->bw_ctx.dml2 = 0;

	dml2_destroy(state->bw_ctx.dml2_dc_power_source);
	state->bw_ctx.dml2_dc_power_source = 0;
#endif

	kvfree(state);
}

void dc_state_release(struct dc_state *state)
{
	if (state != NULL)
		kref_put(&state->refcount, dc_state_free);
}
/*
 * dc_state_add_stream() - Add a new dc_stream_state to a dc_state.
 */
enum dc_status dc_state_add_stream(
		const struct dc *dc,
		struct dc_state *state,
		struct dc_stream_state *stream)
{
	enum dc_status res;

	DC_LOGGER_INIT(dc->ctx->logger);

	if (state->stream_count >= dc->res_pool->timing_generator_count) {
		DC_LOG_WARNING("Max streams reached, can't add stream %p !\n", stream);
		return DC_ERROR_UNEXPECTED;
	}

	state->streams[state->stream_count] = stream;
	dc_stream_retain(stream);
	state->stream_count++;

	res = resource_add_otg_master_for_stream_output(
			state, dc->res_pool, stream);
	if (res != DC_OK)
		DC_LOG_WARNING("Adding stream %p to context failed with err %d!\n", stream, res);

	return res;
}

/*
 * dc_state_remove_stream() - Remove a stream from a dc_state.
 */
enum dc_status dc_state_remove_stream(
		const struct dc *dc,
		struct dc_state *state,
		struct dc_stream_state *stream)
{
	int i;
	struct pipe_ctx *del_pipe = resource_get_otg_master_for_stream(
			&state->res_ctx, stream);

	if (!del_pipe) {
		dm_error("Pipe not found for stream %p !\n", stream);
		return DC_ERROR_UNEXPECTED;
	}

	resource_update_pipes_for_stream_with_slice_count(state,
			dc->current_state, dc->res_pool, stream, 1);
	resource_remove_otg_master_for_stream_output(
			state, dc->res_pool, stream);

	for (i = 0; i < state->stream_count; i++)
		if (state->streams[i] == stream)
			break;

	if (state->streams[i] != stream) {
		dm_error("Context doesn't have stream %p !\n", stream);
		return DC_ERROR_UNEXPECTED;
	}

	dc_stream_release(state->streams[i]);
	state->stream_count--;

	/* Trim back arrays */
	for (; i < state->stream_count; i++) {
		state->streams[i] = state->streams[i + 1];
		state->stream_status[i] = state->stream_status[i + 1];
	}

	state->streams[state->stream_count] = NULL;
	memset(
			&state->stream_status[state->stream_count],
			0,
			sizeof(state->stream_status[0]));

	return DC_OK;
}

static void remove_mpc_combine_for_stream(const struct dc *dc,
		struct dc_state *new_ctx,
		const struct dc_state *cur_ctx,
		struct dc_stream_status *status)
{
	int i;

	for (i = 0; i < status->plane_count; i++)
		resource_update_pipes_for_plane_with_slice_count(
				new_ctx, cur_ctx, dc->res_pool,
				status->plane_states[i], 1);
}

bool dc_state_add_plane(
		const struct dc *dc,
		struct dc_stream_state *stream,
		struct dc_plane_state *plane_state,
		struct dc_state *state)
{
	struct resource_pool *pool = dc->res_pool;
	struct pipe_ctx *otg_master_pipe;
	struct dc_stream_status *stream_status = NULL;
	bool added = false;
	int odm_slice_count;
	int i;

	stream_status = dc_state_get_stream_status(state, stream);
	otg_master_pipe = resource_get_otg_master_for_stream(
			&state->res_ctx, stream);
	if (stream_status == NULL) {
		dm_error("Existing stream not found; failed to attach surface!\n");
		goto out;
	} else if (stream_status->plane_count == MAX_SURFACE_NUM) {
		dm_error("Surface: can not attach plane_state %p! Maximum is: %d\n",
				plane_state, MAX_SURFACE_NUM);
		goto out;
	} else if (!otg_master_pipe) {
		goto out;
	}

	added = resource_append_dpp_pipes_for_plane_composition(state,
			dc->current_state, pool, otg_master_pipe, plane_state);

	if (!added) {
		/* try to remove MPC combine to free up pipes */
		for (i = 0; i < state->stream_count; i++)
			remove_mpc_combine_for_stream(dc, state,
					dc->current_state,
					&state->stream_status[i]);
		added = resource_append_dpp_pipes_for_plane_composition(state,
					dc->current_state, pool,
					otg_master_pipe, plane_state);
	}

	if (!added) {
		/* try to decrease ODM slice count gradually to free up pipes */
		odm_slice_count = resource_get_odm_slice_count(otg_master_pipe);
		for (i = odm_slice_count - 1; i > 0; i--) {
			resource_update_pipes_for_stream_with_slice_count(state,
					dc->current_state, dc->res_pool, stream,
					i);
			added = resource_append_dpp_pipes_for_plane_composition(
					state,
					dc->current_state, pool,
					otg_master_pipe, plane_state);
			if (added)
				break;
		}
	}

	if (added) {
		stream_status->plane_states[stream_status->plane_count] =
				plane_state;
		stream_status->plane_count++;
		dc_plane_state_retain(plane_state);
	}

out:
	return added;
}

bool dc_state_remove_plane(
		const struct dc *dc,
		struct dc_stream_state *stream,
		struct dc_plane_state *plane_state,
		struct dc_state *state)
{
	int i;
	struct dc_stream_status *stream_status = NULL;
	struct resource_pool *pool = dc->res_pool;

	if (!plane_state)
		return true;

	for (i = 0; i < state->stream_count; i++)
		if (state->streams[i] == stream) {
			stream_status = &state->stream_status[i];
			break;
		}

	if (stream_status == NULL) {
		dm_error("Existing stream not found; failed to remove plane.\n");
		return false;
	}

	resource_remove_dpp_pipes_for_plane_composition(
			state, pool, plane_state);

	for (i = 0; i < stream_status->plane_count; i++) {
		if (stream_status->plane_states[i] == plane_state) {
			dc_plane_state_release(stream_status->plane_states[i]);
			break;
		}
	}

	if (i == stream_status->plane_count) {
		dm_error("Existing plane_state not found; failed to detach it!\n");
		return false;
	}

	stream_status->plane_count--;

	/* Start at the plane we've just released, and move all the planes one index forward to "trim" the array */
	for (; i < stream_status->plane_count; i++)
		stream_status->plane_states[i] = stream_status->plane_states[i + 1];

	stream_status->plane_states[stream_status->plane_count] = NULL;

	return true;
}

/**
 * dc_state_rem_all_planes_for_stream - Remove planes attached to the target stream.
 *
 * @dc: Current dc state.
 * @stream: Target stream, which we want to remove the attached plans.
 * @state: context from which the planes are to be removed.
 *
 * Return:
 * Return true if DC was able to remove all planes from the target
 * stream, otherwise, return false.
 */
bool dc_state_rem_all_planes_for_stream(
		const struct dc *dc,
		struct dc_stream_state *stream,
		struct dc_state *state)
{
	int i, old_plane_count;
	struct dc_stream_status *stream_status = NULL;
	struct dc_plane_state *del_planes[MAX_SURFACE_NUM] = { 0 };

	for (i = 0; i < state->stream_count; i++)
		if (state->streams[i] == stream) {
			stream_status = &state->stream_status[i];
			break;
		}

	if (stream_status == NULL) {
		dm_error("Existing stream %p not found!\n", stream);
		return false;
	}

	old_plane_count = stream_status->plane_count;

	for (i = 0; i < old_plane_count; i++)
		del_planes[i] = stream_status->plane_states[i];

	for (i = 0; i < old_plane_count; i++)
		if (!dc_state_remove_plane(dc, stream, del_planes[i], state))
			return false;

	return true;
}

bool dc_state_add_all_planes_for_stream(
		const struct dc *dc,
		struct dc_stream_state *stream,
		struct dc_plane_state * const *plane_states,
		int plane_count,
		struct dc_state *state)
{
	int i;
	bool result = true;

	for (i = 0; i < plane_count; i++)
		if (!dc_state_add_plane(dc, stream, plane_states[i], state)) {
			result = false;
			break;
		}

	return result;
}

/* Private dc_state functions */

/**
 * dc_state_get_stream_status - Get stream status from given dc state
 * @state: DC state to find the stream status in
 * @stream: The stream to get the stream status for
 *
 * The given stream is expected to exist in the given dc state. Otherwise, NULL
 * will be returned.
 */
struct dc_stream_status *dc_state_get_stream_status(
		struct dc_state *state,
		const struct dc_stream_state *stream)
{
	uint8_t i;

	if (state == NULL)
		return NULL;

	for (i = 0; i < state->stream_count; i++) {
		if (stream == state->streams[i])
			return &state->stream_status[i];
	}

	return NULL;
}

enum mall_stream_type dc_state_get_pipe_subvp_type(const struct dc_state *state,
		const struct pipe_ctx *pipe_ctx)
{
	return dc_state_get_stream_subvp_type(state, pipe_ctx->stream);
}

enum mall_stream_type dc_state_get_stream_subvp_type(const struct dc_state *state,
		const struct dc_stream_state *stream)
{
	int i;

	enum mall_stream_type type = SUBVP_NONE;

	for (i = 0; i < state->stream_count; i++) {
		if (state->streams[i] == stream) {
			type = state->stream_status[i].mall_stream_config.type;
			break;
		}
	}

	return type;
}

struct dc_stream_state *dc_state_get_paired_subvp_stream(const struct dc_state *state,
		const struct dc_stream_state *stream)
{
	int i;

	struct dc_stream_state *paired_stream = NULL;

	for (i = 0; i < state->stream_count; i++) {
		if (state->streams[i] == stream) {
			paired_stream = state->stream_status[i].mall_stream_config.paired_stream;
			break;
		}
	}

	return paired_stream;
}

struct dc_stream_state *dc_state_create_phantom_stream(const struct dc *dc,
		struct dc_state *state,
		struct dc_stream_state *main_stream)
{
	struct dc_stream_state *phantom_stream;

	DC_LOGGER_INIT(dc->ctx->logger);

	phantom_stream = dc_create_stream_for_sink(main_stream->sink);

	if (!phantom_stream) {
		DC_LOG_ERROR("Failed to allocate phantom stream.\n");
		return NULL;
	}

	/* track phantom stream in dc_state */
	dc_state_track_phantom_stream(state, phantom_stream);

	phantom_stream->is_phantom = true;
	phantom_stream->signal = SIGNAL_TYPE_VIRTUAL;
	phantom_stream->dpms_off = true;

	return phantom_stream;
}

void dc_state_release_phantom_stream(const struct dc *dc,
		struct dc_state *state,
		struct dc_stream_state *phantom_stream)
{
	DC_LOGGER_INIT(dc->ctx->logger);

	if (!dc_state_untrack_phantom_stream(state, phantom_stream)) {
		DC_LOG_ERROR("Failed to free phantom stream %p in dc state %p.\n", phantom_stream, state);
		return;
	}

	dc_stream_release(phantom_stream);
}

struct dc_plane_state *dc_state_create_phantom_plane(const struct dc *dc,
		struct dc_state *state,
		struct dc_plane_state *main_plane)
{
	struct dc_plane_state *phantom_plane = dc_create_plane_state(dc);

	DC_LOGGER_INIT(dc->ctx->logger);

	if (!phantom_plane) {
		DC_LOG_ERROR("Failed to allocate phantom plane.\n");
		return NULL;
	}

	/* track phantom inside dc_state */
	dc_state_track_phantom_plane(state, phantom_plane);

	phantom_plane->is_phantom = true;

	return phantom_plane;
}

void dc_state_release_phantom_plane(const struct dc *dc,
		struct dc_state *state,
		struct dc_plane_state *phantom_plane)
{
	DC_LOGGER_INIT(dc->ctx->logger);

	if (!dc_state_untrack_phantom_plane(state, phantom_plane)) {
		DC_LOG_ERROR("Failed to free phantom plane %p in dc state %p.\n", phantom_plane, state);
		return;
	}

	dc_plane_state_release(phantom_plane);
}

/* add phantom streams to context and generate correct meta inside dc_state */
enum dc_status dc_state_add_phantom_stream(const struct dc *dc,
		struct dc_state *state,
		struct dc_stream_state *phantom_stream,
		struct dc_stream_state *main_stream)
{
	struct dc_stream_status *main_stream_status;
	struct dc_stream_status *phantom_stream_status;
	enum dc_status res = dc_state_add_stream(dc, state, phantom_stream);

	/* check if stream is tracked */
	if (res == DC_OK && !dc_state_is_phantom_stream_tracked(state, phantom_stream)) {
		/* stream must be tracked if added to state */
		dc_state_track_phantom_stream(state, phantom_stream);
	}

	/* setup subvp meta */
	main_stream_status = dc_state_get_stream_status(state, main_stream);
	if (main_stream_status) {
		main_stream_status->mall_stream_config.type = SUBVP_MAIN;
		main_stream_status->mall_stream_config.paired_stream = phantom_stream;
	}

	phantom_stream_status = dc_state_get_stream_status(state, phantom_stream);
	if (phantom_stream_status) {
		phantom_stream_status->mall_stream_config.type = SUBVP_PHANTOM;
		phantom_stream_status->mall_stream_config.paired_stream = main_stream;
	}

	return res;
}

enum dc_status dc_state_remove_phantom_stream(const struct dc *dc,
		struct dc_state *state,
		struct dc_stream_state *phantom_stream)
{
	struct dc_stream_status *main_stream_status = NULL;
	struct dc_stream_status *phantom_stream_status;

	/* reset subvp meta */
	phantom_stream_status = dc_state_get_stream_status(state, phantom_stream);
	if (phantom_stream_status) {
		main_stream_status = dc_state_get_stream_status(state, phantom_stream_status->mall_stream_config.paired_stream);
		phantom_stream_status->mall_stream_config.type = SUBVP_NONE;
		phantom_stream_status->mall_stream_config.paired_stream = NULL;
	}

	if (main_stream_status) {
		main_stream_status->mall_stream_config.type = SUBVP_NONE;
		main_stream_status->mall_stream_config.paired_stream = NULL;
	}

	/* remove stream from state */
	return dc_state_remove_stream(dc, state, phantom_stream);
}

bool dc_state_add_phantom_plane(
		const struct dc *dc,
		struct dc_stream_state *phantom_stream,
		struct dc_plane_state *phantom_plane,
		struct dc_state *state)
{
	bool res = dc_state_add_plane(dc, phantom_stream, phantom_plane, state);

	/* check if stream is tracked */
	if (res && !dc_state_is_phantom_plane_tracked(state, phantom_plane)) {
		/* stream must be tracked if added to state */
		dc_state_track_phantom_plane(state, phantom_plane);
	}

	return res;
}

bool dc_state_remove_phantom_plane(
		const struct dc *dc,
		struct dc_stream_state *phantom_stream,
		struct dc_plane_state *phantom_plane,
		struct dc_state *state)
{
	return dc_state_remove_plane(dc, phantom_stream, phantom_plane, state);
}

bool dc_state_rem_all_phantom_planes_for_stream(
		const struct dc *dc,
		struct dc_stream_state *phantom_stream,
		struct dc_state *state,
		bool should_release_planes)
{
	int i, old_plane_count;
	struct dc_stream_status *stream_status = NULL;
	struct dc_plane_state *del_planes[MAX_SURFACE_NUM] = { 0 };

	for (i = 0; i < state->stream_count; i++)
		if (state->streams[i] == phantom_stream) {
			stream_status = &state->stream_status[i];
			break;
		}

	if (stream_status == NULL) {
		dm_error("Existing stream %p not found!\n", phantom_stream);
		return false;
	}

	old_plane_count = stream_status->plane_count;

	for (i = 0; i < old_plane_count; i++)
		del_planes[i] = stream_status->plane_states[i];

	for (i = 0; i < old_plane_count; i++) {
		if (!dc_state_remove_plane(dc, phantom_stream, del_planes[i], state))
			return false;
		if (should_release_planes)
			dc_state_release_phantom_plane(dc, state, del_planes[i]);
	}

	return true;
}

bool dc_state_add_all_phantom_planes_for_stream(
		const struct dc *dc,
		struct dc_stream_state *phantom_stream,
		struct dc_plane_state * const *phantom_planes,
		int plane_count,
		struct dc_state *state)
{
	return dc_state_add_all_planes_for_stream(dc, phantom_stream, phantom_planes, plane_count, state);
}

bool dc_state_remove_phantom_streams_and_planes(
	const struct dc *dc,
	struct dc_state *state)
{
	int i;
	bool removed_phantom = false;
	struct dc_stream_state *phantom_stream = NULL;

	for (i = 0; i < dc->res_pool->pipe_count; i++) {
		struct pipe_ctx *pipe = &state->res_ctx.pipe_ctx[i];

		if (pipe->plane_state && pipe->stream && dc_state_get_pipe_subvp_type(state, pipe) == SUBVP_PHANTOM) {
			phantom_stream = pipe->stream;

			dc_state_rem_all_phantom_planes_for_stream(dc, phantom_stream, state, false);
			dc_state_remove_phantom_stream(dc, state, phantom_stream);
			removed_phantom = true;
		}
	}
	return removed_phantom;
}

void dc_state_release_phantom_streams_and_planes(
		const struct dc *dc,
		struct dc_state *state)
{
	int i;

	for (i = 0; i < state->phantom_stream_count; i++)
		dc_state_release_phantom_stream(dc, state, state->phantom_streams[i]);

	for (i = 0; i < state->phantom_plane_count; i++)
		dc_state_release_phantom_plane(dc, state, state->phantom_planes[i]);
}

struct dc_stream_state *dc_state_get_stream_from_id(const struct dc_state *state, unsigned int id)
{
	struct dc_stream_state *stream = NULL;
	int i;

	for (i = 0; i < state->stream_count; i++) {
		if (state->streams[i] && state->streams[i]->stream_id == id) {
			stream = state->streams[i];
			break;
		}
	}

	return stream;
}

bool dc_state_is_fams2_in_use(
		const struct dc *dc,
		const struct dc_state *state)
{
	bool is_fams2_in_use = false;

	if (state)
<<<<<<< HEAD
		is_fams2_in_use |= state->bw_ctx.bw.dcn.fams2_stream_count > 0;

	if (dc->current_state)
		is_fams2_in_use |= dc->current_state->bw_ctx.bw.dcn.fams2_stream_count > 0;
=======
		is_fams2_in_use |= state->bw_ctx.bw.dcn.fams2_global_config.features.bits.enable;

	if (dc->current_state)
		is_fams2_in_use |= dc->current_state->bw_ctx.bw.dcn.fams2_global_config.features.bits.enable;
>>>>>>> adc21867

	return is_fams2_in_use;
}<|MERGE_RESOLUTION|>--- conflicted
+++ resolved
@@ -970,17 +970,10 @@
 	bool is_fams2_in_use = false;
 
 	if (state)
-<<<<<<< HEAD
-		is_fams2_in_use |= state->bw_ctx.bw.dcn.fams2_stream_count > 0;
-
-	if (dc->current_state)
-		is_fams2_in_use |= dc->current_state->bw_ctx.bw.dcn.fams2_stream_count > 0;
-=======
 		is_fams2_in_use |= state->bw_ctx.bw.dcn.fams2_global_config.features.bits.enable;
 
 	if (dc->current_state)
 		is_fams2_in_use |= dc->current_state->bw_ctx.bw.dcn.fams2_global_config.features.bits.enable;
->>>>>>> adc21867
 
 	return is_fams2_in_use;
 }