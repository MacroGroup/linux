--- conflicted
+++ resolved
@@ -180,18 +180,6 @@
 	int dm_max_decrease_from_nominal;
 };
 
-#define LUMINANCE_DATA_TABLE_SIZE 10
-
-struct luminance_data {
-	bool is_valid;
-	int refresh_rate_hz[LUMINANCE_DATA_TABLE_SIZE];
-	int luminance_millinits[LUMINANCE_DATA_TABLE_SIZE];
-	int flicker_criteria_milli_nits_GAMING;
-	int flicker_criteria_milli_nits_STATIC;
-	int nominal_refresh_rate;
-	int dm_max_decrease_from_nominal;
-};
-
 struct dc_stream_state {
 	// sink is deprecated, new code should not reference
 	// this pointer
@@ -321,10 +309,7 @@
 	bool is_phantom;
 
 	struct luminance_data lumin_data;
-<<<<<<< HEAD
-=======
 	bool scaler_sharpener_update;
->>>>>>> adc21867
 };
 
 #define ABM_LEVEL_IMMEDIATE_DISABLE 255
@@ -369,11 +354,8 @@
 
 	struct dc_cursor_attributes *cursor_attributes;
 	struct dc_cursor_position *cursor_position;
-<<<<<<< HEAD
-=======
 	bool *hw_cursor_req;
 	bool *scaler_sharpener_update;
->>>>>>> adc21867
 };
 
 bool dc_is_stream_unchanged(
