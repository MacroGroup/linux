// SPDX-License-Identifier: MIT
//
// Copyright 2024 Advanced Micro Devices, Inc.

#include "dc.h"
#include "dc_dmub_srv.h"
#include "dmub/dmub_srv.h"
#include "core_types.h"
#include "dmub_replay.h"

#define DC_TRACE_LEVEL_MESSAGE(...) /* do nothing */

#define MAX_PIPES 6

<<<<<<< HEAD
=======
#define GPINT_RETRY_NUM 20

>>>>>>> adc21867
static const uint8_t DP_SINK_DEVICE_STR_ID_1[] = {7, 1, 8, 7, 3};
static const uint8_t DP_SINK_DEVICE_STR_ID_2[] = {7, 1, 8, 7, 5};

/*
 * Get Replay state from firmware.
 */
static void dmub_replay_get_state(struct dmub_replay *dmub, enum replay_state *state, uint8_t panel_inst)
{
	uint32_t retry_count = 0;

	do {
		// Send gpint command and wait for ack
		if (!dc_wake_and_execute_gpint(dmub->ctx, DMUB_GPINT__GET_REPLAY_STATE, panel_inst,
					       (uint32_t *)state, DM_DMUB_WAIT_TYPE_WAIT_WITH_REPLY)) {
			// Return invalid state when GPINT times out
			*state = REPLAY_STATE_INVALID;
		}
	} while (++retry_count <= 1000 && *state == REPLAY_STATE_INVALID);

	// Assert if max retry hit
	if (retry_count >= 1000 && *state == REPLAY_STATE_INVALID) {
		ASSERT(0);
		/* To-do: Add retry fail log */
	}
}

/*
 * Enable/Disable Replay.
 */
static void dmub_replay_enable(struct dmub_replay *dmub, bool enable, bool wait, uint8_t panel_inst)
{
	union dmub_rb_cmd cmd;
	struct dc_context *dc = dmub->ctx;
	uint32_t retry_count;
	enum replay_state state = REPLAY_STATE_0;

	memset(&cmd, 0, sizeof(cmd));
	cmd.replay_enable.header.type = DMUB_CMD__REPLAY;
	cmd.replay_enable.data.panel_inst = panel_inst;

	cmd.replay_enable.header.sub_type = DMUB_CMD__REPLAY_ENABLE;
	if (enable)
		cmd.replay_enable.data.enable = REPLAY_ENABLE;
	else
		cmd.replay_enable.data.enable = REPLAY_DISABLE;

	cmd.replay_enable.header.payload_bytes = sizeof(struct dmub_rb_cmd_replay_enable_data);

	dc_wake_and_execute_dmub_cmd(dc, &cmd, DM_DMUB_WAIT_TYPE_WAIT);

	/* Below loops 1000 x 500us = 500 ms.
	 *  Exit REPLAY may need to wait 1-2 frames to power up. Timeout after at
	 *  least a few frames. Should never hit the max retry assert below.
	 */
	if (wait) {
		for (retry_count = 0; retry_count <= 1000; retry_count++) {
			dmub_replay_get_state(dmub, &state, panel_inst);

			if (enable) {
				if (state != REPLAY_STATE_0)
					break;
			} else {
				if (state == REPLAY_STATE_0)
					break;
			}

			/* must *not* be fsleep - this can be called from high irq levels */
			udelay(500);
		}

		/* assert if max retry hit */
		if (retry_count >= 1000)
			ASSERT(0);
	}
}

/*
 * Set REPLAY power optimization flags.
 */
static void dmub_replay_set_power_opt(struct dmub_replay *dmub, unsigned int power_opt, uint8_t panel_inst)
{
	union dmub_rb_cmd cmd;
	struct dc_context *dc = dmub->ctx;

	memset(&cmd, 0, sizeof(cmd));
	cmd.replay_set_power_opt.header.type = DMUB_CMD__REPLAY;
	cmd.replay_set_power_opt.header.sub_type = DMUB_CMD__SET_REPLAY_POWER_OPT;
	cmd.replay_set_power_opt.header.payload_bytes = sizeof(struct dmub_cmd_replay_set_power_opt_data);
	cmd.replay_set_power_opt.replay_set_power_opt_data.power_opt = power_opt;
	cmd.replay_set_power_opt.replay_set_power_opt_data.panel_inst = panel_inst;

	dc_wake_and_execute_dmub_cmd(dc, &cmd, DM_DMUB_WAIT_TYPE_WAIT);
}

/*
 * Setup Replay by programming phy registers and sending replay hw context values to firmware.
 */
static bool dmub_replay_copy_settings(struct dmub_replay *dmub,
	struct dc_link *link,
	struct replay_context *replay_context,
	uint8_t panel_inst)
{
	union dmub_rb_cmd cmd;
	struct dc_context *dc = dmub->ctx;
	struct dmub_cmd_replay_copy_settings_data *copy_settings_data
		= &cmd.replay_copy_settings.replay_copy_settings_data;
	struct pipe_ctx *pipe_ctx = NULL;
	struct resource_context *res_ctx = &link->ctx->dc->current_state->res_ctx;
	int i = 0;

	for (i = 0; i < MAX_PIPES; i++) {
		if (res_ctx &&
			res_ctx->pipe_ctx[i].stream &&
			res_ctx->pipe_ctx[i].stream->link &&
			res_ctx->pipe_ctx[i].stream->link == link &&
			res_ctx->pipe_ctx[i].stream->link->connector_signal == SIGNAL_TYPE_EDP) {
			pipe_ctx = &res_ctx->pipe_ctx[i];
			//TODO: refactor for multi edp support
			break;
		}
	}

	if (!pipe_ctx)
		return false;

	memset(&cmd, 0, sizeof(cmd));
	cmd.replay_copy_settings.header.type = DMUB_CMD__REPLAY;
	cmd.replay_copy_settings.header.sub_type = DMUB_CMD__REPLAY_COPY_SETTINGS;
	cmd.replay_copy_settings.header.payload_bytes = sizeof(struct dmub_cmd_replay_copy_settings_data);

	// HW insts
	copy_settings_data->aux_inst				= replay_context->aux_inst;
	copy_settings_data->digbe_inst				= replay_context->digbe_inst;
	copy_settings_data->digfe_inst				= replay_context->digfe_inst;

	if (pipe_ctx->plane_res.dpp)
		copy_settings_data->dpp_inst			= pipe_ctx->plane_res.dpp->inst;
	else
		copy_settings_data->dpp_inst			= 0;
	if (pipe_ctx->stream_res.tg)
		copy_settings_data->otg_inst			= pipe_ctx->stream_res.tg->inst;
	else
		copy_settings_data->otg_inst			= 0;

	copy_settings_data->dpphy_inst				= link->link_enc->transmitter;

	// Misc
	copy_settings_data->line_time_in_ns			= replay_context->line_time_in_ns;
	copy_settings_data->panel_inst				= panel_inst;
	copy_settings_data->debug.u32All			= link->replay_settings.config.debug_flags;
	copy_settings_data->pixel_deviation_per_line		= link->dpcd_caps.pr_info.pixel_deviation_per_line;
	copy_settings_data->max_deviation_line			= link->dpcd_caps.pr_info.max_deviation_line;
	copy_settings_data->smu_optimizations_en		= link->replay_settings.replay_smu_opt_enable;
	copy_settings_data->replay_timing_sync_supported = link->replay_settings.config.replay_timing_sync_supported;

	copy_settings_data->debug.bitfields.enable_ips_visual_confirm = dc->dc->debug.enable_ips_visual_confirm;

	copy_settings_data->flags.u32All = 0;
	copy_settings_data->flags.bitfields.fec_enable_status = (link->fec_state == dc_link_fec_enabled);
	copy_settings_data->flags.bitfields.dsc_enable_status = (pipe_ctx->stream->timing.flags.DSC == 1);
	// WA for PSRSU+DSC on specific TCON, if DSC is enabled, force PSRSU as ffu mode(full frame update)
	if (((link->dpcd_caps.fec_cap.bits.FEC_CAPABLE &&
		!link->dc->debug.disable_fec) &&
		(link->dpcd_caps.dsc_caps.dsc_basic_caps.fields.dsc_support.DSC_SUPPORT &&
		!link->panel_config.dsc.disable_dsc_edp &&
		link->dc->caps.edp_dsc_support)) &&
		link->dpcd_caps.sink_dev_id == DP_DEVICE_ID_38EC11 &&
		(!memcmp(link->dpcd_caps.sink_dev_id_str, DP_SINK_DEVICE_STR_ID_1,
			sizeof(DP_SINK_DEVICE_STR_ID_1)) ||
		!memcmp(link->dpcd_caps.sink_dev_id_str, DP_SINK_DEVICE_STR_ID_2,
			sizeof(DP_SINK_DEVICE_STR_ID_2))))
		copy_settings_data->flags.bitfields.force_wakeup_by_tps3 = 1;
	else
		copy_settings_data->flags.bitfields.force_wakeup_by_tps3 = 0;

	dc_wake_and_execute_dmub_cmd(dc, &cmd, DM_DMUB_WAIT_TYPE_WAIT);

	return true;
}

/*
 * Set coasting vtotal.
 */
static void dmub_replay_set_coasting_vtotal(struct dmub_replay *dmub,
		uint32_t coasting_vtotal,
		uint8_t panel_inst)
{
	union dmub_rb_cmd cmd;
	struct dc_context *dc = dmub->ctx;
	struct dmub_rb_cmd_replay_set_coasting_vtotal *pCmd = NULL;

	pCmd = &(cmd.replay_set_coasting_vtotal);

	memset(&cmd, 0, sizeof(cmd));
	pCmd->header.type = DMUB_CMD__REPLAY;
	pCmd->header.sub_type = DMUB_CMD__REPLAY_SET_COASTING_VTOTAL;
	pCmd->header.payload_bytes = sizeof(struct dmub_cmd_replay_set_coasting_vtotal_data);
	pCmd->replay_set_coasting_vtotal_data.coasting_vtotal = (coasting_vtotal & 0xFFFF);
	pCmd->replay_set_coasting_vtotal_data.coasting_vtotal_high = (coasting_vtotal & 0xFFFF0000) >> 16;

	dc_wake_and_execute_dmub_cmd(dc, &cmd, DM_DMUB_WAIT_TYPE_WAIT);
}

/*
 * Get Replay residency from firmware.
 */
static void dmub_replay_residency(struct dmub_replay *dmub, uint8_t panel_inst,
	uint32_t *residency, const bool is_start, enum pr_residency_mode mode)
{
	uint16_t param = (uint16_t)(panel_inst << 8);
	uint32_t i = 0;

	switch (mode) {
	case PR_RESIDENCY_MODE_PHY:
		param |= REPLAY_RESIDENCY_FIELD_MODE_PHY;
		break;
	case PR_RESIDENCY_MODE_ALPM:
		param |= REPLAY_RESIDENCY_FIELD_MODE_ALPM;
		break;
	case PR_RESIDENCY_MODE_IPS2:
		param |= REPLAY_RESIDENCY_REVISION_1;
		param |= REPLAY_RESIDENCY_FIELD_MODE2_IPS;
		break;
	case PR_RESIDENCY_MODE_FRAME_CNT:
		param |= REPLAY_RESIDENCY_REVISION_1;
		param |= REPLAY_RESIDENCY_FIELD_MODE2_FRAME_CNT;
		break;
	case PR_RESIDENCY_MODE_ENABLEMENT_PERIOD:
		param |= REPLAY_RESIDENCY_REVISION_1;
		param |= REPLAY_RESIDENCY_FIELD_MODE2_EN_PERIOD;
		break;
	default:
		break;
	}

	if (is_start)
		param |= REPLAY_RESIDENCY_ENABLE;

<<<<<<< HEAD
	// Send gpint command and wait for ack
	if (!dc_wake_and_execute_gpint(dmub->ctx, DMUB_GPINT__REPLAY_RESIDENCY, param,
				       residency, DM_DMUB_WAIT_TYPE_WAIT_WITH_REPLY))
		*residency = 0;
=======
	for (i = 0; i < GPINT_RETRY_NUM; i++) {
		// Send gpint command and wait for ack
		if (dc_wake_and_execute_gpint(dmub->ctx, DMUB_GPINT__REPLAY_RESIDENCY, param,
			residency, DM_DMUB_WAIT_TYPE_WAIT_WITH_REPLY))
			return;

		udelay(100);
	}

	// it means gpint retry many times
	*residency = 0;
>>>>>>> adc21867
}

/*
 * Set REPLAY power optimization flags and coasting vtotal.
 */
static void dmub_replay_set_power_opt_and_coasting_vtotal(struct dmub_replay *dmub,
		unsigned int power_opt, uint8_t panel_inst, uint32_t coasting_vtotal)
{
	union dmub_rb_cmd cmd;
	struct dc_context *dc = dmub->ctx;
	struct dmub_rb_cmd_replay_set_power_opt_and_coasting_vtotal *pCmd = NULL;

	pCmd = &(cmd.replay_set_power_opt_and_coasting_vtotal);

	memset(&cmd, 0, sizeof(cmd));
	pCmd->header.type = DMUB_CMD__REPLAY;
	pCmd->header.sub_type = DMUB_CMD__REPLAY_SET_POWER_OPT_AND_COASTING_VTOTAL;
	pCmd->header.payload_bytes = sizeof(struct dmub_rb_cmd_replay_set_power_opt_and_coasting_vtotal);
	pCmd->replay_set_power_opt_data.power_opt = power_opt;
	pCmd->replay_set_power_opt_data.panel_inst = panel_inst;
	pCmd->replay_set_coasting_vtotal_data.coasting_vtotal = (coasting_vtotal & 0xFFFF);
	pCmd->replay_set_coasting_vtotal_data.coasting_vtotal_high = (coasting_vtotal & 0xFFFF0000) >> 16;

	dc_wake_and_execute_dmub_cmd(dc, &cmd, DM_DMUB_WAIT_TYPE_WAIT);
}

/*
 * send Replay general cmd to DMUB.
 */
static void dmub_replay_send_cmd(struct dmub_replay *dmub,
		enum replay_FW_Message_type msg, union dmub_replay_cmd_set *cmd_element)
{
	union dmub_rb_cmd cmd;
	struct dc_context *ctx = NULL;

	if (dmub == NULL || cmd_element == NULL)
		return;

	ctx = dmub->ctx;
	if (ctx != NULL) {

		if (msg != Replay_Msg_Not_Support) {
			memset(&cmd, 0, sizeof(cmd));
			//Header
			cmd.replay_set_timing_sync.header.type = DMUB_CMD__REPLAY;
		} else
			return;
	} else
		return;

	switch (msg) {
	case Replay_Set_Timing_Sync_Supported:
		//Header
		cmd.replay_set_timing_sync.header.sub_type =
			DMUB_CMD__REPLAY_SET_TIMING_SYNC_SUPPORTED;
		cmd.replay_set_timing_sync.header.payload_bytes =
			sizeof(struct dmub_rb_cmd_replay_set_timing_sync);
		//Cmd Body
		cmd.replay_set_timing_sync.replay_set_timing_sync_data.panel_inst =
						cmd_element->sync_data.panel_inst;
		cmd.replay_set_timing_sync.replay_set_timing_sync_data.timing_sync_supported =
						cmd_element->sync_data.timing_sync_supported;
		break;
	case Replay_Set_Residency_Frameupdate_Timer:
		//Header
		cmd.replay_set_frameupdate_timer.header.sub_type =
			DMUB_CMD__REPLAY_SET_RESIDENCY_FRAMEUPDATE_TIMER;
		cmd.replay_set_frameupdate_timer.header.payload_bytes =
			sizeof(struct dmub_rb_cmd_replay_set_frameupdate_timer);
		//Cmd Body
		cmd.replay_set_frameupdate_timer.data.panel_inst =
						cmd_element->panel_inst;
		cmd.replay_set_frameupdate_timer.data.enable =
						cmd_element->timer_data.enable;
		cmd.replay_set_frameupdate_timer.data.frameupdate_count =
						cmd_element->timer_data.frameupdate_count;
		break;
	case Replay_Set_Pseudo_VTotal:
		//Header
		cmd.replay_set_pseudo_vtotal.header.sub_type =
			DMUB_CMD__REPLAY_SET_PSEUDO_VTOTAL;
		cmd.replay_set_pseudo_vtotal.header.payload_bytes =
			sizeof(struct dmub_rb_cmd_replay_set_pseudo_vtotal);
		//Cmd Body
		cmd.replay_set_pseudo_vtotal.data.panel_inst =
			cmd_element->pseudo_vtotal_data.panel_inst;
		cmd.replay_set_pseudo_vtotal.data.vtotal =
			cmd_element->pseudo_vtotal_data.vtotal;
		break;
	case Replay_Disabled_Adaptive_Sync_SDP:
		//Header
		cmd.replay_disabled_adaptive_sync_sdp.header.sub_type =
			DMUB_CMD__REPLAY_DISABLED_ADAPTIVE_SYNC_SDP;
		cmd.replay_disabled_adaptive_sync_sdp.header.payload_bytes =
			sizeof(struct dmub_rb_cmd_replay_disabled_adaptive_sync_sdp);
		//Cmd Body
		cmd.replay_disabled_adaptive_sync_sdp.data.panel_inst =
			cmd_element->disabled_adaptive_sync_sdp_data.panel_inst;
		cmd.replay_disabled_adaptive_sync_sdp.data.force_disabled =
			cmd_element->disabled_adaptive_sync_sdp_data.force_disabled;
		break;
	case Replay_Set_General_Cmd:
		//Header
		cmd.replay_set_general_cmd.header.sub_type =
			DMUB_CMD__REPLAY_SET_GENERAL_CMD;
		cmd.replay_set_general_cmd.header.payload_bytes =
			sizeof(struct dmub_rb_cmd_replay_set_general_cmd);
		//Cmd Body
		cmd.replay_set_general_cmd.data.panel_inst =
			cmd_element->set_general_cmd_data.panel_inst;
		cmd.replay_set_general_cmd.data.subtype =
			cmd_element->set_general_cmd_data.subtype;
		cmd.replay_set_general_cmd.data.param1 =
			cmd_element->set_general_cmd_data.param1;
		cmd.replay_set_general_cmd.data.param2 =
			cmd_element->set_general_cmd_data.param2;
		break;
	case Replay_Msg_Not_Support:
	default:
		return;
		break;
	}

	dc_wake_and_execute_dmub_cmd(ctx, &cmd, DM_DMUB_WAIT_TYPE_WAIT);
}

static const struct dmub_replay_funcs replay_funcs = {
	.replay_copy_settings				= dmub_replay_copy_settings,
	.replay_enable					= dmub_replay_enable,
	.replay_get_state				= dmub_replay_get_state,
	.replay_set_power_opt				= dmub_replay_set_power_opt,
	.replay_set_coasting_vtotal			= dmub_replay_set_coasting_vtotal,
	.replay_residency				= dmub_replay_residency,
	.replay_set_power_opt_and_coasting_vtotal	= dmub_replay_set_power_opt_and_coasting_vtotal,
	.replay_send_cmd				= dmub_replay_send_cmd,
};

/*
 * Construct Replay object.
 */
static void dmub_replay_construct(struct dmub_replay *replay, struct dc_context *ctx)
{
	replay->ctx = ctx;
	replay->funcs = &replay_funcs;
}

/*
 * Allocate and initialize Replay object.
 */
struct dmub_replay *dmub_replay_create(struct dc_context *ctx)
{
	struct dmub_replay *replay = kzalloc(sizeof(struct dmub_replay), GFP_KERNEL);

	if (replay == NULL) {
		BREAK_TO_DEBUGGER();
		return NULL;
	}

	dmub_replay_construct(replay, ctx);

	return replay;
}

/*
 * Deallocate Replay object.
 */
void dmub_replay_destroy(struct dmub_replay **dmub)
{
	kfree(*dmub);
	*dmub = NULL;
}<|MERGE_RESOLUTION|>--- conflicted
+++ resolved
@@ -12,11 +12,8 @@
 
 #define MAX_PIPES 6
 
-<<<<<<< HEAD
-=======
 #define GPINT_RETRY_NUM 20
 
->>>>>>> adc21867
 static const uint8_t DP_SINK_DEVICE_STR_ID_1[] = {7, 1, 8, 7, 3};
 static const uint8_t DP_SINK_DEVICE_STR_ID_2[] = {7, 1, 8, 7, 5};
 
@@ -255,12 +252,6 @@
 	if (is_start)
 		param |= REPLAY_RESIDENCY_ENABLE;
 
-<<<<<<< HEAD
-	// Send gpint command and wait for ack
-	if (!dc_wake_and_execute_gpint(dmub->ctx, DMUB_GPINT__REPLAY_RESIDENCY, param,
-				       residency, DM_DMUB_WAIT_TYPE_WAIT_WITH_REPLY))
-		*residency = 0;
-=======
 	for (i = 0; i < GPINT_RETRY_NUM; i++) {
 		// Send gpint command and wait for ack
 		if (dc_wake_and_execute_gpint(dmub->ctx, DMUB_GPINT__REPLAY_RESIDENCY, param,
@@ -272,7 +263,6 @@
 
 	// it means gpint retry many times
 	*residency = 0;
->>>>>>> adc21867
 }
 
 /*
