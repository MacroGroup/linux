#
# Copyright 2017 Advanced Micro Devices, Inc.
#
# Permission is hereby granted, free of charge, to any person obtaining a
# copy of this software and associated documentation files (the "Software"),
# to deal in the Software without restriction, including without limitation
# the rights to use, copy, modify, merge, publish, distribute, sublicense,
# and/or sell copies of the Software, and to permit persons to whom the
# Software is furnished to do so, subject to the following conditions:
#
# The above copyright notice and this permission notice shall be included in
# all copies or substantial portions of the Software.
#
# THE SOFTWARE IS PROVIDED "AS IS", WITHOUT WARRANTY OF ANY KIND, EXPRESS OR
# IMPLIED, INCLUDING BUT NOT LIMITED TO THE WARRANTIES OF MERCHANTABILITY,
# FITNESS FOR A PARTICULAR PURPOSE AND NONINFRINGEMENT.  IN NO EVENT SHALL
# THE COPYRIGHT HOLDER(S) OR AUTHOR(S) BE LIABLE FOR ANY CLAIM, DAMAGES OR
# OTHER LIABILITY, WHETHER IN AN ACTION OF CONTRACT, TORT OR OTHERWISE,
# ARISING FROM, OUT OF OR IN CONNECTION WITH THE SOFTWARE OR THE USE OR
# OTHER DEALINGS IN THE SOFTWARE.
#
#
# Makefile for DCN.

DCN10 = dcn10_ipp.o \
		dcn10_hw_sequencer_debug.o \
<<<<<<< HEAD
		dcn10_opp.o \
		dcn10_mpc.o \
=======
>>>>>>> adc21867
		dcn10_cm_common.o \

AMD_DAL_DCN10 = $(addprefix $(AMDDALPATH)/dc/dcn10/,$(DCN10))

AMD_DISPLAY_FILES += $(AMD_DAL_DCN10)<|MERGE_RESOLUTION|>--- conflicted
+++ resolved
@@ -24,11 +24,6 @@
 
 DCN10 = dcn10_ipp.o \
 		dcn10_hw_sequencer_debug.o \
-<<<<<<< HEAD
-		dcn10_opp.o \
-		dcn10_mpc.o \
-=======
->>>>>>> adc21867
 		dcn10_cm_common.o \
 
 AMD_DAL_DCN10 = $(addprefix $(AMDDALPATH)/dc/dcn10/,$(DCN10))
