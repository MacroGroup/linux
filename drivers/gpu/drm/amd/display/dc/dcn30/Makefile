#
# Copyright 2020 Advanced Micro Devices, Inc.
#
# Permission is hereby granted, free of charge, to any person obtaining a
# copy of this software and associated documentation files (the "Software"),
# to deal in the Software without restriction, including without limitation
# the rights to use, copy, modify, merge, publish, distribute, sublicense,
# and/or sell copies of the Software, and to permit persons to whom the
# Software is furnished to do so, subject to the following conditions:
#
# The above copyright notice and this permission notice shall be included in
# all copies or substantial portions of the Software.
#
# THE SOFTWARE IS PROVIDED "AS IS", WITHOUT WARRANTY OF ANY KIND, EXPRESS OR
# IMPLIED, INCLUDING BUT NOT LIMITED TO THE WARRANTIES OF MERCHANTABILITY,
# FITNESS FOR A PARTICULAR PURPOSE AND NONINFRINGEMENT.  IN NO EVENT SHALL
# THE COPYRIGHT HOLDER(S) OR AUTHOR(S) BE LIABLE FOR ANY CLAIM, DAMAGES OR
# OTHER LIABILITY, WHETHER IN AN ACTION OF CONTRACT, TORT OR OTHERWISE,
# ARISING FROM, OUT OF OR IN CONNECTION WITH THE SOFTWARE OR THE USE OR
# OTHER DEALINGS IN THE SOFTWARE.
#
# Authors: AMD
#
#

<<<<<<< HEAD
DCN30 := dcn30_mpc.o dcn30_vpg.o \
	dcn30_afmt.o \
	dcn30_dwb.o \
	dcn30_dwb_cm.o \
	dcn30_cm_common.o \
	dcn30_mmhubbub.o \


=======
DCN30 := dcn30_vpg.o \
	dcn30_afmt.o \
	dcn30_cm_common.o \
	dcn30_mmhubbub.o \
>>>>>>> adc21867

AMD_DAL_DCN30 = $(addprefix $(AMDDALPATH)/dc/dcn30/,$(DCN30))

AMD_DISPLAY_FILES += $(AMD_DAL_DCN30)<|MERGE_RESOLUTION|>--- conflicted
+++ resolved
@@ -23,21 +23,10 @@
 #
 #
 
-<<<<<<< HEAD
-DCN30 := dcn30_mpc.o dcn30_vpg.o \
-	dcn30_afmt.o \
-	dcn30_dwb.o \
-	dcn30_dwb_cm.o \
-	dcn30_cm_common.o \
-	dcn30_mmhubbub.o \
-
-
-=======
 DCN30 := dcn30_vpg.o \
 	dcn30_afmt.o \
 	dcn30_cm_common.o \
 	dcn30_mmhubbub.o \
->>>>>>> adc21867
 
 AMD_DAL_DCN30 = $(addprefix $(AMDDALPATH)/dc/dcn30/,$(DCN30))
 
