--- conflicted
+++ resolved
@@ -3,11 +3,7 @@
 #
 # Makefile for dcn30.
 
-<<<<<<< HEAD
-DCN301 = dcn301_dio_link_encoder.o dcn301_panel_cntl.o
-=======
 DCN301 = dcn301_panel_cntl.o
->>>>>>> adc21867
 
 AMD_DAL_DCN301 = $(addprefix $(AMDDALPATH)/dc/dcn301/,$(DCN301))
 
