# SPDX-License-Identifier: MIT
# Copyright © 2024 Advanced Micro Devices, Inc. All rights reserved.
#
#
# Makefile for dcn31.

DCN31 = dcn31_panel_cntl.o \
<<<<<<< HEAD
	dcn31_apg.o dcn31_hpo_dp_stream_encoder.o dcn31_hpo_dp_link_encoder.o \
=======
	dcn31_apg.o \
>>>>>>> adc21867
	dcn31_afmt.o dcn31_vpg.o

AMD_DAL_DCN31 = $(addprefix $(AMDDALPATH)/dc/dcn31/,$(DCN31))

AMD_DISPLAY_FILES += $(AMD_DAL_DCN31)<|MERGE_RESOLUTION|>--- conflicted
+++ resolved
@@ -5,11 +5,7 @@
 # Makefile for dcn31.
 
 DCN31 = dcn31_panel_cntl.o \
-<<<<<<< HEAD
-	dcn31_apg.o dcn31_hpo_dp_stream_encoder.o dcn31_hpo_dp_link_encoder.o \
-=======
 	dcn31_apg.o \
->>>>>>> adc21867
 	dcn31_afmt.o dcn31_vpg.o
 
 AMD_DAL_DCN31 = $(addprefix $(AMDDALPATH)/dc/dcn31/,$(DCN31))
