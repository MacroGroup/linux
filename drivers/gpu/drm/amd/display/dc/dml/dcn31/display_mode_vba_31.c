--- conflicted
+++ resolved
@@ -1924,18 +1924,6 @@
 		*PixelPTEReqWidth = 32768.0 / BytePerPixel;
 		*PTERequestSize = 64;
 		FractionOfPTEReturnDrop = 0;
-<<<<<<< HEAD
-	} else if (MacroTileSizeBytes == 4096) {
-		PixelPTEReqHeightPTEs = 1;
-		*PixelPTEReqHeight = MacroTileHeight;
-		*PixelPTEReqWidth = 8 * *MacroTileWidth;
-		*PTERequestSize = 64;
-		if (ScanDirection != dm_vert)
-			FractionOfPTEReturnDrop = 0;
-		else
-			FractionOfPTEReturnDrop = 7.0 / 8;
-=======
->>>>>>> adc21867
 	} else if (GPUVMMinPageSize == 4 && MacroTileSizeBytes > 4096) {
 		PixelPTEReqHeightPTEs = 16;
 		*PixelPTEReqHeight = 16 * BlockHeight256Bytes;
