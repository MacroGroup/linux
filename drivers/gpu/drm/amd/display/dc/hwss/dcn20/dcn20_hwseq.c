--- conflicted
+++ resolved
@@ -1933,14 +1933,6 @@
 		hws->funcs.set_hdr_multiplier(pipe_ctx);
 
 	if (hws->funcs.populate_mcm_luts) {
-<<<<<<< HEAD
-		hws->funcs.populate_mcm_luts(dc, pipe_ctx, pipe_ctx->plane_state->mcm_luts,
-				pipe_ctx->plane_state->lut_bank_a);
-		pipe_ctx->plane_state->lut_bank_a = !pipe_ctx->plane_state->lut_bank_a;
-	}
-	if (pipe_ctx->update_flags.bits.enable ||
-	    pipe_ctx->plane_state->update_flags.bits.in_transfer_func_change ||
-=======
 		if (pipe_ctx->plane_state) {
 			hws->funcs.populate_mcm_luts(dc, pipe_ctx, pipe_ctx->plane_state->mcm_luts,
 						     pipe_ctx->plane_state->lut_bank_a);
@@ -1950,7 +1942,6 @@
 
 	if (pipe_ctx->plane_state &&
 	    (pipe_ctx->plane_state->update_flags.bits.in_transfer_func_change ||
->>>>>>> adc21867
 	    pipe_ctx->plane_state->update_flags.bits.gamma_change ||
 	    pipe_ctx->plane_state->update_flags.bits.lut_3d ||
 	    pipe_ctx->update_flags.bits.enable))
@@ -2204,15 +2195,9 @@
 			 * yet power gated.
 			 */
 			dsc->funcs->dsc_wait_disconnect_pending_clear(dsc);
-<<<<<<< HEAD
-			if (dccg->funcs->set_ref_dscclk)
-				dccg->funcs->set_ref_dscclk(dccg, dsc->inst);
-			dsc->funcs->dsc_disable(dsc);
-=======
 			dsc->funcs->dsc_disable(dsc);
 			if (dccg->funcs->set_ref_dscclk)
 				dccg->funcs->set_ref_dscclk(dccg, dsc->inst);
->>>>>>> adc21867
 		}
 	}
 }
