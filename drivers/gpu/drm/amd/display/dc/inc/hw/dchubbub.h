--- conflicted
+++ resolved
@@ -227,10 +227,7 @@
 	void (*get_mall_en)(struct hubbub *hubbub, unsigned int *mall_in_use);
 	void (*program_det_segments)(struct hubbub *hubbub, int hubp_inst, unsigned det_buffer_size_seg);
 	void (*program_compbuf_segments)(struct hubbub *hubbub, unsigned compbuf_size_seg, bool safe_to_increase);
-<<<<<<< HEAD
-=======
 	void (*wait_for_det_update)(struct hubbub *hubbub, int hubp_inst);
->>>>>>> adc21867
 };
 
 struct hubbub {
