/*
 * Copyright 2012-15 Advanced Micro Devices, Inc.
 *
 * Permission is hereby granted, free of charge, to any person obtaining a
 * copy of this software and associated documentation files (the "Software"),
 * to deal in the Software without restriction, including without limitation
 * the rights to use, copy, modify, merge, publish, distribute, sublicense,
 * and/or sell copies of the Software, and to permit persons to whom the
 * Software is furnished to do so, subject to the following conditions:
 *
 * The above copyright notice and this permission notice shall be included in
 * all copies or substantial portions of the Software.
 *
 * THE SOFTWARE IS PROVIDED "AS IS", WITHOUT WARRANTY OF ANY KIND, EXPRESS OR
 * IMPLIED, INCLUDING BUT NOT LIMITED TO THE WARRANTIES OF MERCHANTABILITY,
 * FITNESS FOR A PARTICULAR PURPOSE AND NONINFRINGEMENT.  IN NO EVENT SHALL
 * THE COPYRIGHT HOLDER(S) OR AUTHOR(S) BE LIABLE FOR ANY CLAIM, DAMAGES OR
 * OTHER LIABILITY, WHETHER IN AN ACTION OF CONTRACT, TORT OR OTHERWISE,
 * ARISING FROM, OUT OF OR IN CONNECTION WITH THE SOFTWARE OR THE USE OR
 * OTHER DEALINGS IN THE SOFTWARE.
 *
 * Authors: AMD
 *
 */
#ifndef __DAL_MEM_INPUT_H__
#define __DAL_MEM_INPUT_H__

#include "dc.h"
#include "include/grph_object_id.h"

#include "dml/display_mode_structs.h"
#include "dml2/dml21/inc/dml_top_dchub_registers.h"

struct dchub_init_data;
struct cstate_pstate_watermarks_st {
	uint32_t cstate_exit_ns;
	uint32_t cstate_exit_z8_ns;
	uint32_t cstate_enter_plus_exit_z8_ns;
	uint32_t cstate_enter_plus_exit_ns;
	uint32_t pstate_change_ns;
	uint32_t fclk_pstate_change_ns;
};

struct dcn_watermarks {
	uint32_t pte_meta_urgent_ns;
	uint32_t urgent_ns;
	uint32_t frac_urg_bw_nom;
	uint32_t frac_urg_bw_flip;
	uint32_t urgent_latency_ns;
	struct cstate_pstate_watermarks_st cstate_pstate;
	uint32_t usr_retraining_ns;
};

union dcn_watermark_set {
	struct {
		struct dcn_watermarks a;
		struct dcn_watermarks b;
		struct dcn_watermarks c;
		struct dcn_watermarks d;
	}; // legacy
	struct {
		struct dml2_dchub_watermark_regs a;
		struct dml2_dchub_watermark_regs b;
		struct dml2_dchub_watermark_regs c;
		struct dml2_dchub_watermark_regs d;
<<<<<<< HEAD
	} dcn4; //dcn4+
=======
	} dcn4x; //dcn4+
>>>>>>> adc21867
};

struct dce_watermarks {
	int a_mark;
	int b_mark;
	int c_mark;
	int d_mark;
};

struct stutter_modes {
	bool enhanced;
	bool quad_dmif_buffer;
	bool watermark_nb_pstate;
};

struct mem_input {
	const struct mem_input_funcs *funcs;
	struct dc_context *ctx;
	struct dc_plane_address request_address;
	struct dc_plane_address current_address;
	int inst;
	struct stutter_modes stutter_mode;
};

struct vm_system_aperture_param {
	PHYSICAL_ADDRESS_LOC sys_default;
	PHYSICAL_ADDRESS_LOC sys_low;
	PHYSICAL_ADDRESS_LOC sys_high;
};

struct vm_context0_param {
	PHYSICAL_ADDRESS_LOC pte_base;
	PHYSICAL_ADDRESS_LOC pte_start;
	PHYSICAL_ADDRESS_LOC pte_end;
	PHYSICAL_ADDRESS_LOC fault_default;
};

struct mem_input_funcs {
	void (*mem_input_setup)(
			struct mem_input *mem_input,
			struct _vcs_dpi_display_dlg_regs_st *dlg_regs,
			struct _vcs_dpi_display_ttu_regs_st *ttu_regs,
			struct _vcs_dpi_display_rq_regs_st *rq_regs,
			struct _vcs_dpi_display_pipe_dest_params_st *pipe_dest);

	void (*dcc_control)(struct mem_input *mem_input, bool enable,
			bool independent_64b_blks);
	void (*mem_program_viewport)(
			struct mem_input *mem_input,
			const struct rect *viewport,
			const struct rect *viewport_c);

	void (*mem_input_program_display_marks)(
		struct mem_input *mem_input,
		struct dce_watermarks nbp,
		struct dce_watermarks stutter,
		struct dce_watermarks stutter_enter,
		struct dce_watermarks urgent,
		uint32_t total_dest_line_time_ns);

	void (*mem_input_program_chroma_display_marks)(
			struct mem_input *mem_input,
			struct dce_watermarks nbp,
			struct dce_watermarks stutter,
			struct dce_watermarks urgent,
			uint32_t total_dest_line_time_ns);

	void (*allocate_mem_input)(
		struct mem_input *mem_input,
		uint32_t h_total,/* for current target */
		uint32_t v_total,/* for current target */
		uint32_t pix_clk_khz,/* for current target */
		uint32_t total_streams_num);

	void (*free_mem_input)(
		struct mem_input *mem_input,
		uint32_t paths_num);

	bool (*mem_input_program_surface_flip_and_addr)(
		struct mem_input *mem_input,
		const struct dc_plane_address *address,
		bool flip_immediate);

	void (*mem_input_program_pte_vm)(
		struct mem_input *mem_input,
		enum surface_pixel_format format,
		union dc_tiling_info *tiling_info,
		enum dc_rotation_angle rotation);

	void (*mem_input_set_vm_system_aperture_settings)(
			struct mem_input *mem_input,
			struct vm_system_aperture_param *apt);

	void (*mem_input_set_vm_context0_settings)(
			struct mem_input *mem_input,
			const struct vm_context0_param *vm0);

	void (*mem_input_program_surface_config)(
		struct mem_input *mem_input,
		enum surface_pixel_format format,
		union dc_tiling_info *tiling_info,
		struct plane_size *plane_size,
		enum dc_rotation_angle rotation,
		struct dc_plane_dcc_param *dcc,
		bool horizontal_mirror);

	bool (*mem_input_is_flip_pending)(struct mem_input *mem_input);

	void (*mem_input_update_dchub)(struct mem_input *mem_input,
				struct dchub_init_data *dh_data);

	void (*set_blank)(struct mem_input *mi, bool blank);
	void (*set_hubp_blank_en)(struct mem_input *mi, bool blank);

	void (*set_cursor_attributes)(
			struct mem_input *mem_input,
			const struct dc_cursor_attributes *attr);

	void (*set_cursor_position)(
			struct mem_input *mem_input,
			const struct dc_cursor_position *pos,
			const struct dc_cursor_mi_param *param);

};

#endif<|MERGE_RESOLUTION|>--- conflicted
+++ resolved
@@ -63,11 +63,7 @@
 		struct dml2_dchub_watermark_regs b;
 		struct dml2_dchub_watermark_regs c;
 		struct dml2_dchub_watermark_regs d;
-<<<<<<< HEAD
-	} dcn4; //dcn4+
-=======
 	} dcn4x; //dcn4+
->>>>>>> adc21867
 };
 
 struct dce_watermarks {
