/*
 * Copyright 2023 Advanced Micro Devices, Inc.
 *
 * Permission is hereby granted, free of charge, to any person obtaining a
 * copy of this software and associated documentation files (the "Software"),
 * to deal in the Software without restriction, including without limitation
 * the rights to use, copy, modify, merge, publish, distribute, sublicense,
 * and/or sell copies of the Software, and to permit persons to whom the
 * Software is furnished to do so, subject to the following conditions:
 *
 * The above copyright notice and this permission notice shall be included in
 * all copies or substantial portions of the Software.
 *
 * THE SOFTWARE IS PROVIDED "AS IS", WITHOUT WARRANTY OF ANY KIND, EXPRESS OR
 * IMPLIED, INCLUDING BUT NOT LIMITED TO THE WARRANTIES OF MERCHANTABILITY,
 * FITNESS FOR A PARTICULAR PURPOSE AND NONINFRINGEMENT.  IN NO EVENT SHALL
 * THE COPYRIGHT HOLDER(S) OR AUTHOR(S) BE LIABLE FOR ANY CLAIM, DAMAGES OR
 * OTHER LIABILITY, WHETHER IN AN ACTION OF CONTRACT, TORT OR OTHERWISE,
 * ARISING FROM, OUT OF OR IN CONNECTION WITH THE SOFTWARE OR THE USE OR
 * OTHER DEALINGS IN THE SOFTWARE.
 *
 * Authors: AMD
 *
 */

/* FILE POLICY AND INTENDED USAGE:
 * This file owns the programming sequence of stream's dpms state associated
 * with the link and link's enable/disable sequences as result of the stream's
 * dpms state change.
 *
 * TODO - The reason link owns stream's dpms programming sequence is
 * because dpms programming sequence is highly dependent on underlying signal
 * specific link protocols. This unfortunately causes link to own a portion of
 * stream state programming sequence. This creates a gray area where the
 * boundary between link and stream is not clearly defined.
 */

#include "link_dpms.h"
#include "link_hwss.h"
#include "link_validation.h"
#include "accessories/link_dp_trace.h"
#include "protocols/link_dpcd.h"
#include "protocols/link_ddc.h"
#include "protocols/link_hpd.h"
#include "protocols/link_dp_phy.h"
#include "protocols/link_dp_capability.h"
#include "protocols/link_dp_training.h"
#include "protocols/link_edp_panel_control.h"
#include "protocols/link_dp_dpia_bw.h"

#include "dm_helpers.h"
#include "link_enc_cfg.h"
#include "resource.h"
#include "dsc.h"
#include "dccg.h"
#include "clk_mgr.h"
#include "atomfirmware.h"
#include "vpg.h"

#define DC_LOGGER \
	dc_logger
#define DC_LOGGER_INIT(logger) \
	struct dal_logger *dc_logger = logger

#define LINK_INFO(...) \
	DC_LOG_HW_HOTPLUG(  \
		__VA_ARGS__)

#define RETIMER_REDRIVER_INFO(...) \
	DC_LOG_RETIMER_REDRIVER(  \
		__VA_ARGS__)

#define MAX_MTP_SLOT_COUNT 64
#define LINK_TRAINING_ATTEMPTS 4
#define PEAK_FACTOR_X1000 1006

void link_blank_all_dp_displays(struct dc *dc)
{
	unsigned int i;
	uint8_t dpcd_power_state = '\0';
	enum dc_status status = DC_ERROR_UNEXPECTED;

	for (i = 0; i < dc->link_count; i++) {
		if ((dc->links[i]->connector_signal != SIGNAL_TYPE_DISPLAY_PORT) ||
			(dc->links[i]->priv == NULL) || (dc->links[i]->local_sink == NULL))
			continue;

		/* DP 2.0 spec requires that we read LTTPR caps first */
		dp_retrieve_lttpr_cap(dc->links[i]);
		/* if any of the displays are lit up turn them off */
		status = core_link_read_dpcd(dc->links[i], DP_SET_POWER,
							&dpcd_power_state, sizeof(dpcd_power_state));

		if (status == DC_OK && dpcd_power_state == DP_POWER_STATE_D0)
			link_blank_dp_stream(dc->links[i], true);
	}

}

void link_blank_all_edp_displays(struct dc *dc)
{
	unsigned int i;
	uint8_t dpcd_power_state = '\0';
	enum dc_status status = DC_ERROR_UNEXPECTED;

	for (i = 0; i < dc->link_count; i++) {
		if ((dc->links[i]->connector_signal != SIGNAL_TYPE_EDP) ||
			(!dc->links[i]->edp_sink_present))
			continue;

		/* if any of the displays are lit up turn them off */
		status = core_link_read_dpcd(dc->links[i], DP_SET_POWER,
							&dpcd_power_state, sizeof(dpcd_power_state));

		if (status == DC_OK && dpcd_power_state == DP_POWER_STATE_D0)
			link_blank_dp_stream(dc->links[i], true);
	}
}

void link_blank_dp_stream(struct dc_link *link, bool hw_init)
{
	unsigned int j;
	struct dc  *dc = link->ctx->dc;
	enum signal_type signal = link->connector_signal;

	if ((signal == SIGNAL_TYPE_EDP) ||
		(signal == SIGNAL_TYPE_DISPLAY_PORT)) {
		if (link->ep_type == DISPLAY_ENDPOINT_PHY &&
			link->link_enc->funcs->get_dig_frontend &&
			link->link_enc->funcs->is_dig_enabled(link->link_enc)) {
			int fe = link->link_enc->funcs->get_dig_frontend(link->link_enc);

			if (fe != ENGINE_ID_UNKNOWN)
				for (j = 0; j < dc->res_pool->stream_enc_count; j++) {
					if (fe == dc->res_pool->stream_enc[j]->id) {
						dc->res_pool->stream_enc[j]->funcs->dp_blank(link,
									dc->res_pool->stream_enc[j]);
						break;
					}
				}
		}

		if ((!link->wa_flags.dp_keep_receiver_powered) || hw_init)
			dpcd_write_rx_power_ctrl(link, false);
	}
}

void link_set_all_streams_dpms_off_for_link(struct dc_link *link)
{
	struct pipe_ctx *pipes[MAX_PIPES];
	struct dc_state *state = link->dc->current_state;
	uint8_t count;
	int i;
	struct dc_stream_update stream_update;
	bool dpms_off = true;
	struct link_resource link_res = {0};

	memset(&stream_update, 0, sizeof(stream_update));
	stream_update.dpms_off = &dpms_off;

	link_get_master_pipes_with_dpms_on(link, state, &count, pipes);

	for (i = 0; i < count; i++) {
		stream_update.stream = pipes[i]->stream;
		dc_commit_updates_for_stream(link->ctx->dc, NULL, 0,
				pipes[i]->stream, &stream_update,
				state);
	}

	/* link can be also enabled by vbios. In this case it is not recorded
	 * in pipe_ctx. Disable link phy here to make sure it is completely off
	 */
	dp_disable_link_phy(link, &link_res, link->connector_signal);
}

void link_resume(struct dc_link *link)
{
	if (link->connector_signal != SIGNAL_TYPE_VIRTUAL)
		program_hpd_filter(link);
}

/* This function returns true if the pipe is used to feed video signal directly
 * to the link.
 */
static bool is_master_pipe_for_link(const struct dc_link *link,
		const struct pipe_ctx *pipe)
{
	return resource_is_pipe_type(pipe, OTG_MASTER) &&
			pipe->stream->link == link;
}

/*
 * This function finds all master pipes feeding to a given link with dpms set to
 * on in given dc state.
 */
void link_get_master_pipes_with_dpms_on(const struct dc_link *link,
		struct dc_state *state,
		uint8_t *count,
		struct pipe_ctx *pipes[MAX_PIPES])
{
	int i;
	struct pipe_ctx *pipe = NULL;

	*count = 0;
	for (i = 0; i < MAX_PIPES; i++) {
		pipe = &state->res_ctx.pipe_ctx[i];

		if (is_master_pipe_for_link(link, pipe) &&
				pipe->stream->dpms_off == false) {
			pipes[(*count)++] = pipe;
		}
	}
}

static bool get_ext_hdmi_settings(struct pipe_ctx *pipe_ctx,
		enum engine_id eng_id,
		struct ext_hdmi_settings *settings)
{
	bool result = false;
	int i = 0;
	struct integrated_info *integrated_info =
			pipe_ctx->stream->ctx->dc_bios->integrated_info;

	if (integrated_info == NULL)
		return false;

	/*
	 * Get retimer settings from sbios for passing SI eye test for DCE11
	 * The setting values are varied based on board revision and port id
	 * Therefore the setting values of each ports is passed by sbios.
	 */

	// Check if current bios contains ext Hdmi settings
	if (integrated_info->gpu_cap_info & 0x20) {
		switch (eng_id) {
		case ENGINE_ID_DIGA:
			settings->slv_addr = integrated_info->dp0_ext_hdmi_slv_addr;
			settings->reg_num = integrated_info->dp0_ext_hdmi_6g_reg_num;
			settings->reg_num_6g = integrated_info->dp0_ext_hdmi_6g_reg_num;
			memmove(settings->reg_settings,
					integrated_info->dp0_ext_hdmi_reg_settings,
					sizeof(integrated_info->dp0_ext_hdmi_reg_settings));
			memmove(settings->reg_settings_6g,
					integrated_info->dp0_ext_hdmi_6g_reg_settings,
					sizeof(integrated_info->dp0_ext_hdmi_6g_reg_settings));
			result = true;
			break;
		case ENGINE_ID_DIGB:
			settings->slv_addr = integrated_info->dp1_ext_hdmi_slv_addr;
			settings->reg_num = integrated_info->dp1_ext_hdmi_6g_reg_num;
			settings->reg_num_6g = integrated_info->dp1_ext_hdmi_6g_reg_num;
			memmove(settings->reg_settings,
					integrated_info->dp1_ext_hdmi_reg_settings,
					sizeof(integrated_info->dp1_ext_hdmi_reg_settings));
			memmove(settings->reg_settings_6g,
					integrated_info->dp1_ext_hdmi_6g_reg_settings,
					sizeof(integrated_info->dp1_ext_hdmi_6g_reg_settings));
			result = true;
			break;
		case ENGINE_ID_DIGC:
			settings->slv_addr = integrated_info->dp2_ext_hdmi_slv_addr;
			settings->reg_num = integrated_info->dp2_ext_hdmi_6g_reg_num;
			settings->reg_num_6g = integrated_info->dp2_ext_hdmi_6g_reg_num;
			memmove(settings->reg_settings,
					integrated_info->dp2_ext_hdmi_reg_settings,
					sizeof(integrated_info->dp2_ext_hdmi_reg_settings));
			memmove(settings->reg_settings_6g,
					integrated_info->dp2_ext_hdmi_6g_reg_settings,
					sizeof(integrated_info->dp2_ext_hdmi_6g_reg_settings));
			result = true;
			break;
		case ENGINE_ID_DIGD:
			settings->slv_addr = integrated_info->dp3_ext_hdmi_slv_addr;
			settings->reg_num = integrated_info->dp3_ext_hdmi_6g_reg_num;
			settings->reg_num_6g = integrated_info->dp3_ext_hdmi_6g_reg_num;
			memmove(settings->reg_settings,
					integrated_info->dp3_ext_hdmi_reg_settings,
					sizeof(integrated_info->dp3_ext_hdmi_reg_settings));
			memmove(settings->reg_settings_6g,
					integrated_info->dp3_ext_hdmi_6g_reg_settings,
					sizeof(integrated_info->dp3_ext_hdmi_6g_reg_settings));
			result = true;
			break;
		default:
			break;
		}

		if (result == true) {
			// Validate settings from bios integrated info table
			if (settings->slv_addr == 0)
				return false;
			if (settings->reg_num > 9)
				return false;
			if (settings->reg_num_6g > 3)
				return false;

			for (i = 0; i < settings->reg_num; i++) {
				if (settings->reg_settings[i].i2c_reg_index > 0x20)
					return false;
			}

			for (i = 0; i < settings->reg_num_6g; i++) {
				if (settings->reg_settings_6g[i].i2c_reg_index > 0x20)
					return false;
			}
		}
	}

	return result;
}

static bool write_i2c(struct pipe_ctx *pipe_ctx,
		uint8_t address, uint8_t *buffer, uint32_t length)
{
	struct i2c_command cmd = {0};
	struct i2c_payload payload = {0};

	memset(&payload, 0, sizeof(payload));
	memset(&cmd, 0, sizeof(cmd));

	cmd.number_of_payloads = 1;
	cmd.engine = I2C_COMMAND_ENGINE_DEFAULT;
	cmd.speed = pipe_ctx->stream->ctx->dc->caps.i2c_speed_in_khz;

	payload.address = address;
	payload.data = buffer;
	payload.length = length;
	payload.write = true;
	cmd.payloads = &payload;

	if (dm_helpers_submit_i2c(pipe_ctx->stream->ctx,
			pipe_ctx->stream->link, &cmd))
		return true;

	return false;
}

static void write_i2c_retimer_setting(
		struct pipe_ctx *pipe_ctx,
		bool is_vga_mode,
		bool is_over_340mhz,
		struct ext_hdmi_settings *settings)
{
	uint8_t slave_address = (settings->slv_addr >> 1);
	uint8_t buffer[2];
	const uint8_t apply_rx_tx_change = 0x4;
	uint8_t offset = 0xA;
	uint8_t value = 0;
	int i = 0;
	bool i2c_success = false;
	DC_LOGGER_INIT(pipe_ctx->stream->ctx->logger);

	memset(&buffer, 0, sizeof(buffer));

	/* Start Ext-Hdmi programming*/

	for (i = 0; i < settings->reg_num; i++) {
		/* Apply 3G settings */
		if (settings->reg_settings[i].i2c_reg_index <= 0x20) {

			buffer[0] = settings->reg_settings[i].i2c_reg_index;
			buffer[1] = settings->reg_settings[i].i2c_reg_val;
			i2c_success = write_i2c(pipe_ctx, slave_address,
						buffer, sizeof(buffer));
			RETIMER_REDRIVER_INFO("retimer write to slave_address = 0x%x,\
				offset = 0x%x, reg_val= 0x%x, i2c_success = %d\n",
				slave_address, buffer[0], buffer[1], i2c_success?1:0);

			if (!i2c_success)
				goto i2c_write_fail;

			/* Based on DP159 specs, APPLY_RX_TX_CHANGE bit in 0x0A
			 * needs to be set to 1 on every 0xA-0xC write.
			 */
			if (settings->reg_settings[i].i2c_reg_index == 0xA ||
				settings->reg_settings[i].i2c_reg_index == 0xB ||
				settings->reg_settings[i].i2c_reg_index == 0xC) {

				/* Query current value from offset 0xA */
				if (settings->reg_settings[i].i2c_reg_index == 0xA)
					value = settings->reg_settings[i].i2c_reg_val;
				else {
					i2c_success =
						link_query_ddc_data(
						pipe_ctx->stream->link->ddc,
						slave_address, &offset, 1, &value, 1);
					if (!i2c_success)
						goto i2c_write_fail;
				}

				buffer[0] = offset;
				/* Set APPLY_RX_TX_CHANGE bit to 1 */
				buffer[1] = value | apply_rx_tx_change;
				i2c_success = write_i2c(pipe_ctx, slave_address,
						buffer, sizeof(buffer));
				RETIMER_REDRIVER_INFO("retimer write to slave_address = 0x%x,\
					offset = 0x%x, reg_val = 0x%x, i2c_success = %d\n",
					slave_address, buffer[0], buffer[1], i2c_success?1:0);
				if (!i2c_success)
					goto i2c_write_fail;
			}
		}
	}

	/* Apply 3G settings */
	if (is_over_340mhz) {
		for (i = 0; i < settings->reg_num_6g; i++) {
			/* Apply 3G settings */
			if (settings->reg_settings[i].i2c_reg_index <= 0x20) {

				buffer[0] = settings->reg_settings_6g[i].i2c_reg_index;
				buffer[1] = settings->reg_settings_6g[i].i2c_reg_val;
				i2c_success = write_i2c(pipe_ctx, slave_address,
							buffer, sizeof(buffer));
				RETIMER_REDRIVER_INFO("above 340Mhz: retimer write to slave_address = 0x%x,\
					offset = 0x%x, reg_val = 0x%x, i2c_success = %d\n",
					slave_address, buffer[0], buffer[1], i2c_success?1:0);

				if (!i2c_success)
					goto i2c_write_fail;

				/* Based on DP159 specs, APPLY_RX_TX_CHANGE bit in 0x0A
				 * needs to be set to 1 on every 0xA-0xC write.
				 */
				if (settings->reg_settings_6g[i].i2c_reg_index == 0xA ||
					settings->reg_settings_6g[i].i2c_reg_index == 0xB ||
					settings->reg_settings_6g[i].i2c_reg_index == 0xC) {

					/* Query current value from offset 0xA */
					if (settings->reg_settings_6g[i].i2c_reg_index == 0xA)
						value = settings->reg_settings_6g[i].i2c_reg_val;
					else {
						i2c_success =
								link_query_ddc_data(
								pipe_ctx->stream->link->ddc,
								slave_address, &offset, 1, &value, 1);
						if (!i2c_success)
							goto i2c_write_fail;
					}

					buffer[0] = offset;
					/* Set APPLY_RX_TX_CHANGE bit to 1 */
					buffer[1] = value | apply_rx_tx_change;
					i2c_success = write_i2c(pipe_ctx, slave_address,
							buffer, sizeof(buffer));
					RETIMER_REDRIVER_INFO("retimer write to slave_address = 0x%x,\
						offset = 0x%x, reg_val = 0x%x, i2c_success = %d\n",
						slave_address, buffer[0], buffer[1], i2c_success?1:0);
					if (!i2c_success)
						goto i2c_write_fail;
				}
			}
		}
	}

	if (is_vga_mode) {
		/* Program additional settings if using 640x480 resolution */

		/* Write offset 0xFF to 0x01 */
		buffer[0] = 0xff;
		buffer[1] = 0x01;
		i2c_success = write_i2c(pipe_ctx, slave_address,
				buffer, sizeof(buffer));
		RETIMER_REDRIVER_INFO("retimer write to slave_address = 0x%x,\
				offset = 0x%x, reg_val = 0x%x, i2c_success = %d\n",
				slave_address, buffer[0], buffer[1], i2c_success?1:0);
		if (!i2c_success)
			goto i2c_write_fail;

		/* Write offset 0x00 to 0x23 */
		buffer[0] = 0x00;
		buffer[1] = 0x23;
		i2c_success = write_i2c(pipe_ctx, slave_address,
				buffer, sizeof(buffer));
		RETIMER_REDRIVER_INFO("retimer write to slave_address = 0x%x,\
			offset = 0x%x, reg_val = 0x%x, i2c_success = %d\n",
			slave_address, buffer[0], buffer[1], i2c_success?1:0);
		if (!i2c_success)
			goto i2c_write_fail;

		/* Write offset 0xff to 0x00 */
		buffer[0] = 0xff;
		buffer[1] = 0x00;
		i2c_success = write_i2c(pipe_ctx, slave_address,
				buffer, sizeof(buffer));
		RETIMER_REDRIVER_INFO("retimer write to slave_address = 0x%x,\
			offset = 0x%x, reg_val = 0x%x, i2c_success = %d\n",
			slave_address, buffer[0], buffer[1], i2c_success?1:0);
		if (!i2c_success)
			goto i2c_write_fail;

	}

	return;

i2c_write_fail:
	DC_LOG_DEBUG("Set retimer failed");
}

static void write_i2c_default_retimer_setting(
		struct pipe_ctx *pipe_ctx,
		bool is_vga_mode,
		bool is_over_340mhz)
{
	uint8_t slave_address = (0xBA >> 1);
	uint8_t buffer[2];
	bool i2c_success = false;
	DC_LOGGER_INIT(pipe_ctx->stream->ctx->logger);

	memset(&buffer, 0, sizeof(buffer));

	/* Program Slave Address for tuning single integrity */
	/* Write offset 0x0A to 0x13 */
	buffer[0] = 0x0A;
	buffer[1] = 0x13;
	i2c_success = write_i2c(pipe_ctx, slave_address,
			buffer, sizeof(buffer));
	RETIMER_REDRIVER_INFO("retimer writes default setting to slave_address = 0x%x,\
		offset = 0x%x, reg_val = 0x%x, i2c_success = %d\n",
		slave_address, buffer[0], buffer[1], i2c_success?1:0);
	if (!i2c_success)
		goto i2c_write_fail;

	/* Write offset 0x0A to 0x17 */
	buffer[0] = 0x0A;
	buffer[1] = 0x17;
	i2c_success = write_i2c(pipe_ctx, slave_address,
			buffer, sizeof(buffer));
	RETIMER_REDRIVER_INFO("retimer write to slave_addr = 0x%x,\
		offset = 0x%x, reg_val = 0x%x, i2c_success = %d\n",
		slave_address, buffer[0], buffer[1], i2c_success?1:0);
	if (!i2c_success)
		goto i2c_write_fail;

	/* Write offset 0x0B to 0xDA or 0xD8 */
	buffer[0] = 0x0B;
	buffer[1] = is_over_340mhz ? 0xDA : 0xD8;
	i2c_success = write_i2c(pipe_ctx, slave_address,
			buffer, sizeof(buffer));
	RETIMER_REDRIVER_INFO("retimer write to slave_addr = 0x%x,\
		offset = 0x%x, reg_val = 0x%x, i2c_success = %d\n",
		slave_address, buffer[0], buffer[1], i2c_success?1:0);
	if (!i2c_success)
		goto i2c_write_fail;

	/* Write offset 0x0A to 0x17 */
	buffer[0] = 0x0A;
	buffer[1] = 0x17;
	i2c_success = write_i2c(pipe_ctx, slave_address,
			buffer, sizeof(buffer));
	RETIMER_REDRIVER_INFO("retimer write to slave_addr = 0x%x,\
		offset = 0x%x, reg_val= 0x%x, i2c_success = %d\n",
		slave_address, buffer[0], buffer[1], i2c_success?1:0);
	if (!i2c_success)
		goto i2c_write_fail;

	/* Write offset 0x0C to 0x1D or 0x91 */
	buffer[0] = 0x0C;
	buffer[1] = is_over_340mhz ? 0x1D : 0x91;
	i2c_success = write_i2c(pipe_ctx, slave_address,
			buffer, sizeof(buffer));
	RETIMER_REDRIVER_INFO("retimer write to slave_addr = 0x%x,\
		offset = 0x%x, reg_val = 0x%x, i2c_success = %d\n",
		slave_address, buffer[0], buffer[1], i2c_success?1:0);
	if (!i2c_success)
		goto i2c_write_fail;

	/* Write offset 0x0A to 0x17 */
	buffer[0] = 0x0A;
	buffer[1] = 0x17;
	i2c_success = write_i2c(pipe_ctx, slave_address,
			buffer, sizeof(buffer));
	RETIMER_REDRIVER_INFO("retimer write to slave_addr = 0x%x,\
		offset = 0x%x, reg_val = 0x%x, i2c_success = %d\n",
		slave_address, buffer[0], buffer[1], i2c_success?1:0);
	if (!i2c_success)
		goto i2c_write_fail;


	if (is_vga_mode) {
		/* Program additional settings if using 640x480 resolution */

		/* Write offset 0xFF to 0x01 */
		buffer[0] = 0xff;
		buffer[1] = 0x01;
		i2c_success = write_i2c(pipe_ctx, slave_address,
				buffer, sizeof(buffer));
		RETIMER_REDRIVER_INFO("retimer write to slave_addr = 0x%x,\
			offset = 0x%x, reg_val = 0x%x, i2c_success = %d\n",
			slave_address, buffer[0], buffer[1], i2c_success?1:0);
		if (!i2c_success)
			goto i2c_write_fail;

		/* Write offset 0x00 to 0x23 */
		buffer[0] = 0x00;
		buffer[1] = 0x23;
		i2c_success = write_i2c(pipe_ctx, slave_address,
				buffer, sizeof(buffer));
		RETIMER_REDRIVER_INFO("retimer write to slave_addr = 0x%x,\
			offset = 0x%x, reg_val= 0x%x, i2c_success = %d\n",
			slave_address, buffer[0], buffer[1], i2c_success?1:0);
		if (!i2c_success)
			goto i2c_write_fail;

		/* Write offset 0xff to 0x00 */
		buffer[0] = 0xff;
		buffer[1] = 0x00;
		i2c_success = write_i2c(pipe_ctx, slave_address,
				buffer, sizeof(buffer));
		RETIMER_REDRIVER_INFO("retimer write default setting to slave_addr = 0x%x,\
			offset = 0x%x, reg_val= 0x%x, i2c_success = %d end here\n",
			slave_address, buffer[0], buffer[1], i2c_success?1:0);
		if (!i2c_success)
			goto i2c_write_fail;
	}

	return;

i2c_write_fail:
	DC_LOG_DEBUG("Set default retimer failed");
}

static void write_i2c_redriver_setting(
		struct pipe_ctx *pipe_ctx,
		bool is_over_340mhz)
{
	uint8_t slave_address = (0xF0 >> 1);
	uint8_t buffer[16];
	bool i2c_success = false;
	DC_LOGGER_INIT(pipe_ctx->stream->ctx->logger);

	memset(&buffer, 0, sizeof(buffer));

	// Program Slave Address for tuning single integrity
	buffer[3] = 0x4E;
	buffer[4] = 0x4E;
	buffer[5] = 0x4E;
	buffer[6] = is_over_340mhz ? 0x4E : 0x4A;

	i2c_success = write_i2c(pipe_ctx, slave_address,
					buffer, sizeof(buffer));
	RETIMER_REDRIVER_INFO("redriver write 0 to all 16 reg offset expect following:\n\
		\t slave_addr = 0x%x, offset[3] = 0x%x, offset[4] = 0x%x,\
		offset[5] = 0x%x,offset[6] is_over_340mhz = 0x%x,\
		i2c_success = %d\n",
		slave_address, buffer[3], buffer[4], buffer[5], buffer[6], i2c_success?1:0);

	if (!i2c_success)
		DC_LOG_DEBUG("Set redriver failed");
}

static void update_psp_stream_config(struct pipe_ctx *pipe_ctx, bool dpms_off)
{
	struct cp_psp *cp_psp = &pipe_ctx->stream->ctx->cp_psp;
	struct link_encoder *link_enc = NULL;
	struct cp_psp_stream_config config = {0};
	enum dp_panel_mode panel_mode =
			dp_get_panel_mode(pipe_ctx->stream->link);

	if (cp_psp == NULL || cp_psp->funcs.update_stream_config == NULL)
		return;

	link_enc = link_enc_cfg_get_link_enc(pipe_ctx->stream->link);
	ASSERT(link_enc);
	if (link_enc == NULL)
		return;

	/* otg instance */
	config.otg_inst = (uint8_t) pipe_ctx->stream_res.tg->inst;

	/* dig front end */
	config.dig_fe = (uint8_t) pipe_ctx->stream_res.stream_enc->stream_enc_inst;

	/* stream encoder index */
	config.stream_enc_idx = pipe_ctx->stream_res.stream_enc->id - ENGINE_ID_DIGA;
	if (dp_is_128b_132b_signal(pipe_ctx))
		config.stream_enc_idx =
				pipe_ctx->stream_res.hpo_dp_stream_enc->id - ENGINE_ID_HPO_DP_0;

	/* dig back end */
	config.dig_be = pipe_ctx->stream->link->link_enc_hw_inst;

	/* link encoder index */
	config.link_enc_idx = link_enc->transmitter - TRANSMITTER_UNIPHY_A;
	if (dp_is_128b_132b_signal(pipe_ctx))
		config.link_enc_idx = pipe_ctx->link_res.hpo_dp_link_enc->inst;

	/* dio output index is dpia index for DPIA endpoint & dcio index by default */
	if (pipe_ctx->stream->link->ep_type == DISPLAY_ENDPOINT_USB4_DPIA)
		config.dio_output_idx = pipe_ctx->stream->link->link_id.enum_id - ENUM_ID_1;
	else
		config.dio_output_idx = link_enc->transmitter - TRANSMITTER_UNIPHY_A;


	/* phy index */
	config.phy_idx = resource_transmitter_to_phy_idx(
			pipe_ctx->stream->link->dc, link_enc->transmitter);
	if (pipe_ctx->stream->link->ep_type == DISPLAY_ENDPOINT_USB4_DPIA)
		/* USB4 DPIA doesn't use PHY in our soc, initialize it to 0 */
		config.phy_idx = 0;

	/* stream properties */
	config.assr_enabled = (panel_mode == DP_PANEL_MODE_EDP) ? 1 : 0;
	config.mst_enabled = (pipe_ctx->stream->signal ==
			SIGNAL_TYPE_DISPLAY_PORT_MST) ? 1 : 0;
	config.dp2_enabled = dp_is_128b_132b_signal(pipe_ctx) ? 1 : 0;
	config.usb4_enabled = (pipe_ctx->stream->link->ep_type == DISPLAY_ENDPOINT_USB4_DPIA) ?
			1 : 0;
	config.dpms_off = dpms_off;

	/* dm stream context */
	config.dm_stream_ctx = pipe_ctx->stream->dm_stream_context;

	cp_psp->funcs.update_stream_config(cp_psp->handle, &config);
}

static void set_avmute(struct pipe_ctx *pipe_ctx, bool enable)
{
	struct dc  *dc = pipe_ctx->stream->ctx->dc;

	if (!dc_is_hdmi_signal(pipe_ctx->stream->signal))
		return;

	dc->hwss.set_avmute(pipe_ctx, enable);
}

static void enable_mst_on_sink(struct dc_link *link, bool enable)
{
	unsigned char mstmCntl = 0;

	core_link_read_dpcd(link, DP_MSTM_CTRL, &mstmCntl, 1);
	if (enable)
		mstmCntl |= DP_MST_EN;
	else
		mstmCntl &= (~DP_MST_EN);

	core_link_write_dpcd(link, DP_MSTM_CTRL, &mstmCntl, 1);
}

static void dsc_optc_config_log(struct display_stream_compressor *dsc,
		struct dsc_optc_config *config)
{
	uint32_t precision = 1 << 28;
	uint32_t bytes_per_pixel_int = config->bytes_per_pixel / precision;
	uint32_t bytes_per_pixel_mod = config->bytes_per_pixel % precision;
	uint64_t ll_bytes_per_pix_fraq = bytes_per_pixel_mod;
	DC_LOGGER_INIT(dsc->ctx->logger);

	/* 7 fractional digits decimal precision for bytes per pixel is enough because DSC
	 * bits per pixel precision is 1/16th of a pixel, which means bytes per pixel precision is
	 * 1/16/8 = 1/128 of a byte, or 0.0078125 decimal
	 */
	ll_bytes_per_pix_fraq *= 10000000;
	ll_bytes_per_pix_fraq /= precision;

	DC_LOG_DSC("\tbytes_per_pixel 0x%08x (%d.%07d)",
			config->bytes_per_pixel, bytes_per_pixel_int, (uint32_t)ll_bytes_per_pix_fraq);
	DC_LOG_DSC("\tis_pixel_format_444 %d", config->is_pixel_format_444);
	DC_LOG_DSC("\tslice_width %d", config->slice_width);
}

static bool dp_set_dsc_on_rx(struct pipe_ctx *pipe_ctx, bool enable)
{
	struct dc *dc = pipe_ctx->stream->ctx->dc;
	struct dc_stream_state *stream = pipe_ctx->stream;
	bool result = false;

	if (dc_is_virtual_signal(stream->signal))
		result = true;
	else
		result = dm_helpers_dp_write_dsc_enable(dc->ctx, stream, enable);
	return result;
}

/* The stream with these settings can be sent (unblanked) only after DSC was enabled on RX first,
 * i.e. after dp_enable_dsc_on_rx() had been called
 */
void link_set_dsc_on_stream(struct pipe_ctx *pipe_ctx, bool enable)
{
	/* TODO: Move this to HWSS as this is hardware programming sequence not a
	 * link layer sequence
	 */
	struct display_stream_compressor *dsc = pipe_ctx->stream_res.dsc;
	struct dc *dc = pipe_ctx->stream->ctx->dc;
	struct dc_stream_state *stream = pipe_ctx->stream;
	struct pipe_ctx *odm_pipe;
	int opp_cnt = 1;
	struct dccg *dccg = dc->res_pool->dccg;
	/* It has been found that when DSCCLK is lower than 16Mhz, we will get DCN
	 * register access hung. When DSCCLk is based on refclk, DSCCLk is always a
	 * fixed value higher than 16Mhz so the issue doesn't occur. When DSCCLK is
	 * generated by DTO, DSCCLK would be based on 1/3 dispclk. For small timings
	 * with DSC such as 480p60Hz, the dispclk could be low enough to trigger
	 * this problem. We are implementing a workaround here to keep using dscclk
	 * based on fixed value refclk when timing is smaller than 3x16Mhz (i.e
	 * 48Mhz) pixel clock to avoid hitting this problem.
	 */
	bool should_use_dto_dscclk = (dccg->funcs->set_dto_dscclk != NULL) &&
			stream->timing.pix_clk_100hz > 480000;
	DC_LOGGER_INIT(dsc->ctx->logger);

	for (odm_pipe = pipe_ctx->next_odm_pipe; odm_pipe; odm_pipe = odm_pipe->next_odm_pipe)
		opp_cnt++;

	if (enable) {
		struct dsc_config dsc_cfg;
		struct dsc_optc_config dsc_optc_cfg = {0};
		enum optc_dsc_mode optc_dsc_mode;

		/* Enable DSC hw block */
		dsc_cfg.pic_width = (stream->timing.h_addressable + stream->timing.h_border_left + stream->timing.h_border_right) / opp_cnt;
		dsc_cfg.pic_height = stream->timing.v_addressable + stream->timing.v_border_top + stream->timing.v_border_bottom;
		dsc_cfg.pixel_encoding = stream->timing.pixel_encoding;
		dsc_cfg.color_depth = stream->timing.display_color_depth;
		dsc_cfg.is_odm = pipe_ctx->next_odm_pipe ? true : false;
		dsc_cfg.dc_dsc_cfg = stream->timing.dsc_cfg;
		ASSERT(dsc_cfg.dc_dsc_cfg.num_slices_h % opp_cnt == 0);
		dsc_cfg.dc_dsc_cfg.num_slices_h /= opp_cnt;

		if (should_use_dto_dscclk)
<<<<<<< HEAD
			dccg->funcs->set_dto_dscclk(dccg, dsc->inst, true);
=======
			dccg->funcs->set_dto_dscclk(dccg, dsc->inst);
		dsc->funcs->dsc_set_config(dsc, &dsc_cfg, &dsc_optc_cfg);
		dsc->funcs->dsc_enable(dsc, pipe_ctx->stream_res.opp->inst);
>>>>>>> adc21867
		for (odm_pipe = pipe_ctx->next_odm_pipe; odm_pipe; odm_pipe = odm_pipe->next_odm_pipe) {
			struct display_stream_compressor *odm_dsc = odm_pipe->stream_res.dsc;

			if (should_use_dto_dscclk)
<<<<<<< HEAD
				dccg->funcs->set_dto_dscclk(dccg, odm_dsc->inst, true);
=======
				dccg->funcs->set_dto_dscclk(dccg, odm_dsc->inst);
			odm_dsc->funcs->dsc_set_config(odm_dsc, &dsc_cfg, &dsc_optc_cfg);
			odm_dsc->funcs->dsc_enable(odm_dsc, odm_pipe->stream_res.opp->inst);
>>>>>>> adc21867
		}
		dsc_cfg.dc_dsc_cfg.num_slices_h *= opp_cnt;
		dsc_cfg.pic_width *= opp_cnt;

		optc_dsc_mode = dsc_optc_cfg.is_pixel_format_444 ? OPTC_DSC_ENABLED_444 : OPTC_DSC_ENABLED_NATIVE_SUBSAMPLED;

		/* Enable DSC in encoder */
		if (dc_is_dp_signal(stream->signal) && !dp_is_128b_132b_signal(pipe_ctx)) {
			DC_LOG_DSC("Setting stream encoder DSC config for engine %d:", (int)pipe_ctx->stream_res.stream_enc->id);
			dsc_optc_config_log(dsc, &dsc_optc_cfg);
			if (pipe_ctx->stream_res.stream_enc->funcs->dp_set_dsc_config)
				pipe_ctx->stream_res.stream_enc->funcs->dp_set_dsc_config(pipe_ctx->stream_res.stream_enc,
										optc_dsc_mode,
										dsc_optc_cfg.bytes_per_pixel,
										dsc_optc_cfg.slice_width);

			/* PPS SDP is set elsewhere because it has to be done after DIG FE is connected to DIG BE */
		}

		/* Enable DSC in OPTC */
		DC_LOG_DSC("Setting optc DSC config for tg instance %d:", pipe_ctx->stream_res.tg->inst);
		dsc_optc_config_log(dsc, &dsc_optc_cfg);
		pipe_ctx->stream_res.tg->funcs->set_dsc_config(pipe_ctx->stream_res.tg,
							optc_dsc_mode,
							dsc_optc_cfg.bytes_per_pixel,
							dsc_optc_cfg.slice_width);
	} else {
		/* disable DSC in OPTC */
		pipe_ctx->stream_res.tg->funcs->set_dsc_config(
				pipe_ctx->stream_res.tg,
				OPTC_DSC_DISABLED, 0, 0);

		/* disable DSC in stream encoder */
		if (dc_is_dp_signal(stream->signal)) {
			if (dp_is_128b_132b_signal(pipe_ctx))
				pipe_ctx->stream_res.hpo_dp_stream_enc->funcs->dp_set_dsc_pps_info_packet(
										pipe_ctx->stream_res.hpo_dp_stream_enc,
										false,
										NULL,
										true);
			else {
				if (pipe_ctx->stream_res.stream_enc->funcs->dp_set_dsc_config)
					pipe_ctx->stream_res.stream_enc->funcs->dp_set_dsc_config(
							pipe_ctx->stream_res.stream_enc,
							OPTC_DSC_DISABLED, 0, 0);
				pipe_ctx->stream_res.stream_enc->funcs->dp_set_dsc_pps_info_packet(
							pipe_ctx->stream_res.stream_enc, false, NULL, true);
			}
		}

		/* disable DSC block */
<<<<<<< HEAD
		if (dccg->funcs->set_dto_dscclk)
			dccg->funcs->set_dto_dscclk(dccg, pipe_ctx->stream_res.dsc->inst, false);
		pipe_ctx->stream_res.dsc->funcs->dsc_disconnect(pipe_ctx->stream_res.dsc);
		if (dccg->funcs->set_ref_dscclk)
			dccg->funcs->set_ref_dscclk(dccg, pipe_ctx->stream_res.dsc->inst);
		pipe_ctx->stream_res.dsc->funcs->dsc_disable(pipe_ctx->stream_res.dsc);
		for (odm_pipe = pipe_ctx->next_odm_pipe; odm_pipe; odm_pipe = odm_pipe->next_odm_pipe) {
			if (dccg->funcs->set_dto_dscclk)
				dccg->funcs->set_dto_dscclk(dccg, odm_pipe->stream_res.dsc->inst, false);
			odm_pipe->stream_res.dsc->funcs->dsc_disconnect(odm_pipe->stream_res.dsc);
=======
		for (odm_pipe = pipe_ctx; odm_pipe; odm_pipe = odm_pipe->next_odm_pipe) {
			odm_pipe->stream_res.dsc->funcs->dsc_disconnect(odm_pipe->stream_res.dsc);
			/*
			 * TODO - dsc_disconnect is a double buffered register.
			 * by the time we call dsc_disable, dsc may still remain
			 * connected to OPP. In this case OPTC will no longer
			 * get correct pixel data because DSCC is off. However
			 * we also can't wait for the  disconnect pending
			 * complete, because this function can be called
			 * with/without OTG master lock acquired. When the lock
			 * is acquired we will never get pending complete until
			 * we release the lock later. So there is no easy way to
			 * solve this problem especially when the lock is
			 * acquired. DSC is a front end hw block it should be
			 * programmed as part of front end sequence, where the
			 * commit sequence without lock and update sequence
			 * with lock are completely separated. However because
			 * we are programming dsc as part of back end link
			 * programming sequence, we don't know if front end OPTC
			 * master lock is acquired. The back end should be
			 * agnostic to front end lock. DSC programming shouldn't
			 * belong to this sequence.
			 */
			odm_pipe->stream_res.dsc->funcs->dsc_disable(odm_pipe->stream_res.dsc);
>>>>>>> adc21867
			if (dccg->funcs->set_ref_dscclk)
				dccg->funcs->set_ref_dscclk(dccg, odm_pipe->stream_res.dsc->inst);
		}
	}
}

/*
 * For dynamic bpp change case, dsc is programmed with MASTER_UPDATE_LOCK enabled;
 * hence PPS info packet update need to use frame update instead of immediate update.
 * Added parameter immediate_update for this purpose.
 * The decision to use frame update is hard-coded in function dp_update_dsc_config(),
 * which is the only place where a "false" would be passed in for param immediate_update.
 *
 * immediate_update is only applicable when DSC is enabled.
 */
bool link_set_dsc_pps_packet(struct pipe_ctx *pipe_ctx, bool enable, bool immediate_update)
{
	struct display_stream_compressor *dsc = pipe_ctx->stream_res.dsc;
	struct dc_stream_state *stream = pipe_ctx->stream;

	if (!pipe_ctx->stream->timing.flags.DSC)
		return false;

	if (!dsc)
		return false;

	DC_LOGGER_INIT(dsc->ctx->logger);

	if (enable) {
		struct dsc_config dsc_cfg;
		uint8_t dsc_packed_pps[128];

		memset(&dsc_cfg, 0, sizeof(dsc_cfg));
		memset(dsc_packed_pps, 0, 128);

		/* Enable DSC hw block */
		dsc_cfg.pic_width = stream->timing.h_addressable + stream->timing.h_border_left + stream->timing.h_border_right;
		dsc_cfg.pic_height = stream->timing.v_addressable + stream->timing.v_border_top + stream->timing.v_border_bottom;
		dsc_cfg.pixel_encoding = stream->timing.pixel_encoding;
		dsc_cfg.color_depth = stream->timing.display_color_depth;
		dsc_cfg.is_odm = pipe_ctx->next_odm_pipe ? true : false;
		dsc_cfg.dc_dsc_cfg = stream->timing.dsc_cfg;

		dsc->funcs->dsc_get_packed_pps(dsc, &dsc_cfg, &dsc_packed_pps[0]);
		memcpy(&stream->dsc_packed_pps[0], &dsc_packed_pps[0], sizeof(stream->dsc_packed_pps));
		if (dc_is_dp_signal(stream->signal)) {
			DC_LOG_DSC("Setting stream encoder DSC PPS SDP for engine %d\n", (int)pipe_ctx->stream_res.stream_enc->id);
			if (dp_is_128b_132b_signal(pipe_ctx))
				pipe_ctx->stream_res.hpo_dp_stream_enc->funcs->dp_set_dsc_pps_info_packet(
										pipe_ctx->stream_res.hpo_dp_stream_enc,
										true,
										&dsc_packed_pps[0],
										immediate_update);
			else
				pipe_ctx->stream_res.stream_enc->funcs->dp_set_dsc_pps_info_packet(
						pipe_ctx->stream_res.stream_enc,
						true,
						&dsc_packed_pps[0],
						immediate_update);
		}
	} else {
		/* disable DSC PPS in stream encoder */
		memset(&stream->dsc_packed_pps[0], 0, sizeof(stream->dsc_packed_pps));
		if (dc_is_dp_signal(stream->signal)) {
			if (dp_is_128b_132b_signal(pipe_ctx))
				pipe_ctx->stream_res.hpo_dp_stream_enc->funcs->dp_set_dsc_pps_info_packet(
										pipe_ctx->stream_res.hpo_dp_stream_enc,
										false,
										NULL,
										true);
			else
				pipe_ctx->stream_res.stream_enc->funcs->dp_set_dsc_pps_info_packet(
						pipe_ctx->stream_res.stream_enc, false, NULL, true);
		}
	}

	return true;
}

bool link_set_dsc_enable(struct pipe_ctx *pipe_ctx, bool enable)
{
	struct display_stream_compressor *dsc = pipe_ctx->stream_res.dsc;
	bool result = false;

	if (!pipe_ctx->stream->timing.flags.DSC)
		goto out;
	if (!dsc)
		goto out;

	if (enable) {
		{
			link_set_dsc_on_stream(pipe_ctx, true);
			result = true;
		}
	} else {
		dp_set_dsc_on_rx(pipe_ctx, false);
		link_set_dsc_on_stream(pipe_ctx, false);
		result = true;
	}
out:
	return result;
}

bool link_update_dsc_config(struct pipe_ctx *pipe_ctx)
{
	struct display_stream_compressor *dsc = pipe_ctx->stream_res.dsc;

	if (!pipe_ctx->stream->timing.flags.DSC)
		return false;
	if (!dsc)
		return false;

	link_set_dsc_on_stream(pipe_ctx, true);
	link_set_dsc_pps_packet(pipe_ctx, true, false);
	return true;
}

static void enable_stream_features(struct pipe_ctx *pipe_ctx)
{
	struct dc_stream_state *stream = pipe_ctx->stream;

	if (pipe_ctx->stream->signal != SIGNAL_TYPE_DISPLAY_PORT_MST) {
		struct dc_link *link = stream->link;
		union down_spread_ctrl old_downspread;
		union down_spread_ctrl new_downspread;

		memset(&old_downspread, 0, sizeof(old_downspread));

		core_link_read_dpcd(link, DP_DOWNSPREAD_CTRL,
				&old_downspread.raw, sizeof(old_downspread));

		new_downspread.raw = old_downspread.raw;

		new_downspread.bits.IGNORE_MSA_TIMING_PARAM =
				(stream->ignore_msa_timing_param) ? 1 : 0;

		if (new_downspread.raw != old_downspread.raw) {
			core_link_write_dpcd(link, DP_DOWNSPREAD_CTRL,
				&new_downspread.raw, sizeof(new_downspread));
		}

	} else {
		dm_helpers_mst_enable_stream_features(stream);
	}
}

static void log_vcp_x_y(const struct dc_link *link, struct fixed31_32 avg_time_slots_per_mtp)
{
	const uint32_t VCP_Y_PRECISION = 1000;
	uint64_t vcp_x, vcp_y;
	DC_LOGGER_INIT(link->ctx->logger);

	// Add 0.5*(1/VCP_Y_PRECISION) to round up to decimal precision
	avg_time_slots_per_mtp = dc_fixpt_add(
			avg_time_slots_per_mtp,
			dc_fixpt_from_fraction(
				1,
				2*VCP_Y_PRECISION));

	vcp_x = dc_fixpt_floor(
			avg_time_slots_per_mtp);
	vcp_y = dc_fixpt_floor(
			dc_fixpt_mul_int(
				dc_fixpt_sub_int(
					avg_time_slots_per_mtp,
					dc_fixpt_floor(
							avg_time_slots_per_mtp)),
				VCP_Y_PRECISION));


	if (link->type == dc_connection_mst_branch)
		DC_LOG_DP2("MST Update Payload: set_throttled_vcp_size slot X.Y for MST stream "
				"X: %llu "
				"Y: %llu/%d",
				vcp_x,
				vcp_y,
				VCP_Y_PRECISION);
	else
		DC_LOG_DP2("SST Update Payload: set_throttled_vcp_size slot X.Y for SST stream "
				"X: %llu "
				"Y: %llu/%d",
				vcp_x,
				vcp_y,
				VCP_Y_PRECISION);
}

static struct fixed31_32 get_pbn_per_slot(struct dc_stream_state *stream)
{
	struct fixed31_32 mbytes_per_sec;
	uint32_t link_rate_in_mbytes_per_sec = dp_link_bandwidth_kbps(stream->link,
			&stream->link->cur_link_settings);
	link_rate_in_mbytes_per_sec /= 8000; /* Kbits to MBytes */

	mbytes_per_sec = dc_fixpt_from_int(link_rate_in_mbytes_per_sec);

	return dc_fixpt_div_int(mbytes_per_sec, 54);
}

static struct fixed31_32 get_pbn_from_bw_in_kbps(uint64_t kbps)
{
	struct fixed31_32 peak_kbps;
	uint32_t numerator = 0;
	uint32_t denominator = 1;

	/*
	 * The 1.006 factor (margin 5300ppm + 300ppm ~ 0.6% as per spec) is not
	 * required when determining PBN/time slot utilization on the link between
	 * us and the branch, since that overhead is already accounted for in
	 * the get_pbn_per_slot function.
	 *
	 * The unit of 54/64Mbytes/sec is an arbitrary unit chosen based on
	 * common multiplier to render an integer PBN for all link rate/lane
	 * counts combinations
	 * calculate
	 * peak_kbps *= (64/54)
	 * peak_kbps /= (8 * 1000) convert to bytes
	 */

	numerator = 64;
	denominator = 54 * 8 * 1000;
	kbps *= numerator;
	peak_kbps = dc_fixpt_from_fraction(kbps, denominator);

	return peak_kbps;
}

static struct fixed31_32 get_pbn_from_timing(struct pipe_ctx *pipe_ctx)
{
	uint64_t kbps;
	enum dc_link_encoding_format link_encoding;

	if (dp_is_128b_132b_signal(pipe_ctx))
		link_encoding = DC_LINK_ENCODING_DP_128b_132b;
	else
		link_encoding = DC_LINK_ENCODING_DP_8b_10b;

	kbps = dc_bandwidth_in_kbps_from_timing(&pipe_ctx->stream->timing, link_encoding);
	return get_pbn_from_bw_in_kbps(kbps);
}


// TODO - DP2.0 Link: Fix get_lane_status to handle LTTPR offset (SST and MST)
static void get_lane_status(
	struct dc_link *link,
	uint32_t lane_count,
	union lane_status *status,
	union lane_align_status_updated *status_updated)
{
	unsigned int lane;
	uint8_t dpcd_buf[3] = {0};

	if (status == NULL || status_updated == NULL) {
		return;
	}

	core_link_read_dpcd(
			link,
			DP_LANE0_1_STATUS,
			dpcd_buf,
			sizeof(dpcd_buf));

	for (lane = 0; lane < lane_count; lane++) {
		status[lane].raw = dp_get_nibble_at_index(&dpcd_buf[0], lane);
	}

	status_updated->raw = dpcd_buf[2];
}

static bool poll_for_allocation_change_trigger(struct dc_link *link)
{
	/*
	 * wait for ACT handled
	 */
	int i;
	const int act_retries = 30;
	enum act_return_status result = ACT_FAILED;
	enum dc_connection_type display_connected = (link->type != dc_connection_none);
	union payload_table_update_status update_status = {0};
	union lane_status dpcd_lane_status[LANE_COUNT_DP_MAX];
	union lane_align_status_updated lane_status_updated;
	DC_LOGGER_INIT(link->ctx->logger);

	if (!display_connected || link->aux_access_disabled)
		return true;
	for (i = 0; i < act_retries; i++) {
		get_lane_status(link, link->cur_link_settings.lane_count, dpcd_lane_status, &lane_status_updated);

		if (!dp_is_cr_done(link->cur_link_settings.lane_count, dpcd_lane_status) ||
				!dp_is_ch_eq_done(link->cur_link_settings.lane_count, dpcd_lane_status) ||
				!dp_is_symbol_locked(link->cur_link_settings.lane_count, dpcd_lane_status) ||
				!dp_is_interlane_aligned(lane_status_updated)) {
			DC_LOG_ERROR("SST Update Payload: Link loss occurred while "
					"polling for ACT handled.");
			result = ACT_LINK_LOST;
			break;
		}
		core_link_read_dpcd(
				link,
				DP_PAYLOAD_TABLE_UPDATE_STATUS,
				&update_status.raw,
				1);

		if (update_status.bits.ACT_HANDLED == 1) {
			DC_LOG_DP2("SST Update Payload: ACT handled by downstream.");
			result = ACT_SUCCESS;
			break;
		}

		fsleep(5000);
	}

	if (result == ACT_FAILED) {
		DC_LOG_ERROR("SST Update Payload: ACT still not handled after retries, "
				"continue on. Something is wrong with the branch.");
	}

	return (result == ACT_SUCCESS);
}

static void update_mst_stream_alloc_table(
	struct dc_link *link,
	struct stream_encoder *stream_enc,
	struct hpo_dp_stream_encoder *hpo_dp_stream_enc, // TODO: Rename stream_enc to dio_stream_enc?
	const struct dc_dp_mst_stream_allocation_table *proposed_table)
{
	struct link_mst_stream_allocation work_table[MAX_CONTROLLER_NUM] = { 0 };
	struct link_mst_stream_allocation *dc_alloc;

	int i;
	int j;

	/* if DRM proposed_table has more than one new payload */
	ASSERT(proposed_table->stream_count -
			link->mst_stream_alloc_table.stream_count < 2);

	/* copy proposed_table to link, add stream encoder */
	for (i = 0; i < proposed_table->stream_count; i++) {

		for (j = 0; j < link->mst_stream_alloc_table.stream_count; j++) {
			dc_alloc =
			&link->mst_stream_alloc_table.stream_allocations[j];

			if (dc_alloc->vcp_id ==
				proposed_table->stream_allocations[i].vcp_id) {

				work_table[i] = *dc_alloc;
				work_table[i].slot_count = proposed_table->stream_allocations[i].slot_count;
				break; /* exit j loop */
			}
		}

		/* new vcp_id */
		if (j == link->mst_stream_alloc_table.stream_count) {
			work_table[i].vcp_id =
				proposed_table->stream_allocations[i].vcp_id;
			work_table[i].slot_count =
				proposed_table->stream_allocations[i].slot_count;
			work_table[i].stream_enc = stream_enc;
			work_table[i].hpo_dp_stream_enc = hpo_dp_stream_enc;
		}
	}

	/* update link->mst_stream_alloc_table with work_table */
	link->mst_stream_alloc_table.stream_count =
			proposed_table->stream_count;
	for (i = 0; i < MAX_CONTROLLER_NUM; i++)
		link->mst_stream_alloc_table.stream_allocations[i] =
				work_table[i];
}

static void remove_stream_from_alloc_table(
		struct dc_link *link,
		struct stream_encoder *dio_stream_enc,
		struct hpo_dp_stream_encoder *hpo_dp_stream_enc)
{
	int i = 0;
	struct link_mst_stream_allocation_table *table =
			&link->mst_stream_alloc_table;

	if (hpo_dp_stream_enc) {
		for (; i < table->stream_count; i++)
			if (hpo_dp_stream_enc == table->stream_allocations[i].hpo_dp_stream_enc)
				break;
	} else {
		for (; i < table->stream_count; i++)
			if (dio_stream_enc == table->stream_allocations[i].stream_enc)
				break;
	}

	if (i < table->stream_count) {
		i++;
		for (; i < table->stream_count; i++)
			table->stream_allocations[i-1] = table->stream_allocations[i];
		memset(&table->stream_allocations[table->stream_count-1], 0,
				sizeof(struct link_mst_stream_allocation));
		table->stream_count--;
	}
}

static enum dc_status deallocate_mst_payload(struct pipe_ctx *pipe_ctx)
{
	struct dc_stream_state *stream = pipe_ctx->stream;
	struct dc_link *link = stream->link;
	struct dc_dp_mst_stream_allocation_table proposed_table = {0};
	struct fixed31_32 avg_time_slots_per_mtp = dc_fixpt_from_int(0);
	int i;
	bool mst_mode = (link->type == dc_connection_mst_branch);
	const struct link_hwss *link_hwss = get_link_hwss(link, &pipe_ctx->link_res);
	const struct dc_link_settings empty_link_settings = {0};
	DC_LOGGER_INIT(link->ctx->logger);

	/* deallocate_mst_payload is called before disable link. When mode or
	 * disable/enable monitor, new stream is created which is not in link
	 * stream[] yet. For this, payload is not allocated yet, so de-alloc
	 * should not done. For new mode set, map_resources will get engine
	 * for new stream, so stream_enc->id should be validated until here.
	 */

	/* slot X.Y */
	if (link_hwss->ext.set_throttled_vcp_size)
		link_hwss->ext.set_throttled_vcp_size(pipe_ctx, avg_time_slots_per_mtp);
	if (link_hwss->ext.set_hblank_min_symbol_width)
		link_hwss->ext.set_hblank_min_symbol_width(pipe_ctx,
				&empty_link_settings,
				avg_time_slots_per_mtp);

	if (mst_mode) {
		/* when link is in mst mode, reply on mst manager to remove
		 * payload
		 */
		if (dm_helpers_dp_mst_write_payload_allocation_table(
				stream->ctx,
				stream,
				&proposed_table,
				false))
			update_mst_stream_alloc_table(
					link,
					pipe_ctx->stream_res.stream_enc,
					pipe_ctx->stream_res.hpo_dp_stream_enc,
					&proposed_table);
		else
			DC_LOG_WARNING("Failed to update"
					"MST allocation table for"
					"pipe idx:%d\n",
					pipe_ctx->pipe_idx);
	} else {
		/* when link is no longer in mst mode (mst hub unplugged),
		 * remove payload with default dc logic
		 */
		remove_stream_from_alloc_table(link, pipe_ctx->stream_res.stream_enc,
				pipe_ctx->stream_res.hpo_dp_stream_enc);
	}

	DC_LOG_MST("%s"
			"stream_count: %d: ",
			__func__,
			link->mst_stream_alloc_table.stream_count);

	for (i = 0; i < MAX_CONTROLLER_NUM; i++) {
		DC_LOG_MST("stream_enc[%d]: %p      "
		"stream[%d].hpo_dp_stream_enc: %p      "
		"stream[%d].vcp_id: %d      "
		"stream[%d].slot_count: %d\n",
		i,
		(void *) link->mst_stream_alloc_table.stream_allocations[i].stream_enc,
		i,
		(void *) link->mst_stream_alloc_table.stream_allocations[i].hpo_dp_stream_enc,
		i,
		link->mst_stream_alloc_table.stream_allocations[i].vcp_id,
		i,
		link->mst_stream_alloc_table.stream_allocations[i].slot_count);
	}

	/* update mst stream allocation table hardware state */
	if (link_hwss->ext.update_stream_allocation_table == NULL ||
			link_dp_get_encoding_format(&link->cur_link_settings) == DP_UNKNOWN_ENCODING) {
		DC_LOG_DEBUG("Unknown encoding format\n");
		return DC_ERROR_UNEXPECTED;
	}

	link_hwss->ext.update_stream_allocation_table(link, &pipe_ctx->link_res,
			&link->mst_stream_alloc_table);

	if (mst_mode)
		dm_helpers_dp_mst_poll_for_allocation_change_trigger(
			stream->ctx,
			stream);

	dm_helpers_dp_mst_update_mst_mgr_for_deallocation(
			stream->ctx,
			stream);

	return DC_OK;
}

/* convert link_mst_stream_alloc_table to dm dp_mst_stream_alloc_table
 * because stream_encoder is not exposed to dm
 */
static enum dc_status allocate_mst_payload(struct pipe_ctx *pipe_ctx)
{
	struct dc_stream_state *stream = pipe_ctx->stream;
	struct dc_link *link = stream->link;
	struct dc_dp_mst_stream_allocation_table proposed_table = {0};
	struct fixed31_32 avg_time_slots_per_mtp;
	struct fixed31_32 pbn;
	struct fixed31_32 pbn_per_slot;
	int i;
	enum act_return_status ret;
	const struct link_hwss *link_hwss = get_link_hwss(link, &pipe_ctx->link_res);
	DC_LOGGER_INIT(link->ctx->logger);

	/* enable_link_dp_mst already check link->enabled_stream_count
	 * and stream is in link->stream[]. This is called during set mode,
	 * stream_enc is available.
	 */

	/* get calculate VC payload for stream: stream_alloc */
	if (dm_helpers_dp_mst_write_payload_allocation_table(
		stream->ctx,
		stream,
		&proposed_table,
		true))
		update_mst_stream_alloc_table(
					link,
					pipe_ctx->stream_res.stream_enc,
					pipe_ctx->stream_res.hpo_dp_stream_enc,
					&proposed_table);
	else
		DC_LOG_WARNING("Failed to update"
				"MST allocation table for"
				"pipe idx:%d\n",
				pipe_ctx->pipe_idx);

	DC_LOG_MST("%s  "
			"stream_count: %d: \n ",
			__func__,
			link->mst_stream_alloc_table.stream_count);

	for (i = 0; i < MAX_CONTROLLER_NUM; i++) {
		DC_LOG_MST("stream_enc[%d]: %p      "
		"stream[%d].hpo_dp_stream_enc: %p      "
		"stream[%d].vcp_id: %d      "
		"stream[%d].slot_count: %d\n",
		i,
		(void *) link->mst_stream_alloc_table.stream_allocations[i].stream_enc,
		i,
		(void *) link->mst_stream_alloc_table.stream_allocations[i].hpo_dp_stream_enc,
		i,
		link->mst_stream_alloc_table.stream_allocations[i].vcp_id,
		i,
		link->mst_stream_alloc_table.stream_allocations[i].slot_count);
	}

	ASSERT(proposed_table.stream_count > 0);

	/* program DP source TX for payload */
	if (link_hwss->ext.update_stream_allocation_table == NULL ||
			link_dp_get_encoding_format(&link->cur_link_settings) == DP_UNKNOWN_ENCODING) {
		DC_LOG_ERROR("Failure: unknown encoding format\n");
		return DC_ERROR_UNEXPECTED;
	}

	link_hwss->ext.update_stream_allocation_table(link,
			&pipe_ctx->link_res,
			&link->mst_stream_alloc_table);

	/* send down message */
	ret = dm_helpers_dp_mst_poll_for_allocation_change_trigger(
			stream->ctx,
			stream);

	if (ret != ACT_LINK_LOST)
		dm_helpers_dp_mst_send_payload_allocation(
				stream->ctx,
				stream);

	/* slot X.Y for only current stream */
	pbn_per_slot = get_pbn_per_slot(stream);
	if (pbn_per_slot.value == 0) {
		DC_LOG_ERROR("Failure: pbn_per_slot==0 not allowed. Cannot continue, returning DC_UNSUPPORTED_VALUE.\n");
		return DC_UNSUPPORTED_VALUE;
	}
	pbn = get_pbn_from_timing(pipe_ctx);
	avg_time_slots_per_mtp = dc_fixpt_div(pbn, pbn_per_slot);

	log_vcp_x_y(link, avg_time_slots_per_mtp);

	if (link_hwss->ext.set_throttled_vcp_size)
		link_hwss->ext.set_throttled_vcp_size(pipe_ctx, avg_time_slots_per_mtp);
	if (link_hwss->ext.set_hblank_min_symbol_width)
		link_hwss->ext.set_hblank_min_symbol_width(pipe_ctx,
				&link->cur_link_settings,
				avg_time_slots_per_mtp);

	return DC_OK;
}

struct fixed31_32 link_calculate_sst_avg_time_slots_per_mtp(
		const struct dc_stream_state *stream,
		const struct dc_link *link)
{
	struct fixed31_32 link_bw_effective =
			dc_fixpt_from_int(
					dp_link_bandwidth_kbps(link, &link->cur_link_settings));
	struct fixed31_32 timeslot_bw_effective =
			dc_fixpt_div_int(link_bw_effective, MAX_MTP_SLOT_COUNT);
	struct fixed31_32 timing_bw =
			dc_fixpt_from_int(
					dc_bandwidth_in_kbps_from_timing(&stream->timing,
							dc_link_get_highest_encoding_format(link)));
	struct fixed31_32 avg_time_slots_per_mtp =
			dc_fixpt_div(timing_bw, timeslot_bw_effective);

	return avg_time_slots_per_mtp;
}


static bool write_128b_132b_sst_payload_allocation_table(
		const struct dc_stream_state *stream,
		struct dc_link *link,
		struct link_mst_stream_allocation_table *proposed_table,
		bool allocate)
{
	const uint8_t vc_id = 1; /// VC ID always 1 for SST
	const uint8_t start_time_slot = 0; /// Always start at time slot 0 for SST
	bool result = false;
	uint8_t req_slot_count = 0;
	struct fixed31_32 avg_time_slots_per_mtp = { 0 };
	union payload_table_update_status update_status = { 0 };
	const uint32_t max_retries = 30;
	uint32_t retries = 0;
	enum dc_connection_type display_connected = (link->type != dc_connection_none);
	DC_LOGGER_INIT(link->ctx->logger);

	if (allocate)	{
		avg_time_slots_per_mtp = link_calculate_sst_avg_time_slots_per_mtp(stream, link);
		req_slot_count = dc_fixpt_ceil(avg_time_slots_per_mtp);
		/// Validation should filter out modes that exceed link BW
		ASSERT(req_slot_count <= MAX_MTP_SLOT_COUNT);
		if (req_slot_count > MAX_MTP_SLOT_COUNT)
			return false;
	} else {
		/// Leave req_slot_count = 0 if allocate is false.
	}

	proposed_table->stream_count = 1; /// Always 1 stream for SST
	proposed_table->stream_allocations[0].slot_count = req_slot_count;
	proposed_table->stream_allocations[0].vcp_id = vc_id;

	if (!display_connected || link->aux_access_disabled)
		return true;

	/// Write DPCD 2C0 = 1 to start updating
	update_status.bits.VC_PAYLOAD_TABLE_UPDATED = 1;
	core_link_write_dpcd(
			link,
			DP_PAYLOAD_TABLE_UPDATE_STATUS,
			&update_status.raw,
			1);

	/// Program the changes in DPCD 1C0 - 1C2
	ASSERT(vc_id == 1);
	core_link_write_dpcd(
			link,
			DP_PAYLOAD_ALLOCATE_SET,
			&vc_id,
			1);

	ASSERT(start_time_slot == 0);
	core_link_write_dpcd(
			link,
			DP_PAYLOAD_ALLOCATE_START_TIME_SLOT,
			&start_time_slot,
			1);

	core_link_write_dpcd(
			link,
			DP_PAYLOAD_ALLOCATE_TIME_SLOT_COUNT,
			&req_slot_count,
			1);

	/// Poll till DPCD 2C0 read 1
	/// Try for at least 150ms (30 retries, with 5ms delay after each attempt)

	while (retries < max_retries) {
		if (core_link_read_dpcd(
				link,
				DP_PAYLOAD_TABLE_UPDATE_STATUS,
				&update_status.raw,
				1) == DC_OK) {
			if (update_status.bits.VC_PAYLOAD_TABLE_UPDATED == 1) {
				DC_LOG_DP2("SST Update Payload: downstream payload table updated.");
				result = true;
				break;
			}
		} else {
			union dpcd_rev dpcdRev = {0};

			if (core_link_read_dpcd(
					link,
					DP_DPCD_REV,
					&dpcdRev.raw,
					1) != DC_OK) {
				DC_LOG_ERROR("SST Update Payload: Unable to read DPCD revision "
						"of sink while polling payload table "
						"updated status bit.");
				break;
			}
		}
		retries++;
		fsleep(5000);
	}

	if (!result && retries == max_retries) {
		DC_LOG_ERROR("SST Update Payload: Payload table not updated after retries, "
				"continue on. Something is wrong with the branch.");
		// TODO - DP2.0 Payload: Read and log the payload table from downstream branch
	}

	return result;
}

/*
 * Payload allocation/deallocation for SST introduced in DP2.0
 */
static enum dc_status update_sst_payload(struct pipe_ctx *pipe_ctx,
						 bool allocate)
{
	struct dc_stream_state *stream = pipe_ctx->stream;
	struct dc_link *link = stream->link;
	struct link_mst_stream_allocation_table proposed_table = {0};
	struct fixed31_32 avg_time_slots_per_mtp;
	const struct dc_link_settings empty_link_settings = {0};
	const struct link_hwss *link_hwss = get_link_hwss(link, &pipe_ctx->link_res);
	DC_LOGGER_INIT(link->ctx->logger);

	/* slot X.Y for SST payload deallocate */
	if (!allocate) {
		avg_time_slots_per_mtp = dc_fixpt_from_int(0);

		log_vcp_x_y(link, avg_time_slots_per_mtp);

		if (link_hwss->ext.set_throttled_vcp_size)
			link_hwss->ext.set_throttled_vcp_size(pipe_ctx,
					avg_time_slots_per_mtp);
		if (link_hwss->ext.set_hblank_min_symbol_width)
			link_hwss->ext.set_hblank_min_symbol_width(pipe_ctx,
					&empty_link_settings,
					avg_time_slots_per_mtp);
	}

	/* calculate VC payload and update branch with new payload allocation table*/
	if (!write_128b_132b_sst_payload_allocation_table(
			stream,
			link,
			&proposed_table,
			allocate)) {
		DC_LOG_ERROR("SST Update Payload: Failed to update "
						"allocation table for "
						"pipe idx: %d\n",
						pipe_ctx->pipe_idx);
		return DC_FAIL_DP_PAYLOAD_ALLOCATION;
	}

	proposed_table.stream_allocations[0].hpo_dp_stream_enc = pipe_ctx->stream_res.hpo_dp_stream_enc;

	ASSERT(proposed_table.stream_count == 1);

	//TODO - DP2.0 Logging: Instead of hpo_dp_stream_enc pointer, log instance id
	DC_LOG_DP2("SST Update Payload: hpo_dp_stream_enc: %p      "
		"vcp_id: %d      "
		"slot_count: %d\n",
		(void *) proposed_table.stream_allocations[0].hpo_dp_stream_enc,
		proposed_table.stream_allocations[0].vcp_id,
		proposed_table.stream_allocations[0].slot_count);

	/* program DP source TX for payload */
	link_hwss->ext.update_stream_allocation_table(link, &pipe_ctx->link_res,
			&proposed_table);

	/* poll for ACT handled */
	if (!poll_for_allocation_change_trigger(link)) {
		// Failures will result in blackscreen and errors logged
		BREAK_TO_DEBUGGER();
	}

	/* slot X.Y for SST payload allocate */
	if (allocate && link_dp_get_encoding_format(&link->cur_link_settings) ==
			DP_128b_132b_ENCODING) {
		avg_time_slots_per_mtp = link_calculate_sst_avg_time_slots_per_mtp(stream, link);

		log_vcp_x_y(link, avg_time_slots_per_mtp);

		if (link_hwss->ext.set_throttled_vcp_size)
			link_hwss->ext.set_throttled_vcp_size(pipe_ctx,
					avg_time_slots_per_mtp);
		if (link_hwss->ext.set_hblank_min_symbol_width)
			link_hwss->ext.set_hblank_min_symbol_width(pipe_ctx,
					&link->cur_link_settings,
					avg_time_slots_per_mtp);
	}

	/* Always return DC_OK.
	 * If part of sequence fails, log failure(s) and show blackscreen
	 */
	return DC_OK;
}

enum dc_status link_reduce_mst_payload(struct pipe_ctx *pipe_ctx, uint32_t bw_in_kbps)
{
	struct dc_stream_state *stream = pipe_ctx->stream;
	struct dc_link *link = stream->link;
	struct fixed31_32 avg_time_slots_per_mtp;
	struct fixed31_32 pbn;
	struct fixed31_32 pbn_per_slot;
	struct dc_dp_mst_stream_allocation_table proposed_table = {0};
	uint8_t i;
	const struct link_hwss *link_hwss = get_link_hwss(link, &pipe_ctx->link_res);
	DC_LOGGER_INIT(link->ctx->logger);

	/* decrease throttled vcp size */
	pbn_per_slot = get_pbn_per_slot(stream);
	pbn = get_pbn_from_bw_in_kbps(bw_in_kbps);
	avg_time_slots_per_mtp = dc_fixpt_div(pbn, pbn_per_slot);

	if (link_hwss->ext.set_throttled_vcp_size)
		link_hwss->ext.set_throttled_vcp_size(pipe_ctx, avg_time_slots_per_mtp);
	if (link_hwss->ext.set_hblank_min_symbol_width)
		link_hwss->ext.set_hblank_min_symbol_width(pipe_ctx,
				&link->cur_link_settings,
				avg_time_slots_per_mtp);

	/* send ALLOCATE_PAYLOAD sideband message with updated pbn */
	dm_helpers_dp_mst_send_payload_allocation(
			stream->ctx,
			stream);

	/* notify immediate branch device table update */
	if (dm_helpers_dp_mst_write_payload_allocation_table(
			stream->ctx,
			stream,
			&proposed_table,
			true)) {
		/* update mst stream allocation table software state */
		update_mst_stream_alloc_table(
				link,
				pipe_ctx->stream_res.stream_enc,
				pipe_ctx->stream_res.hpo_dp_stream_enc,
				&proposed_table);
	} else {
		DC_LOG_WARNING("Failed to update"
				"MST allocation table for"
				"pipe idx:%d\n",
				pipe_ctx->pipe_idx);
	}

	DC_LOG_MST("%s  "
			"stream_count: %d: \n ",
			__func__,
			link->mst_stream_alloc_table.stream_count);

	for (i = 0; i < MAX_CONTROLLER_NUM; i++) {
		DC_LOG_MST("stream_enc[%d]: %p      "
		"stream[%d].hpo_dp_stream_enc: %p      "
		"stream[%d].vcp_id: %d      "
		"stream[%d].slot_count: %d\n",
		i,
		(void *) link->mst_stream_alloc_table.stream_allocations[i].stream_enc,
		i,
		(void *) link->mst_stream_alloc_table.stream_allocations[i].hpo_dp_stream_enc,
		i,
		link->mst_stream_alloc_table.stream_allocations[i].vcp_id,
		i,
		link->mst_stream_alloc_table.stream_allocations[i].slot_count);
	}

	ASSERT(proposed_table.stream_count > 0);

	/* update mst stream allocation table hardware state */
	if (link_hwss->ext.update_stream_allocation_table == NULL ||
			link_dp_get_encoding_format(&link->cur_link_settings) == DP_UNKNOWN_ENCODING) {
		DC_LOG_ERROR("Failure: unknown encoding format\n");
		return DC_ERROR_UNEXPECTED;
	}

	link_hwss->ext.update_stream_allocation_table(link, &pipe_ctx->link_res,
			&link->mst_stream_alloc_table);

	/* poll for immediate branch device ACT handled */
	dm_helpers_dp_mst_poll_for_allocation_change_trigger(
			stream->ctx,
			stream);

	return DC_OK;
}

enum dc_status link_increase_mst_payload(struct pipe_ctx *pipe_ctx, uint32_t bw_in_kbps)
{
	struct dc_stream_state *stream = pipe_ctx->stream;
	struct dc_link *link = stream->link;
	struct fixed31_32 avg_time_slots_per_mtp;
	struct fixed31_32 pbn;
	struct fixed31_32 pbn_per_slot;
	struct dc_dp_mst_stream_allocation_table proposed_table = {0};
	uint8_t i;
	enum act_return_status ret;
	const struct link_hwss *link_hwss = get_link_hwss(link, &pipe_ctx->link_res);
	DC_LOGGER_INIT(link->ctx->logger);

	/* notify immediate branch device table update */
	if (dm_helpers_dp_mst_write_payload_allocation_table(
				stream->ctx,
				stream,
				&proposed_table,
				true)) {
		/* update mst stream allocation table software state */
		update_mst_stream_alloc_table(
				link,
				pipe_ctx->stream_res.stream_enc,
				pipe_ctx->stream_res.hpo_dp_stream_enc,
				&proposed_table);
	}

	DC_LOG_MST("%s  "
			"stream_count: %d: \n ",
			__func__,
			link->mst_stream_alloc_table.stream_count);

	for (i = 0; i < MAX_CONTROLLER_NUM; i++) {
		DC_LOG_MST("stream_enc[%d]: %p      "
		"stream[%d].hpo_dp_stream_enc: %p      "
		"stream[%d].vcp_id: %d      "
		"stream[%d].slot_count: %d\n",
		i,
		(void *) link->mst_stream_alloc_table.stream_allocations[i].stream_enc,
		i,
		(void *) link->mst_stream_alloc_table.stream_allocations[i].hpo_dp_stream_enc,
		i,
		link->mst_stream_alloc_table.stream_allocations[i].vcp_id,
		i,
		link->mst_stream_alloc_table.stream_allocations[i].slot_count);
	}

	ASSERT(proposed_table.stream_count > 0);

	/* update mst stream allocation table hardware state */
	if (link_hwss->ext.update_stream_allocation_table == NULL ||
			link_dp_get_encoding_format(&link->cur_link_settings) == DP_UNKNOWN_ENCODING) {
		DC_LOG_ERROR("Failure: unknown encoding format\n");
		return DC_ERROR_UNEXPECTED;
	}

	link_hwss->ext.update_stream_allocation_table(link, &pipe_ctx->link_res,
			&link->mst_stream_alloc_table);

	/* poll for immediate branch device ACT handled */
	ret = dm_helpers_dp_mst_poll_for_allocation_change_trigger(
			stream->ctx,
			stream);

	if (ret != ACT_LINK_LOST) {
		/* send ALLOCATE_PAYLOAD sideband message with updated pbn */
		dm_helpers_dp_mst_send_payload_allocation(
				stream->ctx,
				stream);
	}

	/* increase throttled vcp size */
	pbn = get_pbn_from_bw_in_kbps(bw_in_kbps);
	pbn_per_slot = get_pbn_per_slot(stream);
	avg_time_slots_per_mtp = dc_fixpt_div(pbn, pbn_per_slot);

	if (link_hwss->ext.set_throttled_vcp_size)
		link_hwss->ext.set_throttled_vcp_size(pipe_ctx, avg_time_slots_per_mtp);
	if (link_hwss->ext.set_hblank_min_symbol_width)
		link_hwss->ext.set_hblank_min_symbol_width(pipe_ctx,
				&link->cur_link_settings,
				avg_time_slots_per_mtp);

	return DC_OK;
}

static void disable_link_dp(struct dc_link *link,
		const struct link_resource *link_res,
		enum signal_type signal)
{
	struct dc_link_settings link_settings = link->cur_link_settings;

	if (signal == SIGNAL_TYPE_DISPLAY_PORT_MST &&
			link->mst_stream_alloc_table.stream_count > 0)
		/* disable MST link only when last vc payload is deallocated */
		return;

	dp_disable_link_phy(link, link_res, signal);

	if (link->connector_signal == SIGNAL_TYPE_EDP) {
		if (!link->skip_implict_edp_power_control)
			link->dc->hwss.edp_power_control(link, false);
	}

	if (signal == SIGNAL_TYPE_DISPLAY_PORT_MST)
		/* set the sink to SST mode after disabling the link */
		enable_mst_on_sink(link, false);

	if (link_dp_get_encoding_format(&link_settings) ==
			DP_8b_10b_ENCODING) {
		dp_set_fec_enable(link, false);
		dp_set_fec_ready(link, link_res, false);
	}
}

static void disable_link(struct dc_link *link,
		const struct link_resource *link_res,
		enum signal_type signal)
{
	if (dc_is_dp_signal(signal)) {
		disable_link_dp(link, link_res, signal);
	} else if (signal == SIGNAL_TYPE_VIRTUAL) {
		link->dc->hwss.disable_link_output(link, link_res, SIGNAL_TYPE_DISPLAY_PORT);
	} else {
		link->dc->hwss.disable_link_output(link, link_res, signal);
	}

	if (signal == SIGNAL_TYPE_DISPLAY_PORT_MST) {
		/* MST disable link only when no stream use the link */
		if (link->mst_stream_alloc_table.stream_count <= 0)
			link->link_status.link_active = false;
	} else {
		link->link_status.link_active = false;
	}
}

static void enable_link_hdmi(struct pipe_ctx *pipe_ctx)
{
	struct dc_stream_state *stream = pipe_ctx->stream;
	struct dc_link *link = stream->link;
	enum dc_color_depth display_color_depth;
	enum engine_id eng_id;
	struct ext_hdmi_settings settings = {0};
	bool is_over_340mhz = false;
	bool is_vga_mode = (stream->timing.h_addressable == 640)
			&& (stream->timing.v_addressable == 480);
	struct dc *dc = pipe_ctx->stream->ctx->dc;
	const struct link_hwss *link_hwss = get_link_hwss(link, &pipe_ctx->link_res);

	if (stream->phy_pix_clk == 0)
		stream->phy_pix_clk = stream->timing.pix_clk_100hz / 10;
	if (stream->phy_pix_clk > 340000)
		is_over_340mhz = true;

	if (dc_is_hdmi_signal(pipe_ctx->stream->signal)) {
		unsigned short masked_chip_caps = pipe_ctx->stream->link->chip_caps &
				EXT_DISPLAY_PATH_CAPS__EXT_CHIP_MASK;
		if (masked_chip_caps == EXT_DISPLAY_PATH_CAPS__HDMI20_TISN65DP159RSBT) {
			/* DP159, Retimer settings */
			eng_id = pipe_ctx->stream_res.stream_enc->id;

			if (get_ext_hdmi_settings(pipe_ctx, eng_id, &settings)) {
				write_i2c_retimer_setting(pipe_ctx,
						is_vga_mode, is_over_340mhz, &settings);
			} else {
				write_i2c_default_retimer_setting(pipe_ctx,
						is_vga_mode, is_over_340mhz);
			}
		} else if (masked_chip_caps == EXT_DISPLAY_PATH_CAPS__HDMI20_PI3EQX1204) {
			/* PI3EQX1204, Redriver settings */
			write_i2c_redriver_setting(pipe_ctx, is_over_340mhz);
		}
	}

	if (dc_is_hdmi_signal(pipe_ctx->stream->signal))
		write_scdc_data(
			stream->link->ddc,
			stream->phy_pix_clk,
			stream->timing.flags.LTE_340MCSC_SCRAMBLE);

	memset(&stream->link->cur_link_settings, 0,
			sizeof(struct dc_link_settings));

	display_color_depth = stream->timing.display_color_depth;
	if (stream->timing.pixel_encoding == PIXEL_ENCODING_YCBCR422)
		display_color_depth = COLOR_DEPTH_888;

	/* We need to enable stream encoder for TMDS first to apply 1/4 TMDS
	 * character clock in case that beyond 340MHz.
	 */
	if (dc_is_hdmi_tmds_signal(pipe_ctx->stream->signal) || dc_is_dvi_signal(pipe_ctx->stream->signal))
		link_hwss->setup_stream_encoder(pipe_ctx);

	dc->hwss.enable_tmds_link_output(
			link,
			&pipe_ctx->link_res,
			pipe_ctx->stream->signal,
			pipe_ctx->clock_source->id,
			display_color_depth,
			stream->phy_pix_clk);

	if (dc_is_hdmi_signal(pipe_ctx->stream->signal))
		read_scdc_data(link->ddc);
}

static enum dc_status enable_link_dp(struct dc_state *state,
				     struct pipe_ctx *pipe_ctx)
{
	struct dc_stream_state *stream = pipe_ctx->stream;
	enum dc_status status;
	bool skip_video_pattern;
	struct dc_link *link = stream->link;
	const struct dc_link_settings *link_settings =
			&pipe_ctx->link_config.dp_link_settings;
	bool fec_enable;
	int i;
	bool apply_seamless_boot_optimization = false;
	uint32_t bl_oled_enable_delay = 50; // in ms
	uint32_t post_oui_delay = 30; // 30ms
	/* Reduce link bandwidth between failed link training attempts. */
	bool do_fallback = false;
	int lt_attempts = LINK_TRAINING_ATTEMPTS;

	// Increase retry count if attempting DP1.x on FIXED_VS link
	if ((link->chip_caps & EXT_DISPLAY_PATH_CAPS__DP_FIXED_VS_EN) &&
			link_dp_get_encoding_format(link_settings) == DP_8b_10b_ENCODING)
		lt_attempts = 10;

	// check for seamless boot
	for (i = 0; i < state->stream_count; i++) {
		if (state->streams[i]->apply_seamless_boot_optimization) {
			apply_seamless_boot_optimization = true;
			break;
		}
	}

	/* Train with fallback when enabling DPIA link. Conventional links are
	 * trained with fallback during sink detection.
	 */
	if (link->ep_type == DISPLAY_ENDPOINT_USB4_DPIA)
		do_fallback = true;

	/*
	 * Temporary w/a to get DP2.0 link rates to work with SST.
	 * TODO DP2.0 - Workaround: Remove w/a if and when the issue is resolved.
	 */
	if (link_dp_get_encoding_format(link_settings) == DP_128b_132b_ENCODING &&
			pipe_ctx->stream->signal == SIGNAL_TYPE_DISPLAY_PORT &&
			link->dc->debug.set_mst_en_for_sst) {
		enable_mst_on_sink(link, true);
	}
	if (pipe_ctx->stream->signal == SIGNAL_TYPE_EDP) {
		/*in case it is not on*/
		if (!link->dc->config.edp_no_power_sequencing)
			link->dc->hwss.edp_power_control(link, true);
		link->dc->hwss.edp_wait_for_hpd_ready(link, true);
	}

	if (link_dp_get_encoding_format(link_settings) == DP_128b_132b_ENCODING) {
		/* TODO - DP2.0 HW: calculate 32 symbol clock for HPO encoder */
	} else {
		pipe_ctx->stream_res.pix_clk_params.requested_sym_clk =
				link_settings->link_rate * LINK_RATE_REF_FREQ_IN_KHZ;
		if (state->clk_mgr && !apply_seamless_boot_optimization)
			state->clk_mgr->funcs->update_clocks(state->clk_mgr,
					state, false);
	}

	// during mode switch we do DP_SET_POWER off then on, and OUI is lost
	dpcd_set_source_specific_data(link);
	if (link->dpcd_sink_ext_caps.raw != 0) {
		post_oui_delay += link->panel_config.pps.extra_post_OUI_ms;
		msleep(post_oui_delay);
	}

	// similarly, mode switch can cause loss of cable ID
	dpcd_write_cable_id_to_dprx(link);

	skip_video_pattern = true;

	if (link_settings->link_rate == LINK_RATE_LOW)
		skip_video_pattern = false;

	if (perform_link_training_with_retries(link_settings,
					       skip_video_pattern,
					       lt_attempts,
					       pipe_ctx,
					       pipe_ctx->stream->signal,
					       do_fallback)) {
		status = DC_OK;
	} else {
		status = DC_FAIL_DP_LINK_TRAINING;
	}

	if (link->preferred_training_settings.fec_enable)
		fec_enable = *link->preferred_training_settings.fec_enable;
	else
		fec_enable = true;

	if (link_dp_get_encoding_format(link_settings) == DP_8b_10b_ENCODING)
		dp_set_fec_enable(link, fec_enable);

	// during mode set we do DP_SET_POWER off then on, aux writes are lost
	if (link->dpcd_sink_ext_caps.bits.oled == 1 ||
		link->dpcd_sink_ext_caps.bits.sdr_aux_backlight_control == 1 ||
		link->dpcd_sink_ext_caps.bits.hdr_aux_backlight_control == 1) {
		set_default_brightness_aux(link);
		if (link->dpcd_sink_ext_caps.bits.oled == 1)
			msleep(bl_oled_enable_delay);
		edp_backlight_enable_aux(link, true);
	}

	return status;
}

static enum dc_status enable_link_edp(
		struct dc_state *state,
		struct pipe_ctx *pipe_ctx)
{
	return enable_link_dp(state, pipe_ctx);
}

static void enable_link_lvds(struct pipe_ctx *pipe_ctx)
{
	struct dc_stream_state *stream = pipe_ctx->stream;
	struct dc_link *link = stream->link;
	struct dc *dc = stream->ctx->dc;

	if (stream->phy_pix_clk == 0)
		stream->phy_pix_clk = stream->timing.pix_clk_100hz / 10;

	memset(&stream->link->cur_link_settings, 0,
			sizeof(struct dc_link_settings));
	dc->hwss.enable_lvds_link_output(
			link,
			&pipe_ctx->link_res,
			pipe_ctx->clock_source->id,
			stream->phy_pix_clk);

}

static enum dc_status enable_link_dp_mst(
		struct dc_state *state,
		struct pipe_ctx *pipe_ctx)
{
	struct dc_link *link = pipe_ctx->stream->link;
	unsigned char mstm_cntl = 0;

	/* sink signal type after MST branch is MST. Multiple MST sinks
	 * share one link. Link DP PHY is enable or training only once.
	 */
	if (link->link_status.link_active)
		return DC_OK;

	/* clear payload table */
	core_link_read_dpcd(link, DP_MSTM_CTRL, &mstm_cntl, 1);
	if (mstm_cntl & DP_MST_EN)
		dm_helpers_dp_mst_clear_payload_allocation_table(link->ctx, link);

	/* to make sure the pending down rep can be processed
	 * before enabling the link
	 */
	dm_helpers_dp_mst_poll_pending_down_reply(link->ctx, link);

	/* set the sink to MST mode before enabling the link */
	enable_mst_on_sink(link, true);

	return enable_link_dp(state, pipe_ctx);
}

static enum dc_status enable_link_virtual(struct pipe_ctx *pipe_ctx)
{
	struct dc_link *link = pipe_ctx->stream->link;

	link->dc->hwss.enable_dp_link_output(link,
			&pipe_ctx->link_res,
			SIGNAL_TYPE_DISPLAY_PORT,
			pipe_ctx->clock_source->id,
			&pipe_ctx->link_config.dp_link_settings);
	return DC_OK;
}

static enum dc_status enable_link(
		struct dc_state *state,
		struct pipe_ctx *pipe_ctx)
{
	enum dc_status status = DC_ERROR_UNEXPECTED;
	struct dc_stream_state *stream = pipe_ctx->stream;
	struct dc_link *link = stream->link;

	/* There's some scenarios where driver is unloaded with display
	 * still enabled. When driver is reloaded, it may cause a display
	 * to not light up if there is a mismatch between old and new
	 * link settings. Need to call disable first before enabling at
	 * new link settings.
	 */
	if (link->link_status.link_active)
		disable_link(link, &pipe_ctx->link_res, pipe_ctx->stream->signal);

	switch (pipe_ctx->stream->signal) {
	case SIGNAL_TYPE_DISPLAY_PORT:
		status = enable_link_dp(state, pipe_ctx);
		break;
	case SIGNAL_TYPE_EDP:
		status = enable_link_edp(state, pipe_ctx);
		break;
	case SIGNAL_TYPE_DISPLAY_PORT_MST:
		status = enable_link_dp_mst(state, pipe_ctx);
		msleep(200);
		break;
	case SIGNAL_TYPE_DVI_SINGLE_LINK:
	case SIGNAL_TYPE_DVI_DUAL_LINK:
	case SIGNAL_TYPE_HDMI_TYPE_A:
		enable_link_hdmi(pipe_ctx);
		status = DC_OK;
		break;
	case SIGNAL_TYPE_LVDS:
		enable_link_lvds(pipe_ctx);
		status = DC_OK;
		break;
	case SIGNAL_TYPE_VIRTUAL:
		status = enable_link_virtual(pipe_ctx);
		break;
	default:
		break;
	}

	if (status == DC_OK) {
		pipe_ctx->stream->link->link_status.link_active = true;
	}

	return status;
}

static bool allocate_usb4_bandwidth_for_stream(struct dc_stream_state *stream, int bw)
{
	struct dc_link *link = stream->sink->link;
	int req_bw = bw;

	DC_LOGGER_INIT(link->ctx->logger);

	if (!link->dpia_bw_alloc_config.bw_alloc_enabled)
		return false;

	if (stream->signal == SIGNAL_TYPE_DISPLAY_PORT_MST) {
		int sink_index = 0;
		int i = 0;

		for (i = 0; i < link->sink_count; i++) {
			if (link->remote_sinks[i] == NULL)
				continue;

			if (stream->sink->sink_id != link->remote_sinks[i]->sink_id)
				req_bw += link->dpia_bw_alloc_config.remote_sink_req_bw[i];
			else
				sink_index = i;
		}

		link->dpia_bw_alloc_config.remote_sink_req_bw[sink_index] = bw;
	}

	/* get dp overhead for dp tunneling */
	link->dpia_bw_alloc_config.dp_overhead = link_dp_dpia_get_dp_overhead_in_dp_tunneling(link);
	req_bw += link->dpia_bw_alloc_config.dp_overhead;

	if (link_dp_dpia_allocate_usb4_bandwidth_for_stream(link, req_bw)) {
		if (req_bw <= link->dpia_bw_alloc_config.allocated_bw) {
			DC_LOG_DEBUG("%s, Success in allocate bw for link(%d), allocated_bw(%d), dp_overhead(%d)\n",
					__func__, link->link_index, link->dpia_bw_alloc_config.allocated_bw,
					link->dpia_bw_alloc_config.dp_overhead);
		} else {
			// Cannot get the required bandwidth.
			DC_LOG_ERROR("%s, Failed to allocate bw for link(%d), allocated_bw(%d), dp_overhead(%d)\n",
					__func__, link->link_index, link->dpia_bw_alloc_config.allocated_bw,
					link->dpia_bw_alloc_config.dp_overhead);
			return false;
		}
	} else {
		DC_LOG_DEBUG("%s, usb4 request bw timeout\n", __func__);
		return false;
	}

	if (stream->signal == SIGNAL_TYPE_DISPLAY_PORT_MST) {
		int i = 0;

		for (i = 0; i < link->sink_count; i++) {
			if (link->remote_sinks[i] == NULL)
				continue;
			DC_LOG_DEBUG("%s, remote_sink=%s, request_bw=%d\n", __func__,
					(const char *)(&link->remote_sinks[i]->edid_caps.display_name[0]),
					link->dpia_bw_alloc_config.remote_sink_req_bw[i]);
		}
	}

	return true;
}

static bool allocate_usb4_bandwidth(struct dc_stream_state *stream)
{
	bool ret;

	int bw = dc_bandwidth_in_kbps_from_timing(&stream->timing,
			dc_link_get_highest_encoding_format(stream->sink->link));

	ret = allocate_usb4_bandwidth_for_stream(stream, bw);

	return ret;
}

static bool deallocate_usb4_bandwidth(struct dc_stream_state *stream)
{
	bool ret;

	ret = allocate_usb4_bandwidth_for_stream(stream, 0);

	return ret;
}

void link_set_dpms_off(struct pipe_ctx *pipe_ctx)
{
	struct dc  *dc = pipe_ctx->stream->ctx->dc;
	struct dc_stream_state *stream = pipe_ctx->stream;
	struct dc_link *link = stream->sink->link;
	struct vpg *vpg = pipe_ctx->stream_res.stream_enc->vpg;
	enum dp_panel_mode panel_mode_dp = dp_get_panel_mode(link);

	DC_LOGGER_INIT(pipe_ctx->stream->ctx->logger);

	ASSERT(is_master_pipe_for_link(link, pipe_ctx));

	if (dp_is_128b_132b_signal(pipe_ctx))
		vpg = pipe_ctx->stream_res.hpo_dp_stream_enc->vpg;
	if (dc_is_virtual_signal(pipe_ctx->stream->signal))
		return;

	if (pipe_ctx->stream->sink) {
		if (pipe_ctx->stream->sink->sink_signal != SIGNAL_TYPE_VIRTUAL &&
			pipe_ctx->stream->sink->sink_signal != SIGNAL_TYPE_NONE) {
			DC_LOG_DC("%s pipe_ctx dispname=%s signal=%x\n", __func__,
			pipe_ctx->stream->sink->edid_caps.display_name,
			pipe_ctx->stream->signal);
		}
	}

	if (!pipe_ctx->stream->sink->edid_caps.panel_patch.skip_avmute) {
		if (dc_is_hdmi_signal(pipe_ctx->stream->signal))
			set_avmute(pipe_ctx, true);
	}

	dc->hwss.disable_audio_stream(pipe_ctx);

	update_psp_stream_config(pipe_ctx, true);
	dc->hwss.blank_stream(pipe_ctx);

	if (pipe_ctx->stream->link->ep_type == DISPLAY_ENDPOINT_USB4_DPIA)
		deallocate_usb4_bandwidth(pipe_ctx->stream);

	if (pipe_ctx->stream->signal == SIGNAL_TYPE_DISPLAY_PORT_MST)
		deallocate_mst_payload(pipe_ctx);
	else if (dc_is_dp_sst_signal(pipe_ctx->stream->signal) &&
			dp_is_128b_132b_signal(pipe_ctx))
		update_sst_payload(pipe_ctx, false);

	if (dc_is_hdmi_signal(pipe_ctx->stream->signal)) {
		struct ext_hdmi_settings settings = {0};
		enum engine_id eng_id = pipe_ctx->stream_res.stream_enc->id;

		unsigned short masked_chip_caps = link->chip_caps &
				EXT_DISPLAY_PATH_CAPS__EXT_CHIP_MASK;
		//Need to inform that sink is going to use legacy HDMI mode.
		write_scdc_data(
			link->ddc,
			165000,//vbios only handles 165Mhz.
			false);
		if (masked_chip_caps == EXT_DISPLAY_PATH_CAPS__HDMI20_TISN65DP159RSBT) {
			/* DP159, Retimer settings */
			if (get_ext_hdmi_settings(pipe_ctx, eng_id, &settings))
				write_i2c_retimer_setting(pipe_ctx,
						false, false, &settings);
			else
				write_i2c_default_retimer_setting(pipe_ctx,
						false, false);
		} else if (masked_chip_caps == EXT_DISPLAY_PATH_CAPS__HDMI20_PI3EQX1204) {
			/* PI3EQX1204, Redriver settings */
			write_i2c_redriver_setting(pipe_ctx, false);
		}
	}

	if (pipe_ctx->stream->signal == SIGNAL_TYPE_DISPLAY_PORT &&
			!dp_is_128b_132b_signal(pipe_ctx)) {

		/* In DP1.x SST mode, our encoder will go to TPS1
		 * when link is on but stream is off.
		 * Disabling link before stream will avoid exposing TPS1 pattern
		 * during the disable sequence as it will confuse some receivers
		 * state machine.
		 * In DP2 or MST mode, our encoder will stay video active
		 */
		disable_link(pipe_ctx->stream->link, &pipe_ctx->link_res, pipe_ctx->stream->signal);
		dc->hwss.disable_stream(pipe_ctx);
	} else {
		dc->hwss.disable_stream(pipe_ctx);
		disable_link(pipe_ctx->stream->link, &pipe_ctx->link_res, pipe_ctx->stream->signal);
	}
	edp_set_panel_assr(link, pipe_ctx, &panel_mode_dp, false);

	if (pipe_ctx->stream->timing.flags.DSC) {
		if (dc_is_dp_signal(pipe_ctx->stream->signal))
			link_set_dsc_enable(pipe_ctx, false);
	}
	if (dp_is_128b_132b_signal(pipe_ctx)) {
		if (pipe_ctx->stream_res.tg->funcs->set_out_mux)
			pipe_ctx->stream_res.tg->funcs->set_out_mux(pipe_ctx->stream_res.tg, OUT_MUX_DIO);
	}

	if (vpg && vpg->funcs->vpg_powerdown)
		vpg->funcs->vpg_powerdown(vpg);

	/* for psp not exist case */
	if (link->connector_signal == SIGNAL_TYPE_EDP && dc->debug.psp_disabled_wa) {
		/* reset internal save state to default since eDP is  off */
		enum dp_panel_mode panel_mode = dp_get_panel_mode(pipe_ctx->stream->link);
		/* since current psp not loaded, we need to reset it to default*/
		link->panel_mode = panel_mode;
	}
}

void link_set_dpms_on(
		struct dc_state *state,
		struct pipe_ctx *pipe_ctx)
{
	struct dc *dc = pipe_ctx->stream->ctx->dc;
	struct dc_stream_state *stream = pipe_ctx->stream;
	struct dc_link *link = stream->sink->link;
	enum dc_status status;
	struct link_encoder *link_enc;
	enum otg_out_mux_dest otg_out_dest = OUT_MUX_DIO;
	struct vpg *vpg = pipe_ctx->stream_res.stream_enc->vpg;
	const struct link_hwss *link_hwss = get_link_hwss(link, &pipe_ctx->link_res);
	bool apply_edp_fast_boot_optimization =
		pipe_ctx->stream->apply_edp_fast_boot_optimization;

	DC_LOGGER_INIT(pipe_ctx->stream->ctx->logger);

	ASSERT(is_master_pipe_for_link(link, pipe_ctx));

	if (dp_is_128b_132b_signal(pipe_ctx))
		vpg = pipe_ctx->stream_res.hpo_dp_stream_enc->vpg;
	if (dc_is_virtual_signal(pipe_ctx->stream->signal))
		return;

	if (pipe_ctx->stream->sink) {
		if (pipe_ctx->stream->sink->sink_signal != SIGNAL_TYPE_VIRTUAL &&
			pipe_ctx->stream->sink->sink_signal != SIGNAL_TYPE_NONE) {
			DC_LOG_DC("%s pipe_ctx dispname=%s signal=%x\n", __func__,
			pipe_ctx->stream->sink->edid_caps.display_name,
			pipe_ctx->stream->signal);
		}
	}

	link_enc = link_enc_cfg_get_link_enc(link);
	ASSERT(link_enc);

	if (!dc_is_virtual_signal(pipe_ctx->stream->signal)
			&& !dp_is_128b_132b_signal(pipe_ctx)) {
		if (link_enc)
			link_enc->funcs->setup(
				link_enc,
				pipe_ctx->stream->signal);
	}

	pipe_ctx->stream->link->link_state_valid = true;

	if (pipe_ctx->stream_res.tg->funcs->set_out_mux) {
		if (dp_is_128b_132b_signal(pipe_ctx))
			otg_out_dest = OUT_MUX_HPO_DP;
		else
			otg_out_dest = OUT_MUX_DIO;
		pipe_ctx->stream_res.tg->funcs->set_out_mux(pipe_ctx->stream_res.tg, otg_out_dest);
	}

	link_hwss->setup_stream_attribute(pipe_ctx);

	pipe_ctx->stream->apply_edp_fast_boot_optimization = false;

	// Enable VPG before building infoframe
	if (vpg && vpg->funcs->vpg_poweron)
		vpg->funcs->vpg_poweron(vpg);

	resource_build_info_frame(pipe_ctx);
	dc->hwss.update_info_frame(pipe_ctx);

	if (dc_is_dp_signal(pipe_ctx->stream->signal))
		dp_trace_source_sequence(link, DPCD_SOURCE_SEQ_AFTER_UPDATE_INFO_FRAME);

	/* Do not touch link on seamless boot optimization. */
	if (pipe_ctx->stream->apply_seamless_boot_optimization) {
		pipe_ctx->stream->dpms_off = false;

		/* Still enable stream features & audio on seamless boot for DP external displays */
		if (pipe_ctx->stream->signal == SIGNAL_TYPE_DISPLAY_PORT) {
			enable_stream_features(pipe_ctx);
			dc->hwss.enable_audio_stream(pipe_ctx);
		}

		update_psp_stream_config(pipe_ctx, false);
		return;
	}

	/* eDP lit up by bios already, no need to enable again. */
	if (pipe_ctx->stream->signal == SIGNAL_TYPE_EDP &&
				apply_edp_fast_boot_optimization &&
				!pipe_ctx->stream->timing.flags.DSC &&
				!pipe_ctx->next_odm_pipe) {
		pipe_ctx->stream->dpms_off = false;
		update_psp_stream_config(pipe_ctx, false);
		return;
	}

	if (pipe_ctx->stream->dpms_off)
		return;

	/* Have to setup DSC before DIG FE and BE are connected (which happens before the
	 * link training). This is to make sure the bandwidth sent to DIG BE won't be
	 * bigger than what the link and/or DIG BE can handle. VBID[6]/CompressedStream_flag
	 * will be automatically set at a later time when the video is enabled
	 * (DP_VID_STREAM_EN = 1).
	 */
	if (pipe_ctx->stream->timing.flags.DSC) {
		if (dc_is_dp_signal(pipe_ctx->stream->signal) ||
		    dc_is_virtual_signal(pipe_ctx->stream->signal))
			link_set_dsc_enable(pipe_ctx, true);
	}

	status = enable_link(state, pipe_ctx);

	if (status != DC_OK) {
		DC_LOG_WARNING("enabling link %u failed: %d\n",
		pipe_ctx->stream->link->link_index,
		status);

		/* Abort stream enable *unless* the failure was due to
		 * DP link training - some DP monitors will recover and
		 * show the stream anyway. But MST displays can't proceed
		 * without link training.
		 */
		if (status != DC_FAIL_DP_LINK_TRAINING ||
				pipe_ctx->stream->signal == SIGNAL_TYPE_DISPLAY_PORT_MST) {
			if (false == stream->link->link_status.link_active)
				disable_link(stream->link, &pipe_ctx->link_res,
						pipe_ctx->stream->signal);
			BREAK_TO_DEBUGGER();
			return;
		}
	}

	/* turn off otg test pattern if enable */
	if (pipe_ctx->stream_res.tg->funcs->set_test_pattern)
		pipe_ctx->stream_res.tg->funcs->set_test_pattern(pipe_ctx->stream_res.tg,
				CONTROLLER_DP_TEST_PATTERN_VIDEOMODE,
				COLOR_DEPTH_UNDEFINED);

	/* This second call is needed to reconfigure the DIG
	 * as a workaround for the incorrect value being applied
	 * from transmitter control.
	 */
	if (!(dc_is_virtual_signal(pipe_ctx->stream->signal) ||
			dp_is_128b_132b_signal(pipe_ctx))) {

			if (link_enc)
				link_enc->funcs->setup(
					link_enc,
					pipe_ctx->stream->signal);

		}

	dc->hwss.enable_stream(pipe_ctx);

	/* Set DPS PPS SDP (AKA "info frames") */
	if (pipe_ctx->stream->timing.flags.DSC) {
		if (dc_is_dp_signal(pipe_ctx->stream->signal) ||
				dc_is_virtual_signal(pipe_ctx->stream->signal)) {
			dp_set_dsc_on_rx(pipe_ctx, true);
			link_set_dsc_pps_packet(pipe_ctx, true, true);
		}
	}

	if (pipe_ctx->stream->link->ep_type == DISPLAY_ENDPOINT_USB4_DPIA)
		allocate_usb4_bandwidth(pipe_ctx->stream);

	if (pipe_ctx->stream->signal == SIGNAL_TYPE_DISPLAY_PORT_MST)
		allocate_mst_payload(pipe_ctx);
	else if (dc_is_dp_sst_signal(pipe_ctx->stream->signal) &&
			dp_is_128b_132b_signal(pipe_ctx))
		update_sst_payload(pipe_ctx, true);

	dc->hwss.unblank_stream(pipe_ctx,
		&pipe_ctx->stream->link->cur_link_settings);

	if (stream->sink_patches.delay_ignore_msa > 0)
		msleep(stream->sink_patches.delay_ignore_msa);

	if (dc_is_dp_signal(pipe_ctx->stream->signal))
		enable_stream_features(pipe_ctx);
	update_psp_stream_config(pipe_ctx, false);

	dc->hwss.enable_audio_stream(pipe_ctx);

	if (dc_is_hdmi_signal(pipe_ctx->stream->signal)) {
		set_avmute(pipe_ctx, false);
	}
}<|MERGE_RESOLUTION|>--- conflicted
+++ resolved
@@ -818,24 +818,16 @@
 		dsc_cfg.dc_dsc_cfg.num_slices_h /= opp_cnt;
 
 		if (should_use_dto_dscclk)
-<<<<<<< HEAD
-			dccg->funcs->set_dto_dscclk(dccg, dsc->inst, true);
-=======
 			dccg->funcs->set_dto_dscclk(dccg, dsc->inst);
 		dsc->funcs->dsc_set_config(dsc, &dsc_cfg, &dsc_optc_cfg);
 		dsc->funcs->dsc_enable(dsc, pipe_ctx->stream_res.opp->inst);
->>>>>>> adc21867
 		for (odm_pipe = pipe_ctx->next_odm_pipe; odm_pipe; odm_pipe = odm_pipe->next_odm_pipe) {
 			struct display_stream_compressor *odm_dsc = odm_pipe->stream_res.dsc;
 
 			if (should_use_dto_dscclk)
-<<<<<<< HEAD
-				dccg->funcs->set_dto_dscclk(dccg, odm_dsc->inst, true);
-=======
 				dccg->funcs->set_dto_dscclk(dccg, odm_dsc->inst);
 			odm_dsc->funcs->dsc_set_config(odm_dsc, &dsc_cfg, &dsc_optc_cfg);
 			odm_dsc->funcs->dsc_enable(odm_dsc, odm_pipe->stream_res.opp->inst);
->>>>>>> adc21867
 		}
 		dsc_cfg.dc_dsc_cfg.num_slices_h *= opp_cnt;
 		dsc_cfg.pic_width *= opp_cnt;
@@ -887,18 +879,6 @@
 		}
 
 		/* disable DSC block */
-<<<<<<< HEAD
-		if (dccg->funcs->set_dto_dscclk)
-			dccg->funcs->set_dto_dscclk(dccg, pipe_ctx->stream_res.dsc->inst, false);
-		pipe_ctx->stream_res.dsc->funcs->dsc_disconnect(pipe_ctx->stream_res.dsc);
-		if (dccg->funcs->set_ref_dscclk)
-			dccg->funcs->set_ref_dscclk(dccg, pipe_ctx->stream_res.dsc->inst);
-		pipe_ctx->stream_res.dsc->funcs->dsc_disable(pipe_ctx->stream_res.dsc);
-		for (odm_pipe = pipe_ctx->next_odm_pipe; odm_pipe; odm_pipe = odm_pipe->next_odm_pipe) {
-			if (dccg->funcs->set_dto_dscclk)
-				dccg->funcs->set_dto_dscclk(dccg, odm_pipe->stream_res.dsc->inst, false);
-			odm_pipe->stream_res.dsc->funcs->dsc_disconnect(odm_pipe->stream_res.dsc);
-=======
 		for (odm_pipe = pipe_ctx; odm_pipe; odm_pipe = odm_pipe->next_odm_pipe) {
 			odm_pipe->stream_res.dsc->funcs->dsc_disconnect(odm_pipe->stream_res.dsc);
 			/*
@@ -923,7 +903,6 @@
 			 * belong to this sequence.
 			 */
 			odm_pipe->stream_res.dsc->funcs->dsc_disable(odm_pipe->stream_res.dsc);
->>>>>>> adc21867
 			if (dccg->funcs->set_ref_dscclk)
 				dccg->funcs->set_ref_dscclk(dccg, odm_pipe->stream_res.dsc->inst);
 		}
