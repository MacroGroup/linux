--- conflicted
+++ resolved
@@ -201,10 +201,7 @@
 	uint32_t OTG_CRC1_WINDOWB_Y_CONTROL_READBACK;
 	uint32_t OPTC_CLOCK_CONTROL;
 	uint32_t OPTC_WIDTH_CONTROL2;
-<<<<<<< HEAD
-=======
 	uint32_t OTG_PSTATE_REGISTER;
->>>>>>> adc21867
 };
 
 #define TG_COMMON_MASK_SH_LIST_DCN(mask_sh)\
@@ -594,15 +591,11 @@
 	type OTG_V_COUNT_STOP_TIMER;
 
 #define TG_REG_FIELD_LIST_DCN401(type) \
-<<<<<<< HEAD
-	type OPTC_SEGMENT_WIDTH_LAST;
-=======
 	type OPTC_SEGMENT_WIDTH_LAST;\
 	type OTG_PSTATE_KEEPOUT_START;\
 	type OTG_PSTATE_EXTEND;\
 	type OTG_UNBLANK;\
 	type OTG_PSTATE_ALLOW_WIDTH_MIN;
->>>>>>> adc21867
 
 
 struct dcn_optc_shift {
