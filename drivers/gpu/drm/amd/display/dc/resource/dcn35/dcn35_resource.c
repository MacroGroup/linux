--- conflicted
+++ resolved
@@ -786,10 +786,7 @@
 	.disable_dmub_reallow_idle = false,
 	.static_screen_wait_frames = 2,
 	.disable_timeout = true,
-<<<<<<< HEAD
-=======
 	.min_disp_clk_khz = 50000,
->>>>>>> adc21867
 };
 
 static const struct dc_panel_config panel_config_defaults = {
