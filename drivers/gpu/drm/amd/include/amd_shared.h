--- conflicted
+++ resolved
@@ -85,11 +85,7 @@
 * @AMD_IP_BLOCK_TYPE_MES: Micro-Engine Scheduler
 * @AMD_IP_BLOCK_TYPE_JPEG: JPEG Engine
 * @AMD_IP_BLOCK_TYPE_VPE: Video Processing Engine
-<<<<<<< HEAD
-* @AMD_IP_BLOCK_TYPE_UMSCH_MM: User Mode Schduler for Multimedia
-=======
 * @AMD_IP_BLOCK_TYPE_UMSCH_MM: User Mode Scheduler for Multimedia
->>>>>>> adc21867
 * @AMD_IP_BLOCK_TYPE_ISP: Image Signal Processor
 * @AMD_IP_BLOCK_TYPE_NUM: Total number of IP block types
 */
