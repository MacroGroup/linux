/*
 * Copyright 2021 Advanced Micro Devices, Inc.
 *
 * Permission is hereby granted, free of charge, to any person obtaining a
 * copy of this software and associated documentation files (the "Software"),
 * to deal in the Software without restriction, including without limitation
 * the rights to use, copy, modify, merge, publish, distribute, sublicense,
 * and/or sell copies of the Software, and to permit persons to whom the
 * Software is furnished to do so, subject to the following conditions:
 *
 * The above copyright notice and this permission notice shall be included in
 * all copies or substantial portions of the Software.
 *
 * THE SOFTWARE IS PROVIDED "AS IS", WITHOUT WARRANTY OF ANY KIND, EXPRESS OR
 * IMPLIED, INCLUDING BUT NOT LIMITED TO THE WARRANTIES OF MERCHANTABILITY,
 * FITNESS FOR A PARTICULAR PURPOSE AND NONINFRINGEMENT.  IN NO EVENT SHALL
 * THE COPYRIGHT HOLDER(S) OR AUTHOR(S) BE LIABLE FOR ANY CLAIM, DAMAGES OR
 * OTHER LIABILITY, WHETHER IN AN ACTION OF CONTRACT, TORT OR OTHERWISE,
 * ARISING FROM, OUT OF OR IN CONNECTION WITH THE SOFTWARE OR THE USE OR
 * OTHER DEALINGS IN THE SOFTWARE.
 *
 */

#define SWSMU_CODE_LAYER_L2

#include <linux/firmware.h>
#include <linux/pci.h>
#include <linux/i2c.h>
#include "amdgpu.h"
#include "amdgpu_smu.h"
#include "atomfirmware.h"
#include "amdgpu_atomfirmware.h"
#include "amdgpu_atombios.h"
#include "smu_v13_0.h"
#include "smu13_driver_if_v13_0_0.h"
#include "soc15_common.h"
#include "atom.h"
#include "smu_v13_0_0_ppt.h"
#include "smu_v13_0_0_pptable.h"
#include "smu_v13_0_0_ppsmc.h"
#include "nbio/nbio_4_3_0_offset.h"
#include "nbio/nbio_4_3_0_sh_mask.h"
#include "mp/mp_13_0_0_offset.h"
#include "mp/mp_13_0_0_sh_mask.h"

#include "asic_reg/mp/mp_13_0_0_sh_mask.h"
#include "smu_cmn.h"
#include "amdgpu_ras.h"

/*
 * DO NOT use these for err/warn/info/debug messages.
 * Use dev_err, dev_warn, dev_info and dev_dbg instead.
 * They are more MGPU friendly.
 */
#undef pr_err
#undef pr_warn
#undef pr_info
#undef pr_debug

#define to_amdgpu_device(x) (container_of(x, struct amdgpu_device, pm.smu_i2c))

#define FEATURE_MASK(feature) (1ULL << feature)
#define SMC_DPM_FEATURE ( \
	FEATURE_MASK(FEATURE_DPM_GFXCLK_BIT)     | \
	FEATURE_MASK(FEATURE_DPM_UCLK_BIT)	 | \
	FEATURE_MASK(FEATURE_DPM_LINK_BIT)       | \
	FEATURE_MASK(FEATURE_DPM_SOCCLK_BIT)     | \
	FEATURE_MASK(FEATURE_DPM_FCLK_BIT)	 | \
	FEATURE_MASK(FEATURE_DPM_MP0CLK_BIT))

#define MP0_MP1_DATA_REGION_SIZE_COMBOPPTABLE	0x4000

#define mmMP1_SMN_C2PMSG_66                                                                            0x0282
#define mmMP1_SMN_C2PMSG_66_BASE_IDX                                                                   0

#define mmMP1_SMN_C2PMSG_82                                                                            0x0292
#define mmMP1_SMN_C2PMSG_82_BASE_IDX                                                                   0

#define mmMP1_SMN_C2PMSG_90                                                                            0x029a
#define mmMP1_SMN_C2PMSG_90_BASE_IDX                                                                   0

#define mmMP1_SMN_C2PMSG_75                                                                            0x028b
#define mmMP1_SMN_C2PMSG_75_BASE_IDX                                                                   0

#define mmMP1_SMN_C2PMSG_53                                                                            0x0275
#define mmMP1_SMN_C2PMSG_53_BASE_IDX                                                                   0

#define mmMP1_SMN_C2PMSG_54                                                                            0x0276
#define mmMP1_SMN_C2PMSG_54_BASE_IDX                                                                   0

#define DEBUGSMC_MSG_Mode1Reset	2

/*
 * SMU_v13_0_10 supports ECCTABLE since version 80.34.0,
 * use this to check ECCTABLE feature whether support
 */
#define SUPPORT_ECCTABLE_SMU_13_0_10_VERSION 0x00502200

#define PP_OD_FEATURE_GFXCLK_FMIN			0
#define PP_OD_FEATURE_GFXCLK_FMAX			1
#define PP_OD_FEATURE_UCLK_FMIN				2
#define PP_OD_FEATURE_UCLK_FMAX				3
#define PP_OD_FEATURE_GFX_VF_CURVE			4
#define PP_OD_FEATURE_FAN_CURVE_TEMP			5
#define PP_OD_FEATURE_FAN_CURVE_PWM			6
#define PP_OD_FEATURE_FAN_ACOUSTIC_LIMIT		7
#define PP_OD_FEATURE_FAN_ACOUSTIC_TARGET		8
#define PP_OD_FEATURE_FAN_TARGET_TEMPERATURE		9
#define PP_OD_FEATURE_FAN_MINIMUM_PWM			10

#define LINK_SPEED_MAX					3

static struct cmn2asic_msg_mapping smu_v13_0_0_message_map[SMU_MSG_MAX_COUNT] = {
	MSG_MAP(TestMessage,			PPSMC_MSG_TestMessage,                 1),
	MSG_MAP(GetSmuVersion,			PPSMC_MSG_GetSmuVersion,               1),
	MSG_MAP(GetDriverIfVersion,		PPSMC_MSG_GetDriverIfVersion,          1),
	MSG_MAP(SetAllowedFeaturesMaskLow,	PPSMC_MSG_SetAllowedFeaturesMaskLow,   0),
	MSG_MAP(SetAllowedFeaturesMaskHigh,	PPSMC_MSG_SetAllowedFeaturesMaskHigh,  0),
	MSG_MAP(EnableAllSmuFeatures,		PPSMC_MSG_EnableAllSmuFeatures,        0),
	MSG_MAP(DisableAllSmuFeatures,		PPSMC_MSG_DisableAllSmuFeatures,       0),
	MSG_MAP(EnableSmuFeaturesLow,		PPSMC_MSG_EnableSmuFeaturesLow,        1),
	MSG_MAP(EnableSmuFeaturesHigh,		PPSMC_MSG_EnableSmuFeaturesHigh,       1),
	MSG_MAP(DisableSmuFeaturesLow,		PPSMC_MSG_DisableSmuFeaturesLow,       1),
	MSG_MAP(DisableSmuFeaturesHigh,		PPSMC_MSG_DisableSmuFeaturesHigh,      1),
	MSG_MAP(GetEnabledSmuFeaturesLow,       PPSMC_MSG_GetRunningSmuFeaturesLow,    1),
	MSG_MAP(GetEnabledSmuFeaturesHigh,	PPSMC_MSG_GetRunningSmuFeaturesHigh,   1),
	MSG_MAP(SetWorkloadMask,		PPSMC_MSG_SetWorkloadMask,             1),
	MSG_MAP(SetPptLimit,			PPSMC_MSG_SetPptLimit,                 0),
	MSG_MAP(SetDriverDramAddrHigh,		PPSMC_MSG_SetDriverDramAddrHigh,       1),
	MSG_MAP(SetDriverDramAddrLow,		PPSMC_MSG_SetDriverDramAddrLow,        1),
	MSG_MAP(SetToolsDramAddrHigh,		PPSMC_MSG_SetToolsDramAddrHigh,        0),
	MSG_MAP(SetToolsDramAddrLow,		PPSMC_MSG_SetToolsDramAddrLow,         0),
	MSG_MAP(TransferTableSmu2Dram,		PPSMC_MSG_TransferTableSmu2Dram,       1),
	MSG_MAP(TransferTableDram2Smu,		PPSMC_MSG_TransferTableDram2Smu,       0),
	MSG_MAP(UseDefaultPPTable,		PPSMC_MSG_UseDefaultPPTable,           0),
	MSG_MAP(RunDcBtc,			PPSMC_MSG_RunDcBtc,                    0),
	MSG_MAP(EnterBaco,			PPSMC_MSG_EnterBaco,                   0),
	MSG_MAP(ExitBaco,			PPSMC_MSG_ExitBaco,                    0),
	MSG_MAP(SetSoftMinByFreq,		PPSMC_MSG_SetSoftMinByFreq,            1),
	MSG_MAP(SetSoftMaxByFreq,		PPSMC_MSG_SetSoftMaxByFreq,            1),
	MSG_MAP(SetHardMinByFreq,		PPSMC_MSG_SetHardMinByFreq,            1),
	MSG_MAP(SetHardMaxByFreq,		PPSMC_MSG_SetHardMaxByFreq,            0),
	MSG_MAP(GetMinDpmFreq,			PPSMC_MSG_GetMinDpmFreq,               1),
	MSG_MAP(GetMaxDpmFreq,			PPSMC_MSG_GetMaxDpmFreq,               1),
	MSG_MAP(GetDpmFreqByIndex,		PPSMC_MSG_GetDpmFreqByIndex,           1),
	MSG_MAP(PowerUpVcn,			PPSMC_MSG_PowerUpVcn,                  0),
	MSG_MAP(PowerDownVcn,			PPSMC_MSG_PowerDownVcn,                0),
	MSG_MAP(PowerUpJpeg,			PPSMC_MSG_PowerUpJpeg,                 0),
	MSG_MAP(PowerDownJpeg,			PPSMC_MSG_PowerDownJpeg,               0),
	MSG_MAP(GetDcModeMaxDpmFreq,		PPSMC_MSG_GetDcModeMaxDpmFreq,         1),
	MSG_MAP(OverridePcieParameters,		PPSMC_MSG_OverridePcieParameters,      0),
	MSG_MAP(DramLogSetDramAddrHigh,		PPSMC_MSG_DramLogSetDramAddrHigh,      0),
	MSG_MAP(DramLogSetDramAddrLow,		PPSMC_MSG_DramLogSetDramAddrLow,       0),
	MSG_MAP(DramLogSetDramSize,		PPSMC_MSG_DramLogSetDramSize,          0),
	MSG_MAP(AllowGfxOff,			PPSMC_MSG_AllowGfxOff,                 0),
	MSG_MAP(DisallowGfxOff,			PPSMC_MSG_DisallowGfxOff,              0),
	MSG_MAP(SetMGpuFanBoostLimitRpm,	PPSMC_MSG_SetMGpuFanBoostLimitRpm,     0),
	MSG_MAP(GetPptLimit,			PPSMC_MSG_GetPptLimit,                 0),
	MSG_MAP(NotifyPowerSource,		PPSMC_MSG_NotifyPowerSource,           0),
	MSG_MAP(Mode1Reset,			PPSMC_MSG_Mode1Reset,                  0),
	MSG_MAP(Mode2Reset,			PPSMC_MSG_Mode2Reset,	       		   0),
	MSG_MAP(PrepareMp1ForUnload,		PPSMC_MSG_PrepareMp1ForUnload,         0),
	MSG_MAP(DFCstateControl,		PPSMC_MSG_SetExternalClientDfCstateAllow, 0),
	MSG_MAP(ArmD3,				PPSMC_MSG_ArmD3,                       0),
	MSG_MAP(SetNumBadMemoryPagesRetired,	PPSMC_MSG_SetNumBadMemoryPagesRetired,   0),
	MSG_MAP(SetBadMemoryPagesRetiredFlagsPerChannel,
			    PPSMC_MSG_SetBadMemoryPagesRetiredFlagsPerChannel,   0),
	MSG_MAP(AllowGpo,			PPSMC_MSG_SetGpoAllow,           0),
	MSG_MAP(AllowIHHostInterrupt,		PPSMC_MSG_AllowIHHostInterrupt,       0),
	MSG_MAP(ReenableAcDcInterrupt,		PPSMC_MSG_ReenableAcDcInterrupt,       0),
	MSG_MAP(DALNotPresent,		PPSMC_MSG_DALNotPresent,       0),
	MSG_MAP(EnableUCLKShadow,		PPSMC_MSG_EnableUCLKShadow,            0),
};

static struct cmn2asic_mapping smu_v13_0_0_clk_map[SMU_CLK_COUNT] = {
	CLK_MAP(GFXCLK,		PPCLK_GFXCLK),
	CLK_MAP(SCLK,		PPCLK_GFXCLK),
	CLK_MAP(SOCCLK,		PPCLK_SOCCLK),
	CLK_MAP(FCLK,		PPCLK_FCLK),
	CLK_MAP(UCLK,		PPCLK_UCLK),
	CLK_MAP(MCLK,		PPCLK_UCLK),
	CLK_MAP(VCLK,		PPCLK_VCLK_0),
	CLK_MAP(VCLK1,		PPCLK_VCLK_1),
	CLK_MAP(DCLK,		PPCLK_DCLK_0),
	CLK_MAP(DCLK1,		PPCLK_DCLK_1),
	CLK_MAP(DCEFCLK,	PPCLK_DCFCLK),
};

static struct cmn2asic_mapping smu_v13_0_0_feature_mask_map[SMU_FEATURE_COUNT] = {
	FEA_MAP(FW_DATA_READ),
	FEA_MAP(DPM_GFXCLK),
	FEA_MAP(DPM_GFX_POWER_OPTIMIZER),
	FEA_MAP(DPM_UCLK),
	FEA_MAP(DPM_FCLK),
	FEA_MAP(DPM_SOCCLK),
	FEA_MAP(DPM_MP0CLK),
	FEA_MAP(DPM_LINK),
	FEA_MAP(DPM_DCN),
	FEA_MAP(VMEMP_SCALING),
	FEA_MAP(VDDIO_MEM_SCALING),
	FEA_MAP(DS_GFXCLK),
	FEA_MAP(DS_SOCCLK),
	FEA_MAP(DS_FCLK),
	FEA_MAP(DS_LCLK),
	FEA_MAP(DS_DCFCLK),
	FEA_MAP(DS_UCLK),
	FEA_MAP(GFX_ULV),
	FEA_MAP(FW_DSTATE),
	FEA_MAP(GFXOFF),
	FEA_MAP(BACO),
	FEA_MAP(MM_DPM),
	FEA_MAP(SOC_MPCLK_DS),
	FEA_MAP(BACO_MPCLK_DS),
	FEA_MAP(THROTTLERS),
	FEA_MAP(SMARTSHIFT),
	FEA_MAP(GTHR),
	FEA_MAP(ACDC),
	FEA_MAP(VR0HOT),
	FEA_MAP(FW_CTF),
	FEA_MAP(FAN_CONTROL),
	FEA_MAP(GFX_DCS),
	FEA_MAP(GFX_READ_MARGIN),
	FEA_MAP(LED_DISPLAY),
	FEA_MAP(GFXCLK_SPREAD_SPECTRUM),
	FEA_MAP(OUT_OF_BAND_MONITOR),
	FEA_MAP(OPTIMIZED_VMIN),
	FEA_MAP(GFX_IMU),
	FEA_MAP(BOOT_TIME_CAL),
	FEA_MAP(GFX_PCC_DFLL),
	FEA_MAP(SOC_CG),
	FEA_MAP(DF_CSTATE),
	FEA_MAP(GFX_EDC),
	FEA_MAP(BOOT_POWER_OPT),
	FEA_MAP(CLOCK_POWER_DOWN_BYPASS),
	FEA_MAP(DS_VCN),
	FEA_MAP(BACO_CG),
	FEA_MAP(MEM_TEMP_READ),
	FEA_MAP(ATHUB_MMHUB_PG),
	FEA_MAP(SOC_PCC),
	[SMU_FEATURE_DPM_VCLK_BIT] = {1, FEATURE_MM_DPM_BIT},
	[SMU_FEATURE_DPM_DCLK_BIT] = {1, FEATURE_MM_DPM_BIT},
	[SMU_FEATURE_PPT_BIT] = {1, FEATURE_THROTTLERS_BIT},
};

static struct cmn2asic_mapping smu_v13_0_0_table_map[SMU_TABLE_COUNT] = {
	TAB_MAP(PPTABLE),
	TAB_MAP(WATERMARKS),
	TAB_MAP(AVFS_PSM_DEBUG),
	TAB_MAP(PMSTATUSLOG),
	TAB_MAP(SMU_METRICS),
	TAB_MAP(DRIVER_SMU_CONFIG),
	TAB_MAP(ACTIVITY_MONITOR_COEFF),
	[SMU_TABLE_COMBO_PPTABLE] = {1, TABLE_COMBO_PPTABLE},
	TAB_MAP(I2C_COMMANDS),
	TAB_MAP(ECCINFO),
	TAB_MAP(OVERDRIVE),
	TAB_MAP(WIFIBAND),
};

static struct cmn2asic_mapping smu_v13_0_0_pwr_src_map[SMU_POWER_SOURCE_COUNT] = {
	PWR_MAP(AC),
	PWR_MAP(DC),
};

static struct cmn2asic_mapping smu_v13_0_0_workload_map[PP_SMC_POWER_PROFILE_COUNT] = {
	WORKLOAD_MAP(PP_SMC_POWER_PROFILE_BOOTUP_DEFAULT,	WORKLOAD_PPLIB_DEFAULT_BIT),
	WORKLOAD_MAP(PP_SMC_POWER_PROFILE_FULLSCREEN3D,		WORKLOAD_PPLIB_FULL_SCREEN_3D_BIT),
	WORKLOAD_MAP(PP_SMC_POWER_PROFILE_POWERSAVING,		WORKLOAD_PPLIB_POWER_SAVING_BIT),
	WORKLOAD_MAP(PP_SMC_POWER_PROFILE_VIDEO,		WORKLOAD_PPLIB_VIDEO_BIT),
	WORKLOAD_MAP(PP_SMC_POWER_PROFILE_VR,			WORKLOAD_PPLIB_VR_BIT),
	WORKLOAD_MAP(PP_SMC_POWER_PROFILE_COMPUTE,		WORKLOAD_PPLIB_COMPUTE_BIT),
	WORKLOAD_MAP(PP_SMC_POWER_PROFILE_CUSTOM,		WORKLOAD_PPLIB_CUSTOM_BIT),
	WORKLOAD_MAP(PP_SMC_POWER_PROFILE_WINDOW3D,		WORKLOAD_PPLIB_WINDOW_3D_BIT),
};

static const uint8_t smu_v13_0_0_throttler_map[] = {
	[THROTTLER_PPT0_BIT]		= (SMU_THROTTLER_PPT0_BIT),
	[THROTTLER_PPT1_BIT]		= (SMU_THROTTLER_PPT1_BIT),
	[THROTTLER_PPT2_BIT]		= (SMU_THROTTLER_PPT2_BIT),
	[THROTTLER_PPT3_BIT]		= (SMU_THROTTLER_PPT3_BIT),
	[THROTTLER_TDC_GFX_BIT]		= (SMU_THROTTLER_TDC_GFX_BIT),
	[THROTTLER_TDC_SOC_BIT]		= (SMU_THROTTLER_TDC_SOC_BIT),
	[THROTTLER_TEMP_EDGE_BIT]	= (SMU_THROTTLER_TEMP_EDGE_BIT),
	[THROTTLER_TEMP_HOTSPOT_BIT]	= (SMU_THROTTLER_TEMP_HOTSPOT_BIT),
	[THROTTLER_TEMP_MEM_BIT]	= (SMU_THROTTLER_TEMP_MEM_BIT),
	[THROTTLER_TEMP_VR_GFX_BIT]	= (SMU_THROTTLER_TEMP_VR_GFX_BIT),
	[THROTTLER_TEMP_VR_SOC_BIT]	= (SMU_THROTTLER_TEMP_VR_SOC_BIT),
	[THROTTLER_TEMP_VR_MEM0_BIT]	= (SMU_THROTTLER_TEMP_VR_MEM0_BIT),
	[THROTTLER_TEMP_VR_MEM1_BIT]	= (SMU_THROTTLER_TEMP_VR_MEM1_BIT),
	[THROTTLER_TEMP_LIQUID0_BIT]	= (SMU_THROTTLER_TEMP_LIQUID0_BIT),
	[THROTTLER_TEMP_LIQUID1_BIT]	= (SMU_THROTTLER_TEMP_LIQUID1_BIT),
	[THROTTLER_GFX_APCC_PLUS_BIT]	= (SMU_THROTTLER_APCC_BIT),
	[THROTTLER_FIT_BIT]		= (SMU_THROTTLER_FIT_BIT),
};

static int
smu_v13_0_0_get_allowed_feature_mask(struct smu_context *smu,
				  uint32_t *feature_mask, uint32_t num)
{
	struct amdgpu_device *adev = smu->adev;

	if (num > 2)
		return -EINVAL;

	memset(feature_mask, 0xff, sizeof(uint32_t) * num);

	if (!(adev->pm.pp_feature & PP_SCLK_DPM_MASK)) {
		*(uint64_t *)feature_mask &= ~FEATURE_MASK(FEATURE_DPM_GFXCLK_BIT);
		*(uint64_t *)feature_mask &= ~FEATURE_MASK(FEATURE_GFX_IMU_BIT);
	}

	if (!(adev->pg_flags & AMD_PG_SUPPORT_ATHUB) ||
	    !(adev->pg_flags & AMD_PG_SUPPORT_MMHUB))
		*(uint64_t *)feature_mask &= ~FEATURE_MASK(FEATURE_ATHUB_MMHUB_PG_BIT);

	if (!(adev->pm.pp_feature & PP_SOCCLK_DPM_MASK))
		*(uint64_t *)feature_mask &= ~FEATURE_MASK(FEATURE_DPM_SOCCLK_BIT);

	/* PMFW 78.58 contains a critical fix for gfxoff feature */
	if ((smu->smc_fw_version < 0x004e3a00) ||
	     !(adev->pm.pp_feature & PP_GFXOFF_MASK))
		*(uint64_t *)feature_mask &= ~FEATURE_MASK(FEATURE_GFXOFF_BIT);

	if (!(adev->pm.pp_feature & PP_MCLK_DPM_MASK)) {
		*(uint64_t *)feature_mask &= ~FEATURE_MASK(FEATURE_DPM_UCLK_BIT);
		*(uint64_t *)feature_mask &= ~FEATURE_MASK(FEATURE_VMEMP_SCALING_BIT);
		*(uint64_t *)feature_mask &= ~FEATURE_MASK(FEATURE_VDDIO_MEM_SCALING_BIT);
	}

	if (!(adev->pm.pp_feature & PP_SCLK_DEEP_SLEEP_MASK))
		*(uint64_t *)feature_mask &= ~FEATURE_MASK(FEATURE_DS_GFXCLK_BIT);

	if (!(adev->pm.pp_feature & PP_PCIE_DPM_MASK)) {
		*(uint64_t *)feature_mask &= ~FEATURE_MASK(FEATURE_DPM_LINK_BIT);
		*(uint64_t *)feature_mask &= ~FEATURE_MASK(FEATURE_DS_LCLK_BIT);
	}

	if (!(adev->pm.pp_feature & PP_ULV_MASK))
		*(uint64_t *)feature_mask &= ~FEATURE_MASK(FEATURE_GFX_ULV_BIT);

	return 0;
}

static int smu_v13_0_0_check_powerplay_table(struct smu_context *smu)
{
	struct smu_table_context *table_context = &smu->smu_table;
	struct smu_13_0_0_powerplay_table *powerplay_table =
		table_context->power_play_table;
	struct smu_baco_context *smu_baco = &smu->smu_baco;
	PPTable_t *pptable = smu->smu_table.driver_pptable;
	const OverDriveLimits_t * const overdrive_upperlimits =
				&pptable->SkuTable.OverDriveLimitsBasicMax;
	const OverDriveLimits_t * const overdrive_lowerlimits =
				&pptable->SkuTable.OverDriveLimitsMin;

	if (powerplay_table->platform_caps & SMU_13_0_0_PP_PLATFORM_CAP_HARDWAREDC)
		smu->dc_controlled_by_gpio = true;

	if (powerplay_table->platform_caps & SMU_13_0_0_PP_PLATFORM_CAP_BACO) {
		smu_baco->platform_support = true;

		if (powerplay_table->platform_caps & SMU_13_0_0_PP_PLATFORM_CAP_MACO)
			smu_baco->maco_support = true;
	}

	if (!overdrive_lowerlimits->FeatureCtrlMask ||
	    !overdrive_upperlimits->FeatureCtrlMask)
		smu->od_enabled = false;

	table_context->thermal_controller_type =
		powerplay_table->thermal_controller_type;

	/*
	 * Instead of having its own buffer space and get overdrive_table copied,
	 * smu->od_settings just points to the actual overdrive_table
	 */
	smu->od_settings = &powerplay_table->overdrive_table;

	smu->adev->pm.no_fan =
		!(pptable->SkuTable.FeaturesToRun[0] & (1 << FEATURE_FAN_CONTROL_BIT));

	return 0;
}

static int smu_v13_0_0_store_powerplay_table(struct smu_context *smu)
{
	struct smu_table_context *table_context = &smu->smu_table;
	struct smu_13_0_0_powerplay_table *powerplay_table =
		table_context->power_play_table;

	memcpy(table_context->driver_pptable, &powerplay_table->smc_pptable,
	       sizeof(PPTable_t));

	return 0;
}

#ifndef atom_smc_dpm_info_table_13_0_0
struct atom_smc_dpm_info_table_13_0_0 {
	struct atom_common_table_header table_header;
	BoardTable_t BoardTable;
};
#endif

static int smu_v13_0_0_append_powerplay_table(struct smu_context *smu)
{
	struct smu_table_context *table_context = &smu->smu_table;
	PPTable_t *smc_pptable = table_context->driver_pptable;
	struct atom_smc_dpm_info_table_13_0_0 *smc_dpm_table;
	BoardTable_t *BoardTable = &smc_pptable->BoardTable;
	int index, ret;

	index = get_index_into_master_table(atom_master_list_of_data_tables_v2_1,
					    smc_dpm_info);

	ret = amdgpu_atombios_get_data_table(smu->adev, index, NULL, NULL, NULL,
					     (uint8_t **)&smc_dpm_table);
	if (ret)
		return ret;

	memcpy(BoardTable, &smc_dpm_table->BoardTable, sizeof(BoardTable_t));

	return 0;
}

static int smu_v13_0_0_get_pptable_from_pmfw(struct smu_context *smu,
					     void **table,
					     uint32_t *size)
{
	struct smu_table_context *smu_table = &smu->smu_table;
	void *combo_pptable = smu_table->combo_pptable;
	int ret = 0;

	ret = smu_cmn_get_combo_pptable(smu);
	if (ret)
		return ret;

	*table = combo_pptable;
	*size = sizeof(struct smu_13_0_0_powerplay_table);

	return 0;
}

static int smu_v13_0_0_setup_pptable(struct smu_context *smu)
{
	struct smu_table_context *smu_table = &smu->smu_table;
	struct amdgpu_device *adev = smu->adev;
	int ret = 0;

	if (amdgpu_sriov_vf(smu->adev))
		return 0;

	ret = smu_v13_0_0_get_pptable_from_pmfw(smu,
						&smu_table->power_play_table,
						&smu_table->power_play_table_size);
	if (ret)
		return ret;

	ret = smu_v13_0_0_store_powerplay_table(smu);
	if (ret)
		return ret;

	/*
	 * With SCPM enabled, the operation below will be handled
	 * by PSP. Driver involvment is unnecessary and useless.
	 */
	if (!adev->scpm_enabled) {
		ret = smu_v13_0_0_append_powerplay_table(smu);
		if (ret)
			return ret;
	}

	ret = smu_v13_0_0_check_powerplay_table(smu);
	if (ret)
		return ret;

	return ret;
}

static int smu_v13_0_0_tables_init(struct smu_context *smu)
{
	struct smu_table_context *smu_table = &smu->smu_table;
	struct smu_table *tables = smu_table->tables;

	SMU_TABLE_INIT(tables, SMU_TABLE_PPTABLE, sizeof(PPTable_t),
		       PAGE_SIZE, AMDGPU_GEM_DOMAIN_VRAM);
	SMU_TABLE_INIT(tables, SMU_TABLE_WATERMARKS, sizeof(Watermarks_t),
		       PAGE_SIZE, AMDGPU_GEM_DOMAIN_VRAM);
	SMU_TABLE_INIT(tables, SMU_TABLE_SMU_METRICS, sizeof(SmuMetricsExternal_t),
		       PAGE_SIZE, AMDGPU_GEM_DOMAIN_VRAM);
	SMU_TABLE_INIT(tables, SMU_TABLE_I2C_COMMANDS, sizeof(SwI2cRequest_t),
		       PAGE_SIZE, AMDGPU_GEM_DOMAIN_VRAM);
	SMU_TABLE_INIT(tables, SMU_TABLE_OVERDRIVE, sizeof(OverDriveTableExternal_t),
		       PAGE_SIZE, AMDGPU_GEM_DOMAIN_VRAM);
	SMU_TABLE_INIT(tables, SMU_TABLE_PMSTATUSLOG, SMU13_TOOL_SIZE,
		       PAGE_SIZE, AMDGPU_GEM_DOMAIN_VRAM);
	SMU_TABLE_INIT(tables, SMU_TABLE_ACTIVITY_MONITOR_COEFF,
		       sizeof(DpmActivityMonitorCoeffIntExternal_t), PAGE_SIZE,
		       AMDGPU_GEM_DOMAIN_VRAM);
	SMU_TABLE_INIT(tables, SMU_TABLE_COMBO_PPTABLE, MP0_MP1_DATA_REGION_SIZE_COMBOPPTABLE,
			PAGE_SIZE, AMDGPU_GEM_DOMAIN_VRAM);
	SMU_TABLE_INIT(tables, SMU_TABLE_ECCINFO, sizeof(EccInfoTable_t),
			PAGE_SIZE, AMDGPU_GEM_DOMAIN_VRAM);
	SMU_TABLE_INIT(tables, SMU_TABLE_WIFIBAND,
		       sizeof(WifiBandEntryTable_t), PAGE_SIZE,
		       AMDGPU_GEM_DOMAIN_VRAM);

	smu_table->metrics_table = kzalloc(sizeof(SmuMetricsExternal_t), GFP_KERNEL);
	if (!smu_table->metrics_table)
		goto err0_out;
	smu_table->metrics_time = 0;

	smu_table->gpu_metrics_table_size = sizeof(struct gpu_metrics_v1_3);
	smu_table->gpu_metrics_table = kzalloc(smu_table->gpu_metrics_table_size, GFP_KERNEL);
	if (!smu_table->gpu_metrics_table)
		goto err1_out;

	smu_table->watermarks_table = kzalloc(sizeof(Watermarks_t), GFP_KERNEL);
	if (!smu_table->watermarks_table)
		goto err2_out;

	smu_table->ecc_table = kzalloc(tables[SMU_TABLE_ECCINFO].size, GFP_KERNEL);
	if (!smu_table->ecc_table)
		goto err3_out;

	return 0;

err3_out:
	kfree(smu_table->watermarks_table);
err2_out:
	kfree(smu_table->gpu_metrics_table);
err1_out:
	kfree(smu_table->metrics_table);
err0_out:
	return -ENOMEM;
}

static int smu_v13_0_0_allocate_dpm_context(struct smu_context *smu)
{
	struct smu_dpm_context *smu_dpm = &smu->smu_dpm;

	smu_dpm->dpm_context = kzalloc(sizeof(struct smu_13_0_dpm_context),
				       GFP_KERNEL);
	if (!smu_dpm->dpm_context)
		return -ENOMEM;

	smu_dpm->dpm_context_size = sizeof(struct smu_13_0_dpm_context);

	return 0;
}

static int smu_v13_0_0_init_smc_tables(struct smu_context *smu)
{
	int ret = 0;

	ret = smu_v13_0_0_tables_init(smu);
	if (ret)
		return ret;

	ret = smu_v13_0_0_allocate_dpm_context(smu);
	if (ret)
		return ret;

	return smu_v13_0_init_smc_tables(smu);
}

static int smu_v13_0_0_set_default_dpm_table(struct smu_context *smu)
{
	struct smu_13_0_dpm_context *dpm_context = smu->smu_dpm.dpm_context;
	struct smu_table_context *table_context = &smu->smu_table;
	PPTable_t *pptable = table_context->driver_pptable;
	SkuTable_t *skutable = &pptable->SkuTable;
	struct smu_13_0_dpm_table *dpm_table;
	struct smu_13_0_pcie_table *pcie_table;
	uint32_t link_level;
	int ret = 0;

	/* socclk dpm table setup */
	dpm_table = &dpm_context->dpm_tables.soc_table;
	if (smu_cmn_feature_is_enabled(smu, SMU_FEATURE_DPM_SOCCLK_BIT)) {
		ret = smu_v13_0_set_single_dpm_table(smu,
						     SMU_SOCCLK,
						     dpm_table);
		if (ret)
			return ret;
	} else {
		dpm_table->count = 1;
		dpm_table->dpm_levels[0].value = smu->smu_table.boot_values.socclk / 100;
		dpm_table->dpm_levels[0].enabled = true;
		dpm_table->min = dpm_table->dpm_levels[0].value;
		dpm_table->max = dpm_table->dpm_levels[0].value;
	}

	/* gfxclk dpm table setup */
	dpm_table = &dpm_context->dpm_tables.gfx_table;
	if (smu_cmn_feature_is_enabled(smu, SMU_FEATURE_DPM_GFXCLK_BIT)) {
		ret = smu_v13_0_set_single_dpm_table(smu,
						     SMU_GFXCLK,
						     dpm_table);
		if (ret)
			return ret;

		/*
		 * Update the reported maximum shader clock to the value
		 * which can be guarded to be achieved on all cards. This
		 * is aligned with Window setting. And considering that value
		 * might be not the peak frequency the card can achieve, it
		 * is normal some real-time clock frequency can overtake this
		 * labelled maximum clock frequency(for example in pp_dpm_sclk
		 * sysfs output).
		 */
		if (skutable->DriverReportedClocks.GameClockAc &&
		    (dpm_table->dpm_levels[dpm_table->count - 1].value >
		    skutable->DriverReportedClocks.GameClockAc)) {
			dpm_table->dpm_levels[dpm_table->count - 1].value =
				skutable->DriverReportedClocks.GameClockAc;
			dpm_table->max = skutable->DriverReportedClocks.GameClockAc;
		}
	} else {
		dpm_table->count = 1;
		dpm_table->dpm_levels[0].value = smu->smu_table.boot_values.gfxclk / 100;
		dpm_table->dpm_levels[0].enabled = true;
		dpm_table->min = dpm_table->dpm_levels[0].value;
		dpm_table->max = dpm_table->dpm_levels[0].value;
	}

	/* uclk dpm table setup */
	dpm_table = &dpm_context->dpm_tables.uclk_table;
	if (smu_cmn_feature_is_enabled(smu, SMU_FEATURE_DPM_UCLK_BIT)) {
		ret = smu_v13_0_set_single_dpm_table(smu,
						     SMU_UCLK,
						     dpm_table);
		if (ret)
			return ret;
	} else {
		dpm_table->count = 1;
		dpm_table->dpm_levels[0].value = smu->smu_table.boot_values.uclk / 100;
		dpm_table->dpm_levels[0].enabled = true;
		dpm_table->min = dpm_table->dpm_levels[0].value;
		dpm_table->max = dpm_table->dpm_levels[0].value;
	}

	/* fclk dpm table setup */
	dpm_table = &dpm_context->dpm_tables.fclk_table;
	if (smu_cmn_feature_is_enabled(smu, SMU_FEATURE_DPM_FCLK_BIT)) {
		ret = smu_v13_0_set_single_dpm_table(smu,
						     SMU_FCLK,
						     dpm_table);
		if (ret)
			return ret;
	} else {
		dpm_table->count = 1;
		dpm_table->dpm_levels[0].value = smu->smu_table.boot_values.fclk / 100;
		dpm_table->dpm_levels[0].enabled = true;
		dpm_table->min = dpm_table->dpm_levels[0].value;
		dpm_table->max = dpm_table->dpm_levels[0].value;
	}

	/* vclk dpm table setup */
	dpm_table = &dpm_context->dpm_tables.vclk_table;
	if (smu_cmn_feature_is_enabled(smu, SMU_FEATURE_DPM_VCLK_BIT)) {
		ret = smu_v13_0_set_single_dpm_table(smu,
						     SMU_VCLK,
						     dpm_table);
		if (ret)
			return ret;
	} else {
		dpm_table->count = 1;
		dpm_table->dpm_levels[0].value = smu->smu_table.boot_values.vclk / 100;
		dpm_table->dpm_levels[0].enabled = true;
		dpm_table->min = dpm_table->dpm_levels[0].value;
		dpm_table->max = dpm_table->dpm_levels[0].value;
	}

	/* dclk dpm table setup */
	dpm_table = &dpm_context->dpm_tables.dclk_table;
	if (smu_cmn_feature_is_enabled(smu, SMU_FEATURE_DPM_DCLK_BIT)) {
		ret = smu_v13_0_set_single_dpm_table(smu,
						     SMU_DCLK,
						     dpm_table);
		if (ret)
			return ret;
	} else {
		dpm_table->count = 1;
		dpm_table->dpm_levels[0].value = smu->smu_table.boot_values.dclk / 100;
		dpm_table->dpm_levels[0].enabled = true;
		dpm_table->min = dpm_table->dpm_levels[0].value;
		dpm_table->max = dpm_table->dpm_levels[0].value;
	}

	/* lclk dpm table setup */
	pcie_table = &dpm_context->dpm_tables.pcie_table;
	pcie_table->num_of_link_levels = 0;
	for (link_level = 0; link_level < NUM_LINK_LEVELS; link_level++) {
		if (!skutable->PcieGenSpeed[link_level] &&
		    !skutable->PcieLaneCount[link_level] &&
		    !skutable->LclkFreq[link_level])
			continue;

		pcie_table->pcie_gen[pcie_table->num_of_link_levels] =
					skutable->PcieGenSpeed[link_level];
		pcie_table->pcie_lane[pcie_table->num_of_link_levels] =
					skutable->PcieLaneCount[link_level];
		pcie_table->clk_freq[pcie_table->num_of_link_levels] =
					skutable->LclkFreq[link_level];
		pcie_table->num_of_link_levels++;
	}

	/* dcefclk dpm table setup */
	dpm_table = &dpm_context->dpm_tables.dcef_table;
	if (smu_cmn_feature_is_enabled(smu, SMU_FEATURE_DPM_DCN_BIT)) {
		ret = smu_v13_0_set_single_dpm_table(smu,
						     SMU_DCEFCLK,
						     dpm_table);
		if (ret)
			return ret;
	} else {
		dpm_table->count = 1;
		dpm_table->dpm_levels[0].value = smu->smu_table.boot_values.dcefclk / 100;
		dpm_table->dpm_levels[0].enabled = true;
		dpm_table->min = dpm_table->dpm_levels[0].value;
		dpm_table->max = dpm_table->dpm_levels[0].value;
	}

	return 0;
}

static bool smu_v13_0_0_is_dpm_running(struct smu_context *smu)
{
	int ret = 0;
	uint64_t feature_enabled;

	ret = smu_cmn_get_enabled_mask(smu, &feature_enabled);
	if (ret)
		return false;

	return !!(feature_enabled & SMC_DPM_FEATURE);
}

static void smu_v13_0_0_dump_pptable(struct smu_context *smu)
{
       struct smu_table_context *table_context = &smu->smu_table;
       PPTable_t *pptable = table_context->driver_pptable;
       SkuTable_t *skutable = &pptable->SkuTable;

       dev_info(smu->adev->dev, "Dumped PPTable:\n");

       dev_info(smu->adev->dev, "Version = 0x%08x\n", skutable->Version);
       dev_info(smu->adev->dev, "FeaturesToRun[0] = 0x%08x\n", skutable->FeaturesToRun[0]);
       dev_info(smu->adev->dev, "FeaturesToRun[1] = 0x%08x\n", skutable->FeaturesToRun[1]);
}

static int smu_v13_0_0_system_features_control(struct smu_context *smu,
						  bool en)
{
	return smu_v13_0_system_features_control(smu, en);
}

static uint32_t smu_v13_0_get_throttler_status(SmuMetrics_t *metrics)
{
	uint32_t throttler_status = 0;
	int i;

	for (i = 0; i < THROTTLER_COUNT; i++)
		throttler_status |=
			(metrics->ThrottlingPercentage[i] ? 1U << i : 0);

	return throttler_status;
}

#define SMU_13_0_0_BUSY_THRESHOLD	15
static int smu_v13_0_0_get_smu_metrics_data(struct smu_context *smu,
					    MetricsMember_t member,
					    uint32_t *value)
{
	struct smu_table_context *smu_table = &smu->smu_table;
	SmuMetrics_t *metrics =
		&(((SmuMetricsExternal_t *)(smu_table->metrics_table))->SmuMetrics);
	int ret = 0;

	ret = smu_cmn_get_metrics_table(smu,
					NULL,
					false);
	if (ret)
		return ret;

	switch (member) {
	case METRICS_CURR_GFXCLK:
		*value = metrics->CurrClock[PPCLK_GFXCLK];
		break;
	case METRICS_CURR_SOCCLK:
		*value = metrics->CurrClock[PPCLK_SOCCLK];
		break;
	case METRICS_CURR_UCLK:
		*value = metrics->CurrClock[PPCLK_UCLK];
		break;
	case METRICS_CURR_VCLK:
		*value = metrics->CurrClock[PPCLK_VCLK_0];
		break;
	case METRICS_CURR_VCLK1:
		*value = metrics->CurrClock[PPCLK_VCLK_1];
		break;
	case METRICS_CURR_DCLK:
		*value = metrics->CurrClock[PPCLK_DCLK_0];
		break;
	case METRICS_CURR_DCLK1:
		*value = metrics->CurrClock[PPCLK_DCLK_1];
		break;
	case METRICS_CURR_FCLK:
		*value = metrics->CurrClock[PPCLK_FCLK];
		break;
	case METRICS_CURR_DCEFCLK:
		*value = metrics->CurrClock[PPCLK_DCFCLK];
		break;
	case METRICS_AVERAGE_GFXCLK:
		if (metrics->AverageGfxActivity <= SMU_13_0_0_BUSY_THRESHOLD)
			*value = metrics->AverageGfxclkFrequencyPostDs;
		else
			*value = metrics->AverageGfxclkFrequencyPreDs;
		break;
	case METRICS_AVERAGE_FCLK:
		if (metrics->AverageUclkActivity <= SMU_13_0_0_BUSY_THRESHOLD)
			*value = metrics->AverageFclkFrequencyPostDs;
		else
			*value = metrics->AverageFclkFrequencyPreDs;
		break;
	case METRICS_AVERAGE_UCLK:
		if (metrics->AverageUclkActivity <= SMU_13_0_0_BUSY_THRESHOLD)
			*value = metrics->AverageMemclkFrequencyPostDs;
		else
			*value = metrics->AverageMemclkFrequencyPreDs;
		break;
	case METRICS_AVERAGE_VCLK:
		*value = metrics->AverageVclk0Frequency;
		break;
	case METRICS_AVERAGE_DCLK:
		*value = metrics->AverageDclk0Frequency;
		break;
	case METRICS_AVERAGE_VCLK1:
		*value = metrics->AverageVclk1Frequency;
		break;
	case METRICS_AVERAGE_DCLK1:
		*value = metrics->AverageDclk1Frequency;
		break;
	case METRICS_AVERAGE_GFXACTIVITY:
		*value = metrics->AverageGfxActivity;
		break;
	case METRICS_AVERAGE_MEMACTIVITY:
		*value = metrics->AverageUclkActivity;
		break;
	case METRICS_AVERAGE_SOCKETPOWER:
		*value = metrics->AverageSocketPower << 8;
		break;
	case METRICS_TEMPERATURE_EDGE:
		*value = metrics->AvgTemperature[TEMP_EDGE] *
			SMU_TEMPERATURE_UNITS_PER_CENTIGRADES;
		break;
	case METRICS_TEMPERATURE_HOTSPOT:
		*value = metrics->AvgTemperature[TEMP_HOTSPOT] *
			SMU_TEMPERATURE_UNITS_PER_CENTIGRADES;
		break;
	case METRICS_TEMPERATURE_MEM:
		*value = metrics->AvgTemperature[TEMP_MEM] *
			SMU_TEMPERATURE_UNITS_PER_CENTIGRADES;
		break;
	case METRICS_TEMPERATURE_VRGFX:
		*value = metrics->AvgTemperature[TEMP_VR_GFX] *
			SMU_TEMPERATURE_UNITS_PER_CENTIGRADES;
		break;
	case METRICS_TEMPERATURE_VRSOC:
		*value = metrics->AvgTemperature[TEMP_VR_SOC] *
			SMU_TEMPERATURE_UNITS_PER_CENTIGRADES;
		break;
	case METRICS_THROTTLER_STATUS:
		*value = smu_v13_0_get_throttler_status(metrics);
		break;
	case METRICS_CURR_FANSPEED:
		*value = metrics->AvgFanRpm;
		break;
	case METRICS_CURR_FANPWM:
		*value = metrics->AvgFanPwm;
		break;
	case METRICS_VOLTAGE_VDDGFX:
		*value = metrics->AvgVoltage[SVI_PLANE_GFX];
		break;
	case METRICS_PCIE_RATE:
		*value = metrics->PcieRate;
		break;
	case METRICS_PCIE_WIDTH:
		*value = metrics->PcieWidth;
		break;
	default:
		*value = UINT_MAX;
		break;
	}

	return ret;
}

static int smu_v13_0_0_get_dpm_ultimate_freq(struct smu_context *smu,
					     enum smu_clk_type clk_type,
					     uint32_t *min,
					     uint32_t *max)
{
	struct smu_13_0_dpm_context *dpm_context =
		smu->smu_dpm.dpm_context;
	struct smu_13_0_dpm_table *dpm_table;

	switch (clk_type) {
	case SMU_MCLK:
	case SMU_UCLK:
		/* uclk dpm table */
		dpm_table = &dpm_context->dpm_tables.uclk_table;
		break;
	case SMU_GFXCLK:
	case SMU_SCLK:
		/* gfxclk dpm table */
		dpm_table = &dpm_context->dpm_tables.gfx_table;
		break;
	case SMU_SOCCLK:
		/* socclk dpm table */
		dpm_table = &dpm_context->dpm_tables.soc_table;
		break;
	case SMU_FCLK:
		/* fclk dpm table */
		dpm_table = &dpm_context->dpm_tables.fclk_table;
		break;
	case SMU_VCLK:
	case SMU_VCLK1:
		/* vclk dpm table */
		dpm_table = &dpm_context->dpm_tables.vclk_table;
		break;
	case SMU_DCLK:
	case SMU_DCLK1:
		/* dclk dpm table */
		dpm_table = &dpm_context->dpm_tables.dclk_table;
		break;
	default:
		dev_err(smu->adev->dev, "Unsupported clock type!\n");
		return -EINVAL;
	}

	if (min)
		*min = dpm_table->min;
	if (max)
		*max = dpm_table->max;

	return 0;
}

static int smu_v13_0_0_read_sensor(struct smu_context *smu,
				   enum amd_pp_sensors sensor,
				   void *data,
				   uint32_t *size)
{
	struct smu_table_context *table_context = &smu->smu_table;
	PPTable_t *smc_pptable = table_context->driver_pptable;
	int ret = 0;

	switch (sensor) {
	case AMDGPU_PP_SENSOR_MAX_FAN_RPM:
		*(uint16_t *)data = smc_pptable->SkuTable.FanMaximumRpm;
		*size = 4;
		break;
	case AMDGPU_PP_SENSOR_MEM_LOAD:
		ret = smu_v13_0_0_get_smu_metrics_data(smu,
						       METRICS_AVERAGE_MEMACTIVITY,
						       (uint32_t *)data);
		*size = 4;
		break;
	case AMDGPU_PP_SENSOR_GPU_LOAD:
		ret = smu_v13_0_0_get_smu_metrics_data(smu,
						       METRICS_AVERAGE_GFXACTIVITY,
						       (uint32_t *)data);
		*size = 4;
		break;
	case AMDGPU_PP_SENSOR_GPU_AVG_POWER:
		ret = smu_v13_0_0_get_smu_metrics_data(smu,
						       METRICS_AVERAGE_SOCKETPOWER,
						       (uint32_t *)data);
		*size = 4;
		break;
	case AMDGPU_PP_SENSOR_HOTSPOT_TEMP:
		ret = smu_v13_0_0_get_smu_metrics_data(smu,
						       METRICS_TEMPERATURE_HOTSPOT,
						       (uint32_t *)data);
		*size = 4;
		break;
	case AMDGPU_PP_SENSOR_EDGE_TEMP:
		ret = smu_v13_0_0_get_smu_metrics_data(smu,
						       METRICS_TEMPERATURE_EDGE,
						       (uint32_t *)data);
		*size = 4;
		break;
	case AMDGPU_PP_SENSOR_MEM_TEMP:
		ret = smu_v13_0_0_get_smu_metrics_data(smu,
						       METRICS_TEMPERATURE_MEM,
						       (uint32_t *)data);
		*size = 4;
		break;
	case AMDGPU_PP_SENSOR_GFX_MCLK:
		ret = smu_v13_0_0_get_smu_metrics_data(smu,
						       METRICS_CURR_UCLK,
						       (uint32_t *)data);
		*(uint32_t *)data *= 100;
		*size = 4;
		break;
	case AMDGPU_PP_SENSOR_GFX_SCLK:
		ret = smu_v13_0_0_get_smu_metrics_data(smu,
						       METRICS_AVERAGE_GFXCLK,
						       (uint32_t *)data);
		*(uint32_t *)data *= 100;
		*size = 4;
		break;
	case AMDGPU_PP_SENSOR_VDDGFX:
		ret = smu_v13_0_0_get_smu_metrics_data(smu,
						       METRICS_VOLTAGE_VDDGFX,
						       (uint32_t *)data);
		*size = 4;
		break;
	case AMDGPU_PP_SENSOR_GPU_INPUT_POWER:
	default:
		ret = -EOPNOTSUPP;
		break;
	}

	return ret;
}

static int smu_v13_0_0_get_current_clk_freq_by_table(struct smu_context *smu,
						     enum smu_clk_type clk_type,
						     uint32_t *value)
{
	MetricsMember_t member_type;
	int clk_id = 0;

	clk_id = smu_cmn_to_asic_specific_index(smu,
						CMN2ASIC_MAPPING_CLK,
						clk_type);
	if (clk_id < 0)
		return -EINVAL;

	switch (clk_id) {
	case PPCLK_GFXCLK:
		member_type = METRICS_AVERAGE_GFXCLK;
		break;
	case PPCLK_UCLK:
		member_type = METRICS_CURR_UCLK;
		break;
	case PPCLK_FCLK:
		member_type = METRICS_CURR_FCLK;
		break;
	case PPCLK_SOCCLK:
		member_type = METRICS_CURR_SOCCLK;
		break;
	case PPCLK_VCLK_0:
		member_type = METRICS_AVERAGE_VCLK;
		break;
	case PPCLK_DCLK_0:
		member_type = METRICS_AVERAGE_DCLK;
		break;
	case PPCLK_VCLK_1:
		member_type = METRICS_AVERAGE_VCLK1;
		break;
	case PPCLK_DCLK_1:
		member_type = METRICS_AVERAGE_DCLK1;
		break;
	case PPCLK_DCFCLK:
		member_type = METRICS_CURR_DCEFCLK;
		break;
	default:
		return -EINVAL;
	}

	return smu_v13_0_0_get_smu_metrics_data(smu,
						member_type,
						value);
}

static bool smu_v13_0_0_is_od_feature_supported(struct smu_context *smu,
						int od_feature_bit)
{
	PPTable_t *pptable = smu->smu_table.driver_pptable;
	const OverDriveLimits_t * const overdrive_upperlimits =
				&pptable->SkuTable.OverDriveLimitsBasicMax;

	return overdrive_upperlimits->FeatureCtrlMask & (1U << od_feature_bit);
}

static void smu_v13_0_0_get_od_setting_limits(struct smu_context *smu,
					      int od_feature_bit,
					      int32_t *min,
					      int32_t *max)
{
	PPTable_t *pptable = smu->smu_table.driver_pptable;
	const OverDriveLimits_t * const overdrive_upperlimits =
				&pptable->SkuTable.OverDriveLimitsBasicMax;
	const OverDriveLimits_t * const overdrive_lowerlimits =
				&pptable->SkuTable.OverDriveLimitsMin;
	int32_t od_min_setting, od_max_setting;

	switch (od_feature_bit) {
	case PP_OD_FEATURE_GFXCLK_FMIN:
		od_min_setting = overdrive_lowerlimits->GfxclkFmin;
		od_max_setting = overdrive_upperlimits->GfxclkFmin;
		break;
	case PP_OD_FEATURE_GFXCLK_FMAX:
		od_min_setting = overdrive_lowerlimits->GfxclkFmax;
		od_max_setting = overdrive_upperlimits->GfxclkFmax;
		break;
	case PP_OD_FEATURE_UCLK_FMIN:
		od_min_setting = overdrive_lowerlimits->UclkFmin;
		od_max_setting = overdrive_upperlimits->UclkFmin;
		break;
	case PP_OD_FEATURE_UCLK_FMAX:
		od_min_setting = overdrive_lowerlimits->UclkFmax;
		od_max_setting = overdrive_upperlimits->UclkFmax;
		break;
	case PP_OD_FEATURE_GFX_VF_CURVE:
		od_min_setting = overdrive_lowerlimits->VoltageOffsetPerZoneBoundary;
		od_max_setting = overdrive_upperlimits->VoltageOffsetPerZoneBoundary;
		break;
	case PP_OD_FEATURE_FAN_CURVE_TEMP:
		od_min_setting = overdrive_lowerlimits->FanLinearTempPoints;
		od_max_setting = overdrive_upperlimits->FanLinearTempPoints;
		break;
	case PP_OD_FEATURE_FAN_CURVE_PWM:
		od_min_setting = overdrive_lowerlimits->FanLinearPwmPoints;
		od_max_setting = overdrive_upperlimits->FanLinearPwmPoints;
		break;
	case PP_OD_FEATURE_FAN_ACOUSTIC_LIMIT:
		od_min_setting = overdrive_lowerlimits->AcousticLimitRpmThreshold;
		od_max_setting = overdrive_upperlimits->AcousticLimitRpmThreshold;
		break;
	case PP_OD_FEATURE_FAN_ACOUSTIC_TARGET:
		od_min_setting = overdrive_lowerlimits->AcousticTargetRpmThreshold;
		od_max_setting = overdrive_upperlimits->AcousticTargetRpmThreshold;
		break;
	case PP_OD_FEATURE_FAN_TARGET_TEMPERATURE:
		od_min_setting = overdrive_lowerlimits->FanTargetTemperature;
		od_max_setting = overdrive_upperlimits->FanTargetTemperature;
		break;
	case PP_OD_FEATURE_FAN_MINIMUM_PWM:
		od_min_setting = overdrive_lowerlimits->FanMinimumPwm;
		od_max_setting = overdrive_upperlimits->FanMinimumPwm;
		break;
	default:
		od_min_setting = od_max_setting = INT_MAX;
		break;
	}

	if (min)
		*min = od_min_setting;
	if (max)
		*max = od_max_setting;
}

static void smu_v13_0_0_dump_od_table(struct smu_context *smu,
				      OverDriveTableExternal_t *od_table)
{
	struct amdgpu_device *adev = smu->adev;

	dev_dbg(adev->dev, "OD: Gfxclk: (%d, %d)\n", od_table->OverDriveTable.GfxclkFmin,
						     od_table->OverDriveTable.GfxclkFmax);
	dev_dbg(adev->dev, "OD: Uclk: (%d, %d)\n", od_table->OverDriveTable.UclkFmin,
						   od_table->OverDriveTable.UclkFmax);
}

static int smu_v13_0_0_get_overdrive_table(struct smu_context *smu,
					   OverDriveTableExternal_t *od_table)
{
	int ret = 0;

	ret = smu_cmn_update_table(smu,
				   SMU_TABLE_OVERDRIVE,
				   0,
				   (void *)od_table,
				   false);
	if (ret)
		dev_err(smu->adev->dev, "Failed to get overdrive table!\n");

	return ret;
}

static int smu_v13_0_0_upload_overdrive_table(struct smu_context *smu,
					      OverDriveTableExternal_t *od_table)
{
	int ret = 0;

	ret = smu_cmn_update_table(smu,
				   SMU_TABLE_OVERDRIVE,
				   0,
				   (void *)od_table,
				   true);
	if (ret)
		dev_err(smu->adev->dev, "Failed to upload overdrive table!\n");

	return ret;
}

static int smu_v13_0_0_print_clk_levels(struct smu_context *smu,
					enum smu_clk_type clk_type,
					char *buf)
{
	struct smu_dpm_context *smu_dpm = &smu->smu_dpm;
	struct smu_13_0_dpm_context *dpm_context = smu_dpm->dpm_context;
	OverDriveTableExternal_t *od_table =
		(OverDriveTableExternal_t *)smu->smu_table.overdrive_table;
	struct smu_13_0_dpm_table *single_dpm_table;
	struct smu_13_0_pcie_table *pcie_table;
	uint32_t gen_speed, lane_width;
	int i, curr_freq, size = 0;
	int32_t min_value, max_value;
	int ret = 0;

	smu_cmn_get_sysfs_buf(&buf, &size);

	if (amdgpu_ras_intr_triggered()) {
		size += sysfs_emit_at(buf, size, "unavailable\n");
		return size;
	}

	switch (clk_type) {
	case SMU_SCLK:
		single_dpm_table = &(dpm_context->dpm_tables.gfx_table);
		break;
	case SMU_MCLK:
		single_dpm_table = &(dpm_context->dpm_tables.uclk_table);
		break;
	case SMU_SOCCLK:
		single_dpm_table = &(dpm_context->dpm_tables.soc_table);
		break;
	case SMU_FCLK:
		single_dpm_table = &(dpm_context->dpm_tables.fclk_table);
		break;
	case SMU_VCLK:
	case SMU_VCLK1:
		single_dpm_table = &(dpm_context->dpm_tables.vclk_table);
		break;
	case SMU_DCLK:
	case SMU_DCLK1:
		single_dpm_table = &(dpm_context->dpm_tables.dclk_table);
		break;
	case SMU_DCEFCLK:
		single_dpm_table = &(dpm_context->dpm_tables.dcef_table);
		break;
	default:
		break;
	}

	switch (clk_type) {
	case SMU_SCLK:
	case SMU_MCLK:
	case SMU_SOCCLK:
	case SMU_FCLK:
	case SMU_VCLK:
	case SMU_VCLK1:
	case SMU_DCLK:
	case SMU_DCLK1:
	case SMU_DCEFCLK:
		ret = smu_v13_0_0_get_current_clk_freq_by_table(smu, clk_type, &curr_freq);
		if (ret) {
			dev_err(smu->adev->dev, "Failed to get current clock freq!");
			return ret;
		}

		if (single_dpm_table->is_fine_grained) {
			/*
			 * For fine grained dpms, there are only two dpm levels:
			 *   - level 0 -> min clock freq
			 *   - level 1 -> max clock freq
			 * And the current clock frequency can be any value between them.
			 * So, if the current clock frequency is not at level 0 or level 1,
			 * we will fake it as three dpm levels:
			 *   - level 0 -> min clock freq
			 *   - level 1 -> current actual clock freq
			 *   - level 2 -> max clock freq
			 */
			if ((single_dpm_table->dpm_levels[0].value != curr_freq) &&
			     (single_dpm_table->dpm_levels[1].value != curr_freq)) {
				size += sysfs_emit_at(buf, size, "0: %uMhz\n",
						single_dpm_table->dpm_levels[0].value);
				size += sysfs_emit_at(buf, size, "1: %uMhz *\n",
						curr_freq);
				size += sysfs_emit_at(buf, size, "2: %uMhz\n",
						single_dpm_table->dpm_levels[1].value);
			} else {
				size += sysfs_emit_at(buf, size, "0: %uMhz %s\n",
						single_dpm_table->dpm_levels[0].value,
						single_dpm_table->dpm_levels[0].value == curr_freq ? "*" : "");
				size += sysfs_emit_at(buf, size, "1: %uMhz %s\n",
						single_dpm_table->dpm_levels[1].value,
						single_dpm_table->dpm_levels[1].value == curr_freq ? "*" : "");
			}
		} else {
			for (i = 0; i < single_dpm_table->count; i++)
				size += sysfs_emit_at(buf, size, "%d: %uMhz %s\n",
						i, single_dpm_table->dpm_levels[i].value,
						single_dpm_table->dpm_levels[i].value == curr_freq ? "*" : "");
		}
		break;
	case SMU_PCIE:
		ret = smu_v13_0_0_get_smu_metrics_data(smu,
						       METRICS_PCIE_RATE,
						       &gen_speed);
		if (ret)
			return ret;

		ret = smu_v13_0_0_get_smu_metrics_data(smu,
						       METRICS_PCIE_WIDTH,
						       &lane_width);
		if (ret)
			return ret;

		pcie_table = &(dpm_context->dpm_tables.pcie_table);
		for (i = 0; i < pcie_table->num_of_link_levels; i++)
			size += sysfs_emit_at(buf, size, "%d: %s %s %dMhz %s\n", i,
					(pcie_table->pcie_gen[i] == 0) ? "2.5GT/s," :
					(pcie_table->pcie_gen[i] == 1) ? "5.0GT/s," :
					(pcie_table->pcie_gen[i] == 2) ? "8.0GT/s," :
					(pcie_table->pcie_gen[i] == 3) ? "16.0GT/s," : "",
					(pcie_table->pcie_lane[i] == 1) ? "x1" :
					(pcie_table->pcie_lane[i] == 2) ? "x2" :
					(pcie_table->pcie_lane[i] == 3) ? "x4" :
					(pcie_table->pcie_lane[i] == 4) ? "x8" :
					(pcie_table->pcie_lane[i] == 5) ? "x12" :
					(pcie_table->pcie_lane[i] == 6) ? "x16" : "",
					pcie_table->clk_freq[i],
					(gen_speed == DECODE_GEN_SPEED(pcie_table->pcie_gen[i])) &&
					(lane_width == DECODE_LANE_WIDTH(pcie_table->pcie_lane[i])) ?
					"*" : "");
		break;

	case SMU_OD_SCLK:
		if (!smu_v13_0_0_is_od_feature_supported(smu,
							 PP_OD_FEATURE_GFXCLK_BIT))
			break;

		size += sysfs_emit_at(buf, size, "OD_SCLK:\n");
		size += sysfs_emit_at(buf, size, "0: %uMhz\n1: %uMhz\n",
					od_table->OverDriveTable.GfxclkFmin,
					od_table->OverDriveTable.GfxclkFmax);
		break;

	case SMU_OD_MCLK:
		if (!smu_v13_0_0_is_od_feature_supported(smu,
							 PP_OD_FEATURE_UCLK_BIT))
			break;

		size += sysfs_emit_at(buf, size, "OD_MCLK:\n");
		size += sysfs_emit_at(buf, size, "0: %uMhz\n1: %uMHz\n",
					od_table->OverDriveTable.UclkFmin,
					od_table->OverDriveTable.UclkFmax);
		break;

	case SMU_OD_VDDGFX_OFFSET:
		if (!smu_v13_0_0_is_od_feature_supported(smu,
							 PP_OD_FEATURE_GFX_VF_CURVE_BIT))
			break;

		size += sysfs_emit_at(buf, size, "OD_VDDGFX_OFFSET:\n");
		size += sysfs_emit_at(buf, size, "%dmV\n",
				      od_table->OverDriveTable.VoltageOffsetPerZoneBoundary[0]);
		break;

	case SMU_OD_FAN_CURVE:
		if (!smu_v13_0_0_is_od_feature_supported(smu,
							 PP_OD_FEATURE_FAN_CURVE_BIT))
			break;

		size += sysfs_emit_at(buf, size, "OD_FAN_CURVE:\n");
		for (i = 0; i < NUM_OD_FAN_MAX_POINTS - 1; i++)
			size += sysfs_emit_at(buf, size, "%d: %dC %d%%\n",
						i,
						(int)od_table->OverDriveTable.FanLinearTempPoints[i],
						(int)od_table->OverDriveTable.FanLinearPwmPoints[i]);

		size += sysfs_emit_at(buf, size, "%s:\n", "OD_RANGE");
		smu_v13_0_0_get_od_setting_limits(smu,
						  PP_OD_FEATURE_FAN_CURVE_TEMP,
						  &min_value,
						  &max_value);
		size += sysfs_emit_at(buf, size, "FAN_CURVE(hotspot temp): %uC %uC\n",
				      min_value, max_value);

		smu_v13_0_0_get_od_setting_limits(smu,
						  PP_OD_FEATURE_FAN_CURVE_PWM,
						  &min_value,
						  &max_value);
		size += sysfs_emit_at(buf, size, "FAN_CURVE(fan speed): %u%% %u%%\n",
				      min_value, max_value);

		break;

	case SMU_OD_ACOUSTIC_LIMIT:
		if (!smu_v13_0_0_is_od_feature_supported(smu,
							 PP_OD_FEATURE_FAN_CURVE_BIT))
			break;

		size += sysfs_emit_at(buf, size, "OD_ACOUSTIC_LIMIT:\n");
		size += sysfs_emit_at(buf, size, "%d\n",
					(int)od_table->OverDriveTable.AcousticLimitRpmThreshold);

		size += sysfs_emit_at(buf, size, "%s:\n", "OD_RANGE");
		smu_v13_0_0_get_od_setting_limits(smu,
						  PP_OD_FEATURE_FAN_ACOUSTIC_LIMIT,
						  &min_value,
						  &max_value);
		size += sysfs_emit_at(buf, size, "ACOUSTIC_LIMIT: %u %u\n",
				      min_value, max_value);
		break;

	case SMU_OD_ACOUSTIC_TARGET:
		if (!smu_v13_0_0_is_od_feature_supported(smu,
							 PP_OD_FEATURE_FAN_CURVE_BIT))
			break;

		size += sysfs_emit_at(buf, size, "OD_ACOUSTIC_TARGET:\n");
		size += sysfs_emit_at(buf, size, "%d\n",
					(int)od_table->OverDriveTable.AcousticTargetRpmThreshold);

		size += sysfs_emit_at(buf, size, "%s:\n", "OD_RANGE");
		smu_v13_0_0_get_od_setting_limits(smu,
						  PP_OD_FEATURE_FAN_ACOUSTIC_TARGET,
						  &min_value,
						  &max_value);
		size += sysfs_emit_at(buf, size, "ACOUSTIC_TARGET: %u %u\n",
				      min_value, max_value);
		break;

	case SMU_OD_FAN_TARGET_TEMPERATURE:
		if (!smu_v13_0_0_is_od_feature_supported(smu,
							 PP_OD_FEATURE_FAN_CURVE_BIT))
			break;

		size += sysfs_emit_at(buf, size, "FAN_TARGET_TEMPERATURE:\n");
		size += sysfs_emit_at(buf, size, "%d\n",
					(int)od_table->OverDriveTable.FanTargetTemperature);

		size += sysfs_emit_at(buf, size, "%s:\n", "OD_RANGE");
		smu_v13_0_0_get_od_setting_limits(smu,
						  PP_OD_FEATURE_FAN_TARGET_TEMPERATURE,
						  &min_value,
						  &max_value);
		size += sysfs_emit_at(buf, size, "TARGET_TEMPERATURE: %u %u\n",
				      min_value, max_value);
		break;

	case SMU_OD_FAN_MINIMUM_PWM:
		if (!smu_v13_0_0_is_od_feature_supported(smu,
							 PP_OD_FEATURE_FAN_CURVE_BIT))
			break;

		size += sysfs_emit_at(buf, size, "FAN_MINIMUM_PWM:\n");
		size += sysfs_emit_at(buf, size, "%d\n",
					(int)od_table->OverDriveTable.FanMinimumPwm);

		size += sysfs_emit_at(buf, size, "%s:\n", "OD_RANGE");
		smu_v13_0_0_get_od_setting_limits(smu,
						  PP_OD_FEATURE_FAN_MINIMUM_PWM,
						  &min_value,
						  &max_value);
		size += sysfs_emit_at(buf, size, "MINIMUM_PWM: %u %u\n",
				      min_value, max_value);
		break;

	case SMU_OD_RANGE:
		if (!smu_v13_0_0_is_od_feature_supported(smu, PP_OD_FEATURE_GFXCLK_BIT) &&
		    !smu_v13_0_0_is_od_feature_supported(smu, PP_OD_FEATURE_UCLK_BIT) &&
		    !smu_v13_0_0_is_od_feature_supported(smu, PP_OD_FEATURE_GFX_VF_CURVE_BIT))
			break;

		size += sysfs_emit_at(buf, size, "%s:\n", "OD_RANGE");

		if (smu_v13_0_0_is_od_feature_supported(smu, PP_OD_FEATURE_GFXCLK_BIT)) {
			smu_v13_0_0_get_od_setting_limits(smu,
							  PP_OD_FEATURE_GFXCLK_FMIN,
							  &min_value,
							  NULL);
			smu_v13_0_0_get_od_setting_limits(smu,
							  PP_OD_FEATURE_GFXCLK_FMAX,
							  NULL,
							  &max_value);
			size += sysfs_emit_at(buf, size, "SCLK: %7uMhz %10uMhz\n",
					      min_value, max_value);
		}

		if (smu_v13_0_0_is_od_feature_supported(smu, PP_OD_FEATURE_UCLK_BIT)) {
			smu_v13_0_0_get_od_setting_limits(smu,
							  PP_OD_FEATURE_UCLK_FMIN,
							  &min_value,
							  NULL);
			smu_v13_0_0_get_od_setting_limits(smu,
							  PP_OD_FEATURE_UCLK_FMAX,
							  NULL,
							  &max_value);
			size += sysfs_emit_at(buf, size, "MCLK: %7uMhz %10uMhz\n",
					      min_value, max_value);
		}

		if (smu_v13_0_0_is_od_feature_supported(smu, PP_OD_FEATURE_GFX_VF_CURVE_BIT)) {
			smu_v13_0_0_get_od_setting_limits(smu,
							  PP_OD_FEATURE_GFX_VF_CURVE,
							  &min_value,
							  &max_value);
			size += sysfs_emit_at(buf, size, "VDDGFX_OFFSET: %7dmv %10dmv\n",
					      min_value, max_value);
		}
		break;

	default:
		break;
	}

	return size;
}


static int smu_v13_0_0_od_restore_table_single(struct smu_context *smu, long input)
{
	struct smu_table_context *table_context = &smu->smu_table;
	OverDriveTableExternal_t *boot_overdrive_table =
		(OverDriveTableExternal_t *)table_context->boot_overdrive_table;
	OverDriveTableExternal_t *od_table =
		(OverDriveTableExternal_t *)table_context->overdrive_table;
	struct amdgpu_device *adev = smu->adev;
	int i;

	switch (input) {
	case PP_OD_EDIT_FAN_CURVE:
		for (i = 0; i < NUM_OD_FAN_MAX_POINTS; i++) {
			od_table->OverDriveTable.FanLinearTempPoints[i] =
					boot_overdrive_table->OverDriveTable.FanLinearTempPoints[i];
			od_table->OverDriveTable.FanLinearPwmPoints[i] =
					boot_overdrive_table->OverDriveTable.FanLinearPwmPoints[i];
		}
		od_table->OverDriveTable.FanMode = FAN_MODE_AUTO;
		od_table->OverDriveTable.FeatureCtrlMask |= BIT(PP_OD_FEATURE_FAN_CURVE_BIT);
		break;
	case PP_OD_EDIT_ACOUSTIC_LIMIT:
		od_table->OverDriveTable.AcousticLimitRpmThreshold =
					boot_overdrive_table->OverDriveTable.AcousticLimitRpmThreshold;
		od_table->OverDriveTable.FanMode = FAN_MODE_AUTO;
		od_table->OverDriveTable.FeatureCtrlMask |= BIT(PP_OD_FEATURE_FAN_CURVE_BIT);
		break;
	case PP_OD_EDIT_ACOUSTIC_TARGET:
		od_table->OverDriveTable.AcousticTargetRpmThreshold =
					boot_overdrive_table->OverDriveTable.AcousticTargetRpmThreshold;
		od_table->OverDriveTable.FanMode = FAN_MODE_AUTO;
		od_table->OverDriveTable.FeatureCtrlMask |= BIT(PP_OD_FEATURE_FAN_CURVE_BIT);
		break;
	case PP_OD_EDIT_FAN_TARGET_TEMPERATURE:
		od_table->OverDriveTable.FanTargetTemperature =
					boot_overdrive_table->OverDriveTable.FanTargetTemperature;
		od_table->OverDriveTable.FanMode = FAN_MODE_AUTO;
		od_table->OverDriveTable.FeatureCtrlMask |= BIT(PP_OD_FEATURE_FAN_CURVE_BIT);
		break;
	case PP_OD_EDIT_FAN_MINIMUM_PWM:
		od_table->OverDriveTable.FanMinimumPwm =
					boot_overdrive_table->OverDriveTable.FanMinimumPwm;
		od_table->OverDriveTable.FanMode = FAN_MODE_AUTO;
		od_table->OverDriveTable.FeatureCtrlMask |= BIT(PP_OD_FEATURE_FAN_CURVE_BIT);
		break;
	default:
		dev_info(adev->dev, "Invalid table index: %ld\n", input);
		return -EINVAL;
	}

	return 0;
}

static int smu_v13_0_0_od_edit_dpm_table(struct smu_context *smu,
					 enum PP_OD_DPM_TABLE_COMMAND type,
					 long input[],
					 uint32_t size)
{
	struct smu_table_context *table_context = &smu->smu_table;
	OverDriveTableExternal_t *od_table =
		(OverDriveTableExternal_t *)table_context->overdrive_table;
	struct amdgpu_device *adev = smu->adev;
	uint32_t offset_of_voltageoffset;
	int32_t minimum, maximum;
	uint32_t feature_ctrlmask;
	int i, ret = 0;

	switch (type) {
	case PP_OD_EDIT_SCLK_VDDC_TABLE:
		if (!smu_v13_0_0_is_od_feature_supported(smu, PP_OD_FEATURE_GFXCLK_BIT)) {
			dev_warn(adev->dev, "GFXCLK_LIMITS setting not supported!\n");
			return -ENOTSUPP;
		}

		for (i = 0; i < size; i += 2) {
			if (i + 2 > size) {
				dev_info(adev->dev, "invalid number of input parameters %d\n", size);
				return -EINVAL;
			}

			switch (input[i]) {
			case 0:
				smu_v13_0_0_get_od_setting_limits(smu,
								  PP_OD_FEATURE_GFXCLK_FMIN,
								  &minimum,
								  &maximum);
				if (input[i + 1] < minimum ||
				    input[i + 1] > maximum) {
					dev_info(adev->dev, "GfxclkFmin (%ld) must be within [%u, %u]!\n",
						input[i + 1], minimum, maximum);
					return -EINVAL;
				}

				od_table->OverDriveTable.GfxclkFmin = input[i + 1];
				od_table->OverDriveTable.FeatureCtrlMask |= 1U << PP_OD_FEATURE_GFXCLK_BIT;
				break;

			case 1:
				smu_v13_0_0_get_od_setting_limits(smu,
								  PP_OD_FEATURE_GFXCLK_FMAX,
								  &minimum,
								  &maximum);
				if (input[i + 1] < minimum ||
				    input[i + 1] > maximum) {
					dev_info(adev->dev, "GfxclkFmax (%ld) must be within [%u, %u]!\n",
						input[i + 1], minimum, maximum);
					return -EINVAL;
				}

				od_table->OverDriveTable.GfxclkFmax = input[i + 1];
				od_table->OverDriveTable.FeatureCtrlMask |= 1U << PP_OD_FEATURE_GFXCLK_BIT;
				break;

			default:
				dev_info(adev->dev, "Invalid SCLK_VDDC_TABLE index: %ld\n", input[i]);
				dev_info(adev->dev, "Supported indices: [0:min,1:max]\n");
				return -EINVAL;
			}
		}

		if (od_table->OverDriveTable.GfxclkFmin > od_table->OverDriveTable.GfxclkFmax) {
			dev_err(adev->dev,
				"Invalid setting: GfxclkFmin(%u) is bigger than GfxclkFmax(%u)\n",
				(uint32_t)od_table->OverDriveTable.GfxclkFmin,
				(uint32_t)od_table->OverDriveTable.GfxclkFmax);
			return -EINVAL;
		}
		break;

	case PP_OD_EDIT_MCLK_VDDC_TABLE:
		if (!smu_v13_0_0_is_od_feature_supported(smu, PP_OD_FEATURE_UCLK_BIT)) {
			dev_warn(adev->dev, "UCLK_LIMITS setting not supported!\n");
			return -ENOTSUPP;
		}

		for (i = 0; i < size; i += 2) {
			if (i + 2 > size) {
				dev_info(adev->dev, "invalid number of input parameters %d\n", size);
				return -EINVAL;
			}

			switch (input[i]) {
			case 0:
				smu_v13_0_0_get_od_setting_limits(smu,
								  PP_OD_FEATURE_UCLK_FMIN,
								  &minimum,
								  &maximum);
				if (input[i + 1] < minimum ||
				    input[i + 1] > maximum) {
					dev_info(adev->dev, "UclkFmin (%ld) must be within [%u, %u]!\n",
						input[i + 1], minimum, maximum);
					return -EINVAL;
				}

				od_table->OverDriveTable.UclkFmin = input[i + 1];
				od_table->OverDriveTable.FeatureCtrlMask |= 1U << PP_OD_FEATURE_UCLK_BIT;
				break;

			case 1:
				smu_v13_0_0_get_od_setting_limits(smu,
								  PP_OD_FEATURE_UCLK_FMAX,
								  &minimum,
								  &maximum);
				if (input[i + 1] < minimum ||
				    input[i + 1] > maximum) {
					dev_info(adev->dev, "UclkFmax (%ld) must be within [%u, %u]!\n",
						input[i + 1], minimum, maximum);
					return -EINVAL;
				}

				od_table->OverDriveTable.UclkFmax = input[i + 1];
				od_table->OverDriveTable.FeatureCtrlMask |= 1U << PP_OD_FEATURE_UCLK_BIT;
				break;

			default:
				dev_info(adev->dev, "Invalid MCLK_VDDC_TABLE index: %ld\n", input[i]);
				dev_info(adev->dev, "Supported indices: [0:min,1:max]\n");
				return -EINVAL;
			}
		}

		if (od_table->OverDriveTable.UclkFmin > od_table->OverDriveTable.UclkFmax) {
			dev_err(adev->dev,
				"Invalid setting: UclkFmin(%u) is bigger than UclkFmax(%u)\n",
				(uint32_t)od_table->OverDriveTable.UclkFmin,
				(uint32_t)od_table->OverDriveTable.UclkFmax);
			return -EINVAL;
		}
		break;

	case PP_OD_EDIT_VDDGFX_OFFSET:
		if (!smu_v13_0_0_is_od_feature_supported(smu, PP_OD_FEATURE_GFX_VF_CURVE_BIT)) {
			dev_warn(adev->dev, "Gfx offset setting not supported!\n");
			return -ENOTSUPP;
		}

		smu_v13_0_0_get_od_setting_limits(smu,
						  PP_OD_FEATURE_GFX_VF_CURVE,
						  &minimum,
						  &maximum);
		if (input[0] < minimum ||
		    input[0] > maximum) {
			dev_info(adev->dev, "Voltage offset (%ld) must be within [%d, %d]!\n",
				 input[0], minimum, maximum);
			return -EINVAL;
		}

		for (i = 0; i < PP_NUM_OD_VF_CURVE_POINTS; i++)
			od_table->OverDriveTable.VoltageOffsetPerZoneBoundary[i] = input[0];
		od_table->OverDriveTable.FeatureCtrlMask |= BIT(PP_OD_FEATURE_GFX_VF_CURVE_BIT);
		break;

	case PP_OD_EDIT_FAN_CURVE:
		if (!smu_v13_0_0_is_od_feature_supported(smu, PP_OD_FEATURE_FAN_CURVE_BIT)) {
			dev_warn(adev->dev, "Fan curve setting not supported!\n");
			return -ENOTSUPP;
		}

		if (input[0] >= NUM_OD_FAN_MAX_POINTS - 1 ||
		    input[0] < 0)
			return -EINVAL;

		smu_v13_0_0_get_od_setting_limits(smu,
						  PP_OD_FEATURE_FAN_CURVE_TEMP,
						  &minimum,
						  &maximum);
		if (input[1] < minimum ||
		    input[1] > maximum) {
			dev_info(adev->dev, "Fan curve temp setting(%ld) must be within [%d, %d]!\n",
				 input[1], minimum, maximum);
			return -EINVAL;
		}

		smu_v13_0_0_get_od_setting_limits(smu,
						  PP_OD_FEATURE_FAN_CURVE_PWM,
						  &minimum,
						  &maximum);
		if (input[2] < minimum ||
		    input[2] > maximum) {
			dev_info(adev->dev, "Fan curve pwm setting(%ld) must be within [%d, %d]!\n",
				 input[2], minimum, maximum);
			return -EINVAL;
		}

		od_table->OverDriveTable.FanLinearTempPoints[input[0]] = input[1];
		od_table->OverDriveTable.FanLinearPwmPoints[input[0]] = input[2];
		od_table->OverDriveTable.FanMode = FAN_MODE_MANUAL_LINEAR;
		od_table->OverDriveTable.FeatureCtrlMask |= BIT(PP_OD_FEATURE_FAN_CURVE_BIT);
		break;

	case PP_OD_EDIT_ACOUSTIC_LIMIT:
		if (!smu_v13_0_0_is_od_feature_supported(smu, PP_OD_FEATURE_FAN_CURVE_BIT)) {
			dev_warn(adev->dev, "Fan curve setting not supported!\n");
			return -ENOTSUPP;
		}

		smu_v13_0_0_get_od_setting_limits(smu,
						  PP_OD_FEATURE_FAN_ACOUSTIC_LIMIT,
						  &minimum,
						  &maximum);
		if (input[0] < minimum ||
		    input[0] > maximum) {
			dev_info(adev->dev, "acoustic limit threshold setting(%ld) must be within [%d, %d]!\n",
				 input[0], minimum, maximum);
			return -EINVAL;
		}

		od_table->OverDriveTable.AcousticLimitRpmThreshold = input[0];
		od_table->OverDriveTable.FanMode = FAN_MODE_AUTO;
		od_table->OverDriveTable.FeatureCtrlMask |= BIT(PP_OD_FEATURE_FAN_CURVE_BIT);
		break;

	case PP_OD_EDIT_ACOUSTIC_TARGET:
		if (!smu_v13_0_0_is_od_feature_supported(smu, PP_OD_FEATURE_FAN_CURVE_BIT)) {
			dev_warn(adev->dev, "Fan curve setting not supported!\n");
			return -ENOTSUPP;
		}

		smu_v13_0_0_get_od_setting_limits(smu,
						  PP_OD_FEATURE_FAN_ACOUSTIC_TARGET,
						  &minimum,
						  &maximum);
		if (input[0] < minimum ||
		    input[0] > maximum) {
			dev_info(adev->dev, "acoustic target threshold setting(%ld) must be within [%d, %d]!\n",
				 input[0], minimum, maximum);
			return -EINVAL;
		}

		od_table->OverDriveTable.AcousticTargetRpmThreshold = input[0];
		od_table->OverDriveTable.FanMode = FAN_MODE_AUTO;
		od_table->OverDriveTable.FeatureCtrlMask |= BIT(PP_OD_FEATURE_FAN_CURVE_BIT);
		break;

	case PP_OD_EDIT_FAN_TARGET_TEMPERATURE:
		if (!smu_v13_0_0_is_od_feature_supported(smu, PP_OD_FEATURE_FAN_CURVE_BIT)) {
			dev_warn(adev->dev, "Fan curve setting not supported!\n");
			return -ENOTSUPP;
		}

		smu_v13_0_0_get_od_setting_limits(smu,
						  PP_OD_FEATURE_FAN_TARGET_TEMPERATURE,
						  &minimum,
						  &maximum);
		if (input[0] < minimum ||
		    input[0] > maximum) {
			dev_info(adev->dev, "fan target temperature setting(%ld) must be within [%d, %d]!\n",
				 input[0], minimum, maximum);
			return -EINVAL;
		}

		od_table->OverDriveTable.FanTargetTemperature = input[0];
		od_table->OverDriveTable.FanMode = FAN_MODE_AUTO;
		od_table->OverDriveTable.FeatureCtrlMask |= BIT(PP_OD_FEATURE_FAN_CURVE_BIT);
		break;

	case PP_OD_EDIT_FAN_MINIMUM_PWM:
		if (!smu_v13_0_0_is_od_feature_supported(smu, PP_OD_FEATURE_FAN_CURVE_BIT)) {
			dev_warn(adev->dev, "Fan curve setting not supported!\n");
			return -ENOTSUPP;
		}

		smu_v13_0_0_get_od_setting_limits(smu,
						  PP_OD_FEATURE_FAN_MINIMUM_PWM,
						  &minimum,
						  &maximum);
		if (input[0] < minimum ||
		    input[0] > maximum) {
			dev_info(adev->dev, "fan minimum pwm setting(%ld) must be within [%d, %d]!\n",
				 input[0], minimum, maximum);
			return -EINVAL;
		}

		od_table->OverDriveTable.FanMinimumPwm = input[0];
		od_table->OverDriveTable.FanMode = FAN_MODE_AUTO;
		od_table->OverDriveTable.FeatureCtrlMask |= BIT(PP_OD_FEATURE_FAN_CURVE_BIT);
		break;

	case PP_OD_RESTORE_DEFAULT_TABLE:
		if (size == 1) {
			ret = smu_v13_0_0_od_restore_table_single(smu, input[0]);
			if (ret)
				return ret;
		} else {
			feature_ctrlmask = od_table->OverDriveTable.FeatureCtrlMask;
			memcpy(od_table,
		       table_context->boot_overdrive_table,
		       sizeof(OverDriveTableExternal_t));
			od_table->OverDriveTable.FeatureCtrlMask = feature_ctrlmask;
		}
		fallthrough;
	case PP_OD_COMMIT_DPM_TABLE:
		/*
		 * The member below instructs PMFW the settings focused in
		 * this single operation.
		 * `uint32_t FeatureCtrlMask;`
		 * It does not contain actual informations about user's custom
		 * settings. Thus we do not cache it.
		 */
		offset_of_voltageoffset = offsetof(OverDriveTable_t, VoltageOffsetPerZoneBoundary);
		if (memcmp((u8 *)od_table + offset_of_voltageoffset,
			   table_context->user_overdrive_table + offset_of_voltageoffset,
			   sizeof(OverDriveTableExternal_t) - offset_of_voltageoffset)) {
			smu_v13_0_0_dump_od_table(smu, od_table);

			ret = smu_v13_0_0_upload_overdrive_table(smu, od_table);
			if (ret) {
				dev_err(adev->dev, "Failed to upload overdrive table!\n");
				return ret;
			}

			od_table->OverDriveTable.FeatureCtrlMask = 0;
			memcpy(table_context->user_overdrive_table + offset_of_voltageoffset,
			       (u8 *)od_table + offset_of_voltageoffset,
			       sizeof(OverDriveTableExternal_t) - offset_of_voltageoffset);

			if (!memcmp(table_context->user_overdrive_table,
				    table_context->boot_overdrive_table,
				    sizeof(OverDriveTableExternal_t)))
				smu->user_dpm_profile.user_od = false;
			else
				smu->user_dpm_profile.user_od = true;
		}
		break;

	default:
		return -ENOSYS;
	}

	return ret;
}

static int smu_v13_0_0_force_clk_levels(struct smu_context *smu,
					enum smu_clk_type clk_type,
					uint32_t mask)
{
	struct smu_dpm_context *smu_dpm = &smu->smu_dpm;
	struct smu_13_0_dpm_context *dpm_context = smu_dpm->dpm_context;
	struct smu_13_0_dpm_table *single_dpm_table;
	uint32_t soft_min_level, soft_max_level;
	uint32_t min_freq, max_freq;
	int ret = 0;

	soft_min_level = mask ? (ffs(mask) - 1) : 0;
	soft_max_level = mask ? (fls(mask) - 1) : 0;

	switch (clk_type) {
	case SMU_GFXCLK:
	case SMU_SCLK:
		single_dpm_table = &(dpm_context->dpm_tables.gfx_table);
		break;
	case SMU_MCLK:
	case SMU_UCLK:
		single_dpm_table = &(dpm_context->dpm_tables.uclk_table);
		break;
	case SMU_SOCCLK:
		single_dpm_table = &(dpm_context->dpm_tables.soc_table);
		break;
	case SMU_FCLK:
		single_dpm_table = &(dpm_context->dpm_tables.fclk_table);
		break;
	case SMU_VCLK:
	case SMU_VCLK1:
		single_dpm_table = &(dpm_context->dpm_tables.vclk_table);
		break;
	case SMU_DCLK:
	case SMU_DCLK1:
		single_dpm_table = &(dpm_context->dpm_tables.dclk_table);
		break;
	default:
		break;
	}

	switch (clk_type) {
	case SMU_GFXCLK:
	case SMU_SCLK:
	case SMU_MCLK:
	case SMU_UCLK:
	case SMU_SOCCLK:
	case SMU_FCLK:
	case SMU_VCLK:
	case SMU_VCLK1:
	case SMU_DCLK:
	case SMU_DCLK1:
		if (single_dpm_table->is_fine_grained) {
			/* There is only 2 levels for fine grained DPM */
			soft_max_level = (soft_max_level >= 1 ? 1 : 0);
			soft_min_level = (soft_min_level >= 1 ? 1 : 0);
		} else {
			if ((soft_max_level >= single_dpm_table->count) ||
			    (soft_min_level >= single_dpm_table->count))
				return -EINVAL;
		}

		min_freq = single_dpm_table->dpm_levels[soft_min_level].value;
		max_freq = single_dpm_table->dpm_levels[soft_max_level].value;

		ret = smu_v13_0_set_soft_freq_limited_range(smu,
							    clk_type,
							    min_freq,
							    max_freq);
		break;
	case SMU_DCEFCLK:
	case SMU_PCIE:
	default:
		break;
	}

	return ret;
}

static const struct smu_temperature_range smu13_thermal_policy[] = {
	{-273150,  99000, 99000, -273150, 99000, 99000, -273150, 99000, 99000},
	{ 120000, 120000, 120000, 120000, 120000, 120000, 120000, 120000, 120000},
};

static int smu_v13_0_0_get_thermal_temperature_range(struct smu_context *smu,
						     struct smu_temperature_range *range)
{
	struct smu_table_context *table_context = &smu->smu_table;
	struct smu_13_0_0_powerplay_table *powerplay_table =
		table_context->power_play_table;
	PPTable_t *pptable = smu->smu_table.driver_pptable;

	if (amdgpu_sriov_vf(smu->adev))
		return 0;

	if (!range)
		return -EINVAL;

	memcpy(range, &smu13_thermal_policy[0], sizeof(struct smu_temperature_range));

	range->max = pptable->SkuTable.TemperatureLimit[TEMP_EDGE] *
		SMU_TEMPERATURE_UNITS_PER_CENTIGRADES;
	range->edge_emergency_max = (pptable->SkuTable.TemperatureLimit[TEMP_EDGE] + CTF_OFFSET_EDGE) *
		SMU_TEMPERATURE_UNITS_PER_CENTIGRADES;
	range->hotspot_crit_max = pptable->SkuTable.TemperatureLimit[TEMP_HOTSPOT] *
		SMU_TEMPERATURE_UNITS_PER_CENTIGRADES;
	range->hotspot_emergency_max = (pptable->SkuTable.TemperatureLimit[TEMP_HOTSPOT] + CTF_OFFSET_HOTSPOT) *
		SMU_TEMPERATURE_UNITS_PER_CENTIGRADES;
	range->mem_crit_max = pptable->SkuTable.TemperatureLimit[TEMP_MEM] *
		SMU_TEMPERATURE_UNITS_PER_CENTIGRADES;
	range->mem_emergency_max = (pptable->SkuTable.TemperatureLimit[TEMP_MEM] + CTF_OFFSET_MEM)*
		SMU_TEMPERATURE_UNITS_PER_CENTIGRADES;
	range->software_shutdown_temp = powerplay_table->software_shutdown_temp;
	range->software_shutdown_temp_offset = pptable->SkuTable.FanAbnormalTempLimitOffset;

	return 0;
}

static ssize_t smu_v13_0_0_get_gpu_metrics(struct smu_context *smu,
					   void **table)
{
	struct smu_table_context *smu_table = &smu->smu_table;
	struct gpu_metrics_v1_3 *gpu_metrics =
		(struct gpu_metrics_v1_3 *)smu_table->gpu_metrics_table;
	SmuMetricsExternal_t metrics_ext;
	SmuMetrics_t *metrics = &metrics_ext.SmuMetrics;
	int ret = 0;

	ret = smu_cmn_get_metrics_table(smu,
					&metrics_ext,
					true);
	if (ret)
		return ret;

	smu_cmn_init_soft_gpu_metrics(gpu_metrics, 1, 3);

	gpu_metrics->temperature_edge = metrics->AvgTemperature[TEMP_EDGE];
	gpu_metrics->temperature_hotspot = metrics->AvgTemperature[TEMP_HOTSPOT];
	gpu_metrics->temperature_mem = metrics->AvgTemperature[TEMP_MEM];
	gpu_metrics->temperature_vrgfx = metrics->AvgTemperature[TEMP_VR_GFX];
	gpu_metrics->temperature_vrsoc = metrics->AvgTemperature[TEMP_VR_SOC];
	gpu_metrics->temperature_vrmem = max(metrics->AvgTemperature[TEMP_VR_MEM0],
					     metrics->AvgTemperature[TEMP_VR_MEM1]);

	gpu_metrics->average_gfx_activity = metrics->AverageGfxActivity;
	gpu_metrics->average_umc_activity = metrics->AverageUclkActivity;
	gpu_metrics->average_mm_activity = max(metrics->Vcn0ActivityPercentage,
					       metrics->Vcn1ActivityPercentage);

	gpu_metrics->average_socket_power = metrics->AverageSocketPower;
	gpu_metrics->energy_accumulator = metrics->EnergyAccumulator;

	if (metrics->AverageGfxActivity <= SMU_13_0_0_BUSY_THRESHOLD)
		gpu_metrics->average_gfxclk_frequency = metrics->AverageGfxclkFrequencyPostDs;
	else
		gpu_metrics->average_gfxclk_frequency = metrics->AverageGfxclkFrequencyPreDs;

	if (metrics->AverageUclkActivity <= SMU_13_0_0_BUSY_THRESHOLD)
		gpu_metrics->average_uclk_frequency = metrics->AverageMemclkFrequencyPostDs;
	else
		gpu_metrics->average_uclk_frequency = metrics->AverageMemclkFrequencyPreDs;

	gpu_metrics->average_vclk0_frequency = metrics->AverageVclk0Frequency;
	gpu_metrics->average_dclk0_frequency = metrics->AverageDclk0Frequency;
	gpu_metrics->average_vclk1_frequency = metrics->AverageVclk1Frequency;
	gpu_metrics->average_dclk1_frequency = metrics->AverageDclk1Frequency;

	gpu_metrics->current_gfxclk = gpu_metrics->average_gfxclk_frequency;
	gpu_metrics->current_socclk = metrics->CurrClock[PPCLK_SOCCLK];
	gpu_metrics->current_uclk = metrics->CurrClock[PPCLK_UCLK];
	gpu_metrics->current_vclk0 = metrics->CurrClock[PPCLK_VCLK_0];
	gpu_metrics->current_dclk0 = metrics->CurrClock[PPCLK_DCLK_0];
	gpu_metrics->current_vclk1 = metrics->CurrClock[PPCLK_VCLK_1];
	gpu_metrics->current_dclk1 = metrics->CurrClock[PPCLK_DCLK_1];

	gpu_metrics->throttle_status =
			smu_v13_0_get_throttler_status(metrics);
	gpu_metrics->indep_throttle_status =
			smu_cmn_get_indep_throttler_status(gpu_metrics->throttle_status,
							   smu_v13_0_0_throttler_map);

	gpu_metrics->current_fan_speed = metrics->AvgFanRpm;

	gpu_metrics->pcie_link_width = metrics->PcieWidth;
	if ((metrics->PcieRate - 1) > LINK_SPEED_MAX)
		gpu_metrics->pcie_link_speed = pcie_gen_to_speed(1);
	else
		gpu_metrics->pcie_link_speed = pcie_gen_to_speed(metrics->PcieRate);

	gpu_metrics->system_clock_counter = ktime_get_boottime_ns();

	gpu_metrics->voltage_gfx = metrics->AvgVoltage[SVI_PLANE_GFX];
	gpu_metrics->voltage_soc = metrics->AvgVoltage[SVI_PLANE_SOC];
	gpu_metrics->voltage_mem = metrics->AvgVoltage[SVI_PLANE_VMEMP];

	*table = (void *)gpu_metrics;

	return sizeof(struct gpu_metrics_v1_3);
}

static void smu_v13_0_0_set_supported_od_feature_mask(struct smu_context *smu)
{
	struct amdgpu_device *adev = smu->adev;

	if (smu_v13_0_0_is_od_feature_supported(smu,
						PP_OD_FEATURE_FAN_CURVE_BIT))
		adev->pm.od_feature_mask |= OD_OPS_SUPPORT_FAN_CURVE_RETRIEVE |
					    OD_OPS_SUPPORT_FAN_CURVE_SET |
					    OD_OPS_SUPPORT_ACOUSTIC_LIMIT_THRESHOLD_RETRIEVE |
					    OD_OPS_SUPPORT_ACOUSTIC_LIMIT_THRESHOLD_SET |
					    OD_OPS_SUPPORT_ACOUSTIC_TARGET_THRESHOLD_RETRIEVE |
					    OD_OPS_SUPPORT_ACOUSTIC_TARGET_THRESHOLD_SET |
					    OD_OPS_SUPPORT_FAN_TARGET_TEMPERATURE_RETRIEVE |
					    OD_OPS_SUPPORT_FAN_TARGET_TEMPERATURE_SET |
					    OD_OPS_SUPPORT_FAN_MINIMUM_PWM_RETRIEVE |
					    OD_OPS_SUPPORT_FAN_MINIMUM_PWM_SET;
}

static int smu_v13_0_0_set_default_od_settings(struct smu_context *smu)
{
	OverDriveTableExternal_t *od_table =
		(OverDriveTableExternal_t *)smu->smu_table.overdrive_table;
	OverDriveTableExternal_t *boot_od_table =
		(OverDriveTableExternal_t *)smu->smu_table.boot_overdrive_table;
	OverDriveTableExternal_t *user_od_table =
		(OverDriveTableExternal_t *)smu->smu_table.user_overdrive_table;
	OverDriveTableExternal_t user_od_table_bak;
	int ret = 0;
	int i;

	ret = smu_v13_0_0_get_overdrive_table(smu, boot_od_table);
	if (ret)
		return ret;

	smu_v13_0_0_dump_od_table(smu, boot_od_table);

	memcpy(od_table,
	       boot_od_table,
	       sizeof(OverDriveTableExternal_t));

	/*
	 * For S3/S4/Runpm resume, we need to setup those overdrive tables again,
	 * but we have to preserve user defined values in "user_od_table".
	 */
	if (!smu->adev->in_suspend) {
		memcpy(user_od_table,
		       boot_od_table,
		       sizeof(OverDriveTableExternal_t));
		smu->user_dpm_profile.user_od = false;
	} else if (smu->user_dpm_profile.user_od) {
		memcpy(&user_od_table_bak,
		       user_od_table,
		       sizeof(OverDriveTableExternal_t));
		memcpy(user_od_table,
		       boot_od_table,
		       sizeof(OverDriveTableExternal_t));
		user_od_table->OverDriveTable.GfxclkFmin =
				user_od_table_bak.OverDriveTable.GfxclkFmin;
		user_od_table->OverDriveTable.GfxclkFmax =
				user_od_table_bak.OverDriveTable.GfxclkFmax;
		user_od_table->OverDriveTable.UclkFmin =
				user_od_table_bak.OverDriveTable.UclkFmin;
		user_od_table->OverDriveTable.UclkFmax =
				user_od_table_bak.OverDriveTable.UclkFmax;
		for (i = 0; i < PP_NUM_OD_VF_CURVE_POINTS; i++)
			user_od_table->OverDriveTable.VoltageOffsetPerZoneBoundary[i] =
				user_od_table_bak.OverDriveTable.VoltageOffsetPerZoneBoundary[i];
		for (i = 0; i < NUM_OD_FAN_MAX_POINTS - 1; i++) {
			user_od_table->OverDriveTable.FanLinearTempPoints[i] =
				user_od_table_bak.OverDriveTable.FanLinearTempPoints[i];
			user_od_table->OverDriveTable.FanLinearPwmPoints[i] =
				user_od_table_bak.OverDriveTable.FanLinearPwmPoints[i];
		}
		user_od_table->OverDriveTable.AcousticLimitRpmThreshold =
			user_od_table_bak.OverDriveTable.AcousticLimitRpmThreshold;
		user_od_table->OverDriveTable.AcousticTargetRpmThreshold =
			user_od_table_bak.OverDriveTable.AcousticTargetRpmThreshold;
		user_od_table->OverDriveTable.FanTargetTemperature =
			user_od_table_bak.OverDriveTable.FanTargetTemperature;
		user_od_table->OverDriveTable.FanMinimumPwm =
			user_od_table_bak.OverDriveTable.FanMinimumPwm;
	}

	smu_v13_0_0_set_supported_od_feature_mask(smu);

	return 0;
}

static int smu_v13_0_0_restore_user_od_settings(struct smu_context *smu)
{
	struct smu_table_context *table_context = &smu->smu_table;
	OverDriveTableExternal_t *od_table = table_context->overdrive_table;
	OverDriveTableExternal_t *user_od_table = table_context->user_overdrive_table;
	int res;

	user_od_table->OverDriveTable.FeatureCtrlMask = BIT(PP_OD_FEATURE_GFXCLK_BIT) |
							BIT(PP_OD_FEATURE_UCLK_BIT) |
							BIT(PP_OD_FEATURE_GFX_VF_CURVE_BIT) |
							BIT(PP_OD_FEATURE_FAN_CURVE_BIT);
	res = smu_v13_0_0_upload_overdrive_table(smu, user_od_table);
	user_od_table->OverDriveTable.FeatureCtrlMask = 0;
	if (res == 0)
		memcpy(od_table, user_od_table, sizeof(OverDriveTableExternal_t));

	return res;
}

static int smu_v13_0_0_populate_umd_state_clk(struct smu_context *smu)
{
	struct smu_13_0_dpm_context *dpm_context =
				smu->smu_dpm.dpm_context;
	struct smu_13_0_dpm_table *gfx_table =
				&dpm_context->dpm_tables.gfx_table;
	struct smu_13_0_dpm_table *mem_table =
				&dpm_context->dpm_tables.uclk_table;
	struct smu_13_0_dpm_table *soc_table =
				&dpm_context->dpm_tables.soc_table;
	struct smu_13_0_dpm_table *vclk_table =
				&dpm_context->dpm_tables.vclk_table;
	struct smu_13_0_dpm_table *dclk_table =
				&dpm_context->dpm_tables.dclk_table;
	struct smu_13_0_dpm_table *fclk_table =
				&dpm_context->dpm_tables.fclk_table;
	struct smu_umd_pstate_table *pstate_table =
				&smu->pstate_table;
	struct smu_table_context *table_context = &smu->smu_table;
	PPTable_t *pptable = table_context->driver_pptable;
	DriverReportedClocks_t driver_clocks =
			pptable->SkuTable.DriverReportedClocks;

	pstate_table->gfxclk_pstate.min = gfx_table->min;
	if (driver_clocks.GameClockAc &&
	    (driver_clocks.GameClockAc < gfx_table->max))
		pstate_table->gfxclk_pstate.peak = driver_clocks.GameClockAc;
	else
		pstate_table->gfxclk_pstate.peak = gfx_table->max;

	pstate_table->uclk_pstate.min = mem_table->min;
	pstate_table->uclk_pstate.peak = mem_table->max;

	pstate_table->socclk_pstate.min = soc_table->min;
	pstate_table->socclk_pstate.peak = soc_table->max;

	pstate_table->vclk_pstate.min = vclk_table->min;
	pstate_table->vclk_pstate.peak = vclk_table->max;

	pstate_table->dclk_pstate.min = dclk_table->min;
	pstate_table->dclk_pstate.peak = dclk_table->max;

	pstate_table->fclk_pstate.min = fclk_table->min;
	pstate_table->fclk_pstate.peak = fclk_table->max;

	if (driver_clocks.BaseClockAc &&
	    driver_clocks.BaseClockAc < gfx_table->max)
		pstate_table->gfxclk_pstate.standard = driver_clocks.BaseClockAc;
	else
		pstate_table->gfxclk_pstate.standard = gfx_table->max;
	pstate_table->uclk_pstate.standard = mem_table->max;
	pstate_table->socclk_pstate.standard = soc_table->min;
	pstate_table->vclk_pstate.standard = vclk_table->min;
	pstate_table->dclk_pstate.standard = dclk_table->min;
	pstate_table->fclk_pstate.standard = fclk_table->min;

	return 0;
}

static void smu_v13_0_0_get_unique_id(struct smu_context *smu)
{
	struct smu_table_context *smu_table = &smu->smu_table;
	SmuMetrics_t *metrics =
		&(((SmuMetricsExternal_t *)(smu_table->metrics_table))->SmuMetrics);
	struct amdgpu_device *adev = smu->adev;
	uint32_t upper32 = 0, lower32 = 0;
	int ret;

	ret = smu_cmn_get_metrics_table(smu, NULL, false);
	if (ret)
		goto out;

	upper32 = metrics->PublicSerialNumberUpper;
	lower32 = metrics->PublicSerialNumberLower;

out:
	adev->unique_id = ((uint64_t)upper32 << 32) | lower32;
}

static int smu_v13_0_0_get_fan_speed_pwm(struct smu_context *smu,
					 uint32_t *speed)
{
	int ret;

	if (!speed)
		return -EINVAL;

	ret = smu_v13_0_0_get_smu_metrics_data(smu,
					       METRICS_CURR_FANPWM,
					       speed);
	if (ret) {
		dev_err(smu->adev->dev, "Failed to get fan speed(PWM)!");
		return ret;
	}

	/* Convert the PMFW output which is in percent to pwm(255) based */
	*speed = min(*speed * 255 / 100, (uint32_t)255);

	return 0;
}

static int smu_v13_0_0_get_fan_speed_rpm(struct smu_context *smu,
					 uint32_t *speed)
{
	if (!speed)
		return -EINVAL;

	return smu_v13_0_0_get_smu_metrics_data(smu,
						METRICS_CURR_FANSPEED,
						speed);
}

static int smu_v13_0_0_enable_mgpu_fan_boost(struct smu_context *smu)
{
	struct smu_table_context *table_context = &smu->smu_table;
	PPTable_t *pptable = table_context->driver_pptable;
	SkuTable_t *skutable = &pptable->SkuTable;

	/*
	 * Skip the MGpuFanBoost setting for those ASICs
	 * which do not support it
	 */
	if (skutable->MGpuAcousticLimitRpmThreshold == 0)
		return 0;

	return smu_cmn_send_smc_msg_with_param(smu,
					       SMU_MSG_SetMGpuFanBoostLimitRpm,
					       0,
					       NULL);
}

static int smu_v13_0_0_get_power_limit(struct smu_context *smu,
						uint32_t *current_power_limit,
						uint32_t *default_power_limit,
						uint32_t *max_power_limit,
						uint32_t *min_power_limit)
{
	struct smu_table_context *table_context = &smu->smu_table;
	struct smu_13_0_0_powerplay_table *powerplay_table =
		(struct smu_13_0_0_powerplay_table *)table_context->power_play_table;
	PPTable_t *pptable = table_context->driver_pptable;
	SkuTable_t *skutable = &pptable->SkuTable;
	uint32_t power_limit, od_percent_upper = 0, od_percent_lower = 0;
	uint32_t msg_limit = skutable->MsgLimits.Power[PPT_THROTTLER_PPT0][POWER_SOURCE_AC];

	if (smu_v13_0_get_current_power_limit(smu, &power_limit))
		power_limit = smu->adev->pm.ac_power ?
			      skutable->SocketPowerLimitAc[PPT_THROTTLER_PPT0] :
			      skutable->SocketPowerLimitDc[PPT_THROTTLER_PPT0];

	if (current_power_limit)
		*current_power_limit = power_limit;
	if (default_power_limit)
		*default_power_limit = power_limit;

	if (powerplay_table) {
		if (smu->od_enabled &&
				smu_v13_0_0_is_od_feature_supported(smu, PP_OD_FEATURE_PPT_BIT)) {
			od_percent_upper = le32_to_cpu(powerplay_table->overdrive_table.max[SMU_13_0_0_ODSETTING_POWERPERCENTAGE]);
			od_percent_lower = le32_to_cpu(powerplay_table->overdrive_table.min[SMU_13_0_0_ODSETTING_POWERPERCENTAGE]);
		} else if (smu_v13_0_0_is_od_feature_supported(smu, PP_OD_FEATURE_PPT_BIT)) {
			od_percent_upper = 0;
			od_percent_lower = le32_to_cpu(powerplay_table->overdrive_table.min[SMU_13_0_0_ODSETTING_POWERPERCENTAGE]);
		}
	}

	dev_dbg(smu->adev->dev, "od percent upper:%d, od percent lower:%d (default power: %d)\n",
					od_percent_upper, od_percent_lower, power_limit);

	if (max_power_limit) {
		*max_power_limit = msg_limit * (100 + od_percent_upper);
		*max_power_limit /= 100;
	}

	if (min_power_limit) {
		*min_power_limit = power_limit * (100 - od_percent_lower);
		*min_power_limit /= 100;
	}

	return 0;
}

static int smu_v13_0_0_get_power_profile_mode(struct smu_context *smu,
					      char *buf)
{
	DpmActivityMonitorCoeffIntExternal_t activity_monitor_external;
	DpmActivityMonitorCoeffInt_t *activity_monitor =
		&(activity_monitor_external.DpmActivityMonitorCoeffInt);
	static const char *title[] = {
			"PROFILE_INDEX(NAME)",
			"CLOCK_TYPE(NAME)",
			"FPS",
			"MinActiveFreqType",
			"MinActiveFreq",
			"BoosterFreqType",
			"BoosterFreq",
			"PD_Data_limit_c",
			"PD_Data_error_coeff",
			"PD_Data_error_rate_coeff"};
	int16_t workload_type = 0;
	uint32_t i, size = 0;
	int result = 0;

	if (!buf)
		return -EINVAL;

	size += sysfs_emit_at(buf, size, "%16s %s %s %s %s %s %s %s %s %s\n",
			title[0], title[1], title[2], title[3], title[4], title[5],
			title[6], title[7], title[8], title[9]);

	for (i = 0; i < PP_SMC_POWER_PROFILE_COUNT; i++) {
		/* conv PP_SMC_POWER_PROFILE* to WORKLOAD_PPLIB_*_BIT */
		workload_type = smu_cmn_to_asic_specific_index(smu,
							       CMN2ASIC_MAPPING_WORKLOAD,
							       i);
		if (workload_type == -ENOTSUPP)
			continue;
		else if (workload_type < 0)
			return -EINVAL;

		result = smu_cmn_update_table(smu,
					      SMU_TABLE_ACTIVITY_MONITOR_COEFF,
					      workload_type,
					      (void *)(&activity_monitor_external),
					      false);
		if (result) {
			dev_err(smu->adev->dev, "[%s] Failed to get activity monitor!", __func__);
			return result;
		}

		size += sysfs_emit_at(buf, size, "%2d %14s%s:\n",
			i, amdgpu_pp_profile_name[i], (i == smu->power_profile_mode) ? "*" : " ");

		size += sysfs_emit_at(buf, size, "%19s %d(%13s) %7d %7d %7d %7d %7d %7d %7d %7d\n",
			" ",
			0,
			"GFXCLK",
			activity_monitor->Gfx_FPS,
			activity_monitor->Gfx_MinActiveFreqType,
			activity_monitor->Gfx_MinActiveFreq,
			activity_monitor->Gfx_BoosterFreqType,
			activity_monitor->Gfx_BoosterFreq,
			activity_monitor->Gfx_PD_Data_limit_c,
			activity_monitor->Gfx_PD_Data_error_coeff,
			activity_monitor->Gfx_PD_Data_error_rate_coeff);

		size += sysfs_emit_at(buf, size, "%19s %d(%13s) %7d %7d %7d %7d %7d %7d %7d %7d\n",
			" ",
			1,
			"FCLK",
			activity_monitor->Fclk_FPS,
			activity_monitor->Fclk_MinActiveFreqType,
			activity_monitor->Fclk_MinActiveFreq,
			activity_monitor->Fclk_BoosterFreqType,
			activity_monitor->Fclk_BoosterFreq,
			activity_monitor->Fclk_PD_Data_limit_c,
			activity_monitor->Fclk_PD_Data_error_coeff,
			activity_monitor->Fclk_PD_Data_error_rate_coeff);
	}

	return size;
}

static int smu_v13_0_0_set_power_profile_mode(struct smu_context *smu,
					      long *input,
					      uint32_t size)
{
	DpmActivityMonitorCoeffIntExternal_t activity_monitor_external;
	DpmActivityMonitorCoeffInt_t *activity_monitor =
		&(activity_monitor_external.DpmActivityMonitorCoeffInt);
	int workload_type, ret = 0;
	u32 workload_mask, selected_workload_mask;

	smu->power_profile_mode = input[size];

	if (smu->power_profile_mode >= PP_SMC_POWER_PROFILE_COUNT) {
		dev_err(smu->adev->dev, "Invalid power profile mode %d\n", smu->power_profile_mode);
		return -EINVAL;
	}

	if (smu->power_profile_mode == PP_SMC_POWER_PROFILE_CUSTOM) {
		if (size != 9)
			return -EINVAL;

		ret = smu_cmn_update_table(smu,
					   SMU_TABLE_ACTIVITY_MONITOR_COEFF,
					   WORKLOAD_PPLIB_CUSTOM_BIT,
					   (void *)(&activity_monitor_external),
					   false);
		if (ret) {
			dev_err(smu->adev->dev, "[%s] Failed to get activity monitor!", __func__);
			return ret;
		}

		switch (input[0]) {
		case 0: /* Gfxclk */
			activity_monitor->Gfx_FPS = input[1];
			activity_monitor->Gfx_MinActiveFreqType = input[2];
			activity_monitor->Gfx_MinActiveFreq = input[3];
			activity_monitor->Gfx_BoosterFreqType = input[4];
			activity_monitor->Gfx_BoosterFreq = input[5];
			activity_monitor->Gfx_PD_Data_limit_c = input[6];
			activity_monitor->Gfx_PD_Data_error_coeff = input[7];
			activity_monitor->Gfx_PD_Data_error_rate_coeff = input[8];
			break;
		case 1: /* Fclk */
			activity_monitor->Fclk_FPS = input[1];
			activity_monitor->Fclk_MinActiveFreqType = input[2];
			activity_monitor->Fclk_MinActiveFreq = input[3];
			activity_monitor->Fclk_BoosterFreqType = input[4];
			activity_monitor->Fclk_BoosterFreq = input[5];
			activity_monitor->Fclk_PD_Data_limit_c = input[6];
			activity_monitor->Fclk_PD_Data_error_coeff = input[7];
			activity_monitor->Fclk_PD_Data_error_rate_coeff = input[8];
			break;
		default:
			return -EINVAL;
		}

		ret = smu_cmn_update_table(smu,
					   SMU_TABLE_ACTIVITY_MONITOR_COEFF,
					   WORKLOAD_PPLIB_CUSTOM_BIT,
					   (void *)(&activity_monitor_external),
					   true);
		if (ret) {
			dev_err(smu->adev->dev, "[%s] Failed to set activity monitor!", __func__);
			return ret;
		}
	}

	/* conv PP_SMC_POWER_PROFILE* to WORKLOAD_PPLIB_*_BIT */
	workload_type = smu_cmn_to_asic_specific_index(smu,
						       CMN2ASIC_MAPPING_WORKLOAD,
						       smu->power_profile_mode);

	if (workload_type < 0)
		return -EINVAL;

	selected_workload_mask = workload_mask = 1 << workload_type;

	/* Add optimizations for SMU13.0.0/10.  Reuse the power saving profile */
<<<<<<< HEAD
	if (smu->power_profile_mode == PP_SMC_POWER_PROFILE_COMPUTE) {
		if ((amdgpu_ip_version(smu->adev, MP1_HWIP, 0) == IP_VERSION(13, 0, 0) &&
			((smu->adev->pm.fw_version == 0x004e6601) ||
			(smu->adev->pm.fw_version >= 0x004e7300))) ||
			(amdgpu_ip_version(smu->adev, MP1_HWIP, 0) == IP_VERSION(13, 0, 10) &&
			 smu->adev->pm.fw_version >= 0x00504500)) {
			workload_type = smu_cmn_to_asic_specific_index(smu,
								CMN2ASIC_MAPPING_WORKLOAD,
								PP_SMC_POWER_PROFILE_POWERSAVING);
			if (workload_type >= 0)
				workload_mask |= 1 << workload_type;
		}
=======
	if ((amdgpu_ip_version(smu->adev, MP1_HWIP, 0) == IP_VERSION(13, 0, 0) &&
	     ((smu->adev->pm.fw_version == 0x004e6601) ||
	      (smu->adev->pm.fw_version >= 0x004e7300))) ||
	    (amdgpu_ip_version(smu->adev, MP1_HWIP, 0) == IP_VERSION(13, 0, 10) &&
	     smu->adev->pm.fw_version >= 0x00504500)) {
		workload_type = smu_cmn_to_asic_specific_index(smu,
							       CMN2ASIC_MAPPING_WORKLOAD,
							       PP_SMC_POWER_PROFILE_POWERSAVING);
		if (workload_type >= 0)
			workload_mask |= 1 << workload_type;
>>>>>>> adc21867
	}

	ret = smu_cmn_send_smc_msg_with_param(smu,
					       SMU_MSG_SetWorkloadMask,
					       workload_mask,
					       NULL);
	if (!ret)
		smu->workload_mask = selected_workload_mask;

	return ret;
}

static bool smu_v13_0_0_is_mode1_reset_supported(struct smu_context *smu)
{
	struct amdgpu_device *adev = smu->adev;
	u32 smu_version;
	int ret;

	/* SRIOV does not support SMU mode1 reset */
	if (amdgpu_sriov_vf(adev))
		return false;

	/* PMFW support is available since 78.41 */
	ret = smu_cmn_get_smc_version(smu, NULL, &smu_version);
	if (ret)
		return false;

	if (smu_version < 0x004e2900)
		return false;

	return true;
}

static int smu_v13_0_0_i2c_xfer(struct i2c_adapter *i2c_adap,
				   struct i2c_msg *msg, int num_msgs)
{
	struct amdgpu_smu_i2c_bus *smu_i2c = i2c_get_adapdata(i2c_adap);
	struct amdgpu_device *adev = smu_i2c->adev;
	struct smu_context *smu = adev->powerplay.pp_handle;
	struct smu_table_context *smu_table = &smu->smu_table;
	struct smu_table *table = &smu_table->driver_table;
	SwI2cRequest_t *req, *res = (SwI2cRequest_t *)table->cpu_addr;
	int i, j, r, c;
	u16 dir;

	if (!adev->pm.dpm_enabled)
		return -EBUSY;

	req = kzalloc(sizeof(*req), GFP_KERNEL);
	if (!req)
		return -ENOMEM;

	req->I2CcontrollerPort = smu_i2c->port;
	req->I2CSpeed = I2C_SPEED_FAST_400K;
	req->SlaveAddress = msg[0].addr << 1; /* wants an 8-bit address */
	dir = msg[0].flags & I2C_M_RD;

	for (c = i = 0; i < num_msgs; i++) {
		for (j = 0; j < msg[i].len; j++, c++) {
			SwI2cCmd_t *cmd = &req->SwI2cCmds[c];

			if (!(msg[i].flags & I2C_M_RD)) {
				/* write */
				cmd->CmdConfig |= CMDCONFIG_READWRITE_MASK;
				cmd->ReadWriteData = msg[i].buf[j];
			}

			if ((dir ^ msg[i].flags) & I2C_M_RD) {
				/* The direction changes.
				 */
				dir = msg[i].flags & I2C_M_RD;
				cmd->CmdConfig |= CMDCONFIG_RESTART_MASK;
			}

			req->NumCmds++;

			/*
			 * Insert STOP if we are at the last byte of either last
			 * message for the transaction or the client explicitly
			 * requires a STOP at this particular message.
			 */
			if ((j == msg[i].len - 1) &&
			    ((i == num_msgs - 1) || (msg[i].flags & I2C_M_STOP))) {
				cmd->CmdConfig &= ~CMDCONFIG_RESTART_MASK;
				cmd->CmdConfig |= CMDCONFIG_STOP_MASK;
			}
		}
	}
	mutex_lock(&adev->pm.mutex);
	r = smu_cmn_update_table(smu, SMU_TABLE_I2C_COMMANDS, 0, req, true);
	if (r)
		goto fail;

	for (c = i = 0; i < num_msgs; i++) {
		if (!(msg[i].flags & I2C_M_RD)) {
			c += msg[i].len;
			continue;
		}
		for (j = 0; j < msg[i].len; j++, c++) {
			SwI2cCmd_t *cmd = &res->SwI2cCmds[c];

			msg[i].buf[j] = cmd->ReadWriteData;
		}
	}
	r = num_msgs;
fail:
	mutex_unlock(&adev->pm.mutex);
	kfree(req);
	return r;
}

static u32 smu_v13_0_0_i2c_func(struct i2c_adapter *adap)
{
	return I2C_FUNC_I2C | I2C_FUNC_SMBUS_EMUL;
}

static const struct i2c_algorithm smu_v13_0_0_i2c_algo = {
	.master_xfer = smu_v13_0_0_i2c_xfer,
	.functionality = smu_v13_0_0_i2c_func,
};

static const struct i2c_adapter_quirks smu_v13_0_0_i2c_control_quirks = {
	.flags = I2C_AQ_COMB | I2C_AQ_COMB_SAME_ADDR | I2C_AQ_NO_ZERO_LEN,
	.max_read_len  = MAX_SW_I2C_COMMANDS,
	.max_write_len = MAX_SW_I2C_COMMANDS,
	.max_comb_1st_msg_len = 2,
	.max_comb_2nd_msg_len = MAX_SW_I2C_COMMANDS - 2,
};

static int smu_v13_0_0_i2c_control_init(struct smu_context *smu)
{
	struct amdgpu_device *adev = smu->adev;
	int res, i;

	for (i = 0; i < MAX_SMU_I2C_BUSES; i++) {
		struct amdgpu_smu_i2c_bus *smu_i2c = &adev->pm.smu_i2c[i];
		struct i2c_adapter *control = &smu_i2c->adapter;

		smu_i2c->adev = adev;
		smu_i2c->port = i;
		mutex_init(&smu_i2c->mutex);
		control->owner = THIS_MODULE;
		control->dev.parent = &adev->pdev->dev;
		control->algo = &smu_v13_0_0_i2c_algo;
		snprintf(control->name, sizeof(control->name), "AMDGPU SMU %d", i);
		control->quirks = &smu_v13_0_0_i2c_control_quirks;
		i2c_set_adapdata(control, smu_i2c);

		res = i2c_add_adapter(control);
		if (res) {
			DRM_ERROR("Failed to register hw i2c, err: %d\n", res);
			goto Out_err;
		}
	}

	/* assign the buses used for the FRU EEPROM and RAS EEPROM */
	/* XXX ideally this would be something in a vbios data table */
	adev->pm.ras_eeprom_i2c_bus = &adev->pm.smu_i2c[1].adapter;
	adev->pm.fru_eeprom_i2c_bus = &adev->pm.smu_i2c[0].adapter;

	return 0;
Out_err:
	for ( ; i >= 0; i--) {
		struct amdgpu_smu_i2c_bus *smu_i2c = &adev->pm.smu_i2c[i];
		struct i2c_adapter *control = &smu_i2c->adapter;

		i2c_del_adapter(control);
	}
	return res;
}

static void smu_v13_0_0_i2c_control_fini(struct smu_context *smu)
{
	struct amdgpu_device *adev = smu->adev;
	int i;

	for (i = 0; i < MAX_SMU_I2C_BUSES; i++) {
		struct amdgpu_smu_i2c_bus *smu_i2c = &adev->pm.smu_i2c[i];
		struct i2c_adapter *control = &smu_i2c->adapter;

		i2c_del_adapter(control);
	}
	adev->pm.ras_eeprom_i2c_bus = NULL;
	adev->pm.fru_eeprom_i2c_bus = NULL;
}

static int smu_v13_0_0_set_mp1_state(struct smu_context *smu,
				     enum pp_mp1_state mp1_state)
{
	int ret;

	switch (mp1_state) {
	case PP_MP1_STATE_UNLOAD:
		ret = smu_cmn_send_smc_msg_with_param(smu,
											  SMU_MSG_PrepareMp1ForUnload,
											  0x55, NULL);

		if (!ret && smu->smu_baco.state == SMU_BACO_STATE_EXIT)
			ret = smu_v13_0_disable_pmfw_state(smu);

		break;
	default:
		/* Ignore others */
		ret = 0;
	}

	return ret;
}

static int smu_v13_0_0_set_df_cstate(struct smu_context *smu,
				     enum pp_df_cstate state)
{
	return smu_cmn_send_smc_msg_with_param(smu,
					       SMU_MSG_DFCstateControl,
					       state,
					       NULL);
}

static void smu_v13_0_0_set_mode1_reset_param(struct smu_context *smu,
						uint32_t supported_version,
						uint32_t *param)
{
	struct amdgpu_device *adev = smu->adev;

	if ((smu->smc_fw_version >= supported_version) &&
	    amdgpu_ras_get_fed_status(adev))
		/* Set RAS fatal error reset flag */
		*param = 1 << 16;
	else
		*param = 0;
}

static int smu_v13_0_0_mode1_reset(struct smu_context *smu)
{
	int ret;
	uint32_t param;
	struct amdgpu_device *adev = smu->adev;

	switch (amdgpu_ip_version(adev, MP1_HWIP, 0)) {
	case IP_VERSION(13, 0, 0):
		/* SMU 13_0_0 PMFW supports RAS fatal error reset from 78.77 */
		smu_v13_0_0_set_mode1_reset_param(smu, 0x004e4d00, &param);

		ret = smu_cmn_send_smc_msg_with_param(smu,
						SMU_MSG_Mode1Reset, param, NULL);
		break;

	case IP_VERSION(13, 0, 10):
		/* SMU 13_0_10 PMFW supports RAS fatal error reset from 80.28 */
		smu_v13_0_0_set_mode1_reset_param(smu, 0x00501c00, &param);

		ret = smu_cmn_send_debug_smc_msg_with_param(smu,
						DEBUGSMC_MSG_Mode1Reset, param);
		break;

	default:
		ret = smu_cmn_send_smc_msg(smu, SMU_MSG_Mode1Reset, NULL);
		break;
	}

	if (!ret)
		msleep(SMU13_MODE1_RESET_WAIT_TIME_IN_MS);

	return ret;
}

static int smu_v13_0_0_mode2_reset(struct smu_context *smu)
{
	int ret;
	struct amdgpu_device *adev = smu->adev;

	if (amdgpu_ip_version(adev, MP1_HWIP, 0) == IP_VERSION(13, 0, 10))
		ret = smu_cmn_send_smc_msg(smu, SMU_MSG_Mode2Reset, NULL);
	else
		return -EOPNOTSUPP;

	return ret;
}

static int smu_v13_0_0_enable_gfx_features(struct smu_context *smu)
{
	struct amdgpu_device *adev = smu->adev;

	if (amdgpu_ip_version(adev, MP1_HWIP, 0) == IP_VERSION(13, 0, 10))
		return smu_cmn_send_smc_msg_with_param(smu, SMU_MSG_EnableAllSmuFeatures,
										   FEATURE_PWR_GFX, NULL);
	else
		return -EOPNOTSUPP;
}

static void smu_v13_0_0_set_smu_mailbox_registers(struct smu_context *smu)
{
	struct amdgpu_device *adev = smu->adev;

	smu->param_reg = SOC15_REG_OFFSET(MP1, 0, mmMP1_SMN_C2PMSG_82);
	smu->msg_reg = SOC15_REG_OFFSET(MP1, 0, mmMP1_SMN_C2PMSG_66);
	smu->resp_reg = SOC15_REG_OFFSET(MP1, 0, mmMP1_SMN_C2PMSG_90);

	smu->debug_param_reg = SOC15_REG_OFFSET(MP1, 0, mmMP1_SMN_C2PMSG_53);
	smu->debug_msg_reg = SOC15_REG_OFFSET(MP1, 0, mmMP1_SMN_C2PMSG_75);
	smu->debug_resp_reg = SOC15_REG_OFFSET(MP1, 0, mmMP1_SMN_C2PMSG_54);
}

static int smu_v13_0_0_smu_send_bad_mem_page_num(struct smu_context *smu,
		uint32_t size)
{
	int ret = 0;

	/* message SMU to update the bad page number on SMUBUS */
	ret = smu_cmn_send_smc_msg_with_param(smu,
					  SMU_MSG_SetNumBadMemoryPagesRetired,
					  size, NULL);
	if (ret)
		dev_err(smu->adev->dev,
			  "[%s] failed to message SMU to update bad memory pages number\n",
			  __func__);

	return ret;
}

static int smu_v13_0_0_send_bad_mem_channel_flag(struct smu_context *smu,
		uint32_t size)
{
	int ret = 0;

	/* message SMU to update the bad channel info on SMUBUS */
	ret = smu_cmn_send_smc_msg_with_param(smu,
				  SMU_MSG_SetBadMemoryPagesRetiredFlagsPerChannel,
				  size, NULL);
	if (ret)
		dev_err(smu->adev->dev,
			  "[%s] failed to message SMU to update bad memory pages channel info\n",
			  __func__);

	return ret;
}

static int smu_v13_0_0_check_ecc_table_support(struct smu_context *smu)
{
	struct amdgpu_device *adev = smu->adev;
	int ret = 0;

	if ((amdgpu_ip_version(adev, MP1_HWIP, 0) == IP_VERSION(13, 0, 10)) &&
		(smu->smc_fw_version >= SUPPORT_ECCTABLE_SMU_13_0_10_VERSION))
		return ret;
	else
		return -EOPNOTSUPP;
}

static ssize_t smu_v13_0_0_get_ecc_info(struct smu_context *smu,
									void *table)
{
	struct smu_table_context *smu_table = &smu->smu_table;
	struct amdgpu_device *adev = smu->adev;
	EccInfoTable_t *ecc_table = NULL;
	struct ecc_info_per_ch *ecc_info_per_channel = NULL;
	int i, ret = 0;
	struct umc_ecc_info *eccinfo = (struct umc_ecc_info *)table;

	ret = smu_v13_0_0_check_ecc_table_support(smu);
	if (ret)
		return ret;

	ret = smu_cmn_update_table(smu,
					SMU_TABLE_ECCINFO,
					0,
					smu_table->ecc_table,
					false);
	if (ret) {
		dev_info(adev->dev, "Failed to export SMU ecc table!\n");
		return ret;
	}

	ecc_table = (EccInfoTable_t *)smu_table->ecc_table;

	for (i = 0; i < ARRAY_SIZE(ecc_table->EccInfo); i++) {
		ecc_info_per_channel = &(eccinfo->ecc[i]);
		ecc_info_per_channel->ce_count_lo_chip =
				ecc_table->EccInfo[i].ce_count_lo_chip;
		ecc_info_per_channel->ce_count_hi_chip =
				ecc_table->EccInfo[i].ce_count_hi_chip;
		ecc_info_per_channel->mca_umc_status =
				ecc_table->EccInfo[i].mca_umc_status;
		ecc_info_per_channel->mca_umc_addr =
				ecc_table->EccInfo[i].mca_umc_addr;
	}

	return ret;
}

static bool smu_v13_0_0_wbrf_support_check(struct smu_context *smu)
{
	struct amdgpu_device *adev = smu->adev;

	switch (amdgpu_ip_version(adev, MP1_HWIP, 0)) {
	case IP_VERSION(13, 0, 0):
		return smu->smc_fw_version >= 0x004e6300;
	case IP_VERSION(13, 0, 10):
		return smu->smc_fw_version >= 0x00503300;
	default:
		return false;
	}
}

static int smu_v13_0_0_set_power_limit(struct smu_context *smu,
				       enum smu_ppt_limit_type limit_type,
				       uint32_t limit)
{
	PPTable_t *pptable = smu->smu_table.driver_pptable;
	SkuTable_t *skutable = &pptable->SkuTable;
	uint32_t msg_limit = skutable->MsgLimits.Power[PPT_THROTTLER_PPT0][POWER_SOURCE_AC];
	struct smu_table_context *table_context = &smu->smu_table;
	OverDriveTableExternal_t *od_table =
		(OverDriveTableExternal_t *)table_context->overdrive_table;
	int ret = 0;

	if (limit_type != SMU_DEFAULT_PPT_LIMIT)
		return -EINVAL;

	if (limit <= msg_limit) {
		if (smu->current_power_limit > msg_limit) {
			od_table->OverDriveTable.Ppt = 0;
			od_table->OverDriveTable.FeatureCtrlMask |= 1U << PP_OD_FEATURE_PPT_BIT;

			ret = smu_v13_0_0_upload_overdrive_table(smu, od_table);
			if (ret) {
				dev_err(smu->adev->dev, "Failed to upload overdrive table!\n");
				return ret;
			}
		}
		return smu_v13_0_set_power_limit(smu, limit_type, limit);
	} else if (smu->od_enabled) {
		ret = smu_v13_0_set_power_limit(smu, limit_type, msg_limit);
		if (ret)
			return ret;

		od_table->OverDriveTable.Ppt = (limit * 100) / msg_limit - 100;
		od_table->OverDriveTable.FeatureCtrlMask |= 1U << PP_OD_FEATURE_PPT_BIT;

		ret = smu_v13_0_0_upload_overdrive_table(smu, od_table);
		if (ret) {
		  dev_err(smu->adev->dev, "Failed to upload overdrive table!\n");
		  return ret;
		}

		smu->current_power_limit = limit;
	} else {
		return -EINVAL;
	}

	return 0;
}

static const struct pptable_funcs smu_v13_0_0_ppt_funcs = {
	.get_allowed_feature_mask = smu_v13_0_0_get_allowed_feature_mask,
	.set_default_dpm_table = smu_v13_0_0_set_default_dpm_table,
	.i2c_init = smu_v13_0_0_i2c_control_init,
	.i2c_fini = smu_v13_0_0_i2c_control_fini,
	.is_dpm_running = smu_v13_0_0_is_dpm_running,
	.dump_pptable = smu_v13_0_0_dump_pptable,
	.init_microcode = smu_v13_0_init_microcode,
	.load_microcode = smu_v13_0_load_microcode,
	.fini_microcode = smu_v13_0_fini_microcode,
	.init_smc_tables = smu_v13_0_0_init_smc_tables,
	.fini_smc_tables = smu_v13_0_fini_smc_tables,
	.init_power = smu_v13_0_init_power,
	.fini_power = smu_v13_0_fini_power,
	.check_fw_status = smu_v13_0_check_fw_status,
	.setup_pptable = smu_v13_0_0_setup_pptable,
	.check_fw_version = smu_v13_0_check_fw_version,
	.write_pptable = smu_cmn_write_pptable,
	.set_driver_table_location = smu_v13_0_set_driver_table_location,
	.system_features_control = smu_v13_0_0_system_features_control,
	.set_allowed_mask = smu_v13_0_set_allowed_mask,
	.get_enabled_mask = smu_cmn_get_enabled_mask,
	.dpm_set_vcn_enable = smu_v13_0_set_vcn_enable,
	.dpm_set_jpeg_enable = smu_v13_0_set_jpeg_enable,
	.get_dpm_ultimate_freq = smu_v13_0_0_get_dpm_ultimate_freq,
	.get_vbios_bootup_values = smu_v13_0_get_vbios_bootup_values,
	.read_sensor = smu_v13_0_0_read_sensor,
	.feature_is_enabled = smu_cmn_feature_is_enabled,
	.print_clk_levels = smu_v13_0_0_print_clk_levels,
	.force_clk_levels = smu_v13_0_0_force_clk_levels,
	.update_pcie_parameters = smu_v13_0_update_pcie_parameters,
	.get_thermal_temperature_range = smu_v13_0_0_get_thermal_temperature_range,
	.register_irq_handler = smu_v13_0_register_irq_handler,
	.enable_thermal_alert = smu_v13_0_enable_thermal_alert,
	.disable_thermal_alert = smu_v13_0_disable_thermal_alert,
	.notify_memory_pool_location = smu_v13_0_notify_memory_pool_location,
	.get_gpu_metrics = smu_v13_0_0_get_gpu_metrics,
	.set_soft_freq_limited_range = smu_v13_0_set_soft_freq_limited_range,
	.set_default_od_settings = smu_v13_0_0_set_default_od_settings,
	.restore_user_od_settings = smu_v13_0_0_restore_user_od_settings,
	.od_edit_dpm_table = smu_v13_0_0_od_edit_dpm_table,
	.init_pptable_microcode = smu_v13_0_init_pptable_microcode,
	.populate_umd_state_clk = smu_v13_0_0_populate_umd_state_clk,
	.set_performance_level = smu_v13_0_set_performance_level,
	.gfx_off_control = smu_v13_0_gfx_off_control,
	.get_unique_id = smu_v13_0_0_get_unique_id,
	.get_fan_speed_pwm = smu_v13_0_0_get_fan_speed_pwm,
	.get_fan_speed_rpm = smu_v13_0_0_get_fan_speed_rpm,
	.set_fan_speed_pwm = smu_v13_0_set_fan_speed_pwm,
	.set_fan_speed_rpm = smu_v13_0_set_fan_speed_rpm,
	.get_fan_control_mode = smu_v13_0_get_fan_control_mode,
	.set_fan_control_mode = smu_v13_0_set_fan_control_mode,
	.enable_mgpu_fan_boost = smu_v13_0_0_enable_mgpu_fan_boost,
	.get_power_limit = smu_v13_0_0_get_power_limit,
	.set_power_limit = smu_v13_0_0_set_power_limit,
	.set_power_source = smu_v13_0_set_power_source,
	.get_power_profile_mode = smu_v13_0_0_get_power_profile_mode,
	.set_power_profile_mode = smu_v13_0_0_set_power_profile_mode,
	.run_btc = smu_v13_0_run_btc,
	.get_pp_feature_mask = smu_cmn_get_pp_feature_mask,
	.set_pp_feature_mask = smu_cmn_set_pp_feature_mask,
	.set_tool_table_location = smu_v13_0_set_tool_table_location,
	.deep_sleep_control = smu_v13_0_deep_sleep_control,
	.gfx_ulv_control = smu_v13_0_gfx_ulv_control,
	.get_bamaco_support = smu_v13_0_get_bamaco_support,
	.baco_enter = smu_v13_0_baco_enter,
	.baco_exit = smu_v13_0_baco_exit,
	.mode1_reset_is_support = smu_v13_0_0_is_mode1_reset_supported,
	.mode1_reset = smu_v13_0_0_mode1_reset,
	.mode2_reset = smu_v13_0_0_mode2_reset,
	.enable_gfx_features = smu_v13_0_0_enable_gfx_features,
	.set_mp1_state = smu_v13_0_0_set_mp1_state,
	.set_df_cstate = smu_v13_0_0_set_df_cstate,
	.send_hbm_bad_pages_num = smu_v13_0_0_smu_send_bad_mem_page_num,
	.send_hbm_bad_channel_flag = smu_v13_0_0_send_bad_mem_channel_flag,
	.gpo_control = smu_v13_0_gpo_control,
	.get_ecc_info = smu_v13_0_0_get_ecc_info,
	.notify_display_change = smu_v13_0_notify_display_change,
	.is_asic_wbrf_supported = smu_v13_0_0_wbrf_support_check,
	.enable_uclk_shadow = smu_v13_0_enable_uclk_shadow,
	.set_wbrf_exclusion_ranges = smu_v13_0_set_wbrf_exclusion_ranges,
};

void smu_v13_0_0_set_ppt_funcs(struct smu_context *smu)
{
	smu->ppt_funcs = &smu_v13_0_0_ppt_funcs;
	smu->message_map = smu_v13_0_0_message_map;
	smu->clock_map = smu_v13_0_0_clk_map;
	smu->feature_map = smu_v13_0_0_feature_mask_map;
	smu->table_map = smu_v13_0_0_table_map;
	smu->pwr_src_map = smu_v13_0_0_pwr_src_map;
	smu->workload_map = smu_v13_0_0_workload_map;
	smu->smc_driver_if_version = SMU13_0_0_DRIVER_IF_VERSION;
	smu_v13_0_0_set_smu_mailbox_registers(smu);
}<|MERGE_RESOLUTION|>--- conflicted
+++ resolved
@@ -2555,20 +2555,6 @@
 	selected_workload_mask = workload_mask = 1 << workload_type;
 
 	/* Add optimizations for SMU13.0.0/10.  Reuse the power saving profile */
-<<<<<<< HEAD
-	if (smu->power_profile_mode == PP_SMC_POWER_PROFILE_COMPUTE) {
-		if ((amdgpu_ip_version(smu->adev, MP1_HWIP, 0) == IP_VERSION(13, 0, 0) &&
-			((smu->adev->pm.fw_version == 0x004e6601) ||
-			(smu->adev->pm.fw_version >= 0x004e7300))) ||
-			(amdgpu_ip_version(smu->adev, MP1_HWIP, 0) == IP_VERSION(13, 0, 10) &&
-			 smu->adev->pm.fw_version >= 0x00504500)) {
-			workload_type = smu_cmn_to_asic_specific_index(smu,
-								CMN2ASIC_MAPPING_WORKLOAD,
-								PP_SMC_POWER_PROFILE_POWERSAVING);
-			if (workload_type >= 0)
-				workload_mask |= 1 << workload_type;
-		}
-=======
 	if ((amdgpu_ip_version(smu->adev, MP1_HWIP, 0) == IP_VERSION(13, 0, 0) &&
 	     ((smu->adev->pm.fw_version == 0x004e6601) ||
 	      (smu->adev->pm.fw_version >= 0x004e7300))) ||
@@ -2579,7 +2565,6 @@
 							       PP_SMC_POWER_PROFILE_POWERSAVING);
 		if (workload_type >= 0)
 			workload_mask |= 1 << workload_type;
->>>>>>> adc21867
 	}
 
 	ret = smu_cmn_send_smc_msg_with_param(smu,
