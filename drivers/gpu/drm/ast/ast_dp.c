--- conflicted
+++ resolved
@@ -149,22 +149,11 @@
 	return 0;
 }
 
-<<<<<<< HEAD
-bool ast_dp_power_is_on(struct ast_device *ast)
+static bool ast_dp_power_is_on(struct ast_device *ast)
 {
 	u8 vgacre3;
 
 	vgacre3 = ast_get_index_reg(ast, AST_IO_VGACRI, 0xe3);
-
-	return !(vgacre3 & AST_DP_PHY_SLEEP);
-}
-=======
-static bool ast_dp_power_is_on(struct ast_device *ast)
-{
-	u8 vgacre3;
-
-	vgacre3 = ast_get_index_reg(ast, AST_IO_VGACRI, 0xe3);
->>>>>>> adc21867
 
 	return !(vgacre3 & AST_DP_PHY_SLEEP);
 }
