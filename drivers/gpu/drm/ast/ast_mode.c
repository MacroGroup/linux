--- conflicted
+++ resolved
@@ -1203,15 +1203,9 @@
 	struct drm_crtc_state *old_crtc_state = drm_atomic_get_old_crtc_state(state, crtc);
 	struct ast_device *ast = to_ast_device(crtc->dev);
 	u8 vgacrb6;
-<<<<<<< HEAD
 
 	ast_set_index_reg_mask(ast, AST_IO_VGASRI, 0x01, 0xdf, AST_IO_VGASR1_SD);
 
-=======
-
-	ast_set_index_reg_mask(ast, AST_IO_VGASRI, 0x01, 0xdf, AST_IO_VGASR1_SD);
-
->>>>>>> adc21867
 	vgacrb6 = AST_IO_VGACRB6_VSYNC_OFF |
 		  AST_IO_VGACRB6_HSYNC_OFF;
 	ast_set_index_reg_mask(ast, AST_IO_VGACRI, 0xb6, 0xfc, vgacrb6);
@@ -1314,574 +1308,6 @@
 }
 
 /*
-<<<<<<< HEAD
- * VGA Encoder
- */
-
-static const struct drm_encoder_funcs ast_vga_encoder_funcs = {
-	.destroy = drm_encoder_cleanup,
-};
-
-/*
- * VGA Connector
- */
-
-static const struct drm_connector_helper_funcs ast_vga_connector_helper_funcs = {
-	.get_modes = drm_connector_helper_get_modes,
-	.detect_ctx = drm_connector_helper_detect_from_ddc,
-};
-
-static const struct drm_connector_funcs ast_vga_connector_funcs = {
-	.reset = drm_atomic_helper_connector_reset,
-	.fill_modes = drm_helper_probe_single_connector_modes,
-	.destroy = drm_connector_cleanup,
-	.atomic_duplicate_state = drm_atomic_helper_connector_duplicate_state,
-	.atomic_destroy_state = drm_atomic_helper_connector_destroy_state,
-};
-
-static int ast_vga_connector_init(struct drm_device *dev, struct drm_connector *connector)
-{
-	struct ast_device *ast = to_ast_device(dev);
-	struct i2c_adapter *ddc;
-	int ret;
-
-	ddc = ast_ddc_create(ast);
-	if (IS_ERR(ddc)) {
-		ret = PTR_ERR(ddc);
-		drm_err(dev, "failed to add DDC bus for connector; ret=%d\n", ret);
-		return ret;
-	}
-
-	ret = drm_connector_init_with_ddc(dev, connector, &ast_vga_connector_funcs,
-					  DRM_MODE_CONNECTOR_VGA, ddc);
-	if (ret)
-		return ret;
-
-	drm_connector_helper_add(connector, &ast_vga_connector_helper_funcs);
-
-	connector->interlace_allowed = 0;
-	connector->doublescan_allowed = 0;
-
-	connector->polled = DRM_CONNECTOR_POLL_CONNECT | DRM_CONNECTOR_POLL_DISCONNECT;
-
-	return 0;
-}
-
-static int ast_vga_output_init(struct ast_device *ast)
-{
-	struct drm_device *dev = &ast->base;
-	struct drm_crtc *crtc = &ast->crtc;
-	struct drm_encoder *encoder = &ast->output.vga.encoder;
-	struct drm_connector *connector = &ast->output.vga.connector;
-	int ret;
-
-	ret = drm_encoder_init(dev, encoder, &ast_vga_encoder_funcs,
-			       DRM_MODE_ENCODER_DAC, NULL);
-	if (ret)
-		return ret;
-	encoder->possible_crtcs = drm_crtc_mask(crtc);
-
-	ret = ast_vga_connector_init(dev, connector);
-	if (ret)
-		return ret;
-
-	ret = drm_connector_attach_encoder(connector, encoder);
-	if (ret)
-		return ret;
-
-	return 0;
-}
-
-/*
- * SIL164 Encoder
- */
-
-static const struct drm_encoder_funcs ast_sil164_encoder_funcs = {
-	.destroy = drm_encoder_cleanup,
-};
-
-/*
- * SIL164 Connector
- */
-
-static const struct drm_connector_helper_funcs ast_sil164_connector_helper_funcs = {
-	.get_modes = drm_connector_helper_get_modes,
-	.detect_ctx = drm_connector_helper_detect_from_ddc,
-};
-
-static const struct drm_connector_funcs ast_sil164_connector_funcs = {
-	.reset = drm_atomic_helper_connector_reset,
-	.fill_modes = drm_helper_probe_single_connector_modes,
-	.destroy = drm_connector_cleanup,
-	.atomic_duplicate_state = drm_atomic_helper_connector_duplicate_state,
-	.atomic_destroy_state = drm_atomic_helper_connector_destroy_state,
-};
-
-static int ast_sil164_connector_init(struct drm_device *dev, struct drm_connector *connector)
-{
-	struct ast_device *ast = to_ast_device(dev);
-	struct i2c_adapter *ddc;
-	int ret;
-
-	ddc = ast_ddc_create(ast);
-	if (IS_ERR(ddc)) {
-		ret = PTR_ERR(ddc);
-		drm_err(dev, "failed to add DDC bus for connector; ret=%d\n", ret);
-		return ret;
-	}
-
-	ret = drm_connector_init_with_ddc(dev, connector, &ast_sil164_connector_funcs,
-					  DRM_MODE_CONNECTOR_DVII, ddc);
-	if (ret)
-		return ret;
-
-	drm_connector_helper_add(connector, &ast_sil164_connector_helper_funcs);
-
-	connector->interlace_allowed = 0;
-	connector->doublescan_allowed = 0;
-
-	connector->polled = DRM_CONNECTOR_POLL_CONNECT | DRM_CONNECTOR_POLL_DISCONNECT;
-
-	return 0;
-}
-
-static int ast_sil164_output_init(struct ast_device *ast)
-{
-	struct drm_device *dev = &ast->base;
-	struct drm_crtc *crtc = &ast->crtc;
-	struct drm_encoder *encoder = &ast->output.sil164.encoder;
-	struct drm_connector *connector = &ast->output.sil164.connector;
-	int ret;
-
-	ret = drm_encoder_init(dev, encoder, &ast_sil164_encoder_funcs,
-			       DRM_MODE_ENCODER_TMDS, NULL);
-	if (ret)
-		return ret;
-	encoder->possible_crtcs = drm_crtc_mask(crtc);
-
-	ret = ast_sil164_connector_init(dev, connector);
-	if (ret)
-		return ret;
-
-	ret = drm_connector_attach_encoder(connector, encoder);
-	if (ret)
-		return ret;
-
-	return 0;
-}
-
-/*
- * DP501 Encoder
- */
-
-static const struct drm_encoder_funcs ast_dp501_encoder_funcs = {
-	.destroy = drm_encoder_cleanup,
-};
-
-static void ast_dp501_encoder_helper_atomic_enable(struct drm_encoder *encoder,
-						   struct drm_atomic_state *state)
-{
-	struct drm_device *dev = encoder->dev;
-
-	ast_set_dp501_video_output(dev, 1);
-}
-
-static void ast_dp501_encoder_helper_atomic_disable(struct drm_encoder *encoder,
-						    struct drm_atomic_state *state)
-{
-	struct drm_device *dev = encoder->dev;
-
-	ast_set_dp501_video_output(dev, 0);
-}
-
-static const struct drm_encoder_helper_funcs ast_dp501_encoder_helper_funcs = {
-	.atomic_enable = ast_dp501_encoder_helper_atomic_enable,
-	.atomic_disable = ast_dp501_encoder_helper_atomic_disable,
-};
-
-/*
- * DP501 Connector
- */
-
-static int ast_dp501_connector_helper_get_modes(struct drm_connector *connector)
-{
-	void *edid;
-	bool succ;
-	int count;
-
-	edid = kmalloc(EDID_LENGTH, GFP_KERNEL);
-	if (!edid)
-		goto err_drm_connector_update_edid_property;
-
-	succ = ast_dp501_read_edid(connector->dev, edid);
-	if (!succ)
-		goto err_kfree;
-
-	drm_connector_update_edid_property(connector, edid);
-	count = drm_add_edid_modes(connector, edid);
-	kfree(edid);
-
-	return count;
-
-err_kfree:
-	kfree(edid);
-err_drm_connector_update_edid_property:
-	drm_connector_update_edid_property(connector, NULL);
-	return 0;
-}
-
-static int ast_dp501_connector_helper_detect_ctx(struct drm_connector *connector,
-						 struct drm_modeset_acquire_ctx *ctx,
-						 bool force)
-{
-	struct ast_device *ast = to_ast_device(connector->dev);
-
-	if (ast_dp501_is_connected(ast))
-		return connector_status_connected;
-	return connector_status_disconnected;
-}
-
-static const struct drm_connector_helper_funcs ast_dp501_connector_helper_funcs = {
-	.get_modes = ast_dp501_connector_helper_get_modes,
-	.detect_ctx = ast_dp501_connector_helper_detect_ctx,
-};
-
-static const struct drm_connector_funcs ast_dp501_connector_funcs = {
-	.reset = drm_atomic_helper_connector_reset,
-	.fill_modes = drm_helper_probe_single_connector_modes,
-	.destroy = drm_connector_cleanup,
-	.atomic_duplicate_state = drm_atomic_helper_connector_duplicate_state,
-	.atomic_destroy_state = drm_atomic_helper_connector_destroy_state,
-};
-
-static int ast_dp501_connector_init(struct drm_device *dev, struct drm_connector *connector)
-{
-	int ret;
-
-	ret = drm_connector_init(dev, connector, &ast_dp501_connector_funcs,
-				 DRM_MODE_CONNECTOR_DisplayPort);
-	if (ret)
-		return ret;
-
-	drm_connector_helper_add(connector, &ast_dp501_connector_helper_funcs);
-
-	connector->interlace_allowed = 0;
-	connector->doublescan_allowed = 0;
-
-	connector->polled = DRM_CONNECTOR_POLL_CONNECT | DRM_CONNECTOR_POLL_DISCONNECT;
-
-	return 0;
-}
-
-static int ast_dp501_output_init(struct ast_device *ast)
-{
-	struct drm_device *dev = &ast->base;
-	struct drm_crtc *crtc = &ast->crtc;
-	struct drm_encoder *encoder = &ast->output.dp501.encoder;
-	struct drm_connector *connector = &ast->output.dp501.connector;
-	int ret;
-
-	ret = drm_encoder_init(dev, encoder, &ast_dp501_encoder_funcs,
-			       DRM_MODE_ENCODER_TMDS, NULL);
-	if (ret)
-		return ret;
-	drm_encoder_helper_add(encoder, &ast_dp501_encoder_helper_funcs);
-
-	encoder->possible_crtcs = drm_crtc_mask(crtc);
-
-	ret = ast_dp501_connector_init(dev, connector);
-	if (ret)
-		return ret;
-
-	ret = drm_connector_attach_encoder(connector, encoder);
-	if (ret)
-		return ret;
-
-	return 0;
-}
-
-/*
- * ASPEED Display-Port Encoder
- */
-
-static const struct drm_encoder_funcs ast_astdp_encoder_funcs = {
-	.destroy = drm_encoder_cleanup,
-};
-
-static void ast_astdp_encoder_helper_atomic_mode_set(struct drm_encoder *encoder,
-						     struct drm_crtc_state *crtc_state,
-						     struct drm_connector_state *conn_state)
-{
-	struct drm_crtc *crtc = crtc_state->crtc;
-	struct ast_crtc_state *ast_crtc_state = to_ast_crtc_state(crtc_state);
-	struct ast_vbios_mode_info *vbios_mode_info = &ast_crtc_state->vbios_mode_info;
-
-	ast_dp_set_mode(crtc, vbios_mode_info);
-}
-
-static void ast_astdp_encoder_helper_atomic_enable(struct drm_encoder *encoder,
-						   struct drm_atomic_state *state)
-{
-	struct drm_device *dev = encoder->dev;
-	struct ast_device *ast = to_ast_device(dev);
-
-	ast_dp_power_on_off(dev, AST_DP_POWER_ON);
-	ast_wait_for_vretrace(ast);
-	ast_dp_set_on_off(dev, 1);
-}
-
-static void ast_astdp_encoder_helper_atomic_disable(struct drm_encoder *encoder,
-						    struct drm_atomic_state *state)
-{
-	struct drm_device *dev = encoder->dev;
-
-	ast_dp_set_on_off(dev, 0);
-	ast_dp_power_on_off(dev, AST_DP_POWER_OFF);
-}
-
-static const struct drm_encoder_helper_funcs ast_astdp_encoder_helper_funcs = {
-	.atomic_mode_set = ast_astdp_encoder_helper_atomic_mode_set,
-	.atomic_enable = ast_astdp_encoder_helper_atomic_enable,
-	.atomic_disable = ast_astdp_encoder_helper_atomic_disable,
-};
-
-/*
- * ASPEED Display-Port Connector
- */
-
-static int ast_astdp_connector_helper_get_modes(struct drm_connector *connector)
-{
-	void *edid;
-	struct drm_device *dev = connector->dev;
-	struct ast_device *ast = to_ast_device(dev);
-
-	int succ;
-	int count;
-
-	edid = kmalloc(EDID_LENGTH, GFP_KERNEL);
-	if (!edid)
-		goto err_drm_connector_update_edid_property;
-
-	/*
-	 * Protect access to I/O registers from concurrent modesetting
-	 * by acquiring the I/O-register lock.
-	 */
-	mutex_lock(&ast->modeset_lock);
-
-	succ = ast_astdp_read_edid(connector->dev, edid);
-	if (succ < 0)
-		goto err_mutex_unlock;
-
-	mutex_unlock(&ast->modeset_lock);
-
-	drm_connector_update_edid_property(connector, edid);
-	count = drm_add_edid_modes(connector, edid);
-	kfree(edid);
-
-	return count;
-
-err_mutex_unlock:
-	mutex_unlock(&ast->modeset_lock);
-	kfree(edid);
-err_drm_connector_update_edid_property:
-	drm_connector_update_edid_property(connector, NULL);
-	return 0;
-}
-
-static int ast_astdp_connector_helper_detect_ctx(struct drm_connector *connector,
-						 struct drm_modeset_acquire_ctx *ctx,
-						 bool force)
-{
-	struct drm_device *dev = connector->dev;
-	struct ast_device *ast = to_ast_device(connector->dev);
-	enum drm_connector_status status = connector_status_disconnected;
-	struct drm_connector_state *connector_state = connector->state;
-	bool is_active = false;
-
-	mutex_lock(&ast->modeset_lock);
-
-	if (connector_state && connector_state->crtc) {
-		struct drm_crtc_state *crtc_state = connector_state->crtc->state;
-
-		if (crtc_state && crtc_state->active)
-			is_active = true;
-	}
-
-	if (!is_active && !ast_dp_power_is_on(ast)) {
-		ast_dp_power_on_off(dev, true);
-		msleep(50);
-	}
-
-	if (ast_astdp_is_connected(ast))
-		status = connector_status_connected;
-
-	if (!is_active && status == connector_status_disconnected)
-		ast_dp_power_on_off(dev, false);
-
-	mutex_unlock(&ast->modeset_lock);
-
-	return status;
-}
-
-static const struct drm_connector_helper_funcs ast_astdp_connector_helper_funcs = {
-	.get_modes = ast_astdp_connector_helper_get_modes,
-	.detect_ctx = ast_astdp_connector_helper_detect_ctx,
-};
-
-static const struct drm_connector_funcs ast_astdp_connector_funcs = {
-	.reset = drm_atomic_helper_connector_reset,
-	.fill_modes = drm_helper_probe_single_connector_modes,
-	.destroy = drm_connector_cleanup,
-	.atomic_duplicate_state = drm_atomic_helper_connector_duplicate_state,
-	.atomic_destroy_state = drm_atomic_helper_connector_destroy_state,
-};
-
-static int ast_astdp_connector_init(struct drm_device *dev, struct drm_connector *connector)
-{
-	int ret;
-
-	ret = drm_connector_init(dev, connector, &ast_astdp_connector_funcs,
-				 DRM_MODE_CONNECTOR_DisplayPort);
-	if (ret)
-		return ret;
-
-	drm_connector_helper_add(connector, &ast_astdp_connector_helper_funcs);
-
-	connector->interlace_allowed = 0;
-	connector->doublescan_allowed = 0;
-
-	connector->polled = DRM_CONNECTOR_POLL_CONNECT | DRM_CONNECTOR_POLL_DISCONNECT;
-
-	return 0;
-}
-
-static int ast_astdp_output_init(struct ast_device *ast)
-{
-	struct drm_device *dev = &ast->base;
-	struct drm_crtc *crtc = &ast->crtc;
-	struct drm_encoder *encoder = &ast->output.astdp.encoder;
-	struct drm_connector *connector = &ast->output.astdp.connector;
-	int ret;
-
-	ret = drm_encoder_init(dev, encoder, &ast_astdp_encoder_funcs,
-			       DRM_MODE_ENCODER_TMDS, NULL);
-	if (ret)
-		return ret;
-	drm_encoder_helper_add(encoder, &ast_astdp_encoder_helper_funcs);
-
-	encoder->possible_crtcs = drm_crtc_mask(crtc);
-
-	ret = ast_astdp_connector_init(dev, connector);
-	if (ret)
-		return ret;
-
-	ret = drm_connector_attach_encoder(connector, encoder);
-	if (ret)
-		return ret;
-
-	return 0;
-}
-
-/*
- * BMC virtual Connector
- */
-
-static const struct drm_encoder_funcs ast_bmc_encoder_funcs = {
-	.destroy = drm_encoder_cleanup,
-};
-
-static int ast_bmc_connector_helper_detect_ctx(struct drm_connector *connector,
-					       struct drm_modeset_acquire_ctx *ctx,
-					       bool force)
-{
-	struct ast_bmc_connector *bmc_connector = to_ast_bmc_connector(connector);
-	struct drm_connector *physical_connector = bmc_connector->physical_connector;
-
-	/*
-	 * Most user-space compositors cannot handle more than one connected
-	 * connector per CRTC. Hence, we only mark the BMC as connected if the
-	 * physical connector is disconnected. If the physical connector's status
-	 * is connected or unknown, the BMC remains disconnected. This has no
-	 * effect on the output of the BMC.
-	 *
-	 * FIXME: Remove this logic once user-space compositors can handle more
-	 *        than one connector per CRTC. The BMC should always be connected.
-	 */
-
-	if (physical_connector && physical_connector->status == connector_status_disconnected)
-		return connector_status_connected;
-
-	return connector_status_disconnected;
-}
-
-static int ast_bmc_connector_helper_get_modes(struct drm_connector *connector)
-{
-	return drm_add_modes_noedid(connector, 4096, 4096);
-}
-
-static const struct drm_connector_helper_funcs ast_bmc_connector_helper_funcs = {
-	.get_modes = ast_bmc_connector_helper_get_modes,
-	.detect_ctx = ast_bmc_connector_helper_detect_ctx,
-};
-
-static const struct drm_connector_funcs ast_bmc_connector_funcs = {
-	.reset = drm_atomic_helper_connector_reset,
-	.fill_modes = drm_helper_probe_single_connector_modes,
-	.destroy = drm_connector_cleanup,
-	.atomic_duplicate_state = drm_atomic_helper_connector_duplicate_state,
-	.atomic_destroy_state = drm_atomic_helper_connector_destroy_state,
-};
-
-static int ast_bmc_connector_init(struct drm_device *dev,
-				  struct ast_bmc_connector *bmc_connector,
-				  struct drm_connector *physical_connector)
-{
-	struct drm_connector *connector = &bmc_connector->base;
-	int ret;
-
-	ret = drm_connector_init(dev, connector, &ast_bmc_connector_funcs,
-				 DRM_MODE_CONNECTOR_VIRTUAL);
-	if (ret)
-		return ret;
-
-	drm_connector_helper_add(connector, &ast_bmc_connector_helper_funcs);
-
-	bmc_connector->physical_connector = physical_connector;
-
-	return 0;
-}
-
-static int ast_bmc_output_init(struct ast_device *ast,
-			       struct drm_connector *physical_connector)
-{
-	struct drm_device *dev = &ast->base;
-	struct drm_crtc *crtc = &ast->crtc;
-	struct drm_encoder *encoder = &ast->output.bmc.encoder;
-	struct ast_bmc_connector *bmc_connector = &ast->output.bmc.bmc_connector;
-	struct drm_connector *connector = &bmc_connector->base;
-	int ret;
-
-	ret = drm_encoder_init(dev, encoder,
-			       &ast_bmc_encoder_funcs,
-			       DRM_MODE_ENCODER_VIRTUAL, "ast_bmc");
-	if (ret)
-		return ret;
-	encoder->possible_crtcs = drm_crtc_mask(crtc);
-
-	ret = ast_bmc_connector_init(dev, bmc_connector, physical_connector);
-	if (ret)
-		return ret;
-
-	ret = drm_connector_attach_encoder(connector, encoder);
-	if (ret)
-		return ret;
-
-	return 0;
-}
-
-/*
-=======
->>>>>>> adc21867
  * Mode config
  */
 
