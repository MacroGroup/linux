/* SPDX-License-Identifier: MIT */

#ifndef __AST_REG_H__
#define __AST_REG_H__

#include <linux/bits.h>

/*
 * Modesetting
 */

#define AST_IO_MM_OFFSET		(0x380)
#define AST_IO_MM_LENGTH		(128)

#define AST_IO_VGAARI_W			(0x40)

#define AST_IO_VGAMR_W			(0x42)
#define AST_IO_VGAMR_R			(0x4c)
#define AST_IO_VGAMR_IOSEL		BIT(0)

#define AST_IO_VGAER			(0x43)
#define AST_IO_VGAER_VGA_ENABLE		BIT(0)

#define AST_IO_VGASRI			(0x44)
#define AST_IO_VGASR1_SD		BIT(5)
#define AST_IO_VGADRR			(0x47)
#define AST_IO_VGADWR			(0x48)
#define AST_IO_VGAPDR		        (0x49)
#define AST_IO_VGAGRI			(0x4E)

#define AST_IO_VGACRI			(0x54)
#define AST_IO_VGACR80_PASSWORD		(0xa8)
#define AST_IO_VGACRA1_VGAIO_DISABLED	BIT(1)
#define AST_IO_VGACRA1_MMIO_ENABLED	BIT(2)
#define AST_IO_VGACRB6_HSYNC_OFF	BIT(0)
#define AST_IO_VGACRB6_VSYNC_OFF	BIT(1)
#define AST_IO_VGACRCB_HWC_16BPP	BIT(0) /* set: ARGB4444, cleared: 2bpp palette */
#define AST_IO_VGACRCB_HWC_ENABLED	BIT(1)

#define AST_IO_VGACRD1_MCU_FW_EXECUTING	BIT(5)
#define AST_IO_VGACRD7_EDID_VALID_FLAG	BIT(0)
#define AST_IO_VGACRDC_LINK_SUCCESS	BIT(0)
#define AST_IO_VGACRDF_HPD		BIT(0)
#define AST_IO_VGACRE5_EDID_READ_DONE	BIT(0)

#define AST_IO_VGAIR1_R			(0x5A)
#define AST_IO_VGAIR1_VREFRESH		BIT(3)

/*
 * Display Transmitter Type
 */

#define TX_TYPE_MASK			GENMASK(3, 1)
#define NO_TX				(0 << 1)
#define ITE66121_VBIOS_TX		(1 << 1)
#define SI164_VBIOS_TX			(2 << 1)
#define CH7003_VBIOS_TX			(3 << 1)
#define DP501_VBIOS_TX			(4 << 1)
#define ANX9807_VBIOS_TX		(5 << 1)
#define TX_FW_EMBEDDED_FW_TX		(6 << 1)
#define ASTDP_DPMCU_TX			(7 << 1)

#define AST_VRAM_INIT_STATUS_MASK	GENMASK(7, 6)
//#define AST_VRAM_INIT_BY_BMC		BIT(7)
//#define AST_VRAM_INIT_READY		BIT(6)

/*
 * AST DisplayPort
 */

/* Define for Soc scratched reg used on ASTDP */
#define AST_DP_PHY_SLEEP		BIT(4)
#define AST_DP_VIDEO_ENABLE		BIT(0)

/*
<<<<<<< HEAD
 * CRD1[b5]: DP MCU FW is executing
 * CRDC[b0]: DP link success
 * CRDF[b0]: DP HPD
 * CRE5[b0]: Host reading EDID process is done
 */
#define ASTDP_MCU_FW_EXECUTING		BIT(5)
#define ASTDP_LINK_SUCCESS		BIT(0)
#define ASTDP_HPD			BIT(0)
#define ASTDP_HOST_EDID_READ_DONE	BIT(0)
#define ASTDP_HOST_EDID_READ_DONE_MASK	GENMASK(0, 0)

/*
=======
>>>>>>> adc21867
 * CRDF[b4]: Mirror of AST_DP_VIDEO_ENABLE
 * Precondition:	A. ~AST_DP_PHY_SLEEP  &&
 *			B. DP_HPD &&
 *			C. DP_LINK_SUCCESS
 */
#define ASTDP_MIRROR_VIDEO_ENABLE	BIT(4)

/*
 * ASTDP setmode registers:
 * CRE0[7:0]: MISC0 ((0x00: 18-bpp) or (0x20: 24-bpp)
 * CRE1[7:0]: MISC1 (default: 0x00)
 * CRE2[7:0]: video format index (0x00 ~ 0x20 or 0x40 ~ 0x50)
 */
#define ASTDP_MISC0_24bpp		BIT(5)
#define ASTDP_MISC1			0
#define ASTDP_AND_CLEAR_MASK		0x00

#endif<|MERGE_RESOLUTION|>--- conflicted
+++ resolved
@@ -73,21 +73,6 @@
 #define AST_DP_VIDEO_ENABLE		BIT(0)
 
 /*
-<<<<<<< HEAD
- * CRD1[b5]: DP MCU FW is executing
- * CRDC[b0]: DP link success
- * CRDF[b0]: DP HPD
- * CRE5[b0]: Host reading EDID process is done
- */
-#define ASTDP_MCU_FW_EXECUTING		BIT(5)
-#define ASTDP_LINK_SUCCESS		BIT(0)
-#define ASTDP_HPD			BIT(0)
-#define ASTDP_HOST_EDID_READ_DONE	BIT(0)
-#define ASTDP_HOST_EDID_READ_DONE_MASK	GENMASK(0, 0)
-
-/*
-=======
->>>>>>> adc21867
  * CRDF[b4]: Mirror of AST_DP_VIDEO_ENABLE
  * Precondition:	A. ~AST_DP_PHY_SLEEP  &&
  *			B. DP_HPD &&
