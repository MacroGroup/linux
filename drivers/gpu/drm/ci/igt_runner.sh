#!/bin/sh
# SPDX-License-Identifier: MIT

set -ex

export IGT_FORCE_DRIVER=${DRIVER_NAME}
export PATH=$PATH:/igt/bin/
export LD_LIBRARY_PATH=$LD_LIBRARY_PATH:/igt/lib/aarch64-linux-gnu/:/igt/lib/x86_64-linux-gnu:/igt/lib:/igt/lib64

# Uncomment the below to debug problems with driver probing
: '
ls -l /dev/dri/
cat /sys/kernel/debug/devices_deferred
cat /sys/kernel/debug/device_component/*
'

# Dump drm state to confirm that kernel was able to find a connected display:
set +e
cat /sys/kernel/debug/dri/*/state
set -e

case "$DRIVER_NAME" in
<<<<<<< HEAD
    rockchip|meson)
        export IGT_FORCE_DRIVER="panfrost"
        ;;
    mediatek)
        if [ "$GPU_VERSION" = "mt8173" ]; then
            export IGT_FORCE_DRIVER=${DRIVER_NAME}
        elif [ "$GPU_VERSION" = "mt8183" ]; then
            export IGT_FORCE_DRIVER="panfrost"
        fi
        ;;
=======
>>>>>>> adc21867
    amdgpu|vkms)
        # Cannot use HWCI_KERNEL_MODULES as at that point we don't have the module in /lib
        mv /install/modules/lib/modules/* /lib/modules/. || true
        modprobe --first-time $DRIVER_NAME
        ;;
esac

if [ -e "/install/xfails/$DRIVER_NAME-$GPU_VERSION-skips.txt" ]; then
    IGT_SKIPS="--skips /install/xfails/$DRIVER_NAME-$GPU_VERSION-skips.txt"
fi

if [ -e "/install/xfails/$DRIVER_NAME-$GPU_VERSION-flakes.txt" ]; then
    IGT_FLAKES="--flakes /install/xfails/$DRIVER_NAME-$GPU_VERSION-flakes.txt"
fi

if [ -e "/install/xfails/$DRIVER_NAME-$GPU_VERSION-fails.txt" ]; then
    IGT_FAILS="--baseline /install/xfails/$DRIVER_NAME-$GPU_VERSION-fails.txt"
fi

if [ "`uname -m`" = "aarch64" ]; then
    ARCH="arm64"
elif [ "`uname -m`" = "armv7l" ]; then
    ARCH="arm"
else
    ARCH="x86_64"
fi

curl -L --retry 4 -f --retry-all-errors --retry-delay 60 -s ${FDO_HTTP_CACHE_URI:-}$PIPELINE_ARTIFACTS_BASE/$ARCH/igt.tar.gz | tar --zstd -v -x -C /

TESTLIST="/igt/libexec/igt-gpu-tools/ci-testlist.txt"

# If the job is parallel at the gitab job level, take the corresponding fraction
# of the caselist.
if [ -n "$CI_NODE_INDEX" ]; then
    sed -ni $CI_NODE_INDEX~$CI_NODE_TOTAL"p" $TESTLIST
fi

# core_getversion checks if the driver is loaded and probed correctly
# so run it in all shards
if ! grep -q "core_getversion" $TESTLIST; then
    # Add the line to the file
    echo "core_getversion" >> $TESTLIST
fi

set +e
igt-runner \
    run \
    --igt-folder /igt/libexec/igt-gpu-tools \
    --caselist $TESTLIST \
    --output /results \
    -vvvv \
    $IGT_SKIPS \
    $IGT_FLAKES \
    $IGT_FAILS \
    --jobs 1
ret=$?
set -e

deqp-runner junit \
   --testsuite IGT \
   --results /results/failures.csv \
   --output /results/junit.xml \
   --limit 50 \
   --template "See https://$CI_PROJECT_ROOT_NAMESPACE.pages.freedesktop.org/-/$CI_PROJECT_NAME/-/jobs/$CI_JOB_ID/artifacts/results/{{testcase}}.xml"

# Store the results also in the simpler format used by the runner in ChromeOS CI
#sed -r 's/(dmesg-warn|pass)/success/g' /results/results.txt > /results/results_simple.txt

cd $oldpath
exit $ret<|MERGE_RESOLUTION|>--- conflicted
+++ resolved
@@ -20,19 +20,6 @@
 set -e
 
 case "$DRIVER_NAME" in
-<<<<<<< HEAD
-    rockchip|meson)
-        export IGT_FORCE_DRIVER="panfrost"
-        ;;
-    mediatek)
-        if [ "$GPU_VERSION" = "mt8173" ]; then
-            export IGT_FORCE_DRIVER=${DRIVER_NAME}
-        elif [ "$GPU_VERSION" = "mt8183" ]; then
-            export IGT_FORCE_DRIVER="panfrost"
-        fi
-        ;;
-=======
->>>>>>> adc21867
     amdgpu|vkms)
         # Cannot use HWCI_KERNEL_MODULES as at that point we don't have the module in /lib
         mv /install/modules/lib/modules/* /lib/modules/. || true
