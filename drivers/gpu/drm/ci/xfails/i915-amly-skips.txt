# Suspend to RAM seems to be broken on this machine
.*suspend.*
# This is generating kernel oops with divide error
kms_plane_scaling@invalid-parameters

# Skip driver specific tests
^amdgpu.*
<<<<<<< HEAD
msm_.*
nouveau_.*
panfrost_.*
=======
^msm.*
nouveau_.*
^panfrost.*
>>>>>>> adc21867
^v3d.*
^vc4.*
^vmwgfx*

# GEM tests takes ~1000 hours, so skip it
gem_.*

# Hangs the machine and timeout occurs
i915_pm_rc6_residency.*
i915_suspend.*
kms_scaling_modes.*
<<<<<<< HEAD
=======
i915_pm_rpm.*
>>>>>>> adc21867

# Kernel panic
drm_fdinfo.*<|MERGE_RESOLUTION|>--- conflicted
+++ resolved
@@ -5,15 +5,9 @@
 
 # Skip driver specific tests
 ^amdgpu.*
-<<<<<<< HEAD
-msm_.*
-nouveau_.*
-panfrost_.*
-=======
 ^msm.*
 nouveau_.*
 ^panfrost.*
->>>>>>> adc21867
 ^v3d.*
 ^vc4.*
 ^vmwgfx*
@@ -25,10 +19,7 @@
 i915_pm_rc6_residency.*
 i915_suspend.*
 kms_scaling_modes.*
-<<<<<<< HEAD
-=======
 i915_pm_rpm.*
->>>>>>> adc21867
 
 # Kernel panic
 drm_fdinfo.*