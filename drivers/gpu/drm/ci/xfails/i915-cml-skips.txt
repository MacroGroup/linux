# This is generating kernel oops with divide error
kms_plane_scaling@invalid-parameters

# Skip driver specific tests
^amdgpu.*
<<<<<<< HEAD
msm_.*
nouveau_.*
panfrost_.*
=======
^msm.*
nouveau_.*
^panfrost.*
>>>>>>> adc21867
^v3d.*
^vc4.*
^vmwgfx*

# GEM tests takes ~1000 hours, so skip it
gem_.*

# Hangs the machine and timeout occurs
i915_pm_rc6_residency.*
i915_suspend.*
xe_module_load.*
api_intel_allocator.*
kms_cursor_legacy.*
<<<<<<< HEAD
=======
i915_pm_rpm.*
>>>>>>> adc21867

# Kernel panic
drm_fdinfo.*
kms_frontbuffer_tracking.*<|MERGE_RESOLUTION|>--- conflicted
+++ resolved
@@ -3,15 +3,9 @@
 
 # Skip driver specific tests
 ^amdgpu.*
-<<<<<<< HEAD
-msm_.*
-nouveau_.*
-panfrost_.*
-=======
 ^msm.*
 nouveau_.*
 ^panfrost.*
->>>>>>> adc21867
 ^v3d.*
 ^vc4.*
 ^vmwgfx*
@@ -25,10 +19,7 @@
 xe_module_load.*
 api_intel_allocator.*
 kms_cursor_legacy.*
-<<<<<<< HEAD
-=======
 i915_pm_rpm.*
->>>>>>> adc21867
 
 # Kernel panic
 drm_fdinfo.*
