# Board Name: hp-x360-14-G1-sona
# Bug Report: https://lore.kernel.org/intel-gfx/af4ca4df-a3ef-4943-bdbf-4c3af2c333af@collabora.com/T/#u
<<<<<<< HEAD
# IGT Version: 1.28-g0df7b9b97
# Linux Version: 6.9.0-rc7
# Failure Rate: 50
=======
# Failure Rate: 50
# IGT Version: 1.28-g0df7b9b97
# Linux Version: 6.9.0-rc7
>>>>>>> adc21867
prime_busy@hang<|MERGE_RESOLUTION|>--- conflicted
+++ resolved
@@ -1,12 +1,6 @@
 # Board Name: hp-x360-14-G1-sona
 # Bug Report: https://lore.kernel.org/intel-gfx/af4ca4df-a3ef-4943-bdbf-4c3af2c333af@collabora.com/T/#u
-<<<<<<< HEAD
-# IGT Version: 1.28-g0df7b9b97
-# Linux Version: 6.9.0-rc7
-# Failure Rate: 50
-=======
 # Failure Rate: 50
 # IGT Version: 1.28-g0df7b9b97
 # Linux Version: 6.9.0-rc7
->>>>>>> adc21867
 prime_busy@hang