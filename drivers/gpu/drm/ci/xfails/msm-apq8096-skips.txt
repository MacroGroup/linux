# Whole machine hangs
kms_cursor_legacy@all-pipes-torture-move

# Skip driver specific tests
^amdgpu.*
nouveau_.*
<<<<<<< HEAD
panfrost_.*
=======
^panfrost.*
>>>>>>> adc21867
^v3d.*
^vc4.*
^vmwgfx*

# Skip intel specific tests
gem_.*
i915_.*
<<<<<<< HEAD
=======
tools_test.*
>>>>>>> adc21867

# Currently fails and causes coverage loss for other tests
# since core_getversion also fails.
core_hotunplug.*

# gpu fault
# [IGT] msm_mapping: executing
# [IGT] msm_mapping: starting subtest shadow
# *** gpu fault: ttbr0=00000001030ea000 iova=0000000001074000 dir=WRITE type=PERMISSION source=1f030000 (0,0,0,0)
# msm_mdp 901000.display-controller: RBBM | ME master split | status=0x701000B0
# watchdog: BUG: soft lockup - CPU#0 stuck for 26s! [kworker/u16:3:46]
<<<<<<< HEAD
msm_mapping@shadow
=======
msm/msm_mapping@shadow
>>>>>>> adc21867
<|MERGE_RESOLUTION|>--- conflicted
+++ resolved
@@ -4,11 +4,7 @@
 # Skip driver specific tests
 ^amdgpu.*
 nouveau_.*
-<<<<<<< HEAD
-panfrost_.*
-=======
 ^panfrost.*
->>>>>>> adc21867
 ^v3d.*
 ^vc4.*
 ^vmwgfx*
@@ -16,10 +12,7 @@
 # Skip intel specific tests
 gem_.*
 i915_.*
-<<<<<<< HEAD
-=======
 tools_test.*
->>>>>>> adc21867
 
 # Currently fails and causes coverage loss for other tests
 # since core_getversion also fails.
@@ -31,8 +24,4 @@
 # *** gpu fault: ttbr0=00000001030ea000 iova=0000000001074000 dir=WRITE type=PERMISSION source=1f030000 (0,0,0,0)
 # msm_mdp 901000.display-controller: RBBM | ME master split | status=0x701000B0
 # watchdog: BUG: soft lockup - CPU#0 stuck for 26s! [kworker/u16:3:46]
-<<<<<<< HEAD
-msm_mapping@shadow
-=======
-msm/msm_mapping@shadow
->>>>>>> adc21867
+msm/msm_mapping@shadow