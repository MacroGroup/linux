# Suspend to RAM seems to be broken on this machine
.*suspend.*

# Skip driver specific tests
^amdgpu.*
nouveau_.*
<<<<<<< HEAD
panfrost_.*
=======
^panfrost.*
>>>>>>> adc21867
^v3d.*
^vc4.*
^vmwgfx*

# Skip intel specific tests
gem_.*
i915_.*
<<<<<<< HEAD
=======
tools_test.*
>>>>>>> adc21867

# Currently fails and causes coverage loss for other tests
# since core_getversion also fails.
core_hotunplug.*

# Timeout occurs
<<<<<<< HEAD
kms_flip@2x-wf_vblank-ts-check
=======
kms_flip@2x-wf_vblank-ts-check

# Hangs the machine
kms_cursor_crc@cursor-random-max-size
>>>>>>> adc21867
<|MERGE_RESOLUTION|>--- conflicted
+++ resolved
@@ -4,11 +4,7 @@
 # Skip driver specific tests
 ^amdgpu.*
 nouveau_.*
-<<<<<<< HEAD
-panfrost_.*
-=======
 ^panfrost.*
->>>>>>> adc21867
 ^v3d.*
 ^vc4.*
 ^vmwgfx*
@@ -16,21 +12,14 @@
 # Skip intel specific tests
 gem_.*
 i915_.*
-<<<<<<< HEAD
-=======
 tools_test.*
->>>>>>> adc21867
 
 # Currently fails and causes coverage loss for other tests
 # since core_getversion also fails.
 core_hotunplug.*
 
 # Timeout occurs
-<<<<<<< HEAD
-kms_flip@2x-wf_vblank-ts-check
-=======
 kms_flip@2x-wf_vblank-ts-check
 
 # Hangs the machine
-kms_cursor_crc@cursor-random-max-size
->>>>>>> adc21867
+kms_cursor_crc@cursor-random-max-size