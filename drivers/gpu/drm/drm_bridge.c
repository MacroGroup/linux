/*
 * Copyright (c) 2014 Samsung Electronics Co., Ltd
 *
 * Permission is hereby granted, free of charge, to any person obtaining a
 * copy of this software and associated documentation files (the "Software"),
 * to deal in the Software without restriction, including without limitation
 * the rights to use, copy, modify, merge, publish, distribute, sub license,
 * and/or sell copies of the Software, and to permit persons to whom the
 * Software is furnished to do so, subject to the following conditions:
 *
 * The above copyright notice and this permission notice (including the
 * next paragraph) shall be included in all copies or substantial portions
 * of the Software.
 *
 * THE SOFTWARE IS PROVIDED "AS IS", WITHOUT WARRANTY OF ANY KIND, EXPRESS OR
 * IMPLIED, INCLUDING BUT NOT LIMITED TO THE WARRANTIES OF MERCHANTABILITY,
 * FITNESS FOR A PARTICULAR PURPOSE AND NON-INFRINGEMENT. IN NO EVENT SHALL
 * THE AUTHORS OR COPYRIGHT HOLDERS BE LIABLE FOR ANY CLAIM, DAMAGES OR OTHER
 * LIABILITY, WHETHER IN AN ACTION OF CONTRACT, TORT OR OTHERWISE, ARISING
 * FROM, OUT OF OR IN CONNECTION WITH THE SOFTWARE OR THE USE OR OTHER
 * DEALINGS IN THE SOFTWARE.
 */

#include <linux/err.h>
#include <linux/media-bus-format.h>
#include <linux/module.h>
#include <linux/mutex.h>

#include <drm/drm_atomic_state_helper.h>
#include <drm/drm_bridge.h>
#include <drm/drm_debugfs.h>
#include <drm/drm_edid.h>
#include <drm/drm_encoder.h>
#include <drm/drm_file.h>
#include <drm/drm_of.h>
#include <drm/drm_print.h>

#include "drm_crtc_internal.h"

/**
 * DOC: overview
 *
 * &struct drm_bridge represents a device that hangs on to an encoder. These are
 * handy when a regular &drm_encoder entity isn't enough to represent the entire
 * encoder chain.
 *
 * A bridge is always attached to a single &drm_encoder at a time, but can be
 * either connected to it directly, or through a chain of bridges::
 *
 *     [ CRTC ---> ] Encoder ---> Bridge A ---> Bridge B
 *
 * Here, the output of the encoder feeds to bridge A, and that furthers feeds to
 * bridge B. Bridge chains can be arbitrarily long, and shall be fully linear:
 * Chaining multiple bridges to the output of a bridge, or the same bridge to
 * the output of different bridges, is not supported.
 *
 * &drm_bridge, like &drm_panel, aren't &drm_mode_object entities like planes,
 * CRTCs, encoders or connectors and hence are not visible to userspace. They
 * just provide additional hooks to get the desired output at the end of the
 * encoder chain.
 */

/**
 * DOC:	display driver integration
 *
 * Display drivers are responsible for linking encoders with the first bridge
 * in the chains. This is done by acquiring the appropriate bridge with
 * devm_drm_of_get_bridge(). Once acquired, the bridge shall be attached to the
 * encoder with a call to drm_bridge_attach().
 *
 * Bridges are responsible for linking themselves with the next bridge in the
 * chain, if any. This is done the same way as for encoders, with the call to
 * drm_bridge_attach() occurring in the &drm_bridge_funcs.attach operation.
 *
 * Once these links are created, the bridges can participate along with encoder
 * functions to perform mode validation and fixup (through
 * drm_bridge_chain_mode_valid() and drm_atomic_bridge_chain_check()), mode
 * setting (through drm_bridge_chain_mode_set()), enable (through
 * drm_atomic_bridge_chain_pre_enable() and drm_atomic_bridge_chain_enable())
 * and disable (through drm_atomic_bridge_chain_disable() and
 * drm_atomic_bridge_chain_post_disable()). Those functions call the
 * corresponding operations provided in &drm_bridge_funcs in sequence for all
 * bridges in the chain.
 *
 * For display drivers that use the atomic helpers
 * drm_atomic_helper_check_modeset(),
 * drm_atomic_helper_commit_modeset_enables() and
 * drm_atomic_helper_commit_modeset_disables() (either directly in hand-rolled
 * commit check and commit tail handlers, or through the higher-level
 * drm_atomic_helper_check() and drm_atomic_helper_commit_tail() or
 * drm_atomic_helper_commit_tail_rpm() helpers), this is done transparently and
 * requires no intervention from the driver. For other drivers, the relevant
 * DRM bridge chain functions shall be called manually.
 *
 * Bridges also participate in implementing the &drm_connector at the end of
 * the bridge chain. Display drivers may use the drm_bridge_connector_init()
 * helper to create the &drm_connector, or implement it manually on top of the
 * connector-related operations exposed by the bridge (see the overview
 * documentation of bridge operations for more details).
 */

/**
 * DOC: special care dsi
 *
 * The interaction between the bridges and other frameworks involved in
 * the probing of the upstream driver and the bridge driver can be
 * challenging. Indeed, there's multiple cases that needs to be
 * considered:
 *
 * - The upstream driver doesn't use the component framework and isn't a
 *   MIPI-DSI host. In this case, the bridge driver will probe at some
 *   point and the upstream driver should try to probe again by returning
 *   EPROBE_DEFER as long as the bridge driver hasn't probed.
 *
 * - The upstream driver doesn't use the component framework, but is a
 *   MIPI-DSI host. The bridge device uses the MIPI-DCS commands to be
 *   controlled. In this case, the bridge device is a child of the
 *   display device and when it will probe it's assured that the display
 *   device (and MIPI-DSI host) is present. The upstream driver will be
 *   assured that the bridge driver is connected between the
 *   &mipi_dsi_host_ops.attach and &mipi_dsi_host_ops.detach operations.
 *   Therefore, it must run mipi_dsi_host_register() in its probe
 *   function, and then run drm_bridge_attach() in its
 *   &mipi_dsi_host_ops.attach hook.
 *
 * - The upstream driver uses the component framework and is a MIPI-DSI
 *   host. The bridge device uses the MIPI-DCS commands to be
 *   controlled. This is the same situation than above, and can run
 *   mipi_dsi_host_register() in either its probe or bind hooks.
 *
 * - The upstream driver uses the component framework and is a MIPI-DSI
 *   host. The bridge device uses a separate bus (such as I2C) to be
 *   controlled. In this case, there's no correlation between the probe
 *   of the bridge and upstream drivers, so care must be taken to avoid
 *   an endless EPROBE_DEFER loop, with each driver waiting for the
 *   other to probe.
 *
 * The ideal pattern to cover the last item (and all the others in the
 * MIPI-DSI host driver case) is to split the operations like this:
 *
 * - The MIPI-DSI host driver must run mipi_dsi_host_register() in its
 *   probe hook. It will make sure that the MIPI-DSI host sticks around,
 *   and that the driver's bind can be called.
 *
 * - In its probe hook, the bridge driver must try to find its MIPI-DSI
 *   host, register as a MIPI-DSI device and attach the MIPI-DSI device
 *   to its host. The bridge driver is now functional.
 *
 * - In its &struct mipi_dsi_host_ops.attach hook, the MIPI-DSI host can
 *   now add its component. Its bind hook will now be called and since
 *   the bridge driver is attached and registered, we can now look for
 *   and attach it.
 *
 * At this point, we're now certain that both the upstream driver and
 * the bridge driver are functional and we can't have a deadlock-like
 * situation when probing.
 */

/**
 * DOC: dsi bridge operations
 *
 * DSI host interfaces are expected to be implemented as bridges rather than
 * encoders, however there are a few aspects of their operation that need to
 * be defined in order to provide a consistent interface.
 *
 * A DSI host should keep the PHY powered down until the pre_enable operation is
 * called. All lanes are in an undefined idle state up to this point, and it
 * must not be assumed that it is LP-11.
 * pre_enable should initialise the PHY, set the data lanes to LP-11, and the
 * clock lane to either LP-11 or HS depending on the mode_flag
 * %MIPI_DSI_CLOCK_NON_CONTINUOUS.
 *
 * Ordinarily the downstream bridge DSI peripheral pre_enable will have been
 * called before the DSI host. If the DSI peripheral requires LP-11 and/or
 * the clock lane to be in HS mode prior to pre_enable, then it can set the
 * &pre_enable_prev_first flag to request the pre_enable (and
 * post_disable) order to be altered to enable the DSI host first.
 *
 * Either the CRTC being enabled, or the DSI host enable operation should switch
 * the host to actively transmitting video on the data lanes.
 *
 * The reverse also applies. The DSI host disable operation or stopping the CRTC
 * should stop transmitting video, and the data lanes should return to the LP-11
 * state. The DSI host &post_disable operation should disable the PHY.
 * If the &pre_enable_prev_first flag is set, then the DSI peripheral's
 * bridge &post_disable will be called before the DSI host's post_disable.
 *
 * Whilst it is valid to call &host_transfer prior to pre_enable or after
 * post_disable, the exact state of the lanes is undefined at this point. The
 * DSI host should initialise the interface, transmit the data, and then disable
 * the interface again.
 *
 * Ultra Low Power State (ULPS) is not explicitly supported by DRM. If
 * implemented, it therefore needs to be handled entirely within the DSI Host
 * driver.
 */

static DEFINE_MUTEX(bridge_lock);
static LIST_HEAD(bridge_list);

/**
 * drm_bridge_add - add the given bridge to the global bridge list
 *
 * @bridge: bridge control structure
 */
void drm_bridge_add(struct drm_bridge *bridge)
{
	mutex_init(&bridge->hpd_mutex);

	mutex_lock(&bridge_lock);
	list_add_tail(&bridge->list, &bridge_list);
	mutex_unlock(&bridge_lock);
}
EXPORT_SYMBOL(drm_bridge_add);

static void drm_bridge_remove_void(void *bridge)
{
	drm_bridge_remove(bridge);
}

/**
 * devm_drm_bridge_add - devm managed version of drm_bridge_add()
 *
 * @dev: device to tie the bridge lifetime to
 * @bridge: bridge control structure
 *
 * This is the managed version of drm_bridge_add() which automatically
 * calls drm_bridge_remove() when @dev is unbound.
 *
 * Return: 0 if no error or negative error code.
 */
int devm_drm_bridge_add(struct device *dev, struct drm_bridge *bridge)
{
	drm_bridge_add(bridge);
	return devm_add_action_or_reset(dev, drm_bridge_remove_void, bridge);
}
EXPORT_SYMBOL(devm_drm_bridge_add);

/**
 * drm_bridge_remove - remove the given bridge from the global bridge list
 *
 * @bridge: bridge control structure
 */
void drm_bridge_remove(struct drm_bridge *bridge)
{
	mutex_lock(&bridge_lock);
	list_del_init(&bridge->list);
	mutex_unlock(&bridge_lock);

	mutex_destroy(&bridge->hpd_mutex);
}
EXPORT_SYMBOL(drm_bridge_remove);

static struct drm_private_state *
drm_bridge_atomic_duplicate_priv_state(struct drm_private_obj *obj)
{
	struct drm_bridge *bridge = drm_priv_to_bridge(obj);
	struct drm_bridge_state *state;

	state = bridge->funcs->atomic_duplicate_state(bridge);
	return state ? &state->base : NULL;
}

static void
drm_bridge_atomic_destroy_priv_state(struct drm_private_obj *obj,
				     struct drm_private_state *s)
{
	struct drm_bridge_state *state = drm_priv_to_bridge_state(s);
	struct drm_bridge *bridge = drm_priv_to_bridge(obj);

	bridge->funcs->atomic_destroy_state(bridge, state);
}

static const struct drm_private_state_funcs drm_bridge_priv_state_funcs = {
	.atomic_duplicate_state = drm_bridge_atomic_duplicate_priv_state,
	.atomic_destroy_state = drm_bridge_atomic_destroy_priv_state,
};

/**
 * drm_bridge_attach - attach the bridge to an encoder's chain
 *
 * @encoder: DRM encoder
 * @bridge: bridge to attach
 * @previous: previous bridge in the chain (optional)
 * @flags: DRM_BRIDGE_ATTACH_* flags
 *
 * Called by a kms driver to link the bridge to an encoder's chain. The previous
 * argument specifies the previous bridge in the chain. If NULL, the bridge is
 * linked directly at the encoder's output. Otherwise it is linked at the
 * previous bridge's output.
 *
 * If non-NULL the previous bridge must be already attached by a call to this
 * function.
 *
 * Note that bridges attached to encoders are auto-detached during encoder
 * cleanup in drm_encoder_cleanup(), so drm_bridge_attach() should generally
 * *not* be balanced with a drm_bridge_detach() in driver code.
 *
 * RETURNS:
 * Zero on success, error code on failure
 */
int drm_bridge_attach(struct drm_encoder *encoder, struct drm_bridge *bridge,
		      struct drm_bridge *previous,
		      enum drm_bridge_attach_flags flags)
{
	int ret;

	if (!encoder || !bridge)
		return -EINVAL;

	if (previous && (!previous->dev || previous->encoder != encoder))
		return -EINVAL;

	if (bridge->dev)
		return -EBUSY;

	bridge->dev = encoder->dev;
	bridge->encoder = encoder;

	if (previous)
		list_add(&bridge->chain_node, &previous->chain_node);
	else
		list_add(&bridge->chain_node, &encoder->bridge_chain);

	if (bridge->funcs->attach) {
		ret = bridge->funcs->attach(bridge, flags);
		if (ret < 0)
			goto err_reset_bridge;
	}

	if (bridge->funcs->atomic_reset) {
		struct drm_bridge_state *state;

		state = bridge->funcs->atomic_reset(bridge);
		if (IS_ERR(state)) {
			ret = PTR_ERR(state);
			goto err_detach_bridge;
		}

		drm_atomic_private_obj_init(bridge->dev, &bridge->base,
					    &state->base,
					    &drm_bridge_priv_state_funcs);
	}

	return 0;

err_detach_bridge:
	if (bridge->funcs->detach)
		bridge->funcs->detach(bridge);

err_reset_bridge:
	bridge->dev = NULL;
	bridge->encoder = NULL;
	list_del(&bridge->chain_node);

<<<<<<< HEAD
	DRM_ERROR("failed to attach bridge %pOF to encoder %s: %d\n",
		  bridge->of_node, encoder->name, ret);
=======
	if (ret != -EPROBE_DEFER)
		DRM_ERROR("failed to attach bridge %pOF to encoder %s: %d\n",
			  bridge->of_node, encoder->name, ret);
	else
		dev_err_probe(encoder->dev->dev, -EPROBE_DEFER,
			      "failed to attach bridge %pOF to encoder %s\n",
			      bridge->of_node, encoder->name);
>>>>>>> adc21867

	return ret;
}
EXPORT_SYMBOL(drm_bridge_attach);

void drm_bridge_detach(struct drm_bridge *bridge)
{
	if (WARN_ON(!bridge))
		return;

	if (WARN_ON(!bridge->dev))
		return;

	if (bridge->funcs->atomic_reset)
		drm_atomic_private_obj_fini(&bridge->base);

	if (bridge->funcs->detach)
		bridge->funcs->detach(bridge);

	list_del(&bridge->chain_node);
	bridge->dev = NULL;
}

/**
 * DOC: bridge operations
 *
 * Bridge drivers expose operations through the &drm_bridge_funcs structure.
 * The DRM internals (atomic and CRTC helpers) use the helpers defined in
 * drm_bridge.c to call bridge operations. Those operations are divided in
 * three big categories to support different parts of the bridge usage.
 *
 * - The encoder-related operations support control of the bridges in the
 *   chain, and are roughly counterparts to the &drm_encoder_helper_funcs
 *   operations. They are used by the legacy CRTC and the atomic modeset
 *   helpers to perform mode validation, fixup and setting, and enable and
 *   disable the bridge automatically.
 *
 *   The enable and disable operations are split in
 *   &drm_bridge_funcs.pre_enable, &drm_bridge_funcs.enable,
 *   &drm_bridge_funcs.disable and &drm_bridge_funcs.post_disable to provide
 *   finer-grained control.
 *
 *   Bridge drivers may implement the legacy version of those operations, or
 *   the atomic version (prefixed with atomic\_), in which case they shall also
 *   implement the atomic state bookkeeping operations
 *   (&drm_bridge_funcs.atomic_duplicate_state,
 *   &drm_bridge_funcs.atomic_destroy_state and &drm_bridge_funcs.reset).
 *   Mixing atomic and non-atomic versions of the operations is not supported.
 *
 * - The bus format negotiation operations
 *   &drm_bridge_funcs.atomic_get_output_bus_fmts and
 *   &drm_bridge_funcs.atomic_get_input_bus_fmts allow bridge drivers to
 *   negotiate the formats transmitted between bridges in the chain when
 *   multiple formats are supported. Negotiation for formats is performed
 *   transparently for display drivers by the atomic modeset helpers. Only
 *   atomic versions of those operations exist, bridge drivers that need to
 *   implement them shall thus also implement the atomic version of the
 *   encoder-related operations. This feature is not supported by the legacy
 *   CRTC helpers.
 *
 * - The connector-related operations support implementing a &drm_connector
 *   based on a chain of bridges. DRM bridges traditionally create a
 *   &drm_connector for bridges meant to be used at the end of the chain. This
 *   puts additional burden on bridge drivers, especially for bridges that may
 *   be used in the middle of a chain or at the end of it. Furthermore, it
 *   requires all operations of the &drm_connector to be handled by a single
 *   bridge, which doesn't always match the hardware architecture.
 *
 *   To simplify bridge drivers and make the connector implementation more
 *   flexible, a new model allows bridges to unconditionally skip creation of
 *   &drm_connector and instead expose &drm_bridge_funcs operations to support
 *   an externally-implemented &drm_connector. Those operations are
 *   &drm_bridge_funcs.detect, &drm_bridge_funcs.get_modes,
 *   &drm_bridge_funcs.get_edid, &drm_bridge_funcs.hpd_notify,
 *   &drm_bridge_funcs.hpd_enable and &drm_bridge_funcs.hpd_disable. When
 *   implemented, display drivers shall create a &drm_connector instance for
 *   each chain of bridges, and implement those connector instances based on
 *   the bridge connector operations.
 *
 *   Bridge drivers shall implement the connector-related operations for all
 *   the features that the bridge hardware support. For instance, if a bridge
 *   supports reading EDID, the &drm_bridge_funcs.get_edid shall be
 *   implemented. This however doesn't mean that the DDC lines are wired to the
 *   bridge on a particular platform, as they could also be connected to an I2C
 *   controller of the SoC. Support for the connector-related operations on the
 *   running platform is reported through the &drm_bridge.ops flags. Bridge
 *   drivers shall detect which operations they can support on the platform
 *   (usually this information is provided by ACPI or DT), and set the
 *   &drm_bridge.ops flags for all supported operations. A flag shall only be
 *   set if the corresponding &drm_bridge_funcs operation is implemented, but
 *   an implemented operation doesn't necessarily imply that the corresponding
 *   flag will be set. Display drivers shall use the &drm_bridge.ops flags to
 *   decide which bridge to delegate a connector operation to. This mechanism
 *   allows providing a single static const &drm_bridge_funcs instance in
 *   bridge drivers, improving security by storing function pointers in
 *   read-only memory.
 *
 *   In order to ease transition, bridge drivers may support both the old and
 *   new models by making connector creation optional and implementing the
 *   connected-related bridge operations. Connector creation is then controlled
 *   by the flags argument to the drm_bridge_attach() function. Display drivers
 *   that support the new model and create connectors themselves shall set the
 *   %DRM_BRIDGE_ATTACH_NO_CONNECTOR flag, and bridge drivers shall then skip
 *   connector creation. For intermediate bridges in the chain, the flag shall
 *   be passed to the drm_bridge_attach() call for the downstream bridge.
 *   Bridge drivers that implement the new model only shall return an error
 *   from their &drm_bridge_funcs.attach handler when the
 *   %DRM_BRIDGE_ATTACH_NO_CONNECTOR flag is not set. New display drivers
 *   should use the new model, and convert the bridge drivers they use if
 *   needed, in order to gradually transition to the new model.
 */

/**
 * drm_bridge_chain_mode_valid - validate the mode against all bridges in the
 *				 encoder chain.
 * @bridge: bridge control structure
 * @info: display info against which the mode shall be validated
 * @mode: desired mode to be validated
 *
 * Calls &drm_bridge_funcs.mode_valid for all the bridges in the encoder
 * chain, starting from the first bridge to the last. If at least one bridge
 * does not accept the mode the function returns the error code.
 *
 * Note: the bridge passed should be the one closest to the encoder.
 *
 * RETURNS:
 * MODE_OK on success, drm_mode_status Enum error code on failure
 */
enum drm_mode_status
drm_bridge_chain_mode_valid(struct drm_bridge *bridge,
			    const struct drm_display_info *info,
			    const struct drm_display_mode *mode)
{
	struct drm_encoder *encoder;

	if (!bridge)
		return MODE_OK;

	encoder = bridge->encoder;
	list_for_each_entry_from(bridge, &encoder->bridge_chain, chain_node) {
		enum drm_mode_status ret;

		if (!bridge->funcs->mode_valid)
			continue;

		ret = bridge->funcs->mode_valid(bridge, info, mode);
		if (ret != MODE_OK)
			return ret;
	}

	return MODE_OK;
}
EXPORT_SYMBOL(drm_bridge_chain_mode_valid);

/**
 * drm_bridge_chain_mode_set - set proposed mode for all bridges in the
 *			       encoder chain
 * @bridge: bridge control structure
 * @mode: desired mode to be set for the encoder chain
 * @adjusted_mode: updated mode that works for this encoder chain
 *
 * Calls &drm_bridge_funcs.mode_set op for all the bridges in the
 * encoder chain, starting from the first bridge to the last.
 *
 * Note: the bridge passed should be the one closest to the encoder
 */
void drm_bridge_chain_mode_set(struct drm_bridge *bridge,
			       const struct drm_display_mode *mode,
			       const struct drm_display_mode *adjusted_mode)
{
	struct drm_encoder *encoder;

	if (!bridge)
		return;

	encoder = bridge->encoder;
	list_for_each_entry_from(bridge, &encoder->bridge_chain, chain_node) {
		if (bridge->funcs->mode_set)
			bridge->funcs->mode_set(bridge, mode, adjusted_mode);
	}
}
EXPORT_SYMBOL(drm_bridge_chain_mode_set);

/**
 * drm_atomic_bridge_chain_disable - disables all bridges in the encoder chain
 * @bridge: bridge control structure
 * @old_state: old atomic state
 *
 * Calls &drm_bridge_funcs.atomic_disable (falls back on
 * &drm_bridge_funcs.disable) op for all the bridges in the encoder chain,
 * starting from the last bridge to the first. These are called before calling
 * &drm_encoder_helper_funcs.atomic_disable
 *
 * Note: the bridge passed should be the one closest to the encoder
 */
void drm_atomic_bridge_chain_disable(struct drm_bridge *bridge,
				     struct drm_atomic_state *old_state)
{
	struct drm_encoder *encoder;
	struct drm_bridge *iter;

	if (!bridge)
		return;

	encoder = bridge->encoder;
	list_for_each_entry_reverse(iter, &encoder->bridge_chain, chain_node) {
		if (iter->funcs->atomic_disable) {
			struct drm_bridge_state *old_bridge_state;

			old_bridge_state =
				drm_atomic_get_old_bridge_state(old_state,
								iter);
			if (WARN_ON(!old_bridge_state))
				return;

			iter->funcs->atomic_disable(iter, old_bridge_state);
		} else if (iter->funcs->disable) {
			iter->funcs->disable(iter);
		}

		if (iter == bridge)
			break;
	}
}
EXPORT_SYMBOL(drm_atomic_bridge_chain_disable);

static void drm_atomic_bridge_call_post_disable(struct drm_bridge *bridge,
						struct drm_atomic_state *old_state)
{
	if (old_state && bridge->funcs->atomic_post_disable) {
		struct drm_bridge_state *old_bridge_state;

		old_bridge_state =
			drm_atomic_get_old_bridge_state(old_state,
							bridge);
		if (WARN_ON(!old_bridge_state))
			return;

		bridge->funcs->atomic_post_disable(bridge,
						   old_bridge_state);
	} else if (bridge->funcs->post_disable) {
		bridge->funcs->post_disable(bridge);
	}
}

/**
 * drm_atomic_bridge_chain_post_disable - cleans up after disabling all bridges
 *					  in the encoder chain
 * @bridge: bridge control structure
 * @old_state: old atomic state
 *
 * Calls &drm_bridge_funcs.atomic_post_disable (falls back on
 * &drm_bridge_funcs.post_disable) op for all the bridges in the encoder chain,
 * starting from the first bridge to the last. These are called after completing
 * &drm_encoder_helper_funcs.atomic_disable
 *
 * If a bridge sets @pre_enable_prev_first, then the @post_disable for that
 * bridge will be called before the previous one to reverse the @pre_enable
 * calling direction.
 *
 * Example:
 * Bridge A ---> Bridge B ---> Bridge C ---> Bridge D ---> Bridge E
 *
 * With pre_enable_prev_first flag enable in Bridge B, D, E then the resulting
 * @post_disable order would be,
 * Bridge B, Bridge A, Bridge E, Bridge D, Bridge C.
 *
 * Note: the bridge passed should be the one closest to the encoder
 */
void drm_atomic_bridge_chain_post_disable(struct drm_bridge *bridge,
					  struct drm_atomic_state *old_state)
{
	struct drm_encoder *encoder;
	struct drm_bridge *next, *limit;

	if (!bridge)
		return;

	encoder = bridge->encoder;

	list_for_each_entry_from(bridge, &encoder->bridge_chain, chain_node) {
		limit = NULL;

		if (!list_is_last(&bridge->chain_node, &encoder->bridge_chain)) {
			next = list_next_entry(bridge, chain_node);

			if (next->pre_enable_prev_first) {
				/* next bridge had requested that prev
				 * was enabled first, so disabled last
				 */
				limit = next;

				/* Find the next bridge that has NOT requested
				 * prev to be enabled first / disabled last
				 */
				list_for_each_entry_from(next, &encoder->bridge_chain,
							 chain_node) {
					if (!next->pre_enable_prev_first) {
						next = list_prev_entry(next, chain_node);
						limit = next;
						break;
					}

					if (list_is_last(&next->chain_node,
							 &encoder->bridge_chain)) {
						limit = next;
						break;
					}
				}

				/* Call these bridges in reverse order */
				list_for_each_entry_from_reverse(next, &encoder->bridge_chain,
								 chain_node) {
					if (next == bridge)
						break;

					drm_atomic_bridge_call_post_disable(next,
									    old_state);
				}
			}
		}

		drm_atomic_bridge_call_post_disable(bridge, old_state);

		if (limit)
			/* Jump all bridges that we have already post_disabled */
			bridge = limit;
	}
}
EXPORT_SYMBOL(drm_atomic_bridge_chain_post_disable);

static void drm_atomic_bridge_call_pre_enable(struct drm_bridge *bridge,
					      struct drm_atomic_state *old_state)
{
	if (old_state && bridge->funcs->atomic_pre_enable) {
		struct drm_bridge_state *old_bridge_state;

		old_bridge_state =
			drm_atomic_get_old_bridge_state(old_state,
							bridge);
		if (WARN_ON(!old_bridge_state))
			return;

		bridge->funcs->atomic_pre_enable(bridge, old_bridge_state);
	} else if (bridge->funcs->pre_enable) {
		bridge->funcs->pre_enable(bridge);
	}
}

/**
 * drm_atomic_bridge_chain_pre_enable - prepares for enabling all bridges in
 *					the encoder chain
 * @bridge: bridge control structure
 * @old_state: old atomic state
 *
 * Calls &drm_bridge_funcs.atomic_pre_enable (falls back on
 * &drm_bridge_funcs.pre_enable) op for all the bridges in the encoder chain,
 * starting from the last bridge to the first. These are called before calling
 * &drm_encoder_helper_funcs.atomic_enable
 *
 * If a bridge sets @pre_enable_prev_first, then the pre_enable for the
 * prev bridge will be called before pre_enable of this bridge.
 *
 * Example:
 * Bridge A ---> Bridge B ---> Bridge C ---> Bridge D ---> Bridge E
 *
 * With pre_enable_prev_first flag enable in Bridge B, D, E then the resulting
 * @pre_enable order would be,
 * Bridge C, Bridge D, Bridge E, Bridge A, Bridge B.
 *
 * Note: the bridge passed should be the one closest to the encoder
 */
void drm_atomic_bridge_chain_pre_enable(struct drm_bridge *bridge,
					struct drm_atomic_state *old_state)
{
	struct drm_encoder *encoder;
	struct drm_bridge *iter, *next, *limit;

	if (!bridge)
		return;

	encoder = bridge->encoder;

	list_for_each_entry_reverse(iter, &encoder->bridge_chain, chain_node) {
		if (iter->pre_enable_prev_first) {
			next = iter;
			limit = bridge;
			list_for_each_entry_from_reverse(next,
							 &encoder->bridge_chain,
							 chain_node) {
				if (next == bridge)
					break;

				if (!next->pre_enable_prev_first) {
					/* Found first bridge that does NOT
					 * request prev to be enabled first
					 */
					limit = next;
					break;
				}
			}

			list_for_each_entry_from(next, &encoder->bridge_chain, chain_node) {
				/* Call requested prev bridge pre_enable
				 * in order.
				 */
				if (next == iter)
					/* At the first bridge to request prev
					 * bridges called first.
					 */
					break;

				drm_atomic_bridge_call_pre_enable(next, old_state);
			}
		}

		drm_atomic_bridge_call_pre_enable(iter, old_state);

		if (iter->pre_enable_prev_first)
			/* Jump all bridges that we have already pre_enabled */
			iter = limit;

		if (iter == bridge)
			break;
	}
}
EXPORT_SYMBOL(drm_atomic_bridge_chain_pre_enable);

/**
 * drm_atomic_bridge_chain_enable - enables all bridges in the encoder chain
 * @bridge: bridge control structure
 * @old_state: old atomic state
 *
 * Calls &drm_bridge_funcs.atomic_enable (falls back on
 * &drm_bridge_funcs.enable) op for all the bridges in the encoder chain,
 * starting from the first bridge to the last. These are called after completing
 * &drm_encoder_helper_funcs.atomic_enable
 *
 * Note: the bridge passed should be the one closest to the encoder
 */
void drm_atomic_bridge_chain_enable(struct drm_bridge *bridge,
				    struct drm_atomic_state *old_state)
{
	struct drm_encoder *encoder;

	if (!bridge)
		return;

	encoder = bridge->encoder;
	list_for_each_entry_from(bridge, &encoder->bridge_chain, chain_node) {
		if (bridge->funcs->atomic_enable) {
			struct drm_bridge_state *old_bridge_state;

			old_bridge_state =
				drm_atomic_get_old_bridge_state(old_state,
								bridge);
			if (WARN_ON(!old_bridge_state))
				return;

			bridge->funcs->atomic_enable(bridge, old_bridge_state);
		} else if (bridge->funcs->enable) {
			bridge->funcs->enable(bridge);
		}
	}
}
EXPORT_SYMBOL(drm_atomic_bridge_chain_enable);

static int drm_atomic_bridge_check(struct drm_bridge *bridge,
				   struct drm_crtc_state *crtc_state,
				   struct drm_connector_state *conn_state)
{
	if (bridge->funcs->atomic_check) {
		struct drm_bridge_state *bridge_state;
		int ret;

		bridge_state = drm_atomic_get_new_bridge_state(crtc_state->state,
							       bridge);
		if (WARN_ON(!bridge_state))
			return -EINVAL;

		ret = bridge->funcs->atomic_check(bridge, bridge_state,
						  crtc_state, conn_state);
		if (ret)
			return ret;
	} else if (bridge->funcs->mode_fixup) {
		if (!bridge->funcs->mode_fixup(bridge, &crtc_state->mode,
					       &crtc_state->adjusted_mode))
			return -EINVAL;
	}

	return 0;
}

static int select_bus_fmt_recursive(struct drm_bridge *first_bridge,
				    struct drm_bridge *cur_bridge,
				    struct drm_crtc_state *crtc_state,
				    struct drm_connector_state *conn_state,
				    u32 out_bus_fmt)
{
	unsigned int i, num_in_bus_fmts = 0;
	struct drm_bridge_state *cur_state;
	struct drm_bridge *prev_bridge;
	u32 *in_bus_fmts;
	int ret;

	prev_bridge = drm_bridge_get_prev_bridge(cur_bridge);
	cur_state = drm_atomic_get_new_bridge_state(crtc_state->state,
						    cur_bridge);

	/*
	 * If bus format negotiation is not supported by this bridge, let's
	 * pass MEDIA_BUS_FMT_FIXED to the previous bridge in the chain and
	 * hope that it can handle this situation gracefully (by providing
	 * appropriate default values).
	 */
	if (!cur_bridge->funcs->atomic_get_input_bus_fmts) {
		if (cur_bridge != first_bridge) {
			ret = select_bus_fmt_recursive(first_bridge,
						       prev_bridge, crtc_state,
						       conn_state,
						       MEDIA_BUS_FMT_FIXED);
			if (ret)
				return ret;
		}

		/*
		 * Driver does not implement the atomic state hooks, but that's
		 * fine, as long as it does not access the bridge state.
		 */
		if (cur_state) {
			cur_state->input_bus_cfg.format = MEDIA_BUS_FMT_FIXED;
			cur_state->output_bus_cfg.format = out_bus_fmt;
		}

		return 0;
	}

	/*
	 * If the driver implements ->atomic_get_input_bus_fmts() it
	 * should also implement the atomic state hooks.
	 */
	if (WARN_ON(!cur_state))
		return -EINVAL;

	in_bus_fmts = cur_bridge->funcs->atomic_get_input_bus_fmts(cur_bridge,
							cur_state,
							crtc_state,
							conn_state,
							out_bus_fmt,
							&num_in_bus_fmts);
	if (!num_in_bus_fmts)
		return -ENOTSUPP;
	else if (!in_bus_fmts)
		return -ENOMEM;

	if (first_bridge == cur_bridge) {
		cur_state->input_bus_cfg.format = in_bus_fmts[0];
		cur_state->output_bus_cfg.format = out_bus_fmt;
		kfree(in_bus_fmts);
		return 0;
	}

	for (i = 0; i < num_in_bus_fmts; i++) {
		ret = select_bus_fmt_recursive(first_bridge, prev_bridge,
					       crtc_state, conn_state,
					       in_bus_fmts[i]);
		if (ret != -ENOTSUPP)
			break;
	}

	if (!ret) {
		cur_state->input_bus_cfg.format = in_bus_fmts[i];
		cur_state->output_bus_cfg.format = out_bus_fmt;
	}

	kfree(in_bus_fmts);
	return ret;
}

/*
 * This function is called by &drm_atomic_bridge_chain_check() just before
 * calling &drm_bridge_funcs.atomic_check() on all elements of the chain.
 * It performs bus format negotiation between bridge elements. The negotiation
 * happens in reverse order, starting from the last element in the chain up to
 * @bridge.
 *
 * Negotiation starts by retrieving supported output bus formats on the last
 * bridge element and testing them one by one. The test is recursive, meaning
 * that for each tested output format, the whole chain will be walked backward,
 * and each element will have to choose an input bus format that can be
 * transcoded to the requested output format. When a bridge element does not
 * support transcoding into a specific output format -ENOTSUPP is returned and
 * the next bridge element will have to try a different format. If none of the
 * combinations worked, -ENOTSUPP is returned and the atomic modeset will fail.
 *
 * This implementation is relying on
 * &drm_bridge_funcs.atomic_get_output_bus_fmts() and
 * &drm_bridge_funcs.atomic_get_input_bus_fmts() to gather supported
 * input/output formats.
 *
 * When &drm_bridge_funcs.atomic_get_output_bus_fmts() is not implemented by
 * the last element of the chain, &drm_atomic_bridge_chain_select_bus_fmts()
 * tries a single format: &drm_connector.display_info.bus_formats[0] if
 * available, MEDIA_BUS_FMT_FIXED otherwise.
 *
 * When &drm_bridge_funcs.atomic_get_input_bus_fmts() is not implemented,
 * &drm_atomic_bridge_chain_select_bus_fmts() skips the negotiation on the
 * bridge element that lacks this hook and asks the previous element in the
 * chain to try MEDIA_BUS_FMT_FIXED. It's up to bridge drivers to decide what
 * to do in that case (fail if they want to enforce bus format negotiation, or
 * provide a reasonable default if they need to support pipelines where not
 * all elements support bus format negotiation).
 */
static int
drm_atomic_bridge_chain_select_bus_fmts(struct drm_bridge *bridge,
					struct drm_crtc_state *crtc_state,
					struct drm_connector_state *conn_state)
{
	struct drm_connector *conn = conn_state->connector;
	struct drm_encoder *encoder = bridge->encoder;
	struct drm_bridge_state *last_bridge_state;
	unsigned int i, num_out_bus_fmts = 0;
	struct drm_bridge *last_bridge;
	u32 *out_bus_fmts;
	int ret = 0;

	last_bridge = list_last_entry(&encoder->bridge_chain,
				      struct drm_bridge, chain_node);
	last_bridge_state = drm_atomic_get_new_bridge_state(crtc_state->state,
							    last_bridge);

	if (last_bridge->funcs->atomic_get_output_bus_fmts) {
		const struct drm_bridge_funcs *funcs = last_bridge->funcs;

		/*
		 * If the driver implements ->atomic_get_output_bus_fmts() it
		 * should also implement the atomic state hooks.
		 */
		if (WARN_ON(!last_bridge_state))
			return -EINVAL;

		out_bus_fmts = funcs->atomic_get_output_bus_fmts(last_bridge,
							last_bridge_state,
							crtc_state,
							conn_state,
							&num_out_bus_fmts);
		if (!num_out_bus_fmts)
			return -ENOTSUPP;
		else if (!out_bus_fmts)
			return -ENOMEM;
	} else {
		num_out_bus_fmts = 1;
		out_bus_fmts = kmalloc(sizeof(*out_bus_fmts), GFP_KERNEL);
		if (!out_bus_fmts)
			return -ENOMEM;

		if (conn->display_info.num_bus_formats &&
		    conn->display_info.bus_formats)
			out_bus_fmts[0] = conn->display_info.bus_formats[0];
		else
			out_bus_fmts[0] = MEDIA_BUS_FMT_FIXED;
	}

	for (i = 0; i < num_out_bus_fmts; i++) {
		ret = select_bus_fmt_recursive(bridge, last_bridge, crtc_state,
					       conn_state, out_bus_fmts[i]);
		if (ret != -ENOTSUPP)
			break;
	}

	kfree(out_bus_fmts);

	return ret;
}

static void
drm_atomic_bridge_propagate_bus_flags(struct drm_bridge *bridge,
				      struct drm_connector *conn,
				      struct drm_atomic_state *state)
{
	struct drm_bridge_state *bridge_state, *next_bridge_state;
	struct drm_bridge *next_bridge;
	u32 output_flags = 0;

	bridge_state = drm_atomic_get_new_bridge_state(state, bridge);

	/* No bridge state attached to this bridge => nothing to propagate. */
	if (!bridge_state)
		return;

	next_bridge = drm_bridge_get_next_bridge(bridge);

	/*
	 * Let's try to apply the most common case here, that is, propagate
	 * display_info flags for the last bridge, and propagate the input
	 * flags of the next bridge element to the output end of the current
	 * bridge when the bridge is not the last one.
	 * There are exceptions to this rule, like when signal inversion is
	 * happening at the board level, but that's something drivers can deal
	 * with from their &drm_bridge_funcs.atomic_check() implementation by
	 * simply overriding the flags value we've set here.
	 */
	if (!next_bridge) {
		output_flags = conn->display_info.bus_flags;
	} else {
		next_bridge_state = drm_atomic_get_new_bridge_state(state,
								next_bridge);
		/*
		 * No bridge state attached to the next bridge, just leave the
		 * flags to 0.
		 */
		if (next_bridge_state)
			output_flags = next_bridge_state->input_bus_cfg.flags;
	}

	bridge_state->output_bus_cfg.flags = output_flags;

	/*
	 * Propagate the output flags to the input end of the bridge. Again, it's
	 * not necessarily what all bridges want, but that's what most of them
	 * do, and by doing that by default we avoid forcing drivers to
	 * duplicate the "dummy propagation" logic.
	 */
	bridge_state->input_bus_cfg.flags = output_flags;
}

/**
 * drm_atomic_bridge_chain_check() - Do an atomic check on the bridge chain
 * @bridge: bridge control structure
 * @crtc_state: new CRTC state
 * @conn_state: new connector state
 *
 * First trigger a bus format negotiation before calling
 * &drm_bridge_funcs.atomic_check() (falls back on
 * &drm_bridge_funcs.mode_fixup()) op for all the bridges in the encoder chain,
 * starting from the last bridge to the first. These are called before calling
 * &drm_encoder_helper_funcs.atomic_check()
 *
 * RETURNS:
 * 0 on success, a negative error code on failure
 */
int drm_atomic_bridge_chain_check(struct drm_bridge *bridge,
				  struct drm_crtc_state *crtc_state,
				  struct drm_connector_state *conn_state)
{
	struct drm_connector *conn = conn_state->connector;
	struct drm_encoder *encoder;
	struct drm_bridge *iter;
	int ret;

	if (!bridge)
		return 0;

	ret = drm_atomic_bridge_chain_select_bus_fmts(bridge, crtc_state,
						      conn_state);
	if (ret)
		return ret;

	encoder = bridge->encoder;
	list_for_each_entry_reverse(iter, &encoder->bridge_chain, chain_node) {
		int ret;

		/*
		 * Bus flags are propagated by default. If a bridge needs to
		 * tweak the input bus flags for any reason, it should happen
		 * in its &drm_bridge_funcs.atomic_check() implementation such
		 * that preceding bridges in the chain can propagate the new
		 * bus flags.
		 */
		drm_atomic_bridge_propagate_bus_flags(iter, conn,
						      crtc_state->state);

		ret = drm_atomic_bridge_check(iter, crtc_state, conn_state);
		if (ret)
			return ret;

		if (iter == bridge)
			break;
	}

	return 0;
}
EXPORT_SYMBOL(drm_atomic_bridge_chain_check);

/**
 * drm_bridge_detect - check if anything is attached to the bridge output
 * @bridge: bridge control structure
 *
 * If the bridge supports output detection, as reported by the
 * DRM_BRIDGE_OP_DETECT bridge ops flag, call &drm_bridge_funcs.detect for the
 * bridge and return the connection status. Otherwise return
 * connector_status_unknown.
 *
 * RETURNS:
 * The detection status on success, or connector_status_unknown if the bridge
 * doesn't support output detection.
 */
enum drm_connector_status drm_bridge_detect(struct drm_bridge *bridge)
{
	if (!(bridge->ops & DRM_BRIDGE_OP_DETECT))
		return connector_status_unknown;

	return bridge->funcs->detect(bridge);
}
EXPORT_SYMBOL_GPL(drm_bridge_detect);

/**
 * drm_bridge_get_modes - fill all modes currently valid for the sink into the
 * @connector
 * @bridge: bridge control structure
 * @connector: the connector to fill with modes
 *
 * If the bridge supports output modes retrieval, as reported by the
 * DRM_BRIDGE_OP_MODES bridge ops flag, call &drm_bridge_funcs.get_modes to
 * fill the connector with all valid modes and return the number of modes
 * added. Otherwise return 0.
 *
 * RETURNS:
 * The number of modes added to the connector.
 */
int drm_bridge_get_modes(struct drm_bridge *bridge,
			 struct drm_connector *connector)
{
	if (!(bridge->ops & DRM_BRIDGE_OP_MODES))
		return 0;

	return bridge->funcs->get_modes(bridge, connector);
}
EXPORT_SYMBOL_GPL(drm_bridge_get_modes);

/**
 * drm_bridge_edid_read - read the EDID data of the connected display
 * @bridge: bridge control structure
 * @connector: the connector to read EDID for
 *
 * If the bridge supports output EDID retrieval, as reported by the
 * DRM_BRIDGE_OP_EDID bridge ops flag, call &drm_bridge_funcs.edid_read to get
 * the EDID and return it. Otherwise return NULL.
 *
 * RETURNS:
 * The retrieved EDID on success, or NULL otherwise.
 */
const struct drm_edid *drm_bridge_edid_read(struct drm_bridge *bridge,
					    struct drm_connector *connector)
{
	if (!(bridge->ops & DRM_BRIDGE_OP_EDID))
		return NULL;

	return bridge->funcs->edid_read(bridge, connector);
}
EXPORT_SYMBOL_GPL(drm_bridge_edid_read);

/**
 * drm_bridge_hpd_enable - enable hot plug detection for the bridge
 * @bridge: bridge control structure
 * @cb: hot-plug detection callback
 * @data: data to be passed to the hot-plug detection callback
 *
 * Call &drm_bridge_funcs.hpd_enable if implemented and register the given @cb
 * and @data as hot plug notification callback. From now on the @cb will be
 * called with @data when an output status change is detected by the bridge,
 * until hot plug notification gets disabled with drm_bridge_hpd_disable().
 *
 * Hot plug detection is supported only if the DRM_BRIDGE_OP_HPD flag is set in
 * bridge->ops. This function shall not be called when the flag is not set.
 *
 * Only one hot plug detection callback can be registered at a time, it is an
 * error to call this function when hot plug detection is already enabled for
 * the bridge.
 */
void drm_bridge_hpd_enable(struct drm_bridge *bridge,
			   void (*cb)(void *data,
				      enum drm_connector_status status),
			   void *data)
{
	if (!(bridge->ops & DRM_BRIDGE_OP_HPD))
		return;

	mutex_lock(&bridge->hpd_mutex);

	if (WARN(bridge->hpd_cb, "Hot plug detection already enabled\n"))
		goto unlock;

	bridge->hpd_cb = cb;
	bridge->hpd_data = data;

	if (bridge->funcs->hpd_enable)
		bridge->funcs->hpd_enable(bridge);

unlock:
	mutex_unlock(&bridge->hpd_mutex);
}
EXPORT_SYMBOL_GPL(drm_bridge_hpd_enable);

/**
 * drm_bridge_hpd_disable - disable hot plug detection for the bridge
 * @bridge: bridge control structure
 *
 * Call &drm_bridge_funcs.hpd_disable if implemented and unregister the hot
 * plug detection callback previously registered with drm_bridge_hpd_enable().
 * Once this function returns the callback will not be called by the bridge
 * when an output status change occurs.
 *
 * Hot plug detection is supported only if the DRM_BRIDGE_OP_HPD flag is set in
 * bridge->ops. This function shall not be called when the flag is not set.
 */
void drm_bridge_hpd_disable(struct drm_bridge *bridge)
{
	if (!(bridge->ops & DRM_BRIDGE_OP_HPD))
		return;

	mutex_lock(&bridge->hpd_mutex);
	if (bridge->funcs->hpd_disable)
		bridge->funcs->hpd_disable(bridge);

	bridge->hpd_cb = NULL;
	bridge->hpd_data = NULL;
	mutex_unlock(&bridge->hpd_mutex);
}
EXPORT_SYMBOL_GPL(drm_bridge_hpd_disable);

/**
 * drm_bridge_hpd_notify - notify hot plug detection events
 * @bridge: bridge control structure
 * @status: output connection status
 *
 * Bridge drivers shall call this function to report hot plug events when they
 * detect a change in the output status, when hot plug detection has been
 * enabled by drm_bridge_hpd_enable().
 *
 * This function shall be called in a context that can sleep.
 */
void drm_bridge_hpd_notify(struct drm_bridge *bridge,
			   enum drm_connector_status status)
{
	mutex_lock(&bridge->hpd_mutex);
	if (bridge->hpd_cb)
		bridge->hpd_cb(bridge->hpd_data, status);
	mutex_unlock(&bridge->hpd_mutex);
}
EXPORT_SYMBOL_GPL(drm_bridge_hpd_notify);

#ifdef CONFIG_OF
/**
 * of_drm_find_bridge - find the bridge corresponding to the device node in
 *			the global bridge list
 *
 * @np: device node
 *
 * RETURNS:
 * drm_bridge control struct on success, NULL on failure
 */
struct drm_bridge *of_drm_find_bridge(struct device_node *np)
{
	struct drm_bridge *bridge;

	mutex_lock(&bridge_lock);

	list_for_each_entry(bridge, &bridge_list, list) {
		if (bridge->of_node == np) {
			mutex_unlock(&bridge_lock);
			return bridge;
		}
	}

	mutex_unlock(&bridge_lock);
	return NULL;
}
EXPORT_SYMBOL(of_drm_find_bridge);
#endif

MODULE_AUTHOR("Ajay Kumar <ajaykumar.rs@samsung.com>");
MODULE_DESCRIPTION("DRM bridge infrastructure");
MODULE_LICENSE("GPL and additional rights");<|MERGE_RESOLUTION|>--- conflicted
+++ resolved
@@ -353,10 +353,6 @@
 	bridge->encoder = NULL;
 	list_del(&bridge->chain_node);
 
-<<<<<<< HEAD
-	DRM_ERROR("failed to attach bridge %pOF to encoder %s: %d\n",
-		  bridge->of_node, encoder->name, ret);
-=======
 	if (ret != -EPROBE_DEFER)
 		DRM_ERROR("failed to attach bridge %pOF to encoder %s: %d\n",
 			  bridge->of_node, encoder->name, ret);
@@ -364,7 +360,6 @@
 		dev_err_probe(encoder->dev->dev, -EPROBE_DEFER,
 			      "failed to attach bridge %pOF to encoder %s\n",
 			      bridge->of_node, encoder->name);
->>>>>>> adc21867
 
 	return ret;
 }
