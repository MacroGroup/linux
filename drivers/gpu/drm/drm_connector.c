--- conflicted
+++ resolved
@@ -476,11 +476,8 @@
  *
  * The connector structure should be allocated with drmm_kzalloc().
  *
-<<<<<<< HEAD
-=======
  * The @drm_connector_funcs.destroy hook must be NULL.
  *
->>>>>>> adc21867
  * Returns:
  * Zero on success, error code on failure.
  */
