--- conflicted
+++ resolved
@@ -88,17 +88,6 @@
  * helper functions used by many drivers to implement the kernel mode setting
  * interfaces. Drivers that use one of the shared memory managers, TTM, SHMEM,
  * DMA, should instead use the corresponding fbdev emulation.
-<<<<<<< HEAD
- *
- * Existing fbdev implementations should restore the fbdev console by using
- * drm_fb_helper_lastclose() as their &drm_driver.lastclose callback.
- * They should also notify the fb helper code from updates to the output
- * configuration by using drm_fb_helper_output_poll_changed() as their
- * &drm_mode_config_funcs.output_poll_changed callback. New implementations
- * of fbdev should be build on top of struct &drm_client_funcs, which handles
- * this automatically. Setting the old callbacks should be avoided.
-=======
->>>>>>> adc21867
  *
  * For suspend/resume consider using drm_mode_config_helper_suspend() and
  * drm_mode_config_helper_resume() which takes care of fbdev as well.
