// SPDX-License-Identifier: GPL-2.0 or MIT
/*
 * Copyright (c) 2023 Red Hat.
 * Author: Jocelyn Falempe <jfalempe@redhat.com>
 * inspired by the drm_log driver from David Herrmann <dh.herrmann@gmail.com>
 * Tux Ascii art taken from cowsay written by Tony Monroe
 */

#include <linux/font.h>
#include <linux/init.h>
#include <linux/iosys-map.h>
#include <linux/kdebug.h>
#include <linux/kmsg_dump.h>
#include <linux/linux_logo.h>
#include <linux/list.h>
#include <linux/math.h>
#include <linux/module.h>
#include <linux/overflow.h>
#include <linux/printk.h>
#include <linux/types.h>
#include <linux/utsname.h>
#include <linux/zlib.h>

#include <drm/drm_drv.h>
#include <drm/drm_fourcc.h>
#include <drm/drm_framebuffer.h>
#include <drm/drm_modeset_helper_vtables.h>
#include <drm/drm_panic.h>
#include <drm/drm_plane.h>
#include <drm/drm_print.h>
#include <drm/drm_rect.h>

#include "drm_crtc_internal.h"

MODULE_AUTHOR("Jocelyn Falempe");
MODULE_DESCRIPTION("DRM panic handler");
MODULE_LICENSE("GPL");

static char drm_panic_screen[16] = CONFIG_DRM_PANIC_SCREEN;
module_param_string(panic_screen, drm_panic_screen, sizeof(drm_panic_screen), 0644);
MODULE_PARM_DESC(panic_screen,
		 "Choose what will be displayed by drm_panic, 'user' or 'kmsg' [default="
		 CONFIG_DRM_PANIC_SCREEN "]");

/**
 * DOC: overview
 *
 * To enable DRM panic for a driver, the primary plane must implement a
 * &drm_plane_helper_funcs.get_scanout_buffer helper function. It is then
 * automatically registered to the drm panic handler.
 * When a panic occurs, the &drm_plane_helper_funcs.get_scanout_buffer will be
 * called, and the driver can provide a framebuffer so the panic handler can
 * draw the panic screen on it. Currently only linear buffer and a few color
 * formats are supported.
 * Optionally the driver can also provide a &drm_plane_helper_funcs.panic_flush
 * callback, that will be called after that, to send additional commands to the
 * hardware to make the scanout buffer visible.
 */

/*
 * This module displays a user friendly message on screen when a kernel panic
 * occurs. This is conflicting with fbcon, so you can only enable it when fbcon
 * is disabled.
 * It's intended for end-user, so have minimal technical/debug information.
 *
 * Implementation details:
 *
 * It is a panic handler, so it can't take lock, allocate memory, run tasks/irq,
 * or attempt to sleep. It's a best effort, and it may not be able to display
 * the message in all situations (like if the panic occurs in the middle of a
 * modesetting).
 * It will display only one static frame, so performance optimizations are low
 * priority as the machine is already in an unusable state.
 */

struct drm_panic_line {
	u32 len;
	const char *txt;
};

#define PANIC_LINE(s) {.len = sizeof(s) - 1, .txt = s}

static struct drm_panic_line panic_msg[] = {
	PANIC_LINE("KERNEL PANIC!"),
	PANIC_LINE(""),
	PANIC_LINE("Please reboot your computer."),
	PANIC_LINE(""),
	PANIC_LINE(""), /* will be replaced by the panic description */
};

<<<<<<< HEAD
=======
static const size_t panic_msg_lines = ARRAY_SIZE(panic_msg);

>>>>>>> adc21867
static const struct drm_panic_line logo_ascii[] = {
	PANIC_LINE("     .--.        _"),
	PANIC_LINE("    |o_o |      | |"),
	PANIC_LINE("    |:_/ |      | |"),
	PANIC_LINE("   //   \\ \\     |_|"),
	PANIC_LINE("  (|     | )     _"),
	PANIC_LINE(" /'\\_   _/`\\    (_)"),
	PANIC_LINE(" \\___)=(___/"),
};

<<<<<<< HEAD
=======
static const size_t logo_ascii_lines = ARRAY_SIZE(logo_ascii);

>>>>>>> adc21867
#if defined(CONFIG_LOGO) && !defined(MODULE)
static const struct linux_logo *logo_mono;

static int drm_panic_setup_logo(void)
{
	const struct linux_logo *logo = fb_find_logo(1);
	const unsigned char *logo_data;
	struct linux_logo *logo_dup;

	if (!logo || logo->type != LINUX_LOGO_MONO)
		return 0;

	/* The logo is __init, so we must make a copy for later use */
	logo_data = kmemdup(logo->data,
			    size_mul(DIV_ROUND_UP(logo->width, BITS_PER_BYTE), logo->height),
			    GFP_KERNEL);
	if (!logo_data)
		return -ENOMEM;

	logo_dup = kmemdup(logo, sizeof(*logo), GFP_KERNEL);
	if (!logo_dup) {
		kfree(logo_data);
		return -ENOMEM;
	}

	logo_dup->data = logo_data;
	logo_mono = logo_dup;

	return 0;
}

device_initcall(drm_panic_setup_logo);
#else
#define logo_mono	((const struct linux_logo *)NULL)
#endif

/*
 * Color conversion
 */

static u16 convert_xrgb8888_to_rgb565(u32 pix)
{
	return ((pix & 0x00F80000) >> 8) |
	       ((pix & 0x0000FC00) >> 5) |
	       ((pix & 0x000000F8) >> 3);
}

static u16 convert_xrgb8888_to_rgba5551(u32 pix)
{
	return ((pix & 0x00f80000) >> 8) |
	       ((pix & 0x0000f800) >> 5) |
	       ((pix & 0x000000f8) >> 2) |
	       BIT(0); /* set alpha bit */
}

static u16 convert_xrgb8888_to_xrgb1555(u32 pix)
{
	return ((pix & 0x00f80000) >> 9) |
	       ((pix & 0x0000f800) >> 6) |
	       ((pix & 0x000000f8) >> 3);
}

static u16 convert_xrgb8888_to_argb1555(u32 pix)
{
	return BIT(15) | /* set alpha bit */
	       ((pix & 0x00f80000) >> 9) |
	       ((pix & 0x0000f800) >> 6) |
	       ((pix & 0x000000f8) >> 3);
}

static u32 convert_xrgb8888_to_argb8888(u32 pix)
{
	return pix | GENMASK(31, 24); /* fill alpha bits */
}

static u32 convert_xrgb8888_to_xbgr8888(u32 pix)
{
	return ((pix & 0x00ff0000) >> 16) <<  0 |
	       ((pix & 0x0000ff00) >>  8) <<  8 |
	       ((pix & 0x000000ff) >>  0) << 16 |
	       ((pix & 0xff000000) >> 24) << 24;
}

static u32 convert_xrgb8888_to_abgr8888(u32 pix)
{
	return ((pix & 0x00ff0000) >> 16) <<  0 |
	       ((pix & 0x0000ff00) >>  8) <<  8 |
	       ((pix & 0x000000ff) >>  0) << 16 |
	       GENMASK(31, 24); /* fill alpha bits */
}

static u32 convert_xrgb8888_to_xrgb2101010(u32 pix)
{
	pix = ((pix & 0x000000FF) << 2) |
	      ((pix & 0x0000FF00) << 4) |
	      ((pix & 0x00FF0000) << 6);
	return pix | ((pix >> 8) & 0x00300C03);
}

static u32 convert_xrgb8888_to_argb2101010(u32 pix)
{
	pix = ((pix & 0x000000FF) << 2) |
	      ((pix & 0x0000FF00) << 4) |
	      ((pix & 0x00FF0000) << 6);
	return GENMASK(31, 30) /* set alpha bits */ | pix | ((pix >> 8) & 0x00300C03);
}

/*
 * convert_from_xrgb8888 - convert one pixel from xrgb8888 to the desired format
 * @color: input color, in xrgb8888 format
 * @format: output format
 *
 * Returns:
 * Color in the format specified, casted to u32.
 * Or 0 if the format is not supported.
 */
static u32 convert_from_xrgb8888(u32 color, u32 format)
{
	switch (format) {
	case DRM_FORMAT_RGB565:
		return convert_xrgb8888_to_rgb565(color);
	case DRM_FORMAT_RGBA5551:
		return convert_xrgb8888_to_rgba5551(color);
	case DRM_FORMAT_XRGB1555:
		return convert_xrgb8888_to_xrgb1555(color);
	case DRM_FORMAT_ARGB1555:
		return convert_xrgb8888_to_argb1555(color);
	case DRM_FORMAT_RGB888:
	case DRM_FORMAT_XRGB8888:
		return color;
	case DRM_FORMAT_ARGB8888:
		return convert_xrgb8888_to_argb8888(color);
	case DRM_FORMAT_XBGR8888:
		return convert_xrgb8888_to_xbgr8888(color);
	case DRM_FORMAT_ABGR8888:
		return convert_xrgb8888_to_abgr8888(color);
	case DRM_FORMAT_XRGB2101010:
		return convert_xrgb8888_to_xrgb2101010(color);
	case DRM_FORMAT_ARGB2101010:
		return convert_xrgb8888_to_argb2101010(color);
	default:
		WARN_ONCE(1, "Can't convert to %p4cc\n", &format);
		return 0;
	}
}

/*
 * Blit & Fill
 */
/* check if the pixel at coord x,y is 1 (foreground) or 0 (background) */
static bool drm_panic_is_pixel_fg(const u8 *sbuf8, unsigned int spitch, int x, int y)
{
	return (sbuf8[(y * spitch) + x / 8] & (0x80 >> (x % 8))) != 0;
}

static void drm_panic_blit16(struct iosys_map *dmap, unsigned int dpitch,
			     const u8 *sbuf8, unsigned int spitch,
			     unsigned int height, unsigned int width,
<<<<<<< HEAD
			     u16 fg16)
=======
			     unsigned int scale, u16 fg16)
>>>>>>> adc21867
{
	unsigned int y, x;

	for (y = 0; y < height; y++)
		for (x = 0; x < width; x++)
<<<<<<< HEAD
			if (drm_panic_is_pixel_fg(sbuf8, spitch, x, y))
=======
			if (drm_panic_is_pixel_fg(sbuf8, spitch, x / scale, y / scale))
>>>>>>> adc21867
				iosys_map_wr(dmap, y * dpitch + x * sizeof(u16), u16, fg16);
}

static void drm_panic_blit24(struct iosys_map *dmap, unsigned int dpitch,
			     const u8 *sbuf8, unsigned int spitch,
			     unsigned int height, unsigned int width,
<<<<<<< HEAD
			     u32 fg32)
=======
			     unsigned int scale, u32 fg32)
>>>>>>> adc21867
{
	unsigned int y, x;

	for (y = 0; y < height; y++) {
		for (x = 0; x < width; x++) {
			u32 off = y * dpitch + x * 3;

<<<<<<< HEAD
			if (drm_panic_is_pixel_fg(sbuf8, spitch, x, y)) {
=======
			if (drm_panic_is_pixel_fg(sbuf8, spitch, x / scale, y / scale)) {
>>>>>>> adc21867
				/* write blue-green-red to output in little endianness */
				iosys_map_wr(dmap, off, u8, (fg32 & 0x000000FF) >> 0);
				iosys_map_wr(dmap, off + 1, u8, (fg32 & 0x0000FF00) >> 8);
				iosys_map_wr(dmap, off + 2, u8, (fg32 & 0x00FF0000) >> 16);
			}
		}
	}
}

static void drm_panic_blit32(struct iosys_map *dmap, unsigned int dpitch,
			     const u8 *sbuf8, unsigned int spitch,
			     unsigned int height, unsigned int width,
<<<<<<< HEAD
			     u32 fg32)
=======
			     unsigned int scale, u32 fg32)
>>>>>>> adc21867
{
	unsigned int y, x;

	for (y = 0; y < height; y++)
		for (x = 0; x < width; x++)
<<<<<<< HEAD
			if (drm_panic_is_pixel_fg(sbuf8, spitch, x, y))
=======
			if (drm_panic_is_pixel_fg(sbuf8, spitch, x / scale, y / scale))
>>>>>>> adc21867
				iosys_map_wr(dmap, y * dpitch + x * sizeof(u32), u32, fg32);
}

static void drm_panic_blit_pixel(struct drm_scanout_buffer *sb, struct drm_rect *clip,
<<<<<<< HEAD
				 const u8 *sbuf8, unsigned int spitch, u32 fg_color)
=======
				 const u8 *sbuf8, unsigned int spitch, unsigned int scale,
				 u32 fg_color)
>>>>>>> adc21867
{
	unsigned int y, x;

	for (y = 0; y < drm_rect_height(clip); y++)
		for (x = 0; x < drm_rect_width(clip); x++)
<<<<<<< HEAD
			if (drm_panic_is_pixel_fg(sbuf8, spitch, x, y))
=======
			if (drm_panic_is_pixel_fg(sbuf8, spitch, x / scale, y / scale))
>>>>>>> adc21867
				sb->set_pixel(sb, clip->x1 + x, clip->y1 + y, fg_color);
}

/*
 * drm_panic_blit - convert a monochrome image to a linear framebuffer
 * @sb: destination scanout buffer
 * @clip: destination rectangle
 * @sbuf8: source buffer, in monochrome format, 8 pixels per byte.
 * @spitch: source pitch in bytes
<<<<<<< HEAD
=======
 * @scale: integer scale, source buffer is scale time smaller than destination
 *         rectangle
>>>>>>> adc21867
 * @fg_color: foreground color, in destination format
 *
 * This can be used to draw a font character, which is a monochrome image, to a
 * framebuffer in other supported format.
 */
static void drm_panic_blit(struct drm_scanout_buffer *sb, struct drm_rect *clip,
<<<<<<< HEAD
			   const u8 *sbuf8, unsigned int spitch, u32 fg_color)
=======
			   const u8 *sbuf8, unsigned int spitch,
			   unsigned int scale, u32 fg_color)

>>>>>>> adc21867
{
	struct iosys_map map;

	if (sb->set_pixel)
<<<<<<< HEAD
		return drm_panic_blit_pixel(sb, clip, sbuf8, spitch, fg_color);
=======
		return drm_panic_blit_pixel(sb, clip, sbuf8, spitch, scale, fg_color);
>>>>>>> adc21867

	map = sb->map[0];
	iosys_map_incr(&map, clip->y1 * sb->pitch[0] + clip->x1 * sb->format->cpp[0]);

	switch (sb->format->cpp[0]) {
	case 2:
		drm_panic_blit16(&map, sb->pitch[0], sbuf8, spitch,
<<<<<<< HEAD
				 drm_rect_height(clip), drm_rect_width(clip), fg_color);
	break;
	case 3:
		drm_panic_blit24(&map, sb->pitch[0], sbuf8, spitch,
				 drm_rect_height(clip), drm_rect_width(clip), fg_color);
	break;
	case 4:
		drm_panic_blit32(&map, sb->pitch[0], sbuf8, spitch,
				 drm_rect_height(clip), drm_rect_width(clip), fg_color);
=======
				 drm_rect_height(clip), drm_rect_width(clip), scale, fg_color);
	break;
	case 3:
		drm_panic_blit24(&map, sb->pitch[0], sbuf8, spitch,
				 drm_rect_height(clip), drm_rect_width(clip), scale, fg_color);
	break;
	case 4:
		drm_panic_blit32(&map, sb->pitch[0], sbuf8, spitch,
				 drm_rect_height(clip), drm_rect_width(clip), scale, fg_color);
>>>>>>> adc21867
	break;
	default:
		WARN_ONCE(1, "Can't blit with pixel width %d\n", sb->format->cpp[0]);
	}
}

static void drm_panic_fill16(struct iosys_map *dmap, unsigned int dpitch,
			     unsigned int height, unsigned int width,
			     u16 color)
{
	unsigned int y, x;

	for (y = 0; y < height; y++)
		for (x = 0; x < width; x++)
			iosys_map_wr(dmap, y * dpitch + x * sizeof(u16), u16, color);
}

static void drm_panic_fill24(struct iosys_map *dmap, unsigned int dpitch,
			     unsigned int height, unsigned int width,
			     u32 color)
{
	unsigned int y, x;

	for (y = 0; y < height; y++) {
		for (x = 0; x < width; x++) {
			unsigned int off = y * dpitch + x * 3;

			/* write blue-green-red to output in little endianness */
			iosys_map_wr(dmap, off, u8, (color & 0x000000FF) >> 0);
			iosys_map_wr(dmap, off + 1, u8, (color & 0x0000FF00) >> 8);
			iosys_map_wr(dmap, off + 2, u8, (color & 0x00FF0000) >> 16);
		}
	}
}

static void drm_panic_fill32(struct iosys_map *dmap, unsigned int dpitch,
			     unsigned int height, unsigned int width,
			     u32 color)
{
	unsigned int y, x;

	for (y = 0; y < height; y++)
		for (x = 0; x < width; x++)
			iosys_map_wr(dmap, y * dpitch + x * sizeof(u32), u32, color);
}

static void drm_panic_fill_pixel(struct drm_scanout_buffer *sb,
				 struct drm_rect *clip,
				 u32 color)
{
	unsigned int y, x;

	for (y = 0; y < drm_rect_height(clip); y++)
		for (x = 0; x < drm_rect_width(clip); x++)
			sb->set_pixel(sb, clip->x1 + x, clip->y1 + y, color);
}

/*
 * drm_panic_fill - Fill a rectangle with a color
 * @sb: destination scanout buffer
 * @clip: destination rectangle
 * @color: foreground color, in destination format
 *
 * Fill a rectangle with a color, in a linear framebuffer.
 */
static void drm_panic_fill(struct drm_scanout_buffer *sb, struct drm_rect *clip,
			   u32 color)
{
	struct iosys_map map;

	if (sb->set_pixel)
		return drm_panic_fill_pixel(sb, clip, color);

	map = sb->map[0];
	iosys_map_incr(&map, clip->y1 * sb->pitch[0] + clip->x1 * sb->format->cpp[0]);

	switch (sb->format->cpp[0]) {
	case 2:
		drm_panic_fill16(&map, sb->pitch[0], drm_rect_height(clip),
				 drm_rect_width(clip), color);
	break;
	case 3:
		drm_panic_fill24(&map, sb->pitch[0], drm_rect_height(clip),
				 drm_rect_width(clip), color);
	break;
	case 4:
		drm_panic_fill32(&map, sb->pitch[0], drm_rect_height(clip),
				 drm_rect_width(clip), color);
	break;
	default:
		WARN_ONCE(1, "Can't fill with pixel width %d\n", sb->format->cpp[0]);
	}
}

static const u8 *get_char_bitmap(const struct font_desc *font, char c, size_t font_pitch)
{
	return font->data + (c * font->height) * font_pitch;
}

static unsigned int get_max_line_len(const struct drm_panic_line *lines, int len)
{
	int i;
	unsigned int max = 0;

	for (i = 0; i < len; i++)
		max = max(lines[i].len, max);
	return max;
}

/*
 * Draw a text in a rectangle on a framebuffer. The text is truncated if it overflows the rectangle
 */
static void draw_txt_rectangle(struct drm_scanout_buffer *sb,
			       const struct font_desc *font,
			       const struct drm_panic_line *msg,
			       unsigned int msg_lines,
			       bool centered,
			       struct drm_rect *clip,
			       u32 color)
{
	int i, j;
	const u8 *src;
	size_t font_pitch = DIV_ROUND_UP(font->width, 8);
	struct drm_rect rec;

	msg_lines = min(msg_lines,  drm_rect_height(clip) / font->height);
	for (i = 0; i < msg_lines; i++) {
		size_t line_len = min(msg[i].len, drm_rect_width(clip) / font->width);

		rec.y1 = clip->y1 +  i * font->height;
		rec.y2 = rec.y1 + font->height;
		rec.x1 = clip->x1;

		if (centered)
			rec.x1 += (drm_rect_width(clip) - (line_len * font->width)) / 2;

		for (j = 0; j < line_len; j++) {
			src = get_char_bitmap(font, msg[i].txt[j], font_pitch);
			rec.x2 = rec.x1 + font->width;
<<<<<<< HEAD
			drm_panic_blit(sb, &rec, src, font_pitch, color);
=======
			drm_panic_blit(sb, &rec, src, font_pitch, 1, color);
>>>>>>> adc21867
			rec.x1 += font->width;
		}
	}
}

<<<<<<< HEAD
static void draw_panic_static_user(struct drm_scanout_buffer *sb)
{
	size_t msg_lines = ARRAY_SIZE(panic_msg);
	size_t logo_ascii_lines = ARRAY_SIZE(logo_ascii);
=======
static void drm_panic_logo_rect(struct drm_rect *rect, const struct font_desc *font)
{
	if (logo_mono) {
		drm_rect_init(rect, 0, 0, logo_mono->width, logo_mono->height);
	} else {
		int logo_width = get_max_line_len(logo_ascii, logo_ascii_lines) * font->width;

		drm_rect_init(rect, 0, 0, logo_width, logo_ascii_lines * font->height);
	}
}

static void drm_panic_logo_draw(struct drm_scanout_buffer *sb, struct drm_rect *rect,
				const struct font_desc *font, u32 fg_color)
{
	if (logo_mono)
		drm_panic_blit(sb, rect, logo_mono->data,
			       DIV_ROUND_UP(drm_rect_width(rect), 8), 1, fg_color);
	else
		draw_txt_rectangle(sb, font, logo_ascii, logo_ascii_lines, false, rect,
				   fg_color);
}

static void draw_panic_static_user(struct drm_scanout_buffer *sb)
{
>>>>>>> adc21867
	u32 fg_color = convert_from_xrgb8888(CONFIG_DRM_PANIC_FOREGROUND_COLOR, sb->format->format);
	u32 bg_color = convert_from_xrgb8888(CONFIG_DRM_PANIC_BACKGROUND_COLOR, sb->format->format);
	const struct font_desc *font = get_default_font(sb->width, sb->height, NULL, NULL);
	struct drm_rect r_screen, r_logo, r_msg;
<<<<<<< HEAD
	unsigned int logo_width, logo_height;
=======
	unsigned int msg_width, msg_height;
>>>>>>> adc21867

	if (!font)
		return;

	r_screen = DRM_RECT_INIT(0, 0, sb->width, sb->height);
<<<<<<< HEAD

	if (logo_mono) {
		logo_width = logo_mono->width;
		logo_height = logo_mono->height;
	} else {
		logo_width = get_max_line_len(logo_ascii, logo_ascii_lines) * font->width;
		logo_height = logo_ascii_lines * font->height;
	}

	r_logo = DRM_RECT_INIT(0, 0, logo_width, logo_height);
	r_msg = DRM_RECT_INIT(0, 0,
			      min(get_max_line_len(panic_msg, msg_lines) * font->width, sb->width),
			      min(msg_lines * font->height, sb->height));
=======
	drm_panic_logo_rect(&r_logo, font);

	msg_width = min(get_max_line_len(panic_msg, panic_msg_lines) * font->width, sb->width);
	msg_height = min(panic_msg_lines * font->height, sb->height);
	r_msg = DRM_RECT_INIT(0, 0, msg_width, msg_height);
>>>>>>> adc21867

	/* Center the panic message */
	drm_rect_translate(&r_msg, (sb->width - r_msg.x2) / 2, (sb->height - r_msg.y2) / 2);

	/* Fill with the background color, and draw text on top */
	drm_panic_fill(sb, &r_screen, bg_color);

<<<<<<< HEAD
	if ((r_msg.x1 >= logo_width || r_msg.y1 >= logo_height) &&
	    logo_width <= sb->width && logo_height <= sb->height) {
		if (logo_mono)
			drm_panic_blit(sb, &r_logo, logo_mono->data, DIV_ROUND_UP(logo_width, 8),
				       fg_color);
		else
			draw_txt_rectangle(sb, font, logo_ascii, logo_ascii_lines, false, &r_logo,
					   fg_color);
	}
	draw_txt_rectangle(sb, font, panic_msg, msg_lines, true, &r_msg, fg_color);
}

/*
 * Draw one line of kmsg, and handle wrapping if it won't fit in the screen width.
 * Return the y-offset of the next line.
 */
static int draw_line_with_wrap(struct drm_scanout_buffer *sb, const struct font_desc *font,
			       struct drm_panic_line *line, int yoffset, u32 fg_color)
{
	int chars_per_row = sb->width / font->width;
	struct drm_rect r_txt = DRM_RECT_INIT(0, yoffset, sb->width, sb->height);
	struct drm_panic_line line_wrap;

	if (line->len > chars_per_row) {
		line_wrap.len = line->len % chars_per_row;
		line_wrap.txt = line->txt + line->len - line_wrap.len;
		draw_txt_rectangle(sb, font, &line_wrap, 1, false, &r_txt, fg_color);
		r_txt.y1 -= font->height;
		if (r_txt.y1 < 0)
			return r_txt.y1;
		while (line_wrap.txt > line->txt) {
			line_wrap.txt -= chars_per_row;
			line_wrap.len = chars_per_row;
			draw_txt_rectangle(sb, font, &line_wrap, 1, false, &r_txt, fg_color);
			r_txt.y1 -= font->height;
			if (r_txt.y1 < 0)
				return r_txt.y1;
		}
	} else {
		draw_txt_rectangle(sb, font, line, 1, false, &r_txt, fg_color);
		r_txt.y1 -= font->height;
	}
	return r_txt.y1;
}

/*
 * Draw the kmsg buffer to the screen, starting from the youngest message at the bottom,
 * and going up until reaching the top of the screen.
 */
static void draw_panic_static_kmsg(struct drm_scanout_buffer *sb)
{
	u32 fg_color = convert_from_xrgb8888(CONFIG_DRM_PANIC_FOREGROUND_COLOR, sb->format->format);
	u32 bg_color = convert_from_xrgb8888(CONFIG_DRM_PANIC_BACKGROUND_COLOR, sb->format->format);
	const struct font_desc *font = get_default_font(sb->width, sb->height, NULL, NULL);
	struct drm_rect r_screen = DRM_RECT_INIT(0, 0, sb->width, sb->height);
	struct kmsg_dump_iter iter;
	char kmsg_buf[512];
	size_t kmsg_len;
	struct drm_panic_line line;
	int yoffset;

	if (!font)
		return;

	yoffset = sb->height - font->height - (sb->height % font->height) / 2;

=======
	if (!drm_rect_overlap(&r_logo, &r_msg))
		drm_panic_logo_draw(sb, &r_logo, font, fg_color);

	draw_txt_rectangle(sb, font, panic_msg, panic_msg_lines, true, &r_msg, fg_color);
}

/*
 * Draw one line of kmsg, and handle wrapping if it won't fit in the screen width.
 * Return the y-offset of the next line.
 */
static int draw_line_with_wrap(struct drm_scanout_buffer *sb, const struct font_desc *font,
			       struct drm_panic_line *line, int yoffset, u32 fg_color)
{
	int chars_per_row = sb->width / font->width;
	struct drm_rect r_txt = DRM_RECT_INIT(0, yoffset, sb->width, sb->height);
	struct drm_panic_line line_wrap;

	if (line->len > chars_per_row) {
		line_wrap.len = line->len % chars_per_row;
		line_wrap.txt = line->txt + line->len - line_wrap.len;
		draw_txt_rectangle(sb, font, &line_wrap, 1, false, &r_txt, fg_color);
		r_txt.y1 -= font->height;
		if (r_txt.y1 < 0)
			return r_txt.y1;
		while (line_wrap.txt > line->txt) {
			line_wrap.txt -= chars_per_row;
			line_wrap.len = chars_per_row;
			draw_txt_rectangle(sb, font, &line_wrap, 1, false, &r_txt, fg_color);
			r_txt.y1 -= font->height;
			if (r_txt.y1 < 0)
				return r_txt.y1;
		}
	} else {
		draw_txt_rectangle(sb, font, line, 1, false, &r_txt, fg_color);
		r_txt.y1 -= font->height;
	}
	return r_txt.y1;
}

/*
 * Draw the kmsg buffer to the screen, starting from the youngest message at the bottom,
 * and going up until reaching the top of the screen.
 */
static void draw_panic_static_kmsg(struct drm_scanout_buffer *sb)
{
	u32 fg_color = convert_from_xrgb8888(CONFIG_DRM_PANIC_FOREGROUND_COLOR, sb->format->format);
	u32 bg_color = convert_from_xrgb8888(CONFIG_DRM_PANIC_BACKGROUND_COLOR, sb->format->format);
	const struct font_desc *font = get_default_font(sb->width, sb->height, NULL, NULL);
	struct drm_rect r_screen = DRM_RECT_INIT(0, 0, sb->width, sb->height);
	struct kmsg_dump_iter iter;
	char kmsg_buf[512];
	size_t kmsg_len;
	struct drm_panic_line line;
	int yoffset;

	if (!font)
		return;

	yoffset = sb->height - font->height - (sb->height % font->height) / 2;

>>>>>>> adc21867
	/* Fill with the background color, and draw text on top */
	drm_panic_fill(sb, &r_screen, bg_color);

	kmsg_dump_rewind(&iter);
	while (kmsg_dump_get_buffer(&iter, false, kmsg_buf, sizeof(kmsg_buf), &kmsg_len)) {
		char *start;
		char *end;

		/* ignore terminating NUL and newline */
		start = kmsg_buf + kmsg_len - 2;
		end = kmsg_buf + kmsg_len - 1;
		while (start > kmsg_buf && yoffset >= 0) {
			while (start > kmsg_buf && *start != '\n')
				start--;
			/* don't count the newline character */
			line.txt = start + (start == kmsg_buf ? 0 : 1);
			line.len = end - line.txt;

			yoffset = draw_line_with_wrap(sb, font, &line, yoffset, fg_color);
			end = start;
			start--;
		}
	}
}

#if defined(CONFIG_DRM_PANIC_SCREEN_QR_CODE)
/*
 * It is unwise to allocate memory in the panic callback, so the buffers are
 * pre-allocated. Only 2 buffers and the zlib workspace are needed.
 * Two buffers are enough, using the following buffer usage:
 * 1) kmsg messages are dumped in buffer1
 * 2) kmsg is zlib-compressed into buffer2
 * 3) compressed kmsg is encoded as QR-code Numeric stream in buffer1
 * 4) QR-code image is generated in buffer2
 * The Max QR code size is V40, 177x177, 4071 bytes for image, 2956 bytes for
 * data segments.
 *
 * Typically, ~7500 bytes of kmsg, are compressed into 2800 bytes, which fits in
 * a V40 QR-code (177x177).
 *
 * If CONFIG_DRM_PANIC_SCREEN_QR_CODE_URL is not set, the kmsg data will be put
 * directly in the QR code.
 * 1) kmsg messages are dumped in buffer1
 * 2) kmsg message is encoded as byte stream in buffer2
 * 3) QR-code image is generated in buffer1
 */

static uint panic_qr_version = CONFIG_DRM_PANIC_SCREEN_QR_VERSION;
module_param(panic_qr_version, uint, 0644);
MODULE_PARM_DESC(panic_qr_version, "maximum version (size) of the QR code");

#define MAX_QR_DATA 2956
#define MAX_ZLIB_RATIO 3
#define QR_BUFFER1_SIZE (MAX_ZLIB_RATIO * MAX_QR_DATA) /* Must also be > 4071  */
#define QR_BUFFER2_SIZE 4096
#define QR_MARGIN	4	/* 4 modules of foreground color around the qr code */

/* Compression parameters */
#define COMPR_LEVEL 6
#define WINDOW_BITS 12
#define MEM_LEVEL 4

static char *qrbuf1;
static char *qrbuf2;
static struct z_stream_s stream;

static void __init drm_panic_qr_init(void)
{
	qrbuf1 = kmalloc(QR_BUFFER1_SIZE, GFP_KERNEL);
	qrbuf2 = kmalloc(QR_BUFFER2_SIZE, GFP_KERNEL);
	stream.workspace = kmalloc(zlib_deflate_workspacesize(WINDOW_BITS, MEM_LEVEL),
				   GFP_KERNEL);
}

static void drm_panic_qr_exit(void)
{
	kfree(qrbuf1);
	qrbuf1 = NULL;
	kfree(qrbuf2);
	qrbuf2 = NULL;
	kfree(stream.workspace);
	stream.workspace = NULL;
}

extern size_t drm_panic_qr_max_data_size(u8 version, size_t url_len);

extern u8 drm_panic_qr_generate(const char *url, u8 *data, size_t data_len, size_t data_size,
				u8 *tmp, size_t tmp_size);

static int drm_panic_get_qr_code_url(u8 **qr_image)
{
	struct kmsg_dump_iter iter;
	char url[256];
	size_t kmsg_len, max_kmsg_size;
	char *kmsg;
	int max_qr_data_size, url_len;

	url_len = snprintf(url, sizeof(url), CONFIG_DRM_PANIC_SCREEN_QR_CODE_URL "?a=%s&v=%s&zl=",
			   utsname()->machine, utsname()->release);

	max_qr_data_size = drm_panic_qr_max_data_size(panic_qr_version, url_len);
	max_kmsg_size = min(MAX_ZLIB_RATIO * max_qr_data_size, QR_BUFFER1_SIZE);

	/* get kmsg to buffer 1 */
	kmsg_dump_rewind(&iter);
	kmsg_dump_get_buffer(&iter, false, qrbuf1, max_kmsg_size, &kmsg_len);

	if (!kmsg_len)
		return -ENODATA;
	kmsg = qrbuf1;

try_again:
	if (zlib_deflateInit2(&stream, COMPR_LEVEL, Z_DEFLATED, WINDOW_BITS,
			      MEM_LEVEL, Z_DEFAULT_STRATEGY) != Z_OK)
		return -EINVAL;

	stream.next_in = kmsg;
	stream.avail_in = kmsg_len;
	stream.total_in = 0;
	stream.next_out = qrbuf2;
	stream.avail_out = QR_BUFFER2_SIZE;
	stream.total_out = 0;

	if (zlib_deflate(&stream, Z_FINISH) != Z_STREAM_END)
		return -EINVAL;

	if (zlib_deflateEnd(&stream) != Z_OK)
		return -EINVAL;

	if (stream.total_out > max_qr_data_size) {
		/* too much data for the QR code, so skip the first line and try again */
		kmsg = strchr(kmsg, '\n');
		if (!kmsg)
			return -EINVAL;
		/* skip the first \n */
		kmsg += 1;
		kmsg_len = strlen(kmsg);
		goto try_again;
	}
	*qr_image = qrbuf2;

	/* generate qr code image in buffer2 */
	return drm_panic_qr_generate(url, qrbuf2, stream.total_out, QR_BUFFER2_SIZE,
				     qrbuf1, QR_BUFFER1_SIZE);
}

static int drm_panic_get_qr_code_raw(u8 **qr_image)
{
	struct kmsg_dump_iter iter;
	size_t kmsg_len;
	size_t max_kmsg_size = min(drm_panic_qr_max_data_size(panic_qr_version, 0),
				   QR_BUFFER1_SIZE);

	kmsg_dump_rewind(&iter);
	kmsg_dump_get_buffer(&iter, false, qrbuf1, max_kmsg_size, &kmsg_len);
	if (!kmsg_len)
		return -ENODATA;

	*qr_image = qrbuf1;
	return drm_panic_qr_generate(NULL, qrbuf1, kmsg_len, QR_BUFFER1_SIZE,
				     qrbuf2, QR_BUFFER2_SIZE);
}

static int drm_panic_get_qr_code(u8 **qr_image)
{
	if (strlen(CONFIG_DRM_PANIC_SCREEN_QR_CODE_URL) > 0)
		return drm_panic_get_qr_code_url(qr_image);
	else
		return drm_panic_get_qr_code_raw(qr_image);
}

/*
 * Draw the panic message at the center of the screen, with a QR Code
 */
static int _draw_panic_static_qr_code(struct drm_scanout_buffer *sb)
{
	u32 fg_color = convert_from_xrgb8888(CONFIG_DRM_PANIC_FOREGROUND_COLOR, sb->format->format);
	u32 bg_color = convert_from_xrgb8888(CONFIG_DRM_PANIC_BACKGROUND_COLOR, sb->format->format);
	const struct font_desc *font = get_default_font(sb->width, sb->height, NULL, NULL);
	struct drm_rect r_screen, r_logo, r_msg, r_qr, r_qr_canvas;
	unsigned int max_qr_size, scale;
	unsigned int msg_width, msg_height;
	int qr_width, qr_canvas_width, qr_pitch, v_margin;
	u8 *qr_image;

	if (!font || !qrbuf1 || !qrbuf2 || !stream.workspace)
		return -ENOMEM;

	r_screen = DRM_RECT_INIT(0, 0, sb->width, sb->height);

	drm_panic_logo_rect(&r_logo, font);

	msg_width = min(get_max_line_len(panic_msg, panic_msg_lines) * font->width, sb->width);
	msg_height = min(panic_msg_lines * font->height, sb->height);
	r_msg = DRM_RECT_INIT(0, 0, msg_width, msg_height);

	max_qr_size = min(3 * sb->width / 4, 3 * sb->height / 4);

	qr_width = drm_panic_get_qr_code(&qr_image);
	if (qr_width <= 0)
		return -ENOSPC;

	qr_canvas_width = qr_width + QR_MARGIN * 2;
	scale = max_qr_size / qr_canvas_width;
	/* QR code is not readable if not scaled at least by 2 */
	if (scale < 2)
		return -ENOSPC;

	pr_debug("QR width %d and scale %d\n", qr_width, scale);
	r_qr_canvas = DRM_RECT_INIT(0, 0, qr_canvas_width * scale, qr_canvas_width * scale);

	v_margin = (sb->height - drm_rect_height(&r_qr_canvas) - drm_rect_height(&r_msg)) / 5;

	drm_rect_translate(&r_qr_canvas, (sb->width - r_qr_canvas.x2) / 2, 2 * v_margin);
	r_qr = DRM_RECT_INIT(r_qr_canvas.x1 + QR_MARGIN * scale, r_qr_canvas.y1 + QR_MARGIN * scale,
			     qr_width * scale, qr_width * scale);

	/* Center the panic message */
	drm_rect_translate(&r_msg, (sb->width - r_msg.x2) / 2,
			   3 * v_margin + drm_rect_height(&r_qr_canvas));

	/* Fill with the background color, and draw text on top */
	drm_panic_fill(sb, &r_screen, bg_color);

	if (!drm_rect_overlap(&r_logo, &r_msg) && !drm_rect_overlap(&r_logo, &r_qr))
		drm_panic_logo_draw(sb, &r_logo, font, fg_color);

	draw_txt_rectangle(sb, font, panic_msg, panic_msg_lines, true, &r_msg, fg_color);

	/* Draw the qr code */
	qr_pitch = DIV_ROUND_UP(qr_width, 8);
	drm_panic_fill(sb, &r_qr_canvas, fg_color);
	drm_panic_fill(sb, &r_qr, bg_color);
	drm_panic_blit(sb, &r_qr, qr_image, qr_pitch, scale, fg_color);
	return 0;
}

static void draw_panic_static_qr_code(struct drm_scanout_buffer *sb)
{
	if (_draw_panic_static_qr_code(sb))
		draw_panic_static_user(sb);
}
#else
static void draw_panic_static_qr_code(struct drm_scanout_buffer *sb)
{
	draw_panic_static_user(sb);
}

static void drm_panic_qr_init(void) {};
static void drm_panic_qr_exit(void) {};
#endif

/*
 * drm_panic_is_format_supported()
 * @format: a fourcc color code
 * Returns: true if supported, false otherwise.
 *
 * Check if drm_panic will be able to use this color format.
 */
static bool drm_panic_is_format_supported(const struct drm_format_info *format)
{
	if (format->num_planes != 1)
		return false;
	return convert_from_xrgb8888(0xffffff, format->format) != 0;
}

static void draw_panic_dispatch(struct drm_scanout_buffer *sb)
{
	if (!strcmp(drm_panic_screen, "kmsg")) {
		draw_panic_static_kmsg(sb);
<<<<<<< HEAD
=======
	} else if (!strcmp(drm_panic_screen, "qr_code")) {
		draw_panic_static_qr_code(sb);
>>>>>>> adc21867
	} else {
		draw_panic_static_user(sb);
	}
}

<<<<<<< HEAD
static void draw_panic_plane(struct drm_plane *plane)
=======
static void drm_panic_set_description(const char *description)
{
	u32 len;

	if (description) {
		struct drm_panic_line *desc_line = &panic_msg[panic_msg_lines - 1];

		desc_line->txt = description;
		len = strlen(description);
		/* ignore the last newline character */
		if (len && description[len - 1] == '\n')
			len -= 1;
		desc_line->len = len;
	}
}

static void drm_panic_clear_description(void)
{
	struct drm_panic_line *desc_line = &panic_msg[panic_msg_lines - 1];

	desc_line->len = 0;
	desc_line->txt = NULL;
}

static void draw_panic_plane(struct drm_plane *plane, const char *description)
>>>>>>> adc21867
{
	struct drm_scanout_buffer sb = { };
	int ret;
	unsigned long flags;

	if (!drm_panic_trylock(plane->dev, flags))
		return;

	drm_panic_set_description(description);

	ret = plane->helper_private->get_scanout_buffer(plane, &sb);

	if (!ret && drm_panic_is_format_supported(sb.format)) {
		draw_panic_dispatch(&sb);
		if (plane->helper_private->panic_flush)
			plane->helper_private->panic_flush(plane);
	}
	drm_panic_clear_description();
	drm_panic_unlock(plane->dev, flags);
}

static struct drm_plane *to_drm_plane(struct kmsg_dumper *kd)
{
	return container_of(kd, struct drm_plane, kmsg_panic);
}

static void drm_panic(struct kmsg_dumper *dumper, struct kmsg_dump_detail *detail)
{
	struct drm_plane *plane = to_drm_plane(dumper);

	if (detail->reason == KMSG_DUMP_PANIC)
		draw_panic_plane(plane, detail->description);
}


/*
 * DEBUG FS, This is currently unsafe.
 * Create one file per plane, so it's possible to debug one plane at a time.
 * TODO: It would be better to emulate an NMI context.
 */
#ifdef CONFIG_DRM_PANIC_DEBUG
#include <linux/debugfs.h>

static ssize_t debugfs_trigger_write(struct file *file, const char __user *user_buf,
				     size_t count, loff_t *ppos)
{
	bool run;

	if (kstrtobool_from_user(user_buf, count, &run) == 0 && run) {
		struct drm_plane *plane = file->private_data;

		draw_panic_plane(plane, "Test from debugfs");
	}
	return count;
}

static const struct file_operations dbg_drm_panic_ops = {
	.owner = THIS_MODULE,
	.write = debugfs_trigger_write,
	.open = simple_open,
};

static void debugfs_register_plane(struct drm_plane *plane, int index)
{
	char fname[32];

	snprintf(fname, 32, "drm_panic_plane_%d", index);
	debugfs_create_file(fname, 0200, plane->dev->debugfs_root,
			    plane, &dbg_drm_panic_ops);
}
#else
static void debugfs_register_plane(struct drm_plane *plane, int index) {}
#endif /* CONFIG_DRM_PANIC_DEBUG */

/**
 * drm_panic_is_enabled
 * @dev: the drm device that may supports drm_panic
 *
 * returns true if the drm device supports drm_panic
 */
bool drm_panic_is_enabled(struct drm_device *dev)
{
	struct drm_plane *plane;

	if (!dev->mode_config.num_total_plane)
		return false;

	drm_for_each_plane(plane, dev)
		if (plane->helper_private && plane->helper_private->get_scanout_buffer)
			return true;
	return false;
}
EXPORT_SYMBOL(drm_panic_is_enabled);

/**
 * drm_panic_register() - Initialize DRM panic for a device
 * @dev: the drm device on which the panic screen will be displayed.
 */
void drm_panic_register(struct drm_device *dev)
{
	struct drm_plane *plane;
	int registered_plane = 0;

	if (!dev->mode_config.num_total_plane)
		return;

	drm_for_each_plane(plane, dev) {
		if (!plane->helper_private || !plane->helper_private->get_scanout_buffer)
			continue;
		plane->kmsg_panic.dump = drm_panic;
		plane->kmsg_panic.max_reason = KMSG_DUMP_PANIC;
		if (kmsg_dump_register(&plane->kmsg_panic))
			drm_warn(dev, "Failed to register panic handler\n");
		else {
			debugfs_register_plane(plane, registered_plane);
			registered_plane++;
		}
	}
	if (registered_plane)
		drm_info(dev, "Registered %d planes with drm panic\n", registered_plane);
}

/**
 * drm_panic_unregister()
 * @dev: the drm device previously registered.
 */
void drm_panic_unregister(struct drm_device *dev)
{
	struct drm_plane *plane;

	if (!dev->mode_config.num_total_plane)
		return;

	drm_for_each_plane(plane, dev) {
		if (!plane->helper_private || !plane->helper_private->get_scanout_buffer)
			continue;
		kmsg_dump_unregister(&plane->kmsg_panic);
	}
}

/**
 * drm_panic_init() - initialize DRM panic.
 */
void __init drm_panic_init(void)
{
	drm_panic_qr_init();
}

/**
 * drm_panic_exit() - Free the resources taken by drm_panic_exit()
 */
void drm_panic_exit(void)
{
	drm_panic_qr_exit();
}<|MERGE_RESOLUTION|>--- conflicted
+++ resolved
@@ -88,11 +88,8 @@
 	PANIC_LINE(""), /* will be replaced by the panic description */
 };
 
-<<<<<<< HEAD
-=======
 static const size_t panic_msg_lines = ARRAY_SIZE(panic_msg);
 
->>>>>>> adc21867
 static const struct drm_panic_line logo_ascii[] = {
 	PANIC_LINE("     .--.        _"),
 	PANIC_LINE("    |o_o |      | |"),
@@ -103,11 +100,8 @@
 	PANIC_LINE(" \\___)=(___/"),
 };
 
-<<<<<<< HEAD
-=======
 static const size_t logo_ascii_lines = ARRAY_SIZE(logo_ascii);
 
->>>>>>> adc21867
 #if defined(CONFIG_LOGO) && !defined(MODULE)
 static const struct linux_logo *logo_mono;
 
@@ -266,32 +260,20 @@
 static void drm_panic_blit16(struct iosys_map *dmap, unsigned int dpitch,
 			     const u8 *sbuf8, unsigned int spitch,
 			     unsigned int height, unsigned int width,
-<<<<<<< HEAD
-			     u16 fg16)
-=======
 			     unsigned int scale, u16 fg16)
->>>>>>> adc21867
 {
 	unsigned int y, x;
 
 	for (y = 0; y < height; y++)
 		for (x = 0; x < width; x++)
-<<<<<<< HEAD
-			if (drm_panic_is_pixel_fg(sbuf8, spitch, x, y))
-=======
 			if (drm_panic_is_pixel_fg(sbuf8, spitch, x / scale, y / scale))
->>>>>>> adc21867
 				iosys_map_wr(dmap, y * dpitch + x * sizeof(u16), u16, fg16);
 }
 
 static void drm_panic_blit24(struct iosys_map *dmap, unsigned int dpitch,
 			     const u8 *sbuf8, unsigned int spitch,
 			     unsigned int height, unsigned int width,
-<<<<<<< HEAD
-			     u32 fg32)
-=======
 			     unsigned int scale, u32 fg32)
->>>>>>> adc21867
 {
 	unsigned int y, x;
 
@@ -299,11 +281,7 @@
 		for (x = 0; x < width; x++) {
 			u32 off = y * dpitch + x * 3;
 
-<<<<<<< HEAD
-			if (drm_panic_is_pixel_fg(sbuf8, spitch, x, y)) {
-=======
 			if (drm_panic_is_pixel_fg(sbuf8, spitch, x / scale, y / scale)) {
->>>>>>> adc21867
 				/* write blue-green-red to output in little endianness */
 				iosys_map_wr(dmap, off, u8, (fg32 & 0x000000FF) >> 0);
 				iosys_map_wr(dmap, off + 1, u8, (fg32 & 0x0000FF00) >> 8);
@@ -316,41 +294,25 @@
 static void drm_panic_blit32(struct iosys_map *dmap, unsigned int dpitch,
 			     const u8 *sbuf8, unsigned int spitch,
 			     unsigned int height, unsigned int width,
-<<<<<<< HEAD
-			     u32 fg32)
-=======
 			     unsigned int scale, u32 fg32)
->>>>>>> adc21867
 {
 	unsigned int y, x;
 
 	for (y = 0; y < height; y++)
 		for (x = 0; x < width; x++)
-<<<<<<< HEAD
-			if (drm_panic_is_pixel_fg(sbuf8, spitch, x, y))
-=======
 			if (drm_panic_is_pixel_fg(sbuf8, spitch, x / scale, y / scale))
->>>>>>> adc21867
 				iosys_map_wr(dmap, y * dpitch + x * sizeof(u32), u32, fg32);
 }
 
 static void drm_panic_blit_pixel(struct drm_scanout_buffer *sb, struct drm_rect *clip,
-<<<<<<< HEAD
-				 const u8 *sbuf8, unsigned int spitch, u32 fg_color)
-=======
 				 const u8 *sbuf8, unsigned int spitch, unsigned int scale,
 				 u32 fg_color)
->>>>>>> adc21867
 {
 	unsigned int y, x;
 
 	for (y = 0; y < drm_rect_height(clip); y++)
 		for (x = 0; x < drm_rect_width(clip); x++)
-<<<<<<< HEAD
-			if (drm_panic_is_pixel_fg(sbuf8, spitch, x, y))
-=======
 			if (drm_panic_is_pixel_fg(sbuf8, spitch, x / scale, y / scale))
->>>>>>> adc21867
 				sb->set_pixel(sb, clip->x1 + x, clip->y1 + y, fg_color);
 }
 
@@ -360,33 +322,22 @@
  * @clip: destination rectangle
  * @sbuf8: source buffer, in monochrome format, 8 pixels per byte.
  * @spitch: source pitch in bytes
-<<<<<<< HEAD
-=======
  * @scale: integer scale, source buffer is scale time smaller than destination
  *         rectangle
->>>>>>> adc21867
  * @fg_color: foreground color, in destination format
  *
  * This can be used to draw a font character, which is a monochrome image, to a
  * framebuffer in other supported format.
  */
 static void drm_panic_blit(struct drm_scanout_buffer *sb, struct drm_rect *clip,
-<<<<<<< HEAD
-			   const u8 *sbuf8, unsigned int spitch, u32 fg_color)
-=======
 			   const u8 *sbuf8, unsigned int spitch,
 			   unsigned int scale, u32 fg_color)
 
->>>>>>> adc21867
 {
 	struct iosys_map map;
 
 	if (sb->set_pixel)
-<<<<<<< HEAD
-		return drm_panic_blit_pixel(sb, clip, sbuf8, spitch, fg_color);
-=======
 		return drm_panic_blit_pixel(sb, clip, sbuf8, spitch, scale, fg_color);
->>>>>>> adc21867
 
 	map = sb->map[0];
 	iosys_map_incr(&map, clip->y1 * sb->pitch[0] + clip->x1 * sb->format->cpp[0]);
@@ -394,17 +345,6 @@
 	switch (sb->format->cpp[0]) {
 	case 2:
 		drm_panic_blit16(&map, sb->pitch[0], sbuf8, spitch,
-<<<<<<< HEAD
-				 drm_rect_height(clip), drm_rect_width(clip), fg_color);
-	break;
-	case 3:
-		drm_panic_blit24(&map, sb->pitch[0], sbuf8, spitch,
-				 drm_rect_height(clip), drm_rect_width(clip), fg_color);
-	break;
-	case 4:
-		drm_panic_blit32(&map, sb->pitch[0], sbuf8, spitch,
-				 drm_rect_height(clip), drm_rect_width(clip), fg_color);
-=======
 				 drm_rect_height(clip), drm_rect_width(clip), scale, fg_color);
 	break;
 	case 3:
@@ -414,7 +354,6 @@
 	case 4:
 		drm_panic_blit32(&map, sb->pitch[0], sbuf8, spitch,
 				 drm_rect_height(clip), drm_rect_width(clip), scale, fg_color);
->>>>>>> adc21867
 	break;
 	default:
 		WARN_ONCE(1, "Can't blit with pixel width %d\n", sb->format->cpp[0]);
@@ -554,22 +493,12 @@
 		for (j = 0; j < line_len; j++) {
 			src = get_char_bitmap(font, msg[i].txt[j], font_pitch);
 			rec.x2 = rec.x1 + font->width;
-<<<<<<< HEAD
-			drm_panic_blit(sb, &rec, src, font_pitch, color);
-=======
 			drm_panic_blit(sb, &rec, src, font_pitch, 1, color);
->>>>>>> adc21867
 			rec.x1 += font->width;
 		}
 	}
 }
 
-<<<<<<< HEAD
-static void draw_panic_static_user(struct drm_scanout_buffer *sb)
-{
-	size_t msg_lines = ARRAY_SIZE(panic_msg);
-	size_t logo_ascii_lines = ARRAY_SIZE(logo_ascii);
-=======
 static void drm_panic_logo_rect(struct drm_rect *rect, const struct font_desc *font)
 {
 	if (logo_mono) {
@@ -594,42 +523,21 @@
 
 static void draw_panic_static_user(struct drm_scanout_buffer *sb)
 {
->>>>>>> adc21867
 	u32 fg_color = convert_from_xrgb8888(CONFIG_DRM_PANIC_FOREGROUND_COLOR, sb->format->format);
 	u32 bg_color = convert_from_xrgb8888(CONFIG_DRM_PANIC_BACKGROUND_COLOR, sb->format->format);
 	const struct font_desc *font = get_default_font(sb->width, sb->height, NULL, NULL);
 	struct drm_rect r_screen, r_logo, r_msg;
-<<<<<<< HEAD
-	unsigned int logo_width, logo_height;
-=======
 	unsigned int msg_width, msg_height;
->>>>>>> adc21867
 
 	if (!font)
 		return;
 
 	r_screen = DRM_RECT_INIT(0, 0, sb->width, sb->height);
-<<<<<<< HEAD
-
-	if (logo_mono) {
-		logo_width = logo_mono->width;
-		logo_height = logo_mono->height;
-	} else {
-		logo_width = get_max_line_len(logo_ascii, logo_ascii_lines) * font->width;
-		logo_height = logo_ascii_lines * font->height;
-	}
-
-	r_logo = DRM_RECT_INIT(0, 0, logo_width, logo_height);
-	r_msg = DRM_RECT_INIT(0, 0,
-			      min(get_max_line_len(panic_msg, msg_lines) * font->width, sb->width),
-			      min(msg_lines * font->height, sb->height));
-=======
 	drm_panic_logo_rect(&r_logo, font);
 
 	msg_width = min(get_max_line_len(panic_msg, panic_msg_lines) * font->width, sb->width);
 	msg_height = min(panic_msg_lines * font->height, sb->height);
 	r_msg = DRM_RECT_INIT(0, 0, msg_width, msg_height);
->>>>>>> adc21867
 
 	/* Center the panic message */
 	drm_rect_translate(&r_msg, (sb->width - r_msg.x2) / 2, (sb->height - r_msg.y2) / 2);
@@ -637,17 +545,10 @@
 	/* Fill with the background color, and draw text on top */
 	drm_panic_fill(sb, &r_screen, bg_color);
 
-<<<<<<< HEAD
-	if ((r_msg.x1 >= logo_width || r_msg.y1 >= logo_height) &&
-	    logo_width <= sb->width && logo_height <= sb->height) {
-		if (logo_mono)
-			drm_panic_blit(sb, &r_logo, logo_mono->data, DIV_ROUND_UP(logo_width, 8),
-				       fg_color);
-		else
-			draw_txt_rectangle(sb, font, logo_ascii, logo_ascii_lines, false, &r_logo,
-					   fg_color);
-	}
-	draw_txt_rectangle(sb, font, panic_msg, msg_lines, true, &r_msg, fg_color);
+	if (!drm_rect_overlap(&r_logo, &r_msg))
+		drm_panic_logo_draw(sb, &r_logo, font, fg_color);
+
+	draw_txt_rectangle(sb, font, panic_msg, panic_msg_lines, true, &r_msg, fg_color);
 }
 
 /*
@@ -704,68 +605,6 @@
 
 	yoffset = sb->height - font->height - (sb->height % font->height) / 2;
 
-=======
-	if (!drm_rect_overlap(&r_logo, &r_msg))
-		drm_panic_logo_draw(sb, &r_logo, font, fg_color);
-
-	draw_txt_rectangle(sb, font, panic_msg, panic_msg_lines, true, &r_msg, fg_color);
-}
-
-/*
- * Draw one line of kmsg, and handle wrapping if it won't fit in the screen width.
- * Return the y-offset of the next line.
- */
-static int draw_line_with_wrap(struct drm_scanout_buffer *sb, const struct font_desc *font,
-			       struct drm_panic_line *line, int yoffset, u32 fg_color)
-{
-	int chars_per_row = sb->width / font->width;
-	struct drm_rect r_txt = DRM_RECT_INIT(0, yoffset, sb->width, sb->height);
-	struct drm_panic_line line_wrap;
-
-	if (line->len > chars_per_row) {
-		line_wrap.len = line->len % chars_per_row;
-		line_wrap.txt = line->txt + line->len - line_wrap.len;
-		draw_txt_rectangle(sb, font, &line_wrap, 1, false, &r_txt, fg_color);
-		r_txt.y1 -= font->height;
-		if (r_txt.y1 < 0)
-			return r_txt.y1;
-		while (line_wrap.txt > line->txt) {
-			line_wrap.txt -= chars_per_row;
-			line_wrap.len = chars_per_row;
-			draw_txt_rectangle(sb, font, &line_wrap, 1, false, &r_txt, fg_color);
-			r_txt.y1 -= font->height;
-			if (r_txt.y1 < 0)
-				return r_txt.y1;
-		}
-	} else {
-		draw_txt_rectangle(sb, font, line, 1, false, &r_txt, fg_color);
-		r_txt.y1 -= font->height;
-	}
-	return r_txt.y1;
-}
-
-/*
- * Draw the kmsg buffer to the screen, starting from the youngest message at the bottom,
- * and going up until reaching the top of the screen.
- */
-static void draw_panic_static_kmsg(struct drm_scanout_buffer *sb)
-{
-	u32 fg_color = convert_from_xrgb8888(CONFIG_DRM_PANIC_FOREGROUND_COLOR, sb->format->format);
-	u32 bg_color = convert_from_xrgb8888(CONFIG_DRM_PANIC_BACKGROUND_COLOR, sb->format->format);
-	const struct font_desc *font = get_default_font(sb->width, sb->height, NULL, NULL);
-	struct drm_rect r_screen = DRM_RECT_INIT(0, 0, sb->width, sb->height);
-	struct kmsg_dump_iter iter;
-	char kmsg_buf[512];
-	size_t kmsg_len;
-	struct drm_panic_line line;
-	int yoffset;
-
-	if (!font)
-		return;
-
-	yoffset = sb->height - font->height - (sb->height % font->height) / 2;
-
->>>>>>> adc21867
 	/* Fill with the background color, and draw text on top */
 	drm_panic_fill(sb, &r_screen, bg_color);
 
@@ -1036,19 +875,13 @@
 {
 	if (!strcmp(drm_panic_screen, "kmsg")) {
 		draw_panic_static_kmsg(sb);
-<<<<<<< HEAD
-=======
 	} else if (!strcmp(drm_panic_screen, "qr_code")) {
 		draw_panic_static_qr_code(sb);
->>>>>>> adc21867
 	} else {
 		draw_panic_static_user(sb);
 	}
 }
 
-<<<<<<< HEAD
-static void draw_panic_plane(struct drm_plane *plane)
-=======
 static void drm_panic_set_description(const char *description)
 {
 	u32 len;
@@ -1074,7 +907,6 @@
 }
 
 static void draw_panic_plane(struct drm_plane *plane, const char *description)
->>>>>>> adc21867
 {
 	struct drm_scanout_buffer sb = { };
 	int ret;
