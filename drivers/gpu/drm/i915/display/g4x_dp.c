--- conflicted
+++ resolved
@@ -1221,11 +1221,7 @@
 		return false;
 	}
 
-<<<<<<< HEAD
-	return intel_de_read(dev_priv, PORT_HOTPLUG_STAT(dev_priv)) & bit;
-=======
 	return intel_de_read(display, PORT_HOTPLUG_STAT(display)) & bit;
->>>>>>> adc21867
 }
 
 static bool ilk_digital_port_connected(struct intel_encoder *encoder)
@@ -1234,15 +1230,6 @@
 	u32 bit = display->hotplug.hpd[encoder->hpd_pin];
 
 	return intel_de_read(display, DEISR) & bit;
-}
-
-static void g4x_dp_suspend_complete(struct intel_encoder *encoder)
-{
-	/*
-	 * TODO: Move this to intel_dp_encoder_suspend(),
-	 * once modeset locking around that is removed.
-	 */
-	intel_encoder_link_check_flush_work(encoder);
 }
 
 static void g4x_dp_suspend_complete(struct intel_encoder *encoder)
