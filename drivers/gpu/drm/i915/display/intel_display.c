/*
 * Copyright © 2006-2007 Intel Corporation
 *
 * Permission is hereby granted, free of charge, to any person obtaining a
 * copy of this software and associated documentation files (the "Software"),
 * to deal in the Software without restriction, including without limitation
 * the rights to use, copy, modify, merge, publish, distribute, sublicense,
 * and/or sell copies of the Software, and to permit persons to whom the
 * Software is furnished to do so, subject to the following conditions:
 *
 * The above copyright notice and this permission notice (including the next
 * paragraph) shall be included in all copies or substantial portions of the
 * Software.
 *
 * THE SOFTWARE IS PROVIDED "AS IS", WITHOUT WARRANTY OF ANY KIND, EXPRESS OR
 * IMPLIED, INCLUDING BUT NOT LIMITED TO THE WARRANTIES OF MERCHANTABILITY,
 * FITNESS FOR A PARTICULAR PURPOSE AND NONINFRINGEMENT.  IN NO EVENT SHALL
 * THE AUTHORS OR COPYRIGHT HOLDERS BE LIABLE FOR ANY CLAIM, DAMAGES OR OTHER
 * LIABILITY, WHETHER IN AN ACTION OF CONTRACT, TORT OR OTHERWISE, ARISING
 * FROM, OUT OF OR IN CONNECTION WITH THE SOFTWARE OR THE USE OR OTHER
 * DEALINGS IN THE SOFTWARE.
 *
 * Authors:
 *	Eric Anholt <eric@anholt.net>
 */

#include <linux/dma-resv.h>
#include <linux/i2c.h>
#include <linux/input.h>
#include <linux/kernel.h>
#include <linux/module.h>
#include <linux/slab.h>
#include <linux/string_helpers.h>

#include <drm/display/drm_dp_helper.h>
#include <drm/display/drm_dp_tunnel.h>
#include <drm/drm_atomic.h>
#include <drm/drm_atomic_helper.h>
#include <drm/drm_atomic_uapi.h>
#include <drm/drm_damage_helper.h>
#include <drm/drm_edid.h>
#include <drm/drm_fixed.h>
#include <drm/drm_fourcc.h>
#include <drm/drm_probe_helper.h>
#include <drm/drm_rect.h>

#include "gem/i915_gem_lmem.h"
#include "gem/i915_gem_object.h"

#include "g4x_dp.h"
#include "g4x_hdmi.h"
#include "hsw_ips.h"
#include "i915_config.h"
#include "i915_drv.h"
#include "i915_reg.h"
#include "i915_utils.h"
#include "i9xx_plane.h"
#include "i9xx_plane_regs.h"
#include "i9xx_wm.h"
#include "intel_atomic.h"
#include "intel_atomic_plane.h"
#include "intel_audio.h"
#include "intel_bw.h"
#include "intel_cdclk.h"
#include "intel_clock_gating.h"
#include "intel_color.h"
#include "intel_crt.h"
#include "intel_crtc.h"
#include "intel_crtc_state_dump.h"
#include "intel_cursor_regs.h"
#include "intel_cx0_phy.h"
#include "intel_cursor.h"
#include "intel_ddi.h"
#include "intel_de.h"
#include "intel_display_driver.h"
#include "intel_display_power.h"
#include "intel_display_types.h"
#include "intel_dmc.h"
#include "intel_dp.h"
#include "intel_dp_link_training.h"
#include "intel_dp_mst.h"
#include "intel_dp_tunnel.h"
#include "intel_dpll.h"
#include "intel_dpll_mgr.h"
#include "intel_dpt.h"
#include "intel_dpt_common.h"
#include "intel_drrs.h"
#include "intel_dsb.h"
#include "intel_dsi.h"
#include "intel_dvo.h"
#include "intel_fb.h"
#include "intel_fbc.h"
#include "intel_fdi.h"
#include "intel_fifo_underrun.h"
#include "intel_frontbuffer.h"
#include "intel_hdmi.h"
#include "intel_hotplug.h"
#include "intel_link_bw.h"
#include "intel_lvds.h"
#include "intel_lvds_regs.h"
#include "intel_modeset_setup.h"
#include "intel_modeset_verify.h"
#include "intel_overlay.h"
#include "intel_panel.h"
#include "intel_pch_display.h"
#include "intel_pch_refclk.h"
#include "intel_pcode.h"
#include "intel_pipe_crc.h"
#include "intel_plane_initial.h"
#include "intel_pmdemand.h"
#include "intel_pps.h"
#include "intel_psr.h"
#include "intel_psr_regs.h"
#include "intel_sdvo.h"
#include "intel_snps_phy.h"
#include "intel_tc.h"
#include "intel_tdf.h"
#include "intel_tv.h"
#include "intel_vblank.h"
#include "intel_vdsc.h"
#include "intel_vdsc_regs.h"
#include "intel_vga.h"
#include "intel_vrr.h"
#include "intel_wm.h"
#include "skl_scaler.h"
#include "skl_universal_plane.h"
#include "skl_universal_plane_regs.h"
#include "skl_watermark.h"
#include "vlv_dpio_phy_regs.h"
#include "vlv_dsi.h"
#include "vlv_dsi_pll.h"
#include "vlv_dsi_regs.h"
#include "vlv_sideband.h"

static void intel_set_transcoder_timings(const struct intel_crtc_state *crtc_state);
static void intel_set_pipe_src_size(const struct intel_crtc_state *crtc_state);
static void hsw_set_transconf(const struct intel_crtc_state *crtc_state);
static void bdw_set_pipe_misc(const struct intel_crtc_state *crtc_state);

/* returns HPLL frequency in kHz */
int vlv_get_hpll_vco(struct drm_i915_private *dev_priv)
{
	int hpll_freq, vco_freq[] = { 800, 1600, 2000, 2400 };

	/* Obtain SKU information */
	hpll_freq = vlv_cck_read(dev_priv, CCK_FUSE_REG) &
		CCK_FUSE_HPLL_FREQ_MASK;

	return vco_freq[hpll_freq] * 1000;
}

int vlv_get_cck_clock(struct drm_i915_private *dev_priv,
		      const char *name, u32 reg, int ref_freq)
{
	u32 val;
	int divider;

	val = vlv_cck_read(dev_priv, reg);
	divider = val & CCK_FREQUENCY_VALUES;

	drm_WARN(&dev_priv->drm, (val & CCK_FREQUENCY_STATUS) !=
		 (divider << CCK_FREQUENCY_STATUS_SHIFT),
		 "%s change in progress\n", name);

	return DIV_ROUND_CLOSEST(ref_freq << 1, divider + 1);
}

int vlv_get_cck_clock_hpll(struct drm_i915_private *dev_priv,
			   const char *name, u32 reg)
{
	int hpll;

	vlv_cck_get(dev_priv);

	if (dev_priv->hpll_freq == 0)
		dev_priv->hpll_freq = vlv_get_hpll_vco(dev_priv);

	hpll = vlv_get_cck_clock(dev_priv, name, reg, dev_priv->hpll_freq);

	vlv_cck_put(dev_priv);

	return hpll;
}

void intel_update_czclk(struct drm_i915_private *dev_priv)
{
	if (!(IS_VALLEYVIEW(dev_priv) || IS_CHERRYVIEW(dev_priv)))
		return;

	dev_priv->czclk_freq = vlv_get_cck_clock_hpll(dev_priv, "czclk",
						      CCK_CZ_CLOCK_CONTROL);

	drm_dbg(&dev_priv->drm, "CZ clock rate: %d kHz\n",
		dev_priv->czclk_freq);
}

static bool is_hdr_mode(const struct intel_crtc_state *crtc_state)
{
	return (crtc_state->active_planes &
		~(icl_hdr_plane_mask() | BIT(PLANE_CURSOR))) == 0;
}

/* WA Display #0827: Gen9:all */
static void
skl_wa_827(struct drm_i915_private *dev_priv, enum pipe pipe, bool enable)
{
	intel_de_rmw(dev_priv, CLKGATE_DIS_PSL(pipe),
		     DUPS1_GATING_DIS | DUPS2_GATING_DIS,
		     enable ? DUPS1_GATING_DIS | DUPS2_GATING_DIS : 0);
}

/* Wa_2006604312:icl,ehl */
static void
icl_wa_scalerclkgating(struct drm_i915_private *dev_priv, enum pipe pipe,
		       bool enable)
{
	intel_de_rmw(dev_priv, CLKGATE_DIS_PSL(pipe),
		     DPFR_GATING_DIS,
		     enable ? DPFR_GATING_DIS : 0);
}

/* Wa_1604331009:icl,jsl,ehl */
static void
icl_wa_cursorclkgating(struct drm_i915_private *dev_priv, enum pipe pipe,
		       bool enable)
{
	intel_de_rmw(dev_priv, CLKGATE_DIS_PSL(pipe),
		     CURSOR_GATING_DIS,
		     enable ? CURSOR_GATING_DIS : 0);
}

static bool
is_trans_port_sync_slave(const struct intel_crtc_state *crtc_state)
{
	return crtc_state->master_transcoder != INVALID_TRANSCODER;
}

bool
is_trans_port_sync_master(const struct intel_crtc_state *crtc_state)
{
	return crtc_state->sync_mode_slaves_mask != 0;
}

bool
is_trans_port_sync_mode(const struct intel_crtc_state *crtc_state)
{
	return is_trans_port_sync_master(crtc_state) ||
		is_trans_port_sync_slave(crtc_state);
}

static enum pipe joiner_primary_pipe(const struct intel_crtc_state *crtc_state)
{
	return ffs(crtc_state->joiner_pipes) - 1;
}

u8 intel_crtc_joiner_secondary_pipes(const struct intel_crtc_state *crtc_state)
{
	if (crtc_state->joiner_pipes)
		return crtc_state->joiner_pipes & ~BIT(joiner_primary_pipe(crtc_state));
	else
		return 0;
}

bool intel_crtc_is_joiner_secondary(const struct intel_crtc_state *crtc_state)
{
	struct intel_crtc *crtc = to_intel_crtc(crtc_state->uapi.crtc);

	return crtc_state->joiner_pipes &&
		crtc->pipe != joiner_primary_pipe(crtc_state);
}

bool intel_crtc_is_joiner_primary(const struct intel_crtc_state *crtc_state)
{
	struct intel_crtc *crtc = to_intel_crtc(crtc_state->uapi.crtc);

	return crtc_state->joiner_pipes &&
		crtc->pipe == joiner_primary_pipe(crtc_state);
}

static int intel_joiner_num_pipes(const struct intel_crtc_state *crtc_state)
{
	return hweight8(crtc_state->joiner_pipes);
}

u8 intel_crtc_joined_pipe_mask(const struct intel_crtc_state *crtc_state)
{
	struct intel_crtc *crtc = to_intel_crtc(crtc_state->uapi.crtc);

	return BIT(crtc->pipe) | crtc_state->joiner_pipes;
}

struct intel_crtc *intel_primary_crtc(const struct intel_crtc_state *crtc_state)
{
	struct drm_i915_private *i915 = to_i915(crtc_state->uapi.crtc->dev);

	if (intel_crtc_is_joiner_secondary(crtc_state))
		return intel_crtc_for_pipe(i915, joiner_primary_pipe(crtc_state));
	else
		return to_intel_crtc(crtc_state->uapi.crtc);
}

static void
intel_wait_for_pipe_off(const struct intel_crtc_state *old_crtc_state)
{
	struct intel_crtc *crtc = to_intel_crtc(old_crtc_state->uapi.crtc);
	struct drm_i915_private *dev_priv = to_i915(crtc->base.dev);

	if (DISPLAY_VER(dev_priv) >= 4) {
		enum transcoder cpu_transcoder = old_crtc_state->cpu_transcoder;

		/* Wait for the Pipe State to go off */
		if (intel_de_wait_for_clear(dev_priv, TRANSCONF(dev_priv, cpu_transcoder),
					    TRANSCONF_STATE_ENABLE, 100))
			drm_WARN(&dev_priv->drm, 1, "pipe_off wait timed out\n");
	} else {
		intel_wait_for_pipe_scanline_stopped(crtc);
	}
}

void assert_transcoder(struct drm_i915_private *dev_priv,
		       enum transcoder cpu_transcoder, bool state)
{
	bool cur_state;
	enum intel_display_power_domain power_domain;
	intel_wakeref_t wakeref;

	/* we keep both pipes enabled on 830 */
	if (IS_I830(dev_priv))
		state = true;

	power_domain = POWER_DOMAIN_TRANSCODER(cpu_transcoder);
	wakeref = intel_display_power_get_if_enabled(dev_priv, power_domain);
	if (wakeref) {
		u32 val = intel_de_read(dev_priv,
					TRANSCONF(dev_priv, cpu_transcoder));
		cur_state = !!(val & TRANSCONF_ENABLE);

		intel_display_power_put(dev_priv, power_domain, wakeref);
	} else {
		cur_state = false;
	}

	I915_STATE_WARN(dev_priv, cur_state != state,
			"transcoder %s assertion failure (expected %s, current %s)\n",
			transcoder_name(cpu_transcoder), str_on_off(state),
			str_on_off(cur_state));
}

static void assert_plane(struct intel_plane *plane, bool state)
{
	struct drm_i915_private *i915 = to_i915(plane->base.dev);
	enum pipe pipe;
	bool cur_state;

	cur_state = plane->get_hw_state(plane, &pipe);

	I915_STATE_WARN(i915, cur_state != state,
			"%s assertion failure (expected %s, current %s)\n",
			plane->base.name, str_on_off(state),
			str_on_off(cur_state));
}

#define assert_plane_enabled(p) assert_plane(p, true)
#define assert_plane_disabled(p) assert_plane(p, false)

static void assert_planes_disabled(struct intel_crtc *crtc)
{
	struct drm_i915_private *dev_priv = to_i915(crtc->base.dev);
	struct intel_plane *plane;

	for_each_intel_plane_on_crtc(&dev_priv->drm, crtc, plane)
		assert_plane_disabled(plane);
}

void vlv_wait_port_ready(struct drm_i915_private *dev_priv,
			 struct intel_digital_port *dig_port,
			 unsigned int expected_mask)
{
	u32 port_mask;
	i915_reg_t dpll_reg;

	switch (dig_port->base.port) {
	default:
		MISSING_CASE(dig_port->base.port);
		fallthrough;
	case PORT_B:
		port_mask = DPLL_PORTB_READY_MASK;
		dpll_reg = DPLL(dev_priv, 0);
		break;
	case PORT_C:
		port_mask = DPLL_PORTC_READY_MASK;
		dpll_reg = DPLL(dev_priv, 0);
		expected_mask <<= 4;
		break;
	case PORT_D:
		port_mask = DPLL_PORTD_READY_MASK;
		dpll_reg = DPIO_PHY_STATUS;
		break;
	}

	if (intel_de_wait(dev_priv, dpll_reg, port_mask, expected_mask, 1000))
		drm_WARN(&dev_priv->drm, 1,
			 "timed out waiting for [ENCODER:%d:%s] port ready: got 0x%x, expected 0x%x\n",
			 dig_port->base.base.base.id, dig_port->base.base.name,
			 intel_de_read(dev_priv, dpll_reg) & port_mask,
			 expected_mask);
}

void intel_enable_transcoder(const struct intel_crtc_state *new_crtc_state)
{
	struct intel_crtc *crtc = to_intel_crtc(new_crtc_state->uapi.crtc);
	struct drm_i915_private *dev_priv = to_i915(crtc->base.dev);
	enum transcoder cpu_transcoder = new_crtc_state->cpu_transcoder;
	enum pipe pipe = crtc->pipe;
	u32 val;

	drm_dbg_kms(&dev_priv->drm, "enabling pipe %c\n", pipe_name(pipe));

	assert_planes_disabled(crtc);

	/*
	 * A pipe without a PLL won't actually be able to drive bits from
	 * a plane.  On ILK+ the pipe PLLs are integrated, so we don't
	 * need the check.
	 */
	if (HAS_GMCH(dev_priv)) {
		if (intel_crtc_has_type(new_crtc_state, INTEL_OUTPUT_DSI))
			assert_dsi_pll_enabled(dev_priv);
		else
			assert_pll_enabled(dev_priv, pipe);
	} else {
		if (new_crtc_state->has_pch_encoder) {
			/* if driving the PCH, we need FDI enabled */
			assert_fdi_rx_pll_enabled(dev_priv,
						  intel_crtc_pch_transcoder(crtc));
			assert_fdi_tx_pll_enabled(dev_priv,
						  (enum pipe) cpu_transcoder);
		}
		/* FIXME: assert CPU port conditions for SNB+ */
	}

	/* Wa_22012358565:adl-p */
	if (DISPLAY_VER(dev_priv) == 13)
		intel_de_rmw(dev_priv, PIPE_ARB_CTL(dev_priv, pipe),
			     0, PIPE_ARB_USE_PROG_SLOTS);

	if (DISPLAY_VER(dev_priv) >= 14) {
		u32 clear = DP_DSC_INSERT_SF_AT_EOL_WA;
		u32 set = 0;

		if (DISPLAY_VER(dev_priv) == 14)
			set |= DP_FEC_BS_JITTER_WA;

		intel_de_rmw(dev_priv,
			     hsw_chicken_trans_reg(dev_priv, cpu_transcoder),
			     clear, set);
	}

	val = intel_de_read(dev_priv, TRANSCONF(dev_priv, cpu_transcoder));
	if (val & TRANSCONF_ENABLE) {
		/* we keep both pipes enabled on 830 */
		drm_WARN_ON(&dev_priv->drm, !IS_I830(dev_priv));
		return;
	}

	/* Wa_1409098942:adlp+ */
	if (DISPLAY_VER(dev_priv) >= 13 &&
	    new_crtc_state->dsc.compression_enable) {
		val &= ~TRANSCONF_PIXEL_COUNT_SCALING_MASK;
		val |= REG_FIELD_PREP(TRANSCONF_PIXEL_COUNT_SCALING_MASK,
				      TRANSCONF_PIXEL_COUNT_SCALING_X4);
	}

	intel_de_write(dev_priv, TRANSCONF(dev_priv, cpu_transcoder),
		       val | TRANSCONF_ENABLE);
	intel_de_posting_read(dev_priv, TRANSCONF(dev_priv, cpu_transcoder));

	/*
	 * Until the pipe starts PIPEDSL reads will return a stale value,
	 * which causes an apparent vblank timestamp jump when PIPEDSL
	 * resets to its proper value. That also messes up the frame count
	 * when it's derived from the timestamps. So let's wait for the
	 * pipe to start properly before we call drm_crtc_vblank_on()
	 */
	if (intel_crtc_max_vblank_count(new_crtc_state) == 0)
		intel_wait_for_pipe_scanline_moving(crtc);
}

void intel_disable_transcoder(const struct intel_crtc_state *old_crtc_state)
{
	struct intel_crtc *crtc = to_intel_crtc(old_crtc_state->uapi.crtc);
	struct drm_i915_private *dev_priv = to_i915(crtc->base.dev);
	enum transcoder cpu_transcoder = old_crtc_state->cpu_transcoder;
	enum pipe pipe = crtc->pipe;
	u32 val;

	drm_dbg_kms(&dev_priv->drm, "disabling pipe %c\n", pipe_name(pipe));

	/*
	 * Make sure planes won't keep trying to pump pixels to us,
	 * or we might hang the display.
	 */
	assert_planes_disabled(crtc);

	val = intel_de_read(dev_priv, TRANSCONF(dev_priv, cpu_transcoder));
	if ((val & TRANSCONF_ENABLE) == 0)
		return;

	/*
	 * Double wide has implications for planes
	 * so best keep it disabled when not needed.
	 */
	if (old_crtc_state->double_wide)
		val &= ~TRANSCONF_DOUBLE_WIDE;

	/* Don't disable pipe or pipe PLLs if needed */
	if (!IS_I830(dev_priv))
		val &= ~TRANSCONF_ENABLE;

	/* Wa_1409098942:adlp+ */
	if (DISPLAY_VER(dev_priv) >= 13 &&
	    old_crtc_state->dsc.compression_enable)
		val &= ~TRANSCONF_PIXEL_COUNT_SCALING_MASK;

	intel_de_write(dev_priv, TRANSCONF(dev_priv, cpu_transcoder), val);

	if (DISPLAY_VER(dev_priv) >= 12)
		intel_de_rmw(dev_priv, hsw_chicken_trans_reg(dev_priv, cpu_transcoder),
			     FECSTALL_DIS_DPTSTREAM_DPTTG, 0);

	if ((val & TRANSCONF_ENABLE) == 0)
		intel_wait_for_pipe_off(old_crtc_state);
}

unsigned int intel_rotation_info_size(const struct intel_rotation_info *rot_info)
{
	unsigned int size = 0;
	int i;

	for (i = 0 ; i < ARRAY_SIZE(rot_info->plane); i++)
		size += rot_info->plane[i].dst_stride * rot_info->plane[i].width;

	return size;
}

unsigned int intel_remapped_info_size(const struct intel_remapped_info *rem_info)
{
	unsigned int size = 0;
	int i;

	for (i = 0 ; i < ARRAY_SIZE(rem_info->plane); i++) {
		unsigned int plane_size;

		if (rem_info->plane[i].linear)
			plane_size = rem_info->plane[i].size;
		else
			plane_size = rem_info->plane[i].dst_stride * rem_info->plane[i].height;

		if (plane_size == 0)
			continue;

		if (rem_info->plane_alignment)
			size = ALIGN(size, rem_info->plane_alignment);

		size += plane_size;
	}

	return size;
}

bool intel_plane_uses_fence(const struct intel_plane_state *plane_state)
{
	struct intel_plane *plane = to_intel_plane(plane_state->uapi.plane);
	struct drm_i915_private *dev_priv = to_i915(plane->base.dev);

	return DISPLAY_VER(dev_priv) < 4 ||
		(plane->fbc && !plane_state->no_fbc_reason &&
		 plane_state->view.gtt.type == I915_GTT_VIEW_NORMAL);
}

/*
 * Convert the x/y offsets into a linear offset.
 * Only valid with 0/180 degree rotation, which is fine since linear
 * offset is only used with linear buffers on pre-hsw and tiled buffers
 * with gen2/3, and 90/270 degree rotations isn't supported on any of them.
 */
u32 intel_fb_xy_to_linear(int x, int y,
			  const struct intel_plane_state *state,
			  int color_plane)
{
	const struct drm_framebuffer *fb = state->hw.fb;
	unsigned int cpp = fb->format->cpp[color_plane];
	unsigned int pitch = state->view.color_plane[color_plane].mapping_stride;

	return y * pitch + x * cpp;
}

/*
 * Add the x/y offsets derived from fb->offsets[] to the user
 * specified plane src x/y offsets. The resulting x/y offsets
 * specify the start of scanout from the beginning of the gtt mapping.
 */
void intel_add_fb_offsets(int *x, int *y,
			  const struct intel_plane_state *state,
			  int color_plane)

{
	*x += state->view.color_plane[color_plane].x;
	*y += state->view.color_plane[color_plane].y;
}

u32 intel_plane_fb_max_stride(struct drm_i915_private *dev_priv,
			      u32 pixel_format, u64 modifier)
{
	struct intel_crtc *crtc;
	struct intel_plane *plane;

	if (!HAS_DISPLAY(dev_priv))
		return 0;

	/*
	 * We assume the primary plane for pipe A has
	 * the highest stride limits of them all,
	 * if in case pipe A is disabled, use the first pipe from pipe_mask.
	 */
	crtc = intel_first_crtc(dev_priv);
	if (!crtc)
		return 0;

	plane = to_intel_plane(crtc->base.primary);

	return plane->max_stride(plane, pixel_format, modifier,
				 DRM_MODE_ROTATE_0);
}

void intel_set_plane_visible(struct intel_crtc_state *crtc_state,
			     struct intel_plane_state *plane_state,
			     bool visible)
{
	struct intel_plane *plane = to_intel_plane(plane_state->uapi.plane);

	plane_state->uapi.visible = visible;

	if (visible)
		crtc_state->uapi.plane_mask |= drm_plane_mask(&plane->base);
	else
		crtc_state->uapi.plane_mask &= ~drm_plane_mask(&plane->base);
}

void intel_plane_fixup_bitmasks(struct intel_crtc_state *crtc_state)
{
	struct drm_i915_private *dev_priv = to_i915(crtc_state->uapi.crtc->dev);
	struct drm_plane *plane;

	/*
	 * Active_planes aliases if multiple "primary" or cursor planes
	 * have been used on the same (or wrong) pipe. plane_mask uses
	 * unique ids, hence we can use that to reconstruct active_planes.
	 */
	crtc_state->enabled_planes = 0;
	crtc_state->active_planes = 0;

	drm_for_each_plane_mask(plane, &dev_priv->drm,
				crtc_state->uapi.plane_mask) {
		crtc_state->enabled_planes |= BIT(to_intel_plane(plane)->id);
		crtc_state->active_planes |= BIT(to_intel_plane(plane)->id);
	}
}

void intel_plane_disable_noatomic(struct intel_crtc *crtc,
				  struct intel_plane *plane)
{
	struct drm_i915_private *dev_priv = to_i915(crtc->base.dev);
	struct intel_crtc_state *crtc_state =
		to_intel_crtc_state(crtc->base.state);
	struct intel_plane_state *plane_state =
		to_intel_plane_state(plane->base.state);

	drm_dbg_kms(&dev_priv->drm,
		    "Disabling [PLANE:%d:%s] on [CRTC:%d:%s]\n",
		    plane->base.base.id, plane->base.name,
		    crtc->base.base.id, crtc->base.name);

	intel_set_plane_visible(crtc_state, plane_state, false);
	intel_plane_fixup_bitmasks(crtc_state);
	crtc_state->data_rate[plane->id] = 0;
	crtc_state->data_rate_y[plane->id] = 0;
	crtc_state->rel_data_rate[plane->id] = 0;
	crtc_state->rel_data_rate_y[plane->id] = 0;
	crtc_state->min_cdclk[plane->id] = 0;

	if ((crtc_state->active_planes & ~BIT(PLANE_CURSOR)) == 0 &&
	    hsw_ips_disable(crtc_state)) {
		crtc_state->ips_enabled = false;
		intel_crtc_wait_for_next_vblank(crtc);
	}

	/*
	 * Vblank time updates from the shadow to live plane control register
	 * are blocked if the memory self-refresh mode is active at that
	 * moment. So to make sure the plane gets truly disabled, disable
	 * first the self-refresh mode. The self-refresh enable bit in turn
	 * will be checked/applied by the HW only at the next frame start
	 * event which is after the vblank start event, so we need to have a
	 * wait-for-vblank between disabling the plane and the pipe.
	 */
	if (HAS_GMCH(dev_priv) &&
	    intel_set_memory_cxsr(dev_priv, false))
		intel_crtc_wait_for_next_vblank(crtc);

	/*
	 * Gen2 reports pipe underruns whenever all planes are disabled.
	 * So disable underrun reporting before all the planes get disabled.
	 */
	if (DISPLAY_VER(dev_priv) == 2 && !crtc_state->active_planes)
		intel_set_cpu_fifo_underrun_reporting(dev_priv, crtc->pipe, false);

	intel_plane_disable_arm(plane, crtc_state);
	intel_crtc_wait_for_next_vblank(crtc);
}

unsigned int
intel_plane_fence_y_offset(const struct intel_plane_state *plane_state)
{
	int x = 0, y = 0;

	intel_plane_adjust_aligned_offset(&x, &y, plane_state, 0,
					  plane_state->view.color_plane[0].offset, 0);

	return y;
}

static void icl_set_pipe_chicken(const struct intel_crtc_state *crtc_state)
{
	struct intel_crtc *crtc = to_intel_crtc(crtc_state->uapi.crtc);
	struct drm_i915_private *dev_priv = to_i915(crtc->base.dev);
	enum pipe pipe = crtc->pipe;
	u32 tmp;

	tmp = intel_de_read(dev_priv, PIPE_CHICKEN(pipe));

	/*
	 * Display WA #1153: icl
	 * enable hardware to bypass the alpha math
	 * and rounding for per-pixel values 00 and 0xff
	 */
	tmp |= PER_PIXEL_ALPHA_BYPASS_EN;
	/*
	 * Display WA # 1605353570: icl
	 * Set the pixel rounding bit to 1 for allowing
	 * passthrough of Frame buffer pixels unmodified
	 * across pipe
	 */
	tmp |= PIXEL_ROUNDING_TRUNC_FB_PASSTHRU;

	/*
	 * Underrun recovery must always be disabled on display 13+.
	 * DG2 chicken bit meaning is inverted compared to other platforms.
	 */
	if (IS_DG2(dev_priv))
		tmp &= ~UNDERRUN_RECOVERY_ENABLE_DG2;
	else if (DISPLAY_VER(dev_priv) >= 13)
		tmp |= UNDERRUN_RECOVERY_DISABLE_ADLP;

	/* Wa_14010547955:dg2 */
	if (IS_DG2(dev_priv))
		tmp |= DG2_RENDER_CCSTAG_4_3_EN;

	intel_de_write(dev_priv, PIPE_CHICKEN(pipe), tmp);
}

bool intel_has_pending_fb_unpin(struct drm_i915_private *dev_priv)
{
	struct drm_crtc *crtc;
	bool cleanup_done;

	drm_for_each_crtc(crtc, &dev_priv->drm) {
		struct drm_crtc_commit *commit;
		spin_lock(&crtc->commit_lock);
		commit = list_first_entry_or_null(&crtc->commit_list,
						  struct drm_crtc_commit, commit_entry);
		cleanup_done = commit ?
			try_wait_for_completion(&commit->cleanup_done) : true;
		spin_unlock(&crtc->commit_lock);

		if (cleanup_done)
			continue;

		intel_crtc_wait_for_next_vblank(to_intel_crtc(crtc));

		return true;
	}

	return false;
}

/*
 * Finds the encoder associated with the given CRTC. This can only be
 * used when we know that the CRTC isn't feeding multiple encoders!
 */
struct intel_encoder *
intel_get_crtc_new_encoder(const struct intel_atomic_state *state,
			   const struct intel_crtc_state *crtc_state)
{
	const struct drm_connector_state *connector_state;
	const struct drm_connector *connector;
	struct intel_encoder *encoder = NULL;
	struct intel_crtc *primary_crtc;
	int num_encoders = 0;
	int i;

	primary_crtc = intel_primary_crtc(crtc_state);

	for_each_new_connector_in_state(&state->base, connector, connector_state, i) {
		if (connector_state->crtc != &primary_crtc->base)
			continue;

		encoder = to_intel_encoder(connector_state->best_encoder);
		num_encoders++;
	}

	drm_WARN(state->base.dev, num_encoders != 1,
		 "%d encoders for pipe %c\n",
		 num_encoders, pipe_name(primary_crtc->pipe));

	return encoder;
}

static void ilk_pfit_enable(const struct intel_crtc_state *crtc_state)
{
	struct intel_crtc *crtc = to_intel_crtc(crtc_state->uapi.crtc);
	struct drm_i915_private *dev_priv = to_i915(crtc->base.dev);
	const struct drm_rect *dst = &crtc_state->pch_pfit.dst;
	enum pipe pipe = crtc->pipe;
	int width = drm_rect_width(dst);
	int height = drm_rect_height(dst);
	int x = dst->x1;
	int y = dst->y1;

	if (!crtc_state->pch_pfit.enabled)
		return;

	/* Force use of hard-coded filter coefficients
	 * as some pre-programmed values are broken,
	 * e.g. x201.
	 */
	if (IS_IVYBRIDGE(dev_priv) || IS_HASWELL(dev_priv))
		intel_de_write_fw(dev_priv, PF_CTL(pipe), PF_ENABLE |
				  PF_FILTER_MED_3x3 | PF_PIPE_SEL_IVB(pipe));
	else
		intel_de_write_fw(dev_priv, PF_CTL(pipe), PF_ENABLE |
				  PF_FILTER_MED_3x3);
	intel_de_write_fw(dev_priv, PF_WIN_POS(pipe),
			  PF_WIN_XPOS(x) | PF_WIN_YPOS(y));
	intel_de_write_fw(dev_priv, PF_WIN_SZ(pipe),
			  PF_WIN_XSIZE(width) | PF_WIN_YSIZE(height));
}

static void intel_crtc_dpms_overlay_disable(struct intel_crtc *crtc)
{
	if (crtc->overlay)
		(void) intel_overlay_switch_off(crtc->overlay);

	/* Let userspace switch the overlay on again. In most cases userspace
	 * has to recompute where to put it anyway.
	 */
}

static bool needs_nv12_wa(const struct intel_crtc_state *crtc_state)
{
	struct drm_i915_private *dev_priv = to_i915(crtc_state->uapi.crtc->dev);

	if (!crtc_state->nv12_planes)
		return false;

	/* WA Display #0827: Gen9:all */
	if (DISPLAY_VER(dev_priv) == 9)
		return true;

	return false;
}

static bool needs_scalerclk_wa(const struct intel_crtc_state *crtc_state)
{
	struct drm_i915_private *dev_priv = to_i915(crtc_state->uapi.crtc->dev);

	/* Wa_2006604312:icl,ehl */
	if (crtc_state->scaler_state.scaler_users > 0 && DISPLAY_VER(dev_priv) == 11)
		return true;

	return false;
}

static bool needs_cursorclk_wa(const struct intel_crtc_state *crtc_state)
{
	struct drm_i915_private *dev_priv = to_i915(crtc_state->uapi.crtc->dev);

	/* Wa_1604331009:icl,jsl,ehl */
	if (is_hdr_mode(crtc_state) &&
	    crtc_state->active_planes & BIT(PLANE_CURSOR) &&
	    DISPLAY_VER(dev_priv) == 11)
		return true;

	return false;
}

static void intel_async_flip_vtd_wa(struct drm_i915_private *i915,
				    enum pipe pipe, bool enable)
{
	if (DISPLAY_VER(i915) == 9) {
		/*
		 * "Plane N strech max must be programmed to 11b (x1)
		 *  when Async flips are enabled on that plane."
		 */
		intel_de_rmw(i915, CHICKEN_PIPESL_1(pipe),
			     SKL_PLANE1_STRETCH_MAX_MASK,
			     enable ? SKL_PLANE1_STRETCH_MAX_X1 : SKL_PLANE1_STRETCH_MAX_X8);
	} else {
		/* Also needed on HSW/BDW albeit undocumented */
		intel_de_rmw(i915, CHICKEN_PIPESL_1(pipe),
			     HSW_PRI_STRETCH_MAX_MASK,
			     enable ? HSW_PRI_STRETCH_MAX_X1 : HSW_PRI_STRETCH_MAX_X8);
	}
}

static bool needs_async_flip_vtd_wa(const struct intel_crtc_state *crtc_state)
{
	struct drm_i915_private *i915 = to_i915(crtc_state->uapi.crtc->dev);

	return crtc_state->uapi.async_flip && i915_vtd_active(i915) &&
		(DISPLAY_VER(i915) == 9 || IS_BROADWELL(i915) || IS_HASWELL(i915));
}

static void intel_encoders_audio_enable(struct intel_atomic_state *state,
					struct intel_crtc *crtc)
{
	const struct intel_crtc_state *crtc_state =
		intel_atomic_get_new_crtc_state(state, crtc);
	const struct drm_connector_state *conn_state;
	struct drm_connector *conn;
	int i;

	for_each_new_connector_in_state(&state->base, conn, conn_state, i) {
		struct intel_encoder *encoder =
			to_intel_encoder(conn_state->best_encoder);

		if (conn_state->crtc != &crtc->base)
			continue;

		if (encoder->audio_enable)
			encoder->audio_enable(encoder, crtc_state, conn_state);
	}
}

static void intel_encoders_audio_disable(struct intel_atomic_state *state,
					 struct intel_crtc *crtc)
{
	const struct intel_crtc_state *old_crtc_state =
		intel_atomic_get_old_crtc_state(state, crtc);
	const struct drm_connector_state *old_conn_state;
	struct drm_connector *conn;
	int i;

	for_each_old_connector_in_state(&state->base, conn, old_conn_state, i) {
		struct intel_encoder *encoder =
			to_intel_encoder(old_conn_state->best_encoder);

		if (old_conn_state->crtc != &crtc->base)
			continue;

		if (encoder->audio_disable)
			encoder->audio_disable(encoder, old_crtc_state, old_conn_state);
	}
}

#define is_enabling(feature, old_crtc_state, new_crtc_state) \
	((!(old_crtc_state)->feature || intel_crtc_needs_modeset(new_crtc_state)) && \
	 (new_crtc_state)->feature)
#define is_disabling(feature, old_crtc_state, new_crtc_state) \
	((old_crtc_state)->feature && \
	 (!(new_crtc_state)->feature || intel_crtc_needs_modeset(new_crtc_state)))

static bool planes_enabling(const struct intel_crtc_state *old_crtc_state,
			    const struct intel_crtc_state *new_crtc_state)
{
	if (!new_crtc_state->hw.active)
		return false;

	return is_enabling(active_planes, old_crtc_state, new_crtc_state);
}

static bool planes_disabling(const struct intel_crtc_state *old_crtc_state,
			     const struct intel_crtc_state *new_crtc_state)
{
	if (!old_crtc_state->hw.active)
		return false;

	return is_disabling(active_planes, old_crtc_state, new_crtc_state);
}

static bool vrr_params_changed(const struct intel_crtc_state *old_crtc_state,
			       const struct intel_crtc_state *new_crtc_state)
{
	return old_crtc_state->vrr.flipline != new_crtc_state->vrr.flipline ||
		old_crtc_state->vrr.vmin != new_crtc_state->vrr.vmin ||
		old_crtc_state->vrr.vmax != new_crtc_state->vrr.vmax ||
		old_crtc_state->vrr.guardband != new_crtc_state->vrr.guardband ||
		old_crtc_state->vrr.pipeline_full != new_crtc_state->vrr.pipeline_full;
}

static bool cmrr_params_changed(const struct intel_crtc_state *old_crtc_state,
				const struct intel_crtc_state *new_crtc_state)
<<<<<<< HEAD
{
	return old_crtc_state->cmrr.cmrr_m != new_crtc_state->cmrr.cmrr_m ||
		old_crtc_state->cmrr.cmrr_n != new_crtc_state->cmrr.cmrr_n;
}

static bool vrr_enabling(const struct intel_crtc_state *old_crtc_state,
			 const struct intel_crtc_state *new_crtc_state)
=======
>>>>>>> adc21867
{
	return old_crtc_state->cmrr.cmrr_m != new_crtc_state->cmrr.cmrr_m ||
		old_crtc_state->cmrr.cmrr_n != new_crtc_state->cmrr.cmrr_n;
}

static bool intel_crtc_vrr_enabling(struct intel_atomic_state *state,
				    struct intel_crtc *crtc)
{
	const struct intel_crtc_state *old_crtc_state =
		intel_atomic_get_old_crtc_state(state, crtc);
	const struct intel_crtc_state *new_crtc_state =
		intel_atomic_get_new_crtc_state(state, crtc);

	if (!new_crtc_state->hw.active)
		return false;

	return is_enabling(vrr.enable, old_crtc_state, new_crtc_state) ||
		(new_crtc_state->vrr.enable &&
		 (new_crtc_state->update_m_n || new_crtc_state->update_lrr ||
		  vrr_params_changed(old_crtc_state, new_crtc_state)));
}

bool intel_crtc_vrr_disabling(struct intel_atomic_state *state,
			      struct intel_crtc *crtc)
{
	const struct intel_crtc_state *old_crtc_state =
		intel_atomic_get_old_crtc_state(state, crtc);
	const struct intel_crtc_state *new_crtc_state =
		intel_atomic_get_new_crtc_state(state, crtc);

	if (!old_crtc_state->hw.active)
		return false;

	return is_disabling(vrr.enable, old_crtc_state, new_crtc_state) ||
		(old_crtc_state->vrr.enable &&
		 (new_crtc_state->update_m_n || new_crtc_state->update_lrr ||
		  vrr_params_changed(old_crtc_state, new_crtc_state)));
}

static bool audio_enabling(const struct intel_crtc_state *old_crtc_state,
			   const struct intel_crtc_state *new_crtc_state)
{
	if (!new_crtc_state->hw.active)
		return false;

	return is_enabling(has_audio, old_crtc_state, new_crtc_state) ||
		(new_crtc_state->has_audio &&
		 memcmp(old_crtc_state->eld, new_crtc_state->eld, MAX_ELD_BYTES) != 0);
}

static bool audio_disabling(const struct intel_crtc_state *old_crtc_state,
			    const struct intel_crtc_state *new_crtc_state)
{
	if (!old_crtc_state->hw.active)
		return false;

	return is_disabling(has_audio, old_crtc_state, new_crtc_state) ||
		(old_crtc_state->has_audio &&
		 memcmp(old_crtc_state->eld, new_crtc_state->eld, MAX_ELD_BYTES) != 0);
}

#undef is_disabling
#undef is_enabling

static void intel_post_plane_update(struct intel_atomic_state *state,
				    struct intel_crtc *crtc)
{
	struct drm_i915_private *dev_priv = to_i915(state->base.dev);
	const struct intel_crtc_state *old_crtc_state =
		intel_atomic_get_old_crtc_state(state, crtc);
	const struct intel_crtc_state *new_crtc_state =
		intel_atomic_get_new_crtc_state(state, crtc);
	enum pipe pipe = crtc->pipe;

	intel_psr_post_plane_update(state, crtc);

	intel_frontbuffer_flip(dev_priv, new_crtc_state->fb_bits);

	if (new_crtc_state->update_wm_post && new_crtc_state->hw.active)
		intel_update_watermarks(dev_priv);

	intel_fbc_post_update(state, crtc);

	if (needs_async_flip_vtd_wa(old_crtc_state) &&
	    !needs_async_flip_vtd_wa(new_crtc_state))
		intel_async_flip_vtd_wa(dev_priv, pipe, false);

	if (needs_nv12_wa(old_crtc_state) &&
	    !needs_nv12_wa(new_crtc_state))
		skl_wa_827(dev_priv, pipe, false);

	if (needs_scalerclk_wa(old_crtc_state) &&
	    !needs_scalerclk_wa(new_crtc_state))
		icl_wa_scalerclkgating(dev_priv, pipe, false);

	if (needs_cursorclk_wa(old_crtc_state) &&
	    !needs_cursorclk_wa(new_crtc_state))
		icl_wa_cursorclkgating(dev_priv, pipe, false);

	if (intel_crtc_needs_color_update(new_crtc_state))
		intel_color_post_update(new_crtc_state);

	if (audio_enabling(old_crtc_state, new_crtc_state))
		intel_encoders_audio_enable(state, crtc);
}

static void intel_crtc_enable_flip_done(struct intel_atomic_state *state,
					struct intel_crtc *crtc)
{
	const struct intel_crtc_state *crtc_state =
		intel_atomic_get_new_crtc_state(state, crtc);
	u8 update_planes = crtc_state->update_planes;
	const struct intel_plane_state __maybe_unused *plane_state;
	struct intel_plane *plane;
	int i;

	for_each_new_intel_plane_in_state(state, plane, plane_state, i) {
		if (plane->pipe == crtc->pipe &&
		    update_planes & BIT(plane->id))
			plane->enable_flip_done(plane);
	}
}

static void intel_crtc_disable_flip_done(struct intel_atomic_state *state,
					 struct intel_crtc *crtc)
{
	const struct intel_crtc_state *crtc_state =
		intel_atomic_get_new_crtc_state(state, crtc);
	u8 update_planes = crtc_state->update_planes;
	const struct intel_plane_state __maybe_unused *plane_state;
	struct intel_plane *plane;
	int i;

	for_each_new_intel_plane_in_state(state, plane, plane_state, i) {
		if (plane->pipe == crtc->pipe &&
		    update_planes & BIT(plane->id))
			plane->disable_flip_done(plane);
	}
}

static void intel_crtc_async_flip_disable_wa(struct intel_atomic_state *state,
					     struct intel_crtc *crtc)
{
	const struct intel_crtc_state *old_crtc_state =
		intel_atomic_get_old_crtc_state(state, crtc);
	const struct intel_crtc_state *new_crtc_state =
		intel_atomic_get_new_crtc_state(state, crtc);
	u8 disable_async_flip_planes = old_crtc_state->async_flip_planes &
				       ~new_crtc_state->async_flip_planes;
	const struct intel_plane_state *old_plane_state;
	struct intel_plane *plane;
	bool need_vbl_wait = false;
	int i;

	for_each_old_intel_plane_in_state(state, plane, old_plane_state, i) {
		if (plane->need_async_flip_toggle_wa &&
		    plane->pipe == crtc->pipe &&
		    disable_async_flip_planes & BIT(plane->id)) {
			/*
			 * Apart from the async flip bit we want to
			 * preserve the old state for the plane.
			 */
			intel_plane_async_flip(plane, old_crtc_state,
					       old_plane_state, false);
			need_vbl_wait = true;
		}
	}

	if (need_vbl_wait)
		intel_crtc_wait_for_next_vblank(crtc);
}

static void intel_pre_plane_update(struct intel_atomic_state *state,
				   struct intel_crtc *crtc)
{
	struct drm_i915_private *dev_priv = to_i915(state->base.dev);
	const struct intel_crtc_state *old_crtc_state =
		intel_atomic_get_old_crtc_state(state, crtc);
	const struct intel_crtc_state *new_crtc_state =
		intel_atomic_get_new_crtc_state(state, crtc);
	enum pipe pipe = crtc->pipe;

	if (intel_crtc_vrr_disabling(state, crtc)) {
		intel_vrr_disable(old_crtc_state);
		intel_crtc_update_active_timings(old_crtc_state, false);
	}

	if (audio_disabling(old_crtc_state, new_crtc_state))
		intel_encoders_audio_disable(state, crtc);

	intel_drrs_deactivate(old_crtc_state);

	intel_psr_pre_plane_update(state, crtc);

	if (hsw_ips_pre_update(state, crtc))
		intel_crtc_wait_for_next_vblank(crtc);

	if (intel_fbc_pre_update(state, crtc))
		intel_crtc_wait_for_next_vblank(crtc);

	if (!needs_async_flip_vtd_wa(old_crtc_state) &&
	    needs_async_flip_vtd_wa(new_crtc_state))
		intel_async_flip_vtd_wa(dev_priv, pipe, true);

	/* Display WA 827 */
	if (!needs_nv12_wa(old_crtc_state) &&
	    needs_nv12_wa(new_crtc_state))
		skl_wa_827(dev_priv, pipe, true);

	/* Wa_2006604312:icl,ehl */
	if (!needs_scalerclk_wa(old_crtc_state) &&
	    needs_scalerclk_wa(new_crtc_state))
		icl_wa_scalerclkgating(dev_priv, pipe, true);

	/* Wa_1604331009:icl,jsl,ehl */
	if (!needs_cursorclk_wa(old_crtc_state) &&
	    needs_cursorclk_wa(new_crtc_state))
		icl_wa_cursorclkgating(dev_priv, pipe, true);

	/*
	 * Vblank time updates from the shadow to live plane control register
	 * are blocked if the memory self-refresh mode is active at that
	 * moment. So to make sure the plane gets truly disabled, disable
	 * first the self-refresh mode. The self-refresh enable bit in turn
	 * will be checked/applied by the HW only at the next frame start
	 * event which is after the vblank start event, so we need to have a
	 * wait-for-vblank between disabling the plane and the pipe.
	 */
	if (HAS_GMCH(dev_priv) && old_crtc_state->hw.active &&
	    new_crtc_state->disable_cxsr && intel_set_memory_cxsr(dev_priv, false))
		intel_crtc_wait_for_next_vblank(crtc);

	/*
	 * IVB workaround: must disable low power watermarks for at least
	 * one frame before enabling scaling.  LP watermarks can be re-enabled
	 * when scaling is disabled.
	 *
	 * WaCxSRDisabledForSpriteScaling:ivb
	 */
	if (old_crtc_state->hw.active &&
	    new_crtc_state->disable_lp_wm && ilk_disable_lp_wm(dev_priv))
		intel_crtc_wait_for_next_vblank(crtc);

	/*
	 * If we're doing a modeset we don't need to do any
	 * pre-vblank watermark programming here.
	 */
	if (!intel_crtc_needs_modeset(new_crtc_state)) {
		/*
		 * For platforms that support atomic watermarks, program the
		 * 'intermediate' watermarks immediately.  On pre-gen9 platforms, these
		 * will be the intermediate values that are safe for both pre- and
		 * post- vblank; when vblank happens, the 'active' values will be set
		 * to the final 'target' values and we'll do this again to get the
		 * optimal watermarks.  For gen9+ platforms, the values we program here
		 * will be the final target values which will get automatically latched
		 * at vblank time; no further programming will be necessary.
		 *
		 * If a platform hasn't been transitioned to atomic watermarks yet,
		 * we'll continue to update watermarks the old way, if flags tell
		 * us to.
		 */
		if (!intel_initial_watermarks(state, crtc))
			if (new_crtc_state->update_wm_pre)
				intel_update_watermarks(dev_priv);
	}

	/*
	 * Gen2 reports pipe underruns whenever all planes are disabled.
	 * So disable underrun reporting before all the planes get disabled.
	 *
	 * We do this after .initial_watermarks() so that we have a
	 * chance of catching underruns with the intermediate watermarks
	 * vs. the old plane configuration.
	 */
	if (DISPLAY_VER(dev_priv) == 2 && planes_disabling(old_crtc_state, new_crtc_state))
		intel_set_cpu_fifo_underrun_reporting(dev_priv, pipe, false);

	/*
	 * WA for platforms where async address update enable bit
	 * is double buffered and only latched at start of vblank.
	 */
	if (old_crtc_state->async_flip_planes & ~new_crtc_state->async_flip_planes)
		intel_crtc_async_flip_disable_wa(state, crtc);
}

static void intel_crtc_disable_planes(struct intel_atomic_state *state,
				      struct intel_crtc *crtc)
{
	struct drm_i915_private *dev_priv = to_i915(crtc->base.dev);
	const struct intel_crtc_state *new_crtc_state =
		intel_atomic_get_new_crtc_state(state, crtc);
	unsigned int update_mask = new_crtc_state->update_planes;
	const struct intel_plane_state *old_plane_state;
	struct intel_plane *plane;
	unsigned fb_bits = 0;
	int i;

	intel_crtc_dpms_overlay_disable(crtc);

	for_each_old_intel_plane_in_state(state, plane, old_plane_state, i) {
		if (crtc->pipe != plane->pipe ||
		    !(update_mask & BIT(plane->id)))
			continue;

		intel_plane_disable_arm(plane, new_crtc_state);

		if (old_plane_state->uapi.visible)
			fb_bits |= plane->frontbuffer_bit;
	}

	intel_frontbuffer_flip(dev_priv, fb_bits);
}

static void intel_encoders_update_prepare(struct intel_atomic_state *state)
{
	struct drm_i915_private *i915 = to_i915(state->base.dev);
	struct intel_crtc_state *new_crtc_state, *old_crtc_state;
	struct intel_crtc *crtc;
	int i;

	/*
	 * Make sure the DPLL state is up-to-date for fastset TypeC ports after non-blocking commits.
	 * TODO: Update the DPLL state for all cases in the encoder->update_prepare() hook.
	 */
	if (i915->display.dpll.mgr) {
		for_each_oldnew_intel_crtc_in_state(state, crtc, old_crtc_state, new_crtc_state, i) {
			if (intel_crtc_needs_modeset(new_crtc_state))
				continue;

			new_crtc_state->shared_dpll = old_crtc_state->shared_dpll;
			new_crtc_state->dpll_hw_state = old_crtc_state->dpll_hw_state;
		}
	}
}

static void intel_encoders_pre_pll_enable(struct intel_atomic_state *state,
					  struct intel_crtc *crtc)
{
	const struct intel_crtc_state *crtc_state =
		intel_atomic_get_new_crtc_state(state, crtc);
	const struct drm_connector_state *conn_state;
	struct drm_connector *conn;
	int i;

	for_each_new_connector_in_state(&state->base, conn, conn_state, i) {
		struct intel_encoder *encoder =
			to_intel_encoder(conn_state->best_encoder);

		if (conn_state->crtc != &crtc->base)
			continue;

		if (encoder->pre_pll_enable)
			encoder->pre_pll_enable(state, encoder,
						crtc_state, conn_state);
	}
}

static void intel_encoders_pre_enable(struct intel_atomic_state *state,
				      struct intel_crtc *crtc)
{
	const struct intel_crtc_state *crtc_state =
		intel_atomic_get_new_crtc_state(state, crtc);
	const struct drm_connector_state *conn_state;
	struct drm_connector *conn;
	int i;

	for_each_new_connector_in_state(&state->base, conn, conn_state, i) {
		struct intel_encoder *encoder =
			to_intel_encoder(conn_state->best_encoder);

		if (conn_state->crtc != &crtc->base)
			continue;

		if (encoder->pre_enable)
			encoder->pre_enable(state, encoder,
					    crtc_state, conn_state);
	}
}

static void intel_encoders_enable(struct intel_atomic_state *state,
				  struct intel_crtc *crtc)
{
	const struct intel_crtc_state *crtc_state =
		intel_atomic_get_new_crtc_state(state, crtc);
	const struct drm_connector_state *conn_state;
	struct drm_connector *conn;
	int i;

	for_each_new_connector_in_state(&state->base, conn, conn_state, i) {
		struct intel_encoder *encoder =
			to_intel_encoder(conn_state->best_encoder);

		if (conn_state->crtc != &crtc->base)
			continue;

		if (encoder->enable)
			encoder->enable(state, encoder,
					crtc_state, conn_state);
		intel_opregion_notify_encoder(encoder, true);
	}
}

static void intel_encoders_disable(struct intel_atomic_state *state,
				   struct intel_crtc *crtc)
{
	const struct intel_crtc_state *old_crtc_state =
		intel_atomic_get_old_crtc_state(state, crtc);
	const struct drm_connector_state *old_conn_state;
	struct drm_connector *conn;
	int i;

	for_each_old_connector_in_state(&state->base, conn, old_conn_state, i) {
		struct intel_encoder *encoder =
			to_intel_encoder(old_conn_state->best_encoder);

		if (old_conn_state->crtc != &crtc->base)
			continue;

		intel_opregion_notify_encoder(encoder, false);
		if (encoder->disable)
			encoder->disable(state, encoder,
					 old_crtc_state, old_conn_state);
	}
}

static void intel_encoders_post_disable(struct intel_atomic_state *state,
					struct intel_crtc *crtc)
{
	const struct intel_crtc_state *old_crtc_state =
		intel_atomic_get_old_crtc_state(state, crtc);
	const struct drm_connector_state *old_conn_state;
	struct drm_connector *conn;
	int i;

	for_each_old_connector_in_state(&state->base, conn, old_conn_state, i) {
		struct intel_encoder *encoder =
			to_intel_encoder(old_conn_state->best_encoder);

		if (old_conn_state->crtc != &crtc->base)
			continue;

		if (encoder->post_disable)
			encoder->post_disable(state, encoder,
					      old_crtc_state, old_conn_state);
	}
}

static void intel_encoders_post_pll_disable(struct intel_atomic_state *state,
					    struct intel_crtc *crtc)
{
	const struct intel_crtc_state *old_crtc_state =
		intel_atomic_get_old_crtc_state(state, crtc);
	const struct drm_connector_state *old_conn_state;
	struct drm_connector *conn;
	int i;

	for_each_old_connector_in_state(&state->base, conn, old_conn_state, i) {
		struct intel_encoder *encoder =
			to_intel_encoder(old_conn_state->best_encoder);

		if (old_conn_state->crtc != &crtc->base)
			continue;

		if (encoder->post_pll_disable)
			encoder->post_pll_disable(state, encoder,
						  old_crtc_state, old_conn_state);
	}
}

static void intel_encoders_update_pipe(struct intel_atomic_state *state,
				       struct intel_crtc *crtc)
{
	const struct intel_crtc_state *crtc_state =
		intel_atomic_get_new_crtc_state(state, crtc);
	const struct drm_connector_state *conn_state;
	struct drm_connector *conn;
	int i;

	for_each_new_connector_in_state(&state->base, conn, conn_state, i) {
		struct intel_encoder *encoder =
			to_intel_encoder(conn_state->best_encoder);

		if (conn_state->crtc != &crtc->base)
			continue;

		if (encoder->update_pipe)
			encoder->update_pipe(state, encoder,
					     crtc_state, conn_state);
	}
}

static void intel_disable_primary_plane(const struct intel_crtc_state *crtc_state)
{
	struct intel_crtc *crtc = to_intel_crtc(crtc_state->uapi.crtc);
	struct intel_plane *plane = to_intel_plane(crtc->base.primary);

	plane->disable_arm(plane, crtc_state);
}

static void ilk_configure_cpu_transcoder(const struct intel_crtc_state *crtc_state)
{
	struct intel_crtc *crtc = to_intel_crtc(crtc_state->uapi.crtc);
	enum transcoder cpu_transcoder = crtc_state->cpu_transcoder;

	if (crtc_state->has_pch_encoder) {
		intel_cpu_transcoder_set_m1_n1(crtc, cpu_transcoder,
					       &crtc_state->fdi_m_n);
	} else if (intel_crtc_has_dp_encoder(crtc_state)) {
		intel_cpu_transcoder_set_m1_n1(crtc, cpu_transcoder,
					       &crtc_state->dp_m_n);
		intel_cpu_transcoder_set_m2_n2(crtc, cpu_transcoder,
					       &crtc_state->dp_m2_n2);
	}

	intel_set_transcoder_timings(crtc_state);

	ilk_set_pipeconf(crtc_state);
}

static void ilk_crtc_enable(struct intel_atomic_state *state,
			    struct intel_crtc *crtc)
{
	const struct intel_crtc_state *new_crtc_state =
		intel_atomic_get_new_crtc_state(state, crtc);
	struct drm_i915_private *dev_priv = to_i915(crtc->base.dev);
	enum pipe pipe = crtc->pipe;

	if (drm_WARN_ON(&dev_priv->drm, crtc->active))
		return;

	/*
	 * Sometimes spurious CPU pipe underruns happen during FDI
	 * training, at least with VGA+HDMI cloning. Suppress them.
	 *
	 * On ILK we get an occasional spurious CPU pipe underruns
	 * between eDP port A enable and vdd enable. Also PCH port
	 * enable seems to result in the occasional CPU pipe underrun.
	 *
	 * Spurious PCH underruns also occur during PCH enabling.
	 */
	intel_set_cpu_fifo_underrun_reporting(dev_priv, pipe, false);
	intel_set_pch_fifo_underrun_reporting(dev_priv, pipe, false);

	ilk_configure_cpu_transcoder(new_crtc_state);

	intel_set_pipe_src_size(new_crtc_state);

	crtc->active = true;

	intel_encoders_pre_enable(state, crtc);

	if (new_crtc_state->has_pch_encoder) {
		ilk_pch_pre_enable(state, crtc);
	} else {
		assert_fdi_tx_disabled(dev_priv, pipe);
		assert_fdi_rx_disabled(dev_priv, pipe);
	}

	ilk_pfit_enable(new_crtc_state);

	/*
	 * On ILK+ LUT must be loaded before the pipe is running but with
	 * clocks enabled
	 */
	intel_color_load_luts(new_crtc_state);
	intel_color_commit_noarm(new_crtc_state);
	intel_color_commit_arm(new_crtc_state);
	/* update DSPCNTR to configure gamma for pipe bottom color */
	intel_disable_primary_plane(new_crtc_state);

	intel_initial_watermarks(state, crtc);
	intel_enable_transcoder(new_crtc_state);

	if (new_crtc_state->has_pch_encoder)
		ilk_pch_enable(state, crtc);

	intel_crtc_vblank_on(new_crtc_state);

	intel_encoders_enable(state, crtc);

	if (HAS_PCH_CPT(dev_priv))
		intel_wait_for_pipe_scanline_moving(crtc);

	/*
	 * Must wait for vblank to avoid spurious PCH FIFO underruns.
	 * And a second vblank wait is needed at least on ILK with
	 * some interlaced HDMI modes. Let's do the double wait always
	 * in case there are more corner cases we don't know about.
	 */
	if (new_crtc_state->has_pch_encoder) {
		intel_crtc_wait_for_next_vblank(crtc);
		intel_crtc_wait_for_next_vblank(crtc);
	}
	intel_set_cpu_fifo_underrun_reporting(dev_priv, pipe, true);
	intel_set_pch_fifo_underrun_reporting(dev_priv, pipe, true);
}

/* Display WA #1180: WaDisableScalarClockGating: glk */
static bool glk_need_scaler_clock_gating_wa(const struct intel_crtc_state *crtc_state)
{
	struct drm_i915_private *i915 = to_i915(crtc_state->uapi.crtc->dev);

	return DISPLAY_VER(i915) == 10 && crtc_state->pch_pfit.enabled;
}

static void glk_pipe_scaler_clock_gating_wa(struct intel_crtc *crtc, bool enable)
{
	struct drm_i915_private *i915 = to_i915(crtc->base.dev);
	u32 mask = DPF_GATING_DIS | DPF_RAM_GATING_DIS | DPFR_GATING_DIS;

	intel_de_rmw(i915, CLKGATE_DIS_PSL(crtc->pipe),
		     mask, enable ? mask : 0);
}

static void hsw_set_linetime_wm(const struct intel_crtc_state *crtc_state)
{
	struct intel_crtc *crtc = to_intel_crtc(crtc_state->uapi.crtc);
	struct drm_i915_private *dev_priv = to_i915(crtc->base.dev);

	intel_de_write(dev_priv, WM_LINETIME(crtc->pipe),
		       HSW_LINETIME(crtc_state->linetime) |
		       HSW_IPS_LINETIME(crtc_state->ips_linetime));
}

static void hsw_set_frame_start_delay(const struct intel_crtc_state *crtc_state)
{
	struct intel_crtc *crtc = to_intel_crtc(crtc_state->uapi.crtc);
	struct drm_i915_private *i915 = to_i915(crtc->base.dev);

	intel_de_rmw(i915, hsw_chicken_trans_reg(i915, crtc_state->cpu_transcoder),
		     HSW_FRAME_START_DELAY_MASK,
		     HSW_FRAME_START_DELAY(crtc_state->framestart_delay - 1));
}

static void hsw_configure_cpu_transcoder(const struct intel_crtc_state *crtc_state)
{
	struct intel_crtc *crtc = to_intel_crtc(crtc_state->uapi.crtc);
	struct drm_i915_private *dev_priv = to_i915(crtc->base.dev);
	enum transcoder cpu_transcoder = crtc_state->cpu_transcoder;

	if (crtc_state->has_pch_encoder) {
		intel_cpu_transcoder_set_m1_n1(crtc, cpu_transcoder,
					       &crtc_state->fdi_m_n);
	} else if (intel_crtc_has_dp_encoder(crtc_state)) {
		intel_cpu_transcoder_set_m1_n1(crtc, cpu_transcoder,
					       &crtc_state->dp_m_n);
		intel_cpu_transcoder_set_m2_n2(crtc, cpu_transcoder,
					       &crtc_state->dp_m2_n2);
	}

	intel_set_transcoder_timings(crtc_state);
	if (HAS_VRR(dev_priv))
		intel_vrr_set_transcoder_timings(crtc_state);

	if (cpu_transcoder != TRANSCODER_EDP)
		intel_de_write(dev_priv, TRANS_MULT(dev_priv, cpu_transcoder),
			       crtc_state->pixel_multiplier - 1);

	hsw_set_frame_start_delay(crtc_state);

	hsw_set_transconf(crtc_state);
}

static void hsw_crtc_enable(struct intel_atomic_state *state,
			    struct intel_crtc *crtc)
{
	const struct intel_crtc_state *new_crtc_state =
		intel_atomic_get_new_crtc_state(state, crtc);
	struct drm_i915_private *dev_priv = to_i915(crtc->base.dev);
	enum transcoder cpu_transcoder = new_crtc_state->cpu_transcoder;
	struct intel_crtc *pipe_crtc;

	if (drm_WARN_ON(&dev_priv->drm, crtc->active))
		return;

	for_each_intel_crtc_in_pipe_mask_reverse(&dev_priv->drm, pipe_crtc,
						 intel_crtc_joined_pipe_mask(new_crtc_state))
		intel_dmc_enable_pipe(dev_priv, pipe_crtc->pipe);

	intel_encoders_pre_pll_enable(state, crtc);

	for_each_intel_crtc_in_pipe_mask_reverse(&dev_priv->drm, pipe_crtc,
						 intel_crtc_joined_pipe_mask(new_crtc_state)) {
		const struct intel_crtc_state *pipe_crtc_state =
			intel_atomic_get_new_crtc_state(state, pipe_crtc);

		if (pipe_crtc_state->shared_dpll)
			intel_enable_shared_dpll(pipe_crtc_state);
	}

	intel_encoders_pre_enable(state, crtc);

	for_each_intel_crtc_in_pipe_mask_reverse(&dev_priv->drm, pipe_crtc,
						 intel_crtc_joined_pipe_mask(new_crtc_state)) {
		const struct intel_crtc_state *pipe_crtc_state =
			intel_atomic_get_new_crtc_state(state, pipe_crtc);

		intel_dsc_enable(pipe_crtc_state);

		if (DISPLAY_VER(dev_priv) >= 13)
			intel_uncompressed_joiner_enable(pipe_crtc_state);

		intel_set_pipe_src_size(pipe_crtc_state);

		if (DISPLAY_VER(dev_priv) >= 9 || IS_BROADWELL(dev_priv))
			bdw_set_pipe_misc(pipe_crtc_state);
	}

	if (!transcoder_is_dsi(cpu_transcoder))
		hsw_configure_cpu_transcoder(new_crtc_state);

	for_each_intel_crtc_in_pipe_mask_reverse(&dev_priv->drm, pipe_crtc,
						 intel_crtc_joined_pipe_mask(new_crtc_state)) {
		const struct intel_crtc_state *pipe_crtc_state =
			intel_atomic_get_new_crtc_state(state, pipe_crtc);

		pipe_crtc->active = true;

		if (glk_need_scaler_clock_gating_wa(pipe_crtc_state))
			glk_pipe_scaler_clock_gating_wa(pipe_crtc, true);

		if (DISPLAY_VER(dev_priv) >= 9)
			skl_pfit_enable(pipe_crtc_state);
		else
			ilk_pfit_enable(pipe_crtc_state);

		/*
		 * On ILK+ LUT must be loaded before the pipe is running but with
		 * clocks enabled
		 */
		intel_color_load_luts(pipe_crtc_state);
		intel_color_commit_noarm(pipe_crtc_state);
		intel_color_commit_arm(pipe_crtc_state);
		/* update DSPCNTR to configure gamma/csc for pipe bottom color */
		if (DISPLAY_VER(dev_priv) < 9)
			intel_disable_primary_plane(pipe_crtc_state);

		hsw_set_linetime_wm(pipe_crtc_state);

		if (DISPLAY_VER(dev_priv) >= 11)
			icl_set_pipe_chicken(pipe_crtc_state);

		intel_initial_watermarks(state, pipe_crtc);
	}

	intel_encoders_enable(state, crtc);

	for_each_intel_crtc_in_pipe_mask_reverse(&dev_priv->drm, pipe_crtc,
						 intel_crtc_joined_pipe_mask(new_crtc_state)) {
		const struct intel_crtc_state *pipe_crtc_state =
			intel_atomic_get_new_crtc_state(state, pipe_crtc);
		enum pipe hsw_workaround_pipe;

		if (glk_need_scaler_clock_gating_wa(pipe_crtc_state)) {
			intel_crtc_wait_for_next_vblank(pipe_crtc);
			glk_pipe_scaler_clock_gating_wa(pipe_crtc, false);
		}

		/*
		 * If we change the relative order between pipe/planes
		 * enabling, we need to change the workaround.
		 */
		hsw_workaround_pipe = pipe_crtc_state->hsw_workaround_pipe;
		if (IS_HASWELL(dev_priv) && hsw_workaround_pipe != INVALID_PIPE) {
			struct intel_crtc *wa_crtc =
				intel_crtc_for_pipe(dev_priv, hsw_workaround_pipe);

			intel_crtc_wait_for_next_vblank(wa_crtc);
			intel_crtc_wait_for_next_vblank(wa_crtc);
		}
	}
}

void ilk_pfit_disable(const struct intel_crtc_state *old_crtc_state)
{
	struct intel_crtc *crtc = to_intel_crtc(old_crtc_state->uapi.crtc);
	struct drm_i915_private *dev_priv = to_i915(crtc->base.dev);
	enum pipe pipe = crtc->pipe;

	/* To avoid upsetting the power well on haswell only disable the pfit if
	 * it's in use. The hw state code will make sure we get this right. */
	if (!old_crtc_state->pch_pfit.enabled)
		return;

	intel_de_write_fw(dev_priv, PF_CTL(pipe), 0);
	intel_de_write_fw(dev_priv, PF_WIN_POS(pipe), 0);
	intel_de_write_fw(dev_priv, PF_WIN_SZ(pipe), 0);
}

static void ilk_crtc_disable(struct intel_atomic_state *state,
			     struct intel_crtc *crtc)
{
	const struct intel_crtc_state *old_crtc_state =
		intel_atomic_get_old_crtc_state(state, crtc);
	struct drm_i915_private *dev_priv = to_i915(crtc->base.dev);
	enum pipe pipe = crtc->pipe;

	/*
	 * Sometimes spurious CPU pipe underruns happen when the
	 * pipe is already disabled, but FDI RX/TX is still enabled.
	 * Happens at least with VGA+HDMI cloning. Suppress them.
	 */
	intel_set_cpu_fifo_underrun_reporting(dev_priv, pipe, false);
	intel_set_pch_fifo_underrun_reporting(dev_priv, pipe, false);

	intel_encoders_disable(state, crtc);

	intel_crtc_vblank_off(old_crtc_state);

	intel_disable_transcoder(old_crtc_state);

	ilk_pfit_disable(old_crtc_state);

	if (old_crtc_state->has_pch_encoder)
		ilk_pch_disable(state, crtc);

	intel_encoders_post_disable(state, crtc);

	if (old_crtc_state->has_pch_encoder)
		ilk_pch_post_disable(state, crtc);

	intel_set_cpu_fifo_underrun_reporting(dev_priv, pipe, true);
	intel_set_pch_fifo_underrun_reporting(dev_priv, pipe, true);

	intel_disable_shared_dpll(old_crtc_state);
}

static void hsw_crtc_disable(struct intel_atomic_state *state,
			     struct intel_crtc *crtc)
{
	const struct intel_crtc_state *old_crtc_state =
		intel_atomic_get_old_crtc_state(state, crtc);
	struct drm_i915_private *i915 = to_i915(crtc->base.dev);
	struct intel_crtc *pipe_crtc;

	/*
	 * FIXME collapse everything to one hook.
	 * Need care with mst->ddi interactions.
	 */
	intel_encoders_disable(state, crtc);
	intel_encoders_post_disable(state, crtc);

	for_each_intel_crtc_in_pipe_mask(&i915->drm, pipe_crtc,
					 intel_crtc_joined_pipe_mask(old_crtc_state)) {
		const struct intel_crtc_state *old_pipe_crtc_state =
			intel_atomic_get_old_crtc_state(state, pipe_crtc);

		intel_disable_shared_dpll(old_pipe_crtc_state);
	}

	intel_encoders_post_pll_disable(state, crtc);

	for_each_intel_crtc_in_pipe_mask(&i915->drm, pipe_crtc,
					 intel_crtc_joined_pipe_mask(old_crtc_state))
		intel_dmc_disable_pipe(i915, pipe_crtc->pipe);
}

static void i9xx_pfit_enable(const struct intel_crtc_state *crtc_state)
{
	struct intel_crtc *crtc = to_intel_crtc(crtc_state->uapi.crtc);
	struct drm_i915_private *dev_priv = to_i915(crtc->base.dev);

	if (!crtc_state->gmch_pfit.control)
		return;

	/*
	 * The panel fitter should only be adjusted whilst the pipe is disabled,
	 * according to register description and PRM.
	 */
	drm_WARN_ON(&dev_priv->drm,
		    intel_de_read(dev_priv, PFIT_CONTROL(dev_priv)) & PFIT_ENABLE);
	assert_transcoder_disabled(dev_priv, crtc_state->cpu_transcoder);

	intel_de_write(dev_priv, PFIT_PGM_RATIOS(dev_priv),
		       crtc_state->gmch_pfit.pgm_ratios);
	intel_de_write(dev_priv, PFIT_CONTROL(dev_priv),
		       crtc_state->gmch_pfit.control);

	/* Border color in case we don't scale up to the full screen. Black by
	 * default, change to something else for debugging. */
	intel_de_write(dev_priv, BCLRPAT(dev_priv, crtc->pipe), 0);
}

/* Prefer intel_encoder_is_combo() */
bool intel_phy_is_combo(struct drm_i915_private *dev_priv, enum phy phy)
{
	if (phy == PHY_NONE)
		return false;
	else if (IS_ALDERLAKE_S(dev_priv))
		return phy <= PHY_E;
	else if (IS_DG1(dev_priv) || IS_ROCKETLAKE(dev_priv))
		return phy <= PHY_D;
	else if (IS_JASPERLAKE(dev_priv) || IS_ELKHARTLAKE(dev_priv))
		return phy <= PHY_C;
	else if (IS_ALDERLAKE_P(dev_priv) || IS_DISPLAY_VER(dev_priv, 11, 12))
		return phy <= PHY_B;
	else
		/*
		 * DG2 outputs labelled as "combo PHY" in the bspec use
		 * SNPS PHYs with completely different programming,
		 * hence we always return false here.
		 */
		return false;
}

/* Prefer intel_encoder_is_tc() */
bool intel_phy_is_tc(struct drm_i915_private *dev_priv, enum phy phy)
{
	/*
	 * Discrete GPU phy's are not attached to FIA's to support TC
	 * subsystem Legacy or non-legacy, and only support native DP/HDMI
	 */
	if (IS_DGFX(dev_priv))
		return false;

	if (DISPLAY_VER(dev_priv) >= 13)
		return phy >= PHY_F && phy <= PHY_I;
	else if (IS_TIGERLAKE(dev_priv))
		return phy >= PHY_D && phy <= PHY_I;
	else if (IS_ICELAKE(dev_priv))
		return phy >= PHY_C && phy <= PHY_F;

	return false;
}

/* Prefer intel_encoder_is_snps() */
bool intel_phy_is_snps(struct drm_i915_private *dev_priv, enum phy phy)
{
	/*
	 * For DG2, and for DG2 only, all four "combo" ports and the TC1 port
	 * (PHY E) use Synopsis PHYs. See intel_phy_is_tc().
	 */
	return IS_DG2(dev_priv) && phy > PHY_NONE && phy <= PHY_E;
}

/* Prefer intel_encoder_to_phy() */
enum phy intel_port_to_phy(struct drm_i915_private *i915, enum port port)
{
	if (DISPLAY_VER(i915) >= 13 && port >= PORT_D_XELPD)
		return PHY_D + port - PORT_D_XELPD;
	else if (DISPLAY_VER(i915) >= 13 && port >= PORT_TC1)
		return PHY_F + port - PORT_TC1;
	else if (IS_ALDERLAKE_S(i915) && port >= PORT_TC1)
		return PHY_B + port - PORT_TC1;
	else if ((IS_DG1(i915) || IS_ROCKETLAKE(i915)) && port >= PORT_TC1)
		return PHY_C + port - PORT_TC1;
	else if ((IS_JASPERLAKE(i915) || IS_ELKHARTLAKE(i915)) &&
		 port == PORT_D)
		return PHY_A;

	return PHY_A + port - PORT_A;
}

/* Prefer intel_encoder_to_tc() */
enum tc_port intel_port_to_tc(struct drm_i915_private *dev_priv, enum port port)
{
	if (!intel_phy_is_tc(dev_priv, intel_port_to_phy(dev_priv, port)))
		return TC_PORT_NONE;

	if (DISPLAY_VER(dev_priv) >= 12)
		return TC_PORT_1 + port - PORT_TC1;
	else
		return TC_PORT_1 + port - PORT_C;
}

enum phy intel_encoder_to_phy(struct intel_encoder *encoder)
{
	struct drm_i915_private *i915 = to_i915(encoder->base.dev);

	return intel_port_to_phy(i915, encoder->port);
}

bool intel_encoder_is_combo(struct intel_encoder *encoder)
{
	struct drm_i915_private *i915 = to_i915(encoder->base.dev);

	return intel_phy_is_combo(i915, intel_encoder_to_phy(encoder));
}

bool intel_encoder_is_snps(struct intel_encoder *encoder)
{
	struct drm_i915_private *i915 = to_i915(encoder->base.dev);

	return intel_phy_is_snps(i915, intel_encoder_to_phy(encoder));
}

bool intel_encoder_is_tc(struct intel_encoder *encoder)
{
	struct drm_i915_private *i915 = to_i915(encoder->base.dev);

	return intel_phy_is_tc(i915, intel_encoder_to_phy(encoder));
}

enum tc_port intel_encoder_to_tc(struct intel_encoder *encoder)
{
	struct drm_i915_private *i915 = to_i915(encoder->base.dev);

	return intel_port_to_tc(i915, encoder->port);
}

enum intel_display_power_domain
intel_aux_power_domain(struct intel_digital_port *dig_port)
{
	struct drm_i915_private *i915 = to_i915(dig_port->base.base.dev);

	if (intel_tc_port_in_tbt_alt_mode(dig_port))
		return intel_display_power_tbt_aux_domain(i915, dig_port->aux_ch);

	return intel_display_power_legacy_aux_domain(i915, dig_port->aux_ch);
}

static void get_crtc_power_domains(struct intel_crtc_state *crtc_state,
				   struct intel_power_domain_mask *mask)
{
	struct intel_crtc *crtc = to_intel_crtc(crtc_state->uapi.crtc);
	struct drm_i915_private *dev_priv = to_i915(crtc->base.dev);
	enum transcoder cpu_transcoder = crtc_state->cpu_transcoder;
	struct drm_encoder *encoder;
	enum pipe pipe = crtc->pipe;

	bitmap_zero(mask->bits, POWER_DOMAIN_NUM);

	if (!crtc_state->hw.active)
		return;

	set_bit(POWER_DOMAIN_PIPE(pipe), mask->bits);
	set_bit(POWER_DOMAIN_TRANSCODER(cpu_transcoder), mask->bits);
	if (crtc_state->pch_pfit.enabled ||
	    crtc_state->pch_pfit.force_thru)
		set_bit(POWER_DOMAIN_PIPE_PANEL_FITTER(pipe), mask->bits);

	drm_for_each_encoder_mask(encoder, &dev_priv->drm,
				  crtc_state->uapi.encoder_mask) {
		struct intel_encoder *intel_encoder = to_intel_encoder(encoder);

		set_bit(intel_encoder->power_domain, mask->bits);
	}

	if (HAS_DDI(dev_priv) && crtc_state->has_audio)
		set_bit(POWER_DOMAIN_AUDIO_MMIO, mask->bits);

	if (crtc_state->shared_dpll)
		set_bit(POWER_DOMAIN_DISPLAY_CORE, mask->bits);

	if (crtc_state->dsc.compression_enable)
		set_bit(intel_dsc_power_domain(crtc, cpu_transcoder), mask->bits);
}

void intel_modeset_get_crtc_power_domains(struct intel_crtc_state *crtc_state,
					  struct intel_power_domain_mask *old_domains)
{
	struct intel_crtc *crtc = to_intel_crtc(crtc_state->uapi.crtc);
	struct drm_i915_private *dev_priv = to_i915(crtc->base.dev);
	enum intel_display_power_domain domain;
	struct intel_power_domain_mask domains, new_domains;

	get_crtc_power_domains(crtc_state, &domains);

	bitmap_andnot(new_domains.bits,
		      domains.bits,
		      crtc->enabled_power_domains.mask.bits,
		      POWER_DOMAIN_NUM);
	bitmap_andnot(old_domains->bits,
		      crtc->enabled_power_domains.mask.bits,
		      domains.bits,
		      POWER_DOMAIN_NUM);

	for_each_power_domain(domain, &new_domains)
		intel_display_power_get_in_set(dev_priv,
					       &crtc->enabled_power_domains,
					       domain);
}

void intel_modeset_put_crtc_power_domains(struct intel_crtc *crtc,
					  struct intel_power_domain_mask *domains)
{
	intel_display_power_put_mask_in_set(to_i915(crtc->base.dev),
					    &crtc->enabled_power_domains,
					    domains);
}

static void i9xx_configure_cpu_transcoder(const struct intel_crtc_state *crtc_state)
{
	struct intel_crtc *crtc = to_intel_crtc(crtc_state->uapi.crtc);
	enum transcoder cpu_transcoder = crtc_state->cpu_transcoder;

	if (intel_crtc_has_dp_encoder(crtc_state)) {
		intel_cpu_transcoder_set_m1_n1(crtc, cpu_transcoder,
					       &crtc_state->dp_m_n);
		intel_cpu_transcoder_set_m2_n2(crtc, cpu_transcoder,
					       &crtc_state->dp_m2_n2);
	}

	intel_set_transcoder_timings(crtc_state);

	i9xx_set_pipeconf(crtc_state);
}

static void valleyview_crtc_enable(struct intel_atomic_state *state,
				   struct intel_crtc *crtc)
{
	const struct intel_crtc_state *new_crtc_state =
		intel_atomic_get_new_crtc_state(state, crtc);
	struct drm_i915_private *dev_priv = to_i915(crtc->base.dev);
	enum pipe pipe = crtc->pipe;

	if (drm_WARN_ON(&dev_priv->drm, crtc->active))
		return;

	i9xx_configure_cpu_transcoder(new_crtc_state);

	intel_set_pipe_src_size(new_crtc_state);

	intel_de_write(dev_priv, VLV_PIPE_MSA_MISC(pipe), 0);

	if (IS_CHERRYVIEW(dev_priv) && pipe == PIPE_B) {
		intel_de_write(dev_priv, CHV_BLEND(dev_priv, pipe),
			       CHV_BLEND_LEGACY);
		intel_de_write(dev_priv, CHV_CANVAS(dev_priv, pipe), 0);
	}

	crtc->active = true;

	intel_set_cpu_fifo_underrun_reporting(dev_priv, pipe, true);

	intel_encoders_pre_pll_enable(state, crtc);

	if (IS_CHERRYVIEW(dev_priv))
		chv_enable_pll(new_crtc_state);
	else
		vlv_enable_pll(new_crtc_state);

	intel_encoders_pre_enable(state, crtc);

	i9xx_pfit_enable(new_crtc_state);

	intel_color_load_luts(new_crtc_state);
	intel_color_commit_noarm(new_crtc_state);
	intel_color_commit_arm(new_crtc_state);
	/* update DSPCNTR to configure gamma for pipe bottom color */
	intel_disable_primary_plane(new_crtc_state);

	intel_initial_watermarks(state, crtc);
	intel_enable_transcoder(new_crtc_state);

	intel_crtc_vblank_on(new_crtc_state);

	intel_encoders_enable(state, crtc);
}

static void i9xx_crtc_enable(struct intel_atomic_state *state,
			     struct intel_crtc *crtc)
{
	const struct intel_crtc_state *new_crtc_state =
		intel_atomic_get_new_crtc_state(state, crtc);
	struct drm_i915_private *dev_priv = to_i915(crtc->base.dev);
	enum pipe pipe = crtc->pipe;

	if (drm_WARN_ON(&dev_priv->drm, crtc->active))
		return;

	i9xx_configure_cpu_transcoder(new_crtc_state);

	intel_set_pipe_src_size(new_crtc_state);

	crtc->active = true;

	if (DISPLAY_VER(dev_priv) != 2)
		intel_set_cpu_fifo_underrun_reporting(dev_priv, pipe, true);

	intel_encoders_pre_enable(state, crtc);

	i9xx_enable_pll(new_crtc_state);

	i9xx_pfit_enable(new_crtc_state);

	intel_color_load_luts(new_crtc_state);
	intel_color_commit_noarm(new_crtc_state);
	intel_color_commit_arm(new_crtc_state);
	/* update DSPCNTR to configure gamma for pipe bottom color */
	intel_disable_primary_plane(new_crtc_state);

	if (!intel_initial_watermarks(state, crtc))
		intel_update_watermarks(dev_priv);
	intel_enable_transcoder(new_crtc_state);

	intel_crtc_vblank_on(new_crtc_state);

	intel_encoders_enable(state, crtc);

	/* prevents spurious underruns */
	if (DISPLAY_VER(dev_priv) == 2)
		intel_crtc_wait_for_next_vblank(crtc);
}

static void i9xx_pfit_disable(const struct intel_crtc_state *old_crtc_state)
{
	struct intel_crtc *crtc = to_intel_crtc(old_crtc_state->uapi.crtc);
	struct drm_i915_private *dev_priv = to_i915(crtc->base.dev);

	if (!old_crtc_state->gmch_pfit.control)
		return;

	assert_transcoder_disabled(dev_priv, old_crtc_state->cpu_transcoder);

	drm_dbg_kms(&dev_priv->drm, "disabling pfit, current: 0x%08x\n",
		    intel_de_read(dev_priv, PFIT_CONTROL(dev_priv)));
	intel_de_write(dev_priv, PFIT_CONTROL(dev_priv), 0);
}

static void i9xx_crtc_disable(struct intel_atomic_state *state,
			      struct intel_crtc *crtc)
{
	struct intel_crtc_state *old_crtc_state =
		intel_atomic_get_old_crtc_state(state, crtc);
	struct drm_i915_private *dev_priv = to_i915(crtc->base.dev);
	enum pipe pipe = crtc->pipe;

	/*
	 * On gen2 planes are double buffered but the pipe isn't, so we must
	 * wait for planes to fully turn off before disabling the pipe.
	 */
	if (DISPLAY_VER(dev_priv) == 2)
		intel_crtc_wait_for_next_vblank(crtc);

	intel_encoders_disable(state, crtc);

	intel_crtc_vblank_off(old_crtc_state);

	intel_disable_transcoder(old_crtc_state);

	i9xx_pfit_disable(old_crtc_state);

	intel_encoders_post_disable(state, crtc);

	if (!intel_crtc_has_type(old_crtc_state, INTEL_OUTPUT_DSI)) {
		if (IS_CHERRYVIEW(dev_priv))
			chv_disable_pll(dev_priv, pipe);
		else if (IS_VALLEYVIEW(dev_priv))
			vlv_disable_pll(dev_priv, pipe);
		else
			i9xx_disable_pll(old_crtc_state);
	}

	intel_encoders_post_pll_disable(state, crtc);

	if (DISPLAY_VER(dev_priv) != 2)
		intel_set_cpu_fifo_underrun_reporting(dev_priv, pipe, false);

	if (!dev_priv->display.funcs.wm->initial_watermarks)
		intel_update_watermarks(dev_priv);

	/* clock the pipe down to 640x480@60 to potentially save power */
	if (IS_I830(dev_priv))
		i830_enable_pipe(dev_priv, pipe);
}

void intel_encoder_destroy(struct drm_encoder *encoder)
{
	struct intel_encoder *intel_encoder = to_intel_encoder(encoder);

	drm_encoder_cleanup(encoder);
	kfree(intel_encoder);
}

static bool intel_crtc_supports_double_wide(const struct intel_crtc *crtc)
{
	const struct drm_i915_private *dev_priv = to_i915(crtc->base.dev);

	/* GDG double wide on either pipe, otherwise pipe A only */
	return DISPLAY_VER(dev_priv) < 4 &&
		(crtc->pipe == PIPE_A || IS_I915G(dev_priv));
}

static u32 ilk_pipe_pixel_rate(const struct intel_crtc_state *crtc_state)
{
	u32 pixel_rate = crtc_state->hw.pipe_mode.crtc_clock;
	struct drm_rect src;

	/*
	 * We only use IF-ID interlacing. If we ever use
	 * PF-ID we'll need to adjust the pixel_rate here.
	 */

	if (!crtc_state->pch_pfit.enabled)
		return pixel_rate;

	drm_rect_init(&src, 0, 0,
		      drm_rect_width(&crtc_state->pipe_src) << 16,
		      drm_rect_height(&crtc_state->pipe_src) << 16);

	return intel_adjusted_rate(&src, &crtc_state->pch_pfit.dst,
				   pixel_rate);
}

static void intel_mode_from_crtc_timings(struct drm_display_mode *mode,
					 const struct drm_display_mode *timings)
{
	mode->hdisplay = timings->crtc_hdisplay;
	mode->htotal = timings->crtc_htotal;
	mode->hsync_start = timings->crtc_hsync_start;
	mode->hsync_end = timings->crtc_hsync_end;

	mode->vdisplay = timings->crtc_vdisplay;
	mode->vtotal = timings->crtc_vtotal;
	mode->vsync_start = timings->crtc_vsync_start;
	mode->vsync_end = timings->crtc_vsync_end;

	mode->flags = timings->flags;
	mode->type = DRM_MODE_TYPE_DRIVER;

	mode->clock = timings->crtc_clock;

	drm_mode_set_name(mode);
}

static void intel_crtc_compute_pixel_rate(struct intel_crtc_state *crtc_state)
{
	struct drm_i915_private *dev_priv = to_i915(crtc_state->uapi.crtc->dev);

	if (HAS_GMCH(dev_priv))
		/* FIXME calculate proper pipe pixel rate for GMCH pfit */
		crtc_state->pixel_rate =
			crtc_state->hw.pipe_mode.crtc_clock;
	else
		crtc_state->pixel_rate =
			ilk_pipe_pixel_rate(crtc_state);
}

static void intel_joiner_adjust_timings(const struct intel_crtc_state *crtc_state,
					struct drm_display_mode *mode)
{
	int num_pipes = intel_joiner_num_pipes(crtc_state);

	if (num_pipes < 2)
		return;

	mode->crtc_clock /= num_pipes;
	mode->crtc_hdisplay /= num_pipes;
	mode->crtc_hblank_start /= num_pipes;
	mode->crtc_hblank_end /= num_pipes;
	mode->crtc_hsync_start /= num_pipes;
	mode->crtc_hsync_end /= num_pipes;
	mode->crtc_htotal /= num_pipes;
}

static void intel_splitter_adjust_timings(const struct intel_crtc_state *crtc_state,
					  struct drm_display_mode *mode)
{
	int overlap = crtc_state->splitter.pixel_overlap;
	int n = crtc_state->splitter.link_count;

	if (!crtc_state->splitter.enable)
		return;

	/*
	 * eDP MSO uses segment timings from EDID for transcoder
	 * timings, but full mode for everything else.
	 *
	 * h_full = (h_segment - pixel_overlap) * link_count
	 */
	mode->crtc_hdisplay = (mode->crtc_hdisplay - overlap) * n;
	mode->crtc_hblank_start = (mode->crtc_hblank_start - overlap) * n;
	mode->crtc_hblank_end = (mode->crtc_hblank_end - overlap) * n;
	mode->crtc_hsync_start = (mode->crtc_hsync_start - overlap) * n;
	mode->crtc_hsync_end = (mode->crtc_hsync_end - overlap) * n;
	mode->crtc_htotal = (mode->crtc_htotal - overlap) * n;
	mode->crtc_clock *= n;
}

static void intel_crtc_readout_derived_state(struct intel_crtc_state *crtc_state)
{
	struct drm_display_mode *mode = &crtc_state->hw.mode;
	struct drm_display_mode *pipe_mode = &crtc_state->hw.pipe_mode;
	struct drm_display_mode *adjusted_mode = &crtc_state->hw.adjusted_mode;

	/*
	 * Start with the adjusted_mode crtc timings, which
	 * have been filled with the transcoder timings.
	 */
	drm_mode_copy(pipe_mode, adjusted_mode);

	/* Expand MSO per-segment transcoder timings to full */
	intel_splitter_adjust_timings(crtc_state, pipe_mode);

	/*
	 * We want the full numbers in adjusted_mode normal timings,
	 * adjusted_mode crtc timings are left with the raw transcoder
	 * timings.
	 */
	intel_mode_from_crtc_timings(adjusted_mode, pipe_mode);

	/* Populate the "user" mode with full numbers */
	drm_mode_copy(mode, pipe_mode);
	intel_mode_from_crtc_timings(mode, mode);
	mode->hdisplay = drm_rect_width(&crtc_state->pipe_src) *
		(intel_joiner_num_pipes(crtc_state) ?: 1);
	mode->vdisplay = drm_rect_height(&crtc_state->pipe_src);

	/* Derive per-pipe timings in case joiner is used */
	intel_joiner_adjust_timings(crtc_state, pipe_mode);
	intel_mode_from_crtc_timings(pipe_mode, pipe_mode);

	intel_crtc_compute_pixel_rate(crtc_state);
}

void intel_encoder_get_config(struct intel_encoder *encoder,
			      struct intel_crtc_state *crtc_state)
{
	encoder->get_config(encoder, crtc_state);

	intel_crtc_readout_derived_state(crtc_state);
}

static void intel_joiner_compute_pipe_src(struct intel_crtc_state *crtc_state)
{
	int num_pipes = intel_joiner_num_pipes(crtc_state);
	int width, height;

	if (num_pipes < 2)
		return;

	width = drm_rect_width(&crtc_state->pipe_src);
	height = drm_rect_height(&crtc_state->pipe_src);

	drm_rect_init(&crtc_state->pipe_src, 0, 0,
		      width / num_pipes, height);
}

static int intel_crtc_compute_pipe_src(struct intel_crtc_state *crtc_state)
{
	struct intel_crtc *crtc = to_intel_crtc(crtc_state->uapi.crtc);
	struct drm_i915_private *i915 = to_i915(crtc->base.dev);

	intel_joiner_compute_pipe_src(crtc_state);

	/*
	 * Pipe horizontal size must be even in:
	 * - DVO ganged mode
	 * - LVDS dual channel mode
	 * - Double wide pipe
	 */
	if (drm_rect_width(&crtc_state->pipe_src) & 1) {
		if (crtc_state->double_wide) {
			drm_dbg_kms(&i915->drm,
				    "[CRTC:%d:%s] Odd pipe source width not supported with double wide pipe\n",
				    crtc->base.base.id, crtc->base.name);
			return -EINVAL;
		}

		if (intel_crtc_has_type(crtc_state, INTEL_OUTPUT_LVDS) &&
		    intel_is_dual_link_lvds(i915)) {
			drm_dbg_kms(&i915->drm,
				    "[CRTC:%d:%s] Odd pipe source width not supported with dual link LVDS\n",
				    crtc->base.base.id, crtc->base.name);
			return -EINVAL;
		}
	}

	return 0;
}

static int intel_crtc_compute_pipe_mode(struct intel_crtc_state *crtc_state)
{
	struct intel_crtc *crtc = to_intel_crtc(crtc_state->uapi.crtc);
	struct drm_i915_private *i915 = to_i915(crtc->base.dev);
	struct drm_display_mode *adjusted_mode = &crtc_state->hw.adjusted_mode;
	struct drm_display_mode *pipe_mode = &crtc_state->hw.pipe_mode;
	int clock_limit = i915->display.cdclk.max_dotclk_freq;

	/*
	 * Start with the adjusted_mode crtc timings, which
	 * have been filled with the transcoder timings.
	 */
	drm_mode_copy(pipe_mode, adjusted_mode);

	/* Expand MSO per-segment transcoder timings to full */
	intel_splitter_adjust_timings(crtc_state, pipe_mode);

	/* Derive per-pipe timings in case joiner is used */
	intel_joiner_adjust_timings(crtc_state, pipe_mode);
	intel_mode_from_crtc_timings(pipe_mode, pipe_mode);

	if (DISPLAY_VER(i915) < 4) {
		clock_limit = i915->display.cdclk.max_cdclk_freq * 9 / 10;

		/*
		 * Enable double wide mode when the dot clock
		 * is > 90% of the (display) core speed.
		 */
		if (intel_crtc_supports_double_wide(crtc) &&
		    pipe_mode->crtc_clock > clock_limit) {
			clock_limit = i915->display.cdclk.max_dotclk_freq;
			crtc_state->double_wide = true;
		}
	}

	if (pipe_mode->crtc_clock > clock_limit) {
		drm_dbg_kms(&i915->drm,
			    "[CRTC:%d:%s] requested pixel clock (%d kHz) too high (max: %d kHz, double wide: %s)\n",
			    crtc->base.base.id, crtc->base.name,
			    pipe_mode->crtc_clock, clock_limit,
			    str_yes_no(crtc_state->double_wide));
		return -EINVAL;
	}

	return 0;
}

static int intel_crtc_compute_config(struct intel_atomic_state *state,
				     struct intel_crtc *crtc)
{
	struct intel_crtc_state *crtc_state =
		intel_atomic_get_new_crtc_state(state, crtc);
	int ret;

	ret = intel_dpll_crtc_compute_clock(state, crtc);
	if (ret)
		return ret;

	ret = intel_crtc_compute_pipe_src(crtc_state);
	if (ret)
		return ret;

	ret = intel_crtc_compute_pipe_mode(crtc_state);
	if (ret)
		return ret;

	intel_crtc_compute_pixel_rate(crtc_state);

	if (crtc_state->has_pch_encoder)
		return ilk_fdi_compute_config(crtc, crtc_state);

	return 0;
}

static void
intel_reduce_m_n_ratio(u32 *num, u32 *den)
{
	while (*num > DATA_LINK_M_N_MASK ||
	       *den > DATA_LINK_M_N_MASK) {
		*num >>= 1;
		*den >>= 1;
	}
}

static void compute_m_n(u32 *ret_m, u32 *ret_n,
			u32 m, u32 n, u32 constant_n)
{
	if (constant_n)
		*ret_n = constant_n;
	else
		*ret_n = min_t(unsigned int, roundup_pow_of_two(n), DATA_LINK_N_MAX);

	*ret_m = div_u64(mul_u32_u32(m, *ret_n), n);
	intel_reduce_m_n_ratio(ret_m, ret_n);
}

void
intel_link_compute_m_n(u16 bits_per_pixel_x16, int nlanes,
		       int pixel_clock, int link_clock,
		       int bw_overhead,
		       struct intel_link_m_n *m_n)
{
	u32 link_symbol_clock = intel_dp_link_symbol_clock(link_clock);
	u32 data_m = intel_dp_effective_data_rate(pixel_clock, bits_per_pixel_x16,
						  bw_overhead);
	u32 data_n = drm_dp_max_dprx_data_rate(link_clock, nlanes);

	/*
	 * Windows/BIOS uses fixed M/N values always. Follow suit.
	 *
	 * Also several DP dongles in particular seem to be fussy
	 * about too large link M/N values. Presumably the 20bit
	 * value used by Windows/BIOS is acceptable to everyone.
	 */
	m_n->tu = 64;
	compute_m_n(&m_n->data_m, &m_n->data_n,
		    data_m, data_n,
		    0x8000000);

	compute_m_n(&m_n->link_m, &m_n->link_n,
		    pixel_clock, link_symbol_clock,
		    0x80000);
}

void intel_panel_sanitize_ssc(struct drm_i915_private *dev_priv)
{
	/*
	 * There may be no VBT; and if the BIOS enabled SSC we can
	 * just keep using it to avoid unnecessary flicker.  Whereas if the
	 * BIOS isn't using it, don't assume it will work even if the VBT
	 * indicates as much.
	 */
	if (HAS_PCH_IBX(dev_priv) || HAS_PCH_CPT(dev_priv)) {
		bool bios_lvds_use_ssc = intel_de_read(dev_priv,
						       PCH_DREF_CONTROL) &
			DREF_SSC1_ENABLE;

		if (dev_priv->display.vbt.lvds_use_ssc != bios_lvds_use_ssc) {
			drm_dbg_kms(&dev_priv->drm,
				    "SSC %s by BIOS, overriding VBT which says %s\n",
				    str_enabled_disabled(bios_lvds_use_ssc),
				    str_enabled_disabled(dev_priv->display.vbt.lvds_use_ssc));
			dev_priv->display.vbt.lvds_use_ssc = bios_lvds_use_ssc;
		}
	}
}

void intel_zero_m_n(struct intel_link_m_n *m_n)
{
	/* corresponds to 0 register value */
	memset(m_n, 0, sizeof(*m_n));
	m_n->tu = 1;
}

void intel_set_m_n(struct drm_i915_private *i915,
		   const struct intel_link_m_n *m_n,
		   i915_reg_t data_m_reg, i915_reg_t data_n_reg,
		   i915_reg_t link_m_reg, i915_reg_t link_n_reg)
{
	intel_de_write(i915, data_m_reg, TU_SIZE(m_n->tu) | m_n->data_m);
	intel_de_write(i915, data_n_reg, m_n->data_n);
	intel_de_write(i915, link_m_reg, m_n->link_m);
	/*
	 * On BDW+ writing LINK_N arms the double buffered update
	 * of all the M/N registers, so it must be written last.
	 */
	intel_de_write(i915, link_n_reg, m_n->link_n);
}

bool intel_cpu_transcoder_has_m2_n2(struct drm_i915_private *dev_priv,
				    enum transcoder transcoder)
{
	if (IS_HASWELL(dev_priv))
		return transcoder == TRANSCODER_EDP;

	return IS_DISPLAY_VER(dev_priv, 5, 7) || IS_CHERRYVIEW(dev_priv);
}

void intel_cpu_transcoder_set_m1_n1(struct intel_crtc *crtc,
				    enum transcoder transcoder,
				    const struct intel_link_m_n *m_n)
{
	struct drm_i915_private *dev_priv = to_i915(crtc->base.dev);
	enum pipe pipe = crtc->pipe;

	if (DISPLAY_VER(dev_priv) >= 5)
		intel_set_m_n(dev_priv, m_n,
			      PIPE_DATA_M1(dev_priv, transcoder),
			      PIPE_DATA_N1(dev_priv, transcoder),
			      PIPE_LINK_M1(dev_priv, transcoder),
			      PIPE_LINK_N1(dev_priv, transcoder));
	else
		intel_set_m_n(dev_priv, m_n,
			      PIPE_DATA_M_G4X(pipe), PIPE_DATA_N_G4X(pipe),
			      PIPE_LINK_M_G4X(pipe), PIPE_LINK_N_G4X(pipe));
}

void intel_cpu_transcoder_set_m2_n2(struct intel_crtc *crtc,
				    enum transcoder transcoder,
				    const struct intel_link_m_n *m_n)
{
	struct drm_i915_private *dev_priv = to_i915(crtc->base.dev);

	if (!intel_cpu_transcoder_has_m2_n2(dev_priv, transcoder))
		return;

	intel_set_m_n(dev_priv, m_n,
		      PIPE_DATA_M2(dev_priv, transcoder),
		      PIPE_DATA_N2(dev_priv, transcoder),
		      PIPE_LINK_M2(dev_priv, transcoder),
		      PIPE_LINK_N2(dev_priv, transcoder));
}

static void intel_set_transcoder_timings(const struct intel_crtc_state *crtc_state)
{
	struct intel_crtc *crtc = to_intel_crtc(crtc_state->uapi.crtc);
	struct drm_i915_private *dev_priv = to_i915(crtc->base.dev);
	enum pipe pipe = crtc->pipe;
	enum transcoder cpu_transcoder = crtc_state->cpu_transcoder;
	const struct drm_display_mode *adjusted_mode = &crtc_state->hw.adjusted_mode;
	u32 crtc_vdisplay, crtc_vtotal, crtc_vblank_start, crtc_vblank_end;
	int vsyncshift = 0;

	/* We need to be careful not to changed the adjusted mode, for otherwise
	 * the hw state checker will get angry at the mismatch. */
	crtc_vdisplay = adjusted_mode->crtc_vdisplay;
	crtc_vtotal = adjusted_mode->crtc_vtotal;
	crtc_vblank_start = adjusted_mode->crtc_vblank_start;
	crtc_vblank_end = adjusted_mode->crtc_vblank_end;

	if (adjusted_mode->flags & DRM_MODE_FLAG_INTERLACE) {
		/* the chip adds 2 halflines automatically */
		crtc_vtotal -= 1;
		crtc_vblank_end -= 1;

		if (intel_crtc_has_type(crtc_state, INTEL_OUTPUT_SDVO))
			vsyncshift = (adjusted_mode->crtc_htotal - 1) / 2;
		else
			vsyncshift = adjusted_mode->crtc_hsync_start -
				adjusted_mode->crtc_htotal / 2;
		if (vsyncshift < 0)
			vsyncshift += adjusted_mode->crtc_htotal;
	}

	/*
	 * VBLANK_START no longer works on ADL+, instead we must use
	 * TRANS_SET_CONTEXT_LATENCY to configure the pipe vblank start.
	 */
	if (DISPLAY_VER(dev_priv) >= 13) {
		intel_de_write(dev_priv,
			       TRANS_SET_CONTEXT_LATENCY(dev_priv, cpu_transcoder),
			       crtc_vblank_start - crtc_vdisplay);

		/*
		 * VBLANK_START not used by hw, just clear it
		 * to make it stand out in register dumps.
		 */
		crtc_vblank_start = 1;
	}

	if (DISPLAY_VER(dev_priv) >= 4)
		intel_de_write(dev_priv,
			       TRANS_VSYNCSHIFT(dev_priv, cpu_transcoder),
			       vsyncshift);

	intel_de_write(dev_priv, TRANS_HTOTAL(dev_priv, cpu_transcoder),
		       HACTIVE(adjusted_mode->crtc_hdisplay - 1) |
		       HTOTAL(adjusted_mode->crtc_htotal - 1));
	intel_de_write(dev_priv, TRANS_HBLANK(dev_priv, cpu_transcoder),
		       HBLANK_START(adjusted_mode->crtc_hblank_start - 1) |
		       HBLANK_END(adjusted_mode->crtc_hblank_end - 1));
	intel_de_write(dev_priv, TRANS_HSYNC(dev_priv, cpu_transcoder),
		       HSYNC_START(adjusted_mode->crtc_hsync_start - 1) |
		       HSYNC_END(adjusted_mode->crtc_hsync_end - 1));

	intel_de_write(dev_priv, TRANS_VTOTAL(dev_priv, cpu_transcoder),
		       VACTIVE(crtc_vdisplay - 1) |
		       VTOTAL(crtc_vtotal - 1));
	intel_de_write(dev_priv, TRANS_VBLANK(dev_priv, cpu_transcoder),
		       VBLANK_START(crtc_vblank_start - 1) |
		       VBLANK_END(crtc_vblank_end - 1));
	intel_de_write(dev_priv, TRANS_VSYNC(dev_priv, cpu_transcoder),
		       VSYNC_START(adjusted_mode->crtc_vsync_start - 1) |
		       VSYNC_END(adjusted_mode->crtc_vsync_end - 1));

	/* Workaround: when the EDP input selection is B, the VTOTAL_B must be
	 * programmed with the VTOTAL_EDP value. Same for VTOTAL_C. This is
	 * documented on the DDI_FUNC_CTL register description, EDP Input Select
	 * bits. */
	if (IS_HASWELL(dev_priv) && cpu_transcoder == TRANSCODER_EDP &&
	    (pipe == PIPE_B || pipe == PIPE_C))
		intel_de_write(dev_priv, TRANS_VTOTAL(dev_priv, pipe),
			       VACTIVE(crtc_vdisplay - 1) |
			       VTOTAL(crtc_vtotal - 1));
}

static void intel_set_transcoder_timings_lrr(const struct intel_crtc_state *crtc_state)
{
	struct intel_crtc *crtc = to_intel_crtc(crtc_state->uapi.crtc);
	struct drm_i915_private *dev_priv = to_i915(crtc->base.dev);
	enum transcoder cpu_transcoder = crtc_state->cpu_transcoder;
	const struct drm_display_mode *adjusted_mode = &crtc_state->hw.adjusted_mode;
	u32 crtc_vdisplay, crtc_vtotal, crtc_vblank_start, crtc_vblank_end;

	crtc_vdisplay = adjusted_mode->crtc_vdisplay;
	crtc_vtotal = adjusted_mode->crtc_vtotal;
	crtc_vblank_start = adjusted_mode->crtc_vblank_start;
	crtc_vblank_end = adjusted_mode->crtc_vblank_end;

	drm_WARN_ON(&dev_priv->drm, adjusted_mode->flags & DRM_MODE_FLAG_INTERLACE);

	/*
	 * The hardware actually ignores TRANS_VBLANK.VBLANK_END in DP mode.
	 * But let's write it anyway to keep the state checker happy.
	 */
	intel_de_write(dev_priv, TRANS_VBLANK(dev_priv, cpu_transcoder),
		       VBLANK_START(crtc_vblank_start - 1) |
		       VBLANK_END(crtc_vblank_end - 1));
	/*
	 * The double buffer latch point for TRANS_VTOTAL
	 * is the transcoder's undelayed vblank.
	 */
	intel_de_write(dev_priv, TRANS_VTOTAL(dev_priv, cpu_transcoder),
		       VACTIVE(crtc_vdisplay - 1) |
		       VTOTAL(crtc_vtotal - 1));
}

static void intel_set_pipe_src_size(const struct intel_crtc_state *crtc_state)
{
	struct intel_crtc *crtc = to_intel_crtc(crtc_state->uapi.crtc);
	struct drm_i915_private *dev_priv = to_i915(crtc->base.dev);
	int width = drm_rect_width(&crtc_state->pipe_src);
	int height = drm_rect_height(&crtc_state->pipe_src);
	enum pipe pipe = crtc->pipe;

	/* pipesrc controls the size that is scaled from, which should
	 * always be the user's requested size.
	 */
	intel_de_write(dev_priv, PIPESRC(dev_priv, pipe),
		       PIPESRC_WIDTH(width - 1) | PIPESRC_HEIGHT(height - 1));
}

static bool intel_pipe_is_interlaced(const struct intel_crtc_state *crtc_state)
{
	struct drm_i915_private *dev_priv = to_i915(crtc_state->uapi.crtc->dev);
	enum transcoder cpu_transcoder = crtc_state->cpu_transcoder;

	if (DISPLAY_VER(dev_priv) == 2)
		return false;

	if (DISPLAY_VER(dev_priv) >= 9 ||
	    IS_BROADWELL(dev_priv) || IS_HASWELL(dev_priv))
		return intel_de_read(dev_priv,
				     TRANSCONF(dev_priv, cpu_transcoder)) & TRANSCONF_INTERLACE_MASK_HSW;
	else
		return intel_de_read(dev_priv,
				     TRANSCONF(dev_priv, cpu_transcoder)) & TRANSCONF_INTERLACE_MASK;
}

static void intel_get_transcoder_timings(struct intel_crtc *crtc,
					 struct intel_crtc_state *pipe_config)
{
	struct drm_device *dev = crtc->base.dev;
	struct drm_i915_private *dev_priv = to_i915(dev);
	enum transcoder cpu_transcoder = pipe_config->cpu_transcoder;
	struct drm_display_mode *adjusted_mode = &pipe_config->hw.adjusted_mode;
	u32 tmp;

	tmp = intel_de_read(dev_priv, TRANS_HTOTAL(dev_priv, cpu_transcoder));
	adjusted_mode->crtc_hdisplay = REG_FIELD_GET(HACTIVE_MASK, tmp) + 1;
	adjusted_mode->crtc_htotal = REG_FIELD_GET(HTOTAL_MASK, tmp) + 1;

	if (!transcoder_is_dsi(cpu_transcoder)) {
		tmp = intel_de_read(dev_priv,
				    TRANS_HBLANK(dev_priv, cpu_transcoder));
		adjusted_mode->crtc_hblank_start = REG_FIELD_GET(HBLANK_START_MASK, tmp) + 1;
		adjusted_mode->crtc_hblank_end = REG_FIELD_GET(HBLANK_END_MASK, tmp) + 1;
	}

	tmp = intel_de_read(dev_priv, TRANS_HSYNC(dev_priv, cpu_transcoder));
	adjusted_mode->crtc_hsync_start = REG_FIELD_GET(HSYNC_START_MASK, tmp) + 1;
	adjusted_mode->crtc_hsync_end = REG_FIELD_GET(HSYNC_END_MASK, tmp) + 1;

	tmp = intel_de_read(dev_priv, TRANS_VTOTAL(dev_priv, cpu_transcoder));
	adjusted_mode->crtc_vdisplay = REG_FIELD_GET(VACTIVE_MASK, tmp) + 1;
	adjusted_mode->crtc_vtotal = REG_FIELD_GET(VTOTAL_MASK, tmp) + 1;

	/* FIXME TGL+ DSI transcoders have this! */
	if (!transcoder_is_dsi(cpu_transcoder)) {
		tmp = intel_de_read(dev_priv,
				    TRANS_VBLANK(dev_priv, cpu_transcoder));
		adjusted_mode->crtc_vblank_start = REG_FIELD_GET(VBLANK_START_MASK, tmp) + 1;
		adjusted_mode->crtc_vblank_end = REG_FIELD_GET(VBLANK_END_MASK, tmp) + 1;
	}
	tmp = intel_de_read(dev_priv, TRANS_VSYNC(dev_priv, cpu_transcoder));
	adjusted_mode->crtc_vsync_start = REG_FIELD_GET(VSYNC_START_MASK, tmp) + 1;
	adjusted_mode->crtc_vsync_end = REG_FIELD_GET(VSYNC_END_MASK, tmp) + 1;

	if (intel_pipe_is_interlaced(pipe_config)) {
		adjusted_mode->flags |= DRM_MODE_FLAG_INTERLACE;
		adjusted_mode->crtc_vtotal += 1;
		adjusted_mode->crtc_vblank_end += 1;
	}

	if (DISPLAY_VER(dev_priv) >= 13 && !transcoder_is_dsi(cpu_transcoder))
		adjusted_mode->crtc_vblank_start =
			adjusted_mode->crtc_vdisplay +
			intel_de_read(dev_priv,
				      TRANS_SET_CONTEXT_LATENCY(dev_priv, cpu_transcoder));
}

static void intel_joiner_adjust_pipe_src(struct intel_crtc_state *crtc_state)
{
	struct intel_crtc *crtc = to_intel_crtc(crtc_state->uapi.crtc);
	int num_pipes = intel_joiner_num_pipes(crtc_state);
	enum pipe primary_pipe, pipe = crtc->pipe;
	int width;

	if (num_pipes < 2)
		return;

	primary_pipe = joiner_primary_pipe(crtc_state);
	width = drm_rect_width(&crtc_state->pipe_src);

	drm_rect_translate_to(&crtc_state->pipe_src,
			      (pipe - primary_pipe) * width, 0);
}

static void intel_get_pipe_src_size(struct intel_crtc *crtc,
				    struct intel_crtc_state *pipe_config)
{
	struct drm_device *dev = crtc->base.dev;
	struct drm_i915_private *dev_priv = to_i915(dev);
	u32 tmp;

	tmp = intel_de_read(dev_priv, PIPESRC(dev_priv, crtc->pipe));

	drm_rect_init(&pipe_config->pipe_src, 0, 0,
		      REG_FIELD_GET(PIPESRC_WIDTH_MASK, tmp) + 1,
		      REG_FIELD_GET(PIPESRC_HEIGHT_MASK, tmp) + 1);

	intel_joiner_adjust_pipe_src(pipe_config);
}

void i9xx_set_pipeconf(const struct intel_crtc_state *crtc_state)
{
	struct intel_crtc *crtc = to_intel_crtc(crtc_state->uapi.crtc);
	struct drm_i915_private *dev_priv = to_i915(crtc->base.dev);
	enum transcoder cpu_transcoder = crtc_state->cpu_transcoder;
	u32 val = 0;

	/*
	 * - We keep both pipes enabled on 830
	 * - During modeset the pipe is still disabled and must remain so
	 * - During fastset the pipe is already enabled and must remain so
	 */
	if (IS_I830(dev_priv) || !intel_crtc_needs_modeset(crtc_state))
		val |= TRANSCONF_ENABLE;

	if (crtc_state->double_wide)
		val |= TRANSCONF_DOUBLE_WIDE;

	/* only g4x and later have fancy bpc/dither controls */
	if (IS_G4X(dev_priv) || IS_VALLEYVIEW(dev_priv) ||
	    IS_CHERRYVIEW(dev_priv)) {
		/* Bspec claims that we can't use dithering for 30bpp pipes. */
		if (crtc_state->dither && crtc_state->pipe_bpp != 30)
			val |= TRANSCONF_DITHER_EN |
				TRANSCONF_DITHER_TYPE_SP;

		switch (crtc_state->pipe_bpp) {
		default:
			/* Case prevented by intel_choose_pipe_bpp_dither. */
			MISSING_CASE(crtc_state->pipe_bpp);
			fallthrough;
		case 18:
			val |= TRANSCONF_BPC_6;
			break;
		case 24:
			val |= TRANSCONF_BPC_8;
			break;
		case 30:
			val |= TRANSCONF_BPC_10;
			break;
		}
	}

	if (crtc_state->hw.adjusted_mode.flags & DRM_MODE_FLAG_INTERLACE) {
		if (DISPLAY_VER(dev_priv) < 4 ||
		    intel_crtc_has_type(crtc_state, INTEL_OUTPUT_SDVO))
			val |= TRANSCONF_INTERLACE_W_FIELD_INDICATION;
		else
			val |= TRANSCONF_INTERLACE_W_SYNC_SHIFT;
	} else {
		val |= TRANSCONF_INTERLACE_PROGRESSIVE;
	}

	if ((IS_VALLEYVIEW(dev_priv) || IS_CHERRYVIEW(dev_priv)) &&
	     crtc_state->limited_color_range)
		val |= TRANSCONF_COLOR_RANGE_SELECT;

	val |= TRANSCONF_GAMMA_MODE(crtc_state->gamma_mode);

	if (crtc_state->wgc_enable)
		val |= TRANSCONF_WGC_ENABLE;

	val |= TRANSCONF_FRAME_START_DELAY(crtc_state->framestart_delay - 1);

	intel_de_write(dev_priv, TRANSCONF(dev_priv, cpu_transcoder), val);
	intel_de_posting_read(dev_priv, TRANSCONF(dev_priv, cpu_transcoder));
}

static bool i9xx_has_pfit(struct drm_i915_private *dev_priv)
{
	if (IS_I830(dev_priv))
		return false;

	return DISPLAY_VER(dev_priv) >= 4 ||
		IS_PINEVIEW(dev_priv) || IS_MOBILE(dev_priv);
}

static void i9xx_get_pfit_config(struct intel_crtc_state *crtc_state)
{
	struct intel_crtc *crtc = to_intel_crtc(crtc_state->uapi.crtc);
	struct drm_i915_private *dev_priv = to_i915(crtc->base.dev);
	enum pipe pipe;
	u32 tmp;

	if (!i9xx_has_pfit(dev_priv))
		return;

	tmp = intel_de_read(dev_priv, PFIT_CONTROL(dev_priv));
	if (!(tmp & PFIT_ENABLE))
		return;

	/* Check whether the pfit is attached to our pipe. */
	if (DISPLAY_VER(dev_priv) >= 4)
		pipe = REG_FIELD_GET(PFIT_PIPE_MASK, tmp);
	else
		pipe = PIPE_B;

	if (pipe != crtc->pipe)
		return;

	crtc_state->gmch_pfit.control = tmp;
	crtc_state->gmch_pfit.pgm_ratios =
		intel_de_read(dev_priv, PFIT_PGM_RATIOS(dev_priv));
}

static enum intel_output_format
bdw_get_pipe_misc_output_format(struct intel_crtc *crtc)
{
	struct drm_i915_private *dev_priv = to_i915(crtc->base.dev);
	u32 tmp;

	tmp = intel_de_read(dev_priv, PIPE_MISC(crtc->pipe));

	if (tmp & PIPE_MISC_YUV420_ENABLE) {
		/* We support 4:2:0 in full blend mode only */
		drm_WARN_ON(&dev_priv->drm,
			    (tmp & PIPE_MISC_YUV420_MODE_FULL_BLEND) == 0);

		return INTEL_OUTPUT_FORMAT_YCBCR420;
	} else if (tmp & PIPE_MISC_OUTPUT_COLORSPACE_YUV) {
		return INTEL_OUTPUT_FORMAT_YCBCR444;
	} else {
		return INTEL_OUTPUT_FORMAT_RGB;
	}
}

static bool i9xx_get_pipe_config(struct intel_crtc *crtc,
				 struct intel_crtc_state *pipe_config)
{
	struct drm_i915_private *dev_priv = to_i915(crtc->base.dev);
	enum intel_display_power_domain power_domain;
	intel_wakeref_t wakeref;
	u32 tmp;
	bool ret;

	power_domain = POWER_DOMAIN_PIPE(crtc->pipe);
	wakeref = intel_display_power_get_if_enabled(dev_priv, power_domain);
	if (!wakeref)
		return false;

	pipe_config->output_format = INTEL_OUTPUT_FORMAT_RGB;
	pipe_config->sink_format = pipe_config->output_format;
	pipe_config->cpu_transcoder = (enum transcoder) crtc->pipe;
	pipe_config->shared_dpll = NULL;

	ret = false;

	tmp = intel_de_read(dev_priv,
			    TRANSCONF(dev_priv, pipe_config->cpu_transcoder));
	if (!(tmp & TRANSCONF_ENABLE))
		goto out;

	if (IS_G4X(dev_priv) || IS_VALLEYVIEW(dev_priv) ||
	    IS_CHERRYVIEW(dev_priv)) {
		switch (tmp & TRANSCONF_BPC_MASK) {
		case TRANSCONF_BPC_6:
			pipe_config->pipe_bpp = 18;
			break;
		case TRANSCONF_BPC_8:
			pipe_config->pipe_bpp = 24;
			break;
		case TRANSCONF_BPC_10:
			pipe_config->pipe_bpp = 30;
			break;
		default:
			MISSING_CASE(tmp);
			break;
		}
	}

	if ((IS_VALLEYVIEW(dev_priv) || IS_CHERRYVIEW(dev_priv)) &&
	    (tmp & TRANSCONF_COLOR_RANGE_SELECT))
		pipe_config->limited_color_range = true;

	pipe_config->gamma_mode = REG_FIELD_GET(TRANSCONF_GAMMA_MODE_MASK_I9XX, tmp);

	pipe_config->framestart_delay = REG_FIELD_GET(TRANSCONF_FRAME_START_DELAY_MASK, tmp) + 1;

	if ((IS_VALLEYVIEW(dev_priv) || IS_CHERRYVIEW(dev_priv)) &&
	    (tmp & TRANSCONF_WGC_ENABLE))
		pipe_config->wgc_enable = true;

	intel_color_get_config(pipe_config);

	if (DISPLAY_VER(dev_priv) < 4)
		pipe_config->double_wide = tmp & TRANSCONF_DOUBLE_WIDE;

	intel_get_transcoder_timings(crtc, pipe_config);
	intel_get_pipe_src_size(crtc, pipe_config);

	i9xx_get_pfit_config(pipe_config);

	i9xx_dpll_get_hw_state(crtc, &pipe_config->dpll_hw_state);

	if (DISPLAY_VER(dev_priv) >= 4) {
		tmp = pipe_config->dpll_hw_state.i9xx.dpll_md;
		pipe_config->pixel_multiplier =
			((tmp & DPLL_MD_UDI_MULTIPLIER_MASK)
			 >> DPLL_MD_UDI_MULTIPLIER_SHIFT) + 1;
	} else if (IS_I945G(dev_priv) || IS_I945GM(dev_priv) ||
		   IS_G33(dev_priv) || IS_PINEVIEW(dev_priv)) {
		tmp = pipe_config->dpll_hw_state.i9xx.dpll;
		pipe_config->pixel_multiplier =
			((tmp & SDVO_MULTIPLIER_MASK)
			 >> SDVO_MULTIPLIER_SHIFT_HIRES) + 1;
	} else {
		/* Note that on i915G/GM the pixel multiplier is in the sdvo
		 * port and will be fixed up in the encoder->get_config
		 * function. */
		pipe_config->pixel_multiplier = 1;
	}

	if (IS_CHERRYVIEW(dev_priv))
		chv_crtc_clock_get(pipe_config);
	else if (IS_VALLEYVIEW(dev_priv))
		vlv_crtc_clock_get(pipe_config);
	else
		i9xx_crtc_clock_get(pipe_config);

	/*
	 * Normally the dotclock is filled in by the encoder .get_config()
	 * but in case the pipe is enabled w/o any ports we need a sane
	 * default.
	 */
	pipe_config->hw.adjusted_mode.crtc_clock =
		pipe_config->port_clock / pipe_config->pixel_multiplier;

	ret = true;

out:
	intel_display_power_put(dev_priv, power_domain, wakeref);

	return ret;
}

void ilk_set_pipeconf(const struct intel_crtc_state *crtc_state)
{
	struct intel_crtc *crtc = to_intel_crtc(crtc_state->uapi.crtc);
	struct drm_i915_private *dev_priv = to_i915(crtc->base.dev);
	enum transcoder cpu_transcoder = crtc_state->cpu_transcoder;
	u32 val = 0;

	/*
	 * - During modeset the pipe is still disabled and must remain so
	 * - During fastset the pipe is already enabled and must remain so
	 */
	if (!intel_crtc_needs_modeset(crtc_state))
		val |= TRANSCONF_ENABLE;

	switch (crtc_state->pipe_bpp) {
	default:
		/* Case prevented by intel_choose_pipe_bpp_dither. */
		MISSING_CASE(crtc_state->pipe_bpp);
		fallthrough;
	case 18:
		val |= TRANSCONF_BPC_6;
		break;
	case 24:
		val |= TRANSCONF_BPC_8;
		break;
	case 30:
		val |= TRANSCONF_BPC_10;
		break;
	case 36:
		val |= TRANSCONF_BPC_12;
		break;
	}

	if (crtc_state->dither)
		val |= TRANSCONF_DITHER_EN | TRANSCONF_DITHER_TYPE_SP;

	if (crtc_state->hw.adjusted_mode.flags & DRM_MODE_FLAG_INTERLACE)
		val |= TRANSCONF_INTERLACE_IF_ID_ILK;
	else
		val |= TRANSCONF_INTERLACE_PF_PD_ILK;

	/*
	 * This would end up with an odd purple hue over
	 * the entire display. Make sure we don't do it.
	 */
	drm_WARN_ON(&dev_priv->drm, crtc_state->limited_color_range &&
		    crtc_state->output_format != INTEL_OUTPUT_FORMAT_RGB);

	if (crtc_state->limited_color_range &&
	    !intel_crtc_has_type(crtc_state, INTEL_OUTPUT_SDVO))
		val |= TRANSCONF_COLOR_RANGE_SELECT;

	if (crtc_state->output_format != INTEL_OUTPUT_FORMAT_RGB)
		val |= TRANSCONF_OUTPUT_COLORSPACE_YUV709;

	val |= TRANSCONF_GAMMA_MODE(crtc_state->gamma_mode);

	val |= TRANSCONF_FRAME_START_DELAY(crtc_state->framestart_delay - 1);
	val |= TRANSCONF_MSA_TIMING_DELAY(crtc_state->msa_timing_delay);

	intel_de_write(dev_priv, TRANSCONF(dev_priv, cpu_transcoder), val);
	intel_de_posting_read(dev_priv, TRANSCONF(dev_priv, cpu_transcoder));
}

static void hsw_set_transconf(const struct intel_crtc_state *crtc_state)
{
	struct intel_crtc *crtc = to_intel_crtc(crtc_state->uapi.crtc);
	struct drm_i915_private *dev_priv = to_i915(crtc->base.dev);
	enum transcoder cpu_transcoder = crtc_state->cpu_transcoder;
	u32 val = 0;

	/*
	 * - During modeset the pipe is still disabled and must remain so
	 * - During fastset the pipe is already enabled and must remain so
	 */
	if (!intel_crtc_needs_modeset(crtc_state))
		val |= TRANSCONF_ENABLE;

	if (IS_HASWELL(dev_priv) && crtc_state->dither)
		val |= TRANSCONF_DITHER_EN | TRANSCONF_DITHER_TYPE_SP;

	if (crtc_state->hw.adjusted_mode.flags & DRM_MODE_FLAG_INTERLACE)
		val |= TRANSCONF_INTERLACE_IF_ID_ILK;
	else
		val |= TRANSCONF_INTERLACE_PF_PD_ILK;

	if (IS_HASWELL(dev_priv) &&
	    crtc_state->output_format != INTEL_OUTPUT_FORMAT_RGB)
		val |= TRANSCONF_OUTPUT_COLORSPACE_YUV_HSW;

	intel_de_write(dev_priv, TRANSCONF(dev_priv, cpu_transcoder), val);
	intel_de_posting_read(dev_priv, TRANSCONF(dev_priv, cpu_transcoder));
}

static void bdw_set_pipe_misc(const struct intel_crtc_state *crtc_state)
{
	struct intel_crtc *crtc = to_intel_crtc(crtc_state->uapi.crtc);
	struct drm_i915_private *dev_priv = to_i915(crtc->base.dev);
	u32 val = 0;

	switch (crtc_state->pipe_bpp) {
	case 18:
		val |= PIPE_MISC_BPC_6;
		break;
	case 24:
		val |= PIPE_MISC_BPC_8;
		break;
	case 30:
		val |= PIPE_MISC_BPC_10;
		break;
	case 36:
		/* Port output 12BPC defined for ADLP+ */
		if (DISPLAY_VER(dev_priv) >= 13)
			val |= PIPE_MISC_BPC_12_ADLP;
		break;
	default:
		MISSING_CASE(crtc_state->pipe_bpp);
		break;
	}

	if (crtc_state->dither)
		val |= PIPE_MISC_DITHER_ENABLE | PIPE_MISC_DITHER_TYPE_SP;

	if (crtc_state->output_format == INTEL_OUTPUT_FORMAT_YCBCR420 ||
	    crtc_state->output_format == INTEL_OUTPUT_FORMAT_YCBCR444)
		val |= PIPE_MISC_OUTPUT_COLORSPACE_YUV;

	if (crtc_state->output_format == INTEL_OUTPUT_FORMAT_YCBCR420)
		val |= PIPE_MISC_YUV420_ENABLE |
			PIPE_MISC_YUV420_MODE_FULL_BLEND;

	if (DISPLAY_VER(dev_priv) >= 11 && is_hdr_mode(crtc_state))
		val |= PIPE_MISC_HDR_MODE_PRECISION;

	if (DISPLAY_VER(dev_priv) >= 12)
		val |= PIPE_MISC_PIXEL_ROUNDING_TRUNC;

	/* allow PSR with sprite enabled */
	if (IS_BROADWELL(dev_priv))
		val |= PIPE_MISC_PSR_MASK_SPRITE_ENABLE;

	intel_de_write(dev_priv, PIPE_MISC(crtc->pipe), val);
}

int bdw_get_pipe_misc_bpp(struct intel_crtc *crtc)
{
	struct drm_i915_private *dev_priv = to_i915(crtc->base.dev);
	u32 tmp;

	tmp = intel_de_read(dev_priv, PIPE_MISC(crtc->pipe));

	switch (tmp & PIPE_MISC_BPC_MASK) {
	case PIPE_MISC_BPC_6:
		return 18;
	case PIPE_MISC_BPC_8:
		return 24;
	case PIPE_MISC_BPC_10:
		return 30;
	/*
	 * PORT OUTPUT 12 BPC defined for ADLP+.
	 *
	 * TODO:
	 * For previous platforms with DSI interface, bits 5:7
	 * are used for storing pipe_bpp irrespective of dithering.
	 * Since the value of 12 BPC is not defined for these bits
	 * on older platforms, need to find a workaround for 12 BPC
	 * MIPI DSI HW readout.
	 */
	case PIPE_MISC_BPC_12_ADLP:
		if (DISPLAY_VER(dev_priv) >= 13)
			return 36;
		fallthrough;
	default:
		MISSING_CASE(tmp);
		return 0;
	}
}

int ilk_get_lanes_required(int target_clock, int link_bw, int bpp)
{
	/*
	 * Account for spread spectrum to avoid
	 * oversubscribing the link. Max center spread
	 * is 2.5%; use 5% for safety's sake.
	 */
	u32 bps = target_clock * bpp * 21 / 20;
	return DIV_ROUND_UP(bps, link_bw * 8);
}

void intel_get_m_n(struct drm_i915_private *i915,
		   struct intel_link_m_n *m_n,
		   i915_reg_t data_m_reg, i915_reg_t data_n_reg,
		   i915_reg_t link_m_reg, i915_reg_t link_n_reg)
{
	m_n->link_m = intel_de_read(i915, link_m_reg) & DATA_LINK_M_N_MASK;
	m_n->link_n = intel_de_read(i915, link_n_reg) & DATA_LINK_M_N_MASK;
	m_n->data_m = intel_de_read(i915, data_m_reg) & DATA_LINK_M_N_MASK;
	m_n->data_n = intel_de_read(i915, data_n_reg) & DATA_LINK_M_N_MASK;
	m_n->tu = REG_FIELD_GET(TU_SIZE_MASK, intel_de_read(i915, data_m_reg)) + 1;
}

void intel_cpu_transcoder_get_m1_n1(struct intel_crtc *crtc,
				    enum transcoder transcoder,
				    struct intel_link_m_n *m_n)
{
	struct drm_i915_private *dev_priv = to_i915(crtc->base.dev);
	enum pipe pipe = crtc->pipe;

	if (DISPLAY_VER(dev_priv) >= 5)
		intel_get_m_n(dev_priv, m_n,
			      PIPE_DATA_M1(dev_priv, transcoder),
			      PIPE_DATA_N1(dev_priv, transcoder),
			      PIPE_LINK_M1(dev_priv, transcoder),
			      PIPE_LINK_N1(dev_priv, transcoder));
	else
		intel_get_m_n(dev_priv, m_n,
			      PIPE_DATA_M_G4X(pipe), PIPE_DATA_N_G4X(pipe),
			      PIPE_LINK_M_G4X(pipe), PIPE_LINK_N_G4X(pipe));
}

void intel_cpu_transcoder_get_m2_n2(struct intel_crtc *crtc,
				    enum transcoder transcoder,
				    struct intel_link_m_n *m_n)
{
	struct drm_i915_private *dev_priv = to_i915(crtc->base.dev);

	if (!intel_cpu_transcoder_has_m2_n2(dev_priv, transcoder))
		return;

	intel_get_m_n(dev_priv, m_n,
		      PIPE_DATA_M2(dev_priv, transcoder),
		      PIPE_DATA_N2(dev_priv, transcoder),
		      PIPE_LINK_M2(dev_priv, transcoder),
		      PIPE_LINK_N2(dev_priv, transcoder));
}

static void ilk_get_pfit_config(struct intel_crtc_state *crtc_state)
{
	struct intel_crtc *crtc = to_intel_crtc(crtc_state->uapi.crtc);
	struct drm_i915_private *dev_priv = to_i915(crtc->base.dev);
	u32 ctl, pos, size;
	enum pipe pipe;

	ctl = intel_de_read(dev_priv, PF_CTL(crtc->pipe));
	if ((ctl & PF_ENABLE) == 0)
		return;

	if (IS_IVYBRIDGE(dev_priv) || IS_HASWELL(dev_priv))
		pipe = REG_FIELD_GET(PF_PIPE_SEL_MASK_IVB, ctl);
	else
		pipe = crtc->pipe;

	crtc_state->pch_pfit.enabled = true;

	pos = intel_de_read(dev_priv, PF_WIN_POS(crtc->pipe));
	size = intel_de_read(dev_priv, PF_WIN_SZ(crtc->pipe));

	drm_rect_init(&crtc_state->pch_pfit.dst,
		      REG_FIELD_GET(PF_WIN_XPOS_MASK, pos),
		      REG_FIELD_GET(PF_WIN_YPOS_MASK, pos),
		      REG_FIELD_GET(PF_WIN_XSIZE_MASK, size),
		      REG_FIELD_GET(PF_WIN_YSIZE_MASK, size));

	/*
	 * We currently do not free assignements of panel fitters on
	 * ivb/hsw (since we don't use the higher upscaling modes which
	 * differentiates them) so just WARN about this case for now.
	 */
	drm_WARN_ON(&dev_priv->drm, pipe != crtc->pipe);
}

static bool ilk_get_pipe_config(struct intel_crtc *crtc,
				struct intel_crtc_state *pipe_config)
{
	struct drm_device *dev = crtc->base.dev;
	struct drm_i915_private *dev_priv = to_i915(dev);
	enum intel_display_power_domain power_domain;
	intel_wakeref_t wakeref;
	u32 tmp;
	bool ret;

	power_domain = POWER_DOMAIN_PIPE(crtc->pipe);
	wakeref = intel_display_power_get_if_enabled(dev_priv, power_domain);
	if (!wakeref)
		return false;

	pipe_config->cpu_transcoder = (enum transcoder) crtc->pipe;
	pipe_config->shared_dpll = NULL;

	ret = false;
	tmp = intel_de_read(dev_priv,
			    TRANSCONF(dev_priv, pipe_config->cpu_transcoder));
	if (!(tmp & TRANSCONF_ENABLE))
		goto out;

	switch (tmp & TRANSCONF_BPC_MASK) {
	case TRANSCONF_BPC_6:
		pipe_config->pipe_bpp = 18;
		break;
	case TRANSCONF_BPC_8:
		pipe_config->pipe_bpp = 24;
		break;
	case TRANSCONF_BPC_10:
		pipe_config->pipe_bpp = 30;
		break;
	case TRANSCONF_BPC_12:
		pipe_config->pipe_bpp = 36;
		break;
	default:
		break;
	}

	if (tmp & TRANSCONF_COLOR_RANGE_SELECT)
		pipe_config->limited_color_range = true;

	switch (tmp & TRANSCONF_OUTPUT_COLORSPACE_MASK) {
	case TRANSCONF_OUTPUT_COLORSPACE_YUV601:
	case TRANSCONF_OUTPUT_COLORSPACE_YUV709:
		pipe_config->output_format = INTEL_OUTPUT_FORMAT_YCBCR444;
		break;
	default:
		pipe_config->output_format = INTEL_OUTPUT_FORMAT_RGB;
		break;
	}

	pipe_config->sink_format = pipe_config->output_format;

	pipe_config->gamma_mode = REG_FIELD_GET(TRANSCONF_GAMMA_MODE_MASK_ILK, tmp);

	pipe_config->framestart_delay = REG_FIELD_GET(TRANSCONF_FRAME_START_DELAY_MASK, tmp) + 1;

	pipe_config->msa_timing_delay = REG_FIELD_GET(TRANSCONF_MSA_TIMING_DELAY_MASK, tmp);

	intel_color_get_config(pipe_config);

	pipe_config->pixel_multiplier = 1;

	ilk_pch_get_config(pipe_config);

	intel_get_transcoder_timings(crtc, pipe_config);
	intel_get_pipe_src_size(crtc, pipe_config);

	ilk_get_pfit_config(pipe_config);

	ret = true;

out:
	intel_display_power_put(dev_priv, power_domain, wakeref);

	return ret;
}

static u8 joiner_pipes(struct drm_i915_private *i915)
{
	u8 pipes;

	if (DISPLAY_VER(i915) >= 12)
		pipes = BIT(PIPE_A) | BIT(PIPE_B) | BIT(PIPE_C) | BIT(PIPE_D);
	else if (DISPLAY_VER(i915) >= 11)
		pipes = BIT(PIPE_B) | BIT(PIPE_C);
	else
		pipes = 0;

	return pipes & DISPLAY_RUNTIME_INFO(i915)->pipe_mask;
}

static bool transcoder_ddi_func_is_enabled(struct drm_i915_private *dev_priv,
					   enum transcoder cpu_transcoder)
{
	enum intel_display_power_domain power_domain;
	intel_wakeref_t wakeref;
	u32 tmp = 0;

	power_domain = POWER_DOMAIN_TRANSCODER(cpu_transcoder);

	with_intel_display_power_if_enabled(dev_priv, power_domain, wakeref)
		tmp = intel_de_read(dev_priv,
				    TRANS_DDI_FUNC_CTL(dev_priv, cpu_transcoder));

	return tmp & TRANS_DDI_FUNC_ENABLE;
}

static void enabled_joiner_pipes(struct drm_i915_private *dev_priv,
				 u8 *primary_pipes, u8 *secondary_pipes)
{
	struct intel_crtc *crtc;

	*primary_pipes = 0;
	*secondary_pipes = 0;

	for_each_intel_crtc_in_pipe_mask(&dev_priv->drm, crtc,
					 joiner_pipes(dev_priv)) {
		enum intel_display_power_domain power_domain;
		enum pipe pipe = crtc->pipe;
		intel_wakeref_t wakeref;

		power_domain = intel_dsc_power_domain(crtc, (enum transcoder) pipe);
		with_intel_display_power_if_enabled(dev_priv, power_domain, wakeref) {
			u32 tmp = intel_de_read(dev_priv, ICL_PIPE_DSS_CTL1(pipe));

			if (!(tmp & BIG_JOINER_ENABLE))
				continue;

			if (tmp & PRIMARY_BIG_JOINER_ENABLE)
				*primary_pipes |= BIT(pipe);
			else
				*secondary_pipes |= BIT(pipe);
		}

		if (DISPLAY_VER(dev_priv) < 13)
			continue;

		power_domain = POWER_DOMAIN_PIPE(pipe);
		with_intel_display_power_if_enabled(dev_priv, power_domain, wakeref) {
			u32 tmp = intel_de_read(dev_priv, ICL_PIPE_DSS_CTL1(pipe));

			if (tmp & UNCOMPRESSED_JOINER_PRIMARY)
				*primary_pipes |= BIT(pipe);
			if (tmp & UNCOMPRESSED_JOINER_SECONDARY)
				*secondary_pipes |= BIT(pipe);
		}
	}

	/* Joiner pipes should always be consecutive primary and secondary */
	drm_WARN(&dev_priv->drm, *secondary_pipes != *primary_pipes << 1,
		 "Joiner misconfigured (primary pipes 0x%x, secondary pipes 0x%x)\n",
		 *primary_pipes, *secondary_pipes);
}

static enum pipe get_joiner_primary_pipe(enum pipe pipe, u8 primary_pipes, u8 secondary_pipes)
{
	if ((secondary_pipes & BIT(pipe)) == 0)
		return pipe;

	/* ignore everything above our pipe */
	primary_pipes &= ~GENMASK(7, pipe);

	/* highest remaining bit should be our primary pipe */
	return fls(primary_pipes) - 1;
}

static u8 get_joiner_secondary_pipes(enum pipe pipe, u8 primary_pipes, u8 secondary_pipes)
{
	enum pipe primary_pipe, next_primary_pipe;

	primary_pipe = get_joiner_primary_pipe(pipe, primary_pipes, secondary_pipes);

	if ((primary_pipes & BIT(primary_pipe)) == 0)
		return 0;

	/* ignore our primary pipe and everything below it */
	primary_pipes &= ~GENMASK(primary_pipe, 0);
	/* make sure a high bit is set for the ffs() */
	primary_pipes |= BIT(7);
	/* lowest remaining bit should be the next primary pipe */
	next_primary_pipe = ffs(primary_pipes) - 1;

	return secondary_pipes & GENMASK(next_primary_pipe - 1, primary_pipe);
}

static u8 hsw_panel_transcoders(struct drm_i915_private *i915)
{
	u8 panel_transcoder_mask = BIT(TRANSCODER_EDP);

	if (DISPLAY_VER(i915) >= 11)
		panel_transcoder_mask |= BIT(TRANSCODER_DSI_0) | BIT(TRANSCODER_DSI_1);

	return panel_transcoder_mask;
}

static u8 hsw_enabled_transcoders(struct intel_crtc *crtc)
{
	struct drm_device *dev = crtc->base.dev;
	struct drm_i915_private *dev_priv = to_i915(dev);
	u8 panel_transcoder_mask = hsw_panel_transcoders(dev_priv);
	enum transcoder cpu_transcoder;
	u8 primary_pipes, secondary_pipes;
	u8 enabled_transcoders = 0;

	/*
	 * XXX: Do intel_display_power_get_if_enabled before reading this (for
	 * consistency and less surprising code; it's in always on power).
	 */
	for_each_cpu_transcoder_masked(dev_priv, cpu_transcoder,
				       panel_transcoder_mask) {
		enum intel_display_power_domain power_domain;
		intel_wakeref_t wakeref;
		enum pipe trans_pipe;
		u32 tmp = 0;

		power_domain = POWER_DOMAIN_TRANSCODER(cpu_transcoder);
		with_intel_display_power_if_enabled(dev_priv, power_domain, wakeref)
			tmp = intel_de_read(dev_priv,
					    TRANS_DDI_FUNC_CTL(dev_priv, cpu_transcoder));

		if (!(tmp & TRANS_DDI_FUNC_ENABLE))
			continue;

		switch (tmp & TRANS_DDI_EDP_INPUT_MASK) {
		default:
			drm_WARN(dev, 1,
				 "unknown pipe linked to transcoder %s\n",
				 transcoder_name(cpu_transcoder));
			fallthrough;
		case TRANS_DDI_EDP_INPUT_A_ONOFF:
		case TRANS_DDI_EDP_INPUT_A_ON:
			trans_pipe = PIPE_A;
			break;
		case TRANS_DDI_EDP_INPUT_B_ONOFF:
			trans_pipe = PIPE_B;
			break;
		case TRANS_DDI_EDP_INPUT_C_ONOFF:
			trans_pipe = PIPE_C;
			break;
		case TRANS_DDI_EDP_INPUT_D_ONOFF:
			trans_pipe = PIPE_D;
			break;
		}

		if (trans_pipe == crtc->pipe)
			enabled_transcoders |= BIT(cpu_transcoder);
	}

	/* single pipe or joiner primary */
	cpu_transcoder = (enum transcoder) crtc->pipe;
	if (transcoder_ddi_func_is_enabled(dev_priv, cpu_transcoder))
		enabled_transcoders |= BIT(cpu_transcoder);

	/* joiner secondary -> consider the primary pipe's transcoder as well */
	enabled_joiner_pipes(dev_priv, &primary_pipes, &secondary_pipes);
	if (secondary_pipes & BIT(crtc->pipe)) {
		cpu_transcoder = (enum transcoder)
			get_joiner_primary_pipe(crtc->pipe, primary_pipes, secondary_pipes);
		if (transcoder_ddi_func_is_enabled(dev_priv, cpu_transcoder))
			enabled_transcoders |= BIT(cpu_transcoder);
	}

	return enabled_transcoders;
}

static bool has_edp_transcoders(u8 enabled_transcoders)
{
	return enabled_transcoders & BIT(TRANSCODER_EDP);
}

static bool has_dsi_transcoders(u8 enabled_transcoders)
{
	return enabled_transcoders & (BIT(TRANSCODER_DSI_0) |
				      BIT(TRANSCODER_DSI_1));
}

static bool has_pipe_transcoders(u8 enabled_transcoders)
{
	return enabled_transcoders & ~(BIT(TRANSCODER_EDP) |
				       BIT(TRANSCODER_DSI_0) |
				       BIT(TRANSCODER_DSI_1));
}

static void assert_enabled_transcoders(struct drm_i915_private *i915,
				       u8 enabled_transcoders)
{
	/* Only one type of transcoder please */
	drm_WARN_ON(&i915->drm,
		    has_edp_transcoders(enabled_transcoders) +
		    has_dsi_transcoders(enabled_transcoders) +
		    has_pipe_transcoders(enabled_transcoders) > 1);

	/* Only DSI transcoders can be ganged */
	drm_WARN_ON(&i915->drm,
		    !has_dsi_transcoders(enabled_transcoders) &&
		    !is_power_of_2(enabled_transcoders));
}

static bool hsw_get_transcoder_state(struct intel_crtc *crtc,
				     struct intel_crtc_state *pipe_config,
				     struct intel_display_power_domain_set *power_domain_set)
{
	struct drm_device *dev = crtc->base.dev;
	struct drm_i915_private *dev_priv = to_i915(dev);
	unsigned long enabled_transcoders;
	u32 tmp;

	enabled_transcoders = hsw_enabled_transcoders(crtc);
	if (!enabled_transcoders)
		return false;

	assert_enabled_transcoders(dev_priv, enabled_transcoders);

	/*
	 * With the exception of DSI we should only ever have
	 * a single enabled transcoder. With DSI let's just
	 * pick the first one.
	 */
	pipe_config->cpu_transcoder = ffs(enabled_transcoders) - 1;

	if (!intel_display_power_get_in_set_if_enabled(dev_priv, power_domain_set,
						       POWER_DOMAIN_TRANSCODER(pipe_config->cpu_transcoder)))
		return false;

	if (hsw_panel_transcoders(dev_priv) & BIT(pipe_config->cpu_transcoder)) {
		tmp = intel_de_read(dev_priv,
				    TRANS_DDI_FUNC_CTL(dev_priv, pipe_config->cpu_transcoder));

		if ((tmp & TRANS_DDI_EDP_INPUT_MASK) == TRANS_DDI_EDP_INPUT_A_ONOFF)
			pipe_config->pch_pfit.force_thru = true;
	}

	tmp = intel_de_read(dev_priv,
			    TRANSCONF(dev_priv, pipe_config->cpu_transcoder));

	return tmp & TRANSCONF_ENABLE;
}

static bool bxt_get_dsi_transcoder_state(struct intel_crtc *crtc,
					 struct intel_crtc_state *pipe_config,
					 struct intel_display_power_domain_set *power_domain_set)
{
	struct intel_display *display = to_intel_display(crtc);
	struct drm_i915_private *dev_priv = to_i915(crtc->base.dev);
	enum transcoder cpu_transcoder;
	enum port port;
	u32 tmp;

	for_each_port_masked(port, BIT(PORT_A) | BIT(PORT_C)) {
		if (port == PORT_A)
			cpu_transcoder = TRANSCODER_DSI_A;
		else
			cpu_transcoder = TRANSCODER_DSI_C;

		if (!intel_display_power_get_in_set_if_enabled(dev_priv, power_domain_set,
							       POWER_DOMAIN_TRANSCODER(cpu_transcoder)))
			continue;

		/*
		 * The PLL needs to be enabled with a valid divider
		 * configuration, otherwise accessing DSI registers will hang
		 * the machine. See BSpec North Display Engine
		 * registers/MIPI[BXT]. We can break out here early, since we
		 * need the same DSI PLL to be enabled for both DSI ports.
		 */
		if (!bxt_dsi_pll_is_enabled(dev_priv))
			break;

		/* XXX: this works for video mode only */
		tmp = intel_de_read(display, BXT_MIPI_PORT_CTRL(port));
		if (!(tmp & DPI_ENABLE))
			continue;

		tmp = intel_de_read(display, MIPI_CTRL(display, port));
		if ((tmp & BXT_PIPE_SELECT_MASK) != BXT_PIPE_SELECT(crtc->pipe))
			continue;

		pipe_config->cpu_transcoder = cpu_transcoder;
		break;
	}

	return transcoder_is_dsi(pipe_config->cpu_transcoder);
}

static void intel_joiner_get_config(struct intel_crtc_state *crtc_state)
{
	struct intel_crtc *crtc = to_intel_crtc(crtc_state->uapi.crtc);
	struct drm_i915_private *i915 = to_i915(crtc->base.dev);
	u8 primary_pipes, secondary_pipes;
	enum pipe pipe = crtc->pipe;

	enabled_joiner_pipes(i915, &primary_pipes, &secondary_pipes);

	if (((primary_pipes | secondary_pipes) & BIT(pipe)) == 0)
		return;

	crtc_state->joiner_pipes =
		BIT(get_joiner_primary_pipe(pipe, primary_pipes, secondary_pipes)) |
		get_joiner_secondary_pipes(pipe, primary_pipes, secondary_pipes);
}

static bool hsw_get_pipe_config(struct intel_crtc *crtc,
				struct intel_crtc_state *pipe_config)
{
	struct drm_i915_private *dev_priv = to_i915(crtc->base.dev);
	bool active;
	u32 tmp;

	if (!intel_display_power_get_in_set_if_enabled(dev_priv, &crtc->hw_readout_power_domains,
						       POWER_DOMAIN_PIPE(crtc->pipe)))
		return false;

	pipe_config->shared_dpll = NULL;

	active = hsw_get_transcoder_state(crtc, pipe_config, &crtc->hw_readout_power_domains);

	if ((IS_GEMINILAKE(dev_priv) || IS_BROXTON(dev_priv)) &&
	    bxt_get_dsi_transcoder_state(crtc, pipe_config, &crtc->hw_readout_power_domains)) {
		drm_WARN_ON(&dev_priv->drm, active);
		active = true;
	}

	if (!active)
		goto out;

	intel_joiner_get_config(pipe_config);
	intel_dsc_get_config(pipe_config);

	if (!transcoder_is_dsi(pipe_config->cpu_transcoder) ||
	    DISPLAY_VER(dev_priv) >= 11)
		intel_get_transcoder_timings(crtc, pipe_config);

	if (HAS_VRR(dev_priv) && !transcoder_is_dsi(pipe_config->cpu_transcoder))
		intel_vrr_get_config(pipe_config);

	intel_get_pipe_src_size(crtc, pipe_config);

	if (IS_HASWELL(dev_priv)) {
		u32 tmp = intel_de_read(dev_priv,
					TRANSCONF(dev_priv, pipe_config->cpu_transcoder));

		if (tmp & TRANSCONF_OUTPUT_COLORSPACE_YUV_HSW)
			pipe_config->output_format = INTEL_OUTPUT_FORMAT_YCBCR444;
		else
			pipe_config->output_format = INTEL_OUTPUT_FORMAT_RGB;
	} else {
		pipe_config->output_format =
			bdw_get_pipe_misc_output_format(crtc);
	}

	pipe_config->sink_format = pipe_config->output_format;

	intel_color_get_config(pipe_config);

	tmp = intel_de_read(dev_priv, WM_LINETIME(crtc->pipe));
	pipe_config->linetime = REG_FIELD_GET(HSW_LINETIME_MASK, tmp);
	if (IS_BROADWELL(dev_priv) || IS_HASWELL(dev_priv))
		pipe_config->ips_linetime =
			REG_FIELD_GET(HSW_IPS_LINETIME_MASK, tmp);

	if (intel_display_power_get_in_set_if_enabled(dev_priv, &crtc->hw_readout_power_domains,
						      POWER_DOMAIN_PIPE_PANEL_FITTER(crtc->pipe))) {
		if (DISPLAY_VER(dev_priv) >= 9)
			skl_scaler_get_config(pipe_config);
		else
			ilk_get_pfit_config(pipe_config);
	}

	hsw_ips_get_config(pipe_config);

	if (pipe_config->cpu_transcoder != TRANSCODER_EDP &&
	    !transcoder_is_dsi(pipe_config->cpu_transcoder)) {
		pipe_config->pixel_multiplier =
			intel_de_read(dev_priv,
				      TRANS_MULT(dev_priv, pipe_config->cpu_transcoder)) + 1;
	} else {
		pipe_config->pixel_multiplier = 1;
	}

	if (!transcoder_is_dsi(pipe_config->cpu_transcoder)) {
		tmp = intel_de_read(dev_priv, hsw_chicken_trans_reg(dev_priv, pipe_config->cpu_transcoder));

		pipe_config->framestart_delay = REG_FIELD_GET(HSW_FRAME_START_DELAY_MASK, tmp) + 1;
	} else {
		/* no idea if this is correct */
		pipe_config->framestart_delay = 1;
	}

out:
	intel_display_power_put_all_in_set(dev_priv, &crtc->hw_readout_power_domains);

	return active;
}

bool intel_crtc_get_pipe_config(struct intel_crtc_state *crtc_state)
{
	struct intel_crtc *crtc = to_intel_crtc(crtc_state->uapi.crtc);
	struct drm_i915_private *i915 = to_i915(crtc->base.dev);

	if (!i915->display.funcs.display->get_pipe_config(crtc, crtc_state))
		return false;

	crtc_state->hw.active = true;

	intel_crtc_readout_derived_state(crtc_state);

	return true;
}

int intel_dotclock_calculate(int link_freq,
			     const struct intel_link_m_n *m_n)
{
	/*
	 * The calculation for the data clock -> pixel clock is:
	 * pixel_clock = ((m/n)*(link_clock * nr_lanes))/bpp
	 * But we want to avoid losing precison if possible, so:
	 * pixel_clock = ((m * link_clock * nr_lanes)/(n*bpp))
	 *
	 * and for link freq (10kbs units) -> pixel clock it is:
	 * link_symbol_clock = link_freq * 10 / link_symbol_size
	 * pixel_clock = (m * link_symbol_clock) / n
	 *    or for more precision:
	 * pixel_clock = (m * link_freq * 10) / (n * link_symbol_size)
	 */

	if (!m_n->link_n)
		return 0;

	return DIV_ROUND_UP_ULL(mul_u32_u32(m_n->link_m, link_freq * 10),
				m_n->link_n * intel_dp_link_symbol_size(link_freq));
}

int intel_crtc_dotclock(const struct intel_crtc_state *pipe_config)
{
	int dotclock;

	if (intel_crtc_has_dp_encoder(pipe_config))
		dotclock = intel_dotclock_calculate(pipe_config->port_clock,
						    &pipe_config->dp_m_n);
	else if (pipe_config->has_hdmi_sink && pipe_config->pipe_bpp > 24)
		dotclock = DIV_ROUND_CLOSEST(pipe_config->port_clock * 24,
					     pipe_config->pipe_bpp);
	else
		dotclock = pipe_config->port_clock;

	if (pipe_config->output_format == INTEL_OUTPUT_FORMAT_YCBCR420 &&
	    !intel_crtc_has_dp_encoder(pipe_config))
		dotclock *= 2;

	if (pipe_config->pixel_multiplier)
		dotclock /= pipe_config->pixel_multiplier;

	return dotclock;
}

/* Returns the currently programmed mode of the given encoder. */
struct drm_display_mode *
intel_encoder_current_mode(struct intel_encoder *encoder)
{
	struct drm_i915_private *dev_priv = to_i915(encoder->base.dev);
	struct intel_crtc_state *crtc_state;
	struct drm_display_mode *mode;
	struct intel_crtc *crtc;
	enum pipe pipe;

	if (!encoder->get_hw_state(encoder, &pipe))
		return NULL;

	crtc = intel_crtc_for_pipe(dev_priv, pipe);

	mode = kzalloc(sizeof(*mode), GFP_KERNEL);
	if (!mode)
		return NULL;

	crtc_state = intel_crtc_state_alloc(crtc);
	if (!crtc_state) {
		kfree(mode);
		return NULL;
	}

	if (!intel_crtc_get_pipe_config(crtc_state)) {
		intel_crtc_destroy_state(&crtc->base, &crtc_state->uapi);
		kfree(mode);
		return NULL;
	}

	intel_encoder_get_config(encoder, crtc_state);

	intel_mode_from_crtc_timings(mode, &crtc_state->hw.adjusted_mode);

	intel_crtc_destroy_state(&crtc->base, &crtc_state->uapi);

	return mode;
}

static bool encoders_cloneable(const struct intel_encoder *a,
			       const struct intel_encoder *b)
{
	/* masks could be asymmetric, so check both ways */
	return a == b || (a->cloneable & BIT(b->type) &&
			  b->cloneable & BIT(a->type));
}

static bool check_single_encoder_cloning(struct intel_atomic_state *state,
					 struct intel_crtc *crtc,
					 struct intel_encoder *encoder)
{
	struct intel_encoder *source_encoder;
	struct drm_connector *connector;
	struct drm_connector_state *connector_state;
	int i;

	for_each_new_connector_in_state(&state->base, connector, connector_state, i) {
		if (connector_state->crtc != &crtc->base)
			continue;

		source_encoder =
			to_intel_encoder(connector_state->best_encoder);
		if (!encoders_cloneable(encoder, source_encoder))
			return false;
	}

	return true;
}

static int icl_add_linked_planes(struct intel_atomic_state *state)
{
	struct intel_plane *plane, *linked;
	struct intel_plane_state *plane_state, *linked_plane_state;
	int i;

	for_each_new_intel_plane_in_state(state, plane, plane_state, i) {
		linked = plane_state->planar_linked_plane;

		if (!linked)
			continue;

		linked_plane_state = intel_atomic_get_plane_state(state, linked);
		if (IS_ERR(linked_plane_state))
			return PTR_ERR(linked_plane_state);

		drm_WARN_ON(state->base.dev,
			    linked_plane_state->planar_linked_plane != plane);
		drm_WARN_ON(state->base.dev,
			    linked_plane_state->planar_slave == plane_state->planar_slave);
	}

	return 0;
}

static int icl_check_nv12_planes(struct intel_atomic_state *state,
				 struct intel_crtc *crtc)
{
	struct drm_i915_private *dev_priv = to_i915(state->base.dev);
	struct intel_crtc_state *crtc_state =
		intel_atomic_get_new_crtc_state(state, crtc);
	struct intel_plane *plane, *linked;
	struct intel_plane_state *plane_state;
	int i;

	if (DISPLAY_VER(dev_priv) < 11)
		return 0;

	/*
	 * Destroy all old plane links and make the slave plane invisible
	 * in the crtc_state->active_planes mask.
	 */
	for_each_new_intel_plane_in_state(state, plane, plane_state, i) {
		if (plane->pipe != crtc->pipe || !plane_state->planar_linked_plane)
			continue;

		plane_state->planar_linked_plane = NULL;
		if (plane_state->planar_slave && !plane_state->uapi.visible) {
			crtc_state->enabled_planes &= ~BIT(plane->id);
			crtc_state->active_planes &= ~BIT(plane->id);
			crtc_state->update_planes |= BIT(plane->id);
			crtc_state->data_rate[plane->id] = 0;
			crtc_state->rel_data_rate[plane->id] = 0;
		}

		plane_state->planar_slave = false;
	}

	if (!crtc_state->nv12_planes)
		return 0;

	for_each_new_intel_plane_in_state(state, plane, plane_state, i) {
		struct intel_plane_state *linked_state = NULL;

		if (plane->pipe != crtc->pipe ||
		    !(crtc_state->nv12_planes & BIT(plane->id)))
			continue;

		for_each_intel_plane_on_crtc(&dev_priv->drm, crtc, linked) {
			if (!icl_is_nv12_y_plane(dev_priv, linked->id))
				continue;

			if (crtc_state->active_planes & BIT(linked->id))
				continue;

			linked_state = intel_atomic_get_plane_state(state, linked);
			if (IS_ERR(linked_state))
				return PTR_ERR(linked_state);

			break;
		}

		if (!linked_state) {
			drm_dbg_kms(&dev_priv->drm,
				    "Need %d free Y planes for planar YUV\n",
				    hweight8(crtc_state->nv12_planes));

			return -EINVAL;
		}

		plane_state->planar_linked_plane = linked;

		linked_state->planar_slave = true;
		linked_state->planar_linked_plane = plane;
		crtc_state->enabled_planes |= BIT(linked->id);
		crtc_state->active_planes |= BIT(linked->id);
		crtc_state->update_planes |= BIT(linked->id);
		crtc_state->data_rate[linked->id] =
			crtc_state->data_rate_y[plane->id];
		crtc_state->rel_data_rate[linked->id] =
			crtc_state->rel_data_rate_y[plane->id];
		drm_dbg_kms(&dev_priv->drm, "Using %s as Y plane for %s\n",
			    linked->base.name, plane->base.name);

		/* Copy parameters to slave plane */
		linked_state->ctl = plane_state->ctl | PLANE_CTL_YUV420_Y_PLANE;
		linked_state->color_ctl = plane_state->color_ctl;
		linked_state->view = plane_state->view;
		linked_state->decrypt = plane_state->decrypt;

		intel_plane_copy_hw_state(linked_state, plane_state);
		linked_state->uapi.src = plane_state->uapi.src;
		linked_state->uapi.dst = plane_state->uapi.dst;

		if (icl_is_hdr_plane(dev_priv, plane->id)) {
			if (linked->id == PLANE_7)
				plane_state->cus_ctl |= PLANE_CUS_Y_PLANE_7_ICL;
			else if (linked->id == PLANE_6)
				plane_state->cus_ctl |= PLANE_CUS_Y_PLANE_6_ICL;
			else if (linked->id == PLANE_5)
				plane_state->cus_ctl |= PLANE_CUS_Y_PLANE_5_RKL;
			else if (linked->id == PLANE_4)
				plane_state->cus_ctl |= PLANE_CUS_Y_PLANE_4_RKL;
			else
				MISSING_CASE(linked->id);
		}
	}

	return 0;
}

static u16 hsw_linetime_wm(const struct intel_crtc_state *crtc_state)
{
	const struct drm_display_mode *pipe_mode =
		&crtc_state->hw.pipe_mode;
	int linetime_wm;

	if (!crtc_state->hw.enable)
		return 0;

	linetime_wm = DIV_ROUND_CLOSEST(pipe_mode->crtc_htotal * 1000 * 8,
					pipe_mode->crtc_clock);

	return min(linetime_wm, 0x1ff);
}

static u16 hsw_ips_linetime_wm(const struct intel_crtc_state *crtc_state,
			       const struct intel_cdclk_state *cdclk_state)
{
	const struct drm_display_mode *pipe_mode =
		&crtc_state->hw.pipe_mode;
	int linetime_wm;

	if (!crtc_state->hw.enable)
		return 0;

	linetime_wm = DIV_ROUND_CLOSEST(pipe_mode->crtc_htotal * 1000 * 8,
					cdclk_state->logical.cdclk);

	return min(linetime_wm, 0x1ff);
}

static u16 skl_linetime_wm(const struct intel_crtc_state *crtc_state)
{
	struct intel_crtc *crtc = to_intel_crtc(crtc_state->uapi.crtc);
	struct drm_i915_private *dev_priv = to_i915(crtc->base.dev);
	const struct drm_display_mode *pipe_mode =
		&crtc_state->hw.pipe_mode;
	int linetime_wm;

	if (!crtc_state->hw.enable)
		return 0;

	linetime_wm = DIV_ROUND_UP(pipe_mode->crtc_htotal * 1000 * 8,
				   crtc_state->pixel_rate);

	/* Display WA #1135: BXT:ALL GLK:ALL */
	if ((IS_GEMINILAKE(dev_priv) || IS_BROXTON(dev_priv)) &&
	    skl_watermark_ipc_enabled(dev_priv))
		linetime_wm /= 2;

	return min(linetime_wm, 0x1ff);
}

static int hsw_compute_linetime_wm(struct intel_atomic_state *state,
				   struct intel_crtc *crtc)
{
	struct drm_i915_private *dev_priv = to_i915(crtc->base.dev);
	struct intel_crtc_state *crtc_state =
		intel_atomic_get_new_crtc_state(state, crtc);
	const struct intel_cdclk_state *cdclk_state;

	if (DISPLAY_VER(dev_priv) >= 9)
		crtc_state->linetime = skl_linetime_wm(crtc_state);
	else
		crtc_state->linetime = hsw_linetime_wm(crtc_state);

	if (!hsw_crtc_supports_ips(crtc))
		return 0;

	cdclk_state = intel_atomic_get_cdclk_state(state);
	if (IS_ERR(cdclk_state))
		return PTR_ERR(cdclk_state);

	crtc_state->ips_linetime = hsw_ips_linetime_wm(crtc_state,
						       cdclk_state);

	return 0;
}

static int intel_crtc_atomic_check(struct intel_atomic_state *state,
				   struct intel_crtc *crtc)
{
	struct drm_i915_private *dev_priv = to_i915(crtc->base.dev);
	struct intel_crtc_state *crtc_state =
		intel_atomic_get_new_crtc_state(state, crtc);
	int ret;

	if (DISPLAY_VER(dev_priv) < 5 && !IS_G4X(dev_priv) &&
	    intel_crtc_needs_modeset(crtc_state) &&
	    !crtc_state->hw.active)
		crtc_state->update_wm_post = true;

	if (intel_crtc_needs_modeset(crtc_state)) {
		ret = intel_dpll_crtc_get_shared_dpll(state, crtc);
		if (ret)
			return ret;
	}

	ret = intel_color_check(state, crtc);
	if (ret)
		return ret;

	ret = intel_compute_pipe_wm(state, crtc);
	if (ret) {
		drm_dbg_kms(&dev_priv->drm,
			    "Target pipe watermarks are invalid\n");
		return ret;
	}

	/*
	 * Calculate 'intermediate' watermarks that satisfy both the
	 * old state and the new state.  We can program these
	 * immediately.
	 */
	ret = intel_compute_intermediate_wm(state, crtc);
	if (ret) {
		drm_dbg_kms(&dev_priv->drm,
			    "No valid intermediate pipe watermarks are possible\n");
		return ret;
	}

	if (DISPLAY_VER(dev_priv) >= 9) {
		if (intel_crtc_needs_modeset(crtc_state) ||
		    intel_crtc_needs_fastset(crtc_state)) {
			ret = skl_update_scaler_crtc(crtc_state);
			if (ret)
				return ret;
		}

		ret = intel_atomic_setup_scalers(dev_priv, crtc, crtc_state);
		if (ret)
			return ret;
	}

	if (HAS_IPS(dev_priv)) {
		ret = hsw_ips_compute_config(state, crtc);
		if (ret)
			return ret;
	}

	if (DISPLAY_VER(dev_priv) >= 9 ||
	    IS_BROADWELL(dev_priv) || IS_HASWELL(dev_priv)) {
		ret = hsw_compute_linetime_wm(state, crtc);
		if (ret)
			return ret;

	}

	ret = intel_psr2_sel_fetch_update(state, crtc);
	if (ret)
		return ret;

	return 0;
}

static int
compute_sink_pipe_bpp(const struct drm_connector_state *conn_state,
		      struct intel_crtc_state *crtc_state)
{
	struct drm_connector *connector = conn_state->connector;
	struct drm_i915_private *i915 = to_i915(crtc_state->uapi.crtc->dev);
	const struct drm_display_info *info = &connector->display_info;
	int bpp;

	switch (conn_state->max_bpc) {
	case 6 ... 7:
		bpp = 6 * 3;
		break;
	case 8 ... 9:
		bpp = 8 * 3;
		break;
	case 10 ... 11:
		bpp = 10 * 3;
		break;
	case 12 ... 16:
		bpp = 12 * 3;
		break;
	default:
		MISSING_CASE(conn_state->max_bpc);
		return -EINVAL;
	}

	if (bpp < crtc_state->pipe_bpp) {
		drm_dbg_kms(&i915->drm,
			    "[CONNECTOR:%d:%s] Limiting display bpp to %d "
			    "(EDID bpp %d, max requested bpp %d, max platform bpp %d)\n",
			    connector->base.id, connector->name,
			    bpp, 3 * info->bpc,
			    3 * conn_state->max_requested_bpc,
			    crtc_state->pipe_bpp);

		crtc_state->pipe_bpp = bpp;
	}

	return 0;
}

static int
compute_baseline_pipe_bpp(struct intel_atomic_state *state,
			  struct intel_crtc *crtc)
{
	struct drm_i915_private *dev_priv = to_i915(crtc->base.dev);
	struct intel_crtc_state *crtc_state =
		intel_atomic_get_new_crtc_state(state, crtc);
	struct drm_connector *connector;
	struct drm_connector_state *connector_state;
	int bpp, i;

	if ((IS_G4X(dev_priv) || IS_VALLEYVIEW(dev_priv) ||
	    IS_CHERRYVIEW(dev_priv)))
		bpp = 10*3;
	else if (DISPLAY_VER(dev_priv) >= 5)
		bpp = 12*3;
	else
		bpp = 8*3;

	crtc_state->pipe_bpp = bpp;

	/* Clamp display bpp to connector max bpp */
	for_each_new_connector_in_state(&state->base, connector, connector_state, i) {
		int ret;

		if (connector_state->crtc != &crtc->base)
			continue;

		ret = compute_sink_pipe_bpp(connector_state, crtc_state);
		if (ret)
			return ret;
	}

	return 0;
}

static bool check_digital_port_conflicts(struct intel_atomic_state *state)
{
	struct drm_device *dev = state->base.dev;
	struct drm_connector *connector;
	struct drm_connector_list_iter conn_iter;
	unsigned int used_ports = 0;
	unsigned int used_mst_ports = 0;
	bool ret = true;

	/*
	 * We're going to peek into connector->state,
	 * hence connection_mutex must be held.
	 */
	drm_modeset_lock_assert_held(&dev->mode_config.connection_mutex);

	/*
	 * Walk the connector list instead of the encoder
	 * list to detect the problem on ddi platforms
	 * where there's just one encoder per digital port.
	 */
	drm_connector_list_iter_begin(dev, &conn_iter);
	drm_for_each_connector_iter(connector, &conn_iter) {
		struct drm_connector_state *connector_state;
		struct intel_encoder *encoder;

		connector_state =
			drm_atomic_get_new_connector_state(&state->base,
							   connector);
		if (!connector_state)
			connector_state = connector->state;

		if (!connector_state->best_encoder)
			continue;

		encoder = to_intel_encoder(connector_state->best_encoder);

		drm_WARN_ON(dev, !connector_state->crtc);

		switch (encoder->type) {
		case INTEL_OUTPUT_DDI:
			if (drm_WARN_ON(dev, !HAS_DDI(to_i915(dev))))
				break;
			fallthrough;
		case INTEL_OUTPUT_DP:
		case INTEL_OUTPUT_HDMI:
		case INTEL_OUTPUT_EDP:
			/* the same port mustn't appear more than once */
			if (used_ports & BIT(encoder->port))
				ret = false;

			used_ports |= BIT(encoder->port);
			break;
		case INTEL_OUTPUT_DP_MST:
			used_mst_ports |=
				1 << encoder->port;
			break;
		default:
			break;
		}
	}
	drm_connector_list_iter_end(&conn_iter);

	/* can't mix MST and SST/HDMI on the same port */
	if (used_ports & used_mst_ports)
		return false;

	return ret;
}

static void
intel_crtc_copy_uapi_to_hw_state_nomodeset(struct intel_atomic_state *state,
					   struct intel_crtc *crtc)
{
	struct intel_crtc_state *crtc_state =
		intel_atomic_get_new_crtc_state(state, crtc);

	WARN_ON(intel_crtc_is_joiner_secondary(crtc_state));

	drm_property_replace_blob(&crtc_state->hw.degamma_lut,
				  crtc_state->uapi.degamma_lut);
	drm_property_replace_blob(&crtc_state->hw.gamma_lut,
				  crtc_state->uapi.gamma_lut);
	drm_property_replace_blob(&crtc_state->hw.ctm,
				  crtc_state->uapi.ctm);
}

static void
intel_crtc_copy_uapi_to_hw_state_modeset(struct intel_atomic_state *state,
					 struct intel_crtc *crtc)
{
	struct intel_crtc_state *crtc_state =
		intel_atomic_get_new_crtc_state(state, crtc);

	WARN_ON(intel_crtc_is_joiner_secondary(crtc_state));

	crtc_state->hw.enable = crtc_state->uapi.enable;
	crtc_state->hw.active = crtc_state->uapi.active;
	drm_mode_copy(&crtc_state->hw.mode,
		      &crtc_state->uapi.mode);
	drm_mode_copy(&crtc_state->hw.adjusted_mode,
		      &crtc_state->uapi.adjusted_mode);
	crtc_state->hw.scaling_filter = crtc_state->uapi.scaling_filter;

	intel_crtc_copy_uapi_to_hw_state_nomodeset(state, crtc);
}

static void
copy_joiner_crtc_state_nomodeset(struct intel_atomic_state *state,
				 struct intel_crtc *secondary_crtc)
{
	struct intel_crtc_state *secondary_crtc_state =
		intel_atomic_get_new_crtc_state(state, secondary_crtc);
	struct intel_crtc *primary_crtc = intel_primary_crtc(secondary_crtc_state);
	const struct intel_crtc_state *primary_crtc_state =
		intel_atomic_get_new_crtc_state(state, primary_crtc);

	drm_property_replace_blob(&secondary_crtc_state->hw.degamma_lut,
				  primary_crtc_state->hw.degamma_lut);
	drm_property_replace_blob(&secondary_crtc_state->hw.gamma_lut,
				  primary_crtc_state->hw.gamma_lut);
	drm_property_replace_blob(&secondary_crtc_state->hw.ctm,
				  primary_crtc_state->hw.ctm);

	secondary_crtc_state->uapi.color_mgmt_changed = primary_crtc_state->uapi.color_mgmt_changed;
}

static int
copy_joiner_crtc_state_modeset(struct intel_atomic_state *state,
			       struct intel_crtc *secondary_crtc)
{
	struct intel_crtc_state *secondary_crtc_state =
		intel_atomic_get_new_crtc_state(state, secondary_crtc);
	struct intel_crtc *primary_crtc = intel_primary_crtc(secondary_crtc_state);
	const struct intel_crtc_state *primary_crtc_state =
		intel_atomic_get_new_crtc_state(state, primary_crtc);
	struct intel_crtc_state *saved_state;

	WARN_ON(primary_crtc_state->joiner_pipes !=
		secondary_crtc_state->joiner_pipes);

	saved_state = kmemdup(primary_crtc_state, sizeof(*saved_state), GFP_KERNEL);
	if (!saved_state)
		return -ENOMEM;

	/* preserve some things from the slave's original crtc state */
	saved_state->uapi = secondary_crtc_state->uapi;
	saved_state->scaler_state = secondary_crtc_state->scaler_state;
	saved_state->shared_dpll = secondary_crtc_state->shared_dpll;
	saved_state->crc_enabled = secondary_crtc_state->crc_enabled;

	intel_crtc_free_hw_state(secondary_crtc_state);
	if (secondary_crtc_state->dp_tunnel_ref.tunnel)
		drm_dp_tunnel_ref_put(&secondary_crtc_state->dp_tunnel_ref);
	memcpy(secondary_crtc_state, saved_state, sizeof(*secondary_crtc_state));
	kfree(saved_state);

	/* Re-init hw state */
	memset(&secondary_crtc_state->hw, 0, sizeof(secondary_crtc_state->hw));
	secondary_crtc_state->hw.enable = primary_crtc_state->hw.enable;
	secondary_crtc_state->hw.active = primary_crtc_state->hw.active;
	drm_mode_copy(&secondary_crtc_state->hw.mode,
		      &primary_crtc_state->hw.mode);
	drm_mode_copy(&secondary_crtc_state->hw.pipe_mode,
		      &primary_crtc_state->hw.pipe_mode);
	drm_mode_copy(&secondary_crtc_state->hw.adjusted_mode,
		      &primary_crtc_state->hw.adjusted_mode);
	secondary_crtc_state->hw.scaling_filter = primary_crtc_state->hw.scaling_filter;

	if (primary_crtc_state->dp_tunnel_ref.tunnel)
		drm_dp_tunnel_ref_get(primary_crtc_state->dp_tunnel_ref.tunnel,
				      &secondary_crtc_state->dp_tunnel_ref);

	copy_joiner_crtc_state_nomodeset(state, secondary_crtc);

	secondary_crtc_state->uapi.mode_changed = primary_crtc_state->uapi.mode_changed;
	secondary_crtc_state->uapi.connectors_changed = primary_crtc_state->uapi.connectors_changed;
	secondary_crtc_state->uapi.active_changed = primary_crtc_state->uapi.active_changed;

	WARN_ON(primary_crtc_state->joiner_pipes !=
		secondary_crtc_state->joiner_pipes);

	return 0;
}

static int
intel_crtc_prepare_cleared_state(struct intel_atomic_state *state,
				 struct intel_crtc *crtc)
{
	struct intel_crtc_state *crtc_state =
		intel_atomic_get_new_crtc_state(state, crtc);
	struct drm_i915_private *dev_priv = to_i915(crtc->base.dev);
	struct intel_crtc_state *saved_state;

	saved_state = intel_crtc_state_alloc(crtc);
	if (!saved_state)
		return -ENOMEM;

	/* free the old crtc_state->hw members */
	intel_crtc_free_hw_state(crtc_state);

	intel_dp_tunnel_atomic_clear_stream_bw(state, crtc_state);

	/* FIXME: before the switch to atomic started, a new pipe_config was
	 * kzalloc'd. Code that depends on any field being zero should be
	 * fixed, so that the crtc_state can be safely duplicated. For now,
	 * only fields that are know to not cause problems are preserved. */

	saved_state->uapi = crtc_state->uapi;
	saved_state->inherited = crtc_state->inherited;
	saved_state->scaler_state = crtc_state->scaler_state;
	saved_state->shared_dpll = crtc_state->shared_dpll;
	saved_state->dpll_hw_state = crtc_state->dpll_hw_state;
	memcpy(saved_state->icl_port_dplls, crtc_state->icl_port_dplls,
	       sizeof(saved_state->icl_port_dplls));
	saved_state->crc_enabled = crtc_state->crc_enabled;
	if (IS_G4X(dev_priv) ||
	    IS_VALLEYVIEW(dev_priv) || IS_CHERRYVIEW(dev_priv))
		saved_state->wm = crtc_state->wm;

	memcpy(crtc_state, saved_state, sizeof(*crtc_state));
	kfree(saved_state);

	intel_crtc_copy_uapi_to_hw_state_modeset(state, crtc);

	return 0;
}

static int
intel_modeset_pipe_config(struct intel_atomic_state *state,
			  struct intel_crtc *crtc,
			  const struct intel_link_bw_limits *limits)
{
	struct drm_i915_private *i915 = to_i915(crtc->base.dev);
	struct intel_crtc_state *crtc_state =
		intel_atomic_get_new_crtc_state(state, crtc);
	struct drm_connector *connector;
	struct drm_connector_state *connector_state;
	int pipe_src_w, pipe_src_h;
	int base_bpp, ret, i;

	crtc_state->cpu_transcoder = (enum transcoder) crtc->pipe;

	crtc_state->framestart_delay = 1;

	/*
	 * Sanitize sync polarity flags based on requested ones. If neither
	 * positive or negative polarity is requested, treat this as meaning
	 * negative polarity.
	 */
	if (!(crtc_state->hw.adjusted_mode.flags &
	      (DRM_MODE_FLAG_PHSYNC | DRM_MODE_FLAG_NHSYNC)))
		crtc_state->hw.adjusted_mode.flags |= DRM_MODE_FLAG_NHSYNC;

	if (!(crtc_state->hw.adjusted_mode.flags &
	      (DRM_MODE_FLAG_PVSYNC | DRM_MODE_FLAG_NVSYNC)))
		crtc_state->hw.adjusted_mode.flags |= DRM_MODE_FLAG_NVSYNC;

	ret = compute_baseline_pipe_bpp(state, crtc);
	if (ret)
		return ret;

	crtc_state->fec_enable = limits->force_fec_pipes & BIT(crtc->pipe);
	crtc_state->max_link_bpp_x16 = limits->max_bpp_x16[crtc->pipe];

	if (crtc_state->pipe_bpp > fxp_q4_to_int(crtc_state->max_link_bpp_x16)) {
		drm_dbg_kms(&i915->drm,
			    "[CRTC:%d:%s] Link bpp limited to " FXP_Q4_FMT "\n",
			    crtc->base.base.id, crtc->base.name,
			    FXP_Q4_ARGS(crtc_state->max_link_bpp_x16));
		crtc_state->bw_constrained = true;
	}

	base_bpp = crtc_state->pipe_bpp;

	/*
	 * Determine the real pipe dimensions. Note that stereo modes can
	 * increase the actual pipe size due to the frame doubling and
	 * insertion of additional space for blanks between the frame. This
	 * is stored in the crtc timings. We use the requested mode to do this
	 * computation to clearly distinguish it from the adjusted mode, which
	 * can be changed by the connectors in the below retry loop.
	 */
	drm_mode_get_hv_timing(&crtc_state->hw.mode,
			       &pipe_src_w, &pipe_src_h);
	drm_rect_init(&crtc_state->pipe_src, 0, 0,
		      pipe_src_w, pipe_src_h);

	for_each_new_connector_in_state(&state->base, connector, connector_state, i) {
		struct intel_encoder *encoder =
			to_intel_encoder(connector_state->best_encoder);

		if (connector_state->crtc != &crtc->base)
			continue;

		if (!check_single_encoder_cloning(state, crtc, encoder)) {
			drm_dbg_kms(&i915->drm,
				    "[ENCODER:%d:%s] rejecting invalid cloning configuration\n",
				    encoder->base.base.id, encoder->base.name);
			return -EINVAL;
		}

		/*
		 * Determine output_types before calling the .compute_config()
		 * hooks so that the hooks can use this information safely.
		 */
		if (encoder->compute_output_type)
			crtc_state->output_types |=
				BIT(encoder->compute_output_type(encoder, crtc_state,
								 connector_state));
		else
			crtc_state->output_types |= BIT(encoder->type);
	}

	/* Ensure the port clock defaults are reset when retrying. */
	crtc_state->port_clock = 0;
	crtc_state->pixel_multiplier = 1;

	/* Fill in default crtc timings, allow encoders to overwrite them. */
	drm_mode_set_crtcinfo(&crtc_state->hw.adjusted_mode,
			      CRTC_STEREO_DOUBLE);

	/* Pass our mode to the connectors and the CRTC to give them a chance to
	 * adjust it according to limitations or connector properties, and also
	 * a chance to reject the mode entirely.
	 */
	for_each_new_connector_in_state(&state->base, connector, connector_state, i) {
		struct intel_encoder *encoder =
			to_intel_encoder(connector_state->best_encoder);

		if (connector_state->crtc != &crtc->base)
			continue;

		ret = encoder->compute_config(encoder, crtc_state,
					      connector_state);
		if (ret == -EDEADLK)
			return ret;
		if (ret < 0) {
			drm_dbg_kms(&i915->drm, "[ENCODER:%d:%s] config failure: %d\n",
				    encoder->base.base.id, encoder->base.name, ret);
			return ret;
		}
	}

	/* Set default port clock if not overwritten by the encoder. Needs to be
	 * done afterwards in case the encoder adjusts the mode. */
	if (!crtc_state->port_clock)
		crtc_state->port_clock = crtc_state->hw.adjusted_mode.crtc_clock
			* crtc_state->pixel_multiplier;

	ret = intel_crtc_compute_config(state, crtc);
	if (ret == -EDEADLK)
		return ret;
	if (ret < 0) {
		drm_dbg_kms(&i915->drm, "[CRTC:%d:%s] config failure: %d\n",
			    crtc->base.base.id, crtc->base.name, ret);
		return ret;
	}

	/* Dithering seems to not pass-through bits correctly when it should, so
	 * only enable it on 6bpc panels and when its not a compliance
	 * test requesting 6bpc video pattern.
	 */
	crtc_state->dither = (crtc_state->pipe_bpp == 6*3) &&
		!crtc_state->dither_force_disable;
	drm_dbg_kms(&i915->drm,
		    "[CRTC:%d:%s] hw max bpp: %i, pipe bpp: %i, dithering: %i\n",
		    crtc->base.base.id, crtc->base.name,
		    base_bpp, crtc_state->pipe_bpp, crtc_state->dither);

	return 0;
}

static int
intel_modeset_pipe_config_late(struct intel_atomic_state *state,
			       struct intel_crtc *crtc)
{
	struct intel_crtc_state *crtc_state =
		intel_atomic_get_new_crtc_state(state, crtc);
	struct drm_connector_state *conn_state;
	struct drm_connector *connector;
	int i;

	for_each_new_connector_in_state(&state->base, connector,
					conn_state, i) {
		struct intel_encoder *encoder =
			to_intel_encoder(conn_state->best_encoder);
		int ret;

		if (conn_state->crtc != &crtc->base ||
		    !encoder->compute_config_late)
			continue;

		ret = encoder->compute_config_late(encoder, crtc_state,
						   conn_state);
		if (ret)
			return ret;
	}

	return 0;
}

bool intel_fuzzy_clock_check(int clock1, int clock2)
{
	int diff;

	if (clock1 == clock2)
		return true;

	if (!clock1 || !clock2)
		return false;

	diff = abs(clock1 - clock2);

	if (((((diff + clock1 + clock2) * 100)) / (clock1 + clock2)) < 105)
		return true;

	return false;
}

static bool
intel_compare_link_m_n(const struct intel_link_m_n *m_n,
		       const struct intel_link_m_n *m2_n2)
{
	return m_n->tu == m2_n2->tu &&
		m_n->data_m == m2_n2->data_m &&
		m_n->data_n == m2_n2->data_n &&
		m_n->link_m == m2_n2->link_m &&
		m_n->link_n == m2_n2->link_n;
}

static bool
intel_compare_infoframe(const union hdmi_infoframe *a,
			const union hdmi_infoframe *b)
{
	return memcmp(a, b, sizeof(*a)) == 0;
}

static bool
intel_compare_dp_vsc_sdp(const struct drm_dp_vsc_sdp *a,
			 const struct drm_dp_vsc_sdp *b)
{
	return a->pixelformat == b->pixelformat &&
		a->colorimetry == b->colorimetry &&
		a->bpc == b->bpc &&
		a->dynamic_range == b->dynamic_range &&
		a->content_type == b->content_type;
}

static bool
intel_compare_dp_as_sdp(const struct drm_dp_as_sdp *a,
			const struct drm_dp_as_sdp *b)
{
	return a->vtotal == b->vtotal &&
		a->target_rr == b->target_rr &&
		a->duration_incr_ms == b->duration_incr_ms &&
		a->duration_decr_ms == b->duration_decr_ms &&
		a->mode == b->mode;
}

static bool
intel_compare_buffer(const u8 *a, const u8 *b, size_t len)
{
	return memcmp(a, b, len) == 0;
}

static void __printf(5, 6)
pipe_config_mismatch(struct drm_printer *p, bool fastset,
		     const struct intel_crtc *crtc,
		     const char *name, const char *format, ...)
{
	struct va_format vaf;
	va_list args;

	va_start(args, format);
	vaf.fmt = format;
	vaf.va = &args;

	if (fastset)
		drm_printf(p, "[CRTC:%d:%s] fastset requirement not met in %s %pV\n",
			   crtc->base.base.id, crtc->base.name, name, &vaf);
	else
		drm_printf(p, "[CRTC:%d:%s] mismatch in %s %pV\n",
			   crtc->base.base.id, crtc->base.name, name, &vaf);

	va_end(args);
}

static void
pipe_config_infoframe_mismatch(struct drm_printer *p, bool fastset,
			       const struct intel_crtc *crtc,
			       const char *name,
			       const union hdmi_infoframe *a,
			       const union hdmi_infoframe *b)
{
	struct drm_i915_private *i915 = to_i915(crtc->base.dev);
	const char *loglevel;

	if (fastset) {
		if (!drm_debug_enabled(DRM_UT_KMS))
			return;

		loglevel = KERN_DEBUG;
	} else {
		loglevel = KERN_ERR;
	}

	pipe_config_mismatch(p, fastset, crtc, name, "infoframe");

	drm_printf(p, "expected:\n");
	hdmi_infoframe_log(loglevel, i915->drm.dev, a);
	drm_printf(p, "found:\n");
	hdmi_infoframe_log(loglevel, i915->drm.dev, b);
}

static void
pipe_config_dp_vsc_sdp_mismatch(struct drm_printer *p, bool fastset,
				const struct intel_crtc *crtc,
				const char *name,
				const struct drm_dp_vsc_sdp *a,
				const struct drm_dp_vsc_sdp *b)
{
	pipe_config_mismatch(p, fastset, crtc, name, "dp sdp");

	drm_printf(p, "expected:\n");
	drm_dp_vsc_sdp_log(p, a);
	drm_printf(p, "found:\n");
	drm_dp_vsc_sdp_log(p, b);
}

static void
pipe_config_dp_as_sdp_mismatch(struct drm_i915_private *i915,
			       bool fastset, const char *name,
			       const struct drm_dp_as_sdp *a,
			       const struct drm_dp_as_sdp *b)
{
	struct drm_printer p;

	if (fastset) {
		p = drm_dbg_printer(&i915->drm, DRM_UT_KMS, NULL);

		drm_printf(&p, "fastset requirement not met in %s dp sdp\n", name);
	} else {
		p = drm_err_printer(&i915->drm, NULL);

		drm_printf(&p, "mismatch in %s dp sdp\n", name);
	}

	drm_printf(&p, "expected:\n");
	drm_dp_as_sdp_log(&p, a);
	drm_printf(&p, "found:\n");
	drm_dp_as_sdp_log(&p, b);
}

/* Returns the length up to and including the last differing byte */
static size_t
memcmp_diff_len(const u8 *a, const u8 *b, size_t len)
{
	int i;

	for (i = len - 1; i >= 0; i--) {
		if (a[i] != b[i])
			return i + 1;
	}

	return 0;
}

static void
pipe_config_buffer_mismatch(struct drm_printer *p, bool fastset,
			    const struct intel_crtc *crtc,
			    const char *name,
			    const u8 *a, const u8 *b, size_t len)
{
	const char *loglevel;

	if (fastset) {
		if (!drm_debug_enabled(DRM_UT_KMS))
			return;

		loglevel = KERN_DEBUG;
	} else {
		loglevel = KERN_ERR;
	}

	pipe_config_mismatch(p, fastset, crtc, name, "buffer");

	/* only dump up to the last difference */
	len = memcmp_diff_len(a, b, len);

	print_hex_dump(loglevel, "expected: ", DUMP_PREFIX_NONE,
		       16, 0, a, len, false);
	print_hex_dump(loglevel, "found: ", DUMP_PREFIX_NONE,
		       16, 0, b, len, false);
}

static void
pipe_config_pll_mismatch(struct drm_printer *p, bool fastset,
			 const struct intel_crtc *crtc,
			 const char *name,
			 const struct intel_dpll_hw_state *a,
			 const struct intel_dpll_hw_state *b)
{
	struct drm_i915_private *i915 = to_i915(crtc->base.dev);

	pipe_config_mismatch(p, fastset, crtc, name, " "); /* stupid -Werror=format-zero-length */

	drm_printf(p, "expected:\n");
	intel_dpll_dump_hw_state(i915, p, a);
	drm_printf(p, "found:\n");
	intel_dpll_dump_hw_state(i915, p, b);
}

static void
pipe_config_cx0pll_mismatch(struct drm_printer *p, bool fastset,
			    const struct intel_crtc *crtc,
			    const char *name,
			    const struct intel_cx0pll_state *a,
			    const struct intel_cx0pll_state *b)
{
	struct drm_i915_private *i915 = to_i915(crtc->base.dev);
	char *chipname = a->use_c10 ? "C10" : "C20";

	pipe_config_mismatch(p, fastset, crtc, name, chipname);

	drm_printf(p, "expected:\n");
	intel_cx0pll_dump_hw_state(i915, a);
	drm_printf(p, "found:\n");
	intel_cx0pll_dump_hw_state(i915, b);
}

bool
intel_pipe_config_compare(const struct intel_crtc_state *current_config,
			  const struct intel_crtc_state *pipe_config,
			  bool fastset)
{
	struct drm_i915_private *dev_priv = to_i915(current_config->uapi.crtc->dev);
	struct intel_crtc *crtc = to_intel_crtc(pipe_config->uapi.crtc);
	struct drm_printer p;
	bool ret = true;

	if (fastset)
		p = drm_dbg_printer(&dev_priv->drm, DRM_UT_KMS, NULL);
	else
		p = drm_err_printer(&dev_priv->drm, NULL);

#define PIPE_CONF_CHECK_X(name) do { \
	if (current_config->name != pipe_config->name) { \
		BUILD_BUG_ON_MSG(__same_type(current_config->name, bool), \
				 __stringify(name) " is bool");	\
		pipe_config_mismatch(&p, fastset, crtc, __stringify(name), \
				     "(expected 0x%08x, found 0x%08x)", \
				     current_config->name, \
				     pipe_config->name); \
		ret = false; \
	} \
} while (0)

#define PIPE_CONF_CHECK_X_WITH_MASK(name, mask) do { \
	if ((current_config->name & (mask)) != (pipe_config->name & (mask))) { \
		BUILD_BUG_ON_MSG(__same_type(current_config->name, bool), \
				 __stringify(name) " is bool");	\
		pipe_config_mismatch(&p, fastset, crtc, __stringify(name), \
				     "(expected 0x%08x, found 0x%08x)", \
				     current_config->name & (mask), \
				     pipe_config->name & (mask)); \
		ret = false; \
	} \
} while (0)

#define PIPE_CONF_CHECK_I(name) do { \
	if (current_config->name != pipe_config->name) { \
		BUILD_BUG_ON_MSG(__same_type(current_config->name, bool), \
				 __stringify(name) " is bool");	\
		pipe_config_mismatch(&p, fastset, crtc, __stringify(name), \
				     "(expected %i, found %i)", \
				     current_config->name, \
				     pipe_config->name); \
		ret = false; \
	} \
} while (0)

#define PIPE_CONF_CHECK_LLI(name) do { \
	if (current_config->name != pipe_config->name) { \
		pipe_config_mismatch(&p, fastset, crtc, __stringify(name), \
				     "(expected %lli, found %lli)", \
				     current_config->name, \
				     pipe_config->name); \
		ret = false; \
	} \
} while (0)

#define PIPE_CONF_CHECK_BOOL(name) do { \
	if (current_config->name != pipe_config->name) { \
		BUILD_BUG_ON_MSG(!__same_type(current_config->name, bool), \
				 __stringify(name) " is not bool");	\
		pipe_config_mismatch(&p, fastset, crtc, __stringify(name), \
				     "(expected %s, found %s)", \
				     str_yes_no(current_config->name), \
				     str_yes_no(pipe_config->name)); \
		ret = false; \
	} \
} while (0)

#define PIPE_CONF_CHECK_P(name) do { \
	if (current_config->name != pipe_config->name) { \
		pipe_config_mismatch(&p, fastset, crtc, __stringify(name), \
				     "(expected %p, found %p)", \
				     current_config->name, \
				     pipe_config->name); \
		ret = false; \
	} \
} while (0)

#define PIPE_CONF_CHECK_M_N(name) do { \
	if (!intel_compare_link_m_n(&current_config->name, \
				    &pipe_config->name)) { \
		pipe_config_mismatch(&p, fastset, crtc, __stringify(name), \
				     "(expected tu %i data %i/%i link %i/%i, " \
				     "found tu %i, data %i/%i link %i/%i)", \
				     current_config->name.tu, \
				     current_config->name.data_m, \
				     current_config->name.data_n, \
				     current_config->name.link_m, \
				     current_config->name.link_n, \
				     pipe_config->name.tu, \
				     pipe_config->name.data_m, \
				     pipe_config->name.data_n, \
				     pipe_config->name.link_m, \
				     pipe_config->name.link_n); \
		ret = false; \
	} \
} while (0)

#define PIPE_CONF_CHECK_PLL(name) do { \
	if (!intel_dpll_compare_hw_state(dev_priv, &current_config->name, \
					 &pipe_config->name)) { \
		pipe_config_pll_mismatch(&p, fastset, crtc, __stringify(name), \
					 &current_config->name, \
					 &pipe_config->name); \
		ret = false; \
	} \
} while (0)

#define PIPE_CONF_CHECK_PLL_CX0(name) do { \
	if (!intel_cx0pll_compare_hw_state(&current_config->name, \
					   &pipe_config->name)) { \
		pipe_config_cx0pll_mismatch(&p, fastset, crtc, __stringify(name), \
					    &current_config->name, \
					    &pipe_config->name); \
		ret = false; \
	} \
} while (0)

#define PIPE_CONF_CHECK_TIMINGS(name) do {     \
	PIPE_CONF_CHECK_I(name.crtc_hdisplay); \
	PIPE_CONF_CHECK_I(name.crtc_htotal); \
	PIPE_CONF_CHECK_I(name.crtc_hblank_start); \
	PIPE_CONF_CHECK_I(name.crtc_hblank_end); \
	PIPE_CONF_CHECK_I(name.crtc_hsync_start); \
	PIPE_CONF_CHECK_I(name.crtc_hsync_end); \
	PIPE_CONF_CHECK_I(name.crtc_vdisplay); \
	PIPE_CONF_CHECK_I(name.crtc_vblank_start); \
	PIPE_CONF_CHECK_I(name.crtc_vsync_start); \
	PIPE_CONF_CHECK_I(name.crtc_vsync_end); \
	if (!fastset || !pipe_config->update_lrr) { \
		PIPE_CONF_CHECK_I(name.crtc_vtotal); \
		PIPE_CONF_CHECK_I(name.crtc_vblank_end); \
	} \
} while (0)

#define PIPE_CONF_CHECK_RECT(name) do { \
	PIPE_CONF_CHECK_I(name.x1); \
	PIPE_CONF_CHECK_I(name.x2); \
	PIPE_CONF_CHECK_I(name.y1); \
	PIPE_CONF_CHECK_I(name.y2); \
} while (0)

#define PIPE_CONF_CHECK_FLAGS(name, mask) do { \
	if ((current_config->name ^ pipe_config->name) & (mask)) { \
		pipe_config_mismatch(&p, fastset, crtc, __stringify(name), \
				     "(%x) (expected %i, found %i)", \
				     (mask), \
				     current_config->name & (mask), \
				     pipe_config->name & (mask)); \
		ret = false; \
	} \
} while (0)

#define PIPE_CONF_CHECK_INFOFRAME(name) do { \
	if (!intel_compare_infoframe(&current_config->infoframes.name, \
				     &pipe_config->infoframes.name)) { \
		pipe_config_infoframe_mismatch(&p, fastset, crtc, __stringify(name), \
					       &current_config->infoframes.name, \
					       &pipe_config->infoframes.name); \
		ret = false; \
	} \
} while (0)

#define PIPE_CONF_CHECK_DP_VSC_SDP(name) do { \
	if (!intel_compare_dp_vsc_sdp(&current_config->infoframes.name, \
				      &pipe_config->infoframes.name)) { \
		pipe_config_dp_vsc_sdp_mismatch(&p, fastset, crtc, __stringify(name), \
						&current_config->infoframes.name, \
						&pipe_config->infoframes.name); \
		ret = false; \
	} \
} while (0)

#define PIPE_CONF_CHECK_DP_AS_SDP(name) do { \
	if (!intel_compare_dp_as_sdp(&current_config->infoframes.name, \
				      &pipe_config->infoframes.name)) { \
		pipe_config_dp_as_sdp_mismatch(dev_priv, fastset, __stringify(name), \
						&current_config->infoframes.name, \
						&pipe_config->infoframes.name); \
		ret = false; \
	} \
} while (0)

#define PIPE_CONF_CHECK_BUFFER(name, len) do { \
	BUILD_BUG_ON(sizeof(current_config->name) != (len)); \
	BUILD_BUG_ON(sizeof(pipe_config->name) != (len)); \
	if (!intel_compare_buffer(current_config->name, pipe_config->name, (len))) { \
		pipe_config_buffer_mismatch(&p, fastset, crtc, __stringify(name), \
					    current_config->name, \
					    pipe_config->name, \
					    (len)); \
		ret = false; \
	} \
} while (0)

#define PIPE_CONF_CHECK_COLOR_LUT(lut, is_pre_csc_lut) do { \
	if (current_config->gamma_mode == pipe_config->gamma_mode && \
	    !intel_color_lut_equal(current_config, \
				   current_config->lut, pipe_config->lut, \
				   is_pre_csc_lut)) {	\
		pipe_config_mismatch(&p, fastset, crtc, __stringify(lut), \
				     "hw_state doesn't match sw_state"); \
		ret = false; \
	} \
} while (0)

#define PIPE_CONF_CHECK_CSC(name) do { \
	PIPE_CONF_CHECK_X(name.preoff[0]); \
	PIPE_CONF_CHECK_X(name.preoff[1]); \
	PIPE_CONF_CHECK_X(name.preoff[2]); \
	PIPE_CONF_CHECK_X(name.coeff[0]); \
	PIPE_CONF_CHECK_X(name.coeff[1]); \
	PIPE_CONF_CHECK_X(name.coeff[2]); \
	PIPE_CONF_CHECK_X(name.coeff[3]); \
	PIPE_CONF_CHECK_X(name.coeff[4]); \
	PIPE_CONF_CHECK_X(name.coeff[5]); \
	PIPE_CONF_CHECK_X(name.coeff[6]); \
	PIPE_CONF_CHECK_X(name.coeff[7]); \
	PIPE_CONF_CHECK_X(name.coeff[8]); \
	PIPE_CONF_CHECK_X(name.postoff[0]); \
	PIPE_CONF_CHECK_X(name.postoff[1]); \
	PIPE_CONF_CHECK_X(name.postoff[2]); \
} while (0)

#define PIPE_CONF_QUIRK(quirk) \
	((current_config->quirks | pipe_config->quirks) & (quirk))

	PIPE_CONF_CHECK_BOOL(hw.enable);
	PIPE_CONF_CHECK_BOOL(hw.active);

	PIPE_CONF_CHECK_I(cpu_transcoder);
	PIPE_CONF_CHECK_I(mst_master_transcoder);

	PIPE_CONF_CHECK_BOOL(has_pch_encoder);
	PIPE_CONF_CHECK_I(fdi_lanes);
	PIPE_CONF_CHECK_M_N(fdi_m_n);

	PIPE_CONF_CHECK_I(lane_count);
	PIPE_CONF_CHECK_X(lane_lat_optim_mask);

	if (HAS_DOUBLE_BUFFERED_M_N(dev_priv)) {
		if (!fastset || !pipe_config->update_m_n)
			PIPE_CONF_CHECK_M_N(dp_m_n);
	} else {
		PIPE_CONF_CHECK_M_N(dp_m_n);
		PIPE_CONF_CHECK_M_N(dp_m2_n2);
	}

	PIPE_CONF_CHECK_X(output_types);

	PIPE_CONF_CHECK_I(framestart_delay);
	PIPE_CONF_CHECK_I(msa_timing_delay);

	PIPE_CONF_CHECK_TIMINGS(hw.pipe_mode);
	PIPE_CONF_CHECK_TIMINGS(hw.adjusted_mode);

	PIPE_CONF_CHECK_I(pixel_multiplier);

	PIPE_CONF_CHECK_FLAGS(hw.adjusted_mode.flags,
			      DRM_MODE_FLAG_INTERLACE);

	if (!PIPE_CONF_QUIRK(PIPE_CONFIG_QUIRK_MODE_SYNC_FLAGS)) {
		PIPE_CONF_CHECK_FLAGS(hw.adjusted_mode.flags,
				      DRM_MODE_FLAG_PHSYNC);
		PIPE_CONF_CHECK_FLAGS(hw.adjusted_mode.flags,
				      DRM_MODE_FLAG_NHSYNC);
		PIPE_CONF_CHECK_FLAGS(hw.adjusted_mode.flags,
				      DRM_MODE_FLAG_PVSYNC);
		PIPE_CONF_CHECK_FLAGS(hw.adjusted_mode.flags,
				      DRM_MODE_FLAG_NVSYNC);
	}

	PIPE_CONF_CHECK_I(output_format);
	PIPE_CONF_CHECK_BOOL(has_hdmi_sink);
	if ((DISPLAY_VER(dev_priv) < 8 && !IS_HASWELL(dev_priv)) ||
	    IS_VALLEYVIEW(dev_priv) || IS_CHERRYVIEW(dev_priv))
		PIPE_CONF_CHECK_BOOL(limited_color_range);

	PIPE_CONF_CHECK_BOOL(hdmi_scrambling);
	PIPE_CONF_CHECK_BOOL(hdmi_high_tmds_clock_ratio);
	PIPE_CONF_CHECK_BOOL(has_infoframe);
	PIPE_CONF_CHECK_BOOL(enhanced_framing);
	PIPE_CONF_CHECK_BOOL(fec_enable);

	if (!fastset) {
		PIPE_CONF_CHECK_BOOL(has_audio);
		PIPE_CONF_CHECK_BUFFER(eld, MAX_ELD_BYTES);
	}

	PIPE_CONF_CHECK_X(gmch_pfit.control);
	/* pfit ratios are autocomputed by the hw on gen4+ */
	if (DISPLAY_VER(dev_priv) < 4)
		PIPE_CONF_CHECK_X(gmch_pfit.pgm_ratios);
	PIPE_CONF_CHECK_X(gmch_pfit.lvds_border_bits);

	/*
	 * Changing the EDP transcoder input mux
	 * (A_ONOFF vs. A_ON) requires a full modeset.
	 */
	PIPE_CONF_CHECK_BOOL(pch_pfit.force_thru);

	if (!fastset) {
		PIPE_CONF_CHECK_RECT(pipe_src);

		PIPE_CONF_CHECK_BOOL(pch_pfit.enabled);
		PIPE_CONF_CHECK_RECT(pch_pfit.dst);

		PIPE_CONF_CHECK_I(scaler_state.scaler_id);
		PIPE_CONF_CHECK_I(pixel_rate);

		PIPE_CONF_CHECK_X(gamma_mode);
		if (IS_CHERRYVIEW(dev_priv))
			PIPE_CONF_CHECK_X(cgm_mode);
		else
			PIPE_CONF_CHECK_X(csc_mode);
		PIPE_CONF_CHECK_BOOL(gamma_enable);
		PIPE_CONF_CHECK_BOOL(csc_enable);
		PIPE_CONF_CHECK_BOOL(wgc_enable);

		PIPE_CONF_CHECK_I(linetime);
		PIPE_CONF_CHECK_I(ips_linetime);

		PIPE_CONF_CHECK_COLOR_LUT(pre_csc_lut, true);
		PIPE_CONF_CHECK_COLOR_LUT(post_csc_lut, false);

		PIPE_CONF_CHECK_CSC(csc);
		PIPE_CONF_CHECK_CSC(output_csc);
	}

	/*
	 * Panel replay has to be enabled before link training. PSR doesn't have
	 * this requirement -> check these only if using panel replay
	 */
	if (current_config->active_planes &&
	    (current_config->has_panel_replay ||
	     pipe_config->has_panel_replay)) {
		PIPE_CONF_CHECK_BOOL(has_psr);
		PIPE_CONF_CHECK_BOOL(has_sel_update);
		PIPE_CONF_CHECK_BOOL(enable_psr2_sel_fetch);
		PIPE_CONF_CHECK_BOOL(enable_psr2_su_region_et);
		PIPE_CONF_CHECK_BOOL(has_panel_replay);
	}

	PIPE_CONF_CHECK_BOOL(double_wide);

	if (dev_priv->display.dpll.mgr)
		PIPE_CONF_CHECK_P(shared_dpll);

	/* FIXME convert everything over the dpll_mgr */
	if (dev_priv->display.dpll.mgr || HAS_GMCH(dev_priv))
		PIPE_CONF_CHECK_PLL(dpll_hw_state);

	/* FIXME convert MTL+ platforms over to dpll_mgr */
	if (DISPLAY_VER(dev_priv) >= 14)
		PIPE_CONF_CHECK_PLL_CX0(dpll_hw_state.cx0pll);

	PIPE_CONF_CHECK_X(dsi_pll.ctrl);
	PIPE_CONF_CHECK_X(dsi_pll.div);

	if (IS_G4X(dev_priv) || DISPLAY_VER(dev_priv) >= 5)
		PIPE_CONF_CHECK_I(pipe_bpp);

	if (!fastset || !pipe_config->update_m_n) {
		PIPE_CONF_CHECK_I(hw.pipe_mode.crtc_clock);
		PIPE_CONF_CHECK_I(hw.adjusted_mode.crtc_clock);
	}
	PIPE_CONF_CHECK_I(port_clock);

	PIPE_CONF_CHECK_I(min_voltage_level);

	if (current_config->has_psr || pipe_config->has_psr)
		PIPE_CONF_CHECK_X_WITH_MASK(infoframes.enable,
					    ~intel_hdmi_infoframe_enable(DP_SDP_VSC));
	else
		PIPE_CONF_CHECK_X(infoframes.enable);

	PIPE_CONF_CHECK_X(infoframes.gcp);
	PIPE_CONF_CHECK_INFOFRAME(avi);
	PIPE_CONF_CHECK_INFOFRAME(spd);
	PIPE_CONF_CHECK_INFOFRAME(hdmi);
	PIPE_CONF_CHECK_INFOFRAME(drm);
	PIPE_CONF_CHECK_DP_VSC_SDP(vsc);
	PIPE_CONF_CHECK_DP_AS_SDP(as_sdp);

	PIPE_CONF_CHECK_X(sync_mode_slaves_mask);
	PIPE_CONF_CHECK_I(master_transcoder);
	PIPE_CONF_CHECK_X(joiner_pipes);

	PIPE_CONF_CHECK_BOOL(dsc.config.block_pred_enable);
	PIPE_CONF_CHECK_BOOL(dsc.config.convert_rgb);
	PIPE_CONF_CHECK_BOOL(dsc.config.simple_422);
	PIPE_CONF_CHECK_BOOL(dsc.config.native_422);
	PIPE_CONF_CHECK_BOOL(dsc.config.native_420);
	PIPE_CONF_CHECK_BOOL(dsc.config.vbr_enable);
	PIPE_CONF_CHECK_I(dsc.config.line_buf_depth);
	PIPE_CONF_CHECK_I(dsc.config.bits_per_component);
	PIPE_CONF_CHECK_I(dsc.config.pic_width);
	PIPE_CONF_CHECK_I(dsc.config.pic_height);
	PIPE_CONF_CHECK_I(dsc.config.slice_width);
	PIPE_CONF_CHECK_I(dsc.config.slice_height);
	PIPE_CONF_CHECK_I(dsc.config.initial_dec_delay);
	PIPE_CONF_CHECK_I(dsc.config.initial_xmit_delay);
	PIPE_CONF_CHECK_I(dsc.config.scale_decrement_interval);
	PIPE_CONF_CHECK_I(dsc.config.scale_increment_interval);
	PIPE_CONF_CHECK_I(dsc.config.initial_scale_value);
	PIPE_CONF_CHECK_I(dsc.config.first_line_bpg_offset);
	PIPE_CONF_CHECK_I(dsc.config.flatness_min_qp);
	PIPE_CONF_CHECK_I(dsc.config.flatness_max_qp);
	PIPE_CONF_CHECK_I(dsc.config.slice_bpg_offset);
	PIPE_CONF_CHECK_I(dsc.config.nfl_bpg_offset);
	PIPE_CONF_CHECK_I(dsc.config.initial_offset);
	PIPE_CONF_CHECK_I(dsc.config.final_offset);
	PIPE_CONF_CHECK_I(dsc.config.rc_model_size);
	PIPE_CONF_CHECK_I(dsc.config.rc_quant_incr_limit0);
	PIPE_CONF_CHECK_I(dsc.config.rc_quant_incr_limit1);
	PIPE_CONF_CHECK_I(dsc.config.slice_chunk_size);
	PIPE_CONF_CHECK_I(dsc.config.second_line_bpg_offset);
	PIPE_CONF_CHECK_I(dsc.config.nsl_bpg_offset);

	PIPE_CONF_CHECK_BOOL(dsc.compression_enable);
	PIPE_CONF_CHECK_BOOL(dsc.dsc_split);
	PIPE_CONF_CHECK_I(dsc.compressed_bpp_x16);

	PIPE_CONF_CHECK_BOOL(splitter.enable);
	PIPE_CONF_CHECK_I(splitter.link_count);
	PIPE_CONF_CHECK_I(splitter.pixel_overlap);

	if (!fastset) {
		PIPE_CONF_CHECK_BOOL(vrr.enable);
		PIPE_CONF_CHECK_I(vrr.vmin);
		PIPE_CONF_CHECK_I(vrr.vmax);
		PIPE_CONF_CHECK_I(vrr.flipline);
		PIPE_CONF_CHECK_I(vrr.pipeline_full);
		PIPE_CONF_CHECK_I(vrr.guardband);
		PIPE_CONF_CHECK_I(vrr.vsync_start);
		PIPE_CONF_CHECK_I(vrr.vsync_end);
		PIPE_CONF_CHECK_LLI(cmrr.cmrr_m);
		PIPE_CONF_CHECK_LLI(cmrr.cmrr_n);
		PIPE_CONF_CHECK_BOOL(cmrr.enable);
	}

#undef PIPE_CONF_CHECK_X
#undef PIPE_CONF_CHECK_I
#undef PIPE_CONF_CHECK_LLI
#undef PIPE_CONF_CHECK_BOOL
#undef PIPE_CONF_CHECK_P
#undef PIPE_CONF_CHECK_FLAGS
#undef PIPE_CONF_CHECK_COLOR_LUT
#undef PIPE_CONF_CHECK_TIMINGS
#undef PIPE_CONF_CHECK_RECT
#undef PIPE_CONF_QUIRK

	return ret;
}

static void
intel_verify_planes(struct intel_atomic_state *state)
{
	struct intel_plane *plane;
	const struct intel_plane_state *plane_state;
	int i;

	for_each_new_intel_plane_in_state(state, plane,
					  plane_state, i)
		assert_plane(plane, plane_state->planar_slave ||
			     plane_state->uapi.visible);
}

static int intel_modeset_pipe(struct intel_atomic_state *state,
			      struct intel_crtc_state *crtc_state,
			      const char *reason)
{
	struct drm_i915_private *i915 = to_i915(state->base.dev);
	struct intel_crtc *crtc = to_intel_crtc(crtc_state->uapi.crtc);
	int ret;

	drm_dbg_kms(&i915->drm, "[CRTC:%d:%s] Full modeset due to %s\n",
		    crtc->base.base.id, crtc->base.name, reason);

	ret = drm_atomic_add_affected_connectors(&state->base,
						 &crtc->base);
	if (ret)
		return ret;

	ret = intel_dp_tunnel_atomic_add_state_for_crtc(state, crtc);
	if (ret)
		return ret;

	ret = intel_dp_mst_add_topology_state_for_crtc(state, crtc);
	if (ret)
		return ret;

	ret = intel_atomic_add_affected_planes(state, crtc);
	if (ret)
		return ret;

	crtc_state->uapi.mode_changed = true;

	return 0;
}

/**
 * intel_modeset_pipes_in_mask_early - force a full modeset on a set of pipes
 * @state: intel atomic state
 * @reason: the reason for the full modeset
 * @mask: mask of pipes to modeset
 *
 * Add pipes in @mask to @state and force a full modeset on the enabled ones
 * due to the description in @reason.
 * This function can be called only before new plane states are computed.
 *
 * Returns 0 in case of success, negative error code otherwise.
 */
int intel_modeset_pipes_in_mask_early(struct intel_atomic_state *state,
				      const char *reason, u8 mask)
{
	struct drm_i915_private *i915 = to_i915(state->base.dev);
	struct intel_crtc *crtc;

	for_each_intel_crtc_in_pipe_mask(&i915->drm, crtc, mask) {
		struct intel_crtc_state *crtc_state;
		int ret;

		crtc_state = intel_atomic_get_crtc_state(&state->base, crtc);
		if (IS_ERR(crtc_state))
			return PTR_ERR(crtc_state);

		if (!crtc_state->hw.enable ||
		    intel_crtc_needs_modeset(crtc_state))
			continue;

		ret = intel_modeset_pipe(state, crtc_state, reason);
		if (ret)
			return ret;
	}

	return 0;
}

static void
intel_crtc_flag_modeset(struct intel_crtc_state *crtc_state)
{
	crtc_state->uapi.mode_changed = true;

	crtc_state->update_pipe = false;
	crtc_state->update_m_n = false;
	crtc_state->update_lrr = false;
}

/**
 * intel_modeset_all_pipes_late - force a full modeset on all pipes
 * @state: intel atomic state
 * @reason: the reason for the full modeset
 *
 * Add all pipes to @state and force a full modeset on the active ones due to
 * the description in @reason.
 * This function can be called only after new plane states are computed already.
 *
 * Returns 0 in case of success, negative error code otherwise.
 */
int intel_modeset_all_pipes_late(struct intel_atomic_state *state,
				 const char *reason)
{
	struct drm_i915_private *dev_priv = to_i915(state->base.dev);
	struct intel_crtc *crtc;

	for_each_intel_crtc(&dev_priv->drm, crtc) {
		struct intel_crtc_state *crtc_state;
		int ret;

		crtc_state = intel_atomic_get_crtc_state(&state->base, crtc);
		if (IS_ERR(crtc_state))
			return PTR_ERR(crtc_state);

		if (!crtc_state->hw.active ||
		    intel_crtc_needs_modeset(crtc_state))
			continue;

		ret = intel_modeset_pipe(state, crtc_state, reason);
		if (ret)
			return ret;

		intel_crtc_flag_modeset(crtc_state);

		crtc_state->update_planes |= crtc_state->active_planes;
		crtc_state->async_flip_planes = 0;
		crtc_state->do_async_flip = false;
	}

	return 0;
}

int intel_modeset_commit_pipes(struct drm_i915_private *i915,
			       u8 pipe_mask,
			       struct drm_modeset_acquire_ctx *ctx)
{
	struct drm_atomic_state *state;
	struct intel_crtc *crtc;
	int ret;

	state = drm_atomic_state_alloc(&i915->drm);
	if (!state)
		return -ENOMEM;

	state->acquire_ctx = ctx;
	to_intel_atomic_state(state)->internal = true;

	for_each_intel_crtc_in_pipe_mask(&i915->drm, crtc, pipe_mask) {
		struct intel_crtc_state *crtc_state =
			intel_atomic_get_crtc_state(state, crtc);

		if (IS_ERR(crtc_state)) {
			ret = PTR_ERR(crtc_state);
			goto out;
		}

		crtc_state->uapi.connectors_changed = true;
	}

	ret = drm_atomic_commit(state);
out:
	drm_atomic_state_put(state);

	return ret;
}

/*
 * This implements the workaround described in the "notes" section of the mode
 * set sequence documentation. When going from no pipes or single pipe to
 * multiple pipes, and planes are enabled after the pipe, we need to wait at
 * least 2 vblanks on the first pipe before enabling planes on the second pipe.
 */
static int hsw_mode_set_planes_workaround(struct intel_atomic_state *state)
{
	struct intel_crtc_state *crtc_state;
	struct intel_crtc *crtc;
	struct intel_crtc_state *first_crtc_state = NULL;
	struct intel_crtc_state *other_crtc_state = NULL;
	enum pipe first_pipe = INVALID_PIPE, enabled_pipe = INVALID_PIPE;
	int i;

	/* look at all crtc's that are going to be enabled in during modeset */
	for_each_new_intel_crtc_in_state(state, crtc, crtc_state, i) {
		if (!crtc_state->hw.active ||
		    !intel_crtc_needs_modeset(crtc_state))
			continue;

		if (first_crtc_state) {
			other_crtc_state = crtc_state;
			break;
		} else {
			first_crtc_state = crtc_state;
			first_pipe = crtc->pipe;
		}
	}

	/* No workaround needed? */
	if (!first_crtc_state)
		return 0;

	/* w/a possibly needed, check how many crtc's are already enabled. */
	for_each_intel_crtc(state->base.dev, crtc) {
		crtc_state = intel_atomic_get_crtc_state(&state->base, crtc);
		if (IS_ERR(crtc_state))
			return PTR_ERR(crtc_state);

		crtc_state->hsw_workaround_pipe = INVALID_PIPE;

		if (!crtc_state->hw.active ||
		    intel_crtc_needs_modeset(crtc_state))
			continue;

		/* 2 or more enabled crtcs means no need for w/a */
		if (enabled_pipe != INVALID_PIPE)
			return 0;

		enabled_pipe = crtc->pipe;
	}

	if (enabled_pipe != INVALID_PIPE)
		first_crtc_state->hsw_workaround_pipe = enabled_pipe;
	else if (other_crtc_state)
		other_crtc_state->hsw_workaround_pipe = first_pipe;

	return 0;
}

u8 intel_calc_active_pipes(struct intel_atomic_state *state,
			   u8 active_pipes)
{
	const struct intel_crtc_state *crtc_state;
	struct intel_crtc *crtc;
	int i;

	for_each_new_intel_crtc_in_state(state, crtc, crtc_state, i) {
		if (crtc_state->hw.active)
			active_pipes |= BIT(crtc->pipe);
		else
			active_pipes &= ~BIT(crtc->pipe);
	}

	return active_pipes;
}

static int intel_modeset_checks(struct intel_atomic_state *state)
{
	struct drm_i915_private *dev_priv = to_i915(state->base.dev);

	state->modeset = true;

	if (IS_HASWELL(dev_priv))
		return hsw_mode_set_planes_workaround(state);

	return 0;
}

static void intel_crtc_check_fastset(const struct intel_crtc_state *old_crtc_state,
				     struct intel_crtc_state *new_crtc_state)
{
	struct intel_crtc *crtc = to_intel_crtc(new_crtc_state->uapi.crtc);
	struct drm_i915_private *i915 = to_i915(crtc->base.dev);

	/* only allow LRR when the timings stay within the VRR range */
	if (old_crtc_state->vrr.in_range != new_crtc_state->vrr.in_range)
		new_crtc_state->update_lrr = false;

	if (!intel_pipe_config_compare(old_crtc_state, new_crtc_state, true))
		drm_dbg_kms(&i915->drm, "[CRTC:%d:%s] fastset requirement not met, forcing full modeset\n",
			    crtc->base.base.id, crtc->base.name);
	else
		new_crtc_state->uapi.mode_changed = false;

	if (intel_compare_link_m_n(&old_crtc_state->dp_m_n,
				   &new_crtc_state->dp_m_n))
		new_crtc_state->update_m_n = false;

	if ((old_crtc_state->hw.adjusted_mode.crtc_vtotal == new_crtc_state->hw.adjusted_mode.crtc_vtotal &&
	     old_crtc_state->hw.adjusted_mode.crtc_vblank_end == new_crtc_state->hw.adjusted_mode.crtc_vblank_end))
		new_crtc_state->update_lrr = false;

	if (intel_crtc_needs_modeset(new_crtc_state))
		intel_crtc_flag_modeset(new_crtc_state);
	else
		new_crtc_state->update_pipe = true;
}

static int intel_crtc_add_planes_to_state(struct intel_atomic_state *state,
					  struct intel_crtc *crtc,
					  u8 plane_ids_mask)
{
	struct drm_i915_private *dev_priv = to_i915(state->base.dev);
	struct intel_plane *plane;

	for_each_intel_plane_on_crtc(&dev_priv->drm, crtc, plane) {
		struct intel_plane_state *plane_state;

		if ((plane_ids_mask & BIT(plane->id)) == 0)
			continue;

		plane_state = intel_atomic_get_plane_state(state, plane);
		if (IS_ERR(plane_state))
			return PTR_ERR(plane_state);
	}

	return 0;
}

int intel_atomic_add_affected_planes(struct intel_atomic_state *state,
				     struct intel_crtc *crtc)
{
	const struct intel_crtc_state *old_crtc_state =
		intel_atomic_get_old_crtc_state(state, crtc);
	const struct intel_crtc_state *new_crtc_state =
		intel_atomic_get_new_crtc_state(state, crtc);

	return intel_crtc_add_planes_to_state(state, crtc,
					      old_crtc_state->enabled_planes |
					      new_crtc_state->enabled_planes);
}

static bool active_planes_affects_min_cdclk(struct drm_i915_private *dev_priv)
{
	/* See {hsw,vlv,ivb}_plane_ratio() */
	return IS_BROADWELL(dev_priv) || IS_HASWELL(dev_priv) ||
		IS_CHERRYVIEW(dev_priv) || IS_VALLEYVIEW(dev_priv) ||
		IS_IVYBRIDGE(dev_priv);
}

static int intel_crtc_add_joiner_planes(struct intel_atomic_state *state,
					struct intel_crtc *crtc,
					struct intel_crtc *other)
{
	const struct intel_plane_state __maybe_unused *plane_state;
	struct intel_plane *plane;
	u8 plane_ids = 0;
	int i;

	for_each_new_intel_plane_in_state(state, plane, plane_state, i) {
		if (plane->pipe == crtc->pipe)
			plane_ids |= BIT(plane->id);
	}

	return intel_crtc_add_planes_to_state(state, other, plane_ids);
}

static int intel_joiner_add_affected_planes(struct intel_atomic_state *state)
{
	struct drm_i915_private *i915 = to_i915(state->base.dev);
	const struct intel_crtc_state *crtc_state;
	struct intel_crtc *crtc;
	int i;

	for_each_new_intel_crtc_in_state(state, crtc, crtc_state, i) {
		struct intel_crtc *other;

		for_each_intel_crtc_in_pipe_mask(&i915->drm, other,
						 crtc_state->joiner_pipes) {
			int ret;

			if (crtc == other)
				continue;

			ret = intel_crtc_add_joiner_planes(state, crtc, other);
			if (ret)
				return ret;
		}
	}

	return 0;
}

static int intel_atomic_check_planes(struct intel_atomic_state *state)
{
	struct drm_i915_private *dev_priv = to_i915(state->base.dev);
	struct intel_crtc_state *old_crtc_state, *new_crtc_state;
	struct intel_plane_state __maybe_unused *plane_state;
	struct intel_plane *plane;
	struct intel_crtc *crtc;
	int i, ret;

	ret = icl_add_linked_planes(state);
	if (ret)
		return ret;

	ret = intel_joiner_add_affected_planes(state);
	if (ret)
		return ret;

	for_each_new_intel_plane_in_state(state, plane, plane_state, i) {
		ret = intel_plane_atomic_check(state, plane);
		if (ret) {
			drm_dbg_atomic(&dev_priv->drm,
				       "[PLANE:%d:%s] atomic driver check failed\n",
				       plane->base.base.id, plane->base.name);
			return ret;
		}
	}

	for_each_oldnew_intel_crtc_in_state(state, crtc, old_crtc_state,
					    new_crtc_state, i) {
		u8 old_active_planes, new_active_planes;

		ret = icl_check_nv12_planes(state, crtc);
		if (ret)
			return ret;

		/*
		 * On some platforms the number of active planes affects
		 * the planes' minimum cdclk calculation. Add such planes
		 * to the state before we compute the minimum cdclk.
		 */
		if (!active_planes_affects_min_cdclk(dev_priv))
			continue;

		old_active_planes = old_crtc_state->active_planes & ~BIT(PLANE_CURSOR);
		new_active_planes = new_crtc_state->active_planes & ~BIT(PLANE_CURSOR);

		if (hweight8(old_active_planes) == hweight8(new_active_planes))
			continue;

		ret = intel_crtc_add_planes_to_state(state, crtc, new_active_planes);
		if (ret)
			return ret;
	}

	return 0;
}

static int intel_atomic_check_crtcs(struct intel_atomic_state *state)
{
	struct intel_crtc_state __maybe_unused *crtc_state;
	struct intel_crtc *crtc;
	int i;

	for_each_new_intel_crtc_in_state(state, crtc, crtc_state, i) {
		struct drm_i915_private *i915 = to_i915(crtc->base.dev);
		int ret;

		ret = intel_crtc_atomic_check(state, crtc);
		if (ret) {
			drm_dbg_atomic(&i915->drm,
				       "[CRTC:%d:%s] atomic driver check failed\n",
				       crtc->base.base.id, crtc->base.name);
			return ret;
		}
	}

	return 0;
}

static bool intel_cpu_transcoders_need_modeset(struct intel_atomic_state *state,
					       u8 transcoders)
{
	const struct intel_crtc_state *new_crtc_state;
	struct intel_crtc *crtc;
	int i;

	for_each_new_intel_crtc_in_state(state, crtc, new_crtc_state, i) {
		if (new_crtc_state->hw.enable &&
		    transcoders & BIT(new_crtc_state->cpu_transcoder) &&
		    intel_crtc_needs_modeset(new_crtc_state))
			return true;
	}

	return false;
}

static bool intel_pipes_need_modeset(struct intel_atomic_state *state,
				     u8 pipes)
{
	const struct intel_crtc_state *new_crtc_state;
	struct intel_crtc *crtc;
	int i;

	for_each_new_intel_crtc_in_state(state, crtc, new_crtc_state, i) {
		if (new_crtc_state->hw.enable &&
		    pipes & BIT(crtc->pipe) &&
		    intel_crtc_needs_modeset(new_crtc_state))
			return true;
	}

	return false;
}

static int intel_atomic_check_joiner(struct intel_atomic_state *state,
				     struct intel_crtc *primary_crtc)
{
	struct drm_i915_private *i915 = to_i915(state->base.dev);
	struct intel_crtc_state *primary_crtc_state =
		intel_atomic_get_new_crtc_state(state, primary_crtc);
	struct intel_crtc *secondary_crtc;

	if (!primary_crtc_state->joiner_pipes)
		return 0;

	/* sanity check */
	if (drm_WARN_ON(&i915->drm,
			primary_crtc->pipe != joiner_primary_pipe(primary_crtc_state)))
		return -EINVAL;

	if (primary_crtc_state->joiner_pipes & ~joiner_pipes(i915)) {
		drm_dbg_kms(&i915->drm,
			    "[CRTC:%d:%s] Cannot act as joiner primary "
			    "(need 0x%x as pipes, only 0x%x possible)\n",
			    primary_crtc->base.base.id, primary_crtc->base.name,
			    primary_crtc_state->joiner_pipes, joiner_pipes(i915));
		return -EINVAL;
	}

	for_each_intel_crtc_in_pipe_mask(&i915->drm, secondary_crtc,
					 intel_crtc_joiner_secondary_pipes(primary_crtc_state)) {
		struct intel_crtc_state *secondary_crtc_state;
		int ret;

		secondary_crtc_state = intel_atomic_get_crtc_state(&state->base, secondary_crtc);
		if (IS_ERR(secondary_crtc_state))
			return PTR_ERR(secondary_crtc_state);

		/* primary being enabled, secondary was already configured? */
		if (secondary_crtc_state->uapi.enable) {
			drm_dbg_kms(&i915->drm,
				    "[CRTC:%d:%s] secondary is enabled as normal CRTC, but "
				    "[CRTC:%d:%s] claiming this CRTC for joiner.\n",
				    secondary_crtc->base.base.id, secondary_crtc->base.name,
				    primary_crtc->base.base.id, primary_crtc->base.name);
			return -EINVAL;
		}

		/*
		 * The state copy logic assumes the primary crtc gets processed
		 * before the secondary crtc during the main compute_config loop.
		 * This works because the crtcs are created in pipe order,
		 * and the hardware requires primary pipe < secondary pipe as well.
		 * Should that change we need to rethink the logic.
		 */
		if (WARN_ON(drm_crtc_index(&primary_crtc->base) >
			    drm_crtc_index(&secondary_crtc->base)))
			return -EINVAL;

		drm_dbg_kms(&i915->drm,
			    "[CRTC:%d:%s] Used as secondary for joiner primary [CRTC:%d:%s]\n",
			    secondary_crtc->base.base.id, secondary_crtc->base.name,
			    primary_crtc->base.base.id, primary_crtc->base.name);

		secondary_crtc_state->joiner_pipes =
			primary_crtc_state->joiner_pipes;

		ret = copy_joiner_crtc_state_modeset(state, secondary_crtc);
		if (ret)
			return ret;
	}

	return 0;
}

static void kill_joiner_secondaries(struct intel_atomic_state *state,
				    struct intel_crtc *primary_crtc)
{
	struct drm_i915_private *i915 = to_i915(state->base.dev);
	struct intel_crtc_state *primary_crtc_state =
		intel_atomic_get_new_crtc_state(state, primary_crtc);
	struct intel_crtc *secondary_crtc;

	for_each_intel_crtc_in_pipe_mask(&i915->drm, secondary_crtc,
					 intel_crtc_joiner_secondary_pipes(primary_crtc_state)) {
		struct intel_crtc_state *secondary_crtc_state =
			intel_atomic_get_new_crtc_state(state, secondary_crtc);

		secondary_crtc_state->joiner_pipes = 0;

		intel_crtc_copy_uapi_to_hw_state_modeset(state, secondary_crtc);
	}

	primary_crtc_state->joiner_pipes = 0;
}

/**
 * DOC: asynchronous flip implementation
 *
 * Asynchronous page flip is the implementation for the DRM_MODE_PAGE_FLIP_ASYNC
 * flag. Currently async flip is only supported via the drmModePageFlip IOCTL.
 * Correspondingly, support is currently added for primary plane only.
 *
 * Async flip can only change the plane surface address, so anything else
 * changing is rejected from the intel_async_flip_check_hw() function.
 * Once this check is cleared, flip done interrupt is enabled using
 * the intel_crtc_enable_flip_done() function.
 *
 * As soon as the surface address register is written, flip done interrupt is
 * generated and the requested events are sent to the usersapce in the interrupt
 * handler itself. The timestamp and sequence sent during the flip done event
 * correspond to the last vblank and have no relation to the actual time when
 * the flip done event was sent.
 */
static int intel_async_flip_check_uapi(struct intel_atomic_state *state,
				       struct intel_crtc *crtc)
{
	struct drm_i915_private *i915 = to_i915(state->base.dev);
	const struct intel_crtc_state *new_crtc_state =
		intel_atomic_get_new_crtc_state(state, crtc);
	const struct intel_plane_state *old_plane_state;
	struct intel_plane_state *new_plane_state;
	struct intel_plane *plane;
	int i;

	if (!new_crtc_state->uapi.async_flip)
		return 0;

	if (!new_crtc_state->uapi.active) {
		drm_dbg_kms(&i915->drm,
			    "[CRTC:%d:%s] not active\n",
			    crtc->base.base.id, crtc->base.name);
		return -EINVAL;
	}

	if (intel_crtc_needs_modeset(new_crtc_state)) {
		drm_dbg_kms(&i915->drm,
			    "[CRTC:%d:%s] modeset required\n",
			    crtc->base.base.id, crtc->base.name);
		return -EINVAL;
	}

	/*
	 * FIXME: joiner+async flip is busted currently.
	 * Remove this check once the issues are fixed.
	 */
	if (new_crtc_state->joiner_pipes) {
		drm_dbg_kms(&i915->drm,
			    "[CRTC:%d:%s] async flip disallowed with joiner\n",
			    crtc->base.base.id, crtc->base.name);
		return -EINVAL;
	}

	for_each_oldnew_intel_plane_in_state(state, plane, old_plane_state,
					     new_plane_state, i) {
		if (plane->pipe != crtc->pipe)
			continue;

		/*
		 * TODO: Async flip is only supported through the page flip IOCTL
		 * as of now. So support currently added for primary plane only.
		 * Support for other planes on platforms on which supports
		 * this(vlv/chv and icl+) should be added when async flip is
		 * enabled in the atomic IOCTL path.
		 */
		if (!plane->async_flip) {
			drm_dbg_kms(&i915->drm,
				    "[PLANE:%d:%s] async flip not supported\n",
				    plane->base.base.id, plane->base.name);
			return -EINVAL;
		}

		if (!old_plane_state->uapi.fb || !new_plane_state->uapi.fb) {
			drm_dbg_kms(&i915->drm,
				    "[PLANE:%d:%s] no old or new framebuffer\n",
				    plane->base.base.id, plane->base.name);
			return -EINVAL;
		}
	}

	return 0;
}

static int intel_async_flip_check_hw(struct intel_atomic_state *state, struct intel_crtc *crtc)
{
	struct drm_i915_private *i915 = to_i915(state->base.dev);
	const struct intel_crtc_state *old_crtc_state, *new_crtc_state;
	const struct intel_plane_state *new_plane_state, *old_plane_state;
	struct intel_plane *plane;
	int i;

	old_crtc_state = intel_atomic_get_old_crtc_state(state, crtc);
	new_crtc_state = intel_atomic_get_new_crtc_state(state, crtc);

	if (!new_crtc_state->uapi.async_flip)
		return 0;

	if (!new_crtc_state->hw.active) {
		drm_dbg_kms(&i915->drm,
			    "[CRTC:%d:%s] not active\n",
			    crtc->base.base.id, crtc->base.name);
		return -EINVAL;
	}

	if (intel_crtc_needs_modeset(new_crtc_state)) {
		drm_dbg_kms(&i915->drm,
			    "[CRTC:%d:%s] modeset required\n",
			    crtc->base.base.id, crtc->base.name);
		return -EINVAL;
	}

	if (old_crtc_state->active_planes != new_crtc_state->active_planes) {
		drm_dbg_kms(&i915->drm,
			    "[CRTC:%d:%s] Active planes cannot be in async flip\n",
			    crtc->base.base.id, crtc->base.name);
		return -EINVAL;
	}

	for_each_oldnew_intel_plane_in_state(state, plane, old_plane_state,
					     new_plane_state, i) {
		if (plane->pipe != crtc->pipe)
			continue;

		/*
		 * Only async flip capable planes should be in the state
		 * if we're really about to ask the hardware to perform
		 * an async flip. We should never get this far otherwise.
		 */
		if (drm_WARN_ON(&i915->drm,
				new_crtc_state->do_async_flip && !plane->async_flip))
			return -EINVAL;

		/*
		 * Only check async flip capable planes other planes
		 * may be involved in the initial commit due to
		 * the wm0/ddb optimization.
		 *
		 * TODO maybe should track which planes actually
		 * were requested to do the async flip...
		 */
		if (!plane->async_flip)
			continue;

		/*
		 * FIXME: This check is kept generic for all platforms.
		 * Need to verify this for all gen9 platforms to enable
		 * this selectively if required.
		 */
		switch (new_plane_state->hw.fb->modifier) {
		case DRM_FORMAT_MOD_LINEAR:
			/*
			 * FIXME: Async on Linear buffer is supported on ICL as
			 * but with additional alignment and fbc restrictions
			 * need to be taken care of. These aren't applicable for
			 * gen12+.
			 */
			if (DISPLAY_VER(i915) < 12) {
				drm_dbg_kms(&i915->drm,
					    "[PLANE:%d:%s] Modifier 0x%llx does not support async flip on display ver %d\n",
					    plane->base.base.id, plane->base.name,
					    new_plane_state->hw.fb->modifier, DISPLAY_VER(i915));
				return -EINVAL;
			}
			break;

		case I915_FORMAT_MOD_X_TILED:
		case I915_FORMAT_MOD_Y_TILED:
		case I915_FORMAT_MOD_Yf_TILED:
		case I915_FORMAT_MOD_4_TILED:
		case I915_FORMAT_MOD_4_TILED_BMG_CCS:
		case I915_FORMAT_MOD_4_TILED_LNL_CCS:
			break;
		default:
			drm_dbg_kms(&i915->drm,
				    "[PLANE:%d:%s] Modifier 0x%llx does not support async flip\n",
				    plane->base.base.id, plane->base.name,
				    new_plane_state->hw.fb->modifier);
			return -EINVAL;
		}

		if (new_plane_state->hw.fb->format->num_planes > 1) {
			drm_dbg_kms(&i915->drm,
				    "[PLANE:%d:%s] Planar formats do not support async flips\n",
				    plane->base.base.id, plane->base.name);
			return -EINVAL;
		}

		/*
		 * We turn the first async flip request into a sync flip
		 * so that we can reconfigure the plane (eg. change modifier).
		 */
		if (!new_crtc_state->do_async_flip)
			continue;

		if (old_plane_state->view.color_plane[0].mapping_stride !=
		    new_plane_state->view.color_plane[0].mapping_stride) {
			drm_dbg_kms(&i915->drm,
				    "[PLANE:%d:%s] Stride cannot be changed in async flip\n",
				    plane->base.base.id, plane->base.name);
			return -EINVAL;
		}

		if (old_plane_state->hw.fb->modifier !=
		    new_plane_state->hw.fb->modifier) {
			drm_dbg_kms(&i915->drm,
				    "[PLANE:%d:%s] Modifier cannot be changed in async flip\n",
				    plane->base.base.id, plane->base.name);
			return -EINVAL;
		}

		if (old_plane_state->hw.fb->format !=
		    new_plane_state->hw.fb->format) {
			drm_dbg_kms(&i915->drm,
				    "[PLANE:%d:%s] Pixel format cannot be changed in async flip\n",
				    plane->base.base.id, plane->base.name);
			return -EINVAL;
		}

		if (old_plane_state->hw.rotation !=
		    new_plane_state->hw.rotation) {
			drm_dbg_kms(&i915->drm,
				    "[PLANE:%d:%s] Rotation cannot be changed in async flip\n",
				    plane->base.base.id, plane->base.name);
			return -EINVAL;
		}

		if (!drm_rect_equals(&old_plane_state->uapi.src, &new_plane_state->uapi.src) ||
		    !drm_rect_equals(&old_plane_state->uapi.dst, &new_plane_state->uapi.dst)) {
			drm_dbg_kms(&i915->drm,
				    "[PLANE:%d:%s] Size/co-ordinates cannot be changed in async flip\n",
				    plane->base.base.id, plane->base.name);
			return -EINVAL;
		}

		if (old_plane_state->hw.alpha != new_plane_state->hw.alpha) {
			drm_dbg_kms(&i915->drm,
				    "[PLANES:%d:%s] Alpha value cannot be changed in async flip\n",
				    plane->base.base.id, plane->base.name);
			return -EINVAL;
		}

		if (old_plane_state->hw.pixel_blend_mode !=
		    new_plane_state->hw.pixel_blend_mode) {
			drm_dbg_kms(&i915->drm,
				    "[PLANE:%d:%s] Pixel blend mode cannot be changed in async flip\n",
				    plane->base.base.id, plane->base.name);
			return -EINVAL;
		}

		if (old_plane_state->hw.color_encoding != new_plane_state->hw.color_encoding) {
			drm_dbg_kms(&i915->drm,
				    "[PLANE:%d:%s] Color encoding cannot be changed in async flip\n",
				    plane->base.base.id, plane->base.name);
			return -EINVAL;
		}

		if (old_plane_state->hw.color_range != new_plane_state->hw.color_range) {
			drm_dbg_kms(&i915->drm,
				    "[PLANE:%d:%s] Color range cannot be changed in async flip\n",
				    plane->base.base.id, plane->base.name);
			return -EINVAL;
		}

		/* plane decryption is allow to change only in synchronous flips */
		if (old_plane_state->decrypt != new_plane_state->decrypt) {
			drm_dbg_kms(&i915->drm,
				    "[PLANE:%d:%s] Decryption cannot be changed in async flip\n",
				    plane->base.base.id, plane->base.name);
			return -EINVAL;
		}
	}

	return 0;
}

static int intel_joiner_add_affected_crtcs(struct intel_atomic_state *state)
{
	struct drm_i915_private *i915 = to_i915(state->base.dev);
	struct intel_crtc_state *crtc_state;
	struct intel_crtc *crtc;
	u8 affected_pipes = 0;
	u8 modeset_pipes = 0;
	int i;

	for_each_new_intel_crtc_in_state(state, crtc, crtc_state, i) {
		affected_pipes |= crtc_state->joiner_pipes;
		if (intel_crtc_needs_modeset(crtc_state))
			modeset_pipes |= crtc_state->joiner_pipes;
	}

	for_each_intel_crtc_in_pipe_mask(&i915->drm, crtc, affected_pipes) {
		crtc_state = intel_atomic_get_crtc_state(&state->base, crtc);
		if (IS_ERR(crtc_state))
			return PTR_ERR(crtc_state);
	}

	for_each_intel_crtc_in_pipe_mask(&i915->drm, crtc, modeset_pipes) {
		int ret;

		crtc_state = intel_atomic_get_new_crtc_state(state, crtc);

		crtc_state->uapi.mode_changed = true;

		ret = drm_atomic_add_affected_connectors(&state->base, &crtc->base);
		if (ret)
			return ret;

		ret = intel_atomic_add_affected_planes(state, crtc);
		if (ret)
			return ret;
	}

	for_each_new_intel_crtc_in_state(state, crtc, crtc_state, i) {
		/* Kill old joiner link, we may re-establish afterwards */
		if (intel_crtc_needs_modeset(crtc_state) &&
		    intel_crtc_is_joiner_primary(crtc_state))
			kill_joiner_secondaries(state, crtc);
	}

	return 0;
}

static int intel_atomic_check_config(struct intel_atomic_state *state,
				     struct intel_link_bw_limits *limits,
				     enum pipe *failed_pipe)
{
	struct drm_i915_private *i915 = to_i915(state->base.dev);
	struct intel_crtc_state *new_crtc_state;
	struct intel_crtc *crtc;
	int ret;
	int i;

	*failed_pipe = INVALID_PIPE;

	ret = intel_joiner_add_affected_crtcs(state);
	if (ret)
		return ret;

	ret = intel_fdi_add_affected_crtcs(state);
	if (ret)
		return ret;

	for_each_new_intel_crtc_in_state(state, crtc, new_crtc_state, i) {
		if (!intel_crtc_needs_modeset(new_crtc_state)) {
			if (intel_crtc_is_joiner_secondary(new_crtc_state))
				copy_joiner_crtc_state_nomodeset(state, crtc);
			else
				intel_crtc_copy_uapi_to_hw_state_nomodeset(state, crtc);
			continue;
		}

		if (drm_WARN_ON(&i915->drm, intel_crtc_is_joiner_secondary(new_crtc_state)))
			continue;

		ret = intel_crtc_prepare_cleared_state(state, crtc);
		if (ret)
			goto fail;

		if (!new_crtc_state->hw.enable)
			continue;

		ret = intel_modeset_pipe_config(state, crtc, limits);
		if (ret)
			goto fail;
	}

	for_each_new_intel_crtc_in_state(state, crtc, new_crtc_state, i) {
		if (!intel_crtc_needs_modeset(new_crtc_state))
			continue;

		if (drm_WARN_ON(&i915->drm, intel_crtc_is_joiner_secondary(new_crtc_state)))
			continue;

		if (!new_crtc_state->hw.enable)
			continue;

		ret = intel_modeset_pipe_config_late(state, crtc);
		if (ret)
			goto fail;
	}

fail:
	if (ret)
		*failed_pipe = crtc->pipe;

	return ret;
}

static int intel_atomic_check_config_and_link(struct intel_atomic_state *state)
{
	struct intel_link_bw_limits new_limits;
	struct intel_link_bw_limits old_limits;
	int ret;

	intel_link_bw_init_limits(state, &new_limits);
	old_limits = new_limits;

	while (true) {
		enum pipe failed_pipe;

		ret = intel_atomic_check_config(state, &new_limits,
						&failed_pipe);
		if (ret) {
			/*
			 * The bpp limit for a pipe is below the minimum it supports, set the
			 * limit to the minimum and recalculate the config.
			 */
			if (ret == -EINVAL &&
			    intel_link_bw_set_bpp_limit_for_pipe(state,
								 &old_limits,
								 &new_limits,
								 failed_pipe))
				continue;

			break;
		}

		old_limits = new_limits;

		ret = intel_link_bw_atomic_check(state, &new_limits);
		if (ret != -EAGAIN)
			break;
	}

	return ret;
}
/**
 * intel_atomic_check - validate state object
 * @dev: drm device
 * @_state: state to validate
 */
int intel_atomic_check(struct drm_device *dev,
		       struct drm_atomic_state *_state)
{
	struct drm_i915_private *dev_priv = to_i915(dev);
	struct intel_atomic_state *state = to_intel_atomic_state(_state);
	struct intel_crtc_state *old_crtc_state, *new_crtc_state;
	struct intel_crtc *crtc;
	int ret, i;
	bool any_ms = false;

	if (!intel_display_driver_check_access(dev_priv))
		return -ENODEV;

	for_each_oldnew_intel_crtc_in_state(state, crtc, old_crtc_state,
					    new_crtc_state, i) {
		/*
		 * crtc's state no longer considered to be inherited
		 * after the first userspace/client initiated commit.
		 */
		if (!state->internal)
			new_crtc_state->inherited = false;

		if (new_crtc_state->inherited != old_crtc_state->inherited)
			new_crtc_state->uapi.mode_changed = true;

		if (new_crtc_state->uapi.scaling_filter !=
		    old_crtc_state->uapi.scaling_filter)
			new_crtc_state->uapi.mode_changed = true;
	}

	intel_vrr_check_modeset(state);

	ret = drm_atomic_helper_check_modeset(dev, &state->base);
	if (ret)
		goto fail;

	for_each_new_intel_crtc_in_state(state, crtc, new_crtc_state, i) {
		ret = intel_async_flip_check_uapi(state, crtc);
		if (ret)
			return ret;
	}

	ret = intel_atomic_check_config_and_link(state);
	if (ret)
		goto fail;

	for_each_new_intel_crtc_in_state(state, crtc, new_crtc_state, i) {
		if (!intel_crtc_needs_modeset(new_crtc_state))
			continue;

		if (intel_crtc_is_joiner_secondary(new_crtc_state)) {
			drm_WARN_ON(&dev_priv->drm, new_crtc_state->uapi.enable);
			continue;
		}

		ret = intel_atomic_check_joiner(state, crtc);
		if (ret)
			goto fail;
	}

	for_each_oldnew_intel_crtc_in_state(state, crtc, old_crtc_state,
					    new_crtc_state, i) {
		if (!intel_crtc_needs_modeset(new_crtc_state))
			continue;

		intel_joiner_adjust_pipe_src(new_crtc_state);

		intel_crtc_check_fastset(old_crtc_state, new_crtc_state);
	}

	/**
	 * Check if fastset is allowed by external dependencies like other
	 * pipes and transcoders.
	 *
	 * Right now it only forces a fullmodeset when the MST master
	 * transcoder did not changed but the pipe of the master transcoder
	 * needs a fullmodeset so all slaves also needs to do a fullmodeset or
	 * in case of port synced crtcs, if one of the synced crtcs
	 * needs a full modeset, all other synced crtcs should be
	 * forced a full modeset.
	 */
	for_each_new_intel_crtc_in_state(state, crtc, new_crtc_state, i) {
		if (!new_crtc_state->hw.enable || intel_crtc_needs_modeset(new_crtc_state))
			continue;

		if (intel_dp_mst_crtc_needs_modeset(state, crtc))
			intel_crtc_flag_modeset(new_crtc_state);

		if (intel_dp_mst_is_slave_trans(new_crtc_state)) {
			enum transcoder master = new_crtc_state->mst_master_transcoder;

			if (intel_cpu_transcoders_need_modeset(state, BIT(master)))
				intel_crtc_flag_modeset(new_crtc_state);
		}

		if (is_trans_port_sync_mode(new_crtc_state)) {
			u8 trans = new_crtc_state->sync_mode_slaves_mask;

			if (new_crtc_state->master_transcoder != INVALID_TRANSCODER)
				trans |= BIT(new_crtc_state->master_transcoder);

			if (intel_cpu_transcoders_need_modeset(state, trans))
				intel_crtc_flag_modeset(new_crtc_state);
		}

		if (new_crtc_state->joiner_pipes) {
			if (intel_pipes_need_modeset(state, new_crtc_state->joiner_pipes))
				intel_crtc_flag_modeset(new_crtc_state);
		}
	}

	for_each_oldnew_intel_crtc_in_state(state, crtc, old_crtc_state,
					    new_crtc_state, i) {
		if (!intel_crtc_needs_modeset(new_crtc_state))
			continue;

		any_ms = true;

		intel_release_shared_dplls(state, crtc);
	}

	if (any_ms && !check_digital_port_conflicts(state)) {
		drm_dbg_kms(&dev_priv->drm,
			    "rejecting conflicting digital port configuration\n");
		ret = -EINVAL;
		goto fail;
	}

	ret = intel_atomic_check_planes(state);
	if (ret)
		goto fail;

	ret = intel_compute_global_watermarks(state);
	if (ret)
		goto fail;

	ret = intel_bw_atomic_check(state);
	if (ret)
		goto fail;

	ret = intel_cdclk_atomic_check(state, &any_ms);
	if (ret)
		goto fail;

	if (intel_any_crtc_needs_modeset(state))
		any_ms = true;

	if (any_ms) {
		ret = intel_modeset_checks(state);
		if (ret)
			goto fail;

		ret = intel_modeset_calc_cdclk(state);
		if (ret)
			return ret;
	}

	ret = intel_pmdemand_atomic_check(state);
	if (ret)
		goto fail;

	ret = intel_atomic_check_crtcs(state);
	if (ret)
		goto fail;

	ret = intel_fbc_atomic_check(state);
	if (ret)
		goto fail;

	for_each_oldnew_intel_crtc_in_state(state, crtc, old_crtc_state,
					    new_crtc_state, i) {
		intel_color_assert_luts(new_crtc_state);

		ret = intel_async_flip_check_hw(state, crtc);
		if (ret)
			goto fail;

		/* Either full modeset or fastset (or neither), never both */
		drm_WARN_ON(&dev_priv->drm,
			    intel_crtc_needs_modeset(new_crtc_state) &&
			    intel_crtc_needs_fastset(new_crtc_state));

		if (!intel_crtc_needs_modeset(new_crtc_state) &&
		    !intel_crtc_needs_fastset(new_crtc_state))
			continue;

		intel_crtc_state_dump(new_crtc_state, state,
				      intel_crtc_needs_modeset(new_crtc_state) ?
				      "modeset" : "fastset");
	}

	return 0;

 fail:
	if (ret == -EDEADLK)
		return ret;

	/*
	 * FIXME would probably be nice to know which crtc specifically
	 * caused the failure, in cases where we can pinpoint it.
	 */
	for_each_oldnew_intel_crtc_in_state(state, crtc, old_crtc_state,
					    new_crtc_state, i)
		intel_crtc_state_dump(new_crtc_state, state, "failed");

	return ret;
}

static int intel_atomic_prepare_commit(struct intel_atomic_state *state)
{
	struct intel_crtc_state __maybe_unused *crtc_state;
	struct intel_crtc *crtc;
	int i, ret;

	ret = drm_atomic_helper_prepare_planes(state->base.dev, &state->base);
	if (ret < 0)
		return ret;

	for_each_new_intel_crtc_in_state(state, crtc, crtc_state, i)
		intel_color_prepare_commit(state, crtc);

	return 0;
}

void intel_crtc_arm_fifo_underrun(struct intel_crtc *crtc,
				  struct intel_crtc_state *crtc_state)
{
	struct drm_i915_private *dev_priv = to_i915(crtc->base.dev);

	if (DISPLAY_VER(dev_priv) != 2 || crtc_state->active_planes)
		intel_set_cpu_fifo_underrun_reporting(dev_priv, crtc->pipe, true);

	if (crtc_state->has_pch_encoder) {
		enum pipe pch_transcoder =
			intel_crtc_pch_transcoder(crtc);

		intel_set_pch_fifo_underrun_reporting(dev_priv, pch_transcoder, true);
	}
}

static void intel_pipe_fastset(const struct intel_crtc_state *old_crtc_state,
			       const struct intel_crtc_state *new_crtc_state)
{
	struct intel_crtc *crtc = to_intel_crtc(new_crtc_state->uapi.crtc);
	struct drm_i915_private *dev_priv = to_i915(crtc->base.dev);

	/*
	 * Update pipe size and adjust fitter if needed: the reason for this is
	 * that in compute_mode_changes we check the native mode (not the pfit
	 * mode) to see if we can flip rather than do a full mode set. In the
	 * fastboot case, we'll flip, but if we don't update the pipesrc and
	 * pfit state, we'll end up with a big fb scanned out into the wrong
	 * sized surface.
	 */
	intel_set_pipe_src_size(new_crtc_state);

	/* on skylake this is done by detaching scalers */
	if (DISPLAY_VER(dev_priv) >= 9) {
		if (new_crtc_state->pch_pfit.enabled)
			skl_pfit_enable(new_crtc_state);
	} else if (HAS_PCH_SPLIT(dev_priv)) {
		if (new_crtc_state->pch_pfit.enabled)
			ilk_pfit_enable(new_crtc_state);
		else if (old_crtc_state->pch_pfit.enabled)
			ilk_pfit_disable(old_crtc_state);
	}

	/*
	 * The register is supposedly single buffered so perhaps
	 * not 100% correct to do this here. But SKL+ calculate
	 * this based on the adjust pixel rate so pfit changes do
	 * affect it and so it must be updated for fastsets.
	 * HSW/BDW only really need this here for fastboot, after
	 * that the value should not change without a full modeset.
	 */
	if (DISPLAY_VER(dev_priv) >= 9 ||
	    IS_BROADWELL(dev_priv) || IS_HASWELL(dev_priv))
		hsw_set_linetime_wm(new_crtc_state);

	if (new_crtc_state->update_m_n)
		intel_cpu_transcoder_set_m1_n1(crtc, new_crtc_state->cpu_transcoder,
					       &new_crtc_state->dp_m_n);

	if (new_crtc_state->update_lrr)
		intel_set_transcoder_timings_lrr(new_crtc_state);
}

static void commit_pipe_pre_planes(struct intel_atomic_state *state,
				   struct intel_crtc *crtc)
{
	struct drm_i915_private *dev_priv = to_i915(state->base.dev);
	const struct intel_crtc_state *old_crtc_state =
		intel_atomic_get_old_crtc_state(state, crtc);
	const struct intel_crtc_state *new_crtc_state =
		intel_atomic_get_new_crtc_state(state, crtc);
	bool modeset = intel_crtc_needs_modeset(new_crtc_state);

	/*
	 * During modesets pipe configuration was programmed as the
	 * CRTC was enabled.
	 */
	if (!modeset) {
		if (intel_crtc_needs_color_update(new_crtc_state))
			intel_color_commit_arm(new_crtc_state);

		if (DISPLAY_VER(dev_priv) >= 9 || IS_BROADWELL(dev_priv))
			bdw_set_pipe_misc(new_crtc_state);

		if (intel_crtc_needs_fastset(new_crtc_state))
			intel_pipe_fastset(old_crtc_state, new_crtc_state);
	}

	intel_psr2_program_trans_man_trk_ctl(new_crtc_state);

	intel_atomic_update_watermarks(state, crtc);
}

static void commit_pipe_post_planes(struct intel_atomic_state *state,
				    struct intel_crtc *crtc)
{
	struct drm_i915_private *dev_priv = to_i915(state->base.dev);
	const struct intel_crtc_state *new_crtc_state =
		intel_atomic_get_new_crtc_state(state, crtc);

	/*
	 * Disable the scaler(s) after the plane(s) so that we don't
	 * get a catastrophic underrun even if the two operations
	 * end up happening in two different frames.
	 */
	if (DISPLAY_VER(dev_priv) >= 9 &&
	    !intel_crtc_needs_modeset(new_crtc_state))
		skl_detach_scalers(new_crtc_state);

	if (intel_crtc_vrr_enabling(state, crtc))
		intel_vrr_enable(new_crtc_state);
}

static void intel_enable_crtc(struct intel_atomic_state *state,
			      struct intel_crtc *crtc)
{
	struct drm_i915_private *dev_priv = to_i915(state->base.dev);
	const struct intel_crtc_state *new_crtc_state =
		intel_atomic_get_new_crtc_state(state, crtc);
	struct intel_crtc *pipe_crtc;

	if (!intel_crtc_needs_modeset(new_crtc_state))
		return;

	for_each_intel_crtc_in_pipe_mask_reverse(&dev_priv->drm, pipe_crtc,
						 intel_crtc_joined_pipe_mask(new_crtc_state)) {
		const struct intel_crtc_state *pipe_crtc_state =
			intel_atomic_get_new_crtc_state(state, pipe_crtc);

		/* VRR will be enable later, if required */
		intel_crtc_update_active_timings(pipe_crtc_state, false);
	}

	dev_priv->display.funcs.display->crtc_enable(state, crtc);

	/* vblanks work again, re-enable pipe CRC. */
	intel_crtc_enable_pipe_crc(crtc);
}

static void intel_pre_update_crtc(struct intel_atomic_state *state,
				  struct intel_crtc *crtc)
{
	struct drm_i915_private *i915 = to_i915(state->base.dev);
	const struct intel_crtc_state *old_crtc_state =
		intel_atomic_get_old_crtc_state(state, crtc);
	struct intel_crtc_state *new_crtc_state =
		intel_atomic_get_new_crtc_state(state, crtc);
	bool modeset = intel_crtc_needs_modeset(new_crtc_state);

	if (old_crtc_state->inherited ||
	    intel_crtc_needs_modeset(new_crtc_state)) {
		if (HAS_DPT(i915))
			intel_dpt_configure(crtc);
	}

	if (!modeset) {
		if (new_crtc_state->preload_luts &&
		    intel_crtc_needs_color_update(new_crtc_state))
			intel_color_load_luts(new_crtc_state);

		intel_pre_plane_update(state, crtc);

		if (intel_crtc_needs_fastset(new_crtc_state))
			intel_encoders_update_pipe(state, crtc);

		if (DISPLAY_VER(i915) >= 11 &&
		    intel_crtc_needs_fastset(new_crtc_state))
			icl_set_pipe_chicken(new_crtc_state);

		if (vrr_params_changed(old_crtc_state, new_crtc_state) ||
		    cmrr_params_changed(old_crtc_state, new_crtc_state))
			intel_vrr_set_transcoder_timings(new_crtc_state);
	}

	intel_fbc_update(state, crtc);

	drm_WARN_ON(&i915->drm, !intel_display_power_is_enabled(i915, POWER_DOMAIN_DC_OFF));

	if (!modeset &&
	    intel_crtc_needs_color_update(new_crtc_state))
		intel_color_commit_noarm(new_crtc_state);

	intel_crtc_planes_update_noarm(state, crtc);
}

static void intel_update_crtc(struct intel_atomic_state *state,
			      struct intel_crtc *crtc)
{
	const struct intel_crtc_state *old_crtc_state =
		intel_atomic_get_old_crtc_state(state, crtc);
	struct intel_crtc_state *new_crtc_state =
		intel_atomic_get_new_crtc_state(state, crtc);

	/* Perform vblank evasion around commit operation */
	intel_pipe_update_start(state, crtc);

	commit_pipe_pre_planes(state, crtc);

	intel_crtc_planes_update_arm(state, crtc);

	commit_pipe_post_planes(state, crtc);

	intel_pipe_update_end(state, crtc);

	/*
	 * VRR/Seamless M/N update may need to update frame timings.
	 *
	 * FIXME Should be synchronized with the start of vblank somehow...
	 */
	if (intel_crtc_vrr_enabling(state, crtc) ||
	    new_crtc_state->update_m_n || new_crtc_state->update_lrr)
		intel_crtc_update_active_timings(new_crtc_state,
						 new_crtc_state->vrr.enable);

	/*
	 * We usually enable FIFO underrun interrupts as part of the
	 * CRTC enable sequence during modesets.  But when we inherit a
	 * valid pipe configuration from the BIOS we need to take care
	 * of enabling them on the CRTC's first fastset.
	 */
	if (intel_crtc_needs_fastset(new_crtc_state) &&
	    old_crtc_state->inherited)
		intel_crtc_arm_fifo_underrun(crtc, new_crtc_state);
}

static void intel_old_crtc_state_disables(struct intel_atomic_state *state,
					  struct intel_crtc *crtc)
{
	struct drm_i915_private *dev_priv = to_i915(state->base.dev);
	const struct intel_crtc_state *old_crtc_state =
		intel_atomic_get_old_crtc_state(state, crtc);
	struct intel_crtc *pipe_crtc;

	/*
	 * We need to disable pipe CRC before disabling the pipe,
	 * or we race against vblank off.
	 */
	for_each_intel_crtc_in_pipe_mask(&dev_priv->drm, pipe_crtc,
					 intel_crtc_joined_pipe_mask(old_crtc_state))
		intel_crtc_disable_pipe_crc(pipe_crtc);

	dev_priv->display.funcs.display->crtc_disable(state, crtc);

	for_each_intel_crtc_in_pipe_mask(&dev_priv->drm, pipe_crtc,
					 intel_crtc_joined_pipe_mask(old_crtc_state)) {
		const struct intel_crtc_state *new_pipe_crtc_state =
			intel_atomic_get_new_crtc_state(state, pipe_crtc);

		pipe_crtc->active = false;
		intel_fbc_disable(pipe_crtc);

		if (!new_pipe_crtc_state->hw.active)
			intel_initial_watermarks(state, pipe_crtc);
	}
}

static void intel_commit_modeset_disables(struct intel_atomic_state *state)
{
	struct drm_i915_private *i915 = to_i915(state->base.dev);
	const struct intel_crtc_state *new_crtc_state, *old_crtc_state;
	struct intel_crtc *crtc;
	u8 disable_pipes = 0;
	int i;

	for_each_oldnew_intel_crtc_in_state(state, crtc, old_crtc_state,
					    new_crtc_state, i) {
		if (!intel_crtc_needs_modeset(new_crtc_state))
			continue;

		/*
		 * Needs to be done even for pipes
		 * that weren't enabled previously.
		 */
		intel_pre_plane_update(state, crtc);

		if (!old_crtc_state->hw.active)
			continue;

		disable_pipes |= BIT(crtc->pipe);
	}

	for_each_old_intel_crtc_in_state(state, crtc, old_crtc_state, i) {
		if ((disable_pipes & BIT(crtc->pipe)) == 0)
			continue;

		intel_crtc_disable_planes(state, crtc);

		drm_vblank_work_flush_all(&crtc->base);
	}

	/* Only disable port sync and MST slaves */
	for_each_old_intel_crtc_in_state(state, crtc, old_crtc_state, i) {
		if ((disable_pipes & BIT(crtc->pipe)) == 0)
			continue;

		if (intel_crtc_is_joiner_secondary(old_crtc_state))
			continue;

		/* In case of Transcoder port Sync master slave CRTCs can be
		 * assigned in any order and we need to make sure that
		 * slave CRTCs are disabled first and then master CRTC since
		 * Slave vblanks are masked till Master Vblanks.
		 */
		if (!is_trans_port_sync_slave(old_crtc_state) &&
		    !intel_dp_mst_is_slave_trans(old_crtc_state))
			continue;

		intel_old_crtc_state_disables(state, crtc);

		disable_pipes &= ~intel_crtc_joined_pipe_mask(old_crtc_state);
	}

	/* Disable everything else left on */
	for_each_old_intel_crtc_in_state(state, crtc, old_crtc_state, i) {
		if ((disable_pipes & BIT(crtc->pipe)) == 0)
			continue;

		if (intel_crtc_is_joiner_secondary(old_crtc_state))
			continue;

		intel_old_crtc_state_disables(state, crtc);

		disable_pipes &= ~intel_crtc_joined_pipe_mask(old_crtc_state);
	}

	drm_WARN_ON(&i915->drm, disable_pipes);
}

static void intel_commit_modeset_enables(struct intel_atomic_state *state)
{
	struct intel_crtc_state *new_crtc_state;
	struct intel_crtc *crtc;
	int i;

	for_each_new_intel_crtc_in_state(state, crtc, new_crtc_state, i) {
		if (!new_crtc_state->hw.active)
			continue;

		intel_enable_crtc(state, crtc);
		intel_pre_update_crtc(state, crtc);
	}

	for_each_new_intel_crtc_in_state(state, crtc, new_crtc_state, i) {
		if (!new_crtc_state->hw.active)
			continue;

		intel_update_crtc(state, crtc);
	}
}

static void skl_commit_modeset_enables(struct intel_atomic_state *state)
{
	struct drm_i915_private *dev_priv = to_i915(state->base.dev);
	struct intel_crtc *crtc;
	struct intel_crtc_state *old_crtc_state, *new_crtc_state;
	struct skl_ddb_entry entries[I915_MAX_PIPES] = {};
	u8 update_pipes = 0, modeset_pipes = 0;
	int i;

	for_each_oldnew_intel_crtc_in_state(state, crtc, old_crtc_state, new_crtc_state, i) {
		enum pipe pipe = crtc->pipe;

		if (!new_crtc_state->hw.active)
			continue;

		/* ignore allocations for crtc's that have been turned off. */
		if (!intel_crtc_needs_modeset(new_crtc_state)) {
			entries[pipe] = old_crtc_state->wm.skl.ddb;
			update_pipes |= BIT(pipe);
		} else {
			modeset_pipes |= BIT(pipe);
		}
	}

	/*
	 * Whenever the number of active pipes changes, we need to make sure we
	 * update the pipes in the right order so that their ddb allocations
	 * never overlap with each other between CRTC updates. Otherwise we'll
	 * cause pipe underruns and other bad stuff.
	 *
	 * So first lets enable all pipes that do not need a fullmodeset as
	 * those don't have any external dependency.
	 */
	for_each_new_intel_crtc_in_state(state, crtc, new_crtc_state, i) {
		enum pipe pipe = crtc->pipe;

		if ((update_pipes & BIT(pipe)) == 0)
			continue;

		intel_pre_update_crtc(state, crtc);
	}

	intel_dbuf_mbus_pre_ddb_update(state);

	while (update_pipes) {
		/*
		 * Commit in reverse order to make joiner primary
		 * send the uapi events after secondaries are done.
		 */
		for_each_oldnew_intel_crtc_in_state_reverse(state, crtc, old_crtc_state,
							    new_crtc_state, i) {
			enum pipe pipe = crtc->pipe;

			if ((update_pipes & BIT(pipe)) == 0)
				continue;

			if (skl_ddb_allocation_overlaps(&new_crtc_state->wm.skl.ddb,
							entries, I915_MAX_PIPES, pipe))
				continue;

			entries[pipe] = new_crtc_state->wm.skl.ddb;
			update_pipes &= ~BIT(pipe);

			intel_update_crtc(state, crtc);

			/*
			 * If this is an already active pipe, it's DDB changed,
			 * and this isn't the last pipe that needs updating
			 * then we need to wait for a vblank to pass for the
			 * new ddb allocation to take effect.
			 */
			if (!skl_ddb_entry_equal(&new_crtc_state->wm.skl.ddb,
						 &old_crtc_state->wm.skl.ddb) &&
			    (update_pipes | modeset_pipes))
				intel_crtc_wait_for_next_vblank(crtc);
		}
	}

	intel_dbuf_mbus_post_ddb_update(state);

	update_pipes = modeset_pipes;

	/*
	 * Enable all pipes that needs a modeset and do not depends on other
	 * pipes
	 */
	for_each_new_intel_crtc_in_state(state, crtc, new_crtc_state, i) {
		enum pipe pipe = crtc->pipe;

		if ((modeset_pipes & BIT(pipe)) == 0)
			continue;

		if (intel_crtc_is_joiner_secondary(new_crtc_state))
			continue;

		if (intel_dp_mst_is_slave_trans(new_crtc_state) ||
		    is_trans_port_sync_master(new_crtc_state))
			continue;

		modeset_pipes &= ~intel_crtc_joined_pipe_mask(new_crtc_state);

		intel_enable_crtc(state, crtc);
	}

	/*
	 * Then we enable all remaining pipes that depend on other
	 * pipes: MST slaves and port sync masters
	 */
	for_each_new_intel_crtc_in_state(state, crtc, new_crtc_state, i) {
		enum pipe pipe = crtc->pipe;

		if ((modeset_pipes & BIT(pipe)) == 0)
			continue;

		if (intel_crtc_is_joiner_secondary(new_crtc_state))
			continue;

		modeset_pipes &= ~intel_crtc_joined_pipe_mask(new_crtc_state);

		intel_enable_crtc(state, crtc);
	}

	/*
	 * Finally we do the plane updates/etc. for all pipes that got enabled.
	 */
	for_each_new_intel_crtc_in_state(state, crtc, new_crtc_state, i) {
		enum pipe pipe = crtc->pipe;

		if ((update_pipes & BIT(pipe)) == 0)
			continue;

		intel_pre_update_crtc(state, crtc);
	}

	/*
	 * Commit in reverse order to make joiner primary
	 * send the uapi events after secondaries are done.
	 */
	for_each_new_intel_crtc_in_state_reverse(state, crtc, new_crtc_state, i) {
		enum pipe pipe = crtc->pipe;

		if ((update_pipes & BIT(pipe)) == 0)
			continue;

		drm_WARN_ON(&dev_priv->drm, skl_ddb_allocation_overlaps(&new_crtc_state->wm.skl.ddb,
									entries, I915_MAX_PIPES, pipe));

		entries[pipe] = new_crtc_state->wm.skl.ddb;
		update_pipes &= ~BIT(pipe);

		intel_update_crtc(state, crtc);
	}

	drm_WARN_ON(&dev_priv->drm, modeset_pipes);
	drm_WARN_ON(&dev_priv->drm, update_pipes);
}

static void intel_atomic_commit_fence_wait(struct intel_atomic_state *intel_state)
{
	struct drm_i915_private *i915 = to_i915(intel_state->base.dev);
	struct drm_plane *plane;
	struct drm_plane_state *new_plane_state;
	int ret, i;

	for_each_new_plane_in_state(&intel_state->base, plane, new_plane_state, i) {
		if (new_plane_state->fence) {
			ret = dma_fence_wait_timeout(new_plane_state->fence, false,
						     i915_fence_timeout(i915));
			if (ret <= 0)
				break;

			dma_fence_put(new_plane_state->fence);
			new_plane_state->fence = NULL;
		}
	}
}

static void intel_atomic_cleanup_work(struct work_struct *work)
{
	struct intel_atomic_state *state =
		container_of(work, struct intel_atomic_state, base.commit_work);
	struct drm_i915_private *i915 = to_i915(state->base.dev);
	struct intel_crtc_state *old_crtc_state;
	struct intel_crtc *crtc;
	int i;

	for_each_old_intel_crtc_in_state(state, crtc, old_crtc_state, i)
		intel_color_cleanup_commit(old_crtc_state);

	drm_atomic_helper_cleanup_planes(&i915->drm, &state->base);
	drm_atomic_helper_commit_cleanup_done(&state->base);
	drm_atomic_state_put(&state->base);
}

static void intel_atomic_prepare_plane_clear_colors(struct intel_atomic_state *state)
{
	struct drm_i915_private *i915 = to_i915(state->base.dev);
	struct intel_plane *plane;
	struct intel_plane_state *plane_state;
	int i;

	for_each_new_intel_plane_in_state(state, plane, plane_state, i) {
		struct drm_framebuffer *fb = plane_state->hw.fb;
		int cc_plane;
		int ret;

		if (!fb)
			continue;

		cc_plane = intel_fb_rc_ccs_cc_plane(fb);
		if (cc_plane < 0)
			continue;

		/*
		 * The layout of the fast clear color value expected by HW
		 * (the DRM ABI requiring this value to be located in fb at
		 * offset 0 of cc plane, plane #2 previous generations or
		 * plane #1 for flat ccs):
		 * - 4 x 4 bytes per-channel value
		 *   (in surface type specific float/int format provided by the fb user)
		 * - 8 bytes native color value used by the display
		 *   (converted/written by GPU during a fast clear operation using the
		 *    above per-channel values)
		 *
		 * The commit's FB prepare hook already ensured that FB obj is pinned and the
		 * caller made sure that the object is synced wrt. the related color clear value
		 * GPU write on it.
		 */
		ret = i915_gem_object_read_from_page(intel_fb_obj(fb),
						     fb->offsets[cc_plane] + 16,
						     &plane_state->ccval,
						     sizeof(plane_state->ccval));
		/* The above could only fail if the FB obj has an unexpected backing store type. */
		drm_WARN_ON(&i915->drm, ret);
	}
}

static void intel_atomic_commit_tail(struct intel_atomic_state *state)
{
	struct drm_device *dev = state->base.dev;
	struct drm_i915_private *dev_priv = to_i915(dev);
	struct intel_crtc_state *new_crtc_state, *old_crtc_state;
	struct intel_crtc *crtc;
	struct intel_power_domain_mask put_domains[I915_MAX_PIPES] = {};
	intel_wakeref_t wakeref = 0;
	int i;

	intel_atomic_commit_fence_wait(state);

	intel_td_flush(dev_priv);

	drm_atomic_helper_wait_for_dependencies(&state->base);
	drm_dp_mst_atomic_wait_for_dependencies(&state->base);
	intel_atomic_global_state_wait_for_dependencies(state);

	/*
	 * During full modesets we write a lot of registers, wait
	 * for PLLs, etc. Doing that while DC states are enabled
	 * is not a good idea.
	 *
	 * During fastsets and other updates we also need to
	 * disable DC states due to the following scenario:
	 * 1. DC5 exit and PSR exit happen
	 * 2. Some or all _noarm() registers are written
	 * 3. Due to some long delay PSR is re-entered
	 * 4. DC5 entry -> DMC saves the already written new
	 *    _noarm() registers and the old not yet written
	 *    _arm() registers
	 * 5. DC5 exit -> DMC restores a mixture of old and
	 *    new register values and arms the update
	 * 6. PSR exit -> hardware latches a mixture of old and
	 *    new register values -> corrupted frame, or worse
	 * 7. New _arm() registers are finally written
	 * 8. Hardware finally latches a complete set of new
	 *    register values, and subsequent frames will be OK again
	 *
	 * Also note that due to the pipe CSC hardware issues on
	 * SKL/GLK DC states must remain off until the pipe CSC
	 * state readout has happened. Otherwise we risk corrupting
	 * the CSC latched register values with the readout (see
	 * skl_read_csc() and skl_color_commit_noarm()).
	 */
	wakeref = intel_display_power_get(dev_priv, POWER_DOMAIN_DC_OFF);

	intel_atomic_prepare_plane_clear_colors(state);

	for_each_oldnew_intel_crtc_in_state(state, crtc, old_crtc_state,
					    new_crtc_state, i) {
		if (intel_crtc_needs_modeset(new_crtc_state) ||
		    intel_crtc_needs_fastset(new_crtc_state))
			intel_modeset_get_crtc_power_domains(new_crtc_state, &put_domains[crtc->pipe]);
	}

	intel_commit_modeset_disables(state);

	intel_dp_tunnel_atomic_alloc_bw(state);

	/* FIXME: Eventually get rid of our crtc->config pointer */
	for_each_new_intel_crtc_in_state(state, crtc, new_crtc_state, i)
		crtc->config = new_crtc_state;

	/*
	 * In XE_LPD+ Pmdemand combines many parameters such as voltage index,
	 * plls, cdclk frequency, QGV point selection parameter etc. Voltage
	 * index, cdclk/ddiclk frequencies are supposed to be configured before
	 * the cdclk config is set.
	 */
	intel_pmdemand_pre_plane_update(state);

	if (state->modeset) {
		drm_atomic_helper_update_legacy_modeset_state(dev, &state->base);

		intel_set_cdclk_pre_plane_update(state);

		intel_modeset_verify_disabled(state);
	}

	intel_sagv_pre_plane_update(state);

	/* Complete the events for pipes that have now been disabled */
	for_each_new_intel_crtc_in_state(state, crtc, new_crtc_state, i) {
		bool modeset = intel_crtc_needs_modeset(new_crtc_state);

		/* Complete events for now disable pipes here. */
		if (modeset && !new_crtc_state->hw.active && new_crtc_state->uapi.event) {
			spin_lock_irq(&dev->event_lock);
			drm_crtc_send_vblank_event(&crtc->base,
						   new_crtc_state->uapi.event);
			spin_unlock_irq(&dev->event_lock);

			new_crtc_state->uapi.event = NULL;
		}
	}

	intel_encoders_update_prepare(state);

	intel_dbuf_pre_plane_update(state);

	for_each_new_intel_crtc_in_state(state, crtc, new_crtc_state, i) {
		if (new_crtc_state->do_async_flip)
			intel_crtc_enable_flip_done(state, crtc);
	}

	/* Now enable the clocks, plane, pipe, and connectors that we set up. */
	dev_priv->display.funcs.display->commit_modeset_enables(state);

	if (state->modeset)
		intel_set_cdclk_post_plane_update(state);

	intel_wait_for_vblank_workers(state);

	/* FIXME: We should call drm_atomic_helper_commit_hw_done() here
	 * already, but still need the state for the delayed optimization. To
	 * fix this:
	 * - wrap the optimization/post_plane_update stuff into a per-crtc work.
	 * - schedule that vblank worker _before_ calling hw_done
	 * - at the start of commit_tail, cancel it _synchrously
	 * - switch over to the vblank wait helper in the core after that since
	 *   we don't need out special handling any more.
	 */
	drm_atomic_helper_wait_for_flip_done(dev, &state->base);

	for_each_new_intel_crtc_in_state(state, crtc, new_crtc_state, i) {
		if (new_crtc_state->do_async_flip)
			intel_crtc_disable_flip_done(state, crtc);

		intel_color_wait_commit(new_crtc_state);
	}

	/*
	 * Now that the vblank has passed, we can go ahead and program the
	 * optimal watermarks on platforms that need two-step watermark
	 * programming.
	 *
	 * TODO: Move this (and other cleanup) to an async worker eventually.
	 */
	for_each_oldnew_intel_crtc_in_state(state, crtc, old_crtc_state,
					    new_crtc_state, i) {
		/*
		 * Gen2 reports pipe underruns whenever all planes are disabled.
		 * So re-enable underrun reporting after some planes get enabled.
		 *
		 * We do this before .optimize_watermarks() so that we have a
		 * chance of catching underruns with the intermediate watermarks
		 * vs. the new plane configuration.
		 */
		if (DISPLAY_VER(dev_priv) == 2 && planes_enabling(old_crtc_state, new_crtc_state))
			intel_set_cpu_fifo_underrun_reporting(dev_priv, crtc->pipe, true);

		intel_optimize_watermarks(state, crtc);
	}

	intel_dbuf_post_plane_update(state);

	for_each_oldnew_intel_crtc_in_state(state, crtc, old_crtc_state, new_crtc_state, i) {
		intel_post_plane_update(state, crtc);

		intel_modeset_put_crtc_power_domains(crtc, &put_domains[crtc->pipe]);

		intel_modeset_verify_crtc(state, crtc);

		/* Must be done after gamma readout due to HSW split gamma vs. IPS w/a */
		hsw_ips_post_update(state, crtc);

		/*
		 * Activate DRRS after state readout to avoid
		 * dp_m_n vs. dp_m2_n2 confusion on BDW+.
		 */
		intel_drrs_activate(new_crtc_state);

		/*
		 * DSB cleanup is done in cleanup_work aligning with framebuffer
		 * cleanup. So copy and reset the dsb structure to sync with
		 * commit_done and later do dsb cleanup in cleanup_work.
		 *
		 * FIXME get rid of this funny new->old swapping
		 */
		old_crtc_state->dsb_color_vblank = fetch_and_zero(&new_crtc_state->dsb_color_vblank);
		old_crtc_state->dsb_color_commit = fetch_and_zero(&new_crtc_state->dsb_color_commit);
	}

	/* Underruns don't always raise interrupts, so check manually */
	intel_check_cpu_fifo_underruns(dev_priv);
	intel_check_pch_fifo_underruns(dev_priv);

	if (state->modeset)
		intel_verify_planes(state);

	intel_sagv_post_plane_update(state);
	intel_pmdemand_post_plane_update(state);

	drm_atomic_helper_commit_hw_done(&state->base);
	intel_atomic_global_state_commit_done(state);

	if (state->modeset) {
		/* As one of the primary mmio accessors, KMS has a high
		 * likelihood of triggering bugs in unclaimed access. After we
		 * finish modesetting, see if an error has been flagged, and if
		 * so enable debugging for the next modeset - and hope we catch
		 * the culprit.
		 */
		intel_uncore_arm_unclaimed_mmio_detection(&dev_priv->uncore);
	}
	/*
	 * Delay re-enabling DC states by 17 ms to avoid the off->on->off
	 * toggling overhead at and above 60 FPS.
	 */
	intel_display_power_put_async_delay(dev_priv, POWER_DOMAIN_DC_OFF, wakeref, 17);
	intel_runtime_pm_put(&dev_priv->runtime_pm, state->wakeref);

	/*
	 * Defer the cleanup of the old state to a separate worker to not
	 * impede the current task (userspace for blocking modesets) that
	 * are executed inline. For out-of-line asynchronous modesets/flips,
	 * deferring to a new worker seems overkill, but we would place a
	 * schedule point (cond_resched()) here anyway to keep latencies
	 * down.
	 */
	INIT_WORK(&state->base.commit_work, intel_atomic_cleanup_work);
	queue_work(system_highpri_wq, &state->base.commit_work);
}

static void intel_atomic_commit_work(struct work_struct *work)
{
	struct intel_atomic_state *state =
		container_of(work, struct intel_atomic_state, base.commit_work);

	intel_atomic_commit_tail(state);
}

static void intel_atomic_track_fbs(struct intel_atomic_state *state)
{
	struct intel_plane_state *old_plane_state, *new_plane_state;
	struct intel_plane *plane;
	int i;

	for_each_oldnew_intel_plane_in_state(state, plane, old_plane_state,
					     new_plane_state, i)
		intel_frontbuffer_track(to_intel_frontbuffer(old_plane_state->hw.fb),
					to_intel_frontbuffer(new_plane_state->hw.fb),
					plane->frontbuffer_bit);
}

static int intel_atomic_setup_commit(struct intel_atomic_state *state, bool nonblock)
{
	int ret;

	ret = drm_atomic_helper_setup_commit(&state->base, nonblock);
	if (ret)
		return ret;

	ret = intel_atomic_global_state_setup_commit(state);
	if (ret)
		return ret;

	return 0;
}

static int intel_atomic_swap_state(struct intel_atomic_state *state)
{
	int ret;

	ret = drm_atomic_helper_swap_state(&state->base, true);
	if (ret)
		return ret;

	intel_atomic_swap_global_state(state);

	intel_shared_dpll_swap_state(state);

	intel_atomic_track_fbs(state);

	return 0;
}

int intel_atomic_commit(struct drm_device *dev, struct drm_atomic_state *_state,
			bool nonblock)
{
	struct intel_atomic_state *state = to_intel_atomic_state(_state);
	struct drm_i915_private *dev_priv = to_i915(dev);
	int ret = 0;

	state->wakeref = intel_runtime_pm_get(&dev_priv->runtime_pm);

	/*
	 * The intel_legacy_cursor_update() fast path takes care
	 * of avoiding the vblank waits for simple cursor
	 * movement and flips. For cursor on/off and size changes,
	 * we want to perform the vblank waits so that watermark
	 * updates happen during the correct frames. Gen9+ have
	 * double buffered watermarks and so shouldn't need this.
	 *
	 * Unset state->legacy_cursor_update before the call to
	 * drm_atomic_helper_setup_commit() because otherwise
	 * drm_atomic_helper_wait_for_flip_done() is a noop and
	 * we get FIFO underruns because we didn't wait
	 * for vblank.
	 *
	 * FIXME doing watermarks and fb cleanup from a vblank worker
	 * (assuming we had any) would solve these problems.
	 */
	if (DISPLAY_VER(dev_priv) < 9 && state->base.legacy_cursor_update) {
		struct intel_crtc_state *new_crtc_state;
		struct intel_crtc *crtc;
		int i;

		for_each_new_intel_crtc_in_state(state, crtc, new_crtc_state, i)
			if (new_crtc_state->wm.need_postvbl_update ||
			    new_crtc_state->update_wm_post)
				state->base.legacy_cursor_update = false;
	}

	ret = intel_atomic_prepare_commit(state);
	if (ret) {
		drm_dbg_atomic(&dev_priv->drm,
			       "Preparing state failed with %i\n", ret);
		intel_runtime_pm_put(&dev_priv->runtime_pm, state->wakeref);
		return ret;
	}

	ret = intel_atomic_setup_commit(state, nonblock);
	if (!ret)
		ret = intel_atomic_swap_state(state);

	if (ret) {
		struct intel_crtc_state *new_crtc_state;
		struct intel_crtc *crtc;
		int i;

		for_each_new_intel_crtc_in_state(state, crtc, new_crtc_state, i)
			intel_color_cleanup_commit(new_crtc_state);

		drm_atomic_helper_unprepare_planes(dev, &state->base);
		intel_runtime_pm_put(&dev_priv->runtime_pm, state->wakeref);
		return ret;
	}

	drm_atomic_state_get(&state->base);
	INIT_WORK(&state->base.commit_work, intel_atomic_commit_work);

	if (nonblock && state->modeset) {
		queue_work(dev_priv->display.wq.modeset, &state->base.commit_work);
	} else if (nonblock) {
		queue_work(dev_priv->display.wq.flip, &state->base.commit_work);
	} else {
		if (state->modeset)
			flush_workqueue(dev_priv->display.wq.modeset);
		intel_atomic_commit_tail(state);
	}

	return 0;
}

/**
 * intel_plane_destroy - destroy a plane
 * @plane: plane to destroy
 *
 * Common destruction function for all types of planes (primary, cursor,
 * sprite).
 */
void intel_plane_destroy(struct drm_plane *plane)
{
	drm_plane_cleanup(plane);
	kfree(to_intel_plane(plane));
}

int intel_get_pipe_from_crtc_id_ioctl(struct drm_device *dev, void *data,
				      struct drm_file *file)
{
	struct drm_i915_get_pipe_from_crtc_id *pipe_from_crtc_id = data;
	struct drm_crtc *drmmode_crtc;
	struct intel_crtc *crtc;

	drmmode_crtc = drm_crtc_find(dev, file, pipe_from_crtc_id->crtc_id);
	if (!drmmode_crtc)
		return -ENOENT;

	crtc = to_intel_crtc(drmmode_crtc);
	pipe_from_crtc_id->pipe = crtc->pipe;

	return 0;
}

static u32 intel_encoder_possible_clones(struct intel_encoder *encoder)
{
	struct drm_device *dev = encoder->base.dev;
	struct intel_encoder *source_encoder;
	u32 possible_clones = 0;

	for_each_intel_encoder(dev, source_encoder) {
		if (encoders_cloneable(encoder, source_encoder))
			possible_clones |= drm_encoder_mask(&source_encoder->base);
	}

	return possible_clones;
}

static u32 intel_encoder_possible_crtcs(struct intel_encoder *encoder)
{
	struct drm_device *dev = encoder->base.dev;
	struct intel_crtc *crtc;
	u32 possible_crtcs = 0;

	for_each_intel_crtc_in_pipe_mask(dev, crtc, encoder->pipe_mask)
		possible_crtcs |= drm_crtc_mask(&crtc->base);

	return possible_crtcs;
}

static bool ilk_has_edp_a(struct drm_i915_private *dev_priv)
{
	if (!IS_MOBILE(dev_priv))
		return false;

	if ((intel_de_read(dev_priv, DP_A) & DP_DETECTED) == 0)
		return false;

	if (IS_IRONLAKE(dev_priv) && (intel_de_read(dev_priv, FUSE_STRAP) & ILK_eDP_A_DISABLE))
		return false;

	return true;
}

static bool intel_ddi_crt_present(struct drm_i915_private *dev_priv)
{
	if (DISPLAY_VER(dev_priv) >= 9)
		return false;

	if (IS_HASWELL_ULT(dev_priv) || IS_BROADWELL_ULT(dev_priv))
		return false;

	if (HAS_PCH_LPT_H(dev_priv) &&
	    intel_de_read(dev_priv, SFUSE_STRAP) & SFUSE_STRAP_CRT_DISABLED)
		return false;

	/* DDI E can't be used if DDI A requires 4 lanes */
	if (intel_de_read(dev_priv, DDI_BUF_CTL(PORT_A)) & DDI_A_4_LANES)
		return false;

	if (!dev_priv->display.vbt.int_crt_support)
		return false;

	return true;
}

bool assert_port_valid(struct drm_i915_private *i915, enum port port)
{
	return !drm_WARN(&i915->drm, !(DISPLAY_RUNTIME_INFO(i915)->port_mask & BIT(port)),
			 "Platform does not support port %c\n", port_name(port));
}

void intel_setup_outputs(struct drm_i915_private *dev_priv)
{
	struct intel_display *display = &dev_priv->display;
	struct intel_encoder *encoder;
	bool dpd_is_edp = false;

	intel_pps_unlock_regs_wa(display);

	if (!HAS_DISPLAY(dev_priv))
		return;

	if (HAS_DDI(dev_priv)) {
		if (intel_ddi_crt_present(dev_priv))
			intel_crt_init(dev_priv);

		intel_bios_for_each_encoder(display, intel_ddi_init);

		if (IS_GEMINILAKE(dev_priv) || IS_BROXTON(dev_priv))
			vlv_dsi_init(dev_priv);
	} else if (HAS_PCH_SPLIT(dev_priv)) {
		int found;

		/*
		 * intel_edp_init_connector() depends on this completing first,
		 * to prevent the registration of both eDP and LVDS and the
		 * incorrect sharing of the PPS.
		 */
		intel_lvds_init(dev_priv);
		intel_crt_init(dev_priv);

		dpd_is_edp = intel_dp_is_port_edp(dev_priv, PORT_D);

		if (ilk_has_edp_a(dev_priv))
			g4x_dp_init(dev_priv, DP_A, PORT_A);

		if (intel_de_read(dev_priv, PCH_HDMIB) & SDVO_DETECTED) {
			/* PCH SDVOB multiplex with HDMIB */
			found = intel_sdvo_init(dev_priv, PCH_SDVOB, PORT_B);
			if (!found)
				g4x_hdmi_init(dev_priv, PCH_HDMIB, PORT_B);
			if (!found && (intel_de_read(dev_priv, PCH_DP_B) & DP_DETECTED))
				g4x_dp_init(dev_priv, PCH_DP_B, PORT_B);
		}

		if (intel_de_read(dev_priv, PCH_HDMIC) & SDVO_DETECTED)
			g4x_hdmi_init(dev_priv, PCH_HDMIC, PORT_C);

		if (!dpd_is_edp && intel_de_read(dev_priv, PCH_HDMID) & SDVO_DETECTED)
			g4x_hdmi_init(dev_priv, PCH_HDMID, PORT_D);

		if (intel_de_read(dev_priv, PCH_DP_C) & DP_DETECTED)
			g4x_dp_init(dev_priv, PCH_DP_C, PORT_C);

		if (intel_de_read(dev_priv, PCH_DP_D) & DP_DETECTED)
			g4x_dp_init(dev_priv, PCH_DP_D, PORT_D);
	} else if (IS_VALLEYVIEW(dev_priv) || IS_CHERRYVIEW(dev_priv)) {
		bool has_edp, has_port;

		if (IS_VALLEYVIEW(dev_priv) && dev_priv->display.vbt.int_crt_support)
			intel_crt_init(dev_priv);

		/*
		 * The DP_DETECTED bit is the latched state of the DDC
		 * SDA pin at boot. However since eDP doesn't require DDC
		 * (no way to plug in a DP->HDMI dongle) the DDC pins for
		 * eDP ports may have been muxed to an alternate function.
		 * Thus we can't rely on the DP_DETECTED bit alone to detect
		 * eDP ports. Consult the VBT as well as DP_DETECTED to
		 * detect eDP ports.
		 *
		 * Sadly the straps seem to be missing sometimes even for HDMI
		 * ports (eg. on Voyo V3 - CHT x7-Z8700), so check both strap
		 * and VBT for the presence of the port. Additionally we can't
		 * trust the port type the VBT declares as we've seen at least
		 * HDMI ports that the VBT claim are DP or eDP.
		 */
		has_edp = intel_dp_is_port_edp(dev_priv, PORT_B);
		has_port = intel_bios_is_port_present(display, PORT_B);
		if (intel_de_read(dev_priv, VLV_DP_B) & DP_DETECTED || has_port)
			has_edp &= g4x_dp_init(dev_priv, VLV_DP_B, PORT_B);
		if ((intel_de_read(dev_priv, VLV_HDMIB) & SDVO_DETECTED || has_port) && !has_edp)
			g4x_hdmi_init(dev_priv, VLV_HDMIB, PORT_B);

		has_edp = intel_dp_is_port_edp(dev_priv, PORT_C);
		has_port = intel_bios_is_port_present(display, PORT_C);
		if (intel_de_read(dev_priv, VLV_DP_C) & DP_DETECTED || has_port)
			has_edp &= g4x_dp_init(dev_priv, VLV_DP_C, PORT_C);
		if ((intel_de_read(dev_priv, VLV_HDMIC) & SDVO_DETECTED || has_port) && !has_edp)
			g4x_hdmi_init(dev_priv, VLV_HDMIC, PORT_C);

		if (IS_CHERRYVIEW(dev_priv)) {
			/*
			 * eDP not supported on port D,
			 * so no need to worry about it
			 */
			has_port = intel_bios_is_port_present(display, PORT_D);
			if (intel_de_read(dev_priv, CHV_DP_D) & DP_DETECTED || has_port)
				g4x_dp_init(dev_priv, CHV_DP_D, PORT_D);
			if (intel_de_read(dev_priv, CHV_HDMID) & SDVO_DETECTED || has_port)
				g4x_hdmi_init(dev_priv, CHV_HDMID, PORT_D);
		}

		vlv_dsi_init(dev_priv);
	} else if (IS_PINEVIEW(dev_priv)) {
		intel_lvds_init(dev_priv);
		intel_crt_init(dev_priv);
	} else if (IS_DISPLAY_VER(dev_priv, 3, 4)) {
		bool found = false;

		if (IS_MOBILE(dev_priv))
			intel_lvds_init(dev_priv);

		intel_crt_init(dev_priv);

		if (intel_de_read(dev_priv, GEN3_SDVOB) & SDVO_DETECTED) {
			drm_dbg_kms(&dev_priv->drm, "probing SDVOB\n");
			found = intel_sdvo_init(dev_priv, GEN3_SDVOB, PORT_B);
			if (!found && IS_G4X(dev_priv)) {
				drm_dbg_kms(&dev_priv->drm,
					    "probing HDMI on SDVOB\n");
				g4x_hdmi_init(dev_priv, GEN4_HDMIB, PORT_B);
			}

			if (!found && IS_G4X(dev_priv))
				g4x_dp_init(dev_priv, DP_B, PORT_B);
		}

		/* Before G4X SDVOC doesn't have its own detect register */

		if (intel_de_read(dev_priv, GEN3_SDVOB) & SDVO_DETECTED) {
			drm_dbg_kms(&dev_priv->drm, "probing SDVOC\n");
			found = intel_sdvo_init(dev_priv, GEN3_SDVOC, PORT_C);
		}

		if (!found && (intel_de_read(dev_priv, GEN3_SDVOC) & SDVO_DETECTED)) {

			if (IS_G4X(dev_priv)) {
				drm_dbg_kms(&dev_priv->drm,
					    "probing HDMI on SDVOC\n");
				g4x_hdmi_init(dev_priv, GEN4_HDMIC, PORT_C);
			}
			if (IS_G4X(dev_priv))
				g4x_dp_init(dev_priv, DP_C, PORT_C);
		}

		if (IS_G4X(dev_priv) && (intel_de_read(dev_priv, DP_D) & DP_DETECTED))
			g4x_dp_init(dev_priv, DP_D, PORT_D);

		if (SUPPORTS_TV(dev_priv))
			intel_tv_init(display);
	} else if (DISPLAY_VER(dev_priv) == 2) {
		if (IS_I85X(dev_priv))
			intel_lvds_init(dev_priv);

		intel_crt_init(dev_priv);
		intel_dvo_init(dev_priv);
	}

	for_each_intel_encoder(&dev_priv->drm, encoder) {
		encoder->base.possible_crtcs =
			intel_encoder_possible_crtcs(encoder);
		encoder->base.possible_clones =
			intel_encoder_possible_clones(encoder);
	}

	intel_init_pch_refclk(dev_priv);

	drm_helper_move_panel_connectors_to_head(&dev_priv->drm);
}

static int max_dotclock(struct drm_i915_private *i915)
{
	int max_dotclock = i915->display.cdclk.max_dotclk_freq;

	/* icl+ might use joiner */
	if (DISPLAY_VER(i915) >= 11)
		max_dotclock *= 2;

	return max_dotclock;
}

enum drm_mode_status intel_mode_valid(struct drm_device *dev,
				      const struct drm_display_mode *mode)
{
	struct drm_i915_private *dev_priv = to_i915(dev);
	int hdisplay_max, htotal_max;
	int vdisplay_max, vtotal_max;

	/*
	 * Can't reject DBLSCAN here because Xorg ddxen can add piles
	 * of DBLSCAN modes to the output's mode list when they detect
	 * the scaling mode property on the connector. And they don't
	 * ask the kernel to validate those modes in any way until
	 * modeset time at which point the client gets a protocol error.
	 * So in order to not upset those clients we silently ignore the
	 * DBLSCAN flag on such connectors. For other connectors we will
	 * reject modes with the DBLSCAN flag in encoder->compute_config().
	 * And we always reject DBLSCAN modes in connector->mode_valid()
	 * as we never want such modes on the connector's mode list.
	 */

	if (mode->vscan > 1)
		return MODE_NO_VSCAN;

	if (mode->flags & DRM_MODE_FLAG_HSKEW)
		return MODE_H_ILLEGAL;

	if (mode->flags & (DRM_MODE_FLAG_CSYNC |
			   DRM_MODE_FLAG_NCSYNC |
			   DRM_MODE_FLAG_PCSYNC))
		return MODE_HSYNC;

	if (mode->flags & (DRM_MODE_FLAG_BCAST |
			   DRM_MODE_FLAG_PIXMUX |
			   DRM_MODE_FLAG_CLKDIV2))
		return MODE_BAD;

	/*
	 * Reject clearly excessive dotclocks early to
	 * avoid having to worry about huge integers later.
	 */
	if (mode->clock > max_dotclock(dev_priv))
		return MODE_CLOCK_HIGH;

	/* Transcoder timing limits */
	if (DISPLAY_VER(dev_priv) >= 11) {
		hdisplay_max = 16384;
		vdisplay_max = 8192;
		htotal_max = 16384;
		vtotal_max = 8192;
	} else if (DISPLAY_VER(dev_priv) >= 9 ||
		   IS_BROADWELL(dev_priv) || IS_HASWELL(dev_priv)) {
		hdisplay_max = 8192; /* FDI max 4096 handled elsewhere */
		vdisplay_max = 4096;
		htotal_max = 8192;
		vtotal_max = 8192;
	} else if (DISPLAY_VER(dev_priv) >= 3) {
		hdisplay_max = 4096;
		vdisplay_max = 4096;
		htotal_max = 8192;
		vtotal_max = 8192;
	} else {
		hdisplay_max = 2048;
		vdisplay_max = 2048;
		htotal_max = 4096;
		vtotal_max = 4096;
	}

	if (mode->hdisplay > hdisplay_max ||
	    mode->hsync_start > htotal_max ||
	    mode->hsync_end > htotal_max ||
	    mode->htotal > htotal_max)
		return MODE_H_ILLEGAL;

	if (mode->vdisplay > vdisplay_max ||
	    mode->vsync_start > vtotal_max ||
	    mode->vsync_end > vtotal_max ||
	    mode->vtotal > vtotal_max)
		return MODE_V_ILLEGAL;

	return MODE_OK;
}

enum drm_mode_status intel_cpu_transcoder_mode_valid(struct drm_i915_private *dev_priv,
						     const struct drm_display_mode *mode)
{
	/*
	 * Additional transcoder timing limits,
	 * excluding BXT/GLK DSI transcoders.
	 */
	if (DISPLAY_VER(dev_priv) >= 5) {
		if (mode->hdisplay < 64 ||
		    mode->htotal - mode->hdisplay < 32)
			return MODE_H_ILLEGAL;

		if (mode->vtotal - mode->vdisplay < 5)
			return MODE_V_ILLEGAL;
	} else {
		if (mode->htotal - mode->hdisplay < 32)
			return MODE_H_ILLEGAL;

		if (mode->vtotal - mode->vdisplay < 3)
			return MODE_V_ILLEGAL;
	}

	/*
	 * Cantiga+ cannot handle modes with a hsync front porch of 0.
	 * WaPruneModeWithIncorrectHsyncOffset:ctg,elk,ilk,snb,ivb,vlv,hsw.
	 */
	if ((DISPLAY_VER(dev_priv) >= 5 || IS_G4X(dev_priv)) &&
	    mode->hsync_start == mode->hdisplay)
		return MODE_H_ILLEGAL;

	return MODE_OK;
}

enum drm_mode_status
intel_mode_valid_max_plane_size(struct drm_i915_private *dev_priv,
				const struct drm_display_mode *mode,
				bool joiner)
{
	int plane_width_max, plane_height_max;

	/*
	 * intel_mode_valid() should be
	 * sufficient on older platforms.
	 */
	if (DISPLAY_VER(dev_priv) < 9)
		return MODE_OK;

	/*
	 * Most people will probably want a fullscreen
	 * plane so let's not advertize modes that are
	 * too big for that.
	 */
	if (DISPLAY_VER(dev_priv) >= 11) {
		plane_width_max = 5120 << joiner;
		plane_height_max = 4320;
	} else {
		plane_width_max = 5120;
		plane_height_max = 4096;
	}

	if (mode->hdisplay > plane_width_max)
		return MODE_H_ILLEGAL;

	if (mode->vdisplay > plane_height_max)
		return MODE_V_ILLEGAL;

	return MODE_OK;
}

static const struct intel_display_funcs skl_display_funcs = {
	.get_pipe_config = hsw_get_pipe_config,
	.crtc_enable = hsw_crtc_enable,
	.crtc_disable = hsw_crtc_disable,
	.commit_modeset_enables = skl_commit_modeset_enables,
	.get_initial_plane_config = skl_get_initial_plane_config,
	.fixup_initial_plane_config = skl_fixup_initial_plane_config,
};

static const struct intel_display_funcs ddi_display_funcs = {
	.get_pipe_config = hsw_get_pipe_config,
	.crtc_enable = hsw_crtc_enable,
	.crtc_disable = hsw_crtc_disable,
	.commit_modeset_enables = intel_commit_modeset_enables,
	.get_initial_plane_config = i9xx_get_initial_plane_config,
	.fixup_initial_plane_config = i9xx_fixup_initial_plane_config,
};

static const struct intel_display_funcs pch_split_display_funcs = {
	.get_pipe_config = ilk_get_pipe_config,
	.crtc_enable = ilk_crtc_enable,
	.crtc_disable = ilk_crtc_disable,
	.commit_modeset_enables = intel_commit_modeset_enables,
	.get_initial_plane_config = i9xx_get_initial_plane_config,
	.fixup_initial_plane_config = i9xx_fixup_initial_plane_config,
};

static const struct intel_display_funcs vlv_display_funcs = {
	.get_pipe_config = i9xx_get_pipe_config,
	.crtc_enable = valleyview_crtc_enable,
	.crtc_disable = i9xx_crtc_disable,
	.commit_modeset_enables = intel_commit_modeset_enables,
	.get_initial_plane_config = i9xx_get_initial_plane_config,
	.fixup_initial_plane_config = i9xx_fixup_initial_plane_config,
};

static const struct intel_display_funcs i9xx_display_funcs = {
	.get_pipe_config = i9xx_get_pipe_config,
	.crtc_enable = i9xx_crtc_enable,
	.crtc_disable = i9xx_crtc_disable,
	.commit_modeset_enables = intel_commit_modeset_enables,
	.get_initial_plane_config = i9xx_get_initial_plane_config,
	.fixup_initial_plane_config = i9xx_fixup_initial_plane_config,
};

/**
 * intel_init_display_hooks - initialize the display modesetting hooks
 * @dev_priv: device private
 */
void intel_init_display_hooks(struct drm_i915_private *dev_priv)
{
	if (DISPLAY_VER(dev_priv) >= 9) {
		dev_priv->display.funcs.display = &skl_display_funcs;
	} else if (HAS_DDI(dev_priv)) {
		dev_priv->display.funcs.display = &ddi_display_funcs;
	} else if (HAS_PCH_SPLIT(dev_priv)) {
		dev_priv->display.funcs.display = &pch_split_display_funcs;
	} else if (IS_CHERRYVIEW(dev_priv) ||
		   IS_VALLEYVIEW(dev_priv)) {
		dev_priv->display.funcs.display = &vlv_display_funcs;
	} else {
		dev_priv->display.funcs.display = &i9xx_display_funcs;
	}
}

int intel_initial_commit(struct drm_device *dev)
{
	struct drm_atomic_state *state = NULL;
	struct drm_modeset_acquire_ctx ctx;
	struct intel_crtc *crtc;
	int ret = 0;

	state = drm_atomic_state_alloc(dev);
	if (!state)
		return -ENOMEM;

	drm_modeset_acquire_init(&ctx, 0);

	state->acquire_ctx = &ctx;
	to_intel_atomic_state(state)->internal = true;

retry:
	for_each_intel_crtc(dev, crtc) {
		struct intel_crtc_state *crtc_state =
			intel_atomic_get_crtc_state(state, crtc);

		if (IS_ERR(crtc_state)) {
			ret = PTR_ERR(crtc_state);
			goto out;
		}

		if (crtc_state->hw.active) {
			struct intel_encoder *encoder;

			ret = drm_atomic_add_affected_planes(state, &crtc->base);
			if (ret)
				goto out;

			/*
			 * FIXME hack to force a LUT update to avoid the
			 * plane update forcing the pipe gamma on without
			 * having a proper LUT loaded. Remove once we
			 * have readout for pipe gamma enable.
			 */
			crtc_state->uapi.color_mgmt_changed = true;

			for_each_intel_encoder_mask(dev, encoder,
						    crtc_state->uapi.encoder_mask) {
				if (encoder->initial_fastset_check &&
				    !encoder->initial_fastset_check(encoder, crtc_state)) {
					ret = drm_atomic_add_affected_connectors(state,
										 &crtc->base);
					if (ret)
						goto out;
				}
			}
		}
	}

	ret = drm_atomic_commit(state);

out:
	if (ret == -EDEADLK) {
		drm_atomic_state_clear(state);
		drm_modeset_backoff(&ctx);
		goto retry;
	}

	drm_atomic_state_put(state);

	drm_modeset_drop_locks(&ctx);
	drm_modeset_acquire_fini(&ctx);

	return ret;
}

void i830_enable_pipe(struct drm_i915_private *dev_priv, enum pipe pipe)
{
	struct intel_crtc *crtc = intel_crtc_for_pipe(dev_priv, pipe);
	enum transcoder cpu_transcoder = (enum transcoder)pipe;
	/* 640x480@60Hz, ~25175 kHz */
	struct dpll clock = {
		.m1 = 18,
		.m2 = 7,
		.p1 = 13,
		.p2 = 4,
		.n = 2,
	};
	u32 dpll, fp;
	int i;

	drm_WARN_ON(&dev_priv->drm,
		    i9xx_calc_dpll_params(48000, &clock) != 25154);

	drm_dbg_kms(&dev_priv->drm,
		    "enabling pipe %c due to force quirk (vco=%d dot=%d)\n",
		    pipe_name(pipe), clock.vco, clock.dot);

	fp = i9xx_dpll_compute_fp(&clock);
	dpll = DPLL_DVO_2X_MODE |
		DPLL_VGA_MODE_DIS |
		((clock.p1 - 2) << DPLL_FPA01_P1_POST_DIV_SHIFT) |
		PLL_P2_DIVIDE_BY_4 |
		PLL_REF_INPUT_DREFCLK |
		DPLL_VCO_ENABLE;

	intel_de_write(dev_priv, TRANS_HTOTAL(dev_priv, cpu_transcoder),
		       HACTIVE(640 - 1) | HTOTAL(800 - 1));
	intel_de_write(dev_priv, TRANS_HBLANK(dev_priv, cpu_transcoder),
		       HBLANK_START(640 - 1) | HBLANK_END(800 - 1));
	intel_de_write(dev_priv, TRANS_HSYNC(dev_priv, cpu_transcoder),
		       HSYNC_START(656 - 1) | HSYNC_END(752 - 1));
	intel_de_write(dev_priv, TRANS_VTOTAL(dev_priv, cpu_transcoder),
		       VACTIVE(480 - 1) | VTOTAL(525 - 1));
	intel_de_write(dev_priv, TRANS_VBLANK(dev_priv, cpu_transcoder),
		       VBLANK_START(480 - 1) | VBLANK_END(525 - 1));
	intel_de_write(dev_priv, TRANS_VSYNC(dev_priv, cpu_transcoder),
		       VSYNC_START(490 - 1) | VSYNC_END(492 - 1));
	intel_de_write(dev_priv, PIPESRC(dev_priv, pipe),
		       PIPESRC_WIDTH(640 - 1) | PIPESRC_HEIGHT(480 - 1));

	intel_de_write(dev_priv, FP0(pipe), fp);
	intel_de_write(dev_priv, FP1(pipe), fp);

	/*
	 * Apparently we need to have VGA mode enabled prior to changing
	 * the P1/P2 dividers. Otherwise the DPLL will keep using the old
	 * dividers, even though the register value does change.
	 */
	intel_de_write(dev_priv, DPLL(dev_priv, pipe),
		       dpll & ~DPLL_VGA_MODE_DIS);
	intel_de_write(dev_priv, DPLL(dev_priv, pipe), dpll);

	/* Wait for the clocks to stabilize. */
	intel_de_posting_read(dev_priv, DPLL(dev_priv, pipe));
	udelay(150);

	/* The pixel multiplier can only be updated once the
	 * DPLL is enabled and the clocks are stable.
	 *
	 * So write it again.
	 */
	intel_de_write(dev_priv, DPLL(dev_priv, pipe), dpll);

	/* We do this three times for luck */
	for (i = 0; i < 3 ; i++) {
		intel_de_write(dev_priv, DPLL(dev_priv, pipe), dpll);
		intel_de_posting_read(dev_priv, DPLL(dev_priv, pipe));
		udelay(150); /* wait for warmup */
	}

	intel_de_write(dev_priv, TRANSCONF(dev_priv, pipe), TRANSCONF_ENABLE);
	intel_de_posting_read(dev_priv, TRANSCONF(dev_priv, pipe));

	intel_wait_for_pipe_scanline_moving(crtc);
}

void i830_disable_pipe(struct drm_i915_private *dev_priv, enum pipe pipe)
{
	struct intel_crtc *crtc = intel_crtc_for_pipe(dev_priv, pipe);

	drm_dbg_kms(&dev_priv->drm, "disabling pipe %c due to force quirk\n",
		    pipe_name(pipe));

	drm_WARN_ON(&dev_priv->drm,
		    intel_de_read(dev_priv, DSPCNTR(dev_priv, PLANE_A)) & DISP_ENABLE);
	drm_WARN_ON(&dev_priv->drm,
		    intel_de_read(dev_priv, DSPCNTR(dev_priv, PLANE_B)) & DISP_ENABLE);
	drm_WARN_ON(&dev_priv->drm,
		    intel_de_read(dev_priv, DSPCNTR(dev_priv, PLANE_C)) & DISP_ENABLE);
	drm_WARN_ON(&dev_priv->drm,
		    intel_de_read(dev_priv, CURCNTR(dev_priv, PIPE_A)) & MCURSOR_MODE_MASK);
	drm_WARN_ON(&dev_priv->drm,
		    intel_de_read(dev_priv, CURCNTR(dev_priv, PIPE_B)) & MCURSOR_MODE_MASK);

	intel_de_write(dev_priv, TRANSCONF(dev_priv, pipe), 0);
	intel_de_posting_read(dev_priv, TRANSCONF(dev_priv, pipe));

	intel_wait_for_pipe_scanline_stopped(crtc);

	intel_de_write(dev_priv, DPLL(dev_priv, pipe), DPLL_VGA_MODE_DIS);
	intel_de_posting_read(dev_priv, DPLL(dev_priv, pipe));
}

void intel_hpd_poll_fini(struct drm_i915_private *i915)
{
	struct intel_connector *connector;
	struct drm_connector_list_iter conn_iter;

	/* Kill all the work that may have been queued by hpd. */
	drm_connector_list_iter_begin(&i915->drm, &conn_iter);
	for_each_intel_connector_iter(connector, &conn_iter) {
		if (connector->modeset_retry_work.func &&
		    cancel_work_sync(&connector->modeset_retry_work))
			drm_connector_put(&connector->base);
		if (connector->hdcp.shim) {
			cancel_delayed_work_sync(&connector->hdcp.check_work);
			cancel_work_sync(&connector->hdcp.prop_work);
		}
	}
	drm_connector_list_iter_end(&conn_iter);
}

bool intel_scanout_needs_vtd_wa(struct drm_i915_private *i915)
{
	return DISPLAY_VER(i915) >= 6 && i915_vtd_active(i915);
}<|MERGE_RESOLUTION|>--- conflicted
+++ resolved
@@ -1010,16 +1010,6 @@
 
 static bool cmrr_params_changed(const struct intel_crtc_state *old_crtc_state,
 				const struct intel_crtc_state *new_crtc_state)
-<<<<<<< HEAD
-{
-	return old_crtc_state->cmrr.cmrr_m != new_crtc_state->cmrr.cmrr_m ||
-		old_crtc_state->cmrr.cmrr_n != new_crtc_state->cmrr.cmrr_n;
-}
-
-static bool vrr_enabling(const struct intel_crtc_state *old_crtc_state,
-			 const struct intel_crtc_state *new_crtc_state)
-=======
->>>>>>> adc21867
 {
 	return old_crtc_state->cmrr.cmrr_m != new_crtc_state->cmrr.cmrr_m ||
 		old_crtc_state->cmrr.cmrr_n != new_crtc_state->cmrr.cmrr_n;
