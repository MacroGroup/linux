// SPDX-License-Identifier: MIT
/*
 * Copyright © 2020 Intel Corporation
 */

#include <linux/string_helpers.h>

#include <drm/drm_debugfs.h>
#include <drm/drm_edid.h>
#include <drm/drm_fourcc.h>

#include "hsw_ips.h"
#include "i915_debugfs.h"
#include "i915_irq.h"
#include "i915_reg.h"
#include "intel_alpm.h"
#include "intel_crtc.h"
#include "intel_de.h"
#include "intel_crtc_state_dump.h"
#include "intel_display_debugfs.h"
#include "intel_display_debugfs_params.h"
#include "intel_display_power.h"
#include "intel_display_power_well.h"
#include "intel_display_types.h"
#include "intel_dmc.h"
#include "intel_dp.h"
#include "intel_dp_link_training.h"
#include "intel_dp_mst.h"
#include "intel_drrs.h"
#include "intel_fbc.h"
#include "intel_fbdev.h"
#include "intel_hdcp.h"
#include "intel_hdmi.h"
#include "intel_hotplug.h"
#include "intel_panel.h"
#include "intel_pps.h"
#include "intel_psr.h"
#include "intel_psr_regs.h"
#include "intel_vdsc.h"
#include "intel_wm.h"

static inline struct drm_i915_private *node_to_i915(struct drm_info_node *node)
{
	return to_i915(node->minor->dev);
}

static int i915_frontbuffer_tracking(struct seq_file *m, void *unused)
{
	struct drm_i915_private *dev_priv = node_to_i915(m->private);

	spin_lock(&dev_priv->display.fb_tracking.lock);

	seq_printf(m, "FB tracking busy bits: 0x%08x\n",
		   dev_priv->display.fb_tracking.busy_bits);

	seq_printf(m, "FB tracking flip bits: 0x%08x\n",
		   dev_priv->display.fb_tracking.flip_bits);

	spin_unlock(&dev_priv->display.fb_tracking.lock);

	return 0;
}

static int i915_sr_status(struct seq_file *m, void *unused)
{
	struct drm_i915_private *dev_priv = node_to_i915(m->private);
	intel_wakeref_t wakeref;
	bool sr_enabled = false;

	wakeref = intel_display_power_get(dev_priv, POWER_DOMAIN_INIT);

	if (DISPLAY_VER(dev_priv) >= 9)
		/* no global SR status; inspect per-plane WM */;
	else if (HAS_PCH_SPLIT(dev_priv))
		sr_enabled = intel_de_read(dev_priv, WM1_LP_ILK) & WM_LP_ENABLE;
	else if (IS_I965GM(dev_priv) || IS_G4X(dev_priv) ||
		 IS_I945G(dev_priv) || IS_I945GM(dev_priv))
		sr_enabled = intel_de_read(dev_priv, FW_BLC_SELF) & FW_BLC_SELF_EN;
	else if (IS_I915GM(dev_priv))
		sr_enabled = intel_de_read(dev_priv, INSTPM) & INSTPM_SELF_EN;
	else if (IS_PINEVIEW(dev_priv))
		sr_enabled = intel_de_read(dev_priv, DSPFW3(dev_priv)) & PINEVIEW_SELF_REFRESH_EN;
	else if (IS_VALLEYVIEW(dev_priv) || IS_CHERRYVIEW(dev_priv))
		sr_enabled = intel_de_read(dev_priv, FW_BLC_SELF_VLV) & FW_CSPWRDWNEN;

	intel_display_power_put(dev_priv, POWER_DOMAIN_INIT, wakeref);

	seq_printf(m, "self-refresh: %s\n", str_enabled_disabled(sr_enabled));

	return 0;
}

static int i915_gem_framebuffer_info(struct seq_file *m, void *data)
{
	struct drm_i915_private *dev_priv = node_to_i915(m->private);
	struct intel_framebuffer *fbdev_fb = NULL;
	struct drm_framebuffer *drm_fb;

#ifdef CONFIG_DRM_FBDEV_EMULATION
	fbdev_fb = intel_fbdev_framebuffer(dev_priv->display.fbdev.fbdev);
	if (fbdev_fb) {
		seq_printf(m, "fbcon size: %d x %d, depth %d, %d bpp, modifier 0x%llx, refcount %d, obj ",
			   fbdev_fb->base.width,
			   fbdev_fb->base.height,
			   fbdev_fb->base.format->depth,
			   fbdev_fb->base.format->cpp[0] * 8,
			   fbdev_fb->base.modifier,
			   drm_framebuffer_read_refcount(&fbdev_fb->base));
		i915_debugfs_describe_obj(m, intel_fb_obj(&fbdev_fb->base));
		seq_putc(m, '\n');
	}
#endif

	mutex_lock(&dev_priv->drm.mode_config.fb_lock);
	drm_for_each_fb(drm_fb, &dev_priv->drm) {
		struct intel_framebuffer *fb = to_intel_framebuffer(drm_fb);
		if (fb == fbdev_fb)
			continue;

		seq_printf(m, "user size: %d x %d, depth %d, %d bpp, modifier 0x%llx, refcount %d, obj ",
			   fb->base.width,
			   fb->base.height,
			   fb->base.format->depth,
			   fb->base.format->cpp[0] * 8,
			   fb->base.modifier,
			   drm_framebuffer_read_refcount(&fb->base));
		i915_debugfs_describe_obj(m, intel_fb_obj(&fb->base));
		seq_putc(m, '\n');
	}
	mutex_unlock(&dev_priv->drm.mode_config.fb_lock);

	return 0;
}

static int i915_power_domain_info(struct seq_file *m, void *unused)
{
	struct drm_i915_private *i915 = node_to_i915(m->private);

	intel_display_power_debug(i915, m);

	return 0;
}

static void intel_seq_print_mode(struct seq_file *m, int tabs,
				 const struct drm_display_mode *mode)
{
	int i;

	for (i = 0; i < tabs; i++)
		seq_putc(m, '\t');

	seq_printf(m, DRM_MODE_FMT "\n", DRM_MODE_ARG(mode));
}

static void intel_encoder_info(struct seq_file *m,
			       struct intel_crtc *crtc,
			       struct intel_encoder *encoder)
{
	struct drm_i915_private *dev_priv = node_to_i915(m->private);
	struct drm_connector_list_iter conn_iter;
	struct drm_connector *connector;

	seq_printf(m, "\t[ENCODER:%d:%s]: connectors:\n",
		   encoder->base.base.id, encoder->base.name);

	drm_connector_list_iter_begin(&dev_priv->drm, &conn_iter);
	drm_for_each_connector_iter(connector, &conn_iter) {
		const struct drm_connector_state *conn_state =
			connector->state;

		if (conn_state->best_encoder != &encoder->base)
			continue;

		seq_printf(m, "\t\t[CONNECTOR:%d:%s]\n",
			   connector->base.id, connector->name);
	}
	drm_connector_list_iter_end(&conn_iter);
}

static void intel_panel_info(struct seq_file *m,
			     struct intel_connector *connector)
{
	const struct drm_display_mode *fixed_mode;

	if (list_empty(&connector->panel.fixed_modes))
		return;

	seq_puts(m, "\tfixed modes:\n");

	list_for_each_entry(fixed_mode, &connector->panel.fixed_modes, head)
		intel_seq_print_mode(m, 2, fixed_mode);
}

static void intel_hdcp_info(struct seq_file *m,
			    struct intel_connector *intel_connector,
			    bool remote_req)
{
	bool hdcp_cap = false, hdcp2_cap = false;

	if (!intel_connector->hdcp.shim) {
		seq_puts(m, "No Connector Support");
		goto out;
	}

	if (remote_req) {
		intel_hdcp_get_remote_capability(intel_connector,
						 &hdcp_cap,
						 &hdcp2_cap);
	} else {
		hdcp_cap = intel_hdcp_get_capability(intel_connector);
		hdcp2_cap = intel_hdcp2_get_capability(intel_connector);
	}

	if (hdcp_cap)
		seq_puts(m, "HDCP1.4 ");
	if (hdcp2_cap)
		seq_puts(m, "HDCP2.2 ");

	if (!hdcp_cap && !hdcp2_cap)
		seq_puts(m, "None");

out:
	seq_puts(m, "\n");
}

static void intel_dp_info(struct seq_file *m, struct intel_connector *connector)
{
	struct intel_encoder *intel_encoder = intel_attached_encoder(connector);
	struct intel_dp *intel_dp = enc_to_intel_dp(intel_encoder);

	seq_printf(m, "\tDPCD rev: %x\n", intel_dp->dpcd[DP_DPCD_REV]);
	seq_printf(m, "\taudio support: %s\n",
		   str_yes_no(connector->base.display_info.has_audio));

	drm_dp_downstream_debug(m, intel_dp->dpcd, intel_dp->downstream_ports,
				connector->detect_edid, &intel_dp->aux);
}

static void intel_dp_mst_info(struct seq_file *m,
			      struct intel_connector *connector)
{
	bool has_audio = connector->base.display_info.has_audio;

	seq_printf(m, "\taudio support: %s\n", str_yes_no(has_audio));
}

static void intel_hdmi_info(struct seq_file *m,
			    struct intel_connector *connector)
{
	bool has_audio = connector->base.display_info.has_audio;

	seq_printf(m, "\taudio support: %s\n", str_yes_no(has_audio));
}

static void intel_connector_info(struct seq_file *m,
				 struct drm_connector *connector)
{
	struct intel_connector *intel_connector = to_intel_connector(connector);
	const struct drm_display_mode *mode;

	seq_printf(m, "[CONNECTOR:%d:%s]: status: %s\n",
		   connector->base.id, connector->name,
		   drm_get_connector_status_name(connector->status));

	if (connector->status == connector_status_disconnected)
		return;

	seq_printf(m, "\tphysical dimensions: %dx%dmm\n",
		   connector->display_info.width_mm,
		   connector->display_info.height_mm);
	seq_printf(m, "\tsubpixel order: %s\n",
		   drm_get_subpixel_order_name(connector->display_info.subpixel_order));
	seq_printf(m, "\tCEA rev: %d\n", connector->display_info.cea_rev);

	switch (connector->connector_type) {
	case DRM_MODE_CONNECTOR_DisplayPort:
	case DRM_MODE_CONNECTOR_eDP:
		if (intel_connector->mst_port)
			intel_dp_mst_info(m, intel_connector);
		else
			intel_dp_info(m, intel_connector);
		break;
	case DRM_MODE_CONNECTOR_HDMIA:
		intel_hdmi_info(m, intel_connector);
		break;
	default:
		break;
	}

	seq_puts(m, "\tHDCP version: ");
	if (intel_connector->mst_port) {
		intel_hdcp_info(m, intel_connector, true);
		seq_puts(m, "\tMST Hub HDCP version: ");
	}
	intel_hdcp_info(m, intel_connector, false);

	seq_printf(m, "\tmax bpc: %u\n", connector->display_info.bpc);

	intel_panel_info(m, intel_connector);

	seq_printf(m, "\tmodes:\n");
	list_for_each_entry(mode, &connector->modes, head)
		intel_seq_print_mode(m, 2, mode);
}

static const char *plane_type(enum drm_plane_type type)
{
	switch (type) {
	case DRM_PLANE_TYPE_OVERLAY:
		return "OVL";
	case DRM_PLANE_TYPE_PRIMARY:
		return "PRI";
	case DRM_PLANE_TYPE_CURSOR:
		return "CUR";
	/*
	 * Deliberately omitting default: to generate compiler warnings
	 * when a new drm_plane_type gets added.
	 */
	}

	return "unknown";
}

static void plane_rotation(char *buf, size_t bufsize, unsigned int rotation)
{
	/*
	 * According to doc only one DRM_MODE_ROTATE_ is allowed but this
	 * will print them all to visualize if the values are misused
	 */
	snprintf(buf, bufsize,
		 "%s%s%s%s%s%s(0x%08x)",
		 (rotation & DRM_MODE_ROTATE_0) ? "0 " : "",
		 (rotation & DRM_MODE_ROTATE_90) ? "90 " : "",
		 (rotation & DRM_MODE_ROTATE_180) ? "180 " : "",
		 (rotation & DRM_MODE_ROTATE_270) ? "270 " : "",
		 (rotation & DRM_MODE_REFLECT_X) ? "FLIPX " : "",
		 (rotation & DRM_MODE_REFLECT_Y) ? "FLIPY " : "",
		 rotation);
}

static const char *plane_visibility(const struct intel_plane_state *plane_state)
{
	if (plane_state->uapi.visible)
		return "visible";

	if (plane_state->planar_slave)
		return "planar-slave";

	return "hidden";
}

static void intel_plane_uapi_info(struct seq_file *m, struct intel_plane *plane)
{
	const struct intel_plane_state *plane_state =
		to_intel_plane_state(plane->base.state);
	const struct drm_framebuffer *fb = plane_state->uapi.fb;
	struct drm_rect src, dst;
	char rot_str[48];

	src = drm_plane_state_src(&plane_state->uapi);
	dst = drm_plane_state_dest(&plane_state->uapi);

	plane_rotation(rot_str, sizeof(rot_str),
		       plane_state->uapi.rotation);

	seq_puts(m, "\t\tuapi: [FB:");
	if (fb)
		seq_printf(m, "%d] %p4cc,0x%llx,%dx%d", fb->base.id,
			   &fb->format->format, fb->modifier, fb->width,
			   fb->height);
	else
		seq_puts(m, "0] n/a,0x0,0x0,");
	seq_printf(m, ", visible=%s, src=" DRM_RECT_FP_FMT ", dst=" DRM_RECT_FMT
		   ", rotation=%s\n", plane_visibility(plane_state),
		   DRM_RECT_FP_ARG(&src), DRM_RECT_ARG(&dst), rot_str);

	if (plane_state->planar_linked_plane)
		seq_printf(m, "\t\tplanar: Linked to [PLANE:%d:%s] as a %s\n",
			   plane_state->planar_linked_plane->base.base.id, plane_state->planar_linked_plane->base.name,
			   plane_state->planar_slave ? "slave" : "master");
}

static void intel_plane_hw_info(struct seq_file *m, struct intel_plane *plane)
{
	const struct intel_plane_state *plane_state =
		to_intel_plane_state(plane->base.state);
	const struct drm_framebuffer *fb = plane_state->hw.fb;
	char rot_str[48];

	if (!fb)
		return;

	plane_rotation(rot_str, sizeof(rot_str),
		       plane_state->hw.rotation);

	seq_printf(m, "\t\thw: [FB:%d] %p4cc,0x%llx,%dx%d, visible=%s, src="
		   DRM_RECT_FP_FMT ", dst=" DRM_RECT_FMT ", rotation=%s\n",
		   fb->base.id, &fb->format->format,
		   fb->modifier, fb->width, fb->height,
		   str_yes_no(plane_state->uapi.visible),
		   DRM_RECT_FP_ARG(&plane_state->uapi.src),
		   DRM_RECT_ARG(&plane_state->uapi.dst),
		   rot_str);
}

static void intel_plane_info(struct seq_file *m, struct intel_crtc *crtc)
{
	struct drm_i915_private *dev_priv = node_to_i915(m->private);
	struct intel_plane *plane;

	for_each_intel_plane_on_crtc(&dev_priv->drm, crtc, plane) {
		seq_printf(m, "\t[PLANE:%d:%s]: type=%s\n",
			   plane->base.base.id, plane->base.name,
			   plane_type(plane->base.type));
		intel_plane_uapi_info(m, plane);
		intel_plane_hw_info(m, plane);
	}
}

static void intel_scaler_info(struct seq_file *m, struct intel_crtc *crtc)
{
	const struct intel_crtc_state *crtc_state =
		to_intel_crtc_state(crtc->base.state);
	int num_scalers = crtc->num_scalers;
	int i;

	/* Not all platformas have a scaler */
	if (num_scalers) {
		seq_printf(m, "\tnum_scalers=%d, scaler_users=%x scaler_id=%d scaling_filter=%d",
			   num_scalers,
			   crtc_state->scaler_state.scaler_users,
			   crtc_state->scaler_state.scaler_id,
			   crtc_state->hw.scaling_filter);

		for (i = 0; i < num_scalers; i++) {
			const struct intel_scaler *sc =
				&crtc_state->scaler_state.scalers[i];

			seq_printf(m, ", scalers[%d]: use=%s, mode=%x",
				   i, str_yes_no(sc->in_use), sc->mode);
		}
		seq_puts(m, "\n");
	} else {
		seq_puts(m, "\tNo scalers available on this platform\n");
	}
}

#if IS_ENABLED(CONFIG_DRM_I915_DEBUG_VBLANK_EVADE)
static void crtc_updates_info(struct seq_file *m,
			      struct intel_crtc *crtc,
			      const char *hdr)
{
	u64 count;
	int row;

	count = 0;
	for (row = 0; row < ARRAY_SIZE(crtc->debug.vbl.times); row++)
		count += crtc->debug.vbl.times[row];
	seq_printf(m, "%sUpdates: %llu\n", hdr, count);
	if (!count)
		return;

	for (row = 0; row < ARRAY_SIZE(crtc->debug.vbl.times); row++) {
		char columns[80] = "       |";
		unsigned int x;

		if (row & 1) {
			const char *units;

			if (row > 10) {
				x = 1000000;
				units = "ms";
			} else {
				x = 1000;
				units = "us";
			}

			snprintf(columns, sizeof(columns), "%4ld%s |",
				 DIV_ROUND_CLOSEST(BIT(row + 9), x), units);
		}

		if (crtc->debug.vbl.times[row]) {
			x = ilog2(crtc->debug.vbl.times[row]);
			memset(columns + 8, '*', x);
			columns[8 + x] = '\0';
		}

		seq_printf(m, "%s%s\n", hdr, columns);
	}

	seq_printf(m, "%sMin update: %lluns\n",
		   hdr, crtc->debug.vbl.min);
	seq_printf(m, "%sMax update: %lluns\n",
		   hdr, crtc->debug.vbl.max);
	seq_printf(m, "%sAverage update: %lluns\n",
		   hdr, div64_u64(crtc->debug.vbl.sum, count));
	seq_printf(m, "%sOverruns > %uus: %u\n",
		   hdr, VBLANK_EVASION_TIME_US, crtc->debug.vbl.over);
}

static int crtc_updates_show(struct seq_file *m, void *data)
{
	crtc_updates_info(m, m->private, "");
	return 0;
}

static int crtc_updates_open(struct inode *inode, struct file *file)
{
	return single_open(file, crtc_updates_show, inode->i_private);
}

static ssize_t crtc_updates_write(struct file *file,
				  const char __user *ubuf,
				  size_t len, loff_t *offp)
{
	struct seq_file *m = file->private_data;
	struct intel_crtc *crtc = m->private;

	/* May race with an update. Meh. */
	memset(&crtc->debug.vbl, 0, sizeof(crtc->debug.vbl));

	return len;
}

static const struct file_operations crtc_updates_fops = {
	.owner = THIS_MODULE,
	.open = crtc_updates_open,
	.read = seq_read,
	.llseek = seq_lseek,
	.release = single_release,
	.write = crtc_updates_write
};

static void crtc_updates_add(struct intel_crtc *crtc)
{
	debugfs_create_file("i915_update_info", 0644, crtc->base.debugfs_entry,
			    crtc, &crtc_updates_fops);
}

#else
static void crtc_updates_info(struct seq_file *m,
			      struct intel_crtc *crtc,
			      const char *hdr)
{
}

static void crtc_updates_add(struct intel_crtc *crtc)
{
}
#endif

static void intel_crtc_info(struct seq_file *m, struct intel_crtc *crtc)
{
	struct drm_i915_private *dev_priv = node_to_i915(m->private);
	struct drm_printer p = drm_seq_file_printer(m);
	const struct intel_crtc_state *crtc_state =
		to_intel_crtc_state(crtc->base.state);
	struct intel_encoder *encoder;

	seq_printf(m, "[CRTC:%d:%s]:\n",
		   crtc->base.base.id, crtc->base.name);

	seq_printf(m, "\tuapi: enable=%s, active=%s, mode=" DRM_MODE_FMT "\n",
		   str_yes_no(crtc_state->uapi.enable),
		   str_yes_no(crtc_state->uapi.active),
		   DRM_MODE_ARG(&crtc_state->uapi.mode));

	seq_printf(m, "\thw: enable=%s, active=%s\n",
		   str_yes_no(crtc_state->hw.enable), str_yes_no(crtc_state->hw.active));
	seq_printf(m, "\tadjusted_mode=" DRM_MODE_FMT "\n",
		   DRM_MODE_ARG(&crtc_state->hw.adjusted_mode));
	seq_printf(m, "\tpipe__mode=" DRM_MODE_FMT "\n",
		   DRM_MODE_ARG(&crtc_state->hw.pipe_mode));

	seq_printf(m, "\tpipe src=" DRM_RECT_FMT ", dither=%s, bpp=%d\n",
		   DRM_RECT_ARG(&crtc_state->pipe_src),
		   str_yes_no(crtc_state->dither), crtc_state->pipe_bpp);

	intel_scaler_info(m, crtc);

	if (crtc_state->joiner_pipes)
		seq_printf(m, "\tLinked to 0x%x pipes as a %s\n",
			   crtc_state->joiner_pipes,
			   intel_crtc_is_joiner_secondary(crtc_state) ? "slave" : "master");
<<<<<<< HEAD
=======

	intel_vdsc_state_dump(&p, 1, crtc_state);
>>>>>>> adc21867

	for_each_intel_encoder_mask(&dev_priv->drm, encoder,
				    crtc_state->uapi.encoder_mask)
		intel_encoder_info(m, crtc, encoder);

	intel_plane_info(m, crtc);

	seq_printf(m, "\tunderrun reporting: cpu=%s pch=%s\n",
		   str_yes_no(!crtc->cpu_fifo_underrun_disabled),
		   str_yes_no(!crtc->pch_fifo_underrun_disabled));

	crtc_updates_info(m, crtc, "\t");
}

static int i915_display_info(struct seq_file *m, void *unused)
{
	struct drm_i915_private *dev_priv = node_to_i915(m->private);
	struct intel_crtc *crtc;
	struct drm_connector *connector;
	struct drm_connector_list_iter conn_iter;
	intel_wakeref_t wakeref;

	wakeref = intel_runtime_pm_get(&dev_priv->runtime_pm);

	drm_modeset_lock_all(&dev_priv->drm);

	seq_printf(m, "CRTC info\n");
	seq_printf(m, "---------\n");
	for_each_intel_crtc(&dev_priv->drm, crtc)
		intel_crtc_info(m, crtc);

	seq_printf(m, "\n");
	seq_printf(m, "Connector info\n");
	seq_printf(m, "--------------\n");
	drm_connector_list_iter_begin(&dev_priv->drm, &conn_iter);
	drm_for_each_connector_iter(connector, &conn_iter)
		intel_connector_info(m, connector);
	drm_connector_list_iter_end(&conn_iter);

	drm_modeset_unlock_all(&dev_priv->drm);

	intel_runtime_pm_put(&dev_priv->runtime_pm, wakeref);

	return 0;
}

static int i915_display_capabilities(struct seq_file *m, void *unused)
{
	struct drm_i915_private *i915 = node_to_i915(m->private);
	struct drm_printer p = drm_seq_file_printer(m);

	intel_display_device_info_print(DISPLAY_INFO(i915),
					DISPLAY_RUNTIME_INFO(i915), &p);

	return 0;
}

static int i915_shared_dplls_info(struct seq_file *m, void *unused)
{
	struct drm_i915_private *dev_priv = node_to_i915(m->private);
	struct drm_printer p = drm_seq_file_printer(m);
	struct intel_shared_dpll *pll;
	int i;

	drm_modeset_lock_all(&dev_priv->drm);

	drm_printf(&p, "PLL refclks: non-SSC: %d kHz, SSC: %d kHz\n",
		   dev_priv->display.dpll.ref_clks.nssc,
		   dev_priv->display.dpll.ref_clks.ssc);

	for_each_shared_dpll(dev_priv, pll, i) {
		drm_printf(&p, "DPLL%i: %s, id: %i\n", pll->index,
			   pll->info->name, pll->info->id);
		drm_printf(&p, " pipe_mask: 0x%x, active: 0x%x, on: %s\n",
			   pll->state.pipe_mask, pll->active_mask,
			   str_yes_no(pll->on));
		drm_printf(&p, " tracked hardware state:\n");
		intel_dpll_dump_hw_state(dev_priv, &p, &pll->state.hw_state);
	}
	drm_modeset_unlock_all(&dev_priv->drm);

	return 0;
}

static int i915_ddb_info(struct seq_file *m, void *unused)
{
	struct drm_i915_private *dev_priv = node_to_i915(m->private);
	struct skl_ddb_entry *entry;
	struct intel_crtc *crtc;

	if (DISPLAY_VER(dev_priv) < 9)
		return -ENODEV;

	drm_modeset_lock_all(&dev_priv->drm);

	seq_printf(m, "%-15s%8s%8s%8s\n", "", "Start", "End", "Size");

	for_each_intel_crtc(&dev_priv->drm, crtc) {
		struct intel_crtc_state *crtc_state =
			to_intel_crtc_state(crtc->base.state);
		enum pipe pipe = crtc->pipe;
		enum plane_id plane_id;

		seq_printf(m, "Pipe %c\n", pipe_name(pipe));

		for_each_plane_id_on_crtc(crtc, plane_id) {
			entry = &crtc_state->wm.skl.plane_ddb[plane_id];
			seq_printf(m, "  Plane%-8d%8u%8u%8u\n", plane_id + 1,
				   entry->start, entry->end,
				   skl_ddb_entry_size(entry));
		}

		entry = &crtc_state->wm.skl.plane_ddb[PLANE_CURSOR];
		seq_printf(m, "  %-13s%8u%8u%8u\n", "Cursor", entry->start,
			   entry->end, skl_ddb_entry_size(entry));
	}

	drm_modeset_unlock_all(&dev_priv->drm);

	return 0;
}

static bool
intel_lpsp_power_well_enabled(struct drm_i915_private *i915,
			      enum i915_power_well_id power_well_id)
{
	intel_wakeref_t wakeref;
	bool is_enabled;

	wakeref = intel_runtime_pm_get(&i915->runtime_pm);
	is_enabled = intel_display_power_well_is_enabled(i915,
							 power_well_id);
	intel_runtime_pm_put(&i915->runtime_pm, wakeref);

	return is_enabled;
}

static int i915_lpsp_status(struct seq_file *m, void *unused)
{
	struct drm_i915_private *i915 = node_to_i915(m->private);
	bool lpsp_enabled = false;

	if (DISPLAY_VER(i915) >= 13 || IS_DISPLAY_VER(i915, 9, 10)) {
		lpsp_enabled = !intel_lpsp_power_well_enabled(i915, SKL_DISP_PW_2);
	} else if (IS_DISPLAY_VER(i915, 11, 12)) {
		lpsp_enabled = !intel_lpsp_power_well_enabled(i915, ICL_DISP_PW_3);
	} else if (IS_HASWELL(i915) || IS_BROADWELL(i915)) {
		lpsp_enabled = !intel_lpsp_power_well_enabled(i915, HSW_DISP_PW_GLOBAL);
	} else {
		seq_puts(m, "LPSP: not supported\n");
		return 0;
	}

	seq_printf(m, "LPSP: %s\n", str_enabled_disabled(lpsp_enabled));

	return 0;
}

static int i915_dp_mst_info(struct seq_file *m, void *unused)
{
	struct drm_i915_private *dev_priv = node_to_i915(m->private);
	struct intel_encoder *intel_encoder;
	struct intel_digital_port *dig_port;
	struct drm_connector *connector;
	struct drm_connector_list_iter conn_iter;

	drm_connector_list_iter_begin(&dev_priv->drm, &conn_iter);
	drm_for_each_connector_iter(connector, &conn_iter) {
		if (connector->connector_type != DRM_MODE_CONNECTOR_DisplayPort)
			continue;

		intel_encoder = intel_attached_encoder(to_intel_connector(connector));
		if (!intel_encoder || intel_encoder->type == INTEL_OUTPUT_DP_MST)
			continue;

		dig_port = enc_to_dig_port(intel_encoder);
		if (!intel_dp_mst_source_support(&dig_port->dp))
			continue;

		seq_printf(m, "MST Source Port [ENCODER:%d:%s]\n",
			   dig_port->base.base.base.id,
			   dig_port->base.base.name);
		drm_dp_mst_dump_topology(m, &dig_port->dp.mst_mgr);
	}
	drm_connector_list_iter_end(&conn_iter);

	return 0;
}

static ssize_t i915_displayport_test_active_write(struct file *file,
						  const char __user *ubuf,
						  size_t len, loff_t *offp)
{
	char *input_buffer;
	int status = 0;
	struct drm_device *dev;
	struct drm_connector *connector;
	struct drm_connector_list_iter conn_iter;
	struct intel_dp *intel_dp;
	int val = 0;

	dev = ((struct seq_file *)file->private_data)->private;

	if (len == 0)
		return 0;

	input_buffer = memdup_user_nul(ubuf, len);
	if (IS_ERR(input_buffer))
		return PTR_ERR(input_buffer);

	drm_dbg(dev, "Copied %d bytes from user\n", (unsigned int)len);

	drm_connector_list_iter_begin(dev, &conn_iter);
	drm_for_each_connector_iter(connector, &conn_iter) {
		struct intel_encoder *encoder;

		if (connector->connector_type !=
		    DRM_MODE_CONNECTOR_DisplayPort)
			continue;

		encoder = to_intel_encoder(connector->encoder);
		if (encoder && encoder->type == INTEL_OUTPUT_DP_MST)
			continue;

		if (encoder && connector->status == connector_status_connected) {
			intel_dp = enc_to_intel_dp(encoder);
			status = kstrtoint(input_buffer, 10, &val);
			if (status < 0)
				break;
			drm_dbg(dev, "Got %d for test active\n", val);
			/* To prevent erroneous activation of the compliance
			 * testing code, only accept an actual value of 1 here
			 */
			if (val == 1)
				intel_dp->compliance.test_active = true;
			else
				intel_dp->compliance.test_active = false;
		}
	}
	drm_connector_list_iter_end(&conn_iter);
	kfree(input_buffer);
	if (status < 0)
		return status;

	*offp += len;
	return len;
}

static int i915_displayport_test_active_show(struct seq_file *m, void *data)
{
	struct drm_i915_private *dev_priv = m->private;
	struct drm_connector *connector;
	struct drm_connector_list_iter conn_iter;
	struct intel_dp *intel_dp;

	drm_connector_list_iter_begin(&dev_priv->drm, &conn_iter);
	drm_for_each_connector_iter(connector, &conn_iter) {
		struct intel_encoder *encoder;

		if (connector->connector_type !=
		    DRM_MODE_CONNECTOR_DisplayPort)
			continue;

		encoder = to_intel_encoder(connector->encoder);
		if (encoder && encoder->type == INTEL_OUTPUT_DP_MST)
			continue;

		if (encoder && connector->status == connector_status_connected) {
			intel_dp = enc_to_intel_dp(encoder);
			if (intel_dp->compliance.test_active)
				seq_puts(m, "1");
			else
				seq_puts(m, "0");
		} else
			seq_puts(m, "0");
	}
	drm_connector_list_iter_end(&conn_iter);

	return 0;
}

static int i915_displayport_test_active_open(struct inode *inode,
					     struct file *file)
{
	return single_open(file, i915_displayport_test_active_show,
			   inode->i_private);
}

static const struct file_operations i915_displayport_test_active_fops = {
	.owner = THIS_MODULE,
	.open = i915_displayport_test_active_open,
	.read = seq_read,
	.llseek = seq_lseek,
	.release = single_release,
	.write = i915_displayport_test_active_write
};

static int i915_displayport_test_data_show(struct seq_file *m, void *data)
{
	struct drm_i915_private *dev_priv = m->private;
	struct drm_connector *connector;
	struct drm_connector_list_iter conn_iter;
	struct intel_dp *intel_dp;

	drm_connector_list_iter_begin(&dev_priv->drm, &conn_iter);
	drm_for_each_connector_iter(connector, &conn_iter) {
		struct intel_encoder *encoder;

		if (connector->connector_type !=
		    DRM_MODE_CONNECTOR_DisplayPort)
			continue;

		encoder = to_intel_encoder(connector->encoder);
		if (encoder && encoder->type == INTEL_OUTPUT_DP_MST)
			continue;

		if (encoder && connector->status == connector_status_connected) {
			intel_dp = enc_to_intel_dp(encoder);
			if (intel_dp->compliance.test_type ==
			    DP_TEST_LINK_EDID_READ)
				seq_printf(m, "%lx",
					   intel_dp->compliance.test_data.edid);
			else if (intel_dp->compliance.test_type ==
				 DP_TEST_LINK_VIDEO_PATTERN) {
				seq_printf(m, "hdisplay: %d\n",
					   intel_dp->compliance.test_data.hdisplay);
				seq_printf(m, "vdisplay: %d\n",
					   intel_dp->compliance.test_data.vdisplay);
				seq_printf(m, "bpc: %u\n",
					   intel_dp->compliance.test_data.bpc);
			} else if (intel_dp->compliance.test_type ==
				   DP_TEST_LINK_PHY_TEST_PATTERN) {
				seq_printf(m, "pattern: %d\n",
					   intel_dp->compliance.test_data.phytest.phy_pattern);
				seq_printf(m, "Number of lanes: %d\n",
					   intel_dp->compliance.test_data.phytest.num_lanes);
				seq_printf(m, "Link Rate: %d\n",
					   intel_dp->compliance.test_data.phytest.link_rate);
				seq_printf(m, "level: %02x\n",
					   intel_dp->train_set[0]);
			}
		} else
			seq_puts(m, "0");
	}
	drm_connector_list_iter_end(&conn_iter);

	return 0;
}
DEFINE_SHOW_ATTRIBUTE(i915_displayport_test_data);

static int i915_displayport_test_type_show(struct seq_file *m, void *data)
{
	struct drm_i915_private *dev_priv = m->private;
	struct drm_connector *connector;
	struct drm_connector_list_iter conn_iter;
	struct intel_dp *intel_dp;

	drm_connector_list_iter_begin(&dev_priv->drm, &conn_iter);
	drm_for_each_connector_iter(connector, &conn_iter) {
		struct intel_encoder *encoder;

		if (connector->connector_type !=
		    DRM_MODE_CONNECTOR_DisplayPort)
			continue;

		encoder = to_intel_encoder(connector->encoder);
		if (encoder && encoder->type == INTEL_OUTPUT_DP_MST)
			continue;

		if (encoder && connector->status == connector_status_connected) {
			intel_dp = enc_to_intel_dp(encoder);
			seq_printf(m, "%02lx\n", intel_dp->compliance.test_type);
		} else
			seq_puts(m, "0");
	}
	drm_connector_list_iter_end(&conn_iter);

	return 0;
}
DEFINE_SHOW_ATTRIBUTE(i915_displayport_test_type);

static ssize_t
i915_fifo_underrun_reset_write(struct file *filp,
			       const char __user *ubuf,
			       size_t cnt, loff_t *ppos)
{
	struct drm_i915_private *dev_priv = filp->private_data;
	struct intel_crtc *crtc;
	int ret;
	bool reset;

	ret = kstrtobool_from_user(ubuf, cnt, &reset);
	if (ret)
		return ret;

	if (!reset)
		return cnt;

	for_each_intel_crtc(&dev_priv->drm, crtc) {
		struct drm_crtc_commit *commit;
		struct intel_crtc_state *crtc_state;

		ret = drm_modeset_lock_single_interruptible(&crtc->base.mutex);
		if (ret)
			return ret;

		crtc_state = to_intel_crtc_state(crtc->base.state);
		commit = crtc_state->uapi.commit;
		if (commit) {
			ret = wait_for_completion_interruptible(&commit->hw_done);
			if (!ret)
				ret = wait_for_completion_interruptible(&commit->flip_done);
		}

		if (!ret && crtc_state->hw.active) {
			drm_dbg_kms(&dev_priv->drm,
				    "Re-arming FIFO underruns on pipe %c\n",
				    pipe_name(crtc->pipe));

			intel_crtc_arm_fifo_underrun(crtc, crtc_state);
		}

		drm_modeset_unlock(&crtc->base.mutex);

		if (ret)
			return ret;
	}

	intel_fbc_reset_underrun(&dev_priv->display);

	return cnt;
}

static const struct file_operations i915_fifo_underrun_reset_ops = {
	.owner = THIS_MODULE,
	.open = simple_open,
	.write = i915_fifo_underrun_reset_write,
	.llseek = default_llseek,
};

static const struct drm_info_list intel_display_debugfs_list[] = {
	{"i915_frontbuffer_tracking", i915_frontbuffer_tracking, 0},
	{"i915_sr_status", i915_sr_status, 0},
	{"i915_gem_framebuffer", i915_gem_framebuffer_info, 0},
	{"i915_power_domain_info", i915_power_domain_info, 0},
	{"i915_display_info", i915_display_info, 0},
	{"i915_display_capabilities", i915_display_capabilities, 0},
	{"i915_shared_dplls_info", i915_shared_dplls_info, 0},
	{"i915_dp_mst_info", i915_dp_mst_info, 0},
	{"i915_ddb_info", i915_ddb_info, 0},
	{"i915_lpsp_status", i915_lpsp_status, 0},
};

static const struct {
	const char *name;
	const struct file_operations *fops;
} intel_display_debugfs_files[] = {
	{"i915_fifo_underrun_reset", &i915_fifo_underrun_reset_ops},
	{"i915_dp_test_data", &i915_displayport_test_data_fops},
	{"i915_dp_test_type", &i915_displayport_test_type_fops},
	{"i915_dp_test_active", &i915_displayport_test_active_fops},
};

void intel_display_debugfs_register(struct drm_i915_private *i915)
{
	struct intel_display *display = &i915->display;
	struct drm_minor *minor = i915->drm.primary;
	int i;

	for (i = 0; i < ARRAY_SIZE(intel_display_debugfs_files); i++) {
		debugfs_create_file(intel_display_debugfs_files[i].name,
				    0644,
				    minor->debugfs_root,
				    to_i915(minor->dev),
				    intel_display_debugfs_files[i].fops);
	}

	drm_debugfs_create_files(intel_display_debugfs_list,
				 ARRAY_SIZE(intel_display_debugfs_list),
				 minor->debugfs_root, minor);

	intel_bios_debugfs_register(display);
	intel_cdclk_debugfs_register(i915);
	intel_dmc_debugfs_register(i915);
	intel_fbc_debugfs_register(display);
	intel_hpd_debugfs_register(i915);
	intel_opregion_debugfs_register(display);
	intel_psr_debugfs_register(display);
	intel_wm_debugfs_register(i915);
	intel_display_debugfs_params(display);
}

static int i915_hdcp_sink_capability_show(struct seq_file *m, void *data)
{
	struct intel_connector *connector = m->private;
	struct drm_i915_private *i915 = to_i915(connector->base.dev);
	int ret;

	ret = drm_modeset_lock_single_interruptible(&i915->drm.mode_config.connection_mutex);
	if (ret)
		return ret;

	if (!connector->base.encoder ||
	    connector->base.status != connector_status_connected) {
		ret = -ENODEV;
		goto out;
	}

	seq_printf(m, "%s:%d HDCP version: ", connector->base.name,
		   connector->base.base.id);
	intel_hdcp_info(m, connector, false);

out:
	drm_modeset_unlock(&i915->drm.mode_config.connection_mutex);

	return ret;
}
DEFINE_SHOW_ATTRIBUTE(i915_hdcp_sink_capability);

static int i915_lpsp_capability_show(struct seq_file *m, void *data)
{
	struct intel_connector *connector = m->private;
	struct drm_i915_private *i915 = to_i915(connector->base.dev);
	struct intel_encoder *encoder = intel_attached_encoder(connector);
	int connector_type = connector->base.connector_type;
	bool lpsp_capable = false;

	if (!encoder)
		return -ENODEV;

	if (connector->base.status != connector_status_connected)
		return -ENODEV;

	if (DISPLAY_VER(i915) >= 13)
		lpsp_capable = encoder->port <= PORT_B;
	else if (DISPLAY_VER(i915) >= 12)
		/*
		 * Actually TGL can drive LPSP on port till DDI_C
		 * but there is no physical connected DDI_C on TGL sku's,
		 * even driver is not initilizing DDI_C port for gen12.
		 */
		lpsp_capable = encoder->port <= PORT_B;
	else if (DISPLAY_VER(i915) == 11)
		lpsp_capable = (connector_type == DRM_MODE_CONNECTOR_DSI ||
				connector_type == DRM_MODE_CONNECTOR_eDP);
	else if (IS_DISPLAY_VER(i915, 9, 10))
		lpsp_capable = (encoder->port == PORT_A &&
				(connector_type == DRM_MODE_CONNECTOR_DSI ||
				 connector_type == DRM_MODE_CONNECTOR_eDP ||
				 connector_type == DRM_MODE_CONNECTOR_DisplayPort));
	else if (IS_HASWELL(i915) || IS_BROADWELL(i915))
		lpsp_capable = connector_type == DRM_MODE_CONNECTOR_eDP;

	seq_printf(m, "LPSP: %s\n", lpsp_capable ? "capable" : "incapable");

	return 0;
}
DEFINE_SHOW_ATTRIBUTE(i915_lpsp_capability);

static int i915_dsc_fec_support_show(struct seq_file *m, void *data)
{
	struct intel_connector *connector = m->private;
	struct drm_i915_private *i915 = to_i915(connector->base.dev);
	struct drm_crtc *crtc;
	struct intel_dp *intel_dp;
	struct drm_modeset_acquire_ctx ctx;
	struct intel_crtc_state *crtc_state = NULL;
	int ret = 0;
	bool try_again = false;

	drm_modeset_acquire_init(&ctx, DRM_MODESET_ACQUIRE_INTERRUPTIBLE);

	do {
		try_again = false;
		ret = drm_modeset_lock(&i915->drm.mode_config.connection_mutex,
				       &ctx);
		if (ret) {
			if (ret == -EDEADLK && !drm_modeset_backoff(&ctx)) {
				try_again = true;
				continue;
			}
			break;
		}
		crtc = connector->base.state->crtc;
		if (connector->base.status != connector_status_connected || !crtc) {
			ret = -ENODEV;
			break;
		}
		ret = drm_modeset_lock(&crtc->mutex, &ctx);
		if (ret == -EDEADLK) {
			ret = drm_modeset_backoff(&ctx);
			if (!ret) {
				try_again = true;
				continue;
			}
			break;
		} else if (ret) {
			break;
		}
		intel_dp = intel_attached_dp(connector);
		crtc_state = to_intel_crtc_state(crtc->state);
		seq_printf(m, "DSC_Enabled: %s\n",
			   str_yes_no(crtc_state->dsc.compression_enable));
		seq_printf(m, "DSC_Sink_Support: %s\n",
			   str_yes_no(drm_dp_sink_supports_dsc(connector->dp.dsc_dpcd)));
		seq_printf(m, "DSC_Output_Format_Sink_Support: RGB: %s YCBCR420: %s YCBCR444: %s\n",
			   str_yes_no(drm_dp_dsc_sink_supports_format(connector->dp.dsc_dpcd,
								      DP_DSC_RGB)),
			   str_yes_no(drm_dp_dsc_sink_supports_format(connector->dp.dsc_dpcd,
								      DP_DSC_YCbCr420_Native)),
			   str_yes_no(drm_dp_dsc_sink_supports_format(connector->dp.dsc_dpcd,
								      DP_DSC_YCbCr444)));
		seq_printf(m, "DSC_Sink_BPP_Precision: %d\n",
			   drm_dp_dsc_sink_bpp_incr(connector->dp.dsc_dpcd));
		seq_printf(m, "Force_DSC_Enable: %s\n",
			   str_yes_no(intel_dp->force_dsc_en));
		if (!intel_dp_is_edp(intel_dp))
			seq_printf(m, "FEC_Sink_Support: %s\n",
				   str_yes_no(drm_dp_sink_supports_fec(connector->dp.fec_capability)));
	} while (try_again);

	drm_modeset_drop_locks(&ctx);
	drm_modeset_acquire_fini(&ctx);

	return ret;
}

static ssize_t i915_dsc_fec_support_write(struct file *file,
					  const char __user *ubuf,
					  size_t len, loff_t *offp)
{
	struct seq_file *m = file->private_data;
	struct intel_connector *connector = m->private;
	struct drm_i915_private *i915 = to_i915(connector->base.dev);
	struct intel_encoder *encoder = intel_attached_encoder(connector);
	struct intel_dp *intel_dp = enc_to_intel_dp(encoder);
	bool dsc_enable = false;
	int ret;

	if (len == 0)
		return 0;

	drm_dbg(&i915->drm,
		"Copied %zu bytes from user to force DSC\n", len);

	ret = kstrtobool_from_user(ubuf, len, &dsc_enable);
	if (ret < 0)
		return ret;

	drm_dbg(&i915->drm, "Got %s for DSC Enable\n",
		(dsc_enable) ? "true" : "false");
	intel_dp->force_dsc_en = dsc_enable;

	*offp += len;
	return len;
}

static int i915_dsc_fec_support_open(struct inode *inode,
				     struct file *file)
{
	return single_open(file, i915_dsc_fec_support_show,
			   inode->i_private);
}

static const struct file_operations i915_dsc_fec_support_fops = {
	.owner = THIS_MODULE,
	.open = i915_dsc_fec_support_open,
	.read = seq_read,
	.llseek = seq_lseek,
	.release = single_release,
	.write = i915_dsc_fec_support_write
};

static int i915_dsc_bpc_show(struct seq_file *m, void *data)
{
	struct intel_connector *connector = m->private;
	struct drm_i915_private *i915 = to_i915(connector->base.dev);
	struct intel_encoder *encoder = intel_attached_encoder(connector);
	struct drm_crtc *crtc;
	struct intel_crtc_state *crtc_state;
	int ret;

	if (!encoder)
		return -ENODEV;

	ret = drm_modeset_lock_single_interruptible(&i915->drm.mode_config.connection_mutex);
	if (ret)
		return ret;

	crtc = connector->base.state->crtc;
	if (connector->base.status != connector_status_connected || !crtc) {
		ret = -ENODEV;
		goto out;
	}

	crtc_state = to_intel_crtc_state(crtc->state);
	seq_printf(m, "Input_BPC: %d\n", crtc_state->dsc.config.bits_per_component);

out:	drm_modeset_unlock(&i915->drm.mode_config.connection_mutex);

	return ret;
}

static ssize_t i915_dsc_bpc_write(struct file *file,
				  const char __user *ubuf,
				  size_t len, loff_t *offp)
{
	struct seq_file *m = file->private_data;
	struct intel_connector *connector = m->private;
	struct intel_encoder *encoder = intel_attached_encoder(connector);
	struct intel_dp *intel_dp = enc_to_intel_dp(encoder);
	int dsc_bpc = 0;
	int ret;

	ret = kstrtoint_from_user(ubuf, len, 0, &dsc_bpc);
	if (ret < 0)
		return ret;

	intel_dp->force_dsc_bpc = dsc_bpc;
	*offp += len;

	return len;
}

static int i915_dsc_bpc_open(struct inode *inode,
			     struct file *file)
{
	return single_open(file, i915_dsc_bpc_show, inode->i_private);
}

static const struct file_operations i915_dsc_bpc_fops = {
	.owner = THIS_MODULE,
	.open = i915_dsc_bpc_open,
	.read = seq_read,
	.llseek = seq_lseek,
	.release = single_release,
	.write = i915_dsc_bpc_write
};

static int i915_dsc_output_format_show(struct seq_file *m, void *data)
{
	struct intel_connector *connector = m->private;
	struct drm_i915_private *i915 = to_i915(connector->base.dev);
	struct intel_encoder *encoder = intel_attached_encoder(connector);
	struct drm_crtc *crtc;
	struct intel_crtc_state *crtc_state;
	int ret;

	if (!encoder)
		return -ENODEV;

	ret = drm_modeset_lock_single_interruptible(&i915->drm.mode_config.connection_mutex);
	if (ret)
		return ret;

	crtc = connector->base.state->crtc;
	if (connector->base.status != connector_status_connected || !crtc) {
		ret = -ENODEV;
		goto out;
	}

	crtc_state = to_intel_crtc_state(crtc->state);
	seq_printf(m, "DSC_Output_Format: %s\n",
		   intel_output_format_name(crtc_state->output_format));

out:	drm_modeset_unlock(&i915->drm.mode_config.connection_mutex);

	return ret;
}

static ssize_t i915_dsc_output_format_write(struct file *file,
					    const char __user *ubuf,
					    size_t len, loff_t *offp)
{
	struct seq_file *m = file->private_data;
	struct intel_connector *connector = m->private;
	struct intel_encoder *encoder = intel_attached_encoder(connector);
	struct intel_dp *intel_dp = enc_to_intel_dp(encoder);
	int dsc_output_format = 0;
	int ret;

	ret = kstrtoint_from_user(ubuf, len, 0, &dsc_output_format);
	if (ret < 0)
		return ret;

	intel_dp->force_dsc_output_format = dsc_output_format;
	*offp += len;

	return len;
}

static int i915_dsc_output_format_open(struct inode *inode,
				       struct file *file)
{
	return single_open(file, i915_dsc_output_format_show, inode->i_private);
}

static const struct file_operations i915_dsc_output_format_fops = {
	.owner = THIS_MODULE,
	.open = i915_dsc_output_format_open,
	.read = seq_read,
	.llseek = seq_lseek,
	.release = single_release,
	.write = i915_dsc_output_format_write
};

static int i915_dsc_fractional_bpp_show(struct seq_file *m, void *data)
{
	struct intel_connector *connector = m->private;
	struct drm_i915_private *i915 = to_i915(connector->base.dev);
	struct intel_encoder *encoder = intel_attached_encoder(connector);
	struct drm_crtc *crtc;
	struct intel_dp *intel_dp;
	int ret;

	if (!encoder)
		return -ENODEV;

	ret = drm_modeset_lock_single_interruptible(&i915->drm.mode_config.connection_mutex);
	if (ret)
		return ret;

	crtc = connector->base.state->crtc;
	if (connector->base.status != connector_status_connected || !crtc) {
		ret = -ENODEV;
		goto out;
	}

	intel_dp = intel_attached_dp(connector);
	seq_printf(m, "Force_DSC_Fractional_BPP_Enable: %s\n",
		   str_yes_no(intel_dp->force_dsc_fractional_bpp_en));

out:
	drm_modeset_unlock(&i915->drm.mode_config.connection_mutex);

	return ret;
}

static ssize_t i915_dsc_fractional_bpp_write(struct file *file,
					     const char __user *ubuf,
					     size_t len, loff_t *offp)
{
	struct seq_file *m = file->private_data;
	struct intel_connector *connector = m->private;
	struct intel_encoder *encoder = intel_attached_encoder(connector);
	struct drm_i915_private *i915 = to_i915(connector->base.dev);
	struct intel_dp *intel_dp = enc_to_intel_dp(encoder);
	bool dsc_fractional_bpp_enable = false;
	int ret;

	if (len == 0)
		return 0;

	drm_dbg(&i915->drm,
		"Copied %zu bytes from user to force fractional bpp for DSC\n", len);

	ret = kstrtobool_from_user(ubuf, len, &dsc_fractional_bpp_enable);
	if (ret < 0)
		return ret;

	drm_dbg(&i915->drm, "Got %s for DSC Fractional BPP Enable\n",
		(dsc_fractional_bpp_enable) ? "true" : "false");
	intel_dp->force_dsc_fractional_bpp_en = dsc_fractional_bpp_enable;

	*offp += len;

	return len;
}

static int i915_dsc_fractional_bpp_open(struct inode *inode,
					struct file *file)
{
	return single_open(file, i915_dsc_fractional_bpp_show, inode->i_private);
}

static const struct file_operations i915_dsc_fractional_bpp_fops = {
	.owner = THIS_MODULE,
	.open = i915_dsc_fractional_bpp_open,
	.read = seq_read,
	.llseek = seq_lseek,
	.release = single_release,
	.write = i915_dsc_fractional_bpp_write
};

/*
 * Returns the Current CRTC's bpc.
 * Example usage: cat /sys/kernel/debug/dri/0/crtc-0/i915_current_bpc
 */
static int i915_current_bpc_show(struct seq_file *m, void *data)
{
	struct intel_crtc *crtc = m->private;
	struct intel_crtc_state *crtc_state;
	int ret;

	ret = drm_modeset_lock_single_interruptible(&crtc->base.mutex);
	if (ret)
		return ret;

	crtc_state = to_intel_crtc_state(crtc->base.state);
	seq_printf(m, "Current: %u\n", crtc_state->pipe_bpp / 3);

	drm_modeset_unlock(&crtc->base.mutex);

	return ret;
}
DEFINE_SHOW_ATTRIBUTE(i915_current_bpc);

/* Pipe may differ from crtc index if pipes are fused off */
static int intel_crtc_pipe_show(struct seq_file *m, void *unused)
{
	struct intel_crtc *crtc = m->private;

	seq_printf(m, "%c\n", pipe_name(crtc->pipe));

	return 0;
}
DEFINE_SHOW_ATTRIBUTE(intel_crtc_pipe);

/**
 * intel_connector_debugfs_add - add i915 specific connector debugfs files
 * @connector: pointer to a registered intel_connector
 *
 * Cleanup will be done by drm_connector_unregister() through a call to
 * drm_debugfs_connector_remove().
 */
void intel_connector_debugfs_add(struct intel_connector *connector)
{
	struct drm_i915_private *i915 = to_i915(connector->base.dev);
	struct dentry *root = connector->base.debugfs_entry;
	int connector_type = connector->base.connector_type;

	/* The connector must have been registered beforehands. */
	if (!root)
		return;

	intel_drrs_connector_debugfs_add(connector);
	intel_pps_connector_debugfs_add(connector);
	intel_psr_connector_debugfs_add(connector);
	intel_alpm_lobf_debugfs_add(connector);
	intel_dp_link_training_debugfs_add(connector);

	if (connector_type == DRM_MODE_CONNECTOR_DisplayPort ||
	    connector_type == DRM_MODE_CONNECTOR_HDMIA ||
	    connector_type == DRM_MODE_CONNECTOR_HDMIB) {
		debugfs_create_file("i915_hdcp_sink_capability", 0444, root,
				    connector, &i915_hdcp_sink_capability_fops);
	}

	if (DISPLAY_VER(i915) >= 11 &&
	    ((connector_type == DRM_MODE_CONNECTOR_DisplayPort && !connector->mst_port) ||
	     connector_type == DRM_MODE_CONNECTOR_eDP)) {
		debugfs_create_file("i915_dsc_fec_support", 0644, root,
				    connector, &i915_dsc_fec_support_fops);

		debugfs_create_file("i915_dsc_bpc", 0644, root,
				    connector, &i915_dsc_bpc_fops);

		debugfs_create_file("i915_dsc_output_format", 0644, root,
				    connector, &i915_dsc_output_format_fops);

		debugfs_create_file("i915_dsc_fractional_bpp", 0644, root,
				    connector, &i915_dsc_fractional_bpp_fops);
	}

	if (DISPLAY_VER(i915) >= 11 &&
	    (connector_type == DRM_MODE_CONNECTOR_DisplayPort ||
	     connector_type == DRM_MODE_CONNECTOR_eDP)) {
		debugfs_create_bool("i915_bigjoiner_force_enable", 0644, root,
				    &connector->force_bigjoiner_enable);
	}

	if (connector_type == DRM_MODE_CONNECTOR_DSI ||
	    connector_type == DRM_MODE_CONNECTOR_eDP ||
	    connector_type == DRM_MODE_CONNECTOR_DisplayPort ||
	    connector_type == DRM_MODE_CONNECTOR_HDMIA ||
	    connector_type == DRM_MODE_CONNECTOR_HDMIB)
		debugfs_create_file("i915_lpsp_capability", 0444, root,
				    connector, &i915_lpsp_capability_fops);
}

/**
 * intel_crtc_debugfs_add - add i915 specific crtc debugfs files
 * @crtc: pointer to a drm_crtc
 *
 * Failure to add debugfs entries should generally be ignored.
 */
void intel_crtc_debugfs_add(struct intel_crtc *crtc)
{
	struct dentry *root = crtc->base.debugfs_entry;

	if (!root)
		return;

	crtc_updates_add(crtc);
	intel_drrs_crtc_debugfs_add(crtc);
	intel_fbc_crtc_debugfs_add(crtc);
	hsw_ips_crtc_debugfs_add(crtc);

	debugfs_create_file("i915_current_bpc", 0444, root, crtc,
			    &i915_current_bpc_fops);
	debugfs_create_file("i915_pipe", 0444, root, crtc,
			    &intel_crtc_pipe_fops);
}<|MERGE_RESOLUTION|>--- conflicted
+++ resolved
@@ -582,11 +582,8 @@
 		seq_printf(m, "\tLinked to 0x%x pipes as a %s\n",
 			   crtc_state->joiner_pipes,
 			   intel_crtc_is_joiner_secondary(crtc_state) ? "slave" : "master");
-<<<<<<< HEAD
-=======
 
 	intel_vdsc_state_dump(&p, 1, crtc_state);
->>>>>>> adc21867
 
 	for_each_intel_encoder_mask(&dev_priv->drm, encoder,
 				    crtc_state->uapi.encoder_mask)
