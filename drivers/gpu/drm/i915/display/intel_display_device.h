/* SPDX-License-Identifier: MIT */
/*
 * Copyright © 2023 Intel Corporation
 */

#ifndef __INTEL_DISPLAY_DEVICE_H__
#define __INTEL_DISPLAY_DEVICE_H__

#include <linux/types.h>

#include "intel_display_limits.h"

struct drm_i915_private;
struct drm_printer;

#define DEV_INFO_DISPLAY_FOR_EACH_FLAG(func) \
	/* Keep in alphabetical order */ \
	func(cursor_needs_physical); \
	func(has_cdclk_crawl); \
	func(has_cdclk_squash); \
	func(has_ddi); \
	func(has_dp_mst); \
	func(has_dsb); \
	func(has_fpga_dbg); \
	func(has_gmch); \
	func(has_hotplug); \
	func(has_hti); \
	func(has_ipc); \
	func(has_overlay); \
	func(has_psr); \
	func(has_psr_hw_tracking); \
	func(overlay_needs_physical); \
	func(supports_tv);

#define HAS_4TILE(i915)			(IS_DG2(i915) || DISPLAY_VER(i915) >= 14)
#define HAS_ASYNC_FLIPS(i915)		(DISPLAY_VER(i915) >= 5)
#define HAS_CDCLK_CRAWL(i915)		(DISPLAY_INFO(i915)->has_cdclk_crawl)
#define HAS_CDCLK_SQUASH(i915)		(DISPLAY_INFO(i915)->has_cdclk_squash)
#define HAS_CUR_FBC(i915)		(!HAS_GMCH(i915) && DISPLAY_VER(i915) >= 7)
#define HAS_D12_PLANE_MINIMIZATION(i915) (IS_ROCKETLAKE(i915) || IS_ALDERLAKE_S(i915))
#define HAS_DDI(i915)			(DISPLAY_INFO(i915)->has_ddi)
#define HAS_DISPLAY(i915)		(DISPLAY_RUNTIME_INFO(i915)->pipe_mask != 0)
#define HAS_DMC(i915)			(DISPLAY_RUNTIME_INFO(i915)->has_dmc)
#define HAS_DOUBLE_BUFFERED_M_N(i915)	(DISPLAY_VER(i915) >= 9 || IS_BROADWELL(i915))
#define HAS_DP_MST(i915)		(DISPLAY_INFO(i915)->has_dp_mst)
#define HAS_DP20(i915)			(IS_DG2(i915) || DISPLAY_VER(i915) >= 14)
#define HAS_DPT(i915)			(DISPLAY_VER(i915) >= 13)
#define HAS_DSB(i915)			(DISPLAY_INFO(i915)->has_dsb)
#define HAS_DSC(__i915)			(DISPLAY_RUNTIME_INFO(__i915)->has_dsc)
#define HAS_FBC(i915)			(DISPLAY_RUNTIME_INFO(i915)->fbc_mask != 0)
#define HAS_FPGA_DBG_UNCLAIMED(i915)	(DISPLAY_INFO(i915)->has_fpga_dbg)
#define HAS_FW_BLC(i915)		(DISPLAY_VER(i915) > 2)
#define HAS_GMBUS_IRQ(i915)		(DISPLAY_VER(i915) >= 4)
#define HAS_GMBUS_BURST_READ(i915)	(DISPLAY_VER(i915) >= 10 || IS_KABYLAKE(i915))
#define HAS_GMCH(i915)			(DISPLAY_INFO(i915)->has_gmch)
#define HAS_HW_SAGV_WM(i915)		(DISPLAY_VER(i915) >= 13 && !IS_DGFX(i915))
#define HAS_IPC(i915)			(DISPLAY_INFO(i915)->has_ipc)
#define HAS_IPS(i915)			(IS_HASWELL_ULT(i915) || IS_BROADWELL(i915))
#define HAS_LRR(i915)			(DISPLAY_VER(i915) >= 12)
#define HAS_LSPCON(i915)		(IS_DISPLAY_VER(i915, 9, 10))
#define HAS_MBUS_JOINING(i915)		(IS_ALDERLAKE_P(i915) || DISPLAY_VER(i915) >= 14)
#define HAS_MSO(i915)			(DISPLAY_VER(i915) >= 12)
#define HAS_OVERLAY(i915)		(DISPLAY_INFO(i915)->has_overlay)
#define HAS_PSR(i915)			(DISPLAY_INFO(i915)->has_psr)
#define HAS_PSR_HW_TRACKING(i915)	(DISPLAY_INFO(i915)->has_psr_hw_tracking)
#define HAS_PSR2_SEL_FETCH(i915)	(DISPLAY_VER(i915) >= 12)
#define HAS_SAGV(i915)			(DISPLAY_VER(i915) >= 9 && !IS_LP(i915))
#define HAS_TRANSCODER(i915, trans)	((DISPLAY_RUNTIME_INFO(i915)->cpu_transcoder_mask & \
					  BIT(trans)) != 0)
#define HAS_VRR(i915)			(DISPLAY_VER(i915) >= 11)
#define INTEL_NUM_PIPES(i915)		(hweight8(DISPLAY_RUNTIME_INFO(i915)->pipe_mask))
#define I915_HAS_HOTPLUG(i915)		(DISPLAY_INFO(i915)->has_hotplug)
#define OVERLAY_NEEDS_PHYSICAL(i915)	(DISPLAY_INFO(i915)->overlay_needs_physical)
#define SUPPORTS_TV(i915)		(DISPLAY_INFO(i915)->supports_tv)

/* Check that device has a display IP version within the specific range. */
#define IS_DISPLAY_IP_RANGE(__i915, from, until) ( \
	BUILD_BUG_ON_ZERO((from) < IP_VER(2, 0)) + \
	(DISPLAY_VER_FULL(__i915) >= (from) && \
	 DISPLAY_VER_FULL(__i915) <= (until)))

/*
 * Check if a device has a specific IP version as well as a stepping within the
 * specified range [from, until).  The lower bound is inclusive, the upper
 * bound is exclusive.  The most common use-case of this macro is for checking
 * bounds for workarounds, which usually have a stepping ("from") at which the
 * hardware issue is first present and another stepping ("until") at which a
 * hardware fix is present and the software workaround is no longer necessary.
 * E.g.,
 *
 *    IS_DISPLAY_IP_STEP(i915, IP_VER(14, 0), STEP_A0, STEP_B2)
 *    IS_DISPLAY_IP_STEP(i915, IP_VER(14, 0), STEP_C0, STEP_FOREVER)
 *
 * "STEP_FOREVER" can be passed as "until" for workarounds that have no upper
 * stepping bound for the specified IP version.
 */
#define IS_DISPLAY_IP_STEP(__i915, ipver, from, until) \
	(IS_DISPLAY_IP_RANGE((__i915), (ipver), (ipver)) && \
	 IS_DISPLAY_STEP((__i915), (from), (until)))

<<<<<<< HEAD
=======
#define DISPLAY_INFO(i915)		((i915)->display.info.__device_info)
#define DISPLAY_RUNTIME_INFO(i915)	(&(i915)->display.info.__runtime_info)

#define DISPLAY_VER(i915)	(DISPLAY_RUNTIME_INFO(i915)->ip.ver)
#define DISPLAY_VER_FULL(i915)	IP_VER(DISPLAY_RUNTIME_INFO(i915)->ip.ver, \
				       DISPLAY_RUNTIME_INFO(i915)->ip.rel)
#define IS_DISPLAY_VER(i915, from, until) \
	(DISPLAY_VER(i915) >= (from) && DISPLAY_VER(i915) <= (until))

>>>>>>> a6028afe
struct intel_display_runtime_info {
	struct {
		u16 ver;
		u16 rel;
		u16 step;
	} ip;

	u8 pipe_mask;
	u8 cpu_transcoder_mask;
	u16 port_mask;

	u8 num_sprites[I915_MAX_PIPES];
	u8 num_scalers[I915_MAX_PIPES];

	u8 fbc_mask;

	bool has_hdcp;
	bool has_dmc;
	bool has_dsc;
};

struct intel_display_device_info {
	/* Initial runtime info. */
	const struct intel_display_runtime_info __runtime_defaults;

	u8 abox_mask;

	struct {
		u16 size; /* in blocks */
		u8 slice_mask;
	} dbuf;

#define DEFINE_FLAG(name) u8 name:1
	DEV_INFO_DISPLAY_FOR_EACH_FLAG(DEFINE_FLAG);
#undef DEFINE_FLAG

	/* Global register offset for the display engine */
	u32 mmio_offset;

	/* Register offsets for the various display pipes and transcoders */
	u32 pipe_offsets[I915_MAX_TRANSCODERS];
	u32 trans_offsets[I915_MAX_TRANSCODERS];
	u32 cursor_offsets[I915_MAX_PIPES];

	struct {
		u32 degamma_lut_size;
		u32 gamma_lut_size;
		u32 degamma_lut_tests;
		u32 gamma_lut_tests;
	} color;
};

<<<<<<< HEAD
=======
bool intel_display_device_enabled(struct drm_i915_private *i915);
>>>>>>> a6028afe
void intel_display_device_probe(struct drm_i915_private *i915);
void intel_display_device_info_runtime_init(struct drm_i915_private *i915);

void intel_display_device_info_print(const struct intel_display_device_info *info,
				     const struct intel_display_runtime_info *runtime,
				     struct drm_printer *p);

#endif<|MERGE_RESOLUTION|>--- conflicted
+++ resolved
@@ -98,8 +98,6 @@
 	(IS_DISPLAY_IP_RANGE((__i915), (ipver), (ipver)) && \
 	 IS_DISPLAY_STEP((__i915), (from), (until)))
 
-<<<<<<< HEAD
-=======
 #define DISPLAY_INFO(i915)		((i915)->display.info.__device_info)
 #define DISPLAY_RUNTIME_INFO(i915)	(&(i915)->display.info.__runtime_info)
 
@@ -109,7 +107,6 @@
 #define IS_DISPLAY_VER(i915, from, until) \
 	(DISPLAY_VER(i915) >= (from) && DISPLAY_VER(i915) <= (until))
 
->>>>>>> a6028afe
 struct intel_display_runtime_info {
 	struct {
 		u16 ver;
@@ -162,10 +159,7 @@
 	} color;
 };
 
-<<<<<<< HEAD
-=======
 bool intel_display_device_enabled(struct drm_i915_private *i915);
->>>>>>> a6028afe
 void intel_display_device_probe(struct drm_i915_private *i915);
 void intel_display_device_info_runtime_init(struct drm_i915_private *i915);
 
