/*
 * Copyright (c) 2006 Dave Airlie <airlied@linux.ie>
 * Copyright (c) 2007-2008 Intel Corporation
 *   Jesse Barnes <jesse.barnes@intel.com>
 *
 * Permission is hereby granted, free of charge, to any person obtaining a
 * copy of this software and associated documentation files (the "Software"),
 * to deal in the Software without restriction, including without limitation
 * the rights to use, copy, modify, merge, publish, distribute, sublicense,
 * and/or sell copies of the Software, and to permit persons to whom the
 * Software is furnished to do so, subject to the following conditions:
 *
 * The above copyright notice and this permission notice (including the next
 * paragraph) shall be included in all copies or substantial portions of the
 * Software.
 *
 * THE SOFTWARE IS PROVIDED "AS IS", WITHOUT WARRANTY OF ANY KIND, EXPRESS OR
 * IMPLIED, INCLUDING BUT NOT LIMITED TO THE WARRANTIES OF MERCHANTABILITY,
 * FITNESS FOR A PARTICULAR PURPOSE AND NONINFRINGEMENT.  IN NO EVENT SHALL
 * THE AUTHORS OR COPYRIGHT HOLDERS BE LIABLE FOR ANY CLAIM, DAMAGES OR OTHER
 * LIABILITY, WHETHER IN AN ACTION OF CONTRACT, TORT OR OTHERWISE, ARISING
 * FROM, OUT OF OR IN CONNECTION WITH THE SOFTWARE OR THE USE OR OTHER DEALINGS
 * IN THE SOFTWARE.
 */

#ifndef __INTEL_DISPLAY_TYPES_H__
#define __INTEL_DISPLAY_TYPES_H__

#include <linux/i2c.h>
#include <linux/pm_qos.h>
#include <linux/pwm.h>
#include <linux/sched/clock.h>

#include <drm/display/drm_dp_dual_mode_helper.h>
#include <drm/display/drm_dp_mst_helper.h>
#include <drm/display/drm_dp_tunnel.h>
#include <drm/display/drm_dsc.h>
#include <drm/drm_atomic.h>
#include <drm/drm_crtc.h>
#include <drm/drm_encoder.h>
#include <drm/drm_fourcc.h>
#include <drm/drm_framebuffer.h>
#include <drm/drm_probe_helper.h>
#include <drm/drm_rect.h>
#include <drm/drm_vblank.h>
#include <drm/drm_vblank_work.h>
#include <drm/intel/i915_hdcp_interface.h>
#include <media/cec-notifier.h>

#include "gem/i915_gem_object_types.h" /* for to_intel_bo() */
#include "i915_vma.h"
#include "i915_vma_types.h"
#include "intel_bios.h"
#include "intel_display.h"
#include "intel_display_limits.h"
#include "intel_display_power.h"
#include "intel_dpll_mgr.h"
#include "intel_wm_types.h"

struct drm_printer;
struct __intel_global_objs_state;
struct intel_ddi_buf_trans;
struct intel_fbc;
struct intel_connector;
struct intel_tc_port;

/*
 * Display related stuff
 */

/* these are outputs from the chip - integrated only
   external chips are via DVO or SDVO output */
enum intel_output_type {
	INTEL_OUTPUT_UNUSED = 0,
	INTEL_OUTPUT_ANALOG = 1,
	INTEL_OUTPUT_DVO = 2,
	INTEL_OUTPUT_SDVO = 3,
	INTEL_OUTPUT_LVDS = 4,
	INTEL_OUTPUT_TVOUT = 5,
	INTEL_OUTPUT_HDMI = 6,
	INTEL_OUTPUT_DP = 7,
	INTEL_OUTPUT_EDP = 8,
	INTEL_OUTPUT_DSI = 9,
	INTEL_OUTPUT_DDI = 10,
	INTEL_OUTPUT_DP_MST = 11,
};

enum hdmi_force_audio {
	HDMI_AUDIO_OFF_DVI = -2,	/* no aux data for HDMI-DVI converter */
	HDMI_AUDIO_OFF,			/* force turn off HDMI audio */
	HDMI_AUDIO_AUTO,		/* trust EDID */
	HDMI_AUDIO_ON,			/* force turn on HDMI audio */
};

/* "Broadcast RGB" property */
enum intel_broadcast_rgb {
	INTEL_BROADCAST_RGB_AUTO,
	INTEL_BROADCAST_RGB_FULL,
	INTEL_BROADCAST_RGB_LIMITED,
};

struct intel_fb_view {
	/*
	 * The remap information used in the remapped and rotated views to
	 * create the DMA scatter-gather list for each FB color plane. This sg
	 * list is created along with the view type (gtt.type) specific
	 * i915_vma object and contains the list of FB object pages (reordered
	 * in the rotated view) that are visible in the view.
	 * In the normal view the FB object's backing store sg list is used
	 * directly and hence the remap information here is not used.
	 */
	struct i915_gtt_view gtt;

	/*
	 * The GTT view (gtt.type) specific information for each FB color
	 * plane. In the normal GTT view all formats (up to 4 color planes),
	 * in the rotated and remapped GTT view all no-CCS formats (up to 2
	 * color planes) are supported.
	 *
	 * The view information shared by all FB color planes in the FB,
	 * like dst x/y and src/dst width, is stored separately in
	 * intel_plane_state.
	 */
	struct i915_color_plane_view {
		u32 offset;
		unsigned int x, y;
		/*
		 * Plane stride in:
		 *   bytes for 0/180 degree rotation
		 *   pixels for 90/270 degree rotation
		 */
		unsigned int mapping_stride;
		unsigned int scanout_stride;
	} color_plane[4];
};

struct intel_framebuffer {
	struct drm_framebuffer base;
	struct intel_frontbuffer *frontbuffer;

	/* Params to remap the FB pages and program the plane registers in each view. */
	struct intel_fb_view normal_view;
	union {
		struct intel_fb_view rotated_view;
		struct intel_fb_view remapped_view;
	};

	struct i915_address_space *dpt_vm;

	unsigned int min_alignment;
};

enum intel_hotplug_state {
	INTEL_HOTPLUG_UNCHANGED,
	INTEL_HOTPLUG_CHANGED,
	INTEL_HOTPLUG_RETRY,
};

struct intel_encoder {
	struct drm_encoder base;

	enum intel_output_type type;
	enum port port;
	u16 cloneable;
	u8 pipe_mask;

	/* Check and recover a bad link state. */
	struct delayed_work link_check_work;
	void (*link_check)(struct intel_encoder *encoder);

	enum intel_hotplug_state (*hotplug)(struct intel_encoder *encoder,
					    struct intel_connector *connector);
	enum intel_output_type (*compute_output_type)(struct intel_encoder *,
						      struct intel_crtc_state *,
						      struct drm_connector_state *);
	int (*compute_config)(struct intel_encoder *,
			      struct intel_crtc_state *,
			      struct drm_connector_state *);
	int (*compute_config_late)(struct intel_encoder *,
				   struct intel_crtc_state *,
				   struct drm_connector_state *);
	void (*pre_pll_enable)(struct intel_atomic_state *,
			       struct intel_encoder *,
			       const struct intel_crtc_state *,
			       const struct drm_connector_state *);
	void (*pre_enable)(struct intel_atomic_state *,
			   struct intel_encoder *,
			   const struct intel_crtc_state *,
			   const struct drm_connector_state *);
	void (*enable)(struct intel_atomic_state *,
		       struct intel_encoder *,
		       const struct intel_crtc_state *,
		       const struct drm_connector_state *);
	void (*disable)(struct intel_atomic_state *,
			struct intel_encoder *,
			const struct intel_crtc_state *,
			const struct drm_connector_state *);
	void (*post_disable)(struct intel_atomic_state *,
			     struct intel_encoder *,
			     const struct intel_crtc_state *,
			     const struct drm_connector_state *);
	void (*post_pll_disable)(struct intel_atomic_state *,
				 struct intel_encoder *,
				 const struct intel_crtc_state *,
				 const struct drm_connector_state *);
	void (*update_pipe)(struct intel_atomic_state *,
			    struct intel_encoder *,
			    const struct intel_crtc_state *,
			    const struct drm_connector_state *);
	void (*audio_enable)(struct intel_encoder *encoder,
			     const struct intel_crtc_state *crtc_state,
			     const struct drm_connector_state *conn_state);
	void (*audio_disable)(struct intel_encoder *encoder,
			      const struct intel_crtc_state *old_crtc_state,
			      const struct drm_connector_state *old_conn_state);
	/* Read out the current hw state of this connector, returning true if
	 * the encoder is active. If the encoder is enabled it also set the pipe
	 * it is connected to in the pipe parameter. */
	bool (*get_hw_state)(struct intel_encoder *, enum pipe *pipe);
	/* Reconstructs the equivalent mode flags for the current hardware
	 * state. This must be called _after_ display->get_pipe_config has
	 * pre-filled the pipe config. Note that intel_encoder->base.crtc must
	 * be set correctly before calling this function. */
	void (*get_config)(struct intel_encoder *,
			   struct intel_crtc_state *pipe_config);

	/*
	 * Optional hook called during init/resume to sync any state
	 * stored in the encoder (eg. DP link parameters) wrt. the HW state.
	 */
	void (*sync_state)(struct intel_encoder *encoder,
			   const struct intel_crtc_state *crtc_state);

	/*
	 * Optional hook, returning true if this encoder allows a fastset
	 * during the initial commit, false otherwise.
	 */
	bool (*initial_fastset_check)(struct intel_encoder *encoder,
				      struct intel_crtc_state *crtc_state);

	/*
	 * Acquires the power domains needed for an active encoder during
	 * hardware state readout.
	 */
	void (*get_power_domains)(struct intel_encoder *encoder,
				  struct intel_crtc_state *crtc_state);
	/*
	 * Called during system suspend after all pending requests for the
	 * encoder are flushed (for example for DP AUX transactions) and
	 * device interrupts are disabled.
	 * All modeset locks are held while the hook is called.
	 */
	void (*suspend)(struct intel_encoder *);
	/*
	 * Called without the modeset locks held after the suspend() hook for
	 * all encoders have been called.
	 */
	void (*suspend_complete)(struct intel_encoder *encoder);
	/*
	 * Called during system reboot/shutdown after all the
	 * encoders have been disabled and suspended.
	 * All modeset locks are held while the hook is called.
	 */
	void (*shutdown)(struct intel_encoder *encoder);
	/*
	 * Called without the modeset locks held after the shutdown() hook for
	 * all encoders have been called.
	 */
	void (*shutdown_complete)(struct intel_encoder *encoder);
	/*
	 * Enable/disable the clock to the port.
	 */
	void (*enable_clock)(struct intel_encoder *encoder,
			     const struct intel_crtc_state *crtc_state);
	void (*disable_clock)(struct intel_encoder *encoder);
	/*
	 * Returns whether the port clock is enabled or not.
	 */
	bool (*is_clock_enabled)(struct intel_encoder *encoder);
	/*
	 * Returns the PLL type the port uses.
	 */
	enum icl_port_dpll_id (*port_pll_type)(struct intel_encoder *encoder,
					       const struct intel_crtc_state *crtc_state);
	const struct intel_ddi_buf_trans *(*get_buf_trans)(struct intel_encoder *encoder,
							   const struct intel_crtc_state *crtc_state,
							   int *n_entries);
	void (*set_signal_levels)(struct intel_encoder *encoder,
				  const struct intel_crtc_state *crtc_state);

	enum hpd_pin hpd_pin;
	enum intel_display_power_domain power_domain;

	/* VBT information for this encoder (may be NULL for older platforms) */
	const struct intel_bios_encoder_data *devdata;
};

struct intel_panel_bl_funcs {
	/* Connector and platform specific backlight functions */
	int (*setup)(struct intel_connector *connector, enum pipe pipe);
	u32 (*get)(struct intel_connector *connector, enum pipe pipe);
	void (*set)(const struct drm_connector_state *conn_state, u32 level);
	void (*disable)(const struct drm_connector_state *conn_state, u32 level);
	void (*enable)(const struct intel_crtc_state *crtc_state,
		       const struct drm_connector_state *conn_state, u32 level);
	u32 (*hz_to_pwm)(struct intel_connector *connector, u32 hz);
};

enum drrs_type {
	DRRS_TYPE_NONE,
	DRRS_TYPE_STATIC,
	DRRS_TYPE_SEAMLESS,
};

struct intel_vbt_panel_data {
	struct drm_display_mode *lfp_vbt_mode; /* if any */
	struct drm_display_mode *sdvo_lvds_vbt_mode; /* if any */

	/* Feature bits */
	int panel_type;
	unsigned int lvds_dither:1;
	unsigned int bios_lvds_val; /* initial [PCH_]LVDS reg val in VBIOS */

	bool vrr;

	u8 seamless_drrs_min_refresh_rate;
	enum drrs_type drrs_type;

	struct {
		int max_link_rate;
		int rate;
		int lanes;
		int preemphasis;
		int vswing;
		int bpp;
		struct edp_power_seq pps;
		u8 drrs_msa_timing_delay;
		bool low_vswing;
		bool hobl;
		bool dsc_disable;
	} edp;

	struct {
		bool enable;
		bool full_link;
		bool require_aux_wakeup;
		int idle_frames;
		int tp1_wakeup_time_us;
		int tp2_tp3_wakeup_time_us;
		int psr2_tp2_tp3_wakeup_time_us;
	} psr;

	struct {
		u16 pwm_freq_hz;
		u16 brightness_precision_bits;
		u16 hdr_dpcd_refresh_timeout;
		bool present;
		bool active_low_pwm;
		u8 min_brightness;	/* min_brightness/255 of max */
		s8 controller;		/* brightness controller number */
		enum intel_backlight_type type;
	} backlight;

	/* MIPI DSI */
	struct {
		u16 panel_id;
		struct mipi_config *config;
		struct mipi_pps_data *pps;
		u16 bl_ports;
		u16 cabc_ports;
		u8 seq_version;
		u32 size;
		u8 *data;
		const u8 *sequence[MIPI_SEQ_MAX];
		u8 *deassert_seq; /* Used by fixup_mipi_sequences() */
		enum drm_panel_orientation orientation;
	} dsi;
};

struct intel_panel {
	/* Fixed EDID for eDP and LVDS. May hold ERR_PTR for invalid EDID. */
	const struct drm_edid *fixed_edid;

	struct list_head fixed_modes;

	/* backlight */
	struct {
		bool present;
		u32 level;
		u32 min;
		u32 max;
		bool enabled;
		bool combination_mode;	/* gen 2/4 only */
		bool active_low_pwm;
		bool alternate_pwm_increment;	/* lpt+ */

		/* PWM chip */
		u32 pwm_level_min;
		u32 pwm_level_max;
		bool pwm_enabled;
		bool util_pin_active_low;	/* bxt+ */
		u8 controller;		/* bxt+ only */
		struct pwm_device *pwm;
		struct pwm_state pwm_state;

		/* DPCD backlight */
		union {
			struct {
				struct drm_edp_backlight_info info;
			} vesa;
			struct {
				bool sdr_uses_aux;
				bool supports_2084_decode;
				bool supports_2020_gamut;
				bool supports_segmented_backlight;
				bool supports_sdp_colorimetry;
				bool supports_tone_mapping;
			} intel_cap;
		} edp;

		struct backlight_device *device;

		const struct intel_panel_bl_funcs *funcs;
		const struct intel_panel_bl_funcs *pwm_funcs;
		void (*power)(struct intel_connector *, bool enable);
	} backlight;

	struct intel_vbt_panel_data vbt;
};

struct intel_digital_port;

enum check_link_response {
	HDCP_LINK_PROTECTED	= 0,
	HDCP_TOPOLOGY_CHANGE,
	HDCP_LINK_INTEGRITY_FAILURE,
	HDCP_REAUTH_REQUEST
};

/*
 * This structure serves as a translation layer between the generic HDCP code
 * and the bus-specific code. What that means is that HDCP over HDMI differs
 * from HDCP over DP, so to account for these differences, we need to
 * communicate with the receiver through this shim.
 *
 * For completeness, the 2 buses differ in the following ways:
 *	- DP AUX vs. DDC
 *		HDCP registers on the receiver are set via DP AUX for DP, and
 *		they are set via DDC for HDMI.
 *	- Receiver register offsets
 *		The offsets of the registers are different for DP vs. HDMI
 *	- Receiver register masks/offsets
 *		For instance, the ready bit for the KSV fifo is in a different
 *		place on DP vs HDMI
 *	- Receiver register names
 *		Seriously. In the DP spec, the 16-bit register containing
 *		downstream information is called BINFO, on HDMI it's called
 *		BSTATUS. To confuse matters further, DP has a BSTATUS register
 *		with a completely different definition.
 *	- KSV FIFO
 *		On HDMI, the ksv fifo is read all at once, whereas on DP it must
 *		be read 3 keys at a time
 *	- Aksv output
 *		Since Aksv is hidden in hardware, there's different procedures
 *		to send it over DP AUX vs DDC
 */
struct intel_hdcp_shim {
	/* Outputs the transmitter's An and Aksv values to the receiver. */
	int (*write_an_aksv)(struct intel_digital_port *dig_port, u8 *an);

	/* Reads the receiver's key selection vector */
	int (*read_bksv)(struct intel_digital_port *dig_port, u8 *bksv);

	/*
	 * Reads BINFO from DP receivers and BSTATUS from HDMI receivers. The
	 * definitions are the same in the respective specs, but the names are
	 * different. Call it BSTATUS since that's the name the HDMI spec
	 * uses and it was there first.
	 */
	int (*read_bstatus)(struct intel_digital_port *dig_port,
			    u8 *bstatus);

	/* Determines whether a repeater is present downstream */
	int (*repeater_present)(struct intel_digital_port *dig_port,
				bool *repeater_present);

	/* Reads the receiver's Ri' value */
	int (*read_ri_prime)(struct intel_digital_port *dig_port, u8 *ri);

	/* Determines if the receiver's KSV FIFO is ready for consumption */
	int (*read_ksv_ready)(struct intel_digital_port *dig_port,
			      bool *ksv_ready);

	/* Reads the ksv fifo for num_downstream devices */
	int (*read_ksv_fifo)(struct intel_digital_port *dig_port,
			     int num_downstream, u8 *ksv_fifo);

	/* Reads a 32-bit part of V' from the receiver */
	int (*read_v_prime_part)(struct intel_digital_port *dig_port,
				 int i, u32 *part);

	/* Enables HDCP signalling on the port */
	int (*toggle_signalling)(struct intel_digital_port *dig_port,
				 enum transcoder cpu_transcoder,
				 bool enable);

	/* Enable/Disable stream encryption on DP MST Transport Link */
	int (*stream_encryption)(struct intel_connector *connector,
				 bool enable);

	/* Ensures the link is still protected */
	bool (*check_link)(struct intel_digital_port *dig_port,
			   struct intel_connector *connector);

	/* Detects panel's hdcp capability. This is optional for HDMI. */
	int (*hdcp_get_capability)(struct intel_digital_port *dig_port,
				   bool *hdcp_capable);

	/* HDCP adaptation(DP/HDMI) required on the port */
	enum hdcp_wired_protocol protocol;

	/* Detects whether sink is HDCP2.2 capable */
	int (*hdcp_2_2_get_capability)(struct intel_connector *connector,
				       bool *capable);

	/* Write HDCP2.2 messages */
	int (*write_2_2_msg)(struct intel_connector *connector,
			     void *buf, size_t size);

	/* Read HDCP2.2 messages */
	int (*read_2_2_msg)(struct intel_connector *connector,
			    u8 msg_id, void *buf, size_t size);

	/*
	 * Implementation of DP HDCP2.2 Errata for the communication of stream
	 * type to Receivers. In DP HDCP2.2 Stream type is one of the input to
	 * the HDCP2.2 Cipher for En/De-Cryption. Not applicable for HDMI.
	 */
	int (*config_stream_type)(struct intel_connector *connector,
				  bool is_repeater, u8 type);

	/* Enable/Disable HDCP 2.2 stream encryption on DP MST Transport Link */
	int (*stream_2_2_encryption)(struct intel_connector *connector,
				     bool enable);

	/* HDCP2.2 Link Integrity Check */
	int (*check_2_2_link)(struct intel_digital_port *dig_port,
			      struct intel_connector *connector);

	/* HDCP remote sink cap */
	int (*get_remote_hdcp_capability)(struct intel_connector *connector,
					  bool *hdcp_capable, bool *hdcp2_capable);
};

struct intel_hdcp {
	const struct intel_hdcp_shim *shim;
	/* Mutex for hdcp state of the connector */
	struct mutex mutex;
	u64 value;
	struct delayed_work check_work;
	struct work_struct prop_work;

	/* HDCP1.4 Encryption status */
	bool hdcp_encrypted;

	/* HDCP2.2 related definitions */
	/* Flag indicates whether this connector supports HDCP2.2 or not. */
	bool hdcp2_supported;

	/* HDCP2.2 Encryption status */
	bool hdcp2_encrypted;

	/*
	 * Content Stream Type defined by content owner. TYPE0(0x0) content can
	 * flow in the link protected by HDCP2.2 or HDCP1.4, where as TYPE1(0x1)
	 * content can flow only through a link protected by HDCP2.2.
	 */
	u8 content_type;

	bool is_paired;
	bool is_repeater;

	/*
	 * Count of ReceiverID_List received. Initialized to 0 at AKE_INIT.
	 * Incremented after processing the RepeaterAuth_Send_ReceiverID_List.
	 * When it rolls over re-auth has to be triggered.
	 */
	u32 seq_num_v;

	/*
	 * Count of RepeaterAuth_Stream_Manage msg propagated.
	 * Initialized to 0 on AKE_INIT. Incremented after every successful
	 * transmission of RepeaterAuth_Stream_Manage message. When it rolls
	 * over re-Auth has to be triggered.
	 */
	u32 seq_num_m;

	/*
	 * Work queue to signal the CP_IRQ. Used for the waiters to read the
	 * available information from HDCP DP sink.
	 */
	wait_queue_head_t cp_irq_queue;
	atomic_t cp_irq_count;
	int cp_irq_count_cached;

	/*
	 * HDCP register access for gen12+ need the transcoder associated.
	 * Transcoder attached to the connector could be changed at modeset.
	 * Hence caching the transcoder here.
	 */
	enum transcoder cpu_transcoder;
	/* Only used for DP MST stream encryption */
	enum transcoder stream_transcoder;
};

struct intel_connector {
	struct drm_connector base;
	/*
	 * The fixed encoder this connector is connected to.
	 */
	struct intel_encoder *encoder;

	/* ACPI device id for ACPI and driver cooperation */
	u32 acpi_device_id;

	/* Reads out the current hw, returning true if the connector is enabled
	 * and active (i.e. dpms ON state). */
	bool (*get_hw_state)(struct intel_connector *);

	/*
	 * Optional hook called during init/resume to sync any state
	 * stored in the connector (eg. DSC state) wrt. the HW state.
	 */
	void (*sync_state)(struct intel_connector *connector,
			   const struct intel_crtc_state *crtc_state);

	/* Panel info for eDP and LVDS */
	struct intel_panel panel;

	/* Cached EDID for detect. */
	const struct drm_edid *detect_edid;

	/* Number of times hotplug detection was tried after an HPD interrupt */
	int hotplug_retries;

	/* since POLL and HPD connectors may use the same HPD line keep the native
	   state of connector->polled in case hotplug storm detection changes it */
	u8 polled;

	struct drm_dp_mst_port *port;

	struct intel_dp *mst_port;

	bool force_bigjoiner_enable;

	struct {
		struct drm_dp_aux *dsc_decompression_aux;
		u8 dsc_dpcd[DP_DSC_RECEIVER_CAP_SIZE];
		u8 fec_capability;

		u8 dsc_hblank_expansion_quirk:1;
		u8 dsc_decompression_enabled:1;
	} dp;

	/* Work struct to schedule a uevent on link train failure */
	struct work_struct modeset_retry_work;

	struct intel_hdcp hdcp;
};

struct intel_digital_connector_state {
	struct drm_connector_state base;

	enum hdmi_force_audio force_audio;
	int broadcast_rgb;
};

#define to_intel_digital_connector_state(conn_state) \
	container_of_const((conn_state), struct intel_digital_connector_state, base)

struct dpll {
	/* given values */
	int n;
	int m1, m2;
	int p1, p2;
	/* derived values */
	int	dot;
	int	vco;
	int	m;
	int	p;
};

struct intel_atomic_state {
	struct drm_atomic_state base;

	intel_wakeref_t wakeref;

	struct __intel_global_objs_state *global_objs;
	int num_global_objs;

	/* Internal commit, as opposed to userspace/client initiated one */
	bool internal;

	bool dpll_set, modeset;

	struct intel_shared_dpll_state shared_dpll[I915_NUM_PLLS];

	struct intel_dp_tunnel_inherited_state *inherited_dp_tunnels;

	/*
	 * Current watermarks can't be trusted during hardware readout, so
	 * don't bother calculating intermediate watermarks.
	 */
	bool skip_intermediate_wm;

	bool rps_interactive;
};

struct intel_plane_state {
	struct drm_plane_state uapi;

	/*
	 * actual hardware state, the state we program to the hardware.
	 * The following members are used to verify the hardware state:
	 * During initial hw readout, they need to be copied from uapi.
	 */
	struct {
		struct drm_crtc *crtc;
		struct drm_framebuffer *fb;

		u16 alpha;
		u16 pixel_blend_mode;
		unsigned int rotation;
		enum drm_color_encoding color_encoding;
		enum drm_color_range color_range;
		enum drm_scaling_filter scaling_filter;
	} hw;

	struct i915_vma *ggtt_vma;
	struct i915_vma *dpt_vma;
	unsigned long flags;
#define PLANE_HAS_FENCE BIT(0)

	struct intel_fb_view view;
	u32 phys_dma_addr; /* for cursor_needs_physical */

	/* for legacy cursor fb unpin */
	struct drm_vblank_work unpin_work;

	/* Plane pxp decryption state */
	bool decrypt;

	/* Plane state to display black pixels when pxp is borked */
	bool force_black;

	/* plane control register */
	u32 ctl;

	/* plane color control register */
	u32 color_ctl;

	/* chroma upsampler control register */
	u32 cus_ctl;

	/*
	 * scaler_id
	 *    = -1 : not using a scaler
	 *    >=  0 : using a scalers
	 *
	 * plane requiring a scaler:
	 *   - During check_plane, its bit is set in
	 *     crtc_state->scaler_state.scaler_users by calling helper function
	 *     update_scaler_plane.
	 *   - scaler_id indicates the scaler it got assigned.
	 *
	 * plane doesn't require a scaler:
	 *   - this can happen when scaling is no more required or plane simply
	 *     got disabled.
	 *   - During check_plane, corresponding bit is reset in
	 *     crtc_state->scaler_state.scaler_users by calling helper function
	 *     update_scaler_plane.
	 */
	int scaler_id;

	/*
	 * planar_linked_plane:
	 *
	 * ICL planar formats require 2 planes that are updated as pairs.
	 * This member is used to make sure the other plane is also updated
	 * when required, and for update_slave() to find the correct
	 * plane_state to pass as argument.
	 */
	struct intel_plane *planar_linked_plane;

	/*
	 * planar_slave:
	 * If set don't update use the linked plane's state for updating
	 * this plane during atomic commit with the update_slave() callback.
	 *
	 * It's also used by the watermark code to ignore wm calculations on
	 * this plane. They're calculated by the linked plane's wm code.
	 */
	u32 planar_slave;

	struct drm_intel_sprite_colorkey ckey;

	struct drm_rect psr2_sel_fetch_area;

	/* Clear Color Value */
	u64 ccval;

	const char *no_fbc_reason;
};

struct intel_initial_plane_config {
	struct intel_framebuffer *fb;
	struct intel_memory_region *mem;
	resource_size_t phys_base;
	struct i915_vma *vma;
	unsigned int tiling;
	int size;
	u32 base;
	u8 rotation;
};

struct intel_scaler {
	int in_use;
	u32 mode;
};

struct intel_crtc_scaler_state {
#define SKL_NUM_SCALERS 2
	struct intel_scaler scalers[SKL_NUM_SCALERS];

	/*
	 * scaler_users: keeps track of users requesting scalers on this crtc.
	 *
	 *     If a bit is set, a user is using a scaler.
	 *     Here user can be a plane or crtc as defined below:
	 *       bits 0-30 - plane (bit position is index from drm_plane_index)
	 *       bit 31    - crtc
	 *
	 * Instead of creating a new index to cover planes and crtc, using
	 * existing drm_plane_index for planes which is well less than 31
	 * planes and bit 31 for crtc. This should be fine to cover all
	 * our platforms.
	 *
	 * intel_atomic_setup_scalers will setup available scalers to users
	 * requesting scalers. It will gracefully fail if request exceeds
	 * avilability.
	 */
#define SKL_CRTC_INDEX 31
	unsigned scaler_users;

	/* scaler used by crtc for panel fitting purpose */
	int scaler_id;
};

/* {crtc,crtc_state}->mode_flags */
/* Flag to get scanline using frame time stamps */
#define I915_MODE_FLAG_GET_SCANLINE_FROM_TIMESTAMP (1<<1)
/* Flag to use the scanline counter instead of the pixel counter */
#define I915_MODE_FLAG_USE_SCANLINE_COUNTER (1<<2)
/*
 * TE0 or TE1 flag is set if the crtc has a DSI encoder which
 * is operating in command mode.
 * Flag to use TE from DSI0 instead of VBI in command mode
 */
#define I915_MODE_FLAG_DSI_USE_TE0 (1<<3)
/* Flag to use TE from DSI1 instead of VBI in command mode */
#define I915_MODE_FLAG_DSI_USE_TE1 (1<<4)
/* Flag to indicate mipi dsi periodic command mode where we do not get TE */
#define I915_MODE_FLAG_DSI_PERIODIC_CMD_MODE (1<<5)
/* Do tricks to make vblank timestamps sane with VRR? */
#define I915_MODE_FLAG_VRR (1<<6)

struct intel_wm_level {
	bool enable;
	u32 pri_val;
	u32 spr_val;
	u32 cur_val;
	u32 fbc_val;
};

struct intel_pipe_wm {
	struct intel_wm_level wm[5];
	bool fbc_wm_enabled;
	bool pipe_enabled;
	bool sprites_enabled;
	bool sprites_scaled;
};

struct skl_wm_level {
	u16 min_ddb_alloc;
	u16 blocks;
	u8 lines;
	bool enable;
	bool ignore_lines;
	bool can_sagv;
};

struct skl_plane_wm {
	struct skl_wm_level wm[8];
	struct skl_wm_level uv_wm[8];
	struct skl_wm_level trans_wm;
	struct {
		struct skl_wm_level wm0;
		struct skl_wm_level trans_wm;
	} sagv;
	bool is_planar;
};

struct skl_pipe_wm {
	struct skl_plane_wm planes[I915_MAX_PLANES];
	bool use_sagv_wm;
};

enum vlv_wm_level {
	VLV_WM_LEVEL_PM2,
	VLV_WM_LEVEL_PM5,
	VLV_WM_LEVEL_DDR_DVFS,
	NUM_VLV_WM_LEVELS,
};

struct vlv_wm_state {
	struct g4x_pipe_wm wm[NUM_VLV_WM_LEVELS];
	struct g4x_sr_wm sr[NUM_VLV_WM_LEVELS];
	u8 num_levels;
	bool cxsr;
};

struct vlv_fifo_state {
	u16 plane[I915_MAX_PLANES];
};

enum g4x_wm_level {
	G4X_WM_LEVEL_NORMAL,
	G4X_WM_LEVEL_SR,
	G4X_WM_LEVEL_HPLL,
	NUM_G4X_WM_LEVELS,
};

struct g4x_wm_state {
	struct g4x_pipe_wm wm;
	struct g4x_sr_wm sr;
	struct g4x_sr_wm hpll;
	bool cxsr;
	bool hpll_en;
	bool fbc_en;
};

struct intel_crtc_wm_state {
	union {
		/*
		 * raw:
		 * The "raw" watermark values produced by the formula
		 * given the plane's current state. They do not consider
		 * how much FIFO is actually allocated for each plane.
		 *
		 * optimal:
		 * The "optimal" watermark values given the current
		 * state of the planes and the amount of FIFO
		 * allocated to each, ignoring any previous state
		 * of the planes.
		 *
		 * intermediate:
		 * The "intermediate" watermark values when transitioning
		 * between the old and new "optimal" values. Used when
		 * the watermark registers are single buffered and hence
		 * their state changes asynchronously with regards to the
		 * actual plane registers. These are essentially the
		 * worst case combination of the old and new "optimal"
		 * watermarks, which are therefore safe to use when the
		 * plane is in either its old or new state.
		 */
		struct {
			struct intel_pipe_wm intermediate;
			struct intel_pipe_wm optimal;
		} ilk;

		struct {
			struct skl_pipe_wm raw;
			/* gen9+ only needs 1-step wm programming */
			struct skl_pipe_wm optimal;
			struct skl_ddb_entry ddb;
			/*
			 * pre-icl: for packed/planar CbCr
			 * icl+: for everything
			 */
			struct skl_ddb_entry plane_ddb[I915_MAX_PLANES];
			/* pre-icl: for planar Y */
			struct skl_ddb_entry plane_ddb_y[I915_MAX_PLANES];
		} skl;

		struct {
			struct g4x_pipe_wm raw[NUM_VLV_WM_LEVELS]; /* not inverted */
			struct vlv_wm_state intermediate; /* inverted */
			struct vlv_wm_state optimal; /* inverted */
			struct vlv_fifo_state fifo_state;
		} vlv;

		struct {
			struct g4x_pipe_wm raw[NUM_G4X_WM_LEVELS];
			struct g4x_wm_state intermediate;
			struct g4x_wm_state optimal;
		} g4x;
	};

	/*
	 * Platforms with two-step watermark programming will need to
	 * update watermark programming post-vblank to switch from the
	 * safe intermediate watermarks to the optimal final
	 * watermarks.
	 */
	bool need_postvbl_update;
};

enum intel_output_format {
	INTEL_OUTPUT_FORMAT_RGB,
	INTEL_OUTPUT_FORMAT_YCBCR420,
	INTEL_OUTPUT_FORMAT_YCBCR444,
};

/* Used by dp and fdi links */
struct intel_link_m_n {
	u32 tu;
	u32 data_m;
	u32 data_n;
	u32 link_m;
	u32 link_n;
};

struct intel_csc_matrix {
	u16 coeff[9];
	u16 preoff[3];
	u16 postoff[3];
};

struct intel_crtc_state {
	/*
	 * uapi (drm) state. This is the software state shown to userspace.
	 * In particular, the following members are used for bookkeeping:
	 * - crtc
	 * - state
	 * - *_changed
	 * - event
	 * - commit
	 * - mode_blob
	 */
	struct drm_crtc_state uapi;

	/*
	 * actual hardware state, the state we program to the hardware.
	 * The following members are used to verify the hardware state:
	 * - enable
	 * - active
	 * - mode / pipe_mode / adjusted_mode
	 * - color property blobs.
	 *
	 * During initial hw readout, they need to be copied to uapi.
	 *
	 * Joiner will allow a transcoder mode that spans 2 pipes;
	 * Use the pipe_mode for calculations like watermarks, pipe
	 * scaler, and bandwidth.
	 *
	 * Use adjusted_mode for things that need to know the full
	 * mode on the transcoder, which spans all pipes.
	 */
	struct {
		bool active, enable;
		/* logical state of LUTs */
		struct drm_property_blob *degamma_lut, *gamma_lut, *ctm;
		struct drm_display_mode mode, pipe_mode, adjusted_mode;
		enum drm_scaling_filter scaling_filter;
	} hw;

	/* actual state of LUTs */
	struct drm_property_blob *pre_csc_lut, *post_csc_lut;

	struct intel_csc_matrix csc, output_csc;

	/**
	 * quirks - bitfield with hw state readout quirks
	 *
	 * For various reasons the hw state readout code might not be able to
	 * completely faithfully read out the current state. These cases are
	 * tracked with quirk flags so that fastboot and state checker can act
	 * accordingly.
	 */
#define PIPE_CONFIG_QUIRK_MODE_SYNC_FLAGS	(1<<0) /* unreliable sync mode.flags */
	unsigned long quirks;

	unsigned fb_bits; /* framebuffers to flip */
	bool update_pipe; /* can a fast modeset be performed? */
	bool update_m_n; /* update M/N seamlessly during fastset? */
	bool update_lrr; /* update TRANS_VTOTAL/etc. during fastset? */
	bool disable_cxsr;
	bool update_wm_pre, update_wm_post; /* watermarks are updated */
	bool fifo_changed; /* FIFO split is changed */
	bool preload_luts;
	bool inherited; /* state inherited from BIOS? */

	/* Ask the hardware to actually async flip? */
	bool do_async_flip;

	/* Pipe source size (ie. panel fitter input size)
	 * All planes will be positioned inside this space,
	 * and get clipped at the edges. */
	struct drm_rect pipe_src;

	/*
	 * Pipe pixel rate, adjusted for
	 * panel fitter/pipe scaler downscaling.
	 */
	unsigned int pixel_rate;

	/* Whether to set up the PCH/FDI. Note that we never allow sharing
	 * between pch encoders and cpu encoders. */
	bool has_pch_encoder;

	/* Are we sending infoframes on the attached port */
	bool has_infoframe;

	/* CPU Transcoder for the pipe. Currently this can only differ from the
	 * pipe on Haswell and later (where we have a special eDP transcoder)
	 * and Broxton (where we have special DSI transcoders). */
	enum transcoder cpu_transcoder;

	/*
	 * Use reduced/limited/broadcast rbg range, compressing from the full
	 * range fed into the crtcs.
	 */
	bool limited_color_range;

	/* Bitmask of encoder types (enum intel_output_type)
	 * driven by the pipe.
	 */
	unsigned int output_types;

	/* Whether we should send NULL infoframes. Required for audio. */
	bool has_hdmi_sink;

	/* Audio enabled on this pipe. Only valid if either has_hdmi_sink or
	 * has_dp_encoder is set. */
	bool has_audio;

	/*
	 * Enable dithering, used when the selected pipe bpp doesn't match the
	 * plane bpp.
	 */
	bool dither;

	/*
	 * Dither gets enabled for 18bpp which causes CRC mismatch errors for
	 * compliance video pattern tests.
	 * Disable dither only if it is a compliance test request for
	 * 18bpp.
	 */
	bool dither_force_disable;

	/* Controls for the clock computation, to override various stages. */
	bool clock_set;

	/* SDVO TV has a bunch of special case. To make multifunction encoders
	 * work correctly, we need to track this at runtime.*/
	bool sdvo_tv_clock;

	/*
	 * crtc bandwidth limit, don't increase pipe bpp or clock if not really
	 * required. This is set in the 2nd loop of calling encoder's
	 * ->compute_config if the first pick doesn't work out.
	 */
	bool bw_constrained;

	/* Settings for the intel dpll used on pretty much everything but
	 * haswell. */
	struct dpll dpll;

	/* Selected dpll when shared or NULL. */
	struct intel_shared_dpll *shared_dpll;

	/* Actual register state of the dpll, for shared dpll cross-checking. */
	struct intel_dpll_hw_state dpll_hw_state;

	/*
	 * ICL reserved DPLLs for the CRTC/port. The active PLL is selected by
	 * setting shared_dpll and dpll_hw_state to one of these reserved ones.
	 */
	struct icl_port_dpll {
		struct intel_shared_dpll *pll;
		struct intel_dpll_hw_state hw_state;
	} icl_port_dplls[ICL_PORT_DPLL_COUNT];

	/* DSI PLL registers */
	struct {
		u32 ctrl, div;
	} dsi_pll;

	int max_link_bpp_x16;	/* in 1/16 bpp units */
	int pipe_bpp;		/* in 1 bpp units */
	struct intel_link_m_n dp_m_n;

	/* m2_n2 for eDP downclock */
	struct intel_link_m_n dp_m2_n2;
	bool has_drrs;

	/* PSR is supported but might not be enabled due the lack of enabled planes */
	bool has_psr;
	bool has_sel_update;
	bool enable_psr2_sel_fetch;
	bool enable_psr2_su_region_et;
	bool req_psr2_sdp_prior_scanline;
	bool has_panel_replay;
	bool wm_level_disabled;
	u32 dc3co_exitline;
	u16 su_y_granularity;

	/*
	 * Frequence the dpll for the port should run at. Differs from the
	 * adjusted dotclock e.g. for DP or 10/12bpc hdmi mode. This is also
	 * already multiplied by pixel_multiplier.
	 */
	int port_clock;

	/* Used by SDVO (and if we ever fix it, HDMI). */
	unsigned pixel_multiplier;

	/* I915_MODE_FLAG_* */
	u8 mode_flags;

	u8 lane_count;

	/*
	 * Used by platforms having DP/HDMI PHY with programmable lane
	 * latency optimization.
	 */
	u8 lane_lat_optim_mask;

	/* minimum acceptable voltage level */
	u8 min_voltage_level;

	/* Panel fitter controls for gen2-gen4 + VLV */
	struct {
		u32 control;
		u32 pgm_ratios;
		u32 lvds_border_bits;
	} gmch_pfit;

	/* Panel fitter placement and size for Ironlake+ */
	struct {
		struct drm_rect dst;
		bool enabled;
		bool force_thru;
	} pch_pfit;

	/* FDI configuration, only valid if has_pch_encoder is set. */
	int fdi_lanes;
	struct intel_link_m_n fdi_m_n;

	bool ips_enabled;

	bool crc_enabled;

	bool double_wide;

	int pbn;

	struct intel_crtc_scaler_state scaler_state;

	/* w/a for waiting 2 vblanks during crtc enable */
	enum pipe hsw_workaround_pipe;

	/* IVB sprite scaling w/a (WaCxSRDisabledForSpriteScaling:ivb) */
	bool disable_lp_wm;

	struct intel_crtc_wm_state wm;

	int min_cdclk[I915_MAX_PLANES];

	/* for packed/planar CbCr */
	u32 data_rate[I915_MAX_PLANES];
	/* for planar Y */
	u32 data_rate_y[I915_MAX_PLANES];

	/* FIXME unify with data_rate[]? */
	u64 rel_data_rate[I915_MAX_PLANES];
	u64 rel_data_rate_y[I915_MAX_PLANES];

	/* Gamma mode programmed on the pipe */
	u32 gamma_mode;

	union {
		/* CSC mode programmed on the pipe */
		u32 csc_mode;

		/* CHV CGM mode */
		u32 cgm_mode;
	};

	/* bitmask of logically enabled planes (enum plane_id) */
	u8 enabled_planes;

	/* bitmask of actually visible planes (enum plane_id) */
	u8 active_planes;
	u8 scaled_planes;
	u8 nv12_planes;
	u8 c8_planes;

	/* bitmask of planes that will be updated during the commit */
	u8 update_planes;

	/* bitmask of planes with async flip active */
	u8 async_flip_planes;

	u8 framestart_delay; /* 1-4 */
	u8 msa_timing_delay; /* 0-3 */

	struct {
		u32 enable;
		u32 gcp;
		union hdmi_infoframe avi;
		union hdmi_infoframe spd;
		union hdmi_infoframe hdmi;
		union hdmi_infoframe drm;
		struct drm_dp_vsc_sdp vsc;
		struct drm_dp_as_sdp as_sdp;
	} infoframes;

	u8 eld[MAX_ELD_BYTES];

	/* HDMI scrambling status */
	bool hdmi_scrambling;

	/* HDMI High TMDS char rate ratio */
	bool hdmi_high_tmds_clock_ratio;

	/*
	 * Output format RGB/YCBCR etc., that is coming out
	 * at the end of the pipe.
	 */
	enum intel_output_format output_format;

	/*
	 * Sink output format RGB/YCBCR etc., that is going
	 * into the sink.
	 */
	enum intel_output_format sink_format;

	/* enable pipe gamma? */
	bool gamma_enable;

	/* enable pipe csc? */
	bool csc_enable;

	/* enable vlv/chv wgc csc? */
	bool wgc_enable;

	/* joiner pipe bitmask */
	u8 joiner_pipes;

	/* Display Stream compression state */
	struct {
		bool compression_enable;
		bool dsc_split;
		/* Compressed Bpp in U6.4 format (first 4 bits for fractional part) */
		u16 compressed_bpp_x16;
		u8 slice_count;
		struct drm_dsc_config config;
	} dsc;

	/* DP tunnel used for BW allocation. */
	struct drm_dp_tunnel_ref dp_tunnel_ref;

	/* HSW+ linetime watermarks */
	u16 linetime;
	u16 ips_linetime;

	bool enhanced_framing;

	/*
	 * Forward Error Correction.
	 *
	 * Note: This will be false for 128b/132b, which will always have FEC
	 * enabled automatically.
	 */
	bool fec_enable;

	bool sdp_split_enable;

	/* Pointer to master transcoder in case of tiled displays */
	enum transcoder master_transcoder;

	/* Bitmask to indicate slaves attached */
	u8 sync_mode_slaves_mask;

	/* Only valid on TGL+ */
	enum transcoder mst_master_transcoder;

	/* For DSB based color LUT updates */
	struct intel_dsb *dsb_color_vblank, *dsb_color_commit;

	u32 psr2_man_track_ctl;

	u32 pipe_srcsz_early_tpt;

	struct drm_rect psr2_su_area;

	/* Variable Refresh Rate state */
	struct {
		bool enable, in_range;
		u8 pipeline_full;
		u16 flipline, vmin, vmax, guardband;
		u32 vsync_end, vsync_start;
	} vrr;

	/* Content Match Refresh Rate state */
	struct {
		bool enable;
		u64 cmrr_n, cmrr_m;
	} cmrr;

	/* Stream Splitter for eDP MSO */
	struct {
		bool enable;
		u8 link_count;
		u8 pixel_overlap;
	} splitter;

	/* for loading single buffered registers during vblank */
	struct drm_vblank_work vblank_work;

	/* LOBF flag */
	bool has_lobf;
};

enum intel_pipe_crc_source {
	INTEL_PIPE_CRC_SOURCE_NONE,
	INTEL_PIPE_CRC_SOURCE_PLANE1,
	INTEL_PIPE_CRC_SOURCE_PLANE2,
	INTEL_PIPE_CRC_SOURCE_PLANE3,
	INTEL_PIPE_CRC_SOURCE_PLANE4,
	INTEL_PIPE_CRC_SOURCE_PLANE5,
	INTEL_PIPE_CRC_SOURCE_PLANE6,
	INTEL_PIPE_CRC_SOURCE_PLANE7,
	INTEL_PIPE_CRC_SOURCE_PIPE,
	/* TV/DP on pre-gen5/vlv can't use the pipe source. */
	INTEL_PIPE_CRC_SOURCE_TV,
	INTEL_PIPE_CRC_SOURCE_DP_B,
	INTEL_PIPE_CRC_SOURCE_DP_C,
	INTEL_PIPE_CRC_SOURCE_DP_D,
	INTEL_PIPE_CRC_SOURCE_AUTO,
	INTEL_PIPE_CRC_SOURCE_MAX,
};

enum drrs_refresh_rate {
	DRRS_REFRESH_RATE_HIGH,
	DRRS_REFRESH_RATE_LOW,
};

#define INTEL_PIPE_CRC_ENTRIES_NR	128
struct intel_pipe_crc {
	spinlock_t lock;
	int skipped;
	enum intel_pipe_crc_source source;
};

struct intel_crtc {
	struct drm_crtc base;
	enum pipe pipe;
	/*
	 * Whether the crtc and the connected output pipeline is active. Implies
	 * that crtc->enabled is set, i.e. the current mode configuration has
	 * some outputs connected to this crtc.
	 */
	bool active;
	u8 plane_ids_mask;

	/* I915_MODE_FLAG_* */
	u8 mode_flags;

	u16 vmax_vblank_start;

	struct intel_display_power_domain_set enabled_power_domains;
	struct intel_display_power_domain_set hw_readout_power_domains;
	struct intel_overlay *overlay;

	struct intel_crtc_state *config;

	/* armed event for async flip */
	struct drm_pending_vblank_event *flip_done_event;

	/* Access to these should be protected by dev_priv->irq_lock. */
	bool cpu_fifo_underrun_disabled;
	bool pch_fifo_underrun_disabled;

	/* per-pipe watermark state */
	struct {
		/* watermarks currently being used  */
		union {
			struct intel_pipe_wm ilk;
			struct vlv_wm_state vlv;
			struct g4x_wm_state g4x;
		} active;
	} wm;

	struct {
		struct mutex mutex;
		struct delayed_work work;
		enum drrs_refresh_rate refresh_rate;
		unsigned int frontbuffer_bits;
		unsigned int busy_frontbuffer_bits;
		enum transcoder cpu_transcoder;
		struct intel_link_m_n m_n, m2_n2;
	} drrs;

	int scanline_offset;

	struct {
		unsigned start_vbl_count;
		ktime_t start_vbl_time;
		int min_vbl, max_vbl;
		int scanline_start;
#ifdef CONFIG_DRM_I915_DEBUG_VBLANK_EVADE
		struct {
			u64 min;
			u64 max;
			u64 sum;
			unsigned int over;
			unsigned int times[17]; /* [1us, 16ms] */
		} vbl;
#endif
	} debug;

	/* scalers available on this crtc */
	int num_scalers;

	/* for loading single buffered registers during vblank */
	struct pm_qos_request vblank_pm_qos;

#ifdef CONFIG_DEBUG_FS
	struct intel_pipe_crc pipe_crc;
#endif
};

struct intel_plane {
	struct drm_plane base;
	enum i9xx_plane_id i9xx_plane;
	enum plane_id id;
	enum pipe pipe;
	bool need_async_flip_toggle_wa;
	u32 frontbuffer_bit;

	struct {
		u32 base, cntl, size;
	} cursor;

	struct intel_fbc *fbc;

	/*
	 * NOTE: Do not place new plane state fields here (e.g., when adding
	 * new plane properties).  New runtime state should now be placed in
	 * the intel_plane_state structure and accessed via plane_state.
	 */

	int (*min_width)(const struct drm_framebuffer *fb,
			 int color_plane,
			 unsigned int rotation);
	int (*max_width)(const struct drm_framebuffer *fb,
			 int color_plane,
			 unsigned int rotation);
	int (*max_height)(const struct drm_framebuffer *fb,
			  int color_plane,
			  unsigned int rotation);
	unsigned int (*min_alignment)(struct intel_plane *plane,
				      const struct drm_framebuffer *fb,
				      int color_plane);
	unsigned int (*max_stride)(struct intel_plane *plane,
				   u32 pixel_format, u64 modifier,
				   unsigned int rotation);
	/* Write all non-self arming plane registers */
	void (*update_noarm)(struct intel_plane *plane,
			     const struct intel_crtc_state *crtc_state,
			     const struct intel_plane_state *plane_state);
	/* Write all self-arming plane registers */
	void (*update_arm)(struct intel_plane *plane,
			   const struct intel_crtc_state *crtc_state,
			   const struct intel_plane_state *plane_state);
	/* Disable the plane, must arm */
	void (*disable_arm)(struct intel_plane *plane,
			    const struct intel_crtc_state *crtc_state);
	bool (*get_hw_state)(struct intel_plane *plane, enum pipe *pipe);
	int (*check_plane)(struct intel_crtc_state *crtc_state,
			   struct intel_plane_state *plane_state);
	int (*min_cdclk)(const struct intel_crtc_state *crtc_state,
			 const struct intel_plane_state *plane_state);
	void (*async_flip)(struct intel_plane *plane,
			   const struct intel_crtc_state *crtc_state,
			   const struct intel_plane_state *plane_state,
			   bool async_flip);
	void (*enable_flip_done)(struct intel_plane *plane);
	void (*disable_flip_done)(struct intel_plane *plane);
};

struct intel_watermark_params {
	u16 fifo_size;
	u16 max_wm;
	u8 default_wm;
	u8 guard_size;
	u8 cacheline_size;
};

#define to_intel_atomic_state(x) container_of(x, struct intel_atomic_state, base)
#define to_intel_crtc(x) container_of(x, struct intel_crtc, base)
#define to_intel_connector(x) container_of(x, struct intel_connector, base)
#define to_intel_encoder(x) container_of(x, struct intel_encoder, base)
#define to_intel_plane(x) container_of(x, struct intel_plane, base)

#define to_intel_crtc_state(crtc_state) \
	container_of_const((crtc_state), struct intel_crtc_state, uapi)
#define to_intel_plane_state(plane_state) \
	container_of_const((plane_state), struct intel_plane_state, uapi)
#define to_intel_framebuffer(fb) \
	container_of_const((fb), struct intel_framebuffer, base)

#define intel_fb_obj(x) ((x) ? to_intel_bo((x)->obj[0]) : NULL)

struct intel_hdmi {
	i915_reg_t hdmi_reg;
	struct {
		enum drm_dp_dual_mode_type type;
		int max_tmds_clock;
	} dp_dual_mode;
	struct intel_connector *attached_connector;
	struct cec_notifier *cec_notifier;
};

struct intel_dp_mst_encoder;

struct intel_dp_compliance_data {
	unsigned long edid;
	u8 video_pattern;
	u16 hdisplay, vdisplay;
	u8 bpc;
	struct drm_dp_phy_test_params phytest;
};

struct intel_dp_compliance {
	unsigned long test_type;
	struct intel_dp_compliance_data test_data;
	bool test_active;
	int test_link_rate;
	u8 test_lane_count;
};

struct intel_dp_pcon_frl {
	bool is_trained;
	int trained_rate_gbps;
};

struct intel_pps {
	int panel_power_up_delay;
	int panel_power_down_delay;
	int panel_power_cycle_delay;
	int backlight_on_delay;
	int backlight_off_delay;
	struct delayed_work panel_vdd_work;
	bool want_panel_vdd;
	bool initializing;
	unsigned long last_power_on;
	unsigned long last_backlight_off;
	ktime_t panel_power_off_time;
	intel_wakeref_t vdd_wakeref;

	union {
		/*
		 * Pipe whose power sequencer is currently locked into
		 * this port. Only relevant on VLV/CHV.
		 */
		enum pipe pps_pipe;

		/*
		 * Power sequencer index. Only relevant on BXT+.
		 */
		int pps_idx;
	};

	/*
	 * Pipe currently driving the port. Used for preventing
	 * the use of the PPS for any pipe currentrly driving
	 * external DP as that will mess things up on VLV.
	 */
	enum pipe active_pipe;
	/*
	 * Set if the sequencer may be reset due to a power transition,
	 * requiring a reinitialization. Only relevant on BXT+.
	 */
	bool pps_reset;
	struct edp_power_seq pps_delays;
	struct edp_power_seq bios_pps_delays;
};

struct intel_psr {
	/* Mutex for PSR state of the transcoder */
	struct mutex lock;

#define I915_PSR_DEBUG_MODE_MASK		0x0f
#define I915_PSR_DEBUG_DEFAULT			0x00
#define I915_PSR_DEBUG_DISABLE			0x01
#define I915_PSR_DEBUG_ENABLE			0x02
#define I915_PSR_DEBUG_FORCE_PSR1		0x03
#define I915_PSR_DEBUG_ENABLE_SEL_FETCH		0x4
#define I915_PSR_DEBUG_IRQ			0x10
#define I915_PSR_DEBUG_SU_REGION_ET_DISABLE	0x20
#define I915_PSR_DEBUG_PANEL_REPLAY_DISABLE	0x40

	u32 debug;
	bool sink_support;
	bool source_support;
	bool enabled;
	bool paused;
	enum pipe pipe;
	enum transcoder transcoder;
	bool active;
	struct work_struct work;
	unsigned int busy_frontbuffer_bits;
	bool sink_psr2_support;
	bool link_standby;
	bool sel_update_enabled;
	bool psr2_sel_fetch_enabled;
	bool psr2_sel_fetch_cff_enabled;
	bool su_region_et_enabled;
	bool req_psr2_sdp_prior_scanline;
	u8 sink_sync_latency;
	ktime_t last_entry_attempt;
	ktime_t last_exit;
	bool sink_not_reliable;
	bool irq_aux_error;
	u16 su_w_granularity;
	u16 su_y_granularity;
	bool source_panel_replay_support;
	bool sink_panel_replay_support;
	bool sink_panel_replay_su_support;
	bool panel_replay_enabled;
	u32 dc3co_exitline;
	u32 dc3co_exit_delay;
	struct delayed_work dc3co_work;
	u8 entry_setup_frames;
};

struct intel_dp {
	i915_reg_t output_reg;
	u32 DP;
	int link_rate;
	u8 lane_count;
	u8 sink_count;
	bool link_trained;
<<<<<<< HEAD
=======
	bool needs_modeset_retry;
>>>>>>> adc21867
	bool use_max_params;
	u8 dpcd[DP_RECEIVER_CAP_SIZE];
	u8 psr_dpcd[EDP_PSR_RECEIVER_CAP_SIZE];
	u8 pr_dpcd;
	u8 downstream_ports[DP_MAX_DOWNSTREAM_PORTS];
	u8 edp_dpcd[EDP_DISPLAY_CTL_CAP_SIZE];
	u8 lttpr_common_caps[DP_LTTPR_COMMON_CAP_SIZE];
	u8 lttpr_phy_caps[DP_MAX_LTTPR_COUNT][DP_LTTPR_PHY_CAP_SIZE];
	u8 pcon_dsc_dpcd[DP_PCON_DSC_ENCODER_CAP_SIZE];
	/* source rates */
	int num_source_rates;
	const int *source_rates;
	/* sink rates as reported by DP_MAX_LINK_RATE/DP_SUPPORTED_LINK_RATES */
	int num_sink_rates;
	int sink_rates[DP_MAX_SUPPORTED_RATES];
	bool use_rate_select;
	/* Max sink lane count as reported by DP_MAX_LANE_COUNT */
	int max_sink_lane_count;
	/* intersection of source and sink rates */
	int num_common_rates;
	int common_rates[DP_MAX_SUPPORTED_RATES];
	struct {
		/* TODO: move the rest of link specific fields to here */
<<<<<<< HEAD
=======
		/* common rate,lane_count configs in bw order */
		int num_configs;
#define INTEL_DP_MAX_LANE_COUNT			4
#define INTEL_DP_MAX_SUPPORTED_LANE_CONFIGS	(ilog2(INTEL_DP_MAX_LANE_COUNT) + 1)
#define INTEL_DP_LANE_COUNT_EXP_BITS		order_base_2(INTEL_DP_MAX_SUPPORTED_LANE_CONFIGS)
#define INTEL_DP_LINK_RATE_IDX_BITS		(BITS_PER_TYPE(u8) - INTEL_DP_LANE_COUNT_EXP_BITS)
#define INTEL_DP_MAX_LINK_CONFIGS		(DP_MAX_SUPPORTED_RATES * \
						 INTEL_DP_MAX_SUPPORTED_LANE_CONFIGS)
		struct intel_dp_link_config {
			u8 link_rate_idx:INTEL_DP_LINK_RATE_IDX_BITS;
			u8 lane_count_exp:INTEL_DP_LANE_COUNT_EXP_BITS;
		} configs[INTEL_DP_MAX_LINK_CONFIGS];
>>>>>>> adc21867
		/* Max lane count for the current link */
		int max_lane_count;
		/* Max rate for the current link */
		int max_rate;
<<<<<<< HEAD
=======
		/*
		 * Link parameters for which the MST topology was probed.
		 * Tracking these ensures that the MST path resources are
		 * re-enumerated whenever the link is retrained with new link
		 * parameters, as required by the DP standard.
		 */
		int mst_probed_lane_count;
		int mst_probed_rate;
>>>>>>> adc21867
		int force_lane_count;
		int force_rate;
		bool retrain_disabled;
		/* Sequential link training failures after a passing LT */
		int seq_train_failures;
		int force_train_failure;
		bool force_retrain;
	} link;
	bool reset_link_params;
	int mso_link_count;
	int mso_pixel_overlap;
	/* sink or branch descriptor */
	struct drm_dp_desc desc;
	struct drm_dp_aux aux;
	u32 aux_busy_last_status;
	u8 train_set[4];

	struct intel_pps pps;

	bool is_mst;
	int active_mst_links;
	enum drm_dp_mst_mode mst_detect;

	/* connector directly attached - won't be use for modeset in mst world */
	struct intel_connector *attached_connector;
	bool as_sdp_supported;

	struct drm_dp_tunnel *tunnel;
	bool tunnel_suspended:1;

	/* mst connector list */
	struct intel_dp_mst_encoder *mst_encoders[I915_MAX_PIPES];
	struct drm_dp_mst_topology_mgr mst_mgr;

	u32 (*get_aux_clock_divider)(struct intel_dp *dp, int index);
	/*
	 * This function returns the value we have to program the AUX_CTL
	 * register with to kick off an AUX transaction.
	 */
	u32 (*get_aux_send_ctl)(struct intel_dp *dp, int send_bytes,
				u32 aux_clock_divider);

	i915_reg_t (*aux_ch_ctl_reg)(struct intel_dp *dp);
	i915_reg_t (*aux_ch_data_reg)(struct intel_dp *dp, int index);

	/* This is called before a link training is starterd */
	void (*prepare_link_retrain)(struct intel_dp *intel_dp,
				     const struct intel_crtc_state *crtc_state);
	void (*set_link_train)(struct intel_dp *intel_dp,
			       const struct intel_crtc_state *crtc_state,
			       u8 dp_train_pat);
	void (*set_idle_link_train)(struct intel_dp *intel_dp,
				    const struct intel_crtc_state *crtc_state);

	u8 (*preemph_max)(struct intel_dp *intel_dp);
	u8 (*voltage_max)(struct intel_dp *intel_dp,
			  const struct intel_crtc_state *crtc_state);

	/* Displayport compliance testing */
	struct intel_dp_compliance compliance;

	/* Downstream facing port caps */
	struct {
		int min_tmds_clock, max_tmds_clock;
		int max_dotclock;
		int pcon_max_frl_bw;
		u8 max_bpc;
		bool ycbcr_444_to_420;
		bool ycbcr420_passthrough;
		bool rgb_to_ycbcr;
	} dfp;

	/* To control wakeup latency, e.g. for irq-driven dp aux transfers. */
	struct pm_qos_request pm_qos;

	/* Display stream compression testing */
	bool force_dsc_en;
	int force_dsc_output_format;
	bool force_dsc_fractional_bpp_en;
	int force_dsc_bpc;

	bool hobl_failed;
	bool hobl_active;

	struct intel_dp_pcon_frl frl;

	struct intel_psr psr;

	/* When we last wrote the OUI for eDP */
	unsigned long last_oui_write;

	bool colorimetry_support;

	struct {
		u8 io_wake_lines;
		u8 fast_wake_lines;

		/* LNL and beyond */
		u8 check_entry_lines;
		u8 aux_less_wake_lines;
		u8 silence_period_sym_clocks;
		u8 lfps_half_cycle_num_of_syms;
	} alpm_parameters;

	u8 alpm_dpcd;

	struct {
		unsigned long mask;
	} quirks;
};

enum lspcon_vendor {
	LSPCON_VENDOR_MCA,
	LSPCON_VENDOR_PARADE
};

struct intel_lspcon {
	bool active;
	bool hdr_supported;
	enum drm_lspcon_mode mode;
	enum lspcon_vendor vendor;
};

struct intel_digital_port {
	struct intel_encoder base;
	u32 saved_port_bits;
	struct intel_dp dp;
	struct intel_hdmi hdmi;
	struct intel_lspcon lspcon;
	enum irqreturn (*hpd_pulse)(struct intel_digital_port *, bool);
	bool release_cl2_override;
	u8 max_lanes;
	/* Used for DP and ICL+ TypeC/DP and TypeC/HDMI ports. */
	enum aux_ch aux_ch;
	enum intel_display_power_domain ddi_io_power_domain;
	intel_wakeref_t ddi_io_wakeref;
	intel_wakeref_t aux_wakeref;

	struct intel_tc_port *tc;

	/* protects num_hdcp_streams reference count, hdcp_port_data and hdcp_auth_status */
	struct mutex hdcp_mutex;
	/* the number of pipes using HDCP signalling out of this port */
	unsigned int num_hdcp_streams;
	/* port HDCP auth status */
	bool hdcp_auth_status;
	/* HDCP port data need to pass to security f/w */
	struct hdcp_port_data hdcp_port_data;
	/* Whether the MST topology supports HDCP Type 1 Content */
	bool hdcp_mst_type1_capable;

	void (*write_infoframe)(struct intel_encoder *encoder,
				const struct intel_crtc_state *crtc_state,
				unsigned int type,
				const void *frame, ssize_t len);
	void (*read_infoframe)(struct intel_encoder *encoder,
			       const struct intel_crtc_state *crtc_state,
			       unsigned int type,
			       void *frame, ssize_t len);
	void (*set_infoframes)(struct intel_encoder *encoder,
			       bool enable,
			       const struct intel_crtc_state *crtc_state,
			       const struct drm_connector_state *conn_state);
	u32 (*infoframes_enabled)(struct intel_encoder *encoder,
				  const struct intel_crtc_state *pipe_config);
	bool (*connected)(struct intel_encoder *encoder);

	void (*lock)(struct intel_digital_port *dig_port);
	void (*unlock)(struct intel_digital_port *dig_port);
};

struct intel_dp_mst_encoder {
	struct intel_encoder base;
	enum pipe pipe;
	struct intel_digital_port *primary;
	struct intel_connector *connector;
};

static inline struct intel_encoder *
intel_attached_encoder(struct intel_connector *connector)
{
	return connector->encoder;
}

static inline bool intel_encoder_is_dig_port(struct intel_encoder *encoder)
{
	switch (encoder->type) {
	case INTEL_OUTPUT_DDI:
	case INTEL_OUTPUT_DP:
	case INTEL_OUTPUT_EDP:
	case INTEL_OUTPUT_HDMI:
		return true;
	default:
		return false;
	}
}

static inline bool intel_encoder_is_mst(struct intel_encoder *encoder)
{
	return encoder->type == INTEL_OUTPUT_DP_MST;
}

static inline struct intel_dp_mst_encoder *
enc_to_mst(struct intel_encoder *encoder)
{
	return container_of(&encoder->base, struct intel_dp_mst_encoder,
			    base.base);
}

static inline struct intel_digital_port *
enc_to_dig_port(struct intel_encoder *encoder)
{
	struct intel_encoder *intel_encoder = encoder;

	if (intel_encoder_is_dig_port(intel_encoder))
		return container_of(&encoder->base, struct intel_digital_port,
				    base.base);
	else if (intel_encoder_is_mst(intel_encoder))
		return enc_to_mst(encoder)->primary;
	else
		return NULL;
}

static inline struct intel_digital_port *
intel_attached_dig_port(struct intel_connector *connector)
{
	return enc_to_dig_port(intel_attached_encoder(connector));
}

static inline struct intel_hdmi *
enc_to_intel_hdmi(struct intel_encoder *encoder)
{
	return &enc_to_dig_port(encoder)->hdmi;
}

static inline struct intel_hdmi *
intel_attached_hdmi(struct intel_connector *connector)
{
	return enc_to_intel_hdmi(intel_attached_encoder(connector));
}

static inline struct intel_dp *enc_to_intel_dp(struct intel_encoder *encoder)
{
	return &enc_to_dig_port(encoder)->dp;
}

static inline struct intel_dp *intel_attached_dp(struct intel_connector *connector)
{
	return enc_to_intel_dp(intel_attached_encoder(connector));
}

static inline bool intel_encoder_is_dp(struct intel_encoder *encoder)
{
	switch (encoder->type) {
	case INTEL_OUTPUT_DP:
	case INTEL_OUTPUT_EDP:
		return true;
	case INTEL_OUTPUT_DDI:
		/* Skip pure HDMI/DVI DDI encoders */
		return i915_mmio_reg_valid(enc_to_intel_dp(encoder)->output_reg);
	default:
		return false;
	}
}

static inline struct intel_lspcon *
enc_to_intel_lspcon(struct intel_encoder *encoder)
{
	return &enc_to_dig_port(encoder)->lspcon;
}

static inline struct intel_digital_port *
dp_to_dig_port(struct intel_dp *intel_dp)
{
	return container_of(intel_dp, struct intel_digital_port, dp);
}

static inline struct intel_lspcon *
dp_to_lspcon(struct intel_dp *intel_dp)
{
	return &dp_to_dig_port(intel_dp)->lspcon;
}

static inline struct intel_digital_port *
hdmi_to_dig_port(struct intel_hdmi *intel_hdmi)
{
	return container_of(intel_hdmi, struct intel_digital_port, hdmi);
}

static inline struct intel_plane_state *
intel_atomic_get_plane_state(struct intel_atomic_state *state,
				 struct intel_plane *plane)
{
	struct drm_plane_state *ret =
		drm_atomic_get_plane_state(&state->base, &plane->base);

	if (IS_ERR(ret))
		return ERR_CAST(ret);

	return to_intel_plane_state(ret);
}

static inline struct intel_plane_state *
intel_atomic_get_old_plane_state(struct intel_atomic_state *state,
				 struct intel_plane *plane)
{
	return to_intel_plane_state(drm_atomic_get_old_plane_state(&state->base,
								   &plane->base));
}

static inline struct intel_plane_state *
intel_atomic_get_new_plane_state(struct intel_atomic_state *state,
				 struct intel_plane *plane)
{
	return to_intel_plane_state(drm_atomic_get_new_plane_state(&state->base,
								   &plane->base));
}

static inline struct intel_crtc_state *
intel_atomic_get_old_crtc_state(struct intel_atomic_state *state,
				struct intel_crtc *crtc)
{
	return to_intel_crtc_state(drm_atomic_get_old_crtc_state(&state->base,
								 &crtc->base));
}

static inline struct intel_crtc_state *
intel_atomic_get_new_crtc_state(struct intel_atomic_state *state,
				struct intel_crtc *crtc)
{
	return to_intel_crtc_state(drm_atomic_get_new_crtc_state(&state->base,
								 &crtc->base));
}

static inline struct intel_digital_connector_state *
intel_atomic_get_new_connector_state(struct intel_atomic_state *state,
				     struct intel_connector *connector)
{
	return to_intel_digital_connector_state(
			drm_atomic_get_new_connector_state(&state->base,
			&connector->base));
}

static inline struct intel_digital_connector_state *
intel_atomic_get_old_connector_state(struct intel_atomic_state *state,
				     struct intel_connector *connector)
{
	return to_intel_digital_connector_state(
			drm_atomic_get_old_connector_state(&state->base,
			&connector->base));
}

/* intel_display.c */
static inline bool
intel_crtc_has_type(const struct intel_crtc_state *crtc_state,
		    enum intel_output_type type)
{
	return crtc_state->output_types & BIT(type);
}

static inline bool
intel_crtc_has_dp_encoder(const struct intel_crtc_state *crtc_state)
{
	return crtc_state->output_types &
		(BIT(INTEL_OUTPUT_DP) |
		 BIT(INTEL_OUTPUT_DP_MST) |
		 BIT(INTEL_OUTPUT_EDP));
}

static inline bool
intel_crtc_needs_modeset(const struct intel_crtc_state *crtc_state)
{
	return drm_atomic_crtc_needs_modeset(&crtc_state->uapi);
}

static inline bool
intel_crtc_needs_fastset(const struct intel_crtc_state *crtc_state)
{
	return crtc_state->update_pipe;
}

static inline bool
intel_crtc_needs_color_update(const struct intel_crtc_state *crtc_state)
{
	return crtc_state->uapi.color_mgmt_changed ||
		intel_crtc_needs_fastset(crtc_state) ||
		intel_crtc_needs_modeset(crtc_state);
}

static inline u32 intel_plane_ggtt_offset(const struct intel_plane_state *plane_state)
{
	return i915_ggtt_offset(plane_state->ggtt_vma);
}

static inline struct intel_frontbuffer *
to_intel_frontbuffer(struct drm_framebuffer *fb)
{
	return fb ? to_intel_framebuffer(fb)->frontbuffer : NULL;
}

/*
 * Conversion functions/macros from various pointer types to struct
 * intel_display pointer.
 */
#define __drm_device_to_intel_display(p) \
	((p) ? &to_i915(p)->display : NULL)
#define __device_to_intel_display(p)				\
	__drm_device_to_intel_display(dev_get_drvdata(p))
#define __pci_dev_to_intel_display(p)				\
	__drm_device_to_intel_display(pci_get_drvdata(p))
#define __intel_atomic_state_to_intel_display(p)	\
	__drm_device_to_intel_display((p)->base.dev)
#define __intel_connector_to_intel_display(p)		\
	__drm_device_to_intel_display((p)->base.dev)
#define __intel_crtc_to_intel_display(p)		\
	__drm_device_to_intel_display((p)->base.dev)
#define __intel_crtc_state_to_intel_display(p)			\
	__drm_device_to_intel_display((p)->uapi.crtc->dev)
#define __intel_digital_port_to_intel_display(p)		\
	__drm_device_to_intel_display((p)->base.base.dev)
#define __intel_dp_to_intel_display(p)	\
	__drm_device_to_intel_display(dp_to_dig_port(p)->base.base.dev)
#define __intel_encoder_to_intel_display(p)		\
	__drm_device_to_intel_display((p)->base.dev)
#define __intel_hdmi_to_intel_display(p)	\
	__drm_device_to_intel_display(hdmi_to_dig_port(p)->base.base.dev)

/* Helper for generic association. Map types to conversion functions/macros. */
#define __assoc(type, p) \
	struct type: __##type##_to_intel_display((struct type *)(p))

/* Convert various pointer types to struct intel_display pointer. */
#define to_intel_display(p)				\
	_Generic(*p,					\
		 __assoc(drm_device, p),		\
		 __assoc(device, p),			\
		 __assoc(pci_dev, p),			\
		 __assoc(intel_atomic_state, p),	\
		 __assoc(intel_connector, p),		\
		 __assoc(intel_crtc, p),		\
		 __assoc(intel_crtc_state, p),		\
		 __assoc(intel_digital_port, p),	\
		 __assoc(intel_dp, p),			\
		 __assoc(intel_encoder, p),		\
		 __assoc(intel_hdmi, p))

#endif /*  __INTEL_DISPLAY_TYPES_H__ */<|MERGE_RESOLUTION|>--- conflicted
+++ resolved
@@ -1754,10 +1754,7 @@
 	u8 lane_count;
 	u8 sink_count;
 	bool link_trained;
-<<<<<<< HEAD
-=======
 	bool needs_modeset_retry;
->>>>>>> adc21867
 	bool use_max_params;
 	u8 dpcd[DP_RECEIVER_CAP_SIZE];
 	u8 psr_dpcd[EDP_PSR_RECEIVER_CAP_SIZE];
@@ -1781,8 +1778,6 @@
 	int common_rates[DP_MAX_SUPPORTED_RATES];
 	struct {
 		/* TODO: move the rest of link specific fields to here */
-<<<<<<< HEAD
-=======
 		/* common rate,lane_count configs in bw order */
 		int num_configs;
 #define INTEL_DP_MAX_LANE_COUNT			4
@@ -1795,13 +1790,10 @@
 			u8 link_rate_idx:INTEL_DP_LINK_RATE_IDX_BITS;
 			u8 lane_count_exp:INTEL_DP_LANE_COUNT_EXP_BITS;
 		} configs[INTEL_DP_MAX_LINK_CONFIGS];
->>>>>>> adc21867
 		/* Max lane count for the current link */
 		int max_lane_count;
 		/* Max rate for the current link */
 		int max_rate;
-<<<<<<< HEAD
-=======
 		/*
 		 * Link parameters for which the MST topology was probed.
 		 * Tracking these ensures that the MST path resources are
@@ -1810,7 +1802,6 @@
 		 */
 		int mst_probed_lane_count;
 		int mst_probed_rate;
->>>>>>> adc21867
 		int force_lane_count;
 		int force_rate;
 		bool retrain_disabled;
