--- conflicted
+++ resolved
@@ -2982,7 +2982,6 @@
 		drm_connector_put(&connector->base);
 }
 
-/* NOTE: @state is only valid for MST links and can be %NULL for SST. */
 void
 intel_dp_queue_modeset_retry_for_link(struct intel_atomic_state *state,
 				      struct intel_encoder *encoder,
@@ -2991,7 +2990,6 @@
 	struct intel_connector *connector;
 	struct intel_digital_connector_state *conn_state;
 	struct intel_dp *intel_dp = enc_to_intel_dp(encoder);
-	struct drm_i915_private *i915 = dp_to_i915(intel_dp);
 	int i;
 
 	if (intel_dp->needs_modeset_retry)
@@ -3004,9 +3002,6 @@
 
 		return;
 	}
-
-	if (drm_WARN_ON(&i915->drm, !state))
-		return;
 
 	for_each_new_intel_connector_in_state(state, connector, conn_state, i) {
 		if (!conn_state->base.crtc)
@@ -3144,11 +3139,8 @@
 {
 	intel_dp->link.max_lane_count = intel_dp_max_common_lane_count(intel_dp);
 	intel_dp->link.max_rate = intel_dp_max_common_rate(intel_dp);
-<<<<<<< HEAD
-=======
 	intel_dp->link.mst_probed_lane_count = 0;
 	intel_dp->link.mst_probed_rate = 0;
->>>>>>> adc21867
 	intel_dp->link.retrain_disabled = false;
 	intel_dp->link.seq_train_failures = 0;
 }
@@ -3484,16 +3476,11 @@
 
 	intel_dp_tunnel_resume(intel_dp, crtc_state, dpcd_updated);
 
-<<<<<<< HEAD
-	if (crtc_state)
-		intel_dp_reset_link_params(intel_dp);
-=======
 	if (crtc_state) {
 		intel_dp_reset_link_params(intel_dp);
 		intel_dp_set_link_params(intel_dp, crtc_state->port_clock, crtc_state->lane_count);
 		intel_dp->link_trained = true;
 	}
->>>>>>> adc21867
 }
 
 bool intel_dp_initial_fastset_check(struct intel_encoder *encoder,
@@ -4079,12 +4066,9 @@
 	drm_dp_read_desc(&intel_dp->aux, &intel_dp->desc,
 			 drm_dp_is_branch(intel_dp->dpcd));
 	intel_init_dpcd_quirks(intel_dp, &intel_dp->desc.ident);
-<<<<<<< HEAD
-=======
 
 	intel_dp->colorimetry_support =
 		intel_dp_get_colorimetry_status(intel_dp);
->>>>>>> adc21867
 
 	/*
 	 * Read the eDP display control registers.
@@ -4199,12 +4183,9 @@
 
 		intel_init_dpcd_quirks(intel_dp, &intel_dp->desc.ident);
 
-<<<<<<< HEAD
-=======
 		intel_dp->colorimetry_support =
 			intel_dp_get_colorimetry_status(intel_dp);
 
->>>>>>> adc21867
 		intel_dp_update_sink_caps(intel_dp);
 	}
 
@@ -5398,11 +5379,6 @@
 {
 	struct drm_i915_private *dev_priv = to_i915(encoder->base.dev);
 	struct intel_dp *intel_dp = enc_to_intel_dp(encoder);
-<<<<<<< HEAD
-	struct intel_crtc *crtc;
-	bool mst_output = false;
-=======
->>>>>>> adc21867
 	u8 pipe_mask;
 	int ret;
 
@@ -5435,45 +5411,6 @@
 	if (ret == -EDEADLK)
 		return ret;
 
-<<<<<<< HEAD
-		if (intel_crtc_has_type(crtc_state, INTEL_OUTPUT_DP_MST)) {
-			mst_output = true;
-			break;
-		}
-
-		/* Suppress underruns caused by re-training */
-		intel_set_cpu_fifo_underrun_reporting(dev_priv, crtc->pipe, false);
-		if (crtc_state->has_pch_encoder)
-			intel_set_pch_fifo_underrun_reporting(dev_priv,
-							      intel_crtc_pch_transcoder(crtc), false);
-	}
-
-	/* TODO: use a modeset for SST as well. */
-	if (mst_output) {
-		ret = intel_modeset_commit_pipes(dev_priv, pipe_mask, ctx);
-
-		if (ret && ret != -EDEADLK)
-			drm_dbg_kms(&dev_priv->drm,
-				    "[ENCODER:%d:%s] link retraining failed: %pe\n",
-				    encoder->base.base.id, encoder->base.name,
-				    ERR_PTR(ret));
-
-		goto out;
-	}
-
-	for_each_intel_crtc_in_pipe_mask(&dev_priv->drm, crtc, pipe_mask) {
-		const struct intel_crtc_state *crtc_state =
-			to_intel_crtc_state(crtc->base.state);
-
-		intel_dp->link_trained = false;
-
-		intel_dp_check_frl_training(intel_dp);
-		intel_dp_pcon_dsc_configure(intel_dp, crtc_state);
-		intel_dp_start_link_train(NULL, intel_dp, crtc_state);
-		intel_dp_stop_link_train(intel_dp, crtc_state);
-		break;
-	}
-=======
 	intel_dp->link.force_retrain = false;
 
 	if (ret)
@@ -5489,7 +5426,6 @@
 {
 	struct drm_modeset_acquire_ctx ctx;
 	int ret;
->>>>>>> adc21867
 
 	intel_modeset_lock_ctx_retry(&ctx, NULL, 0, ret)
 		ret = intel_dp_retrain_link(encoder, &ctx);
@@ -5503,36 +5439,6 @@
 	if (!intel_dp_is_connected(intel_dp))
 		return;
 
-<<<<<<< HEAD
-out:
-	if (ret != -EDEADLK)
-		intel_dp->link.force_retrain = false;
-
-	return ret;
-}
-
-void intel_dp_link_check(struct intel_encoder *encoder)
-{
-	struct drm_i915_private *i915 = to_i915(encoder->base.dev);
-	struct drm_modeset_acquire_ctx ctx;
-	int ret;
-
-	intel_modeset_lock_ctx_retry(&ctx, NULL, 0, ret)
-		ret = intel_dp_retrain_link(encoder, &ctx);
-
-	drm_WARN_ON(&i915->drm, ret);
-}
-
-void intel_dp_check_link_state(struct intel_dp *intel_dp)
-{
-	struct intel_digital_port *dig_port = dp_to_dig_port(intel_dp);
-	struct intel_encoder *encoder = &dig_port->base;
-
-	if (!intel_dp_is_connected(intel_dp))
-		return;
-
-=======
->>>>>>> adc21867
 	if (!intel_dp_needs_link_retrain(intel_dp))
 		return;
 
