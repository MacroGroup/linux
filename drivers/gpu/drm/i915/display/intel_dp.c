/*
 * Copyright © 2008 Intel Corporation
 *
 * Permission is hereby granted, free of charge, to any person obtaining a
 * copy of this software and associated documentation files (the "Software"),
 * to deal in the Software without restriction, including without limitation
 * the rights to use, copy, modify, merge, publish, distribute, sublicense,
 * and/or sell copies of the Software, and to permit persons to whom the
 * Software is furnished to do so, subject to the following conditions:
 *
 * The above copyright notice and this permission notice (including the next
 * paragraph) shall be included in all copies or substantial portions of the
 * Software.
 *
 * THE SOFTWARE IS PROVIDED "AS IS", WITHOUT WARRANTY OF ANY KIND, EXPRESS OR
 * IMPLIED, INCLUDING BUT NOT LIMITED TO THE WARRANTIES OF MERCHANTABILITY,
 * FITNESS FOR A PARTICULAR PURPOSE AND NONINFRINGEMENT.  IN NO EVENT SHALL
 * THE AUTHORS OR COPYRIGHT HOLDERS BE LIABLE FOR ANY CLAIM, DAMAGES OR OTHER
 * LIABILITY, WHETHER IN AN ACTION OF CONTRACT, TORT OR OTHERWISE, ARISING
 * FROM, OUT OF OR IN CONNECTION WITH THE SOFTWARE OR THE USE OR OTHER DEALINGS
 * IN THE SOFTWARE.
 *
 * Authors:
 *    Keith Packard <keithp@keithp.com>
 *
 */

#include <linux/export.h>
#include <linux/i2c.h>
#include <linux/notifier.h>
#include <linux/slab.h>
#include <linux/string_helpers.h>
#include <linux/timekeeping.h>
#include <linux/types.h>

#include <asm/byteorder.h>

#include <drm/display/drm_dp_helper.h>
#include <drm/display/drm_dp_tunnel.h>
#include <drm/display/drm_dsc_helper.h>
#include <drm/display/drm_hdmi_helper.h>
#include <drm/drm_atomic_helper.h>
#include <drm/drm_crtc.h>
#include <drm/drm_edid.h>
#include <drm/drm_probe_helper.h>

#include "g4x_dp.h"
#include "i915_drv.h"
#include "i915_irq.h"
#include "i915_reg.h"
#include "intel_atomic.h"
#include "intel_audio.h"
#include "intel_backlight.h"
#include "intel_combo_phy_regs.h"
#include "intel_connector.h"
#include "intel_crtc.h"
#include "intel_cx0_phy.h"
#include "intel_ddi.h"
#include "intel_de.h"
#include "intel_display_driver.h"
#include "intel_display_types.h"
#include "intel_dp.h"
#include "intel_dp_aux.h"
#include "intel_dp_hdcp.h"
#include "intel_dp_link_training.h"
#include "intel_dp_mst.h"
#include "intel_dp_tunnel.h"
#include "intel_dpio_phy.h"
#include "intel_dpll.h"
#include "intel_fifo_underrun.h"
#include "intel_hdcp.h"
#include "intel_hdmi.h"
#include "intel_hotplug.h"
#include "intel_hotplug_irq.h"
#include "intel_lspcon.h"
#include "intel_lvds.h"
#include "intel_panel.h"
#include "intel_pch_display.h"
#include "intel_pps.h"
#include "intel_psr.h"
#include "intel_tc.h"
#include "intel_vdsc.h"
#include "intel_vrr.h"
#include "intel_crtc_state_dump.h"

/* DP DSC throughput values used for slice count calculations KPixels/s */
#define DP_DSC_PEAK_PIXEL_RATE			2720000
#define DP_DSC_MAX_ENC_THROUGHPUT_0		340000
#define DP_DSC_MAX_ENC_THROUGHPUT_1		400000

/* DP DSC FEC Overhead factor in ppm = 1/(0.972261) = 1.028530 */
#define DP_DSC_FEC_OVERHEAD_FACTOR		1028530

/* Compliance test status bits  */
#define INTEL_DP_RESOLUTION_SHIFT_MASK	0
#define INTEL_DP_RESOLUTION_PREFERRED	(1 << INTEL_DP_RESOLUTION_SHIFT_MASK)
#define INTEL_DP_RESOLUTION_STANDARD	(2 << INTEL_DP_RESOLUTION_SHIFT_MASK)
#define INTEL_DP_RESOLUTION_FAILSAFE	(3 << INTEL_DP_RESOLUTION_SHIFT_MASK)


/* Constants for DP DSC configurations */
static const u8 valid_dsc_bpp[] = {6, 8, 10, 12, 15};

/* With Single pipe configuration, HW is capable of supporting maximum
 * of 4 slices per line.
 */
static const u8 valid_dsc_slicecount[] = {1, 2, 4};

/**
 * intel_dp_is_edp - is the given port attached to an eDP panel (either CPU or PCH)
 * @intel_dp: DP struct
 *
 * If a CPU or PCH DP output is attached to an eDP panel, this function
 * will return true, and false otherwise.
 *
 * This function is not safe to use prior to encoder type being set.
 */
bool intel_dp_is_edp(struct intel_dp *intel_dp)
{
	struct intel_digital_port *dig_port = dp_to_dig_port(intel_dp);

	return dig_port->base.type == INTEL_OUTPUT_EDP;
}

static void intel_dp_unset_edid(struct intel_dp *intel_dp);

/* Is link rate UHBR and thus 128b/132b? */
bool intel_dp_is_uhbr(const struct intel_crtc_state *crtc_state)
{
	return drm_dp_is_uhbr_rate(crtc_state->port_clock);
}

/**
 * intel_dp_link_symbol_size - get the link symbol size for a given link rate
 * @rate: link rate in 10kbit/s units
 *
 * Returns the link symbol size in bits/symbol units depending on the link
 * rate -> channel coding.
 */
int intel_dp_link_symbol_size(int rate)
{
	return drm_dp_is_uhbr_rate(rate) ? 32 : 10;
}

/**
 * intel_dp_link_symbol_clock - convert link rate to link symbol clock
 * @rate: link rate in 10kbit/s units
 *
 * Returns the link symbol clock frequency in kHz units depending on the
 * link rate and channel coding.
 */
int intel_dp_link_symbol_clock(int rate)
{
	return DIV_ROUND_CLOSEST(rate * 10, intel_dp_link_symbol_size(rate));
}

static int max_dprx_rate(struct intel_dp *intel_dp)
{
	if (intel_dp_tunnel_bw_alloc_is_enabled(intel_dp))
		return drm_dp_tunnel_max_dprx_rate(intel_dp->tunnel);

	return drm_dp_bw_code_to_link_rate(intel_dp->dpcd[DP_MAX_LINK_RATE]);
}

static int max_dprx_lane_count(struct intel_dp *intel_dp)
{
	if (intel_dp_tunnel_bw_alloc_is_enabled(intel_dp))
		return drm_dp_tunnel_max_dprx_lane_count(intel_dp->tunnel);

	return drm_dp_max_lane_count(intel_dp->dpcd);
}

static void intel_dp_set_default_sink_rates(struct intel_dp *intel_dp)
{
	intel_dp->sink_rates[0] = 162000;
	intel_dp->num_sink_rates = 1;
}

/* update sink rates from dpcd */
static void intel_dp_set_dpcd_sink_rates(struct intel_dp *intel_dp)
{
	static const int dp_rates[] = {
		162000, 270000, 540000, 810000
	};
	int i, max_rate;
	int max_lttpr_rate;

	if (drm_dp_has_quirk(&intel_dp->desc, DP_DPCD_QUIRK_CAN_DO_MAX_LINK_RATE_3_24_GBPS)) {
		/* Needed, e.g., for Apple MBP 2017, 15 inch eDP Retina panel */
		static const int quirk_rates[] = { 162000, 270000, 324000 };

		memcpy(intel_dp->sink_rates, quirk_rates, sizeof(quirk_rates));
		intel_dp->num_sink_rates = ARRAY_SIZE(quirk_rates);

		return;
	}

	/*
	 * Sink rates for 8b/10b.
	 */
	max_rate = max_dprx_rate(intel_dp);
	max_lttpr_rate = drm_dp_lttpr_max_link_rate(intel_dp->lttpr_common_caps);
	if (max_lttpr_rate)
		max_rate = min(max_rate, max_lttpr_rate);

	for (i = 0; i < ARRAY_SIZE(dp_rates); i++) {
		if (dp_rates[i] > max_rate)
			break;
		intel_dp->sink_rates[i] = dp_rates[i];
	}

	/*
	 * Sink rates for 128b/132b. If set, sink should support all 8b/10b
	 * rates and 10 Gbps.
	 */
	if (intel_dp->dpcd[DP_MAIN_LINK_CHANNEL_CODING] & DP_CAP_ANSI_128B132B) {
		u8 uhbr_rates = 0;

		BUILD_BUG_ON(ARRAY_SIZE(intel_dp->sink_rates) < ARRAY_SIZE(dp_rates) + 3);

		drm_dp_dpcd_readb(&intel_dp->aux,
				  DP_128B132B_SUPPORTED_LINK_RATES, &uhbr_rates);

		if (drm_dp_lttpr_count(intel_dp->lttpr_common_caps)) {
			/* We have a repeater */
			if (intel_dp->lttpr_common_caps[0] >= 0x20 &&
			    intel_dp->lttpr_common_caps[DP_MAIN_LINK_CHANNEL_CODING_PHY_REPEATER -
							DP_LT_TUNABLE_PHY_REPEATER_FIELD_DATA_STRUCTURE_REV] &
			    DP_PHY_REPEATER_128B132B_SUPPORTED) {
				/* Repeater supports 128b/132b, valid UHBR rates */
				uhbr_rates &= intel_dp->lttpr_common_caps[DP_PHY_REPEATER_128B132B_RATES -
									  DP_LT_TUNABLE_PHY_REPEATER_FIELD_DATA_STRUCTURE_REV];
			} else {
				/* Does not support 128b/132b */
				uhbr_rates = 0;
			}
		}

		if (uhbr_rates & DP_UHBR10)
			intel_dp->sink_rates[i++] = 1000000;
		if (uhbr_rates & DP_UHBR13_5)
			intel_dp->sink_rates[i++] = 1350000;
		if (uhbr_rates & DP_UHBR20)
			intel_dp->sink_rates[i++] = 2000000;
	}

	intel_dp->num_sink_rates = i;
}

static void intel_dp_set_sink_rates(struct intel_dp *intel_dp)
{
	struct intel_connector *connector = intel_dp->attached_connector;
	struct intel_digital_port *intel_dig_port = dp_to_dig_port(intel_dp);
	struct intel_encoder *encoder = &intel_dig_port->base;

	intel_dp_set_dpcd_sink_rates(intel_dp);

	if (intel_dp->num_sink_rates)
		return;

	drm_err(&dp_to_i915(intel_dp)->drm,
		"[CONNECTOR:%d:%s][ENCODER:%d:%s] Invalid DPCD with no link rates, using defaults\n",
		connector->base.base.id, connector->base.name,
		encoder->base.base.id, encoder->base.name);

	intel_dp_set_default_sink_rates(intel_dp);
}

static void intel_dp_set_default_max_sink_lane_count(struct intel_dp *intel_dp)
{
	intel_dp->max_sink_lane_count = 1;
}

static void intel_dp_set_max_sink_lane_count(struct intel_dp *intel_dp)
{
	struct intel_connector *connector = intel_dp->attached_connector;
	struct intel_digital_port *intel_dig_port = dp_to_dig_port(intel_dp);
	struct intel_encoder *encoder = &intel_dig_port->base;

	intel_dp->max_sink_lane_count = max_dprx_lane_count(intel_dp);

	switch (intel_dp->max_sink_lane_count) {
	case 1:
	case 2:
	case 4:
		return;
	}

	drm_err(&dp_to_i915(intel_dp)->drm,
		"[CONNECTOR:%d:%s][ENCODER:%d:%s] Invalid DPCD max lane count (%d), using default\n",
		connector->base.base.id, connector->base.name,
		encoder->base.base.id, encoder->base.name,
		intel_dp->max_sink_lane_count);

	intel_dp_set_default_max_sink_lane_count(intel_dp);
}

/* Get length of rates array potentially limited by max_rate. */
static int intel_dp_rate_limit_len(const int *rates, int len, int max_rate)
{
	int i;

	/* Limit results by potentially reduced max rate */
	for (i = 0; i < len; i++) {
		if (rates[len - i - 1] <= max_rate)
			return len - i;
	}

	return 0;
}

/* Get length of common rates array potentially limited by max_rate. */
static int intel_dp_common_len_rate_limit(const struct intel_dp *intel_dp,
					  int max_rate)
{
	return intel_dp_rate_limit_len(intel_dp->common_rates,
				       intel_dp->num_common_rates, max_rate);
}

static int intel_dp_common_rate(struct intel_dp *intel_dp, int index)
{
	if (drm_WARN_ON(&dp_to_i915(intel_dp)->drm,
			index < 0 || index >= intel_dp->num_common_rates))
		return 162000;

	return intel_dp->common_rates[index];
}

/* Theoretical max between source and sink */
int intel_dp_max_common_rate(struct intel_dp *intel_dp)
{
	return intel_dp_common_rate(intel_dp, intel_dp->num_common_rates - 1);
}

static int intel_dp_max_source_lane_count(struct intel_digital_port *dig_port)
{
	int vbt_max_lanes = intel_bios_dp_max_lane_count(dig_port->base.devdata);
	int max_lanes = dig_port->max_lanes;

	if (vbt_max_lanes)
		max_lanes = min(max_lanes, vbt_max_lanes);

	return max_lanes;
}

/* Theoretical max between source and sink */
int intel_dp_max_common_lane_count(struct intel_dp *intel_dp)
{
	struct intel_digital_port *dig_port = dp_to_dig_port(intel_dp);
	int source_max = intel_dp_max_source_lane_count(dig_port);
	int sink_max = intel_dp->max_sink_lane_count;
	int lane_max = intel_tc_port_max_lane_count(dig_port);
	int lttpr_max = drm_dp_lttpr_max_lane_count(intel_dp->lttpr_common_caps);

	if (lttpr_max)
		sink_max = min(sink_max, lttpr_max);

	return min3(source_max, sink_max, lane_max);
}

int intel_dp_max_lane_count(struct intel_dp *intel_dp)
{
	switch (intel_dp->max_link_lane_count) {
	case 1:
	case 2:
	case 4:
		return intel_dp->max_link_lane_count;
	default:
		MISSING_CASE(intel_dp->max_link_lane_count);
		return 1;
	}
}

/*
 * The required data bandwidth for a mode with given pixel clock and bpp. This
 * is the required net bandwidth independent of the data bandwidth efficiency.
 *
 * TODO: check if callers of this functions should use
 * intel_dp_effective_data_rate() instead.
 */
int
intel_dp_link_required(int pixel_clock, int bpp)
{
	/* pixel_clock is in kHz, divide bpp by 8 for bit to Byte conversion */
	return DIV_ROUND_UP(pixel_clock * bpp, 8);
}

/**
 * intel_dp_effective_data_rate - Return the pixel data rate accounting for BW allocation overhead
 * @pixel_clock: pixel clock in kHz
 * @bpp_x16: bits per pixel .4 fixed point format
 * @bw_overhead: BW allocation overhead in 1ppm units
 *
 * Return the effective pixel data rate in kB/sec units taking into account
 * the provided SSC, FEC, DSC BW allocation overhead.
 */
int intel_dp_effective_data_rate(int pixel_clock, int bpp_x16,
				 int bw_overhead)
{
	return DIV_ROUND_UP_ULL(mul_u32_u32(pixel_clock * bpp_x16, bw_overhead),
				1000000 * 16 * 8);
}

/**
 * intel_dp_max_link_data_rate: Calculate the maximum rate for the given link params
 * @intel_dp: Intel DP object
 * @max_dprx_rate: Maximum data rate of the DPRX
 * @max_dprx_lanes: Maximum lane count of the DPRX
 *
 * Calculate the maximum data rate for the provided link parameters taking into
 * account any BW limitations by a DP tunnel attached to @intel_dp.
 *
 * Returns the maximum data rate in kBps units.
 */
int intel_dp_max_link_data_rate(struct intel_dp *intel_dp,
				int max_dprx_rate, int max_dprx_lanes)
{
	int max_rate = drm_dp_max_dprx_data_rate(max_dprx_rate, max_dprx_lanes);

	if (intel_dp_tunnel_bw_alloc_is_enabled(intel_dp))
		max_rate = min(max_rate,
			       drm_dp_tunnel_available_bw(intel_dp->tunnel));

	return max_rate;
}

bool intel_dp_can_bigjoiner(struct intel_dp *intel_dp)
{
	struct intel_digital_port *intel_dig_port = dp_to_dig_port(intel_dp);
	struct intel_encoder *encoder = &intel_dig_port->base;
	struct drm_i915_private *dev_priv = to_i915(encoder->base.dev);

	return DISPLAY_VER(dev_priv) >= 12 ||
		(DISPLAY_VER(dev_priv) == 11 &&
		 encoder->port != PORT_A);
}

static int dg2_max_source_rate(struct intel_dp *intel_dp)
{
	return intel_dp_is_edp(intel_dp) ? 810000 : 1350000;
}

static int icl_max_source_rate(struct intel_dp *intel_dp)
{
	struct intel_digital_port *dig_port = dp_to_dig_port(intel_dp);
	struct drm_i915_private *dev_priv = to_i915(dig_port->base.base.dev);
	enum phy phy = intel_port_to_phy(dev_priv, dig_port->base.port);

	if (intel_phy_is_combo(dev_priv, phy) && !intel_dp_is_edp(intel_dp))
		return 540000;

	return 810000;
}

static int ehl_max_source_rate(struct intel_dp *intel_dp)
{
	if (intel_dp_is_edp(intel_dp))
		return 540000;

	return 810000;
}

static int mtl_max_source_rate(struct intel_dp *intel_dp)
{
	struct intel_digital_port *dig_port = dp_to_dig_port(intel_dp);
	struct drm_i915_private *i915 = to_i915(dig_port->base.base.dev);
	enum phy phy = intel_port_to_phy(i915, dig_port->base.port);

	if (intel_is_c10phy(i915, phy))
		return 810000;

	return 2000000;
}

static int vbt_max_link_rate(struct intel_dp *intel_dp)
{
	struct intel_encoder *encoder = &dp_to_dig_port(intel_dp)->base;
	int max_rate;

	max_rate = intel_bios_dp_max_link_rate(encoder->devdata);

	if (intel_dp_is_edp(intel_dp)) {
		struct intel_connector *connector = intel_dp->attached_connector;
		int edp_max_rate = connector->panel.vbt.edp.max_link_rate;

		if (max_rate && edp_max_rate)
			max_rate = min(max_rate, edp_max_rate);
		else if (edp_max_rate)
			max_rate = edp_max_rate;
	}

	return max_rate;
}

static void
intel_dp_set_source_rates(struct intel_dp *intel_dp)
{
	/* The values must be in increasing order */
	static const int mtl_rates[] = {
		162000, 216000, 243000, 270000, 324000, 432000, 540000, 675000,
		810000,	1000000, 1350000, 2000000,
	};
	static const int icl_rates[] = {
		162000, 216000, 270000, 324000, 432000, 540000, 648000, 810000,
		1000000, 1350000,
	};
	static const int bxt_rates[] = {
		162000, 216000, 243000, 270000, 324000, 432000, 540000
	};
	static const int skl_rates[] = {
		162000, 216000, 270000, 324000, 432000, 540000
	};
	static const int hsw_rates[] = {
		162000, 270000, 540000
	};
	static const int g4x_rates[] = {
		162000, 270000
	};
	struct intel_digital_port *dig_port = dp_to_dig_port(intel_dp);
	struct drm_i915_private *dev_priv = to_i915(dig_port->base.base.dev);
	const int *source_rates;
	int size, max_rate = 0, vbt_max_rate;

	/* This should only be done once */
	drm_WARN_ON(&dev_priv->drm,
		    intel_dp->source_rates || intel_dp->num_source_rates);

	if (DISPLAY_VER(dev_priv) >= 14) {
		source_rates = mtl_rates;
		size = ARRAY_SIZE(mtl_rates);
		max_rate = mtl_max_source_rate(intel_dp);
	} else if (DISPLAY_VER(dev_priv) >= 11) {
		source_rates = icl_rates;
		size = ARRAY_SIZE(icl_rates);
		if (IS_DG2(dev_priv))
			max_rate = dg2_max_source_rate(intel_dp);
		else if (IS_ALDERLAKE_P(dev_priv) || IS_ALDERLAKE_S(dev_priv) ||
			 IS_DG1(dev_priv) || IS_ROCKETLAKE(dev_priv))
			max_rate = 810000;
		else if (IS_JASPERLAKE(dev_priv) || IS_ELKHARTLAKE(dev_priv))
			max_rate = ehl_max_source_rate(intel_dp);
		else
			max_rate = icl_max_source_rate(intel_dp);
	} else if (IS_GEMINILAKE(dev_priv) || IS_BROXTON(dev_priv)) {
		source_rates = bxt_rates;
		size = ARRAY_SIZE(bxt_rates);
	} else if (DISPLAY_VER(dev_priv) == 9) {
		source_rates = skl_rates;
		size = ARRAY_SIZE(skl_rates);
	} else if ((IS_HASWELL(dev_priv) && !IS_HASWELL_ULX(dev_priv)) ||
		   IS_BROADWELL(dev_priv)) {
		source_rates = hsw_rates;
		size = ARRAY_SIZE(hsw_rates);
	} else {
		source_rates = g4x_rates;
		size = ARRAY_SIZE(g4x_rates);
	}

	vbt_max_rate = vbt_max_link_rate(intel_dp);
	if (max_rate && vbt_max_rate)
		max_rate = min(max_rate, vbt_max_rate);
	else if (vbt_max_rate)
		max_rate = vbt_max_rate;

	if (max_rate)
		size = intel_dp_rate_limit_len(source_rates, size, max_rate);

	intel_dp->source_rates = source_rates;
	intel_dp->num_source_rates = size;
}

static int intersect_rates(const int *source_rates, int source_len,
			   const int *sink_rates, int sink_len,
			   int *common_rates)
{
	int i = 0, j = 0, k = 0;

	while (i < source_len && j < sink_len) {
		if (source_rates[i] == sink_rates[j]) {
			if (WARN_ON(k >= DP_MAX_SUPPORTED_RATES))
				return k;
			common_rates[k] = source_rates[i];
			++k;
			++i;
			++j;
		} else if (source_rates[i] < sink_rates[j]) {
			++i;
		} else {
			++j;
		}
	}
	return k;
}

/* return index of rate in rates array, or -1 if not found */
static int intel_dp_rate_index(const int *rates, int len, int rate)
{
	int i;

	for (i = 0; i < len; i++)
		if (rate == rates[i])
			return i;

	return -1;
}

static void intel_dp_set_common_rates(struct intel_dp *intel_dp)
{
	struct drm_i915_private *i915 = dp_to_i915(intel_dp);

	drm_WARN_ON(&i915->drm,
		    !intel_dp->num_source_rates || !intel_dp->num_sink_rates);

	intel_dp->num_common_rates = intersect_rates(intel_dp->source_rates,
						     intel_dp->num_source_rates,
						     intel_dp->sink_rates,
						     intel_dp->num_sink_rates,
						     intel_dp->common_rates);

	/* Paranoia, there should always be something in common. */
	if (drm_WARN_ON(&i915->drm, intel_dp->num_common_rates == 0)) {
		intel_dp->common_rates[0] = 162000;
		intel_dp->num_common_rates = 1;
	}
}

static bool intel_dp_link_params_valid(struct intel_dp *intel_dp, int link_rate,
				       u8 lane_count)
{
	/*
	 * FIXME: we need to synchronize the current link parameters with
	 * hardware readout. Currently fast link training doesn't work on
	 * boot-up.
	 */
	if (link_rate == 0 ||
	    link_rate > intel_dp->max_link_rate)
		return false;

	if (lane_count == 0 ||
	    lane_count > intel_dp_max_lane_count(intel_dp))
		return false;

	return true;
}

static bool intel_dp_can_link_train_fallback_for_edp(struct intel_dp *intel_dp,
						     int link_rate,
						     u8 lane_count)
{
	/* FIXME figure out what we actually want here */
	const struct drm_display_mode *fixed_mode =
		intel_panel_preferred_fixed_mode(intel_dp->attached_connector);
	int mode_rate, max_rate;

	mode_rate = intel_dp_link_required(fixed_mode->clock, 18);
	max_rate = intel_dp_max_link_data_rate(intel_dp, link_rate, lane_count);
	if (mode_rate > max_rate)
		return false;

	return true;
}

int intel_dp_get_link_train_fallback_values(struct intel_dp *intel_dp,
					    int link_rate, u8 lane_count)
{
	struct drm_i915_private *i915 = dp_to_i915(intel_dp);
	int index;

	/*
	 * TODO: Enable fallback on MST links once MST link compute can handle
	 * the fallback params.
	 */
	if (intel_dp->is_mst) {
		drm_err(&i915->drm, "Link Training Unsuccessful\n");
		return -1;
	}

	if (intel_dp_is_edp(intel_dp) && !intel_dp->use_max_params) {
		drm_dbg_kms(&i915->drm,
			    "Retrying Link training for eDP with max parameters\n");
		intel_dp->use_max_params = true;
		return 0;
	}

	index = intel_dp_rate_index(intel_dp->common_rates,
				    intel_dp->num_common_rates,
				    link_rate);
	if (index > 0) {
		if (intel_dp_is_edp(intel_dp) &&
		    !intel_dp_can_link_train_fallback_for_edp(intel_dp,
							      intel_dp_common_rate(intel_dp, index - 1),
							      lane_count)) {
			drm_dbg_kms(&i915->drm,
				    "Retrying Link training for eDP with same parameters\n");
			return 0;
		}
		intel_dp->max_link_rate = intel_dp_common_rate(intel_dp, index - 1);
		intel_dp->max_link_lane_count = lane_count;
	} else if (lane_count > 1) {
		if (intel_dp_is_edp(intel_dp) &&
		    !intel_dp_can_link_train_fallback_for_edp(intel_dp,
							      intel_dp_max_common_rate(intel_dp),
							      lane_count >> 1)) {
			drm_dbg_kms(&i915->drm,
				    "Retrying Link training for eDP with same parameters\n");
			return 0;
		}
		intel_dp->max_link_rate = intel_dp_max_common_rate(intel_dp);
		intel_dp->max_link_lane_count = lane_count >> 1;
	} else {
		drm_err(&i915->drm, "Link Training Unsuccessful\n");
		return -1;
	}

	return 0;
}

u32 intel_dp_mode_to_fec_clock(u32 mode_clock)
{
	return div_u64(mul_u32_u32(mode_clock, DP_DSC_FEC_OVERHEAD_FACTOR),
		       1000000U);
}

int intel_dp_bw_fec_overhead(bool fec_enabled)
{
	/*
	 * TODO: Calculate the actual overhead for a given mode.
	 * The hard-coded 1/0.972261=2.853% overhead factor
	 * corresponds (for instance) to the 8b/10b DP FEC 2.4% +
	 * 0.453% DSC overhead. This is enough for a 3840 width mode,
	 * which has a DSC overhead of up to ~0.2%, but may not be
	 * enough for a 1024 width mode where this is ~0.8% (on a 4
	 * lane DP link, with 2 DSC slices and 8 bpp color depth).
	 */
	return fec_enabled ? DP_DSC_FEC_OVERHEAD_FACTOR : 1000000;
}

static int
small_joiner_ram_size_bits(struct drm_i915_private *i915)
{
	if (DISPLAY_VER(i915) >= 13)
		return 17280 * 8;
	else if (DISPLAY_VER(i915) >= 11)
		return 7680 * 8;
	else
		return 6144 * 8;
}

u32 intel_dp_dsc_nearest_valid_bpp(struct drm_i915_private *i915, u32 bpp, u32 pipe_bpp)
{
	u32 bits_per_pixel = bpp;
	int i;

	/* Error out if the max bpp is less than smallest allowed valid bpp */
	if (bits_per_pixel < valid_dsc_bpp[0]) {
		drm_dbg_kms(&i915->drm, "Unsupported BPP %u, min %u\n",
			    bits_per_pixel, valid_dsc_bpp[0]);
		return 0;
	}

	/* From XE_LPD onwards we support from bpc upto uncompressed bpp-1 BPPs */
	if (DISPLAY_VER(i915) >= 13) {
		bits_per_pixel = min(bits_per_pixel, pipe_bpp - 1);

		/*
		 * According to BSpec, 27 is the max DSC output bpp,
		 * 8 is the min DSC output bpp.
		 * While we can still clamp higher bpp values to 27, saving bandwidth,
		 * if it is required to oompress up to bpp < 8, means we can't do
		 * that and probably means we can't fit the required mode, even with
		 * DSC enabled.
		 */
		if (bits_per_pixel < 8) {
			drm_dbg_kms(&i915->drm, "Unsupported BPP %u, min 8\n",
				    bits_per_pixel);
			return 0;
		}
		bits_per_pixel = min_t(u32, bits_per_pixel, 27);
	} else {
		/* Find the nearest match in the array of known BPPs from VESA */
		for (i = 0; i < ARRAY_SIZE(valid_dsc_bpp) - 1; i++) {
			if (bits_per_pixel < valid_dsc_bpp[i + 1])
				break;
		}
		drm_dbg_kms(&i915->drm, "Set dsc bpp from %d to VESA %d\n",
			    bits_per_pixel, valid_dsc_bpp[i]);

		bits_per_pixel = valid_dsc_bpp[i];
	}

	return bits_per_pixel;
}

static
u32 get_max_compressed_bpp_with_joiner(struct drm_i915_private *i915,
				       u32 mode_clock, u32 mode_hdisplay,
				       bool bigjoiner)
{
	u32 max_bpp_small_joiner_ram;

	/* Small Joiner Check: output bpp <= joiner RAM (bits) / Horiz. width */
	max_bpp_small_joiner_ram = small_joiner_ram_size_bits(i915) / mode_hdisplay;

	if (bigjoiner) {
		int bigjoiner_interface_bits = DISPLAY_VER(i915) >= 14 ? 36 : 24;
		/* With bigjoiner multiple dsc engines are used in parallel so PPC is 2 */
		int ppc = 2;
		u32 max_bpp_bigjoiner =
			i915->display.cdclk.max_cdclk_freq * ppc * bigjoiner_interface_bits /
			intel_dp_mode_to_fec_clock(mode_clock);

		max_bpp_small_joiner_ram *= 2;

		return min(max_bpp_small_joiner_ram, max_bpp_bigjoiner);
	}

	return max_bpp_small_joiner_ram;
}

u16 intel_dp_dsc_get_max_compressed_bpp(struct drm_i915_private *i915,
					u32 link_clock, u32 lane_count,
					u32 mode_clock, u32 mode_hdisplay,
					bool bigjoiner,
					enum intel_output_format output_format,
					u32 pipe_bpp,
					u32 timeslots)
{
	u32 bits_per_pixel, joiner_max_bpp;

	/*
	 * Available Link Bandwidth(Kbits/sec) = (NumberOfLanes)*
	 * (LinkSymbolClock)* 8 * (TimeSlots / 64)
	 * for SST -> TimeSlots is 64(i.e all TimeSlots that are available)
	 * for MST -> TimeSlots has to be calculated, based on mode requirements
	 *
	 * Due to FEC overhead, the available bw is reduced to 97.2261%.
	 * To support the given mode:
	 * Bandwidth required should be <= Available link Bandwidth * FEC Overhead
	 * =>ModeClock * bits_per_pixel <= Available Link Bandwidth * FEC Overhead
	 * =>bits_per_pixel <= Available link Bandwidth * FEC Overhead / ModeClock
	 * =>bits_per_pixel <= (NumberOfLanes * LinkSymbolClock) * 8 (TimeSlots / 64) /
	 *		       (ModeClock / FEC Overhead)
	 * =>bits_per_pixel <= (NumberOfLanes * LinkSymbolClock * TimeSlots) /
	 *		       (ModeClock / FEC Overhead * 8)
	 */
	bits_per_pixel = ((link_clock * lane_count) * timeslots) /
			 (intel_dp_mode_to_fec_clock(mode_clock) * 8);

	/* Bandwidth required for 420 is half, that of 444 format */
	if (output_format == INTEL_OUTPUT_FORMAT_YCBCR420)
		bits_per_pixel *= 2;

	/*
	 * According to DSC 1.2a Section 4.1.1 Table 4.1 the maximum
	 * supported PPS value can be 63.9375 and with the further
	 * mention that for 420, 422 formats, bpp should be programmed double
	 * the target bpp restricting our target bpp to be 31.9375 at max.
	 */
	if (output_format == INTEL_OUTPUT_FORMAT_YCBCR420)
		bits_per_pixel = min_t(u32, bits_per_pixel, 31);

	drm_dbg_kms(&i915->drm, "Max link bpp is %u for %u timeslots "
				"total bw %u pixel clock %u\n",
				bits_per_pixel, timeslots,
				(link_clock * lane_count * 8),
				intel_dp_mode_to_fec_clock(mode_clock));

	joiner_max_bpp = get_max_compressed_bpp_with_joiner(i915, mode_clock,
							    mode_hdisplay, bigjoiner);
	bits_per_pixel = min(bits_per_pixel, joiner_max_bpp);

	bits_per_pixel = intel_dp_dsc_nearest_valid_bpp(i915, bits_per_pixel, pipe_bpp);

	return bits_per_pixel;
}

u8 intel_dp_dsc_get_slice_count(const struct intel_connector *connector,
				int mode_clock, int mode_hdisplay,
				bool bigjoiner)
{
	struct drm_i915_private *i915 = to_i915(connector->base.dev);
	u8 min_slice_count, i;
	int max_slice_width;

	if (mode_clock <= DP_DSC_PEAK_PIXEL_RATE)
		min_slice_count = DIV_ROUND_UP(mode_clock,
					       DP_DSC_MAX_ENC_THROUGHPUT_0);
	else
		min_slice_count = DIV_ROUND_UP(mode_clock,
					       DP_DSC_MAX_ENC_THROUGHPUT_1);

	/*
	 * Due to some DSC engine BW limitations, we need to enable second
	 * slice and VDSC engine, whenever we approach close enough to max CDCLK
	 */
	if (mode_clock >= ((i915->display.cdclk.max_cdclk_freq * 85) / 100))
		min_slice_count = max_t(u8, min_slice_count, 2);

	max_slice_width = drm_dp_dsc_sink_max_slice_width(connector->dp.dsc_dpcd);
	if (max_slice_width < DP_DSC_MIN_SLICE_WIDTH_VALUE) {
		drm_dbg_kms(&i915->drm,
			    "Unsupported slice width %d by DP DSC Sink device\n",
			    max_slice_width);
		return 0;
	}
	/* Also take into account max slice width */
	min_slice_count = max_t(u8, min_slice_count,
				DIV_ROUND_UP(mode_hdisplay,
					     max_slice_width));

	/* Find the closest match to the valid slice count values */
	for (i = 0; i < ARRAY_SIZE(valid_dsc_slicecount); i++) {
		u8 test_slice_count = valid_dsc_slicecount[i] << bigjoiner;

		if (test_slice_count >
		    drm_dp_dsc_sink_max_slice_count(connector->dp.dsc_dpcd, false))
			break;

		/* big joiner needs small joiner to be enabled */
		if (bigjoiner && test_slice_count < 4)
			continue;

		if (min_slice_count <= test_slice_count)
			return test_slice_count;
	}

	drm_dbg_kms(&i915->drm, "Unsupported Slice Count %d\n",
		    min_slice_count);
	return 0;
}

static bool source_can_output(struct intel_dp *intel_dp,
			      enum intel_output_format format)
{
	struct drm_i915_private *i915 = dp_to_i915(intel_dp);

	switch (format) {
	case INTEL_OUTPUT_FORMAT_RGB:
		return true;

	case INTEL_OUTPUT_FORMAT_YCBCR444:
		/*
		 * No YCbCr output support on gmch platforms.
		 * Also, ILK doesn't seem capable of DP YCbCr output.
		 * The displayed image is severly corrupted. SNB+ is fine.
		 */
		return !HAS_GMCH(i915) && !IS_IRONLAKE(i915);

	case INTEL_OUTPUT_FORMAT_YCBCR420:
		/* Platform < Gen 11 cannot output YCbCr420 format */
		return DISPLAY_VER(i915) >= 11;

	default:
		MISSING_CASE(format);
		return false;
	}
}

static bool
dfp_can_convert_from_rgb(struct intel_dp *intel_dp,
			 enum intel_output_format sink_format)
{
	if (!drm_dp_is_branch(intel_dp->dpcd))
		return false;

	if (sink_format == INTEL_OUTPUT_FORMAT_YCBCR444)
		return intel_dp->dfp.rgb_to_ycbcr;

	if (sink_format == INTEL_OUTPUT_FORMAT_YCBCR420)
		return intel_dp->dfp.rgb_to_ycbcr &&
			intel_dp->dfp.ycbcr_444_to_420;

	return false;
}

static bool
dfp_can_convert_from_ycbcr444(struct intel_dp *intel_dp,
			      enum intel_output_format sink_format)
{
	if (!drm_dp_is_branch(intel_dp->dpcd))
		return false;

	if (sink_format == INTEL_OUTPUT_FORMAT_YCBCR420)
		return intel_dp->dfp.ycbcr_444_to_420;

	return false;
}

static bool
dfp_can_convert(struct intel_dp *intel_dp,
		enum intel_output_format output_format,
		enum intel_output_format sink_format)
{
	switch (output_format) {
	case INTEL_OUTPUT_FORMAT_RGB:
		return dfp_can_convert_from_rgb(intel_dp, sink_format);
	case INTEL_OUTPUT_FORMAT_YCBCR444:
		return dfp_can_convert_from_ycbcr444(intel_dp, sink_format);
	default:
		MISSING_CASE(output_format);
		return false;
	}

	return false;
}

static enum intel_output_format
intel_dp_output_format(struct intel_connector *connector,
		       enum intel_output_format sink_format)
{
	struct intel_dp *intel_dp = intel_attached_dp(connector);
	struct drm_i915_private *i915 = dp_to_i915(intel_dp);
	enum intel_output_format force_dsc_output_format =
		intel_dp->force_dsc_output_format;
	enum intel_output_format output_format;
	if (force_dsc_output_format) {
		if (source_can_output(intel_dp, force_dsc_output_format) &&
		    (!drm_dp_is_branch(intel_dp->dpcd) ||
		     sink_format != force_dsc_output_format ||
		     dfp_can_convert(intel_dp, force_dsc_output_format, sink_format)))
			return force_dsc_output_format;

		drm_dbg_kms(&i915->drm, "Cannot force DSC output format\n");
	}

	if (sink_format == INTEL_OUTPUT_FORMAT_RGB ||
	    dfp_can_convert_from_rgb(intel_dp, sink_format))
		output_format = INTEL_OUTPUT_FORMAT_RGB;

	else if (sink_format == INTEL_OUTPUT_FORMAT_YCBCR444 ||
		 dfp_can_convert_from_ycbcr444(intel_dp, sink_format))
		output_format = INTEL_OUTPUT_FORMAT_YCBCR444;

	else
		output_format = INTEL_OUTPUT_FORMAT_YCBCR420;

	drm_WARN_ON(&i915->drm, !source_can_output(intel_dp, output_format));

	return output_format;
}

int intel_dp_min_bpp(enum intel_output_format output_format)
{
	if (output_format == INTEL_OUTPUT_FORMAT_RGB)
		return 6 * 3;
	else
		return 8 * 3;
}

int intel_dp_output_bpp(enum intel_output_format output_format, int bpp)
{
	/*
	 * bpp value was assumed to RGB format. And YCbCr 4:2:0 output
	 * format of the number of bytes per pixel will be half the number
	 * of bytes of RGB pixel.
	 */
	if (output_format == INTEL_OUTPUT_FORMAT_YCBCR420)
		bpp /= 2;

	return bpp;
}

static enum intel_output_format
intel_dp_sink_format(struct intel_connector *connector,
		     const struct drm_display_mode *mode)
{
	const struct drm_display_info *info = &connector->base.display_info;

	if (drm_mode_is_420_only(info, mode))
		return INTEL_OUTPUT_FORMAT_YCBCR420;

	return INTEL_OUTPUT_FORMAT_RGB;
}

static int
intel_dp_mode_min_output_bpp(struct intel_connector *connector,
			     const struct drm_display_mode *mode)
{
	enum intel_output_format output_format, sink_format;

	sink_format = intel_dp_sink_format(connector, mode);

	output_format = intel_dp_output_format(connector, sink_format);

	return intel_dp_output_bpp(output_format, intel_dp_min_bpp(output_format));
}

static bool intel_dp_hdisplay_bad(struct drm_i915_private *dev_priv,
				  int hdisplay)
{
	/*
	 * Older platforms don't like hdisplay==4096 with DP.
	 *
	 * On ILK/SNB/IVB the pipe seems to be somewhat running (scanline
	 * and frame counter increment), but we don't get vblank interrupts,
	 * and the pipe underruns immediately. The link also doesn't seem
	 * to get trained properly.
	 *
	 * On CHV the vblank interrupts don't seem to disappear but
	 * otherwise the symptoms are similar.
	 *
	 * TODO: confirm the behaviour on HSW+
	 */
	return hdisplay == 4096 && !HAS_DDI(dev_priv);
}

static int intel_dp_max_tmds_clock(struct intel_dp *intel_dp)
{
	struct intel_connector *connector = intel_dp->attached_connector;
	const struct drm_display_info *info = &connector->base.display_info;
	int max_tmds_clock = intel_dp->dfp.max_tmds_clock;

	/* Only consider the sink's max TMDS clock if we know this is a HDMI DFP */
	if (max_tmds_clock && info->max_tmds_clock)
		max_tmds_clock = min(max_tmds_clock, info->max_tmds_clock);

	return max_tmds_clock;
}

static enum drm_mode_status
intel_dp_tmds_clock_valid(struct intel_dp *intel_dp,
			  int clock, int bpc,
			  enum intel_output_format sink_format,
			  bool respect_downstream_limits)
{
	int tmds_clock, min_tmds_clock, max_tmds_clock;

	if (!respect_downstream_limits)
		return MODE_OK;

	tmds_clock = intel_hdmi_tmds_clock(clock, bpc, sink_format);

	min_tmds_clock = intel_dp->dfp.min_tmds_clock;
	max_tmds_clock = intel_dp_max_tmds_clock(intel_dp);

	if (min_tmds_clock && tmds_clock < min_tmds_clock)
		return MODE_CLOCK_LOW;

	if (max_tmds_clock && tmds_clock > max_tmds_clock)
		return MODE_CLOCK_HIGH;

	return MODE_OK;
}

static enum drm_mode_status
intel_dp_mode_valid_downstream(struct intel_connector *connector,
			       const struct drm_display_mode *mode,
			       int target_clock)
{
	struct intel_dp *intel_dp = intel_attached_dp(connector);
	const struct drm_display_info *info = &connector->base.display_info;
	enum drm_mode_status status;
	enum intel_output_format sink_format;

	/* If PCON supports FRL MODE, check FRL bandwidth constraints */
	if (intel_dp->dfp.pcon_max_frl_bw) {
		int target_bw;
		int max_frl_bw;
		int bpp = intel_dp_mode_min_output_bpp(connector, mode);

		target_bw = bpp * target_clock;

		max_frl_bw = intel_dp->dfp.pcon_max_frl_bw;

		/* converting bw from Gbps to Kbps*/
		max_frl_bw = max_frl_bw * 1000000;

		if (target_bw > max_frl_bw)
			return MODE_CLOCK_HIGH;

		return MODE_OK;
	}

	if (intel_dp->dfp.max_dotclock &&
	    target_clock > intel_dp->dfp.max_dotclock)
		return MODE_CLOCK_HIGH;

	sink_format = intel_dp_sink_format(connector, mode);

	/* Assume 8bpc for the DP++/HDMI/DVI TMDS clock check */
	status = intel_dp_tmds_clock_valid(intel_dp, target_clock,
					   8, sink_format, true);

	if (status != MODE_OK) {
		if (sink_format == INTEL_OUTPUT_FORMAT_YCBCR420 ||
		    !connector->base.ycbcr_420_allowed ||
		    !drm_mode_is_420_also(info, mode))
			return status;
		sink_format = INTEL_OUTPUT_FORMAT_YCBCR420;
		status = intel_dp_tmds_clock_valid(intel_dp, target_clock,
						   8, sink_format, true);
		if (status != MODE_OK)
			return status;
	}

	return MODE_OK;
}

bool intel_dp_need_bigjoiner(struct intel_dp *intel_dp,
			     int hdisplay, int clock)
{
	struct drm_i915_private *i915 = dp_to_i915(intel_dp);
	struct intel_connector *connector = intel_dp->attached_connector;

	if (!intel_dp_can_bigjoiner(intel_dp))
		return false;

	return clock > i915->max_dotclk_freq || hdisplay > 5120 ||
	       connector->force_bigjoiner_enable;
}

static enum drm_mode_status
intel_dp_mode_valid(struct drm_connector *_connector,
		    struct drm_display_mode *mode)
{
	struct intel_connector *connector = to_intel_connector(_connector);
	struct intel_dp *intel_dp = intel_attached_dp(connector);
	struct drm_i915_private *dev_priv = to_i915(connector->base.dev);
	const struct drm_display_mode *fixed_mode;
	int target_clock = mode->clock;
	int max_rate, mode_rate, max_lanes, max_link_clock;
	int max_dotclk = dev_priv->max_dotclk_freq;
	u16 dsc_max_compressed_bpp = 0;
	u8 dsc_slice_count = 0;
	enum drm_mode_status status;
	bool dsc = false, bigjoiner = false;

	status = intel_cpu_transcoder_mode_valid(dev_priv, mode);
	if (status != MODE_OK)
		return status;

	if (mode->flags & DRM_MODE_FLAG_DBLCLK)
		return MODE_H_ILLEGAL;

	fixed_mode = intel_panel_fixed_mode(connector, mode);
	if (intel_dp_is_edp(intel_dp) && fixed_mode) {
		status = intel_panel_mode_valid(connector, mode);
		if (status != MODE_OK)
			return status;

		target_clock = fixed_mode->clock;
	}

	if (mode->clock < 10000)
		return MODE_CLOCK_LOW;

	if (intel_dp_need_bigjoiner(intel_dp, mode->hdisplay, target_clock)) {
		bigjoiner = true;
		max_dotclk *= 2;
	}
	if (target_clock > max_dotclk)
		return MODE_CLOCK_HIGH;

	if (intel_dp_hdisplay_bad(dev_priv, mode->hdisplay))
		return MODE_H_ILLEGAL;

	max_link_clock = intel_dp_max_link_rate(intel_dp);
	max_lanes = intel_dp_max_lane_count(intel_dp);

	max_rate = intel_dp_max_link_data_rate(intel_dp, max_link_clock, max_lanes);

	mode_rate = intel_dp_link_required(target_clock,
					   intel_dp_mode_min_output_bpp(connector, mode));

	if (HAS_DSC(dev_priv) &&
	    drm_dp_sink_supports_dsc(connector->dp.dsc_dpcd)) {
		enum intel_output_format sink_format, output_format;
		int pipe_bpp;

		sink_format = intel_dp_sink_format(connector, mode);
		output_format = intel_dp_output_format(connector, sink_format);
		/*
		 * TBD pass the connector BPC,
		 * for now U8_MAX so that max BPC on that platform would be picked
		 */
		pipe_bpp = intel_dp_dsc_compute_max_bpp(connector, U8_MAX);

		/*
		 * Output bpp is stored in 6.4 format so right shift by 4 to get the
		 * integer value since we support only integer values of bpp.
		 */
		if (intel_dp_is_edp(intel_dp)) {
			dsc_max_compressed_bpp =
				drm_edp_dsc_sink_output_bpp(connector->dp.dsc_dpcd) >> 4;
			dsc_slice_count =
				drm_dp_dsc_sink_max_slice_count(connector->dp.dsc_dpcd,
								true);
		} else if (drm_dp_sink_supports_fec(connector->dp.fec_capability)) {
			dsc_max_compressed_bpp =
				intel_dp_dsc_get_max_compressed_bpp(dev_priv,
								    max_link_clock,
								    max_lanes,
								    target_clock,
								    mode->hdisplay,
								    bigjoiner,
								    output_format,
								    pipe_bpp, 64);
			dsc_slice_count =
				intel_dp_dsc_get_slice_count(connector,
							     target_clock,
							     mode->hdisplay,
							     bigjoiner);
		}

		dsc = dsc_max_compressed_bpp && dsc_slice_count;
	}

	/*
	 * Big joiner configuration needs DSC for TGL which is not true for
	 * XE_LPD where uncompressed joiner is supported.
	 */
	if (DISPLAY_VER(dev_priv) < 13 && bigjoiner && !dsc)
		return MODE_CLOCK_HIGH;

	if (mode_rate > max_rate && !dsc)
		return MODE_CLOCK_HIGH;

	status = intel_dp_mode_valid_downstream(connector, mode, target_clock);
	if (status != MODE_OK)
		return status;

	return intel_mode_valid_max_plane_size(dev_priv, mode, bigjoiner);
}

bool intel_dp_source_supports_tps3(struct drm_i915_private *i915)
{
	return DISPLAY_VER(i915) >= 9 || IS_BROADWELL(i915) || IS_HASWELL(i915);
}

bool intel_dp_source_supports_tps4(struct drm_i915_private *i915)
{
	return DISPLAY_VER(i915) >= 10;
}

static void snprintf_int_array(char *str, size_t len,
			       const int *array, int nelem)
{
	int i;

	str[0] = '\0';

	for (i = 0; i < nelem; i++) {
		int r = snprintf(str, len, "%s%d", i ? ", " : "", array[i]);
		if (r >= len)
			return;
		str += r;
		len -= r;
	}
}

static void intel_dp_print_rates(struct intel_dp *intel_dp)
{
	struct drm_i915_private *i915 = dp_to_i915(intel_dp);
	char str[128]; /* FIXME: too big for stack? */

	if (!drm_debug_enabled(DRM_UT_KMS))
		return;

	snprintf_int_array(str, sizeof(str),
			   intel_dp->source_rates, intel_dp->num_source_rates);
	drm_dbg_kms(&i915->drm, "source rates: %s\n", str);

	snprintf_int_array(str, sizeof(str),
			   intel_dp->sink_rates, intel_dp->num_sink_rates);
	drm_dbg_kms(&i915->drm, "sink rates: %s\n", str);

	snprintf_int_array(str, sizeof(str),
			   intel_dp->common_rates, intel_dp->num_common_rates);
	drm_dbg_kms(&i915->drm, "common rates: %s\n", str);
}

int
intel_dp_max_link_rate(struct intel_dp *intel_dp)
{
	int len;

	len = intel_dp_common_len_rate_limit(intel_dp, intel_dp->max_link_rate);

	return intel_dp_common_rate(intel_dp, len - 1);
}

int intel_dp_rate_select(struct intel_dp *intel_dp, int rate)
{
	struct drm_i915_private *i915 = dp_to_i915(intel_dp);
	int i = intel_dp_rate_index(intel_dp->sink_rates,
				    intel_dp->num_sink_rates, rate);

	if (drm_WARN_ON(&i915->drm, i < 0))
		i = 0;

	return i;
}

void intel_dp_compute_rate(struct intel_dp *intel_dp, int port_clock,
			   u8 *link_bw, u8 *rate_select)
{
	/* eDP 1.4 rate select method. */
	if (intel_dp->use_rate_select) {
		*link_bw = 0;
		*rate_select =
			intel_dp_rate_select(intel_dp, port_clock);
	} else {
		*link_bw = drm_dp_link_rate_to_bw_code(port_clock);
		*rate_select = 0;
	}
}

bool intel_dp_has_hdmi_sink(struct intel_dp *intel_dp)
{
	struct intel_connector *connector = intel_dp->attached_connector;

	return connector->base.display_info.is_hdmi;
}

static bool intel_dp_source_supports_fec(struct intel_dp *intel_dp,
					 const struct intel_crtc_state *pipe_config)
{
	struct intel_encoder *encoder = &dp_to_dig_port(intel_dp)->base;
	struct drm_i915_private *dev_priv = dp_to_i915(intel_dp);

	if (DISPLAY_VER(dev_priv) >= 12)
		return true;

	if (DISPLAY_VER(dev_priv) == 11 && encoder->port != PORT_A)
		return true;

	return false;
}

bool intel_dp_supports_fec(struct intel_dp *intel_dp,
			   const struct intel_connector *connector,
			   const struct intel_crtc_state *pipe_config)
{
	return intel_dp_source_supports_fec(intel_dp, pipe_config) &&
		drm_dp_sink_supports_fec(connector->dp.fec_capability);
}

static bool intel_dp_supports_dsc(const struct intel_connector *connector,
				  const struct intel_crtc_state *crtc_state)
{
	if (intel_crtc_has_type(crtc_state, INTEL_OUTPUT_DP) && !crtc_state->fec_enable)
		return false;

	return intel_dsc_source_support(crtc_state) &&
		connector->dp.dsc_decompression_aux &&
		drm_dp_sink_supports_dsc(connector->dp.dsc_dpcd);
}

static int intel_dp_hdmi_compute_bpc(struct intel_dp *intel_dp,
				     const struct intel_crtc_state *crtc_state,
				     int bpc, bool respect_downstream_limits)
{
	int clock = crtc_state->hw.adjusted_mode.crtc_clock;

	/*
	 * Current bpc could already be below 8bpc due to
	 * FDI bandwidth constraints or other limits.
	 * HDMI minimum is 8bpc however.
	 */
	bpc = max(bpc, 8);

	/*
	 * We will never exceed downstream TMDS clock limits while
	 * attempting deep color. If the user insists on forcing an
	 * out of spec mode they will have to be satisfied with 8bpc.
	 */
	if (!respect_downstream_limits)
		bpc = 8;

	for (; bpc >= 8; bpc -= 2) {
		if (intel_hdmi_bpc_possible(crtc_state, bpc,
					    intel_dp_has_hdmi_sink(intel_dp)) &&
		    intel_dp_tmds_clock_valid(intel_dp, clock, bpc, crtc_state->sink_format,
					      respect_downstream_limits) == MODE_OK)
			return bpc;
	}

	return -EINVAL;
}

static int intel_dp_max_bpp(struct intel_dp *intel_dp,
			    const struct intel_crtc_state *crtc_state,
			    bool respect_downstream_limits)
{
	struct drm_i915_private *dev_priv = dp_to_i915(intel_dp);
	struct intel_connector *intel_connector = intel_dp->attached_connector;
	int bpp, bpc;

	bpc = crtc_state->pipe_bpp / 3;

	if (intel_dp->dfp.max_bpc)
		bpc = min_t(int, bpc, intel_dp->dfp.max_bpc);

	if (intel_dp->dfp.min_tmds_clock) {
		int max_hdmi_bpc;

		max_hdmi_bpc = intel_dp_hdmi_compute_bpc(intel_dp, crtc_state, bpc,
							 respect_downstream_limits);
		if (max_hdmi_bpc < 0)
			return 0;

		bpc = min(bpc, max_hdmi_bpc);
	}

	bpp = bpc * 3;
	if (intel_dp_is_edp(intel_dp)) {
		/* Get bpp from vbt only for panels that dont have bpp in edid */
		if (intel_connector->base.display_info.bpc == 0 &&
		    intel_connector->panel.vbt.edp.bpp &&
		    intel_connector->panel.vbt.edp.bpp < bpp) {
			drm_dbg_kms(&dev_priv->drm,
				    "clamping bpp for eDP panel to BIOS-provided %i\n",
				    intel_connector->panel.vbt.edp.bpp);
			bpp = intel_connector->panel.vbt.edp.bpp;
		}
	}

	return bpp;
}

/* Adjust link config limits based on compliance test requests. */
void
intel_dp_adjust_compliance_config(struct intel_dp *intel_dp,
				  struct intel_crtc_state *pipe_config,
				  struct link_config_limits *limits)
{
	struct drm_i915_private *i915 = dp_to_i915(intel_dp);

	/* For DP Compliance we override the computed bpp for the pipe */
	if (intel_dp->compliance.test_data.bpc != 0) {
		int bpp = 3 * intel_dp->compliance.test_data.bpc;

		limits->pipe.min_bpp = limits->pipe.max_bpp = bpp;
		pipe_config->dither_force_disable = bpp == 6 * 3;

		drm_dbg_kms(&i915->drm, "Setting pipe_bpp to %d\n", bpp);
	}

	/* Use values requested by Compliance Test Request */
	if (intel_dp->compliance.test_type == DP_TEST_LINK_TRAINING) {
		int index;

		/* Validate the compliance test data since max values
		 * might have changed due to link train fallback.
		 */
		if (intel_dp_link_params_valid(intel_dp, intel_dp->compliance.test_link_rate,
					       intel_dp->compliance.test_lane_count)) {
			index = intel_dp_rate_index(intel_dp->common_rates,
						    intel_dp->num_common_rates,
						    intel_dp->compliance.test_link_rate);
			if (index >= 0)
				limits->min_rate = limits->max_rate =
					intel_dp->compliance.test_link_rate;
			limits->min_lane_count = limits->max_lane_count =
				intel_dp->compliance.test_lane_count;
		}
	}
}

static bool has_seamless_m_n(struct intel_connector *connector)
{
	struct drm_i915_private *i915 = to_i915(connector->base.dev);

	/*
	 * Seamless M/N reprogramming only implemented
	 * for BDW+ double buffered M/N registers so far.
	 */
	return HAS_DOUBLE_BUFFERED_M_N(i915) &&
		intel_panel_drrs_type(connector) == DRRS_TYPE_SEAMLESS;
}

static int intel_dp_mode_clock(const struct intel_crtc_state *crtc_state,
			       const struct drm_connector_state *conn_state)
{
	struct intel_connector *connector = to_intel_connector(conn_state->connector);
	const struct drm_display_mode *adjusted_mode = &crtc_state->hw.adjusted_mode;

	/* FIXME a bit of a mess wrt clock vs. crtc_clock */
	if (has_seamless_m_n(connector))
		return intel_panel_highest_mode(connector, adjusted_mode)->clock;
	else
		return adjusted_mode->crtc_clock;
}

/* Optimize link config in order: max bpp, min clock, min lanes */
static int
intel_dp_compute_link_config_wide(struct intel_dp *intel_dp,
				  struct intel_crtc_state *pipe_config,
				  const struct drm_connector_state *conn_state,
				  const struct link_config_limits *limits)
{
	int bpp, i, lane_count, clock = intel_dp_mode_clock(pipe_config, conn_state);
	int mode_rate, link_rate, link_avail;

	for (bpp = to_bpp_int(limits->link.max_bpp_x16);
	     bpp >= to_bpp_int(limits->link.min_bpp_x16);
	     bpp -= 2 * 3) {
		int link_bpp = intel_dp_output_bpp(pipe_config->output_format, bpp);

		mode_rate = intel_dp_link_required(clock, link_bpp);

		for (i = 0; i < intel_dp->num_common_rates; i++) {
			link_rate = intel_dp_common_rate(intel_dp, i);
			if (link_rate < limits->min_rate ||
			    link_rate > limits->max_rate)
				continue;

			for (lane_count = limits->min_lane_count;
			     lane_count <= limits->max_lane_count;
			     lane_count <<= 1) {
				link_avail = intel_dp_max_link_data_rate(intel_dp,
									 link_rate,
									 lane_count);


				if (mode_rate <= link_avail) {
					pipe_config->lane_count = lane_count;
					pipe_config->pipe_bpp = bpp;
					pipe_config->port_clock = link_rate;

					return 0;
				}
			}
		}
	}

	return -EINVAL;
}

static
u8 intel_dp_dsc_max_src_input_bpc(struct drm_i915_private *i915)
{
	/* Max DSC Input BPC for ICL is 10 and for TGL+ is 12 */
	if (DISPLAY_VER(i915) >= 12)
		return 12;
	if (DISPLAY_VER(i915) == 11)
		return 10;

	return 0;
}

int intel_dp_dsc_compute_max_bpp(const struct intel_connector *connector,
				 u8 max_req_bpc)
{
	struct drm_i915_private *i915 = to_i915(connector->base.dev);
	int i, num_bpc;
	u8 dsc_bpc[3] = {};
	u8 dsc_max_bpc;

	dsc_max_bpc = intel_dp_dsc_max_src_input_bpc(i915);

	if (!dsc_max_bpc)
		return dsc_max_bpc;

	dsc_max_bpc = min_t(u8, dsc_max_bpc, max_req_bpc);

	num_bpc = drm_dp_dsc_sink_supported_input_bpcs(connector->dp.dsc_dpcd,
						       dsc_bpc);
	for (i = 0; i < num_bpc; i++) {
		if (dsc_max_bpc >= dsc_bpc[i])
			return dsc_bpc[i] * 3;
	}

	return 0;
}

static int intel_dp_source_dsc_version_minor(struct drm_i915_private *i915)
{
	return DISPLAY_VER(i915) >= 14 ? 2 : 1;
}

static int intel_dp_sink_dsc_version_minor(const u8 dsc_dpcd[DP_DSC_RECEIVER_CAP_SIZE])
{
	return (dsc_dpcd[DP_DSC_REV - DP_DSC_SUPPORT] & DP_DSC_MINOR_MASK) >>
		DP_DSC_MINOR_SHIFT;
}

static int intel_dp_get_slice_height(int vactive)
{
	int slice_height;

	/*
	 * VDSC 1.2a spec in Section 3.8 Options for Slices implies that 108
	 * lines is an optimal slice height, but any size can be used as long as
	 * vertical active integer multiple and maximum vertical slice count
	 * requirements are met.
	 */
	for (slice_height = 108; slice_height <= vactive; slice_height += 2)
		if (vactive % slice_height == 0)
			return slice_height;

	/*
	 * Highly unlikely we reach here as most of the resolutions will end up
	 * finding appropriate slice_height in above loop but returning
	 * slice_height as 2 here as it should work with all resolutions.
	 */
	return 2;
}

static int intel_dp_dsc_compute_params(const struct intel_connector *connector,
				       struct intel_crtc_state *crtc_state)
{
	struct drm_i915_private *i915 = to_i915(connector->base.dev);
	struct drm_dsc_config *vdsc_cfg = &crtc_state->dsc.config;
	u8 line_buf_depth;
	int ret;

	/*
	 * RC_MODEL_SIZE is currently a constant across all configurations.
	 *
	 * FIXME: Look into using sink defined DPCD DP_DSC_RC_BUF_BLK_SIZE and
	 * DP_DSC_RC_BUF_SIZE for this.
	 */
	vdsc_cfg->rc_model_size = DSC_RC_MODEL_SIZE_CONST;
	vdsc_cfg->pic_height = crtc_state->hw.adjusted_mode.crtc_vdisplay;

	vdsc_cfg->slice_height = intel_dp_get_slice_height(vdsc_cfg->pic_height);

	ret = intel_dsc_compute_params(crtc_state);
	if (ret)
		return ret;

	vdsc_cfg->dsc_version_major =
		(connector->dp.dsc_dpcd[DP_DSC_REV - DP_DSC_SUPPORT] &
		 DP_DSC_MAJOR_MASK) >> DP_DSC_MAJOR_SHIFT;
	vdsc_cfg->dsc_version_minor =
		min(intel_dp_source_dsc_version_minor(i915),
		    intel_dp_sink_dsc_version_minor(connector->dp.dsc_dpcd));
	if (vdsc_cfg->convert_rgb)
		vdsc_cfg->convert_rgb =
			connector->dp.dsc_dpcd[DP_DSC_DEC_COLOR_FORMAT_CAP - DP_DSC_SUPPORT] &
			DP_DSC_RGB;

	line_buf_depth = drm_dp_dsc_sink_line_buf_depth(connector->dp.dsc_dpcd);
	if (!line_buf_depth) {
		drm_dbg_kms(&i915->drm,
			    "DSC Sink Line Buffer Depth invalid\n");
		return -EINVAL;
	}

	if (vdsc_cfg->dsc_version_minor == 2)
		vdsc_cfg->line_buf_depth = (line_buf_depth == DSC_1_2_MAX_LINEBUF_DEPTH_BITS) ?
			DSC_1_2_MAX_LINEBUF_DEPTH_VAL : line_buf_depth;
	else
		vdsc_cfg->line_buf_depth = (line_buf_depth > DSC_1_1_MAX_LINEBUF_DEPTH_BITS) ?
			DSC_1_1_MAX_LINEBUF_DEPTH_BITS : line_buf_depth;

	vdsc_cfg->block_pred_enable =
		connector->dp.dsc_dpcd[DP_DSC_BLK_PREDICTION_SUPPORT - DP_DSC_SUPPORT] &
		DP_DSC_BLK_PREDICTION_IS_SUPPORTED;

	return drm_dsc_compute_rc_parameters(vdsc_cfg);
}

static bool intel_dp_dsc_supports_format(const struct intel_connector *connector,
					 enum intel_output_format output_format)
{
	struct drm_i915_private *i915 = to_i915(connector->base.dev);
	u8 sink_dsc_format;

	switch (output_format) {
	case INTEL_OUTPUT_FORMAT_RGB:
		sink_dsc_format = DP_DSC_RGB;
		break;
	case INTEL_OUTPUT_FORMAT_YCBCR444:
		sink_dsc_format = DP_DSC_YCbCr444;
		break;
	case INTEL_OUTPUT_FORMAT_YCBCR420:
		if (min(intel_dp_source_dsc_version_minor(i915),
			intel_dp_sink_dsc_version_minor(connector->dp.dsc_dpcd)) < 2)
			return false;
		sink_dsc_format = DP_DSC_YCbCr420_Native;
		break;
	default:
		return false;
	}

	return drm_dp_dsc_sink_supports_format(connector->dp.dsc_dpcd, sink_dsc_format);
}

static bool is_bw_sufficient_for_dsc_config(u16 compressed_bppx16, u32 link_clock,
					    u32 lane_count, u32 mode_clock,
					    enum intel_output_format output_format,
					    int timeslots)
{
	u32 available_bw, required_bw;

	available_bw = (link_clock * lane_count * timeslots * 16)  / 8;
	required_bw = compressed_bppx16 * (intel_dp_mode_to_fec_clock(mode_clock));

	return available_bw > required_bw;
}

static int dsc_compute_link_config(struct intel_dp *intel_dp,
				   struct intel_crtc_state *pipe_config,
				   struct link_config_limits *limits,
				   u16 compressed_bppx16,
				   int timeslots)
{
	const struct drm_display_mode *adjusted_mode = &pipe_config->hw.adjusted_mode;
	int link_rate, lane_count;
	int i;

	for (i = 0; i < intel_dp->num_common_rates; i++) {
		link_rate = intel_dp_common_rate(intel_dp, i);
		if (link_rate < limits->min_rate || link_rate > limits->max_rate)
			continue;

		for (lane_count = limits->min_lane_count;
		     lane_count <= limits->max_lane_count;
		     lane_count <<= 1) {
			if (!is_bw_sufficient_for_dsc_config(compressed_bppx16, link_rate,
							     lane_count, adjusted_mode->clock,
							     pipe_config->output_format,
							     timeslots))
				continue;

			pipe_config->lane_count = lane_count;
			pipe_config->port_clock = link_rate;

			return 0;
		}
	}

	return -EINVAL;
}

static
u16 intel_dp_dsc_max_sink_compressed_bppx16(const struct intel_connector *connector,
					    struct intel_crtc_state *pipe_config,
					    int bpc)
{
	u16 max_bppx16 = drm_edp_dsc_sink_output_bpp(connector->dp.dsc_dpcd);

	if (max_bppx16)
		return max_bppx16;
	/*
	 * If support not given in DPCD 67h, 68h use the Maximum Allowed bit rate
	 * values as given in spec Table 2-157 DP v2.0
	 */
	switch (pipe_config->output_format) {
	case INTEL_OUTPUT_FORMAT_RGB:
	case INTEL_OUTPUT_FORMAT_YCBCR444:
		return (3 * bpc) << 4;
	case INTEL_OUTPUT_FORMAT_YCBCR420:
		return (3 * (bpc / 2)) << 4;
	default:
		MISSING_CASE(pipe_config->output_format);
		break;
	}

	return 0;
}

int intel_dp_dsc_sink_min_compressed_bpp(struct intel_crtc_state *pipe_config)
{
	/* From Mandatory bit rate range Support Table 2-157 (DP v2.0) */
	switch (pipe_config->output_format) {
	case INTEL_OUTPUT_FORMAT_RGB:
	case INTEL_OUTPUT_FORMAT_YCBCR444:
		return 8;
	case INTEL_OUTPUT_FORMAT_YCBCR420:
		return 6;
	default:
		MISSING_CASE(pipe_config->output_format);
		break;
	}

	return 0;
}

int intel_dp_dsc_sink_max_compressed_bpp(const struct intel_connector *connector,
					 struct intel_crtc_state *pipe_config,
					 int bpc)
{
	return intel_dp_dsc_max_sink_compressed_bppx16(connector,
						       pipe_config, bpc) >> 4;
}

static int dsc_src_min_compressed_bpp(void)
{
	/* Min Compressed bpp supported by source is 8 */
	return 8;
}

static int dsc_src_max_compressed_bpp(struct intel_dp *intel_dp)
{
	struct drm_i915_private *i915 = dp_to_i915(intel_dp);

	/*
	 * Max Compressed bpp for Gen 13+ is 27bpp.
	 * For earlier platform is 23bpp. (Bspec:49259).
	 */
	if (DISPLAY_VER(i915) < 13)
		return 23;
	else
		return 27;
}

/*
 * From a list of valid compressed bpps try different compressed bpp and find a
 * suitable link configuration that can support it.
 */
static int
icl_dsc_compute_link_config(struct intel_dp *intel_dp,
			    struct intel_crtc_state *pipe_config,
			    struct link_config_limits *limits,
			    int dsc_max_bpp,
			    int dsc_min_bpp,
			    int pipe_bpp,
			    int timeslots)
{
	int i, ret;

	/* Compressed BPP should be less than the Input DSC bpp */
	dsc_max_bpp = min(dsc_max_bpp, pipe_bpp - 1);

	for (i = 0; i < ARRAY_SIZE(valid_dsc_bpp); i++) {
		if (valid_dsc_bpp[i] < dsc_min_bpp ||
		    valid_dsc_bpp[i] > dsc_max_bpp)
			break;

		ret = dsc_compute_link_config(intel_dp,
					      pipe_config,
					      limits,
					      valid_dsc_bpp[i] << 4,
					      timeslots);
		if (ret == 0) {
			pipe_config->dsc.compressed_bpp_x16 =
				to_bpp_x16(valid_dsc_bpp[i]);
			return 0;
		}
	}

	return -EINVAL;
}

/*
 * From XE_LPD onwards we supports compression bpps in steps of 1 up to
 * uncompressed bpp-1. So we start from max compressed bpp and see if any
 * link configuration is able to support that compressed bpp, if not we
 * step down and check for lower compressed bpp.
 */
static int
xelpd_dsc_compute_link_config(struct intel_dp *intel_dp,
			      const struct intel_connector *connector,
			      struct intel_crtc_state *pipe_config,
			      struct link_config_limits *limits,
			      int dsc_max_bpp,
			      int dsc_min_bpp,
			      int pipe_bpp,
			      int timeslots)
{
	u8 bppx16_incr = drm_dp_dsc_sink_bpp_incr(connector->dp.dsc_dpcd);
	struct drm_i915_private *i915 = dp_to_i915(intel_dp);
	u16 compressed_bppx16;
	u8 bppx16_step;
	int ret;

	if (DISPLAY_VER(i915) < 14 || bppx16_incr <= 1)
		bppx16_step = 16;
	else
		bppx16_step = 16 / bppx16_incr;

	/* Compressed BPP should be less than the Input DSC bpp */
	dsc_max_bpp = min(dsc_max_bpp << 4, (pipe_bpp << 4) - bppx16_step);
	dsc_min_bpp = dsc_min_bpp << 4;

	for (compressed_bppx16 = dsc_max_bpp;
	     compressed_bppx16 >= dsc_min_bpp;
	     compressed_bppx16 -= bppx16_step) {
		if (intel_dp->force_dsc_fractional_bpp_en &&
		    !to_bpp_frac(compressed_bppx16))
			continue;
		ret = dsc_compute_link_config(intel_dp,
					      pipe_config,
					      limits,
					      compressed_bppx16,
					      timeslots);
		if (ret == 0) {
			pipe_config->dsc.compressed_bpp_x16 = compressed_bppx16;
			if (intel_dp->force_dsc_fractional_bpp_en &&
			    to_bpp_frac(compressed_bppx16))
				drm_dbg_kms(&i915->drm, "Forcing DSC fractional bpp\n");

			return 0;
		}
	}
	return -EINVAL;
}

static int dsc_compute_compressed_bpp(struct intel_dp *intel_dp,
				      const struct intel_connector *connector,
				      struct intel_crtc_state *pipe_config,
				      struct link_config_limits *limits,
				      int pipe_bpp,
				      int timeslots)
{
	const struct drm_display_mode *adjusted_mode = &pipe_config->hw.adjusted_mode;
	struct drm_i915_private *i915 = dp_to_i915(intel_dp);
	int dsc_src_min_bpp, dsc_sink_min_bpp, dsc_min_bpp;
	int dsc_src_max_bpp, dsc_sink_max_bpp, dsc_max_bpp;
	int dsc_joiner_max_bpp;

	dsc_src_min_bpp = dsc_src_min_compressed_bpp();
	dsc_sink_min_bpp = intel_dp_dsc_sink_min_compressed_bpp(pipe_config);
	dsc_min_bpp = max(dsc_src_min_bpp, dsc_sink_min_bpp);
	dsc_min_bpp = max(dsc_min_bpp, to_bpp_int_roundup(limits->link.min_bpp_x16));

	dsc_src_max_bpp = dsc_src_max_compressed_bpp(intel_dp);
	dsc_sink_max_bpp = intel_dp_dsc_sink_max_compressed_bpp(connector,
								pipe_config,
								pipe_bpp / 3);
	dsc_max_bpp = dsc_sink_max_bpp ? min(dsc_sink_max_bpp, dsc_src_max_bpp) : dsc_src_max_bpp;

	dsc_joiner_max_bpp = get_max_compressed_bpp_with_joiner(i915, adjusted_mode->clock,
								adjusted_mode->hdisplay,
								pipe_config->bigjoiner_pipes);
	dsc_max_bpp = min(dsc_max_bpp, dsc_joiner_max_bpp);
	dsc_max_bpp = min(dsc_max_bpp, to_bpp_int(limits->link.max_bpp_x16));

	if (DISPLAY_VER(i915) >= 13)
		return xelpd_dsc_compute_link_config(intel_dp, connector, pipe_config, limits,
						     dsc_max_bpp, dsc_min_bpp, pipe_bpp, timeslots);
	return icl_dsc_compute_link_config(intel_dp, pipe_config, limits,
					   dsc_max_bpp, dsc_min_bpp, pipe_bpp, timeslots);
}

static
u8 intel_dp_dsc_min_src_input_bpc(struct drm_i915_private *i915)
{
	/* Min DSC Input BPC for ICL+ is 8 */
	return HAS_DSC(i915) ? 8 : 0;
}

static
bool is_dsc_pipe_bpp_sufficient(struct drm_i915_private *i915,
				struct drm_connector_state *conn_state,
				struct link_config_limits *limits,
				int pipe_bpp)
{
	u8 dsc_max_bpc, dsc_min_bpc, dsc_max_pipe_bpp, dsc_min_pipe_bpp;

	dsc_max_bpc = min(intel_dp_dsc_max_src_input_bpc(i915), conn_state->max_requested_bpc);
	dsc_min_bpc = intel_dp_dsc_min_src_input_bpc(i915);

	dsc_max_pipe_bpp = min(dsc_max_bpc * 3, limits->pipe.max_bpp);
	dsc_min_pipe_bpp = max(dsc_min_bpc * 3, limits->pipe.min_bpp);

	return pipe_bpp >= dsc_min_pipe_bpp &&
	       pipe_bpp <= dsc_max_pipe_bpp;
}

static
int intel_dp_force_dsc_pipe_bpp(struct intel_dp *intel_dp,
				struct drm_connector_state *conn_state,
				struct link_config_limits *limits)
{
	struct drm_i915_private *i915 = dp_to_i915(intel_dp);
	int forced_bpp;

	if (!intel_dp->force_dsc_bpc)
		return 0;

	forced_bpp = intel_dp->force_dsc_bpc * 3;

	if (is_dsc_pipe_bpp_sufficient(i915, conn_state, limits, forced_bpp)) {
		drm_dbg_kms(&i915->drm, "Input DSC BPC forced to %d\n", intel_dp->force_dsc_bpc);
		return forced_bpp;
	}

	drm_dbg_kms(&i915->drm, "Cannot force DSC BPC:%d, due to DSC BPC limits\n",
		    intel_dp->force_dsc_bpc);

	return 0;
}

static int intel_dp_dsc_compute_pipe_bpp(struct intel_dp *intel_dp,
					 struct intel_crtc_state *pipe_config,
					 struct drm_connector_state *conn_state,
					 struct link_config_limits *limits,
					 int timeslots)
{
	struct drm_i915_private *i915 = dp_to_i915(intel_dp);
	const struct intel_connector *connector =
		to_intel_connector(conn_state->connector);
	u8 max_req_bpc = conn_state->max_requested_bpc;
	u8 dsc_max_bpc, dsc_max_bpp;
	u8 dsc_min_bpc, dsc_min_bpp;
	u8 dsc_bpc[3] = {};
	int forced_bpp, pipe_bpp;
	int num_bpc, i, ret;

	forced_bpp = intel_dp_force_dsc_pipe_bpp(intel_dp, conn_state, limits);

	if (forced_bpp) {
		ret = dsc_compute_compressed_bpp(intel_dp, connector, pipe_config,
						 limits, forced_bpp, timeslots);
		if (ret == 0) {
			pipe_config->pipe_bpp = forced_bpp;
			return 0;
		}
	}

	dsc_max_bpc = intel_dp_dsc_max_src_input_bpc(i915);
	if (!dsc_max_bpc)
		return -EINVAL;

	dsc_max_bpc = min_t(u8, dsc_max_bpc, max_req_bpc);
	dsc_max_bpp = min(dsc_max_bpc * 3, limits->pipe.max_bpp);

	dsc_min_bpc = intel_dp_dsc_min_src_input_bpc(i915);
	dsc_min_bpp = max(dsc_min_bpc * 3, limits->pipe.min_bpp);

	/*
	 * Get the maximum DSC bpc that will be supported by any valid
	 * link configuration and compressed bpp.
	 */
	num_bpc = drm_dp_dsc_sink_supported_input_bpcs(connector->dp.dsc_dpcd, dsc_bpc);
	for (i = 0; i < num_bpc; i++) {
		pipe_bpp = dsc_bpc[i] * 3;
		if (pipe_bpp < dsc_min_bpp)
			break;
		if (pipe_bpp > dsc_max_bpp)
			continue;
		ret = dsc_compute_compressed_bpp(intel_dp, connector, pipe_config,
						 limits, pipe_bpp, timeslots);
		if (ret == 0) {
			pipe_config->pipe_bpp = pipe_bpp;
			return 0;
		}
	}

	return -EINVAL;
}

static int intel_edp_dsc_compute_pipe_bpp(struct intel_dp *intel_dp,
					  struct intel_crtc_state *pipe_config,
					  struct drm_connector_state *conn_state,
					  struct link_config_limits *limits)
{
	struct drm_i915_private *i915 = dp_to_i915(intel_dp);
	struct intel_connector *connector =
		to_intel_connector(conn_state->connector);
	int pipe_bpp, forced_bpp;
	int dsc_src_min_bpp, dsc_sink_min_bpp, dsc_min_bpp;
	int dsc_src_max_bpp, dsc_sink_max_bpp, dsc_max_bpp;

	forced_bpp = intel_dp_force_dsc_pipe_bpp(intel_dp, conn_state, limits);

	if (forced_bpp) {
		pipe_bpp = forced_bpp;
	} else {
		int max_bpc = min(limits->pipe.max_bpp / 3, (int)conn_state->max_requested_bpc);

		/* For eDP use max bpp that can be supported with DSC. */
		pipe_bpp = intel_dp_dsc_compute_max_bpp(connector, max_bpc);
		if (!is_dsc_pipe_bpp_sufficient(i915, conn_state, limits, pipe_bpp)) {
			drm_dbg_kms(&i915->drm,
				    "Computed BPC is not in DSC BPC limits\n");
			return -EINVAL;
		}
	}
	pipe_config->port_clock = limits->max_rate;
	pipe_config->lane_count = limits->max_lane_count;

	dsc_src_min_bpp = dsc_src_min_compressed_bpp();
	dsc_sink_min_bpp = intel_dp_dsc_sink_min_compressed_bpp(pipe_config);
	dsc_min_bpp = max(dsc_src_min_bpp, dsc_sink_min_bpp);
	dsc_min_bpp = max(dsc_min_bpp, to_bpp_int_roundup(limits->link.min_bpp_x16));

	dsc_src_max_bpp = dsc_src_max_compressed_bpp(intel_dp);
	dsc_sink_max_bpp = intel_dp_dsc_sink_max_compressed_bpp(connector,
								pipe_config,
								pipe_bpp / 3);
	dsc_max_bpp = dsc_sink_max_bpp ? min(dsc_sink_max_bpp, dsc_src_max_bpp) : dsc_src_max_bpp;
	dsc_max_bpp = min(dsc_max_bpp, to_bpp_int(limits->link.max_bpp_x16));

	/* Compressed BPP should be less than the Input DSC bpp */
	dsc_max_bpp = min(dsc_max_bpp, pipe_bpp - 1);

	pipe_config->dsc.compressed_bpp_x16 =
		to_bpp_x16(max(dsc_min_bpp, dsc_max_bpp));

	pipe_config->pipe_bpp = pipe_bpp;

	return 0;
}

int intel_dp_dsc_compute_config(struct intel_dp *intel_dp,
				struct intel_crtc_state *pipe_config,
				struct drm_connector_state *conn_state,
				struct link_config_limits *limits,
				int timeslots,
				bool compute_pipe_bpp)
{
	struct intel_digital_port *dig_port = dp_to_dig_port(intel_dp);
	struct drm_i915_private *dev_priv = to_i915(dig_port->base.base.dev);
	const struct intel_connector *connector =
		to_intel_connector(conn_state->connector);
	const struct drm_display_mode *adjusted_mode =
		&pipe_config->hw.adjusted_mode;
	int ret;

	pipe_config->fec_enable = pipe_config->fec_enable ||
		(!intel_dp_is_edp(intel_dp) &&
		 intel_dp_supports_fec(intel_dp, connector, pipe_config));

	if (!intel_dp_supports_dsc(connector, pipe_config))
		return -EINVAL;

	if (!intel_dp_dsc_supports_format(connector, pipe_config->output_format))
		return -EINVAL;

	/*
	 * compute pipe bpp is set to false for DP MST DSC case
	 * and compressed_bpp is calculated same time once
	 * vpci timeslots are allocated, because overall bpp
	 * calculation procedure is bit different for MST case.
	 */
	if (compute_pipe_bpp) {
		if (intel_dp_is_edp(intel_dp))
			ret = intel_edp_dsc_compute_pipe_bpp(intel_dp, pipe_config,
							     conn_state, limits);
		else
			ret = intel_dp_dsc_compute_pipe_bpp(intel_dp, pipe_config,
							    conn_state, limits, timeslots);
		if (ret) {
			drm_dbg_kms(&dev_priv->drm,
				    "No Valid pipe bpp for given mode ret = %d\n", ret);
			return ret;
		}
	}

	/* Calculate Slice count */
	if (intel_dp_is_edp(intel_dp)) {
		pipe_config->dsc.slice_count =
			drm_dp_dsc_sink_max_slice_count(connector->dp.dsc_dpcd,
							true);
		if (!pipe_config->dsc.slice_count) {
			drm_dbg_kms(&dev_priv->drm, "Unsupported Slice Count %d\n",
				    pipe_config->dsc.slice_count);
			return -EINVAL;
		}
	} else {
		u8 dsc_dp_slice_count;

		dsc_dp_slice_count =
			intel_dp_dsc_get_slice_count(connector,
						     adjusted_mode->crtc_clock,
						     adjusted_mode->crtc_hdisplay,
						     pipe_config->bigjoiner_pipes);
		if (!dsc_dp_slice_count) {
			drm_dbg_kms(&dev_priv->drm,
				    "Compressed Slice Count not supported\n");
			return -EINVAL;
		}

		pipe_config->dsc.slice_count = dsc_dp_slice_count;
	}
	/*
	 * VDSC engine operates at 1 Pixel per clock, so if peak pixel rate
	 * is greater than the maximum Cdclock and if slice count is even
	 * then we need to use 2 VDSC instances.
	 */
	if (pipe_config->bigjoiner_pipes || pipe_config->dsc.slice_count > 1)
		pipe_config->dsc.dsc_split = true;

	ret = intel_dp_dsc_compute_params(connector, pipe_config);
	if (ret < 0) {
		drm_dbg_kms(&dev_priv->drm,
			    "Cannot compute valid DSC parameters for Input Bpp = %d"
			    "Compressed BPP = " BPP_X16_FMT "\n",
			    pipe_config->pipe_bpp,
			    BPP_X16_ARGS(pipe_config->dsc.compressed_bpp_x16));
		return ret;
	}

	pipe_config->dsc.compression_enable = true;
	drm_dbg_kms(&dev_priv->drm, "DP DSC computed with Input Bpp = %d "
		    "Compressed Bpp = " BPP_X16_FMT " Slice Count = %d\n",
		    pipe_config->pipe_bpp,
		    BPP_X16_ARGS(pipe_config->dsc.compressed_bpp_x16),
		    pipe_config->dsc.slice_count);

	return 0;
}

/**
 * intel_dp_compute_config_link_bpp_limits - compute output link bpp limits
 * @intel_dp: intel DP
 * @crtc_state: crtc state
 * @dsc: DSC compression mode
 * @limits: link configuration limits
 *
 * Calculates the output link min, max bpp values in @limits based on the
 * pipe bpp range, @crtc_state and @dsc mode.
 *
 * Returns %true in case of success.
 */
bool
intel_dp_compute_config_link_bpp_limits(struct intel_dp *intel_dp,
					const struct intel_crtc_state *crtc_state,
					bool dsc,
					struct link_config_limits *limits)
{
	struct drm_i915_private *i915 = to_i915(crtc_state->uapi.crtc->dev);
	const struct drm_display_mode *adjusted_mode =
		&crtc_state->hw.adjusted_mode;
	const struct intel_crtc *crtc = to_intel_crtc(crtc_state->uapi.crtc);
	const struct intel_encoder *encoder = &dp_to_dig_port(intel_dp)->base;
	int max_link_bpp_x16;

	max_link_bpp_x16 = min(crtc_state->max_link_bpp_x16,
			       to_bpp_x16(limits->pipe.max_bpp));

	if (!dsc) {
		max_link_bpp_x16 = rounddown(max_link_bpp_x16, to_bpp_x16(2 * 3));

		if (max_link_bpp_x16 < to_bpp_x16(limits->pipe.min_bpp))
			return false;

		limits->link.min_bpp_x16 = to_bpp_x16(limits->pipe.min_bpp);
	} else {
		/*
		 * TODO: set the DSC link limits already here, atm these are
		 * initialized only later in intel_edp_dsc_compute_pipe_bpp() /
		 * intel_dp_dsc_compute_pipe_bpp()
		 */
		limits->link.min_bpp_x16 = 0;
	}

	limits->link.max_bpp_x16 = max_link_bpp_x16;

	drm_dbg_kms(&i915->drm,
		    "[ENCODER:%d:%s][CRTC:%d:%s] DP link limits: pixel clock %d kHz DSC %s max lanes %d max rate %d max pipe_bpp %d max link_bpp " BPP_X16_FMT "\n",
		    encoder->base.base.id, encoder->base.name,
		    crtc->base.base.id, crtc->base.name,
		    adjusted_mode->crtc_clock,
		    dsc ? "on" : "off",
		    limits->max_lane_count,
		    limits->max_rate,
		    limits->pipe.max_bpp,
		    BPP_X16_ARGS(limits->link.max_bpp_x16));

	return true;
}

static bool
intel_dp_compute_config_limits(struct intel_dp *intel_dp,
			       struct intel_crtc_state *crtc_state,
			       bool respect_downstream_limits,
			       bool dsc,
			       struct link_config_limits *limits)
{
	limits->min_rate = intel_dp_common_rate(intel_dp, 0);
	limits->max_rate = intel_dp_max_link_rate(intel_dp);

	/* FIXME 128b/132b SST support missing */
	limits->max_rate = min(limits->max_rate, 810000);

	limits->min_lane_count = 1;
	limits->max_lane_count = intel_dp_max_lane_count(intel_dp);

	limits->pipe.min_bpp = intel_dp_min_bpp(crtc_state->output_format);
	limits->pipe.max_bpp = intel_dp_max_bpp(intel_dp, crtc_state,
						     respect_downstream_limits);

	if (intel_dp->use_max_params) {
		/*
		 * Use the maximum clock and number of lanes the eDP panel
		 * advertizes being capable of in case the initial fast
		 * optimal params failed us. The panels are generally
		 * designed to support only a single clock and lane
		 * configuration, and typically on older panels these
		 * values correspond to the native resolution of the panel.
		 */
		limits->min_lane_count = limits->max_lane_count;
		limits->min_rate = limits->max_rate;
	}

	intel_dp_adjust_compliance_config(intel_dp, crtc_state, limits);

	return intel_dp_compute_config_link_bpp_limits(intel_dp,
						       crtc_state,
						       dsc,
						       limits);
}

int intel_dp_config_required_rate(const struct intel_crtc_state *crtc_state)
{
	const struct drm_display_mode *adjusted_mode =
		&crtc_state->hw.adjusted_mode;
	int bpp = crtc_state->dsc.compression_enable ?
		to_bpp_int_roundup(crtc_state->dsc.compressed_bpp_x16) :
		crtc_state->pipe_bpp;

	return intel_dp_link_required(adjusted_mode->crtc_clock, bpp);
}

static int
intel_dp_compute_link_config(struct intel_encoder *encoder,
			     struct intel_crtc_state *pipe_config,
			     struct drm_connector_state *conn_state,
			     bool respect_downstream_limits)
{
	struct drm_i915_private *i915 = to_i915(encoder->base.dev);
	struct intel_crtc *crtc = to_intel_crtc(pipe_config->uapi.crtc);
	const struct intel_connector *connector =
		to_intel_connector(conn_state->connector);
	const struct drm_display_mode *adjusted_mode =
		&pipe_config->hw.adjusted_mode;
	struct intel_dp *intel_dp = enc_to_intel_dp(encoder);
	struct link_config_limits limits;
	bool joiner_needs_dsc = false;
	bool dsc_needed;
	int ret = 0;

	if (pipe_config->fec_enable &&
	    !intel_dp_supports_fec(intel_dp, connector, pipe_config))
		return -EINVAL;

	if (intel_dp_need_bigjoiner(intel_dp, adjusted_mode->crtc_hdisplay,
				    adjusted_mode->crtc_clock))
		pipe_config->bigjoiner_pipes = GENMASK(crtc->pipe + 1, crtc->pipe);

	/*
	 * Pipe joiner needs compression up to display 12 due to bandwidth
	 * limitation. DG2 onwards pipe joiner can be enabled without
	 * compression.
	 */
	joiner_needs_dsc = DISPLAY_VER(i915) < 13 && pipe_config->bigjoiner_pipes;

	dsc_needed = joiner_needs_dsc || intel_dp->force_dsc_en ||
		     !intel_dp_compute_config_limits(intel_dp, pipe_config,
						     respect_downstream_limits,
						     false,
						     &limits);

	if (!dsc_needed) {
		/*
		 * Optimize for slow and wide for everything, because there are some
		 * eDP 1.3 and 1.4 panels don't work well with fast and narrow.
		 */
		ret = intel_dp_compute_link_config_wide(intel_dp, pipe_config,
							conn_state, &limits);
		if (ret)
			dsc_needed = true;
	}

	if (dsc_needed) {
		drm_dbg_kms(&i915->drm, "Try DSC (fallback=%s, joiner=%s, force=%s)\n",
			    str_yes_no(ret), str_yes_no(joiner_needs_dsc),
			    str_yes_no(intel_dp->force_dsc_en));

		if (!intel_dp_compute_config_limits(intel_dp, pipe_config,
						    respect_downstream_limits,
						    true,
						    &limits))
			return -EINVAL;

		ret = intel_dp_dsc_compute_config(intel_dp, pipe_config,
						  conn_state, &limits, 64, true);
		if (ret < 0)
			return ret;
	}

	drm_dbg_kms(&i915->drm,
		    "DP lane count %d clock %d bpp input %d compressed " BPP_X16_FMT " link rate required %d available %d\n",
		    pipe_config->lane_count, pipe_config->port_clock,
		    pipe_config->pipe_bpp,
		    BPP_X16_ARGS(pipe_config->dsc.compressed_bpp_x16),
		    intel_dp_config_required_rate(pipe_config),
		    intel_dp_max_link_data_rate(intel_dp,
						pipe_config->port_clock,
						pipe_config->lane_count));

	return 0;
}

bool intel_dp_limited_color_range(const struct intel_crtc_state *crtc_state,
				  const struct drm_connector_state *conn_state)
{
	const struct intel_digital_connector_state *intel_conn_state =
		to_intel_digital_connector_state(conn_state);
	const struct drm_display_mode *adjusted_mode =
		&crtc_state->hw.adjusted_mode;

	/*
	 * Our YCbCr output is always limited range.
	 * crtc_state->limited_color_range only applies to RGB,
	 * and it must never be set for YCbCr or we risk setting
	 * some conflicting bits in TRANSCONF which will mess up
	 * the colors on the monitor.
	 */
	if (crtc_state->output_format != INTEL_OUTPUT_FORMAT_RGB)
		return false;

	if (intel_conn_state->broadcast_rgb == INTEL_BROADCAST_RGB_AUTO) {
		/*
		 * See:
		 * CEA-861-E - 5.1 Default Encoding Parameters
		 * VESA DisplayPort Ver.1.2a - 5.1.1.1 Video Colorimetry
		 */
		return crtc_state->pipe_bpp != 18 &&
			drm_default_rgb_quant_range(adjusted_mode) ==
			HDMI_QUANTIZATION_RANGE_LIMITED;
	} else {
		return intel_conn_state->broadcast_rgb ==
			INTEL_BROADCAST_RGB_LIMITED;
	}
}

static bool intel_dp_port_has_audio(struct drm_i915_private *dev_priv,
				    enum port port)
{
	if (IS_G4X(dev_priv))
		return false;
	if (DISPLAY_VER(dev_priv) < 12 && port == PORT_A)
		return false;

	return true;
}

static void intel_dp_compute_vsc_colorimetry(const struct intel_crtc_state *crtc_state,
					     const struct drm_connector_state *conn_state,
					     struct drm_dp_vsc_sdp *vsc)
{
	struct intel_crtc *crtc = to_intel_crtc(crtc_state->uapi.crtc);
	struct drm_i915_private *dev_priv = to_i915(crtc->base.dev);

	if (crtc_state->has_panel_replay) {
		/*
		 * Prepare VSC Header for SU as per DP 2.0 spec, Table 2-223
		 * VSC SDP supporting 3D stereo, Panel Replay, and Pixel
		 * Encoding/Colorimetry Format indication.
		 */
		vsc->revision = 0x7;
	} else {
		/*
		 * Prepare VSC Header for SU as per DP 1.4 spec, Table 2-118
		 * VSC SDP supporting 3D stereo, PSR2, and Pixel Encoding/
		 * Colorimetry Format indication.
		 */
		vsc->revision = 0x5;
	}

	vsc->length = 0x13;

	/* DP 1.4a spec, Table 2-120 */
	switch (crtc_state->output_format) {
	case INTEL_OUTPUT_FORMAT_YCBCR444:
		vsc->pixelformat = DP_PIXELFORMAT_YUV444;
		break;
	case INTEL_OUTPUT_FORMAT_YCBCR420:
		vsc->pixelformat = DP_PIXELFORMAT_YUV420;
		break;
	case INTEL_OUTPUT_FORMAT_RGB:
	default:
		vsc->pixelformat = DP_PIXELFORMAT_RGB;
	}

	switch (conn_state->colorspace) {
	case DRM_MODE_COLORIMETRY_BT709_YCC:
		vsc->colorimetry = DP_COLORIMETRY_BT709_YCC;
		break;
	case DRM_MODE_COLORIMETRY_XVYCC_601:
		vsc->colorimetry = DP_COLORIMETRY_XVYCC_601;
		break;
	case DRM_MODE_COLORIMETRY_XVYCC_709:
		vsc->colorimetry = DP_COLORIMETRY_XVYCC_709;
		break;
	case DRM_MODE_COLORIMETRY_SYCC_601:
		vsc->colorimetry = DP_COLORIMETRY_SYCC_601;
		break;
	case DRM_MODE_COLORIMETRY_OPYCC_601:
		vsc->colorimetry = DP_COLORIMETRY_OPYCC_601;
		break;
	case DRM_MODE_COLORIMETRY_BT2020_CYCC:
		vsc->colorimetry = DP_COLORIMETRY_BT2020_CYCC;
		break;
	case DRM_MODE_COLORIMETRY_BT2020_RGB:
		vsc->colorimetry = DP_COLORIMETRY_BT2020_RGB;
		break;
	case DRM_MODE_COLORIMETRY_BT2020_YCC:
		vsc->colorimetry = DP_COLORIMETRY_BT2020_YCC;
		break;
	case DRM_MODE_COLORIMETRY_DCI_P3_RGB_D65:
	case DRM_MODE_COLORIMETRY_DCI_P3_RGB_THEATER:
		vsc->colorimetry = DP_COLORIMETRY_DCI_P3_RGB;
		break;
	default:
		/*
		 * RGB->YCBCR color conversion uses the BT.709
		 * color space.
		 */
		if (crtc_state->output_format == INTEL_OUTPUT_FORMAT_YCBCR420)
			vsc->colorimetry = DP_COLORIMETRY_BT709_YCC;
		else
			vsc->colorimetry = DP_COLORIMETRY_DEFAULT;
		break;
	}

	vsc->bpc = crtc_state->pipe_bpp / 3;

	/* only RGB pixelformat supports 6 bpc */
	drm_WARN_ON(&dev_priv->drm,
		    vsc->bpc == 6 && vsc->pixelformat != DP_PIXELFORMAT_RGB);

	/* all YCbCr are always limited range */
	vsc->dynamic_range = DP_DYNAMIC_RANGE_CTA;
	vsc->content_type = DP_CONTENT_TYPE_NOT_DEFINED;
}

static void intel_dp_compute_vsc_sdp(struct intel_dp *intel_dp,
				     struct intel_crtc_state *crtc_state,
				     const struct drm_connector_state *conn_state)
{
	struct drm_dp_vsc_sdp *vsc;

	if ((!intel_dp->colorimetry_support ||
	     !intel_dp_needs_vsc_sdp(crtc_state, conn_state)) &&
	    !crtc_state->has_psr)
		return;

	vsc = &crtc_state->infoframes.vsc;

	crtc_state->infoframes.enable |= intel_hdmi_infoframe_enable(DP_SDP_VSC);
	vsc->sdp_type = DP_SDP_VSC;

	/* Needs colorimetry */
	if (intel_dp_needs_vsc_sdp(crtc_state, conn_state)) {
		intel_dp_compute_vsc_colorimetry(crtc_state, conn_state,
						 vsc);
	} else if (crtc_state->has_psr2) {
		/*
		 * [PSR2 without colorimetry]
		 * Prepare VSC Header for SU as per eDP 1.4 spec, Table 6-11
		 * 3D stereo + PSR/PSR2 + Y-coordinate.
		 */
		vsc->revision = 0x4;
		vsc->length = 0xe;
	} else if (crtc_state->has_panel_replay) {
		/*
		 * [Panel Replay without colorimetry info]
		 * Prepare VSC Header for SU as per DP 2.0 spec, Table 2-223
		 * VSC SDP supporting 3D stereo + Panel Replay.
		 */
		vsc->revision = 0x6;
		vsc->length = 0x10;
	} else {
		/*
		 * [PSR1]
		 * Prepare VSC Header for SU as per DP 1.4 spec, Table 2-118
		 * VSC SDP supporting 3D stereo + PSR (applies to eDP v1.3 or
		 * higher).
		 */
		vsc->revision = 0x2;
		vsc->length = 0x8;
	}
}

static void
intel_dp_compute_hdr_metadata_infoframe_sdp(struct intel_dp *intel_dp,
					    struct intel_crtc_state *crtc_state,
					    const struct drm_connector_state *conn_state)
{
	int ret;
	struct drm_i915_private *dev_priv = dp_to_i915(intel_dp);
	struct hdmi_drm_infoframe *drm_infoframe = &crtc_state->infoframes.drm.drm;

	if (!conn_state->hdr_output_metadata)
		return;

	ret = drm_hdmi_infoframe_set_hdr_metadata(drm_infoframe, conn_state);

	if (ret) {
		drm_dbg_kms(&dev_priv->drm, "couldn't set HDR metadata in infoframe\n");
		return;
	}

	crtc_state->infoframes.enable |=
		intel_hdmi_infoframe_enable(HDMI_PACKET_TYPE_GAMUT_METADATA);
}

static bool cpu_transcoder_has_drrs(struct drm_i915_private *i915,
				    enum transcoder cpu_transcoder)
{
	if (HAS_DOUBLE_BUFFERED_M_N(i915))
		return true;

	return intel_cpu_transcoder_has_m2_n2(i915, cpu_transcoder);
}

static bool can_enable_drrs(struct intel_connector *connector,
			    const struct intel_crtc_state *pipe_config,
			    const struct drm_display_mode *downclock_mode)
{
	struct drm_i915_private *i915 = to_i915(connector->base.dev);

	if (pipe_config->vrr.enable)
		return false;

	/*
	 * DRRS and PSR can't be enable together, so giving preference to PSR
	 * as it allows more power-savings by complete shutting down display,
	 * so to guarantee this, intel_drrs_compute_config() must be called
	 * after intel_psr_compute_config().
	 */
	if (pipe_config->has_psr)
		return false;

	/* FIXME missing FDI M2/N2 etc. */
	if (pipe_config->has_pch_encoder)
		return false;

	if (!cpu_transcoder_has_drrs(i915, pipe_config->cpu_transcoder))
		return false;

	return downclock_mode &&
		intel_panel_drrs_type(connector) == DRRS_TYPE_SEAMLESS;
}

static void
intel_dp_drrs_compute_config(struct intel_connector *connector,
			     struct intel_crtc_state *pipe_config,
			     int link_bpp_x16)
{
	struct drm_i915_private *i915 = to_i915(connector->base.dev);
	const struct drm_display_mode *downclock_mode =
		intel_panel_downclock_mode(connector, &pipe_config->hw.adjusted_mode);
	int pixel_clock;

	if (has_seamless_m_n(connector))
		pipe_config->update_m_n = true;

	if (!can_enable_drrs(connector, pipe_config, downclock_mode)) {
		if (intel_cpu_transcoder_has_m2_n2(i915, pipe_config->cpu_transcoder))
			intel_zero_m_n(&pipe_config->dp_m2_n2);
		return;
	}

	if (IS_IRONLAKE(i915) || IS_SANDYBRIDGE(i915) || IS_IVYBRIDGE(i915))
		pipe_config->msa_timing_delay = connector->panel.vbt.edp.drrs_msa_timing_delay;

	pipe_config->has_drrs = true;

	pixel_clock = downclock_mode->clock;
	if (pipe_config->splitter.enable)
		pixel_clock /= pipe_config->splitter.link_count;

	intel_link_compute_m_n(link_bpp_x16, pipe_config->lane_count, pixel_clock,
			       pipe_config->port_clock,
			       intel_dp_bw_fec_overhead(pipe_config->fec_enable),
			       &pipe_config->dp_m2_n2);

	/* FIXME: abstract this better */
	if (pipe_config->splitter.enable)
		pipe_config->dp_m2_n2.data_m *= pipe_config->splitter.link_count;
}

static bool intel_dp_has_audio(struct intel_encoder *encoder,
			       struct intel_crtc_state *crtc_state,
			       const struct drm_connector_state *conn_state)
{
	struct drm_i915_private *i915 = to_i915(encoder->base.dev);
	const struct intel_digital_connector_state *intel_conn_state =
		to_intel_digital_connector_state(conn_state);
	struct intel_connector *connector =
		to_intel_connector(conn_state->connector);

	if (!intel_crtc_has_type(crtc_state, INTEL_OUTPUT_DP_MST) &&
	    !intel_dp_port_has_audio(i915, encoder->port))
		return false;

	if (intel_conn_state->force_audio == HDMI_AUDIO_AUTO)
		return connector->base.display_info.has_audio;
	else
		return intel_conn_state->force_audio == HDMI_AUDIO_ON;
}

static int
intel_dp_compute_output_format(struct intel_encoder *encoder,
			       struct intel_crtc_state *crtc_state,
			       struct drm_connector_state *conn_state,
			       bool respect_downstream_limits)
{
	struct drm_i915_private *i915 = to_i915(encoder->base.dev);
	struct intel_dp *intel_dp = enc_to_intel_dp(encoder);
	struct intel_connector *connector = intel_dp->attached_connector;
	const struct drm_display_info *info = &connector->base.display_info;
	const struct drm_display_mode *adjusted_mode = &crtc_state->hw.adjusted_mode;
	bool ycbcr_420_only;
	int ret;

	ycbcr_420_only = drm_mode_is_420_only(info, adjusted_mode);

	if (ycbcr_420_only && !connector->base.ycbcr_420_allowed) {
		drm_dbg_kms(&i915->drm,
			    "YCbCr 4:2:0 mode but YCbCr 4:2:0 output not possible. Falling back to RGB.\n");
		crtc_state->sink_format = INTEL_OUTPUT_FORMAT_RGB;
	} else {
		crtc_state->sink_format = intel_dp_sink_format(connector, adjusted_mode);
	}

	crtc_state->output_format = intel_dp_output_format(connector, crtc_state->sink_format);

	ret = intel_dp_compute_link_config(encoder, crtc_state, conn_state,
					   respect_downstream_limits);
	if (ret) {
		if (crtc_state->sink_format == INTEL_OUTPUT_FORMAT_YCBCR420 ||
		    !connector->base.ycbcr_420_allowed ||
		    !drm_mode_is_420_also(info, adjusted_mode))
			return ret;

		crtc_state->sink_format = INTEL_OUTPUT_FORMAT_YCBCR420;
		crtc_state->output_format = intel_dp_output_format(connector,
								   crtc_state->sink_format);
		ret = intel_dp_compute_link_config(encoder, crtc_state, conn_state,
						   respect_downstream_limits);
	}

	return ret;
}

void
intel_dp_audio_compute_config(struct intel_encoder *encoder,
			      struct intel_crtc_state *pipe_config,
			      struct drm_connector_state *conn_state)
{
	pipe_config->has_audio =
		intel_dp_has_audio(encoder, pipe_config, conn_state) &&
		intel_audio_compute_config(encoder, pipe_config, conn_state);

	pipe_config->sdp_split_enable = pipe_config->has_audio &&
					intel_dp_is_uhbr(pipe_config);
}

void intel_dp_queue_modeset_retry_work(struct intel_connector *connector)
{
	struct drm_i915_private *i915 = to_i915(connector->base.dev);

	drm_connector_get(&connector->base);
	if (!queue_work(i915->unordered_wq, &connector->modeset_retry_work))
		drm_connector_put(&connector->base);
}

void
intel_dp_queue_modeset_retry_for_link(struct intel_atomic_state *state,
				      struct intel_encoder *encoder,
				      const struct intel_crtc_state *crtc_state)
{
	struct intel_connector *connector;
	struct intel_digital_connector_state *conn_state;
	struct intel_dp *intel_dp = enc_to_intel_dp(encoder);
	int i;

	if (!intel_crtc_has_type(crtc_state, INTEL_OUTPUT_DP_MST)) {
		intel_dp_queue_modeset_retry_work(intel_dp->attached_connector);

		return;
	}

	for_each_new_intel_connector_in_state(state, connector, conn_state, i) {
		if (!conn_state->base.crtc)
			continue;

		if (connector->mst_port == intel_dp)
			intel_dp_queue_modeset_retry_work(connector);
	}
}

int
intel_dp_compute_config(struct intel_encoder *encoder,
			struct intel_crtc_state *pipe_config,
			struct drm_connector_state *conn_state)
{
	struct drm_i915_private *dev_priv = to_i915(encoder->base.dev);
	struct intel_atomic_state *state = to_intel_atomic_state(conn_state->state);
	struct drm_display_mode *adjusted_mode = &pipe_config->hw.adjusted_mode;
	struct intel_dp *intel_dp = enc_to_intel_dp(encoder);
	const struct drm_display_mode *fixed_mode;
	struct intel_connector *connector = intel_dp->attached_connector;
	int ret = 0, link_bpp_x16;

	if (HAS_PCH_SPLIT(dev_priv) && !HAS_DDI(dev_priv) && encoder->port != PORT_A)
		pipe_config->has_pch_encoder = true;

	fixed_mode = intel_panel_fixed_mode(connector, adjusted_mode);
	if (intel_dp_is_edp(intel_dp) && fixed_mode) {
		ret = intel_panel_compute_config(connector, adjusted_mode);
		if (ret)
			return ret;
	}

	if (adjusted_mode->flags & DRM_MODE_FLAG_DBLSCAN)
		return -EINVAL;

	if (!connector->base.interlace_allowed &&
	    adjusted_mode->flags & DRM_MODE_FLAG_INTERLACE)
		return -EINVAL;

	if (adjusted_mode->flags & DRM_MODE_FLAG_DBLCLK)
		return -EINVAL;

	if (intel_dp_hdisplay_bad(dev_priv, adjusted_mode->crtc_hdisplay))
		return -EINVAL;

	/*
	 * Try to respect downstream TMDS clock limits first, if
	 * that fails assume the user might know something we don't.
	 */
	ret = intel_dp_compute_output_format(encoder, pipe_config, conn_state, true);
	if (ret)
		ret = intel_dp_compute_output_format(encoder, pipe_config, conn_state, false);
	if (ret)
		return ret;

	if ((intel_dp_is_edp(intel_dp) && fixed_mode) ||
	    pipe_config->output_format == INTEL_OUTPUT_FORMAT_YCBCR420) {
		ret = intel_panel_fitting(pipe_config, conn_state);
		if (ret)
			return ret;
	}

	pipe_config->limited_color_range =
		intel_dp_limited_color_range(pipe_config, conn_state);

	pipe_config->enhanced_framing =
		drm_dp_enhanced_frame_cap(intel_dp->dpcd);

	if (pipe_config->dsc.compression_enable)
		link_bpp_x16 = pipe_config->dsc.compressed_bpp_x16;
	else
		link_bpp_x16 = to_bpp_x16(intel_dp_output_bpp(pipe_config->output_format,
							      pipe_config->pipe_bpp));

	if (intel_dp->mso_link_count) {
		int n = intel_dp->mso_link_count;
		int overlap = intel_dp->mso_pixel_overlap;

		pipe_config->splitter.enable = true;
		pipe_config->splitter.link_count = n;
		pipe_config->splitter.pixel_overlap = overlap;

		drm_dbg_kms(&dev_priv->drm, "MSO link count %d, pixel overlap %d\n",
			    n, overlap);

		adjusted_mode->crtc_hdisplay = adjusted_mode->crtc_hdisplay / n + overlap;
		adjusted_mode->crtc_hblank_start = adjusted_mode->crtc_hblank_start / n + overlap;
		adjusted_mode->crtc_hblank_end = adjusted_mode->crtc_hblank_end / n + overlap;
		adjusted_mode->crtc_hsync_start = adjusted_mode->crtc_hsync_start / n + overlap;
		adjusted_mode->crtc_hsync_end = adjusted_mode->crtc_hsync_end / n + overlap;
		adjusted_mode->crtc_htotal = adjusted_mode->crtc_htotal / n + overlap;
		adjusted_mode->crtc_clock /= n;
	}

	intel_dp_audio_compute_config(encoder, pipe_config, conn_state);

	intel_link_compute_m_n(link_bpp_x16,
			       pipe_config->lane_count,
			       adjusted_mode->crtc_clock,
			       pipe_config->port_clock,
			       intel_dp_bw_fec_overhead(pipe_config->fec_enable),
			       &pipe_config->dp_m_n);

	/* FIXME: abstract this better */
	if (pipe_config->splitter.enable)
		pipe_config->dp_m_n.data_m *= pipe_config->splitter.link_count;

	if (!HAS_DDI(dev_priv))
		g4x_dp_set_clock(encoder, pipe_config);

	intel_vrr_compute_config(pipe_config, conn_state);
	intel_psr_compute_config(intel_dp, pipe_config, conn_state);
	intel_dp_drrs_compute_config(connector, pipe_config, link_bpp_x16);
	intel_dp_compute_vsc_sdp(intel_dp, pipe_config, conn_state);
	intel_dp_compute_hdr_metadata_infoframe_sdp(intel_dp, pipe_config, conn_state);

	return intel_dp_tunnel_atomic_compute_stream_bw(state, intel_dp, connector,
							pipe_config);
}

void intel_dp_set_link_params(struct intel_dp *intel_dp,
			      int link_rate, int lane_count)
{
	memset(intel_dp->train_set, 0, sizeof(intel_dp->train_set));
	intel_dp->link_trained = false;
	intel_dp->link_rate = link_rate;
	intel_dp->lane_count = lane_count;
}

static void intel_dp_reset_max_link_params(struct intel_dp *intel_dp)
{
	intel_dp->max_link_lane_count = intel_dp_max_common_lane_count(intel_dp);
	intel_dp->max_link_rate = intel_dp_max_common_rate(intel_dp);
}

/* Enable backlight PWM and backlight PP control. */
void intel_edp_backlight_on(const struct intel_crtc_state *crtc_state,
			    const struct drm_connector_state *conn_state)
{
	struct intel_dp *intel_dp = enc_to_intel_dp(to_intel_encoder(conn_state->best_encoder));
	struct drm_i915_private *i915 = dp_to_i915(intel_dp);

	if (!intel_dp_is_edp(intel_dp))
		return;

	drm_dbg_kms(&i915->drm, "\n");

	intel_backlight_enable(crtc_state, conn_state);
	intel_pps_backlight_on(intel_dp);
}

/* Disable backlight PP control and backlight PWM. */
void intel_edp_backlight_off(const struct drm_connector_state *old_conn_state)
{
	struct intel_dp *intel_dp = enc_to_intel_dp(to_intel_encoder(old_conn_state->best_encoder));
	struct drm_i915_private *i915 = dp_to_i915(intel_dp);

	if (!intel_dp_is_edp(intel_dp))
		return;

	drm_dbg_kms(&i915->drm, "\n");

	intel_pps_backlight_off(intel_dp);
	intel_backlight_disable(old_conn_state);
}

static bool downstream_hpd_needs_d0(struct intel_dp *intel_dp)
{
	/*
	 * DPCD 1.2+ should support BRANCH_DEVICE_CTRL, and thus
	 * be capable of signalling downstream hpd with a long pulse.
	 * Whether or not that means D3 is safe to use is not clear,
	 * but let's assume so until proven otherwise.
	 *
	 * FIXME should really check all downstream ports...
	 */
	return intel_dp->dpcd[DP_DPCD_REV] == 0x11 &&
		drm_dp_is_branch(intel_dp->dpcd) &&
		intel_dp->downstream_ports[0] & DP_DS_PORT_HPD;
}

static int
write_dsc_decompression_flag(struct drm_dp_aux *aux, u8 flag, bool set)
{
	int err;
	u8 val;

	err = drm_dp_dpcd_readb(aux, DP_DSC_ENABLE, &val);
	if (err < 0)
		return err;

	if (set)
		val |= flag;
	else
		val &= ~flag;

	return drm_dp_dpcd_writeb(aux, DP_DSC_ENABLE, val);
}

static void
intel_dp_sink_set_dsc_decompression(struct intel_connector *connector,
				    bool enable)
{
	struct drm_i915_private *i915 = to_i915(connector->base.dev);

	if (write_dsc_decompression_flag(connector->dp.dsc_decompression_aux,
					 DP_DECOMPRESSION_EN, enable) < 0)
		drm_dbg_kms(&i915->drm,
			    "Failed to %s sink decompression state\n",
			    str_enable_disable(enable));
}

static void
intel_dp_sink_set_dsc_passthrough(const struct intel_connector *connector,
				  bool enable)
{
	struct drm_i915_private *i915 = to_i915(connector->base.dev);
	struct drm_dp_aux *aux = connector->port ?
				 connector->port->passthrough_aux : NULL;

	if (!aux)
		return;

	if (write_dsc_decompression_flag(aux,
					 DP_DSC_PASSTHROUGH_EN, enable) < 0)
		drm_dbg_kms(&i915->drm,
			    "Failed to %s sink compression passthrough state\n",
			    str_enable_disable(enable));
}

static int intel_dp_dsc_aux_ref_count(struct intel_atomic_state *state,
				      const struct intel_connector *connector,
				      bool for_get_ref)
{
	struct drm_i915_private *i915 = to_i915(state->base.dev);
	struct drm_connector *_connector_iter;
	struct drm_connector_state *old_conn_state;
	struct drm_connector_state *new_conn_state;
	int ref_count = 0;
	int i;

	/*
	 * On SST the decompression AUX device won't be shared, each connector
	 * uses for this its own AUX targeting the sink device.
	 */
	if (!connector->mst_port)
		return connector->dp.dsc_decompression_enabled ? 1 : 0;

	for_each_oldnew_connector_in_state(&state->base, _connector_iter,
					   old_conn_state, new_conn_state, i) {
		const struct intel_connector *
			connector_iter = to_intel_connector(_connector_iter);

		if (connector_iter->mst_port != connector->mst_port)
			continue;

		if (!connector_iter->dp.dsc_decompression_enabled)
			continue;

		drm_WARN_ON(&i915->drm,
			    (for_get_ref && !new_conn_state->crtc) ||
			    (!for_get_ref && !old_conn_state->crtc));

		if (connector_iter->dp.dsc_decompression_aux ==
		    connector->dp.dsc_decompression_aux)
			ref_count++;
	}

	return ref_count;
}

static bool intel_dp_dsc_aux_get_ref(struct intel_atomic_state *state,
				     struct intel_connector *connector)
{
	bool ret = intel_dp_dsc_aux_ref_count(state, connector, true) == 0;

	connector->dp.dsc_decompression_enabled = true;

	return ret;
}

static bool intel_dp_dsc_aux_put_ref(struct intel_atomic_state *state,
				     struct intel_connector *connector)
{
	connector->dp.dsc_decompression_enabled = false;

	return intel_dp_dsc_aux_ref_count(state, connector, false) == 0;
}

/**
 * intel_dp_sink_enable_decompression - Enable DSC decompression in sink/last branch device
 * @state: atomic state
 * @connector: connector to enable the decompression for
 * @new_crtc_state: new state for the CRTC driving @connector
 *
 * Enable the DSC decompression if required in the %DP_DSC_ENABLE DPCD
 * register of the appropriate sink/branch device. On SST this is always the
 * sink device, whereas on MST based on each device's DSC capabilities it's
 * either the last branch device (enabling decompression in it) or both the
 * last branch device (enabling passthrough in it) and the sink device
 * (enabling decompression in it).
 */
void intel_dp_sink_enable_decompression(struct intel_atomic_state *state,
					struct intel_connector *connector,
					const struct intel_crtc_state *new_crtc_state)
{
	struct drm_i915_private *i915 = to_i915(state->base.dev);

	if (!new_crtc_state->dsc.compression_enable)
		return;

	if (drm_WARN_ON(&i915->drm,
			!connector->dp.dsc_decompression_aux ||
			connector->dp.dsc_decompression_enabled))
		return;

	if (!intel_dp_dsc_aux_get_ref(state, connector))
		return;

	intel_dp_sink_set_dsc_passthrough(connector, true);
	intel_dp_sink_set_dsc_decompression(connector, true);
}

/**
 * intel_dp_sink_disable_decompression - Disable DSC decompression in sink/last branch device
 * @state: atomic state
 * @connector: connector to disable the decompression for
 * @old_crtc_state: old state for the CRTC driving @connector
 *
 * Disable the DSC decompression if required in the %DP_DSC_ENABLE DPCD
 * register of the appropriate sink/branch device, corresponding to the
 * sequence in intel_dp_sink_enable_decompression().
 */
void intel_dp_sink_disable_decompression(struct intel_atomic_state *state,
					 struct intel_connector *connector,
					 const struct intel_crtc_state *old_crtc_state)
{
	struct drm_i915_private *i915 = to_i915(state->base.dev);

	if (!old_crtc_state->dsc.compression_enable)
		return;

	if (drm_WARN_ON(&i915->drm,
			!connector->dp.dsc_decompression_aux ||
			!connector->dp.dsc_decompression_enabled))
		return;

	if (!intel_dp_dsc_aux_put_ref(state, connector))
		return;

	intel_dp_sink_set_dsc_decompression(connector, false);
	intel_dp_sink_set_dsc_passthrough(connector, false);
}

static void
intel_edp_init_source_oui(struct intel_dp *intel_dp, bool careful)
{
	struct drm_i915_private *i915 = dp_to_i915(intel_dp);
	u8 oui[] = { 0x00, 0xaa, 0x01 };
	u8 buf[3] = {};

	/*
	 * During driver init, we want to be careful and avoid changing the source OUI if it's
	 * already set to what we want, so as to avoid clearing any state by accident
	 */
	if (careful) {
		if (drm_dp_dpcd_read(&intel_dp->aux, DP_SOURCE_OUI, buf, sizeof(buf)) < 0)
			drm_err(&i915->drm, "Failed to read source OUI\n");

		if (memcmp(oui, buf, sizeof(oui)) == 0)
			return;
	}

	if (drm_dp_dpcd_write(&intel_dp->aux, DP_SOURCE_OUI, oui, sizeof(oui)) < 0)
		drm_err(&i915->drm, "Failed to write source OUI\n");

	intel_dp->last_oui_write = jiffies;
}

void intel_dp_wait_source_oui(struct intel_dp *intel_dp)
{
	struct intel_connector *connector = intel_dp->attached_connector;
	struct drm_i915_private *i915 = dp_to_i915(intel_dp);

	drm_dbg_kms(&i915->drm, "[CONNECTOR:%d:%s] Performing OUI wait (%u ms)\n",
		    connector->base.base.id, connector->base.name,
		    connector->panel.vbt.backlight.hdr_dpcd_refresh_timeout);

	wait_remaining_ms_from_jiffies(intel_dp->last_oui_write,
				       connector->panel.vbt.backlight.hdr_dpcd_refresh_timeout);
}

/* If the device supports it, try to set the power state appropriately */
void intel_dp_set_power(struct intel_dp *intel_dp, u8 mode)
{
	struct intel_encoder *encoder = &dp_to_dig_port(intel_dp)->base;
	struct drm_i915_private *i915 = to_i915(encoder->base.dev);
	int ret, i;

	/* Should have a valid DPCD by this point */
	if (intel_dp->dpcd[DP_DPCD_REV] < 0x11)
		return;

	if (mode != DP_SET_POWER_D0) {
		if (downstream_hpd_needs_d0(intel_dp))
			return;

		ret = drm_dp_dpcd_writeb(&intel_dp->aux, DP_SET_POWER, mode);
	} else {
		struct intel_lspcon *lspcon = dp_to_lspcon(intel_dp);

		lspcon_resume(dp_to_dig_port(intel_dp));

		/* Write the source OUI as early as possible */
		if (intel_dp_is_edp(intel_dp))
			intel_edp_init_source_oui(intel_dp, false);

		/*
		 * When turning on, we need to retry for 1ms to give the sink
		 * time to wake up.
		 */
		for (i = 0; i < 3; i++) {
			ret = drm_dp_dpcd_writeb(&intel_dp->aux, DP_SET_POWER, mode);
			if (ret == 1)
				break;
			msleep(1);
		}

		if (ret == 1 && lspcon->active)
			lspcon_wait_pcon_mode(lspcon);
	}

	if (ret != 1)
		drm_dbg_kms(&i915->drm, "[ENCODER:%d:%s] Set power to %s failed\n",
			    encoder->base.base.id, encoder->base.name,
			    mode == DP_SET_POWER_D0 ? "D0" : "D3");
}

static bool
intel_dp_get_dpcd(struct intel_dp *intel_dp);

/**
 * intel_dp_sync_state - sync the encoder state during init/resume
 * @encoder: intel encoder to sync
 * @crtc_state: state for the CRTC connected to the encoder
 *
 * Sync any state stored in the encoder wrt. HW state during driver init
 * and system resume.
 */
void intel_dp_sync_state(struct intel_encoder *encoder,
			 const struct intel_crtc_state *crtc_state)
{
	struct intel_dp *intel_dp = enc_to_intel_dp(encoder);
	bool dpcd_updated = false;

	/*
	 * Don't clobber DPCD if it's been already read out during output
	 * setup (eDP) or detect.
	 */
	if (crtc_state && intel_dp->dpcd[DP_DPCD_REV] == 0) {
		intel_dp_get_dpcd(intel_dp);
		dpcd_updated = true;
	}

	intel_dp_tunnel_resume(intel_dp, crtc_state, dpcd_updated);

	if (crtc_state)
		intel_dp_reset_max_link_params(intel_dp);
}

bool intel_dp_initial_fastset_check(struct intel_encoder *encoder,
				    struct intel_crtc_state *crtc_state)
{
	struct drm_i915_private *i915 = to_i915(encoder->base.dev);
	struct intel_dp *intel_dp = enc_to_intel_dp(encoder);
	bool fastset = true;

	/*
	 * If BIOS has set an unsupported or non-standard link rate for some
	 * reason force an encoder recompute and full modeset.
	 */
	if (intel_dp_rate_index(intel_dp->source_rates, intel_dp->num_source_rates,
				crtc_state->port_clock) < 0) {
		drm_dbg_kms(&i915->drm, "[ENCODER:%d:%s] Forcing full modeset due to unsupported link rate\n",
			    encoder->base.base.id, encoder->base.name);
		crtc_state->uapi.connectors_changed = true;
		fastset = false;
	}

	/*
	 * FIXME hack to force full modeset when DSC is being used.
	 *
	 * As long as we do not have full state readout and config comparison
	 * of crtc_state->dsc, we have no way to ensure reliable fastset.
	 * Remove once we have readout for DSC.
	 */
	if (crtc_state->dsc.compression_enable) {
		drm_dbg_kms(&i915->drm, "[ENCODER:%d:%s] Forcing full modeset due to DSC being enabled\n",
			    encoder->base.base.id, encoder->base.name);
		crtc_state->uapi.mode_changed = true;
		fastset = false;
	}

	return fastset;
}

static void intel_dp_get_pcon_dsc_cap(struct intel_dp *intel_dp)
{
	struct drm_i915_private *i915 = dp_to_i915(intel_dp);

	/* Clear the cached register set to avoid using stale values */

	memset(intel_dp->pcon_dsc_dpcd, 0, sizeof(intel_dp->pcon_dsc_dpcd));

	if (drm_dp_dpcd_read(&intel_dp->aux, DP_PCON_DSC_ENCODER,
			     intel_dp->pcon_dsc_dpcd,
			     sizeof(intel_dp->pcon_dsc_dpcd)) < 0)
		drm_err(&i915->drm, "Failed to read DPCD register 0x%x\n",
			DP_PCON_DSC_ENCODER);

	drm_dbg_kms(&i915->drm, "PCON ENCODER DSC DPCD: %*ph\n",
		    (int)sizeof(intel_dp->pcon_dsc_dpcd), intel_dp->pcon_dsc_dpcd);
}

static int intel_dp_pcon_get_frl_mask(u8 frl_bw_mask)
{
	int bw_gbps[] = {9, 18, 24, 32, 40, 48};
	int i;

	for (i = ARRAY_SIZE(bw_gbps) - 1; i >= 0; i--) {
		if (frl_bw_mask & (1 << i))
			return bw_gbps[i];
	}
	return 0;
}

static int intel_dp_pcon_set_frl_mask(int max_frl)
{
	switch (max_frl) {
	case 48:
		return DP_PCON_FRL_BW_MASK_48GBPS;
	case 40:
		return DP_PCON_FRL_BW_MASK_40GBPS;
	case 32:
		return DP_PCON_FRL_BW_MASK_32GBPS;
	case 24:
		return DP_PCON_FRL_BW_MASK_24GBPS;
	case 18:
		return DP_PCON_FRL_BW_MASK_18GBPS;
	case 9:
		return DP_PCON_FRL_BW_MASK_9GBPS;
	}

	return 0;
}

static int intel_dp_hdmi_sink_max_frl(struct intel_dp *intel_dp)
{
	struct intel_connector *intel_connector = intel_dp->attached_connector;
	struct drm_connector *connector = &intel_connector->base;
	int max_frl_rate;
	int max_lanes, rate_per_lane;
	int max_dsc_lanes, dsc_rate_per_lane;

	max_lanes = connector->display_info.hdmi.max_lanes;
	rate_per_lane = connector->display_info.hdmi.max_frl_rate_per_lane;
	max_frl_rate = max_lanes * rate_per_lane;

	if (connector->display_info.hdmi.dsc_cap.v_1p2) {
		max_dsc_lanes = connector->display_info.hdmi.dsc_cap.max_lanes;
		dsc_rate_per_lane = connector->display_info.hdmi.dsc_cap.max_frl_rate_per_lane;
		if (max_dsc_lanes && dsc_rate_per_lane)
			max_frl_rate = min(max_frl_rate, max_dsc_lanes * dsc_rate_per_lane);
	}

	return max_frl_rate;
}

static bool
intel_dp_pcon_is_frl_trained(struct intel_dp *intel_dp,
			     u8 max_frl_bw_mask, u8 *frl_trained_mask)
{
	if (drm_dp_pcon_hdmi_link_active(&intel_dp->aux) &&
	    drm_dp_pcon_hdmi_link_mode(&intel_dp->aux, frl_trained_mask) == DP_PCON_HDMI_MODE_FRL &&
	    *frl_trained_mask >= max_frl_bw_mask)
		return true;

	return false;
}

static int intel_dp_pcon_start_frl_training(struct intel_dp *intel_dp)
{
#define TIMEOUT_FRL_READY_MS 500
#define TIMEOUT_HDMI_LINK_ACTIVE_MS 1000

	struct drm_i915_private *i915 = dp_to_i915(intel_dp);
	int max_frl_bw, max_pcon_frl_bw, max_edid_frl_bw, ret;
	u8 max_frl_bw_mask = 0, frl_trained_mask;
	bool is_active;

	max_pcon_frl_bw = intel_dp->dfp.pcon_max_frl_bw;
	drm_dbg(&i915->drm, "PCON max rate = %d Gbps\n", max_pcon_frl_bw);

	max_edid_frl_bw = intel_dp_hdmi_sink_max_frl(intel_dp);
	drm_dbg(&i915->drm, "Sink max rate from EDID = %d Gbps\n", max_edid_frl_bw);

	max_frl_bw = min(max_edid_frl_bw, max_pcon_frl_bw);

	if (max_frl_bw <= 0)
		return -EINVAL;

	max_frl_bw_mask = intel_dp_pcon_set_frl_mask(max_frl_bw);
	drm_dbg(&i915->drm, "MAX_FRL_BW_MASK = %u\n", max_frl_bw_mask);

	if (intel_dp_pcon_is_frl_trained(intel_dp, max_frl_bw_mask, &frl_trained_mask))
		goto frl_trained;

	ret = drm_dp_pcon_frl_prepare(&intel_dp->aux, false);
	if (ret < 0)
		return ret;
	/* Wait for PCON to be FRL Ready */
	wait_for(is_active = drm_dp_pcon_is_frl_ready(&intel_dp->aux) == true, TIMEOUT_FRL_READY_MS);

	if (!is_active)
		return -ETIMEDOUT;

	ret = drm_dp_pcon_frl_configure_1(&intel_dp->aux, max_frl_bw,
					  DP_PCON_ENABLE_SEQUENTIAL_LINK);
	if (ret < 0)
		return ret;
	ret = drm_dp_pcon_frl_configure_2(&intel_dp->aux, max_frl_bw_mask,
					  DP_PCON_FRL_LINK_TRAIN_NORMAL);
	if (ret < 0)
		return ret;
	ret = drm_dp_pcon_frl_enable(&intel_dp->aux);
	if (ret < 0)
		return ret;
	/*
	 * Wait for FRL to be completed
	 * Check if the HDMI Link is up and active.
	 */
	wait_for(is_active =
		 intel_dp_pcon_is_frl_trained(intel_dp, max_frl_bw_mask, &frl_trained_mask),
		 TIMEOUT_HDMI_LINK_ACTIVE_MS);

	if (!is_active)
		return -ETIMEDOUT;

frl_trained:
	drm_dbg(&i915->drm, "FRL_TRAINED_MASK = %u\n", frl_trained_mask);
	intel_dp->frl.trained_rate_gbps = intel_dp_pcon_get_frl_mask(frl_trained_mask);
	intel_dp->frl.is_trained = true;
	drm_dbg(&i915->drm, "FRL trained with : %d Gbps\n", intel_dp->frl.trained_rate_gbps);

	return 0;
}

static bool intel_dp_is_hdmi_2_1_sink(struct intel_dp *intel_dp)
{
	if (drm_dp_is_branch(intel_dp->dpcd) &&
	    intel_dp_has_hdmi_sink(intel_dp) &&
	    intel_dp_hdmi_sink_max_frl(intel_dp) > 0)
		return true;

	return false;
}

static
int intel_dp_pcon_set_tmds_mode(struct intel_dp *intel_dp)
{
	int ret;
	u8 buf = 0;

	/* Set PCON source control mode */
	buf |= DP_PCON_ENABLE_SOURCE_CTL_MODE;

	ret = drm_dp_dpcd_writeb(&intel_dp->aux, DP_PCON_HDMI_LINK_CONFIG_1, buf);
	if (ret < 0)
		return ret;

	/* Set HDMI LINK ENABLE */
	buf |= DP_PCON_ENABLE_HDMI_LINK;
	ret = drm_dp_dpcd_writeb(&intel_dp->aux, DP_PCON_HDMI_LINK_CONFIG_1, buf);
	if (ret < 0)
		return ret;

	return 0;
}

void intel_dp_check_frl_training(struct intel_dp *intel_dp)
{
	struct drm_i915_private *dev_priv = dp_to_i915(intel_dp);

	/*
	 * Always go for FRL training if:
	 * -PCON supports SRC_CTL_MODE (VESA DP2.0-HDMI2.1 PCON Spec Draft-1 Sec-7)
	 * -sink is HDMI2.1
	 */
	if (!(intel_dp->downstream_ports[2] & DP_PCON_SOURCE_CTL_MODE) ||
	    !intel_dp_is_hdmi_2_1_sink(intel_dp) ||
	    intel_dp->frl.is_trained)
		return;

	if (intel_dp_pcon_start_frl_training(intel_dp) < 0) {
		int ret, mode;

		drm_dbg(&dev_priv->drm, "Couldn't set FRL mode, continuing with TMDS mode\n");
		ret = intel_dp_pcon_set_tmds_mode(intel_dp);
		mode = drm_dp_pcon_hdmi_link_mode(&intel_dp->aux, NULL);

		if (ret < 0 || mode != DP_PCON_HDMI_MODE_TMDS)
			drm_dbg(&dev_priv->drm, "Issue with PCON, cannot set TMDS mode\n");
	} else {
		drm_dbg(&dev_priv->drm, "FRL training Completed\n");
	}
}

static int
intel_dp_pcon_dsc_enc_slice_height(const struct intel_crtc_state *crtc_state)
{
	int vactive = crtc_state->hw.adjusted_mode.vdisplay;

	return intel_hdmi_dsc_get_slice_height(vactive);
}

static int
intel_dp_pcon_dsc_enc_slices(struct intel_dp *intel_dp,
			     const struct intel_crtc_state *crtc_state)
{
	struct intel_connector *intel_connector = intel_dp->attached_connector;
	struct drm_connector *connector = &intel_connector->base;
	int hdmi_throughput = connector->display_info.hdmi.dsc_cap.clk_per_slice;
	int hdmi_max_slices = connector->display_info.hdmi.dsc_cap.max_slices;
	int pcon_max_slices = drm_dp_pcon_dsc_max_slices(intel_dp->pcon_dsc_dpcd);
	int pcon_max_slice_width = drm_dp_pcon_dsc_max_slice_width(intel_dp->pcon_dsc_dpcd);

	return intel_hdmi_dsc_get_num_slices(crtc_state, pcon_max_slices,
					     pcon_max_slice_width,
					     hdmi_max_slices, hdmi_throughput);
}

static int
intel_dp_pcon_dsc_enc_bpp(struct intel_dp *intel_dp,
			  const struct intel_crtc_state *crtc_state,
			  int num_slices, int slice_width)
{
	struct intel_connector *intel_connector = intel_dp->attached_connector;
	struct drm_connector *connector = &intel_connector->base;
	int output_format = crtc_state->output_format;
	bool hdmi_all_bpp = connector->display_info.hdmi.dsc_cap.all_bpp;
	int pcon_fractional_bpp = drm_dp_pcon_dsc_bpp_incr(intel_dp->pcon_dsc_dpcd);
	int hdmi_max_chunk_bytes =
		connector->display_info.hdmi.dsc_cap.total_chunk_kbytes * 1024;

	return intel_hdmi_dsc_get_bpp(pcon_fractional_bpp, slice_width,
				      num_slices, output_format, hdmi_all_bpp,
				      hdmi_max_chunk_bytes);
}

void
intel_dp_pcon_dsc_configure(struct intel_dp *intel_dp,
			    const struct intel_crtc_state *crtc_state)
{
	u8 pps_param[6];
	int slice_height;
	int slice_width;
	int num_slices;
	int bits_per_pixel;
	int ret;
	struct intel_connector *intel_connector = intel_dp->attached_connector;
	struct drm_i915_private *i915 = dp_to_i915(intel_dp);
	struct drm_connector *connector;
	bool hdmi_is_dsc_1_2;

	if (!intel_dp_is_hdmi_2_1_sink(intel_dp))
		return;

	if (!intel_connector)
		return;
	connector = &intel_connector->base;
	hdmi_is_dsc_1_2 = connector->display_info.hdmi.dsc_cap.v_1p2;

	if (!drm_dp_pcon_enc_is_dsc_1_2(intel_dp->pcon_dsc_dpcd) ||
	    !hdmi_is_dsc_1_2)
		return;

	slice_height = intel_dp_pcon_dsc_enc_slice_height(crtc_state);
	if (!slice_height)
		return;

	num_slices = intel_dp_pcon_dsc_enc_slices(intel_dp, crtc_state);
	if (!num_slices)
		return;

	slice_width = DIV_ROUND_UP(crtc_state->hw.adjusted_mode.hdisplay,
				   num_slices);

	bits_per_pixel = intel_dp_pcon_dsc_enc_bpp(intel_dp, crtc_state,
						   num_slices, slice_width);
	if (!bits_per_pixel)
		return;

	pps_param[0] = slice_height & 0xFF;
	pps_param[1] = slice_height >> 8;
	pps_param[2] = slice_width & 0xFF;
	pps_param[3] = slice_width >> 8;
	pps_param[4] = bits_per_pixel & 0xFF;
	pps_param[5] = (bits_per_pixel >> 8) & 0x3;

	ret = drm_dp_pcon_pps_override_param(&intel_dp->aux, pps_param);
	if (ret < 0)
		drm_dbg_kms(&i915->drm, "Failed to set pcon DSC\n");
}

void intel_dp_configure_protocol_converter(struct intel_dp *intel_dp,
					   const struct intel_crtc_state *crtc_state)
{
	struct drm_i915_private *i915 = dp_to_i915(intel_dp);
	bool ycbcr444_to_420 = false;
	bool rgb_to_ycbcr = false;
	u8 tmp;

	if (intel_dp->dpcd[DP_DPCD_REV] < 0x13)
		return;

	if (!drm_dp_is_branch(intel_dp->dpcd))
		return;

	tmp = intel_dp_has_hdmi_sink(intel_dp) ? DP_HDMI_DVI_OUTPUT_CONFIG : 0;

	if (drm_dp_dpcd_writeb(&intel_dp->aux,
			       DP_PROTOCOL_CONVERTER_CONTROL_0, tmp) != 1)
		drm_dbg_kms(&i915->drm, "Failed to %s protocol converter HDMI mode\n",
			    str_enable_disable(intel_dp_has_hdmi_sink(intel_dp)));

	if (crtc_state->sink_format == INTEL_OUTPUT_FORMAT_YCBCR420) {
		switch (crtc_state->output_format) {
		case INTEL_OUTPUT_FORMAT_YCBCR420:
			break;
		case INTEL_OUTPUT_FORMAT_YCBCR444:
			ycbcr444_to_420 = true;
			break;
		case INTEL_OUTPUT_FORMAT_RGB:
			rgb_to_ycbcr = true;
			ycbcr444_to_420 = true;
			break;
		default:
			MISSING_CASE(crtc_state->output_format);
			break;
		}
	} else if (crtc_state->sink_format == INTEL_OUTPUT_FORMAT_YCBCR444) {
		switch (crtc_state->output_format) {
		case INTEL_OUTPUT_FORMAT_YCBCR444:
			break;
		case INTEL_OUTPUT_FORMAT_RGB:
			rgb_to_ycbcr = true;
			break;
		default:
			MISSING_CASE(crtc_state->output_format);
			break;
		}
	}

	tmp = ycbcr444_to_420 ? DP_CONVERSION_TO_YCBCR420_ENABLE : 0;

	if (drm_dp_dpcd_writeb(&intel_dp->aux,
			       DP_PROTOCOL_CONVERTER_CONTROL_1, tmp) != 1)
		drm_dbg_kms(&i915->drm,
			    "Failed to %s protocol converter YCbCr 4:2:0 conversion mode\n",
			    str_enable_disable(intel_dp->dfp.ycbcr_444_to_420));

	tmp = rgb_to_ycbcr ? DP_CONVERSION_BT709_RGB_YCBCR_ENABLE : 0;

	if (drm_dp_pcon_convert_rgb_to_ycbcr(&intel_dp->aux, tmp) < 0)
		drm_dbg_kms(&i915->drm,
			    "Failed to %s protocol converter RGB->YCbCr conversion mode\n",
			    str_enable_disable(tmp));
}

bool intel_dp_get_colorimetry_status(struct intel_dp *intel_dp)
{
	u8 dprx = 0;

	if (drm_dp_dpcd_readb(&intel_dp->aux, DP_DPRX_FEATURE_ENUMERATION_LIST,
			      &dprx) != 1)
		return false;
	return dprx & DP_VSC_SDP_EXT_FOR_COLORIMETRY_SUPPORTED;
}

static void intel_dp_read_dsc_dpcd(struct drm_dp_aux *aux,
				   u8 dsc_dpcd[DP_DSC_RECEIVER_CAP_SIZE])
{
	if (drm_dp_dpcd_read(aux, DP_DSC_SUPPORT, dsc_dpcd,
			     DP_DSC_RECEIVER_CAP_SIZE) < 0) {
		drm_err(aux->drm_dev,
			"Failed to read DPCD register 0x%x\n",
			DP_DSC_SUPPORT);
		return;
	}

	drm_dbg_kms(aux->drm_dev, "DSC DPCD: %*ph\n",
		    DP_DSC_RECEIVER_CAP_SIZE,
		    dsc_dpcd);
}

void intel_dp_get_dsc_sink_cap(u8 dpcd_rev, struct intel_connector *connector)
{
	struct drm_i915_private *i915 = to_i915(connector->base.dev);

	/*
	 * Clear the cached register set to avoid using stale values
	 * for the sinks that do not support DSC.
	 */
	memset(connector->dp.dsc_dpcd, 0, sizeof(connector->dp.dsc_dpcd));

	/* Clear fec_capable to avoid using stale values */
	connector->dp.fec_capability = 0;

	if (dpcd_rev < DP_DPCD_REV_14)
		return;

	intel_dp_read_dsc_dpcd(connector->dp.dsc_decompression_aux,
			       connector->dp.dsc_dpcd);

	if (drm_dp_dpcd_readb(connector->dp.dsc_decompression_aux, DP_FEC_CAPABILITY,
			      &connector->dp.fec_capability) < 0) {
		drm_err(&i915->drm, "Failed to read FEC DPCD register\n");
		return;
	}

	drm_dbg_kms(&i915->drm, "FEC CAPABILITY: %x\n",
		    connector->dp.fec_capability);
}

static void intel_edp_get_dsc_sink_cap(u8 edp_dpcd_rev, struct intel_connector *connector)
{
	if (edp_dpcd_rev < DP_EDP_14)
		return;

	intel_dp_read_dsc_dpcd(connector->dp.dsc_decompression_aux, connector->dp.dsc_dpcd);
}

static void intel_edp_mso_mode_fixup(struct intel_connector *connector,
				     struct drm_display_mode *mode)
{
	struct intel_dp *intel_dp = intel_attached_dp(connector);
	struct drm_i915_private *i915 = to_i915(connector->base.dev);
	int n = intel_dp->mso_link_count;
	int overlap = intel_dp->mso_pixel_overlap;

	if (!mode || !n)
		return;

	mode->hdisplay = (mode->hdisplay - overlap) * n;
	mode->hsync_start = (mode->hsync_start - overlap) * n;
	mode->hsync_end = (mode->hsync_end - overlap) * n;
	mode->htotal = (mode->htotal - overlap) * n;
	mode->clock *= n;

	drm_mode_set_name(mode);

	drm_dbg_kms(&i915->drm,
		    "[CONNECTOR:%d:%s] using generated MSO mode: " DRM_MODE_FMT "\n",
		    connector->base.base.id, connector->base.name,
		    DRM_MODE_ARG(mode));
}

void intel_edp_fixup_vbt_bpp(struct intel_encoder *encoder, int pipe_bpp)
{
	struct drm_i915_private *dev_priv = to_i915(encoder->base.dev);
	struct intel_dp *intel_dp = enc_to_intel_dp(encoder);
	struct intel_connector *connector = intel_dp->attached_connector;

	if (connector->panel.vbt.edp.bpp && pipe_bpp > connector->panel.vbt.edp.bpp) {
		/*
		 * This is a big fat ugly hack.
		 *
		 * Some machines in UEFI boot mode provide us a VBT that has 18
		 * bpp and 1.62 GHz link bandwidth for eDP, which for reasons
		 * unknown we fail to light up. Yet the same BIOS boots up with
		 * 24 bpp and 2.7 GHz link. Use the same bpp as the BIOS uses as
		 * max, not what it tells us to use.
		 *
		 * Note: This will still be broken if the eDP panel is not lit
		 * up by the BIOS, and thus we can't get the mode at module
		 * load.
		 */
		drm_dbg_kms(&dev_priv->drm,
			    "pipe has %d bpp for eDP panel, overriding BIOS-provided max %d bpp\n",
			    pipe_bpp, connector->panel.vbt.edp.bpp);
		connector->panel.vbt.edp.bpp = pipe_bpp;
	}
}

static void intel_edp_mso_init(struct intel_dp *intel_dp)
{
	struct drm_i915_private *i915 = dp_to_i915(intel_dp);
	struct intel_connector *connector = intel_dp->attached_connector;
	struct drm_display_info *info = &connector->base.display_info;
	u8 mso;

	if (intel_dp->edp_dpcd[0] < DP_EDP_14)
		return;

	if (drm_dp_dpcd_readb(&intel_dp->aux, DP_EDP_MSO_LINK_CAPABILITIES, &mso) != 1) {
		drm_err(&i915->drm, "Failed to read MSO cap\n");
		return;
	}

	/* Valid configurations are SST or MSO 2x1, 2x2, 4x1 */
	mso &= DP_EDP_MSO_NUMBER_OF_LINKS_MASK;
	if (mso % 2 || mso > drm_dp_max_lane_count(intel_dp->dpcd)) {
		drm_err(&i915->drm, "Invalid MSO link count cap %u\n", mso);
		mso = 0;
	}

	if (mso) {
		drm_dbg_kms(&i915->drm, "Sink MSO %ux%u configuration, pixel overlap %u\n",
			    mso, drm_dp_max_lane_count(intel_dp->dpcd) / mso,
			    info->mso_pixel_overlap);
		if (!HAS_MSO(i915)) {
			drm_err(&i915->drm, "No source MSO support, disabling\n");
			mso = 0;
		}
	}

	intel_dp->mso_link_count = mso;
	intel_dp->mso_pixel_overlap = mso ? info->mso_pixel_overlap : 0;
}

static bool
intel_edp_init_dpcd(struct intel_dp *intel_dp, struct intel_connector *connector)
{
	struct drm_i915_private *dev_priv =
		to_i915(dp_to_dig_port(intel_dp)->base.base.dev);

	/* this function is meant to be called only once */
	drm_WARN_ON(&dev_priv->drm, intel_dp->dpcd[DP_DPCD_REV] != 0);

	if (drm_dp_read_dpcd_caps(&intel_dp->aux, intel_dp->dpcd) != 0)
		return false;

	drm_dp_read_desc(&intel_dp->aux, &intel_dp->desc,
			 drm_dp_is_branch(intel_dp->dpcd));

	/*
	 * Read the eDP display control registers.
	 *
	 * Do this independent of DP_DPCD_DISPLAY_CONTROL_CAPABLE bit in
	 * DP_EDP_CONFIGURATION_CAP, because some buggy displays do not have it
	 * set, but require eDP 1.4+ detection (e.g. for supported link rates
	 * method). The display control registers should read zero if they're
	 * not supported anyway.
	 */
	if (drm_dp_dpcd_read(&intel_dp->aux, DP_EDP_DPCD_REV,
			     intel_dp->edp_dpcd, sizeof(intel_dp->edp_dpcd)) ==
			     sizeof(intel_dp->edp_dpcd)) {
		drm_dbg_kms(&dev_priv->drm, "eDP DPCD: %*ph\n",
			    (int)sizeof(intel_dp->edp_dpcd),
			    intel_dp->edp_dpcd);

		intel_dp->use_max_params = intel_dp->edp_dpcd[0] < DP_EDP_14;
	}

	/*
	 * This has to be called after intel_dp->edp_dpcd is filled, PSR checks
	 * for SET_POWER_CAPABLE bit in intel_dp->edp_dpcd[1]
	 */
	intel_psr_init_dpcd(intel_dp);

	/* Clear the default sink rates */
	intel_dp->num_sink_rates = 0;

	/* Read the eDP 1.4+ supported link rates. */
	if (intel_dp->edp_dpcd[0] >= DP_EDP_14) {
		__le16 sink_rates[DP_MAX_SUPPORTED_RATES];
		int i;

		drm_dp_dpcd_read(&intel_dp->aux, DP_SUPPORTED_LINK_RATES,
				sink_rates, sizeof(sink_rates));

		for (i = 0; i < ARRAY_SIZE(sink_rates); i++) {
			int val = le16_to_cpu(sink_rates[i]);

			if (val == 0)
				break;

			/* Value read multiplied by 200kHz gives the per-lane
			 * link rate in kHz. The source rates are, however,
			 * stored in terms of LS_Clk kHz. The full conversion
			 * back to symbols is
			 * (val * 200kHz)*(8/10 ch. encoding)*(1/8 bit to Byte)
			 */
			intel_dp->sink_rates[i] = (val * 200) / 10;
		}
		intel_dp->num_sink_rates = i;
	}

	/*
	 * Use DP_LINK_RATE_SET if DP_SUPPORTED_LINK_RATES are available,
	 * default to DP_MAX_LINK_RATE and DP_LINK_BW_SET otherwise.
	 */
	if (intel_dp->num_sink_rates)
		intel_dp->use_rate_select = true;
	else
		intel_dp_set_sink_rates(intel_dp);
	intel_dp_set_max_sink_lane_count(intel_dp);

	/* Read the eDP DSC DPCD registers */
	if (HAS_DSC(dev_priv))
		intel_edp_get_dsc_sink_cap(intel_dp->edp_dpcd[0],
					   connector);

	/*
	 * If needed, program our source OUI so we can make various Intel-specific AUX services
	 * available (such as HDR backlight controls)
	 */
	intel_edp_init_source_oui(intel_dp, true);

	return true;
}

static bool
intel_dp_has_sink_count(struct intel_dp *intel_dp)
{
	if (!intel_dp->attached_connector)
		return false;

	return drm_dp_read_sink_count_cap(&intel_dp->attached_connector->base,
					  intel_dp->dpcd,
					  &intel_dp->desc);
}

void intel_dp_update_sink_caps(struct intel_dp *intel_dp)
{
	intel_dp_set_sink_rates(intel_dp);
	intel_dp_set_max_sink_lane_count(intel_dp);
	intel_dp_set_common_rates(intel_dp);
}

static bool
intel_dp_get_dpcd(struct intel_dp *intel_dp)
{
	int ret;

	if (intel_dp_init_lttpr_and_dprx_caps(intel_dp) < 0)
		return false;

	/*
	 * Don't clobber cached eDP rates. Also skip re-reading
	 * the OUI/ID since we know it won't change.
	 */
	if (!intel_dp_is_edp(intel_dp)) {
		drm_dp_read_desc(&intel_dp->aux, &intel_dp->desc,
				 drm_dp_is_branch(intel_dp->dpcd));

		intel_dp_update_sink_caps(intel_dp);
	}

	if (intel_dp_has_sink_count(intel_dp)) {
		ret = drm_dp_read_sink_count(&intel_dp->aux);
		if (ret < 0)
			return false;

		/*
		 * Sink count can change between short pulse hpd hence
		 * a member variable in intel_dp will track any changes
		 * between short pulse interrupts.
		 */
		intel_dp->sink_count = ret;

		/*
		 * SINK_COUNT == 0 and DOWNSTREAM_PORT_PRESENT == 1 implies that
		 * a dongle is present but no display. Unless we require to know
		 * if a dongle is present or not, we don't need to update
		 * downstream port information. So, an early return here saves
		 * time from performing other operations which are not required.
		 */
		if (!intel_dp->sink_count)
			return false;
	}

	return drm_dp_read_downstream_info(&intel_dp->aux, intel_dp->dpcd,
					   intel_dp->downstream_ports) == 0;
}

static bool
intel_dp_can_mst(struct intel_dp *intel_dp)
{
	struct drm_i915_private *i915 = dp_to_i915(intel_dp);

	return i915->display.params.enable_dp_mst &&
		intel_dp_mst_source_support(intel_dp) &&
		drm_dp_read_mst_cap(&intel_dp->aux, intel_dp->dpcd);
}

static void
intel_dp_configure_mst(struct intel_dp *intel_dp)
{
	struct drm_i915_private *i915 = dp_to_i915(intel_dp);
	struct intel_encoder *encoder =
		&dp_to_dig_port(intel_dp)->base;
	bool sink_can_mst = drm_dp_read_mst_cap(&intel_dp->aux, intel_dp->dpcd);

	drm_dbg_kms(&i915->drm,
		    "[ENCODER:%d:%s] MST support: port: %s, sink: %s, modparam: %s\n",
		    encoder->base.base.id, encoder->base.name,
		    str_yes_no(intel_dp_mst_source_support(intel_dp)),
		    str_yes_no(sink_can_mst),
		    str_yes_no(i915->display.params.enable_dp_mst));

	if (!intel_dp_mst_source_support(intel_dp))
		return;

	intel_dp->is_mst = sink_can_mst &&
		i915->display.params.enable_dp_mst;

	drm_dp_mst_topology_mgr_set_mst(&intel_dp->mst_mgr,
					intel_dp->is_mst);
}

static bool
intel_dp_get_sink_irq_esi(struct intel_dp *intel_dp, u8 *esi)
{
	return drm_dp_dpcd_read(&intel_dp->aux, DP_SINK_COUNT_ESI, esi, 4) == 4;
}

static bool intel_dp_ack_sink_irq_esi(struct intel_dp *intel_dp, u8 esi[4])
{
	int retry;

	for (retry = 0; retry < 3; retry++) {
		if (drm_dp_dpcd_write(&intel_dp->aux, DP_SINK_COUNT_ESI + 1,
				      &esi[1], 3) == 3)
			return true;
	}

	return false;
}

bool
intel_dp_needs_vsc_sdp(const struct intel_crtc_state *crtc_state,
		       const struct drm_connector_state *conn_state)
{
	/*
	 * As per DP 1.4a spec section 2.2.4.3 [MSA Field for Indication
	 * of Color Encoding Format and Content Color Gamut], in order to
	 * sending YCBCR 420 or HDR BT.2020 signals we should use DP VSC SDP.
	 */
	if (crtc_state->output_format == INTEL_OUTPUT_FORMAT_YCBCR420)
		return true;

	switch (conn_state->colorspace) {
	case DRM_MODE_COLORIMETRY_SYCC_601:
	case DRM_MODE_COLORIMETRY_OPYCC_601:
	case DRM_MODE_COLORIMETRY_BT2020_YCC:
	case DRM_MODE_COLORIMETRY_BT2020_RGB:
	case DRM_MODE_COLORIMETRY_BT2020_CYCC:
		return true;
	default:
		break;
	}

	return false;
}

static ssize_t
intel_dp_hdr_metadata_infoframe_sdp_pack(struct drm_i915_private *i915,
					 const struct hdmi_drm_infoframe *drm_infoframe,
					 struct dp_sdp *sdp,
					 size_t size)
{
	size_t length = sizeof(struct dp_sdp);
	const int infoframe_size = HDMI_INFOFRAME_HEADER_SIZE + HDMI_DRM_INFOFRAME_SIZE;
	unsigned char buf[HDMI_INFOFRAME_HEADER_SIZE + HDMI_DRM_INFOFRAME_SIZE];
	ssize_t len;

	if (size < length)
		return -ENOSPC;

	memset(sdp, 0, size);

	len = hdmi_drm_infoframe_pack_only(drm_infoframe, buf, sizeof(buf));
	if (len < 0) {
		drm_dbg_kms(&i915->drm, "buffer size is smaller than hdr metadata infoframe\n");
		return -ENOSPC;
	}

	if (len != infoframe_size) {
		drm_dbg_kms(&i915->drm, "wrong static hdr metadata size\n");
		return -ENOSPC;
	}

	/*
	 * Set up the infoframe sdp packet for HDR static metadata.
	 * Prepare VSC Header for SU as per DP 1.4a spec,
	 * Table 2-100 and Table 2-101
	 */

	/* Secondary-Data Packet ID, 00h for non-Audio INFOFRAME */
	sdp->sdp_header.HB0 = 0;
	/*
	 * Packet Type 80h + Non-audio INFOFRAME Type value
	 * HDMI_INFOFRAME_TYPE_DRM: 0x87
	 * - 80h + Non-audio INFOFRAME Type value
	 * - InfoFrame Type: 0x07
	 *    [CTA-861-G Table-42 Dynamic Range and Mastering InfoFrame]
	 */
	sdp->sdp_header.HB1 = drm_infoframe->type;
	/*
	 * Least Significant Eight Bits of (Data Byte Count – 1)
	 * infoframe_size - 1
	 */
	sdp->sdp_header.HB2 = 0x1D;
	/* INFOFRAME SDP Version Number */
	sdp->sdp_header.HB3 = (0x13 << 2);
	/* CTA Header Byte 2 (INFOFRAME Version Number) */
	sdp->db[0] = drm_infoframe->version;
	/* CTA Header Byte 3 (Length of INFOFRAME): HDMI_DRM_INFOFRAME_SIZE */
	sdp->db[1] = drm_infoframe->length;
	/*
	 * Copy HDMI_DRM_INFOFRAME_SIZE size from a buffer after
	 * HDMI_INFOFRAME_HEADER_SIZE
	 */
	BUILD_BUG_ON(sizeof(sdp->db) < HDMI_DRM_INFOFRAME_SIZE + 2);
	memcpy(&sdp->db[2], &buf[HDMI_INFOFRAME_HEADER_SIZE],
	       HDMI_DRM_INFOFRAME_SIZE);

	/*
	 * Size of DP infoframe sdp packet for HDR static metadata consists of
	 * - DP SDP Header(struct dp_sdp_header): 4 bytes
	 * - Two Data Blocks: 2 bytes
	 *    CTA Header Byte2 (INFOFRAME Version Number)
	 *    CTA Header Byte3 (Length of INFOFRAME)
	 * - HDMI_DRM_INFOFRAME_SIZE: 26 bytes
	 *
	 * Prior to GEN11's GMP register size is identical to DP HDR static metadata
	 * infoframe size. But GEN11+ has larger than that size, write_infoframe
	 * will pad rest of the size.
	 */
	return sizeof(struct dp_sdp_header) + 2 + HDMI_DRM_INFOFRAME_SIZE;
}

static void intel_write_dp_sdp(struct intel_encoder *encoder,
			       const struct intel_crtc_state *crtc_state,
			       unsigned int type)
{
	struct intel_digital_port *dig_port = enc_to_dig_port(encoder);
	struct drm_i915_private *dev_priv = to_i915(encoder->base.dev);
	struct dp_sdp sdp = {};
	ssize_t len;

	if ((crtc_state->infoframes.enable &
	     intel_hdmi_infoframe_enable(type)) == 0)
		return;

	switch (type) {
	case DP_SDP_VSC:
		len = drm_dp_vsc_sdp_pack(&crtc_state->infoframes.vsc, &sdp);
		break;
	case HDMI_PACKET_TYPE_GAMUT_METADATA:
		len = intel_dp_hdr_metadata_infoframe_sdp_pack(dev_priv,
							       &crtc_state->infoframes.drm.drm,
							       &sdp, sizeof(sdp));
		break;
	default:
		MISSING_CASE(type);
		return;
	}

	if (drm_WARN_ON(&dev_priv->drm, len < 0))
		return;

	dig_port->write_infoframe(encoder, crtc_state, type, &sdp, len);
}

void intel_dp_set_infoframes(struct intel_encoder *encoder,
			     bool enable,
			     const struct intel_crtc_state *crtc_state,
			     const struct drm_connector_state *conn_state)
{
	struct drm_i915_private *dev_priv = to_i915(encoder->base.dev);
	i915_reg_t reg = HSW_TVIDEO_DIP_CTL(crtc_state->cpu_transcoder);
	u32 dip_enable = VIDEO_DIP_ENABLE_AVI_HSW | VIDEO_DIP_ENABLE_GCP_HSW |
			 VIDEO_DIP_ENABLE_VS_HSW | VIDEO_DIP_ENABLE_GMP_HSW |
			 VIDEO_DIP_ENABLE_SPD_HSW | VIDEO_DIP_ENABLE_DRM_GLK;
	u32 val = intel_de_read(dev_priv, reg) & ~dip_enable;

	/* TODO: Sanitize DSC enabling wrt. intel_dsc_dp_pps_write(). */
	if (!enable && HAS_DSC(dev_priv))
		val &= ~VDIP_ENABLE_PPS;

	/* When PSR is enabled, this routine doesn't disable VSC DIP */
	if (!crtc_state->has_psr)
		val &= ~VIDEO_DIP_ENABLE_VSC_HSW;

	intel_de_write(dev_priv, reg, val);
	intel_de_posting_read(dev_priv, reg);

	if (!enable)
		return;

	intel_write_dp_sdp(encoder, crtc_state, DP_SDP_VSC);

	intel_write_dp_sdp(encoder, crtc_state, HDMI_PACKET_TYPE_GAMUT_METADATA);
}

static int intel_dp_vsc_sdp_unpack(struct drm_dp_vsc_sdp *vsc,
				   const void *buffer, size_t size)
{
	const struct dp_sdp *sdp = buffer;

	if (size < sizeof(struct dp_sdp))
		return -EINVAL;

	memset(vsc, 0, sizeof(*vsc));

	if (sdp->sdp_header.HB0 != 0)
		return -EINVAL;

	if (sdp->sdp_header.HB1 != DP_SDP_VSC)
		return -EINVAL;

	vsc->sdp_type = sdp->sdp_header.HB1;
	vsc->revision = sdp->sdp_header.HB2;
	vsc->length = sdp->sdp_header.HB3;

	if ((sdp->sdp_header.HB2 == 0x2 && sdp->sdp_header.HB3 == 0x8) ||
	    (sdp->sdp_header.HB2 == 0x4 && sdp->sdp_header.HB3 == 0xe)) {
		/*
		 * - HB2 = 0x2, HB3 = 0x8
		 *   VSC SDP supporting 3D stereo + PSR
		 * - HB2 = 0x4, HB3 = 0xe
		 *   VSC SDP supporting 3D stereo + PSR2 with Y-coordinate of
		 *   first scan line of the SU region (applies to eDP v1.4b
		 *   and higher).
		 */
		return 0;
	} else if (sdp->sdp_header.HB2 == 0x5 && sdp->sdp_header.HB3 == 0x13) {
		/*
		 * - HB2 = 0x5, HB3 = 0x13
		 *   VSC SDP supporting 3D stereo + PSR2 + Pixel Encoding/Colorimetry
		 *   Format.
		 */
		vsc->pixelformat = (sdp->db[16] >> 4) & 0xf;
		vsc->colorimetry = sdp->db[16] & 0xf;
		vsc->dynamic_range = (sdp->db[17] >> 7) & 0x1;

		switch (sdp->db[17] & 0x7) {
		case 0x0:
			vsc->bpc = 6;
			break;
		case 0x1:
			vsc->bpc = 8;
			break;
		case 0x2:
			vsc->bpc = 10;
			break;
		case 0x3:
			vsc->bpc = 12;
			break;
		case 0x4:
			vsc->bpc = 16;
			break;
		default:
			MISSING_CASE(sdp->db[17] & 0x7);
			return -EINVAL;
		}

		vsc->content_type = sdp->db[18] & 0x7;
	} else {
		return -EINVAL;
	}

	return 0;
}

static int
intel_dp_hdr_metadata_infoframe_sdp_unpack(struct hdmi_drm_infoframe *drm_infoframe,
					   const void *buffer, size_t size)
{
	int ret;

	const struct dp_sdp *sdp = buffer;

	if (size < sizeof(struct dp_sdp))
		return -EINVAL;

	if (sdp->sdp_header.HB0 != 0)
		return -EINVAL;

	if (sdp->sdp_header.HB1 != HDMI_INFOFRAME_TYPE_DRM)
		return -EINVAL;

	/*
	 * Least Significant Eight Bits of (Data Byte Count – 1)
	 * 1Dh (i.e., Data Byte Count = 30 bytes).
	 */
	if (sdp->sdp_header.HB2 != 0x1D)
		return -EINVAL;

	/* Most Significant Two Bits of (Data Byte Count – 1), Clear to 00b. */
	if ((sdp->sdp_header.HB3 & 0x3) != 0)
		return -EINVAL;

	/* INFOFRAME SDP Version Number */
	if (((sdp->sdp_header.HB3 >> 2) & 0x3f) != 0x13)
		return -EINVAL;

	/* CTA Header Byte 2 (INFOFRAME Version Number) */
	if (sdp->db[0] != 1)
		return -EINVAL;

	/* CTA Header Byte 3 (Length of INFOFRAME): HDMI_DRM_INFOFRAME_SIZE */
	if (sdp->db[1] != HDMI_DRM_INFOFRAME_SIZE)
		return -EINVAL;

	ret = hdmi_drm_infoframe_unpack_only(drm_infoframe, &sdp->db[2],
					     HDMI_DRM_INFOFRAME_SIZE);

	return ret;
}

static void intel_read_dp_vsc_sdp(struct intel_encoder *encoder,
				  struct intel_crtc_state *crtc_state,
				  struct drm_dp_vsc_sdp *vsc)
{
	struct intel_digital_port *dig_port = enc_to_dig_port(encoder);
	struct drm_i915_private *dev_priv = to_i915(encoder->base.dev);
	unsigned int type = DP_SDP_VSC;
	struct dp_sdp sdp = {};
	int ret;

	if ((crtc_state->infoframes.enable &
	     intel_hdmi_infoframe_enable(type)) == 0)
		return;

	dig_port->read_infoframe(encoder, crtc_state, type, &sdp, sizeof(sdp));

	ret = intel_dp_vsc_sdp_unpack(vsc, &sdp, sizeof(sdp));

	if (ret)
		drm_dbg_kms(&dev_priv->drm, "Failed to unpack DP VSC SDP\n");
}

static void intel_read_dp_hdr_metadata_infoframe_sdp(struct intel_encoder *encoder,
						     struct intel_crtc_state *crtc_state,
						     struct hdmi_drm_infoframe *drm_infoframe)
{
	struct intel_digital_port *dig_port = enc_to_dig_port(encoder);
	struct drm_i915_private *dev_priv = to_i915(encoder->base.dev);
	unsigned int type = HDMI_PACKET_TYPE_GAMUT_METADATA;
	struct dp_sdp sdp = {};
	int ret;

	if ((crtc_state->infoframes.enable &
	    intel_hdmi_infoframe_enable(type)) == 0)
		return;

	dig_port->read_infoframe(encoder, crtc_state, type, &sdp,
				 sizeof(sdp));

	ret = intel_dp_hdr_metadata_infoframe_sdp_unpack(drm_infoframe, &sdp,
							 sizeof(sdp));

	if (ret)
		drm_dbg_kms(&dev_priv->drm,
			    "Failed to unpack DP HDR Metadata Infoframe SDP\n");
}

void intel_read_dp_sdp(struct intel_encoder *encoder,
		       struct intel_crtc_state *crtc_state,
		       unsigned int type)
{
	switch (type) {
	case DP_SDP_VSC:
		intel_read_dp_vsc_sdp(encoder, crtc_state,
				      &crtc_state->infoframes.vsc);
		break;
	case HDMI_PACKET_TYPE_GAMUT_METADATA:
		intel_read_dp_hdr_metadata_infoframe_sdp(encoder, crtc_state,
							 &crtc_state->infoframes.drm.drm);
		break;
	default:
		MISSING_CASE(type);
		break;
	}
}

static u8 intel_dp_autotest_link_training(struct intel_dp *intel_dp)
{
	struct drm_i915_private *i915 = dp_to_i915(intel_dp);
	int status = 0;
	int test_link_rate;
	u8 test_lane_count, test_link_bw;
	/* (DP CTS 1.2)
	 * 4.3.1.11
	 */
	/* Read the TEST_LANE_COUNT and TEST_LINK_RTAE fields (DP CTS 3.1.4) */
	status = drm_dp_dpcd_readb(&intel_dp->aux, DP_TEST_LANE_COUNT,
				   &test_lane_count);

	if (status <= 0) {
		drm_dbg_kms(&i915->drm, "Lane count read failed\n");
		return DP_TEST_NAK;
	}
	test_lane_count &= DP_MAX_LANE_COUNT_MASK;

	status = drm_dp_dpcd_readb(&intel_dp->aux, DP_TEST_LINK_RATE,
				   &test_link_bw);
	if (status <= 0) {
		drm_dbg_kms(&i915->drm, "Link Rate read failed\n");
		return DP_TEST_NAK;
	}
	test_link_rate = drm_dp_bw_code_to_link_rate(test_link_bw);

	/* Validate the requested link rate and lane count */
	if (!intel_dp_link_params_valid(intel_dp, test_link_rate,
					test_lane_count))
		return DP_TEST_NAK;

	intel_dp->compliance.test_lane_count = test_lane_count;
	intel_dp->compliance.test_link_rate = test_link_rate;

	return DP_TEST_ACK;
}

static u8 intel_dp_autotest_video_pattern(struct intel_dp *intel_dp)
{
	struct drm_i915_private *i915 = dp_to_i915(intel_dp);
	u8 test_pattern;
	u8 test_misc;
	__be16 h_width, v_height;
	int status = 0;

	/* Read the TEST_PATTERN (DP CTS 3.1.5) */
	status = drm_dp_dpcd_readb(&intel_dp->aux, DP_TEST_PATTERN,
				   &test_pattern);
	if (status <= 0) {
		drm_dbg_kms(&i915->drm, "Test pattern read failed\n");
		return DP_TEST_NAK;
	}
	if (test_pattern != DP_COLOR_RAMP)
		return DP_TEST_NAK;

	status = drm_dp_dpcd_read(&intel_dp->aux, DP_TEST_H_WIDTH_HI,
				  &h_width, 2);
	if (status <= 0) {
		drm_dbg_kms(&i915->drm, "H Width read failed\n");
		return DP_TEST_NAK;
	}

	status = drm_dp_dpcd_read(&intel_dp->aux, DP_TEST_V_HEIGHT_HI,
				  &v_height, 2);
	if (status <= 0) {
		drm_dbg_kms(&i915->drm, "V Height read failed\n");
		return DP_TEST_NAK;
	}

	status = drm_dp_dpcd_readb(&intel_dp->aux, DP_TEST_MISC0,
				   &test_misc);
	if (status <= 0) {
		drm_dbg_kms(&i915->drm, "TEST MISC read failed\n");
		return DP_TEST_NAK;
	}
	if ((test_misc & DP_TEST_COLOR_FORMAT_MASK) != DP_COLOR_FORMAT_RGB)
		return DP_TEST_NAK;
	if (test_misc & DP_TEST_DYNAMIC_RANGE_CEA)
		return DP_TEST_NAK;
	switch (test_misc & DP_TEST_BIT_DEPTH_MASK) {
	case DP_TEST_BIT_DEPTH_6:
		intel_dp->compliance.test_data.bpc = 6;
		break;
	case DP_TEST_BIT_DEPTH_8:
		intel_dp->compliance.test_data.bpc = 8;
		break;
	default:
		return DP_TEST_NAK;
	}

	intel_dp->compliance.test_data.video_pattern = test_pattern;
	intel_dp->compliance.test_data.hdisplay = be16_to_cpu(h_width);
	intel_dp->compliance.test_data.vdisplay = be16_to_cpu(v_height);
	/* Set test active flag here so userspace doesn't interrupt things */
	intel_dp->compliance.test_active = true;

	return DP_TEST_ACK;
}

static u8 intel_dp_autotest_edid(struct intel_dp *intel_dp)
{
	struct drm_i915_private *i915 = dp_to_i915(intel_dp);
	u8 test_result = DP_TEST_ACK;
	struct intel_connector *intel_connector = intel_dp->attached_connector;
	struct drm_connector *connector = &intel_connector->base;

	if (intel_connector->detect_edid == NULL ||
	    connector->edid_corrupt ||
	    intel_dp->aux.i2c_defer_count > 6) {
		/* Check EDID read for NACKs, DEFERs and corruption
		 * (DP CTS 1.2 Core r1.1)
		 *    4.2.2.4 : Failed EDID read, I2C_NAK
		 *    4.2.2.5 : Failed EDID read, I2C_DEFER
		 *    4.2.2.6 : EDID corruption detected
		 * Use failsafe mode for all cases
		 */
		if (intel_dp->aux.i2c_nack_count > 0 ||
			intel_dp->aux.i2c_defer_count > 0)
			drm_dbg_kms(&i915->drm,
				    "EDID read had %d NACKs, %d DEFERs\n",
				    intel_dp->aux.i2c_nack_count,
				    intel_dp->aux.i2c_defer_count);
		intel_dp->compliance.test_data.edid = INTEL_DP_RESOLUTION_FAILSAFE;
	} else {
		/* FIXME: Get rid of drm_edid_raw() */
		const struct edid *block = drm_edid_raw(intel_connector->detect_edid);

		/* We have to write the checksum of the last block read */
		block += block->extensions;

		if (drm_dp_dpcd_writeb(&intel_dp->aux, DP_TEST_EDID_CHECKSUM,
				       block->checksum) <= 0)
			drm_dbg_kms(&i915->drm,
				    "Failed to write EDID checksum\n");

		test_result = DP_TEST_ACK | DP_TEST_EDID_CHECKSUM_WRITE;
		intel_dp->compliance.test_data.edid = INTEL_DP_RESOLUTION_PREFERRED;
	}

	/* Set test active flag here so userspace doesn't interrupt things */
	intel_dp->compliance.test_active = true;

	return test_result;
}

static void intel_dp_phy_pattern_update(struct intel_dp *intel_dp,
					const struct intel_crtc_state *crtc_state)
{
	struct drm_i915_private *dev_priv =
			to_i915(dp_to_dig_port(intel_dp)->base.base.dev);
	struct drm_dp_phy_test_params *data =
			&intel_dp->compliance.test_data.phytest;
	struct intel_crtc *crtc = to_intel_crtc(crtc_state->uapi.crtc);
	struct intel_encoder *encoder = &dp_to_dig_port(intel_dp)->base;
	enum pipe pipe = crtc->pipe;
	u32 pattern_val;

	switch (data->phy_pattern) {
	case DP_LINK_QUAL_PATTERN_DISABLE:
		drm_dbg_kms(&dev_priv->drm, "Disable Phy Test Pattern\n");
		intel_de_write(dev_priv, DDI_DP_COMP_CTL(pipe), 0x0);
		if (DISPLAY_VER(dev_priv) >= 10)
			intel_de_rmw(dev_priv, dp_tp_ctl_reg(encoder, crtc_state),
				     DP_TP_CTL_TRAIN_PAT4_SEL_MASK | DP_TP_CTL_LINK_TRAIN_MASK,
				     DP_TP_CTL_LINK_TRAIN_NORMAL);
		break;
	case DP_LINK_QUAL_PATTERN_D10_2:
		drm_dbg_kms(&dev_priv->drm, "Set D10.2 Phy Test Pattern\n");
		intel_de_write(dev_priv, DDI_DP_COMP_CTL(pipe),
			       DDI_DP_COMP_CTL_ENABLE | DDI_DP_COMP_CTL_D10_2);
		break;
	case DP_LINK_QUAL_PATTERN_ERROR_RATE:
		drm_dbg_kms(&dev_priv->drm, "Set Error Count Phy Test Pattern\n");
		intel_de_write(dev_priv, DDI_DP_COMP_CTL(pipe),
			       DDI_DP_COMP_CTL_ENABLE |
			       DDI_DP_COMP_CTL_SCRAMBLED_0);
		break;
	case DP_LINK_QUAL_PATTERN_PRBS7:
		drm_dbg_kms(&dev_priv->drm, "Set PRBS7 Phy Test Pattern\n");
		intel_de_write(dev_priv, DDI_DP_COMP_CTL(pipe),
			       DDI_DP_COMP_CTL_ENABLE | DDI_DP_COMP_CTL_PRBS7);
		break;
	case DP_LINK_QUAL_PATTERN_80BIT_CUSTOM:
		/*
		 * FIXME: Ideally pattern should come from DPCD 0x250. As
		 * current firmware of DPR-100 could not set it, so hardcoding
		 * now for complaince test.
		 */
		drm_dbg_kms(&dev_priv->drm,
			    "Set 80Bit Custom Phy Test Pattern 0x3e0f83e0 0x0f83e0f8 0x0000f83e\n");
		pattern_val = 0x3e0f83e0;
		intel_de_write(dev_priv, DDI_DP_COMP_PAT(pipe, 0), pattern_val);
		pattern_val = 0x0f83e0f8;
		intel_de_write(dev_priv, DDI_DP_COMP_PAT(pipe, 1), pattern_val);
		pattern_val = 0x0000f83e;
		intel_de_write(dev_priv, DDI_DP_COMP_PAT(pipe, 2), pattern_val);
		intel_de_write(dev_priv, DDI_DP_COMP_CTL(pipe),
			       DDI_DP_COMP_CTL_ENABLE |
			       DDI_DP_COMP_CTL_CUSTOM80);
		break;
	case DP_LINK_QUAL_PATTERN_CP2520_PAT_1:
		/*
		 * FIXME: Ideally pattern should come from DPCD 0x24A. As
		 * current firmware of DPR-100 could not set it, so hardcoding
		 * now for complaince test.
		 */
		drm_dbg_kms(&dev_priv->drm, "Set HBR2 compliance Phy Test Pattern\n");
		pattern_val = 0xFB;
		intel_de_write(dev_priv, DDI_DP_COMP_CTL(pipe),
			       DDI_DP_COMP_CTL_ENABLE | DDI_DP_COMP_CTL_HBR2 |
			       pattern_val);
		break;
	case DP_LINK_QUAL_PATTERN_CP2520_PAT_3:
		if (DISPLAY_VER(dev_priv) < 10)  {
			drm_warn(&dev_priv->drm, "Platform does not support TPS4\n");
			break;
		}
		drm_dbg_kms(&dev_priv->drm, "Set TPS4 compliance Phy Test Pattern\n");
		intel_de_write(dev_priv, DDI_DP_COMP_CTL(pipe), 0x0);
		intel_de_rmw(dev_priv, dp_tp_ctl_reg(encoder, crtc_state),
			     DP_TP_CTL_TRAIN_PAT4_SEL_MASK | DP_TP_CTL_LINK_TRAIN_MASK,
			     DP_TP_CTL_TRAIN_PAT4_SEL_TP4A | DP_TP_CTL_LINK_TRAIN_PAT4);
		break;
	default:
		drm_warn(&dev_priv->drm, "Invalid Phy Test Pattern\n");
	}
}

static void intel_dp_process_phy_request(struct intel_dp *intel_dp,
					 const struct intel_crtc_state *crtc_state)
{
	struct drm_i915_private *i915 = dp_to_i915(intel_dp);
	struct drm_dp_phy_test_params *data =
		&intel_dp->compliance.test_data.phytest;
	u8 link_status[DP_LINK_STATUS_SIZE];

	if (drm_dp_dpcd_read_phy_link_status(&intel_dp->aux, DP_PHY_DPRX,
					     link_status) < 0) {
		drm_dbg_kms(&i915->drm, "failed to get link status\n");
		return;
	}

	/* retrieve vswing & pre-emphasis setting */
	intel_dp_get_adjust_train(intel_dp, crtc_state, DP_PHY_DPRX,
				  link_status);

	intel_dp_set_signal_levels(intel_dp, crtc_state, DP_PHY_DPRX);

	intel_dp_phy_pattern_update(intel_dp, crtc_state);

	drm_dp_dpcd_write(&intel_dp->aux, DP_TRAINING_LANE0_SET,
			  intel_dp->train_set, crtc_state->lane_count);

	drm_dp_set_phy_test_pattern(&intel_dp->aux, data,
				    intel_dp->dpcd[DP_DPCD_REV]);
}

static u8 intel_dp_autotest_phy_pattern(struct intel_dp *intel_dp)
{
	struct drm_i915_private *i915 = dp_to_i915(intel_dp);
	struct drm_dp_phy_test_params *data =
		&intel_dp->compliance.test_data.phytest;

	if (drm_dp_get_phy_test_pattern(&intel_dp->aux, data)) {
		drm_dbg_kms(&i915->drm, "DP Phy Test pattern AUX read failure\n");
		return DP_TEST_NAK;
	}

	/* Set test active flag here so userspace doesn't interrupt things */
	intel_dp->compliance.test_active = true;

	return DP_TEST_ACK;
}

static void intel_dp_handle_test_request(struct intel_dp *intel_dp)
{
	struct drm_i915_private *i915 = dp_to_i915(intel_dp);
	u8 response = DP_TEST_NAK;
	u8 request = 0;
	int status;

	status = drm_dp_dpcd_readb(&intel_dp->aux, DP_TEST_REQUEST, &request);
	if (status <= 0) {
		drm_dbg_kms(&i915->drm,
			    "Could not read test request from sink\n");
		goto update_status;
	}

	switch (request) {
	case DP_TEST_LINK_TRAINING:
		drm_dbg_kms(&i915->drm, "LINK_TRAINING test requested\n");
		response = intel_dp_autotest_link_training(intel_dp);
		break;
	case DP_TEST_LINK_VIDEO_PATTERN:
		drm_dbg_kms(&i915->drm, "TEST_PATTERN test requested\n");
		response = intel_dp_autotest_video_pattern(intel_dp);
		break;
	case DP_TEST_LINK_EDID_READ:
		drm_dbg_kms(&i915->drm, "EDID test requested\n");
		response = intel_dp_autotest_edid(intel_dp);
		break;
	case DP_TEST_LINK_PHY_TEST_PATTERN:
		drm_dbg_kms(&i915->drm, "PHY_PATTERN test requested\n");
		response = intel_dp_autotest_phy_pattern(intel_dp);
		break;
	default:
		drm_dbg_kms(&i915->drm, "Invalid test request '%02x'\n",
			    request);
		break;
	}

	if (response & DP_TEST_ACK)
		intel_dp->compliance.test_type = request;

update_status:
	status = drm_dp_dpcd_writeb(&intel_dp->aux, DP_TEST_RESPONSE, response);
	if (status <= 0)
		drm_dbg_kms(&i915->drm,
			    "Could not write test response to sink\n");
}

static bool intel_dp_link_ok(struct intel_dp *intel_dp,
			     u8 link_status[DP_LINK_STATUS_SIZE])
{
	struct intel_encoder *encoder = &dp_to_dig_port(intel_dp)->base;
	struct drm_i915_private *i915 = to_i915(encoder->base.dev);
	bool uhbr = intel_dp->link_rate >= 1000000;
	bool ok;

	if (uhbr)
		ok = drm_dp_128b132b_lane_channel_eq_done(link_status,
							  intel_dp->lane_count);
	else
		ok = drm_dp_channel_eq_ok(link_status, intel_dp->lane_count);

	if (ok)
		return true;

	intel_dp_dump_link_status(intel_dp, DP_PHY_DPRX, link_status);
	drm_dbg_kms(&i915->drm,
		    "[ENCODER:%d:%s] %s link not ok, retraining\n",
		    encoder->base.base.id, encoder->base.name,
		    uhbr ? "128b/132b" : "8b/10b");

	return false;
}

static void
intel_dp_mst_hpd_irq(struct intel_dp *intel_dp, u8 *esi, u8 *ack)
{
	bool handled = false;

	drm_dp_mst_hpd_irq_handle_event(&intel_dp->mst_mgr, esi, ack, &handled);

	if (esi[1] & DP_CP_IRQ) {
		intel_hdcp_handle_cp_irq(intel_dp->attached_connector);
		ack[1] |= DP_CP_IRQ;
	}
}

static bool intel_dp_mst_link_status(struct intel_dp *intel_dp)
{
	struct intel_encoder *encoder = &dp_to_dig_port(intel_dp)->base;
	struct drm_i915_private *i915 = to_i915(encoder->base.dev);
	u8 link_status[DP_LINK_STATUS_SIZE] = {};
	const size_t esi_link_status_size = DP_LINK_STATUS_SIZE - 2;

	if (drm_dp_dpcd_read(&intel_dp->aux, DP_LANE0_1_STATUS_ESI, link_status,
			     esi_link_status_size) != esi_link_status_size) {
		drm_err(&i915->drm,
			"[ENCODER:%d:%s] Failed to read link status\n",
			encoder->base.base.id, encoder->base.name);
		return false;
	}

	return intel_dp_link_ok(intel_dp, link_status);
}

/**
 * intel_dp_check_mst_status - service any pending MST interrupts, check link status
 * @intel_dp: Intel DP struct
 *
 * Read any pending MST interrupts, call MST core to handle these and ack the
 * interrupts. Check if the main and AUX link state is ok.
 *
 * Returns:
 * - %true if pending interrupts were serviced (or no interrupts were
 *   pending) w/o detecting an error condition.
 * - %false if an error condition - like AUX failure or a loss of link - is
 *   detected, or another condition - like a DP tunnel BW state change - needs
 *   servicing from the hotplug work.
 */
static bool
intel_dp_check_mst_status(struct intel_dp *intel_dp)
{
	struct drm_i915_private *i915 = dp_to_i915(intel_dp);
	bool link_ok = true;
	bool reprobe_needed = false;

	drm_WARN_ON_ONCE(&i915->drm, intel_dp->active_mst_links < 0);

	for (;;) {
		u8 esi[4] = {};
		u8 ack[4] = {};

		if (!intel_dp_get_sink_irq_esi(intel_dp, esi)) {
			drm_dbg_kms(&i915->drm,
				    "failed to get ESI - device may have failed\n");
			link_ok = false;

			break;
		}

		drm_dbg_kms(&i915->drm, "DPRX ESI: %4ph\n", esi);

		if (intel_dp->active_mst_links > 0 && link_ok &&
		    esi[3] & LINK_STATUS_CHANGED) {
			if (!intel_dp_mst_link_status(intel_dp))
				link_ok = false;
			ack[3] |= LINK_STATUS_CHANGED;
		}

		intel_dp_mst_hpd_irq(intel_dp, esi, ack);

		if (esi[3] & DP_TUNNELING_IRQ) {
			if (drm_dp_tunnel_handle_irq(i915->display.dp_tunnel_mgr,
						     &intel_dp->aux))
				reprobe_needed = true;
			ack[3] |= DP_TUNNELING_IRQ;
		}

		if (!memchr_inv(ack, 0, sizeof(ack)))
			break;

		if (!intel_dp_ack_sink_irq_esi(intel_dp, ack))
			drm_dbg_kms(&i915->drm, "Failed to ack ESI\n");

		if (ack[1] & (DP_DOWN_REP_MSG_RDY | DP_UP_REQ_MSG_RDY))
			drm_dp_mst_hpd_irq_send_new_request(&intel_dp->mst_mgr);
	}

	return link_ok && !reprobe_needed;
}

static void
intel_dp_handle_hdmi_link_status_change(struct intel_dp *intel_dp)
{
	bool is_active;
	u8 buf = 0;

	is_active = drm_dp_pcon_hdmi_link_active(&intel_dp->aux);
	if (intel_dp->frl.is_trained && !is_active) {
		if (drm_dp_dpcd_readb(&intel_dp->aux, DP_PCON_HDMI_LINK_CONFIG_1, &buf) < 0)
			return;

		buf &=  ~DP_PCON_ENABLE_HDMI_LINK;
		if (drm_dp_dpcd_writeb(&intel_dp->aux, DP_PCON_HDMI_LINK_CONFIG_1, buf) < 0)
			return;

		drm_dp_pcon_hdmi_frl_link_error_count(&intel_dp->aux, &intel_dp->attached_connector->base);

		intel_dp->frl.is_trained = false;

		/* Restart FRL training or fall back to TMDS mode */
		intel_dp_check_frl_training(intel_dp);
	}
}

static bool
intel_dp_needs_link_retrain(struct intel_dp *intel_dp)
{
	u8 link_status[DP_LINK_STATUS_SIZE];

	if (!intel_dp->link_trained)
		return false;

	/*
	 * While PSR source HW is enabled, it will control main-link sending
	 * frames, enabling and disabling it so trying to do a retrain will fail
	 * as the link would or not be on or it could mix training patterns
	 * and frame data at the same time causing retrain to fail.
	 * Also when exiting PSR, HW will retrain the link anyways fixing
	 * any link status error.
	 */
	if (intel_psr_enabled(intel_dp))
		return false;

	if (drm_dp_dpcd_read_phy_link_status(&intel_dp->aux, DP_PHY_DPRX,
					     link_status) < 0)
		return false;

	/*
	 * Validate the cached values of intel_dp->link_rate and
	 * intel_dp->lane_count before attempting to retrain.
	 *
	 * FIXME would be nice to user the crtc state here, but since
	 * we need to call this from the short HPD handler that seems
	 * a bit hard.
	 */
	if (!intel_dp_link_params_valid(intel_dp, intel_dp->link_rate,
					intel_dp->lane_count))
		return false;

	/* Retrain if link not ok */
	return !intel_dp_link_ok(intel_dp, link_status);
}

static bool intel_dp_has_connector(struct intel_dp *intel_dp,
				   const struct drm_connector_state *conn_state)
{
	struct drm_i915_private *i915 = dp_to_i915(intel_dp);
	struct intel_encoder *encoder;
	enum pipe pipe;

	if (!conn_state->best_encoder)
		return false;

	/* SST */
	encoder = &dp_to_dig_port(intel_dp)->base;
	if (conn_state->best_encoder == &encoder->base)
		return true;

	/* MST */
	for_each_pipe(i915, pipe) {
		encoder = &intel_dp->mst_encoders[pipe]->base;
		if (conn_state->best_encoder == &encoder->base)
			return true;
	}

	return false;
}

int intel_dp_get_active_pipes(struct intel_dp *intel_dp,
			      struct drm_modeset_acquire_ctx *ctx,
			      u8 *pipe_mask)
{
	struct drm_i915_private *i915 = dp_to_i915(intel_dp);
	struct drm_connector_list_iter conn_iter;
	struct intel_connector *connector;
	int ret = 0;

	*pipe_mask = 0;

	drm_connector_list_iter_begin(&i915->drm, &conn_iter);
	for_each_intel_connector_iter(connector, &conn_iter) {
		struct drm_connector_state *conn_state =
			connector->base.state;
		struct intel_crtc_state *crtc_state;
		struct intel_crtc *crtc;

		if (!intel_dp_has_connector(intel_dp, conn_state))
			continue;

		crtc = to_intel_crtc(conn_state->crtc);
		if (!crtc)
			continue;

		ret = drm_modeset_lock(&crtc->base.mutex, ctx);
		if (ret)
			break;

		crtc_state = to_intel_crtc_state(crtc->base.state);

		drm_WARN_ON(&i915->drm, !intel_crtc_has_dp_encoder(crtc_state));

		if (!crtc_state->hw.active)
			continue;

		if (conn_state->commit)
			drm_WARN_ON(&i915->drm,
				    !wait_for_completion_timeout(&conn_state->commit->hw_done,
								 msecs_to_jiffies(5000)));

		*pipe_mask |= BIT(crtc->pipe);
	}
	drm_connector_list_iter_end(&conn_iter);

	return ret;
}

static bool intel_dp_is_connected(struct intel_dp *intel_dp)
{
	struct intel_connector *connector = intel_dp->attached_connector;

	return connector->base.status == connector_status_connected ||
		intel_dp->is_mst;
}

int intel_dp_retrain_link(struct intel_encoder *encoder,
			  struct drm_modeset_acquire_ctx *ctx)
{
	struct drm_i915_private *dev_priv = to_i915(encoder->base.dev);
	struct intel_dp *intel_dp = enc_to_intel_dp(encoder);
	struct intel_crtc *crtc;
	u8 pipe_mask;
	int ret;

	if (!intel_dp_is_connected(intel_dp))
		return 0;

	ret = drm_modeset_lock(&dev_priv->drm.mode_config.connection_mutex,
			       ctx);
	if (ret)
		return ret;

	if (!intel_dp_needs_link_retrain(intel_dp))
		return 0;

	ret = intel_dp_get_active_pipes(intel_dp, ctx, &pipe_mask);
	if (ret)
		return ret;

	if (pipe_mask == 0)
		return 0;

	if (!intel_dp_needs_link_retrain(intel_dp))
		return 0;

	drm_dbg_kms(&dev_priv->drm, "[ENCODER:%d:%s] retraining link\n",
		    encoder->base.base.id, encoder->base.name);

	for_each_intel_crtc_in_pipe_mask(&dev_priv->drm, crtc, pipe_mask) {
		const struct intel_crtc_state *crtc_state =
			to_intel_crtc_state(crtc->base.state);

		/* Suppress underruns caused by re-training */
		intel_set_cpu_fifo_underrun_reporting(dev_priv, crtc->pipe, false);
		if (crtc_state->has_pch_encoder)
			intel_set_pch_fifo_underrun_reporting(dev_priv,
							      intel_crtc_pch_transcoder(crtc), false);
	}

	for_each_intel_crtc_in_pipe_mask(&dev_priv->drm, crtc, pipe_mask) {
		const struct intel_crtc_state *crtc_state =
			to_intel_crtc_state(crtc->base.state);

		/* retrain on the MST master transcoder */
		if (DISPLAY_VER(dev_priv) >= 12 &&
		    intel_crtc_has_type(crtc_state, INTEL_OUTPUT_DP_MST) &&
		    !intel_dp_mst_is_master_trans(crtc_state))
			continue;

		intel_dp_check_frl_training(intel_dp);
		intel_dp_pcon_dsc_configure(intel_dp, crtc_state);
		intel_dp_start_link_train(intel_dp, crtc_state);
		intel_dp_stop_link_train(intel_dp, crtc_state);
		break;
	}

	for_each_intel_crtc_in_pipe_mask(&dev_priv->drm, crtc, pipe_mask) {
		const struct intel_crtc_state *crtc_state =
			to_intel_crtc_state(crtc->base.state);

		/* Keep underrun reporting disabled until things are stable */
		intel_crtc_wait_for_next_vblank(crtc);

		intel_set_cpu_fifo_underrun_reporting(dev_priv, crtc->pipe, true);
		if (crtc_state->has_pch_encoder)
			intel_set_pch_fifo_underrun_reporting(dev_priv,
							      intel_crtc_pch_transcoder(crtc), true);
	}

	return 0;
}

static int intel_dp_prep_phy_test(struct intel_dp *intel_dp,
				  struct drm_modeset_acquire_ctx *ctx,
				  u8 *pipe_mask)
{
	struct drm_i915_private *i915 = dp_to_i915(intel_dp);
	struct drm_connector_list_iter conn_iter;
	struct intel_connector *connector;
	int ret = 0;

	*pipe_mask = 0;

	drm_connector_list_iter_begin(&i915->drm, &conn_iter);
	for_each_intel_connector_iter(connector, &conn_iter) {
		struct drm_connector_state *conn_state =
			connector->base.state;
		struct intel_crtc_state *crtc_state;
		struct intel_crtc *crtc;

		if (!intel_dp_has_connector(intel_dp, conn_state))
			continue;

		crtc = to_intel_crtc(conn_state->crtc);
		if (!crtc)
			continue;

		ret = drm_modeset_lock(&crtc->base.mutex, ctx);
		if (ret)
			break;

		crtc_state = to_intel_crtc_state(crtc->base.state);

		drm_WARN_ON(&i915->drm, !intel_crtc_has_dp_encoder(crtc_state));

		if (!crtc_state->hw.active)
			continue;

		if (conn_state->commit &&
		    !try_wait_for_completion(&conn_state->commit->hw_done))
			continue;

		*pipe_mask |= BIT(crtc->pipe);
	}
	drm_connector_list_iter_end(&conn_iter);

	return ret;
}

static int intel_dp_do_phy_test(struct intel_encoder *encoder,
				struct drm_modeset_acquire_ctx *ctx)
{
	struct drm_i915_private *dev_priv = to_i915(encoder->base.dev);
	struct intel_dp *intel_dp = enc_to_intel_dp(encoder);
	struct intel_crtc *crtc;
	u8 pipe_mask;
	int ret;

	ret = drm_modeset_lock(&dev_priv->drm.mode_config.connection_mutex,
			       ctx);
	if (ret)
		return ret;

	ret = intel_dp_prep_phy_test(intel_dp, ctx, &pipe_mask);
	if (ret)
		return ret;

	if (pipe_mask == 0)
		return 0;

	drm_dbg_kms(&dev_priv->drm, "[ENCODER:%d:%s] PHY test\n",
		    encoder->base.base.id, encoder->base.name);

	for_each_intel_crtc_in_pipe_mask(&dev_priv->drm, crtc, pipe_mask) {
		const struct intel_crtc_state *crtc_state =
			to_intel_crtc_state(crtc->base.state);

		/* test on the MST master transcoder */
		if (DISPLAY_VER(dev_priv) >= 12 &&
		    intel_crtc_has_type(crtc_state, INTEL_OUTPUT_DP_MST) &&
		    !intel_dp_mst_is_master_trans(crtc_state))
			continue;

		intel_dp_process_phy_request(intel_dp, crtc_state);
		break;
	}

	return 0;
}

void intel_dp_phy_test(struct intel_encoder *encoder)
{
	struct drm_modeset_acquire_ctx ctx;
	int ret;

	drm_modeset_acquire_init(&ctx, 0);

	for (;;) {
		ret = intel_dp_do_phy_test(encoder, &ctx);

		if (ret == -EDEADLK) {
			drm_modeset_backoff(&ctx);
			continue;
		}

		break;
	}

	drm_modeset_drop_locks(&ctx);
	drm_modeset_acquire_fini(&ctx);
	drm_WARN(encoder->base.dev, ret,
		 "Acquiring modeset locks failed with %i\n", ret);
}

static void intel_dp_check_device_service_irq(struct intel_dp *intel_dp)
{
	struct drm_i915_private *i915 = dp_to_i915(intel_dp);
	u8 val;

	if (intel_dp->dpcd[DP_DPCD_REV] < 0x11)
		return;

	if (drm_dp_dpcd_readb(&intel_dp->aux,
			      DP_DEVICE_SERVICE_IRQ_VECTOR, &val) != 1 || !val)
		return;

	drm_dp_dpcd_writeb(&intel_dp->aux, DP_DEVICE_SERVICE_IRQ_VECTOR, val);

	if (val & DP_AUTOMATED_TEST_REQUEST)
		intel_dp_handle_test_request(intel_dp);

	if (val & DP_CP_IRQ)
		intel_hdcp_handle_cp_irq(intel_dp->attached_connector);

	if (val & DP_SINK_SPECIFIC_IRQ)
		drm_dbg_kms(&i915->drm, "Sink specific irq unhandled\n");
}

static bool intel_dp_check_link_service_irq(struct intel_dp *intel_dp)
{
	struct drm_i915_private *i915 = dp_to_i915(intel_dp);
	bool reprobe_needed = false;
	u8 val;

	if (intel_dp->dpcd[DP_DPCD_REV] < 0x11)
		return false;

	if (drm_dp_dpcd_readb(&intel_dp->aux,
			      DP_LINK_SERVICE_IRQ_VECTOR_ESI0, &val) != 1 || !val)
		return false;

	if ((val & DP_TUNNELING_IRQ) &&
	    drm_dp_tunnel_handle_irq(i915->display.dp_tunnel_mgr,
				     &intel_dp->aux))
		reprobe_needed = true;

	if (drm_dp_dpcd_writeb(&intel_dp->aux,
			       DP_LINK_SERVICE_IRQ_VECTOR_ESI0, val) != 1)
		return reprobe_needed;

	if (val & HDMI_LINK_STATUS_CHANGED)
		intel_dp_handle_hdmi_link_status_change(intel_dp);

	return reprobe_needed;
}

/*
 * According to DP spec
 * 5.1.2:
 *  1. Read DPCD
 *  2. Configure link according to Receiver Capabilities
 *  3. Use Link Training from 2.5.3.3 and 3.5.1.3
 *  4. Check link status on receipt of hot-plug interrupt
 *
 * intel_dp_short_pulse -  handles short pulse interrupts
 * when full detection is not required.
 * Returns %true if short pulse is handled and full detection
 * is NOT required and %false otherwise.
 */
static bool
intel_dp_short_pulse(struct intel_dp *intel_dp)
{
	struct drm_i915_private *dev_priv = dp_to_i915(intel_dp);
	u8 old_sink_count = intel_dp->sink_count;
	bool reprobe_needed = false;
	bool ret;

	/*
	 * Clearing compliance test variables to allow capturing
	 * of values for next automated test request.
	 */
	memset(&intel_dp->compliance, 0, sizeof(intel_dp->compliance));

	/*
	 * Now read the DPCD to see if it's actually running
	 * If the current value of sink count doesn't match with
	 * the value that was stored earlier or dpcd read failed
	 * we need to do full detection
	 */
	ret = intel_dp_get_dpcd(intel_dp);

	if ((old_sink_count != intel_dp->sink_count) || !ret) {
		/* No need to proceed if we are going to do full detect */
		return false;
	}

	intel_dp_check_device_service_irq(intel_dp);
	reprobe_needed = intel_dp_check_link_service_irq(intel_dp);

	/* Handle CEC interrupts, if any */
	drm_dp_cec_irq(&intel_dp->aux);

	/* defer to the hotplug work for link retraining if needed */
	if (intel_dp_needs_link_retrain(intel_dp))
		return false;

	intel_psr_short_pulse(intel_dp);

	switch (intel_dp->compliance.test_type) {
	case DP_TEST_LINK_TRAINING:
		drm_dbg_kms(&dev_priv->drm,
			    "Link Training Compliance Test requested\n");
		/* Send a Hotplug Uevent to userspace to start modeset */
		drm_kms_helper_hotplug_event(&dev_priv->drm);
		break;
	case DP_TEST_LINK_PHY_TEST_PATTERN:
		drm_dbg_kms(&dev_priv->drm,
			    "PHY test pattern Compliance Test requested\n");
		/*
		 * Schedule long hpd to do the test
		 *
		 * FIXME get rid of the ad-hoc phy test modeset code
		 * and properly incorporate it into the normal modeset.
		 */
		reprobe_needed = true;
	}

	return !reprobe_needed;
}

/* XXX this is probably wrong for multiple downstream ports */
static enum drm_connector_status
intel_dp_detect_dpcd(struct intel_dp *intel_dp)
{
	struct drm_i915_private *i915 = dp_to_i915(intel_dp);
	struct intel_digital_port *dig_port = dp_to_dig_port(intel_dp);
	u8 *dpcd = intel_dp->dpcd;
	u8 type;

	if (drm_WARN_ON(&i915->drm, intel_dp_is_edp(intel_dp)))
		return connector_status_connected;

	lspcon_resume(dig_port);

	if (!intel_dp_get_dpcd(intel_dp))
		return connector_status_disconnected;

	/* if there's no downstream port, we're done */
	if (!drm_dp_is_branch(dpcd))
		return connector_status_connected;

	/* If we're HPD-aware, SINK_COUNT changes dynamically */
	if (intel_dp_has_sink_count(intel_dp) &&
	    intel_dp->downstream_ports[0] & DP_DS_PORT_HPD) {
		return intel_dp->sink_count ?
		connector_status_connected : connector_status_disconnected;
	}

	if (intel_dp_can_mst(intel_dp))
		return connector_status_connected;

	/* If no HPD, poke DDC gently */
	if (drm_probe_ddc(&intel_dp->aux.ddc))
		return connector_status_connected;

	/* Well we tried, say unknown for unreliable port types */
	if (intel_dp->dpcd[DP_DPCD_REV] >= 0x11) {
		type = intel_dp->downstream_ports[0] & DP_DS_PORT_TYPE_MASK;
		if (type == DP_DS_PORT_TYPE_VGA ||
		    type == DP_DS_PORT_TYPE_NON_EDID)
			return connector_status_unknown;
	} else {
		type = intel_dp->dpcd[DP_DOWNSTREAMPORT_PRESENT] &
			DP_DWN_STRM_PORT_TYPE_MASK;
		if (type == DP_DWN_STRM_PORT_TYPE_ANALOG ||
		    type == DP_DWN_STRM_PORT_TYPE_OTHER)
			return connector_status_unknown;
	}

	/* Anything else is out of spec, warn and ignore */
	drm_dbg_kms(&i915->drm, "Broken DP branch device, ignoring\n");
	return connector_status_disconnected;
}

static enum drm_connector_status
edp_detect(struct intel_dp *intel_dp)
{
	return connector_status_connected;
}

void intel_digital_port_lock(struct intel_encoder *encoder)
{
	struct intel_digital_port *dig_port = enc_to_dig_port(encoder);

	if (dig_port->lock)
		dig_port->lock(dig_port);
}

void intel_digital_port_unlock(struct intel_encoder *encoder)
{
	struct intel_digital_port *dig_port = enc_to_dig_port(encoder);

	if (dig_port->unlock)
		dig_port->unlock(dig_port);
}

/*
 * intel_digital_port_connected_locked - is the specified port connected?
 * @encoder: intel_encoder
 *
 * In cases where there's a connector physically connected but it can't be used
 * by our hardware we also return false, since the rest of the driver should
 * pretty much treat the port as disconnected. This is relevant for type-C
 * (starting on ICL) where there's ownership involved.
 *
 * The caller must hold the lock acquired by calling intel_digital_port_lock()
 * when calling this function.
 *
 * Return %true if port is connected, %false otherwise.
 */
bool intel_digital_port_connected_locked(struct intel_encoder *encoder)
{
	struct drm_i915_private *dev_priv = to_i915(encoder->base.dev);
	struct intel_digital_port *dig_port = enc_to_dig_port(encoder);
	bool is_glitch_free = intel_tc_port_handles_hpd_glitches(dig_port);
	bool is_connected = false;
	intel_wakeref_t wakeref;

	with_intel_display_power(dev_priv, POWER_DOMAIN_DISPLAY_CORE, wakeref) {
		unsigned long wait_expires = jiffies + msecs_to_jiffies_timeout(4);

		do {
			is_connected = dig_port->connected(encoder);
			if (is_connected || is_glitch_free)
				break;
			usleep_range(10, 30);
		} while (time_before(jiffies, wait_expires));
	}

	return is_connected;
}

bool intel_digital_port_connected(struct intel_encoder *encoder)
{
	bool ret;

	intel_digital_port_lock(encoder);
	ret = intel_digital_port_connected_locked(encoder);
	intel_digital_port_unlock(encoder);

	return ret;
}

static const struct drm_edid *
intel_dp_get_edid(struct intel_dp *intel_dp)
{
	struct intel_connector *connector = intel_dp->attached_connector;
	const struct drm_edid *fixed_edid = connector->panel.fixed_edid;

	/* Use panel fixed edid if we have one */
	if (fixed_edid) {
		/* invalid edid */
		if (IS_ERR(fixed_edid))
			return NULL;

		return drm_edid_dup(fixed_edid);
	}

	return drm_edid_read_ddc(&connector->base, &intel_dp->aux.ddc);
}

static void
intel_dp_update_dfp(struct intel_dp *intel_dp,
		    const struct drm_edid *drm_edid)
{
	struct drm_i915_private *i915 = dp_to_i915(intel_dp);
	struct intel_connector *connector = intel_dp->attached_connector;

	intel_dp->dfp.max_bpc =
		drm_dp_downstream_max_bpc(intel_dp->dpcd,
					  intel_dp->downstream_ports, drm_edid);

	intel_dp->dfp.max_dotclock =
		drm_dp_downstream_max_dotclock(intel_dp->dpcd,
					       intel_dp->downstream_ports);

	intel_dp->dfp.min_tmds_clock =
		drm_dp_downstream_min_tmds_clock(intel_dp->dpcd,
						 intel_dp->downstream_ports,
						 drm_edid);
	intel_dp->dfp.max_tmds_clock =
		drm_dp_downstream_max_tmds_clock(intel_dp->dpcd,
						 intel_dp->downstream_ports,
						 drm_edid);

	intel_dp->dfp.pcon_max_frl_bw =
		drm_dp_get_pcon_max_frl_bw(intel_dp->dpcd,
					   intel_dp->downstream_ports);

	drm_dbg_kms(&i915->drm,
		    "[CONNECTOR:%d:%s] DFP max bpc %d, max dotclock %d, TMDS clock %d-%d, PCON Max FRL BW %dGbps\n",
		    connector->base.base.id, connector->base.name,
		    intel_dp->dfp.max_bpc,
		    intel_dp->dfp.max_dotclock,
		    intel_dp->dfp.min_tmds_clock,
		    intel_dp->dfp.max_tmds_clock,
		    intel_dp->dfp.pcon_max_frl_bw);

	intel_dp_get_pcon_dsc_cap(intel_dp);
}

static bool
intel_dp_can_ycbcr420(struct intel_dp *intel_dp)
{
	if (source_can_output(intel_dp, INTEL_OUTPUT_FORMAT_YCBCR420) &&
	    (!drm_dp_is_branch(intel_dp->dpcd) || intel_dp->dfp.ycbcr420_passthrough))
		return true;

	if (source_can_output(intel_dp, INTEL_OUTPUT_FORMAT_RGB) &&
	    dfp_can_convert_from_rgb(intel_dp, INTEL_OUTPUT_FORMAT_YCBCR420))
		return true;

	if (source_can_output(intel_dp, INTEL_OUTPUT_FORMAT_YCBCR444) &&
	    dfp_can_convert_from_ycbcr444(intel_dp, INTEL_OUTPUT_FORMAT_YCBCR420))
		return true;

	return false;
}

static void
intel_dp_update_420(struct intel_dp *intel_dp)
{
	struct drm_i915_private *i915 = dp_to_i915(intel_dp);
	struct intel_connector *connector = intel_dp->attached_connector;

	intel_dp->dfp.ycbcr420_passthrough =
		drm_dp_downstream_420_passthrough(intel_dp->dpcd,
						  intel_dp->downstream_ports);
	/* on-board LSPCON always assumed to support 4:4:4->4:2:0 conversion */
	intel_dp->dfp.ycbcr_444_to_420 =
		dp_to_dig_port(intel_dp)->lspcon.active ||
		drm_dp_downstream_444_to_420_conversion(intel_dp->dpcd,
							intel_dp->downstream_ports);
	intel_dp->dfp.rgb_to_ycbcr =
		drm_dp_downstream_rgb_to_ycbcr_conversion(intel_dp->dpcd,
							  intel_dp->downstream_ports,
							  DP_DS_HDMI_BT709_RGB_YCBCR_CONV);

	connector->base.ycbcr_420_allowed = intel_dp_can_ycbcr420(intel_dp);

	drm_dbg_kms(&i915->drm,
		    "[CONNECTOR:%d:%s] RGB->YcbCr conversion? %s, YCbCr 4:2:0 allowed? %s, YCbCr 4:4:4->4:2:0 conversion? %s\n",
		    connector->base.base.id, connector->base.name,
		    str_yes_no(intel_dp->dfp.rgb_to_ycbcr),
		    str_yes_no(connector->base.ycbcr_420_allowed),
		    str_yes_no(intel_dp->dfp.ycbcr_444_to_420));
}

static void
intel_dp_set_edid(struct intel_dp *intel_dp)
{
	struct drm_i915_private *i915 = dp_to_i915(intel_dp);
	struct intel_connector *connector = intel_dp->attached_connector;
	const struct drm_edid *drm_edid;
	bool vrr_capable;

	intel_dp_unset_edid(intel_dp);
	drm_edid = intel_dp_get_edid(intel_dp);
	connector->detect_edid = drm_edid;

	/* Below we depend on display info having been updated */
	drm_edid_connector_update(&connector->base, drm_edid);

	vrr_capable = intel_vrr_is_capable(connector);
	drm_dbg_kms(&i915->drm, "[CONNECTOR:%d:%s] VRR capable: %s\n",
		    connector->base.base.id, connector->base.name, str_yes_no(vrr_capable));
	drm_connector_set_vrr_capable_property(&connector->base, vrr_capable);

	intel_dp_update_dfp(intel_dp, drm_edid);
	intel_dp_update_420(intel_dp);

	drm_dp_cec_attach(&intel_dp->aux,
			  connector->base.display_info.source_physical_address);
}

static void
intel_dp_unset_edid(struct intel_dp *intel_dp)
{
	struct intel_connector *connector = intel_dp->attached_connector;

	drm_dp_cec_unset_edid(&intel_dp->aux);
	drm_edid_free(connector->detect_edid);
	connector->detect_edid = NULL;

	intel_dp->dfp.max_bpc = 0;
	intel_dp->dfp.max_dotclock = 0;
	intel_dp->dfp.min_tmds_clock = 0;
	intel_dp->dfp.max_tmds_clock = 0;

	intel_dp->dfp.pcon_max_frl_bw = 0;

	intel_dp->dfp.ycbcr_444_to_420 = false;
	connector->base.ycbcr_420_allowed = false;

	drm_connector_set_vrr_capable_property(&connector->base,
					       false);
}

static void
intel_dp_detect_dsc_caps(struct intel_dp *intel_dp, struct intel_connector *connector)
{
	struct drm_i915_private *i915 = dp_to_i915(intel_dp);

	/* Read DP Sink DSC Cap DPCD regs for DP v1.4 */
	if (!HAS_DSC(i915))
		return;

	if (intel_dp_is_edp(intel_dp))
		intel_edp_get_dsc_sink_cap(intel_dp->edp_dpcd[0],
					   connector);
	else
		intel_dp_get_dsc_sink_cap(intel_dp->dpcd[DP_DPCD_REV],
					  connector);
}

static int
intel_dp_detect(struct drm_connector *connector,
		struct drm_modeset_acquire_ctx *ctx,
		bool force)
{
	struct drm_i915_private *dev_priv = to_i915(connector->dev);
	struct intel_connector *intel_connector =
		to_intel_connector(connector);
	struct intel_dp *intel_dp = intel_attached_dp(intel_connector);
	struct intel_digital_port *dig_port = dp_to_dig_port(intel_dp);
	struct intel_encoder *encoder = &dig_port->base;
	enum drm_connector_status status;
	int ret;

	drm_dbg_kms(&dev_priv->drm, "[CONNECTOR:%d:%s]\n",
		    connector->base.id, connector->name);
	drm_WARN_ON(&dev_priv->drm,
		    !drm_modeset_is_locked(&dev_priv->drm.mode_config.connection_mutex));

	if (!intel_display_device_enabled(dev_priv))
		return connector_status_disconnected;

	if (!intel_display_driver_check_access(dev_priv))
		return connector->status;

	/* Can't disconnect eDP */
	if (intel_dp_is_edp(intel_dp))
		status = edp_detect(intel_dp);
	else if (intel_digital_port_connected(encoder))
		status = intel_dp_detect_dpcd(intel_dp);
	else
		status = connector_status_disconnected;

	if (status == connector_status_disconnected) {
		memset(&intel_dp->compliance, 0, sizeof(intel_dp->compliance));
		memset(intel_connector->dp.dsc_dpcd, 0, sizeof(intel_connector->dp.dsc_dpcd));
		intel_dp->psr.sink_panel_replay_support = false;

		if (intel_dp->is_mst) {
			drm_dbg_kms(&dev_priv->drm,
				    "MST device may have disappeared %d vs %d\n",
				    intel_dp->is_mst,
				    intel_dp->mst_mgr.mst_state);
			intel_dp->is_mst = false;
			drm_dp_mst_topology_mgr_set_mst(&intel_dp->mst_mgr,
							intel_dp->is_mst);
		}

		intel_dp_tunnel_disconnect(intel_dp);

		goto out;
	}

<<<<<<< HEAD
=======
	ret = intel_dp_tunnel_detect(intel_dp, ctx);
	if (ret == -EDEADLK)
		return ret;

	if (ret == 1)
		intel_connector->base.epoch_counter++;

>>>>>>> f6cef5f8
	if (!intel_dp_is_edp(intel_dp))
		intel_psr_init_dpcd(intel_dp);

	intel_dp_detect_dsc_caps(intel_dp, intel_connector);

	intel_dp_configure_mst(intel_dp);

	/*
	 * TODO: Reset link params when switching to MST mode, until MST
	 * supports link training fallback params.
	 */
	if (intel_dp->reset_link_params || intel_dp->is_mst) {
		intel_dp_reset_max_link_params(intel_dp);
		intel_dp->reset_link_params = false;
	}

	intel_dp_print_rates(intel_dp);

	if (intel_dp->is_mst) {
		/*
		 * If we are in MST mode then this connector
		 * won't appear connected or have anything
		 * with EDID on it
		 */
		status = connector_status_disconnected;
		goto out;
	}

	/*
	 * Some external monitors do not signal loss of link synchronization
	 * with an IRQ_HPD, so force a link status check.
	 */
	if (!intel_dp_is_edp(intel_dp)) {
		ret = intel_dp_retrain_link(encoder, ctx);
		if (ret)
			return ret;
	}

	/*
	 * Clearing NACK and defer counts to get their exact values
	 * while reading EDID which are required by Compliance tests
	 * 4.2.2.4 and 4.2.2.5
	 */
	intel_dp->aux.i2c_nack_count = 0;
	intel_dp->aux.i2c_defer_count = 0;

	intel_dp_set_edid(intel_dp);
	if (intel_dp_is_edp(intel_dp) ||
	    to_intel_connector(connector)->detect_edid)
		status = connector_status_connected;

	intel_dp_check_device_service_irq(intel_dp);

out:
	if (status != connector_status_connected && !intel_dp->is_mst)
		intel_dp_unset_edid(intel_dp);

	if (!intel_dp_is_edp(intel_dp))
		drm_dp_set_subconnector_property(connector,
						 status,
						 intel_dp->dpcd,
						 intel_dp->downstream_ports);
	return status;
}

static void
intel_dp_force(struct drm_connector *connector)
{
	struct intel_dp *intel_dp = intel_attached_dp(to_intel_connector(connector));
	struct intel_digital_port *dig_port = dp_to_dig_port(intel_dp);
	struct intel_encoder *intel_encoder = &dig_port->base;
	struct drm_i915_private *dev_priv = to_i915(intel_encoder->base.dev);

	drm_dbg_kms(&dev_priv->drm, "[CONNECTOR:%d:%s]\n",
		    connector->base.id, connector->name);

	if (!intel_display_driver_check_access(dev_priv))
		return;

	intel_dp_unset_edid(intel_dp);

	if (connector->status != connector_status_connected)
		return;

	intel_dp_set_edid(intel_dp);
}

static int intel_dp_get_modes(struct drm_connector *connector)
{
	struct intel_connector *intel_connector = to_intel_connector(connector);
	int num_modes;

	/* drm_edid_connector_update() done in ->detect() or ->force() */
	num_modes = drm_edid_connector_add_modes(connector);

	/* Also add fixed mode, which may or may not be present in EDID */
	if (intel_dp_is_edp(intel_attached_dp(intel_connector)))
		num_modes += intel_panel_get_modes(intel_connector);

	if (num_modes)
		return num_modes;

	if (!intel_connector->detect_edid) {
		struct intel_dp *intel_dp = intel_attached_dp(intel_connector);
		struct drm_display_mode *mode;

		mode = drm_dp_downstream_mode(connector->dev,
					      intel_dp->dpcd,
					      intel_dp->downstream_ports);
		if (mode) {
			drm_mode_probed_add(connector, mode);
			num_modes++;
		}
	}

	return num_modes;
}

static int
intel_dp_connector_register(struct drm_connector *connector)
{
	struct drm_i915_private *i915 = to_i915(connector->dev);
	struct intel_dp *intel_dp = intel_attached_dp(to_intel_connector(connector));
	struct intel_digital_port *dig_port = dp_to_dig_port(intel_dp);
	struct intel_lspcon *lspcon = &dig_port->lspcon;
	int ret;

	ret = intel_connector_register(connector);
	if (ret)
		return ret;

	drm_dbg_kms(&i915->drm, "registering %s bus for %s\n",
		    intel_dp->aux.name, connector->kdev->kobj.name);

	intel_dp->aux.dev = connector->kdev;
	ret = drm_dp_aux_register(&intel_dp->aux);
	if (!ret)
		drm_dp_cec_register_connector(&intel_dp->aux, connector);

	if (!intel_bios_encoder_is_lspcon(dig_port->base.devdata))
		return ret;

	/*
	 * ToDo: Clean this up to handle lspcon init and resume more
	 * efficiently and streamlined.
	 */
	if (lspcon_init(dig_port)) {
		lspcon_detect_hdr_capability(lspcon);
		if (lspcon->hdr_supported)
			drm_connector_attach_hdr_output_metadata_property(connector);
	}

	return ret;
}

static void
intel_dp_connector_unregister(struct drm_connector *connector)
{
	struct intel_dp *intel_dp = intel_attached_dp(to_intel_connector(connector));

	drm_dp_cec_unregister_connector(&intel_dp->aux);
	drm_dp_aux_unregister(&intel_dp->aux);
	intel_connector_unregister(connector);
}

void intel_dp_connector_sync_state(struct intel_connector *connector,
				   const struct intel_crtc_state *crtc_state)
{
	struct drm_i915_private *i915 = to_i915(connector->base.dev);

	if (crtc_state && crtc_state->dsc.compression_enable) {
		drm_WARN_ON(&i915->drm, !connector->dp.dsc_decompression_aux);
		connector->dp.dsc_decompression_enabled = true;
	} else {
		connector->dp.dsc_decompression_enabled = false;
	}
}

void intel_dp_encoder_flush_work(struct drm_encoder *encoder)
{
	struct intel_digital_port *dig_port = enc_to_dig_port(to_intel_encoder(encoder));
	struct intel_dp *intel_dp = &dig_port->dp;

	intel_dp_mst_encoder_cleanup(dig_port);

	intel_dp_tunnel_destroy(intel_dp);

	intel_pps_vdd_off_sync(intel_dp);

	/*
	 * Ensure power off delay is respected on module remove, so that we can
	 * reduce delays at driver probe. See pps_init_timestamps().
	 */
	intel_pps_wait_power_cycle(intel_dp);

	intel_dp_aux_fini(intel_dp);
}

void intel_dp_encoder_suspend(struct intel_encoder *intel_encoder)
{
	struct intel_dp *intel_dp = enc_to_intel_dp(intel_encoder);

	intel_pps_vdd_off_sync(intel_dp);

	intel_dp_tunnel_suspend(intel_dp);
}

void intel_dp_encoder_shutdown(struct intel_encoder *intel_encoder)
{
	struct intel_dp *intel_dp = enc_to_intel_dp(intel_encoder);

	intel_pps_wait_power_cycle(intel_dp);
}

static int intel_modeset_tile_group(struct intel_atomic_state *state,
				    int tile_group_id)
{
	struct drm_i915_private *dev_priv = to_i915(state->base.dev);
	struct drm_connector_list_iter conn_iter;
	struct drm_connector *connector;
	int ret = 0;

	drm_connector_list_iter_begin(&dev_priv->drm, &conn_iter);
	drm_for_each_connector_iter(connector, &conn_iter) {
		struct drm_connector_state *conn_state;
		struct intel_crtc_state *crtc_state;
		struct intel_crtc *crtc;

		if (!connector->has_tile ||
		    connector->tile_group->id != tile_group_id)
			continue;

		conn_state = drm_atomic_get_connector_state(&state->base,
							    connector);
		if (IS_ERR(conn_state)) {
			ret = PTR_ERR(conn_state);
			break;
		}

		crtc = to_intel_crtc(conn_state->crtc);

		if (!crtc)
			continue;

		crtc_state = intel_atomic_get_new_crtc_state(state, crtc);
		crtc_state->uapi.mode_changed = true;

		ret = drm_atomic_add_affected_planes(&state->base, &crtc->base);
		if (ret)
			break;
	}
	drm_connector_list_iter_end(&conn_iter);

	return ret;
}

static int intel_modeset_affected_transcoders(struct intel_atomic_state *state, u8 transcoders)
{
	struct drm_i915_private *dev_priv = to_i915(state->base.dev);
	struct intel_crtc *crtc;

	if (transcoders == 0)
		return 0;

	for_each_intel_crtc(&dev_priv->drm, crtc) {
		struct intel_crtc_state *crtc_state;
		int ret;

		crtc_state = intel_atomic_get_crtc_state(&state->base, crtc);
		if (IS_ERR(crtc_state))
			return PTR_ERR(crtc_state);

		if (!crtc_state->hw.enable)
			continue;

		if (!(transcoders & BIT(crtc_state->cpu_transcoder)))
			continue;

		crtc_state->uapi.mode_changed = true;

		ret = drm_atomic_add_affected_connectors(&state->base, &crtc->base);
		if (ret)
			return ret;

		ret = drm_atomic_add_affected_planes(&state->base, &crtc->base);
		if (ret)
			return ret;

		transcoders &= ~BIT(crtc_state->cpu_transcoder);
	}

	drm_WARN_ON(&dev_priv->drm, transcoders != 0);

	return 0;
}

static int intel_modeset_synced_crtcs(struct intel_atomic_state *state,
				      struct drm_connector *connector)
{
	const struct drm_connector_state *old_conn_state =
		drm_atomic_get_old_connector_state(&state->base, connector);
	const struct intel_crtc_state *old_crtc_state;
	struct intel_crtc *crtc;
	u8 transcoders;

	crtc = to_intel_crtc(old_conn_state->crtc);
	if (!crtc)
		return 0;

	old_crtc_state = intel_atomic_get_old_crtc_state(state, crtc);

	if (!old_crtc_state->hw.active)
		return 0;

	transcoders = old_crtc_state->sync_mode_slaves_mask;
	if (old_crtc_state->master_transcoder != INVALID_TRANSCODER)
		transcoders |= BIT(old_crtc_state->master_transcoder);

	return intel_modeset_affected_transcoders(state,
						  transcoders);
}

static int intel_dp_connector_atomic_check(struct drm_connector *conn,
					   struct drm_atomic_state *_state)
{
	struct drm_i915_private *dev_priv = to_i915(conn->dev);
	struct intel_atomic_state *state = to_intel_atomic_state(_state);
	struct drm_connector_state *conn_state = drm_atomic_get_new_connector_state(_state, conn);
	struct intel_connector *intel_conn = to_intel_connector(conn);
	struct intel_dp *intel_dp = enc_to_intel_dp(intel_conn->encoder);
	int ret;

	ret = intel_digital_connector_atomic_check(conn, &state->base);
	if (ret)
		return ret;

	if (intel_dp_mst_source_support(intel_dp)) {
		ret = drm_dp_mst_root_conn_atomic_check(conn_state, &intel_dp->mst_mgr);
		if (ret)
			return ret;
	}

	if (!intel_connector_needs_modeset(state, conn))
		return 0;

	ret = intel_dp_tunnel_atomic_check_state(state,
						 intel_dp,
						 intel_conn);
	if (ret)
		return ret;

	/*
	 * We don't enable port sync on BDW due to missing w/as and
	 * due to not having adjusted the modeset sequence appropriately.
	 */
	if (DISPLAY_VER(dev_priv) < 9)
		return 0;

	if (conn->has_tile) {
		ret = intel_modeset_tile_group(state, conn->tile_group->id);
		if (ret)
			return ret;
	}

	return intel_modeset_synced_crtcs(state, conn);
}

static void intel_dp_oob_hotplug_event(struct drm_connector *connector,
				       enum drm_connector_status hpd_state)
{
	struct intel_encoder *encoder = intel_attached_encoder(to_intel_connector(connector));
	struct drm_i915_private *i915 = to_i915(connector->dev);
	bool hpd_high = hpd_state == connector_status_connected;
	unsigned int hpd_pin = encoder->hpd_pin;
	bool need_work = false;

	spin_lock_irq(&i915->irq_lock);
	if (hpd_high != test_bit(hpd_pin, &i915->display.hotplug.oob_hotplug_last_state)) {
		i915->display.hotplug.event_bits |= BIT(hpd_pin);

		__assign_bit(hpd_pin, &i915->display.hotplug.oob_hotplug_last_state, hpd_high);
		need_work = true;
	}
	spin_unlock_irq(&i915->irq_lock);

	if (need_work)
		intel_hpd_schedule_detection(i915);
}

static const struct drm_connector_funcs intel_dp_connector_funcs = {
	.force = intel_dp_force,
	.fill_modes = drm_helper_probe_single_connector_modes,
	.atomic_get_property = intel_digital_connector_atomic_get_property,
	.atomic_set_property = intel_digital_connector_atomic_set_property,
	.late_register = intel_dp_connector_register,
	.early_unregister = intel_dp_connector_unregister,
	.destroy = intel_connector_destroy,
	.atomic_destroy_state = drm_atomic_helper_connector_destroy_state,
	.atomic_duplicate_state = intel_digital_connector_duplicate_state,
	.oob_hotplug_event = intel_dp_oob_hotplug_event,
};

static const struct drm_connector_helper_funcs intel_dp_connector_helper_funcs = {
	.detect_ctx = intel_dp_detect,
	.get_modes = intel_dp_get_modes,
	.mode_valid = intel_dp_mode_valid,
	.atomic_check = intel_dp_connector_atomic_check,
};

enum irqreturn
intel_dp_hpd_pulse(struct intel_digital_port *dig_port, bool long_hpd)
{
	struct drm_i915_private *i915 = to_i915(dig_port->base.base.dev);
	struct intel_dp *intel_dp = &dig_port->dp;
	u8 dpcd[DP_RECEIVER_CAP_SIZE];

	if (dig_port->base.type == INTEL_OUTPUT_EDP &&
	    (long_hpd || !intel_pps_have_panel_power_or_vdd(intel_dp))) {
		/*
		 * vdd off can generate a long/short pulse on eDP which
		 * would require vdd on to handle it, and thus we
		 * would end up in an endless cycle of
		 * "vdd off -> long/short hpd -> vdd on -> detect -> vdd off -> ..."
		 */
		drm_dbg_kms(&i915->drm,
			    "ignoring %s hpd on eDP [ENCODER:%d:%s]\n",
			    long_hpd ? "long" : "short",
			    dig_port->base.base.base.id,
			    dig_port->base.base.name);
		return IRQ_HANDLED;
	}

	drm_dbg_kms(&i915->drm, "got hpd irq on [ENCODER:%d:%s] - %s\n",
		    dig_port->base.base.base.id,
		    dig_port->base.base.name,
		    long_hpd ? "long" : "short");

	/*
	 * TBT DP tunnels require the GFX driver to read out the DPRX caps in
	 * response to long HPD pulses. The DP hotplug handler does that,
	 * however the hotplug handler may be blocked by another
	 * connector's/encoder's hotplug handler. Since the TBT CM may not
	 * complete the DP tunnel BW request for the latter connector/encoder
	 * waiting for this encoder's DPRX read, perform a dummy read here.
	 */
	if (long_hpd)
		intel_dp_read_dprx_caps(intel_dp, dpcd);

	if (long_hpd) {
		intel_dp->reset_link_params = true;
		return IRQ_NONE;
	}

	if (intel_dp->is_mst) {
		if (!intel_dp_check_mst_status(intel_dp))
			return IRQ_NONE;
	} else if (!intel_dp_short_pulse(intel_dp)) {
		return IRQ_NONE;
	}

	return IRQ_HANDLED;
}

static bool _intel_dp_is_port_edp(struct drm_i915_private *dev_priv,
				  const struct intel_bios_encoder_data *devdata,
				  enum port port)
{
	/*
	 * eDP not supported on g4x. so bail out early just
	 * for a bit extra safety in case the VBT is bonkers.
	 */
	if (DISPLAY_VER(dev_priv) < 5)
		return false;

	if (DISPLAY_VER(dev_priv) < 9 && port == PORT_A)
		return true;

	return devdata && intel_bios_encoder_supports_edp(devdata);
}

bool intel_dp_is_port_edp(struct drm_i915_private *i915, enum port port)
{
	const struct intel_bios_encoder_data *devdata =
		intel_bios_encoder_data_lookup(i915, port);

	return _intel_dp_is_port_edp(i915, devdata, port);
}

static bool
has_gamut_metadata_dip(struct intel_encoder *encoder)
{
	struct drm_i915_private *i915 = to_i915(encoder->base.dev);
	enum port port = encoder->port;

	if (intel_bios_encoder_is_lspcon(encoder->devdata))
		return false;

	if (DISPLAY_VER(i915) >= 11)
		return true;

	if (port == PORT_A)
		return false;

	if (IS_HASWELL(i915) || IS_BROADWELL(i915) ||
	    DISPLAY_VER(i915) >= 9)
		return true;

	return false;
}

static void
intel_dp_add_properties(struct intel_dp *intel_dp, struct drm_connector *connector)
{
	struct drm_i915_private *dev_priv = to_i915(connector->dev);
	enum port port = dp_to_dig_port(intel_dp)->base.port;

	if (!intel_dp_is_edp(intel_dp))
		drm_connector_attach_dp_subconnector_property(connector);

	if (!IS_G4X(dev_priv) && port != PORT_A)
		intel_attach_force_audio_property(connector);

	intel_attach_broadcast_rgb_property(connector);
	if (HAS_GMCH(dev_priv))
		drm_connector_attach_max_bpc_property(connector, 6, 10);
	else if (DISPLAY_VER(dev_priv) >= 5)
		drm_connector_attach_max_bpc_property(connector, 6, 12);

	/* Register HDMI colorspace for case of lspcon */
	if (intel_bios_encoder_is_lspcon(dp_to_dig_port(intel_dp)->base.devdata)) {
		drm_connector_attach_content_type_property(connector);
		intel_attach_hdmi_colorspace_property(connector);
	} else {
		intel_attach_dp_colorspace_property(connector);
	}

	if (has_gamut_metadata_dip(&dp_to_dig_port(intel_dp)->base))
		drm_connector_attach_hdr_output_metadata_property(connector);

	if (HAS_VRR(dev_priv))
		drm_connector_attach_vrr_capable_property(connector);
}

static void
intel_edp_add_properties(struct intel_dp *intel_dp)
{
	struct intel_connector *connector = intel_dp->attached_connector;
	struct drm_i915_private *i915 = to_i915(connector->base.dev);
	const struct drm_display_mode *fixed_mode =
		intel_panel_preferred_fixed_mode(connector);

	intel_attach_scaling_mode_property(&connector->base);

	drm_connector_set_panel_orientation_with_quirk(&connector->base,
						       i915->display.vbt.orientation,
						       fixed_mode->hdisplay,
						       fixed_mode->vdisplay);
}

static void intel_edp_backlight_setup(struct intel_dp *intel_dp,
				      struct intel_connector *connector)
{
	struct drm_i915_private *i915 = dp_to_i915(intel_dp);
	enum pipe pipe = INVALID_PIPE;

	if (IS_VALLEYVIEW(i915) || IS_CHERRYVIEW(i915)) {
		/*
		 * Figure out the current pipe for the initial backlight setup.
		 * If the current pipe isn't valid, try the PPS pipe, and if that
		 * fails just assume pipe A.
		 */
		pipe = vlv_active_pipe(intel_dp);

		if (pipe != PIPE_A && pipe != PIPE_B)
			pipe = intel_dp->pps.pps_pipe;

		if (pipe != PIPE_A && pipe != PIPE_B)
			pipe = PIPE_A;
	}

	intel_backlight_setup(connector, pipe);
}

static bool intel_edp_init_connector(struct intel_dp *intel_dp,
				     struct intel_connector *intel_connector)
{
	struct drm_i915_private *dev_priv = dp_to_i915(intel_dp);
	struct drm_connector *connector = &intel_connector->base;
	struct drm_display_mode *fixed_mode;
	struct intel_encoder *encoder = &dp_to_dig_port(intel_dp)->base;
	bool has_dpcd;
	const struct drm_edid *drm_edid;

	if (!intel_dp_is_edp(intel_dp))
		return true;

	/*
	 * On IBX/CPT we may get here with LVDS already registered. Since the
	 * driver uses the only internal power sequencer available for both
	 * eDP and LVDS bail out early in this case to prevent interfering
	 * with an already powered-on LVDS power sequencer.
	 */
	if (intel_get_lvds_encoder(dev_priv)) {
		drm_WARN_ON(&dev_priv->drm,
			    !(HAS_PCH_IBX(dev_priv) || HAS_PCH_CPT(dev_priv)));
		drm_info(&dev_priv->drm,
			 "LVDS was detected, not registering eDP\n");

		return false;
	}

	intel_bios_init_panel_early(dev_priv, &intel_connector->panel,
				    encoder->devdata);

	if (!intel_pps_init(intel_dp)) {
		drm_info(&dev_priv->drm,
			 "[ENCODER:%d:%s] unusable PPS, disabling eDP\n",
			 encoder->base.base.id, encoder->base.name);
		/*
		 * The BIOS may have still enabled VDD on the PPS even
		 * though it's unusable. Make sure we turn it back off
		 * and to release the power domain references/etc.
		 */
		goto out_vdd_off;
	}

	/*
	 * Enable HPD sense for live status check.
	 * intel_hpd_irq_setup() will turn it off again
	 * if it's no longer needed later.
	 *
	 * The DPCD probe below will make sure VDD is on.
	 */
	intel_hpd_enable_detection(encoder);

	/* Cache DPCD and EDID for edp. */
	has_dpcd = intel_edp_init_dpcd(intel_dp, intel_connector);

	if (!has_dpcd) {
		/* if this fails, presume the device is a ghost */
		drm_info(&dev_priv->drm,
			 "[ENCODER:%d:%s] failed to retrieve link info, disabling eDP\n",
			 encoder->base.base.id, encoder->base.name);
		goto out_vdd_off;
	}

	/*
	 * VBT and straps are liars. Also check HPD as that seems
	 * to be the most reliable piece of information available.
	 *
	 * ... expect on devices that forgot to hook HPD up for eDP
	 * (eg. Acer Chromebook C710), so we'll check it only if multiple
	 * ports are attempting to use the same AUX CH, according to VBT.
	 */
	if (intel_bios_dp_has_shared_aux_ch(encoder->devdata)) {
		/*
		 * If this fails, presume the DPCD answer came
		 * from some other port using the same AUX CH.
		 *
		 * FIXME maybe cleaner to check this before the
		 * DPCD read? Would need sort out the VDD handling...
		 */
		if (!intel_digital_port_connected(encoder)) {
			drm_info(&dev_priv->drm,
				 "[ENCODER:%d:%s] HPD is down, disabling eDP\n",
				 encoder->base.base.id, encoder->base.name);
			goto out_vdd_off;
		}

		/*
		 * Unfortunately even the HPD based detection fails on
		 * eg. Asus B360M-A (CFL+CNP), so as a last resort fall
		 * back to checking for a VGA branch device. Only do this
		 * on known affected platforms to minimize false positives.
		 */
		if (DISPLAY_VER(dev_priv) == 9 && drm_dp_is_branch(intel_dp->dpcd) &&
		    (intel_dp->dpcd[DP_DOWNSTREAMPORT_PRESENT] & DP_DWN_STRM_PORT_TYPE_MASK) ==
		    DP_DWN_STRM_PORT_TYPE_ANALOG) {
			drm_info(&dev_priv->drm,
				 "[ENCODER:%d:%s] VGA converter detected, disabling eDP\n",
				 encoder->base.base.id, encoder->base.name);
			goto out_vdd_off;
		}
	}

	mutex_lock(&dev_priv->drm.mode_config.mutex);
	drm_edid = drm_edid_read_ddc(connector, connector->ddc);
	if (!drm_edid) {
		/* Fallback to EDID from ACPI OpRegion, if any */
		drm_edid = intel_opregion_get_edid(intel_connector);
		if (drm_edid)
			drm_dbg_kms(&dev_priv->drm,
				    "[CONNECTOR:%d:%s] Using OpRegion EDID\n",
				    connector->base.id, connector->name);
	}
	if (drm_edid) {
		if (drm_edid_connector_update(connector, drm_edid) ||
		    !drm_edid_connector_add_modes(connector)) {
			drm_edid_connector_update(connector, NULL);
			drm_edid_free(drm_edid);
			drm_edid = ERR_PTR(-EINVAL);
		}
	} else {
		drm_edid = ERR_PTR(-ENOENT);
	}

	intel_bios_init_panel_late(dev_priv, &intel_connector->panel, encoder->devdata,
				   IS_ERR(drm_edid) ? NULL : drm_edid);

	intel_panel_add_edid_fixed_modes(intel_connector, true);

	/* MSO requires information from the EDID */
	intel_edp_mso_init(intel_dp);

	/* multiply the mode clock and horizontal timings for MSO */
	list_for_each_entry(fixed_mode, &intel_connector->panel.fixed_modes, head)
		intel_edp_mso_mode_fixup(intel_connector, fixed_mode);

	/* fallback to VBT if available for eDP */
	if (!intel_panel_preferred_fixed_mode(intel_connector))
		intel_panel_add_vbt_lfp_fixed_mode(intel_connector);

	mutex_unlock(&dev_priv->drm.mode_config.mutex);

	if (!intel_panel_preferred_fixed_mode(intel_connector)) {
		drm_info(&dev_priv->drm,
			 "[ENCODER:%d:%s] failed to find fixed mode for the panel, disabling eDP\n",
			 encoder->base.base.id, encoder->base.name);
		goto out_vdd_off;
	}

	intel_panel_init(intel_connector, drm_edid);

	intel_edp_backlight_setup(intel_dp, intel_connector);

	intel_edp_add_properties(intel_dp);

	intel_pps_init_late(intel_dp);

	return true;

out_vdd_off:
	intel_pps_vdd_off_sync(intel_dp);

	return false;
}

static void intel_dp_modeset_retry_work_fn(struct work_struct *work)
{
	struct intel_connector *intel_connector;
	struct drm_connector *connector;

	intel_connector = container_of(work, typeof(*intel_connector),
				       modeset_retry_work);
	connector = &intel_connector->base;
	drm_dbg_kms(connector->dev, "[CONNECTOR:%d:%s]\n", connector->base.id,
		    connector->name);

	/* Grab the locks before changing connector property*/
	mutex_lock(&connector->dev->mode_config.mutex);
	/* Set connector link status to BAD and send a Uevent to notify
	 * userspace to do a modeset.
	 */
	drm_connector_set_link_status_property(connector,
					       DRM_MODE_LINK_STATUS_BAD);
	mutex_unlock(&connector->dev->mode_config.mutex);
	/* Send Hotplug uevent so userspace can reprobe */
	drm_kms_helper_connector_hotplug_event(connector);

	drm_connector_put(connector);
}

void intel_dp_init_modeset_retry_work(struct intel_connector *connector)
{
	INIT_WORK(&connector->modeset_retry_work,
		  intel_dp_modeset_retry_work_fn);
}

bool
intel_dp_init_connector(struct intel_digital_port *dig_port,
			struct intel_connector *intel_connector)
{
	struct drm_connector *connector = &intel_connector->base;
	struct intel_dp *intel_dp = &dig_port->dp;
	struct intel_encoder *intel_encoder = &dig_port->base;
	struct drm_device *dev = intel_encoder->base.dev;
	struct drm_i915_private *dev_priv = to_i915(dev);
	enum port port = intel_encoder->port;
	enum phy phy = intel_port_to_phy(dev_priv, port);
	int type;

	/* Initialize the work for modeset in case of link train failure */
	intel_dp_init_modeset_retry_work(intel_connector);

	if (drm_WARN(dev, dig_port->max_lanes < 1,
		     "Not enough lanes (%d) for DP on [ENCODER:%d:%s]\n",
		     dig_port->max_lanes, intel_encoder->base.base.id,
		     intel_encoder->base.name))
		return false;

	intel_dp->reset_link_params = true;
	intel_dp->pps.pps_pipe = INVALID_PIPE;
	intel_dp->pps.active_pipe = INVALID_PIPE;

	/* Preserve the current hw state. */
	intel_dp->DP = intel_de_read(dev_priv, intel_dp->output_reg);
	intel_dp->attached_connector = intel_connector;

	if (_intel_dp_is_port_edp(dev_priv, intel_encoder->devdata, port)) {
		/*
		 * Currently we don't support eDP on TypeC ports, although in
		 * theory it could work on TypeC legacy ports.
		 */
		drm_WARN_ON(dev, intel_phy_is_tc(dev_priv, phy));
		type = DRM_MODE_CONNECTOR_eDP;
		intel_encoder->type = INTEL_OUTPUT_EDP;

		/* eDP only on port B and/or C on vlv/chv */
		if (drm_WARN_ON(dev, (IS_VALLEYVIEW(dev_priv) ||
				      IS_CHERRYVIEW(dev_priv)) &&
				port != PORT_B && port != PORT_C))
			return false;
	} else {
		type = DRM_MODE_CONNECTOR_DisplayPort;
	}

	intel_dp_set_default_sink_rates(intel_dp);
	intel_dp_set_default_max_sink_lane_count(intel_dp);

	if (IS_VALLEYVIEW(dev_priv) || IS_CHERRYVIEW(dev_priv))
		intel_dp->pps.active_pipe = vlv_active_pipe(intel_dp);

	intel_dp_aux_init(intel_dp);
	intel_connector->dp.dsc_decompression_aux = &intel_dp->aux;

	drm_dbg_kms(&dev_priv->drm,
		    "Adding %s connector on [ENCODER:%d:%s]\n",
		    type == DRM_MODE_CONNECTOR_eDP ? "eDP" : "DP",
		    intel_encoder->base.base.id, intel_encoder->base.name);

	drm_connector_init_with_ddc(dev, connector, &intel_dp_connector_funcs,
				    type, &intel_dp->aux.ddc);
	drm_connector_helper_add(connector, &intel_dp_connector_helper_funcs);

	if (!HAS_GMCH(dev_priv) && DISPLAY_VER(dev_priv) < 12)
		connector->interlace_allowed = true;

	intel_connector->polled = DRM_CONNECTOR_POLL_HPD;
	intel_connector->base.polled = intel_connector->polled;

	intel_connector_attach_encoder(intel_connector, intel_encoder);

	if (HAS_DDI(dev_priv))
		intel_connector->get_hw_state = intel_ddi_connector_get_hw_state;
	else
		intel_connector->get_hw_state = intel_connector_get_hw_state;

	if (!intel_edp_init_connector(intel_dp, intel_connector)) {
		intel_dp_aux_fini(intel_dp);
		goto fail;
	}

	intel_dp_set_source_rates(intel_dp);
	intel_dp_set_common_rates(intel_dp);
	intel_dp_reset_max_link_params(intel_dp);

	/* init MST on ports that can support it */
	intel_dp_mst_encoder_init(dig_port,
				  intel_connector->base.base.id);

	intel_dp_add_properties(intel_dp, connector);

	if (is_hdcp_supported(dev_priv, port) && !intel_dp_is_edp(intel_dp)) {
		int ret = intel_dp_hdcp_init(dig_port, intel_connector);
		if (ret)
			drm_dbg_kms(&dev_priv->drm,
				    "HDCP init failed, skipping.\n");
	}

	intel_dp->colorimetry_support =
		intel_dp_get_colorimetry_status(intel_dp);

	intel_dp->frl.is_trained = false;
	intel_dp->frl.trained_rate_gbps = 0;

	intel_psr_init(intel_dp);

	return true;

fail:
	intel_display_power_flush_work(dev_priv);
	drm_connector_cleanup(connector);

	return false;
}

void intel_dp_mst_suspend(struct drm_i915_private *dev_priv)
{
	struct intel_encoder *encoder;

	if (!HAS_DISPLAY(dev_priv))
		return;

	for_each_intel_encoder(&dev_priv->drm, encoder) {
		struct intel_dp *intel_dp;

		if (encoder->type != INTEL_OUTPUT_DDI)
			continue;

		intel_dp = enc_to_intel_dp(encoder);

		if (!intel_dp_mst_source_support(intel_dp))
			continue;

		if (intel_dp->is_mst)
			drm_dp_mst_topology_mgr_suspend(&intel_dp->mst_mgr);
	}
}

void intel_dp_mst_resume(struct drm_i915_private *dev_priv)
{
	struct intel_encoder *encoder;

	if (!HAS_DISPLAY(dev_priv))
		return;

	for_each_intel_encoder(&dev_priv->drm, encoder) {
		struct intel_dp *intel_dp;
		int ret;

		if (encoder->type != INTEL_OUTPUT_DDI)
			continue;

		intel_dp = enc_to_intel_dp(encoder);

		if (!intel_dp_mst_source_support(intel_dp))
			continue;

		ret = drm_dp_mst_topology_mgr_resume(&intel_dp->mst_mgr,
						     true);
		if (ret) {
			intel_dp->is_mst = false;
			drm_dp_mst_topology_mgr_set_mst(&intel_dp->mst_mgr,
							false);
		}
	}
}<|MERGE_RESOLUTION|>--- conflicted
+++ resolved
@@ -5702,8 +5702,6 @@
 		goto out;
 	}
 
-<<<<<<< HEAD
-=======
 	ret = intel_dp_tunnel_detect(intel_dp, ctx);
 	if (ret == -EDEADLK)
 		return ret;
@@ -5711,7 +5709,6 @@
 	if (ret == 1)
 		intel_connector->base.epoch_counter++;
 
->>>>>>> f6cef5f8
 	if (!intel_dp_is_edp(intel_dp))
 		intel_psr_init_dpcd(intel_dp);
 
