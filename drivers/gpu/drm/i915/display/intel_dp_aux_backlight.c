--- conflicted
+++ resolved
@@ -122,12 +122,8 @@
 	if (ret != sizeof(tcon_cap))
 		return false;
 
-<<<<<<< HEAD
-	drm_dbg_kms(&i915->drm, "[CONNECTOR:%d:%s] Detected %s HDR backlight interface version %d\n",
-=======
 	drm_dbg_kms(display->drm,
 		    "[CONNECTOR:%d:%s] Detected %s HDR backlight interface version %d\n",
->>>>>>> adc21867
 		    connector->base.base.id, connector->base.name,
 		    is_intel_tcon_cap(tcon_cap) ? "Intel" : "unsupported", tcon_cap[0]);
 
@@ -260,13 +256,8 @@
 intel_dp_aux_write_content_luminance(struct intel_connector *connector,
 				     struct hdr_output_metadata *hdr_metadata)
 {
-<<<<<<< HEAD
-	struct intel_dp *intel_dp = enc_to_intel_dp(connector->encoder);
-	struct drm_i915_private *i915 = to_i915(connector->base.dev);
-=======
-	struct intel_display *display = to_intel_display(connector);
-	struct intel_dp *intel_dp = enc_to_intel_dp(connector->encoder);
->>>>>>> adc21867
+	struct intel_display *display = to_intel_display(connector);
+	struct intel_dp *intel_dp = enc_to_intel_dp(connector->encoder);
 	int ret;
 	u8 buf[4];
 
@@ -282,11 +273,7 @@
 				INTEL_EDP_HDR_CONTENT_LUMINANCE,
 				buf, sizeof(buf));
 	if (ret < 0)
-<<<<<<< HEAD
-		drm_dbg_kms(&i915->drm,
-=======
 		drm_dbg_kms(display->drm,
->>>>>>> adc21867
 			    "Content Luminance DPCD reg write failed, err:-%d\n",
 			    ret);
 }
@@ -296,11 +283,7 @@
 {
 	struct intel_connector *connector = to_intel_connector(conn_state->connector);
 	struct intel_panel *panel = &connector->panel;
-<<<<<<< HEAD
-	struct drm_i915_private *i915 = to_i915(connector->base.dev);
-=======
-	struct intel_display *display = to_intel_display(connector);
->>>>>>> adc21867
+	struct intel_display *display = to_intel_display(connector);
 
 	/*
 	 * According to spec segmented backlight needs to be set whenever panel is in
@@ -311,11 +294,7 @@
 		*ctrl |= INTEL_EDP_HDR_TCON_2084_DECODE_ENABLE;
 	}
 
-<<<<<<< HEAD
-	if (DISPLAY_VER(i915) < 11)
-=======
 	if (DISPLAY_VER(display) < 11)
->>>>>>> adc21867
 		*ctrl &= ~INTEL_EDP_HDR_TCON_TONE_MAPPING_ENABLE;
 
 	if (panel->backlight.edp.intel_cap.supports_2020_gamut &&
@@ -403,11 +382,7 @@
 static void
 intel_dp_aux_write_panel_luminance_override(struct intel_connector *connector)
 {
-<<<<<<< HEAD
-	struct drm_i915_private *i915 = to_i915(connector->base.dev);
-=======
-	struct intel_display *display = to_intel_display(connector);
->>>>>>> adc21867
+	struct intel_display *display = to_intel_display(connector);
 	struct intel_panel *panel = &connector->panel;
 	struct intel_dp *intel_dp = enc_to_intel_dp(connector->encoder);
 	int ret;
@@ -422,11 +397,7 @@
 				INTEL_EDP_HDR_PANEL_LUMINANCE_OVERRIDE,
 				buf, sizeof(buf));
 	if (ret < 0)
-<<<<<<< HEAD
-		drm_dbg_kms(&i915->drm,
-=======
 		drm_dbg_kms(display->drm,
->>>>>>> adc21867
 			    "Panel Luminance DPCD reg write failed, err:-%d\n",
 			    ret);
 }
@@ -465,12 +436,8 @@
 
 	intel_dp_aux_write_panel_luminance_override(connector);
 
-<<<<<<< HEAD
-	drm_dbg_kms(&i915->drm, "[CONNECTOR:%d:%s] Using AUX HDR interface for backlight control (range %d..%d)\n",
-=======
 	drm_dbg_kms(display->drm,
 		    "[CONNECTOR:%d:%s] Using AUX HDR interface for backlight control (range %d..%d)\n",
->>>>>>> adc21867
 		    connector->base.base.id, connector->base.name,
 		    panel->backlight.min, panel->backlight.max);
 
