/*
 * Copyright © 2008 Intel Corporation
 *             2014 Red Hat Inc.
 *
 * Permission is hereby granted, free of charge, to any person obtaining a
 * copy of this software and associated documentation files (the "Software"),
 * to deal in the Software without restriction, including without limitation
 * the rights to use, copy, modify, merge, publish, distribute, sublicense,
 * and/or sell copies of the Software, and to permit persons to whom the
 * Software is furnished to do so, subject to the following conditions:
 *
 * The above copyright notice and this permission notice (including the next
 * paragraph) shall be included in all copies or substantial portions of the
 * Software.
 *
 * THE SOFTWARE IS PROVIDED "AS IS", WITHOUT WARRANTY OF ANY KIND, EXPRESS OR
 * IMPLIED, INCLUDING BUT NOT LIMITED TO THE WARRANTIES OF MERCHANTABILITY,
 * FITNESS FOR A PARTICULAR PURPOSE AND NONINFRINGEMENT.  IN NO EVENT SHALL
 * THE AUTHORS OR COPYRIGHT HOLDERS BE LIABLE FOR ANY CLAIM, DAMAGES OR OTHER
 * LIABILITY, WHETHER IN AN ACTION OF CONTRACT, TORT OR OTHERWISE, ARISING
 * FROM, OUT OF OR IN CONNECTION WITH THE SOFTWARE OR THE USE OR OTHER DEALINGS
 * IN THE SOFTWARE.
 *
 */

#include <drm/drm_atomic.h>
#include <drm/drm_atomic_helper.h>
#include <drm/drm_edid.h>
#include <drm/drm_fixed.h>
#include <drm/drm_probe_helper.h>

#include "i915_drv.h"
#include "i915_reg.h"
#include "intel_atomic.h"
#include "intel_audio.h"
#include "intel_connector.h"
#include "intel_crtc.h"
#include "intel_ddi.h"
#include "intel_de.h"
#include "intel_display_driver.h"
#include "intel_display_types.h"
#include "intel_dp.h"
#include "intel_dp_hdcp.h"
#include "intel_dp_link_training.h"
#include "intel_dp_mst.h"
#include "intel_dp_test.h"
#include "intel_dp_tunnel.h"
#include "intel_dpio_phy.h"
#include "intel_hdcp.h"
#include "intel_hotplug.h"
#include "intel_link_bw.h"
#include "intel_psr.h"
#include "intel_vdsc.h"
#include "skl_scaler.h"

/*
 * DP MST (DisplayPort Multi-Stream Transport)
 *
 * MST support on the source depends on the platform and port. DP initialization
 * sets up MST for each MST capable encoder. This will become the primary
 * encoder for the port.
 *
 * MST initialization of each primary encoder creates MST stream encoders, one
 * per pipe, and initializes the MST topology manager. The MST stream encoders
 * are sometimes called "fake encoders", because they're virtual, not
 * physical. Thus there are (number of MST capable ports) x (number of pipes)
 * MST stream encoders in total.
 *
 * Decision to use MST for a sink happens at detect on the connector attached to
 * the primary encoder, and this will not change while the sink is connected. We
 * always use MST when possible, including for SST sinks with sideband messaging
 * support.
 *
 * The connectors for the MST streams are added and removed dynamically by the
 * topology manager. Their connection status is also determined by the topology
 * manager.
 *
 * On hardware, each transcoder may be associated with a single DDI
 * port. Multiple transcoders may be associated with the same DDI port only if
 * the port is in MST mode.
 *
 * On TGL+, all the transcoders streaming on the same DDI port will indicate a
 * primary transcoder; the TGL_DP_TP_CTL and TGL_DP_TP_STATUS registers are
 * relevant only on the primary transcoder. Prior to that, they are port
 * registers.
 */

/* From fake MST stream encoder to primary encoder */
static struct intel_encoder *to_primary_encoder(struct intel_encoder *encoder)
{
	struct intel_dp_mst_encoder *intel_mst = enc_to_mst(encoder);
	struct intel_digital_port *dig_port = intel_mst->primary;

	return &dig_port->base;
}

/* From fake MST stream encoder to primary DP */
static struct intel_dp *to_primary_dp(struct intel_encoder *encoder)
{
	struct intel_dp_mst_encoder *intel_mst = enc_to_mst(encoder);
	struct intel_digital_port *dig_port = intel_mst->primary;

	return &dig_port->dp;
}

static int intel_dp_mst_max_dpt_bpp(const struct intel_crtc_state *crtc_state,
				    bool dsc)
{
	struct intel_display *display = to_intel_display(crtc_state);
	const struct drm_display_mode *adjusted_mode =
		&crtc_state->hw.adjusted_mode;

	if (!intel_dp_is_uhbr(crtc_state) || DISPLAY_VER(display) >= 20 || !dsc)
		return INT_MAX;

	/*
	 * DSC->DPT interface width:
	 *   ICL-MTL: 72 bits (each branch has 72 bits, only left branch is used)
	 *   LNL+:    144 bits (not a bottleneck in any config)
	 *
	 * Bspec/49259 suggests that the FEC overhead needs to be
	 * applied here, though HW people claim that neither this FEC
	 * or any other overhead is applicable here (that is the actual
	 * available_bw is just symbol_clock * 72). However based on
	 * testing on MTL-P the
	 * - DELL U3224KBA display
	 * - Unigraf UCD-500 CTS test sink
	 * devices the
	 * - 5120x2880/995.59Mhz
	 * - 6016x3384/1357.23Mhz
	 * - 6144x3456/1413.39Mhz
	 * modes (all the ones having a DPT limit on the above devices),
	 * both the channel coding efficiency and an additional 3%
	 * overhead needs to be accounted for.
	 */
	return div64_u64(mul_u32_u32(intel_dp_link_symbol_clock(crtc_state->port_clock) * 72,
				     drm_dp_bw_channel_coding_efficiency(true)),
			 mul_u32_u32(adjusted_mode->crtc_clock, 1030000));
}

static int intel_dp_mst_bw_overhead(const struct intel_crtc_state *crtc_state,
				    bool ssc, int dsc_slice_count, int bpp_x16)
{
	const struct drm_display_mode *adjusted_mode =
		&crtc_state->hw.adjusted_mode;
	unsigned long flags = DRM_DP_BW_OVERHEAD_MST;
	int overhead;

	flags |= intel_dp_is_uhbr(crtc_state) ? DRM_DP_BW_OVERHEAD_UHBR : 0;
	flags |= ssc ? DRM_DP_BW_OVERHEAD_SSC_REF_CLK : 0;
	flags |= crtc_state->fec_enable ? DRM_DP_BW_OVERHEAD_FEC : 0;

	if (dsc_slice_count)
		flags |= DRM_DP_BW_OVERHEAD_DSC;

	overhead = drm_dp_bw_overhead(crtc_state->lane_count,
				      adjusted_mode->hdisplay,
				      dsc_slice_count,
				      bpp_x16,
				      flags);

	/*
	 * TODO: clarify whether a minimum required by the fixed FEC overhead
	 * in the bspec audio programming sequence is required here.
	 */
	return max(overhead, intel_dp_bw_fec_overhead(crtc_state->fec_enable));
}

static void intel_dp_mst_compute_m_n(const struct intel_crtc_state *crtc_state,
				     int overhead,
				     int bpp_x16,
				     struct intel_link_m_n *m_n)
{
	const struct drm_display_mode *adjusted_mode =
		&crtc_state->hw.adjusted_mode;

	/* TODO: Check WA 14013163432 to set data M/N for full BW utilization. */
	intel_link_compute_m_n(bpp_x16, crtc_state->lane_count,
			       adjusted_mode->crtc_clock,
			       crtc_state->port_clock,
			       overhead,
			       m_n);

	m_n->tu = DIV_ROUND_UP_ULL(mul_u32_u32(m_n->data_m, 64), m_n->data_n);
}

static int intel_dp_mst_calc_pbn(int pixel_clock, int bpp_x16, int bw_overhead)
{
	int effective_data_rate =
		intel_dp_effective_data_rate(pixel_clock, bpp_x16, bw_overhead);

	/*
	 * TODO: Use drm_dp_calc_pbn_mode() instead, once it's converted
	 * to calculate PBN with the BW overhead passed to it.
	 */
	return DIV_ROUND_UP(effective_data_rate * 64, 54 * 1000);
}

static int intel_dp_mst_dsc_get_slice_count(const struct intel_connector *connector,
					    const struct intel_crtc_state *crtc_state)
{
	const struct drm_display_mode *adjusted_mode =
		&crtc_state->hw.adjusted_mode;
	int num_joined_pipes = intel_crtc_num_joined_pipes(crtc_state);

	return intel_dp_dsc_get_slice_count(connector,
					    adjusted_mode->clock,
					    adjusted_mode->hdisplay,
					    num_joined_pipes);
}

int intel_dp_mtp_tu_compute_config(struct intel_dp *intel_dp,
				   struct intel_crtc_state *crtc_state,
				   int max_bpp, int min_bpp,
				   struct drm_connector_state *conn_state,
				   int step, bool dsc)
{
	struct intel_display *display = to_intel_display(intel_dp);
	struct drm_atomic_state *state = crtc_state->uapi.state;
	struct intel_connector *connector =
		to_intel_connector(conn_state->connector);
	const struct drm_display_mode *adjusted_mode =
		&crtc_state->hw.adjusted_mode;
	fixed20_12 pbn_div;
	int bpp, slots = -EINVAL;
	int dsc_slice_count = 0;
	int max_dpt_bpp;

	if (dsc) {
		if (!intel_dp_supports_fec(intel_dp, connector, crtc_state))
			return -EINVAL;

		crtc_state->fec_enable = !intel_dp_is_uhbr(crtc_state);
	}

	pbn_div = drm_dp_get_vc_payload_bw(crtc_state->port_clock,
					   crtc_state->lane_count);

	max_dpt_bpp = intel_dp_mst_max_dpt_bpp(crtc_state, dsc);
	if (max_bpp > max_dpt_bpp) {
		drm_dbg_kms(display->drm, "Limiting bpp to max DPT bpp (%d -> %d)\n",
			    max_bpp, max_dpt_bpp);
		max_bpp = max_dpt_bpp;
	}

	drm_dbg_kms(display->drm, "Looking for slots in range min bpp %d max bpp %d\n",
		    min_bpp, max_bpp);

	if (dsc) {
		dsc_slice_count = intel_dp_mst_dsc_get_slice_count(connector, crtc_state);
		if (!dsc_slice_count) {
			drm_dbg_kms(display->drm, "Can't get valid DSC slice count\n");

			return -ENOSPC;
		}
	}

	for (bpp = max_bpp; bpp >= min_bpp; bpp -= step) {
		int local_bw_overhead;
		int link_bpp_x16;

		drm_dbg_kms(display->drm, "Trying bpp %d\n", bpp);

		link_bpp_x16 = fxp_q4_from_int(dsc ? bpp :
					       intel_dp_output_bpp(crtc_state->output_format, bpp));

		local_bw_overhead = intel_dp_mst_bw_overhead(crtc_state,
							     false, dsc_slice_count, link_bpp_x16);
		intel_dp_mst_compute_m_n(crtc_state,
					 local_bw_overhead,
					 link_bpp_x16,
					 &crtc_state->dp_m_n);

		if (intel_dp->is_mst) {
			int remote_bw_overhead;
			int remote_tu;
			fixed20_12 pbn;

			remote_bw_overhead = intel_dp_mst_bw_overhead(crtc_state,
								      true, dsc_slice_count, link_bpp_x16);

			/*
			 * The TU size programmed to the HW determines which slots in
			 * an MTP frame are used for this stream, which needs to match
			 * the payload size programmed to the first downstream branch
			 * device's payload table.
			 *
			 * Note that atm the payload's PBN value DRM core sends via
			 * the ALLOCATE_PAYLOAD side-band message matches the payload
			 * size (which it calculates from the PBN value) it programs
			 * to the first branch device's payload table. The allocation
			 * in the payload table could be reduced though (to
			 * crtc_state->dp_m_n.tu), provided that the driver doesn't
			 * enable SSC on the corresponding link.
			 */
			pbn.full = dfixed_const(intel_dp_mst_calc_pbn(adjusted_mode->crtc_clock,
								      link_bpp_x16,
								      remote_bw_overhead));
			remote_tu = DIV_ROUND_UP(pbn.full, pbn_div.full);

			/*
			 * Aligning the TUs ensures that symbols consisting of multiple
			 * (4) symbol cycles don't get split between two consecutive
			 * MTPs, as required by Bspec.
			 * TODO: remove the alignment restriction for 128b/132b links
			 * on some platforms, where Bspec allows this.
			 */
			remote_tu = ALIGN(remote_tu, 4 / crtc_state->lane_count);

			/*
			 * Also align PBNs accordingly, since MST core will derive its
			 * own copy of TU from the PBN in drm_dp_atomic_find_time_slots().
			 * The above comment about the difference between the PBN
			 * allocated for the whole path and the TUs allocated for the
			 * first branch device's link also applies here.
			 */
			pbn.full = remote_tu * pbn_div.full;

			drm_WARN_ON(display->drm, remote_tu < crtc_state->dp_m_n.tu);
			crtc_state->dp_m_n.tu = remote_tu;

			slots = drm_dp_atomic_find_time_slots(state, &intel_dp->mst_mgr,
							      connector->port,
							      dfixed_trunc(pbn));
		} else {
			/* Same as above for remote_tu */
			crtc_state->dp_m_n.tu = ALIGN(crtc_state->dp_m_n.tu,
						      4 / crtc_state->lane_count);

			if (crtc_state->dp_m_n.tu <= 64)
				slots = crtc_state->dp_m_n.tu;
			else
				slots = -EINVAL;
		}

		if (slots == -EDEADLK)
			return slots;

		if (slots >= 0) {
			drm_WARN_ON(display->drm, slots != crtc_state->dp_m_n.tu);

			break;
		}
	}

	if (slots < 0) {
		drm_dbg_kms(display->drm, "failed finding vcpi slots:%d\n",
			    slots);
		return slots;
	}

	if (!dsc)
		crtc_state->pipe_bpp = bpp;
	else
		crtc_state->dsc.compressed_bpp_x16 = fxp_q4_from_int(bpp);

	drm_dbg_kms(display->drm, "Got %d slots for pipe bpp %d dsc %d\n",
		    slots, bpp, dsc);

	return 0;
}

static int mst_stream_find_vcpi_slots_for_bpp(struct intel_dp *intel_dp,
					      struct intel_crtc_state *crtc_state,
					      int max_bpp, int min_bpp,
					      struct link_config_limits *limits,
					      struct drm_connector_state *conn_state,
					      int step, bool dsc)
{
	struct drm_atomic_state *state = crtc_state->uapi.state;
	struct drm_dp_mst_topology_state *mst_state;

	mst_state = drm_atomic_get_mst_topology_state(state, &intel_dp->mst_mgr);
	if (IS_ERR(mst_state))
		return PTR_ERR(mst_state);

	crtc_state->lane_count = limits->max_lane_count;
	crtc_state->port_clock = limits->max_rate;

	mst_state->pbn_div = drm_dp_get_vc_payload_bw(crtc_state->port_clock,
						      crtc_state->lane_count);

	return intel_dp_mtp_tu_compute_config(intel_dp, crtc_state,
					      max_bpp, min_bpp,
					      conn_state, step, dsc);
}

static int mst_stream_compute_link_config(struct intel_dp *intel_dp,
					  struct intel_crtc_state *crtc_state,
					  struct drm_connector_state *conn_state,
					  struct link_config_limits *limits)
{
	/*
	 * FIXME: allocate the BW according to link_bpp, which in the case of
	 * YUV420 is only half of the pipe bpp value.
	 */
	return mst_stream_find_vcpi_slots_for_bpp(intel_dp, crtc_state,
						  fxp_q4_to_int(limits->link.max_bpp_x16),
						  fxp_q4_to_int(limits->link.min_bpp_x16),
						  limits,
						  conn_state, 2 * 3, false);
}

static int mst_stream_dsc_compute_link_config(struct intel_dp *intel_dp,
					      struct intel_crtc_state *crtc_state,
					      struct drm_connector_state *conn_state,
					      struct link_config_limits *limits)
{
	struct intel_display *display = to_intel_display(intel_dp);
	struct intel_connector *connector = to_intel_connector(conn_state->connector);
	int i, num_bpc;
	u8 dsc_bpc[3] = {};
	int min_bpp, max_bpp, sink_min_bpp, sink_max_bpp;
	int min_compressed_bpp, max_compressed_bpp;

	max_bpp = limits->pipe.max_bpp;
	min_bpp = limits->pipe.min_bpp;

	num_bpc = drm_dp_dsc_sink_supported_input_bpcs(connector->dp.dsc_dpcd,
						       dsc_bpc);

	drm_dbg_kms(display->drm, "DSC Source supported min bpp %d max bpp %d\n",
		    min_bpp, max_bpp);

	sink_max_bpp = dsc_bpc[0] * 3;
	sink_min_bpp = sink_max_bpp;

	for (i = 1; i < num_bpc; i++) {
		if (sink_min_bpp > dsc_bpc[i] * 3)
			sink_min_bpp = dsc_bpc[i] * 3;
		if (sink_max_bpp < dsc_bpc[i] * 3)
			sink_max_bpp = dsc_bpc[i] * 3;
	}

	drm_dbg_kms(display->drm, "DSC Sink supported min bpp %d max bpp %d\n",
		    sink_min_bpp, sink_max_bpp);

	if (min_bpp < sink_min_bpp)
		min_bpp = sink_min_bpp;

	if (max_bpp > sink_max_bpp)
		max_bpp = sink_max_bpp;

	crtc_state->pipe_bpp = max_bpp;

	max_compressed_bpp = fxp_q4_to_int(limits->link.max_bpp_x16);
	min_compressed_bpp = fxp_q4_to_int_roundup(limits->link.min_bpp_x16);

	drm_dbg_kms(display->drm, "DSC Sink supported compressed min bpp %d compressed max bpp %d\n",
		    min_compressed_bpp, max_compressed_bpp);

	/* Align compressed bpps according to our own constraints */
	max_compressed_bpp = intel_dp_dsc_nearest_valid_bpp(display, max_compressed_bpp,
							    crtc_state->pipe_bpp);
	min_compressed_bpp = intel_dp_dsc_nearest_valid_bpp(display, min_compressed_bpp,
							    crtc_state->pipe_bpp);

	return mst_stream_find_vcpi_slots_for_bpp(intel_dp, crtc_state, max_compressed_bpp,
						  min_compressed_bpp, limits,
						  conn_state, 1, true);
}

static int mst_stream_update_slots(struct intel_dp *intel_dp,
				   struct intel_crtc_state *crtc_state,
				   struct drm_connector_state *conn_state)
{
	struct intel_display *display = to_intel_display(intel_dp);
	struct drm_dp_mst_topology_mgr *mgr = &intel_dp->mst_mgr;
	struct drm_dp_mst_topology_state *topology_state;
	u8 link_coding_cap = intel_dp_is_uhbr(crtc_state) ?
		DP_CAP_ANSI_128B132B : DP_CAP_ANSI_8B10B;

	topology_state = drm_atomic_get_mst_topology_state(conn_state->state, mgr);
	if (IS_ERR(topology_state)) {
		drm_dbg_kms(display->drm, "slot update failed\n");
		return PTR_ERR(topology_state);
	}

	drm_dp_mst_update_slots(topology_state, link_coding_cap);

	return 0;
}

static int mode_hblank_period_ns(const struct drm_display_mode *mode)
{
	return DIV_ROUND_CLOSEST_ULL(mul_u32_u32(mode->htotal - mode->hdisplay,
						 NSEC_PER_SEC / 1000),
				     mode->crtc_clock);
}

static bool
hblank_expansion_quirk_needs_dsc(const struct intel_connector *connector,
				 const struct intel_crtc_state *crtc_state,
				 const struct link_config_limits *limits)
{
	const struct drm_display_mode *adjusted_mode =
		&crtc_state->hw.adjusted_mode;
	bool is_uhbr_sink = connector->mst_port &&
			    drm_dp_128b132b_supported(connector->mst_port->dpcd);
	int hblank_limit = is_uhbr_sink ? 500 : 300;

	if (!connector->dp.dsc_hblank_expansion_quirk)
		return false;

	if (is_uhbr_sink && !drm_dp_is_uhbr_rate(limits->max_rate))
		return false;

	if (mode_hblank_period_ns(adjusted_mode) > hblank_limit)
		return false;

	if (!intel_dp_mst_dsc_get_slice_count(connector, crtc_state))
		return false;

	return true;
}

static bool
adjust_limits_for_dsc_hblank_expansion_quirk(struct intel_dp *intel_dp,
					     const struct intel_connector *connector,
					     const struct intel_crtc_state *crtc_state,
					     struct link_config_limits *limits,
					     bool dsc)
{
	struct intel_display *display = to_intel_display(connector);
	const struct intel_crtc *crtc = to_intel_crtc(crtc_state->uapi.crtc);
	int min_bpp_x16 = limits->link.min_bpp_x16;

	if (!hblank_expansion_quirk_needs_dsc(connector, crtc_state, limits))
		return true;

	if (!dsc) {
		if (intel_dp_supports_dsc(intel_dp, connector, crtc_state)) {
			drm_dbg_kms(display->drm,
				    "[CRTC:%d:%s][CONNECTOR:%d:%s] DSC needed by hblank expansion quirk\n",
				    crtc->base.base.id, crtc->base.name,
				    connector->base.base.id, connector->base.name);
			return false;
		}

		drm_dbg_kms(display->drm,
			    "[CRTC:%d:%s][CONNECTOR:%d:%s] Increasing link min bpp to 24 due to hblank expansion quirk\n",
			    crtc->base.base.id, crtc->base.name,
			    connector->base.base.id, connector->base.name);

		if (limits->link.max_bpp_x16 < fxp_q4_from_int(24))
			return false;

		limits->link.min_bpp_x16 = fxp_q4_from_int(24);

		return true;
	}

	drm_WARN_ON(display->drm, limits->min_rate != limits->max_rate);

	if (limits->max_rate < 540000)
		min_bpp_x16 = fxp_q4_from_int(13);
	else if (limits->max_rate < 810000)
		min_bpp_x16 = fxp_q4_from_int(10);

	if (limits->link.min_bpp_x16 >= min_bpp_x16)
		return true;

	drm_dbg_kms(display->drm,
		    "[CRTC:%d:%s][CONNECTOR:%d:%s] Increasing link min bpp to " FXP_Q4_FMT " in DSC mode due to hblank expansion quirk\n",
		    crtc->base.base.id, crtc->base.name,
		    connector->base.base.id, connector->base.name,
		    FXP_Q4_ARGS(min_bpp_x16));

	if (limits->link.max_bpp_x16 < min_bpp_x16)
		return false;

	limits->link.min_bpp_x16 = min_bpp_x16;

	return true;
}

static bool
mst_stream_compute_config_limits(struct intel_dp *intel_dp,
				 const struct intel_connector *connector,
				 struct intel_crtc_state *crtc_state,
				 bool dsc,
				 struct link_config_limits *limits)
{
	if (!intel_dp_compute_config_limits(intel_dp, crtc_state, false, dsc,
					    limits))
		return false;

	return adjust_limits_for_dsc_hblank_expansion_quirk(intel_dp,
							    connector,
							    crtc_state,
							    limits,
							    dsc);
}

static int mst_stream_compute_config(struct intel_encoder *encoder,
				     struct intel_crtc_state *pipe_config,
				     struct drm_connector_state *conn_state)
{
	struct intel_display *display = to_intel_display(encoder);
	struct intel_atomic_state *state = to_intel_atomic_state(conn_state->state);
	struct intel_crtc *crtc = to_intel_crtc(pipe_config->uapi.crtc);
	struct intel_dp *intel_dp = to_primary_dp(encoder);
	struct intel_connector *connector =
		to_intel_connector(conn_state->connector);
	const struct drm_display_mode *adjusted_mode =
		&pipe_config->hw.adjusted_mode;
	struct link_config_limits limits;
	bool dsc_needed, joiner_needs_dsc;
	int num_joined_pipes;
	int ret = 0;

	if (pipe_config->fec_enable &&
	    !intel_dp_supports_fec(intel_dp, connector, pipe_config))
		return -EINVAL;

	if (adjusted_mode->flags & DRM_MODE_FLAG_DBLSCAN)
		return -EINVAL;

	num_joined_pipes = intel_dp_num_joined_pipes(intel_dp, connector,
						     adjusted_mode->crtc_hdisplay,
						     adjusted_mode->crtc_clock);
	if (num_joined_pipes > 1)
		pipe_config->joiner_pipes = GENMASK(crtc->pipe + num_joined_pipes - 1, crtc->pipe);

	pipe_config->sink_format = INTEL_OUTPUT_FORMAT_RGB;
	pipe_config->output_format = INTEL_OUTPUT_FORMAT_RGB;
	pipe_config->has_pch_encoder = false;

	joiner_needs_dsc = intel_dp_joiner_needs_dsc(display, num_joined_pipes);

	dsc_needed = joiner_needs_dsc || intel_dp->force_dsc_en ||
		!mst_stream_compute_config_limits(intel_dp, connector,
						  pipe_config, false, &limits);

	if (!dsc_needed) {
		ret = mst_stream_compute_link_config(intel_dp, pipe_config,
						     conn_state, &limits);

		if (ret == -EDEADLK)
			return ret;

		if (ret)
			dsc_needed = true;
	}

	if (dsc_needed && !intel_dp_supports_dsc(intel_dp, connector, pipe_config)) {
		drm_dbg_kms(display->drm, "DSC required but not available\n");
		return -EINVAL;
	}

	/* enable compression if the mode doesn't fit available BW */
	if (dsc_needed) {
		drm_dbg_kms(display->drm, "Try DSC (fallback=%s, joiner=%s, force=%s)\n",
			    str_yes_no(ret), str_yes_no(joiner_needs_dsc),
			    str_yes_no(intel_dp->force_dsc_en));


		if (!mst_stream_compute_config_limits(intel_dp, connector,
						      pipe_config, true,
						      &limits))
			return -EINVAL;

		/*
		 * FIXME: As bpc is hardcoded to 8, as mentioned above,
		 * WARN and ignore the debug flag force_dsc_bpc for now.
		 */
		drm_WARN(display->drm, intel_dp->force_dsc_bpc,
			 "Cannot Force BPC for MST\n");
		/*
		 * Try to get at least some timeslots and then see, if
		 * we can fit there with DSC.
		 */
		drm_dbg_kms(display->drm, "Trying to find VCPI slots in DSC mode\n");

		ret = mst_stream_dsc_compute_link_config(intel_dp, pipe_config,
							 conn_state, &limits);
		if (ret < 0)
			return ret;

		ret = intel_dp_dsc_compute_config(intel_dp, pipe_config,
						  conn_state, &limits,
						  pipe_config->dp_m_n.tu, false);
	}

	if (ret)
		return ret;

	ret = mst_stream_update_slots(intel_dp, pipe_config, conn_state);
	if (ret)
		return ret;

	pipe_config->limited_color_range =
		intel_dp_limited_color_range(pipe_config, conn_state);

	if (display->platform.geminilake || display->platform.broxton)
		pipe_config->lane_lat_optim_mask =
			bxt_dpio_phy_calc_lane_lat_optim_mask(pipe_config->lane_count);

	intel_dp_audio_compute_config(encoder, pipe_config, conn_state);

	intel_ddi_compute_min_voltage_level(pipe_config);

	intel_psr_compute_config(intel_dp, pipe_config, conn_state);

	return intel_dp_tunnel_atomic_compute_stream_bw(state, intel_dp, connector,
							pipe_config);
}

/*
 * Iterate over all connectors and return a mask of
 * all CPU transcoders streaming over the same DP link.
 */
static unsigned int
intel_dp_mst_transcoder_mask(struct intel_atomic_state *state,
			     struct intel_dp *mst_port)
{
	struct intel_display *display = to_intel_display(state);
	const struct intel_digital_connector_state *conn_state;
	struct intel_connector *connector;
	u8 transcoders = 0;
	int i;

	if (DISPLAY_VER(display) < 12)
		return 0;

	for_each_new_intel_connector_in_state(state, connector, conn_state, i) {
		const struct intel_crtc_state *crtc_state;
		struct intel_crtc *crtc;

		if (connector->mst_port != mst_port || !conn_state->base.crtc)
			continue;

		crtc = to_intel_crtc(conn_state->base.crtc);
		crtc_state = intel_atomic_get_new_crtc_state(state, crtc);

		if (!crtc_state->hw.active)
			continue;

		transcoders |= BIT(crtc_state->cpu_transcoder);
	}

	return transcoders;
}

static u8 get_pipes_downstream_of_mst_port(struct intel_atomic_state *state,
					   struct drm_dp_mst_topology_mgr *mst_mgr,
					   struct drm_dp_mst_port *parent_port)
{
	const struct intel_digital_connector_state *conn_state;
	struct intel_connector *connector;
	u8 mask = 0;
	int i;

	for_each_new_intel_connector_in_state(state, connector, conn_state, i) {
		if (!conn_state->base.crtc)
			continue;

		if (&connector->mst_port->mst_mgr != mst_mgr)
			continue;

		if (connector->port != parent_port &&
		    !drm_dp_mst_port_downstream_of_parent(mst_mgr,
							  connector->port,
							  parent_port))
			continue;

		mask |= BIT(to_intel_crtc(conn_state->base.crtc)->pipe);
	}

	return mask;
}

static int intel_dp_mst_check_fec_change(struct intel_atomic_state *state,
					 struct drm_dp_mst_topology_mgr *mst_mgr,
					 struct intel_link_bw_limits *limits)
{
	struct intel_display *display = to_intel_display(state);
	struct intel_crtc *crtc;
	u8 mst_pipe_mask;
	u8 fec_pipe_mask = 0;
	int ret;

	mst_pipe_mask = get_pipes_downstream_of_mst_port(state, mst_mgr, NULL);

	for_each_intel_crtc_in_pipe_mask(display->drm, crtc, mst_pipe_mask) {
		struct intel_crtc_state *crtc_state =
			intel_atomic_get_new_crtc_state(state, crtc);

		/* Atomic connector check should've added all the MST CRTCs. */
		if (drm_WARN_ON(display->drm, !crtc_state))
			return -EINVAL;

		if (crtc_state->fec_enable)
			fec_pipe_mask |= BIT(crtc->pipe);
	}

	if (!fec_pipe_mask || mst_pipe_mask == fec_pipe_mask)
		return 0;

	limits->force_fec_pipes |= mst_pipe_mask;

	ret = intel_modeset_pipes_in_mask_early(state, "MST FEC",
						mst_pipe_mask);

	return ret ? : -EAGAIN;
}

static int intel_dp_mst_check_bw(struct intel_atomic_state *state,
				 struct drm_dp_mst_topology_mgr *mst_mgr,
				 struct drm_dp_mst_topology_state *mst_state,
				 struct intel_link_bw_limits *limits)
{
	struct drm_dp_mst_port *mst_port;
	u8 mst_port_pipes;
	int ret;

	ret = drm_dp_mst_atomic_check_mgr(&state->base, mst_mgr, mst_state, &mst_port);
	if (ret != -ENOSPC)
		return ret;

	mst_port_pipes = get_pipes_downstream_of_mst_port(state, mst_mgr, mst_port);

	ret = intel_link_bw_reduce_bpp(state, limits,
				       mst_port_pipes, "MST link BW");

	return ret ? : -EAGAIN;
}

/**
 * intel_dp_mst_atomic_check_link - check all modeset MST link configuration
 * @state: intel atomic state
 * @limits: link BW limits
 *
 * Check the link configuration for all modeset MST outputs. If the
 * configuration is invalid @limits will be updated if possible to
 * reduce the total BW, after which the configuration for all CRTCs in
 * @state must be recomputed with the updated @limits.
 *
 * Returns:
 *   - 0 if the confugration is valid
 *   - %-EAGAIN, if the configuration is invalid and @limits got updated
 *     with fallback values with which the configuration of all CRTCs in
 *     @state must be recomputed
 *   - Other negative error, if the configuration is invalid without a
 *     fallback possibility, or the check failed for another reason
 */
int intel_dp_mst_atomic_check_link(struct intel_atomic_state *state,
				   struct intel_link_bw_limits *limits)
{
	struct drm_dp_mst_topology_mgr *mgr;
	struct drm_dp_mst_topology_state *mst_state;
	int ret;
	int i;

	for_each_new_mst_mgr_in_state(&state->base, mgr, mst_state, i) {
		ret = intel_dp_mst_check_fec_change(state, mgr, limits);
		if (ret)
			return ret;

		ret = intel_dp_mst_check_bw(state, mgr, mst_state,
					    limits);
		if (ret)
			return ret;
	}

	return 0;
}

static int mst_stream_compute_config_late(struct intel_encoder *encoder,
					  struct intel_crtc_state *crtc_state,
					  struct drm_connector_state *conn_state)
{
	struct intel_atomic_state *state = to_intel_atomic_state(conn_state->state);
	struct intel_dp *intel_dp = to_primary_dp(encoder);

	/* lowest numbered transcoder will be designated master */
	crtc_state->mst_master_transcoder =
		ffs(intel_dp_mst_transcoder_mask(state, intel_dp)) - 1;

	return 0;
}

/*
 * If one of the connectors in a MST stream needs a modeset, mark all CRTCs
 * that shares the same MST stream as mode changed,
 * intel_modeset_pipe_config()+intel_crtc_check_fastset() will take care to do
 * a fastset when possible.
 *
 * On TGL+ this is required since each stream go through a master transcoder,
 * so if the master transcoder needs modeset, all other streams in the
 * topology need a modeset. All platforms need to add the atomic state
 * for all streams in the topology, since a modeset on one may require
 * changing the MST link BW usage of the others, which in turn needs a
 * recomputation of the corresponding CRTC states.
 */
static int
mst_connector_atomic_topology_check(struct intel_connector *connector,
				    struct intel_atomic_state *state)
{
	struct intel_display *display = to_intel_display(connector);
	struct drm_connector_list_iter connector_list_iter;
	struct intel_connector *connector_iter;
	int ret = 0;

	if (!intel_connector_needs_modeset(state, &connector->base))
		return 0;

	drm_connector_list_iter_begin(display->drm, &connector_list_iter);
	for_each_intel_connector_iter(connector_iter, &connector_list_iter) {
		struct intel_digital_connector_state *conn_iter_state;
		struct intel_crtc_state *crtc_state;
		struct intel_crtc *crtc;

		if (connector_iter->mst_port != connector->mst_port ||
		    connector_iter == connector)
			continue;

		conn_iter_state = intel_atomic_get_digital_connector_state(state,
									   connector_iter);
		if (IS_ERR(conn_iter_state)) {
			ret = PTR_ERR(conn_iter_state);
			break;
		}

		if (!conn_iter_state->base.crtc)
			continue;

		crtc = to_intel_crtc(conn_iter_state->base.crtc);
		crtc_state = intel_atomic_get_crtc_state(&state->base, crtc);
		if (IS_ERR(crtc_state)) {
			ret = PTR_ERR(crtc_state);
			break;
		}

		ret = drm_atomic_add_affected_planes(&state->base, &crtc->base);
		if (ret)
			break;
		crtc_state->uapi.mode_changed = true;
	}
	drm_connector_list_iter_end(&connector_list_iter);

	return ret;
}

static int
mst_connector_atomic_check(struct drm_connector *connector,
			   struct drm_atomic_state *_state)
{
	struct intel_atomic_state *state = to_intel_atomic_state(_state);
	struct intel_connector *intel_connector =
		to_intel_connector(connector);
	int ret;

	ret = intel_digital_connector_atomic_check(connector, &state->base);
	if (ret)
		return ret;

	ret = mst_connector_atomic_topology_check(intel_connector, state);
	if (ret)
		return ret;

	if (intel_connector_needs_modeset(state, connector)) {
		ret = intel_dp_tunnel_atomic_check_state(state,
							 intel_connector->mst_port,
							 intel_connector);
		if (ret)
			return ret;
	}

	return drm_dp_atomic_release_time_slots(&state->base,
						&intel_connector->mst_port->mst_mgr,
						intel_connector->port);
}

static void mst_stream_disable(struct intel_atomic_state *state,
			       struct intel_encoder *encoder,
			       const struct intel_crtc_state *old_crtc_state,
			       const struct drm_connector_state *old_conn_state)
{
	struct intel_display *display = to_intel_display(state);
	struct intel_dp_mst_encoder *intel_mst = enc_to_mst(encoder);
	struct intel_dp *intel_dp = to_primary_dp(encoder);
	struct intel_connector *connector =
		to_intel_connector(old_conn_state->connector);

	drm_dbg_kms(display->drm, "active links %d\n",
		    intel_dp->active_mst_links);

	if (intel_dp->active_mst_links == 1)
		intel_dp->link_trained = false;

	intel_hdcp_disable(intel_mst->connector);

	intel_dp_sink_disable_decompression(state, connector, old_crtc_state);
}

static void mst_stream_post_disable(struct intel_atomic_state *state,
				    struct intel_encoder *encoder,
				    const struct intel_crtc_state *old_crtc_state,
				    const struct drm_connector_state *old_conn_state)
{
	struct intel_display *display = to_intel_display(encoder);
	struct intel_dp_mst_encoder *intel_mst = enc_to_mst(encoder);
	struct intel_encoder *primary_encoder = to_primary_encoder(encoder);
	struct intel_dp *intel_dp = to_primary_dp(encoder);
	struct intel_connector *connector =
		to_intel_connector(old_conn_state->connector);
	struct drm_dp_mst_topology_state *old_mst_state =
		drm_atomic_get_old_mst_topology_state(&state->base, &intel_dp->mst_mgr);
	struct drm_dp_mst_topology_state *new_mst_state =
		drm_atomic_get_new_mst_topology_state(&state->base, &intel_dp->mst_mgr);
	const struct drm_dp_mst_atomic_payload *old_payload =
		drm_atomic_get_mst_payload_state(old_mst_state, connector->port);
	struct drm_dp_mst_atomic_payload *new_payload =
		drm_atomic_get_mst_payload_state(new_mst_state, connector->port);
	struct intel_crtc *pipe_crtc;
	bool last_mst_stream;
	int i;

	intel_dp->active_mst_links--;
	last_mst_stream = intel_dp->active_mst_links == 0;
	drm_WARN_ON(display->drm, DISPLAY_VER(display) >= 12 && last_mst_stream &&
		    !intel_dp_mst_is_master_trans(old_crtc_state));

	for_each_pipe_crtc_modeset_disable(display, pipe_crtc, old_crtc_state, i) {
		const struct intel_crtc_state *old_pipe_crtc_state =
			intel_atomic_get_old_crtc_state(state, pipe_crtc);

		intel_crtc_vblank_off(old_pipe_crtc_state);
	}

	intel_disable_transcoder(old_crtc_state);

	drm_dp_remove_payload_part1(&intel_dp->mst_mgr, new_mst_state, new_payload);

	intel_ddi_clear_act_sent(encoder, old_crtc_state);

	intel_de_rmw(display,
		     TRANS_DDI_FUNC_CTL(display, old_crtc_state->cpu_transcoder),
		     TRANS_DDI_DP_VC_PAYLOAD_ALLOC, 0);

	intel_ddi_wait_for_act_sent(encoder, old_crtc_state);
	drm_dp_check_act_status(&intel_dp->mst_mgr);

	drm_dp_remove_payload_part2(&intel_dp->mst_mgr, new_mst_state,
				    old_payload, new_payload);

	intel_ddi_disable_transcoder_func(old_crtc_state);

	for_each_pipe_crtc_modeset_disable(display, pipe_crtc, old_crtc_state, i) {
		const struct intel_crtc_state *old_pipe_crtc_state =
			intel_atomic_get_old_crtc_state(state, pipe_crtc);

		intel_dsc_disable(old_pipe_crtc_state);

		if (DISPLAY_VER(display) >= 9)
			skl_scaler_disable(old_pipe_crtc_state);
		else
			ilk_pfit_disable(old_pipe_crtc_state);
	}

	/*
	 * Power down mst path before disabling the port, otherwise we end
	 * up getting interrupts from the sink upon detecting link loss.
	 */
	drm_dp_send_power_updown_phy(&intel_dp->mst_mgr, connector->port,
				     false);

	/*
	 * BSpec 4287: disable DIP after the transcoder is disabled and before
	 * the transcoder clock select is set to none.
	 */
	intel_dp_set_infoframes(primary_encoder, false, old_crtc_state, NULL);
	/*
	 * From TGL spec: "If multi-stream slave transcoder: Configure
	 * Transcoder Clock Select to direct no clock to the transcoder"
	 *
	 * From older GENs spec: "Configure Transcoder Clock Select to direct
	 * no clock to the transcoder"
	 */
	if (DISPLAY_VER(display) < 12 || !last_mst_stream)
		intel_ddi_disable_transcoder_clock(old_crtc_state);


	intel_mst->connector = NULL;
	if (last_mst_stream)
		primary_encoder->post_disable(state, primary_encoder,
					      old_crtc_state, NULL);

	drm_dbg_kms(display->drm, "active links %d\n",
		    intel_dp->active_mst_links);
}

static void mst_stream_post_pll_disable(struct intel_atomic_state *state,
					struct intel_encoder *encoder,
					const struct intel_crtc_state *old_crtc_state,
					const struct drm_connector_state *old_conn_state)
{
	struct intel_encoder *primary_encoder = to_primary_encoder(encoder);
	struct intel_dp *intel_dp = to_primary_dp(encoder);

	if (intel_dp->active_mst_links == 0 &&
	    primary_encoder->post_pll_disable)
		primary_encoder->post_pll_disable(state, primary_encoder, old_crtc_state, old_conn_state);
}

static void mst_stream_pre_pll_enable(struct intel_atomic_state *state,
				      struct intel_encoder *encoder,
				      const struct intel_crtc_state *pipe_config,
				      const struct drm_connector_state *conn_state)
{
	struct intel_encoder *primary_encoder = to_primary_encoder(encoder);
	struct intel_dp *intel_dp = to_primary_dp(encoder);

	if (intel_dp->active_mst_links == 0)
		primary_encoder->pre_pll_enable(state, primary_encoder,
						pipe_config, NULL);
	else
		/*
		 * The port PLL state needs to get updated for secondary
		 * streams as for the primary stream.
		 */
		intel_ddi_update_active_dpll(state, primary_encoder,
					     to_intel_crtc(pipe_config->uapi.crtc));
}

static bool intel_mst_probed_link_params_valid(struct intel_dp *intel_dp,
					       int link_rate, int lane_count)
{
	return intel_dp->link.mst_probed_rate == link_rate &&
		intel_dp->link.mst_probed_lane_count == lane_count;
}

static void intel_mst_set_probed_link_params(struct intel_dp *intel_dp,
					     int link_rate, int lane_count)
{
	intel_dp->link.mst_probed_rate = link_rate;
	intel_dp->link.mst_probed_lane_count = lane_count;
}

static void intel_mst_reprobe_topology(struct intel_dp *intel_dp,
				       const struct intel_crtc_state *crtc_state)
{
	if (intel_mst_probed_link_params_valid(intel_dp,
					       crtc_state->port_clock, crtc_state->lane_count))
		return;

	drm_dp_mst_topology_queue_probe(&intel_dp->mst_mgr);

	intel_mst_set_probed_link_params(intel_dp,
					 crtc_state->port_clock, crtc_state->lane_count);
}

static void mst_stream_pre_enable(struct intel_atomic_state *state,
				  struct intel_encoder *encoder,
				  const struct intel_crtc_state *pipe_config,
				  const struct drm_connector_state *conn_state)
{
	struct intel_display *display = to_intel_display(state);
	struct intel_dp_mst_encoder *intel_mst = enc_to_mst(encoder);
	struct intel_encoder *primary_encoder = to_primary_encoder(encoder);
	struct intel_dp *intel_dp = to_primary_dp(encoder);
	struct intel_connector *connector =
		to_intel_connector(conn_state->connector);
	struct drm_dp_mst_topology_state *mst_state =
		drm_atomic_get_new_mst_topology_state(&state->base, &intel_dp->mst_mgr);
	int ret;
	bool first_mst_stream;

	/* MST encoders are bound to a crtc, not to a connector,
	 * force the mapping here for get_hw_state.
	 */
	connector->encoder = encoder;
	intel_mst->connector = connector;
	first_mst_stream = intel_dp->active_mst_links == 0;
	drm_WARN_ON(display->drm, DISPLAY_VER(display) >= 12 && first_mst_stream &&
		    !intel_dp_mst_is_master_trans(pipe_config));

	drm_dbg_kms(display->drm, "active links %d\n",
		    intel_dp->active_mst_links);

	if (first_mst_stream)
		intel_dp_set_power(intel_dp, DP_SET_POWER_D0);

	drm_dp_send_power_updown_phy(&intel_dp->mst_mgr, connector->port, true);

	intel_dp_sink_enable_decompression(state, connector, pipe_config);

	if (first_mst_stream) {
		primary_encoder->pre_enable(state, primary_encoder,
					    pipe_config, NULL);

		intel_mst_reprobe_topology(intel_dp, pipe_config);
	}

	intel_dp->active_mst_links++;

	ret = drm_dp_add_payload_part1(&intel_dp->mst_mgr, mst_state,
				       drm_atomic_get_mst_payload_state(mst_state, connector->port));
	if (ret < 0)
		intel_dp_queue_modeset_retry_for_link(state, primary_encoder, pipe_config);

	/*
	 * Before Gen 12 this is not done as part of
	 * primary_encoder->pre_enable() and should be done here. For
	 * Gen 12+ the step in which this should be done is different for the
	 * first MST stream, so it's done on the DDI for the first stream and
	 * here for the following ones.
	 */
	if (DISPLAY_VER(display) < 12 || !first_mst_stream)
		intel_ddi_enable_transcoder_clock(encoder, pipe_config);

	if (DISPLAY_VER(display) >= 13 && !first_mst_stream)
		intel_ddi_config_transcoder_func(encoder, pipe_config);

	intel_dsc_dp_pps_write(primary_encoder, pipe_config);
	intel_ddi_set_dp_msa(pipe_config, conn_state);
}

static void enable_bs_jitter_was(const struct intel_crtc_state *crtc_state)
{
	struct intel_display *display = to_intel_display(crtc_state);
	struct drm_i915_private *i915 = to_i915(crtc_state->uapi.crtc->dev);
	u32 clear = 0;
	u32 set = 0;

	if (!IS_ALDERLAKE_P(i915))
		return;

	if (!IS_DISPLAY_STEP(display, STEP_D0, STEP_FOREVER))
		return;

	/* Wa_14013163432:adlp */
	if (crtc_state->fec_enable || intel_dp_is_uhbr(crtc_state))
		set |= DP_MST_FEC_BS_JITTER_WA(crtc_state->cpu_transcoder);

	/* Wa_14014143976:adlp */
	if (IS_DISPLAY_STEP(display, STEP_E0, STEP_FOREVER)) {
		if (intel_dp_is_uhbr(crtc_state))
			set |= DP_MST_SHORT_HBLANK_WA(crtc_state->cpu_transcoder);
		else if (crtc_state->fec_enable)
			clear |= DP_MST_SHORT_HBLANK_WA(crtc_state->cpu_transcoder);

		if (crtc_state->fec_enable || intel_dp_is_uhbr(crtc_state))
			set |= DP_MST_DPT_DPTP_ALIGN_WA(crtc_state->cpu_transcoder);
	}

	if (!clear && !set)
		return;

	intel_de_rmw(display, CHICKEN_MISC_3, clear, set);
}

static void mst_stream_enable(struct intel_atomic_state *state,
			      struct intel_encoder *encoder,
			      const struct intel_crtc_state *pipe_config,
			      const struct drm_connector_state *conn_state)
{
	struct intel_display *display = to_intel_display(encoder);
	struct intel_encoder *primary_encoder = to_primary_encoder(encoder);
	struct intel_dp *intel_dp = to_primary_dp(encoder);
	struct intel_connector *connector = to_intel_connector(conn_state->connector);
	struct drm_dp_mst_topology_state *mst_state =
		drm_atomic_get_new_mst_topology_state(&state->base, &intel_dp->mst_mgr);
	enum transcoder trans = pipe_config->cpu_transcoder;
	bool first_mst_stream = intel_dp->active_mst_links == 1;
	struct intel_crtc *pipe_crtc;
	int ret, i;

	drm_WARN_ON(display->drm, pipe_config->has_pch_encoder);

	if (intel_dp_is_uhbr(pipe_config)) {
		const struct drm_display_mode *adjusted_mode =
			&pipe_config->hw.adjusted_mode;
		u64 crtc_clock_hz = KHz(adjusted_mode->crtc_clock);

		intel_de_write(display, TRANS_DP2_VFREQHIGH(pipe_config->cpu_transcoder),
			       TRANS_DP2_VFREQ_PIXEL_CLOCK(crtc_clock_hz >> 24));
		intel_de_write(display, TRANS_DP2_VFREQLOW(pipe_config->cpu_transcoder),
			       TRANS_DP2_VFREQ_PIXEL_CLOCK(crtc_clock_hz & 0xffffff));
	}

	enable_bs_jitter_was(pipe_config);

	intel_ddi_enable_transcoder_func(encoder, pipe_config);

	intel_ddi_clear_act_sent(encoder, pipe_config);

	intel_de_rmw(display, TRANS_DDI_FUNC_CTL(display, trans), 0,
		     TRANS_DDI_DP_VC_PAYLOAD_ALLOC);

	drm_dbg_kms(display->drm, "active links %d\n",
		    intel_dp->active_mst_links);

	intel_ddi_wait_for_act_sent(encoder, pipe_config);
	drm_dp_check_act_status(&intel_dp->mst_mgr);

	if (first_mst_stream)
		intel_ddi_wait_for_fec_status(encoder, pipe_config, true);

	ret = drm_dp_add_payload_part2(&intel_dp->mst_mgr,
				       drm_atomic_get_mst_payload_state(mst_state,
									connector->port));
	if (ret < 0)
		intel_dp_queue_modeset_retry_for_link(state, primary_encoder, pipe_config);

	if (DISPLAY_VER(display) >= 12)
		intel_de_rmw(display, CHICKEN_TRANS(display, trans),
			     FECSTALL_DIS_DPTSTREAM_DPTTG,
			     pipe_config->fec_enable ? FECSTALL_DIS_DPTSTREAM_DPTTG : 0);

	intel_audio_sdp_split_update(pipe_config);

	intel_enable_transcoder(pipe_config);

	for_each_pipe_crtc_modeset_enable(display, pipe_crtc, pipe_config, i) {
		const struct intel_crtc_state *pipe_crtc_state =
			intel_atomic_get_new_crtc_state(state, pipe_crtc);

		intel_crtc_vblank_on(pipe_crtc_state);
	}

	intel_hdcp_enable(state, encoder, pipe_config, conn_state);
}

static bool mst_stream_get_hw_state(struct intel_encoder *encoder,
				    enum pipe *pipe)
{
	struct intel_dp_mst_encoder *intel_mst = enc_to_mst(encoder);
	*pipe = intel_mst->pipe;
	if (intel_mst->connector)
		return true;
	return false;
}

static void mst_stream_get_config(struct intel_encoder *encoder,
				  struct intel_crtc_state *pipe_config)
{
	struct intel_encoder *primary_encoder = to_primary_encoder(encoder);

	primary_encoder->get_config(primary_encoder, pipe_config);
}

static bool mst_stream_initial_fastset_check(struct intel_encoder *encoder,
					     struct intel_crtc_state *crtc_state)
{
	struct intel_encoder *primary_encoder = to_primary_encoder(encoder);

	return intel_dp_initial_fastset_check(primary_encoder, crtc_state);
}

static int mst_connector_get_ddc_modes(struct drm_connector *connector)
{
	struct intel_display *display = to_intel_display(connector->dev);
	struct intel_connector *intel_connector = to_intel_connector(connector);
	struct intel_dp *intel_dp = intel_connector->mst_port;
	const struct drm_edid *drm_edid;
	int ret;

	if (drm_connector_is_unregistered(connector))
		return intel_connector_update_modes(connector, NULL);

	if (!intel_display_driver_check_access(display))
		return drm_edid_connector_add_modes(connector);

	drm_edid = drm_dp_mst_edid_read(connector, &intel_dp->mst_mgr, intel_connector->port);

	ret = intel_connector_update_modes(connector, drm_edid);

	drm_edid_free(drm_edid);

	return ret;
}

static int
mst_connector_late_register(struct drm_connector *connector)
{
	struct intel_connector *intel_connector = to_intel_connector(connector);
	int ret;

	ret = drm_dp_mst_connector_late_register(connector,
						 intel_connector->port);
	if (ret < 0)
		return ret;

	ret = intel_connector_register(connector);
	if (ret < 0)
		drm_dp_mst_connector_early_unregister(connector,
						      intel_connector->port);

	return ret;
}

static void
mst_connector_early_unregister(struct drm_connector *connector)
{
	struct intel_connector *intel_connector = to_intel_connector(connector);

	intel_connector_unregister(connector);
	drm_dp_mst_connector_early_unregister(connector,
					      intel_connector->port);
}

static const struct drm_connector_funcs mst_connector_funcs = {
	.fill_modes = drm_helper_probe_single_connector_modes,
	.atomic_get_property = intel_digital_connector_atomic_get_property,
	.atomic_set_property = intel_digital_connector_atomic_set_property,
	.late_register = mst_connector_late_register,
	.early_unregister = mst_connector_early_unregister,
	.destroy = intel_connector_destroy,
	.atomic_destroy_state = drm_atomic_helper_connector_destroy_state,
	.atomic_duplicate_state = intel_digital_connector_duplicate_state,
};

static int mst_connector_get_modes(struct drm_connector *connector)
{
	return mst_connector_get_ddc_modes(connector);
}

static int
<<<<<<< HEAD
intel_dp_mst_mode_valid_ctx(struct drm_connector *connector,
			     const struct drm_display_mode *mode,
=======
mst_connector_mode_valid_ctx(struct drm_connector *connector,
			     struct drm_display_mode *mode,
>>>>>>> 2014c95a
			     struct drm_modeset_acquire_ctx *ctx,
			     enum drm_mode_status *status)
{
	struct intel_display *display = to_intel_display(connector->dev);
	struct drm_i915_private *dev_priv = to_i915(connector->dev);
	struct intel_connector *intel_connector = to_intel_connector(connector);
	struct intel_dp *intel_dp = intel_connector->mst_port;
	struct drm_dp_mst_topology_mgr *mgr = &intel_dp->mst_mgr;
	struct drm_dp_mst_port *port = intel_connector->port;
	const int min_bpp = 18;
	int max_dotclk = display->cdclk.max_dotclk_freq;
	int max_rate, mode_rate, max_lanes, max_link_clock;
	int ret;
	bool dsc = false;
	u16 dsc_max_compressed_bpp = 0;
	u8 dsc_slice_count = 0;
	int target_clock = mode->clock;
	int num_joined_pipes;

	if (drm_connector_is_unregistered(connector)) {
		*status = MODE_ERROR;
		return 0;
	}

	*status = intel_cpu_transcoder_mode_valid(dev_priv, mode);
	if (*status != MODE_OK)
		return 0;

	if (mode->flags & DRM_MODE_FLAG_DBLCLK) {
		*status = MODE_H_ILLEGAL;
		return 0;
	}

	if (mode->clock < 10000) {
		*status = MODE_CLOCK_LOW;
		return 0;
	}

	max_link_clock = intel_dp_max_link_rate(intel_dp);
	max_lanes = intel_dp_max_lane_count(intel_dp);

	max_rate = intel_dp_max_link_data_rate(intel_dp,
					       max_link_clock, max_lanes);
	mode_rate = intel_dp_link_required(mode->clock, min_bpp);

	/*
	 * TODO:
	 * - Also check if compression would allow for the mode
	 * - Calculate the overhead using drm_dp_bw_overhead() /
	 *   drm_dp_bw_channel_coding_efficiency(), similarly to the
	 *   compute config code, as drm_dp_calc_pbn_mode() doesn't
	 *   account with all the overheads.
	 * - Check here and during compute config the BW reported by
	 *   DFP_Link_Available_Payload_Bandwidth_Number (or the
	 *   corresponding link capabilities of the sink) in case the
	 *   stream is uncompressed for it by the last branch device.
	 */
	num_joined_pipes = intel_dp_num_joined_pipes(intel_dp, intel_connector,
						     mode->hdisplay, target_clock);
	max_dotclk *= num_joined_pipes;

	ret = drm_modeset_lock(&mgr->base.lock, ctx);
	if (ret)
		return ret;

	if (mode_rate > max_rate || mode->clock > max_dotclk ||
	    drm_dp_calc_pbn_mode(mode->clock, min_bpp << 4) > port->full_pbn) {
		*status = MODE_CLOCK_HIGH;
		return 0;
	}

	if (intel_dp_has_dsc(intel_connector)) {
		/*
		 * TBD pass the connector BPC,
		 * for now U8_MAX so that max BPC on that platform would be picked
		 */
		int pipe_bpp = intel_dp_dsc_compute_max_bpp(intel_connector, U8_MAX);

		if (drm_dp_sink_supports_fec(intel_connector->dp.fec_capability)) {
			dsc_max_compressed_bpp =
				intel_dp_dsc_get_max_compressed_bpp(display,
								    max_link_clock,
								    max_lanes,
								    target_clock,
								    mode->hdisplay,
								    num_joined_pipes,
								    INTEL_OUTPUT_FORMAT_RGB,
								    pipe_bpp, 64);
			dsc_slice_count =
				intel_dp_dsc_get_slice_count(intel_connector,
							     target_clock,
							     mode->hdisplay,
							     num_joined_pipes);
		}

		dsc = dsc_max_compressed_bpp && dsc_slice_count;
	}

	if (intel_dp_joiner_needs_dsc(display, num_joined_pipes) && !dsc) {
		*status = MODE_CLOCK_HIGH;
		return 0;
	}

	if (mode_rate > max_rate && !dsc) {
		*status = MODE_CLOCK_HIGH;
		return 0;
	}

	*status = intel_mode_valid_max_plane_size(dev_priv, mode, num_joined_pipes);
	return 0;
}

static struct drm_encoder *
mst_connector_atomic_best_encoder(struct drm_connector *connector,
				  struct drm_atomic_state *state)
{
	struct drm_connector_state *connector_state = drm_atomic_get_new_connector_state(state,
											 connector);
	struct intel_connector *intel_connector = to_intel_connector(connector);
	struct intel_dp *intel_dp = intel_connector->mst_port;
	struct intel_crtc *crtc = to_intel_crtc(connector_state->crtc);

	return &intel_dp->mst_encoders[crtc->pipe]->base.base;
}

static int
mst_connector_detect_ctx(struct drm_connector *connector,
			 struct drm_modeset_acquire_ctx *ctx, bool force)
{
	struct intel_display *display = to_intel_display(connector->dev);
	struct intel_connector *intel_connector = to_intel_connector(connector);
	struct intel_dp *intel_dp = intel_connector->mst_port;

	if (!intel_display_device_enabled(display))
		return connector_status_disconnected;

	if (drm_connector_is_unregistered(connector))
		return connector_status_disconnected;

	if (!intel_display_driver_check_access(display))
		return connector->status;

	intel_dp_flush_connector_commits(intel_connector);

	return drm_dp_mst_detect_port(connector, ctx, &intel_dp->mst_mgr,
				      intel_connector->port);
}

static const struct drm_connector_helper_funcs mst_connector_helper_funcs = {
	.get_modes = mst_connector_get_modes,
	.mode_valid_ctx = mst_connector_mode_valid_ctx,
	.atomic_best_encoder = mst_connector_atomic_best_encoder,
	.atomic_check = mst_connector_atomic_check,
	.detect_ctx = mst_connector_detect_ctx,
};

static void mst_stream_encoder_destroy(struct drm_encoder *encoder)
{
	struct intel_dp_mst_encoder *intel_mst = enc_to_mst(to_intel_encoder(encoder));

	drm_encoder_cleanup(encoder);
	kfree(intel_mst);
}

static const struct drm_encoder_funcs mst_stream_encoder_funcs = {
	.destroy = mst_stream_encoder_destroy,
};

static bool mst_connector_get_hw_state(struct intel_connector *connector)
{
	/* This is the MST stream encoder set in ->pre_enable, if any */
	struct intel_encoder *encoder = intel_attached_encoder(connector);
	enum pipe pipe;

	if (!encoder || !connector->base.state->crtc)
		return false;

	return encoder->get_hw_state(encoder, &pipe);
}

static int mst_topology_add_connector_properties(struct intel_dp *intel_dp,
						 struct drm_connector *connector,
						 const char *pathprop)
{
	struct intel_display *display = to_intel_display(intel_dp);

	drm_object_attach_property(&connector->base,
				   display->drm->mode_config.path_property, 0);
	drm_object_attach_property(&connector->base,
				   display->drm->mode_config.tile_property, 0);

	intel_attach_force_audio_property(connector);
	intel_attach_broadcast_rgb_property(connector);

	/*
	 * Reuse the prop from the SST connector because we're
	 * not allowed to create new props after device registration.
	 */
	connector->max_bpc_property =
		intel_dp->attached_connector->base.max_bpc_property;
	if (connector->max_bpc_property)
		drm_connector_attach_max_bpc_property(connector, 6, 12);

	return drm_connector_set_path_property(connector, pathprop);
}

static void
intel_dp_mst_read_decompression_port_dsc_caps(struct intel_dp *intel_dp,
					      struct intel_connector *connector)
{
	u8 dpcd_caps[DP_RECEIVER_CAP_SIZE];

	if (!connector->dp.dsc_decompression_aux)
		return;

	if (drm_dp_read_dpcd_caps(connector->dp.dsc_decompression_aux, dpcd_caps) < 0)
		return;

	intel_dp_get_dsc_sink_cap(dpcd_caps[DP_DPCD_REV], connector);
}

static bool detect_dsc_hblank_expansion_quirk(const struct intel_connector *connector)
{
	struct intel_display *display = to_intel_display(connector);
	struct drm_dp_aux *aux = connector->dp.dsc_decompression_aux;
	struct drm_dp_desc desc;
	u8 dpcd[DP_RECEIVER_CAP_SIZE];

	if (!aux)
		return false;

	/*
	 * A logical port's OUI (at least for affected sinks) is all 0, so
	 * instead of that the parent port's OUI is used for identification.
	 */
	if (drm_dp_mst_port_is_logical(connector->port)) {
		aux = drm_dp_mst_aux_for_parent(connector->port);
		if (!aux)
			aux = &connector->mst_port->aux;
	}

	if (drm_dp_read_dpcd_caps(aux, dpcd) < 0)
		return false;

	if (drm_dp_read_desc(aux, &desc, drm_dp_is_branch(dpcd)) < 0)
		return false;

	if (!drm_dp_has_quirk(&desc,
			      DP_DPCD_QUIRK_HBLANK_EXPANSION_REQUIRES_DSC))
		return false;

	/*
	 * UHBR (MST sink) devices requiring this quirk don't advertise the
	 * HBLANK expansion support. Presuming that they perform HBLANK
	 * expansion internally, or are affected by this issue on modes with a
	 * short HBLANK for other reasons.
	 */
	if (!drm_dp_128b132b_supported(dpcd) &&
	    !(dpcd[DP_RECEIVE_PORT_0_CAP_0] & DP_HBLANK_EXPANSION_CAPABLE))
		return false;

	drm_dbg_kms(display->drm,
		    "[CONNECTOR:%d:%s] DSC HBLANK expansion quirk detected\n",
		    connector->base.base.id, connector->base.name);

	return true;
}

static struct drm_connector *
mst_topology_add_connector(struct drm_dp_mst_topology_mgr *mgr,
			   struct drm_dp_mst_port *port,
			   const char *pathprop)
{
	struct intel_dp *intel_dp = container_of(mgr, struct intel_dp, mst_mgr);
	struct intel_display *display = to_intel_display(intel_dp);
	struct intel_digital_port *dig_port = dp_to_dig_port(intel_dp);
	struct intel_connector *intel_connector;
	struct drm_connector *connector;
	enum pipe pipe;
	int ret;

	intel_connector = intel_connector_alloc();
	if (!intel_connector)
		return NULL;

	connector = &intel_connector->base;

	intel_connector->get_hw_state = mst_connector_get_hw_state;
	intel_connector->sync_state = intel_dp_connector_sync_state;
	intel_connector->mst_port = intel_dp;
	intel_connector->port = port;
	drm_dp_mst_get_port_malloc(port);

	intel_dp_init_modeset_retry_work(intel_connector);

	ret = drm_connector_dynamic_init(display->drm, connector, &mst_connector_funcs,
					 DRM_MODE_CONNECTOR_DisplayPort, NULL);
	if (ret) {
		drm_dp_mst_put_port_malloc(port);
		intel_connector_free(intel_connector);
		return NULL;
	}

	intel_connector->dp.dsc_decompression_aux = drm_dp_mst_dsc_aux_for_port(port);
	intel_dp_mst_read_decompression_port_dsc_caps(intel_dp, intel_connector);
	intel_connector->dp.dsc_hblank_expansion_quirk =
		detect_dsc_hblank_expansion_quirk(intel_connector);

	drm_connector_helper_add(connector, &mst_connector_helper_funcs);

	for_each_pipe(display, pipe) {
		struct drm_encoder *enc =
			&intel_dp->mst_encoders[pipe]->base.base;

		ret = drm_connector_attach_encoder(&intel_connector->base, enc);
		if (ret)
			goto err;
	}

	ret = mst_topology_add_connector_properties(intel_dp, connector, pathprop);
	if (ret)
		goto err;

	ret = intel_dp_hdcp_init(dig_port, intel_connector);
	if (ret)
		drm_dbg_kms(display->drm, "[%s:%d] HDCP MST init failed, skipping.\n",
			    connector->name, connector->base.id);

	return connector;

err:
	drm_connector_cleanup(connector);
	return NULL;
}

static void
mst_topology_poll_hpd_irq(struct drm_dp_mst_topology_mgr *mgr)
{
	struct intel_dp *intel_dp = container_of(mgr, struct intel_dp, mst_mgr);

	intel_hpd_trigger_irq(dp_to_dig_port(intel_dp));
}

static const struct drm_dp_mst_topology_cbs mst_topology_cbs = {
	.add_connector = mst_topology_add_connector,
	.poll_hpd_irq = mst_topology_poll_hpd_irq,
};

/* Create a fake encoder for an individual MST stream */
static struct intel_dp_mst_encoder *
mst_stream_encoder_create(struct intel_digital_port *dig_port, enum pipe pipe)
{
	struct intel_display *display = to_intel_display(dig_port);
	struct intel_encoder *primary_encoder = &dig_port->base;
	struct intel_dp_mst_encoder *intel_mst;
	struct intel_encoder *encoder;

	intel_mst = kzalloc(sizeof(*intel_mst), GFP_KERNEL);

	if (!intel_mst)
		return NULL;

	intel_mst->pipe = pipe;
	encoder = &intel_mst->base;
	intel_mst->primary = dig_port;

	drm_encoder_init(display->drm, &encoder->base, &mst_stream_encoder_funcs,
			 DRM_MODE_ENCODER_DPMST, "DP-MST %c", pipe_name(pipe));

	encoder->type = INTEL_OUTPUT_DP_MST;
	encoder->power_domain = primary_encoder->power_domain;
	encoder->port = primary_encoder->port;
	encoder->cloneable = 0;
	/*
	 * This is wrong, but broken userspace uses the intersection
	 * of possible_crtcs of all the encoders of a given connector
	 * to figure out which crtcs can drive said connector. What
	 * should be used instead is the union of possible_crtcs.
	 * To keep such userspace functioning we must misconfigure
	 * this to make sure the intersection is not empty :(
	 */
	encoder->pipe_mask = ~0;

	encoder->compute_config = mst_stream_compute_config;
	encoder->compute_config_late = mst_stream_compute_config_late;
	encoder->disable = mst_stream_disable;
	encoder->post_disable = mst_stream_post_disable;
	encoder->post_pll_disable = mst_stream_post_pll_disable;
	encoder->update_pipe = intel_ddi_update_pipe;
	encoder->pre_pll_enable = mst_stream_pre_pll_enable;
	encoder->pre_enable = mst_stream_pre_enable;
	encoder->enable = mst_stream_enable;
	encoder->audio_enable = intel_audio_codec_enable;
	encoder->audio_disable = intel_audio_codec_disable;
	encoder->get_hw_state = mst_stream_get_hw_state;
	encoder->get_config = mst_stream_get_config;
	encoder->initial_fastset_check = mst_stream_initial_fastset_check;

	return intel_mst;

}

/* Create the fake encoders for MST streams */
static bool
mst_stream_encoders_create(struct intel_digital_port *dig_port)
{
	struct intel_display *display = to_intel_display(dig_port);
	struct intel_dp *intel_dp = &dig_port->dp;
	enum pipe pipe;

	for_each_pipe(display, pipe)
		intel_dp->mst_encoders[pipe] = mst_stream_encoder_create(dig_port, pipe);
	return true;
}

int
intel_dp_mst_encoder_active_links(struct intel_digital_port *dig_port)
{
	return dig_port->dp.active_mst_links;
}

int
intel_dp_mst_encoder_init(struct intel_digital_port *dig_port, int conn_base_id)
{
	struct intel_display *display = to_intel_display(dig_port);
	struct intel_dp *intel_dp = &dig_port->dp;
	enum port port = dig_port->base.port;
	int ret;

	if (!HAS_DP_MST(display) || intel_dp_is_edp(intel_dp))
		return 0;

	if (DISPLAY_VER(display) < 12 && port == PORT_A)
		return 0;

	if (DISPLAY_VER(display) < 11 && port == PORT_E)
		return 0;

	intel_dp->mst_mgr.cbs = &mst_topology_cbs;

	/* create encoders */
	mst_stream_encoders_create(dig_port);
	ret = drm_dp_mst_topology_mgr_init(&intel_dp->mst_mgr, display->drm,
					   &intel_dp->aux, 16, 3, conn_base_id);
	if (ret) {
		intel_dp->mst_mgr.cbs = NULL;
		return ret;
	}

	return 0;
}

bool intel_dp_mst_source_support(struct intel_dp *intel_dp)
{
	return intel_dp->mst_mgr.cbs;
}

void
intel_dp_mst_encoder_cleanup(struct intel_digital_port *dig_port)
{
	struct intel_dp *intel_dp = &dig_port->dp;

	if (!intel_dp_mst_source_support(intel_dp))
		return;

	drm_dp_mst_topology_mgr_destroy(&intel_dp->mst_mgr);
	/* encoders will get killed by normal cleanup */

	intel_dp->mst_mgr.cbs = NULL;
}

bool intel_dp_mst_is_master_trans(const struct intel_crtc_state *crtc_state)
{
	return crtc_state->mst_master_transcoder == crtc_state->cpu_transcoder;
}

bool intel_dp_mst_is_slave_trans(const struct intel_crtc_state *crtc_state)
{
	return crtc_state->mst_master_transcoder != INVALID_TRANSCODER &&
	       crtc_state->mst_master_transcoder != crtc_state->cpu_transcoder;
}

/**
 * intel_dp_mst_add_topology_state_for_connector - add MST topology state for a connector
 * @state: atomic state
 * @connector: connector to add the state for
 * @crtc: the CRTC @connector is attached to
 *
 * Add the MST topology state for @connector to @state.
 *
 * Returns 0 on success, negative error code on failure.
 */
static int
intel_dp_mst_add_topology_state_for_connector(struct intel_atomic_state *state,
					      struct intel_connector *connector,
					      struct intel_crtc *crtc)
{
	struct drm_dp_mst_topology_state *mst_state;

	if (!connector->mst_port)
		return 0;

	mst_state = drm_atomic_get_mst_topology_state(&state->base,
						      &connector->mst_port->mst_mgr);
	if (IS_ERR(mst_state))
		return PTR_ERR(mst_state);

	mst_state->pending_crtc_mask |= drm_crtc_mask(&crtc->base);

	return 0;
}

/**
 * intel_dp_mst_add_topology_state_for_crtc - add MST topology state for a CRTC
 * @state: atomic state
 * @crtc: CRTC to add the state for
 *
 * Add the MST topology state for @crtc to @state.
 *
 * Returns 0 on success, negative error code on failure.
 */
int intel_dp_mst_add_topology_state_for_crtc(struct intel_atomic_state *state,
					     struct intel_crtc *crtc)
{
	struct drm_connector *_connector;
	struct drm_connector_state *conn_state;
	int i;

	for_each_new_connector_in_state(&state->base, _connector, conn_state, i) {
		struct intel_connector *connector = to_intel_connector(_connector);
		int ret;

		if (conn_state->crtc != &crtc->base)
			continue;

		ret = intel_dp_mst_add_topology_state_for_connector(state, connector, crtc);
		if (ret)
			return ret;
	}

	return 0;
}

static struct intel_connector *
get_connector_in_state_for_crtc(struct intel_atomic_state *state,
				const struct intel_crtc *crtc)
{
	struct drm_connector_state *old_conn_state;
	struct drm_connector_state *new_conn_state;
	struct drm_connector *_connector;
	int i;

	for_each_oldnew_connector_in_state(&state->base, _connector,
					   old_conn_state, new_conn_state, i) {
		struct intel_connector *connector =
			to_intel_connector(_connector);

		if (old_conn_state->crtc == &crtc->base ||
		    new_conn_state->crtc == &crtc->base)
			return connector;
	}

	return NULL;
}

/**
 * intel_dp_mst_crtc_needs_modeset - check if changes in topology need to modeset the given CRTC
 * @state: atomic state
 * @crtc: CRTC for which to check the modeset requirement
 *
 * Check if any change in a MST topology requires a forced modeset on @crtc in
 * this topology. One such change is enabling/disabling the DSC decompression
 * state in the first branch device's UFP DPCD as required by one CRTC, while
 * the other @crtc in the same topology is still active, requiring a full modeset
 * on @crtc.
 */
bool intel_dp_mst_crtc_needs_modeset(struct intel_atomic_state *state,
				     struct intel_crtc *crtc)
{
	const struct intel_connector *crtc_connector;
	const struct drm_connector_state *conn_state;
	const struct drm_connector *_connector;
	int i;

	if (!intel_crtc_has_type(intel_atomic_get_new_crtc_state(state, crtc),
				 INTEL_OUTPUT_DP_MST))
		return false;

	crtc_connector = get_connector_in_state_for_crtc(state, crtc);

	if (!crtc_connector)
		/* None of the connectors in the topology needs modeset */
		return false;

	for_each_new_connector_in_state(&state->base, _connector, conn_state, i) {
		const struct intel_connector *connector =
			to_intel_connector(_connector);
		const struct intel_crtc_state *new_crtc_state;
		const struct intel_crtc_state *old_crtc_state;
		struct intel_crtc *crtc_iter;

		if (connector->mst_port != crtc_connector->mst_port ||
		    !conn_state->crtc)
			continue;

		crtc_iter = to_intel_crtc(conn_state->crtc);

		new_crtc_state = intel_atomic_get_new_crtc_state(state, crtc_iter);
		old_crtc_state = intel_atomic_get_old_crtc_state(state, crtc_iter);

		if (!intel_crtc_needs_modeset(new_crtc_state))
			continue;

		if (old_crtc_state->dsc.compression_enable ==
		    new_crtc_state->dsc.compression_enable)
			continue;
		/*
		 * Toggling the decompression flag because of this stream in
		 * the first downstream branch device's UFP DPCD may reset the
		 * whole branch device. To avoid the reset while other streams
		 * are also active modeset the whole MST topology in this
		 * case.
		 */
		if (connector->dp.dsc_decompression_aux ==
		    &connector->mst_port->aux)
			return true;
	}

	return false;
}

/**
 * intel_dp_mst_prepare_probe - Prepare an MST link for topology probing
 * @intel_dp: DP port object
 *
 * Prepare an MST link for topology probing, programming the target
 * link parameters to DPCD. This step is a requirement of the enumaration
 * of path resources during probing.
 */
void intel_dp_mst_prepare_probe(struct intel_dp *intel_dp)
{
	int link_rate = intel_dp_max_link_rate(intel_dp);
	int lane_count = intel_dp_max_lane_count(intel_dp);
	u8 rate_select;
	u8 link_bw;

	if (intel_dp->link_trained)
		return;

	if (intel_mst_probed_link_params_valid(intel_dp, link_rate, lane_count))
		return;

	intel_dp_compute_rate(intel_dp, link_rate, &link_bw, &rate_select);

	intel_dp_link_training_set_mode(intel_dp, link_rate, false);
	intel_dp_link_training_set_bw(intel_dp, link_bw, rate_select, lane_count,
				      drm_dp_enhanced_frame_cap(intel_dp->dpcd));

	intel_mst_set_probed_link_params(intel_dp, link_rate, lane_count);
}

/*
 * intel_dp_mst_verify_dpcd_state - verify the MST SW enabled state wrt. the DPCD
 * @intel_dp: DP port object
 *
 * Verify if @intel_dp's MST enabled SW state matches the corresponding DPCD
 * state. A long HPD pulse - not long enough to be detected as a disconnected
 * state - could've reset the DPCD state, which requires tearing
 * down/recreating the MST topology.
 *
 * Returns %true if the SW MST enabled and DPCD states match, %false
 * otherwise.
 */
bool intel_dp_mst_verify_dpcd_state(struct intel_dp *intel_dp)
{
	struct intel_display *display = to_intel_display(intel_dp);
	struct intel_connector *connector = intel_dp->attached_connector;
	struct intel_digital_port *dig_port = dp_to_dig_port(intel_dp);
	struct intel_encoder *encoder = &dig_port->base;
	int ret;
	u8 val;

	if (!intel_dp->is_mst)
		return true;

	ret = drm_dp_dpcd_readb(intel_dp->mst_mgr.aux, DP_MSTM_CTRL, &val);

	/* Adjust the expected register value for SST + SideBand. */
	if (ret < 0 || val != (DP_MST_EN | DP_UP_REQ_EN | DP_UPSTREAM_IS_SRC)) {
		drm_dbg_kms(display->drm,
			    "[CONNECTOR:%d:%s][ENCODER:%d:%s] MST mode got reset, removing topology (ret=%d, ctrl=0x%02x)\n",
			    connector->base.base.id, connector->base.name,
			    encoder->base.base.id, encoder->base.name,
			    ret, val);

		return false;
	}

	return true;
}<|MERGE_RESOLUTION|>--- conflicted
+++ resolved
@@ -1418,13 +1418,8 @@
 }
 
 static int
-<<<<<<< HEAD
-intel_dp_mst_mode_valid_ctx(struct drm_connector *connector,
+mst_connector_mode_valid_ctx(struct drm_connector *connector,
 			     const struct drm_display_mode *mode,
-=======
-mst_connector_mode_valid_ctx(struct drm_connector *connector,
-			     struct drm_display_mode *mode,
->>>>>>> 2014c95a
 			     struct drm_modeset_acquire_ctx *ctx,
 			     enum drm_mode_status *status)
 {
