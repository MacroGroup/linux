--- conflicted
+++ resolved
@@ -1310,14 +1310,11 @@
 		return 0;
 	}
 
-<<<<<<< HEAD
-=======
 	if (intel_display_needs_wa_16023588340(i915)) {
 		plane_state->no_fbc_reason = "Wa_16023588340";
 		return 0;
 	}
 
->>>>>>> adc21867
 	/* WaFbcTurnOffFbcWhenHyperVisorIsUsed:skl,bxt */
 	if (i915_vtd_active(i915) && (IS_SKYLAKE(i915) || IS_BROXTON(i915))) {
 		plane_state->no_fbc_reason = "VT-d enabled";
@@ -1341,24 +1338,15 @@
 	 * Recommendation is to keep this combination disabled
 	 * Bspec: 50422 HSD: 14010260002
 	 */
-<<<<<<< HEAD
-	if (IS_DISPLAY_VER(i915, 12, 14) && crtc_state->has_sel_update &&
-=======
 	if (IS_DISPLAY_VER(display, 12, 14) && crtc_state->has_sel_update &&
->>>>>>> adc21867
 	    !crtc_state->has_panel_replay) {
 		plane_state->no_fbc_reason = "PSR2 enabled";
 		return 0;
 	}
 
 	/* Wa_14016291713 */
-<<<<<<< HEAD
-	if ((IS_DISPLAY_VER(i915, 12, 13) ||
-	     IS_DISPLAY_IP_STEP(i915, IP_VER(14, 0), STEP_A0, STEP_C0)) &&
-=======
 	if ((IS_DISPLAY_VER(display, 12, 13) ||
 	     IS_DISPLAY_VER_STEP(i915, IP_VER(14, 0), STEP_A0, STEP_C0)) &&
->>>>>>> adc21867
 	    crtc_state->has_psr && !crtc_state->has_panel_replay) {
 		plane_state->no_fbc_reason = "PSR1 enabled (Wa_14016291713)";
 		return 0;
@@ -1969,15 +1957,9 @@
 {
 	enum intel_fbc_id fbc_id;
 
-<<<<<<< HEAD
-	i915->display.params.enable_fbc = intel_sanitize_fbc_option(i915);
-	drm_dbg_kms(&i915->drm, "Sanitized enable_fbc value: %d\n",
-		    i915->display.params.enable_fbc);
-=======
 	display->params.enable_fbc = intel_sanitize_fbc_option(display);
 	drm_dbg_kms(display->drm, "Sanitized enable_fbc value: %d\n",
 		    display->params.enable_fbc);
->>>>>>> adc21867
 
 	for_each_fbc_id(display, fbc_id)
 		display->fbc[fbc_id] = intel_fbc_create(display, fbc_id);
