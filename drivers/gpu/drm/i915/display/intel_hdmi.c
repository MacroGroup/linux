/*
 * Copyright 2006 Dave Airlie <airlied@linux.ie>
 * Copyright © 2006-2009 Intel Corporation
 *
 * Permission is hereby granted, free of charge, to any person obtaining a
 * copy of this software and associated documentation files (the "Software"),
 * to deal in the Software without restriction, including without limitation
 * the rights to use, copy, modify, merge, publish, distribute, sublicense,
 * and/or sell copies of the Software, and to permit persons to whom the
 * Software is furnished to do so, subject to the following conditions:
 *
 * The above copyright notice and this permission notice (including the next
 * paragraph) shall be included in all copies or substantial portions of the
 * Software.
 *
 * THE SOFTWARE IS PROVIDED "AS IS", WITHOUT WARRANTY OF ANY KIND, EXPRESS OR
 * IMPLIED, INCLUDING BUT NOT LIMITED TO THE WARRANTIES OF MERCHANTABILITY,
 * FITNESS FOR A PARTICULAR PURPOSE AND NONINFRINGEMENT.  IN NO EVENT SHALL
 * THE AUTHORS OR COPYRIGHT HOLDERS BE LIABLE FOR ANY CLAIM, DAMAGES OR OTHER
 * LIABILITY, WHETHER IN AN ACTION OF CONTRACT, TORT OR OTHERWISE, ARISING
 * FROM, OUT OF OR IN CONNECTION WITH THE SOFTWARE OR THE USE OR OTHER
 * DEALINGS IN THE SOFTWARE.
 *
 * Authors:
 *	Eric Anholt <eric@anholt.net>
 *	Jesse Barnes <jesse.barnes@intel.com>
 */

#include <linux/delay.h>
#include <linux/hdmi.h>
#include <linux/i2c.h>
#include <linux/slab.h>
#include <linux/string_helpers.h>

#include <drm/display/drm_hdcp_helper.h>
#include <drm/display/drm_hdmi_helper.h>
#include <drm/display/drm_scdc_helper.h>
#include <drm/drm_atomic_helper.h>
#include <drm/drm_crtc.h>
#include <drm/drm_edid.h>
#include <drm/intel/intel_lpe_audio.h>

#include "g4x_hdmi.h"
#include "i915_drv.h"
#include "i915_reg.h"
#include "intel_atomic.h"
#include "intel_audio.h"
#include "intel_connector.h"
#include "intel_cx0_phy.h"
#include "intel_ddi.h"
#include "intel_de.h"
#include "intel_display_driver.h"
#include "intel_display_types.h"
#include "intel_dp.h"
#include "intel_gmbus.h"
#include "intel_hdcp.h"
#include "intel_hdcp_regs.h"
#include "intel_hdmi.h"
#include "intel_lspcon.h"
#include "intel_panel.h"
#include "intel_snps_phy.h"

static void
assert_hdmi_port_disabled(struct intel_hdmi *intel_hdmi)
{
	struct intel_display *display = to_intel_display(intel_hdmi);
	u32 enabled_bits;

	enabled_bits = HAS_DDI(display) ? DDI_BUF_CTL_ENABLE : SDVO_ENABLE;

	drm_WARN(display->drm,
		 intel_de_read(display, intel_hdmi->hdmi_reg) & enabled_bits,
		 "HDMI port enabled, expecting disabled\n");
}

static void
assert_hdmi_transcoder_func_disabled(struct intel_display *display,
				     enum transcoder cpu_transcoder)
{
<<<<<<< HEAD
	drm_WARN(&dev_priv->drm,
		 intel_de_read(dev_priv, TRANS_DDI_FUNC_CTL(dev_priv, cpu_transcoder)) &
=======
	drm_WARN(display->drm,
		 intel_de_read(display, TRANS_DDI_FUNC_CTL(display, cpu_transcoder)) &
>>>>>>> adc21867
		 TRANS_DDI_FUNC_ENABLE,
		 "HDMI transcoder function enabled, expecting disabled\n");
}

static u32 g4x_infoframe_index(unsigned int type)
{
	switch (type) {
	case HDMI_PACKET_TYPE_GAMUT_METADATA:
		return VIDEO_DIP_SELECT_GAMUT;
	case HDMI_INFOFRAME_TYPE_AVI:
		return VIDEO_DIP_SELECT_AVI;
	case HDMI_INFOFRAME_TYPE_SPD:
		return VIDEO_DIP_SELECT_SPD;
	case HDMI_INFOFRAME_TYPE_VENDOR:
		return VIDEO_DIP_SELECT_VENDOR;
	default:
		MISSING_CASE(type);
		return 0;
	}
}

static u32 g4x_infoframe_enable(unsigned int type)
{
	switch (type) {
	case HDMI_PACKET_TYPE_GENERAL_CONTROL:
		return VIDEO_DIP_ENABLE_GCP;
	case HDMI_PACKET_TYPE_GAMUT_METADATA:
		return VIDEO_DIP_ENABLE_GAMUT;
	case DP_SDP_VSC:
		return 0;
	case DP_SDP_ADAPTIVE_SYNC:
		return 0;
	case HDMI_INFOFRAME_TYPE_AVI:
		return VIDEO_DIP_ENABLE_AVI;
	case HDMI_INFOFRAME_TYPE_SPD:
		return VIDEO_DIP_ENABLE_SPD;
	case HDMI_INFOFRAME_TYPE_VENDOR:
		return VIDEO_DIP_ENABLE_VENDOR;
	case HDMI_INFOFRAME_TYPE_DRM:
		return 0;
	default:
		MISSING_CASE(type);
		return 0;
	}
}

static u32 hsw_infoframe_enable(unsigned int type)
{
	switch (type) {
	case HDMI_PACKET_TYPE_GENERAL_CONTROL:
		return VIDEO_DIP_ENABLE_GCP_HSW;
	case HDMI_PACKET_TYPE_GAMUT_METADATA:
		return VIDEO_DIP_ENABLE_GMP_HSW;
	case DP_SDP_VSC:
		return VIDEO_DIP_ENABLE_VSC_HSW;
	case DP_SDP_ADAPTIVE_SYNC:
		return VIDEO_DIP_ENABLE_AS_ADL;
	case DP_SDP_PPS:
		return VDIP_ENABLE_PPS;
	case HDMI_INFOFRAME_TYPE_AVI:
		return VIDEO_DIP_ENABLE_AVI_HSW;
	case HDMI_INFOFRAME_TYPE_SPD:
		return VIDEO_DIP_ENABLE_SPD_HSW;
	case HDMI_INFOFRAME_TYPE_VENDOR:
		return VIDEO_DIP_ENABLE_VS_HSW;
	case HDMI_INFOFRAME_TYPE_DRM:
		return VIDEO_DIP_ENABLE_DRM_GLK;
	default:
		MISSING_CASE(type);
		return 0;
	}
}

static i915_reg_t
hsw_dip_data_reg(struct intel_display *display,
		 enum transcoder cpu_transcoder,
		 unsigned int type,
		 int i)
{
	switch (type) {
	case HDMI_PACKET_TYPE_GAMUT_METADATA:
<<<<<<< HEAD
		return HSW_TVIDEO_DIP_GMP_DATA(dev_priv, cpu_transcoder, i);
	case DP_SDP_VSC:
		return HSW_TVIDEO_DIP_VSC_DATA(dev_priv, cpu_transcoder, i);
	case DP_SDP_ADAPTIVE_SYNC:
		return ADL_TVIDEO_DIP_AS_SDP_DATA(dev_priv, cpu_transcoder, i);
	case DP_SDP_PPS:
		return ICL_VIDEO_DIP_PPS_DATA(dev_priv, cpu_transcoder, i);
	case HDMI_INFOFRAME_TYPE_AVI:
		return HSW_TVIDEO_DIP_AVI_DATA(dev_priv, cpu_transcoder, i);
	case HDMI_INFOFRAME_TYPE_SPD:
		return HSW_TVIDEO_DIP_SPD_DATA(dev_priv, cpu_transcoder, i);
	case HDMI_INFOFRAME_TYPE_VENDOR:
		return HSW_TVIDEO_DIP_VS_DATA(dev_priv, cpu_transcoder, i);
	case HDMI_INFOFRAME_TYPE_DRM:
		return GLK_TVIDEO_DIP_DRM_DATA(dev_priv, cpu_transcoder, i);
=======
		return HSW_TVIDEO_DIP_GMP_DATA(display, cpu_transcoder, i);
	case DP_SDP_VSC:
		return HSW_TVIDEO_DIP_VSC_DATA(display, cpu_transcoder, i);
	case DP_SDP_ADAPTIVE_SYNC:
		return ADL_TVIDEO_DIP_AS_SDP_DATA(display, cpu_transcoder, i);
	case DP_SDP_PPS:
		return ICL_VIDEO_DIP_PPS_DATA(display, cpu_transcoder, i);
	case HDMI_INFOFRAME_TYPE_AVI:
		return HSW_TVIDEO_DIP_AVI_DATA(display, cpu_transcoder, i);
	case HDMI_INFOFRAME_TYPE_SPD:
		return HSW_TVIDEO_DIP_SPD_DATA(display, cpu_transcoder, i);
	case HDMI_INFOFRAME_TYPE_VENDOR:
		return HSW_TVIDEO_DIP_VS_DATA(display, cpu_transcoder, i);
	case HDMI_INFOFRAME_TYPE_DRM:
		return GLK_TVIDEO_DIP_DRM_DATA(display, cpu_transcoder, i);
>>>>>>> adc21867
	default:
		MISSING_CASE(type);
		return INVALID_MMIO_REG;
	}
}

static int hsw_dip_data_size(struct intel_display *display,
			     unsigned int type)
{
	switch (type) {
	case DP_SDP_VSC:
		return VIDEO_DIP_VSC_DATA_SIZE;
	case DP_SDP_ADAPTIVE_SYNC:
		return VIDEO_DIP_ASYNC_DATA_SIZE;
	case DP_SDP_PPS:
		return VIDEO_DIP_PPS_DATA_SIZE;
	case HDMI_PACKET_TYPE_GAMUT_METADATA:
		if (DISPLAY_VER(display) >= 11)
			return VIDEO_DIP_GMP_DATA_SIZE;
		else
			return VIDEO_DIP_DATA_SIZE;
	default:
		return VIDEO_DIP_DATA_SIZE;
	}
}

static void g4x_write_infoframe(struct intel_encoder *encoder,
				const struct intel_crtc_state *crtc_state,
				unsigned int type,
				const void *frame, ssize_t len)
{
	struct intel_display *display = to_intel_display(encoder);
	const u32 *data = frame;
	u32 val = intel_de_read(display, VIDEO_DIP_CTL);
	int i;

	drm_WARN(display->drm, !(val & VIDEO_DIP_ENABLE),
		 "Writing DIP with CTL reg disabled\n");

	val &= ~(VIDEO_DIP_SELECT_MASK | 0xf); /* clear DIP data offset */
	val |= g4x_infoframe_index(type);

	val &= ~g4x_infoframe_enable(type);

	intel_de_write(display, VIDEO_DIP_CTL, val);

	for (i = 0; i < len; i += 4) {
		intel_de_write(display, VIDEO_DIP_DATA, *data);
		data++;
	}
	/* Write every possible data byte to force correct ECC calculation. */
	for (; i < VIDEO_DIP_DATA_SIZE; i += 4)
		intel_de_write(display, VIDEO_DIP_DATA, 0);

	val |= g4x_infoframe_enable(type);
	val &= ~VIDEO_DIP_FREQ_MASK;
	val |= VIDEO_DIP_FREQ_VSYNC;

	intel_de_write(display, VIDEO_DIP_CTL, val);
	intel_de_posting_read(display, VIDEO_DIP_CTL);
}

static void g4x_read_infoframe(struct intel_encoder *encoder,
			       const struct intel_crtc_state *crtc_state,
			       unsigned int type,
			       void *frame, ssize_t len)
{
	struct intel_display *display = to_intel_display(encoder);
	u32 *data = frame;
	int i;

	intel_de_rmw(display, VIDEO_DIP_CTL,
		     VIDEO_DIP_SELECT_MASK | 0xf, g4x_infoframe_index(type));

	for (i = 0; i < len; i += 4)
		*data++ = intel_de_read(display, VIDEO_DIP_DATA);
}

static u32 g4x_infoframes_enabled(struct intel_encoder *encoder,
				  const struct intel_crtc_state *pipe_config)
{
	struct intel_display *display = to_intel_display(encoder);
	u32 val = intel_de_read(display, VIDEO_DIP_CTL);

	if ((val & VIDEO_DIP_ENABLE) == 0)
		return 0;

	if ((val & VIDEO_DIP_PORT_MASK) != VIDEO_DIP_PORT(encoder->port))
		return 0;

	return val & (VIDEO_DIP_ENABLE_AVI |
		      VIDEO_DIP_ENABLE_VENDOR | VIDEO_DIP_ENABLE_SPD);
}

static void ibx_write_infoframe(struct intel_encoder *encoder,
				const struct intel_crtc_state *crtc_state,
				unsigned int type,
				const void *frame, ssize_t len)
{
	struct intel_display *display = to_intel_display(encoder);
	const u32 *data = frame;
	struct intel_crtc *crtc = to_intel_crtc(crtc_state->uapi.crtc);
	i915_reg_t reg = TVIDEO_DIP_CTL(crtc->pipe);
	u32 val = intel_de_read(display, reg);
	int i;

	drm_WARN(display->drm, !(val & VIDEO_DIP_ENABLE),
		 "Writing DIP with CTL reg disabled\n");

	val &= ~(VIDEO_DIP_SELECT_MASK | 0xf); /* clear DIP data offset */
	val |= g4x_infoframe_index(type);

	val &= ~g4x_infoframe_enable(type);

	intel_de_write(display, reg, val);

	for (i = 0; i < len; i += 4) {
		intel_de_write(display, TVIDEO_DIP_DATA(crtc->pipe),
			       *data);
		data++;
	}
	/* Write every possible data byte to force correct ECC calculation. */
	for (; i < VIDEO_DIP_DATA_SIZE; i += 4)
		intel_de_write(display, TVIDEO_DIP_DATA(crtc->pipe), 0);

	val |= g4x_infoframe_enable(type);
	val &= ~VIDEO_DIP_FREQ_MASK;
	val |= VIDEO_DIP_FREQ_VSYNC;

	intel_de_write(display, reg, val);
	intel_de_posting_read(display, reg);
}

static void ibx_read_infoframe(struct intel_encoder *encoder,
			       const struct intel_crtc_state *crtc_state,
			       unsigned int type,
			       void *frame, ssize_t len)
{
	struct intel_display *display = to_intel_display(encoder);
	struct intel_crtc *crtc = to_intel_crtc(crtc_state->uapi.crtc);
	u32 *data = frame;
	int i;

	intel_de_rmw(display, TVIDEO_DIP_CTL(crtc->pipe),
		     VIDEO_DIP_SELECT_MASK | 0xf, g4x_infoframe_index(type));

	for (i = 0; i < len; i += 4)
		*data++ = intel_de_read(display, TVIDEO_DIP_DATA(crtc->pipe));
}

static u32 ibx_infoframes_enabled(struct intel_encoder *encoder,
				  const struct intel_crtc_state *pipe_config)
{
	struct intel_display *display = to_intel_display(encoder);
	enum pipe pipe = to_intel_crtc(pipe_config->uapi.crtc)->pipe;
	i915_reg_t reg = TVIDEO_DIP_CTL(pipe);
	u32 val = intel_de_read(display, reg);

	if ((val & VIDEO_DIP_ENABLE) == 0)
		return 0;

	if ((val & VIDEO_DIP_PORT_MASK) != VIDEO_DIP_PORT(encoder->port))
		return 0;

	return val & (VIDEO_DIP_ENABLE_AVI |
		      VIDEO_DIP_ENABLE_VENDOR | VIDEO_DIP_ENABLE_GAMUT |
		      VIDEO_DIP_ENABLE_SPD | VIDEO_DIP_ENABLE_GCP);
}

static void cpt_write_infoframe(struct intel_encoder *encoder,
				const struct intel_crtc_state *crtc_state,
				unsigned int type,
				const void *frame, ssize_t len)
{
	struct intel_display *display = to_intel_display(encoder);
	const u32 *data = frame;
	struct intel_crtc *crtc = to_intel_crtc(crtc_state->uapi.crtc);
	i915_reg_t reg = TVIDEO_DIP_CTL(crtc->pipe);
	u32 val = intel_de_read(display, reg);
	int i;

	drm_WARN(display->drm, !(val & VIDEO_DIP_ENABLE),
		 "Writing DIP with CTL reg disabled\n");

	val &= ~(VIDEO_DIP_SELECT_MASK | 0xf); /* clear DIP data offset */
	val |= g4x_infoframe_index(type);

	/* The DIP control register spec says that we need to update the AVI
	 * infoframe without clearing its enable bit */
	if (type != HDMI_INFOFRAME_TYPE_AVI)
		val &= ~g4x_infoframe_enable(type);

	intel_de_write(display, reg, val);

	for (i = 0; i < len; i += 4) {
		intel_de_write(display, TVIDEO_DIP_DATA(crtc->pipe),
			       *data);
		data++;
	}
	/* Write every possible data byte to force correct ECC calculation. */
	for (; i < VIDEO_DIP_DATA_SIZE; i += 4)
		intel_de_write(display, TVIDEO_DIP_DATA(crtc->pipe), 0);

	val |= g4x_infoframe_enable(type);
	val &= ~VIDEO_DIP_FREQ_MASK;
	val |= VIDEO_DIP_FREQ_VSYNC;

	intel_de_write(display, reg, val);
	intel_de_posting_read(display, reg);
}

static void cpt_read_infoframe(struct intel_encoder *encoder,
			       const struct intel_crtc_state *crtc_state,
			       unsigned int type,
			       void *frame, ssize_t len)
{
	struct intel_display *display = to_intel_display(encoder);
	struct intel_crtc *crtc = to_intel_crtc(crtc_state->uapi.crtc);
	u32 *data = frame;
	int i;

	intel_de_rmw(display, TVIDEO_DIP_CTL(crtc->pipe),
		     VIDEO_DIP_SELECT_MASK | 0xf, g4x_infoframe_index(type));

	for (i = 0; i < len; i += 4)
		*data++ = intel_de_read(display, TVIDEO_DIP_DATA(crtc->pipe));
}

static u32 cpt_infoframes_enabled(struct intel_encoder *encoder,
				  const struct intel_crtc_state *pipe_config)
{
	struct intel_display *display = to_intel_display(encoder);
	enum pipe pipe = to_intel_crtc(pipe_config->uapi.crtc)->pipe;
	u32 val = intel_de_read(display, TVIDEO_DIP_CTL(pipe));

	if ((val & VIDEO_DIP_ENABLE) == 0)
		return 0;

	return val & (VIDEO_DIP_ENABLE_AVI |
		      VIDEO_DIP_ENABLE_VENDOR | VIDEO_DIP_ENABLE_GAMUT |
		      VIDEO_DIP_ENABLE_SPD | VIDEO_DIP_ENABLE_GCP);
}

static void vlv_write_infoframe(struct intel_encoder *encoder,
				const struct intel_crtc_state *crtc_state,
				unsigned int type,
				const void *frame, ssize_t len)
{
	struct intel_display *display = to_intel_display(encoder);
	const u32 *data = frame;
	struct intel_crtc *crtc = to_intel_crtc(crtc_state->uapi.crtc);
	i915_reg_t reg = VLV_TVIDEO_DIP_CTL(crtc->pipe);
	u32 val = intel_de_read(display, reg);
	int i;

	drm_WARN(display->drm, !(val & VIDEO_DIP_ENABLE),
		 "Writing DIP with CTL reg disabled\n");

	val &= ~(VIDEO_DIP_SELECT_MASK | 0xf); /* clear DIP data offset */
	val |= g4x_infoframe_index(type);

	val &= ~g4x_infoframe_enable(type);

	intel_de_write(display, reg, val);

	for (i = 0; i < len; i += 4) {
		intel_de_write(display,
			       VLV_TVIDEO_DIP_DATA(crtc->pipe), *data);
		data++;
	}
	/* Write every possible data byte to force correct ECC calculation. */
	for (; i < VIDEO_DIP_DATA_SIZE; i += 4)
		intel_de_write(display,
			       VLV_TVIDEO_DIP_DATA(crtc->pipe), 0);

	val |= g4x_infoframe_enable(type);
	val &= ~VIDEO_DIP_FREQ_MASK;
	val |= VIDEO_DIP_FREQ_VSYNC;

	intel_de_write(display, reg, val);
	intel_de_posting_read(display, reg);
}

static void vlv_read_infoframe(struct intel_encoder *encoder,
			       const struct intel_crtc_state *crtc_state,
			       unsigned int type,
			       void *frame, ssize_t len)
{
	struct intel_display *display = to_intel_display(encoder);
	struct intel_crtc *crtc = to_intel_crtc(crtc_state->uapi.crtc);
	u32 *data = frame;
	int i;

	intel_de_rmw(display, VLV_TVIDEO_DIP_CTL(crtc->pipe),
		     VIDEO_DIP_SELECT_MASK | 0xf, g4x_infoframe_index(type));

	for (i = 0; i < len; i += 4)
		*data++ = intel_de_read(display,
				        VLV_TVIDEO_DIP_DATA(crtc->pipe));
}

static u32 vlv_infoframes_enabled(struct intel_encoder *encoder,
				  const struct intel_crtc_state *pipe_config)
{
	struct intel_display *display = to_intel_display(encoder);
	enum pipe pipe = to_intel_crtc(pipe_config->uapi.crtc)->pipe;
	u32 val = intel_de_read(display, VLV_TVIDEO_DIP_CTL(pipe));

	if ((val & VIDEO_DIP_ENABLE) == 0)
		return 0;

	if ((val & VIDEO_DIP_PORT_MASK) != VIDEO_DIP_PORT(encoder->port))
		return 0;

	return val & (VIDEO_DIP_ENABLE_AVI |
		      VIDEO_DIP_ENABLE_VENDOR | VIDEO_DIP_ENABLE_GAMUT |
		      VIDEO_DIP_ENABLE_SPD | VIDEO_DIP_ENABLE_GCP);
}

void hsw_write_infoframe(struct intel_encoder *encoder,
			 const struct intel_crtc_state *crtc_state,
			 unsigned int type,
			 const void *frame, ssize_t len)
{
	struct intel_display *display = to_intel_display(encoder);
	const u32 *data = frame;
	enum transcoder cpu_transcoder = crtc_state->cpu_transcoder;
<<<<<<< HEAD
	i915_reg_t ctl_reg = HSW_TVIDEO_DIP_CTL(dev_priv, cpu_transcoder);
=======
	i915_reg_t ctl_reg = HSW_TVIDEO_DIP_CTL(display, cpu_transcoder);
>>>>>>> adc21867
	int data_size;
	int i;
	u32 val = intel_de_read(display, ctl_reg);

	data_size = hsw_dip_data_size(display, type);

	drm_WARN_ON(display->drm, len > data_size);

	val &= ~hsw_infoframe_enable(type);
	intel_de_write(display, ctl_reg, val);

	for (i = 0; i < len; i += 4) {
		intel_de_write(display,
			       hsw_dip_data_reg(display, cpu_transcoder, type, i >> 2),
			       *data);
		data++;
	}
	/* Write every possible data byte to force correct ECC calculation. */
	for (; i < data_size; i += 4)
		intel_de_write(display,
			       hsw_dip_data_reg(display, cpu_transcoder, type, i >> 2),
			       0);

	/* Wa_14013475917 */
<<<<<<< HEAD
	if (!(IS_DISPLAY_VER(dev_priv, 13, 14) && crtc_state->has_psr &&
=======
	if (!(IS_DISPLAY_VER(display, 13, 14) && crtc_state->has_psr &&
>>>>>>> adc21867
	      !crtc_state->has_panel_replay && type == DP_SDP_VSC))
		val |= hsw_infoframe_enable(type);

	if (type == DP_SDP_VSC)
		val |= VSC_DIP_HW_DATA_SW_HEA;

	intel_de_write(display, ctl_reg, val);
	intel_de_posting_read(display, ctl_reg);
}

void hsw_read_infoframe(struct intel_encoder *encoder,
			const struct intel_crtc_state *crtc_state,
			unsigned int type, void *frame, ssize_t len)
{
	struct intel_display *display = to_intel_display(encoder);
	enum transcoder cpu_transcoder = crtc_state->cpu_transcoder;
	u32 *data = frame;
	int i;

	for (i = 0; i < len; i += 4)
		*data++ = intel_de_read(display,
					hsw_dip_data_reg(display, cpu_transcoder, type, i >> 2));
}

static u32 hsw_infoframes_enabled(struct intel_encoder *encoder,
				  const struct intel_crtc_state *pipe_config)
{
<<<<<<< HEAD
	struct drm_i915_private *dev_priv = to_i915(encoder->base.dev);
	u32 val = intel_de_read(dev_priv,
				HSW_TVIDEO_DIP_CTL(dev_priv, pipe_config->cpu_transcoder));
=======
	struct intel_display *display = to_intel_display(encoder);
	u32 val = intel_de_read(display,
				HSW_TVIDEO_DIP_CTL(display, pipe_config->cpu_transcoder));
>>>>>>> adc21867
	u32 mask;

	mask = (VIDEO_DIP_ENABLE_VSC_HSW | VIDEO_DIP_ENABLE_AVI_HSW |
		VIDEO_DIP_ENABLE_GCP_HSW | VIDEO_DIP_ENABLE_VS_HSW |
		VIDEO_DIP_ENABLE_GMP_HSW | VIDEO_DIP_ENABLE_SPD_HSW);

	if (DISPLAY_VER(display) >= 10)
		mask |= VIDEO_DIP_ENABLE_DRM_GLK;

	if (HAS_AS_SDP(display))
		mask |= VIDEO_DIP_ENABLE_AS_ADL;

	return val & mask;
}

static const u8 infoframe_type_to_idx[] = {
	HDMI_PACKET_TYPE_GENERAL_CONTROL,
	HDMI_PACKET_TYPE_GAMUT_METADATA,
	DP_SDP_VSC,
	DP_SDP_ADAPTIVE_SYNC,
	HDMI_INFOFRAME_TYPE_AVI,
	HDMI_INFOFRAME_TYPE_SPD,
	HDMI_INFOFRAME_TYPE_VENDOR,
	HDMI_INFOFRAME_TYPE_DRM,
};

u32 intel_hdmi_infoframe_enable(unsigned int type)
{
	int i;

	for (i = 0; i < ARRAY_SIZE(infoframe_type_to_idx); i++) {
		if (infoframe_type_to_idx[i] == type)
			return BIT(i);
	}

	return 0;
}

u32 intel_hdmi_infoframes_enabled(struct intel_encoder *encoder,
				  const struct intel_crtc_state *crtc_state)
{
	struct intel_display *display = to_intel_display(encoder);
	struct intel_digital_port *dig_port = enc_to_dig_port(encoder);
	u32 val, ret = 0;
	int i;

	val = dig_port->infoframes_enabled(encoder, crtc_state);

	/* map from hardware bits to dip idx */
	for (i = 0; i < ARRAY_SIZE(infoframe_type_to_idx); i++) {
		unsigned int type = infoframe_type_to_idx[i];

		if (HAS_DDI(display)) {
			if (val & hsw_infoframe_enable(type))
				ret |= BIT(i);
		} else {
			if (val & g4x_infoframe_enable(type))
				ret |= BIT(i);
		}
	}

	return ret;
}

/*
 * The data we write to the DIP data buffer registers is 1 byte bigger than the
 * HDMI infoframe size because of an ECC/reserved byte at position 3 (starting
 * at 0). It's also a byte used by DisplayPort so the same DIP registers can be
 * used for both technologies.
 *
 * DW0: Reserved/ECC/DP | HB2 | HB1 | HB0
 * DW1:       DB3       | DB2 | DB1 | DB0
 * DW2:       DB7       | DB6 | DB5 | DB4
 * DW3: ...
 *
 * (HB is Header Byte, DB is Data Byte)
 *
 * The hdmi pack() functions don't know about that hardware specific hole so we
 * trick them by giving an offset into the buffer and moving back the header
 * bytes by one.
 */
static void intel_write_infoframe(struct intel_encoder *encoder,
				  const struct intel_crtc_state *crtc_state,
				  enum hdmi_infoframe_type type,
				  const union hdmi_infoframe *frame)
{
	struct intel_digital_port *dig_port = enc_to_dig_port(encoder);
	u8 buffer[VIDEO_DIP_DATA_SIZE];
	ssize_t len;

	if ((crtc_state->infoframes.enable &
	     intel_hdmi_infoframe_enable(type)) == 0)
		return;

	if (drm_WARN_ON(encoder->base.dev, frame->any.type != type))
		return;

	/* see comment above for the reason for this offset */
	len = hdmi_infoframe_pack_only(frame, buffer + 1, sizeof(buffer) - 1);
	if (drm_WARN_ON(encoder->base.dev, len < 0))
		return;

	/* Insert the 'hole' (see big comment above) at position 3 */
	memmove(&buffer[0], &buffer[1], 3);
	buffer[3] = 0;
	len++;

	dig_port->write_infoframe(encoder, crtc_state, type, buffer, len);
}

void intel_read_infoframe(struct intel_encoder *encoder,
			  const struct intel_crtc_state *crtc_state,
			  enum hdmi_infoframe_type type,
			  union hdmi_infoframe *frame)
{
	struct intel_digital_port *dig_port = enc_to_dig_port(encoder);
	u8 buffer[VIDEO_DIP_DATA_SIZE];
	int ret;

	if ((crtc_state->infoframes.enable &
	     intel_hdmi_infoframe_enable(type)) == 0)
		return;

	dig_port->read_infoframe(encoder, crtc_state,
				       type, buffer, sizeof(buffer));

	/* Fill the 'hole' (see big comment above) at position 3 */
	memmove(&buffer[1], &buffer[0], 3);

	/* see comment above for the reason for this offset */
	ret = hdmi_infoframe_unpack(frame, buffer + 1, sizeof(buffer) - 1);
	if (ret) {
		drm_dbg_kms(encoder->base.dev,
			    "Failed to unpack infoframe type 0x%02x\n", type);
		return;
	}

	if (frame->any.type != type)
		drm_dbg_kms(encoder->base.dev,
			    "Found the wrong infoframe type 0x%x (expected 0x%02x)\n",
			    frame->any.type, type);
}

static bool
intel_hdmi_compute_avi_infoframe(struct intel_encoder *encoder,
				 struct intel_crtc_state *crtc_state,
				 struct drm_connector_state *conn_state)
{
	struct hdmi_avi_infoframe *frame = &crtc_state->infoframes.avi.avi;
	const struct drm_display_mode *adjusted_mode =
		&crtc_state->hw.adjusted_mode;
	struct drm_connector *connector = conn_state->connector;
	int ret;

	if (!crtc_state->has_infoframe)
		return true;

	crtc_state->infoframes.enable |=
		intel_hdmi_infoframe_enable(HDMI_INFOFRAME_TYPE_AVI);

	ret = drm_hdmi_avi_infoframe_from_display_mode(frame, connector,
						       adjusted_mode);
	if (ret)
		return false;

	if (crtc_state->output_format == INTEL_OUTPUT_FORMAT_YCBCR420)
		frame->colorspace = HDMI_COLORSPACE_YUV420;
	else if (crtc_state->output_format == INTEL_OUTPUT_FORMAT_YCBCR444)
		frame->colorspace = HDMI_COLORSPACE_YUV444;
	else
		frame->colorspace = HDMI_COLORSPACE_RGB;

	drm_hdmi_avi_infoframe_colorimetry(frame, conn_state);

	/* nonsense combination */
	drm_WARN_ON(encoder->base.dev, crtc_state->limited_color_range &&
		    crtc_state->output_format != INTEL_OUTPUT_FORMAT_RGB);

	if (crtc_state->output_format == INTEL_OUTPUT_FORMAT_RGB) {
		drm_hdmi_avi_infoframe_quant_range(frame, connector,
						   adjusted_mode,
						   crtc_state->limited_color_range ?
						   HDMI_QUANTIZATION_RANGE_LIMITED :
						   HDMI_QUANTIZATION_RANGE_FULL);
	} else {
		frame->quantization_range = HDMI_QUANTIZATION_RANGE_DEFAULT;
		frame->ycc_quantization_range = HDMI_YCC_QUANTIZATION_RANGE_LIMITED;
	}

	drm_hdmi_avi_infoframe_content_type(frame, conn_state);

	/* TODO: handle pixel repetition for YCBCR420 outputs */

	ret = hdmi_avi_infoframe_check(frame);
	if (drm_WARN_ON(encoder->base.dev, ret))
		return false;

	return true;
}

static bool
intel_hdmi_compute_spd_infoframe(struct intel_encoder *encoder,
				 struct intel_crtc_state *crtc_state,
				 struct drm_connector_state *conn_state)
{
	struct drm_i915_private *i915 = to_i915(encoder->base.dev);
	struct hdmi_spd_infoframe *frame = &crtc_state->infoframes.spd.spd;
	int ret;

	if (!crtc_state->has_infoframe)
		return true;

	crtc_state->infoframes.enable |=
		intel_hdmi_infoframe_enable(HDMI_INFOFRAME_TYPE_SPD);

	if (IS_DGFX(i915))
		ret = hdmi_spd_infoframe_init(frame, "Intel", "Discrete gfx");
	else
		ret = hdmi_spd_infoframe_init(frame, "Intel", "Integrated gfx");

	if (drm_WARN_ON(encoder->base.dev, ret))
		return false;

	frame->sdi = HDMI_SPD_SDI_PC;

	ret = hdmi_spd_infoframe_check(frame);
	if (drm_WARN_ON(encoder->base.dev, ret))
		return false;

	return true;
}

static bool
intel_hdmi_compute_hdmi_infoframe(struct intel_encoder *encoder,
				  struct intel_crtc_state *crtc_state,
				  struct drm_connector_state *conn_state)
{
	struct hdmi_vendor_infoframe *frame =
		&crtc_state->infoframes.hdmi.vendor.hdmi;
	const struct drm_display_info *info =
		&conn_state->connector->display_info;
	int ret;

	if (!crtc_state->has_infoframe || !info->has_hdmi_infoframe)
		return true;

	crtc_state->infoframes.enable |=
		intel_hdmi_infoframe_enable(HDMI_INFOFRAME_TYPE_VENDOR);

	ret = drm_hdmi_vendor_infoframe_from_display_mode(frame,
							  conn_state->connector,
							  &crtc_state->hw.adjusted_mode);
	if (drm_WARN_ON(encoder->base.dev, ret))
		return false;

	ret = hdmi_vendor_infoframe_check(frame);
	if (drm_WARN_ON(encoder->base.dev, ret))
		return false;

	return true;
}

static bool
intel_hdmi_compute_drm_infoframe(struct intel_encoder *encoder,
				 struct intel_crtc_state *crtc_state,
				 struct drm_connector_state *conn_state)
{
	struct intel_display *display = to_intel_display(encoder);
	struct hdmi_drm_infoframe *frame = &crtc_state->infoframes.drm.drm;
	int ret;

	if (DISPLAY_VER(display) < 10)
		return true;

	if (!crtc_state->has_infoframe)
		return true;

	if (!conn_state->hdr_output_metadata)
		return true;

	crtc_state->infoframes.enable |=
		intel_hdmi_infoframe_enable(HDMI_INFOFRAME_TYPE_DRM);

	ret = drm_hdmi_infoframe_set_hdr_metadata(frame, conn_state);
	if (ret < 0) {
		drm_dbg_kms(display->drm,
			    "couldn't set HDR metadata in infoframe\n");
		return false;
	}

	ret = hdmi_drm_infoframe_check(frame);
	if (drm_WARN_ON(display->drm, ret))
		return false;

	return true;
}

static void g4x_set_infoframes(struct intel_encoder *encoder,
			       bool enable,
			       const struct intel_crtc_state *crtc_state,
			       const struct drm_connector_state *conn_state)
{
	struct intel_display *display = to_intel_display(encoder);
	struct intel_digital_port *dig_port = enc_to_dig_port(encoder);
	struct intel_hdmi *intel_hdmi = &dig_port->hdmi;
	i915_reg_t reg = VIDEO_DIP_CTL;
	u32 val = intel_de_read(display, reg);
	u32 port = VIDEO_DIP_PORT(encoder->port);

	assert_hdmi_port_disabled(intel_hdmi);

	/* If the registers were not initialized yet, they might be zeroes,
	 * which means we're selecting the AVI DIP and we're setting its
	 * frequency to once. This seems to really confuse the HW and make
	 * things stop working (the register spec says the AVI always needs to
	 * be sent every VSync). So here we avoid writing to the register more
	 * than we need and also explicitly select the AVI DIP and explicitly
	 * set its frequency to every VSync. Avoiding to write it twice seems to
	 * be enough to solve the problem, but being defensive shouldn't hurt us
	 * either. */
	val |= VIDEO_DIP_SELECT_AVI | VIDEO_DIP_FREQ_VSYNC;

	if (!enable) {
		if (!(val & VIDEO_DIP_ENABLE))
			return;
		if (port != (val & VIDEO_DIP_PORT_MASK)) {
			drm_dbg_kms(display->drm,
				    "video DIP still enabled on port %c\n",
				    (val & VIDEO_DIP_PORT_MASK) >> 29);
			return;
		}
		val &= ~(VIDEO_DIP_ENABLE | VIDEO_DIP_ENABLE_AVI |
			 VIDEO_DIP_ENABLE_VENDOR | VIDEO_DIP_ENABLE_SPD);
		intel_de_write(display, reg, val);
		intel_de_posting_read(display, reg);
		return;
	}

	if (port != (val & VIDEO_DIP_PORT_MASK)) {
		if (val & VIDEO_DIP_ENABLE) {
			drm_dbg_kms(display->drm,
				    "video DIP already enabled on port %c\n",
				    (val & VIDEO_DIP_PORT_MASK) >> 29);
			return;
		}
		val &= ~VIDEO_DIP_PORT_MASK;
		val |= port;
	}

	val |= VIDEO_DIP_ENABLE;
	val &= ~(VIDEO_DIP_ENABLE_AVI |
		 VIDEO_DIP_ENABLE_VENDOR | VIDEO_DIP_ENABLE_SPD);

	intel_de_write(display, reg, val);
	intel_de_posting_read(display, reg);

	intel_write_infoframe(encoder, crtc_state,
			      HDMI_INFOFRAME_TYPE_AVI,
			      &crtc_state->infoframes.avi);
	intel_write_infoframe(encoder, crtc_state,
			      HDMI_INFOFRAME_TYPE_SPD,
			      &crtc_state->infoframes.spd);
	intel_write_infoframe(encoder, crtc_state,
			      HDMI_INFOFRAME_TYPE_VENDOR,
			      &crtc_state->infoframes.hdmi);
}

/*
 * Determine if default_phase=1 can be indicated in the GCP infoframe.
 *
 * From HDMI specification 1.4a:
 * - The first pixel of each Video Data Period shall always have a pixel packing phase of 0
 * - The first pixel following each Video Data Period shall have a pixel packing phase of 0
 * - The PP bits shall be constant for all GCPs and will be equal to the last packing phase
 * - The first pixel following every transition of HSYNC or VSYNC shall have a pixel packing
 *   phase of 0
 */
static bool gcp_default_phase_possible(int pipe_bpp,
				       const struct drm_display_mode *mode)
{
	unsigned int pixels_per_group;

	switch (pipe_bpp) {
	case 30:
		/* 4 pixels in 5 clocks */
		pixels_per_group = 4;
		break;
	case 36:
		/* 2 pixels in 3 clocks */
		pixels_per_group = 2;
		break;
	case 48:
		/* 1 pixel in 2 clocks */
		pixels_per_group = 1;
		break;
	default:
		/* phase information not relevant for 8bpc */
		return false;
	}

	return mode->crtc_hdisplay % pixels_per_group == 0 &&
		mode->crtc_htotal % pixels_per_group == 0 &&
		mode->crtc_hblank_start % pixels_per_group == 0 &&
		mode->crtc_hblank_end % pixels_per_group == 0 &&
		mode->crtc_hsync_start % pixels_per_group == 0 &&
		mode->crtc_hsync_end % pixels_per_group == 0 &&
		((mode->flags & DRM_MODE_FLAG_INTERLACE) == 0 ||
		 mode->crtc_htotal/2 % pixels_per_group == 0);
}

static bool intel_hdmi_set_gcp_infoframe(struct intel_encoder *encoder,
					 const struct intel_crtc_state *crtc_state,
					 const struct drm_connector_state *conn_state)
{
	struct intel_display *display = to_intel_display(encoder);
	struct drm_i915_private *dev_priv = to_i915(encoder->base.dev);
	struct intel_crtc *crtc = to_intel_crtc(crtc_state->uapi.crtc);
	i915_reg_t reg;

	if ((crtc_state->infoframes.enable &
	     intel_hdmi_infoframe_enable(HDMI_PACKET_TYPE_GENERAL_CONTROL)) == 0)
		return false;

<<<<<<< HEAD
	if (HAS_DDI(dev_priv))
		reg = HSW_TVIDEO_DIP_GCP(dev_priv, crtc_state->cpu_transcoder);
=======
	if (HAS_DDI(display))
		reg = HSW_TVIDEO_DIP_GCP(display, crtc_state->cpu_transcoder);
>>>>>>> adc21867
	else if (IS_VALLEYVIEW(dev_priv) || IS_CHERRYVIEW(dev_priv))
		reg = VLV_TVIDEO_DIP_GCP(crtc->pipe);
	else if (HAS_PCH_SPLIT(dev_priv))
		reg = TVIDEO_DIP_GCP(crtc->pipe);
	else
		return false;

	intel_de_write(display, reg, crtc_state->infoframes.gcp);

	return true;
}

void intel_hdmi_read_gcp_infoframe(struct intel_encoder *encoder,
				   struct intel_crtc_state *crtc_state)
{
	struct intel_display *display = to_intel_display(encoder);
	struct drm_i915_private *dev_priv = to_i915(encoder->base.dev);
	struct intel_crtc *crtc = to_intel_crtc(crtc_state->uapi.crtc);
	i915_reg_t reg;

	if ((crtc_state->infoframes.enable &
	     intel_hdmi_infoframe_enable(HDMI_PACKET_TYPE_GENERAL_CONTROL)) == 0)
		return;

<<<<<<< HEAD
	if (HAS_DDI(dev_priv))
		reg = HSW_TVIDEO_DIP_GCP(dev_priv, crtc_state->cpu_transcoder);
=======
	if (HAS_DDI(display))
		reg = HSW_TVIDEO_DIP_GCP(display, crtc_state->cpu_transcoder);
>>>>>>> adc21867
	else if (IS_VALLEYVIEW(dev_priv) || IS_CHERRYVIEW(dev_priv))
		reg = VLV_TVIDEO_DIP_GCP(crtc->pipe);
	else if (HAS_PCH_SPLIT(dev_priv))
		reg = TVIDEO_DIP_GCP(crtc->pipe);
	else
		return;

	crtc_state->infoframes.gcp = intel_de_read(display, reg);
}

static void intel_hdmi_compute_gcp_infoframe(struct intel_encoder *encoder,
					     struct intel_crtc_state *crtc_state,
					     struct drm_connector_state *conn_state)
{
	struct drm_i915_private *dev_priv = to_i915(encoder->base.dev);

	if (IS_G4X(dev_priv) || !crtc_state->has_infoframe)
		return;

	crtc_state->infoframes.enable |=
		intel_hdmi_infoframe_enable(HDMI_PACKET_TYPE_GENERAL_CONTROL);

	/* Indicate color indication for deep color mode */
	if (crtc_state->pipe_bpp > 24)
		crtc_state->infoframes.gcp |= GCP_COLOR_INDICATION;

	/* Enable default_phase whenever the display mode is suitably aligned */
	if (gcp_default_phase_possible(crtc_state->pipe_bpp,
				       &crtc_state->hw.adjusted_mode))
		crtc_state->infoframes.gcp |= GCP_DEFAULT_PHASE_ENABLE;
}

static void ibx_set_infoframes(struct intel_encoder *encoder,
			       bool enable,
			       const struct intel_crtc_state *crtc_state,
			       const struct drm_connector_state *conn_state)
{
	struct intel_display *display = to_intel_display(encoder);
	struct intel_crtc *crtc = to_intel_crtc(crtc_state->uapi.crtc);
	struct intel_digital_port *dig_port = enc_to_dig_port(encoder);
	struct intel_hdmi *intel_hdmi = &dig_port->hdmi;
	i915_reg_t reg = TVIDEO_DIP_CTL(crtc->pipe);
	u32 val = intel_de_read(display, reg);
	u32 port = VIDEO_DIP_PORT(encoder->port);

	assert_hdmi_port_disabled(intel_hdmi);

	/* See the big comment in g4x_set_infoframes() */
	val |= VIDEO_DIP_SELECT_AVI | VIDEO_DIP_FREQ_VSYNC;

	if (!enable) {
		if (!(val & VIDEO_DIP_ENABLE))
			return;
		val &= ~(VIDEO_DIP_ENABLE | VIDEO_DIP_ENABLE_AVI |
			 VIDEO_DIP_ENABLE_VENDOR | VIDEO_DIP_ENABLE_GAMUT |
			 VIDEO_DIP_ENABLE_SPD | VIDEO_DIP_ENABLE_GCP);
		intel_de_write(display, reg, val);
		intel_de_posting_read(display, reg);
		return;
	}

	if (port != (val & VIDEO_DIP_PORT_MASK)) {
		drm_WARN(display->drm, val & VIDEO_DIP_ENABLE,
			 "DIP already enabled on port %c\n",
			 (val & VIDEO_DIP_PORT_MASK) >> 29);
		val &= ~VIDEO_DIP_PORT_MASK;
		val |= port;
	}

	val |= VIDEO_DIP_ENABLE;
	val &= ~(VIDEO_DIP_ENABLE_AVI |
		 VIDEO_DIP_ENABLE_VENDOR | VIDEO_DIP_ENABLE_GAMUT |
		 VIDEO_DIP_ENABLE_SPD | VIDEO_DIP_ENABLE_GCP);

	if (intel_hdmi_set_gcp_infoframe(encoder, crtc_state, conn_state))
		val |= VIDEO_DIP_ENABLE_GCP;

	intel_de_write(display, reg, val);
	intel_de_posting_read(display, reg);

	intel_write_infoframe(encoder, crtc_state,
			      HDMI_INFOFRAME_TYPE_AVI,
			      &crtc_state->infoframes.avi);
	intel_write_infoframe(encoder, crtc_state,
			      HDMI_INFOFRAME_TYPE_SPD,
			      &crtc_state->infoframes.spd);
	intel_write_infoframe(encoder, crtc_state,
			      HDMI_INFOFRAME_TYPE_VENDOR,
			      &crtc_state->infoframes.hdmi);
}

static void cpt_set_infoframes(struct intel_encoder *encoder,
			       bool enable,
			       const struct intel_crtc_state *crtc_state,
			       const struct drm_connector_state *conn_state)
{
	struct intel_display *display = to_intel_display(encoder);
	struct intel_crtc *crtc = to_intel_crtc(crtc_state->uapi.crtc);
	struct intel_hdmi *intel_hdmi = enc_to_intel_hdmi(encoder);
	i915_reg_t reg = TVIDEO_DIP_CTL(crtc->pipe);
	u32 val = intel_de_read(display, reg);

	assert_hdmi_port_disabled(intel_hdmi);

	/* See the big comment in g4x_set_infoframes() */
	val |= VIDEO_DIP_SELECT_AVI | VIDEO_DIP_FREQ_VSYNC;

	if (!enable) {
		if (!(val & VIDEO_DIP_ENABLE))
			return;
		val &= ~(VIDEO_DIP_ENABLE | VIDEO_DIP_ENABLE_AVI |
			 VIDEO_DIP_ENABLE_VENDOR | VIDEO_DIP_ENABLE_GAMUT |
			 VIDEO_DIP_ENABLE_SPD | VIDEO_DIP_ENABLE_GCP);
		intel_de_write(display, reg, val);
		intel_de_posting_read(display, reg);
		return;
	}

	/* Set both together, unset both together: see the spec. */
	val |= VIDEO_DIP_ENABLE | VIDEO_DIP_ENABLE_AVI;
	val &= ~(VIDEO_DIP_ENABLE_VENDOR | VIDEO_DIP_ENABLE_GAMUT |
		 VIDEO_DIP_ENABLE_SPD | VIDEO_DIP_ENABLE_GCP);

	if (intel_hdmi_set_gcp_infoframe(encoder, crtc_state, conn_state))
		val |= VIDEO_DIP_ENABLE_GCP;

	intel_de_write(display, reg, val);
	intel_de_posting_read(display, reg);

	intel_write_infoframe(encoder, crtc_state,
			      HDMI_INFOFRAME_TYPE_AVI,
			      &crtc_state->infoframes.avi);
	intel_write_infoframe(encoder, crtc_state,
			      HDMI_INFOFRAME_TYPE_SPD,
			      &crtc_state->infoframes.spd);
	intel_write_infoframe(encoder, crtc_state,
			      HDMI_INFOFRAME_TYPE_VENDOR,
			      &crtc_state->infoframes.hdmi);
}

static void vlv_set_infoframes(struct intel_encoder *encoder,
			       bool enable,
			       const struct intel_crtc_state *crtc_state,
			       const struct drm_connector_state *conn_state)
{
	struct intel_display *display = to_intel_display(encoder);
	struct intel_crtc *crtc = to_intel_crtc(crtc_state->uapi.crtc);
	struct intel_hdmi *intel_hdmi = enc_to_intel_hdmi(encoder);
	i915_reg_t reg = VLV_TVIDEO_DIP_CTL(crtc->pipe);
	u32 val = intel_de_read(display, reg);
	u32 port = VIDEO_DIP_PORT(encoder->port);

	assert_hdmi_port_disabled(intel_hdmi);

	/* See the big comment in g4x_set_infoframes() */
	val |= VIDEO_DIP_SELECT_AVI | VIDEO_DIP_FREQ_VSYNC;

	if (!enable) {
		if (!(val & VIDEO_DIP_ENABLE))
			return;
		val &= ~(VIDEO_DIP_ENABLE | VIDEO_DIP_ENABLE_AVI |
			 VIDEO_DIP_ENABLE_VENDOR | VIDEO_DIP_ENABLE_GAMUT |
			 VIDEO_DIP_ENABLE_SPD | VIDEO_DIP_ENABLE_GCP);
		intel_de_write(display, reg, val);
		intel_de_posting_read(display, reg);
		return;
	}

	if (port != (val & VIDEO_DIP_PORT_MASK)) {
		drm_WARN(display->drm, val & VIDEO_DIP_ENABLE,
			 "DIP already enabled on port %c\n",
			 (val & VIDEO_DIP_PORT_MASK) >> 29);
		val &= ~VIDEO_DIP_PORT_MASK;
		val |= port;
	}

	val |= VIDEO_DIP_ENABLE;
	val &= ~(VIDEO_DIP_ENABLE_AVI |
		 VIDEO_DIP_ENABLE_VENDOR | VIDEO_DIP_ENABLE_GAMUT |
		 VIDEO_DIP_ENABLE_SPD | VIDEO_DIP_ENABLE_GCP);

	if (intel_hdmi_set_gcp_infoframe(encoder, crtc_state, conn_state))
		val |= VIDEO_DIP_ENABLE_GCP;

	intel_de_write(display, reg, val);
	intel_de_posting_read(display, reg);

	intel_write_infoframe(encoder, crtc_state,
			      HDMI_INFOFRAME_TYPE_AVI,
			      &crtc_state->infoframes.avi);
	intel_write_infoframe(encoder, crtc_state,
			      HDMI_INFOFRAME_TYPE_SPD,
			      &crtc_state->infoframes.spd);
	intel_write_infoframe(encoder, crtc_state,
			      HDMI_INFOFRAME_TYPE_VENDOR,
			      &crtc_state->infoframes.hdmi);
}

static void hsw_set_infoframes(struct intel_encoder *encoder,
			       bool enable,
			       const struct intel_crtc_state *crtc_state,
			       const struct drm_connector_state *conn_state)
{
<<<<<<< HEAD
	struct drm_i915_private *dev_priv = to_i915(encoder->base.dev);
	i915_reg_t reg = HSW_TVIDEO_DIP_CTL(dev_priv,
					    crtc_state->cpu_transcoder);
	u32 val = intel_de_read(dev_priv, reg);
=======
	struct intel_display *display = to_intel_display(encoder);
	i915_reg_t reg = HSW_TVIDEO_DIP_CTL(display,
					    crtc_state->cpu_transcoder);
	u32 val = intel_de_read(display, reg);
>>>>>>> adc21867

	assert_hdmi_transcoder_func_disabled(display,
					     crtc_state->cpu_transcoder);

	val &= ~(VIDEO_DIP_ENABLE_VSC_HSW | VIDEO_DIP_ENABLE_AVI_HSW |
		 VIDEO_DIP_ENABLE_GCP_HSW | VIDEO_DIP_ENABLE_VS_HSW |
		 VIDEO_DIP_ENABLE_GMP_HSW | VIDEO_DIP_ENABLE_SPD_HSW |
		 VIDEO_DIP_ENABLE_DRM_GLK | VIDEO_DIP_ENABLE_AS_ADL);

	if (!enable) {
		intel_de_write(display, reg, val);
		intel_de_posting_read(display, reg);
		return;
	}

	if (intel_hdmi_set_gcp_infoframe(encoder, crtc_state, conn_state))
		val |= VIDEO_DIP_ENABLE_GCP_HSW;

	intel_de_write(display, reg, val);
	intel_de_posting_read(display, reg);

	intel_write_infoframe(encoder, crtc_state,
			      HDMI_INFOFRAME_TYPE_AVI,
			      &crtc_state->infoframes.avi);
	intel_write_infoframe(encoder, crtc_state,
			      HDMI_INFOFRAME_TYPE_SPD,
			      &crtc_state->infoframes.spd);
	intel_write_infoframe(encoder, crtc_state,
			      HDMI_INFOFRAME_TYPE_VENDOR,
			      &crtc_state->infoframes.hdmi);
	intel_write_infoframe(encoder, crtc_state,
			      HDMI_INFOFRAME_TYPE_DRM,
			      &crtc_state->infoframes.drm);
}

void intel_dp_dual_mode_set_tmds_output(struct intel_hdmi *hdmi, bool enable)
{
	struct intel_display *display = to_intel_display(hdmi);
	struct i2c_adapter *ddc = hdmi->attached_connector->base.ddc;

	if (hdmi->dp_dual_mode.type < DRM_DP_DUAL_MODE_TYPE2_DVI)
		return;

	drm_dbg_kms(display->drm, "%s DP dual mode adaptor TMDS output\n",
		    enable ? "Enabling" : "Disabling");

	drm_dp_dual_mode_set_tmds_output(display->drm,
					 hdmi->dp_dual_mode.type, ddc, enable);
}

static int intel_hdmi_hdcp_read(struct intel_digital_port *dig_port,
				unsigned int offset, void *buffer, size_t size)
{
	struct intel_hdmi *hdmi = &dig_port->hdmi;
	struct i2c_adapter *ddc = hdmi->attached_connector->base.ddc;
	int ret;
	u8 start = offset & 0xff;
	struct i2c_msg msgs[] = {
		{
			.addr = DRM_HDCP_DDC_ADDR,
			.flags = 0,
			.len = 1,
			.buf = &start,
		},
		{
			.addr = DRM_HDCP_DDC_ADDR,
			.flags = I2C_M_RD,
			.len = size,
			.buf = buffer
		}
	};
	ret = i2c_transfer(ddc, msgs, ARRAY_SIZE(msgs));
	if (ret == ARRAY_SIZE(msgs))
		return 0;
	return ret >= 0 ? -EIO : ret;
}

static int intel_hdmi_hdcp_write(struct intel_digital_port *dig_port,
				 unsigned int offset, void *buffer, size_t size)
{
	struct intel_hdmi *hdmi = &dig_port->hdmi;
	struct i2c_adapter *ddc = hdmi->attached_connector->base.ddc;
	int ret;
	u8 *write_buf;
	struct i2c_msg msg;

	write_buf = kzalloc(size + 1, GFP_KERNEL);
	if (!write_buf)
		return -ENOMEM;

	write_buf[0] = offset & 0xff;
	memcpy(&write_buf[1], buffer, size);

	msg.addr = DRM_HDCP_DDC_ADDR;
	msg.flags = 0,
	msg.len = size + 1,
	msg.buf = write_buf;

	ret = i2c_transfer(ddc, &msg, 1);
	if (ret == 1)
		ret = 0;
	else if (ret >= 0)
		ret = -EIO;

	kfree(write_buf);
	return ret;
}

static
int intel_hdmi_hdcp_write_an_aksv(struct intel_digital_port *dig_port,
				  u8 *an)
{
	struct intel_display *display = to_intel_display(dig_port);
	struct intel_hdmi *hdmi = &dig_port->hdmi;
	struct i2c_adapter *ddc = hdmi->attached_connector->base.ddc;
	int ret;

	ret = intel_hdmi_hdcp_write(dig_port, DRM_HDCP_DDC_AN, an,
				    DRM_HDCP_AN_LEN);
	if (ret) {
		drm_dbg_kms(display->drm, "Write An over DDC failed (%d)\n",
			    ret);
		return ret;
	}

	ret = intel_gmbus_output_aksv(ddc);
	if (ret < 0) {
		drm_dbg_kms(display->drm, "Failed to output aksv (%d)\n", ret);
		return ret;
	}
	return 0;
}

static int intel_hdmi_hdcp_read_bksv(struct intel_digital_port *dig_port,
				     u8 *bksv)
{
	struct intel_display *display = to_intel_display(dig_port);

	int ret;
	ret = intel_hdmi_hdcp_read(dig_port, DRM_HDCP_DDC_BKSV, bksv,
				   DRM_HDCP_KSV_LEN);
	if (ret)
		drm_dbg_kms(display->drm, "Read Bksv over DDC failed (%d)\n",
			    ret);
	return ret;
}

static
int intel_hdmi_hdcp_read_bstatus(struct intel_digital_port *dig_port,
				 u8 *bstatus)
{
	struct intel_display *display = to_intel_display(dig_port);

	int ret;
	ret = intel_hdmi_hdcp_read(dig_port, DRM_HDCP_DDC_BSTATUS,
				   bstatus, DRM_HDCP_BSTATUS_LEN);
	if (ret)
		drm_dbg_kms(display->drm,
			    "Read bstatus over DDC failed (%d)\n",
			    ret);
	return ret;
}

static
int intel_hdmi_hdcp_repeater_present(struct intel_digital_port *dig_port,
				     bool *repeater_present)
{
	struct intel_display *display = to_intel_display(dig_port);
	int ret;
	u8 val;

	ret = intel_hdmi_hdcp_read(dig_port, DRM_HDCP_DDC_BCAPS, &val, 1);
	if (ret) {
		drm_dbg_kms(display->drm, "Read bcaps over DDC failed (%d)\n",
			    ret);
		return ret;
	}
	*repeater_present = val & DRM_HDCP_DDC_BCAPS_REPEATER_PRESENT;
	return 0;
}

static
int intel_hdmi_hdcp_read_ri_prime(struct intel_digital_port *dig_port,
				  u8 *ri_prime)
{
	struct intel_display *display = to_intel_display(dig_port);

	int ret;
	ret = intel_hdmi_hdcp_read(dig_port, DRM_HDCP_DDC_RI_PRIME,
				   ri_prime, DRM_HDCP_RI_LEN);
	if (ret)
		drm_dbg_kms(display->drm, "Read Ri' over DDC failed (%d)\n",
			    ret);
	return ret;
}

static
int intel_hdmi_hdcp_read_ksv_ready(struct intel_digital_port *dig_port,
				   bool *ksv_ready)
{
	struct intel_display *display = to_intel_display(dig_port);
	int ret;
	u8 val;

	ret = intel_hdmi_hdcp_read(dig_port, DRM_HDCP_DDC_BCAPS, &val, 1);
	if (ret) {
		drm_dbg_kms(display->drm, "Read bcaps over DDC failed (%d)\n",
			    ret);
		return ret;
	}
	*ksv_ready = val & DRM_HDCP_DDC_BCAPS_KSV_FIFO_READY;
	return 0;
}

static
int intel_hdmi_hdcp_read_ksv_fifo(struct intel_digital_port *dig_port,
				  int num_downstream, u8 *ksv_fifo)
{
	struct intel_display *display = to_intel_display(dig_port);
	int ret;
	ret = intel_hdmi_hdcp_read(dig_port, DRM_HDCP_DDC_KSV_FIFO,
				   ksv_fifo, num_downstream * DRM_HDCP_KSV_LEN);
	if (ret) {
		drm_dbg_kms(display->drm,
			    "Read ksv fifo over DDC failed (%d)\n", ret);
		return ret;
	}
	return 0;
}

static
int intel_hdmi_hdcp_read_v_prime_part(struct intel_digital_port *dig_port,
				      int i, u32 *part)
{
	struct intel_display *display = to_intel_display(dig_port);
	int ret;

	if (i >= DRM_HDCP_V_PRIME_NUM_PARTS)
		return -EINVAL;

	ret = intel_hdmi_hdcp_read(dig_port, DRM_HDCP_DDC_V_PRIME(i),
				   part, DRM_HDCP_V_PRIME_PART_LEN);
	if (ret)
		drm_dbg_kms(display->drm,
			    "Read V'[%d] over DDC failed (%d)\n",
			    i, ret);
	return ret;
}

static int kbl_repositioning_enc_en_signal(struct intel_connector *connector,
					   enum transcoder cpu_transcoder)
{
	struct intel_display *display = to_intel_display(connector);
	struct intel_digital_port *dig_port = intel_attached_dig_port(connector);
	struct intel_crtc *crtc = to_intel_crtc(connector->base.state->crtc);
	u32 scanline;
	int ret;

	for (;;) {
<<<<<<< HEAD
		scanline = intel_de_read(dev_priv,
					 PIPEDSL(dev_priv, crtc->pipe));
=======
		scanline = intel_de_read(display,
					 PIPEDSL(display, crtc->pipe));
>>>>>>> adc21867
		if (scanline > 100 && scanline < 200)
			break;
		usleep_range(25, 50);
	}

	ret = intel_ddi_toggle_hdcp_bits(&dig_port->base, cpu_transcoder,
					 false, TRANS_DDI_HDCP_SIGNALLING);
	if (ret) {
		drm_err(display->drm,
			"Disable HDCP signalling failed (%d)\n", ret);
		return ret;
	}

	ret = intel_ddi_toggle_hdcp_bits(&dig_port->base, cpu_transcoder,
					 true, TRANS_DDI_HDCP_SIGNALLING);
	if (ret) {
		drm_err(display->drm,
			"Enable HDCP signalling failed (%d)\n", ret);
		return ret;
	}

	return 0;
}

static
int intel_hdmi_hdcp_toggle_signalling(struct intel_digital_port *dig_port,
				      enum transcoder cpu_transcoder,
				      bool enable)
{
	struct intel_display *display = to_intel_display(dig_port);
	struct intel_hdmi *hdmi = &dig_port->hdmi;
	struct intel_connector *connector = hdmi->attached_connector;
	struct drm_i915_private *dev_priv = to_i915(connector->base.dev);
	int ret;

	if (!enable)
		usleep_range(6, 60); /* Bspec says >= 6us */

	ret = intel_ddi_toggle_hdcp_bits(&dig_port->base,
					 cpu_transcoder, enable,
					 TRANS_DDI_HDCP_SIGNALLING);
	if (ret) {
		drm_err(display->drm, "%s HDCP signalling failed (%d)\n",
			enable ? "Enable" : "Disable", ret);
		return ret;
	}

	/*
	 * WA: To fix incorrect positioning of the window of
	 * opportunity and enc_en signalling in KABYLAKE.
	 */
	if (IS_KABYLAKE(dev_priv) && enable)
		return kbl_repositioning_enc_en_signal(connector,
						       cpu_transcoder);

	return 0;
}

static
bool intel_hdmi_hdcp_check_link_once(struct intel_digital_port *dig_port,
				     struct intel_connector *connector)
{
	struct intel_display *display = to_intel_display(dig_port);
	struct drm_i915_private *i915 = to_i915(dig_port->base.base.dev);
	enum port port = dig_port->base.port;
	enum transcoder cpu_transcoder = connector->hdcp.cpu_transcoder;
	int ret;
	union {
		u32 reg;
		u8 shim[DRM_HDCP_RI_LEN];
	} ri;

	ret = intel_hdmi_hdcp_read_ri_prime(dig_port, ri.shim);
	if (ret)
		return false;

	intel_de_write(i915, HDCP_RPRIME(i915, cpu_transcoder, port), ri.reg);

	/* Wait for Ri prime match */
	if (wait_for((intel_de_read(i915, HDCP_STATUS(i915, cpu_transcoder, port)) &
		      (HDCP_STATUS_RI_MATCH | HDCP_STATUS_ENC)) ==
		     (HDCP_STATUS_RI_MATCH | HDCP_STATUS_ENC), 1)) {
		drm_dbg_kms(display->drm, "Ri' mismatch detected (%x)\n",
			    intel_de_read(i915, HDCP_STATUS(i915, cpu_transcoder,
							    port)));
		return false;
	}
	return true;
}

static
bool intel_hdmi_hdcp_check_link(struct intel_digital_port *dig_port,
				struct intel_connector *connector)
{
	struct intel_display *display = to_intel_display(dig_port);
	int retry;

	for (retry = 0; retry < 3; retry++)
		if (intel_hdmi_hdcp_check_link_once(dig_port, connector))
			return true;

	drm_err(display->drm, "Link check failed\n");
	return false;
}

struct hdcp2_hdmi_msg_timeout {
	u8 msg_id;
	u16 timeout;
};

static const struct hdcp2_hdmi_msg_timeout hdcp2_msg_timeout[] = {
	{ HDCP_2_2_AKE_SEND_CERT, HDCP_2_2_CERT_TIMEOUT_MS, },
	{ HDCP_2_2_AKE_SEND_PAIRING_INFO, HDCP_2_2_PAIRING_TIMEOUT_MS, },
	{ HDCP_2_2_LC_SEND_LPRIME, HDCP_2_2_HDMI_LPRIME_TIMEOUT_MS, },
	{ HDCP_2_2_REP_SEND_RECVID_LIST, HDCP_2_2_RECVID_LIST_TIMEOUT_MS, },
	{ HDCP_2_2_REP_STREAM_READY, HDCP_2_2_STREAM_READY_TIMEOUT_MS, },
};

static
int intel_hdmi_hdcp2_read_rx_status(struct intel_digital_port *dig_port,
				    u8 *rx_status)
{
	return intel_hdmi_hdcp_read(dig_port,
				    HDCP_2_2_HDMI_REG_RXSTATUS_OFFSET,
				    rx_status,
				    HDCP_2_2_HDMI_RXSTATUS_LEN);
}

static int get_hdcp2_msg_timeout(u8 msg_id, bool is_paired)
{
	int i;

	if (msg_id == HDCP_2_2_AKE_SEND_HPRIME) {
		if (is_paired)
			return HDCP_2_2_HPRIME_PAIRED_TIMEOUT_MS;
		else
			return HDCP_2_2_HPRIME_NO_PAIRED_TIMEOUT_MS;
	}

	for (i = 0; i < ARRAY_SIZE(hdcp2_msg_timeout); i++) {
		if (hdcp2_msg_timeout[i].msg_id == msg_id)
			return hdcp2_msg_timeout[i].timeout;
	}

	return -EINVAL;
}

static int
hdcp2_detect_msg_availability(struct intel_digital_port *dig_port,
			      u8 msg_id, bool *msg_ready,
			      ssize_t *msg_sz)
{
	struct intel_display *display = to_intel_display(dig_port);
	u8 rx_status[HDCP_2_2_HDMI_RXSTATUS_LEN];
	int ret;

	ret = intel_hdmi_hdcp2_read_rx_status(dig_port, rx_status);
	if (ret < 0) {
		drm_dbg_kms(display->drm, "rx_status read failed. Err %d\n",
			    ret);
		return ret;
	}

	*msg_sz = ((HDCP_2_2_HDMI_RXSTATUS_MSG_SZ_HI(rx_status[1]) << 8) |
		  rx_status[0]);

	if (msg_id == HDCP_2_2_REP_SEND_RECVID_LIST)
		*msg_ready = (HDCP_2_2_HDMI_RXSTATUS_READY(rx_status[1]) &&
			     *msg_sz);
	else
		*msg_ready = *msg_sz;

	return 0;
}

static ssize_t
intel_hdmi_hdcp2_wait_for_msg(struct intel_digital_port *dig_port,
			      u8 msg_id, bool paired)
{
	struct intel_display *display = to_intel_display(dig_port);
	bool msg_ready = false;
	int timeout, ret;
	ssize_t msg_sz = 0;

	timeout = get_hdcp2_msg_timeout(msg_id, paired);
	if (timeout < 0)
		return timeout;

	ret = __wait_for(ret = hdcp2_detect_msg_availability(dig_port,
							     msg_id, &msg_ready,
							     &msg_sz),
			 !ret && msg_ready && msg_sz, timeout * 1000,
			 1000, 5 * 1000);
	if (ret)
		drm_dbg_kms(display->drm,
			    "msg_id: %d, ret: %d, timeout: %d\n",
			    msg_id, ret, timeout);

	return ret ? ret : msg_sz;
}

static
int intel_hdmi_hdcp2_write_msg(struct intel_connector *connector,
			       void *buf, size_t size)
{
	struct intel_digital_port *dig_port = intel_attached_dig_port(connector);
	unsigned int offset;

	offset = HDCP_2_2_HDMI_REG_WR_MSG_OFFSET;
	return intel_hdmi_hdcp_write(dig_port, offset, buf, size);
}

static
int intel_hdmi_hdcp2_read_msg(struct intel_connector *connector,
			      u8 msg_id, void *buf, size_t size)
{
	struct intel_display *display = to_intel_display(connector);
	struct intel_digital_port *dig_port = intel_attached_dig_port(connector);
	struct intel_hdmi *hdmi = &dig_port->hdmi;
	struct intel_hdcp *hdcp = &hdmi->attached_connector->hdcp;
	unsigned int offset;
	ssize_t ret;

	ret = intel_hdmi_hdcp2_wait_for_msg(dig_port, msg_id,
					    hdcp->is_paired);
	if (ret < 0)
		return ret;

	/*
	 * Available msg size should be equal to or lesser than the
	 * available buffer.
	 */
	if (ret > size) {
		drm_dbg_kms(display->drm,
			    "msg_sz(%zd) is more than exp size(%zu)\n",
			    ret, size);
		return -EINVAL;
	}

	offset = HDCP_2_2_HDMI_REG_RD_MSG_OFFSET;
	ret = intel_hdmi_hdcp_read(dig_port, offset, buf, ret);
	if (ret)
		drm_dbg_kms(display->drm, "Failed to read msg_id: %d(%zd)\n",
			    msg_id, ret);

	return ret;
}

static
int intel_hdmi_hdcp2_check_link(struct intel_digital_port *dig_port,
				struct intel_connector *connector)
{
	u8 rx_status[HDCP_2_2_HDMI_RXSTATUS_LEN];
	int ret;

	ret = intel_hdmi_hdcp2_read_rx_status(dig_port, rx_status);
	if (ret)
		return ret;

	/*
	 * Re-auth request and Link Integrity Failures are represented by
	 * same bit. i.e reauth_req.
	 */
	if (HDCP_2_2_HDMI_RXSTATUS_REAUTH_REQ(rx_status[1]))
		ret = HDCP_REAUTH_REQUEST;
	else if (HDCP_2_2_HDMI_RXSTATUS_READY(rx_status[1]))
		ret = HDCP_TOPOLOGY_CHANGE;

	return ret;
}

static
int intel_hdmi_hdcp2_get_capability(struct intel_connector *connector,
				    bool *capable)
{
	struct intel_digital_port *dig_port = intel_attached_dig_port(connector);
	u8 hdcp2_version;
	int ret;

	*capable = false;
	ret = intel_hdmi_hdcp_read(dig_port, HDCP_2_2_HDMI_REG_VER_OFFSET,
				   &hdcp2_version, sizeof(hdcp2_version));
	if (!ret && hdcp2_version & HDCP_2_2_HDMI_SUPPORT_MASK)
		*capable = true;

	return ret;
}

static const struct intel_hdcp_shim intel_hdmi_hdcp_shim = {
	.write_an_aksv = intel_hdmi_hdcp_write_an_aksv,
	.read_bksv = intel_hdmi_hdcp_read_bksv,
	.read_bstatus = intel_hdmi_hdcp_read_bstatus,
	.repeater_present = intel_hdmi_hdcp_repeater_present,
	.read_ri_prime = intel_hdmi_hdcp_read_ri_prime,
	.read_ksv_ready = intel_hdmi_hdcp_read_ksv_ready,
	.read_ksv_fifo = intel_hdmi_hdcp_read_ksv_fifo,
	.read_v_prime_part = intel_hdmi_hdcp_read_v_prime_part,
	.toggle_signalling = intel_hdmi_hdcp_toggle_signalling,
	.check_link = intel_hdmi_hdcp_check_link,
	.write_2_2_msg = intel_hdmi_hdcp2_write_msg,
	.read_2_2_msg = intel_hdmi_hdcp2_read_msg,
	.check_2_2_link	= intel_hdmi_hdcp2_check_link,
	.hdcp_2_2_get_capability = intel_hdmi_hdcp2_get_capability,
	.protocol = HDCP_PROTOCOL_HDMI,
};

static int intel_hdmi_source_max_tmds_clock(struct intel_encoder *encoder)
{
	struct intel_display *display = to_intel_display(encoder);
	struct drm_i915_private *dev_priv = to_i915(encoder->base.dev);
	int max_tmds_clock, vbt_max_tmds_clock;

<<<<<<< HEAD
	if (DISPLAY_VER(dev_priv) >= 13 || IS_ALDERLAKE_S(dev_priv))
		max_tmds_clock = 600000;
	else if (DISPLAY_VER(dev_priv) >= 10)
=======
	if (DISPLAY_VER(display) >= 13 || IS_ALDERLAKE_S(dev_priv))
		max_tmds_clock = 600000;
	else if (DISPLAY_VER(display) >= 10)
>>>>>>> adc21867
		max_tmds_clock = 594000;
	else if (DISPLAY_VER(display) >= 8 || IS_HASWELL(dev_priv))
		max_tmds_clock = 300000;
	else if (DISPLAY_VER(display) >= 5)
		max_tmds_clock = 225000;
	else
		max_tmds_clock = 165000;

	vbt_max_tmds_clock = intel_bios_hdmi_max_tmds_clock(encoder->devdata);
	if (vbt_max_tmds_clock)
		max_tmds_clock = min(max_tmds_clock, vbt_max_tmds_clock);

	return max_tmds_clock;
}

static bool intel_has_hdmi_sink(struct intel_hdmi *hdmi,
				const struct drm_connector_state *conn_state)
{
	struct intel_connector *connector = hdmi->attached_connector;

	return connector->base.display_info.is_hdmi &&
		READ_ONCE(to_intel_digital_connector_state(conn_state)->force_audio) != HDMI_AUDIO_OFF_DVI;
}

static bool intel_hdmi_is_ycbcr420(const struct intel_crtc_state *crtc_state)
{
	return crtc_state->output_format == INTEL_OUTPUT_FORMAT_YCBCR420;
}

static int hdmi_port_clock_limit(struct intel_hdmi *hdmi,
				 bool respect_downstream_limits,
				 bool has_hdmi_sink)
{
	struct intel_encoder *encoder = &hdmi_to_dig_port(hdmi)->base;
	int max_tmds_clock = intel_hdmi_source_max_tmds_clock(encoder);

	if (respect_downstream_limits) {
		struct intel_connector *connector = hdmi->attached_connector;
		const struct drm_display_info *info = &connector->base.display_info;

		if (hdmi->dp_dual_mode.max_tmds_clock)
			max_tmds_clock = min(max_tmds_clock,
					     hdmi->dp_dual_mode.max_tmds_clock);

		if (info->max_tmds_clock)
			max_tmds_clock = min(max_tmds_clock,
					     info->max_tmds_clock);
		else if (!has_hdmi_sink)
			max_tmds_clock = min(max_tmds_clock, 165000);
	}

	return max_tmds_clock;
}

static enum drm_mode_status
hdmi_port_clock_valid(struct intel_hdmi *hdmi,
		      int clock, bool respect_downstream_limits,
		      bool has_hdmi_sink)
{
	struct intel_display *display = to_intel_display(hdmi);
	struct drm_i915_private *dev_priv = to_i915(display->drm);
	struct intel_encoder *encoder = &hdmi_to_dig_port(hdmi)->base;

	if (clock < 25000)
		return MODE_CLOCK_LOW;
	if (clock > hdmi_port_clock_limit(hdmi, respect_downstream_limits,
					  has_hdmi_sink))
		return MODE_CLOCK_HIGH;

	/* GLK DPLL can't generate 446-480 MHz */
	if (IS_GEMINILAKE(dev_priv) && clock > 446666 && clock < 480000)
		return MODE_CLOCK_RANGE;

	/* BXT/GLK DPLL can't generate 223-240 MHz */
	if ((IS_GEMINILAKE(dev_priv) || IS_BROXTON(dev_priv)) &&
	    clock > 223333 && clock < 240000)
		return MODE_CLOCK_RANGE;

	/* CHV DPLL can't generate 216-240 MHz */
	if (IS_CHERRYVIEW(dev_priv) && clock > 216000 && clock < 240000)
		return MODE_CLOCK_RANGE;

	/* ICL+ combo PHY PLL can't generate 500-533.2 MHz */
	if (intel_encoder_is_combo(encoder) && clock > 500000 && clock < 533200)
		return MODE_CLOCK_RANGE;

	/* ICL+ TC PHY PLL can't generate 500-532.8 MHz */
	if (intel_encoder_is_tc(encoder) && clock > 500000 && clock < 532800)
		return MODE_CLOCK_RANGE;

	/*
	 * SNPS PHYs' MPLLB table-based programming can only handle a fixed
	 * set of link rates.
	 *
	 * FIXME: We will hopefully get an algorithmic way of programming
	 * the MPLLB for HDMI in the future.
	 */
	if (DISPLAY_VER(display) >= 14)
		return intel_cx0_phy_check_hdmi_link_rate(hdmi, clock);
	else if (IS_DG2(dev_priv))
		return intel_snps_phy_check_hdmi_link_rate(clock);

	return MODE_OK;
}

int intel_hdmi_tmds_clock(int clock, int bpc,
			  enum intel_output_format sink_format)
{
	/* YCBCR420 TMDS rate requirement is half the pixel clock */
	if (sink_format == INTEL_OUTPUT_FORMAT_YCBCR420)
		clock /= 2;

	/*
	 * Need to adjust the port link by:
	 *  1.5x for 12bpc
	 *  1.25x for 10bpc
	 */
	return DIV_ROUND_CLOSEST(clock * bpc, 8);
}

static bool intel_hdmi_source_bpc_possible(struct intel_display *display, int bpc)
{
	switch (bpc) {
	case 12:
		return !HAS_GMCH(display);
	case 10:
		return DISPLAY_VER(display) >= 11;
	case 8:
		return true;
	default:
		MISSING_CASE(bpc);
		return false;
	}
}

static bool intel_hdmi_sink_bpc_possible(struct drm_connector *connector,
					 int bpc, bool has_hdmi_sink,
					 enum intel_output_format sink_format)
{
	const struct drm_display_info *info = &connector->display_info;
	const struct drm_hdmi_info *hdmi = &info->hdmi;

	switch (bpc) {
	case 12:
		if (!has_hdmi_sink)
			return false;

		if (sink_format == INTEL_OUTPUT_FORMAT_YCBCR420)
			return hdmi->y420_dc_modes & DRM_EDID_YCBCR420_DC_36;
		else
			return info->edid_hdmi_rgb444_dc_modes & DRM_EDID_HDMI_DC_36;
	case 10:
		if (!has_hdmi_sink)
			return false;

		if (sink_format == INTEL_OUTPUT_FORMAT_YCBCR420)
			return hdmi->y420_dc_modes & DRM_EDID_YCBCR420_DC_30;
		else
			return info->edid_hdmi_rgb444_dc_modes & DRM_EDID_HDMI_DC_30;
	case 8:
		return true;
	default:
		MISSING_CASE(bpc);
		return false;
	}
}

static enum drm_mode_status
intel_hdmi_mode_clock_valid(struct drm_connector *connector, int clock,
			    bool has_hdmi_sink,
			    enum intel_output_format sink_format)
{
	struct intel_display *display = to_intel_display(connector->dev);
	struct intel_hdmi *hdmi = intel_attached_hdmi(to_intel_connector(connector));
	enum drm_mode_status status = MODE_OK;
	int bpc;

	/*
	 * Try all color depths since valid port clock range
	 * can have holes. Any mode that can be used with at
	 * least one color depth is accepted.
	 */
	for (bpc = 12; bpc >= 8; bpc -= 2) {
		int tmds_clock = intel_hdmi_tmds_clock(clock, bpc, sink_format);

		if (!intel_hdmi_source_bpc_possible(display, bpc))
			continue;

		if (!intel_hdmi_sink_bpc_possible(connector, bpc, has_hdmi_sink, sink_format))
			continue;

		status = hdmi_port_clock_valid(hdmi, tmds_clock, true, has_hdmi_sink);
		if (status == MODE_OK)
			return MODE_OK;
	}

	/* can never happen */
	drm_WARN_ON(display->drm, status == MODE_OK);

	return status;
}

static enum drm_mode_status
intel_hdmi_mode_valid(struct drm_connector *connector,
		      struct drm_display_mode *mode)
{
	struct intel_display *display = to_intel_display(connector->dev);
	struct intel_hdmi *hdmi = intel_attached_hdmi(to_intel_connector(connector));
	struct drm_i915_private *dev_priv = to_i915(display->drm);
	enum drm_mode_status status;
	int clock = mode->clock;
	int max_dotclk = to_i915(connector->dev)->display.cdclk.max_dotclk_freq;
	bool has_hdmi_sink = intel_has_hdmi_sink(hdmi, connector->state);
	bool ycbcr_420_only;
	enum intel_output_format sink_format;

	status = intel_cpu_transcoder_mode_valid(dev_priv, mode);
	if (status != MODE_OK)
		return status;

	if ((mode->flags & DRM_MODE_FLAG_3D_MASK) == DRM_MODE_FLAG_3D_FRAME_PACKING)
		clock *= 2;

	if (clock > max_dotclk)
		return MODE_CLOCK_HIGH;

	if (mode->flags & DRM_MODE_FLAG_DBLCLK) {
		if (!has_hdmi_sink)
			return MODE_CLOCK_LOW;
		clock *= 2;
	}

	/*
	 * HDMI2.1 requires higher resolution modes like 8k60, 4K120 to be
	 * enumerated only if FRL is supported. Current platforms do not support
	 * FRL so prune the higher resolution modes that require doctclock more
	 * than 600MHz.
	 */
	if (clock > 600000)
		return MODE_CLOCK_HIGH;

	ycbcr_420_only = drm_mode_is_420_only(&connector->display_info, mode);

	if (ycbcr_420_only)
		sink_format = INTEL_OUTPUT_FORMAT_YCBCR420;
	else
		sink_format = INTEL_OUTPUT_FORMAT_RGB;

	status = intel_hdmi_mode_clock_valid(connector, clock, has_hdmi_sink, sink_format);
	if (status != MODE_OK) {
		if (ycbcr_420_only ||
		    !connector->ycbcr_420_allowed ||
		    !drm_mode_is_420_also(&connector->display_info, mode))
			return status;

		sink_format = INTEL_OUTPUT_FORMAT_YCBCR420;
		status = intel_hdmi_mode_clock_valid(connector, clock, has_hdmi_sink, sink_format);
		if (status != MODE_OK)
			return status;
	}

	return intel_mode_valid_max_plane_size(dev_priv, mode, false);
}

bool intel_hdmi_bpc_possible(const struct intel_crtc_state *crtc_state,
			     int bpc, bool has_hdmi_sink)
{
	struct drm_atomic_state *state = crtc_state->uapi.state;
	struct drm_connector_state *connector_state;
	struct drm_connector *connector;
	int i;

	for_each_new_connector_in_state(state, connector, connector_state, i) {
		if (connector_state->crtc != crtc_state->uapi.crtc)
			continue;

		if (!intel_hdmi_sink_bpc_possible(connector, bpc, has_hdmi_sink,
						  crtc_state->sink_format))
			return false;
	}

	return true;
}

static bool hdmi_bpc_possible(const struct intel_crtc_state *crtc_state, int bpc)
{
	struct intel_display *display = to_intel_display(crtc_state);
	const struct drm_display_mode *adjusted_mode =
		&crtc_state->hw.adjusted_mode;

	if (!intel_hdmi_source_bpc_possible(display, bpc))
		return false;

	/* Display Wa_1405510057:icl,ehl */
	if (intel_hdmi_is_ycbcr420(crtc_state) &&
	    bpc == 10 && DISPLAY_VER(display) == 11 &&
	    (adjusted_mode->crtc_hblank_end -
	     adjusted_mode->crtc_hblank_start) % 8 == 2)
		return false;

	return intel_hdmi_bpc_possible(crtc_state, bpc, crtc_state->has_hdmi_sink);
}

static int intel_hdmi_compute_bpc(struct intel_encoder *encoder,
				  struct intel_crtc_state *crtc_state,
				  int clock, bool respect_downstream_limits)
{
	struct intel_hdmi *intel_hdmi = enc_to_intel_hdmi(encoder);
	int bpc;

	/*
	 * pipe_bpp could already be below 8bpc due to FDI
	 * bandwidth constraints. HDMI minimum is 8bpc however.
	 */
	bpc = max(crtc_state->pipe_bpp / 3, 8);

	/*
	 * We will never exceed downstream TMDS clock limits while
	 * attempting deep color. If the user insists on forcing an
	 * out of spec mode they will have to be satisfied with 8bpc.
	 */
	if (!respect_downstream_limits)
		bpc = 8;

	for (; bpc >= 8; bpc -= 2) {
		int tmds_clock = intel_hdmi_tmds_clock(clock, bpc,
						       crtc_state->sink_format);

		if (hdmi_bpc_possible(crtc_state, bpc) &&
		    hdmi_port_clock_valid(intel_hdmi, tmds_clock,
					  respect_downstream_limits,
					  crtc_state->has_hdmi_sink) == MODE_OK)
			return bpc;
	}

	return -EINVAL;
}

static int intel_hdmi_compute_clock(struct intel_encoder *encoder,
				    struct intel_crtc_state *crtc_state,
				    bool respect_downstream_limits)
{
	struct intel_display *display = to_intel_display(encoder);
	const struct drm_display_mode *adjusted_mode =
		&crtc_state->hw.adjusted_mode;
	int bpc, clock = adjusted_mode->crtc_clock;

	if (adjusted_mode->flags & DRM_MODE_FLAG_DBLCLK)
		clock *= 2;

	bpc = intel_hdmi_compute_bpc(encoder, crtc_state, clock,
				     respect_downstream_limits);
	if (bpc < 0)
		return bpc;

	crtc_state->port_clock =
		intel_hdmi_tmds_clock(clock, bpc, crtc_state->sink_format);

	/*
	 * pipe_bpp could already be below 8bpc due to
	 * FDI bandwidth constraints. We shouldn't bump it
	 * back up to the HDMI minimum 8bpc in that case.
	 */
	crtc_state->pipe_bpp = min(crtc_state->pipe_bpp, bpc * 3);

	drm_dbg_kms(display->drm,
		    "picking %d bpc for HDMI output (pipe bpp: %d)\n",
		    bpc, crtc_state->pipe_bpp);

	return 0;
}

bool intel_hdmi_limited_color_range(const struct intel_crtc_state *crtc_state,
				    const struct drm_connector_state *conn_state)
{
	const struct intel_digital_connector_state *intel_conn_state =
		to_intel_digital_connector_state(conn_state);
	const struct drm_display_mode *adjusted_mode =
		&crtc_state->hw.adjusted_mode;

	/*
	 * Our YCbCr output is always limited range.
	 * crtc_state->limited_color_range only applies to RGB,
	 * and it must never be set for YCbCr or we risk setting
	 * some conflicting bits in TRANSCONF which will mess up
	 * the colors on the monitor.
	 */
	if (crtc_state->output_format != INTEL_OUTPUT_FORMAT_RGB)
		return false;

	if (intel_conn_state->broadcast_rgb == INTEL_BROADCAST_RGB_AUTO) {
		/* See CEA-861-E - 5.1 Default Encoding Parameters */
		return crtc_state->has_hdmi_sink &&
			drm_default_rgb_quant_range(adjusted_mode) ==
			HDMI_QUANTIZATION_RANGE_LIMITED;
	} else {
		return intel_conn_state->broadcast_rgb == INTEL_BROADCAST_RGB_LIMITED;
	}
}

static bool intel_hdmi_has_audio(struct intel_encoder *encoder,
				 const struct intel_crtc_state *crtc_state,
				 const struct drm_connector_state *conn_state)
{
	struct drm_connector *connector = conn_state->connector;
	const struct intel_digital_connector_state *intel_conn_state =
		to_intel_digital_connector_state(conn_state);

	if (!crtc_state->has_hdmi_sink)
		return false;

	if (intel_conn_state->force_audio == HDMI_AUDIO_AUTO)
		return connector->display_info.has_audio;
	else
		return intel_conn_state->force_audio == HDMI_AUDIO_ON;
}

static enum intel_output_format
intel_hdmi_sink_format(const struct intel_crtc_state *crtc_state,
		       struct intel_connector *connector,
		       bool ycbcr_420_output)
{
	if (!crtc_state->has_hdmi_sink)
		return INTEL_OUTPUT_FORMAT_RGB;

	if (connector->base.ycbcr_420_allowed && ycbcr_420_output)
		return INTEL_OUTPUT_FORMAT_YCBCR420;
	else
		return INTEL_OUTPUT_FORMAT_RGB;
}

static enum intel_output_format
intel_hdmi_output_format(const struct intel_crtc_state *crtc_state)
{
	return crtc_state->sink_format;
}

static int intel_hdmi_compute_output_format(struct intel_encoder *encoder,
					    struct intel_crtc_state *crtc_state,
					    const struct drm_connector_state *conn_state,
					    bool respect_downstream_limits)
{
	struct intel_display *display = to_intel_display(encoder);
	struct intel_connector *connector = to_intel_connector(conn_state->connector);
	const struct drm_display_mode *adjusted_mode = &crtc_state->hw.adjusted_mode;
	const struct drm_display_info *info = &connector->base.display_info;
	bool ycbcr_420_only = drm_mode_is_420_only(info, adjusted_mode);
	int ret;

	crtc_state->sink_format =
		intel_hdmi_sink_format(crtc_state, connector, ycbcr_420_only);

	if (ycbcr_420_only && crtc_state->sink_format != INTEL_OUTPUT_FORMAT_YCBCR420) {
		drm_dbg_kms(display->drm,
			    "YCbCr 4:2:0 mode but YCbCr 4:2:0 output not possible. Falling back to RGB.\n");
		crtc_state->sink_format = INTEL_OUTPUT_FORMAT_RGB;
	}

	crtc_state->output_format = intel_hdmi_output_format(crtc_state);
	ret = intel_hdmi_compute_clock(encoder, crtc_state, respect_downstream_limits);
	if (ret) {
		if (crtc_state->sink_format == INTEL_OUTPUT_FORMAT_YCBCR420 ||
		    !crtc_state->has_hdmi_sink ||
		    !connector->base.ycbcr_420_allowed ||
		    !drm_mode_is_420_also(info, adjusted_mode))
			return ret;

		crtc_state->sink_format = INTEL_OUTPUT_FORMAT_YCBCR420;
		crtc_state->output_format = intel_hdmi_output_format(crtc_state);
		ret = intel_hdmi_compute_clock(encoder, crtc_state, respect_downstream_limits);
	}

	return ret;
}

static bool intel_hdmi_is_cloned(const struct intel_crtc_state *crtc_state)
{
	return crtc_state->uapi.encoder_mask &&
		!is_power_of_2(crtc_state->uapi.encoder_mask);
}

static bool source_supports_scrambling(struct intel_encoder *encoder)
{
	/*
	 * Gen 10+ support HDMI 2.0 : the max tmds clock is 594MHz, and
	 * scrambling is supported.
	 * But there seem to be cases where certain platforms that support
	 * HDMI 2.0, have an HDMI1.4 retimer chip, and the max tmds clock is
	 * capped by VBT to less than 340MHz.
	 *
	 * In such cases when an HDMI2.0 sink is connected, it creates a
	 * problem : the platform and the sink both support scrambling but the
	 * HDMI 1.4 retimer chip doesn't.
	 *
	 * So go for scrambling, based on the max tmds clock taking into account,
	 * restrictions coming from VBT.
	 */
	return intel_hdmi_source_max_tmds_clock(encoder) > 340000;
}

bool intel_hdmi_compute_has_hdmi_sink(struct intel_encoder *encoder,
				      const struct intel_crtc_state *crtc_state,
				      const struct drm_connector_state *conn_state)
{
	struct intel_hdmi *hdmi = enc_to_intel_hdmi(encoder);

	return intel_has_hdmi_sink(hdmi, conn_state) &&
		!intel_hdmi_is_cloned(crtc_state);
}

int intel_hdmi_compute_config(struct intel_encoder *encoder,
			      struct intel_crtc_state *pipe_config,
			      struct drm_connector_state *conn_state)
{
	struct intel_display *display = to_intel_display(encoder);
	struct drm_display_mode *adjusted_mode = &pipe_config->hw.adjusted_mode;
	struct drm_connector *connector = conn_state->connector;
	struct drm_scdc *scdc = &connector->display_info.hdmi.scdc;
	int ret;

	if (adjusted_mode->flags & DRM_MODE_FLAG_DBLSCAN)
		return -EINVAL;

	if (!connector->interlace_allowed &&
	    adjusted_mode->flags & DRM_MODE_FLAG_INTERLACE)
		return -EINVAL;

	pipe_config->output_format = INTEL_OUTPUT_FORMAT_RGB;

	if (pipe_config->has_hdmi_sink)
		pipe_config->has_infoframe = true;

	if (adjusted_mode->flags & DRM_MODE_FLAG_DBLCLK)
		pipe_config->pixel_multiplier = 2;

	pipe_config->has_audio =
		intel_hdmi_has_audio(encoder, pipe_config, conn_state) &&
		intel_audio_compute_config(encoder, pipe_config, conn_state);

	/*
	 * Try to respect downstream TMDS clock limits first, if
	 * that fails assume the user might know something we don't.
	 */
	ret = intel_hdmi_compute_output_format(encoder, pipe_config, conn_state, true);
	if (ret)
		ret = intel_hdmi_compute_output_format(encoder, pipe_config, conn_state, false);
	if (ret) {
		drm_dbg_kms(display->drm,
			    "unsupported HDMI clock (%d kHz), rejecting mode\n",
			    pipe_config->hw.adjusted_mode.crtc_clock);
		return ret;
	}

	if (intel_hdmi_is_ycbcr420(pipe_config)) {
		ret = intel_panel_fitting(pipe_config, conn_state);
		if (ret)
			return ret;
	}

	pipe_config->limited_color_range =
		intel_hdmi_limited_color_range(pipe_config, conn_state);

	if (conn_state->picture_aspect_ratio)
		adjusted_mode->picture_aspect_ratio =
			conn_state->picture_aspect_ratio;

	pipe_config->lane_count = 4;

	if (scdc->scrambling.supported && source_supports_scrambling(encoder)) {
		if (scdc->scrambling.low_rates)
			pipe_config->hdmi_scrambling = true;

		if (pipe_config->port_clock > 340000) {
			pipe_config->hdmi_scrambling = true;
			pipe_config->hdmi_high_tmds_clock_ratio = true;
		}
	}

	intel_hdmi_compute_gcp_infoframe(encoder, pipe_config,
					 conn_state);

	if (!intel_hdmi_compute_avi_infoframe(encoder, pipe_config, conn_state)) {
		drm_dbg_kms(display->drm, "bad AVI infoframe\n");
		return -EINVAL;
	}

	if (!intel_hdmi_compute_spd_infoframe(encoder, pipe_config, conn_state)) {
		drm_dbg_kms(display->drm, "bad SPD infoframe\n");
		return -EINVAL;
	}

	if (!intel_hdmi_compute_hdmi_infoframe(encoder, pipe_config, conn_state)) {
		drm_dbg_kms(display->drm, "bad HDMI infoframe\n");
		return -EINVAL;
	}

	if (!intel_hdmi_compute_drm_infoframe(encoder, pipe_config, conn_state)) {
		drm_dbg_kms(display->drm, "bad DRM infoframe\n");
		return -EINVAL;
	}

	return 0;
}

void intel_hdmi_encoder_shutdown(struct intel_encoder *encoder)
{
	struct intel_hdmi *intel_hdmi = enc_to_intel_hdmi(encoder);

	/*
	 * Give a hand to buggy BIOSen which forget to turn
	 * the TMDS output buffers back on after a reboot.
	 */
	intel_dp_dual_mode_set_tmds_output(intel_hdmi, true);
}

static void
intel_hdmi_unset_edid(struct drm_connector *connector)
{
	struct intel_hdmi *intel_hdmi = intel_attached_hdmi(to_intel_connector(connector));

	intel_hdmi->dp_dual_mode.type = DRM_DP_DUAL_MODE_NONE;
	intel_hdmi->dp_dual_mode.max_tmds_clock = 0;

	drm_edid_free(to_intel_connector(connector)->detect_edid);
	to_intel_connector(connector)->detect_edid = NULL;
}

static void
intel_hdmi_dp_dual_mode_detect(struct drm_connector *connector)
{
	struct intel_display *display = to_intel_display(connector->dev);
	struct drm_i915_private *dev_priv = to_i915(connector->dev);
	struct intel_hdmi *hdmi = intel_attached_hdmi(to_intel_connector(connector));
	struct intel_encoder *encoder = &hdmi_to_dig_port(hdmi)->base;
	struct i2c_adapter *ddc = connector->ddc;
	enum drm_dp_dual_mode_type type;

	type = drm_dp_dual_mode_detect(display->drm, ddc);

	/*
	 * Type 1 DVI adaptors are not required to implement any
	 * registers, so we can't always detect their presence.
	 * Ideally we should be able to check the state of the
	 * CONFIG1 pin, but no such luck on our hardware.
	 *
	 * The only method left to us is to check the VBT to see
	 * if the port is a dual mode capable DP port.
	 */
	if (type == DRM_DP_DUAL_MODE_UNKNOWN) {
		if (!connector->force &&
		    intel_bios_encoder_supports_dp_dual_mode(encoder->devdata)) {
			drm_dbg_kms(display->drm,
				    "Assuming DP dual mode adaptor presence based on VBT\n");
			type = DRM_DP_DUAL_MODE_TYPE1_DVI;
		} else {
			type = DRM_DP_DUAL_MODE_NONE;
		}
	}

	if (type == DRM_DP_DUAL_MODE_NONE)
		return;

	hdmi->dp_dual_mode.type = type;
	hdmi->dp_dual_mode.max_tmds_clock =
		drm_dp_dual_mode_max_tmds_clock(display->drm, type, ddc);

	drm_dbg_kms(display->drm,
		    "DP dual mode adaptor (%s) detected (max TMDS clock: %d kHz)\n",
		    drm_dp_get_dual_mode_type_name(type),
		    hdmi->dp_dual_mode.max_tmds_clock);

	/* Older VBTs are often buggy and can't be trusted :( Play it safe. */
	if ((DISPLAY_VER(display) >= 8 || IS_HASWELL(dev_priv)) &&
	    !intel_bios_encoder_supports_dp_dual_mode(encoder->devdata)) {
		drm_dbg_kms(display->drm,
			    "Ignoring DP dual mode adaptor max TMDS clock for native HDMI port\n");
		hdmi->dp_dual_mode.max_tmds_clock = 0;
	}
}

static bool
intel_hdmi_set_edid(struct drm_connector *connector)
{
	struct intel_display *display = to_intel_display(connector->dev);
	struct drm_i915_private *dev_priv = to_i915(connector->dev);
	struct intel_hdmi *intel_hdmi = intel_attached_hdmi(to_intel_connector(connector));
	struct i2c_adapter *ddc = connector->ddc;
	intel_wakeref_t wakeref;
	const struct drm_edid *drm_edid;
	bool connected = false;

	wakeref = intel_display_power_get(dev_priv, POWER_DOMAIN_GMBUS);

	drm_edid = drm_edid_read_ddc(connector, ddc);

	if (!drm_edid && !intel_gmbus_is_forced_bit(ddc)) {
		drm_dbg_kms(display->drm,
			    "HDMI GMBUS EDID read failed, retry using GPIO bit-banging\n");
		intel_gmbus_force_bit(ddc, true);
		drm_edid = drm_edid_read_ddc(connector, ddc);
		intel_gmbus_force_bit(ddc, false);
	}

	/* Below we depend on display info having been updated */
	drm_edid_connector_update(connector, drm_edid);

	to_intel_connector(connector)->detect_edid = drm_edid;

	if (drm_edid_is_digital(drm_edid)) {
		intel_hdmi_dp_dual_mode_detect(connector);

		connected = true;
	}

	intel_display_power_put(dev_priv, POWER_DOMAIN_GMBUS, wakeref);

	cec_notifier_set_phys_addr(intel_hdmi->cec_notifier,
				   connector->display_info.source_physical_address);

	return connected;
}

static enum drm_connector_status
intel_hdmi_detect(struct drm_connector *connector, bool force)
{
	struct intel_display *display = to_intel_display(connector->dev);
	enum drm_connector_status status = connector_status_disconnected;
	struct drm_i915_private *dev_priv = to_i915(connector->dev);
	struct intel_hdmi *intel_hdmi = intel_attached_hdmi(to_intel_connector(connector));
	struct intel_encoder *encoder = &hdmi_to_dig_port(intel_hdmi)->base;
	intel_wakeref_t wakeref;

	drm_dbg_kms(display->drm, "[CONNECTOR:%d:%s]\n",
		    connector->base.id, connector->name);

	if (!intel_display_device_enabled(dev_priv))
		return connector_status_disconnected;

	if (!intel_display_driver_check_access(dev_priv))
		return connector->status;

	wakeref = intel_display_power_get(dev_priv, POWER_DOMAIN_GMBUS);

	if (DISPLAY_VER(display) >= 11 &&
	    !intel_digital_port_connected(encoder))
		goto out;

	intel_hdmi_unset_edid(connector);

	if (intel_hdmi_set_edid(connector))
		status = connector_status_connected;

out:
	intel_display_power_put(dev_priv, POWER_DOMAIN_GMBUS, wakeref);

	if (status != connector_status_connected)
		cec_notifier_phys_addr_invalidate(intel_hdmi->cec_notifier);

	return status;
}

static void
intel_hdmi_force(struct drm_connector *connector)
{
	struct intel_display *display = to_intel_display(connector->dev);
	struct drm_i915_private *i915 = to_i915(connector->dev);

	drm_dbg_kms(display->drm, "[CONNECTOR:%d:%s]\n",
		    connector->base.id, connector->name);

	if (!intel_display_driver_check_access(i915))
		return;

	intel_hdmi_unset_edid(connector);

	if (connector->status != connector_status_connected)
		return;

	intel_hdmi_set_edid(connector);
}

static int intel_hdmi_get_modes(struct drm_connector *connector)
{
	/* drm_edid_connector_update() done in ->detect() or ->force() */
	return drm_edid_connector_add_modes(connector);
}

static int
intel_hdmi_connector_register(struct drm_connector *connector)
{
	int ret;

	ret = intel_connector_register(connector);
	if (ret)
		return ret;

	return ret;
}

static void intel_hdmi_connector_unregister(struct drm_connector *connector)
{
	struct cec_notifier *n = intel_attached_hdmi(to_intel_connector(connector))->cec_notifier;

	cec_notifier_conn_unregister(n);

	intel_connector_unregister(connector);
}

static const struct drm_connector_funcs intel_hdmi_connector_funcs = {
	.detect = intel_hdmi_detect,
	.force = intel_hdmi_force,
	.fill_modes = drm_helper_probe_single_connector_modes,
	.atomic_get_property = intel_digital_connector_atomic_get_property,
	.atomic_set_property = intel_digital_connector_atomic_set_property,
	.late_register = intel_hdmi_connector_register,
	.early_unregister = intel_hdmi_connector_unregister,
	.destroy = intel_connector_destroy,
	.atomic_destroy_state = drm_atomic_helper_connector_destroy_state,
	.atomic_duplicate_state = intel_digital_connector_duplicate_state,
};

static int intel_hdmi_connector_atomic_check(struct drm_connector *connector,
					     struct drm_atomic_state *state)
{
	struct intel_display *display = to_intel_display(connector->dev);

	if (HAS_DDI(display))
		return intel_digital_connector_atomic_check(connector, state);
	else
		return g4x_hdmi_connector_atomic_check(connector, state);
}

static const struct drm_connector_helper_funcs intel_hdmi_connector_helper_funcs = {
	.get_modes = intel_hdmi_get_modes,
	.mode_valid = intel_hdmi_mode_valid,
	.atomic_check = intel_hdmi_connector_atomic_check,
};

static void
intel_hdmi_add_properties(struct intel_hdmi *intel_hdmi, struct drm_connector *connector)
{
	struct intel_display *display = to_intel_display(intel_hdmi);

	intel_attach_force_audio_property(connector);
	intel_attach_broadcast_rgb_property(connector);
	intel_attach_aspect_ratio_property(connector);

	intel_attach_hdmi_colorspace_property(connector);
	drm_connector_attach_content_type_property(connector);

	if (DISPLAY_VER(display) >= 10)
		drm_connector_attach_hdr_output_metadata_property(connector);

	if (!HAS_GMCH(display))
		drm_connector_attach_max_bpc_property(connector, 8, 12);
}

/*
 * intel_hdmi_handle_sink_scrambling: handle sink scrambling/clock ratio setup
 * @encoder: intel_encoder
 * @connector: drm_connector
 * @high_tmds_clock_ratio = bool to indicate if the function needs to set
 *  or reset the high tmds clock ratio for scrambling
 * @scrambling: bool to Indicate if the function needs to set or reset
 *  sink scrambling
 *
 * This function handles scrambling on HDMI 2.0 capable sinks.
 * If required clock rate is > 340 Mhz && scrambling is supported by sink
 * it enables scrambling. This should be called before enabling the HDMI
 * 2.0 port, as the sink can choose to disable the scrambling if it doesn't
 * detect a scrambled clock within 100 ms.
 *
 * Returns:
 * True on success, false on failure.
 */
bool intel_hdmi_handle_sink_scrambling(struct intel_encoder *encoder,
				       struct drm_connector *connector,
				       bool high_tmds_clock_ratio,
				       bool scrambling)
{
	struct intel_display *display = to_intel_display(encoder);
	struct drm_scrambling *sink_scrambling =
		&connector->display_info.hdmi.scdc.scrambling;

	if (!sink_scrambling->supported)
		return true;

	drm_dbg_kms(display->drm,
		    "[CONNECTOR:%d:%s] scrambling=%s, TMDS bit clock ratio=1/%d\n",
		    connector->base.id, connector->name,
		    str_yes_no(scrambling), high_tmds_clock_ratio ? 40 : 10);

	/* Set TMDS bit clock ratio to 1/40 or 1/10, and enable/disable scrambling */
	return drm_scdc_set_high_tmds_clock_ratio(connector, high_tmds_clock_ratio) &&
		drm_scdc_set_scrambling(connector, scrambling);
}

static u8 chv_encoder_to_ddc_pin(struct intel_encoder *encoder)
{
	enum port port = encoder->port;
	u8 ddc_pin;

	switch (port) {
	case PORT_B:
		ddc_pin = GMBUS_PIN_DPB;
		break;
	case PORT_C:
		ddc_pin = GMBUS_PIN_DPC;
		break;
	case PORT_D:
		ddc_pin = GMBUS_PIN_DPD_CHV;
		break;
	default:
		MISSING_CASE(port);
		ddc_pin = GMBUS_PIN_DPB;
		break;
	}
	return ddc_pin;
}

static u8 bxt_encoder_to_ddc_pin(struct intel_encoder *encoder)
{
	enum port port = encoder->port;
	u8 ddc_pin;

	switch (port) {
	case PORT_B:
		ddc_pin = GMBUS_PIN_1_BXT;
		break;
	case PORT_C:
		ddc_pin = GMBUS_PIN_2_BXT;
		break;
	default:
		MISSING_CASE(port);
		ddc_pin = GMBUS_PIN_1_BXT;
		break;
	}
	return ddc_pin;
}

static u8 cnp_encoder_to_ddc_pin(struct intel_encoder *encoder)
{
	enum port port = encoder->port;
	u8 ddc_pin;

	switch (port) {
	case PORT_B:
		ddc_pin = GMBUS_PIN_1_BXT;
		break;
	case PORT_C:
		ddc_pin = GMBUS_PIN_2_BXT;
		break;
	case PORT_D:
		ddc_pin = GMBUS_PIN_4_CNP;
		break;
	case PORT_F:
		ddc_pin = GMBUS_PIN_3_BXT;
		break;
	default:
		MISSING_CASE(port);
		ddc_pin = GMBUS_PIN_1_BXT;
		break;
	}
	return ddc_pin;
}

static u8 icl_encoder_to_ddc_pin(struct intel_encoder *encoder)
{
	struct intel_display *display = to_intel_display(encoder);
	enum port port = encoder->port;

	if (intel_encoder_is_combo(encoder))
		return GMBUS_PIN_1_BXT + port;
	else if (intel_encoder_is_tc(encoder))
		return GMBUS_PIN_9_TC1_ICP + intel_encoder_to_tc(encoder);

	drm_WARN(display->drm, 1, "Unknown port:%c\n", port_name(port));
	return GMBUS_PIN_2_BXT;
}

static u8 mcc_encoder_to_ddc_pin(struct intel_encoder *encoder)
{
	enum phy phy = intel_encoder_to_phy(encoder);
	u8 ddc_pin;

	switch (phy) {
	case PHY_A:
		ddc_pin = GMBUS_PIN_1_BXT;
		break;
	case PHY_B:
		ddc_pin = GMBUS_PIN_2_BXT;
		break;
	case PHY_C:
		ddc_pin = GMBUS_PIN_9_TC1_ICP;
		break;
	default:
		MISSING_CASE(phy);
		ddc_pin = GMBUS_PIN_1_BXT;
		break;
	}
	return ddc_pin;
}

static u8 rkl_encoder_to_ddc_pin(struct intel_encoder *encoder)
{
	struct drm_i915_private *dev_priv = to_i915(encoder->base.dev);
	enum phy phy = intel_encoder_to_phy(encoder);

	WARN_ON(encoder->port == PORT_C);

	/*
	 * Pin mapping for RKL depends on which PCH is present.  With TGP, the
	 * final two outputs use type-c pins, even though they're actually
	 * combo outputs.  With CMP, the traditional DDI A-D pins are used for
	 * all outputs.
	 */
	if (INTEL_PCH_TYPE(dev_priv) >= PCH_TGP && phy >= PHY_C)
		return GMBUS_PIN_9_TC1_ICP + phy - PHY_C;

	return GMBUS_PIN_1_BXT + phy;
}

static u8 gen9bc_tgp_encoder_to_ddc_pin(struct intel_encoder *encoder)
{
	struct intel_display *display = to_intel_display(encoder);
	struct drm_i915_private *i915 = to_i915(encoder->base.dev);
	enum phy phy = intel_encoder_to_phy(encoder);

	drm_WARN_ON(display->drm, encoder->port == PORT_A);

	/*
	 * Pin mapping for GEN9 BC depends on which PCH is present.  With TGP,
	 * final two outputs use type-c pins, even though they're actually
	 * combo outputs.  With CMP, the traditional DDI A-D pins are used for
	 * all outputs.
	 */
	if (INTEL_PCH_TYPE(i915) >= PCH_TGP && phy >= PHY_C)
		return GMBUS_PIN_9_TC1_ICP + phy - PHY_C;

	return GMBUS_PIN_1_BXT + phy;
}

static u8 dg1_encoder_to_ddc_pin(struct intel_encoder *encoder)
{
	return intel_encoder_to_phy(encoder) + 1;
}

static u8 adls_encoder_to_ddc_pin(struct intel_encoder *encoder)
{
	enum phy phy = intel_encoder_to_phy(encoder);

	WARN_ON(encoder->port == PORT_B || encoder->port == PORT_C);

	/*
	 * Pin mapping for ADL-S requires TC pins for all combo phy outputs
	 * except first combo output.
	 */
	if (phy == PHY_A)
		return GMBUS_PIN_1_BXT;

	return GMBUS_PIN_9_TC1_ICP + phy - PHY_B;
}

static u8 g4x_encoder_to_ddc_pin(struct intel_encoder *encoder)
{
	enum port port = encoder->port;
	u8 ddc_pin;

	switch (port) {
	case PORT_B:
		ddc_pin = GMBUS_PIN_DPB;
		break;
	case PORT_C:
		ddc_pin = GMBUS_PIN_DPC;
		break;
	case PORT_D:
		ddc_pin = GMBUS_PIN_DPD;
		break;
	default:
		MISSING_CASE(port);
		ddc_pin = GMBUS_PIN_DPB;
		break;
	}
	return ddc_pin;
}

static u8 intel_hdmi_default_ddc_pin(struct intel_encoder *encoder)
{
	struct intel_display *display = to_intel_display(encoder);
	struct drm_i915_private *dev_priv = to_i915(encoder->base.dev);
	u8 ddc_pin;

	if (IS_ALDERLAKE_S(dev_priv))
		ddc_pin = adls_encoder_to_ddc_pin(encoder);
	else if (INTEL_PCH_TYPE(dev_priv) >= PCH_DG1)
		ddc_pin = dg1_encoder_to_ddc_pin(encoder);
	else if (IS_ROCKETLAKE(dev_priv))
		ddc_pin = rkl_encoder_to_ddc_pin(encoder);
	else if (DISPLAY_VER(display) == 9 && HAS_PCH_TGP(dev_priv))
		ddc_pin = gen9bc_tgp_encoder_to_ddc_pin(encoder);
	else if ((IS_JASPERLAKE(dev_priv) || IS_ELKHARTLAKE(dev_priv)) &&
		 HAS_PCH_TGP(dev_priv))
		ddc_pin = mcc_encoder_to_ddc_pin(encoder);
	else if (INTEL_PCH_TYPE(dev_priv) >= PCH_ICP)
		ddc_pin = icl_encoder_to_ddc_pin(encoder);
	else if (HAS_PCH_CNP(dev_priv))
		ddc_pin = cnp_encoder_to_ddc_pin(encoder);
	else if (IS_GEMINILAKE(dev_priv) || IS_BROXTON(dev_priv))
		ddc_pin = bxt_encoder_to_ddc_pin(encoder);
	else if (IS_CHERRYVIEW(dev_priv))
		ddc_pin = chv_encoder_to_ddc_pin(encoder);
	else
		ddc_pin = g4x_encoder_to_ddc_pin(encoder);

	return ddc_pin;
}

static struct intel_encoder *
get_encoder_by_ddc_pin(struct intel_encoder *encoder, u8 ddc_pin)
{
	struct intel_display *display = to_intel_display(encoder);
	struct drm_i915_private *i915 = to_i915(encoder->base.dev);
	struct intel_encoder *other;

	for_each_intel_encoder(display->drm, other) {
		struct intel_connector *connector;

		if (other == encoder)
			continue;

		if (!intel_encoder_is_dig_port(other))
			continue;

		connector = enc_to_dig_port(other)->hdmi.attached_connector;

		if (connector && connector->base.ddc == intel_gmbus_get_adapter(i915, ddc_pin))
			return other;
	}

	return NULL;
}

static u8 intel_hdmi_ddc_pin(struct intel_encoder *encoder)
{
	struct intel_display *display = to_intel_display(encoder);
	struct drm_i915_private *i915 = to_i915(encoder->base.dev);
	struct intel_encoder *other;
	const char *source;
	u8 ddc_pin;

	ddc_pin = intel_bios_hdmi_ddc_pin(encoder->devdata);
	source = "VBT";

	if (!ddc_pin) {
		ddc_pin = intel_hdmi_default_ddc_pin(encoder);
		source = "platform default";
	}

	if (!intel_gmbus_is_valid_pin(i915, ddc_pin)) {
		drm_dbg_kms(display->drm,
			    "[ENCODER:%d:%s] Invalid DDC pin %d\n",
			    encoder->base.base.id, encoder->base.name, ddc_pin);
		return 0;
	}

	other = get_encoder_by_ddc_pin(encoder, ddc_pin);
	if (other) {
		drm_dbg_kms(display->drm,
			    "[ENCODER:%d:%s] DDC pin %d already claimed by [ENCODER:%d:%s]\n",
			    encoder->base.base.id, encoder->base.name, ddc_pin,
			    other->base.base.id, other->base.name);
		return 0;
	}

	drm_dbg_kms(display->drm,
		    "[ENCODER:%d:%s] Using DDC pin 0x%x (%s)\n",
		    encoder->base.base.id, encoder->base.name,
		    ddc_pin, source);

	return ddc_pin;
}

void intel_infoframe_init(struct intel_digital_port *dig_port)
{
	struct intel_display *display = to_intel_display(dig_port);
	struct drm_i915_private *dev_priv =
		to_i915(dig_port->base.base.dev);

	if (IS_VALLEYVIEW(dev_priv) || IS_CHERRYVIEW(dev_priv)) {
		dig_port->write_infoframe = vlv_write_infoframe;
		dig_port->read_infoframe = vlv_read_infoframe;
		dig_port->set_infoframes = vlv_set_infoframes;
		dig_port->infoframes_enabled = vlv_infoframes_enabled;
	} else if (IS_G4X(dev_priv)) {
		dig_port->write_infoframe = g4x_write_infoframe;
		dig_port->read_infoframe = g4x_read_infoframe;
		dig_port->set_infoframes = g4x_set_infoframes;
		dig_port->infoframes_enabled = g4x_infoframes_enabled;
	} else if (HAS_DDI(display)) {
		if (intel_bios_encoder_is_lspcon(dig_port->base.devdata)) {
			dig_port->write_infoframe = lspcon_write_infoframe;
			dig_port->read_infoframe = lspcon_read_infoframe;
			dig_port->set_infoframes = lspcon_set_infoframes;
			dig_port->infoframes_enabled = lspcon_infoframes_enabled;
		} else {
			dig_port->write_infoframe = hsw_write_infoframe;
			dig_port->read_infoframe = hsw_read_infoframe;
			dig_port->set_infoframes = hsw_set_infoframes;
			dig_port->infoframes_enabled = hsw_infoframes_enabled;
		}
	} else if (HAS_PCH_IBX(dev_priv)) {
		dig_port->write_infoframe = ibx_write_infoframe;
		dig_port->read_infoframe = ibx_read_infoframe;
		dig_port->set_infoframes = ibx_set_infoframes;
		dig_port->infoframes_enabled = ibx_infoframes_enabled;
	} else {
		dig_port->write_infoframe = cpt_write_infoframe;
		dig_port->read_infoframe = cpt_read_infoframe;
		dig_port->set_infoframes = cpt_set_infoframes;
		dig_port->infoframes_enabled = cpt_infoframes_enabled;
	}
}

void intel_hdmi_init_connector(struct intel_digital_port *dig_port,
			       struct intel_connector *intel_connector)
{
	struct intel_display *display = to_intel_display(dig_port);
	struct drm_connector *connector = &intel_connector->base;
	struct intel_hdmi *intel_hdmi = &dig_port->hdmi;
	struct intel_encoder *intel_encoder = &dig_port->base;
	struct drm_device *dev = intel_encoder->base.dev;
	struct drm_i915_private *dev_priv = to_i915(dev);
	enum port port = intel_encoder->port;
	struct cec_connector_info conn_info;
	u8 ddc_pin;

	drm_dbg_kms(display->drm,
		    "Adding HDMI connector on [ENCODER:%d:%s]\n",
		    intel_encoder->base.base.id, intel_encoder->base.name);

	if (DISPLAY_VER(display) < 12 && drm_WARN_ON(dev, port == PORT_A))
		return;

	if (drm_WARN(dev, dig_port->max_lanes < 4,
		     "Not enough lanes (%d) for HDMI on [ENCODER:%d:%s]\n",
		     dig_port->max_lanes, intel_encoder->base.base.id,
		     intel_encoder->base.name))
		return;

	ddc_pin = intel_hdmi_ddc_pin(intel_encoder);
	if (!ddc_pin)
		return;

	drm_connector_init_with_ddc(dev, connector,
				    &intel_hdmi_connector_funcs,
				    DRM_MODE_CONNECTOR_HDMIA,
				    intel_gmbus_get_adapter(dev_priv, ddc_pin));

	drm_connector_helper_add(connector, &intel_hdmi_connector_helper_funcs);

	if (DISPLAY_VER(display) < 12)
		connector->interlace_allowed = true;

	connector->stereo_allowed = true;

	if (DISPLAY_VER(display) >= 10)
		connector->ycbcr_420_allowed = true;

	intel_connector->polled = DRM_CONNECTOR_POLL_HPD;
	intel_connector->base.polled = intel_connector->polled;

	if (HAS_DDI(display))
		intel_connector->get_hw_state = intel_ddi_connector_get_hw_state;
	else
		intel_connector->get_hw_state = intel_connector_get_hw_state;

	intel_hdmi_add_properties(intel_hdmi, connector);

	intel_connector_attach_encoder(intel_connector, intel_encoder);
	intel_hdmi->attached_connector = intel_connector;

	if (is_hdcp_supported(dev_priv, port)) {
		int ret = intel_hdcp_init(intel_connector, dig_port,
					  &intel_hdmi_hdcp_shim);
		if (ret)
			drm_dbg_kms(display->drm,
				    "HDCP init failed, skipping.\n");
	}

	cec_fill_conn_info_from_drm(&conn_info, connector);

	intel_hdmi->cec_notifier =
		cec_notifier_conn_register(dev->dev, port_identifier(port),
					   &conn_info);
	if (!intel_hdmi->cec_notifier)
		drm_dbg_kms(display->drm, "CEC notifier get failed\n");
}

/*
 * intel_hdmi_dsc_get_slice_height - get the dsc slice_height
 * @vactive: Vactive of a display mode
 *
 * @return: appropriate dsc slice height for a given mode.
 */
int intel_hdmi_dsc_get_slice_height(int vactive)
{
	int slice_height;

	/*
	 * Slice Height determination : HDMI2.1 Section 7.7.5.2
	 * Select smallest slice height >=96, that results in a valid PPS and
	 * requires minimum padding lines required for final slice.
	 *
	 * Assumption : Vactive is even.
	 */
	for (slice_height = 96; slice_height <= vactive; slice_height += 2)
		if (vactive % slice_height == 0)
			return slice_height;

	return 0;
}

/*
 * intel_hdmi_dsc_get_num_slices - get no. of dsc slices based on dsc encoder
 * and dsc decoder capabilities
 *
 * @crtc_state: intel crtc_state
 * @src_max_slices: maximum slices supported by the DSC encoder
 * @src_max_slice_width: maximum slice width supported by DSC encoder
 * @hdmi_max_slices: maximum slices supported by sink DSC decoder
 * @hdmi_throughput: maximum clock per slice (MHz) supported by HDMI sink
 *
 * @return: num of dsc slices that can be supported by the dsc encoder
 * and decoder.
 */
int
intel_hdmi_dsc_get_num_slices(const struct intel_crtc_state *crtc_state,
			      int src_max_slices, int src_max_slice_width,
			      int hdmi_max_slices, int hdmi_throughput)
{
/* Pixel rates in KPixels/sec */
#define HDMI_DSC_PEAK_PIXEL_RATE		2720000
/*
 * Rates at which the source and sink are required to process pixels in each
 * slice, can be two levels: either atleast 340000KHz or atleast 40000KHz.
 */
#define HDMI_DSC_MAX_ENC_THROUGHPUT_0		340000
#define HDMI_DSC_MAX_ENC_THROUGHPUT_1		400000

/* Spec limits the slice width to 2720 pixels */
#define MAX_HDMI_SLICE_WIDTH			2720
	int kslice_adjust;
	int adjusted_clk_khz;
	int min_slices;
	int target_slices;
	int max_throughput; /* max clock freq. in khz per slice */
	int max_slice_width;
	int slice_width;
	int pixel_clock = crtc_state->hw.adjusted_mode.crtc_clock;

	if (!hdmi_throughput)
		return 0;

	/*
	 * Slice Width determination : HDMI2.1 Section 7.7.5.1
	 * kslice_adjust factor for 4:2:0, and 4:2:2 formats is 0.5, where as
	 * for 4:4:4 is 1.0. Multiplying these factors by 10 and later
	 * dividing adjusted clock value by 10.
	 */
	if (crtc_state->output_format == INTEL_OUTPUT_FORMAT_YCBCR444 ||
	    crtc_state->output_format == INTEL_OUTPUT_FORMAT_RGB)
		kslice_adjust = 10;
	else
		kslice_adjust = 5;

	/*
	 * As per spec, the rate at which the source and the sink process
	 * the pixels per slice are at two levels: atleast 340Mhz or 400Mhz.
	 * This depends upon the pixel clock rate and output formats
	 * (kslice adjust).
	 * If pixel clock * kslice adjust >= 2720MHz slices can be processed
	 * at max 340MHz, otherwise they can be processed at max 400MHz.
	 */

	adjusted_clk_khz = DIV_ROUND_UP(kslice_adjust * pixel_clock, 10);

	if (adjusted_clk_khz <= HDMI_DSC_PEAK_PIXEL_RATE)
		max_throughput = HDMI_DSC_MAX_ENC_THROUGHPUT_0;
	else
		max_throughput = HDMI_DSC_MAX_ENC_THROUGHPUT_1;

	/*
	 * Taking into account the sink's capability for maximum
	 * clock per slice (in MHz) as read from HF-VSDB.
	 */
	max_throughput = min(max_throughput, hdmi_throughput * 1000);

	min_slices = DIV_ROUND_UP(adjusted_clk_khz, max_throughput);
	max_slice_width = min(MAX_HDMI_SLICE_WIDTH, src_max_slice_width);

	/*
	 * Keep on increasing the num of slices/line, starting from min_slices
	 * per line till we get such a number, for which the slice_width is
	 * just less than max_slice_width. The slices/line selected should be
	 * less than or equal to the max horizontal slices that the combination
	 * of PCON encoder and HDMI decoder can support.
	 */
	slice_width = max_slice_width;

	do {
		if (min_slices <= 1 && src_max_slices >= 1 && hdmi_max_slices >= 1)
			target_slices = 1;
		else if (min_slices <= 2 && src_max_slices >= 2 && hdmi_max_slices >= 2)
			target_slices = 2;
		else if (min_slices <= 4 && src_max_slices >= 4 && hdmi_max_slices >= 4)
			target_slices = 4;
		else if (min_slices <= 8 && src_max_slices >= 8 && hdmi_max_slices >= 8)
			target_slices = 8;
		else if (min_slices <= 12 && src_max_slices >= 12 && hdmi_max_slices >= 12)
			target_slices = 12;
		else if (min_slices <= 16 && src_max_slices >= 16 && hdmi_max_slices >= 16)
			target_slices = 16;
		else
			return 0;

		slice_width = DIV_ROUND_UP(crtc_state->hw.adjusted_mode.hdisplay, target_slices);
		if (slice_width >= max_slice_width)
			min_slices = target_slices + 1;
	} while (slice_width >= max_slice_width);

	return target_slices;
}

/*
 * intel_hdmi_dsc_get_bpp - get the appropriate compressed bits_per_pixel based on
 * source and sink capabilities.
 *
 * @src_fraction_bpp: fractional bpp supported by the source
 * @slice_width: dsc slice width supported by the source and sink
 * @num_slices: num of slices supported by the source and sink
 * @output_format: video output format
 * @hdmi_all_bpp: sink supports decoding of 1/16th bpp setting
 * @hdmi_max_chunk_bytes: max bytes in a line of chunks supported by sink
 *
 * @return: compressed bits_per_pixel in step of 1/16 of bits_per_pixel
 */
int
intel_hdmi_dsc_get_bpp(int src_fractional_bpp, int slice_width, int num_slices,
		       int output_format, bool hdmi_all_bpp,
		       int hdmi_max_chunk_bytes)
{
	int max_dsc_bpp, min_dsc_bpp;
	int target_bytes;
	bool bpp_found = false;
	int bpp_decrement_x16;
	int bpp_target;
	int bpp_target_x16;

	/*
	 * Get min bpp and max bpp as per Table 7.23, in HDMI2.1 spec
	 * Start with the max bpp and keep on decrementing with
	 * fractional bpp, if supported by PCON DSC encoder
	 *
	 * for each bpp we check if no of bytes can be supported by HDMI sink
	 */

	/* Assuming: bpc as 8*/
	if (output_format == INTEL_OUTPUT_FORMAT_YCBCR420) {
		min_dsc_bpp = 6;
		max_dsc_bpp = 3 * 4; /* 3*bpc/2 */
	} else if (output_format == INTEL_OUTPUT_FORMAT_YCBCR444 ||
		   output_format == INTEL_OUTPUT_FORMAT_RGB) {
		min_dsc_bpp = 8;
		max_dsc_bpp = 3 * 8; /* 3*bpc */
	} else {
		/* Assuming 4:2:2 encoding */
		min_dsc_bpp = 7;
		max_dsc_bpp = 2 * 8; /* 2*bpc */
	}

	/*
	 * Taking into account if all dsc_all_bpp supported by HDMI2.1 sink
	 * Section 7.7.34 : Source shall not enable compressed Video
	 * Transport with bpp_target settings above 12 bpp unless
	 * DSC_all_bpp is set to 1.
	 */
	if (!hdmi_all_bpp)
		max_dsc_bpp = min(max_dsc_bpp, 12);

	/*
	 * The Sink has a limit of compressed data in bytes for a scanline,
	 * as described in max_chunk_bytes field in HFVSDB block of edid.
	 * The no. of bytes depend on the target bits per pixel that the
	 * source configures. So we start with the max_bpp and calculate
	 * the target_chunk_bytes. We keep on decrementing the target_bpp,
	 * till we get the target_chunk_bytes just less than what the sink's
	 * max_chunk_bytes, or else till we reach the min_dsc_bpp.
	 *
	 * The decrement is according to the fractional support from PCON DSC
	 * encoder. For fractional BPP we use bpp_target as a multiple of 16.
	 *
	 * bpp_target_x16 = bpp_target * 16
	 * So we need to decrement by {1, 2, 4, 8, 16} for fractional bpps
	 * {1/16, 1/8, 1/4, 1/2, 1} respectively.
	 */

	bpp_target = max_dsc_bpp;

	/* src does not support fractional bpp implies decrement by 16 for bppx16 */
	if (!src_fractional_bpp)
		src_fractional_bpp = 1;
	bpp_decrement_x16 = DIV_ROUND_UP(16, src_fractional_bpp);
	bpp_target_x16 = (bpp_target * 16) - bpp_decrement_x16;

	while (bpp_target_x16 > (min_dsc_bpp * 16)) {
		int bpp;

		bpp = DIV_ROUND_UP(bpp_target_x16, 16);
		target_bytes = DIV_ROUND_UP((num_slices * slice_width * bpp), 8);
		if (target_bytes <= hdmi_max_chunk_bytes) {
			bpp_found = true;
			break;
		}
		bpp_target_x16 -= bpp_decrement_x16;
	}
	if (bpp_found)
		return bpp_target_x16;

	return 0;
}<|MERGE_RESOLUTION|>--- conflicted
+++ resolved
@@ -77,13 +77,8 @@
 assert_hdmi_transcoder_func_disabled(struct intel_display *display,
 				     enum transcoder cpu_transcoder)
 {
-<<<<<<< HEAD
-	drm_WARN(&dev_priv->drm,
-		 intel_de_read(dev_priv, TRANS_DDI_FUNC_CTL(dev_priv, cpu_transcoder)) &
-=======
 	drm_WARN(display->drm,
 		 intel_de_read(display, TRANS_DDI_FUNC_CTL(display, cpu_transcoder)) &
->>>>>>> adc21867
 		 TRANS_DDI_FUNC_ENABLE,
 		 "HDMI transcoder function enabled, expecting disabled\n");
 }
@@ -165,23 +160,6 @@
 {
 	switch (type) {
 	case HDMI_PACKET_TYPE_GAMUT_METADATA:
-<<<<<<< HEAD
-		return HSW_TVIDEO_DIP_GMP_DATA(dev_priv, cpu_transcoder, i);
-	case DP_SDP_VSC:
-		return HSW_TVIDEO_DIP_VSC_DATA(dev_priv, cpu_transcoder, i);
-	case DP_SDP_ADAPTIVE_SYNC:
-		return ADL_TVIDEO_DIP_AS_SDP_DATA(dev_priv, cpu_transcoder, i);
-	case DP_SDP_PPS:
-		return ICL_VIDEO_DIP_PPS_DATA(dev_priv, cpu_transcoder, i);
-	case HDMI_INFOFRAME_TYPE_AVI:
-		return HSW_TVIDEO_DIP_AVI_DATA(dev_priv, cpu_transcoder, i);
-	case HDMI_INFOFRAME_TYPE_SPD:
-		return HSW_TVIDEO_DIP_SPD_DATA(dev_priv, cpu_transcoder, i);
-	case HDMI_INFOFRAME_TYPE_VENDOR:
-		return HSW_TVIDEO_DIP_VS_DATA(dev_priv, cpu_transcoder, i);
-	case HDMI_INFOFRAME_TYPE_DRM:
-		return GLK_TVIDEO_DIP_DRM_DATA(dev_priv, cpu_transcoder, i);
-=======
 		return HSW_TVIDEO_DIP_GMP_DATA(display, cpu_transcoder, i);
 	case DP_SDP_VSC:
 		return HSW_TVIDEO_DIP_VSC_DATA(display, cpu_transcoder, i);
@@ -197,7 +175,6 @@
 		return HSW_TVIDEO_DIP_VS_DATA(display, cpu_transcoder, i);
 	case HDMI_INFOFRAME_TYPE_DRM:
 		return GLK_TVIDEO_DIP_DRM_DATA(display, cpu_transcoder, i);
->>>>>>> adc21867
 	default:
 		MISSING_CASE(type);
 		return INVALID_MMIO_REG;
@@ -525,11 +502,7 @@
 	struct intel_display *display = to_intel_display(encoder);
 	const u32 *data = frame;
 	enum transcoder cpu_transcoder = crtc_state->cpu_transcoder;
-<<<<<<< HEAD
-	i915_reg_t ctl_reg = HSW_TVIDEO_DIP_CTL(dev_priv, cpu_transcoder);
-=======
 	i915_reg_t ctl_reg = HSW_TVIDEO_DIP_CTL(display, cpu_transcoder);
->>>>>>> adc21867
 	int data_size;
 	int i;
 	u32 val = intel_de_read(display, ctl_reg);
@@ -554,11 +527,7 @@
 			       0);
 
 	/* Wa_14013475917 */
-<<<<<<< HEAD
-	if (!(IS_DISPLAY_VER(dev_priv, 13, 14) && crtc_state->has_psr &&
-=======
 	if (!(IS_DISPLAY_VER(display, 13, 14) && crtc_state->has_psr &&
->>>>>>> adc21867
 	      !crtc_state->has_panel_replay && type == DP_SDP_VSC))
 		val |= hsw_infoframe_enable(type);
 
@@ -586,15 +555,9 @@
 static u32 hsw_infoframes_enabled(struct intel_encoder *encoder,
 				  const struct intel_crtc_state *pipe_config)
 {
-<<<<<<< HEAD
-	struct drm_i915_private *dev_priv = to_i915(encoder->base.dev);
-	u32 val = intel_de_read(dev_priv,
-				HSW_TVIDEO_DIP_CTL(dev_priv, pipe_config->cpu_transcoder));
-=======
 	struct intel_display *display = to_intel_display(encoder);
 	u32 val = intel_de_read(display,
 				HSW_TVIDEO_DIP_CTL(display, pipe_config->cpu_transcoder));
->>>>>>> adc21867
 	u32 mask;
 
 	mask = (VIDEO_DIP_ENABLE_VSC_HSW | VIDEO_DIP_ENABLE_AVI_HSW |
@@ -1018,13 +981,8 @@
 	     intel_hdmi_infoframe_enable(HDMI_PACKET_TYPE_GENERAL_CONTROL)) == 0)
 		return false;
 
-<<<<<<< HEAD
-	if (HAS_DDI(dev_priv))
-		reg = HSW_TVIDEO_DIP_GCP(dev_priv, crtc_state->cpu_transcoder);
-=======
 	if (HAS_DDI(display))
 		reg = HSW_TVIDEO_DIP_GCP(display, crtc_state->cpu_transcoder);
->>>>>>> adc21867
 	else if (IS_VALLEYVIEW(dev_priv) || IS_CHERRYVIEW(dev_priv))
 		reg = VLV_TVIDEO_DIP_GCP(crtc->pipe);
 	else if (HAS_PCH_SPLIT(dev_priv))
@@ -1049,13 +1007,8 @@
 	     intel_hdmi_infoframe_enable(HDMI_PACKET_TYPE_GENERAL_CONTROL)) == 0)
 		return;
 
-<<<<<<< HEAD
-	if (HAS_DDI(dev_priv))
-		reg = HSW_TVIDEO_DIP_GCP(dev_priv, crtc_state->cpu_transcoder);
-=======
 	if (HAS_DDI(display))
 		reg = HSW_TVIDEO_DIP_GCP(display, crtc_state->cpu_transcoder);
->>>>>>> adc21867
 	else if (IS_VALLEYVIEW(dev_priv) || IS_CHERRYVIEW(dev_priv))
 		reg = VLV_TVIDEO_DIP_GCP(crtc->pipe);
 	else if (HAS_PCH_SPLIT(dev_priv))
@@ -1259,17 +1212,10 @@
 			       const struct intel_crtc_state *crtc_state,
 			       const struct drm_connector_state *conn_state)
 {
-<<<<<<< HEAD
-	struct drm_i915_private *dev_priv = to_i915(encoder->base.dev);
-	i915_reg_t reg = HSW_TVIDEO_DIP_CTL(dev_priv,
-					    crtc_state->cpu_transcoder);
-	u32 val = intel_de_read(dev_priv, reg);
-=======
 	struct intel_display *display = to_intel_display(encoder);
 	i915_reg_t reg = HSW_TVIDEO_DIP_CTL(display,
 					    crtc_state->cpu_transcoder);
 	u32 val = intel_de_read(display, reg);
->>>>>>> adc21867
 
 	assert_hdmi_transcoder_func_disabled(display,
 					     crtc_state->cpu_transcoder);
@@ -1529,13 +1475,8 @@
 	int ret;
 
 	for (;;) {
-<<<<<<< HEAD
-		scanline = intel_de_read(dev_priv,
-					 PIPEDSL(dev_priv, crtc->pipe));
-=======
 		scanline = intel_de_read(display,
 					 PIPEDSL(display, crtc->pipe));
->>>>>>> adc21867
 		if (scanline > 100 && scanline < 200)
 			break;
 		usleep_range(25, 50);
@@ -1848,15 +1789,9 @@
 	struct drm_i915_private *dev_priv = to_i915(encoder->base.dev);
 	int max_tmds_clock, vbt_max_tmds_clock;
 
-<<<<<<< HEAD
-	if (DISPLAY_VER(dev_priv) >= 13 || IS_ALDERLAKE_S(dev_priv))
-		max_tmds_clock = 600000;
-	else if (DISPLAY_VER(dev_priv) >= 10)
-=======
 	if (DISPLAY_VER(display) >= 13 || IS_ALDERLAKE_S(dev_priv))
 		max_tmds_clock = 600000;
 	else if (DISPLAY_VER(display) >= 10)
->>>>>>> adc21867
 		max_tmds_clock = 594000;
 	else if (DISPLAY_VER(display) >= 8 || IS_HASWELL(dev_priv))
 		max_tmds_clock = 300000;
