--- conflicted
+++ resolved
@@ -31,11 +31,7 @@
 	struct intel_display *display = to_intel_display(intel_dp);
 	struct intel_pps *pps = &intel_dp->pps;
 
-<<<<<<< HEAD
-	if (IS_VALLEYVIEW(i915) || IS_CHERRYVIEW(i915)) {
-=======
 	if (display->platform.valleyview || display->platform.cherryview) {
->>>>>>> 82ab75c4
 		switch (pps->vlv_pps_pipe) {
 		case INVALID_PIPE:
 			/*
@@ -483,21 +479,12 @@
 
 	if (!HAS_DISPLAY(display))
 		return;
-<<<<<<< HEAD
 
 	/* See vlv_pps_reset_all() for why we can't grab pps_mutex here. */
 
 	for_each_intel_dp(display->drm, encoder) {
 		struct intel_dp *intel_dp = enc_to_intel_dp(encoder);
 
-=======
-
-	/* See vlv_pps_reset_all() for why we can't grab pps_mutex here. */
-
-	for_each_intel_dp(display->drm, encoder) {
-		struct intel_dp *intel_dp = enc_to_intel_dp(encoder);
-
->>>>>>> 82ab75c4
 		if (encoder->type == INTEL_OUTPUT_EDP)
 			intel_dp->pps.bxt_pps_reset = true;
 	}
@@ -566,11 +553,7 @@
 
 	lockdep_assert_held(&display->pps.mutex);
 
-<<<<<<< HEAD
-	if ((IS_VALLEYVIEW(dev_priv) || IS_CHERRYVIEW(dev_priv)) &&
-=======
 	if ((display->platform.valleyview || display->platform.cherryview) &&
->>>>>>> 82ab75c4
 	    intel_dp->pps.vlv_pps_pipe == INVALID_PIPE)
 		return false;
 
@@ -583,11 +566,7 @@
 
 	lockdep_assert_held(&display->pps.mutex);
 
-<<<<<<< HEAD
-	if ((IS_VALLEYVIEW(dev_priv) || IS_CHERRYVIEW(dev_priv)) &&
-=======
 	if ((display->platform.valleyview || display->platform.cherryview) &&
->>>>>>> 82ab75c4
 	    intel_dp->pps.vlv_pps_pipe == INVALID_PIPE)
 		return false;
 
