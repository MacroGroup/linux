// SPDX-License-Identifier: MIT
/*
 * Copyright © 2020 Intel Corporation
 *
 */

#include "i915_drv.h"
#include "i915_reg.h"
#include "intel_de.h"
#include "intel_display_types.h"
#include "intel_vrr.h"
#include "intel_vrr_regs.h"
#include "intel_dp.h"

#define FIXED_POINT_PRECISION		100
#define CMRR_PRECISION_TOLERANCE	10

bool intel_vrr_is_capable(struct intel_connector *connector)
{
	struct intel_display *display = to_intel_display(connector);
	const struct drm_display_info *info = &connector->base.display_info;
	struct intel_dp *intel_dp;

	/*
	 * DP Sink is capable of VRR video timings if
	 * Ignore MSA bit is set in DPCD.
	 * EDID monitor range also should be atleast 10 for reasonable
	 * Adaptive Sync or Variable Refresh Rate end user experience.
	 */
	switch (connector->base.connector_type) {
	case DRM_MODE_CONNECTOR_eDP:
		if (!connector->panel.vbt.vrr)
			return false;
		fallthrough;
	case DRM_MODE_CONNECTOR_DisplayPort:
		intel_dp = intel_attached_dp(connector);

		if (!drm_dp_sink_can_do_video_without_timing_msa(intel_dp->dpcd))
			return false;

		break;
	default:
		return false;
	}

	return HAS_VRR(display) &&
		info->monitor_range.max_vfreq - info->monitor_range.min_vfreq > 10;
}

bool intel_vrr_is_in_range(struct intel_connector *connector, int vrefresh)
{
	const struct drm_display_info *info = &connector->base.display_info;

	return intel_vrr_is_capable(connector) &&
		vrefresh >= info->monitor_range.min_vfreq &&
		vrefresh <= info->monitor_range.max_vfreq;
}

void
intel_vrr_check_modeset(struct intel_atomic_state *state)
{
	int i;
	struct intel_crtc_state *old_crtc_state, *new_crtc_state;
	struct intel_crtc *crtc;

	for_each_oldnew_intel_crtc_in_state(state, crtc, old_crtc_state,
					    new_crtc_state, i) {
		if (new_crtc_state->uapi.vrr_enabled !=
		    old_crtc_state->uapi.vrr_enabled)
			new_crtc_state->uapi.mode_changed = true;
	}
}

/*
 * Without VRR registers get latched at:
 *  vblank_start
 *
 * With VRR the earliest registers can get latched is:
 *  intel_vrr_vmin_vblank_start(), which if we want to maintain
 *  the correct min vtotal is >=vblank_start+1
 *
 * The latest point registers can get latched is the vmax decision boundary:
 *  intel_vrr_vmax_vblank_start()
 *
 * Between those two points the vblank exit starts (and hence registers get
 * latched) ASAP after a push is sent.
 *
 * framestart_delay is programmable 1-4.
 */
static int intel_vrr_vblank_exit_length(const struct intel_crtc_state *crtc_state)
{
	struct intel_display *display = to_intel_display(crtc_state);

	if (DISPLAY_VER(display) >= 13)
		return crtc_state->vrr.guardband;
	else
		/* The hw imposes the extra scanline before frame start */
		return crtc_state->vrr.pipeline_full + crtc_state->framestart_delay + 1;
}

int intel_vrr_vmin_vblank_start(const struct intel_crtc_state *crtc_state)
{
	/* Min vblank actually determined by flipline that is always >=vmin+1 */
	return crtc_state->vrr.vmin + 1 - intel_vrr_vblank_exit_length(crtc_state);
}

int intel_vrr_vmax_vblank_start(const struct intel_crtc_state *crtc_state)
{
	return crtc_state->vrr.vmax - intel_vrr_vblank_exit_length(crtc_state);
}

static bool
is_cmrr_frac_required(struct intel_crtc_state *crtc_state)
{
<<<<<<< HEAD
	int calculated_refresh_k, actual_refresh_k, pixel_clock_per_line;
	struct drm_display_mode *adjusted_mode = &crtc_state->hw.adjusted_mode;
	struct drm_i915_private *i915 = to_i915(crtc_state->uapi.crtc->dev);

	if (!HAS_CMRR(i915))
=======
	struct intel_display *display = to_intel_display(crtc_state);
	int calculated_refresh_k, actual_refresh_k, pixel_clock_per_line;
	struct drm_display_mode *adjusted_mode = &crtc_state->hw.adjusted_mode;

	if (!HAS_CMRR(display))
>>>>>>> adc21867
		return false;

	actual_refresh_k =
		drm_mode_vrefresh(adjusted_mode) * FIXED_POINT_PRECISION;
	pixel_clock_per_line =
		adjusted_mode->crtc_clock * 1000 / adjusted_mode->crtc_htotal;
	calculated_refresh_k =
		pixel_clock_per_line * FIXED_POINT_PRECISION / adjusted_mode->crtc_vtotal;

	if ((actual_refresh_k - calculated_refresh_k) < CMRR_PRECISION_TOLERANCE)
		return false;

	return true;
}

static unsigned int
cmrr_get_vtotal(struct intel_crtc_state *crtc_state, bool video_mode_required)
{
	int multiplier_m = 1, multiplier_n = 1, vtotal, desired_refresh_rate;
	u64 adjusted_pixel_rate;
	struct drm_display_mode *adjusted_mode = &crtc_state->hw.adjusted_mode;

	desired_refresh_rate = drm_mode_vrefresh(adjusted_mode);

	if (video_mode_required) {
		multiplier_m = 1001;
		multiplier_n = 1000;
	}

	crtc_state->cmrr.cmrr_n = mul_u32_u32(desired_refresh_rate * adjusted_mode->crtc_htotal,
					      multiplier_n);
	vtotal = DIV_ROUND_UP_ULL(mul_u32_u32(adjusted_mode->crtc_clock * 1000, multiplier_n),
				  crtc_state->cmrr.cmrr_n);
	adjusted_pixel_rate = mul_u32_u32(adjusted_mode->crtc_clock * 1000, multiplier_m);
	crtc_state->cmrr.cmrr_m = do_div(adjusted_pixel_rate, crtc_state->cmrr.cmrr_n);

	return vtotal;
}

void
intel_vrr_compute_config(struct intel_crtc_state *crtc_state,
			 struct drm_connector_state *conn_state)
{
	struct intel_display *display = to_intel_display(crtc_state);
	struct intel_connector *connector =
		to_intel_connector(conn_state->connector);
	struct intel_dp *intel_dp = intel_attached_dp(connector);
	bool is_edp = intel_dp_is_edp(intel_dp);
	struct drm_display_mode *adjusted_mode = &crtc_state->hw.adjusted_mode;
	const struct drm_display_info *info = &connector->base.display_info;
	int vmin, vmax;

	/*
	 * FIXME all joined pipes share the same transcoder.
	 * Need to account for that during VRR toggle/push/etc.
	 */
	if (crtc_state->joiner_pipes)
		return;

	if (adjusted_mode->flags & DRM_MODE_FLAG_INTERLACE)
		return;

	crtc_state->vrr.in_range =
		intel_vrr_is_in_range(connector, drm_mode_vrefresh(adjusted_mode));
	if (!crtc_state->vrr.in_range)
		return;

	if (HAS_LRR(display))
		crtc_state->update_lrr = true;

	vmin = DIV_ROUND_UP(adjusted_mode->crtc_clock * 1000,
			    adjusted_mode->crtc_htotal * info->monitor_range.max_vfreq);
	vmax = adjusted_mode->crtc_clock * 1000 /
		(adjusted_mode->crtc_htotal * info->monitor_range.min_vfreq);

	vmin = max_t(int, vmin, adjusted_mode->crtc_vtotal);
	vmax = max_t(int, vmax, adjusted_mode->crtc_vtotal);

	if (vmin >= vmax)
		return;

	/*
	 * flipline determines the min vblank length the hardware will
	 * generate, and flipline>=vmin+1, hence we reduce vmin by one
	 * to make sure we can get the actual min vblank length.
	 */
	crtc_state->vrr.vmin = vmin - 1;
	crtc_state->vrr.vmax = vmax;

	crtc_state->vrr.flipline = crtc_state->vrr.vmin + 1;

	/*
	 * When panel is VRR capable and userspace has
	 * not enabled adaptive sync mode then Fixed Average
	 * Vtotal mode should be enabled.
	 */
	if (crtc_state->uapi.vrr_enabled) {
		crtc_state->vrr.enable = true;
		crtc_state->mode_flags |= I915_MODE_FLAG_VRR;
	} else if (is_cmrr_frac_required(crtc_state) && is_edp) {
		crtc_state->vrr.enable = true;
		crtc_state->cmrr.enable = true;
		/*
		 * TODO: Compute precise target refresh rate to determine
		 * if video_mode_required should be true. Currently set to
		 * false due to uncertainty about the precise target
		 * refresh Rate.
		 */
		crtc_state->vrr.vmax = cmrr_get_vtotal(crtc_state, false);
		crtc_state->vrr.vmin = crtc_state->vrr.vmax;
		crtc_state->vrr.flipline = crtc_state->vrr.vmin;
		crtc_state->mode_flags |= I915_MODE_FLAG_VRR;
	}

<<<<<<< HEAD
	if (intel_dp_as_sdp_supported(intel_dp) &&
	    crtc_state->vrr.enable) {
=======
	if (intel_dp->as_sdp_supported && crtc_state->vrr.enable) {
>>>>>>> adc21867
		crtc_state->vrr.vsync_start =
			(crtc_state->hw.adjusted_mode.crtc_vtotal -
			 crtc_state->hw.adjusted_mode.vsync_start);
		crtc_state->vrr.vsync_end =
			(crtc_state->hw.adjusted_mode.crtc_vtotal -
			 crtc_state->hw.adjusted_mode.vsync_end);
	}

	/*
	 * For XE_LPD+, we use guardband and pipeline override
	 * is deprecated.
	 */
	if (DISPLAY_VER(display) >= 13) {
		crtc_state->vrr.guardband =
			crtc_state->vrr.vmin + 1 - adjusted_mode->crtc_vblank_start;
	} else {
		crtc_state->vrr.pipeline_full =
			min(255, crtc_state->vrr.vmin - adjusted_mode->crtc_vblank_start -
			    crtc_state->framestart_delay - 1);
	}
}

static u32 trans_vrr_ctl(const struct intel_crtc_state *crtc_state)
{
	struct intel_display *display = to_intel_display(crtc_state);

	if (DISPLAY_VER(display) >= 13)
		return VRR_CTL_IGN_MAX_SHIFT | VRR_CTL_FLIP_LINE_EN |
			XELPD_VRR_CTL_VRR_GUARDBAND(crtc_state->vrr.guardband);
	else
		return VRR_CTL_IGN_MAX_SHIFT | VRR_CTL_FLIP_LINE_EN |
			VRR_CTL_PIPELINE_FULL(crtc_state->vrr.pipeline_full) |
			VRR_CTL_PIPELINE_FULL_OVERRIDE;
}

void intel_vrr_set_transcoder_timings(const struct intel_crtc_state *crtc_state)
{
	struct intel_display *display = to_intel_display(crtc_state);
	enum transcoder cpu_transcoder = crtc_state->cpu_transcoder;

	/*
	 * This bit seems to have two meanings depending on the platform:
	 * TGL: generate VRR "safe window" for DSB vblank waits
	 * ADL/DG2: make TRANS_SET_CONTEXT_LATENCY effective with VRR
	 */
	if (IS_DISPLAY_VER(display, 12, 13))
		intel_de_rmw(display, CHICKEN_TRANS(cpu_transcoder),
			     0, PIPE_VBLANK_WITH_DELAY);

	if (!crtc_state->vrr.flipline) {
<<<<<<< HEAD
		intel_de_write(dev_priv,
			       TRANS_VRR_CTL(dev_priv, cpu_transcoder), 0);
=======
		intel_de_write(display,
			       TRANS_VRR_CTL(display, cpu_transcoder), 0);
>>>>>>> adc21867
		return;
	}

	if (crtc_state->cmrr.enable) {
<<<<<<< HEAD
		intel_de_write(dev_priv, TRANS_CMRR_M_HI(dev_priv, cpu_transcoder),
			       upper_32_bits(crtc_state->cmrr.cmrr_m));
		intel_de_write(dev_priv, TRANS_CMRR_M_LO(dev_priv, cpu_transcoder),
			       lower_32_bits(crtc_state->cmrr.cmrr_m));
		intel_de_write(dev_priv, TRANS_CMRR_N_HI(dev_priv, cpu_transcoder),
			       upper_32_bits(crtc_state->cmrr.cmrr_n));
		intel_de_write(dev_priv, TRANS_CMRR_N_LO(dev_priv, cpu_transcoder),
			       lower_32_bits(crtc_state->cmrr.cmrr_n));
	}

	intel_de_write(dev_priv, TRANS_VRR_VMIN(dev_priv, cpu_transcoder),
		       crtc_state->vrr.vmin - 1);
	intel_de_write(dev_priv, TRANS_VRR_VMAX(dev_priv, cpu_transcoder),
		       crtc_state->vrr.vmax - 1);
	intel_de_write(dev_priv, TRANS_VRR_CTL(dev_priv, cpu_transcoder),
		       trans_vrr_ctl(crtc_state));
	intel_de_write(dev_priv, TRANS_VRR_FLIPLINE(dev_priv, cpu_transcoder),
=======
		intel_de_write(display, TRANS_CMRR_M_HI(display, cpu_transcoder),
			       upper_32_bits(crtc_state->cmrr.cmrr_m));
		intel_de_write(display, TRANS_CMRR_M_LO(display, cpu_transcoder),
			       lower_32_bits(crtc_state->cmrr.cmrr_m));
		intel_de_write(display, TRANS_CMRR_N_HI(display, cpu_transcoder),
			       upper_32_bits(crtc_state->cmrr.cmrr_n));
		intel_de_write(display, TRANS_CMRR_N_LO(display, cpu_transcoder),
			       lower_32_bits(crtc_state->cmrr.cmrr_n));
	}

	intel_de_write(display, TRANS_VRR_VMIN(display, cpu_transcoder),
		       crtc_state->vrr.vmin - 1);
	intel_de_write(display, TRANS_VRR_VMAX(display, cpu_transcoder),
		       crtc_state->vrr.vmax - 1);
	intel_de_write(display, TRANS_VRR_CTL(display, cpu_transcoder),
		       trans_vrr_ctl(crtc_state));
	intel_de_write(display, TRANS_VRR_FLIPLINE(display, cpu_transcoder),
>>>>>>> adc21867
		       crtc_state->vrr.flipline - 1);
}

void intel_vrr_send_push(const struct intel_crtc_state *crtc_state)
{
	struct intel_display *display = to_intel_display(crtc_state);
	enum transcoder cpu_transcoder = crtc_state->cpu_transcoder;

	if (!crtc_state->vrr.enable)
		return;

<<<<<<< HEAD
	intel_de_write(dev_priv, TRANS_PUSH(dev_priv, cpu_transcoder),
=======
	intel_de_write(display, TRANS_PUSH(display, cpu_transcoder),
>>>>>>> adc21867
		       TRANS_PUSH_EN | TRANS_PUSH_SEND);
}

bool intel_vrr_is_push_sent(const struct intel_crtc_state *crtc_state)
{
	struct intel_display *display = to_intel_display(crtc_state);
	enum transcoder cpu_transcoder = crtc_state->cpu_transcoder;

	if (!crtc_state->vrr.enable)
		return false;

<<<<<<< HEAD
	return intel_de_read(dev_priv, TRANS_PUSH(dev_priv, cpu_transcoder)) & TRANS_PUSH_SEND;
=======
	return intel_de_read(display, TRANS_PUSH(display, cpu_transcoder)) & TRANS_PUSH_SEND;
>>>>>>> adc21867
}

void intel_vrr_enable(const struct intel_crtc_state *crtc_state)
{
	struct intel_display *display = to_intel_display(crtc_state);
	enum transcoder cpu_transcoder = crtc_state->cpu_transcoder;

	if (!crtc_state->vrr.enable)
		return;

<<<<<<< HEAD
	intel_de_write(dev_priv, TRANS_PUSH(dev_priv, cpu_transcoder),
		       TRANS_PUSH_EN);

	if (HAS_AS_SDP(dev_priv))
		intel_de_write(dev_priv,
			       TRANS_VRR_VSYNC(dev_priv, cpu_transcoder),
=======
	intel_de_write(display, TRANS_PUSH(display, cpu_transcoder),
		       TRANS_PUSH_EN);

	if (HAS_AS_SDP(display))
		intel_de_write(display,
			       TRANS_VRR_VSYNC(display, cpu_transcoder),
>>>>>>> adc21867
			       VRR_VSYNC_END(crtc_state->vrr.vsync_end) |
			       VRR_VSYNC_START(crtc_state->vrr.vsync_start));

	if (crtc_state->cmrr.enable) {
<<<<<<< HEAD
		intel_de_write(dev_priv, TRANS_VRR_CTL(dev_priv, cpu_transcoder),
			       VRR_CTL_VRR_ENABLE | VRR_CTL_CMRR_ENABLE |
			       trans_vrr_ctl(crtc_state));
	} else {
		intel_de_write(dev_priv, TRANS_VRR_CTL(dev_priv, cpu_transcoder),
=======
		intel_de_write(display, TRANS_VRR_CTL(display, cpu_transcoder),
			       VRR_CTL_VRR_ENABLE | VRR_CTL_CMRR_ENABLE |
			       trans_vrr_ctl(crtc_state));
	} else {
		intel_de_write(display, TRANS_VRR_CTL(display, cpu_transcoder),
>>>>>>> adc21867
			       VRR_CTL_VRR_ENABLE | trans_vrr_ctl(crtc_state));
	}
}

void intel_vrr_disable(const struct intel_crtc_state *old_crtc_state)
{
	struct intel_display *display = to_intel_display(old_crtc_state);
	enum transcoder cpu_transcoder = old_crtc_state->cpu_transcoder;

	if (!old_crtc_state->vrr.enable)
		return;

<<<<<<< HEAD
	intel_de_write(dev_priv, TRANS_VRR_CTL(dev_priv, cpu_transcoder),
		       trans_vrr_ctl(old_crtc_state));
	intel_de_wait_for_clear(dev_priv,
				TRANS_VRR_STATUS(dev_priv, cpu_transcoder),
				VRR_STATUS_VRR_EN_LIVE, 1000);
	intel_de_write(dev_priv, TRANS_PUSH(dev_priv, cpu_transcoder), 0);

	if (HAS_AS_SDP(dev_priv))
		intel_de_write(dev_priv,
			       TRANS_VRR_VSYNC(dev_priv, cpu_transcoder), 0);
=======
	intel_de_write(display, TRANS_VRR_CTL(display, cpu_transcoder),
		       trans_vrr_ctl(old_crtc_state));
	intel_de_wait_for_clear(display,
				TRANS_VRR_STATUS(display, cpu_transcoder),
				VRR_STATUS_VRR_EN_LIVE, 1000);
	intel_de_write(display, TRANS_PUSH(display, cpu_transcoder), 0);

	if (HAS_AS_SDP(display))
		intel_de_write(display,
			       TRANS_VRR_VSYNC(display, cpu_transcoder), 0);
>>>>>>> adc21867
}

void intel_vrr_get_config(struct intel_crtc_state *crtc_state)
{
	struct intel_display *display = to_intel_display(crtc_state);
	enum transcoder cpu_transcoder = crtc_state->cpu_transcoder;
	u32 trans_vrr_ctl, trans_vrr_vsync;

<<<<<<< HEAD
	trans_vrr_ctl = intel_de_read(dev_priv,
				      TRANS_VRR_CTL(dev_priv, cpu_transcoder));

	crtc_state->vrr.enable = trans_vrr_ctl & VRR_CTL_VRR_ENABLE;
	if (HAS_CMRR(dev_priv))
=======
	trans_vrr_ctl = intel_de_read(display,
				      TRANS_VRR_CTL(display, cpu_transcoder));

	crtc_state->vrr.enable = trans_vrr_ctl & VRR_CTL_VRR_ENABLE;
	if (HAS_CMRR(display))
>>>>>>> adc21867
		crtc_state->cmrr.enable = (trans_vrr_ctl & VRR_CTL_CMRR_ENABLE);

	if (crtc_state->cmrr.enable) {
		crtc_state->cmrr.cmrr_n =
<<<<<<< HEAD
			intel_de_read64_2x32(dev_priv, TRANS_CMRR_N_LO(dev_priv, cpu_transcoder),
					     TRANS_CMRR_N_HI(dev_priv, cpu_transcoder));
		crtc_state->cmrr.cmrr_m =
			intel_de_read64_2x32(dev_priv, TRANS_CMRR_M_LO(dev_priv, cpu_transcoder),
					     TRANS_CMRR_M_HI(dev_priv, cpu_transcoder));
=======
			intel_de_read64_2x32(display, TRANS_CMRR_N_LO(display, cpu_transcoder),
					     TRANS_CMRR_N_HI(display, cpu_transcoder));
		crtc_state->cmrr.cmrr_m =
			intel_de_read64_2x32(display, TRANS_CMRR_M_LO(display, cpu_transcoder),
					     TRANS_CMRR_M_HI(display, cpu_transcoder));
>>>>>>> adc21867
	}

	if (DISPLAY_VER(display) >= 13)
		crtc_state->vrr.guardband =
			REG_FIELD_GET(XELPD_VRR_CTL_VRR_GUARDBAND_MASK, trans_vrr_ctl);
	else
		if (trans_vrr_ctl & VRR_CTL_PIPELINE_FULL_OVERRIDE)
			crtc_state->vrr.pipeline_full =
				REG_FIELD_GET(VRR_CTL_PIPELINE_FULL_MASK, trans_vrr_ctl);

	if (trans_vrr_ctl & VRR_CTL_FLIP_LINE_EN) {
<<<<<<< HEAD
		crtc_state->vrr.flipline = intel_de_read(dev_priv,
							 TRANS_VRR_FLIPLINE(dev_priv, cpu_transcoder)) + 1;
		crtc_state->vrr.vmax = intel_de_read(dev_priv,
						     TRANS_VRR_VMAX(dev_priv, cpu_transcoder)) + 1;
		crtc_state->vrr.vmin = intel_de_read(dev_priv,
						     TRANS_VRR_VMIN(dev_priv, cpu_transcoder)) + 1;
=======
		crtc_state->vrr.flipline = intel_de_read(display,
							 TRANS_VRR_FLIPLINE(display, cpu_transcoder)) + 1;
		crtc_state->vrr.vmax = intel_de_read(display,
						     TRANS_VRR_VMAX(display, cpu_transcoder)) + 1;
		crtc_state->vrr.vmin = intel_de_read(display,
						     TRANS_VRR_VMIN(display, cpu_transcoder)) + 1;
>>>>>>> adc21867
	}

	if (crtc_state->vrr.enable) {
		crtc_state->mode_flags |= I915_MODE_FLAG_VRR;

		if (HAS_AS_SDP(display)) {
			trans_vrr_vsync =
<<<<<<< HEAD
				intel_de_read(dev_priv,
					      TRANS_VRR_VSYNC(dev_priv, cpu_transcoder));
=======
				intel_de_read(display,
					      TRANS_VRR_VSYNC(display, cpu_transcoder));
>>>>>>> adc21867
			crtc_state->vrr.vsync_start =
				REG_FIELD_GET(VRR_VSYNC_START_MASK, trans_vrr_vsync);
			crtc_state->vrr.vsync_end =
				REG_FIELD_GET(VRR_VSYNC_END_MASK, trans_vrr_vsync);
		}
	}
}<|MERGE_RESOLUTION|>--- conflicted
+++ resolved
@@ -112,19 +112,11 @@
 static bool
 is_cmrr_frac_required(struct intel_crtc_state *crtc_state)
 {
-<<<<<<< HEAD
+	struct intel_display *display = to_intel_display(crtc_state);
 	int calculated_refresh_k, actual_refresh_k, pixel_clock_per_line;
 	struct drm_display_mode *adjusted_mode = &crtc_state->hw.adjusted_mode;
-	struct drm_i915_private *i915 = to_i915(crtc_state->uapi.crtc->dev);
-
-	if (!HAS_CMRR(i915))
-=======
-	struct intel_display *display = to_intel_display(crtc_state);
-	int calculated_refresh_k, actual_refresh_k, pixel_clock_per_line;
-	struct drm_display_mode *adjusted_mode = &crtc_state->hw.adjusted_mode;
 
 	if (!HAS_CMRR(display))
->>>>>>> adc21867
 		return false;
 
 	actual_refresh_k =
@@ -239,12 +231,7 @@
 		crtc_state->mode_flags |= I915_MODE_FLAG_VRR;
 	}
 
-<<<<<<< HEAD
-	if (intel_dp_as_sdp_supported(intel_dp) &&
-	    crtc_state->vrr.enable) {
-=======
 	if (intel_dp->as_sdp_supported && crtc_state->vrr.enable) {
->>>>>>> adc21867
 		crtc_state->vrr.vsync_start =
 			(crtc_state->hw.adjusted_mode.crtc_vtotal -
 			 crtc_state->hw.adjusted_mode.vsync_start);
@@ -295,36 +282,12 @@
 			     0, PIPE_VBLANK_WITH_DELAY);
 
 	if (!crtc_state->vrr.flipline) {
-<<<<<<< HEAD
-		intel_de_write(dev_priv,
-			       TRANS_VRR_CTL(dev_priv, cpu_transcoder), 0);
-=======
 		intel_de_write(display,
 			       TRANS_VRR_CTL(display, cpu_transcoder), 0);
->>>>>>> adc21867
 		return;
 	}
 
 	if (crtc_state->cmrr.enable) {
-<<<<<<< HEAD
-		intel_de_write(dev_priv, TRANS_CMRR_M_HI(dev_priv, cpu_transcoder),
-			       upper_32_bits(crtc_state->cmrr.cmrr_m));
-		intel_de_write(dev_priv, TRANS_CMRR_M_LO(dev_priv, cpu_transcoder),
-			       lower_32_bits(crtc_state->cmrr.cmrr_m));
-		intel_de_write(dev_priv, TRANS_CMRR_N_HI(dev_priv, cpu_transcoder),
-			       upper_32_bits(crtc_state->cmrr.cmrr_n));
-		intel_de_write(dev_priv, TRANS_CMRR_N_LO(dev_priv, cpu_transcoder),
-			       lower_32_bits(crtc_state->cmrr.cmrr_n));
-	}
-
-	intel_de_write(dev_priv, TRANS_VRR_VMIN(dev_priv, cpu_transcoder),
-		       crtc_state->vrr.vmin - 1);
-	intel_de_write(dev_priv, TRANS_VRR_VMAX(dev_priv, cpu_transcoder),
-		       crtc_state->vrr.vmax - 1);
-	intel_de_write(dev_priv, TRANS_VRR_CTL(dev_priv, cpu_transcoder),
-		       trans_vrr_ctl(crtc_state));
-	intel_de_write(dev_priv, TRANS_VRR_FLIPLINE(dev_priv, cpu_transcoder),
-=======
 		intel_de_write(display, TRANS_CMRR_M_HI(display, cpu_transcoder),
 			       upper_32_bits(crtc_state->cmrr.cmrr_m));
 		intel_de_write(display, TRANS_CMRR_M_LO(display, cpu_transcoder),
@@ -342,7 +305,6 @@
 	intel_de_write(display, TRANS_VRR_CTL(display, cpu_transcoder),
 		       trans_vrr_ctl(crtc_state));
 	intel_de_write(display, TRANS_VRR_FLIPLINE(display, cpu_transcoder),
->>>>>>> adc21867
 		       crtc_state->vrr.flipline - 1);
 }
 
@@ -354,11 +316,7 @@
 	if (!crtc_state->vrr.enable)
 		return;
 
-<<<<<<< HEAD
-	intel_de_write(dev_priv, TRANS_PUSH(dev_priv, cpu_transcoder),
-=======
 	intel_de_write(display, TRANS_PUSH(display, cpu_transcoder),
->>>>>>> adc21867
 		       TRANS_PUSH_EN | TRANS_PUSH_SEND);
 }
 
@@ -370,11 +328,7 @@
 	if (!crtc_state->vrr.enable)
 		return false;
 
-<<<<<<< HEAD
-	return intel_de_read(dev_priv, TRANS_PUSH(dev_priv, cpu_transcoder)) & TRANS_PUSH_SEND;
-=======
 	return intel_de_read(display, TRANS_PUSH(display, cpu_transcoder)) & TRANS_PUSH_SEND;
->>>>>>> adc21867
 }
 
 void intel_vrr_enable(const struct intel_crtc_state *crtc_state)
@@ -385,38 +339,21 @@
 	if (!crtc_state->vrr.enable)
 		return;
 
-<<<<<<< HEAD
-	intel_de_write(dev_priv, TRANS_PUSH(dev_priv, cpu_transcoder),
-		       TRANS_PUSH_EN);
-
-	if (HAS_AS_SDP(dev_priv))
-		intel_de_write(dev_priv,
-			       TRANS_VRR_VSYNC(dev_priv, cpu_transcoder),
-=======
 	intel_de_write(display, TRANS_PUSH(display, cpu_transcoder),
 		       TRANS_PUSH_EN);
 
 	if (HAS_AS_SDP(display))
 		intel_de_write(display,
 			       TRANS_VRR_VSYNC(display, cpu_transcoder),
->>>>>>> adc21867
 			       VRR_VSYNC_END(crtc_state->vrr.vsync_end) |
 			       VRR_VSYNC_START(crtc_state->vrr.vsync_start));
 
 	if (crtc_state->cmrr.enable) {
-<<<<<<< HEAD
-		intel_de_write(dev_priv, TRANS_VRR_CTL(dev_priv, cpu_transcoder),
-			       VRR_CTL_VRR_ENABLE | VRR_CTL_CMRR_ENABLE |
-			       trans_vrr_ctl(crtc_state));
-	} else {
-		intel_de_write(dev_priv, TRANS_VRR_CTL(dev_priv, cpu_transcoder),
-=======
 		intel_de_write(display, TRANS_VRR_CTL(display, cpu_transcoder),
 			       VRR_CTL_VRR_ENABLE | VRR_CTL_CMRR_ENABLE |
 			       trans_vrr_ctl(crtc_state));
 	} else {
 		intel_de_write(display, TRANS_VRR_CTL(display, cpu_transcoder),
->>>>>>> adc21867
 			       VRR_CTL_VRR_ENABLE | trans_vrr_ctl(crtc_state));
 	}
 }
@@ -429,18 +366,6 @@
 	if (!old_crtc_state->vrr.enable)
 		return;
 
-<<<<<<< HEAD
-	intel_de_write(dev_priv, TRANS_VRR_CTL(dev_priv, cpu_transcoder),
-		       trans_vrr_ctl(old_crtc_state));
-	intel_de_wait_for_clear(dev_priv,
-				TRANS_VRR_STATUS(dev_priv, cpu_transcoder),
-				VRR_STATUS_VRR_EN_LIVE, 1000);
-	intel_de_write(dev_priv, TRANS_PUSH(dev_priv, cpu_transcoder), 0);
-
-	if (HAS_AS_SDP(dev_priv))
-		intel_de_write(dev_priv,
-			       TRANS_VRR_VSYNC(dev_priv, cpu_transcoder), 0);
-=======
 	intel_de_write(display, TRANS_VRR_CTL(display, cpu_transcoder),
 		       trans_vrr_ctl(old_crtc_state));
 	intel_de_wait_for_clear(display,
@@ -451,7 +376,6 @@
 	if (HAS_AS_SDP(display))
 		intel_de_write(display,
 			       TRANS_VRR_VSYNC(display, cpu_transcoder), 0);
->>>>>>> adc21867
 }
 
 void intel_vrr_get_config(struct intel_crtc_state *crtc_state)
@@ -460,36 +384,20 @@
 	enum transcoder cpu_transcoder = crtc_state->cpu_transcoder;
 	u32 trans_vrr_ctl, trans_vrr_vsync;
 
-<<<<<<< HEAD
-	trans_vrr_ctl = intel_de_read(dev_priv,
-				      TRANS_VRR_CTL(dev_priv, cpu_transcoder));
-
-	crtc_state->vrr.enable = trans_vrr_ctl & VRR_CTL_VRR_ENABLE;
-	if (HAS_CMRR(dev_priv))
-=======
 	trans_vrr_ctl = intel_de_read(display,
 				      TRANS_VRR_CTL(display, cpu_transcoder));
 
 	crtc_state->vrr.enable = trans_vrr_ctl & VRR_CTL_VRR_ENABLE;
 	if (HAS_CMRR(display))
->>>>>>> adc21867
 		crtc_state->cmrr.enable = (trans_vrr_ctl & VRR_CTL_CMRR_ENABLE);
 
 	if (crtc_state->cmrr.enable) {
 		crtc_state->cmrr.cmrr_n =
-<<<<<<< HEAD
-			intel_de_read64_2x32(dev_priv, TRANS_CMRR_N_LO(dev_priv, cpu_transcoder),
-					     TRANS_CMRR_N_HI(dev_priv, cpu_transcoder));
-		crtc_state->cmrr.cmrr_m =
-			intel_de_read64_2x32(dev_priv, TRANS_CMRR_M_LO(dev_priv, cpu_transcoder),
-					     TRANS_CMRR_M_HI(dev_priv, cpu_transcoder));
-=======
 			intel_de_read64_2x32(display, TRANS_CMRR_N_LO(display, cpu_transcoder),
 					     TRANS_CMRR_N_HI(display, cpu_transcoder));
 		crtc_state->cmrr.cmrr_m =
 			intel_de_read64_2x32(display, TRANS_CMRR_M_LO(display, cpu_transcoder),
 					     TRANS_CMRR_M_HI(display, cpu_transcoder));
->>>>>>> adc21867
 	}
 
 	if (DISPLAY_VER(display) >= 13)
@@ -501,21 +409,12 @@
 				REG_FIELD_GET(VRR_CTL_PIPELINE_FULL_MASK, trans_vrr_ctl);
 
 	if (trans_vrr_ctl & VRR_CTL_FLIP_LINE_EN) {
-<<<<<<< HEAD
-		crtc_state->vrr.flipline = intel_de_read(dev_priv,
-							 TRANS_VRR_FLIPLINE(dev_priv, cpu_transcoder)) + 1;
-		crtc_state->vrr.vmax = intel_de_read(dev_priv,
-						     TRANS_VRR_VMAX(dev_priv, cpu_transcoder)) + 1;
-		crtc_state->vrr.vmin = intel_de_read(dev_priv,
-						     TRANS_VRR_VMIN(dev_priv, cpu_transcoder)) + 1;
-=======
 		crtc_state->vrr.flipline = intel_de_read(display,
 							 TRANS_VRR_FLIPLINE(display, cpu_transcoder)) + 1;
 		crtc_state->vrr.vmax = intel_de_read(display,
 						     TRANS_VRR_VMAX(display, cpu_transcoder)) + 1;
 		crtc_state->vrr.vmin = intel_de_read(display,
 						     TRANS_VRR_VMIN(display, cpu_transcoder)) + 1;
->>>>>>> adc21867
 	}
 
 	if (crtc_state->vrr.enable) {
@@ -523,13 +422,8 @@
 
 		if (HAS_AS_SDP(display)) {
 			trans_vrr_vsync =
-<<<<<<< HEAD
-				intel_de_read(dev_priv,
-					      TRANS_VRR_VSYNC(dev_priv, cpu_transcoder));
-=======
 				intel_de_read(display,
 					      TRANS_VRR_VSYNC(display, cpu_transcoder));
->>>>>>> adc21867
 			crtc_state->vrr.vsync_start =
 				REG_FIELD_GET(VRR_VSYNC_START_MASK, trans_vrr_vsync);
 			crtc_state->vrr.vsync_end =
