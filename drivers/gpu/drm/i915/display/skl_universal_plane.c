--- conflicted
+++ resolved
@@ -538,11 +538,8 @@
 	case I915_FORMAT_MOD_4_TILED_DG2_RC_CCS:
 	case I915_FORMAT_MOD_4_TILED_DG2_RC_CCS_CC:
 	case I915_FORMAT_MOD_4_TILED_DG2_MC_CCS:
-<<<<<<< HEAD
-=======
 	case I915_FORMAT_MOD_4_TILED_BMG_CCS:
 	case I915_FORMAT_MOD_4_TILED_LNL_CCS:
->>>>>>> adc21867
 		/*
 		 * Align to at least 4x1 main surface
 		 * tiles (16K) to match 64B of AUX.
