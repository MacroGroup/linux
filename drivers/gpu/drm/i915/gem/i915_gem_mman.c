/*
 * SPDX-License-Identifier: MIT
 *
 * Copyright © 2014-2016 Intel Corporation
 */

#include <linux/anon_inodes.h>
#include <linux/mman.h>
#include <linux/pfn_t.h>
#include <linux/sizes.h>

#include <drm/drm_cache.h>

#include "gt/intel_gt.h"
#include "gt/intel_gt_requests.h"

#include "i915_drv.h"
#include "i915_gem_evict.h"
#include "i915_gem_gtt.h"
#include "i915_gem_ioctls.h"
#include "i915_gem_object.h"
#include "i915_gem_mman.h"
#include "i915_mm.h"
#include "i915_trace.h"
#include "i915_user_extensions.h"
#include "i915_gem_ttm.h"
#include "i915_vma.h"

static inline bool
__vma_matches(struct vm_area_struct *vma, struct file *filp,
	      unsigned long addr, unsigned long size)
{
	if (vma->vm_file != filp)
		return false;

	return vma->vm_start == addr &&
	       (vma->vm_end - vma->vm_start) == PAGE_ALIGN(size);
}

/**
 * i915_gem_mmap_ioctl - Maps the contents of an object, returning the address
 *			 it is mapped to.
 * @dev: drm device
 * @data: ioctl data blob
 * @file: drm file
 *
 * While the mapping holds a reference on the contents of the object, it doesn't
 * imply a ref on the object itself.
 *
 * IMPORTANT:
 *
 * DRM driver writers who look a this function as an example for how to do GEM
 * mmap support, please don't implement mmap support like here. The modern way
 * to implement DRM mmap support is with an mmap offset ioctl (like
 * i915_gem_mmap_gtt) and then using the mmap syscall on the DRM fd directly.
 * That way debug tooling like valgrind will understand what's going on, hiding
 * the mmap call in a driver private ioctl will break that. The i915 driver only
 * does cpu mmaps this way because we didn't know better.
 */
int
i915_gem_mmap_ioctl(struct drm_device *dev, void *data,
		    struct drm_file *file)
{
	struct drm_i915_private *i915 = to_i915(dev);
	struct drm_i915_gem_mmap *args = data;
	struct drm_i915_gem_object *obj;
	unsigned long addr;

	/*
	 * mmap ioctl is disallowed for all discrete platforms,
	 * and for all platforms with GRAPHICS_VER > 12.
	 */
	if (IS_DGFX(i915) || GRAPHICS_VER_FULL(i915) > IP_VER(12, 0))
		return -EOPNOTSUPP;

	if (args->flags & ~(I915_MMAP_WC))
		return -EINVAL;

	if (args->flags & I915_MMAP_WC && !pat_enabled())
		return -ENODEV;

	obj = i915_gem_object_lookup(file, args->handle);
	if (!obj)
		return -ENOENT;

	/* prime objects have no backing filp to GEM mmap
	 * pages from.
	 */
	if (!obj->base.filp) {
		addr = -ENXIO;
		goto err;
	}

	if (range_overflows(args->offset, args->size, (u64)obj->base.size)) {
		addr = -EINVAL;
		goto err;
	}

	addr = vm_mmap(obj->base.filp, 0, args->size,
		       PROT_READ | PROT_WRITE, MAP_SHARED,
		       args->offset);
	if (IS_ERR_VALUE(addr))
		goto err;

	if (args->flags & I915_MMAP_WC) {
		struct mm_struct *mm = current->mm;
		struct vm_area_struct *vma;

		if (mmap_write_lock_killable(mm)) {
			addr = -EINTR;
			goto err;
		}
		vma = find_vma(mm, addr);
		if (vma && __vma_matches(vma, obj->base.filp, addr, args->size))
			vma->vm_page_prot =
				pgprot_writecombine(vm_get_page_prot(vma->vm_flags));
		else
			addr = -ENOMEM;
		mmap_write_unlock(mm);
		if (IS_ERR_VALUE(addr))
			goto err;
	}
	i915_gem_object_put(obj);

	args->addr_ptr = (u64)addr;
	return 0;

err:
	i915_gem_object_put(obj);
	return addr;
}

static unsigned int tile_row_pages(const struct drm_i915_gem_object *obj)
{
	return i915_gem_object_get_tile_row_size(obj) >> PAGE_SHIFT;
}

/**
 * i915_gem_mmap_gtt_version - report the current feature set for GTT mmaps
 *
 * A history of the GTT mmap interface:
 *
 * 0 - Everything had to fit into the GTT. Both parties of a memcpy had to
 *     aligned and suitable for fencing, and still fit into the available
 *     mappable space left by the pinned display objects. A classic problem
 *     we called the page-fault-of-doom where we would ping-pong between
 *     two objects that could not fit inside the GTT and so the memcpy
 *     would page one object in at the expense of the other between every
 *     single byte.
 *
 * 1 - Objects can be any size, and have any compatible fencing (X Y, or none
 *     as set via i915_gem_set_tiling() [DRM_I915_GEM_SET_TILING]). If the
 *     object is too large for the available space (or simply too large
 *     for the mappable aperture!), a view is created instead and faulted
 *     into userspace. (This view is aligned and sized appropriately for
 *     fenced access.)
 *
 * 2 - Recognise WC as a separate cache domain so that we can flush the
 *     delayed writes via GTT before performing direct access via WC.
 *
 * 3 - Remove implicit set-domain(GTT) and synchronisation on initial
 *     pagefault; swapin remains transparent.
 *
 * 4 - Support multiple fault handlers per object depending on object's
 *     backing storage (a.k.a. MMAP_OFFSET).
 *
 * Restrictions:
 *
 *  * snoopable objects cannot be accessed via the GTT. It can cause machine
 *    hangs on some architectures, corruption on others. An attempt to service
 *    a GTT page fault from a snoopable object will generate a SIGBUS.
 *
 *  * the object must be able to fit into RAM (physical memory, though no
 *    limited to the mappable aperture).
 *
 *
 * Caveats:
 *
 *  * a new GTT page fault will synchronize rendering from the GPU and flush
 *    all data to system memory. Subsequent access will not be synchronized.
 *
 *  * all mappings are revoked on runtime device suspend.
 *
 *  * there are only 8, 16 or 32 fence registers to share between all users
 *    (older machines require fence register for display and blitter access
 *    as well). Contention of the fence registers will cause the previous users
 *    to be unmapped and any new access will generate new page faults.
 *
 *  * running out of memory while servicing a fault may generate a SIGBUS,
 *    rather than the expected SIGSEGV.
 */
int i915_gem_mmap_gtt_version(void)
{
	return 4;
}

static inline struct i915_gtt_view
compute_partial_view(const struct drm_i915_gem_object *obj,
		     pgoff_t page_offset,
		     unsigned int chunk)
{
	struct i915_gtt_view view;

	if (i915_gem_object_is_tiled(obj))
		chunk = roundup(chunk, tile_row_pages(obj) ?: 1);

	view.type = I915_GTT_VIEW_PARTIAL;
	view.partial.offset = rounddown(page_offset, chunk);
	view.partial.size =
		min_t(unsigned int, chunk,
		      (obj->base.size >> PAGE_SHIFT) - view.partial.offset);

	/* If the partial covers the entire object, just create a normal VMA. */
	if (chunk >= obj->base.size >> PAGE_SHIFT)
		view.type = I915_GTT_VIEW_NORMAL;

	return view;
}

static vm_fault_t i915_error_to_vmf_fault(int err)
{
	switch (err) {
	default:
		WARN_ONCE(err, "unhandled error in %s: %i\n", __func__, err);
		fallthrough;
	case -EIO: /* shmemfs failure from swap device */
	case -EFAULT: /* purged object */
	case -ENODEV: /* bad object, how did you get here! */
	case -ENXIO: /* unable to access backing store (on device) */
		return VM_FAULT_SIGBUS;

	case -ENOMEM: /* our allocation failure */
		return VM_FAULT_OOM;

	case 0:
	case -EAGAIN:
	case -ENOSPC: /* transient failure to evict? */
	case -ENOBUFS: /* temporarily out of fences? */
	case -ERESTARTSYS:
	case -EINTR:
	case -EBUSY:
		/*
		 * EBUSY is ok: this just means that another thread
		 * already did the job.
		 */
		return VM_FAULT_NOPAGE;
	}
}

static vm_fault_t vm_fault_cpu(struct vm_fault *vmf)
{
	struct vm_area_struct *area = vmf->vma;
	struct i915_mmap_offset *mmo = area->vm_private_data;
	struct drm_i915_gem_object *obj = mmo->obj;
	unsigned long obj_offset;
	resource_size_t iomap;
	int err;

	/* Sanity check that we allow writing into this object */
	if (unlikely(i915_gem_object_is_readonly(obj) &&
		     area->vm_flags & VM_WRITE))
		return VM_FAULT_SIGBUS;

	if (i915_gem_object_lock_interruptible(obj, NULL))
		return VM_FAULT_NOPAGE;

	err = i915_gem_object_pin_pages(obj);
	if (err)
		goto out;

	iomap = -1;
	if (!i915_gem_object_has_struct_page(obj)) {
		iomap = obj->mm.region->iomap.base;
		iomap -= obj->mm.region->region.start;
	}

	obj_offset = area->vm_pgoff - drm_vma_node_start(&mmo->vma_node);
	/* PTEs are revoked in obj->ops->put_pages() */
	err = remap_io_sg(area,
			  area->vm_start, area->vm_end - area->vm_start,
			  obj->mm.pages->sgl, obj_offset, iomap);

	if (area->vm_flags & VM_WRITE) {
		GEM_BUG_ON(!i915_gem_object_has_pinned_pages(obj));
		obj->mm.dirty = true;
	}

	i915_gem_object_unpin_pages(obj);

out:
	i915_gem_object_unlock(obj);
	return i915_error_to_vmf_fault(err);
}

static void set_address_limits(struct vm_area_struct *area,
			       struct i915_vma *vma,
			       unsigned long obj_offset,
<<<<<<< HEAD
			       unsigned long *start_vaddr,
			       unsigned long *end_vaddr)
=======
			       resource_size_t gmadr_start,
			       unsigned long *start_vaddr,
			       unsigned long *end_vaddr,
			       unsigned long *pfn)
>>>>>>> adc21867
{
	unsigned long vm_start, vm_end, vma_size; /* user's memory parameters */
	long start, end; /* memory boundaries */

	/*
	 * Let's move into the ">> PAGE_SHIFT"
	 * domain to be sure not to lose bits
	 */
	vm_start = area->vm_start >> PAGE_SHIFT;
	vm_end = area->vm_end >> PAGE_SHIFT;
	vma_size = vma->size >> PAGE_SHIFT;

	/*
	 * Calculate the memory boundaries by considering the offset
	 * provided by the user during memory mapping and the offset
	 * provided for the partial mapping.
	 */
	start = vm_start;
	start -= obj_offset;
	start += vma->gtt_view.partial.offset;
	end = start + vma_size;

	start = max_t(long, start, vm_start);
	end = min_t(long, end, vm_end);

	/* Let's move back into the "<< PAGE_SHIFT" domain */
	*start_vaddr = (unsigned long)start << PAGE_SHIFT;
	*end_vaddr = (unsigned long)end << PAGE_SHIFT;
<<<<<<< HEAD
=======

	*pfn = (gmadr_start + i915_ggtt_offset(vma)) >> PAGE_SHIFT;
	*pfn += (*start_vaddr - area->vm_start) >> PAGE_SHIFT;
	*pfn += obj_offset - vma->gtt_view.partial.offset;
>>>>>>> adc21867
}

static vm_fault_t vm_fault_gtt(struct vm_fault *vmf)
{
#define MIN_CHUNK_PAGES (SZ_1M >> PAGE_SHIFT)
	struct vm_area_struct *area = vmf->vma;
	struct i915_mmap_offset *mmo = area->vm_private_data;
	struct drm_i915_gem_object *obj = mmo->obj;
	struct drm_device *dev = obj->base.dev;
	struct drm_i915_private *i915 = to_i915(dev);
	struct intel_runtime_pm *rpm = &i915->runtime_pm;
	struct i915_ggtt *ggtt = to_gt(i915)->ggtt;
	bool write = area->vm_flags & VM_WRITE;
	struct i915_gem_ww_ctx ww;
	unsigned long obj_offset;
	unsigned long start, end; /* memory boundaries */
	intel_wakeref_t wakeref;
	struct i915_vma *vma;
	pgoff_t page_offset;
	unsigned long pfn;
	int srcu;
	int ret;

	obj_offset = area->vm_pgoff - drm_vma_node_start(&mmo->vma_node);
	page_offset = (vmf->address - area->vm_start) >> PAGE_SHIFT;
	page_offset += obj_offset;

	trace_i915_gem_object_fault(obj, page_offset, true, write);

	wakeref = intel_runtime_pm_get(rpm);

	i915_gem_ww_ctx_init(&ww, true);
retry:
	ret = i915_gem_object_lock(obj, &ww);
	if (ret)
		goto err_rpm;

	/* Sanity check that we allow writing into this object */
	if (i915_gem_object_is_readonly(obj) && write) {
		ret = -EFAULT;
		goto err_rpm;
	}

	ret = i915_gem_object_pin_pages(obj);
	if (ret)
		goto err_rpm;

	ret = intel_gt_reset_lock_interruptible(ggtt->vm.gt, &srcu);
	if (ret)
		goto err_pages;

	/* Now pin it into the GTT as needed */
	vma = i915_gem_object_ggtt_pin_ww(obj, &ww, NULL, 0, 0,
					  PIN_MAPPABLE |
					  PIN_NONBLOCK /* NOWARN */ |
					  PIN_NOEVICT);
	if (IS_ERR(vma) && vma != ERR_PTR(-EDEADLK)) {
		/* Use a partial view if it is bigger than available space */
		struct i915_gtt_view view =
			compute_partial_view(obj, page_offset, MIN_CHUNK_PAGES);
		unsigned int flags;

		flags = PIN_MAPPABLE | PIN_NOSEARCH;
		if (view.type == I915_GTT_VIEW_NORMAL)
			flags |= PIN_NONBLOCK; /* avoid warnings for pinned */

		/*
		 * Userspace is now writing through an untracked VMA, abandon
		 * all hope that the hardware is able to track future writes.
		 */

		vma = i915_gem_object_ggtt_pin_ww(obj, &ww, &view, 0, 0, flags);
		if (IS_ERR(vma) && vma != ERR_PTR(-EDEADLK)) {
			flags = PIN_MAPPABLE;
			view.type = I915_GTT_VIEW_PARTIAL;
			vma = i915_gem_object_ggtt_pin_ww(obj, &ww, &view, 0, 0, flags);
		}

		/*
		 * The entire mappable GGTT is pinned? Unexpected!
		 * Try to evict the object we locked too, as normally we skip it
		 * due to lack of short term pinning inside execbuf.
		 */
		if (vma == ERR_PTR(-ENOSPC)) {
			ret = mutex_lock_interruptible(&ggtt->vm.mutex);
			if (!ret) {
				ret = i915_gem_evict_vm(&ggtt->vm, &ww, NULL);
				mutex_unlock(&ggtt->vm.mutex);
			}
			if (ret)
				goto err_reset;
			vma = i915_gem_object_ggtt_pin_ww(obj, &ww, &view, 0, 0, flags);
		}
	}
	if (IS_ERR(vma)) {
		ret = PTR_ERR(vma);
		goto err_reset;
	}

	/* Access to snoopable pages through the GTT is incoherent. */
	/*
	 * For objects created by userspace through GEM_CREATE with pat_index
	 * set by set_pat extension, coherency is managed by userspace, make
	 * sure we don't fail handling the vm fault by calling
	 * i915_gem_object_has_cache_level() which always return true for such
	 * objects. Otherwise this helper function would fall back to checking
	 * whether the object is un-cached.
	 */
	if (!(i915_gem_object_has_cache_level(obj, I915_CACHE_NONE) ||
	      HAS_LLC(i915))) {
		ret = -EFAULT;
		goto err_unpin;
	}

	ret = i915_vma_pin_fence(vma);
	if (ret)
		goto err_unpin;

<<<<<<< HEAD
	set_address_limits(area, vma, obj_offset, &start, &end);

	pfn = (ggtt->gmadr.start + i915_ggtt_offset(vma)) >> PAGE_SHIFT;
	pfn += (start - area->vm_start) >> PAGE_SHIFT;
	pfn += obj_offset - vma->gtt_view.partial.offset;
=======
	/*
	 * Dump all the necessary parameters in this function to perform the
	 * arithmetic calculation for the virtual address start and end and
	 * the PFN (Page Frame Number).
	 */
	set_address_limits(area, vma, obj_offset, ggtt->gmadr.start,
			   &start, &end, &pfn);
>>>>>>> adc21867

	/* Finally, remap it using the new GTT offset */
	ret = remap_io_mapping(area, start, pfn, end - start, &ggtt->iomap);
	if (ret)
		goto err_fence;

	assert_rpm_wakelock_held(rpm);

	/* Mark as being mmapped into userspace for later revocation */
	mutex_lock(&to_gt(i915)->ggtt->vm.mutex);
	if (!i915_vma_set_userfault(vma) && !obj->userfault_count++)
		list_add(&obj->userfault_link, &to_gt(i915)->ggtt->userfault_list);
	mutex_unlock(&to_gt(i915)->ggtt->vm.mutex);

	/* Track the mmo associated with the fenced vma */
	vma->mmo = mmo;

	if (CONFIG_DRM_I915_USERFAULT_AUTOSUSPEND)
		intel_wakeref_auto(&i915->runtime_pm.userfault_wakeref,
				   msecs_to_jiffies_timeout(CONFIG_DRM_I915_USERFAULT_AUTOSUSPEND));

	if (write) {
		GEM_BUG_ON(!i915_gem_object_has_pinned_pages(obj));
		i915_vma_set_ggtt_write(vma);
		obj->mm.dirty = true;
	}

err_fence:
	i915_vma_unpin_fence(vma);
err_unpin:
	__i915_vma_unpin(vma);
err_reset:
	intel_gt_reset_unlock(ggtt->vm.gt, srcu);
err_pages:
	i915_gem_object_unpin_pages(obj);
err_rpm:
	if (ret == -EDEADLK) {
		ret = i915_gem_ww_ctx_backoff(&ww);
		if (!ret)
			goto retry;
	}
	i915_gem_ww_ctx_fini(&ww);
	intel_runtime_pm_put(rpm, wakeref);
	return i915_error_to_vmf_fault(ret);
}

static int
vm_access(struct vm_area_struct *area, unsigned long addr,
	  void *buf, int len, int write)
{
	struct i915_mmap_offset *mmo = area->vm_private_data;
	struct drm_i915_gem_object *obj = mmo->obj;
	struct i915_gem_ww_ctx ww;
	void *vaddr;
	int err = 0;

	if (i915_gem_object_is_readonly(obj) && write)
		return -EACCES;

	addr -= area->vm_start;
	if (range_overflows_t(u64, addr, len, obj->base.size))
		return -EINVAL;

	i915_gem_ww_ctx_init(&ww, true);
retry:
	err = i915_gem_object_lock(obj, &ww);
	if (err)
		goto out;

	/* As this is primarily for debugging, let's focus on simplicity */
	vaddr = i915_gem_object_pin_map(obj, I915_MAP_FORCE_WC);
	if (IS_ERR(vaddr)) {
		err = PTR_ERR(vaddr);
		goto out;
	}

	if (write) {
		memcpy(vaddr + addr, buf, len);
		__i915_gem_object_flush_map(obj, addr, len);
	} else {
		memcpy(buf, vaddr + addr, len);
	}

	i915_gem_object_unpin_map(obj);
out:
	if (err == -EDEADLK) {
		err = i915_gem_ww_ctx_backoff(&ww);
		if (!err)
			goto retry;
	}
	i915_gem_ww_ctx_fini(&ww);

	if (err)
		return err;

	return len;
}

void __i915_gem_object_release_mmap_gtt(struct drm_i915_gem_object *obj)
{
	struct i915_vma *vma;

	GEM_BUG_ON(!obj->userfault_count);

	for_each_ggtt_vma(vma, obj)
		i915_vma_revoke_mmap(vma);

	GEM_BUG_ON(obj->userfault_count);
}

/*
 * It is vital that we remove the page mapping if we have mapped a tiled
 * object through the GTT and then lose the fence register due to
 * resource pressure. Similarly if the object has been moved out of the
 * aperture, than pages mapped into userspace must be revoked. Removing the
 * mapping will then trigger a page fault on the next user access, allowing
 * fixup by vm_fault_gtt().
 */
void i915_gem_object_release_mmap_gtt(struct drm_i915_gem_object *obj)
{
	struct drm_i915_private *i915 = to_i915(obj->base.dev);
	intel_wakeref_t wakeref;

	/*
	 * Serialisation between user GTT access and our code depends upon
	 * revoking the CPU's PTE whilst the mutex is held. The next user
	 * pagefault then has to wait until we release the mutex.
	 *
	 * Note that RPM complicates somewhat by adding an additional
	 * requirement that operations to the GGTT be made holding the RPM
	 * wakeref.
	 */
	wakeref = intel_runtime_pm_get(&i915->runtime_pm);
	mutex_lock(&to_gt(i915)->ggtt->vm.mutex);

	if (!obj->userfault_count)
		goto out;

	__i915_gem_object_release_mmap_gtt(obj);

	/*
	 * Ensure that the CPU's PTE are revoked and there are not outstanding
	 * memory transactions from userspace before we return. The TLB
	 * flushing implied above by changing the PTE above *should* be
	 * sufficient, an extra barrier here just provides us with a bit
	 * of paranoid documentation about our requirement to serialise
	 * memory writes before touching registers / GSM.
	 */
	wmb();

out:
	mutex_unlock(&to_gt(i915)->ggtt->vm.mutex);
	intel_runtime_pm_put(&i915->runtime_pm, wakeref);
}

void i915_gem_object_runtime_pm_release_mmap_offset(struct drm_i915_gem_object *obj)
{
	struct ttm_buffer_object *bo = i915_gem_to_ttm(obj);
	struct ttm_device *bdev = bo->bdev;

	drm_vma_node_unmap(&bo->base.vma_node, bdev->dev_mapping);

	/*
	 * We have exclusive access here via runtime suspend. All other callers
	 * must first grab the rpm wakeref.
	 */
	GEM_BUG_ON(!obj->userfault_count);
	list_del(&obj->userfault_link);
	obj->userfault_count = 0;
}

void i915_gem_object_release_mmap_offset(struct drm_i915_gem_object *obj)
{
	struct i915_mmap_offset *mmo, *mn;

	if (obj->ops->unmap_virtual)
		obj->ops->unmap_virtual(obj);

	spin_lock(&obj->mmo.lock);
	rbtree_postorder_for_each_entry_safe(mmo, mn,
					     &obj->mmo.offsets, offset) {
		/*
		 * vma_node_unmap for GTT mmaps handled already in
		 * __i915_gem_object_release_mmap_gtt
		 */
		if (mmo->mmap_type == I915_MMAP_TYPE_GTT)
			continue;

		spin_unlock(&obj->mmo.lock);
		drm_vma_node_unmap(&mmo->vma_node,
				   obj->base.dev->anon_inode->i_mapping);
		spin_lock(&obj->mmo.lock);
	}
	spin_unlock(&obj->mmo.lock);
}

static struct i915_mmap_offset *
lookup_mmo(struct drm_i915_gem_object *obj,
	   enum i915_mmap_type mmap_type)
{
	struct rb_node *rb;

	spin_lock(&obj->mmo.lock);
	rb = obj->mmo.offsets.rb_node;
	while (rb) {
		struct i915_mmap_offset *mmo =
			rb_entry(rb, typeof(*mmo), offset);

		if (mmo->mmap_type == mmap_type) {
			spin_unlock(&obj->mmo.lock);
			return mmo;
		}

		if (mmo->mmap_type < mmap_type)
			rb = rb->rb_right;
		else
			rb = rb->rb_left;
	}
	spin_unlock(&obj->mmo.lock);

	return NULL;
}

static struct i915_mmap_offset *
insert_mmo(struct drm_i915_gem_object *obj, struct i915_mmap_offset *mmo)
{
	struct rb_node *rb, **p;

	spin_lock(&obj->mmo.lock);
	rb = NULL;
	p = &obj->mmo.offsets.rb_node;
	while (*p) {
		struct i915_mmap_offset *pos;

		rb = *p;
		pos = rb_entry(rb, typeof(*pos), offset);

		if (pos->mmap_type == mmo->mmap_type) {
			spin_unlock(&obj->mmo.lock);
			drm_vma_offset_remove(obj->base.dev->vma_offset_manager,
					      &mmo->vma_node);
			kfree(mmo);
			return pos;
		}

		if (pos->mmap_type < mmo->mmap_type)
			p = &rb->rb_right;
		else
			p = &rb->rb_left;
	}
	rb_link_node(&mmo->offset, rb, p);
	rb_insert_color(&mmo->offset, &obj->mmo.offsets);
	spin_unlock(&obj->mmo.lock);

	return mmo;
}

static struct i915_mmap_offset *
mmap_offset_attach(struct drm_i915_gem_object *obj,
		   enum i915_mmap_type mmap_type,
		   struct drm_file *file)
{
	struct drm_i915_private *i915 = to_i915(obj->base.dev);
	struct i915_mmap_offset *mmo;
	int err;

	GEM_BUG_ON(obj->ops->mmap_offset || obj->ops->mmap_ops);

	mmo = lookup_mmo(obj, mmap_type);
	if (mmo)
		goto out;

	mmo = kmalloc(sizeof(*mmo), GFP_KERNEL);
	if (!mmo)
		return ERR_PTR(-ENOMEM);

	mmo->obj = obj;
	mmo->mmap_type = mmap_type;
	drm_vma_node_reset(&mmo->vma_node);

	err = drm_vma_offset_add(obj->base.dev->vma_offset_manager,
				 &mmo->vma_node, obj->base.size / PAGE_SIZE);
	if (likely(!err))
		goto insert;

	/* Attempt to reap some mmap space from dead objects */
	err = intel_gt_retire_requests_timeout(to_gt(i915), MAX_SCHEDULE_TIMEOUT,
					       NULL);
	if (err)
		goto err;

	i915_gem_drain_freed_objects(i915);
	err = drm_vma_offset_add(obj->base.dev->vma_offset_manager,
				 &mmo->vma_node, obj->base.size / PAGE_SIZE);
	if (err)
		goto err;

insert:
	mmo = insert_mmo(obj, mmo);
	GEM_BUG_ON(lookup_mmo(obj, mmap_type) != mmo);
out:
	if (file)
		drm_vma_node_allow_once(&mmo->vma_node, file);
	return mmo;

err:
	kfree(mmo);
	return ERR_PTR(err);
}

static int
__assign_mmap_offset(struct drm_i915_gem_object *obj,
		     enum i915_mmap_type mmap_type,
		     u64 *offset, struct drm_file *file)
{
	struct i915_mmap_offset *mmo;

	if (i915_gem_object_never_mmap(obj))
		return -ENODEV;

	if (obj->ops->mmap_offset)  {
		if (mmap_type != I915_MMAP_TYPE_FIXED)
			return -ENODEV;

		*offset = obj->ops->mmap_offset(obj);
		return 0;
	}

	if (mmap_type == I915_MMAP_TYPE_FIXED)
		return -ENODEV;

	if (mmap_type != I915_MMAP_TYPE_GTT &&
	    !i915_gem_object_has_struct_page(obj) &&
	    !i915_gem_object_has_iomem(obj))
		return -ENODEV;

	mmo = mmap_offset_attach(obj, mmap_type, file);
	if (IS_ERR(mmo))
		return PTR_ERR(mmo);

	*offset = drm_vma_node_offset_addr(&mmo->vma_node);
	return 0;
}

static int
__assign_mmap_offset_handle(struct drm_file *file,
			    u32 handle,
			    enum i915_mmap_type mmap_type,
			    u64 *offset)
{
	struct drm_i915_gem_object *obj;
	int err;

	obj = i915_gem_object_lookup(file, handle);
	if (!obj)
		return -ENOENT;

	err = i915_gem_object_lock_interruptible(obj, NULL);
	if (err)
		goto out_put;
	err = __assign_mmap_offset(obj, mmap_type, offset, file);
	i915_gem_object_unlock(obj);
out_put:
	i915_gem_object_put(obj);
	return err;
}

int
i915_gem_dumb_mmap_offset(struct drm_file *file,
			  struct drm_device *dev,
			  u32 handle,
			  u64 *offset)
{
	struct drm_i915_private *i915 = to_i915(dev);
	enum i915_mmap_type mmap_type;

	if (HAS_LMEM(to_i915(dev)))
		mmap_type = I915_MMAP_TYPE_FIXED;
	else if (pat_enabled())
		mmap_type = I915_MMAP_TYPE_WC;
	else if (!i915_ggtt_has_aperture(to_gt(i915)->ggtt))
		return -ENODEV;
	else
		mmap_type = I915_MMAP_TYPE_GTT;

	return __assign_mmap_offset_handle(file, handle, mmap_type, offset);
}

/**
 * i915_gem_mmap_offset_ioctl - prepare an object for GTT mmap'ing
 * @dev: DRM device
 * @data: GTT mapping ioctl data
 * @file: GEM object info
 *
 * Simply returns the fake offset to userspace so it can mmap it.
 * The mmap call will end up in drm_gem_mmap(), which will set things
 * up so we can get faults in the handler above.
 *
 * The fault handler will take care of binding the object into the GTT
 * (since it may have been evicted to make room for something), allocating
 * a fence register, and mapping the appropriate aperture address into
 * userspace.
 */
int
i915_gem_mmap_offset_ioctl(struct drm_device *dev, void *data,
			   struct drm_file *file)
{
	struct drm_i915_private *i915 = to_i915(dev);
	struct drm_i915_gem_mmap_offset *args = data;
	enum i915_mmap_type type;
	int err;

	/*
	 * Historically we failed to check args.pad and args.offset
	 * and so we cannot use those fields for user input and we cannot
	 * add -EINVAL for them as the ABI is fixed, i.e. old userspace
	 * may be feeding in garbage in those fields.
	 *
	 * if (args->pad) return -EINVAL; is verbotten!
	 */

	err = i915_user_extensions(u64_to_user_ptr(args->extensions),
				   NULL, 0, NULL);
	if (err)
		return err;

	switch (args->flags) {
	case I915_MMAP_OFFSET_GTT:
		if (!i915_ggtt_has_aperture(to_gt(i915)->ggtt))
			return -ENODEV;
		type = I915_MMAP_TYPE_GTT;
		break;

	case I915_MMAP_OFFSET_WC:
		if (!pat_enabled())
			return -ENODEV;
		type = I915_MMAP_TYPE_WC;
		break;

	case I915_MMAP_OFFSET_WB:
		type = I915_MMAP_TYPE_WB;
		break;

	case I915_MMAP_OFFSET_UC:
		if (!pat_enabled())
			return -ENODEV;
		type = I915_MMAP_TYPE_UC;
		break;

	case I915_MMAP_OFFSET_FIXED:
		type = I915_MMAP_TYPE_FIXED;
		break;

	default:
		return -EINVAL;
	}

	return __assign_mmap_offset_handle(file, args->handle, type, &args->offset);
}

static void vm_open(struct vm_area_struct *vma)
{
	struct i915_mmap_offset *mmo = vma->vm_private_data;
	struct drm_i915_gem_object *obj = mmo->obj;

	GEM_BUG_ON(!obj);
	i915_gem_object_get(obj);
}

static void vm_close(struct vm_area_struct *vma)
{
	struct i915_mmap_offset *mmo = vma->vm_private_data;
	struct drm_i915_gem_object *obj = mmo->obj;

	GEM_BUG_ON(!obj);
	i915_gem_object_put(obj);
}

static const struct vm_operations_struct vm_ops_gtt = {
	.fault = vm_fault_gtt,
	.access = vm_access,
	.open = vm_open,
	.close = vm_close,
};

static const struct vm_operations_struct vm_ops_cpu = {
	.fault = vm_fault_cpu,
	.access = vm_access,
	.open = vm_open,
	.close = vm_close,
};

static int singleton_release(struct inode *inode, struct file *file)
{
	struct drm_i915_private *i915 = file->private_data;

	cmpxchg(&i915->gem.mmap_singleton, file, NULL);
	drm_dev_put(&i915->drm);

	return 0;
}

static const struct file_operations singleton_fops = {
	.owner = THIS_MODULE,
	.release = singleton_release,
};

static struct file *mmap_singleton(struct drm_i915_private *i915)
{
	struct file *file;

	file = get_file_active(&i915->gem.mmap_singleton);
	if (file)
		return file;

	file = anon_inode_getfile("i915.gem", &singleton_fops, i915, O_RDWR);
	if (IS_ERR(file))
		return file;

	/* Everyone shares a single global address space */
	file->f_mapping = i915->drm.anon_inode->i_mapping;

	smp_store_mb(i915->gem.mmap_singleton, file);
	drm_dev_get(&i915->drm);

	return file;
}

static int
i915_gem_object_mmap(struct drm_i915_gem_object *obj,
		     struct i915_mmap_offset *mmo,
		     struct vm_area_struct *vma)
{
	struct drm_i915_private *i915 = to_i915(obj->base.dev);
	struct drm_device *dev = &i915->drm;
	struct file *anon;

	if (i915_gem_object_is_readonly(obj)) {
		if (vma->vm_flags & VM_WRITE) {
			i915_gem_object_put(obj);
			return -EINVAL;
		}
		vm_flags_clear(vma, VM_MAYWRITE);
	}

	anon = mmap_singleton(to_i915(dev));
	if (IS_ERR(anon)) {
		i915_gem_object_put(obj);
		return PTR_ERR(anon);
	}

	vm_flags_set(vma, VM_PFNMAP | VM_DONTEXPAND | VM_DONTDUMP | VM_IO);

	/*
	 * We keep the ref on mmo->obj, not vm_file, but we require
	 * vma->vm_file->f_mapping, see vma_link(), for later revocation.
	 * Our userspace is accustomed to having per-file resource cleanup
	 * (i.e. contexts, objects and requests) on their close(fd), which
	 * requires avoiding extraneous references to their filp, hence why
	 * we prefer to use an anonymous file for their mmaps.
	 */
	vma_set_file(vma, anon);
	/* Drop the initial creation reference, the vma is now holding one. */
	fput(anon);

	if (obj->ops->mmap_ops) {
		vma->vm_page_prot = pgprot_decrypted(vm_get_page_prot(vma->vm_flags));
		vma->vm_ops = obj->ops->mmap_ops;
		vma->vm_private_data = obj->base.vma_node.driver_private;
		return 0;
	}

	vma->vm_private_data = mmo;

	switch (mmo->mmap_type) {
	case I915_MMAP_TYPE_WC:
		vma->vm_page_prot =
			pgprot_writecombine(vm_get_page_prot(vma->vm_flags));
		vma->vm_ops = &vm_ops_cpu;
		break;

	case I915_MMAP_TYPE_FIXED:
		GEM_WARN_ON(1);
		fallthrough;
	case I915_MMAP_TYPE_WB:
		vma->vm_page_prot = vm_get_page_prot(vma->vm_flags);
		vma->vm_ops = &vm_ops_cpu;
		break;

	case I915_MMAP_TYPE_UC:
		vma->vm_page_prot =
			pgprot_noncached(vm_get_page_prot(vma->vm_flags));
		vma->vm_ops = &vm_ops_cpu;
		break;

	case I915_MMAP_TYPE_GTT:
		vma->vm_page_prot =
			pgprot_writecombine(vm_get_page_prot(vma->vm_flags));
		vma->vm_ops = &vm_ops_gtt;
		break;
	}
	vma->vm_page_prot = pgprot_decrypted(vma->vm_page_prot);

	return 0;
}

/*
 * This overcomes the limitation in drm_gem_mmap's assignment of a
 * drm_gem_object as the vma->vm_private_data. Since we need to
 * be able to resolve multiple mmap offsets which could be tied
 * to a single gem object.
 */
int i915_gem_mmap(struct file *filp, struct vm_area_struct *vma)
{
	struct drm_vma_offset_node *node;
	struct drm_file *priv = filp->private_data;
	struct drm_device *dev = priv->minor->dev;
	struct drm_i915_gem_object *obj = NULL;
	struct i915_mmap_offset *mmo = NULL;

	if (drm_dev_is_unplugged(dev))
		return -ENODEV;

	rcu_read_lock();
	drm_vma_offset_lock_lookup(dev->vma_offset_manager);
	node = drm_vma_offset_lookup_locked(dev->vma_offset_manager,
					    vma->vm_pgoff,
					    vma_pages(vma));
	if (node && drm_vma_node_is_allowed(node, priv)) {
		/*
		 * Skip 0-refcnted objects as it is in the process of being
		 * destroyed and will be invalid when the vma manager lock
		 * is released.
		 */
		if (!node->driver_private) {
			mmo = container_of(node, struct i915_mmap_offset, vma_node);
			obj = i915_gem_object_get_rcu(mmo->obj);

			GEM_BUG_ON(obj && obj->ops->mmap_ops);
		} else {
			obj = i915_gem_object_get_rcu
				(container_of(node, struct drm_i915_gem_object,
					      base.vma_node));

			GEM_BUG_ON(obj && !obj->ops->mmap_ops);
		}
	}
	drm_vma_offset_unlock_lookup(dev->vma_offset_manager);
	rcu_read_unlock();
	if (!obj)
		return node ? -EACCES : -EINVAL;

	return i915_gem_object_mmap(obj, mmo, vma);
}

int i915_gem_fb_mmap(struct drm_i915_gem_object *obj, struct vm_area_struct *vma)
{
	struct drm_i915_private *i915 = to_i915(obj->base.dev);
	struct drm_device *dev = &i915->drm;
	struct i915_mmap_offset *mmo = NULL;
	enum i915_mmap_type mmap_type;
	struct i915_ggtt *ggtt = to_gt(i915)->ggtt;

	if (drm_dev_is_unplugged(dev))
		return -ENODEV;

	/* handle ttm object */
	if (obj->ops->mmap_ops) {
		/*
		 * ttm fault handler, ttm_bo_vm_fault_reserved() uses fake offset
		 * to calculate page offset so set that up.
		 */
		vma->vm_pgoff += drm_vma_node_start(&obj->base.vma_node);
	} else {
		/* handle stolen and smem objects */
		mmap_type = i915_ggtt_has_aperture(ggtt) ? I915_MMAP_TYPE_GTT : I915_MMAP_TYPE_WC;
		mmo = mmap_offset_attach(obj, mmap_type, NULL);
		if (IS_ERR(mmo))
			return PTR_ERR(mmo);

		vma->vm_pgoff += drm_vma_node_start(&mmo->vma_node);
	}

	/*
	 * When we install vm_ops for mmap we are too late for
	 * the vm_ops->open() which increases the ref_count of
	 * this obj and then it gets decreased by the vm_ops->close().
	 * To balance this increase the obj ref_count here.
	 */
	obj = i915_gem_object_get(obj);
	return i915_gem_object_mmap(obj, mmo, vma);
}

#if IS_ENABLED(CONFIG_DRM_I915_SELFTEST)
#include "selftests/i915_gem_mman.c"
#endif<|MERGE_RESOLUTION|>--- conflicted
+++ resolved
@@ -295,15 +295,10 @@
 static void set_address_limits(struct vm_area_struct *area,
 			       struct i915_vma *vma,
 			       unsigned long obj_offset,
-<<<<<<< HEAD
-			       unsigned long *start_vaddr,
-			       unsigned long *end_vaddr)
-=======
 			       resource_size_t gmadr_start,
 			       unsigned long *start_vaddr,
 			       unsigned long *end_vaddr,
 			       unsigned long *pfn)
->>>>>>> adc21867
 {
 	unsigned long vm_start, vm_end, vma_size; /* user's memory parameters */
 	long start, end; /* memory boundaries */
@@ -332,13 +327,10 @@
 	/* Let's move back into the "<< PAGE_SHIFT" domain */
 	*start_vaddr = (unsigned long)start << PAGE_SHIFT;
 	*end_vaddr = (unsigned long)end << PAGE_SHIFT;
-<<<<<<< HEAD
-=======
 
 	*pfn = (gmadr_start + i915_ggtt_offset(vma)) >> PAGE_SHIFT;
 	*pfn += (*start_vaddr - area->vm_start) >> PAGE_SHIFT;
 	*pfn += obj_offset - vma->gtt_view.partial.offset;
->>>>>>> adc21867
 }
 
 static vm_fault_t vm_fault_gtt(struct vm_fault *vmf)
@@ -457,13 +449,6 @@
 	if (ret)
 		goto err_unpin;
 
-<<<<<<< HEAD
-	set_address_limits(area, vma, obj_offset, &start, &end);
-
-	pfn = (ggtt->gmadr.start + i915_ggtt_offset(vma)) >> PAGE_SHIFT;
-	pfn += (start - area->vm_start) >> PAGE_SHIFT;
-	pfn += obj_offset - vma->gtt_view.partial.offset;
-=======
 	/*
 	 * Dump all the necessary parameters in this function to perform the
 	 * arithmetic calculation for the virtual address start and end and
@@ -471,7 +456,6 @@
 	 */
 	set_address_limits(area, vma, obj_offset, ggtt->gmadr.start,
 			   &start, &end, &pfn);
->>>>>>> adc21867
 
 	/* Finally, remap it using the new GTT offset */
 	ret = remap_io_mapping(area, start, pfn, end - start, &ggtt->iomap);
