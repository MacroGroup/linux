--- conflicted
+++ resolved
@@ -107,10 +107,7 @@
 enum {
 	GUC_WORKAROUND_KLV_SERIALIZED_RA_MODE				= 0x9001,
 	GUC_WORKAROUND_KLV_BLOCK_INTERRUPTS_WHEN_MGSR_BLOCKED		= 0x9002,
-<<<<<<< HEAD
-=======
 	GUC_WORKAROUND_KLV_AVOID_GFX_CLEAR_WHILE_ACTIVE			= 0x9006,
->>>>>>> adc21867
 };
 
 #endif /* _ABI_GUC_KLVS_ABI_H */