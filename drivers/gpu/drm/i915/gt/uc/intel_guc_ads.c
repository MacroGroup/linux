// SPDX-License-Identifier: MIT
/*
 * Copyright © 2014-2019 Intel Corporation
 */

#include <linux/bsearch.h>

#include "gem/i915_gem_lmem.h"
#include "gt/intel_engine_regs.h"
#include "gt/intel_gt.h"
#include "gt/intel_gt_mcr.h"
#include "gt/intel_gt_regs.h"
#include "gt/intel_lrc.h"
#include "gt/shmem_utils.h"
#include "intel_guc_ads.h"
#include "intel_guc_capture.h"
#include "intel_guc_fwif.h"
#include "intel_guc_print.h"
#include "intel_uc.h"
#include "i915_drv.h"

/*
 * The Additional Data Struct (ADS) has pointers for different buffers used by
 * the GuC. One single gem object contains the ADS struct itself (guc_ads) and
 * all the extra buffers indirectly linked via the ADS struct's entries.
 *
 * Layout of the ADS blob allocated for the GuC:
 *
 *      +---------------------------------------+ <== base
 *      | guc_ads                               |
 *      +---------------------------------------+
 *      | guc_policies                          |
 *      +---------------------------------------+
 *      | guc_gt_system_info                    |
 *      +---------------------------------------+
 *      | guc_engine_usage                      |
 *      +---------------------------------------+ <== static
 *      | guc_mmio_reg[countA] (engine 0.0)     |
 *      | guc_mmio_reg[countB] (engine 0.1)     |
 *      | guc_mmio_reg[countC] (engine 1.0)     |
 *      |   ...                                 |
 *      +---------------------------------------+ <== dynamic
 *      | padding                               |
 *      +---------------------------------------+ <== 4K aligned
 *      | golden contexts                       |
 *      +---------------------------------------+
 *      | padding                               |
 *      +---------------------------------------+ <== 4K aligned
 *      | w/a KLVs                              |
 *      +---------------------------------------+
 *      | padding                               |
 *      +---------------------------------------+ <== 4K aligned
 *      | capture lists                         |
 *      +---------------------------------------+
 *      | padding                               |
 *      +---------------------------------------+ <== 4K aligned
 *      | private data                          |
 *      +---------------------------------------+
 *      | padding                               |
 *      +---------------------------------------+ <== 4K aligned
 */
struct __guc_ads_blob {
	struct guc_ads ads;
	struct guc_policies policies;
	struct guc_gt_system_info system_info;
	struct guc_engine_usage engine_usage;
	/* From here on, location is dynamic! Refer to above diagram. */
	struct guc_mmio_reg regset[];
} __packed;

#define ads_blob_read(guc_, field_)					\
	iosys_map_rd_field(&(guc_)->ads_map, 0, struct __guc_ads_blob, field_)

#define ads_blob_write(guc_, field_, val_)				\
	iosys_map_wr_field(&(guc_)->ads_map, 0, struct __guc_ads_blob,	\
			   field_, val_)

#define info_map_write(map_, field_, val_) \
	iosys_map_wr_field(map_, 0, struct guc_gt_system_info, field_, val_)

#define info_map_read(map_, field_) \
	iosys_map_rd_field(map_, 0, struct guc_gt_system_info, field_)

static u32 guc_ads_regset_size(struct intel_guc *guc)
{
	GEM_BUG_ON(!guc->ads_regset_size);
	return guc->ads_regset_size;
}

static u32 guc_ads_golden_ctxt_size(struct intel_guc *guc)
{
	return PAGE_ALIGN(guc->ads_golden_ctxt_size);
}

static u32 guc_ads_waklv_size(struct intel_guc *guc)
{
	return PAGE_ALIGN(guc->ads_waklv_size);
}

static u32 guc_ads_capture_size(struct intel_guc *guc)
{
	return PAGE_ALIGN(guc->ads_capture_size);
}

static u32 guc_ads_private_data_size(struct intel_guc *guc)
{
	return PAGE_ALIGN(guc->fw.private_data_size);
}

static u32 guc_ads_regset_offset(struct intel_guc *guc)
{
	return offsetof(struct __guc_ads_blob, regset);
}

static u32 guc_ads_golden_ctxt_offset(struct intel_guc *guc)
{
	u32 offset;

	offset = guc_ads_regset_offset(guc) +
		 guc_ads_regset_size(guc);

	return PAGE_ALIGN(offset);
}

static u32 guc_ads_waklv_offset(struct intel_guc *guc)
{
	u32 offset;

	offset = guc_ads_golden_ctxt_offset(guc) +
		 guc_ads_golden_ctxt_size(guc);

	return PAGE_ALIGN(offset);
}

static u32 guc_ads_capture_offset(struct intel_guc *guc)
{
	u32 offset;

	offset = guc_ads_waklv_offset(guc) +
		 guc_ads_waklv_size(guc);

	return PAGE_ALIGN(offset);
}

static u32 guc_ads_private_data_offset(struct intel_guc *guc)
{
	u32 offset;

	offset = guc_ads_capture_offset(guc) +
		 guc_ads_capture_size(guc);

	return PAGE_ALIGN(offset);
}

static u32 guc_ads_blob_size(struct intel_guc *guc)
{
	return guc_ads_private_data_offset(guc) +
	       guc_ads_private_data_size(guc);
}

static void guc_policies_init(struct intel_guc *guc)
{
	struct intel_gt *gt = guc_to_gt(guc);
	struct drm_i915_private *i915 = gt->i915;
	u32 global_flags = 0;

	ads_blob_write(guc, policies.dpc_promote_time,
		       GLOBAL_POLICY_DEFAULT_DPC_PROMOTE_TIME_US);
	ads_blob_write(guc, policies.max_num_work_items,
		       GLOBAL_POLICY_MAX_NUM_WI);

	if (i915->params.reset < 2)
		global_flags |= GLOBAL_POLICY_DISABLE_ENGINE_RESET;

	ads_blob_write(guc, policies.global_flags, global_flags);
	ads_blob_write(guc, policies.is_valid, 1);
}

void intel_guc_ads_print_policy_info(struct intel_guc *guc,
				     struct drm_printer *dp)
{
	if (unlikely(iosys_map_is_null(&guc->ads_map)))
		return;

	drm_printf(dp, "Global scheduling policies:\n");
	drm_printf(dp, "  DPC promote time   = %u\n",
		   ads_blob_read(guc, policies.dpc_promote_time));
	drm_printf(dp, "  Max num work items = %u\n",
		   ads_blob_read(guc, policies.max_num_work_items));
	drm_printf(dp, "  Flags              = %u\n",
		   ads_blob_read(guc, policies.global_flags));
}

static int guc_action_policies_update(struct intel_guc *guc, u32 policy_offset)
{
	u32 action[] = {
		INTEL_GUC_ACTION_GLOBAL_SCHED_POLICY_CHANGE,
		policy_offset
	};

	return intel_guc_send_busy_loop(guc, action, ARRAY_SIZE(action), 0, true);
}

int intel_guc_global_policies_update(struct intel_guc *guc)
{
	struct intel_gt *gt = guc_to_gt(guc);
	u32 scheduler_policies;
	intel_wakeref_t wakeref;
	int ret;

	if (iosys_map_is_null(&guc->ads_map))
		return -EOPNOTSUPP;

	scheduler_policies = ads_blob_read(guc, ads.scheduler_policies);
	GEM_BUG_ON(!scheduler_policies);

	guc_policies_init(guc);

	if (!intel_guc_is_ready(guc))
		return 0;

	with_intel_runtime_pm(&gt->i915->runtime_pm, wakeref)
		ret = guc_action_policies_update(guc, scheduler_policies);

	return ret;
}

static void guc_mapping_table_init(struct intel_gt *gt,
				   struct iosys_map *info_map)
{
	unsigned int i, j;
	struct intel_engine_cs *engine;
	enum intel_engine_id id;

	/* Table must be set to invalid values for entries not used */
	for (i = 0; i < GUC_MAX_ENGINE_CLASSES; ++i)
		for (j = 0; j < GUC_MAX_INSTANCES_PER_CLASS; ++j)
			info_map_write(info_map, mapping_table[i][j],
				       GUC_MAX_INSTANCES_PER_CLASS);

	for_each_engine(engine, gt, id) {
		u8 guc_class = engine_class_to_guc_class(engine->class);

		info_map_write(info_map, mapping_table[guc_class][ilog2(engine->logical_mask)],
			       engine->instance);
	}
}

/*
 * The save/restore register list must be pre-calculated to a temporary
 * buffer before it can be copied inside the ADS.
 */
struct temp_regset {
	/*
	 * ptr to the section of the storage for the engine currently being
	 * worked on
	 */
	struct guc_mmio_reg *registers;
	/* ptr to the base of the allocated storage for all engines */
	struct guc_mmio_reg *storage;
	u32 storage_used;
	u32 storage_max;
};

static int guc_mmio_reg_cmp(const void *a, const void *b)
{
	const struct guc_mmio_reg *ra = a;
	const struct guc_mmio_reg *rb = b;

	return (int)ra->offset - (int)rb->offset;
}

static struct guc_mmio_reg * __must_check
__mmio_reg_add(struct temp_regset *regset, struct guc_mmio_reg *reg)
{
	u32 pos = regset->storage_used;
	struct guc_mmio_reg *slot;

	if (pos >= regset->storage_max) {
		size_t size = ALIGN((pos + 1) * sizeof(*slot), PAGE_SIZE);
		struct guc_mmio_reg *r = krealloc(regset->storage,
						  size, GFP_KERNEL);
		if (!r) {
			WARN_ONCE(1, "Incomplete regset list: can't add register (%d)\n",
				  -ENOMEM);
			return ERR_PTR(-ENOMEM);
		}

		regset->registers = r + (regset->registers - regset->storage);
		regset->storage = r;
		regset->storage_max = size / sizeof(*slot);
	}

	slot = &regset->storage[pos];
	regset->storage_used++;
	*slot = *reg;

	return slot;
}

static long __must_check guc_mmio_reg_add(struct intel_gt *gt,
					  struct temp_regset *regset,
					  u32 offset, u32 flags)
{
	u32 count = regset->storage_used - (regset->registers - regset->storage);
	struct guc_mmio_reg entry = {
		.offset = offset,
		.flags = flags,
	};
	struct guc_mmio_reg *slot;

	/*
	 * The mmio list is built using separate lists within the driver.
	 * It's possible that at some point we may attempt to add the same
	 * register more than once. Do not consider this an error; silently
	 * move on if the register is already in the list.
	 */
	if (bsearch(&entry, regset->registers, count,
		    sizeof(entry), guc_mmio_reg_cmp))
		return 0;

	slot = __mmio_reg_add(regset, &entry);
	if (IS_ERR(slot))
		return PTR_ERR(slot);

	while (slot-- > regset->registers) {
		GEM_BUG_ON(slot[0].offset == slot[1].offset);
		if (slot[1].offset > slot[0].offset)
			break;

		swap(slot[1], slot[0]);
	}

	return 0;
}

#define GUC_MMIO_REG_ADD(gt, regset, reg, masked) \
	guc_mmio_reg_add(gt, \
			 regset, \
			 i915_mmio_reg_offset(reg), \
			 (masked) ? GUC_REGSET_MASKED : 0)

#define GUC_REGSET_STEERING(group, instance) ( \
	FIELD_PREP(GUC_REGSET_STEERING_GROUP, (group)) | \
	FIELD_PREP(GUC_REGSET_STEERING_INSTANCE, (instance)) | \
	GUC_REGSET_NEEDS_STEERING \
)

static long __must_check guc_mcr_reg_add(struct intel_gt *gt,
					 struct temp_regset *regset,
					 i915_mcr_reg_t reg, u32 flags)
{
	u8 group, inst;

	/*
	 * The GuC doesn't have a default steering, so we need to explicitly
	 * steer all registers that need steering. However, we do not keep track
	 * of all the steering ranges, only of those that have a chance of using
	 * a non-default steering from the i915 pov. Instead of adding such
	 * tracking, it is easier to just program the default steering for all
	 * regs that don't need a non-default one.
	 */
	intel_gt_mcr_get_nonterminated_steering(gt, reg, &group, &inst);
	flags |= GUC_REGSET_STEERING(group, inst);

	return guc_mmio_reg_add(gt, regset, i915_mmio_reg_offset(reg), flags);
}

#define GUC_MCR_REG_ADD(gt, regset, reg, masked) \
	guc_mcr_reg_add(gt, \
			 regset, \
			 (reg), \
			 (masked) ? GUC_REGSET_MASKED : 0)

static int guc_mmio_regset_init(struct temp_regset *regset,
				struct intel_engine_cs *engine)
{
	struct intel_gt *gt = engine->gt;
	const u32 base = engine->mmio_base;
	struct i915_wa_list *wal = &engine->wa_list;
	struct i915_wa *wa;
	unsigned int i;
	int ret = 0;

	/*
	 * Each engine's registers point to a new start relative to
	 * storage
	 */
	regset->registers = regset->storage + regset->storage_used;

	ret |= GUC_MMIO_REG_ADD(gt, regset, RING_MODE_GEN7(base), true);
	ret |= GUC_MMIO_REG_ADD(gt, regset, RING_HWS_PGA(base), false);
	ret |= GUC_MMIO_REG_ADD(gt, regset, RING_IMR(base), false);

	if ((engine->flags & I915_ENGINE_FIRST_RENDER_COMPUTE) &&
	    CCS_MASK(engine->gt))
		ret |= GUC_MMIO_REG_ADD(gt, regset, GEN12_RCU_MODE, true);

	/*
	 * some of the WA registers are MCR registers. As it is safe to
	 * use MCR form for non-MCR registers, for code simplicity, all
	 * WA registers are added with MCR form.
	 */
	for (i = 0, wa = wal->list; i < wal->count; i++, wa++)
		ret |= GUC_MCR_REG_ADD(gt, regset, wa->mcr_reg, wa->masked_reg);

	/* Be extra paranoid and include all whitelist registers. */
	for (i = 0; i < RING_MAX_NONPRIV_SLOTS; i++)
		ret |= GUC_MMIO_REG_ADD(gt, regset,
					RING_FORCE_TO_NONPRIV(base, i),
					false);

	/* add in local MOCS registers */
	for (i = 0; i < LNCFCMOCS_REG_COUNT; i++)
		if (GRAPHICS_VER_FULL(engine->i915) >= IP_VER(12, 55))
			ret |= GUC_MCR_REG_ADD(gt, regset, XEHP_LNCFCMOCS(i), false);
		else
			ret |= GUC_MMIO_REG_ADD(gt, regset, GEN9_LNCFCMOCS(i), false);

	if (GRAPHICS_VER(engine->i915) >= 12) {
		ret |= GUC_MCR_REG_ADD(gt, regset, MCR_REG(i915_mmio_reg_offset(EU_PERF_CNTL0)), false);
		ret |= GUC_MCR_REG_ADD(gt, regset, MCR_REG(i915_mmio_reg_offset(EU_PERF_CNTL1)), false);
		ret |= GUC_MCR_REG_ADD(gt, regset, MCR_REG(i915_mmio_reg_offset(EU_PERF_CNTL2)), false);
		ret |= GUC_MCR_REG_ADD(gt, regset, MCR_REG(i915_mmio_reg_offset(EU_PERF_CNTL3)), false);
		ret |= GUC_MCR_REG_ADD(gt, regset, MCR_REG(i915_mmio_reg_offset(EU_PERF_CNTL4)), false);
		ret |= GUC_MCR_REG_ADD(gt, regset, MCR_REG(i915_mmio_reg_offset(EU_PERF_CNTL5)), false);
		ret |= GUC_MCR_REG_ADD(gt, regset, MCR_REG(i915_mmio_reg_offset(EU_PERF_CNTL6)), false);
	}

	return ret ? -1 : 0;
}

static long guc_mmio_reg_state_create(struct intel_guc *guc)
{
	struct intel_gt *gt = guc_to_gt(guc);
	struct intel_engine_cs *engine;
	enum intel_engine_id id;
	struct temp_regset temp_set = {};
	long total = 0;
	long ret;

	for_each_engine(engine, gt, id) {
		u32 used = temp_set.storage_used;

		ret = guc_mmio_regset_init(&temp_set, engine);
		if (ret < 0)
			goto fail_regset_init;

		guc->ads_regset_count[id] = temp_set.storage_used - used;
		total += guc->ads_regset_count[id];
	}

	guc->ads_regset = temp_set.storage;

	guc_dbg(guc, "Used %zu KB for temporary ADS regset\n",
		(temp_set.storage_max * sizeof(struct guc_mmio_reg)) >> 10);

	return total * sizeof(struct guc_mmio_reg);

fail_regset_init:
	kfree(temp_set.storage);
	return ret;
}

static void guc_mmio_reg_state_init(struct intel_guc *guc)
{
	struct intel_gt *gt = guc_to_gt(guc);
	struct intel_engine_cs *engine;
	enum intel_engine_id id;
	u32 addr_ggtt, offset;

	offset = guc_ads_regset_offset(guc);
	addr_ggtt = intel_guc_ggtt_offset(guc, guc->ads_vma) + offset;

	iosys_map_memcpy_to(&guc->ads_map, offset, guc->ads_regset,
			    guc->ads_regset_size);

	for_each_engine(engine, gt, id) {
		u32 count = guc->ads_regset_count[id];
		u8 guc_class;

		/* Class index is checked in class converter */
		GEM_BUG_ON(engine->instance >= GUC_MAX_INSTANCES_PER_CLASS);

		guc_class = engine_class_to_guc_class(engine->class);

		if (!count) {
			ads_blob_write(guc,
				       ads.reg_state_list[guc_class][engine->instance].address,
				       0);
			ads_blob_write(guc,
				       ads.reg_state_list[guc_class][engine->instance].count,
				       0);
			continue;
		}

		ads_blob_write(guc,
			       ads.reg_state_list[guc_class][engine->instance].address,
			       addr_ggtt);
		ads_blob_write(guc,
			       ads.reg_state_list[guc_class][engine->instance].count,
			       count);

		addr_ggtt += count * sizeof(struct guc_mmio_reg);
	}
}

static void fill_engine_enable_masks(struct intel_gt *gt,
				     struct iosys_map *info_map)
{
	info_map_write(info_map, engine_enabled_masks[GUC_RENDER_CLASS], RCS_MASK(gt));
	info_map_write(info_map, engine_enabled_masks[GUC_COMPUTE_CLASS], CCS_MASK(gt));
	info_map_write(info_map, engine_enabled_masks[GUC_BLITTER_CLASS], BCS_MASK(gt));
	info_map_write(info_map, engine_enabled_masks[GUC_VIDEO_CLASS], VDBOX_MASK(gt));
	info_map_write(info_map, engine_enabled_masks[GUC_VIDEOENHANCE_CLASS], VEBOX_MASK(gt));

	/* The GSC engine is an instance (6) of OTHER_CLASS */
	if (gt->engine[GSC0])
		info_map_write(info_map, engine_enabled_masks[GUC_GSC_OTHER_CLASS],
			       BIT(gt->engine[GSC0]->instance));
}

#define LR_HW_CONTEXT_SIZE (80 * sizeof(u32))
#define XEHP_LR_HW_CONTEXT_SIZE (96 * sizeof(u32))
#define LR_HW_CONTEXT_SZ(i915) (GRAPHICS_VER_FULL(i915) >= IP_VER(12, 55) ? \
				    XEHP_LR_HW_CONTEXT_SIZE : \
				    LR_HW_CONTEXT_SIZE)
#define LRC_SKIP_SIZE(i915) (LRC_PPHWSP_SZ * PAGE_SIZE + LR_HW_CONTEXT_SZ(i915))
static int guc_prep_golden_context(struct intel_guc *guc)
{
	struct intel_gt *gt = guc_to_gt(guc);
	u32 addr_ggtt, offset;
	u32 total_size = 0, alloc_size, real_size;
	u8 engine_class, guc_class;
	struct guc_gt_system_info local_info;
	struct iosys_map info_map;

	/*
	 * Reserve the memory for the golden contexts and point GuC at it but
	 * leave it empty for now. The context data will be filled in later
	 * once there is something available to put there.
	 *
	 * Note that the HWSP and ring context are not included.
	 *
	 * Note also that the storage must be pinned in the GGTT, so that the
	 * address won't change after GuC has been told where to find it. The
	 * GuC will also validate that the LRC base + size fall within the
	 * allowed GGTT range.
	 */
	if (!iosys_map_is_null(&guc->ads_map)) {
		offset = guc_ads_golden_ctxt_offset(guc);
		addr_ggtt = intel_guc_ggtt_offset(guc, guc->ads_vma) + offset;
		info_map = IOSYS_MAP_INIT_OFFSET(&guc->ads_map,
						 offsetof(struct __guc_ads_blob, system_info));
	} else {
		memset(&local_info, 0, sizeof(local_info));
		iosys_map_set_vaddr(&info_map, &local_info);
		fill_engine_enable_masks(gt, &info_map);
	}

	for (engine_class = 0; engine_class <= MAX_ENGINE_CLASS; ++engine_class) {
		guc_class = engine_class_to_guc_class(engine_class);

		if (!info_map_read(&info_map, engine_enabled_masks[guc_class]))
			continue;

		real_size = intel_engine_context_size(gt, engine_class);
		alloc_size = PAGE_ALIGN(real_size);
		total_size += alloc_size;

		if (iosys_map_is_null(&guc->ads_map))
			continue;

		/*
		 * This interface is slightly confusing. We need to pass the
		 * base address of the full golden context and the size of just
		 * the engine state, which is the section of the context image
		 * that starts after the execlists context. This is required to
		 * allow the GuC to restore just the engine state when a
		 * watchdog reset occurs.
		 * We calculate the engine state size by removing the size of
		 * what comes before it in the context image (which is identical
		 * on all engines).
		 */
		ads_blob_write(guc, ads.eng_state_size[guc_class],
			       real_size - LRC_SKIP_SIZE(gt->i915));
		ads_blob_write(guc, ads.golden_context_lrca[guc_class],
			       addr_ggtt);

		addr_ggtt += alloc_size;
	}

	/* Make sure current size matches what we calculated previously */
	if (guc->ads_golden_ctxt_size)
		GEM_BUG_ON(guc->ads_golden_ctxt_size != total_size);

	return total_size;
}

static struct intel_engine_cs *find_engine_state(struct intel_gt *gt, u8 engine_class)
{
	struct intel_engine_cs *engine;
	enum intel_engine_id id;

	for_each_engine(engine, gt, id) {
		if (engine->class != engine_class)
			continue;

		if (!engine->default_state)
			continue;

		return engine;
	}

	return NULL;
}

static void guc_init_golden_context(struct intel_guc *guc)
{
	struct intel_engine_cs *engine;
	struct intel_gt *gt = guc_to_gt(guc);
	unsigned long offset;
	u32 addr_ggtt, total_size = 0, alloc_size, real_size;
	u8 engine_class, guc_class;

	if (!intel_uc_uses_guc_submission(&gt->uc))
		return;

	GEM_BUG_ON(iosys_map_is_null(&guc->ads_map));

	/*
	 * Go back and fill in the golden context data now that it is
	 * available.
	 */
	offset = guc_ads_golden_ctxt_offset(guc);
	addr_ggtt = intel_guc_ggtt_offset(guc, guc->ads_vma) + offset;

	for (engine_class = 0; engine_class <= MAX_ENGINE_CLASS; ++engine_class) {
		guc_class = engine_class_to_guc_class(engine_class);
		if (!ads_blob_read(guc, system_info.engine_enabled_masks[guc_class]))
			continue;

		real_size = intel_engine_context_size(gt, engine_class);
		alloc_size = PAGE_ALIGN(real_size);
		total_size += alloc_size;

		engine = find_engine_state(gt, engine_class);
		if (!engine) {
			guc_err(guc, "No engine state recorded for class %d!\n",
				engine_class);
			ads_blob_write(guc, ads.eng_state_size[guc_class], 0);
			ads_blob_write(guc, ads.golden_context_lrca[guc_class], 0);
			continue;
		}

		GEM_BUG_ON(ads_blob_read(guc, ads.eng_state_size[guc_class]) !=
			   real_size - LRC_SKIP_SIZE(gt->i915));
		GEM_BUG_ON(ads_blob_read(guc, ads.golden_context_lrca[guc_class]) != addr_ggtt);

		addr_ggtt += alloc_size;

		shmem_read_to_iosys_map(engine->default_state, 0, &guc->ads_map,
					offset, real_size);
		offset += alloc_size;
	}

	GEM_BUG_ON(guc->ads_golden_ctxt_size != total_size);
}

static u32 guc_get_capture_engine_mask(struct iosys_map *info_map, u32 capture_class)
{
	u32 mask;

	switch (capture_class) {
	case GUC_CAPTURE_LIST_CLASS_RENDER_COMPUTE:
		mask = info_map_read(info_map, engine_enabled_masks[GUC_RENDER_CLASS]);
		mask |= info_map_read(info_map, engine_enabled_masks[GUC_COMPUTE_CLASS]);
		break;

	case GUC_CAPTURE_LIST_CLASS_VIDEO:
		mask = info_map_read(info_map, engine_enabled_masks[GUC_VIDEO_CLASS]);
		break;

	case GUC_CAPTURE_LIST_CLASS_VIDEOENHANCE:
		mask = info_map_read(info_map, engine_enabled_masks[GUC_VIDEOENHANCE_CLASS]);
		break;

	case GUC_CAPTURE_LIST_CLASS_BLITTER:
		mask = info_map_read(info_map, engine_enabled_masks[GUC_BLITTER_CLASS]);
		break;

	case GUC_CAPTURE_LIST_CLASS_GSC_OTHER:
		mask = info_map_read(info_map, engine_enabled_masks[GUC_GSC_OTHER_CLASS]);
		break;

	default:
		mask = 0;
	}

	return mask;
}

static int
guc_capture_prep_lists(struct intel_guc *guc)
{
	struct intel_gt *gt = guc_to_gt(guc);
	u32 ads_ggtt, capture_offset, null_ggtt, total_size = 0;
	struct guc_gt_system_info local_info;
	struct iosys_map info_map;
	bool ads_is_mapped;
	size_t size = 0;
	void *ptr;
	int i, j;

	ads_is_mapped = !iosys_map_is_null(&guc->ads_map);
	if (ads_is_mapped) {
		capture_offset = guc_ads_capture_offset(guc);
		ads_ggtt = intel_guc_ggtt_offset(guc, guc->ads_vma);
		info_map = IOSYS_MAP_INIT_OFFSET(&guc->ads_map,
						 offsetof(struct __guc_ads_blob, system_info));
	} else {
		memset(&local_info, 0, sizeof(local_info));
		iosys_map_set_vaddr(&info_map, &local_info);
		fill_engine_enable_masks(gt, &info_map);
	}

	/* first, set aside the first page for a capture_list with zero descriptors */
	total_size = PAGE_SIZE;
	if (ads_is_mapped) {
		if (!intel_guc_capture_getnullheader(guc, &ptr, &size))
			iosys_map_memcpy_to(&guc->ads_map, capture_offset, ptr, size);
		null_ggtt = ads_ggtt + capture_offset;
		capture_offset += PAGE_SIZE;
	}

	for (i = 0; i < GUC_CAPTURE_LIST_INDEX_MAX; i++) {
		for (j = 0; j < GUC_MAX_ENGINE_CLASSES; j++) {
			u32 engine_mask = guc_get_capture_engine_mask(&info_map, j);

			/* null list if we dont have said engine or list */
			if (!engine_mask) {
				if (ads_is_mapped) {
					ads_blob_write(guc, ads.capture_class[i][j], null_ggtt);
					ads_blob_write(guc, ads.capture_instance[i][j], null_ggtt);
				}
				continue;
			}
			if (intel_guc_capture_getlistsize(guc, i,
							  GUC_CAPTURE_LIST_TYPE_ENGINE_CLASS,
							  j, &size)) {
				if (ads_is_mapped)
					ads_blob_write(guc, ads.capture_class[i][j], null_ggtt);
				goto engine_instance_list;
			}
			total_size += size;
			if (ads_is_mapped) {
				if (total_size > guc->ads_capture_size ||
				    intel_guc_capture_getlist(guc, i,
							      GUC_CAPTURE_LIST_TYPE_ENGINE_CLASS,
							      j, &ptr)) {
					ads_blob_write(guc, ads.capture_class[i][j], null_ggtt);
					continue;
				}
				ads_blob_write(guc, ads.capture_class[i][j], ads_ggtt +
					       capture_offset);
				iosys_map_memcpy_to(&guc->ads_map, capture_offset, ptr, size);
				capture_offset += size;
			}
engine_instance_list:
			if (intel_guc_capture_getlistsize(guc, i,
							  GUC_CAPTURE_LIST_TYPE_ENGINE_INSTANCE,
							  j, &size)) {
				if (ads_is_mapped)
					ads_blob_write(guc, ads.capture_instance[i][j], null_ggtt);
				continue;
			}
			total_size += size;
			if (ads_is_mapped) {
				if (total_size > guc->ads_capture_size ||
				    intel_guc_capture_getlist(guc, i,
							      GUC_CAPTURE_LIST_TYPE_ENGINE_INSTANCE,
							      j, &ptr)) {
					ads_blob_write(guc, ads.capture_instance[i][j], null_ggtt);
					continue;
				}
				ads_blob_write(guc, ads.capture_instance[i][j], ads_ggtt +
					       capture_offset);
				iosys_map_memcpy_to(&guc->ads_map, capture_offset, ptr, size);
				capture_offset += size;
			}
		}
		if (intel_guc_capture_getlistsize(guc, i, GUC_CAPTURE_LIST_TYPE_GLOBAL, 0, &size)) {
			if (ads_is_mapped)
				ads_blob_write(guc, ads.capture_global[i], null_ggtt);
			continue;
		}
		total_size += size;
		if (ads_is_mapped) {
			if (total_size > guc->ads_capture_size ||
			    intel_guc_capture_getlist(guc, i, GUC_CAPTURE_LIST_TYPE_GLOBAL, 0,
						      &ptr)) {
				ads_blob_write(guc, ads.capture_global[i], null_ggtt);
				continue;
			}
			ads_blob_write(guc, ads.capture_global[i], ads_ggtt + capture_offset);
			iosys_map_memcpy_to(&guc->ads_map, capture_offset, ptr, size);
			capture_offset += size;
		}
	}

	if (guc->ads_capture_size && guc->ads_capture_size != PAGE_ALIGN(total_size))
		guc_warn(guc, "ADS capture alloc size changed from %d to %d\n",
			 guc->ads_capture_size, PAGE_ALIGN(total_size));

	return PAGE_ALIGN(total_size);
}

<<<<<<< HEAD
static void guc_waklv_enable_simple(struct intel_guc *guc,
				    u32 klv_id, u32 *offset, u32 *remain)
=======
static void guc_waklv_enable_simple(struct intel_guc *guc, u32 *offset, u32 *remain, u32 klv_id)
>>>>>>> adc21867
{
	u32 size;
	u32 klv_entry[] = {
		/* 16:16 key/length */
		FIELD_PREP(GUC_KLV_0_KEY, klv_id) |
		FIELD_PREP(GUC_KLV_0_LEN, 0),
		/* 0 dwords data */
	};

	size = sizeof(klv_entry);
	GEM_BUG_ON(*remain < size);

	iosys_map_memcpy_to(&guc->ads_map, *offset, klv_entry, size);
	*offset += size;
	*remain -= size;
}

static void guc_waklv_init(struct intel_guc *guc)
{
	struct intel_gt *gt = guc_to_gt(guc);
	u32 offset, addr_ggtt, remain, size;

	if (!intel_uc_uses_guc_submission(&gt->uc))
		return;

	if (GUC_FIRMWARE_VER(guc) < MAKE_GUC_VER(70, 10, 0))
		return;

	GEM_BUG_ON(iosys_map_is_null(&guc->ads_map));
	offset = guc_ads_waklv_offset(guc);
	remain = guc_ads_waklv_size(guc);

	/* Wa_14019159160 */
<<<<<<< HEAD
	if (IS_GFX_GT_IP_RANGE(gt, IP_VER(12, 70), IP_VER(12, 71)))
		guc_waklv_enable_simple(guc,
					GUC_WORKAROUND_KLV_SERIALIZED_RA_MODE,
					&offset, &remain);

	/* Wa_16021333562 */
	if ((GUC_FIRMWARE_VER(guc) >= MAKE_GUC_VER(70, 21, 1)) &&
	    (IS_GFX_GT_IP_RANGE(gt, IP_VER(12, 70), IP_VER(12, 74)) ||
	     IS_MEDIA_GT_IP_RANGE(gt, IP_VER(13, 0), IP_VER(13, 0)) ||
	     IS_DG2(gt->i915)))
		guc_waklv_enable_simple(guc,
					GUC_WORKAROUND_KLV_BLOCK_INTERRUPTS_WHEN_MGSR_BLOCKED,
					&offset, &remain);
=======
	if (IS_GFX_GT_IP_RANGE(gt, IP_VER(12, 70), IP_VER(12, 74))) {
		guc_waklv_enable_simple(guc, &offset, &remain,
					GUC_WORKAROUND_KLV_SERIALIZED_RA_MODE);
		guc_waklv_enable_simple(guc, &offset, &remain,
					GUC_WORKAROUND_KLV_AVOID_GFX_CLEAR_WHILE_ACTIVE);
	}
>>>>>>> adc21867

	/* Wa_16021333562 */
	if ((GUC_FIRMWARE_VER(guc) >= MAKE_GUC_VER(70, 21, 1)) &&
	    (IS_GFX_GT_IP_RANGE(gt, IP_VER(12, 70), IP_VER(12, 74)) ||
	     IS_MEDIA_GT_IP_RANGE(gt, IP_VER(13, 0), IP_VER(13, 0)) ||
	     IS_DG2(gt->i915)))
		guc_waklv_enable_simple(guc, &offset, &remain,
					GUC_WORKAROUND_KLV_BLOCK_INTERRUPTS_WHEN_MGSR_BLOCKED);

	size = guc_ads_waklv_size(guc) - remain;
	if (!size)
		return;

	offset = guc_ads_waklv_offset(guc);
	addr_ggtt = intel_guc_ggtt_offset(guc, guc->ads_vma) + offset;

	ads_blob_write(guc, ads.wa_klv_addr_lo, addr_ggtt);
	ads_blob_write(guc, ads.wa_klv_addr_hi, 0);
	ads_blob_write(guc, ads.wa_klv_size, size);
}

static int guc_prep_waklv(struct intel_guc *guc)
{
	/* Fudge something chunky for now: */
	return PAGE_SIZE;
}

static void __guc_ads_init(struct intel_guc *guc)
{
	struct intel_gt *gt = guc_to_gt(guc);
	struct drm_i915_private *i915 = gt->i915;
	struct iosys_map info_map = IOSYS_MAP_INIT_OFFSET(&guc->ads_map,
			offsetof(struct __guc_ads_blob, system_info));
	u32 base;

	/* GuC scheduling policies */
	guc_policies_init(guc);

	/* System info */
	fill_engine_enable_masks(gt, &info_map);

	ads_blob_write(guc, system_info.generic_gt_sysinfo[GUC_GENERIC_GT_SYSINFO_SLICE_ENABLED],
		       hweight8(gt->info.sseu.slice_mask));
	ads_blob_write(guc, system_info.generic_gt_sysinfo[GUC_GENERIC_GT_SYSINFO_VDBOX_SFC_SUPPORT_MASK],
		       gt->info.vdbox_sfc_access);

	if (GRAPHICS_VER(i915) >= 12 && !IS_DGFX(i915)) {
		u32 distdbreg = intel_uncore_read(gt->uncore,
						  GEN12_DIST_DBS_POPULATED);
		ads_blob_write(guc,
			       system_info.generic_gt_sysinfo[GUC_GENERIC_GT_SYSINFO_DOORBELL_COUNT_PER_SQIDI],
			       ((distdbreg >> GEN12_DOORBELLS_PER_SQIDI_SHIFT)
				& GEN12_DOORBELLS_PER_SQIDI) + 1);
	}

	/* Golden contexts for re-initialising after a watchdog reset */
	guc_prep_golden_context(guc);

	guc_mapping_table_init(guc_to_gt(guc), &info_map);

	base = intel_guc_ggtt_offset(guc, guc->ads_vma);

	/* Lists for error capture debug */
	guc_capture_prep_lists(guc);

	/* ADS */
	ads_blob_write(guc, ads.scheduler_policies, base +
		       offsetof(struct __guc_ads_blob, policies));
	ads_blob_write(guc, ads.gt_system_info, base +
		       offsetof(struct __guc_ads_blob, system_info));

	/* MMIO save/restore list */
	guc_mmio_reg_state_init(guc);

	/* Workaround KLV list */
	guc_waklv_init(guc);

	/* Private Data */
	ads_blob_write(guc, ads.private_data, base +
		       guc_ads_private_data_offset(guc));

	i915_gem_object_flush_map(guc->ads_vma->obj);
}

/**
 * intel_guc_ads_create() - allocates and initializes GuC ADS.
 * @guc: intel_guc struct
 *
 * GuC needs memory block (Additional Data Struct), where it will store
 * some data. Allocate and initialize such memory block for GuC use.
 */
int intel_guc_ads_create(struct intel_guc *guc)
{
	void *ads_blob;
	u32 size;
	int ret;

	GEM_BUG_ON(guc->ads_vma);

	/*
	 * Create reg state size dynamically on system memory to be copied to
	 * the final ads blob on gt init/reset
	 */
	ret = guc_mmio_reg_state_create(guc);
	if (ret < 0)
		return ret;
	guc->ads_regset_size = ret;

	/* Likewise the golden contexts: */
	ret = guc_prep_golden_context(guc);
	if (ret < 0)
		return ret;
	guc->ads_golden_ctxt_size = ret;

	/* Likewise the capture lists: */
	ret = guc_capture_prep_lists(guc);
	if (ret < 0)
		return ret;
	guc->ads_capture_size = ret;

	/* And don't forget the workaround KLVs: */
	ret = guc_prep_waklv(guc);
	if (ret < 0)
		return ret;
	guc->ads_waklv_size = ret;

	/* Now the total size can be determined: */
	size = guc_ads_blob_size(guc);

	ret = intel_guc_allocate_and_map_vma(guc, size, &guc->ads_vma,
					     &ads_blob);
	if (ret)
		return ret;

	if (i915_gem_object_is_lmem(guc->ads_vma->obj))
		iosys_map_set_vaddr_iomem(&guc->ads_map, (void __iomem *)ads_blob);
	else
		iosys_map_set_vaddr(&guc->ads_map, ads_blob);

	__guc_ads_init(guc);

	return 0;
}

void intel_guc_ads_init_late(struct intel_guc *guc)
{
	/*
	 * The golden context setup requires the saved engine state from
	 * __engines_record_defaults(). However, that requires engines to be
	 * operational which means the ADS must already have been configured.
	 * Fortunately, the golden context state is not needed until a hang
	 * occurs, so it can be filled in during this late init phase.
	 */
	guc_init_golden_context(guc);
}

void intel_guc_ads_destroy(struct intel_guc *guc)
{
	i915_vma_unpin_and_release(&guc->ads_vma, I915_VMA_RELEASE_MAP);
	iosys_map_clear(&guc->ads_map);
	kfree(guc->ads_regset);
}

static void guc_ads_private_data_reset(struct intel_guc *guc)
{
	u32 size;

	size = guc_ads_private_data_size(guc);
	if (!size)
		return;

	iosys_map_memset(&guc->ads_map, guc_ads_private_data_offset(guc),
			 0, size);
}

/**
 * intel_guc_ads_reset() - prepares GuC Additional Data Struct for reuse
 * @guc: intel_guc struct
 *
 * GuC stores some data in ADS, which might be stale after a reset.
 * Reinitialize whole ADS in case any part of it was corrupted during
 * previous GuC run.
 */
void intel_guc_ads_reset(struct intel_guc *guc)
{
	if (!guc->ads_vma)
		return;

	__guc_ads_init(guc);

	guc_ads_private_data_reset(guc);
}

u32 intel_guc_engine_usage_offset(struct intel_guc *guc)
{
	return intel_guc_ggtt_offset(guc, guc->ads_vma) +
		offsetof(struct __guc_ads_blob, engine_usage);
}

struct iosys_map intel_guc_engine_usage_record_map(struct intel_engine_cs *engine)
{
	struct intel_guc *guc = gt_to_guc(engine->gt);
	u8 guc_class = engine_class_to_guc_class(engine->class);
	size_t offset = offsetof(struct __guc_ads_blob,
				 engine_usage.engines[guc_class][ilog2(engine->logical_mask)]);

	return IOSYS_MAP_INIT_OFFSET(&guc->ads_map, offset);
}<|MERGE_RESOLUTION|>--- conflicted
+++ resolved
@@ -815,12 +815,7 @@
 	return PAGE_ALIGN(total_size);
 }
 
-<<<<<<< HEAD
-static void guc_waklv_enable_simple(struct intel_guc *guc,
-				    u32 klv_id, u32 *offset, u32 *remain)
-=======
 static void guc_waklv_enable_simple(struct intel_guc *guc, u32 *offset, u32 *remain, u32 klv_id)
->>>>>>> adc21867
 {
 	u32 size;
 	u32 klv_entry[] = {
@@ -854,28 +849,12 @@
 	remain = guc_ads_waklv_size(guc);
 
 	/* Wa_14019159160 */
-<<<<<<< HEAD
-	if (IS_GFX_GT_IP_RANGE(gt, IP_VER(12, 70), IP_VER(12, 71)))
-		guc_waklv_enable_simple(guc,
-					GUC_WORKAROUND_KLV_SERIALIZED_RA_MODE,
-					&offset, &remain);
-
-	/* Wa_16021333562 */
-	if ((GUC_FIRMWARE_VER(guc) >= MAKE_GUC_VER(70, 21, 1)) &&
-	    (IS_GFX_GT_IP_RANGE(gt, IP_VER(12, 70), IP_VER(12, 74)) ||
-	     IS_MEDIA_GT_IP_RANGE(gt, IP_VER(13, 0), IP_VER(13, 0)) ||
-	     IS_DG2(gt->i915)))
-		guc_waklv_enable_simple(guc,
-					GUC_WORKAROUND_KLV_BLOCK_INTERRUPTS_WHEN_MGSR_BLOCKED,
-					&offset, &remain);
-=======
 	if (IS_GFX_GT_IP_RANGE(gt, IP_VER(12, 70), IP_VER(12, 74))) {
 		guc_waklv_enable_simple(guc, &offset, &remain,
 					GUC_WORKAROUND_KLV_SERIALIZED_RA_MODE);
 		guc_waklv_enable_simple(guc, &offset, &remain,
 					GUC_WORKAROUND_KLV_AVOID_GFX_CLEAR_WHILE_ACTIVE);
 	}
->>>>>>> adc21867
 
 	/* Wa_16021333562 */
 	if ((GUC_FIRMWARE_VER(guc) >= MAKE_GUC_VER(70, 21, 1)) &&
