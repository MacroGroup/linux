/*
 * Copyright © 2014-2017 Intel Corporation
 *
 * Permission is hereby granted, free of charge, to any person obtaining a
 * copy of this software and associated documentation files (the "Software"),
 * to deal in the Software without restriction, including without limitation
 * the rights to use, copy, modify, merge, publish, distribute, sublicense,
 * and/or sell copies of the Software, and to permit persons to whom the
 * Software is furnished to do so, subject to the following conditions:
 *
 * The above copyright notice and this permission notice (including the next
 * paragraph) shall be included in all copies or substantial portions of the
 * Software.
 *
 * THE SOFTWARE IS PROVIDED "AS IS", WITHOUT WARRANTY OF ANY KIND, EXPRESS OR
 * IMPLIED, INCLUDING BUT NOT LIMITED TO THE WARRANTIES OF MERCHANTABILITY,
 * FITNESS FOR A PARTICULAR PURPOSE AND NONINFRINGEMENT.  IN NO EVENT SHALL
 * THE AUTHORS OR COPYRIGHT HOLDERS BE LIABLE FOR ANY CLAIM, DAMAGES OR OTHER
 * LIABILITY, WHETHER IN AN ACTION OF CONTRACT, TORT OR OTHERWISE, ARISING
 * FROM, OUT OF OR IN CONNECTION WITH THE SOFTWARE OR THE USE OR OTHER DEALINGS
 * IN THE SOFTWARE.
 *
 */

#ifndef _INTEL_DEVICE_INFO_H_
#define _INTEL_DEVICE_INFO_H_

#include <uapi/drm/i915_drm.h>

#include "intel_step.h"

#include "gt/intel_engine_types.h"
#include "gt/intel_context_types.h"
#include "gt/intel_sseu.h"

#include "gem/i915_gem_object_types.h"

struct drm_printer;
struct drm_i915_private;
struct intel_gt_definition;

/* Keep in gen based order, and chronological order within a gen */
enum intel_platform {
	INTEL_PLATFORM_UNINITIALIZED = 0,
	/* gen2 */
	INTEL_I830,
	INTEL_I845G,
	INTEL_I85X,
	INTEL_I865G,
	/* gen3 */
	INTEL_I915G,
	INTEL_I915GM,
	INTEL_I945G,
	INTEL_I945GM,
	INTEL_G33,
	INTEL_PINEVIEW,
	/* gen4 */
	INTEL_I965G,
	INTEL_I965GM,
	INTEL_G45,
	INTEL_GM45,
	/* gen5 */
	INTEL_IRONLAKE,
	/* gen6 */
	INTEL_SANDYBRIDGE,
	/* gen7 */
	INTEL_IVYBRIDGE,
	INTEL_VALLEYVIEW,
	INTEL_HASWELL,
	/* gen8 */
	INTEL_BROADWELL,
	INTEL_CHERRYVIEW,
	/* gen9 */
	INTEL_SKYLAKE,
	INTEL_BROXTON,
	INTEL_KABYLAKE,
	INTEL_GEMINILAKE,
	INTEL_COFFEELAKE,
	INTEL_COMETLAKE,
	/* gen11 */
	INTEL_ICELAKE,
	INTEL_ELKHARTLAKE,
	INTEL_JASPERLAKE,
	/* gen12 */
	INTEL_TIGERLAKE,
	INTEL_ROCKETLAKE,
	INTEL_DG1,
	INTEL_ALDERLAKE_S,
	INTEL_ALDERLAKE_P,
	INTEL_DG2,
	INTEL_METEORLAKE,
	INTEL_MAX_PLATFORMS
};

/*
 * Subplatform bits share the same namespace per parent platform. In other words
 * it is fine for the same bit to be used on multiple parent platforms.
 */

#define INTEL_SUBPLATFORM_BITS (3)
#define INTEL_SUBPLATFORM_MASK (BIT(INTEL_SUBPLATFORM_BITS) - 1)

/* HSW/BDW/SKL/KBL/CFL */
#define INTEL_SUBPLATFORM_ULT	(0)
#define INTEL_SUBPLATFORM_ULX	(1)

/* ICL */
#define INTEL_SUBPLATFORM_PORTF	(0)

/* TGL */
#define INTEL_SUBPLATFORM_UY	(0)

/* DG2 */
#define INTEL_SUBPLATFORM_G10	0
#define INTEL_SUBPLATFORM_G11	1
#define INTEL_SUBPLATFORM_G12	2

/* ADL */
#define INTEL_SUBPLATFORM_RPL	0

/* ADL-P */
/*
 * As #define INTEL_SUBPLATFORM_RPL 0 will apply
 * here too, SUBPLATFORM_N will have different
 * bit set
 */
#define INTEL_SUBPLATFORM_N    1
#define INTEL_SUBPLATFORM_RPLU  2

/* MTL */
<<<<<<< HEAD
#define INTEL_SUBPLATFORM_ARL	0
=======
#define INTEL_SUBPLATFORM_ARL_H	0
#define INTEL_SUBPLATFORM_ARL_U	1
#define INTEL_SUBPLATFORM_ARL_S	2
>>>>>>> adc21867

enum intel_ppgtt_type {
	INTEL_PPGTT_NONE = I915_GEM_PPGTT_NONE,
	INTEL_PPGTT_ALIASING = I915_GEM_PPGTT_ALIASING,
	INTEL_PPGTT_FULL = I915_GEM_PPGTT_FULL,
};

#define DEV_INFO_FOR_EACH_FLAG(func) \
	func(is_mobile); \
	func(is_lp); \
	func(require_force_probe); \
	func(is_dgfx); \
	/* Keep has_* in alphabetical order */ \
	func(has_64bit_reloc); \
	func(has_64k_pages); \
	func(gpu_reset_clobbers_display); \
	func(has_reset_engine); \
	func(has_3d_pipeline); \
	func(has_flat_ccs); \
	func(has_global_mocs); \
	func(has_gmd_id); \
	func(has_gt_uc); \
	func(has_heci_pxp); \
	func(has_heci_gscfi); \
	func(has_guc_deprivilege); \
	func(has_guc_tlb_invalidation); \
	func(has_l3_ccs_read); \
	func(has_l3_dpf); \
	func(has_llc); \
	func(has_logical_ring_contexts); \
	func(has_logical_ring_elsq); \
	func(has_media_ratio_mode); \
	func(has_mslice_steering); \
	func(has_oa_bpc_reporting); \
	func(has_oa_slice_contrib_limits); \
	func(has_oam); \
	func(has_one_eu_per_fuse_bit); \
	func(has_pxp); \
	func(has_rc6); \
	func(has_rc6p); \
	func(has_rps); \
	func(has_runtime_pm); \
	func(has_snoop); \
	func(has_coherent_ggtt); \
	func(tuning_thread_rr_after_dep); \
	func(unfenced_needs_alignment); \
	func(hws_needs_physical);

struct intel_ip_version {
	u8 ver;
	u8 rel;
	u8 step;
};

struct intel_runtime_info {
	/*
	 * Single "graphics" IP version that represents
	 * render, compute and copy behavior.
	 */
	struct {
		struct intel_ip_version ip;
	} graphics;
	struct {
		struct intel_ip_version ip;
	} media;

	/*
	 * Platform mask is used for optimizing or-ed IS_PLATFORM calls into
	 * single runtime conditionals, and also to provide groundwork for
	 * future per platform, or per SKU build optimizations.
	 *
	 * Array can be extended when necessary if the corresponding
	 * BUILD_BUG_ON is hit.
	 */
	u32 platform_mask[2];

	u16 device_id;

	struct intel_step_info step;

	unsigned int page_sizes; /* page sizes supported by the HW */

	enum intel_ppgtt_type ppgtt_type;
	unsigned int ppgtt_size; /* log2, e.g. 31/32/48 bits */

	bool has_pooled_eu;
};

struct intel_device_info {
	enum intel_platform platform;

	unsigned int dma_mask_size; /* available DMA address bits */

	const struct intel_gt_definition *extra_gt_list;

	u8 gt; /* GT number, 0 if undefined */

	intel_engine_mask_t platform_engine_mask; /* Engines supported by the HW */
	u32 memory_regions; /* regions supported by the HW */

#define DEFINE_FLAG(name) u8 name:1
	DEV_INFO_FOR_EACH_FLAG(DEFINE_FLAG);
#undef DEFINE_FLAG

	/*
	 * Initial runtime info. Do not access outside of i915_driver_create().
	 */
	const struct intel_runtime_info __runtime;

	u32 cachelevel_to_pat[I915_MAX_CACHE_LEVEL];
	u32 max_pat_index;
};

struct intel_driver_caps {
	unsigned int scheduler;
	bool has_logical_contexts:1;
};

const char *intel_platform_name(enum intel_platform platform);

void intel_device_info_driver_create(struct drm_i915_private *i915, u16 device_id,
				     const struct intel_device_info *match_info);
void intel_device_info_runtime_init_early(struct drm_i915_private *dev_priv);
void intel_device_info_runtime_init(struct drm_i915_private *dev_priv);

void intel_device_info_print(const struct intel_device_info *info,
			     const struct intel_runtime_info *runtime,
			     struct drm_printer *p);

void intel_driver_caps_print(const struct intel_driver_caps *caps,
			     struct drm_printer *p);

#endif<|MERGE_RESOLUTION|>--- conflicted
+++ resolved
@@ -128,13 +128,9 @@
 #define INTEL_SUBPLATFORM_RPLU  2
 
 /* MTL */
-<<<<<<< HEAD
-#define INTEL_SUBPLATFORM_ARL	0
-=======
 #define INTEL_SUBPLATFORM_ARL_H	0
 #define INTEL_SUBPLATFORM_ARL_U	1
 #define INTEL_SUBPLATFORM_ARL_S	2
->>>>>>> adc21867
 
 enum intel_ppgtt_type {
 	INTEL_PPGTT_NONE = I915_GEM_PPGTT_NONE,
