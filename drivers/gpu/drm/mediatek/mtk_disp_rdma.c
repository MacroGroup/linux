// SPDX-License-Identifier: GPL-2.0-only
/*
 * Copyright (c) 2015 MediaTek Inc.
 */

#include <drm/drm_fourcc.h>

#include <linux/clk.h>
#include <linux/component.h>
#include <linux/module.h>
#include <linux/of.h>
#include <linux/platform_device.h>
#include <linux/pm_runtime.h>
#include <linux/soc/mediatek/mtk-cmdq.h>

#include "mtk_crtc.h"
#include "mtk_ddp_comp.h"
#include "mtk_disp_drv.h"
#include "mtk_drm_drv.h"

#define DISP_REG_RDMA_INT_ENABLE		0x0000
#define DISP_REG_RDMA_INT_STATUS		0x0004
#define RDMA_TARGET_LINE_INT				BIT(5)
#define RDMA_FIFO_UNDERFLOW_INT				BIT(4)
#define RDMA_EOF_ABNORMAL_INT				BIT(3)
#define RDMA_FRAME_END_INT				BIT(2)
#define RDMA_FRAME_START_INT				BIT(1)
#define RDMA_REG_UPDATE_INT				BIT(0)
#define DISP_REG_RDMA_GLOBAL_CON		0x0010
#define RDMA_ENGINE_EN					BIT(0)
#define RDMA_MODE_MEMORY				BIT(1)
#define DISP_REG_RDMA_SIZE_CON_0		0x0014
#define RDMA_MATRIX_ENABLE				BIT(17)
#define RDMA_MATRIX_INT_MTX_SEL				GENMASK(23, 20)
#define RDMA_MATRIX_INT_MTX_BT601_to_RGB		(6 << 20)
#define DISP_REG_RDMA_SIZE_CON_1		0x0018
#define DISP_REG_RDMA_TARGET_LINE		0x001c
#define DISP_RDMA_MEM_CON			0x0024
#define MEM_MODE_INPUT_FORMAT_RGB565			(0x000 << 4)
#define MEM_MODE_INPUT_FORMAT_RGB888			(0x001 << 4)
#define MEM_MODE_INPUT_FORMAT_RGBA8888			(0x002 << 4)
#define MEM_MODE_INPUT_FORMAT_ARGB8888			(0x003 << 4)
#define MEM_MODE_INPUT_FORMAT_UYVY			(0x004 << 4)
#define MEM_MODE_INPUT_FORMAT_YUYV			(0x005 << 4)
#define MEM_MODE_INPUT_SWAP				BIT(8)
#define DISP_RDMA_MEM_SRC_PITCH			0x002c
#define DISP_RDMA_MEM_GMC_SETTING_0		0x0030
#define DISP_REG_RDMA_FIFO_CON			0x0040
#define RDMA_FIFO_UNDERFLOW_EN				BIT(31)
#define RDMA_FIFO_PSEUDO_SIZE(bytes)			(((bytes) / 16) << 16)
#define RDMA_OUTPUT_VALID_FIFO_THRESHOLD(bytes)		((bytes) / 16)
#define RDMA_FIFO_SIZE(rdma)			((rdma)->data->fifo_size)
#define DISP_RDMA_MEM_START_ADDR		0x0f00

#define RDMA_MEM_GMC				0x40402020

static const u32 mt8173_formats[] = {
	DRM_FORMAT_XRGB8888,
	DRM_FORMAT_ARGB8888,
	DRM_FORMAT_BGRX8888,
	DRM_FORMAT_BGRA8888,
	DRM_FORMAT_ABGR8888,
	DRM_FORMAT_XBGR8888,
	DRM_FORMAT_RGB888,
	DRM_FORMAT_BGR888,
	DRM_FORMAT_RGB565,
	DRM_FORMAT_UYVY,
	DRM_FORMAT_YUYV,
};

struct mtk_disp_rdma_data {
	unsigned int fifo_size;
	const u32 *formats;
	size_t num_formats;
};

/*
 * struct mtk_disp_rdma - DISP_RDMA driver structure
 * @data: local driver data
 */
struct mtk_disp_rdma {
	struct clk			*clk;
	void __iomem			*regs;
	struct cmdq_client_reg		cmdq_reg;
	const struct mtk_disp_rdma_data	*data;
	void				(*vblank_cb)(void *data);
	void				*vblank_cb_data;
	u32				fifo_size;
};

static irqreturn_t mtk_disp_rdma_irq_handler(int irq, void *dev_id)
{
	struct mtk_disp_rdma *priv = dev_id;

	/* Clear frame completion interrupt */
	writel(0x0, priv->regs + DISP_REG_RDMA_INT_STATUS);

	if (!priv->vblank_cb)
		return IRQ_NONE;

	priv->vblank_cb(priv->vblank_cb_data);

	return IRQ_HANDLED;
}

static void rdma_update_bits(struct device *dev, unsigned int reg,
			     unsigned int mask, unsigned int val)
{
	struct mtk_disp_rdma *rdma = dev_get_drvdata(dev);
	unsigned int tmp = readl(rdma->regs + reg);

	tmp = (tmp & ~mask) | (val & mask);
	writel(tmp, rdma->regs + reg);
}

void mtk_rdma_register_vblank_cb(struct device *dev,
				 void (*vblank_cb)(void *),
				 void *vblank_cb_data)
{
	struct mtk_disp_rdma *rdma = dev_get_drvdata(dev);

	rdma->vblank_cb = vblank_cb;
	rdma->vblank_cb_data = vblank_cb_data;
}

void mtk_rdma_unregister_vblank_cb(struct device *dev)
{
	struct mtk_disp_rdma *rdma = dev_get_drvdata(dev);

	rdma->vblank_cb = NULL;
	rdma->vblank_cb_data = NULL;
}

void mtk_rdma_enable_vblank(struct device *dev)
{
	rdma_update_bits(dev, DISP_REG_RDMA_INT_ENABLE, RDMA_FRAME_END_INT,
			 RDMA_FRAME_END_INT);
}

void mtk_rdma_disable_vblank(struct device *dev)
{
	rdma_update_bits(dev, DISP_REG_RDMA_INT_ENABLE, RDMA_FRAME_END_INT, 0);
}

const u32 *mtk_rdma_get_formats(struct device *dev)
{
	struct mtk_disp_rdma *rdma = dev_get_drvdata(dev);

	return rdma->data->formats;
}

size_t mtk_rdma_get_num_formats(struct device *dev)
{
	struct mtk_disp_rdma *rdma = dev_get_drvdata(dev);

	return rdma->data->num_formats;
}

int mtk_rdma_clk_enable(struct device *dev)
{
	struct mtk_disp_rdma *rdma = dev_get_drvdata(dev);

	return clk_prepare_enable(rdma->clk);
}

void mtk_rdma_clk_disable(struct device *dev)
{
	struct mtk_disp_rdma *rdma = dev_get_drvdata(dev);

	clk_disable_unprepare(rdma->clk);
}

void mtk_rdma_start(struct device *dev)
{
	rdma_update_bits(dev, DISP_REG_RDMA_GLOBAL_CON, RDMA_ENGINE_EN,
			 RDMA_ENGINE_EN);
}

void mtk_rdma_stop(struct device *dev)
{
	rdma_update_bits(dev, DISP_REG_RDMA_GLOBAL_CON, RDMA_ENGINE_EN, 0);
}

void mtk_rdma_config(struct device *dev, unsigned int width,
		     unsigned int height, unsigned int vrefresh,
		     unsigned int bpc, struct cmdq_pkt *cmdq_pkt)
{
	unsigned int threshold;
	unsigned int reg;
	struct mtk_disp_rdma *rdma = dev_get_drvdata(dev);
	u32 rdma_fifo_size;

	mtk_ddp_write_mask(cmdq_pkt, width, &rdma->cmdq_reg, rdma->regs,
			   DISP_REG_RDMA_SIZE_CON_0, 0xfff);
	mtk_ddp_write_mask(cmdq_pkt, height, &rdma->cmdq_reg, rdma->regs,
			   DISP_REG_RDMA_SIZE_CON_1, 0xfffff);

	if (rdma->fifo_size)
		rdma_fifo_size = rdma->fifo_size;
	else
		rdma_fifo_size = RDMA_FIFO_SIZE(rdma);

	/*
	 * Enable FIFO underflow since DSI and DPI can't be blocked.
	 * Keep the FIFO pseudo size reset default of 8 KiB. Set the
	 * output threshold to 70% of max fifo size to make sure the
	 * threhold will not overflow
	 */
	threshold = rdma_fifo_size * 7 / 10;
	reg = RDMA_FIFO_UNDERFLOW_EN |
	      RDMA_FIFO_PSEUDO_SIZE(rdma_fifo_size) |
	      RDMA_OUTPUT_VALID_FIFO_THRESHOLD(threshold);
	mtk_ddp_write(cmdq_pkt, reg, &rdma->cmdq_reg, rdma->regs, DISP_REG_RDMA_FIFO_CON);
}

static unsigned int rdma_fmt_convert(struct mtk_disp_rdma *rdma,
				     unsigned int fmt)
{
	/* The return value in switch "MEM_MODE_INPUT_FORMAT_XXX"
	 * is defined in mediatek HW data sheet.
	 * The alphabet order in XXX is no relation to data
	 * arrangement in memory.
	 */
	switch (fmt) {
	default:
	case DRM_FORMAT_RGB565:
		return MEM_MODE_INPUT_FORMAT_RGB565;
	case DRM_FORMAT_BGR565:
		return MEM_MODE_INPUT_FORMAT_RGB565 | MEM_MODE_INPUT_SWAP;
	case DRM_FORMAT_RGB888:
		return MEM_MODE_INPUT_FORMAT_RGB888;
	case DRM_FORMAT_BGR888:
		return MEM_MODE_INPUT_FORMAT_RGB888 | MEM_MODE_INPUT_SWAP;
	case DRM_FORMAT_RGBX8888:
	case DRM_FORMAT_RGBA8888:
		return MEM_MODE_INPUT_FORMAT_ARGB8888;
	case DRM_FORMAT_BGRX8888:
	case DRM_FORMAT_BGRA8888:
		return MEM_MODE_INPUT_FORMAT_ARGB8888 | MEM_MODE_INPUT_SWAP;
	case DRM_FORMAT_XRGB8888:
	case DRM_FORMAT_ARGB8888:
		return MEM_MODE_INPUT_FORMAT_RGBA8888;
	case DRM_FORMAT_XBGR8888:
	case DRM_FORMAT_ABGR8888:
		return MEM_MODE_INPUT_FORMAT_RGBA8888 | MEM_MODE_INPUT_SWAP;
	case DRM_FORMAT_UYVY:
		return MEM_MODE_INPUT_FORMAT_UYVY;
	case DRM_FORMAT_YUYV:
		return MEM_MODE_INPUT_FORMAT_YUYV;
	}
}

unsigned int mtk_rdma_layer_nr(struct device *dev)
{
	return 1;
}

void mtk_rdma_layer_config(struct device *dev, unsigned int idx,
			   struct mtk_plane_state *state,
			   struct cmdq_pkt *cmdq_pkt)
{
	struct mtk_disp_rdma *rdma = dev_get_drvdata(dev);
	struct mtk_plane_pending_state *pending = &state->pending;
	unsigned int addr = pending->addr;
	unsigned int pitch = pending->pitch & 0xffff;
	unsigned int fmt = pending->format;
	unsigned int con;

	con = rdma_fmt_convert(rdma, fmt);
	mtk_ddp_write_relaxed(cmdq_pkt, con, &rdma->cmdq_reg, rdma->regs, DISP_RDMA_MEM_CON);

	if (fmt == DRM_FORMAT_UYVY || fmt == DRM_FORMAT_YUYV) {
		mtk_ddp_write_mask(cmdq_pkt, RDMA_MATRIX_ENABLE, &rdma->cmdq_reg, rdma->regs,
				   DISP_REG_RDMA_SIZE_CON_0,
				   RDMA_MATRIX_ENABLE);
		mtk_ddp_write_mask(cmdq_pkt, RDMA_MATRIX_INT_MTX_BT601_to_RGB,
				   &rdma->cmdq_reg, rdma->regs, DISP_REG_RDMA_SIZE_CON_0,
				   RDMA_MATRIX_INT_MTX_SEL);
	} else {
		mtk_ddp_write_mask(cmdq_pkt, 0, &rdma->cmdq_reg, rdma->regs,
				   DISP_REG_RDMA_SIZE_CON_0,
				   RDMA_MATRIX_ENABLE);
	}
	mtk_ddp_write_relaxed(cmdq_pkt, addr, &rdma->cmdq_reg, rdma->regs,
			      DISP_RDMA_MEM_START_ADDR);
	mtk_ddp_write_relaxed(cmdq_pkt, pitch, &rdma->cmdq_reg, rdma->regs,
			      DISP_RDMA_MEM_SRC_PITCH);
	mtk_ddp_write(cmdq_pkt, RDMA_MEM_GMC, &rdma->cmdq_reg, rdma->regs,
		      DISP_RDMA_MEM_GMC_SETTING_0);
	mtk_ddp_write_mask(cmdq_pkt, RDMA_MODE_MEMORY, &rdma->cmdq_reg, rdma->regs,
			   DISP_REG_RDMA_GLOBAL_CON, RDMA_MODE_MEMORY);

}

static int mtk_disp_rdma_bind(struct device *dev, struct device *master,
			      void *data)
{
	return 0;

}

static void mtk_disp_rdma_unbind(struct device *dev, struct device *master,
				 void *data)
{
}

static const struct component_ops mtk_disp_rdma_component_ops = {
	.bind	= mtk_disp_rdma_bind,
	.unbind = mtk_disp_rdma_unbind,
};

static int mtk_disp_rdma_probe(struct platform_device *pdev)
{
	struct device *dev = &pdev->dev;
	struct mtk_disp_rdma *priv;
	struct resource *res;
	int irq;
	int ret;

	priv = devm_kzalloc(dev, sizeof(*priv), GFP_KERNEL);
	if (!priv)
		return -ENOMEM;

	irq = platform_get_irq(pdev, 0);
	if (irq < 0)
		return irq;

	priv->clk = devm_clk_get(dev, NULL);
	if (IS_ERR(priv->clk))
		return dev_err_probe(dev, PTR_ERR(priv->clk),
				     "failed to get rdma clk\n");

	res = platform_get_resource(pdev, IORESOURCE_MEM, 0);
	priv->regs = devm_ioremap_resource(dev, res);
	if (IS_ERR(priv->regs))
		return dev_err_probe(dev, PTR_ERR(priv->regs),
				     "failed to ioremap rdma\n");
#if IS_REACHABLE(CONFIG_MTK_CMDQ)
	ret = cmdq_dev_get_client_reg(dev, &priv->cmdq_reg, 0);
	if (ret)
		dev_dbg(dev, "get mediatek,gce-client-reg fail!\n");
#endif

<<<<<<< HEAD
	if (of_find_property(dev->of_node, "mediatek,rdma-fifo-size", &ret)) {
		ret = of_property_read_u32(dev->of_node,
					   "mediatek,rdma-fifo-size",
					   &priv->fifo_size);
		if (ret)
			return dev_err_probe(dev, ret,
					     "Failed to get rdma fifo size\n");
	}
=======
	ret = of_property_read_u32(dev->of_node,
				   "mediatek,rdma-fifo-size",
				   &priv->fifo_size);
	if (ret && (ret != -EINVAL))
		return dev_err_probe(dev, ret, "Failed to get rdma fifo size\n");
>>>>>>> adc21867

	/* Disable and clear pending interrupts */
	writel(0x0, priv->regs + DISP_REG_RDMA_INT_ENABLE);
	writel(0x0, priv->regs + DISP_REG_RDMA_INT_STATUS);

	ret = devm_request_irq(dev, irq, mtk_disp_rdma_irq_handler,
			       IRQF_TRIGGER_NONE, dev_name(dev), priv);
	if (ret < 0)
		return dev_err_probe(dev, ret, "Failed to request irq %d\n", irq);

	priv->data = of_device_get_match_data(dev);

	platform_set_drvdata(pdev, priv);

	pm_runtime_enable(dev);

	ret = component_add(dev, &mtk_disp_rdma_component_ops);
	if (ret) {
		pm_runtime_disable(dev);
		return dev_err_probe(dev, ret, "Failed to add component\n");
	}

	return 0;
}

static void mtk_disp_rdma_remove(struct platform_device *pdev)
{
	component_del(&pdev->dev, &mtk_disp_rdma_component_ops);

	pm_runtime_disable(&pdev->dev);
}

static const struct mtk_disp_rdma_data mt2701_rdma_driver_data = {
	.fifo_size = SZ_4K,
	.formats = mt8173_formats,
	.num_formats = ARRAY_SIZE(mt8173_formats),
};

static const struct mtk_disp_rdma_data mt8173_rdma_driver_data = {
	.fifo_size = SZ_8K,
	.formats = mt8173_formats,
	.num_formats = ARRAY_SIZE(mt8173_formats),
};

static const struct mtk_disp_rdma_data mt8183_rdma_driver_data = {
	.fifo_size = 5 * SZ_1K,
	.formats = mt8173_formats,
	.num_formats = ARRAY_SIZE(mt8173_formats),
};

static const struct mtk_disp_rdma_data mt8195_rdma_driver_data = {
	.fifo_size = 1920,
	.formats = mt8173_formats,
	.num_formats = ARRAY_SIZE(mt8173_formats),
};

static const struct of_device_id mtk_disp_rdma_driver_dt_match[] = {
	{ .compatible = "mediatek,mt2701-disp-rdma",
	  .data = &mt2701_rdma_driver_data},
	{ .compatible = "mediatek,mt8173-disp-rdma",
	  .data = &mt8173_rdma_driver_data},
	{ .compatible = "mediatek,mt8183-disp-rdma",
	  .data = &mt8183_rdma_driver_data},
	{ .compatible = "mediatek,mt8195-disp-rdma",
	  .data = &mt8195_rdma_driver_data},
	{},
};
MODULE_DEVICE_TABLE(of, mtk_disp_rdma_driver_dt_match);

struct platform_driver mtk_disp_rdma_driver = {
	.probe		= mtk_disp_rdma_probe,
	.remove_new	= mtk_disp_rdma_remove,
	.driver		= {
		.name	= "mediatek-disp-rdma",
		.of_match_table = mtk_disp_rdma_driver_dt_match,
	},
};<|MERGE_RESOLUTION|>--- conflicted
+++ resolved
@@ -341,22 +341,11 @@
 		dev_dbg(dev, "get mediatek,gce-client-reg fail!\n");
 #endif
 
-<<<<<<< HEAD
-	if (of_find_property(dev->of_node, "mediatek,rdma-fifo-size", &ret)) {
-		ret = of_property_read_u32(dev->of_node,
-					   "mediatek,rdma-fifo-size",
-					   &priv->fifo_size);
-		if (ret)
-			return dev_err_probe(dev, ret,
-					     "Failed to get rdma fifo size\n");
-	}
-=======
 	ret = of_property_read_u32(dev->of_node,
 				   "mediatek,rdma-fifo-size",
 				   &priv->fifo_size);
 	if (ret && (ret != -EINVAL))
 		return dev_err_probe(dev, ret, "Failed to get rdma fifo size\n");
->>>>>>> adc21867
 
 	/* Disable and clear pending interrupts */
 	writel(0x0, priv->regs + DISP_REG_RDMA_INT_ENABLE);
