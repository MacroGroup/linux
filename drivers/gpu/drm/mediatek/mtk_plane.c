--- conflicted
+++ resolved
@@ -338,8 +338,6 @@
 		return err;
 	}
 
-<<<<<<< HEAD
-=======
 	/*
 	 * The hardware does not support repositioning planes by muxing: their
 	 * Z-position is infact fixed and the only way to change the actual
@@ -356,7 +354,6 @@
 		return err;
 	}
 
->>>>>>> adc21867
 	if (supported_rotations) {
 		err = drm_plane_create_rotation_property(plane,
 							 DRM_MODE_ROTATE_0,
