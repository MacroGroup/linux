--- conflicted
+++ resolved
@@ -188,14 +188,6 @@
 	return container_of(base, struct mgag200_crtc_state, base);
 }
 
-<<<<<<< HEAD
-struct mgag200_bmc_connector {
-	struct drm_connector base;
-	struct drm_connector *physical_connector;
-};
-
-=======
->>>>>>> adc21867
 enum mga_type {
 	G200_PCI,
 	G200_AGP,
@@ -286,13 +278,6 @@
 			struct drm_encoder encoder;
 			struct drm_connector connector;
 		} vga;
-<<<<<<< HEAD
-		struct {
-			struct drm_encoder encoder;
-			struct mgag200_bmc_connector bmc_connector;
-		} bmc;
-=======
->>>>>>> adc21867
 	} output;
 };
 
@@ -426,26 +411,13 @@
 	.atomic_duplicate_state = mgag200_crtc_atomic_duplicate_state, \
 	.atomic_destroy_state = mgag200_crtc_atomic_destroy_state
 
-<<<<<<< HEAD
-void mgag200_set_mode_regs(struct mga_device *mdev, const struct drm_display_mode *mode);
-=======
 void mgag200_set_mode_regs(struct mga_device *mdev, const struct drm_display_mode *mode,
 			   bool set_vidrst);
->>>>>>> adc21867
 void mgag200_set_format_regs(struct mga_device *mdev, const struct drm_format_info *format);
 void mgag200_enable_display(struct mga_device *mdev);
 void mgag200_init_registers(struct mga_device *mdev);
 int mgag200_mode_config_init(struct mga_device *mdev, resource_size_t vram_available);
 
-<<<<<<< HEAD
-/* mgag200_vga.c */
-int mgag200_vga_output_init(struct mga_device *mdev);
-
-				/* mgag200_bmc.c */
-void mgag200_bmc_disable_vidrst(struct mga_device *mdev);
-void mgag200_bmc_enable_vidrst(struct mga_device *mdev);
-int mgag200_bmc_output_init(struct mga_device *mdev, struct drm_connector *physical_connector);
-=======
 /* mgag200_vga_bmc.c */
 int mgag200_vga_bmc_output_init(struct mga_device *mdev);
 
@@ -455,6 +427,5 @@
 /* mgag200_bmc.c */
 void mgag200_bmc_stop_scanout(struct mga_device *mdev);
 void mgag200_bmc_start_scanout(struct mga_device *mdev);
->>>>>>> adc21867
 
 #endif				/* __MGAG200_DRV_H__ */