--- conflicted
+++ resolved
@@ -22,11 +22,8 @@
 	const struct adreno_reglist *hwcg;
 	const struct adreno_protect *protect;
 	u32 gmu_chipid;
-<<<<<<< HEAD
-=======
 	u32 gmu_cgc_mode;
 	u32 prim_fifo_threshold;
->>>>>>> adc21867
 };
 
 struct a6xx_gpu {
