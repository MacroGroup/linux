// SPDX-License-Identifier: GPL-2.0-only
/*
 * Copyright (C) 2013 Red Hat
 * Copyright (c) 2014-2018, 2020-2021 The Linux Foundation. All rights reserved.
 * Copyright (c) 2022-2023 Qualcomm Innovation Center, Inc. All rights reserved.
 *
 * Author: Rob Clark <robdclark@gmail.com>
 */

#define pr_fmt(fmt)	"[drm:%s:%d] " fmt, __func__, __LINE__
#include <linux/debugfs.h>
#include <linux/kthread.h>
#include <linux/seq_file.h>

#include <drm/drm_atomic.h>
#include <drm/drm_crtc.h>
#include <drm/drm_file.h>
#include <drm/drm_probe_helper.h>
#include <drm/drm_framebuffer.h>

#include "msm_drv.h"
#include "dpu_kms.h"
#include "dpu_hwio.h"
#include "dpu_hw_catalog.h"
#include "dpu_hw_intf.h"
#include "dpu_hw_ctl.h"
#include "dpu_hw_dspp.h"
#include "dpu_hw_dsc.h"
#include "dpu_hw_merge3d.h"
#include "dpu_hw_cdm.h"
#include "dpu_formats.h"
#include "dpu_encoder_phys.h"
#include "dpu_crtc.h"
#include "dpu_trace.h"
#include "dpu_core_irq.h"
#include "disp/msm_disp_snapshot.h"

#define DPU_DEBUG_ENC(e, fmt, ...) DRM_DEBUG_ATOMIC("enc%d " fmt,\
		(e) ? (e)->base.base.id : -1, ##__VA_ARGS__)

#define DPU_ERROR_ENC(e, fmt, ...) DPU_ERROR("enc%d " fmt,\
		(e) ? (e)->base.base.id : -1, ##__VA_ARGS__)

#define DPU_ERROR_ENC_RATELIMITED(e, fmt, ...) DPU_ERROR_RATELIMITED("enc%d " fmt,\
		(e) ? (e)->base.base.id : -1, ##__VA_ARGS__)

/*
 * Two to anticipate panels that can do cmd/vid dynamic switching
 * plan is to create all possible physical encoder types, and switch between
 * them at runtime
 */
#define NUM_PHYS_ENCODER_TYPES 2

#define MAX_PHYS_ENCODERS_PER_VIRTUAL \
	(MAX_H_TILES_PER_DISPLAY * NUM_PHYS_ENCODER_TYPES)

#define MAX_CHANNELS_PER_ENC 2

#define IDLE_SHORT_TIMEOUT	1

#define MAX_HDISPLAY_SPLIT 1080

/* timeout in frames waiting for frame done */
#define DPU_ENCODER_FRAME_DONE_TIMEOUT_FRAMES 5

/**
 * enum dpu_enc_rc_events - events for resource control state machine
 * @DPU_ENC_RC_EVENT_KICKOFF:
 *	This event happens at NORMAL priority.
 *	Event that signals the start of the transfer. When this event is
 *	received, enable MDP/DSI core clocks. Regardless of the previous
 *	state, the resource should be in ON state at the end of this event.
 * @DPU_ENC_RC_EVENT_FRAME_DONE:
 *	This event happens at INTERRUPT level.
 *	Event signals the end of the data transfer after the PP FRAME_DONE
 *	event. At the end of this event, a delayed work is scheduled to go to
 *	IDLE_PC state after IDLE_TIMEOUT time.
 * @DPU_ENC_RC_EVENT_PRE_STOP:
 *	This event happens at NORMAL priority.
 *	This event, when received during the ON state, leave the RC STATE
 *	in the PRE_OFF state. It should be followed by the STOP event as
 *	part of encoder disable.
 *	If received during IDLE or OFF states, it will do nothing.
 * @DPU_ENC_RC_EVENT_STOP:
 *	This event happens at NORMAL priority.
 *	When this event is received, disable all the MDP/DSI core clocks, and
 *	disable IRQs. It should be called from the PRE_OFF or IDLE states.
 *	IDLE is expected when IDLE_PC has run, and PRE_OFF did nothing.
 *	PRE_OFF is expected when PRE_STOP was executed during the ON state.
 *	Resource state should be in OFF at the end of the event.
 * @DPU_ENC_RC_EVENT_ENTER_IDLE:
 *	This event happens at NORMAL priority from a work item.
 *	Event signals that there were no frame updates for IDLE_TIMEOUT time.
 *	This would disable MDP/DSI core clocks and change the resource state
 *	to IDLE.
 */
enum dpu_enc_rc_events {
	DPU_ENC_RC_EVENT_KICKOFF = 1,
	DPU_ENC_RC_EVENT_FRAME_DONE,
	DPU_ENC_RC_EVENT_PRE_STOP,
	DPU_ENC_RC_EVENT_STOP,
	DPU_ENC_RC_EVENT_ENTER_IDLE
};

/*
 * enum dpu_enc_rc_states - states that the resource control maintains
 * @DPU_ENC_RC_STATE_OFF: Resource is in OFF state
 * @DPU_ENC_RC_STATE_PRE_OFF: Resource is transitioning to OFF state
 * @DPU_ENC_RC_STATE_ON: Resource is in ON state
 * @DPU_ENC_RC_STATE_MODESET: Resource is in modeset state
 * @DPU_ENC_RC_STATE_IDLE: Resource is in IDLE state
 */
enum dpu_enc_rc_states {
	DPU_ENC_RC_STATE_OFF,
	DPU_ENC_RC_STATE_PRE_OFF,
	DPU_ENC_RC_STATE_ON,
	DPU_ENC_RC_STATE_IDLE
};

/**
 * struct dpu_encoder_virt - virtual encoder. Container of one or more physical
 *	encoders. Virtual encoder manages one "logical" display. Physical
 *	encoders manage one intf block, tied to a specific panel/sub-panel.
 *	Virtual encoder defers as much as possible to the physical encoders.
 *	Virtual encoder registers itself with the DRM Framework as the encoder.
 * @base:		drm_encoder base class for registration with DRM
 * @enc_spinlock:	Virtual-Encoder-Wide Spin Lock for IRQ purposes
 * @enabled:		True if the encoder is active, protected by enc_lock
 * @commit_done_timedout: True if there has been a timeout on commit after
 *			enabling the encoder.
 * @num_phys_encs:	Actual number of physical encoders contained.
 * @phys_encs:		Container of physical encoders managed.
 * @cur_master:		Pointer to the current master in this mode. Optimization
 *			Only valid after enable. Cleared as disable.
 * @cur_slave:		As above but for the slave encoder.
 * @hw_pp:		Handle to the pingpong blocks used for the display. No.
 *			pingpong blocks can be different than num_phys_encs.
 * @hw_dsc:		Handle to the DSC blocks used for the display.
 * @dsc_mask:		Bitmask of used DSC blocks.
 * @intfs_swapped:	Whether or not the phys_enc interfaces have been swapped
 *			for partial update right-only cases, such as pingpong
 *			split where virtual pingpong does not generate IRQs
 * @crtc:		Pointer to the currently assigned crtc. Normally you
 *			would use crtc->state->encoder_mask to determine the
 *			link between encoder/crtc. However in this case we need
 *			to track crtc in the disable() hook which is called
 *			_after_ encoder_mask is cleared.
 * @connector:		If a mode is set, cached pointer to the active connector
 * @enc_lock:			Lock around physical encoder
 *				create/destroy/enable/disable
 * @frame_busy_mask:		Bitmask tracking which phys_enc we are still
 *				busy processing current command.
 *				Bit0 = phys_encs[0] etc.
 * @frame_done_timeout_ms:	frame done timeout in ms
 * @frame_done_timeout_cnt:	atomic counter tracking the number of frame
 * 				done timeouts
 * @frame_done_timer:		watchdog timer for frame done event
 * @disp_info:			local copy of msm_display_info struct
 * @idle_pc_supported:		indicate if idle power collaps is supported
 * @rc_lock:			resource control mutex lock to protect
 *				virt encoder over various state changes
 * @rc_state:			resource controller state
 * @delayed_off_work:		delayed worker to schedule disabling of
 *				clks and resources after IDLE_TIMEOUT time.
 * @topology:                   topology of the display
 * @idle_timeout:		idle timeout duration in milliseconds
 * @wide_bus_en:		wide bus is enabled on this interface
 * @dsc:			drm_dsc_config pointer, for DSC-enabled encoders
 */
struct dpu_encoder_virt {
	struct drm_encoder base;
	spinlock_t enc_spinlock;

	bool enabled;
	bool commit_done_timedout;

	unsigned int num_phys_encs;
	struct dpu_encoder_phys *phys_encs[MAX_PHYS_ENCODERS_PER_VIRTUAL];
	struct dpu_encoder_phys *cur_master;
	struct dpu_encoder_phys *cur_slave;
	struct dpu_hw_pingpong *hw_pp[MAX_CHANNELS_PER_ENC];
	struct dpu_hw_dsc *hw_dsc[MAX_CHANNELS_PER_ENC];

	unsigned int dsc_mask;

	bool intfs_swapped;

	struct drm_crtc *crtc;
	struct drm_connector *connector;

	struct mutex enc_lock;
	DECLARE_BITMAP(frame_busy_mask, MAX_PHYS_ENCODERS_PER_VIRTUAL);

	atomic_t frame_done_timeout_ms;
	atomic_t frame_done_timeout_cnt;
	struct timer_list frame_done_timer;

	struct msm_display_info disp_info;

	bool idle_pc_supported;
	struct mutex rc_lock;
	enum dpu_enc_rc_states rc_state;
	struct delayed_work delayed_off_work;
	struct msm_display_topology topology;

	u32 idle_timeout;

	bool wide_bus_en;

	/* DSC configuration */
	struct drm_dsc_config *dsc;
};

#define to_dpu_encoder_virt(x) container_of(x, struct dpu_encoder_virt, base)

static u32 dither_matrix[DITHER_MATRIX_SZ] = {
	15, 7, 13, 5, 3, 11, 1, 9, 12, 4, 14, 6, 0, 8, 2, 10
};

u32 dpu_encoder_get_drm_fmt(struct dpu_encoder_phys *phys_enc)
{
	struct drm_encoder *drm_enc;
	struct dpu_encoder_virt *dpu_enc;
	struct drm_display_info *info;
	struct drm_display_mode *mode;

	drm_enc = phys_enc->parent;
	dpu_enc = to_dpu_encoder_virt(drm_enc);
	info = &dpu_enc->connector->display_info;
	mode = &phys_enc->cached_mode;

	if (drm_mode_is_420_only(info, mode))
		return DRM_FORMAT_YUV420;

	return DRM_FORMAT_RGB888;
}

bool dpu_encoder_needs_periph_flush(struct dpu_encoder_phys *phys_enc)
{
	struct drm_encoder *drm_enc;
	struct dpu_encoder_virt *dpu_enc;
	struct msm_display_info *disp_info;
	struct msm_drm_private *priv;
	struct drm_display_mode *mode;

	drm_enc = phys_enc->parent;
	dpu_enc = to_dpu_encoder_virt(drm_enc);
	disp_info = &dpu_enc->disp_info;
	priv = drm_enc->dev->dev_private;
	mode = &phys_enc->cached_mode;

	return phys_enc->hw_intf->cap->type == INTF_DP &&
	       msm_dp_needs_periph_flush(priv->dp[disp_info->h_tile_instance[0]], mode);
}

bool dpu_encoder_is_widebus_enabled(const struct drm_encoder *drm_enc)
{
	const struct dpu_encoder_virt *dpu_enc;
	struct msm_drm_private *priv = drm_enc->dev->dev_private;
	const struct msm_display_info *disp_info;
	int index;

	dpu_enc = to_dpu_encoder_virt(drm_enc);
	disp_info = &dpu_enc->disp_info;
	index = disp_info->h_tile_instance[0];

	if (disp_info->intf_type == INTF_DP)
		return msm_dp_wide_bus_available(priv->dp[index]);
	else if (disp_info->intf_type == INTF_DSI)
		return msm_dsi_wide_bus_enabled(priv->dsi[index]);

	return false;
}

bool dpu_encoder_is_dsc_enabled(const struct drm_encoder *drm_enc)
{
	const struct dpu_encoder_virt *dpu_enc = to_dpu_encoder_virt(drm_enc);

	return dpu_enc->dsc ? true : false;
}

int dpu_encoder_get_crc_values_cnt(const struct drm_encoder *drm_enc)
{
	struct dpu_encoder_virt *dpu_enc;
	int i, num_intf = 0;

	dpu_enc = to_dpu_encoder_virt(drm_enc);

	for (i = 0; i < dpu_enc->num_phys_encs; i++) {
		struct dpu_encoder_phys *phys = dpu_enc->phys_encs[i];

		if (phys->hw_intf && phys->hw_intf->ops.setup_misr
				&& phys->hw_intf->ops.collect_misr)
			num_intf++;
	}

	return num_intf;
}

void dpu_encoder_setup_misr(const struct drm_encoder *drm_enc)
{
	struct dpu_encoder_virt *dpu_enc;

	int i;

	dpu_enc = to_dpu_encoder_virt(drm_enc);

	for (i = 0; i < dpu_enc->num_phys_encs; i++) {
		struct dpu_encoder_phys *phys = dpu_enc->phys_encs[i];

		if (!phys->hw_intf || !phys->hw_intf->ops.setup_misr)
			continue;

		phys->hw_intf->ops.setup_misr(phys->hw_intf);
	}
}

int dpu_encoder_get_crc(const struct drm_encoder *drm_enc, u32 *crcs, int pos)
{
	struct dpu_encoder_virt *dpu_enc;

	int i, rc = 0, entries_added = 0;

	if (!drm_enc->crtc) {
		DRM_ERROR("no crtc found for encoder %d\n", drm_enc->index);
		return -EINVAL;
	}

	dpu_enc = to_dpu_encoder_virt(drm_enc);

	for (i = 0; i < dpu_enc->num_phys_encs; i++) {
		struct dpu_encoder_phys *phys = dpu_enc->phys_encs[i];

		if (!phys->hw_intf || !phys->hw_intf->ops.collect_misr)
			continue;

		rc = phys->hw_intf->ops.collect_misr(phys->hw_intf, &crcs[pos + entries_added]);
		if (rc)
			return rc;
		entries_added++;
	}

	return entries_added;
}

static void _dpu_encoder_setup_dither(struct dpu_hw_pingpong *hw_pp, unsigned bpc)
{
	struct dpu_hw_dither_cfg dither_cfg = { 0 };

	if (!hw_pp->ops.setup_dither)
		return;

	switch (bpc) {
	case 6:
		dither_cfg.c0_bitdepth = 6;
		dither_cfg.c1_bitdepth = 6;
		dither_cfg.c2_bitdepth = 6;
		dither_cfg.c3_bitdepth = 6;
		dither_cfg.temporal_en = 0;
		break;
	default:
		hw_pp->ops.setup_dither(hw_pp, NULL);
		return;
	}

	memcpy(&dither_cfg.matrix, dither_matrix,
			sizeof(u32) * DITHER_MATRIX_SZ);

	hw_pp->ops.setup_dither(hw_pp, &dither_cfg);
}

static char *dpu_encoder_helper_get_intf_type(enum dpu_intf_mode intf_mode)
{
	switch (intf_mode) {
	case INTF_MODE_VIDEO:
		return "INTF_MODE_VIDEO";
	case INTF_MODE_CMD:
		return "INTF_MODE_CMD";
	case INTF_MODE_WB_BLOCK:
		return "INTF_MODE_WB_BLOCK";
	case INTF_MODE_WB_LINE:
		return "INTF_MODE_WB_LINE";
	default:
		return "INTF_MODE_UNKNOWN";
	}
}

void dpu_encoder_helper_report_irq_timeout(struct dpu_encoder_phys *phys_enc,
		enum dpu_intr_idx intr_idx)
{
	DRM_ERROR("irq timeout id=%u, intf_mode=%s intf=%d wb=%d, pp=%d, intr=%d\n",
			DRMID(phys_enc->parent),
			dpu_encoder_helper_get_intf_type(phys_enc->intf_mode),
			phys_enc->hw_intf ? phys_enc->hw_intf->idx - INTF_0 : -1,
			phys_enc->hw_wb ? phys_enc->hw_wb->idx - WB_0 : -1,
			phys_enc->hw_pp->idx - PINGPONG_0, intr_idx);

	dpu_encoder_frame_done_callback(phys_enc->parent, phys_enc,
				DPU_ENCODER_FRAME_EVENT_ERROR);
}

static int dpu_encoder_helper_wait_event_timeout(int32_t drm_id,
		u32 irq_idx, struct dpu_encoder_wait_info *info);

int dpu_encoder_helper_wait_for_irq(struct dpu_encoder_phys *phys_enc,
		unsigned int irq_idx,
		void (*func)(void *arg),
		struct dpu_encoder_wait_info *wait_info)
{
	u32 irq_status;
	int ret;

	if (!wait_info) {
		DPU_ERROR("invalid params\n");
		return -EINVAL;
	}
	/* note: do master / slave checking outside */

	/* return EWOULDBLOCK since we know the wait isn't necessary */
	if (phys_enc->enable_state == DPU_ENC_DISABLED) {
		DRM_ERROR("encoder is disabled id=%u, callback=%ps, IRQ=[%d, %d]\n",
			  DRMID(phys_enc->parent), func,
			  DPU_IRQ_REG(irq_idx), DPU_IRQ_BIT(irq_idx));
		return -EWOULDBLOCK;
	}

	if (irq_idx == 0) {
		DRM_DEBUG_KMS("skip irq wait id=%u, callback=%ps\n",
			      DRMID(phys_enc->parent), func);
		return 0;
	}

	DRM_DEBUG_KMS("id=%u, callback=%ps, IRQ=[%d, %d], pp=%d, pending_cnt=%d\n",
		      DRMID(phys_enc->parent), func,
		      DPU_IRQ_REG(irq_idx), DPU_IRQ_BIT(irq_idx), phys_enc->hw_pp->idx - PINGPONG_0,
		      atomic_read(wait_info->atomic_cnt));

	ret = dpu_encoder_helper_wait_event_timeout(
			DRMID(phys_enc->parent),
			irq_idx,
			wait_info);

	if (ret <= 0) {
		irq_status = dpu_core_irq_read(phys_enc->dpu_kms, irq_idx);
		if (irq_status) {
			unsigned long flags;

			DRM_DEBUG_KMS("IRQ=[%d, %d] not triggered id=%u, callback=%ps, pp=%d, atomic_cnt=%d\n",
				      DPU_IRQ_REG(irq_idx), DPU_IRQ_BIT(irq_idx),
				      DRMID(phys_enc->parent), func,
				      phys_enc->hw_pp->idx - PINGPONG_0,
				      atomic_read(wait_info->atomic_cnt));
			local_irq_save(flags);
			func(phys_enc);
			local_irq_restore(flags);
			ret = 0;
		} else {
			ret = -ETIMEDOUT;
			DRM_DEBUG_KMS("IRQ=[%d, %d] timeout id=%u, callback=%ps, pp=%d, atomic_cnt=%d\n",
				      DPU_IRQ_REG(irq_idx), DPU_IRQ_BIT(irq_idx),
				      DRMID(phys_enc->parent), func,
				      phys_enc->hw_pp->idx - PINGPONG_0,
				      atomic_read(wait_info->atomic_cnt));
		}
	} else {
		ret = 0;
		trace_dpu_enc_irq_wait_success(DRMID(phys_enc->parent),
			func, DPU_IRQ_REG(irq_idx), DPU_IRQ_BIT(irq_idx),
			phys_enc->hw_pp->idx - PINGPONG_0,
			atomic_read(wait_info->atomic_cnt));
	}

	return ret;
}

int dpu_encoder_get_vsync_count(struct drm_encoder *drm_enc)
{
	struct dpu_encoder_virt *dpu_enc = to_dpu_encoder_virt(drm_enc);
	struct dpu_encoder_phys *phys = dpu_enc ? dpu_enc->cur_master : NULL;
	return phys ? atomic_read(&phys->vsync_cnt) : 0;
}

int dpu_encoder_get_linecount(struct drm_encoder *drm_enc)
{
	struct dpu_encoder_virt *dpu_enc;
	struct dpu_encoder_phys *phys;
	int linecount = 0;

	dpu_enc = to_dpu_encoder_virt(drm_enc);
	phys = dpu_enc ? dpu_enc->cur_master : NULL;

	if (phys && phys->ops.get_line_count)
		linecount = phys->ops.get_line_count(phys);

	return linecount;
}

void dpu_encoder_helper_split_config(
		struct dpu_encoder_phys *phys_enc,
		enum dpu_intf interface)
{
	struct dpu_encoder_virt *dpu_enc;
	struct split_pipe_cfg cfg = { 0 };
	struct dpu_hw_mdp *hw_mdptop;
	struct msm_display_info *disp_info;

	if (!phys_enc->hw_mdptop || !phys_enc->parent) {
		DPU_ERROR("invalid arg(s), encoder %d\n", phys_enc != NULL);
		return;
	}

	dpu_enc = to_dpu_encoder_virt(phys_enc->parent);
	hw_mdptop = phys_enc->hw_mdptop;
	disp_info = &dpu_enc->disp_info;

	if (disp_info->intf_type != INTF_DSI)
		return;

	/**
	 * disable split modes since encoder will be operating in as the only
	 * encoder, either for the entire use case in the case of, for example,
	 * single DSI, or for this frame in the case of left/right only partial
	 * update.
	 */
	if (phys_enc->split_role == ENC_ROLE_SOLO) {
		if (hw_mdptop->ops.setup_split_pipe)
			hw_mdptop->ops.setup_split_pipe(hw_mdptop, &cfg);
		return;
	}

	cfg.en = true;
	cfg.mode = phys_enc->intf_mode;
	cfg.intf = interface;

	if (cfg.en && phys_enc->ops.needs_single_flush &&
			phys_enc->ops.needs_single_flush(phys_enc))
		cfg.split_flush_en = true;

	if (phys_enc->split_role == ENC_ROLE_MASTER) {
		DPU_DEBUG_ENC(dpu_enc, "enable %d\n", cfg.en);

		if (hw_mdptop->ops.setup_split_pipe)
			hw_mdptop->ops.setup_split_pipe(hw_mdptop, &cfg);
	}
}

bool dpu_encoder_use_dsc_merge(struct drm_encoder *drm_enc)
{
	struct dpu_encoder_virt *dpu_enc = to_dpu_encoder_virt(drm_enc);
	int i, intf_count = 0, num_dsc = 0;

	for (i = 0; i < MAX_PHYS_ENCODERS_PER_VIRTUAL; i++)
		if (dpu_enc->phys_encs[i])
			intf_count++;

	/* See dpu_encoder_get_topology, we only support 2:2:1 topology */
	if (dpu_enc->dsc)
		num_dsc = 2;

	return (num_dsc > 0) && (num_dsc > intf_count);
}

struct drm_dsc_config *dpu_encoder_get_dsc_config(struct drm_encoder *drm_enc)
{
	struct msm_drm_private *priv = drm_enc->dev->dev_private;
	struct dpu_encoder_virt *dpu_enc = to_dpu_encoder_virt(drm_enc);
	int index = dpu_enc->disp_info.h_tile_instance[0];

	if (dpu_enc->disp_info.intf_type == INTF_DSI)
		return msm_dsi_get_dsc_config(priv->dsi[index]);

	return NULL;
}

static struct msm_display_topology dpu_encoder_get_topology(
			struct dpu_encoder_virt *dpu_enc,
			struct dpu_kms *dpu_kms,
			struct drm_display_mode *mode,
			struct drm_crtc_state *crtc_state,
			struct drm_dsc_config *dsc)
{
	struct msm_display_topology topology = {0};
	int i, intf_count = 0;

	for (i = 0; i < MAX_PHYS_ENCODERS_PER_VIRTUAL; i++)
		if (dpu_enc->phys_encs[i])
			intf_count++;

	/* Datapath topology selection
	 *
	 * Dual display
	 * 2 LM, 2 INTF ( Split display using 2 interfaces)
	 *
	 * Single display
	 * 1 LM, 1 INTF
	 * 2 LM, 1 INTF (stream merge to support high resolution interfaces)
	 *
	 * Add dspps to the reservation requirements if ctm is requested
	 */
	if (intf_count == 2)
		topology.num_lm = 2;
	else if (!dpu_kms->catalog->caps->has_3d_merge)
		topology.num_lm = 1;
	else
		topology.num_lm = (mode->hdisplay > MAX_HDISPLAY_SPLIT) ? 2 : 1;

	if (crtc_state->ctm)
		topology.num_dspp = topology.num_lm;

	topology.num_intf = intf_count;

	if (dsc) {
		/*
		 * In case of Display Stream Compression (DSC), we would use
		 * 2 DSC encoders, 2 layer mixers and 1 interface
		 * this is power optimal and can drive up to (including) 4k
		 * screens
		 */
		topology.num_dsc = 2;
		topology.num_lm = 2;
		topology.num_intf = 1;
	}

	return topology;
}

static void dpu_encoder_assign_crtc_resources(struct dpu_kms *dpu_kms,
					      struct drm_encoder *drm_enc,
					      struct dpu_global_state *global_state,
					      struct drm_crtc_state *crtc_state)
{
	struct dpu_crtc_state *cstate;
	struct dpu_hw_blk *hw_ctl[MAX_CHANNELS_PER_ENC];
	struct dpu_hw_blk *hw_lm[MAX_CHANNELS_PER_ENC];
	struct dpu_hw_blk *hw_dspp[MAX_CHANNELS_PER_ENC];
	int num_lm, num_ctl, num_dspp, i;

	cstate = to_dpu_crtc_state(crtc_state);

	memset(cstate->mixers, 0, sizeof(cstate->mixers));

	num_ctl = dpu_rm_get_assigned_resources(&dpu_kms->rm, global_state,
		drm_enc->base.id, DPU_HW_BLK_CTL, hw_ctl, ARRAY_SIZE(hw_ctl));
	num_lm = dpu_rm_get_assigned_resources(&dpu_kms->rm, global_state,
		drm_enc->base.id, DPU_HW_BLK_LM, hw_lm, ARRAY_SIZE(hw_lm));
	num_dspp = dpu_rm_get_assigned_resources(&dpu_kms->rm, global_state,
		drm_enc->base.id, DPU_HW_BLK_DSPP, hw_dspp,
		ARRAY_SIZE(hw_dspp));

	for (i = 0; i < num_lm; i++) {
		int ctl_idx = (i < num_ctl) ? i : (num_ctl-1);

		cstate->mixers[i].hw_lm = to_dpu_hw_mixer(hw_lm[i]);
		cstate->mixers[i].lm_ctl = to_dpu_hw_ctl(hw_ctl[ctl_idx]);
		cstate->mixers[i].hw_dspp = i < num_dspp ? to_dpu_hw_dspp(hw_dspp[i]) : NULL;
	}

	cstate->num_mixers = num_lm;
}

static int dpu_encoder_virt_atomic_check(
		struct drm_encoder *drm_enc,
		struct drm_crtc_state *crtc_state,
		struct drm_connector_state *conn_state)
{
	struct dpu_encoder_virt *dpu_enc;
	struct msm_drm_private *priv;
	struct dpu_kms *dpu_kms;
	struct drm_display_mode *adj_mode;
	struct msm_display_topology topology;
	struct msm_display_info *disp_info;
	struct dpu_global_state *global_state;
	struct drm_framebuffer *fb;
	struct drm_dsc_config *dsc;
	int ret = 0;

	if (!drm_enc || !crtc_state || !conn_state) {
		DPU_ERROR("invalid arg(s), drm_enc %d, crtc/conn state %d/%d\n",
				drm_enc != NULL, crtc_state != NULL, conn_state != NULL);
		return -EINVAL;
	}

	dpu_enc = to_dpu_encoder_virt(drm_enc);
	DPU_DEBUG_ENC(dpu_enc, "\n");

	priv = drm_enc->dev->dev_private;
	disp_info = &dpu_enc->disp_info;
	dpu_kms = to_dpu_kms(priv->kms);
	adj_mode = &crtc_state->adjusted_mode;
	global_state = dpu_kms_get_global_state(crtc_state->state);
	if (IS_ERR(global_state))
		return PTR_ERR(global_state);

	trace_dpu_enc_atomic_check(DRMID(drm_enc));

	dsc = dpu_encoder_get_dsc_config(drm_enc);

	topology = dpu_encoder_get_topology(dpu_enc, dpu_kms, adj_mode, crtc_state, dsc);

	/*
	 * Use CDM only for writeback or DP at the moment as other interfaces cannot handle it.
	 * If writeback itself cannot handle cdm for some reason it will fail in its atomic_check()
	 * earlier.
	 */
	if (disp_info->intf_type == INTF_WB && conn_state->writeback_job) {
		fb = conn_state->writeback_job->fb;

		if (fb && MSM_FORMAT_IS_YUV(msm_framebuffer_format(fb)))
			topology.needs_cdm = true;
	} else if (disp_info->intf_type == INTF_DP) {
		if (msm_dp_is_yuv_420_enabled(priv->dp[disp_info->h_tile_instance[0]], adj_mode))
			topology.needs_cdm = true;
	}

	if (topology.needs_cdm && !dpu_enc->cur_master->hw_cdm)
		crtc_state->mode_changed = true;
	else if (!topology.needs_cdm && dpu_enc->cur_master->hw_cdm)
		crtc_state->mode_changed = true;
	/*
	 * Release and Allocate resources on every modeset
	 * Dont allocate when active is false.
	 */
	if (drm_atomic_crtc_needs_modeset(crtc_state)) {
		dpu_rm_release(global_state, drm_enc);

		if (!crtc_state->active_changed || crtc_state->enable)
			ret = dpu_rm_reserve(&dpu_kms->rm, global_state,
					drm_enc, crtc_state, topology);
		if (!ret)
			dpu_encoder_assign_crtc_resources(dpu_kms, drm_enc,
							  global_state, crtc_state);
	}

	trace_dpu_enc_atomic_check_flags(DRMID(drm_enc), adj_mode->flags);

	return ret;
}

static void _dpu_encoder_update_vsync_source(struct dpu_encoder_virt *dpu_enc,
			struct msm_display_info *disp_info)
{
	struct dpu_vsync_source_cfg vsync_cfg = { 0 };
	struct msm_drm_private *priv;
	struct dpu_kms *dpu_kms;
	struct dpu_hw_mdp *hw_mdptop;
	struct drm_encoder *drm_enc;
	struct dpu_encoder_phys *phys_enc;
	int i;

	if (!dpu_enc || !disp_info) {
		DPU_ERROR("invalid param dpu_enc:%d or disp_info:%d\n",
					dpu_enc != NULL, disp_info != NULL);
		return;
	} else if (dpu_enc->num_phys_encs > ARRAY_SIZE(dpu_enc->hw_pp)) {
		DPU_ERROR("invalid num phys enc %d/%d\n",
				dpu_enc->num_phys_encs,
				(int) ARRAY_SIZE(dpu_enc->hw_pp));
		return;
	}

	drm_enc = &dpu_enc->base;
	/* this pointers are checked in virt_enable_helper */
	priv = drm_enc->dev->dev_private;

	dpu_kms = to_dpu_kms(priv->kms);
	hw_mdptop = dpu_kms->hw_mdp;
	if (!hw_mdptop) {
		DPU_ERROR("invalid mdptop\n");
		return;
	}

	if (hw_mdptop->ops.setup_vsync_source) {
		for (i = 0; i < dpu_enc->num_phys_encs; i++)
			vsync_cfg.ppnumber[i] = dpu_enc->hw_pp[i]->idx;

		vsync_cfg.pp_count = dpu_enc->num_phys_encs;
		vsync_cfg.frame_rate = drm_mode_vrefresh(&dpu_enc->base.crtc->state->adjusted_mode);

		vsync_cfg.vsync_source = disp_info->vsync_source;

		hw_mdptop->ops.setup_vsync_source(hw_mdptop, &vsync_cfg);

		for (i = 0; i < dpu_enc->num_phys_encs; i++) {
			phys_enc = dpu_enc->phys_encs[i];

			if (phys_enc->has_intf_te && phys_enc->hw_intf->ops.vsync_sel)
				phys_enc->hw_intf->ops.vsync_sel(phys_enc->hw_intf,
						vsync_cfg.vsync_source);
		}
	}
}

static void _dpu_encoder_irq_enable(struct drm_encoder *drm_enc)
{
	struct dpu_encoder_virt *dpu_enc;
	int i;

	if (!drm_enc) {
		DPU_ERROR("invalid encoder\n");
		return;
	}

	dpu_enc = to_dpu_encoder_virt(drm_enc);

	DPU_DEBUG_ENC(dpu_enc, "\n");
	for (i = 0; i < dpu_enc->num_phys_encs; i++) {
		struct dpu_encoder_phys *phys = dpu_enc->phys_encs[i];

		phys->ops.irq_enable(phys);
	}
}

static void _dpu_encoder_irq_disable(struct drm_encoder *drm_enc)
{
	struct dpu_encoder_virt *dpu_enc;
	int i;

	if (!drm_enc) {
		DPU_ERROR("invalid encoder\n");
		return;
	}

	dpu_enc = to_dpu_encoder_virt(drm_enc);

	DPU_DEBUG_ENC(dpu_enc, "\n");
	for (i = 0; i < dpu_enc->num_phys_encs; i++) {
		struct dpu_encoder_phys *phys = dpu_enc->phys_encs[i];

		phys->ops.irq_disable(phys);
	}
}

static void _dpu_encoder_resource_enable(struct drm_encoder *drm_enc)
{
	struct msm_drm_private *priv;
	struct dpu_kms *dpu_kms;
	struct dpu_encoder_virt *dpu_enc;

	dpu_enc = to_dpu_encoder_virt(drm_enc);
	priv = drm_enc->dev->dev_private;
	dpu_kms = to_dpu_kms(priv->kms);

	trace_dpu_enc_rc_enable(DRMID(drm_enc));

	if (!dpu_enc->cur_master) {
		DPU_ERROR("encoder master not set\n");
		return;
	}

	/* enable DPU core clks */
	pm_runtime_get_sync(&dpu_kms->pdev->dev);

	/* enable all the irq */
	_dpu_encoder_irq_enable(drm_enc);
}

static void _dpu_encoder_resource_disable(struct drm_encoder *drm_enc)
{
	struct msm_drm_private *priv;
	struct dpu_kms *dpu_kms;
	struct dpu_encoder_virt *dpu_enc;

	dpu_enc = to_dpu_encoder_virt(drm_enc);
	priv = drm_enc->dev->dev_private;
	dpu_kms = to_dpu_kms(priv->kms);

	trace_dpu_enc_rc_disable(DRMID(drm_enc));

	if (!dpu_enc->cur_master) {
		DPU_ERROR("encoder master not set\n");
		return;
	}

	/* disable all the irq */
	_dpu_encoder_irq_disable(drm_enc);

	/* disable DPU core clks */
	pm_runtime_put_sync(&dpu_kms->pdev->dev);
}

static int dpu_encoder_resource_control(struct drm_encoder *drm_enc,
		u32 sw_event)
{
	struct dpu_encoder_virt *dpu_enc;
	struct msm_drm_private *priv;
	bool is_vid_mode = false;

	if (!drm_enc || !drm_enc->dev || !drm_enc->crtc) {
		DPU_ERROR("invalid parameters\n");
		return -EINVAL;
	}
	dpu_enc = to_dpu_encoder_virt(drm_enc);
	priv = drm_enc->dev->dev_private;
	is_vid_mode = !dpu_enc->disp_info.is_cmd_mode;

	/*
	 * when idle_pc is not supported, process only KICKOFF, STOP and MODESET
	 * events and return early for other events (ie wb display).
	 */
	if (!dpu_enc->idle_pc_supported &&
			(sw_event != DPU_ENC_RC_EVENT_KICKOFF &&
			sw_event != DPU_ENC_RC_EVENT_STOP &&
			sw_event != DPU_ENC_RC_EVENT_PRE_STOP))
		return 0;

	trace_dpu_enc_rc(DRMID(drm_enc), sw_event, dpu_enc->idle_pc_supported,
			 dpu_enc->rc_state, "begin");

	switch (sw_event) {
	case DPU_ENC_RC_EVENT_KICKOFF:
		/* cancel delayed off work, if any */
		if (cancel_delayed_work_sync(&dpu_enc->delayed_off_work))
			DPU_DEBUG_ENC(dpu_enc, "sw_event:%d, work cancelled\n",
					sw_event);

		mutex_lock(&dpu_enc->rc_lock);

		/* return if the resource control is already in ON state */
		if (dpu_enc->rc_state == DPU_ENC_RC_STATE_ON) {
			DRM_DEBUG_ATOMIC("id;%u, sw_event:%d, rc in ON state\n",
				      DRMID(drm_enc), sw_event);
			mutex_unlock(&dpu_enc->rc_lock);
			return 0;
		} else if (dpu_enc->rc_state != DPU_ENC_RC_STATE_OFF &&
				dpu_enc->rc_state != DPU_ENC_RC_STATE_IDLE) {
			DRM_DEBUG_ATOMIC("id;%u, sw_event:%d, rc in state %d\n",
				      DRMID(drm_enc), sw_event,
				      dpu_enc->rc_state);
			mutex_unlock(&dpu_enc->rc_lock);
			return -EINVAL;
		}

		if (is_vid_mode && dpu_enc->rc_state == DPU_ENC_RC_STATE_IDLE)
			_dpu_encoder_irq_enable(drm_enc);
		else
			_dpu_encoder_resource_enable(drm_enc);

		dpu_enc->rc_state = DPU_ENC_RC_STATE_ON;

		trace_dpu_enc_rc(DRMID(drm_enc), sw_event,
				 dpu_enc->idle_pc_supported, dpu_enc->rc_state,
				 "kickoff");

		mutex_unlock(&dpu_enc->rc_lock);
		break;

	case DPU_ENC_RC_EVENT_FRAME_DONE:
		/*
		 * mutex lock is not used as this event happens at interrupt
		 * context. And locking is not required as, the other events
		 * like KICKOFF and STOP does a wait-for-idle before executing
		 * the resource_control
		 */
		if (dpu_enc->rc_state != DPU_ENC_RC_STATE_ON) {
			DRM_DEBUG_KMS("id:%d, sw_event:%d,rc:%d-unexpected\n",
				      DRMID(drm_enc), sw_event,
				      dpu_enc->rc_state);
			return -EINVAL;
		}

		/*
		 * schedule off work item only when there are no
		 * frames pending
		 */
		if (dpu_crtc_frame_pending(drm_enc->crtc) > 1) {
			DRM_DEBUG_KMS("id:%d skip schedule work\n",
				      DRMID(drm_enc));
			return 0;
		}

		queue_delayed_work(priv->wq, &dpu_enc->delayed_off_work,
				   msecs_to_jiffies(dpu_enc->idle_timeout));

		trace_dpu_enc_rc(DRMID(drm_enc), sw_event,
				 dpu_enc->idle_pc_supported, dpu_enc->rc_state,
				 "frame done");
		break;

	case DPU_ENC_RC_EVENT_PRE_STOP:
		/* cancel delayed off work, if any */
		if (cancel_delayed_work_sync(&dpu_enc->delayed_off_work))
			DPU_DEBUG_ENC(dpu_enc, "sw_event:%d, work cancelled\n",
					sw_event);

		mutex_lock(&dpu_enc->rc_lock);

		if (is_vid_mode &&
			  dpu_enc->rc_state == DPU_ENC_RC_STATE_IDLE) {
			_dpu_encoder_irq_enable(drm_enc);
		}
		/* skip if is already OFF or IDLE, resources are off already */
		else if (dpu_enc->rc_state == DPU_ENC_RC_STATE_OFF ||
				dpu_enc->rc_state == DPU_ENC_RC_STATE_IDLE) {
			DRM_DEBUG_KMS("id:%u, sw_event:%d, rc in %d state\n",
				      DRMID(drm_enc), sw_event,
				      dpu_enc->rc_state);
			mutex_unlock(&dpu_enc->rc_lock);
			return 0;
		}

		dpu_enc->rc_state = DPU_ENC_RC_STATE_PRE_OFF;

		trace_dpu_enc_rc(DRMID(drm_enc), sw_event,
				 dpu_enc->idle_pc_supported, dpu_enc->rc_state,
				 "pre stop");

		mutex_unlock(&dpu_enc->rc_lock);
		break;

	case DPU_ENC_RC_EVENT_STOP:
		mutex_lock(&dpu_enc->rc_lock);

		/* return if the resource control is already in OFF state */
		if (dpu_enc->rc_state == DPU_ENC_RC_STATE_OFF) {
			DRM_DEBUG_KMS("id: %u, sw_event:%d, rc in OFF state\n",
				      DRMID(drm_enc), sw_event);
			mutex_unlock(&dpu_enc->rc_lock);
			return 0;
		} else if (dpu_enc->rc_state == DPU_ENC_RC_STATE_ON) {
			DRM_ERROR("id: %u, sw_event:%d, rc in state %d\n",
				  DRMID(drm_enc), sw_event, dpu_enc->rc_state);
			mutex_unlock(&dpu_enc->rc_lock);
			return -EINVAL;
		}

		/**
		 * expect to arrive here only if in either idle state or pre-off
		 * and in IDLE state the resources are already disabled
		 */
		if (dpu_enc->rc_state == DPU_ENC_RC_STATE_PRE_OFF)
			_dpu_encoder_resource_disable(drm_enc);

		dpu_enc->rc_state = DPU_ENC_RC_STATE_OFF;

		trace_dpu_enc_rc(DRMID(drm_enc), sw_event,
				 dpu_enc->idle_pc_supported, dpu_enc->rc_state,
				 "stop");

		mutex_unlock(&dpu_enc->rc_lock);
		break;

	case DPU_ENC_RC_EVENT_ENTER_IDLE:
		mutex_lock(&dpu_enc->rc_lock);

		if (dpu_enc->rc_state != DPU_ENC_RC_STATE_ON) {
			DRM_ERROR("id: %u, sw_event:%d, rc:%d !ON state\n",
				  DRMID(drm_enc), sw_event, dpu_enc->rc_state);
			mutex_unlock(&dpu_enc->rc_lock);
			return 0;
		}

		/*
		 * if we are in ON but a frame was just kicked off,
		 * ignore the IDLE event, it's probably a stale timer event
		 */
		if (dpu_enc->frame_busy_mask[0]) {
			DRM_ERROR("id:%u, sw_event:%d, rc:%d frame pending\n",
				  DRMID(drm_enc), sw_event, dpu_enc->rc_state);
			mutex_unlock(&dpu_enc->rc_lock);
			return 0;
		}

		if (is_vid_mode)
			_dpu_encoder_irq_disable(drm_enc);
		else
			_dpu_encoder_resource_disable(drm_enc);

		dpu_enc->rc_state = DPU_ENC_RC_STATE_IDLE;

		trace_dpu_enc_rc(DRMID(drm_enc), sw_event,
				 dpu_enc->idle_pc_supported, dpu_enc->rc_state,
				 "idle");

		mutex_unlock(&dpu_enc->rc_lock);
		break;

	default:
		DRM_ERROR("id:%u, unexpected sw_event: %d\n", DRMID(drm_enc),
			  sw_event);
		trace_dpu_enc_rc(DRMID(drm_enc), sw_event,
				 dpu_enc->idle_pc_supported, dpu_enc->rc_state,
				 "error");
		break;
	}

	trace_dpu_enc_rc(DRMID(drm_enc), sw_event,
			 dpu_enc->idle_pc_supported, dpu_enc->rc_state,
			 "end");
	return 0;
}

void dpu_encoder_prepare_wb_job(struct drm_encoder *drm_enc,
		struct drm_writeback_job *job)
{
	struct dpu_encoder_virt *dpu_enc;
	int i;

	dpu_enc = to_dpu_encoder_virt(drm_enc);

	for (i = 0; i < dpu_enc->num_phys_encs; i++) {
		struct dpu_encoder_phys *phys = dpu_enc->phys_encs[i];

		if (phys->ops.prepare_wb_job)
			phys->ops.prepare_wb_job(phys, job);

	}
}

void dpu_encoder_cleanup_wb_job(struct drm_encoder *drm_enc,
		struct drm_writeback_job *job)
{
	struct dpu_encoder_virt *dpu_enc;
	int i;

	dpu_enc = to_dpu_encoder_virt(drm_enc);

	for (i = 0; i < dpu_enc->num_phys_encs; i++) {
		struct dpu_encoder_phys *phys = dpu_enc->phys_encs[i];

		if (phys->ops.cleanup_wb_job)
			phys->ops.cleanup_wb_job(phys, job);

	}
}

static void dpu_encoder_virt_atomic_mode_set(struct drm_encoder *drm_enc,
					     struct drm_crtc_state *crtc_state,
					     struct drm_connector_state *conn_state)
{
	struct dpu_encoder_virt *dpu_enc;
	struct msm_drm_private *priv;
	struct dpu_kms *dpu_kms;
	struct dpu_global_state *global_state;
	struct dpu_hw_blk *hw_pp[MAX_CHANNELS_PER_ENC];
	struct dpu_hw_blk *hw_ctl[MAX_CHANNELS_PER_ENC];
	struct dpu_hw_blk *hw_dsc[MAX_CHANNELS_PER_ENC];
	int num_ctl, num_pp, num_dsc;
	unsigned int dsc_mask = 0;
	int i;

	if (!drm_enc) {
		DPU_ERROR("invalid encoder\n");
		return;
	}

	dpu_enc = to_dpu_encoder_virt(drm_enc);
	DPU_DEBUG_ENC(dpu_enc, "\n");

	priv = drm_enc->dev->dev_private;
	dpu_kms = to_dpu_kms(priv->kms);

	global_state = dpu_kms_get_existing_global_state(dpu_kms);
	if (IS_ERR_OR_NULL(global_state)) {
		DPU_ERROR("Failed to get global state");
		return;
	}

	trace_dpu_enc_mode_set(DRMID(drm_enc));

	/* Query resource that have been reserved in atomic check step. */
	num_pp = dpu_rm_get_assigned_resources(&dpu_kms->rm, global_state,
		drm_enc->base.id, DPU_HW_BLK_PINGPONG, hw_pp,
		ARRAY_SIZE(hw_pp));
	num_ctl = dpu_rm_get_assigned_resources(&dpu_kms->rm, global_state,
		drm_enc->base.id, DPU_HW_BLK_CTL, hw_ctl, ARRAY_SIZE(hw_ctl));

	for (i = 0; i < MAX_CHANNELS_PER_ENC; i++)
		dpu_enc->hw_pp[i] = i < num_pp ? to_dpu_hw_pingpong(hw_pp[i])
						: NULL;

	num_dsc = dpu_rm_get_assigned_resources(&dpu_kms->rm, global_state,
						drm_enc->base.id, DPU_HW_BLK_DSC,
						hw_dsc, ARRAY_SIZE(hw_dsc));
	for (i = 0; i < num_dsc; i++) {
		dpu_enc->hw_dsc[i] = to_dpu_hw_dsc(hw_dsc[i]);
		dsc_mask |= BIT(dpu_enc->hw_dsc[i]->idx - DSC_0);
	}

	dpu_enc->dsc_mask = dsc_mask;

	if ((dpu_enc->disp_info.intf_type == INTF_WB && conn_state->writeback_job) ||
	    dpu_enc->disp_info.intf_type == INTF_DP) {
		struct dpu_hw_blk *hw_cdm = NULL;

		dpu_rm_get_assigned_resources(&dpu_kms->rm, global_state,
					      drm_enc->base.id, DPU_HW_BLK_CDM,
					      &hw_cdm, 1);
		dpu_enc->cur_master->hw_cdm = hw_cdm ? to_dpu_hw_cdm(hw_cdm) : NULL;
	}

<<<<<<< HEAD
	cstate = to_dpu_crtc_state(crtc_state);

	for (i = 0; i < num_lm; i++) {
		int ctl_idx = (i < num_ctl) ? i : (num_ctl-1);

		cstate->mixers[i].hw_lm = to_dpu_hw_mixer(hw_lm[i]);
		cstate->mixers[i].lm_ctl = to_dpu_hw_ctl(hw_ctl[ctl_idx]);
		cstate->mixers[i].hw_dspp = to_dpu_hw_dspp(hw_dspp[i]);
	}

	cstate->num_mixers = num_lm;

=======
>>>>>>> adc21867
	for (i = 0; i < dpu_enc->num_phys_encs; i++) {
		struct dpu_encoder_phys *phys = dpu_enc->phys_encs[i];

		phys->hw_pp = dpu_enc->hw_pp[i];
		if (!phys->hw_pp) {
			DPU_ERROR_ENC(dpu_enc,
				"no pp block assigned at idx: %d\n", i);
			return;
		}

		phys->hw_ctl = i < num_ctl ? to_dpu_hw_ctl(hw_ctl[i]) : NULL;
		if (!phys->hw_ctl) {
			DPU_ERROR_ENC(dpu_enc,
				"no ctl block assigned at idx: %d\n", i);
			return;
		}

		phys->cached_mode = crtc_state->adjusted_mode;
		if (phys->ops.atomic_mode_set)
			phys->ops.atomic_mode_set(phys, crtc_state, conn_state);
	}
}

static void _dpu_encoder_virt_enable_helper(struct drm_encoder *drm_enc)
{
	struct dpu_encoder_virt *dpu_enc = NULL;
	int i;

	if (!drm_enc || !drm_enc->dev) {
		DPU_ERROR("invalid parameters\n");
		return;
	}

	dpu_enc = to_dpu_encoder_virt(drm_enc);
	if (!dpu_enc || !dpu_enc->cur_master) {
		DPU_ERROR("invalid dpu encoder/master\n");
		return;
	}


	if (dpu_enc->disp_info.intf_type == INTF_DP &&
		dpu_enc->cur_master->hw_mdptop &&
		dpu_enc->cur_master->hw_mdptop->ops.intf_audio_select)
		dpu_enc->cur_master->hw_mdptop->ops.intf_audio_select(
			dpu_enc->cur_master->hw_mdptop);

	if (dpu_enc->disp_info.is_cmd_mode)
		_dpu_encoder_update_vsync_source(dpu_enc, &dpu_enc->disp_info);

	if (dpu_enc->disp_info.intf_type == INTF_DSI &&
			!WARN_ON(dpu_enc->num_phys_encs == 0)) {
		unsigned bpc = dpu_enc->connector->display_info.bpc;
		for (i = 0; i < MAX_CHANNELS_PER_ENC; i++) {
			if (!dpu_enc->hw_pp[i])
				continue;
			_dpu_encoder_setup_dither(dpu_enc->hw_pp[i], bpc);
		}
	}
}

void dpu_encoder_virt_runtime_resume(struct drm_encoder *drm_enc)
{
	struct dpu_encoder_virt *dpu_enc = to_dpu_encoder_virt(drm_enc);

	mutex_lock(&dpu_enc->enc_lock);

	if (!dpu_enc->enabled)
		goto out;

	if (dpu_enc->cur_slave && dpu_enc->cur_slave->ops.restore)
		dpu_enc->cur_slave->ops.restore(dpu_enc->cur_slave);
	if (dpu_enc->cur_master && dpu_enc->cur_master->ops.restore)
		dpu_enc->cur_master->ops.restore(dpu_enc->cur_master);

	_dpu_encoder_virt_enable_helper(drm_enc);

out:
	mutex_unlock(&dpu_enc->enc_lock);
}

static void dpu_encoder_virt_atomic_enable(struct drm_encoder *drm_enc,
					struct drm_atomic_state *state)
{
	struct dpu_encoder_virt *dpu_enc = NULL;
	int ret = 0;
	struct drm_display_mode *cur_mode = NULL;

	dpu_enc = to_dpu_encoder_virt(drm_enc);
	dpu_enc->dsc = dpu_encoder_get_dsc_config(drm_enc);

	atomic_set(&dpu_enc->frame_done_timeout_cnt, 0);

	mutex_lock(&dpu_enc->enc_lock);

	dpu_enc->commit_done_timedout = false;

	dpu_enc->connector = drm_atomic_get_new_connector_for_encoder(state, drm_enc);

	cur_mode = &dpu_enc->base.crtc->state->adjusted_mode;

	dpu_enc->wide_bus_en = dpu_encoder_is_widebus_enabled(drm_enc);

	trace_dpu_enc_enable(DRMID(drm_enc), cur_mode->hdisplay,
			     cur_mode->vdisplay);

	/* always enable slave encoder before master */
	if (dpu_enc->cur_slave && dpu_enc->cur_slave->ops.enable)
		dpu_enc->cur_slave->ops.enable(dpu_enc->cur_slave);

	if (dpu_enc->cur_master && dpu_enc->cur_master->ops.enable)
		dpu_enc->cur_master->ops.enable(dpu_enc->cur_master);

	ret = dpu_encoder_resource_control(drm_enc, DPU_ENC_RC_EVENT_KICKOFF);
	if (ret) {
		DPU_ERROR_ENC(dpu_enc, "dpu resource control failed: %d\n",
				ret);
		goto out;
	}

	_dpu_encoder_virt_enable_helper(drm_enc);

	dpu_enc->enabled = true;

out:
	mutex_unlock(&dpu_enc->enc_lock);
}

static void dpu_encoder_virt_atomic_disable(struct drm_encoder *drm_enc,
					struct drm_atomic_state *state)
{
	struct dpu_encoder_virt *dpu_enc = NULL;
	struct drm_crtc *crtc;
	struct drm_crtc_state *old_state = NULL;
	int i = 0;

	dpu_enc = to_dpu_encoder_virt(drm_enc);
	DPU_DEBUG_ENC(dpu_enc, "\n");

	crtc = drm_atomic_get_old_crtc_for_encoder(state, drm_enc);
	if (crtc)
		old_state = drm_atomic_get_old_crtc_state(state, crtc);

	/*
	 * The encoder is already disabled if self refresh mode was set earlier,
	 * in the old_state for the corresponding crtc.
	 */
	if (old_state && old_state->self_refresh_active)
		return;

	mutex_lock(&dpu_enc->enc_lock);
	dpu_enc->enabled = false;

	trace_dpu_enc_disable(DRMID(drm_enc));

	/* wait for idle */
	dpu_encoder_wait_for_tx_complete(drm_enc);

	dpu_encoder_resource_control(drm_enc, DPU_ENC_RC_EVENT_PRE_STOP);

	for (i = 0; i < dpu_enc->num_phys_encs; i++) {
		struct dpu_encoder_phys *phys = dpu_enc->phys_encs[i];

		if (phys->ops.disable)
			phys->ops.disable(phys);
	}


	/* after phys waits for frame-done, should be no more frames pending */
	if (atomic_xchg(&dpu_enc->frame_done_timeout_ms, 0)) {
		DPU_ERROR("enc%d timeout pending\n", drm_enc->base.id);
		del_timer_sync(&dpu_enc->frame_done_timer);
	}

	dpu_encoder_resource_control(drm_enc, DPU_ENC_RC_EVENT_STOP);

	dpu_enc->connector = NULL;

	DPU_DEBUG_ENC(dpu_enc, "encoder disabled\n");

	mutex_unlock(&dpu_enc->enc_lock);
}

static struct dpu_hw_intf *dpu_encoder_get_intf(const struct dpu_mdss_cfg *catalog,
		struct dpu_rm *dpu_rm,
		enum dpu_intf_type type, u32 controller_id)
{
	int i = 0;

	if (type == INTF_WB)
		return NULL;

	for (i = 0; i < catalog->intf_count; i++) {
		if (catalog->intf[i].type == type
		    && catalog->intf[i].controller_id == controller_id) {
			return dpu_rm_get_intf(dpu_rm, catalog->intf[i].id);
		}
	}

	return NULL;
}

void dpu_encoder_vblank_callback(struct drm_encoder *drm_enc,
		struct dpu_encoder_phys *phy_enc)
{
	struct dpu_encoder_virt *dpu_enc = NULL;
	unsigned long lock_flags;

	if (!drm_enc || !phy_enc)
		return;

	DPU_ATRACE_BEGIN("encoder_vblank_callback");
	dpu_enc = to_dpu_encoder_virt(drm_enc);

	atomic_inc(&phy_enc->vsync_cnt);

	spin_lock_irqsave(&dpu_enc->enc_spinlock, lock_flags);
	if (dpu_enc->crtc)
		dpu_crtc_vblank_callback(dpu_enc->crtc);
	spin_unlock_irqrestore(&dpu_enc->enc_spinlock, lock_flags);

	DPU_ATRACE_END("encoder_vblank_callback");
}

void dpu_encoder_underrun_callback(struct drm_encoder *drm_enc,
		struct dpu_encoder_phys *phy_enc)
{
	if (!phy_enc)
		return;

	DPU_ATRACE_BEGIN("encoder_underrun_callback");
	atomic_inc(&phy_enc->underrun_cnt);

	/* trigger dump only on the first underrun */
	if (atomic_read(&phy_enc->underrun_cnt) == 1)
		msm_disp_snapshot_state(drm_enc->dev);

	trace_dpu_enc_underrun_cb(DRMID(drm_enc),
				  atomic_read(&phy_enc->underrun_cnt));
	DPU_ATRACE_END("encoder_underrun_callback");
}

void dpu_encoder_assign_crtc(struct drm_encoder *drm_enc, struct drm_crtc *crtc)
{
	struct dpu_encoder_virt *dpu_enc = to_dpu_encoder_virt(drm_enc);
	unsigned long lock_flags;

	spin_lock_irqsave(&dpu_enc->enc_spinlock, lock_flags);
	/* crtc should always be cleared before re-assigning */
	WARN_ON(crtc && dpu_enc->crtc);
	dpu_enc->crtc = crtc;
	spin_unlock_irqrestore(&dpu_enc->enc_spinlock, lock_flags);
}

void dpu_encoder_toggle_vblank_for_crtc(struct drm_encoder *drm_enc,
					struct drm_crtc *crtc, bool enable)
{
	struct dpu_encoder_virt *dpu_enc = to_dpu_encoder_virt(drm_enc);
	unsigned long lock_flags;
	int i;

	trace_dpu_enc_vblank_cb(DRMID(drm_enc), enable);

	spin_lock_irqsave(&dpu_enc->enc_spinlock, lock_flags);
	if (dpu_enc->crtc != crtc) {
		spin_unlock_irqrestore(&dpu_enc->enc_spinlock, lock_flags);
		return;
	}
	spin_unlock_irqrestore(&dpu_enc->enc_spinlock, lock_flags);

	for (i = 0; i < dpu_enc->num_phys_encs; i++) {
		struct dpu_encoder_phys *phys = dpu_enc->phys_encs[i];

		if (phys->ops.control_vblank_irq)
			phys->ops.control_vblank_irq(phys, enable);
	}
}

void dpu_encoder_frame_done_callback(
		struct drm_encoder *drm_enc,
		struct dpu_encoder_phys *ready_phys, u32 event)
{
	struct dpu_encoder_virt *dpu_enc = to_dpu_encoder_virt(drm_enc);
	unsigned int i;

	if (event & (DPU_ENCODER_FRAME_EVENT_DONE
			| DPU_ENCODER_FRAME_EVENT_ERROR
			| DPU_ENCODER_FRAME_EVENT_PANEL_DEAD)) {

		if (!dpu_enc->frame_busy_mask[0]) {
			/**
			 * suppress frame_done without waiter,
			 * likely autorefresh
			 */
			trace_dpu_enc_frame_done_cb_not_busy(DRMID(drm_enc), event,
					dpu_encoder_helper_get_intf_type(ready_phys->intf_mode),
					ready_phys->hw_intf ? ready_phys->hw_intf->idx : -1,
					ready_phys->hw_wb ? ready_phys->hw_wb->idx : -1);
			return;
		}

		/* One of the physical encoders has become idle */
		for (i = 0; i < dpu_enc->num_phys_encs; i++) {
			if (dpu_enc->phys_encs[i] == ready_phys) {
				trace_dpu_enc_frame_done_cb(DRMID(drm_enc), i,
						dpu_enc->frame_busy_mask[0]);
				clear_bit(i, dpu_enc->frame_busy_mask);
			}
		}

		if (!dpu_enc->frame_busy_mask[0]) {
			atomic_set(&dpu_enc->frame_done_timeout_ms, 0);
			del_timer(&dpu_enc->frame_done_timer);

			dpu_encoder_resource_control(drm_enc,
					DPU_ENC_RC_EVENT_FRAME_DONE);

			if (dpu_enc->crtc)
				dpu_crtc_frame_event_cb(dpu_enc->crtc, event);
		}
	} else {
		if (dpu_enc->crtc)
			dpu_crtc_frame_event_cb(dpu_enc->crtc, event);
	}
}

static void dpu_encoder_off_work(struct work_struct *work)
{
	struct dpu_encoder_virt *dpu_enc = container_of(work,
			struct dpu_encoder_virt, delayed_off_work.work);

	dpu_encoder_resource_control(&dpu_enc->base,
						DPU_ENC_RC_EVENT_ENTER_IDLE);

	dpu_encoder_frame_done_callback(&dpu_enc->base, NULL,
				DPU_ENCODER_FRAME_EVENT_IDLE);
}

/**
 * _dpu_encoder_trigger_flush - trigger flush for a physical encoder
 * @drm_enc: Pointer to drm encoder structure
 * @phys: Pointer to physical encoder structure
 * @extra_flush_bits: Additional bit mask to include in flush trigger
 */
static void _dpu_encoder_trigger_flush(struct drm_encoder *drm_enc,
		struct dpu_encoder_phys *phys, uint32_t extra_flush_bits)
{
	struct dpu_hw_ctl *ctl;
	int pending_kickoff_cnt;
	u32 ret = UINT_MAX;

	if (!phys->hw_pp) {
		DPU_ERROR("invalid pingpong hw\n");
		return;
	}

	ctl = phys->hw_ctl;
	if (!ctl->ops.trigger_flush) {
		DPU_ERROR("missing trigger cb\n");
		return;
	}

	pending_kickoff_cnt = dpu_encoder_phys_inc_pending(phys);

	if (extra_flush_bits && ctl->ops.update_pending_flush)
		ctl->ops.update_pending_flush(ctl, extra_flush_bits);

	ctl->ops.trigger_flush(ctl);

	if (ctl->ops.get_pending_flush)
		ret = ctl->ops.get_pending_flush(ctl);

	trace_dpu_enc_trigger_flush(DRMID(drm_enc),
			dpu_encoder_helper_get_intf_type(phys->intf_mode),
			phys->hw_intf ? phys->hw_intf->idx : -1,
			phys->hw_wb ? phys->hw_wb->idx : -1,
			pending_kickoff_cnt, ctl->idx,
			extra_flush_bits, ret);
}

/**
 * _dpu_encoder_trigger_start - trigger start for a physical encoder
 * @phys: Pointer to physical encoder structure
 */
static void _dpu_encoder_trigger_start(struct dpu_encoder_phys *phys)
{
	if (!phys) {
		DPU_ERROR("invalid argument(s)\n");
		return;
	}

	if (!phys->hw_pp) {
		DPU_ERROR("invalid pingpong hw\n");
		return;
	}

	if (phys->ops.trigger_start && phys->enable_state != DPU_ENC_DISABLED)
		phys->ops.trigger_start(phys);
}

void dpu_encoder_helper_trigger_start(struct dpu_encoder_phys *phys_enc)
{
	struct dpu_hw_ctl *ctl;

	ctl = phys_enc->hw_ctl;
	if (ctl->ops.trigger_start) {
		ctl->ops.trigger_start(ctl);
		trace_dpu_enc_trigger_start(DRMID(phys_enc->parent), ctl->idx);
	}
}

static int dpu_encoder_helper_wait_event_timeout(
		int32_t drm_id,
		unsigned int irq_idx,
		struct dpu_encoder_wait_info *info)
{
	int rc = 0;
	s64 expected_time = ktime_to_ms(ktime_get()) + info->timeout_ms;
	s64 jiffies = msecs_to_jiffies(info->timeout_ms);
	s64 time;

	do {
		rc = wait_event_timeout(*(info->wq),
				atomic_read(info->atomic_cnt) == 0, jiffies);
		time = ktime_to_ms(ktime_get());

		trace_dpu_enc_wait_event_timeout(drm_id,
						 DPU_IRQ_REG(irq_idx), DPU_IRQ_BIT(irq_idx),
						 rc, time,
						 expected_time,
						 atomic_read(info->atomic_cnt));
	/* If we timed out, counter is valid and time is less, wait again */
	} while (atomic_read(info->atomic_cnt) && (rc == 0) &&
			(time < expected_time));

	return rc;
}

static void dpu_encoder_helper_hw_reset(struct dpu_encoder_phys *phys_enc)
{
	struct dpu_encoder_virt *dpu_enc;
	struct dpu_hw_ctl *ctl;
	int rc;
	struct drm_encoder *drm_enc;

	dpu_enc = to_dpu_encoder_virt(phys_enc->parent);
	ctl = phys_enc->hw_ctl;
	drm_enc = phys_enc->parent;

	if (!ctl->ops.reset)
		return;

	DRM_DEBUG_KMS("id:%u ctl %d reset\n", DRMID(drm_enc),
		      ctl->idx);

	rc = ctl->ops.reset(ctl);
	if (rc) {
		DPU_ERROR_ENC(dpu_enc, "ctl %d reset failure\n",  ctl->idx);
		msm_disp_snapshot_state(drm_enc->dev);
	}

	phys_enc->enable_state = DPU_ENC_ENABLED;
}

/**
 * _dpu_encoder_kickoff_phys - handle physical encoder kickoff
 *	Iterate through the physical encoders and perform consolidated flush
 *	and/or control start triggering as needed. This is done in the virtual
 *	encoder rather than the individual physical ones in order to handle
 *	use cases that require visibility into multiple physical encoders at
 *	a time.
 * @dpu_enc: Pointer to virtual encoder structure
 */
static void _dpu_encoder_kickoff_phys(struct dpu_encoder_virt *dpu_enc)
{
	struct dpu_hw_ctl *ctl;
	uint32_t i, pending_flush;
	unsigned long lock_flags;

	pending_flush = 0x0;

	/* update pending counts and trigger kickoff ctl flush atomically */
	spin_lock_irqsave(&dpu_enc->enc_spinlock, lock_flags);

	/* don't perform flush/start operations for slave encoders */
	for (i = 0; i < dpu_enc->num_phys_encs; i++) {
		struct dpu_encoder_phys *phys = dpu_enc->phys_encs[i];

		if (phys->enable_state == DPU_ENC_DISABLED)
			continue;

		ctl = phys->hw_ctl;

		/*
		 * This is cleared in frame_done worker, which isn't invoked
		 * for async commits. So don't set this for async, since it'll
		 * roll over to the next commit.
		 */
		if (phys->split_role != ENC_ROLE_SLAVE)
			set_bit(i, dpu_enc->frame_busy_mask);

		if (!phys->ops.needs_single_flush ||
				!phys->ops.needs_single_flush(phys))
			_dpu_encoder_trigger_flush(&dpu_enc->base, phys, 0x0);
		else if (ctl->ops.get_pending_flush)
			pending_flush |= ctl->ops.get_pending_flush(ctl);
	}

	/* for split flush, combine pending flush masks and send to master */
	if (pending_flush && dpu_enc->cur_master) {
		_dpu_encoder_trigger_flush(
				&dpu_enc->base,
				dpu_enc->cur_master,
				pending_flush);
	}

	_dpu_encoder_trigger_start(dpu_enc->cur_master);

	spin_unlock_irqrestore(&dpu_enc->enc_spinlock, lock_flags);
}

void dpu_encoder_trigger_kickoff_pending(struct drm_encoder *drm_enc)
{
	struct dpu_encoder_virt *dpu_enc;
	struct dpu_encoder_phys *phys;
	unsigned int i;
	struct dpu_hw_ctl *ctl;
	struct msm_display_info *disp_info;

	if (!drm_enc) {
		DPU_ERROR("invalid encoder\n");
		return;
	}
	dpu_enc = to_dpu_encoder_virt(drm_enc);
	disp_info = &dpu_enc->disp_info;

	for (i = 0; i < dpu_enc->num_phys_encs; i++) {
		phys = dpu_enc->phys_encs[i];

		ctl = phys->hw_ctl;
		ctl->ops.clear_pending_flush(ctl);

		/* update only for command mode primary ctl */
		if ((phys == dpu_enc->cur_master) &&
		    disp_info->is_cmd_mode
		    && ctl->ops.trigger_pending)
			ctl->ops.trigger_pending(ctl);
	}
}

static u32 _dpu_encoder_calculate_linetime(struct dpu_encoder_virt *dpu_enc,
		struct drm_display_mode *mode)
{
	u64 pclk_rate;
	u32 pclk_period;
	u32 line_time;

	/*
	 * For linetime calculation, only operate on master encoder.
	 */
	if (!dpu_enc->cur_master)
		return 0;

	if (!dpu_enc->cur_master->ops.get_line_count) {
		DPU_ERROR("get_line_count function not defined\n");
		return 0;
	}

	pclk_rate = mode->clock; /* pixel clock in kHz */
	if (pclk_rate == 0) {
		DPU_ERROR("pclk is 0, cannot calculate line time\n");
		return 0;
	}

	pclk_period = DIV_ROUND_UP_ULL(1000000000ull, pclk_rate);
	if (pclk_period == 0) {
		DPU_ERROR("pclk period is 0\n");
		return 0;
	}

	/*
	 * Line time calculation based on Pixel clock and HTOTAL.
	 * Final unit is in ns.
	 */
	line_time = (pclk_period * mode->htotal) / 1000;
	if (line_time == 0) {
		DPU_ERROR("line time calculation is 0\n");
		return 0;
	}

	DPU_DEBUG_ENC(dpu_enc,
			"clk_rate=%lldkHz, clk_period=%d, linetime=%dns\n",
			pclk_rate, pclk_period, line_time);

	return line_time;
}

int dpu_encoder_vsync_time(struct drm_encoder *drm_enc, ktime_t *wakeup_time)
{
	struct drm_display_mode *mode;
	struct dpu_encoder_virt *dpu_enc;
	u32 cur_line;
	u32 line_time;
	u32 vtotal, time_to_vsync;
	ktime_t cur_time;

	dpu_enc = to_dpu_encoder_virt(drm_enc);

	if (!drm_enc->crtc || !drm_enc->crtc->state) {
		DPU_ERROR("crtc/crtc state object is NULL\n");
		return -EINVAL;
	}
	mode = &drm_enc->crtc->state->adjusted_mode;

	line_time = _dpu_encoder_calculate_linetime(dpu_enc, mode);
	if (!line_time)
		return -EINVAL;

	cur_line = dpu_enc->cur_master->ops.get_line_count(dpu_enc->cur_master);

	vtotal = mode->vtotal;
	if (cur_line >= vtotal)
		time_to_vsync = line_time * vtotal;
	else
		time_to_vsync = line_time * (vtotal - cur_line);

	if (time_to_vsync == 0) {
		DPU_ERROR("time to vsync should not be zero, vtotal=%d\n",
				vtotal);
		return -EINVAL;
	}

	cur_time = ktime_get();
	*wakeup_time = ktime_add_ns(cur_time, time_to_vsync);

	DPU_DEBUG_ENC(dpu_enc,
			"cur_line=%u vtotal=%u time_to_vsync=%u, cur_time=%lld, wakeup_time=%lld\n",
			cur_line, vtotal, time_to_vsync,
			ktime_to_ms(cur_time),
			ktime_to_ms(*wakeup_time));
	return 0;
}

static u32
dpu_encoder_dsc_initial_line_calc(struct drm_dsc_config *dsc,
				  u32 enc_ip_width)
{
	int ssm_delay, total_pixels, soft_slice_per_enc;

	soft_slice_per_enc = enc_ip_width / dsc->slice_width;

	/*
	 * minimum number of initial line pixels is a sum of:
	 * 1. sub-stream multiplexer delay (83 groups for 8bpc,
	 *    91 for 10 bpc) * 3
	 * 2. for two soft slice cases, add extra sub-stream multiplexer * 3
	 * 3. the initial xmit delay
	 * 4. total pipeline delay through the "lock step" of encoder (47)
	 * 5. 6 additional pixels as the output of the rate buffer is
	 *    48 bits wide
	 */
	ssm_delay = ((dsc->bits_per_component < 10) ? 84 : 92);
	total_pixels = ssm_delay * 3 + dsc->initial_xmit_delay + 47;
	if (soft_slice_per_enc > 1)
		total_pixels += (ssm_delay * 3);
	return DIV_ROUND_UP(total_pixels, dsc->slice_width);
}

static void dpu_encoder_dsc_pipe_cfg(struct dpu_hw_ctl *ctl,
				     struct dpu_hw_dsc *hw_dsc,
				     struct dpu_hw_pingpong *hw_pp,
				     struct drm_dsc_config *dsc,
				     u32 common_mode,
				     u32 initial_lines)
{
	if (hw_dsc->ops.dsc_config)
		hw_dsc->ops.dsc_config(hw_dsc, dsc, common_mode, initial_lines);

	if (hw_dsc->ops.dsc_config_thresh)
		hw_dsc->ops.dsc_config_thresh(hw_dsc, dsc);

	if (hw_pp->ops.setup_dsc)
		hw_pp->ops.setup_dsc(hw_pp);

	if (hw_dsc->ops.dsc_bind_pingpong_blk)
		hw_dsc->ops.dsc_bind_pingpong_blk(hw_dsc, hw_pp->idx);

	if (hw_pp->ops.enable_dsc)
		hw_pp->ops.enable_dsc(hw_pp);

	if (ctl->ops.update_pending_flush_dsc)
		ctl->ops.update_pending_flush_dsc(ctl, hw_dsc->idx);
}

static void dpu_encoder_prep_dsc(struct dpu_encoder_virt *dpu_enc,
				 struct drm_dsc_config *dsc)
{
	/* coding only for 2LM, 2enc, 1 dsc config */
	struct dpu_encoder_phys *enc_master = dpu_enc->cur_master;
	struct dpu_hw_ctl *ctl = enc_master->hw_ctl;
	struct dpu_hw_dsc *hw_dsc[MAX_CHANNELS_PER_ENC];
	struct dpu_hw_pingpong *hw_pp[MAX_CHANNELS_PER_ENC];
	int this_frame_slices;
	int intf_ip_w, enc_ip_w;
	int dsc_common_mode;
	int pic_width;
	u32 initial_lines;
	int i;

	for (i = 0; i < MAX_CHANNELS_PER_ENC; i++) {
		hw_pp[i] = dpu_enc->hw_pp[i];
		hw_dsc[i] = dpu_enc->hw_dsc[i];

		if (!hw_pp[i] || !hw_dsc[i]) {
			DPU_ERROR_ENC(dpu_enc, "invalid params for DSC\n");
			return;
		}
	}

	dsc_common_mode = 0;
	pic_width = dsc->pic_width;

	dsc_common_mode = DSC_MODE_SPLIT_PANEL;
	if (dpu_encoder_use_dsc_merge(enc_master->parent))
		dsc_common_mode |= DSC_MODE_MULTIPLEX;
	if (enc_master->intf_mode == INTF_MODE_VIDEO)
		dsc_common_mode |= DSC_MODE_VIDEO;

	this_frame_slices = pic_width / dsc->slice_width;
	intf_ip_w = this_frame_slices * dsc->slice_width;

	/*
	 * dsc merge case: when using 2 encoders for the same stream,
	 * no. of slices need to be same on both the encoders.
	 */
	enc_ip_w = intf_ip_w / 2;
	initial_lines = dpu_encoder_dsc_initial_line_calc(dsc, enc_ip_w);

	for (i = 0; i < MAX_CHANNELS_PER_ENC; i++)
		dpu_encoder_dsc_pipe_cfg(ctl, hw_dsc[i], hw_pp[i],
					 dsc, dsc_common_mode, initial_lines);
}

void dpu_encoder_prepare_for_kickoff(struct drm_encoder *drm_enc)
{
	struct dpu_encoder_virt *dpu_enc;
	struct dpu_encoder_phys *phys;
	bool needs_hw_reset = false;
	unsigned int i;

	dpu_enc = to_dpu_encoder_virt(drm_enc);

	trace_dpu_enc_prepare_kickoff(DRMID(drm_enc));

	/* prepare for next kickoff, may include waiting on previous kickoff */
	DPU_ATRACE_BEGIN("enc_prepare_for_kickoff");
	for (i = 0; i < dpu_enc->num_phys_encs; i++) {
		phys = dpu_enc->phys_encs[i];
		if (phys->ops.prepare_for_kickoff)
			phys->ops.prepare_for_kickoff(phys);
		if (phys->enable_state == DPU_ENC_ERR_NEEDS_HW_RESET)
			needs_hw_reset = true;
	}
	DPU_ATRACE_END("enc_prepare_for_kickoff");

	dpu_encoder_resource_control(drm_enc, DPU_ENC_RC_EVENT_KICKOFF);

	/* if any phys needs reset, reset all phys, in-order */
	if (needs_hw_reset) {
		trace_dpu_enc_prepare_kickoff_reset(DRMID(drm_enc));
		for (i = 0; i < dpu_enc->num_phys_encs; i++) {
			dpu_encoder_helper_hw_reset(dpu_enc->phys_encs[i]);
		}
	}

	if (dpu_enc->dsc)
		dpu_encoder_prep_dsc(dpu_enc, dpu_enc->dsc);
}

bool dpu_encoder_is_valid_for_commit(struct drm_encoder *drm_enc)
{
	struct dpu_encoder_virt *dpu_enc;
	unsigned int i;
	struct dpu_encoder_phys *phys;

	dpu_enc = to_dpu_encoder_virt(drm_enc);

	if (drm_enc->encoder_type == DRM_MODE_ENCODER_VIRTUAL) {
		for (i = 0; i < dpu_enc->num_phys_encs; i++) {
			phys = dpu_enc->phys_encs[i];
			if (phys->ops.is_valid_for_commit && !phys->ops.is_valid_for_commit(phys)) {
				DPU_DEBUG("invalid FB not kicking off\n");
				return false;
			}
		}
	}

	return true;
}

void dpu_encoder_kickoff(struct drm_encoder *drm_enc)
{
	struct dpu_encoder_virt *dpu_enc;
	struct dpu_encoder_phys *phys;
	unsigned long timeout_ms;
	unsigned int i;

	DPU_ATRACE_BEGIN("encoder_kickoff");
	dpu_enc = to_dpu_encoder_virt(drm_enc);

	trace_dpu_enc_kickoff(DRMID(drm_enc));

	timeout_ms = DPU_ENCODER_FRAME_DONE_TIMEOUT_FRAMES * 1000 /
			drm_mode_vrefresh(&drm_enc->crtc->state->adjusted_mode);

	atomic_set(&dpu_enc->frame_done_timeout_ms, timeout_ms);
	mod_timer(&dpu_enc->frame_done_timer,
			jiffies + msecs_to_jiffies(timeout_ms));

	/* All phys encs are ready to go, trigger the kickoff */
	_dpu_encoder_kickoff_phys(dpu_enc);

	/* allow phys encs to handle any post-kickoff business */
	for (i = 0; i < dpu_enc->num_phys_encs; i++) {
		phys = dpu_enc->phys_encs[i];
		if (phys->ops.handle_post_kickoff)
			phys->ops.handle_post_kickoff(phys);
	}

	DPU_ATRACE_END("encoder_kickoff");
}

static void dpu_encoder_helper_reset_mixers(struct dpu_encoder_phys *phys_enc)
{
	struct dpu_hw_mixer_cfg mixer;
	int i, num_lm;
	struct dpu_global_state *global_state;
	struct dpu_hw_blk *hw_lm[2];
	struct dpu_hw_mixer *hw_mixer[2];
	struct dpu_hw_ctl *ctl = phys_enc->hw_ctl;

	memset(&mixer, 0, sizeof(mixer));

	/* reset all mixers for this encoder */
	if (phys_enc->hw_ctl->ops.clear_all_blendstages)
		phys_enc->hw_ctl->ops.clear_all_blendstages(phys_enc->hw_ctl);

	global_state = dpu_kms_get_existing_global_state(phys_enc->dpu_kms);

	num_lm = dpu_rm_get_assigned_resources(&phys_enc->dpu_kms->rm, global_state,
		phys_enc->parent->base.id, DPU_HW_BLK_LM, hw_lm, ARRAY_SIZE(hw_lm));

	for (i = 0; i < num_lm; i++) {
		hw_mixer[i] = to_dpu_hw_mixer(hw_lm[i]);
		if (phys_enc->hw_ctl->ops.update_pending_flush_mixer)
			phys_enc->hw_ctl->ops.update_pending_flush_mixer(ctl, hw_mixer[i]->idx);

		/* clear all blendstages */
		if (phys_enc->hw_ctl->ops.setup_blendstage)
			phys_enc->hw_ctl->ops.setup_blendstage(ctl, hw_mixer[i]->idx, NULL);
	}
}

static void dpu_encoder_dsc_pipe_clr(struct dpu_hw_ctl *ctl,
				     struct dpu_hw_dsc *hw_dsc,
				     struct dpu_hw_pingpong *hw_pp)
{
	if (hw_dsc->ops.dsc_disable)
		hw_dsc->ops.dsc_disable(hw_dsc);

	if (hw_pp->ops.disable_dsc)
		hw_pp->ops.disable_dsc(hw_pp);

	if (hw_dsc->ops.dsc_bind_pingpong_blk)
		hw_dsc->ops.dsc_bind_pingpong_blk(hw_dsc, PINGPONG_NONE);

	if (ctl->ops.update_pending_flush_dsc)
		ctl->ops.update_pending_flush_dsc(ctl, hw_dsc->idx);
}

static void dpu_encoder_unprep_dsc(struct dpu_encoder_virt *dpu_enc)
{
	/* coding only for 2LM, 2enc, 1 dsc config */
	struct dpu_encoder_phys *enc_master = dpu_enc->cur_master;
	struct dpu_hw_ctl *ctl = enc_master->hw_ctl;
	struct dpu_hw_dsc *hw_dsc[MAX_CHANNELS_PER_ENC];
	struct dpu_hw_pingpong *hw_pp[MAX_CHANNELS_PER_ENC];
	int i;

	for (i = 0; i < MAX_CHANNELS_PER_ENC; i++) {
		hw_pp[i] = dpu_enc->hw_pp[i];
		hw_dsc[i] = dpu_enc->hw_dsc[i];

		if (hw_pp[i] && hw_dsc[i])
			dpu_encoder_dsc_pipe_clr(ctl, hw_dsc[i], hw_pp[i]);
	}
}

void dpu_encoder_helper_phys_cleanup(struct dpu_encoder_phys *phys_enc)
{
	struct dpu_hw_ctl *ctl = phys_enc->hw_ctl;
	struct dpu_hw_intf_cfg intf_cfg = { 0 };
	int i;
	struct dpu_encoder_virt *dpu_enc;

	dpu_enc = to_dpu_encoder_virt(phys_enc->parent);

	phys_enc->hw_ctl->ops.reset(ctl);

	dpu_encoder_helper_reset_mixers(phys_enc);

	/*
	 * TODO: move the once-only operation like CTL flush/trigger
	 * into dpu_encoder_virt_disable() and all operations which need
	 * to be done per phys encoder into the phys_disable() op.
	 */
	if (phys_enc->hw_wb) {
		/* disable the PP block */
		if (phys_enc->hw_wb->ops.bind_pingpong_blk)
			phys_enc->hw_wb->ops.bind_pingpong_blk(phys_enc->hw_wb, PINGPONG_NONE);

		/* mark WB flush as pending */
		if (phys_enc->hw_ctl->ops.update_pending_flush_wb)
			phys_enc->hw_ctl->ops.update_pending_flush_wb(ctl, phys_enc->hw_wb->idx);
	} else {
		for (i = 0; i < dpu_enc->num_phys_encs; i++) {
			if (dpu_enc->phys_encs[i] && phys_enc->hw_intf->ops.bind_pingpong_blk)
				phys_enc->hw_intf->ops.bind_pingpong_blk(
						dpu_enc->phys_encs[i]->hw_intf,
						PINGPONG_NONE);

			/* mark INTF flush as pending */
			if (phys_enc->hw_ctl->ops.update_pending_flush_intf)
				phys_enc->hw_ctl->ops.update_pending_flush_intf(phys_enc->hw_ctl,
						dpu_enc->phys_encs[i]->hw_intf->idx);
		}
	}

	/* reset the merge 3D HW block */
	if (phys_enc->hw_pp && phys_enc->hw_pp->merge_3d) {
		phys_enc->hw_pp->merge_3d->ops.setup_3d_mode(phys_enc->hw_pp->merge_3d,
				BLEND_3D_NONE);
		if (phys_enc->hw_ctl->ops.update_pending_flush_merge_3d)
			phys_enc->hw_ctl->ops.update_pending_flush_merge_3d(ctl,
					phys_enc->hw_pp->merge_3d->idx);
	}

	if (phys_enc->hw_cdm) {
		if (phys_enc->hw_cdm->ops.bind_pingpong_blk && phys_enc->hw_pp)
			phys_enc->hw_cdm->ops.bind_pingpong_blk(phys_enc->hw_cdm,
								PINGPONG_NONE);
		if (phys_enc->hw_ctl->ops.update_pending_flush_cdm)
			phys_enc->hw_ctl->ops.update_pending_flush_cdm(phys_enc->hw_ctl,
								       phys_enc->hw_cdm->idx);
	}

	if (dpu_enc->dsc) {
		dpu_encoder_unprep_dsc(dpu_enc);
		dpu_enc->dsc = NULL;
	}

	intf_cfg.stream_sel = 0; /* Don't care value for video mode */
	intf_cfg.mode_3d = dpu_encoder_helper_get_3d_blend_mode(phys_enc);
	intf_cfg.dsc = dpu_encoder_helper_get_dsc(phys_enc);

	if (phys_enc->hw_intf)
		intf_cfg.intf = phys_enc->hw_intf->idx;
	if (phys_enc->hw_wb)
		intf_cfg.wb = phys_enc->hw_wb->idx;

	if (phys_enc->hw_pp && phys_enc->hw_pp->merge_3d)
		intf_cfg.merge_3d = phys_enc->hw_pp->merge_3d->idx;

	if (ctl->ops.reset_intf_cfg)
		ctl->ops.reset_intf_cfg(ctl, &intf_cfg);

	ctl->ops.trigger_flush(ctl);
	ctl->ops.trigger_start(ctl);
	ctl->ops.clear_pending_flush(ctl);
}

void dpu_encoder_helper_phys_setup_cdm(struct dpu_encoder_phys *phys_enc,
				       const struct msm_format *dpu_fmt,
				       u32 output_type)
{
	struct dpu_hw_cdm *hw_cdm;
	struct dpu_hw_cdm_cfg *cdm_cfg;
	struct dpu_hw_pingpong *hw_pp;
	int ret;

	if (!phys_enc)
		return;

	cdm_cfg = &phys_enc->cdm_cfg;
	hw_pp = phys_enc->hw_pp;
	hw_cdm = phys_enc->hw_cdm;

	if (!hw_cdm)
		return;

	if (!MSM_FORMAT_IS_YUV(dpu_fmt)) {
		DPU_DEBUG("[enc:%d] cdm_disable fmt:%p4cc\n", DRMID(phys_enc->parent),
			  &dpu_fmt->pixel_format);
		if (hw_cdm->ops.bind_pingpong_blk)
			hw_cdm->ops.bind_pingpong_blk(hw_cdm, PINGPONG_NONE);

		return;
	}

	memset(cdm_cfg, 0, sizeof(struct dpu_hw_cdm_cfg));

	cdm_cfg->output_width = phys_enc->cached_mode.hdisplay;
	cdm_cfg->output_height = phys_enc->cached_mode.vdisplay;
	cdm_cfg->output_fmt = dpu_fmt;
	cdm_cfg->output_type = output_type;
	cdm_cfg->output_bit_depth = MSM_FORMAT_IS_DX(dpu_fmt) ?
			CDM_CDWN_OUTPUT_10BIT : CDM_CDWN_OUTPUT_8BIT;
	cdm_cfg->csc_cfg = &dpu_csc10_rgb2yuv_601l;

	/* enable 10 bit logic */
	switch (cdm_cfg->output_fmt->chroma_sample) {
	case CHROMA_FULL:
		cdm_cfg->h_cdwn_type = CDM_CDWN_DISABLE;
		cdm_cfg->v_cdwn_type = CDM_CDWN_DISABLE;
		break;
	case CHROMA_H2V1:
		cdm_cfg->h_cdwn_type = CDM_CDWN_COSITE;
		cdm_cfg->v_cdwn_type = CDM_CDWN_DISABLE;
		break;
	case CHROMA_420:
		cdm_cfg->h_cdwn_type = CDM_CDWN_COSITE;
		cdm_cfg->v_cdwn_type = CDM_CDWN_OFFSITE;
		break;
	case CHROMA_H1V2:
	default:
		DPU_ERROR("[enc:%d] unsupported chroma sampling type\n",
			  DRMID(phys_enc->parent));
		cdm_cfg->h_cdwn_type = CDM_CDWN_DISABLE;
		cdm_cfg->v_cdwn_type = CDM_CDWN_DISABLE;
		break;
	}

	DPU_DEBUG("[enc:%d] cdm_enable:%d,%d,%p4cc,%d,%d,%d,%d]\n",
		  DRMID(phys_enc->parent), cdm_cfg->output_width,
		  cdm_cfg->output_height, &cdm_cfg->output_fmt->pixel_format,
		  cdm_cfg->output_type, cdm_cfg->output_bit_depth,
		  cdm_cfg->h_cdwn_type, cdm_cfg->v_cdwn_type);

	if (hw_cdm->ops.enable) {
		cdm_cfg->pp_id = hw_pp->idx;
		ret = hw_cdm->ops.enable(hw_cdm, cdm_cfg);
		if (ret < 0) {
			DPU_ERROR("[enc:%d] failed to enable CDM; ret:%d\n",
				  DRMID(phys_enc->parent), ret);
			return;
		}
	}
}

#ifdef CONFIG_DEBUG_FS
static int _dpu_encoder_status_show(struct seq_file *s, void *data)
{
	struct drm_encoder *drm_enc = s->private;
	struct dpu_encoder_virt *dpu_enc = to_dpu_encoder_virt(drm_enc);
	int i;

	mutex_lock(&dpu_enc->enc_lock);
	for (i = 0; i < dpu_enc->num_phys_encs; i++) {
		struct dpu_encoder_phys *phys = dpu_enc->phys_encs[i];

		seq_printf(s, "intf:%d  wb:%d  vsync:%8d     underrun:%8d    frame_done_cnt:%d",
				phys->hw_intf ? phys->hw_intf->idx - INTF_0 : -1,
				phys->hw_wb ? phys->hw_wb->idx - WB_0 : -1,
				atomic_read(&phys->vsync_cnt),
				atomic_read(&phys->underrun_cnt),
				atomic_read(&dpu_enc->frame_done_timeout_cnt));

		seq_printf(s, "mode: %s\n", dpu_encoder_helper_get_intf_type(phys->intf_mode));
	}
	mutex_unlock(&dpu_enc->enc_lock);

	return 0;
}

DEFINE_SHOW_ATTRIBUTE(_dpu_encoder_status);

static void dpu_encoder_debugfs_init(struct drm_encoder *drm_enc, struct dentry *root)
{
	/* don't error check these */
	debugfs_create_file("status", 0600,
			    root, drm_enc, &_dpu_encoder_status_fops);
}
#else
#define dpu_encoder_debugfs_init NULL
#endif

static int dpu_encoder_virt_add_phys_encs(
		struct drm_device *dev,
		struct msm_display_info *disp_info,
		struct dpu_encoder_virt *dpu_enc,
		struct dpu_enc_phys_init_params *params)
{
	struct dpu_encoder_phys *enc = NULL;

	DPU_DEBUG_ENC(dpu_enc, "\n");

	/*
	 * We may create up to NUM_PHYS_ENCODER_TYPES physical encoder types
	 * in this function, check up-front.
	 */
	if (dpu_enc->num_phys_encs + NUM_PHYS_ENCODER_TYPES >=
			ARRAY_SIZE(dpu_enc->phys_encs)) {
		DPU_ERROR_ENC(dpu_enc, "too many physical encoders %d\n",
			  dpu_enc->num_phys_encs);
		return -EINVAL;
	}


	if (disp_info->intf_type == INTF_WB) {
		enc = dpu_encoder_phys_wb_init(dev, params);

		if (IS_ERR(enc)) {
			DPU_ERROR_ENC(dpu_enc, "failed to init wb enc: %ld\n",
				PTR_ERR(enc));
			return PTR_ERR(enc);
		}

		dpu_enc->phys_encs[dpu_enc->num_phys_encs] = enc;
		++dpu_enc->num_phys_encs;
	} else if (disp_info->is_cmd_mode) {
		enc = dpu_encoder_phys_cmd_init(dev, params);

		if (IS_ERR(enc)) {
			DPU_ERROR_ENC(dpu_enc, "failed to init cmd enc: %ld\n",
				PTR_ERR(enc));
			return PTR_ERR(enc);
		}

		dpu_enc->phys_encs[dpu_enc->num_phys_encs] = enc;
		++dpu_enc->num_phys_encs;
	} else {
		enc = dpu_encoder_phys_vid_init(dev, params);

		if (IS_ERR(enc)) {
			DPU_ERROR_ENC(dpu_enc, "failed to init vid enc: %ld\n",
				PTR_ERR(enc));
			return PTR_ERR(enc);
		}

		dpu_enc->phys_encs[dpu_enc->num_phys_encs] = enc;
		++dpu_enc->num_phys_encs;
	}

	if (params->split_role == ENC_ROLE_SLAVE)
		dpu_enc->cur_slave = enc;
	else
		dpu_enc->cur_master = enc;

	return 0;
}

static int dpu_encoder_setup_display(struct dpu_encoder_virt *dpu_enc,
				 struct dpu_kms *dpu_kms,
				 struct msm_display_info *disp_info)
{
	int ret = 0;
	int i = 0;
	struct dpu_enc_phys_init_params phys_params;

	if (!dpu_enc) {
		DPU_ERROR("invalid arg(s), enc %d\n", dpu_enc != NULL);
		return -EINVAL;
	}

	dpu_enc->cur_master = NULL;

	memset(&phys_params, 0, sizeof(phys_params));
	phys_params.dpu_kms = dpu_kms;
	phys_params.parent = &dpu_enc->base;
	phys_params.enc_spinlock = &dpu_enc->enc_spinlock;

	WARN_ON(disp_info->num_of_h_tiles < 1);

	DPU_DEBUG("dsi_info->num_of_h_tiles %d\n", disp_info->num_of_h_tiles);

	if (disp_info->intf_type != INTF_WB)
		dpu_enc->idle_pc_supported =
				dpu_kms->catalog->caps->has_idle_pc;

	mutex_lock(&dpu_enc->enc_lock);
	for (i = 0; i < disp_info->num_of_h_tiles && !ret; i++) {
		/*
		 * Left-most tile is at index 0, content is controller id
		 * h_tile_instance_ids[2] = {0, 1}; DSI0 = left, DSI1 = right
		 * h_tile_instance_ids[2] = {1, 0}; DSI1 = left, DSI0 = right
		 */
		u32 controller_id = disp_info->h_tile_instance[i];

		if (disp_info->num_of_h_tiles > 1) {
			if (i == 0)
				phys_params.split_role = ENC_ROLE_MASTER;
			else
				phys_params.split_role = ENC_ROLE_SLAVE;
		} else {
			phys_params.split_role = ENC_ROLE_SOLO;
		}

		DPU_DEBUG("h_tile_instance %d = %d, split_role %d\n",
				i, controller_id, phys_params.split_role);

		phys_params.hw_intf = dpu_encoder_get_intf(dpu_kms->catalog, &dpu_kms->rm,
							   disp_info->intf_type,
							   controller_id);

		if (disp_info->intf_type == INTF_WB && controller_id < WB_MAX)
			phys_params.hw_wb = dpu_rm_get_wb(&dpu_kms->rm, controller_id);

		if (!phys_params.hw_intf && !phys_params.hw_wb) {
			DPU_ERROR_ENC(dpu_enc, "no intf or wb block assigned at idx: %d\n", i);
			ret = -EINVAL;
			break;
		}

		if (phys_params.hw_intf && phys_params.hw_wb) {
			DPU_ERROR_ENC(dpu_enc,
					"invalid phys both intf and wb block at idx: %d\n", i);
			ret = -EINVAL;
			break;
		}

		ret = dpu_encoder_virt_add_phys_encs(dpu_kms->dev, disp_info,
				dpu_enc, &phys_params);
		if (ret) {
			DPU_ERROR_ENC(dpu_enc, "failed to add phys encs\n");
			break;
		}
	}

	mutex_unlock(&dpu_enc->enc_lock);

	return ret;
}

static void dpu_encoder_frame_done_timeout(struct timer_list *t)
{
	struct dpu_encoder_virt *dpu_enc = from_timer(dpu_enc, t,
			frame_done_timer);
	struct drm_encoder *drm_enc = &dpu_enc->base;
	u32 event;

	if (!drm_enc->dev) {
		DPU_ERROR("invalid parameters\n");
		return;
	}

	if (!dpu_enc->frame_busy_mask[0] || !dpu_enc->crtc) {
		DRM_DEBUG_KMS("id:%u invalid timeout frame_busy_mask=%lu\n",
			      DRMID(drm_enc), dpu_enc->frame_busy_mask[0]);
		return;
	} else if (!atomic_xchg(&dpu_enc->frame_done_timeout_ms, 0)) {
		DRM_DEBUG_KMS("id:%u invalid timeout\n", DRMID(drm_enc));
		return;
	}

	DPU_ERROR_ENC_RATELIMITED(dpu_enc, "frame done timeout\n");

	if (atomic_inc_return(&dpu_enc->frame_done_timeout_cnt) == 1)
		msm_disp_snapshot_state(drm_enc->dev);

	event = DPU_ENCODER_FRAME_EVENT_ERROR;
	trace_dpu_enc_frame_done_timeout(DRMID(drm_enc), event);
	dpu_crtc_frame_event_cb(dpu_enc->crtc, event);
}

static const struct drm_encoder_helper_funcs dpu_encoder_helper_funcs = {
	.atomic_mode_set = dpu_encoder_virt_atomic_mode_set,
	.atomic_disable = dpu_encoder_virt_atomic_disable,
	.atomic_enable = dpu_encoder_virt_atomic_enable,
	.atomic_check = dpu_encoder_virt_atomic_check,
};

static const struct drm_encoder_funcs dpu_encoder_funcs = {
	.debugfs_init = dpu_encoder_debugfs_init,
};

struct drm_encoder *dpu_encoder_init(struct drm_device *dev,
		int drm_enc_mode,
		struct msm_display_info *disp_info)
{
	struct msm_drm_private *priv = dev->dev_private;
	struct dpu_kms *dpu_kms = to_dpu_kms(priv->kms);
	struct dpu_encoder_virt *dpu_enc;
	int ret;

	dpu_enc = drmm_encoder_alloc(dev, struct dpu_encoder_virt, base,
				     &dpu_encoder_funcs, drm_enc_mode, NULL);
	if (IS_ERR(dpu_enc))
		return ERR_CAST(dpu_enc);

	drm_encoder_helper_add(&dpu_enc->base, &dpu_encoder_helper_funcs);

	spin_lock_init(&dpu_enc->enc_spinlock);
	dpu_enc->enabled = false;
	mutex_init(&dpu_enc->enc_lock);
	mutex_init(&dpu_enc->rc_lock);

	ret = dpu_encoder_setup_display(dpu_enc, dpu_kms, disp_info);
	if (ret) {
		DPU_ERROR("failed to setup encoder\n");
		return ERR_PTR(-ENOMEM);
	}

	atomic_set(&dpu_enc->frame_done_timeout_ms, 0);
	atomic_set(&dpu_enc->frame_done_timeout_cnt, 0);
	timer_setup(&dpu_enc->frame_done_timer,
			dpu_encoder_frame_done_timeout, 0);

	INIT_DELAYED_WORK(&dpu_enc->delayed_off_work,
			dpu_encoder_off_work);
	dpu_enc->idle_timeout = IDLE_TIMEOUT;

	memcpy(&dpu_enc->disp_info, disp_info, sizeof(*disp_info));

	DPU_DEBUG_ENC(dpu_enc, "created\n");

	return &dpu_enc->base;
}

/**
 * dpu_encoder_wait_for_commit_done() - Wait for encoder to flush pending state
 * @drm_enc:	encoder pointer
 *
 * Wait for hardware to have flushed the current pending changes to hardware at
 * a vblank or CTL_START. Physical encoders will map this differently depending
 * on the type: vid mode -> vsync_irq, cmd mode -> CTL_START.
 *
 * Return: 0 on success, -EWOULDBLOCK if already signaled, error otherwise
 */
int dpu_encoder_wait_for_commit_done(struct drm_encoder *drm_enc)
{
	struct dpu_encoder_virt *dpu_enc = NULL;
	int i, ret = 0;

	if (!drm_enc) {
		DPU_ERROR("invalid encoder\n");
		return -EINVAL;
	}
	dpu_enc = to_dpu_encoder_virt(drm_enc);
	DPU_DEBUG_ENC(dpu_enc, "\n");

	for (i = 0; i < dpu_enc->num_phys_encs; i++) {
		struct dpu_encoder_phys *phys = dpu_enc->phys_encs[i];

		if (phys->ops.wait_for_commit_done) {
			DPU_ATRACE_BEGIN("wait_for_commit_done");
			ret = phys->ops.wait_for_commit_done(phys);
			DPU_ATRACE_END("wait_for_commit_done");
			if (ret == -ETIMEDOUT && !dpu_enc->commit_done_timedout) {
				dpu_enc->commit_done_timedout = true;
				msm_disp_snapshot_state(drm_enc->dev);
			}
			if (ret)
				return ret;
		}
	}

	return ret;
}

/**
 * dpu_encoder_wait_for_tx_complete() - Wait for encoder to transfer pixels to panel
 * @drm_enc:	encoder pointer
 *
 * Wait for the hardware to transfer all the pixels to the panel. Physical
 * encoders will map this differently depending on the type: vid mode -> vsync_irq,
 * cmd mode -> pp_done.
 *
 * Return: 0 on success, -EWOULDBLOCK if already signaled, error otherwise
 */
int dpu_encoder_wait_for_tx_complete(struct drm_encoder *drm_enc)
{
	struct dpu_encoder_virt *dpu_enc = NULL;
	int i, ret = 0;

	if (!drm_enc) {
		DPU_ERROR("invalid encoder\n");
		return -EINVAL;
	}
	dpu_enc = to_dpu_encoder_virt(drm_enc);
	DPU_DEBUG_ENC(dpu_enc, "\n");

	for (i = 0; i < dpu_enc->num_phys_encs; i++) {
		struct dpu_encoder_phys *phys = dpu_enc->phys_encs[i];

		if (phys->ops.wait_for_tx_complete) {
			DPU_ATRACE_BEGIN("wait_for_tx_complete");
			ret = phys->ops.wait_for_tx_complete(phys);
			DPU_ATRACE_END("wait_for_tx_complete");
			if (ret)
				return ret;
		}
	}

	return ret;
}

enum dpu_intf_mode dpu_encoder_get_intf_mode(struct drm_encoder *encoder)
{
	struct dpu_encoder_virt *dpu_enc = NULL;

	if (!encoder) {
		DPU_ERROR("invalid encoder\n");
		return INTF_MODE_NONE;
	}
	dpu_enc = to_dpu_encoder_virt(encoder);

	if (dpu_enc->cur_master)
		return dpu_enc->cur_master->intf_mode;

	if (dpu_enc->num_phys_encs)
		return dpu_enc->phys_encs[0]->intf_mode;

	return INTF_MODE_NONE;
}

unsigned int dpu_encoder_helper_get_dsc(struct dpu_encoder_phys *phys_enc)
{
	struct drm_encoder *encoder = phys_enc->parent;
	struct dpu_encoder_virt *dpu_enc = to_dpu_encoder_virt(encoder);

	return dpu_enc->dsc_mask;
}

void dpu_encoder_phys_init(struct dpu_encoder_phys *phys_enc,
			  struct dpu_enc_phys_init_params *p)
{
	phys_enc->hw_mdptop = p->dpu_kms->hw_mdp;
	phys_enc->hw_intf = p->hw_intf;
	phys_enc->hw_wb = p->hw_wb;
	phys_enc->parent = p->parent;
	phys_enc->dpu_kms = p->dpu_kms;
	phys_enc->split_role = p->split_role;
	phys_enc->enc_spinlock = p->enc_spinlock;
	phys_enc->enable_state = DPU_ENC_DISABLED;

	atomic_set(&phys_enc->pending_kickoff_cnt, 0);
	atomic_set(&phys_enc->pending_ctlstart_cnt, 0);

	atomic_set(&phys_enc->vsync_cnt, 0);
	atomic_set(&phys_enc->underrun_cnt, 0);

	init_waitqueue_head(&phys_enc->pending_kickoff_wq);
}<|MERGE_RESOLUTION|>--- conflicted
+++ resolved
@@ -1188,21 +1188,6 @@
 		dpu_enc->cur_master->hw_cdm = hw_cdm ? to_dpu_hw_cdm(hw_cdm) : NULL;
 	}
 
-<<<<<<< HEAD
-	cstate = to_dpu_crtc_state(crtc_state);
-
-	for (i = 0; i < num_lm; i++) {
-		int ctl_idx = (i < num_ctl) ? i : (num_ctl-1);
-
-		cstate->mixers[i].hw_lm = to_dpu_hw_mixer(hw_lm[i]);
-		cstate->mixers[i].lm_ctl = to_dpu_hw_ctl(hw_ctl[ctl_idx]);
-		cstate->mixers[i].hw_dspp = to_dpu_hw_dspp(hw_dspp[i]);
-	}
-
-	cstate->num_mixers = num_lm;
-
-=======
->>>>>>> adc21867
 	for (i = 0; i < dpu_enc->num_phys_encs; i++) {
 		struct dpu_encoder_phys *phys = dpu_enc->phys_encs[i];
 
