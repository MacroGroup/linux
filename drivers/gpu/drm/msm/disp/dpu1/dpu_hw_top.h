/* SPDX-License-Identifier: GPL-2.0-only */
/* Copyright (c) 2015-2018, The Linux Foundation. All rights reserved.
 */

#ifndef _DPU_HW_TOP_H
#define _DPU_HW_TOP_H

#include "dpu_hw_catalog.h"
#include "dpu_hw_mdss.h"
#include "dpu_hw_util.h"

struct dpu_hw_mdp;

/**
 * struct traffic_shaper_cfg: traffic shaper configuration
 * @en        : enable/disable traffic shaper
 * @rd_client : true if read client; false if write client
 * @client_id : client identifier
 * @bpc_denom : denominator of byte per clk
 * @bpc_numer : numerator of byte per clk
 */
struct traffic_shaper_cfg {
	bool en;
	bool rd_client;
	u32 client_id;
	u32 bpc_denom;
	u64 bpc_numer;
};

/**
 * struct split_pipe_cfg - pipe configuration for dual display panels
 * @en        : Enable/disable dual pipe configuration
 * @mode      : Panel interface mode
 * @intf      : Interface id for main control path
 * @split_flush_en: Allows both the paths to be flushed when master path is
 *              flushed
 */
struct split_pipe_cfg {
	bool en;
	enum dpu_intf_mode mode;
	enum dpu_intf intf;
	bool split_flush_en;
};

/**
 * struct dpu_danger_safe_status: danger and safe status signals
 * @mdp: top level status
 * @sspp: source pipe status
 */
struct dpu_danger_safe_status {
	u8 mdp;
	u8 sspp[SSPP_MAX];
};

/**
 * struct dpu_vsync_source_cfg - configure vsync source and configure the
 *                                    watchdog timers if required.
 * @pp_count: number of ping pongs active
 * @frame_rate: Display frame rate
 * @ppnumber: ping pong index array
 * @vsync_source: vsync source selection
 */
struct dpu_vsync_source_cfg {
	u32 pp_count;
	u32 frame_rate;
	u32 ppnumber[PINGPONG_MAX];
	enum dpu_vsync_source vsync_source;
<<<<<<< HEAD
=======
};

enum dpu_dp_phy_sel {
	DPU_DP_PHY_NONE,
	DPU_DP_PHY_0,
	DPU_DP_PHY_1,
	DPU_DP_PHY_2,
>>>>>>> adc21867
};

/**
 * struct dpu_hw_mdp_ops - interface to the MDP TOP Hw driver functions
 * Assumption is these functions will be called after clocks are enabled.
 * @setup_split_pipe : Programs the pipe control registers
 * @setup_pp_split : Programs the pp split control registers
 * @setup_traffic_shaper : programs traffic shaper control
 */
struct dpu_hw_mdp_ops {
	/** setup_split_pipe() : Registers are not double buffered, thisk
	 * function should be called before timing control enable
	 * @mdp  : mdp top context driver
	 * @cfg  : upper and lower part of pipe configuration
	 */
	void (*setup_split_pipe)(struct dpu_hw_mdp *mdp,
			struct split_pipe_cfg *p);

	/**
	 * setup_traffic_shaper() : Setup traffic shaper control
	 * @mdp  : mdp top context driver
	 * @cfg  : traffic shaper configuration
	 */
	void (*setup_traffic_shaper)(struct dpu_hw_mdp *mdp,
			struct traffic_shaper_cfg *cfg);

	/**
	 * setup_clk_force_ctrl - set clock force control
	 * @mdp: mdp top context driver
	 * @clk_ctrl: clock to be controlled
	 * @enable: force on enable
	 * @return: if the clock is forced-on by this function
	 */
	bool (*setup_clk_force_ctrl)(struct dpu_hw_mdp *mdp,
			enum dpu_clk_ctrl_type clk_ctrl, bool enable);

	/**
	 * get_danger_status - get danger status
	 * @mdp: mdp top context driver
	 * @status: Pointer to danger safe status
	 */
	void (*get_danger_status)(struct dpu_hw_mdp *mdp,
			struct dpu_danger_safe_status *status);

	/**
	 * setup_vsync_source - setup vsync source configuration details
	 * @mdp: mdp top context driver
	 * @cfg: vsync source selection configuration
	 */
	void (*setup_vsync_source)(struct dpu_hw_mdp *mdp,
				struct dpu_vsync_source_cfg *cfg);

	/**
	 * get_safe_status - get safe status
	 * @mdp: mdp top context driver
	 * @status: Pointer to danger safe status
	 */
	void (*get_safe_status)(struct dpu_hw_mdp *mdp,
			struct dpu_danger_safe_status *status);

	/**
	 * dp_phy_intf_sel - configure intf to phy mapping
	 * @mdp: mdp top context driver
	 * @phys: list of phys the DP interfaces should be connected to. 0 disables the INTF.
	 */
	void (*dp_phy_intf_sel)(struct dpu_hw_mdp *mdp, enum dpu_dp_phy_sel phys[2]);

	/**
	 * intf_audio_select - select the external interface for audio
	 * @mdp: mdp top context driver
	 */
	void (*intf_audio_select)(struct dpu_hw_mdp *mdp);
};

struct dpu_hw_mdp {
	struct dpu_hw_blk base;
	struct dpu_hw_blk_reg_map hw;

	/* top */
	const struct dpu_mdp_cfg *caps;

	/* ops */
	struct dpu_hw_mdp_ops ops;
};

/**
 * dpu_hw_mdptop_init - initializes the top driver for the passed config
 * @dev:  Corresponding device for devres management
 * @cfg:  MDP TOP configuration from catalog
 * @addr: Mapped register io address of MDP
 * @mdss_rev: dpu core's major and minor versions
 */
struct dpu_hw_mdp *dpu_hw_mdptop_init(struct drm_device *dev,
				      const struct dpu_mdp_cfg *cfg,
				      void __iomem *addr,
				      const struct dpu_mdss_version *mdss_rev);

void dpu_hw_mdp_destroy(struct dpu_hw_mdp *mdp);

#endif /*_DPU_HW_TOP_H */<|MERGE_RESOLUTION|>--- conflicted
+++ resolved
@@ -65,8 +65,6 @@
 	u32 frame_rate;
 	u32 ppnumber[PINGPONG_MAX];
 	enum dpu_vsync_source vsync_source;
-<<<<<<< HEAD
-=======
 };
 
 enum dpu_dp_phy_sel {
@@ -74,7 +72,6 @@
 	DPU_DP_PHY_0,
 	DPU_DP_PHY_1,
 	DPU_DP_PHY_2,
->>>>>>> adc21867
 };
 
 /**
