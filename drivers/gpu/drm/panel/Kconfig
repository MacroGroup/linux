# SPDX-License-Identifier: GPL-2.0-only
config DRM_PANEL
	bool
	depends on DRM
	help
	  Panel registration and lookup framework.

menu "Display Panels"
	depends on DRM && DRM_PANEL

config DRM_PANEL_ABT_Y030XX067A
	tristate "ABT Y030XX067A 320x480 LCD panel"
	depends on OF && SPI
	select REGMAP_SPI
	help
	  Say Y here to enable support for the Asia Better Technology Ltd.
	  Y030XX067A 320x480 3.0" panel as found in the YLM RG-280M, RG-300
	  and RG-99 handheld gaming consoles.

config DRM_PANEL_ARM_VERSATILE
	tristate "ARM Versatile panel driver"
	depends on OF
	depends on MFD_SYSCON
	select VIDEOMODE_HELPERS
	help
	  This driver supports the ARM Versatile panels connected to ARM
	  reference designs. The panel is detected using special registers
	  in the Versatile family syscon registers.

config DRM_PANEL_ASUS_Z00T_TM5P5_NT35596
	tristate "ASUS Z00T TM5P5 NT35596 panel"
	depends on GPIOLIB && OF
	depends on DRM_MIPI_DSI
	depends on BACKLIGHT_CLASS_DEVICE
	help
	  Say Y here if you want to enable support for the ASUS TMP5P5
	  NT35596 1080x1920 video mode panel as found in some Asus
	  Zenfone 2 Laser Z00T devices.

config DRM_PANEL_AUO_A030JTN01
	tristate "AUO A030JTN01"
	depends on SPI
	select REGMAP_SPI
	help
	  Say Y here to enable support for the AUO A030JTN01 320x480 3.0" panel
	  as found in the YLM RS-97 handheld gaming console.

config DRM_PANEL_BOE_BF060Y8M_AJ0
	tristate "Boe BF060Y8M-AJ0 panel"
	depends on OF
	depends on DRM_MIPI_DSI
	depends on BACKLIGHT_CLASS_DEVICE
	help
	  Say Y here if you want to enable support for Boe BF060Y8M-AJ0
	  5.99" AMOLED modules. The panel has a 1080x2160 resolution and
	  uses 24 bit RGB per pixel. It provides a MIPI DSI interface to
	  the host and backlight is controlled through DSI commands.

config DRM_PANEL_BOE_HIMAX8279D
	tristate "Boe Himax8279d panel"
	depends on OF
	depends on DRM_MIPI_DSI
	depends on BACKLIGHT_CLASS_DEVICE
	help
	  Say Y here if you want to enable support for Boe Himax8279d
	  TFT-LCD modules. The panel has a 1200x1920 resolution and uses
	  24 bit RGB per pixel. It provides a MIPI DSI interface to
	  the host and has a built-in LED backlight.

config DRM_PANEL_BOE_TH101MB31UIG002_28A
	tristate "Boe TH101MB31UIG002-28A panel"
	depends on OF
	depends on DRM_MIPI_DSI
	depends on BACKLIGHT_CLASS_DEVICE
	help
	  Say Y here if you want to enable support for Boe
	  TH101MB31UIG002-28A TFT-LCD modules. The panel has a 800x1280
	  resolution and uses 24 bit RGB per pixel. It provides a MIPI DSI
	  interface to the host and has a built-in LED backlight.

<<<<<<< HEAD
config DRM_PANEL_DIASOM
	tristate "DIASOM DSI panel"
	depends on OF
	depends on DRM_MIPI_DSI
	depends on BACKLIGHT_CLASS_DEVICE
	help
	  Say Y here if you want to enable support for DIASOM MIPI DSI panel.

config DRM_PANEL_DSI_CM
	tristate "Generic DSI command mode panels"
=======
config DRM_PANEL_BOE_TV101WUM_NL6
	tristate "BOE TV101WUM and AUO KD101N80 45NA 1200x1920 panel"
>>>>>>> a38297e3
	depends on OF
	depends on DRM_MIPI_DSI
	depends on BACKLIGHT_CLASS_DEVICE
	help
	  Say Y here if you want to support for BOE TV101WUM and AUO KD101N80
	  45NA WUXGA PANEL DSI Video Mode panel

config DRM_PANEL_EBBG_FT8719
	tristate "EBBG FT8719 panel driver"
	depends on OF
	depends on DRM_MIPI_DSI
	depends on BACKLIGHT_CLASS_DEVICE
	help
	  Say Y here if you want to enable support for the EBBG FT8719
	  video mode panel. Mainly found on Xiaomi Poco F1 mobile phone.
	  The panel has a resolution of 1080x2246. It provides a MIPI DSI
	  interface to the host.

config DRM_PANEL_ELIDA_KD35T133
	tristate "Elida KD35T133 panel driver"
	depends on OF
	depends on DRM_MIPI_DSI
	depends on BACKLIGHT_CLASS_DEVICE
	help
	  Say Y here if you want to enable support for the Elida
	  KD35T133 controller for 320x480 LCD panels with MIPI-DSI
	  system interfaces.

config DRM_PANEL_FEIXIN_K101_IM2BA02
	tristate "Feixin K101 IM2BA02 panel"
	depends on OF
	depends on DRM_MIPI_DSI
	depends on BACKLIGHT_CLASS_DEVICE
	help
	  Say Y here if you want to enable support for the Feixin K101 IM2BA02
	  4-lane 800x1280 MIPI DSI panel.

config DRM_PANEL_FEIYANG_FY07024DI26A30D
	tristate "Feiyang FY07024DI26A30-D MIPI-DSI LCD panel"
	depends on OF
	depends on DRM_MIPI_DSI
	depends on BACKLIGHT_CLASS_DEVICE
	help
	  Say Y if you want to enable support for panels based on the
	  Feiyang FY07024DI26A30-D MIPI-DSI interface.

config DRM_PANEL_DSI_CM
	tristate "Generic DSI command mode panels"
	depends on OF
	depends on DRM_MIPI_DSI
	depends on BACKLIGHT_CLASS_DEVICE
	help
	  DRM panel driver for DSI command mode panels with support for
	  embedded and external backlights.

config DRM_PANEL_LVDS
	tristate "Generic LVDS panel driver"
	depends on OF
	depends on BACKLIGHT_CLASS_DEVICE
	select VIDEOMODE_HELPERS
	help
	  This driver supports LVDS panels that don't require device-specific
	  handling of power supplies or control signals. It implements automatic
	  backlight handling if the panel is attached to a backlight controller.

config DRM_PANEL_HIMAX_HX83112A
	tristate "Himax HX83112A-based DSI panel"
	depends on OF
	depends on DRM_MIPI_DSI
	depends on BACKLIGHT_CLASS_DEVICE
	select DRM_KMS_HELPER
	help
	  Say Y here if you want to enable support for Himax HX83112A-based
	  display panels, such as the one found in the Fairphone 4 smartphone.

config DRM_PANEL_HIMAX_HX8394
	tristate "HIMAX HX8394 MIPI-DSI LCD panels"
	depends on OF
	depends on DRM_MIPI_DSI
	depends on BACKLIGHT_CLASS_DEVICE
	help
	  Say Y if you want to enable support for panels based on the
	  Himax HX8394 controller, such as the HannStar HSD060BHW4
	  720x1440 TFT LCD panel that uses a MIPI-DSI interface.

	  If M is selected the module will be called panel-himax-hx8394.

config DRM_PANEL_ILITEK_IL9322
	tristate "Ilitek ILI9322 320x240 QVGA panels"
	depends on OF && SPI
	select REGMAP
	help
	  Say Y here if you want to enable support for Ilitek IL9322
	  QVGA (320x240) RGB, YUV and ITU-T BT.656 panels.

config DRM_PANEL_ILITEK_ILI9341
	tristate "Ilitek ILI9341 240x320 QVGA panels"
	depends on SPI
	select DRM_KMS_HELPER
	select DRM_GEM_DMA_HELPER
	depends on BACKLIGHT_CLASS_DEVICE
	select DRM_MIPI_DBI
	help
	  Say Y here if you want to enable support for Ilitek IL9341
	  QVGA (240x320) RGB panels. support serial & parallel rgb
	  interface.

config DRM_PANEL_ILITEK_ILI9805
	tristate "Ilitek ILI9805-based panels"
	depends on OF
	depends on DRM_MIPI_DSI
	depends on BACKLIGHT_CLASS_DEVICE
	help
	  Say Y if you want to enable support for panels based on the
	  Ilitek ILI9805 controller.

config DRM_PANEL_ILITEK_ILI9881C
	tristate "Ilitek ILI9881C-based panels"
	depends on OF
	depends on DRM_MIPI_DSI
	depends on BACKLIGHT_CLASS_DEVICE
	help
	  Say Y if you want to enable support for panels based on the
	  Ilitek ILI9881c controller.

config DRM_PANEL_ILITEK_ILI9882T
	tristate "Ilitek ILI9882t-based panels"
	depends on OF
	depends on DRM_MIPI_DSI
	depends on BACKLIGHT_CLASS_DEVICE
	help
	  Say Y if you want to enable support for panels based on the
	  Ilitek ILI9882t controller.

config DRM_PANEL_INNOLUX_EJ030NA
        tristate "Innolux EJ030NA 320x480 LCD panel"
        depends on OF && SPI
        select REGMAP_SPI
        help
          Say Y here to enable support for the Innolux/Chimei EJ030NA
          320x480 3.0" panel as found in the RS97 V2.1, RG300(non-ips)
          and LDK handheld gaming consoles.

config DRM_PANEL_INNOLUX_P079ZCA
	tristate "Innolux P079ZCA panel"
	depends on OF
	depends on DRM_MIPI_DSI
	depends on BACKLIGHT_CLASS_DEVICE
	help
	  Say Y here if you want to enable support for Innolux P079ZCA
	  TFT-LCD modules. The panel has a 1024x768 resolution and uses
	  24 bit RGB per pixel. It provides a MIPI DSI interface to
	  the host and has a built-in LED backlight.

config DRM_PANEL_JADARD_JD9365DA_H3
	tristate "Jadard JD9365DA-H3 WXGA DSI panel"
	depends on OF
	depends on DRM_MIPI_DSI
	depends on BACKLIGHT_CLASS_DEVICE
	help
	  Say Y here if you want to enable support for Jadard JD9365DA-H3
	  WXGA MIPI DSI panel. The panel support TFT dot matrix LCD with
	  800RGBx1280 dots at maximum.

config DRM_PANEL_JDI_LPM102A188A
	tristate "JDI LPM102A188A DSI panel"
	depends on OF && GPIOLIB
	depends on DRM_MIPI_DSI
	depends on BACKLIGHT_CLASS_DEVICE
	help
	  Say Y here if you want to enable support for JDI LPM102A188A DSI
	  command mode panel as found in Google Pixel C devices.
	  The panel has a 2560×1800 resolution. It provides a MIPI DSI interface
	  to the host.

config DRM_PANEL_JDI_LT070ME05000
	tristate "JDI LT070ME05000 WUXGA DSI panel"
	depends on OF
	depends on DRM_MIPI_DSI
	depends on BACKLIGHT_CLASS_DEVICE
	help
	  Say Y here if you want to enable support for JDI DSI video mode
	  panel as found in Google Nexus 7 (2013) devices.
	  The panel has a 1200(RGB)×1920 (WUXGA) resolution and uses
	  24 bit per pixel.

config DRM_PANEL_JDI_R63452
	tristate "JDI R63452 Full HD DSI panel"
	depends on OF
	depends on DRM_MIPI_DSI
	depends on BACKLIGHT_CLASS_DEVICE
	help
	  Say Y here if you want to enable support for the JDI R63452
	  DSI command mode panel as found in Xiaomi Mi 5 Devices.

config DRM_PANEL_KHADAS_TS050
	tristate "Khadas TS050 panel"
	depends on OF
	depends on DRM_MIPI_DSI
	depends on BACKLIGHT_CLASS_DEVICE
	help
	  Say Y here if you want to enable support for Khadas TS050 TFT-LCD
	  panel module. The panel has a 1080x1920 resolution and uses
	  24 bit RGB per pixel. It provides a MIPI DSI interface to
	  the host, a built-in LED backlight and touch controller.

config DRM_PANEL_KINGDISPLAY_KD097D04
	tristate "Kingdisplay kd097d04 panel"
	depends on OF
	depends on DRM_MIPI_DSI
	depends on BACKLIGHT_CLASS_DEVICE
	help
	  Say Y here if you want to enable support for Kingdisplay kd097d04
	  TFT-LCD modules. The panel has a 1536x2048 resolution and uses
	  24 bit RGB per pixel. It provides a MIPI DSI interface to
	  the host and has a built-in LED backlight.

config DRM_PANEL_LEADTEK_LTK050H3146W
	tristate "Leadtek LTK050H3146W panel"
	depends on OF
	depends on DRM_MIPI_DSI
	depends on BACKLIGHT_CLASS_DEVICE
	help
	  Say Y here if you want to enable support for Leadtek LTK050H3146W
	  TFT-LCD modules. The panel has a 720x1280 resolution and uses
	  24 bit RGB per pixel. It provides a MIPI DSI interface to
	  the host and has a built-in LED backlight.

config DRM_PANEL_LEADTEK_LTK500HD1829
	tristate "Leadtek LTK500HD1829 panel"
	depends on OF
	depends on DRM_MIPI_DSI
	depends on BACKLIGHT_CLASS_DEVICE
	help
	  Say Y here if you want to enable support for Kingdisplay kd097d04
	  TFT-LCD modules. The panel has a 1536x2048 resolution and uses
	  24 bit RGB per pixel. It provides a MIPI DSI interface to
	  the host and has a built-in LED backlight.

config DRM_PANEL_LG_LB035Q02
	tristate "LG LB035Q024573 RGB panel"
	depends on GPIOLIB && OF && SPI
	help
	  Say Y here if you want to enable support for the LB035Q02 RGB panel
	  (found on the Gumstix Overo Palo35 board). To compile this driver as
	  a module, choose M here.

config DRM_PANEL_LG_LG4573
	tristate "LG4573 RGB/SPI panel"
	depends on OF && SPI
	select VIDEOMODE_HELPERS
	help
	  Say Y here if you want to enable support for LG4573 RGB panel.
	  To compile this driver as a module, choose M here.

config DRM_PANEL_MAGNACHIP_D53E6EA8966
	tristate "Magnachip D53E6EA8966 DSI panel"
	depends on OF && SPI
	depends on DRM_MIPI_DSI
	depends on BACKLIGHT_CLASS_DEVICE
	select DRM_MIPI_DBI
	help
	  DRM panel driver for the Samsung AMS495QA01 panel controlled
	  with the Magnachip D53E6EA8966 panel IC. This panel receives
	  video data via DSI but commands via 9-bit SPI using DBI.

config DRM_PANEL_MANTIX_MLAF057WE51
	tristate "Mantix MLAF057WE51-X MIPI-DSI LCD panel"
	depends on OF
	depends on DRM_MIPI_DSI
	depends on BACKLIGHT_CLASS_DEVICE
	help
	  Say Y here if you want to enable support for the Mantix
	  MLAF057WE51-X MIPI DSI panel as e.g. used in the Librem 5. It
	  has a resolution of 720x1440 pixels, a built in backlight and touch
	  controller.

config DRM_PANEL_NEC_NL8048HL11
	tristate "NEC NL8048HL11 RGB panel"
	depends on GPIOLIB && OF && SPI
	help
	  Say Y here if you want to enable support for the NEC NL8048HL11 RGB
	  panel (found on the Zoom2/3/3630 SDP boards). To compile this driver
	  as a module, choose M here.

config DRM_PANEL_NEWVISION_NV3051D
	tristate "NewVision NV3051D DSI panel"
	depends on OF
	depends on DRM_MIPI_DSI
	depends on BACKLIGHT_CLASS_DEVICE
	help
	  This driver supports the NV3051D based panel found on the Anbernic
	  RG353P and RG353V.

config DRM_PANEL_NEWVISION_NV3052C
	tristate "NewVision NV3052C RGB/SPI panel"
	depends on OF && SPI
	depends on BACKLIGHT_CLASS_DEVICE
	select DRM_MIPI_DBI
	help
	  Say Y here if you want to enable support for the panels built
	  around the NewVision NV3052C display controller.

config DRM_PANEL_NOVATEK_NT35510
	tristate "Novatek NT35510 RGB panel driver"
	depends on OF
	depends on DRM_MIPI_DSI
	depends on BACKLIGHT_CLASS_DEVICE
	help
	  Say Y here if you want to enable support for the panels built
	  around the Novatek NT35510 display controller, such as some
	  Hydis panels.

config DRM_PANEL_NOVATEK_NT35560
	tristate "Novatek NT35560 DSI command mode panel"
	depends on OF
	depends on DRM_MIPI_DSI
	depends on BACKLIGHT_CLASS_DEVICE
	select VIDEOMODE_HELPERS
	help
	  Say Y here if you want to enable the Novatek NT35560 display
	  controller. This panel supports DSI in both command and video
	  mode. This supports several panels such as Sony ACX424AKM and
	  ACX424AKP.

config DRM_PANEL_NOVATEK_NT35950
	tristate "Novatek NT35950 DSI panel"
	depends on OF
	depends on DRM_MIPI_DSI
	depends on BACKLIGHT_CLASS_DEVICE
	help
	  Say Y here if you want to enable support for the panels built
	  around the Novatek NT35950 display controller, such as some
	  Sharp panels used in Sony Xperia Z5 Premium and XZ Premium
	  mobile phones.

config DRM_PANEL_NOVATEK_NT36523
	tristate "Novatek NT36523 panel driver"
	depends on OF
	depends on DRM_MIPI_DSI
	depends on BACKLIGHT_CLASS_DEVICE
	help
	  Say Y here if you want to enable support for the panels built
	  around the Novatek NT36523 display controller, such as some
	  Boe panels used in Xiaomi Mi Pad 5 and 5 Pro tablets.

config DRM_PANEL_NOVATEK_NT36672A
	tristate "Novatek NT36672A DSI panel"
	depends on OF
	depends on DRM_MIPI_DSI
	depends on BACKLIGHT_CLASS_DEVICE
	help
	  Say Y here if you want to enable support for the panels built
	  around the Novatek NT36672A display controller, such as some
	  Tianma panels used in a few Xiaomi Poco F1 mobile phones.

config DRM_PANEL_NOVATEK_NT36672E
	tristate "Novatek NT36672E DSI panel"
	depends on OF
	depends on DRM_MIPI_DSI
	depends on BACKLIGHT_CLASS_DEVICE
	help
	  Say Y here if you want to enable support for Novatek NT36672E DSI Video Mode
	  LCD panel module. The panel has a resolution of 1080x2408 and uses 24 bit
	  RGB per pixel.

config DRM_PANEL_NOVATEK_NT39016
	tristate "Novatek NT39016 RGB/SPI panel"
	depends on OF && SPI
	depends on BACKLIGHT_CLASS_DEVICE
	select REGMAP_SPI
	help
	  Say Y here if you want to enable support for the panels built
	  around the Novatek NT39016 display controller.

config DRM_PANEL_OLIMEX_LCD_OLINUXINO
	tristate "Olimex LCD-OLinuXino panel"
	depends on OF
	depends on I2C
	depends on BACKLIGHT_CLASS_DEVICE
	select CRC32
	help
	  The panel is used with different sizes LCDs, from 480x272 to
	  1280x800, and 24 bit per pixel.

	  Say Y here if you want to enable support for Olimex Ltd.
	  LCD-OLinuXino panel.

config DRM_PANEL_ORISETECH_OTA5601A
        tristate "Orise Technology ota5601a RGB/SPI panel"
        depends on SPI
        depends on BACKLIGHT_CLASS_DEVICE
        select REGMAP_SPI
        help
          Say Y here if you want to enable support for the panels built
          around the Orise Technology OTA9601A display controller.

config DRM_PANEL_ORISETECH_OTM8009A
	tristate "Orise Technology otm8009a 480x800 dsi 2dl panel"
	depends on OF
	depends on DRM_MIPI_DSI
	depends on BACKLIGHT_CLASS_DEVICE
	help
	  Say Y here if you want to enable support for Orise Technology
	  otm8009a 480x800 dsi 2dl panel.

config DRM_PANEL_OSD_OSD101T2587_53TS
	tristate "OSD OSD101T2587-53TS DSI 1920x1200 video mode panel"
	depends on OF
	depends on DRM_MIPI_DSI
	depends on BACKLIGHT_CLASS_DEVICE
	help
	  Say Y here if you want to enable support for One Stop Displays
	  OSD101T2587-53TS 10.1" 1920x1200 dsi panel.

config DRM_PANEL_PANASONIC_VVX10F034N00
	tristate "Panasonic VVX10F034N00 1920x1200 video mode panel"
	depends on OF
	depends on DRM_MIPI_DSI
	depends on BACKLIGHT_CLASS_DEVICE
	help
	  Say Y here if you want to enable support for Panasonic VVX10F034N00
	  WUXGA (1920x1200) Novatek NT1397-based DSI panel as found in some
	  Xperia Z2 tablets

config DRM_PANEL_RASPBERRYPI_TOUCHSCREEN
	tristate "Raspberry Pi 7-inch touchscreen panel"
	depends on DRM_MIPI_DSI
	help
	  Say Y here if you want to enable support for the Raspberry
	  Pi 7" Touchscreen.  To compile this driver as a module,
	  choose M here.

config DRM_PANEL_RAYDIUM_RM67191
	tristate "Raydium RM67191 FHD 1080x1920 DSI video mode panel"
	depends on OF
	depends on DRM_MIPI_DSI
	depends on BACKLIGHT_CLASS_DEVICE
	help
	  Say Y here if you want to enable support for Raydium RM67191 FHD
	  (1080x1920) DSI panel.

config DRM_PANEL_RAYDIUM_RM68200
	tristate "Raydium RM68200 720x1280 DSI video mode panel"
	depends on OF
	depends on DRM_MIPI_DSI
	depends on BACKLIGHT_CLASS_DEVICE
	help
	  Say Y here if you want to enable support for Raydium RM68200
	  720x1280 DSI video mode panel.

config DRM_PANEL_RAYDIUM_RM692E5
	tristate "Raydium RM692E5-based DSI panel"
	depends on OF
	depends on DRM_MIPI_DSI
	depends on BACKLIGHT_CLASS_DEVICE
	select DRM_DISPLAY_DP_HELPER
	select DRM_DISPLAY_HELPER
	help
	  Say Y here if you want to enable support for Raydium RM692E5-based
	  display panels, such as the one found in the Fairphone 5 smartphone.

config DRM_PANEL_RONBO_RB070D30
	tristate "Ronbo Electronics RB070D30 panel"
	depends on OF
	depends on DRM_MIPI_DSI
	depends on BACKLIGHT_CLASS_DEVICE
	help
	  Say Y here if you want to enable support for Ronbo Electronics
	  RB070D30 1024x600 DSI panel.

config DRM_PANEL_SAMSUNG_S6E88A0_AMS452EF01
	tristate "Samsung AMS452EF01 panel with S6E88A0 DSI video mode controller"
	depends on OF
	select DRM_MIPI_DSI
	select VIDEOMODE_HELPERS

config DRM_PANEL_SAMSUNG_ATNA33XC20
	tristate "Samsung ATNA33XC20 eDP panel"
	depends on OF
	depends on BACKLIGHT_CLASS_DEVICE
	depends on PM
	select DRM_DISPLAY_DP_HELPER
	select DRM_DISPLAY_HELPER
	select DRM_DP_AUX_BUS
	help
	  DRM panel driver for the Samsung ATNA33XC20 panel. This panel can't
	  be handled by the DRM_PANEL_SIMPLE driver because its power
	  sequencing is non-standard.

config DRM_PANEL_SAMSUNG_DB7430
	tristate "Samsung DB7430-based DPI panels"
	depends on OF && SPI && GPIOLIB
	depends on BACKLIGHT_CLASS_DEVICE
	select DRM_MIPI_DBI
	help
	  Say Y here if you want to enable support for the Samsung
	  DB7430 DPI display controller used in such devices as the
	  LMS397KF04 480x800 DPI panel.

config DRM_PANEL_SAMSUNG_LD9040
	tristate "Samsung LD9040 RGB/SPI panel"
	depends on OF && SPI
	depends on BACKLIGHT_CLASS_DEVICE
	select VIDEOMODE_HELPERS

config DRM_PANEL_SAMSUNG_S6D16D0
	tristate "Samsung S6D16D0 DSI video mode panel"
	depends on OF
	depends on DRM_MIPI_DSI
	select VIDEOMODE_HELPERS

config DRM_PANEL_SAMSUNG_S6D27A1
	tristate "Samsung S6D27A1 DPI panel driver"
	depends on OF && SPI && GPIOLIB
	select DRM_MIPI_DBI
	help
	  Say Y here if you want to enable support for the Samsung
	  S6D27A1 DPI 480x800 panel.

	  This panel can be found in Samsung Galaxy Ace 2
	  GT-I8160 mobile phone.

config DRM_PANEL_SAMSUNG_S6D7AA0
	tristate "Samsung S6D7AA0 MIPI-DSI video mode panel controller"
	depends on OF
	depends on BACKLIGHT_CLASS_DEVICE
	select DRM_MIPI_DSI
	select VIDEOMODE_HELPERS

config DRM_PANEL_SAMSUNG_S6E3HA2
	tristate "Samsung S6E3HA2 DSI video mode panel"
	depends on OF
	depends on DRM_MIPI_DSI
	depends on BACKLIGHT_CLASS_DEVICE
	select VIDEOMODE_HELPERS

config DRM_PANEL_SAMSUNG_S6E63J0X03
	tristate "Samsung S6E63J0X03 DSI command mode panel"
	depends on OF
	depends on DRM_MIPI_DSI
	depends on BACKLIGHT_CLASS_DEVICE
	select VIDEOMODE_HELPERS

config DRM_PANEL_SAMSUNG_S6E63M0
	tristate "Samsung S6E63M0 RGB panel"
	depends on OF
	depends on BACKLIGHT_CLASS_DEVICE
	help
	  Say Y here if you want to enable support for Samsung S6E63M0
	  AMOLED LCD panel. This panel can be accessed using SPI or
	  DSI.

config DRM_PANEL_SAMSUNG_S6E63M0_SPI
	tristate "Samsung S6E63M0 RGB SPI interface"
	depends on SPI
	depends on DRM_PANEL_SAMSUNG_S6E63M0
	default DRM_PANEL_SAMSUNG_S6E63M0
	select DRM_MIPI_DBI
	help
	  Say Y here if you want to be able to access the Samsung
	  S6E63M0 panel using SPI.

config DRM_PANEL_SAMSUNG_S6E63M0_DSI
	tristate "Samsung S6E63M0 RGB DSI interface"
	depends on DRM_MIPI_DSI
	depends on DRM_PANEL_SAMSUNG_S6E63M0
	help
	  Say Y here if you want to be able to access the Samsung
	  S6E63M0 panel using DSI.

config DRM_PANEL_SAMSUNG_S6E8AA0
	tristate "Samsung S6E8AA0 DSI video mode panel"
	depends on OF
	select DRM_MIPI_DSI
	select VIDEOMODE_HELPERS

config DRM_PANEL_SAMSUNG_SOFEF00
	tristate "Samsung sofef00/s6e3fc2x01 OnePlus 6/6T DSI cmd mode panels"
	depends on OF
	depends on DRM_MIPI_DSI
	depends on BACKLIGHT_CLASS_DEVICE
	select VIDEOMODE_HELPERS
	help
	  Say Y or M here if you want to enable support for the Samsung AMOLED
	  command mode panels found in the OnePlus 6/6T smartphones.

	  The panels are 2280x1080@60Hz and 2340x1080@60Hz respectively

config DRM_PANEL_SEIKO_43WVF1G
	tristate "Seiko 43WVF1G panel"
	depends on OF
	depends on BACKLIGHT_CLASS_DEVICE
	select VIDEOMODE_HELPERS
	help
	  Say Y here if you want to enable support for the Seiko
	  43WVF1G controller for 800x480 LCD panels

config DRM_PANEL_SHARP_LQ101R1SX01
	tristate "Sharp LQ101R1SX01 panel"
	depends on OF
	depends on DRM_MIPI_DSI
	depends on BACKLIGHT_CLASS_DEVICE
	help
	  Say Y here if you want to enable support for Sharp LQ101R1SX01
	  TFT-LCD modules. The panel has a 2560x1600 resolution and uses
	  24 bit RGB per pixel. It provides a dual MIPI DSI interface to
	  the host and has a built-in LED backlight.

	  To compile this driver as a module, choose M here: the module
	  will be called panel-sharp-lq101r1sx01.

config DRM_PANEL_SHARP_LS037V7DW01
	tristate "Sharp LS037V7DW01 VGA LCD panel"
	depends on GPIOLIB && OF && REGULATOR
	help
	  Say Y here if you want to enable support for Sharp LS037V7DW01 VGA
	  (480x640) LCD panel (found on the TI SDP3430 board).

config DRM_PANEL_SHARP_LS043T1LE01
	tristate "Sharp LS043T1LE01 qHD video mode panel"
	depends on OF
	depends on DRM_MIPI_DSI
	depends on BACKLIGHT_CLASS_DEVICE
	help
	  Say Y here if you want to enable support for Sharp LS043T1LE01 qHD
	  (540x960) DSI panel as found on the Qualcomm APQ8074 Dragonboard

config DRM_PANEL_SHARP_LS060T1SX01
	tristate "Sharp LS060T1SX01 FullHD video mode panel"
	depends on OF
	depends on DRM_MIPI_DSI
	depends on BACKLIGHT_CLASS_DEVICE
	help
	  Say Y here if you want to enable support for Sharp LS060T1SX01 6.0"
	  FullHD (1080x1920) DSI panel as found in Dragonboard Display Adapter
	  Bundle.

config DRM_PANEL_SITRONIX_ST7701
	tristate "Sitronix ST7701 panel driver"
	depends on OF
	depends on DRM_MIPI_DSI
	depends on BACKLIGHT_CLASS_DEVICE
	help
	  Say Y here if you want to enable support for the Sitronix
	  ST7701 controller for 480X864 LCD panels with MIPI/RGB/SPI
	  system interfaces.

config DRM_PANEL_SITRONIX_ST7703
	tristate "Sitronix ST7703 based MIPI touchscreen panels"
	depends on OF
	depends on DRM_MIPI_DSI
	depends on BACKLIGHT_CLASS_DEVICE
	help
	  Say Y here if you want to enable support for Sitronix ST7703 based
	  panels, souch as Rocktech JH057N00900 MIPI DSI panel as e.g. used in
	  the Librem 5 devkit. It has a resolution of 720x1440 pixels, a built
	  in backlight and touch controller.
	  Touch input support is provided by the goodix driver and needs to be
	  selected separately.

config DRM_PANEL_SITRONIX_ST7789V
	tristate "Sitronix ST7789V panel"
	depends on OF && SPI
	depends on BACKLIGHT_CLASS_DEVICE
	help
	  Say Y here if you want to enable support for the Sitronix
	  ST7789V controller for 240x320 LCD panels

config DRM_PANEL_SONY_ACX565AKM
	tristate "Sony ACX565AKM panel"
	depends on GPIOLIB && OF && SPI
	depends on BACKLIGHT_CLASS_DEVICE
	help
	  Say Y here if you want to enable support for the Sony ACX565AKM
	  800x600 3.5" panel (found on the Nokia N900).

config DRM_PANEL_SONY_TD4353_JDI
	tristate "Sony TD4353 JDI panel"
	depends on GPIOLIB && OF
	depends on DRM_MIPI_DSI
	depends on BACKLIGHT_CLASS_DEVICE
	help
	  Say Y here if you want to enable support for the Sony Tama
	  TD4353 JDI command mode panel as found on some Sony Xperia
	  XZ2 and XZ2 Compact smartphones.

config DRM_PANEL_SONY_TULIP_TRULY_NT35521
	tristate "Sony Tulip Truly NT35521 panel"
	depends on GPIOLIB && OF
	depends on DRM_MIPI_DSI
	depends on BACKLIGHT_CLASS_DEVICE
	help
	  Say Y here if you want to enable support for the Sony Tulip
	  NT35521 1280x720 video mode panel as found on Sony Xperia M4
	  Aqua phone.

config DRM_PANEL_STARTEK_KD070FHFID015
	tristate "STARTEK KD070FHFID015 panel"
	depends on OF
	depends on DRM_MIPI_DSI
	depends on BACKLIGHT_CLASS_DEVICE
	help
	  Say Y here if you want to enable support for STARTEK KD070FHFID015 DSI panel
	  based on RENESAS-R69429 controller. The pannel is a 7-inch TFT LCD display
	  with a resolution of 1024 x 600 pixels. It provides a MIPI DSI interface to
	  the host, a built-in LED backlight and touch controller.

config DRM_PANEL_EDP
	tristate "support for simple Embedded DisplayPort panels"
	depends on OF
	depends on BACKLIGHT_CLASS_DEVICE
	depends on PM
	select VIDEOMODE_HELPERS
	select DRM_DISPLAY_DP_HELPER
	select DRM_DISPLAY_HELPER
	select DRM_DP_AUX_BUS
	select DRM_KMS_HELPER
	help
	  DRM panel driver for dumb eDP panels that need at most a regulator and
	  a GPIO to be powered up. Optionally a backlight can be attached so
	  that it can be automatically turned off when the panel goes into a
	  low power state.

config DRM_PANEL_SIMPLE
	tristate "support for simple panels (other than eDP ones)"
	depends on OF
	depends on BACKLIGHT_CLASS_DEVICE
	depends on PM
	select VIDEOMODE_HELPERS
	help
	  DRM panel driver for dumb non-eDP panels that need at most a regulator
	  and a GPIO to be powered up. Optionally a backlight can be attached so
	  that it can be automatically turned off when the panel goes into a
	  low power state.

config DRM_PANEL_SYNAPTICS_R63353
	tristate "Synaptics R63353-based panels"
	depends on OF
	depends on DRM_MIPI_DSI
	depends on BACKLIGHT_CLASS_DEVICE
	help
	  Say Y if you want to enable support for panels based on the
	  Synaptics R63353 controller.

config DRM_PANEL_TDO_TL070WSH30
	tristate "TDO TL070WSH30 DSI panel"
	depends on OF
	depends on DRM_MIPI_DSI
	depends on BACKLIGHT_CLASS_DEVICE
	help
	  Say Y here if you want to enable support for TDO TL070WSH30 TFT-LCD
	  panel module. The panel has a 1024×600 resolution and uses
	  24 bit RGB per pixel. It provides a MIPI DSI interface to
	  the host, a built-in LED backlight and touch controller.

config DRM_PANEL_TPO_TD028TTEC1
	tristate "Toppoly (TPO) TD028TTEC1 panel driver"
	depends on OF && SPI
	depends on BACKLIGHT_CLASS_DEVICE
	help
	  Say Y here if you want to enable support for TPO TD028TTEC1 480x640
	  2.8" panel (found on the OpenMoko Neo FreeRunner and Neo 1973).

config DRM_PANEL_TPO_TD043MTEA1
	tristate "Toppoly (TPO) TD043MTEA1 panel driver"
	depends on GPIOLIB && OF && REGULATOR && SPI
	help
	  Say Y here if you want to enable support for TPO TD043MTEA1 800x480
	  4.3" panel (found on the OMAP3 Pandora board).

config DRM_PANEL_TPO_TPG110
	tristate "TPO TPG 800x400 panel"
	depends on OF && SPI && GPIOLIB
	depends on BACKLIGHT_CLASS_DEVICE
	help
	  Say Y here if you want to enable support for TPO TPG110
	  400CH LTPS TFT LCD Single Chip Digital Driver for up to
	  800x400 LCD panels.

config DRM_PANEL_TRULY_NT35597_WQXGA
	tristate "Truly WQXGA"
	depends on OF
	depends on DRM_MIPI_DSI
	help
	  Say Y here if you want to enable support for Truly NT35597 WQXGA Dual DSI
	  Video Mode panel

config DRM_PANEL_VISIONOX_R66451
	tristate "Visionox R66451"
	depends on OF
	depends on DRM_MIPI_DSI
	depends on BACKLIGHT_CLASS_DEVICE
	select DRM_DISPLAY_DP_HELPER
	select DRM_DISPLAY_HELPER
	help
	  Say Y here if you want to enable support for Visionox
	  R66451 1080x2340 AMOLED DSI panel.

config DRM_PANEL_VISIONOX_RM69299
	tristate "Visionox RM69299"
	depends on OF
	depends on DRM_MIPI_DSI
	help
	  Say Y here if you want to enable support for Visionox
	  RM69299  DSI Video Mode panel.

config DRM_PANEL_VISIONOX_VTDR6130
	tristate "Visionox VTDR6130"
	depends on OF
	depends on DRM_MIPI_DSI
	depends on BACKLIGHT_CLASS_DEVICE
	help
	  Say Y here if you want to enable support for Visionox
	  VTDR6130 1080x2400 AMOLED DSI panel.

config DRM_PANEL_WIDECHIPS_WS2401
	tristate "Widechips WS2401 DPI panel driver"
	depends on SPI && GPIOLIB
	depends on BACKLIGHT_CLASS_DEVICE
	select DRM_MIPI_DBI
	help
	  Say Y here if you want to enable support for the Widechips WS2401 DPI
	  480x800 display controller used in panels such as Samsung LMS380KF01.
	  This display is used in the Samsung Galaxy Ace 2 GT-I8160 (Codina).

config DRM_PANEL_XINPENG_XPP055C272
	tristate "Xinpeng XPP055C272 panel driver"
	depends on OF
	depends on DRM_MIPI_DSI
	depends on BACKLIGHT_CLASS_DEVICE
	help
	  Say Y here if you want to enable support for the Xinpeng
	  XPP055C272 controller for 720x1280 LCD panels with MIPI/RGB/SPI
	  system interfaces.
endmenu<|MERGE_RESOLUTION|>--- conflicted
+++ resolved
@@ -78,21 +78,8 @@
 	  resolution and uses 24 bit RGB per pixel. It provides a MIPI DSI
 	  interface to the host and has a built-in LED backlight.
 
-<<<<<<< HEAD
-config DRM_PANEL_DIASOM
-	tristate "DIASOM DSI panel"
-	depends on OF
-	depends on DRM_MIPI_DSI
-	depends on BACKLIGHT_CLASS_DEVICE
-	help
-	  Say Y here if you want to enable support for DIASOM MIPI DSI panel.
-
-config DRM_PANEL_DSI_CM
-	tristate "Generic DSI command mode panels"
-=======
 config DRM_PANEL_BOE_TV101WUM_NL6
 	tristate "BOE TV101WUM and AUO KD101N80 45NA 1200x1920 panel"
->>>>>>> a38297e3
 	depends on OF
 	depends on DRM_MIPI_DSI
 	depends on BACKLIGHT_CLASS_DEVICE
@@ -138,6 +125,14 @@
 	help
 	  Say Y if you want to enable support for panels based on the
 	  Feiyang FY07024DI26A30-D MIPI-DSI interface.
+
+config DRM_PANEL_DIASOM
+	tristate "DIASOM DSI panel"
+	depends on OF
+	depends on DRM_MIPI_DSI
+	depends on BACKLIGHT_CLASS_DEVICE
+	help
+	  Say Y here if you want to enable support for DIASOM MIPI DSI panel.
 
 config DRM_PANEL_DSI_CM
 	tristate "Generic DSI command mode panels"
