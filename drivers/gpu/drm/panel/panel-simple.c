--- conflicted
+++ resolved
@@ -717,42 +717,6 @@
 }
 
 static void panel_simple_shutdown(struct device *dev)
-<<<<<<< HEAD
-{
-	struct panel_simple *panel = dev_get_drvdata(dev);
-
-	/*
-	 * NOTE: the following two calls don't really belong here. It is the
-	 * responsibility of a correctly written DRM modeset driver to call
-	 * drm_atomic_helper_shutdown() at shutdown time and that should
-	 * cause the panel to be disabled / unprepared if needed. For now,
-	 * however, we'll keep these calls due to the sheer number of
-	 * different DRM modeset drivers used with panel-simple. The fact that
-	 * we're calling these and _also_ the drm_atomic_helper_shutdown()
-	 * will try to disable/unprepare means that we can get a warning about
-	 * trying to disable/unprepare an already disabled/unprepared panel,
-	 * but that's something we'll have to live with until we've confirmed
-	 * that all DRM modeset drivers are properly calling
-	 * drm_atomic_helper_shutdown().
-	 */
-	drm_panel_disable(&panel->base);
-	drm_panel_unprepare(&panel->base);
-}
-
-static void panel_simple_remove(struct device *dev)
-{
-	struct panel_simple *panel = dev_get_drvdata(dev);
-
-	drm_panel_remove(&panel->base);
-	panel_simple_shutdown(dev);
-
-	pm_runtime_dont_use_autosuspend(dev);
-	pm_runtime_disable(dev);
-	if (panel->ddc)
-		put_device(&panel->ddc->dev);
-}
-
-=======
 {
 	struct panel_simple *panel = dev_get_drvdata(dev);
 
@@ -795,7 +759,6 @@
 		put_device(&panel->ddc->dev);
 }
 
->>>>>>> adc21867
 static const struct drm_display_mode ampire_am_1280800n3tzqw_t00h_mode = {
 	.clock = 71100,
 	.hdisplay = 1280,
