--- conflicted
+++ resolved
@@ -259,11 +259,7 @@
 	struct drm_encoder *encoder;
 	struct rockchip_hdmi_qp *hdmi;
 	struct resource *res;
-<<<<<<< HEAD
-	struct clk *clk;
-=======
 	struct clk_bulk_data *clks;
->>>>>>> 38fec10e
 	int ret, irq, i;
 	u32 val;
 
