// SPDX-License-Identifier: GPL-2.0-only
/*
 * Copyright (C) Rockchip Electronics Co., Ltd.
 * Author:Mark Yao <mark.yao@rock-chips.com>
 */

#include <linux/kernel.h>

#include <drm/drm.h>
#include <drm/drm_atomic.h>
#include <drm/drm_damage_helper.h>
#include <drm/drm_fourcc.h>
#include <drm/drm_framebuffer.h>
#include <drm/drm_gem_framebuffer_helper.h>
#include <drm/drm_probe_helper.h>

#include "rockchip_drm_drv.h"
#include "rockchip_drm_fb.h"
#include "rockchip_drm_gem.h"

static const struct drm_framebuffer_funcs rockchip_drm_fb_funcs = {
	.destroy       = drm_gem_fb_destroy,
	.create_handle = drm_gem_fb_create_handle,
	.dirty	       = drm_atomic_helper_dirtyfb,
};

static const struct drm_mode_config_helper_funcs rockchip_mode_config_helpers = {
	.atomic_commit_tail = drm_atomic_helper_commit_tail_rpm,
};

static struct drm_framebuffer *
rockchip_fb_create(struct drm_device *dev, struct drm_file *file,
		   const struct drm_format_info *info,
		   const struct drm_mode_fb_cmd2 *mode_cmd)
{
	struct drm_afbc_framebuffer *afbc_fb;
	int ret;

	afbc_fb = kzalloc(sizeof(*afbc_fb), GFP_KERNEL);
	if (!afbc_fb)
		return ERR_PTR(-ENOMEM);

	ret = drm_gem_fb_init_with_funcs(dev, &afbc_fb->base,
					 file, info, mode_cmd,
					 &rockchip_drm_fb_funcs);
	if (ret) {
		kfree(afbc_fb);
		return ERR_PTR(ret);
	}

	if (drm_is_afbc(mode_cmd->modifier[0])) {
<<<<<<< HEAD
		ret = drm_gem_fb_afbc_init(dev, mode_cmd, afbc_fb);
=======
		ret = drm_gem_fb_afbc_init(dev, info, mode_cmd, afbc_fb);
>>>>>>> e5f0a698
		if (ret) {
			drm_framebuffer_put(&afbc_fb->base);
			return ERR_PTR(ret);
		}
	}

	return &afbc_fb->base;
}

static const struct drm_mode_config_funcs rockchip_drm_mode_config_funcs = {
	.fb_create = rockchip_fb_create,
	.atomic_check = drm_atomic_helper_check,
	.atomic_commit = drm_atomic_helper_commit,
};

void rockchip_drm_mode_config_init(struct drm_device *dev)
{
	dev->mode_config.min_width = 0;
	dev->mode_config.min_height = 0;

	/*
	 * set max width and height as default value(4096x4096).
	 * this value would be used to check framebuffer size limitation
	 * at drm_mode_addfb().
	 */
	dev->mode_config.max_width = 4096;
	dev->mode_config.max_height = 4096;

	dev->mode_config.funcs = &rockchip_drm_mode_config_funcs;
	dev->mode_config.helper_private = &rockchip_mode_config_helpers;

	dev->mode_config.normalize_zpos = true;
}<|MERGE_RESOLUTION|>--- conflicted
+++ resolved
@@ -49,11 +49,7 @@
 	}
 
 	if (drm_is_afbc(mode_cmd->modifier[0])) {
-<<<<<<< HEAD
-		ret = drm_gem_fb_afbc_init(dev, mode_cmd, afbc_fb);
-=======
 		ret = drm_gem_fb_afbc_init(dev, info, mode_cmd, afbc_fb);
->>>>>>> e5f0a698
 		if (ret) {
 			drm_framebuffer_put(&afbc_fb->base);
 			return ERR_PTR(ret);
