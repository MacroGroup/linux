--- conflicted
+++ resolved
@@ -996,11 +996,7 @@
 	unsigned long long rate;
 	struct drm_device *drm = &priv->drm;
 
-<<<<<<< HEAD
-	mode = drm_display_mode_from_cea_vic(drm, 16);
-=======
 	mode = drm_kunit_display_mode_from_cea_vic(test, drm, 16);
->>>>>>> adc21867
 	KUNIT_ASSERT_NOT_NULL(test, mode);
 
 	KUNIT_ASSERT_FALSE(test, mode->flags & DRM_MODE_FLAG_DBLCLK);
@@ -1021,11 +1017,7 @@
 	unsigned long long rate;
 	struct drm_device *drm = &priv->drm;
 
-<<<<<<< HEAD
-	mode = drm_display_mode_from_cea_vic(drm, 16);
-=======
 	mode = drm_kunit_display_mode_from_cea_vic(test, drm, 16);
->>>>>>> adc21867
 	KUNIT_ASSERT_NOT_NULL(test, mode);
 
 	KUNIT_ASSERT_FALSE(test, mode->flags & DRM_MODE_FLAG_DBLCLK);
@@ -1046,11 +1038,7 @@
 	unsigned long long rate;
 	struct drm_device *drm = &priv->drm;
 
-<<<<<<< HEAD
-	mode = drm_display_mode_from_cea_vic(drm, 1);
-=======
 	mode = drm_kunit_display_mode_from_cea_vic(test, drm, 1);
->>>>>>> adc21867
 	KUNIT_ASSERT_NOT_NULL(test, mode);
 
 	rate = drm_hdmi_compute_mode_clock(mode, 10, HDMI_COLORSPACE_RGB);
@@ -1068,11 +1056,7 @@
 	unsigned long long rate;
 	struct drm_device *drm = &priv->drm;
 
-<<<<<<< HEAD
-	mode = drm_display_mode_from_cea_vic(drm, 16);
-=======
 	mode = drm_kunit_display_mode_from_cea_vic(test, drm, 16);
->>>>>>> adc21867
 	KUNIT_ASSERT_NOT_NULL(test, mode);
 
 	KUNIT_ASSERT_FALSE(test, mode->flags & DRM_MODE_FLAG_DBLCLK);
@@ -1093,11 +1077,7 @@
 	unsigned long long rate;
 	struct drm_device *drm = &priv->drm;
 
-<<<<<<< HEAD
-	mode = drm_display_mode_from_cea_vic(drm, 1);
-=======
 	mode = drm_kunit_display_mode_from_cea_vic(test, drm, 1);
->>>>>>> adc21867
 	KUNIT_ASSERT_NOT_NULL(test, mode);
 
 	rate = drm_hdmi_compute_mode_clock(mode, 12, HDMI_COLORSPACE_RGB);
@@ -1115,11 +1095,7 @@
 	unsigned long long rate;
 	struct drm_device *drm = &priv->drm;
 
-<<<<<<< HEAD
-	mode = drm_display_mode_from_cea_vic(drm, 6);
-=======
 	mode = drm_kunit_display_mode_from_cea_vic(test, drm, 6);
->>>>>>> adc21867
 	KUNIT_ASSERT_NOT_NULL(test, mode);
 
 	KUNIT_ASSERT_TRUE(test, mode->flags & DRM_MODE_FLAG_DBLCLK);
@@ -1142,11 +1118,7 @@
 	unsigned long long rate;
 	unsigned int vic = *(unsigned int *)test->param_value;
 
-<<<<<<< HEAD
-	mode = drm_display_mode_from_cea_vic(drm, vic);
-=======
 	mode = drm_kunit_display_mode_from_cea_vic(test, drm, vic);
->>>>>>> adc21867
 	KUNIT_ASSERT_NOT_NULL(test, mode);
 
 	KUNIT_ASSERT_FALSE(test, mode->flags & DRM_MODE_FLAG_DBLCLK);
@@ -1183,11 +1155,7 @@
 		drm_hdmi_compute_mode_clock_yuv420_vic_valid_tests[0];
 	unsigned long long rate;
 
-<<<<<<< HEAD
-	mode = drm_display_mode_from_cea_vic(drm, vic);
-=======
 	mode = drm_kunit_display_mode_from_cea_vic(test, drm, vic);
->>>>>>> adc21867
 	KUNIT_ASSERT_NOT_NULL(test, mode);
 
 	KUNIT_ASSERT_FALSE(test, mode->flags & DRM_MODE_FLAG_DBLCLK);
@@ -1212,11 +1180,7 @@
 		drm_hdmi_compute_mode_clock_yuv420_vic_valid_tests[0];
 	unsigned long long rate;
 
-<<<<<<< HEAD
-	mode = drm_display_mode_from_cea_vic(drm, vic);
-=======
 	mode = drm_kunit_display_mode_from_cea_vic(test, drm, vic);
->>>>>>> adc21867
 	KUNIT_ASSERT_NOT_NULL(test, mode);
 
 	KUNIT_ASSERT_FALSE(test, mode->flags & DRM_MODE_FLAG_DBLCLK);
@@ -1239,11 +1203,7 @@
 	struct drm_device *drm = &priv->drm;
 	unsigned long long rate;
 
-<<<<<<< HEAD
-	mode = drm_display_mode_from_cea_vic(drm, 16);
-=======
 	mode = drm_kunit_display_mode_from_cea_vic(test, drm, 16);
->>>>>>> adc21867
 	KUNIT_ASSERT_NOT_NULL(test, mode);
 
 	KUNIT_ASSERT_FALSE(test, mode->flags & DRM_MODE_FLAG_DBLCLK);
@@ -1265,11 +1225,7 @@
 	struct drm_device *drm = &priv->drm;
 	unsigned long long rate;
 
-<<<<<<< HEAD
-	mode = drm_display_mode_from_cea_vic(drm, 16);
-=======
 	mode = drm_kunit_display_mode_from_cea_vic(test, drm, 16);
->>>>>>> adc21867
 	KUNIT_ASSERT_NOT_NULL(test, mode);
 
 	KUNIT_ASSERT_FALSE(test, mode->flags & DRM_MODE_FLAG_DBLCLK);
@@ -1291,11 +1247,7 @@
 	struct drm_device *drm = &priv->drm;
 	unsigned long long rate;
 
-<<<<<<< HEAD
-	mode = drm_display_mode_from_cea_vic(drm, 16);
-=======
 	mode = drm_kunit_display_mode_from_cea_vic(test, drm, 16);
->>>>>>> adc21867
 	KUNIT_ASSERT_NOT_NULL(test, mode);
 
 	KUNIT_ASSERT_FALSE(test, mode->flags & DRM_MODE_FLAG_DBLCLK);
