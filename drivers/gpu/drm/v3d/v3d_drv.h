--- conflicted
+++ resolved
@@ -106,14 +106,7 @@
 
 	bool single_irq_line;
 
-<<<<<<< HEAD
-	/* Different revisions of V3D have different total number of performance
-	 * counters
-	 */
-	unsigned int max_counters;
-=======
 	struct v3d_perfmon_info perfmon_info;
->>>>>>> adc21867
 
 	void __iomem *hub_regs;
 	void __iomem *core_regs[3];
@@ -357,13 +350,6 @@
 	struct drm_syncobj *syncobj;
 };
 
-<<<<<<< HEAD
-/* Number of perfmons required to handle all supported performance counters */
-#define V3D_MAX_PERFMONS DIV_ROUND_UP(V3D_MAX_COUNTERS, \
-				      DRM_V3D_MAX_PERF_COUNTERS)
-
-=======
->>>>>>> adc21867
 struct v3d_performance_query {
 	/* Performance monitor IDs for this query */
 	u32 *kperfmon_ids;
