--- conflicted
+++ resolved
@@ -8,18 +8,11 @@
 #include "intel_display_types.h"
 #include "intel_fbdev_fb.h"
 #include "xe_bo.h"
-<<<<<<< HEAD
-#include "xe_gt.h"
-=======
->>>>>>> adc21867
 #include "xe_ttm_stolen_mgr.h"
 #include "xe_wa.h"
 
-<<<<<<< HEAD
-=======
 #include <generated/xe_wa_oob.h>
 
->>>>>>> adc21867
 struct intel_framebuffer *intel_fbdev_fb_alloc(struct drm_fb_helper *helper,
 					       struct drm_fb_helper_surface_size *sizes)
 {
@@ -46,11 +39,7 @@
 	size = PAGE_ALIGN(size);
 	obj = ERR_PTR(-ENODEV);
 
-<<<<<<< HEAD
-	if (!IS_DGFX(xe)) {
-=======
 	if (!IS_DGFX(xe) && !XE_WA(xe_root_mmio_gt(xe), 22019338487_display)) {
->>>>>>> adc21867
 		obj = xe_bo_create_pin_map(xe, xe_device_get_root_tile(xe),
 					   NULL, size,
 					   ttm_bo_type_kernel, XE_BO_FLAG_SCANOUT |
