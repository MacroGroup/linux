--- conflicted
+++ resolved
@@ -127,20 +127,13 @@
 static void xe_display_fini_noirq(void *arg)
 {
 	struct xe_device *xe = arg;
-<<<<<<< HEAD
-=======
 	struct intel_display *display = &xe->display;
->>>>>>> adc21867
 
 	if (!xe->info.probe_display)
 		return;
 
 	intel_display_driver_remove_noirq(xe);
-<<<<<<< HEAD
-	intel_opregion_cleanup(xe);
-=======
 	intel_opregion_cleanup(display);
->>>>>>> adc21867
 }
 
 int xe_display_init_noirq(struct xe_device *xe)
@@ -168,11 +161,7 @@
 
 	err = intel_display_driver_probe_noirq(xe);
 	if (err) {
-<<<<<<< HEAD
-		intel_opregion_cleanup(xe);
-=======
 		intel_opregion_cleanup(display);
->>>>>>> adc21867
 		return err;
 	}
 
@@ -299,7 +288,6 @@
 }
 
 static void xe_display_flush_cleanup_work(struct xe_device *xe)
-<<<<<<< HEAD
 {
 	struct intel_crtc *crtc;
 
@@ -320,29 +308,6 @@
 	}
 }
 
-void xe_display_pm_suspend(struct xe_device *xe, bool runtime)
-=======
->>>>>>> adc21867
-{
-	struct intel_crtc *crtc;
-
-	for_each_intel_crtc(&xe->drm, crtc) {
-		struct drm_crtc_commit *commit;
-
-		spin_lock(&crtc->base.commit_lock);
-		commit = list_first_entry_or_null(&crtc->base.commit_list,
-						  struct drm_crtc_commit, commit_entry);
-		if (commit)
-			drm_crtc_commit_get(commit);
-		spin_unlock(&crtc->base.commit_lock);
-
-		if (commit) {
-			wait_for_completion(&commit->cleanup_done);
-			drm_crtc_commit_put(commit);
-		}
-	}
-}
-
 /* TODO: System and runtime suspend/resume sequences will be sanitized as a follow-up. */
 static void __xe_display_pm_suspend(struct xe_device *xe, bool runtime)
 {
@@ -357,22 +322,11 @@
 	 */
 	intel_power_domains_disable(xe);
 	intel_fbdev_set_suspend(&xe->drm, FBINFO_STATE_SUSPENDED, true);
-<<<<<<< HEAD
-	if (has_display(xe)) {
-		drm_kms_helper_poll_disable(&xe->drm);
-		if (!runtime)
-			intel_display_driver_disable_user_access(xe);
-	}
-
-	if (!runtime)
-		intel_display_driver_suspend(xe);
-=======
 	if (!runtime && has_display(xe)) {
 		drm_kms_helper_poll_disable(&xe->drm);
 		intel_display_driver_disable_user_access(xe);
 		intel_display_driver_suspend(xe);
 	}
->>>>>>> adc21867
 
 	xe_display_flush_cleanup_work(xe);
 
@@ -384,15 +338,9 @@
 		intel_display_driver_suspend_access(xe);
 		intel_encoder_suspend_all(&xe->display);
 	}
-<<<<<<< HEAD
-
-	intel_opregion_suspend(xe, s2idle ? PCI_D1 : PCI_D3cold);
-
-=======
 
 	intel_opregion_suspend(display, s2idle ? PCI_D1 : PCI_D3cold);
 
->>>>>>> adc21867
 	intel_dmc_suspend(xe);
 
 	if (runtime && has_display(xe))
@@ -438,11 +386,7 @@
 	intel_power_domains_resume(xe);
 }
 
-<<<<<<< HEAD
-void xe_display_pm_resume(struct xe_device *xe, bool runtime)
-=======
 static void __xe_display_pm_resume(struct xe_device *xe, bool runtime)
->>>>>>> adc21867
 {
 	struct intel_display *display = &xe->display;
 
@@ -462,17 +406,6 @@
 
 	/* MST sideband requires HPD interrupts enabled */
 	intel_dp_mst_resume(xe);
-<<<<<<< HEAD
-	if (!runtime)
-		intel_display_driver_resume(xe);
-
-	if (has_display(xe)) {
-		drm_kms_helper_poll_enable(&xe->drm);
-		if (!runtime)
-			intel_display_driver_enable_user_access(xe);
-	}
-	intel_hpd_poll_disable(xe);
-=======
 	if (!runtime && has_display(xe)) {
 		intel_display_driver_resume(xe);
 		drm_kms_helper_poll_enable(&xe->drm);
@@ -481,7 +414,6 @@
 
 	if (has_display(xe))
 		intel_hpd_poll_disable(xe);
->>>>>>> adc21867
 
 	intel_opregion_resume(display);
 
@@ -490,20 +422,6 @@
 	intel_power_domains_enable(xe);
 }
 
-<<<<<<< HEAD
-static void display_device_remove(struct drm_device *dev, void *arg)
-{
-	struct xe_device *xe = arg;
-
-	intel_display_device_remove(xe);
-}
-
-int xe_display_probe(struct xe_device *xe)
-{
-	int err;
-
-	if (!xe->info.enable_display)
-=======
 void xe_display_pm_resume(struct xe_device *xe)
 {
 	__xe_display_pm_resume(xe, false);
@@ -536,7 +454,6 @@
 	int err;
 
 	if (!xe->info.probe_display)
->>>>>>> adc21867
 		goto no_display;
 
 	intel_display_device_probe(xe);
