// SPDX-License-Identifier: MIT
/*
 * Copyright © 2021 Intel Corporation
 */

#include <drm/ttm/ttm_bo.h>

#include "intel_display_types.h"
#include "intel_dpt.h"
#include "intel_fb.h"
#include "intel_fb_pin.h"
#include "xe_bo.h"
#include "xe_device.h"
#include "xe_ggtt.h"
#include "xe_pm.h"

static void
write_dpt_rotated(struct xe_bo *bo, struct iosys_map *map, u32 *dpt_ofs, u32 bo_ofs,
		  u32 width, u32 height, u32 src_stride, u32 dst_stride)
{
	struct xe_device *xe = xe_bo_device(bo);
	struct xe_ggtt *ggtt = xe_device_get_root_tile(xe)->mem.ggtt;
	u32 column, row;

	/* TODO: Maybe rewrite so we can traverse the bo addresses sequentially,
	 * by writing dpt/ggtt in a different order?
	 */

	for (column = 0; column < width; column++) {
		u32 src_idx = src_stride * (height - 1) + column + bo_ofs;

		for (row = 0; row < height; row++) {
			u64 pte = ggtt->pt_ops->pte_encode_bo(bo, src_idx * XE_PAGE_SIZE,
							      xe->pat.idx[XE_CACHE_NONE]);

			iosys_map_wr(map, *dpt_ofs, u64, pte);
			*dpt_ofs += 8;
			src_idx -= src_stride;
		}

		/* The DE ignores the PTEs for the padding tiles */
		*dpt_ofs += (dst_stride - height) * 8;
	}

	/* Align to next page */
	*dpt_ofs = ALIGN(*dpt_ofs, 4096);
}

static void
write_dpt_remapped(struct xe_bo *bo, struct iosys_map *map, u32 *dpt_ofs,
		   u32 bo_ofs, u32 width, u32 height, u32 src_stride,
		   u32 dst_stride)
{
	struct xe_device *xe = xe_bo_device(bo);
	struct xe_ggtt *ggtt = xe_device_get_root_tile(xe)->mem.ggtt;
	u64 (*pte_encode_bo)(struct xe_bo *bo, u64 bo_offset, u16 pat_index)
		= ggtt->pt_ops->pte_encode_bo;
	u32 column, row;

	for (row = 0; row < height; row++) {
		u32 src_idx = src_stride * row + bo_ofs;

		for (column = 0; column < width; column++) {
			iosys_map_wr(map, *dpt_ofs, u64,
				     pte_encode_bo(bo, src_idx * XE_PAGE_SIZE,
				     xe->pat.idx[XE_CACHE_NONE]));

			*dpt_ofs += 8;
			src_idx++;
		}

		/* The DE ignores the PTEs for the padding tiles */
		*dpt_ofs += (dst_stride - width) * 8;
	}

	/* Align to next page */
	*dpt_ofs = ALIGN(*dpt_ofs, 4096);
}

static int __xe_pin_fb_vma_dpt(const struct intel_framebuffer *fb,
			       const struct i915_gtt_view *view,
			       struct i915_vma *vma)
{
	struct xe_device *xe = to_xe_device(fb->base.dev);
	struct xe_tile *tile0 = xe_device_get_root_tile(xe);
	struct xe_ggtt *ggtt = tile0->mem.ggtt;
	struct xe_bo *bo = intel_fb_obj(&fb->base), *dpt;
	u32 dpt_size, size = bo->ttm.base.size;

	if (view->type == I915_GTT_VIEW_NORMAL)
		dpt_size = ALIGN(size / XE_PAGE_SIZE * 8, XE_PAGE_SIZE);
	else if (view->type == I915_GTT_VIEW_REMAPPED)
		dpt_size = ALIGN(intel_remapped_info_size(&fb->remapped_view.gtt.remapped) * 8,
				 XE_PAGE_SIZE);
	else
		/* display uses 4K tiles instead of bytes here, convert to entries.. */
		dpt_size = ALIGN(intel_rotation_info_size(&view->rotated) * 8,
				 XE_PAGE_SIZE);

	if (IS_DGFX(xe))
		dpt = xe_bo_create_pin_map(xe, tile0, NULL, dpt_size,
					   ttm_bo_type_kernel,
					   XE_BO_FLAG_VRAM0 |
					   XE_BO_FLAG_GGTT |
					   XE_BO_FLAG_PAGETABLE);
	else
		dpt = xe_bo_create_pin_map(xe, tile0, NULL, dpt_size,
					   ttm_bo_type_kernel,
					   XE_BO_FLAG_STOLEN |
					   XE_BO_FLAG_GGTT |
					   XE_BO_FLAG_PAGETABLE);
	if (IS_ERR(dpt))
		dpt = xe_bo_create_pin_map(xe, tile0, NULL, dpt_size,
					   ttm_bo_type_kernel,
					   XE_BO_FLAG_SYSTEM |
					   XE_BO_FLAG_GGTT |
					   XE_BO_FLAG_PAGETABLE);
	if (IS_ERR(dpt))
		return PTR_ERR(dpt);

	if (view->type == I915_GTT_VIEW_NORMAL) {
		u32 x;

		for (x = 0; x < size / XE_PAGE_SIZE; x++) {
			u64 pte = ggtt->pt_ops->pte_encode_bo(bo, x * XE_PAGE_SIZE,
							      xe->pat.idx[XE_CACHE_NONE]);

			iosys_map_wr(&dpt->vmap, x * 8, u64, pte);
		}
	} else if (view->type == I915_GTT_VIEW_REMAPPED) {
		const struct intel_remapped_info *remap_info = &view->remapped;
		u32 i, dpt_ofs = 0;

		for (i = 0; i < ARRAY_SIZE(remap_info->plane); i++)
			write_dpt_remapped(bo, &dpt->vmap, &dpt_ofs,
					   remap_info->plane[i].offset,
					   remap_info->plane[i].width,
					   remap_info->plane[i].height,
					   remap_info->plane[i].src_stride,
					   remap_info->plane[i].dst_stride);

	} else {
		const struct intel_rotation_info *rot_info = &view->rotated;
		u32 i, dpt_ofs = 0;

		for (i = 0; i < ARRAY_SIZE(rot_info->plane); i++)
			write_dpt_rotated(bo, &dpt->vmap, &dpt_ofs,
					  rot_info->plane[i].offset,
					  rot_info->plane[i].width,
					  rot_info->plane[i].height,
					  rot_info->plane[i].src_stride,
					  rot_info->plane[i].dst_stride);
	}

	vma->dpt = dpt;
	vma->node = dpt->ggtt_node;
	return 0;
}

static void
write_ggtt_rotated(struct xe_bo *bo, struct xe_ggtt *ggtt, u32 *ggtt_ofs, u32 bo_ofs,
		   u32 width, u32 height, u32 src_stride, u32 dst_stride)
{
	struct xe_device *xe = xe_bo_device(bo);
	u32 column, row;

	for (column = 0; column < width; column++) {
		u32 src_idx = src_stride * (height - 1) + column + bo_ofs;

		for (row = 0; row < height; row++) {
			u64 pte = ggtt->pt_ops->pte_encode_bo(bo, src_idx * XE_PAGE_SIZE,
							      xe->pat.idx[XE_CACHE_NONE]);

			ggtt->pt_ops->ggtt_set_pte(ggtt, *ggtt_ofs, pte);
			*ggtt_ofs += XE_PAGE_SIZE;
			src_idx -= src_stride;
		}

		/* The DE ignores the PTEs for the padding tiles */
		*ggtt_ofs += (dst_stride - height) * XE_PAGE_SIZE;
	}
}

static int __xe_pin_fb_vma_ggtt(const struct intel_framebuffer *fb,
				const struct i915_gtt_view *view,
				struct i915_vma *vma)
{
	struct xe_bo *bo = intel_fb_obj(&fb->base);
	struct xe_device *xe = to_xe_device(fb->base.dev);
	struct xe_ggtt *ggtt = xe_device_get_root_tile(xe)->mem.ggtt;
	u32 align;
	int ret;

	/* TODO: Consider sharing framebuffer mapping?
	 * embed i915_vma inside intel_framebuffer
	 */
	xe_pm_runtime_get_noresume(tile_to_xe(ggtt->tile));
	ret = mutex_lock_interruptible(&ggtt->lock);
	if (ret)
		goto out;

	align = XE_PAGE_SIZE;
	if (xe_bo_is_vram(bo) && ggtt->flags & XE_GGTT_FLAGS_64K)
		align = max_t(u32, align, SZ_64K);

	if (bo->ggtt_node && view->type == I915_GTT_VIEW_NORMAL) {
		vma->node = bo->ggtt_node;
	} else if (view->type == I915_GTT_VIEW_NORMAL) {
		u32 x, size = bo->ttm.base.size;

		vma->node = xe_ggtt_node_init(ggtt);
		if (IS_ERR(vma->node)) {
			ret = PTR_ERR(vma->node);
			goto out_unlock;
		}

		ret = xe_ggtt_node_insert_locked(vma->node, size, align, 0);
		if (ret) {
			xe_ggtt_node_fini(vma->node);
			goto out_unlock;
		}

		for (x = 0; x < size; x += XE_PAGE_SIZE) {
			u64 pte = ggtt->pt_ops->pte_encode_bo(bo, x,
							      xe->pat.idx[XE_CACHE_NONE]);

<<<<<<< HEAD
			ggtt->pt_ops->ggtt_set_pte(ggtt, vma->node.start + x, pte);
=======
			ggtt->pt_ops->ggtt_set_pte(ggtt, vma->node->base.start + x, pte);
>>>>>>> adc21867
		}
	} else {
		u32 i, ggtt_ofs;
		const struct intel_rotation_info *rot_info = &view->rotated;

		/* display seems to use tiles instead of bytes here, so convert it back.. */
		u32 size = intel_rotation_info_size(rot_info) * XE_PAGE_SIZE;

		vma->node = xe_ggtt_node_init(ggtt);
		if (IS_ERR(vma->node)) {
			ret = PTR_ERR(vma->node);
			goto out_unlock;
		}

		ret = xe_ggtt_node_insert_locked(vma->node, size, align, 0);
		if (ret) {
			xe_ggtt_node_fini(vma->node);
			goto out_unlock;
		}

		ggtt_ofs = vma->node->base.start;

		for (i = 0; i < ARRAY_SIZE(rot_info->plane); i++)
			write_ggtt_rotated(bo, ggtt, &ggtt_ofs,
					   rot_info->plane[i].offset,
					   rot_info->plane[i].width,
					   rot_info->plane[i].height,
					   rot_info->plane[i].src_stride,
					   rot_info->plane[i].dst_stride);
	}

out_unlock:
	mutex_unlock(&ggtt->lock);
out:
	xe_pm_runtime_put(tile_to_xe(ggtt->tile));
	return ret;
}

static struct i915_vma *__xe_pin_fb_vma(const struct intel_framebuffer *fb,
					const struct i915_gtt_view *view)
{
	struct drm_device *dev = fb->base.dev;
	struct xe_device *xe = to_xe_device(dev);
	struct i915_vma *vma = kzalloc(sizeof(*vma), GFP_KERNEL);
	struct xe_bo *bo = intel_fb_obj(&fb->base);
	int ret;

	if (!vma)
		return ERR_PTR(-ENODEV);

	if (IS_DGFX(to_xe_device(bo->ttm.base.dev)) &&
	    intel_fb_rc_ccs_cc_plane(&fb->base) >= 0 &&
	    !(bo->flags & XE_BO_FLAG_NEEDS_CPU_ACCESS)) {
		struct xe_tile *tile = xe_device_get_root_tile(xe);

		/*
		 * If we need to able to access the clear-color value stored in
		 * the buffer, then we require that such buffers are also CPU
		 * accessible.  This is important on small-bar systems where
		 * only some subset of VRAM is CPU accessible.
		 */
		if (tile->mem.vram.io_size < tile->mem.vram.usable_size) {
			ret = -EINVAL;
			goto err;
		}
	}

	/*
	 * Pin the framebuffer, we can't use xe_bo_(un)pin functions as the
	 * assumptions are incorrect for framebuffers
	 */
	ret = ttm_bo_reserve(&bo->ttm, false, false, NULL);
	if (ret)
		goto err;

	if (IS_DGFX(xe))
		ret = xe_bo_migrate(bo, XE_PL_VRAM0);
	else
		ret = xe_bo_validate(bo, NULL, true);
	if (!ret)
		ttm_bo_pin(&bo->ttm);
	ttm_bo_unreserve(&bo->ttm);
	if (ret)
		goto err;

	vma->bo = bo;
	if (intel_fb_uses_dpt(&fb->base))
		ret = __xe_pin_fb_vma_dpt(fb, view, vma);
	else
		ret = __xe_pin_fb_vma_ggtt(fb, view, vma);
	if (ret)
		goto err_unpin;

	/* Ensure DPT writes are flushed */
	xe_device_l2_flush(xe);
	return vma;

err_unpin:
	ttm_bo_reserve(&bo->ttm, false, false, NULL);
	ttm_bo_unpin(&bo->ttm);
	ttm_bo_unreserve(&bo->ttm);
err:
	kfree(vma);
	return ERR_PTR(ret);
}

static void __xe_unpin_fb_vma(struct i915_vma *vma)
{
	if (vma->dpt)
		xe_bo_unpin_map_no_vm(vma->dpt);
	else if (!xe_ggtt_node_allocated(vma->bo->ggtt_node) ||
		 vma->bo->ggtt_node->base.start != vma->node->base.start)
		xe_ggtt_node_remove(vma->node, false);

	ttm_bo_reserve(&vma->bo->ttm, false, false, NULL);
	ttm_bo_unpin(&vma->bo->ttm);
	ttm_bo_unreserve(&vma->bo->ttm);
	kfree(vma);
}

struct i915_vma *
intel_fb_pin_to_ggtt(const struct drm_framebuffer *fb,
		     const struct i915_gtt_view *view,
		     unsigned int alignment,
		     unsigned int phys_alignment,
		     bool uses_fence,
		     unsigned long *out_flags)
{
	*out_flags = 0;

	return __xe_pin_fb_vma(to_intel_framebuffer(fb), view);
}

void intel_fb_unpin_vma(struct i915_vma *vma, unsigned long flags)
{
	__xe_unpin_fb_vma(vma);
}

int intel_plane_pin_fb(struct intel_plane_state *plane_state)
{
	struct drm_framebuffer *fb = plane_state->hw.fb;
	struct xe_bo *bo = intel_fb_obj(fb);
	struct i915_vma *vma;

	/* We reject creating !SCANOUT fb's, so this is weird.. */
	drm_WARN_ON(bo->ttm.base.dev, !(bo->flags & XE_BO_FLAG_SCANOUT));

	vma = __xe_pin_fb_vma(to_intel_framebuffer(fb), &plane_state->view.gtt);
	if (IS_ERR(vma))
		return PTR_ERR(vma);

	plane_state->ggtt_vma = vma;
	return 0;
}

void intel_plane_unpin_fb(struct intel_plane_state *old_plane_state)
{
	__xe_unpin_fb_vma(old_plane_state->ggtt_vma);
	old_plane_state->ggtt_vma = NULL;
}

/*
 * For Xe introduce dummy intel_dpt_create which just return NULL,
 * intel_dpt_destroy which does nothing, and fake intel_dpt_ofsset returning 0;
 */
struct i915_address_space *intel_dpt_create(struct intel_framebuffer *fb)
{
	return NULL;
}

void intel_dpt_destroy(struct i915_address_space *vm)
{
	return;
}

u64 intel_dpt_offset(struct i915_vma *dpt_vma)
{
	return 0;
}<|MERGE_RESOLUTION|>--- conflicted
+++ resolved
@@ -224,11 +224,7 @@
 			u64 pte = ggtt->pt_ops->pte_encode_bo(bo, x,
 							      xe->pat.idx[XE_CACHE_NONE]);
 
-<<<<<<< HEAD
-			ggtt->pt_ops->ggtt_set_pte(ggtt, vma->node.start + x, pte);
-=======
 			ggtt->pt_ops->ggtt_set_pte(ggtt, vma->node->base.start + x, pte);
->>>>>>> adc21867
 		}
 	} else {
 		u32 i, ggtt_ofs;
