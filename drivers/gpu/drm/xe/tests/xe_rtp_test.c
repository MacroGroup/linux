--- conflicted
+++ resolved
@@ -104,12 +104,8 @@
 		.expected_reg = REGULAR_REG1,
 		.expected_set_bits = REG_BIT(0) | REG_BIT(1) | REG_BIT(2),
 		.expected_clr_bits = REG_BIT(0) | REG_BIT(1) | REG_BIT(2),
-<<<<<<< HEAD
-		.expected_count = 1,
-=======
 		.expected_active = BIT(0) | BIT(1) | BIT(2),
 		.expected_count_sr_entries = 1,
->>>>>>> adc21867
 		.entries = (const struct xe_rtp_entry_sr[]) {
 			{ XE_RTP_NAME("first"),
 			  XE_RTP_RULES(FUNC(match_yes), OR, FUNC(match_no)),
@@ -135,11 +131,7 @@
 	{
 		.name = "match-or-xfail",
 		.expected_reg = REGULAR_REG1,
-<<<<<<< HEAD
-		.expected_count = 0,
-=======
 		.expected_count_sr_entries = 0,
->>>>>>> adc21867
 		.entries = (const struct xe_rtp_entry_sr[]) {
 			{ XE_RTP_NAME("leading-or"),
 			  XE_RTP_RULES(OR, FUNC(match_yes)),
@@ -348,18 +340,6 @@
 		KUNIT_EXPECT_NULL(test, sr_entry);
 	}
 
-<<<<<<< HEAD
-	KUNIT_EXPECT_EQ(test, count, param->expected_count);
-	if (count) {
-		KUNIT_EXPECT_EQ(test, sr_entry->clr_bits, param->expected_clr_bits);
-		KUNIT_EXPECT_EQ(test, sr_entry->set_bits, param->expected_set_bits);
-		KUNIT_EXPECT_EQ(test, sr_entry->reg.raw, param->expected_reg.raw);
-	} else {
-		KUNIT_EXPECT_NULL(test, sr_entry);
-	}
-
-=======
->>>>>>> adc21867
 	KUNIT_EXPECT_EQ(test, reg_sr->errors, param->expected_sr_errors);
 }
 
