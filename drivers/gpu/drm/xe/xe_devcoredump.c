// SPDX-License-Identifier: MIT
/*
 * Copyright © 2023 Intel Corporation
 */

#include "xe_devcoredump.h"
#include "xe_devcoredump_types.h"

#include <linux/devcoredump.h>
#include <generated/utsrelease.h>

#include <drm/drm_managed.h>

#include "xe_device.h"
#include "xe_exec_queue.h"
#include "xe_force_wake.h"
#include "xe_gt.h"
#include "xe_gt_printk.h"
#include "xe_guc_ct.h"
#include "xe_guc_submit.h"
#include "xe_hw_engine.h"
#include "xe_sched_job.h"
#include "xe_vm.h"

/**
 * DOC: Xe device coredump
 *
 * Devices overview:
 * Xe uses dev_coredump infrastructure for exposing the crash errors in a
 * standardized way.
 * devcoredump exposes a temporary device under /sys/class/devcoredump/
 * which is linked with our card device directly.
 * The core dump can be accessed either from
 * /sys/class/drm/card<n>/device/devcoredump/ or from
 * /sys/class/devcoredump/devcd<m> where
 * /sys/class/devcoredump/devcd<m>/failing_device is a link to
 * /sys/class/drm/card<n>/device/.
 *
 * Snapshot at hang:
 * The 'data' file is printed with a drm_printer pointer at devcoredump read
 * time. For this reason, we need to take snapshots from when the hang has
 * happened, and not only when the user is reading the file. Otherwise the
 * information is outdated since the resets might have happened in between.
 *
 * 'First' failure snapshot:
 * In general, the first hang is the most critical one since the following hangs
 * can be a consequence of the initial hang. For this reason we only take the
 * snapshot of the 'first' failure and ignore subsequent calls of this function,
 * at least while the coredump device is alive. Dev_coredump has a delayed work
 * queue that will eventually delete the device and free all the dump
 * information.
 */

#ifdef CONFIG_DEV_COREDUMP

/* 1 hour timeout */
#define XE_COREDUMP_TIMEOUT_JIFFIES (60 * 60 * HZ)

static struct xe_device *coredump_to_xe(const struct xe_devcoredump *coredump)
{
	return container_of(coredump, struct xe_device, devcoredump);
}

static struct xe_guc *exec_queue_to_guc(struct xe_exec_queue *q)
{
	return &q->gt->uc.guc;
}

static ssize_t __xe_devcoredump_read(char *buffer, size_t count,
				     struct xe_devcoredump *coredump)
{
	struct xe_device *xe;
	struct xe_devcoredump_snapshot *ss;
	struct drm_printer p;
	struct drm_print_iterator iter;
	struct timespec64 ts;
	int i;

	xe = coredump_to_xe(coredump);
	ss = &coredump->snapshot;

	iter.data = buffer;
	iter.start = 0;
	iter.remain = count;

	p = drm_coredump_printer(&iter);

	drm_printf(&p, "**** Xe Device Coredump ****\n");
	drm_printf(&p, "kernel: " UTS_RELEASE "\n");
	drm_printf(&p, "module: " KBUILD_MODNAME "\n");

	ts = ktime_to_timespec64(ss->snapshot_time);
	drm_printf(&p, "Snapshot time: %lld.%09ld\n", ts.tv_sec, ts.tv_nsec);
	ts = ktime_to_timespec64(ss->boot_time);
	drm_printf(&p, "Uptime: %lld.%09ld\n", ts.tv_sec, ts.tv_nsec);
	drm_printf(&p, "Process: %s\n", ss->process_name);
	xe_device_snapshot_print(xe, &p);

	drm_printf(&p, "\n**** GuC CT ****\n");
	xe_guc_ct_snapshot_print(coredump->snapshot.ct, &p);
	xe_guc_exec_queue_snapshot_print(coredump->snapshot.ge, &p);

	drm_printf(&p, "\n**** Job ****\n");
	xe_sched_job_snapshot_print(coredump->snapshot.job, &p);

	drm_printf(&p, "\n**** HW Engines ****\n");
	for (i = 0; i < XE_NUM_HW_ENGINES; i++)
		if (coredump->snapshot.hwe[i])
			xe_hw_engine_snapshot_print(coredump->snapshot.hwe[i],
						    &p);
	drm_printf(&p, "\n**** VM state ****\n");
	xe_vm_snapshot_print(coredump->snapshot.vm, &p);

	return count - iter.remain;
}

static void xe_devcoredump_snapshot_free(struct xe_devcoredump_snapshot *ss)
{
	int i;

	xe_guc_ct_snapshot_free(ss->ct);
	ss->ct = NULL;

	xe_guc_exec_queue_snapshot_free(ss->ge);
	ss->ge = NULL;

	xe_sched_job_snapshot_free(ss->job);
	ss->job = NULL;

	for (i = 0; i < XE_NUM_HW_ENGINES; i++)
		if (ss->hwe[i]) {
			xe_hw_engine_snapshot_free(ss->hwe[i]);
			ss->hwe[i] = NULL;
		}

	xe_vm_snapshot_free(ss->vm);
	ss->vm = NULL;
}

static void xe_devcoredump_deferred_snap_work(struct work_struct *work)
{
	struct xe_devcoredump_snapshot *ss = container_of(work, typeof(*ss), work);
	struct xe_devcoredump *coredump = container_of(ss, typeof(*coredump), snapshot);

	/* keep going if fw fails as we still want to save the memory and SW data */
	if (xe_force_wake_get(gt_to_fw(ss->gt), XE_FORCEWAKE_ALL))
		xe_gt_info(ss->gt, "failed to get forcewake for coredump capture\n");
	xe_vm_snapshot_capture_delayed(ss->vm);
	xe_guc_exec_queue_snapshot_capture_delayed(ss->ge);
	xe_force_wake_put(gt_to_fw(ss->gt), XE_FORCEWAKE_ALL);

	/* Calculate devcoredump size */
	ss->read.size = __xe_devcoredump_read(NULL, INT_MAX, coredump);

	ss->read.buffer = kvmalloc(ss->read.size, GFP_USER);
	if (!ss->read.buffer)
		return;

	__xe_devcoredump_read(ss->read.buffer, ss->read.size, coredump);
	xe_devcoredump_snapshot_free(ss);
}

static ssize_t xe_devcoredump_read(char *buffer, loff_t offset,
				   size_t count, void *data, size_t datalen)
{
	struct xe_devcoredump *coredump = data;
	struct xe_devcoredump_snapshot *ss;
	ssize_t byte_copied;

	if (!coredump)
		return -ENODEV;

	ss = &coredump->snapshot;

	/* Ensure delayed work is captured before continuing */
	flush_work(&ss->work);

	if (!ss->read.buffer)
		return -ENODEV;

	if (offset >= ss->read.size)
		return 0;

	byte_copied = count < ss->read.size - offset ? count :
		ss->read.size - offset;
	memcpy(buffer, ss->read.buffer + offset, byte_copied);

	return byte_copied;
}

static void xe_devcoredump_free(void *data)
{
	struct xe_devcoredump *coredump = data;

	/* Our device is gone. Nothing to do... */
	if (!data || !coredump_to_xe(coredump))
		return;

	cancel_work_sync(&coredump->snapshot.work);

	xe_devcoredump_snapshot_free(&coredump->snapshot);
	kvfree(coredump->snapshot.read.buffer);

	/* To prevent stale data on next snapshot, clear everything */
	memset(&coredump->snapshot, 0, sizeof(coredump->snapshot));
	coredump->captured = false;
	drm_info(&coredump_to_xe(coredump)->drm,
		 "Xe device coredump has been deleted.\n");
}

static void devcoredump_snapshot(struct xe_devcoredump *coredump,
				 struct xe_sched_job *job)
{
	struct xe_devcoredump_snapshot *ss = &coredump->snapshot;
	struct xe_exec_queue *q = job->q;
	struct xe_guc *guc = exec_queue_to_guc(q);
	struct xe_hw_engine *hwe;
	enum xe_hw_engine_id id;
	u32 adj_logical_mask = q->logical_mask;
	u32 width_mask = (0x1 << q->width) - 1;
	const char *process_name = "no process";
<<<<<<< HEAD
	struct task_struct *task = NULL;
=======
>>>>>>> adc21867

	int i;
	bool cookie;

	ss->snapshot_time = ktime_get_real();
	ss->boot_time = ktime_get_boottime();

<<<<<<< HEAD
	if (q->vm && q->vm->xef) {
		task = get_pid_task(q->vm->xef->drm->pid, PIDTYPE_PID);
		if (task)
			process_name = task->comm;
	}
	strscpy(ss->process_name, process_name);
	if (task)
		put_task_struct(task);
=======
	if (q->vm && q->vm->xef)
		process_name = q->vm->xef->process_name;
	strscpy(ss->process_name, process_name);
>>>>>>> adc21867

	ss->gt = q->gt;
	INIT_WORK(&ss->work, xe_devcoredump_deferred_snap_work);

	cookie = dma_fence_begin_signalling();
	for (i = 0; q->width > 1 && i < XE_HW_ENGINE_MAX_INSTANCE;) {
		if (adj_logical_mask & BIT(i)) {
			adj_logical_mask |= width_mask << i;
			i += q->width;
		} else {
			++i;
		}
	}

	/* keep going if fw fails as we still want to save the memory and SW data */
	if (xe_force_wake_get(gt_to_fw(q->gt), XE_FORCEWAKE_ALL))
		xe_gt_info(ss->gt, "failed to get forcewake for coredump capture\n");

	coredump->snapshot.ct = xe_guc_ct_snapshot_capture(&guc->ct, true);
	coredump->snapshot.ge = xe_guc_exec_queue_snapshot_capture(q);
	coredump->snapshot.job = xe_sched_job_snapshot_capture(job);
	coredump->snapshot.vm = xe_vm_snapshot_capture(q->vm);

	for_each_hw_engine(hwe, q->gt, id) {
		if (hwe->class != q->hwe->class ||
		    !(BIT(hwe->logical_instance) & adj_logical_mask)) {
			coredump->snapshot.hwe[id] = NULL;
			continue;
		}
		coredump->snapshot.hwe[id] = xe_hw_engine_snapshot_capture(hwe);
	}

	queue_work(system_unbound_wq, &ss->work);

	xe_force_wake_put(gt_to_fw(q->gt), XE_FORCEWAKE_ALL);
	dma_fence_end_signalling(cookie);
}

/**
 * xe_devcoredump - Take the required snapshots and initialize coredump device.
 * @job: The faulty xe_sched_job, where the issue was detected.
 *
 * This function should be called at the crash time within the serialized
 * gt_reset. It is skipped if we still have the core dump device available
 * with the information of the 'first' snapshot.
 */
void xe_devcoredump(struct xe_sched_job *job)
{
	struct xe_device *xe = gt_to_xe(job->q->gt);
	struct xe_devcoredump *coredump = &xe->devcoredump;

	if (coredump->captured) {
		drm_dbg(&xe->drm, "Multiple hangs are occurring, but only the first snapshot was taken\n");
		return;
	}

	coredump->captured = true;
	devcoredump_snapshot(coredump, job);

	drm_info(&xe->drm, "Xe device coredump has been created\n");
	drm_info(&xe->drm, "Check your /sys/class/drm/card%d/device/devcoredump/data\n",
		 xe->drm.primary->index);

	dev_coredumpm_timeout(xe->drm.dev, THIS_MODULE, coredump, 0, GFP_KERNEL,
			      xe_devcoredump_read, xe_devcoredump_free,
			      XE_COREDUMP_TIMEOUT_JIFFIES);
}

static void xe_driver_devcoredump_fini(void *arg)
{
	struct drm_device *drm = arg;

	dev_coredump_put(drm->dev);
}

int xe_devcoredump_init(struct xe_device *xe)
{
	return devm_add_action_or_reset(xe->drm.dev, xe_driver_devcoredump_fini, &xe->drm);
}

#endif<|MERGE_RESOLUTION|>--- conflicted
+++ resolved
@@ -219,10 +219,6 @@
 	u32 adj_logical_mask = q->logical_mask;
 	u32 width_mask = (0x1 << q->width) - 1;
 	const char *process_name = "no process";
-<<<<<<< HEAD
-	struct task_struct *task = NULL;
-=======
->>>>>>> adc21867
 
 	int i;
 	bool cookie;
@@ -230,20 +226,9 @@
 	ss->snapshot_time = ktime_get_real();
 	ss->boot_time = ktime_get_boottime();
 
-<<<<<<< HEAD
-	if (q->vm && q->vm->xef) {
-		task = get_pid_task(q->vm->xef->drm->pid, PIDTYPE_PID);
-		if (task)
-			process_name = task->comm;
-	}
-	strscpy(ss->process_name, process_name);
-	if (task)
-		put_task_struct(task);
-=======
 	if (q->vm && q->vm->xef)
 		process_name = q->vm->xef->process_name;
 	strscpy(ss->process_name, process_name);
->>>>>>> adc21867
 
 	ss->gt = q->gt;
 	INIT_WORK(&ss->work, xe_devcoredump_deferred_snap_work);
