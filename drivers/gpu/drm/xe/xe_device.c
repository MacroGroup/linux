// SPDX-License-Identifier: MIT
/*
 * Copyright © 2021 Intel Corporation
 */

#include "xe_device.h"

#include <linux/delay.h>
#include <linux/units.h>

#include <drm/drm_aperture.h>
#include <drm/drm_atomic_helper.h>
#include <drm/drm_client.h>
#include <drm/drm_gem_ttm_helper.h>
#include <drm/drm_ioctl.h>
#include <drm/drm_managed.h>
#include <drm/drm_print.h>
#include <uapi/drm/xe_drm.h>

#include "display/xe_display.h"
#include "instructions/xe_gpu_commands.h"
#include "regs/xe_gt_regs.h"
#include "regs/xe_regs.h"
#include "xe_bo.h"
#include "xe_debugfs.h"
#include "xe_devcoredump.h"
#include "xe_dma_buf.h"
#include "xe_drm_client.h"
#include "xe_drv.h"
#include "xe_exec.h"
#include "xe_exec_queue.h"
#include "xe_force_wake.h"
#include "xe_ggtt.h"
#include "xe_gsc_proxy.h"
#include "xe_gt.h"
#include "xe_gt_mcr.h"
#include "xe_gt_printk.h"
#include "xe_gt_sriov_vf.h"
#include "xe_guc.h"
<<<<<<< HEAD
=======
#include "xe_hw_engine_group.h"
>>>>>>> adc21867
#include "xe_hwmon.h"
#include "xe_irq.h"
#include "xe_memirq.h"
#include "xe_mmio.h"
#include "xe_module.h"
#include "xe_observation.h"
#include "xe_pat.h"
#include "xe_pcode.h"
#include "xe_pm.h"
#include "xe_query.h"
#include "xe_sriov.h"
#include "xe_tile.h"
#include "xe_ttm_stolen_mgr.h"
#include "xe_ttm_sys_mgr.h"
#include "xe_vm.h"
#include "xe_vram.h"
#include "xe_wait_user_fence.h"
#include "xe_wa.h"

#include <generated/xe_wa_oob.h>

static int xe_file_open(struct drm_device *dev, struct drm_file *file)
{
	struct xe_device *xe = to_xe_device(dev);
	struct xe_drm_client *client;
	struct xe_file *xef;
	int ret = -ENOMEM;
	struct task_struct *task = NULL;

	xef = kzalloc(sizeof(*xef), GFP_KERNEL);
	if (!xef)
		return ret;

	client = xe_drm_client_alloc();
	if (!client) {
		kfree(xef);
		return ret;
	}

	xef->drm = file;
	xef->client = client;
	xef->xe = xe;

	mutex_init(&xef->vm.lock);
	xa_init_flags(&xef->vm.xa, XA_FLAGS_ALLOC1);

	mutex_init(&xef->exec_queue.lock);
	xa_init_flags(&xef->exec_queue.xa, XA_FLAGS_ALLOC1);

	file->driver_priv = xef;
	kref_init(&xef->refcount);

<<<<<<< HEAD
=======
	task = get_pid_task(rcu_access_pointer(file->pid), PIDTYPE_PID);
	if (task) {
		xef->process_name = kstrdup(task->comm, GFP_KERNEL);
		xef->pid = task->pid;
		put_task_struct(task);
	}

>>>>>>> adc21867
	return 0;
}

static void xe_file_destroy(struct kref *ref)
{
	struct xe_file *xef = container_of(ref, struct xe_file, refcount);
<<<<<<< HEAD
	struct xe_device *xe = xef->xe;
=======
>>>>>>> adc21867

	xa_destroy(&xef->exec_queue.xa);
	mutex_destroy(&xef->exec_queue.lock);
	xa_destroy(&xef->vm.xa);
	mutex_destroy(&xef->vm.lock);

<<<<<<< HEAD
	spin_lock(&xe->clients.lock);
	xe->clients.count--;
	spin_unlock(&xe->clients.lock);

	xe_drm_client_put(xef->client);
=======
	xe_drm_client_put(xef->client);
	kfree(xef->process_name);
>>>>>>> adc21867
	kfree(xef);
}

/**
 * xe_file_get() - Take a reference to the xe file object
 * @xef: Pointer to the xe file
 *
 * Anyone with a pointer to xef must take a reference to the xe file
 * object using this call.
 *
 * Return: xe file pointer
 */
struct xe_file *xe_file_get(struct xe_file *xef)
{
	kref_get(&xef->refcount);
	return xef;
}

/**
 * xe_file_put() - Drop a reference to the xe file object
 * @xef: Pointer to the xe file
 *
 * Used to drop reference to the xef object
 */
void xe_file_put(struct xe_file *xef)
{
	kref_put(&xef->refcount, xe_file_destroy);
}

static void xe_file_close(struct drm_device *dev, struct drm_file *file)
{
	struct xe_device *xe = to_xe_device(dev);
	struct xe_file *xef = file->driver_priv;
	struct xe_vm *vm;
	struct xe_exec_queue *q;
	unsigned long idx;

	xe_pm_runtime_get(xe);

	/*
	 * No need for exec_queue.lock here as there is no contention for it
	 * when FD is closing as IOCTLs presumably can't be modifying the
	 * xarray. Taking exec_queue.lock here causes undue dependency on
	 * vm->lock taken during xe_exec_queue_kill().
	 */
	xa_for_each(&xef->exec_queue.xa, idx, q) {
		if (q->vm && q->hwe->hw_engine_group)
			xe_hw_engine_group_del_exec_queue(q->hwe->hw_engine_group, q);
		xe_exec_queue_kill(q);
		xe_exec_queue_put(q);
	}
<<<<<<< HEAD
	mutex_lock(&xef->vm.lock);
	xa_for_each(&xef->vm.xa, idx, vm)
		xe_vm_close_and_put(vm);
	mutex_unlock(&xef->vm.lock);
=======
	xa_for_each(&xef->vm.xa, idx, vm)
		xe_vm_close_and_put(vm);
>>>>>>> adc21867

	xe_file_put(xef);

	xe_pm_runtime_put(xe);
}

static const struct drm_ioctl_desc xe_ioctls[] = {
	DRM_IOCTL_DEF_DRV(XE_DEVICE_QUERY, xe_query_ioctl, DRM_RENDER_ALLOW),
	DRM_IOCTL_DEF_DRV(XE_GEM_CREATE, xe_gem_create_ioctl, DRM_RENDER_ALLOW),
	DRM_IOCTL_DEF_DRV(XE_GEM_MMAP_OFFSET, xe_gem_mmap_offset_ioctl,
			  DRM_RENDER_ALLOW),
	DRM_IOCTL_DEF_DRV(XE_VM_CREATE, xe_vm_create_ioctl, DRM_RENDER_ALLOW),
	DRM_IOCTL_DEF_DRV(XE_VM_DESTROY, xe_vm_destroy_ioctl, DRM_RENDER_ALLOW),
	DRM_IOCTL_DEF_DRV(XE_VM_BIND, xe_vm_bind_ioctl, DRM_RENDER_ALLOW),
	DRM_IOCTL_DEF_DRV(XE_EXEC, xe_exec_ioctl, DRM_RENDER_ALLOW),
	DRM_IOCTL_DEF_DRV(XE_EXEC_QUEUE_CREATE, xe_exec_queue_create_ioctl,
			  DRM_RENDER_ALLOW),
	DRM_IOCTL_DEF_DRV(XE_EXEC_QUEUE_DESTROY, xe_exec_queue_destroy_ioctl,
			  DRM_RENDER_ALLOW),
	DRM_IOCTL_DEF_DRV(XE_EXEC_QUEUE_GET_PROPERTY, xe_exec_queue_get_property_ioctl,
			  DRM_RENDER_ALLOW),
	DRM_IOCTL_DEF_DRV(XE_WAIT_USER_FENCE, xe_wait_user_fence_ioctl,
			  DRM_RENDER_ALLOW),
	DRM_IOCTL_DEF_DRV(XE_OBSERVATION, xe_observation_ioctl, DRM_RENDER_ALLOW),
};

static long xe_drm_ioctl(struct file *file, unsigned int cmd, unsigned long arg)
{
	struct drm_file *file_priv = file->private_data;
	struct xe_device *xe = to_xe_device(file_priv->minor->dev);
	long ret;

	if (xe_device_wedged(xe))
		return -ECANCELED;

	ret = xe_pm_runtime_get_ioctl(xe);
	if (ret >= 0)
		ret = drm_ioctl(file, cmd, arg);
	xe_pm_runtime_put(xe);

	return ret;
}

#ifdef CONFIG_COMPAT
static long xe_drm_compat_ioctl(struct file *file, unsigned int cmd, unsigned long arg)
{
	struct drm_file *file_priv = file->private_data;
	struct xe_device *xe = to_xe_device(file_priv->minor->dev);
	long ret;

	if (xe_device_wedged(xe))
		return -ECANCELED;

	ret = xe_pm_runtime_get_ioctl(xe);
	if (ret >= 0)
		ret = drm_compat_ioctl(file, cmd, arg);
	xe_pm_runtime_put(xe);

	return ret;
}
#else
/* similarly to drm_compat_ioctl, let's it be assigned to .compat_ioct unconditionally */
#define xe_drm_compat_ioctl NULL
#endif

static const struct file_operations xe_driver_fops = {
	.owner = THIS_MODULE,
	.open = drm_open,
	.release = drm_release_noglobal,
	.unlocked_ioctl = xe_drm_ioctl,
	.mmap = drm_gem_mmap,
	.poll = drm_poll,
	.read = drm_read,
	.compat_ioctl = xe_drm_compat_ioctl,
	.llseek = noop_llseek,
#ifdef CONFIG_PROC_FS
	.show_fdinfo = drm_show_fdinfo,
#endif
	.fop_flags = FOP_UNSIGNED_OFFSET,
};

static struct drm_driver driver = {
	/* Don't use MTRRs here; the Xserver or userspace app should
	 * deal with them for Intel hardware.
	 */
	.driver_features =
	    DRIVER_GEM |
	    DRIVER_RENDER | DRIVER_SYNCOBJ |
	    DRIVER_SYNCOBJ_TIMELINE | DRIVER_GEM_GPUVA,
	.open = xe_file_open,
	.postclose = xe_file_close,

	.gem_prime_import = xe_gem_prime_import,

	.dumb_create = xe_bo_dumb_create,
	.dumb_map_offset = drm_gem_ttm_dumb_map_offset,
#ifdef CONFIG_PROC_FS
	.show_fdinfo = xe_drm_client_fdinfo,
#endif
	.ioctls = xe_ioctls,
	.num_ioctls = ARRAY_SIZE(xe_ioctls),
	.fops = &xe_driver_fops,
	.name = DRIVER_NAME,
	.desc = DRIVER_DESC,
	.date = DRIVER_DATE,
	.major = DRIVER_MAJOR,
	.minor = DRIVER_MINOR,
	.patchlevel = DRIVER_PATCHLEVEL,
};

static void xe_device_destroy(struct drm_device *dev, void *dummy)
{
	struct xe_device *xe = to_xe_device(dev);

	if (xe->preempt_fence_wq)
		destroy_workqueue(xe->preempt_fence_wq);

	if (xe->ordered_wq)
		destroy_workqueue(xe->ordered_wq);

	if (xe->unordered_wq)
		destroy_workqueue(xe->unordered_wq);

	if (xe->destroy_wq)
		destroy_workqueue(xe->destroy_wq);

	ttm_device_fini(&xe->ttm);
}

struct xe_device *xe_device_create(struct pci_dev *pdev,
				   const struct pci_device_id *ent)
{
	struct xe_device *xe;
	int err;

	xe_display_driver_set_hooks(&driver);

	err = drm_aperture_remove_conflicting_pci_framebuffers(pdev, &driver);
	if (err)
		return ERR_PTR(err);

	xe = devm_drm_dev_alloc(&pdev->dev, &driver, struct xe_device, drm);
	if (IS_ERR(xe))
		return xe;

	err = ttm_device_init(&xe->ttm, &xe_ttm_funcs, xe->drm.dev,
			      xe->drm.anon_inode->i_mapping,
			      xe->drm.vma_offset_manager, false, false);
	if (WARN_ON(err))
		goto err;

	err = drmm_add_action_or_reset(&xe->drm, xe_device_destroy, NULL);
	if (err)
		goto err;

	xe->info.devid = pdev->device;
	xe->info.revid = pdev->revision;
	xe->info.force_execlist = xe_modparam.force_execlist;

	spin_lock_init(&xe->irq.lock);

	init_waitqueue_head(&xe->ufence_wq);

<<<<<<< HEAD
	err = drmm_mutex_init(&xe->drm, &xe->usm.lock);
	if (err)
		goto err;
=======
	init_rwsem(&xe->usm.lock);
>>>>>>> adc21867

	xa_init_flags(&xe->usm.asid_to_vm, XA_FLAGS_ALLOC);

	if (IS_ENABLED(CONFIG_DRM_XE_DEBUG)) {
		/* Trigger a large asid and an early asid wrap. */
		u32 asid;

		BUILD_BUG_ON(XE_MAX_ASID < 2);
		err = xa_alloc_cyclic(&xe->usm.asid_to_vm, &asid, NULL,
				      XA_LIMIT(XE_MAX_ASID - 2, XE_MAX_ASID - 1),
				      &xe->usm.next_asid, GFP_KERNEL);
		drm_WARN_ON(&xe->drm, err);
		if (err >= 0)
			xa_erase(&xe->usm.asid_to_vm, asid);
	}

	spin_lock_init(&xe->pinned.lock);
	INIT_LIST_HEAD(&xe->pinned.kernel_bo_present);
	INIT_LIST_HEAD(&xe->pinned.external_vram);
	INIT_LIST_HEAD(&xe->pinned.evicted);

	xe->preempt_fence_wq = alloc_ordered_workqueue("xe-preempt-fence-wq", 0);
	xe->ordered_wq = alloc_ordered_workqueue("xe-ordered-wq", 0);
	xe->unordered_wq = alloc_workqueue("xe-unordered-wq", 0, 0);
	xe->destroy_wq = alloc_workqueue("xe-destroy-wq", 0, 0);
	if (!xe->ordered_wq || !xe->unordered_wq ||
	    !xe->preempt_fence_wq || !xe->destroy_wq) {
		/*
		 * Cleanup done in xe_device_destroy via
		 * drmm_add_action_or_reset register above
		 */
		drm_err(&xe->drm, "Failed to allocate xe workqueues\n");
		err = -ENOMEM;
		goto err;
	}

	err = xe_display_create(xe);
	if (WARN_ON(err))
		goto err;

	return xe;

err:
	return ERR_PTR(err);
}

/*
 * The driver-initiated FLR is the highest level of reset that we can trigger
 * from within the driver. It is different from the PCI FLR in that it doesn't
 * fully reset the SGUnit and doesn't modify the PCI config space and therefore
 * it doesn't require a re-enumeration of the PCI BARs. However, the
 * driver-initiated FLR does still cause a reset of both GT and display and a
 * memory wipe of local and stolen memory, so recovery would require a full HW
 * re-init and saving/restoring (or re-populating) the wiped memory. Since we
 * perform the FLR as the very last action before releasing access to the HW
 * during the driver release flow, we don't attempt recovery at all, because
 * if/when a new instance of i915 is bound to the device it will do a full
 * re-init anyway.
 */
static void xe_driver_flr(struct xe_device *xe)
{
	const unsigned int flr_timeout = 3 * MICRO; /* specs recommend a 3s wait */
	struct xe_gt *gt = xe_root_mmio_gt(xe);
	int ret;

	if (xe_mmio_read32(gt, GU_CNTL_PROTECTED) & DRIVERINT_FLR_DIS) {
		drm_info_once(&xe->drm, "BIOS Disabled Driver-FLR\n");
		return;
	}

	drm_dbg(&xe->drm, "Triggering Driver-FLR\n");

	/*
	 * Make sure any pending FLR requests have cleared by waiting for the
	 * FLR trigger bit to go to zero. Also clear GU_DEBUG's DRIVERFLR_STATUS
	 * to make sure it's not still set from a prior attempt (it's a write to
	 * clear bit).
	 * Note that we should never be in a situation where a previous attempt
	 * is still pending (unless the HW is totally dead), but better to be
	 * safe in case something unexpected happens
	 */
	ret = xe_mmio_wait32(gt, GU_CNTL, DRIVERFLR, 0, flr_timeout, NULL, false);
	if (ret) {
		drm_err(&xe->drm, "Driver-FLR-prepare wait for ready failed! %d\n", ret);
		return;
	}
	xe_mmio_write32(gt, GU_DEBUG, DRIVERFLR_STATUS);

	/* Trigger the actual Driver-FLR */
	xe_mmio_rmw32(gt, GU_CNTL, 0, DRIVERFLR);

	/* Wait for hardware teardown to complete */
	ret = xe_mmio_wait32(gt, GU_CNTL, DRIVERFLR, 0, flr_timeout, NULL, false);
	if (ret) {
		drm_err(&xe->drm, "Driver-FLR-teardown wait completion failed! %d\n", ret);
		return;
	}

	/* Wait for hardware/firmware re-init to complete */
	ret = xe_mmio_wait32(gt, GU_DEBUG, DRIVERFLR_STATUS, DRIVERFLR_STATUS,
			     flr_timeout, NULL, false);
	if (ret) {
		drm_err(&xe->drm, "Driver-FLR-reinit wait completion failed! %d\n", ret);
		return;
	}

	/* Clear sticky completion status */
	xe_mmio_write32(gt, GU_DEBUG, DRIVERFLR_STATUS);
}

static void xe_driver_flr_fini(void *arg)
{
	struct xe_device *xe = arg;

	if (xe->needs_flr_on_fini)
		xe_driver_flr(xe);
}

static void xe_device_sanitize(void *arg)
{
	struct xe_device *xe = arg;
	struct xe_gt *gt;
	u8 id;

	for_each_gt(gt, xe, id)
		xe_gt_sanitize(gt);
}

static int xe_set_dma_info(struct xe_device *xe)
{
	unsigned int mask_size = xe->info.dma_mask_size;
	int err;

	dma_set_max_seg_size(xe->drm.dev, xe_sg_segment_size(xe->drm.dev));

	err = dma_set_mask(xe->drm.dev, DMA_BIT_MASK(mask_size));
	if (err)
		goto mask_err;

	err = dma_set_coherent_mask(xe->drm.dev, DMA_BIT_MASK(mask_size));
	if (err)
		goto mask_err;

	return 0;

mask_err:
	drm_err(&xe->drm, "Can't set DMA mask/consistent mask (%d)\n", err);
	return err;
}

static bool verify_lmem_ready(struct xe_gt *gt)
{
	u32 val = xe_mmio_read32(gt, GU_CNTL) & LMEM_INIT;

	return !!val;
}

static int wait_for_lmem_ready(struct xe_device *xe)
{
	struct xe_gt *gt = xe_root_mmio_gt(xe);
	unsigned long timeout, start;

	if (!IS_DGFX(xe))
		return 0;

	if (IS_SRIOV_VF(xe))
		return 0;

	if (verify_lmem_ready(gt))
		return 0;

	drm_dbg(&xe->drm, "Waiting for lmem initialization\n");

	start = jiffies;
	timeout = start + msecs_to_jiffies(60 * 1000); /* 60 sec! */

	do {
		if (signal_pending(current))
			return -EINTR;

		/*
		 * The boot firmware initializes local memory and
		 * assesses its health. If memory training fails,
		 * the punit will have been instructed to keep the GT powered
		 * down.we won't be able to communicate with it
		 *
		 * If the status check is done before punit updates the register,
		 * it can lead to the system being unusable.
		 * use a timeout and defer the probe to prevent this.
		 */
		if (time_after(jiffies, timeout)) {
			drm_dbg(&xe->drm, "lmem not initialized by firmware\n");
			return -EPROBE_DEFER;
		}

		msleep(20);

	} while (!verify_lmem_ready(gt));

	drm_dbg(&xe->drm, "lmem ready after %ums",
		jiffies_to_msecs(jiffies - start));

	return 0;
}

static void update_device_info(struct xe_device *xe)
{
	/* disable features that are not available/applicable to VFs */
	if (IS_SRIOV_VF(xe)) {
<<<<<<< HEAD
		xe->info.enable_display = 0;
=======
		xe->info.probe_display = 0;
>>>>>>> adc21867
		xe->info.has_heci_gscfi = 0;
		xe->info.skip_guc_pc = 1;
		xe->info.skip_pcode = 1;
	}
}

/**
 * xe_device_probe_early: Device early probe
 * @xe: xe device instance
 *
 * Initialize MMIO resources that don't require any
 * knowledge about tile count. Also initialize pcode and
 * check vram initialization on root tile.
 *
 * Return: 0 on success, error code on failure
 */
int xe_device_probe_early(struct xe_device *xe)
{
	int err;

	err = xe_mmio_init(xe);
	if (err)
		return err;

	xe_sriov_probe_early(xe);

	update_device_info(xe);

	err = xe_pcode_probe_early(xe);
	if (err)
		return err;

	err = wait_for_lmem_ready(xe);
	if (err)
		return err;

	xe->wedged.mode = xe_modparam.wedged_mode;

	return 0;
}

static int xe_device_set_has_flat_ccs(struct  xe_device *xe)
{
	u32 reg;
	int err;

	if (GRAPHICS_VER(xe) < 20 || !xe->info.has_flat_ccs)
		return 0;

	struct xe_gt *gt = xe_root_mmio_gt(xe);

	err = xe_force_wake_get(gt_to_fw(gt), XE_FW_GT);
	if (err)
		return err;

	reg = xe_gt_mcr_unicast_read_any(gt, XE2_FLAT_CCS_BASE_RANGE_LOWER);
	xe->info.has_flat_ccs = (reg & XE2_FLAT_CCS_ENABLE);

	if (!xe->info.has_flat_ccs)
		drm_dbg(&xe->drm,
			"Flat CCS has been disabled in bios, May lead to performance impact");

	return xe_force_wake_put(gt_to_fw(gt), XE_FW_GT);
}

int xe_device_probe(struct xe_device *xe)
{
	struct xe_tile *tile;
	struct xe_gt *gt;
	int err;
	u8 last_gt;
	u8 id;

	xe_pat_init_early(xe);

	err = xe_sriov_init(xe);
	if (err)
		return err;

	xe->info.mem_region_mask = 1;
	err = xe_display_init_nommio(xe);
	if (err)
		return err;

	err = xe_set_dma_info(xe);
	if (err)
		return err;

	err = xe_mmio_probe_tiles(xe);
	if (err)
		return err;

	xe_ttm_sys_mgr_init(xe);

	for_each_gt(gt, xe, id) {
		err = xe_gt_init_early(gt);
		if (err)
			return err;
	}

	for_each_tile(tile, xe, id) {
		if (IS_SRIOV_VF(xe)) {
			xe_guc_comm_init_early(&tile->primary_gt->uc.guc);
			err = xe_gt_sriov_vf_bootstrap(tile->primary_gt);
			if (err)
				return err;
			err = xe_gt_sriov_vf_query_config(tile->primary_gt);
			if (err)
				return err;
		}
		err = xe_ggtt_init_early(tile->mem.ggtt);
		if (err)
			return err;
		if (IS_SRIOV_VF(xe)) {
			err = xe_memirq_init(&tile->sriov.vf.memirq);
			if (err)
				return err;
		}
	}

	for_each_gt(gt, xe, id) {
		err = xe_gt_init_hwconfig(gt);
		if (err)
			return err;
	}

	err = xe_devcoredump_init(xe);
	if (err)
		return err;
	err = devm_add_action_or_reset(xe->drm.dev, xe_driver_flr_fini, xe);
	if (err)
		return err;

	err = xe_display_init_noirq(xe);
	if (err)
		return err;

	err = xe_irq_install(xe);
	if (err)
		goto err;

	err = xe_device_set_has_flat_ccs(xe);
	if (err)
		goto err;

	err = xe_vram_probe(xe);
	if (err)
		goto err;

	for_each_tile(tile, xe, id) {
		err = xe_tile_init_noalloc(tile);
		if (err)
			goto err;
	}

	/* Allocate and map stolen after potential VRAM resize */
	xe_ttm_stolen_mgr_init(xe);

	/*
	 * Now that GT is initialized (TTM in particular),
	 * we can try to init display, and inherit the initial fb.
	 * This is the reason the first allocation needs to be done
	 * inside display.
	 */
	err = xe_display_init_noaccel(xe);
	if (err)
		goto err;

	for_each_gt(gt, xe, id) {
		last_gt = id;

		err = xe_gt_init(gt);
		if (err)
			goto err_fini_gt;
	}

	xe_heci_gsc_init(xe);

	err = xe_oa_init(xe);
	if (err)
		goto err_fini_gt;

	err = xe_display_init(xe);
	if (err)
		goto err_fini_oa;

	err = drm_dev_register(&xe->drm, 0);
	if (err)
		goto err_fini_display;

	xe_display_register(xe);

	xe_oa_register(xe);

	xe_debugfs_register(xe);

	xe_hwmon_register(xe);

	for_each_gt(gt, xe, id)
		xe_gt_sanitize_freq(gt);

	return devm_add_action_or_reset(xe->drm.dev, xe_device_sanitize, xe);

err_fini_display:
	xe_display_driver_remove(xe);

err_fini_oa:
	xe_oa_fini(xe);

err_fini_gt:
	for_each_gt(gt, xe, id) {
		if (id < last_gt)
			xe_gt_remove(gt);
		else
			break;
	}

err:
	xe_display_fini(xe);
	return err;
}

static void xe_device_remove_display(struct xe_device *xe)
{
	xe_display_unregister(xe);

	drm_dev_unplug(&xe->drm);
	xe_display_driver_remove(xe);
}

void xe_device_remove(struct xe_device *xe)
{
	struct xe_gt *gt;
	u8 id;

	xe_oa_unregister(xe);

	xe_device_remove_display(xe);

	xe_display_fini(xe);

	xe_oa_fini(xe);

	xe_heci_gsc_fini(xe);

	for_each_gt(gt, xe, id)
		xe_gt_remove(gt);
}

void xe_device_shutdown(struct xe_device *xe)
{
}

/**
 * xe_device_wmb() - Device specific write memory barrier
 * @xe: the &xe_device
 *
 * While wmb() is sufficient for a barrier if we use system memory, on discrete
 * platforms with device memory we additionally need to issue a register write.
 * Since it doesn't matter which register we write to, use the read-only VF_CAP
 * register that is also marked as accessible by the VFs.
 */
void xe_device_wmb(struct xe_device *xe)
{
	struct xe_gt *gt = xe_root_mmio_gt(xe);

	wmb();
	if (IS_DGFX(xe))
		xe_mmio_write32(gt, VF_CAP_REG, 0);
}

/**
 * xe_device_td_flush() - Flush transient L3 cache entries
 * @xe: The device
 *
 * Display engine has direct access to memory and is never coherent with L3/L4
 * caches (or CPU caches), however KMD is responsible for specifically flushing
 * transient L3 GPU cache entries prior to the flip sequence to ensure scanout
 * can happen from such a surface without seeing corruption.
 *
 * Display surfaces can be tagged as transient by mapping it using one of the
 * various L3:XD PAT index modes on Xe2.
 *
 * Note: On non-discrete xe2 platforms, like LNL, the entire L3 cache is flushed
 * at the end of each submission via PIPE_CONTROL for compute/render, since SA
 * Media is not coherent with L3 and we want to support render-vs-media
 * usescases. For other engines like copy/blt the HW internally forces uncached
 * behaviour, hence why we can skip the TDF on such platforms.
 */
void xe_device_td_flush(struct xe_device *xe)
{
	struct xe_gt *gt;
	u8 id;

	if (!IS_DGFX(xe) || GRAPHICS_VER(xe) < 20)
		return;

	if (XE_WA(xe_root_mmio_gt(xe), 16023588340)) {
		xe_device_l2_flush(xe);
		return;
	}

	for_each_gt(gt, xe, id) {
		if (xe_gt_is_media_type(gt))
			continue;

		if (xe_force_wake_get(gt_to_fw(gt), XE_FW_GT))
			return;

		xe_mmio_write32(gt, XE2_TDF_CTRL, TRANSIENT_FLUSH_REQUEST);
		/*
		 * FIXME: We can likely do better here with our choice of
		 * timeout. Currently we just assume the worst case, i.e. 150us,
		 * which is believed to be sufficient to cover the worst case
		 * scenario on current platforms if all cache entries are
		 * transient and need to be flushed..
		 */
		if (xe_mmio_wait32(gt, XE2_TDF_CTRL, TRANSIENT_FLUSH_REQUEST, 0,
				   150, NULL, false))
			xe_gt_err_once(gt, "TD flush timeout\n");

		xe_force_wake_put(gt_to_fw(gt), XE_FW_GT);
	}
}

void xe_device_l2_flush(struct xe_device *xe)
{
	struct xe_gt *gt;
	int err;

	gt = xe_root_mmio_gt(xe);

	if (!XE_WA(gt, 16023588340))
		return;

	err = xe_force_wake_get(gt_to_fw(gt), XE_FW_GT);
	if (err)
		return;

	spin_lock(&gt->global_invl_lock);
	xe_mmio_write32(gt, XE2_GLOBAL_INVAL, 0x1);

	if (xe_mmio_wait32(gt, XE2_GLOBAL_INVAL, 0x1, 0x0, 500, NULL, true))
		xe_gt_err_once(gt, "Global invalidation timeout\n");
	spin_unlock(&gt->global_invl_lock);

	xe_force_wake_put(gt_to_fw(gt), XE_FW_GT);
}

/**
 * xe_device_td_flush() - Flush transient L3 cache entries
 * @xe: The device
 *
 * Display engine has direct access to memory and is never coherent with L3/L4
 * caches (or CPU caches), however KMD is responsible for specifically flushing
 * transient L3 GPU cache entries prior to the flip sequence to ensure scanout
 * can happen from such a surface without seeing corruption.
 *
 * Display surfaces can be tagged as transient by mapping it using one of the
 * various L3:XD PAT index modes on Xe2.
 *
 * Note: On non-discrete xe2 platforms, like LNL, the entire L3 cache is flushed
 * at the end of each submission via PIPE_CONTROL for compute/render, since SA
 * Media is not coherent with L3 and we want to support render-vs-media
 * usescases. For other engines like copy/blt the HW internally forces uncached
 * behaviour, hence why we can skip the TDF on such platforms.
 */
void xe_device_td_flush(struct xe_device *xe)
{
	struct xe_gt *gt;
	u8 id;

	if (!IS_DGFX(xe) || GRAPHICS_VER(xe) < 20)
		return;

	if (XE_WA(xe_root_mmio_gt(xe), 16023588340)) {
		xe_device_l2_flush(xe);
		return;
	}

	for_each_gt(gt, xe, id) {
		if (xe_gt_is_media_type(gt))
			continue;

		if (xe_force_wake_get(gt_to_fw(gt), XE_FW_GT))
			return;

		xe_mmio_write32(gt, XE2_TDF_CTRL, TRANSIENT_FLUSH_REQUEST);
		/*
		 * FIXME: We can likely do better here with our choice of
		 * timeout. Currently we just assume the worst case, i.e. 150us,
		 * which is believed to be sufficient to cover the worst case
		 * scenario on current platforms if all cache entries are
		 * transient and need to be flushed..
		 */
		if (xe_mmio_wait32(gt, XE2_TDF_CTRL, TRANSIENT_FLUSH_REQUEST, 0,
				   150, NULL, false))
			xe_gt_err_once(gt, "TD flush timeout\n");

		xe_force_wake_put(gt_to_fw(gt), XE_FW_GT);
	}
}

void xe_device_l2_flush(struct xe_device *xe)
{
	struct xe_gt *gt;
	int err;

	gt = xe_root_mmio_gt(xe);

	if (!XE_WA(gt, 16023588340))
		return;

	err = xe_force_wake_get(gt_to_fw(gt), XE_FW_GT);
	if (err)
		return;

	spin_lock(&gt->global_invl_lock);
	xe_mmio_write32(gt, XE2_GLOBAL_INVAL, 0x1);

	if (xe_mmio_wait32(gt, XE2_GLOBAL_INVAL, 0x1, 0x0, 150, NULL, true))
		xe_gt_err_once(gt, "Global invalidation timeout\n");
	spin_unlock(&gt->global_invl_lock);

	xe_force_wake_put(gt_to_fw(gt), XE_FW_GT);
}

u32 xe_device_ccs_bytes(struct xe_device *xe, u64 size)
{
	return xe_device_has_flat_ccs(xe) ?
		DIV_ROUND_UP_ULL(size, NUM_BYTES_PER_CCS_BYTE(xe)) : 0;
}

/**
 * xe_device_assert_mem_access - Inspect the current runtime_pm state.
 * @xe: xe device instance
 *
 * To be used before any kind of memory access. It will splat a debug warning
 * if the device is currently sleeping. But it doesn't guarantee in any way
 * that the device is going to remain awake. Xe PM runtime get and put
 * functions might be added to the outer bound of the memory access, while
 * this check is intended for inner usage to splat some warning if the worst
 * case has just happened.
 */
void xe_device_assert_mem_access(struct xe_device *xe)
{
	xe_assert(xe, !xe_pm_runtime_suspended(xe));
}

void xe_device_snapshot_print(struct xe_device *xe, struct drm_printer *p)
{
	struct xe_gt *gt;
	u8 id;

	drm_printf(p, "PCI ID: 0x%04x\n", xe->info.devid);
	drm_printf(p, "PCI revision: 0x%02x\n", xe->info.revid);

	for_each_gt(gt, xe, id) {
		drm_printf(p, "GT id: %u\n", id);
		drm_printf(p, "\tType: %s\n",
			   gt->info.type == XE_GT_TYPE_MAIN ? "main" : "media");
		drm_printf(p, "\tIP ver: %u.%u.%u\n",
			   REG_FIELD_GET(GMD_ID_ARCH_MASK, gt->info.gmdid),
			   REG_FIELD_GET(GMD_ID_RELEASE_MASK, gt->info.gmdid),
			   REG_FIELD_GET(GMD_ID_REVID, gt->info.gmdid));
		drm_printf(p, "\tCS reference clock: %u\n", gt->info.reference_clock);
	}
}

u64 xe_device_canonicalize_addr(struct xe_device *xe, u64 address)
{
	return sign_extend64(address, xe->info.va_bits - 1);
}

u64 xe_device_uncanonicalize_addr(struct xe_device *xe, u64 address)
{
	return address & GENMASK_ULL(xe->info.va_bits - 1, 0);
}

static void xe_device_wedged_fini(struct drm_device *drm, void *arg)
{
	struct xe_device *xe = arg;

	xe_pm_runtime_put(xe);
}

/**
 * xe_device_declare_wedged - Declare device wedged
 * @xe: xe device instance
 *
 * This is a final state that can only be cleared with a mudule
 * re-probe (unbind + bind).
 * In this state every IOCTL will be blocked so the GT cannot be used.
 * In general it will be called upon any critical error such as gt reset
 * failure or guc loading failure.
 * If xe.wedged module parameter is set to 2, this function will be called
 * on every single execution timeout (a.k.a. GPU hang) right after devcoredump
 * snapshot capture. In this mode, GT reset won't be attempted so the state of
 * the issue is preserved for further debugging.
 */
void xe_device_declare_wedged(struct xe_device *xe)
{
	struct xe_gt *gt;
	u8 id;

	if (xe->wedged.mode == 0) {
		drm_dbg(&xe->drm, "Wedged mode is forcibly disabled\n");
		return;
	}

<<<<<<< HEAD
=======
	xe_pm_runtime_get_noresume(xe);

>>>>>>> adc21867
	if (drmm_add_action_or_reset(&xe->drm, xe_device_wedged_fini, xe)) {
		drm_err(&xe->drm, "Failed to register xe_device_wedged_fini clean-up. Although device is wedged.\n");
		return;
	}

<<<<<<< HEAD
	xe_pm_runtime_get_noresume(xe);

=======
>>>>>>> adc21867
	if (!atomic_xchg(&xe->wedged.flag, 1)) {
		xe->needs_flr_on_fini = true;
		drm_err(&xe->drm,
			"CRITICAL: Xe has declared device %s as wedged.\n"
			"IOCTLs and executions are blocked. Only a rebind may clear the failure\n"
			"Please file a _new_ bug report at https://gitlab.freedesktop.org/drm/xe/kernel/issues/new\n",
			dev_name(xe->drm.dev));
	}

	for_each_gt(gt, xe, id)
		xe_gt_declare_wedged(gt);
}<|MERGE_RESOLUTION|>--- conflicted
+++ resolved
@@ -37,10 +37,7 @@
 #include "xe_gt_printk.h"
 #include "xe_gt_sriov_vf.h"
 #include "xe_guc.h"
-<<<<<<< HEAD
-=======
 #include "xe_hw_engine_group.h"
->>>>>>> adc21867
 #include "xe_hwmon.h"
 #include "xe_irq.h"
 #include "xe_memirq.h"
@@ -93,8 +90,6 @@
 	file->driver_priv = xef;
 	kref_init(&xef->refcount);
 
-<<<<<<< HEAD
-=======
 	task = get_pid_task(rcu_access_pointer(file->pid), PIDTYPE_PID);
 	if (task) {
 		xef->process_name = kstrdup(task->comm, GFP_KERNEL);
@@ -102,33 +97,20 @@
 		put_task_struct(task);
 	}
 
->>>>>>> adc21867
 	return 0;
 }
 
 static void xe_file_destroy(struct kref *ref)
 {
 	struct xe_file *xef = container_of(ref, struct xe_file, refcount);
-<<<<<<< HEAD
-	struct xe_device *xe = xef->xe;
-=======
->>>>>>> adc21867
 
 	xa_destroy(&xef->exec_queue.xa);
 	mutex_destroy(&xef->exec_queue.lock);
 	xa_destroy(&xef->vm.xa);
 	mutex_destroy(&xef->vm.lock);
 
-<<<<<<< HEAD
-	spin_lock(&xe->clients.lock);
-	xe->clients.count--;
-	spin_unlock(&xe->clients.lock);
-
-	xe_drm_client_put(xef->client);
-=======
 	xe_drm_client_put(xef->client);
 	kfree(xef->process_name);
->>>>>>> adc21867
 	kfree(xef);
 }
 
@@ -180,15 +162,8 @@
 		xe_exec_queue_kill(q);
 		xe_exec_queue_put(q);
 	}
-<<<<<<< HEAD
-	mutex_lock(&xef->vm.lock);
 	xa_for_each(&xef->vm.xa, idx, vm)
 		xe_vm_close_and_put(vm);
-	mutex_unlock(&xef->vm.lock);
-=======
-	xa_for_each(&xef->vm.xa, idx, vm)
-		xe_vm_close_and_put(vm);
->>>>>>> adc21867
 
 	xe_file_put(xef);
 
@@ -352,13 +327,7 @@
 
 	init_waitqueue_head(&xe->ufence_wq);
 
-<<<<<<< HEAD
-	err = drmm_mutex_init(&xe->drm, &xe->usm.lock);
-	if (err)
-		goto err;
-=======
 	init_rwsem(&xe->usm.lock);
->>>>>>> adc21867
 
 	xa_init_flags(&xe->usm.asid_to_vm, XA_FLAGS_ALLOC);
 
@@ -568,11 +537,7 @@
 {
 	/* disable features that are not available/applicable to VFs */
 	if (IS_SRIOV_VF(xe)) {
-<<<<<<< HEAD
-		xe->info.enable_display = 0;
-=======
 		xe->info.probe_display = 0;
->>>>>>> adc21867
 		xe->info.has_heci_gscfi = 0;
 		xe->info.skip_guc_pc = 1;
 		xe->info.skip_pcode = 1;
@@ -922,84 +887,6 @@
 	xe_force_wake_put(gt_to_fw(gt), XE_FW_GT);
 }
 
-/**
- * xe_device_td_flush() - Flush transient L3 cache entries
- * @xe: The device
- *
- * Display engine has direct access to memory and is never coherent with L3/L4
- * caches (or CPU caches), however KMD is responsible for specifically flushing
- * transient L3 GPU cache entries prior to the flip sequence to ensure scanout
- * can happen from such a surface without seeing corruption.
- *
- * Display surfaces can be tagged as transient by mapping it using one of the
- * various L3:XD PAT index modes on Xe2.
- *
- * Note: On non-discrete xe2 platforms, like LNL, the entire L3 cache is flushed
- * at the end of each submission via PIPE_CONTROL for compute/render, since SA
- * Media is not coherent with L3 and we want to support render-vs-media
- * usescases. For other engines like copy/blt the HW internally forces uncached
- * behaviour, hence why we can skip the TDF on such platforms.
- */
-void xe_device_td_flush(struct xe_device *xe)
-{
-	struct xe_gt *gt;
-	u8 id;
-
-	if (!IS_DGFX(xe) || GRAPHICS_VER(xe) < 20)
-		return;
-
-	if (XE_WA(xe_root_mmio_gt(xe), 16023588340)) {
-		xe_device_l2_flush(xe);
-		return;
-	}
-
-	for_each_gt(gt, xe, id) {
-		if (xe_gt_is_media_type(gt))
-			continue;
-
-		if (xe_force_wake_get(gt_to_fw(gt), XE_FW_GT))
-			return;
-
-		xe_mmio_write32(gt, XE2_TDF_CTRL, TRANSIENT_FLUSH_REQUEST);
-		/*
-		 * FIXME: We can likely do better here with our choice of
-		 * timeout. Currently we just assume the worst case, i.e. 150us,
-		 * which is believed to be sufficient to cover the worst case
-		 * scenario on current platforms if all cache entries are
-		 * transient and need to be flushed..
-		 */
-		if (xe_mmio_wait32(gt, XE2_TDF_CTRL, TRANSIENT_FLUSH_REQUEST, 0,
-				   150, NULL, false))
-			xe_gt_err_once(gt, "TD flush timeout\n");
-
-		xe_force_wake_put(gt_to_fw(gt), XE_FW_GT);
-	}
-}
-
-void xe_device_l2_flush(struct xe_device *xe)
-{
-	struct xe_gt *gt;
-	int err;
-
-	gt = xe_root_mmio_gt(xe);
-
-	if (!XE_WA(gt, 16023588340))
-		return;
-
-	err = xe_force_wake_get(gt_to_fw(gt), XE_FW_GT);
-	if (err)
-		return;
-
-	spin_lock(&gt->global_invl_lock);
-	xe_mmio_write32(gt, XE2_GLOBAL_INVAL, 0x1);
-
-	if (xe_mmio_wait32(gt, XE2_GLOBAL_INVAL, 0x1, 0x0, 150, NULL, true))
-		xe_gt_err_once(gt, "Global invalidation timeout\n");
-	spin_unlock(&gt->global_invl_lock);
-
-	xe_force_wake_put(gt_to_fw(gt), XE_FW_GT);
-}
-
 u32 xe_device_ccs_bytes(struct xe_device *xe, u64 size)
 {
 	return xe_device_has_flat_ccs(xe) ?
@@ -1083,21 +970,13 @@
 		return;
 	}
 
-<<<<<<< HEAD
-=======
 	xe_pm_runtime_get_noresume(xe);
 
->>>>>>> adc21867
 	if (drmm_add_action_or_reset(&xe->drm, xe_device_wedged_fini, xe)) {
 		drm_err(&xe->drm, "Failed to register xe_device_wedged_fini clean-up. Although device is wedged.\n");
 		return;
 	}
 
-<<<<<<< HEAD
-	xe_pm_runtime_get_noresume(xe);
-
-=======
->>>>>>> adc21867
 	if (!atomic_xchg(&xe->wedged.flag, 1)) {
 		xe->needs_flr_on_fini = true;
 		drm_err(&xe->drm,
