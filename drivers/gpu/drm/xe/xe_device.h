--- conflicted
+++ resolved
@@ -178,8 +178,6 @@
 struct xe_file *xe_file_get(struct xe_file *xef);
 void xe_file_put(struct xe_file *xef);
 
-<<<<<<< HEAD
-=======
 /*
  * Occasionally it is seen that the G2H worker starts running after a delay of more than
  * a second even after being queued and activated by the Linux workqueue subsystem. This
@@ -194,5 +192,4 @@
 #define LNL_FLUSH_WORK(wrk__) \
 	flush_work(wrk__)
 
->>>>>>> adc21867
 #endif