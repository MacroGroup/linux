/* SPDX-License-Identifier: MIT */
/*
 * Copyright © 2022-2023 Intel Corporation
 */

#ifndef _XE_DEVICE_TYPES_H_
#define _XE_DEVICE_TYPES_H_

#include <linux/pci.h>

#include <drm/drm_device.h>
#include <drm/drm_file.h>
#include <drm/ttm/ttm_device.h>

#include "xe_devcoredump_types.h"
#include "xe_heci_gsc.h"
#include "xe_gt_types.h"
#include "xe_lmtt_types.h"
#include "xe_memirq_types.h"
#include "xe_oa.h"
#include "xe_platform_types.h"
#include "xe_pt_types.h"
#include "xe_sriov_types.h"
#include "xe_step_types.h"

#if IS_ENABLED(CONFIG_DRM_XE_DEBUG)
#define TEST_VM_OPS_ERROR
#endif

#if IS_ENABLED(CONFIG_DRM_XE_DISPLAY)
#include "soc/intel_pch.h"
#include "intel_display_core.h"
#include "intel_display_device.h"
#endif

struct xe_ggtt;
struct xe_pat_ops;

#define XE_BO_INVALID_OFFSET	LONG_MAX

#define GRAPHICS_VER(xe) ((xe)->info.graphics_verx100 / 100)
#define MEDIA_VER(xe) ((xe)->info.media_verx100 / 100)
#define GRAPHICS_VERx100(xe) ((xe)->info.graphics_verx100)
#define MEDIA_VERx100(xe) ((xe)->info.media_verx100)
#define IS_DGFX(xe) ((xe)->info.is_dgfx)
#define HAS_HECI_GSCFI(xe) ((xe)->info.has_heci_gscfi)
#define HAS_HECI_CSCFI(xe) ((xe)->info.has_heci_cscfi)

#define XE_VRAM_FLAGS_NEED64K		BIT(0)

#define XE_GT0		0
#define XE_GT1		1
#define XE_MAX_TILES_PER_DEVICE	(XE_GT1 + 1)

#define XE_MAX_ASID	(BIT(20))

#define IS_PLATFORM_STEP(_xe, _platform, min_step, max_step)	\
	((_xe)->info.platform == (_platform) &&			\
	 (_xe)->info.step.graphics >= (min_step) &&		\
	 (_xe)->info.step.graphics < (max_step))
#define IS_SUBPLATFORM_STEP(_xe, _platform, sub, min_step, max_step)	\
	((_xe)->info.platform == (_platform) &&				\
	 (_xe)->info.subplatform == (sub) &&				\
	 (_xe)->info.step.graphics >= (min_step) &&			\
	 (_xe)->info.step.graphics < (max_step))

#define tile_to_xe(tile__)								\
	_Generic(tile__,								\
		 const struct xe_tile * : (const struct xe_device *)((tile__)->xe),	\
		 struct xe_tile * : (tile__)->xe)

/**
 * struct xe_mem_region - memory region structure
 * This is used to describe a memory region in xe
 * device, such as HBM memory or CXL extension memory.
 */
struct xe_mem_region {
	/** @io_start: IO start address of this VRAM instance */
	resource_size_t io_start;
	/**
	 * @io_size: IO size of this VRAM instance
	 *
	 * This represents how much of this VRAM we can access
	 * via the CPU through the VRAM BAR. This can be smaller
	 * than @usable_size, in which case only part of VRAM is CPU
	 * accessible (typically the first 256M). This
	 * configuration is known as small-bar.
	 */
	resource_size_t io_size;
	/** @dpa_base: This memory regions's DPA (device physical address) base */
	resource_size_t dpa_base;
	/**
	 * @usable_size: usable size of VRAM
	 *
	 * Usable size of VRAM excluding reserved portions
	 * (e.g stolen mem)
	 */
	resource_size_t usable_size;
	/**
	 * @actual_physical_size: Actual VRAM size
	 *
	 * Actual VRAM size including reserved portions
	 * (e.g stolen mem)
	 */
	resource_size_t actual_physical_size;
	/** @mapping: pointer to VRAM mappable space */
	void __iomem *mapping;
};

/**
 * struct xe_tile - hardware tile structure
 *
 * From a driver perspective, a "tile" is effectively a complete GPU, containing
 * an SGunit, 1-2 GTs, and (for discrete platforms) VRAM.
 *
 * Multi-tile platforms effectively bundle multiple GPUs behind a single PCI
 * device and designate one "root" tile as being responsible for external PCI
 * communication.  PCI BAR0 exposes the GGTT and MMIO register space for each
 * tile in a stacked layout, and PCI BAR2 exposes the local memory associated
 * with each tile similarly.  Device-wide interrupts can be enabled/disabled
 * at the root tile, and the MSTR_TILE_INTR register will report which tiles
 * have interrupts that need servicing.
 */
struct xe_tile {
	/** @xe: Backpointer to tile's PCI device */
	struct xe_device *xe;

	/** @id: ID of the tile */
	u8 id;

	/**
	 * @primary_gt: Primary GT
	 */
	struct xe_gt *primary_gt;

	/**
	 * @media_gt: Media GT
	 *
	 * Only present on devices with media version >= 13.
	 */
	struct xe_gt *media_gt;

	/**
	 * @mmio: MMIO info for a tile.
	 *
	 * Each tile has its own 16MB space in BAR0, laid out as:
	 * * 0-4MB: registers
	 * * 4MB-8MB: reserved
	 * * 8MB-16MB: global GTT
	 */
	struct {
		/** @mmio.size: size of tile's MMIO space */
		size_t size;

		/** @mmio.regs: pointer to tile's MMIO space (starting with registers) */
		void __iomem *regs;
	} mmio;

	/**
	 * @mmio_ext: MMIO-extension info for a tile.
	 *
	 * Each tile has its own additional 256MB (28-bit) MMIO-extension space.
	 */
	struct {
		/** @mmio_ext.size: size of tile's additional MMIO-extension space */
		size_t size;

		/** @mmio_ext.regs: pointer to tile's additional MMIO-extension space */
		void __iomem *regs;
	} mmio_ext;

	/** @mem: memory management info for tile */
	struct {
		/**
		 * @mem.vram: VRAM info for tile.
		 *
		 * Although VRAM is associated with a specific tile, it can
		 * still be accessed by all tiles' GTs.
		 */
		struct xe_mem_region vram;

		/** @mem.vram_mgr: VRAM TTM manager */
		struct xe_ttm_vram_mgr *vram_mgr;

		/** @mem.ggtt: Global graphics translation table */
		struct xe_ggtt *ggtt;

		/**
		 * @mem.kernel_bb_pool: Pool from which batchbuffers are allocated.
		 *
		 * Media GT shares a pool with its primary GT.
		 */
		struct xe_sa_manager *kernel_bb_pool;
	} mem;

	/** @sriov: tile level virtualization data */
	union {
		struct {
			/** @sriov.pf.lmtt: Local Memory Translation Table. */
			struct xe_lmtt lmtt;
		} pf;
		struct {
			/** @sriov.vf.memirq: Memory Based Interrupts. */
			struct xe_memirq memirq;

			/** @sriov.vf.ggtt_balloon: GGTT regions excluded from use. */
<<<<<<< HEAD
			struct drm_mm_node ggtt_balloon[2];
=======
			struct xe_ggtt_node *ggtt_balloon[2];
>>>>>>> adc21867
		} vf;
	} sriov;

	/** @pcode: tile's PCODE */
	struct {
		/** @pcode.lock: protecting tile's PCODE mailbox data */
		struct mutex lock;
	} pcode;

	/** @migrate: Migration helper for vram blits and clearing */
	struct xe_migrate *migrate;

	/** @sysfs: sysfs' kobj used by xe_tile_sysfs */
	struct kobject *sysfs;
};

/**
 * struct xe_device - Top level struct of XE device
 */
struct xe_device {
	/** @drm: drm device */
	struct drm_device drm;

	/** @devcoredump: device coredump */
	struct xe_devcoredump devcoredump;

	/** @info: device info */
	struct intel_device_info {
		/** @info.platform_name: platform name */
		const char *platform_name;
		/** @info.graphics_name: graphics IP name */
		const char *graphics_name;
		/** @info.media_name: media IP name */
		const char *media_name;
		/** @info.tile_mmio_ext_size: size of MMIO extension space, per-tile */
		u32 tile_mmio_ext_size;
		/** @info.graphics_verx100: graphics IP version */
		u32 graphics_verx100;
		/** @info.media_verx100: media IP version */
		u32 media_verx100;
		/** @info.mem_region_mask: mask of valid memory regions */
		u32 mem_region_mask;
		/** @info.platform: XE platform enum */
		enum xe_platform platform;
		/** @info.subplatform: XE subplatform enum */
		enum xe_subplatform subplatform;
		/** @info.devid: device ID */
		u16 devid;
		/** @info.revid: device revision */
		u8 revid;
		/** @info.step: stepping information for each IP */
		struct xe_step_info step;
		/** @info.dma_mask_size: DMA address bits */
		u8 dma_mask_size;
		/** @info.vram_flags: Vram flags */
		u8 vram_flags;
		/** @info.tile_count: Number of tiles */
		u8 tile_count;
		/** @info.gt_count: Total number of GTs for entire device */
		u8 gt_count;
		/** @info.vm_max_level: Max VM level */
		u8 vm_max_level;
		/** @info.va_bits: Maximum bits of a virtual address */
		u8 va_bits;

		/** @info.is_dgfx: is discrete device */
		u8 is_dgfx:1;
		/** @info.has_asid: Has address space ID */
		u8 has_asid:1;
		/** @info.force_execlist: Forced execlist submission */
		u8 force_execlist:1;
		/** @info.has_flat_ccs: Whether flat CCS metadata is used */
		u8 has_flat_ccs:1;
		/** @info.has_llc: Device has a shared CPU+GPU last level cache */
		u8 has_llc:1;
		/** @info.has_mmio_ext: Device has extra MMIO address range */
		u8 has_mmio_ext:1;
		/** @info.has_range_tlb_invalidation: Has range based TLB invalidations */
		u8 has_range_tlb_invalidation:1;
		/** @info.has_sriov: Supports SR-IOV */
		u8 has_sriov:1;
		/** @info.has_usm: Device has unified shared memory support */
		u8 has_usm:1;
		/**
		 * @info.probe_display: Probe display hardware.  If set to
		 * false, the driver will behave as if there is no display
		 * hardware present and will not try to read/write to it in any
		 * way.  The display hardware, if it exists, will not be
		 * exposed to userspace and will be left untouched in whatever
		 * state the firmware or bootloader left it in.
		 */
		u8 probe_display:1;
		/** @info.skip_mtcfg: skip Multi-Tile configuration from MTCFG register */
		u8 skip_mtcfg:1;
		/** @info.skip_pcode: skip access to PCODE uC */
		u8 skip_pcode:1;
		/** @info.has_heci_gscfi: device has heci gscfi */
		u8 has_heci_gscfi:1;
		/** @info.has_heci_cscfi: device has heci cscfi */
		u8 has_heci_cscfi:1;
		/** @info.skip_guc_pc: Skip GuC based PM feature init */
		u8 skip_guc_pc:1;
		/** @info.has_atomic_enable_pte_bit: Device has atomic enable PTE bit */
		u8 has_atomic_enable_pte_bit:1;
		/** @info.has_device_atomics_on_smem: Supports device atomics on SMEM */
		u8 has_device_atomics_on_smem:1;
<<<<<<< HEAD

#if IS_ENABLED(CONFIG_DRM_XE_DISPLAY)
		struct {
			u32 rawclk_freq;
		} i915_runtime;
#endif
=======
>>>>>>> adc21867
	} info;

	/** @irq: device interrupt state */
	struct {
		/** @irq.lock: lock for processing irq's on this device */
		spinlock_t lock;

		/** @irq.enabled: interrupts enabled on this device */
		bool enabled;
	} irq;

	/** @ttm: ttm device */
	struct ttm_device ttm;

	/** @mmio: mmio info for device */
	struct {
		/** @mmio.size: size of MMIO space for device */
		size_t size;
		/** @mmio.regs: pointer to MMIO space for device */
		void __iomem *regs;
	} mmio;

	/** @mem: memory info for device */
	struct {
		/** @mem.vram: VRAM info for device */
		struct xe_mem_region vram;
		/** @mem.sys_mgr: system TTM manager */
		struct ttm_resource_manager sys_mgr;
	} mem;

	/** @sriov: device level virtualization data */
	struct {
		/** @sriov.__mode: SR-IOV mode (Don't access directly!) */
		enum xe_sriov_mode __mode;

		/** @sriov.pf: PF specific data */
		struct xe_device_pf pf;

		/** @sriov.wq: workqueue used by the virtualization workers */
		struct workqueue_struct *wq;
	} sriov;

	/** @usm: unified memory state */
	struct {
		/** @usm.asid: convert a ASID to VM */
		struct xarray asid_to_vm;
		/** @usm.next_asid: next ASID, used to cyclical alloc asids */
		u32 next_asid;
		/** @usm.lock: protects UM state */
		struct rw_semaphore lock;
	} usm;

	/** @pinned: pinned BO state */
	struct {
		/** @pinned.lock: protected pinned BO list state */
		spinlock_t lock;
		/** @pinned.kernel_bo_present: pinned kernel BO that are present */
		struct list_head kernel_bo_present;
		/** @pinned.evicted: pinned BO that have been evicted */
		struct list_head evicted;
		/** @pinned.external_vram: pinned external BO in vram*/
		struct list_head external_vram;
	} pinned;

	/** @ufence_wq: user fence wait queue */
	wait_queue_head_t ufence_wq;

	/** @preempt_fence_wq: used to serialize preempt fences */
	struct workqueue_struct *preempt_fence_wq;

	/** @ordered_wq: used to serialize compute mode resume */
	struct workqueue_struct *ordered_wq;

	/** @unordered_wq: used to serialize unordered work, mostly display */
	struct workqueue_struct *unordered_wq;

	/** @destroy_wq: used to serialize user destroy work, like queue */
	struct workqueue_struct *destroy_wq;

	/** @tiles: device tiles */
	struct xe_tile tiles[XE_MAX_TILES_PER_DEVICE];

	/**
	 * @mem_access: keep track of memory access in the device, possibly
	 * triggering additional actions when they occur.
	 */
	struct {
		/**
		 * @mem_access.vram_userfault: Encapsulate vram_userfault
		 * related stuff
		 */
		struct {
			/**
			 * @mem_access.vram_userfault.lock: Protects access to
			 * @vram_usefault.list Using mutex instead of spinlock
			 * as lock is applied to entire list operation which
			 * may sleep
			 */
			struct mutex lock;

			/**
			 * @mem_access.vram_userfault.list: Keep list of userfaulted
			 * vram bo, which require to release their mmap mappings
			 * at runtime suspend path
			 */
			struct list_head list;
		} vram_userfault;
	} mem_access;

	/**
	 * @pat: Encapsulate PAT related stuff
	 */
	struct {
		/** @pat.ops: Internal operations to abstract platforms */
		const struct xe_pat_ops *ops;
		/** @pat.table: PAT table to program in the HW */
		const struct xe_pat_table_entry *table;
		/** @pat.n_entries: Number of PAT entries */
		int n_entries;
		u32 idx[__XE_CACHE_LEVEL_COUNT];
	} pat;

	/** @d3cold: Encapsulate d3cold related stuff */
	struct {
		/** @d3cold.capable: Indicates if root port is d3cold capable */
		bool capable;

		/** @d3cold.allowed: Indicates if d3cold is a valid device state */
		bool allowed;

		/**
		 * @d3cold.vram_threshold:
		 *
		 * This represents the permissible threshold(in megabytes)
		 * for vram save/restore. d3cold will be disallowed,
		 * when vram_usages is above or equals the threshold value
		 * to avoid the vram save/restore latency.
		 * Default threshold value is 300mb.
		 */
		u32 vram_threshold;
		/** @d3cold.lock: protect vram_threshold */
		struct mutex lock;
	} d3cold;

	/**
	 * @pm_callback_task: Track the active task that is running in either
	 * the runtime_suspend or runtime_resume callbacks.
	 */
	struct task_struct *pm_callback_task;

	/** @hwmon: hwmon subsystem integration */
	struct xe_hwmon *hwmon;

	/** @heci_gsc: graphics security controller */
	struct xe_heci_gsc heci_gsc;

	/** @oa: oa observation subsystem */
	struct xe_oa oa;

	/** @needs_flr_on_fini: requests function-reset on fini */
	bool needs_flr_on_fini;

	/** @wedged: Struct to control Wedged States and mode */
	struct {
		/** @wedged.flag: Xe device faced a critical error and is now blocked. */
		atomic_t flag;
		/** @wedged.mode: Mode controlled by kernel parameter and debugfs */
		int mode;
	} wedged;

<<<<<<< HEAD
=======
#ifdef TEST_VM_OPS_ERROR
	/**
	 * @vm_inject_error_position: inject errors at different places in VM
	 * bind IOCTL based on this value
	 */
	u8 vm_inject_error_position;
#endif

>>>>>>> adc21867
	/* private: */

#if IS_ENABLED(CONFIG_DRM_XE_DISPLAY)
	/*
	 * Any fields below this point are the ones used by display.
	 * They are temporarily added here so xe_device can be desguised as
	 * drm_i915_private during build. After cleanup these should go away,
	 * migrating to the right sub-structs
	 */
	struct intel_display display;
	enum intel_pch pch_type;
	u16 pch_id;

	struct dram_info {
		bool wm_lv_0_adjust_needed;
		u8 num_channels;
		bool symmetric_memory;
		enum intel_dram_type {
			INTEL_DRAM_UNKNOWN,
			INTEL_DRAM_DDR3,
			INTEL_DRAM_DDR4,
			INTEL_DRAM_LPDDR3,
			INTEL_DRAM_LPDDR4,
			INTEL_DRAM_DDR5,
			INTEL_DRAM_LPDDR5,
			INTEL_DRAM_GDDR,
		} type;
		u8 num_qgv_points;
		u8 num_psf_gv_points;
	} dram_info;

	/*
	 * edram size in MB.
	 * Cannot be determined by PCIID. You must always read a register.
	 */
	u32 edram_size_mb;

	/* To shut up runtime pm macros.. */
	struct xe_runtime_pm {} runtime_pm;

	/* only to allow build, not used functionally */
	u32 irq_mask;

	struct intel_uncore {
		spinlock_t lock;
	} uncore;

	/* only to allow build, not used functionally */
	struct {
		unsigned int hpll_freq;
		unsigned int czclk_freq;
		unsigned int fsb_freq, mem_freq, is_ddr3;
	};

	void *pxp;
#endif
};

/**
 * struct xe_file - file handle for XE driver
 */
struct xe_file {
	/** @xe: xe DEVICE **/
	struct xe_device *xe;

	/** @drm: base DRM file */
	struct drm_file *drm;

	/** @vm: VM state for file */
	struct {
		/** @vm.xe: xarray to store VMs */
		struct xarray xa;
		/**
		 * @vm.lock: Protects VM lookup + reference and removal a from
		 * file xarray. Not an intended to be an outer lock which does
		 * thing while being held.
		 */
		struct mutex lock;
	} vm;

	/** @exec_queue: Submission exec queue state for file */
	struct {
		/** @exec_queue.xa: xarray to store exece queues */
		struct xarray xa;
		/**
		 * @exec_queue.lock: Protects exec queue lookup + reference and
		 * removal a frommfile xarray. Not an intended to be an outer
		 * lock which does thing while being held.
		 */
		struct mutex lock;
	} exec_queue;

	/** @run_ticks: hw engine class run time in ticks for this drm client */
	u64 run_ticks[XE_ENGINE_CLASS_MAX];

	/** @client: drm client */
	struct xe_drm_client *client;

<<<<<<< HEAD
=======
	/**
	 * @process_name: process name for file handle, used to safely output
	 * during error situations where xe file can outlive process
	 */
	char *process_name;

	/**
	 * @pid: pid for file handle, used to safely output uring error
	 * situations where xe file can outlive process
	 */
	pid_t pid;

>>>>>>> adc21867
	/** @refcount: ref count of this xe file */
	struct kref refcount;
};

#endif<|MERGE_RESOLUTION|>--- conflicted
+++ resolved
@@ -204,11 +204,7 @@
 			struct xe_memirq memirq;
 
 			/** @sriov.vf.ggtt_balloon: GGTT regions excluded from use. */
-<<<<<<< HEAD
-			struct drm_mm_node ggtt_balloon[2];
-=======
 			struct xe_ggtt_node *ggtt_balloon[2];
->>>>>>> adc21867
 		} vf;
 	} sriov;
 
@@ -315,15 +311,6 @@
 		u8 has_atomic_enable_pte_bit:1;
 		/** @info.has_device_atomics_on_smem: Supports device atomics on SMEM */
 		u8 has_device_atomics_on_smem:1;
-<<<<<<< HEAD
-
-#if IS_ENABLED(CONFIG_DRM_XE_DISPLAY)
-		struct {
-			u32 rawclk_freq;
-		} i915_runtime;
-#endif
-=======
->>>>>>> adc21867
 	} info;
 
 	/** @irq: device interrupt state */
@@ -494,8 +481,6 @@
 		int mode;
 	} wedged;
 
-<<<<<<< HEAD
-=======
 #ifdef TEST_VM_OPS_ERROR
 	/**
 	 * @vm_inject_error_position: inject errors at different places in VM
@@ -504,7 +489,6 @@
 	u8 vm_inject_error_position;
 #endif
 
->>>>>>> adc21867
 	/* private: */
 
 #if IS_ENABLED(CONFIG_DRM_XE_DISPLAY)
@@ -603,8 +587,6 @@
 	/** @client: drm client */
 	struct xe_drm_client *client;
 
-<<<<<<< HEAD
-=======
 	/**
 	 * @process_name: process name for file handle, used to safely output
 	 * during error situations where xe file can outlive process
@@ -617,7 +599,6 @@
 	 */
 	pid_t pid;
 
->>>>>>> adc21867
 	/** @refcount: ref count of this xe file */
 	struct kref refcount;
 };
