// SPDX-License-Identifier: MIT
/*
 * Copyright © 2021 Intel Corporation
 */

#include "xe_exec_queue.h"

#include <linux/nospec.h>

#include <drm/drm_device.h>
#include <drm/drm_file.h>
#include <uapi/drm/xe_drm.h>

#include "xe_device.h"
#include "xe_gt.h"
#include "xe_hw_engine_class_sysfs.h"
#include "xe_hw_engine_group.h"
#include "xe_hw_fence.h"
#include "xe_lrc.h"
#include "xe_macros.h"
#include "xe_migrate.h"
#include "xe_pm.h"
#include "xe_ring_ops_types.h"
#include "xe_trace.h"
#include "xe_vm.h"

enum xe_exec_queue_sched_prop {
	XE_EXEC_QUEUE_JOB_TIMEOUT = 0,
	XE_EXEC_QUEUE_TIMESLICE = 1,
	XE_EXEC_QUEUE_PREEMPT_TIMEOUT = 2,
	XE_EXEC_QUEUE_SCHED_PROP_MAX = 3,
};

static int exec_queue_user_extensions(struct xe_device *xe, struct xe_exec_queue *q,
				      u64 extensions, int ext_number);

static void __xe_exec_queue_free(struct xe_exec_queue *q)
{
	if (q->vm)
		xe_vm_put(q->vm);

	if (q->xef)
		xe_file_put(q->xef);

	kfree(q);
}

static struct xe_exec_queue *__xe_exec_queue_alloc(struct xe_device *xe,
						   struct xe_vm *vm,
						   u32 logical_mask,
						   u16 width, struct xe_hw_engine *hwe,
						   u32 flags, u64 extensions)
{
	struct xe_exec_queue *q;
	struct xe_gt *gt = hwe->gt;
	int err;

	/* only kernel queues can be permanent */
	XE_WARN_ON((flags & EXEC_QUEUE_FLAG_PERMANENT) && !(flags & EXEC_QUEUE_FLAG_KERNEL));

	q = kzalloc(struct_size(q, lrc, width), GFP_KERNEL);
	if (!q)
		return ERR_PTR(-ENOMEM);

	kref_init(&q->refcount);
	q->flags = flags;
	q->hwe = hwe;
	q->gt = gt;
	q->class = hwe->class;
	q->width = width;
	q->logical_mask = logical_mask;
	q->fence_irq = &gt->fence_irq[hwe->class];
	q->ring_ops = gt->ring_ops[hwe->class];
	q->ops = gt->exec_queue_ops;
	INIT_LIST_HEAD(&q->lr.link);
	INIT_LIST_HEAD(&q->multi_gt_link);
	INIT_LIST_HEAD(&q->hw_engine_group_link);

	q->sched_props.timeslice_us = hwe->eclass->sched_props.timeslice_us;
	q->sched_props.preempt_timeout_us =
				hwe->eclass->sched_props.preempt_timeout_us;
	q->sched_props.job_timeout_ms =
				hwe->eclass->sched_props.job_timeout_ms;
	if (q->flags & EXEC_QUEUE_FLAG_KERNEL &&
	    q->flags & EXEC_QUEUE_FLAG_HIGH_PRIORITY)
		q->sched_props.priority = XE_EXEC_QUEUE_PRIORITY_KERNEL;
	else
		q->sched_props.priority = XE_EXEC_QUEUE_PRIORITY_NORMAL;

	if (vm)
		q->vm = xe_vm_get(vm);

	if (extensions) {
		/*
		 * may set q->usm, must come before xe_lrc_create(),
		 * may overwrite q->sched_props, must come before q->ops->init()
		 */
		err = exec_queue_user_extensions(xe, q, extensions, 0);
		if (err) {
			__xe_exec_queue_free(q);
			return ERR_PTR(err);
		}
	}

	return q;
}

static int __xe_exec_queue_init(struct xe_exec_queue *q)
{
	struct xe_vm *vm = q->vm;
	int i, err;

	if (vm) {
		err = xe_vm_lock(vm, true);
		if (err)
			return err;
<<<<<<< HEAD
	}

	for (i = 0; i < q->width; ++i) {
		q->lrc[i] = xe_lrc_create(q->hwe, q->vm, SZ_16K);
		if (IS_ERR(q->lrc[i])) {
			err = PTR_ERR(q->lrc[i]);
			goto err_unlock;
		}
	}

=======
	}

	for (i = 0; i < q->width; ++i) {
		q->lrc[i] = xe_lrc_create(q->hwe, q->vm, SZ_16K);
		if (IS_ERR(q->lrc[i])) {
			err = PTR_ERR(q->lrc[i]);
			goto err_unlock;
		}
	}

>>>>>>> adc21867
	if (vm)
		xe_vm_unlock(vm);

	err = q->ops->init(q);
	if (err)
		goto err_lrc;

	return 0;

err_unlock:
	if (vm)
		xe_vm_unlock(vm);
err_lrc:
	for (i = i - 1; i >= 0; --i)
		xe_lrc_put(q->lrc[i]);
	return err;
}

struct xe_exec_queue *xe_exec_queue_create(struct xe_device *xe, struct xe_vm *vm,
					   u32 logical_mask, u16 width,
					   struct xe_hw_engine *hwe, u32 flags,
					   u64 extensions)
{
	struct xe_exec_queue *q;
	int err;

	q = __xe_exec_queue_alloc(xe, vm, logical_mask, width, hwe, flags,
				  extensions);
	if (IS_ERR(q))
		return q;

	err = __xe_exec_queue_init(q);
	if (err)
		goto err_post_alloc;

	return q;

err_post_alloc:
	__xe_exec_queue_free(q);
	return ERR_PTR(err);
}

struct xe_exec_queue *xe_exec_queue_create_class(struct xe_device *xe, struct xe_gt *gt,
						 struct xe_vm *vm,
						 enum xe_engine_class class,
						 u32 flags, u64 extensions)
{
	struct xe_hw_engine *hwe, *hwe0 = NULL;
	enum xe_hw_engine_id id;
	u32 logical_mask = 0;

	for_each_hw_engine(hwe, gt, id) {
		if (xe_hw_engine_is_reserved(hwe))
			continue;

		if (hwe->class == class) {
			logical_mask |= BIT(hwe->logical_instance);
			if (!hwe0)
				hwe0 = hwe;
		}
	}

	if (!logical_mask)
		return ERR_PTR(-ENODEV);

	return xe_exec_queue_create(xe, vm, logical_mask, 1, hwe0, flags, extensions);
}

/**
 * xe_exec_queue_create_bind() - Create bind exec queue.
 * @xe: Xe device.
 * @tile: tile which bind exec queue belongs to.
 * @flags: exec queue creation flags
 * @extensions: exec queue creation extensions
 *
 * Normalize bind exec queue creation. Bind exec queue is tied to migration VM
 * for access to physical memory required for page table programming. On a
 * faulting devices the reserved copy engine instance must be used to avoid
 * deadlocking (user binds cannot get stuck behind faults as kernel binds which
 * resolve faults depend on user binds). On non-faulting devices any copy engine
 * can be used.
 *
 * Returns exec queue on success, ERR_PTR on failure
 */
struct xe_exec_queue *xe_exec_queue_create_bind(struct xe_device *xe,
						struct xe_tile *tile,
						u32 flags, u64 extensions)
{
	struct xe_gt *gt = tile->primary_gt;
	struct xe_exec_queue *q;
	struct xe_vm *migrate_vm;

	migrate_vm = xe_migrate_get_vm(tile->migrate);
	if (xe->info.has_usm) {
		struct xe_hw_engine *hwe = xe_gt_hw_engine(gt,
							   XE_ENGINE_CLASS_COPY,
							   gt->usm.reserved_bcs_instance,
							   false);

		if (!hwe) {
			xe_vm_put(migrate_vm);
			return ERR_PTR(-EINVAL);
		}

		q = xe_exec_queue_create(xe, migrate_vm,
					 BIT(hwe->logical_instance), 1, hwe,
					 flags, extensions);
	} else {
		q = xe_exec_queue_create_class(xe, gt, migrate_vm,
					       XE_ENGINE_CLASS_COPY, flags,
					       extensions);
	}
	xe_vm_put(migrate_vm);

	return q;
}

void xe_exec_queue_destroy(struct kref *ref)
{
	struct xe_exec_queue *q = container_of(ref, struct xe_exec_queue, refcount);
	struct xe_exec_queue *eq, *next;

	xe_exec_queue_last_fence_put_unlocked(q);
	if (!(q->flags & EXEC_QUEUE_FLAG_BIND_ENGINE_CHILD)) {
		list_for_each_entry_safe(eq, next, &q->multi_gt_list,
					 multi_gt_link)
			xe_exec_queue_put(eq);
	}

	q->ops->fini(q);
}

void xe_exec_queue_fini(struct xe_exec_queue *q)
{
	int i;

	/*
	 * Before releasing our ref to lrc and xef, accumulate our run ticks
	 */
	xe_exec_queue_update_run_ticks(q);

	for (i = 0; i < q->width; ++i)
		xe_lrc_put(q->lrc[i]);
<<<<<<< HEAD
=======

>>>>>>> adc21867
	__xe_exec_queue_free(q);
}

void xe_exec_queue_assign_name(struct xe_exec_queue *q, u32 instance)
{
	switch (q->class) {
	case XE_ENGINE_CLASS_RENDER:
		snprintf(q->name, sizeof(q->name), "rcs%d", instance);
		break;
	case XE_ENGINE_CLASS_VIDEO_DECODE:
		snprintf(q->name, sizeof(q->name), "vcs%d", instance);
		break;
	case XE_ENGINE_CLASS_VIDEO_ENHANCE:
		snprintf(q->name, sizeof(q->name), "vecs%d", instance);
		break;
	case XE_ENGINE_CLASS_COPY:
		snprintf(q->name, sizeof(q->name), "bcs%d", instance);
		break;
	case XE_ENGINE_CLASS_COMPUTE:
		snprintf(q->name, sizeof(q->name), "ccs%d", instance);
		break;
	case XE_ENGINE_CLASS_OTHER:
		snprintf(q->name, sizeof(q->name), "gsccs%d", instance);
		break;
	default:
		XE_WARN_ON(q->class);
	}
}

struct xe_exec_queue *xe_exec_queue_lookup(struct xe_file *xef, u32 id)
{
	struct xe_exec_queue *q;

	mutex_lock(&xef->exec_queue.lock);
	q = xa_load(&xef->exec_queue.xa, id);
	if (q)
		xe_exec_queue_get(q);
	mutex_unlock(&xef->exec_queue.lock);

	return q;
}

enum xe_exec_queue_priority
xe_exec_queue_device_get_max_priority(struct xe_device *xe)
{
	return capable(CAP_SYS_NICE) ? XE_EXEC_QUEUE_PRIORITY_HIGH :
				       XE_EXEC_QUEUE_PRIORITY_NORMAL;
}

static int exec_queue_set_priority(struct xe_device *xe, struct xe_exec_queue *q,
				   u64 value)
{
	if (XE_IOCTL_DBG(xe, value > XE_EXEC_QUEUE_PRIORITY_HIGH))
		return -EINVAL;

	if (XE_IOCTL_DBG(xe, value > xe_exec_queue_device_get_max_priority(xe)))
		return -EPERM;

	q->sched_props.priority = value;
	return 0;
}

static bool xe_exec_queue_enforce_schedule_limit(void)
{
#if IS_ENABLED(CONFIG_DRM_XE_ENABLE_SCHEDTIMEOUT_LIMIT)
	return true;
#else
	return !capable(CAP_SYS_NICE);
#endif
}

static void
xe_exec_queue_get_prop_minmax(struct xe_hw_engine_class_intf *eclass,
			      enum xe_exec_queue_sched_prop prop,
			      u32 *min, u32 *max)
{
	switch (prop) {
	case XE_EXEC_QUEUE_JOB_TIMEOUT:
		*min = eclass->sched_props.job_timeout_min;
		*max = eclass->sched_props.job_timeout_max;
		break;
	case XE_EXEC_QUEUE_TIMESLICE:
		*min = eclass->sched_props.timeslice_min;
		*max = eclass->sched_props.timeslice_max;
		break;
	case XE_EXEC_QUEUE_PREEMPT_TIMEOUT:
		*min = eclass->sched_props.preempt_timeout_min;
		*max = eclass->sched_props.preempt_timeout_max;
		break;
	default:
		break;
	}
#if IS_ENABLED(CONFIG_DRM_XE_ENABLE_SCHEDTIMEOUT_LIMIT)
	if (capable(CAP_SYS_NICE)) {
		switch (prop) {
		case XE_EXEC_QUEUE_JOB_TIMEOUT:
			*min = XE_HW_ENGINE_JOB_TIMEOUT_MIN;
			*max = XE_HW_ENGINE_JOB_TIMEOUT_MAX;
			break;
		case XE_EXEC_QUEUE_TIMESLICE:
			*min = XE_HW_ENGINE_TIMESLICE_MIN;
			*max = XE_HW_ENGINE_TIMESLICE_MAX;
			break;
		case XE_EXEC_QUEUE_PREEMPT_TIMEOUT:
			*min = XE_HW_ENGINE_PREEMPT_TIMEOUT_MIN;
			*max = XE_HW_ENGINE_PREEMPT_TIMEOUT_MAX;
			break;
		default:
			break;
		}
	}
#endif
}

static int exec_queue_set_timeslice(struct xe_device *xe, struct xe_exec_queue *q,
				    u64 value)
{
	u32 min = 0, max = 0;

	xe_exec_queue_get_prop_minmax(q->hwe->eclass,
				      XE_EXEC_QUEUE_TIMESLICE, &min, &max);

	if (xe_exec_queue_enforce_schedule_limit() &&
	    !xe_hw_engine_timeout_in_range(value, min, max))
		return -EINVAL;

	q->sched_props.timeslice_us = value;
	return 0;
}

typedef int (*xe_exec_queue_set_property_fn)(struct xe_device *xe,
					     struct xe_exec_queue *q,
					     u64 value);

static const xe_exec_queue_set_property_fn exec_queue_set_property_funcs[] = {
	[DRM_XE_EXEC_QUEUE_SET_PROPERTY_PRIORITY] = exec_queue_set_priority,
	[DRM_XE_EXEC_QUEUE_SET_PROPERTY_TIMESLICE] = exec_queue_set_timeslice,
};

static int exec_queue_user_ext_set_property(struct xe_device *xe,
					    struct xe_exec_queue *q,
					    u64 extension)
{
	u64 __user *address = u64_to_user_ptr(extension);
	struct drm_xe_ext_set_property ext;
	int err;
	u32 idx;

	err = __copy_from_user(&ext, address, sizeof(ext));
	if (XE_IOCTL_DBG(xe, err))
		return -EFAULT;

	if (XE_IOCTL_DBG(xe, ext.property >=
			 ARRAY_SIZE(exec_queue_set_property_funcs)) ||
	    XE_IOCTL_DBG(xe, ext.pad) ||
	    XE_IOCTL_DBG(xe, ext.property != DRM_XE_EXEC_QUEUE_SET_PROPERTY_PRIORITY &&
			 ext.property != DRM_XE_EXEC_QUEUE_SET_PROPERTY_TIMESLICE))
		return -EINVAL;

	idx = array_index_nospec(ext.property, ARRAY_SIZE(exec_queue_set_property_funcs));
	if (!exec_queue_set_property_funcs[idx])
		return -EINVAL;

	return exec_queue_set_property_funcs[idx](xe, q, ext.value);
}

typedef int (*xe_exec_queue_user_extension_fn)(struct xe_device *xe,
					       struct xe_exec_queue *q,
					       u64 extension);

static const xe_exec_queue_user_extension_fn exec_queue_user_extension_funcs[] = {
	[DRM_XE_EXEC_QUEUE_EXTENSION_SET_PROPERTY] = exec_queue_user_ext_set_property,
};

#define MAX_USER_EXTENSIONS	16
static int exec_queue_user_extensions(struct xe_device *xe, struct xe_exec_queue *q,
				      u64 extensions, int ext_number)
{
	u64 __user *address = u64_to_user_ptr(extensions);
	struct drm_xe_user_extension ext;
	int err;
	u32 idx;

	if (XE_IOCTL_DBG(xe, ext_number >= MAX_USER_EXTENSIONS))
		return -E2BIG;

	err = __copy_from_user(&ext, address, sizeof(ext));
	if (XE_IOCTL_DBG(xe, err))
		return -EFAULT;

	if (XE_IOCTL_DBG(xe, ext.pad) ||
	    XE_IOCTL_DBG(xe, ext.name >=
			 ARRAY_SIZE(exec_queue_user_extension_funcs)))
		return -EINVAL;

	idx = array_index_nospec(ext.name,
				 ARRAY_SIZE(exec_queue_user_extension_funcs));
	err = exec_queue_user_extension_funcs[idx](xe, q, extensions);
	if (XE_IOCTL_DBG(xe, err))
		return err;

	if (ext.next_extension)
		return exec_queue_user_extensions(xe, q, ext.next_extension,
						  ++ext_number);

	return 0;
}

static u32 calc_validate_logical_mask(struct xe_device *xe, struct xe_gt *gt,
				      struct drm_xe_engine_class_instance *eci,
				      u16 width, u16 num_placements)
{
	int len = width * num_placements;
	int i, j, n;
	u16 class;
	u16 gt_id;
	u32 return_mask = 0, prev_mask;

	if (XE_IOCTL_DBG(xe, !xe_device_uc_enabled(xe) &&
			 len > 1))
		return 0;

	for (i = 0; i < width; ++i) {
		u32 current_mask = 0;

		for (j = 0; j < num_placements; ++j) {
			struct xe_hw_engine *hwe;

			n = j * width + i;

			hwe = xe_hw_engine_lookup(xe, eci[n]);
			if (XE_IOCTL_DBG(xe, !hwe))
				return 0;

			if (XE_IOCTL_DBG(xe, xe_hw_engine_is_reserved(hwe)))
				return 0;

			if (XE_IOCTL_DBG(xe, n && eci[n].gt_id != gt_id) ||
			    XE_IOCTL_DBG(xe, n && eci[n].engine_class != class))
				return 0;

			class = eci[n].engine_class;
			gt_id = eci[n].gt_id;

			if (width == 1 || !i)
				return_mask |= BIT(eci[n].engine_instance);
			current_mask |= BIT(eci[n].engine_instance);
		}

		/* Parallel submissions must be logically contiguous */
		if (i && XE_IOCTL_DBG(xe, current_mask != prev_mask << 1))
			return 0;

		prev_mask = current_mask;
	}

	return return_mask;
}

int xe_exec_queue_create_ioctl(struct drm_device *dev, void *data,
			       struct drm_file *file)
{
	struct xe_device *xe = to_xe_device(dev);
	struct xe_file *xef = to_xe_file(file);
	struct drm_xe_exec_queue_create *args = data;
	struct drm_xe_engine_class_instance eci[XE_HW_ENGINE_MAX_INSTANCE];
	struct drm_xe_engine_class_instance __user *user_eci =
		u64_to_user_ptr(args->instances);
	struct xe_hw_engine *hwe;
	struct xe_vm *vm;
	struct xe_gt *gt;
	struct xe_tile *tile;
	struct xe_exec_queue *q = NULL;
	u32 logical_mask;
	u32 id;
	u32 len;
	int err;

	if (XE_IOCTL_DBG(xe, args->flags) ||
	    XE_IOCTL_DBG(xe, args->reserved[0] || args->reserved[1]))
		return -EINVAL;

	len = args->width * args->num_placements;
	if (XE_IOCTL_DBG(xe, !len || len > XE_HW_ENGINE_MAX_INSTANCE))
		return -EINVAL;

	err = __copy_from_user(eci, user_eci,
			       sizeof(struct drm_xe_engine_class_instance) *
			       len);
	if (XE_IOCTL_DBG(xe, err))
		return -EFAULT;

	if (XE_IOCTL_DBG(xe, eci[0].gt_id >= xe->info.gt_count))
		return -EINVAL;

	if (eci[0].engine_class == DRM_XE_ENGINE_CLASS_VM_BIND) {
		if (XE_IOCTL_DBG(xe, args->width != 1) ||
		    XE_IOCTL_DBG(xe, args->num_placements != 1) ||
		    XE_IOCTL_DBG(xe, eci[0].engine_instance != 0))
			return -EINVAL;

		for_each_tile(tile, xe, id) {
			struct xe_exec_queue *new;
			u32 flags = EXEC_QUEUE_FLAG_VM;

			if (id)
				flags |= EXEC_QUEUE_FLAG_BIND_ENGINE_CHILD;

			new = xe_exec_queue_create_bind(xe, tile, flags,
							args->extensions);
			if (IS_ERR(new)) {
				err = PTR_ERR(new);
				if (q)
					goto put_exec_queue;
				return err;
			}
			if (id == 0)
				q = new;
			else
				list_add_tail(&new->multi_gt_list,
					      &q->multi_gt_link);
		}
	} else {
		gt = xe_device_get_gt(xe, eci[0].gt_id);
		logical_mask = calc_validate_logical_mask(xe, gt, eci,
							  args->width,
							  args->num_placements);
		if (XE_IOCTL_DBG(xe, !logical_mask))
			return -EINVAL;

		hwe = xe_hw_engine_lookup(xe, eci[0]);
		if (XE_IOCTL_DBG(xe, !hwe))
			return -EINVAL;

		vm = xe_vm_lookup(xef, args->vm_id);
		if (XE_IOCTL_DBG(xe, !vm))
			return -ENOENT;

		err = down_read_interruptible(&vm->lock);
		if (err) {
			xe_vm_put(vm);
			return err;
		}

		if (XE_IOCTL_DBG(xe, xe_vm_is_closed_or_banned(vm))) {
			up_read(&vm->lock);
			xe_vm_put(vm);
			return -ENOENT;
		}

		q = xe_exec_queue_create(xe, vm, logical_mask,
					 args->width, hwe, 0,
					 args->extensions);
		up_read(&vm->lock);
		xe_vm_put(vm);
		if (IS_ERR(q))
			return PTR_ERR(q);

		if (xe_vm_in_preempt_fence_mode(vm)) {
			q->lr.context = dma_fence_context_alloc(1);

			err = xe_vm_add_compute_exec_queue(vm, q);
			if (XE_IOCTL_DBG(xe, err))
				goto put_exec_queue;
		}

		if (q->vm && q->hwe->hw_engine_group) {
			err = xe_hw_engine_group_add_exec_queue(q->hwe->hw_engine_group, q);
			if (err)
				goto put_exec_queue;
		}
	}

	q->xef = xe_file_get(xef);

	/* user id alloc must always be last in ioctl to prevent UAF */
	err = xa_alloc(&xef->exec_queue.xa, &id, q, xa_limit_32b, GFP_KERNEL);
	if (err)
		goto kill_exec_queue;

	args->exec_queue_id = id;
	q->xef = xe_file_get(xef);

	return 0;

kill_exec_queue:
	xe_exec_queue_kill(q);
put_exec_queue:
	xe_exec_queue_put(q);
	return err;
}

int xe_exec_queue_get_property_ioctl(struct drm_device *dev, void *data,
				     struct drm_file *file)
{
	struct xe_device *xe = to_xe_device(dev);
	struct xe_file *xef = to_xe_file(file);
	struct drm_xe_exec_queue_get_property *args = data;
	struct xe_exec_queue *q;
	int ret;

	if (XE_IOCTL_DBG(xe, args->reserved[0] || args->reserved[1]))
		return -EINVAL;

	q = xe_exec_queue_lookup(xef, args->exec_queue_id);
	if (XE_IOCTL_DBG(xe, !q))
		return -ENOENT;

	switch (args->property) {
	case DRM_XE_EXEC_QUEUE_GET_PROPERTY_BAN:
		args->value = q->ops->reset_status(q);
		ret = 0;
		break;
	default:
		ret = -EINVAL;
	}

	xe_exec_queue_put(q);

	return ret;
}

/**
 * xe_exec_queue_is_lr() - Whether an exec_queue is long-running
 * @q: The exec_queue
 *
 * Return: True if the exec_queue is long-running, false otherwise.
 */
bool xe_exec_queue_is_lr(struct xe_exec_queue *q)
{
	return q->vm && xe_vm_in_lr_mode(q->vm) &&
		!(q->flags & EXEC_QUEUE_FLAG_VM);
}

static s32 xe_exec_queue_num_job_inflight(struct xe_exec_queue *q)
{
	return q->lrc[0]->fence_ctx.next_seqno - xe_lrc_seqno(q->lrc[0]) - 1;
}

/**
 * xe_exec_queue_ring_full() - Whether an exec_queue's ring is full
 * @q: The exec_queue
 *
 * Return: True if the exec_queue's ring is full, false otherwise.
 */
bool xe_exec_queue_ring_full(struct xe_exec_queue *q)
{
	struct xe_lrc *lrc = q->lrc[0];
	s32 max_job = lrc->ring.size / MAX_JOB_SIZE_BYTES;

	return xe_exec_queue_num_job_inflight(q) >= max_job;
}

/**
 * xe_exec_queue_is_idle() - Whether an exec_queue is idle.
 * @q: The exec_queue
 *
 * FIXME: Need to determine what to use as the short-lived
 * timeline lock for the exec_queues, so that the return value
 * of this function becomes more than just an advisory
 * snapshot in time. The timeline lock must protect the
 * seqno from racing submissions on the same exec_queue.
 * Typically vm->resv, but user-created timeline locks use the migrate vm
 * and never grabs the migrate vm->resv so we have a race there.
 *
 * Return: True if the exec_queue is idle, false otherwise.
 */
bool xe_exec_queue_is_idle(struct xe_exec_queue *q)
{
	if (xe_exec_queue_is_parallel(q)) {
		int i;

		for (i = 0; i < q->width; ++i) {
			if (xe_lrc_seqno(q->lrc[i]) !=
			    q->lrc[i]->fence_ctx.next_seqno - 1)
				return false;
		}

		return true;
	}

	return xe_lrc_seqno(q->lrc[0]) ==
		q->lrc[0]->fence_ctx.next_seqno - 1;
}

/**
 * xe_exec_queue_update_run_ticks() - Update run time in ticks for this exec queue
 * from hw
 * @q: The exec queue
 *
 * Update the timestamp saved by HW for this exec queue and save run ticks
 * calculated by using the delta from last update.
 */
void xe_exec_queue_update_run_ticks(struct xe_exec_queue *q)
{
	struct xe_file *xef;
	struct xe_lrc *lrc;
	u32 old_ts, new_ts;

	/*
	 * Jobs that are run during driver load may use an exec_queue, but are
	 * not associated with a user xe file, so avoid accumulating busyness
	 * for kernel specific work.
	 */
	if (!q->vm || !q->vm->xef)
		return;

	xef = q->vm->xef;

	/*
	 * Only sample the first LRC. For parallel submission, all of them are
	 * scheduled together and we compensate that below by multiplying by
	 * width - this may introduce errors if that premise is not true and
	 * they don't exit 100% aligned. On the other hand, looping through
	 * the LRCs and reading them in different time could also introduce
	 * errors.
	 */
	lrc = q->lrc[0];
	new_ts = xe_lrc_update_timestamp(lrc, &old_ts);
	xef->run_ticks[q->class] += (new_ts - old_ts) * q->width;
}

/**
 * xe_exec_queue_kill - permanently stop all execution from an exec queue
 * @q: The exec queue
 *
 * This function permanently stops all activity on an exec queue. If the queue
 * is actively executing on the HW, it will be kicked off the engine; any
 * pending jobs are discarded and all future submissions are rejected.
 * This function is safe to call multiple times.
 */
void xe_exec_queue_kill(struct xe_exec_queue *q)
{
	struct xe_exec_queue *eq = q, *next;

	list_for_each_entry_safe(eq, next, &eq->multi_gt_list,
				 multi_gt_link) {
		q->ops->kill(eq);
		xe_vm_remove_compute_exec_queue(q->vm, eq);
	}

	q->ops->kill(q);
	xe_vm_remove_compute_exec_queue(q->vm, q);
}

int xe_exec_queue_destroy_ioctl(struct drm_device *dev, void *data,
				struct drm_file *file)
{
	struct xe_device *xe = to_xe_device(dev);
	struct xe_file *xef = to_xe_file(file);
	struct drm_xe_exec_queue_destroy *args = data;
	struct xe_exec_queue *q;

	if (XE_IOCTL_DBG(xe, args->pad) ||
	    XE_IOCTL_DBG(xe, args->reserved[0] || args->reserved[1]))
		return -EINVAL;

	mutex_lock(&xef->exec_queue.lock);
	q = xa_erase(&xef->exec_queue.xa, args->exec_queue_id);
	mutex_unlock(&xef->exec_queue.lock);
	if (XE_IOCTL_DBG(xe, !q))
		return -ENOENT;

	if (q->vm && q->hwe->hw_engine_group)
		xe_hw_engine_group_del_exec_queue(q->hwe->hw_engine_group, q);

	xe_exec_queue_kill(q);

	trace_xe_exec_queue_close(q);
	xe_exec_queue_put(q);

	return 0;
}

static void xe_exec_queue_last_fence_lockdep_assert(struct xe_exec_queue *q,
						    struct xe_vm *vm)
{
	if (q->flags & EXEC_QUEUE_FLAG_VM) {
		lockdep_assert_held(&vm->lock);
	} else {
		xe_vm_assert_held(vm);
		lockdep_assert_held(&q->hwe->hw_engine_group->mode_sem);
	}
}

/**
 * xe_exec_queue_last_fence_put() - Drop ref to last fence
 * @q: The exec queue
 * @vm: The VM the engine does a bind or exec for
 */
void xe_exec_queue_last_fence_put(struct xe_exec_queue *q, struct xe_vm *vm)
{
	xe_exec_queue_last_fence_lockdep_assert(q, vm);

	xe_exec_queue_last_fence_put_unlocked(q);
}

/**
 * xe_exec_queue_last_fence_put_unlocked() - Drop ref to last fence unlocked
 * @q: The exec queue
 *
 * Only safe to be called from xe_exec_queue_destroy().
 */
void xe_exec_queue_last_fence_put_unlocked(struct xe_exec_queue *q)
{
	if (q->last_fence) {
		dma_fence_put(q->last_fence);
		q->last_fence = NULL;
	}
}

/**
 * xe_exec_queue_last_fence_get() - Get last fence
 * @q: The exec queue
 * @vm: The VM the engine does a bind or exec for
 *
 * Get last fence, takes a ref
 *
 * Returns: last fence if not signaled, dma fence stub if signaled
 */
struct dma_fence *xe_exec_queue_last_fence_get(struct xe_exec_queue *q,
					       struct xe_vm *vm)
{
	struct dma_fence *fence;

	xe_exec_queue_last_fence_lockdep_assert(q, vm);

	if (q->last_fence &&
	    test_bit(DMA_FENCE_FLAG_SIGNALED_BIT, &q->last_fence->flags))
		xe_exec_queue_last_fence_put(q, vm);

	fence = q->last_fence ? q->last_fence : dma_fence_get_stub();
	dma_fence_get(fence);
	return fence;
}

/**
 * xe_exec_queue_last_fence_get_for_resume() - Get last fence
 * @q: The exec queue
 * @vm: The VM the engine does a bind or exec for
 *
 * Get last fence, takes a ref. Only safe to be called in the context of
 * resuming the hw engine group's long-running exec queue, when the group
 * semaphore is held.
 *
 * Returns: last fence if not signaled, dma fence stub if signaled
 */
struct dma_fence *xe_exec_queue_last_fence_get_for_resume(struct xe_exec_queue *q,
							  struct xe_vm *vm)
{
	struct dma_fence *fence;

	lockdep_assert_held_write(&q->hwe->hw_engine_group->mode_sem);

	if (q->last_fence &&
	    test_bit(DMA_FENCE_FLAG_SIGNALED_BIT, &q->last_fence->flags))
		xe_exec_queue_last_fence_put_unlocked(q);

	fence = q->last_fence ? q->last_fence : dma_fence_get_stub();
	dma_fence_get(fence);
	return fence;
}

/**
 * xe_exec_queue_last_fence_set() - Set last fence
 * @q: The exec queue
 * @vm: The VM the engine does a bind or exec for
 * @fence: The fence
 *
 * Set the last fence for the engine. Increases reference count for fence, when
 * closing engine xe_exec_queue_last_fence_put should be called.
 */
void xe_exec_queue_last_fence_set(struct xe_exec_queue *q, struct xe_vm *vm,
				  struct dma_fence *fence)
{
	xe_exec_queue_last_fence_lockdep_assert(q, vm);

	xe_exec_queue_last_fence_put(q, vm);
	q->last_fence = dma_fence_get(fence);
}

/**
 * xe_exec_queue_last_fence_test_dep - Test last fence dependency of queue
 * @q: The exec queue
 * @vm: The VM the engine does a bind or exec for
 *
 * Returns:
 * -ETIME if there exists an unsignalled last fence dependency, zero otherwise.
 */
int xe_exec_queue_last_fence_test_dep(struct xe_exec_queue *q, struct xe_vm *vm)
{
	struct dma_fence *fence;
	int err = 0;

	fence = xe_exec_queue_last_fence_get(q, vm);
	if (fence) {
		err = test_bit(DMA_FENCE_FLAG_SIGNALED_BIT, &fence->flags) ?
			0 : -ETIME;
		dma_fence_put(fence);
	}

	return err;
}<|MERGE_RESOLUTION|>--- conflicted
+++ resolved
@@ -114,7 +114,6 @@
 		err = xe_vm_lock(vm, true);
 		if (err)
 			return err;
-<<<<<<< HEAD
 	}
 
 	for (i = 0; i < q->width; ++i) {
@@ -125,18 +124,6 @@
 		}
 	}
 
-=======
-	}
-
-	for (i = 0; i < q->width; ++i) {
-		q->lrc[i] = xe_lrc_create(q->hwe, q->vm, SZ_16K);
-		if (IS_ERR(q->lrc[i])) {
-			err = PTR_ERR(q->lrc[i]);
-			goto err_unlock;
-		}
-	}
-
->>>>>>> adc21867
 	if (vm)
 		xe_vm_unlock(vm);
 
@@ -280,10 +267,7 @@
 
 	for (i = 0; i < q->width; ++i)
 		xe_lrc_put(q->lrc[i]);
-<<<<<<< HEAD
-=======
-
->>>>>>> adc21867
+
 	__xe_exec_queue_free(q);
 }
 
@@ -665,7 +649,6 @@
 		goto kill_exec_queue;
 
 	args->exec_queue_id = id;
-	q->xef = xe_file_get(xef);
 
 	return 0;
 
