--- conflicted
+++ resolved
@@ -123,13 +123,8 @@
 	if (!port->running_exl)
 		return;
 
-<<<<<<< HEAD
-	xe_lrc_write_ring(port->hwe->kernel_lrc, noop, sizeof(noop));
-	__start_lrc(port->hwe, port->hwe->kernel_lrc, 0);
-=======
 	xe_lrc_write_ring(port->lrc, noop, sizeof(noop));
 	__start_lrc(port->hwe, port->lrc, 0);
->>>>>>> adc21867
 	port->running_exl = NULL;
 }
 
