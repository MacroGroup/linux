--- conflicted
+++ resolved
@@ -115,11 +115,6 @@
 			     XE_FORCE_WAKE_ACK_TIMEOUT_MS * USEC_PER_MSEC,
 			     &value, true);
 	if (ret)
-<<<<<<< HEAD
-		xe_gt_notice(gt, "Force wake domain %d failed to ack %s (%pe) reg[%#x] = %#x\n",
-			     domain->id, str_wake_sleep(wake), ERR_PTR(ret),
-			     domain->reg_ack.addr, value);
-=======
 		xe_gt_err(gt, "Force wake domain %d failed to ack %s (%pe) reg[%#x] = %#x\n",
 			  domain->id, str_wake_sleep(wake), ERR_PTR(ret),
 			  domain->reg_ack.addr, value);
@@ -129,7 +124,6 @@
 			  domain->id, str_wake_sleep(wake));
 		ret = -EIO;
 	}
->>>>>>> adc21867
 
 	return ret;
 }
