--- conflicted
+++ resolved
@@ -191,14 +191,6 @@
 static const struct xe_ggtt_pt_ops xelpg_pt_ops = {
 	.pte_encode_bo = xelpg_ggtt_pte_encode_bo,
 	.ggtt_set_pte = xe_ggtt_set_pte,
-<<<<<<< HEAD
-};
-
-static const struct xe_ggtt_pt_ops xelpg_pt_wa_ops = {
-	.pte_encode_bo = xelpg_ggtt_pte_encode_bo,
-	.ggtt_set_pte = xe_ggtt_set_pte_and_flush,
-=======
->>>>>>> adc21867
 };
 
 static const struct xe_ggtt_pt_ops xelpg_pt_wa_ops = {
@@ -695,31 +687,6 @@
  */
 void xe_ggtt_remove_bo(struct xe_ggtt *ggtt, struct xe_bo *bo)
 {
-<<<<<<< HEAD
-	struct xe_device *xe = tile_to_xe(ggtt->tile);
-	bool bound;
-	int idx;
-
-	bound = drm_dev_enter(&xe->drm, &idx);
-	if (bound)
-		xe_pm_runtime_get_noresume(xe);
-
-	mutex_lock(&ggtt->lock);
-	if (bound)
-		xe_ggtt_clear(ggtt, node->start, node->size);
-	drm_mm_remove_node(node);
-	node->size = 0;
-	mutex_unlock(&ggtt->lock);
-
-	if (!bound)
-		return;
-
-	if (invalidate)
-		xe_ggtt_invalidate(ggtt);
-
-	xe_pm_runtime_put(xe);
-	drm_dev_exit(idx);
-=======
 	if (XE_WARN_ON(!bo->ggtt_node))
 		return;
 
@@ -728,7 +695,6 @@
 
 	xe_ggtt_node_remove(bo->ggtt_node,
 			    bo->flags & XE_BO_FLAG_GGTT_INVALIDATE);
->>>>>>> adc21867
 }
 
 /**
