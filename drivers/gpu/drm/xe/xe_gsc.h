--- conflicted
+++ resolved
@@ -8,10 +8,7 @@
 
 #include <linux/types.h>
 
-<<<<<<< HEAD
-=======
 struct drm_printer;
->>>>>>> adc21867
 struct xe_gsc;
 struct xe_gt;
 struct xe_hw_engine;
