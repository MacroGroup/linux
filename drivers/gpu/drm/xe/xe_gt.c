--- conflicted
+++ resolved
@@ -9,8 +9,6 @@
 
 #include <drm/drm_managed.h>
 #include <uapi/drm/xe_drm.h>
-
-#include <generated/xe_wa_oob.h>
 
 #include <generated/xe_wa_oob.h>
 
@@ -110,16 +108,9 @@
 		return;
 
 	if (!xe_gt_is_media_type(gt)) {
-<<<<<<< HEAD
-		xe_mmio_write32(gt, SCRATCH1LPFC, EN_L3_RW_CCS_CACHE_FLUSH);
-		reg = xe_mmio_read32(gt, XE2_GAMREQSTRM_CTRL);
-		reg |= CG_DIS_CNTLBUS;
-		xe_mmio_write32(gt, XE2_GAMREQSTRM_CTRL, reg);
-=======
 		reg = xe_gt_mcr_unicast_read_any(gt, XE2_GAMREQSTRM_CTRL);
 		reg |= CG_DIS_CNTLBUS;
 		xe_gt_mcr_multicast_write(gt, XE2_GAMREQSTRM_CTRL, reg);
->>>>>>> adc21867
 	}
 
 	xe_gt_mcr_multicast_write(gt, XEHPC_L3CLOS_MASK(3), 0x3);
@@ -141,15 +132,9 @@
 	if (WARN_ON(err))
 		return;
 
-<<<<<<< HEAD
-	reg = xe_mmio_read32(gt, XE2_GAMREQSTRM_CTRL);
-	reg &= ~CG_DIS_CNTLBUS;
-	xe_mmio_write32(gt, XE2_GAMREQSTRM_CTRL, reg);
-=======
 	reg = xe_gt_mcr_unicast_read_any(gt, XE2_GAMREQSTRM_CTRL);
 	reg &= ~CG_DIS_CNTLBUS;
 	xe_gt_mcr_multicast_write(gt, XE2_GAMREQSTRM_CTRL, reg);
->>>>>>> adc21867
 
 	xe_force_wake_put(gt_to_fw(gt), XE_FW_GT);
 }
@@ -569,7 +554,6 @@
 
 	xe_gt_mcr_init_early(gt);
 	xe_pat_init(gt);
-	xe_gt_enable_host_l2_vram(gt);
 
 	err = xe_uc_init(&gt->uc);
 	if (err)
@@ -581,10 +565,7 @@
 
 	xe_gt_topology_init(gt);
 	xe_gt_mcr_init(gt);
-<<<<<<< HEAD
-=======
 	xe_gt_enable_host_l2_vram(gt);
->>>>>>> adc21867
 
 out_fw:
 	xe_force_wake_put(gt_to_fw(gt), XE_FW_GT);
@@ -892,13 +873,9 @@
 	int ret = 0;
 
 	if ((!xe_uc_fw_is_available(&gt->uc.gsc.fw) ||
-<<<<<<< HEAD
-	     xe_uc_fw_is_loaded(&gt->uc.gsc.fw)) && XE_WA(gt, 22019338487))
-=======
 	     xe_uc_fw_is_loaded(&gt->uc.gsc.fw) ||
 	     xe_uc_fw_is_in_error_state(&gt->uc.gsc.fw)) &&
 	    XE_WA(gt, 22019338487))
->>>>>>> adc21867
 		ret = xe_guc_pc_restore_stashed_freq(&gt->uc.guc.pc);
 
 	return ret;
