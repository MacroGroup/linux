--- conflicted
+++ resolved
@@ -237,11 +237,7 @@
 	if (!gt->freq)
 		return -ENOMEM;
 
-<<<<<<< HEAD
-	err = devm_add_action(xe->drm.dev, freq_fini, gt->freq);
-=======
 	err = sysfs_create_files(gt->freq, freq_attrs);
->>>>>>> adc21867
 	if (err)
 		return err;
 
