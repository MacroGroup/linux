// SPDX-License-Identifier: MIT
/*
 * Copyright © 2022 Intel Corporation
 */

#include "xe_gt_pagefault.h"

#include <linux/bitfield.h>
#include <linux/circ_buf.h>

#include <drm/drm_exec.h>
#include <drm/drm_managed.h>
#include <drm/ttm/ttm_execbuf_util.h>

#include "abi/guc_actions_abi.h"
#include "xe_bo.h"
#include "xe_gt.h"
#include "xe_gt_tlb_invalidation.h"
#include "xe_guc.h"
#include "xe_guc_ct.h"
#include "xe_migrate.h"
#include "xe_trace_bo.h"
#include "xe_vm.h"

struct pagefault {
	u64 page_addr;
	u32 asid;
	u16 pdata;
	u8 vfid;
	u8 access_type;
	u8 fault_type;
	u8 fault_level;
	u8 engine_class;
	u8 engine_instance;
	u8 fault_unsuccessful;
	bool trva_fault;
};

enum access_type {
	ACCESS_TYPE_READ = 0,
	ACCESS_TYPE_WRITE = 1,
	ACCESS_TYPE_ATOMIC = 2,
	ACCESS_TYPE_RESERVED = 3,
};

enum fault_type {
	NOT_PRESENT = 0,
	WRITE_ACCESS_VIOLATION = 1,
	ATOMIC_ACCESS_VIOLATION = 2,
};

struct acc {
	u64 va_range_base;
	u32 asid;
	u32 sub_granularity;
	u8 granularity;
	u8 vfid;
	u8 access_type;
	u8 engine_class;
	u8 engine_instance;
};

static bool access_is_atomic(enum access_type access_type)
{
	return access_type == ACCESS_TYPE_ATOMIC;
}

static bool vma_is_valid(struct xe_tile *tile, struct xe_vma *vma)
{
	return BIT(tile->id) & vma->tile_present &&
		!(BIT(tile->id) & vma->tile_invalidated);
}

static bool vma_matches(struct xe_vma *vma, u64 page_addr)
{
	if (page_addr > xe_vma_end(vma) - 1 ||
	    page_addr + SZ_4K - 1 < xe_vma_start(vma))
		return false;

	return true;
}

static struct xe_vma *lookup_vma(struct xe_vm *vm, u64 page_addr)
{
	struct xe_vma *vma = NULL;

	if (vm->usm.last_fault_vma) {   /* Fast lookup */
		if (vma_matches(vm->usm.last_fault_vma, page_addr))
			vma = vm->usm.last_fault_vma;
	}
	if (!vma)
		vma = xe_vm_find_overlapping_vma(vm, page_addr, SZ_4K);

	return vma;
}

static int xe_pf_begin(struct drm_exec *exec, struct xe_vma *vma,
		       bool atomic, unsigned int id)
{
	struct xe_bo *bo = xe_vma_bo(vma);
	struct xe_vm *vm = xe_vma_vm(vma);
	int err;

	err = xe_vm_lock_vma(exec, vma);
	if (err)
		return err;

	if (atomic && IS_DGFX(vm->xe)) {
		if (xe_vma_is_userptr(vma)) {
			err = -EACCES;
			return err;
		}

		/* Migrate to VRAM, move should invalidate the VMA first */
		err = xe_bo_migrate(bo, XE_PL_VRAM0 + id);
		if (err)
			return err;
	} else if (bo) {
		/* Create backing store if needed */
		err = xe_bo_validate(bo, vm, true);
		if (err)
			return err;
	}

	return 0;
}

static int handle_vma_pagefault(struct xe_tile *tile, struct pagefault *pf,
				struct xe_vma *vma)
<<<<<<< HEAD
{
	struct xe_vm *vm = xe_vma_vm(vma);
	struct drm_exec exec;
	struct dma_fence *fence;
	ktime_t end = 0;
	int err;
	bool atomic;

	trace_xe_vma_pagefault(vma);
	atomic = access_is_atomic(pf->access_type);

	/* Check if VMA is valid */
	if (vma_is_valid(tile, vma) && !atomic)
		return 0;

retry_userptr:
	if (xe_vma_is_userptr(vma) &&
	    xe_vma_userptr_check_repin(to_userptr_vma(vma))) {
		struct xe_userptr_vma *uvma = to_userptr_vma(vma);

		err = xe_vma_userptr_pin_pages(uvma);
		if (err)
			return err;
	}

	/* Lock VM and BOs dma-resv */
	drm_exec_init(&exec, 0, 0);
	drm_exec_until_all_locked(&exec) {
		err = xe_pf_begin(&exec, vma, atomic, tile->id);
		drm_exec_retry_on_contention(&exec);
		if (xe_vm_validate_should_retry(&exec, err, &end))
			err = -EAGAIN;
		if (err)
			goto unlock_dma_resv;

		/* Bind VMA only to the GT that has faulted */
		trace_xe_vma_pf_bind(vma);
		fence = xe_vma_rebind(vm, vma, BIT(tile->id));
		if (IS_ERR(fence)) {
			err = PTR_ERR(fence);
			if (xe_vm_validate_should_retry(&exec, err, &end))
				err = -EAGAIN;
			goto unlock_dma_resv;
		}
	}

	dma_fence_wait(fence, false);
	dma_fence_put(fence);
	vma->tile_invalidated &= ~BIT(tile->id);

unlock_dma_resv:
	drm_exec_fini(&exec);
	if (err == -EAGAIN)
		goto retry_userptr;

	return err;
}

static int handle_pagefault(struct xe_gt *gt, struct pagefault *pf)
{
	struct xe_device *xe = gt_to_xe(gt);
	struct xe_tile *tile = gt_to_tile(gt);
	struct xe_vm *vm;
	struct xe_vma *vma = NULL;
	int err;

	/* SW isn't expected to handle TRTT faults */
	if (pf->trva_fault)
		return -EFAULT;

	/* ASID to VM */
	mutex_lock(&xe->usm.lock);
	vm = xa_load(&xe->usm.asid_to_vm, pf->asid);
	if (vm && xe_vm_in_fault_mode(vm))
		xe_vm_get(vm);
	else
		vm = NULL;
	mutex_unlock(&xe->usm.lock);
	if (!vm)
		return -EINVAL;

	/*
	 * TODO: Change to read lock? Using write lock for simplicity.
	 */
	down_write(&vm->lock);
	vma = lookup_vma(vm, pf->page_addr);
	if (!vma) {
		err = -EINVAL;
		goto unlock_vm;
	}

	err = handle_vma_pagefault(tile, pf, vma);

=======
{
	struct xe_vm *vm = xe_vma_vm(vma);
	struct drm_exec exec;
	struct dma_fence *fence;
	ktime_t end = 0;
	int err;
	bool atomic;

	trace_xe_vma_pagefault(vma);
	atomic = access_is_atomic(pf->access_type);

	/* Check if VMA is valid */
	if (vma_is_valid(tile, vma) && !atomic)
		return 0;

retry_userptr:
	if (xe_vma_is_userptr(vma) &&
	    xe_vma_userptr_check_repin(to_userptr_vma(vma))) {
		struct xe_userptr_vma *uvma = to_userptr_vma(vma);

		err = xe_vma_userptr_pin_pages(uvma);
		if (err)
			return err;
	}

	/* Lock VM and BOs dma-resv */
	drm_exec_init(&exec, 0, 0);
	drm_exec_until_all_locked(&exec) {
		err = xe_pf_begin(&exec, vma, atomic, tile->id);
		drm_exec_retry_on_contention(&exec);
		if (xe_vm_validate_should_retry(&exec, err, &end))
			err = -EAGAIN;
		if (err)
			goto unlock_dma_resv;

		/* Bind VMA only to the GT that has faulted */
		trace_xe_vma_pf_bind(vma);
		fence = xe_vma_rebind(vm, vma, BIT(tile->id));
		if (IS_ERR(fence)) {
			err = PTR_ERR(fence);
			if (xe_vm_validate_should_retry(&exec, err, &end))
				err = -EAGAIN;
			goto unlock_dma_resv;
		}
	}

	dma_fence_wait(fence, false);
	dma_fence_put(fence);
	vma->tile_invalidated &= ~BIT(tile->id);

unlock_dma_resv:
	drm_exec_fini(&exec);
	if (err == -EAGAIN)
		goto retry_userptr;

	return err;
}

static struct xe_vm *asid_to_vm(struct xe_device *xe, u32 asid)
{
	struct xe_vm *vm;

	down_read(&xe->usm.lock);
	vm = xa_load(&xe->usm.asid_to_vm, asid);
	if (vm && xe_vm_in_fault_mode(vm))
		xe_vm_get(vm);
	else
		vm = ERR_PTR(-EINVAL);
	up_read(&xe->usm.lock);

	return vm;
}

static int handle_pagefault(struct xe_gt *gt, struct pagefault *pf)
{
	struct xe_device *xe = gt_to_xe(gt);
	struct xe_tile *tile = gt_to_tile(gt);
	struct xe_vm *vm;
	struct xe_vma *vma = NULL;
	int err;

	/* SW isn't expected to handle TRTT faults */
	if (pf->trva_fault)
		return -EFAULT;

	vm = asid_to_vm(xe, pf->asid);
	if (IS_ERR(vm))
		return PTR_ERR(vm);

	/*
	 * TODO: Change to read lock? Using write lock for simplicity.
	 */
	down_write(&vm->lock);

	if (xe_vm_is_closed(vm)) {
		err = -ENOENT;
		goto unlock_vm;
	}

	vma = lookup_vma(vm, pf->page_addr);
	if (!vma) {
		err = -EINVAL;
		goto unlock_vm;
	}

	err = handle_vma_pagefault(tile, pf, vma);

>>>>>>> adc21867
unlock_vm:
	if (!err)
		vm->usm.last_fault_vma = vma;
	up_write(&vm->lock);
	xe_vm_put(vm);

	return err;
}

static int send_pagefault_reply(struct xe_guc *guc,
				struct xe_guc_pagefault_reply *reply)
{
	u32 action[] = {
		XE_GUC_ACTION_PAGE_FAULT_RES_DESC,
		reply->dw0,
		reply->dw1,
	};

	return xe_guc_ct_send(&guc->ct, action, ARRAY_SIZE(action), 0, 0);
}

static void print_pagefault(struct xe_device *xe, struct pagefault *pf)
{
	drm_dbg(&xe->drm, "\n\tASID: %d\n"
		 "\tVFID: %d\n"
		 "\tPDATA: 0x%04x\n"
		 "\tFaulted Address: 0x%08x%08x\n"
		 "\tFaultType: %d\n"
		 "\tAccessType: %d\n"
		 "\tFaultLevel: %d\n"
		 "\tEngineClass: %d\n"
		 "\tEngineInstance: %d\n",
		 pf->asid, pf->vfid, pf->pdata, upper_32_bits(pf->page_addr),
		 lower_32_bits(pf->page_addr),
		 pf->fault_type, pf->access_type, pf->fault_level,
		 pf->engine_class, pf->engine_instance);
}

#define PF_MSG_LEN_DW	4

static bool get_pagefault(struct pf_queue *pf_queue, struct pagefault *pf)
{
	const struct xe_guc_pagefault_desc *desc;
	bool ret = false;

	spin_lock_irq(&pf_queue->lock);
	if (pf_queue->tail != pf_queue->head) {
		desc = (const struct xe_guc_pagefault_desc *)
			(pf_queue->data + pf_queue->tail);

		pf->fault_level = FIELD_GET(PFD_FAULT_LEVEL, desc->dw0);
		pf->trva_fault = FIELD_GET(XE2_PFD_TRVA_FAULT, desc->dw0);
		pf->engine_class = FIELD_GET(PFD_ENG_CLASS, desc->dw0);
		pf->engine_instance = FIELD_GET(PFD_ENG_INSTANCE, desc->dw0);
		pf->pdata = FIELD_GET(PFD_PDATA_HI, desc->dw1) <<
			PFD_PDATA_HI_SHIFT;
		pf->pdata |= FIELD_GET(PFD_PDATA_LO, desc->dw0);
		pf->asid = FIELD_GET(PFD_ASID, desc->dw1);
		pf->vfid = FIELD_GET(PFD_VFID, desc->dw2);
		pf->access_type = FIELD_GET(PFD_ACCESS_TYPE, desc->dw2);
		pf->fault_type = FIELD_GET(PFD_FAULT_TYPE, desc->dw2);
		pf->page_addr = (u64)(FIELD_GET(PFD_VIRTUAL_ADDR_HI, desc->dw3)) <<
			PFD_VIRTUAL_ADDR_HI_SHIFT;
		pf->page_addr |= FIELD_GET(PFD_VIRTUAL_ADDR_LO, desc->dw2) <<
			PFD_VIRTUAL_ADDR_LO_SHIFT;

		pf_queue->tail = (pf_queue->tail + PF_MSG_LEN_DW) %
			pf_queue->num_dw;
		ret = true;
	}
	spin_unlock_irq(&pf_queue->lock);

	return ret;
}

static bool pf_queue_full(struct pf_queue *pf_queue)
{
	lockdep_assert_held(&pf_queue->lock);

	return CIRC_SPACE(pf_queue->head, pf_queue->tail,
			  pf_queue->num_dw) <=
		PF_MSG_LEN_DW;
}

int xe_guc_pagefault_handler(struct xe_guc *guc, u32 *msg, u32 len)
{
	struct xe_gt *gt = guc_to_gt(guc);
	struct xe_device *xe = gt_to_xe(gt);
	struct pf_queue *pf_queue;
	unsigned long flags;
	u32 asid;
	bool full;

	if (unlikely(len != PF_MSG_LEN_DW))
		return -EPROTO;

	asid = FIELD_GET(PFD_ASID, msg[1]);
	pf_queue = gt->usm.pf_queue + (asid % NUM_PF_QUEUE);

	/*
	 * The below logic doesn't work unless PF_QUEUE_NUM_DW % PF_MSG_LEN_DW == 0
	 */
	xe_gt_assert(gt, !(pf_queue->num_dw % PF_MSG_LEN_DW));

	spin_lock_irqsave(&pf_queue->lock, flags);
	full = pf_queue_full(pf_queue);
	if (!full) {
		memcpy(pf_queue->data + pf_queue->head, msg, len * sizeof(u32));
		pf_queue->head = (pf_queue->head + len) %
			pf_queue->num_dw;
		queue_work(gt->usm.pf_wq, &pf_queue->worker);
	} else {
		drm_warn(&xe->drm, "PF Queue full, shouldn't be possible");
	}
	spin_unlock_irqrestore(&pf_queue->lock, flags);

	return full ? -ENOSPC : 0;
}

#define USM_QUEUE_MAX_RUNTIME_MS	20

static void pf_queue_work_func(struct work_struct *w)
{
	struct pf_queue *pf_queue = container_of(w, struct pf_queue, worker);
	struct xe_gt *gt = pf_queue->gt;
	struct xe_device *xe = gt_to_xe(gt);
	struct xe_guc_pagefault_reply reply = {};
	struct pagefault pf = {};
	unsigned long threshold;
	int ret;

	threshold = jiffies + msecs_to_jiffies(USM_QUEUE_MAX_RUNTIME_MS);

	while (get_pagefault(pf_queue, &pf)) {
		ret = handle_pagefault(gt, &pf);
		if (unlikely(ret)) {
			print_pagefault(xe, &pf);
			pf.fault_unsuccessful = 1;
			drm_dbg(&xe->drm, "Fault response: Unsuccessful %d\n", ret);
		}

		reply.dw0 = FIELD_PREP(PFR_VALID, 1) |
			FIELD_PREP(PFR_SUCCESS, pf.fault_unsuccessful) |
			FIELD_PREP(PFR_REPLY, PFR_ACCESS) |
			FIELD_PREP(PFR_DESC_TYPE, FAULT_RESPONSE_DESC) |
			FIELD_PREP(PFR_ASID, pf.asid);

		reply.dw1 = FIELD_PREP(PFR_VFID, pf.vfid) |
			FIELD_PREP(PFR_ENG_INSTANCE, pf.engine_instance) |
			FIELD_PREP(PFR_ENG_CLASS, pf.engine_class) |
			FIELD_PREP(PFR_PDATA, pf.pdata);

		send_pagefault_reply(&gt->uc.guc, &reply);

		if (time_after(jiffies, threshold) &&
		    pf_queue->tail != pf_queue->head) {
			queue_work(gt->usm.pf_wq, w);
			break;
		}
	}
}

static void acc_queue_work_func(struct work_struct *w);

static void pagefault_fini(void *arg)
{
	struct xe_gt *gt = arg;
	struct xe_device *xe = gt_to_xe(gt);

	if (!xe->info.has_usm)
		return;

	destroy_workqueue(gt->usm.acc_wq);
	destroy_workqueue(gt->usm.pf_wq);
}

<<<<<<< HEAD
=======
static int xe_alloc_pf_queue(struct xe_gt *gt, struct pf_queue *pf_queue)
{
	struct xe_device *xe = gt_to_xe(gt);
	xe_dss_mask_t all_dss;
	int num_dss, num_eus;

	bitmap_or(all_dss, gt->fuse_topo.g_dss_mask, gt->fuse_topo.c_dss_mask,
		  XE_MAX_DSS_FUSE_BITS);

	num_dss = bitmap_weight(all_dss, XE_MAX_DSS_FUSE_BITS);
	num_eus = bitmap_weight(gt->fuse_topo.eu_mask_per_dss,
				XE_MAX_EU_FUSE_BITS) * num_dss;

	/* user can issue separate page faults per EU and per CS */
	pf_queue->num_dw =
		(num_eus + XE_NUM_HW_ENGINES) * PF_MSG_LEN_DW;

	pf_queue->gt = gt;
	pf_queue->data = devm_kcalloc(xe->drm.dev, pf_queue->num_dw,
				      sizeof(u32), GFP_KERNEL);
	if (!pf_queue->data)
		return -ENOMEM;

	spin_lock_init(&pf_queue->lock);
	INIT_WORK(&pf_queue->worker, pf_queue_work_func);

	return 0;
}

>>>>>>> adc21867
int xe_gt_pagefault_init(struct xe_gt *gt)
{
	struct xe_device *xe = gt_to_xe(gt);
	int i, ret = 0;

	if (!xe->info.has_usm)
		return 0;

	for (i = 0; i < NUM_PF_QUEUE; ++i) {
		ret = xe_alloc_pf_queue(gt, &gt->usm.pf_queue[i]);
		if (ret)
			return ret;
	}
	for (i = 0; i < NUM_ACC_QUEUE; ++i) {
		gt->usm.acc_queue[i].gt = gt;
		spin_lock_init(&gt->usm.acc_queue[i].lock);
		INIT_WORK(&gt->usm.acc_queue[i].worker, acc_queue_work_func);
	}

	gt->usm.pf_wq = alloc_workqueue("xe_gt_page_fault_work_queue",
					WQ_UNBOUND | WQ_HIGHPRI, NUM_PF_QUEUE);
	if (!gt->usm.pf_wq)
		return -ENOMEM;

	gt->usm.acc_wq = alloc_workqueue("xe_gt_access_counter_work_queue",
					 WQ_UNBOUND | WQ_HIGHPRI,
					 NUM_ACC_QUEUE);
	if (!gt->usm.acc_wq) {
		destroy_workqueue(gt->usm.pf_wq);
		return -ENOMEM;
	}

	return devm_add_action_or_reset(xe->drm.dev, pagefault_fini, gt);
}

void xe_gt_pagefault_reset(struct xe_gt *gt)
{
	struct xe_device *xe = gt_to_xe(gt);
	int i;

	if (!xe->info.has_usm)
		return;

	for (i = 0; i < NUM_PF_QUEUE; ++i) {
		spin_lock_irq(&gt->usm.pf_queue[i].lock);
		gt->usm.pf_queue[i].head = 0;
		gt->usm.pf_queue[i].tail = 0;
		spin_unlock_irq(&gt->usm.pf_queue[i].lock);
	}

	for (i = 0; i < NUM_ACC_QUEUE; ++i) {
		spin_lock(&gt->usm.acc_queue[i].lock);
		gt->usm.acc_queue[i].head = 0;
		gt->usm.acc_queue[i].tail = 0;
		spin_unlock(&gt->usm.acc_queue[i].lock);
	}
}

static int granularity_in_byte(int val)
{
	switch (val) {
	case 0:
		return SZ_128K;
	case 1:
		return SZ_2M;
	case 2:
		return SZ_16M;
	case 3:
		return SZ_64M;
	default:
		return 0;
	}
}

static int sub_granularity_in_byte(int val)
{
	return (granularity_in_byte(val) / 32);
}

static void print_acc(struct xe_device *xe, struct acc *acc)
{
	drm_warn(&xe->drm, "Access counter request:\n"
		 "\tType: %s\n"
		 "\tASID: %d\n"
		 "\tVFID: %d\n"
		 "\tEngine: %d:%d\n"
		 "\tGranularity: 0x%x KB Region/ %d KB sub-granularity\n"
		 "\tSub_Granularity Vector: 0x%08x\n"
		 "\tVA Range base: 0x%016llx\n",
		 acc->access_type ? "AC_NTFY_VAL" : "AC_TRIG_VAL",
		 acc->asid, acc->vfid, acc->engine_class, acc->engine_instance,
		 granularity_in_byte(acc->granularity) / SZ_1K,
		 sub_granularity_in_byte(acc->granularity) / SZ_1K,
		 acc->sub_granularity, acc->va_range_base);
}

static struct xe_vma *get_acc_vma(struct xe_vm *vm, struct acc *acc)
{
	u64 page_va = acc->va_range_base + (ffs(acc->sub_granularity) - 1) *
		sub_granularity_in_byte(acc->granularity);

	return xe_vm_find_overlapping_vma(vm, page_va, SZ_4K);
}

static int handle_acc(struct xe_gt *gt, struct acc *acc)
{
	struct xe_device *xe = gt_to_xe(gt);
	struct xe_tile *tile = gt_to_tile(gt);
	struct drm_exec exec;
	struct xe_vm *vm;
	struct xe_vma *vma;
	int ret = 0;

	/* We only support ACC_TRIGGER at the moment */
	if (acc->access_type != ACC_TRIGGER)
		return -EINVAL;

	vm = asid_to_vm(xe, acc->asid);
	if (IS_ERR(vm))
		return PTR_ERR(vm);

	down_read(&vm->lock);

	/* Lookup VMA */
	vma = get_acc_vma(vm, acc);
	if (!vma) {
		ret = -EINVAL;
		goto unlock_vm;
	}

	trace_xe_vma_acc(vma);

	/* Userptr or null can't be migrated, nothing to do */
	if (xe_vma_has_no_bo(vma))
		goto unlock_vm;

	/* Lock VM and BOs dma-resv */
	drm_exec_init(&exec, 0, 0);
	drm_exec_until_all_locked(&exec) {
		ret = xe_pf_begin(&exec, vma, true, tile->id);
		drm_exec_retry_on_contention(&exec);
		if (ret)
			break;
	}

	drm_exec_fini(&exec);
unlock_vm:
	up_read(&vm->lock);
	xe_vm_put(vm);

	return ret;
}

#define make_u64(hi__, low__)  ((u64)(hi__) << 32 | (u64)(low__))

#define ACC_MSG_LEN_DW        4

static bool get_acc(struct acc_queue *acc_queue, struct acc *acc)
{
	const struct xe_guc_acc_desc *desc;
	bool ret = false;

	spin_lock(&acc_queue->lock);
	if (acc_queue->tail != acc_queue->head) {
		desc = (const struct xe_guc_acc_desc *)
			(acc_queue->data + acc_queue->tail);

		acc->granularity = FIELD_GET(ACC_GRANULARITY, desc->dw2);
		acc->sub_granularity = FIELD_GET(ACC_SUBG_HI, desc->dw1) << 31 |
			FIELD_GET(ACC_SUBG_LO, desc->dw0);
		acc->engine_class = FIELD_GET(ACC_ENG_CLASS, desc->dw1);
		acc->engine_instance = FIELD_GET(ACC_ENG_INSTANCE, desc->dw1);
		acc->asid =  FIELD_GET(ACC_ASID, desc->dw1);
		acc->vfid =  FIELD_GET(ACC_VFID, desc->dw2);
		acc->access_type = FIELD_GET(ACC_TYPE, desc->dw0);
		acc->va_range_base = make_u64(desc->dw3 & ACC_VIRTUAL_ADDR_RANGE_HI,
					      desc->dw2 & ACC_VIRTUAL_ADDR_RANGE_LO);

		acc_queue->tail = (acc_queue->tail + ACC_MSG_LEN_DW) %
				  ACC_QUEUE_NUM_DW;
		ret = true;
	}
	spin_unlock(&acc_queue->lock);

	return ret;
}

static void acc_queue_work_func(struct work_struct *w)
{
	struct acc_queue *acc_queue = container_of(w, struct acc_queue, worker);
	struct xe_gt *gt = acc_queue->gt;
	struct xe_device *xe = gt_to_xe(gt);
	struct acc acc = {};
	unsigned long threshold;
	int ret;

	threshold = jiffies + msecs_to_jiffies(USM_QUEUE_MAX_RUNTIME_MS);

	while (get_acc(acc_queue, &acc)) {
		ret = handle_acc(gt, &acc);
		if (unlikely(ret)) {
			print_acc(xe, &acc);
			drm_warn(&xe->drm, "ACC: Unsuccessful %d\n", ret);
		}

		if (time_after(jiffies, threshold) &&
		    acc_queue->tail != acc_queue->head) {
			queue_work(gt->usm.acc_wq, w);
			break;
		}
	}
}

static bool acc_queue_full(struct acc_queue *acc_queue)
{
	lockdep_assert_held(&acc_queue->lock);

	return CIRC_SPACE(acc_queue->head, acc_queue->tail, ACC_QUEUE_NUM_DW) <=
		ACC_MSG_LEN_DW;
}

int xe_guc_access_counter_notify_handler(struct xe_guc *guc, u32 *msg, u32 len)
{
	struct xe_gt *gt = guc_to_gt(guc);
	struct acc_queue *acc_queue;
	u32 asid;
	bool full;

	/*
	 * The below logic doesn't work unless ACC_QUEUE_NUM_DW % ACC_MSG_LEN_DW == 0
	 */
	BUILD_BUG_ON(ACC_QUEUE_NUM_DW % ACC_MSG_LEN_DW);

	if (unlikely(len != ACC_MSG_LEN_DW))
		return -EPROTO;

	asid = FIELD_GET(ACC_ASID, msg[1]);
	acc_queue = &gt->usm.acc_queue[asid % NUM_ACC_QUEUE];

	spin_lock(&acc_queue->lock);
	full = acc_queue_full(acc_queue);
	if (!full) {
		memcpy(acc_queue->data + acc_queue->head, msg,
		       len * sizeof(u32));
		acc_queue->head = (acc_queue->head + len) % ACC_QUEUE_NUM_DW;
		queue_work(gt->usm.acc_wq, &acc_queue->worker);
	} else {
		drm_warn(&gt_to_xe(gt)->drm, "ACC Queue full, dropping ACC");
	}
	spin_unlock(&acc_queue->lock);

	return full ? -ENOSPC : 0;
}<|MERGE_RESOLUTION|>--- conflicted
+++ resolved
@@ -127,7 +127,6 @@
 
 static int handle_vma_pagefault(struct xe_tile *tile, struct pagefault *pf,
 				struct xe_vma *vma)
-<<<<<<< HEAD
 {
 	struct xe_vm *vm = xe_vma_vm(vma);
 	struct drm_exec exec;
@@ -186,100 +185,6 @@
 	return err;
 }
 
-static int handle_pagefault(struct xe_gt *gt, struct pagefault *pf)
-{
-	struct xe_device *xe = gt_to_xe(gt);
-	struct xe_tile *tile = gt_to_tile(gt);
-	struct xe_vm *vm;
-	struct xe_vma *vma = NULL;
-	int err;
-
-	/* SW isn't expected to handle TRTT faults */
-	if (pf->trva_fault)
-		return -EFAULT;
-
-	/* ASID to VM */
-	mutex_lock(&xe->usm.lock);
-	vm = xa_load(&xe->usm.asid_to_vm, pf->asid);
-	if (vm && xe_vm_in_fault_mode(vm))
-		xe_vm_get(vm);
-	else
-		vm = NULL;
-	mutex_unlock(&xe->usm.lock);
-	if (!vm)
-		return -EINVAL;
-
-	/*
-	 * TODO: Change to read lock? Using write lock for simplicity.
-	 */
-	down_write(&vm->lock);
-	vma = lookup_vma(vm, pf->page_addr);
-	if (!vma) {
-		err = -EINVAL;
-		goto unlock_vm;
-	}
-
-	err = handle_vma_pagefault(tile, pf, vma);
-
-=======
-{
-	struct xe_vm *vm = xe_vma_vm(vma);
-	struct drm_exec exec;
-	struct dma_fence *fence;
-	ktime_t end = 0;
-	int err;
-	bool atomic;
-
-	trace_xe_vma_pagefault(vma);
-	atomic = access_is_atomic(pf->access_type);
-
-	/* Check if VMA is valid */
-	if (vma_is_valid(tile, vma) && !atomic)
-		return 0;
-
-retry_userptr:
-	if (xe_vma_is_userptr(vma) &&
-	    xe_vma_userptr_check_repin(to_userptr_vma(vma))) {
-		struct xe_userptr_vma *uvma = to_userptr_vma(vma);
-
-		err = xe_vma_userptr_pin_pages(uvma);
-		if (err)
-			return err;
-	}
-
-	/* Lock VM and BOs dma-resv */
-	drm_exec_init(&exec, 0, 0);
-	drm_exec_until_all_locked(&exec) {
-		err = xe_pf_begin(&exec, vma, atomic, tile->id);
-		drm_exec_retry_on_contention(&exec);
-		if (xe_vm_validate_should_retry(&exec, err, &end))
-			err = -EAGAIN;
-		if (err)
-			goto unlock_dma_resv;
-
-		/* Bind VMA only to the GT that has faulted */
-		trace_xe_vma_pf_bind(vma);
-		fence = xe_vma_rebind(vm, vma, BIT(tile->id));
-		if (IS_ERR(fence)) {
-			err = PTR_ERR(fence);
-			if (xe_vm_validate_should_retry(&exec, err, &end))
-				err = -EAGAIN;
-			goto unlock_dma_resv;
-		}
-	}
-
-	dma_fence_wait(fence, false);
-	dma_fence_put(fence);
-	vma->tile_invalidated &= ~BIT(tile->id);
-
-unlock_dma_resv:
-	drm_exec_fini(&exec);
-	if (err == -EAGAIN)
-		goto retry_userptr;
-
-	return err;
-}
-
 static struct xe_vm *asid_to_vm(struct xe_device *xe, u32 asid)
 {
 	struct xe_vm *vm;
@@ -329,7 +234,6 @@
 
 	err = handle_vma_pagefault(tile, pf, vma);
 
->>>>>>> adc21867
 unlock_vm:
 	if (!err)
 		vm->usm.last_fault_vma = vma;
@@ -506,8 +410,6 @@
 	destroy_workqueue(gt->usm.pf_wq);
 }
 
-<<<<<<< HEAD
-=======
 static int xe_alloc_pf_queue(struct xe_gt *gt, struct pf_queue *pf_queue)
 {
 	struct xe_device *xe = gt_to_xe(gt);
@@ -537,7 +439,6 @@
 	return 0;
 }
 
->>>>>>> adc21867
 int xe_gt_pagefault_init(struct xe_gt *gt)
 {
 	struct xe_device *xe = gt_to_xe(gt);
