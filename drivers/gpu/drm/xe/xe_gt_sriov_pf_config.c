// SPDX-License-Identifier: MIT
/*
 * Copyright © 2023-2024 Intel Corporation
 */

#include <linux/string_choices.h>
#include <linux/wordpart.h>

#include "abi/guc_actions_sriov_abi.h"
#include "abi/guc_klvs_abi.h"

#include "regs/xe_guc_regs.h"

#include "xe_bo.h"
#include "xe_device.h"
#include "xe_ggtt.h"
#include "xe_gt.h"
#include "xe_gt_sriov_pf_config.h"
#include "xe_gt_sriov_pf_helpers.h"
#include "xe_gt_sriov_pf_policy.h"
#include "xe_gt_sriov_printk.h"
#include "xe_guc.h"
#include "xe_guc_ct.h"
#include "xe_guc_db_mgr.h"
#include "xe_guc_fwif.h"
#include "xe_guc_id_mgr.h"
#include "xe_guc_klv_helpers.h"
#include "xe_guc_klv_thresholds_set.h"
#include "xe_guc_submit.h"
#include "xe_lmtt.h"
#include "xe_map.h"
#include "xe_migrate.h"
#include "xe_sriov.h"
#include "xe_ttm_vram_mgr.h"
#include "xe_wopcm.h"

/*
 * Return: number of KLVs that were successfully parsed and saved,
 *         negative error code on failure.
 */
static int guc_action_update_vf_cfg(struct xe_guc *guc, u32 vfid,
				    u64 addr, u32 size)
{
	u32 request[] = {
		GUC_ACTION_PF2GUC_UPDATE_VF_CFG,
		vfid,
		lower_32_bits(addr),
		upper_32_bits(addr),
		size,
	};

	return xe_guc_ct_send_block(&guc->ct, request, ARRAY_SIZE(request));
}

/*
 * Return: 0 on success, negative error code on failure.
 */
static int pf_send_vf_cfg_reset(struct xe_gt *gt, u32 vfid)
{
	struct xe_guc *guc = &gt->uc.guc;
	int ret;

	ret = guc_action_update_vf_cfg(guc, vfid, 0, 0);

	return ret <= 0 ? ret : -EPROTO;
}

/*
 * Return: number of KLVs that were successfully parsed and saved,
 *         negative error code on failure.
 */
static int pf_send_vf_cfg_klvs(struct xe_gt *gt, u32 vfid, const u32 *klvs, u32 num_dwords)
{
	const u32 bytes = num_dwords * sizeof(u32);
	struct xe_tile *tile = gt_to_tile(gt);
	struct xe_device *xe = tile_to_xe(tile);
	struct xe_guc *guc = &gt->uc.guc;
	struct xe_bo *bo;
	int ret;

	bo = xe_bo_create_pin_map(xe, tile, NULL,
				  ALIGN(bytes, PAGE_SIZE),
				  ttm_bo_type_kernel,
				  XE_BO_FLAG_VRAM_IF_DGFX(tile) |
				  XE_BO_FLAG_GGTT |
				  XE_BO_FLAG_GGTT_INVALIDATE);
	if (IS_ERR(bo))
		return PTR_ERR(bo);

	xe_map_memcpy_to(xe, &bo->vmap, 0, klvs, bytes);

	ret = guc_action_update_vf_cfg(guc, vfid, xe_bo_ggtt_addr(bo), num_dwords);

	xe_bo_unpin_map_no_vm(bo);

	return ret;
}

/*
 * Return: 0 on success, -ENOKEY if some KLVs were not updated, -EPROTO if reply was malformed,
 *         negative error code on failure.
 */
static int pf_push_vf_cfg_klvs(struct xe_gt *gt, unsigned int vfid, u32 num_klvs,
			       const u32 *klvs, u32 num_dwords)
{
	int ret;

	xe_gt_assert(gt, num_klvs == xe_guc_klv_count(klvs, num_dwords));

	ret = pf_send_vf_cfg_klvs(gt, vfid, klvs, num_dwords);

	if (ret != num_klvs) {
		int err = ret < 0 ? ret : ret < num_klvs ? -ENOKEY : -EPROTO;
		struct drm_printer p = xe_gt_info_printer(gt);
		char name[8];

		xe_gt_sriov_notice(gt, "Failed to push %s %u config KLV%s (%pe)\n",
				   xe_sriov_function_name(vfid, name, sizeof(name)),
				   num_klvs, str_plural(num_klvs), ERR_PTR(err));
		xe_guc_klv_print(klvs, num_dwords, &p);
		return err;
	}

	if (IS_ENABLED(CONFIG_DRM_XE_DEBUG_SRIOV)) {
		struct drm_printer p = xe_gt_info_printer(gt);

		xe_guc_klv_print(klvs, num_dwords, &p);
	}

	return 0;
}

static int pf_push_vf_cfg_u32(struct xe_gt *gt, unsigned int vfid, u16 key, u32 value)
{
	u32 klv[] = {
		FIELD_PREP(GUC_KLV_0_KEY, key) | FIELD_PREP(GUC_KLV_0_LEN, 1),
		value,
	};

	return pf_push_vf_cfg_klvs(gt, vfid, 1, klv, ARRAY_SIZE(klv));
}

static int pf_push_vf_cfg_u64(struct xe_gt *gt, unsigned int vfid, u16 key, u64 value)
{
	u32 klv[] = {
		FIELD_PREP(GUC_KLV_0_KEY, key) | FIELD_PREP(GUC_KLV_0_LEN, 2),
		lower_32_bits(value),
		upper_32_bits(value),
	};

	return pf_push_vf_cfg_klvs(gt, vfid, 1, klv, ARRAY_SIZE(klv));
}

static int pf_push_vf_cfg_ggtt(struct xe_gt *gt, unsigned int vfid, u64 start, u64 size)
{
	u32 klvs[] = {
		PREP_GUC_KLV_TAG(VF_CFG_GGTT_START),
		lower_32_bits(start),
		upper_32_bits(start),
		PREP_GUC_KLV_TAG(VF_CFG_GGTT_SIZE),
		lower_32_bits(size),
		upper_32_bits(size),
	};

	return pf_push_vf_cfg_klvs(gt, vfid, 2, klvs, ARRAY_SIZE(klvs));
}

static int pf_push_vf_cfg_ctxs(struct xe_gt *gt, unsigned int vfid, u32 begin, u32 num)
{
	u32 klvs[] = {
		PREP_GUC_KLV_TAG(VF_CFG_BEGIN_CONTEXT_ID),
		begin,
		PREP_GUC_KLV_TAG(VF_CFG_NUM_CONTEXTS),
		num,
	};

	return pf_push_vf_cfg_klvs(gt, vfid, 2, klvs, ARRAY_SIZE(klvs));
}

static int pf_push_vf_cfg_dbs(struct xe_gt *gt, unsigned int vfid, u32 begin, u32 num)
{
	u32 klvs[] = {
		PREP_GUC_KLV_TAG(VF_CFG_BEGIN_DOORBELL_ID),
		begin,
		PREP_GUC_KLV_TAG(VF_CFG_NUM_DOORBELLS),
		num,
	};

	return pf_push_vf_cfg_klvs(gt, vfid, 2, klvs, ARRAY_SIZE(klvs));
}

static int pf_push_vf_cfg_exec_quantum(struct xe_gt *gt, unsigned int vfid, u32 *exec_quantum)
{
	/* GuC will silently clamp values exceeding max */
	*exec_quantum = min_t(u32, *exec_quantum, GUC_KLV_VF_CFG_EXEC_QUANTUM_MAX_VALUE);

	return pf_push_vf_cfg_u32(gt, vfid, GUC_KLV_VF_CFG_EXEC_QUANTUM_KEY, *exec_quantum);
}

static int pf_push_vf_cfg_preempt_timeout(struct xe_gt *gt, unsigned int vfid, u32 *preempt_timeout)
{
	/* GuC will silently clamp values exceeding max */
	*preempt_timeout = min_t(u32, *preempt_timeout, GUC_KLV_VF_CFG_PREEMPT_TIMEOUT_MAX_VALUE);

	return pf_push_vf_cfg_u32(gt, vfid, GUC_KLV_VF_CFG_PREEMPT_TIMEOUT_KEY, *preempt_timeout);
}

static int pf_push_vf_cfg_lmem(struct xe_gt *gt, unsigned int vfid, u64 size)
{
	return pf_push_vf_cfg_u64(gt, vfid, GUC_KLV_VF_CFG_LMEM_SIZE_KEY, size);
}

static int pf_push_vf_cfg_threshold(struct xe_gt *gt, unsigned int vfid,
				    enum xe_guc_klv_threshold_index index, u32 value)
{
	u32 key = xe_guc_klv_threshold_index_to_key(index);

	xe_gt_assert(gt, key);
	return pf_push_vf_cfg_u32(gt, vfid, key, value);
}

static struct xe_gt_sriov_config *pf_pick_vf_config(struct xe_gt *gt, unsigned int vfid)
{
	xe_gt_assert(gt, IS_SRIOV_PF(gt_to_xe(gt)));
	xe_gt_assert(gt, vfid <= xe_sriov_pf_get_totalvfs(gt_to_xe(gt)));
	lockdep_assert_held(xe_gt_sriov_pf_master_mutex(gt));

	return &gt->sriov.pf.vfs[vfid].config;
}

/* Return: number of configuration dwords written */
static u32 encode_config_ggtt(u32 *cfg, const struct xe_gt_sriov_config *config)
{
	u32 n = 0;

	if (xe_ggtt_node_allocated(config->ggtt_region)) {
		cfg[n++] = PREP_GUC_KLV_TAG(VF_CFG_GGTT_START);
		cfg[n++] = lower_32_bits(config->ggtt_region->base.start);
		cfg[n++] = upper_32_bits(config->ggtt_region->base.start);

		cfg[n++] = PREP_GUC_KLV_TAG(VF_CFG_GGTT_SIZE);
		cfg[n++] = lower_32_bits(config->ggtt_region->base.size);
		cfg[n++] = upper_32_bits(config->ggtt_region->base.size);
	}

	return n;
}

/* Return: number of configuration dwords written */
static u32 encode_config(u32 *cfg, const struct xe_gt_sriov_config *config)
{
	u32 n = 0;

	n += encode_config_ggtt(cfg, config);

	cfg[n++] = PREP_GUC_KLV_TAG(VF_CFG_BEGIN_CONTEXT_ID);
	cfg[n++] = config->begin_ctx;

	cfg[n++] = PREP_GUC_KLV_TAG(VF_CFG_NUM_CONTEXTS);
	cfg[n++] = config->num_ctxs;

	cfg[n++] = PREP_GUC_KLV_TAG(VF_CFG_BEGIN_DOORBELL_ID);
	cfg[n++] = config->begin_db;

	cfg[n++] = PREP_GUC_KLV_TAG(VF_CFG_NUM_DOORBELLS);
	cfg[n++] = config->num_dbs;

	if (config->lmem_obj) {
		cfg[n++] = PREP_GUC_KLV_TAG(VF_CFG_LMEM_SIZE);
		cfg[n++] = lower_32_bits(config->lmem_obj->size);
		cfg[n++] = upper_32_bits(config->lmem_obj->size);
	}

	cfg[n++] = PREP_GUC_KLV_TAG(VF_CFG_EXEC_QUANTUM);
	cfg[n++] = config->exec_quantum;

	cfg[n++] = PREP_GUC_KLV_TAG(VF_CFG_PREEMPT_TIMEOUT);
	cfg[n++] = config->preempt_timeout;

#define encode_threshold_config(TAG, ...) ({					\
	cfg[n++] = PREP_GUC_KLV_TAG(VF_CFG_THRESHOLD_##TAG);			\
	cfg[n++] = config->thresholds[MAKE_XE_GUC_KLV_THRESHOLD_INDEX(TAG)];	\
});

	MAKE_XE_GUC_KLV_THRESHOLDS_SET(encode_threshold_config);
#undef encode_threshold_config

	return n;
}

static int pf_push_full_vf_config(struct xe_gt *gt, unsigned int vfid)
{
	struct xe_gt_sriov_config *config = pf_pick_vf_config(gt, vfid);
	u32 max_cfg_dwords = SZ_4K / sizeof(u32);
	u32 num_dwords;
	int num_klvs;
	u32 *cfg;
	int err;

	cfg = kcalloc(max_cfg_dwords, sizeof(u32), GFP_KERNEL);
	if (!cfg)
		return -ENOMEM;

	num_dwords = encode_config(cfg, config);
	xe_gt_assert(gt, num_dwords <= max_cfg_dwords);

	if (xe_gt_is_media_type(gt)) {
		struct xe_gt *primary = gt->tile->primary_gt;
		struct xe_gt_sriov_config *other = pf_pick_vf_config(primary, vfid);

		/* media-GT will never include a GGTT config */
		xe_gt_assert(gt, !encode_config_ggtt(cfg + num_dwords, config));

		/* the GGTT config must be taken from the primary-GT instead */
		num_dwords += encode_config_ggtt(cfg + num_dwords, other);
	}
	xe_gt_assert(gt, num_dwords <= max_cfg_dwords);

	num_klvs = xe_guc_klv_count(cfg, num_dwords);
	err = pf_push_vf_cfg_klvs(gt, vfid, num_klvs, cfg, num_dwords);

	kfree(cfg);
	return err;
}

static u64 pf_get_ggtt_alignment(struct xe_gt *gt)
{
	struct xe_device *xe = gt_to_xe(gt);

	return IS_DGFX(xe) && xe->info.vram_flags & XE_VRAM_FLAGS_NEED64K ? SZ_64K : SZ_4K;
}

static u64 pf_get_min_spare_ggtt(struct xe_gt *gt)
{
	/* XXX: preliminary */
	return IS_ENABLED(CONFIG_DRM_XE_DEBUG_SRIOV) ?
		pf_get_ggtt_alignment(gt) : SZ_64M;
}

static u64 pf_get_spare_ggtt(struct xe_gt *gt)
{
	u64 spare;

	xe_gt_assert(gt, !xe_gt_is_media_type(gt));
	xe_gt_assert(gt, IS_SRIOV_PF(gt_to_xe(gt)));
	lockdep_assert_held(xe_gt_sriov_pf_master_mutex(gt));

	spare = gt->sriov.pf.spare.ggtt_size;
	spare = max_t(u64, spare, pf_get_min_spare_ggtt(gt));

	return spare;
}

static int pf_set_spare_ggtt(struct xe_gt *gt, u64 size)
{
	xe_gt_assert(gt, !xe_gt_is_media_type(gt));
	xe_gt_assert(gt, IS_SRIOV_PF(gt_to_xe(gt)));
	lockdep_assert_held(xe_gt_sriov_pf_master_mutex(gt));

	if (size && size < pf_get_min_spare_ggtt(gt))
		return -EINVAL;

	size = round_up(size, pf_get_ggtt_alignment(gt));
	gt->sriov.pf.spare.ggtt_size = size;

	return 0;
}

static int pf_distribute_config_ggtt(struct xe_tile *tile, unsigned int vfid, u64 start, u64 size)
{
	int err, err2 = 0;

	err = pf_push_vf_cfg_ggtt(tile->primary_gt, vfid, start, size);

	if (tile->media_gt && !err)
		err2 = pf_push_vf_cfg_ggtt(tile->media_gt, vfid, start, size);

	return err ?: err2;
}

static void pf_release_ggtt(struct xe_tile *tile, struct xe_ggtt_node *node)
{
	if (xe_ggtt_node_allocated(node)) {
		/*
		 * explicit GGTT PTE assignment to the PF using xe_ggtt_assign()
		 * is redundant, as PTE will be implicitly re-assigned to PF by
		 * the xe_ggtt_clear() called by below xe_ggtt_remove_node().
		 */
		xe_ggtt_node_remove(node, false);
	} else {
		xe_ggtt_node_fini(node);
	}
}

static void pf_release_vf_config_ggtt(struct xe_gt *gt, struct xe_gt_sriov_config *config)
{
	pf_release_ggtt(gt_to_tile(gt), config->ggtt_region);
	config->ggtt_region = NULL;
}

static int pf_provision_vf_ggtt(struct xe_gt *gt, unsigned int vfid, u64 size)
{
	struct xe_gt_sriov_config *config = pf_pick_vf_config(gt, vfid);
	struct xe_ggtt_node *node;
	struct xe_tile *tile = gt_to_tile(gt);
	struct xe_ggtt *ggtt = tile->mem.ggtt;
	u64 alignment = pf_get_ggtt_alignment(gt);
	int err;

	xe_gt_assert(gt, vfid);
	xe_gt_assert(gt, !xe_gt_is_media_type(gt));
	xe_gt_assert(gt, IS_SRIOV_PF(gt_to_xe(gt)));

	size = round_up(size, alignment);

	if (xe_ggtt_node_allocated(config->ggtt_region)) {
		err = pf_distribute_config_ggtt(tile, vfid, 0, 0);
		if (unlikely(err))
			return err;

		pf_release_vf_config_ggtt(gt, config);
	}
	xe_gt_assert(gt, !xe_ggtt_node_allocated(config->ggtt_region));

	if (!size)
		return 0;

	node = xe_ggtt_node_init(ggtt);
	if (IS_ERR(node))
		return PTR_ERR(node);

	err = xe_ggtt_node_insert(node, size, alignment);
	if (unlikely(err))
		goto err;

	xe_ggtt_assign(node, vfid);
	xe_gt_sriov_dbg_verbose(gt, "VF%u assigned GGTT %llx-%llx\n",
				vfid, node->base.start, node->base.start + node->base.size - 1);

	err = pf_distribute_config_ggtt(gt->tile, vfid, node->base.start, node->base.size);
	if (unlikely(err))
		goto err;

	config->ggtt_region = node;
	return 0;
err:
	pf_release_ggtt(tile, node);
	return err;
}

static u64 pf_get_vf_config_ggtt(struct xe_gt *gt, unsigned int vfid)
{
	struct xe_gt_sriov_config *config = pf_pick_vf_config(gt, vfid);
	struct xe_ggtt_node *node = config->ggtt_region;

	xe_gt_assert(gt, !xe_gt_is_media_type(gt));
	return xe_ggtt_node_allocated(node) ? node->base.size : 0;
}

/**
 * xe_gt_sriov_pf_config_get_ggtt - Query size of GGTT address space of the VF.
 * @gt: the &xe_gt
 * @vfid: the VF identifier
 *
 * This function can only be called on PF.
 *
 * Return: size of the VF's assigned (or PF's spare) GGTT address space.
 */
u64 xe_gt_sriov_pf_config_get_ggtt(struct xe_gt *gt, unsigned int vfid)
{
	u64 size;

	mutex_lock(xe_gt_sriov_pf_master_mutex(gt));
	if (vfid)
		size = pf_get_vf_config_ggtt(gt_to_tile(gt)->primary_gt, vfid);
	else
		size = pf_get_spare_ggtt(gt_to_tile(gt)->primary_gt);
	mutex_unlock(xe_gt_sriov_pf_master_mutex(gt));

	return size;
}

static int pf_config_set_u64_done(struct xe_gt *gt, unsigned int vfid, u64 value,
				  u64 actual, const char *what, int err)
{
	char size[10];
	char name[8];

	xe_sriov_function_name(vfid, name, sizeof(name));

	if (unlikely(err)) {
		string_get_size(value, 1, STRING_UNITS_2, size, sizeof(size));
		xe_gt_sriov_notice(gt, "Failed to provision %s with %llu (%s) %s (%pe)\n",
				   name, value, size, what, ERR_PTR(err));
		string_get_size(actual, 1, STRING_UNITS_2, size, sizeof(size));
		xe_gt_sriov_info(gt, "%s provisioning remains at %llu (%s) %s\n",
				 name, actual, size, what);
		return err;
	}

	/* the actual value may have changed during provisioning */
	string_get_size(actual, 1, STRING_UNITS_2, size, sizeof(size));
	xe_gt_sriov_info(gt, "%s provisioned with %llu (%s) %s\n",
			 name, actual, size, what);
	return 0;
}

/**
 * xe_gt_sriov_pf_config_set_ggtt - Provision VF with GGTT space.
 * @gt: the &xe_gt (can't be media)
 * @vfid: the VF identifier
 * @size: requested GGTT size
 *
 * If &vfid represents PF, then function will change PF's spare GGTT config.
 *
 * This function can only be called on PF.
 *
 * Return: 0 on success or a negative error code on failure.
 */
int xe_gt_sriov_pf_config_set_ggtt(struct xe_gt *gt, unsigned int vfid, u64 size)
{
	int err;

	xe_gt_assert(gt, !xe_gt_is_media_type(gt));

	mutex_lock(xe_gt_sriov_pf_master_mutex(gt));
	if (vfid)
		err = pf_provision_vf_ggtt(gt, vfid, size);
	else
		err = pf_set_spare_ggtt(gt, size);
	mutex_unlock(xe_gt_sriov_pf_master_mutex(gt));

	return pf_config_set_u64_done(gt, vfid, size,
				      xe_gt_sriov_pf_config_get_ggtt(gt, vfid),
				      vfid ? "GGTT" : "spare GGTT", err);
}

static int pf_config_bulk_set_u64_done(struct xe_gt *gt, unsigned int first, unsigned int num_vfs,
				       u64 value, u64 (*get)(struct xe_gt*, unsigned int),
				       const char *what, unsigned int last, int err)
{
	char size[10];

	xe_gt_assert(gt, first);
	xe_gt_assert(gt, num_vfs);
	xe_gt_assert(gt, first <= last);

	if (num_vfs == 1)
		return pf_config_set_u64_done(gt, first, value, get(gt, first), what, err);

	if (unlikely(err)) {
		xe_gt_sriov_notice(gt, "Failed to bulk provision VF%u..VF%u with %s\n",
				   first, first + num_vfs - 1, what);
		if (last > first)
			pf_config_bulk_set_u64_done(gt, first, last - first, value,
						    get, what, last, 0);
		return pf_config_set_u64_done(gt, last, value, get(gt, last), what, err);
	}

	/* pick actual value from first VF - bulk provisioning shall be equal across all VFs */
	value = get(gt, first);
	string_get_size(value, 1, STRING_UNITS_2, size, sizeof(size));
	xe_gt_sriov_info(gt, "VF%u..VF%u provisioned with %llu (%s) %s\n",
			 first, first + num_vfs - 1, value, size, what);
	return 0;
}

/**
 * xe_gt_sriov_pf_config_bulk_set_ggtt - Provision many VFs with GGTT.
 * @gt: the &xe_gt (can't be media)
 * @vfid: starting VF identifier (can't be 0)
 * @num_vfs: number of VFs to provision
 * @size: requested GGTT size
 *
 * This function can only be called on PF.
 *
 * Return: 0 on success or a negative error code on failure.
 */
int xe_gt_sriov_pf_config_bulk_set_ggtt(struct xe_gt *gt, unsigned int vfid,
					unsigned int num_vfs, u64 size)
{
	unsigned int n;
	int err = 0;

	xe_gt_assert(gt, vfid);
	xe_gt_assert(gt, !xe_gt_is_media_type(gt));

	if (!num_vfs)
		return 0;

	mutex_lock(xe_gt_sriov_pf_master_mutex(gt));
	for (n = vfid; n < vfid + num_vfs; n++) {
		err = pf_provision_vf_ggtt(gt, n, size);
		if (err)
			break;
	}
	mutex_unlock(xe_gt_sriov_pf_master_mutex(gt));

	return pf_config_bulk_set_u64_done(gt, vfid, num_vfs, size,
					   xe_gt_sriov_pf_config_get_ggtt,
					   "GGTT", n, err);
}

/* Return: size of the largest continuous GGTT region */
static u64 pf_get_max_ggtt(struct xe_gt *gt)
{
	struct xe_ggtt *ggtt = gt_to_tile(gt)->mem.ggtt;
	u64 alignment = pf_get_ggtt_alignment(gt);
	u64 spare = pf_get_spare_ggtt(gt);
	u64 max_hole;

	max_hole = xe_ggtt_largest_hole(ggtt, alignment, &spare);

	xe_gt_sriov_dbg_verbose(gt, "HOLE max %lluK reserved %lluK\n",
				max_hole / SZ_1K, spare / SZ_1K);
	return max_hole > spare ? max_hole - spare : 0;
}

static u64 pf_estimate_fair_ggtt(struct xe_gt *gt, unsigned int num_vfs)
{
	u64 available = pf_get_max_ggtt(gt);
	u64 alignment = pf_get_ggtt_alignment(gt);
	u64 fair;

	/*
	 * To simplify the logic we only look at single largest GGTT region
	 * as that will be always the best fit for 1 VF case, and most likely
	 * will also nicely cover other cases where VFs are provisioned on the
	 * fresh and idle PF driver, without any stale GGTT allocations spread
	 * in the middle of the full GGTT range.
	 */

	fair = div_u64(available, num_vfs);
	fair = ALIGN_DOWN(fair, alignment);
	xe_gt_sriov_dbg_verbose(gt, "GGTT available(%lluK) fair(%u x %lluK)\n",
				available / SZ_1K, num_vfs, fair / SZ_1K);
	return fair;
}

/**
 * xe_gt_sriov_pf_config_set_fair_ggtt - Provision many VFs with fair GGTT.
 * @gt: the &xe_gt (can't be media)
 * @vfid: starting VF identifier (can't be 0)
 * @num_vfs: number of VFs to provision
 *
 * This function can only be called on PF.
 *
 * Return: 0 on success or a negative error code on failure.
 */
int xe_gt_sriov_pf_config_set_fair_ggtt(struct xe_gt *gt, unsigned int vfid,
					unsigned int num_vfs)
{
	u64 fair;

	xe_gt_assert(gt, vfid);
	xe_gt_assert(gt, num_vfs);
	xe_gt_assert(gt, !xe_gt_is_media_type(gt));

	mutex_lock(xe_gt_sriov_pf_master_mutex(gt));
	fair = pf_estimate_fair_ggtt(gt, num_vfs);
	mutex_unlock(xe_gt_sriov_pf_master_mutex(gt));

	if (!fair)
		return -ENOSPC;

	return xe_gt_sriov_pf_config_bulk_set_ggtt(gt, vfid, num_vfs, fair);
}

static u32 pf_get_min_spare_ctxs(struct xe_gt *gt)
{
	/* XXX: preliminary */
	return IS_ENABLED(CONFIG_DRM_XE_DEBUG_SRIOV) ?
		hweight64(gt->info.engine_mask) : SZ_256;
}

static u32 pf_get_spare_ctxs(struct xe_gt *gt)
{
	u32 spare;

	xe_gt_assert(gt, IS_SRIOV_PF(gt_to_xe(gt)));
	lockdep_assert_held(xe_gt_sriov_pf_master_mutex(gt));

	spare = gt->sriov.pf.spare.num_ctxs;
	spare = max_t(u32, spare, pf_get_min_spare_ctxs(gt));

	return spare;
}

static int pf_set_spare_ctxs(struct xe_gt *gt, u32 spare)
{
	xe_gt_assert(gt, IS_SRIOV_PF(gt_to_xe(gt)));
	lockdep_assert_held(xe_gt_sriov_pf_master_mutex(gt));

	if (spare > GUC_ID_MAX)
		return -EINVAL;

	if (spare && spare < pf_get_min_spare_ctxs(gt))
		return -EINVAL;

	gt->sriov.pf.spare.num_ctxs = spare;

	return 0;
}

/* Return: start ID or negative error code on failure */
static int pf_reserve_ctxs(struct xe_gt *gt, u32 num)
{
	struct xe_guc_id_mgr *idm = &gt->uc.guc.submission_state.idm;
	unsigned int spare = pf_get_spare_ctxs(gt);

	return xe_guc_id_mgr_reserve(idm, num, spare);
}

static void pf_release_ctxs(struct xe_gt *gt, u32 start, u32 num)
{
	struct xe_guc_id_mgr *idm = &gt->uc.guc.submission_state.idm;

	if (num)
		xe_guc_id_mgr_release(idm, start, num);
}

static void pf_release_config_ctxs(struct xe_gt *gt, struct xe_gt_sriov_config *config)
{
	lockdep_assert_held(xe_gt_sriov_pf_master_mutex(gt));

	pf_release_ctxs(gt, config->begin_ctx, config->num_ctxs);
	config->begin_ctx = 0;
	config->num_ctxs = 0;
}

static int pf_provision_vf_ctxs(struct xe_gt *gt, unsigned int vfid, u32 num_ctxs)
{
	struct xe_gt_sriov_config *config = pf_pick_vf_config(gt, vfid);
	int ret;

	xe_gt_assert(gt, vfid);

	if (num_ctxs > GUC_ID_MAX)
		return -EINVAL;

	if (config->num_ctxs) {
		ret = pf_push_vf_cfg_ctxs(gt, vfid, 0, 0);
		if (unlikely(ret))
			return ret;

		pf_release_config_ctxs(gt, config);
	}

	if (!num_ctxs)
		return 0;

	ret = pf_reserve_ctxs(gt, num_ctxs);
	if (unlikely(ret < 0))
		return ret;

	config->begin_ctx = ret;
	config->num_ctxs = num_ctxs;

	ret = pf_push_vf_cfg_ctxs(gt, vfid, config->begin_ctx, config->num_ctxs);
	if (unlikely(ret)) {
		pf_release_config_ctxs(gt, config);
		return ret;
	}

	xe_gt_sriov_dbg_verbose(gt, "VF%u contexts %u-%u\n",
				vfid, config->begin_ctx, config->begin_ctx + config->num_ctxs - 1);
	return 0;
}

static u32 pf_get_vf_config_ctxs(struct xe_gt *gt, unsigned int vfid)
{
	struct xe_gt_sriov_config *config = pf_pick_vf_config(gt, vfid);

	return config->num_ctxs;
}

/**
 * xe_gt_sriov_pf_config_get_ctxs - Get VF's GuC contexts IDs quota.
 * @gt: the &xe_gt
 * @vfid: the VF identifier
 *
 * This function can only be called on PF.
 * If &vfid represents a PF then number of PF's spare GuC context IDs is returned.
 *
 * Return: VF's quota (or PF's spare).
 */
u32 xe_gt_sriov_pf_config_get_ctxs(struct xe_gt *gt, unsigned int vfid)
{
	u32 num_ctxs;

	mutex_lock(xe_gt_sriov_pf_master_mutex(gt));
	if (vfid)
		num_ctxs = pf_get_vf_config_ctxs(gt, vfid);
	else
		num_ctxs = pf_get_spare_ctxs(gt);
	mutex_unlock(xe_gt_sriov_pf_master_mutex(gt));

	return num_ctxs;
}

static const char *no_unit(u32 unused)
{
	return "";
}

static const char *spare_unit(u32 unused)
{
	return " spare";
}

static int pf_config_set_u32_done(struct xe_gt *gt, unsigned int vfid, u32 value, u32 actual,
				  const char *what, const char *(*unit)(u32), int err)
{
	char name[8];

	xe_sriov_function_name(vfid, name, sizeof(name));

	if (unlikely(err)) {
		xe_gt_sriov_notice(gt, "Failed to provision %s with %u%s %s (%pe)\n",
				   name, value, unit(value), what, ERR_PTR(err));
		xe_gt_sriov_info(gt, "%s provisioning remains at %u%s %s\n",
				 name, actual, unit(actual), what);
		return err;
	}

	/* the actual value may have changed during provisioning */
	xe_gt_sriov_info(gt, "%s provisioned with %u%s %s\n",
			 name, actual, unit(actual), what);
	return 0;
}

/**
 * xe_gt_sriov_pf_config_set_ctxs - Configure GuC contexts IDs quota for the VF.
 * @gt: the &xe_gt
 * @vfid: the VF identifier
 * @num_ctxs: requested number of GuC contexts IDs (0 to release)
 *
 * This function can only be called on PF.
 *
 * Return: 0 on success or a negative error code on failure.
 */
int xe_gt_sriov_pf_config_set_ctxs(struct xe_gt *gt, unsigned int vfid, u32 num_ctxs)
{
	int err;

	mutex_lock(xe_gt_sriov_pf_master_mutex(gt));
	if (vfid)
		err = pf_provision_vf_ctxs(gt, vfid, num_ctxs);
	else
		err = pf_set_spare_ctxs(gt, num_ctxs);
	mutex_unlock(xe_gt_sriov_pf_master_mutex(gt));

	return pf_config_set_u32_done(gt, vfid, num_ctxs,
				      xe_gt_sriov_pf_config_get_ctxs(gt, vfid),
				      "GuC context IDs", vfid ? no_unit : spare_unit, err);
}

static int pf_config_bulk_set_u32_done(struct xe_gt *gt, unsigned int first, unsigned int num_vfs,
				       u32 value, u32 (*get)(struct xe_gt*, unsigned int),
				       const char *what, const char *(*unit)(u32),
				       unsigned int last, int err)
{
	xe_gt_assert(gt, first);
	xe_gt_assert(gt, num_vfs);
	xe_gt_assert(gt, first <= last);

	if (num_vfs == 1)
		return pf_config_set_u32_done(gt, first, value, get(gt, first), what, unit, err);

	if (unlikely(err)) {
		xe_gt_sriov_notice(gt, "Failed to bulk provision VF%u..VF%u with %s\n",
				   first, first + num_vfs - 1, what);
		if (last > first)
			pf_config_bulk_set_u32_done(gt, first, last - first, value,
						    get, what, unit, last, 0);
		return pf_config_set_u32_done(gt, last, value, get(gt, last), what, unit, err);
	}

	/* pick actual value from first VF - bulk provisioning shall be equal across all VFs */
	value = get(gt, first);
	xe_gt_sriov_info(gt, "VF%u..VF%u provisioned with %u%s %s\n",
			 first, first + num_vfs - 1, value, unit(value), what);
	return 0;
}

/**
 * xe_gt_sriov_pf_config_bulk_set_ctxs - Provision many VFs with GuC context IDs.
 * @gt: the &xe_gt
 * @vfid: starting VF identifier
 * @num_vfs: number of VFs to provision
 * @num_ctxs: requested number of GuC contexts IDs (0 to release)
 *
 * This function can only be called on PF.
 *
 * Return: 0 on success or a negative error code on failure.
 */
int xe_gt_sriov_pf_config_bulk_set_ctxs(struct xe_gt *gt, unsigned int vfid,
					unsigned int num_vfs, u32 num_ctxs)
{
	unsigned int n;
	int err = 0;

	xe_gt_assert(gt, vfid);

	if (!num_vfs)
		return 0;

	mutex_lock(xe_gt_sriov_pf_master_mutex(gt));
	for (n = vfid; n < vfid + num_vfs; n++) {
		err = pf_provision_vf_ctxs(gt, n, num_ctxs);
		if (err)
			break;
	}
	mutex_unlock(xe_gt_sriov_pf_master_mutex(gt));

	return pf_config_bulk_set_u32_done(gt, vfid, num_vfs, num_ctxs,
					   xe_gt_sriov_pf_config_get_ctxs,
					   "GuC context IDs", no_unit, n, err);
}

static u32 pf_estimate_fair_ctxs(struct xe_gt *gt, unsigned int num_vfs)
{
	struct xe_guc_id_mgr *idm = &gt->uc.guc.submission_state.idm;
	u32 spare = pf_get_spare_ctxs(gt);
	u32 fair = (idm->total - spare) / num_vfs;
	int ret;

	for (; fair; --fair) {
		ret = xe_guc_id_mgr_reserve(idm, fair * num_vfs, spare);
		if (ret < 0)
			continue;
		xe_guc_id_mgr_release(idm, ret, fair * num_vfs);
		break;
	}

	xe_gt_sriov_dbg_verbose(gt, "contexts fair(%u x %u)\n", num_vfs, fair);
	return fair;
}

/**
 * xe_gt_sriov_pf_config_set_fair_ctxs - Provision many VFs with fair GuC context IDs.
 * @gt: the &xe_gt
 * @vfid: starting VF identifier (can't be 0)
 * @num_vfs: number of VFs to provision (can't be 0)
 *
 * This function can only be called on PF.
 *
 * Return: 0 on success or a negative error code on failure.
 */
int xe_gt_sriov_pf_config_set_fair_ctxs(struct xe_gt *gt, unsigned int vfid,
					unsigned int num_vfs)
{
	u32 fair;

	xe_gt_assert(gt, vfid);
	xe_gt_assert(gt, num_vfs);

	mutex_lock(xe_gt_sriov_pf_master_mutex(gt));
	fair = pf_estimate_fair_ctxs(gt, num_vfs);
	mutex_unlock(xe_gt_sriov_pf_master_mutex(gt));

	if (!fair)
		return -ENOSPC;

	return xe_gt_sriov_pf_config_bulk_set_ctxs(gt, vfid, num_vfs, fair);
}

static u32 pf_get_min_spare_dbs(struct xe_gt *gt)
{
	/* XXX: preliminary, we don't use doorbells yet! */
	return IS_ENABLED(CONFIG_DRM_XE_DEBUG_SRIOV) ? 1 : 0;
}

static u32 pf_get_spare_dbs(struct xe_gt *gt)
{
	u32 spare;

	xe_gt_assert(gt, IS_SRIOV_PF(gt_to_xe(gt)));
	lockdep_assert_held(xe_gt_sriov_pf_master_mutex(gt));

	spare = gt->sriov.pf.spare.num_dbs;
	spare = max_t(u32, spare, pf_get_min_spare_dbs(gt));

	return spare;
}

static int pf_set_spare_dbs(struct xe_gt *gt, u32 spare)
{
	xe_gt_assert(gt, IS_SRIOV_PF(gt_to_xe(gt)));
	lockdep_assert_held(xe_gt_sriov_pf_master_mutex(gt));

	if (spare > GUC_NUM_DOORBELLS)
		return -EINVAL;

	if (spare && spare < pf_get_min_spare_dbs(gt))
		return -EINVAL;

	gt->sriov.pf.spare.num_dbs = spare;
	return 0;
}

/* Return: start ID or negative error code on failure */
static int pf_reserve_dbs(struct xe_gt *gt, u32 num)
{
	struct xe_guc_db_mgr *dbm = &gt->uc.guc.dbm;
	unsigned int spare = pf_get_spare_dbs(gt);

	return xe_guc_db_mgr_reserve_range(dbm, num, spare);
}

static void pf_release_dbs(struct xe_gt *gt, u32 start, u32 num)
{
	struct xe_guc_db_mgr *dbm = &gt->uc.guc.dbm;

	if (num)
		xe_guc_db_mgr_release_range(dbm, start, num);
}

static void pf_release_config_dbs(struct xe_gt *gt, struct xe_gt_sriov_config *config)
{
	lockdep_assert_held(xe_gt_sriov_pf_master_mutex(gt));

	pf_release_dbs(gt, config->begin_db, config->num_dbs);
	config->begin_db = 0;
	config->num_dbs = 0;
}

static int pf_provision_vf_dbs(struct xe_gt *gt, unsigned int vfid, u32 num_dbs)
{
	struct xe_gt_sriov_config *config = pf_pick_vf_config(gt, vfid);
	int ret;

	xe_gt_assert(gt, vfid);

	if (num_dbs > GUC_NUM_DOORBELLS)
		return -EINVAL;

	if (config->num_dbs) {
		ret = pf_push_vf_cfg_dbs(gt, vfid, 0, 0);
		if (unlikely(ret))
			return ret;

		pf_release_config_dbs(gt, config);
	}

	if (!num_dbs)
		return 0;

	ret = pf_reserve_dbs(gt, num_dbs);
	if (unlikely(ret < 0))
		return ret;

	config->begin_db = ret;
	config->num_dbs = num_dbs;

	ret = pf_push_vf_cfg_dbs(gt, vfid, config->begin_db, config->num_dbs);
	if (unlikely(ret)) {
		pf_release_config_dbs(gt, config);
		return ret;
	}

	xe_gt_sriov_dbg_verbose(gt, "VF%u doorbells %u-%u\n",
				vfid, config->begin_db, config->begin_db + config->num_dbs - 1);
	return 0;
}

static u32 pf_get_vf_config_dbs(struct xe_gt *gt, unsigned int vfid)
{
	struct xe_gt_sriov_config *config = pf_pick_vf_config(gt, vfid);

	return config->num_dbs;
}

/**
 * xe_gt_sriov_pf_config_get_dbs - Get VF's GuC doorbells IDs quota.
 * @gt: the &xe_gt
 * @vfid: the VF identifier
 *
 * This function can only be called on PF.
 * If &vfid represents a PF then number of PF's spare GuC doorbells IDs is returned.
 *
 * Return: VF's quota (or PF's spare).
 */
u32 xe_gt_sriov_pf_config_get_dbs(struct xe_gt *gt, unsigned int vfid)
{
	u32 num_dbs;

	xe_gt_assert(gt, IS_SRIOV_PF(gt_to_xe(gt)));
	xe_gt_assert(gt, vfid <= xe_sriov_pf_get_totalvfs(gt_to_xe(gt)));

	mutex_lock(xe_gt_sriov_pf_master_mutex(gt));
	if (vfid)
		num_dbs = pf_get_vf_config_dbs(gt, vfid);
	else
		num_dbs = pf_get_spare_dbs(gt);
	mutex_unlock(xe_gt_sriov_pf_master_mutex(gt));

	return num_dbs;
}

/**
 * xe_gt_sriov_pf_config_set_dbs - Configure GuC doorbells IDs quota for the VF.
 * @gt: the &xe_gt
 * @vfid: the VF identifier
 * @num_dbs: requested number of GuC doorbells IDs (0 to release)
 *
 * This function can only be called on PF.
 *
 * Return: 0 on success or a negative error code on failure.
 */
int xe_gt_sriov_pf_config_set_dbs(struct xe_gt *gt, unsigned int vfid, u32 num_dbs)
{
	int err;

	xe_gt_assert(gt, IS_SRIOV_PF(gt_to_xe(gt)));
	xe_gt_assert(gt, vfid <= xe_sriov_pf_get_totalvfs(gt_to_xe(gt)));

	mutex_lock(xe_gt_sriov_pf_master_mutex(gt));
	if (vfid)
		err = pf_provision_vf_dbs(gt, vfid, num_dbs);
	else
		err = pf_set_spare_dbs(gt, num_dbs);
	mutex_unlock(xe_gt_sriov_pf_master_mutex(gt));

	return pf_config_set_u32_done(gt, vfid, num_dbs,
				      xe_gt_sriov_pf_config_get_dbs(gt, vfid),
				      "GuC doorbell IDs", vfid ? no_unit : spare_unit, err);
}

/**
 * xe_gt_sriov_pf_config_bulk_set_dbs - Provision many VFs with GuC context IDs.
 * @gt: the &xe_gt
 * @vfid: starting VF identifier (can't be 0)
 * @num_vfs: number of VFs to provision
 * @num_dbs: requested number of GuC doorbell IDs (0 to release)
 *
 * This function can only be called on PF.
 *
 * Return: 0 on success or a negative error code on failure.
 */
int xe_gt_sriov_pf_config_bulk_set_dbs(struct xe_gt *gt, unsigned int vfid,
				       unsigned int num_vfs, u32 num_dbs)
{
	unsigned int n;
	int err = 0;

	xe_gt_assert(gt, vfid);

	if (!num_vfs)
		return 0;

	mutex_lock(xe_gt_sriov_pf_master_mutex(gt));
	for (n = vfid; n < vfid + num_vfs; n++) {
		err = pf_provision_vf_dbs(gt, n, num_dbs);
		if (err)
			break;
	}
	mutex_unlock(xe_gt_sriov_pf_master_mutex(gt));

	return pf_config_bulk_set_u32_done(gt, vfid, num_vfs, num_dbs,
					   xe_gt_sriov_pf_config_get_dbs,
					   "GuC doorbell IDs", no_unit, n, err);
}

static u32 pf_estimate_fair_dbs(struct xe_gt *gt, unsigned int num_vfs)
{
	struct xe_guc_db_mgr *dbm = &gt->uc.guc.dbm;
	u32 spare = pf_get_spare_dbs(gt);
	u32 fair = (GUC_NUM_DOORBELLS - spare) / num_vfs;
	int ret;

	for (; fair; --fair) {
		ret = xe_guc_db_mgr_reserve_range(dbm, fair * num_vfs, spare);
		if (ret < 0)
			continue;
		xe_guc_db_mgr_release_range(dbm, ret, fair * num_vfs);
		break;
	}

	xe_gt_sriov_dbg_verbose(gt, "doorbells fair(%u x %u)\n", num_vfs, fair);
	return fair;
}

/**
 * xe_gt_sriov_pf_config_set_fair_dbs - Provision many VFs with fair GuC doorbell  IDs.
 * @gt: the &xe_gt
 * @vfid: starting VF identifier (can't be 0)
 * @num_vfs: number of VFs to provision (can't be 0)
 *
 * This function can only be called on PF.
 *
 * Return: 0 on success or a negative error code on failure.
 */
int xe_gt_sriov_pf_config_set_fair_dbs(struct xe_gt *gt, unsigned int vfid,
				       unsigned int num_vfs)
{
	u32 fair;

	xe_gt_assert(gt, vfid);
	xe_gt_assert(gt, num_vfs);

	mutex_lock(xe_gt_sriov_pf_master_mutex(gt));
	fair = pf_estimate_fair_dbs(gt, num_vfs);
	mutex_unlock(xe_gt_sriov_pf_master_mutex(gt));

	if (!fair)
		return -ENOSPC;

	return xe_gt_sriov_pf_config_bulk_set_dbs(gt, vfid, num_vfs, fair);
}

static u64 pf_get_lmem_alignment(struct xe_gt *gt)
{
	/* this might be platform dependent */
	return SZ_2M;
}

static u64 pf_get_min_spare_lmem(struct xe_gt *gt)
{
	/* this might be platform dependent */
	return SZ_128M; /* XXX: preliminary */
}

static u64 pf_get_spare_lmem(struct xe_gt *gt)
{
	u64 spare;

	xe_gt_assert(gt, IS_SRIOV_PF(gt_to_xe(gt)));
	lockdep_assert_held(xe_gt_sriov_pf_master_mutex(gt));

	spare = gt->sriov.pf.spare.lmem_size;
	spare = max_t(u64, spare, pf_get_min_spare_lmem(gt));

	return spare;
}

static int pf_set_spare_lmem(struct xe_gt *gt, u64 size)
{
	xe_gt_assert(gt, IS_SRIOV_PF(gt_to_xe(gt)));
	lockdep_assert_held(xe_gt_sriov_pf_master_mutex(gt));

	if (size && size < pf_get_min_spare_lmem(gt))
		return -EINVAL;

	gt->sriov.pf.spare.lmem_size = size;
	return 0;
}

static u64 pf_get_vf_config_lmem(struct xe_gt *gt, unsigned int vfid)
{
	struct xe_gt_sriov_config *config = pf_pick_vf_config(gt, vfid);
	struct xe_bo *bo;

	bo = config->lmem_obj;
	return bo ? bo->size : 0;
}

static int pf_distribute_config_lmem(struct xe_gt *gt, unsigned int vfid, u64 size)
{
	struct xe_device *xe = gt_to_xe(gt);
	struct xe_tile *tile;
	unsigned int tid;
	int err;

	for_each_tile(tile, xe, tid) {
		if (tile->primary_gt == gt) {
			err = pf_push_vf_cfg_lmem(gt, vfid, size);
		} else {
			u64 lmem = pf_get_vf_config_lmem(tile->primary_gt, vfid);

			if (!lmem)
				continue;
			err = pf_push_vf_cfg_lmem(gt, vfid, lmem);
		}
		if (unlikely(err))
			return err;
	}
	return 0;
}

static void pf_force_lmtt_invalidate(struct xe_device *xe)
{
	/* TODO */
}

static void pf_reset_vf_lmtt(struct xe_device *xe, unsigned int vfid)
{
	struct xe_lmtt *lmtt;
	struct xe_tile *tile;
	unsigned int tid;

	xe_assert(xe, IS_DGFX(xe));
	xe_assert(xe, IS_SRIOV_PF(xe));

	for_each_tile(tile, xe, tid) {
		lmtt = &tile->sriov.pf.lmtt;
		xe_lmtt_drop_pages(lmtt, vfid);
	}
}

static int pf_update_vf_lmtt(struct xe_device *xe, unsigned int vfid)
{
	struct xe_gt_sriov_config *config;
	struct xe_tile *tile;
	struct xe_lmtt *lmtt;
	struct xe_bo *bo;
	struct xe_gt *gt;
	u64 total, offset;
	unsigned int gtid;
	unsigned int tid;
	int err;

	xe_assert(xe, IS_DGFX(xe));
	xe_assert(xe, IS_SRIOV_PF(xe));

	total = 0;
	for_each_tile(tile, xe, tid)
		total += pf_get_vf_config_lmem(tile->primary_gt, vfid);

	for_each_tile(tile, xe, tid) {
		lmtt = &tile->sriov.pf.lmtt;

		xe_lmtt_drop_pages(lmtt, vfid);
		if (!total)
			continue;

		err  = xe_lmtt_prepare_pages(lmtt, vfid, total);
		if (err)
			goto fail;

		offset = 0;
		for_each_gt(gt, xe, gtid) {
			if (xe_gt_is_media_type(gt))
				continue;

			config = pf_pick_vf_config(gt, vfid);
			bo = config->lmem_obj;
			if (!bo)
				continue;

			err = xe_lmtt_populate_pages(lmtt, vfid, bo, offset);
			if (err)
				goto fail;
			offset += bo->size;
		}
	}

	pf_force_lmtt_invalidate(xe);
	return 0;

fail:
	for_each_tile(tile, xe, tid) {
		lmtt = &tile->sriov.pf.lmtt;
		xe_lmtt_drop_pages(lmtt, vfid);
	}
	return err;
}

static void pf_release_vf_config_lmem(struct xe_gt *gt, struct xe_gt_sriov_config *config)
{
	xe_gt_assert(gt, IS_DGFX(gt_to_xe(gt)));
	xe_gt_assert(gt, !xe_gt_is_media_type(gt));
	lockdep_assert_held(xe_gt_sriov_pf_master_mutex(gt));

	if (config->lmem_obj) {
		xe_bo_unpin_map_no_vm(config->lmem_obj);
		config->lmem_obj = NULL;
	}
}

static int pf_provision_vf_lmem(struct xe_gt *gt, unsigned int vfid, u64 size)
{
	struct xe_gt_sriov_config *config = pf_pick_vf_config(gt, vfid);
	struct xe_device *xe = gt_to_xe(gt);
	struct xe_tile *tile = gt_to_tile(gt);
	struct xe_bo *bo;
	int err;

	xe_gt_assert(gt, vfid);
	xe_gt_assert(gt, IS_DGFX(xe));
	xe_gt_assert(gt, !xe_gt_is_media_type(gt));

	size = round_up(size, pf_get_lmem_alignment(gt));

	if (config->lmem_obj) {
		err = pf_distribute_config_lmem(gt, vfid, 0);
		if (unlikely(err))
			return err;

		pf_reset_vf_lmtt(xe, vfid);
		pf_release_vf_config_lmem(gt, config);
	}
	xe_gt_assert(gt, !config->lmem_obj);

	if (!size)
		return 0;

	xe_gt_assert(gt, pf_get_lmem_alignment(gt) == SZ_2M);
	bo = xe_bo_create_pin_map(xe, tile, NULL,
				  ALIGN(size, PAGE_SIZE),
				  ttm_bo_type_kernel,
				  XE_BO_FLAG_VRAM_IF_DGFX(tile) |
				  XE_BO_FLAG_NEEDS_2M |
				  XE_BO_FLAG_PINNED);
	if (IS_ERR(bo))
		return PTR_ERR(bo);

	config->lmem_obj = bo;

	err = pf_update_vf_lmtt(xe, vfid);
	if (unlikely(err))
		goto release;

	err = pf_push_vf_cfg_lmem(gt, vfid, bo->size);
	if (unlikely(err))
		goto reset_lmtt;

	xe_gt_sriov_dbg_verbose(gt, "VF%u LMEM %zu (%zuM)\n",
				vfid, bo->size, bo->size / SZ_1M);
	return 0;

reset_lmtt:
	pf_reset_vf_lmtt(xe, vfid);
release:
	pf_release_vf_config_lmem(gt, config);
	return err;
}

/**
 * xe_gt_sriov_pf_config_get_lmem - Get VF's LMEM quota.
 * @gt: the &xe_gt
 * @vfid: the VF identifier
 *
 * This function can only be called on PF.
 *
 * Return: VF's (or PF's spare) LMEM quota.
 */
u64 xe_gt_sriov_pf_config_get_lmem(struct xe_gt *gt, unsigned int vfid)
{
	u64 size;

	mutex_lock(xe_gt_sriov_pf_master_mutex(gt));
	if (vfid)
		size = pf_get_vf_config_lmem(gt, vfid);
	else
		size = pf_get_spare_lmem(gt);
	mutex_unlock(xe_gt_sriov_pf_master_mutex(gt));

	return size;
}

/**
 * xe_gt_sriov_pf_config_set_lmem - Provision VF with LMEM.
 * @gt: the &xe_gt (can't be media)
 * @vfid: the VF identifier
 * @size: requested LMEM size
 *
 * This function can only be called on PF.
 */
int xe_gt_sriov_pf_config_set_lmem(struct xe_gt *gt, unsigned int vfid, u64 size)
{
	int err;

	mutex_lock(xe_gt_sriov_pf_master_mutex(gt));
	if (vfid)
		err = pf_provision_vf_lmem(gt, vfid, size);
	else
		err = pf_set_spare_lmem(gt, size);
	mutex_unlock(xe_gt_sriov_pf_master_mutex(gt));

	return pf_config_set_u64_done(gt, vfid, size,
				      xe_gt_sriov_pf_config_get_lmem(gt, vfid),
				      vfid ? "LMEM" : "spare LMEM", err);
}

/**
 * xe_gt_sriov_pf_config_bulk_set_lmem - Provision many VFs with LMEM.
 * @gt: the &xe_gt (can't be media)
 * @vfid: starting VF identifier (can't be 0)
 * @num_vfs: number of VFs to provision
 * @size: requested LMEM size
 *
 * This function can only be called on PF.
 *
 * Return: 0 on success or a negative error code on failure.
 */
int xe_gt_sriov_pf_config_bulk_set_lmem(struct xe_gt *gt, unsigned int vfid,
					unsigned int num_vfs, u64 size)
{
	unsigned int n;
	int err = 0;

	xe_gt_assert(gt, vfid);
	xe_gt_assert(gt, !xe_gt_is_media_type(gt));

	if (!num_vfs)
		return 0;

	mutex_lock(xe_gt_sriov_pf_master_mutex(gt));
	for (n = vfid; n < vfid + num_vfs; n++) {
		err = pf_provision_vf_lmem(gt, n, size);
		if (err)
			break;
	}
	mutex_unlock(xe_gt_sriov_pf_master_mutex(gt));

	return pf_config_bulk_set_u64_done(gt, vfid, num_vfs, size,
					   xe_gt_sriov_pf_config_get_lmem,
					   "LMEM", n, err);
}

static u64 pf_query_free_lmem(struct xe_gt *gt)
{
	struct xe_tile *tile = gt->tile;

	return xe_ttm_vram_get_avail(&tile->mem.vram_mgr->manager);
}

static u64 pf_query_max_lmem(struct xe_gt *gt)
{
	u64 alignment = pf_get_lmem_alignment(gt);
	u64 spare = pf_get_spare_lmem(gt);
	u64 free = pf_query_free_lmem(gt);
	u64 avail;

	/* XXX: need to account for 2MB blocks only */
	avail = free > spare ? free - spare : 0;
	avail = round_down(avail, alignment);

	return avail;
}

#ifdef CONFIG_DRM_XE_DEBUG_SRIOV
#define MAX_FAIR_LMEM	SZ_128M	/* XXX: make it small for the driver bringup */
#else
#define MAX_FAIR_LMEM	SZ_2G	/* XXX: known issue with allocating BO over 2GiB */
#endif

static u64 pf_estimate_fair_lmem(struct xe_gt *gt, unsigned int num_vfs)
{
	u64 available = pf_query_max_lmem(gt);
	u64 alignment = pf_get_lmem_alignment(gt);
	u64 fair;

	fair = div_u64(available, num_vfs);
	fair = rounddown_pow_of_two(fair);	/* XXX: ttm_vram_mgr & drm_buddy limitation */
	fair = ALIGN_DOWN(fair, alignment);
#ifdef MAX_FAIR_LMEM
	fair = min_t(u64, MAX_FAIR_LMEM, fair);
#endif
	xe_gt_sriov_dbg_verbose(gt, "LMEM available(%lluM) fair(%u x %lluM)\n",
				available / SZ_1M, num_vfs, fair / SZ_1M);
	return fair;
}

/**
 * xe_gt_sriov_pf_config_set_fair_lmem - Provision many VFs with fair LMEM.
 * @gt: the &xe_gt (can't be media)
 * @vfid: starting VF identifier (can't be 0)
 * @num_vfs: number of VFs to provision (can't be 0)
 *
 * This function can only be called on PF.
 *
 * Return: 0 on success or a negative error code on failure.
 */
int xe_gt_sriov_pf_config_set_fair_lmem(struct xe_gt *gt, unsigned int vfid,
					unsigned int num_vfs)
{
	u64 fair;

	xe_gt_assert(gt, vfid);
	xe_gt_assert(gt, num_vfs);
	xe_gt_assert(gt, !xe_gt_is_media_type(gt));

	if (!IS_DGFX(gt_to_xe(gt)))
		return 0;

	mutex_lock(xe_gt_sriov_pf_master_mutex(gt));
	fair = pf_estimate_fair_lmem(gt, num_vfs);
	mutex_unlock(xe_gt_sriov_pf_master_mutex(gt));

	if (!fair)
		return -ENOSPC;

	return xe_gt_sriov_pf_config_bulk_set_lmem(gt, vfid, num_vfs, fair);
}

/**
 * xe_gt_sriov_pf_config_set_fair - Provision many VFs with fair resources.
 * @gt: the &xe_gt
 * @vfid: starting VF identifier (can't be 0)
 * @num_vfs: number of VFs to provision (can't be 0)
 *
 * This function can only be called on PF.
 *
 * Return: 0 on success or a negative error code on failure.
 */
int xe_gt_sriov_pf_config_set_fair(struct xe_gt *gt, unsigned int vfid,
				   unsigned int num_vfs)
{
	int result = 0;
	int err;

	xe_gt_assert(gt, vfid);
	xe_gt_assert(gt, num_vfs);

	if (!xe_gt_is_media_type(gt)) {
		err = xe_gt_sriov_pf_config_set_fair_ggtt(gt, vfid, num_vfs);
		result = result ?: err;
		err = xe_gt_sriov_pf_config_set_fair_lmem(gt, vfid, num_vfs);
		result = result ?: err;
	}
	err = xe_gt_sriov_pf_config_set_fair_ctxs(gt, vfid, num_vfs);
	result = result ?: err;
	err = xe_gt_sriov_pf_config_set_fair_dbs(gt, vfid, num_vfs);
	result = result ?: err;

	return result;
}

static const char *exec_quantum_unit(u32 exec_quantum)
{
	return exec_quantum ? "ms" : "(infinity)";
}

static int pf_provision_exec_quantum(struct xe_gt *gt, unsigned int vfid,
				     u32 exec_quantum)
{
	struct xe_gt_sriov_config *config = pf_pick_vf_config(gt, vfid);
	int err;

	err = pf_push_vf_cfg_exec_quantum(gt, vfid, &exec_quantum);
	if (unlikely(err))
		return err;

	config->exec_quantum = exec_quantum;
	return 0;
}

static int pf_get_exec_quantum(struct xe_gt *gt, unsigned int vfid)
{
	struct xe_gt_sriov_config *config = pf_pick_vf_config(gt, vfid);

	return config->exec_quantum;
}

/**
 * xe_gt_sriov_pf_config_set_exec_quantum - Configure execution quantum for the VF.
 * @gt: the &xe_gt
 * @vfid: the VF identifier
 * @exec_quantum: requested execution quantum in milliseconds (0 is infinity)
 *
 * This function can only be called on PF.
 *
 * Return: 0 on success or a negative error code on failure.
 */
int xe_gt_sriov_pf_config_set_exec_quantum(struct xe_gt *gt, unsigned int vfid,
					   u32 exec_quantum)
{
	int err;

	mutex_lock(xe_gt_sriov_pf_master_mutex(gt));
	err = pf_provision_exec_quantum(gt, vfid, exec_quantum);
	mutex_unlock(xe_gt_sriov_pf_master_mutex(gt));

	return pf_config_set_u32_done(gt, vfid, exec_quantum,
				      xe_gt_sriov_pf_config_get_exec_quantum(gt, vfid),
				      "execution quantum", exec_quantum_unit, err);
}

/**
 * xe_gt_sriov_pf_config_get_exec_quantum - Get VF's execution quantum.
 * @gt: the &xe_gt
 * @vfid: the VF identifier
 *
 * This function can only be called on PF.
 *
 * Return: VF's (or PF's) execution quantum in milliseconds.
 */
u32 xe_gt_sriov_pf_config_get_exec_quantum(struct xe_gt *gt, unsigned int vfid)
{
	u32 exec_quantum;

	mutex_lock(xe_gt_sriov_pf_master_mutex(gt));
	exec_quantum = pf_get_exec_quantum(gt, vfid);
	mutex_unlock(xe_gt_sriov_pf_master_mutex(gt));

	return exec_quantum;
}

static const char *preempt_timeout_unit(u32 preempt_timeout)
{
	return preempt_timeout ? "us" : "(infinity)";
}

static int pf_provision_preempt_timeout(struct xe_gt *gt, unsigned int vfid,
					u32 preempt_timeout)
{
	struct xe_gt_sriov_config *config = pf_pick_vf_config(gt, vfid);
	int err;

	err = pf_push_vf_cfg_preempt_timeout(gt, vfid, &preempt_timeout);
	if (unlikely(err))
		return err;

	config->preempt_timeout = preempt_timeout;

	return 0;
}

static int pf_get_preempt_timeout(struct xe_gt *gt, unsigned int vfid)
{
	struct xe_gt_sriov_config *config = pf_pick_vf_config(gt, vfid);

	return config->preempt_timeout;
}

/**
 * xe_gt_sriov_pf_config_set_preempt_timeout - Configure preemption timeout for the VF.
 * @gt: the &xe_gt
 * @vfid: the VF identifier
 * @preempt_timeout: requested preemption timeout in microseconds (0 is infinity)
 *
 * This function can only be called on PF.
 *
 * Return: 0 on success or a negative error code on failure.
 */
int xe_gt_sriov_pf_config_set_preempt_timeout(struct xe_gt *gt, unsigned int vfid,
					      u32 preempt_timeout)
{
	int err;

	mutex_lock(xe_gt_sriov_pf_master_mutex(gt));
	err = pf_provision_preempt_timeout(gt, vfid, preempt_timeout);
	mutex_unlock(xe_gt_sriov_pf_master_mutex(gt));

	return pf_config_set_u32_done(gt, vfid, preempt_timeout,
				      xe_gt_sriov_pf_config_get_preempt_timeout(gt, vfid),
				      "preemption timeout", preempt_timeout_unit, err);
}

/**
 * xe_gt_sriov_pf_config_get_preempt_timeout - Get VF's preemption timeout.
 * @gt: the &xe_gt
 * @vfid: the VF identifier
 *
 * This function can only be called on PF.
 *
 * Return: VF's (or PF's) preemption timeout in microseconds.
 */
u32 xe_gt_sriov_pf_config_get_preempt_timeout(struct xe_gt *gt, unsigned int vfid)
{
	u32 preempt_timeout;

	mutex_lock(xe_gt_sriov_pf_master_mutex(gt));
	preempt_timeout = pf_get_preempt_timeout(gt, vfid);
	mutex_unlock(xe_gt_sriov_pf_master_mutex(gt));

	return preempt_timeout;
}

static void pf_reset_config_sched(struct xe_gt *gt, struct xe_gt_sriov_config *config)
{
	lockdep_assert_held(xe_gt_sriov_pf_master_mutex(gt));

	config->exec_quantum = 0;
	config->preempt_timeout = 0;
}

static int pf_provision_threshold(struct xe_gt *gt, unsigned int vfid,
				  enum xe_guc_klv_threshold_index index, u32 value)
{
	struct xe_gt_sriov_config *config = pf_pick_vf_config(gt, vfid);
	int err;

	err = pf_push_vf_cfg_threshold(gt, vfid, index, value);
	if (unlikely(err))
		return err;

	config->thresholds[index] = value;

	return 0;
}

static int pf_get_threshold(struct xe_gt *gt, unsigned int vfid,
			    enum xe_guc_klv_threshold_index index)
{
	struct xe_gt_sriov_config *config = pf_pick_vf_config(gt, vfid);

	return config->thresholds[index];
}

static const char *threshold_unit(u32 threshold)
{
	return threshold ? "" : "(disabled)";
}

/**
 * xe_gt_sriov_pf_config_set_threshold - Configure threshold for the VF.
 * @gt: the &xe_gt
 * @vfid: the VF identifier
 * @index: the threshold index
 * @value: requested value (0 means disabled)
 *
 * This function can only be called on PF.
 *
 * Return: 0 on success or a negative error code on failure.
 */
int xe_gt_sriov_pf_config_set_threshold(struct xe_gt *gt, unsigned int vfid,
					enum xe_guc_klv_threshold_index index, u32 value)
{
	u32 key = xe_guc_klv_threshold_index_to_key(index);
	const char *name = xe_guc_klv_key_to_string(key);
	int err;

	mutex_lock(xe_gt_sriov_pf_master_mutex(gt));
	err = pf_provision_threshold(gt, vfid, index, value);
	mutex_unlock(xe_gt_sriov_pf_master_mutex(gt));

	return pf_config_set_u32_done(gt, vfid, value,
				      xe_gt_sriov_pf_config_get_threshold(gt, vfid, index),
				      name, threshold_unit, err);
}

/**
 * xe_gt_sriov_pf_config_get_threshold - Get VF's threshold.
 * @gt: the &xe_gt
 * @vfid: the VF identifier
 * @index: the threshold index
 *
 * This function can only be called on PF.
 *
 * Return: value of VF's (or PF's) threshold.
 */
u32 xe_gt_sriov_pf_config_get_threshold(struct xe_gt *gt, unsigned int vfid,
					enum xe_guc_klv_threshold_index index)
{
	u32 value;

	mutex_lock(xe_gt_sriov_pf_master_mutex(gt));
	value = pf_get_threshold(gt, vfid, index);
	mutex_unlock(xe_gt_sriov_pf_master_mutex(gt));

	return value;
}

<<<<<<< HEAD
=======
static void pf_reset_config_thresholds(struct xe_gt *gt, struct xe_gt_sriov_config *config)
{
	lockdep_assert_held(xe_gt_sriov_pf_master_mutex(gt));

#define reset_threshold_config(TAG, ...) ({				\
	config->thresholds[MAKE_XE_GUC_KLV_THRESHOLD_INDEX(TAG)] = 0;	\
});

	MAKE_XE_GUC_KLV_THRESHOLDS_SET(reset_threshold_config);
#undef reset_threshold_config
}

>>>>>>> adc21867
static void pf_release_vf_config(struct xe_gt *gt, unsigned int vfid)
{
	struct xe_gt_sriov_config *config = pf_pick_vf_config(gt, vfid);
	struct xe_device *xe = gt_to_xe(gt);

	if (!xe_gt_is_media_type(gt)) {
		pf_release_vf_config_ggtt(gt, config);
		if (IS_DGFX(xe)) {
			pf_release_vf_config_lmem(gt, config);
			pf_update_vf_lmtt(xe, vfid);
		}
	}
	pf_release_config_ctxs(gt, config);
	pf_release_config_dbs(gt, config);
	pf_reset_config_sched(gt, config);
	pf_reset_config_thresholds(gt, config);
}

/**
 * xe_gt_sriov_pf_config_release - Release and reset VF configuration.
 * @gt: the &xe_gt
 * @vfid: the VF identifier (can't be PF)
 * @force: force configuration release
 *
 * This function can only be called on PF.
 *
 * Return: 0 on success or a negative error code on failure.
 */
int xe_gt_sriov_pf_config_release(struct xe_gt *gt, unsigned int vfid, bool force)
{
	int err;

	xe_gt_assert(gt, vfid);

	mutex_lock(xe_gt_sriov_pf_master_mutex(gt));
	err = pf_send_vf_cfg_reset(gt, vfid);
	if (!err || force)
		pf_release_vf_config(gt, vfid);
	mutex_unlock(xe_gt_sriov_pf_master_mutex(gt));

	if (unlikely(err)) {
		xe_gt_sriov_notice(gt, "VF%u unprovisioning failed with error (%pe)%s\n",
				   vfid, ERR_PTR(err),
				   force ? " but all resources were released anyway!" : "");
	}

	return force ? 0 : err;
}

static void pf_sanitize_ggtt(struct xe_ggtt_node *ggtt_region, unsigned int vfid)
{
	if (xe_ggtt_node_allocated(ggtt_region))
		xe_ggtt_assign(ggtt_region, vfid);
}

static int pf_sanitize_lmem(struct xe_tile *tile, struct xe_bo *bo, long timeout)
{
	struct xe_migrate *m = tile->migrate;
	struct dma_fence *fence;
	int err;

	if (!bo)
		return 0;

	xe_bo_lock(bo, false);
	fence = xe_migrate_clear(m, bo, bo->ttm.resource, XE_MIGRATE_CLEAR_FLAG_FULL);
	if (IS_ERR(fence)) {
		err = PTR_ERR(fence);
	} else if (!fence) {
		err = -ENOMEM;
	} else {
		long ret = dma_fence_wait_timeout(fence, false, timeout);

		err = ret > 0 ? 0 : ret < 0 ? ret : -ETIMEDOUT;
		dma_fence_put(fence);
		if (!err)
			xe_gt_sriov_dbg_verbose(tile->primary_gt, "LMEM cleared in %dms\n",
						jiffies_to_msecs(timeout - ret));
	}
	xe_bo_unlock(bo);

	return err;
}

static int pf_sanitize_vf_resources(struct xe_gt *gt, u32 vfid, long timeout)
{
	struct xe_gt_sriov_config *config = pf_pick_vf_config(gt, vfid);
	struct xe_tile *tile = gt_to_tile(gt);
	struct xe_device *xe = gt_to_xe(gt);
	int err = 0;

	/*
	 * Only GGTT and LMEM requires to be cleared by the PF.
	 * GuC doorbell IDs and context IDs do not need any clearing.
	 */
	if (!xe_gt_is_media_type(gt)) {
		pf_sanitize_ggtt(config->ggtt_region, vfid);
		if (IS_DGFX(xe))
			err = pf_sanitize_lmem(tile, config->lmem_obj, timeout);
	}

	return err;
}

/**
 * xe_gt_sriov_pf_config_sanitize() - Sanitize VF's resources.
 * @gt: the &xe_gt
 * @vfid: the VF identifier (can't be PF)
 * @timeout: maximum timeout to wait for completion in jiffies
 *
 * This function can only be called on PF.
 *
 * Return: 0 on success or a negative error code on failure.
 */
int xe_gt_sriov_pf_config_sanitize(struct xe_gt *gt, unsigned int vfid, long timeout)
{
	int err;

	xe_gt_assert(gt, vfid != PFID);

	mutex_lock(xe_gt_sriov_pf_master_mutex(gt));
	err = pf_sanitize_vf_resources(gt, vfid, timeout);
	mutex_unlock(xe_gt_sriov_pf_master_mutex(gt));

	if (unlikely(err))
		xe_gt_sriov_notice(gt, "VF%u resource sanitizing failed (%pe)\n",
				   vfid, ERR_PTR(err));
	return err;
}

/**
 * xe_gt_sriov_pf_config_push - Reprovision VF's configuration.
 * @gt: the &xe_gt
 * @vfid: the VF identifier (can't be PF)
 * @refresh: explicit refresh
 *
 * This function can only be called on PF.
 *
 * Return: 0 on success or a negative error code on failure.
 */
int xe_gt_sriov_pf_config_push(struct xe_gt *gt, unsigned int vfid, bool refresh)
{
	int err = 0;

	xe_gt_assert(gt, vfid);

	mutex_lock(xe_gt_sriov_pf_master_mutex(gt));
	if (refresh)
		err = pf_send_vf_cfg_reset(gt, vfid);
	if (!err)
		err = pf_push_full_vf_config(gt, vfid);
	mutex_unlock(xe_gt_sriov_pf_master_mutex(gt));

	if (unlikely(err)) {
		xe_gt_sriov_notice(gt, "Failed to %s VF%u configuration (%pe)\n",
				   refresh ? "refresh" : "push", vfid, ERR_PTR(err));
	}

	return err;
}

static int pf_validate_vf_config(struct xe_gt *gt, unsigned int vfid)
{
	struct xe_gt *primary_gt = gt_to_tile(gt)->primary_gt;
	struct xe_device *xe = gt_to_xe(gt);
	bool is_primary = !xe_gt_is_media_type(gt);
	bool valid_ggtt, valid_ctxs, valid_dbs;
	bool valid_any, valid_all;

	valid_ggtt = pf_get_vf_config_ggtt(primary_gt, vfid);
	valid_ctxs = pf_get_vf_config_ctxs(gt, vfid);
	valid_dbs = pf_get_vf_config_dbs(gt, vfid);

	/* note that GuC doorbells are optional */
	valid_any = valid_ctxs || valid_dbs;
	valid_all = valid_ctxs;

	/* and GGTT/LMEM is configured on primary GT only */
	valid_all = valid_all && valid_ggtt;
	valid_any = valid_any || (valid_ggtt && is_primary);

	if (IS_DGFX(xe)) {
		bool valid_lmem = pf_get_vf_config_ggtt(primary_gt, vfid);

		valid_any = valid_any || (valid_lmem && is_primary);
		valid_all = valid_all && valid_lmem;
	}

	return valid_all ? 1 : valid_any ? -ENOKEY : -ENODATA;
}

/**
 * xe_gt_sriov_pf_config_is_empty - Check VF's configuration.
 * @gt: the &xe_gt
 * @vfid: the VF identifier (can't be PF)
 *
 * This function can only be called on PF.
 *
 * Return: true if VF mandatory configuration (GGTT, LMEM, ...) is empty.
 */
bool xe_gt_sriov_pf_config_is_empty(struct xe_gt *gt, unsigned int vfid)
{
	bool empty;

	xe_gt_assert(gt, IS_SRIOV_PF(gt_to_xe(gt)));
	xe_gt_assert(gt, vfid);

	mutex_lock(xe_gt_sriov_pf_master_mutex(gt));
	empty = pf_validate_vf_config(gt, vfid) == -ENODATA;
	mutex_unlock(xe_gt_sriov_pf_master_mutex(gt));

	return empty;
}

/**
 * xe_gt_sriov_pf_config_restart - Restart SR-IOV configurations after a GT reset.
 * @gt: the &xe_gt
 *
 * Any prior configurations pushed to GuC are lost when the GT is reset.
 * Push again all non-empty VF configurations to the GuC.
 *
 * This function can only be called on PF.
 */
void xe_gt_sriov_pf_config_restart(struct xe_gt *gt)
{
	unsigned int n, total_vfs = xe_sriov_pf_get_totalvfs(gt_to_xe(gt));
	unsigned int fail = 0, skip = 0;

	for (n = 1; n <= total_vfs; n++) {
		if (xe_gt_sriov_pf_config_is_empty(gt, n))
			skip++;
		else if (xe_gt_sriov_pf_config_push(gt, n, false))
			fail++;
	}

	if (fail)
		xe_gt_sriov_notice(gt, "Failed to push %u of %u VF%s configurations\n",
				   fail, total_vfs - skip, str_plural(total_vfs));

	if (fail != total_vfs)
		xe_gt_sriov_dbg(gt, "pushed %u skip %u of %u VF%s configurations\n",
				total_vfs - skip - fail, skip, total_vfs, str_plural(total_vfs));
}

/**
 * xe_gt_sriov_pf_config_print_ggtt - Print GGTT configurations.
 * @gt: the &xe_gt
 * @p: the &drm_printer
 *
 * Print GGTT configuration data for all VFs.
 * VFs without provisioned GGTT are ignored.
 *
 * This function can only be called on PF.
 */
int xe_gt_sriov_pf_config_print_ggtt(struct xe_gt *gt, struct drm_printer *p)
{
	unsigned int n, total_vfs = xe_sriov_pf_get_totalvfs(gt_to_xe(gt));
	const struct xe_gt_sriov_config *config;
	char buf[10];

	for (n = 1; n <= total_vfs; n++) {
		config = &gt->sriov.pf.vfs[n].config;
		if (!xe_ggtt_node_allocated(config->ggtt_region))
			continue;

		string_get_size(config->ggtt_region->base.size, 1, STRING_UNITS_2,
				buf, sizeof(buf));
		drm_printf(p, "VF%u:\t%#0llx-%#llx\t(%s)\n",
			   n, config->ggtt_region->base.start,
			   config->ggtt_region->base.start + config->ggtt_region->base.size - 1,
			   buf);
	}

	return 0;
}

/**
 * xe_gt_sriov_pf_config_print_ctxs - Print GuC context IDs configurations.
 * @gt: the &xe_gt
 * @p: the &drm_printer
 *
 * Print GuC context ID allocations across all VFs.
 * VFs without GuC context IDs are skipped.
 *
 * This function can only be called on PF.
 * Return: 0 on success or a negative error code on failure.
 */
int xe_gt_sriov_pf_config_print_ctxs(struct xe_gt *gt, struct drm_printer *p)
{
	unsigned int n, total_vfs = xe_sriov_pf_get_totalvfs(gt_to_xe(gt));
	const struct xe_gt_sriov_config *config;

	xe_gt_assert(gt, IS_SRIOV_PF(gt_to_xe(gt)));
	mutex_lock(xe_gt_sriov_pf_master_mutex(gt));

	for (n = 1; n <= total_vfs; n++) {
		config = &gt->sriov.pf.vfs[n].config;
		if (!config->num_ctxs)
			continue;

		drm_printf(p, "VF%u:\t%u-%u\t(%u)\n",
			   n,
			   config->begin_ctx,
			   config->begin_ctx + config->num_ctxs - 1,
			   config->num_ctxs);
	}

	mutex_unlock(xe_gt_sriov_pf_master_mutex(gt));
	return 0;
}

/**
 * xe_gt_sriov_pf_config_print_dbs - Print GuC doorbell ID configurations.
 * @gt: the &xe_gt
 * @p: the &drm_printer
 *
 * Print GuC doorbell IDs allocations across all VFs.
 * VFs without GuC doorbell IDs are skipped.
 *
 * This function can only be called on PF.
 * Return: 0 on success or a negative error code on failure.
 */
int xe_gt_sriov_pf_config_print_dbs(struct xe_gt *gt, struct drm_printer *p)
{
	unsigned int n, total_vfs = xe_sriov_pf_get_totalvfs(gt_to_xe(gt));
	const struct xe_gt_sriov_config *config;

	xe_gt_assert(gt, IS_SRIOV_PF(gt_to_xe(gt)));
	mutex_lock(xe_gt_sriov_pf_master_mutex(gt));

	for (n = 1; n <= total_vfs; n++) {
		config = &gt->sriov.pf.vfs[n].config;
		if (!config->num_dbs)
			continue;

		drm_printf(p, "VF%u:\t%u-%u\t(%u)\n",
			   n,
			   config->begin_db,
			   config->begin_db + config->num_dbs - 1,
			   config->num_dbs);
	}

	mutex_unlock(xe_gt_sriov_pf_master_mutex(gt));
	return 0;
}

/**
 * xe_gt_sriov_pf_config_print_available_ggtt - Print available GGTT ranges.
 * @gt: the &xe_gt
 * @p: the &drm_printer
 *
 * Print GGTT ranges that are available for the provisioning.
 *
 * This function can only be called on PF.
 */
int xe_gt_sriov_pf_config_print_available_ggtt(struct xe_gt *gt, struct drm_printer *p)
{
	struct xe_ggtt *ggtt = gt_to_tile(gt)->mem.ggtt;
	u64 alignment = pf_get_ggtt_alignment(gt);
	u64 spare, avail, total;
	char buf[10];

	xe_gt_assert(gt, IS_SRIOV_PF(gt_to_xe(gt)));

	mutex_lock(xe_gt_sriov_pf_master_mutex(gt));

	spare = pf_get_spare_ggtt(gt);
	total = xe_ggtt_print_holes(ggtt, alignment, p);

	mutex_unlock(xe_gt_sriov_pf_master_mutex(gt));

	string_get_size(total, 1, STRING_UNITS_2, buf, sizeof(buf));
	drm_printf(p, "total:\t%llu\t(%s)\n", total, buf);

	string_get_size(spare, 1, STRING_UNITS_2, buf, sizeof(buf));
	drm_printf(p, "spare:\t%llu\t(%s)\n", spare, buf);

	avail = total > spare ? total - spare : 0;

	string_get_size(avail, 1, STRING_UNITS_2, buf, sizeof(buf));
	drm_printf(p, "avail:\t%llu\t(%s)\n", avail, buf);

	return 0;
}<|MERGE_RESOLUTION|>--- conflicted
+++ resolved
@@ -1844,8 +1844,6 @@
 	return value;
 }
 
-<<<<<<< HEAD
-=======
 static void pf_reset_config_thresholds(struct xe_gt *gt, struct xe_gt_sriov_config *config)
 {
 	lockdep_assert_held(xe_gt_sriov_pf_master_mutex(gt));
@@ -1858,7 +1856,6 @@
 #undef reset_threshold_config
 }
 
->>>>>>> adc21867
 static void pf_release_vf_config(struct xe_gt *gt, unsigned int vfid)
 {
 	struct xe_gt_sriov_config *config = pf_pick_vf_config(gt, vfid);
