--- conflicted
+++ resolved
@@ -28,10 +28,6 @@
 void xe_gt_tlb_invalidation_fence_init(struct xe_gt *gt,
 				       struct xe_gt_tlb_invalidation_fence *fence,
 				       bool stack);
-<<<<<<< HEAD
-void xe_gt_tlb_invalidation_fence_fini(struct xe_gt_tlb_invalidation_fence *fence);
-=======
->>>>>>> adc21867
 
 static inline void
 xe_gt_tlb_invalidation_fence_wait(struct xe_gt_tlb_invalidation_fence *fence)
