// SPDX-License-Identifier: MIT
/*
 * Copyright © 2022 Intel Corporation
 */

#include "xe_guc_ct.h"

#include <linux/bitfield.h>
#include <linux/circ_buf.h>
#include <linux/delay.h>

#include <kunit/static_stub.h>

#include <drm/drm_managed.h>

#include "abi/guc_actions_abi.h"
#include "abi/guc_actions_sriov_abi.h"
#include "abi/guc_klvs_abi.h"
#include "xe_bo.h"
#include "xe_device.h"
#include "xe_gt.h"
#include "xe_gt_pagefault.h"
#include "xe_gt_printk.h"
#include "xe_gt_sriov_pf_control.h"
#include "xe_gt_sriov_pf_monitor.h"
#include "xe_gt_tlb_invalidation.h"
#include "xe_guc.h"
#include "xe_guc_relay.h"
#include "xe_guc_submit.h"
#include "xe_map.h"
#include "xe_pm.h"
#include "xe_trace_guc.h"

/* Used when a CT send wants to block and / or receive data */
struct g2h_fence {
	u32 *response_buffer;
	u32 seqno;
	u32 response_data;
	u16 response_len;
	u16 error;
	u16 hint;
	u16 reason;
	bool retry;
	bool fail;
	bool done;
};

static void g2h_fence_init(struct g2h_fence *g2h_fence, u32 *response_buffer)
{
	g2h_fence->response_buffer = response_buffer;
	g2h_fence->response_data = 0;
	g2h_fence->response_len = 0;
	g2h_fence->fail = false;
	g2h_fence->retry = false;
	g2h_fence->done = false;
	g2h_fence->seqno = ~0x0;
}

static bool g2h_fence_needs_alloc(struct g2h_fence *g2h_fence)
{
	return g2h_fence->seqno == ~0x0;
}

static struct xe_guc *
ct_to_guc(struct xe_guc_ct *ct)
{
	return container_of(ct, struct xe_guc, ct);
}

static struct xe_gt *
ct_to_gt(struct xe_guc_ct *ct)
{
	return container_of(ct, struct xe_gt, uc.guc.ct);
}

static struct xe_device *
ct_to_xe(struct xe_guc_ct *ct)
{
	return gt_to_xe(ct_to_gt(ct));
}

/**
 * DOC: GuC CTB Blob
 *
 * We allocate single blob to hold both CTB descriptors and buffers:
 *
 *      +--------+-----------------------------------------------+------+
 *      | offset | contents                                      | size |
 *      +========+===============================================+======+
 *      | 0x0000 | H2G CTB Descriptor (send)                     |      |
 *      +--------+-----------------------------------------------+  4K  |
 *      | 0x0800 | G2H CTB Descriptor (g2h)                      |      |
 *      +--------+-----------------------------------------------+------+
 *      | 0x1000 | H2G CT Buffer (send)                          | n*4K |
 *      |        |                                               |      |
 *      +--------+-----------------------------------------------+------+
 *      | 0x1000 | G2H CT Buffer (g2h)                           | m*4K |
 *      | + n*4K |                                               |      |
 *      +--------+-----------------------------------------------+------+
 *
 * Size of each ``CT Buffer`` must be multiple of 4K.
 * We don't expect too many messages in flight at any time, unless we are
 * using the GuC submission. In that case each request requires a minimum
 * 2 dwords which gives us a maximum 256 queue'd requests. Hopefully this
 * enough space to avoid backpressure on the driver. We increase the size
 * of the receive buffer (relative to the send) to ensure a G2H response
 * CTB has a landing spot.
 *
 * In addition to submissions, the G2H buffer needs to be able to hold
 * enough space for recoverable page fault notifications. The number of
 * page faults is interrupt driven and can be as much as the number of
 * compute resources available. However, most of the actual work for these
 * is in a separate page fault worker thread. Therefore we only need to
 * make sure the queue has enough space to handle all of the submissions
 * and responses and an extra buffer for incoming page faults.
 */

#define CTB_DESC_SIZE		ALIGN(sizeof(struct guc_ct_buffer_desc), SZ_2K)
#define CTB_H2G_BUFFER_SIZE	(SZ_4K)
#define CTB_G2H_BUFFER_SIZE	(SZ_128K)
#define G2H_ROOM_BUFFER_SIZE	(CTB_G2H_BUFFER_SIZE / 2)

/**
 * xe_guc_ct_queue_proc_time_jiffies - Return maximum time to process a full
 * CT command queue
 * @ct: the &xe_guc_ct. Unused at this moment but will be used in the future.
 *
 * Observation is that a 4KiB buffer full of commands takes a little over a
 * second to process. Use that to calculate maximum time to process a full CT
 * command queue.
 *
 * Return: Maximum time to process a full CT queue in jiffies.
 */
long xe_guc_ct_queue_proc_time_jiffies(struct xe_guc_ct *ct)
{
	BUILD_BUG_ON(!IS_ALIGNED(CTB_H2G_BUFFER_SIZE, SZ_4));
	return (CTB_H2G_BUFFER_SIZE / SZ_4K) * HZ;
}

/**
 * xe_guc_ct_queue_proc_time_jiffies - Return maximum time to process a full
 * CT command queue
 * @ct: the &xe_guc_ct. Unused at this moment but will be used in the future.
 *
 * Observation is that a 4KiB buffer full of commands takes a little over a
 * second to process. Use that to calculate maximum time to process a full CT
 * command queue.
 *
 * Return: Maximum time to process a full CT queue in jiffies.
 */
long xe_guc_ct_queue_proc_time_jiffies(struct xe_guc_ct *ct)
{
	BUILD_BUG_ON(!IS_ALIGNED(CTB_H2G_BUFFER_SIZE, SZ_4));
	return (CTB_H2G_BUFFER_SIZE / SZ_4K) * HZ;
}

static size_t guc_ct_size(void)
{
	return 2 * CTB_DESC_SIZE + CTB_H2G_BUFFER_SIZE +
		CTB_G2H_BUFFER_SIZE;
}

static void guc_ct_fini(struct drm_device *drm, void *arg)
{
	struct xe_guc_ct *ct = arg;

	destroy_workqueue(ct->g2h_wq);
	xa_destroy(&ct->fence_lookup);
}

static void receive_g2h(struct xe_guc_ct *ct);
static void g2h_worker_func(struct work_struct *w);
static void safe_mode_worker_func(struct work_struct *w);

static void primelockdep(struct xe_guc_ct *ct)
{
	if (!IS_ENABLED(CONFIG_LOCKDEP))
		return;

	fs_reclaim_acquire(GFP_KERNEL);
	might_lock(&ct->lock);
	fs_reclaim_release(GFP_KERNEL);
}

int xe_guc_ct_init(struct xe_guc_ct *ct)
{
	struct xe_device *xe = ct_to_xe(ct);
	struct xe_gt *gt = ct_to_gt(ct);
	struct xe_tile *tile = gt_to_tile(gt);
	struct xe_bo *bo;
	int err;

	xe_gt_assert(gt, !(guc_ct_size() % PAGE_SIZE));

	ct->g2h_wq = alloc_ordered_workqueue("xe-g2h-wq", 0);
	if (!ct->g2h_wq)
		return -ENOMEM;

	spin_lock_init(&ct->fast_lock);
	xa_init(&ct->fence_lookup);
	INIT_WORK(&ct->g2h_worker, g2h_worker_func);
	INIT_DELAYED_WORK(&ct->safe_mode_worker,  safe_mode_worker_func);
	init_waitqueue_head(&ct->wq);
	init_waitqueue_head(&ct->g2h_fence_wq);

	err = drmm_mutex_init(&xe->drm, &ct->lock);
	if (err)
		return err;

	primelockdep(ct);

	bo = xe_managed_bo_create_pin_map(xe, tile, guc_ct_size(),
					  XE_BO_FLAG_SYSTEM |
					  XE_BO_FLAG_GGTT |
					  XE_BO_FLAG_GGTT_INVALIDATE);
	if (IS_ERR(bo))
		return PTR_ERR(bo);

	ct->bo = bo;

	err = drmm_add_action_or_reset(&xe->drm, guc_ct_fini, ct);
	if (err)
		return err;

	xe_gt_assert(gt, ct->state == XE_GUC_CT_STATE_NOT_INITIALIZED);
	ct->state = XE_GUC_CT_STATE_DISABLED;
	return 0;
}

#define desc_read(xe_, guc_ctb__, field_)			\
	xe_map_rd_field(xe_, &guc_ctb__->desc, 0,		\
			struct guc_ct_buffer_desc, field_)

#define desc_write(xe_, guc_ctb__, field_, val_)		\
	xe_map_wr_field(xe_, &guc_ctb__->desc, 0,		\
			struct guc_ct_buffer_desc, field_, val_)

static void guc_ct_ctb_h2g_init(struct xe_device *xe, struct guc_ctb *h2g,
				struct iosys_map *map)
{
	h2g->info.size = CTB_H2G_BUFFER_SIZE / sizeof(u32);
	h2g->info.resv_space = 0;
	h2g->info.tail = 0;
	h2g->info.head = 0;
	h2g->info.space = CIRC_SPACE(h2g->info.tail, h2g->info.head,
				     h2g->info.size) -
			  h2g->info.resv_space;
	h2g->info.broken = false;

	h2g->desc = *map;
	xe_map_memset(xe, &h2g->desc, 0, 0, sizeof(struct guc_ct_buffer_desc));

	h2g->cmds = IOSYS_MAP_INIT_OFFSET(map, CTB_DESC_SIZE * 2);
}

static void guc_ct_ctb_g2h_init(struct xe_device *xe, struct guc_ctb *g2h,
				struct iosys_map *map)
{
	g2h->info.size = CTB_G2H_BUFFER_SIZE / sizeof(u32);
	g2h->info.resv_space = G2H_ROOM_BUFFER_SIZE / sizeof(u32);
	g2h->info.head = 0;
	g2h->info.tail = 0;
	g2h->info.space = CIRC_SPACE(g2h->info.tail, g2h->info.head,
				     g2h->info.size) -
			  g2h->info.resv_space;
	g2h->info.broken = false;

	g2h->desc = IOSYS_MAP_INIT_OFFSET(map, CTB_DESC_SIZE);
	xe_map_memset(xe, &g2h->desc, 0, 0, sizeof(struct guc_ct_buffer_desc));

	g2h->cmds = IOSYS_MAP_INIT_OFFSET(map, CTB_DESC_SIZE * 2 +
					    CTB_H2G_BUFFER_SIZE);
}

static int guc_ct_ctb_h2g_register(struct xe_guc_ct *ct)
{
	struct xe_guc *guc = ct_to_guc(ct);
	u32 desc_addr, ctb_addr, size;
	int err;

	desc_addr = xe_bo_ggtt_addr(ct->bo);
	ctb_addr = xe_bo_ggtt_addr(ct->bo) + CTB_DESC_SIZE * 2;
	size = ct->ctbs.h2g.info.size * sizeof(u32);

	err = xe_guc_self_cfg64(guc,
				GUC_KLV_SELF_CFG_H2G_CTB_DESCRIPTOR_ADDR_KEY,
				desc_addr);
	if (err)
		return err;

	err = xe_guc_self_cfg64(guc,
				GUC_KLV_SELF_CFG_H2G_CTB_ADDR_KEY,
				ctb_addr);
	if (err)
		return err;

	return xe_guc_self_cfg32(guc,
				 GUC_KLV_SELF_CFG_H2G_CTB_SIZE_KEY,
				 size);
}

static int guc_ct_ctb_g2h_register(struct xe_guc_ct *ct)
{
	struct xe_guc *guc = ct_to_guc(ct);
	u32 desc_addr, ctb_addr, size;
	int err;

	desc_addr = xe_bo_ggtt_addr(ct->bo) + CTB_DESC_SIZE;
	ctb_addr = xe_bo_ggtt_addr(ct->bo) + CTB_DESC_SIZE * 2 +
		CTB_H2G_BUFFER_SIZE;
	size = ct->ctbs.g2h.info.size * sizeof(u32);

	err = xe_guc_self_cfg64(guc,
				GUC_KLV_SELF_CFG_G2H_CTB_DESCRIPTOR_ADDR_KEY,
				desc_addr);
	if (err)
		return err;

	err = xe_guc_self_cfg64(guc,
				GUC_KLV_SELF_CFG_G2H_CTB_ADDR_KEY,
				ctb_addr);
	if (err)
		return err;

	return xe_guc_self_cfg32(guc,
				 GUC_KLV_SELF_CFG_G2H_CTB_SIZE_KEY,
				 size);
}

static int guc_ct_control_toggle(struct xe_guc_ct *ct, bool enable)
{
	u32 request[HOST2GUC_CONTROL_CTB_REQUEST_MSG_LEN] = {
		FIELD_PREP(GUC_HXG_MSG_0_ORIGIN, GUC_HXG_ORIGIN_HOST) |
		FIELD_PREP(GUC_HXG_MSG_0_TYPE, GUC_HXG_TYPE_REQUEST) |
		FIELD_PREP(GUC_HXG_REQUEST_MSG_0_ACTION,
			   GUC_ACTION_HOST2GUC_CONTROL_CTB),
		FIELD_PREP(HOST2GUC_CONTROL_CTB_REQUEST_MSG_1_CONTROL,
			   enable ? GUC_CTB_CONTROL_ENABLE :
			   GUC_CTB_CONTROL_DISABLE),
	};
	int ret = xe_guc_mmio_send(ct_to_guc(ct), request, ARRAY_SIZE(request));

	return ret > 0 ? -EPROTO : ret;
}

static void xe_guc_ct_set_state(struct xe_guc_ct *ct,
				enum xe_guc_ct_state state)
{
	mutex_lock(&ct->lock);		/* Serialise dequeue_one_g2h() */
	spin_lock_irq(&ct->fast_lock);	/* Serialise CT fast-path */

	xe_gt_assert(ct_to_gt(ct), ct->g2h_outstanding == 0 ||
		     state == XE_GUC_CT_STATE_STOPPED);

	if (ct->g2h_outstanding)
		xe_pm_runtime_put(ct_to_xe(ct));
	ct->g2h_outstanding = 0;
	ct->state = state;

	spin_unlock_irq(&ct->fast_lock);

	/*
	 * Lockdep doesn't like this under the fast lock and he destroy only
	 * needs to be serialized with the send path which ct lock provides.
	 */
	xa_destroy(&ct->fence_lookup);

	mutex_unlock(&ct->lock);
}

static bool ct_needs_safe_mode(struct xe_guc_ct *ct)
{
	return !pci_dev_msi_enabled(to_pci_dev(ct_to_xe(ct)->drm.dev));
}

static bool ct_restart_safe_mode_worker(struct xe_guc_ct *ct)
{
	if (!ct_needs_safe_mode(ct))
		return false;

	queue_delayed_work(ct->g2h_wq, &ct->safe_mode_worker, HZ / 10);
	return true;
}

static void safe_mode_worker_func(struct work_struct *w)
{
	struct xe_guc_ct *ct = container_of(w, struct xe_guc_ct, safe_mode_worker.work);

	receive_g2h(ct);

	if (!ct_restart_safe_mode_worker(ct))
		xe_gt_dbg(ct_to_gt(ct), "GuC CT safe-mode canceled\n");
}

static void ct_enter_safe_mode(struct xe_guc_ct *ct)
{
	if (ct_restart_safe_mode_worker(ct))
		xe_gt_dbg(ct_to_gt(ct), "GuC CT safe-mode enabled\n");
}

static void ct_exit_safe_mode(struct xe_guc_ct *ct)
{
	if (cancel_delayed_work_sync(&ct->safe_mode_worker))
		xe_gt_dbg(ct_to_gt(ct), "GuC CT safe-mode disabled\n");
}

int xe_guc_ct_enable(struct xe_guc_ct *ct)
{
	struct xe_device *xe = ct_to_xe(ct);
	struct xe_gt *gt = ct_to_gt(ct);
	int err;

	xe_gt_assert(gt, !xe_guc_ct_enabled(ct));

	guc_ct_ctb_h2g_init(xe, &ct->ctbs.h2g, &ct->bo->vmap);
	guc_ct_ctb_g2h_init(xe, &ct->ctbs.g2h, &ct->bo->vmap);

	err = guc_ct_ctb_h2g_register(ct);
	if (err)
		goto err_out;

	err = guc_ct_ctb_g2h_register(ct);
	if (err)
		goto err_out;

	err = guc_ct_control_toggle(ct, true);
	if (err)
		goto err_out;

	xe_guc_ct_set_state(ct, XE_GUC_CT_STATE_ENABLED);

	smp_mb();
	wake_up_all(&ct->wq);
	xe_gt_dbg(gt, "GuC CT communication channel enabled\n");

	if (ct_needs_safe_mode(ct))
		ct_enter_safe_mode(ct);

	return 0;

err_out:
	xe_gt_err(gt, "Failed to enable GuC CT (%pe)\n", ERR_PTR(err));

	return err;
}

static void stop_g2h_handler(struct xe_guc_ct *ct)
{
	cancel_work_sync(&ct->g2h_worker);
}

/**
 * xe_guc_ct_disable - Set GuC to disabled state
 * @ct: the &xe_guc_ct
 *
 * Set GuC CT to disabled state and stop g2h handler. No outstanding g2h expected
 * in this transition.
 */
void xe_guc_ct_disable(struct xe_guc_ct *ct)
{
	xe_guc_ct_set_state(ct, XE_GUC_CT_STATE_DISABLED);
	ct_exit_safe_mode(ct);
	stop_g2h_handler(ct);
}

/**
 * xe_guc_ct_stop - Set GuC to stopped state
 * @ct: the &xe_guc_ct
 *
 * Set GuC CT to stopped state, stop g2h handler, and clear any outstanding g2h
 */
void xe_guc_ct_stop(struct xe_guc_ct *ct)
{
	xe_guc_ct_set_state(ct, XE_GUC_CT_STATE_STOPPED);
	stop_g2h_handler(ct);
}

static bool h2g_has_room(struct xe_guc_ct *ct, u32 cmd_len)
{
	struct guc_ctb *h2g = &ct->ctbs.h2g;

	lockdep_assert_held(&ct->lock);

	if (cmd_len > h2g->info.space) {
		h2g->info.head = desc_read(ct_to_xe(ct), h2g, head);
		h2g->info.space = CIRC_SPACE(h2g->info.tail, h2g->info.head,
					     h2g->info.size) -
				  h2g->info.resv_space;
		if (cmd_len > h2g->info.space)
			return false;
	}

	return true;
}

static bool g2h_has_room(struct xe_guc_ct *ct, u32 g2h_len)
{
	if (!g2h_len)
		return true;

	lockdep_assert_held(&ct->fast_lock);

	return ct->ctbs.g2h.info.space > g2h_len;
}

static int has_room(struct xe_guc_ct *ct, u32 cmd_len, u32 g2h_len)
{
	lockdep_assert_held(&ct->lock);

	if (!g2h_has_room(ct, g2h_len) || !h2g_has_room(ct, cmd_len))
		return -EBUSY;

	return 0;
}

static void h2g_reserve_space(struct xe_guc_ct *ct, u32 cmd_len)
{
	lockdep_assert_held(&ct->lock);
	ct->ctbs.h2g.info.space -= cmd_len;
}

static void __g2h_reserve_space(struct xe_guc_ct *ct, u32 g2h_len, u32 num_g2h)
{
	xe_gt_assert(ct_to_gt(ct), g2h_len <= ct->ctbs.g2h.info.space);
	xe_gt_assert(ct_to_gt(ct), (!g2h_len && !num_g2h) ||
		     (g2h_len && num_g2h));

	if (g2h_len) {
		lockdep_assert_held(&ct->fast_lock);

		if (!ct->g2h_outstanding)
			xe_pm_runtime_get_noresume(ct_to_xe(ct));

		ct->ctbs.g2h.info.space -= g2h_len;
		ct->g2h_outstanding += num_g2h;
	}
}

static void __g2h_release_space(struct xe_guc_ct *ct, u32 g2h_len)
{
	lockdep_assert_held(&ct->fast_lock);
	xe_gt_assert(ct_to_gt(ct), ct->ctbs.g2h.info.space + g2h_len <=
		     ct->ctbs.g2h.info.size - ct->ctbs.g2h.info.resv_space);
	xe_gt_assert(ct_to_gt(ct), ct->g2h_outstanding);

	ct->ctbs.g2h.info.space += g2h_len;
	if (!--ct->g2h_outstanding)
		xe_pm_runtime_put(ct_to_xe(ct));
}

static void g2h_release_space(struct xe_guc_ct *ct, u32 g2h_len)
{
	spin_lock_irq(&ct->fast_lock);
	__g2h_release_space(ct, g2h_len);
	spin_unlock_irq(&ct->fast_lock);
}

#define H2G_CT_HEADERS (GUC_CTB_HDR_LEN + 1) /* one DW CTB header and one DW HxG header */

static int h2g_write(struct xe_guc_ct *ct, const u32 *action, u32 len,
		     u32 ct_fence_value, bool want_response)
{
	struct xe_device *xe = ct_to_xe(ct);
	struct xe_gt *gt = ct_to_gt(ct);
	struct guc_ctb *h2g = &ct->ctbs.h2g;
	u32 cmd[H2G_CT_HEADERS];
	u32 tail = h2g->info.tail;
	u32 full_len;
	struct iosys_map map = IOSYS_MAP_INIT_OFFSET(&h2g->cmds,
							 tail * sizeof(u32));

	full_len = len + GUC_CTB_HDR_LEN;

	lockdep_assert_held(&ct->lock);
	xe_gt_assert(gt, full_len <= GUC_CTB_MSG_MAX_LEN);
	xe_gt_assert(gt, tail <= h2g->info.size);

	/* Command will wrap, zero fill (NOPs), return and check credits again */
	if (tail + full_len > h2g->info.size) {
		xe_map_memset(xe, &map, 0, 0,
			      (h2g->info.size - tail) * sizeof(u32));
		h2g_reserve_space(ct, (h2g->info.size - tail));
		h2g->info.tail = 0;
		desc_write(xe, h2g, tail, h2g->info.tail);

		return -EAGAIN;
	}

	/*
	 * dw0: CT header (including fence)
	 * dw1: HXG header (including action code)
	 * dw2+: action data
	 */
	cmd[0] = FIELD_PREP(GUC_CTB_MSG_0_FORMAT, GUC_CTB_FORMAT_HXG) |
		FIELD_PREP(GUC_CTB_MSG_0_NUM_DWORDS, len) |
		FIELD_PREP(GUC_CTB_MSG_0_FENCE, ct_fence_value);
	if (want_response) {
		cmd[1] =
			FIELD_PREP(GUC_HXG_MSG_0_TYPE, GUC_HXG_TYPE_REQUEST) |
			FIELD_PREP(GUC_HXG_EVENT_MSG_0_ACTION |
				   GUC_HXG_EVENT_MSG_0_DATA0, action[0]);
	} else {
		cmd[1] =
			FIELD_PREP(GUC_HXG_MSG_0_TYPE, GUC_HXG_TYPE_FAST_REQUEST) |
			FIELD_PREP(GUC_HXG_EVENT_MSG_0_ACTION |
				   GUC_HXG_EVENT_MSG_0_DATA0, action[0]);
	}

	/* H2G header in cmd[1] replaces action[0] so: */
	--len;
	++action;

	/* Write H2G ensuring visable before descriptor update */
	xe_map_memcpy_to(xe, &map, 0, cmd, H2G_CT_HEADERS * sizeof(u32));
	xe_map_memcpy_to(xe, &map, H2G_CT_HEADERS * sizeof(u32), action, len * sizeof(u32));
	xe_device_wmb(xe);

	/* Update local copies */
	h2g->info.tail = (tail + full_len) % h2g->info.size;
	h2g_reserve_space(ct, full_len);

	/* Update descriptor */
	desc_write(xe, h2g, tail, h2g->info.tail);

	trace_xe_guc_ctb_h2g(xe, gt->info.id, *(action - 1), full_len,
			     desc_read(xe, h2g, head), h2g->info.tail);

	return 0;
}

/*
 * The CT protocol accepts a 16 bits fence. This field is fully owned by the
 * driver, the GuC will just copy it to the reply message. Since we need to
 * be able to distinguish between replies to REQUEST and FAST_REQUEST messages,
 * we use one bit of the seqno as an indicator for that and a rolling counter
 * for the remaining 15 bits.
 */
#define CT_SEQNO_MASK GENMASK(14, 0)
#define CT_SEQNO_UNTRACKED BIT(15)
static u16 next_ct_seqno(struct xe_guc_ct *ct, bool is_g2h_fence)
{
	u32 seqno = ct->fence_seqno++ & CT_SEQNO_MASK;

	if (!is_g2h_fence)
		seqno |= CT_SEQNO_UNTRACKED;

	return seqno;
}

static int __guc_ct_send_locked(struct xe_guc_ct *ct, const u32 *action,
				u32 len, u32 g2h_len, u32 num_g2h,
				struct g2h_fence *g2h_fence)
{
	struct xe_gt *gt __maybe_unused = ct_to_gt(ct);
	u16 seqno;
	int ret;

	xe_gt_assert(gt, ct->state != XE_GUC_CT_STATE_NOT_INITIALIZED);
	xe_gt_assert(gt, !g2h_len || !g2h_fence);
	xe_gt_assert(gt, !num_g2h || !g2h_fence);
	xe_gt_assert(gt, !g2h_len || num_g2h);
	xe_gt_assert(gt, g2h_len || !num_g2h);
	lockdep_assert_held(&ct->lock);

	if (unlikely(ct->ctbs.h2g.info.broken)) {
		ret = -EPIPE;
		goto out;
	}

	if (ct->state == XE_GUC_CT_STATE_DISABLED) {
		ret = -ENODEV;
		goto out;
	}

	if (ct->state == XE_GUC_CT_STATE_STOPPED) {
		ret = -ECANCELED;
		goto out;
	}

	xe_gt_assert(gt, xe_guc_ct_enabled(ct));

	if (g2h_fence) {
		g2h_len = GUC_CTB_HXG_MSG_MAX_LEN;
		num_g2h = 1;

		if (g2h_fence_needs_alloc(g2h_fence)) {
			g2h_fence->seqno = next_ct_seqno(ct, true);
			ret = xa_err(xa_store(&ct->fence_lookup,
					      g2h_fence->seqno, g2h_fence,
					      GFP_ATOMIC));
			if (ret)
				goto out;
		}

		seqno = g2h_fence->seqno;
	} else {
		seqno = next_ct_seqno(ct, false);
	}

	if (g2h_len)
		spin_lock_irq(&ct->fast_lock);
retry:
	ret = has_room(ct, len + GUC_CTB_HDR_LEN, g2h_len);
	if (unlikely(ret))
		goto out_unlock;

	ret = h2g_write(ct, action, len, seqno, !!g2h_fence);
	if (unlikely(ret)) {
		if (ret == -EAGAIN)
			goto retry;
		goto out_unlock;
	}

	__g2h_reserve_space(ct, g2h_len, num_g2h);
	xe_guc_notify(ct_to_guc(ct));
out_unlock:
	if (g2h_len)
		spin_unlock_irq(&ct->fast_lock);
out:
	return ret;
}

static void kick_reset(struct xe_guc_ct *ct)
{
	xe_gt_reset_async(ct_to_gt(ct));
}

static int dequeue_one_g2h(struct xe_guc_ct *ct);

static int guc_ct_send_locked(struct xe_guc_ct *ct, const u32 *action, u32 len,
			      u32 g2h_len, u32 num_g2h,
			      struct g2h_fence *g2h_fence)
{
	struct xe_device *xe = ct_to_xe(ct);
	struct xe_gt *gt = ct_to_gt(ct);
	struct drm_printer p = xe_gt_info_printer(gt);
	unsigned int sleep_period_ms = 1;
	int ret;

	xe_gt_assert(gt, !g2h_len || !g2h_fence);
	lockdep_assert_held(&ct->lock);
	xe_device_assert_mem_access(ct_to_xe(ct));

try_again:
	ret = __guc_ct_send_locked(ct, action, len, g2h_len, num_g2h,
				   g2h_fence);

	/*
	 * We wait to try to restore credits for about 1 second before bailing.
	 * In the case of H2G credits we have no choice but just to wait for the
	 * GuC to consume H2Gs in the channel so we use a wait / sleep loop. In
	 * the case of G2H we process any G2H in the channel, hopefully freeing
	 * credits as we consume the G2H messages.
	 */
	if (unlikely(ret == -EBUSY &&
		     !h2g_has_room(ct, len + GUC_CTB_HDR_LEN))) {
		struct guc_ctb *h2g = &ct->ctbs.h2g;

		if (sleep_period_ms == 1024)
			goto broken;

		trace_xe_guc_ct_h2g_flow_control(xe, h2g->info.head, h2g->info.tail,
						 h2g->info.size,
						 h2g->info.space,
						 len + GUC_CTB_HDR_LEN);
		msleep(sleep_period_ms);
		sleep_period_ms <<= 1;

		goto try_again;
	} else if (unlikely(ret == -EBUSY)) {
		struct xe_device *xe = ct_to_xe(ct);
		struct guc_ctb *g2h = &ct->ctbs.g2h;

		trace_xe_guc_ct_g2h_flow_control(xe, g2h->info.head,
						 desc_read(xe, g2h, tail),
						 g2h->info.size,
						 g2h->info.space,
						 g2h_fence ?
						 GUC_CTB_HXG_MSG_MAX_LEN :
						 g2h_len);

#define g2h_avail(ct)	\
	(desc_read(ct_to_xe(ct), (&ct->ctbs.g2h), tail) != ct->ctbs.g2h.info.head)
		if (!wait_event_timeout(ct->wq, !ct->g2h_outstanding ||
					g2h_avail(ct), HZ))
			goto broken;
#undef g2h_avail

		if (dequeue_one_g2h(ct) < 0)
			goto broken;

		goto try_again;
	}

	return ret;

broken:
	xe_gt_err(gt, "No forward process on H2G, reset required\n");
	xe_guc_ct_print(ct, &p, true);
	ct->ctbs.h2g.info.broken = true;

	return -EDEADLK;
}

static int guc_ct_send(struct xe_guc_ct *ct, const u32 *action, u32 len,
		       u32 g2h_len, u32 num_g2h, struct g2h_fence *g2h_fence)
{
	int ret;

	xe_gt_assert(ct_to_gt(ct), !g2h_len || !g2h_fence);

	mutex_lock(&ct->lock);
	ret = guc_ct_send_locked(ct, action, len, g2h_len, num_g2h, g2h_fence);
	mutex_unlock(&ct->lock);

	return ret;
}

int xe_guc_ct_send(struct xe_guc_ct *ct, const u32 *action, u32 len,
		   u32 g2h_len, u32 num_g2h)
{
	int ret;

	ret = guc_ct_send(ct, action, len, g2h_len, num_g2h, NULL);
	if (ret == -EDEADLK)
		kick_reset(ct);

	return ret;
}

int xe_guc_ct_send_locked(struct xe_guc_ct *ct, const u32 *action, u32 len,
			  u32 g2h_len, u32 num_g2h)
{
	int ret;

	ret = guc_ct_send_locked(ct, action, len, g2h_len, num_g2h, NULL);
	if (ret == -EDEADLK)
		kick_reset(ct);

	return ret;
}

int xe_guc_ct_send_g2h_handler(struct xe_guc_ct *ct, const u32 *action, u32 len)
{
	int ret;

	lockdep_assert_held(&ct->lock);

	ret = guc_ct_send_locked(ct, action, len, 0, 0, NULL);
	if (ret == -EDEADLK)
		kick_reset(ct);

	return ret;
}

/*
 * Check if a GT reset is in progress or will occur and if GT reset brought the
 * CT back up. Randomly picking 5 seconds for an upper limit to do a GT a reset.
 */
static bool retry_failure(struct xe_guc_ct *ct, int ret)
{
	if (!(ret == -EDEADLK || ret == -EPIPE || ret == -ENODEV))
		return false;

#define ct_alive(ct)	\
	(xe_guc_ct_enabled(ct) && !ct->ctbs.h2g.info.broken && \
	 !ct->ctbs.g2h.info.broken)
	if (!wait_event_interruptible_timeout(ct->wq, ct_alive(ct),  HZ * 5))
		return false;
#undef ct_alive

	return true;
}

static int guc_ct_send_recv(struct xe_guc_ct *ct, const u32 *action, u32 len,
			    u32 *response_buffer, bool no_fail)
{
	struct xe_gt *gt = ct_to_gt(ct);
	struct g2h_fence g2h_fence;
	int ret = 0;

	/*
	 * We use a fence to implement blocking sends / receiving response data.
	 * The seqno of the fence is sent in the H2G, returned in the G2H, and
	 * an xarray is used as storage media with the seqno being to key.
	 * Fields in the fence hold success, failure, retry status and the
	 * response data. Safe to allocate on the stack as the xarray is the
	 * only reference and it cannot be present after this function exits.
	 */
retry:
	g2h_fence_init(&g2h_fence, response_buffer);
retry_same_fence:
	ret = guc_ct_send(ct, action, len, 0, 0, &g2h_fence);
	if (unlikely(ret == -ENOMEM)) {
		/* Retry allocation /w GFP_KERNEL */
		ret = xa_err(xa_store(&ct->fence_lookup, g2h_fence.seqno,
				      &g2h_fence, GFP_KERNEL));
		if (ret)
			return ret;

		goto retry_same_fence;
	} else if (unlikely(ret)) {
		if (ret == -EDEADLK)
			kick_reset(ct);

		if (no_fail && retry_failure(ct, ret))
			goto retry_same_fence;

		if (!g2h_fence_needs_alloc(&g2h_fence))
			xa_erase_irq(&ct->fence_lookup, g2h_fence.seqno);

		return ret;
	}

	ret = wait_event_timeout(ct->g2h_fence_wq, g2h_fence.done, HZ);

	if (!ret) {
		LNL_FLUSH_WORK(&ct->g2h_worker);
		if (g2h_fence.done) {
			xe_gt_warn(gt, "G2H fence %u, action %04x, done\n",
				   g2h_fence.seqno, action[0]);
			ret = 1;
		}
	}

	/*
	 * Ensure we serialize with completion side to prevent UAF with fence going out of scope on
	 * the stack, since we have no clue if it will fire after the timeout before we can erase
	 * from the xa. Also we have some dependent loads and stores below for which we need the
	 * correct ordering, and we lack the needed barriers.
	 */
	mutex_lock(&ct->lock);
	if (!ret) {
		xe_gt_err(gt, "Timed out wait for G2H, fence %u, action %04x, done %s",
			  g2h_fence.seqno, action[0], str_yes_no(g2h_fence.done));
		xa_erase_irq(&ct->fence_lookup, g2h_fence.seqno);
		mutex_unlock(&ct->lock);
		return -ETIME;
	}

	if (g2h_fence.retry) {
		xe_gt_dbg(gt, "H2G action %#x retrying: reason %#x\n",
			  action[0], g2h_fence.reason);
<<<<<<< HEAD
=======
		mutex_unlock(&ct->lock);
>>>>>>> adc21867
		goto retry;
	}
	if (g2h_fence.fail) {
		xe_gt_err(gt, "H2G request %#x failed: error %#x hint %#x\n",
			  action[0], g2h_fence.error, g2h_fence.hint);
		ret = -EIO;
	}

	if (ret > 0)
		ret = response_buffer ? g2h_fence.response_len : g2h_fence.response_data;

	mutex_unlock(&ct->lock);

	return ret;
}

/**
 * xe_guc_ct_send_recv - Send and receive HXG to the GuC
 * @ct: the &xe_guc_ct
 * @action: the dword array with `HXG Request`_ message (can't be NULL)
 * @len: length of the `HXG Request`_ message (in dwords, can't be 0)
 * @response_buffer: placeholder for the `HXG Response`_ message (can be NULL)
 *
 * Send a `HXG Request`_ message to the GuC over CT communication channel and
 * blocks until GuC replies with a `HXG Response`_ message.
 *
 * For non-blocking communication with GuC use xe_guc_ct_send().
 *
 * Note: The size of &response_buffer must be at least GUC_CTB_MAX_DWORDS_.
 *
 * Return: response length (in dwords) if &response_buffer was not NULL, or
 *         DATA0 from `HXG Response`_ if &response_buffer was NULL, or
 *         a negative error code on failure.
 */
int xe_guc_ct_send_recv(struct xe_guc_ct *ct, const u32 *action, u32 len,
			u32 *response_buffer)
{
	KUNIT_STATIC_STUB_REDIRECT(xe_guc_ct_send_recv, ct, action, len, response_buffer);
	return guc_ct_send_recv(ct, action, len, response_buffer, false);
}

int xe_guc_ct_send_recv_no_fail(struct xe_guc_ct *ct, const u32 *action,
				u32 len, u32 *response_buffer)
{
	return guc_ct_send_recv(ct, action, len, response_buffer, true);
}

static u32 *msg_to_hxg(u32 *msg)
{
	return msg + GUC_CTB_MSG_MIN_LEN;
}

static u32 msg_len_to_hxg_len(u32 len)
{
	return len - GUC_CTB_MSG_MIN_LEN;
}

static int parse_g2h_event(struct xe_guc_ct *ct, u32 *msg, u32 len)
{
	u32 *hxg = msg_to_hxg(msg);
	u32 action = FIELD_GET(GUC_HXG_EVENT_MSG_0_ACTION, hxg[0]);

	lockdep_assert_held(&ct->lock);

	switch (action) {
	case XE_GUC_ACTION_SCHED_CONTEXT_MODE_DONE:
	case XE_GUC_ACTION_DEREGISTER_CONTEXT_DONE:
	case XE_GUC_ACTION_SCHED_ENGINE_MODE_DONE:
	case XE_GUC_ACTION_TLB_INVALIDATION_DONE:
		g2h_release_space(ct, len);
	}

	return 0;
}

static int parse_g2h_response(struct xe_guc_ct *ct, u32 *msg, u32 len)
{
	struct xe_gt *gt =  ct_to_gt(ct);
	u32 *hxg = msg_to_hxg(msg);
	u32 hxg_len = msg_len_to_hxg_len(len);
	u32 fence = FIELD_GET(GUC_CTB_MSG_0_FENCE, msg[0]);
	u32 type = FIELD_GET(GUC_HXG_MSG_0_TYPE, hxg[0]);
	struct g2h_fence *g2h_fence;

	lockdep_assert_held(&ct->lock);

	/*
	 * Fences for FAST_REQUEST messages are not tracked in ct->fence_lookup.
	 * Those messages should never fail, so if we do get an error back it
	 * means we're likely doing an illegal operation and the GuC is
	 * rejecting it. We have no way to inform the code that submitted the
	 * H2G that the message was rejected, so we need to escalate the
	 * failure to trigger a reset.
	 */
	if (fence & CT_SEQNO_UNTRACKED) {
		if (type == GUC_HXG_TYPE_RESPONSE_FAILURE)
			xe_gt_err(gt, "FAST_REQ H2G fence 0x%x failed! e=0x%x, h=%u\n",
				  fence,
				  FIELD_GET(GUC_HXG_FAILURE_MSG_0_ERROR, hxg[0]),
				  FIELD_GET(GUC_HXG_FAILURE_MSG_0_HINT, hxg[0]));
		else
			xe_gt_err(gt, "unexpected response %u for FAST_REQ H2G fence 0x%x!\n",
				  type, fence);

		return -EPROTO;
	}

	g2h_fence = xa_erase(&ct->fence_lookup, fence);
	if (unlikely(!g2h_fence)) {
		/* Don't tear down channel, as send could've timed out */
		xe_gt_warn(gt, "G2H fence (%u) not found!\n", fence);
		g2h_release_space(ct, GUC_CTB_HXG_MSG_MAX_LEN);
		return 0;
	}

	xe_gt_assert(gt, fence == g2h_fence->seqno);

	if (type == GUC_HXG_TYPE_RESPONSE_FAILURE) {
		g2h_fence->fail = true;
		g2h_fence->error = FIELD_GET(GUC_HXG_FAILURE_MSG_0_ERROR, hxg[0]);
		g2h_fence->hint = FIELD_GET(GUC_HXG_FAILURE_MSG_0_HINT, hxg[0]);
	} else if (type == GUC_HXG_TYPE_NO_RESPONSE_RETRY) {
		g2h_fence->retry = true;
		g2h_fence->reason = FIELD_GET(GUC_HXG_RETRY_MSG_0_REASON, hxg[0]);
	} else if (g2h_fence->response_buffer) {
		g2h_fence->response_len = hxg_len;
		memcpy(g2h_fence->response_buffer, hxg, hxg_len * sizeof(u32));
	} else {
		g2h_fence->response_data = FIELD_GET(GUC_HXG_RESPONSE_MSG_0_DATA0, hxg[0]);
	}

	g2h_release_space(ct, GUC_CTB_HXG_MSG_MAX_LEN);

	g2h_fence->done = true;
	smp_mb();

	wake_up_all(&ct->g2h_fence_wq);

	return 0;
}

static int parse_g2h_msg(struct xe_guc_ct *ct, u32 *msg, u32 len)
{
	struct xe_gt *gt = ct_to_gt(ct);
	u32 *hxg = msg_to_hxg(msg);
	u32 origin, type;
	int ret;

	lockdep_assert_held(&ct->lock);

	origin = FIELD_GET(GUC_HXG_MSG_0_ORIGIN, hxg[0]);
	if (unlikely(origin != GUC_HXG_ORIGIN_GUC)) {
		xe_gt_err(gt, "G2H channel broken on read, origin=%u, reset required\n",
			  origin);
		ct->ctbs.g2h.info.broken = true;

		return -EPROTO;
	}

	type = FIELD_GET(GUC_HXG_MSG_0_TYPE, hxg[0]);
	switch (type) {
	case GUC_HXG_TYPE_EVENT:
		ret = parse_g2h_event(ct, msg, len);
		break;
	case GUC_HXG_TYPE_RESPONSE_SUCCESS:
	case GUC_HXG_TYPE_RESPONSE_FAILURE:
	case GUC_HXG_TYPE_NO_RESPONSE_RETRY:
		ret = parse_g2h_response(ct, msg, len);
		break;
	default:
		xe_gt_err(gt, "G2H channel broken on read, type=%u, reset required\n",
			  type);
		ct->ctbs.g2h.info.broken = true;

		ret = -EOPNOTSUPP;
	}

	return ret;
}

static int process_g2h_msg(struct xe_guc_ct *ct, u32 *msg, u32 len)
{
	struct xe_guc *guc = ct_to_guc(ct);
	struct xe_gt *gt = ct_to_gt(ct);
	u32 hxg_len = msg_len_to_hxg_len(len);
	u32 *hxg = msg_to_hxg(msg);
	u32 action, adj_len;
	u32 *payload;
	int ret = 0;

	if (FIELD_GET(GUC_HXG_MSG_0_TYPE, hxg[0]) != GUC_HXG_TYPE_EVENT)
		return 0;

	action = FIELD_GET(GUC_HXG_EVENT_MSG_0_ACTION, hxg[0]);
	payload = hxg + GUC_HXG_EVENT_MSG_MIN_LEN;
	adj_len = hxg_len - GUC_HXG_EVENT_MSG_MIN_LEN;

	switch (action) {
	case XE_GUC_ACTION_SCHED_CONTEXT_MODE_DONE:
		ret = xe_guc_sched_done_handler(guc, payload, adj_len);
		break;
	case XE_GUC_ACTION_DEREGISTER_CONTEXT_DONE:
		ret = xe_guc_deregister_done_handler(guc, payload, adj_len);
		break;
	case XE_GUC_ACTION_CONTEXT_RESET_NOTIFICATION:
		ret = xe_guc_exec_queue_reset_handler(guc, payload, adj_len);
		break;
	case XE_GUC_ACTION_ENGINE_FAILURE_NOTIFICATION:
		ret = xe_guc_exec_queue_reset_failure_handler(guc, payload,
							      adj_len);
		break;
	case XE_GUC_ACTION_SCHED_ENGINE_MODE_DONE:
		/* Selftest only at the moment */
		break;
	case XE_GUC_ACTION_STATE_CAPTURE_NOTIFICATION:
	case XE_GUC_ACTION_NOTIFY_FLUSH_LOG_BUFFER_TO_FILE:
		/* FIXME: Handle this */
		break;
	case XE_GUC_ACTION_NOTIFY_MEMORY_CAT_ERROR:
		ret = xe_guc_exec_queue_memory_cat_error_handler(guc, payload,
								 adj_len);
		break;
	case XE_GUC_ACTION_REPORT_PAGE_FAULT_REQ_DESC:
		ret = xe_guc_pagefault_handler(guc, payload, adj_len);
		break;
	case XE_GUC_ACTION_TLB_INVALIDATION_DONE:
		ret = xe_guc_tlb_invalidation_done_handler(guc, payload,
							   adj_len);
		break;
	case XE_GUC_ACTION_ACCESS_COUNTER_NOTIFY:
		ret = xe_guc_access_counter_notify_handler(guc, payload,
							   adj_len);
		break;
	case XE_GUC_ACTION_GUC2PF_RELAY_FROM_VF:
		ret = xe_guc_relay_process_guc2pf(&guc->relay, hxg, hxg_len);
		break;
	case XE_GUC_ACTION_GUC2VF_RELAY_FROM_PF:
		ret = xe_guc_relay_process_guc2vf(&guc->relay, hxg, hxg_len);
		break;
	case GUC_ACTION_GUC2PF_VF_STATE_NOTIFY:
		ret = xe_gt_sriov_pf_control_process_guc2pf(gt, hxg, hxg_len);
		break;
	case GUC_ACTION_GUC2PF_ADVERSE_EVENT:
		ret = xe_gt_sriov_pf_monitor_process_guc2pf(gt, hxg, hxg_len);
		break;
	default:
		xe_gt_err(gt, "unexpected G2H action 0x%04x\n", action);
	}

	if (ret)
		xe_gt_err(gt, "G2H action 0x%04x failed (%pe)\n",
			  action, ERR_PTR(ret));

	return 0;
}

static int g2h_read(struct xe_guc_ct *ct, u32 *msg, bool fast_path)
{
	struct xe_device *xe = ct_to_xe(ct);
	struct xe_gt *gt = ct_to_gt(ct);
	struct guc_ctb *g2h = &ct->ctbs.g2h;
	u32 tail, head, len;
	s32 avail;
	u32 action;
	u32 *hxg;

	xe_gt_assert(gt, ct->state != XE_GUC_CT_STATE_NOT_INITIALIZED);
	lockdep_assert_held(&ct->fast_lock);

	if (ct->state == XE_GUC_CT_STATE_DISABLED)
		return -ENODEV;

	if (ct->state == XE_GUC_CT_STATE_STOPPED)
		return -ECANCELED;

	if (g2h->info.broken)
		return -EPIPE;

	xe_gt_assert(gt, xe_guc_ct_enabled(ct));

	/* Calculate DW available to read */
	tail = desc_read(xe, g2h, tail);
	avail = tail - g2h->info.head;
	if (unlikely(avail == 0))
		return 0;

	if (avail < 0)
		avail += g2h->info.size;

	/* Read header */
	xe_map_memcpy_from(xe, msg, &g2h->cmds, sizeof(u32) * g2h->info.head,
			   sizeof(u32));
	len = FIELD_GET(GUC_CTB_MSG_0_NUM_DWORDS, msg[0]) + GUC_CTB_MSG_MIN_LEN;
	if (len > avail) {
		xe_gt_err(gt, "G2H channel broken on read, avail=%d, len=%d, reset required\n",
			  avail, len);
		g2h->info.broken = true;

		return -EPROTO;
	}

	head = (g2h->info.head + 1) % g2h->info.size;
	avail = len - 1;

	/* Read G2H message */
	if (avail + head > g2h->info.size) {
		u32 avail_til_wrap = g2h->info.size - head;

		xe_map_memcpy_from(xe, msg + 1,
				   &g2h->cmds, sizeof(u32) * head,
				   avail_til_wrap * sizeof(u32));
		xe_map_memcpy_from(xe, msg + 1 + avail_til_wrap,
				   &g2h->cmds, 0,
				   (avail - avail_til_wrap) * sizeof(u32));
	} else {
		xe_map_memcpy_from(xe, msg + 1,
				   &g2h->cmds, sizeof(u32) * head,
				   avail * sizeof(u32));
	}

	hxg = msg_to_hxg(msg);
	action = FIELD_GET(GUC_HXG_EVENT_MSG_0_ACTION, hxg[0]);

	if (fast_path) {
		if (FIELD_GET(GUC_HXG_MSG_0_TYPE, hxg[0]) != GUC_HXG_TYPE_EVENT)
			return 0;

		switch (action) {
		case XE_GUC_ACTION_REPORT_PAGE_FAULT_REQ_DESC:
		case XE_GUC_ACTION_TLB_INVALIDATION_DONE:
			break;	/* Process these in fast-path */
		default:
			return 0;
		}
	}

	/* Update local / descriptor header */
	g2h->info.head = (head + avail) % g2h->info.size;
	desc_write(xe, g2h, head, g2h->info.head);

	trace_xe_guc_ctb_g2h(xe, ct_to_gt(ct)->info.id,
			     action, len, g2h->info.head, tail);

	return len;
}

static void g2h_fast_path(struct xe_guc_ct *ct, u32 *msg, u32 len)
{
	struct xe_gt *gt = ct_to_gt(ct);
	struct xe_guc *guc = ct_to_guc(ct);
	u32 hxg_len = msg_len_to_hxg_len(len);
	u32 *hxg = msg_to_hxg(msg);
	u32 action = FIELD_GET(GUC_HXG_EVENT_MSG_0_ACTION, hxg[0]);
	u32 *payload = hxg + GUC_HXG_MSG_MIN_LEN;
	u32 adj_len = hxg_len - GUC_HXG_MSG_MIN_LEN;
	int ret = 0;

	switch (action) {
	case XE_GUC_ACTION_REPORT_PAGE_FAULT_REQ_DESC:
		ret = xe_guc_pagefault_handler(guc, payload, adj_len);
		break;
	case XE_GUC_ACTION_TLB_INVALIDATION_DONE:
		__g2h_release_space(ct, len);
		ret = xe_guc_tlb_invalidation_done_handler(guc, payload,
							   adj_len);
		break;
	default:
		xe_gt_warn(gt, "NOT_POSSIBLE");
	}

	if (ret)
		xe_gt_err(gt, "G2H action 0x%04x failed (%pe)\n",
			  action, ERR_PTR(ret));
}

/**
 * xe_guc_ct_fast_path - process critical G2H in the IRQ handler
 * @ct: GuC CT object
 *
 * Anything related to page faults is critical for performance, process these
 * critical G2H in the IRQ. This is safe as these handlers either just wake up
 * waiters or queue another worker.
 */
void xe_guc_ct_fast_path(struct xe_guc_ct *ct)
{
	struct xe_device *xe = ct_to_xe(ct);
	bool ongoing;
	int len;

	ongoing = xe_pm_runtime_get_if_active(ct_to_xe(ct));
	if (!ongoing && xe_pm_read_callback_task(ct_to_xe(ct)) == NULL)
		return;

	spin_lock(&ct->fast_lock);
	do {
		len = g2h_read(ct, ct->fast_msg, true);
		if (len > 0)
			g2h_fast_path(ct, ct->fast_msg, len);
	} while (len > 0);
	spin_unlock(&ct->fast_lock);

	if (ongoing)
		xe_pm_runtime_put(xe);
}

/* Returns less than zero on error, 0 on done, 1 on more available */
static int dequeue_one_g2h(struct xe_guc_ct *ct)
{
	int len;
	int ret;

	lockdep_assert_held(&ct->lock);

	spin_lock_irq(&ct->fast_lock);
	len = g2h_read(ct, ct->msg, false);
	spin_unlock_irq(&ct->fast_lock);
	if (len <= 0)
		return len;

	ret = parse_g2h_msg(ct, ct->msg, len);
	if (unlikely(ret < 0))
		return ret;

	ret = process_g2h_msg(ct, ct->msg, len);
	if (unlikely(ret < 0))
		return ret;

	return 1;
}

static void receive_g2h(struct xe_guc_ct *ct)
{
	struct xe_gt *gt = ct_to_gt(ct);
	bool ongoing;
	int ret;

	/*
	 * Normal users must always hold mem_access.ref around CT calls. However
	 * during the runtime pm callbacks we rely on CT to talk to the GuC, but
	 * at this stage we can't rely on mem_access.ref and even the
	 * callback_task will be different than current.  For such cases we just
	 * need to ensure we always process the responses from any blocking
	 * ct_send requests or where we otherwise expect some response when
	 * initiated from those callbacks (which will need to wait for the below
	 * dequeue_one_g2h()).  The dequeue_one_g2h() will gracefully fail if
	 * the device has suspended to the point that the CT communication has
	 * been disabled.
	 *
	 * If we are inside the runtime pm callback, we can be the only task
	 * still issuing CT requests (since that requires having the
	 * mem_access.ref).  It seems like it might in theory be possible to
	 * receive unsolicited events from the GuC just as we are
	 * suspending-resuming, but those will currently anyway be lost when
	 * eventually exiting from suspend, hence no need to wake up the device
	 * here. If we ever need something stronger than get_if_ongoing() then
	 * we need to be careful with blocking the pm callbacks from getting CT
	 * responses, if the worker here is blocked on those callbacks
	 * completing, creating a deadlock.
	 */
	ongoing = xe_pm_runtime_get_if_active(ct_to_xe(ct));
	if (!ongoing && xe_pm_read_callback_task(ct_to_xe(ct)) == NULL)
		return;

	do {
		mutex_lock(&ct->lock);
		ret = dequeue_one_g2h(ct);
		mutex_unlock(&ct->lock);

		if (unlikely(ret == -EPROTO || ret == -EOPNOTSUPP)) {
			struct drm_printer p = xe_gt_info_printer(gt);

			xe_guc_ct_print(ct, &p, false);
			kick_reset(ct);
		}
	} while (ret == 1);

	if (ongoing)
		xe_pm_runtime_put(ct_to_xe(ct));
}

static void g2h_worker_func(struct work_struct *w)
{
	struct xe_guc_ct *ct = container_of(w, struct xe_guc_ct, g2h_worker);

	receive_g2h(ct);
}

static void guc_ctb_snapshot_capture(struct xe_device *xe, struct guc_ctb *ctb,
				     struct guc_ctb_snapshot *snapshot,
				     bool atomic)
{
	u32 head, tail;

	xe_map_memcpy_from(xe, &snapshot->desc, &ctb->desc, 0,
			   sizeof(struct guc_ct_buffer_desc));
	memcpy(&snapshot->info, &ctb->info, sizeof(struct guc_ctb_info));

	snapshot->cmds = kmalloc_array(ctb->info.size, sizeof(u32),
				       atomic ? GFP_ATOMIC : GFP_KERNEL);

	if (!snapshot->cmds) {
		drm_err(&xe->drm, "Skipping CTB commands snapshot. Only CTB info will be available.\n");
		return;
	}

	head = snapshot->desc.head;
	tail = snapshot->desc.tail;

	if (head != tail) {
		struct iosys_map map =
			IOSYS_MAP_INIT_OFFSET(&ctb->cmds, head * sizeof(u32));

		while (head != tail) {
			snapshot->cmds[head] = xe_map_rd(xe, &map, 0, u32);
			++head;
			if (head == ctb->info.size) {
				head = 0;
				map = ctb->cmds;
			} else {
				iosys_map_incr(&map, sizeof(u32));
			}
		}
	}
}

static void guc_ctb_snapshot_print(struct guc_ctb_snapshot *snapshot,
				   struct drm_printer *p)
{
	u32 head, tail;

	drm_printf(p, "\tsize: %d\n", snapshot->info.size);
	drm_printf(p, "\tresv_space: %d\n", snapshot->info.resv_space);
	drm_printf(p, "\thead: %d\n", snapshot->info.head);
	drm_printf(p, "\ttail: %d\n", snapshot->info.tail);
	drm_printf(p, "\tspace: %d\n", snapshot->info.space);
	drm_printf(p, "\tbroken: %d\n", snapshot->info.broken);
	drm_printf(p, "\thead (memory): %d\n", snapshot->desc.head);
	drm_printf(p, "\ttail (memory): %d\n", snapshot->desc.tail);
	drm_printf(p, "\tstatus (memory): 0x%x\n", snapshot->desc.status);

	if (!snapshot->cmds)
		return;

	head = snapshot->desc.head;
	tail = snapshot->desc.tail;

	while (head != tail) {
		drm_printf(p, "\tcmd[%d]: 0x%08x\n", head,
			   snapshot->cmds[head]);
		++head;
		if (head == snapshot->info.size)
			head = 0;
	}
}

static void guc_ctb_snapshot_free(struct guc_ctb_snapshot *snapshot)
{
	kfree(snapshot->cmds);
}

/**
 * xe_guc_ct_snapshot_capture - Take a quick snapshot of the CT state.
 * @ct: GuC CT object.
 * @atomic: Boolean to indicate if this is called from atomic context like
 * reset or CTB handler or from some regular path like debugfs.
 *
 * This can be printed out in a later stage like during dev_coredump
 * analysis.
 *
 * Returns: a GuC CT snapshot object that must be freed by the caller
 * by using `xe_guc_ct_snapshot_free`.
 */
struct xe_guc_ct_snapshot *xe_guc_ct_snapshot_capture(struct xe_guc_ct *ct,
						      bool atomic)
{
	struct xe_device *xe = ct_to_xe(ct);
	struct xe_guc_ct_snapshot *snapshot;

	snapshot = kzalloc(sizeof(*snapshot),
			   atomic ? GFP_ATOMIC : GFP_KERNEL);

	if (!snapshot) {
		drm_err(&xe->drm, "Skipping CTB snapshot entirely.\n");
		return NULL;
	}

	if (xe_guc_ct_enabled(ct) || ct->state == XE_GUC_CT_STATE_STOPPED) {
		snapshot->ct_enabled = true;
		snapshot->g2h_outstanding = READ_ONCE(ct->g2h_outstanding);
		guc_ctb_snapshot_capture(xe, &ct->ctbs.h2g,
					 &snapshot->h2g, atomic);
		guc_ctb_snapshot_capture(xe, &ct->ctbs.g2h,
					 &snapshot->g2h, atomic);
	}

	return snapshot;
}

/**
 * xe_guc_ct_snapshot_print - Print out a given GuC CT snapshot.
 * @snapshot: GuC CT snapshot object.
 * @p: drm_printer where it will be printed out.
 *
 * This function prints out a given GuC CT snapshot object.
 */
void xe_guc_ct_snapshot_print(struct xe_guc_ct_snapshot *snapshot,
			      struct drm_printer *p)
{
	if (!snapshot)
		return;

	if (snapshot->ct_enabled) {
		drm_puts(p, "H2G CTB (all sizes in DW):\n");
		guc_ctb_snapshot_print(&snapshot->h2g, p);

		drm_puts(p, "\nG2H CTB (all sizes in DW):\n");
		guc_ctb_snapshot_print(&snapshot->g2h, p);

		drm_printf(p, "\tg2h outstanding: %d\n",
			   snapshot->g2h_outstanding);
	} else {
		drm_puts(p, "CT disabled\n");
	}
}

/**
 * xe_guc_ct_snapshot_free - Free all allocated objects for a given snapshot.
 * @snapshot: GuC CT snapshot object.
 *
 * This function free all the memory that needed to be allocated at capture
 * time.
 */
void xe_guc_ct_snapshot_free(struct xe_guc_ct_snapshot *snapshot)
{
	if (!snapshot)
		return;

	guc_ctb_snapshot_free(&snapshot->h2g);
	guc_ctb_snapshot_free(&snapshot->g2h);
	kfree(snapshot);
}

/**
 * xe_guc_ct_print - GuC CT Print.
 * @ct: GuC CT.
 * @p: drm_printer where it will be printed out.
 * @atomic: Boolean to indicate if this is called from atomic context like
 * reset or CTB handler or from some regular path like debugfs.
 *
 * This function quickly capture a snapshot and immediately print it out.
 */
void xe_guc_ct_print(struct xe_guc_ct *ct, struct drm_printer *p, bool atomic)
{
	struct xe_guc_ct_snapshot *snapshot;

	snapshot = xe_guc_ct_snapshot_capture(ct, atomic);
	xe_guc_ct_snapshot_print(snapshot, p);
	xe_guc_ct_snapshot_free(snapshot);
}<|MERGE_RESOLUTION|>--- conflicted
+++ resolved
@@ -119,23 +119,6 @@
 #define CTB_H2G_BUFFER_SIZE	(SZ_4K)
 #define CTB_G2H_BUFFER_SIZE	(SZ_128K)
 #define G2H_ROOM_BUFFER_SIZE	(CTB_G2H_BUFFER_SIZE / 2)
-
-/**
- * xe_guc_ct_queue_proc_time_jiffies - Return maximum time to process a full
- * CT command queue
- * @ct: the &xe_guc_ct. Unused at this moment but will be used in the future.
- *
- * Observation is that a 4KiB buffer full of commands takes a little over a
- * second to process. Use that to calculate maximum time to process a full CT
- * command queue.
- *
- * Return: Maximum time to process a full CT queue in jiffies.
- */
-long xe_guc_ct_queue_proc_time_jiffies(struct xe_guc_ct *ct)
-{
-	BUILD_BUG_ON(!IS_ALIGNED(CTB_H2G_BUFFER_SIZE, SZ_4));
-	return (CTB_H2G_BUFFER_SIZE / SZ_4K) * HZ;
-}
 
 /**
  * xe_guc_ct_queue_proc_time_jiffies - Return maximum time to process a full
@@ -941,10 +924,7 @@
 	if (g2h_fence.retry) {
 		xe_gt_dbg(gt, "H2G action %#x retrying: reason %#x\n",
 			  action[0], g2h_fence.reason);
-<<<<<<< HEAD
-=======
 		mutex_unlock(&ct->lock);
->>>>>>> adc21867
 		goto retry;
 	}
 	if (g2h_fence.fail) {
