// SPDX-License-Identifier: MIT
/*
 * Copyright © 2023 Intel Corporation
 */

#include <linux/hwmon-sysfs.h>
#include <linux/hwmon.h>
#include <linux/types.h>

#include <drm/drm_managed.h>
#include "regs/xe_gt_regs.h"
#include "regs/xe_mchbar_regs.h"
#include "regs/xe_pcode_regs.h"
#include "xe_device.h"
#include "xe_hwmon.h"
#include "xe_mmio.h"
#include "xe_pcode.h"
#include "xe_pcode_api.h"
#include "xe_sriov.h"
#include "xe_pm.h"

enum xe_hwmon_reg {
	REG_PKG_RAPL_LIMIT,
	REG_PKG_POWER_SKU,
	REG_PKG_POWER_SKU_UNIT,
	REG_GT_PERF_STATUS,
	REG_PKG_ENERGY_STATUS,
};

enum xe_hwmon_reg_operation {
	REG_READ32,
	REG_RMW32,
	REG_READ64,
};

enum xe_hwmon_channel {
	CHANNEL_CARD,
	CHANNEL_PKG,
	CHANNEL_MAX,
};

/*
 * SF_* - scale factors for particular quantities according to hwmon spec.
 */
#define SF_POWER	1000000		/* microwatts */
#define SF_CURR		1000		/* milliamperes */
#define SF_VOLTAGE	1000		/* millivolts */
#define SF_ENERGY	1000000		/* microjoules */
#define SF_TIME		1000		/* milliseconds */

/**
 * struct xe_hwmon_energy_info - to accumulate energy
 */
struct xe_hwmon_energy_info {
	/** @reg_val_prev: previous energy reg val */
	u32 reg_val_prev;
	/** @accum_energy: accumulated energy */
	long accum_energy;
};

/**
 * struct xe_hwmon - xe hwmon data structure
 */
struct xe_hwmon {
	/** @hwmon_dev: hwmon device for xe */
	struct device *hwmon_dev;
	/** @xe: Xe device */
	struct xe_device *xe;
	/** @hwmon_lock: lock for rw attributes*/
	struct mutex hwmon_lock;
	/** @scl_shift_power: pkg power unit */
	int scl_shift_power;
	/** @scl_shift_energy: pkg energy unit */
	int scl_shift_energy;
	/** @scl_shift_time: pkg time unit */
	int scl_shift_time;
	/** @ei: Energy info for energyN_input */
	struct xe_hwmon_energy_info ei[CHANNEL_MAX];
};

static struct xe_reg xe_hwmon_get_reg(struct xe_hwmon *hwmon, enum xe_hwmon_reg hwmon_reg,
				      int channel)
{
	struct xe_device *xe = hwmon->xe;

	switch (hwmon_reg) {
	case REG_PKG_RAPL_LIMIT:
		if (xe->info.platform == XE_BATTLEMAGE) {
			if (channel == CHANNEL_PKG)
				return BMG_PACKAGE_RAPL_LIMIT;
			else
				return BMG_PLATFORM_POWER_LIMIT;
		} else if (xe->info.platform == XE_PVC && channel == CHANNEL_PKG) {
			return PVC_GT0_PACKAGE_RAPL_LIMIT;
		} else if ((xe->info.platform == XE_DG2) && (channel == CHANNEL_PKG)) {
			return PCU_CR_PACKAGE_RAPL_LIMIT;
		}
		break;
	case REG_PKG_POWER_SKU:
		if (xe->info.platform == XE_BATTLEMAGE)
			return BMG_PACKAGE_POWER_SKU;
		else if (xe->info.platform == XE_PVC && channel == CHANNEL_PKG)
			return PVC_GT0_PACKAGE_POWER_SKU;
		else if ((xe->info.platform == XE_DG2) && (channel == CHANNEL_PKG))
			return PCU_CR_PACKAGE_POWER_SKU;
		break;
	case REG_PKG_POWER_SKU_UNIT:
		if (xe->info.platform == XE_BATTLEMAGE)
			return BMG_PACKAGE_POWER_SKU_UNIT;
		else if (xe->info.platform == XE_PVC)
			return PVC_GT0_PACKAGE_POWER_SKU_UNIT;
		else if (xe->info.platform == XE_DG2)
			return PCU_CR_PACKAGE_POWER_SKU_UNIT;
		break;
	case REG_GT_PERF_STATUS:
		if (xe->info.platform == XE_DG2 && channel == CHANNEL_PKG)
			return GT_PERF_STATUS;
		break;
	case REG_PKG_ENERGY_STATUS:
		if (xe->info.platform == XE_BATTLEMAGE) {
			if (channel == CHANNEL_PKG)
				return BMG_PACKAGE_ENERGY_STATUS;
			else
				return BMG_PLATFORM_ENERGY_STATUS;
		} else if (xe->info.platform == XE_PVC && channel == CHANNEL_PKG) {
			return PVC_GT0_PLATFORM_ENERGY_STATUS;
		} else if ((xe->info.platform == XE_DG2) && (channel == CHANNEL_PKG)) {
			return PCU_CR_PACKAGE_ENERGY_STATUS;
		}
		break;
	default:
		drm_warn(&xe->drm, "Unknown xe hwmon reg id: %d\n", hwmon_reg);
		break;
	}

	return XE_REG(0);
}

#define PL1_DISABLE 0

/*
 * HW allows arbitrary PL1 limits to be set but silently clamps these values to
 * "typical but not guaranteed" min/max values in REG_PKG_POWER_SKU. Follow the
 * same pattern for sysfs, allow arbitrary PL1 limits to be set but display
 * clamped values when read.
 */
static void xe_hwmon_power_max_read(struct xe_hwmon *hwmon, int channel, long *value)
{
	u64 reg_val, min, max;
<<<<<<< HEAD
	struct xe_device *xe = gt_to_xe(hwmon->gt);
	struct xe_reg rapl_limit, pkg_power_sku;
=======
	struct xe_device *xe = hwmon->xe;
	struct xe_reg rapl_limit, pkg_power_sku;
	struct xe_gt *mmio = xe_root_mmio_gt(xe);
>>>>>>> adc21867

	rapl_limit = xe_hwmon_get_reg(hwmon, REG_PKG_RAPL_LIMIT, channel);
	pkg_power_sku = xe_hwmon_get_reg(hwmon, REG_PKG_POWER_SKU, channel);

	/*
	 * Valid check of REG_PKG_RAPL_LIMIT is already done in xe_hwmon_power_is_visible.
	 * So not checking it again here.
	 */
	if (!xe_reg_is_valid(pkg_power_sku)) {
		drm_warn(&xe->drm, "pkg_power_sku invalid\n");
		*value = 0;
		return;
	}

	mutex_lock(&hwmon->hwmon_lock);

<<<<<<< HEAD
	reg_val = xe_mmio_read32(hwmon->gt, rapl_limit);
=======
	reg_val = xe_mmio_read32(mmio, rapl_limit);
>>>>>>> adc21867
	/* Check if PL1 limit is disabled */
	if (!(reg_val & PKG_PWR_LIM_1_EN)) {
		*value = PL1_DISABLE;
		goto unlock;
	}

	reg_val = REG_FIELD_GET(PKG_PWR_LIM_1, reg_val);
	*value = mul_u64_u32_shr(reg_val, SF_POWER, hwmon->scl_shift_power);

<<<<<<< HEAD
	reg_val = xe_mmio_read64_2x32(hwmon->gt, pkg_power_sku);
=======
	reg_val = xe_mmio_read64_2x32(mmio, pkg_power_sku);
>>>>>>> adc21867
	min = REG_FIELD_GET(PKG_MIN_PWR, reg_val);
	min = mul_u64_u32_shr(min, SF_POWER, hwmon->scl_shift_power);
	max = REG_FIELD_GET(PKG_MAX_PWR, reg_val);
	max = mul_u64_u32_shr(max, SF_POWER, hwmon->scl_shift_power);

	if (min && max)
		*value = clamp_t(u64, *value, min, max);
unlock:
	mutex_unlock(&hwmon->hwmon_lock);
}

static int xe_hwmon_power_max_write(struct xe_hwmon *hwmon, int channel, long value)
{
	struct xe_gt *mmio = xe_root_mmio_gt(hwmon->xe);
	int ret = 0;
	u64 reg_val;
	struct xe_reg rapl_limit;

	rapl_limit = xe_hwmon_get_reg(hwmon, REG_PKG_RAPL_LIMIT, channel);

	mutex_lock(&hwmon->hwmon_lock);

	/* Disable PL1 limit and verify, as limit cannot be disabled on all platforms */
	if (value == PL1_DISABLE) {
<<<<<<< HEAD
		reg_val = xe_mmio_rmw32(hwmon->gt, rapl_limit, PKG_PWR_LIM_1_EN, 0);
		reg_val = xe_mmio_read32(hwmon->gt, rapl_limit);
		if (reg_val & PKG_PWR_LIM_1_EN) {
			drm_warn(&gt_to_xe(hwmon->gt)->drm, "PL1 disable is not supported!\n");
=======
		reg_val = xe_mmio_rmw32(mmio, rapl_limit, PKG_PWR_LIM_1_EN, 0);
		reg_val = xe_mmio_read32(mmio, rapl_limit);
		if (reg_val & PKG_PWR_LIM_1_EN) {
			drm_warn(&hwmon->xe->drm, "PL1 disable is not supported!\n");
>>>>>>> adc21867
			ret = -EOPNOTSUPP;
		}
		goto unlock;
	}

	/* Computation in 64-bits to avoid overflow. Round to nearest. */
	reg_val = DIV_ROUND_CLOSEST_ULL((u64)value << hwmon->scl_shift_power, SF_POWER);
	reg_val = PKG_PWR_LIM_1_EN | REG_FIELD_PREP(PKG_PWR_LIM_1, reg_val);
<<<<<<< HEAD
	reg_val = xe_mmio_rmw32(hwmon->gt, rapl_limit, PKG_PWR_LIM_1_EN | PKG_PWR_LIM_1, reg_val);
=======
	reg_val = xe_mmio_rmw32(mmio, rapl_limit, PKG_PWR_LIM_1_EN | PKG_PWR_LIM_1, reg_val);
>>>>>>> adc21867

unlock:
	mutex_unlock(&hwmon->hwmon_lock);
	return ret;
}

static void xe_hwmon_power_rated_max_read(struct xe_hwmon *hwmon, int channel, long *value)
{
<<<<<<< HEAD
=======
	struct xe_gt *mmio = xe_root_mmio_gt(hwmon->xe);
>>>>>>> adc21867
	struct xe_reg reg = xe_hwmon_get_reg(hwmon, REG_PKG_POWER_SKU, channel);
	u64 reg_val;

	/*
	 * This sysfs file won't be visible if REG_PKG_POWER_SKU is invalid, so valid check
	 * for this register can be skipped.
	 * See xe_hwmon_power_is_visible.
	 */
<<<<<<< HEAD
	reg_val = xe_mmio_read32(hwmon->gt, reg);
=======
	reg_val = xe_mmio_read32(mmio, reg);
>>>>>>> adc21867
	reg_val = REG_FIELD_GET(PKG_TDP, reg_val);
	*value = mul_u64_u32_shr(reg_val, SF_POWER, hwmon->scl_shift_power);
}

/*
 * xe_hwmon_energy_get - Obtain energy value
 *
 * The underlying energy hardware register is 32-bits and is subject to
 * overflow. How long before overflow? For example, with an example
 * scaling bit shift of 14 bits (see register *PACKAGE_POWER_SKU_UNIT) and
 * a power draw of 1000 watts, the 32-bit counter will overflow in
 * approximately 4.36 minutes.
 *
 * Examples:
 *    1 watt:  (2^32 >> 14) /    1 W / (60 * 60 * 24) secs/day -> 3 days
 * 1000 watts: (2^32 >> 14) / 1000 W / 60             secs/min -> 4.36 minutes
 *
 * The function significantly increases overflow duration (from 4.36
 * minutes) by accumulating the energy register into a 'long' as allowed by
 * the hwmon API. Using x86_64 128 bit arithmetic (see mul_u64_u32_shr()),
 * a 'long' of 63 bits, SF_ENERGY of 1e6 (~20 bits) and
 * hwmon->scl_shift_energy of 14 bits we have 57 (63 - 20 + 14) bits before
 * energyN_input overflows. This at 1000 W is an overflow duration of 278 years.
 */
static void
xe_hwmon_energy_get(struct xe_hwmon *hwmon, int channel, long *energy)
{
	struct xe_gt *mmio = xe_root_mmio_gt(hwmon->xe);
	struct xe_hwmon_energy_info *ei = &hwmon->ei[channel];
	u64 reg_val;

<<<<<<< HEAD
	reg_val = xe_mmio_read32(hwmon->gt, xe_hwmon_get_reg(hwmon, REG_PKG_ENERGY_STATUS,
							     channel));
=======
	reg_val = xe_mmio_read32(mmio, xe_hwmon_get_reg(hwmon, REG_PKG_ENERGY_STATUS,
							channel));
>>>>>>> adc21867

	if (reg_val >= ei->reg_val_prev)
		ei->accum_energy += reg_val - ei->reg_val_prev;
	else
		ei->accum_energy += UINT_MAX - ei->reg_val_prev + reg_val;

	ei->reg_val_prev = reg_val;

	*energy = mul_u64_u32_shr(ei->accum_energy, SF_ENERGY,
				  hwmon->scl_shift_energy);
}

static ssize_t
xe_hwmon_power_max_interval_show(struct device *dev, struct device_attribute *attr,
				 char *buf)
{
	struct xe_hwmon *hwmon = dev_get_drvdata(dev);
	struct xe_gt *mmio = xe_root_mmio_gt(hwmon->xe);
	u32 x, y, x_w = 2; /* 2 bits */
	u64 r, tau4, out;
	int sensor_index = to_sensor_dev_attr(attr)->index;

	xe_pm_runtime_get(hwmon->xe);

	mutex_lock(&hwmon->hwmon_lock);

<<<<<<< HEAD
	r = xe_mmio_read32(hwmon->gt, xe_hwmon_get_reg(hwmon, REG_PKG_RAPL_LIMIT, sensor_index));
=======
	r = xe_mmio_read32(mmio, xe_hwmon_get_reg(hwmon, REG_PKG_RAPL_LIMIT, sensor_index));
>>>>>>> adc21867

	mutex_unlock(&hwmon->hwmon_lock);

	xe_pm_runtime_put(hwmon->xe);

	x = REG_FIELD_GET(PKG_PWR_LIM_1_TIME_X, r);
	y = REG_FIELD_GET(PKG_PWR_LIM_1_TIME_Y, r);

	/*
	 * tau = 1.x * power(2,y), x = bits(23:22), y = bits(21:17)
	 *     = (4 | x) << (y - 2)
	 *
	 * Here (y - 2) ensures a 1.x fixed point representation of 1.x
	 * As x is 2 bits so 1.x can be 1.0, 1.25, 1.50, 1.75
	 *
	 * As y can be < 2, we compute tau4 = (4 | x) << y
	 * and then add 2 when doing the final right shift to account for units
	 */
	tau4 = (u64)((1 << x_w) | x) << y;

	/* val in hwmon interface units (millisec) */
	out = mul_u64_u32_shr(tau4, SF_TIME, hwmon->scl_shift_time + x_w);

	return sysfs_emit(buf, "%llu\n", out);
}

static ssize_t
xe_hwmon_power_max_interval_store(struct device *dev, struct device_attribute *attr,
				  const char *buf, size_t count)
{
	struct xe_hwmon *hwmon = dev_get_drvdata(dev);
	struct xe_gt *mmio = xe_root_mmio_gt(hwmon->xe);
	u32 x, y, rxy, x_w = 2; /* 2 bits */
	u64 tau4, r, max_win;
	unsigned long val;
	int ret;
	int sensor_index = to_sensor_dev_attr(attr)->index;

	ret = kstrtoul(buf, 0, &val);
	if (ret)
		return ret;

	/*
	 * Max HW supported tau in '1.x * power(2,y)' format, x = 0, y = 0x12.
	 * The hwmon->scl_shift_time default of 0xa results in a max tau of 256 seconds.
	 *
	 * The ideal scenario is for PKG_MAX_WIN to be read from the PKG_PWR_SKU register.
	 * However, it is observed that existing discrete GPUs does not provide correct
	 * PKG_MAX_WIN value, therefore a using default constant value. For future discrete GPUs
	 * this may get resolved, in which case PKG_MAX_WIN should be obtained from PKG_PWR_SKU.
	 */
#define PKG_MAX_WIN_DEFAULT 0x12ull

	/*
	 * val must be < max in hwmon interface units. The steps below are
	 * explained in xe_hwmon_power_max_interval_show()
	 */
	r = FIELD_PREP(PKG_MAX_WIN, PKG_MAX_WIN_DEFAULT);
	x = REG_FIELD_GET(PKG_MAX_WIN_X, r);
	y = REG_FIELD_GET(PKG_MAX_WIN_Y, r);
	tau4 = (u64)((1 << x_w) | x) << y;
	max_win = mul_u64_u32_shr(tau4, SF_TIME, hwmon->scl_shift_time + x_w);

	if (val > max_win)
		return -EINVAL;

	/* val in hw units */
	val = DIV_ROUND_CLOSEST_ULL((u64)val << hwmon->scl_shift_time, SF_TIME);

	/*
	 * Convert val to 1.x * power(2,y)
	 * y = ilog2(val)
	 * x = (val - (1 << y)) >> (y - 2)
	 */
	if (!val) {
		y = 0;
		x = 0;
	} else {
		y = ilog2(val);
		x = (val - (1ul << y)) << x_w >> y;
	}

	rxy = REG_FIELD_PREP(PKG_PWR_LIM_1_TIME_X, x) | REG_FIELD_PREP(PKG_PWR_LIM_1_TIME_Y, y);

	xe_pm_runtime_get(hwmon->xe);

	mutex_lock(&hwmon->hwmon_lock);

<<<<<<< HEAD
	r = xe_mmio_rmw32(hwmon->gt, xe_hwmon_get_reg(hwmon, REG_PKG_RAPL_LIMIT, sensor_index),
=======
	r = xe_mmio_rmw32(mmio, xe_hwmon_get_reg(hwmon, REG_PKG_RAPL_LIMIT, sensor_index),
>>>>>>> adc21867
			  PKG_PWR_LIM_1_TIME, rxy);

	mutex_unlock(&hwmon->hwmon_lock);

	xe_pm_runtime_put(hwmon->xe);

	return count;
}

static SENSOR_DEVICE_ATTR(power1_max_interval, 0664,
			  xe_hwmon_power_max_interval_show,
			  xe_hwmon_power_max_interval_store, CHANNEL_CARD);

static SENSOR_DEVICE_ATTR(power2_max_interval, 0664,
			  xe_hwmon_power_max_interval_show,
			  xe_hwmon_power_max_interval_store, CHANNEL_PKG);

static struct attribute *hwmon_attributes[] = {
	&sensor_dev_attr_power1_max_interval.dev_attr.attr,
	&sensor_dev_attr_power2_max_interval.dev_attr.attr,
	NULL
};

static umode_t xe_hwmon_attributes_visible(struct kobject *kobj,
					   struct attribute *attr, int index)
{
	struct device *dev = kobj_to_dev(kobj);
	struct xe_hwmon *hwmon = dev_get_drvdata(dev);
	int ret = 0;

	xe_pm_runtime_get(hwmon->xe);

	ret = xe_reg_is_valid(xe_hwmon_get_reg(hwmon, REG_PKG_RAPL_LIMIT, index)) ? attr->mode : 0;

	xe_pm_runtime_put(hwmon->xe);

	return ret;
}

static const struct attribute_group hwmon_attrgroup = {
	.attrs = hwmon_attributes,
	.is_visible = xe_hwmon_attributes_visible,
};

static const struct attribute_group *hwmon_groups[] = {
	&hwmon_attrgroup,
	NULL
};

static const struct hwmon_channel_info * const hwmon_info[] = {
	HWMON_CHANNEL_INFO(power, HWMON_P_MAX | HWMON_P_RATED_MAX | HWMON_P_LABEL,
			   HWMON_P_MAX | HWMON_P_RATED_MAX | HWMON_P_CRIT | HWMON_P_LABEL),
	HWMON_CHANNEL_INFO(curr, HWMON_C_LABEL, HWMON_C_CRIT | HWMON_C_LABEL),
	HWMON_CHANNEL_INFO(in, HWMON_I_INPUT | HWMON_I_LABEL, HWMON_I_INPUT | HWMON_I_LABEL),
	HWMON_CHANNEL_INFO(energy, HWMON_E_INPUT | HWMON_E_LABEL, HWMON_E_INPUT | HWMON_E_LABEL),
	NULL
};

/* I1 is exposed as power_crit or as curr_crit depending on bit 31 */
static int xe_hwmon_pcode_read_i1(const struct xe_hwmon *hwmon, u32 *uval)
{
	struct xe_tile *root_tile = xe_device_get_root_tile(hwmon->xe);

	/* Avoid Illegal Subcommand error */
	if (hwmon->xe->info.platform == XE_DG2)
		return -ENXIO;

<<<<<<< HEAD
	return xe_pcode_read(gt_to_tile(gt), PCODE_MBOX(PCODE_POWER_SETUP,
=======
	return xe_pcode_read(root_tile, PCODE_MBOX(PCODE_POWER_SETUP,
>>>>>>> adc21867
			     POWER_SETUP_SUBCOMMAND_READ_I1, 0),
			     uval, NULL);
}

static int xe_hwmon_pcode_write_i1(const struct xe_hwmon *hwmon, u32 uval)
{
<<<<<<< HEAD
	return xe_pcode_write(gt_to_tile(gt), PCODE_MBOX(PCODE_POWER_SETUP,
=======
	struct xe_tile *root_tile = xe_device_get_root_tile(hwmon->xe);

	return xe_pcode_write(root_tile, PCODE_MBOX(PCODE_POWER_SETUP,
>>>>>>> adc21867
			      POWER_SETUP_SUBCOMMAND_WRITE_I1, 0),
			      (uval & POWER_SETUP_I1_DATA_MASK));
}

static int xe_hwmon_power_curr_crit_read(struct xe_hwmon *hwmon, int channel,
					 long *value, u32 scale_factor)
{
	int ret;
	u32 uval;

	mutex_lock(&hwmon->hwmon_lock);

	ret = xe_hwmon_pcode_read_i1(hwmon, &uval);
	if (ret)
		goto unlock;

	*value = mul_u64_u32_shr(REG_FIELD_GET(POWER_SETUP_I1_DATA_MASK, uval),
				 scale_factor, POWER_SETUP_I1_SHIFT);
unlock:
	mutex_unlock(&hwmon->hwmon_lock);
	return ret;
}

static int xe_hwmon_power_curr_crit_write(struct xe_hwmon *hwmon, int channel,
					  long value, u32 scale_factor)
{
	int ret;
	u32 uval;

	mutex_lock(&hwmon->hwmon_lock);

	uval = DIV_ROUND_CLOSEST_ULL(value << POWER_SETUP_I1_SHIFT, scale_factor);
	ret = xe_hwmon_pcode_write_i1(hwmon, uval);

	mutex_unlock(&hwmon->hwmon_lock);
	return ret;
}

static void xe_hwmon_get_voltage(struct xe_hwmon *hwmon, int channel, long *value)
{
	struct xe_gt *mmio = xe_root_mmio_gt(hwmon->xe);
	u64 reg_val;

<<<<<<< HEAD
	reg_val = xe_mmio_read32(hwmon->gt, xe_hwmon_get_reg(hwmon, REG_GT_PERF_STATUS, channel));
=======
	reg_val = xe_mmio_read32(mmio, xe_hwmon_get_reg(hwmon, REG_GT_PERF_STATUS, channel));
>>>>>>> adc21867
	/* HW register value in units of 2.5 millivolt */
	*value = DIV_ROUND_CLOSEST(REG_FIELD_GET(VOLTAGE_MASK, reg_val) * 2500, SF_VOLTAGE);
}

static umode_t
xe_hwmon_power_is_visible(struct xe_hwmon *hwmon, u32 attr, int channel)
{
	u32 uval;

	switch (attr) {
	case hwmon_power_max:
		return xe_reg_is_valid(xe_hwmon_get_reg(hwmon, REG_PKG_RAPL_LIMIT,
				       channel)) ? 0664 : 0;
	case hwmon_power_rated_max:
		return xe_reg_is_valid(xe_hwmon_get_reg(hwmon, REG_PKG_POWER_SKU,
				       channel)) ? 0444 : 0;
	case hwmon_power_crit:
		if (channel == CHANNEL_PKG)
			return (xe_hwmon_pcode_read_i1(hwmon, &uval) ||
				!(uval & POWER_SETUP_I1_WATTS)) ? 0 : 0644;
		break;
	case hwmon_power_label:
		return xe_reg_is_valid(xe_hwmon_get_reg(hwmon, REG_PKG_POWER_SKU_UNIT,
				       channel)) ? 0444 : 0;
	default:
		return 0;
	}
	return 0;
}

static int
xe_hwmon_power_read(struct xe_hwmon *hwmon, u32 attr, int channel, long *val)
{
	switch (attr) {
	case hwmon_power_max:
		xe_hwmon_power_max_read(hwmon, channel, val);
		return 0;
	case hwmon_power_rated_max:
		xe_hwmon_power_rated_max_read(hwmon, channel, val);
		return 0;
	case hwmon_power_crit:
		return xe_hwmon_power_curr_crit_read(hwmon, channel, val, SF_POWER);
	default:
		return -EOPNOTSUPP;
	}
}

static int
xe_hwmon_power_write(struct xe_hwmon *hwmon, u32 attr, int channel, long val)
{
	switch (attr) {
	case hwmon_power_max:
		return xe_hwmon_power_max_write(hwmon, channel, val);
	case hwmon_power_crit:
		return xe_hwmon_power_curr_crit_write(hwmon, channel, val, SF_POWER);
	default:
		return -EOPNOTSUPP;
	}
}

static umode_t
xe_hwmon_curr_is_visible(const struct xe_hwmon *hwmon, u32 attr, int channel)
{
	u32 uval;

	/* hwmon sysfs attribute of current available only for package */
	if (channel != CHANNEL_PKG)
		return 0;

	switch (attr) {
	case hwmon_curr_crit:
<<<<<<< HEAD
			return (xe_hwmon_pcode_read_i1(hwmon->gt, &uval) ||
				(uval & POWER_SETUP_I1_WATTS)) ? 0 : 0644;
	case hwmon_curr_label:
			return (xe_hwmon_pcode_read_i1(hwmon->gt, &uval) ||
=======
			return (xe_hwmon_pcode_read_i1(hwmon, &uval) ||
				(uval & POWER_SETUP_I1_WATTS)) ? 0 : 0644;
	case hwmon_curr_label:
			return (xe_hwmon_pcode_read_i1(hwmon, &uval) ||
>>>>>>> adc21867
				(uval & POWER_SETUP_I1_WATTS)) ? 0 : 0444;
		break;
	default:
		return 0;
	}
	return 0;
}

static int
xe_hwmon_curr_read(struct xe_hwmon *hwmon, u32 attr, int channel, long *val)
{
	switch (attr) {
	case hwmon_curr_crit:
		return xe_hwmon_power_curr_crit_read(hwmon, channel, val, SF_CURR);
	default:
		return -EOPNOTSUPP;
	}
}

static int
xe_hwmon_curr_write(struct xe_hwmon *hwmon, u32 attr, int channel, long val)
{
	switch (attr) {
	case hwmon_curr_crit:
		return xe_hwmon_power_curr_crit_write(hwmon, channel, val, SF_CURR);
	default:
		return -EOPNOTSUPP;
	}
}

static umode_t
xe_hwmon_in_is_visible(struct xe_hwmon *hwmon, u32 attr, int channel)
{
	switch (attr) {
	case hwmon_in_input:
	case hwmon_in_label:
		return xe_reg_is_valid(xe_hwmon_get_reg(hwmon, REG_GT_PERF_STATUS,
				       channel)) ? 0444 : 0;
	default:
		return 0;
	}
}

static int
xe_hwmon_in_read(struct xe_hwmon *hwmon, u32 attr, int channel, long *val)
{
	switch (attr) {
	case hwmon_in_input:
		xe_hwmon_get_voltage(hwmon, channel, val);
		return 0;
	default:
		return -EOPNOTSUPP;
	}
}

static umode_t
xe_hwmon_energy_is_visible(struct xe_hwmon *hwmon, u32 attr, int channel)
{
	switch (attr) {
	case hwmon_energy_input:
	case hwmon_energy_label:
		return xe_reg_is_valid(xe_hwmon_get_reg(hwmon, REG_PKG_ENERGY_STATUS,
				       channel)) ? 0444 : 0;
	default:
		return 0;
	}
}

static int
xe_hwmon_energy_read(struct xe_hwmon *hwmon, u32 attr, int channel, long *val)
{
	switch (attr) {
	case hwmon_energy_input:
		xe_hwmon_energy_get(hwmon, channel, val);
		return 0;
	default:
		return -EOPNOTSUPP;
	}
}

static umode_t
xe_hwmon_is_visible(const void *drvdata, enum hwmon_sensor_types type,
		    u32 attr, int channel)
{
	struct xe_hwmon *hwmon = (struct xe_hwmon *)drvdata;
	int ret;

	xe_pm_runtime_get(hwmon->xe);

	switch (type) {
	case hwmon_power:
		ret = xe_hwmon_power_is_visible(hwmon, attr, channel);
		break;
	case hwmon_curr:
		ret = xe_hwmon_curr_is_visible(hwmon, attr, channel);
		break;
	case hwmon_in:
		ret = xe_hwmon_in_is_visible(hwmon, attr, channel);
		break;
	case hwmon_energy:
		ret = xe_hwmon_energy_is_visible(hwmon, attr, channel);
		break;
	default:
		ret = 0;
		break;
	}

	xe_pm_runtime_put(hwmon->xe);

	return ret;
}

static int
xe_hwmon_read(struct device *dev, enum hwmon_sensor_types type, u32 attr,
	      int channel, long *val)
{
	struct xe_hwmon *hwmon = dev_get_drvdata(dev);
	int ret;

	xe_pm_runtime_get(hwmon->xe);

	switch (type) {
	case hwmon_power:
		ret = xe_hwmon_power_read(hwmon, attr, channel, val);
		break;
	case hwmon_curr:
		ret = xe_hwmon_curr_read(hwmon, attr, channel, val);
		break;
	case hwmon_in:
		ret = xe_hwmon_in_read(hwmon, attr, channel, val);
		break;
	case hwmon_energy:
		ret = xe_hwmon_energy_read(hwmon, attr, channel, val);
		break;
	default:
		ret = -EOPNOTSUPP;
		break;
	}

	xe_pm_runtime_put(hwmon->xe);

	return ret;
}

static int
xe_hwmon_write(struct device *dev, enum hwmon_sensor_types type, u32 attr,
	       int channel, long val)
{
	struct xe_hwmon *hwmon = dev_get_drvdata(dev);
	int ret;

	xe_pm_runtime_get(hwmon->xe);

	switch (type) {
	case hwmon_power:
		ret = xe_hwmon_power_write(hwmon, attr, channel, val);
		break;
	case hwmon_curr:
		ret = xe_hwmon_curr_write(hwmon, attr, channel, val);
		break;
	default:
		ret = -EOPNOTSUPP;
		break;
	}

	xe_pm_runtime_put(hwmon->xe);

	return ret;
}

static int xe_hwmon_read_label(struct device *dev,
			       enum hwmon_sensor_types type,
			       u32 attr, int channel, const char **str)
{
	switch (type) {
	case hwmon_power:
	case hwmon_energy:
	case hwmon_curr:
	case hwmon_in:
		if (channel == CHANNEL_CARD)
			*str = "card";
		else if (channel == CHANNEL_PKG)
			*str = "pkg";
		return 0;
	default:
		return -EOPNOTSUPP;
	}
}

static const struct hwmon_ops hwmon_ops = {
	.is_visible = xe_hwmon_is_visible,
	.read = xe_hwmon_read,
	.write = xe_hwmon_write,
	.read_string = xe_hwmon_read_label,
};

static const struct hwmon_chip_info hwmon_chip_info = {
	.ops = &hwmon_ops,
	.info = hwmon_info,
};

static void
xe_hwmon_get_preregistration_info(struct xe_device *xe)
{
	struct xe_gt *mmio = xe_root_mmio_gt(xe);
	struct xe_hwmon *hwmon = xe->hwmon;
	long energy;
	u64 val_sku_unit = 0;
	int channel;
	struct xe_reg pkg_power_sku_unit;

	/*
	 * The contents of register PKG_POWER_SKU_UNIT do not change,
	 * so read it once and store the shift values.
	 */
	pkg_power_sku_unit = xe_hwmon_get_reg(hwmon, REG_PKG_POWER_SKU_UNIT, 0);
	if (xe_reg_is_valid(pkg_power_sku_unit)) {
<<<<<<< HEAD
		val_sku_unit = xe_mmio_read32(hwmon->gt, pkg_power_sku_unit);
=======
		val_sku_unit = xe_mmio_read32(mmio, pkg_power_sku_unit);
>>>>>>> adc21867
		hwmon->scl_shift_power = REG_FIELD_GET(PKG_PWR_UNIT, val_sku_unit);
		hwmon->scl_shift_energy = REG_FIELD_GET(PKG_ENERGY_UNIT, val_sku_unit);
		hwmon->scl_shift_time = REG_FIELD_GET(PKG_TIME_UNIT, val_sku_unit);
	}

	/*
	 * Initialize 'struct xe_hwmon_energy_info', i.e. set fields to the
	 * first value of the energy register read
	 */
	for (channel = 0; channel < CHANNEL_MAX; channel++)
		if (xe_hwmon_is_visible(hwmon, hwmon_energy, hwmon_energy_input, channel))
			xe_hwmon_energy_get(hwmon, channel, &energy);
}

static void xe_hwmon_mutex_destroy(void *arg)
{
	struct xe_hwmon *hwmon = arg;

	mutex_destroy(&hwmon->hwmon_lock);
}

void xe_hwmon_register(struct xe_device *xe)
{
	struct device *dev = xe->drm.dev;
	struct xe_hwmon *hwmon;

	/* hwmon is available only for dGfx */
	if (!IS_DGFX(xe))
		return;

	/* hwmon is not available on VFs */
	if (IS_SRIOV_VF(xe))
		return;

	hwmon = devm_kzalloc(dev, sizeof(*hwmon), GFP_KERNEL);
	if (!hwmon)
		return;

	xe->hwmon = hwmon;

	mutex_init(&hwmon->hwmon_lock);
	if (devm_add_action_or_reset(dev, xe_hwmon_mutex_destroy, hwmon))
		return;

	/* There's only one instance of hwmon per device */
	hwmon->xe = xe;

	xe_hwmon_get_preregistration_info(xe);

	drm_dbg(&xe->drm, "Register xe hwmon interface\n");

	/*  hwmon_dev points to device hwmon<i> */
	hwmon->hwmon_dev = devm_hwmon_device_register_with_info(dev, "xe", hwmon,
								&hwmon_chip_info,
								hwmon_groups);

	if (IS_ERR(hwmon->hwmon_dev)) {
		drm_warn(&xe->drm, "Failed to register xe hwmon (%pe)\n", hwmon->hwmon_dev);
		xe->hwmon = NULL;
		return;
	}
}
<|MERGE_RESOLUTION|>--- conflicted
+++ resolved
@@ -147,14 +147,9 @@
 static void xe_hwmon_power_max_read(struct xe_hwmon *hwmon, int channel, long *value)
 {
 	u64 reg_val, min, max;
-<<<<<<< HEAD
-	struct xe_device *xe = gt_to_xe(hwmon->gt);
-	struct xe_reg rapl_limit, pkg_power_sku;
-=======
 	struct xe_device *xe = hwmon->xe;
 	struct xe_reg rapl_limit, pkg_power_sku;
 	struct xe_gt *mmio = xe_root_mmio_gt(xe);
->>>>>>> adc21867
 
 	rapl_limit = xe_hwmon_get_reg(hwmon, REG_PKG_RAPL_LIMIT, channel);
 	pkg_power_sku = xe_hwmon_get_reg(hwmon, REG_PKG_POWER_SKU, channel);
@@ -171,11 +166,7 @@
 
 	mutex_lock(&hwmon->hwmon_lock);
 
-<<<<<<< HEAD
-	reg_val = xe_mmio_read32(hwmon->gt, rapl_limit);
-=======
 	reg_val = xe_mmio_read32(mmio, rapl_limit);
->>>>>>> adc21867
 	/* Check if PL1 limit is disabled */
 	if (!(reg_val & PKG_PWR_LIM_1_EN)) {
 		*value = PL1_DISABLE;
@@ -185,11 +176,7 @@
 	reg_val = REG_FIELD_GET(PKG_PWR_LIM_1, reg_val);
 	*value = mul_u64_u32_shr(reg_val, SF_POWER, hwmon->scl_shift_power);
 
-<<<<<<< HEAD
-	reg_val = xe_mmio_read64_2x32(hwmon->gt, pkg_power_sku);
-=======
 	reg_val = xe_mmio_read64_2x32(mmio, pkg_power_sku);
->>>>>>> adc21867
 	min = REG_FIELD_GET(PKG_MIN_PWR, reg_val);
 	min = mul_u64_u32_shr(min, SF_POWER, hwmon->scl_shift_power);
 	max = REG_FIELD_GET(PKG_MAX_PWR, reg_val);
@@ -214,17 +201,10 @@
 
 	/* Disable PL1 limit and verify, as limit cannot be disabled on all platforms */
 	if (value == PL1_DISABLE) {
-<<<<<<< HEAD
-		reg_val = xe_mmio_rmw32(hwmon->gt, rapl_limit, PKG_PWR_LIM_1_EN, 0);
-		reg_val = xe_mmio_read32(hwmon->gt, rapl_limit);
-		if (reg_val & PKG_PWR_LIM_1_EN) {
-			drm_warn(&gt_to_xe(hwmon->gt)->drm, "PL1 disable is not supported!\n");
-=======
 		reg_val = xe_mmio_rmw32(mmio, rapl_limit, PKG_PWR_LIM_1_EN, 0);
 		reg_val = xe_mmio_read32(mmio, rapl_limit);
 		if (reg_val & PKG_PWR_LIM_1_EN) {
 			drm_warn(&hwmon->xe->drm, "PL1 disable is not supported!\n");
->>>>>>> adc21867
 			ret = -EOPNOTSUPP;
 		}
 		goto unlock;
@@ -233,11 +213,7 @@
 	/* Computation in 64-bits to avoid overflow. Round to nearest. */
 	reg_val = DIV_ROUND_CLOSEST_ULL((u64)value << hwmon->scl_shift_power, SF_POWER);
 	reg_val = PKG_PWR_LIM_1_EN | REG_FIELD_PREP(PKG_PWR_LIM_1, reg_val);
-<<<<<<< HEAD
-	reg_val = xe_mmio_rmw32(hwmon->gt, rapl_limit, PKG_PWR_LIM_1_EN | PKG_PWR_LIM_1, reg_val);
-=======
 	reg_val = xe_mmio_rmw32(mmio, rapl_limit, PKG_PWR_LIM_1_EN | PKG_PWR_LIM_1, reg_val);
->>>>>>> adc21867
 
 unlock:
 	mutex_unlock(&hwmon->hwmon_lock);
@@ -246,10 +222,7 @@
 
 static void xe_hwmon_power_rated_max_read(struct xe_hwmon *hwmon, int channel, long *value)
 {
-<<<<<<< HEAD
-=======
 	struct xe_gt *mmio = xe_root_mmio_gt(hwmon->xe);
->>>>>>> adc21867
 	struct xe_reg reg = xe_hwmon_get_reg(hwmon, REG_PKG_POWER_SKU, channel);
 	u64 reg_val;
 
@@ -258,11 +231,7 @@
 	 * for this register can be skipped.
 	 * See xe_hwmon_power_is_visible.
 	 */
-<<<<<<< HEAD
-	reg_val = xe_mmio_read32(hwmon->gt, reg);
-=======
 	reg_val = xe_mmio_read32(mmio, reg);
->>>>>>> adc21867
 	reg_val = REG_FIELD_GET(PKG_TDP, reg_val);
 	*value = mul_u64_u32_shr(reg_val, SF_POWER, hwmon->scl_shift_power);
 }
@@ -294,13 +263,8 @@
 	struct xe_hwmon_energy_info *ei = &hwmon->ei[channel];
 	u64 reg_val;
 
-<<<<<<< HEAD
-	reg_val = xe_mmio_read32(hwmon->gt, xe_hwmon_get_reg(hwmon, REG_PKG_ENERGY_STATUS,
-							     channel));
-=======
 	reg_val = xe_mmio_read32(mmio, xe_hwmon_get_reg(hwmon, REG_PKG_ENERGY_STATUS,
 							channel));
->>>>>>> adc21867
 
 	if (reg_val >= ei->reg_val_prev)
 		ei->accum_energy += reg_val - ei->reg_val_prev;
@@ -327,11 +291,7 @@
 
 	mutex_lock(&hwmon->hwmon_lock);
 
-<<<<<<< HEAD
-	r = xe_mmio_read32(hwmon->gt, xe_hwmon_get_reg(hwmon, REG_PKG_RAPL_LIMIT, sensor_index));
-=======
 	r = xe_mmio_read32(mmio, xe_hwmon_get_reg(hwmon, REG_PKG_RAPL_LIMIT, sensor_index));
->>>>>>> adc21867
 
 	mutex_unlock(&hwmon->hwmon_lock);
 
@@ -420,11 +380,7 @@
 
 	mutex_lock(&hwmon->hwmon_lock);
 
-<<<<<<< HEAD
-	r = xe_mmio_rmw32(hwmon->gt, xe_hwmon_get_reg(hwmon, REG_PKG_RAPL_LIMIT, sensor_index),
-=======
 	r = xe_mmio_rmw32(mmio, xe_hwmon_get_reg(hwmon, REG_PKG_RAPL_LIMIT, sensor_index),
->>>>>>> adc21867
 			  PKG_PWR_LIM_1_TIME, rxy);
 
 	mutex_unlock(&hwmon->hwmon_lock);
@@ -492,24 +448,16 @@
 	if (hwmon->xe->info.platform == XE_DG2)
 		return -ENXIO;
 
-<<<<<<< HEAD
-	return xe_pcode_read(gt_to_tile(gt), PCODE_MBOX(PCODE_POWER_SETUP,
-=======
 	return xe_pcode_read(root_tile, PCODE_MBOX(PCODE_POWER_SETUP,
->>>>>>> adc21867
 			     POWER_SETUP_SUBCOMMAND_READ_I1, 0),
 			     uval, NULL);
 }
 
 static int xe_hwmon_pcode_write_i1(const struct xe_hwmon *hwmon, u32 uval)
 {
-<<<<<<< HEAD
-	return xe_pcode_write(gt_to_tile(gt), PCODE_MBOX(PCODE_POWER_SETUP,
-=======
 	struct xe_tile *root_tile = xe_device_get_root_tile(hwmon->xe);
 
 	return xe_pcode_write(root_tile, PCODE_MBOX(PCODE_POWER_SETUP,
->>>>>>> adc21867
 			      POWER_SETUP_SUBCOMMAND_WRITE_I1, 0),
 			      (uval & POWER_SETUP_I1_DATA_MASK));
 }
@@ -553,11 +501,7 @@
 	struct xe_gt *mmio = xe_root_mmio_gt(hwmon->xe);
 	u64 reg_val;
 
-<<<<<<< HEAD
-	reg_val = xe_mmio_read32(hwmon->gt, xe_hwmon_get_reg(hwmon, REG_GT_PERF_STATUS, channel));
-=======
 	reg_val = xe_mmio_read32(mmio, xe_hwmon_get_reg(hwmon, REG_GT_PERF_STATUS, channel));
->>>>>>> adc21867
 	/* HW register value in units of 2.5 millivolt */
 	*value = DIV_ROUND_CLOSEST(REG_FIELD_GET(VOLTAGE_MASK, reg_val) * 2500, SF_VOLTAGE);
 }
@@ -629,17 +573,10 @@
 
 	switch (attr) {
 	case hwmon_curr_crit:
-<<<<<<< HEAD
-			return (xe_hwmon_pcode_read_i1(hwmon->gt, &uval) ||
-				(uval & POWER_SETUP_I1_WATTS)) ? 0 : 0644;
-	case hwmon_curr_label:
-			return (xe_hwmon_pcode_read_i1(hwmon->gt, &uval) ||
-=======
 			return (xe_hwmon_pcode_read_i1(hwmon, &uval) ||
 				(uval & POWER_SETUP_I1_WATTS)) ? 0 : 0644;
 	case hwmon_curr_label:
 			return (xe_hwmon_pcode_read_i1(hwmon, &uval) ||
->>>>>>> adc21867
 				(uval & POWER_SETUP_I1_WATTS)) ? 0 : 0444;
 		break;
 	default:
@@ -857,11 +794,7 @@
 	 */
 	pkg_power_sku_unit = xe_hwmon_get_reg(hwmon, REG_PKG_POWER_SKU_UNIT, 0);
 	if (xe_reg_is_valid(pkg_power_sku_unit)) {
-<<<<<<< HEAD
-		val_sku_unit = xe_mmio_read32(hwmon->gt, pkg_power_sku_unit);
-=======
 		val_sku_unit = xe_mmio_read32(mmio, pkg_power_sku_unit);
->>>>>>> adc21867
 		hwmon->scl_shift_power = REG_FIELD_GET(PKG_PWR_UNIT, val_sku_unit);
 		hwmon->scl_shift_energy = REG_FIELD_GET(PKG_ENERGY_UNIT, val_sku_unit);
 		hwmon->scl_shift_time = REG_FIELD_GET(PKG_TIME_UNIT, val_sku_unit);
