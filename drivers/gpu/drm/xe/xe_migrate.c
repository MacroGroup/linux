--- conflicted
+++ resolved
@@ -187,13 +187,6 @@
 	struct xe_device *xe = tile_to_xe(tile);
 	u16 pat_index = xe->pat.idx[XE_CACHE_WB];
 	u8 id = tile->id;
-<<<<<<< HEAD
-	u32 num_entries = NUM_PT_SLOTS, num_level = vm->pt_root[id]->level,
-	    num_setup = num_level + 1;
-	u32 map_ofs, level, i;
-	struct xe_bo *bo, *batch = tile->mem.kernel_bb_pool->bo;
-	u64 entry, pt30_ofs;
-=======
 	u32 num_entries = NUM_PT_SLOTS, num_level = vm->pt_root[id]->level;
 #define VRAM_IDENTITY_MAP_COUNT	2
 	u32 num_setup = num_level + VRAM_IDENTITY_MAP_COUNT;
@@ -201,7 +194,6 @@
 	u32 map_ofs, level, i;
 	struct xe_bo *bo, *batch = tile->mem.kernel_bb_pool->bo;
 	u64 entry, pt29_ofs;
->>>>>>> adc21867
 
 	/* Can't bump NUM_PT_SLOTS too high */
 	BUILD_BUG_ON(NUM_PT_SLOTS > SZ_2M/XE_PAGE_SIZE);
@@ -221,15 +213,9 @@
 	if (IS_ERR(bo))
 		return PTR_ERR(bo);
 
-<<<<<<< HEAD
-	/* PT31 reserved for 2M identity map */
-	pt30_ofs = bo->size - 2 * XE_PAGE_SIZE;
-	entry = vm->pt_ops->pde_encode_bo(bo, pt30_ofs, pat_index);
-=======
 	/* PT30 & PT31 reserved for 2M identity map */
 	pt29_ofs = bo->size - 3 * XE_PAGE_SIZE;
 	entry = vm->pt_ops->pde_encode_bo(bo, pt29_ofs, pat_index);
->>>>>>> adc21867
 	xe_pt_write(xe, &vm->pt_root[id]->bo->vmap, 0, entry);
 
 	map_ofs = (num_entries - num_setup) * XE_PAGE_SIZE;
@@ -320,53 +306,14 @@
 
 	/* Identity map the entire vram at 256GiB offset */
 	if (IS_DGFX(xe)) {
-<<<<<<< HEAD
-		u64 pos, ofs, flags;
-		/* XXX: Unclear if this should be usable_size? */
-		u64 vram_limit =  xe->mem.vram.actual_physical_size +
-			xe->mem.vram.dpa_base;
-=======
 		u64 pt30_ofs = bo->size - 2 * XE_PAGE_SIZE;
->>>>>>> adc21867
 
 		xe_migrate_program_identity(xe, vm, bo, map_ofs, IDENTITY_OFFSET,
 					    pat_index, pt30_ofs);
 		xe_assert(xe, xe->mem.vram.actual_physical_size <=
 					(MAX_NUM_PTE - IDENTITY_OFFSET) * SZ_1G);
 
-		xe_assert(xe, IS_ALIGNED(xe->mem.vram.usable_size, SZ_2M));
-
 		/*
-<<<<<<< HEAD
-		 * Use 1GB pages when possible, last chunk always use 2M
-		 * pages as mixing reserved memory (stolen, WOCPM) with a single
-		 * mapping is not allowed on certain platforms.
-		 */
-		for (pos = xe->mem.vram.dpa_base; pos < vram_limit;
-		     pos += SZ_1G, ofs += 8) {
-			if (pos + SZ_1G >= vram_limit) {
-				u64 pt31_ofs = bo->size - XE_PAGE_SIZE;
-
-				entry = vm->pt_ops->pde_encode_bo(bo, pt31_ofs,
-								  pat_index);
-				xe_map_wr(xe, &bo->vmap, ofs, u64, entry);
-
-				flags = vm->pt_ops->pte_encode_addr(xe, 0,
-								    pat_index,
-								    level - 1,
-								    true, 0);
-
-				for (ofs = pt31_ofs; pos < vram_limit;
-				     pos += SZ_2M, ofs += 8)
-					xe_map_wr(xe, &bo->vmap, ofs, u64, pos | flags);
-				break;	/* Ensure pos == vram_limit assert correct */
-			}
-
-			xe_map_wr(xe, &bo->vmap, ofs, u64, pos | flags);
-		}
-
-		xe_assert(xe, pos == vram_limit);
-=======
 		 * Identity map the entire vram for compressed pat_index for xe2+
 		 * if flat ccs is enabled.
 		 */
@@ -381,20 +328,14 @@
 			xe_migrate_program_identity(xe, vm, bo, map_ofs, vram_offset,
 						    comp_pat_index, pt31_ofs);
 		}
->>>>>>> adc21867
 	}
 
 	/*
 	 * Example layout created above, with root level = 3:
 	 * [PT0...PT7]: kernel PT's for copy/clear; 64 or 4KiB PTE's
 	 * [PT8]: Kernel PT for VM_BIND, 4 KiB PTE's
-<<<<<<< HEAD
-	 * [PT9...PT27]: Userspace PT's for VM_BIND, 4 KiB PTE's
-	 * [PT28 = PDE 0] [PT29 = PDE 1] [PT30 = PDE 2] [PT31 = 2M vram identity map]
-=======
 	 * [PT9...PT26]: Userspace PT's for VM_BIND, 4 KiB PTE's
 	 * [PT27 = PDE 0] [PT28 = PDE 1] [PT29 = PDE 2] [PT30 & PT31 = 2M vram identity map]
->>>>>>> adc21867
 	 *
 	 * This makes the lowest part of the VM point to the pagetables.
 	 * Hence the lowest 2M in the vm should point to itself, with a few writes
@@ -1509,9 +1450,6 @@
 				&pt_update_ops->ops[i];
 			struct xe_vm_pgtable_update *updates = pt_op->entries;
 
-<<<<<<< HEAD
-	job = xe_bb_create_migration_job(q ?: m->q, bb,
-=======
 			for (j = 0; j < pt_op->num_entries; ++j)
 				write_pgtable(tile, bb, 0, pt_op, &updates[j],
 					      pt_update);
@@ -1519,7 +1457,6 @@
 	}
 
 	job = xe_bb_create_migration_job(pt_update_ops->q, bb,
->>>>>>> adc21867
 					 xe_migrate_batch_base(m, usm),
 					 update_idx);
 	if (IS_ERR(job)) {
@@ -1527,46 +1464,13 @@
 		goto err_sa;
 	}
 
-<<<<<<< HEAD
-	/* Wait on BO move */
-	if (bo) {
-		err = xe_sched_job_add_deps(job, bo->ttm.base.resv,
-					    DMA_RESV_USAGE_KERNEL);
-		if (err)
-			goto err_job;
-	}
-
-	/*
-	 * Munmap style VM unbind, need to wait for all jobs to be complete /
-	 * trigger preempts before moving forward
-	 */
-	if (first_munmap_rebind) {
-		err = xe_sched_job_add_deps(job, xe_vm_resv(vm),
-					    DMA_RESV_USAGE_BOOKKEEP);
-		if (err)
-			goto err_job;
-	}
-
-	err = xe_sched_job_last_fence_add_dep(job, vm);
-	for (i = 0; !err && i < num_syncs; i++)
-		err = xe_sync_entry_add_deps(&syncs[i], job);
-
-	if (err)
-		goto err_job;
-
-=======
->>>>>>> adc21867
 	if (ops->pre_commit) {
 		pt_update->job = job;
 		err = ops->pre_commit(pt_update);
 		if (err)
 			goto err_job;
 	}
-<<<<<<< HEAD
-	if (!q)
-=======
 	if (is_migrate)
->>>>>>> adc21867
 		mutex_lock(&m->job_mutex);
 
 	xe_sched_job_arm(job);
