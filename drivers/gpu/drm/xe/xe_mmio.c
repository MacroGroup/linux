--- conflicted
+++ resolved
@@ -29,14 +29,6 @@
 	struct xe_tile *tile;
 	int id;
 
-<<<<<<< HEAD
-	for_each_tile(tile, xe, id)
-		if (tile != xe_device_get_root_tile(xe))
-			tile->mmio.regs = NULL;
-}
-
-int xe_mmio_probe_tiles(struct xe_device *xe)
-=======
 	for_each_remote_tile(tile, xe, id)
 		tile->mmio.regs = NULL;
 }
@@ -55,7 +47,6 @@
  * '----------------------' <- 0MB
  */
 static void mmio_multi_tile_setup(struct xe_device *xe, size_t tile_mmio_size)
->>>>>>> adc21867
 {
 	struct xe_tile *tile;
 	void __iomem *regs;
@@ -139,12 +130,8 @@
 		tile->mmio_ext.regs = regs;
 		regs += tile_mmio_ext_size;
 	}
-
-	return devm_add_action_or_reset(xe->drm.dev, tiles_fini, xe);
-}
-
-<<<<<<< HEAD
-=======
+}
+
 int xe_mmio_probe_tiles(struct xe_device *xe)
 {
 	size_t tile_mmio_size = SZ_16M;
@@ -156,7 +143,6 @@
 	return devm_add_action_or_reset(xe->drm.dev, tiles_fini, xe);
 }
 
->>>>>>> adc21867
 static void mmio_fini(void *arg)
 {
 	struct xe_device *xe = arg;
@@ -211,7 +197,6 @@
 	struct xe_tile *tile = gt_to_tile(gt);
 	u32 addr = xe_mmio_adjusted_addr(gt, reg.addr);
 	u8 val;
-<<<<<<< HEAD
 
 	/* Wa_15015404425 */
 	mmio_flush_pending_writes(gt);
@@ -219,15 +204,6 @@
 	val = readb((reg.ext ? tile->mmio_ext.regs : tile->mmio.regs) + addr);
 	trace_xe_reg_rw(gt, false, addr, val, sizeof(val));
 
-=======
-
-	/* Wa_15015404425 */
-	mmio_flush_pending_writes(gt);
-
-	val = readb((reg.ext ? tile->mmio_ext.regs : tile->mmio.regs) + addr);
-	trace_xe_reg_rw(gt, false, addr, val, sizeof(val));
-
->>>>>>> adc21867
 	return val;
 }
 
@@ -252,15 +228,11 @@
 	u32 addr = xe_mmio_adjusted_addr(gt, reg.addr);
 
 	trace_xe_reg_rw(gt, true, addr, val, sizeof(val));
-<<<<<<< HEAD
-	writel(val, (reg.ext ? tile->mmio_ext.regs : tile->mmio.regs) + addr);
-=======
 
 	if (!reg.vf && IS_SRIOV_VF(gt_to_xe(gt)))
 		xe_gt_sriov_vf_write32(gt, reg, val);
 	else
 		writel(val, (reg.ext ? tile->mmio_ext.regs : tile->mmio.regs) + addr);
->>>>>>> adc21867
 }
 
 u32 xe_mmio_read32(struct xe_gt *gt, struct xe_reg reg)
@@ -268,7 +240,6 @@
 	struct xe_tile *tile = gt_to_tile(gt);
 	u32 addr = xe_mmio_adjusted_addr(gt, reg.addr);
 	u32 val;
-<<<<<<< HEAD
 
 	/* Wa_15015404425 */
 	mmio_flush_pending_writes(gt);
@@ -280,19 +251,6 @@
 
 	trace_xe_reg_rw(gt, false, addr, val, sizeof(val));
 
-=======
-
-	/* Wa_15015404425 */
-	mmio_flush_pending_writes(gt);
-
-	if (!reg.vf && IS_SRIOV_VF(gt_to_xe(gt)))
-		val = xe_gt_sriov_vf_read32(gt, reg);
-	else
-		val = readl((reg.ext ? tile->mmio_ext.regs : tile->mmio.regs) + addr);
-
-	trace_xe_reg_rw(gt, false, addr, val, sizeof(val));
-
->>>>>>> adc21867
 	return val;
 }
 
@@ -431,79 +389,24 @@
 }
 
 /**
-<<<<<<< HEAD
- * xe_mmio_wait32_not() - Wait for a register to return anything other than the given masked value
- * @gt: MMIO target GT
- * @reg: register to read value from
- * @mask: mask to be applied to the value read from the register
- * @val: value to match after applying the mask
-=======
  * xe_mmio_wait32() - Wait for a register to match the desired masked value
  * @gt: MMIO target GT
  * @reg: register to read value from
  * @mask: mask to be applied to the value read from the register
  * @val: desired value after applying the mask
->>>>>>> adc21867
  * @timeout_us: time out after this period of time. Wait logic tries to be
  * smart, applying an exponential backoff until @timeout_us is reached.
  * @out_val: if not NULL, points where to store the last unmasked value
  * @atomic: needs to be true if calling from an atomic context
  *
-<<<<<<< HEAD
- * This function polls for a masked value to change from a given value and
- * returns zero on success or -ETIMEDOUT if timed out.
-=======
  * This function polls for the desired masked value and returns zero on success
  * or -ETIMEDOUT if timed out.
->>>>>>> adc21867
  *
  * Note that @timeout_us represents the minimum amount of time to wait before
  * giving up. The actual time taken by this function can be a little more than
  * @timeout_us for different reasons, specially in non-atomic contexts. Thus,
  * it is possible that this function succeeds even after @timeout_us has passed.
  */
-<<<<<<< HEAD
-int xe_mmio_wait32_not(struct xe_gt *gt, struct xe_reg reg, u32 mask, u32 val, u32 timeout_us,
-		       u32 *out_val, bool atomic)
-{
-	ktime_t cur = ktime_get_raw();
-	const ktime_t end = ktime_add_us(cur, timeout_us);
-	int ret = -ETIMEDOUT;
-	s64 wait = 10;
-	u32 read;
-
-	for (;;) {
-		read = xe_mmio_read32(gt, reg);
-		if ((read & mask) != val) {
-			ret = 0;
-			break;
-		}
-
-		cur = ktime_get_raw();
-		if (!ktime_before(cur, end))
-			break;
-
-		if (ktime_after(ktime_add_us(cur, wait), end))
-			wait = ktime_us_delta(end, cur);
-
-		if (atomic)
-			udelay(wait);
-		else
-			usleep_range(wait, wait << 1);
-		wait <<= 1;
-	}
-
-	if (ret != 0) {
-		read = xe_mmio_read32(gt, reg);
-		if ((read & mask) != val)
-			ret = 0;
-	}
-
-	if (out_val)
-		*out_val = read;
-
-	return ret;
-=======
 int xe_mmio_wait32(struct xe_gt *gt, struct xe_reg reg, u32 mask, u32 val, u32 timeout_us,
 		   u32 *out_val, bool atomic)
 {
@@ -527,5 +430,4 @@
 		       u32 *out_val, bool atomic)
 {
 	return __xe_mmio_wait32(gt, reg, mask, val, timeout_us, out_val, atomic, false);
->>>>>>> adc21867
 }