--- conflicted
+++ resolved
@@ -344,11 +344,7 @@
 	DGFX_FEATURES,
 	PLATFORM(BATTLEMAGE),
 	.has_display = true,
-<<<<<<< HEAD
-	.require_force_probe = true,
-=======
 	.has_heci_cscfi = 1,
->>>>>>> adc21867
 };
 
 #undef PLATFORM
