// SPDX-License-Identifier: MIT
/*
 * Copyright © 2022 Intel Corporation
 */

#include "xe_pm.h"

#include <linux/pm_runtime.h>

#include <drm/drm_managed.h>
#include <drm/ttm/ttm_placement.h>

#include "display/xe_display.h"
#include "xe_bo.h"
#include "xe_bo_evict.h"
#include "xe_device.h"
#include "xe_device_sysfs.h"
#include "xe_ggtt.h"
#include "xe_gt.h"
#include "xe_guc.h"
#include "xe_irq.h"
#include "xe_pcode.h"
#include "xe_trace.h"
#include "xe_wa.h"

/**
 * DOC: Xe Power Management
 *
 * Xe PM implements the main routines for both system level suspend states and
 * for the opportunistic runtime suspend states.
 *
 * System Level Suspend (S-States) - In general this is OS initiated suspend
 * driven by ACPI for achieving S0ix (a.k.a. S2idle, freeze), S3 (suspend to ram),
 * S4 (disk). The main functions here are `xe_pm_suspend` and `xe_pm_resume`. They
 * are the main point for the suspend to and resume from these states.
 *
 * PCI Device Suspend (D-States) - This is the opportunistic PCIe device low power
 * state D3, controlled by the PCI subsystem and ACPI with the help from the
 * runtime_pm infrastructure.
 * PCI D3 is special and can mean D3hot, where Vcc power is on for keeping memory
 * alive and quicker low latency resume or D3Cold where Vcc power is off for
 * better power savings.
 * The Vcc control of PCI hierarchy can only be controlled at the PCI root port
 * level, while the device driver can be behind multiple bridges/switches and
 * paired with other devices. For this reason, the PCI subsystem cannot perform
 * the transition towards D3Cold. The lowest runtime PM possible from the PCI
 * subsystem is D3hot. Then, if all these paired devices in the same root port
 * are in D3hot, ACPI will assist here and run its own methods (_PR3 and _OFF)
 * to perform the transition from D3hot to D3cold. Xe may disallow this
 * transition by calling pci_d3cold_disable(root_pdev) before going to runtime
 * suspend. It will be based on runtime conditions such as VRAM usage for a
 * quick and low latency resume for instance.
 *
 * Runtime PM - This infrastructure provided by the Linux kernel allows the
 * device drivers to indicate when the can be runtime suspended, so the device
 * could be put at D3 (if supported), or allow deeper package sleep states
 * (PC-states), and/or other low level power states. Xe PM component provides
 * `xe_pm_runtime_suspend` and `xe_pm_runtime_resume` functions that PCI
 * subsystem will call before transition to/from runtime suspend.
 *
 * Also, Xe PM provides get and put functions that Xe driver will use to
 * indicate activity. In order to avoid locking complications with the memory
 * management, whenever possible, these get and put functions needs to be called
 * from the higher/outer levels.
 * The main cases that need to be protected from the outer levels are: IOCTL,
 * sysfs, debugfs, dma-buf sharing, GPU execution.
 *
 * This component is not responsible for GT idleness (RC6) nor GT frequency
 * management (RPS).
 */

#ifdef CONFIG_LOCKDEP
<<<<<<< HEAD
static struct lockdep_map xe_pm_runtime_lockdep_map = {
	.name = "xe_pm_runtime_lockdep_map"
=======
static struct lockdep_map xe_pm_runtime_d3cold_map = {
	.name = "xe_rpm_d3cold_map"
};

static struct lockdep_map xe_pm_runtime_nod3cold_map = {
	.name = "xe_rpm_nod3cold_map"
>>>>>>> adc21867
};
#endif

/**
 * xe_rpm_reclaim_safe() - Whether runtime resume can be done from reclaim context
 * @xe: The xe device.
 *
 * Return: true if it is safe to runtime resume from reclaim context.
 * false otherwise.
 */
bool xe_rpm_reclaim_safe(const struct xe_device *xe)
{
	return !xe->d3cold.capable && !xe->info.has_sriov;
}

static void xe_rpm_lockmap_acquire(const struct xe_device *xe)
{
	lock_map_acquire(xe_rpm_reclaim_safe(xe) ?
			 &xe_pm_runtime_nod3cold_map :
			 &xe_pm_runtime_d3cold_map);
}

static void xe_rpm_lockmap_release(const struct xe_device *xe)
{
	lock_map_release(xe_rpm_reclaim_safe(xe) ?
			 &xe_pm_runtime_nod3cold_map :
			 &xe_pm_runtime_d3cold_map);
}

/**
 * xe_pm_suspend - Helper for System suspend, i.e. S0->S3 / S0->S2idle
 * @xe: xe device instance
 *
 * Return: 0 on success
 */
int xe_pm_suspend(struct xe_device *xe)
{
	struct xe_gt *gt;
	u8 id;
	int err;

	drm_dbg(&xe->drm, "Suspending device\n");
	trace_xe_pm_suspend(xe, __builtin_return_address(0));

	for_each_gt(gt, xe, id)
		xe_gt_suspend_prepare(gt);

<<<<<<< HEAD
	xe_display_pm_suspend(xe, false);
=======
	xe_display_pm_suspend(xe);
>>>>>>> adc21867

	/* FIXME: Super racey... */
	err = xe_bo_evict_all(xe);
	if (err)
		goto err;

	for_each_gt(gt, xe, id) {
		err = xe_gt_suspend(gt);
		if (err) {
			xe_display_pm_resume(xe, false);
			goto err;
		}
	}

	xe_irq_suspend(xe);

	xe_display_pm_suspend_late(xe);

	drm_dbg(&xe->drm, "Device suspended\n");
	return 0;
err:
	drm_dbg(&xe->drm, "Device suspend failed %d\n", err);
	return err;
}

/**
 * xe_pm_resume - Helper for System resume S3->S0 / S2idle->S0
 * @xe: xe device instance
 *
 * Return: 0 on success
 */
int xe_pm_resume(struct xe_device *xe)
{
	struct xe_tile *tile;
	struct xe_gt *gt;
	u8 id;
	int err;

	drm_dbg(&xe->drm, "Resuming device\n");
	trace_xe_pm_resume(xe, __builtin_return_address(0));

	for_each_tile(tile, xe, id)
		xe_wa_apply_tile_workarounds(tile);

	err = xe_pcode_ready(xe, true);
	if (err)
		return err;

	xe_display_pm_resume_early(xe);

	/*
	 * This only restores pinned memory which is the memory required for the
	 * GT(s) to resume.
	 */
	err = xe_bo_restore_kernel(xe);
	if (err)
		goto err;

	xe_irq_resume(xe);

	for_each_gt(gt, xe, id)
		xe_gt_resume(gt);

<<<<<<< HEAD
	xe_display_pm_resume(xe, false);
=======
	xe_display_pm_resume(xe);
>>>>>>> adc21867

	err = xe_bo_restore_user(xe);
	if (err)
		goto err;

	drm_dbg(&xe->drm, "Device resumed\n");
	return 0;
err:
	drm_dbg(&xe->drm, "Device resume failed %d\n", err);
	return err;
}

static bool xe_pm_pci_d3cold_capable(struct xe_device *xe)
{
	struct pci_dev *pdev = to_pci_dev(xe->drm.dev);
	struct pci_dev *root_pdev;

	root_pdev = pcie_find_root_port(pdev);
	if (!root_pdev)
		return false;

	/* D3Cold requires PME capability */
	if (!pci_pme_capable(root_pdev, PCI_D3cold)) {
		drm_dbg(&xe->drm, "d3cold: PME# not supported\n");
		return false;
	}

	/* D3Cold requires _PR3 power resource */
	if (!pci_pr3_present(root_pdev)) {
		drm_dbg(&xe->drm, "d3cold: ACPI _PR3 not present\n");
		return false;
	}

	return true;
}

static void xe_pm_runtime_init(struct xe_device *xe)
{
	struct device *dev = xe->drm.dev;

	/*
	 * Disable the system suspend direct complete optimization.
	 * We need to ensure that the regular device suspend/resume functions
	 * are called since our runtime_pm cannot guarantee local memory
	 * eviction for d3cold.
	 * TODO: Check HDA audio dependencies claimed by i915, and then enforce
	 *       this option to integrated graphics as well.
	 */
	if (IS_DGFX(xe))
		dev_pm_set_driver_flags(dev, DPM_FLAG_NO_DIRECT_COMPLETE);

	pm_runtime_use_autosuspend(dev);
	pm_runtime_set_autosuspend_delay(dev, 1000);
	pm_runtime_set_active(dev);
	pm_runtime_allow(dev);
	pm_runtime_mark_last_busy(dev);
	pm_runtime_put(dev);
}

int xe_pm_init_early(struct xe_device *xe)
{
	int err;

	INIT_LIST_HEAD(&xe->mem_access.vram_userfault.list);

	err = drmm_mutex_init(&xe->drm, &xe->mem_access.vram_userfault.lock);
	if (err)
		return err;

	err = drmm_mutex_init(&xe->drm, &xe->d3cold.lock);
	if (err)
		return err;

	return 0;
}

/**
 * xe_pm_init - Initialize Xe Power Management
 * @xe: xe device instance
 *
 * This component is responsible for System and Device sleep states.
 *
 * Returns 0 for success, negative error code otherwise.
 */
int xe_pm_init(struct xe_device *xe)
{
	int err;

	/* For now suspend/resume is only allowed with GuC */
	if (!xe_device_uc_enabled(xe))
		return 0;

	xe->d3cold.capable = xe_pm_pci_d3cold_capable(xe);

	if (xe->d3cold.capable) {
		err = xe_device_sysfs_init(xe);
		if (err)
			return err;

		err = xe_pm_set_vram_threshold(xe, DEFAULT_VRAM_THRESHOLD);
		if (err)
			return err;
	}

	xe_pm_runtime_init(xe);

	return 0;
}

/**
 * xe_pm_runtime_fini - Finalize Runtime PM
 * @xe: xe device instance
 */
void xe_pm_runtime_fini(struct xe_device *xe)
{
	struct device *dev = xe->drm.dev;

	pm_runtime_get_sync(dev);
	pm_runtime_forbid(dev);
}

static void xe_pm_write_callback_task(struct xe_device *xe,
				      struct task_struct *task)
{
	WRITE_ONCE(xe->pm_callback_task, task);

	/*
	 * Just in case it's somehow possible for our writes to be reordered to
	 * the extent that something else re-uses the task written in
	 * pm_callback_task. For example after returning from the callback, but
	 * before the reordered write that resets pm_callback_task back to NULL.
	 */
	smp_mb(); /* pairs with xe_pm_read_callback_task */
}

struct task_struct *xe_pm_read_callback_task(struct xe_device *xe)
{
	smp_mb(); /* pairs with xe_pm_write_callback_task */

	return READ_ONCE(xe->pm_callback_task);
}

/**
 * xe_pm_runtime_suspended - Check if runtime_pm state is suspended
 * @xe: xe device instance
 *
 * This does not provide any guarantee that the device is going to remain
 * suspended as it might be racing with the runtime state transitions.
 * It can be used only as a non-reliable assertion, to ensure that we are not in
 * the sleep state while trying to access some memory for instance.
 *
 * Returns true if PCI device is suspended, false otherwise.
 */
bool xe_pm_runtime_suspended(struct xe_device *xe)
{
	return pm_runtime_suspended(xe->drm.dev);
}

/**
 * xe_pm_runtime_suspend - Prepare our device for D3hot/D3Cold
 * @xe: xe device instance
 *
 * Returns 0 for success, negative error code otherwise.
 */
int xe_pm_runtime_suspend(struct xe_device *xe)
{
	struct xe_bo *bo, *on;
	struct xe_gt *gt;
	u8 id;
	int err = 0;

	trace_xe_pm_runtime_suspend(xe, __builtin_return_address(0));
	/* Disable access_ongoing asserts and prevent recursive pm calls */
	xe_pm_write_callback_task(xe, current);

	/*
	 * The actual xe_pm_runtime_put() is always async underneath, so
	 * exactly where that is called should makes no difference to us. However
	 * we still need to be very careful with the locks that this callback
	 * acquires and the locks that are acquired and held by any callers of
	 * xe_runtime_pm_get(). We already have the matching annotation
	 * on that side, but we also need it here. For example lockdep should be
	 * able to tell us if the following scenario is in theory possible:
	 *
	 * CPU0                          | CPU1 (kworker)
	 * lock(A)                       |
	 *                               | xe_pm_runtime_suspend()
	 *                               |      lock(A)
	 * xe_pm_runtime_get()           |
	 *
	 * This will clearly deadlock since rpm core needs to wait for
	 * xe_pm_runtime_suspend() to complete, but here we are holding lock(A)
	 * on CPU0 which prevents CPU1 making forward progress.  With the
	 * annotation here and in xe_pm_runtime_get() lockdep will see
	 * the potential lock inversion and give us a nice splat.
	 */
	xe_rpm_lockmap_acquire(xe);

	/*
	 * Applying lock for entire list op as xe_ttm_bo_destroy and xe_bo_move_notify
	 * also checks and delets bo entry from user fault list.
	 */
	mutex_lock(&xe->mem_access.vram_userfault.lock);
	list_for_each_entry_safe(bo, on,
				 &xe->mem_access.vram_userfault.list, vram_userfault_link)
		xe_bo_runtime_pm_release_mmap_offset(bo);
	mutex_unlock(&xe->mem_access.vram_userfault.lock);

	xe_display_pm_runtime_suspend(xe);

	if (xe->d3cold.allowed) {
		xe_display_pm_suspend(xe, true);

		err = xe_bo_evict_all(xe);
		if (err)
			goto out;
	}

	for_each_gt(gt, xe, id) {
		err = xe_gt_suspend(gt);
		if (err)
			goto out;
	}

	xe_irq_suspend(xe);

	if (xe->d3cold.allowed)
		xe_display_pm_suspend_late(xe);
out:
	if (err)
<<<<<<< HEAD
		xe_display_pm_resume(xe, true);
	lock_map_release(&xe_pm_runtime_lockdep_map);
=======
		xe_display_pm_runtime_resume(xe);
	xe_rpm_lockmap_release(xe);
>>>>>>> adc21867
	xe_pm_write_callback_task(xe, NULL);
	return err;
}

/**
 * xe_pm_runtime_resume - Waking up from D3hot/D3Cold
 * @xe: xe device instance
 *
 * Returns 0 for success, negative error code otherwise.
 */
int xe_pm_runtime_resume(struct xe_device *xe)
{
	struct xe_gt *gt;
	u8 id;
	int err = 0;

	trace_xe_pm_runtime_resume(xe, __builtin_return_address(0));
	/* Disable access_ongoing asserts and prevent recursive pm calls */
	xe_pm_write_callback_task(xe, current);

	xe_rpm_lockmap_acquire(xe);

	if (xe->d3cold.allowed) {
		err = xe_pcode_ready(xe, true);
		if (err)
			goto out;

		xe_display_pm_resume_early(xe);

		/*
		 * This only restores pinned memory which is the memory
		 * required for the GT(s) to resume.
		 */
		err = xe_bo_restore_kernel(xe);
		if (err)
			goto out;
	}

	xe_irq_resume(xe);

	for_each_gt(gt, xe, id)
		xe_gt_resume(gt);

<<<<<<< HEAD
	if (xe->d3cold.allowed) {
		xe_display_pm_resume(xe, true);
=======
	xe_display_pm_runtime_resume(xe);

	if (xe->d3cold.allowed) {
>>>>>>> adc21867
		err = xe_bo_restore_user(xe);
		if (err)
			goto out;
	}

out:
	xe_rpm_lockmap_release(xe);
	xe_pm_write_callback_task(xe, NULL);
	return err;
}

/*
 * For places where resume is synchronous it can be quite easy to deadlock
 * if we are not careful. Also in practice it might be quite timing
 * sensitive to ever see the 0 -> 1 transition with the callers locks
 * held, so deadlocks might exist but are hard for lockdep to ever see.
 * With this in mind, help lockdep learn about the potentially scary
 * stuff that can happen inside the runtime_resume callback by acquiring
 * a dummy lock (it doesn't protect anything and gets compiled out on
 * non-debug builds).  Lockdep then only needs to see the
 * xe_pm_runtime_xxx_map -> runtime_resume callback once, and then can
 * hopefully validate all the (callers_locks) -> xe_pm_runtime_xxx_map.
 * For example if the (callers_locks) are ever grabbed in the
 * runtime_resume callback, lockdep should give us a nice splat.
 */
static void xe_rpm_might_enter_cb(const struct xe_device *xe)
{
	xe_rpm_lockmap_acquire(xe);
	xe_rpm_lockmap_release(xe);
}

/*
 * Prime the lockdep maps for known locking orders that need to
 * be supported but that may not always occur on all systems.
 */
static void xe_pm_runtime_lockdep_prime(void)
{
	struct dma_resv lockdep_resv;

	dma_resv_init(&lockdep_resv);
	lock_map_acquire(&xe_pm_runtime_d3cold_map);
	/* D3Cold takes the dma_resv locks to evict bos */
	dma_resv_lock(&lockdep_resv, NULL);
	dma_resv_unlock(&lockdep_resv);
	lock_map_release(&xe_pm_runtime_d3cold_map);

	/* Shrinkers might like to wake up the device under reclaim. */
	fs_reclaim_acquire(GFP_KERNEL);
	lock_map_acquire(&xe_pm_runtime_nod3cold_map);
	lock_map_release(&xe_pm_runtime_nod3cold_map);
	fs_reclaim_release(GFP_KERNEL);
}

/**
 * xe_pm_runtime_get - Get a runtime_pm reference and resume synchronously
 * @xe: xe device instance
 */
void xe_pm_runtime_get(struct xe_device *xe)
{
	trace_xe_pm_runtime_get(xe, __builtin_return_address(0));
	pm_runtime_get_noresume(xe->drm.dev);

	if (xe_pm_read_callback_task(xe) == current)
		return;

	xe_rpm_might_enter_cb(xe);
	pm_runtime_resume(xe->drm.dev);
}

/**
 * xe_pm_runtime_put - Put the runtime_pm reference back and mark as idle
 * @xe: xe device instance
 */
void xe_pm_runtime_put(struct xe_device *xe)
{
	trace_xe_pm_runtime_put(xe, __builtin_return_address(0));
	if (xe_pm_read_callback_task(xe) == current) {
		pm_runtime_put_noidle(xe->drm.dev);
	} else {
		pm_runtime_mark_last_busy(xe->drm.dev);
		pm_runtime_put(xe->drm.dev);
	}
}

/**
 * xe_pm_runtime_get_ioctl - Get a runtime_pm reference before ioctl
 * @xe: xe device instance
 *
 * Returns: Any number greater than or equal to 0 for success, negative error
 * code otherwise.
 */
int xe_pm_runtime_get_ioctl(struct xe_device *xe)
{
	trace_xe_pm_runtime_get_ioctl(xe, __builtin_return_address(0));
	if (WARN_ON(xe_pm_read_callback_task(xe) == current))
		return -ELOOP;

	xe_rpm_might_enter_cb(xe);
	return pm_runtime_get_sync(xe->drm.dev);
}

/**
 * xe_pm_runtime_get_if_active - Get a runtime_pm reference if device active
 * @xe: xe device instance
 *
 * Return: True if device is awake (regardless the previous number of references)
 * and a new reference was taken, false otherwise.
 */
bool xe_pm_runtime_get_if_active(struct xe_device *xe)
{
	return pm_runtime_get_if_active(xe->drm.dev) > 0;
}

/**
 * xe_pm_runtime_get_if_in_use - Get a new reference if device is active with previous ref taken
 * @xe: xe device instance
 *
 * Return: True if device is awake, a previous reference had been already taken,
 * and a new reference was now taken, false otherwise.
 */
bool xe_pm_runtime_get_if_in_use(struct xe_device *xe)
{
	if (xe_pm_read_callback_task(xe) == current) {
		/* The device is awake, grab the ref and move on */
		pm_runtime_get_noresume(xe->drm.dev);
		return true;
	}

	return pm_runtime_get_if_in_use(xe->drm.dev) > 0;
}

/*
 * Very unreliable! Should only be used to suppress the false positive case
 * in the missing outer rpm protection warning.
 */
static bool xe_pm_suspending_or_resuming(struct xe_device *xe)
{
#ifdef CONFIG_PM
	struct device *dev = xe->drm.dev;

	return dev->power.runtime_status == RPM_SUSPENDING ||
		dev->power.runtime_status == RPM_RESUMING;
#else
	return false;
#endif
}

/**
 * xe_pm_runtime_get_noresume - Bump runtime PM usage counter without resuming
 * @xe: xe device instance
 *
 * This function should be used in inner places where it is surely already
 * protected by outer-bound callers of `xe_pm_runtime_get`.
 * It will warn if not protected.
 * The reference should be put back after this function regardless, since it
 * will always bump the usage counter, regardless.
 */
void xe_pm_runtime_get_noresume(struct xe_device *xe)
{
	bool ref;

	ref = xe_pm_runtime_get_if_in_use(xe);

	if (!ref) {
		pm_runtime_get_noresume(xe->drm.dev);
		drm_WARN(&xe->drm, !xe_pm_suspending_or_resuming(xe),
			 "Missing outer runtime PM protection\n");
	}
}

/**
 * xe_pm_runtime_resume_and_get - Resume, then get a runtime_pm ref if awake.
 * @xe: xe device instance
 *
 * Returns: True if device is awake and the reference was taken, false otherwise.
 */
bool xe_pm_runtime_resume_and_get(struct xe_device *xe)
{
	if (xe_pm_read_callback_task(xe) == current) {
		/* The device is awake, grab the ref and move on */
		pm_runtime_get_noresume(xe->drm.dev);
		return true;
	}

	xe_rpm_might_enter_cb(xe);
	return pm_runtime_resume_and_get(xe->drm.dev) >= 0;
}

/**
 * xe_pm_assert_unbounded_bridge - Disable PM on unbounded pcie parent bridge
 * @xe: xe device instance
 */
void xe_pm_assert_unbounded_bridge(struct xe_device *xe)
{
	struct pci_dev *pdev = to_pci_dev(xe->drm.dev);
	struct pci_dev *bridge = pci_upstream_bridge(pdev);

	if (!bridge)
		return;

	if (!bridge->driver) {
		drm_warn(&xe->drm, "unbounded parent pci bridge, device won't support any PM support.\n");
		device_set_pm_not_required(&pdev->dev);
	}
}

/**
 * xe_pm_set_vram_threshold - Set a vram threshold for allowing/blocking D3Cold
 * @xe: xe device instance
 * @threshold: VRAM size in bites for the D3cold threshold
 *
 * Returns 0 for success, negative error code otherwise.
 */
int xe_pm_set_vram_threshold(struct xe_device *xe, u32 threshold)
{
	struct ttm_resource_manager *man;
	u32 vram_total_mb = 0;
	int i;

	for (i = XE_PL_VRAM0; i <= XE_PL_VRAM1; ++i) {
		man = ttm_manager_type(&xe->ttm, i);
		if (man)
			vram_total_mb += DIV_ROUND_UP_ULL(man->size, 1024 * 1024);
	}

	drm_dbg(&xe->drm, "Total vram %u mb\n", vram_total_mb);

	if (threshold > vram_total_mb)
		return -EINVAL;

	mutex_lock(&xe->d3cold.lock);
	xe->d3cold.vram_threshold = threshold;
	mutex_unlock(&xe->d3cold.lock);

	return 0;
}

/**
 * xe_pm_d3cold_allowed_toggle - Check conditions to toggle d3cold.allowed
 * @xe: xe device instance
 *
 * To be called during runtime_pm idle callback.
 * Check for all the D3Cold conditions ahead of runtime suspend.
 */
void xe_pm_d3cold_allowed_toggle(struct xe_device *xe)
{
	struct ttm_resource_manager *man;
	u32 total_vram_used_mb = 0;
	u64 vram_used;
	int i;

	if (!xe->d3cold.capable) {
		xe->d3cold.allowed = false;
		return;
	}

	for (i = XE_PL_VRAM0; i <= XE_PL_VRAM1; ++i) {
		man = ttm_manager_type(&xe->ttm, i);
		if (man) {
			vram_used = ttm_resource_manager_usage(man);
			total_vram_used_mb += DIV_ROUND_UP_ULL(vram_used, 1024 * 1024);
		}
	}

	mutex_lock(&xe->d3cold.lock);

	if (total_vram_used_mb < xe->d3cold.vram_threshold)
		xe->d3cold.allowed = true;
	else
		xe->d3cold.allowed = false;

	mutex_unlock(&xe->d3cold.lock);

	drm_dbg(&xe->drm,
		"d3cold: allowed=%s\n", str_yes_no(xe->d3cold.allowed));
}

/**
 * xe_pm_module_init() - Perform xe_pm specific module initialization.
 *
 * Return: 0 on success. Currently doesn't fail.
 */
int __init xe_pm_module_init(void)
{
	xe_pm_runtime_lockdep_prime();
	return 0;
}<|MERGE_RESOLUTION|>--- conflicted
+++ resolved
@@ -70,17 +70,12 @@
  */
 
 #ifdef CONFIG_LOCKDEP
-<<<<<<< HEAD
-static struct lockdep_map xe_pm_runtime_lockdep_map = {
-	.name = "xe_pm_runtime_lockdep_map"
-=======
 static struct lockdep_map xe_pm_runtime_d3cold_map = {
 	.name = "xe_rpm_d3cold_map"
 };
 
 static struct lockdep_map xe_pm_runtime_nod3cold_map = {
 	.name = "xe_rpm_nod3cold_map"
->>>>>>> adc21867
 };
 #endif
 
@@ -128,11 +123,7 @@
 	for_each_gt(gt, xe, id)
 		xe_gt_suspend_prepare(gt);
 
-<<<<<<< HEAD
-	xe_display_pm_suspend(xe, false);
-=======
 	xe_display_pm_suspend(xe);
->>>>>>> adc21867
 
 	/* FIXME: Super racey... */
 	err = xe_bo_evict_all(xe);
@@ -142,7 +133,7 @@
 	for_each_gt(gt, xe, id) {
 		err = xe_gt_suspend(gt);
 		if (err) {
-			xe_display_pm_resume(xe, false);
+			xe_display_pm_resume(xe);
 			goto err;
 		}
 	}
@@ -196,11 +187,7 @@
 	for_each_gt(gt, xe, id)
 		xe_gt_resume(gt);
 
-<<<<<<< HEAD
-	xe_display_pm_resume(xe, false);
-=======
 	xe_display_pm_resume(xe);
->>>>>>> adc21867
 
 	err = xe_bo_restore_user(xe);
 	if (err)
@@ -412,8 +399,6 @@
 	xe_display_pm_runtime_suspend(xe);
 
 	if (xe->d3cold.allowed) {
-		xe_display_pm_suspend(xe, true);
-
 		err = xe_bo_evict_all(xe);
 		if (err)
 			goto out;
@@ -431,13 +416,8 @@
 		xe_display_pm_suspend_late(xe);
 out:
 	if (err)
-<<<<<<< HEAD
-		xe_display_pm_resume(xe, true);
-	lock_map_release(&xe_pm_runtime_lockdep_map);
-=======
 		xe_display_pm_runtime_resume(xe);
 	xe_rpm_lockmap_release(xe);
->>>>>>> adc21867
 	xe_pm_write_callback_task(xe, NULL);
 	return err;
 }
@@ -481,14 +461,9 @@
 	for_each_gt(gt, xe, id)
 		xe_gt_resume(gt);
 
-<<<<<<< HEAD
+	xe_display_pm_runtime_resume(xe);
+
 	if (xe->d3cold.allowed) {
-		xe_display_pm_resume(xe, true);
-=======
-	xe_display_pm_runtime_resume(xe);
-
-	if (xe->d3cold.allowed) {
->>>>>>> adc21867
 		err = xe_bo_restore_user(xe);
 		if (err)
 			goto out;
