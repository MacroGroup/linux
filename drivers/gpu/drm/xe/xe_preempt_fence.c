// SPDX-License-Identifier: MIT
/*
 * Copyright © 2022 Intel Corporation
 */

#include "xe_preempt_fence.h"

#include <linux/slab.h>

#include "xe_exec_queue.h"
#include "xe_vm.h"

static void preempt_fence_work_func(struct work_struct *w)
{
	bool cookie = dma_fence_begin_signalling();
	struct xe_preempt_fence *pfence =
		container_of(w, typeof(*pfence), preempt_work);
	struct xe_exec_queue *q = pfence->q;

	if (pfence->error) {
		dma_fence_set_error(&pfence->base, pfence->error);
	} else if (!q->ops->reset_status(q)) {
		int err = q->ops->suspend_wait(q);

<<<<<<< HEAD
=======
		if (err)
			dma_fence_set_error(&pfence->base, err);
	} else {
		dma_fence_set_error(&pfence->base, -ENOENT);
	}

>>>>>>> adc21867
	dma_fence_signal(&pfence->base);
	/*
	 * Opt for keep everything in the fence critical section. This looks really strange since we
	 * have just signalled the fence, however the preempt fences are all signalled via single
	 * global ordered-wq, therefore anything that happens in this callback can easily block
	 * progress on the entire wq, which itself may prevent other published preempt fences from
	 * ever signalling.  Therefore try to keep everything here in the callback in the fence
	 * critical section. For example if something below grabs a scary lock like vm->lock,
	 * lockdep should complain since we also hold that lock whilst waiting on preempt fences to
	 * complete.
	 */
	xe_vm_queue_rebind_worker(q->vm);
	xe_exec_queue_put(q);
	dma_fence_end_signalling(cookie);
}

static const char *
preempt_fence_get_driver_name(struct dma_fence *fence)
{
	return "xe";
}

static const char *
preempt_fence_get_timeline_name(struct dma_fence *fence)
{
	return "preempt";
}

static bool preempt_fence_enable_signaling(struct dma_fence *fence)
{
	struct xe_preempt_fence *pfence =
		container_of(fence, typeof(*pfence), base);
	struct xe_exec_queue *q = pfence->q;

	pfence->error = q->ops->suspend(q);
	queue_work(q->vm->xe->preempt_fence_wq, &pfence->preempt_work);
	return true;
}

static const struct dma_fence_ops preempt_fence_ops = {
	.get_driver_name = preempt_fence_get_driver_name,
	.get_timeline_name = preempt_fence_get_timeline_name,
	.enable_signaling = preempt_fence_enable_signaling,
};

/**
 * xe_preempt_fence_alloc() - Allocate a preempt fence with minimal
 * initialization
 *
 * Allocate a preempt fence, and initialize its list head.
 * If the preempt_fence allocated has been armed with
 * xe_preempt_fence_arm(), it must be freed using dma_fence_put(). If not,
 * it must be freed using xe_preempt_fence_free().
 *
 * Return: A struct xe_preempt_fence pointer used for calling into
 * xe_preempt_fence_arm() or xe_preempt_fence_free().
 * An error pointer on error.
 */
struct xe_preempt_fence *xe_preempt_fence_alloc(void)
{
	struct xe_preempt_fence *pfence;

	pfence = kmalloc(sizeof(*pfence), GFP_KERNEL);
	if (!pfence)
		return ERR_PTR(-ENOMEM);

	INIT_LIST_HEAD(&pfence->link);
	INIT_WORK(&pfence->preempt_work, preempt_fence_work_func);

	return pfence;
}

/**
 * xe_preempt_fence_free() - Free a preempt fence allocated using
 * xe_preempt_fence_alloc().
 * @pfence: pointer obtained from xe_preempt_fence_alloc();
 *
 * Free a preempt fence that has not yet been armed.
 */
void xe_preempt_fence_free(struct xe_preempt_fence *pfence)
{
	list_del(&pfence->link);
	kfree(pfence);
}

/**
 * xe_preempt_fence_arm() - Arm a preempt fence allocated using
 * xe_preempt_fence_alloc().
 * @pfence: The struct xe_preempt_fence pointer returned from
 *          xe_preempt_fence_alloc().
 * @q: The struct xe_exec_queue used for arming.
 * @context: The dma-fence context used for arming.
 * @seqno: The dma-fence seqno used for arming.
 *
 * Inserts the preempt fence into @context's timeline, takes @link off any
 * list, and registers the struct xe_exec_queue as the xe_engine to be preempted.
 *
 * Return: A pointer to a struct dma_fence embedded into the preempt fence.
 * This function doesn't error.
 */
struct dma_fence *
xe_preempt_fence_arm(struct xe_preempt_fence *pfence, struct xe_exec_queue *q,
		     u64 context, u32 seqno)
{
	list_del_init(&pfence->link);
	pfence->q = xe_exec_queue_get(q);
	spin_lock_init(&pfence->lock);
	dma_fence_init(&pfence->base, &preempt_fence_ops,
		      &pfence->lock, context, seqno);

	return &pfence->base;
}

/**
 * xe_preempt_fence_create() - Helper to create and arm a preempt fence.
 * @q: The struct xe_exec_queue used for arming.
 * @context: The dma-fence context used for arming.
 * @seqno: The dma-fence seqno used for arming.
 *
 * Allocates and inserts the preempt fence into @context's timeline,
 * and registers @e as the struct xe_exec_queue to be preempted.
 *
 * Return: A pointer to the resulting struct dma_fence on success. An error
 * pointer on error. In particular if allocation fails it returns
 * ERR_PTR(-ENOMEM);
 */
struct dma_fence *
xe_preempt_fence_create(struct xe_exec_queue *q,
			u64 context, u32 seqno)
{
	struct xe_preempt_fence *pfence;

	pfence = xe_preempt_fence_alloc();
	if (IS_ERR(pfence))
		return ERR_CAST(pfence);

	return xe_preempt_fence_arm(pfence, q, context, seqno);
}

bool xe_fence_is_xe_preempt(const struct dma_fence *fence)
{
	return fence->ops == &preempt_fence_ops;
}<|MERGE_RESOLUTION|>--- conflicted
+++ resolved
@@ -22,15 +22,12 @@
 	} else if (!q->ops->reset_status(q)) {
 		int err = q->ops->suspend_wait(q);
 
-<<<<<<< HEAD
-=======
 		if (err)
 			dma_fence_set_error(&pfence->base, err);
 	} else {
 		dma_fence_set_error(&pfence->base, -ENOENT);
 	}
 
->>>>>>> adc21867
 	dma_fence_signal(&pfence->base);
 	/*
 	 * Opt for keep everything in the fence critical section. This looks really strange since we
