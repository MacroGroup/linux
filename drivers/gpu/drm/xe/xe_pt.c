--- conflicted
+++ resolved
@@ -1258,8 +1258,6 @@
 
 	lockdep_assert_held_read(&vm->userptr.notifier_lock);
 
-<<<<<<< HEAD
-=======
 	switch (op->base.op) {
 	case DRM_GPUVA_OP_MAP:
 		if (!op->map.immediate && xe_vm_in_fault_mode(vm))
@@ -1312,7 +1310,6 @@
 	return err;
 }
 
->>>>>>> adc21867
 struct invalidation_fence {
 	struct xe_gt_tlb_invalidation_fence base;
 	struct xe_gt *gt;
@@ -1353,30 +1350,17 @@
 				     ifence->end, ifence->asid);
 }
 
-<<<<<<< HEAD
-static int invalidation_fence_init(struct xe_gt *gt,
-				   struct invalidation_fence *ifence,
-				   struct dma_fence *fence,
-				   u64 start, u64 end, u32 asid)
-=======
 static void invalidation_fence_init(struct xe_gt *gt,
 				    struct invalidation_fence *ifence,
 				    struct dma_fence *fence,
 				    u64 start, u64 end, u32 asid)
->>>>>>> adc21867
 {
 	int ret;
 
 	trace_xe_gt_tlb_invalidation_fence_create(gt_to_xe(gt), &ifence->base);
-<<<<<<< HEAD
 
 	xe_gt_tlb_invalidation_fence_init(gt, &ifence->base, false);
 
-=======
-
-	xe_gt_tlb_invalidation_fence_init(gt, &ifence->base, false);
-
->>>>>>> adc21867
 	ifence->fence = fence;
 	ifence->gt = gt;
 	ifence->start = start;
@@ -1423,177 +1407,6 @@
  * and in that case, update the walk range checks so that higher levels don't
  * view us as a shared pagetable.
  */
-<<<<<<< HEAD
-struct dma_fence *
-__xe_pt_bind_vma(struct xe_tile *tile, struct xe_vma *vma, struct xe_exec_queue *q,
-		 struct xe_sync_entry *syncs, u32 num_syncs,
-		 bool rebind)
-{
-	struct xe_vm_pgtable_update entries[XE_VM_MAX_LEVEL * 2 + 1];
-	struct xe_pt_migrate_pt_update bind_pt_update = {
-		.base = {
-			.ops = xe_vma_is_userptr(vma) ? &userptr_bind_ops : &bind_ops,
-			.vma = vma,
-			.tile_id = tile->id,
-		},
-		.bind = true,
-	};
-	struct xe_vm *vm = xe_vma_vm(vma);
-	u32 num_entries;
-	struct dma_fence *fence;
-	struct invalidation_fence *ifence = NULL;
-	struct xe_range_fence *rfence;
-	int err;
-
-	bind_pt_update.locked = false;
-	xe_bo_assert_held(xe_vma_bo(vma));
-	xe_vm_assert_held(vm);
-
-	vm_dbg(&xe_vma_vm(vma)->xe->drm,
-	       "Preparing bind, with range [%llx...%llx) engine %p.\n",
-	       xe_vma_start(vma), xe_vma_end(vma), q);
-
-	err = xe_pt_prepare_bind(tile, vma, entries, &num_entries);
-	if (err)
-		goto err;
-
-	err = dma_resv_reserve_fences(xe_vm_resv(vm), 1);
-	if (!err && !xe_vma_has_no_bo(vma) && !xe_vma_bo(vma)->vm)
-		err = dma_resv_reserve_fences(xe_vma_bo(vma)->ttm.base.resv, 1);
-	if (err)
-		goto err;
-
-	xe_tile_assert(tile, num_entries <= ARRAY_SIZE(entries));
-
-	xe_vm_dbg_print_entries(tile_to_xe(tile), entries, num_entries);
-	xe_pt_calc_rfence_interval(vma, &bind_pt_update, entries,
-				   num_entries);
-
-	/*
-	 * If rebind, we have to invalidate TLB on !LR vms to invalidate
-	 * cached PTEs point to freed memory. on LR vms this is done
-	 * automatically when the context is re-enabled by the rebind worker,
-	 * or in fault mode it was invalidated on PTE zapping.
-	 *
-	 * If !rebind, and scratch enabled VMs, there is a chance the scratch
-	 * PTE is already cached in the TLB so it needs to be invalidated.
-	 * on !LR VMs this is done in the ring ops preceding a batch, but on
-	 * non-faulting LR, in particular on user-space batch buffer chaining,
-	 * it needs to be done here.
-	 */
-	if ((!rebind && xe_vm_has_scratch(vm) && xe_vm_in_preempt_fence_mode(vm))) {
-		ifence = kzalloc(sizeof(*ifence), GFP_KERNEL);
-		if (!ifence)
-			return ERR_PTR(-ENOMEM);
-	} else if (rebind && !xe_vm_in_lr_mode(vm)) {
-		/* We bump also if batch_invalidate_tlb is true */
-		vm->tlb_flush_seqno++;
-	}
-
-	rfence = kzalloc(sizeof(*rfence), GFP_KERNEL);
-	if (!rfence) {
-		kfree(ifence);
-		return ERR_PTR(-ENOMEM);
-	}
-
-	fence = xe_migrate_update_pgtables(tile->migrate,
-					   vm, xe_vma_bo(vma), q,
-					   entries, num_entries,
-					   syncs, num_syncs,
-					   &bind_pt_update.base);
-	if (!IS_ERR(fence)) {
-		bool last_munmap_rebind = vma->gpuva.flags & XE_VMA_LAST_REBIND;
-		LLIST_HEAD(deferred);
-		int err;
-
-		err = xe_range_fence_insert(&vm->rftree[tile->id], rfence,
-					    &xe_range_fence_kfree_ops,
-					    bind_pt_update.base.start,
-					    bind_pt_update.base.last, fence);
-		if (err)
-			dma_fence_wait(fence, false);
-
-		/* TLB invalidation must be done before signaling rebind */
-		if (ifence) {
-			int err = invalidation_fence_init(tile->primary_gt,
-							  ifence, fence,
-							  xe_vma_start(vma),
-							  xe_vma_end(vma),
-							  xe_vma_vm(vma)->usm.asid);
-			if (err) {
-				dma_fence_put(fence);
-				kfree(ifence);
-				return ERR_PTR(err);
-			}
-			fence = &ifence->base.base;
-		}
-
-		/* add shared fence now for pagetable delayed destroy */
-		dma_resv_add_fence(xe_vm_resv(vm), fence, rebind ||
-				   last_munmap_rebind ?
-				   DMA_RESV_USAGE_KERNEL :
-				   DMA_RESV_USAGE_BOOKKEEP);
-
-		if (!xe_vma_has_no_bo(vma) && !xe_vma_bo(vma)->vm)
-			dma_resv_add_fence(xe_vma_bo(vma)->ttm.base.resv, fence,
-					   DMA_RESV_USAGE_BOOKKEEP);
-		xe_pt_commit_bind(vma, entries, num_entries, rebind,
-				  bind_pt_update.locked ? &deferred : NULL);
-
-		/* This vma is live (again?) now */
-		vma->tile_present |= BIT(tile->id);
-
-		if (bind_pt_update.locked) {
-			to_userptr_vma(vma)->userptr.initial_bind = true;
-			up_read(&vm->userptr.notifier_lock);
-			xe_bo_put_commit(&deferred);
-		}
-		if (!rebind && last_munmap_rebind &&
-		    xe_vm_in_preempt_fence_mode(vm))
-			xe_vm_queue_rebind_worker(vm);
-	} else {
-		kfree(rfence);
-		kfree(ifence);
-		if (bind_pt_update.locked)
-			up_read(&vm->userptr.notifier_lock);
-		xe_pt_abort_bind(vma, entries, num_entries);
-	}
-
-	return fence;
-
-err:
-	return ERR_PTR(err);
-}
-
-struct xe_pt_stage_unbind_walk {
-	/** @base: The pagewalk base-class. */
-	struct xe_pt_walk base;
-
-	/* Input parameters for the walk */
-	/** @tile: The tile we're unbinding from. */
-	struct xe_tile *tile;
-
-	/**
-	 * @modified_start: Walk range start, modified to include any
-	 * shared pagetables that we're the only user of and can thus
-	 * treat as private.
-	 */
-	u64 modified_start;
-	/** @modified_end: Walk range start, modified like @modified_start. */
-	u64 modified_end;
-
-	/* Output */
-	/* @wupd: Structure to track the page-table updates we're building */
-	struct xe_walk_update wupd;
-};
-
-/*
- * Check whether this range is the only one populating this pagetable,
- * and in that case, update the walk range checks so that higher levels don't
- * view us as a shared pagetable.
- */
-=======
->>>>>>> adc21867
 static bool xe_pt_check_kill(u64 addr, u64 next, unsigned int level,
 			     const struct xe_pt *child,
 			     enum page_walk_action *action,
@@ -2238,17 +2051,6 @@
 		goto free_rfence;
 	}
 
-<<<<<<< HEAD
-		/* TLB invalidation must be done before signaling unbind */
-		err = invalidation_fence_init(tile->primary_gt, ifence, fence,
-					      xe_vma_start(vma),
-					      xe_vma_end(vma),
-					      xe_vma_vm(vma)->usm.asid);
-		if (err) {
-			dma_fence_put(fence);
-			kfree(ifence);
-			return ERR_PTR(err);
-=======
 	/* Point of no return - VM killed if failure after this */
 	for (i = 0; i < pt_update_ops->current_op; ++i) {
 		struct xe_vm_pgtable_update_op *pt_op = &pt_update_ops->ops[i];
@@ -2284,7 +2086,6 @@
 			fence = &cf->base;
 		} else {
 			fence = &ifence->base.base;
->>>>>>> adc21867
 		}
 	}
 
