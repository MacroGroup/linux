// SPDX-License-Identifier: MIT
/*
 * Copyright © 2022 Intel Corporation
 */

#include "xe_query.h"

#include <linux/nospec.h>
#include <linux/sched/clock.h>

#include <drm/ttm/ttm_placement.h>
#include <uapi/drm/xe_drm.h>

#include "regs/xe_engine_regs.h"
#include "regs/xe_gt_regs.h"
#include "xe_bo.h"
#include "xe_device.h"
#include "xe_exec_queue.h"
#include "xe_force_wake.h"
#include "xe_ggtt.h"
#include "xe_gt.h"
#include "xe_guc_hwconfig.h"
#include "xe_macros.h"
#include "xe_mmio.h"
#include "xe_ttm_vram_mgr.h"

static const u16 xe_to_user_engine_class[] = {
	[XE_ENGINE_CLASS_RENDER] = DRM_XE_ENGINE_CLASS_RENDER,
	[XE_ENGINE_CLASS_COPY] = DRM_XE_ENGINE_CLASS_COPY,
	[XE_ENGINE_CLASS_VIDEO_DECODE] = DRM_XE_ENGINE_CLASS_VIDEO_DECODE,
	[XE_ENGINE_CLASS_VIDEO_ENHANCE] = DRM_XE_ENGINE_CLASS_VIDEO_ENHANCE,
	[XE_ENGINE_CLASS_COMPUTE] = DRM_XE_ENGINE_CLASS_COMPUTE,
};

static const enum xe_engine_class user_to_xe_engine_class[] = {
	[DRM_XE_ENGINE_CLASS_RENDER] = XE_ENGINE_CLASS_RENDER,
	[DRM_XE_ENGINE_CLASS_COPY] = XE_ENGINE_CLASS_COPY,
	[DRM_XE_ENGINE_CLASS_VIDEO_DECODE] = XE_ENGINE_CLASS_VIDEO_DECODE,
	[DRM_XE_ENGINE_CLASS_VIDEO_ENHANCE] = XE_ENGINE_CLASS_VIDEO_ENHANCE,
	[DRM_XE_ENGINE_CLASS_COMPUTE] = XE_ENGINE_CLASS_COMPUTE,
};

static size_t calc_hw_engine_info_size(struct xe_device *xe)
{
	struct xe_hw_engine *hwe;
	enum xe_hw_engine_id id;
	struct xe_gt *gt;
	u8 gt_id;
	int i = 0;

	for_each_gt(gt, xe, gt_id)
		for_each_hw_engine(hwe, gt, id) {
			if (xe_hw_engine_is_reserved(hwe))
				continue;
			i++;
		}

	return sizeof(struct drm_xe_query_engines) +
		i * sizeof(struct drm_xe_engine);
}

typedef u64 (*__ktime_func_t)(void);
static __ktime_func_t __clock_id_to_func(clockid_t clk_id)
{
	/*
	 * Use logic same as the perf subsystem to allow user to select the
	 * reference clock id to be used for timestamps.
	 */
	switch (clk_id) {
	case CLOCK_MONOTONIC:
		return &ktime_get_ns;
	case CLOCK_MONOTONIC_RAW:
		return &ktime_get_raw_ns;
	case CLOCK_REALTIME:
		return &ktime_get_real_ns;
	case CLOCK_BOOTTIME:
		return &ktime_get_boottime_ns;
	case CLOCK_TAI:
		return &ktime_get_clocktai_ns;
	default:
		return NULL;
	}
}

static void
__read_timestamps(struct xe_gt *gt,
		  struct xe_reg lower_reg,
		  struct xe_reg upper_reg,
		  u64 *engine_ts,
		  u64 *cpu_ts,
		  u64 *cpu_delta,
		  __ktime_func_t cpu_clock)
{
	u32 upper, lower, old_upper, loop = 0;

	upper = xe_mmio_read32(gt, upper_reg);
	do {
		*cpu_delta = local_clock();
		*cpu_ts = cpu_clock();
		lower = xe_mmio_read32(gt, lower_reg);
		*cpu_delta = local_clock() - *cpu_delta;
		old_upper = upper;
		upper = xe_mmio_read32(gt, upper_reg);
	} while (upper != old_upper && loop++ < 2);

	*engine_ts = (u64)upper << 32 | lower;
}

static int
query_engine_cycles(struct xe_device *xe,
		    struct drm_xe_device_query *query)
{
	struct drm_xe_query_engine_cycles __user *query_ptr;
	struct drm_xe_engine_class_instance *eci;
	struct drm_xe_query_engine_cycles resp;
	size_t size = sizeof(resp);
	__ktime_func_t cpu_clock;
	struct xe_hw_engine *hwe;
	struct xe_gt *gt;

	if (query->size == 0) {
		query->size = size;
		return 0;
	} else if (XE_IOCTL_DBG(xe, query->size != size)) {
		return -EINVAL;
	}

	query_ptr = u64_to_user_ptr(query->data);
	if (copy_from_user(&resp, query_ptr, size))
		return -EFAULT;

	cpu_clock = __clock_id_to_func(resp.clockid);
	if (!cpu_clock)
		return -EINVAL;

	eci = &resp.eci;
	if (eci->gt_id >= XE_MAX_GT_PER_TILE)
		return -EINVAL;

	gt = xe_device_get_gt(xe, eci->gt_id);
	if (!gt)
		return -EINVAL;

	if (eci->engine_class >= ARRAY_SIZE(user_to_xe_engine_class))
		return -EINVAL;

	hwe = xe_gt_hw_engine(gt, user_to_xe_engine_class[eci->engine_class],
			      eci->engine_instance, true);
	if (!hwe)
		return -EINVAL;

	if (xe_force_wake_get(gt_to_fw(gt), XE_FORCEWAKE_ALL))
		return -EIO;

	__read_timestamps(gt,
			  RING_TIMESTAMP(hwe->mmio_base),
			  RING_TIMESTAMP_UDW(hwe->mmio_base),
			  &resp.engine_cycles,
			  &resp.cpu_timestamp,
			  &resp.cpu_delta,
			  cpu_clock);

	xe_force_wake_put(gt_to_fw(gt), XE_FORCEWAKE_ALL);

	if (GRAPHICS_VER(xe) >= 20)
		resp.width = 64;
	else
		resp.width = 36;

	/* Only write to the output fields of user query */
	if (put_user(resp.cpu_timestamp, &query_ptr->cpu_timestamp))
		return -EFAULT;

	if (put_user(resp.cpu_delta, &query_ptr->cpu_delta))
		return -EFAULT;

	if (put_user(resp.engine_cycles, &query_ptr->engine_cycles))
		return -EFAULT;

	if (put_user(resp.width, &query_ptr->width))
		return -EFAULT;

	return 0;
}

static int query_engines(struct xe_device *xe,
			 struct drm_xe_device_query *query)
{
	size_t size = calc_hw_engine_info_size(xe);
	struct drm_xe_query_engines __user *query_ptr =
		u64_to_user_ptr(query->data);
	struct drm_xe_query_engines *engines;
	struct xe_hw_engine *hwe;
	enum xe_hw_engine_id id;
	struct xe_gt *gt;
	u8 gt_id;
	int i = 0;

	if (query->size == 0) {
		query->size = size;
		return 0;
	} else if (XE_IOCTL_DBG(xe, query->size != size)) {
		return -EINVAL;
	}

	engines = kzalloc(size, GFP_KERNEL);
	if (!engines)
		return -ENOMEM;

	for_each_gt(gt, xe, gt_id)
		for_each_hw_engine(hwe, gt, id) {
			if (xe_hw_engine_is_reserved(hwe))
				continue;

			engines->engines[i].instance.engine_class =
				xe_to_user_engine_class[hwe->class];
			engines->engines[i].instance.engine_instance =
				hwe->logical_instance;
			engines->engines[i].instance.gt_id = gt->info.id;

			i++;
		}

	engines->num_engines = i;

	if (copy_to_user(query_ptr, engines, size)) {
		kfree(engines);
		return -EFAULT;
	}
	kfree(engines);

	return 0;
}

static size_t calc_mem_regions_size(struct xe_device *xe)
{
	u32 num_managers = 1;
	int i;

	for (i = XE_PL_VRAM0; i <= XE_PL_VRAM1; ++i)
		if (ttm_manager_type(&xe->ttm, i))
			num_managers++;

	return offsetof(struct drm_xe_query_mem_regions, mem_regions[num_managers]);
}

static int query_mem_regions(struct xe_device *xe,
			    struct drm_xe_device_query *query)
{
	size_t size = calc_mem_regions_size(xe);
	struct drm_xe_query_mem_regions *mem_regions;
	struct drm_xe_query_mem_regions __user *query_ptr =
		u64_to_user_ptr(query->data);
	struct ttm_resource_manager *man;
	int ret, i;

	if (query->size == 0) {
		query->size = size;
		return 0;
	} else if (XE_IOCTL_DBG(xe, query->size != size)) {
		return -EINVAL;
	}

	mem_regions = kzalloc(size, GFP_KERNEL);
	if (XE_IOCTL_DBG(xe, !mem_regions))
		return -ENOMEM;

	man = ttm_manager_type(&xe->ttm, XE_PL_TT);
	mem_regions->mem_regions[0].mem_class = DRM_XE_MEM_REGION_CLASS_SYSMEM;
	/*
	 * The instance needs to be a unique number that represents the index
	 * in the placement mask used at xe_gem_create_ioctl() for the
	 * xe_bo_create() placement.
	 */
	mem_regions->mem_regions[0].instance = 0;
	mem_regions->mem_regions[0].min_page_size = PAGE_SIZE;
	mem_regions->mem_regions[0].total_size = man->size << PAGE_SHIFT;
	if (perfmon_capable())
		mem_regions->mem_regions[0].used = ttm_resource_manager_usage(man);
	mem_regions->num_mem_regions = 1;

	for (i = XE_PL_VRAM0; i <= XE_PL_VRAM1; ++i) {
		man = ttm_manager_type(&xe->ttm, i);
		if (man) {
			mem_regions->mem_regions[mem_regions->num_mem_regions].mem_class =
				DRM_XE_MEM_REGION_CLASS_VRAM;
			mem_regions->mem_regions[mem_regions->num_mem_regions].instance =
				mem_regions->num_mem_regions;
			mem_regions->mem_regions[mem_regions->num_mem_regions].min_page_size =
				xe->info.vram_flags & XE_VRAM_FLAGS_NEED64K ?
				SZ_64K : PAGE_SIZE;
			mem_regions->mem_regions[mem_regions->num_mem_regions].total_size =
				man->size;

			if (perfmon_capable()) {
				xe_ttm_vram_get_used(man,
					&mem_regions->mem_regions
					[mem_regions->num_mem_regions].used,
					&mem_regions->mem_regions
					[mem_regions->num_mem_regions].cpu_visible_used);
			}

			mem_regions->mem_regions[mem_regions->num_mem_regions].cpu_visible_size =
				xe_ttm_vram_get_cpu_visible_size(man);
			mem_regions->num_mem_regions++;
		}
	}

	if (!copy_to_user(query_ptr, mem_regions, size))
		ret = 0;
	else
		ret = -ENOSPC;

	kfree(mem_regions);
	return ret;
}

static int query_config(struct xe_device *xe, struct drm_xe_device_query *query)
{
	const u32 num_params = DRM_XE_QUERY_CONFIG_MAX_EXEC_QUEUE_PRIORITY + 1;
	size_t size =
		sizeof(struct drm_xe_query_config) + num_params * sizeof(u64);
	struct drm_xe_query_config __user *query_ptr =
		u64_to_user_ptr(query->data);
	struct drm_xe_query_config *config;

	if (query->size == 0) {
		query->size = size;
		return 0;
	} else if (XE_IOCTL_DBG(xe, query->size != size)) {
		return -EINVAL;
	}

	config = kzalloc(size, GFP_KERNEL);
	if (!config)
		return -ENOMEM;

	config->num_params = num_params;
	config->info[DRM_XE_QUERY_CONFIG_REV_AND_DEVICE_ID] =
		xe->info.devid | (xe->info.revid << 16);
	if (xe_device_get_root_tile(xe)->mem.vram.usable_size)
		config->info[DRM_XE_QUERY_CONFIG_FLAGS] =
			DRM_XE_QUERY_CONFIG_FLAG_HAS_VRAM;
	config->info[DRM_XE_QUERY_CONFIG_MIN_ALIGNMENT] =
		xe->info.vram_flags & XE_VRAM_FLAGS_NEED64K ? SZ_64K : SZ_4K;
	config->info[DRM_XE_QUERY_CONFIG_VA_BITS] = xe->info.va_bits;
	config->info[DRM_XE_QUERY_CONFIG_MAX_EXEC_QUEUE_PRIORITY] =
		xe_exec_queue_device_get_max_priority(xe);

	if (copy_to_user(query_ptr, config, size)) {
		kfree(config);
		return -EFAULT;
	}
	kfree(config);

	return 0;
}

static int query_gt_list(struct xe_device *xe, struct drm_xe_device_query *query)
{
	struct xe_gt *gt;
	size_t size = sizeof(struct drm_xe_query_gt_list) +
		xe->info.gt_count * sizeof(struct drm_xe_gt);
	struct drm_xe_query_gt_list __user *query_ptr =
		u64_to_user_ptr(query->data);
	struct drm_xe_query_gt_list *gt_list;
	u8 id;

	if (query->size == 0) {
		query->size = size;
		return 0;
	} else if (XE_IOCTL_DBG(xe, query->size != size)) {
		return -EINVAL;
	}

	gt_list = kzalloc(size, GFP_KERNEL);
	if (!gt_list)
		return -ENOMEM;

	gt_list->num_gt = xe->info.gt_count;

	for_each_gt(gt, xe, id) {
		if (xe_gt_is_media_type(gt))
			gt_list->gt_list[id].type = DRM_XE_QUERY_GT_TYPE_MEDIA;
		else
			gt_list->gt_list[id].type = DRM_XE_QUERY_GT_TYPE_MAIN;
		gt_list->gt_list[id].tile_id = gt_to_tile(gt)->id;
		gt_list->gt_list[id].gt_id = gt->info.id;
		gt_list->gt_list[id].reference_clock = gt->info.reference_clock;
		/*
		 * The mem_regions indexes in the mask below need to
		 * directly identify the struct
		 * drm_xe_query_mem_regions' instance constructed at
		 * query_mem_regions()
		 *
		 * For our current platforms:
		 * Bit 0 -> System Memory
		 * Bit 1 -> VRAM0 on Tile0
		 * Bit 2 -> VRAM1 on Tile1
		 * However the uAPI is generic and it's userspace's
		 * responsibility to check the mem_class, without any
		 * assumption.
		 */
		if (!IS_DGFX(xe))
			gt_list->gt_list[id].near_mem_regions = 0x1;
		else
			gt_list->gt_list[id].near_mem_regions =
				BIT(gt_to_tile(gt)->id) << 1;
		gt_list->gt_list[id].far_mem_regions = xe->info.mem_region_mask ^
			gt_list->gt_list[id].near_mem_regions;

		gt_list->gt_list[id].ip_ver_major =
			REG_FIELD_GET(GMD_ID_ARCH_MASK, gt->info.gmdid);
		gt_list->gt_list[id].ip_ver_minor =
			REG_FIELD_GET(GMD_ID_RELEASE_MASK, gt->info.gmdid);
		gt_list->gt_list[id].ip_ver_rev =
			REG_FIELD_GET(GMD_ID_REVID, gt->info.gmdid);
	}

	if (copy_to_user(query_ptr, gt_list, size)) {
		kfree(gt_list);
		return -EFAULT;
	}
	kfree(gt_list);

	return 0;
}

static int query_hwconfig(struct xe_device *xe,
			  struct drm_xe_device_query *query)
{
	struct xe_gt *gt = xe_root_mmio_gt(xe);
	size_t size = xe_guc_hwconfig_size(&gt->uc.guc);
	void __user *query_ptr = u64_to_user_ptr(query->data);
	void *hwconfig;

	if (query->size == 0) {
		query->size = size;
		return 0;
	} else if (XE_IOCTL_DBG(xe, query->size != size)) {
		return -EINVAL;
	}

	hwconfig = kzalloc(size, GFP_KERNEL);
	if (!hwconfig)
		return -ENOMEM;

	xe_guc_hwconfig_copy(&gt->uc.guc, hwconfig);

	if (copy_to_user(query_ptr, hwconfig, size)) {
		kfree(hwconfig);
		return -EFAULT;
	}
	kfree(hwconfig);

	return 0;
}

static size_t calc_topo_query_size(struct xe_device *xe)
{
	return xe->info.gt_count *
		(4 * sizeof(struct drm_xe_query_topology_mask) +
		 sizeof_field(struct xe_gt, fuse_topo.g_dss_mask) +
		 sizeof_field(struct xe_gt, fuse_topo.c_dss_mask) +
		 sizeof_field(struct xe_gt, fuse_topo.l3_bank_mask) +
		 sizeof_field(struct xe_gt, fuse_topo.eu_mask_per_dss));
}

static int copy_mask(void __user **ptr,
		     struct drm_xe_query_topology_mask *topo,
		     void *mask, size_t mask_size)
{
	topo->num_bytes = mask_size;

	if (copy_to_user(*ptr, topo, sizeof(*topo)))
		return -EFAULT;
	*ptr += sizeof(topo);

	if (copy_to_user(*ptr, mask, mask_size))
		return -EFAULT;
	*ptr += mask_size;

	return 0;
}

static int query_gt_topology(struct xe_device *xe,
			     struct drm_xe_device_query *query)
{
	void __user *query_ptr = u64_to_user_ptr(query->data);
	size_t size = calc_topo_query_size(xe);
	struct drm_xe_query_topology_mask topo;
	struct xe_gt *gt;
	int id;

	if (query->size == 0) {
		query->size = size;
		return 0;
	} else if (XE_IOCTL_DBG(xe, query->size != size)) {
		return -EINVAL;
	}

	for_each_gt(gt, xe, id) {
		int err;

		topo.gt_id = id;

		topo.type = DRM_XE_TOPO_DSS_GEOMETRY;
		err = copy_mask(&query_ptr, &topo, gt->fuse_topo.g_dss_mask,
				sizeof(gt->fuse_topo.g_dss_mask));
		if (err)
			return err;

		topo.type = DRM_XE_TOPO_DSS_COMPUTE;
		err = copy_mask(&query_ptr, &topo, gt->fuse_topo.c_dss_mask,
				sizeof(gt->fuse_topo.c_dss_mask));
		if (err)
			return err;

		topo.type = DRM_XE_TOPO_L3_BANK;
		err = copy_mask(&query_ptr, &topo, gt->fuse_topo.l3_bank_mask,
				sizeof(gt->fuse_topo.l3_bank_mask));
		if (err)
			return err;

<<<<<<< HEAD
		topo.type = DRM_XE_TOPO_EU_PER_DSS;
=======
		topo.type = gt->fuse_topo.eu_type == XE_GT_EU_TYPE_SIMD16 ?
			DRM_XE_TOPO_SIMD16_EU_PER_DSS :
			DRM_XE_TOPO_EU_PER_DSS;
>>>>>>> adc21867
		err = copy_mask(&query_ptr, &topo,
				gt->fuse_topo.eu_mask_per_dss,
				sizeof(gt->fuse_topo.eu_mask_per_dss));
		if (err)
			return err;
	}

	return 0;
}

static int
query_uc_fw_version(struct xe_device *xe, struct drm_xe_device_query *query)
{
	struct drm_xe_query_uc_fw_version __user *query_ptr = u64_to_user_ptr(query->data);
	size_t size = sizeof(struct drm_xe_query_uc_fw_version);
	struct drm_xe_query_uc_fw_version resp;
	struct xe_uc_fw_version *version = NULL;

	if (query->size == 0) {
		query->size = size;
		return 0;
	} else if (XE_IOCTL_DBG(xe, query->size != size)) {
		return -EINVAL;
	}

	if (copy_from_user(&resp, query_ptr, size))
		return -EFAULT;

	if (XE_IOCTL_DBG(xe, resp.pad || resp.pad2 || resp.reserved))
		return -EINVAL;

	switch (resp.uc_type) {
	case XE_QUERY_UC_TYPE_GUC_SUBMISSION: {
		struct xe_guc *guc = &xe->tiles[0].primary_gt->uc.guc;

		version = &guc->fw.versions.found[XE_UC_FW_VER_COMPATIBILITY];
		break;
	}
	case XE_QUERY_UC_TYPE_HUC: {
		struct xe_gt *media_gt = NULL;
		struct xe_huc *huc;

		if (MEDIA_VER(xe) >= 13) {
			struct xe_tile *tile;
			u8 gt_id;

			for_each_tile(tile, xe, gt_id) {
				if (tile->media_gt) {
					media_gt = tile->media_gt;
					break;
				}
			}
		} else {
			media_gt = xe->tiles[0].primary_gt;
		}

		if (!media_gt)
			break;

		huc = &media_gt->uc.huc;
		if (huc->fw.status == XE_UC_FIRMWARE_RUNNING)
			version = &huc->fw.versions.found[XE_UC_FW_VER_RELEASE];
		break;
	}
	default:
		return -EINVAL;
	}

	if (version) {
		resp.branch_ver = 0;
		resp.major_ver = version->major;
		resp.minor_ver = version->minor;
		resp.patch_ver = version->patch;
	} else {
		return -ENODEV;
	}

	if (copy_to_user(query_ptr, &resp, size))
		return -EFAULT;

	return 0;
}

static size_t calc_oa_unit_query_size(struct xe_device *xe)
{
	size_t size = sizeof(struct drm_xe_query_oa_units);
	struct xe_gt *gt;
	int i, id;

	for_each_gt(gt, xe, id) {
		for (i = 0; i < gt->oa.num_oa_units; i++) {
			size += sizeof(struct drm_xe_oa_unit);
			size += gt->oa.oa_unit[i].num_engines *
				sizeof(struct drm_xe_engine_class_instance);
		}
	}

	return size;
}

static int query_oa_units(struct xe_device *xe,
			  struct drm_xe_device_query *query)
{
	void __user *query_ptr = u64_to_user_ptr(query->data);
	size_t size = calc_oa_unit_query_size(xe);
	struct drm_xe_query_oa_units *qoa;
	enum xe_hw_engine_id hwe_id;
	struct drm_xe_oa_unit *du;
	struct xe_hw_engine *hwe;
	struct xe_oa_unit *u;
	int gt_id, i, j, ret;
	struct xe_gt *gt;
	u8 *pdu;

	if (query->size == 0) {
		query->size = size;
		return 0;
	} else if (XE_IOCTL_DBG(xe, query->size != size)) {
		return -EINVAL;
	}

	qoa = kzalloc(size, GFP_KERNEL);
	if (!qoa)
		return -ENOMEM;

	pdu = (u8 *)&qoa->oa_units[0];
	for_each_gt(gt, xe, gt_id) {
		for (i = 0; i < gt->oa.num_oa_units; i++) {
			u = &gt->oa.oa_unit[i];
			du = (struct drm_xe_oa_unit *)pdu;

			du->oa_unit_id = u->oa_unit_id;
			du->oa_unit_type = u->type;
			du->oa_timestamp_freq = xe_oa_timestamp_frequency(gt);
			du->capabilities = DRM_XE_OA_CAPS_BASE;

			j = 0;
			for_each_hw_engine(hwe, gt, hwe_id) {
				if (!xe_hw_engine_is_reserved(hwe) &&
				    xe_oa_unit_id(hwe) == u->oa_unit_id) {
					du->eci[j].engine_class =
						xe_to_user_engine_class[hwe->class];
					du->eci[j].engine_instance = hwe->logical_instance;
					du->eci[j].gt_id = gt->info.id;
					j++;
				}
			}
			du->num_engines = j;
			pdu += sizeof(*du) + j * sizeof(du->eci[0]);
			qoa->num_oa_units++;
		}
	}

	ret = copy_to_user(query_ptr, qoa, size);
	kfree(qoa);

	return ret ? -EFAULT : 0;
}

static int (* const xe_query_funcs[])(struct xe_device *xe,
				      struct drm_xe_device_query *query) = {
	query_engines,
	query_mem_regions,
	query_config,
	query_gt_list,
	query_hwconfig,
	query_gt_topology,
	query_engine_cycles,
	query_uc_fw_version,
	query_oa_units,
};

int xe_query_ioctl(struct drm_device *dev, void *data, struct drm_file *file)
{
	struct xe_device *xe = to_xe_device(dev);
	struct drm_xe_device_query *query = data;
	u32 idx;

	if (XE_IOCTL_DBG(xe, query->extensions) ||
	    XE_IOCTL_DBG(xe, query->reserved[0] || query->reserved[1]))
		return -EINVAL;

	if (XE_IOCTL_DBG(xe, query->query >= ARRAY_SIZE(xe_query_funcs)))
		return -EINVAL;

	idx = array_index_nospec(query->query, ARRAY_SIZE(xe_query_funcs));
	if (XE_IOCTL_DBG(xe, !xe_query_funcs[idx]))
		return -EINVAL;

	return xe_query_funcs[idx](xe, query);
}<|MERGE_RESOLUTION|>--- conflicted
+++ resolved
@@ -522,13 +522,9 @@
 		if (err)
 			return err;
 
-<<<<<<< HEAD
-		topo.type = DRM_XE_TOPO_EU_PER_DSS;
-=======
 		topo.type = gt->fuse_topo.eu_type == XE_GT_EU_TYPE_SIMD16 ?
 			DRM_XE_TOPO_SIMD16_EU_PER_DSS :
 			DRM_XE_TOPO_EU_PER_DSS;
->>>>>>> adc21867
 		err = copy_mask(&query_ptr, &topo,
 				gt->fuse_topo.eu_mask_per_dss,
 				sizeof(gt->fuse_topo.eu_mask_per_dss));
