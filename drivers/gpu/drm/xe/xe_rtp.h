/* SPDX-License-Identifier: MIT */
/*
 * Copyright © 2022 Intel Corporation
 */

#ifndef _XE_RTP_
#define _XE_RTP_

#include <linux/types.h>
#include <linux/xarray.h>

#define _XE_RTP_INCLUDE_PRIVATE_HELPERS

#include "xe_rtp_helpers.h"
#include "xe_rtp_types.h"

#undef _XE_RTP_INCLUDE_PRIVATE_HELPERS

/*
 * Register table poke infrastructure
 */

struct xe_hw_engine;
struct xe_gt;
struct xe_reg_sr;

/*
 * Macros to encode rules to match against platform, IP version, stepping, etc.
 * Shouldn't be used directly - see XE_RTP_RULES()
 */
#define _XE_RTP_RULE_PLATFORM(plat__)						\
	{ .match_type = XE_RTP_MATCH_PLATFORM, .platform = plat__ }

#define _XE_RTP_RULE_SUBPLATFORM(plat__, sub__)					\
	{ .match_type = XE_RTP_MATCH_SUBPLATFORM,				\
	  .platform = plat__, .subplatform = sub__ }

#define _XE_RTP_RULE_GRAPHICS_STEP(start__, end__)				\
	{ .match_type = XE_RTP_MATCH_GRAPHICS_STEP,				\
	  .step_start = start__, .step_end = end__ }

#define _XE_RTP_RULE_MEDIA_STEP(start__, end__)					\
	{ .match_type = XE_RTP_MATCH_MEDIA_STEP,				\
	  .step_start = start__, .step_end = end__ }

#define _XE_RTP_RULE_ENGINE_CLASS(cls__)					\
	{ .match_type = XE_RTP_MATCH_ENGINE_CLASS,				\
	  .engine_class = (cls__) }

/**
 * XE_RTP_RULE_PLATFORM - Create rule matching platform
 * @plat_: platform to match
 *
 * Refer to XE_RTP_RULES() for expected usage.
 */
#define XE_RTP_RULE_PLATFORM(plat_)						\
	_XE_RTP_RULE_PLATFORM(XE_##plat_)

/**
 * XE_RTP_RULE_SUBPLATFORM - Create rule matching platform and sub-platform
 * @plat_: platform to match
 * @sub_: sub-platform to match
 *
 * Refer to XE_RTP_RULES() for expected usage.
 */
#define XE_RTP_RULE_SUBPLATFORM(plat_, sub_)					\
	_XE_RTP_RULE_SUBPLATFORM(XE_##plat_, XE_SUBPLATFORM_##plat_##_##sub_)

/**
 * XE_RTP_RULE_GRAPHICS_STEP - Create rule matching graphics stepping
 * @start_: First stepping matching the rule
 * @end_: First stepping that does not match the rule
 *
 * Note that the range matching this rule is [ @start_, @end_ ), i.e. inclusive
 * on the left, exclusive on the right.
 *
 * Refer to XE_RTP_RULES() for expected usage.
 */
#define XE_RTP_RULE_GRAPHICS_STEP(start_, end_)					\
	_XE_RTP_RULE_GRAPHICS_STEP(STEP_##start_, STEP_##end_)

/**
 * XE_RTP_RULE_MEDIA_STEP - Create rule matching media stepping
 * @start_: First stepping matching the rule
 * @end_: First stepping that does not match the rule
 *
 * Note that the range matching this rule is [ @start_, @end_ ), i.e. inclusive
 * on the left, exclusive on the right.
 *
 * Refer to XE_RTP_RULES() for expected usage.
 */
#define XE_RTP_RULE_MEDIA_STEP(start_, end_)					\
	_XE_RTP_RULE_MEDIA_STEP(STEP_##start_, STEP_##end_)

/**
 * XE_RTP_RULE_ENGINE_CLASS - Create rule matching an engine class
 * @cls_: Engine class to match
 *
 * Refer to XE_RTP_RULES() for expected usage.
 */
#define XE_RTP_RULE_ENGINE_CLASS(cls_)						\
	_XE_RTP_RULE_ENGINE_CLASS(XE_ENGINE_CLASS_##cls_)

/**
 * XE_RTP_RULE_FUNC - Create rule using callback function for match
 * @func__: Function to call to decide if rule matches
 *
 * This allows more complex checks to be performed. The ``XE_RTP``
 * infrastructure will simply call the function @func_ passed to decide if this
 * rule matches the device.
 *
 * Refer to XE_RTP_RULES() for expected usage.
 */
#define XE_RTP_RULE_FUNC(func__)						\
	{ .match_type = XE_RTP_MATCH_FUNC,					\
	  .match_func = (func__) }

/**
 * XE_RTP_RULE_GRAPHICS_VERSION - Create rule matching graphics version
 * @ver__: Graphics IP version to match
 *
 * Refer to XE_RTP_RULES() for expected usage.
 */
#define XE_RTP_RULE_GRAPHICS_VERSION(ver__)					\
	{ .match_type = XE_RTP_MATCH_GRAPHICS_VERSION,				\
	  .ver_start = ver__, }

/**
 * XE_RTP_RULE_GRAPHICS_VERSION_RANGE - Create rule matching a range of graphics version
 * @ver_start__: First graphics IP version to match
 * @ver_end__: Last graphics IP version to match
 *
 * Note that the range matching this rule is [ @ver_start__, @ver_end__ ], i.e.
 * inclusive on boths sides
 *
 * Refer to XE_RTP_RULES() for expected usage.
 */
#define XE_RTP_RULE_GRAPHICS_VERSION_RANGE(ver_start__, ver_end__)		\
	{ .match_type = XE_RTP_MATCH_GRAPHICS_VERSION_RANGE,			\
	  .ver_start = ver_start__, .ver_end = ver_end__, }

/**
 * XE_RTP_RULE_GRAPHICS_VERSION_ANY_GT - Create rule matching graphics version on any GT
 * @ver__: Graphics IP version to match
 *
 * Like XE_RTP_RULE_GRAPHICS_VERSION, but it matches even if the current GT
 * being checked is not of the graphics type. It allows to add RTP entries to
 * another GT when the device contains a Graphics IP with that version.
 *
 * Refer to XE_RTP_RULES() for expected usage.
 */
#define XE_RTP_RULE_GRAPHICS_VERSION_ANY_GT(ver__)				\
	{ .match_type = XE_RTP_MATCH_GRAPHICS_VERSION_ANY_GT,			\
	  .ver_start = ver__, }

/**
 * XE_RTP_RULE_MEDIA_VERSION - Create rule matching media version
 * @ver__: Media IP version to match
 *
 * Refer to XE_RTP_RULES() for expected usage.
 */
#define XE_RTP_RULE_MEDIA_VERSION(ver__)					\
	{ .match_type = XE_RTP_MATCH_MEDIA_VERSION,				\
	  .ver_start = ver__, }

/**
 * XE_RTP_RULE_MEDIA_VERSION_RANGE - Create rule matching a range of media version
 * @ver_start__: First media IP version to match
 * @ver_end__: Last media IP version to match
 *
 * Note that the range matching this rule is [ @ver_start__, @ver_end__ ], i.e.
 * inclusive on boths sides
 *
 * Refer to XE_RTP_RULES() for expected usage.
 */
#define XE_RTP_RULE_MEDIA_VERSION_RANGE(ver_start__, ver_end__)			\
	{ .match_type = XE_RTP_MATCH_MEDIA_VERSION_RANGE,			\
	  .ver_start = ver_start__, .ver_end = ver_end__, }

/**
 * XE_RTP_RULE_MEDIA_VERSION_ANY_GT - Create rule matching media version on any GT
 * @ver__: Media IP version to match
 *
 * Like XE_RTP_RULE_MEDIA_VERSION, but it matches even if the current GT being
 * checked is not of the media type. It allows to add RTP entries to another
 * GT when the device contains a Media IP with that version.
 *
 * Refer to XE_RTP_RULES() for expected usage.
 */
#define XE_RTP_RULE_MEDIA_VERSION_ANY_GT(ver__)					\
	{ .match_type = XE_RTP_MATCH_MEDIA_VERSION_ANY_GT,			\
	  .ver_start = ver__, }

/**
 * XE_RTP_RULE_IS_INTEGRATED - Create a rule matching integrated graphics devices
 *
 * Refer to XE_RTP_RULES() for expected usage.
 */
#define XE_RTP_RULE_IS_INTEGRATED						\
	{ .match_type = XE_RTP_MATCH_INTEGRATED }

/**
 * XE_RTP_RULE_IS_DISCRETE - Create a rule matching discrete graphics devices
 *
 * Refer to XE_RTP_RULES() for expected usage.
 */
#define XE_RTP_RULE_IS_DISCRETE							\
	{ .match_type = XE_RTP_MATCH_DISCRETE }

/**
 * XE_RTP_RULE_OR - Create an OR condition for rtp rules
 *
 * RTP rules are AND'ed when evaluated and all of them need to match.
 * XE_RTP_RULE_OR allows to create set of rules where any of them matching is
 * sufficient for the action to trigger. Example:
 *
 * .. code-block:: c
 *
 *	const struct xe_rtp_entry_sr entries[] = {
 *		...
 *		{ XE_RTP_NAME("test-entry"),
 *		  XE_RTP_RULES(PLATFORM(DG2), OR, PLATFORM(TIGERLAKE)),
 *		  ...
 *		},
 *		...
 *	};
 */
#define XE_RTP_RULE_OR								\
	{ .match_type = XE_RTP_MATCH_OR }

/**
 * XE_RTP_ACTION_WR - Helper to write a value to the register, overriding all
 *                    the bits
 * @reg_: Register
 * @val_: Value to set
 * @...: Additional fields to override in the struct xe_rtp_action entry
 *
 * The correspondent notation in bspec is:
 *
 *	REGNAME = VALUE
 */
#define XE_RTP_ACTION_WR(reg_, val_, ...)					\
	{ .reg = XE_RTP_DROP_CAST(reg_),					\
	  .clr_bits = ~0u, .set_bits = (val_),					\
	  .read_mask = (~0u), ##__VA_ARGS__ }

/**
 * XE_RTP_ACTION_SET - Set bits from @val_ in the register.
 * @reg_: Register
 * @val_: Bits to set in the register
 * @...: Additional fields to override in the struct xe_rtp_action entry
 *
 * For masked registers this translates to a single write, while for other
 * registers it's a RMW. The correspondent bspec notation is (example for bits 2
 * and 5, but could be any):
 *
 *	REGNAME[2] = 1
 *	REGNAME[5] = 1
 */
#define XE_RTP_ACTION_SET(reg_, val_, ...)					\
	{ .reg = XE_RTP_DROP_CAST(reg_),					\
	  .clr_bits = val_, .set_bits = val_,					\
	  .read_mask = val_, ##__VA_ARGS__ }

/**
 * XE_RTP_ACTION_CLR: Clear bits from @val_ in the register.
 * @reg_: Register
 * @val_: Bits to clear in the register
 * @...: Additional fields to override in the struct xe_rtp_action entry
 *
 * For masked registers this translates to a single write, while for other
 * registers it's a RMW. The correspondent bspec notation is (example for bits 2
 * and 5, but could be any):
 *
 *	REGNAME[2] = 0
 *	REGNAME[5] = 0
 */
#define XE_RTP_ACTION_CLR(reg_, val_, ...)					\
	{ .reg = XE_RTP_DROP_CAST(reg_),					\
	  .clr_bits = val_, .set_bits = 0,					\
	  .read_mask = val_, ##__VA_ARGS__ }

/**
 * XE_RTP_ACTION_FIELD_SET: Set a bit range
 * @reg_: Register
 * @mask_bits_: Mask of bits to be changed in the register, forming a field
 * @val_: Value to set in the field denoted by @mask_bits_
 * @...: Additional fields to override in the struct xe_rtp_action entry
 *
 * For masked registers this translates to a single write, while for other
 * registers it's a RMW. The correspondent bspec notation is:
 *
 *	REGNAME[<end>:<start>] = VALUE
 */
#define XE_RTP_ACTION_FIELD_SET(reg_, mask_bits_, val_, ...)			\
	{ .reg = XE_RTP_DROP_CAST(reg_),					\
	  .clr_bits = mask_bits_, .set_bits = val_,				\
	  .read_mask = mask_bits_, ##__VA_ARGS__ }

#define XE_RTP_ACTION_FIELD_SET_NO_READ_MASK(reg_, mask_bits_, val_, ...)	\
	{ .reg = XE_RTP_DROP_CAST(reg_),					\
	  .clr_bits = (mask_bits_), .set_bits = (val_),				\
	  .read_mask = 0, ##__VA_ARGS__ }

/**
 * XE_RTP_ACTION_WHITELIST - Add register to userspace whitelist
 * @reg_: Register
 * @val_: Whitelist-specific flags to set
 * @...: Additional fields to override in the struct xe_rtp_action entry
 *
 * Add a register to the whitelist, allowing userspace to modify the ster with
 * regular user privileges.
 */
#define XE_RTP_ACTION_WHITELIST(reg_, val_, ...)				\
	/* TODO fail build if ((flags) & ~(RING_FORCE_TO_NONPRIV_MASK_VALID)) */\
	{ .reg = XE_RTP_DROP_CAST(reg_),					\
	  .set_bits = val_,							\
	  .clr_bits = RING_FORCE_TO_NONPRIV_MASK_VALID,				\
	  ##__VA_ARGS__ }

/**
 * XE_RTP_NAME - Helper to set the name in xe_rtp_entry
 * @s_: Name describing this rule, often a HW-specific number
 *
 * TODO: maybe move this behind a debug config?
 */
#define XE_RTP_NAME(s_)	.name = (s_)

/**
 * XE_RTP_ENTRY_FLAG - Helper to add multiple flags to a struct xe_rtp_entry_sr
 * @...: Entry flags, without the ``XE_RTP_ENTRY_FLAG_`` prefix
 *
 * Helper to automatically add a ``XE_RTP_ENTRY_FLAG_`` prefix to the flags
 * when defining struct xe_rtp_entry entries. Example:
 *
 * .. code-block:: c
 *
 *	const struct xe_rtp_entry_sr wa_entries[] = {
 *		...
 *		{ XE_RTP_NAME("test-entry"),
 *		  ...
 *		  XE_RTP_ENTRY_FLAG(FOREACH_ENGINE),
 *		  ...
 *		},
 *		...
 *	};
 */
#define XE_RTP_ENTRY_FLAG(...)							\
	.flags = (XE_RTP_PASTE_FOREACH(ENTRY_FLAG_, BITWISE_OR, (__VA_ARGS__)))

/**
 * XE_RTP_ACTION_FLAG - Helper to add multiple flags to a struct xe_rtp_action
 * @...: Action flags, without the ``XE_RTP_ACTION_FLAG_`` prefix
 *
 * Helper to automatically add a ``XE_RTP_ACTION_FLAG_`` prefix to the flags
 * when defining struct xe_rtp_action entries. Example:
 *
 * .. code-block:: c
 *
 *	const struct xe_rtp_entry_sr wa_entries[] = {
 *		...
 *		{ XE_RTP_NAME("test-entry"),
 *		  ...
 *		  XE_RTP_ACTION_SET(..., XE_RTP_ACTION_FLAG(FOREACH_ENGINE)),
 *		  ...
 *		},
 *		...
 *	};
 */
#define XE_RTP_ACTION_FLAG(...)							\
	.flags = (XE_RTP_PASTE_FOREACH(ACTION_FLAG_, BITWISE_OR, (__VA_ARGS__)))

/**
 * XE_RTP_RULES - Helper to set multiple rules to a struct xe_rtp_entry_sr entry
 * @...: Rules
 *
<<<<<<< HEAD
 * At least one rule is needed and up to 6 are supported. Multiple rules are
=======
 * At least one rule is needed and up to 12 are supported. Multiple rules are
>>>>>>> adc21867
 * AND'ed together, i.e. all the rules must evaluate to true for the entry to
 * be processed. See XE_RTP_MATCH_* for the possible match rules. Example:
 *
 * .. code-block:: c
 *
 *	const struct xe_rtp_entry_sr wa_entries[] = {
 *		...
 *		{ XE_RTP_NAME("test-entry"),
 *		  XE_RTP_RULES(SUBPLATFORM(DG2, G10), GRAPHICS_STEP(A0, B0)),
 *		  ...
 *		},
 *		...
 *	};
 */
#define XE_RTP_RULES(...)							\
	.n_rules = COUNT_ARGS(__VA_ARGS__),					\
	.rules = (const struct xe_rtp_rule[]) {					\
		XE_RTP_PASTE_FOREACH(RULE_, COMMA, (__VA_ARGS__))	\
	}

/**
 * XE_RTP_ACTIONS - Helper to set multiple actions to a struct xe_rtp_entry_sr
 * @...: Actions to be taken
 *
<<<<<<< HEAD
 * At least one action is needed and up to 6 are supported. See XE_RTP_ACTION_*
=======
 * At least one action is needed and up to 12 are supported. See XE_RTP_ACTION_*
>>>>>>> adc21867
 * for the possible actions. Example:
 *
 * .. code-block:: c
 *
 *	const struct xe_rtp_entry_sr wa_entries[] = {
 *		...
 *		{ XE_RTP_NAME("test-entry"),
 *		  XE_RTP_RULES(...),
 *		  XE_RTP_ACTIONS(SET(..), SET(...), CLR(...)),
 *		  ...
 *		},
 *		...
 *	};
 */
#define XE_RTP_ACTIONS(...)							\
	.n_actions = COUNT_ARGS(__VA_ARGS__),					\
	.actions = (const struct xe_rtp_action[]) {				\
		XE_RTP_PASTE_FOREACH(ACTION_, COMMA, (__VA_ARGS__))	\
	}

#define XE_RTP_PROCESS_CTX_INITIALIZER(arg__) _Generic((arg__),							\
	struct xe_hw_engine * :	(struct xe_rtp_process_ctx){ { (void *)(arg__) }, XE_RTP_PROCESS_TYPE_ENGINE },	\
	struct xe_gt * :	(struct xe_rtp_process_ctx){ { (void *)(arg__) }, XE_RTP_PROCESS_TYPE_GT })

void xe_rtp_process_ctx_enable_active_tracking(struct xe_rtp_process_ctx *ctx,
					       unsigned long *active_entries,
					       size_t n_entries);

void xe_rtp_process_to_sr(struct xe_rtp_process_ctx *ctx,
			  const struct xe_rtp_entry_sr *entries,
			  struct xe_reg_sr *sr);

void xe_rtp_process(struct xe_rtp_process_ctx *ctx,
		    const struct xe_rtp_entry *entries);

/* Match functions to be used with XE_RTP_MATCH_FUNC */

/**
 * xe_rtp_match_even_instance - Match if engine instance is even
 * @gt: GT structure
 * @hwe: Engine instance
 *
 * Returns: true if engine instance is even, false otherwise
 */
bool xe_rtp_match_even_instance(const struct xe_gt *gt,
				const struct xe_hw_engine *hwe);

/*
 * xe_rtp_match_first_render_or_compute - Match if it's first render or compute
 * engine in the GT
 *
 * @gt: GT structure
 * @hwe: Engine instance
 *
 * Registers on the render reset domain need to have their values re-applied
 * when any of those engines are reset. Since the engines reset together, a
 * programming can be set to just one of them. For simplicity the first engine
 * of either render or compute class can be chosen.
 *
 * Returns: true if engine id is the first to match the render reset domain,
 * false otherwise.
 */
bool xe_rtp_match_first_render_or_compute(const struct xe_gt *gt,
					  const struct xe_hw_engine *hwe);

/*
 * xe_rtp_match_first_gslice_fused_off - Match when first gslice is fused off
 *
 * @gt: GT structure
 * @hwe: Engine instance
 *
 * Returns: true if first gslice is fused off, false otherwise.
 */
bool xe_rtp_match_first_gslice_fused_off(const struct xe_gt *gt,
					 const struct xe_hw_engine *hwe);

#endif<|MERGE_RESOLUTION|>--- conflicted
+++ resolved
@@ -374,11 +374,7 @@
  * XE_RTP_RULES - Helper to set multiple rules to a struct xe_rtp_entry_sr entry
  * @...: Rules
  *
-<<<<<<< HEAD
- * At least one rule is needed and up to 6 are supported. Multiple rules are
-=======
  * At least one rule is needed and up to 12 are supported. Multiple rules are
->>>>>>> adc21867
  * AND'ed together, i.e. all the rules must evaluate to true for the entry to
  * be processed. See XE_RTP_MATCH_* for the possible match rules. Example:
  *
@@ -403,11 +399,7 @@
  * XE_RTP_ACTIONS - Helper to set multiple actions to a struct xe_rtp_entry_sr
  * @...: Actions to be taken
  *
-<<<<<<< HEAD
- * At least one action is needed and up to 6 are supported. See XE_RTP_ACTION_*
-=======
  * At least one action is needed and up to 12 are supported. See XE_RTP_ACTION_*
->>>>>>> adc21867
  * for the possible actions. Example:
  *
  * .. code-block:: c
