--- conflicted
+++ resolved
@@ -54,13 +54,7 @@
 {
 	struct xe_user_fence *ufence;
 	u64 __user *ptr = u64_to_user_ptr(addr);
-<<<<<<< HEAD
-
-	if (!access_ok(ptr, sizeof(*ptr)))
-		return ERR_PTR(-EFAULT);
-=======
 	u64 __maybe_unused prefetch_val;
->>>>>>> adc21867
 
 	if (get_user(prefetch_val, ptr))
 		return ERR_PTR(-EFAULT);
@@ -256,15 +250,8 @@
 {
 	if (sync->syncobj)
 		drm_syncobj_put(sync->syncobj);
-<<<<<<< HEAD
-	if (sync->fence)
-		dma_fence_put(sync->fence);
-	if (sync->chain_fence)
-		dma_fence_chain_free(sync->chain_fence);
-=======
 	dma_fence_put(sync->fence);
 	dma_fence_chain_free(sync->chain_fence);
->>>>>>> adc21867
 	if (sync->ufence)
 		user_fence_put(sync->ufence);
 }
