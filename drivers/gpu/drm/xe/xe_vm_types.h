/* SPDX-License-Identifier: MIT */
/*
 * Copyright © 2022 Intel Corporation
 */

#ifndef _XE_VM_TYPES_H_
#define _XE_VM_TYPES_H_

#include <drm/drm_gpuvm.h>

#include <linux/dma-resv.h>
#include <linux/kref.h>
#include <linux/mmu_notifier.h>
#include <linux/scatterlist.h>

#include "xe_device_types.h"
#include "xe_pt_types.h"
#include "xe_range_fence.h"

struct xe_bo;
struct xe_sync_entry;
struct xe_user_fence;
struct xe_vm;
struct xe_vm_pgtable_update_op;

#if IS_ENABLED(CONFIG_DRM_XE_DEBUG)
#define TEST_VM_OPS_ERROR
#define FORCE_OP_ERROR	BIT(31)

#define FORCE_OP_ERROR_LOCK	0
#define FORCE_OP_ERROR_PREPARE	1
#define FORCE_OP_ERROR_RUN	2
#define FORCE_OP_ERROR_COUNT	3
#endif

#define XE_VMA_READ_ONLY	DRM_GPUVA_USERBITS
#define XE_VMA_DESTROYED	(DRM_GPUVA_USERBITS << 1)
#define XE_VMA_ATOMIC_PTE_BIT	(DRM_GPUVA_USERBITS << 2)
#define XE_VMA_PTE_4K		(DRM_GPUVA_USERBITS << 3)
#define XE_VMA_PTE_2M		(DRM_GPUVA_USERBITS << 4)
#define XE_VMA_PTE_1G		(DRM_GPUVA_USERBITS << 5)
#define XE_VMA_PTE_64K		(DRM_GPUVA_USERBITS << 6)
#define XE_VMA_PTE_COMPACT	(DRM_GPUVA_USERBITS << 7)
#define XE_VMA_DUMPABLE		(DRM_GPUVA_USERBITS << 8)

/** struct xe_userptr - User pointer */
struct xe_userptr {
	/** @invalidate_link: Link for the vm::userptr.invalidated list */
	struct list_head invalidate_link;
	/** @userptr: link into VM repin list if userptr. */
	struct list_head repin_link;
	/**
	 * @notifier: MMU notifier for user pointer (invalidation call back)
	 */
	struct mmu_interval_notifier notifier;
	/** @sgt: storage for a scatter gather table */
	struct sg_table sgt;
	/** @sg: allocated scatter gather table */
	struct sg_table *sg;
	/** @notifier_seq: notifier sequence number */
	unsigned long notifier_seq;
	/**
	 * @initial_bind: user pointer has been bound at least once.
	 * write: vm->userptr.notifier_lock in read mode and vm->resv held.
	 * read: vm->userptr.notifier_lock in write mode or vm->resv held.
	 */
	bool initial_bind;
#if IS_ENABLED(CONFIG_DRM_XE_USERPTR_INVAL_INJECT)
	u32 divisor;
#endif
};

struct xe_vma {
	/** @gpuva: Base GPUVA object */
	struct drm_gpuva gpuva;

	/**
	 * @combined_links: links into lists which are mutually exclusive.
	 * Locking: vm lock in write mode OR vm lock in read mode and the vm's
	 * resv.
	 */
	union {
		/** @rebind: link into VM if this VMA needs rebinding. */
		struct list_head rebind;
		/** @destroy: link to contested list when VM is being closed. */
		struct list_head destroy;
	} combined_links;

	union {
		/** @destroy_cb: callback to destroy VMA when unbind job is done */
		struct dma_fence_cb destroy_cb;
		/** @destroy_work: worker to destroy this BO */
		struct work_struct destroy_work;
	};

	/** @tile_invalidated: VMA has been invalidated */
	u8 tile_invalidated;

	/** @tile_mask: Tile mask of where to create binding for this VMA */
	u8 tile_mask;

	/**
	 * @tile_present: GT mask of binding are present for this VMA.
	 * protected by vm->lock, vm->resv and for userptrs,
	 * vm->userptr.notifier_lock for writing. Needs either for reading,
	 * but if reading is done under the vm->lock only, it needs to be held
	 * in write mode.
	 */
	u8 tile_present;

	/** @tile_staged: bind is staged for this VMA */
	u8 tile_staged;

	/**
	 * @pat_index: The pat index to use when encoding the PTEs for this vma.
	 */
	u16 pat_index;

	/**
	 * @ufence: The user fence that was provided with MAP.
	 * Needs to be signalled before UNMAP can be processed.
	 */
	struct xe_user_fence *ufence;
};

/**
 * struct xe_userptr_vma - A userptr vma subclass
 * @vma: The vma.
 * @userptr: Additional userptr information.
 */
struct xe_userptr_vma {
	struct xe_vma vma;
	struct xe_userptr userptr;
};

struct xe_device;

struct xe_vm {
	/** @gpuvm: base GPUVM used to track VMAs */
	struct drm_gpuvm gpuvm;

	struct xe_device *xe;

	/* exec queue used for (un)binding vma's */
	struct xe_exec_queue *q[XE_MAX_TILES_PER_DEVICE];

	/** @lru_bulk_move: Bulk LRU move list for this VM's BOs */
	struct ttm_lru_bulk_move lru_bulk_move;

	u64 size;

	struct xe_pt *pt_root[XE_MAX_TILES_PER_DEVICE];
	struct xe_pt *scratch_pt[XE_MAX_TILES_PER_DEVICE][XE_VM_MAX_LEVEL];

	/**
	 * @flags: flags for this VM, statically setup a creation time aside
	 * from XE_VM_FLAG_BANNED which requires vm->lock to set / read safely
	 */
#define XE_VM_FLAG_64K			BIT(0)
#define XE_VM_FLAG_LR_MODE		BIT(1)
#define XE_VM_FLAG_MIGRATION		BIT(2)
#define XE_VM_FLAG_SCRATCH_PAGE		BIT(3)
#define XE_VM_FLAG_FAULT_MODE		BIT(4)
#define XE_VM_FLAG_BANNED		BIT(5)
#define XE_VM_FLAG_TILE_ID(flags)	FIELD_GET(GENMASK(7, 6), flags)
#define XE_VM_FLAG_SET_TILE_ID(tile)	FIELD_PREP(GENMASK(7, 6), (tile)->id)
	unsigned long flags;

	/** @composite_fence_ctx: context composite fence */
	u64 composite_fence_ctx;
	/** @composite_fence_seqno: seqno for composite fence */
	u32 composite_fence_seqno;

	/**
	 * @lock: outer most lock, protects objects of anything attached to this
	 * VM
	 */
	struct rw_semaphore lock;
	/**
	 * @snap_mutex: Mutex used to guard insertions and removals from gpuva,
	 * so we can take a snapshot safely from devcoredump.
	 */
	struct mutex snap_mutex;

	/**
	 * @rebind_list: list of VMAs that need rebinding. Protected by the
	 * vm->lock in write mode, OR (the vm->lock in read mode and the
	 * vm resv).
	 */
	struct list_head rebind_list;

	/**
	 * @destroy_work: worker to destroy VM, needed as a dma_fence signaling
	 * from an irq context can be last put and the destroy needs to be able
	 * to sleep.
	 */
	struct work_struct destroy_work;

	/**
	 * @rftree: range fence tree to track updates to page table structure.
	 * Used to implement conflict tracking between independent bind engines.
	 */
	struct xe_range_fence_tree rftree[XE_MAX_TILES_PER_DEVICE];

	const struct xe_pt_ops *pt_ops;

	/** @userptr: user pointer state */
	struct {
		/**
		 * @userptr.repin_list: list of VMAs which are user pointers,
		 * and needs repinning. Protected by @lock.
		 */
		struct list_head repin_list;
		/**
		 * @notifier_lock: protects notifier in write mode and
		 * submission in read mode.
		 */
		struct rw_semaphore notifier_lock;
		/**
		 * @userptr.invalidated_lock: Protects the
		 * @userptr.invalidated list.
		 */
		spinlock_t invalidated_lock;
		/**
		 * @userptr.invalidated: List of invalidated userptrs, not yet
		 * picked
		 * up for revalidation. Protected from access with the
		 * @invalidated_lock. Removing items from the list
		 * additionally requires @lock in write mode, and adding
		 * items to the list requires the @userptr.notifer_lock in
		 * write mode.
		 */
		struct list_head invalidated;
	} userptr;

	/** @preempt: preempt state */
	struct {
		/**
		 * @min_run_period_ms: The minimum run period before preempting
		 * an engine again
		 */
		s64 min_run_period_ms;
		/** @exec_queues: list of exec queues attached to this VM */
		struct list_head exec_queues;
		/** @num_exec_queues: number exec queues attached to this VM */
		int num_exec_queues;
		/**
		 * @rebind_deactivated: Whether rebind has been temporarily deactivated
		 * due to no work available. Protected by the vm resv.
		 */
		bool rebind_deactivated;
		/**
		 * @rebind_work: worker to rebind invalidated userptrs / evicted
		 * BOs
		 */
		struct work_struct rebind_work;
	} preempt;

	/** @um: unified memory state */
	struct {
		/** @asid: address space ID, unique to each VM */
		u32 asid;
		/**
		 * @last_fault_vma: Last fault VMA, used for fast lookup when we
		 * get a flood of faults to the same VMA
		 */
		struct xe_vma *last_fault_vma;
	} usm;

	/** @error_capture: allow to track errors */
	struct {
		/** @capture_once: capture only one error per VM */
		bool capture_once;
	} error_capture;

	/**
	 * @tlb_flush_seqno: Required TLB flush seqno for the next exec.
	 * protected by the vm resv.
	 */
	u64 tlb_flush_seqno;
	/** @batch_invalidate_tlb: Always invalidate TLB before batch start */
	bool batch_invalidate_tlb;
	/** @xef: XE file handle for tracking this VM's drm client */
	struct xe_file *xef;
};

/** struct xe_vma_op_map - VMA map operation */
struct xe_vma_op_map {
	/** @vma: VMA to map */
	struct xe_vma *vma;
	/** @immediate: Immediate bind */
	bool immediate;
	/** @read_only: Read only */
	bool read_only;
	/** @is_null: is NULL binding */
	bool is_null;
	/** @dumpable: whether BO is dumped on GPU hang */
	bool dumpable;
	/** @pat_index: The pat index to use for this operation. */
	u16 pat_index;
};

/** struct xe_vma_op_remap - VMA remap operation */
struct xe_vma_op_remap {
	/** @prev: VMA preceding part of a split mapping */
	struct xe_vma *prev;
	/** @next: VMA subsequent part of a split mapping */
	struct xe_vma *next;
	/** @start: start of the VMA unmap */
	u64 start;
	/** @range: range of the VMA unmap */
	u64 range;
	/** @skip_prev: skip prev rebind */
	bool skip_prev;
	/** @skip_next: skip next rebind */
	bool skip_next;
	/** @unmap_done: unmap operation in done */
	bool unmap_done;
};

/** struct xe_vma_op_prefetch - VMA prefetch operation */
struct xe_vma_op_prefetch {
	/** @region: memory region to prefetch to */
	u32 region;
};

/** enum xe_vma_op_flags - flags for VMA operation */
enum xe_vma_op_flags {
	/** @XE_VMA_OP_COMMITTED: VMA operation committed */
	XE_VMA_OP_COMMITTED		= BIT(0),
	/** @XE_VMA_OP_PREV_COMMITTED: Previous VMA operation committed */
	XE_VMA_OP_PREV_COMMITTED	= BIT(1),
	/** @XE_VMA_OP_NEXT_COMMITTED: Next VMA operation committed */
	XE_VMA_OP_NEXT_COMMITTED	= BIT(2),
};

/** struct xe_vma_op - VMA operation */
struct xe_vma_op {
	/** @base: GPUVA base operation */
	struct drm_gpuva_op base;
<<<<<<< HEAD
	/** @q: exec queue for this operation */
	struct xe_exec_queue *q;
	/**
	 * @syncs: syncs for this operation, only used on first and last
	 * operation
	 */
	struct xe_sync_entry *syncs;
	/** @num_syncs: number of syncs */
	u32 num_syncs;
=======
>>>>>>> adc21867
	/** @link: async operation link */
	struct list_head link;
	/** @flags: operation flags */
	enum xe_vma_op_flags flags;
	/** @tile_mask: Tile mask for operation */
	u8 tile_mask;

	union {
		/** @map: VMA map operation specific data */
		struct xe_vma_op_map map;
		/** @remap: VMA remap operation specific data */
		struct xe_vma_op_remap remap;
		/** @prefetch: VMA prefetch operation specific data */
		struct xe_vma_op_prefetch prefetch;
	};
};

/** struct xe_vma_ops - VMA operations */
struct xe_vma_ops {
	/** @list: list of VMA operations */
	struct list_head list;
	/** @vm: VM */
	struct xe_vm *vm;
<<<<<<< HEAD
	/** @q: exec queue these operations */
=======
	/** @q: exec queue for VMA operations */
>>>>>>> adc21867
	struct xe_exec_queue *q;
	/** @syncs: syncs these operation */
	struct xe_sync_entry *syncs;
	/** @num_syncs: number of syncs */
	u32 num_syncs;
<<<<<<< HEAD
=======
	/** @pt_update_ops: page table update operations */
	struct xe_vm_pgtable_update_ops pt_update_ops[XE_MAX_TILES_PER_DEVICE];
#ifdef TEST_VM_OPS_ERROR
	/** @inject_error: inject error to test error handling */
	bool inject_error;
#endif
>>>>>>> adc21867
};

#endif<|MERGE_RESOLUTION|>--- conflicted
+++ resolved
@@ -338,18 +338,6 @@
 struct xe_vma_op {
 	/** @base: GPUVA base operation */
 	struct drm_gpuva_op base;
-<<<<<<< HEAD
-	/** @q: exec queue for this operation */
-	struct xe_exec_queue *q;
-	/**
-	 * @syncs: syncs for this operation, only used on first and last
-	 * operation
-	 */
-	struct xe_sync_entry *syncs;
-	/** @num_syncs: number of syncs */
-	u32 num_syncs;
-=======
->>>>>>> adc21867
 	/** @link: async operation link */
 	struct list_head link;
 	/** @flags: operation flags */
@@ -373,25 +361,18 @@
 	struct list_head list;
 	/** @vm: VM */
 	struct xe_vm *vm;
-<<<<<<< HEAD
-	/** @q: exec queue these operations */
-=======
 	/** @q: exec queue for VMA operations */
->>>>>>> adc21867
 	struct xe_exec_queue *q;
 	/** @syncs: syncs these operation */
 	struct xe_sync_entry *syncs;
 	/** @num_syncs: number of syncs */
 	u32 num_syncs;
-<<<<<<< HEAD
-=======
 	/** @pt_update_ops: page table update operations */
 	struct xe_vm_pgtable_update_ops pt_update_ops[XE_MAX_TILES_PER_DEVICE];
 #ifdef TEST_VM_OPS_ERROR
 	/** @inject_error: inject error to test error handling */
 	bool inject_error;
 #endif
->>>>>>> adc21867
 };
 
 #endif