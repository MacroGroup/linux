--- conflicted
+++ resolved
@@ -111,7 +111,6 @@
 out:
 	srcu_read_unlock(&hdev->bpf.srcu, idx);
 	return ret;
-<<<<<<< HEAD
 }
 EXPORT_SYMBOL_GPL(dispatch_hid_bpf_raw_requests);
 
@@ -148,44 +147,6 @@
 	return ret;
 }
 EXPORT_SYMBOL_GPL(dispatch_hid_bpf_output_report);
-=======
-}
-EXPORT_SYMBOL_GPL(dispatch_hid_bpf_raw_requests);
->>>>>>> adc21867
-
-int dispatch_hid_bpf_output_report(struct hid_device *hdev,
-				   __u8 *buf, u32 size, u64 source,
-				   bool from_bpf)
-{
-	struct hid_bpf_ctx_kern ctx_kern = {
-		.ctx = {
-			.hid = hdev,
-			.allocated_size = size,
-			.size = size,
-		},
-		.data = buf,
-		.from_bpf = from_bpf,
-	};
-	struct hid_bpf_ops *e;
-	int ret, idx;
-
-	idx = srcu_read_lock(&hdev->bpf.srcu);
-	list_for_each_entry_srcu(e, &hdev->bpf.prog_list, list,
-				 srcu_read_lock_held(&hdev->bpf.srcu)) {
-		if (!e->hid_hw_output_report)
-			continue;
-
-		ret = e->hid_hw_output_report(&ctx_kern.ctx, source);
-		if (ret)
-			goto out;
-	}
-	ret = 0;
-
-out:
-	srcu_read_unlock(&hdev->bpf.srcu, idx);
-	return ret;
-}
-EXPORT_SYMBOL_GPL(dispatch_hid_bpf_output_report);
 
 u8 *call_hid_bpf_rdesc_fixup(struct hid_device *hdev, const u8 *rdesc, unsigned int *size)
 {
