--- conflicted
+++ resolved
@@ -16,11 +16,7 @@
 
 #include "hid-uclogic-rdesc.h"
 #include <linux/slab.h>
-<<<<<<< HEAD
-#include <asm/unaligned.h>
-=======
 #include <linux/unaligned.h>
->>>>>>> adc21867
 #include <kunit/visibility.h>
 
 /* Fixed WP4030U report descriptor */
