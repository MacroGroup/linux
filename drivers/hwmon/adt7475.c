--- conflicted
+++ resolved
@@ -21,11 +21,8 @@
 #include <linux/of.h>
 #include <linux/util_macros.h>
 
-<<<<<<< HEAD
-=======
 #include <dt-bindings/pwm/pwm.h>
 
->>>>>>> adc21867
 /* Indexes for the sysfs hooks */
 enum adt_sysfs_id {
 	INPUT		= 0,
