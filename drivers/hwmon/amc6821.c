// SPDX-License-Identifier: GPL-2.0-or-later
/*
 * amc6821.c - Part of lm_sensors, Linux kernel modules for hardware
 *	       monitoring
 * Copyright (C) 2009 T. Mertelj <tomaz.mertelj@guest.arnes.si>
 *
 * Based on max6650.c:
 * Copyright (C) 2007 Hans J. Koch <hjk@hansjkoch.de>
 *
 * Conversion to regmap and with_info API:
 * Copyright (C) 2024 Guenter Roeck <linux@roeck-us.net>
 */

#include <linux/bitfield.h>
#include <linux/bitops.h>
#include <linux/bits.h>
#include <linux/err.h>
#include <linux/hwmon.h>
#include <linux/hwmon-sysfs.h>
#include <linux/i2c.h>
#include <linux/init.h>
#include <linux/minmax.h>
#include <linux/module.h>
#include <linux/mutex.h>
#include <linux/regmap.h>
#include <linux/slab.h>

/*
 * Addresses to scan.
 */

static const unsigned short normal_i2c[] = {0x18, 0x19, 0x1a, 0x2c, 0x2d, 0x2e,
	0x4c, 0x4d, 0x4e, I2C_CLIENT_END};

/*
 * Insmod parameters
 */

static int pwminv;	/*Inverted PWM output. */
module_param(pwminv, int, 0444);

static int init = 1; /*Power-on initialization.*/
module_param(init, int, 0444);

#define AMC6821_REG_DEV_ID		0x3D
#define AMC6821_REG_COMP_ID		0x3E
#define AMC6821_REG_CONF1		0x00
#define AMC6821_REG_CONF2		0x01
#define AMC6821_REG_CONF3		0x3F
#define AMC6821_REG_CONF4		0x04
#define AMC6821_REG_STAT1		0x02
#define AMC6821_REG_STAT2		0x03
#define AMC6821_REG_TEMP_LO		0x06
#define AMC6821_REG_TDATA_LOW		0x08
#define AMC6821_REG_TDATA_HI		0x09
#define AMC6821_REG_LTEMP_HI		0x0A
#define AMC6821_REG_RTEMP_HI		0x0B
#define AMC6821_REG_LTEMP_LIMIT_MIN	0x15
#define AMC6821_REG_LTEMP_LIMIT_MAX	0x14
#define AMC6821_REG_RTEMP_LIMIT_MIN	0x19
#define AMC6821_REG_RTEMP_LIMIT_MAX	0x18
#define AMC6821_REG_LTEMP_CRIT		0x1B
#define AMC6821_REG_RTEMP_CRIT		0x1D
#define AMC6821_REG_PSV_TEMP		0x1C
#define AMC6821_REG_DCY			0x22
#define AMC6821_REG_LTEMP_FAN_CTRL	0x24
#define AMC6821_REG_RTEMP_FAN_CTRL	0x25
#define AMC6821_REG_DCY_LOW_TEMP	0x21

#define AMC6821_REG_TACH_LLIMITL	0x10
#define AMC6821_REG_TACH_HLIMITL	0x12
#define AMC6821_REG_TACH_SETTINGL	0x1e

#define AMC6821_CONF1_START		BIT(0)
#define AMC6821_CONF1_FAN_INT_EN	BIT(1)
#define AMC6821_CONF1_FANIE		BIT(2)
#define AMC6821_CONF1_PWMINV		BIT(3)
#define AMC6821_CONF1_FAN_FAULT_EN	BIT(4)
#define AMC6821_CONF1_FDRC0		BIT(5)
#define AMC6821_CONF1_FDRC1		BIT(6)
#define AMC6821_CONF1_THERMOVIE		BIT(7)

#define AMC6821_CONF2_PWM_EN		BIT(0)
#define AMC6821_CONF2_TACH_MODE		BIT(1)
#define AMC6821_CONF2_TACH_EN		BIT(2)
#define AMC6821_CONF2_RTFIE		BIT(3)
#define AMC6821_CONF2_LTOIE		BIT(4)
#define AMC6821_CONF2_RTOIE		BIT(5)
#define AMC6821_CONF2_PSVIE		BIT(6)
#define AMC6821_CONF2_RST		BIT(7)

#define AMC6821_CONF3_THERM_FAN_EN	BIT(7)
#define AMC6821_CONF3_REV_MASK		GENMASK(3, 0)

#define AMC6821_CONF4_OVREN		BIT(4)
#define AMC6821_CONF4_TACH_FAST		BIT(5)
#define AMC6821_CONF4_PSPR		BIT(6)
#define AMC6821_CONF4_MODE		BIT(7)

#define AMC6821_STAT1_RPM_ALARM		BIT(0)
#define AMC6821_STAT1_FANS		BIT(1)
#define AMC6821_STAT1_RTH		BIT(2)
#define AMC6821_STAT1_RTL		BIT(3)
#define AMC6821_STAT1_R_THERM		BIT(4)
#define AMC6821_STAT1_RTF		BIT(5)
#define AMC6821_STAT1_LTH		BIT(6)
#define AMC6821_STAT1_LTL		BIT(7)

#define AMC6821_STAT2_RTC		BIT(3)
#define AMC6821_STAT2_LTC		BIT(4)
#define AMC6821_STAT2_LPSV		BIT(5)
#define AMC6821_STAT2_L_THERM		BIT(6)
#define AMC6821_STAT2_THERM_IN		BIT(7)

#define AMC6821_TEMP_SLOPE_MASK		GENMASK(2, 0)
#define AMC6821_TEMP_LIMIT_MASK		GENMASK(7, 3)

/*
 * Client data (each client gets its own)
 */

struct amc6821_data {
	struct regmap *regmap;
	struct mutex update_lock;
};

/*
 * Return 0 on success or negative error code.
 *
 * temps returns set of three temperatures, in °C:
 * temps[0]: Passive cooling temperature, applies to both channels
 * temps[1]: Low temperature, start slope calculations
 * temps[2]: High temperature
 *
 * Channel 0: local, channel 1: remote.
 */
static int amc6821_get_auto_point_temps(struct regmap *regmap, int channel, u8 *temps)
{
<<<<<<< HEAD
	u32 pwm, regval;
	int err;

	err = regmap_read(regmap, AMC6821_REG_DCY_LOW_TEMP, &pwm);
	if (err)
		return err;

	err = regmap_read(regmap, AMC6821_REG_PSV_TEMP, &regval);
	if (err)
		return err;
	temps[0] = regval;

	err = regmap_read(regmap,
			  channel ? AMC6821_REG_RTEMP_FAN_CTRL : AMC6821_REG_LTEMP_FAN_CTRL,
			  &regval);
	if (err)
		return err;
	temps[1] = FIELD_GET(AMC6821_TEMP_LIMIT_MASK, regval) * 4;

	/* slope is 32 >> <slope bits> in °C */
	regval = 32 >> FIELD_GET(AMC6821_TEMP_SLOPE_MASK, regval);
	if (regval)
		temps[2] = temps[1] + DIV_ROUND_CLOSEST(255 - pwm, regval);
	else
		temps[2] = 255;

=======
	u32 regs[] = {
		AMC6821_REG_DCY_LOW_TEMP,
		AMC6821_REG_PSV_TEMP,
		channel ? AMC6821_REG_RTEMP_FAN_CTRL : AMC6821_REG_LTEMP_FAN_CTRL
	};
	u8 regvals[3];
	int slope;
	int err;

	err = regmap_multi_reg_read(regmap, regs, regvals, 3);
	if (err)
		return err;
	temps[0] = regvals[1];
	temps[1] = FIELD_GET(AMC6821_TEMP_LIMIT_MASK, regvals[2]) * 4;

	/* slope is 32 >> <slope bits> in °C */
	slope = 32 >> FIELD_GET(AMC6821_TEMP_SLOPE_MASK, regvals[2]);
	if (slope)
		temps[2] = temps[1] + DIV_ROUND_CLOSEST(255 - regvals[0], slope);
	else
		temps[2] = 255;

>>>>>>> adc21867
	return 0;
}

static int amc6821_temp_read_values(struct regmap *regmap, u32 attr, int channel, long *val)
{
	int reg, err;
	u32 regval;

	switch (attr) {
	case hwmon_temp_input:
		reg = channel ? AMC6821_REG_RTEMP_HI : AMC6821_REG_LTEMP_HI;
		break;
	case hwmon_temp_min:
		reg = channel ? AMC6821_REG_RTEMP_LIMIT_MIN : AMC6821_REG_LTEMP_LIMIT_MIN;
		break;
	case hwmon_temp_max:
		reg = channel ? AMC6821_REG_RTEMP_LIMIT_MAX : AMC6821_REG_LTEMP_LIMIT_MAX;
		break;
	case hwmon_temp_crit:
		reg = channel ? AMC6821_REG_RTEMP_CRIT : AMC6821_REG_LTEMP_CRIT;
		break;
	default:
		return -EOPNOTSUPP;
	}
	err = regmap_read(regmap, reg, &regval);
	if (err)
		return err;
	*val = sign_extend32(regval, 7) * 1000;
	return 0;
}

static int amc6821_read_alarms(struct regmap *regmap, enum hwmon_sensor_types type,
			       u32 attr, int channel, long *val)
{
	int reg, mask, err;
	u32 regval;

	switch (type) {
	case hwmon_temp:
		switch (attr) {
		case hwmon_temp_min_alarm:
			reg = AMC6821_REG_STAT1;
			mask = channel ? AMC6821_STAT1_RTL : AMC6821_STAT1_LTL;
			break;
		case hwmon_temp_max_alarm:
			reg = AMC6821_REG_STAT1;
			mask = channel ? AMC6821_STAT1_RTH : AMC6821_STAT1_LTH;
			break;
		case hwmon_temp_crit_alarm:
			reg = AMC6821_REG_STAT2;
			mask = channel ? AMC6821_STAT2_RTC : AMC6821_STAT2_LTC;
			break;
		case hwmon_temp_fault:
			reg = AMC6821_REG_STAT1;
			mask = AMC6821_STAT1_RTF;
			break;
		default:
			return -EOPNOTSUPP;
		}
		break;
	case hwmon_fan:
		switch (attr) {
		case hwmon_fan_fault:
			reg = AMC6821_REG_STAT1;
			mask = AMC6821_STAT1_FANS;
			break;
		default:
			return -EOPNOTSUPP;
		}
		break;
	default:
		return -EOPNOTSUPP;
	}
	err = regmap_read(regmap, reg, &regval);
	if (err)
		return err;
	*val = !!(regval & mask);
	return 0;
}

static int amc6821_temp_read(struct device *dev, u32 attr, int channel, long *val)
{
	struct amc6821_data *data = dev_get_drvdata(dev);

	switch (attr) {
	case hwmon_temp_input:
	case hwmon_temp_min:
	case hwmon_temp_max:
	case hwmon_temp_crit:
		return amc6821_temp_read_values(data->regmap, attr, channel, val);
	case hwmon_temp_min_alarm:
	case hwmon_temp_max_alarm:
	case hwmon_temp_crit_alarm:
	case hwmon_temp_fault:
		return amc6821_read_alarms(data->regmap, hwmon_temp, attr, channel, val);
	default:
		return -EOPNOTSUPP;
	}
}

static int amc6821_temp_write(struct device *dev, u32 attr, int channel, long val)
{
	struct amc6821_data *data = dev_get_drvdata(dev);
	int reg;

	val = DIV_ROUND_CLOSEST(clamp_val(val, -128000, 127000), 1000);

	switch (attr) {
	case hwmon_temp_min:
		reg = channel ? AMC6821_REG_RTEMP_LIMIT_MIN : AMC6821_REG_LTEMP_LIMIT_MIN;
		break;
	case hwmon_temp_max:
		reg = channel ? AMC6821_REG_RTEMP_LIMIT_MAX : AMC6821_REG_LTEMP_LIMIT_MAX;
		break;
	case hwmon_temp_crit:
		reg = channel ? AMC6821_REG_RTEMP_CRIT : AMC6821_REG_LTEMP_CRIT;
		break;
	default:
		return -EOPNOTSUPP;
	}
	return regmap_write(data->regmap, reg, val);
}

static int amc6821_pwm_read(struct device *dev, u32 attr, long *val)
{
	struct amc6821_data *data = dev_get_drvdata(dev);
	struct regmap *regmap = data->regmap;
	u32 regval;
	int err;

	switch (attr) {
	case hwmon_pwm_enable:
		err = regmap_read(regmap, AMC6821_REG_CONF1, &regval);
		if (err)
			return err;
		switch (regval & (AMC6821_CONF1_FDRC0 | AMC6821_CONF1_FDRC1)) {
		case 0:
			*val = 1;	/* manual */
			break;
		case AMC6821_CONF1_FDRC0:
			*val = 4;	/* target rpm (fan1_target) controlled */
			break;
		case AMC6821_CONF1_FDRC1:
			*val = 2;	/* remote temp controlled */
			break;
		default:
			*val = 3;	/* max(local, remote) temp controlled */
			break;
		}
		return 0;
	case hwmon_pwm_mode:
		err = regmap_read(regmap, AMC6821_REG_CONF2, &regval);
		if (err)
			return err;
		*val = !!(regval & AMC6821_CONF2_TACH_MODE);
		return 0;
	case hwmon_pwm_auto_channels_temp:
		err = regmap_read(regmap, AMC6821_REG_CONF1, &regval);
		if (err)
			return err;
		switch (regval & (AMC6821_CONF1_FDRC0 | AMC6821_CONF1_FDRC1)) {
		case 0:
		case AMC6821_CONF1_FDRC0:
			*val = 0;	/* manual or target rpm controlled */
			break;
		case AMC6821_CONF1_FDRC1:
			*val = 2;	/* remote temp controlled */
			break;
		default:
			*val = 3;	/* max(local, remote) temp controlled */
			break;
		}
		return 0;
	case hwmon_pwm_input:
		err = regmap_read(regmap, AMC6821_REG_DCY, &regval);
		if (err)
			return err;
		*val = regval;
		return 0;
	default:
		return -EOPNOTSUPP;
	}
}

static int amc6821_pwm_write(struct device *dev, u32 attr, long val)
{
	struct amc6821_data *data = dev_get_drvdata(dev);
	struct regmap *regmap = data->regmap;
	u32 mode;

	switch (attr) {
	case hwmon_pwm_enable:
		switch (val) {
		case 1:
			mode = 0;
			break;
		case 2:
			mode = AMC6821_CONF1_FDRC1;
			break;
		case 3:
			mode = AMC6821_CONF1_FDRC0 | AMC6821_CONF1_FDRC1;
			break;
		case 4:
			mode = AMC6821_CONF1_FDRC0;
			break;
		default:
			return -EINVAL;
		}
		return regmap_update_bits(regmap, AMC6821_REG_CONF1,
					  AMC6821_CONF1_FDRC0 | AMC6821_CONF1_FDRC1,
					  mode);
	case hwmon_pwm_mode:
		if (val < 0 || val > 1)
			return -EINVAL;
		return regmap_update_bits(regmap, AMC6821_REG_CONF2,
					  AMC6821_CONF2_TACH_MODE,
					  val ? AMC6821_CONF2_TACH_MODE : 0);
		break;
	case hwmon_pwm_input:
		if (val < 0 || val > 255)
			return -EINVAL;
		return regmap_write(regmap, AMC6821_REG_DCY, val);
	default:
		return -EOPNOTSUPP;
	}
}

static int amc6821_fan_read_rpm(struct regmap *regmap, u32 attr, long *val)
{
	int reg, err;
	u8 regs[2];
	u32 regval;

	switch (attr) {
	case hwmon_fan_input:
		reg = AMC6821_REG_TDATA_LOW;
		break;
	case hwmon_fan_min:
		reg = AMC6821_REG_TACH_LLIMITL;
		break;
	case hwmon_fan_max:
		reg = AMC6821_REG_TACH_HLIMITL;
		break;
	case hwmon_fan_target:
		reg = AMC6821_REG_TACH_SETTINGL;
		break;
	default:
		return -EOPNOTSUPP;
	}

	err = regmap_bulk_read(regmap, reg, regs, 2);
	if (err)
		return err;

	regval = (regs[1] << 8) | regs[0];
	*val = regval ? 6000000 / regval : 0;

	return 0;
}

static int amc6821_fan_read(struct device *dev, u32 attr, long *val)
{
	struct amc6821_data *data = dev_get_drvdata(dev);
	struct regmap *regmap = data->regmap;
	u32 regval;
	int err;

	switch (attr) {
	case hwmon_fan_input:
	case hwmon_fan_min:
	case hwmon_fan_max:
	case hwmon_fan_target:
		return amc6821_fan_read_rpm(regmap, attr, val);
	case hwmon_fan_fault:
		return amc6821_read_alarms(regmap, hwmon_fan, attr, 0, val);
	case hwmon_fan_pulses:
		err = regmap_read(regmap, AMC6821_REG_CONF4, &regval);
		if (err)
			return err;
		*val = (regval & AMC6821_CONF4_PSPR) ? 4 : 2;
		return 0;
	default:
		return -EOPNOTSUPP;
	}
}

static int amc6821_fan_write(struct device *dev, u32 attr, long val)
{
	struct amc6821_data *data = dev_get_drvdata(dev);
	struct regmap *regmap = data->regmap;
	u8 regs[2];
	int reg;

	if (attr == hwmon_fan_pulses) {
		if (val != 2 && val != 4)
			return -EINVAL;
		return regmap_update_bits(regmap, AMC6821_REG_CONF4,
					 AMC6821_CONF4_PSPR,
					 val == 4 ? AMC6821_CONF4_PSPR : 0);
	}

	if (val < 0)
		return -EINVAL;

	switch (attr) {
	case hwmon_fan_min:
		if (!val)	/* no unlimited minimum speed */
			return -EINVAL;
		reg = AMC6821_REG_TACH_LLIMITL;
		break;
	case hwmon_fan_max:
		reg = AMC6821_REG_TACH_HLIMITL;
		break;
	case hwmon_fan_target:
		if (!val)	/* no unlimited target speed */
			return -EINVAL;
		reg = AMC6821_REG_TACH_SETTINGL;
		break;
	default:
		return -EOPNOTSUPP;
	}

	val = val ? 6000000 / clamp_val(val, 1, 6000000) : 0;
	val = clamp_val(val, 0, 0xffff);

	regs[0] = val & 0xff;
	regs[1] = val >> 8;

	return regmap_bulk_write(data->regmap, reg, regs, 2);
}

static ssize_t temp_auto_point_temp_show(struct device *dev,
					 struct device_attribute *devattr,
					 char *buf)
{
	struct amc6821_data *data = dev_get_drvdata(dev);
	int ix = to_sensor_dev_attr_2(devattr)->index;
	int nr = to_sensor_dev_attr_2(devattr)->nr;
	u8 temps[3];
	int err;

	mutex_lock(&data->update_lock);
	err = amc6821_get_auto_point_temps(data->regmap, nr, temps);
	mutex_unlock(&data->update_lock);
	if (err)
		return err;

	return sysfs_emit(buf, "%d\n", temps[ix] * 1000);
}

static ssize_t pwm1_auto_point_pwm_show(struct device *dev,
					struct device_attribute *devattr,
					char *buf)
{
	struct amc6821_data *data = dev_get_drvdata(dev);
	int ix = to_sensor_dev_attr(devattr)->index;
	u32 val;
	int err;

	switch (ix) {
	case 0:
		val = 0;
		break;
	case 1:
		err = regmap_read(data->regmap, AMC6821_REG_DCY_LOW_TEMP, &val);
		if (err)
			return err;
		break;
	default:
		val = 255;
		break;
	}
	return sysfs_emit(buf, "%d\n", val);
}

/*
 * Set TEMP[0-4] (low temperature) and SLP[0-2] (slope) of local or remote
 * TEMP-FAN control register.
 *
 * Return 0 on success or negative error code.
 *
 * Channel 0: local, channel 1: remote
 */
static inline int set_slope_register(struct regmap *regmap, int channel, u8 *temps)
{
	u8 regval = FIELD_PREP(AMC6821_TEMP_LIMIT_MASK, temps[1] / 4);
	u8 tmp, dpwm;
	int err, dt;
	u32 pwm;
<<<<<<< HEAD

	err = regmap_read(regmap, AMC6821_REG_DCY_LOW_TEMP, &pwm);
	if (err)
		return err;

=======

	err = regmap_read(regmap, AMC6821_REG_DCY_LOW_TEMP, &pwm);
	if (err)
		return err;

>>>>>>> adc21867
	dpwm = 255 - pwm;

	dt = temps[2] - temps[1];
	for (tmp = 4; tmp > 0; tmp--) {
		if (dt * (32 >> tmp) >= dpwm)
			break;
	}
	regval |= FIELD_PREP(AMC6821_TEMP_SLOPE_MASK, tmp);

	return regmap_write(regmap,
			    channel ? AMC6821_REG_RTEMP_FAN_CTRL : AMC6821_REG_LTEMP_FAN_CTRL,
			    regval);
}

static ssize_t temp_auto_point_temp_store(struct device *dev,
					  struct device_attribute *attr,
					  const char *buf, size_t count)
{
	struct amc6821_data *data = dev_get_drvdata(dev);
	int ix = to_sensor_dev_attr_2(attr)->index;
	int nr = to_sensor_dev_attr_2(attr)->nr;
	struct regmap *regmap = data->regmap;
	u8 temps[3], otemps[3];
	long val;
	int ret;

	ret = kstrtol(buf, 10, &val);
	if (ret)
		return ret;

	mutex_lock(&data->update_lock);

	ret = amc6821_get_auto_point_temps(data->regmap, nr, temps);
	if (ret)
		goto unlock;

	switch (ix) {
	case 0:
		/*
		 * Passive cooling temperature. Range limit against low limit
		 * of both channels.
		 */
		ret = amc6821_get_auto_point_temps(data->regmap, 1 - nr, otemps);
		if (ret)
			goto unlock;
		val = DIV_ROUND_CLOSEST(clamp_val(val, 0, 63000), 1000);
		val = clamp_val(val, 0, min(temps[1], otemps[1]));
		ret = regmap_write(regmap, AMC6821_REG_PSV_TEMP, val);
		break;
	case 1:
		/*
		 * Low limit; must be between passive and high limit,
		 * and not exceed 124. Step size is 4 degrees C.
		 */
		val = clamp_val(val, DIV_ROUND_UP(temps[0], 4) * 4000, 124000);
		temps[1] = DIV_ROUND_CLOSEST(val, 4000) * 4;
		val = temps[1] / 4;
		/* Auto-adjust high limit if necessary */
		temps[2] = clamp_val(temps[2], temps[1] + 1, 255);
		ret = set_slope_register(regmap, nr, temps);
		break;
	case 2:
		/* high limit, must be higher than low limit */
		val = clamp_val(val, (temps[1] + 1) * 1000, 255000);
		temps[2] = DIV_ROUND_CLOSEST(val, 1000);
		ret = set_slope_register(regmap, nr, temps);
		break;
	default:
		ret = -EINVAL;
		break;
	}
unlock:
	mutex_unlock(&data->update_lock);
	return ret ? : count;
}

static ssize_t pwm1_auto_point_pwm_store(struct device *dev,
					 struct device_attribute *attr,
					 const char *buf, size_t count)
{
	struct amc6821_data *data = dev_get_drvdata(dev);
	struct regmap *regmap = data->regmap;
	int i, ret;
	u8 val;

	ret = kstrtou8(buf, 10, &val);
	if (ret)
		return ret;

	mutex_lock(&data->update_lock);
	ret = regmap_write(regmap, AMC6821_REG_DCY_LOW_TEMP, val);
	if (ret)
		goto unlock;
<<<<<<< HEAD

	for (i = 0; i < 2; i++) {
		u8 temps[3];

=======

	for (i = 0; i < 2; i++) {
		u8 temps[3];

>>>>>>> adc21867
		ret = amc6821_get_auto_point_temps(regmap, i, temps);
		if (ret)
			break;
		ret = set_slope_register(regmap, i, temps);
		if (ret)
			break;
	}
unlock:
	mutex_unlock(&data->update_lock);
	return ret ? : count;
}

static SENSOR_DEVICE_ATTR_RO(pwm1_auto_point1_pwm, pwm1_auto_point_pwm, 0);
static SENSOR_DEVICE_ATTR_RW(pwm1_auto_point2_pwm, pwm1_auto_point_pwm, 1);
static SENSOR_DEVICE_ATTR_RO(pwm1_auto_point3_pwm, pwm1_auto_point_pwm, 2);
static SENSOR_DEVICE_ATTR_2_RO(temp1_auto_point1_temp, temp_auto_point_temp,
			       0, 0);
static SENSOR_DEVICE_ATTR_2_RW(temp1_auto_point2_temp, temp_auto_point_temp,
			       0, 1);
static SENSOR_DEVICE_ATTR_2_RW(temp1_auto_point3_temp, temp_auto_point_temp,
			       0, 2);

static SENSOR_DEVICE_ATTR_2_RW(temp2_auto_point1_temp, temp_auto_point_temp,
			       1, 0);
static SENSOR_DEVICE_ATTR_2_RW(temp2_auto_point2_temp, temp_auto_point_temp,
			       1, 1);
static SENSOR_DEVICE_ATTR_2_RW(temp2_auto_point3_temp, temp_auto_point_temp,
			       1, 2);

static struct attribute *amc6821_attrs[] = {
	&sensor_dev_attr_pwm1_auto_point1_pwm.dev_attr.attr,
	&sensor_dev_attr_pwm1_auto_point2_pwm.dev_attr.attr,
	&sensor_dev_attr_pwm1_auto_point3_pwm.dev_attr.attr,
	&sensor_dev_attr_temp1_auto_point1_temp.dev_attr.attr,
	&sensor_dev_attr_temp1_auto_point2_temp.dev_attr.attr,
	&sensor_dev_attr_temp1_auto_point3_temp.dev_attr.attr,
	&sensor_dev_attr_temp2_auto_point1_temp.dev_attr.attr,
	&sensor_dev_attr_temp2_auto_point2_temp.dev_attr.attr,
	&sensor_dev_attr_temp2_auto_point3_temp.dev_attr.attr,
	NULL
};
ATTRIBUTE_GROUPS(amc6821);

static int amc6821_read(struct device *dev, enum hwmon_sensor_types type,
			u32 attr, int channel, long *val)
{
	switch (type) {
	case hwmon_temp:
		return amc6821_temp_read(dev, attr, channel, val);
	case hwmon_fan:
		return amc6821_fan_read(dev, attr, val);
	case hwmon_pwm:
		return amc6821_pwm_read(dev, attr, val);
	default:
		return -EOPNOTSUPP;
	}
}

static int amc6821_write(struct device *dev, enum hwmon_sensor_types type,
			 u32 attr, int channel, long val)
{
	switch (type) {
	case hwmon_temp:
		return amc6821_temp_write(dev, attr, channel, val);
	case hwmon_fan:
		return amc6821_fan_write(dev, attr, val);
	case hwmon_pwm:
		return amc6821_pwm_write(dev, attr, val);
	default:
		return -EOPNOTSUPP;
	}
}

static umode_t amc6821_is_visible(const void *data,
				  enum hwmon_sensor_types type,
				  u32 attr, int channel)
{
	switch (type) {
	case hwmon_temp:
		switch (attr) {
		case hwmon_temp_input:
		case hwmon_temp_min_alarm:
		case hwmon_temp_max_alarm:
		case hwmon_temp_crit_alarm:
		case hwmon_temp_fault:
			return 0444;
		case hwmon_temp_min:
		case hwmon_temp_max:
		case hwmon_temp_crit:
			return 0644;
		default:
			return 0;
		}
	case hwmon_fan:
		switch (attr) {
		case hwmon_fan_input:
		case hwmon_fan_fault:
			return 0444;
		case hwmon_fan_pulses:
		case hwmon_fan_min:
		case hwmon_fan_max:
		case hwmon_fan_target:
			return 0644;
		default:
			return 0;
		}
	case hwmon_pwm:
		switch (attr) {
		case hwmon_pwm_mode:
		case hwmon_pwm_enable:
		case hwmon_pwm_input:
			return 0644;
		case hwmon_pwm_auto_channels_temp:
			return 0444;
		default:
			return 0;
		}
	default:
		return 0;
	}
}

static const struct hwmon_channel_info * const amc6821_info[] = {
	HWMON_CHANNEL_INFO(temp,
			   HWMON_T_INPUT | HWMON_T_MIN | HWMON_T_MAX |
			   HWMON_T_CRIT | HWMON_T_MIN_ALARM |
			   HWMON_T_MAX_ALARM | HWMON_T_CRIT_ALARM,
			   HWMON_T_INPUT | HWMON_T_MIN | HWMON_T_MAX |
			   HWMON_T_CRIT | HWMON_T_MIN_ALARM |
			   HWMON_T_MAX_ALARM | HWMON_T_CRIT_ALARM |
			   HWMON_T_FAULT),
	HWMON_CHANNEL_INFO(fan,
			   HWMON_F_INPUT | HWMON_F_MIN | HWMON_F_MAX |
			   HWMON_F_TARGET | HWMON_F_PULSES | HWMON_F_FAULT),
	HWMON_CHANNEL_INFO(pwm,
			   HWMON_PWM_INPUT | HWMON_PWM_ENABLE | HWMON_PWM_MODE |
			   HWMON_PWM_AUTO_CHANNELS_TEMP),
	NULL
};

static const struct hwmon_ops amc6821_hwmon_ops = {
	.is_visible = amc6821_is_visible,
	.read = amc6821_read,
	.write = amc6821_write,
};

static const struct hwmon_chip_info amc6821_chip_info = {
	.ops = &amc6821_hwmon_ops,
	.info = amc6821_info,
};

/* Return 0 if detection is successful, -ENODEV otherwise */
static int amc6821_detect(struct i2c_client *client, struct i2c_board_info *info)
{
	struct i2c_adapter *adapter = client->adapter;
	int address = client->addr;
	int dev_id, comp_id;

	dev_dbg(&adapter->dev, "amc6821_detect called.\n");

	if (!i2c_check_functionality(adapter, I2C_FUNC_SMBUS_BYTE_DATA)) {
		dev_dbg(&adapter->dev,
			"amc6821: I2C bus doesn't support byte mode, "
			"skipping.\n");
		return -ENODEV;
	}

	dev_id = i2c_smbus_read_byte_data(client, AMC6821_REG_DEV_ID);
	comp_id = i2c_smbus_read_byte_data(client, AMC6821_REG_COMP_ID);
	if (dev_id != 0x21 || comp_id != 0x49) {
		dev_dbg(&adapter->dev,
			"amc6821: detection failed at 0x%02x.\n",
			address);
		return -ENODEV;
	}

	/*
	 * Bit 7 of the address register is ignored, so we can check the
	 * ID registers again
	 */
	dev_id = i2c_smbus_read_byte_data(client, 0x80 | AMC6821_REG_DEV_ID);
	comp_id = i2c_smbus_read_byte_data(client, 0x80 | AMC6821_REG_COMP_ID);
	if (dev_id != 0x21 || comp_id != 0x49) {
		dev_dbg(&adapter->dev,
			"amc6821: detection failed at 0x%02x.\n",
			address);
		return -ENODEV;
	}

	dev_info(&adapter->dev, "amc6821: chip found at 0x%02x.\n", address);
	strscpy(info->type, "amc6821", I2C_NAME_SIZE);

	return 0;
}

static int amc6821_init_client(struct amc6821_data *data)
{
	struct regmap *regmap = data->regmap;
	int err;

	if (init) {
		err = regmap_set_bits(regmap, AMC6821_REG_CONF4, AMC6821_CONF4_MODE);
		if (err)
<<<<<<< HEAD
			return err;
		err = regmap_clear_bits(regmap, AMC6821_REG_CONF3, AMC6821_CONF3_THERM_FAN_EN);
		if (err)
			return err;
		err = regmap_clear_bits(regmap, AMC6821_REG_CONF2,
					AMC6821_CONF2_RTFIE |
					AMC6821_CONF2_LTOIE |
					AMC6821_CONF2_RTOIE);
		if (err)
			return err;

		err = regmap_update_bits(regmap, AMC6821_REG_CONF1,
					 AMC6821_CONF1_THERMOVIE | AMC6821_CONF1_FANIE |
					 AMC6821_CONF1_START | AMC6821_CONF1_PWMINV,
					 AMC6821_CONF1_START |
					 (pwminv ? AMC6821_CONF1_PWMINV : 0));
		if (err)
			return err;
=======
			return err;
		err = regmap_clear_bits(regmap, AMC6821_REG_CONF3, AMC6821_CONF3_THERM_FAN_EN);
		if (err)
			return err;
		err = regmap_clear_bits(regmap, AMC6821_REG_CONF2,
					AMC6821_CONF2_RTFIE |
					AMC6821_CONF2_LTOIE |
					AMC6821_CONF2_RTOIE);
		if (err)
			return err;

		err = regmap_update_bits(regmap, AMC6821_REG_CONF1,
					 AMC6821_CONF1_THERMOVIE | AMC6821_CONF1_FANIE |
					 AMC6821_CONF1_START | AMC6821_CONF1_PWMINV,
					 AMC6821_CONF1_START |
					 (pwminv ? AMC6821_CONF1_PWMINV : 0));
		if (err)
			return err;
>>>>>>> adc21867
	}
	return 0;
}

static bool amc6821_volatile_reg(struct device *dev, unsigned int reg)
{
	switch (reg) {
	case AMC6821_REG_STAT1:
	case AMC6821_REG_STAT2:
	case AMC6821_REG_TEMP_LO:
	case AMC6821_REG_TDATA_LOW:
	case AMC6821_REG_LTEMP_HI:
	case AMC6821_REG_RTEMP_HI:
	case AMC6821_REG_TDATA_HI:
		return true;
	default:
		return false;
	}
}

static const struct regmap_config amc6821_regmap_config = {
	.reg_bits = 8,
	.val_bits = 8,
	.max_register = AMC6821_REG_CONF3,
	.volatile_reg = amc6821_volatile_reg,
	.cache_type = REGCACHE_MAPLE,
};

static int amc6821_probe(struct i2c_client *client)
{
	struct device *dev = &client->dev;
	struct amc6821_data *data;
	struct device *hwmon_dev;
	struct regmap *regmap;
	int err;

	data = devm_kzalloc(dev, sizeof(struct amc6821_data), GFP_KERNEL);
	if (!data)
		return -ENOMEM;

	regmap = devm_regmap_init_i2c(client, &amc6821_regmap_config);
	if (IS_ERR(regmap))
		return dev_err_probe(dev, PTR_ERR(regmap),
				     "Failed to initialize regmap\n");
	data->regmap = regmap;

	err = amc6821_init_client(data);
	if (err)
		return err;

	hwmon_dev = devm_hwmon_device_register_with_info(dev, client->name,
							 data, &amc6821_chip_info,
							 amc6821_groups);
	return PTR_ERR_OR_ZERO(hwmon_dev);
}

static const struct i2c_device_id amc6821_id[] = {
	{ "amc6821", 0 },
	{ }
};

MODULE_DEVICE_TABLE(i2c, amc6821_id);

static const struct of_device_id __maybe_unused amc6821_of_match[] = {
	{
		.compatible = "ti,amc6821",
	},
	{ }
};

MODULE_DEVICE_TABLE(of, amc6821_of_match);

static struct i2c_driver amc6821_driver = {
	.class = I2C_CLASS_HWMON,
	.driver = {
		.name	= "amc6821",
		.of_match_table = of_match_ptr(amc6821_of_match),
	},
	.probe = amc6821_probe,
	.id_table = amc6821_id,
	.detect = amc6821_detect,
	.address_list = normal_i2c,
};

module_i2c_driver(amc6821_driver);

MODULE_LICENSE("GPL");
MODULE_AUTHOR("T. Mertelj <tomaz.mertelj@guest.arnes.si>");
MODULE_DESCRIPTION("Texas Instruments amc6821 hwmon driver");<|MERGE_RESOLUTION|>--- conflicted
+++ resolved
@@ -136,34 +136,6 @@
  */
 static int amc6821_get_auto_point_temps(struct regmap *regmap, int channel, u8 *temps)
 {
-<<<<<<< HEAD
-	u32 pwm, regval;
-	int err;
-
-	err = regmap_read(regmap, AMC6821_REG_DCY_LOW_TEMP, &pwm);
-	if (err)
-		return err;
-
-	err = regmap_read(regmap, AMC6821_REG_PSV_TEMP, &regval);
-	if (err)
-		return err;
-	temps[0] = regval;
-
-	err = regmap_read(regmap,
-			  channel ? AMC6821_REG_RTEMP_FAN_CTRL : AMC6821_REG_LTEMP_FAN_CTRL,
-			  &regval);
-	if (err)
-		return err;
-	temps[1] = FIELD_GET(AMC6821_TEMP_LIMIT_MASK, regval) * 4;
-
-	/* slope is 32 >> <slope bits> in °C */
-	regval = 32 >> FIELD_GET(AMC6821_TEMP_SLOPE_MASK, regval);
-	if (regval)
-		temps[2] = temps[1] + DIV_ROUND_CLOSEST(255 - pwm, regval);
-	else
-		temps[2] = 255;
-
-=======
 	u32 regs[] = {
 		AMC6821_REG_DCY_LOW_TEMP,
 		AMC6821_REG_PSV_TEMP,
@@ -186,7 +158,6 @@
 	else
 		temps[2] = 255;
 
->>>>>>> adc21867
 	return 0;
 }
 
@@ -576,19 +547,11 @@
 	u8 tmp, dpwm;
 	int err, dt;
 	u32 pwm;
-<<<<<<< HEAD
 
 	err = regmap_read(regmap, AMC6821_REG_DCY_LOW_TEMP, &pwm);
 	if (err)
 		return err;
 
-=======
-
-	err = regmap_read(regmap, AMC6821_REG_DCY_LOW_TEMP, &pwm);
-	if (err)
-		return err;
-
->>>>>>> adc21867
 	dpwm = 255 - pwm;
 
 	dt = temps[2] - temps[1];
@@ -682,17 +645,10 @@
 	ret = regmap_write(regmap, AMC6821_REG_DCY_LOW_TEMP, val);
 	if (ret)
 		goto unlock;
-<<<<<<< HEAD
 
 	for (i = 0; i < 2; i++) {
 		u8 temps[3];
 
-=======
-
-	for (i = 0; i < 2; i++) {
-		u8 temps[3];
-
->>>>>>> adc21867
 		ret = amc6821_get_auto_point_temps(regmap, i, temps);
 		if (ret)
 			break;
@@ -896,7 +852,6 @@
 	if (init) {
 		err = regmap_set_bits(regmap, AMC6821_REG_CONF4, AMC6821_CONF4_MODE);
 		if (err)
-<<<<<<< HEAD
 			return err;
 		err = regmap_clear_bits(regmap, AMC6821_REG_CONF3, AMC6821_CONF3_THERM_FAN_EN);
 		if (err)
@@ -915,26 +870,6 @@
 					 (pwminv ? AMC6821_CONF1_PWMINV : 0));
 		if (err)
 			return err;
-=======
-			return err;
-		err = regmap_clear_bits(regmap, AMC6821_REG_CONF3, AMC6821_CONF3_THERM_FAN_EN);
-		if (err)
-			return err;
-		err = regmap_clear_bits(regmap, AMC6821_REG_CONF2,
-					AMC6821_CONF2_RTFIE |
-					AMC6821_CONF2_LTOIE |
-					AMC6821_CONF2_RTOIE);
-		if (err)
-			return err;
-
-		err = regmap_update_bits(regmap, AMC6821_REG_CONF1,
-					 AMC6821_CONF1_THERMOVIE | AMC6821_CONF1_FANIE |
-					 AMC6821_CONF1_START | AMC6821_CONF1_PWMINV,
-					 AMC6821_CONF1_START |
-					 (pwminv ? AMC6821_CONF1_PWMINV : 0));
-		if (err)
-			return err;
->>>>>>> adc21867
 	}
 	return 0;
 }
