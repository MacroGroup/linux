// SPDX-License-Identifier: GPL-2.0-or-later
/*
 * hwmon driver for HP (and some HP Compaq) business-class computers that
 * report numeric sensor data via Windows Management Instrumentation (WMI).
 *
 * Copyright (C) 2023 James Seo <james@equiv.tech>
 *
 * References:
 * [1] Hewlett-Packard Development Company, L.P.,
 *     "HP Client Management Interface Technical White Paper", 2005. [Online].
 *     Available: https://h20331.www2.hp.com/hpsub/downloads/cmi_whitepaper.pdf
 * [2] Hewlett-Packard Development Company, L.P.,
 *     "HP Retail Manageability", 2012. [Online].
 *     Available: http://h10032.www1.hp.com/ctg/Manual/c03291135.pdf
 * [3] Linux Hardware Project, A. Ponomarenko et al.,
 *     "linuxhw/ACPI - Collect ACPI table dumps", 2018. [Online].
 *     Available: https://github.com/linuxhw/ACPI
 * [4] P. Rohár, "bmfdec - Decompile binary MOF file (BMF) from WMI buffer",
 *     2017. [Online]. Available: https://github.com/pali/bmfdec
 * [5] Microsoft Corporation, "Driver-Defined WMI Data Items", 2017. [Online].
 *     Available: https://learn.microsoft.com/en-us/windows-hardware/drivers/kernel/driver-defined-wmi-data-items
 */

#include <linux/acpi.h>
#include <linux/debugfs.h>
#include <linux/hwmon.h>
#include <linux/jiffies.h>
#include <linux/mutex.h>
#include <linux/nls.h>
#include <linux/units.h>
#include <linux/wmi.h>

#define HP_WMI_EVENT_NAMESPACE		"root\\WMI"
#define HP_WMI_EVENT_CLASS		"HPBIOS_BIOSEvent"
#define HP_WMI_EVENT_GUID		"95F24279-4D7B-4334-9387-ACCDC67EF61C"
#define HP_WMI_NUMERIC_SENSOR_GUID	"8F1F6435-9F42-42C8-BADC-0E9424F20C9A"
#define HP_WMI_PLATFORM_EVENTS_GUID	"41227C2D-80E1-423F-8B8E-87E32755A0EB"

/* Patterns for recognizing sensors and matching events to channels. */

#define HP_WMI_PATTERN_SYS_TEMP		"Chassis Thermal Index"
#define HP_WMI_PATTERN_SYS_TEMP2	"System Ambient Temperature"
#define HP_WMI_PATTERN_CPU_TEMP		"CPU Thermal Index"
#define HP_WMI_PATTERN_CPU_TEMP2	"CPU Temperature"
#define HP_WMI_PATTERN_TEMP_SENSOR	"Thermal Index"
#define HP_WMI_PATTERN_TEMP_ALARM	"Thermal Critical"
#define HP_WMI_PATTERN_INTRUSION_ALARM	"Hood Intrusion"
#define HP_WMI_PATTERN_FAN_ALARM	"Stall"
#define HP_WMI_PATTERN_TEMP		"Temperature"
#define HP_WMI_PATTERN_CPU		"CPU"

/* These limits are arbitrary. The WMI implementation may vary by system. */

#define HP_WMI_MAX_STR_SIZE		128U
#define HP_WMI_MAX_PROPERTIES		32U
#define HP_WMI_MAX_INSTANCES		32U

enum hp_wmi_type {
	HP_WMI_TYPE_OTHER			= 1,
	HP_WMI_TYPE_TEMPERATURE			= 2,
	HP_WMI_TYPE_VOLTAGE			= 3,
	HP_WMI_TYPE_CURRENT			= 4,
	HP_WMI_TYPE_AIR_FLOW			= 12,
	HP_WMI_TYPE_INTRUSION			= 0xabadb01, /* Custom. */
};

enum hp_wmi_category {
	HP_WMI_CATEGORY_SENSOR			= 3,
};

enum hp_wmi_severity {
	HP_WMI_SEVERITY_UNKNOWN			= 0,
	HP_WMI_SEVERITY_OK			= 5,
	HP_WMI_SEVERITY_DEGRADED_WARNING	= 10,
	HP_WMI_SEVERITY_MINOR_FAILURE		= 15,
	HP_WMI_SEVERITY_MAJOR_FAILURE		= 20,
	HP_WMI_SEVERITY_CRITICAL_FAILURE	= 25,
	HP_WMI_SEVERITY_NON_RECOVERABLE_ERROR	= 30,
};

enum hp_wmi_status {
	HP_WMI_STATUS_OK			= 2,
	HP_WMI_STATUS_DEGRADED			= 3,
	HP_WMI_STATUS_STRESSED			= 4,
	HP_WMI_STATUS_PREDICTIVE_FAILURE	= 5,
	HP_WMI_STATUS_ERROR			= 6,
	HP_WMI_STATUS_NON_RECOVERABLE_ERROR	= 7,
	HP_WMI_STATUS_NO_CONTACT		= 12,
	HP_WMI_STATUS_LOST_COMMUNICATION	= 13,
	HP_WMI_STATUS_ABORTED			= 14,
	HP_WMI_STATUS_SUPPORTING_ENTITY_IN_ERROR = 16,

	/* Occurs combined with one of "OK", "Degraded", and "Error" [1]. */
	HP_WMI_STATUS_COMPLETED			= 17,
};

enum hp_wmi_units {
	HP_WMI_UNITS_OTHER			= 1,
	HP_WMI_UNITS_DEGREES_C			= 2,
	HP_WMI_UNITS_DEGREES_F			= 3,
	HP_WMI_UNITS_DEGREES_K			= 4,
	HP_WMI_UNITS_VOLTS			= 5,
	HP_WMI_UNITS_AMPS			= 6,
	HP_WMI_UNITS_RPM			= 19,
};

enum hp_wmi_property {
	HP_WMI_PROPERTY_NAME			= 0,
	HP_WMI_PROPERTY_DESCRIPTION		= 1,
	HP_WMI_PROPERTY_SENSOR_TYPE		= 2,
	HP_WMI_PROPERTY_OTHER_SENSOR_TYPE	= 3,
	HP_WMI_PROPERTY_OPERATIONAL_STATUS	= 4,
	HP_WMI_PROPERTY_SIZE			= 5,
	HP_WMI_PROPERTY_POSSIBLE_STATES		= 6,
	HP_WMI_PROPERTY_CURRENT_STATE		= 7,
	HP_WMI_PROPERTY_BASE_UNITS		= 8,
	HP_WMI_PROPERTY_UNIT_MODIFIER		= 9,
	HP_WMI_PROPERTY_CURRENT_READING		= 10,
	HP_WMI_PROPERTY_RATE_UNITS		= 11,
};

static const acpi_object_type hp_wmi_property_map[] = {
	[HP_WMI_PROPERTY_NAME]			= ACPI_TYPE_STRING,
	[HP_WMI_PROPERTY_DESCRIPTION]		= ACPI_TYPE_STRING,
	[HP_WMI_PROPERTY_SENSOR_TYPE]		= ACPI_TYPE_INTEGER,
	[HP_WMI_PROPERTY_OTHER_SENSOR_TYPE]	= ACPI_TYPE_STRING,
	[HP_WMI_PROPERTY_OPERATIONAL_STATUS]	= ACPI_TYPE_INTEGER,
	[HP_WMI_PROPERTY_SIZE]			= ACPI_TYPE_INTEGER,
	[HP_WMI_PROPERTY_POSSIBLE_STATES]	= ACPI_TYPE_STRING,
	[HP_WMI_PROPERTY_CURRENT_STATE]		= ACPI_TYPE_STRING,
	[HP_WMI_PROPERTY_BASE_UNITS]		= ACPI_TYPE_INTEGER,
	[HP_WMI_PROPERTY_UNIT_MODIFIER]		= ACPI_TYPE_INTEGER,
	[HP_WMI_PROPERTY_CURRENT_READING]	= ACPI_TYPE_INTEGER,
	[HP_WMI_PROPERTY_RATE_UNITS]		= ACPI_TYPE_INTEGER,
};

enum hp_wmi_platform_events_property {
	HP_WMI_PLATFORM_EVENTS_PROPERTY_NAME		    = 0,
	HP_WMI_PLATFORM_EVENTS_PROPERTY_DESCRIPTION	    = 1,
	HP_WMI_PLATFORM_EVENTS_PROPERTY_SOURCE_NAMESPACE    = 2,
	HP_WMI_PLATFORM_EVENTS_PROPERTY_SOURCE_CLASS	    = 3,
	HP_WMI_PLATFORM_EVENTS_PROPERTY_CATEGORY	    = 4,
	HP_WMI_PLATFORM_EVENTS_PROPERTY_POSSIBLE_SEVERITY   = 5,
	HP_WMI_PLATFORM_EVENTS_PROPERTY_POSSIBLE_STATUS	    = 6,
};

static const acpi_object_type hp_wmi_platform_events_property_map[] = {
	[HP_WMI_PLATFORM_EVENTS_PROPERTY_NAME]		    = ACPI_TYPE_STRING,
	[HP_WMI_PLATFORM_EVENTS_PROPERTY_DESCRIPTION]	    = ACPI_TYPE_STRING,
	[HP_WMI_PLATFORM_EVENTS_PROPERTY_SOURCE_NAMESPACE]  = ACPI_TYPE_STRING,
	[HP_WMI_PLATFORM_EVENTS_PROPERTY_SOURCE_CLASS]	    = ACPI_TYPE_STRING,
	[HP_WMI_PLATFORM_EVENTS_PROPERTY_CATEGORY]	    = ACPI_TYPE_INTEGER,
	[HP_WMI_PLATFORM_EVENTS_PROPERTY_POSSIBLE_SEVERITY] = ACPI_TYPE_INTEGER,
	[HP_WMI_PLATFORM_EVENTS_PROPERTY_POSSIBLE_STATUS]   = ACPI_TYPE_INTEGER,
};

enum hp_wmi_event_property {
	HP_WMI_EVENT_PROPERTY_NAME		= 0,
	HP_WMI_EVENT_PROPERTY_DESCRIPTION	= 1,
	HP_WMI_EVENT_PROPERTY_CATEGORY		= 2,
	HP_WMI_EVENT_PROPERTY_SEVERITY		= 3,
	HP_WMI_EVENT_PROPERTY_STATUS		= 4,
};

static const acpi_object_type hp_wmi_event_property_map[] = {
	[HP_WMI_EVENT_PROPERTY_NAME]		= ACPI_TYPE_STRING,
	[HP_WMI_EVENT_PROPERTY_DESCRIPTION]	= ACPI_TYPE_STRING,
	[HP_WMI_EVENT_PROPERTY_CATEGORY]	= ACPI_TYPE_INTEGER,
	[HP_WMI_EVENT_PROPERTY_SEVERITY]	= ACPI_TYPE_INTEGER,
	[HP_WMI_EVENT_PROPERTY_STATUS]		= ACPI_TYPE_INTEGER,
};

static const enum hwmon_sensor_types hp_wmi_hwmon_type_map[] = {
	[HP_WMI_TYPE_TEMPERATURE]		= hwmon_temp,
	[HP_WMI_TYPE_VOLTAGE]			= hwmon_in,
	[HP_WMI_TYPE_CURRENT]			= hwmon_curr,
	[HP_WMI_TYPE_AIR_FLOW]			= hwmon_fan,
};

static const u32 hp_wmi_hwmon_attributes[hwmon_max] = {
	[hwmon_chip]	  = HWMON_C_REGISTER_TZ,
	[hwmon_temp]	  = HWMON_T_INPUT | HWMON_T_LABEL | HWMON_T_FAULT,
	[hwmon_in]	  = HWMON_I_INPUT | HWMON_I_LABEL,
	[hwmon_curr]	  = HWMON_C_INPUT | HWMON_C_LABEL,
	[hwmon_fan]	  = HWMON_F_INPUT | HWMON_F_LABEL | HWMON_F_FAULT,
	[hwmon_intrusion] = HWMON_INTRUSION_ALARM,
};

/*
 * struct hp_wmi_numeric_sensor - a HPBIOS_BIOSNumericSensor instance
 *
 * Two variants of HPBIOS_BIOSNumericSensor are known. The first is specified
 * in [1] and appears to be much more widespread. The second was discovered by
 * decoding BMOF blobs [4], seems to be found only in some newer ZBook systems
 * [3], and has two new properties and a slightly different property order.
 *
 * These differences don't matter on Windows, where WMI object properties are
 * accessed by name. For us, supporting both variants gets ugly and hacky at
 * times. The fun begins now; this struct is defined as per the new variant.
 *
 * Effective MOF definition:
 *
 *   #pragma namespace("\\\\.\\root\\HP\\InstrumentedBIOS");
 *   class HPBIOS_BIOSNumericSensor {
 *     [read] string Name;
 *     [read] string Description;
 *     [read, ValueMap {"0","1","2","3","4","5","6","7","8","9",
 *      "10","11","12"}, Values {"Unknown","Other","Temperature",
 *      "Voltage","Current","Tachometer","Counter","Switch","Lock",
 *      "Humidity","Smoke Detection","Presence","Air Flow"}]
 *     uint32 SensorType;
 *     [read] string OtherSensorType;
 *     [read, ValueMap {"0","1","2","3","4","5","6","7","8","9",
 *      "10","11","12","13","14","15","16","17","18","..",
 *      "0x8000.."}, Values {"Unknown","Other","OK","Degraded",
 *      "Stressed","Predictive Failure","Error",
 *      "Non-Recoverable Error","Starting","Stopping","Stopped",
 *      "In Service","No Contact","Lost Communication","Aborted",
 *      "Dormant","Supporting Entity in Error","Completed",
 *      "Power Mode","DMTF Reserved","Vendor Reserved"}]
 *     uint32 OperationalStatus;
 *     [read] uint32 Size;
 *     [read] string PossibleStates[];
 *     [read] string CurrentState;
 *     [read, ValueMap {"0","1","2","3","4","5","6","7","8","9",
 *      "10","11","12","13","14","15","16","17","18","19","20",
 *      "21","22","23","24","25","26","27","28","29","30","31",
 *      "32","33","34","35","36","37","38","39","40","41","42",
 *      "43","44","45","46","47","48","49","50","51","52","53",
 *      "54","55","56","57","58","59","60","61","62","63","64",
 *      "65"}, Values {"Unknown","Other","Degrees C","Degrees F",
 *      "Degrees K","Volts","Amps","Watts","Joules","Coulombs",
 *      "VA","Nits","Lumens","Lux","Candelas","kPa","PSI",
 *      "Newtons","CFM","RPM","Hertz","Seconds","Minutes",
 *      "Hours","Days","Weeks","Mils","Inches","Feet",
 *      "Cubic Inches","Cubic Feet","Meters","Cubic Centimeters",
 *      "Cubic Meters","Liters","Fluid Ounces","Radians",
 *      "Steradians","Revolutions","Cycles","Gravities","Ounces",
 *      "Pounds","Foot-Pounds","Ounce-Inches","Gauss","Gilberts",
 *      "Henries","Farads","Ohms","Siemens","Moles","Becquerels",
 *      "PPM (parts/million)","Decibels","DbA","DbC","Grays",
 *      "Sieverts","Color Temperature Degrees K","Bits","Bytes",
 *      "Words (data)","DoubleWords","QuadWords","Percentage"}]
 *     uint32 BaseUnits;
 *     [read] sint32 UnitModifier;
 *     [read] uint32 CurrentReading;
 *     [read] uint32 RateUnits;
 *   };
 *
 * Effective MOF definition of old variant [1] (sans redundant info):
 *
 *   class HPBIOS_BIOSNumericSensor {
 *     [read] string Name;
 *     [read] string Description;
 *     [read] uint32 SensorType;
 *     [read] string OtherSensorType;
 *     [read] uint32 OperationalStatus;
 *     [read] string CurrentState;
 *     [read] string PossibleStates[];
 *     [read] uint32 BaseUnits;
 *     [read] sint32 UnitModifier;
 *     [read] uint32 CurrentReading;
 *   };
 */
struct hp_wmi_numeric_sensor {
	const char *name;
	const char *description;
	u32 sensor_type;
	const char *other_sensor_type;	/* Explains "Other" SensorType. */
	u32 operational_status;
	u8 size;			/* Count of PossibleStates[]. */
	const char **possible_states;
	const char *current_state;
	u32 base_units;
	s32 unit_modifier;
	u32 current_reading;
	u32 rate_units;
};

/*
 * struct hp_wmi_platform_events - a HPBIOS_PlatformEvents instance
 *
 * Instances of this object reveal the set of possible HPBIOS_BIOSEvent
 * instances for the current system, but it may not always be present.
 *
 * Effective MOF definition:
 *
 *   #pragma namespace("\\\\.\\root\\HP\\InstrumentedBIOS");
 *   class HPBIOS_PlatformEvents {
 *     [read] string Name;
 *     [read] string Description;
 *     [read] string SourceNamespace;
 *     [read] string SourceClass;
 *     [read, ValueMap {"0","1","2","3","4",".."}, Values {
 *      "Unknown","Configuration Change","Button Pressed",
 *      "Sensor","BIOS Settings","Reserved"}]
 *     uint32 Category;
 *     [read, ValueMap{"0","5","10","15","20","25","30",".."},
 *      Values{"Unknown","OK","Degraded/Warning","Minor Failure",
 *      "Major Failure","Critical Failure","Non-recoverable Error",
 *      "DMTF Reserved"}]
 *     uint32 PossibleSeverity;
 *     [read, ValueMap {"0","1","2","3","4","5","6","7","8","9",
 *      "10","11","12","13","14","15","16","17","18","..",
 *      "0x8000.."}, Values {"Unknown","Other","OK","Degraded",
 *      "Stressed","Predictive Failure","Error",
 *      "Non-Recoverable Error","Starting","Stopping","Stopped",
 *      "In Service","No Contact","Lost Communication","Aborted",
 *      "Dormant","Supporting Entity in Error","Completed",
 *      "Power Mode","DMTF Reserved","Vendor Reserved"}]
 *     uint32 PossibleStatus;
 *   };
 */
struct hp_wmi_platform_events {
	const char *name;
	const char *description;
	const char *source_namespace;
	const char *source_class;
	u32 category;
	u32 possible_severity;
	u32 possible_status;
};

/*
 * struct hp_wmi_event - a HPBIOS_BIOSEvent instance
 *
 * Effective MOF definition [1] (corrected below from original):
 *
 *   #pragma namespace("\\\\.\\root\\WMI");
 *   class HPBIOS_BIOSEvent : WMIEvent {
 *     [read] string Name;
 *     [read] string Description;
 *     [read ValueMap {"0","1","2","3","4"}, Values {"Unknown",
 *      "Configuration Change","Button Pressed","Sensor",
 *      "BIOS Settings"}]
 *     uint32 Category;
 *     [read, ValueMap {"0","5","10","15","20","25","30"},
 *      Values {"Unknown","OK","Degraded/Warning",
 *      "Minor Failure","Major Failure","Critical Failure",
 *      "Non-recoverable Error"}]
 *     uint32 Severity;
 *     [read, ValueMap {"0","1","2","3","4","5","6","7","8",
 *      "9","10","11","12","13","14","15","16","17","18","..",
 *      "0x8000.."}, Values {"Unknown","Other","OK","Degraded",
 *      "Stressed","Predictive Failure","Error",
 *      "Non-Recoverable Error","Starting","Stopping","Stopped",
 *      "In Service","No Contact","Lost Communication","Aborted",
 *      "Dormant","Supporting Entity in Error","Completed",
 *      "Power Mode","DMTF Reserved","Vendor Reserved"}]
 *     uint32 Status;
 *   };
 */
struct hp_wmi_event {
	const char *name;
	const char *description;
	u32 category;
};

/*
 * struct hp_wmi_info - sensor info
 * @nsensor: numeric sensor properties
 * @instance: its WMI instance number
 * @state: pointer to driver state
 * @has_alarm: whether sensor has an alarm flag
 * @alarm: alarm flag
 * @type: its hwmon sensor type
 * @cached_val: current sensor reading value, scaled for hwmon
 * @last_updated: when these readings were last updated
 */
struct hp_wmi_info {
	struct hp_wmi_numeric_sensor nsensor;
	u8 instance;
	void *state;			/* void *: Avoid forward declaration. */
	bool has_alarm;
	bool alarm;
	enum hwmon_sensor_types type;
	long cached_val;
	unsigned long last_updated;	/* In jiffies. */

};

/*
 * struct hp_wmi_sensors - driver state
 * @wdev: pointer to the parent WMI device
 * @info_map: sensor info structs by hwmon type and channel number
 * @channel_count: count of hwmon channels by hwmon type
 * @has_intrusion: whether an intrusion sensor is present
 * @intrusion: intrusion flag
 * @lock: mutex to lock polling WMI and changes to driver state
 */
struct hp_wmi_sensors {
	struct wmi_device *wdev;
	struct hp_wmi_info **info_map[hwmon_max];
	u8 channel_count[hwmon_max];
	bool has_intrusion;
	bool intrusion;

	struct mutex lock;	/* Lock polling WMI and driver state changes. */
};

static bool is_raw_wmi_string(const u8 *pointer, u32 length)
{
	const u16 *ptr;
	u16 len;

	/* WMI strings are length-prefixed UTF-16 [5]. */
	if (length <= sizeof(*ptr))
		return false;

	length -= sizeof(*ptr);
	ptr = (const u16 *)pointer;
	len = *ptr;

	return len <= length && !(len & 1);
}

static char *convert_raw_wmi_string(const u8 *buf)
{
	const wchar_t *src;
	unsigned int cps;
	unsigned int len;
	char *dst;
	int i;

	src = (const wchar_t *)buf;

	/* Count UTF-16 code points. Exclude trailing null padding. */
	cps = *src / sizeof(*src);
	while (cps && !src[cps])
		cps--;

	/* Each code point becomes up to 3 UTF-8 characters. */
	len = min(cps * 3, HP_WMI_MAX_STR_SIZE - 1);

	dst = kmalloc((len + 1) * sizeof(*dst), GFP_KERNEL);
	if (!dst)
		return NULL;

	i = utf16s_to_utf8s(++src, cps, UTF16_LITTLE_ENDIAN, dst, len);
	dst[i] = '\0';

	return dst;
}

/* hp_wmi_strdup - devm_kstrdup, but length-limited */
static char *hp_wmi_strdup(struct device *dev, const char *src)
{
	char *dst;
	size_t len;

	len = strnlen(src, HP_WMI_MAX_STR_SIZE - 1);

	dst = devm_kmalloc(dev, (len + 1) * sizeof(*dst), GFP_KERNEL);
	if (!dst)
		return NULL;

	strscpy(dst, src, len + 1);

	return dst;
}

/* hp_wmi_wstrdup - hp_wmi_strdup, but for a raw WMI string */
static char *hp_wmi_wstrdup(struct device *dev, const u8 *buf)
{
	char *src;
	char *dst;

	src = convert_raw_wmi_string(buf);
	if (!src)
		return NULL;

	dst = hp_wmi_strdup(dev, strim(src));	/* Note: Copy is trimmed. */

	kfree(src);

	return dst;
}

/*
 * hp_wmi_get_wobj - poll WMI for a WMI object instance
 * @guid: WMI object GUID
 * @instance: WMI object instance number
 *
 * Returns a new WMI object instance on success, or NULL on error.
 * Caller must kfree() the result.
 */
static union acpi_object *hp_wmi_get_wobj(const char *guid, u8 instance)
{
	struct acpi_buffer out = { ACPI_ALLOCATE_BUFFER, NULL };
	acpi_status err;

	err = wmi_query_block(guid, instance, &out);
	if (ACPI_FAILURE(err))
		return NULL;

	return out.pointer;
}

/* hp_wmi_wobj_instance_count - find count of WMI object instances */
static u8 hp_wmi_wobj_instance_count(const char *guid)
{
	int count;

	count = wmi_instance_count(guid);

	return clamp(count, 0, (int)HP_WMI_MAX_INSTANCES);
}

static int check_wobj(const union acpi_object *wobj,
		      const acpi_object_type property_map[], int last_prop)
{
	acpi_object_type type = wobj->type;
	acpi_object_type valid_type;
	union acpi_object *elements;
	u32 elem_count;
	int prop;

	if (type != ACPI_TYPE_PACKAGE)
		return -EINVAL;

	elem_count = wobj->package.count;
	if (elem_count != last_prop + 1)
		return -EINVAL;

	elements = wobj->package.elements;
	for (prop = 0; prop <= last_prop; prop++) {
		type = elements[prop].type;
		valid_type = property_map[prop];
		if (type != valid_type) {
			if (type == ACPI_TYPE_BUFFER &&
			    valid_type == ACPI_TYPE_STRING &&
			    is_raw_wmi_string(elements[prop].buffer.pointer,
					      elements[prop].buffer.length))
				continue;
			return -EINVAL;
		}
	}

	return 0;
}

static int extract_acpi_value(struct device *dev,
			      union acpi_object *element,
			      acpi_object_type type,
			      u32 *out_value, char **out_string)
{
	switch (type) {
	case ACPI_TYPE_INTEGER:
		*out_value = element->integer.value;
		break;

	case ACPI_TYPE_STRING:
		*out_string = element->type == ACPI_TYPE_BUFFER ?
			hp_wmi_wstrdup(dev, element->buffer.pointer) :
			hp_wmi_strdup(dev, strim(element->string.pointer));
		if (!*out_string)
			return -ENOMEM;
		break;

	default:
		return -EINVAL;
	}

	return 0;
}

/*
 * check_numeric_sensor_wobj - validate a HPBIOS_BIOSNumericSensor instance
 * @wobj: pointer to WMI object instance to check
 * @out_size: out pointer to count of possible states
 * @out_is_new: out pointer to whether this is a "new" variant object
 *
 * Returns 0 on success, or a negative error code on error.
 */
static int check_numeric_sensor_wobj(const union acpi_object *wobj,
				     u8 *out_size, bool *out_is_new)
{
	acpi_object_type type = wobj->type;
	int prop = HP_WMI_PROPERTY_NAME;
	acpi_object_type valid_type;
	union acpi_object *elements;
	u32 elem_count;
	int last_prop;
	bool is_new;
	u8 count;
	u32 j;
	u32 i;

	if (type != ACPI_TYPE_PACKAGE)
		return -EINVAL;

	/*
	 * elements is a variable-length array of ACPI objects, one for
	 * each property of the WMI object instance, except that the
	 * strings in PossibleStates[] are flattened into this array
	 * as if each individual string were a property by itself.
	 */
	elements = wobj->package.elements;

	elem_count = wobj->package.count;
	if (elem_count <= HP_WMI_PROPERTY_SIZE ||
	    elem_count > HP_WMI_MAX_PROPERTIES)
		return -EINVAL;

	type = elements[HP_WMI_PROPERTY_SIZE].type;
	switch (type) {
	case ACPI_TYPE_INTEGER:
		is_new = true;
		last_prop = HP_WMI_PROPERTY_RATE_UNITS;
		break;

	case ACPI_TYPE_STRING:
		is_new = false;
		last_prop = HP_WMI_PROPERTY_CURRENT_READING;
		break;

	default:
		return -EINVAL;
	}

	/*
	 * In general, the count of PossibleStates[] must be > 0.
	 * Also, the old variant lacks the Size property, so we may need to
	 * reduce the value of last_prop by 1 when doing arithmetic with it.
	 */
	if (elem_count < last_prop - !is_new + 1)
		return -EINVAL;

	count = elem_count - (last_prop - !is_new);

	for (i = 0; i < elem_count && prop <= last_prop; i++, prop++) {
		type = elements[i].type;
		valid_type = hp_wmi_property_map[prop];
		if (type != valid_type)
			return -EINVAL;

		switch (prop) {
		case HP_WMI_PROPERTY_OPERATIONAL_STATUS:
			/* Old variant: CurrentState follows OperationalStatus. */
			if (!is_new)
				prop = HP_WMI_PROPERTY_CURRENT_STATE - 1;
			break;

		case HP_WMI_PROPERTY_SIZE:
			/* New variant: Size == count of PossibleStates[]. */
			if (count != elements[i].integer.value)
				return -EINVAL;
			break;

		case HP_WMI_PROPERTY_POSSIBLE_STATES:
			/* PossibleStates[0] has already been type-checked. */
			for (j = 0; i + 1 < elem_count && j + 1 < count; j++) {
				type = elements[++i].type;
				if (type != valid_type)
					return -EINVAL;
			}

			/* Old variant: BaseUnits follows PossibleStates[]. */
			if (!is_new)
				prop = HP_WMI_PROPERTY_BASE_UNITS - 1;
			break;

		case HP_WMI_PROPERTY_CURRENT_STATE:
			/* Old variant: PossibleStates[] follows CurrentState. */
			if (!is_new)
				prop = HP_WMI_PROPERTY_POSSIBLE_STATES - 1;
			break;
		}
	}

	if (prop != last_prop + 1)
		return -EINVAL;

	*out_size = count;
	*out_is_new = is_new;

	return 0;
}

static int
numeric_sensor_is_connected(const struct hp_wmi_numeric_sensor *nsensor)
{
	u32 operational_status = nsensor->operational_status;

	return operational_status != HP_WMI_STATUS_NO_CONTACT;
}

static int numeric_sensor_has_fault(const struct hp_wmi_numeric_sensor *nsensor)
{
	u32 operational_status = nsensor->operational_status;

	switch (operational_status) {
	case HP_WMI_STATUS_DEGRADED:
	case HP_WMI_STATUS_STRESSED:		/* e.g. Overload, overtemp. */
	case HP_WMI_STATUS_PREDICTIVE_FAILURE:	/* e.g. Fan removed. */
	case HP_WMI_STATUS_ERROR:
	case HP_WMI_STATUS_NON_RECOVERABLE_ERROR:
	case HP_WMI_STATUS_NO_CONTACT:
	case HP_WMI_STATUS_LOST_COMMUNICATION:
	case HP_WMI_STATUS_ABORTED:
	case HP_WMI_STATUS_SUPPORTING_ENTITY_IN_ERROR:

	/* Assume combination by addition; bitwise OR doesn't make sense. */
	case HP_WMI_STATUS_COMPLETED + HP_WMI_STATUS_DEGRADED:
	case HP_WMI_STATUS_COMPLETED + HP_WMI_STATUS_ERROR:
		return true;
	}

	return false;
}

/* scale_numeric_sensor - scale sensor reading for hwmon */
static long scale_numeric_sensor(const struct hp_wmi_numeric_sensor *nsensor)
{
	u32 current_reading = nsensor->current_reading;
	s32 unit_modifier = nsensor->unit_modifier;
	u32 sensor_type = nsensor->sensor_type;
	u32 base_units = nsensor->base_units;
	s32 target_modifier;
	long val;

	/* Fan readings are in RPM units; others are in milliunits. */
	target_modifier = sensor_type == HP_WMI_TYPE_AIR_FLOW ? 0 : -3;

	val = current_reading;

	for (; unit_modifier < target_modifier; unit_modifier++)
		val = DIV_ROUND_CLOSEST(val, 10);

	for (; unit_modifier > target_modifier; unit_modifier--) {
		if (val > LONG_MAX / 10) {
			val = LONG_MAX;
			break;
		}
		val *= 10;
	}

	if (sensor_type == HP_WMI_TYPE_TEMPERATURE) {
		switch (base_units) {
		case HP_WMI_UNITS_DEGREES_F:
			val -= MILLI * 32;
			val = val <= LONG_MAX / 5 ?
				      DIV_ROUND_CLOSEST(val * 5, 9) :
				      DIV_ROUND_CLOSEST(val, 9) * 5;
			break;

		case HP_WMI_UNITS_DEGREES_K:
			val = milli_kelvin_to_millicelsius(val);
			break;
		}
	}

	return val;
}

/*
 * classify_numeric_sensor - classify a numeric sensor
 * @nsensor: pointer to numeric sensor struct
 *
 * Returns an enum hp_wmi_type value on success,
 * or a negative value if the sensor type is unsupported.
 */
static int classify_numeric_sensor(const struct hp_wmi_numeric_sensor *nsensor)
{
	u32 sensor_type = nsensor->sensor_type;
	u32 base_units = nsensor->base_units;
	const char *name = nsensor->name;

	switch (sensor_type) {
	case HP_WMI_TYPE_TEMPERATURE:
		/*
		 * Some systems have sensors named "X Thermal Index" in "Other"
		 * units. Tested CPU sensor examples were found to be in °C,
		 * albeit perhaps "differently" accurate; e.g. readings were
		 * reliably -6°C vs. coretemp on a HP Compaq Elite 8300, and
		 * +8°C on an EliteOne G1 800. But this is still within the
		 * realm of plausibility for cheaply implemented motherboard
		 * sensors, and chassis readings were about as expected.
		 */
		if ((base_units == HP_WMI_UNITS_OTHER &&
		     strstr(name, HP_WMI_PATTERN_TEMP_SENSOR)) ||
		    base_units == HP_WMI_UNITS_DEGREES_C ||
		    base_units == HP_WMI_UNITS_DEGREES_F ||
		    base_units == HP_WMI_UNITS_DEGREES_K)
			return HP_WMI_TYPE_TEMPERATURE;
		break;

	case HP_WMI_TYPE_VOLTAGE:
		if (base_units == HP_WMI_UNITS_VOLTS)
			return HP_WMI_TYPE_VOLTAGE;
		break;

	case HP_WMI_TYPE_CURRENT:
		if (base_units == HP_WMI_UNITS_AMPS)
			return HP_WMI_TYPE_CURRENT;
		break;

	case HP_WMI_TYPE_AIR_FLOW:
		/*
		 * Strangely, HP considers fan RPM sensor type to be
		 * "Air Flow" instead of the more intuitive "Tachometer".
		 */
		if (base_units == HP_WMI_UNITS_RPM)
			return HP_WMI_TYPE_AIR_FLOW;
		break;
	}

	return -EINVAL;
}

static int
populate_numeric_sensor_from_wobj(struct device *dev,
				  struct hp_wmi_numeric_sensor *nsensor,
				  union acpi_object *wobj, bool *out_is_new)
{
	int last_prop = HP_WMI_PROPERTY_RATE_UNITS;
	int prop = HP_WMI_PROPERTY_NAME;
	const char **possible_states;
	union acpi_object *element;
	acpi_object_type type;
	char *string;
	bool is_new;
	u32 value;
	u8 size;
	int err;

	err = check_numeric_sensor_wobj(wobj, &size, &is_new);
	if (err)
		return err;

	possible_states = devm_kcalloc(dev, size, sizeof(*possible_states),
				       GFP_KERNEL);
	if (!possible_states)
		return -ENOMEM;

	element = wobj->package.elements;
	nsensor->possible_states = possible_states;
	nsensor->size = size;

	if (!is_new)
		last_prop = HP_WMI_PROPERTY_CURRENT_READING;

	for (; prop <= last_prop; prop++) {
		type = hp_wmi_property_map[prop];

		err = extract_acpi_value(dev, element, type, &value, &string);
		if (err)
			return err;

		element++;

		switch (prop) {
		case HP_WMI_PROPERTY_NAME:
			nsensor->name = string;
			break;

		case HP_WMI_PROPERTY_DESCRIPTION:
			nsensor->description = string;
			break;

		case HP_WMI_PROPERTY_SENSOR_TYPE:
			if (value > HP_WMI_TYPE_AIR_FLOW)
				return -EINVAL;

			nsensor->sensor_type = value;
			break;

		case HP_WMI_PROPERTY_OTHER_SENSOR_TYPE:
			nsensor->other_sensor_type = string;
			break;

		case HP_WMI_PROPERTY_OPERATIONAL_STATUS:
			nsensor->operational_status = value;

			/* Old variant: CurrentState follows OperationalStatus. */
			if (!is_new)
				prop = HP_WMI_PROPERTY_CURRENT_STATE - 1;
			break;

		case HP_WMI_PROPERTY_SIZE:
			break;			/* Already set. */

		case HP_WMI_PROPERTY_POSSIBLE_STATES:
			*possible_states++ = string;
			if (--size)
				prop--;

			/* Old variant: BaseUnits follows PossibleStates[]. */
			if (!is_new && !size)
				prop = HP_WMI_PROPERTY_BASE_UNITS - 1;
			break;

		case HP_WMI_PROPERTY_CURRENT_STATE:
			nsensor->current_state = string;

			/* Old variant: PossibleStates[] follows CurrentState. */
			if (!is_new)
				prop = HP_WMI_PROPERTY_POSSIBLE_STATES - 1;
			break;

		case HP_WMI_PROPERTY_BASE_UNITS:
			nsensor->base_units = value;
			break;

		case HP_WMI_PROPERTY_UNIT_MODIFIER:
			/* UnitModifier is signed. */
			nsensor->unit_modifier = (s32)value;
			break;

		case HP_WMI_PROPERTY_CURRENT_READING:
			nsensor->current_reading = value;
			break;

		case HP_WMI_PROPERTY_RATE_UNITS:
			nsensor->rate_units = value;
			break;

		default:
			return -EINVAL;
		}
	}

	*out_is_new = is_new;

	return 0;
}

/* update_numeric_sensor_from_wobj - update fungible sensor properties */
static void
update_numeric_sensor_from_wobj(struct device *dev,
				struct hp_wmi_numeric_sensor *nsensor,
				const union acpi_object *wobj)
{
	const union acpi_object *elements;
	const union acpi_object *element;
	const char *new_string;
	char *trimmed;
	char *string;
	bool is_new;
	int offset;
	u8 size;
	int err;

	err = check_numeric_sensor_wobj(wobj, &size, &is_new);
	if (err)
		return;

	elements = wobj->package.elements;

	element = &elements[HP_WMI_PROPERTY_OPERATIONAL_STATUS];
	nsensor->operational_status = element->integer.value;

	/*
	 * In general, an index offset is needed after PossibleStates[0].
	 * On a new variant, CurrentState is after PossibleStates[]. This is
	 * not the case on an old variant, but we still need to offset the
	 * read because CurrentState is where Size would be on a new variant.
	 */
	offset = is_new ? size - 1 : -2;

	element = &elements[HP_WMI_PROPERTY_CURRENT_STATE + offset];
	string = element->type == ACPI_TYPE_BUFFER ?
		convert_raw_wmi_string(element->buffer.pointer) :
		element->string.pointer;

	if (string) {
		trimmed = strim(string);
		if (strcmp(trimmed, nsensor->current_state)) {
			new_string = hp_wmi_strdup(dev, trimmed);
			if (new_string) {
				devm_kfree(dev, nsensor->current_state);
				nsensor->current_state = new_string;
			}
		}
		if (element->type == ACPI_TYPE_BUFFER)
			kfree(string);
	}

	/* Old variant: -2 (not -1) because it lacks the Size property. */
	if (!is_new)
		offset = (int)size - 2;	/* size is > 0, i.e. may be 1. */

	element = &elements[HP_WMI_PROPERTY_UNIT_MODIFIER + offset];
	nsensor->unit_modifier = (s32)element->integer.value;

	element = &elements[HP_WMI_PROPERTY_CURRENT_READING + offset];
	nsensor->current_reading = element->integer.value;
}

/*
 * check_platform_events_wobj - validate a HPBIOS_PlatformEvents instance
 * @wobj: pointer to WMI object instance to check
 *
 * Returns 0 on success, or a negative error code on error.
 */
static int check_platform_events_wobj(const union acpi_object *wobj)
{
	return check_wobj(wobj, hp_wmi_platform_events_property_map,
			  HP_WMI_PLATFORM_EVENTS_PROPERTY_POSSIBLE_STATUS);
}

static int
populate_platform_events_from_wobj(struct device *dev,
				   struct hp_wmi_platform_events *pevents,
				   union acpi_object *wobj)
{
	int last_prop = HP_WMI_PLATFORM_EVENTS_PROPERTY_POSSIBLE_STATUS;
	int prop = HP_WMI_PLATFORM_EVENTS_PROPERTY_NAME;
	union acpi_object *element;
	acpi_object_type type;
	char *string;
	u32 value;
	int err;

	err = check_platform_events_wobj(wobj);
	if (err)
		return err;

	element = wobj->package.elements;

	for (; prop <= last_prop; prop++, element++) {
		type = hp_wmi_platform_events_property_map[prop];

		err = extract_acpi_value(dev, element, type, &value, &string);
		if (err)
			return err;

		switch (prop) {
		case HP_WMI_PLATFORM_EVENTS_PROPERTY_NAME:
			pevents->name = string;
			break;

		case HP_WMI_PLATFORM_EVENTS_PROPERTY_DESCRIPTION:
			pevents->description = string;
			break;

		case HP_WMI_PLATFORM_EVENTS_PROPERTY_SOURCE_NAMESPACE:
			if (strcasecmp(HP_WMI_EVENT_NAMESPACE, string))
				return -EINVAL;

			pevents->source_namespace = string;
			break;

		case HP_WMI_PLATFORM_EVENTS_PROPERTY_SOURCE_CLASS:
			if (strcasecmp(HP_WMI_EVENT_CLASS, string))
				return -EINVAL;

			pevents->source_class = string;
			break;

		case HP_WMI_PLATFORM_EVENTS_PROPERTY_CATEGORY:
			pevents->category = value;
			break;

		case HP_WMI_PLATFORM_EVENTS_PROPERTY_POSSIBLE_SEVERITY:
			pevents->possible_severity = value;
			break;

		case HP_WMI_PLATFORM_EVENTS_PROPERTY_POSSIBLE_STATUS:
			pevents->possible_status = value;
			break;

		default:
			return -EINVAL;
		}
	}

	return 0;
}

/*
 * check_event_wobj - validate a HPBIOS_BIOSEvent instance
 * @wobj: pointer to WMI object instance to check
 *
 * Returns 0 on success, or a negative error code on error.
 */
static int check_event_wobj(const union acpi_object *wobj)
{
	return check_wobj(wobj, hp_wmi_event_property_map,
			  HP_WMI_EVENT_PROPERTY_STATUS);
}

static int populate_event_from_wobj(struct device *dev,
				    struct hp_wmi_event *event,
				    union acpi_object *wobj)
{
	int prop = HP_WMI_EVENT_PROPERTY_NAME;
	union acpi_object *element;
	acpi_object_type type;
	char *string;
	u32 value;
	int err;

	err = check_event_wobj(wobj);
	if (err)
		return err;

	element = wobj->package.elements;

	for (; prop <= HP_WMI_EVENT_PROPERTY_CATEGORY; prop++, element++) {
		type = hp_wmi_event_property_map[prop];

		err = extract_acpi_value(dev, element, type, &value, &string);
		if (err)
			return err;

		switch (prop) {
		case HP_WMI_EVENT_PROPERTY_NAME:
			event->name = string;
			break;

		case HP_WMI_EVENT_PROPERTY_DESCRIPTION:
			event->description = string;
			break;

		case HP_WMI_EVENT_PROPERTY_CATEGORY:
			event->category = value;
			break;

		default:
			return -EINVAL;
		}
	}

	return 0;
}

/*
 * classify_event - classify an event
 * @name: event name
 * @category: event category
 *
 * Classify instances of both HPBIOS_PlatformEvents and HPBIOS_BIOSEvent from
 * property values. Recognition criteria are based on multiple ACPI dumps [3].
 *
 * Returns an enum hp_wmi_type value on success,
 * or a negative value if the event type is unsupported.
 */
static int classify_event(const char *event_name, u32 category)
{
	if (category != HP_WMI_CATEGORY_SENSOR)
		return -EINVAL;

	/* Fan events have Name "X Stall". */
	if (strstr(event_name, HP_WMI_PATTERN_FAN_ALARM))
		return HP_WMI_TYPE_AIR_FLOW;

	/* Intrusion events have Name "Hood Intrusion". */
	if (!strcmp(event_name, HP_WMI_PATTERN_INTRUSION_ALARM))
		return HP_WMI_TYPE_INTRUSION;

	/*
	 * Temperature events have Name either "Thermal Caution" or
	 * "Thermal Critical". Deal only with "Thermal Critical" events.
	 *
	 * "Thermal Caution" events have Status "Stressed", informing us that
	 * the OperationalStatus of the related sensor has become "Stressed".
	 * However, this is already a fault condition that will clear itself
	 * when the sensor recovers, so we have no further interest in them.
	 */
	if (!strcmp(event_name, HP_WMI_PATTERN_TEMP_ALARM))
		return HP_WMI_TYPE_TEMPERATURE;

	return -EINVAL;
}

/*
 * interpret_info - interpret sensor for hwmon
 * @info: pointer to sensor info struct
 *
 * Should be called after the numeric sensor member has been updated.
 */
static void interpret_info(struct hp_wmi_info *info)
{
	const struct hp_wmi_numeric_sensor *nsensor = &info->nsensor;

	info->cached_val = scale_numeric_sensor(nsensor);
	info->last_updated = jiffies;
}

/*
 * hp_wmi_update_info - poll WMI to update sensor info
 * @state: pointer to driver state
 * @info: pointer to sensor info struct
 *
 * Returns 0 on success, or a negative error code on error.
 */
static int hp_wmi_update_info(struct hp_wmi_sensors *state,
			      struct hp_wmi_info *info)
{
	struct hp_wmi_numeric_sensor *nsensor = &info->nsensor;
	struct device *dev = &state->wdev->dev;
	const union acpi_object *wobj;
	u8 instance = info->instance;
	int ret = 0;

	if (time_after(jiffies, info->last_updated + HZ)) {
		mutex_lock(&state->lock);

		wobj = hp_wmi_get_wobj(HP_WMI_NUMERIC_SENSOR_GUID, instance);
		if (!wobj) {
			ret = -EIO;
			goto out_unlock;
		}

		update_numeric_sensor_from_wobj(dev, nsensor, wobj);

		interpret_info(info);

		kfree(wobj);

out_unlock:
		mutex_unlock(&state->lock);
	}

	return ret;
}

static int basic_string_show(struct seq_file *seqf, void *ignored)
{
	const char *str = seqf->private;

	seq_printf(seqf, "%s\n", str);

	return 0;
}
DEFINE_SHOW_ATTRIBUTE(basic_string);

static int fungible_show(struct seq_file *seqf, enum hp_wmi_property prop)
{
	struct hp_wmi_numeric_sensor *nsensor;
	struct hp_wmi_sensors *state;
	struct hp_wmi_info *info;
	int err;

	info = seqf->private;
	state = info->state;
	nsensor = &info->nsensor;

	err = hp_wmi_update_info(state, info);
	if (err)
		return err;

	switch (prop) {
	case HP_WMI_PROPERTY_OPERATIONAL_STATUS:
		seq_printf(seqf, "%u\n", nsensor->operational_status);
		break;

	case HP_WMI_PROPERTY_CURRENT_STATE:
		seq_printf(seqf, "%s\n", nsensor->current_state);
		break;

	case HP_WMI_PROPERTY_UNIT_MODIFIER:
		seq_printf(seqf, "%d\n", nsensor->unit_modifier);
		break;

	case HP_WMI_PROPERTY_CURRENT_READING:
		seq_printf(seqf, "%u\n", nsensor->current_reading);
		break;

	default:
		return -EOPNOTSUPP;
	}

	return 0;
}

static int operational_status_show(struct seq_file *seqf, void *ignored)
{
	return fungible_show(seqf, HP_WMI_PROPERTY_OPERATIONAL_STATUS);
}
DEFINE_SHOW_ATTRIBUTE(operational_status);

static int current_state_show(struct seq_file *seqf, void *ignored)
{
	return fungible_show(seqf, HP_WMI_PROPERTY_CURRENT_STATE);
}
DEFINE_SHOW_ATTRIBUTE(current_state);

static int possible_states_show(struct seq_file *seqf, void *ignored)
{
	struct hp_wmi_numeric_sensor *nsensor = seqf->private;
	u8 i;

	for (i = 0; i < nsensor->size; i++)
		seq_printf(seqf, "%s%s", i ? "," : "",
			   nsensor->possible_states[i]);

	seq_puts(seqf, "\n");

	return 0;
}
DEFINE_SHOW_ATTRIBUTE(possible_states);

static int unit_modifier_show(struct seq_file *seqf, void *ignored)
{
	return fungible_show(seqf, HP_WMI_PROPERTY_UNIT_MODIFIER);
}
DEFINE_SHOW_ATTRIBUTE(unit_modifier);

static int current_reading_show(struct seq_file *seqf, void *ignored)
{
	return fungible_show(seqf, HP_WMI_PROPERTY_CURRENT_READING);
}
DEFINE_SHOW_ATTRIBUTE(current_reading);

/* hp_wmi_devm_debugfs_remove - devm callback for debugfs cleanup */
static void hp_wmi_devm_debugfs_remove(void *res)
{
	debugfs_remove_recursive(res);
}

/* hp_wmi_debugfs_init - create and populate debugfs directory tree */
static void hp_wmi_debugfs_init(struct device *dev, struct hp_wmi_info *info,
				struct hp_wmi_platform_events *pevents,
				u8 icount, u8 pcount, bool is_new)
{
	struct hp_wmi_numeric_sensor *nsensor;
	char buf[HP_WMI_MAX_STR_SIZE];
	struct dentry *debugfs;
	struct dentry *entries;
	struct dentry *dir;
	int err;
	u8 i;

	/* dev_name() gives a not-very-friendly GUID for WMI devices. */
	scnprintf(buf, sizeof(buf), "hp-wmi-sensors-%u", dev->id);

	debugfs = debugfs_create_dir(buf, NULL);
	if (IS_ERR(debugfs))
		return;

	err = devm_add_action_or_reset(dev, hp_wmi_devm_debugfs_remove,
				       debugfs);
	if (err)
		return;

	entries = debugfs_create_dir("sensor", debugfs);

	for (i = 0; i < icount; i++, info++) {
		nsensor = &info->nsensor;

		scnprintf(buf, sizeof(buf), "%u", i);
		dir = debugfs_create_dir(buf, entries);

		debugfs_create_file("name", 0444, dir,
				    (void *)nsensor->name,
				    &basic_string_fops);

		debugfs_create_file("description", 0444, dir,
				    (void *)nsensor->description,
				    &basic_string_fops);

		debugfs_create_u32("sensor_type", 0444, dir,
				   &nsensor->sensor_type);

		debugfs_create_file("other_sensor_type", 0444, dir,
				    (void *)nsensor->other_sensor_type,
				    &basic_string_fops);

		debugfs_create_file("operational_status", 0444, dir,
				    info, &operational_status_fops);

		debugfs_create_file("possible_states", 0444, dir,
				    nsensor, &possible_states_fops);

		debugfs_create_file("current_state", 0444, dir,
				    info, &current_state_fops);

		debugfs_create_u32("base_units", 0444, dir,
				   &nsensor->base_units);

		debugfs_create_file("unit_modifier", 0444, dir,
				    info, &unit_modifier_fops);

		debugfs_create_file("current_reading", 0444, dir,
				    info, &current_reading_fops);

		if (is_new)
			debugfs_create_u32("rate_units", 0444, dir,
					   &nsensor->rate_units);
	}

	if (!pcount)
		return;

	entries = debugfs_create_dir("platform_events", debugfs);

	for (i = 0; i < pcount; i++, pevents++) {
		scnprintf(buf, sizeof(buf), "%u", i);
		dir = debugfs_create_dir(buf, entries);

		debugfs_create_file("name", 0444, dir,
				    (void *)pevents->name,
				    &basic_string_fops);

		debugfs_create_file("description", 0444, dir,
				    (void *)pevents->description,
				    &basic_string_fops);

		debugfs_create_file("source_namespace", 0444, dir,
				    (void *)pevents->source_namespace,
				    &basic_string_fops);

		debugfs_create_file("source_class", 0444, dir,
				    (void *)pevents->source_class,
				    &basic_string_fops);

		debugfs_create_u32("category", 0444, dir,
				   &pevents->category);

		debugfs_create_u32("possible_severity", 0444, dir,
				   &pevents->possible_severity);

		debugfs_create_u32("possible_status", 0444, dir,
				   &pevents->possible_status);
	}
}

static umode_t hp_wmi_hwmon_is_visible(const void *drvdata,
				       enum hwmon_sensor_types type,
				       u32 attr, int channel)
{
	const struct hp_wmi_sensors *state = drvdata;
	const struct hp_wmi_info *info;

	if (type == hwmon_intrusion)
		return state->has_intrusion ? 0644 : 0;

	if (!state->info_map[type] || !state->info_map[type][channel])
		return 0;

	info = state->info_map[type][channel];

	if ((type == hwmon_temp && attr == hwmon_temp_alarm) ||
	    (type == hwmon_fan  && attr == hwmon_fan_alarm))
		return info->has_alarm ? 0444 : 0;

	return 0444;
}

static int hp_wmi_hwmon_read(struct device *dev, enum hwmon_sensor_types type,
			     u32 attr, int channel, long *out_val)
{
	struct hp_wmi_sensors *state = dev_get_drvdata(dev);
	const struct hp_wmi_numeric_sensor *nsensor;
	struct hp_wmi_info *info;
	int err;

	if (type == hwmon_intrusion) {
		*out_val = state->intrusion ? 1 : 0;

		return 0;
	}

	info = state->info_map[type][channel];

	if ((type == hwmon_temp && attr == hwmon_temp_alarm) ||
	    (type == hwmon_fan  && attr == hwmon_fan_alarm)) {
		*out_val = info->alarm ? 1 : 0;
		info->alarm = false;

		return 0;
	}

	nsensor = &info->nsensor;

	err = hp_wmi_update_info(state, info);
	if (err)
		return err;

	if ((type == hwmon_temp && attr == hwmon_temp_fault) ||
	    (type == hwmon_fan  && attr == hwmon_fan_fault))
		*out_val = numeric_sensor_has_fault(nsensor);
	else
		*out_val = info->cached_val;

	return 0;
}

static int hp_wmi_hwmon_read_string(struct device *dev,
				    enum hwmon_sensor_types type, u32 attr,
				    int channel, const char **out_str)
{
	const struct hp_wmi_sensors *state = dev_get_drvdata(dev);
	const struct hp_wmi_info *info;

	info = state->info_map[type][channel];
	*out_str = info->nsensor.name;

	return 0;
}

static int hp_wmi_hwmon_write(struct device *dev, enum hwmon_sensor_types type,
			      u32 attr, int channel, long val)
{
	struct hp_wmi_sensors *state = dev_get_drvdata(dev);

	if (val)
		return -EINVAL;

	mutex_lock(&state->lock);

	state->intrusion = false;

	mutex_unlock(&state->lock);

	return 0;
}

static const struct hwmon_ops hp_wmi_hwmon_ops = {
	.is_visible  = hp_wmi_hwmon_is_visible,
	.read	     = hp_wmi_hwmon_read,
	.read_string = hp_wmi_hwmon_read_string,
	.write	     = hp_wmi_hwmon_write,
};

static struct hwmon_chip_info hp_wmi_chip_info = {
	.ops         = &hp_wmi_hwmon_ops,
	.info        = NULL,
};

static struct hp_wmi_info *match_fan_event(struct hp_wmi_sensors *state,
					   const char *event_description)
{
	struct hp_wmi_info **ptr_info = state->info_map[hwmon_fan];
	u8 fan_count = state->channel_count[hwmon_fan];
	struct hp_wmi_info *info;
	const char *name;
	u8 i;

	/* Fan event has Description "X Speed". Sensor has Name "X[ Speed]". */

	for (i = 0; i < fan_count; i++, ptr_info++) {
		info = *ptr_info;
		name = info->nsensor.name;

		if (strstr(event_description, name))
			return info;
	}

	return NULL;
}

static u8 match_temp_events(struct hp_wmi_sensors *state,
			    const char *event_description,
			    struct hp_wmi_info *temp_info[])
{
	struct hp_wmi_info **ptr_info = state->info_map[hwmon_temp];
	u8 temp_count = state->channel_count[hwmon_temp];
	struct hp_wmi_info *info;
	const char *name;
	u8 count = 0;
	bool is_cpu;
	bool is_sys;
	u8 i;

	/* Description is either "CPU Thermal Index" or "Chassis Thermal Index". */

	is_cpu = !strcmp(event_description, HP_WMI_PATTERN_CPU_TEMP);
	is_sys = !strcmp(event_description, HP_WMI_PATTERN_SYS_TEMP);
	if (!is_cpu && !is_sys)
		return 0;

	/*
	 * CPU event: Match one sensor with Name either "CPU Thermal Index" or
	 * "CPU Temperature", or multiple with Name(s) "CPU[#] Temperature".
	 *
	 * Chassis event: Match one sensor with Name either
	 * "Chassis Thermal Index" or "System Ambient Temperature".
	 */

	for (i = 0; i < temp_count; i++, ptr_info++) {
		info = *ptr_info;
		name = info->nsensor.name;

		if ((is_cpu && (!strcmp(name, HP_WMI_PATTERN_CPU_TEMP) ||
				!strcmp(name, HP_WMI_PATTERN_CPU_TEMP2))) ||
		    (is_sys && (!strcmp(name, HP_WMI_PATTERN_SYS_TEMP) ||
				!strcmp(name, HP_WMI_PATTERN_SYS_TEMP2)))) {
			temp_info[0] = info;
			return 1;
		}

		if (is_cpu && (strstr(name, HP_WMI_PATTERN_CPU) &&
			       strstr(name, HP_WMI_PATTERN_TEMP)))
			temp_info[count++] = info;
	}

	return count;
}

/* hp_wmi_devm_debugfs_remove - devm callback for WMI event handler removal */
static void hp_wmi_devm_notify_remove(void *ignored)
{
	wmi_remove_notify_handler(HP_WMI_EVENT_GUID);
}

/* hp_wmi_notify - WMI event notification handler */
static void hp_wmi_notify(union acpi_object *wobj, void *context)
{
	struct hp_wmi_info *temp_info[HP_WMI_MAX_INSTANCES] = {};
	struct hp_wmi_sensors *state = context;
	struct device *dev = &state->wdev->dev;
	struct hp_wmi_event event = {};
	struct hp_wmi_info *fan_info;
	acpi_status err;
	int event_type;
	u8 count;

	/*
	 * The following warning may occur in the kernel log:
	 *
	 *   ACPI Warning: \_SB.WMID._WED: Return type mismatch -
	 *     found Package, expected Integer/String/Buffer
	 *
	 * After using [4] to decode BMOF blobs found in [3], careless copying
	 * of BIOS code seems the most likely explanation for this warning.
	 * HP_WMI_EVENT_GUID refers to \\.\root\WMI\HPBIOS_BIOSEvent on
	 * business-class systems, but it refers to \\.\root\WMI\hpqBEvnt on
	 * non-business-class systems. Per the existing hp-wmi driver, it
	 * looks like an instance of hpqBEvnt delivered as event data may
	 * indeed take the form of a raw ACPI_BUFFER on non-business-class
	 * systems ("may" because ASL shows some BIOSes do strange things).
	 *
	 * In any case, we can ignore this warning, because we always validate
	 * the event data to ensure it is an ACPI_PACKAGE containing a
	 * HPBIOS_BIOSEvent instance.
	 */

	if (!wobj)
		return;

<<<<<<< HEAD
	wobj = out.pointer;
	if (!wobj)
		goto out_unlock;
=======
	mutex_lock(&state->lock);
>>>>>>> adc21867

	err = populate_event_from_wobj(dev, &event, wobj);
	if (err) {
		dev_warn(dev, "Bad event data (ACPI type %d)\n", wobj->type);
		goto out_free;
	}

	event_type = classify_event(event.name, event.category);
	switch (event_type) {
	case HP_WMI_TYPE_AIR_FLOW:
		fan_info = match_fan_event(state, event.description);
		if (fan_info)
			fan_info->alarm = true;
		break;

	case HP_WMI_TYPE_INTRUSION:
		state->intrusion = true;
		break;

	case HP_WMI_TYPE_TEMPERATURE:
		count = match_temp_events(state, event.description, temp_info);
		while (count)
			temp_info[--count]->alarm = true;
		break;

	default:
		break;
	}

out_free:
	devm_kfree(dev, event.name);
	devm_kfree(dev, event.description);

	mutex_unlock(&state->lock);
}

static int init_platform_events(struct device *dev,
				struct hp_wmi_platform_events **out_pevents,
				u8 *out_pcount)
{
	struct hp_wmi_platform_events *pevents_arr;
	struct hp_wmi_platform_events *pevents;
	union acpi_object *wobj;
	u8 count;
	int err;
	u8 i;

	count = hp_wmi_wobj_instance_count(HP_WMI_PLATFORM_EVENTS_GUID);
	if (!count) {
		*out_pcount = 0;

		dev_dbg(dev, "No platform events\n");

		return 0;
	}

	pevents_arr = devm_kcalloc(dev, count, sizeof(*pevents), GFP_KERNEL);
	if (!pevents_arr)
		return -ENOMEM;

	for (i = 0, pevents = pevents_arr; i < count; i++, pevents++) {
		wobj = hp_wmi_get_wobj(HP_WMI_PLATFORM_EVENTS_GUID, i);
		if (!wobj)
			return -EIO;

		err = populate_platform_events_from_wobj(dev, pevents, wobj);

		kfree(wobj);

		if (err)
			return err;
	}

	*out_pevents = pevents_arr;
	*out_pcount = count;

	dev_dbg(dev, "Found %u platform events\n", count);

	return 0;
}

static int init_numeric_sensors(struct hp_wmi_sensors *state,
				struct hp_wmi_info *connected[],
				struct hp_wmi_info **out_info,
				u8 *out_icount, u8 *out_count,
				bool *out_is_new)
{
	struct hp_wmi_info ***info_map = state->info_map;
	u8 *channel_count = state->channel_count;
	struct device *dev = &state->wdev->dev;
	struct hp_wmi_numeric_sensor *nsensor;
	u8 channel_index[hwmon_max] = {};
	enum hwmon_sensor_types type;
	struct hp_wmi_info *info_arr;
	struct hp_wmi_info *info;
	union acpi_object *wobj;
	u8 count = 0;
	bool is_new;
	u8 icount;
	int wtype;
	int err;
	u8 c;
	u8 i;

	icount = hp_wmi_wobj_instance_count(HP_WMI_NUMERIC_SENSOR_GUID);
	if (!icount)
		return -ENODATA;

	info_arr = devm_kcalloc(dev, icount, sizeof(*info), GFP_KERNEL);
	if (!info_arr)
		return -ENOMEM;

	for (i = 0, info = info_arr; i < icount; i++, info++) {
		wobj = hp_wmi_get_wobj(HP_WMI_NUMERIC_SENSOR_GUID, i);
		if (!wobj)
			return -EIO;

		info->instance = i;
		info->state = state;
		nsensor = &info->nsensor;

		err = populate_numeric_sensor_from_wobj(dev, nsensor, wobj,
							&is_new);

		kfree(wobj);

		if (err)
			return err;

		if (!numeric_sensor_is_connected(nsensor))
			continue;

		wtype = classify_numeric_sensor(nsensor);
		if (wtype < 0)
			continue;

		type = hp_wmi_hwmon_type_map[wtype];

		channel_count[type]++;

		info->type = type;

		interpret_info(info);

		connected[count++] = info;
	}

	dev_dbg(dev, "Found %u sensors (%u connected)\n", i, count);

	for (i = 0; i < count; i++) {
		info = connected[i];
		type = info->type;
		c = channel_index[type]++;

		if (!info_map[type]) {
			info_map[type] = devm_kcalloc(dev, channel_count[type],
						      sizeof(*info_map),
						      GFP_KERNEL);
			if (!info_map[type])
				return -ENOMEM;
		}

		info_map[type][c] = info;
	}

	*out_info = info_arr;
	*out_icount = icount;
	*out_count = count;
	*out_is_new = is_new;

	return 0;
}

static bool find_event_attributes(struct hp_wmi_sensors *state,
				  struct hp_wmi_platform_events *pevents,
				  u8 pevents_count)
{
	/*
	 * The existence of this HPBIOS_PlatformEvents instance:
	 *
	 *   {
	 *     Name = "Rear Chassis Fan0 Stall";
	 *     Description = "Rear Chassis Fan0 Speed";
	 *     Category = 3;           // "Sensor"
	 *     PossibleSeverity = 25;  // "Critical Failure"
	 *     PossibleStatus = 5;     // "Predictive Failure"
	 *     [...]
	 *   }
	 *
	 * means that this HPBIOS_BIOSEvent instance may occur:
	 *
	 *   {
	 *     Name = "Rear Chassis Fan0 Stall";
	 *     Description = "Rear Chassis Fan0 Speed";
	 *     Category = 3;           // "Sensor"
	 *     Severity = 25;          // "Critical Failure"
	 *     Status = 5;             // "Predictive Failure"
	 *   }
	 *
	 * After the event occurs (e.g. because the fan was unplugged),
	 * polling the related HPBIOS_BIOSNumericSensor instance gives:
	 *
	 *   {
	 *      Name = "Rear Chassis Fan0";
	 *      Description = "Reports rear chassis fan0 speed";
	 *      OperationalStatus = 5; // "Predictive Failure", was 3 ("OK")
	 *      CurrentReading = 0;
	 *      [...]
	 *   }
	 *
	 * In this example, the hwmon fan channel for "Rear Chassis Fan0"
	 * should support the alarm flag and have it be set if the related
	 * HPBIOS_BIOSEvent instance occurs.
	 *
	 * In addition to fan events, temperature (CPU/chassis) and intrusion
	 * events are relevant to hwmon [2]. Note that much information in [2]
	 * is unreliable; it is referenced in addition to ACPI dumps [3] merely
	 * to support the conclusion that sensor and event names/descriptions
	 * are systematic enough to allow this driver to match them.
	 *
	 * Complications and limitations:
	 *
	 * - Strings are freeform and may vary, cf. sensor Name "CPU0 Fan"
	 *   on a Z420 vs. "CPU Fan Speed" on an EliteOne 800 G1.
	 * - Leading/trailing whitespace is a rare but real possibility [3].
	 * - The HPBIOS_PlatformEvents object may not exist or its instances
	 *   may show that the system only has e.g. BIOS setting-related
	 *   events (cf. the ProBook 4540s and ProBook 470 G0 [3]).
	 */

	struct hp_wmi_info *temp_info[HP_WMI_MAX_INSTANCES] = {};
	const char *event_description;
	struct hp_wmi_info *fan_info;
	bool has_events = false;
	const char *event_name;
	u32 event_category;
	int event_type;
	u8 count;
	u8 i;

	for (i = 0; i < pevents_count; i++, pevents++) {
		event_name = pevents->name;
		event_description = pevents->description;
		event_category = pevents->category;

		event_type = classify_event(event_name, event_category);
		switch (event_type) {
		case HP_WMI_TYPE_AIR_FLOW:
			fan_info = match_fan_event(state, event_description);
			if (!fan_info)
				break;

			fan_info->has_alarm = true;
			has_events = true;
			break;

		case HP_WMI_TYPE_INTRUSION:
			state->has_intrusion = true;
			has_events = true;
			break;

		case HP_WMI_TYPE_TEMPERATURE:
			count = match_temp_events(state, event_description,
						  temp_info);
			if (!count)
				break;

			while (count)
				temp_info[--count]->has_alarm = true;
			has_events = true;
			break;

		default:
			break;
		}
	}

	return has_events;
}

static int make_chip_info(struct hp_wmi_sensors *state, bool has_events)
{
	const struct hwmon_channel_info **ptr_channel_info;
	struct hp_wmi_info ***info_map = state->info_map;
	u8 *channel_count = state->channel_count;
	struct hwmon_channel_info *channel_info;
	struct device *dev = &state->wdev->dev;
	enum hwmon_sensor_types type;
	u8 type_count = 0;
	u32 *config;
	u32 attr;
	u8 count;
	u8 i;

	if (channel_count[hwmon_temp])
		channel_count[hwmon_chip] = 1;

	if (has_events && state->has_intrusion)
		channel_count[hwmon_intrusion] = 1;

	for (type = hwmon_chip; type < hwmon_max; type++)
		if (channel_count[type])
			type_count++;

	channel_info = devm_kcalloc(dev, type_count,
				    sizeof(*channel_info), GFP_KERNEL);
	if (!channel_info)
		return -ENOMEM;

	ptr_channel_info = devm_kcalloc(dev, type_count + 1,
					sizeof(*ptr_channel_info), GFP_KERNEL);
	if (!ptr_channel_info)
		return -ENOMEM;

	hp_wmi_chip_info.info = ptr_channel_info;

	for (type = hwmon_chip; type < hwmon_max; type++) {
		count = channel_count[type];
		if (!count)
			continue;

		config = devm_kcalloc(dev, count + 1,
				      sizeof(*config), GFP_KERNEL);
		if (!config)
			return -ENOMEM;

		attr = hp_wmi_hwmon_attributes[type];
		channel_info->type = type;
		channel_info->config = config;
		memset32(config, attr, count);

		*ptr_channel_info++ = channel_info++;

		if (!has_events || (type != hwmon_temp && type != hwmon_fan))
			continue;

		attr = type == hwmon_temp ? HWMON_T_ALARM : HWMON_F_ALARM;

		for (i = 0; i < count; i++)
			if (info_map[type][i]->has_alarm)
				config[i] |= attr;
	}

	return 0;
}

static bool add_event_handler(struct hp_wmi_sensors *state)
{
	struct device *dev = &state->wdev->dev;
	int err;

	err = wmi_install_notify_handler(HP_WMI_EVENT_GUID,
					 hp_wmi_notify, state);
	if (err) {
		dev_info(dev, "Failed to subscribe to WMI event\n");
		return false;
	}

	err = devm_add_action_or_reset(dev, hp_wmi_devm_notify_remove, NULL);
	if (err)
		return false;

	return true;
}

static int hp_wmi_sensors_init(struct hp_wmi_sensors *state)
{
	struct hp_wmi_info *connected[HP_WMI_MAX_INSTANCES];
	struct hp_wmi_platform_events *pevents = NULL;
	struct device *dev = &state->wdev->dev;
	struct hp_wmi_info *info;
	struct device *hwdev;
	bool has_events;
	bool is_new;
	u8 icount;
	u8 pcount;
	u8 count;
	int err;

	err = init_platform_events(dev, &pevents, &pcount);
	if (err)
		return err;

	err = init_numeric_sensors(state, connected, &info,
				   &icount, &count, &is_new);
	if (err)
		return err;

	if (IS_ENABLED(CONFIG_DEBUG_FS))
		hp_wmi_debugfs_init(dev, info, pevents, icount, pcount, is_new);

	if (!count)
		return 0;	/* No connected sensors; debugfs only. */

	has_events = find_event_attributes(state, pevents, pcount);

	/* Survive failure to install WMI event handler. */
	if (has_events && !add_event_handler(state))
		has_events = false;

	err = make_chip_info(state, has_events);
	if (err)
		return err;

	hwdev = devm_hwmon_device_register_with_info(dev, "hp_wmi_sensors",
						     state, &hp_wmi_chip_info,
						     NULL);
	return PTR_ERR_OR_ZERO(hwdev);
}

static int hp_wmi_sensors_probe(struct wmi_device *wdev, const void *context)
{
	struct device *dev = &wdev->dev;
	struct hp_wmi_sensors *state;

	state = devm_kzalloc(dev, sizeof(*state), GFP_KERNEL);
	if (!state)
		return -ENOMEM;

	state->wdev = wdev;

	mutex_init(&state->lock);

	dev_set_drvdata(dev, state);

	return hp_wmi_sensors_init(state);
}

static const struct wmi_device_id hp_wmi_sensors_id_table[] = {
	{ HP_WMI_NUMERIC_SENSOR_GUID, NULL },
	{},
};

static struct wmi_driver hp_wmi_sensors_driver = {
	.driver   = { .name = "hp-wmi-sensors" },
	.id_table = hp_wmi_sensors_id_table,
	.probe    = hp_wmi_sensors_probe,
};
module_wmi_driver(hp_wmi_sensors_driver);

MODULE_AUTHOR("James Seo <james@equiv.tech>");
MODULE_DESCRIPTION("HP WMI Sensors driver");
MODULE_LICENSE("GPL");<|MERGE_RESOLUTION|>--- conflicted
+++ resolved
@@ -1631,13 +1631,7 @@
 	if (!wobj)
 		return;
 
-<<<<<<< HEAD
-	wobj = out.pointer;
-	if (!wobj)
-		goto out_unlock;
-=======
 	mutex_lock(&state->lock);
->>>>>>> adc21867
 
 	err = populate_event_from_wobj(dev, &event, wobj);
 	if (err) {
