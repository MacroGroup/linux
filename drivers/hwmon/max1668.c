// SPDX-License-Identifier: GPL-2.0-or-later
/*
 * Copyright (c) 2011 David George <david.george@ska.ac.za>
 *
 * based on adm1021.c
 * some credit to Christoph Scheurer, but largely a rewrite
 */

#include <linux/bitops.h>
#include <linux/bits.h>
#include <linux/err.h>
#include <linux/hwmon.h>
#include <linux/i2c.h>
#include <linux/init.h>
#include <linux/module.h>
#include <linux/regmap.h>
#include <linux/slab.h>

/* Addresses to scan */
static const unsigned short max1668_addr_list[] = {
	0x18, 0x19, 0x1a, 0x29, 0x2a, 0x2b, 0x4c, 0x4d, 0x4e, I2C_CLIENT_END };

/* max1668 registers */

#define MAX1668_REG_TEMP(nr)	(nr)
#define MAX1668_REG_STAT1	0x05
#define MAX1668_REG_STAT2	0x06
#define MAX1668_REG_MAN_ID	0xfe
#define MAX1668_REG_DEV_ID	0xff

/* limits */

/* high limits */
#define MAX1668_REG_LIMH(nr)	(0x08 + 2 * (nr))
/* read low limits */
#define MAX1668_REG_LIML(nr)	(0x09 + 2 * (nr))

/* manufacturer and device ID Constants */
#define MAN_ID_MAXIM		0x4d
#define DEV_ID_MAX1668		0x3
#define DEV_ID_MAX1805		0x5
#define DEV_ID_MAX1989		0xb

/* read only mode module parameter */
static bool read_only;
module_param(read_only, bool, 0);
MODULE_PARM_DESC(read_only, "Don't set any values, read only mode");

struct max1668_data {
	struct regmap *regmap;
	int channels;
};

static int max1668_read(struct device *dev, enum hwmon_sensor_types type,
			u32 attr, int channel, long *val)
{
	struct max1668_data *data = dev_get_drvdata(dev);
	struct regmap *regmap = data->regmap;
	u32 regs[2] = { MAX1668_REG_STAT1, MAX1668_REG_TEMP(channel) };
	u8 regvals[2];
	u32 regval;
	int ret;

	switch (attr) {
	case hwmon_temp_input:
		ret = regmap_read(regmap, MAX1668_REG_TEMP(channel), &regval);
		if (ret)
			return ret;
		*val = sign_extend32(regval, 7) * 1000;
		break;
	case hwmon_temp_min:
		ret = regmap_read(regmap, MAX1668_REG_LIML(channel), &regval);
		if (ret)
			return ret;
		*val = sign_extend32(regval, 7) * 1000;
		break;
	case hwmon_temp_max:
		ret = regmap_read(regmap, MAX1668_REG_LIMH(channel), &regval);
		if (ret)
			return ret;
		*val = sign_extend32(regval, 7) * 1000;
		break;
	case hwmon_temp_min_alarm:
		ret = regmap_read(regmap,
				  channel ? MAX1668_REG_STAT2 : MAX1668_REG_STAT1,
				  &regval);
		if (ret)
			return ret;
		if (channel)
			*val = !!(regval & BIT(9 - channel * 2));
		else
			*val = !!(regval & BIT(5));
		break;
	case hwmon_temp_max_alarm:
		ret = regmap_read(regmap,
				  channel ? MAX1668_REG_STAT2 : MAX1668_REG_STAT1,
				  &regval);
		if (ret)
			return ret;
		if (channel)
			*val = !!(regval & BIT(8 - channel * 2));
		else
			*val = !!(regval & BIT(6));
		break;
	case hwmon_temp_fault:
		ret = regmap_multi_reg_read(regmap, regs, regvals, 2);
		if (ret)
			return ret;
		*val = !!((regvals[0] & BIT(4)) && regvals[1] == 127);
		break;
	default:
		return -EOPNOTSUPP;
	}
	return 0;
}

static int max1668_write(struct device *dev, enum hwmon_sensor_types type,
			 u32 attr, int channel, long val)
{
	struct max1668_data *data = dev_get_drvdata(dev);
	struct regmap *regmap = data->regmap;

	val = clamp_val(val / 1000, -128, 127);

	switch (attr) {
	case hwmon_temp_min:
		return regmap_write(regmap, MAX1668_REG_LIML(channel), val);
	case hwmon_temp_max:
		return regmap_write(regmap, MAX1668_REG_LIMH(channel), val);
	default:
		return -EOPNOTSUPP;
	}
}

static umode_t max1668_is_visible(const void *_data, enum hwmon_sensor_types type,
				  u32 attr, int channel)
{
	const struct max1668_data *data = _data;

	if (channel >= data->channels)
		return 0;

	switch (attr) {
	case hwmon_temp_min:
	case hwmon_temp_max:
		return read_only ? 0444 : 0644;
	case hwmon_temp_input:
	case hwmon_temp_min_alarm:
	case hwmon_temp_max_alarm:
		return 0444;
	case hwmon_temp_fault:
		if (channel)
			return 0444;
		break;
	default:
		break;
	}
	return 0;
}

static const struct hwmon_channel_info * const max1668_info[] = {
	HWMON_CHANNEL_INFO(temp,
			   HWMON_T_INPUT | HWMON_T_MIN | HWMON_T_MAX |
			   HWMON_T_MIN_ALARM | HWMON_T_MAX_ALARM,
			   HWMON_T_INPUT | HWMON_T_MIN | HWMON_T_MAX |
			   HWMON_T_MIN_ALARM | HWMON_T_MAX_ALARM |
			   HWMON_T_FAULT,
			   HWMON_T_INPUT | HWMON_T_MIN | HWMON_T_MAX |
			   HWMON_T_MIN_ALARM | HWMON_T_MAX_ALARM |
			   HWMON_T_FAULT,
			   HWMON_T_INPUT | HWMON_T_MIN | HWMON_T_MAX |
			   HWMON_T_MIN_ALARM | HWMON_T_MAX_ALARM |
			   HWMON_T_FAULT,
			   HWMON_T_INPUT | HWMON_T_MIN | HWMON_T_MAX |
			   HWMON_T_MIN_ALARM | HWMON_T_MAX_ALARM |
			   HWMON_T_FAULT),
	NULL
};

static const struct hwmon_ops max1668_hwmon_ops = {
	.is_visible = max1668_is_visible,
	.read = max1668_read,
	.write = max1668_write,
};

static const struct hwmon_chip_info max1668_chip_info = {
	.ops = &max1668_hwmon_ops,
	.info = max1668_info,
};

/* Return 0 if detection is successful, -ENODEV otherwise */
static int max1668_detect(struct i2c_client *client,
			  struct i2c_board_info *info)
{
	struct i2c_adapter *adapter = client->adapter;
	const char *type_name;
	int man_id, dev_id;

	if (!i2c_check_functionality(adapter, I2C_FUNC_SMBUS_BYTE_DATA))
		return -ENODEV;

	/* Check for unsupported part */
	man_id = i2c_smbus_read_byte_data(client, MAX1668_REG_MAN_ID);
	if (man_id != MAN_ID_MAXIM)
		return -ENODEV;

	dev_id = i2c_smbus_read_byte_data(client, MAX1668_REG_DEV_ID);
	if (dev_id < 0)
		return -ENODEV;

	type_name = NULL;
	if (dev_id == DEV_ID_MAX1668)
		type_name = "max1668";
	else if (dev_id == DEV_ID_MAX1805)
		type_name = "max1805";
	else if (dev_id == DEV_ID_MAX1989)
		type_name = "max1989";

	if (!type_name)
		return -ENODEV;

	strscpy(info->type, type_name, I2C_NAME_SIZE);

	return 0;
}

<<<<<<< HEAD
=======
/* regmap */

static int max1668_reg_read(void *context, unsigned int reg, unsigned int *val)
{
	int ret;

	ret = i2c_smbus_read_byte_data(context, reg);
	if (ret < 0)
		return ret;

	*val = ret;
	return 0;
}

static int max1668_reg_write(void *context, unsigned int reg, unsigned int val)
{
	return i2c_smbus_write_byte_data(context, reg + 11, val);
}

static bool max1668_regmap_is_volatile(struct device *dev, unsigned int reg)
{
	return reg <= MAX1668_REG_STAT2;
}

static bool max1668_regmap_is_writeable(struct device *dev, unsigned int reg)
{
	return reg > MAX1668_REG_STAT2 && reg <= MAX1668_REG_LIML(4);
}

static const struct regmap_config max1668_regmap_config = {
	.reg_bits = 8,
	.val_bits = 8,
	.cache_type = REGCACHE_MAPLE,
	.volatile_reg = max1668_regmap_is_volatile,
	.writeable_reg = max1668_regmap_is_writeable,
};

static const struct regmap_bus max1668_regmap_bus = {
	.reg_write = max1668_reg_write,
	.reg_read = max1668_reg_read,
};

>>>>>>> adc21867
static int max1668_probe(struct i2c_client *client)
{
	struct i2c_adapter *adapter = client->adapter;
	struct device *dev = &client->dev;
	struct device *hwmon_dev;
	struct max1668_data *data;

	if (!i2c_check_functionality(adapter, I2C_FUNC_SMBUS_BYTE_DATA))
		return -ENODEV;

	data = devm_kzalloc(dev, sizeof(struct max1668_data), GFP_KERNEL);
	if (!data)
		return -ENOMEM;

<<<<<<< HEAD
	data->client = client;
	data->type = (uintptr_t)i2c_get_match_data(client);
	mutex_init(&data->update_lock);
=======
	data->regmap = devm_regmap_init(dev, &max1668_regmap_bus, client,
					&max1668_regmap_config);
	if (IS_ERR(data->regmap))
		return PTR_ERR(data->regmap);
>>>>>>> adc21867

	data->channels = (uintptr_t)i2c_get_match_data(client);

	hwmon_dev = devm_hwmon_device_register_with_info(dev, client->name, data,
							 &max1668_chip_info, NULL);
	return PTR_ERR_OR_ZERO(hwmon_dev);
}

static const struct i2c_device_id max1668_id[] = {
	{ "max1668", 5 },
	{ "max1805", 3 },
	{ "max1989", 5 },
	{ }
};
MODULE_DEVICE_TABLE(i2c, max1668_id);

/* This is the driver that will be inserted */
static struct i2c_driver max1668_driver = {
	.class = I2C_CLASS_HWMON,
	.driver = {
		  .name	= "max1668",
		  },
	.probe = max1668_probe,
	.id_table = max1668_id,
	.detect	= max1668_detect,
	.address_list = max1668_addr_list,
};

module_i2c_driver(max1668_driver);

MODULE_AUTHOR("David George <david.george@ska.ac.za>");
MODULE_DESCRIPTION("MAX1668 remote temperature sensor driver");
MODULE_LICENSE("GPL");<|MERGE_RESOLUTION|>--- conflicted
+++ resolved
@@ -224,8 +224,6 @@
 	return 0;
 }
 
-<<<<<<< HEAD
-=======
 /* regmap */
 
 static int max1668_reg_read(void *context, unsigned int reg, unsigned int *val)
@@ -268,7 +266,6 @@
 	.reg_read = max1668_reg_read,
 };
 
->>>>>>> adc21867
 static int max1668_probe(struct i2c_client *client)
 {
 	struct i2c_adapter *adapter = client->adapter;
@@ -283,16 +280,10 @@
 	if (!data)
 		return -ENOMEM;
 
-<<<<<<< HEAD
-	data->client = client;
-	data->type = (uintptr_t)i2c_get_match_data(client);
-	mutex_init(&data->update_lock);
-=======
 	data->regmap = devm_regmap_init(dev, &max1668_regmap_bus, client,
 					&max1668_regmap_config);
 	if (IS_ERR(data->regmap))
 		return PTR_ERR(data->regmap);
->>>>>>> adc21867
 
 	data->channels = (uintptr_t)i2c_get_match_data(client);
 
