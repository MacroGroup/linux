--- conflicted
+++ resolved
@@ -107,11 +107,7 @@
 	return 0;
 }
 
-<<<<<<< HEAD
-static void ljca_i2c_stop(struct ljca_i2c_dev *ljca_i2c, u8 target_addr)
-=======
 static void ljca_i2c_stop(struct ljca_i2c_dev *ljca_i2c)
->>>>>>> adc21867
 {
 	struct ljca_i2c_rw_packet *w_packet =
 			(struct ljca_i2c_rw_packet *)ljca_i2c->obuf;
@@ -182,11 +178,7 @@
 	if (!ret)
 		ret = ljca_i2c_pure_read(ljca_i2c, data, len);
 
-<<<<<<< HEAD
-	ljca_i2c_stop(ljca_i2c, target_addr);
-=======
 	ljca_i2c_stop(ljca_i2c);
->>>>>>> adc21867
 
 	return ret;
 }
@@ -230,11 +222,7 @@
 	if (!ret)
 		ret = ljca_i2c_pure_write(ljca_i2c, data, len);
 
-<<<<<<< HEAD
-	ljca_i2c_stop(ljca_i2c, target_addr);
-=======
 	ljca_i2c_stop(ljca_i2c);
->>>>>>> adc21867
 
 	return ret;
 }
