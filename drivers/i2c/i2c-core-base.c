--- conflicted
+++ resolved
@@ -1096,11 +1096,7 @@
 static const struct i2c_device_id dummy_id[] = {
 	{ "dummy", },
 	{ "smbus_host_notify", },
-<<<<<<< HEAD
-	{ },
-=======
 	{ }
->>>>>>> adc21867
 };
 
 static int dummy_probe(struct i2c_client *client)
