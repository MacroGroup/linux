// SPDX-License-Identifier: GPL-2.0-only
/*
 * I2C slave mode testunit
 *
 * Copyright (C) 2020 by Wolfram Sang, Sang Engineering <wsa@sang-engineering.com>
 * Copyright (C) 2020 by Renesas Electronics Corporation
 */

#include <generated/utsrelease.h>
#include <linux/bitops.h>
#include <linux/completion.h>
#include <linux/gpio/consumer.h>
#include <linux/i2c.h>
#include <linux/init.h>
#include <linux/module.h>
#include <linux/of.h>
#include <linux/slab.h>
#include <linux/workqueue.h> /* FIXME: is system_long_wq the best choice? */

#define TU_VERSION_MAX_LENGTH 128

enum testunit_cmds {
	TU_CMD_READ_BYTES = 1,	/* save 0 for ABORT, RESET or similar */
	TU_CMD_SMBUS_HOST_NOTIFY,
	TU_CMD_SMBUS_BLOCK_PROC_CALL,
	TU_CMD_GET_VERSION_WITH_REP_START,
	TU_CMD_SMBUS_ALERT_REQUEST,
	TU_NUM_CMDS
};

enum testunit_regs {
	TU_REG_CMD,
	TU_REG_DATAL,
	TU_REG_DATAH,
	TU_REG_DELAY,
	TU_NUM_REGS
};

enum testunit_flags {
	TU_FLAG_IN_PROCESS,
};

struct testunit_data {
	unsigned long flags;
	u8 regs[TU_NUM_REGS];
	u8 reg_idx;
	u8 read_idx;
	struct i2c_client *client;
	struct delayed_work worker;
	struct gpio_desc *gpio;
	struct completion alert_done;
};

static char tu_version_info[] = "v" UTS_RELEASE "\n\0";

static int i2c_slave_testunit_smbalert_cb(struct i2c_client *client,
					  enum i2c_slave_event event, u8 *val)
{
	struct testunit_data *tu = i2c_get_clientdata(client);

<<<<<<< HEAD
	case TU_CMD_SMBUS_HOST_NOTIFY:
		msg.addr = 0x08;
		msg.flags = 0;
		msg.len = 3;
		msgbuf[0] = tu->client->addr;
		msgbuf[1] = tu->regs[TU_REG_DATAL];
		msgbuf[2] = tu->regs[TU_REG_DATAH];
=======
	switch (event) {
	case I2C_SLAVE_READ_PROCESSED:
		gpiod_set_value(tu->gpio, 0);
		fallthrough;
	case I2C_SLAVE_READ_REQUESTED:
		*val = tu->regs[TU_REG_DATAL];
>>>>>>> adc21867
		break;

	case I2C_SLAVE_STOP:
		complete(&tu->alert_done);
		break;

	case I2C_SLAVE_WRITE_REQUESTED:
	case I2C_SLAVE_WRITE_RECEIVED:
		return -EOPNOTSUPP;
	}

	return 0;
}

static int i2c_slave_testunit_slave_cb(struct i2c_client *client,
				     enum i2c_slave_event event, u8 *val)
{
	struct testunit_data *tu = i2c_get_clientdata(client);
	bool is_proc_call = tu->reg_idx == 3 && tu->regs[TU_REG_DATAL] == 1 &&
			    tu->regs[TU_REG_CMD] == TU_CMD_SMBUS_BLOCK_PROC_CALL;
	bool is_get_version = tu->reg_idx == 3 &&
			      tu->regs[TU_REG_CMD] == TU_CMD_GET_VERSION_WITH_REP_START;
	int ret = 0;

	switch (event) {
	case I2C_SLAVE_WRITE_REQUESTED:
		if (test_bit(TU_FLAG_IN_PROCESS, &tu->flags))
			return -EBUSY;

		memset(tu->regs, 0, TU_NUM_REGS);
		tu->reg_idx = 0;
		tu->read_idx = 0;
		break;

	case I2C_SLAVE_WRITE_RECEIVED:
		if (test_bit(TU_FLAG_IN_PROCESS, &tu->flags))
			return -EBUSY;

		if (tu->reg_idx < TU_NUM_REGS)
			tu->regs[tu->reg_idx] = *val;
		else
			ret = -EMSGSIZE;

		if (tu->reg_idx <= TU_NUM_REGS)
			tu->reg_idx++;

		/* TU_REG_CMD always written at this point */
		if (tu->regs[TU_REG_CMD] >= TU_NUM_CMDS)
			ret = -EINVAL;

		break;

	case I2C_SLAVE_STOP:
		if (tu->reg_idx == TU_NUM_REGS) {
			set_bit(TU_FLAG_IN_PROCESS, &tu->flags);
			queue_delayed_work(system_long_wq, &tu->worker,
					   msecs_to_jiffies(10 * tu->regs[TU_REG_DELAY]));
		}

		/*
		 * Reset reg_idx to avoid that work gets queued again in case of
		 * STOP after a following read message. But do not clear TU regs
		 * here because we still need them in the workqueue!
		 */
		tu->reg_idx = 0;
		break;

	case I2C_SLAVE_READ_PROCESSED:
		/* Advance until we reach the NUL character */
		if (is_get_version && tu_version_info[tu->read_idx] != 0)
			tu->read_idx++;
		else if (is_proc_call && tu->regs[TU_REG_DATAH])
			tu->regs[TU_REG_DATAH]--;

		fallthrough;

	case I2C_SLAVE_READ_REQUESTED:
		if (is_get_version)
			*val = tu_version_info[tu->read_idx];
		else if (is_proc_call)
			*val = tu->regs[TU_REG_DATAH];
		else
			*val = test_bit(TU_FLAG_IN_PROCESS, &tu->flags) ?
					tu->regs[TU_REG_CMD] : 0;
		break;
	}

	return ret;
}

static void i2c_slave_testunit_work(struct work_struct *work)
{
	struct testunit_data *tu = container_of(work, struct testunit_data, worker.work);
	unsigned long time_left;
	struct i2c_msg msg;
	u8 msgbuf[256];
	u16 orig_addr;
	int ret = 0;

	msg.addr = I2C_CLIENT_END;
	msg.buf = msgbuf;

	switch (tu->regs[TU_REG_CMD]) {
	case TU_CMD_READ_BYTES:
		msg.addr = tu->regs[TU_REG_DATAL];
		msg.flags = I2C_M_RD;
		msg.len = tu->regs[TU_REG_DATAH];
		break;

	case TU_CMD_SMBUS_HOST_NOTIFY:
		msg.addr = 0x08;
		msg.flags = 0;
		msg.len = 3;
		msgbuf[0] = tu->client->addr;
		msgbuf[1] = tu->regs[TU_REG_DATAL];
		msgbuf[2] = tu->regs[TU_REG_DATAH];
		break;

	case TU_CMD_SMBUS_ALERT_REQUEST:
		i2c_slave_unregister(tu->client);
		orig_addr = tu->client->addr;
		tu->client->addr = 0x0c;
		ret = i2c_slave_register(tu->client, i2c_slave_testunit_smbalert_cb);
		if (ret)
			goto out_smbalert;

		reinit_completion(&tu->alert_done);
		gpiod_set_value(tu->gpio, 1);
		time_left = wait_for_completion_timeout(&tu->alert_done, HZ);
		if (!time_left)
			ret = -ETIMEDOUT;

		i2c_slave_unregister(tu->client);
out_smbalert:
		tu->client->addr = orig_addr;
		i2c_slave_register(tu->client, i2c_slave_testunit_slave_cb);
		break;

	default:
		break;
	}

	if (msg.addr != I2C_CLIENT_END) {
		ret = i2c_transfer(tu->client->adapter, &msg, 1);
		/* convert '0 msgs transferred' to errno */
		ret = (ret == 0) ? -EIO : ret;
	}

	if (ret < 0)
		dev_err(&tu->client->dev, "CMD%02X failed (%d)\n", tu->regs[TU_REG_CMD], ret);

	clear_bit(TU_FLAG_IN_PROCESS, &tu->flags);
}

static int i2c_slave_testunit_probe(struct i2c_client *client)
{
	struct testunit_data *tu;

	tu = devm_kzalloc(&client->dev, sizeof(struct testunit_data), GFP_KERNEL);
	if (!tu)
		return -ENOMEM;

	tu->client = client;
	i2c_set_clientdata(client, tu);
	init_completion(&tu->alert_done);
	INIT_DELAYED_WORK(&tu->worker, i2c_slave_testunit_work);

	tu->gpio = devm_gpiod_get_index_optional(&client->dev, NULL, 0, GPIOD_OUT_LOW);
	if (gpiod_cansleep(tu->gpio)) {
		dev_err(&client->dev, "GPIO access which may sleep is not allowed\n");
		return -EDEADLK;
	}

	if (sizeof(tu_version_info) > TU_VERSION_MAX_LENGTH)
		tu_version_info[TU_VERSION_MAX_LENGTH - 1] = 0;

	return i2c_slave_register(client, i2c_slave_testunit_slave_cb);
};

static void i2c_slave_testunit_remove(struct i2c_client *client)
{
	struct testunit_data *tu = i2c_get_clientdata(client);

	cancel_delayed_work_sync(&tu->worker);
	i2c_slave_unregister(client);
}

static const struct i2c_device_id i2c_slave_testunit_id[] = {
	{ "slave-testunit" },
	{ }
};
MODULE_DEVICE_TABLE(i2c, i2c_slave_testunit_id);

static struct i2c_driver i2c_slave_testunit_driver = {
	.driver = {
		.name = "i2c-slave-testunit",
	},
	.probe = i2c_slave_testunit_probe,
	.remove = i2c_slave_testunit_remove,
	.id_table = i2c_slave_testunit_id,
};
module_i2c_driver(i2c_slave_testunit_driver);

MODULE_AUTHOR("Wolfram Sang <wsa@sang-engineering.com>");
MODULE_DESCRIPTION("I2C slave mode test unit");
MODULE_LICENSE("GPL v2");<|MERGE_RESOLUTION|>--- conflicted
+++ resolved
@@ -58,22 +58,12 @@
 {
 	struct testunit_data *tu = i2c_get_clientdata(client);
 
-<<<<<<< HEAD
-	case TU_CMD_SMBUS_HOST_NOTIFY:
-		msg.addr = 0x08;
-		msg.flags = 0;
-		msg.len = 3;
-		msgbuf[0] = tu->client->addr;
-		msgbuf[1] = tu->regs[TU_REG_DATAL];
-		msgbuf[2] = tu->regs[TU_REG_DATAH];
-=======
 	switch (event) {
 	case I2C_SLAVE_READ_PROCESSED:
 		gpiod_set_value(tu->gpio, 0);
 		fallthrough;
 	case I2C_SLAVE_READ_REQUESTED:
 		*val = tu->regs[TU_REG_DATAL];
->>>>>>> adc21867
 		break;
 
 	case I2C_SLAVE_STOP:
