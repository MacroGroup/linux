// SPDX-License-Identifier: GPL-2.0-only
/*
 * Analog Devices AD9467 SPI ADC driver
 *
 * Copyright 2012-2020 Analog Devices Inc.
 */

#include <linux/bitmap.h>
#include <linux/bitops.h>
#include <linux/cleanup.h>
#include <linux/debugfs.h>
#include <linux/module.h>
#include <linux/mutex.h>
#include <linux/device.h>
#include <linux/kernel.h>
#include <linux/slab.h>
#include <linux/spi/spi.h>
#include <linux/seq_file.h>
#include <linux/err.h>
#include <linux/delay.h>
#include <linux/gpio/consumer.h>
#include <linux/of.h>


#include <linux/iio/backend.h>
#include <linux/iio/iio.h>
#include <linux/iio/sysfs.h>

#include <linux/clk.h>

/*
 * ADI High-Speed ADC common spi interface registers
 * See Application-Note AN-877:
 *   https://www.analog.com/media/en/technical-documentation/application-notes/AN-877.pdf
 */

#define AN877_ADC_REG_CHIP_PORT_CONF		0x00
#define AN877_ADC_REG_CHIP_ID			0x01
#define AN877_ADC_REG_CHIP_GRADE		0x02
#define AN877_ADC_REG_CHAN_INDEX		0x05
#define AN877_ADC_REG_TRANSFER			0xFF
#define AN877_ADC_REG_MODES			0x08
#define AN877_ADC_REG_TEST_IO			0x0D
#define AN877_ADC_REG_ADC_INPUT			0x0F
#define AN877_ADC_REG_OFFSET			0x10
#define AN877_ADC_REG_OUTPUT_MODE		0x14
#define AN877_ADC_REG_OUTPUT_ADJUST		0x15
#define AN877_ADC_REG_OUTPUT_PHASE		0x16
#define AN877_ADC_REG_OUTPUT_DELAY		0x17
#define AN877_ADC_REG_VREF			0x18
#define AN877_ADC_REG_ANALOG_INPUT		0x2C

/* AN877_ADC_REG_TEST_IO */
#define AN877_ADC_TESTMODE_OFF			0x0
#define AN877_ADC_TESTMODE_MIDSCALE_SHORT	0x1
#define AN877_ADC_TESTMODE_POS_FULLSCALE	0x2
#define AN877_ADC_TESTMODE_NEG_FULLSCALE	0x3
#define AN877_ADC_TESTMODE_ALT_CHECKERBOARD	0x4
#define AN877_ADC_TESTMODE_PN23_SEQ		0x5
#define AN877_ADC_TESTMODE_PN9_SEQ		0x6
#define AN877_ADC_TESTMODE_ONE_ZERO_TOGGLE	0x7
#define AN877_ADC_TESTMODE_USER			0x8
#define AN877_ADC_TESTMODE_BIT_TOGGLE		0x9
#define AN877_ADC_TESTMODE_SYNC			0xA
#define AN877_ADC_TESTMODE_ONE_BIT_HIGH		0xB
#define AN877_ADC_TESTMODE_MIXED_BIT_FREQUENCY	0xC
#define AN877_ADC_TESTMODE_RAMP			0xF

/* AN877_ADC_REG_TRANSFER */
#define AN877_ADC_TRANSFER_SYNC			0x1

/* AN877_ADC_REG_OUTPUT_MODE */
#define AN877_ADC_OUTPUT_MODE_OFFSET_BINARY	0x0
#define AN877_ADC_OUTPUT_MODE_TWOS_COMPLEMENT	0x1
#define AN877_ADC_OUTPUT_MODE_GRAY_CODE		0x2

/* AN877_ADC_REG_OUTPUT_PHASE */
#define AN877_ADC_OUTPUT_EVEN_ODD_MODE_EN	0x20
#define AN877_ADC_INVERT_DCO_CLK		0x80

/* AN877_ADC_REG_OUTPUT_DELAY */
#define AN877_ADC_DCO_DELAY_ENABLE		0x80

/*
 * Analog Devices AD9265 16-Bit, 125/105/80 MSPS ADC
 */

#define CHIPID_AD9265			0x64
#define AD9265_DEF_OUTPUT_MODE		0x40
#define AD9265_REG_VREF_MASK		0xC0

/*
 * Analog Devices AD9434 12-Bit, 370/500 MSPS ADC
 */

#define CHIPID_AD9434			0x6A
#define AD9434_DEF_OUTPUT_MODE		0x00
#define AD9434_REG_VREF_MASK		0xC0

/*
 * Analog Devices AD9467 16-Bit, 200/250 MSPS ADC
 */

#define CHIPID_AD9467			0x50
#define AD9467_DEF_OUTPUT_MODE		0x08
#define AD9467_REG_VREF_MASK		0x0F

/*
 * Analog Devices AD9643 14-Bit, 170/210/250 MSPS ADC
 */

#define CHIPID_AD9643			0x82
#define AD9643_REG_VREF_MASK		0x1F

/*
 * Analog Devices AD9652 16-bit 310 MSPS ADC
 */

#define CHIPID_AD9652                   0xC1
#define AD9652_REG_VREF_MASK            0xC0

/*
 * Analog Devices AD9649 14-bit 20/40/65/80 MSPS ADC
 */

#define CHIPID_AD9649			0x6F
#define AD9649_TEST_POINTS		8

#define AD9647_MAX_TEST_POINTS		32
#define AD9467_CAN_INVERT(st)	\
	(!(st)->info->has_dco || (st)->info->has_dco_invert)

struct ad9467_chip_info {
	const char *name;
	unsigned int id;
	const struct iio_chan_spec *channels;
	unsigned int num_channels;
	const unsigned int (*scale_table)[2];
	int num_scales;
<<<<<<< HEAD
=======
	unsigned long test_mask;
	unsigned int test_mask_len;
>>>>>>> adc21867
	unsigned long max_rate;
	unsigned int default_output_mode;
	unsigned int vref_mask;
	unsigned int num_lanes;
<<<<<<< HEAD
	/* data clock output */
	bool has_dco;
=======
	unsigned int dco_en;
	unsigned int test_points;
	/* data clock output */
	bool has_dco;
	bool has_dco_invert;
};

struct ad9467_chan_test_mode {
	struct ad9467_state *st;
	unsigned int idx;
	u8 mode;
>>>>>>> adc21867
};

struct ad9467_state {
	const struct ad9467_chip_info *info;
	struct iio_backend *back;
	struct spi_device *spi;
	struct clk *clk;
<<<<<<< HEAD
=======
	/* used for debugfs */
	struct ad9467_chan_test_mode *chan_test;
>>>>>>> adc21867
	unsigned int output_mode;
	unsigned int (*scales)[2];
	/*
	 * Times 2 because we may also invert the signal polarity and run the
	 * calibration again. For some reference on the test points (ad9265) see:
	 * https://www.analog.com/media/en/technical-documentation/data-sheets/ad9265.pdf
	 * at page 38 for the dco output delay. On devices as ad9467, the
	 * calibration is done at the backend level. For the ADI axi-adc:
	 * https://wiki.analog.com/resources/fpga/docs/axi_adc_ip
	 * at the io delay control section.
	 */
	DECLARE_BITMAP(calib_map, AD9647_MAX_TEST_POINTS * 2);
<<<<<<< HEAD
=======
	/* number of bits of the map */
	unsigned int calib_map_size;
>>>>>>> adc21867
	struct gpio_desc *pwrdown_gpio;
	/* ensure consistent state obtained on multiple related accesses */
	struct mutex lock;
	u8 buf[3] __aligned(IIO_DMA_MINALIGN);
};

static int ad9467_spi_read(struct ad9467_state *st, unsigned int reg)
{
	unsigned char tbuf[2], rbuf[1];
	int ret;

	tbuf[0] = 0x80 | (reg >> 8);
	tbuf[1] = reg & 0xFF;

	ret = spi_write_then_read(st->spi,
				  tbuf, ARRAY_SIZE(tbuf),
				  rbuf, ARRAY_SIZE(rbuf));

	if (ret < 0)
		return ret;

	return rbuf[0];
}

static int ad9467_spi_write(struct ad9467_state *st, unsigned int reg,
			    unsigned int val)
{
	st->buf[0] = reg >> 8;
	st->buf[1] = reg & 0xFF;
	st->buf[2] = val;

	return spi_write(st->spi, st->buf, ARRAY_SIZE(st->buf));
}

static int ad9467_reg_access(struct iio_dev *indio_dev, unsigned int reg,
			     unsigned int writeval, unsigned int *readval)
{
	struct ad9467_state *st = iio_priv(indio_dev);
	int ret;

	if (!readval) {
		guard(mutex)(&st->lock);
		ret = ad9467_spi_write(st, reg, writeval);
		if (ret)
			return ret;
		return ad9467_spi_write(st, AN877_ADC_REG_TRANSFER,
					AN877_ADC_TRANSFER_SYNC);
	}

	ret = ad9467_spi_read(st, reg);
	if (ret < 0)
		return ret;
	*readval = ret;

	return 0;
}

static const unsigned int ad9265_scale_table[][2] = {
	{1250, 0x00}, {1500, 0x40}, {1750, 0x80}, {2000, 0xC0},
};

static const unsigned int ad9434_scale_table[][2] = {
	{1600, 0x1C}, {1580, 0x1D}, {1550, 0x1E}, {1520, 0x1F}, {1500, 0x00},
	{1470, 0x01}, {1440, 0x02}, {1420, 0x03}, {1390, 0x04}, {1360, 0x05},
	{1340, 0x06}, {1310, 0x07}, {1280, 0x08}, {1260, 0x09}, {1230, 0x0A},
	{1200, 0x0B}, {1180, 0x0C},
};

static const unsigned int ad9467_scale_table[][2] = {
	{2000, 0}, {2100, 6}, {2200, 7},
	{2300, 8}, {2400, 9}, {2500, 10},
};

static const unsigned int ad9643_scale_table[][2] = {
	{2087, 0x0F}, {2065, 0x0E}, {2042, 0x0D}, {2020, 0x0C}, {1997, 0x0B},
	{1975, 0x0A}, {1952, 0x09}, {1930, 0x08}, {1907, 0x07}, {1885, 0x06},
	{1862, 0x05}, {1840, 0x04}, {1817, 0x03}, {1795, 0x02}, {1772, 0x01},
	{1750, 0x00}, {1727, 0x1F}, {1704, 0x1E}, {1681, 0x1D}, {1658, 0x1C},
	{1635, 0x1B}, {1612, 0x1A}, {1589, 0x19}, {1567, 0x18}, {1544, 0x17},
	{1521, 0x16}, {1498, 0x15}, {1475, 0x14}, {1452, 0x13}, {1429, 0x12},
	{1406, 0x11}, {1383, 0x10},
};

static const unsigned int ad9649_scale_table[][2] = {
	 {2000, 0},
};

static const unsigned int ad9652_scale_table[][2] = {
	 {1250, 0}, {1125, 1}, {1200, 2}, {1250, 3}, {1000, 5},
};

static void __ad9467_get_scale(struct ad9467_state *st, int index,
			       unsigned int *val, unsigned int *val2)
{
	const struct ad9467_chip_info *info = st->info;
	const struct iio_chan_spec *chan = &info->channels[0];
	unsigned int tmp;

	tmp = (info->scale_table[index][0] * 1000000ULL) >>
			chan->scan_type.realbits;
	*val = tmp / 1000000;
	*val2 = tmp % 1000000;
}

#define AD9467_CHAN(_chan, avai_mask, _si, _bits, _sign)		\
{									\
	.type = IIO_VOLTAGE,						\
	.indexed = 1,							\
	.channel = _chan,						\
	.info_mask_shared_by_type = BIT(IIO_CHAN_INFO_SCALE) |		\
		BIT(IIO_CHAN_INFO_SAMP_FREQ),				\
	.info_mask_shared_by_type_available = avai_mask,		\
	.scan_index = _si,						\
	.scan_type = {							\
		.sign = _sign,						\
		.realbits = _bits,					\
		.storagebits = 16,					\
	},								\
}

static const struct iio_chan_spec ad9434_channels[] = {
	AD9467_CHAN(0, BIT(IIO_CHAN_INFO_SCALE), 0, 12, 's'),
};

static const struct iio_chan_spec ad9467_channels[] = {
	AD9467_CHAN(0, BIT(IIO_CHAN_INFO_SCALE), 0, 16, 's'),
};

static const struct iio_chan_spec ad9643_channels[] = {
	AD9467_CHAN(0, BIT(IIO_CHAN_INFO_SCALE), 0, 14, 's'),
	AD9467_CHAN(1, BIT(IIO_CHAN_INFO_SCALE), 1, 14, 's'),
};

static const struct iio_chan_spec ad9649_channels[] = {
	AD9467_CHAN(0, 0, 0, 14, 's'),
};

static const struct iio_chan_spec ad9652_channels[] = {
	AD9467_CHAN(0, BIT(IIO_CHAN_INFO_SCALE), 0, 16, 's'),
	AD9467_CHAN(1, BIT(IIO_CHAN_INFO_SCALE), 1, 16, 's'),
};

static const char * const ad9467_test_modes[] = {
	[AN877_ADC_TESTMODE_OFF] = "off",
	[AN877_ADC_TESTMODE_MIDSCALE_SHORT] = "midscale_short",
	[AN877_ADC_TESTMODE_POS_FULLSCALE] = "pos_fullscale",
	[AN877_ADC_TESTMODE_NEG_FULLSCALE] = "neg_fullscale",
	[AN877_ADC_TESTMODE_ALT_CHECKERBOARD] = "checkerboard",
	[AN877_ADC_TESTMODE_PN23_SEQ] = "prbs23",
	[AN877_ADC_TESTMODE_PN9_SEQ] = "prbs9",
	[AN877_ADC_TESTMODE_ONE_ZERO_TOGGLE] = "one_zero_toggle",
	[AN877_ADC_TESTMODE_USER] = "user",
	[AN877_ADC_TESTMODE_BIT_TOGGLE] = "bit_toggle",
	[AN877_ADC_TESTMODE_SYNC] = "sync",
	[AN877_ADC_TESTMODE_ONE_BIT_HIGH] = "one_bit_high",
	[AN877_ADC_TESTMODE_MIXED_BIT_FREQUENCY] = "mixed_bit_frequency",
	[AN877_ADC_TESTMODE_RAMP] = "ramp",
};

static const struct ad9467_chip_info ad9467_chip_tbl = {
	.name = "ad9467",
	.id = CHIPID_AD9467,
	.max_rate = 250000000UL,
	.scale_table = ad9467_scale_table,
	.num_scales = ARRAY_SIZE(ad9467_scale_table),
	.channels = ad9467_channels,
	.num_channels = ARRAY_SIZE(ad9467_channels),
	.test_points = AD9647_MAX_TEST_POINTS,
	.test_mask = GENMASK(AN877_ADC_TESTMODE_ONE_ZERO_TOGGLE,
			     AN877_ADC_TESTMODE_OFF),
	.test_mask_len = AN877_ADC_TESTMODE_ONE_ZERO_TOGGLE + 1,
	.default_output_mode = AD9467_DEF_OUTPUT_MODE,
	.vref_mask = AD9467_REG_VREF_MASK,
	.num_lanes = 8,
};

static const struct ad9467_chip_info ad9434_chip_tbl = {
	.name = "ad9434",
	.id = CHIPID_AD9434,
	.max_rate = 500000000UL,
	.scale_table = ad9434_scale_table,
	.num_scales = ARRAY_SIZE(ad9434_scale_table),
	.channels = ad9434_channels,
	.num_channels = ARRAY_SIZE(ad9434_channels),
	.test_points = AD9647_MAX_TEST_POINTS,
	.test_mask = GENMASK(AN877_ADC_TESTMODE_USER, AN877_ADC_TESTMODE_OFF),
	.test_mask_len = AN877_ADC_TESTMODE_USER + 1,
	.default_output_mode = AD9434_DEF_OUTPUT_MODE,
	.vref_mask = AD9434_REG_VREF_MASK,
	.num_lanes = 6,
};

static const struct ad9467_chip_info ad9265_chip_tbl = {
	.name = "ad9265",
	.id = CHIPID_AD9265,
	.max_rate = 125000000UL,
	.scale_table = ad9265_scale_table,
	.num_scales = ARRAY_SIZE(ad9265_scale_table),
	.channels = ad9467_channels,
	.num_channels = ARRAY_SIZE(ad9467_channels),
	.test_points = AD9647_MAX_TEST_POINTS,
	.test_mask = GENMASK(AN877_ADC_TESTMODE_ONE_ZERO_TOGGLE,
			     AN877_ADC_TESTMODE_OFF),
	.test_mask_len = AN877_ADC_TESTMODE_ONE_ZERO_TOGGLE + 1,
	.default_output_mode = AD9265_DEF_OUTPUT_MODE,
	.vref_mask = AD9265_REG_VREF_MASK,
	.has_dco = true,
	.has_dco_invert = true,
};

static const struct ad9467_chip_info ad9643_chip_tbl = {
	.name = "ad9643",
	.id = CHIPID_AD9643,
	.max_rate = 250000000UL,
	.scale_table = ad9643_scale_table,
	.num_scales = ARRAY_SIZE(ad9643_scale_table),
	.channels = ad9643_channels,
	.num_channels = ARRAY_SIZE(ad9643_channels),
	.test_points = AD9647_MAX_TEST_POINTS,
	.test_mask = BIT(AN877_ADC_TESTMODE_RAMP) |
		GENMASK(AN877_ADC_TESTMODE_MIXED_BIT_FREQUENCY, AN877_ADC_TESTMODE_OFF),
	.test_mask_len = AN877_ADC_TESTMODE_RAMP + 1,
	.vref_mask = AD9643_REG_VREF_MASK,
	.has_dco = true,
	.has_dco_invert = true,
	.dco_en = AN877_ADC_DCO_DELAY_ENABLE,
};

static const struct ad9467_chip_info ad9649_chip_tbl = {
	.name = "ad9649",
	.id = CHIPID_AD9649,
	.max_rate = 80000000UL,
	.scale_table = ad9649_scale_table,
	.num_scales = ARRAY_SIZE(ad9649_scale_table),
	.channels = ad9649_channels,
	.num_channels = ARRAY_SIZE(ad9649_channels),
	.test_points = AD9649_TEST_POINTS,
	.test_mask = GENMASK(AN877_ADC_TESTMODE_MIXED_BIT_FREQUENCY,
			     AN877_ADC_TESTMODE_OFF),
	.test_mask_len = AN877_ADC_TESTMODE_MIXED_BIT_FREQUENCY + 1,
	.has_dco = true,
	.has_dco_invert = true,
	.dco_en = AN877_ADC_DCO_DELAY_ENABLE,
};

static const struct ad9467_chip_info ad9652_chip_tbl = {
	.name = "ad9652",
	.id = CHIPID_AD9652,
	.max_rate = 310000000UL,
	.scale_table = ad9652_scale_table,
	.num_scales = ARRAY_SIZE(ad9652_scale_table),
	.channels = ad9652_channels,
	.num_channels = ARRAY_SIZE(ad9652_channels),
	.test_points = AD9647_MAX_TEST_POINTS,
	.test_mask = GENMASK(AN877_ADC_TESTMODE_ONE_ZERO_TOGGLE,
			     AN877_ADC_TESTMODE_OFF),
	.test_mask_len = AN877_ADC_TESTMODE_ONE_ZERO_TOGGLE + 1,
	.vref_mask = AD9652_REG_VREF_MASK,
	.has_dco = true,
};

static int ad9467_get_scale(struct ad9467_state *st, int *val, int *val2)
{
	const struct ad9467_chip_info *info = st->info;
	unsigned int vref_val;
	unsigned int i = 0;
	int ret;

<<<<<<< HEAD
=======
	/* nothing to read if we only have one possible scale */
	if (info->num_scales == 1)
		goto out_get_scale;

>>>>>>> adc21867
	ret = ad9467_spi_read(st, AN877_ADC_REG_VREF);
	if (ret < 0)
		return ret;

	vref_val = ret & info->vref_mask;

	for (i = 0; i < info->num_scales; i++) {
		if (vref_val == info->scale_table[i][1])
			break;
	}

	if (i == info->num_scales)
		return -ERANGE;

out_get_scale:
	__ad9467_get_scale(st, i, val, val2);

	return IIO_VAL_INT_PLUS_MICRO;
}

static int ad9467_set_scale(struct ad9467_state *st, int val, int val2)
{
	const struct ad9467_chip_info *info = st->info;
	unsigned int scale_val[2];
	unsigned int i;
	int ret;

	if (val != 0)
		return -EINVAL;
	if (info->num_scales == 1)
		return -EOPNOTSUPP;

	for (i = 0; i < info->num_scales; i++) {
		__ad9467_get_scale(st, i, &scale_val[0], &scale_val[1]);
		if (scale_val[0] != val || scale_val[1] != val2)
			continue;

		guard(mutex)(&st->lock);
		ret = ad9467_spi_write(st, AN877_ADC_REG_VREF,
				       info->scale_table[i][1]);
		if (ret < 0)
			return ret;

		return ad9467_spi_write(st, AN877_ADC_REG_TRANSFER,
					AN877_ADC_TRANSFER_SYNC);
	}

	return -EINVAL;
}

static int ad9467_outputmode_set(struct ad9467_state *st, unsigned int mode)
{
	int ret;

	ret = ad9467_spi_write(st, AN877_ADC_REG_OUTPUT_MODE, mode);
	if (ret < 0)
		return ret;

	return ad9467_spi_write(st, AN877_ADC_REG_TRANSFER,
<<<<<<< HEAD
				AN877_ADC_TRANSFER_SYNC);
}

static int ad9647_calibrate_prepare(struct ad9467_state *st)
=======
				AN877_ADC_TRANSFER_SYNC);
}

static int ad9467_testmode_set(struct ad9467_state *st, unsigned int chan,
			       unsigned int test_mode)
{
	int ret;

	if (st->info->num_channels > 1) {
		/* so that the test mode is only applied to one channel */
		ret = ad9467_spi_write(st, AN877_ADC_REG_CHAN_INDEX, BIT(chan));
		if (ret)
			return ret;
	}

	ret = ad9467_spi_write(st, AN877_ADC_REG_TEST_IO, test_mode);
	if (ret)
		return ret;

	if (st->info->num_channels > 1) {
		/* go to default state where all channels get write commands */
		ret = ad9467_spi_write(st, AN877_ADC_REG_CHAN_INDEX,
				       GENMASK(st->info->num_channels - 1, 0));
		if (ret)
			return ret;
	}

	return ad9467_spi_write(st, AN877_ADC_REG_TRANSFER,
				AN877_ADC_TRANSFER_SYNC);
}

static int ad9467_backend_testmode_on(struct ad9467_state *st,
				      unsigned int chan,
				      enum iio_backend_test_pattern pattern)
>>>>>>> adc21867
{
	struct iio_backend_data_fmt data = {
		.enable = false,
	};
	int ret;

<<<<<<< HEAD
	ret = ad9467_spi_write(st, AN877_ADC_REG_TEST_IO,
			       AN877_ADC_TESTMODE_PN9_SEQ);
	if (ret)
		return ret;

	ret = ad9467_spi_write(st, AN877_ADC_REG_TRANSFER,
			       AN877_ADC_TRANSFER_SYNC);
	if (ret)
		return ret;

=======
	ret = iio_backend_data_format_set(st->back, chan, &data);
	if (ret)
		return ret;

	ret = iio_backend_test_pattern_set(st->back, chan, pattern);
	if (ret)
		return ret;

	return iio_backend_chan_enable(st->back, chan);
}

static int ad9467_backend_testmode_off(struct ad9467_state *st,
				       unsigned int chan)
{
	struct iio_backend_data_fmt data = {
		.enable = true,
		.sign_extend = true,
	};
	int ret;

	ret = iio_backend_chan_disable(st->back, chan);
	if (ret)
		return ret;

	ret = iio_backend_test_pattern_set(st->back, chan,
					   IIO_BACKEND_NO_TEST_PATTERN);
	if (ret)
		return ret;

	return iio_backend_data_format_set(st->back, chan, &data);
}

static int ad9647_calibrate_prepare(struct ad9467_state *st)
{
	unsigned int c;
	int ret;

>>>>>>> adc21867
	ret = ad9467_outputmode_set(st, st->info->default_output_mode);
	if (ret)
		return ret;

	for (c = 0; c < st->info->num_channels; c++) {
		ret = ad9467_testmode_set(st, c, AN877_ADC_TESTMODE_PN9_SEQ);
		if (ret)
			return ret;

		ret = ad9467_backend_testmode_on(st, c,
						 IIO_BACKEND_ADI_PRBS_9A);
		if (ret)
			return ret;
	}

	return 0;
}

static int ad9647_calibrate_polarity_set(struct ad9467_state *st,
					 bool invert)
{
	enum iio_backend_sample_trigger trigger;

	if (st->info->has_dco) {
		unsigned int phase = AN877_ADC_OUTPUT_EVEN_ODD_MODE_EN;

		if (invert)
			phase |= AN877_ADC_INVERT_DCO_CLK;

		return ad9467_spi_write(st, AN877_ADC_REG_OUTPUT_PHASE,
					phase);
	}

	if (invert)
		trigger = IIO_BACKEND_SAMPLE_TRIGGER_EDGE_FALLING;
	else
		trigger = IIO_BACKEND_SAMPLE_TRIGGER_EDGE_RISING;

	return iio_backend_data_sample_trigger(st->back, trigger);
}

/*
 * The idea is pretty simple. Find the max number of successful points in a row
 * and get the one in the middle.
 */
static unsigned int ad9467_find_optimal_point(const unsigned long *calib_map,
					      unsigned int start,
					      unsigned int nbits,
					      unsigned int *val)
{
	unsigned int bit = start, end, start_cnt, cnt = 0;

	for_each_clear_bitrange_from(bit, end, calib_map, nbits + start) {
		if (end - bit > cnt) {
			cnt = end - bit;
			start_cnt = bit;
		}
	}

	if (cnt)
		*val = start_cnt + cnt / 2;

	return cnt;
}

static int ad9467_calibrate_apply(struct ad9467_state *st, unsigned int val)
{
	unsigned int lane;
	int ret;

	if (st->info->has_dco) {
		ret = ad9467_spi_write(st, AN877_ADC_REG_OUTPUT_DELAY,
<<<<<<< HEAD
				       val);
=======
				       val | st->info->dco_en);
>>>>>>> adc21867
		if (ret)
			return ret;

		return ad9467_spi_write(st, AN877_ADC_REG_TRANSFER,
					AN877_ADC_TRANSFER_SYNC);
	}

	for (lane = 0; lane < st->info->num_lanes; lane++) {
		ret = iio_backend_iodelay_set(st->back, lane, val);
		if (ret)
			return ret;
	}

	return 0;
}

static int ad9647_calibrate_stop(struct ad9467_state *st)
{
	unsigned int c, mode;
	int ret;

	for (c = 0; c < st->info->num_channels; c++) {
		ret = ad9467_backend_testmode_off(st, c);
		if (ret)
			return ret;

		ret = ad9467_testmode_set(st, c, AN877_ADC_TESTMODE_OFF);
		if (ret)
			return ret;
	}

	mode = st->info->default_output_mode | AN877_ADC_OUTPUT_MODE_TWOS_COMPLEMENT;
<<<<<<< HEAD
	ret = ad9467_outputmode_set(st, mode);
	if (ret)
		return ret;

	ret = ad9467_spi_write(st, AN877_ADC_REG_TEST_IO,
			       AN877_ADC_TESTMODE_OFF);
	if (ret)
		return ret;

	return ad9467_spi_write(st, AN877_ADC_REG_TRANSFER,
			       AN877_ADC_TRANSFER_SYNC);
=======
	return ad9467_outputmode_set(st, mode);
>>>>>>> adc21867
}

static int ad9467_calibrate(struct ad9467_state *st)
{
	unsigned int point, val, inv_val, cnt, inv_cnt = 0, c;
	/*
	 * Half of the bitmap is for the inverted signal. The number of test
	 * points is the same though...
	 */
	unsigned int test_points = st->info->test_points;
	unsigned long sample_rate = clk_get_rate(st->clk);
	struct device *dev = &st->spi->dev;
	bool invert = false, stat;
	int ret;

	/* all points invalid */
	bitmap_fill(st->calib_map, st->calib_map_size);

	ret = ad9647_calibrate_prepare(st);
	if (ret)
		return ret;
retune:
	ret = ad9647_calibrate_polarity_set(st, invert);
	if (ret)
		return ret;

	for (point = 0; point < st->info->test_points; point++) {
		ret = ad9467_calibrate_apply(st, point);
		if (ret)
			return ret;

		for (c = 0; c < st->info->num_channels; c++) {
			ret = iio_backend_chan_status(st->back, c, &stat);
			if (ret)
				return ret;

			/*
			 * A point is considered valid if all channels report no
			 * error. If one reports an error, then we consider the
			 * point as invalid and we can break the loop right away.
			 */
			if (stat) {
				dev_dbg(dev, "Invalid point(%u, inv:%u) for CH:%u\n",
					point, invert, c);
				break;
			}

			if (c == st->info->num_channels - 1)
				__clear_bit(point + invert * test_points,
					    st->calib_map);
		}
	}

	if (!invert) {
		cnt = ad9467_find_optimal_point(st->calib_map, 0, test_points,
						&val);
		/*
		 * We're happy if we find, at least, three good test points in
		 * a row.
		 */
		if (cnt < 3) {
			if (AD9467_CAN_INVERT(st)) {
				invert = true;
				goto retune;
			}

			if (!cnt)
				return -EIO;
		}
	} else {
		inv_cnt = ad9467_find_optimal_point(st->calib_map, test_points,
						    test_points, &inv_val);
		if (!inv_cnt && !cnt)
			return -EIO;
	}

	if (inv_cnt < cnt) {
		ret = ad9647_calibrate_polarity_set(st, false);
		if (ret)
			return ret;
	} else {
		/*
		 * polarity inverted is the last test to run. Hence, there's no
		 * need to re-do any configuration. We just need to "normalize"
		 * the selected value.
		 */
		val = inv_val - test_points;
	}

	if (st->info->has_dco)
		dev_dbg(dev, "%sDCO 0x%X CLK %lu Hz\n", inv_cnt >= cnt ? "INVERT " : "",
			val, sample_rate);
	else
		dev_dbg(dev, "%sIDELAY 0x%x\n", inv_cnt >= cnt ? "INVERT " : "",
			val);

	ret = ad9467_calibrate_apply(st, val);
	if (ret)
		return ret;

	/* finally apply the optimal value */
	return ad9647_calibrate_stop(st);
}

static int ad9467_read_raw(struct iio_dev *indio_dev,
			   struct iio_chan_spec const *chan,
			   int *val, int *val2, long m)
{
	struct ad9467_state *st = iio_priv(indio_dev);

	switch (m) {
	case IIO_CHAN_INFO_SCALE:
		return ad9467_get_scale(st, val, val2);
	case IIO_CHAN_INFO_SAMP_FREQ:
		*val = clk_get_rate(st->clk);

		return IIO_VAL_INT;
	default:
		return -EINVAL;
	}
}

static int ad9467_write_raw(struct iio_dev *indio_dev,
			    struct iio_chan_spec const *chan,
			    int val, int val2, long mask)
{
	struct ad9467_state *st = iio_priv(indio_dev);
	const struct ad9467_chip_info *info = st->info;
	unsigned long sample_rate;
	long r_clk;
	int ret;

	switch (mask) {
	case IIO_CHAN_INFO_SCALE:
		return ad9467_set_scale(st, val, val2);
	case IIO_CHAN_INFO_SAMP_FREQ:
		r_clk = clk_round_rate(st->clk, val);
		if (r_clk < 0 || r_clk > info->max_rate) {
			dev_warn(&st->spi->dev,
				 "Error setting ADC sample rate %ld", r_clk);
			return -EINVAL;
		}

		sample_rate = clk_get_rate(st->clk);
		/*
		 * clk_set_rate() would also do this but since we would still
		 * need it for avoiding an unnecessary calibration, do it now.
		 */
		if (sample_rate == r_clk)
			return 0;

		iio_device_claim_direct_scoped(return -EBUSY, indio_dev) {
			ret = clk_set_rate(st->clk, r_clk);
			if (ret)
				return ret;

			guard(mutex)(&st->lock);
			ret = ad9467_calibrate(st);
		}
		return ret;
	default:
		return -EINVAL;
	}
}

static int ad9467_read_avail(struct iio_dev *indio_dev,
			     struct iio_chan_spec const *chan,
			     const int **vals, int *type, int *length,
			     long mask)
{
	struct ad9467_state *st = iio_priv(indio_dev);
	const struct ad9467_chip_info *info = st->info;

	switch (mask) {
	case IIO_CHAN_INFO_SCALE:
		*vals = (const int *)st->scales;
		*type = IIO_VAL_INT_PLUS_MICRO;
		/* Values are stored in a 2D matrix */
		*length = info->num_scales * 2;
		return IIO_AVAIL_LIST;
	default:
		return -EINVAL;
	}
}

static int ad9467_update_scan_mode(struct iio_dev *indio_dev,
				   const unsigned long *scan_mask)
{
	struct ad9467_state *st = iio_priv(indio_dev);
	unsigned int c;
	int ret;

	for (c = 0; c < st->info->num_channels; c++) {
		if (test_bit(c, scan_mask))
			ret = iio_backend_chan_enable(st->back, c);
		else
			ret = iio_backend_chan_disable(st->back, c);
		if (ret)
			return ret;
	}

	return 0;
}

static struct iio_info ad9467_info = {
	.read_raw = ad9467_read_raw,
	.write_raw = ad9467_write_raw,
	.update_scan_mode = ad9467_update_scan_mode,
	.debugfs_reg_access = ad9467_reg_access,
	.read_avail = ad9467_read_avail,
};

static int ad9467_scale_fill(struct ad9467_state *st)
{
	const struct ad9467_chip_info *info = st->info;
	unsigned int i, val1, val2;

	st->scales = devm_kmalloc_array(&st->spi->dev, info->num_scales,
					sizeof(*st->scales), GFP_KERNEL);
	if (!st->scales)
		return -ENOMEM;

	for (i = 0; i < info->num_scales; i++) {
		__ad9467_get_scale(st, i, &val1, &val2);
		st->scales[i][0] = val1;
		st->scales[i][1] = val2;
	}

	return 0;
}

static int ad9467_reset(struct device *dev)
{
	struct gpio_desc *gpio;

	gpio = devm_gpiod_get_optional(dev, "reset", GPIOD_OUT_HIGH);
	if (IS_ERR_OR_NULL(gpio))
		return PTR_ERR_OR_ZERO(gpio);

	fsleep(1);
	gpiod_set_value_cansleep(gpio, 0);
	fsleep(10 * USEC_PER_MSEC);

	return 0;
}

static int ad9467_iio_backend_get(struct ad9467_state *st)
{
	struct device *dev = &st->spi->dev;
	struct device_node *__back;

	st->back = devm_iio_backend_get(dev, NULL);
	if (!IS_ERR(st->back))
		return 0;
	/* If not found, don't error out as we might have legacy DT property */
	if (PTR_ERR(st->back) != -ENOENT)
		return PTR_ERR(st->back);

	/*
	 * if we don't get the backend using the normal API's, use the legacy
	 * 'adi,adc-dev' property. So we get all nodes with that property, and
	 * look for the one pointing at us. Then we directly lookup that fwnode
	 * on the backend list of registered devices. This is done so we don't
	 * make io-backends mandatory which would break DT ABI.
	 */
	for_each_node_with_property(__back, "adi,adc-dev") {
		struct device_node *__me;

		__me = of_parse_phandle(__back, "adi,adc-dev", 0);
		if (!__me)
			continue;

		if (!device_match_of_node(dev, __me)) {
			of_node_put(__me);
			continue;
		}

		of_node_put(__me);
		st->back = __devm_iio_backend_get_from_fwnode_lookup(dev,
								     of_fwnode_handle(__back));
		of_node_put(__back);
		return PTR_ERR_OR_ZERO(st->back);
	}

	return -ENODEV;
}

static int ad9467_test_mode_available_show(struct seq_file *s, void *ignored)
{
	struct ad9467_state *st = s->private;
	unsigned int bit;

	for_each_set_bit(bit, &st->info->test_mask, st->info->test_mask_len)
		seq_printf(s, "%s\n", ad9467_test_modes[bit]);

	return 0;
}
DEFINE_SHOW_ATTRIBUTE(ad9467_test_mode_available);

static ssize_t ad9467_chan_test_mode_read(struct file *file,
					  char __user *userbuf, size_t count,
					  loff_t *ppos)
{
	struct ad9467_chan_test_mode *chan = file->private_data;
	struct ad9467_state *st = chan->st;
	char buf[128] = {0};
	size_t len;
	int ret;

	if (chan->mode == AN877_ADC_TESTMODE_PN9_SEQ ||
	    chan->mode == AN877_ADC_TESTMODE_PN23_SEQ) {
		len = scnprintf(buf, sizeof(buf), "Running \"%s\" Test:\n\t",
				ad9467_test_modes[chan->mode]);

		ret = iio_backend_debugfs_print_chan_status(st->back, chan->idx,
							    buf + len,
							    sizeof(buf) - len);
		if (ret < 0)
			return ret;
		len += ret;
	} else if (chan->mode == AN877_ADC_TESTMODE_OFF) {
		len = scnprintf(buf, sizeof(buf), "No test Running...\n");
	} else {
		len = scnprintf(buf, sizeof(buf), "Running \"%s\" Test on CH:%u\n",
				ad9467_test_modes[chan->mode], chan->idx);
	}

	return simple_read_from_buffer(userbuf, count, ppos, buf, len);
}

static ssize_t ad9467_chan_test_mode_write(struct file *file,
					   const char __user *userbuf,
					   size_t count, loff_t *ppos)
{
	struct ad9467_chan_test_mode *chan = file->private_data;
	struct ad9467_state *st = chan->st;
	char test_mode[32] = {0};
	unsigned int mode;
	int ret;

	ret = simple_write_to_buffer(test_mode, sizeof(test_mode) - 1, ppos,
				     userbuf, count);
	if (ret < 0)
		return ret;

	for_each_set_bit(mode, &st->info->test_mask, st->info->test_mask_len) {
		if (sysfs_streq(test_mode, ad9467_test_modes[mode]))
			break;
	}

	if (mode == st->info->test_mask_len)
		return -EINVAL;

	guard(mutex)(&st->lock);

	if (mode == AN877_ADC_TESTMODE_OFF) {
		unsigned int out_mode;

		if (chan->mode == AN877_ADC_TESTMODE_PN9_SEQ ||
		    chan->mode == AN877_ADC_TESTMODE_PN23_SEQ) {
			ret = ad9467_backend_testmode_off(st, chan->idx);
			if (ret)
				return ret;
		}

		ret = ad9467_testmode_set(st, chan->idx, mode);
		if (ret)
			return ret;

		out_mode = st->info->default_output_mode | AN877_ADC_OUTPUT_MODE_TWOS_COMPLEMENT;
		ret = ad9467_outputmode_set(st, out_mode);
		if (ret)
			return ret;
	} else {
		ret = ad9467_outputmode_set(st, st->info->default_output_mode);
		if (ret)
			return ret;

		ret = ad9467_testmode_set(st, chan->idx, mode);
		if (ret)
			return ret;

		/*  some patterns have a backend matching monitoring block */
		if (mode == AN877_ADC_TESTMODE_PN9_SEQ) {
			ret = ad9467_backend_testmode_on(st, chan->idx,
							 IIO_BACKEND_ADI_PRBS_9A);
			if (ret)
				return ret;
		} else if (mode == AN877_ADC_TESTMODE_PN23_SEQ) {
			ret = ad9467_backend_testmode_on(st, chan->idx,
							 IIO_BACKEND_ADI_PRBS_23A);
			if (ret)
				return ret;
		}
	}

	chan->mode = mode;

	return count;
}

static const struct file_operations ad9467_chan_test_mode_fops = {
	.open = simple_open,
	.read = ad9467_chan_test_mode_read,
	.write = ad9467_chan_test_mode_write,
	.llseek = default_llseek,
	.owner = THIS_MODULE,
};

static ssize_t ad9467_dump_calib_table(struct file *file,
				       char __user *userbuf,
				       size_t count, loff_t *ppos)
{
	struct ad9467_state *st = file->private_data;
	unsigned int bit;
	/* +2 for the newline and +1 for the string termination */
	unsigned char map[AD9647_MAX_TEST_POINTS * 2 + 3];
	ssize_t len = 0;

	guard(mutex)(&st->lock);
	if (*ppos)
		goto out_read;

	for (bit = 0; bit < st->calib_map_size; bit++) {
		if (AD9467_CAN_INVERT(st) && bit == st->calib_map_size / 2)
			len += scnprintf(map + len, sizeof(map) - len, "\n");

		len += scnprintf(map + len, sizeof(map) - len, "%c",
				 test_bit(bit, st->calib_map) ? 'x' : 'o');
	}

	len += scnprintf(map + len, sizeof(map) - len, "\n");
out_read:
	return simple_read_from_buffer(userbuf, count, ppos, map, len);
}

static const struct file_operations ad9467_calib_table_fops = {
	.open = simple_open,
	.read = ad9467_dump_calib_table,
	.llseek = default_llseek,
	.owner = THIS_MODULE,
};

static void ad9467_debugfs_init(struct iio_dev *indio_dev)
{
	struct dentry *d = iio_get_debugfs_dentry(indio_dev);
	struct ad9467_state *st = iio_priv(indio_dev);
	char attr_name[32];
	unsigned int chan;

	if (!IS_ENABLED(CONFIG_DEBUG_FS))
		return;

	st->chan_test = devm_kcalloc(&st->spi->dev, st->info->num_channels,
				     sizeof(*st->chan_test), GFP_KERNEL);
	if (!st->chan_test)
		return;

	debugfs_create_file("calibration_table_dump", 0400, d, st,
			    &ad9467_calib_table_fops);

	for (chan = 0; chan < st->info->num_channels; chan++) {
		snprintf(attr_name, sizeof(attr_name), "in_voltage%u_test_mode",
			 chan);
		st->chan_test[chan].idx = chan;
		st->chan_test[chan].st = st;
		debugfs_create_file(attr_name, 0600, d, &st->chan_test[chan],
				    &ad9467_chan_test_mode_fops);
	}

	debugfs_create_file("in_voltage_test_mode_available", 0400, d, st,
			    &ad9467_test_mode_available_fops);

	iio_backend_debugfs_add(st->back, indio_dev);
}

static int ad9467_probe(struct spi_device *spi)
{
	struct iio_dev *indio_dev;
	struct ad9467_state *st;
	unsigned int id;
	int ret;

	indio_dev = devm_iio_device_alloc(&spi->dev, sizeof(*st));
	if (!indio_dev)
		return -ENOMEM;

	st = iio_priv(indio_dev);
	st->spi = spi;

	st->info = spi_get_device_match_data(spi);
	if (!st->info)
		return -ENODEV;

	st->calib_map_size = st->info->test_points;
	if (AD9467_CAN_INVERT(st))
		st->calib_map_size *= 2;

	st->clk = devm_clk_get_enabled(&spi->dev, "adc-clk");
	if (IS_ERR(st->clk))
		return PTR_ERR(st->clk);

	st->pwrdown_gpio = devm_gpiod_get_optional(&spi->dev, "powerdown",
						   GPIOD_OUT_LOW);
	if (IS_ERR(st->pwrdown_gpio))
		return PTR_ERR(st->pwrdown_gpio);

	ret = ad9467_reset(&spi->dev);
	if (ret)
		return ret;

	ret = ad9467_scale_fill(st);
	if (ret)
		return ret;

	id = ad9467_spi_read(st, AN877_ADC_REG_CHIP_ID);
	if (id != st->info->id) {
		dev_err(&spi->dev, "Mismatch CHIP_ID, got 0x%X, expected 0x%X\n",
			id, st->info->id);
		return -ENODEV;
	}

	if (st->info->num_scales > 1)
		ad9467_info.read_avail = ad9467_read_avail;
	indio_dev->name = st->info->name;
	indio_dev->channels = st->info->channels;
	indio_dev->num_channels = st->info->num_channels;
	indio_dev->info = &ad9467_info;

	ret = ad9467_iio_backend_get(st);
	if (ret)
		return ret;

	ret = devm_iio_backend_request_buffer(&spi->dev, st->back, indio_dev);
	if (ret)
		return ret;

	ret = devm_iio_backend_enable(&spi->dev, st->back);
	if (ret)
		return ret;

	ret = ad9467_calibrate(st);
	if (ret)
		return ret;

	ret = devm_iio_device_register(&spi->dev, indio_dev);
	if (ret)
		return ret;

	ad9467_debugfs_init(indio_dev);

	return 0;
}

static const struct of_device_id ad9467_of_match[] = {
	{ .compatible = "adi,ad9265", .data = &ad9265_chip_tbl, },
	{ .compatible = "adi,ad9434", .data = &ad9434_chip_tbl, },
	{ .compatible = "adi,ad9467", .data = &ad9467_chip_tbl, },
	{ .compatible = "adi,ad9643", .data = &ad9643_chip_tbl, },
	{ .compatible = "adi,ad9649", .data = &ad9649_chip_tbl, },
	{ .compatible = "adi,ad9652", .data = &ad9652_chip_tbl, },
	{ }
};
MODULE_DEVICE_TABLE(of, ad9467_of_match);

static const struct spi_device_id ad9467_ids[] = {
	{ "ad9265", (kernel_ulong_t)&ad9265_chip_tbl },
	{ "ad9434", (kernel_ulong_t)&ad9434_chip_tbl },
	{ "ad9467", (kernel_ulong_t)&ad9467_chip_tbl },
	{ "ad9643", (kernel_ulong_t)&ad9643_chip_tbl },
	{ "ad9649", (kernel_ulong_t)&ad9649_chip_tbl, },
	{ "ad9652", (kernel_ulong_t)&ad9652_chip_tbl, },
	{ }
};
MODULE_DEVICE_TABLE(spi, ad9467_ids);

static struct spi_driver ad9467_driver = {
	.driver = {
		.name = "ad9467",
		.of_match_table = ad9467_of_match,
	},
	.probe = ad9467_probe,
	.id_table = ad9467_ids,
};
module_spi_driver(ad9467_driver);

MODULE_AUTHOR("Michael Hennerich <michael.hennerich@analog.com>");
MODULE_DESCRIPTION("Analog Devices AD9467 ADC driver");
MODULE_LICENSE("GPL v2");
MODULE_IMPORT_NS(IIO_BACKEND);<|MERGE_RESOLUTION|>--- conflicted
+++ resolved
@@ -137,19 +137,12 @@
 	unsigned int num_channels;
 	const unsigned int (*scale_table)[2];
 	int num_scales;
-<<<<<<< HEAD
-=======
 	unsigned long test_mask;
 	unsigned int test_mask_len;
->>>>>>> adc21867
 	unsigned long max_rate;
 	unsigned int default_output_mode;
 	unsigned int vref_mask;
 	unsigned int num_lanes;
-<<<<<<< HEAD
-	/* data clock output */
-	bool has_dco;
-=======
 	unsigned int dco_en;
 	unsigned int test_points;
 	/* data clock output */
@@ -161,7 +154,6 @@
 	struct ad9467_state *st;
 	unsigned int idx;
 	u8 mode;
->>>>>>> adc21867
 };
 
 struct ad9467_state {
@@ -169,11 +161,8 @@
 	struct iio_backend *back;
 	struct spi_device *spi;
 	struct clk *clk;
-<<<<<<< HEAD
-=======
 	/* used for debugfs */
 	struct ad9467_chan_test_mode *chan_test;
->>>>>>> adc21867
 	unsigned int output_mode;
 	unsigned int (*scales)[2];
 	/*
@@ -186,11 +175,8 @@
 	 * at the io delay control section.
 	 */
 	DECLARE_BITMAP(calib_map, AD9647_MAX_TEST_POINTS * 2);
-<<<<<<< HEAD
-=======
 	/* number of bits of the map */
 	unsigned int calib_map_size;
->>>>>>> adc21867
 	struct gpio_desc *pwrdown_gpio;
 	/* ensure consistent state obtained on multiple related accesses */
 	struct mutex lock;
@@ -459,13 +445,10 @@
 	unsigned int i = 0;
 	int ret;
 
-<<<<<<< HEAD
-=======
 	/* nothing to read if we only have one possible scale */
 	if (info->num_scales == 1)
 		goto out_get_scale;
 
->>>>>>> adc21867
 	ret = ad9467_spi_read(st, AN877_ADC_REG_VREF);
 	if (ret < 0)
 		return ret;
@@ -525,12 +508,6 @@
 		return ret;
 
 	return ad9467_spi_write(st, AN877_ADC_REG_TRANSFER,
-<<<<<<< HEAD
-				AN877_ADC_TRANSFER_SYNC);
-}
-
-static int ad9647_calibrate_prepare(struct ad9467_state *st)
-=======
 				AN877_ADC_TRANSFER_SYNC);
 }
 
@@ -565,25 +542,12 @@
 static int ad9467_backend_testmode_on(struct ad9467_state *st,
 				      unsigned int chan,
 				      enum iio_backend_test_pattern pattern)
->>>>>>> adc21867
 {
 	struct iio_backend_data_fmt data = {
 		.enable = false,
 	};
 	int ret;
 
-<<<<<<< HEAD
-	ret = ad9467_spi_write(st, AN877_ADC_REG_TEST_IO,
-			       AN877_ADC_TESTMODE_PN9_SEQ);
-	if (ret)
-		return ret;
-
-	ret = ad9467_spi_write(st, AN877_ADC_REG_TRANSFER,
-			       AN877_ADC_TRANSFER_SYNC);
-	if (ret)
-		return ret;
-
-=======
 	ret = iio_backend_data_format_set(st->back, chan, &data);
 	if (ret)
 		return ret;
@@ -621,7 +585,6 @@
 	unsigned int c;
 	int ret;
 
->>>>>>> adc21867
 	ret = ad9467_outputmode_set(st, st->info->default_output_mode);
 	if (ret)
 		return ret;
@@ -694,11 +657,7 @@
 
 	if (st->info->has_dco) {
 		ret = ad9467_spi_write(st, AN877_ADC_REG_OUTPUT_DELAY,
-<<<<<<< HEAD
-				       val);
-=======
 				       val | st->info->dco_en);
->>>>>>> adc21867
 		if (ret)
 			return ret;
 
@@ -731,21 +690,7 @@
 	}
 
 	mode = st->info->default_output_mode | AN877_ADC_OUTPUT_MODE_TWOS_COMPLEMENT;
-<<<<<<< HEAD
-	ret = ad9467_outputmode_set(st, mode);
-	if (ret)
-		return ret;
-
-	ret = ad9467_spi_write(st, AN877_ADC_REG_TEST_IO,
-			       AN877_ADC_TESTMODE_OFF);
-	if (ret)
-		return ret;
-
-	return ad9467_spi_write(st, AN877_ADC_REG_TRANSFER,
-			       AN877_ADC_TRANSFER_SYNC);
-=======
 	return ad9467_outputmode_set(st, mode);
->>>>>>> adc21867
 }
 
 static int ad9467_calibrate(struct ad9467_state *st)
