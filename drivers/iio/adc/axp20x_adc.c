--- conflicted
+++ resolved
@@ -31,11 +31,8 @@
 
 #define AXP22X_ADC_EN1_MASK			(GENMASK(7, 5) | BIT(0))
 
-<<<<<<< HEAD
-=======
 #define AXP717_ADC_EN1_MASK			GENMASK(7, 0)
 
->>>>>>> adc21867
 #define AXP192_GPIO30_IN_RANGE_GPIO0		BIT(0)
 #define AXP192_GPIO30_IN_RANGE_GPIO1		BIT(1)
 #define AXP192_GPIO30_IN_RANGE_GPIO2		BIT(2)
@@ -1161,11 +1158,7 @@
 		     info->data->adc_en1_mask);
 
 	if (info->data->adc_en2_mask)
-<<<<<<< HEAD
-		regmap_set_bits(info->regmap, AXP20X_ADC_EN2,
-=======
 		regmap_set_bits(info->regmap, info->data->adc_en2,
->>>>>>> adc21867
 				info->data->adc_en2_mask);
 
 	/* Configure ADCs rate */
