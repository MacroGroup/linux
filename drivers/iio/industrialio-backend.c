// SPDX-License-Identifier: GPL-2.0-only
/*
 * Framework to handle complex IIO aggregate devices.
 *
 * The typical architecture is to have one device as the frontend device which
 * can be "linked" against one or multiple backend devices. All the IIO and
 * userspace interface is expected to be registers/managed by the frontend
 * device which will callback into the backends when needed (to get/set some
 * configuration that it does not directly control).
 *
 *                                           -------------------------------------------------------
 * ------------------                        | ------------         ------------      -------  FPGA|
 * |     ADC        |------------------------| | ADC CORE |---------| DMA CORE |------| RAM |      |
 * | (Frontend/IIO) | Serial Data (eg: LVDS) | |(backend) |---------|          |------|     |      |
 * |                |------------------------| ------------         ------------      -------      |
 * ------------------                        -------------------------------------------------------
 *
 * The framework interface is pretty simple:
 *   - Backends should register themselves with devm_iio_backend_register()
 *   - Frontend devices should get backends with devm_iio_backend_get()
 *
 * Also to note that the primary target for this framework are converters like
 * ADC/DACs so iio_backend_ops will have some operations typical of converter
 * devices. On top of that, this is "generic" for all IIO which means any kind
 * of device can make use of the framework. That said, If the iio_backend_ops
 * struct begins to grow out of control, we can always refactor things so that
 * the industrialio-backend.c is only left with the really generic stuff. Then,
 * we can build on top of it depending on the needs.
 *
 * Copyright (C) 2023-2024 Analog Devices Inc.
 */
#define dev_fmt(fmt) "iio-backend: " fmt

#include <linux/cleanup.h>
#include <linux/debugfs.h>
#include <linux/device.h>
#include <linux/err.h>
#include <linux/errno.h>
#include <linux/list.h>
#include <linux/module.h>
#include <linux/mutex.h>
#include <linux/property.h>
#include <linux/slab.h>
#include <linux/stringify.h>
#include <linux/types.h>

#include <linux/iio/backend.h>
#include <linux/iio/iio.h>

struct iio_backend {
	struct list_head entry;
	const struct iio_backend_ops *ops;
	struct device *frontend_dev;
	struct device *dev;
	struct module *owner;
	void *priv;
	const char *name;
	unsigned int cached_reg_addr;
	/*
	 * This index is relative to the frontend. Meaning that for
	 * frontends with multiple backends, this will be the index of this
	 * backend. Used for the debugfs directory name.
	 */
	u8 idx;
};

/*
 * Helper struct for requesting buffers. This ensures that we have all data
 * that we need to free the buffer in a device managed action.
 */
struct iio_backend_buffer_pair {
	struct iio_backend *back;
	struct iio_buffer *buffer;
};

static LIST_HEAD(iio_back_list);
static DEFINE_MUTEX(iio_back_lock);

/*
 * Helper macros to call backend ops. Makes sure the option is supported.
 */
#define iio_backend_check_op(back, op) ({ \
	struct iio_backend *____back = back;				\
	int ____ret = 0;						\
									\
	if (!____back->ops->op)						\
		____ret = -EOPNOTSUPP;					\
									\
	____ret;							\
})

#define iio_backend_op_call(back, op, args...) ({		\
	struct iio_backend *__back = back;			\
	int __ret;						\
								\
	__ret = iio_backend_check_op(__back, op);		\
	if (!__ret)						\
		__ret = __back->ops->op(__back, ##args);	\
								\
	__ret;							\
})

#define iio_backend_ptr_op_call(back, op, args...) ({		\
	struct iio_backend *__back = back;			\
	void *ptr_err;						\
	int __ret;						\
								\
	__ret = iio_backend_check_op(__back, op);		\
	if (__ret)						\
		ptr_err = ERR_PTR(__ret);			\
	else							\
		ptr_err = __back->ops->op(__back, ##args);	\
								\
	ptr_err;						\
})

#define iio_backend_void_op_call(back, op, args...) {		\
	struct iio_backend *__back = back;			\
	int __ret;						\
								\
	__ret = iio_backend_check_op(__back, op);		\
	if (!__ret)						\
		__back->ops->op(__back, ##args);		\
	else							\
		dev_dbg(__back->dev, "Op(%s) not implemented\n",\
			__stringify(op));			\
}

static ssize_t iio_backend_debugfs_read_reg(struct file *file,
					    char __user *userbuf,
					    size_t count, loff_t *ppos)
{
	struct iio_backend *back = file->private_data;
	char read_buf[20];
	unsigned int val;
	int ret, len;

	ret = iio_backend_op_call(back, debugfs_reg_access,
				  back->cached_reg_addr, 0, &val);
	if (ret)
		return ret;

	len = scnprintf(read_buf, sizeof(read_buf), "0x%X\n", val);

	return simple_read_from_buffer(userbuf, count, ppos, read_buf, len);
}

static ssize_t iio_backend_debugfs_write_reg(struct file *file,
					     const char __user *userbuf,
					     size_t count, loff_t *ppos)
{
	struct iio_backend *back = file->private_data;
	unsigned int val;
	char buf[80];
	ssize_t rc;
	int ret;

	rc = simple_write_to_buffer(buf, sizeof(buf), ppos, userbuf, count);
	if (rc < 0)
		return rc;

	ret = sscanf(buf, "%i %i", &back->cached_reg_addr, &val);

	switch (ret) {
	case 1:
		return count;
	case 2:
		ret = iio_backend_op_call(back, debugfs_reg_access,
					  back->cached_reg_addr, val, NULL);
		if (ret)
			return ret;
		return count;
	default:
		return -EINVAL;
	}
}

static const struct file_operations iio_backend_debugfs_reg_fops = {
	.open = simple_open,
	.read = iio_backend_debugfs_read_reg,
	.write = iio_backend_debugfs_write_reg,
};

static ssize_t iio_backend_debugfs_read_name(struct file *file,
					     char __user *userbuf,
					     size_t count, loff_t *ppos)
{
	struct iio_backend *back = file->private_data;
	char name[128];
	int len;

	len = scnprintf(name, sizeof(name), "%s\n", back->name);

	return simple_read_from_buffer(userbuf, count, ppos, name, len);
}

static const struct file_operations iio_backend_debugfs_name_fops = {
	.open = simple_open,
	.read = iio_backend_debugfs_read_name,
};

/**
 * iio_backend_debugfs_add - Add debugfs interfaces for Backends
 * @back: Backend device
 * @indio_dev: IIO device
 */
void iio_backend_debugfs_add(struct iio_backend *back,
			     struct iio_dev *indio_dev)
{
	struct dentry *d = iio_get_debugfs_dentry(indio_dev);
	struct dentry *back_d;
	char name[128];

	if (!IS_ENABLED(CONFIG_DEBUG_FS) || !d)
		return;
	if (!back->ops->debugfs_reg_access && !back->name)
		return;

	snprintf(name, sizeof(name), "backend%d", back->idx);

	back_d = debugfs_create_dir(name, d);
	if (IS_ERR(back_d))
		return;

	if (back->ops->debugfs_reg_access)
		debugfs_create_file("direct_reg_access", 0600, back_d, back,
				    &iio_backend_debugfs_reg_fops);

	if (back->name)
		debugfs_create_file("name", 0400, back_d, back,
				    &iio_backend_debugfs_name_fops);
}
EXPORT_SYMBOL_NS_GPL(iio_backend_debugfs_add, IIO_BACKEND);

/**
 * iio_backend_debugfs_print_chan_status - Print channel status
 * @back: Backend device
 * @chan: Channel number
 * @buf: Buffer where to print the status
 * @len: Available space
 *
 * One usecase where this is useful is for testing test tones in a digital
 * interface and "ask" the backend to dump more details on why a test tone might
 * have errors.
 *
 * RETURNS:
 * Number of copied bytes on success, negative error code on failure.
 */
ssize_t iio_backend_debugfs_print_chan_status(struct iio_backend *back,
					      unsigned int chan, char *buf,
					      size_t len)
{
	if (!IS_ENABLED(CONFIG_DEBUG_FS))
		return -ENODEV;

	return iio_backend_op_call(back, debugfs_print_chan_status, chan, buf,
				   len);
}
EXPORT_SYMBOL_NS_GPL(iio_backend_debugfs_print_chan_status, IIO_BACKEND);

/**
 * iio_backend_chan_enable - Enable a backend channel
 * @back: Backend device
 * @chan: Channel number
 *
 * RETURNS:
 * 0 on success, negative error number on failure.
 */
int iio_backend_chan_enable(struct iio_backend *back, unsigned int chan)
{
	return iio_backend_op_call(back, chan_enable, chan);
}
EXPORT_SYMBOL_NS_GPL(iio_backend_chan_enable, IIO_BACKEND);

/**
 * iio_backend_chan_disable - Disable a backend channel
 * @back: Backend device
 * @chan: Channel number
 *
 * RETURNS:
 * 0 on success, negative error number on failure.
 */
int iio_backend_chan_disable(struct iio_backend *back, unsigned int chan)
{
	return iio_backend_op_call(back, chan_disable, chan);
}
EXPORT_SYMBOL_NS_GPL(iio_backend_chan_disable, IIO_BACKEND);

static void __iio_backend_disable(void *back)
{
	iio_backend_void_op_call(back, disable);
}

/**
 * iio_backend_disable - Backend disable
 * @back: Backend device
 */
void iio_backend_disable(struct iio_backend *back)
{
	__iio_backend_disable(back);
}
EXPORT_SYMBOL_NS_GPL(iio_backend_disable, IIO_BACKEND);

/**
 * iio_backend_enable - Backend enable
 * @back: Backend device
 *
 * RETURNS:
 * 0 on success, negative error number on failure.
 */
int iio_backend_enable(struct iio_backend *back)
{
	return iio_backend_op_call(back, enable);
}
EXPORT_SYMBOL_NS_GPL(iio_backend_enable, IIO_BACKEND);

/**
 * devm_iio_backend_enable - Device managed backend enable
 * @dev: Consumer device for the backend
 * @back: Backend device
 *
 * RETURNS:
 * 0 on success, negative error number on failure.
 */
int devm_iio_backend_enable(struct device *dev, struct iio_backend *back)
{
	int ret;

	ret = iio_backend_enable(back);
	if (ret)
		return ret;

	return devm_add_action_or_reset(dev, __iio_backend_disable, back);
}
EXPORT_SYMBOL_NS_GPL(devm_iio_backend_enable, IIO_BACKEND);

/**
 * iio_backend_data_format_set - Configure the channel data format
 * @back: Backend device
 * @chan: Channel number
 * @data: Data format
 *
 * Properly configure a channel with respect to the expected data format. A
 * @struct iio_backend_data_fmt must be passed with the settings.
 *
 * RETURNS:
 * 0 on success, negative error number on failure.
 */
int iio_backend_data_format_set(struct iio_backend *back, unsigned int chan,
				const struct iio_backend_data_fmt *data)
{
	if (!data || data->type >= IIO_BACKEND_DATA_TYPE_MAX)
		return -EINVAL;

	return iio_backend_op_call(back, data_format_set, chan, data);
}
EXPORT_SYMBOL_NS_GPL(iio_backend_data_format_set, IIO_BACKEND);

/**
 * iio_backend_data_source_set - Select data source
 * @back: Backend device
 * @chan: Channel number
 * @data: Data source
 *
 * A given backend may have different sources to stream/sync data. This allows
 * to choose that source.
 *
 * RETURNS:
 * 0 on success, negative error number on failure.
 */
int iio_backend_data_source_set(struct iio_backend *back, unsigned int chan,
				enum iio_backend_data_source data)
{
	if (data >= IIO_BACKEND_DATA_SOURCE_MAX)
		return -EINVAL;

	return iio_backend_op_call(back, data_source_set, chan, data);
}
EXPORT_SYMBOL_NS_GPL(iio_backend_data_source_set, IIO_BACKEND);

/**
 * iio_backend_set_sampling_freq - Set channel sampling rate
 * @back: Backend device
 * @chan: Channel number
 * @sample_rate_hz: Sample rate
 *
 * RETURNS:
 * 0 on success, negative error number on failure.
 */
int iio_backend_set_sampling_freq(struct iio_backend *back, unsigned int chan,
				  u64 sample_rate_hz)
{
	return iio_backend_op_call(back, set_sample_rate, chan, sample_rate_hz);
}
EXPORT_SYMBOL_NS_GPL(iio_backend_set_sampling_freq, IIO_BACKEND);

/**
 * iio_backend_test_pattern_set - Configure a test pattern
 * @back: Backend device
 * @chan: Channel number
 * @pattern: Test pattern
 *
 * Configure a test pattern on the backend. This is typically used for
 * calibrating the timings on the data digital interface.
 *
 * RETURNS:
 * 0 on success, negative error number on failure.
 */
int iio_backend_test_pattern_set(struct iio_backend *back,
				 unsigned int chan,
				 enum iio_backend_test_pattern pattern)
{
	if (pattern >= IIO_BACKEND_TEST_PATTERN_MAX)
		return -EINVAL;

	return iio_backend_op_call(back, test_pattern_set, chan, pattern);
}
EXPORT_SYMBOL_NS_GPL(iio_backend_test_pattern_set, IIO_BACKEND);

/**
 * iio_backend_chan_status - Get the channel status
 * @back: Backend device
 * @chan: Channel number
 * @error: Error indication
 *
 * Get the current state of the backend channel. Typically used to check if
 * there were any errors sending/receiving data.
 *
 * RETURNS:
 * 0 on success, negative error number on failure.
 */
int iio_backend_chan_status(struct iio_backend *back, unsigned int chan,
			    bool *error)
{
	return iio_backend_op_call(back, chan_status, chan, error);
}
EXPORT_SYMBOL_NS_GPL(iio_backend_chan_status, IIO_BACKEND);

/**
 * iio_backend_iodelay_set - Set digital I/O delay
 * @back: Backend device
 * @lane: Lane number
 * @taps: Number of taps
 *
 * Controls delays on sending/receiving data. One usecase for this is to
 * calibrate the data digital interface so we get the best results when
 * transferring data. Note that @taps has no unit since the actual delay per tap
 * is very backend specific. Hence, frontend devices typically should go through
 * an array of @taps (the size of that array should typically match the size of
 * calibration points on the frontend device) and call this API.
 *
 * RETURNS:
 * 0 on success, negative error number on failure.
 */
int iio_backend_iodelay_set(struct iio_backend *back, unsigned int lane,
			    unsigned int taps)
{
	return iio_backend_op_call(back, iodelay_set, lane, taps);
}
EXPORT_SYMBOL_NS_GPL(iio_backend_iodelay_set, IIO_BACKEND);

/**
 * iio_backend_data_sample_trigger - Control when to sample data
 * @back: Backend device
 * @trigger: Data trigger
 *
 * Mostly useful for input backends. Configures the backend for when to sample
 * data (eg: rising vs falling edge).
 *
 * RETURNS:
 * 0 on success, negative error number on failure.
 */
int iio_backend_data_sample_trigger(struct iio_backend *back,
				    enum iio_backend_sample_trigger trigger)
{
	if (trigger >= IIO_BACKEND_SAMPLE_TRIGGER_MAX)
		return -EINVAL;

	return iio_backend_op_call(back, data_sample_trigger, trigger);
}
EXPORT_SYMBOL_NS_GPL(iio_backend_data_sample_trigger, IIO_BACKEND);

static void iio_backend_free_buffer(void *arg)
{
	struct iio_backend_buffer_pair *pair = arg;

	iio_backend_void_op_call(pair->back, free_buffer, pair->buffer);
}

/**
 * devm_iio_backend_request_buffer - Device managed buffer request
 * @dev: Consumer device for the backend
 * @back: Backend device
 * @indio_dev: IIO device
 *
 * Request an IIO buffer from the backend. The type of the buffer (typically
 * INDIO_BUFFER_HARDWARE) is up to the backend to decide. This is because,
 * normally, the backend dictates what kind of buffering we can get.
 *
 * The backend .free_buffer() hooks is automatically called on @dev detach.
 *
 * RETURNS:
 * 0 on success, negative error number on failure.
 */
int devm_iio_backend_request_buffer(struct device *dev,
				    struct iio_backend *back,
				    struct iio_dev *indio_dev)
{
	struct iio_backend_buffer_pair *pair;
	struct iio_buffer *buffer;

	pair = devm_kzalloc(dev, sizeof(*pair), GFP_KERNEL);
	if (!pair)
		return -ENOMEM;

	buffer = iio_backend_ptr_op_call(back, request_buffer, indio_dev);
	if (IS_ERR(buffer))
		return PTR_ERR(buffer);

	/* weak reference should be all what we need */
	pair->back = back;
	pair->buffer = buffer;

	return devm_add_action_or_reset(dev, iio_backend_free_buffer, pair);
}
EXPORT_SYMBOL_NS_GPL(devm_iio_backend_request_buffer, IIO_BACKEND);

/**
 * iio_backend_read_raw - Read a channel attribute from a backend device.
 * @back:	Backend device
 * @chan:	IIO channel reference
 * @val:	First returned value
 * @val2:	Second returned value
 * @mask:	Specify the attribute to return
 *
 * RETURNS:
 * 0 on success, negative error number on failure.
 */
int iio_backend_read_raw(struct iio_backend *back,
			 struct iio_chan_spec const *chan, int *val, int *val2,
			 long mask)
{
	return iio_backend_op_call(back, read_raw, chan, val, val2, mask);
}
EXPORT_SYMBOL_NS_GPL(iio_backend_read_raw, IIO_BACKEND);

static struct iio_backend *iio_backend_from_indio_dev_parent(const struct device *dev)
{
	struct iio_backend *back = ERR_PTR(-ENODEV), *iter;

	/*
	 * We deliberately go through all backends even after finding a match.
	 * The reason is that we want to catch frontend devices which have more
	 * than one backend in which case returning the first we find is bogus.
	 * For those cases, frontends need to explicitly define
	 * get_iio_backend() in struct iio_info.
	 */
	guard(mutex)(&iio_back_lock);
	list_for_each_entry(iter, &iio_back_list, entry) {
		if (dev == iter->frontend_dev) {
			if (!IS_ERR(back)) {
				dev_warn(dev,
					 "Multiple backends! get_iio_backend() needs to be implemented");
				return ERR_PTR(-ENODEV);
			}

			back = iter;
		}
	}

	return back;
}

/**
 * iio_backend_ext_info_get - IIO ext_info read callback
 * @indio_dev: IIO device
 * @private: Data private to the driver
 * @chan: IIO channel
 * @buf: Buffer where to place the attribute data
 *
 * This helper is intended to be used by backends that extend an IIO channel
 * (through iio_backend_extend_chan_spec()) with extended info. In that case,
 * backends are not supposed to give their own callbacks (as they would not have
 * a way to get the backend from indio_dev). This is the getter.
 *
 * RETURNS:
 * Number of bytes written to buf, negative error number on failure.
 */
ssize_t iio_backend_ext_info_get(struct iio_dev *indio_dev, uintptr_t private,
				 const struct iio_chan_spec *chan, char *buf)
{
	struct iio_backend *back;

	/*
	 * The below should work for the majority of the cases. It will not work
	 * when one frontend has multiple backends in which case we'll need a
	 * new callback in struct iio_info so we can directly request the proper
	 * backend from the frontend. Anyways, let's only introduce new options
	 * when really needed...
	 */
	back = iio_backend_from_indio_dev_parent(indio_dev->dev.parent);
	if (IS_ERR(back))
		return PTR_ERR(back);

	return iio_backend_op_call(back, ext_info_get, private, chan, buf);
}
EXPORT_SYMBOL_NS_GPL(iio_backend_ext_info_get, IIO_BACKEND);

/**
 * iio_backend_ext_info_set - IIO ext_info write callback
 * @indio_dev: IIO device
 * @private: Data private to the driver
 * @chan: IIO channel
 * @buf: Buffer holding the sysfs attribute
 * @len: Buffer length
 *
 * This helper is intended to be used by backends that extend an IIO channel
 * (trough iio_backend_extend_chan_spec()) with extended info. In that case,
 * backends are not supposed to give their own callbacks (as they would not have
 * a way to get the backend from indio_dev). This is the setter.
 *
 * RETURNS:
 * Buffer length on success, negative error number on failure.
 */
ssize_t iio_backend_ext_info_set(struct iio_dev *indio_dev, uintptr_t private,
				 const struct iio_chan_spec *chan,
				 const char *buf, size_t len)
{
	struct iio_backend *back;

	back = iio_backend_from_indio_dev_parent(indio_dev->dev.parent);
	if (IS_ERR(back))
		return PTR_ERR(back);

	return iio_backend_op_call(back, ext_info_set, private, chan, buf, len);
}
EXPORT_SYMBOL_NS_GPL(iio_backend_ext_info_set, IIO_BACKEND);

/**
 * iio_backend_extend_chan_spec - Extend an IIO channel
 * @back: Backend device
 * @chan: IIO channel
 *
 * Some backends may have their own functionalities and hence capable of
 * extending a frontend's channel.
 *
 * RETURNS:
 * 0 on success, negative error number on failure.
 */
int iio_backend_extend_chan_spec(struct iio_backend *back,
				 struct iio_chan_spec *chan)
{
	const struct iio_chan_spec_ext_info *frontend_ext_info = chan->ext_info;
	const struct iio_chan_spec_ext_info *back_ext_info;
	int ret;

	ret = iio_backend_op_call(back, extend_chan_spec, chan);
	if (ret)
		return ret;
	/*
	 * Let's keep things simple for now. Don't allow to overwrite the
	 * frontend's extended info. If ever needed, we can support appending
	 * it.
	 */
	if (frontend_ext_info && chan->ext_info != frontend_ext_info)
		return -EOPNOTSUPP;
	if (!chan->ext_info)
		return 0;

	/* Don't allow backends to get creative and force their own handlers */
	for (back_ext_info = chan->ext_info; back_ext_info->name; back_ext_info++) {
		if (back_ext_info->read != iio_backend_ext_info_get)
			return -EINVAL;
		if (back_ext_info->write != iio_backend_ext_info_set)
			return -EINVAL;
	}

	return 0;
}
EXPORT_SYMBOL_NS_GPL(iio_backend_extend_chan_spec, IIO_BACKEND);

static void iio_backend_release(void *arg)
{
	struct iio_backend *back = arg;

	module_put(back->owner);
}

static int __devm_iio_backend_get(struct device *dev, struct iio_backend *back)
{
	struct device_link *link;
	int ret;

	/*
	 * Make sure the provider cannot be unloaded before the consumer module.
	 * Note that device_links would still guarantee that nothing is
	 * accessible (and breaks) but this makes it explicit that the consumer
	 * module must be also unloaded.
	 */
	if (!try_module_get(back->owner))
		return dev_err_probe(dev, -ENODEV,
				     "Cannot get module reference\n");

	ret = devm_add_action_or_reset(dev, iio_backend_release, back);
	if (ret)
		return ret;

	link = device_link_add(dev, back->dev, DL_FLAG_AUTOREMOVE_CONSUMER);
	if (!link)
		return dev_err_probe(dev, -EINVAL,
				     "Could not link to supplier(%s)\n",
				     dev_name(back->dev));

	back->frontend_dev = dev;

	dev_dbg(dev, "Found backend(%s) device\n", dev_name(back->dev));

	return 0;
}

static struct iio_backend *__devm_iio_backend_fwnode_get(struct device *dev, const char *name,
							 struct fwnode_handle *fwnode)
{
	struct fwnode_handle *fwnode_back;
	struct iio_backend *back;
	unsigned int index;
	int ret;

	if (name) {
		ret = device_property_match_string(dev, "io-backend-names",
						   name);
		if (ret < 0)
			return ERR_PTR(ret);
		index = ret;
	} else {
		index = 0;
	}

<<<<<<< HEAD
	fwnode = fwnode_find_reference(dev_fwnode(dev), "io-backends", index);
=======
	fwnode_back = fwnode_find_reference(fwnode, "io-backends", index);
>>>>>>> adc21867
	if (IS_ERR(fwnode))
		return dev_err_cast_probe(dev, fwnode,
					  "Cannot get Firmware reference\n");

	guard(mutex)(&iio_back_lock);
	list_for_each_entry(back, &iio_back_list, entry) {
		if (!device_match_fwnode(back->dev, fwnode_back))
			continue;

		fwnode_handle_put(fwnode_back);
		ret = __devm_iio_backend_get(dev, back);
		if (ret)
			return ERR_PTR(ret);

		if (name)
			back->idx = index;

		return back;
	}

	fwnode_handle_put(fwnode_back);
	return ERR_PTR(-EPROBE_DEFER);
}

/**
 * devm_iio_backend_get - Device managed backend device get
 * @dev: Consumer device for the backend
 * @name: Backend name
 *
 * Get's the backend associated with @dev.
 *
 * RETURNS:
 * A backend pointer, negative error pointer otherwise.
 */
struct iio_backend *devm_iio_backend_get(struct device *dev, const char *name)
{
	return __devm_iio_backend_fwnode_get(dev, name, dev_fwnode(dev));
}
EXPORT_SYMBOL_NS_GPL(devm_iio_backend_get, IIO_BACKEND);

/**
 * devm_iio_backend_fwnode_get - Device managed backend firmware node get
 * @dev: Consumer device for the backend
 * @name: Backend name
 * @fwnode: Firmware node of the backend consumer
 *
 * Get's the backend associated with a firmware node.
 *
 * RETURNS:
 * A backend pointer, negative error pointer otherwise.
 */
struct iio_backend *devm_iio_backend_fwnode_get(struct device *dev,
						const char *name,
						struct fwnode_handle *fwnode)
{
	return __devm_iio_backend_fwnode_get(dev, name, fwnode);
}
EXPORT_SYMBOL_NS_GPL(devm_iio_backend_fwnode_get, IIO_BACKEND);

/**
 * __devm_iio_backend_get_from_fwnode_lookup - Device managed fwnode backend device get
 * @dev: Consumer device for the backend
 * @fwnode: Firmware node of the backend device
 *
 * Search the backend list for a device matching @fwnode.
 * This API should not be used and it's only present for preventing the first
 * user of this framework to break it's DT ABI.
 *
 * RETURNS:
 * A backend pointer, negative error pointer otherwise.
 */
struct iio_backend *
__devm_iio_backend_get_from_fwnode_lookup(struct device *dev,
					  struct fwnode_handle *fwnode)
{
	struct iio_backend *back;
	int ret;

	guard(mutex)(&iio_back_lock);
	list_for_each_entry(back, &iio_back_list, entry) {
		if (!device_match_fwnode(back->dev, fwnode))
			continue;

		ret = __devm_iio_backend_get(dev, back);
		if (ret)
			return ERR_PTR(ret);

		return back;
	}

	return ERR_PTR(-EPROBE_DEFER);
}
EXPORT_SYMBOL_NS_GPL(__devm_iio_backend_get_from_fwnode_lookup, IIO_BACKEND);

/**
 * iio_backend_get_priv - Get driver private data
 * @back: Backend device
 */
void *iio_backend_get_priv(const struct iio_backend *back)
{
	return back->priv;
}
EXPORT_SYMBOL_NS_GPL(iio_backend_get_priv, IIO_BACKEND);

static void iio_backend_unregister(void *arg)
{
	struct iio_backend *back = arg;

	guard(mutex)(&iio_back_lock);
	list_del(&back->entry);
}

/**
 * devm_iio_backend_register - Device managed backend device register
 * @dev: Backend device being registered
 * @info: Backend info
 * @priv: Device private data
 *
 * @info is mandatory. Not providing it results in -EINVAL.
 *
 * RETURNS:
 * 0 on success, negative error number on failure.
 */
int devm_iio_backend_register(struct device *dev,
			      const struct iio_backend_info *info, void *priv)
{
	struct iio_backend *back;

	if (!info || !info->ops)
		return dev_err_probe(dev, -EINVAL, "No backend ops given\n");

	/*
	 * Through device_links, we guarantee that a frontend device cannot be
	 * bound/exist if the backend driver is not around. Hence, we can bind
	 * the backend object lifetime with the device being passed since
	 * removing it will tear the frontend/consumer down.
	 */
	back = devm_kzalloc(dev, sizeof(*back), GFP_KERNEL);
	if (!back)
		return -ENOMEM;

	back->ops = info->ops;
	back->name = info->name;
	back->owner = dev->driver->owner;
	back->dev = dev;
	back->priv = priv;
	scoped_guard(mutex, &iio_back_lock)
		list_add(&back->entry, &iio_back_list);

	return devm_add_action_or_reset(dev, iio_backend_unregister, back);
}
EXPORT_SYMBOL_NS_GPL(devm_iio_backend_register, IIO_BACKEND);

MODULE_AUTHOR("Nuno Sa <nuno.sa@analog.com>");
MODULE_DESCRIPTION("Framework to handle complex IIO aggregate devices");
MODULE_LICENSE("GPL");<|MERGE_RESOLUTION|>--- conflicted
+++ resolved
@@ -736,11 +736,7 @@
 		index = 0;
 	}
 
-<<<<<<< HEAD
-	fwnode = fwnode_find_reference(dev_fwnode(dev), "io-backends", index);
-=======
 	fwnode_back = fwnode_find_reference(fwnode, "io-backends", index);
->>>>>>> adc21867
 	if (IS_ERR(fwnode))
 		return dev_err_cast_probe(dev, fwnode,
 					  "Cannot get Firmware reference\n");
