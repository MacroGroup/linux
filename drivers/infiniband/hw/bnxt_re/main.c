--- conflicted
+++ resolved
@@ -525,10 +525,7 @@
 static void __wait_for_fifo_occupancy_below_th(struct bnxt_re_dev *rdev)
 {
 	struct bnxt_qplib_db_pacing_data *pacing_data = rdev->qplib_res.pacing_data;
-<<<<<<< HEAD
-=======
 	u32 retry_fifo_check = 1000;
->>>>>>> adc21867
 	u32 fifo_occup;
 
 	/* loop shouldn't run infintely as the occupancy usually goes
