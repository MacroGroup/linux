/*
 * Broadcom NetXtreme-E RoCE driver.
 *
 * Copyright (c) 2016 - 2017, Broadcom. All rights reserved.  The term
 * Broadcom refers to Broadcom Limited and/or its subsidiaries.
 *
 * This software is available to you under a choice of one of two
 * licenses.  You may choose to be licensed under the terms of the GNU
 * General Public License (GPL) Version 2, available from the file
 * COPYING in the main directory of this source tree, or the
 * BSD license below:
 *
 * Redistribution and use in source and binary forms, with or without
 * modification, are permitted provided that the following conditions
 * are met:
 *
 * 1. Redistributions of source code must retain the above copyright
 *    notice, this list of conditions and the following disclaimer.
 * 2. Redistributions in binary form must reproduce the above copyright
 *    notice, this list of conditions and the following disclaimer in
 *    the documentation and/or other materials provided with the
 *    distribution.
 *
 * THIS SOFTWARE IS PROVIDED BY THE AUTHOR AND CONTRIBUTORS ``AS IS''
 * AND ANY EXPRESS OR IMPLIED WARRANTIES, INCLUDING, BUT NOT LIMITED TO,
 * THE IMPLIED WARRANTIES OF MERCHANTABILITY AND FITNESS FOR A PARTICULAR
 * PURPOSE ARE DISCLAIMED. IN NO EVENT SHALL THE AUTHOR OR CONTRIBUTORS
 * BE LIABLE FOR ANY DIRECT, INDIRECT, INCIDENTAL, SPECIAL, EXEMPLARY, OR
 * CONSEQUENTIAL DAMAGES (INCLUDING, BUT NOT LIMITED TO, PROCUREMENT OF
 * SUBSTITUTE GOODS OR SERVICES; LOSS OF USE, DATA, OR PROFITS; OR
 * BUSINESS INTERRUPTION) HOWEVER CAUSED AND ON ANY THEORY OF LIABILITY,
 * WHETHER IN CONTRACT, STRICT LIABILITY, OR TORT (INCLUDING NEGLIGENCE
 * OR OTHERWISE) ARISING IN ANY WAY OUT OF THE USE OF THIS SOFTWARE, EVEN
 * IF ADVISED OF THE POSSIBILITY OF SUCH DAMAGE.
 *
 * Description: Main component of the bnxt_re driver
 */

#include <linux/module.h>
#include <linux/netdevice.h>
#include <linux/ethtool.h>
#include <linux/mutex.h>
#include <linux/list.h>
#include <linux/rculist.h>
#include <linux/spinlock.h>
#include <linux/pci.h>
#include <net/dcbnl.h>
#include <net/ipv6.h>
#include <net/addrconf.h>
#include <linux/if_ether.h>
#include <linux/auxiliary_bus.h>

#include <rdma/ib_verbs.h>
#include <rdma/ib_user_verbs.h>
#include <rdma/ib_umem.h>
#include <rdma/ib_addr.h>
#include <linux/hashtable.h>

#include "bnxt_ulp.h"
#include "roce_hsi.h"
#include "qplib_res.h"
#include "qplib_sp.h"
#include "qplib_fp.h"
#include "qplib_rcfw.h"
#include "bnxt_re.h"
#include "ib_verbs.h"
#include <rdma/bnxt_re-abi.h>
#include "bnxt.h"
#include "hw_counters.h"
#include "debugfs.h"

static char version[] =
		BNXT_RE_DESC "\n";

MODULE_AUTHOR("Eddie Wai <eddie.wai@broadcom.com>");
MODULE_DESCRIPTION(BNXT_RE_DESC);
MODULE_LICENSE("Dual BSD/GPL");

/* globals */
static DEFINE_MUTEX(bnxt_re_mutex);

static int bnxt_re_hwrm_qcaps(struct bnxt_re_dev *rdev);
static int bnxt_re_query_hwrm_intf_version(struct bnxt_re_dev *rdev);

static int bnxt_re_hwrm_qcfg(struct bnxt_re_dev *rdev, u32 *db_len,
			     u32 *offset);
static void bnxt_re_dispatch_event(struct ib_device *ibdev, struct ib_qp *qp,
				   u8 port_num, enum ib_event_type event);
static void bnxt_re_set_db_offset(struct bnxt_re_dev *rdev)
{
	struct bnxt_qplib_chip_ctx *cctx;
	struct bnxt_en_dev *en_dev;
	struct bnxt_qplib_res *res;
	u32 l2db_len = 0;
	u32 offset = 0;
	u32 barlen;
	int rc;

	res = &rdev->qplib_res;
	en_dev = rdev->en_dev;
	cctx = rdev->chip_ctx;

	/* Issue qcfg */
	rc = bnxt_re_hwrm_qcfg(rdev, &l2db_len, &offset);
	if (rc)
		dev_info(rdev_to_dev(rdev),
			 "Couldn't get DB bar size, Low latency framework is disabled\n");
	/* set register offsets for both UC and WC */
	if (bnxt_qplib_is_chip_gen_p7(cctx)) {
		res->dpi_tbl.ucreg.offset = offset;
		res->dpi_tbl.wcreg.offset = en_dev->l2_db_size;
	} else {
		res->dpi_tbl.ucreg.offset = res->is_vf ? BNXT_QPLIB_DBR_VF_DB_OFFSET :
							 BNXT_QPLIB_DBR_PF_DB_OFFSET;
		res->dpi_tbl.wcreg.offset = res->dpi_tbl.ucreg.offset;
	}

	/* If WC mapping is disabled by L2 driver then en_dev->l2_db_size
	 * is equal to the DB-Bar actual size. This indicates that L2
	 * is mapping entire bar as UC-. RoCE driver can't enable WC mapping
	 * in such cases and DB-push will be disabled.
	 */
	barlen = pci_resource_len(res->pdev, RCFW_DBR_PCI_BAR_REGION);
	if (cctx->modes.db_push && l2db_len && en_dev->l2_db_size != barlen) {
		res->dpi_tbl.wcreg.offset = en_dev->l2_db_size;
		dev_info(rdev_to_dev(rdev),  "Low latency framework is enabled\n");
	}
}

static void bnxt_re_set_drv_mode(struct bnxt_re_dev *rdev)
{
	struct bnxt_qplib_chip_ctx *cctx;

	cctx = rdev->chip_ctx;
	cctx->modes.wqe_mode = bnxt_qplib_is_chip_gen_p7(rdev->chip_ctx) ?
			       BNXT_QPLIB_WQE_MODE_VARIABLE : BNXT_QPLIB_WQE_MODE_STATIC;
	if (bnxt_re_hwrm_qcaps(rdev))
		dev_err(rdev_to_dev(rdev),
			"Failed to query hwrm qcaps\n");
	if (bnxt_qplib_is_chip_gen_p7(rdev->chip_ctx)) {
		cctx->modes.toggle_bits |= BNXT_QPLIB_CQ_TOGGLE_BIT;
		cctx->modes.toggle_bits |= BNXT_QPLIB_SRQ_TOGGLE_BIT;
	}
}

static void bnxt_re_destroy_chip_ctx(struct bnxt_re_dev *rdev)
{
	struct bnxt_qplib_chip_ctx *chip_ctx;

	if (!rdev->chip_ctx)
		return;

	kfree(rdev->dev_attr);
	rdev->dev_attr = NULL;

	chip_ctx = rdev->chip_ctx;
	rdev->chip_ctx = NULL;
	rdev->rcfw.res = NULL;
	rdev->qplib_res.cctx = NULL;
	rdev->qplib_res.pdev = NULL;
	rdev->qplib_res.netdev = NULL;
	kfree(chip_ctx);
}

static int bnxt_re_setup_chip_ctx(struct bnxt_re_dev *rdev)
{
	struct bnxt_qplib_chip_ctx *chip_ctx;
	struct bnxt_en_dev *en_dev;
	int rc = -ENOMEM;

	en_dev = rdev->en_dev;

	rdev->qplib_res.pdev = en_dev->pdev;
	chip_ctx = kzalloc(sizeof(*chip_ctx), GFP_KERNEL);
	if (!chip_ctx)
		return -ENOMEM;
	chip_ctx->chip_num = en_dev->chip_num;
	chip_ctx->hw_stats_size = en_dev->hw_ring_stats_size;

	rdev->chip_ctx = chip_ctx;
	/* rest members to follow eventually */

	rdev->qplib_res.cctx = rdev->chip_ctx;
	rdev->rcfw.res = &rdev->qplib_res;
	rdev->dev_attr = kzalloc(sizeof(*rdev->dev_attr), GFP_KERNEL);
	if (!rdev->dev_attr)
		goto free_chip_ctx;
	rdev->qplib_res.dattr = rdev->dev_attr;
	rdev->qplib_res.is_vf = BNXT_EN_VF(en_dev);
	rdev->qplib_res.en_dev = en_dev;

	rc = bnxt_re_query_hwrm_intf_version(rdev);
	if (rc)
		goto free_dev_attr;

	bnxt_re_set_drv_mode(rdev);

	bnxt_re_set_db_offset(rdev);
	rc = bnxt_qplib_map_db_bar(&rdev->qplib_res);
	if (rc)
		goto free_dev_attr;

	if (bnxt_qplib_determine_atomics(en_dev->pdev))
		ibdev_info(&rdev->ibdev,
			   "platform doesn't support global atomics.");
	return 0;
free_dev_attr:
	kfree(rdev->dev_attr);
	rdev->dev_attr = NULL;
free_chip_ctx:
	kfree(rdev->chip_ctx);
	rdev->chip_ctx = NULL;
	return rc;
}

/* SR-IOV helper functions */

static void bnxt_re_get_sriov_func_type(struct bnxt_re_dev *rdev)
{
	if (BNXT_EN_VF(rdev->en_dev))
		rdev->is_virtfn = 1;
}

/* Set the maximum number of each resource that the driver actually wants
 * to allocate. This may be up to the maximum number the firmware has
 * reserved for the function. The driver may choose to allocate fewer
 * resources than the firmware maximum.
 */
static void bnxt_re_limit_pf_res(struct bnxt_re_dev *rdev)
{
	struct bnxt_qplib_dev_attr *attr;
	struct bnxt_qplib_ctx *ctx;
	int i;

	attr = rdev->dev_attr;
	ctx = &rdev->qplib_ctx;

	ctx->qpc_count = min_t(u32, BNXT_RE_MAX_QPC_COUNT,
			       attr->max_qp);
	ctx->mrw_count = BNXT_RE_MAX_MRW_COUNT_256K;
	/* Use max_mr from fw since max_mrw does not get set */
	ctx->mrw_count = min_t(u32, ctx->mrw_count, attr->max_mr);
	ctx->srqc_count = min_t(u32, BNXT_RE_MAX_SRQC_COUNT,
				attr->max_srq);
	ctx->cq_count = min_t(u32, BNXT_RE_MAX_CQ_COUNT, attr->max_cq);
	if (!bnxt_qplib_is_chip_gen_p5_p7(rdev->chip_ctx))
		for (i = 0; i < MAX_TQM_ALLOC_REQ; i++)
			rdev->qplib_ctx.tqm_ctx.qcount[i] =
			rdev->dev_attr->tqm_alloc_reqs[i];
}

static void bnxt_re_limit_vf_res(struct bnxt_qplib_ctx *qplib_ctx, u32 num_vf)
{
	struct bnxt_qplib_vf_res *vf_res;
	u32 mrws = 0;
	u32 vf_pct;
	u32 nvfs;

	vf_res = &qplib_ctx->vf_res;
	/*
	 * Reserve a set of resources for the PF. Divide the remaining
	 * resources among the VFs
	 */
	vf_pct = 100 - BNXT_RE_PCT_RSVD_FOR_PF;
	nvfs = num_vf;
	num_vf = 100 * num_vf;
	vf_res->max_qp_per_vf = (qplib_ctx->qpc_count * vf_pct) / num_vf;
	vf_res->max_srq_per_vf = (qplib_ctx->srqc_count * vf_pct) / num_vf;
	vf_res->max_cq_per_vf = (qplib_ctx->cq_count * vf_pct) / num_vf;
	/*
	 * The driver allows many more MRs than other resources. If the
	 * firmware does also, then reserve a fixed amount for the PF and
	 * divide the rest among VFs. VFs may use many MRs for NFS
	 * mounts, ISER, NVME applications, etc. If the firmware severely
	 * restricts the number of MRs, then let PF have half and divide
	 * the rest among VFs, as for the other resource types.
	 */
	if (qplib_ctx->mrw_count < BNXT_RE_MAX_MRW_COUNT_64K) {
		mrws = qplib_ctx->mrw_count * vf_pct;
		nvfs = num_vf;
	} else {
		mrws = qplib_ctx->mrw_count - BNXT_RE_RESVD_MR_FOR_PF;
	}
	vf_res->max_mrw_per_vf = (mrws / nvfs);
	vf_res->max_gid_per_vf = BNXT_RE_MAX_GID_PER_VF;
}

static void bnxt_re_set_resource_limits(struct bnxt_re_dev *rdev)
{
	u32 num_vfs;

	memset(&rdev->qplib_ctx.vf_res, 0, sizeof(struct bnxt_qplib_vf_res));
	bnxt_re_limit_pf_res(rdev);

	num_vfs =  bnxt_qplib_is_chip_gen_p5_p7(rdev->chip_ctx) ?
			BNXT_RE_GEN_P5_MAX_VF : rdev->num_vfs;
	if (num_vfs)
		bnxt_re_limit_vf_res(&rdev->qplib_ctx, num_vfs);
}

static void bnxt_re_vf_res_config(struct bnxt_re_dev *rdev)
{
	/*
	 * Use the total VF count since the actual VF count may not be
	 * available at this point.
	 */
	rdev->num_vfs = pci_sriov_get_totalvfs(rdev->en_dev->pdev);
	if (!rdev->num_vfs)
		return;

	bnxt_re_set_resource_limits(rdev);
	bnxt_qplib_set_func_resources(&rdev->qplib_res, &rdev->rcfw,
				      &rdev->qplib_ctx);
}

struct bnxt_re_dcb_work {
	struct work_struct work;
	struct bnxt_re_dev *rdev;
	struct hwrm_async_event_cmpl cmpl;
};

static bool bnxt_re_is_qp1_qp(struct bnxt_re_qp *qp)
{
	return qp->ib_qp.qp_type == IB_QPT_GSI;
}

static struct bnxt_re_qp *bnxt_re_get_qp1_qp(struct bnxt_re_dev *rdev)
{
	struct bnxt_re_qp *qp;

	mutex_lock(&rdev->qp_lock);
	list_for_each_entry(qp, &rdev->qp_list, list) {
		if (bnxt_re_is_qp1_qp(qp)) {
			mutex_unlock(&rdev->qp_lock);
			return qp;
		}
	}
	mutex_unlock(&rdev->qp_lock);
	return NULL;
}

static int bnxt_re_update_qp1_tos_dscp(struct bnxt_re_dev *rdev)
{
	struct bnxt_re_qp *qp;

	if (!bnxt_qplib_is_chip_gen_p5_p7(rdev->chip_ctx))
		return 0;

	qp = bnxt_re_get_qp1_qp(rdev);
	if (!qp)
		return 0;

	qp->qplib_qp.modify_flags = CMDQ_MODIFY_QP_MODIFY_MASK_TOS_DSCP;
	qp->qplib_qp.tos_dscp = rdev->cc_param.qp1_tos_dscp;

	return bnxt_qplib_modify_qp(&rdev->qplib_res, &qp->qplib_qp);
}

static void bnxt_re_init_dcb_wq(struct bnxt_re_dev *rdev)
{
	rdev->dcb_wq = create_singlethread_workqueue("bnxt_re_dcb_wq");
}

static void bnxt_re_uninit_dcb_wq(struct bnxt_re_dev *rdev)
{
	if (!rdev->dcb_wq)
		return;
	destroy_workqueue(rdev->dcb_wq);
}

static void bnxt_re_dcb_wq_task(struct work_struct *work)
{
	struct bnxt_re_dcb_work *dcb_work =
		container_of(work, struct bnxt_re_dcb_work, work);
	struct bnxt_re_dev *rdev = dcb_work->rdev;
	struct bnxt_qplib_cc_param *cc_param;
	int rc;

	if (!rdev)
		goto free_dcb;

	cc_param = &rdev->cc_param;
	rc = bnxt_qplib_query_cc_param(&rdev->qplib_res, cc_param);
	if (rc) {
		ibdev_dbg(&rdev->ibdev, "Failed to query ccparam rc:%d", rc);
		goto free_dcb;
	}
	if (cc_param->qp1_tos_dscp != cc_param->tos_dscp) {
		cc_param->qp1_tos_dscp = cc_param->tos_dscp;
		rc = bnxt_re_update_qp1_tos_dscp(rdev);
		if (rc) {
			ibdev_dbg(&rdev->ibdev, "%s: Failed to modify QP1 rc:%d",
				  __func__, rc);
			goto free_dcb;
		}
	}

free_dcb:
	kfree(dcb_work);
}

static void bnxt_re_async_notifier(void *handle, struct hwrm_async_event_cmpl *cmpl)
{
	struct bnxt_re_en_dev_info *en_info = auxiliary_get_drvdata(handle);
	struct bnxt_re_dcb_work *dcb_work;
	struct bnxt_re_dev *rdev;
	u32 data1, data2;
	u16 event_id;

	rdev = en_info->rdev;
	if (!rdev)
		return;

	event_id = le16_to_cpu(cmpl->event_id);
	data1 = le32_to_cpu(cmpl->event_data1);
	data2 = le32_to_cpu(cmpl->event_data2);

	ibdev_dbg(&rdev->ibdev, "Async event_id = %d data1 = %d data2 = %d",
		  event_id, data1, data2);

	switch (event_id) {
	case ASYNC_EVENT_CMPL_EVENT_ID_DCB_CONFIG_CHANGE:
		dcb_work = kzalloc(sizeof(*dcb_work), GFP_ATOMIC);
		if (!dcb_work)
			break;

		dcb_work->rdev = rdev;
		memcpy(&dcb_work->cmpl, cmpl, sizeof(*cmpl));
		INIT_WORK(&dcb_work->work, bnxt_re_dcb_wq_task);
		queue_work(rdev->dcb_wq, &dcb_work->work);
		break;
	default:
		break;
	}
}

static void bnxt_re_stop_irq(void *handle, bool reset)
{
	struct bnxt_re_en_dev_info *en_info = auxiliary_get_drvdata(handle);
	struct bnxt_qplib_rcfw *rcfw;
	struct bnxt_re_dev *rdev;
	struct bnxt_qplib_nq *nq;
	int indx;

	rdev = en_info->rdev;
	if (!rdev)
		return;
	rcfw = &rdev->rcfw;

	if (reset) {
		set_bit(ERR_DEVICE_DETACHED, &rdev->rcfw.cmdq.flags);
		set_bit(BNXT_RE_FLAG_ERR_DEVICE_DETACHED, &rdev->flags);
		wake_up_all(&rdev->rcfw.cmdq.waitq);
		bnxt_re_dispatch_event(&rdev->ibdev, NULL, 1,
				       IB_EVENT_DEVICE_FATAL);
	}

	for (indx = BNXT_RE_NQ_IDX; indx < rdev->nqr->num_msix; indx++) {
		nq = &rdev->nqr->nq[indx - 1];
		bnxt_qplib_nq_stop_irq(nq, false);
	}

	bnxt_qplib_rcfw_stop_irq(rcfw, false);
}

static void bnxt_re_start_irq(void *handle, struct bnxt_msix_entry *ent)
{
	struct bnxt_re_en_dev_info *en_info = auxiliary_get_drvdata(handle);
	struct bnxt_msix_entry *msix_ent;
	struct bnxt_qplib_rcfw *rcfw;
	struct bnxt_re_dev *rdev;
	struct bnxt_qplib_nq *nq;
	int indx, rc;

	rdev = en_info->rdev;
	if (!rdev)
		return;
	msix_ent = rdev->nqr->msix_entries;
	rcfw = &rdev->rcfw;
	if (!ent) {
		/* Not setting the f/w timeout bit in rcfw.
		 * During the driver unload the first command
		 * to f/w will timeout and that will set the
		 * timeout bit.
		 */
		ibdev_err(&rdev->ibdev, "Failed to re-start IRQs\n");
		return;
	}

	/* Vectors may change after restart, so update with new vectors
	 * in device sctructure.
	 */
	for (indx = 0; indx < rdev->nqr->num_msix; indx++)
		rdev->nqr->msix_entries[indx].vector = ent[indx].vector;

	rc = bnxt_qplib_rcfw_start_irq(rcfw, msix_ent[BNXT_RE_AEQ_IDX].vector,
				       false);
	if (rc) {
		ibdev_warn(&rdev->ibdev, "Failed to reinit CREQ\n");
		return;
	}
	for (indx = BNXT_RE_NQ_IDX ; indx < rdev->nqr->num_msix; indx++) {
		nq = &rdev->nqr->nq[indx - 1];
		rc = bnxt_qplib_nq_start_irq(nq, indx - 1,
					     msix_ent[indx].vector, false);
		if (rc) {
			ibdev_warn(&rdev->ibdev, "Failed to reinit NQ index %d\n",
				   indx - 1);
			return;
		}
	}
}

static struct bnxt_ulp_ops bnxt_re_ulp_ops = {
	.ulp_async_notifier = bnxt_re_async_notifier,
	.ulp_irq_stop = bnxt_re_stop_irq,
	.ulp_irq_restart = bnxt_re_start_irq
};

/* RoCE -> Net driver */

static int bnxt_re_register_netdev(struct bnxt_re_dev *rdev)
{
	struct bnxt_en_dev *en_dev;

	en_dev = rdev->en_dev;
	return bnxt_register_dev(en_dev, &bnxt_re_ulp_ops, rdev->adev);
}

static void bnxt_re_init_hwrm_hdr(struct input *hdr, u16 opcd)
{
	hdr->req_type = cpu_to_le16(opcd);
	hdr->cmpl_ring = cpu_to_le16(-1);
	hdr->target_id = cpu_to_le16(-1);
}

static void bnxt_re_fill_fw_msg(struct bnxt_fw_msg *fw_msg, void *msg,
				int msg_len, void *resp, int resp_max_len,
				int timeout)
{
	fw_msg->msg = msg;
	fw_msg->msg_len = msg_len;
	fw_msg->resp = resp;
	fw_msg->resp_max_len = resp_max_len;
	fw_msg->timeout = timeout;
}

void bnxt_re_hwrm_free_vnic(struct bnxt_re_dev *rdev)
{
	struct bnxt_en_dev *en_dev = rdev->en_dev;
	struct hwrm_vnic_free_input req = {};
	struct bnxt_fw_msg fw_msg = {};
	int rc;

	bnxt_re_init_hwrm_hdr((void *)&req, HWRM_VNIC_FREE);

	req.vnic_id = cpu_to_le32(rdev->mirror_vnic_id);
	bnxt_re_fill_fw_msg(&fw_msg, (void *)&req, sizeof(req), NULL,
			    0, BNXT_RE_HWRM_CMD_TIMEOUT(rdev));
	rc = bnxt_send_msg(en_dev, &fw_msg);
	if (rc)
		ibdev_dbg(&rdev->ibdev,
			  "Failed to free vnic, rc = %d\n", rc);
}

int bnxt_re_hwrm_alloc_vnic(struct bnxt_re_dev *rdev)
{
	struct bnxt_en_dev *en_dev = rdev->en_dev;
	struct hwrm_vnic_alloc_output resp = {};
	struct hwrm_vnic_alloc_input req = {};
	struct bnxt_fw_msg fw_msg = {};
	int rc;

	bnxt_re_init_hwrm_hdr((void *)&req, HWRM_VNIC_ALLOC);

	req.vnic_id = cpu_to_le16(rdev->mirror_vnic_id);
	req.flags = cpu_to_le32(VNIC_ALLOC_REQ_FLAGS_VNIC_ID_VALID);
	bnxt_re_fill_fw_msg(&fw_msg, (void *)&req, sizeof(req), (void *)&resp,
			    sizeof(resp), BNXT_RE_HWRM_CMD_TIMEOUT(rdev));
	rc = bnxt_send_msg(en_dev, &fw_msg);
	if (rc)
		ibdev_dbg(&rdev->ibdev,
			  "Failed to alloc vnic, rc = %d\n", rc);

	return rc;
}

int bnxt_re_hwrm_cfg_vnic(struct bnxt_re_dev *rdev, u32 qp_id)
{
	struct bnxt_en_dev *en_dev = rdev->en_dev;
	struct hwrm_vnic_cfg_input req = {};
	struct bnxt_fw_msg fw_msg = {};
	int rc;

	bnxt_re_init_hwrm_hdr((void *)&req, HWRM_VNIC_CFG);

	req.flags = cpu_to_le32(VNIC_CFG_REQ_FLAGS_ROCE_ONLY_VNIC_MODE);
	req.enables = cpu_to_le32(VNIC_CFG_REQ_ENABLES_RAW_QP_ID |
				  VNIC_CFG_REQ_ENABLES_MRU);
	req.vnic_id = cpu_to_le16(rdev->mirror_vnic_id);
	req.raw_qp_id = cpu_to_le32(qp_id);
	req.mru = cpu_to_le16(rdev->netdev->mtu + VLAN_ETH_HLEN);

	bnxt_re_fill_fw_msg(&fw_msg, (void *)&req, sizeof(req), NULL,
			    0, BNXT_RE_HWRM_CMD_TIMEOUT(rdev));
	rc = bnxt_send_msg(en_dev, &fw_msg);
	if (rc)
		ibdev_dbg(&rdev->ibdev,
			  "Failed to cfg vnic, rc = %d\n", rc);

	return rc;
}

/* Query device config using common hwrm */
static int bnxt_re_hwrm_qcfg(struct bnxt_re_dev *rdev, u32 *db_len,
			     u32 *offset)
{
	struct bnxt_en_dev *en_dev = rdev->en_dev;
	struct hwrm_func_qcfg_output resp = {0};
	struct hwrm_func_qcfg_input req = {0};
	struct bnxt_fw_msg fw_msg = {};
	int rc;

	bnxt_re_init_hwrm_hdr((void *)&req, HWRM_FUNC_QCFG);
	req.fid = cpu_to_le16(0xffff);
	bnxt_re_fill_fw_msg(&fw_msg, (void *)&req, sizeof(req), (void *)&resp,
			    sizeof(resp), BNXT_RE_HWRM_CMD_TIMEOUT(rdev));
	rc = bnxt_send_msg(en_dev, &fw_msg);
	if (!rc) {
		*db_len = PAGE_ALIGN(le16_to_cpu(resp.l2_doorbell_bar_size_kb) * 1024);
		*offset = PAGE_ALIGN(le16_to_cpu(resp.legacy_l2_db_size_kb) * 1024);
		rdev->mirror_vnic_id = le16_to_cpu(resp.mirror_vnic_id);
	}
	return rc;
}

/* Query function capabilities using common hwrm */
int bnxt_re_hwrm_qcaps(struct bnxt_re_dev *rdev)
{
	struct bnxt_en_dev *en_dev = rdev->en_dev;
	struct hwrm_func_qcaps_output resp = {};
	struct hwrm_func_qcaps_input req = {};
	struct bnxt_qplib_chip_ctx *cctx;
	struct bnxt_fw_msg fw_msg = {};
	u32 flags_ext2;
	int rc;

	cctx = rdev->chip_ctx;
	bnxt_re_init_hwrm_hdr((void *)&req, HWRM_FUNC_QCAPS);
	req.fid = cpu_to_le16(0xffff);
	bnxt_re_fill_fw_msg(&fw_msg, (void *)&req, sizeof(req), (void *)&resp,
			    sizeof(resp), BNXT_RE_HWRM_CMD_TIMEOUT(rdev));

	rc = bnxt_send_msg(en_dev, &fw_msg);
	if (rc)
		return rc;
	cctx->modes.db_push = le32_to_cpu(resp.flags) & FUNC_QCAPS_RESP_FLAGS_WCB_PUSH_MODE;

	flags_ext2 = le32_to_cpu(resp.flags_ext2);
	cctx->modes.dbr_pacing = flags_ext2 & FUNC_QCAPS_RESP_FLAGS_EXT2_DBR_PACING_EXT_SUPPORTED ||
				 flags_ext2 & FUNC_QCAPS_RESP_FLAGS_EXT2_DBR_PACING_V0_SUPPORTED;
	cctx->modes.roce_mirror = !!(le32_to_cpu(resp.flags_ext3) &
				     FUNC_QCAPS_RESP_FLAGS_EXT3_MIRROR_ON_ROCE_SUPPORTED);
	return 0;
}

static int bnxt_re_hwrm_dbr_pacing_qcfg(struct bnxt_re_dev *rdev)
{
	struct bnxt_qplib_db_pacing_data *pacing_data = rdev->qplib_res.pacing_data;
	struct hwrm_func_dbr_pacing_qcfg_output resp = {};
	struct hwrm_func_dbr_pacing_qcfg_input req = {};
	struct bnxt_en_dev *en_dev = rdev->en_dev;
	struct bnxt_qplib_chip_ctx *cctx;
	struct bnxt_fw_msg fw_msg = {};
	int rc;

	cctx = rdev->chip_ctx;
	bnxt_re_init_hwrm_hdr((void *)&req, HWRM_FUNC_DBR_PACING_QCFG);
	bnxt_re_fill_fw_msg(&fw_msg, (void *)&req, sizeof(req), (void *)&resp,
			    sizeof(resp), BNXT_RE_HWRM_CMD_TIMEOUT(rdev));
	rc = bnxt_send_msg(en_dev, &fw_msg);
	if (rc)
		return rc;

	if ((le32_to_cpu(resp.dbr_stat_db_fifo_reg) &
	    FUNC_DBR_PACING_QCFG_RESP_DBR_STAT_DB_FIFO_REG_ADDR_SPACE_MASK) ==
		FUNC_DBR_PACING_QCFG_RESP_DBR_STAT_DB_FIFO_REG_ADDR_SPACE_GRC)
		cctx->dbr_stat_db_fifo =
			le32_to_cpu(resp.dbr_stat_db_fifo_reg) &
			~FUNC_DBR_PACING_QCFG_RESP_DBR_STAT_DB_FIFO_REG_ADDR_SPACE_MASK;

	pacing_data->fifo_max_depth = le32_to_cpu(resp.dbr_stat_db_max_fifo_depth);
	if (!pacing_data->fifo_max_depth)
		pacing_data->fifo_max_depth = BNXT_RE_MAX_FIFO_DEPTH(cctx);
	pacing_data->fifo_room_mask = le32_to_cpu(resp.dbr_stat_db_fifo_reg_fifo_room_mask);
	pacing_data->fifo_room_shift = resp.dbr_stat_db_fifo_reg_fifo_room_shift;

	return 0;
}

/* Update the pacing tunable parameters to the default values */
static void bnxt_re_set_default_pacing_data(struct bnxt_re_dev *rdev)
{
	struct bnxt_qplib_db_pacing_data *pacing_data = rdev->qplib_res.pacing_data;

	pacing_data->do_pacing = rdev->pacing.dbr_def_do_pacing;
	pacing_data->pacing_th = rdev->pacing.pacing_algo_th;
	pacing_data->alarm_th =
		pacing_data->pacing_th * BNXT_RE_PACING_ALARM_TH_MULTIPLE;
}

static u32 __get_fifo_occupancy(struct bnxt_re_dev *rdev)
{
	struct bnxt_qplib_db_pacing_data *pacing_data = rdev->qplib_res.pacing_data;
	u32 read_val, fifo_occup;

	read_val = readl(rdev->en_dev->bar0 + rdev->pacing.dbr_db_fifo_reg_off);
	fifo_occup = pacing_data->fifo_max_depth -
		     ((read_val & pacing_data->fifo_room_mask) >>
		      pacing_data->fifo_room_shift);
	return fifo_occup;
}

static bool is_dbr_fifo_full(struct bnxt_re_dev *rdev)
{
	u32 max_occup, fifo_occup;

	fifo_occup = __get_fifo_occupancy(rdev);
	max_occup = BNXT_RE_MAX_FIFO_DEPTH(rdev->chip_ctx) - 1;
	if (fifo_occup == max_occup)
		return true;

	return false;
}

static void __wait_for_fifo_occupancy_below_th(struct bnxt_re_dev *rdev)
{
	struct bnxt_qplib_db_pacing_data *pacing_data = rdev->qplib_res.pacing_data;
	u32 retry_fifo_check = 1000;
	u32 fifo_occup;

	/* loop shouldn't run infintely as the occupancy usually goes
	 * below pacing algo threshold as soon as pacing kicks in.
	 */
	while (1) {
		fifo_occup = __get_fifo_occupancy(rdev);
		/* Fifo occupancy cannot be greater the MAX FIFO depth */
		if (fifo_occup > pacing_data->fifo_max_depth)
			break;

		if (fifo_occup < pacing_data->pacing_th)
			break;
		if (!retry_fifo_check--) {
			dev_info_once(rdev_to_dev(rdev),
				      "%s: fifo_occup = 0x%xfifo_max_depth = 0x%x pacing_th = 0x%x\n",
				      __func__, fifo_occup, pacing_data->fifo_max_depth,
					pacing_data->pacing_th);
			break;
		}

	}
}

static void bnxt_re_db_fifo_check(struct work_struct *work)
{
	struct bnxt_re_dev *rdev = container_of(work, struct bnxt_re_dev,
			dbq_fifo_check_work);
	struct bnxt_qplib_db_pacing_data *pacing_data;
	u32 pacing_save;

	if (!mutex_trylock(&rdev->pacing.dbq_lock))
		return;
	pacing_data = rdev->qplib_res.pacing_data;
	pacing_save = rdev->pacing.do_pacing_save;
	__wait_for_fifo_occupancy_below_th(rdev);
	cancel_delayed_work_sync(&rdev->dbq_pacing_work);
	if (pacing_save > rdev->pacing.dbr_def_do_pacing) {
		/* Double the do_pacing value during the congestion */
		pacing_save = pacing_save << 1;
	} else {
		/*
		 * when a new congestion is detected increase the do_pacing
		 * by 8 times. And also increase the pacing_th by 4 times. The
		 * reason to increase pacing_th is to give more space for the
		 * queue to oscillate down without getting empty, but also more
		 * room for the queue to increase without causing another alarm.
		 */
		pacing_save = pacing_save << 3;
		pacing_data->pacing_th = rdev->pacing.pacing_algo_th * 4;
	}

	if (pacing_save > BNXT_RE_MAX_DBR_DO_PACING)
		pacing_save = BNXT_RE_MAX_DBR_DO_PACING;

	pacing_data->do_pacing = pacing_save;
	rdev->pacing.do_pacing_save = pacing_data->do_pacing;
	pacing_data->alarm_th =
		pacing_data->pacing_th * BNXT_RE_PACING_ALARM_TH_MULTIPLE;
	schedule_delayed_work(&rdev->dbq_pacing_work,
			      msecs_to_jiffies(rdev->pacing.dbq_pacing_time));
	rdev->stats.pacing.alerts++;
	mutex_unlock(&rdev->pacing.dbq_lock);
}

static void bnxt_re_pacing_timer_exp(struct work_struct *work)
{
	struct bnxt_re_dev *rdev = container_of(work, struct bnxt_re_dev,
			dbq_pacing_work.work);
	struct bnxt_qplib_db_pacing_data *pacing_data;
	u32 fifo_occup;

	if (!mutex_trylock(&rdev->pacing.dbq_lock))
		return;

	pacing_data = rdev->qplib_res.pacing_data;
	fifo_occup = __get_fifo_occupancy(rdev);

	if (fifo_occup > pacing_data->pacing_th)
		goto restart_timer;

	/*
	 * Instead of immediately going back to the default do_pacing
	 * reduce it by 1/8 times and restart the timer.
	 */
	pacing_data->do_pacing = pacing_data->do_pacing - (pacing_data->do_pacing >> 3);
	pacing_data->do_pacing = max_t(u32, rdev->pacing.dbr_def_do_pacing, pacing_data->do_pacing);
	if (pacing_data->do_pacing <= rdev->pacing.dbr_def_do_pacing) {
		bnxt_re_set_default_pacing_data(rdev);
		rdev->stats.pacing.complete++;
		goto dbq_unlock;
	}

restart_timer:
	schedule_delayed_work(&rdev->dbq_pacing_work,
			      msecs_to_jiffies(rdev->pacing.dbq_pacing_time));
	rdev->stats.pacing.resched++;
dbq_unlock:
	rdev->pacing.do_pacing_save = pacing_data->do_pacing;
	mutex_unlock(&rdev->pacing.dbq_lock);
}

void bnxt_re_pacing_alert(struct bnxt_re_dev *rdev)
{
	struct bnxt_qplib_db_pacing_data *pacing_data;

	if (!rdev->pacing.dbr_pacing)
		return;
	mutex_lock(&rdev->pacing.dbq_lock);
	pacing_data = rdev->qplib_res.pacing_data;

	/*
	 * Increase the alarm_th to max so that other user lib instances do not
	 * keep alerting the driver.
	 */
	pacing_data->alarm_th = pacing_data->fifo_max_depth;
	pacing_data->do_pacing = BNXT_RE_MAX_DBR_DO_PACING;
	cancel_work_sync(&rdev->dbq_fifo_check_work);
	schedule_work(&rdev->dbq_fifo_check_work);
	mutex_unlock(&rdev->pacing.dbq_lock);
}

static int bnxt_re_initialize_dbr_pacing(struct bnxt_re_dev *rdev)
{
	/* Allocate a page for app use */
	rdev->pacing.dbr_page = (void *)__get_free_page(GFP_KERNEL);
	if (!rdev->pacing.dbr_page)
		return -ENOMEM;

	memset((u8 *)rdev->pacing.dbr_page, 0, PAGE_SIZE);
	rdev->qplib_res.pacing_data = (struct bnxt_qplib_db_pacing_data *)rdev->pacing.dbr_page;

	if (bnxt_re_hwrm_dbr_pacing_qcfg(rdev)) {
		free_page((u64)rdev->pacing.dbr_page);
		rdev->pacing.dbr_page = NULL;
		return -EIO;
	}

	/* MAP HW window 2 for reading db fifo depth */
	writel(rdev->chip_ctx->dbr_stat_db_fifo & BNXT_GRC_BASE_MASK,
	       rdev->en_dev->bar0 + BNXT_GRCPF_REG_WINDOW_BASE_OUT + 4);
	rdev->pacing.dbr_db_fifo_reg_off =
		(rdev->chip_ctx->dbr_stat_db_fifo & BNXT_GRC_OFFSET_MASK) +
		 BNXT_RE_GRC_FIFO_REG_BASE;
	rdev->pacing.dbr_bar_addr =
		pci_resource_start(rdev->qplib_res.pdev, 0) + rdev->pacing.dbr_db_fifo_reg_off;

	if (is_dbr_fifo_full(rdev)) {
		free_page((u64)rdev->pacing.dbr_page);
		rdev->pacing.dbr_page = NULL;
		return -EIO;
	}

	rdev->pacing.pacing_algo_th = BNXT_RE_PACING_ALGO_THRESHOLD;
	rdev->pacing.dbq_pacing_time = BNXT_RE_DBR_PACING_TIME;
	rdev->pacing.dbr_def_do_pacing = BNXT_RE_DBR_DO_PACING_NO_CONGESTION;
	rdev->pacing.do_pacing_save = rdev->pacing.dbr_def_do_pacing;
	rdev->qplib_res.pacing_data->grc_reg_offset = rdev->pacing.dbr_db_fifo_reg_off;
	bnxt_re_set_default_pacing_data(rdev);
	/* Initialize worker for DBR Pacing */
	INIT_WORK(&rdev->dbq_fifo_check_work, bnxt_re_db_fifo_check);
	INIT_DELAYED_WORK(&rdev->dbq_pacing_work, bnxt_re_pacing_timer_exp);
	return 0;
}

static void bnxt_re_deinitialize_dbr_pacing(struct bnxt_re_dev *rdev)
{
	cancel_work_sync(&rdev->dbq_fifo_check_work);
	cancel_delayed_work_sync(&rdev->dbq_pacing_work);
	if (rdev->pacing.dbr_page)
		free_page((u64)rdev->pacing.dbr_page);

	rdev->pacing.dbr_page = NULL;
	rdev->pacing.dbr_pacing = false;
}

static int bnxt_re_net_ring_free(struct bnxt_re_dev *rdev,
				 u16 fw_ring_id, int type)
{
	struct bnxt_en_dev *en_dev = rdev->en_dev;
	struct hwrm_ring_free_input req = {};
	struct hwrm_ring_free_output resp;
	struct bnxt_fw_msg fw_msg = {};
	int rc = -EINVAL;

	if (test_bit(BNXT_RE_FLAG_ERR_DEVICE_DETACHED, &rdev->flags))
		return 0;

	bnxt_re_init_hwrm_hdr((void *)&req, HWRM_RING_FREE);
	req.ring_type = type;
	req.ring_id = cpu_to_le16(fw_ring_id);
	bnxt_re_fill_fw_msg(&fw_msg, (void *)&req, sizeof(req), (void *)&resp,
			    sizeof(resp), BNXT_RE_HWRM_CMD_TIMEOUT(rdev));
	rc = bnxt_send_msg(en_dev, &fw_msg);
	if (rc)
		ibdev_err(&rdev->ibdev, "Failed to free HW ring:%d :%#x",
			  req.ring_id, rc);
	return rc;
}

static int bnxt_re_net_ring_alloc(struct bnxt_re_dev *rdev,
				  struct bnxt_re_ring_attr *ring_attr,
				  u16 *fw_ring_id)
{
	struct bnxt_en_dev *en_dev = rdev->en_dev;
	struct hwrm_ring_alloc_input req = {};
	struct hwrm_ring_alloc_output resp;
	struct bnxt_fw_msg fw_msg = {};
	int rc = -EINVAL;

	bnxt_re_init_hwrm_hdr((void *)&req, HWRM_RING_ALLOC);
	req.enables = 0;
	req.page_tbl_addr =  cpu_to_le64(ring_attr->dma_arr[0]);
	if (ring_attr->pages > 1) {
		/* Page size is in log2 units */
		req.page_size = BNXT_PAGE_SHIFT;
		req.page_tbl_depth = 1;
	}
	req.fbo = 0;
	/* Association of ring index with doorbell index and MSIX number */
	req.logical_id = cpu_to_le16(ring_attr->lrid);
	req.length = cpu_to_le32(ring_attr->depth + 1);
	req.ring_type = ring_attr->type;
	req.int_mode = ring_attr->mode;
	bnxt_re_fill_fw_msg(&fw_msg, (void *)&req, sizeof(req), (void *)&resp,
			    sizeof(resp), BNXT_RE_HWRM_CMD_TIMEOUT(rdev));
	rc = bnxt_send_msg(en_dev, &fw_msg);
	if (!rc)
		*fw_ring_id = le16_to_cpu(resp.ring_id);

	return rc;
}

static int bnxt_re_net_stats_ctx_free(struct bnxt_re_dev *rdev,
				      u32 fw_stats_ctx_id)
{
	struct bnxt_en_dev *en_dev = rdev->en_dev;
	struct hwrm_stat_ctx_free_input req = {};
	struct hwrm_stat_ctx_free_output resp = {};
	struct bnxt_fw_msg fw_msg = {};
	int rc = -EINVAL;

	if (test_bit(BNXT_RE_FLAG_ERR_DEVICE_DETACHED, &rdev->flags))
		return 0;

	bnxt_re_init_hwrm_hdr((void *)&req, HWRM_STAT_CTX_FREE);
	req.stat_ctx_id = cpu_to_le32(fw_stats_ctx_id);
	bnxt_re_fill_fw_msg(&fw_msg, (void *)&req, sizeof(req), (void *)&resp,
			    sizeof(resp), BNXT_RE_HWRM_CMD_TIMEOUT(rdev));
	rc = bnxt_send_msg(en_dev, &fw_msg);
	if (rc)
		ibdev_err(&rdev->ibdev, "Failed to free HW stats context %#x",
			  rc);

	return rc;
}

static int bnxt_re_net_stats_ctx_alloc(struct bnxt_re_dev *rdev,
				       struct bnxt_qplib_stats *stats)
{
	struct bnxt_qplib_chip_ctx *chip_ctx = rdev->chip_ctx;
	struct hwrm_stat_ctx_alloc_output resp = {};
	struct hwrm_stat_ctx_alloc_input req = {};
	struct bnxt_en_dev *en_dev = rdev->en_dev;
	struct bnxt_fw_msg fw_msg = {};
	int rc = -EINVAL;

	stats->fw_id = INVALID_STATS_CTX_ID;

	bnxt_re_init_hwrm_hdr((void *)&req, HWRM_STAT_CTX_ALLOC);
	req.update_period_ms = cpu_to_le32(1000);
	req.stats_dma_addr = cpu_to_le64(stats->dma_map);
	req.stats_dma_length = cpu_to_le16(chip_ctx->hw_stats_size);
	req.stat_ctx_flags = STAT_CTX_ALLOC_REQ_STAT_CTX_FLAGS_ROCE;
	bnxt_re_fill_fw_msg(&fw_msg, (void *)&req, sizeof(req), (void *)&resp,
			    sizeof(resp), BNXT_RE_HWRM_CMD_TIMEOUT(rdev));
	rc = bnxt_send_msg(en_dev, &fw_msg);
	if (!rc)
		stats->fw_id = le32_to_cpu(resp.stat_ctx_id);

	return rc;
}

static void bnxt_re_disassociate_ucontext(struct ib_ucontext *ibcontext)
{
}

/* Device */
static ssize_t hw_rev_show(struct device *device, struct device_attribute *attr,
			   char *buf)
{
	struct bnxt_re_dev *rdev =
		rdma_device_to_drv_device(device, struct bnxt_re_dev, ibdev);

	return sysfs_emit(buf, "0x%x\n", rdev->en_dev->pdev->revision);
}
static DEVICE_ATTR_RO(hw_rev);

static ssize_t hca_type_show(struct device *device,
			     struct device_attribute *attr, char *buf)
{
	struct bnxt_re_dev *rdev =
		rdma_device_to_drv_device(device, struct bnxt_re_dev, ibdev);

	return sysfs_emit(buf, "0x%x\n", rdev->en_dev->pdev->device);
}
static DEVICE_ATTR_RO(hca_type);

static ssize_t board_id_show(struct device *device, struct device_attribute *attr,
			     char *buf)
{
	struct bnxt_re_dev *rdev = rdma_device_to_drv_device(device,
							     struct bnxt_re_dev, ibdev);
	char buffer[BNXT_VPD_FLD_LEN] = {};

	if (!rdev->is_virtfn)
		memcpy(buffer, rdev->board_partno, BNXT_VPD_FLD_LEN - 1);
	else
		scnprintf(buffer, BNXT_VPD_FLD_LEN, "0x%x-VF",
			  rdev->en_dev->pdev->device);

	return sysfs_emit(buf, "%s\n", buffer);
}
static DEVICE_ATTR_RO(board_id);

static struct attribute *bnxt_re_attributes[] = {
	&dev_attr_hw_rev.attr,
	&dev_attr_hca_type.attr,
	&dev_attr_board_id.attr,
	NULL
};

static const struct attribute_group bnxt_re_dev_attr_group = {
	.attrs = bnxt_re_attributes,
};

static int bnxt_re_fill_res_mr_entry(struct sk_buff *msg, struct ib_mr *ib_mr)
{
	struct bnxt_qplib_hwq *mr_hwq;
	struct nlattr *table_attr;
	struct bnxt_re_mr *mr;

	table_attr = nla_nest_start(msg, RDMA_NLDEV_ATTR_DRIVER);
	if (!table_attr)
		return -EMSGSIZE;

	mr = container_of(ib_mr, struct bnxt_re_mr, ib_mr);
	mr_hwq = &mr->qplib_mr.hwq;

	if (rdma_nl_put_driver_u32(msg, "page_size",
				   mr_hwq->qe_ppg * mr_hwq->element_size))
		goto err;
	if (rdma_nl_put_driver_u32(msg, "max_elements", mr_hwq->max_elements))
		goto err;
	if (rdma_nl_put_driver_u32(msg, "element_size", mr_hwq->element_size))
		goto err;
	if (rdma_nl_put_driver_u64_hex(msg, "hwq", (unsigned long)mr_hwq))
		goto err;
	if (rdma_nl_put_driver_u64_hex(msg, "va", mr->qplib_mr.va))
		goto err;

	nla_nest_end(msg, table_attr);
	return 0;

err:
	nla_nest_cancel(msg, table_attr);
	return -EMSGSIZE;
}

static int bnxt_re_fill_res_mr_entry_raw(struct sk_buff *msg, struct ib_mr *ib_mr)
{
	struct bnxt_re_dev *rdev;
	struct bnxt_re_mr *mr;
	int err, len;
	void *data;

	mr = container_of(ib_mr, struct bnxt_re_mr, ib_mr);
	rdev = mr->rdev;

	err = bnxt_re_read_context_allowed(rdev);
	if (err)
		return err;

	len = bnxt_qplib_is_chip_gen_p7(rdev->chip_ctx) ? BNXT_RE_CONTEXT_TYPE_MRW_SIZE_P7 :
							  BNXT_RE_CONTEXT_TYPE_MRW_SIZE_P5;
	data = kzalloc(len, GFP_KERNEL);
	if (!data)
		return -ENOMEM;

	err = bnxt_qplib_read_context(&rdev->rcfw, CMDQ_READ_CONTEXT_TYPE_MRW,
				      mr->qplib_mr.lkey, len, data);
	if (!err)
		err = nla_put(msg, RDMA_NLDEV_ATTR_RES_RAW, len, data);

	kfree(data);
	return err;
}

static int bnxt_re_fill_res_cq_entry(struct sk_buff *msg, struct ib_cq *ib_cq)
{
	struct bnxt_qplib_hwq *cq_hwq;
	struct nlattr *table_attr;
	struct bnxt_re_cq *cq;

	cq = container_of(ib_cq, struct bnxt_re_cq, ib_cq);
	cq_hwq = &cq->qplib_cq.hwq;

	table_attr = nla_nest_start(msg, RDMA_NLDEV_ATTR_DRIVER);
	if (!table_attr)
		return -EMSGSIZE;

	if (rdma_nl_put_driver_u32(msg, "cq_depth", cq_hwq->depth))
		goto err;
	if (rdma_nl_put_driver_u32(msg, "max_elements", cq_hwq->max_elements))
		goto err;
	if (rdma_nl_put_driver_u32(msg, "element_size", cq_hwq->element_size))
		goto err;
	if (rdma_nl_put_driver_u32(msg, "max_wqe", cq->qplib_cq.max_wqe))
		goto err;

	nla_nest_end(msg, table_attr);
	return 0;

err:
	nla_nest_cancel(msg, table_attr);
	return -EMSGSIZE;
}

static int bnxt_re_fill_res_cq_entry_raw(struct sk_buff *msg, struct ib_cq *ib_cq)
{
	struct bnxt_re_dev *rdev;
	struct bnxt_re_cq *cq;
	int err, len;
	void *data;

	cq = container_of(ib_cq, struct bnxt_re_cq, ib_cq);
	rdev = cq->rdev;

	err = bnxt_re_read_context_allowed(rdev);
	if (err)
		return err;

	len = bnxt_qplib_is_chip_gen_p7(rdev->chip_ctx) ? BNXT_RE_CONTEXT_TYPE_CQ_SIZE_P7 :
					BNXT_RE_CONTEXT_TYPE_CQ_SIZE_P5;
	data = kzalloc(len, GFP_KERNEL);
	if (!data)
		return -ENOMEM;

	err = bnxt_qplib_read_context(&rdev->rcfw,
				      CMDQ_READ_CONTEXT_TYPE_CQ,
				      cq->qplib_cq.id, len, data);
	if (!err)
		err = nla_put(msg, RDMA_NLDEV_ATTR_RES_RAW, len, data);

	kfree(data);
	return err;
}

static int bnxt_re_fill_res_qp_entry(struct sk_buff *msg, struct ib_qp *ib_qp)
{
	struct bnxt_qplib_qp *qplib_qp;
	struct nlattr *table_attr;
	struct bnxt_re_qp *qp;

	table_attr = nla_nest_start(msg, RDMA_NLDEV_ATTR_DRIVER);
	if (!table_attr)
		return -EMSGSIZE;

	qp = container_of(ib_qp, struct bnxt_re_qp, ib_qp);
	qplib_qp = &qp->qplib_qp;

	if (rdma_nl_put_driver_u32(msg, "sq_max_wqe", qplib_qp->sq.max_wqe))
		goto err;
	if (rdma_nl_put_driver_u32(msg, "sq_max_sge", qplib_qp->sq.max_sge))
		goto err;
	if (rdma_nl_put_driver_u32(msg, "sq_wqe_size", qplib_qp->sq.wqe_size))
		goto err;
	if (rdma_nl_put_driver_u32(msg, "sq_swq_start", qplib_qp->sq.swq_start))
		goto err;
	if (rdma_nl_put_driver_u32(msg, "sq_swq_last", qplib_qp->sq.swq_last))
		goto err;
	if (rdma_nl_put_driver_u32(msg, "rq_max_wqe", qplib_qp->rq.max_wqe))
		goto err;
	if (rdma_nl_put_driver_u32(msg, "rq_max_sge", qplib_qp->rq.max_sge))
		goto err;
	if (rdma_nl_put_driver_u32(msg, "rq_wqe_size", qplib_qp->rq.wqe_size))
		goto err;
	if (rdma_nl_put_driver_u32(msg, "rq_swq_start", qplib_qp->rq.swq_start))
		goto err;
	if (rdma_nl_put_driver_u32(msg, "rq_swq_last", qplib_qp->rq.swq_last))
		goto err;
	if (rdma_nl_put_driver_u32(msg, "timeout", qplib_qp->timeout))
		goto err;

	nla_nest_end(msg, table_attr);
	return 0;

err:
	nla_nest_cancel(msg, table_attr);
	return -EMSGSIZE;
}

static int bnxt_re_fill_res_qp_entry_raw(struct sk_buff *msg, struct ib_qp *ibqp)
{
	struct bnxt_re_dev *rdev = to_bnxt_re_dev(ibqp->device, ibdev);
	int err, len;
	void *data;

	err = bnxt_re_read_context_allowed(rdev);
	if (err)
		return err;

	len = bnxt_qplib_is_chip_gen_p7(rdev->chip_ctx) ? BNXT_RE_CONTEXT_TYPE_QPC_SIZE_P7 :
							  BNXT_RE_CONTEXT_TYPE_QPC_SIZE_P5;
	data = kzalloc(len, GFP_KERNEL);
	if (!data)
		return -ENOMEM;

	err = bnxt_qplib_read_context(&rdev->rcfw, CMDQ_READ_CONTEXT_TYPE_QPC,
				      ibqp->qp_num, len, data);
	if (!err)
		err = nla_put(msg, RDMA_NLDEV_ATTR_RES_RAW, len, data);

	kfree(data);
	return err;
}

static int bnxt_re_fill_res_srq_entry(struct sk_buff *msg, struct ib_srq *ib_srq)
{
	struct nlattr *table_attr;
	struct bnxt_re_srq *srq;

	table_attr = nla_nest_start(msg, RDMA_NLDEV_ATTR_DRIVER);
	if (!table_attr)
		return -EMSGSIZE;

	srq = container_of(ib_srq, struct bnxt_re_srq, ib_srq);

	if (rdma_nl_put_driver_u32_hex(msg, "wqe_size", srq->qplib_srq.wqe_size))
		goto err;
	if (rdma_nl_put_driver_u32_hex(msg, "max_wqe", srq->qplib_srq.max_wqe))
		goto err;
	if (rdma_nl_put_driver_u32_hex(msg, "max_sge", srq->qplib_srq.max_sge))
		goto err;
	if (rdma_nl_put_driver_u32_hex(msg, "srq_limit", srq->qplib_srq.threshold))
		goto err;

	nla_nest_end(msg, table_attr);
	return 0;

err:
	nla_nest_cancel(msg, table_attr);
	return -EMSGSIZE;
}

static int bnxt_re_fill_res_srq_entry_raw(struct sk_buff *msg, struct ib_srq *ib_srq)
{
	struct bnxt_re_dev *rdev;
	struct bnxt_re_srq *srq;
	int err, len;
	void *data;

	srq = container_of(ib_srq, struct bnxt_re_srq, ib_srq);
	rdev = srq->rdev;

	err = bnxt_re_read_context_allowed(rdev);
	if (err)
		return err;

	len = bnxt_qplib_is_chip_gen_p7(rdev->chip_ctx) ? BNXT_RE_CONTEXT_TYPE_SRQ_SIZE_P7 :
							  BNXT_RE_CONTEXT_TYPE_SRQ_SIZE_P5;

	data = kzalloc(len, GFP_KERNEL);
	if (!data)
		return -ENOMEM;

	err = bnxt_qplib_read_context(&rdev->rcfw, CMDQ_READ_CONTEXT_TYPE_SRQ,
				      srq->qplib_srq.id, len, data);
	if (!err)
		err = nla_put(msg, RDMA_NLDEV_ATTR_RES_RAW, len, data);

	kfree(data);
	return err;
}

static const struct ib_device_ops bnxt_re_dev_ops = {
	.owner = THIS_MODULE,
	.driver_id = RDMA_DRIVER_BNXT_RE,
	.uverbs_abi_ver = BNXT_RE_ABI_VERSION,

	.add_gid = bnxt_re_add_gid,
	.alloc_hw_port_stats = bnxt_re_ib_alloc_hw_port_stats,
	.alloc_mr = bnxt_re_alloc_mr,
	.alloc_pd = bnxt_re_alloc_pd,
	.alloc_ucontext = bnxt_re_alloc_ucontext,
	.create_ah = bnxt_re_create_ah,
	.create_cq = bnxt_re_create_cq,
	.create_qp = bnxt_re_create_qp,
	.create_srq = bnxt_re_create_srq,
	.create_user_ah = bnxt_re_create_ah,
	.dealloc_pd = bnxt_re_dealloc_pd,
	.dealloc_ucontext = bnxt_re_dealloc_ucontext,
	.del_gid = bnxt_re_del_gid,
	.dereg_mr = bnxt_re_dereg_mr,
	.destroy_ah = bnxt_re_destroy_ah,
	.destroy_cq = bnxt_re_destroy_cq,
	.destroy_qp = bnxt_re_destroy_qp,
	.destroy_srq = bnxt_re_destroy_srq,
	.device_group = &bnxt_re_dev_attr_group,
	.disassociate_ucontext = bnxt_re_disassociate_ucontext,
	.get_dev_fw_str = bnxt_re_query_fw_str,
	.get_dma_mr = bnxt_re_get_dma_mr,
	.get_hw_stats = bnxt_re_ib_get_hw_stats,
	.get_link_layer = bnxt_re_get_link_layer,
	.get_port_immutable = bnxt_re_get_port_immutable,
	.map_mr_sg = bnxt_re_map_mr_sg,
	.mmap = bnxt_re_mmap,
	.mmap_free = bnxt_re_mmap_free,
	.modify_qp = bnxt_re_modify_qp,
	.modify_srq = bnxt_re_modify_srq,
	.poll_cq = bnxt_re_poll_cq,
	.post_recv = bnxt_re_post_recv,
	.post_send = bnxt_re_post_send,
	.post_srq_recv = bnxt_re_post_srq_recv,
	.process_mad = bnxt_re_process_mad,
	.query_ah = bnxt_re_query_ah,
	.query_device = bnxt_re_query_device,
	.modify_device = bnxt_re_modify_device,
	.query_pkey = bnxt_re_query_pkey,
	.query_port = bnxt_re_query_port,
	.query_qp = bnxt_re_query_qp,
	.query_srq = bnxt_re_query_srq,
	.reg_user_mr = bnxt_re_reg_user_mr,
	.reg_user_mr_dmabuf = bnxt_re_reg_user_mr_dmabuf,
	.req_notify_cq = bnxt_re_req_notify_cq,
	.resize_cq = bnxt_re_resize_cq,
	.create_flow = bnxt_re_create_flow,
	.destroy_flow = bnxt_re_destroy_flow,
	INIT_RDMA_OBJ_SIZE(ib_ah, bnxt_re_ah, ib_ah),
	INIT_RDMA_OBJ_SIZE(ib_cq, bnxt_re_cq, ib_cq),
	INIT_RDMA_OBJ_SIZE(ib_pd, bnxt_re_pd, ib_pd),
	INIT_RDMA_OBJ_SIZE(ib_qp, bnxt_re_qp, ib_qp),
	INIT_RDMA_OBJ_SIZE(ib_srq, bnxt_re_srq, ib_srq),
	INIT_RDMA_OBJ_SIZE(ib_ucontext, bnxt_re_ucontext, ib_uctx),
};

static const struct ib_device_ops restrack_ops = {
	.fill_res_cq_entry = bnxt_re_fill_res_cq_entry,
	.fill_res_cq_entry_raw = bnxt_re_fill_res_cq_entry_raw,
	.fill_res_qp_entry = bnxt_re_fill_res_qp_entry,
	.fill_res_qp_entry_raw = bnxt_re_fill_res_qp_entry_raw,
	.fill_res_mr_entry = bnxt_re_fill_res_mr_entry,
	.fill_res_mr_entry_raw = bnxt_re_fill_res_mr_entry_raw,
	.fill_res_srq_entry = bnxt_re_fill_res_srq_entry,
	.fill_res_srq_entry_raw = bnxt_re_fill_res_srq_entry_raw,
};

static int bnxt_re_register_ib(struct bnxt_re_dev *rdev)
{
	struct ib_device *ibdev = &rdev->ibdev;
	int ret;

	/* ib device init */
	ibdev->node_type = RDMA_NODE_IB_CA;
	strscpy(ibdev->node_desc, BNXT_RE_DESC " HCA");
	ibdev->phys_port_cnt = 1;

	addrconf_addr_eui48((u8 *)&ibdev->node_guid, rdev->netdev->dev_addr);

	ibdev->num_comp_vectors	= rdev->nqr->num_msix - 1;
	ibdev->dev.parent = &rdev->en_dev->pdev->dev;
	ibdev->local_dma_lkey = BNXT_QPLIB_RSVD_LKEY;

	if (IS_ENABLED(CONFIG_INFINIBAND_USER_ACCESS))
		ibdev->driver_def = bnxt_re_uapi_defs;

	ib_set_device_ops(ibdev, &bnxt_re_dev_ops);
	ib_set_device_ops(ibdev, &restrack_ops);
	ret = ib_device_set_netdev(&rdev->ibdev, rdev->netdev, 1);
	if (ret)
		return ret;

	dma_set_max_seg_size(&rdev->en_dev->pdev->dev, UINT_MAX);
	ibdev->uverbs_cmd_mask |= BIT_ULL(IB_USER_VERBS_CMD_POLL_CQ);
	return ib_register_device(ibdev, "bnxt_re%d", &rdev->en_dev->pdev->dev);
}

static struct bnxt_re_dev *bnxt_re_dev_add(struct auxiliary_device *adev,
					   struct bnxt_en_dev *en_dev)
{
	struct bnxt_re_dev *rdev;

	/* Allocate bnxt_re_dev instance here */
	rdev = ib_alloc_device(bnxt_re_dev, ibdev);
	if (!rdev) {
		ibdev_err(NULL, "%s: bnxt_re_dev allocation failure!",
			  ROCE_DRV_MODULE_NAME);
		return NULL;
	}
	/* Default values */
	rdev->netdev = en_dev->net;
	rdev->en_dev = en_dev;
	rdev->adev = adev;
	rdev->id = rdev->en_dev->pdev->devfn;
	INIT_LIST_HEAD(&rdev->qp_list);
	mutex_init(&rdev->qp_lock);
	mutex_init(&rdev->pacing.dbq_lock);
	atomic_set(&rdev->stats.res.qp_count, 0);
	atomic_set(&rdev->stats.res.cq_count, 0);
	atomic_set(&rdev->stats.res.srq_count, 0);
	atomic_set(&rdev->stats.res.mr_count, 0);
	atomic_set(&rdev->stats.res.mw_count, 0);
	atomic_set(&rdev->stats.res.ah_count, 0);
	atomic_set(&rdev->stats.res.pd_count, 0);
	rdev->cosq[0] = 0xFFFF;
	rdev->cosq[1] = 0xFFFF;
	rdev->cq_coalescing.buf_maxtime = BNXT_QPLIB_CQ_COAL_DEF_BUF_MAXTIME;
	if (bnxt_re_chip_gen_p7(en_dev->chip_num)) {
		rdev->cq_coalescing.normal_maxbuf = BNXT_QPLIB_CQ_COAL_DEF_NORMAL_MAXBUF_P7;
		rdev->cq_coalescing.during_maxbuf = BNXT_QPLIB_CQ_COAL_DEF_DURING_MAXBUF_P7;
	} else {
		rdev->cq_coalescing.normal_maxbuf = BNXT_QPLIB_CQ_COAL_DEF_NORMAL_MAXBUF_P5;
		rdev->cq_coalescing.during_maxbuf = BNXT_QPLIB_CQ_COAL_DEF_DURING_MAXBUF_P5;
	}
	rdev->cq_coalescing.en_ring_idle_mode = BNXT_QPLIB_CQ_COAL_DEF_EN_RING_IDLE_MODE;

	return rdev;
}

static int bnxt_re_handle_unaffi_async_event(struct creq_func_event
					     *unaffi_async)
{
	switch (unaffi_async->event) {
	case CREQ_FUNC_EVENT_EVENT_TX_WQE_ERROR:
		break;
	case CREQ_FUNC_EVENT_EVENT_TX_DATA_ERROR:
		break;
	case CREQ_FUNC_EVENT_EVENT_RX_WQE_ERROR:
		break;
	case CREQ_FUNC_EVENT_EVENT_RX_DATA_ERROR:
		break;
	case CREQ_FUNC_EVENT_EVENT_CQ_ERROR:
		break;
	case CREQ_FUNC_EVENT_EVENT_TQM_ERROR:
		break;
	case CREQ_FUNC_EVENT_EVENT_CFCQ_ERROR:
		break;
	case CREQ_FUNC_EVENT_EVENT_CFCS_ERROR:
		break;
	case CREQ_FUNC_EVENT_EVENT_CFCC_ERROR:
		break;
	case CREQ_FUNC_EVENT_EVENT_CFCM_ERROR:
		break;
	case CREQ_FUNC_EVENT_EVENT_TIM_ERROR:
		break;
	default:
		return -EINVAL;
	}
	return 0;
}

static int bnxt_re_handle_qp_async_event(struct creq_qp_event *qp_event,
					 struct bnxt_re_qp *qp)
{
	struct creq_qp_error_notification *err_event;
	struct bnxt_re_srq *srq = NULL;
	struct ib_event event = {};
	unsigned int flags;

	if (qp->qplib_qp.srq)
		srq =  container_of(qp->qplib_qp.srq, struct bnxt_re_srq,
				    qplib_srq);

	if (qp->qplib_qp.state == CMDQ_MODIFY_QP_NEW_STATE_ERR &&
	    rdma_is_kernel_res(&qp->ib_qp.res)) {
		flags = bnxt_re_lock_cqs(qp);
		bnxt_qplib_add_flush_qp(&qp->qplib_qp);
		bnxt_re_unlock_cqs(qp, flags);
	}

	event.device = &qp->rdev->ibdev;
	event.element.qp = &qp->ib_qp;
	event.event = IB_EVENT_QP_FATAL;

	err_event = (struct creq_qp_error_notification *)qp_event;

	switch (err_event->req_err_state_reason) {
	case CREQ_QP_ERROR_NOTIFICATION_REQ_ERR_STATE_REASON_REQ_OPCODE_ERROR:
	case CREQ_QP_ERROR_NOTIFICATION_REQ_ERR_STATE_REASON_REQ_TIMEOUT_RETRY_LIMIT:
	case CREQ_QP_ERROR_NOTIFICATION_REQ_ERR_STATE_REASON_REQ_RNR_TIMEOUT_RETRY_LIMIT:
	case CREQ_QP_ERROR_NOTIFICATION_REQ_ERR_STATE_REASON_REQ_NAK_ARRIVAL_2:
	case CREQ_QP_ERROR_NOTIFICATION_REQ_ERR_STATE_REASON_REQ_NAK_ARRIVAL_3:
	case CREQ_QP_ERROR_NOTIFICATION_REQ_ERR_STATE_REASON_REQ_INVALID_READ_RESP:
	case CREQ_QP_ERROR_NOTIFICATION_REQ_ERR_STATE_REASON_REQ_ILLEGAL_BIND:
	case CREQ_QP_ERROR_NOTIFICATION_REQ_ERR_STATE_REASON_REQ_ILLEGAL_FAST_REG:
	case CREQ_QP_ERROR_NOTIFICATION_REQ_ERR_STATE_REASON_REQ_ILLEGAL_INVALIDATE:
	case CREQ_QP_ERROR_NOTIFICATION_REQ_ERR_STATE_REASON_REQ_RETRAN_LOCAL_ERROR:
	case CREQ_QP_ERROR_NOTIFICATION_REQ_ERR_STATE_REASON_REQ_AV_DOMAIN_ERROR:
	case CREQ_QP_ERROR_NOTIFICATION_REQ_ERR_STATE_REASON_REQ_PROD_WQE_MSMTCH_ERROR:
	case CREQ_QP_ERROR_NOTIFICATION_REQ_ERR_STATE_REASON_REQ_PSN_RANGE_CHECK_ERROR:
		event.event = IB_EVENT_QP_ACCESS_ERR;
		break;
	case CREQ_QP_ERROR_NOTIFICATION_REQ_ERR_STATE_REASON_REQ_NAK_ARRIVAL_1:
	case CREQ_QP_ERROR_NOTIFICATION_REQ_ERR_STATE_REASON_REQ_NAK_ARRIVAL_4:
	case CREQ_QP_ERROR_NOTIFICATION_REQ_ERR_STATE_REASON_REQ_READ_RESP_LENGTH:
	case CREQ_QP_ERROR_NOTIFICATION_REQ_ERR_STATE_REASON_REQ_WQE_FORMAT_ERROR:
	case CREQ_QP_ERROR_NOTIFICATION_REQ_ERR_STATE_REASON_REQ_ORRQ_FORMAT_ERROR:
	case CREQ_QP_ERROR_NOTIFICATION_REQ_ERR_STATE_REASON_REQ_INVALID_AVID_ERROR:
	case CREQ_QP_ERROR_NOTIFICATION_REQ_ERR_STATE_REASON_REQ_SERV_TYPE_ERROR:
	case CREQ_QP_ERROR_NOTIFICATION_REQ_ERR_STATE_REASON_REQ_INVALID_OP_ERROR:
		event.event = IB_EVENT_QP_REQ_ERR;
		break;
	case CREQ_QP_ERROR_NOTIFICATION_REQ_ERR_STATE_REASON_REQ_RX_MEMORY_ERROR:
	case CREQ_QP_ERROR_NOTIFICATION_REQ_ERR_STATE_REASON_REQ_TX_MEMORY_ERROR:
	case CREQ_QP_ERROR_NOTIFICATION_REQ_ERR_STATE_REASON_REQ_CMP_ERROR:
	case CREQ_QP_ERROR_NOTIFICATION_REQ_ERR_STATE_REASON_REQ_CQ_LOAD_ERROR:
	case CREQ_QP_ERROR_NOTIFICATION_REQ_ERR_STATE_REASON_REQ_TX_PCI_ERROR:
	case CREQ_QP_ERROR_NOTIFICATION_REQ_ERR_STATE_REASON_REQ_RX_PCI_ERROR:
	case CREQ_QP_ERROR_NOTIFICATION_REQ_ERR_STATE_REASON_REQ_RETX_SETUP_ERROR:
		event.event = IB_EVENT_QP_FATAL;
		break;

	default:
		break;
	}

	switch (err_event->res_err_state_reason) {
	case CREQ_QP_ERROR_NOTIFICATION_RES_ERR_STATE_REASON_RES_EXCEED_MAX:
	case CREQ_QP_ERROR_NOTIFICATION_RES_ERR_STATE_REASON_RES_PAYLOAD_LENGTH_MISMATCH:
	case CREQ_QP_ERROR_NOTIFICATION_RES_ERR_STATE_REASON_RES_PSN_SEQ_ERROR_RETRY_LIMIT:
	case CREQ_QP_ERROR_NOTIFICATION_RES_ERR_STATE_REASON_RES_RX_INVALID_R_KEY:
	case CREQ_QP_ERROR_NOTIFICATION_RES_ERR_STATE_REASON_RES_RX_DOMAIN_ERROR:
	case CREQ_QP_ERROR_NOTIFICATION_RES_ERR_STATE_REASON_RES_RX_NO_PERMISSION:
	case CREQ_QP_ERROR_NOTIFICATION_RES_ERR_STATE_REASON_RES_RX_RANGE_ERROR:
	case CREQ_QP_ERROR_NOTIFICATION_RES_ERR_STATE_REASON_RES_TX_INVALID_R_KEY:
	case CREQ_QP_ERROR_NOTIFICATION_RES_ERR_STATE_REASON_RES_TX_DOMAIN_ERROR:
	case CREQ_QP_ERROR_NOTIFICATION_RES_ERR_STATE_REASON_RES_TX_NO_PERMISSION:
	case CREQ_QP_ERROR_NOTIFICATION_RES_ERR_STATE_REASON_RES_TX_RANGE_ERROR:
	case CREQ_QP_ERROR_NOTIFICATION_RES_ERR_STATE_REASON_RES_UNALIGN_ATOMIC:
	case CREQ_QP_ERROR_NOTIFICATION_RES_ERR_STATE_REASON_RES_PSN_NOT_FOUND:
	case CREQ_QP_ERROR_NOTIFICATION_RES_ERR_STATE_REASON_RES_INVALID_DUP_RKEY:
	case CREQ_QP_ERROR_NOTIFICATION_RES_ERR_STATE_REASON_RES_IRRQ_FORMAT_ERROR:
		event.event = IB_EVENT_QP_ACCESS_ERR;
		break;
	case CREQ_QP_ERROR_NOTIFICATION_RES_ERR_STATE_REASON_RES_EXCEEDS_WQE:
	case CREQ_QP_ERROR_NOTIFICATION_RES_ERR_STATE_REASON_RES_WQE_FORMAT_ERROR:
	case CREQ_QP_ERROR_NOTIFICATION_RES_ERR_STATE_REASON_RES_UNSUPPORTED_OPCODE:
	case CREQ_QP_ERROR_NOTIFICATION_RES_ERR_STATE_REASON_RES_REM_INVALIDATE:
	case CREQ_QP_ERROR_NOTIFICATION_RES_ERR_STATE_REASON_RES_OPCODE_ERROR:
		event.event = IB_EVENT_QP_REQ_ERR;
		break;
	case CREQ_QP_ERROR_NOTIFICATION_RES_ERR_STATE_REASON_RES_IRRQ_OFLOW:
	case CREQ_QP_ERROR_NOTIFICATION_RES_ERR_STATE_REASON_RES_CMP_ERROR:
	case CREQ_QP_ERROR_NOTIFICATION_RES_ERR_STATE_REASON_RES_CQ_LOAD_ERROR:
	case CREQ_QP_ERROR_NOTIFICATION_RES_ERR_STATE_REASON_RES_TX_PCI_ERROR:
	case CREQ_QP_ERROR_NOTIFICATION_RES_ERR_STATE_REASON_RES_RX_PCI_ERROR:
	case CREQ_QP_ERROR_NOTIFICATION_RES_ERR_STATE_REASON_RES_MEMORY_ERROR:
		event.event = IB_EVENT_QP_FATAL;
		break;
	case CREQ_QP_ERROR_NOTIFICATION_RES_ERR_STATE_REASON_RES_SRQ_LOAD_ERROR:
	case CREQ_QP_ERROR_NOTIFICATION_RES_ERR_STATE_REASON_RES_SRQ_ERROR:
		if (srq)
			event.event = IB_EVENT_SRQ_ERR;
		break;
	default:
		break;
	}

	if (err_event->res_err_state_reason || err_event->req_err_state_reason) {
		ibdev_dbg(&qp->rdev->ibdev,
			  "%s %s qp_id: %d cons (%d %d) req (%d %d) res (%d %d)\n",
			   __func__, rdma_is_kernel_res(&qp->ib_qp.res) ? "kernel" : "user",
			   qp->qplib_qp.id,
			   err_event->sq_cons_idx,
			   err_event->rq_cons_idx,
			   err_event->req_slow_path_state,
			   err_event->req_err_state_reason,
			   err_event->res_slow_path_state,
			   err_event->res_err_state_reason);
	} else {
		if (srq)
			event.event = IB_EVENT_QP_LAST_WQE_REACHED;
	}

	if (event.event == IB_EVENT_SRQ_ERR && srq->ib_srq.event_handler)  {
		(*srq->ib_srq.event_handler)(&event,
				srq->ib_srq.srq_context);
	} else if (event.device && qp->ib_qp.event_handler) {
		qp->ib_qp.event_handler(&event, qp->ib_qp.qp_context);
	}

	return 0;
}

static int bnxt_re_handle_cq_async_error(void *event, struct bnxt_re_cq *cq)
{
	struct creq_cq_error_notification *cqerr;
	struct ib_event ibevent = {};

	cqerr = event;
	switch (cqerr->cq_err_reason) {
	case CREQ_CQ_ERROR_NOTIFICATION_CQ_ERR_REASON_REQ_CQ_INVALID_ERROR:
	case CREQ_CQ_ERROR_NOTIFICATION_CQ_ERR_REASON_REQ_CQ_OVERFLOW_ERROR:
	case CREQ_CQ_ERROR_NOTIFICATION_CQ_ERR_REASON_REQ_CQ_LOAD_ERROR:
	case CREQ_CQ_ERROR_NOTIFICATION_CQ_ERR_REASON_RES_CQ_INVALID_ERROR:
	case CREQ_CQ_ERROR_NOTIFICATION_CQ_ERR_REASON_RES_CQ_OVERFLOW_ERROR:
	case CREQ_CQ_ERROR_NOTIFICATION_CQ_ERR_REASON_RES_CQ_LOAD_ERROR:
		ibevent.event = IB_EVENT_CQ_ERR;
		break;
	default:
		break;
	}

	if (ibevent.event == IB_EVENT_CQ_ERR && cq->ib_cq.event_handler) {
		ibevent.element.cq = &cq->ib_cq;
		ibevent.device = &cq->rdev->ibdev;

		ibdev_dbg(&cq->rdev->ibdev,
			  "%s err reason %d\n", __func__, cqerr->cq_err_reason);
		cq->ib_cq.event_handler(&ibevent, cq->ib_cq.cq_context);
	}

	return 0;
}

static int bnxt_re_handle_affi_async_event(struct creq_qp_event *affi_async,
					   void *obj)
{
	struct bnxt_qplib_qp *lib_qp;
	struct bnxt_qplib_cq *lib_cq;
	struct bnxt_re_qp *qp;
	struct bnxt_re_cq *cq;
	int rc = 0;
	u8 event;

	if (!obj)
		return rc; /* QP was already dead, still return success */

	event = affi_async->event;
	switch (event) {
	case CREQ_QP_EVENT_EVENT_QP_ERROR_NOTIFICATION:
		lib_qp = obj;
		qp = container_of(lib_qp, struct bnxt_re_qp, qplib_qp);
		rc = bnxt_re_handle_qp_async_event(affi_async, qp);
		break;
	case CREQ_QP_EVENT_EVENT_CQ_ERROR_NOTIFICATION:
		lib_cq = obj;
		cq = container_of(lib_cq, struct bnxt_re_cq, qplib_cq);
		rc = bnxt_re_handle_cq_async_error(affi_async, cq);
		break;
	default:
		rc = -EINVAL;
	}
	return rc;
}

static int bnxt_re_aeq_handler(struct bnxt_qplib_rcfw *rcfw,
			       void *aeqe, void *obj)
{
	struct creq_qp_event *affi_async;
	struct creq_func_event *unaffi_async;
	u8 type;
	int rc;

	type = ((struct creq_base *)aeqe)->type;
	if (type == CREQ_BASE_TYPE_FUNC_EVENT) {
		unaffi_async = aeqe;
		rc = bnxt_re_handle_unaffi_async_event(unaffi_async);
	} else {
		affi_async = aeqe;
		rc = bnxt_re_handle_affi_async_event(affi_async, obj);
	}

	return rc;
}

static int bnxt_re_srqn_handler(struct bnxt_qplib_nq *nq,
				struct bnxt_qplib_srq *handle, u8 event)
{
	struct bnxt_re_srq *srq = container_of(handle, struct bnxt_re_srq,
					       qplib_srq);
	struct ib_event ib_event;

	ib_event.device = &srq->rdev->ibdev;
	ib_event.element.srq = &srq->ib_srq;

	if (srq->ib_srq.event_handler) {
		if (event == NQ_SRQ_EVENT_EVENT_SRQ_THRESHOLD_EVENT)
			ib_event.event = IB_EVENT_SRQ_LIMIT_REACHED;
		(*srq->ib_srq.event_handler)(&ib_event,
					     srq->ib_srq.srq_context);
	}
	return 0;
}

static int bnxt_re_cqn_handler(struct bnxt_qplib_nq *nq,
			       struct bnxt_qplib_cq *handle)
{
	struct bnxt_re_cq *cq = container_of(handle, struct bnxt_re_cq,
					     qplib_cq);

	if (cq->ib_cq.comp_handler)
		(*cq->ib_cq.comp_handler)(&cq->ib_cq, cq->ib_cq.cq_context);

	return 0;
}

static void bnxt_re_cleanup_res(struct bnxt_re_dev *rdev)
{
	int i;

	for (i = 1; i < rdev->nqr->num_msix; i++)
		bnxt_qplib_disable_nq(&rdev->nqr->nq[i - 1]);

	if (rdev->qplib_res.rcfw)
		bnxt_qplib_cleanup_res(&rdev->qplib_res);
}

static int bnxt_re_init_res(struct bnxt_re_dev *rdev)
{
	int num_vec_enabled = 0;
	int rc = 0, i;
	u32 db_offt;

	bnxt_qplib_init_res(&rdev->qplib_res);

	mutex_init(&rdev->nqr->load_lock);

	for (i = 1; i < rdev->nqr->num_msix ; i++) {
		db_offt = rdev->nqr->msix_entries[i].db_offset;
		rc = bnxt_qplib_enable_nq(rdev->en_dev->pdev, &rdev->nqr->nq[i - 1],
					  i - 1, rdev->nqr->msix_entries[i].vector,
					  db_offt, &bnxt_re_cqn_handler,
					  &bnxt_re_srqn_handler);
		if (rc) {
			ibdev_err(&rdev->ibdev,
				  "Failed to enable NQ with rc = 0x%x", rc);
			goto fail;
		}
		num_vec_enabled++;
	}
	return 0;
fail:
	for (i = num_vec_enabled; i >= 0; i--)
		bnxt_qplib_disable_nq(&rdev->nqr->nq[i]);
	return rc;
}

static void bnxt_re_free_nq_res(struct bnxt_re_dev *rdev)
{
	struct bnxt_qplib_nq *nq;
	u8 type;
	int i;

	for (i = 0; i < rdev->nqr->num_msix - 1; i++) {
		type = bnxt_qplib_get_ring_type(rdev->chip_ctx);
		nq = &rdev->nqr->nq[i];
		bnxt_re_net_ring_free(rdev, nq->ring_id, type);
		bnxt_qplib_free_nq(nq);
		nq->res = NULL;
	}
}

static void bnxt_re_free_res(struct bnxt_re_dev *rdev)
{
	bnxt_re_free_nq_res(rdev);

	if (rdev->qplib_res.dpi_tbl.max) {
		bnxt_qplib_dealloc_dpi(&rdev->qplib_res,
				       &rdev->dpi_privileged);
	}
	if (rdev->qplib_res.rcfw) {
		bnxt_qplib_free_res(&rdev->qplib_res);
		rdev->qplib_res.rcfw = NULL;
	}
}

static int bnxt_re_alloc_res(struct bnxt_re_dev *rdev)
{
	struct bnxt_re_ring_attr rattr = {};
	int num_vec_created = 0;
	int rc, i;
	u8 type;

	/* Configure and allocate resources for qplib */
	rdev->qplib_res.rcfw = &rdev->rcfw;
	rc = bnxt_qplib_get_dev_attr(&rdev->rcfw);
	if (rc)
		goto fail;

	rc = bnxt_qplib_alloc_res(&rdev->qplib_res, rdev->netdev);
	if (rc)
		goto fail;

	rc = bnxt_qplib_alloc_dpi(&rdev->qplib_res,
				  &rdev->dpi_privileged,
				  rdev, BNXT_QPLIB_DPI_TYPE_KERNEL);
	if (rc)
		goto dealloc_res;

	for (i = 0; i < rdev->nqr->num_msix - 1; i++) {
		struct bnxt_qplib_nq *nq;

		nq = &rdev->nqr->nq[i];
		nq->hwq.max_elements = BNXT_QPLIB_NQE_MAX_CNT;
		rc = bnxt_qplib_alloc_nq(&rdev->qplib_res, nq);
		if (rc) {
			ibdev_err(&rdev->ibdev, "Alloc Failed NQ%d rc:%#x",
				  i, rc);
			goto free_nq;
		}
		type = bnxt_qplib_get_ring_type(rdev->chip_ctx);
		rattr.dma_arr = nq->hwq.pbl[PBL_LVL_0].pg_map_arr;
		rattr.pages = nq->hwq.pbl[rdev->nqr->nq[i].hwq.level].pg_count;
		rattr.type = type;
		rattr.mode = RING_ALLOC_REQ_INT_MODE_MSIX;
		rattr.depth = BNXT_QPLIB_NQE_MAX_CNT - 1;
		rattr.lrid = rdev->nqr->msix_entries[i + 1].ring_idx;
		rc = bnxt_re_net_ring_alloc(rdev, &rattr, &nq->ring_id);
		if (rc) {
			ibdev_err(&rdev->ibdev,
				  "Failed to allocate NQ fw id with rc = 0x%x",
				  rc);
			bnxt_qplib_free_nq(nq);
			goto free_nq;
		}
		num_vec_created++;
	}
	return 0;
free_nq:
	for (i = num_vec_created - 1; i >= 0; i--) {
		type = bnxt_qplib_get_ring_type(rdev->chip_ctx);
		bnxt_re_net_ring_free(rdev, rdev->nqr->nq[i].ring_id, type);
		bnxt_qplib_free_nq(&rdev->nqr->nq[i]);
	}
	bnxt_qplib_dealloc_dpi(&rdev->qplib_res,
			       &rdev->dpi_privileged);
dealloc_res:
	bnxt_qplib_free_res(&rdev->qplib_res);

fail:
	rdev->qplib_res.rcfw = NULL;
	return rc;
}

static void bnxt_re_dispatch_event(struct ib_device *ibdev, struct ib_qp *qp,
				   u8 port_num, enum ib_event_type event)
{
	struct ib_event ib_event;

	ib_event.device = ibdev;
	if (qp) {
		ib_event.element.qp = qp;
		ib_event.event = event;
		if (qp->event_handler)
			qp->event_handler(&ib_event, qp->qp_context);

	} else {
		ib_event.element.port_num = port_num;
		ib_event.event = event;
		ib_dispatch_event(&ib_event);
	}
}

static bool bnxt_re_is_qp1_or_shadow_qp(struct bnxt_re_dev *rdev,
					struct bnxt_re_qp *qp)
{
	return (qp->ib_qp.qp_type == IB_QPT_GSI) ||
	       (qp == rdev->gsi_ctx.gsi_sqp);
}

static void bnxt_re_dev_stop(struct bnxt_re_dev *rdev)
{
	struct bnxt_re_qp *qp;

	mutex_lock(&rdev->qp_lock);
	list_for_each_entry(qp, &rdev->qp_list, list) {
		/* Modify the state of all QPs except QP1/Shadow QP */
		if (!bnxt_re_is_qp1_or_shadow_qp(rdev, qp)) {
			if (qp->qplib_qp.state !=
			    CMDQ_MODIFY_QP_NEW_STATE_RESET &&
			    qp->qplib_qp.state !=
			    CMDQ_MODIFY_QP_NEW_STATE_ERR)
				bnxt_re_dispatch_event(&rdev->ibdev, &qp->ib_qp,
						       1, IB_EVENT_QP_FATAL);
		}
	}
	mutex_unlock(&rdev->qp_lock);
}

static void bnxt_re_net_unregister_async_event(struct bnxt_re_dev *rdev)
{
	if (rdev->is_virtfn)
		return;

	memset(&rdev->event_bitmap, 0, sizeof(rdev->event_bitmap));
	bnxt_register_async_events(rdev->en_dev, &rdev->event_bitmap,
				   ASYNC_EVENT_CMPL_EVENT_ID_DCB_CONFIG_CHANGE);
}

static void bnxt_re_net_register_async_event(struct bnxt_re_dev *rdev)
{
	if (rdev->is_virtfn)
		return;

	rdev->event_bitmap |= (1 << ASYNC_EVENT_CMPL_EVENT_ID_DCB_CONFIG_CHANGE);
	bnxt_register_async_events(rdev->en_dev, &rdev->event_bitmap,
				   ASYNC_EVENT_CMPL_EVENT_ID_DCB_CONFIG_CHANGE);
}

static void bnxt_re_read_vpd_info(struct bnxt_re_dev *rdev)
{
	struct pci_dev *pdev = rdev->en_dev->pdev;
	unsigned int vpd_size, kw_len;
	int pos, size;
	u8 *vpd_data;

	vpd_data = pci_vpd_alloc(pdev, &vpd_size);
	if (IS_ERR(vpd_data)) {
		pci_warn(pdev, "Unable to read VPD, err=%pe\n", vpd_data);
		return;
	}

	pos = pci_vpd_find_ro_info_keyword(vpd_data, vpd_size,
					   PCI_VPD_RO_KEYWORD_PARTNO, &kw_len);
	if (pos < 0)
		goto free;

	size = min_t(int, kw_len, BNXT_VPD_FLD_LEN - 1);
	memcpy(rdev->board_partno, &vpd_data[pos], size);
free:
	kfree(vpd_data);
}

static int bnxt_re_query_hwrm_intf_version(struct bnxt_re_dev *rdev)
{
	struct bnxt_en_dev *en_dev = rdev->en_dev;
	struct hwrm_ver_get_output resp = {};
	struct hwrm_ver_get_input req = {};
	struct bnxt_qplib_chip_ctx *cctx;
	struct bnxt_fw_msg fw_msg = {};
	int rc;

	bnxt_re_init_hwrm_hdr((void *)&req, HWRM_VER_GET);
	req.hwrm_intf_maj = HWRM_VERSION_MAJOR;
	req.hwrm_intf_min = HWRM_VERSION_MINOR;
	req.hwrm_intf_upd = HWRM_VERSION_UPDATE;
	bnxt_re_fill_fw_msg(&fw_msg, (void *)&req, sizeof(req), (void *)&resp,
			    sizeof(resp), DFLT_HWRM_CMD_TIMEOUT);
	rc = bnxt_send_msg(en_dev, &fw_msg);
	if (rc) {
		ibdev_err(&rdev->ibdev, "Failed to query HW version, rc = 0x%x",
			  rc);
		return rc;
	}

	cctx = rdev->chip_ctx;
	cctx->hwrm_intf_ver =
		(u64)le16_to_cpu(resp.hwrm_intf_major) << 48 |
		(u64)le16_to_cpu(resp.hwrm_intf_minor) << 32 |
		(u64)le16_to_cpu(resp.hwrm_intf_build) << 16 |
		le16_to_cpu(resp.hwrm_intf_patch);

	cctx->hwrm_cmd_max_timeout = le16_to_cpu(resp.max_req_timeout);

	if (!cctx->hwrm_cmd_max_timeout)
		cctx->hwrm_cmd_max_timeout = RCFW_FW_STALL_MAX_TIMEOUT;

	return 0;
}

static int bnxt_re_ib_init(struct bnxt_re_dev *rdev)
{
	int rc;
	u32 event;

	/* Register ib dev */
	rc = bnxt_re_register_ib(rdev);
	if (rc) {
		pr_err("Failed to register with IB: %#x\n", rc);
		return rc;
	}
	dev_info(rdev_to_dev(rdev), "Device registered with IB successfully");
	set_bit(BNXT_RE_FLAG_ISSUE_ROCE_STATS, &rdev->flags);

	event = netif_running(rdev->netdev) && netif_carrier_ok(rdev->netdev) ?
		IB_EVENT_PORT_ACTIVE : IB_EVENT_PORT_ERR;

	bnxt_re_dispatch_event(&rdev->ibdev, NULL, 1, event);

	return rc;
}

static int bnxt_re_alloc_nqr_mem(struct bnxt_re_dev *rdev)
{
	rdev->nqr = kzalloc(sizeof(*rdev->nqr), GFP_KERNEL);
	if (!rdev->nqr)
		return -ENOMEM;

	return 0;
}

static void bnxt_re_free_nqr_mem(struct bnxt_re_dev *rdev)
{
	kfree(rdev->nqr);
	rdev->nqr = NULL;
}

<<<<<<< HEAD
/* When DEL_GID fails, driver is not freeing GID ctx memory.
 * To avoid the memory leak, free the memory during unload
 */
static void bnxt_re_free_gid_ctx(struct bnxt_re_dev *rdev)
{
	struct bnxt_qplib_sgid_tbl *sgid_tbl = &rdev->qplib_res.sgid_tbl;
	struct bnxt_re_gid_ctx *ctx, **ctx_tbl;
	int i;

	if (!sgid_tbl->active)
		return;

	ctx_tbl = sgid_tbl->ctx;
	for (i = 0; i < sgid_tbl->max; i++) {
		if (sgid_tbl->hw_id[i] == 0xFFFF)
			continue;

		ctx = ctx_tbl[i];
		kfree(ctx);
	}
=======
static int bnxt_re_get_stats_ctx(struct bnxt_re_dev *rdev)
{
	struct bnxt_qplib_ctx *hctx = &rdev->qplib_ctx;
	struct bnxt_qplib_res *res = &rdev->qplib_res;
	int rc;

	rc = bnxt_qplib_alloc_stats_ctx(res->pdev, res->cctx, &hctx->stats);
	if (rc)
		return rc;

	rc = bnxt_re_net_stats_ctx_alloc(rdev, &hctx->stats);
	if (rc)
		goto free_stat_mem;

	return 0;
free_stat_mem:
	bnxt_qplib_free_stats_ctx(res->pdev, &hctx->stats);

	return rc;
}

static int bnxt_re_get_stats3_ctx(struct bnxt_re_dev *rdev)
{
	struct bnxt_qplib_ctx *hctx = &rdev->qplib_ctx;
	struct bnxt_qplib_res *res = &rdev->qplib_res;
	int rc;

	if (!rdev->rcfw.roce_mirror)
		return 0;

	rc = bnxt_qplib_alloc_stats_ctx(res->pdev, res->cctx, &hctx->stats3);
	if (rc)
		return rc;

	rc = bnxt_re_net_stats_ctx_alloc(rdev, &hctx->stats3);
	if (rc)
		goto free_stat_mem;

	return 0;
free_stat_mem:
	bnxt_qplib_free_stats_ctx(res->pdev, &hctx->stats3);

	return rc;
}

static void bnxt_re_put_stats3_ctx(struct bnxt_re_dev *rdev)
{
	struct bnxt_qplib_ctx *hctx = &rdev->qplib_ctx;
	struct bnxt_qplib_res *res = &rdev->qplib_res;

	if (!rdev->rcfw.roce_mirror)
		return;

	bnxt_re_net_stats_ctx_free(rdev, hctx->stats3.fw_id);
	bnxt_qplib_free_stats_ctx(res->pdev, &hctx->stats3);
}

static void bnxt_re_put_stats_ctx(struct bnxt_re_dev *rdev)
{
	struct bnxt_qplib_ctx *hctx = &rdev->qplib_ctx;
	struct bnxt_qplib_res *res = &rdev->qplib_res;

	bnxt_re_net_stats_ctx_free(rdev, hctx->stats.fw_id);
	bnxt_qplib_free_stats_ctx(res->pdev, &hctx->stats);
>>>>>>> e6d736bd
}

static void bnxt_re_dev_uninit(struct bnxt_re_dev *rdev, u8 op_type)
{
	u8 type;
	int rc;

	bnxt_re_debugfs_rem_pdev(rdev);

	bnxt_re_net_unregister_async_event(rdev);
	bnxt_re_uninit_dcb_wq(rdev);

	bnxt_re_put_stats3_ctx(rdev);

	bnxt_re_free_gid_ctx(rdev);
	if (test_and_clear_bit(BNXT_RE_FLAG_RESOURCES_INITIALIZED,
			       &rdev->flags))
		bnxt_re_cleanup_res(rdev);
	if (test_and_clear_bit(BNXT_RE_FLAG_RESOURCES_ALLOCATED, &rdev->flags))
		bnxt_re_free_res(rdev);

	if (test_and_clear_bit(BNXT_RE_FLAG_RCFW_CHANNEL_EN, &rdev->flags)) {
		rc = bnxt_qplib_deinit_rcfw(&rdev->rcfw);
		if (rc)
			ibdev_warn(&rdev->ibdev,
				   "Failed to deinitialize RCFW: %#x", rc);
		bnxt_re_put_stats_ctx(rdev);
		bnxt_qplib_free_hwctx(&rdev->qplib_res, &rdev->qplib_ctx);
		bnxt_qplib_disable_rcfw_channel(&rdev->rcfw);
		type = bnxt_qplib_get_ring_type(rdev->chip_ctx);
		bnxt_re_net_ring_free(rdev, rdev->rcfw.creq.ring_id, type);
		bnxt_qplib_free_rcfw_channel(&rdev->rcfw);
	}

	rdev->nqr->num_msix = 0;

	if (rdev->pacing.dbr_pacing)
		bnxt_re_deinitialize_dbr_pacing(rdev);

	bnxt_re_free_nqr_mem(rdev);
	bnxt_re_destroy_chip_ctx(rdev);
	if (op_type == BNXT_RE_COMPLETE_REMOVE) {
		if (test_and_clear_bit(BNXT_RE_FLAG_NETDEV_REGISTERED, &rdev->flags))
			bnxt_unregister_dev(rdev->en_dev);
	}
}

static int bnxt_re_dev_init(struct bnxt_re_dev *rdev, u8 op_type)
{
	struct bnxt_re_ring_attr rattr = {};
	struct bnxt_qplib_creq_ctx *creq;
	u32 db_offt;
	int vid;
	u8 type;
	int rc;

	if (op_type == BNXT_RE_COMPLETE_INIT) {
		/* Registered a new RoCE device instance to netdev */
		rc = bnxt_re_register_netdev(rdev);
		if (rc) {
			ibdev_err(&rdev->ibdev,
				  "Failed to register with Ethernet driver, rc %d\n",
				  rc);
			return rc;
		}
	}
	set_bit(BNXT_RE_FLAG_NETDEV_REGISTERED, &rdev->flags);

	if (rdev->en_dev->ulp_tbl->msix_requested < BNXT_RE_MIN_MSIX) {
		ibdev_err(&rdev->ibdev,
			  "RoCE requires minimum 2 MSI-X vectors, but only %d reserved\n",
			  rdev->en_dev->ulp_tbl->msix_requested);
		bnxt_unregister_dev(rdev->en_dev);
		clear_bit(BNXT_RE_FLAG_NETDEV_REGISTERED, &rdev->flags);
		return -EINVAL;
	}
	ibdev_dbg(&rdev->ibdev, "Got %d MSI-X vectors\n",
		  rdev->en_dev->ulp_tbl->msix_requested);

	rc = bnxt_re_setup_chip_ctx(rdev);
	if (rc) {
		bnxt_unregister_dev(rdev->en_dev);
		clear_bit(BNXT_RE_FLAG_NETDEV_REGISTERED, &rdev->flags);
		ibdev_err(&rdev->ibdev, "Failed to get chip context\n");
		return -EINVAL;
	}

	rc = bnxt_re_alloc_nqr_mem(rdev);
	if (rc) {
		bnxt_re_destroy_chip_ctx(rdev);
		bnxt_unregister_dev(rdev->en_dev);
		clear_bit(BNXT_RE_FLAG_NETDEV_REGISTERED, &rdev->flags);
		return rc;
	}
	rdev->nqr->num_msix = rdev->en_dev->ulp_tbl->msix_requested;
	memcpy(rdev->nqr->msix_entries, rdev->en_dev->msix_entries,
	       sizeof(struct bnxt_msix_entry) * rdev->nqr->num_msix);

	/* Check whether VF or PF */
	bnxt_re_get_sriov_func_type(rdev);

	/* Establish RCFW Communication Channel to initialize the context
	 * memory for the function and all child VFs
	 */
	rc = bnxt_qplib_alloc_rcfw_channel(&rdev->qplib_res, &rdev->rcfw,
					   &rdev->qplib_ctx);
	if (rc) {
		ibdev_err(&rdev->ibdev,
			  "Failed to allocate RCFW Channel: %#x\n", rc);
		goto fail;
	}

	type = bnxt_qplib_get_ring_type(rdev->chip_ctx);
	creq = &rdev->rcfw.creq;
	rattr.dma_arr = creq->hwq.pbl[PBL_LVL_0].pg_map_arr;
	rattr.pages = creq->hwq.pbl[creq->hwq.level].pg_count;
	rattr.type = type;
	rattr.mode = RING_ALLOC_REQ_INT_MODE_MSIX;
	rattr.depth = BNXT_QPLIB_CREQE_MAX_CNT - 1;
	rattr.lrid = rdev->nqr->msix_entries[BNXT_RE_AEQ_IDX].ring_idx;
	rc = bnxt_re_net_ring_alloc(rdev, &rattr, &creq->ring_id);
	if (rc) {
		ibdev_err(&rdev->ibdev, "Failed to allocate CREQ: %#x\n", rc);
		goto free_rcfw;
	}
	db_offt = rdev->nqr->msix_entries[BNXT_RE_AEQ_IDX].db_offset;
	vid = rdev->nqr->msix_entries[BNXT_RE_AEQ_IDX].vector;
	rc = bnxt_qplib_enable_rcfw_channel(&rdev->rcfw,
					    vid, db_offt,
					    &bnxt_re_aeq_handler);
	if (rc) {
		ibdev_err(&rdev->ibdev, "Failed to enable RCFW channel: %#x\n",
			  rc);
		goto free_ring;
	}

	if (bnxt_qplib_dbr_pacing_en(rdev->chip_ctx)) {
		rc = bnxt_re_initialize_dbr_pacing(rdev);
		if (!rc) {
			rdev->pacing.dbr_pacing = true;
		} else {
			ibdev_err(&rdev->ibdev,
				  "DBR pacing disabled with error : %d\n", rc);
			rdev->pacing.dbr_pacing = false;
		}
	}
	rc = bnxt_qplib_get_dev_attr(&rdev->rcfw);
	if (rc)
		goto disable_rcfw;

	bnxt_qplib_query_version(&rdev->rcfw);
	bnxt_re_set_resource_limits(rdev);

	if (!rdev->is_virtfn &&
	    !bnxt_qplib_is_chip_gen_p5_p7(rdev->chip_ctx)) {
		rc = bnxt_qplib_alloc_hwctx(&rdev->qplib_res, &rdev->qplib_ctx);
		if (rc) {
			ibdev_err(&rdev->ibdev,
				  "Failed to allocate hw context: %#x\n", rc);
			goto disable_rcfw;
		}
	}

	rc = bnxt_re_get_stats_ctx(rdev);
	if (rc) {
		ibdev_err(&rdev->ibdev,
			  "Failed to allocate stats context: %#x\n", rc);
		goto free_ctx;
	}

	rc = bnxt_qplib_init_rcfw(&rdev->rcfw, &rdev->qplib_ctx,
				  rdev->is_virtfn);
	if (rc) {
		ibdev_err(&rdev->ibdev,
			  "Failed to initialize RCFW: %#x\n", rc);
		goto free_sctx;
	}
	set_bit(BNXT_RE_FLAG_RCFW_CHANNEL_EN, &rdev->flags);

	/* Resources based on the 'new' device caps */
	rc = bnxt_re_alloc_res(rdev);
	if (rc) {
		ibdev_err(&rdev->ibdev,
			  "Failed to allocate resources: %#x\n", rc);
		goto fail;
	}
	set_bit(BNXT_RE_FLAG_RESOURCES_ALLOCATED, &rdev->flags);
	rc = bnxt_re_init_res(rdev);
	if (rc) {
		ibdev_err(&rdev->ibdev,
			  "Failed to initialize resources: %#x\n", rc);
		goto fail;
	}

	set_bit(BNXT_RE_FLAG_RESOURCES_INITIALIZED, &rdev->flags);

	if (!rdev->is_virtfn) {
		/* Query f/w defaults of CC params */
		rc = bnxt_qplib_query_cc_param(&rdev->qplib_res, &rdev->cc_param);
		if (rc)
			ibdev_warn(&rdev->ibdev, "Failed to query CC defaults\n");

		if (!(rdev->qplib_res.en_dev->flags & BNXT_EN_FLAG_ROCE_VF_RES_MGMT))
			bnxt_re_vf_res_config(rdev);
	}
	hash_init(rdev->cq_hash);
	if (rdev->chip_ctx->modes.toggle_bits & BNXT_QPLIB_SRQ_TOGGLE_BIT)
		hash_init(rdev->srq_hash);

	bnxt_re_debugfs_add_pdev(rdev);

	bnxt_re_init_dcb_wq(rdev);
	bnxt_re_net_register_async_event(rdev);

	if (!rdev->is_virtfn)
		bnxt_re_read_vpd_info(rdev);

	rc = bnxt_re_get_stats3_ctx(rdev);
	if (rc)
		goto fail;

	return 0;
free_sctx:
	bnxt_re_net_stats_ctx_free(rdev, rdev->qplib_ctx.stats.fw_id);
free_ctx:
	bnxt_qplib_free_hwctx(&rdev->qplib_res, &rdev->qplib_ctx);
disable_rcfw:
	bnxt_qplib_disable_rcfw_channel(&rdev->rcfw);
free_ring:
	type = bnxt_qplib_get_ring_type(rdev->chip_ctx);
	bnxt_re_net_ring_free(rdev, rdev->rcfw.creq.ring_id, type);
free_rcfw:
	bnxt_qplib_free_rcfw_channel(&rdev->rcfw);
fail:
	bnxt_re_dev_uninit(rdev, BNXT_RE_COMPLETE_REMOVE);

	return rc;
}

static void bnxt_re_setup_cc(struct bnxt_re_dev *rdev, bool enable)
{
	struct bnxt_qplib_cc_param cc_param = {};

	/* Do not enable congestion control on VFs */
	if (rdev->is_virtfn)
		return;

	/* Currently enabling only for GenP5 adapters */
	if (!bnxt_qplib_is_chip_gen_p5_p7(rdev->chip_ctx))
		return;

	if (enable) {
		cc_param.enable  = 1;
		cc_param.tos_ecn = 1;
	}

	cc_param.mask = (CMDQ_MODIFY_ROCE_CC_MODIFY_MASK_ENABLE_CC |
			 CMDQ_MODIFY_ROCE_CC_MODIFY_MASK_TOS_ECN);

	if (bnxt_qplib_modify_cc(&rdev->qplib_res, &cc_param))
		ibdev_err(&rdev->ibdev, "Failed to setup CC enable = %d\n", enable);
}

static void bnxt_re_update_en_info_rdev(struct bnxt_re_dev *rdev,
					struct bnxt_re_en_dev_info *en_info,
					struct auxiliary_device *adev)
{
	/* Before updating the rdev pointer in bnxt_re_en_dev_info structure,
	 * take the rtnl lock to avoid accessing invalid rdev pointer from
	 * L2 ULP callbacks. This is applicable in all the places where rdev
	 * pointer is updated in bnxt_re_en_dev_info.
	 */
	rtnl_lock();
	en_info->rdev = rdev;
	rtnl_unlock();
}

static int bnxt_re_add_device(struct auxiliary_device *adev, u8 op_type)
{
	struct bnxt_aux_priv *aux_priv =
		container_of(adev, struct bnxt_aux_priv, aux_dev);
	struct bnxt_re_en_dev_info *en_info;
	struct bnxt_en_dev *en_dev;
	struct bnxt_re_dev *rdev;
	int rc;

	en_info = auxiliary_get_drvdata(adev);
	en_dev = en_info->en_dev;


	rdev = bnxt_re_dev_add(adev, en_dev);
	if (!rdev || !rdev_to_dev(rdev)) {
		rc = -ENOMEM;
		goto exit;
	}

	bnxt_re_update_en_info_rdev(rdev, en_info, adev);

	rc = bnxt_re_dev_init(rdev, op_type);
	if (rc)
		goto re_dev_dealloc;

	rc = bnxt_re_ib_init(rdev);
	if (rc) {
		pr_err("Failed to register with IB: %s",
			aux_priv->aux_dev.name);
		goto re_dev_uninit;
	}

	bnxt_re_setup_cc(rdev, true);

	return 0;

re_dev_uninit:
	bnxt_re_update_en_info_rdev(NULL, en_info, adev);
	bnxt_re_dev_uninit(rdev, BNXT_RE_COMPLETE_REMOVE);
re_dev_dealloc:
	ib_dealloc_device(&rdev->ibdev);
exit:
	return rc;
}

#define BNXT_ADEV_NAME "bnxt_en"

static void bnxt_re_remove_device(struct bnxt_re_dev *rdev, u8 op_type,
				  struct auxiliary_device *aux_dev)
{
	bnxt_re_setup_cc(rdev, false);
	ib_unregister_device(&rdev->ibdev);
	bnxt_re_dev_uninit(rdev, op_type);
	ib_dealloc_device(&rdev->ibdev);
}

static void bnxt_re_remove(struct auxiliary_device *adev)
{
	struct bnxt_re_en_dev_info *en_info = auxiliary_get_drvdata(adev);
	struct bnxt_re_dev *rdev;

	mutex_lock(&bnxt_re_mutex);
	rdev = en_info->rdev;

	if (rdev)
		bnxt_re_remove_device(rdev, BNXT_RE_COMPLETE_REMOVE, adev);
	kfree(en_info);
	mutex_unlock(&bnxt_re_mutex);
}

static int bnxt_re_probe(struct auxiliary_device *adev,
			 const struct auxiliary_device_id *id)
{
	struct bnxt_aux_priv *aux_priv =
		container_of(adev, struct bnxt_aux_priv, aux_dev);
	struct bnxt_re_en_dev_info *en_info;
	struct bnxt_en_dev *en_dev;
	int rc;

	en_dev = aux_priv->edev;

	mutex_lock(&bnxt_re_mutex);
	en_info = kzalloc(sizeof(*en_info), GFP_KERNEL);
	if (!en_info) {
		mutex_unlock(&bnxt_re_mutex);
		return -ENOMEM;
	}
	en_info->en_dev = en_dev;

	auxiliary_set_drvdata(adev, en_info);

	rc = bnxt_re_add_device(adev, BNXT_RE_COMPLETE_INIT);
	if (rc)
		kfree(en_info);

	mutex_unlock(&bnxt_re_mutex);

	return rc;
}

static int bnxt_re_suspend(struct auxiliary_device *adev, pm_message_t state)
{
	struct bnxt_re_en_dev_info *en_info = auxiliary_get_drvdata(adev);
	struct bnxt_en_dev *en_dev;
	struct bnxt_re_dev *rdev;

	rdev = en_info->rdev;
	en_dev = en_info->en_dev;
	mutex_lock(&bnxt_re_mutex);

	ibdev_info(&rdev->ibdev, "Handle device suspend call");
	/* Check the current device state from bnxt_en_dev and move the
	 * device to detached state if FW_FATAL_COND is set.
	 * This prevents more commands to HW during clean-up,
	 * in case the device is already in error.
	 */
	if (test_bit(BNXT_STATE_FW_FATAL_COND, &rdev->en_dev->en_state)) {
		set_bit(ERR_DEVICE_DETACHED, &rdev->rcfw.cmdq.flags);
		set_bit(BNXT_RE_FLAG_ERR_DEVICE_DETACHED, &rdev->flags);
		wake_up_all(&rdev->rcfw.cmdq.waitq);
		bnxt_re_dev_stop(rdev);
	}

	if (rdev->pacing.dbr_pacing)
		bnxt_re_set_pacing_dev_state(rdev);

	ibdev_info(&rdev->ibdev, "%s: L2 driver notified to stop en_state 0x%lx",
		   __func__, en_dev->en_state);
	bnxt_re_remove_device(rdev, BNXT_RE_PRE_RECOVERY_REMOVE, adev);
	bnxt_re_update_en_info_rdev(NULL, en_info, adev);
	mutex_unlock(&bnxt_re_mutex);

	return 0;
}

static int bnxt_re_resume(struct auxiliary_device *adev)
{
	struct bnxt_re_en_dev_info *en_info = auxiliary_get_drvdata(adev);
	struct bnxt_re_dev *rdev;

	mutex_lock(&bnxt_re_mutex);
	bnxt_re_add_device(adev, BNXT_RE_POST_RECOVERY_INIT);
	rdev = en_info->rdev;
	ibdev_info(&rdev->ibdev, "Device resume completed");
	mutex_unlock(&bnxt_re_mutex);

	return 0;
}

static void bnxt_re_shutdown(struct auxiliary_device *adev)
{
	struct bnxt_re_en_dev_info *en_info = auxiliary_get_drvdata(adev);
	struct bnxt_re_dev *rdev;

	rdev = en_info->rdev;
	ib_unregister_device(&rdev->ibdev);
	bnxt_re_dev_uninit(rdev, BNXT_RE_COMPLETE_REMOVE);
}

static const struct auxiliary_device_id bnxt_re_id_table[] = {
	{ .name = BNXT_ADEV_NAME ".rdma", },
	{},
};

MODULE_DEVICE_TABLE(auxiliary, bnxt_re_id_table);

static struct auxiliary_driver bnxt_re_driver = {
	.name = "rdma",
	.probe = bnxt_re_probe,
	.remove = bnxt_re_remove,
	.shutdown = bnxt_re_shutdown,
	.suspend = bnxt_re_suspend,
	.resume = bnxt_re_resume,
	.id_table = bnxt_re_id_table,
};

static int __init bnxt_re_mod_init(void)
{
	int rc;

	pr_info("%s: %s", ROCE_DRV_MODULE_NAME, version);
	bnxt_re_register_debugfs();

	rc = auxiliary_driver_register(&bnxt_re_driver);
	if (rc) {
		pr_err("%s: Failed to register auxiliary driver\n",
			ROCE_DRV_MODULE_NAME);
		goto err_debug;
	}
	return 0;
err_debug:
	bnxt_re_unregister_debugfs();
	return rc;
}

static void __exit bnxt_re_mod_exit(void)
{
	auxiliary_driver_unregister(&bnxt_re_driver);
	bnxt_re_unregister_debugfs();
}

module_init(bnxt_re_mod_init);
module_exit(bnxt_re_mod_exit);<|MERGE_RESOLUTION|>--- conflicted
+++ resolved
@@ -2045,7 +2045,6 @@
 	rdev->nqr = NULL;
 }
 
-<<<<<<< HEAD
 /* When DEL_GID fails, driver is not freeing GID ctx memory.
  * To avoid the memory leak, free the memory during unload
  */
@@ -2066,7 +2065,8 @@
 		ctx = ctx_tbl[i];
 		kfree(ctx);
 	}
-=======
+}
+
 static int bnxt_re_get_stats_ctx(struct bnxt_re_dev *rdev)
 {
 	struct bnxt_qplib_ctx *hctx = &rdev->qplib_ctx;
@@ -2131,7 +2131,6 @@
 
 	bnxt_re_net_stats_ctx_free(rdev, hctx->stats.fw_id);
 	bnxt_qplib_free_stats_ctx(res->pdev, &hctx->stats);
->>>>>>> e6d736bd
 }
 
 static void bnxt_re_dev_uninit(struct bnxt_re_dev *rdev, u8 op_type)
