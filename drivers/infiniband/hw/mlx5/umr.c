// SPDX-License-Identifier: GPL-2.0 OR Linux-OpenIB
/* Copyright (c) 2022, NVIDIA CORPORATION & AFFILIATES. */

#include <rdma/ib_umem_odp.h>
#include "mlx5_ib.h"
#include "umr.h"
#include "wr.h"

/*
 * We can't use an array for xlt_emergency_page because dma_map_single doesn't
 * work on kernel modules memory
 */
void *xlt_emergency_page;
static DEFINE_MUTEX(xlt_emergency_page_mutex);

static __be64 get_umr_enable_mr_mask(void)
{
	u64 result;

	result = MLX5_MKEY_MASK_KEY |
		 MLX5_MKEY_MASK_FREE;

	return cpu_to_be64(result);
}

static __be64 get_umr_disable_mr_mask(void)
{
	u64 result;

	result = MLX5_MKEY_MASK_FREE;

	return cpu_to_be64(result);
}

static __be64 get_umr_update_translation_mask(void)
{
	u64 result;

	result = MLX5_MKEY_MASK_LEN |
		 MLX5_MKEY_MASK_PAGE_SIZE |
		 MLX5_MKEY_MASK_START_ADDR;

	return cpu_to_be64(result);
}

static __be64 get_umr_update_access_mask(struct mlx5_ib_dev *dev)
{
	u64 result;

	result = MLX5_MKEY_MASK_LR |
		 MLX5_MKEY_MASK_LW |
		 MLX5_MKEY_MASK_RR |
		 MLX5_MKEY_MASK_RW;

	if (MLX5_CAP_GEN(dev->mdev, atomic))
		result |= MLX5_MKEY_MASK_A;

	if (MLX5_CAP_GEN(dev->mdev, relaxed_ordering_write_umr))
		result |= MLX5_MKEY_MASK_RELAXED_ORDERING_WRITE;

	if (MLX5_CAP_GEN(dev->mdev, relaxed_ordering_read_umr))
		result |= MLX5_MKEY_MASK_RELAXED_ORDERING_READ;

	return cpu_to_be64(result);
}

static __be64 get_umr_update_pd_mask(void)
{
	u64 result;

	result = MLX5_MKEY_MASK_PD;

	return cpu_to_be64(result);
}

static int umr_check_mkey_mask(struct mlx5_ib_dev *dev, u64 mask)
{
	if (mask & MLX5_MKEY_MASK_PAGE_SIZE &&
	    MLX5_CAP_GEN(dev->mdev, umr_modify_entity_size_disabled))
		return -EPERM;

	if (mask & MLX5_MKEY_MASK_A &&
	    MLX5_CAP_GEN(dev->mdev, umr_modify_atomic_disabled))
		return -EPERM;

	if (mask & MLX5_MKEY_MASK_RELAXED_ORDERING_WRITE &&
	    !MLX5_CAP_GEN(dev->mdev, relaxed_ordering_write_umr))
		return -EPERM;

	if (mask & MLX5_MKEY_MASK_RELAXED_ORDERING_READ &&
	    !MLX5_CAP_GEN(dev->mdev, relaxed_ordering_read_umr))
		return -EPERM;

	return 0;
}

enum {
	MAX_UMR_WR = 128,
};

static int mlx5r_umr_qp_rst2rts(struct mlx5_ib_dev *dev, struct ib_qp *qp)
{
	struct ib_qp_attr attr = {};
	int ret;

	attr.qp_state = IB_QPS_INIT;
	attr.port_num = 1;
	ret = ib_modify_qp(qp, &attr,
			   IB_QP_STATE | IB_QP_PKEY_INDEX | IB_QP_PORT);
	if (ret) {
		mlx5_ib_dbg(dev, "Couldn't modify UMR QP\n");
		return ret;
	}

	memset(&attr, 0, sizeof(attr));
	attr.qp_state = IB_QPS_RTR;

	ret = ib_modify_qp(qp, &attr, IB_QP_STATE);
	if (ret) {
		mlx5_ib_dbg(dev, "Couldn't modify umr QP to rtr\n");
		return ret;
	}

	memset(&attr, 0, sizeof(attr));
	attr.qp_state = IB_QPS_RTS;
	ret = ib_modify_qp(qp, &attr, IB_QP_STATE);
	if (ret) {
		mlx5_ib_dbg(dev, "Couldn't modify umr QP to rts\n");
		return ret;
	}

	return 0;
}

int mlx5r_umr_resource_init(struct mlx5_ib_dev *dev)
{
	struct ib_qp_init_attr init_attr = {};
	struct ib_cq *cq;
	struct ib_qp *qp;
	int ret = 0;


	/*
	 * UMR qp is set once, never changed until device unload.
	 * Avoid taking the mutex if initialization is already done.
	 */
	if (dev->umrc.qp)
		return 0;

	mutex_lock(&dev->umrc.init_lock);
	/* First user allocates the UMR resources. Skip if already allocated. */
	if (dev->umrc.qp)
		goto unlock;

	cq = ib_alloc_cq(&dev->ib_dev, NULL, 128, 0, IB_POLL_SOFTIRQ);
	if (IS_ERR(cq)) {
		mlx5_ib_dbg(dev, "Couldn't create CQ for sync UMR QP\n");
		ret = PTR_ERR(cq);
		goto unlock;
	}

	init_attr.send_cq = cq;
	init_attr.recv_cq = cq;
	init_attr.sq_sig_type = IB_SIGNAL_ALL_WR;
	init_attr.cap.max_send_wr = MAX_UMR_WR;
	init_attr.cap.max_send_sge = 1;
	init_attr.qp_type = MLX5_IB_QPT_REG_UMR;
	init_attr.port_num = 1;
	qp = ib_create_qp(dev->umrc.pd, &init_attr);
	if (IS_ERR(qp)) {
		mlx5_ib_dbg(dev, "Couldn't create sync UMR QP\n");
		ret = PTR_ERR(qp);
		goto destroy_cq;
	}

	ret = mlx5r_umr_qp_rst2rts(dev, qp);
	if (ret)
		goto destroy_qp;

	dev->umrc.cq = cq;

	sema_init(&dev->umrc.sem, MAX_UMR_WR);
	mutex_init(&dev->umrc.lock);
	dev->umrc.state = MLX5_UMR_STATE_ACTIVE;
	dev->umrc.qp = qp;

	mutex_unlock(&dev->umrc.init_lock);
	return 0;

destroy_qp:
	ib_destroy_qp(qp);
destroy_cq:
	ib_free_cq(cq);
unlock:
	mutex_unlock(&dev->umrc.init_lock);
	return ret;
}

void mlx5r_umr_resource_cleanup(struct mlx5_ib_dev *dev)
{
	if (dev->umrc.state == MLX5_UMR_STATE_UNINIT)
		return;
	mutex_destroy(&dev->umrc.lock);
	/* After device init, UMR cp/qp are not unset during the lifetime. */
	ib_destroy_qp(dev->umrc.qp);
	ib_free_cq(dev->umrc.cq);
}

int mlx5r_umr_init(struct mlx5_ib_dev *dev)
{
	struct ib_pd *pd;

	pd = ib_alloc_pd(&dev->ib_dev, 0);
	if (IS_ERR(pd)) {
		mlx5_ib_dbg(dev, "Couldn't create PD for sync UMR QP\n");
		return PTR_ERR(pd);
	}
	dev->umrc.pd = pd;

	mutex_init(&dev->umrc.init_lock);

	return 0;
}

void mlx5r_umr_cleanup(struct mlx5_ib_dev *dev)
{
<<<<<<< HEAD
=======
	if (!dev->umrc.pd)
		return;

>>>>>>> adc21867
	mutex_destroy(&dev->umrc.init_lock);
	ib_dealloc_pd(dev->umrc.pd);
}

static int mlx5r_umr_recover(struct mlx5_ib_dev *dev)
{
	struct umr_common *umrc = &dev->umrc;
	struct ib_qp_attr attr;
	int err;

	attr.qp_state = IB_QPS_RESET;
	err = ib_modify_qp(umrc->qp, &attr, IB_QP_STATE);
	if (err) {
		mlx5_ib_dbg(dev, "Couldn't modify UMR QP\n");
		goto err;
	}

	err = mlx5r_umr_qp_rst2rts(dev, umrc->qp);
	if (err)
		goto err;

	umrc->state = MLX5_UMR_STATE_ACTIVE;
	return 0;

err:
	umrc->state = MLX5_UMR_STATE_ERR;
	return err;
}

static int mlx5r_umr_post_send(struct ib_qp *ibqp, u32 mkey, struct ib_cqe *cqe,
			       struct mlx5r_umr_wqe *wqe, bool with_data)
{
	unsigned int wqe_size =
		with_data ? sizeof(struct mlx5r_umr_wqe) :
			    sizeof(struct mlx5r_umr_wqe) -
				    sizeof(struct mlx5_wqe_data_seg);
	struct mlx5_ib_dev *dev = to_mdev(ibqp->device);
	struct mlx5_core_dev *mdev = dev->mdev;
	struct mlx5_ib_qp *qp = to_mqp(ibqp);
	struct mlx5_wqe_ctrl_seg *ctrl;
	union {
		struct ib_cqe *ib_cqe;
		u64 wr_id;
	} id;
	void *cur_edge, *seg;
	unsigned long flags;
	unsigned int idx;
	int size, err;

	if (unlikely(mdev->state == MLX5_DEVICE_STATE_INTERNAL_ERROR))
		return -EIO;

	spin_lock_irqsave(&qp->sq.lock, flags);

	err = mlx5r_begin_wqe(qp, &seg, &ctrl, &idx, &size, &cur_edge, 0,
			      cpu_to_be32(mkey), false, false);
	if (WARN_ON(err))
		goto out;

	qp->sq.wr_data[idx] = MLX5_IB_WR_UMR;

	mlx5r_memcpy_send_wqe(&qp->sq, &cur_edge, &seg, &size, wqe, wqe_size);

	id.ib_cqe = cqe;
	mlx5r_finish_wqe(qp, ctrl, seg, size, cur_edge, idx, id.wr_id, 0,
			 MLX5_FENCE_MODE_INITIATOR_SMALL, MLX5_OPCODE_UMR);

	mlx5r_ring_db(qp, 1, ctrl);

out:
	spin_unlock_irqrestore(&qp->sq.lock, flags);

	return err;
}

static void mlx5r_umr_done(struct ib_cq *cq, struct ib_wc *wc)
{
	struct mlx5_ib_umr_context *context =
		container_of(wc->wr_cqe, struct mlx5_ib_umr_context, cqe);

	context->status = wc->status;
	complete(&context->done);
}

static inline void mlx5r_umr_init_context(struct mlx5r_umr_context *context)
{
	context->cqe.done = mlx5r_umr_done;
	init_completion(&context->done);
}

static int mlx5r_umr_post_send_wait(struct mlx5_ib_dev *dev, u32 mkey,
				   struct mlx5r_umr_wqe *wqe, bool with_data)
{
	struct umr_common *umrc = &dev->umrc;
	struct mlx5r_umr_context umr_context;
	int err;

	err = umr_check_mkey_mask(dev, be64_to_cpu(wqe->ctrl_seg.mkey_mask));
	if (WARN_ON(err))
		return err;

	mlx5r_umr_init_context(&umr_context);

	down(&umrc->sem);
	while (true) {
		mutex_lock(&umrc->lock);
		if (umrc->state == MLX5_UMR_STATE_ERR) {
			mutex_unlock(&umrc->lock);
			err = -EFAULT;
			break;
		}

		if (umrc->state == MLX5_UMR_STATE_RECOVER) {
			mutex_unlock(&umrc->lock);
			usleep_range(3000, 5000);
			continue;
		}

		err = mlx5r_umr_post_send(umrc->qp, mkey, &umr_context.cqe, wqe,
					  with_data);
		mutex_unlock(&umrc->lock);
		if (err) {
			mlx5_ib_warn(dev, "UMR post send failed, err %d\n",
				     err);
			break;
		}

		wait_for_completion(&umr_context.done);

		if (umr_context.status == IB_WC_SUCCESS)
			break;

		if (umr_context.status == IB_WC_WR_FLUSH_ERR)
			continue;

		WARN_ON_ONCE(1);
		mlx5_ib_warn(dev,
			"reg umr failed (%u). Trying to recover and resubmit the flushed WQEs, mkey = %u\n",
			umr_context.status, mkey);
		mutex_lock(&umrc->lock);
		err = mlx5r_umr_recover(dev);
		mutex_unlock(&umrc->lock);
		if (err)
			mlx5_ib_warn(dev, "couldn't recover UMR, err %d\n",
				     err);
		err = -EFAULT;
		break;
	}
	up(&umrc->sem);
	return err;
}

/**
 * mlx5r_umr_revoke_mr - Fence all DMA on the MR
 * @mr: The MR to fence
 *
 * Upon return the NIC will not be doing any DMA to the pages under the MR,
 * and any DMA in progress will be completed. Failure of this function
 * indicates the HW has failed catastrophically.
 */
int mlx5r_umr_revoke_mr(struct mlx5_ib_mr *mr)
{
	struct mlx5_ib_dev *dev = mr_to_mdev(mr);
	struct mlx5r_umr_wqe wqe = {};

	if (dev->mdev->state == MLX5_DEVICE_STATE_INTERNAL_ERROR)
		return 0;

	wqe.ctrl_seg.mkey_mask |= get_umr_update_pd_mask();
	wqe.ctrl_seg.mkey_mask |= get_umr_disable_mr_mask();
	wqe.ctrl_seg.flags |= MLX5_UMR_INLINE;

	MLX5_SET(mkc, &wqe.mkey_seg, free, 1);
	MLX5_SET(mkc, &wqe.mkey_seg, pd, to_mpd(dev->umrc.pd)->pdn);
	MLX5_SET(mkc, &wqe.mkey_seg, qpn, 0xffffff);
	MLX5_SET(mkc, &wqe.mkey_seg, mkey_7_0,
		 mlx5_mkey_variant(mr->mmkey.key));

	return mlx5r_umr_post_send_wait(dev, mr->mmkey.key, &wqe, false);
}

static void mlx5r_umr_set_access_flags(struct mlx5_ib_dev *dev,
				       struct mlx5_mkey_seg *seg,
				       unsigned int access_flags)
{
	bool ro_read = (access_flags & IB_ACCESS_RELAXED_ORDERING) &&
		       (MLX5_CAP_GEN(dev->mdev, relaxed_ordering_read) ||
			pcie_relaxed_ordering_enabled(dev->mdev->pdev));

	MLX5_SET(mkc, seg, a, !!(access_flags & IB_ACCESS_REMOTE_ATOMIC));
	MLX5_SET(mkc, seg, rw, !!(access_flags & IB_ACCESS_REMOTE_WRITE));
	MLX5_SET(mkc, seg, rr, !!(access_flags & IB_ACCESS_REMOTE_READ));
	MLX5_SET(mkc, seg, lw, !!(access_flags & IB_ACCESS_LOCAL_WRITE));
	MLX5_SET(mkc, seg, lr, 1);
	MLX5_SET(mkc, seg, relaxed_ordering_write,
		 !!(access_flags & IB_ACCESS_RELAXED_ORDERING));
	MLX5_SET(mkc, seg, relaxed_ordering_read, ro_read);
}

int mlx5r_umr_rereg_pd_access(struct mlx5_ib_mr *mr, struct ib_pd *pd,
			      int access_flags)
{
	struct mlx5_ib_dev *dev = mr_to_mdev(mr);
	struct mlx5r_umr_wqe wqe = {};
	int err;

	wqe.ctrl_seg.mkey_mask = get_umr_update_access_mask(dev);
	wqe.ctrl_seg.mkey_mask |= get_umr_update_pd_mask();
	wqe.ctrl_seg.flags = MLX5_UMR_CHECK_FREE;
	wqe.ctrl_seg.flags |= MLX5_UMR_INLINE;

	mlx5r_umr_set_access_flags(dev, &wqe.mkey_seg, access_flags);
	MLX5_SET(mkc, &wqe.mkey_seg, pd, to_mpd(pd)->pdn);
	MLX5_SET(mkc, &wqe.mkey_seg, qpn, 0xffffff);
	MLX5_SET(mkc, &wqe.mkey_seg, mkey_7_0,
		 mlx5_mkey_variant(mr->mmkey.key));

	err = mlx5r_umr_post_send_wait(dev, mr->mmkey.key, &wqe, false);
	if (err)
		return err;

	mr->access_flags = access_flags;
	return 0;
}

#define MLX5_MAX_UMR_CHUNK                                                     \
	((1 << (MLX5_MAX_UMR_SHIFT + 4)) - MLX5_UMR_FLEX_ALIGNMENT)
#define MLX5_SPARE_UMR_CHUNK 0x10000

/*
 * Allocate a temporary buffer to hold the per-page information to transfer to
 * HW. For efficiency this should be as large as it can be, but buffer
 * allocation failure is not allowed, so try smaller sizes.
 */
static void *mlx5r_umr_alloc_xlt(size_t *nents, size_t ent_size, gfp_t gfp_mask)
{
	const size_t xlt_chunk_align = MLX5_UMR_FLEX_ALIGNMENT / ent_size;
	size_t size;
	void *res = NULL;

	static_assert(PAGE_SIZE % MLX5_UMR_FLEX_ALIGNMENT == 0);

	/*
	 * MLX5_IB_UPD_XLT_ATOMIC doesn't signal an atomic context just that the
	 * allocation can't trigger any kind of reclaim.
	 */
	might_sleep();

	gfp_mask |= __GFP_ZERO | __GFP_NORETRY;

	/*
	 * If the system already has a suitable high order page then just use
	 * that, but don't try hard to create one. This max is about 1M, so a
	 * free x86 huge page will satisfy it.
	 */
	size = min_t(size_t, ent_size * ALIGN(*nents, xlt_chunk_align),
		     MLX5_MAX_UMR_CHUNK);
	*nents = size / ent_size;
	res = (void *)__get_free_pages(gfp_mask | __GFP_NOWARN,
				       get_order(size));
	if (res)
		return res;

	if (size > MLX5_SPARE_UMR_CHUNK) {
		size = MLX5_SPARE_UMR_CHUNK;
		*nents = size / ent_size;
		res = (void *)__get_free_pages(gfp_mask | __GFP_NOWARN,
					       get_order(size));
		if (res)
			return res;
	}

	*nents = PAGE_SIZE / ent_size;
	res = (void *)__get_free_page(gfp_mask);
	if (res)
		return res;

	mutex_lock(&xlt_emergency_page_mutex);
	memset(xlt_emergency_page, 0, PAGE_SIZE);
	return xlt_emergency_page;
}

static void mlx5r_umr_free_xlt(void *xlt, size_t length)
{
	if (xlt == xlt_emergency_page) {
		mutex_unlock(&xlt_emergency_page_mutex);
		return;
	}

	free_pages((unsigned long)xlt, get_order(length));
}

static void mlx5r_umr_unmap_free_xlt(struct mlx5_ib_dev *dev, void *xlt,
				     struct ib_sge *sg)
{
	struct device *ddev = &dev->mdev->pdev->dev;

	dma_unmap_single(ddev, sg->addr, sg->length, DMA_TO_DEVICE);
	mlx5r_umr_free_xlt(xlt, sg->length);
}

/*
 * Create an XLT buffer ready for submission.
 */
static void *mlx5r_umr_create_xlt(struct mlx5_ib_dev *dev, struct ib_sge *sg,
				  size_t nents, size_t ent_size,
				  unsigned int flags)
{
	struct device *ddev = &dev->mdev->pdev->dev;
	dma_addr_t dma;
	void *xlt;

	xlt = mlx5r_umr_alloc_xlt(&nents, ent_size,
				 flags & MLX5_IB_UPD_XLT_ATOMIC ? GFP_ATOMIC :
								  GFP_KERNEL);
	sg->length = nents * ent_size;
	dma = dma_map_single(ddev, xlt, sg->length, DMA_TO_DEVICE);
	if (dma_mapping_error(ddev, dma)) {
		mlx5_ib_err(dev, "unable to map DMA during XLT update.\n");
		mlx5r_umr_free_xlt(xlt, sg->length);
		return NULL;
	}
	sg->addr = dma;
	sg->lkey = dev->umrc.pd->local_dma_lkey;

	return xlt;
}

static void
mlx5r_umr_set_update_xlt_ctrl_seg(struct mlx5_wqe_umr_ctrl_seg *ctrl_seg,
				  unsigned int flags, struct ib_sge *sg)
{
	if (!(flags & MLX5_IB_UPD_XLT_ENABLE))
		/* fail if free */
		ctrl_seg->flags = MLX5_UMR_CHECK_FREE;
	else
		/* fail if not free */
		ctrl_seg->flags = MLX5_UMR_CHECK_NOT_FREE;
	ctrl_seg->xlt_octowords =
		cpu_to_be16(mlx5r_umr_get_xlt_octo(sg->length));
}

static void mlx5r_umr_set_update_xlt_mkey_seg(struct mlx5_ib_dev *dev,
					      struct mlx5_mkey_seg *mkey_seg,
					      struct mlx5_ib_mr *mr,
					      unsigned int page_shift)
{
	mlx5r_umr_set_access_flags(dev, mkey_seg, mr->access_flags);
	MLX5_SET(mkc, mkey_seg, pd, to_mpd(mr->ibmr.pd)->pdn);
	MLX5_SET64(mkc, mkey_seg, start_addr, mr->ibmr.iova);
	MLX5_SET64(mkc, mkey_seg, len, mr->ibmr.length);
	MLX5_SET(mkc, mkey_seg, log_page_size, page_shift);
	MLX5_SET(mkc, mkey_seg, qpn, 0xffffff);
	MLX5_SET(mkc, mkey_seg, mkey_7_0, mlx5_mkey_variant(mr->mmkey.key));
}

static void
mlx5r_umr_set_update_xlt_data_seg(struct mlx5_wqe_data_seg *data_seg,
				  struct ib_sge *sg)
{
	data_seg->byte_count = cpu_to_be32(sg->length);
	data_seg->lkey = cpu_to_be32(sg->lkey);
	data_seg->addr = cpu_to_be64(sg->addr);
}

static void mlx5r_umr_update_offset(struct mlx5_wqe_umr_ctrl_seg *ctrl_seg,
				    u64 offset)
{
	u64 octo_offset = mlx5r_umr_get_xlt_octo(offset);

	ctrl_seg->xlt_offset = cpu_to_be16(octo_offset & 0xffff);
	ctrl_seg->xlt_offset_47_16 = cpu_to_be32(octo_offset >> 16);
	ctrl_seg->flags |= MLX5_UMR_TRANSLATION_OFFSET_EN;
}

static void mlx5r_umr_final_update_xlt(struct mlx5_ib_dev *dev,
				       struct mlx5r_umr_wqe *wqe,
				       struct mlx5_ib_mr *mr, struct ib_sge *sg,
				       unsigned int flags)
{
	bool update_pd_access, update_translation;

	if (flags & MLX5_IB_UPD_XLT_ENABLE)
		wqe->ctrl_seg.mkey_mask |= get_umr_enable_mr_mask();

	update_pd_access = flags & MLX5_IB_UPD_XLT_ENABLE ||
			   flags & MLX5_IB_UPD_XLT_PD ||
			   flags & MLX5_IB_UPD_XLT_ACCESS;

	if (update_pd_access) {
		wqe->ctrl_seg.mkey_mask |= get_umr_update_access_mask(dev);
		wqe->ctrl_seg.mkey_mask |= get_umr_update_pd_mask();
	}

	update_translation =
		flags & MLX5_IB_UPD_XLT_ENABLE || flags & MLX5_IB_UPD_XLT_ADDR;

	if (update_translation) {
		wqe->ctrl_seg.mkey_mask |= get_umr_update_translation_mask();
		if (!mr->ibmr.length)
			MLX5_SET(mkc, &wqe->mkey_seg, length64, 1);
	}

	wqe->ctrl_seg.xlt_octowords =
		cpu_to_be16(mlx5r_umr_get_xlt_octo(sg->length));
	wqe->data_seg.byte_count = cpu_to_be32(sg->length);
}

static int
_mlx5r_umr_update_mr_pas(struct mlx5_ib_mr *mr, unsigned int flags, bool dd)
{
	size_t ent_size = dd ? sizeof(struct mlx5_ksm) : sizeof(struct mlx5_mtt);
	struct mlx5_ib_dev *dev = mr_to_mdev(mr);
	struct device *ddev = &dev->mdev->pdev->dev;
	struct mlx5r_umr_wqe wqe = {};
	struct ib_block_iter biter;
	struct mlx5_ksm *cur_ksm;
	struct mlx5_mtt *cur_mtt;
	size_t orig_sg_length;
	size_t final_size;
	void *curr_entry;
	struct ib_sge sg;
	void *entry;
	u64 offset = 0;
	int err = 0;

	entry = mlx5r_umr_create_xlt(dev, &sg,
				     ib_umem_num_dma_blocks(mr->umem, 1 << mr->page_shift),
				     ent_size, flags);
	if (!entry)
		return -ENOMEM;

	orig_sg_length = sg.length;
	mlx5r_umr_set_update_xlt_ctrl_seg(&wqe.ctrl_seg, flags, &sg);
	mlx5r_umr_set_update_xlt_mkey_seg(dev, &wqe.mkey_seg, mr,
					  mr->page_shift);
	if (dd) {
		/* Use the data direct internal kernel PD */
		MLX5_SET(mkc, &wqe.mkey_seg, pd, dev->ddr.pdn);
		cur_ksm = entry;
	} else {
		cur_mtt = entry;
	}

	mlx5r_umr_set_update_xlt_data_seg(&wqe.data_seg, &sg);

	curr_entry = entry;
	rdma_umem_for_each_dma_block(mr->umem, &biter, BIT(mr->page_shift)) {
		if (curr_entry == entry + sg.length) {
			dma_sync_single_for_device(ddev, sg.addr, sg.length,
						   DMA_TO_DEVICE);

			err = mlx5r_umr_post_send_wait(dev, mr->mmkey.key, &wqe,
						       true);
			if (err)
				goto err;
			dma_sync_single_for_cpu(ddev, sg.addr, sg.length,
						DMA_TO_DEVICE);
			offset += sg.length;
			mlx5r_umr_update_offset(&wqe.ctrl_seg, offset);
			if (dd)
				cur_ksm = entry;
			else
				cur_mtt = entry;
		}

		if (dd) {
			cur_ksm->va = cpu_to_be64(rdma_block_iter_dma_address(&biter));
			cur_ksm->key = cpu_to_be32(dev->ddr.mkey);
			cur_ksm++;
			curr_entry = cur_ksm;
		} else {
			cur_mtt->ptag =
				cpu_to_be64(rdma_block_iter_dma_address(&biter) |
					    MLX5_IB_MTT_PRESENT);
			if (mr->umem->is_dmabuf && (flags & MLX5_IB_UPD_XLT_ZAP))
				cur_mtt->ptag = 0;
			cur_mtt++;
			curr_entry = cur_mtt;
		}
	}

	final_size = curr_entry - entry;
	sg.length = ALIGN(final_size, MLX5_UMR_FLEX_ALIGNMENT);
	memset(curr_entry, 0, sg.length - final_size);
	mlx5r_umr_final_update_xlt(dev, &wqe, mr, &sg, flags);

	dma_sync_single_for_device(ddev, sg.addr, sg.length, DMA_TO_DEVICE);
	err = mlx5r_umr_post_send_wait(dev, mr->mmkey.key, &wqe, true);

err:
	sg.length = orig_sg_length;
	mlx5r_umr_unmap_free_xlt(dev, entry, &sg);
	return err;
}

int mlx5r_umr_update_data_direct_ksm_pas(struct mlx5_ib_mr *mr, unsigned int flags)
{
	/* No invalidation flow is expected */
	if (WARN_ON(!mr->umem->is_dmabuf) || (flags & MLX5_IB_UPD_XLT_ZAP))
		return -EINVAL;

	return _mlx5r_umr_update_mr_pas(mr, flags, true);
}

/*
 * Send the DMA list to the HW for a normal MR using UMR.
 * Dmabuf MR is handled in a similar way, except that the MLX5_IB_UPD_XLT_ZAP
 * flag may be used.
 */
int mlx5r_umr_update_mr_pas(struct mlx5_ib_mr *mr, unsigned int flags)
{
	if (WARN_ON(mr->umem->is_odp))
		return -EINVAL;

	return _mlx5r_umr_update_mr_pas(mr, flags, false);
}

static bool umr_can_use_indirect_mkey(struct mlx5_ib_dev *dev)
{
	return !MLX5_CAP_GEN(dev->mdev, umr_indirect_mkey_disabled);
}

int mlx5r_umr_update_xlt(struct mlx5_ib_mr *mr, u64 idx, int npages,
			 int page_shift, int flags)
{
	int desc_size = (flags & MLX5_IB_UPD_XLT_INDIRECT)
			       ? sizeof(struct mlx5_klm)
			       : sizeof(struct mlx5_mtt);
	const int page_align = MLX5_UMR_FLEX_ALIGNMENT / desc_size;
	struct mlx5_ib_dev *dev = mr_to_mdev(mr);
	struct device *ddev = &dev->mdev->pdev->dev;
	const int page_mask = page_align - 1;
	struct mlx5r_umr_wqe wqe = {};
	size_t pages_mapped = 0;
	size_t pages_to_map = 0;
	size_t size_to_map = 0;
	size_t orig_sg_length;
	size_t pages_iter;
	struct ib_sge sg;
	int err = 0;
	void *xlt;

	if ((flags & MLX5_IB_UPD_XLT_INDIRECT) &&
	    !umr_can_use_indirect_mkey(dev))
		return -EPERM;

	if (WARN_ON(!mr->umem->is_odp))
		return -EINVAL;

	/* UMR copies MTTs in units of MLX5_UMR_FLEX_ALIGNMENT bytes,
	 * so we need to align the offset and length accordingly
	 */
	if (idx & page_mask) {
		npages += idx & page_mask;
		idx &= ~page_mask;
	}
	pages_to_map = ALIGN(npages, page_align);

	xlt = mlx5r_umr_create_xlt(dev, &sg, npages, desc_size, flags);
	if (!xlt)
		return -ENOMEM;

	pages_iter = sg.length / desc_size;
	orig_sg_length = sg.length;

	if (!(flags & MLX5_IB_UPD_XLT_INDIRECT)) {
		struct ib_umem_odp *odp = to_ib_umem_odp(mr->umem);
		size_t max_pages = ib_umem_odp_num_pages(odp) - idx;

		pages_to_map = min_t(size_t, pages_to_map, max_pages);
	}

	mlx5r_umr_set_update_xlt_ctrl_seg(&wqe.ctrl_seg, flags, &sg);
	mlx5r_umr_set_update_xlt_mkey_seg(dev, &wqe.mkey_seg, mr, page_shift);
	mlx5r_umr_set_update_xlt_data_seg(&wqe.data_seg, &sg);

	for (pages_mapped = 0;
	     pages_mapped < pages_to_map && !err;
	     pages_mapped += pages_iter, idx += pages_iter) {
		npages = min_t(int, pages_iter, pages_to_map - pages_mapped);
		size_to_map = npages * desc_size;
		dma_sync_single_for_cpu(ddev, sg.addr, sg.length,
					DMA_TO_DEVICE);
		mlx5_odp_populate_xlt(xlt, idx, npages, mr, flags);
		dma_sync_single_for_device(ddev, sg.addr, sg.length,
					   DMA_TO_DEVICE);
		sg.length = ALIGN(size_to_map, MLX5_UMR_FLEX_ALIGNMENT);

		if (pages_mapped + pages_iter >= pages_to_map)
			mlx5r_umr_final_update_xlt(dev, &wqe, mr, &sg, flags);
		mlx5r_umr_update_offset(&wqe.ctrl_seg, idx * desc_size);
		err = mlx5r_umr_post_send_wait(dev, mr->mmkey.key, &wqe, true);
	}
	sg.length = orig_sg_length;
	mlx5r_umr_unmap_free_xlt(dev, xlt, &sg);
	return err;
}<|MERGE_RESOLUTION|>--- conflicted
+++ resolved
@@ -224,12 +224,9 @@
 
 void mlx5r_umr_cleanup(struct mlx5_ib_dev *dev)
 {
-<<<<<<< HEAD
-=======
 	if (!dev->umrc.pd)
 		return;
 
->>>>>>> adc21867
 	mutex_destroy(&dev->umrc.init_lock);
 	ib_dealloc_pd(dev->umrc.pd);
 }
