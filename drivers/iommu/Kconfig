--- conflicted
+++ resolved
@@ -362,7 +362,7 @@
 
 config SPAPR_TCE_IOMMU
 	bool "sPAPR TCE IOMMU Support"
-	depends on PPC_POWERNV || PPC_PSERIES || (PPC && COMPILE_TEST)
+	depends on PPC_POWERNV || PPC_PSERIES
 	select IOMMU_API
 	help
 	  Enables bits of IOMMU API required by VFIO. The iommu_ops
@@ -457,11 +457,7 @@
 
 config MTK_IOMMU
 	bool "MTK IOMMU Support"
-<<<<<<< HEAD
-	depends on ARM || ARM64 || COMPILE_TEST
-=======
 	depends on HAS_DMA
->>>>>>> 358c7c61
 	depends on ARCH_MEDIATEK || COMPILE_TEST
 	select ARM_DMA_USE_IOMMU
 	select IOMMU_API
