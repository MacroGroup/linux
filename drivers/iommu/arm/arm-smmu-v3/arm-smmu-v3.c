// SPDX-License-Identifier: GPL-2.0
/*
 * IOMMU API for ARM architected SMMUv3 implementations.
 *
 * Copyright (C) 2015 ARM Limited
 *
 * Author: Will Deacon <will.deacon@arm.com>
 *
 * This driver is powered by bad coffee and bombay mix.
 */

#include <linux/acpi.h>
#include <linux/acpi_iort.h>
#include <linux/bitops.h>
#include <linux/crash_dump.h>
#include <linux/delay.h>
#include <linux/err.h>
#include <linux/interrupt.h>
#include <linux/io-pgtable.h>
#include <linux/iopoll.h>
#include <linux/module.h>
#include <linux/msi.h>
#include <linux/of.h>
#include <linux/of_address.h>
#include <linux/of_platform.h>
#include <linux/pci.h>
#include <linux/pci-ats.h>
#include <linux/platform_device.h>
#include <kunit/visibility.h>
#include <uapi/linux/iommufd.h>

#include "arm-smmu-v3.h"
#include "../../dma-iommu.h"

static bool disable_msipolling;
module_param(disable_msipolling, bool, 0444);
MODULE_PARM_DESC(disable_msipolling,
	"Disable MSI-based polling for CMD_SYNC completion.");

static struct iommu_ops arm_smmu_ops;
static struct iommu_dirty_ops arm_smmu_dirty_ops;

enum arm_smmu_msi_index {
	EVTQ_MSI_INDEX,
	GERROR_MSI_INDEX,
	PRIQ_MSI_INDEX,
	ARM_SMMU_MAX_MSIS,
};

#define NUM_ENTRY_QWORDS 8
static_assert(sizeof(struct arm_smmu_ste) == NUM_ENTRY_QWORDS * sizeof(u64));
static_assert(sizeof(struct arm_smmu_cd) == NUM_ENTRY_QWORDS * sizeof(u64));

static phys_addr_t arm_smmu_msi_cfg[ARM_SMMU_MAX_MSIS][3] = {
	[EVTQ_MSI_INDEX] = {
		ARM_SMMU_EVTQ_IRQ_CFG0,
		ARM_SMMU_EVTQ_IRQ_CFG1,
		ARM_SMMU_EVTQ_IRQ_CFG2,
	},
	[GERROR_MSI_INDEX] = {
		ARM_SMMU_GERROR_IRQ_CFG0,
		ARM_SMMU_GERROR_IRQ_CFG1,
		ARM_SMMU_GERROR_IRQ_CFG2,
	},
	[PRIQ_MSI_INDEX] = {
		ARM_SMMU_PRIQ_IRQ_CFG0,
		ARM_SMMU_PRIQ_IRQ_CFG1,
		ARM_SMMU_PRIQ_IRQ_CFG2,
	},
};

struct arm_smmu_option_prop {
	u32 opt;
	const char *prop;
};

DEFINE_XARRAY_ALLOC1(arm_smmu_asid_xa);
DEFINE_MUTEX(arm_smmu_asid_lock);

static struct arm_smmu_option_prop arm_smmu_options[] = {
	{ ARM_SMMU_OPT_SKIP_PREFETCH, "hisilicon,broken-prefetch-cmd" },
	{ ARM_SMMU_OPT_PAGE0_REGS_ONLY, "cavium,cn9900-broken-page1-regspace"},
	{ 0, NULL},
};

static int arm_smmu_domain_finalise(struct arm_smmu_domain *smmu_domain,
				    struct arm_smmu_device *smmu, u32 flags);
static int arm_smmu_alloc_cd_tables(struct arm_smmu_master *master);

static void parse_driver_options(struct arm_smmu_device *smmu)
{
	int i = 0;

	do {
		if (of_property_read_bool(smmu->dev->of_node,
						arm_smmu_options[i].prop)) {
			smmu->options |= arm_smmu_options[i].opt;
			dev_notice(smmu->dev, "option %s\n",
				arm_smmu_options[i].prop);
		}
	} while (arm_smmu_options[++i].opt);
}

/* Low-level queue manipulation functions */
static bool queue_has_space(struct arm_smmu_ll_queue *q, u32 n)
{
	u32 space, prod, cons;

	prod = Q_IDX(q, q->prod);
	cons = Q_IDX(q, q->cons);

	if (Q_WRP(q, q->prod) == Q_WRP(q, q->cons))
		space = (1 << q->max_n_shift) - (prod - cons);
	else
		space = cons - prod;

	return space >= n;
}

static bool queue_full(struct arm_smmu_ll_queue *q)
{
	return Q_IDX(q, q->prod) == Q_IDX(q, q->cons) &&
	       Q_WRP(q, q->prod) != Q_WRP(q, q->cons);
}

static bool queue_empty(struct arm_smmu_ll_queue *q)
{
	return Q_IDX(q, q->prod) == Q_IDX(q, q->cons) &&
	       Q_WRP(q, q->prod) == Q_WRP(q, q->cons);
}

static bool queue_consumed(struct arm_smmu_ll_queue *q, u32 prod)
{
	return ((Q_WRP(q, q->cons) == Q_WRP(q, prod)) &&
		(Q_IDX(q, q->cons) > Q_IDX(q, prod))) ||
	       ((Q_WRP(q, q->cons) != Q_WRP(q, prod)) &&
		(Q_IDX(q, q->cons) <= Q_IDX(q, prod)));
}

static void queue_sync_cons_out(struct arm_smmu_queue *q)
{
	/*
	 * Ensure that all CPU accesses (reads and writes) to the queue
	 * are complete before we update the cons pointer.
	 */
	__iomb();
	writel_relaxed(q->llq.cons, q->cons_reg);
}

static void queue_inc_cons(struct arm_smmu_ll_queue *q)
{
	u32 cons = (Q_WRP(q, q->cons) | Q_IDX(q, q->cons)) + 1;
	q->cons = Q_OVF(q->cons) | Q_WRP(q, cons) | Q_IDX(q, cons);
}

static void queue_sync_cons_ovf(struct arm_smmu_queue *q)
{
	struct arm_smmu_ll_queue *llq = &q->llq;

	if (likely(Q_OVF(llq->prod) == Q_OVF(llq->cons)))
		return;

	llq->cons = Q_OVF(llq->prod) | Q_WRP(llq, llq->cons) |
		      Q_IDX(llq, llq->cons);
	queue_sync_cons_out(q);
}

static int queue_sync_prod_in(struct arm_smmu_queue *q)
{
	u32 prod;
	int ret = 0;

	/*
	 * We can't use the _relaxed() variant here, as we must prevent
	 * speculative reads of the queue before we have determined that
	 * prod has indeed moved.
	 */
	prod = readl(q->prod_reg);

	if (Q_OVF(prod) != Q_OVF(q->llq.prod))
		ret = -EOVERFLOW;

	q->llq.prod = prod;
	return ret;
}

static u32 queue_inc_prod_n(struct arm_smmu_ll_queue *q, int n)
{
	u32 prod = (Q_WRP(q, q->prod) | Q_IDX(q, q->prod)) + n;
	return Q_OVF(q->prod) | Q_WRP(q, prod) | Q_IDX(q, prod);
}

static void queue_poll_init(struct arm_smmu_device *smmu,
			    struct arm_smmu_queue_poll *qp)
{
	qp->delay = 1;
	qp->spin_cnt = 0;
	qp->wfe = !!(smmu->features & ARM_SMMU_FEAT_SEV);
	qp->timeout = ktime_add_us(ktime_get(), ARM_SMMU_POLL_TIMEOUT_US);
}

static int queue_poll(struct arm_smmu_queue_poll *qp)
{
	if (ktime_compare(ktime_get(), qp->timeout) > 0)
		return -ETIMEDOUT;

	if (qp->wfe) {
		wfe();
	} else if (++qp->spin_cnt < ARM_SMMU_POLL_SPIN_COUNT) {
		cpu_relax();
	} else {
		udelay(qp->delay);
		qp->delay *= 2;
		qp->spin_cnt = 0;
	}

	return 0;
}

static void queue_write(__le64 *dst, u64 *src, size_t n_dwords)
{
	int i;

	for (i = 0; i < n_dwords; ++i)
		*dst++ = cpu_to_le64(*src++);
}

static void queue_read(u64 *dst, __le64 *src, size_t n_dwords)
{
	int i;

	for (i = 0; i < n_dwords; ++i)
		*dst++ = le64_to_cpu(*src++);
}

static int queue_remove_raw(struct arm_smmu_queue *q, u64 *ent)
{
	if (queue_empty(&q->llq))
		return -EAGAIN;

	queue_read(ent, Q_ENT(q, q->llq.cons), q->ent_dwords);
	queue_inc_cons(&q->llq);
	queue_sync_cons_out(q);
	return 0;
}

/* High-level queue accessors */
static int arm_smmu_cmdq_build_cmd(u64 *cmd, struct arm_smmu_cmdq_ent *ent)
{
	memset(cmd, 0, 1 << CMDQ_ENT_SZ_SHIFT);
	cmd[0] |= FIELD_PREP(CMDQ_0_OP, ent->opcode);

	switch (ent->opcode) {
	case CMDQ_OP_TLBI_EL2_ALL:
	case CMDQ_OP_TLBI_NSNH_ALL:
		break;
	case CMDQ_OP_PREFETCH_CFG:
		cmd[0] |= FIELD_PREP(CMDQ_PREFETCH_0_SID, ent->prefetch.sid);
		break;
	case CMDQ_OP_CFGI_CD:
		cmd[0] |= FIELD_PREP(CMDQ_CFGI_0_SSID, ent->cfgi.ssid);
		fallthrough;
	case CMDQ_OP_CFGI_STE:
		cmd[0] |= FIELD_PREP(CMDQ_CFGI_0_SID, ent->cfgi.sid);
		cmd[1] |= FIELD_PREP(CMDQ_CFGI_1_LEAF, ent->cfgi.leaf);
		break;
	case CMDQ_OP_CFGI_CD_ALL:
		cmd[0] |= FIELD_PREP(CMDQ_CFGI_0_SID, ent->cfgi.sid);
		break;
	case CMDQ_OP_CFGI_ALL:
		/* Cover the entire SID range */
		cmd[1] |= FIELD_PREP(CMDQ_CFGI_1_RANGE, 31);
		break;
	case CMDQ_OP_TLBI_NH_VA:
		cmd[0] |= FIELD_PREP(CMDQ_TLBI_0_VMID, ent->tlbi.vmid);
		fallthrough;
	case CMDQ_OP_TLBI_EL2_VA:
		cmd[0] |= FIELD_PREP(CMDQ_TLBI_0_NUM, ent->tlbi.num);
		cmd[0] |= FIELD_PREP(CMDQ_TLBI_0_SCALE, ent->tlbi.scale);
		cmd[0] |= FIELD_PREP(CMDQ_TLBI_0_ASID, ent->tlbi.asid);
		cmd[1] |= FIELD_PREP(CMDQ_TLBI_1_LEAF, ent->tlbi.leaf);
		cmd[1] |= FIELD_PREP(CMDQ_TLBI_1_TTL, ent->tlbi.ttl);
		cmd[1] |= FIELD_PREP(CMDQ_TLBI_1_TG, ent->tlbi.tg);
		cmd[1] |= ent->tlbi.addr & CMDQ_TLBI_1_VA_MASK;
		break;
	case CMDQ_OP_TLBI_S2_IPA:
		cmd[0] |= FIELD_PREP(CMDQ_TLBI_0_NUM, ent->tlbi.num);
		cmd[0] |= FIELD_PREP(CMDQ_TLBI_0_SCALE, ent->tlbi.scale);
		cmd[0] |= FIELD_PREP(CMDQ_TLBI_0_VMID, ent->tlbi.vmid);
		cmd[1] |= FIELD_PREP(CMDQ_TLBI_1_LEAF, ent->tlbi.leaf);
		cmd[1] |= FIELD_PREP(CMDQ_TLBI_1_TTL, ent->tlbi.ttl);
		cmd[1] |= FIELD_PREP(CMDQ_TLBI_1_TG, ent->tlbi.tg);
		cmd[1] |= ent->tlbi.addr & CMDQ_TLBI_1_IPA_MASK;
		break;
	case CMDQ_OP_TLBI_NH_ASID:
		cmd[0] |= FIELD_PREP(CMDQ_TLBI_0_ASID, ent->tlbi.asid);
		fallthrough;
	case CMDQ_OP_TLBI_S12_VMALL:
		cmd[0] |= FIELD_PREP(CMDQ_TLBI_0_VMID, ent->tlbi.vmid);
		break;
	case CMDQ_OP_TLBI_EL2_ASID:
		cmd[0] |= FIELD_PREP(CMDQ_TLBI_0_ASID, ent->tlbi.asid);
		break;
	case CMDQ_OP_ATC_INV:
		cmd[0] |= FIELD_PREP(CMDQ_0_SSV, ent->substream_valid);
		cmd[0] |= FIELD_PREP(CMDQ_ATC_0_GLOBAL, ent->atc.global);
		cmd[0] |= FIELD_PREP(CMDQ_ATC_0_SSID, ent->atc.ssid);
		cmd[0] |= FIELD_PREP(CMDQ_ATC_0_SID, ent->atc.sid);
		cmd[1] |= FIELD_PREP(CMDQ_ATC_1_SIZE, ent->atc.size);
		cmd[1] |= ent->atc.addr & CMDQ_ATC_1_ADDR_MASK;
		break;
	case CMDQ_OP_PRI_RESP:
		cmd[0] |= FIELD_PREP(CMDQ_0_SSV, ent->substream_valid);
		cmd[0] |= FIELD_PREP(CMDQ_PRI_0_SSID, ent->pri.ssid);
		cmd[0] |= FIELD_PREP(CMDQ_PRI_0_SID, ent->pri.sid);
		cmd[1] |= FIELD_PREP(CMDQ_PRI_1_GRPID, ent->pri.grpid);
		switch (ent->pri.resp) {
		case PRI_RESP_DENY:
		case PRI_RESP_FAIL:
		case PRI_RESP_SUCC:
			break;
		default:
			return -EINVAL;
		}
		cmd[1] |= FIELD_PREP(CMDQ_PRI_1_RESP, ent->pri.resp);
		break;
	case CMDQ_OP_RESUME:
		cmd[0] |= FIELD_PREP(CMDQ_RESUME_0_SID, ent->resume.sid);
		cmd[0] |= FIELD_PREP(CMDQ_RESUME_0_RESP, ent->resume.resp);
		cmd[1] |= FIELD_PREP(CMDQ_RESUME_1_STAG, ent->resume.stag);
		break;
	case CMDQ_OP_CMD_SYNC:
		if (ent->sync.msiaddr) {
			cmd[0] |= FIELD_PREP(CMDQ_SYNC_0_CS, CMDQ_SYNC_0_CS_IRQ);
			cmd[1] |= ent->sync.msiaddr & CMDQ_SYNC_1_MSIADDR_MASK;
		} else {
			cmd[0] |= FIELD_PREP(CMDQ_SYNC_0_CS, CMDQ_SYNC_0_CS_SEV);
		}
		cmd[0] |= FIELD_PREP(CMDQ_SYNC_0_MSH, ARM_SMMU_SH_ISH);
		cmd[0] |= FIELD_PREP(CMDQ_SYNC_0_MSIATTR, ARM_SMMU_MEMATTR_OIWB);
		break;
	default:
		return -ENOENT;
	}

	return 0;
}

static struct arm_smmu_cmdq *arm_smmu_get_cmdq(struct arm_smmu_device *smmu,
					       struct arm_smmu_cmdq_ent *ent)
{
	struct arm_smmu_cmdq *cmdq = NULL;

	if (smmu->impl_ops && smmu->impl_ops->get_secondary_cmdq)
		cmdq = smmu->impl_ops->get_secondary_cmdq(smmu, ent);

	return cmdq ?: &smmu->cmdq;
}

static bool arm_smmu_cmdq_needs_busy_polling(struct arm_smmu_device *smmu,
					     struct arm_smmu_cmdq *cmdq)
{
	if (cmdq == &smmu->cmdq)
		return false;

	return smmu->options & ARM_SMMU_OPT_TEGRA241_CMDQV;
}

static void arm_smmu_cmdq_build_sync_cmd(u64 *cmd, struct arm_smmu_device *smmu,
					 struct arm_smmu_cmdq *cmdq, u32 prod)
{
	struct arm_smmu_queue *q = &cmdq->q;
	struct arm_smmu_cmdq_ent ent = {
		.opcode = CMDQ_OP_CMD_SYNC,
	};

	/*
	 * Beware that Hi16xx adds an extra 32 bits of goodness to its MSI
	 * payload, so the write will zero the entire command on that platform.
	 */
	if (smmu->options & ARM_SMMU_OPT_MSIPOLL) {
		ent.sync.msiaddr = q->base_dma + Q_IDX(&q->llq, prod) *
				   q->ent_dwords * 8;
	}

	arm_smmu_cmdq_build_cmd(cmd, &ent);
	if (arm_smmu_cmdq_needs_busy_polling(smmu, cmdq))
		u64p_replace_bits(cmd, CMDQ_SYNC_0_CS_NONE, CMDQ_SYNC_0_CS);
}

void __arm_smmu_cmdq_skip_err(struct arm_smmu_device *smmu,
			      struct arm_smmu_cmdq *cmdq)
{
	static const char * const cerror_str[] = {
		[CMDQ_ERR_CERROR_NONE_IDX]	= "No error",
		[CMDQ_ERR_CERROR_ILL_IDX]	= "Illegal command",
		[CMDQ_ERR_CERROR_ABT_IDX]	= "Abort on command fetch",
		[CMDQ_ERR_CERROR_ATC_INV_IDX]	= "ATC invalidate timeout",
	};
	struct arm_smmu_queue *q = &cmdq->q;

	int i;
	u64 cmd[CMDQ_ENT_DWORDS];
	u32 cons = readl_relaxed(q->cons_reg);
	u32 idx = FIELD_GET(CMDQ_CONS_ERR, cons);
	struct arm_smmu_cmdq_ent cmd_sync = {
		.opcode = CMDQ_OP_CMD_SYNC,
	};

	dev_err(smmu->dev, "CMDQ error (cons 0x%08x): %s\n", cons,
		idx < ARRAY_SIZE(cerror_str) ?  cerror_str[idx] : "Unknown");

	switch (idx) {
	case CMDQ_ERR_CERROR_ABT_IDX:
		dev_err(smmu->dev, "retrying command fetch\n");
		return;
	case CMDQ_ERR_CERROR_NONE_IDX:
		return;
	case CMDQ_ERR_CERROR_ATC_INV_IDX:
		/*
		 * ATC Invalidation Completion timeout. CONS is still pointing
		 * at the CMD_SYNC. Attempt to complete other pending commands
		 * by repeating the CMD_SYNC, though we might well end up back
		 * here since the ATC invalidation may still be pending.
		 */
		return;
	case CMDQ_ERR_CERROR_ILL_IDX:
	default:
		break;
	}

	/*
	 * We may have concurrent producers, so we need to be careful
	 * not to touch any of the shadow cmdq state.
	 */
	queue_read(cmd, Q_ENT(q, cons), q->ent_dwords);
	dev_err(smmu->dev, "skipping command in error state:\n");
	for (i = 0; i < ARRAY_SIZE(cmd); ++i)
		dev_err(smmu->dev, "\t0x%016llx\n", (unsigned long long)cmd[i]);

	/* Convert the erroneous command into a CMD_SYNC */
	arm_smmu_cmdq_build_cmd(cmd, &cmd_sync);
	if (arm_smmu_cmdq_needs_busy_polling(smmu, cmdq))
		u64p_replace_bits(cmd, CMDQ_SYNC_0_CS_NONE, CMDQ_SYNC_0_CS);

	queue_write(Q_ENT(q, cons), cmd, q->ent_dwords);
}

static void arm_smmu_cmdq_skip_err(struct arm_smmu_device *smmu)
{
	__arm_smmu_cmdq_skip_err(smmu, &smmu->cmdq);
}

/*
 * Command queue locking.
 * This is a form of bastardised rwlock with the following major changes:
 *
 * - The only LOCK routines are exclusive_trylock() and shared_lock().
 *   Neither have barrier semantics, and instead provide only a control
 *   dependency.
 *
 * - The UNLOCK routines are supplemented with shared_tryunlock(), which
 *   fails if the caller appears to be the last lock holder (yes, this is
 *   racy). All successful UNLOCK routines have RELEASE semantics.
 */
static void arm_smmu_cmdq_shared_lock(struct arm_smmu_cmdq *cmdq)
{
	int val;

	/*
	 * We can try to avoid the cmpxchg() loop by simply incrementing the
	 * lock counter. When held in exclusive state, the lock counter is set
	 * to INT_MIN so these increments won't hurt as the value will remain
	 * negative.
	 */
	if (atomic_fetch_inc_relaxed(&cmdq->lock) >= 0)
		return;

	do {
		val = atomic_cond_read_relaxed(&cmdq->lock, VAL >= 0);
	} while (atomic_cmpxchg_relaxed(&cmdq->lock, val, val + 1) != val);
}

static void arm_smmu_cmdq_shared_unlock(struct arm_smmu_cmdq *cmdq)
{
	(void)atomic_dec_return_release(&cmdq->lock);
}

static bool arm_smmu_cmdq_shared_tryunlock(struct arm_smmu_cmdq *cmdq)
{
	if (atomic_read(&cmdq->lock) == 1)
		return false;

	arm_smmu_cmdq_shared_unlock(cmdq);
	return true;
}

#define arm_smmu_cmdq_exclusive_trylock_irqsave(cmdq, flags)		\
({									\
	bool __ret;							\
	local_irq_save(flags);						\
	__ret = !atomic_cmpxchg_relaxed(&cmdq->lock, 0, INT_MIN);	\
	if (!__ret)							\
		local_irq_restore(flags);				\
	__ret;								\
})

#define arm_smmu_cmdq_exclusive_unlock_irqrestore(cmdq, flags)		\
({									\
	atomic_set_release(&cmdq->lock, 0);				\
	local_irq_restore(flags);					\
})


/*
 * Command queue insertion.
 * This is made fiddly by our attempts to achieve some sort of scalability
 * since there is one queue shared amongst all of the CPUs in the system.  If
 * you like mixed-size concurrency, dependency ordering and relaxed atomics,
 * then you'll *love* this monstrosity.
 *
 * The basic idea is to split the queue up into ranges of commands that are
 * owned by a given CPU; the owner may not have written all of the commands
 * itself, but is responsible for advancing the hardware prod pointer when
 * the time comes. The algorithm is roughly:
 *
 * 	1. Allocate some space in the queue. At this point we also discover
 *	   whether the head of the queue is currently owned by another CPU,
 *	   or whether we are the owner.
 *
 *	2. Write our commands into our allocated slots in the queue.
 *
 *	3. Mark our slots as valid in arm_smmu_cmdq.valid_map.
 *
 *	4. If we are an owner:
 *		a. Wait for the previous owner to finish.
 *		b. Mark the queue head as unowned, which tells us the range
 *		   that we are responsible for publishing.
 *		c. Wait for all commands in our owned range to become valid.
 *		d. Advance the hardware prod pointer.
 *		e. Tell the next owner we've finished.
 *
 *	5. If we are inserting a CMD_SYNC (we may or may not have been an
 *	   owner), then we need to stick around until it has completed:
 *		a. If we have MSIs, the SMMU can write back into the CMD_SYNC
 *		   to clear the first 4 bytes.
 *		b. Otherwise, we spin waiting for the hardware cons pointer to
 *		   advance past our command.
 *
 * The devil is in the details, particularly the use of locking for handling
 * SYNC completion and freeing up space in the queue before we think that it is
 * full.
 */
static void __arm_smmu_cmdq_poll_set_valid_map(struct arm_smmu_cmdq *cmdq,
					       u32 sprod, u32 eprod, bool set)
{
	u32 swidx, sbidx, ewidx, ebidx;
	struct arm_smmu_ll_queue llq = {
		.max_n_shift	= cmdq->q.llq.max_n_shift,
		.prod		= sprod,
	};

	ewidx = BIT_WORD(Q_IDX(&llq, eprod));
	ebidx = Q_IDX(&llq, eprod) % BITS_PER_LONG;

	while (llq.prod != eprod) {
		unsigned long mask;
		atomic_long_t *ptr;
		u32 limit = BITS_PER_LONG;

		swidx = BIT_WORD(Q_IDX(&llq, llq.prod));
		sbidx = Q_IDX(&llq, llq.prod) % BITS_PER_LONG;

		ptr = &cmdq->valid_map[swidx];

		if ((swidx == ewidx) && (sbidx < ebidx))
			limit = ebidx;

		mask = GENMASK(limit - 1, sbidx);

		/*
		 * The valid bit is the inverse of the wrap bit. This means
		 * that a zero-initialised queue is invalid and, after marking
		 * all entries as valid, they become invalid again when we
		 * wrap.
		 */
		if (set) {
			atomic_long_xor(mask, ptr);
		} else { /* Poll */
			unsigned long valid;

			valid = (ULONG_MAX + !!Q_WRP(&llq, llq.prod)) & mask;
			atomic_long_cond_read_relaxed(ptr, (VAL & mask) == valid);
		}

		llq.prod = queue_inc_prod_n(&llq, limit - sbidx);
	}
}

/* Mark all entries in the range [sprod, eprod) as valid */
static void arm_smmu_cmdq_set_valid_map(struct arm_smmu_cmdq *cmdq,
					u32 sprod, u32 eprod)
{
	__arm_smmu_cmdq_poll_set_valid_map(cmdq, sprod, eprod, true);
}

/* Wait for all entries in the range [sprod, eprod) to become valid */
static void arm_smmu_cmdq_poll_valid_map(struct arm_smmu_cmdq *cmdq,
					 u32 sprod, u32 eprod)
{
	__arm_smmu_cmdq_poll_set_valid_map(cmdq, sprod, eprod, false);
}

/* Wait for the command queue to become non-full */
static int arm_smmu_cmdq_poll_until_not_full(struct arm_smmu_device *smmu,
					     struct arm_smmu_cmdq *cmdq,
					     struct arm_smmu_ll_queue *llq)
{
	unsigned long flags;
	struct arm_smmu_queue_poll qp;
	int ret = 0;

	/*
	 * Try to update our copy of cons by grabbing exclusive cmdq access. If
	 * that fails, spin until somebody else updates it for us.
	 */
	if (arm_smmu_cmdq_exclusive_trylock_irqsave(cmdq, flags)) {
		WRITE_ONCE(cmdq->q.llq.cons, readl_relaxed(cmdq->q.cons_reg));
		arm_smmu_cmdq_exclusive_unlock_irqrestore(cmdq, flags);
		llq->val = READ_ONCE(cmdq->q.llq.val);
		return 0;
	}

	queue_poll_init(smmu, &qp);
	do {
		llq->val = READ_ONCE(cmdq->q.llq.val);
		if (!queue_full(llq))
			break;

		ret = queue_poll(&qp);
	} while (!ret);

	return ret;
}

/*
 * Wait until the SMMU signals a CMD_SYNC completion MSI.
 * Must be called with the cmdq lock held in some capacity.
 */
static int __arm_smmu_cmdq_poll_until_msi(struct arm_smmu_device *smmu,
					  struct arm_smmu_cmdq *cmdq,
					  struct arm_smmu_ll_queue *llq)
{
	int ret = 0;
	struct arm_smmu_queue_poll qp;
	u32 *cmd = (u32 *)(Q_ENT(&cmdq->q, llq->prod));

	queue_poll_init(smmu, &qp);

	/*
	 * The MSI won't generate an event, since it's being written back
	 * into the command queue.
	 */
	qp.wfe = false;
	smp_cond_load_relaxed(cmd, !VAL || (ret = queue_poll(&qp)));
	llq->cons = ret ? llq->prod : queue_inc_prod_n(llq, 1);
	return ret;
}

/*
 * Wait until the SMMU cons index passes llq->prod.
 * Must be called with the cmdq lock held in some capacity.
 */
static int __arm_smmu_cmdq_poll_until_consumed(struct arm_smmu_device *smmu,
					       struct arm_smmu_cmdq *cmdq,
					       struct arm_smmu_ll_queue *llq)
{
	struct arm_smmu_queue_poll qp;
	u32 prod = llq->prod;
	int ret = 0;

	queue_poll_init(smmu, &qp);
	llq->val = READ_ONCE(cmdq->q.llq.val);
	do {
		if (queue_consumed(llq, prod))
			break;

		ret = queue_poll(&qp);

		/*
		 * This needs to be a readl() so that our subsequent call
		 * to arm_smmu_cmdq_shared_tryunlock() can fail accurately.
		 *
		 * Specifically, we need to ensure that we observe all
		 * shared_lock()s by other CMD_SYNCs that share our owner,
		 * so that a failing call to tryunlock() means that we're
		 * the last one out and therefore we can safely advance
		 * cmdq->q.llq.cons. Roughly speaking:
		 *
		 * CPU 0		CPU1			CPU2 (us)
		 *
		 * if (sync)
		 * 	shared_lock();
		 *
		 * dma_wmb();
		 * set_valid_map();
		 *
		 * 			if (owner) {
		 *				poll_valid_map();
		 *				<control dependency>
		 *				writel(prod_reg);
		 *
		 *						readl(cons_reg);
		 *						tryunlock();
		 *
		 * Requires us to see CPU 0's shared_lock() acquisition.
		 */
		llq->cons = readl(cmdq->q.cons_reg);
	} while (!ret);

	return ret;
}

static int arm_smmu_cmdq_poll_until_sync(struct arm_smmu_device *smmu,
					 struct arm_smmu_cmdq *cmdq,
					 struct arm_smmu_ll_queue *llq)
{
	if (smmu->options & ARM_SMMU_OPT_MSIPOLL &&
	    !arm_smmu_cmdq_needs_busy_polling(smmu, cmdq))
		return __arm_smmu_cmdq_poll_until_msi(smmu, cmdq, llq);

	return __arm_smmu_cmdq_poll_until_consumed(smmu, cmdq, llq);
}

static void arm_smmu_cmdq_write_entries(struct arm_smmu_cmdq *cmdq, u64 *cmds,
					u32 prod, int n)
{
	int i;
	struct arm_smmu_ll_queue llq = {
		.max_n_shift	= cmdq->q.llq.max_n_shift,
		.prod		= prod,
	};

	for (i = 0; i < n; ++i) {
		u64 *cmd = &cmds[i * CMDQ_ENT_DWORDS];

		prod = queue_inc_prod_n(&llq, i);
		queue_write(Q_ENT(&cmdq->q, prod), cmd, CMDQ_ENT_DWORDS);
	}
}

/*
 * This is the actual insertion function, and provides the following
 * ordering guarantees to callers:
 *
 * - There is a dma_wmb() before publishing any commands to the queue.
 *   This can be relied upon to order prior writes to data structures
 *   in memory (such as a CD or an STE) before the command.
 *
 * - On completion of a CMD_SYNC, there is a control dependency.
 *   This can be relied upon to order subsequent writes to memory (e.g.
 *   freeing an IOVA) after completion of the CMD_SYNC.
 *
 * - Command insertion is totally ordered, so if two CPUs each race to
 *   insert their own list of commands then all of the commands from one
 *   CPU will appear before any of the commands from the other CPU.
 */
static int arm_smmu_cmdq_issue_cmdlist(struct arm_smmu_device *smmu,
				       struct arm_smmu_cmdq *cmdq,
				       u64 *cmds, int n, bool sync)
{
	u64 cmd_sync[CMDQ_ENT_DWORDS];
	u32 prod;
	unsigned long flags;
	bool owner;
	struct arm_smmu_ll_queue llq, head;
	int ret = 0;

	llq.max_n_shift = cmdq->q.llq.max_n_shift;

	/* 1. Allocate some space in the queue */
	local_irq_save(flags);
	llq.val = READ_ONCE(cmdq->q.llq.val);
	do {
		u64 old;

		while (!queue_has_space(&llq, n + sync)) {
			local_irq_restore(flags);
			if (arm_smmu_cmdq_poll_until_not_full(smmu, cmdq, &llq))
				dev_err_ratelimited(smmu->dev, "CMDQ timeout\n");
			local_irq_save(flags);
		}

		head.cons = llq.cons;
		head.prod = queue_inc_prod_n(&llq, n + sync) |
					     CMDQ_PROD_OWNED_FLAG;

		old = cmpxchg_relaxed(&cmdq->q.llq.val, llq.val, head.val);
		if (old == llq.val)
			break;

		llq.val = old;
	} while (1);
	owner = !(llq.prod & CMDQ_PROD_OWNED_FLAG);
	head.prod &= ~CMDQ_PROD_OWNED_FLAG;
	llq.prod &= ~CMDQ_PROD_OWNED_FLAG;

	/*
	 * 2. Write our commands into the queue
	 * Dependency ordering from the cmpxchg() loop above.
	 */
	arm_smmu_cmdq_write_entries(cmdq, cmds, llq.prod, n);
	if (sync) {
		prod = queue_inc_prod_n(&llq, n);
		arm_smmu_cmdq_build_sync_cmd(cmd_sync, smmu, cmdq, prod);
		queue_write(Q_ENT(&cmdq->q, prod), cmd_sync, CMDQ_ENT_DWORDS);

		/*
		 * In order to determine completion of our CMD_SYNC, we must
		 * ensure that the queue can't wrap twice without us noticing.
		 * We achieve that by taking the cmdq lock as shared before
		 * marking our slot as valid.
		 */
		arm_smmu_cmdq_shared_lock(cmdq);
	}

	/* 3. Mark our slots as valid, ensuring commands are visible first */
	dma_wmb();
	arm_smmu_cmdq_set_valid_map(cmdq, llq.prod, head.prod);

	/* 4. If we are the owner, take control of the SMMU hardware */
	if (owner) {
		/* a. Wait for previous owner to finish */
		atomic_cond_read_relaxed(&cmdq->owner_prod, VAL == llq.prod);

		/* b. Stop gathering work by clearing the owned flag */
		prod = atomic_fetch_andnot_relaxed(CMDQ_PROD_OWNED_FLAG,
						   &cmdq->q.llq.atomic.prod);
		prod &= ~CMDQ_PROD_OWNED_FLAG;

		/*
		 * c. Wait for any gathered work to be written to the queue.
		 * Note that we read our own entries so that we have the control
		 * dependency required by (d).
		 */
		arm_smmu_cmdq_poll_valid_map(cmdq, llq.prod, prod);

		/*
		 * d. Advance the hardware prod pointer
		 * Control dependency ordering from the entries becoming valid.
		 */
		writel_relaxed(prod, cmdq->q.prod_reg);

		/*
		 * e. Tell the next owner we're done
		 * Make sure we've updated the hardware first, so that we don't
		 * race to update prod and potentially move it backwards.
		 */
		atomic_set_release(&cmdq->owner_prod, prod);
	}

	/* 5. If we are inserting a CMD_SYNC, we must wait for it to complete */
	if (sync) {
		llq.prod = queue_inc_prod_n(&llq, n);
		ret = arm_smmu_cmdq_poll_until_sync(smmu, cmdq, &llq);
		if (ret) {
			dev_err_ratelimited(smmu->dev,
					    "CMD_SYNC timeout at 0x%08x [hwprod 0x%08x, hwcons 0x%08x]\n",
					    llq.prod,
					    readl_relaxed(cmdq->q.prod_reg),
					    readl_relaxed(cmdq->q.cons_reg));
		}

		/*
		 * Try to unlock the cmdq lock. This will fail if we're the last
		 * reader, in which case we can safely update cmdq->q.llq.cons
		 */
		if (!arm_smmu_cmdq_shared_tryunlock(cmdq)) {
			WRITE_ONCE(cmdq->q.llq.cons, llq.cons);
			arm_smmu_cmdq_shared_unlock(cmdq);
		}
	}

	local_irq_restore(flags);
	return ret;
}

static int __arm_smmu_cmdq_issue_cmd(struct arm_smmu_device *smmu,
				     struct arm_smmu_cmdq_ent *ent,
				     bool sync)
{
	u64 cmd[CMDQ_ENT_DWORDS];

	if (unlikely(arm_smmu_cmdq_build_cmd(cmd, ent))) {
		dev_warn(smmu->dev, "ignoring unknown CMDQ opcode 0x%x\n",
			 ent->opcode);
		return -EINVAL;
	}

	return arm_smmu_cmdq_issue_cmdlist(
		smmu, arm_smmu_get_cmdq(smmu, ent), cmd, 1, sync);
}

static int arm_smmu_cmdq_issue_cmd(struct arm_smmu_device *smmu,
				   struct arm_smmu_cmdq_ent *ent)
{
	return __arm_smmu_cmdq_issue_cmd(smmu, ent, false);
}

static int arm_smmu_cmdq_issue_cmd_with_sync(struct arm_smmu_device *smmu,
					     struct arm_smmu_cmdq_ent *ent)
{
	return __arm_smmu_cmdq_issue_cmd(smmu, ent, true);
}

static void arm_smmu_cmdq_batch_init(struct arm_smmu_device *smmu,
				     struct arm_smmu_cmdq_batch *cmds,
				     struct arm_smmu_cmdq_ent *ent)
{
	cmds->num = 0;
	cmds->cmdq = arm_smmu_get_cmdq(smmu, ent);
}

static void arm_smmu_cmdq_batch_add(struct arm_smmu_device *smmu,
				    struct arm_smmu_cmdq_batch *cmds,
				    struct arm_smmu_cmdq_ent *cmd)
{
	bool unsupported_cmd = !arm_smmu_cmdq_supports_cmd(cmds->cmdq, cmd);
	bool force_sync = (cmds->num == CMDQ_BATCH_ENTRIES - 1) &&
			  (smmu->options & ARM_SMMU_OPT_CMDQ_FORCE_SYNC);
	int index;

	if (force_sync || unsupported_cmd) {
		arm_smmu_cmdq_issue_cmdlist(smmu, cmds->cmdq, cmds->cmds,
					    cmds->num, true);
		arm_smmu_cmdq_batch_init(smmu, cmds, cmd);
	}

	if (cmds->num == CMDQ_BATCH_ENTRIES) {
		arm_smmu_cmdq_issue_cmdlist(smmu, cmds->cmdq, cmds->cmds,
					    cmds->num, false);
		arm_smmu_cmdq_batch_init(smmu, cmds, cmd);
	}

	index = cmds->num * CMDQ_ENT_DWORDS;
	if (unlikely(arm_smmu_cmdq_build_cmd(&cmds->cmds[index], cmd))) {
		dev_warn(smmu->dev, "ignoring unknown CMDQ opcode 0x%x\n",
			 cmd->opcode);
		return;
	}

	cmds->num++;
}

static int arm_smmu_cmdq_batch_submit(struct arm_smmu_device *smmu,
				      struct arm_smmu_cmdq_batch *cmds)
{
	return arm_smmu_cmdq_issue_cmdlist(smmu, cmds->cmdq, cmds->cmds,
					   cmds->num, true);
}

static void arm_smmu_page_response(struct device *dev, struct iopf_fault *unused,
				   struct iommu_page_response *resp)
{
	struct arm_smmu_cmdq_ent cmd = {0};
	struct arm_smmu_master *master = dev_iommu_priv_get(dev);
	int sid = master->streams[0].id;

	if (WARN_ON(!master->stall_enabled))
		return;

	cmd.opcode		= CMDQ_OP_RESUME;
	cmd.resume.sid		= sid;
	cmd.resume.stag		= resp->grpid;
	switch (resp->code) {
	case IOMMU_PAGE_RESP_INVALID:
	case IOMMU_PAGE_RESP_FAILURE:
		cmd.resume.resp = CMDQ_RESUME_0_RESP_ABORT;
		break;
	case IOMMU_PAGE_RESP_SUCCESS:
		cmd.resume.resp = CMDQ_RESUME_0_RESP_RETRY;
		break;
	default:
		break;
	}

	arm_smmu_cmdq_issue_cmd(master->smmu, &cmd);
	/*
	 * Don't send a SYNC, it doesn't do anything for RESUME or PRI_RESP.
	 * RESUME consumption guarantees that the stalled transaction will be
	 * terminated... at some point in the future. PRI_RESP is fire and
	 * forget.
	 */
}

/* Context descriptor manipulation functions */
void arm_smmu_tlb_inv_asid(struct arm_smmu_device *smmu, u16 asid)
{
	struct arm_smmu_cmdq_ent cmd = {
		.opcode	= smmu->features & ARM_SMMU_FEAT_E2H ?
			CMDQ_OP_TLBI_EL2_ASID : CMDQ_OP_TLBI_NH_ASID,
		.tlbi.asid = asid,
	};

	arm_smmu_cmdq_issue_cmd_with_sync(smmu, &cmd);
}

/*
 * Based on the value of ent report which bits of the STE the HW will access. It
 * would be nice if this was complete according to the spec, but minimally it
 * has to capture the bits this driver uses.
 */
VISIBLE_IF_KUNIT
void arm_smmu_get_ste_used(const __le64 *ent, __le64 *used_bits)
{
	unsigned int cfg = FIELD_GET(STRTAB_STE_0_CFG, le64_to_cpu(ent[0]));

	used_bits[0] = cpu_to_le64(STRTAB_STE_0_V);
	if (!(ent[0] & cpu_to_le64(STRTAB_STE_0_V)))
		return;

	used_bits[0] |= cpu_to_le64(STRTAB_STE_0_CFG);

	/* S1 translates */
	if (cfg & BIT(0)) {
		used_bits[0] |= cpu_to_le64(STRTAB_STE_0_S1FMT |
					    STRTAB_STE_0_S1CTXPTR_MASK |
					    STRTAB_STE_0_S1CDMAX);
		used_bits[1] |=
			cpu_to_le64(STRTAB_STE_1_S1DSS | STRTAB_STE_1_S1CIR |
				    STRTAB_STE_1_S1COR | STRTAB_STE_1_S1CSH |
				    STRTAB_STE_1_S1STALLD | STRTAB_STE_1_STRW |
				    STRTAB_STE_1_EATS);
		used_bits[2] |= cpu_to_le64(STRTAB_STE_2_S2VMID);

		/*
		 * See 13.5 Summary of attribute/permission configuration fields
		 * for the SHCFG behavior.
		 */
		if (FIELD_GET(STRTAB_STE_1_S1DSS, le64_to_cpu(ent[1])) ==
		    STRTAB_STE_1_S1DSS_BYPASS)
			used_bits[1] |= cpu_to_le64(STRTAB_STE_1_SHCFG);
	}

	/* S2 translates */
	if (cfg & BIT(1)) {
		used_bits[1] |=
			cpu_to_le64(STRTAB_STE_1_EATS | STRTAB_STE_1_SHCFG);
		used_bits[2] |=
			cpu_to_le64(STRTAB_STE_2_S2VMID | STRTAB_STE_2_VTCR |
				    STRTAB_STE_2_S2AA64 | STRTAB_STE_2_S2ENDI |
				    STRTAB_STE_2_S2PTW | STRTAB_STE_2_S2S |
				    STRTAB_STE_2_S2R);
		used_bits[3] |= cpu_to_le64(STRTAB_STE_3_S2TTB_MASK);
	}

	if (cfg == STRTAB_STE_0_CFG_BYPASS)
		used_bits[1] |= cpu_to_le64(STRTAB_STE_1_SHCFG);
}
EXPORT_SYMBOL_IF_KUNIT(arm_smmu_get_ste_used);

/*
 * Figure out if we can do a hitless update of entry to become target. Returns a
 * bit mask where 1 indicates that qword needs to be set disruptively.
 * unused_update is an intermediate value of entry that has unused bits set to
 * their new values.
 */
static u8 arm_smmu_entry_qword_diff(struct arm_smmu_entry_writer *writer,
				    const __le64 *entry, const __le64 *target,
				    __le64 *unused_update)
{
	__le64 target_used[NUM_ENTRY_QWORDS] = {};
	__le64 cur_used[NUM_ENTRY_QWORDS] = {};
	u8 used_qword_diff = 0;
	unsigned int i;

	writer->ops->get_used(entry, cur_used);
	writer->ops->get_used(target, target_used);

	for (i = 0; i != NUM_ENTRY_QWORDS; i++) {
		/*
		 * Check that masks are up to date, the make functions are not
		 * allowed to set a bit to 1 if the used function doesn't say it
		 * is used.
		 */
		WARN_ON_ONCE(target[i] & ~target_used[i]);

		/* Bits can change because they are not currently being used */
		unused_update[i] = (entry[i] & cur_used[i]) |
				   (target[i] & ~cur_used[i]);
		/*
		 * Each bit indicates that a used bit in a qword needs to be
		 * changed after unused_update is applied.
		 */
		if ((unused_update[i] & target_used[i]) != target[i])
			used_qword_diff |= 1 << i;
	}
	return used_qword_diff;
}

static bool entry_set(struct arm_smmu_entry_writer *writer, __le64 *entry,
		      const __le64 *target, unsigned int start,
		      unsigned int len)
{
	bool changed = false;
	unsigned int i;

	for (i = start; len != 0; len--, i++) {
		if (entry[i] != target[i]) {
			WRITE_ONCE(entry[i], target[i]);
			changed = true;
		}
	}

	if (changed)
		writer->ops->sync(writer);
	return changed;
}

/*
 * Update the STE/CD to the target configuration. The transition from the
 * current entry to the target entry takes place over multiple steps that
 * attempts to make the transition hitless if possible. This function takes care
 * not to create a situation where the HW can perceive a corrupted entry. HW is
 * only required to have a 64 bit atomicity with stores from the CPU, while
 * entries are many 64 bit values big.
 *
 * The difference between the current value and the target value is analyzed to
 * determine which of three updates are required - disruptive, hitless or no
 * change.
 *
 * In the most general disruptive case we can make any update in three steps:
 *  - Disrupting the entry (V=0)
 *  - Fill now unused qwords, execpt qword 0 which contains V
 *  - Make qword 0 have the final value and valid (V=1) with a single 64
 *    bit store
 *
 * However this disrupts the HW while it is happening. There are several
 * interesting cases where a STE/CD can be updated without disturbing the HW
 * because only a small number of bits are changing (S1DSS, CONFIG, etc) or
 * because the used bits don't intersect. We can detect this by calculating how
 * many 64 bit values need update after adjusting the unused bits and skip the
 * V=0 process. This relies on the IGNORED behavior described in the
 * specification.
 */
VISIBLE_IF_KUNIT
void arm_smmu_write_entry(struct arm_smmu_entry_writer *writer, __le64 *entry,
			  const __le64 *target)
{
	__le64 unused_update[NUM_ENTRY_QWORDS];
	u8 used_qword_diff;

	used_qword_diff =
		arm_smmu_entry_qword_diff(writer, entry, target, unused_update);
	if (hweight8(used_qword_diff) == 1) {
		/*
		 * Only one qword needs its used bits to be changed. This is a
		 * hitless update, update all bits the current STE/CD is
		 * ignoring to their new values, then update a single "critical
		 * qword" to change the STE/CD and finally 0 out any bits that
		 * are now unused in the target configuration.
		 */
		unsigned int critical_qword_index = ffs(used_qword_diff) - 1;

		/*
		 * Skip writing unused bits in the critical qword since we'll be
		 * writing it in the next step anyways. This can save a sync
		 * when the only change is in that qword.
		 */
		unused_update[critical_qword_index] =
			entry[critical_qword_index];
		entry_set(writer, entry, unused_update, 0, NUM_ENTRY_QWORDS);
		entry_set(writer, entry, target, critical_qword_index, 1);
		entry_set(writer, entry, target, 0, NUM_ENTRY_QWORDS);
	} else if (used_qword_diff) {
		/*
		 * At least two qwords need their inuse bits to be changed. This
		 * requires a breaking update, zero the V bit, write all qwords
		 * but 0, then set qword 0
		 */
		unused_update[0] = 0;
		entry_set(writer, entry, unused_update, 0, 1);
		entry_set(writer, entry, target, 1, NUM_ENTRY_QWORDS - 1);
		entry_set(writer, entry, target, 0, 1);
	} else {
		/*
		 * No inuse bit changed. Sanity check that all unused bits are 0
		 * in the entry. The target was already sanity checked by
		 * compute_qword_diff().
		 */
		WARN_ON_ONCE(
			entry_set(writer, entry, target, 0, NUM_ENTRY_QWORDS));
	}
}
EXPORT_SYMBOL_IF_KUNIT(arm_smmu_write_entry);

static void arm_smmu_sync_cd(struct arm_smmu_master *master,
			     int ssid, bool leaf)
{
	size_t i;
	struct arm_smmu_cmdq_batch cmds;
	struct arm_smmu_device *smmu = master->smmu;
	struct arm_smmu_cmdq_ent cmd = {
		.opcode	= CMDQ_OP_CFGI_CD,
		.cfgi	= {
			.ssid	= ssid,
			.leaf	= leaf,
		},
	};

	arm_smmu_cmdq_batch_init(smmu, &cmds, &cmd);
	for (i = 0; i < master->num_streams; i++) {
		cmd.cfgi.sid = master->streams[i].id;
		arm_smmu_cmdq_batch_add(smmu, &cmds, &cmd);
	}

	arm_smmu_cmdq_batch_submit(smmu, &cmds);
}

static void arm_smmu_write_cd_l1_desc(struct arm_smmu_cdtab_l1 *dst,
				      dma_addr_t l2ptr_dma)
{
	u64 val = (l2ptr_dma & CTXDESC_L1_DESC_L2PTR_MASK) | CTXDESC_L1_DESC_V;

	/* The HW has 64 bit atomicity with stores to the L2 CD table */
	WRITE_ONCE(dst->l2ptr, cpu_to_le64(val));
}

static dma_addr_t arm_smmu_cd_l1_get_desc(const struct arm_smmu_cdtab_l1 *src)
{
	return le64_to_cpu(src->l2ptr) & CTXDESC_L1_DESC_L2PTR_MASK;
}

struct arm_smmu_cd *arm_smmu_get_cd_ptr(struct arm_smmu_master *master,
					u32 ssid)
{
	struct arm_smmu_cdtab_l2 *l2;
	struct arm_smmu_ctx_desc_cfg *cd_table = &master->cd_table;

	if (!arm_smmu_cdtab_allocated(cd_table))
		return NULL;

	if (cd_table->s1fmt == STRTAB_STE_0_S1FMT_LINEAR)
		return &cd_table->linear.table[ssid];

	l2 = cd_table->l2.l2ptrs[arm_smmu_cdtab_l1_idx(ssid)];
	if (!l2)
		return NULL;
	return &l2->cds[arm_smmu_cdtab_l2_idx(ssid)];
}

static struct arm_smmu_cd *arm_smmu_alloc_cd_ptr(struct arm_smmu_master *master,
						 u32 ssid)
{
	struct arm_smmu_ctx_desc_cfg *cd_table = &master->cd_table;
	struct arm_smmu_device *smmu = master->smmu;

	might_sleep();
	iommu_group_mutex_assert(master->dev);

	if (!arm_smmu_cdtab_allocated(cd_table)) {
		if (arm_smmu_alloc_cd_tables(master))
			return NULL;
	}

	if (cd_table->s1fmt == STRTAB_STE_0_S1FMT_64K_L2) {
		unsigned int idx = arm_smmu_cdtab_l1_idx(ssid);
		struct arm_smmu_cdtab_l2 **l2ptr = &cd_table->l2.l2ptrs[idx];

		if (!*l2ptr) {
			dma_addr_t l2ptr_dma;

			*l2ptr = dma_alloc_coherent(smmu->dev, sizeof(**l2ptr),
						    &l2ptr_dma, GFP_KERNEL);
			if (!*l2ptr)
				return NULL;

			arm_smmu_write_cd_l1_desc(&cd_table->l2.l1tab[idx],
						  l2ptr_dma);
			/* An invalid L1CD can be cached */
			arm_smmu_sync_cd(master, ssid, false);
		}
	}
	return arm_smmu_get_cd_ptr(master, ssid);
}

struct arm_smmu_cd_writer {
	struct arm_smmu_entry_writer writer;
	unsigned int ssid;
};

VISIBLE_IF_KUNIT
void arm_smmu_get_cd_used(const __le64 *ent, __le64 *used_bits)
{
	used_bits[0] = cpu_to_le64(CTXDESC_CD_0_V);
	if (!(ent[0] & cpu_to_le64(CTXDESC_CD_0_V)))
		return;
	memset(used_bits, 0xFF, sizeof(struct arm_smmu_cd));

	/*
	 * If EPD0 is set by the make function it means
	 * T0SZ/TG0/IR0/OR0/SH0/TTB0 are IGNORED
	 */
	if (ent[0] & cpu_to_le64(CTXDESC_CD_0_TCR_EPD0)) {
		used_bits[0] &= ~cpu_to_le64(
			CTXDESC_CD_0_TCR_T0SZ | CTXDESC_CD_0_TCR_TG0 |
			CTXDESC_CD_0_TCR_IRGN0 | CTXDESC_CD_0_TCR_ORGN0 |
			CTXDESC_CD_0_TCR_SH0);
		used_bits[1] &= ~cpu_to_le64(CTXDESC_CD_1_TTB0_MASK);
	}
}
EXPORT_SYMBOL_IF_KUNIT(arm_smmu_get_cd_used);

static void arm_smmu_cd_writer_sync_entry(struct arm_smmu_entry_writer *writer)
{
	struct arm_smmu_cd_writer *cd_writer =
		container_of(writer, struct arm_smmu_cd_writer, writer);

	arm_smmu_sync_cd(writer->master, cd_writer->ssid, true);
}

static const struct arm_smmu_entry_writer_ops arm_smmu_cd_writer_ops = {
	.sync = arm_smmu_cd_writer_sync_entry,
	.get_used = arm_smmu_get_cd_used,
};

void arm_smmu_write_cd_entry(struct arm_smmu_master *master, int ssid,
			     struct arm_smmu_cd *cdptr,
			     const struct arm_smmu_cd *target)
{
	bool target_valid = target->data[0] & cpu_to_le64(CTXDESC_CD_0_V);
	bool cur_valid = cdptr->data[0] & cpu_to_le64(CTXDESC_CD_0_V);
	struct arm_smmu_cd_writer cd_writer = {
		.writer = {
			.ops = &arm_smmu_cd_writer_ops,
			.master = master,
		},
		.ssid = ssid,
	};

	if (ssid != IOMMU_NO_PASID && cur_valid != target_valid) {
		if (cur_valid)
			master->cd_table.used_ssids--;
		else
			master->cd_table.used_ssids++;
	}

	arm_smmu_write_entry(&cd_writer.writer, cdptr->data, target->data);
}

void arm_smmu_make_s1_cd(struct arm_smmu_cd *target,
			 struct arm_smmu_master *master,
			 struct arm_smmu_domain *smmu_domain)
{
	struct arm_smmu_ctx_desc *cd = &smmu_domain->cd;
	const struct io_pgtable_cfg *pgtbl_cfg =
		&io_pgtable_ops_to_pgtable(smmu_domain->pgtbl_ops)->cfg;
	typeof(&pgtbl_cfg->arm_lpae_s1_cfg.tcr) tcr =
		&pgtbl_cfg->arm_lpae_s1_cfg.tcr;

	memset(target, 0, sizeof(*target));

	target->data[0] = cpu_to_le64(
		FIELD_PREP(CTXDESC_CD_0_TCR_T0SZ, tcr->tsz) |
		FIELD_PREP(CTXDESC_CD_0_TCR_TG0, tcr->tg) |
		FIELD_PREP(CTXDESC_CD_0_TCR_IRGN0, tcr->irgn) |
		FIELD_PREP(CTXDESC_CD_0_TCR_ORGN0, tcr->orgn) |
		FIELD_PREP(CTXDESC_CD_0_TCR_SH0, tcr->sh) |
#ifdef __BIG_ENDIAN
		CTXDESC_CD_0_ENDI |
#endif
		CTXDESC_CD_0_TCR_EPD1 |
		CTXDESC_CD_0_V |
		FIELD_PREP(CTXDESC_CD_0_TCR_IPS, tcr->ips) |
		CTXDESC_CD_0_AA64 |
		(master->stall_enabled ? CTXDESC_CD_0_S : 0) |
		CTXDESC_CD_0_R |
		CTXDESC_CD_0_A |
		CTXDESC_CD_0_ASET |
		FIELD_PREP(CTXDESC_CD_0_ASID, cd->asid)
		);

	/* To enable dirty flag update, set both Access flag and dirty state update */
	if (pgtbl_cfg->quirks & IO_PGTABLE_QUIRK_ARM_HD)
		target->data[0] |= cpu_to_le64(CTXDESC_CD_0_TCR_HA |
					       CTXDESC_CD_0_TCR_HD);

	target->data[1] = cpu_to_le64(pgtbl_cfg->arm_lpae_s1_cfg.ttbr &
				      CTXDESC_CD_1_TTB0_MASK);
	target->data[3] = cpu_to_le64(pgtbl_cfg->arm_lpae_s1_cfg.mair);
}
EXPORT_SYMBOL_IF_KUNIT(arm_smmu_make_s1_cd);

void arm_smmu_clear_cd(struct arm_smmu_master *master, ioasid_t ssid)
{
	struct arm_smmu_cd target = {};
	struct arm_smmu_cd *cdptr;

	if (!arm_smmu_cdtab_allocated(&master->cd_table))
		return;
	cdptr = arm_smmu_get_cd_ptr(master, ssid);
	if (WARN_ON(!cdptr))
		return;
	arm_smmu_write_cd_entry(master, ssid, cdptr, &target);
}

static int arm_smmu_alloc_cd_tables(struct arm_smmu_master *master)
{
	int ret;
	size_t l1size;
	size_t max_contexts;
	struct arm_smmu_device *smmu = master->smmu;
	struct arm_smmu_ctx_desc_cfg *cd_table = &master->cd_table;

	cd_table->s1cdmax = master->ssid_bits;
	max_contexts = 1 << cd_table->s1cdmax;

	if (!(smmu->features & ARM_SMMU_FEAT_2_LVL_CDTAB) ||
	    max_contexts <= CTXDESC_L2_ENTRIES) {
		cd_table->s1fmt = STRTAB_STE_0_S1FMT_LINEAR;
		cd_table->linear.num_ents = max_contexts;

		l1size = max_contexts * sizeof(struct arm_smmu_cd);
		cd_table->linear.table = dma_alloc_coherent(smmu->dev, l1size,
							    &cd_table->cdtab_dma,
							    GFP_KERNEL);
		if (!cd_table->linear.table)
			return -ENOMEM;
	} else {
		cd_table->s1fmt = STRTAB_STE_0_S1FMT_64K_L2;
		cd_table->l2.num_l1_ents =
			DIV_ROUND_UP(max_contexts, CTXDESC_L2_ENTRIES);

		cd_table->l2.l2ptrs = kcalloc(cd_table->l2.num_l1_ents,
					     sizeof(*cd_table->l2.l2ptrs),
					     GFP_KERNEL);
		if (!cd_table->l2.l2ptrs)
			return -ENOMEM;

		l1size = cd_table->l2.num_l1_ents * sizeof(struct arm_smmu_cdtab_l1);
		cd_table->l2.l1tab = dma_alloc_coherent(smmu->dev, l1size,
							&cd_table->cdtab_dma,
							GFP_KERNEL);
		if (!cd_table->l2.l2ptrs) {
			ret = -ENOMEM;
			goto err_free_l2ptrs;
		}
	}
	return 0;

err_free_l2ptrs:
	kfree(cd_table->l2.l2ptrs);
	cd_table->l2.l2ptrs = NULL;
	return ret;
}

static void arm_smmu_free_cd_tables(struct arm_smmu_master *master)
{
	int i;
	struct arm_smmu_device *smmu = master->smmu;
	struct arm_smmu_ctx_desc_cfg *cd_table = &master->cd_table;

	if (cd_table->s1fmt != STRTAB_STE_0_S1FMT_LINEAR) {
		for (i = 0; i < cd_table->l2.num_l1_ents; i++) {
			if (!cd_table->l2.l2ptrs[i])
				continue;

			dma_free_coherent(smmu->dev,
					  sizeof(*cd_table->l2.l2ptrs[i]),
					  cd_table->l2.l2ptrs[i],
					  arm_smmu_cd_l1_get_desc(&cd_table->l2.l1tab[i]));
		}
		kfree(cd_table->l2.l2ptrs);

		dma_free_coherent(smmu->dev,
				  cd_table->l2.num_l1_ents *
					  sizeof(struct arm_smmu_cdtab_l1),
				  cd_table->l2.l1tab, cd_table->cdtab_dma);
	} else {
		dma_free_coherent(smmu->dev,
				  cd_table->linear.num_ents *
					  sizeof(struct arm_smmu_cd),
				  cd_table->linear.table, cd_table->cdtab_dma);
	}
<<<<<<< HEAD

	dmam_free_coherent(smmu->dev, l1size, cd_table->cdtab, cd_table->cdtab_dma);
	cd_table->cdtab_dma = 0;
	cd_table->cdtab = NULL;
}

/* Stream table manipulation functions */
static void arm_smmu_write_strtab_l1_desc(__le64 *dst, dma_addr_t l2ptr_dma)
=======
}

/* Stream table manipulation functions */
static void arm_smmu_write_strtab_l1_desc(struct arm_smmu_strtab_l1 *dst,
					  dma_addr_t l2ptr_dma)
>>>>>>> adc21867
{
	u64 val = 0;

	val |= FIELD_PREP(STRTAB_L1_DESC_SPAN, STRTAB_SPLIT + 1);
	val |= l2ptr_dma & STRTAB_L1_DESC_L2PTR_MASK;

	/* The HW has 64 bit atomicity with stores to the L2 STE table */
	WRITE_ONCE(dst->l2ptr, cpu_to_le64(val));
}

struct arm_smmu_ste_writer {
	struct arm_smmu_entry_writer writer;
	u32 sid;
};

static void arm_smmu_ste_writer_sync_entry(struct arm_smmu_entry_writer *writer)
{
	struct arm_smmu_ste_writer *ste_writer =
		container_of(writer, struct arm_smmu_ste_writer, writer);
	struct arm_smmu_cmdq_ent cmd = {
		.opcode	= CMDQ_OP_CFGI_STE,
		.cfgi	= {
			.sid	= ste_writer->sid,
			.leaf	= true,
		},
	};

	arm_smmu_cmdq_issue_cmd_with_sync(writer->master->smmu, &cmd);
}

static const struct arm_smmu_entry_writer_ops arm_smmu_ste_writer_ops = {
	.sync = arm_smmu_ste_writer_sync_entry,
	.get_used = arm_smmu_get_ste_used,
};

static void arm_smmu_write_ste(struct arm_smmu_master *master, u32 sid,
			       struct arm_smmu_ste *ste,
			       const struct arm_smmu_ste *target)
{
	struct arm_smmu_device *smmu = master->smmu;
	struct arm_smmu_ste_writer ste_writer = {
		.writer = {
			.ops = &arm_smmu_ste_writer_ops,
			.master = master,
		},
		.sid = sid,
	};

	arm_smmu_write_entry(&ste_writer.writer, ste->data, target->data);

	/* It's likely that we'll want to use the new STE soon */
	if (!(smmu->options & ARM_SMMU_OPT_SKIP_PREFETCH)) {
		struct arm_smmu_cmdq_ent
			prefetch_cmd = { .opcode = CMDQ_OP_PREFETCH_CFG,
					 .prefetch = {
						 .sid = sid,
					 } };

		arm_smmu_cmdq_issue_cmd(smmu, &prefetch_cmd);
	}
}

VISIBLE_IF_KUNIT
void arm_smmu_make_abort_ste(struct arm_smmu_ste *target)
{
	memset(target, 0, sizeof(*target));
	target->data[0] = cpu_to_le64(
		STRTAB_STE_0_V |
		FIELD_PREP(STRTAB_STE_0_CFG, STRTAB_STE_0_CFG_ABORT));
}
EXPORT_SYMBOL_IF_KUNIT(arm_smmu_make_abort_ste);

VISIBLE_IF_KUNIT
void arm_smmu_make_bypass_ste(struct arm_smmu_device *smmu,
			      struct arm_smmu_ste *target)
{
	memset(target, 0, sizeof(*target));
	target->data[0] = cpu_to_le64(
		STRTAB_STE_0_V |
		FIELD_PREP(STRTAB_STE_0_CFG, STRTAB_STE_0_CFG_BYPASS));

	if (smmu->features & ARM_SMMU_FEAT_ATTR_TYPES_OVR)
		target->data[1] = cpu_to_le64(FIELD_PREP(STRTAB_STE_1_SHCFG,
							 STRTAB_STE_1_SHCFG_INCOMING));
}
EXPORT_SYMBOL_IF_KUNIT(arm_smmu_make_bypass_ste);

VISIBLE_IF_KUNIT
void arm_smmu_make_cdtable_ste(struct arm_smmu_ste *target,
			       struct arm_smmu_master *master, bool ats_enabled,
			       unsigned int s1dss)
{
	struct arm_smmu_ctx_desc_cfg *cd_table = &master->cd_table;
	struct arm_smmu_device *smmu = master->smmu;

	memset(target, 0, sizeof(*target));
	target->data[0] = cpu_to_le64(
		STRTAB_STE_0_V |
		FIELD_PREP(STRTAB_STE_0_CFG, STRTAB_STE_0_CFG_S1_TRANS) |
		FIELD_PREP(STRTAB_STE_0_S1FMT, cd_table->s1fmt) |
		(cd_table->cdtab_dma & STRTAB_STE_0_S1CTXPTR_MASK) |
		FIELD_PREP(STRTAB_STE_0_S1CDMAX, cd_table->s1cdmax));

	target->data[1] = cpu_to_le64(
		FIELD_PREP(STRTAB_STE_1_S1DSS, s1dss) |
		FIELD_PREP(STRTAB_STE_1_S1CIR, STRTAB_STE_1_S1C_CACHE_WBRA) |
		FIELD_PREP(STRTAB_STE_1_S1COR, STRTAB_STE_1_S1C_CACHE_WBRA) |
		FIELD_PREP(STRTAB_STE_1_S1CSH, ARM_SMMU_SH_ISH) |
		((smmu->features & ARM_SMMU_FEAT_STALLS &&
		  !master->stall_enabled) ?
			 STRTAB_STE_1_S1STALLD :
			 0) |
		FIELD_PREP(STRTAB_STE_1_EATS,
			   ats_enabled ? STRTAB_STE_1_EATS_TRANS : 0));

	if ((smmu->features & ARM_SMMU_FEAT_ATTR_TYPES_OVR) &&
	    s1dss == STRTAB_STE_1_S1DSS_BYPASS)
		target->data[1] |= cpu_to_le64(FIELD_PREP(
			STRTAB_STE_1_SHCFG, STRTAB_STE_1_SHCFG_INCOMING));

	if (smmu->features & ARM_SMMU_FEAT_E2H) {
		/*
		 * To support BTM the streamworld needs to match the
		 * configuration of the CPU so that the ASID broadcasts are
		 * properly matched. This means either S/NS-EL2-E2H (hypervisor)
		 * or NS-EL1 (guest). Since an SVA domain can be installed in a
		 * PASID this should always use a BTM compatible configuration
		 * if the HW supports it.
		 */
		target->data[1] |= cpu_to_le64(
			FIELD_PREP(STRTAB_STE_1_STRW, STRTAB_STE_1_STRW_EL2));
	} else {
		target->data[1] |= cpu_to_le64(
			FIELD_PREP(STRTAB_STE_1_STRW, STRTAB_STE_1_STRW_NSEL1));

		/*
		 * VMID 0 is reserved for stage-2 bypass EL1 STEs, see
		 * arm_smmu_domain_alloc_id()
		 */
		target->data[2] =
			cpu_to_le64(FIELD_PREP(STRTAB_STE_2_S2VMID, 0));
	}
}
EXPORT_SYMBOL_IF_KUNIT(arm_smmu_make_cdtable_ste);

VISIBLE_IF_KUNIT
void arm_smmu_make_s2_domain_ste(struct arm_smmu_ste *target,
				 struct arm_smmu_master *master,
				 struct arm_smmu_domain *smmu_domain,
				 bool ats_enabled)
{
	struct arm_smmu_s2_cfg *s2_cfg = &smmu_domain->s2_cfg;
	const struct io_pgtable_cfg *pgtbl_cfg =
		&io_pgtable_ops_to_pgtable(smmu_domain->pgtbl_ops)->cfg;
	typeof(&pgtbl_cfg->arm_lpae_s2_cfg.vtcr) vtcr =
		&pgtbl_cfg->arm_lpae_s2_cfg.vtcr;
	u64 vtcr_val;
	struct arm_smmu_device *smmu = master->smmu;

	memset(target, 0, sizeof(*target));
	target->data[0] = cpu_to_le64(
		STRTAB_STE_0_V |
		FIELD_PREP(STRTAB_STE_0_CFG, STRTAB_STE_0_CFG_S2_TRANS));

	target->data[1] = cpu_to_le64(
		FIELD_PREP(STRTAB_STE_1_EATS,
			   ats_enabled ? STRTAB_STE_1_EATS_TRANS : 0));

	if (smmu->features & ARM_SMMU_FEAT_ATTR_TYPES_OVR)
		target->data[1] |= cpu_to_le64(FIELD_PREP(STRTAB_STE_1_SHCFG,
							  STRTAB_STE_1_SHCFG_INCOMING));

	vtcr_val = FIELD_PREP(STRTAB_STE_2_VTCR_S2T0SZ, vtcr->tsz) |
		   FIELD_PREP(STRTAB_STE_2_VTCR_S2SL0, vtcr->sl) |
		   FIELD_PREP(STRTAB_STE_2_VTCR_S2IR0, vtcr->irgn) |
		   FIELD_PREP(STRTAB_STE_2_VTCR_S2OR0, vtcr->orgn) |
		   FIELD_PREP(STRTAB_STE_2_VTCR_S2SH0, vtcr->sh) |
		   FIELD_PREP(STRTAB_STE_2_VTCR_S2TG, vtcr->tg) |
		   FIELD_PREP(STRTAB_STE_2_VTCR_S2PS, vtcr->ps);
	target->data[2] = cpu_to_le64(
		FIELD_PREP(STRTAB_STE_2_S2VMID, s2_cfg->vmid) |
		FIELD_PREP(STRTAB_STE_2_VTCR, vtcr_val) |
		STRTAB_STE_2_S2AA64 |
#ifdef __BIG_ENDIAN
		STRTAB_STE_2_S2ENDI |
#endif
		STRTAB_STE_2_S2PTW |
		(master->stall_enabled ? STRTAB_STE_2_S2S : 0) |
		STRTAB_STE_2_S2R);

	target->data[3] = cpu_to_le64(pgtbl_cfg->arm_lpae_s2_cfg.vttbr &
				      STRTAB_STE_3_S2TTB_MASK);
}
EXPORT_SYMBOL_IF_KUNIT(arm_smmu_make_s2_domain_ste);

/*
 * This can safely directly manipulate the STE memory without a sync sequence
 * because the STE table has not been installed in the SMMU yet.
 */
static void arm_smmu_init_initial_stes(struct arm_smmu_ste *strtab,
				       unsigned int nent)
{
	unsigned int i;

	for (i = 0; i < nent; ++i) {
		arm_smmu_make_abort_ste(strtab);
		strtab++;
	}
}

static int arm_smmu_init_l2_strtab(struct arm_smmu_device *smmu, u32 sid)
{
<<<<<<< HEAD
	size_t size;
	void *strtab;
=======
>>>>>>> adc21867
	dma_addr_t l2ptr_dma;
	struct arm_smmu_strtab_cfg *cfg = &smmu->strtab_cfg;
	struct arm_smmu_strtab_l2 **l2table;

	l2table = &cfg->l2.l2ptrs[arm_smmu_strtab_l1_idx(sid)];
	if (*l2table)
		return 0;

<<<<<<< HEAD
	size = 1 << (STRTAB_SPLIT + ilog2(STRTAB_STE_DWORDS) + 3);
	strtab = &cfg->strtab[(sid >> STRTAB_SPLIT) * STRTAB_L1_DESC_DWORDS];

	desc->l2ptr = dmam_alloc_coherent(smmu->dev, size, &l2ptr_dma,
					  GFP_KERNEL);
	if (!desc->l2ptr) {
=======
	*l2table = dmam_alloc_coherent(smmu->dev, sizeof(**l2table),
				       &l2ptr_dma, GFP_KERNEL);
	if (!*l2table) {
>>>>>>> adc21867
		dev_err(smmu->dev,
			"failed to allocate l2 stream table for SID %u\n",
			sid);
		return -ENOMEM;
	}

<<<<<<< HEAD
	arm_smmu_init_initial_stes(desc->l2ptr, 1 << STRTAB_SPLIT);
	arm_smmu_write_strtab_l1_desc(strtab, l2ptr_dma);
=======
	arm_smmu_init_initial_stes((*l2table)->stes,
				   ARRAY_SIZE((*l2table)->stes));
	arm_smmu_write_strtab_l1_desc(&cfg->l2.l1tab[arm_smmu_strtab_l1_idx(sid)],
				      l2ptr_dma);
	return 0;
}

static int arm_smmu_streams_cmp_key(const void *lhs, const struct rb_node *rhs)
{
	struct arm_smmu_stream *stream_rhs =
		rb_entry(rhs, struct arm_smmu_stream, node);
	const u32 *sid_lhs = lhs;

	if (*sid_lhs < stream_rhs->id)
		return -1;
	if (*sid_lhs > stream_rhs->id)
		return 1;
>>>>>>> adc21867
	return 0;
}

static int arm_smmu_streams_cmp_node(struct rb_node *lhs,
				     const struct rb_node *rhs)
{
	return arm_smmu_streams_cmp_key(
		&rb_entry(lhs, struct arm_smmu_stream, node)->id, rhs);
}

static struct arm_smmu_master *
arm_smmu_find_master(struct arm_smmu_device *smmu, u32 sid)
{
	struct rb_node *node;

	lockdep_assert_held(&smmu->streams_mutex);

	node = rb_find(&sid, &smmu->streams, arm_smmu_streams_cmp_key);
	if (!node)
		return NULL;
	return rb_entry(node, struct arm_smmu_stream, node)->master;
}

/* IRQ and event handlers */
static int arm_smmu_handle_evt(struct arm_smmu_device *smmu, u64 *evt)
{
	int ret = 0;
	u32 perm = 0;
	struct arm_smmu_master *master;
	bool ssid_valid = evt[0] & EVTQ_0_SSV;
	u32 sid = FIELD_GET(EVTQ_0_SID, evt[0]);
	struct iopf_fault fault_evt = { };
	struct iommu_fault *flt = &fault_evt.fault;

	switch (FIELD_GET(EVTQ_0_ID, evt[0])) {
	case EVT_ID_TRANSLATION_FAULT:
	case EVT_ID_ADDR_SIZE_FAULT:
	case EVT_ID_ACCESS_FAULT:
	case EVT_ID_PERMISSION_FAULT:
		break;
	default:
		return -EOPNOTSUPP;
	}

	if (!(evt[1] & EVTQ_1_STALL))
		return -EOPNOTSUPP;

	if (evt[1] & EVTQ_1_RnW)
		perm |= IOMMU_FAULT_PERM_READ;
	else
		perm |= IOMMU_FAULT_PERM_WRITE;

	if (evt[1] & EVTQ_1_InD)
		perm |= IOMMU_FAULT_PERM_EXEC;

	if (evt[1] & EVTQ_1_PnU)
		perm |= IOMMU_FAULT_PERM_PRIV;

	flt->type = IOMMU_FAULT_PAGE_REQ;
	flt->prm = (struct iommu_fault_page_request) {
		.flags = IOMMU_FAULT_PAGE_REQUEST_LAST_PAGE,
		.grpid = FIELD_GET(EVTQ_1_STAG, evt[1]),
		.perm = perm,
		.addr = FIELD_GET(EVTQ_2_ADDR, evt[2]),
	};

	if (ssid_valid) {
		flt->prm.flags |= IOMMU_FAULT_PAGE_REQUEST_PASID_VALID;
		flt->prm.pasid = FIELD_GET(EVTQ_0_SSID, evt[0]);
	}

	mutex_lock(&smmu->streams_mutex);
	master = arm_smmu_find_master(smmu, sid);
	if (!master) {
		ret = -EINVAL;
		goto out_unlock;
	}

	ret = iommu_report_device_fault(master->dev, &fault_evt);
out_unlock:
	mutex_unlock(&smmu->streams_mutex);
	return ret;
}

static irqreturn_t arm_smmu_evtq_thread(int irq, void *dev)
{
	int i, ret;
	struct arm_smmu_device *smmu = dev;
	struct arm_smmu_queue *q = &smmu->evtq.q;
	struct arm_smmu_ll_queue *llq = &q->llq;
	static DEFINE_RATELIMIT_STATE(rs, DEFAULT_RATELIMIT_INTERVAL,
				      DEFAULT_RATELIMIT_BURST);
	u64 evt[EVTQ_ENT_DWORDS];

	do {
		while (!queue_remove_raw(q, evt)) {
			u8 id = FIELD_GET(EVTQ_0_ID, evt[0]);

			ret = arm_smmu_handle_evt(smmu, evt);
			if (!ret || !__ratelimit(&rs))
				continue;

			dev_info(smmu->dev, "event 0x%02x received:\n", id);
			for (i = 0; i < ARRAY_SIZE(evt); ++i)
				dev_info(smmu->dev, "\t0x%016llx\n",
					 (unsigned long long)evt[i]);

			cond_resched();
		}

		/*
		 * Not much we can do on overflow, so scream and pretend we're
		 * trying harder.
		 */
		if (queue_sync_prod_in(q) == -EOVERFLOW)
			dev_err(smmu->dev, "EVTQ overflow detected -- events lost\n");
	} while (!queue_empty(llq));

	/* Sync our overflow flag, as we believe we're up to speed */
	queue_sync_cons_ovf(q);
	return IRQ_HANDLED;
}

static void arm_smmu_handle_ppr(struct arm_smmu_device *smmu, u64 *evt)
{
	u32 sid, ssid;
	u16 grpid;
	bool ssv, last;

	sid = FIELD_GET(PRIQ_0_SID, evt[0]);
	ssv = FIELD_GET(PRIQ_0_SSID_V, evt[0]);
	ssid = ssv ? FIELD_GET(PRIQ_0_SSID, evt[0]) : IOMMU_NO_PASID;
	last = FIELD_GET(PRIQ_0_PRG_LAST, evt[0]);
	grpid = FIELD_GET(PRIQ_1_PRG_IDX, evt[1]);

	dev_info(smmu->dev, "unexpected PRI request received:\n");
	dev_info(smmu->dev,
		 "\tsid 0x%08x.0x%05x: [%u%s] %sprivileged %s%s%s access at iova 0x%016llx\n",
		 sid, ssid, grpid, last ? "L" : "",
		 evt[0] & PRIQ_0_PERM_PRIV ? "" : "un",
		 evt[0] & PRIQ_0_PERM_READ ? "R" : "",
		 evt[0] & PRIQ_0_PERM_WRITE ? "W" : "",
		 evt[0] & PRIQ_0_PERM_EXEC ? "X" : "",
		 evt[1] & PRIQ_1_ADDR_MASK);

	if (last) {
		struct arm_smmu_cmdq_ent cmd = {
			.opcode			= CMDQ_OP_PRI_RESP,
			.substream_valid	= ssv,
			.pri			= {
				.sid	= sid,
				.ssid	= ssid,
				.grpid	= grpid,
				.resp	= PRI_RESP_DENY,
			},
		};

		arm_smmu_cmdq_issue_cmd(smmu, &cmd);
	}
}

static irqreturn_t arm_smmu_priq_thread(int irq, void *dev)
{
	struct arm_smmu_device *smmu = dev;
	struct arm_smmu_queue *q = &smmu->priq.q;
	struct arm_smmu_ll_queue *llq = &q->llq;
	u64 evt[PRIQ_ENT_DWORDS];

	do {
		while (!queue_remove_raw(q, evt))
			arm_smmu_handle_ppr(smmu, evt);

		if (queue_sync_prod_in(q) == -EOVERFLOW)
			dev_err(smmu->dev, "PRIQ overflow detected -- requests lost\n");
	} while (!queue_empty(llq));

	/* Sync our overflow flag, as we believe we're up to speed */
	queue_sync_cons_ovf(q);
	return IRQ_HANDLED;
}

static int arm_smmu_device_disable(struct arm_smmu_device *smmu);

static irqreturn_t arm_smmu_gerror_handler(int irq, void *dev)
{
	u32 gerror, gerrorn, active;
	struct arm_smmu_device *smmu = dev;

	gerror = readl_relaxed(smmu->base + ARM_SMMU_GERROR);
	gerrorn = readl_relaxed(smmu->base + ARM_SMMU_GERRORN);

	active = gerror ^ gerrorn;
	if (!(active & GERROR_ERR_MASK))
		return IRQ_NONE; /* No errors pending */

	dev_warn(smmu->dev,
		 "unexpected global error reported (0x%08x), this could be serious\n",
		 active);

	if (active & GERROR_SFM_ERR) {
		dev_err(smmu->dev, "device has entered Service Failure Mode!\n");
		arm_smmu_device_disable(smmu);
	}

	if (active & GERROR_MSI_GERROR_ABT_ERR)
		dev_warn(smmu->dev, "GERROR MSI write aborted\n");

	if (active & GERROR_MSI_PRIQ_ABT_ERR)
		dev_warn(smmu->dev, "PRIQ MSI write aborted\n");

	if (active & GERROR_MSI_EVTQ_ABT_ERR)
		dev_warn(smmu->dev, "EVTQ MSI write aborted\n");

	if (active & GERROR_MSI_CMDQ_ABT_ERR)
		dev_warn(smmu->dev, "CMDQ MSI write aborted\n");

	if (active & GERROR_PRIQ_ABT_ERR)
		dev_err(smmu->dev, "PRIQ write aborted -- events may have been lost\n");

	if (active & GERROR_EVTQ_ABT_ERR)
		dev_err(smmu->dev, "EVTQ write aborted -- events may have been lost\n");

	if (active & GERROR_CMDQ_ERR)
		arm_smmu_cmdq_skip_err(smmu);

	writel(gerror, smmu->base + ARM_SMMU_GERRORN);
	return IRQ_HANDLED;
}

static irqreturn_t arm_smmu_combined_irq_thread(int irq, void *dev)
{
	struct arm_smmu_device *smmu = dev;

	arm_smmu_evtq_thread(irq, dev);
	if (smmu->features & ARM_SMMU_FEAT_PRI)
		arm_smmu_priq_thread(irq, dev);

	return IRQ_HANDLED;
}

static irqreturn_t arm_smmu_combined_irq_handler(int irq, void *dev)
{
	arm_smmu_gerror_handler(irq, dev);
	return IRQ_WAKE_THREAD;
}

static void
arm_smmu_atc_inv_to_cmd(int ssid, unsigned long iova, size_t size,
			struct arm_smmu_cmdq_ent *cmd)
{
	size_t log2_span;
	size_t span_mask;
	/* ATC invalidates are always on 4096-bytes pages */
	size_t inval_grain_shift = 12;
	unsigned long page_start, page_end;

	/*
	 * ATS and PASID:
	 *
	 * If substream_valid is clear, the PCIe TLP is sent without a PASID
	 * prefix. In that case all ATC entries within the address range are
	 * invalidated, including those that were requested with a PASID! There
	 * is no way to invalidate only entries without PASID.
	 *
	 * When using STRTAB_STE_1_S1DSS_SSID0 (reserving CD 0 for non-PASID
	 * traffic), translation requests without PASID create ATC entries
	 * without PASID, which must be invalidated with substream_valid clear.
	 * This has the unpleasant side-effect of invalidating all PASID-tagged
	 * ATC entries within the address range.
	 */
	*cmd = (struct arm_smmu_cmdq_ent) {
		.opcode			= CMDQ_OP_ATC_INV,
		.substream_valid	= (ssid != IOMMU_NO_PASID),
		.atc.ssid		= ssid,
	};

	if (!size) {
		cmd->atc.size = ATC_INV_SIZE_ALL;
		return;
	}

	page_start	= iova >> inval_grain_shift;
	page_end	= (iova + size - 1) >> inval_grain_shift;

	/*
	 * In an ATS Invalidate Request, the address must be aligned on the
	 * range size, which must be a power of two number of page sizes. We
	 * thus have to choose between grossly over-invalidating the region, or
	 * splitting the invalidation into multiple commands. For simplicity
	 * we'll go with the first solution, but should refine it in the future
	 * if multiple commands are shown to be more efficient.
	 *
	 * Find the smallest power of two that covers the range. The most
	 * significant differing bit between the start and end addresses,
	 * fls(start ^ end), indicates the required span. For example:
	 *
	 * We want to invalidate pages [8; 11]. This is already the ideal range:
	 *		x = 0b1000 ^ 0b1011 = 0b11
	 *		span = 1 << fls(x) = 4
	 *
	 * To invalidate pages [7; 10], we need to invalidate [0; 15]:
	 *		x = 0b0111 ^ 0b1010 = 0b1101
	 *		span = 1 << fls(x) = 16
	 */
	log2_span	= fls_long(page_start ^ page_end);
	span_mask	= (1ULL << log2_span) - 1;

	page_start	&= ~span_mask;

	cmd->atc.addr	= page_start << inval_grain_shift;
	cmd->atc.size	= log2_span;
}

static int arm_smmu_atc_inv_master(struct arm_smmu_master *master,
				   ioasid_t ssid)
{
	int i;
	struct arm_smmu_cmdq_ent cmd;
	struct arm_smmu_cmdq_batch cmds;

	arm_smmu_atc_inv_to_cmd(ssid, 0, 0, &cmd);

	arm_smmu_cmdq_batch_init(master->smmu, &cmds, &cmd);
	for (i = 0; i < master->num_streams; i++) {
		cmd.atc.sid = master->streams[i].id;
		arm_smmu_cmdq_batch_add(master->smmu, &cmds, &cmd);
	}

	return arm_smmu_cmdq_batch_submit(master->smmu, &cmds);
}

int arm_smmu_atc_inv_domain(struct arm_smmu_domain *smmu_domain,
			    unsigned long iova, size_t size)
{
	struct arm_smmu_master_domain *master_domain;
	int i;
	unsigned long flags;
<<<<<<< HEAD
	struct arm_smmu_cmdq_ent cmd;
=======
	struct arm_smmu_cmdq_ent cmd = {
		.opcode = CMDQ_OP_ATC_INV,
	};
>>>>>>> adc21867
	struct arm_smmu_cmdq_batch cmds;

	if (!(smmu_domain->smmu->features & ARM_SMMU_FEAT_ATS))
		return 0;

	/*
	 * Ensure that we've completed prior invalidation of the main TLBs
	 * before we read 'nr_ats_masters' in case of a concurrent call to
	 * arm_smmu_enable_ats():
	 *
	 *	// unmap()			// arm_smmu_enable_ats()
	 *	TLBI+SYNC			atomic_inc(&nr_ats_masters);
	 *	smp_mb();			[...]
	 *	atomic_read(&nr_ats_masters);	pci_enable_ats() // writel()
	 *
	 * Ensures that we always see the incremented 'nr_ats_masters' count if
	 * ATS was enabled at the PCI device before completion of the TLBI.
	 */
	smp_mb();
	if (!atomic_read(&smmu_domain->nr_ats_masters))
		return 0;

<<<<<<< HEAD
	cmds.num = 0;
=======
	arm_smmu_cmdq_batch_init(smmu_domain->smmu, &cmds, &cmd);
>>>>>>> adc21867

	spin_lock_irqsave(&smmu_domain->devices_lock, flags);
	list_for_each_entry(master_domain, &smmu_domain->devices,
			    devices_elm) {
		struct arm_smmu_master *master = master_domain->master;

		if (!master->ats_enabled)
			continue;

		arm_smmu_atc_inv_to_cmd(master_domain->ssid, iova, size, &cmd);

		for (i = 0; i < master->num_streams; i++) {
			cmd.atc.sid = master->streams[i].id;
			arm_smmu_cmdq_batch_add(smmu_domain->smmu, &cmds, &cmd);
		}
	}
	spin_unlock_irqrestore(&smmu_domain->devices_lock, flags);

	return arm_smmu_cmdq_batch_submit(smmu_domain->smmu, &cmds);
}

/* IO_PGTABLE API */
static void arm_smmu_tlb_inv_context(void *cookie)
{
	struct arm_smmu_domain *smmu_domain = cookie;
	struct arm_smmu_device *smmu = smmu_domain->smmu;
	struct arm_smmu_cmdq_ent cmd;

	/*
	 * NOTE: when io-pgtable is in non-strict mode, we may get here with
	 * PTEs previously cleared by unmaps on the current CPU not yet visible
	 * to the SMMU. We are relying on the dma_wmb() implicit during cmd
	 * insertion to guarantee those are observed before the TLBI. Do be
	 * careful, 007.
	 */
	if (smmu_domain->stage == ARM_SMMU_DOMAIN_S1) {
		arm_smmu_tlb_inv_asid(smmu, smmu_domain->cd.asid);
	} else {
		cmd.opcode	= CMDQ_OP_TLBI_S12_VMALL;
		cmd.tlbi.vmid	= smmu_domain->s2_cfg.vmid;
		arm_smmu_cmdq_issue_cmd_with_sync(smmu, &cmd);
	}
	arm_smmu_atc_inv_domain(smmu_domain, 0, 0);
}

static void __arm_smmu_tlb_inv_range(struct arm_smmu_cmdq_ent *cmd,
				     unsigned long iova, size_t size,
				     size_t granule,
				     struct arm_smmu_domain *smmu_domain)
{
	struct arm_smmu_device *smmu = smmu_domain->smmu;
	unsigned long end = iova + size, num_pages = 0, tg = 0;
	size_t inv_range = granule;
	struct arm_smmu_cmdq_batch cmds;

	if (!size)
		return;

	if (smmu->features & ARM_SMMU_FEAT_RANGE_INV) {
		/* Get the leaf page size */
		tg = __ffs(smmu_domain->domain.pgsize_bitmap);

		num_pages = size >> tg;

		/* Convert page size of 12,14,16 (log2) to 1,2,3 */
		cmd->tlbi.tg = (tg - 10) / 2;

		/*
		 * Determine what level the granule is at. For non-leaf, both
		 * io-pgtable and SVA pass a nominal last-level granule because
		 * they don't know what level(s) actually apply, so ignore that
		 * and leave TTL=0. However for various errata reasons we still
		 * want to use a range command, so avoid the SVA corner case
		 * where both scale and num could be 0 as well.
		 */
		if (cmd->tlbi.leaf)
			cmd->tlbi.ttl = 4 - ((ilog2(granule) - 3) / (tg - 3));
		else if ((num_pages & CMDQ_TLBI_RANGE_NUM_MAX) == 1)
			num_pages++;
	}

	arm_smmu_cmdq_batch_init(smmu, &cmds, cmd);

	while (iova < end) {
		if (smmu->features & ARM_SMMU_FEAT_RANGE_INV) {
			/*
			 * On each iteration of the loop, the range is 5 bits
			 * worth of the aligned size remaining.
			 * The range in pages is:
			 *
			 * range = (num_pages & (0x1f << __ffs(num_pages)))
			 */
			unsigned long scale, num;

			/* Determine the power of 2 multiple number of pages */
			scale = __ffs(num_pages);
			cmd->tlbi.scale = scale;

			/* Determine how many chunks of 2^scale size we have */
			num = (num_pages >> scale) & CMDQ_TLBI_RANGE_NUM_MAX;
			cmd->tlbi.num = num - 1;

			/* range is num * 2^scale * pgsize */
			inv_range = num << (scale + tg);

			/* Clear out the lower order bits for the next iteration */
			num_pages -= num << scale;
		}

		cmd->tlbi.addr = iova;
		arm_smmu_cmdq_batch_add(smmu, &cmds, cmd);
		iova += inv_range;
	}
	arm_smmu_cmdq_batch_submit(smmu, &cmds);
}

static void arm_smmu_tlb_inv_range_domain(unsigned long iova, size_t size,
					  size_t granule, bool leaf,
					  struct arm_smmu_domain *smmu_domain)
{
	struct arm_smmu_cmdq_ent cmd = {
		.tlbi = {
			.leaf	= leaf,
		},
	};

	if (smmu_domain->stage == ARM_SMMU_DOMAIN_S1) {
		cmd.opcode	= smmu_domain->smmu->features & ARM_SMMU_FEAT_E2H ?
				  CMDQ_OP_TLBI_EL2_VA : CMDQ_OP_TLBI_NH_VA;
		cmd.tlbi.asid	= smmu_domain->cd.asid;
	} else {
		cmd.opcode	= CMDQ_OP_TLBI_S2_IPA;
		cmd.tlbi.vmid	= smmu_domain->s2_cfg.vmid;
	}
	__arm_smmu_tlb_inv_range(&cmd, iova, size, granule, smmu_domain);

	/*
	 * Unfortunately, this can't be leaf-only since we may have
	 * zapped an entire table.
	 */
	arm_smmu_atc_inv_domain(smmu_domain, iova, size);
}

void arm_smmu_tlb_inv_range_asid(unsigned long iova, size_t size, int asid,
				 size_t granule, bool leaf,
				 struct arm_smmu_domain *smmu_domain)
{
	struct arm_smmu_cmdq_ent cmd = {
		.opcode	= smmu_domain->smmu->features & ARM_SMMU_FEAT_E2H ?
			  CMDQ_OP_TLBI_EL2_VA : CMDQ_OP_TLBI_NH_VA,
		.tlbi = {
			.asid	= asid,
			.leaf	= leaf,
		},
	};

	__arm_smmu_tlb_inv_range(&cmd, iova, size, granule, smmu_domain);
}

static void arm_smmu_tlb_inv_page_nosync(struct iommu_iotlb_gather *gather,
					 unsigned long iova, size_t granule,
					 void *cookie)
{
	struct arm_smmu_domain *smmu_domain = cookie;
	struct iommu_domain *domain = &smmu_domain->domain;

	iommu_iotlb_gather_add_page(domain, gather, iova, granule);
}

static void arm_smmu_tlb_inv_walk(unsigned long iova, size_t size,
				  size_t granule, void *cookie)
{
	arm_smmu_tlb_inv_range_domain(iova, size, granule, false, cookie);
}

static const struct iommu_flush_ops arm_smmu_flush_ops = {
	.tlb_flush_all	= arm_smmu_tlb_inv_context,
	.tlb_flush_walk = arm_smmu_tlb_inv_walk,
	.tlb_add_page	= arm_smmu_tlb_inv_page_nosync,
};

static bool arm_smmu_dbm_capable(struct arm_smmu_device *smmu)
{
	u32 features = (ARM_SMMU_FEAT_HD | ARM_SMMU_FEAT_COHERENCY);

	return (smmu->features & features) == features;
}

/* IOMMU API */
static bool arm_smmu_capable(struct device *dev, enum iommu_cap cap)
{
	struct arm_smmu_master *master = dev_iommu_priv_get(dev);

	switch (cap) {
	case IOMMU_CAP_CACHE_COHERENCY:
		/* Assume that a coherent TCU implies coherent TBUs */
		return master->smmu->features & ARM_SMMU_FEAT_COHERENCY;
	case IOMMU_CAP_NOEXEC:
	case IOMMU_CAP_DEFERRED_FLUSH:
		return true;
	case IOMMU_CAP_DIRTY_TRACKING:
		return arm_smmu_dbm_capable(master->smmu);
	default:
		return false;
	}
}

struct arm_smmu_domain *arm_smmu_domain_alloc(void)
{
	struct arm_smmu_domain *smmu_domain;
<<<<<<< HEAD

	smmu_domain = kzalloc(sizeof(*smmu_domain), GFP_KERNEL);
	if (!smmu_domain)
		return ERR_PTR(-ENOMEM);

=======

	smmu_domain = kzalloc(sizeof(*smmu_domain), GFP_KERNEL);
	if (!smmu_domain)
		return ERR_PTR(-ENOMEM);

>>>>>>> adc21867
	mutex_init(&smmu_domain->init_mutex);
	INIT_LIST_HEAD(&smmu_domain->devices);
	spin_lock_init(&smmu_domain->devices_lock);

	return smmu_domain;
}

static struct iommu_domain *arm_smmu_domain_alloc_paging(struct device *dev)
{
	struct arm_smmu_domain *smmu_domain;

	/*
	 * Allocate the domain and initialise some of its data structures.
	 * We can't really do anything meaningful until we've added a
	 * master.
	 */
	smmu_domain = arm_smmu_domain_alloc();
	if (IS_ERR(smmu_domain))
		return ERR_CAST(smmu_domain);

	if (dev) {
		struct arm_smmu_master *master = dev_iommu_priv_get(dev);
		int ret;

		ret = arm_smmu_domain_finalise(smmu_domain, master->smmu, 0);
		if (ret) {
			kfree(smmu_domain);
			return ERR_PTR(ret);
		}
	}
	return &smmu_domain->domain;
}

static void arm_smmu_domain_free_paging(struct iommu_domain *domain)
{
	struct arm_smmu_domain *smmu_domain = to_smmu_domain(domain);
	struct arm_smmu_device *smmu = smmu_domain->smmu;

	free_io_pgtable_ops(smmu_domain->pgtbl_ops);

	/* Free the ASID or VMID */
	if (smmu_domain->stage == ARM_SMMU_DOMAIN_S1) {
		/* Prevent SVA from touching the CD while we're freeing it */
		mutex_lock(&arm_smmu_asid_lock);
		xa_erase(&arm_smmu_asid_xa, smmu_domain->cd.asid);
		mutex_unlock(&arm_smmu_asid_lock);
	} else {
		struct arm_smmu_s2_cfg *cfg = &smmu_domain->s2_cfg;
		if (cfg->vmid)
			ida_free(&smmu->vmid_map, cfg->vmid);
	}

	kfree(smmu_domain);
}

static int arm_smmu_domain_finalise_s1(struct arm_smmu_device *smmu,
				       struct arm_smmu_domain *smmu_domain)
{
	int ret;
	u32 asid = 0;
	struct arm_smmu_ctx_desc *cd = &smmu_domain->cd;

	/* Prevent SVA from modifying the ASID until it is written to the CD */
	mutex_lock(&arm_smmu_asid_lock);
	ret = xa_alloc(&arm_smmu_asid_xa, &asid, smmu_domain,
		       XA_LIMIT(1, (1 << smmu->asid_bits) - 1), GFP_KERNEL);
	cd->asid	= (u16)asid;
	mutex_unlock(&arm_smmu_asid_lock);
	return ret;
}

static int arm_smmu_domain_finalise_s2(struct arm_smmu_device *smmu,
				       struct arm_smmu_domain *smmu_domain)
{
	int vmid;
	struct arm_smmu_s2_cfg *cfg = &smmu_domain->s2_cfg;

	/* Reserve VMID 0 for stage-2 bypass STEs */
	vmid = ida_alloc_range(&smmu->vmid_map, 1, (1 << smmu->vmid_bits) - 1,
			       GFP_KERNEL);
	if (vmid < 0)
		return vmid;

	cfg->vmid	= (u16)vmid;
	return 0;
}

static int arm_smmu_domain_finalise(struct arm_smmu_domain *smmu_domain,
				    struct arm_smmu_device *smmu, u32 flags)
{
	int ret;
	enum io_pgtable_fmt fmt;
	struct io_pgtable_cfg pgtbl_cfg;
	struct io_pgtable_ops *pgtbl_ops;
	int (*finalise_stage_fn)(struct arm_smmu_device *smmu,
				 struct arm_smmu_domain *smmu_domain);
	bool enable_dirty = flags & IOMMU_HWPT_ALLOC_DIRTY_TRACKING;

	/* Restrict the stage to what we can actually support */
	if (!(smmu->features & ARM_SMMU_FEAT_TRANS_S1))
		smmu_domain->stage = ARM_SMMU_DOMAIN_S2;
	if (!(smmu->features & ARM_SMMU_FEAT_TRANS_S2))
		smmu_domain->stage = ARM_SMMU_DOMAIN_S1;

	pgtbl_cfg = (struct io_pgtable_cfg) {
		.pgsize_bitmap	= smmu->pgsize_bitmap,
		.coherent_walk	= smmu->features & ARM_SMMU_FEAT_COHERENCY,
		.tlb		= &arm_smmu_flush_ops,
		.iommu_dev	= smmu->dev,
	};

	switch (smmu_domain->stage) {
	case ARM_SMMU_DOMAIN_S1: {
		unsigned long ias = (smmu->features &
				     ARM_SMMU_FEAT_VAX) ? 52 : 48;

		pgtbl_cfg.ias = min_t(unsigned long, ias, VA_BITS);
		pgtbl_cfg.oas = smmu->ias;
		if (enable_dirty)
			pgtbl_cfg.quirks |= IO_PGTABLE_QUIRK_ARM_HD;
		fmt = ARM_64_LPAE_S1;
		finalise_stage_fn = arm_smmu_domain_finalise_s1;
		break;
	}
	case ARM_SMMU_DOMAIN_S2:
		if (enable_dirty)
			return -EOPNOTSUPP;
		pgtbl_cfg.ias = smmu->ias;
		pgtbl_cfg.oas = smmu->oas;
		fmt = ARM_64_LPAE_S2;
		finalise_stage_fn = arm_smmu_domain_finalise_s2;
		break;
	default:
		return -EINVAL;
	}

	pgtbl_ops = alloc_io_pgtable_ops(fmt, &pgtbl_cfg, smmu_domain);
	if (!pgtbl_ops)
		return -ENOMEM;

	smmu_domain->domain.pgsize_bitmap = pgtbl_cfg.pgsize_bitmap;
	smmu_domain->domain.geometry.aperture_end = (1UL << pgtbl_cfg.ias) - 1;
	smmu_domain->domain.geometry.force_aperture = true;
	if (enable_dirty && smmu_domain->stage == ARM_SMMU_DOMAIN_S1)
		smmu_domain->domain.dirty_ops = &arm_smmu_dirty_ops;

	ret = finalise_stage_fn(smmu, smmu_domain);
	if (ret < 0) {
		free_io_pgtable_ops(pgtbl_ops);
		return ret;
	}

	smmu_domain->pgtbl_ops = pgtbl_ops;
	smmu_domain->smmu = smmu;
	return 0;
}

static struct arm_smmu_ste *
arm_smmu_get_step_for_sid(struct arm_smmu_device *smmu, u32 sid)
{
	struct arm_smmu_strtab_cfg *cfg = &smmu->strtab_cfg;

	if (smmu->features & ARM_SMMU_FEAT_2_LVL_STRTAB) {
		/* Two-level walk */
		return &cfg->l2.l2ptrs[arm_smmu_strtab_l1_idx(sid)]
				->stes[arm_smmu_strtab_l2_idx(sid)];
	} else {
		/* Simple linear lookup */
		return &cfg->linear.table[sid];
	}
}

static void arm_smmu_install_ste_for_dev(struct arm_smmu_master *master,
					 const struct arm_smmu_ste *target)
{
	int i, j;
	struct arm_smmu_device *smmu = master->smmu;

	master->cd_table.in_ste =
		FIELD_GET(STRTAB_STE_0_CFG, le64_to_cpu(target->data[0])) ==
		STRTAB_STE_0_CFG_S1_TRANS;
	master->ste_ats_enabled =
		FIELD_GET(STRTAB_STE_1_EATS, le64_to_cpu(target->data[1])) ==
		STRTAB_STE_1_EATS_TRANS;

	for (i = 0; i < master->num_streams; ++i) {
		u32 sid = master->streams[i].id;
		struct arm_smmu_ste *step =
			arm_smmu_get_step_for_sid(smmu, sid);

		/* Bridged PCI devices may end up with duplicated IDs */
		for (j = 0; j < i; j++)
			if (master->streams[j].id == sid)
				break;
		if (j < i)
			continue;

		arm_smmu_write_ste(master, sid, step, target);
	}
}

static bool arm_smmu_ats_supported(struct arm_smmu_master *master)
{
	struct device *dev = master->dev;
	struct arm_smmu_device *smmu = master->smmu;
	struct iommu_fwspec *fwspec = dev_iommu_fwspec_get(dev);

	if (!(smmu->features & ARM_SMMU_FEAT_ATS))
		return false;

	if (!(fwspec->flags & IOMMU_FWSPEC_PCI_RC_ATS))
		return false;

	return dev_is_pci(dev) && pci_ats_supported(to_pci_dev(dev));
}

static void arm_smmu_enable_ats(struct arm_smmu_master *master)
{
	size_t stu;
	struct pci_dev *pdev;
	struct arm_smmu_device *smmu = master->smmu;

	/* Smallest Translation Unit: log2 of the smallest supported granule */
	stu = __ffs(smmu->pgsize_bitmap);
	pdev = to_pci_dev(master->dev);

	/*
	 * ATC invalidation of PASID 0 causes the entire ATC to be flushed.
	 */
	arm_smmu_atc_inv_master(master, IOMMU_NO_PASID);
	if (pci_enable_ats(pdev, stu))
		dev_err(master->dev, "Failed to enable ATS (STU %zu)\n", stu);
}

static int arm_smmu_enable_pasid(struct arm_smmu_master *master)
{
	int ret;
	int features;
	int num_pasids;
	struct pci_dev *pdev;

	if (!dev_is_pci(master->dev))
		return -ENODEV;

	pdev = to_pci_dev(master->dev);

	features = pci_pasid_features(pdev);
	if (features < 0)
		return features;

	num_pasids = pci_max_pasids(pdev);
	if (num_pasids <= 0)
		return num_pasids;

	ret = pci_enable_pasid(pdev, features);
	if (ret) {
		dev_err(&pdev->dev, "Failed to enable PASID\n");
		return ret;
	}

	master->ssid_bits = min_t(u8, ilog2(num_pasids),
				  master->smmu->ssid_bits);
	return 0;
}

static void arm_smmu_disable_pasid(struct arm_smmu_master *master)
{
	struct pci_dev *pdev;

	if (!dev_is_pci(master->dev))
		return;

	pdev = to_pci_dev(master->dev);

	if (!pdev->pasid_enabled)
		return;

	master->ssid_bits = 0;
	pci_disable_pasid(pdev);
}

static struct arm_smmu_master_domain *
arm_smmu_find_master_domain(struct arm_smmu_domain *smmu_domain,
			    struct arm_smmu_master *master,
			    ioasid_t ssid)
{
	struct arm_smmu_master_domain *master_domain;

	lockdep_assert_held(&smmu_domain->devices_lock);

	list_for_each_entry(master_domain, &smmu_domain->devices,
			    devices_elm) {
		if (master_domain->master == master &&
		    master_domain->ssid == ssid)
			return master_domain;
	}
	return NULL;
}

/*
 * If the domain uses the smmu_domain->devices list return the arm_smmu_domain
 * structure, otherwise NULL. These domains track attached devices so they can
 * issue invalidations.
 */
static struct arm_smmu_domain *
to_smmu_domain_devices(struct iommu_domain *domain)
{
	/* The domain can be NULL only when processing the first attach */
	if (!domain)
		return NULL;
	if ((domain->type & __IOMMU_DOMAIN_PAGING) ||
	    domain->type == IOMMU_DOMAIN_SVA)
		return to_smmu_domain(domain);
	return NULL;
}

static void arm_smmu_remove_master_domain(struct arm_smmu_master *master,
					  struct iommu_domain *domain,
					  ioasid_t ssid)
{
	struct arm_smmu_domain *smmu_domain = to_smmu_domain_devices(domain);
	struct arm_smmu_master_domain *master_domain;
	unsigned long flags;

	if (!smmu_domain)
		return;

	spin_lock_irqsave(&smmu_domain->devices_lock, flags);
	master_domain = arm_smmu_find_master_domain(smmu_domain, master, ssid);
	if (master_domain) {
		list_del(&master_domain->devices_elm);
		kfree(master_domain);
		if (master->ats_enabled)
			atomic_dec(&smmu_domain->nr_ats_masters);
	}
	spin_unlock_irqrestore(&smmu_domain->devices_lock, flags);
}

struct arm_smmu_attach_state {
	/* Inputs */
	struct iommu_domain *old_domain;
	struct arm_smmu_master *master;
	bool cd_needs_ats;
	ioasid_t ssid;
	/* Resulting state */
	bool ats_enabled;
};

/*
 * Start the sequence to attach a domain to a master. The sequence contains three
 * steps:
 *  arm_smmu_attach_prepare()
 *  arm_smmu_install_ste_for_dev()
 *  arm_smmu_attach_commit()
 *
 * If prepare succeeds then the sequence must be completed. The STE installed
 * must set the STE.EATS field according to state.ats_enabled.
 *
 * If the device supports ATS then this determines if EATS should be enabled
 * in the STE, and starts sequencing EATS disable if required.
 *
 * The change of the EATS in the STE and the PCI ATS config space is managed by
 * this sequence to be in the right order so that if PCI ATS is enabled then
 * STE.ETAS is enabled.
 *
 * new_domain can be a non-paging domain. In this case ATS will not be enabled,
 * and invalidations won't be tracked.
 */
static int arm_smmu_attach_prepare(struct arm_smmu_attach_state *state,
				   struct iommu_domain *new_domain)
{
	struct arm_smmu_master *master = state->master;
	struct arm_smmu_master_domain *master_domain;
	struct arm_smmu_domain *smmu_domain =
		to_smmu_domain_devices(new_domain);
	unsigned long flags;

	/*
	 * arm_smmu_share_asid() must not see two domains pointing to the same
	 * arm_smmu_master_domain contents otherwise it could randomly write one
	 * or the other to the CD.
	 */
	lockdep_assert_held(&arm_smmu_asid_lock);

	if (smmu_domain || state->cd_needs_ats) {
		/*
		 * The SMMU does not support enabling ATS with bypass/abort.
		 * When the STE is in bypass (STE.Config[2:0] == 0b100), ATS
		 * Translation Requests and Translated transactions are denied
		 * as though ATS is disabled for the stream (STE.EATS == 0b00),
		 * causing F_BAD_ATS_TREQ and F_TRANSL_FORBIDDEN events
		 * (IHI0070Ea 5.2 Stream Table Entry). Thus ATS can only be
		 * enabled if we have arm_smmu_domain, those always have page
		 * tables.
		 */
		state->ats_enabled = arm_smmu_ats_supported(master);
	}

	if (smmu_domain) {
		master_domain = kzalloc(sizeof(*master_domain), GFP_KERNEL);
		if (!master_domain)
			return -ENOMEM;
		master_domain->master = master;
		master_domain->ssid = state->ssid;
<<<<<<< HEAD

		/*
		 * During prepare we want the current smmu_domain and new
		 * smmu_domain to be in the devices list before we change any
		 * HW. This ensures that both domains will send ATS
		 * invalidations to the master until we are done.
		 *
		 * It is tempting to make this list only track masters that are
		 * using ATS, but arm_smmu_share_asid() also uses this to change
		 * the ASID of a domain, unrelated to ATS.
		 *
		 * Notice if we are re-attaching the same domain then the list
		 * will have two identical entries and commit will remove only
		 * one of them.
		 */
		spin_lock_irqsave(&smmu_domain->devices_lock, flags);
		if (state->ats_enabled)
			atomic_inc(&smmu_domain->nr_ats_masters);
		list_add(&master_domain->devices_elm, &smmu_domain->devices);
		spin_unlock_irqrestore(&smmu_domain->devices_lock, flags);
	}

=======

		/*
		 * During prepare we want the current smmu_domain and new
		 * smmu_domain to be in the devices list before we change any
		 * HW. This ensures that both domains will send ATS
		 * invalidations to the master until we are done.
		 *
		 * It is tempting to make this list only track masters that are
		 * using ATS, but arm_smmu_share_asid() also uses this to change
		 * the ASID of a domain, unrelated to ATS.
		 *
		 * Notice if we are re-attaching the same domain then the list
		 * will have two identical entries and commit will remove only
		 * one of them.
		 */
		spin_lock_irqsave(&smmu_domain->devices_lock, flags);
		if (state->ats_enabled)
			atomic_inc(&smmu_domain->nr_ats_masters);
		list_add(&master_domain->devices_elm, &smmu_domain->devices);
		spin_unlock_irqrestore(&smmu_domain->devices_lock, flags);
	}

>>>>>>> adc21867
	if (!state->ats_enabled && master->ats_enabled) {
		pci_disable_ats(to_pci_dev(master->dev));
		/*
		 * This is probably overkill, but the config write for disabling
		 * ATS should complete before the STE is configured to generate
		 * UR to avoid AER noise.
		 */
		wmb();
	}
	return 0;
}

/*
 * Commit is done after the STE/CD are configured with the EATS setting. It
 * completes synchronizing the PCI device's ATC and finishes manipulating the
 * smmu_domain->devices list.
 */
static void arm_smmu_attach_commit(struct arm_smmu_attach_state *state)
{
	struct arm_smmu_master *master = state->master;

	lockdep_assert_held(&arm_smmu_asid_lock);

	if (state->ats_enabled && !master->ats_enabled) {
		arm_smmu_enable_ats(master);
	} else if (state->ats_enabled && master->ats_enabled) {
		/*
		 * The translation has changed, flush the ATC. At this point the
		 * SMMU is translating for the new domain and both the old&new
		 * domain will issue invalidations.
		 */
		arm_smmu_atc_inv_master(master, state->ssid);
	} else if (!state->ats_enabled && master->ats_enabled) {
		/* ATS is being switched off, invalidate the entire ATC */
		arm_smmu_atc_inv_master(master, IOMMU_NO_PASID);
	}
	master->ats_enabled = state->ats_enabled;

	arm_smmu_remove_master_domain(master, state->old_domain, state->ssid);
}

static int arm_smmu_attach_dev(struct iommu_domain *domain, struct device *dev)
{
	int ret = 0;
	struct arm_smmu_ste target;
	struct iommu_fwspec *fwspec = dev_iommu_fwspec_get(dev);
	struct arm_smmu_device *smmu;
	struct arm_smmu_domain *smmu_domain = to_smmu_domain(domain);
	struct arm_smmu_attach_state state = {
		.old_domain = iommu_get_domain_for_dev(dev),
		.ssid = IOMMU_NO_PASID,
	};
	struct arm_smmu_master *master;
	struct arm_smmu_cd *cdptr;

	if (!fwspec)
		return -ENOENT;

	state.master = master = dev_iommu_priv_get(dev);
	smmu = master->smmu;

	mutex_lock(&smmu_domain->init_mutex);

	if (!smmu_domain->smmu) {
		ret = arm_smmu_domain_finalise(smmu_domain, smmu, 0);
	} else if (smmu_domain->smmu != smmu)
		ret = -EINVAL;

	mutex_unlock(&smmu_domain->init_mutex);
	if (ret)
		return ret;

	if (smmu_domain->stage == ARM_SMMU_DOMAIN_S1) {
		cdptr = arm_smmu_alloc_cd_ptr(master, IOMMU_NO_PASID);
		if (!cdptr)
			return -ENOMEM;
	} else if (arm_smmu_ssids_in_use(&master->cd_table))
		return -EBUSY;

	/*
	 * Prevent arm_smmu_share_asid() from trying to change the ASID
	 * of either the old or new domain while we are working on it.
	 * This allows the STE and the smmu_domain->devices list to
	 * be inconsistent during this routine.
	 */
	mutex_lock(&arm_smmu_asid_lock);

	ret = arm_smmu_attach_prepare(&state, domain);
	if (ret) {
		mutex_unlock(&arm_smmu_asid_lock);
		return ret;
	}

	switch (smmu_domain->stage) {
	case ARM_SMMU_DOMAIN_S1: {
		struct arm_smmu_cd target_cd;

		arm_smmu_make_s1_cd(&target_cd, master, smmu_domain);
		arm_smmu_write_cd_entry(master, IOMMU_NO_PASID, cdptr,
					&target_cd);
		arm_smmu_make_cdtable_ste(&target, master, state.ats_enabled,
					  STRTAB_STE_1_S1DSS_SSID0);
		arm_smmu_install_ste_for_dev(master, &target);
		break;
	}
	case ARM_SMMU_DOMAIN_S2:
		arm_smmu_make_s2_domain_ste(&target, master, smmu_domain,
					    state.ats_enabled);
		arm_smmu_install_ste_for_dev(master, &target);
		arm_smmu_clear_cd(master, IOMMU_NO_PASID);
		break;
	}

	arm_smmu_attach_commit(&state);
	mutex_unlock(&arm_smmu_asid_lock);
	return 0;
}

static int arm_smmu_s1_set_dev_pasid(struct iommu_domain *domain,
				      struct device *dev, ioasid_t id)
{
	struct arm_smmu_domain *smmu_domain = to_smmu_domain(domain);
	struct arm_smmu_master *master = dev_iommu_priv_get(dev);
	struct arm_smmu_device *smmu = master->smmu;
	struct arm_smmu_cd target_cd;
	int ret = 0;

	mutex_lock(&smmu_domain->init_mutex);
	if (!smmu_domain->smmu)
		ret = arm_smmu_domain_finalise(smmu_domain, smmu, 0);
	else if (smmu_domain->smmu != smmu)
		ret = -EINVAL;
	mutex_unlock(&smmu_domain->init_mutex);
	if (ret)
		return ret;

	if (smmu_domain->stage != ARM_SMMU_DOMAIN_S1)
		return -EINVAL;

	/*
	 * We can read cd.asid outside the lock because arm_smmu_set_pasid()
	 * will fix it
	 */
	arm_smmu_make_s1_cd(&target_cd, master, smmu_domain);
	return arm_smmu_set_pasid(master, to_smmu_domain(domain), id,
				  &target_cd);
}

static void arm_smmu_update_ste(struct arm_smmu_master *master,
				struct iommu_domain *sid_domain,
				bool ats_enabled)
{
	unsigned int s1dss = STRTAB_STE_1_S1DSS_TERMINATE;
	struct arm_smmu_ste ste;

	if (master->cd_table.in_ste && master->ste_ats_enabled == ats_enabled)
		return;

	if (sid_domain->type == IOMMU_DOMAIN_IDENTITY)
		s1dss = STRTAB_STE_1_S1DSS_BYPASS;
	else
		WARN_ON(sid_domain->type != IOMMU_DOMAIN_BLOCKED);

	/*
	 * Change the STE into a cdtable one with SID IDENTITY/BLOCKED behavior
	 * using s1dss if necessary. If the cd_table is already installed then
	 * the S1DSS is correct and this will just update the EATS. Otherwise it
	 * installs the entire thing. This will be hitless.
	 */
	arm_smmu_make_cdtable_ste(&ste, master, ats_enabled, s1dss);
	arm_smmu_install_ste_for_dev(master, &ste);
}

int arm_smmu_set_pasid(struct arm_smmu_master *master,
		       struct arm_smmu_domain *smmu_domain, ioasid_t pasid,
		       struct arm_smmu_cd *cd)
{
	struct iommu_domain *sid_domain = iommu_get_domain_for_dev(master->dev);
	struct arm_smmu_attach_state state = {
		.master = master,
		/*
		 * For now the core code prevents calling this when a domain is
		 * already attached, no need to set old_domain.
		 */
		.ssid = pasid,
	};
	struct arm_smmu_cd *cdptr;
	int ret;

	/* The core code validates pasid */

	if (smmu_domain->smmu != master->smmu)
		return -EINVAL;

	if (!master->cd_table.in_ste &&
	    sid_domain->type != IOMMU_DOMAIN_IDENTITY &&
	    sid_domain->type != IOMMU_DOMAIN_BLOCKED)
		return -EINVAL;

	cdptr = arm_smmu_alloc_cd_ptr(master, pasid);
	if (!cdptr)
		return -ENOMEM;

	mutex_lock(&arm_smmu_asid_lock);
	ret = arm_smmu_attach_prepare(&state, &smmu_domain->domain);
	if (ret)
		goto out_unlock;

	/*
	 * We don't want to obtain to the asid_lock too early, so fix up the
	 * caller set ASID under the lock in case it changed.
	 */
	cd->data[0] &= ~cpu_to_le64(CTXDESC_CD_0_ASID);
	cd->data[0] |= cpu_to_le64(
		FIELD_PREP(CTXDESC_CD_0_ASID, smmu_domain->cd.asid));

	arm_smmu_write_cd_entry(master, pasid, cdptr, cd);
	arm_smmu_update_ste(master, sid_domain, state.ats_enabled);

	arm_smmu_attach_commit(&state);

out_unlock:
	mutex_unlock(&arm_smmu_asid_lock);
	return ret;
}

static void arm_smmu_remove_dev_pasid(struct device *dev, ioasid_t pasid,
				      struct iommu_domain *domain)
{
	struct arm_smmu_master *master = dev_iommu_priv_get(dev);
	struct arm_smmu_domain *smmu_domain;

	smmu_domain = to_smmu_domain(domain);

	mutex_lock(&arm_smmu_asid_lock);
	arm_smmu_clear_cd(master, pasid);
	if (master->ats_enabled)
		arm_smmu_atc_inv_master(master, pasid);
	arm_smmu_remove_master_domain(master, &smmu_domain->domain, pasid);
	mutex_unlock(&arm_smmu_asid_lock);

	/*
	 * When the last user of the CD table goes away downgrade the STE back
	 * to a non-cd_table one.
	 */
	if (!arm_smmu_ssids_in_use(&master->cd_table)) {
		struct iommu_domain *sid_domain =
			iommu_get_domain_for_dev(master->dev);

		if (sid_domain->type == IOMMU_DOMAIN_IDENTITY ||
		    sid_domain->type == IOMMU_DOMAIN_BLOCKED)
			sid_domain->ops->attach_dev(sid_domain, dev);
	}
}

static void arm_smmu_attach_dev_ste(struct iommu_domain *domain,
				    struct device *dev,
				    struct arm_smmu_ste *ste,
				    unsigned int s1dss)
{
	struct arm_smmu_master *master = dev_iommu_priv_get(dev);
	struct arm_smmu_attach_state state = {
		.master = master,
		.old_domain = iommu_get_domain_for_dev(dev),
		.ssid = IOMMU_NO_PASID,
	};

	/*
	 * Do not allow any ASID to be changed while are working on the STE,
	 * otherwise we could miss invalidations.
	 */
	mutex_lock(&arm_smmu_asid_lock);

	/*
	 * If the CD table is not in use we can use the provided STE, otherwise
	 * we use a cdtable STE with the provided S1DSS.
	 */
	if (arm_smmu_ssids_in_use(&master->cd_table)) {
		/*
		 * If a CD table has to be present then we need to run with ATS
		 * on even though the RID will fail ATS queries with UR. This is
		 * because we have no idea what the PASID's need.
		 */
		state.cd_needs_ats = true;
		arm_smmu_attach_prepare(&state, domain);
		arm_smmu_make_cdtable_ste(ste, master, state.ats_enabled, s1dss);
	} else {
		arm_smmu_attach_prepare(&state, domain);
	}
	arm_smmu_install_ste_for_dev(master, ste);
	arm_smmu_attach_commit(&state);
	mutex_unlock(&arm_smmu_asid_lock);

	/*
	 * This has to be done after removing the master from the
	 * arm_smmu_domain->devices to avoid races updating the same context
	 * descriptor from arm_smmu_share_asid().
	 */
	arm_smmu_clear_cd(master, IOMMU_NO_PASID);
}

static int arm_smmu_attach_dev_identity(struct iommu_domain *domain,
					struct device *dev)
{
	struct arm_smmu_ste ste;
	struct arm_smmu_master *master = dev_iommu_priv_get(dev);

	arm_smmu_make_bypass_ste(master->smmu, &ste);
	arm_smmu_attach_dev_ste(domain, dev, &ste, STRTAB_STE_1_S1DSS_BYPASS);
	return 0;
}

static const struct iommu_domain_ops arm_smmu_identity_ops = {
	.attach_dev = arm_smmu_attach_dev_identity,
};

static struct iommu_domain arm_smmu_identity_domain = {
	.type = IOMMU_DOMAIN_IDENTITY,
	.ops = &arm_smmu_identity_ops,
};

static int arm_smmu_attach_dev_blocked(struct iommu_domain *domain,
					struct device *dev)
{
	struct arm_smmu_ste ste;

	arm_smmu_make_abort_ste(&ste);
	arm_smmu_attach_dev_ste(domain, dev, &ste,
				STRTAB_STE_1_S1DSS_TERMINATE);
	return 0;
}

static const struct iommu_domain_ops arm_smmu_blocked_ops = {
	.attach_dev = arm_smmu_attach_dev_blocked,
};

static struct iommu_domain arm_smmu_blocked_domain = {
	.type = IOMMU_DOMAIN_BLOCKED,
	.ops = &arm_smmu_blocked_ops,
};

static struct iommu_domain *
arm_smmu_domain_alloc_user(struct device *dev, u32 flags,
			   struct iommu_domain *parent,
			   const struct iommu_user_data *user_data)
{
	struct arm_smmu_master *master = dev_iommu_priv_get(dev);
	const u32 PAGING_FLAGS = IOMMU_HWPT_ALLOC_DIRTY_TRACKING;
	struct arm_smmu_domain *smmu_domain;
	int ret;

	if (flags & ~PAGING_FLAGS)
		return ERR_PTR(-EOPNOTSUPP);
	if (parent || user_data)
		return ERR_PTR(-EOPNOTSUPP);

	smmu_domain = arm_smmu_domain_alloc();
<<<<<<< HEAD
	if (!smmu_domain)
		return ERR_PTR(-ENOMEM);
=======
	if (IS_ERR(smmu_domain))
		return ERR_CAST(smmu_domain);
>>>>>>> adc21867

	smmu_domain->domain.type = IOMMU_DOMAIN_UNMANAGED;
	smmu_domain->domain.ops = arm_smmu_ops.default_domain_ops;
	ret = arm_smmu_domain_finalise(smmu_domain, master->smmu, flags);
	if (ret)
		goto err_free;
	return &smmu_domain->domain;

err_free:
	kfree(smmu_domain);
	return ERR_PTR(ret);
}

static int arm_smmu_map_pages(struct iommu_domain *domain, unsigned long iova,
			      phys_addr_t paddr, size_t pgsize, size_t pgcount,
			      int prot, gfp_t gfp, size_t *mapped)
{
	struct io_pgtable_ops *ops = to_smmu_domain(domain)->pgtbl_ops;

	if (!ops)
		return -ENODEV;

	return ops->map_pages(ops, iova, paddr, pgsize, pgcount, prot, gfp, mapped);
}

static size_t arm_smmu_unmap_pages(struct iommu_domain *domain, unsigned long iova,
				   size_t pgsize, size_t pgcount,
				   struct iommu_iotlb_gather *gather)
{
	struct arm_smmu_domain *smmu_domain = to_smmu_domain(domain);
	struct io_pgtable_ops *ops = smmu_domain->pgtbl_ops;

	if (!ops)
		return 0;

	return ops->unmap_pages(ops, iova, pgsize, pgcount, gather);
}

static void arm_smmu_flush_iotlb_all(struct iommu_domain *domain)
{
	struct arm_smmu_domain *smmu_domain = to_smmu_domain(domain);

	if (smmu_domain->smmu)
		arm_smmu_tlb_inv_context(smmu_domain);
}

static void arm_smmu_iotlb_sync(struct iommu_domain *domain,
				struct iommu_iotlb_gather *gather)
{
	struct arm_smmu_domain *smmu_domain = to_smmu_domain(domain);

	if (!gather->pgsize)
		return;

	arm_smmu_tlb_inv_range_domain(gather->start,
				      gather->end - gather->start + 1,
				      gather->pgsize, true, smmu_domain);
}

static phys_addr_t
arm_smmu_iova_to_phys(struct iommu_domain *domain, dma_addr_t iova)
{
	struct io_pgtable_ops *ops = to_smmu_domain(domain)->pgtbl_ops;

	if (!ops)
		return 0;

	return ops->iova_to_phys(ops, iova);
}

static struct platform_driver arm_smmu_driver;

static
struct arm_smmu_device *arm_smmu_get_by_fwnode(struct fwnode_handle *fwnode)
{
	struct device *dev = driver_find_device_by_fwnode(&arm_smmu_driver.driver,
							  fwnode);
	put_device(dev);
	return dev ? dev_get_drvdata(dev) : NULL;
}

static bool arm_smmu_sid_in_range(struct arm_smmu_device *smmu, u32 sid)
{
	if (smmu->features & ARM_SMMU_FEAT_2_LVL_STRTAB)
		return arm_smmu_strtab_l1_idx(sid) < smmu->strtab_cfg.l2.num_l1_ents;
	return sid < smmu->strtab_cfg.linear.num_ents;
}

static int arm_smmu_init_sid_strtab(struct arm_smmu_device *smmu, u32 sid)
{
	/* Check the SIDs are in range of the SMMU and our stream table */
	if (!arm_smmu_sid_in_range(smmu, sid))
		return -ERANGE;

	/* Ensure l2 strtab is initialised */
	if (smmu->features & ARM_SMMU_FEAT_2_LVL_STRTAB)
		return arm_smmu_init_l2_strtab(smmu, sid);

	return 0;
}

static int arm_smmu_insert_master(struct arm_smmu_device *smmu,
				  struct arm_smmu_master *master)
{
	int i;
	int ret = 0;
	struct iommu_fwspec *fwspec = dev_iommu_fwspec_get(master->dev);

	master->streams = kcalloc(fwspec->num_ids, sizeof(*master->streams),
				  GFP_KERNEL);
	if (!master->streams)
		return -ENOMEM;
	master->num_streams = fwspec->num_ids;

	mutex_lock(&smmu->streams_mutex);
	for (i = 0; i < fwspec->num_ids; i++) {
		struct arm_smmu_stream *new_stream = &master->streams[i];
		u32 sid = fwspec->ids[i];

		new_stream->id = sid;
		new_stream->master = master;

		ret = arm_smmu_init_sid_strtab(smmu, sid);
		if (ret)
			break;

		/* Insert into SID tree */
		if (rb_find_add(&new_stream->node, &smmu->streams,
				arm_smmu_streams_cmp_node)) {
			dev_warn(master->dev, "stream %u already in tree\n",
				 sid);
			ret = -EINVAL;
			break;
		}
	}

	if (ret) {
		for (i--; i >= 0; i--)
			rb_erase(&master->streams[i].node, &smmu->streams);
		kfree(master->streams);
	}
	mutex_unlock(&smmu->streams_mutex);

	return ret;
}

static void arm_smmu_remove_master(struct arm_smmu_master *master)
{
	int i;
	struct arm_smmu_device *smmu = master->smmu;
	struct iommu_fwspec *fwspec = dev_iommu_fwspec_get(master->dev);

	if (!smmu || !master->streams)
		return;

	mutex_lock(&smmu->streams_mutex);
	for (i = 0; i < fwspec->num_ids; i++)
		rb_erase(&master->streams[i].node, &smmu->streams);
	mutex_unlock(&smmu->streams_mutex);

	kfree(master->streams);
}

static struct iommu_device *arm_smmu_probe_device(struct device *dev)
{
	int ret;
	struct arm_smmu_device *smmu;
	struct arm_smmu_master *master;
	struct iommu_fwspec *fwspec = dev_iommu_fwspec_get(dev);

	if (WARN_ON_ONCE(dev_iommu_priv_get(dev)))
		return ERR_PTR(-EBUSY);

	smmu = arm_smmu_get_by_fwnode(fwspec->iommu_fwnode);
	if (!smmu)
		return ERR_PTR(-ENODEV);

	master = kzalloc(sizeof(*master), GFP_KERNEL);
	if (!master)
		return ERR_PTR(-ENOMEM);

	master->dev = dev;
	master->smmu = smmu;
	dev_iommu_priv_set(dev, master);

	ret = arm_smmu_insert_master(smmu, master);
	if (ret)
		goto err_free_master;

	device_property_read_u32(dev, "pasid-num-bits", &master->ssid_bits);
	master->ssid_bits = min(smmu->ssid_bits, master->ssid_bits);

	/*
	 * Note that PASID must be enabled before, and disabled after ATS:
	 * PCI Express Base 4.0r1.0 - 10.5.1.3 ATS Control Register
	 *
	 *   Behavior is undefined if this bit is Set and the value of the PASID
	 *   Enable, Execute Requested Enable, or Privileged Mode Requested bits
	 *   are changed.
	 */
	arm_smmu_enable_pasid(master);

	if (!(smmu->features & ARM_SMMU_FEAT_2_LVL_CDTAB))
		master->ssid_bits = min_t(u8, master->ssid_bits,
					  CTXDESC_LINEAR_CDMAX);

	if ((smmu->features & ARM_SMMU_FEAT_STALLS &&
	     device_property_read_bool(dev, "dma-can-stall")) ||
	    smmu->features & ARM_SMMU_FEAT_STALL_FORCE)
		master->stall_enabled = true;

	if (dev_is_pci(dev)) {
		unsigned int stu = __ffs(smmu->pgsize_bitmap);

		pci_prepare_ats(to_pci_dev(dev), stu);
	}

	return &smmu->iommu;

err_free_master:
	kfree(master);
	return ERR_PTR(ret);
}

static void arm_smmu_release_device(struct device *dev)
{
	struct arm_smmu_master *master = dev_iommu_priv_get(dev);

	if (WARN_ON(arm_smmu_master_sva_enabled(master)))
		iopf_queue_remove_device(master->smmu->evtq.iopf, dev);

	/* Put the STE back to what arm_smmu_init_strtab() sets */
	if (dev->iommu->require_direct)
		arm_smmu_attach_dev_identity(&arm_smmu_identity_domain, dev);
	else
		arm_smmu_attach_dev_blocked(&arm_smmu_blocked_domain, dev);

	arm_smmu_disable_pasid(master);
	arm_smmu_remove_master(master);
	if (arm_smmu_cdtab_allocated(&master->cd_table))
		arm_smmu_free_cd_tables(master);
	kfree(master);
}

static int arm_smmu_read_and_clear_dirty(struct iommu_domain *domain,
					 unsigned long iova, size_t size,
					 unsigned long flags,
					 struct iommu_dirty_bitmap *dirty)
{
	struct arm_smmu_domain *smmu_domain = to_smmu_domain(domain);
	struct io_pgtable_ops *ops = smmu_domain->pgtbl_ops;

	return ops->read_and_clear_dirty(ops, iova, size, flags, dirty);
}

static int arm_smmu_set_dirty_tracking(struct iommu_domain *domain,
				       bool enabled)
{
	/*
	 * Always enabled and the dirty bitmap is cleared prior to
	 * set_dirty_tracking().
	 */
	return 0;
}

static struct iommu_group *arm_smmu_device_group(struct device *dev)
{
	struct iommu_group *group;

	/*
	 * We don't support devices sharing stream IDs other than PCI RID
	 * aliases, since the necessary ID-to-device lookup becomes rather
	 * impractical given a potential sparse 32-bit stream ID space.
	 */
	if (dev_is_pci(dev))
		group = pci_device_group(dev);
	else
		group = generic_device_group(dev);

	return group;
}

static int arm_smmu_enable_nesting(struct iommu_domain *domain)
{
	struct arm_smmu_domain *smmu_domain = to_smmu_domain(domain);
	int ret = 0;

	mutex_lock(&smmu_domain->init_mutex);
	if (smmu_domain->smmu)
		ret = -EPERM;
	else
		smmu_domain->stage = ARM_SMMU_DOMAIN_S2;
	mutex_unlock(&smmu_domain->init_mutex);

	return ret;
}

static int arm_smmu_of_xlate(struct device *dev,
			     const struct of_phandle_args *args)
{
	return iommu_fwspec_add_ids(dev, args->args, 1);
}

static void arm_smmu_get_resv_regions(struct device *dev,
				      struct list_head *head)
{
	struct iommu_resv_region *region;
	int prot = IOMMU_WRITE | IOMMU_NOEXEC | IOMMU_MMIO;

	region = iommu_alloc_resv_region(MSI_IOVA_BASE, MSI_IOVA_LENGTH,
					 prot, IOMMU_RESV_SW_MSI, GFP_KERNEL);
	if (!region)
		return;

	list_add_tail(&region->list, head);

	iommu_dma_get_resv_regions(dev, head);
}

static int arm_smmu_dev_enable_feature(struct device *dev,
				       enum iommu_dev_features feat)
{
	struct arm_smmu_master *master = dev_iommu_priv_get(dev);

	if (!master)
		return -ENODEV;

	switch (feat) {
	case IOMMU_DEV_FEAT_IOPF:
		if (!arm_smmu_master_iopf_supported(master))
			return -EINVAL;
		if (master->iopf_enabled)
			return -EBUSY;
		master->iopf_enabled = true;
		return 0;
	case IOMMU_DEV_FEAT_SVA:
		if (!arm_smmu_master_sva_supported(master))
			return -EINVAL;
		if (arm_smmu_master_sva_enabled(master))
			return -EBUSY;
		return arm_smmu_master_enable_sva(master);
	default:
		return -EINVAL;
	}
}

static int arm_smmu_dev_disable_feature(struct device *dev,
					enum iommu_dev_features feat)
{
	struct arm_smmu_master *master = dev_iommu_priv_get(dev);

	if (!master)
		return -EINVAL;

	switch (feat) {
	case IOMMU_DEV_FEAT_IOPF:
		if (!master->iopf_enabled)
			return -EINVAL;
		if (master->sva_enabled)
			return -EBUSY;
		master->iopf_enabled = false;
		return 0;
	case IOMMU_DEV_FEAT_SVA:
		if (!arm_smmu_master_sva_enabled(master))
			return -EINVAL;
		return arm_smmu_master_disable_sva(master);
	default:
		return -EINVAL;
	}
}

/*
 * HiSilicon PCIe tune and trace device can be used to trace TLP headers on the
 * PCIe link and save the data to memory by DMA. The hardware is restricted to
 * use identity mapping only.
 */
#define IS_HISI_PTT_DEVICE(pdev)	((pdev)->vendor == PCI_VENDOR_ID_HUAWEI && \
					 (pdev)->device == 0xa12e)

static int arm_smmu_def_domain_type(struct device *dev)
{
	if (dev_is_pci(dev)) {
		struct pci_dev *pdev = to_pci_dev(dev);

		if (IS_HISI_PTT_DEVICE(pdev))
			return IOMMU_DOMAIN_IDENTITY;
	}

	return 0;
}

static struct iommu_ops arm_smmu_ops = {
	.identity_domain	= &arm_smmu_identity_domain,
	.blocked_domain		= &arm_smmu_blocked_domain,
	.capable		= arm_smmu_capable,
	.domain_alloc_paging    = arm_smmu_domain_alloc_paging,
	.domain_alloc_sva       = arm_smmu_sva_domain_alloc,
	.domain_alloc_user	= arm_smmu_domain_alloc_user,
	.probe_device		= arm_smmu_probe_device,
	.release_device		= arm_smmu_release_device,
	.device_group		= arm_smmu_device_group,
	.of_xlate		= arm_smmu_of_xlate,
	.get_resv_regions	= arm_smmu_get_resv_regions,
	.remove_dev_pasid	= arm_smmu_remove_dev_pasid,
	.dev_enable_feat	= arm_smmu_dev_enable_feature,
	.dev_disable_feat	= arm_smmu_dev_disable_feature,
	.page_response		= arm_smmu_page_response,
	.def_domain_type	= arm_smmu_def_domain_type,
	.pgsize_bitmap		= -1UL, /* Restricted during device attach */
	.owner			= THIS_MODULE,
	.default_domain_ops = &(const struct iommu_domain_ops) {
		.attach_dev		= arm_smmu_attach_dev,
		.set_dev_pasid		= arm_smmu_s1_set_dev_pasid,
		.map_pages		= arm_smmu_map_pages,
		.unmap_pages		= arm_smmu_unmap_pages,
		.flush_iotlb_all	= arm_smmu_flush_iotlb_all,
		.iotlb_sync		= arm_smmu_iotlb_sync,
		.iova_to_phys		= arm_smmu_iova_to_phys,
		.enable_nesting		= arm_smmu_enable_nesting,
		.free			= arm_smmu_domain_free_paging,
	}
};

static struct iommu_dirty_ops arm_smmu_dirty_ops = {
	.read_and_clear_dirty	= arm_smmu_read_and_clear_dirty,
	.set_dirty_tracking     = arm_smmu_set_dirty_tracking,
};

/* Probing and initialisation functions */
int arm_smmu_init_one_queue(struct arm_smmu_device *smmu,
			    struct arm_smmu_queue *q, void __iomem *page,
			    unsigned long prod_off, unsigned long cons_off,
			    size_t dwords, const char *name)
{
	size_t qsz;

	do {
		qsz = ((1 << q->llq.max_n_shift) * dwords) << 3;
		q->base = dmam_alloc_coherent(smmu->dev, qsz, &q->base_dma,
					      GFP_KERNEL);
		if (q->base || qsz < PAGE_SIZE)
			break;

		q->llq.max_n_shift--;
	} while (1);

	if (!q->base) {
		dev_err(smmu->dev,
			"failed to allocate queue (0x%zx bytes) for %s\n",
			qsz, name);
		return -ENOMEM;
	}

	if (!WARN_ON(q->base_dma & (qsz - 1))) {
		dev_info(smmu->dev, "allocated %u entries for %s\n",
			 1 << q->llq.max_n_shift, name);
	}

	q->prod_reg	= page + prod_off;
	q->cons_reg	= page + cons_off;
	q->ent_dwords	= dwords;

	q->q_base  = Q_BASE_RWA;
	q->q_base |= q->base_dma & Q_BASE_ADDR_MASK;
	q->q_base |= FIELD_PREP(Q_BASE_LOG2SIZE, q->llq.max_n_shift);

	q->llq.prod = q->llq.cons = 0;
	return 0;
}

int arm_smmu_cmdq_init(struct arm_smmu_device *smmu,
		       struct arm_smmu_cmdq *cmdq)
{
	unsigned int nents = 1 << cmdq->q.llq.max_n_shift;

	atomic_set(&cmdq->owner_prod, 0);
	atomic_set(&cmdq->lock, 0);

	cmdq->valid_map = (atomic_long_t *)devm_bitmap_zalloc(smmu->dev, nents,
							      GFP_KERNEL);
	if (!cmdq->valid_map)
		return -ENOMEM;

	return 0;
}

static int arm_smmu_init_queues(struct arm_smmu_device *smmu)
{
	int ret;

	/* cmdq */
	ret = arm_smmu_init_one_queue(smmu, &smmu->cmdq.q, smmu->base,
				      ARM_SMMU_CMDQ_PROD, ARM_SMMU_CMDQ_CONS,
				      CMDQ_ENT_DWORDS, "cmdq");
	if (ret)
		return ret;

	ret = arm_smmu_cmdq_init(smmu, &smmu->cmdq);
	if (ret)
		return ret;

	/* evtq */
	ret = arm_smmu_init_one_queue(smmu, &smmu->evtq.q, smmu->page1,
				      ARM_SMMU_EVTQ_PROD, ARM_SMMU_EVTQ_CONS,
				      EVTQ_ENT_DWORDS, "evtq");
	if (ret)
		return ret;

	if ((smmu->features & ARM_SMMU_FEAT_SVA) &&
	    (smmu->features & ARM_SMMU_FEAT_STALLS)) {
		smmu->evtq.iopf = iopf_queue_alloc(dev_name(smmu->dev));
		if (!smmu->evtq.iopf)
			return -ENOMEM;
	}

	/* priq */
	if (!(smmu->features & ARM_SMMU_FEAT_PRI))
		return 0;

	return arm_smmu_init_one_queue(smmu, &smmu->priq.q, smmu->page1,
				       ARM_SMMU_PRIQ_PROD, ARM_SMMU_PRIQ_CONS,
				       PRIQ_ENT_DWORDS, "priq");
}

static int arm_smmu_init_strtab_2lvl(struct arm_smmu_device *smmu)
{
	u32 l1size;
	struct arm_smmu_strtab_cfg *cfg = &smmu->strtab_cfg;
	unsigned int last_sid_idx =
		arm_smmu_strtab_l1_idx((1ULL << smmu->sid_bits) - 1);

	/* Calculate the L1 size, capped to the SIDSIZE. */
	cfg->l2.num_l1_ents = min(last_sid_idx + 1, STRTAB_MAX_L1_ENTRIES);
	if (cfg->l2.num_l1_ents <= last_sid_idx)
		dev_warn(smmu->dev,
			 "2-level strtab only covers %u/%u bits of SID\n",
			 ilog2(cfg->l2.num_l1_ents * STRTAB_NUM_L2_STES),
			 smmu->sid_bits);

	l1size = cfg->l2.num_l1_ents * sizeof(struct arm_smmu_strtab_l1);
	cfg->l2.l1tab = dmam_alloc_coherent(smmu->dev, l1size, &cfg->l2.l1_dma,
					    GFP_KERNEL);
	if (!cfg->l2.l1tab) {
		dev_err(smmu->dev,
			"failed to allocate l1 stream table (%u bytes)\n",
			l1size);
		return -ENOMEM;
	}

	cfg->l2.l2ptrs = devm_kcalloc(smmu->dev, cfg->l2.num_l1_ents,
				      sizeof(*cfg->l2.l2ptrs), GFP_KERNEL);
	if (!cfg->l2.l2ptrs)
		return -ENOMEM;

<<<<<<< HEAD
	cfg->l1_desc = devm_kcalloc(smmu->dev, cfg->num_l1_ents,
				    sizeof(*cfg->l1_desc), GFP_KERNEL);
	if (!cfg->l1_desc)
		return -ENOMEM;

=======
>>>>>>> adc21867
	return 0;
}

static int arm_smmu_init_strtab_linear(struct arm_smmu_device *smmu)
{
	u32 size;
	struct arm_smmu_strtab_cfg *cfg = &smmu->strtab_cfg;

	size = (1 << smmu->sid_bits) * sizeof(struct arm_smmu_ste);
	cfg->linear.table = dmam_alloc_coherent(smmu->dev, size,
						&cfg->linear.ste_dma,
						GFP_KERNEL);
	if (!cfg->linear.table) {
		dev_err(smmu->dev,
			"failed to allocate linear stream table (%u bytes)\n",
			size);
		return -ENOMEM;
	}
	cfg->linear.num_ents = 1 << smmu->sid_bits;

	arm_smmu_init_initial_stes(cfg->linear.table, cfg->linear.num_ents);
	return 0;
}

static int arm_smmu_init_strtab(struct arm_smmu_device *smmu)
{
	int ret;

	if (smmu->features & ARM_SMMU_FEAT_2_LVL_STRTAB)
		ret = arm_smmu_init_strtab_2lvl(smmu);
	else
		ret = arm_smmu_init_strtab_linear(smmu);
	if (ret)
		return ret;

	ida_init(&smmu->vmid_map);

	return 0;
}

static int arm_smmu_init_structures(struct arm_smmu_device *smmu)
{
	int ret;

	mutex_init(&smmu->streams_mutex);
	smmu->streams = RB_ROOT;

	ret = arm_smmu_init_queues(smmu);
	if (ret)
		return ret;

	ret = arm_smmu_init_strtab(smmu);
	if (ret)
		return ret;

	if (smmu->impl_ops && smmu->impl_ops->init_structures)
		return smmu->impl_ops->init_structures(smmu);

	return 0;
}

static int arm_smmu_write_reg_sync(struct arm_smmu_device *smmu, u32 val,
				   unsigned int reg_off, unsigned int ack_off)
{
	u32 reg;

	writel_relaxed(val, smmu->base + reg_off);
	return readl_relaxed_poll_timeout(smmu->base + ack_off, reg, reg == val,
					  1, ARM_SMMU_POLL_TIMEOUT_US);
}

/* GBPA is "special" */
static int arm_smmu_update_gbpa(struct arm_smmu_device *smmu, u32 set, u32 clr)
{
	int ret;
	u32 reg, __iomem *gbpa = smmu->base + ARM_SMMU_GBPA;

	ret = readl_relaxed_poll_timeout(gbpa, reg, !(reg & GBPA_UPDATE),
					 1, ARM_SMMU_POLL_TIMEOUT_US);
	if (ret)
		return ret;

	reg &= ~clr;
	reg |= set;
	writel_relaxed(reg | GBPA_UPDATE, gbpa);
	ret = readl_relaxed_poll_timeout(gbpa, reg, !(reg & GBPA_UPDATE),
					 1, ARM_SMMU_POLL_TIMEOUT_US);

	if (ret)
		dev_err(smmu->dev, "GBPA not responding to update\n");
	return ret;
}

static void arm_smmu_free_msis(void *data)
{
	struct device *dev = data;

	platform_device_msi_free_irqs_all(dev);
}

static void arm_smmu_write_msi_msg(struct msi_desc *desc, struct msi_msg *msg)
{
	phys_addr_t doorbell;
	struct device *dev = msi_desc_to_dev(desc);
	struct arm_smmu_device *smmu = dev_get_drvdata(dev);
	phys_addr_t *cfg = arm_smmu_msi_cfg[desc->msi_index];

	doorbell = (((u64)msg->address_hi) << 32) | msg->address_lo;
	doorbell &= MSI_CFG0_ADDR_MASK;

	writeq_relaxed(doorbell, smmu->base + cfg[0]);
	writel_relaxed(msg->data, smmu->base + cfg[1]);
	writel_relaxed(ARM_SMMU_MEMATTR_DEVICE_nGnRE, smmu->base + cfg[2]);
}

static void arm_smmu_setup_msis(struct arm_smmu_device *smmu)
{
	int ret, nvec = ARM_SMMU_MAX_MSIS;
	struct device *dev = smmu->dev;

	/* Clear the MSI address regs */
	writeq_relaxed(0, smmu->base + ARM_SMMU_GERROR_IRQ_CFG0);
	writeq_relaxed(0, smmu->base + ARM_SMMU_EVTQ_IRQ_CFG0);

	if (smmu->features & ARM_SMMU_FEAT_PRI)
		writeq_relaxed(0, smmu->base + ARM_SMMU_PRIQ_IRQ_CFG0);
	else
		nvec--;

	if (!(smmu->features & ARM_SMMU_FEAT_MSI))
		return;

	if (!dev->msi.domain) {
		dev_info(smmu->dev, "msi_domain absent - falling back to wired irqs\n");
		return;
	}

	/* Allocate MSIs for evtq, gerror and priq. Ignore cmdq */
	ret = platform_device_msi_init_and_alloc_irqs(dev, nvec, arm_smmu_write_msi_msg);
	if (ret) {
		dev_warn(dev, "failed to allocate MSIs - falling back to wired irqs\n");
		return;
	}

	smmu->evtq.q.irq = msi_get_virq(dev, EVTQ_MSI_INDEX);
	smmu->gerr_irq = msi_get_virq(dev, GERROR_MSI_INDEX);
	smmu->priq.q.irq = msi_get_virq(dev, PRIQ_MSI_INDEX);

	/* Add callback to free MSIs on teardown */
	devm_add_action_or_reset(dev, arm_smmu_free_msis, dev);
}

static void arm_smmu_setup_unique_irqs(struct arm_smmu_device *smmu)
{
	int irq, ret;

	arm_smmu_setup_msis(smmu);

	/* Request interrupt lines */
	irq = smmu->evtq.q.irq;
	if (irq) {
		ret = devm_request_threaded_irq(smmu->dev, irq, NULL,
						arm_smmu_evtq_thread,
						IRQF_ONESHOT,
						"arm-smmu-v3-evtq", smmu);
		if (ret < 0)
			dev_warn(smmu->dev, "failed to enable evtq irq\n");
	} else {
		dev_warn(smmu->dev, "no evtq irq - events will not be reported!\n");
	}

	irq = smmu->gerr_irq;
	if (irq) {
		ret = devm_request_irq(smmu->dev, irq, arm_smmu_gerror_handler,
				       0, "arm-smmu-v3-gerror", smmu);
		if (ret < 0)
			dev_warn(smmu->dev, "failed to enable gerror irq\n");
	} else {
		dev_warn(smmu->dev, "no gerr irq - errors will not be reported!\n");
	}

	if (smmu->features & ARM_SMMU_FEAT_PRI) {
		irq = smmu->priq.q.irq;
		if (irq) {
			ret = devm_request_threaded_irq(smmu->dev, irq, NULL,
							arm_smmu_priq_thread,
							IRQF_ONESHOT,
							"arm-smmu-v3-priq",
							smmu);
			if (ret < 0)
				dev_warn(smmu->dev,
					 "failed to enable priq irq\n");
		} else {
			dev_warn(smmu->dev, "no priq irq - PRI will be broken\n");
		}
	}
}

static int arm_smmu_setup_irqs(struct arm_smmu_device *smmu)
{
	int ret, irq;
	u32 irqen_flags = IRQ_CTRL_EVTQ_IRQEN | IRQ_CTRL_GERROR_IRQEN;

	/* Disable IRQs first */
	ret = arm_smmu_write_reg_sync(smmu, 0, ARM_SMMU_IRQ_CTRL,
				      ARM_SMMU_IRQ_CTRLACK);
	if (ret) {
		dev_err(smmu->dev, "failed to disable irqs\n");
		return ret;
	}

	irq = smmu->combined_irq;
	if (irq) {
		/*
		 * Cavium ThunderX2 implementation doesn't support unique irq
		 * lines. Use a single irq line for all the SMMUv3 interrupts.
		 */
		ret = devm_request_threaded_irq(smmu->dev, irq,
					arm_smmu_combined_irq_handler,
					arm_smmu_combined_irq_thread,
					IRQF_ONESHOT,
					"arm-smmu-v3-combined-irq", smmu);
		if (ret < 0)
			dev_warn(smmu->dev, "failed to enable combined irq\n");
	} else
		arm_smmu_setup_unique_irqs(smmu);

	if (smmu->features & ARM_SMMU_FEAT_PRI)
		irqen_flags |= IRQ_CTRL_PRIQ_IRQEN;

	/* Enable interrupt generation on the SMMU */
	ret = arm_smmu_write_reg_sync(smmu, irqen_flags,
				      ARM_SMMU_IRQ_CTRL, ARM_SMMU_IRQ_CTRLACK);
	if (ret)
		dev_warn(smmu->dev, "failed to enable irqs\n");

	return 0;
}

static int arm_smmu_device_disable(struct arm_smmu_device *smmu)
{
	int ret;

	ret = arm_smmu_write_reg_sync(smmu, 0, ARM_SMMU_CR0, ARM_SMMU_CR0ACK);
	if (ret)
		dev_err(smmu->dev, "failed to clear cr0\n");

	return ret;
}

static void arm_smmu_write_strtab(struct arm_smmu_device *smmu)
{
	struct arm_smmu_strtab_cfg *cfg = &smmu->strtab_cfg;
	dma_addr_t dma;
	u32 reg;

	if (smmu->features & ARM_SMMU_FEAT_2_LVL_STRTAB) {
		reg = FIELD_PREP(STRTAB_BASE_CFG_FMT,
				 STRTAB_BASE_CFG_FMT_2LVL) |
		      FIELD_PREP(STRTAB_BASE_CFG_LOG2SIZE,
				 ilog2(cfg->l2.num_l1_ents) + STRTAB_SPLIT) |
		      FIELD_PREP(STRTAB_BASE_CFG_SPLIT, STRTAB_SPLIT);
		dma = cfg->l2.l1_dma;
	} else {
		reg = FIELD_PREP(STRTAB_BASE_CFG_FMT,
				 STRTAB_BASE_CFG_FMT_LINEAR) |
		      FIELD_PREP(STRTAB_BASE_CFG_LOG2SIZE, smmu->sid_bits);
		dma = cfg->linear.ste_dma;
	}
	writeq_relaxed((dma & STRTAB_BASE_ADDR_MASK) | STRTAB_BASE_RA,
		       smmu->base + ARM_SMMU_STRTAB_BASE);
	writel_relaxed(reg, smmu->base + ARM_SMMU_STRTAB_BASE_CFG);
}

static int arm_smmu_device_reset(struct arm_smmu_device *smmu)
{
	int ret;
	u32 reg, enables;
	struct arm_smmu_cmdq_ent cmd;

	/* Clear CR0 and sync (disables SMMU and queue processing) */
	reg = readl_relaxed(smmu->base + ARM_SMMU_CR0);
	if (reg & CR0_SMMUEN) {
		dev_warn(smmu->dev, "SMMU currently enabled! Resetting...\n");
		arm_smmu_update_gbpa(smmu, GBPA_ABORT, 0);
	}

	ret = arm_smmu_device_disable(smmu);
	if (ret)
		return ret;

	/* CR1 (table and queue memory attributes) */
	reg = FIELD_PREP(CR1_TABLE_SH, ARM_SMMU_SH_ISH) |
	      FIELD_PREP(CR1_TABLE_OC, CR1_CACHE_WB) |
	      FIELD_PREP(CR1_TABLE_IC, CR1_CACHE_WB) |
	      FIELD_PREP(CR1_QUEUE_SH, ARM_SMMU_SH_ISH) |
	      FIELD_PREP(CR1_QUEUE_OC, CR1_CACHE_WB) |
	      FIELD_PREP(CR1_QUEUE_IC, CR1_CACHE_WB);
	writel_relaxed(reg, smmu->base + ARM_SMMU_CR1);

	/* CR2 (random crap) */
	reg = CR2_PTM | CR2_RECINVSID;

	if (smmu->features & ARM_SMMU_FEAT_E2H)
		reg |= CR2_E2H;

	writel_relaxed(reg, smmu->base + ARM_SMMU_CR2);

	/* Stream table */
	arm_smmu_write_strtab(smmu);

	/* Command queue */
	writeq_relaxed(smmu->cmdq.q.q_base, smmu->base + ARM_SMMU_CMDQ_BASE);
	writel_relaxed(smmu->cmdq.q.llq.prod, smmu->base + ARM_SMMU_CMDQ_PROD);
	writel_relaxed(smmu->cmdq.q.llq.cons, smmu->base + ARM_SMMU_CMDQ_CONS);

	enables = CR0_CMDQEN;
	ret = arm_smmu_write_reg_sync(smmu, enables, ARM_SMMU_CR0,
				      ARM_SMMU_CR0ACK);
	if (ret) {
		dev_err(smmu->dev, "failed to enable command queue\n");
		return ret;
	}

	/* Invalidate any cached configuration */
	cmd.opcode = CMDQ_OP_CFGI_ALL;
	arm_smmu_cmdq_issue_cmd_with_sync(smmu, &cmd);

	/* Invalidate any stale TLB entries */
	if (smmu->features & ARM_SMMU_FEAT_HYP) {
		cmd.opcode = CMDQ_OP_TLBI_EL2_ALL;
		arm_smmu_cmdq_issue_cmd_with_sync(smmu, &cmd);
	}

	cmd.opcode = CMDQ_OP_TLBI_NSNH_ALL;
	arm_smmu_cmdq_issue_cmd_with_sync(smmu, &cmd);

	/* Event queue */
	writeq_relaxed(smmu->evtq.q.q_base, smmu->base + ARM_SMMU_EVTQ_BASE);
	writel_relaxed(smmu->evtq.q.llq.prod, smmu->page1 + ARM_SMMU_EVTQ_PROD);
	writel_relaxed(smmu->evtq.q.llq.cons, smmu->page1 + ARM_SMMU_EVTQ_CONS);

	enables |= CR0_EVTQEN;
	ret = arm_smmu_write_reg_sync(smmu, enables, ARM_SMMU_CR0,
				      ARM_SMMU_CR0ACK);
	if (ret) {
		dev_err(smmu->dev, "failed to enable event queue\n");
		return ret;
	}

	/* PRI queue */
	if (smmu->features & ARM_SMMU_FEAT_PRI) {
		writeq_relaxed(smmu->priq.q.q_base,
			       smmu->base + ARM_SMMU_PRIQ_BASE);
		writel_relaxed(smmu->priq.q.llq.prod,
			       smmu->page1 + ARM_SMMU_PRIQ_PROD);
		writel_relaxed(smmu->priq.q.llq.cons,
			       smmu->page1 + ARM_SMMU_PRIQ_CONS);

		enables |= CR0_PRIQEN;
		ret = arm_smmu_write_reg_sync(smmu, enables, ARM_SMMU_CR0,
					      ARM_SMMU_CR0ACK);
		if (ret) {
			dev_err(smmu->dev, "failed to enable PRI queue\n");
			return ret;
		}
	}

	if (smmu->features & ARM_SMMU_FEAT_ATS) {
		enables |= CR0_ATSCHK;
		ret = arm_smmu_write_reg_sync(smmu, enables, ARM_SMMU_CR0,
					      ARM_SMMU_CR0ACK);
		if (ret) {
			dev_err(smmu->dev, "failed to enable ATS check\n");
			return ret;
		}
	}

	ret = arm_smmu_setup_irqs(smmu);
	if (ret) {
		dev_err(smmu->dev, "failed to setup irqs\n");
		return ret;
	}

	if (is_kdump_kernel())
		enables &= ~(CR0_EVTQEN | CR0_PRIQEN);

	/* Enable the SMMU interface */
	enables |= CR0_SMMUEN;
	ret = arm_smmu_write_reg_sync(smmu, enables, ARM_SMMU_CR0,
				      ARM_SMMU_CR0ACK);
	if (ret) {
		dev_err(smmu->dev, "failed to enable SMMU interface\n");
		return ret;
	}

	if (smmu->impl_ops && smmu->impl_ops->device_reset) {
		ret = smmu->impl_ops->device_reset(smmu);
		if (ret) {
			dev_err(smmu->dev, "failed to reset impl\n");
			return ret;
		}
	}

	return 0;
}

#define IIDR_IMPLEMENTER_ARM		0x43b
#define IIDR_PRODUCTID_ARM_MMU_600	0x483
#define IIDR_PRODUCTID_ARM_MMU_700	0x487

static void arm_smmu_device_iidr_probe(struct arm_smmu_device *smmu)
{
	u32 reg;
	unsigned int implementer, productid, variant, revision;

	reg = readl_relaxed(smmu->base + ARM_SMMU_IIDR);
	implementer = FIELD_GET(IIDR_IMPLEMENTER, reg);
	productid = FIELD_GET(IIDR_PRODUCTID, reg);
	variant = FIELD_GET(IIDR_VARIANT, reg);
	revision = FIELD_GET(IIDR_REVISION, reg);

	switch (implementer) {
	case IIDR_IMPLEMENTER_ARM:
		switch (productid) {
		case IIDR_PRODUCTID_ARM_MMU_600:
			/* Arm erratum 1076982 */
			if (variant == 0 && revision <= 2)
				smmu->features &= ~ARM_SMMU_FEAT_SEV;
			/* Arm erratum 1209401 */
			if (variant < 2)
				smmu->features &= ~ARM_SMMU_FEAT_NESTING;
			break;
		case IIDR_PRODUCTID_ARM_MMU_700:
			/* Arm erratum 2812531 */
			smmu->features &= ~ARM_SMMU_FEAT_BTM;
			smmu->options |= ARM_SMMU_OPT_CMDQ_FORCE_SYNC;
			/* Arm errata 2268618, 2812531 */
			smmu->features &= ~ARM_SMMU_FEAT_NESTING;
			break;
		}
		break;
	}
}

static void arm_smmu_get_httu(struct arm_smmu_device *smmu, u32 reg)
{
	u32 fw_features = smmu->features & (ARM_SMMU_FEAT_HA | ARM_SMMU_FEAT_HD);
	u32 hw_features = 0;

	switch (FIELD_GET(IDR0_HTTU, reg)) {
	case IDR0_HTTU_ACCESS_DIRTY:
		hw_features |= ARM_SMMU_FEAT_HD;
		fallthrough;
	case IDR0_HTTU_ACCESS:
		hw_features |= ARM_SMMU_FEAT_HA;
	}

	if (smmu->dev->of_node)
		smmu->features |= hw_features;
	else if (hw_features != fw_features)
		/* ACPI IORT sets the HTTU bits */
		dev_warn(smmu->dev,
			 "IDR0.HTTU features(0x%x) overridden by FW configuration (0x%x)\n",
			  hw_features, fw_features);
}

static int arm_smmu_device_hw_probe(struct arm_smmu_device *smmu)
{
	u32 reg;
	bool coherent = smmu->features & ARM_SMMU_FEAT_COHERENCY;

	/* IDR0 */
	reg = readl_relaxed(smmu->base + ARM_SMMU_IDR0);

	/* 2-level structures */
	if (FIELD_GET(IDR0_ST_LVL, reg) == IDR0_ST_LVL_2LVL)
		smmu->features |= ARM_SMMU_FEAT_2_LVL_STRTAB;

	if (reg & IDR0_CD2L)
		smmu->features |= ARM_SMMU_FEAT_2_LVL_CDTAB;

	/*
	 * Translation table endianness.
	 * We currently require the same endianness as the CPU, but this
	 * could be changed later by adding a new IO_PGTABLE_QUIRK.
	 */
	switch (FIELD_GET(IDR0_TTENDIAN, reg)) {
	case IDR0_TTENDIAN_MIXED:
		smmu->features |= ARM_SMMU_FEAT_TT_LE | ARM_SMMU_FEAT_TT_BE;
		break;
#ifdef __BIG_ENDIAN
	case IDR0_TTENDIAN_BE:
		smmu->features |= ARM_SMMU_FEAT_TT_BE;
		break;
#else
	case IDR0_TTENDIAN_LE:
		smmu->features |= ARM_SMMU_FEAT_TT_LE;
		break;
#endif
	default:
		dev_err(smmu->dev, "unknown/unsupported TT endianness!\n");
		return -ENXIO;
	}

	/* Boolean feature flags */
	if (IS_ENABLED(CONFIG_PCI_PRI) && reg & IDR0_PRI)
		smmu->features |= ARM_SMMU_FEAT_PRI;

	if (IS_ENABLED(CONFIG_PCI_ATS) && reg & IDR0_ATS)
		smmu->features |= ARM_SMMU_FEAT_ATS;

	if (reg & IDR0_SEV)
		smmu->features |= ARM_SMMU_FEAT_SEV;

	if (reg & IDR0_MSI) {
		smmu->features |= ARM_SMMU_FEAT_MSI;
		if (coherent && !disable_msipolling)
			smmu->options |= ARM_SMMU_OPT_MSIPOLL;
	}

	if (reg & IDR0_HYP) {
		smmu->features |= ARM_SMMU_FEAT_HYP;
		if (cpus_have_cap(ARM64_HAS_VIRT_HOST_EXTN))
			smmu->features |= ARM_SMMU_FEAT_E2H;
	}

	arm_smmu_get_httu(smmu, reg);

	/*
	 * The coherency feature as set by FW is used in preference to the ID
	 * register, but warn on mismatch.
	 */
	if (!!(reg & IDR0_COHACC) != coherent)
		dev_warn(smmu->dev, "IDR0.COHACC overridden by FW configuration (%s)\n",
			 coherent ? "true" : "false");

	switch (FIELD_GET(IDR0_STALL_MODEL, reg)) {
	case IDR0_STALL_MODEL_FORCE:
		smmu->features |= ARM_SMMU_FEAT_STALL_FORCE;
		fallthrough;
	case IDR0_STALL_MODEL_STALL:
		smmu->features |= ARM_SMMU_FEAT_STALLS;
	}

	if (reg & IDR0_S1P)
		smmu->features |= ARM_SMMU_FEAT_TRANS_S1;

	if (reg & IDR0_S2P)
		smmu->features |= ARM_SMMU_FEAT_TRANS_S2;

	if (!(reg & (IDR0_S1P | IDR0_S2P))) {
		dev_err(smmu->dev, "no translation support!\n");
		return -ENXIO;
	}

	/* We only support the AArch64 table format at present */
	switch (FIELD_GET(IDR0_TTF, reg)) {
	case IDR0_TTF_AARCH32_64:
		smmu->ias = 40;
		fallthrough;
	case IDR0_TTF_AARCH64:
		break;
	default:
		dev_err(smmu->dev, "AArch64 table format not supported!\n");
		return -ENXIO;
	}

	/* ASID/VMID sizes */
	smmu->asid_bits = reg & IDR0_ASID16 ? 16 : 8;
	smmu->vmid_bits = reg & IDR0_VMID16 ? 16 : 8;

	/* IDR1 */
	reg = readl_relaxed(smmu->base + ARM_SMMU_IDR1);
	if (reg & (IDR1_TABLES_PRESET | IDR1_QUEUES_PRESET | IDR1_REL)) {
		dev_err(smmu->dev, "embedded implementation not supported\n");
		return -ENXIO;
	}

	if (reg & IDR1_ATTR_TYPES_OVR)
		smmu->features |= ARM_SMMU_FEAT_ATTR_TYPES_OVR;

	/* Queue sizes, capped to ensure natural alignment */
	smmu->cmdq.q.llq.max_n_shift = min_t(u32, CMDQ_MAX_SZ_SHIFT,
					     FIELD_GET(IDR1_CMDQS, reg));
	if (smmu->cmdq.q.llq.max_n_shift <= ilog2(CMDQ_BATCH_ENTRIES)) {
		/*
		 * We don't support splitting up batches, so one batch of
		 * commands plus an extra sync needs to fit inside the command
		 * queue. There's also no way we can handle the weird alignment
		 * restrictions on the base pointer for a unit-length queue.
		 */
		dev_err(smmu->dev, "command queue size <= %d entries not supported\n",
			CMDQ_BATCH_ENTRIES);
		return -ENXIO;
	}

	smmu->evtq.q.llq.max_n_shift = min_t(u32, EVTQ_MAX_SZ_SHIFT,
					     FIELD_GET(IDR1_EVTQS, reg));
	smmu->priq.q.llq.max_n_shift = min_t(u32, PRIQ_MAX_SZ_SHIFT,
					     FIELD_GET(IDR1_PRIQS, reg));

	/* SID/SSID sizes */
	smmu->ssid_bits = FIELD_GET(IDR1_SSIDSIZE, reg);
	smmu->sid_bits = FIELD_GET(IDR1_SIDSIZE, reg);
	smmu->iommu.max_pasids = 1UL << smmu->ssid_bits;

	/*
	 * If the SMMU supports fewer bits than would fill a single L2 stream
	 * table, use a linear table instead.
	 */
	if (smmu->sid_bits <= STRTAB_SPLIT)
		smmu->features &= ~ARM_SMMU_FEAT_2_LVL_STRTAB;

	/* IDR3 */
	reg = readl_relaxed(smmu->base + ARM_SMMU_IDR3);
	if (FIELD_GET(IDR3_RIL, reg))
		smmu->features |= ARM_SMMU_FEAT_RANGE_INV;

	/* IDR5 */
	reg = readl_relaxed(smmu->base + ARM_SMMU_IDR5);

	/* Maximum number of outstanding stalls */
	smmu->evtq.max_stalls = FIELD_GET(IDR5_STALL_MAX, reg);

	/* Page sizes */
	if (reg & IDR5_GRAN64K)
		smmu->pgsize_bitmap |= SZ_64K | SZ_512M;
	if (reg & IDR5_GRAN16K)
		smmu->pgsize_bitmap |= SZ_16K | SZ_32M;
	if (reg & IDR5_GRAN4K)
		smmu->pgsize_bitmap |= SZ_4K | SZ_2M | SZ_1G;

	/* Input address size */
	if (FIELD_GET(IDR5_VAX, reg) == IDR5_VAX_52_BIT)
		smmu->features |= ARM_SMMU_FEAT_VAX;

	/* Output address size */
	switch (FIELD_GET(IDR5_OAS, reg)) {
	case IDR5_OAS_32_BIT:
		smmu->oas = 32;
		break;
	case IDR5_OAS_36_BIT:
		smmu->oas = 36;
		break;
	case IDR5_OAS_40_BIT:
		smmu->oas = 40;
		break;
	case IDR5_OAS_42_BIT:
		smmu->oas = 42;
		break;
	case IDR5_OAS_44_BIT:
		smmu->oas = 44;
		break;
	case IDR5_OAS_52_BIT:
		smmu->oas = 52;
		smmu->pgsize_bitmap |= 1ULL << 42; /* 4TB */
		break;
	default:
		dev_info(smmu->dev,
			"unknown output address size. Truncating to 48-bit\n");
		fallthrough;
	case IDR5_OAS_48_BIT:
		smmu->oas = 48;
	}

	if (arm_smmu_ops.pgsize_bitmap == -1UL)
		arm_smmu_ops.pgsize_bitmap = smmu->pgsize_bitmap;
	else
		arm_smmu_ops.pgsize_bitmap |= smmu->pgsize_bitmap;

	/* Set the DMA mask for our table walker */
	if (dma_set_mask_and_coherent(smmu->dev, DMA_BIT_MASK(smmu->oas)))
		dev_warn(smmu->dev,
			 "failed to set DMA mask for table walker\n");

	smmu->ias = max(smmu->ias, smmu->oas);

	if ((smmu->features & ARM_SMMU_FEAT_TRANS_S1) &&
	    (smmu->features & ARM_SMMU_FEAT_TRANS_S2))
		smmu->features |= ARM_SMMU_FEAT_NESTING;

	arm_smmu_device_iidr_probe(smmu);

	if (arm_smmu_sva_supported(smmu))
		smmu->features |= ARM_SMMU_FEAT_SVA;

	dev_info(smmu->dev, "ias %lu-bit, oas %lu-bit (features 0x%08x)\n",
		 smmu->ias, smmu->oas, smmu->features);
	return 0;
}

#ifdef CONFIG_ACPI
#ifdef CONFIG_TEGRA241_CMDQV
static void acpi_smmu_dsdt_probe_tegra241_cmdqv(struct acpi_iort_node *node,
						struct arm_smmu_device *smmu)
{
	const char *uid = kasprintf(GFP_KERNEL, "%u", node->identifier);
	struct acpi_device *adev;

	/* Look for an NVDA200C node whose _UID matches the SMMU node ID */
	adev = acpi_dev_get_first_match_dev("NVDA200C", uid, -1);
	if (adev) {
		/* Tegra241 CMDQV driver is responsible for put_device() */
		smmu->impl_dev = &adev->dev;
		smmu->options |= ARM_SMMU_OPT_TEGRA241_CMDQV;
		dev_info(smmu->dev, "found companion CMDQV device: %s\n",
			 dev_name(smmu->impl_dev));
	}
	kfree(uid);
}
#else
static void acpi_smmu_dsdt_probe_tegra241_cmdqv(struct acpi_iort_node *node,
						struct arm_smmu_device *smmu)
{
}
#endif

static int acpi_smmu_iort_probe_model(struct acpi_iort_node *node,
				      struct arm_smmu_device *smmu)
{
	struct acpi_iort_smmu_v3 *iort_smmu =
		(struct acpi_iort_smmu_v3 *)node->node_data;

	switch (iort_smmu->model) {
	case ACPI_IORT_SMMU_V3_CAVIUM_CN99XX:
		smmu->options |= ARM_SMMU_OPT_PAGE0_REGS_ONLY;
		break;
	case ACPI_IORT_SMMU_V3_HISILICON_HI161X:
		smmu->options |= ARM_SMMU_OPT_SKIP_PREFETCH;
		break;
	case ACPI_IORT_SMMU_V3_GENERIC:
		/*
		 * Tegra241 implementation stores its SMMU options and impl_dev
		 * in DSDT. Thus, go through the ACPI tables unconditionally.
		 */
		acpi_smmu_dsdt_probe_tegra241_cmdqv(node, smmu);
		break;
	}

	dev_notice(smmu->dev, "option mask 0x%x\n", smmu->options);
	return 0;
}

static int arm_smmu_device_acpi_probe(struct platform_device *pdev,
				      struct arm_smmu_device *smmu)
{
	struct acpi_iort_smmu_v3 *iort_smmu;
	struct device *dev = smmu->dev;
	struct acpi_iort_node *node;

	node = *(struct acpi_iort_node **)dev_get_platdata(dev);

	/* Retrieve SMMUv3 specific data */
	iort_smmu = (struct acpi_iort_smmu_v3 *)node->node_data;

	if (iort_smmu->flags & ACPI_IORT_SMMU_V3_COHACC_OVERRIDE)
		smmu->features |= ARM_SMMU_FEAT_COHERENCY;

	switch (FIELD_GET(ACPI_IORT_SMMU_V3_HTTU_OVERRIDE, iort_smmu->flags)) {
	case IDR0_HTTU_ACCESS_DIRTY:
		smmu->features |= ARM_SMMU_FEAT_HD;
		fallthrough;
	case IDR0_HTTU_ACCESS:
		smmu->features |= ARM_SMMU_FEAT_HA;
	}

<<<<<<< HEAD
	return 0;
=======
	return acpi_smmu_iort_probe_model(node, smmu);
>>>>>>> adc21867
}
#else
static inline int arm_smmu_device_acpi_probe(struct platform_device *pdev,
					     struct arm_smmu_device *smmu)
{
	return -ENODEV;
}
#endif

static int arm_smmu_device_dt_probe(struct platform_device *pdev,
				    struct arm_smmu_device *smmu)
{
	struct device *dev = &pdev->dev;
	u32 cells;
	int ret = -EINVAL;

	if (of_property_read_u32(dev->of_node, "#iommu-cells", &cells))
		dev_err(dev, "missing #iommu-cells property\n");
	else if (cells != 1)
		dev_err(dev, "invalid #iommu-cells value (%d)\n", cells);
	else
		ret = 0;

	parse_driver_options(smmu);

	if (of_dma_is_coherent(dev->of_node))
		smmu->features |= ARM_SMMU_FEAT_COHERENCY;

	return ret;
}

static unsigned long arm_smmu_resource_size(struct arm_smmu_device *smmu)
{
	if (smmu->options & ARM_SMMU_OPT_PAGE0_REGS_ONLY)
		return SZ_64K;
	else
		return SZ_128K;
}

static void __iomem *arm_smmu_ioremap(struct device *dev, resource_size_t start,
				      resource_size_t size)
{
	struct resource res = DEFINE_RES_MEM(start, size);

	return devm_ioremap_resource(dev, &res);
}

static void arm_smmu_rmr_install_bypass_ste(struct arm_smmu_device *smmu)
{
	struct list_head rmr_list;
	struct iommu_resv_region *e;

	INIT_LIST_HEAD(&rmr_list);
	iort_get_rmr_sids(dev_fwnode(smmu->dev), &rmr_list);

	list_for_each_entry(e, &rmr_list, list) {
		struct iommu_iort_rmr_data *rmr;
		int ret, i;

		rmr = container_of(e, struct iommu_iort_rmr_data, rr);
		for (i = 0; i < rmr->num_sids; i++) {
			ret = arm_smmu_init_sid_strtab(smmu, rmr->sids[i]);
			if (ret) {
				dev_err(smmu->dev, "RMR SID(0x%x) bypass failed\n",
					rmr->sids[i]);
				continue;
			}

			/*
			 * STE table is not programmed to HW, see
			 * arm_smmu_initial_bypass_stes()
			 */
			arm_smmu_make_bypass_ste(smmu,
				arm_smmu_get_step_for_sid(smmu, rmr->sids[i]));
		}
	}

	iort_put_rmr_sids(dev_fwnode(smmu->dev), &rmr_list);
}

static void arm_smmu_impl_remove(void *data)
{
	struct arm_smmu_device *smmu = data;

	if (smmu->impl_ops && smmu->impl_ops->device_remove)
		smmu->impl_ops->device_remove(smmu);
}

/*
 * Probe all the compiled in implementations. Each one checks to see if it
 * matches this HW and if so returns a devm_krealloc'd arm_smmu_device which
 * replaces the callers. Otherwise the original is returned or ERR_PTR.
 */
static struct arm_smmu_device *arm_smmu_impl_probe(struct arm_smmu_device *smmu)
{
	struct arm_smmu_device *new_smmu = ERR_PTR(-ENODEV);
	int ret;

	if (smmu->impl_dev && (smmu->options & ARM_SMMU_OPT_TEGRA241_CMDQV))
		new_smmu = tegra241_cmdqv_probe(smmu);

	if (new_smmu == ERR_PTR(-ENODEV))
		return smmu;
	if (IS_ERR(new_smmu))
		return new_smmu;

	ret = devm_add_action_or_reset(new_smmu->dev, arm_smmu_impl_remove,
				       new_smmu);
	if (ret)
		return ERR_PTR(ret);
	return new_smmu;
}

static int arm_smmu_device_probe(struct platform_device *pdev)
{
	int irq, ret;
	struct resource *res;
	resource_size_t ioaddr;
	struct arm_smmu_device *smmu;
	struct device *dev = &pdev->dev;

	smmu = devm_kzalloc(dev, sizeof(*smmu), GFP_KERNEL);
	if (!smmu)
		return -ENOMEM;
	smmu->dev = dev;

	if (dev->of_node) {
		ret = arm_smmu_device_dt_probe(pdev, smmu);
	} else {
		ret = arm_smmu_device_acpi_probe(pdev, smmu);
	}
	if (ret)
		return ret;

	smmu = arm_smmu_impl_probe(smmu);
	if (IS_ERR(smmu))
		return PTR_ERR(smmu);

	/* Base address */
	res = platform_get_resource(pdev, IORESOURCE_MEM, 0);
	if (!res)
		return -EINVAL;
	if (resource_size(res) < arm_smmu_resource_size(smmu)) {
		dev_err(dev, "MMIO region too small (%pr)\n", res);
		return -EINVAL;
	}
	ioaddr = res->start;

	/*
	 * Don't map the IMPLEMENTATION DEFINED regions, since they may contain
	 * the PMCG registers which are reserved by the PMU driver.
	 */
	smmu->base = arm_smmu_ioremap(dev, ioaddr, ARM_SMMU_REG_SZ);
	if (IS_ERR(smmu->base))
		return PTR_ERR(smmu->base);

	if (arm_smmu_resource_size(smmu) > SZ_64K) {
		smmu->page1 = arm_smmu_ioremap(dev, ioaddr + SZ_64K,
					       ARM_SMMU_REG_SZ);
		if (IS_ERR(smmu->page1))
			return PTR_ERR(smmu->page1);
	} else {
		smmu->page1 = smmu->base;
	}

	/* Interrupt lines */

	irq = platform_get_irq_byname_optional(pdev, "combined");
	if (irq > 0)
		smmu->combined_irq = irq;
	else {
		irq = platform_get_irq_byname_optional(pdev, "eventq");
		if (irq > 0)
			smmu->evtq.q.irq = irq;

		irq = platform_get_irq_byname_optional(pdev, "priq");
		if (irq > 0)
			smmu->priq.q.irq = irq;

		irq = platform_get_irq_byname_optional(pdev, "gerror");
		if (irq > 0)
			smmu->gerr_irq = irq;
	}
	/* Probe the h/w */
	ret = arm_smmu_device_hw_probe(smmu);
	if (ret)
		return ret;

	/* Initialise in-memory data structures */
	ret = arm_smmu_init_structures(smmu);
	if (ret)
		return ret;

	/* Record our private device structure */
	platform_set_drvdata(pdev, smmu);

	/* Check for RMRs and install bypass STEs if any */
	arm_smmu_rmr_install_bypass_ste(smmu);

	/* Reset the device */
	ret = arm_smmu_device_reset(smmu);
	if (ret)
		return ret;

	/* And we're up. Go go go! */
	ret = iommu_device_sysfs_add(&smmu->iommu, dev, NULL,
				     "smmu3.%pa", &ioaddr);
	if (ret)
		return ret;

	ret = iommu_device_register(&smmu->iommu, &arm_smmu_ops, dev);
	if (ret) {
		dev_err(dev, "Failed to register iommu\n");
		iommu_device_sysfs_remove(&smmu->iommu);
		return ret;
	}

	return 0;
}

static void arm_smmu_device_remove(struct platform_device *pdev)
{
	struct arm_smmu_device *smmu = platform_get_drvdata(pdev);

	iommu_device_unregister(&smmu->iommu);
	iommu_device_sysfs_remove(&smmu->iommu);
	arm_smmu_device_disable(smmu);
	iopf_queue_free(smmu->evtq.iopf);
	ida_destroy(&smmu->vmid_map);
}

static void arm_smmu_device_shutdown(struct platform_device *pdev)
{
	struct arm_smmu_device *smmu = platform_get_drvdata(pdev);

	arm_smmu_device_disable(smmu);
}

static const struct of_device_id arm_smmu_of_match[] = {
	{ .compatible = "arm,smmu-v3", },
	{ },
};
MODULE_DEVICE_TABLE(of, arm_smmu_of_match);

static void arm_smmu_driver_unregister(struct platform_driver *drv)
{
	arm_smmu_sva_notifier_synchronize();
	platform_driver_unregister(drv);
}

static struct platform_driver arm_smmu_driver = {
	.driver	= {
		.name			= "arm-smmu-v3",
		.of_match_table		= arm_smmu_of_match,
		.suppress_bind_attrs	= true,
	},
	.probe	= arm_smmu_device_probe,
	.remove_new = arm_smmu_device_remove,
	.shutdown = arm_smmu_device_shutdown,
};
module_driver(arm_smmu_driver, platform_driver_register,
	      arm_smmu_driver_unregister);

MODULE_DESCRIPTION("IOMMU API for ARM architected SMMUv3 implementations");
MODULE_AUTHOR("Will Deacon <will@kernel.org>");
MODULE_ALIAS("platform:arm-smmu-v3");
MODULE_LICENSE("GPL v2");<|MERGE_RESOLUTION|>--- conflicted
+++ resolved
@@ -1482,22 +1482,11 @@
 					  sizeof(struct arm_smmu_cd),
 				  cd_table->linear.table, cd_table->cdtab_dma);
 	}
-<<<<<<< HEAD
-
-	dmam_free_coherent(smmu->dev, l1size, cd_table->cdtab, cd_table->cdtab_dma);
-	cd_table->cdtab_dma = 0;
-	cd_table->cdtab = NULL;
-}
-
-/* Stream table manipulation functions */
-static void arm_smmu_write_strtab_l1_desc(__le64 *dst, dma_addr_t l2ptr_dma)
-=======
 }
 
 /* Stream table manipulation functions */
 static void arm_smmu_write_strtab_l1_desc(struct arm_smmu_strtab_l1 *dst,
 					  dma_addr_t l2ptr_dma)
->>>>>>> adc21867
 {
 	u64 val = 0;
 
@@ -1710,11 +1699,6 @@
 
 static int arm_smmu_init_l2_strtab(struct arm_smmu_device *smmu, u32 sid)
 {
-<<<<<<< HEAD
-	size_t size;
-	void *strtab;
-=======
->>>>>>> adc21867
 	dma_addr_t l2ptr_dma;
 	struct arm_smmu_strtab_cfg *cfg = &smmu->strtab_cfg;
 	struct arm_smmu_strtab_l2 **l2table;
@@ -1723,28 +1707,15 @@
 	if (*l2table)
 		return 0;
 
-<<<<<<< HEAD
-	size = 1 << (STRTAB_SPLIT + ilog2(STRTAB_STE_DWORDS) + 3);
-	strtab = &cfg->strtab[(sid >> STRTAB_SPLIT) * STRTAB_L1_DESC_DWORDS];
-
-	desc->l2ptr = dmam_alloc_coherent(smmu->dev, size, &l2ptr_dma,
-					  GFP_KERNEL);
-	if (!desc->l2ptr) {
-=======
 	*l2table = dmam_alloc_coherent(smmu->dev, sizeof(**l2table),
 				       &l2ptr_dma, GFP_KERNEL);
 	if (!*l2table) {
->>>>>>> adc21867
 		dev_err(smmu->dev,
 			"failed to allocate l2 stream table for SID %u\n",
 			sid);
 		return -ENOMEM;
 	}
 
-<<<<<<< HEAD
-	arm_smmu_init_initial_stes(desc->l2ptr, 1 << STRTAB_SPLIT);
-	arm_smmu_write_strtab_l1_desc(strtab, l2ptr_dma);
-=======
 	arm_smmu_init_initial_stes((*l2table)->stes,
 				   ARRAY_SIZE((*l2table)->stes));
 	arm_smmu_write_strtab_l1_desc(&cfg->l2.l1tab[arm_smmu_strtab_l1_idx(sid)],
@@ -1762,7 +1733,6 @@
 		return -1;
 	if (*sid_lhs > stream_rhs->id)
 		return 1;
->>>>>>> adc21867
 	return 0;
 }
 
@@ -2100,13 +2070,9 @@
 	struct arm_smmu_master_domain *master_domain;
 	int i;
 	unsigned long flags;
-<<<<<<< HEAD
-	struct arm_smmu_cmdq_ent cmd;
-=======
 	struct arm_smmu_cmdq_ent cmd = {
 		.opcode = CMDQ_OP_ATC_INV,
 	};
->>>>>>> adc21867
 	struct arm_smmu_cmdq_batch cmds;
 
 	if (!(smmu_domain->smmu->features & ARM_SMMU_FEAT_ATS))
@@ -2129,11 +2095,7 @@
 	if (!atomic_read(&smmu_domain->nr_ats_masters))
 		return 0;
 
-<<<<<<< HEAD
-	cmds.num = 0;
-=======
 	arm_smmu_cmdq_batch_init(smmu_domain->smmu, &cmds, &cmd);
->>>>>>> adc21867
 
 	spin_lock_irqsave(&smmu_domain->devices_lock, flags);
 	list_for_each_entry(master_domain, &smmu_domain->devices,
@@ -2344,19 +2306,11 @@
 struct arm_smmu_domain *arm_smmu_domain_alloc(void)
 {
 	struct arm_smmu_domain *smmu_domain;
-<<<<<<< HEAD
 
 	smmu_domain = kzalloc(sizeof(*smmu_domain), GFP_KERNEL);
 	if (!smmu_domain)
 		return ERR_PTR(-ENOMEM);
 
-=======
-
-	smmu_domain = kzalloc(sizeof(*smmu_domain), GFP_KERNEL);
-	if (!smmu_domain)
-		return ERR_PTR(-ENOMEM);
-
->>>>>>> adc21867
 	mutex_init(&smmu_domain->init_mutex);
 	INIT_LIST_HEAD(&smmu_domain->devices);
 	spin_lock_init(&smmu_domain->devices_lock);
@@ -2761,7 +2715,6 @@
 			return -ENOMEM;
 		master_domain->master = master;
 		master_domain->ssid = state->ssid;
-<<<<<<< HEAD
 
 		/*
 		 * During prepare we want the current smmu_domain and new
@@ -2784,30 +2737,6 @@
 		spin_unlock_irqrestore(&smmu_domain->devices_lock, flags);
 	}
 
-=======
-
-		/*
-		 * During prepare we want the current smmu_domain and new
-		 * smmu_domain to be in the devices list before we change any
-		 * HW. This ensures that both domains will send ATS
-		 * invalidations to the master until we are done.
-		 *
-		 * It is tempting to make this list only track masters that are
-		 * using ATS, but arm_smmu_share_asid() also uses this to change
-		 * the ASID of a domain, unrelated to ATS.
-		 *
-		 * Notice if we are re-attaching the same domain then the list
-		 * will have two identical entries and commit will remove only
-		 * one of them.
-		 */
-		spin_lock_irqsave(&smmu_domain->devices_lock, flags);
-		if (state->ats_enabled)
-			atomic_inc(&smmu_domain->nr_ats_masters);
-		list_add(&master_domain->devices_elm, &smmu_domain->devices);
-		spin_unlock_irqrestore(&smmu_domain->devices_lock, flags);
-	}
-
->>>>>>> adc21867
 	if (!state->ats_enabled && master->ats_enabled) {
 		pci_disable_ats(to_pci_dev(master->dev));
 		/*
@@ -3165,13 +3094,8 @@
 		return ERR_PTR(-EOPNOTSUPP);
 
 	smmu_domain = arm_smmu_domain_alloc();
-<<<<<<< HEAD
-	if (!smmu_domain)
-		return ERR_PTR(-ENOMEM);
-=======
 	if (IS_ERR(smmu_domain))
 		return ERR_CAST(smmu_domain);
->>>>>>> adc21867
 
 	smmu_domain->domain.type = IOMMU_DOMAIN_UNMANAGED;
 	smmu_domain->domain.ops = arm_smmu_ops.default_domain_ops;
@@ -3726,14 +3650,6 @@
 	if (!cfg->l2.l2ptrs)
 		return -ENOMEM;
 
-<<<<<<< HEAD
-	cfg->l1_desc = devm_kcalloc(smmu->dev, cfg->num_l1_ents,
-				    sizeof(*cfg->l1_desc), GFP_KERNEL);
-	if (!cfg->l1_desc)
-		return -ENOMEM;
-
-=======
->>>>>>> adc21867
 	return 0;
 }
 
@@ -4501,11 +4417,7 @@
 		smmu->features |= ARM_SMMU_FEAT_HA;
 	}
 
-<<<<<<< HEAD
-	return 0;
-=======
 	return acpi_smmu_iort_probe_model(node, smmu);
->>>>>>> adc21867
 }
 #else
 static inline int arm_smmu_device_acpi_probe(struct platform_device *pdev,
