--- conflicted
+++ resolved
@@ -1480,11 +1480,7 @@
 	.device_group = generic_device_group,
 	.probe_device = exynos_iommu_probe_device,
 	.release_device = exynos_iommu_release_device,
-<<<<<<< HEAD
-=======
-	.pgsize_bitmap = SECT_SIZE | LPAGE_SIZE | SPAGE_SIZE,
 	.get_resv_regions = iommu_dma_get_resv_regions,
->>>>>>> 2d70fdd9
 	.of_xlate = exynos_iommu_of_xlate,
 	.default_domain_ops = &(const struct iommu_domain_ops) {
 		.attach_dev	= exynos_iommu_attach_device,
