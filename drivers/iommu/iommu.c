--- conflicted
+++ resolved
@@ -3578,10 +3578,7 @@
 		ret = xa_reserve(&group->pasid_array, IOMMU_NO_PASID, GFP_KERNEL);
 		if (ret)
 			goto err_unlock;
-<<<<<<< HEAD
-=======
 		handle->domain = new_domain;
->>>>>>> adc21867
 	}
 
 	ret = __iommu_group_set_domain(group, new_domain);
