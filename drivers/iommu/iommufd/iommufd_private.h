/* SPDX-License-Identifier: GPL-2.0-only */
/* Copyright (c) 2021-2022, NVIDIA CORPORATION & AFFILIATES
 */
#ifndef __IOMMUFD_PRIVATE_H
#define __IOMMUFD_PRIVATE_H

#include <linux/iommu.h>
#include <linux/iova_bitmap.h>
#include <linux/refcount.h>
#include <linux/rwsem.h>
#include <linux/uaccess.h>
#include <linux/xarray.h>
#include <uapi/linux/iommufd.h>
#include "../iommu-priv.h"

#include "../iommu-priv.h"

struct iommu_domain;
struct iommu_group;
struct iommu_option;
struct iommufd_device;

struct iommufd_ctx {
	struct file *file;
	struct xarray objects;
	struct xarray groups;
	wait_queue_head_t destroy_wait;

	u8 account_mode;
	/* Compatibility with VFIO no iommu */
	u8 no_iommu_mode;
	struct iommufd_ioas *vfio_ioas;
};

/*
 * The IOVA to PFN map. The map automatically copies the PFNs into multiple
 * domains and permits sharing of PFNs between io_pagetable instances. This
 * supports both a design where IOAS's are 1:1 with a domain (eg because the
 * domain is HW customized), or where the IOAS is 1:N with multiple generic
 * domains.  The io_pagetable holds an interval tree of iopt_areas which point
 * to shared iopt_pages which hold the pfns mapped to the page table.
 *
 * The locking order is domains_rwsem -> iova_rwsem -> pages::mutex
 */
struct io_pagetable {
	struct rw_semaphore domains_rwsem;
	struct xarray domains;
	struct xarray access_list;
	unsigned int next_domain_id;

	struct rw_semaphore iova_rwsem;
	struct rb_root_cached area_itree;
	/* IOVA that cannot become reserved, struct iopt_allowed */
	struct rb_root_cached allowed_itree;
	/* IOVA that cannot be allocated, struct iopt_reserved */
	struct rb_root_cached reserved_itree;
	u8 disable_large_pages;
	unsigned long iova_alignment;
};

void iopt_init_table(struct io_pagetable *iopt);
void iopt_destroy_table(struct io_pagetable *iopt);
int iopt_get_pages(struct io_pagetable *iopt, unsigned long iova,
		   unsigned long length, struct list_head *pages_list);
void iopt_free_pages_list(struct list_head *pages_list);
enum {
	IOPT_ALLOC_IOVA = 1 << 0,
};
int iopt_map_user_pages(struct iommufd_ctx *ictx, struct io_pagetable *iopt,
			unsigned long *iova, void __user *uptr,
			unsigned long length, int iommu_prot,
			unsigned int flags);
int iopt_map_pages(struct io_pagetable *iopt, struct list_head *pages_list,
		   unsigned long length, unsigned long *dst_iova,
		   int iommu_prot, unsigned int flags);
int iopt_unmap_iova(struct io_pagetable *iopt, unsigned long iova,
		    unsigned long length, unsigned long *unmapped);
int iopt_unmap_all(struct io_pagetable *iopt, unsigned long *unmapped);

int iopt_read_and_clear_dirty_data(struct io_pagetable *iopt,
				   struct iommu_domain *domain,
				   unsigned long flags,
				   struct iommu_hwpt_get_dirty_bitmap *bitmap);
int iopt_set_dirty_tracking(struct io_pagetable *iopt,
			    struct iommu_domain *domain, bool enable);

void iommufd_access_notify_unmap(struct io_pagetable *iopt, unsigned long iova,
				 unsigned long length);
int iopt_table_add_domain(struct io_pagetable *iopt,
			  struct iommu_domain *domain);
void iopt_table_remove_domain(struct io_pagetable *iopt,
			      struct iommu_domain *domain);
int iopt_table_enforce_dev_resv_regions(struct io_pagetable *iopt,
					struct device *dev,
					phys_addr_t *sw_msi_start);
int iopt_set_allow_iova(struct io_pagetable *iopt,
			struct rb_root_cached *allowed_iova);
int iopt_reserve_iova(struct io_pagetable *iopt, unsigned long start,
		      unsigned long last, void *owner);
void iopt_remove_reserved_iova(struct io_pagetable *iopt, void *owner);
int iopt_cut_iova(struct io_pagetable *iopt, unsigned long *iovas,
		  size_t num_iovas);
void iopt_enable_large_pages(struct io_pagetable *iopt);
int iopt_disable_large_pages(struct io_pagetable *iopt);

struct iommufd_ucmd {
	struct iommufd_ctx *ictx;
	void __user *ubuffer;
	u32 user_size;
	void *cmd;
};

int iommufd_vfio_ioctl(struct iommufd_ctx *ictx, unsigned int cmd,
		       unsigned long arg);

/* Copy the response in ucmd->cmd back to userspace. */
static inline int iommufd_ucmd_respond(struct iommufd_ucmd *ucmd,
				       size_t cmd_len)
{
	if (copy_to_user(ucmd->ubuffer, ucmd->cmd,
			 min_t(size_t, ucmd->user_size, cmd_len)))
		return -EFAULT;
	return 0;
}

enum iommufd_object_type {
	IOMMUFD_OBJ_NONE,
	IOMMUFD_OBJ_ANY = IOMMUFD_OBJ_NONE,
	IOMMUFD_OBJ_DEVICE,
	IOMMUFD_OBJ_HWPT_PAGING,
	IOMMUFD_OBJ_HWPT_NESTED,
	IOMMUFD_OBJ_IOAS,
	IOMMUFD_OBJ_ACCESS,
	IOMMUFD_OBJ_FAULT,
#ifdef CONFIG_IOMMUFD_TEST
	IOMMUFD_OBJ_SELFTEST,
#endif
	IOMMUFD_OBJ_MAX,
};

/* Base struct for all objects with a userspace ID handle. */
struct iommufd_object {
	refcount_t shortterm_users;
	refcount_t users;
	enum iommufd_object_type type;
	unsigned int id;
};

static inline bool iommufd_lock_obj(struct iommufd_object *obj)
{
	if (!refcount_inc_not_zero(&obj->users))
		return false;
	if (!refcount_inc_not_zero(&obj->shortterm_users)) {
		/*
		 * If the caller doesn't already have a ref on obj this must be
		 * called under the xa_lock. Otherwise the caller is holding a
		 * ref on users. Thus it cannot be one before this decrement.
		 */
		refcount_dec(&obj->users);
		return false;
	}
	return true;
}

struct iommufd_object *iommufd_get_object(struct iommufd_ctx *ictx, u32 id,
					  enum iommufd_object_type type);
static inline void iommufd_put_object(struct iommufd_ctx *ictx,
				      struct iommufd_object *obj)
{
	/*
	 * Users first, then shortterm so that REMOVE_WAIT_SHORTTERM never sees
	 * a spurious !0 users with a 0 shortterm_users.
	 */
	refcount_dec(&obj->users);
	if (refcount_dec_and_test(&obj->shortterm_users))
		wake_up_interruptible_all(&ictx->destroy_wait);
}

void iommufd_object_abort(struct iommufd_ctx *ictx, struct iommufd_object *obj);
void iommufd_object_abort_and_destroy(struct iommufd_ctx *ictx,
				      struct iommufd_object *obj);
void iommufd_object_finalize(struct iommufd_ctx *ictx,
			     struct iommufd_object *obj);

enum {
	REMOVE_WAIT_SHORTTERM = 1,
};
int iommufd_object_remove(struct iommufd_ctx *ictx,
			  struct iommufd_object *to_destroy, u32 id,
			  unsigned int flags);

/*
 * The caller holds a users refcount and wants to destroy the object. At this
 * point the caller has no shortterm_users reference and at least the xarray
 * will be holding one.
 */
static inline void iommufd_object_destroy_user(struct iommufd_ctx *ictx,
					       struct iommufd_object *obj)
{
	int ret;

	ret = iommufd_object_remove(ictx, obj, obj->id, REMOVE_WAIT_SHORTTERM);

	/*
	 * If there is a bug and we couldn't destroy the object then we did put
	 * back the caller's users refcount and will eventually try to free it
	 * again during close.
	 */
	WARN_ON(ret);
}

/*
 * The HWPT allocated by autodomains is used in possibly many devices and
 * is automatically destroyed when its refcount reaches zero.
 *
 * If userspace uses the HWPT manually, even for a short term, then it will
 * disrupt this refcounting and the auto-free in the kernel will not work.
 * Userspace that tries to use the automatically allocated HWPT must be careful
 * to ensure that it is consistently destroyed, eg by not racing accesses
 * and by not attaching an automatic HWPT to a device manually.
 */
static inline void
iommufd_object_put_and_try_destroy(struct iommufd_ctx *ictx,
				   struct iommufd_object *obj)
{
	iommufd_object_remove(ictx, obj, obj->id, 0);
}

struct iommufd_object *_iommufd_object_alloc(struct iommufd_ctx *ictx,
					     size_t size,
					     enum iommufd_object_type type);

#define __iommufd_object_alloc(ictx, ptr, type, obj)                           \
	container_of(_iommufd_object_alloc(                                    \
			     ictx,                                             \
			     sizeof(*(ptr)) + BUILD_BUG_ON_ZERO(               \
						      offsetof(typeof(*(ptr)), \
							       obj) != 0),     \
			     type),                                            \
		     typeof(*(ptr)), obj)

#define iommufd_object_alloc(ictx, ptr, type) \
	__iommufd_object_alloc(ictx, ptr, type, obj)

/*
 * The IO Address Space (IOAS) pagetable is a virtual page table backed by the
 * io_pagetable object. It is a user controlled mapping of IOVA -> PFNs. The
 * mapping is copied into all of the associated domains and made available to
 * in-kernel users.
 *
 * Every iommu_domain that is created is wrapped in a iommufd_hw_pagetable
 * object. When we go to attach a device to an IOAS we need to get an
 * iommu_domain and wrapping iommufd_hw_pagetable for it.
 *
 * An iommu_domain & iommfd_hw_pagetable will be automatically selected
 * for a device based on the hwpt_list. If no suitable iommu_domain
 * is found a new iommu_domain will be created.
 */
struct iommufd_ioas {
	struct iommufd_object obj;
	struct io_pagetable iopt;
	struct mutex mutex;
	struct list_head hwpt_list;
};

static inline struct iommufd_ioas *iommufd_get_ioas(struct iommufd_ctx *ictx,
						    u32 id)
{
	return container_of(iommufd_get_object(ictx, id,
					       IOMMUFD_OBJ_IOAS),
			    struct iommufd_ioas, obj);
}

struct iommufd_ioas *iommufd_ioas_alloc(struct iommufd_ctx *ictx);
int iommufd_ioas_alloc_ioctl(struct iommufd_ucmd *ucmd);
void iommufd_ioas_destroy(struct iommufd_object *obj);
int iommufd_ioas_iova_ranges(struct iommufd_ucmd *ucmd);
int iommufd_ioas_allow_iovas(struct iommufd_ucmd *ucmd);
int iommufd_ioas_map(struct iommufd_ucmd *ucmd);
int iommufd_ioas_copy(struct iommufd_ucmd *ucmd);
int iommufd_ioas_unmap(struct iommufd_ucmd *ucmd);
int iommufd_ioas_option(struct iommufd_ucmd *ucmd);
int iommufd_option_rlimit_mode(struct iommu_option *cmd,
			       struct iommufd_ctx *ictx);

int iommufd_vfio_ioas(struct iommufd_ucmd *ucmd);
int iommufd_check_iova_range(struct io_pagetable *iopt,
			     struct iommu_hwpt_get_dirty_bitmap *bitmap);

/*
 * A HW pagetable is called an iommu_domain inside the kernel. This user object
 * allows directly creating and inspecting the domains. Domains that have kernel
 * owned page tables will be associated with an iommufd_ioas that provides the
 * IOVA to PFN map.
 */
struct iommufd_hw_pagetable {
	struct iommufd_object obj;
	struct iommu_domain *domain;
	struct iommufd_fault *fault;
};

struct iommufd_hwpt_paging {
	struct iommufd_hw_pagetable common;
	struct iommufd_ioas *ioas;
	bool auto_domain : 1;
	bool enforce_cache_coherency : 1;
	bool msi_cookie : 1;
	bool nest_parent : 1;
	/* Head at iommufd_ioas::hwpt_list */
	struct list_head hwpt_item;
};

struct iommufd_hwpt_nested {
	struct iommufd_hw_pagetable common;
	struct iommufd_hwpt_paging *parent;
};

static inline bool hwpt_is_paging(struct iommufd_hw_pagetable *hwpt)
{
	return hwpt->obj.type == IOMMUFD_OBJ_HWPT_PAGING;
}

static inline struct iommufd_hwpt_paging *
to_hwpt_paging(struct iommufd_hw_pagetable *hwpt)
{
	return container_of(hwpt, struct iommufd_hwpt_paging, common);
}

static inline struct iommufd_hwpt_nested *
to_hwpt_nested(struct iommufd_hw_pagetable *hwpt)
{
	return container_of(hwpt, struct iommufd_hwpt_nested, common);
}

static inline struct iommufd_hwpt_paging *
find_hwpt_paging(struct iommufd_hw_pagetable *hwpt)
{
	switch (hwpt->obj.type) {
	case IOMMUFD_OBJ_HWPT_PAGING:
		return to_hwpt_paging(hwpt);
	case IOMMUFD_OBJ_HWPT_NESTED:
		return to_hwpt_nested(hwpt)->parent;
	default:
		return NULL;
	}
}

static inline struct iommufd_hwpt_paging *
iommufd_get_hwpt_paging(struct iommufd_ucmd *ucmd, u32 id)
{
	return container_of(iommufd_get_object(ucmd->ictx, id,
					       IOMMUFD_OBJ_HWPT_PAGING),
			    struct iommufd_hwpt_paging, common.obj);
}

static inline struct iommufd_hw_pagetable *
iommufd_get_hwpt_nested(struct iommufd_ucmd *ucmd, u32 id)
{
	return container_of(iommufd_get_object(ucmd->ictx, id,
					       IOMMUFD_OBJ_HWPT_NESTED),
			    struct iommufd_hw_pagetable, obj);
}

int iommufd_hwpt_set_dirty_tracking(struct iommufd_ucmd *ucmd);
int iommufd_hwpt_get_dirty_bitmap(struct iommufd_ucmd *ucmd);

struct iommufd_hwpt_paging *
iommufd_hwpt_paging_alloc(struct iommufd_ctx *ictx, struct iommufd_ioas *ioas,
			  struct iommufd_device *idev, u32 flags,
			  bool immediate_attach,
			  const struct iommu_user_data *user_data);
int iommufd_hw_pagetable_attach(struct iommufd_hw_pagetable *hwpt,
				struct iommufd_device *idev);
struct iommufd_hw_pagetable *
iommufd_hw_pagetable_detach(struct iommufd_device *idev);
void iommufd_hwpt_paging_destroy(struct iommufd_object *obj);
void iommufd_hwpt_paging_abort(struct iommufd_object *obj);
void iommufd_hwpt_nested_destroy(struct iommufd_object *obj);
void iommufd_hwpt_nested_abort(struct iommufd_object *obj);
int iommufd_hwpt_alloc(struct iommufd_ucmd *ucmd);
int iommufd_hwpt_invalidate(struct iommufd_ucmd *ucmd);

static inline void iommufd_hw_pagetable_put(struct iommufd_ctx *ictx,
					    struct iommufd_hw_pagetable *hwpt)
{
	if (hwpt->obj.type == IOMMUFD_OBJ_HWPT_PAGING) {
		struct iommufd_hwpt_paging *hwpt_paging = to_hwpt_paging(hwpt);

		lockdep_assert_not_held(&hwpt_paging->ioas->mutex);

		if (hwpt_paging->auto_domain) {
			iommufd_object_put_and_try_destroy(ictx, &hwpt->obj);
			return;
		}
	}
	refcount_dec(&hwpt->obj.users);
}

struct iommufd_group {
	struct kref ref;
	struct mutex lock;
	struct iommufd_ctx *ictx;
	struct iommu_group *group;
	struct iommufd_hw_pagetable *hwpt;
	struct list_head device_list;
	phys_addr_t sw_msi_start;
};

/*
 * A iommufd_device object represents the binding relationship between a
 * consuming driver and the iommufd. These objects are created/destroyed by
 * external drivers, not by userspace.
 */
struct iommufd_device {
	struct iommufd_object obj;
	struct iommufd_ctx *ictx;
	struct iommufd_group *igroup;
	struct list_head group_item;
	/* always the physical device */
	struct device *dev;
	bool enforce_cache_coherency;
	/* protect iopf_enabled counter */
	struct mutex iopf_lock;
	unsigned int iopf_enabled;
};

static inline struct iommufd_device *
iommufd_get_device(struct iommufd_ucmd *ucmd, u32 id)
{
	return container_of(iommufd_get_object(ucmd->ictx, id,
					       IOMMUFD_OBJ_DEVICE),
			    struct iommufd_device, obj);
}

void iommufd_device_destroy(struct iommufd_object *obj);
int iommufd_get_hw_info(struct iommufd_ucmd *ucmd);

struct iommufd_access {
	struct iommufd_object obj;
	struct iommufd_ctx *ictx;
	struct iommufd_ioas *ioas;
	struct iommufd_ioas *ioas_unpin;
	struct mutex ioas_lock;
	const struct iommufd_access_ops *ops;
	void *data;
	unsigned long iova_alignment;
	u32 iopt_access_list_id;
};

int iopt_add_access(struct io_pagetable *iopt, struct iommufd_access *access);
void iopt_remove_access(struct io_pagetable *iopt,
			struct iommufd_access *access,
			u32 iopt_access_list_id);
void iommufd_access_destroy_object(struct iommufd_object *obj);

/*
 * An iommufd_fault object represents an interface to deliver I/O page faults
 * to the user space. These objects are created/destroyed by the user space and
 * associated with hardware page table objects during page-table allocation.
 */
struct iommufd_fault {
	struct iommufd_object obj;
	struct iommufd_ctx *ictx;
	struct file *filep;

	/* The lists of outstanding faults protected by below mutex. */
	struct mutex mutex;
	struct list_head deliver;
	struct xarray response;

	struct wait_queue_head wait_queue;
};

struct iommufd_attach_handle {
	struct iommu_attach_handle handle;
	struct iommufd_device *idev;
};

/* Convert an iommu attach handle to iommufd handle. */
#define to_iommufd_handle(hdl)	container_of(hdl, struct iommufd_attach_handle, handle)

static inline struct iommufd_fault *
iommufd_get_fault(struct iommufd_ucmd *ucmd, u32 id)
{
	return container_of(iommufd_get_object(ucmd->ictx, id,
					       IOMMUFD_OBJ_FAULT),
			    struct iommufd_fault, obj);
}

int iommufd_fault_alloc(struct iommufd_ucmd *ucmd);
void iommufd_fault_destroy(struct iommufd_object *obj);
int iommufd_fault_iopf_handler(struct iopf_group *group);

int iommufd_fault_domain_attach_dev(struct iommufd_hw_pagetable *hwpt,
				    struct iommufd_device *idev);
void iommufd_fault_domain_detach_dev(struct iommufd_hw_pagetable *hwpt,
				     struct iommufd_device *idev);
int iommufd_fault_domain_replace_dev(struct iommufd_device *idev,
				     struct iommufd_hw_pagetable *hwpt,
				     struct iommufd_hw_pagetable *old);

static inline int iommufd_hwpt_attach_device(struct iommufd_hw_pagetable *hwpt,
					     struct iommufd_device *idev)
{
	if (hwpt->fault)
		return iommufd_fault_domain_attach_dev(hwpt, idev);

	return iommu_attach_group(hwpt->domain, idev->igroup->group);
}

static inline void iommufd_hwpt_detach_device(struct iommufd_hw_pagetable *hwpt,
					      struct iommufd_device *idev)
{
<<<<<<< HEAD
	if (hwpt->fault)
		iommufd_fault_domain_detach_dev(hwpt, idev);
=======
	if (hwpt->fault) {
		iommufd_fault_domain_detach_dev(hwpt, idev);
		return;
	}
>>>>>>> adc21867

	iommu_detach_group(hwpt->domain, idev->igroup->group);
}

static inline int iommufd_hwpt_replace_device(struct iommufd_device *idev,
					      struct iommufd_hw_pagetable *hwpt,
					      struct iommufd_hw_pagetable *old)
{
	if (old->fault || hwpt->fault)
		return iommufd_fault_domain_replace_dev(idev, hwpt, old);

	return iommu_group_replace_domain(idev->igroup->group, hwpt->domain);
}

#ifdef CONFIG_IOMMUFD_TEST
int iommufd_test(struct iommufd_ucmd *ucmd);
void iommufd_selftest_destroy(struct iommufd_object *obj);
extern size_t iommufd_test_memory_limit;
void iommufd_test_syz_conv_iova_id(struct iommufd_ucmd *ucmd,
				   unsigned int ioas_id, u64 *iova, u32 *flags);
bool iommufd_should_fail(void);
int __init iommufd_test_init(void);
void iommufd_test_exit(void);
bool iommufd_selftest_is_mock_dev(struct device *dev);
#else
static inline void iommufd_test_syz_conv_iova_id(struct iommufd_ucmd *ucmd,
						 unsigned int ioas_id,
						 u64 *iova, u32 *flags)
{
}
static inline bool iommufd_should_fail(void)
{
	return false;
}
static inline int __init iommufd_test_init(void)
{
	return 0;
}
static inline void iommufd_test_exit(void)
{
}
static inline bool iommufd_selftest_is_mock_dev(struct device *dev)
{
	return false;
}
#endif
#endif<|MERGE_RESOLUTION|>--- conflicted
+++ resolved
@@ -11,7 +11,6 @@
 #include <linux/uaccess.h>
 #include <linux/xarray.h>
 #include <uapi/linux/iommufd.h>
-#include "../iommu-priv.h"
 
 #include "../iommu-priv.h"
 
@@ -511,15 +510,10 @@
 static inline void iommufd_hwpt_detach_device(struct iommufd_hw_pagetable *hwpt,
 					      struct iommufd_device *idev)
 {
-<<<<<<< HEAD
-	if (hwpt->fault)
-		iommufd_fault_domain_detach_dev(hwpt, idev);
-=======
 	if (hwpt->fault) {
 		iommufd_fault_domain_detach_dev(hwpt, idev);
 		return;
 	}
->>>>>>> adc21867
 
 	iommu_detach_group(hwpt->domain, idev->igroup->group);
 }
