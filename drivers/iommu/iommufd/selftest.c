// SPDX-License-Identifier: GPL-2.0
/* Copyright (c) 2021-2022, NVIDIA CORPORATION & AFFILIATES.
 *
 * Kernel side components to support tools/testing/selftests/iommu
 */
#include <linux/anon_inodes.h>
#include <linux/debugfs.h>
#include <linux/fault-inject.h>
#include <linux/file.h>
#include <linux/iommu.h>
#include <linux/platform_device.h>
#include <linux/slab.h>
#include <linux/xarray.h>
#include <uapi/linux/iommufd.h>

#include "../iommu-priv.h"
#include "io_pagetable.h"
#include "iommufd_private.h"
#include "iommufd_test.h"

static DECLARE_FAULT_ATTR(fail_iommufd);
static struct dentry *dbgfs_root;
static struct platform_device *selftest_iommu_dev;
static const struct iommu_ops mock_ops;
static struct iommu_domain_ops domain_nested_ops;

size_t iommufd_test_memory_limit = 65536;

struct mock_bus_type {
	struct bus_type bus;
	struct notifier_block nb;
};

static struct mock_bus_type iommufd_mock_bus_type = {
	.bus = {
		.name = "iommufd_mock",
	},
};

static DEFINE_IDA(mock_dev_ida);

enum {
	MOCK_DIRTY_TRACK = 1,
	MOCK_IO_PAGE_SIZE = PAGE_SIZE / 2,
	MOCK_HUGE_PAGE_SIZE = 512 * MOCK_IO_PAGE_SIZE,

	/*
	 * Like a real page table alignment requires the low bits of the address
	 * to be zero. xarray also requires the high bit to be zero, so we store
	 * the pfns shifted. The upper bits are used for metadata.
	 */
	MOCK_PFN_MASK = ULONG_MAX / MOCK_IO_PAGE_SIZE,

	_MOCK_PFN_START = MOCK_PFN_MASK + 1,
	MOCK_PFN_START_IOVA = _MOCK_PFN_START,
	MOCK_PFN_LAST_IOVA = _MOCK_PFN_START,
	MOCK_PFN_DIRTY_IOVA = _MOCK_PFN_START << 1,
	MOCK_PFN_HUGE_IOVA = _MOCK_PFN_START << 2,
};

/*
 * Syzkaller has trouble randomizing the correct iova to use since it is linked
 * to the map ioctl's output, and it has no ide about that. So, simplify things.
 * In syzkaller mode the 64 bit IOVA is converted into an nth area and offset
 * value. This has a much smaller randomization space and syzkaller can hit it.
 */
static unsigned long __iommufd_test_syz_conv_iova(struct io_pagetable *iopt,
						  u64 *iova)
{
	struct syz_layout {
		__u32 nth_area;
		__u32 offset;
	};
	struct syz_layout *syz = (void *)iova;
	unsigned int nth = syz->nth_area;
	struct iopt_area *area;

	down_read(&iopt->iova_rwsem);
	for (area = iopt_area_iter_first(iopt, 0, ULONG_MAX); area;
	     area = iopt_area_iter_next(area, 0, ULONG_MAX)) {
		if (nth == 0) {
			up_read(&iopt->iova_rwsem);
			return iopt_area_iova(area) + syz->offset;
		}
		nth--;
	}
	up_read(&iopt->iova_rwsem);

	return 0;
}

static unsigned long iommufd_test_syz_conv_iova(struct iommufd_access *access,
						u64 *iova)
{
	unsigned long ret;

	mutex_lock(&access->ioas_lock);
	if (!access->ioas) {
		mutex_unlock(&access->ioas_lock);
		return 0;
	}
	ret = __iommufd_test_syz_conv_iova(&access->ioas->iopt, iova);
	mutex_unlock(&access->ioas_lock);
	return ret;
}

void iommufd_test_syz_conv_iova_id(struct iommufd_ucmd *ucmd,
				   unsigned int ioas_id, u64 *iova, u32 *flags)
{
	struct iommufd_ioas *ioas;

	if (!(*flags & MOCK_FLAGS_ACCESS_SYZ))
		return;
	*flags &= ~(u32)MOCK_FLAGS_ACCESS_SYZ;

	ioas = iommufd_get_ioas(ucmd->ictx, ioas_id);
	if (IS_ERR(ioas))
		return;
	*iova = __iommufd_test_syz_conv_iova(&ioas->iopt, iova);
	iommufd_put_object(ucmd->ictx, &ioas->obj);
}

struct mock_iommu_domain {
	unsigned long flags;
	struct iommu_domain domain;
	struct xarray pfns;
};

struct mock_iommu_domain_nested {
	struct iommu_domain domain;
	struct mock_iommu_domain *parent;
	u32 iotlb[MOCK_NESTED_DOMAIN_IOTLB_NUM];
};

enum selftest_obj_type {
	TYPE_IDEV,
};

struct mock_dev {
	struct device dev;
	unsigned long flags;
	int id;
};

struct selftest_obj {
	struct iommufd_object obj;
	enum selftest_obj_type type;

	union {
		struct {
			struct iommufd_device *idev;
			struct iommufd_ctx *ictx;
			struct mock_dev *mock_dev;
		} idev;
	};
};

static int mock_domain_nop_attach(struct iommu_domain *domain,
				  struct device *dev)
{
	struct mock_dev *mdev = container_of(dev, struct mock_dev, dev);

	if (domain->dirty_ops && (mdev->flags & MOCK_FLAGS_DEVICE_NO_DIRTY))
		return -EINVAL;

	return 0;
}

static const struct iommu_domain_ops mock_blocking_ops = {
	.attach_dev = mock_domain_nop_attach,
};

static struct iommu_domain mock_blocking_domain = {
	.type = IOMMU_DOMAIN_BLOCKED,
	.ops = &mock_blocking_ops,
};

static void *mock_domain_hw_info(struct device *dev, u32 *length, u32 *type)
{
	struct iommu_test_hw_info *info;

	info = kzalloc(sizeof(*info), GFP_KERNEL);
	if (!info)
		return ERR_PTR(-ENOMEM);

	info->test_reg = IOMMU_HW_INFO_SELFTEST_REGVAL;
	*length = sizeof(*info);
	*type = IOMMU_HW_INFO_TYPE_SELFTEST;

	return info;
}

static int mock_domain_set_dirty_tracking(struct iommu_domain *domain,
					  bool enable)
{
	struct mock_iommu_domain *mock =
		container_of(domain, struct mock_iommu_domain, domain);
	unsigned long flags = mock->flags;

	if (enable && !domain->dirty_ops)
		return -EINVAL;

	/* No change? */
	if (!(enable ^ !!(flags & MOCK_DIRTY_TRACK)))
		return 0;

	flags = (enable ? flags | MOCK_DIRTY_TRACK : flags & ~MOCK_DIRTY_TRACK);

	mock->flags = flags;
	return 0;
}

static bool mock_test_and_clear_dirty(struct mock_iommu_domain *mock,
				      unsigned long iova, size_t page_size,
				      unsigned long flags)
{
	unsigned long cur, end = iova + page_size - 1;
	bool dirty = false;
	void *ent, *old;

	for (cur = iova; cur < end; cur += MOCK_IO_PAGE_SIZE) {
		ent = xa_load(&mock->pfns, cur / MOCK_IO_PAGE_SIZE);
		if (!ent || !(xa_to_value(ent) & MOCK_PFN_DIRTY_IOVA))
			continue;

		dirty = true;
		/* Clear dirty */
		if (!(flags & IOMMU_DIRTY_NO_CLEAR)) {
			unsigned long val;

			val = xa_to_value(ent) & ~MOCK_PFN_DIRTY_IOVA;
			old = xa_store(&mock->pfns, cur / MOCK_IO_PAGE_SIZE,
				       xa_mk_value(val), GFP_KERNEL);
			WARN_ON_ONCE(ent != old);
		}
	}

	return dirty;
}

static int mock_domain_read_and_clear_dirty(struct iommu_domain *domain,
					    unsigned long iova, size_t size,
					    unsigned long flags,
					    struct iommu_dirty_bitmap *dirty)
{
	struct mock_iommu_domain *mock =
		container_of(domain, struct mock_iommu_domain, domain);
	unsigned long end = iova + size;
	void *ent;

	if (!(mock->flags & MOCK_DIRTY_TRACK) && dirty->bitmap)
		return -EINVAL;

	do {
		unsigned long pgsize = MOCK_IO_PAGE_SIZE;
		unsigned long head;

		ent = xa_load(&mock->pfns, iova / MOCK_IO_PAGE_SIZE);
		if (!ent) {
			iova += pgsize;
			continue;
		}

		if (xa_to_value(ent) & MOCK_PFN_HUGE_IOVA)
			pgsize = MOCK_HUGE_PAGE_SIZE;
		head = iova & ~(pgsize - 1);

		/* Clear dirty */
		if (mock_test_and_clear_dirty(mock, head, pgsize, flags))
			iommu_dirty_bitmap_record(dirty, iova, pgsize);
		iova += pgsize;
	} while (iova < end);

	return 0;
}

static const struct iommu_dirty_ops dirty_ops = {
	.set_dirty_tracking = mock_domain_set_dirty_tracking,
	.read_and_clear_dirty = mock_domain_read_and_clear_dirty,
};

static struct iommu_domain *mock_domain_alloc_paging(struct device *dev)
{
	struct mock_dev *mdev = container_of(dev, struct mock_dev, dev);
	struct mock_iommu_domain *mock;

	mock = kzalloc(sizeof(*mock), GFP_KERNEL);
	if (!mock)
		return NULL;
	mock->domain.geometry.aperture_start = MOCK_APERTURE_START;
	mock->domain.geometry.aperture_end = MOCK_APERTURE_LAST;
	mock->domain.pgsize_bitmap = MOCK_IO_PAGE_SIZE;
	if (dev && mdev->flags & MOCK_FLAGS_DEVICE_HUGE_IOVA)
		mock->domain.pgsize_bitmap |= MOCK_HUGE_PAGE_SIZE;
	mock->domain.ops = mock_ops.default_domain_ops;
	mock->domain.type = IOMMU_DOMAIN_UNMANAGED;
	xa_init(&mock->pfns);
	return &mock->domain;
}

static struct iommu_domain *
__mock_domain_alloc_nested(struct mock_iommu_domain *mock_parent,
			   const struct iommu_hwpt_selftest *user_cfg)
{
	struct mock_iommu_domain_nested *mock_nested;
	int i;

	mock_nested = kzalloc(sizeof(*mock_nested), GFP_KERNEL);
	if (!mock_nested)
		return ERR_PTR(-ENOMEM);
	mock_nested->parent = mock_parent;
	mock_nested->domain.ops = &domain_nested_ops;
	mock_nested->domain.type = IOMMU_DOMAIN_NESTED;
	for (i = 0; i < MOCK_NESTED_DOMAIN_IOTLB_NUM; i++)
		mock_nested->iotlb[i] = user_cfg->iotlb;
	return &mock_nested->domain;
}

static struct iommu_domain *
mock_domain_alloc_user(struct device *dev, u32 flags,
		       struct iommu_domain *parent,
		       const struct iommu_user_data *user_data)
{
	struct mock_iommu_domain *mock_parent;
	struct iommu_hwpt_selftest user_cfg;
	int rc;

	/* must be mock_domain */
	if (!parent) {
		struct mock_dev *mdev = container_of(dev, struct mock_dev, dev);
		bool has_dirty_flag = flags & IOMMU_HWPT_ALLOC_DIRTY_TRACKING;
		bool no_dirty_ops = mdev->flags & MOCK_FLAGS_DEVICE_NO_DIRTY;
		struct iommu_domain *domain;

		if (flags & (~(IOMMU_HWPT_ALLOC_NEST_PARENT |
			       IOMMU_HWPT_ALLOC_DIRTY_TRACKING)))
			return ERR_PTR(-EOPNOTSUPP);
		if (user_data || (has_dirty_flag && no_dirty_ops))
			return ERR_PTR(-EOPNOTSUPP);
		domain = mock_domain_alloc_paging(dev);
		if (!domain)
			return ERR_PTR(-ENOMEM);
		if (has_dirty_flag)
			container_of(domain, struct mock_iommu_domain, domain)
				->domain.dirty_ops = &dirty_ops;
		return domain;
	}

	/* must be mock_domain_nested */
	if (user_data->type != IOMMU_HWPT_DATA_SELFTEST || flags)
		return ERR_PTR(-EOPNOTSUPP);
	if (!parent || parent->ops != mock_ops.default_domain_ops)
		return ERR_PTR(-EINVAL);

	mock_parent = container_of(parent, struct mock_iommu_domain, domain);
	if (!mock_parent)
		return ERR_PTR(-EINVAL);

	rc = iommu_copy_struct_from_user(&user_cfg, user_data,
					 IOMMU_HWPT_DATA_SELFTEST, iotlb);
	if (rc)
		return ERR_PTR(rc);

	return __mock_domain_alloc_nested(mock_parent, &user_cfg);
}

static void mock_domain_free(struct iommu_domain *domain)
{
	struct mock_iommu_domain *mock =
		container_of(domain, struct mock_iommu_domain, domain);

	WARN_ON(!xa_empty(&mock->pfns));
	kfree(mock);
}

static int mock_domain_map_pages(struct iommu_domain *domain,
				 unsigned long iova, phys_addr_t paddr,
				 size_t pgsize, size_t pgcount, int prot,
				 gfp_t gfp, size_t *mapped)
{
	struct mock_iommu_domain *mock =
		container_of(domain, struct mock_iommu_domain, domain);
	unsigned long flags = MOCK_PFN_START_IOVA;
	unsigned long start_iova = iova;

	/*
	 * xarray does not reliably work with fault injection because it does a
	 * retry allocation, so put our own failure point.
	 */
	if (iommufd_should_fail())
		return -ENOENT;

	WARN_ON(iova % MOCK_IO_PAGE_SIZE);
	WARN_ON(pgsize % MOCK_IO_PAGE_SIZE);
	for (; pgcount; pgcount--) {
		size_t cur;

		for (cur = 0; cur != pgsize; cur += MOCK_IO_PAGE_SIZE) {
			void *old;

			if (pgcount == 1 && cur + MOCK_IO_PAGE_SIZE == pgsize)
				flags = MOCK_PFN_LAST_IOVA;
			if (pgsize != MOCK_IO_PAGE_SIZE) {
				flags |= MOCK_PFN_HUGE_IOVA;
			}
			old = xa_store(&mock->pfns, iova / MOCK_IO_PAGE_SIZE,
				       xa_mk_value((paddr / MOCK_IO_PAGE_SIZE) |
						   flags),
				       gfp);
			if (xa_is_err(old)) {
				for (; start_iova != iova;
				     start_iova += MOCK_IO_PAGE_SIZE)
					xa_erase(&mock->pfns,
						 start_iova /
							 MOCK_IO_PAGE_SIZE);
				return xa_err(old);
			}
			WARN_ON(old);
			iova += MOCK_IO_PAGE_SIZE;
			paddr += MOCK_IO_PAGE_SIZE;
			*mapped += MOCK_IO_PAGE_SIZE;
			flags = 0;
		}
	}
	return 0;
}

static size_t mock_domain_unmap_pages(struct iommu_domain *domain,
				      unsigned long iova, size_t pgsize,
				      size_t pgcount,
				      struct iommu_iotlb_gather *iotlb_gather)
{
	struct mock_iommu_domain *mock =
		container_of(domain, struct mock_iommu_domain, domain);
	bool first = true;
	size_t ret = 0;
	void *ent;

	WARN_ON(iova % MOCK_IO_PAGE_SIZE);
	WARN_ON(pgsize % MOCK_IO_PAGE_SIZE);

	for (; pgcount; pgcount--) {
		size_t cur;

		for (cur = 0; cur != pgsize; cur += MOCK_IO_PAGE_SIZE) {
			ent = xa_erase(&mock->pfns, iova / MOCK_IO_PAGE_SIZE);

			/*
			 * iommufd generates unmaps that must be a strict
			 * superset of the map's performend So every
			 * starting/ending IOVA should have been an iova passed
			 * to map.
			 *
			 * This simple logic doesn't work when the HUGE_PAGE is
			 * turned on since the core code will automatically
			 * switch between the two page sizes creating a break in
			 * the unmap calls. The break can land in the middle of
			 * contiguous IOVA.
			 */
			if (!(domain->pgsize_bitmap & MOCK_HUGE_PAGE_SIZE)) {
				if (first) {
					WARN_ON(ent && !(xa_to_value(ent) &
							 MOCK_PFN_START_IOVA));
					first = false;
				}
				if (pgcount == 1 &&
				    cur + MOCK_IO_PAGE_SIZE == pgsize)
					WARN_ON(ent && !(xa_to_value(ent) &
							 MOCK_PFN_LAST_IOVA));
			}

			iova += MOCK_IO_PAGE_SIZE;
			ret += MOCK_IO_PAGE_SIZE;
		}
	}
	return ret;
}

static phys_addr_t mock_domain_iova_to_phys(struct iommu_domain *domain,
					    dma_addr_t iova)
{
	struct mock_iommu_domain *mock =
		container_of(domain, struct mock_iommu_domain, domain);
	void *ent;

	WARN_ON(iova % MOCK_IO_PAGE_SIZE);
	ent = xa_load(&mock->pfns, iova / MOCK_IO_PAGE_SIZE);
	WARN_ON(!ent);
	return (xa_to_value(ent) & MOCK_PFN_MASK) * MOCK_IO_PAGE_SIZE;
}

static bool mock_domain_capable(struct device *dev, enum iommu_cap cap)
{
	struct mock_dev *mdev = container_of(dev, struct mock_dev, dev);

	switch (cap) {
	case IOMMU_CAP_CACHE_COHERENCY:
		return true;
	case IOMMU_CAP_DIRTY_TRACKING:
		return !(mdev->flags & MOCK_FLAGS_DEVICE_NO_DIRTY);
	default:
		break;
	}

	return false;
}

static struct iopf_queue *mock_iommu_iopf_queue;

static struct iommu_device mock_iommu_device = {
};

static struct iommu_device *mock_probe_device(struct device *dev)
{
	if (dev->bus != &iommufd_mock_bus_type.bus)
		return ERR_PTR(-ENODEV);
	return &mock_iommu_device;
}

static void mock_domain_page_response(struct device *dev, struct iopf_fault *evt,
				      struct iommu_page_response *msg)
{
}

static int mock_dev_enable_feat(struct device *dev, enum iommu_dev_features feat)
{
	if (feat != IOMMU_DEV_FEAT_IOPF || !mock_iommu_iopf_queue)
		return -ENODEV;

	return iopf_queue_add_device(mock_iommu_iopf_queue, dev);
}

static int mock_dev_disable_feat(struct device *dev, enum iommu_dev_features feat)
{
	if (feat != IOMMU_DEV_FEAT_IOPF || !mock_iommu_iopf_queue)
		return -ENODEV;

	iopf_queue_remove_device(mock_iommu_iopf_queue, dev);

	return 0;
}

static const struct iommu_ops mock_ops = {
	/*
	 * IOMMU_DOMAIN_BLOCKED cannot be returned from def_domain_type()
	 * because it is zero.
	 */
	.default_domain = &mock_blocking_domain,
	.blocked_domain = &mock_blocking_domain,
	.owner = THIS_MODULE,
	.pgsize_bitmap = MOCK_IO_PAGE_SIZE,
	.hw_info = mock_domain_hw_info,
	.domain_alloc_paging = mock_domain_alloc_paging,
	.domain_alloc_user = mock_domain_alloc_user,
	.capable = mock_domain_capable,
	.device_group = generic_device_group,
	.probe_device = mock_probe_device,
	.page_response = mock_domain_page_response,
	.dev_enable_feat = mock_dev_enable_feat,
	.dev_disable_feat = mock_dev_disable_feat,
	.user_pasid_table = true,
	.default_domain_ops =
		&(struct iommu_domain_ops){
			.free = mock_domain_free,
			.attach_dev = mock_domain_nop_attach,
			.map_pages = mock_domain_map_pages,
			.unmap_pages = mock_domain_unmap_pages,
			.iova_to_phys = mock_domain_iova_to_phys,
		},
};

static void mock_domain_free_nested(struct iommu_domain *domain)
{
	struct mock_iommu_domain_nested *mock_nested =
		container_of(domain, struct mock_iommu_domain_nested, domain);

	kfree(mock_nested);
}

static int
mock_domain_cache_invalidate_user(struct iommu_domain *domain,
				  struct iommu_user_data_array *array)
{
	struct mock_iommu_domain_nested *mock_nested =
		container_of(domain, struct mock_iommu_domain_nested, domain);
	struct iommu_hwpt_invalidate_selftest inv;
	u32 processed = 0;
	int i = 0, j;
	int rc = 0;

	if (array->type != IOMMU_HWPT_INVALIDATE_DATA_SELFTEST) {
		rc = -EINVAL;
		goto out;
	}

	for ( ; i < array->entry_num; i++) {
		rc = iommu_copy_struct_from_user_array(&inv, array,
						       IOMMU_HWPT_INVALIDATE_DATA_SELFTEST,
						       i, iotlb_id);
		if (rc)
			break;

		if (inv.flags & ~IOMMU_TEST_INVALIDATE_FLAG_ALL) {
			rc = -EOPNOTSUPP;
			break;
		}

		if (inv.iotlb_id > MOCK_NESTED_DOMAIN_IOTLB_ID_MAX) {
			rc = -EINVAL;
			break;
		}

		if (inv.flags & IOMMU_TEST_INVALIDATE_FLAG_ALL) {
			/* Invalidate all mock iotlb entries and ignore iotlb_id */
			for (j = 0; j < MOCK_NESTED_DOMAIN_IOTLB_NUM; j++)
				mock_nested->iotlb[j] = 0;
		} else {
			mock_nested->iotlb[inv.iotlb_id] = 0;
		}

		processed++;
	}

out:
	array->entry_num = processed;
	return rc;
}

static struct iommu_domain_ops domain_nested_ops = {
	.free = mock_domain_free_nested,
	.attach_dev = mock_domain_nop_attach,
	.cache_invalidate_user = mock_domain_cache_invalidate_user,
};

static inline struct iommufd_hw_pagetable *
__get_md_pagetable(struct iommufd_ucmd *ucmd, u32 mockpt_id, u32 hwpt_type)
{
	struct iommufd_object *obj;

	obj = iommufd_get_object(ucmd->ictx, mockpt_id, hwpt_type);
	if (IS_ERR(obj))
		return ERR_CAST(obj);
	return container_of(obj, struct iommufd_hw_pagetable, obj);
}

static inline struct iommufd_hw_pagetable *
get_md_pagetable(struct iommufd_ucmd *ucmd, u32 mockpt_id,
		 struct mock_iommu_domain **mock)
{
	struct iommufd_hw_pagetable *hwpt;

	hwpt = __get_md_pagetable(ucmd, mockpt_id, IOMMUFD_OBJ_HWPT_PAGING);
	if (IS_ERR(hwpt))
		return hwpt;
	if (hwpt->domain->type != IOMMU_DOMAIN_UNMANAGED ||
	    hwpt->domain->ops != mock_ops.default_domain_ops) {
		iommufd_put_object(ucmd->ictx, &hwpt->obj);
		return ERR_PTR(-EINVAL);
	}
	*mock = container_of(hwpt->domain, struct mock_iommu_domain, domain);
	return hwpt;
}

static inline struct iommufd_hw_pagetable *
get_md_pagetable_nested(struct iommufd_ucmd *ucmd, u32 mockpt_id,
			struct mock_iommu_domain_nested **mock_nested)
{
	struct iommufd_hw_pagetable *hwpt;

	hwpt = __get_md_pagetable(ucmd, mockpt_id, IOMMUFD_OBJ_HWPT_NESTED);
	if (IS_ERR(hwpt))
		return hwpt;
	if (hwpt->domain->type != IOMMU_DOMAIN_NESTED ||
	    hwpt->domain->ops != &domain_nested_ops) {
		iommufd_put_object(ucmd->ictx, &hwpt->obj);
		return ERR_PTR(-EINVAL);
	}
	*mock_nested = container_of(hwpt->domain,
				    struct mock_iommu_domain_nested, domain);
	return hwpt;
}

static void mock_dev_release(struct device *dev)
{
	struct mock_dev *mdev = container_of(dev, struct mock_dev, dev);

	ida_free(&mock_dev_ida, mdev->id);
	kfree(mdev);
}

static struct mock_dev *mock_dev_create(unsigned long dev_flags)
{
	struct mock_dev *mdev;
	int rc;

	if (dev_flags &
	    ~(MOCK_FLAGS_DEVICE_NO_DIRTY | MOCK_FLAGS_DEVICE_HUGE_IOVA))
		return ERR_PTR(-EINVAL);

	mdev = kzalloc(sizeof(*mdev), GFP_KERNEL);
	if (!mdev)
		return ERR_PTR(-ENOMEM);

	device_initialize(&mdev->dev);
	mdev->flags = dev_flags;
	mdev->dev.release = mock_dev_release;
	mdev->dev.bus = &iommufd_mock_bus_type.bus;

	rc = ida_alloc(&mock_dev_ida, GFP_KERNEL);
	if (rc < 0)
		goto err_put;
	mdev->id = rc;

	rc = dev_set_name(&mdev->dev, "iommufd_mock%u", mdev->id);
	if (rc)
		goto err_put;

	rc = device_add(&mdev->dev);
	if (rc)
		goto err_put;
	return mdev;

err_put:
	put_device(&mdev->dev);
	return ERR_PTR(rc);
}

static void mock_dev_destroy(struct mock_dev *mdev)
{
	device_unregister(&mdev->dev);
}

bool iommufd_selftest_is_mock_dev(struct device *dev)
{
	return dev->release == mock_dev_release;
}

/* Create an hw_pagetable with the mock domain so we can test the domain ops */
static int iommufd_test_mock_domain(struct iommufd_ucmd *ucmd,
				    struct iommu_test_cmd *cmd)
{
	struct iommufd_device *idev;
	struct selftest_obj *sobj;
	u32 pt_id = cmd->id;
	u32 dev_flags = 0;
	u32 idev_id;
	int rc;

	sobj = iommufd_object_alloc(ucmd->ictx, sobj, IOMMUFD_OBJ_SELFTEST);
	if (IS_ERR(sobj))
		return PTR_ERR(sobj);

	sobj->idev.ictx = ucmd->ictx;
	sobj->type = TYPE_IDEV;

	if (cmd->op == IOMMU_TEST_OP_MOCK_DOMAIN_FLAGS)
		dev_flags = cmd->mock_domain_flags.dev_flags;

	sobj->idev.mock_dev = mock_dev_create(dev_flags);
	if (IS_ERR(sobj->idev.mock_dev)) {
		rc = PTR_ERR(sobj->idev.mock_dev);
		goto out_sobj;
	}

	idev = iommufd_device_bind(ucmd->ictx, &sobj->idev.mock_dev->dev,
				   &idev_id);
	if (IS_ERR(idev)) {
		rc = PTR_ERR(idev);
		goto out_mdev;
	}
	sobj->idev.idev = idev;

	rc = iommufd_device_attach(idev, &pt_id);
	if (rc)
		goto out_unbind;

	/* Userspace must destroy the device_id to destroy the object */
	cmd->mock_domain.out_hwpt_id = pt_id;
	cmd->mock_domain.out_stdev_id = sobj->obj.id;
	cmd->mock_domain.out_idev_id = idev_id;
	rc = iommufd_ucmd_respond(ucmd, sizeof(*cmd));
	if (rc)
		goto out_detach;
	iommufd_object_finalize(ucmd->ictx, &sobj->obj);
	return 0;

out_detach:
	iommufd_device_detach(idev);
out_unbind:
	iommufd_device_unbind(idev);
out_mdev:
	mock_dev_destroy(sobj->idev.mock_dev);
out_sobj:
	iommufd_object_abort(ucmd->ictx, &sobj->obj);
	return rc;
}

/* Replace the mock domain with a manually allocated hw_pagetable */
static int iommufd_test_mock_domain_replace(struct iommufd_ucmd *ucmd,
					    unsigned int device_id, u32 pt_id,
					    struct iommu_test_cmd *cmd)
{
	struct iommufd_object *dev_obj;
	struct selftest_obj *sobj;
	int rc;

	/*
	 * Prefer to use the OBJ_SELFTEST because the destroy_rwsem will ensure
	 * it doesn't race with detach, which is not allowed.
	 */
	dev_obj =
		iommufd_get_object(ucmd->ictx, device_id, IOMMUFD_OBJ_SELFTEST);
	if (IS_ERR(dev_obj))
		return PTR_ERR(dev_obj);

	sobj = container_of(dev_obj, struct selftest_obj, obj);
	if (sobj->type != TYPE_IDEV) {
		rc = -EINVAL;
		goto out_dev_obj;
	}

	rc = iommufd_device_replace(sobj->idev.idev, &pt_id);
	if (rc)
		goto out_dev_obj;

	cmd->mock_domain_replace.pt_id = pt_id;
	rc = iommufd_ucmd_respond(ucmd, sizeof(*cmd));

out_dev_obj:
	iommufd_put_object(ucmd->ictx, dev_obj);
	return rc;
}

/* Add an additional reserved IOVA to the IOAS */
static int iommufd_test_add_reserved(struct iommufd_ucmd *ucmd,
				     unsigned int mockpt_id,
				     unsigned long start, size_t length)
{
	struct iommufd_ioas *ioas;
	int rc;

	ioas = iommufd_get_ioas(ucmd->ictx, mockpt_id);
	if (IS_ERR(ioas))
		return PTR_ERR(ioas);
	down_write(&ioas->iopt.iova_rwsem);
	rc = iopt_reserve_iova(&ioas->iopt, start, start + length - 1, NULL);
	up_write(&ioas->iopt.iova_rwsem);
	iommufd_put_object(ucmd->ictx, &ioas->obj);
	return rc;
}

/* Check that every pfn under each iova matches the pfn under a user VA */
static int iommufd_test_md_check_pa(struct iommufd_ucmd *ucmd,
				    unsigned int mockpt_id, unsigned long iova,
				    size_t length, void __user *uptr)
{
	struct iommufd_hw_pagetable *hwpt;
	struct mock_iommu_domain *mock;
	uintptr_t end;
	int rc;

	if (iova % MOCK_IO_PAGE_SIZE || length % MOCK_IO_PAGE_SIZE ||
	    (uintptr_t)uptr % MOCK_IO_PAGE_SIZE ||
	    check_add_overflow((uintptr_t)uptr, (uintptr_t)length, &end))
		return -EINVAL;

	hwpt = get_md_pagetable(ucmd, mockpt_id, &mock);
	if (IS_ERR(hwpt))
		return PTR_ERR(hwpt);

	for (; length; length -= MOCK_IO_PAGE_SIZE) {
		struct page *pages[1];
		unsigned long pfn;
		long npages;
		void *ent;

		npages = get_user_pages_fast((uintptr_t)uptr & PAGE_MASK, 1, 0,
					     pages);
		if (npages < 0) {
			rc = npages;
			goto out_put;
		}
		if (WARN_ON(npages != 1)) {
			rc = -EFAULT;
			goto out_put;
		}
		pfn = page_to_pfn(pages[0]);
		put_page(pages[0]);

		ent = xa_load(&mock->pfns, iova / MOCK_IO_PAGE_SIZE);
		if (!ent ||
		    (xa_to_value(ent) & MOCK_PFN_MASK) * MOCK_IO_PAGE_SIZE !=
			    pfn * PAGE_SIZE + ((uintptr_t)uptr % PAGE_SIZE)) {
			rc = -EINVAL;
			goto out_put;
		}
		iova += MOCK_IO_PAGE_SIZE;
		uptr += MOCK_IO_PAGE_SIZE;
	}
	rc = 0;

out_put:
	iommufd_put_object(ucmd->ictx, &hwpt->obj);
	return rc;
}

/* Check that the page ref count matches, to look for missing pin/unpins */
static int iommufd_test_md_check_refs(struct iommufd_ucmd *ucmd,
				      void __user *uptr, size_t length,
				      unsigned int refs)
{
	uintptr_t end;

	if (length % PAGE_SIZE || (uintptr_t)uptr % PAGE_SIZE ||
	    check_add_overflow((uintptr_t)uptr, (uintptr_t)length, &end))
		return -EINVAL;

	for (; length; length -= PAGE_SIZE) {
		struct page *pages[1];
		long npages;

		npages = get_user_pages_fast((uintptr_t)uptr, 1, 0, pages);
		if (npages < 0)
			return npages;
		if (WARN_ON(npages != 1))
			return -EFAULT;
		if (!PageCompound(pages[0])) {
			unsigned int count;

			count = page_ref_count(pages[0]);
			if (count / GUP_PIN_COUNTING_BIAS != refs) {
				put_page(pages[0]);
				return -EIO;
			}
		}
		put_page(pages[0]);
		uptr += PAGE_SIZE;
	}
	return 0;
}

static int iommufd_test_md_check_iotlb(struct iommufd_ucmd *ucmd,
				       u32 mockpt_id, unsigned int iotlb_id,
				       u32 iotlb)
{
	struct mock_iommu_domain_nested *mock_nested;
	struct iommufd_hw_pagetable *hwpt;
	int rc = 0;

	hwpt = get_md_pagetable_nested(ucmd, mockpt_id, &mock_nested);
	if (IS_ERR(hwpt))
		return PTR_ERR(hwpt);

	mock_nested = container_of(hwpt->domain,
				   struct mock_iommu_domain_nested, domain);

	if (iotlb_id > MOCK_NESTED_DOMAIN_IOTLB_ID_MAX ||
	    mock_nested->iotlb[iotlb_id] != iotlb)
		rc = -EINVAL;
	iommufd_put_object(ucmd->ictx, &hwpt->obj);
	return rc;
}

struct selftest_access {
	struct iommufd_access *access;
	struct file *file;
	struct mutex lock;
	struct list_head items;
	unsigned int next_id;
	bool destroying;
};

struct selftest_access_item {
	struct list_head items_elm;
	unsigned long iova;
	size_t length;
	unsigned int id;
};

static const struct file_operations iommfd_test_staccess_fops;

static struct selftest_access *iommufd_access_get(int fd)
{
	struct file *file;

	file = fget(fd);
	if (!file)
		return ERR_PTR(-EBADFD);

	if (file->f_op != &iommfd_test_staccess_fops) {
		fput(file);
		return ERR_PTR(-EBADFD);
	}
	return file->private_data;
}

static void iommufd_test_access_unmap(void *data, unsigned long iova,
				      unsigned long length)
{
	unsigned long iova_last = iova + length - 1;
	struct selftest_access *staccess = data;
	struct selftest_access_item *item;
	struct selftest_access_item *tmp;

	mutex_lock(&staccess->lock);
	list_for_each_entry_safe(item, tmp, &staccess->items, items_elm) {
		if (iova > item->iova + item->length - 1 ||
		    iova_last < item->iova)
			continue;
		list_del(&item->items_elm);
		iommufd_access_unpin_pages(staccess->access, item->iova,
					   item->length);
		kfree(item);
	}
	mutex_unlock(&staccess->lock);
}

static int iommufd_test_access_item_destroy(struct iommufd_ucmd *ucmd,
					    unsigned int access_id,
					    unsigned int item_id)
{
	struct selftest_access_item *item;
	struct selftest_access *staccess;

	staccess = iommufd_access_get(access_id);
	if (IS_ERR(staccess))
		return PTR_ERR(staccess);

	mutex_lock(&staccess->lock);
	list_for_each_entry(item, &staccess->items, items_elm) {
		if (item->id == item_id) {
			list_del(&item->items_elm);
			iommufd_access_unpin_pages(staccess->access, item->iova,
						   item->length);
			mutex_unlock(&staccess->lock);
			kfree(item);
			fput(staccess->file);
			return 0;
		}
	}
	mutex_unlock(&staccess->lock);
	fput(staccess->file);
	return -ENOENT;
}

static int iommufd_test_staccess_release(struct inode *inode,
					 struct file *filep)
{
	struct selftest_access *staccess = filep->private_data;

	if (staccess->access) {
		iommufd_test_access_unmap(staccess, 0, ULONG_MAX);
		iommufd_access_destroy(staccess->access);
	}
	mutex_destroy(&staccess->lock);
	kfree(staccess);
	return 0;
}

static const struct iommufd_access_ops selftest_access_ops_pin = {
	.needs_pin_pages = 1,
	.unmap = iommufd_test_access_unmap,
};

static const struct iommufd_access_ops selftest_access_ops = {
	.unmap = iommufd_test_access_unmap,
};

static const struct file_operations iommfd_test_staccess_fops = {
	.release = iommufd_test_staccess_release,
};

static struct selftest_access *iommufd_test_alloc_access(void)
{
	struct selftest_access *staccess;
	struct file *filep;

	staccess = kzalloc(sizeof(*staccess), GFP_KERNEL_ACCOUNT);
	if (!staccess)
		return ERR_PTR(-ENOMEM);
	INIT_LIST_HEAD(&staccess->items);
	mutex_init(&staccess->lock);

	filep = anon_inode_getfile("[iommufd_test_staccess]",
				   &iommfd_test_staccess_fops, staccess,
				   O_RDWR);
	if (IS_ERR(filep)) {
		kfree(staccess);
		return ERR_CAST(filep);
	}
	staccess->file = filep;
	return staccess;
}

static int iommufd_test_create_access(struct iommufd_ucmd *ucmd,
				      unsigned int ioas_id, unsigned int flags)
{
	struct iommu_test_cmd *cmd = ucmd->cmd;
	struct selftest_access *staccess;
	struct iommufd_access *access;
	u32 id;
	int fdno;
	int rc;

	if (flags & ~MOCK_FLAGS_ACCESS_CREATE_NEEDS_PIN_PAGES)
		return -EOPNOTSUPP;

	staccess = iommufd_test_alloc_access();
	if (IS_ERR(staccess))
		return PTR_ERR(staccess);

	fdno = get_unused_fd_flags(O_CLOEXEC);
	if (fdno < 0) {
		rc = -ENOMEM;
		goto out_free_staccess;
	}

	access = iommufd_access_create(
		ucmd->ictx,
		(flags & MOCK_FLAGS_ACCESS_CREATE_NEEDS_PIN_PAGES) ?
			&selftest_access_ops_pin :
			&selftest_access_ops,
		staccess, &id);
	if (IS_ERR(access)) {
		rc = PTR_ERR(access);
		goto out_put_fdno;
	}
	rc = iommufd_access_attach(access, ioas_id);
	if (rc)
		goto out_destroy;
	cmd->create_access.out_access_fd = fdno;
	rc = iommufd_ucmd_respond(ucmd, sizeof(*cmd));
	if (rc)
		goto out_destroy;

	staccess->access = access;
	fd_install(fdno, staccess->file);
	return 0;

out_destroy:
	iommufd_access_destroy(access);
out_put_fdno:
	put_unused_fd(fdno);
out_free_staccess:
	fput(staccess->file);
	return rc;
}

static int iommufd_test_access_replace_ioas(struct iommufd_ucmd *ucmd,
					    unsigned int access_id,
					    unsigned int ioas_id)
{
	struct selftest_access *staccess;
	int rc;

	staccess = iommufd_access_get(access_id);
	if (IS_ERR(staccess))
		return PTR_ERR(staccess);

	rc = iommufd_access_replace(staccess->access, ioas_id);
	fput(staccess->file);
	return rc;
}

/* Check that the pages in a page array match the pages in the user VA */
static int iommufd_test_check_pages(void __user *uptr, struct page **pages,
				    size_t npages)
{
	for (; npages; npages--) {
		struct page *tmp_pages[1];
		long rc;

		rc = get_user_pages_fast((uintptr_t)uptr, 1, 0, tmp_pages);
		if (rc < 0)
			return rc;
		if (WARN_ON(rc != 1))
			return -EFAULT;
		put_page(tmp_pages[0]);
		if (tmp_pages[0] != *pages)
			return -EBADE;
		pages++;
		uptr += PAGE_SIZE;
	}
	return 0;
}

static int iommufd_test_access_pages(struct iommufd_ucmd *ucmd,
				     unsigned int access_id, unsigned long iova,
				     size_t length, void __user *uptr,
				     u32 flags)
{
	struct iommu_test_cmd *cmd = ucmd->cmd;
	struct selftest_access_item *item;
	struct selftest_access *staccess;
	struct page **pages;
	size_t npages;
	int rc;

	/* Prevent syzkaller from triggering a WARN_ON in kvzalloc() */
	if (length > 16*1024*1024)
		return -ENOMEM;

	if (flags & ~(MOCK_FLAGS_ACCESS_WRITE | MOCK_FLAGS_ACCESS_SYZ))
		return -EOPNOTSUPP;

	staccess = iommufd_access_get(access_id);
	if (IS_ERR(staccess))
		return PTR_ERR(staccess);

	if (staccess->access->ops != &selftest_access_ops_pin) {
		rc = -EOPNOTSUPP;
		goto out_put;
	}

	if (flags & MOCK_FLAGS_ACCESS_SYZ)
		iova = iommufd_test_syz_conv_iova(staccess->access,
					&cmd->access_pages.iova);

	npages = (ALIGN(iova + length, PAGE_SIZE) -
		  ALIGN_DOWN(iova, PAGE_SIZE)) /
		 PAGE_SIZE;
	pages = kvcalloc(npages, sizeof(*pages), GFP_KERNEL_ACCOUNT);
	if (!pages) {
		rc = -ENOMEM;
		goto out_put;
	}

	/*
	 * Drivers will need to think very carefully about this locking. The
	 * core code can do multiple unmaps instantaneously after
	 * iommufd_access_pin_pages() and *all* the unmaps must not return until
	 * the range is unpinned. This simple implementation puts a global lock
	 * around the pin, which may not suit drivers that want this to be a
	 * performance path. drivers that get this wrong will trigger WARN_ON
	 * races and cause EDEADLOCK failures to userspace.
	 */
	mutex_lock(&staccess->lock);
	rc = iommufd_access_pin_pages(staccess->access, iova, length, pages,
				      flags & MOCK_FLAGS_ACCESS_WRITE);
	if (rc)
		goto out_unlock;

	/* For syzkaller allow uptr to be NULL to skip this check */
	if (uptr) {
		rc = iommufd_test_check_pages(
			uptr - (iova - ALIGN_DOWN(iova, PAGE_SIZE)), pages,
			npages);
		if (rc)
			goto out_unaccess;
	}

	item = kzalloc(sizeof(*item), GFP_KERNEL_ACCOUNT);
	if (!item) {
		rc = -ENOMEM;
		goto out_unaccess;
	}

	item->iova = iova;
	item->length = length;
	item->id = staccess->next_id++;
	list_add_tail(&item->items_elm, &staccess->items);

	cmd->access_pages.out_access_pages_id = item->id;
	rc = iommufd_ucmd_respond(ucmd, sizeof(*cmd));
	if (rc)
		goto out_free_item;
	goto out_unlock;

out_free_item:
	list_del(&item->items_elm);
	kfree(item);
out_unaccess:
	iommufd_access_unpin_pages(staccess->access, iova, length);
out_unlock:
	mutex_unlock(&staccess->lock);
	kvfree(pages);
out_put:
	fput(staccess->file);
	return rc;
}

static int iommufd_test_access_rw(struct iommufd_ucmd *ucmd,
				  unsigned int access_id, unsigned long iova,
				  size_t length, void __user *ubuf,
				  unsigned int flags)
{
	struct iommu_test_cmd *cmd = ucmd->cmd;
	struct selftest_access *staccess;
	void *tmp;
	int rc;

	/* Prevent syzkaller from triggering a WARN_ON in kvzalloc() */
	if (length > 16*1024*1024)
		return -ENOMEM;

	if (flags & ~(MOCK_ACCESS_RW_WRITE | MOCK_ACCESS_RW_SLOW_PATH |
		      MOCK_FLAGS_ACCESS_SYZ))
		return -EOPNOTSUPP;

	staccess = iommufd_access_get(access_id);
	if (IS_ERR(staccess))
		return PTR_ERR(staccess);

	tmp = kvzalloc(length, GFP_KERNEL_ACCOUNT);
	if (!tmp) {
		rc = -ENOMEM;
		goto out_put;
	}

	if (flags & MOCK_ACCESS_RW_WRITE) {
		if (copy_from_user(tmp, ubuf, length)) {
			rc = -EFAULT;
			goto out_free;
		}
	}

	if (flags & MOCK_FLAGS_ACCESS_SYZ)
		iova = iommufd_test_syz_conv_iova(staccess->access,
				&cmd->access_rw.iova);

	rc = iommufd_access_rw(staccess->access, iova, tmp, length, flags);
	if (rc)
		goto out_free;
	if (!(flags & MOCK_ACCESS_RW_WRITE)) {
		if (copy_to_user(ubuf, tmp, length)) {
			rc = -EFAULT;
			goto out_free;
		}
	}

out_free:
	kvfree(tmp);
out_put:
	fput(staccess->file);
	return rc;
}
static_assert((unsigned int)MOCK_ACCESS_RW_WRITE == IOMMUFD_ACCESS_RW_WRITE);
static_assert((unsigned int)MOCK_ACCESS_RW_SLOW_PATH ==
	      __IOMMUFD_ACCESS_RW_SLOW_PATH);

static int iommufd_test_dirty(struct iommufd_ucmd *ucmd, unsigned int mockpt_id,
			      unsigned long iova, size_t length,
			      unsigned long page_size, void __user *uptr,
			      u32 flags)
{
	unsigned long i, max;
	struct iommu_test_cmd *cmd = ucmd->cmd;
	struct iommufd_hw_pagetable *hwpt;
	struct mock_iommu_domain *mock;
	int rc, count = 0;
	void *tmp;

	if (!page_size || !length || iova % page_size || length % page_size ||
	    !uptr)
		return -EINVAL;

	hwpt = get_md_pagetable(ucmd, mockpt_id, &mock);
	if (IS_ERR(hwpt))
		return PTR_ERR(hwpt);

	if (!(mock->flags & MOCK_DIRTY_TRACK)) {
		rc = -EINVAL;
		goto out_put;
	}

	max = length / page_size;
<<<<<<< HEAD
	bitmap_size = DIV_ROUND_UP(max, BITS_PER_BYTE);

	tmp = kvzalloc(bitmap_size, GFP_KERNEL_ACCOUNT);
=======
	tmp = kvzalloc(DIV_ROUND_UP(max, BITS_PER_LONG) * sizeof(unsigned long),
		       GFP_KERNEL_ACCOUNT);
>>>>>>> adc21867
	if (!tmp) {
		rc = -ENOMEM;
		goto out_put;
	}

	if (copy_from_user(tmp, uptr,DIV_ROUND_UP(max, BITS_PER_BYTE))) {
		rc = -EFAULT;
		goto out_free;
	}

	for (i = 0; i < max; i++) {
		unsigned long cur = iova + i * page_size;
		void *ent, *old;

		if (!test_bit(i, (unsigned long *)tmp))
			continue;

		ent = xa_load(&mock->pfns, cur / page_size);
		if (ent) {
			unsigned long val;

			val = xa_to_value(ent) | MOCK_PFN_DIRTY_IOVA;
			old = xa_store(&mock->pfns, cur / page_size,
				       xa_mk_value(val), GFP_KERNEL);
			WARN_ON_ONCE(ent != old);
			count++;
		}
	}

	cmd->dirty.out_nr_dirty = count;
	rc = iommufd_ucmd_respond(ucmd, sizeof(*cmd));
out_free:
	kvfree(tmp);
out_put:
	iommufd_put_object(ucmd->ictx, &hwpt->obj);
	return rc;
}

static int iommufd_test_trigger_iopf(struct iommufd_ucmd *ucmd,
				     struct iommu_test_cmd *cmd)
{
	struct iopf_fault event = { };
	struct iommufd_device *idev;

	idev = iommufd_get_device(ucmd, cmd->trigger_iopf.dev_id);
	if (IS_ERR(idev))
		return PTR_ERR(idev);

	event.fault.prm.flags = IOMMU_FAULT_PAGE_REQUEST_LAST_PAGE;
	if (cmd->trigger_iopf.pasid != IOMMU_NO_PASID)
		event.fault.prm.flags |= IOMMU_FAULT_PAGE_REQUEST_PASID_VALID;
	event.fault.type = IOMMU_FAULT_PAGE_REQ;
	event.fault.prm.addr = cmd->trigger_iopf.addr;
	event.fault.prm.pasid = cmd->trigger_iopf.pasid;
	event.fault.prm.grpid = cmd->trigger_iopf.grpid;
	event.fault.prm.perm = cmd->trigger_iopf.perm;

	iommu_report_device_fault(idev->dev, &event);
	iommufd_put_object(ucmd->ictx, &idev->obj);

	return 0;
}

void iommufd_selftest_destroy(struct iommufd_object *obj)
{
	struct selftest_obj *sobj = container_of(obj, struct selftest_obj, obj);

	switch (sobj->type) {
	case TYPE_IDEV:
		iommufd_device_detach(sobj->idev.idev);
		iommufd_device_unbind(sobj->idev.idev);
		mock_dev_destroy(sobj->idev.mock_dev);
		break;
	}
}

int iommufd_test(struct iommufd_ucmd *ucmd)
{
	struct iommu_test_cmd *cmd = ucmd->cmd;

	switch (cmd->op) {
	case IOMMU_TEST_OP_ADD_RESERVED:
		return iommufd_test_add_reserved(ucmd, cmd->id,
						 cmd->add_reserved.start,
						 cmd->add_reserved.length);
	case IOMMU_TEST_OP_MOCK_DOMAIN:
	case IOMMU_TEST_OP_MOCK_DOMAIN_FLAGS:
		return iommufd_test_mock_domain(ucmd, cmd);
	case IOMMU_TEST_OP_MOCK_DOMAIN_REPLACE:
		return iommufd_test_mock_domain_replace(
			ucmd, cmd->id, cmd->mock_domain_replace.pt_id, cmd);
	case IOMMU_TEST_OP_MD_CHECK_MAP:
		return iommufd_test_md_check_pa(
			ucmd, cmd->id, cmd->check_map.iova,
			cmd->check_map.length,
			u64_to_user_ptr(cmd->check_map.uptr));
	case IOMMU_TEST_OP_MD_CHECK_REFS:
		return iommufd_test_md_check_refs(
			ucmd, u64_to_user_ptr(cmd->check_refs.uptr),
			cmd->check_refs.length, cmd->check_refs.refs);
	case IOMMU_TEST_OP_MD_CHECK_IOTLB:
		return iommufd_test_md_check_iotlb(ucmd, cmd->id,
						   cmd->check_iotlb.id,
						   cmd->check_iotlb.iotlb);
	case IOMMU_TEST_OP_CREATE_ACCESS:
		return iommufd_test_create_access(ucmd, cmd->id,
						  cmd->create_access.flags);
	case IOMMU_TEST_OP_ACCESS_REPLACE_IOAS:
		return iommufd_test_access_replace_ioas(
			ucmd, cmd->id, cmd->access_replace_ioas.ioas_id);
	case IOMMU_TEST_OP_ACCESS_PAGES:
		return iommufd_test_access_pages(
			ucmd, cmd->id, cmd->access_pages.iova,
			cmd->access_pages.length,
			u64_to_user_ptr(cmd->access_pages.uptr),
			cmd->access_pages.flags);
	case IOMMU_TEST_OP_ACCESS_RW:
		return iommufd_test_access_rw(
			ucmd, cmd->id, cmd->access_rw.iova,
			cmd->access_rw.length,
			u64_to_user_ptr(cmd->access_rw.uptr),
			cmd->access_rw.flags);
	case IOMMU_TEST_OP_DESTROY_ACCESS_PAGES:
		return iommufd_test_access_item_destroy(
			ucmd, cmd->id, cmd->destroy_access_pages.access_pages_id);
	case IOMMU_TEST_OP_SET_TEMP_MEMORY_LIMIT:
		/* Protect _batch_init(), can not be less than elmsz */
		if (cmd->memory_limit.limit <
		    sizeof(unsigned long) + sizeof(u32))
			return -EINVAL;
		iommufd_test_memory_limit = cmd->memory_limit.limit;
		return 0;
	case IOMMU_TEST_OP_DIRTY:
		return iommufd_test_dirty(ucmd, cmd->id, cmd->dirty.iova,
					  cmd->dirty.length,
					  cmd->dirty.page_size,
					  u64_to_user_ptr(cmd->dirty.uptr),
					  cmd->dirty.flags);
	case IOMMU_TEST_OP_TRIGGER_IOPF:
		return iommufd_test_trigger_iopf(ucmd, cmd);
	default:
		return -EOPNOTSUPP;
	}
}

bool iommufd_should_fail(void)
{
	return should_fail(&fail_iommufd, 1);
}

int __init iommufd_test_init(void)
{
	struct platform_device_info pdevinfo = {
		.name = "iommufd_selftest_iommu",
	};
	int rc;

	dbgfs_root =
		fault_create_debugfs_attr("fail_iommufd", NULL, &fail_iommufd);

	selftest_iommu_dev = platform_device_register_full(&pdevinfo);
	if (IS_ERR(selftest_iommu_dev)) {
		rc = PTR_ERR(selftest_iommu_dev);
		goto err_dbgfs;
	}

	rc = bus_register(&iommufd_mock_bus_type.bus);
	if (rc)
		goto err_platform;

	rc = iommu_device_sysfs_add(&mock_iommu_device,
				    &selftest_iommu_dev->dev, NULL, "%s",
				    dev_name(&selftest_iommu_dev->dev));
	if (rc)
		goto err_bus;

	rc = iommu_device_register_bus(&mock_iommu_device, &mock_ops,
				  &iommufd_mock_bus_type.bus,
				  &iommufd_mock_bus_type.nb);
	if (rc)
		goto err_sysfs;

	mock_iommu_iopf_queue = iopf_queue_alloc("mock-iopfq");

	return 0;

err_sysfs:
	iommu_device_sysfs_remove(&mock_iommu_device);
err_bus:
	bus_unregister(&iommufd_mock_bus_type.bus);
err_platform:
	platform_device_unregister(selftest_iommu_dev);
err_dbgfs:
	debugfs_remove_recursive(dbgfs_root);
	return rc;
}

void iommufd_test_exit(void)
{
	if (mock_iommu_iopf_queue) {
		iopf_queue_free(mock_iommu_iopf_queue);
		mock_iommu_iopf_queue = NULL;
	}

	iommu_device_sysfs_remove(&mock_iommu_device);
	iommu_device_unregister_bus(&mock_iommu_device,
				    &iommufd_mock_bus_type.bus,
				    &iommufd_mock_bus_type.nb);
	bus_unregister(&iommufd_mock_bus_type.bus);
	platform_device_unregister(selftest_iommu_dev);
	debugfs_remove_recursive(dbgfs_root);
}<|MERGE_RESOLUTION|>--- conflicted
+++ resolved
@@ -1364,14 +1364,8 @@
 	}
 
 	max = length / page_size;
-<<<<<<< HEAD
-	bitmap_size = DIV_ROUND_UP(max, BITS_PER_BYTE);
-
-	tmp = kvzalloc(bitmap_size, GFP_KERNEL_ACCOUNT);
-=======
 	tmp = kvzalloc(DIV_ROUND_UP(max, BITS_PER_LONG) * sizeof(unsigned long),
 		       GFP_KERNEL_ACCOUNT);
->>>>>>> adc21867
 	if (!tmp) {
 		rc = -ENOMEM;
 		goto out_put;
