--- conflicted
+++ resolved
@@ -114,11 +114,8 @@
 	struct iommu_device iommu;
 	struct list_head node; /* entry in rk_iommu_domain.iommus */
 	struct iommu_domain *domain; /* domain to which iommu is attached */
-<<<<<<< HEAD
 	struct iommu_group *group;
 	bool iommu_enabled;
-=======
->>>>>>> 0dd3ee31
 };
 
 struct rk_iommudata {
