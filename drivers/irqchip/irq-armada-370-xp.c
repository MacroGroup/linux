--- conflicted
+++ resolved
@@ -10,13 +10,9 @@
  * Ben Dooks <ben.dooks@codethink.co.uk>
  */
 
-<<<<<<< HEAD
-#include <linux/bits.h>
-=======
 #include <linux/bitfield.h>
 #include <linux/bits.h>
 #include <linux/err.h>
->>>>>>> adc21867
 #include <linux/kernel.h>
 #include <linux/module.h>
 #include <linux/init.h>
@@ -116,37 +112,6 @@
  *    at the per-CPU level.
  */
 
-<<<<<<< HEAD
-/* Registers relative to main_int_base */
-#define ARMADA_370_XP_INT_CONTROL		(0x00)
-#define ARMADA_370_XP_SW_TRIG_INT_OFFS		(0x04)
-#define ARMADA_370_XP_INT_SET_ENABLE_OFFS	(0x30)
-#define ARMADA_370_XP_INT_CLEAR_ENABLE_OFFS	(0x34)
-#define ARMADA_370_XP_INT_SOURCE_CTL(irq)	(0x100 + irq*4)
-#define ARMADA_370_XP_INT_SOURCE_CPU_MASK	0xF
-#define ARMADA_370_XP_INT_IRQ_FIQ_MASK(cpuid)	((BIT(0) | BIT(8)) << cpuid)
-
-/* Registers relative to per_cpu_int_base */
-#define ARMADA_370_XP_IN_DRBEL_CAUSE_OFFS	(0x08)
-#define ARMADA_370_XP_IN_DRBEL_MSK_OFFS		(0x0c)
-#define ARMADA_375_PPI_CAUSE			(0x10)
-#define ARMADA_370_XP_CPU_INTACK_OFFS		(0x44)
-#define ARMADA_370_XP_INT_SET_MASK_OFFS		(0x48)
-#define ARMADA_370_XP_INT_CLEAR_MASK_OFFS	(0x4C)
-#define ARMADA_370_XP_INT_FABRIC_MASK_OFFS	(0x54)
-#define ARMADA_370_XP_INT_CAUSE_PERF(cpu)	(1 << cpu)
-
-#define ARMADA_370_XP_MAX_PER_CPU_IRQS		(28)
-
-/* IPI and MSI interrupt definitions for IPI platforms */
-#define IPI_DOORBELL_START                      (0)
-#define IPI_DOORBELL_END                        (8)
-#define IPI_DOORBELL_MASK                       0xFF
-#define PCI_MSI_DOORBELL_START                  (16)
-#define PCI_MSI_DOORBELL_NR                     (16)
-#define PCI_MSI_DOORBELL_END                    (32)
-#define PCI_MSI_DOORBELL_MASK                   0xFFFF0000
-=======
 /* Registers relative to mpic->base */
 #define MPIC_INT_CONTROL			0x00
 #define MPIC_INT_CONTROL_NUMINT_MASK		GENMASK(12, 2)
@@ -176,32 +141,14 @@
 #define PCI_MSI_DOORBELL_START			16
 #define PCI_MSI_DOORBELL_NR			16
 #define PCI_MSI_DOORBELL_MASK			GENMASK(31, 16)
->>>>>>> adc21867
 
 /* MSI interrupt definitions for non-IPI platforms */
 #define PCI_MSI_FULL_DOORBELL_START		0
 #define PCI_MSI_FULL_DOORBELL_NR		32
-<<<<<<< HEAD
-#define PCI_MSI_FULL_DOORBELL_END		32
-=======
->>>>>>> adc21867
 #define PCI_MSI_FULL_DOORBELL_MASK		GENMASK(31, 0)
 #define PCI_MSI_FULL_DOORBELL_SRC0_MASK		GENMASK(15, 0)
 #define PCI_MSI_FULL_DOORBELL_SRC1_MASK		GENMASK(31, 16)
 
-<<<<<<< HEAD
-static void __iomem *per_cpu_int_base;
-static void __iomem *main_int_base;
-static struct irq_domain *armada_370_xp_mpic_domain;
-static u32 doorbell_mask_reg;
-static int parent_irq;
-#ifdef CONFIG_PCI_MSI
-static struct irq_domain *armada_370_xp_msi_domain;
-static struct irq_domain *armada_370_xp_msi_inner_domain;
-static DECLARE_BITMAP(msi_used, PCI_MSI_FULL_DOORBELL_NR);
-static DEFINE_MUTEX(msi_used_lock);
-static phys_addr_t msi_doorbell_addr;
-=======
 /**
  * struct mpic - MPIC private data structure
  * @base:		MPIC registers base address
@@ -236,53 +183,13 @@
 	phys_addr_t msi_doorbell_addr;
 	u32 msi_doorbell_mask;
 	unsigned int msi_doorbell_start, msi_doorbell_size;
->>>>>>> adc21867
 #endif
 	u32 doorbell_mask;
 };
 
 static struct mpic *mpic_data __ro_after_init;
 
-<<<<<<< HEAD
-static inline bool is_ipi_available(void)
-{
-	/*
-	 * We distinguish IPI availability in the IC by the IC not having a
-	 * parent irq defined. If a parent irq is defined, there is a parent
-	 * interrupt controller (e.g. GIC) that takes care of inter-processor
-	 * interrupts.
-	 */
-	return parent_irq <= 0;
-}
-
-static inline u32 msi_doorbell_mask(void)
-{
-	return is_ipi_available() ? PCI_MSI_DOORBELL_MASK :
-				    PCI_MSI_FULL_DOORBELL_MASK;
-}
-
-static inline unsigned int msi_doorbell_start(void)
-{
-	return is_ipi_available() ? PCI_MSI_DOORBELL_START :
-				    PCI_MSI_FULL_DOORBELL_START;
-}
-
-static inline unsigned int msi_doorbell_size(void)
-{
-	return is_ipi_available() ? PCI_MSI_DOORBELL_NR :
-				    PCI_MSI_FULL_DOORBELL_NR;
-}
-
-static inline unsigned int msi_doorbell_end(void)
-{
-	return is_ipi_available() ? PCI_MSI_DOORBELL_END :
-				    PCI_MSI_FULL_DOORBELL_END;
-}
-
-static inline bool is_percpu_irq(irq_hw_number_t irq)
-=======
 static inline bool mpic_is_ipi_available(struct mpic *mpic)
->>>>>>> adc21867
 {
 	/*
 	 * We distinguish IPI availability in the IC by the IC not having a
@@ -344,15 +251,9 @@
 	unsigned int cpu = cpumask_first(irq_data_get_effective_affinity_mask(d));
 	struct mpic *mpic = irq_data_get_irq_chip_data(d);
 
-<<<<<<< HEAD
-	msg->address_lo = lower_32_bits(msi_doorbell_addr);
-	msg->address_hi = upper_32_bits(msi_doorbell_addr);
-	msg->data = BIT(cpu + 8) | (data->hwirq + msi_doorbell_start());
-=======
 	msg->address_lo = lower_32_bits(mpic->msi_doorbell_addr);
 	msg->address_hi = upper_32_bits(mpic->msi_doorbell_addr);
 	msg->data = BIT(cpu + 8) | (d->hwirq + mpic->msi_doorbell_start);
->>>>>>> adc21867
 }
 
 static int mpic_msi_set_affinity(struct irq_data *d, const struct cpumask *mask, bool force)
@@ -384,13 +285,8 @@
 	struct mpic *mpic = domain->host_data;
 	int hwirq;
 
-<<<<<<< HEAD
-	mutex_lock(&msi_used_lock);
-	hwirq = bitmap_find_free_region(msi_used, msi_doorbell_size(),
-=======
 	mutex_lock(&mpic->msi_lock);
 	hwirq = bitmap_find_free_region(mpic->msi_used, mpic->msi_doorbell_size,
->>>>>>> adc21867
 					order_base_2(nr_irqs));
 	mutex_unlock(&mpic->msi_lock);
 
@@ -427,15 +323,9 @@
 	u32 reg;
 
 	/* Enable MSI doorbell mask and combined cpu local interrupt */
-<<<<<<< HEAD
-	reg = readl(per_cpu_int_base + ARMADA_370_XP_IN_DRBEL_MSK_OFFS);
-	reg |= msi_doorbell_mask();
-	writel(reg, per_cpu_int_base + ARMADA_370_XP_IN_DRBEL_MSK_OFFS);
-=======
 	reg = readl(mpic->per_cpu + MPIC_IN_DRBEL_MASK);
 	reg |= mpic->msi_doorbell_mask;
 	writel(reg, mpic->per_cpu + MPIC_IN_DRBEL_MASK);
->>>>>>> adc21867
 
 	/* Unmask local doorbell interrupt */
 	writel(1, mpic->per_cpu + MPIC_INT_CLEAR_MASK);
@@ -448,12 +338,6 @@
 
 	mutex_init(&mpic->msi_lock);
 
-<<<<<<< HEAD
-	armada_370_xp_msi_inner_domain =
-		irq_domain_add_linear(NULL, msi_doorbell_size(),
-				      &armada_370_xp_msi_domain_ops, NULL);
-	if (!armada_370_xp_msi_inner_domain)
-=======
 	if (mpic_is_ipi_available(mpic)) {
 		mpic->msi_doorbell_start = PCI_MSI_DOORBELL_START;
 		mpic->msi_doorbell_size = PCI_MSI_DOORBELL_NR;
@@ -467,7 +351,6 @@
 	mpic->msi_inner_domain = irq_domain_add_linear(NULL, mpic->msi_doorbell_size,
 						       &mpic_msi_domain_ops, mpic);
 	if (!mpic->msi_inner_domain)
->>>>>>> adc21867
 		return -ENOMEM;
 
 	mpic->msi_domain = pci_msi_create_irq_domain(of_node_to_fwnode(node), &mpic_msi_domain_info,
@@ -482,10 +365,6 @@
 	/* Unmask low 16 MSI irqs on non-IPI platforms */
 	if (!mpic_is_ipi_available(mpic))
 		writel(0, mpic->per_cpu + MPIC_INT_CLEAR_MASK);
-
-	/* Unmask low 16 MSI irqs on non-IPI platforms */
-	if (!is_ipi_available())
-		writel(0, per_cpu_int_base + ARMADA_370_XP_INT_CLEAR_MASK_OFFS);
 
 	return 0;
 }
@@ -625,35 +504,20 @@
 
 	set_smp_ipi_range(base_ipi, IPI_DOORBELL_NR);
 
-<<<<<<< HEAD
-static int armada_xp_set_affinity(struct irq_data *d,
-				  const struct cpumask *mask_val, bool force)
-=======
 	return 0;
 }
 
 static int mpic_set_affinity(struct irq_data *d, const struct cpumask *mask_val, bool force)
->>>>>>> adc21867
 {
 	struct mpic *mpic = irq_data_get_irq_chip_data(d);
 	irq_hw_number_t hwirq = irqd_to_hwirq(d);
-<<<<<<< HEAD
-	int cpu;
-=======
 	unsigned int cpu;
->>>>>>> adc21867
 
 	/* Select a single core from the affinity mask which is online */
 	cpu = cpumask_any_and(mask_val, cpu_online_mask);
 
-<<<<<<< HEAD
-	atomic_io_modify(main_int_base + ARMADA_370_XP_INT_SOURCE_CTL(hwirq),
-			 ARMADA_370_XP_INT_SOURCE_CPU_MASK,
-			 BIT(cpu_logical_map(cpu)));
-=======
 	atomic_io_modify(mpic->base + MPIC_INT_SOURCE_CTL(hwirq),
 			 MPIC_INT_SOURCE_CPU_MASK, BIT(cpu_logical_map(cpu)));
->>>>>>> adc21867
 
 	irq_data_update_effective_affinity(d, cpumask_of(cpu));
 
@@ -666,9 +530,6 @@
 		writel(i, mpic->per_cpu + MPIC_INT_SET_MASK);
 
 	if (!mpic_is_ipi_available(mpic))
-		return;
-
-	if (!is_ipi_available())
 		return;
 
 	/* Disable all IPIs */
@@ -695,13 +556,8 @@
 		mpic_irq_unmask(d);
 	}
 
-<<<<<<< HEAD
-	if (is_ipi_available())
-		ipi_resume();
-=======
 	if (mpic_is_ipi_available(mpic))
 		mpic_ipi_resume(mpic);
->>>>>>> adc21867
 
 	mpic_msi_reenable_percpu(mpic);
 }
@@ -745,16 +601,6 @@
 
 static int mpic_irq_map(struct irq_domain *domain, unsigned int virq, irq_hw_number_t hwirq)
 {
-<<<<<<< HEAD
-	/* IRQs 0 and 1 cannot be mapped, they are handled internally */
-	if (hw <= 1)
-		return -EINVAL;
-
-	armada_370_xp_irq_mask(irq_get_irq_data(virq));
-	if (!is_percpu_irq(hw))
-		writel(hw, per_cpu_int_base +
-			ARMADA_370_XP_INT_CLEAR_MASK_OFFS);
-=======
 	struct mpic *mpic = domain->host_data;
 
 	/* IRQs 0 and 1 cannot be mapped, they are handled internally */
@@ -766,7 +612,6 @@
 	mpic_irq_mask(irq_get_irq_data(virq));
 	if (!mpic_is_percpu_irq(hwirq))
 		writel(hwirq, mpic->per_cpu + MPIC_INT_CLEAR_MASK);
->>>>>>> adc21867
 	else
 		writel(hwirq, mpic->base + MPIC_INT_SET_ENABLE);
 	irq_set_status_flags(virq, IRQ_LEVEL);
@@ -790,33 +635,19 @@
 #ifdef CONFIG_PCI_MSI
 static void mpic_handle_msi_irq(struct mpic *mpic)
 {
-<<<<<<< HEAD
-	u32 msimask, msinr;
-
-	msimask = readl_relaxed(per_cpu_int_base +
-				ARMADA_370_XP_IN_DRBEL_CAUSE_OFFS);
-	msimask &= msi_doorbell_mask();
-=======
 	unsigned long cause;
 	unsigned int i;
->>>>>>> adc21867
 
 	cause = readl_relaxed(mpic->per_cpu + MPIC_IN_DRBEL_CAUSE);
 	cause &= mpic->msi_doorbell_mask;
 	writel(~cause, mpic->per_cpu + MPIC_IN_DRBEL_CAUSE);
 
-<<<<<<< HEAD
-	for (msinr = msi_doorbell_start();
-	     msinr < msi_doorbell_end(); msinr++) {
-		unsigned int irq;
-=======
 	for_each_set_bit(i, &cause, BITS_PER_LONG)
 		generic_handle_domain_irq(mpic->msi_inner_domain, i - mpic->msi_doorbell_start);
 }
 #else
 static void mpic_handle_msi_irq(struct mpic *mpic) {}
 #endif
->>>>>>> adc21867
 
 #ifdef CONFIG_SMP
 static void mpic_handle_ipi_irq(struct mpic *mpic)
@@ -824,12 +655,8 @@
 	unsigned long cause;
 	irq_hw_number_t i;
 
-<<<<<<< HEAD
-		irq = msinr - msi_doorbell_start();
-=======
 	cause = readl_relaxed(mpic->per_cpu + MPIC_IN_DRBEL_CAUSE);
 	cause &= IPI_DOORBELL_MASK;
->>>>>>> adc21867
 
 	for_each_set_bit(i, &cause, IPI_DOORBELL_NR)
 		generic_handle_domain_irq(mpic->ipi_domain, i);
@@ -860,13 +687,8 @@
 		if (!(irqsrc & MPIC_INT_IRQ_FIQ_MASK(cpuid)))
 			continue;
 
-<<<<<<< HEAD
-		if (irqn == 0 || irqn == 1) {
-			armada_370_xp_handle_msi_irq(NULL, true);
-=======
 		if (i == 0 || i == 1) {
 			mpic_handle_msi_irq(mpic);
->>>>>>> adc21867
 			continue;
 		}
 
@@ -913,14 +735,8 @@
 
 static void mpic_resume(void)
 {
-<<<<<<< HEAD
-	bool src0, src1;
-	int nirqs;
-	irq_hw_number_t irq;
-=======
 	struct mpic *mpic = mpic_data;
 	bool src0, src1;
->>>>>>> adc21867
 
 	/* Re-enable interrupts */
 	for (irq_hw_number_t i = 0; i < mpic->domain->hwirq_max; i++) {
@@ -951,26 +767,6 @@
 	}
 
 	/* Reconfigure doorbells for IPIs and MSIs */
-<<<<<<< HEAD
-	writel(doorbell_mask_reg,
-	       per_cpu_int_base + ARMADA_370_XP_IN_DRBEL_MSK_OFFS);
-
-	if (is_ipi_available()) {
-		src0 = doorbell_mask_reg & IPI_DOORBELL_MASK;
-		src1 = doorbell_mask_reg & PCI_MSI_DOORBELL_MASK;
-	} else {
-		src0 = doorbell_mask_reg & PCI_MSI_FULL_DOORBELL_SRC0_MASK;
-		src1 = doorbell_mask_reg & PCI_MSI_FULL_DOORBELL_SRC1_MASK;
-	}
-
-	if (src0)
-		writel(0, per_cpu_int_base + ARMADA_370_XP_INT_CLEAR_MASK_OFFS);
-	if (src1)
-		writel(1, per_cpu_int_base + ARMADA_370_XP_INT_CLEAR_MASK_OFFS);
-
-	if (is_ipi_available())
-		ipi_resume();
-=======
 	writel(mpic->doorbell_mask, mpic->per_cpu + MPIC_IN_DRBEL_MASK);
 
 	if (mpic_is_ipi_available(mpic)) {
@@ -988,7 +784,6 @@
 
 	if (mpic_is_ipi_available(mpic))
 		mpic_ipi_resume(mpic);
->>>>>>> adc21867
 }
 
 static struct syscore_ops mpic_syscore_ops = {
@@ -1074,12 +869,6 @@
 
 	irq_domain_update_bus_token(mpic->domain, DOMAIN_BUS_WIRED);
 
-	/*
-	 * Initialize parent_irq before calling any other functions, since it is
-	 * used to distinguish between IPI and non-IPI platforms.
-	 */
-	parent_irq = irq_of_parse_and_map(node, 0);
-
 	/* Setup for the boot CPU */
 	mpic_perf_init(mpic);
 	mpic_smp_cpu_init(mpic);
@@ -1090,15 +879,9 @@
 		return err;
 	}
 
-<<<<<<< HEAD
-	if (parent_irq <= 0) {
-		irq_set_default_host(armada_370_xp_mpic_domain);
-		set_handle_irq(armada_370_xp_handle_irq);
-=======
 	if (mpic_is_ipi_available(mpic)) {
 		irq_set_default_host(mpic->domain);
 		set_handle_irq(mpic_handle_irq);
->>>>>>> adc21867
 #ifdef CONFIG_SMP
 		err = mpic_ipi_init(mpic, node);
 		if (err) {
