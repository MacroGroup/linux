--- conflicted
+++ resolved
@@ -234,10 +234,6 @@
 				   struct mbigen_device *mgn_chip)
 {
 	struct platform_device *child;
-<<<<<<< HEAD
-	struct device_node *np;
-=======
->>>>>>> adc21867
 	u32 num_pins;
 
 	for_each_child_of_node_scoped(pdev->dev.of_node, np) {
@@ -254,15 +250,8 @@
 			return -EINVAL;
 		}
 
-<<<<<<< HEAD
-		if (!mbigen_create_device_domain(&child->dev, num_pins, mgn_chip)) {
-			ret = -ENOMEM;
-			break;
-		}
-=======
 		if (!mbigen_create_device_domain(&child->dev, num_pins, mgn_chip))
 			return -ENOMEM;
->>>>>>> adc21867
 	}
 
 	return 0;
