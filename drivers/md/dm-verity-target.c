// SPDX-License-Identifier: GPL-2.0-only
/*
 * Copyright (C) 2012 Red Hat, Inc.
 *
 * Author: Mikulas Patocka <mpatocka@redhat.com>
 *
 * Based on Chromium dm-verity driver (C) 2011 The Chromium OS Authors
 *
 * In the file "/sys/module/dm_verity/parameters/prefetch_cluster" you can set
 * default prefetch value. Data are read in "prefetch_cluster" chunks from the
 * hash device. Setting this greatly improves performance when data and hash
 * are on the same disk on different partitions on devices with poor random
 * access behavior.
 */

#include "dm-verity.h"
#include "dm-verity-fec.h"
#include "dm-verity-verify-sig.h"
#include "dm-audit.h"
#include <linux/module.h>
#include <linux/reboot.h>
#include <linux/scatterlist.h>
#include <linux/string.h>
#include <linux/jump_label.h>
#include <linux/security.h>

#define DM_MSG_PREFIX			"verity"

#define DM_VERITY_ENV_LENGTH		42
#define DM_VERITY_ENV_VAR_NAME		"DM_VERITY_ERR_BLOCK_NR"

#define DM_VERITY_DEFAULT_PREFETCH_SIZE	262144

#define DM_VERITY_MAX_CORRUPTED_ERRS	100

#define DM_VERITY_OPT_LOGGING		"ignore_corruption"
#define DM_VERITY_OPT_RESTART		"restart_on_corruption"
#define DM_VERITY_OPT_PANIC		"panic_on_corruption"
#define DM_VERITY_OPT_ERROR_RESTART	"restart_on_error"
#define DM_VERITY_OPT_ERROR_PANIC	"panic_on_error"
#define DM_VERITY_OPT_IGN_ZEROES	"ignore_zero_blocks"
#define DM_VERITY_OPT_AT_MOST_ONCE	"check_at_most_once"
#define DM_VERITY_OPT_TASKLET_VERIFY	"try_verify_in_tasklet"

#define DM_VERITY_OPTS_MAX		(5 + DM_VERITY_OPTS_FEC + \
					 DM_VERITY_ROOT_HASH_VERIFICATION_OPTS)

static unsigned int dm_verity_prefetch_cluster = DM_VERITY_DEFAULT_PREFETCH_SIZE;

module_param_named(prefetch_cluster, dm_verity_prefetch_cluster, uint, 0644);

static DEFINE_STATIC_KEY_FALSE(use_bh_wq_enabled);

/* Is at least one dm-verity instance using ahash_tfm instead of shash_tfm? */
static DEFINE_STATIC_KEY_FALSE(ahash_enabled);

struct dm_verity_prefetch_work {
	struct work_struct work;
	struct dm_verity *v;
	unsigned short ioprio;
	sector_t block;
	unsigned int n_blocks;
};

/*
 * Auxiliary structure appended to each dm-bufio buffer. If the value
 * hash_verified is nonzero, hash of the block has been verified.
 *
 * The variable hash_verified is set to 0 when allocating the buffer, then
 * it can be changed to 1 and it is never reset to 0 again.
 *
 * There is no lock around this value, a race condition can at worst cause
 * that multiple processes verify the hash of the same buffer simultaneously
 * and write 1 to hash_verified simultaneously.
 * This condition is harmless, so we don't need locking.
 */
struct buffer_aux {
	int hash_verified;
};

/*
 * Initialize struct buffer_aux for a freshly created buffer.
 */
static void dm_bufio_alloc_callback(struct dm_buffer *buf)
{
	struct buffer_aux *aux = dm_bufio_get_aux_data(buf);

	aux->hash_verified = 0;
}

/*
 * Translate input sector number to the sector number on the target device.
 */
static sector_t verity_map_sector(struct dm_verity *v, sector_t bi_sector)
{
	return v->data_start + dm_target_offset(v->ti, bi_sector);
}

/*
 * Return hash position of a specified block at a specified tree level
 * (0 is the lowest level).
 * The lowest "hash_per_block_bits"-bits of the result denote hash position
 * inside a hash block. The remaining bits denote location of the hash block.
 */
static sector_t verity_position_at_level(struct dm_verity *v, sector_t block,
					 int level)
{
	return block >> (level * v->hash_per_block_bits);
}

static int verity_ahash_update(struct dm_verity *v, struct ahash_request *req,
				const u8 *data, size_t len,
				struct crypto_wait *wait)
{
	struct scatterlist sg;

	if (likely(!is_vmalloc_addr(data))) {
		sg_init_one(&sg, data, len);
		ahash_request_set_crypt(req, &sg, NULL, len);
		return crypto_wait_req(crypto_ahash_update(req), wait);
	}

	do {
		int r;
		size_t this_step = min_t(size_t, len, PAGE_SIZE - offset_in_page(data));

		flush_kernel_vmap_range((void *)data, this_step);
		sg_init_table(&sg, 1);
		sg_set_page(&sg, vmalloc_to_page(data), this_step, offset_in_page(data));
		ahash_request_set_crypt(req, &sg, NULL, this_step);
		r = crypto_wait_req(crypto_ahash_update(req), wait);
		if (unlikely(r))
			return r;
		data += this_step;
		len -= this_step;
	} while (len);

	return 0;
}

/*
 * Wrapper for crypto_ahash_init, which handles verity salting.
 */
static int verity_ahash_init(struct dm_verity *v, struct ahash_request *req,
				struct crypto_wait *wait, bool may_sleep)
{
	int r;

	ahash_request_set_tfm(req, v->ahash_tfm);
	ahash_request_set_callback(req,
		may_sleep ? CRYPTO_TFM_REQ_MAY_SLEEP | CRYPTO_TFM_REQ_MAY_BACKLOG : 0,
		crypto_req_done, (void *)wait);
	crypto_init_wait(wait);

	r = crypto_wait_req(crypto_ahash_init(req), wait);

	if (unlikely(r < 0)) {
		if (r != -ENOMEM)
			DMERR("crypto_ahash_init failed: %d", r);
		return r;
	}

	if (likely(v->salt_size && (v->version >= 1)))
		r = verity_ahash_update(v, req, v->salt, v->salt_size, wait);

	return r;
}

static int verity_ahash_final(struct dm_verity *v, struct ahash_request *req,
			      u8 *digest, struct crypto_wait *wait)
{
	int r;

	if (unlikely(v->salt_size && (!v->version))) {
		r = verity_ahash_update(v, req, v->salt, v->salt_size, wait);

		if (r < 0) {
			DMERR("%s failed updating salt: %d", __func__, r);
			goto out;
		}
	}

	ahash_request_set_crypt(req, NULL, digest, 0);
	r = crypto_wait_req(crypto_ahash_final(req), wait);
out:
	return r;
}

int verity_hash(struct dm_verity *v, struct dm_verity_io *io,
		const u8 *data, size_t len, u8 *digest, bool may_sleep)
{
	int r;

	if (static_branch_unlikely(&ahash_enabled) && !v->shash_tfm) {
		struct ahash_request *req = verity_io_hash_req(v, io);
		struct crypto_wait wait;

		r = verity_ahash_init(v, req, &wait, may_sleep) ?:
		    verity_ahash_update(v, req, data, len, &wait) ?:
		    verity_ahash_final(v, req, digest, &wait);
	} else {
		struct shash_desc *desc = verity_io_hash_req(v, io);

		desc->tfm = v->shash_tfm;
		r = crypto_shash_import(desc, v->initial_hashstate) ?:
		    crypto_shash_finup(desc, data, len, digest);
	}
	if (unlikely(r))
		DMERR("Error hashing block: %d", r);
	return r;
}

static void verity_hash_at_level(struct dm_verity *v, sector_t block, int level,
				 sector_t *hash_block, unsigned int *offset)
{
	sector_t position = verity_position_at_level(v, block, level);
	unsigned int idx;

	*hash_block = v->hash_level_block[level] + (position >> v->hash_per_block_bits);

	if (!offset)
		return;

	idx = position & ((1 << v->hash_per_block_bits) - 1);
	if (!v->version)
		*offset = idx * v->digest_size;
	else
		*offset = idx << (v->hash_dev_block_bits - v->hash_per_block_bits);
}

/*
 * Handle verification errors.
 */
static int verity_handle_err(struct dm_verity *v, enum verity_block_type type,
			     unsigned long long block)
{
	char verity_env[DM_VERITY_ENV_LENGTH];
	char *envp[] = { verity_env, NULL };
	const char *type_str = "";
	struct mapped_device *md = dm_table_get_md(v->ti->table);

	/* Corruption should be visible in device status in all modes */
	v->hash_failed = true;

	if (v->corrupted_errs >= DM_VERITY_MAX_CORRUPTED_ERRS)
		goto out;

	v->corrupted_errs++;

	switch (type) {
	case DM_VERITY_BLOCK_TYPE_DATA:
		type_str = "data";
		break;
	case DM_VERITY_BLOCK_TYPE_METADATA:
		type_str = "metadata";
		break;
	default:
		BUG();
	}

	DMERR_LIMIT("%s: %s block %llu is corrupted", v->data_dev->name,
		    type_str, block);

	if (v->corrupted_errs == DM_VERITY_MAX_CORRUPTED_ERRS) {
		DMERR("%s: reached maximum errors", v->data_dev->name);
		dm_audit_log_target(DM_MSG_PREFIX, "max-corrupted-errors", v->ti, 0);
	}

	snprintf(verity_env, DM_VERITY_ENV_LENGTH, "%s=%d,%llu",
		DM_VERITY_ENV_VAR_NAME, type, block);

	kobject_uevent_env(&disk_to_dev(dm_disk(md))->kobj, KOBJ_CHANGE, envp);

out:
	if (v->mode == DM_VERITY_MODE_LOGGING)
		return 0;

	if (v->mode == DM_VERITY_MODE_RESTART)
		kernel_restart("dm-verity device corrupted");

	if (v->mode == DM_VERITY_MODE_PANIC)
		panic("dm-verity device corrupted");

	return 1;
}

/*
 * Verify hash of a metadata block pertaining to the specified data block
 * ("block" argument) at a specified level ("level" argument).
 *
 * On successful return, verity_io_want_digest(v, io) contains the hash value
 * for a lower tree level or for the data block (if we're at the lowest level).
 *
 * If "skip_unverified" is true, unverified buffer is skipped and 1 is returned.
 * If "skip_unverified" is false, unverified buffer is hashed and verified
 * against current value of verity_io_want_digest(v, io).
 */
static int verity_verify_level(struct dm_verity *v, struct dm_verity_io *io,
			       sector_t block, int level, bool skip_unverified,
			       u8 *want_digest)
{
	struct dm_buffer *buf;
	struct buffer_aux *aux;
	u8 *data;
	int r;
	sector_t hash_block;
	unsigned int offset;
	struct bio *bio = dm_bio_from_per_bio_data(io, v->ti->per_io_data_size);

	verity_hash_at_level(v, block, level, &hash_block, &offset);

	if (static_branch_unlikely(&use_bh_wq_enabled) && io->in_bh) {
		data = dm_bufio_get(v->bufio, hash_block, &buf);
		if (data == NULL) {
			/*
			 * In tasklet and the hash was not in the bufio cache.
			 * Return early and resume execution from a work-queue
			 * to read the hash from disk.
			 */
			return -EAGAIN;
		}
	} else {
		data = dm_bufio_read_with_ioprio(v->bufio, hash_block,
						&buf, bio_prio(bio));
	}

	if (IS_ERR(data))
		return PTR_ERR(data);

	aux = dm_bufio_get_aux_data(buf);

	if (!aux->hash_verified) {
		if (skip_unverified) {
			r = 1;
			goto release_ret_r;
		}

		r = verity_hash(v, io, data, 1 << v->hash_dev_block_bits,
				verity_io_real_digest(v, io), !io->in_bh);
		if (unlikely(r < 0))
			goto release_ret_r;

		if (likely(memcmp(verity_io_real_digest(v, io), want_digest,
				  v->digest_size) == 0))
			aux->hash_verified = 1;
		else if (static_branch_unlikely(&use_bh_wq_enabled) && io->in_bh) {
			/*
			 * Error handling code (FEC included) cannot be run in a
			 * tasklet since it may sleep, so fallback to work-queue.
			 */
			r = -EAGAIN;
			goto release_ret_r;
		} else if (verity_fec_decode(v, io, DM_VERITY_BLOCK_TYPE_METADATA,
					     hash_block, data) == 0)
			aux->hash_verified = 1;
		else if (verity_handle_err(v,
					   DM_VERITY_BLOCK_TYPE_METADATA,
					   hash_block)) {
			struct bio *bio;
			io->had_mismatch = true;
			bio = dm_bio_from_per_bio_data(io, v->ti->per_io_data_size);
			dm_audit_log_bio(DM_MSG_PREFIX, "verify-metadata", bio,
					 block, 0);
			r = -EIO;
			goto release_ret_r;
		}
	}

	data += offset;
	memcpy(want_digest, data, v->digest_size);
	r = 0;

release_ret_r:
	dm_bufio_release(buf);
	return r;
}

/*
 * Find a hash for a given block, write it to digest and verify the integrity
 * of the hash tree if necessary.
 */
int verity_hash_for_block(struct dm_verity *v, struct dm_verity_io *io,
			  sector_t block, u8 *digest, bool *is_zero)
{
	int r = 0, i;

	if (likely(v->levels)) {
		/*
		 * First, we try to get the requested hash for
		 * the current block. If the hash block itself is
		 * verified, zero is returned. If it isn't, this
		 * function returns 1 and we fall back to whole
		 * chain verification.
		 */
		r = verity_verify_level(v, io, block, 0, true, digest);
		if (likely(r <= 0))
			goto out;
	}

	memcpy(digest, v->root_digest, v->digest_size);

	for (i = v->levels - 1; i >= 0; i--) {
		r = verity_verify_level(v, io, block, i, false, digest);
		if (unlikely(r))
			goto out;
	}
out:
	if (!r && v->zero_digest)
		*is_zero = !memcmp(v->zero_digest, digest, v->digest_size);
	else
		*is_zero = false;

	return r;
}

static noinline int verity_recheck(struct dm_verity *v, struct dm_verity_io *io,
				   sector_t cur_block, u8 *dest)
{
	struct page *page;
	void *buffer;
	int r;
	struct dm_io_request io_req;
	struct dm_io_region io_loc;

	page = mempool_alloc(&v->recheck_pool, GFP_NOIO);
	buffer = page_to_virt(page);

	io_req.bi_opf = REQ_OP_READ;
	io_req.mem.type = DM_IO_KMEM;
	io_req.mem.ptr.addr = buffer;
	io_req.notify.fn = NULL;
	io_req.client = v->io;
	io_loc.bdev = v->data_dev->bdev;
	io_loc.sector = cur_block << (v->data_dev_block_bits - SECTOR_SHIFT);
	io_loc.count = 1 << (v->data_dev_block_bits - SECTOR_SHIFT);
	r = dm_io(&io_req, 1, &io_loc, NULL, IOPRIO_DEFAULT);
	if (unlikely(r))
		goto free_ret;

	r = verity_hash(v, io, buffer, 1 << v->data_dev_block_bits,
			verity_io_real_digest(v, io), true);
	if (unlikely(r))
		goto free_ret;

	if (memcmp(verity_io_real_digest(v, io),
		   verity_io_want_digest(v, io), v->digest_size)) {
		r = -EIO;
		goto free_ret;
	}

	memcpy(dest, buffer, 1 << v->data_dev_block_bits);
	r = 0;
free_ret:
	mempool_free(page, &v->recheck_pool);

	return r;
}

static int verity_handle_data_hash_mismatch(struct dm_verity *v,
					    struct dm_verity_io *io,
					    struct bio *bio, sector_t blkno,
					    u8 *data)
{
	if (static_branch_unlikely(&use_bh_wq_enabled) && io->in_bh) {
		/*
		 * Error handling code (FEC included) cannot be run in the
		 * BH workqueue, so fallback to a standard workqueue.
		 */
		return -EAGAIN;
	}
	if (verity_recheck(v, io, blkno, data) == 0) {
		if (v->validated_blocks)
			set_bit(blkno, v->validated_blocks);
		return 0;
	}
#if defined(CONFIG_DM_VERITY_FEC)
	if (verity_fec_decode(v, io, DM_VERITY_BLOCK_TYPE_DATA, blkno,
			      data) == 0)
		return 0;
#endif
	if (bio->bi_status)
		return -EIO; /* Error correction failed; Just return error */

	if (verity_handle_err(v, DM_VERITY_BLOCK_TYPE_DATA, blkno)) {
<<<<<<< HEAD
=======
		io->had_mismatch = true;
>>>>>>> adc21867
		dm_audit_log_bio(DM_MSG_PREFIX, "verify-data", bio, blkno, 0);
		return -EIO;
	}
	return 0;
}

/*
 * Verify one "dm_verity_io" structure.
 */
static int verity_verify_io(struct dm_verity_io *io)
{
	struct dm_verity *v = io->v;
	const unsigned int block_size = 1 << v->data_dev_block_bits;
	struct bvec_iter iter_copy;
	struct bvec_iter *iter;
	struct bio *bio = dm_bio_from_per_bio_data(io, v->ti->per_io_data_size);
	unsigned int b;

	if (static_branch_unlikely(&use_bh_wq_enabled) && io->in_bh) {
		/*
		 * Copy the iterator in case we need to restart
		 * verification in a work-queue.
		 */
		iter_copy = io->iter;
		iter = &iter_copy;
	} else
		iter = &io->iter;

	for (b = 0; b < io->n_blocks;
	     b++, bio_advance_iter(bio, iter, block_size)) {
		int r;
		sector_t cur_block = io->block + b;
		bool is_zero;
		struct bio_vec bv;
		void *data;

		if (v->validated_blocks && bio->bi_status == BLK_STS_OK &&
		    likely(test_bit(cur_block, v->validated_blocks)))
			continue;

		r = verity_hash_for_block(v, io, cur_block,
					  verity_io_want_digest(v, io),
					  &is_zero);
		if (unlikely(r < 0))
			return r;

		bv = bio_iter_iovec(bio, *iter);
		if (unlikely(bv.bv_len < block_size)) {
			/*
			 * Data block spans pages.  This should not happen,
			 * since dm-verity sets dma_alignment to the data block
			 * size minus 1, and dm-verity also doesn't allow the
			 * data block size to be greater than PAGE_SIZE.
			 */
			DMERR_LIMIT("unaligned io (data block spans pages)");
			return -EIO;
		}

		data = bvec_kmap_local(&bv);

		if (is_zero) {
			/*
			 * If we expect a zero block, don't validate, just
			 * return zeros.
			 */
			memset(data, 0, block_size);
			kunmap_local(data);
			continue;
		}

		r = verity_hash(v, io, data, block_size,
				verity_io_real_digest(v, io), !io->in_bh);
		if (unlikely(r < 0)) {
			kunmap_local(data);
			return r;
		}

		if (likely(memcmp(verity_io_real_digest(v, io),
				  verity_io_want_digest(v, io), v->digest_size) == 0)) {
			if (v->validated_blocks)
				set_bit(cur_block, v->validated_blocks);
			kunmap_local(data);
			continue;
		}
		r = verity_handle_data_hash_mismatch(v, io, bio, cur_block,
						     data);
		kunmap_local(data);
		if (unlikely(r))
			return r;
	}

	return 0;
}

/*
 * Skip verity work in response to I/O error when system is shutting down.
 */
static inline bool verity_is_system_shutting_down(void)
{
	return system_state == SYSTEM_HALT || system_state == SYSTEM_POWER_OFF
		|| system_state == SYSTEM_RESTART;
}

static void restart_io_error(struct work_struct *w)
{
	kernel_restart("dm-verity device has I/O error");
}

/*
 * End one "io" structure with a given error.
 */
static void verity_finish_io(struct dm_verity_io *io, blk_status_t status)
{
	struct dm_verity *v = io->v;
	struct bio *bio = dm_bio_from_per_bio_data(io, v->ti->per_io_data_size);

	bio->bi_end_io = io->orig_bi_end_io;
	bio->bi_status = status;

	if (!static_branch_unlikely(&use_bh_wq_enabled) || !io->in_bh)
		verity_fec_finish_io(io);

	if (unlikely(status != BLK_STS_OK) &&
	    unlikely(!(bio->bi_opf & REQ_RAHEAD)) &&
	    !io->had_mismatch &&
	    !verity_is_system_shutting_down()) {
		if (v->error_mode == DM_VERITY_MODE_PANIC) {
			panic("dm-verity device has I/O error");
		}
		if (v->error_mode == DM_VERITY_MODE_RESTART) {
			static DECLARE_WORK(restart_work, restart_io_error);
			queue_work(v->verify_wq, &restart_work);
			/*
			 * We deliberately don't call bio_endio here, because
			 * the machine will be restarted anyway.
			 */
			return;
		}
	}

	bio_endio(bio);
}

static void verity_work(struct work_struct *w)
{
	struct dm_verity_io *io = container_of(w, struct dm_verity_io, work);

	io->in_bh = false;

	verity_finish_io(io, errno_to_blk_status(verity_verify_io(io)));
}

static void verity_bh_work(struct work_struct *w)
{
	struct dm_verity_io *io = container_of(w, struct dm_verity_io, bh_work);
	int err;

	io->in_bh = true;
	err = verity_verify_io(io);
	if (err == -EAGAIN || err == -ENOMEM) {
		/* fallback to retrying with work-queue */
		INIT_WORK(&io->work, verity_work);
		queue_work(io->v->verify_wq, &io->work);
		return;
	}

	verity_finish_io(io, errno_to_blk_status(err));
}

static void verity_end_io(struct bio *bio)
{
	struct dm_verity_io *io = bio->bi_private;

	if (bio->bi_status &&
	    (!verity_fec_is_enabled(io->v) ||
	     verity_is_system_shutting_down() ||
	     (bio->bi_opf & REQ_RAHEAD))) {
		verity_finish_io(io, bio->bi_status);
		return;
	}

	if (static_branch_unlikely(&use_bh_wq_enabled) && io->v->use_bh_wq) {
		INIT_WORK(&io->bh_work, verity_bh_work);
		queue_work(system_bh_wq, &io->bh_work);
	} else {
		INIT_WORK(&io->work, verity_work);
		queue_work(io->v->verify_wq, &io->work);
	}
}

/*
 * Prefetch buffers for the specified io.
 * The root buffer is not prefetched, it is assumed that it will be cached
 * all the time.
 */
static void verity_prefetch_io(struct work_struct *work)
{
	struct dm_verity_prefetch_work *pw =
		container_of(work, struct dm_verity_prefetch_work, work);
	struct dm_verity *v = pw->v;
	int i;

	for (i = v->levels - 2; i >= 0; i--) {
		sector_t hash_block_start;
		sector_t hash_block_end;

		verity_hash_at_level(v, pw->block, i, &hash_block_start, NULL);
		verity_hash_at_level(v, pw->block + pw->n_blocks - 1, i, &hash_block_end, NULL);

		if (!i) {
			unsigned int cluster = READ_ONCE(dm_verity_prefetch_cluster);

			cluster >>= v->data_dev_block_bits;
			if (unlikely(!cluster))
				goto no_prefetch_cluster;

			if (unlikely(cluster & (cluster - 1)))
				cluster = 1 << __fls(cluster);

			hash_block_start &= ~(sector_t)(cluster - 1);
			hash_block_end |= cluster - 1;
			if (unlikely(hash_block_end >= v->hash_blocks))
				hash_block_end = v->hash_blocks - 1;
		}
no_prefetch_cluster:
		dm_bufio_prefetch_with_ioprio(v->bufio, hash_block_start,
					hash_block_end - hash_block_start + 1,
					pw->ioprio);
	}

	kfree(pw);
}

static void verity_submit_prefetch(struct dm_verity *v, struct dm_verity_io *io,
				   unsigned short ioprio)
{
	sector_t block = io->block;
	unsigned int n_blocks = io->n_blocks;
	struct dm_verity_prefetch_work *pw;

	if (v->validated_blocks) {
		while (n_blocks && test_bit(block, v->validated_blocks)) {
			block++;
			n_blocks--;
		}
		while (n_blocks && test_bit(block + n_blocks - 1,
					    v->validated_blocks))
			n_blocks--;
		if (!n_blocks)
			return;
	}

	pw = kmalloc(sizeof(struct dm_verity_prefetch_work),
		GFP_NOIO | __GFP_NORETRY | __GFP_NOMEMALLOC | __GFP_NOWARN);

	if (!pw)
		return;

	INIT_WORK(&pw->work, verity_prefetch_io);
	pw->v = v;
	pw->block = block;
	pw->n_blocks = n_blocks;
	pw->ioprio = ioprio;
	queue_work(v->verify_wq, &pw->work);
}

/*
 * Bio map function. It allocates dm_verity_io structure and bio vector and
 * fills them. Then it issues prefetches and the I/O.
 */
static int verity_map(struct dm_target *ti, struct bio *bio)
{
	struct dm_verity *v = ti->private;
	struct dm_verity_io *io;

	bio_set_dev(bio, v->data_dev->bdev);
	bio->bi_iter.bi_sector = verity_map_sector(v, bio->bi_iter.bi_sector);

	if (((unsigned int)bio->bi_iter.bi_sector | bio_sectors(bio)) &
	    ((1 << (v->data_dev_block_bits - SECTOR_SHIFT)) - 1)) {
		DMERR_LIMIT("unaligned io");
		return DM_MAPIO_KILL;
	}

	if (bio_end_sector(bio) >>
	    (v->data_dev_block_bits - SECTOR_SHIFT) > v->data_blocks) {
		DMERR_LIMIT("io out of range");
		return DM_MAPIO_KILL;
	}

	if (bio_data_dir(bio) == WRITE)
		return DM_MAPIO_KILL;

	io = dm_per_bio_data(bio, ti->per_io_data_size);
	io->v = v;
	io->orig_bi_end_io = bio->bi_end_io;
	io->block = bio->bi_iter.bi_sector >> (v->data_dev_block_bits - SECTOR_SHIFT);
	io->n_blocks = bio->bi_iter.bi_size >> v->data_dev_block_bits;
	io->had_mismatch = false;

	bio->bi_end_io = verity_end_io;
	bio->bi_private = io;
	io->iter = bio->bi_iter;

	verity_fec_init_io(io);

	verity_submit_prefetch(v, io, bio_prio(bio));

	submit_bio_noacct(bio);

	return DM_MAPIO_SUBMITTED;
}

/*
 * Status: V (valid) or C (corruption found)
 */
static void verity_status(struct dm_target *ti, status_type_t type,
			  unsigned int status_flags, char *result, unsigned int maxlen)
{
	struct dm_verity *v = ti->private;
	unsigned int args = 0;
	unsigned int sz = 0;
	unsigned int x;

	switch (type) {
	case STATUSTYPE_INFO:
		DMEMIT("%c", v->hash_failed ? 'C' : 'V');
		break;
	case STATUSTYPE_TABLE:
		DMEMIT("%u %s %s %u %u %llu %llu %s ",
			v->version,
			v->data_dev->name,
			v->hash_dev->name,
			1 << v->data_dev_block_bits,
			1 << v->hash_dev_block_bits,
			(unsigned long long)v->data_blocks,
			(unsigned long long)v->hash_start,
			v->alg_name
			);
		for (x = 0; x < v->digest_size; x++)
			DMEMIT("%02x", v->root_digest[x]);
		DMEMIT(" ");
		if (!v->salt_size)
			DMEMIT("-");
		else
			for (x = 0; x < v->salt_size; x++)
				DMEMIT("%02x", v->salt[x]);
		if (v->mode != DM_VERITY_MODE_EIO)
			args++;
		if (v->error_mode != DM_VERITY_MODE_EIO)
			args++;
		if (verity_fec_is_enabled(v))
			args += DM_VERITY_OPTS_FEC;
		if (v->zero_digest)
			args++;
		if (v->validated_blocks)
			args++;
		if (v->use_bh_wq)
			args++;
		if (v->signature_key_desc)
			args += DM_VERITY_ROOT_HASH_VERIFICATION_OPTS;
		if (!args)
			return;
		DMEMIT(" %u", args);
		if (v->mode != DM_VERITY_MODE_EIO) {
			DMEMIT(" ");
			switch (v->mode) {
			case DM_VERITY_MODE_LOGGING:
				DMEMIT(DM_VERITY_OPT_LOGGING);
				break;
			case DM_VERITY_MODE_RESTART:
				DMEMIT(DM_VERITY_OPT_RESTART);
				break;
			case DM_VERITY_MODE_PANIC:
				DMEMIT(DM_VERITY_OPT_PANIC);
				break;
			default:
				BUG();
			}
		}
		if (v->error_mode != DM_VERITY_MODE_EIO) {
			DMEMIT(" ");
			switch (v->error_mode) {
			case DM_VERITY_MODE_RESTART:
				DMEMIT(DM_VERITY_OPT_ERROR_RESTART);
				break;
			case DM_VERITY_MODE_PANIC:
				DMEMIT(DM_VERITY_OPT_ERROR_PANIC);
				break;
			default:
				BUG();
			}
		}
		if (v->zero_digest)
			DMEMIT(" " DM_VERITY_OPT_IGN_ZEROES);
		if (v->validated_blocks)
			DMEMIT(" " DM_VERITY_OPT_AT_MOST_ONCE);
		if (v->use_bh_wq)
			DMEMIT(" " DM_VERITY_OPT_TASKLET_VERIFY);
		sz = verity_fec_status_table(v, sz, result, maxlen);
		if (v->signature_key_desc)
			DMEMIT(" " DM_VERITY_ROOT_HASH_VERIFICATION_OPT_SIG_KEY
				" %s", v->signature_key_desc);
		break;

	case STATUSTYPE_IMA:
		DMEMIT_TARGET_NAME_VERSION(ti->type);
		DMEMIT(",hash_failed=%c", v->hash_failed ? 'C' : 'V');
		DMEMIT(",verity_version=%u", v->version);
		DMEMIT(",data_device_name=%s", v->data_dev->name);
		DMEMIT(",hash_device_name=%s", v->hash_dev->name);
		DMEMIT(",verity_algorithm=%s", v->alg_name);

		DMEMIT(",root_digest=");
		for (x = 0; x < v->digest_size; x++)
			DMEMIT("%02x", v->root_digest[x]);

		DMEMIT(",salt=");
		if (!v->salt_size)
			DMEMIT("-");
		else
			for (x = 0; x < v->salt_size; x++)
				DMEMIT("%02x", v->salt[x]);

		DMEMIT(",ignore_zero_blocks=%c", v->zero_digest ? 'y' : 'n');
		DMEMIT(",check_at_most_once=%c", v->validated_blocks ? 'y' : 'n');
		if (v->signature_key_desc)
			DMEMIT(",root_hash_sig_key_desc=%s", v->signature_key_desc);

		if (v->mode != DM_VERITY_MODE_EIO) {
			DMEMIT(",verity_mode=");
			switch (v->mode) {
			case DM_VERITY_MODE_LOGGING:
				DMEMIT(DM_VERITY_OPT_LOGGING);
				break;
			case DM_VERITY_MODE_RESTART:
				DMEMIT(DM_VERITY_OPT_RESTART);
				break;
			case DM_VERITY_MODE_PANIC:
				DMEMIT(DM_VERITY_OPT_PANIC);
				break;
			default:
				DMEMIT("invalid");
			}
		}
		if (v->error_mode != DM_VERITY_MODE_EIO) {
			DMEMIT(",verity_error_mode=");
			switch (v->error_mode) {
			case DM_VERITY_MODE_RESTART:
				DMEMIT(DM_VERITY_OPT_ERROR_RESTART);
				break;
			case DM_VERITY_MODE_PANIC:
				DMEMIT(DM_VERITY_OPT_ERROR_PANIC);
				break;
			default:
				DMEMIT("invalid");
			}
		}
		DMEMIT(";");
		break;
	}
}

static int verity_prepare_ioctl(struct dm_target *ti, struct block_device **bdev)
{
	struct dm_verity *v = ti->private;

	*bdev = v->data_dev->bdev;

	if (v->data_start || ti->len != bdev_nr_sectors(v->data_dev->bdev))
		return 1;
	return 0;
}

static int verity_iterate_devices(struct dm_target *ti,
				  iterate_devices_callout_fn fn, void *data)
{
	struct dm_verity *v = ti->private;

	return fn(ti, v->data_dev, v->data_start, ti->len, data);
}

static void verity_io_hints(struct dm_target *ti, struct queue_limits *limits)
{
	struct dm_verity *v = ti->private;

	if (limits->logical_block_size < 1 << v->data_dev_block_bits)
		limits->logical_block_size = 1 << v->data_dev_block_bits;

	if (limits->physical_block_size < 1 << v->data_dev_block_bits)
		limits->physical_block_size = 1 << v->data_dev_block_bits;

	limits->io_min = limits->logical_block_size;

	/*
	 * Similar to what dm-crypt does, opt dm-verity out of support for
	 * direct I/O that is aligned to less than the traditional direct I/O
	 * alignment requirement of logical_block_size.  This prevents dm-verity
	 * data blocks from crossing pages, eliminating various edge cases.
	 */
	limits->dma_alignment = limits->logical_block_size - 1;
}

#ifdef CONFIG_SECURITY

static int verity_init_sig(struct dm_verity *v, const void *sig,
			   size_t sig_size)
{
	v->sig_size = sig_size;

	if (sig) {
		v->root_digest_sig = kmemdup(sig, v->sig_size, GFP_KERNEL);
		if (!v->root_digest_sig)
			return -ENOMEM;
	}

	return 0;
}

static void verity_free_sig(struct dm_verity *v)
{
	kfree(v->root_digest_sig);
}

#else

static inline int verity_init_sig(struct dm_verity *v, const void *sig,
				  size_t sig_size)
{
	return 0;
}

static inline void verity_free_sig(struct dm_verity *v)
{
}

#endif /* CONFIG_SECURITY */

static void verity_dtr(struct dm_target *ti)
{
	struct dm_verity *v = ti->private;

	if (v->verify_wq)
		destroy_workqueue(v->verify_wq);

	mempool_exit(&v->recheck_pool);
	if (v->io)
		dm_io_client_destroy(v->io);

	if (v->bufio)
		dm_bufio_client_destroy(v->bufio);

	kvfree(v->validated_blocks);
	kfree(v->salt);
	kfree(v->initial_hashstate);
	kfree(v->root_digest);
	kfree(v->zero_digest);
	verity_free_sig(v);

	if (v->ahash_tfm) {
		static_branch_dec(&ahash_enabled);
		crypto_free_ahash(v->ahash_tfm);
	} else {
		crypto_free_shash(v->shash_tfm);
	}

	kfree(v->alg_name);

	if (v->hash_dev)
		dm_put_device(ti, v->hash_dev);

	if (v->data_dev)
		dm_put_device(ti, v->data_dev);

	verity_fec_dtr(v);

	kfree(v->signature_key_desc);

	if (v->use_bh_wq)
		static_branch_dec(&use_bh_wq_enabled);

	kfree(v);

	dm_audit_log_dtr(DM_MSG_PREFIX, ti, 1);
}

static int verity_alloc_most_once(struct dm_verity *v)
{
	struct dm_target *ti = v->ti;

	/* the bitset can only handle INT_MAX blocks */
	if (v->data_blocks > INT_MAX) {
		ti->error = "device too large to use check_at_most_once";
		return -E2BIG;
	}

	v->validated_blocks = kvcalloc(BITS_TO_LONGS(v->data_blocks),
				       sizeof(unsigned long),
				       GFP_KERNEL);
	if (!v->validated_blocks) {
		ti->error = "failed to allocate bitset for check_at_most_once";
		return -ENOMEM;
	}

	return 0;
}

static int verity_alloc_zero_digest(struct dm_verity *v)
{
	int r = -ENOMEM;
	struct dm_verity_io *io;
	u8 *zero_data;

	v->zero_digest = kmalloc(v->digest_size, GFP_KERNEL);

	if (!v->zero_digest)
		return r;

	io = kmalloc(sizeof(*io) + v->hash_reqsize, GFP_KERNEL);

	if (!io)
		return r; /* verity_dtr will free zero_digest */

	zero_data = kzalloc(1 << v->data_dev_block_bits, GFP_KERNEL);

	if (!zero_data)
		goto out;

	r = verity_hash(v, io, zero_data, 1 << v->data_dev_block_bits,
			v->zero_digest, true);

out:
	kfree(io);
	kfree(zero_data);

	return r;
}

static inline bool verity_is_verity_mode(const char *arg_name)
{
	return (!strcasecmp(arg_name, DM_VERITY_OPT_LOGGING) ||
		!strcasecmp(arg_name, DM_VERITY_OPT_RESTART) ||
		!strcasecmp(arg_name, DM_VERITY_OPT_PANIC));
}

static int verity_parse_verity_mode(struct dm_verity *v, const char *arg_name)
{
	if (v->mode)
		return -EINVAL;

	if (!strcasecmp(arg_name, DM_VERITY_OPT_LOGGING))
		v->mode = DM_VERITY_MODE_LOGGING;
	else if (!strcasecmp(arg_name, DM_VERITY_OPT_RESTART))
		v->mode = DM_VERITY_MODE_RESTART;
	else if (!strcasecmp(arg_name, DM_VERITY_OPT_PANIC))
		v->mode = DM_VERITY_MODE_PANIC;

	return 0;
}

static inline bool verity_is_verity_error_mode(const char *arg_name)
{
	return (!strcasecmp(arg_name, DM_VERITY_OPT_ERROR_RESTART) ||
		!strcasecmp(arg_name, DM_VERITY_OPT_ERROR_PANIC));
}

static int verity_parse_verity_error_mode(struct dm_verity *v, const char *arg_name)
{
	if (v->error_mode)
		return -EINVAL;

	if (!strcasecmp(arg_name, DM_VERITY_OPT_ERROR_RESTART))
		v->error_mode = DM_VERITY_MODE_RESTART;
	else if (!strcasecmp(arg_name, DM_VERITY_OPT_ERROR_PANIC))
		v->error_mode = DM_VERITY_MODE_PANIC;

	return 0;
}

static int verity_parse_opt_args(struct dm_arg_set *as, struct dm_verity *v,
				 struct dm_verity_sig_opts *verify_args,
				 bool only_modifier_opts)
{
	int r = 0;
	unsigned int argc;
	struct dm_target *ti = v->ti;
	const char *arg_name;

	static const struct dm_arg _args[] = {
		{0, DM_VERITY_OPTS_MAX, "Invalid number of feature args"},
	};

	r = dm_read_arg_group(_args, as, &argc, &ti->error);
	if (r)
		return -EINVAL;

	if (!argc)
		return 0;

	do {
		arg_name = dm_shift_arg(as);
		argc--;

		if (verity_is_verity_mode(arg_name)) {
			if (only_modifier_opts)
				continue;
			r = verity_parse_verity_mode(v, arg_name);
			if (r) {
				ti->error = "Conflicting error handling parameters";
				return r;
			}
			continue;

		} else if (verity_is_verity_error_mode(arg_name)) {
			if (only_modifier_opts)
				continue;
			r = verity_parse_verity_error_mode(v, arg_name);
			if (r) {
				ti->error = "Conflicting error handling parameters";
				return r;
			}
			continue;

		} else if (!strcasecmp(arg_name, DM_VERITY_OPT_IGN_ZEROES)) {
			if (only_modifier_opts)
				continue;
			r = verity_alloc_zero_digest(v);
			if (r) {
				ti->error = "Cannot allocate zero digest";
				return r;
			}
			continue;

		} else if (!strcasecmp(arg_name, DM_VERITY_OPT_AT_MOST_ONCE)) {
			if (only_modifier_opts)
				continue;
			r = verity_alloc_most_once(v);
			if (r)
				return r;
			continue;

		} else if (!strcasecmp(arg_name, DM_VERITY_OPT_TASKLET_VERIFY)) {
			v->use_bh_wq = true;
			static_branch_inc(&use_bh_wq_enabled);
			continue;

		} else if (verity_is_fec_opt_arg(arg_name)) {
			if (only_modifier_opts)
				continue;
			r = verity_fec_parse_opt_args(as, v, &argc, arg_name);
			if (r)
				return r;
			continue;

		} else if (verity_verify_is_sig_opt_arg(arg_name)) {
			if (only_modifier_opts)
				continue;
			r = verity_verify_sig_parse_opt_args(as, v,
							     verify_args,
							     &argc, arg_name);
			if (r)
				return r;
			continue;

		} else if (only_modifier_opts) {
			/*
			 * Ignore unrecognized opt, could easily be an extra
			 * argument to an option whose parsing was skipped.
			 * Normal parsing (@only_modifier_opts=false) will
			 * properly parse all options (and their extra args).
			 */
			continue;
		}

		DMERR("Unrecognized verity feature request: %s", arg_name);
		ti->error = "Unrecognized verity feature request";
		return -EINVAL;
	} while (argc && !r);

	return r;
}

static int verity_setup_hash_alg(struct dm_verity *v, const char *alg_name)
{
	struct dm_target *ti = v->ti;
	struct crypto_ahash *ahash;
	struct crypto_shash *shash = NULL;
	const char *driver_name;

	v->alg_name = kstrdup(alg_name, GFP_KERNEL);
	if (!v->alg_name) {
		ti->error = "Cannot allocate algorithm name";
		return -ENOMEM;
	}

	/*
	 * Allocate the hash transformation object that this dm-verity instance
	 * will use.  The vast majority of dm-verity users use CPU-based
	 * hashing, so when possible use the shash API to minimize the crypto
	 * API overhead.  If the ahash API resolves to a different driver
	 * (likely an off-CPU hardware offload), use ahash instead.  Also use
	 * ahash if the obsolete dm-verity format with the appended salt is
	 * being used, so that quirk only needs to be handled in one place.
	 */
	ahash = crypto_alloc_ahash(alg_name, 0,
				   v->use_bh_wq ? CRYPTO_ALG_ASYNC : 0);
	if (IS_ERR(ahash)) {
		ti->error = "Cannot initialize hash function";
		return PTR_ERR(ahash);
	}
	driver_name = crypto_ahash_driver_name(ahash);
	if (v->version >= 1 /* salt prepended, not appended? */) {
		shash = crypto_alloc_shash(alg_name, 0, 0);
		if (!IS_ERR(shash) &&
		    strcmp(crypto_shash_driver_name(shash), driver_name) != 0) {
			/*
			 * ahash gave a different driver than shash, so probably
			 * this is a case of real hardware offload.  Use ahash.
			 */
			crypto_free_shash(shash);
			shash = NULL;
		}
	}
	if (!IS_ERR_OR_NULL(shash)) {
		crypto_free_ahash(ahash);
		ahash = NULL;
		v->shash_tfm = shash;
		v->digest_size = crypto_shash_digestsize(shash);
		v->hash_reqsize = sizeof(struct shash_desc) +
				  crypto_shash_descsize(shash);
		DMINFO("%s using shash \"%s\"", alg_name, driver_name);
	} else {
		v->ahash_tfm = ahash;
		static_branch_inc(&ahash_enabled);
		v->digest_size = crypto_ahash_digestsize(ahash);
		v->hash_reqsize = sizeof(struct ahash_request) +
				  crypto_ahash_reqsize(ahash);
		DMINFO("%s using ahash \"%s\"", alg_name, driver_name);
	}
	if ((1 << v->hash_dev_block_bits) < v->digest_size * 2) {
		ti->error = "Digest size too big";
		return -EINVAL;
	}
	return 0;
}

static int verity_setup_salt_and_hashstate(struct dm_verity *v, const char *arg)
{
	struct dm_target *ti = v->ti;

	if (strcmp(arg, "-") != 0) {
		v->salt_size = strlen(arg) / 2;
		v->salt = kmalloc(v->salt_size, GFP_KERNEL);
		if (!v->salt) {
			ti->error = "Cannot allocate salt";
			return -ENOMEM;
		}
		if (strlen(arg) != v->salt_size * 2 ||
		    hex2bin(v->salt, arg, v->salt_size)) {
			ti->error = "Invalid salt";
			return -EINVAL;
		}
	}
	if (v->shash_tfm) {
		SHASH_DESC_ON_STACK(desc, v->shash_tfm);
		int r;

		/*
		 * Compute the pre-salted hash state that can be passed to
		 * crypto_shash_import() for each block later.
		 */
		v->initial_hashstate = kmalloc(
			crypto_shash_statesize(v->shash_tfm), GFP_KERNEL);
		if (!v->initial_hashstate) {
			ti->error = "Cannot allocate initial hash state";
			return -ENOMEM;
		}
		desc->tfm = v->shash_tfm;
		r = crypto_shash_init(desc) ?:
		    crypto_shash_update(desc, v->salt, v->salt_size) ?:
		    crypto_shash_export(desc, v->initial_hashstate);
		if (r) {
			ti->error = "Cannot set up initial hash state";
			return r;
		}
	}
	return 0;
}

/*
 * Target parameters:
 *	<version>	The current format is version 1.
 *			Vsn 0 is compatible with original Chromium OS releases.
 *	<data device>
 *	<hash device>
 *	<data block size>
 *	<hash block size>
 *	<the number of data blocks>
 *	<hash start block>
 *	<algorithm>
 *	<digest>
 *	<salt>		Hex string or "-" if no salt.
 */
static int verity_ctr(struct dm_target *ti, unsigned int argc, char **argv)
{
	struct dm_verity *v;
	struct dm_verity_sig_opts verify_args = {0};
	struct dm_arg_set as;
	unsigned int num;
	unsigned long long num_ll;
	int r;
	int i;
	sector_t hash_position;
	char dummy;
	char *root_hash_digest_to_validate;

	v = kzalloc(sizeof(struct dm_verity), GFP_KERNEL);
	if (!v) {
		ti->error = "Cannot allocate verity structure";
		return -ENOMEM;
	}
	ti->private = v;
	v->ti = ti;

	r = verity_fec_ctr_alloc(v);
	if (r)
		goto bad;

	if ((dm_table_get_mode(ti->table) & ~BLK_OPEN_READ)) {
		ti->error = "Device must be readonly";
		r = -EINVAL;
		goto bad;
	}

	if (argc < 10) {
		ti->error = "Not enough arguments";
		r = -EINVAL;
		goto bad;
	}

	/* Parse optional parameters that modify primary args */
	if (argc > 10) {
		as.argc = argc - 10;
		as.argv = argv + 10;
		r = verity_parse_opt_args(&as, v, &verify_args, true);
		if (r < 0)
			goto bad;
	}

	if (sscanf(argv[0], "%u%c", &num, &dummy) != 1 ||
	    num > 1) {
		ti->error = "Invalid version";
		r = -EINVAL;
		goto bad;
	}
	v->version = num;

	r = dm_get_device(ti, argv[1], BLK_OPEN_READ, &v->data_dev);
	if (r) {
		ti->error = "Data device lookup failed";
		goto bad;
	}

	r = dm_get_device(ti, argv[2], BLK_OPEN_READ, &v->hash_dev);
	if (r) {
		ti->error = "Hash device lookup failed";
		goto bad;
	}

	if (sscanf(argv[3], "%u%c", &num, &dummy) != 1 ||
	    !num || (num & (num - 1)) ||
	    num < bdev_logical_block_size(v->data_dev->bdev) ||
	    num > PAGE_SIZE) {
		ti->error = "Invalid data device block size";
		r = -EINVAL;
		goto bad;
	}
	v->data_dev_block_bits = __ffs(num);

	if (sscanf(argv[4], "%u%c", &num, &dummy) != 1 ||
	    !num || (num & (num - 1)) ||
	    num < bdev_logical_block_size(v->hash_dev->bdev) ||
	    num > INT_MAX) {
		ti->error = "Invalid hash device block size";
		r = -EINVAL;
		goto bad;
	}
	v->hash_dev_block_bits = __ffs(num);

	if (sscanf(argv[5], "%llu%c", &num_ll, &dummy) != 1 ||
	    (sector_t)(num_ll << (v->data_dev_block_bits - SECTOR_SHIFT))
	    >> (v->data_dev_block_bits - SECTOR_SHIFT) != num_ll) {
		ti->error = "Invalid data blocks";
		r = -EINVAL;
		goto bad;
	}
	v->data_blocks = num_ll;

	if (ti->len > (v->data_blocks << (v->data_dev_block_bits - SECTOR_SHIFT))) {
		ti->error = "Data device is too small";
		r = -EINVAL;
		goto bad;
	}

	if (sscanf(argv[6], "%llu%c", &num_ll, &dummy) != 1 ||
	    (sector_t)(num_ll << (v->hash_dev_block_bits - SECTOR_SHIFT))
	    >> (v->hash_dev_block_bits - SECTOR_SHIFT) != num_ll) {
		ti->error = "Invalid hash start";
		r = -EINVAL;
		goto bad;
	}
	v->hash_start = num_ll;

	r = verity_setup_hash_alg(v, argv[7]);
	if (r)
		goto bad;

	v->root_digest = kmalloc(v->digest_size, GFP_KERNEL);
	if (!v->root_digest) {
		ti->error = "Cannot allocate root digest";
		r = -ENOMEM;
		goto bad;
	}
	if (strlen(argv[8]) != v->digest_size * 2 ||
	    hex2bin(v->root_digest, argv[8], v->digest_size)) {
		ti->error = "Invalid root digest";
		r = -EINVAL;
		goto bad;
	}
	root_hash_digest_to_validate = argv[8];

	r = verity_setup_salt_and_hashstate(v, argv[9]);
	if (r)
		goto bad;

	argv += 10;
	argc -= 10;

	/* Optional parameters */
	if (argc) {
		as.argc = argc;
		as.argv = argv;
		r = verity_parse_opt_args(&as, v, &verify_args, false);
		if (r < 0)
			goto bad;
	}

	/* Root hash signature is  a optional parameter*/
	r = verity_verify_root_hash(root_hash_digest_to_validate,
				    strlen(root_hash_digest_to_validate),
				    verify_args.sig,
				    verify_args.sig_size);
	if (r < 0) {
		ti->error = "Root hash verification failed";
		goto bad;
	}

	r = verity_init_sig(v, verify_args.sig, verify_args.sig_size);
	if (r < 0) {
		ti->error = "Cannot allocate root digest signature";
		goto bad;
	}

	v->hash_per_block_bits =
		__fls((1 << v->hash_dev_block_bits) / v->digest_size);

	v->levels = 0;
	if (v->data_blocks)
		while (v->hash_per_block_bits * v->levels < 64 &&
		       (unsigned long long)(v->data_blocks - 1) >>
		       (v->hash_per_block_bits * v->levels))
			v->levels++;

	if (v->levels > DM_VERITY_MAX_LEVELS) {
		ti->error = "Too many tree levels";
		r = -E2BIG;
		goto bad;
	}

	hash_position = v->hash_start;
	for (i = v->levels - 1; i >= 0; i--) {
		sector_t s;

		v->hash_level_block[i] = hash_position;
		s = (v->data_blocks + ((sector_t)1 << ((i + 1) * v->hash_per_block_bits)) - 1)
					>> ((i + 1) * v->hash_per_block_bits);
		if (hash_position + s < hash_position) {
			ti->error = "Hash device offset overflow";
			r = -E2BIG;
			goto bad;
		}
		hash_position += s;
	}
	v->hash_blocks = hash_position;

	r = mempool_init_page_pool(&v->recheck_pool, 1, 0);
	if (unlikely(r)) {
		ti->error = "Cannot allocate mempool";
		goto bad;
	}

	v->io = dm_io_client_create();
	if (IS_ERR(v->io)) {
		r = PTR_ERR(v->io);
		v->io = NULL;
		ti->error = "Cannot allocate dm io";
		goto bad;
	}

	v->bufio = dm_bufio_client_create(v->hash_dev->bdev,
		1 << v->hash_dev_block_bits, 1, sizeof(struct buffer_aux),
		dm_bufio_alloc_callback, NULL,
		v->use_bh_wq ? DM_BUFIO_CLIENT_NO_SLEEP : 0);
	if (IS_ERR(v->bufio)) {
		ti->error = "Cannot initialize dm-bufio";
		r = PTR_ERR(v->bufio);
		v->bufio = NULL;
		goto bad;
	}

	if (dm_bufio_get_device_size(v->bufio) < v->hash_blocks) {
		ti->error = "Hash device is too small";
		r = -E2BIG;
		goto bad;
	}

	/*
	 * Using WQ_HIGHPRI improves throughput and completion latency by
	 * reducing wait times when reading from a dm-verity device.
	 *
	 * Also as required for the "try_verify_in_tasklet" feature: WQ_HIGHPRI
	 * allows verify_wq to preempt softirq since verification in BH workqueue
	 * will fall-back to using it for error handling (or if the bufio cache
	 * doesn't have required hashes).
	 */
	v->verify_wq = alloc_workqueue("kverityd", WQ_MEM_RECLAIM | WQ_HIGHPRI, 0);
	if (!v->verify_wq) {
		ti->error = "Cannot allocate workqueue";
		r = -ENOMEM;
		goto bad;
	}

	ti->per_io_data_size = sizeof(struct dm_verity_io) + v->hash_reqsize;

	r = verity_fec_ctr(v);
	if (r)
		goto bad;

	ti->per_io_data_size = roundup(ti->per_io_data_size,
				       __alignof__(struct dm_verity_io));

	verity_verify_sig_opts_cleanup(&verify_args);

	dm_audit_log_ctr(DM_MSG_PREFIX, ti, 1);

	return 0;

bad:

	verity_verify_sig_opts_cleanup(&verify_args);
	dm_audit_log_ctr(DM_MSG_PREFIX, ti, 0);
	verity_dtr(ti);

	return r;
}

/*
 * Get the verity mode (error behavior) of a verity target.
 *
 * Returns the verity mode of the target, or -EINVAL if 'ti' is not a verity
 * target.
 */
int dm_verity_get_mode(struct dm_target *ti)
{
	struct dm_verity *v = ti->private;

	if (!dm_is_verity_target(ti))
		return -EINVAL;

	return v->mode;
}

/*
 * Get the root digest of a verity target.
 *
 * Returns a copy of the root digest, the caller is responsible for
 * freeing the memory of the digest.
 */
int dm_verity_get_root_digest(struct dm_target *ti, u8 **root_digest, unsigned int *digest_size)
{
	struct dm_verity *v = ti->private;

	if (!dm_is_verity_target(ti))
		return -EINVAL;

	*root_digest = kmemdup(v->root_digest, v->digest_size, GFP_KERNEL);
	if (*root_digest == NULL)
		return -ENOMEM;

	*digest_size = v->digest_size;

	return 0;
}

#ifdef CONFIG_SECURITY

#ifdef CONFIG_DM_VERITY_VERIFY_ROOTHASH_SIG

static int verity_security_set_signature(struct block_device *bdev,
					 struct dm_verity *v)
{
	/*
	 * if the dm-verity target is unsigned, v->root_digest_sig will
	 * be NULL, and the hook call is still required to let LSMs mark
	 * the device as unsigned. This information is crucial for LSMs to
	 * block operations such as execution on unsigned files
	 */
	return security_bdev_setintegrity(bdev,
					  LSM_INT_DMVERITY_SIG_VALID,
					  v->root_digest_sig,
					  v->sig_size);
}

#else

static inline int verity_security_set_signature(struct block_device *bdev,
						struct dm_verity *v)
{
	return 0;
}

#endif /* CONFIG_DM_VERITY_VERIFY_ROOTHASH_SIG */

/*
 * Expose verity target's root hash and signature data to LSMs before resume.
 *
 * Returns 0 on success, or -ENOMEM if the system is out of memory.
 */
static int verity_preresume(struct dm_target *ti)
{
	struct block_device *bdev;
	struct dm_verity_digest root_digest;
	struct dm_verity *v;
	int r;

	v = ti->private;
	bdev = dm_disk(dm_table_get_md(ti->table))->part0;
	root_digest.digest = v->root_digest;
	root_digest.digest_len = v->digest_size;
	if (static_branch_unlikely(&ahash_enabled) && !v->shash_tfm)
		root_digest.alg = crypto_ahash_alg_name(v->ahash_tfm);
	else
		root_digest.alg = crypto_shash_alg_name(v->shash_tfm);

	r = security_bdev_setintegrity(bdev, LSM_INT_DMVERITY_ROOTHASH, &root_digest,
				       sizeof(root_digest));
	if (r)
		return r;

	r =  verity_security_set_signature(bdev, v);
	if (r)
		goto bad;

	return 0;

bad:

	security_bdev_setintegrity(bdev, LSM_INT_DMVERITY_ROOTHASH, NULL, 0);

	return r;
}

#endif /* CONFIG_SECURITY */

static struct target_type verity_target = {
	.name		= "verity",
/* Note: the LSMs depend on the singleton and immutable features */
	.features	= DM_TARGET_SINGLETON | DM_TARGET_IMMUTABLE,
	.version	= {1, 10, 0},
	.module		= THIS_MODULE,
	.ctr		= verity_ctr,
	.dtr		= verity_dtr,
	.map		= verity_map,
	.status		= verity_status,
	.prepare_ioctl	= verity_prepare_ioctl,
	.iterate_devices = verity_iterate_devices,
	.io_hints	= verity_io_hints,
#ifdef CONFIG_SECURITY
	.preresume	= verity_preresume,
#endif /* CONFIG_SECURITY */
};
module_dm(verity);

/*
 * Check whether a DM target is a verity target.
 */
bool dm_is_verity_target(struct dm_target *ti)
{
	return ti->type == &verity_target;
}

MODULE_AUTHOR("Mikulas Patocka <mpatocka@redhat.com>");
MODULE_AUTHOR("Mandeep Baines <msb@chromium.org>");
MODULE_AUTHOR("Will Drewry <wad@chromium.org>");
MODULE_DESCRIPTION(DM_NAME " target for transparent disk integrity checking");
MODULE_LICENSE("GPL");<|MERGE_RESOLUTION|>--- conflicted
+++ resolved
@@ -482,10 +482,7 @@
 		return -EIO; /* Error correction failed; Just return error */
 
 	if (verity_handle_err(v, DM_VERITY_BLOCK_TYPE_DATA, blkno)) {
-<<<<<<< HEAD
-=======
 		io->had_mismatch = true;
->>>>>>> adc21867
 		dm_audit_log_bio(DM_MSG_PREFIX, "verify-data", bio, blkno, 0);
 		return -EIO;
 	}
