--- conflicted
+++ resolved
@@ -109,10 +109,6 @@
 int dm_blk_report_zones(struct gendisk *disk, sector_t sector,
 			unsigned int nr_zones, report_zones_cb cb, void *data);
 bool dm_is_zone_write(struct mapped_device *md, struct bio *bio);
-<<<<<<< HEAD
-int dm_zone_map_bio(struct dm_target_io *io);
-=======
->>>>>>> adc21867
 int dm_zone_get_reset_bitmap(struct mapped_device *md, struct dm_table *t,
 			     sector_t sector, unsigned int nr_zones,
 			     unsigned long *need_reset);
