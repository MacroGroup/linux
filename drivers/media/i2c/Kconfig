# SPDX-License-Identifier: GPL-2.0-only
#
# Multimedia Video device configuration
#

if VIDEO_DEV

comment "IR I2C driver auto-selected by 'Autoselect ancillary drivers'"
	depends on MEDIA_SUBDRV_AUTOSELECT && I2C && RC_CORE

config VIDEO_IR_I2C
	tristate "I2C module for IR" if !MEDIA_SUBDRV_AUTOSELECT || EXPERT
	depends on I2C && RC_CORE
	default y
	help
	  Most boards have an IR chip directly connected via GPIO. However,
	  some video boards have the IR connected via I2C bus.

	  If your board doesn't have an I2C IR chip, you may disable this
	  option.

	  In doubt, say Y.

#
# V4L2 I2C drivers that are related with Camera support
#

menuconfig VIDEO_CAMERA_SENSOR
	bool "Camera sensor devices"
	depends on MEDIA_CAMERA_SUPPORT && I2C
	select MEDIA_CONTROLLER
	select V4L2_FWNODE
	select VIDEO_V4L2_SUBDEV_API
	default y

if VIDEO_CAMERA_SENSOR

config VIDEO_APTINA_PLL
	tristate

config VIDEO_CCS_PLL
	tristate

<<<<<<< HEAD
config VIDEO_AP1302
	tristate "AP1302 external ISP support"
	depends on I2C && VIDEO_DEV
	select MEDIA_CONTROLLER
	select REGMAP_I2C
	select VIDEO_V4L2_SUBDEV_API
	select V4L2_FWNODE
	help
	  This is a Video4Linux2 sensor-level driver for the external
	  ISP AP1302.
=======
config VIDEO_ALVIUM_CSI2
	tristate "Allied Vision ALVIUM MIPI CSI-2 camera support"
	select V4L2_CCI_I2C
	help
	  This is a Video4Linux2 sensor-level driver for the Allied Vision
	  ALVIUM camera connected via MIPI CSI-2 interface.

	  To compile this driver as a module, choose M here: the
	  module will be called alvium-csi2.
>>>>>>> e8f897f4

config VIDEO_AR0521
	tristate "ON Semiconductor AR0521 sensor support"
	help
	  This is a Video4Linux2 sensor driver for the ON Semiconductor
	  AR0521 camera.

	  To compile this driver as a module, choose M here: the
	  module will be called ar0521.

config VIDEO_GC0308
	tristate "GalaxyCore GC0308 sensor support"
	select V4L2_CCI_I2C
	help
	  This is a Video4Linux2 sensor driver for the GalaxyCore
	  GC0308 camera.

	  To compile this driver as a module, choose M here: the
	  module will be called gc0308.

config VIDEO_GC2145
	select V4L2_CCI_I2C
	tristate "GalaxyCore GC2145 sensor support"
	help
	  This is a V4L2 sensor-level driver for GalaxyCore GC2145
	  2 Mpixel camera.

	  To compile this driver as a module, choose M here: the
	  module will be called gc2145.

config VIDEO_HI556
	tristate "Hynix Hi-556 sensor support"
	help
	  This is a Video4Linux2 sensor driver for the Hynix
	  Hi-556 camera.

	  To compile this driver as a module, choose M here: the
	  module will be called hi556.

config VIDEO_HI846
	tristate "Hynix Hi-846 sensor support"
	help
	  This is a Video4Linux2 sensor driver for the Hynix
	  Hi-846 camera.

	  To compile this driver as a module, choose M here: the
	  module will be called hi846.

config VIDEO_HI847
        tristate "Hynix Hi-847 sensor support"
        help
          This is a Video4Linux2 sensor driver for the Hynix
          Hi-847 camera.

          To compile this driver as a module, choose M here: the
          module will be called hi847.

config VIDEO_IMX208
	tristate "Sony IMX208 sensor support"
	help
	  This is a Video4Linux2 sensor driver for the Sony
	  IMX208 camera.

	  To compile this driver as a module, choose M here: the
	  module will be called imx208.

config VIDEO_IMX214
	tristate "Sony IMX214 sensor support"
	depends on GPIOLIB
	select REGMAP_I2C
	help
	  This is a Video4Linux2 sensor driver for the Sony
	  IMX214 camera.

	  To compile this driver as a module, choose M here: the
	  module will be called imx214.

config VIDEO_IMX219
	tristate "Sony IMX219 sensor support"
	select V4L2_CCI_I2C
	help
	  This is a Video4Linux2 sensor driver for the Sony
	  IMX219 camera.

	  To compile this driver as a module, choose M here: the
	  module will be called imx219.

config VIDEO_IMX258
	tristate "Sony IMX258 sensor support"
	help
	  This is a Video4Linux2 sensor driver for the Sony
	  IMX258 camera.

	  To compile this driver as a module, choose M here: the
	  module will be called imx258.

config VIDEO_IMX274
	tristate "Sony IMX274 sensor support"
	select REGMAP_I2C
	help
	  This is a V4L2 sensor driver for the Sony IMX274
	  CMOS image sensor.

config VIDEO_IMX290
	tristate "Sony IMX290 sensor support"
	select REGMAP_I2C
	select V4L2_CCI_I2C
	help
	  This is a Video4Linux2 sensor driver for the Sony
	  IMX290 camera sensor.

	  To compile this driver as a module, choose M here: the
	  module will be called imx290.

config VIDEO_IMX296
	tristate "Sony IMX296 sensor support"
	help
	  This is a Video4Linux2 sensor driver for the Sony
	  IMX296 camera.

	  To compile this driver as a module, choose M here: the
	  module will be called imx296.

config VIDEO_IMX319
	tristate "Sony IMX319 sensor support"
	help
	  This is a Video4Linux2 sensor driver for the Sony
	  IMX319 camera.

	  To compile this driver as a module, choose M here: the
	  module will be called imx319.

config VIDEO_IMX334
	tristate "Sony IMX334 sensor support"
	depends on OF_GPIO
	help
	  This is a Video4Linux2 sensor driver for the Sony
	  IMX334 camera.

	  To compile this driver as a module, choose M here: the
	  module will be called imx334.

config VIDEO_IMX335
	tristate "Sony IMX335 sensor support"
	depends on OF_GPIO
	help
	  This is a Video4Linux2 sensor driver for the Sony
	  IMX335 camera.

	  To compile this driver as a module, choose M here: the
	  module will be called imx335.

config VIDEO_IMX355
	tristate "Sony IMX355 sensor support"
	help
	  This is a Video4Linux2 sensor driver for the Sony
	  IMX355 camera.

	  To compile this driver as a module, choose M here: the
	  module will be called imx355.

config VIDEO_IMX412
	tristate "Sony IMX412 sensor support"
	depends on OF_GPIO
	help
	  This is a Video4Linux2 sensor driver for the Sony
	  IMX412 camera.

	  To compile this driver as a module, choose M here: the
	  module will be called imx412.

config VIDEO_IMX415
	tristate "Sony IMX415 sensor support"
	depends on OF_GPIO
	help
	  This is a Video4Linux2 sensor driver for the Sony
	  IMX415 camera.

	  To compile this driver as a module, choose M here: the
	  module will be called imx415.

config VIDEO_MAX9271_LIB
	tristate

config VIDEO_MT9M001
	tristate "mt9m001 support"
	help
	  This driver supports MT9M001 cameras from Micron, monochrome
	  and colour models.

config VIDEO_MT9M111
	tristate "mt9m111, mt9m112 and mt9m131 support"
	help
	  This driver supports MT9M111, MT9M112 and MT9M131 cameras from
	  Micron/Aptina

config VIDEO_MT9M114
	tristate "onsemi MT9M114 sensor support"
	select V4L2_CCI_I2C
	help
	  This is a Video4Linux2 sensor-level driver for the onsemi MT9M114
	  camera.

	  To compile this driver as a module, choose M here: the
	  module will be called mt9m114.

config VIDEO_MT9P031
	tristate "Aptina MT9P031 support"
	select VIDEO_APTINA_PLL
	help
	  This is a Video4Linux2 sensor driver for the Aptina
	  (Micron) mt9p031 5 Mpixel camera.

config VIDEO_MT9T112
	tristate "Aptina MT9T111/MT9T112 support"
	help
	  This is a Video4Linux2 sensor driver for the Aptina
	  (Micron) MT9T111 and MT9T112 3 Mpixel camera.

	  To compile this driver as a module, choose M here: the
	  module will be called mt9t112.

config VIDEO_MT9V011
	tristate "Micron mt9v011 sensor support"
	help
	  This is a Video4Linux2 sensor driver for the Micron
	  mt0v011 1.3 Mpixel camera.  It currently only works with the
	  em28xx driver.

config VIDEO_MT9V032
	tristate "Micron MT9V032 sensor support"
	select REGMAP_I2C
	help
	  This is a Video4Linux2 sensor driver for the Micron
	  MT9V032 752x480 CMOS sensor.

config VIDEO_MT9V111
	tristate "Aptina MT9V111 sensor support"
	help
	  This is a Video4Linux2 sensor driver for the Aptina/Micron
	  MT9V111 sensor.

	  To compile this driver as a module, choose M here: the
	  module will be called mt9v111.

config VIDEO_OG01A1B
	tristate "OmniVision OG01A1B sensor support"
	help
	  This is a Video4Linux2 sensor driver for the OmniVision
	  OG01A1B camera.

	  To compile this driver as a module, choose M here: the
	  module will be called og01a1b.

config VIDEO_OV01A10
	tristate "OmniVision OV01A10 sensor support"
	help
	  This is a Video4Linux2 sensor driver for the OmniVision
	  OV01A10 camera.

	  To compile this driver as a module, choose M here: the
	  module will be called ov01a10.

config VIDEO_OV02A10
	tristate "OmniVision OV02A10 sensor support"
	help
	  This is a Video4Linux2 sensor driver for the OmniVision
	  OV02A10 camera.

	  To compile this driver as a module, choose M here: the
	  module will be called ov02a10.

config VIDEO_OV08D10
        tristate "OmniVision OV08D10 sensor support"
        help
          This is a Video4Linux2 sensor driver for the OmniVision
          OV08D10 camera sensor.

          To compile this driver as a module, choose M here: the
          module will be called ov08d10.

config VIDEO_OV08X40
	tristate "OmniVision OV08X40 sensor support"
	help
	  This is a Video4Linux2 sensor driver for the OmniVision
	  OV08X40 camera.

	  To compile this driver as a module, choose M here: the
	  module will be called ov08x40.

config VIDEO_OV13858
	tristate "OmniVision OV13858 sensor support"
	help
	  This is a Video4Linux2 sensor driver for the OmniVision
	  OV13858 camera.

config VIDEO_OV13B10
	tristate "OmniVision OV13B10 sensor support"
	help
	  This is a Video4Linux2 sensor driver for the OmniVision
	  OV13B10 camera.

config VIDEO_OV2640
	tristate "OmniVision OV2640 sensor support"
	help
	  This is a Video4Linux2 sensor driver for the OmniVision
	  OV2640 camera.

	  To compile this driver as a module, choose M here: the
	  module will be called ov2640.

config VIDEO_OV2659
	tristate "OmniVision OV2659 sensor support"
	depends on GPIOLIB
	help
	  This is a Video4Linux2 sensor driver for the OmniVision
	  OV2659 camera.

	  To compile this driver as a module, choose M here: the
	  module will be called ov2659.

config VIDEO_OV2680
	tristate "OmniVision OV2680 sensor support"
	select V4L2_CCI_I2C
	help
	  This is a Video4Linux2 sensor driver for the OmniVision
	  OV2680 camera.

	  To compile this driver as a module, choose M here: the
	  module will be called ov2680.

config VIDEO_OV2685
	tristate "OmniVision OV2685 sensor support"
	help
	  This is a Video4Linux2 sensor driver for the OmniVision
	  OV2685 camera.

	  To compile this driver as a module, choose M here: the
	  module will be called ov2685.

config VIDEO_OV2740
	tristate "OmniVision OV2740 sensor support"
	depends on ACPI || COMPILE_TEST
	select REGMAP_I2C
	help
	  This is a Video4Linux2 sensor driver for the OmniVision
	  OV2740 camera.

	  To compile this driver as a module, choose M here: the
	  module will be called ov2740.

config VIDEO_OV4689
	tristate "OmniVision OV4689 sensor support"
	depends on GPIOLIB
	help
	  This is a Video4Linux2 sensor-level driver for the OmniVision
	  OV4689 camera.

	  To compile this driver as a module, choose M here: the
	  module will be called ov4689.

config VIDEO_OV5640
	tristate "OmniVision OV5640 sensor support"
	depends on OF
	depends on GPIOLIB
	help
	  This is a Video4Linux2 sensor driver for the Omnivision
	  OV5640 camera sensor with a MIPI CSI-2 interface.

config VIDEO_OV5645
	tristate "OmniVision OV5645 sensor support"
	depends on OF
	help
	  This is a Video4Linux2 sensor driver for the OmniVision
	  OV5645 camera.

	  To compile this driver as a module, choose M here: the
	  module will be called ov5645.

config VIDEO_OV5647
	tristate "OmniVision OV5647 sensor support"
	help
	  This is a Video4Linux2 sensor driver for the OmniVision
	  OV5647 camera.

	  To compile this driver as a module, choose M here: the
	  module will be called ov5647.

config VIDEO_OV5648
	tristate "OmniVision OV5648 sensor support"
	depends on PM
	help
	  This is a Video4Linux2 sensor driver for the OmniVision
	  OV5648 camera.

	  To compile this driver as a module, choose M here: the
	  module will be called ov5648.

config VIDEO_OV5670
	tristate "OmniVision OV5670 sensor support"
	help
	  This is a Video4Linux2 sensor driver for the OmniVision
	  OV5670 camera.

	  To compile this driver as a module, choose M here: the
	  module will be called ov5670.

config VIDEO_OV5675
	tristate "OmniVision OV5675 sensor support"
	help
	  This is a Video4Linux2 sensor driver for the OmniVision
	  OV5675 camera.

	  To compile this driver as a module, choose M here: the
	  module will be called ov5675.

config VIDEO_OV5693
	tristate "OmniVision OV5693 sensor support"
	select V4L2_CCI_I2C
	help
	  This is a Video4Linux2 sensor driver for the OmniVision
	  OV5693 camera.

	  To compile this driver as a module, choose M here: the
	  module will be called ov5693.

config VIDEO_OV5695
	tristate "OmniVision OV5695 sensor support"
	help
	  This is a Video4Linux2 sensor driver for the OmniVision
	  OV5695 camera.

	  To compile this driver as a module, choose M here: the
	  module will be called ov5695.

config VIDEO_OV64A40
	tristate "OmniVision OV64A40 sensor support"
	select V4L2_CCI_I2C
	help
	  This is a Video4Linux2 sensor driver for the OmniVision
	  OV64A40 camera.

	  To compile this driver as a module, choose M here: the
	  module will be called ov64a40.

config VIDEO_OV6650
	tristate "OmniVision OV6650 sensor support"
	help
	  This is a Video4Linux2 sensor driver for the OmniVision
	  OV6650 camera.

	  To compile this driver as a module, choose M here: the
	  module will be called ov6650.

config VIDEO_OV7251
	tristate "OmniVision OV7251 sensor support"
	help
	  This is a Video4Linux2 sensor driver for the OmniVision
	  OV7251 camera.

	  To compile this driver as a module, choose M here: the
	  module will be called ov7251.

config VIDEO_OV7640
	tristate "OmniVision OV7640 sensor support"
	help
	  This is a Video4Linux2 sensor driver for the OmniVision
	  OV7640 camera.

	  To compile this driver as a module, choose M here: the
	  module will be called ov7640.

config VIDEO_OV7670
	tristate "OmniVision OV7670 sensor support"
	help
	  This is a Video4Linux2 sensor driver for the OmniVision
	  OV7670 VGA camera.  It currently only works with the M88ALP01
	  controller.

config VIDEO_OV772X
	tristate "OmniVision OV772x sensor support"
	select REGMAP_SCCB
	help
	  This is a Video4Linux2 sensor driver for the OmniVision
	  OV772x camera.

	  To compile this driver as a module, choose M here: the
	  module will be called ov772x.

config VIDEO_OV7740
	tristate "OmniVision OV7740 sensor support"
	select REGMAP_SCCB
	help
	  This is a Video4Linux2 sensor driver for the OmniVision
	  OV7740 VGA camera sensor.

config VIDEO_OV8856
	tristate "OmniVision OV8856 sensor support"
	help
	  This is a Video4Linux2 sensor driver for the OmniVision
	  OV8856 camera sensor.

	  To compile this driver as a module, choose M here: the
	  module will be called ov8856.

config VIDEO_OV8858
	tristate "OmniVision OV8858 sensor support"
	depends on PM
	help
	  This is a Video4Linux2 sensor driver for OmniVision
	  OV8858 camera sensor.

	  To compile this driver as a module, choose M here: the
	  module will be called ov8858.

config VIDEO_OV8865
	tristate "OmniVision OV8865 sensor support"
	depends on PM
	help
	  This is a Video4Linux2 sensor driver for OmniVision
	  OV8865 camera sensor.

	  To compile this driver as a module, choose M here: the
	  module will be called ov8865.

config VIDEO_OV9282
	tristate "OmniVision OV9282 sensor support"
	depends on OF_GPIO
	help
	  This is a Video4Linux2 sensor driver for the OmniVision
	  OV9282 camera sensor.

	  To compile this driver as a module, choose M here: the
	  module will be called ov9282.

config VIDEO_OV9640
	tristate "OmniVision OV9640 sensor support"
	help
	  This is a Video4Linux2 sensor driver for the OmniVision
	  OV9640 camera sensor.

config VIDEO_OV9650
	tristate "OmniVision OV9650/OV9652 sensor support"
	select REGMAP_SCCB
	help
	  This is a V4L2 sensor driver for the Omnivision
	  OV9650 and OV9652 camera sensors.

config VIDEO_OV9734
	tristate "OmniVision OV9734 sensor support"
	depends on ACPI || COMPILE_TEST
	help
	  This is a Video4Linux2 sensor driver for the OmniVision
	  OV9734 camera.

	  To compile this driver as a module, choose M here: the
	  module's name is ov9734.

config VIDEO_RDACM20
	tristate "IMI RDACM20 camera support"
	select VIDEO_MAX9271_LIB
	help
	  This driver supports the IMI RDACM20 GMSL camera, used in
	  ADAS systems.

	  This camera should be used in conjunction with a GMSL
	  deserialiser such as the MAX9286.

config VIDEO_RDACM21
	tristate "IMI RDACM21 camera support"
	select VIDEO_MAX9271_LIB
	help
	  This driver supports the IMI RDACM21 GMSL camera, used in
	  ADAS systems.

	  This camera should be used in conjunction with a GMSL
	  deserialiser such as the MAX9286.

config VIDEO_RJ54N1
	tristate "Sharp RJ54N1CB0C sensor support"
	help
	  This is a V4L2 sensor driver for Sharp RJ54N1CB0C CMOS image
	  sensor.

	  To compile this driver as a module, choose M here: the
	  module will be called rj54n1.

config VIDEO_S5C73M3
	tristate "Samsung S5C73M3 sensor support"
	depends on SPI
	help
	  This is a V4L2 sensor driver for Samsung S5C73M3
	  8 Mpixel camera.

config VIDEO_S5K5BAF
	tristate "Samsung S5K5BAF sensor support"
	help
	  This is a V4L2 sensor driver for Samsung S5K5BAF 2M
	  camera sensor with an embedded SoC image signal processor.

config VIDEO_S5K6A3
	tristate "Samsung S5K6A3 sensor support"
	help
	  This is a V4L2 sensor driver for Samsung S5K6A3 raw
	  camera sensor.

config VIDEO_ST_VGXY61
	tristate "ST VGXY61 sensor support"
	depends on OF && GPIOLIB
	help
	  This is a Video4Linux2 sensor driver for the ST VGXY61
	  camera sensor.

config VIDEO_XC7160
	tristate "Firefly XC7160 support"
	depends on OF && GPIOLIB && VIDEO_DEV && I2C
	select MEDIA_CONTROLLER
	select VIDEO_V4L2_SUBDEV_API
	select V4L2_FWNODE
	help
	  Driver for sv-taysh camera.
	  This camera consists of ISP xc7160 and sensor sc8238.

source "drivers/media/i2c/ccs/Kconfig"
source "drivers/media/i2c/et8ek8/Kconfig"

endif

menu "Camera ISPs"
	visible if MEDIA_CAMERA_SUPPORT

config VIDEO_THP7312
	tristate "THine THP7312 support"
	depends on I2C
	select FW_LOADER
	select MEDIA_CONTROLLER
	select V4L2_CCI_I2C
	select V4L2_FWNODE
	select VIDEO_V4L2_SUBDEV_API
	help
	  This is a Video4Linux2 sensor-level driver for the THine
	  THP7312 ISP.

endmenu

menu "Lens drivers"
	visible if MEDIA_CAMERA_SUPPORT

config VIDEO_AD5820
	tristate "AD5820 lens voice coil support"
	depends on GPIOLIB && I2C && VIDEO_DEV
	select MEDIA_CONTROLLER
	select V4L2_ASYNC
	help
	  This is a driver for the AD5820 camera lens voice coil.
	  It is used for example in Nokia N900 (RX-51).

config VIDEO_AK7375
	tristate "AK7375 lens voice coil support"
	depends on I2C && VIDEO_DEV
	select MEDIA_CONTROLLER
	select VIDEO_V4L2_SUBDEV_API
	select V4L2_ASYNC
	help
	  This is a driver for the AK7375 camera lens voice coil.
	  AK7375 is a 12 bit DAC with 120mA output current sink
	  capability. This is designed for linear control of
	  voice coil motors, controlled via I2C serial interface.

config VIDEO_DW9714
	tristate "DW9714 lens voice coil support"
	depends on I2C && VIDEO_DEV
	select MEDIA_CONTROLLER
	select VIDEO_V4L2_SUBDEV_API
	select V4L2_ASYNC
	help
	  This is a driver for the DW9714 camera lens voice coil.
	  DW9714 is a 10 bit DAC with 120mA output current sink
	  capability. This is designed for linear control of
	  voice coil motors, controlled via I2C serial interface.

config VIDEO_DW9719
	tristate "DW9719 lens voice coil support"
	depends on I2C && VIDEO_DEV
	select MEDIA_CONTROLLER
	select VIDEO_V4L2_SUBDEV_API
	select V4L2_ASYNC
	select V4L2_CCI_I2C
	help
	  This is a driver for the DW9719 camera lens voice coil.
	  This is designed for linear control of voice coil motors,
	  controlled via I2C serial interface.

config VIDEO_DW9768
	tristate "DW9768 lens voice coil support"
	depends on I2C && VIDEO_DEV
	select MEDIA_CONTROLLER
	select VIDEO_V4L2_SUBDEV_API
	select V4L2_FWNODE
	help
	  This is a driver for the DW9768 camera lens voice coil.
	  DW9768 is a 10 bit DAC with 100mA output current sink
	  capability. This is designed for linear control of
	  voice coil motors, controlled via I2C serial interface.

config VIDEO_DW9807_VCM
	tristate "DW9807 lens voice coil support"
	depends on I2C && VIDEO_DEV
	select MEDIA_CONTROLLER
	select VIDEO_V4L2_SUBDEV_API
	select V4L2_ASYNC
	help
	  This is a driver for the DW9807 camera lens voice coil.
	  DW9807 is a 10 bit DAC with 100mA output current sink
	  capability. This is designed for linear control of
	  voice coil motors, controlled via I2C serial interface.

endmenu

menu "Flash devices"
	visible if MEDIA_CAMERA_SUPPORT

config VIDEO_ADP1653
	tristate "ADP1653 flash support"
	depends on I2C && VIDEO_DEV
	select MEDIA_CONTROLLER
	select V4L2_ASYNC
	help
	  This is a driver for the ADP1653 flash controller. It is used for
	  example in Nokia N900.

config VIDEO_LM3560
	tristate "LM3560 dual flash driver support"
	depends on I2C && VIDEO_DEV
	select MEDIA_CONTROLLER
	select REGMAP_I2C
	select V4L2_ASYNC
	help
	  This is a driver for the lm3560 dual flash controllers. It controls
	  flash, torch LEDs.

config VIDEO_LM3646
	tristate "LM3646 dual flash driver support"
	depends on I2C && VIDEO_DEV
	select MEDIA_CONTROLLER
	select REGMAP_I2C
	select V4L2_ASYNC
	help
	  This is a driver for the lm3646 dual flash controllers. It controls
	  flash, torch LEDs.

endmenu

#
# V4L2 I2C drivers that aren't related with Camera support
#

comment "audio, video and radio I2C drivers auto-selected by 'Autoselect ancillary drivers'"
	depends on MEDIA_HIDE_ANCILLARY_SUBDRV
#
# Encoder / Decoder module configuration
#

menu "Audio decoders, processors and mixers"
	visible if !MEDIA_HIDE_ANCILLARY_SUBDRV

config VIDEO_CS3308
	tristate "Cirrus Logic CS3308 audio ADC"
	depends on VIDEO_DEV && I2C
	help
	  Support for the Cirrus Logic CS3308 High Performance 8-Channel
	  Analog Volume Control

	  To compile this driver as a module, choose M here: the
	  module will be called cs3308.

config VIDEO_CS5345
	tristate "Cirrus Logic CS5345 audio ADC"
	depends on VIDEO_DEV && I2C
	help
	  Support for the Cirrus Logic CS5345 24-bit, 192 kHz
	  stereo A/D converter.

	  To compile this driver as a module, choose M here: the
	  module will be called cs5345.

config VIDEO_CS53L32A
	tristate "Cirrus Logic CS53L32A audio ADC"
	depends on VIDEO_DEV && I2C
	help
	  Support for the Cirrus Logic CS53L32A low voltage
	  stereo A/D converter.

	  To compile this driver as a module, choose M here: the
	  module will be called cs53l32a.

config VIDEO_MSP3400
	tristate "Micronas MSP34xx audio decoders"
	depends on VIDEO_DEV && I2C
	help
	  Support for the Micronas MSP34xx series of audio decoders.

	  To compile this driver as a module, choose M here: the
	  module will be called msp3400.

config VIDEO_SONY_BTF_MPX
	tristate "Sony BTF's internal MPX"
	depends on VIDEO_DEV && I2C
	help
	  Support for the internal MPX of the Sony BTF-PG472Z tuner.

	  To compile this driver as a module, choose M here: the
	  module will be called sony-btf-mpx.

config VIDEO_TDA1997X
	tristate "NXP TDA1997x HDMI receiver"
	depends on VIDEO_DEV && I2C
	depends on SND_SOC
	select HDMI
	select SND_PCM
	select V4L2_FWNODE
	select MEDIA_CONTROLLER
	select VIDEO_V4L2_SUBDEV_API
	help
	  V4L2 subdevice driver for the NXP TDA1997x HDMI receivers.

	  To compile this driver as a module, choose M here: the
	  module will be called tda1997x.

config VIDEO_TDA7432
	tristate "Philips TDA7432 audio processor"
	depends on VIDEO_DEV && I2C
	help
	  Support for tda7432 audio decoder chip found on some bt8xx boards.

	  To compile this driver as a module, choose M here: the
	  module will be called tda7432.

config VIDEO_TDA9840
	tristate "Philips TDA9840 audio processor"
	depends on I2C
	help
	  Support for tda9840 audio decoder chip found on some Zoran boards.

	  To compile this driver as a module, choose M here: the
	  module will be called tda9840.

config VIDEO_TEA6415C
	tristate "Philips TEA6415C audio processor"
	depends on I2C
	help
	  Support for tea6415c audio decoder chip found on some bt8xx boards.

	  To compile this driver as a module, choose M here: the
	  module will be called tea6415c.

config VIDEO_TEA6420
	tristate "Philips TEA6420 audio processor"
	depends on I2C
	help
	  Support for tea6420 audio decoder chip found on some bt8xx boards.

	  To compile this driver as a module, choose M here: the
	  module will be called tea6420.

config VIDEO_TLV320AIC23B
	tristate "Texas Instruments TLV320AIC23B audio codec"
	depends on VIDEO_DEV && I2C
	help
	  Support for the Texas Instruments TLV320AIC23B audio codec.

	  To compile this driver as a module, choose M here: the
	  module will be called tlv320aic23b.

config VIDEO_TVAUDIO
	tristate "Simple audio decoder chips"
	depends on VIDEO_DEV && I2C
	help
	  Support for several audio decoder chips found on some bt8xx boards:
	  Philips: tda9840, tda9873h, tda9874h/a, tda9850, tda985x, tea6300,
		   tea6320, tea6420, tda8425, ta8874z.
	  Microchip: pic16c54 based design on ProVideo PV951 board.

	  To compile this driver as a module, choose M here: the
	  module will be called tvaudio.

config VIDEO_UDA1342
	tristate "Philips UDA1342 audio codec"
	depends on VIDEO_DEV && I2C
	help
	  Support for the Philips UDA1342 audio codec.

	  To compile this driver as a module, choose M here: the
	  module will be called uda1342.

config VIDEO_VP27SMPX
	tristate "Panasonic VP27's internal MPX"
	depends on VIDEO_DEV && I2C
	help
	  Support for the internal MPX of the Panasonic VP27s tuner.

	  To compile this driver as a module, choose M here: the
	  module will be called vp27smpx.

config VIDEO_WM8739
	tristate "Wolfson Microelectronics WM8739 stereo audio ADC"
	depends on VIDEO_DEV && I2C
	help
	  Support for the Wolfson Microelectronics WM8739
	  stereo A/D Converter.

	  To compile this driver as a module, choose M here: the
	  module will be called wm8739.

config VIDEO_WM8775
	tristate "Wolfson Microelectronics WM8775 audio ADC with input mixer"
	depends on VIDEO_DEV && I2C
	help
	  Support for the Wolfson Microelectronics WM8775 high
	  performance stereo A/D Converter with a 4 channel input mixer.

	  To compile this driver as a module, choose M here: the
	  module will be called wm8775.

endmenu

menu "RDS decoders"
	visible if !MEDIA_HIDE_ANCILLARY_SUBDRV

config VIDEO_SAA6588
	tristate "SAA6588 Radio Chip RDS decoder support"
	depends on VIDEO_DEV && I2C

	help
	  Support for this Radio Data System (RDS) decoder. This allows
	  seeing radio station identification transmitted using this
	  standard.

	  To compile this driver as a module, choose M here: the
	  module will be called saa6588.

endmenu

menu "Video decoders"
	visible if !MEDIA_HIDE_ANCILLARY_SUBDRV

config VIDEO_ADV7180
	tristate "Analog Devices ADV7180 decoder"
	depends on GPIOLIB && VIDEO_DEV && I2C
	select MEDIA_CONTROLLER
	select VIDEO_V4L2_SUBDEV_API
	select V4L2_ASYNC
	help
	  Support for the Analog Devices ADV7180 video decoder.

	  To compile this driver as a module, choose M here: the
	  module will be called adv7180.

config VIDEO_ADV7183
	tristate "Analog Devices ADV7183 decoder"
	depends on VIDEO_DEV && I2C
	help
	  V4l2 subdevice driver for the Analog Devices
	  ADV7183 video decoder.

	  To compile this driver as a module, choose M here: the
	  module will be called adv7183.

config VIDEO_ADV748X
	tristate "Analog Devices ADV748x decoder"
	depends on VIDEO_DEV && I2C
	depends on OF
	select MEDIA_CONTROLLER
	select VIDEO_V4L2_SUBDEV_API
	select REGMAP_I2C
	select V4L2_FWNODE
	help
	  V4L2 subdevice driver for the Analog Devices
	  ADV7481 and ADV7482 HDMI/Analog video decoders.

	  To compile this driver as a module, choose M here: the
	  module will be called adv748x.

config VIDEO_ADV7604
	tristate "Analog Devices ADV7604 decoder"
	depends on VIDEO_DEV && I2C
	depends on GPIOLIB || COMPILE_TEST
	select MEDIA_CONTROLLER
	select VIDEO_V4L2_SUBDEV_API
	select REGMAP_I2C
	select HDMI
	select V4L2_FWNODE
	help
	  Support for the Analog Devices ADV7604 video decoder.

	  This is a Analog Devices Component/Graphics Digitizer
	  with 4:1 Multiplexed HDMI Receiver.

	  To compile this driver as a module, choose M here: the
	  module will be called adv7604.

config VIDEO_ADV7604_CEC
	bool "Enable Analog Devices ADV7604 CEC support"
	depends on VIDEO_ADV7604
	select CEC_CORE
	help
	  When selected the adv7604 will support the optional
	  HDMI CEC feature.

config VIDEO_ADV7842
	tristate "Analog Devices ADV7842 decoder"
	depends on VIDEO_DEV && I2C
	select MEDIA_CONTROLLER
	select VIDEO_V4L2_SUBDEV_API
	select HDMI
	help
	  Support for the Analog Devices ADV7842 video decoder.

	  This is a Analog Devices Component/Graphics/SD Digitizer
	  with 2:1 Multiplexed HDMI Receiver.

	  To compile this driver as a module, choose M here: the
	  module will be called adv7842.

config VIDEO_ADV7842_CEC
	bool "Enable Analog Devices ADV7842 CEC support"
	depends on VIDEO_ADV7842
	select CEC_CORE
	help
	  When selected the adv7842 will support the optional
	  HDMI CEC feature.

config VIDEO_BT819
	tristate "BT819A VideoStream decoder"
	depends on VIDEO_DEV && I2C
	help
	  Support for BT819A video decoder.

	  To compile this driver as a module, choose M here: the
	  module will be called bt819.

config VIDEO_BT856
	tristate "BT856 VideoStream decoder"
	depends on VIDEO_DEV && I2C
	help
	  Support for BT856 video decoder.

	  To compile this driver as a module, choose M here: the
	  module will be called bt856.

config VIDEO_BT866
	tristate "BT866 VideoStream decoder"
	depends on VIDEO_DEV && I2C
	help
	  Support for BT866 video decoder.

	  To compile this driver as a module, choose M here: the
	  module will be called bt866.

config VIDEO_ISL7998X
	tristate "Intersil ISL7998x video decoder"
	depends on VIDEO_DEV && I2C
	depends on OF_GPIO
	select MEDIA_CONTROLLER
	select VIDEO_V4L2_SUBDEV_API
	select V4L2_FWNODE
	help
	  Support for Intersil ISL7998x analog to MIPI-CSI2 or
	  BT.656 decoder.

config VIDEO_KS0127
	tristate "KS0127 video decoder"
	depends on VIDEO_DEV && I2C
	help
	  Support for KS0127 video decoder.

	  This chip is used on AverMedia AVS6EYES Zoran-based MJPEG
	  cards.

	  To compile this driver as a module, choose M here: the
	  module will be called ks0127.

config VIDEO_MAX9286
	tristate "Maxim MAX9286 GMSL deserializer support"
	depends on I2C && I2C_MUX
	depends on VIDEO_DEV
	depends on OF_GPIO
	select V4L2_FWNODE
	select VIDEO_V4L2_SUBDEV_API
	select MEDIA_CONTROLLER
	help
	  This driver supports the Maxim MAX9286 GMSL deserializer.

	  To compile this driver as a module, choose M here: the
	  module will be called max9286.

config VIDEO_ML86V7667
	tristate "OKI ML86V7667 video decoder"
	depends on VIDEO_DEV && I2C
	help
	  Support for the OKI Semiconductor ML86V7667 video decoder.

	  To compile this driver as a module, choose M here: the
	  module will be called ml86v7667.

config VIDEO_SAA7110
	tristate "Philips SAA7110 video decoder"
	depends on VIDEO_DEV && I2C
	help
	  Support for the Philips SAA7110 video decoders.

	  To compile this driver as a module, choose M here: the
	  module will be called saa7110.

config VIDEO_SAA711X
	tristate "Philips SAA7111/3/4/5 video decoders"
	depends on VIDEO_DEV && I2C
	help
	  Support for the Philips SAA7111/3/4/5 video decoders.

	  To compile this driver as a module, choose M here: the
	  module will be called saa7115.

config VIDEO_TC358743
	tristate "Toshiba TC358743 decoder"
	depends on VIDEO_DEV && I2C
	select MEDIA_CONTROLLER
	select VIDEO_V4L2_SUBDEV_API
	select HDMI
	select V4L2_FWNODE
	help
	  Support for the Toshiba TC358743 HDMI to MIPI CSI-2 bridge.

	  To compile this driver as a module, choose M here: the
	  module will be called tc358743.

config VIDEO_TC358743_CEC
	bool "Enable Toshiba TC358743 CEC support"
	depends on VIDEO_TC358743
	select CEC_CORE
	help
	  When selected the tc358743 will support the optional
	  HDMI CEC feature.

config VIDEO_TC358746
	tristate "Toshiba TC358746 parallel-CSI2 bridge"
	depends on VIDEO_DEV && PM && I2C
	select VIDEO_V4L2_SUBDEV_API
	select MEDIA_CONTROLLER
	select V4L2_FWNODE
	select GENERIC_PHY
	select GENERIC_PHY_MIPI_DPHY
	select REGMAP_I2C
	help
	  Support for the Toshiba TC358746 parallel to MIPI CSI-2 bridge.
	  The bridge can work in both directions but currently only the
	  parallel-in / csi-out path is supported.

	  To compile this driver as a module, choose M here: the
	  module will be called tc358746.

config VIDEO_TVP514X
	tristate "Texas Instruments TVP514x video decoder"
	depends on VIDEO_DEV && I2C
	select V4L2_FWNODE
	help
	  This is a Video4Linux2 sensor driver for the TI TVP5146/47
	  decoder. It is currently working with the TI OMAP3 camera
	  controller.

	  To compile this driver as a module, choose M here: the
	  module will be called tvp514x.

config VIDEO_TVP5150
	tristate "Texas Instruments TVP5150 video decoder"
	depends on VIDEO_DEV && I2C
	select V4L2_FWNODE
	select REGMAP_I2C
	help
	  Support for the Texas Instruments TVP5150 video decoder.

	  To compile this driver as a module, choose M here: the
	  module will be called tvp5150.

config VIDEO_TVP7002
	tristate "Texas Instruments TVP7002 video decoder"
	depends on VIDEO_DEV && I2C
	select V4L2_FWNODE
	help
	  Support for the Texas Instruments TVP7002 video decoder.

	  To compile this driver as a module, choose M here: the
	  module will be called tvp7002.

config VIDEO_TW2804
	tristate "Techwell TW2804 multiple video decoder"
	depends on VIDEO_DEV && I2C
	help
	  Support for the Techwell tw2804 multiple video decoder.

	  To compile this driver as a module, choose M here: the
	  module will be called tw2804.

config VIDEO_TW9900
	tristate "Techwell TW9900 video decoder"
	depends on GPIOLIB
	depends on VIDEO_DEV && I2C
	depends on PM
	select MEDIA_CONTROLLER
	select VIDEO_V4L2_SUBDEV_API
	select V4L2_ASYNC
	help
	  Support for the Techwell TW9900 multi-standard video decoder.
	  It supports NTSC, PAL standards with auto-detection features.

	  To compile this driver as a module, choose M here: the
	  module will be called tw9900.

config VIDEO_TW9903
	tristate "Techwell TW9903 video decoder"
	depends on VIDEO_DEV && I2C
	help
	  Support for the Techwell tw9903 multi-standard video decoder
	  with high quality down scaler.

	  To compile this driver as a module, choose M here: the
	  module will be called tw9903.

config VIDEO_TW9906
	tristate "Techwell TW9906 video decoder"
	depends on VIDEO_DEV && I2C
	help
	  Support for the Techwell tw9906 enhanced multi-standard comb filter
	  video decoder with YCbCr input support.

	  To compile this driver as a module, choose M here: the
	  module will be called tw9906.

config VIDEO_TW9910
	tristate "Techwell TW9910 video decoder"
	depends on VIDEO_DEV && I2C
	select V4L2_ASYNC
	help
	  Support for Techwell TW9910 NTSC/PAL/SECAM video decoder.

	  To compile this driver as a module, choose M here: the
	  module will be called tw9910.

config VIDEO_VPX3220
	tristate "vpx3220a, vpx3216b & vpx3214c video decoders"
	depends on VIDEO_DEV && I2C
	help
	  Support for VPX322x video decoders.

	  To compile this driver as a module, choose M here: the
	  module will be called vpx3220.

comment "Video and audio decoders"

config VIDEO_SAA717X
	tristate "Philips SAA7171/3/4 audio/video decoders"
	depends on VIDEO_DEV && I2C
	help
	  Support for the Philips SAA7171/3/4 audio/video decoders.

	  To compile this driver as a module, choose M here: the
	  module will be called saa717x.

source "drivers/media/i2c/cx25840/Kconfig"

endmenu

menu "Video encoders"
	visible if !MEDIA_HIDE_ANCILLARY_SUBDRV

config VIDEO_ADV7170
	tristate "Analog Devices ADV7170 video encoder"
	depends on VIDEO_DEV && I2C
	help
	  Support for the Analog Devices ADV7170 video encoder driver

	  To compile this driver as a module, choose M here: the
	  module will be called adv7170.

config VIDEO_ADV7175
	tristate "Analog Devices ADV7175 video encoder"
	depends on VIDEO_DEV && I2C
	help
	  Support for the Analog Devices ADV7175 video encoder driver

	  To compile this driver as a module, choose M here: the
	  module will be called adv7175.

config VIDEO_ADV7343
	tristate "ADV7343 video encoder"
	depends on I2C
	select V4L2_ASYNC
	help
	  Support for Analog Devices I2C bus based ADV7343 encoder.

	  To compile this driver as a module, choose M here: the
	  module will be called adv7343.

config VIDEO_ADV7393
	tristate "ADV7393 video encoder"
	depends on I2C
	help
	  Support for Analog Devices I2C bus based ADV7393 encoder.

	  To compile this driver as a module, choose M here: the
	  module will be called adv7393.

config VIDEO_ADV7511
	tristate "Analog Devices ADV7511 encoder"
	depends on VIDEO_DEV && I2C
	depends on DRM_I2C_ADV7511=n || COMPILE_TEST
	select MEDIA_CONTROLLER
	select VIDEO_V4L2_SUBDEV_API
	select HDMI
	help
	  Support for the Analog Devices ADV7511 video encoder.

	  This is a Analog Devices HDMI transmitter.

	  To compile this driver as a module, choose M here: the
	  module will be called adv7511.

config VIDEO_ADV7511_CEC
	bool "Enable Analog Devices ADV7511 CEC support"
	depends on VIDEO_ADV7511
	select CEC_CORE
	help
	  When selected the adv7511 will support the optional
	  HDMI CEC feature.

config VIDEO_AK881X
	tristate "AK8813/AK8814 video encoders"
	depends on I2C
	help
	  Video output driver for AKM AK8813 and AK8814 TV encoders

config VIDEO_SAA7127
	tristate "Philips SAA7127/9 digital video encoders"
	depends on VIDEO_DEV && I2C
	help
	  Support for the Philips SAA7127/9 digital video encoders.

	  To compile this driver as a module, choose M here: the
	  module will be called saa7127.

config VIDEO_SAA7185
	tristate "Philips SAA7185 video encoder"
	depends on VIDEO_DEV && I2C
	help
	  Support for the Philips SAA7185 video encoder.

	  To compile this driver as a module, choose M here: the
	  module will be called saa7185.

config VIDEO_THS8200
	tristate "Texas Instruments THS8200 video encoder"
	depends on VIDEO_DEV && I2C
	select V4L2_ASYNC
	help
	  Support for the Texas Instruments THS8200 video encoder.

	  To compile this driver as a module, choose M here: the
	  module will be called ths8200.

endmenu

menu "Video improvement chips"
	visible if !MEDIA_HIDE_ANCILLARY_SUBDRV

config VIDEO_UPD64031A
	tristate "NEC Electronics uPD64031A Ghost Reduction"
	depends on VIDEO_DEV && I2C
	select V4L2_ASYNC
	help
	  Support for the NEC Electronics uPD64031A Ghost Reduction
	  video chip. It is most often found in NTSC TV cards made for
	  Japan and is used to reduce the 'ghosting' effect that can
	  be present in analog TV broadcasts.

	  To compile this driver as a module, choose M here: the
	  module will be called upd64031a.

config VIDEO_UPD64083
	tristate "NEC Electronics uPD64083 3-Dimensional Y/C separation"
	depends on VIDEO_DEV && I2C
	help
	  Support for the NEC Electronics uPD64083 3-Dimensional Y/C
	  separation video chip. It is used to improve the quality of
	  the colors of a composite signal.

	  To compile this driver as a module, choose M here: the
	  module will be called upd64083.

endmenu

menu "Audio/Video compression chips"
	visible if !MEDIA_HIDE_ANCILLARY_SUBDRV

config VIDEO_SAA6752HS
	tristate "Philips SAA6752HS MPEG-2 Audio/Video Encoder"
	depends on VIDEO_DEV && I2C
	select CRC32
	help
	  Support for the Philips SAA6752HS MPEG-2 video and MPEG-audio/AC-3
	  audio encoder with multiplexer.

	  To compile this driver as a module, choose M here: the
	  module will be called saa6752hs.

endmenu

menu "SDR tuner chips"
	visible if !MEDIA_HIDE_ANCILLARY_SUBDRV

config SDR_MAX2175
	tristate "Maxim 2175 RF to Bits tuner"
	depends on VIDEO_DEV && MEDIA_SDR_SUPPORT && I2C
	select REGMAP_I2C
	select V4L2_ASYNC
	help
	  Support for Maxim 2175 tuner. It is an advanced analog/digital
	  radio receiver with RF-to-Bits front-end designed for SDR solutions.

	  To compile this driver as a module, choose M here; the
	  module will be called max2175.

endmenu

menu "Miscellaneous helper chips"
	visible if !MEDIA_HIDE_ANCILLARY_SUBDRV

config VIDEO_I2C
	tristate "I2C transport video support"
	depends on VIDEO_DEV && I2C
	select VIDEOBUF2_VMALLOC
	imply HWMON
	help
	  Enable the I2C transport video support which supports the
	  following:
	   * Panasonic AMG88xx Grid-Eye Sensors
	   * Melexis MLX90640 Thermal Cameras

	  To compile this driver as a module, choose M here: the
	  module will be called video-i2c

config VIDEO_M52790
	tristate "Mitsubishi M52790 A/V switch"
	depends on VIDEO_DEV && I2C
	help
	 Support for the Mitsubishi M52790 A/V switch.

	 To compile this driver as a module, choose M here: the
	 module will be called m52790.

config VIDEO_ST_MIPID02
	tristate "STMicroelectronics MIPID02 CSI-2 to PARALLEL bridge"
	depends on I2C && VIDEO_DEV
	select MEDIA_CONTROLLER
	select VIDEO_V4L2_SUBDEV_API
	select V4L2_CCI_I2C
	select V4L2_FWNODE
	help
	  Support for STMicroelectronics MIPID02 CSI-2 to PARALLEL bridge.
	  It is used to allow usage of CSI-2 sensor with PARALLEL port
	  controller.

	  To compile this driver as a module, choose M here: the
	  module will be called st-mipid02.

config VIDEO_THS7303
	tristate "THS7303/53 Video Amplifier"
	depends on VIDEO_DEV && I2C
	select V4L2_ASYNC
	help
	  Support for TI THS7303/53 video amplifier

	  To compile this driver as a module, choose M here: the
	  module will be called ths7303.

endmenu

#
# Video serializers and deserializers (e.g. FPD-Link)
#

menu "Video serializers and deserializers"

config VIDEO_DS90UB913
	tristate "TI DS90UB913 FPD-Link III Serializer"
	depends on OF && I2C && VIDEO_DEV && COMMON_CLK
	select I2C_ATR
	select MEDIA_CONTROLLER
	select GPIOLIB
	select REGMAP_I2C
	select V4L2_FWNODE
	select VIDEO_V4L2_SUBDEV_API
	help
	  Device driver for the Texas Instruments DS90UB913
	  FPD-Link III Serializer.

config VIDEO_DS90UB953
	tristate "TI FPD-Link III/IV CSI-2 Serializers"
	depends on OF && I2C && VIDEO_DEV && COMMON_CLK
	select I2C_ATR
	select MEDIA_CONTROLLER
	select GPIOLIB
	select REGMAP_I2C
	select V4L2_FWNODE
	select VIDEO_V4L2_SUBDEV_API
	help
	  Device driver for the Texas Instruments DS90UB953
	  FPD-Link III Serializer and DS90UB971 FPD-Link IV Serializer.

config VIDEO_DS90UB960
	tristate "TI FPD-Link III/IV Deserializers"
	depends on OF && I2C && VIDEO_DEV && COMMON_CLK
	select I2C_ATR
	select MEDIA_CONTROLLER
	select GPIOLIB
	select REGMAP_I2C
	select V4L2_FWNODE
	select VIDEO_V4L2_SUBDEV_API
	help
	  Device driver for the Texas Instruments DS90UB960
	  FPD-Link III Deserializer and DS90UB9702 FPD-Link IV Deserializer.

endmenu

endif # VIDEO_DEV<|MERGE_RESOLUTION|>--- conflicted
+++ resolved
@@ -41,7 +41,16 @@
 config VIDEO_CCS_PLL
 	tristate
 
-<<<<<<< HEAD
+config VIDEO_ALVIUM_CSI2
+	tristate "Allied Vision ALVIUM MIPI CSI-2 camera support"
+	select V4L2_CCI_I2C
+	help
+	  This is a Video4Linux2 sensor-level driver for the Allied Vision
+	  ALVIUM camera connected via MIPI CSI-2 interface.
+
+	  To compile this driver as a module, choose M here: the
+	  module will be called alvium-csi2.
+
 config VIDEO_AP1302
 	tristate "AP1302 external ISP support"
 	depends on I2C && VIDEO_DEV
@@ -52,17 +61,6 @@
 	help
 	  This is a Video4Linux2 sensor-level driver for the external
 	  ISP AP1302.
-=======
-config VIDEO_ALVIUM_CSI2
-	tristate "Allied Vision ALVIUM MIPI CSI-2 camera support"
-	select V4L2_CCI_I2C
-	help
-	  This is a Video4Linux2 sensor-level driver for the Allied Vision
-	  ALVIUM camera connected via MIPI CSI-2 interface.
-
-	  To compile this driver as a module, choose M here: the
-	  module will be called alvium-csi2.
->>>>>>> e8f897f4
 
 config VIDEO_AR0521
 	tristate "ON Semiconductor AR0521 sensor support"
