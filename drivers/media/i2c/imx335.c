--- conflicted
+++ resolved
@@ -159,10 +159,7 @@
 	const struct imx335_mode *cur_mode;
 	struct mutex mutex;
 	u32 cur_mbus_code;
-<<<<<<< HEAD
 	u32 num_data_lanes;
-=======
->>>>>>> e8f897f4
 };
 
 static const s64 link_freq[] = {
@@ -276,25 +273,6 @@
 	MEDIA_BUS_FMT_SRGGB10_1X10,
 };
 
-static const struct imx335_reg raw10_framefmt_regs[] = {
-	{0x3050, 0x00},
-	{0x319d, 0x00},
-	{0x341c, 0xff},
-	{0x341d, 0x01},
-};
-
-static const struct imx335_reg raw12_framefmt_regs[] = {
-	{0x3050, 0x01},
-	{0x319d, 0x01},
-	{0x341c, 0x47},
-	{0x341d, 0x00},
-};
-
-static const u32 imx335_mbus_codes[] = {
-	MEDIA_BUS_FMT_SRGGB12_1X12,
-	MEDIA_BUS_FMT_SRGGB10_1X10,
-};
-
 /* Supported sensor mode configurations */
 static const struct imx335_mode supported_mode = {
 	.width = 2592,
@@ -699,23 +677,14 @@
 }
 
 /**
-<<<<<<< HEAD
- * imx335_init_cfg() - Initialize sub-device state
-=======
  * imx335_init_state() - Initialize sub-device state
->>>>>>> e8f897f4
  * @sd: pointer to imx335 V4L2 sub-device structure
  * @sd_state: V4L2 sub-device configuration
  *
  * Return: 0 if successful, error code otherwise.
  */
-<<<<<<< HEAD
-static int imx335_init_cfg(struct v4l2_subdev *sd,
-			   struct v4l2_subdev_state *sd_state)
-=======
 static int imx335_init_state(struct v4l2_subdev *sd,
 			     struct v4l2_subdev_state *sd_state)
->>>>>>> e8f897f4
 {
 	struct imx335 *imx335 = to_imx335(sd);
 	struct v4l2_subdev_format fmt = { 0 };
@@ -796,7 +765,6 @@
 		return ret;
 	}
 
-<<<<<<< HEAD
 	/* Setup number of output lanes */
 	ret = imx335_write_reg(imx335, IMX335_REG_LANEMODE,
 			       1, imx335->num_data_lanes - 1);
@@ -805,8 +773,6 @@
 		return ret;
 	}
 
-=======
->>>>>>> e8f897f4
 	ret = imx335_set_framefmt(imx335);
 	if (ret) {
 		dev_err(imx335->dev, "%s failed to set frame format: %d\n",
@@ -978,11 +944,7 @@
 	if ((imx335->num_data_lanes != 2) && (imx335->num_data_lanes != 4)) {
 		dev_err(imx335->dev,
 			"number of CSI2 data lanes %d is not supported\n",
-<<<<<<< HEAD
 			imx335->num_data_lanes);
-=======
-			bus_cfg.bus.mipi_csi2.num_data_lanes);
->>>>>>> e8f897f4
 		ret = -EINVAL;
 		goto done_endpoint_free;
 	}
@@ -1025,10 +987,6 @@
 };
 
 static const struct v4l2_subdev_pad_ops imx335_pad_ops = {
-<<<<<<< HEAD
-	.init_cfg = imx335_init_cfg,
-=======
->>>>>>> e8f897f4
 	.enum_mbus_code = imx335_enum_mbus_code,
 	.enum_frame_size = imx335_enum_frame_size,
 	.get_selection = imx335_get_selection,
