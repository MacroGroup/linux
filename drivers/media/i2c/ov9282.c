--- conflicted
+++ resolved
@@ -876,23 +876,14 @@
 }
 
 /**
-<<<<<<< HEAD
- * ov9282_init_cfg() - Initialize sub-device state
-=======
  * ov9282_init_state() - Initialize sub-device state
->>>>>>> e8f897f4
  * @sd: pointer to ov9282 V4L2 sub-device structure
  * @sd_state: V4L2 sub-device configuration
  *
  * Return: 0 if successful, error code otherwise.
  */
-<<<<<<< HEAD
-static int ov9282_init_cfg(struct v4l2_subdev *sd,
-			   struct v4l2_subdev_state *sd_state)
-=======
 static int ov9282_init_state(struct v4l2_subdev *sd,
 			     struct v4l2_subdev_state *sd_state)
->>>>>>> e8f897f4
 {
 	struct ov9282 *ov9282 = to_ov9282(sd);
 	struct v4l2_subdev_format fmt = { 0 };
@@ -1201,10 +1192,6 @@
 };
 
 static const struct v4l2_subdev_pad_ops ov9282_pad_ops = {
-<<<<<<< HEAD
-	.init_cfg = ov9282_init_cfg,
-=======
->>>>>>> e8f897f4
 	.enum_mbus_code = ov9282_enum_mbus_code,
 	.enum_frame_size = ov9282_enum_frame_size,
 	.get_fmt = ov9282_get_pad_format,
