config VIDEO_INTEL_IPU6
	tristate "Intel IPU6 driver"
	depends on ACPI || COMPILE_TEST
	depends on VIDEO_DEV
	depends on X86 && X86_64 && HAS_DMA
	depends on IPU_BRIDGE || !IPU_BRIDGE
<<<<<<< HEAD
	select AUXILIARY_BUS
	select DMA_OPS
=======
	#
	# This driver incorrectly tries to override the dma_ops.  It should
	# never have done that, but for now keep it working on architectures
	# that use dma ops
	#
	depends on ARCH_HAS_DMA_OPS
	select AUXILIARY_BUS
>>>>>>> adc21867
	select IOMMU_IOVA
	select VIDEO_V4L2_SUBDEV_API
	select MEDIA_CONTROLLER
	select VIDEOBUF2_DMA_CONTIG
	select V4L2_FWNODE
	help
	  This is the 6th Gen Intel Image Processing Unit, found in Intel SoCs
	  and used for capturing images and video from camera sensors.

	  To compile this driver, say Y here! It contains 2 modules -
	  intel_ipu6 and intel_ipu6_isys.<|MERGE_RESOLUTION|>--- conflicted
+++ resolved
@@ -4,10 +4,6 @@
 	depends on VIDEO_DEV
 	depends on X86 && X86_64 && HAS_DMA
 	depends on IPU_BRIDGE || !IPU_BRIDGE
-<<<<<<< HEAD
-	select AUXILIARY_BUS
-	select DMA_OPS
-=======
 	#
 	# This driver incorrectly tries to override the dma_ops.  It should
 	# never have done that, but for now keep it working on architectures
@@ -15,7 +11,6 @@
 	#
 	depends on ARCH_HAS_DMA_OPS
 	select AUXILIARY_BUS
->>>>>>> adc21867
 	select IOMMU_IOVA
 	select VIDEO_V4L2_SUBDEV_API
 	select MEDIA_CONTROLLER
