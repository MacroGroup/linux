--- conflicted
+++ resolved
@@ -524,11 +524,7 @@
 	mdp_comp_clocks_off(&mdp->pdev->dev, cmd->comps,
 			    cmd->num_comps);
 
-<<<<<<< HEAD
-	if (atomic_dec_and_test(&mdp->job_count)) {
-=======
 	if (refcount_dec_and_test(&mdp->job_count)) {
->>>>>>> 0c383648
 		if (cmd->mdp_ctx)
 			mdp_m2m_job_finish(cmd->mdp_ctx);
 
@@ -579,11 +575,7 @@
 		mdp_comp_clocks_off(&mdp->pdev->dev, cmd->comps,
 				    cmd->num_comps);
 
-<<<<<<< HEAD
-		if (atomic_dec_and_test(&mdp->job_count))
-=======
 		if (refcount_dec_and_test(&mdp->job_count))
->>>>>>> 0c383648
 			wake_up(&mdp->callback_wq);
 
 		mdp_cmdq_pkt_destroy(&cmd->pkt);
@@ -732,15 +724,9 @@
 	int i, ret;
 	u8 pp_used = __get_pp_num(param->param->type);
 
-<<<<<<< HEAD
-	atomic_set(&mdp->job_count, pp_used);
-	if (atomic_read(&mdp->suspended)) {
-		atomic_set(&mdp->job_count, 0);
-=======
 	refcount_set(&mdp->job_count, pp_used);
 	if (atomic_read(&mdp->suspended)) {
 		refcount_set(&mdp->job_count, 0);
->>>>>>> 0c383648
 		return -ECANCELED;
 	}
 
@@ -778,11 +764,7 @@
 		mdp_comp_clocks_off(&mdp->pdev->dev, cmd[i]->comps,
 				    cmd[i]->num_comps);
 err_cancel_job:
-<<<<<<< HEAD
-	atomic_set(&mdp->job_count, 0);
-=======
 	refcount_set(&mdp->job_count, 0);
->>>>>>> 0c383648
 
 	return ret;
 }
