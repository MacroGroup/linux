--- conflicted
+++ resolved
@@ -1634,7 +1634,6 @@
 		struct vfe_device *vfe = &camss->vfe[id];
 
 		vfe->res->hw_ops->pm_domain_off(vfe);
-<<<<<<< HEAD
 	}
 }
 
@@ -1646,8 +1645,6 @@
 		struct vfe_device *vfe = &camss->vfe[id];
 
 		ret = vfe_get(vfe);
-=======
->>>>>>> adc21867
 	}
 
 	return ret;
@@ -1664,33 +1661,6 @@
 	return 0;
 }
 
-<<<<<<< HEAD
-=======
-static int vfe_parent_dev_ops_get(struct camss *camss, int id)
-{
-	int ret = -EINVAL;
-
-	if (id < camss->res->vfe_num) {
-		struct vfe_device *vfe = &camss->vfe[id];
-
-		ret = vfe_get(vfe);
-	}
-
-	return ret;
-}
-
-static int vfe_parent_dev_ops_put(struct camss *camss, int id)
-{
-	if (id < camss->res->vfe_num) {
-		struct vfe_device *vfe = &camss->vfe[id];
-
-		vfe_put(vfe);
-	}
-
-	return 0;
-}
-
->>>>>>> adc21867
 static void __iomem
 *vfe_parent_dev_ops_get_base_address(struct camss *camss, int id)
 {
