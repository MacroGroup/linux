// SPDX-License-Identifier: GPL-2.0
/*
 * Hantro VPU codec driver
 *
 * Copyright (C) 2018 Collabora, Ltd.
 * Copyright 2018 Google LLC.
 *	Tomasz Figa <tfiga@chromium.org>
 *
 * Based on s5p-mfc driver by Samsung Electronics Co., Ltd.
 * Copyright (C) 2011 Samsung Electronics Co., Ltd.
 */

#include <linux/clk.h>
#include <linux/module.h>
#include <linux/of.h>
#include <linux/platform_device.h>
#include <linux/pm.h>
#include <linux/pm_runtime.h>
#include <linux/slab.h>
#include <linux/videodev2.h>
#include <linux/workqueue.h>
#include <media/v4l2-event.h>
#include <media/v4l2-mem2mem.h>
#include <media/videobuf2-core.h>
#include <media/videobuf2-vmalloc.h>

#include "hantro_v4l2.h"
#include "hantro.h"
#include "hantro_hw.h"

#define DRIVER_NAME "hantro-vpu"

int hantro_debug;
module_param_named(debug, hantro_debug, int, 0644);
MODULE_PARM_DESC(debug,
		 "Debug level - higher value produces more verbose messages");

void *hantro_get_ctrl(struct hantro_ctx *ctx, u32 id)
{
	struct v4l2_ctrl *ctrl;

	ctrl = v4l2_ctrl_find(&ctx->ctrl_handler, id);
	return ctrl ? ctrl->p_cur.p : NULL;
}

dma_addr_t hantro_get_ref(struct hantro_ctx *ctx, u64 ts)
{
	struct vb2_queue *q = v4l2_m2m_get_dst_vq(ctx->fh.m2m_ctx);
	struct vb2_buffer *buf;

	buf = vb2_find_buffer(q, ts);
	if (!buf)
		return 0;
	return hantro_get_dec_buf_addr(ctx, buf);
}

static const struct v4l2_event hantro_eos_event = {
	.type = V4L2_EVENT_EOS
};

static void hantro_job_finish_no_pm(struct hantro_dev *vpu,
				    struct hantro_ctx *ctx,
				    enum vb2_buffer_state result)
{
	struct vb2_v4l2_buffer *src, *dst;

	src = v4l2_m2m_next_src_buf(ctx->fh.m2m_ctx);
	dst = v4l2_m2m_next_dst_buf(ctx->fh.m2m_ctx);

	if (WARN_ON(!src))
		return;
	if (WARN_ON(!dst))
		return;

	src->sequence = ctx->sequence_out++;
	dst->sequence = ctx->sequence_cap++;

	if (v4l2_m2m_is_last_draining_src_buf(ctx->fh.m2m_ctx, src)) {
		dst->flags |= V4L2_BUF_FLAG_LAST;
		v4l2_event_queue_fh(&ctx->fh, &hantro_eos_event);
		v4l2_m2m_mark_stopped(ctx->fh.m2m_ctx);
	}

	v4l2_m2m_buf_done_and_job_finish(ctx->dev->m2m_dev, ctx->fh.m2m_ctx,
					 result);
}

static void hantro_job_finish(struct hantro_dev *vpu,
			      struct hantro_ctx *ctx,
			      enum vb2_buffer_state result)
{
	pm_runtime_mark_last_busy(vpu->dev);
	pm_runtime_put_autosuspend(vpu->dev);

	clk_bulk_disable(vpu->variant->num_clocks, vpu->clocks);

	hantro_job_finish_no_pm(vpu, ctx, result);
}

static void hantro_job_done(struct hantro_dev *vpu, struct hantro_ctx *ctx,
			    enum vb2_buffer_state result)
{
	struct vb2_v4l2_buffer *src_buf;

	src_buf = hantro_get_src_buf(ctx);

	if (result == VB2_BUF_STATE_DONE && ctx->codec_ops->done)
		ctx->codec_ops->done(ctx);

	if (ctx->is_encoder)
		v4l2_ctrl_request_complete(src_buf->vb2_buf.req_obj.req,
					   &ctx->ctrl_handler);
}

void hantro_thread_done(struct hantro_dev *vpu, enum vb2_buffer_state result)
{
	struct hantro_ctx *ctx =
		v4l2_m2m_get_curr_priv(vpu->m2m_dev);

	/*
	 * If cancel_delayed_work returns false
	 * the timeout expired. The watchdog is running,
	 * and will take care of finishing the job.
	 */
	if (cancel_delayed_work(&vpu->watchdog_work)) {
		hantro_job_done(vpu, ctx, result);
		hantro_job_finish(vpu, ctx, result);
	}
}

void hantro_irq_done(struct hantro_dev *vpu,
		     enum vb2_buffer_state result)
{
	struct hantro_ctx *ctx =
		v4l2_m2m_get_curr_priv(vpu->m2m_dev);

	/*
	 * If cancel_delayed_work returns false
	 * the timeout expired. The watchdog is running,
	 * and will take care of finishing the job.
	 */
	if (cancel_delayed_work(&vpu->watchdog_work)) {
		if (result == VB2_BUF_STATE_DONE && ctx->codec_ops->done)
			ctx->codec_ops->done(ctx);
		hantro_job_finish(vpu, ctx, result);
	}
}

void hantro_watchdog(struct work_struct *work)
{
	struct hantro_dev *vpu;
	struct hantro_ctx *ctx;

	vpu = container_of(to_delayed_work(work),
			   struct hantro_dev, watchdog_work);
	ctx = v4l2_m2m_get_curr_priv(vpu->m2m_dev);
	if (ctx) {
		vpu_err("frame processing timed out!\n");
		if (ctx->codec_ops->reset)
			ctx->codec_ops->reset(ctx);
		hantro_job_finish(vpu, ctx, VB2_BUF_STATE_ERROR);
	}
}

void hantro_watchdog_kick(struct hantro_ctx *ctx)
{
	/* Kick the watchdog. */
	schedule_delayed_work(&ctx->dev->watchdog_work,
			      msecs_to_jiffies(2000));
}

void hantro_start_prepare_run(struct hantro_ctx *ctx)
{
	struct vb2_v4l2_buffer *src_buf;

	src_buf = hantro_get_src_buf(ctx);
	v4l2_ctrl_request_setup(src_buf->vb2_buf.req_obj.req,
				&ctx->ctrl_handler);

	if (!ctx->is_encoder && !ctx->dev->variant->late_postproc) {
		if (hantro_needs_postproc(ctx, ctx->vpu_dst_fmt))
			hantro_postproc_enable(ctx);
		else
			hantro_postproc_disable(ctx);
	}
}

void hantro_end_prepare_run(struct hantro_ctx *ctx)
{
	struct vb2_v4l2_buffer *src_buf;

	if (!ctx->is_encoder && ctx->dev->variant->late_postproc) {
		if (hantro_needs_postproc(ctx, ctx->vpu_dst_fmt))
			hantro_postproc_enable(ctx);
		else
			hantro_postproc_disable(ctx);
	}

	src_buf = hantro_get_src_buf(ctx);
	v4l2_ctrl_request_complete(src_buf->vb2_buf.req_obj.req,
				   &ctx->ctrl_handler);

	hantro_watchdog_kick(ctx);
}

static void device_run(void *priv)
{
	struct hantro_ctx *ctx = priv;
	struct vb2_v4l2_buffer *src, *dst;
	int ret;

	src = hantro_get_src_buf(ctx);
	dst = hantro_get_dst_buf(ctx);

	ret = pm_runtime_resume_and_get(ctx->dev->dev);
	if (ret < 0)
		goto err_cancel_job;

	ret = clk_bulk_enable(ctx->dev->variant->num_clocks, ctx->dev->clocks);
	if (ret)
		goto err_cancel_job;

	v4l2_m2m_buf_copy_metadata(src, dst, true);

	if (ctx->codec_ops->run(ctx))
		goto err_cancel_job;

	return;

err_cancel_job:
	hantro_job_finish_no_pm(ctx->dev, ctx, VB2_BUF_STATE_ERROR);
}

static const struct v4l2_m2m_ops vpu_m2m_ops = {
	.device_run = device_run,
};

static int
queue_init(void *priv, struct vb2_queue *src_vq, struct vb2_queue *dst_vq)
{
	struct hantro_ctx *ctx = priv;
	int ret;

	src_vq->type = V4L2_BUF_TYPE_VIDEO_OUTPUT_MPLANE;
	src_vq->io_modes = VB2_MMAP | VB2_DMABUF;
	src_vq->drv_priv = ctx;
	src_vq->ops = &hantro_queue_ops;
	src_vq->mem_ops = &vb2_dma_contig_memops;

	/*
	 * Driver does mostly sequential access, so sacrifice TLB efficiency
	 * for faster allocation. Also, no CPU access on the source queue,
	 * so no kernel mapping needed.
	 */
	src_vq->dma_attrs = DMA_ATTR_ALLOC_SINGLE_PAGES |
			    DMA_ATTR_NO_KERNEL_MAPPING;
	src_vq->buf_struct_size = sizeof(struct v4l2_m2m_buffer);
	src_vq->timestamp_flags = V4L2_BUF_FLAG_TIMESTAMP_COPY;
	src_vq->lock = &ctx->dev->vpu_mutex;
	src_vq->dev = ctx->dev->v4l2_dev.dev;
	src_vq->supports_requests = true;

	if (ctx->is_encoder)
		src_vq->buf_struct_size = sizeof(struct hantro_enc_buf);

	ret = vb2_queue_init(src_vq);
	if (ret)
		return ret;

	dst_vq->bidirectional = true;
	dst_vq->mem_ops = &vb2_dma_contig_memops;
	dst_vq->dma_attrs = DMA_ATTR_ALLOC_SINGLE_PAGES;
	/*
	 * The Kernel needs access to the JPEG destination buffer for the
	 * JPEG encoder to fill in the JPEG headers.
	 */
<<<<<<< HEAD
	if (!ctx->is_encoder)  // This was under condition in mainline, but not in downstream h264 support
=======
	if (!ctx->is_encoder) {
>>>>>>> e8f897f4
		dst_vq->dma_attrs |= DMA_ATTR_NO_KERNEL_MAPPING;
		dst_vq->max_num_buffers = MAX_POSTPROC_BUFFERS;
	}

	dst_vq->type = V4L2_BUF_TYPE_VIDEO_CAPTURE_MPLANE;
	dst_vq->io_modes = VB2_MMAP | VB2_DMABUF;
	dst_vq->drv_priv = ctx;
	dst_vq->ops = &hantro_queue_ops;
	dst_vq->buf_struct_size = sizeof(struct hantro_decoded_buffer);
	dst_vq->timestamp_flags = V4L2_BUF_FLAG_TIMESTAMP_COPY;
	dst_vq->lock = &ctx->dev->vpu_mutex;
	dst_vq->dev = ctx->dev->v4l2_dev.dev;

	return vb2_queue_init(dst_vq);
}

static int hantro_try_ctrl(struct v4l2_ctrl *ctrl)
{
	if (ctrl->id == V4L2_CID_STATELESS_H264_SPS) {
		const struct v4l2_ctrl_h264_sps *sps = ctrl->p_new.p_h264_sps;

		if (sps->chroma_format_idc > 1)
			/* Only 4:0:0 and 4:2:0 are supported */
			return -EINVAL;
		if (sps->bit_depth_luma_minus8 != sps->bit_depth_chroma_minus8)
			/* Luma and chroma bit depth mismatch */
			return -EINVAL;
		if (sps->bit_depth_luma_minus8 != 0)
			/* Only 8-bit is supported */
			return -EINVAL;
	} else if (ctrl->id == V4L2_CID_STATELESS_HEVC_SPS) {
		const struct v4l2_ctrl_hevc_sps *sps = ctrl->p_new.p_hevc_sps;

		if (sps->bit_depth_luma_minus8 != 0 && sps->bit_depth_luma_minus8 != 2)
			/* Only 8-bit and 10-bit are supported */
			return -EINVAL;
	} else if (ctrl->id == V4L2_CID_STATELESS_VP9_FRAME) {
		const struct v4l2_ctrl_vp9_frame *dec_params = ctrl->p_new.p_vp9_frame;

		/* We only support profile 0 */
		if (dec_params->profile != 0)
			return -EINVAL;
	} else if (ctrl->id == V4L2_CID_STATELESS_AV1_SEQUENCE) {
		const struct v4l2_ctrl_av1_sequence *sequence = ctrl->p_new.p_av1_sequence;

		if (sequence->bit_depth != 8 && sequence->bit_depth != 10)
			return -EINVAL;
	}

	return 0;
}

static int hantro_jpeg_s_ctrl(struct v4l2_ctrl *ctrl)
{
	struct hantro_ctx *ctx;

	ctx = container_of(ctrl->handler,
			   struct hantro_ctx, ctrl_handler);

	vpu_debug(1, "s_ctrl: id = %d, val = %d\n", ctrl->id, ctrl->val);

	switch (ctrl->id) {
	case V4L2_CID_JPEG_COMPRESSION_QUALITY:
		ctx->jpeg_quality = ctrl->val;
		break;
	default:
		return -EINVAL;
	}

	return 0;
}

static int hantro_vp9_s_ctrl(struct v4l2_ctrl *ctrl)
{
	struct hantro_ctx *ctx;

	ctx = container_of(ctrl->handler,
			   struct hantro_ctx, ctrl_handler);

	switch (ctrl->id) {
	case V4L2_CID_STATELESS_VP9_FRAME: {
		int bit_depth = ctrl->p_new.p_vp9_frame->bit_depth;

		if (ctx->bit_depth == bit_depth)
			return 0;

		return hantro_reset_raw_fmt(ctx, bit_depth, HANTRO_AUTO_POSTPROC);
	}
	default:
		return -EINVAL;
	}

	return 0;
}

static int hantro_hevc_s_ctrl(struct v4l2_ctrl *ctrl)
{
	struct hantro_ctx *ctx;

	ctx = container_of(ctrl->handler,
			   struct hantro_ctx, ctrl_handler);

	switch (ctrl->id) {
	case V4L2_CID_STATELESS_HEVC_SPS: {
		const struct v4l2_ctrl_hevc_sps *sps = ctrl->p_new.p_hevc_sps;
		int bit_depth = sps->bit_depth_luma_minus8 + 8;

		if (ctx->bit_depth == bit_depth)
			return 0;

		return hantro_reset_raw_fmt(ctx, bit_depth, HANTRO_AUTO_POSTPROC);
	}
	default:
		return -EINVAL;
	}

	return 0;
}

static int hantro_av1_s_ctrl(struct v4l2_ctrl *ctrl)
{
	struct hantro_ctx *ctx;

	ctx = container_of(ctrl->handler,
			   struct hantro_ctx, ctrl_handler);

	switch (ctrl->id) {
	case V4L2_CID_STATELESS_AV1_SEQUENCE:
	{
		int bit_depth = ctrl->p_new.p_av1_sequence->bit_depth;
		bool need_postproc = HANTRO_AUTO_POSTPROC;

		if (ctrl->p_new.p_av1_sequence->flags
		    & V4L2_AV1_SEQUENCE_FLAG_FILM_GRAIN_PARAMS_PRESENT)
			need_postproc = HANTRO_FORCE_POSTPROC;

		if (ctx->bit_depth == bit_depth &&
		    ctx->need_postproc == need_postproc)
			return 0;

		return hantro_reset_raw_fmt(ctx, bit_depth, need_postproc);
	}
	default:
		return -EINVAL;
	}

	return 0;
}

static const struct v4l2_ctrl_ops hantro_ctrl_ops = {
	.try_ctrl = hantro_try_ctrl,
};

static const struct v4l2_ctrl_ops hantro_jpeg_ctrl_ops = {
	.s_ctrl = hantro_jpeg_s_ctrl,
};

static const struct v4l2_ctrl_ops hantro_vp9_ctrl_ops = {
	.s_ctrl = hantro_vp9_s_ctrl,
};

static const struct v4l2_ctrl_ops hantro_hevc_ctrl_ops = {
	.try_ctrl = hantro_try_ctrl,
	.s_ctrl = hantro_hevc_s_ctrl,
};

static const struct v4l2_ctrl_ops hantro_av1_ctrl_ops = {
	.try_ctrl = hantro_try_ctrl,
	.s_ctrl = hantro_av1_s_ctrl,
};

#define HANTRO_JPEG_ACTIVE_MARKERS	(V4L2_JPEG_ACTIVE_MARKER_APP0 | \
					 V4L2_JPEG_ACTIVE_MARKER_COM | \
					 V4L2_JPEG_ACTIVE_MARKER_DQT | \
					 V4L2_JPEG_ACTIVE_MARKER_DHT)

static const struct hantro_ctrl controls[] = {
	{
		.codec = HANTRO_JPEG_ENCODER,
		.cfg = {
			.id = V4L2_CID_JPEG_COMPRESSION_QUALITY,
			.min = 5,
			.max = 100,
			.step = 1,
			.def = 50,
			.ops = &hantro_jpeg_ctrl_ops,
		},
	}, {
		.codec = HANTRO_JPEG_ENCODER,
		.cfg = {
			.id = V4L2_CID_JPEG_ACTIVE_MARKER,
			.max = HANTRO_JPEG_ACTIVE_MARKERS,
			.def = HANTRO_JPEG_ACTIVE_MARKERS,
			/*
			 * Changing the set of active markers/segments also
			 * messes up the alignment of the JPEG header, which
			 * is needed to allow the hardware to write directly
			 * to the output buffer. Implementing this introduces
			 * a lot of complexity for little gain, as the markers
			 * enabled is already the minimum required set.
			 */
			.flags = V4L2_CTRL_FLAG_READ_ONLY,
		},
	}, {
		.codec = HANTRO_H264_ENCODER,
		.cfg = {
			.id = V4L2_CID_STATELESS_H264_ENCODE_PARAMS,
		},
	}, {
		.codec = HANTRO_H264_ENCODER,
		.cfg = {
			.id = V4L2_CID_STATELESS_H264_ENCODE_RC,
		},
	}, {
		.codec = HANTRO_H264_ENCODER,
		.cfg = {
			.id = V4L2_CID_STATELESS_H264_ENCODE_FEEDBACK,
			/* XXX: Maybe put the flag back and see. */
//			.flags = V4L2_CTRL_FLAG_READ_ONLY,
		},
	}, {
		.codec = HANTRO_MPEG2_DECODER,
		.cfg = {
			.id = V4L2_CID_STATELESS_MPEG2_SEQUENCE,
		},
	}, {
		.codec = HANTRO_MPEG2_DECODER,
		.cfg = {
			.id = V4L2_CID_STATELESS_MPEG2_PICTURE,
		},
	}, {
		.codec = HANTRO_MPEG2_DECODER,
		.cfg = {
			.id = V4L2_CID_STATELESS_MPEG2_QUANTISATION,
		},
	}, {
		.codec = HANTRO_VP8_DECODER,
		.cfg = {
			.id = V4L2_CID_STATELESS_VP8_FRAME,
		},
	}, {
		.codec = HANTRO_H264_DECODER,
		.cfg = {
			.id = V4L2_CID_STATELESS_H264_DECODE_PARAMS,
		},
	}, {
		.codec = HANTRO_H264_DECODER,
		.cfg = {
			.id = V4L2_CID_STATELESS_H264_SPS,
			.ops = &hantro_ctrl_ops,
		},
	}, {
		.codec = HANTRO_H264_DECODER,
		.cfg = {
			.id = V4L2_CID_STATELESS_H264_PPS,
		},
	}, {
		.codec = HANTRO_H264_DECODER,
		.cfg = {
			.id = V4L2_CID_STATELESS_H264_SCALING_MATRIX,
		},
	}, {
		.codec = HANTRO_H264_DECODER,
		.cfg = {
			.id = V4L2_CID_STATELESS_H264_DECODE_MODE,
			.min = V4L2_STATELESS_H264_DECODE_MODE_FRAME_BASED,
			.def = V4L2_STATELESS_H264_DECODE_MODE_FRAME_BASED,
			.max = V4L2_STATELESS_H264_DECODE_MODE_FRAME_BASED,
		},
	}, {
		.codec = HANTRO_H264_DECODER,
		.cfg = {
			.id = V4L2_CID_STATELESS_H264_START_CODE,
			.min = V4L2_STATELESS_H264_START_CODE_ANNEX_B,
			.def = V4L2_STATELESS_H264_START_CODE_ANNEX_B,
			.max = V4L2_STATELESS_H264_START_CODE_ANNEX_B,
		},
	}, {
		.codec = HANTRO_H264_DECODER,
		.cfg = {
			.id = V4L2_CID_MPEG_VIDEO_H264_PROFILE,
			.min = V4L2_MPEG_VIDEO_H264_PROFILE_BASELINE,
			.max = V4L2_MPEG_VIDEO_H264_PROFILE_HIGH,
			.menu_skip_mask =
			BIT(V4L2_MPEG_VIDEO_H264_PROFILE_EXTENDED),
			.def = V4L2_MPEG_VIDEO_H264_PROFILE_MAIN,
		}
	}, {
		.codec = HANTRO_HEVC_DECODER,
		.cfg = {
			.id = V4L2_CID_STATELESS_HEVC_DECODE_MODE,
			.min = V4L2_STATELESS_HEVC_DECODE_MODE_FRAME_BASED,
			.max = V4L2_STATELESS_HEVC_DECODE_MODE_FRAME_BASED,
			.def = V4L2_STATELESS_HEVC_DECODE_MODE_FRAME_BASED,
		},
	}, {
		.codec = HANTRO_HEVC_DECODER,
		.cfg = {
			.id = V4L2_CID_STATELESS_HEVC_START_CODE,
			.min = V4L2_STATELESS_HEVC_START_CODE_ANNEX_B,
			.max = V4L2_STATELESS_HEVC_START_CODE_ANNEX_B,
			.def = V4L2_STATELESS_HEVC_START_CODE_ANNEX_B,
		},
	}, {
		.codec = HANTRO_HEVC_DECODER,
		.cfg = {
			.id = V4L2_CID_MPEG_VIDEO_HEVC_PROFILE,
			.min = V4L2_MPEG_VIDEO_HEVC_PROFILE_MAIN,
			.max = V4L2_MPEG_VIDEO_HEVC_PROFILE_MAIN_10,
			.def = V4L2_MPEG_VIDEO_HEVC_PROFILE_MAIN,
		},
	}, {
		.codec = HANTRO_HEVC_DECODER,
		.cfg = {
			.id = V4L2_CID_MPEG_VIDEO_HEVC_LEVEL,
			.min = V4L2_MPEG_VIDEO_HEVC_LEVEL_1,
			.max = V4L2_MPEG_VIDEO_HEVC_LEVEL_5_1,
		},
	}, {
		.codec = HANTRO_HEVC_DECODER,
		.cfg = {
			.id = V4L2_CID_STATELESS_HEVC_SPS,
			.ops = &hantro_hevc_ctrl_ops,
		},
	}, {
		.codec = HANTRO_HEVC_DECODER,
		.cfg = {
			.id = V4L2_CID_STATELESS_HEVC_PPS,
		},
	}, {
		.codec = HANTRO_HEVC_DECODER,
		.cfg = {
			.id = V4L2_CID_STATELESS_HEVC_DECODE_PARAMS,
		},
	}, {
		.codec = HANTRO_HEVC_DECODER,
		.cfg = {
			.id = V4L2_CID_STATELESS_HEVC_SCALING_MATRIX,
		},
	}, {
		.codec = HANTRO_VP9_DECODER,
		.cfg = {
			.id = V4L2_CID_STATELESS_VP9_FRAME,
			.ops = &hantro_vp9_ctrl_ops,
		},
	}, {
		.codec = HANTRO_VP9_DECODER,
		.cfg = {
			.id = V4L2_CID_STATELESS_VP9_COMPRESSED_HDR,
		},
	}, {
		.codec = HANTRO_AV1_DECODER,
		.cfg = {
			.id = V4L2_CID_STATELESS_AV1_FRAME,
		},
	}, {
		.codec = HANTRO_AV1_DECODER,
		.cfg = {
			.id = V4L2_CID_STATELESS_AV1_TILE_GROUP_ENTRY,
			.dims = { V4L2_AV1_MAX_TILE_COUNT },
		},
	}, {
		.codec = HANTRO_AV1_DECODER,
		.cfg = {
			.id = V4L2_CID_STATELESS_AV1_SEQUENCE,
			.ops = &hantro_av1_ctrl_ops,
		},
	}, {
		.codec = HANTRO_AV1_DECODER,
		.cfg = {
			.id = V4L2_CID_STATELESS_AV1_FILM_GRAIN,
		},
	},
};

static int hantro_ctrls_setup(struct hantro_dev *vpu,
			      struct hantro_ctx *ctx,
			      int allowed_codecs)
{
	int i, num_ctrls = ARRAY_SIZE(controls);

	v4l2_ctrl_handler_init(&ctx->ctrl_handler, num_ctrls);

	for (i = 0; i < num_ctrls; i++) {
		if (!(allowed_codecs & controls[i].codec))
			continue;

		v4l2_ctrl_new_custom(&ctx->ctrl_handler,
				     &controls[i].cfg, NULL);
		if (ctx->ctrl_handler.error) {
			vpu_err("Adding control (%d) failed %d\n",
				controls[i].cfg.id,
				ctx->ctrl_handler.error);
			v4l2_ctrl_handler_free(&ctx->ctrl_handler);
			return ctx->ctrl_handler.error;
		}
	}
	return v4l2_ctrl_handler_setup(&ctx->ctrl_handler);
}

/*
 * V4L2 file operations.
 */

static int hantro_open(struct file *filp)
{
	struct hantro_dev *vpu = video_drvdata(filp);
	struct video_device *vdev = video_devdata(filp);
	struct hantro_func *func = hantro_vdev_to_func(vdev);
	struct hantro_ctx *ctx;
	int allowed_codecs, ret;

	/*
	 * We do not need any extra locking here, because we operate only
	 * on local data here, except reading few fields from dev, which
	 * do not change through device's lifetime (which is guaranteed by
	 * reference on module from open()) and V4L2 internal objects (such
	 * as vdev and ctx->fh), which have proper locking done in respective
	 * helper functions used here.
	 */

	ctx = kzalloc(sizeof(*ctx), GFP_KERNEL);
	if (!ctx)
		return -ENOMEM;

	ctx->dev = vpu;
	if (func->id == MEDIA_ENT_F_PROC_VIDEO_ENCODER) {
		allowed_codecs = vpu->variant->codec & HANTRO_ENCODERS;
		ctx->is_encoder = true;
	} else if (func->id == MEDIA_ENT_F_PROC_VIDEO_DECODER) {
		allowed_codecs = vpu->variant->codec & HANTRO_DECODERS;
		ctx->is_encoder = false;
	} else {
		ret = -ENODEV;
		goto err_ctx_free;
	}

	ctx->fh.m2m_ctx = v4l2_m2m_ctx_init(vpu->m2m_dev, ctx, queue_init);
	if (IS_ERR(ctx->fh.m2m_ctx)) {
		ret = PTR_ERR(ctx->fh.m2m_ctx);
		goto err_ctx_free;
	}

	v4l2_fh_init(&ctx->fh, vdev);
	filp->private_data = &ctx->fh;
	v4l2_fh_add(&ctx->fh);

	hantro_reset_fmts(ctx);

	ret = hantro_ctrls_setup(vpu, ctx, allowed_codecs);
	if (ret) {
		vpu_err("Failed to set up controls\n");
		goto err_fh_free;
	}
	ctx->fh.ctrl_handler = &ctx->ctrl_handler;

	return 0;

err_fh_free:
	v4l2_fh_del(&ctx->fh);
	v4l2_fh_exit(&ctx->fh);
err_ctx_free:
	kfree(ctx);
	return ret;
}

static int hantro_release(struct file *filp)
{
	struct hantro_ctx *ctx =
		container_of(filp->private_data, struct hantro_ctx, fh);

	/*
	 * No need for extra locking because this was the last reference
	 * to this file.
	 */
	v4l2_m2m_ctx_release(ctx->fh.m2m_ctx);
	v4l2_fh_del(&ctx->fh);
	v4l2_fh_exit(&ctx->fh);
	v4l2_ctrl_handler_free(&ctx->ctrl_handler);
	kfree(ctx);

	return 0;
}

static const struct v4l2_file_operations hantro_fops = {
	.owner = THIS_MODULE,
	.open = hantro_open,
	.release = hantro_release,
	.poll = v4l2_m2m_fop_poll,
	.unlocked_ioctl = video_ioctl2,
	.mmap = v4l2_m2m_fop_mmap,
};

static const struct of_device_id of_hantro_match[] = {
#ifdef CONFIG_VIDEO_HANTRO_ROCKCHIP
	{ .compatible = "rockchip,px30-vpu",   .data = &px30_vpu_variant, },
	{ .compatible = "rockchip,rk3036-vpu", .data = &rk3036_vpu_variant, },
	{ .compatible = "rockchip,rk3066-vpu", .data = &rk3066_vpu_variant, },
	{ .compatible = "rockchip,rk3288-vpu", .data = &rk3288_vpu_variant, },
	{ .compatible = "rockchip,rk3328-vpu", .data = &rk3328_vpu_variant, },
	{ .compatible = "rockchip,rk3399-vpu", .data = &rk3399_vpu_variant, },
	{ .compatible = "rockchip,rk3568-vepu", .data = &rk3568_vepu_variant, },
	{ .compatible = "rockchip,rk3568-vpu", .data = &rk3568_vpu_variant, },
	{ .compatible = "rockchip,rk3588-av1-vpu", .data = &rk3588_vpu981_variant, },
#endif
#ifdef CONFIG_VIDEO_HANTRO_IMX8M
	{ .compatible = "nxp,imx8mm-vpu-g1", .data = &imx8mm_vpu_g1_variant, },
	{ .compatible = "nxp,imx8mq-vpu", .data = &imx8mq_vpu_variant, },
	{ .compatible = "nxp,imx8mq-vpu-g1", .data = &imx8mq_vpu_g1_variant },
	{ .compatible = "nxp,imx8mq-vpu-g2", .data = &imx8mq_vpu_g2_variant },
#endif
#ifdef CONFIG_VIDEO_HANTRO_SAMA5D4
	{ .compatible = "microchip,sama5d4-vdec", .data = &sama5d4_vdec_variant, },
#endif
#ifdef CONFIG_VIDEO_HANTRO_SUNXI
	{ .compatible = "allwinner,sun50i-h6-vpu-g2", .data = &sunxi_vpu_variant, },
#endif
	{ /* sentinel */ }
};
MODULE_DEVICE_TABLE(of, of_hantro_match);

static int hantro_register_entity(struct media_device *mdev,
				  struct media_entity *entity,
				  const char *entity_name,
				  struct media_pad *pads, int num_pads,
				  int function, struct video_device *vdev)
{
	char *name;
	int ret;

	entity->obj_type = MEDIA_ENTITY_TYPE_BASE;
	if (function == MEDIA_ENT_F_IO_V4L) {
		entity->info.dev.major = VIDEO_MAJOR;
		entity->info.dev.minor = vdev->minor;
	}

	name = devm_kasprintf(mdev->dev, GFP_KERNEL, "%s-%s", vdev->name,
			      entity_name);
	if (!name)
		return -ENOMEM;

	entity->name = name;
	entity->function = function;

	ret = media_entity_pads_init(entity, num_pads, pads);
	if (ret)
		return ret;

	ret = media_device_register_entity(mdev, entity);
	if (ret)
		return ret;

	return 0;
}

static int hantro_attach_func(struct hantro_dev *vpu,
			      struct hantro_func *func)
{
	struct media_device *mdev = &vpu->mdev;
	struct media_link *link;
	int ret;

	/* Create the three encoder entities with their pads */
	func->source_pad.flags = MEDIA_PAD_FL_SOURCE;
	ret = hantro_register_entity(mdev, &func->vdev.entity, "source",
				     &func->source_pad, 1, MEDIA_ENT_F_IO_V4L,
				     &func->vdev);
	if (ret)
		return ret;

	func->proc_pads[0].flags = MEDIA_PAD_FL_SINK;
	func->proc_pads[1].flags = MEDIA_PAD_FL_SOURCE;
	ret = hantro_register_entity(mdev, &func->proc, "proc",
				     func->proc_pads, 2, func->id,
				     &func->vdev);
	if (ret)
		goto err_rel_entity0;

	func->sink_pad.flags = MEDIA_PAD_FL_SINK;
	ret = hantro_register_entity(mdev, &func->sink, "sink",
				     &func->sink_pad, 1, MEDIA_ENT_F_IO_V4L,
				     &func->vdev);
	if (ret)
		goto err_rel_entity1;

	/* Connect the three entities */
	ret = media_create_pad_link(&func->vdev.entity, 0, &func->proc, 0,
				    MEDIA_LNK_FL_IMMUTABLE |
				    MEDIA_LNK_FL_ENABLED);
	if (ret)
		goto err_rel_entity2;

	ret = media_create_pad_link(&func->proc, 1, &func->sink, 0,
				    MEDIA_LNK_FL_IMMUTABLE |
				    MEDIA_LNK_FL_ENABLED);
	if (ret)
		goto err_rm_links0;

	/* Create video interface */
	func->intf_devnode = media_devnode_create(mdev, MEDIA_INTF_T_V4L_VIDEO,
						  0, VIDEO_MAJOR,
						  func->vdev.minor);
	if (!func->intf_devnode) {
		ret = -ENOMEM;
		goto err_rm_links1;
	}

	/* Connect the two DMA engines to the interface */
	link = media_create_intf_link(&func->vdev.entity,
				      &func->intf_devnode->intf,
				      MEDIA_LNK_FL_IMMUTABLE |
				      MEDIA_LNK_FL_ENABLED);
	if (!link) {
		ret = -ENOMEM;
		goto err_rm_devnode;
	}

	link = media_create_intf_link(&func->sink, &func->intf_devnode->intf,
				      MEDIA_LNK_FL_IMMUTABLE |
				      MEDIA_LNK_FL_ENABLED);
	if (!link) {
		ret = -ENOMEM;
		goto err_rm_devnode;
	}
	return 0;

err_rm_devnode:
	media_devnode_remove(func->intf_devnode);

err_rm_links1:
	media_entity_remove_links(&func->sink);

err_rm_links0:
	media_entity_remove_links(&func->proc);
	media_entity_remove_links(&func->vdev.entity);

err_rel_entity2:
	media_device_unregister_entity(&func->sink);

err_rel_entity1:
	media_device_unregister_entity(&func->proc);

err_rel_entity0:
	media_device_unregister_entity(&func->vdev.entity);
	return ret;
}

static void hantro_detach_func(struct hantro_func *func)
{
	media_devnode_remove(func->intf_devnode);
	media_entity_remove_links(&func->sink);
	media_entity_remove_links(&func->proc);
	media_entity_remove_links(&func->vdev.entity);
	media_device_unregister_entity(&func->sink);
	media_device_unregister_entity(&func->proc);
	media_device_unregister_entity(&func->vdev.entity);
}

static int hantro_add_func(struct hantro_dev *vpu, unsigned int funcid)
{
	const struct of_device_id *match;
	struct hantro_func *func;
	struct video_device *vfd;
	int ret;

	match = of_match_node(of_hantro_match, vpu->dev->of_node);
	func = devm_kzalloc(vpu->dev, sizeof(*func), GFP_KERNEL);
	if (!func) {
		v4l2_err(&vpu->v4l2_dev, "Failed to allocate video device\n");
		return -ENOMEM;
	}

	func->id = funcid;

	vfd = &func->vdev;
	vfd->fops = &hantro_fops;
	vfd->release = video_device_release_empty;
	vfd->lock = &vpu->vpu_mutex;
	vfd->v4l2_dev = &vpu->v4l2_dev;
	vfd->vfl_dir = VFL_DIR_M2M;
	vfd->device_caps = V4L2_CAP_STREAMING | V4L2_CAP_VIDEO_M2M_MPLANE;
	vfd->ioctl_ops = &hantro_ioctl_ops;
	strscpy(vfd->name, match->compatible, sizeof(vfd->name));
	strlcat(vfd->name, funcid == MEDIA_ENT_F_PROC_VIDEO_ENCODER ?
		"-enc" : "-dec", sizeof(vfd->name));

	if (funcid == MEDIA_ENT_F_PROC_VIDEO_ENCODER) {
		vpu->encoder = func;
		v4l2_disable_ioctl(vfd, VIDIOC_TRY_DECODER_CMD);
		v4l2_disable_ioctl(vfd, VIDIOC_DECODER_CMD);
	} else {
		vpu->decoder = func;
		v4l2_disable_ioctl(vfd, VIDIOC_TRY_ENCODER_CMD);
		v4l2_disable_ioctl(vfd, VIDIOC_ENCODER_CMD);
	}

	video_set_drvdata(vfd, vpu);

	ret = video_register_device(vfd, VFL_TYPE_VIDEO, -1);
	if (ret) {
		v4l2_err(&vpu->v4l2_dev, "Failed to register video device\n");
		return ret;
	}

	ret = hantro_attach_func(vpu, func);
	if (ret) {
		v4l2_err(&vpu->v4l2_dev,
			 "Failed to attach functionality to the media device\n");
		goto err_unreg_dev;
	}

	v4l2_info(&vpu->v4l2_dev, "registered %s as /dev/video%d\n", vfd->name,
		  vfd->num);

	return 0;

err_unreg_dev:
	video_unregister_device(vfd);
	return ret;
}

static int hantro_add_enc_func(struct hantro_dev *vpu)
{
	if (!vpu->variant->enc_fmts)
		return 0;

	return hantro_add_func(vpu, MEDIA_ENT_F_PROC_VIDEO_ENCODER);
}

static int hantro_add_dec_func(struct hantro_dev *vpu)
{
	if (!vpu->variant->dec_fmts)
		return 0;

	return hantro_add_func(vpu, MEDIA_ENT_F_PROC_VIDEO_DECODER);
}

static void hantro_remove_func(struct hantro_dev *vpu,
			       unsigned int funcid)
{
	struct hantro_func *func;

	if (funcid == MEDIA_ENT_F_PROC_VIDEO_ENCODER)
		func = vpu->encoder;
	else
		func = vpu->decoder;

	if (!func)
		return;

	hantro_detach_func(func);
	video_unregister_device(&func->vdev);
}

static void hantro_remove_enc_func(struct hantro_dev *vpu)
{
	hantro_remove_func(vpu, MEDIA_ENT_F_PROC_VIDEO_ENCODER);
}

static void hantro_remove_dec_func(struct hantro_dev *vpu)
{
	hantro_remove_func(vpu, MEDIA_ENT_F_PROC_VIDEO_DECODER);
}

static const struct media_device_ops hantro_m2m_media_ops = {
	.req_validate = vb2_request_validate,
	.req_queue = v4l2_m2m_request_queue,
};

static int hantro_probe(struct platform_device *pdev)
{
	const struct of_device_id *match;
	struct hantro_dev *vpu;
	int num_bases;
	int i, ret;

	vpu = devm_kzalloc(&pdev->dev, sizeof(*vpu), GFP_KERNEL);
	if (!vpu)
		return -ENOMEM;

	vpu->dev = &pdev->dev;
	vpu->pdev = pdev;
	mutex_init(&vpu->vpu_mutex);
	spin_lock_init(&vpu->irqlock);

	match = of_match_node(of_hantro_match, pdev->dev.of_node);
	vpu->variant = match->data;

	/*
	 * Support for nxp,imx8mq-vpu is kept for backwards compatibility
	 * but it's deprecated. Please update your DTS file to use
	 * nxp,imx8mq-vpu-g1 or nxp,imx8mq-vpu-g2 instead.
	 */
	if (of_device_is_compatible(pdev->dev.of_node, "nxp,imx8mq-vpu"))
		dev_warn(&pdev->dev, "%s compatible is deprecated\n",
			 match->compatible);

	INIT_DELAYED_WORK(&vpu->watchdog_work, hantro_watchdog);

	vpu->clocks = devm_kcalloc(&pdev->dev, vpu->variant->num_clocks,
				   sizeof(*vpu->clocks), GFP_KERNEL);
	if (!vpu->clocks)
		return -ENOMEM;

	if (vpu->variant->num_clocks > 1) {
		for (i = 0; i < vpu->variant->num_clocks; i++)
			vpu->clocks[i].id = vpu->variant->clk_names[i];

		ret = devm_clk_bulk_get(&pdev->dev, vpu->variant->num_clocks,
					vpu->clocks);
		if (ret)
			return ret;
	} else {
		/*
		 * If the driver has a single clk, chances are there will be no
		 * actual name in the DT bindings.
		 */
		vpu->clocks[0].clk = devm_clk_get(&pdev->dev, NULL);
		if (IS_ERR(vpu->clocks[0].clk))
			return PTR_ERR(vpu->clocks[0].clk);
	}

	vpu->resets = devm_reset_control_array_get_optional_exclusive(&pdev->dev);
	if (IS_ERR(vpu->resets))
		return PTR_ERR(vpu->resets);

	num_bases = vpu->variant->num_regs ?: 1;
	vpu->reg_bases = devm_kcalloc(&pdev->dev, num_bases,
				      sizeof(*vpu->reg_bases), GFP_KERNEL);
	if (!vpu->reg_bases)
		return -ENOMEM;

	for (i = 0; i < num_bases; i++) {
		vpu->reg_bases[i] = vpu->variant->reg_names ?
		      devm_platform_ioremap_resource_byname(pdev, vpu->variant->reg_names[i]) :
		      devm_platform_ioremap_resource(pdev, 0);
		if (IS_ERR(vpu->reg_bases[i]))
			return PTR_ERR(vpu->reg_bases[i]);
	}
	vpu->enc_base = vpu->reg_bases[0] + vpu->variant->enc_offset;
	vpu->dec_base = vpu->reg_bases[0] + vpu->variant->dec_offset;

	/**
	 * TODO: Eventually allow taking advantage of full 64-bit address space.
	 * Until then we assume the MSB portion of buffers' base addresses is
	 * always 0 due to this masking operation.
	 */
	ret = dma_set_coherent_mask(vpu->dev, DMA_BIT_MASK(32));
	if (ret) {
		dev_err(vpu->dev, "Could not set DMA coherent mask.\n");
		return ret;
	}
	vb2_dma_contig_set_max_seg_size(&pdev->dev, DMA_BIT_MASK(32));

	for (i = 0; i < vpu->variant->num_irqs; i++) {
		const char *irq_name;
		int irq;

		if (!vpu->variant->irqs[i].handler)
			continue;

		if (vpu->variant->num_irqs > 1) {
			irq_name = vpu->variant->irqs[i].name;
			irq = platform_get_irq_byname(vpu->pdev, irq_name);
		} else {
			/*
			 * If the driver has a single IRQ, chances are there
			 * will be no actual name in the DT bindings.
			 */
			irq_name = "default";
			irq = platform_get_irq(vpu->pdev, 0);
		}
		if (irq < 0)
			return irq;

		if (vpu->variant->irqs[i].thread)
			ret = devm_request_threaded_irq(vpu->dev, irq,
							vpu->variant->irqs[i].handler,
							vpu->variant->irqs[i].thread,
							IRQF_SHARED,
							dev_name(vpu->dev),
							vpu);
		else
			ret = devm_request_irq(vpu->dev, irq,
					       vpu->variant->irqs[i].handler,
					       IRQF_SHARED, dev_name(vpu->dev),
					       vpu);
		if (ret) {
			dev_err(vpu->dev, "Could not request %s IRQ.\n",
				irq_name);
			return ret;
		}
	}

	if (vpu->variant->init) {
		ret = vpu->variant->init(vpu);
		if (ret) {
			dev_err(&pdev->dev, "Failed to init VPU hardware\n");
			return ret;
		}
	}

	pm_runtime_set_autosuspend_delay(vpu->dev, 100);
	pm_runtime_use_autosuspend(vpu->dev);
	pm_runtime_enable(vpu->dev);

	ret = reset_control_deassert(vpu->resets);
	if (ret) {
		dev_err(&pdev->dev, "Failed to deassert resets\n");
		goto err_pm_disable;
	}

	ret = clk_bulk_prepare(vpu->variant->num_clocks, vpu->clocks);
	if (ret) {
		dev_err(&pdev->dev, "Failed to prepare clocks\n");
		goto err_rst_assert;
	}

	ret = v4l2_device_register(&pdev->dev, &vpu->v4l2_dev);
	if (ret) {
		dev_err(&pdev->dev, "Failed to register v4l2 device\n");
		goto err_clk_unprepare;
	}
	platform_set_drvdata(pdev, vpu);

	vpu->m2m_dev = v4l2_m2m_init(&vpu_m2m_ops);
	if (IS_ERR(vpu->m2m_dev)) {
		v4l2_err(&vpu->v4l2_dev, "Failed to init mem2mem device\n");
		ret = PTR_ERR(vpu->m2m_dev);
		goto err_v4l2_unreg;
	}

	vpu->mdev.dev = vpu->dev;
	strscpy(vpu->mdev.model, DRIVER_NAME, sizeof(vpu->mdev.model));
	media_device_init(&vpu->mdev);
	vpu->mdev.ops = &hantro_m2m_media_ops;
	vpu->v4l2_dev.mdev = &vpu->mdev;

	ret = hantro_add_enc_func(vpu);
	if (ret) {
		dev_err(&pdev->dev, "Failed to register encoder\n");
		goto err_m2m_rel;
	}

	ret = hantro_add_dec_func(vpu);
	if (ret) {
		dev_err(&pdev->dev, "Failed to register decoder\n");
		goto err_rm_enc_func;
	}

	ret = media_device_register(&vpu->mdev);
	if (ret) {
		v4l2_err(&vpu->v4l2_dev, "Failed to register mem2mem media device\n");
		goto err_rm_dec_func;
	}

	return 0;

err_rm_dec_func:
	hantro_remove_dec_func(vpu);
err_rm_enc_func:
	hantro_remove_enc_func(vpu);
err_m2m_rel:
	media_device_cleanup(&vpu->mdev);
	v4l2_m2m_release(vpu->m2m_dev);
err_v4l2_unreg:
	v4l2_device_unregister(&vpu->v4l2_dev);
err_clk_unprepare:
	clk_bulk_unprepare(vpu->variant->num_clocks, vpu->clocks);
err_rst_assert:
	reset_control_assert(vpu->resets);
err_pm_disable:
	pm_runtime_dont_use_autosuspend(vpu->dev);
	pm_runtime_disable(vpu->dev);
	return ret;
}

static void hantro_remove(struct platform_device *pdev)
{
	struct hantro_dev *vpu = platform_get_drvdata(pdev);

	v4l2_info(&vpu->v4l2_dev, "Removing %s\n", pdev->name);

	media_device_unregister(&vpu->mdev);
	hantro_remove_dec_func(vpu);
	hantro_remove_enc_func(vpu);
	media_device_cleanup(&vpu->mdev);
	v4l2_m2m_release(vpu->m2m_dev);
	v4l2_device_unregister(&vpu->v4l2_dev);
	clk_bulk_unprepare(vpu->variant->num_clocks, vpu->clocks);
	reset_control_assert(vpu->resets);
	pm_runtime_dont_use_autosuspend(vpu->dev);
	pm_runtime_disable(vpu->dev);
}

#ifdef CONFIG_PM
static int hantro_runtime_resume(struct device *dev)
{
	struct hantro_dev *vpu = dev_get_drvdata(dev);

	if (vpu->variant->runtime_resume)
		return vpu->variant->runtime_resume(vpu);

	return 0;
}
#endif

static const struct dev_pm_ops hantro_pm_ops = {
	SET_SYSTEM_SLEEP_PM_OPS(pm_runtime_force_suspend,
				pm_runtime_force_resume)
	SET_RUNTIME_PM_OPS(NULL, hantro_runtime_resume, NULL)
};

static struct platform_driver hantro_driver = {
	.probe = hantro_probe,
	.remove_new = hantro_remove,
	.driver = {
		   .name = DRIVER_NAME,
		   .of_match_table = of_hantro_match,
		   .pm = &hantro_pm_ops,
	},
};
module_platform_driver(hantro_driver);

MODULE_LICENSE("GPL v2");
MODULE_AUTHOR("Alpha Lin <Alpha.Lin@Rock-Chips.com>");
MODULE_AUTHOR("Tomasz Figa <tfiga@chromium.org>");
MODULE_AUTHOR("Ezequiel Garcia <ezequiel@collabora.com>");
MODULE_DESCRIPTION("Hantro VPU codec driver");<|MERGE_RESOLUTION|>--- conflicted
+++ resolved
@@ -274,11 +274,7 @@
 	 * The Kernel needs access to the JPEG destination buffer for the
 	 * JPEG encoder to fill in the JPEG headers.
 	 */
-<<<<<<< HEAD
-	if (!ctx->is_encoder)  // This was under condition in mainline, but not in downstream h264 support
-=======
 	if (!ctx->is_encoder) {
->>>>>>> e8f897f4
 		dst_vq->dma_attrs |= DMA_ATTR_NO_KERNEL_MAPPING;
 		dst_vq->max_num_buffers = MAX_POSTPROC_BUFFERS;
 	}
