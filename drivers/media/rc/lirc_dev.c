// SPDX-License-Identifier: GPL-2.0-or-later
/*
 * LIRC base driver
 *
 * by Artur Lipowski <alipowski@interia.pl>
 */

#define pr_fmt(fmt) KBUILD_MODNAME ": " fmt

#include <linux/module.h>
#include <linux/mutex.h>
#include <linux/device.h>
#include <linux/file.h>
#include <linux/idr.h>
#include <linux/poll.h>
#include <linux/sched.h>
#include <linux/wait.h>

#include "rc-core-priv.h"
#include <uapi/linux/lirc.h>

#define LIRCBUF_SIZE	1024

static dev_t lirc_base_dev;

/* Used to keep track of allocated lirc devices */
static DEFINE_IDA(lirc_ida);

/* Only used for sysfs but defined to void otherwise */
static const struct class lirc_class = {
	.name = "lirc",
};

/**
 * lirc_raw_event() - Send raw IR data to lirc to be relayed to userspace
 *
 * @dev:	the struct rc_dev descriptor of the device
 * @ev:		the struct ir_raw_event descriptor of the pulse/space
 */
void lirc_raw_event(struct rc_dev *dev, struct ir_raw_event ev)
{
	unsigned long flags;
	struct lirc_fh *fh;
	int sample;

	/* Receiver overflow, data missing */
	if (ev.overflow) {
		/*
		 * Send lirc overflow message. This message is unknown to
		 * lircd, but it will interpret this as a long space as
		 * long as the value is set to high value. This resets its
		 * decoder state.
		 */
		sample = LIRC_OVERFLOW(LIRC_VALUE_MASK);
		dev_dbg(&dev->dev, "delivering overflow to lirc_dev\n");

	/* Carrier reports */
	} else if (ev.carrier_report) {
		sample = LIRC_FREQUENCY(ev.carrier);
		dev_dbg(&dev->dev, "carrier report (freq: %d)\n", sample);

	/* Packet end */
	} else if (ev.timeout) {
		dev->gap_start = ktime_get();

		sample = LIRC_TIMEOUT(ev.duration);
		dev_dbg(&dev->dev, "timeout report (duration: %d)\n", sample);

	/* Normal sample */
	} else {
		if (dev->gap_start) {
			u64 duration = ktime_us_delta(ktime_get(),
						      dev->gap_start);

			/* Cap by LIRC_VALUE_MASK */
			duration = min_t(u64, duration, LIRC_VALUE_MASK);

			spin_lock_irqsave(&dev->lirc_fh_lock, flags);
			list_for_each_entry(fh, &dev->lirc_fh, list)
				kfifo_put(&fh->rawir, LIRC_SPACE(duration));
			spin_unlock_irqrestore(&dev->lirc_fh_lock, flags);
			dev->gap_start = 0;
		}

		sample = ev.pulse ? LIRC_PULSE(ev.duration) :
					LIRC_SPACE(ev.duration);
		dev_dbg(&dev->dev, "delivering %uus %s to lirc_dev\n",
			ev.duration, TO_STR(ev.pulse));
	}

	/*
	 * bpf does not care about the gap generated above; that exists
	 * for backwards compatibility
	 */
	lirc_bpf_run(dev, sample);

	spin_lock_irqsave(&dev->lirc_fh_lock, flags);
	list_for_each_entry(fh, &dev->lirc_fh, list) {
		if (kfifo_put(&fh->rawir, sample))
			wake_up_poll(&fh->wait_poll, EPOLLIN | EPOLLRDNORM);
	}
	spin_unlock_irqrestore(&dev->lirc_fh_lock, flags);
}

/**
 * lirc_scancode_event() - Send scancode data to lirc to be relayed to
 *		userspace. This can be called in atomic context.
 * @dev:	the struct rc_dev descriptor of the device
 * @lsc:	the struct lirc_scancode describing the decoded scancode
 */
void lirc_scancode_event(struct rc_dev *dev, struct lirc_scancode *lsc)
{
	unsigned long flags;
	struct lirc_fh *fh;

	lsc->timestamp = ktime_get_ns();

	spin_lock_irqsave(&dev->lirc_fh_lock, flags);
	list_for_each_entry(fh, &dev->lirc_fh, list) {
		if (kfifo_put(&fh->scancodes, *lsc))
			wake_up_poll(&fh->wait_poll, EPOLLIN | EPOLLRDNORM);
	}
	spin_unlock_irqrestore(&dev->lirc_fh_lock, flags);
}
EXPORT_SYMBOL_GPL(lirc_scancode_event);

static int lirc_open(struct inode *inode, struct file *file)
{
	struct rc_dev *dev = container_of(inode->i_cdev, struct rc_dev,
					  lirc_cdev);
	struct lirc_fh *fh = kzalloc(sizeof(*fh), GFP_KERNEL);
	unsigned long flags;
	int retval;

	if (!fh)
		return -ENOMEM;

	get_device(&dev->dev);

	if (!dev->registered) {
		retval = -ENODEV;
		goto out_fh;
	}

	if (dev->driver_type == RC_DRIVER_IR_RAW) {
		if (kfifo_alloc(&fh->rawir, MAX_IR_EVENT_SIZE, GFP_KERNEL)) {
			retval = -ENOMEM;
			goto out_fh;
		}
	}

	if (dev->driver_type != RC_DRIVER_IR_RAW_TX) {
		if (kfifo_alloc(&fh->scancodes, 32, GFP_KERNEL)) {
			retval = -ENOMEM;
			goto out_rawir;
		}
	}

	fh->send_mode = LIRC_MODE_PULSE;
	fh->rc = dev;

	if (dev->driver_type == RC_DRIVER_SCANCODE)
		fh->rec_mode = LIRC_MODE_SCANCODE;
	else
		fh->rec_mode = LIRC_MODE_MODE2;

	retval = rc_open(dev);
	if (retval)
		goto out_kfifo;

	init_waitqueue_head(&fh->wait_poll);

	file->private_data = fh;
	spin_lock_irqsave(&dev->lirc_fh_lock, flags);
	list_add(&fh->list, &dev->lirc_fh);
	spin_unlock_irqrestore(&dev->lirc_fh_lock, flags);

	stream_open(inode, file);

	return 0;
out_kfifo:
	if (dev->driver_type != RC_DRIVER_IR_RAW_TX)
		kfifo_free(&fh->scancodes);
out_rawir:
	if (dev->driver_type == RC_DRIVER_IR_RAW)
		kfifo_free(&fh->rawir);
out_fh:
	kfree(fh);
	put_device(&dev->dev);

	return retval;
}

static int lirc_close(struct inode *inode, struct file *file)
{
	struct lirc_fh *fh = file->private_data;
	struct rc_dev *dev = fh->rc;
	unsigned long flags;

	spin_lock_irqsave(&dev->lirc_fh_lock, flags);
	list_del(&fh->list);
	spin_unlock_irqrestore(&dev->lirc_fh_lock, flags);

	if (dev->driver_type == RC_DRIVER_IR_RAW)
		kfifo_free(&fh->rawir);
	if (dev->driver_type != RC_DRIVER_IR_RAW_TX)
		kfifo_free(&fh->scancodes);
	kfree(fh);

	rc_close(dev);
	put_device(&dev->dev);

	return 0;
}

static ssize_t lirc_transmit(struct file *file, const char __user *buf,
			     size_t n, loff_t *ppos)
{
	struct lirc_fh *fh = file->private_data;
	struct rc_dev *dev = fh->rc;
	unsigned int *txbuf;
	struct ir_raw_event *raw = NULL;
	ssize_t ret;
	size_t count;
	ktime_t start;
	s64 towait;
	unsigned int duration = 0; /* signal duration in us */
	int i;

	ret = mutex_lock_interruptible(&dev->lock);
	if (ret)
		return ret;

	if (!dev->registered) {
		ret = -ENODEV;
		goto out_unlock;
	}

	if (!dev->tx_ir) {
		ret = -EINVAL;
		goto out_unlock;
	}

	if (fh->send_mode == LIRC_MODE_SCANCODE) {
		struct lirc_scancode scan;

		if (n != sizeof(scan)) {
			ret = -EINVAL;
			goto out_unlock;
		}

		if (copy_from_user(&scan, buf, sizeof(scan))) {
			ret = -EFAULT;
			goto out_unlock;
		}

		if (scan.flags || scan.keycode || scan.timestamp ||
		    scan.rc_proto > RC_PROTO_MAX) {
			ret = -EINVAL;
			goto out_unlock;
		}

		/* We only have encoders for 32-bit protocols. */
		if (scan.scancode > U32_MAX ||
		    !rc_validate_scancode(scan.rc_proto, scan.scancode)) {
			ret = -EINVAL;
			goto out_unlock;
		}

		raw = kmalloc_array(LIRCBUF_SIZE, sizeof(*raw), GFP_KERNEL);
		if (!raw) {
			ret = -ENOMEM;
			goto out_unlock;
		}

		ret = ir_raw_encode_scancode(scan.rc_proto, scan.scancode,
					     raw, LIRCBUF_SIZE);
		if (ret < 0)
			goto out_kfree_raw;

		/* drop trailing space */
		if (!(ret % 2))
			count = ret - 1;
		else
			count = ret;

		txbuf = kmalloc_array(count, sizeof(unsigned int), GFP_KERNEL);
		if (!txbuf) {
			ret = -ENOMEM;
			goto out_kfree_raw;
		}

		for (i = 0; i < count; i++)
			txbuf[i] = raw[i].duration;

		if (dev->s_tx_carrier) {
			int carrier = ir_raw_encode_carrier(scan.rc_proto);

			if (carrier > 0)
				dev->s_tx_carrier(dev, carrier);
		}
	} else {
		if (n < sizeof(unsigned int) || n % sizeof(unsigned int)) {
			ret = -EINVAL;
			goto out_unlock;
		}

		count = n / sizeof(unsigned int);
		if (count > LIRCBUF_SIZE || count % 2 == 0) {
			ret = -EINVAL;
			goto out_unlock;
		}

		txbuf = memdup_user(buf, n);
		if (IS_ERR(txbuf)) {
			ret = PTR_ERR(txbuf);
			goto out_unlock;
		}
	}

	for (i = 0; i < count; i++) {
		if (txbuf[i] > IR_MAX_DURATION - duration || !txbuf[i]) {
			ret = -EINVAL;
			goto out_kfree;
		}

		duration += txbuf[i];
	}

	start = ktime_get();

	ret = dev->tx_ir(dev, txbuf, count);
	if (ret < 0)
		goto out_kfree;

	kfree(txbuf);
	kfree(raw);
	mutex_unlock(&dev->lock);

	/*
	 * The lircd gap calculation expects the write function to
	 * wait for the actual IR signal to be transmitted before
	 * returning.
	 */
	towait = ktime_us_delta(ktime_add_us(start, duration),
				ktime_get());
	if (towait > 0) {
		set_current_state(TASK_INTERRUPTIBLE);
		schedule_timeout(usecs_to_jiffies(towait));
	}

	return n;
out_kfree:
	kfree(txbuf);
out_kfree_raw:
	kfree(raw);
out_unlock:
	mutex_unlock(&dev->lock);
	return ret;
}

static long lirc_ioctl(struct file *file, unsigned int cmd, unsigned long arg)
{
	struct lirc_fh *fh = file->private_data;
	struct rc_dev *dev = fh->rc;
	u32 __user *argp = (u32 __user *)(arg);
	u32 val = 0;
	int ret;

	if (_IOC_DIR(cmd) & _IOC_WRITE) {
		ret = get_user(val, argp);
		if (ret)
			return ret;
	}

	ret = mutex_lock_interruptible(&dev->lock);
	if (ret)
		return ret;

	if (!dev->registered) {
		ret = -ENODEV;
		goto out;
	}

	switch (cmd) {
	case LIRC_GET_FEATURES:
		if (dev->driver_type == RC_DRIVER_SCANCODE)
			val |= LIRC_CAN_REC_SCANCODE;

		if (dev->driver_type == RC_DRIVER_IR_RAW) {
			val |= LIRC_CAN_REC_MODE2;
			if (dev->rx_resolution)
				val |= LIRC_CAN_GET_REC_RESOLUTION;
		}

		if (dev->tx_ir) {
			val |= LIRC_CAN_SEND_PULSE;
			if (dev->s_tx_mask)
				val |= LIRC_CAN_SET_TRANSMITTER_MASK;
			if (dev->s_tx_carrier)
				val |= LIRC_CAN_SET_SEND_CARRIER;
			if (dev->s_tx_duty_cycle)
				val |= LIRC_CAN_SET_SEND_DUTY_CYCLE;
		}

		if (dev->s_rx_carrier_range)
			val |= LIRC_CAN_SET_REC_CARRIER |
				LIRC_CAN_SET_REC_CARRIER_RANGE;

		if (dev->s_wideband_receiver)
			val |= LIRC_CAN_USE_WIDEBAND_RECEIVER;

		if (dev->s_carrier_report)
			val |= LIRC_CAN_MEASURE_CARRIER;

		if (dev->max_timeout)
			val |= LIRC_CAN_SET_REC_TIMEOUT;

		break;

	/* mode support */
	case LIRC_GET_REC_MODE:
		if (dev->driver_type == RC_DRIVER_IR_RAW_TX)
			ret = -ENOTTY;
		else
			val = fh->rec_mode;
		break;

	case LIRC_SET_REC_MODE:
		switch (dev->driver_type) {
		case RC_DRIVER_IR_RAW_TX:
			ret = -ENOTTY;
			break;
		case RC_DRIVER_SCANCODE:
			if (val != LIRC_MODE_SCANCODE)
				ret = -EINVAL;
			break;
		case RC_DRIVER_IR_RAW:
			if (!(val == LIRC_MODE_MODE2 ||
			      val == LIRC_MODE_SCANCODE))
				ret = -EINVAL;
			break;
		}

		if (!ret)
			fh->rec_mode = val;
		break;

	case LIRC_GET_SEND_MODE:
		if (!dev->tx_ir)
			ret = -ENOTTY;
		else
			val = fh->send_mode;
		break;

	case LIRC_SET_SEND_MODE:
		if (!dev->tx_ir)
			ret = -ENOTTY;
		else if (!(val == LIRC_MODE_PULSE || val == LIRC_MODE_SCANCODE))
			ret = -EINVAL;
		else
			fh->send_mode = val;
		break;

	/* TX settings */
	case LIRC_SET_TRANSMITTER_MASK:
		if (!dev->s_tx_mask)
			ret = -ENOTTY;
		else
			ret = dev->s_tx_mask(dev, val);
		break;

	case LIRC_SET_SEND_CARRIER:
		if (!dev->s_tx_carrier)
			ret = -ENOTTY;
		else
			ret = dev->s_tx_carrier(dev, val);
		break;

	case LIRC_SET_SEND_DUTY_CYCLE:
		if (!dev->s_tx_duty_cycle)
			ret = -ENOTTY;
		else if (val <= 0 || val >= 100)
			ret = -EINVAL;
		else
			ret = dev->s_tx_duty_cycle(dev, val);
		break;

	/* RX settings */
	case LIRC_SET_REC_CARRIER:
		if (!dev->s_rx_carrier_range)
			ret = -ENOTTY;
		else if (val <= 0)
			ret = -EINVAL;
		else
			ret = dev->s_rx_carrier_range(dev, fh->carrier_low,
						      val);
		break;

	case LIRC_SET_REC_CARRIER_RANGE:
		if (!dev->s_rx_carrier_range)
			ret = -ENOTTY;
		else if (val <= 0)
			ret = -EINVAL;
		else
			fh->carrier_low = val;
		break;

	case LIRC_GET_REC_RESOLUTION:
		if (!dev->rx_resolution)
			ret = -ENOTTY;
		else
			val = dev->rx_resolution;
		break;

	case LIRC_SET_WIDEBAND_RECEIVER:
		if (!dev->s_wideband_receiver)
			ret = -ENOTTY;
		else
			ret = dev->s_wideband_receiver(dev, !!val);
		break;

	case LIRC_SET_MEASURE_CARRIER_MODE:
		if (!dev->s_carrier_report)
			ret = -ENOTTY;
		else
			ret = dev->s_carrier_report(dev, !!val);
		break;

	/* Generic timeout support */
	case LIRC_GET_MIN_TIMEOUT:
		if (!dev->max_timeout)
			ret = -ENOTTY;
		else
			val = dev->min_timeout;
		break;

	case LIRC_GET_MAX_TIMEOUT:
		if (!dev->max_timeout)
			ret = -ENOTTY;
		else
			val = dev->max_timeout;
		break;

	case LIRC_SET_REC_TIMEOUT:
		if (!dev->max_timeout) {
			ret = -ENOTTY;
		} else {
			if (val < dev->min_timeout || val > dev->max_timeout)
				ret = -EINVAL;
			else if (dev->s_timeout)
				ret = dev->s_timeout(dev, val);
			else
				dev->timeout = val;
		}
		break;

	case LIRC_GET_REC_TIMEOUT:
		if (!dev->timeout)
			ret = -ENOTTY;
		else
			val = dev->timeout;
		break;

	case LIRC_SET_REC_TIMEOUT_REPORTS:
		if (dev->driver_type != RC_DRIVER_IR_RAW)
			ret = -ENOTTY;
		break;

	default:
		ret = -ENOTTY;
	}

	if (!ret && _IOC_DIR(cmd) & _IOC_READ)
		ret = put_user(val, argp);

out:
	mutex_unlock(&dev->lock);
	return ret;
}

static __poll_t lirc_poll(struct file *file, struct poll_table_struct *wait)
{
	struct lirc_fh *fh = file->private_data;
	struct rc_dev *rcdev = fh->rc;
	__poll_t events = 0;

	poll_wait(file, &fh->wait_poll, wait);

	if (!rcdev->registered) {
		events = EPOLLHUP | EPOLLERR;
	} else if (rcdev->driver_type != RC_DRIVER_IR_RAW_TX) {
		if (fh->rec_mode == LIRC_MODE_SCANCODE &&
		    !kfifo_is_empty(&fh->scancodes))
			events = EPOLLIN | EPOLLRDNORM;

		if (fh->rec_mode == LIRC_MODE_MODE2 &&
		    !kfifo_is_empty(&fh->rawir))
			events = EPOLLIN | EPOLLRDNORM;
	}

	return events;
}

static ssize_t lirc_read_mode2(struct file *file, char __user *buffer,
			       size_t length)
{
	struct lirc_fh *fh = file->private_data;
	struct rc_dev *rcdev = fh->rc;
	unsigned int copied;
	int ret;

	if (length < sizeof(unsigned int) || length % sizeof(unsigned int))
		return -EINVAL;

	do {
		if (kfifo_is_empty(&fh->rawir)) {
			if (file->f_flags & O_NONBLOCK)
				return -EAGAIN;

			ret = wait_event_interruptible(fh->wait_poll,
					!kfifo_is_empty(&fh->rawir) ||
					!rcdev->registered);
			if (ret)
				return ret;
		}

		if (!rcdev->registered)
			return -ENODEV;

		ret = mutex_lock_interruptible(&rcdev->lock);
		if (ret)
			return ret;
		ret = kfifo_to_user(&fh->rawir, buffer, length, &copied);
		mutex_unlock(&rcdev->lock);
		if (ret)
			return ret;
	} while (copied == 0);

	return copied;
}

static ssize_t lirc_read_scancode(struct file *file, char __user *buffer,
				  size_t length)
{
	struct lirc_fh *fh = file->private_data;
	struct rc_dev *rcdev = fh->rc;
	unsigned int copied;
	int ret;

	if (length < sizeof(struct lirc_scancode) ||
	    length % sizeof(struct lirc_scancode))
		return -EINVAL;

	do {
		if (kfifo_is_empty(&fh->scancodes)) {
			if (file->f_flags & O_NONBLOCK)
				return -EAGAIN;

			ret = wait_event_interruptible(fh->wait_poll,
					!kfifo_is_empty(&fh->scancodes) ||
					!rcdev->registered);
			if (ret)
				return ret;
		}

		if (!rcdev->registered)
			return -ENODEV;

		ret = mutex_lock_interruptible(&rcdev->lock);
		if (ret)
			return ret;
		ret = kfifo_to_user(&fh->scancodes, buffer, length, &copied);
		mutex_unlock(&rcdev->lock);
		if (ret)
			return ret;
	} while (copied == 0);

	return copied;
}

static ssize_t lirc_read(struct file *file, char __user *buffer, size_t length,
			 loff_t *ppos)
{
	struct lirc_fh *fh = file->private_data;
	struct rc_dev *rcdev = fh->rc;

	if (rcdev->driver_type == RC_DRIVER_IR_RAW_TX)
		return -EINVAL;

	if (!rcdev->registered)
		return -ENODEV;

	if (fh->rec_mode == LIRC_MODE_MODE2)
		return lirc_read_mode2(file, buffer, length);
	else /* LIRC_MODE_SCANCODE */
		return lirc_read_scancode(file, buffer, length);
}

static const struct file_operations lirc_fops = {
	.owner		= THIS_MODULE,
	.write		= lirc_transmit,
	.unlocked_ioctl	= lirc_ioctl,
	.compat_ioctl	= compat_ptr_ioctl,
	.read		= lirc_read,
	.poll		= lirc_poll,
	.open		= lirc_open,
	.release	= lirc_close,
};

static void lirc_release_device(struct device *ld)
{
	struct rc_dev *rcdev = container_of(ld, struct rc_dev, lirc_dev);

	put_device(&rcdev->dev);
}

int lirc_register(struct rc_dev *dev)
{
	const char *rx_type, *tx_type;
	int err, minor;

	minor = ida_alloc_max(&lirc_ida, RC_DEV_MAX - 1, GFP_KERNEL);
	if (minor < 0)
		return minor;

	device_initialize(&dev->lirc_dev);
	dev->lirc_dev.class = &lirc_class;
	dev->lirc_dev.parent = &dev->dev;
	dev->lirc_dev.release = lirc_release_device;
	dev->lirc_dev.devt = MKDEV(MAJOR(lirc_base_dev), minor);
	dev_set_name(&dev->lirc_dev, "lirc%d", minor);

	INIT_LIST_HEAD(&dev->lirc_fh);
	spin_lock_init(&dev->lirc_fh_lock);

	cdev_init(&dev->lirc_cdev, &lirc_fops);

	err = cdev_device_add(&dev->lirc_cdev, &dev->lirc_dev);
	if (err)
		goto out_ida;

	get_device(&dev->dev);

	switch (dev->driver_type) {
	case RC_DRIVER_SCANCODE:
		rx_type = "scancode";
		break;
	case RC_DRIVER_IR_RAW:
		rx_type = "raw IR";
		break;
	default:
		rx_type = "no";
		break;
	}

	if (dev->tx_ir)
		tx_type = "raw IR";
	else
		tx_type = "no";

	dev_info(&dev->dev, "lirc_dev: driver %s registered at minor = %d, %s receiver, %s transmitter",
		 dev->driver_name, minor, rx_type, tx_type);

	return 0;

out_ida:
	ida_free(&lirc_ida, minor);
	return err;
}

void lirc_unregister(struct rc_dev *dev)
{
	unsigned long flags;
	struct lirc_fh *fh;

	dev_dbg(&dev->dev, "lirc_dev: driver %s unregistered from minor = %d\n",
		dev->driver_name, MINOR(dev->lirc_dev.devt));

	spin_lock_irqsave(&dev->lirc_fh_lock, flags);
	list_for_each_entry(fh, &dev->lirc_fh, list)
		wake_up_poll(&fh->wait_poll, EPOLLHUP | EPOLLERR);
	spin_unlock_irqrestore(&dev->lirc_fh_lock, flags);

	cdev_device_del(&dev->lirc_cdev, &dev->lirc_dev);
	ida_free(&lirc_ida, MINOR(dev->lirc_dev.devt));
}

int __init lirc_dev_init(void)
{
	int retval;

	retval = class_register(&lirc_class);
	if (retval)
		return retval;

	retval = alloc_chrdev_region(&lirc_base_dev, 0, RC_DEV_MAX, "lirc");
	if (retval) {
		class_unregister(&lirc_class);
		pr_err("alloc_chrdev_region failed\n");
		return retval;
	}

	pr_debug("IR Remote Control driver registered, major %d\n",
		 MAJOR(lirc_base_dev));

	return 0;
}

void __exit lirc_dev_exit(void)
{
	class_unregister(&lirc_class);
	unregister_chrdev_region(lirc_base_dev, RC_DEV_MAX);
}

struct rc_dev *rc_dev_get_from_fd(int fd, bool write)
{
	struct fd f = fdget(fd);
	struct lirc_fh *fh;
	struct rc_dev *dev;

	if (!fd_file(f))
		return ERR_PTR(-EBADF);

	if (fd_file(f)->f_op != &lirc_fops) {
		fdput(f);
		return ERR_PTR(-EINVAL);
	}

<<<<<<< HEAD
	if (write && !(f.file->f_mode & FMODE_WRITE)) {
=======
	if (write && !(fd_file(f)->f_mode & FMODE_WRITE)) {
>>>>>>> adc21867
		fdput(f);
		return ERR_PTR(-EPERM);
	}

	fh = fd_file(f)->private_data;
	dev = fh->rc;

	get_device(&dev->dev);
	fdput(f);

	return dev;
}

MODULE_ALIAS("lirc_dev");<|MERGE_RESOLUTION|>--- conflicted
+++ resolved
@@ -827,11 +827,7 @@
 		return ERR_PTR(-EINVAL);
 	}
 
-<<<<<<< HEAD
-	if (write && !(f.file->f_mode & FMODE_WRITE)) {
-=======
 	if (write && !(fd_file(f)->f_mode & FMODE_WRITE)) {
->>>>>>> adc21867
 		fdput(f);
 		return ERR_PTR(-EPERM);
 	}
