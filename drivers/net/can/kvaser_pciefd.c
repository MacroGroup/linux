// SPDX-License-Identifier: GPL-2.0 OR BSD-2-Clause
/* Copyright (C) 2018 KVASER AB, Sweden. All rights reserved.
 * Parts of this driver are based on the following:
 *  - Kvaser linux pciefd driver (version 5.42)
 *  - PEAK linux canfd driver
 */

#include <linux/bitfield.h>
#include <linux/can/dev.h>
#include <linux/device.h>
#include <linux/ethtool.h>
#include <linux/iopoll.h>
#include <linux/kernel.h>
#include <linux/minmax.h>
#include <linux/module.h>
#include <linux/netdevice.h>
#include <linux/pci.h>
#include <linux/timer.h>

MODULE_LICENSE("Dual BSD/GPL");
MODULE_AUTHOR("Kvaser AB <support@kvaser.com>");
MODULE_DESCRIPTION("CAN driver for Kvaser CAN/PCIe devices");

#define KVASER_PCIEFD_DRV_NAME "kvaser_pciefd"

#define KVASER_PCIEFD_WAIT_TIMEOUT msecs_to_jiffies(1000)
#define KVASER_PCIEFD_BEC_POLL_FREQ (jiffies + msecs_to_jiffies(200))
#define KVASER_PCIEFD_MAX_ERR_REP 256U
#define KVASER_PCIEFD_CAN_TX_MAX_COUNT 17U
#define KVASER_PCIEFD_MAX_CAN_CHANNELS 8UL
#define KVASER_PCIEFD_DMA_COUNT 2U
#define KVASER_PCIEFD_DMA_SIZE (4U * 1024U)

#define KVASER_PCIEFD_VENDOR 0x1a07

/* Altera based devices */
#define KVASER_PCIEFD_4HS_DEVICE_ID 0x000d
#define KVASER_PCIEFD_2HS_V2_DEVICE_ID 0x000e
#define KVASER_PCIEFD_HS_V2_DEVICE_ID 0x000f
#define KVASER_PCIEFD_MINIPCIE_HS_V2_DEVICE_ID 0x0010
#define KVASER_PCIEFD_MINIPCIE_2HS_V2_DEVICE_ID 0x0011

/* SmartFusion2 based devices */
#define KVASER_PCIEFD_2CAN_V3_DEVICE_ID 0x0012
#define KVASER_PCIEFD_1CAN_V3_DEVICE_ID 0x0013
#define KVASER_PCIEFD_4CAN_V2_DEVICE_ID 0x0014
#define KVASER_PCIEFD_MINIPCIE_2CAN_V3_DEVICE_ID 0x0015
#define KVASER_PCIEFD_MINIPCIE_1CAN_V3_DEVICE_ID 0x0016

/* Xilinx based devices */
#define KVASER_PCIEFD_M2_4CAN_DEVICE_ID 0x0017
#define KVASER_PCIEFD_8CAN_DEVICE_ID 0x0019

/* Altera SerDes Enable 64-bit DMA address translation */
#define KVASER_PCIEFD_ALTERA_DMA_64BIT BIT(0)

/* SmartFusion2 SerDes LSB address translation mask */
#define KVASER_PCIEFD_SF2_DMA_LSB_MASK GENMASK(31, 12)

/* Xilinx SerDes LSB address translation mask */
#define KVASER_PCIEFD_XILINX_DMA_LSB_MASK GENMASK(31, 12)

/* Kvaser KCAN CAN controller registers */
#define KVASER_PCIEFD_KCAN_FIFO_REG 0x100
#define KVASER_PCIEFD_KCAN_FIFO_LAST_REG 0x180
#define KVASER_PCIEFD_KCAN_CTRL_REG 0x2c0
#define KVASER_PCIEFD_KCAN_CMD_REG 0x400
#define KVASER_PCIEFD_KCAN_IEN_REG 0x408
#define KVASER_PCIEFD_KCAN_IRQ_REG 0x410
#define KVASER_PCIEFD_KCAN_TX_NR_PACKETS_REG 0x414
#define KVASER_PCIEFD_KCAN_STAT_REG 0x418
#define KVASER_PCIEFD_KCAN_MODE_REG 0x41c
#define KVASER_PCIEFD_KCAN_BTRN_REG 0x420
#define KVASER_PCIEFD_KCAN_BUS_LOAD_REG 0x424
#define KVASER_PCIEFD_KCAN_BTRD_REG 0x428
#define KVASER_PCIEFD_KCAN_PWM_REG 0x430
/* System identification and information registers */
#define KVASER_PCIEFD_SYSID_VERSION_REG 0x8
#define KVASER_PCIEFD_SYSID_CANFREQ_REG 0xc
#define KVASER_PCIEFD_SYSID_BUSFREQ_REG 0x10
#define KVASER_PCIEFD_SYSID_BUILD_REG 0x14
/* Shared receive buffer FIFO registers */
#define KVASER_PCIEFD_SRB_FIFO_LAST_REG 0x1f4
/* Shared receive buffer registers */
#define KVASER_PCIEFD_SRB_CMD_REG 0x0
#define KVASER_PCIEFD_SRB_IEN_REG 0x04
#define KVASER_PCIEFD_SRB_IRQ_REG 0x0c
#define KVASER_PCIEFD_SRB_STAT_REG 0x10
#define KVASER_PCIEFD_SRB_RX_NR_PACKETS_REG 0x14
#define KVASER_PCIEFD_SRB_CTRL_REG 0x18

/* System build information fields */
#define KVASER_PCIEFD_SYSID_VERSION_NR_CHAN_MASK GENMASK(31, 24)
#define KVASER_PCIEFD_SYSID_VERSION_MAJOR_MASK GENMASK(23, 16)
#define KVASER_PCIEFD_SYSID_VERSION_MINOR_MASK GENMASK(7, 0)
#define KVASER_PCIEFD_SYSID_BUILD_SEQ_MASK GENMASK(15, 1)

/* Reset DMA buffer 0, 1 and FIFO offset */
#define KVASER_PCIEFD_SRB_CMD_RDB1 BIT(5)
#define KVASER_PCIEFD_SRB_CMD_RDB0 BIT(4)
#define KVASER_PCIEFD_SRB_CMD_FOR BIT(0)

/* DMA underflow, buffer 0 and 1 */
#define KVASER_PCIEFD_SRB_IRQ_DUF1 BIT(13)
#define KVASER_PCIEFD_SRB_IRQ_DUF0 BIT(12)
/* DMA overflow, buffer 0 and 1 */
#define KVASER_PCIEFD_SRB_IRQ_DOF1 BIT(11)
#define KVASER_PCIEFD_SRB_IRQ_DOF0 BIT(10)
/* DMA packet done, buffer 0 and 1 */
#define KVASER_PCIEFD_SRB_IRQ_DPD1 BIT(9)
#define KVASER_PCIEFD_SRB_IRQ_DPD0 BIT(8)

/* Got DMA support */
#define KVASER_PCIEFD_SRB_STAT_DMA BIT(24)
/* DMA idle */
#define KVASER_PCIEFD_SRB_STAT_DI BIT(15)

/* SRB current packet level */
#define KVASER_PCIEFD_SRB_RX_NR_PACKETS_MASK GENMASK(7, 0)

/* DMA Enable */
#define KVASER_PCIEFD_SRB_CTRL_DMA_ENABLE BIT(0)

/* KCAN CTRL packet types */
#define KVASER_PCIEFD_KCAN_CTRL_TYPE_MASK GENMASK(31, 29)
#define KVASER_PCIEFD_KCAN_CTRL_TYPE_EFLUSH 0x4
#define KVASER_PCIEFD_KCAN_CTRL_TYPE_EFRAME 0x5

/* Command sequence number */
#define KVASER_PCIEFD_KCAN_CMD_SEQ_MASK GENMASK(23, 16)
/* Command bits */
#define KVASER_PCIEFD_KCAN_CMD_MASK GENMASK(5, 0)
/* Abort, flush and reset */
#define KVASER_PCIEFD_KCAN_CMD_AT BIT(1)
/* Request status packet */
#define KVASER_PCIEFD_KCAN_CMD_SRQ BIT(0)

/* Transmitter unaligned */
#define KVASER_PCIEFD_KCAN_IRQ_TAL BIT(17)
/* Tx FIFO empty */
#define KVASER_PCIEFD_KCAN_IRQ_TE BIT(16)
/* Tx FIFO overflow */
#define KVASER_PCIEFD_KCAN_IRQ_TOF BIT(15)
/* Tx buffer flush done */
#define KVASER_PCIEFD_KCAN_IRQ_TFD BIT(14)
/* Abort done */
#define KVASER_PCIEFD_KCAN_IRQ_ABD BIT(13)
/* Rx FIFO overflow */
#define KVASER_PCIEFD_KCAN_IRQ_ROF BIT(5)
/* FDF bit when controller is in classic CAN mode */
#define KVASER_PCIEFD_KCAN_IRQ_FDIC BIT(3)
/* Bus parameter protection error */
#define KVASER_PCIEFD_KCAN_IRQ_BPP BIT(2)
/* Tx FIFO unaligned end */
#define KVASER_PCIEFD_KCAN_IRQ_TAE BIT(1)
/* Tx FIFO unaligned read */
#define KVASER_PCIEFD_KCAN_IRQ_TAR BIT(0)

/* Tx FIFO size */
#define KVASER_PCIEFD_KCAN_TX_NR_PACKETS_MAX_MASK GENMASK(23, 16)
/* Tx FIFO current packet level */
#define KVASER_PCIEFD_KCAN_TX_NR_PACKETS_CURRENT_MASK GENMASK(7, 0)

/* Current status packet sequence number */
#define KVASER_PCIEFD_KCAN_STAT_SEQNO_MASK GENMASK(31, 24)
/* Controller got CAN FD capability */
#define KVASER_PCIEFD_KCAN_STAT_FD BIT(19)
/* Controller got one-shot capability */
#define KVASER_PCIEFD_KCAN_STAT_CAP BIT(16)
/* Controller in reset mode */
#define KVASER_PCIEFD_KCAN_STAT_IRM BIT(15)
/* Reset mode request */
#define KVASER_PCIEFD_KCAN_STAT_RMR BIT(14)
/* Bus off */
#define KVASER_PCIEFD_KCAN_STAT_BOFF BIT(11)
/* Idle state. Controller in reset mode and no abort or flush pending */
#define KVASER_PCIEFD_KCAN_STAT_IDLE BIT(10)
/* Abort request */
#define KVASER_PCIEFD_KCAN_STAT_AR BIT(7)
/* Controller is bus off */
#define KVASER_PCIEFD_KCAN_STAT_BUS_OFF_MASK \
	(KVASER_PCIEFD_KCAN_STAT_AR | KVASER_PCIEFD_KCAN_STAT_BOFF | \
	 KVASER_PCIEFD_KCAN_STAT_RMR | KVASER_PCIEFD_KCAN_STAT_IRM)

/* Classic CAN mode */
#define KVASER_PCIEFD_KCAN_MODE_CCM BIT(31)
/* Active error flag enable. Clear to force error passive */
#define KVASER_PCIEFD_KCAN_MODE_EEN BIT(23)
/* Acknowledgment packet type */
#define KVASER_PCIEFD_KCAN_MODE_APT BIT(20)
/* CAN FD non-ISO */
#define KVASER_PCIEFD_KCAN_MODE_NIFDEN BIT(15)
/* Error packet enable */
#define KVASER_PCIEFD_KCAN_MODE_EPEN BIT(12)
/* Listen only mode */
#define KVASER_PCIEFD_KCAN_MODE_LOM BIT(9)
/* Reset mode */
#define KVASER_PCIEFD_KCAN_MODE_RM BIT(8)

/* BTRN and BTRD fields */
#define KVASER_PCIEFD_KCAN_BTRN_TSEG2_MASK GENMASK(30, 26)
#define KVASER_PCIEFD_KCAN_BTRN_TSEG1_MASK GENMASK(25, 17)
#define KVASER_PCIEFD_KCAN_BTRN_SJW_MASK GENMASK(16, 13)
#define KVASER_PCIEFD_KCAN_BTRN_BRP_MASK GENMASK(12, 0)

/* PWM Control fields */
#define KVASER_PCIEFD_KCAN_PWM_TOP_MASK GENMASK(23, 16)
#define KVASER_PCIEFD_KCAN_PWM_TRIGGER_MASK GENMASK(7, 0)

/* KCAN packet type IDs */
#define KVASER_PCIEFD_PACK_TYPE_DATA 0x0
#define KVASER_PCIEFD_PACK_TYPE_ACK 0x1
#define KVASER_PCIEFD_PACK_TYPE_TXRQ 0x2
#define KVASER_PCIEFD_PACK_TYPE_ERROR 0x3
#define KVASER_PCIEFD_PACK_TYPE_EFLUSH_ACK 0x4
#define KVASER_PCIEFD_PACK_TYPE_EFRAME_ACK 0x5
#define KVASER_PCIEFD_PACK_TYPE_ACK_DATA 0x6
#define KVASER_PCIEFD_PACK_TYPE_STATUS 0x8
#define KVASER_PCIEFD_PACK_TYPE_BUS_LOAD 0x9

/* Common KCAN packet definitions, second word */
#define KVASER_PCIEFD_PACKET_TYPE_MASK GENMASK(31, 28)
#define KVASER_PCIEFD_PACKET_CHID_MASK GENMASK(27, 25)
#define KVASER_PCIEFD_PACKET_SEQ_MASK GENMASK(7, 0)

/* KCAN Transmit/Receive data packet, first word */
#define KVASER_PCIEFD_RPACKET_IDE BIT(30)
#define KVASER_PCIEFD_RPACKET_RTR BIT(29)
#define KVASER_PCIEFD_RPACKET_ID_MASK GENMASK(28, 0)
/* KCAN Transmit data packet, second word */
#define KVASER_PCIEFD_TPACKET_AREQ BIT(31)
#define KVASER_PCIEFD_TPACKET_SMS BIT(16)
/* KCAN Transmit/Receive data packet, second word */
#define KVASER_PCIEFD_RPACKET_FDF BIT(15)
#define KVASER_PCIEFD_RPACKET_BRS BIT(14)
#define KVASER_PCIEFD_RPACKET_ESI BIT(13)
#define KVASER_PCIEFD_RPACKET_DLC_MASK GENMASK(11, 8)

/* KCAN Transmit acknowledge packet, first word */
#define KVASER_PCIEFD_APACKET_NACK BIT(11)
#define KVASER_PCIEFD_APACKET_ABL BIT(10)
#define KVASER_PCIEFD_APACKET_CT BIT(9)
#define KVASER_PCIEFD_APACKET_FLU BIT(8)

/* KCAN Status packet, first word */
#define KVASER_PCIEFD_SPACK_RMCD BIT(22)
#define KVASER_PCIEFD_SPACK_IRM BIT(21)
#define KVASER_PCIEFD_SPACK_IDET BIT(20)
#define KVASER_PCIEFD_SPACK_BOFF BIT(16)
#define KVASER_PCIEFD_SPACK_RXERR_MASK GENMASK(15, 8)
#define KVASER_PCIEFD_SPACK_TXERR_MASK GENMASK(7, 0)
/* KCAN Status packet, second word */
#define KVASER_PCIEFD_SPACK_EPLR BIT(24)
#define KVASER_PCIEFD_SPACK_EWLR BIT(23)
#define KVASER_PCIEFD_SPACK_AUTO BIT(21)

/* KCAN Error detected packet, second word */
#define KVASER_PCIEFD_EPACK_DIR_TX BIT(0)

/* Macros for calculating addresses of registers */
#define KVASER_PCIEFD_GET_BLOCK_ADDR(pcie, block) \
	((pcie)->reg_base + (pcie)->driver_data->address_offset->block)
#define KVASER_PCIEFD_PCI_IEN_ADDR(pcie) \
	(KVASER_PCIEFD_GET_BLOCK_ADDR((pcie), pci_ien))
#define KVASER_PCIEFD_PCI_IRQ_ADDR(pcie) \
	(KVASER_PCIEFD_GET_BLOCK_ADDR((pcie), pci_irq))
#define KVASER_PCIEFD_SERDES_ADDR(pcie) \
	(KVASER_PCIEFD_GET_BLOCK_ADDR((pcie), serdes))
#define KVASER_PCIEFD_SYSID_ADDR(pcie) \
	(KVASER_PCIEFD_GET_BLOCK_ADDR((pcie), sysid))
#define KVASER_PCIEFD_LOOPBACK_ADDR(pcie) \
	(KVASER_PCIEFD_GET_BLOCK_ADDR((pcie), loopback))
#define KVASER_PCIEFD_SRB_FIFO_ADDR(pcie) \
	(KVASER_PCIEFD_GET_BLOCK_ADDR((pcie), kcan_srb_fifo))
#define KVASER_PCIEFD_SRB_ADDR(pcie) \
	(KVASER_PCIEFD_GET_BLOCK_ADDR((pcie), kcan_srb))
#define KVASER_PCIEFD_KCAN_CH0_ADDR(pcie) \
	(KVASER_PCIEFD_GET_BLOCK_ADDR((pcie), kcan_ch0))
#define KVASER_PCIEFD_KCAN_CH1_ADDR(pcie) \
	(KVASER_PCIEFD_GET_BLOCK_ADDR((pcie), kcan_ch1))
#define KVASER_PCIEFD_KCAN_CHANNEL_SPAN(pcie) \
	(KVASER_PCIEFD_KCAN_CH1_ADDR((pcie)) - KVASER_PCIEFD_KCAN_CH0_ADDR((pcie)))
#define KVASER_PCIEFD_KCAN_CHX_ADDR(pcie, i) \
	(KVASER_PCIEFD_KCAN_CH0_ADDR((pcie)) + (i) * KVASER_PCIEFD_KCAN_CHANNEL_SPAN((pcie)))

struct kvaser_pciefd;
static void kvaser_pciefd_write_dma_map_altera(struct kvaser_pciefd *pcie,
					       dma_addr_t addr, int index);
static void kvaser_pciefd_write_dma_map_sf2(struct kvaser_pciefd *pcie,
					    dma_addr_t addr, int index);
static void kvaser_pciefd_write_dma_map_xilinx(struct kvaser_pciefd *pcie,
					       dma_addr_t addr, int index);

struct kvaser_pciefd_address_offset {
	u32 serdes;
	u32 pci_ien;
	u32 pci_irq;
	u32 sysid;
	u32 loopback;
	u32 kcan_srb_fifo;
	u32 kcan_srb;
	u32 kcan_ch0;
	u32 kcan_ch1;
};

struct kvaser_pciefd_dev_ops {
	void (*kvaser_pciefd_write_dma_map)(struct kvaser_pciefd *pcie,
					    dma_addr_t addr, int index);
};

struct kvaser_pciefd_irq_mask {
	u32 kcan_rx0;
	u32 kcan_tx[KVASER_PCIEFD_MAX_CAN_CHANNELS];
	u32 all;
};

struct kvaser_pciefd_driver_data {
	const struct kvaser_pciefd_address_offset *address_offset;
	const struct kvaser_pciefd_irq_mask *irq_mask;
	const struct kvaser_pciefd_dev_ops *ops;
};

static const struct kvaser_pciefd_address_offset kvaser_pciefd_altera_address_offset = {
	.serdes = 0x1000,
	.pci_ien = 0x50,
	.pci_irq = 0x40,
	.sysid = 0x1f020,
	.loopback = 0x1f000,
	.kcan_srb_fifo = 0x1f200,
	.kcan_srb = 0x1f400,
	.kcan_ch0 = 0x10000,
	.kcan_ch1 = 0x11000,
};

static const struct kvaser_pciefd_address_offset kvaser_pciefd_sf2_address_offset = {
	.serdes = 0x280c8,
	.pci_ien = 0x102004,
	.pci_irq = 0x102008,
	.sysid = 0x100000,
	.loopback = 0x103000,
	.kcan_srb_fifo = 0x120000,
	.kcan_srb = 0x121000,
	.kcan_ch0 = 0x140000,
	.kcan_ch1 = 0x142000,
};

static const struct kvaser_pciefd_address_offset kvaser_pciefd_xilinx_address_offset = {
	.serdes = 0x00208,
	.pci_ien = 0x102004,
	.pci_irq = 0x102008,
	.sysid = 0x100000,
	.loopback = 0x103000,
	.kcan_srb_fifo = 0x120000,
	.kcan_srb = 0x121000,
	.kcan_ch0 = 0x140000,
	.kcan_ch1 = 0x142000,
};

static const struct kvaser_pciefd_irq_mask kvaser_pciefd_altera_irq_mask = {
	.kcan_rx0 = BIT(4),
	.kcan_tx = { BIT(0), BIT(1), BIT(2), BIT(3) },
	.all = GENMASK(4, 0),
};

static const struct kvaser_pciefd_irq_mask kvaser_pciefd_sf2_irq_mask = {
	.kcan_rx0 = BIT(4),
	.kcan_tx = { BIT(16), BIT(17), BIT(18), BIT(19) },
	.all = GENMASK(19, 16) | BIT(4),
};

static const struct kvaser_pciefd_irq_mask kvaser_pciefd_xilinx_irq_mask = {
	.kcan_rx0 = BIT(4),
	.kcan_tx = { BIT(16), BIT(17), BIT(18), BIT(19), BIT(20), BIT(21), BIT(22), BIT(23) },
	.all = GENMASK(23, 16) | BIT(4),
};

static const struct kvaser_pciefd_dev_ops kvaser_pciefd_altera_dev_ops = {
	.kvaser_pciefd_write_dma_map = kvaser_pciefd_write_dma_map_altera,
};

static const struct kvaser_pciefd_dev_ops kvaser_pciefd_sf2_dev_ops = {
	.kvaser_pciefd_write_dma_map = kvaser_pciefd_write_dma_map_sf2,
};

static const struct kvaser_pciefd_dev_ops kvaser_pciefd_xilinx_dev_ops = {
	.kvaser_pciefd_write_dma_map = kvaser_pciefd_write_dma_map_xilinx,
};

static const struct kvaser_pciefd_driver_data kvaser_pciefd_altera_driver_data = {
	.address_offset = &kvaser_pciefd_altera_address_offset,
	.irq_mask = &kvaser_pciefd_altera_irq_mask,
	.ops = &kvaser_pciefd_altera_dev_ops,
};

static const struct kvaser_pciefd_driver_data kvaser_pciefd_sf2_driver_data = {
	.address_offset = &kvaser_pciefd_sf2_address_offset,
	.irq_mask = &kvaser_pciefd_sf2_irq_mask,
	.ops = &kvaser_pciefd_sf2_dev_ops,
};

static const struct kvaser_pciefd_driver_data kvaser_pciefd_xilinx_driver_data = {
	.address_offset = &kvaser_pciefd_xilinx_address_offset,
	.irq_mask = &kvaser_pciefd_xilinx_irq_mask,
	.ops = &kvaser_pciefd_xilinx_dev_ops,
};

struct kvaser_pciefd_can {
	struct can_priv can;
	struct kvaser_pciefd *kv_pcie;
	void __iomem *reg_base;
	struct can_berr_counter bec;
	u8 cmd_seq;
	int err_rep_cnt;
	int echo_idx;
	spinlock_t lock; /* Locks sensitive registers (e.g. MODE) */
	spinlock_t echo_lock; /* Locks the message echo buffer */
	struct timer_list bec_poll_timer;
	struct completion start_comp, flush_comp;
};

struct kvaser_pciefd {
	struct pci_dev *pci;
	void __iomem *reg_base;
	struct kvaser_pciefd_can *can[KVASER_PCIEFD_MAX_CAN_CHANNELS];
	const struct kvaser_pciefd_driver_data *driver_data;
	void *dma_data[KVASER_PCIEFD_DMA_COUNT];
	u8 nr_channels;
	u32 bus_freq;
	u32 freq;
	u32 freq_to_ticks_div;
};

struct kvaser_pciefd_rx_packet {
	u32 header[2];
	u64 timestamp;
};

struct kvaser_pciefd_tx_packet {
	u32 header[2];
	u8 data[64];
};

static const struct can_bittiming_const kvaser_pciefd_bittiming_const = {
	.name = KVASER_PCIEFD_DRV_NAME,
	.tseg1_min = 1,
	.tseg1_max = 512,
	.tseg2_min = 1,
	.tseg2_max = 32,
	.sjw_max = 16,
	.brp_min = 1,
	.brp_max = 8192,
	.brp_inc = 1,
};

static struct pci_device_id kvaser_pciefd_id_table[] = {
	{
		PCI_DEVICE(KVASER_PCIEFD_VENDOR, KVASER_PCIEFD_4HS_DEVICE_ID),
		.driver_data = (kernel_ulong_t)&kvaser_pciefd_altera_driver_data,
	},
	{
		PCI_DEVICE(KVASER_PCIEFD_VENDOR, KVASER_PCIEFD_2HS_V2_DEVICE_ID),
		.driver_data = (kernel_ulong_t)&kvaser_pciefd_altera_driver_data,
	},
	{
		PCI_DEVICE(KVASER_PCIEFD_VENDOR, KVASER_PCIEFD_HS_V2_DEVICE_ID),
		.driver_data = (kernel_ulong_t)&kvaser_pciefd_altera_driver_data,
	},
	{
		PCI_DEVICE(KVASER_PCIEFD_VENDOR, KVASER_PCIEFD_MINIPCIE_HS_V2_DEVICE_ID),
		.driver_data = (kernel_ulong_t)&kvaser_pciefd_altera_driver_data,
	},
	{
		PCI_DEVICE(KVASER_PCIEFD_VENDOR, KVASER_PCIEFD_MINIPCIE_2HS_V2_DEVICE_ID),
		.driver_data = (kernel_ulong_t)&kvaser_pciefd_altera_driver_data,
	},
	{
		PCI_DEVICE(KVASER_PCIEFD_VENDOR, KVASER_PCIEFD_2CAN_V3_DEVICE_ID),
		.driver_data = (kernel_ulong_t)&kvaser_pciefd_sf2_driver_data,
	},
	{
		PCI_DEVICE(KVASER_PCIEFD_VENDOR, KVASER_PCIEFD_1CAN_V3_DEVICE_ID),
		.driver_data = (kernel_ulong_t)&kvaser_pciefd_sf2_driver_data,
	},
	{
		PCI_DEVICE(KVASER_PCIEFD_VENDOR, KVASER_PCIEFD_4CAN_V2_DEVICE_ID),
		.driver_data = (kernel_ulong_t)&kvaser_pciefd_sf2_driver_data,
	},
	{
		PCI_DEVICE(KVASER_PCIEFD_VENDOR, KVASER_PCIEFD_MINIPCIE_2CAN_V3_DEVICE_ID),
		.driver_data = (kernel_ulong_t)&kvaser_pciefd_sf2_driver_data,
	},
	{
		PCI_DEVICE(KVASER_PCIEFD_VENDOR, KVASER_PCIEFD_MINIPCIE_1CAN_V3_DEVICE_ID),
		.driver_data = (kernel_ulong_t)&kvaser_pciefd_sf2_driver_data,
	},
	{
		PCI_DEVICE(KVASER_PCIEFD_VENDOR, KVASER_PCIEFD_M2_4CAN_DEVICE_ID),
		.driver_data = (kernel_ulong_t)&kvaser_pciefd_xilinx_driver_data,
	},
	{
		PCI_DEVICE(KVASER_PCIEFD_VENDOR, KVASER_PCIEFD_8CAN_DEVICE_ID),
		.driver_data = (kernel_ulong_t)&kvaser_pciefd_xilinx_driver_data,
	},
	{
		0,
	},
};
MODULE_DEVICE_TABLE(pci, kvaser_pciefd_id_table);

static inline void kvaser_pciefd_send_kcan_cmd(struct kvaser_pciefd_can *can, u32 cmd)
{
	iowrite32(FIELD_PREP(KVASER_PCIEFD_KCAN_CMD_MASK, cmd) |
		  FIELD_PREP(KVASER_PCIEFD_KCAN_CMD_SEQ_MASK, ++can->cmd_seq),
		  can->reg_base + KVASER_PCIEFD_KCAN_CMD_REG);
}

static inline void kvaser_pciefd_request_status(struct kvaser_pciefd_can *can)
{
	kvaser_pciefd_send_kcan_cmd(can, KVASER_PCIEFD_KCAN_CMD_SRQ);
}

static inline void kvaser_pciefd_abort_flush_reset(struct kvaser_pciefd_can *can)
{
	kvaser_pciefd_send_kcan_cmd(can, KVASER_PCIEFD_KCAN_CMD_AT);
}

static void kvaser_pciefd_enable_err_gen(struct kvaser_pciefd_can *can)
{
	u32 mode;
	unsigned long irq;

	spin_lock_irqsave(&can->lock, irq);
	mode = ioread32(can->reg_base + KVASER_PCIEFD_KCAN_MODE_REG);
	if (!(mode & KVASER_PCIEFD_KCAN_MODE_EPEN)) {
		mode |= KVASER_PCIEFD_KCAN_MODE_EPEN;
		iowrite32(mode, can->reg_base + KVASER_PCIEFD_KCAN_MODE_REG);
	}
	spin_unlock_irqrestore(&can->lock, irq);
}

static void kvaser_pciefd_disable_err_gen(struct kvaser_pciefd_can *can)
{
	u32 mode;
	unsigned long irq;

	spin_lock_irqsave(&can->lock, irq);
	mode = ioread32(can->reg_base + KVASER_PCIEFD_KCAN_MODE_REG);
	mode &= ~KVASER_PCIEFD_KCAN_MODE_EPEN;
	iowrite32(mode, can->reg_base + KVASER_PCIEFD_KCAN_MODE_REG);
	spin_unlock_irqrestore(&can->lock, irq);
}

static inline void kvaser_pciefd_set_tx_irq(struct kvaser_pciefd_can *can)
{
	u32 msk;

	msk = KVASER_PCIEFD_KCAN_IRQ_TE | KVASER_PCIEFD_KCAN_IRQ_ROF |
	      KVASER_PCIEFD_KCAN_IRQ_TOF | KVASER_PCIEFD_KCAN_IRQ_ABD |
	      KVASER_PCIEFD_KCAN_IRQ_TAE | KVASER_PCIEFD_KCAN_IRQ_TAL |
	      KVASER_PCIEFD_KCAN_IRQ_FDIC | KVASER_PCIEFD_KCAN_IRQ_BPP |
	      KVASER_PCIEFD_KCAN_IRQ_TAR;

	iowrite32(msk, can->reg_base + KVASER_PCIEFD_KCAN_IEN_REG);
}

static inline void kvaser_pciefd_set_skb_timestamp(const struct kvaser_pciefd *pcie,
						   struct sk_buff *skb, u64 timestamp)
{
	skb_hwtstamps(skb)->hwtstamp =
		ns_to_ktime(div_u64(timestamp * 1000, pcie->freq_to_ticks_div));
}

static void kvaser_pciefd_setup_controller(struct kvaser_pciefd_can *can)
{
	u32 mode;
	unsigned long irq;

	spin_lock_irqsave(&can->lock, irq);
	mode = ioread32(can->reg_base + KVASER_PCIEFD_KCAN_MODE_REG);
	if (can->can.ctrlmode & CAN_CTRLMODE_FD) {
		mode &= ~KVASER_PCIEFD_KCAN_MODE_CCM;
		if (can->can.ctrlmode & CAN_CTRLMODE_FD_NON_ISO)
			mode |= KVASER_PCIEFD_KCAN_MODE_NIFDEN;
		else
			mode &= ~KVASER_PCIEFD_KCAN_MODE_NIFDEN;
	} else {
		mode |= KVASER_PCIEFD_KCAN_MODE_CCM;
		mode &= ~KVASER_PCIEFD_KCAN_MODE_NIFDEN;
	}

	if (can->can.ctrlmode & CAN_CTRLMODE_LISTENONLY)
		mode |= KVASER_PCIEFD_KCAN_MODE_LOM;
	else
		mode &= ~KVASER_PCIEFD_KCAN_MODE_LOM;
	mode |= KVASER_PCIEFD_KCAN_MODE_EEN;
	mode |= KVASER_PCIEFD_KCAN_MODE_EPEN;
	/* Use ACK packet type */
	mode &= ~KVASER_PCIEFD_KCAN_MODE_APT;
	mode &= ~KVASER_PCIEFD_KCAN_MODE_RM;
	iowrite32(mode, can->reg_base + KVASER_PCIEFD_KCAN_MODE_REG);

	spin_unlock_irqrestore(&can->lock, irq);
}

static void kvaser_pciefd_start_controller_flush(struct kvaser_pciefd_can *can)
{
	u32 status;
	unsigned long irq;

	spin_lock_irqsave(&can->lock, irq);
	iowrite32(GENMASK(31, 0), can->reg_base + KVASER_PCIEFD_KCAN_IRQ_REG);
	iowrite32(KVASER_PCIEFD_KCAN_IRQ_ABD,
		  can->reg_base + KVASER_PCIEFD_KCAN_IEN_REG);
	status = ioread32(can->reg_base + KVASER_PCIEFD_KCAN_STAT_REG);
	if (status & KVASER_PCIEFD_KCAN_STAT_IDLE) {
		/* If controller is already idle, run abort, flush and reset */
		kvaser_pciefd_abort_flush_reset(can);
	} else if (!(status & KVASER_PCIEFD_KCAN_STAT_RMR)) {
		u32 mode;

		/* Put controller in reset mode */
		mode = ioread32(can->reg_base + KVASER_PCIEFD_KCAN_MODE_REG);
		mode |= KVASER_PCIEFD_KCAN_MODE_RM;
		iowrite32(mode, can->reg_base + KVASER_PCIEFD_KCAN_MODE_REG);
	}
	spin_unlock_irqrestore(&can->lock, irq);
}

static int kvaser_pciefd_bus_on(struct kvaser_pciefd_can *can)
{
	u32 mode;
	unsigned long irq;

	del_timer(&can->bec_poll_timer);
	if (!completion_done(&can->flush_comp))
		kvaser_pciefd_start_controller_flush(can);

	if (!wait_for_completion_timeout(&can->flush_comp,
					 KVASER_PCIEFD_WAIT_TIMEOUT)) {
		netdev_err(can->can.dev, "Timeout during bus on flush\n");
		return -ETIMEDOUT;
	}

	spin_lock_irqsave(&can->lock, irq);
	iowrite32(0, can->reg_base + KVASER_PCIEFD_KCAN_IEN_REG);
	iowrite32(GENMASK(31, 0), can->reg_base + KVASER_PCIEFD_KCAN_IRQ_REG);
	iowrite32(KVASER_PCIEFD_KCAN_IRQ_ABD,
		  can->reg_base + KVASER_PCIEFD_KCAN_IEN_REG);
	mode = ioread32(can->reg_base + KVASER_PCIEFD_KCAN_MODE_REG);
	mode &= ~KVASER_PCIEFD_KCAN_MODE_RM;
	iowrite32(mode, can->reg_base + KVASER_PCIEFD_KCAN_MODE_REG);
	spin_unlock_irqrestore(&can->lock, irq);

	if (!wait_for_completion_timeout(&can->start_comp,
					 KVASER_PCIEFD_WAIT_TIMEOUT)) {
		netdev_err(can->can.dev, "Timeout during bus on reset\n");
		return -ETIMEDOUT;
	}
	/* Reset interrupt handling */
	iowrite32(0, can->reg_base + KVASER_PCIEFD_KCAN_IEN_REG);
	iowrite32(GENMASK(31, 0), can->reg_base + KVASER_PCIEFD_KCAN_IRQ_REG);

	kvaser_pciefd_set_tx_irq(can);
	kvaser_pciefd_setup_controller(can);
	can->can.state = CAN_STATE_ERROR_ACTIVE;
	netif_wake_queue(can->can.dev);
	can->bec.txerr = 0;
	can->bec.rxerr = 0;
	can->err_rep_cnt = 0;

	return 0;
}

static void kvaser_pciefd_pwm_stop(struct kvaser_pciefd_can *can)
{
	u8 top;
	u32 pwm_ctrl;
	unsigned long irq;

	spin_lock_irqsave(&can->lock, irq);
	pwm_ctrl = ioread32(can->reg_base + KVASER_PCIEFD_KCAN_PWM_REG);
	top = FIELD_GET(KVASER_PCIEFD_KCAN_PWM_TOP_MASK, pwm_ctrl);
	/* Set duty cycle to zero */
	pwm_ctrl |= FIELD_PREP(KVASER_PCIEFD_KCAN_PWM_TRIGGER_MASK, top);
	iowrite32(pwm_ctrl, can->reg_base + KVASER_PCIEFD_KCAN_PWM_REG);
	spin_unlock_irqrestore(&can->lock, irq);
}

static void kvaser_pciefd_pwm_start(struct kvaser_pciefd_can *can)
{
	int top, trigger;
	u32 pwm_ctrl;
	unsigned long irq;

	kvaser_pciefd_pwm_stop(can);
	spin_lock_irqsave(&can->lock, irq);
	/* Set frequency to 500 KHz */
	top = can->kv_pcie->bus_freq / (2 * 500000) - 1;

	pwm_ctrl = FIELD_PREP(KVASER_PCIEFD_KCAN_PWM_TRIGGER_MASK, top);
	pwm_ctrl |= FIELD_PREP(KVASER_PCIEFD_KCAN_PWM_TOP_MASK, top);
	iowrite32(pwm_ctrl, can->reg_base + KVASER_PCIEFD_KCAN_PWM_REG);

	/* Set duty cycle to 95 */
	trigger = (100 * top - 95 * (top + 1) + 50) / 100;
	pwm_ctrl = FIELD_PREP(KVASER_PCIEFD_KCAN_PWM_TRIGGER_MASK, trigger);
	pwm_ctrl |= FIELD_PREP(KVASER_PCIEFD_KCAN_PWM_TOP_MASK, top);
	iowrite32(pwm_ctrl, can->reg_base + KVASER_PCIEFD_KCAN_PWM_REG);
	spin_unlock_irqrestore(&can->lock, irq);
}

static int kvaser_pciefd_open(struct net_device *netdev)
{
	int ret;
	struct kvaser_pciefd_can *can = netdev_priv(netdev);

	ret = open_candev(netdev);
	if (ret)
		return ret;

	ret = kvaser_pciefd_bus_on(can);
	if (ret) {
		close_candev(netdev);
		return ret;
	}

	return 0;
}

static int kvaser_pciefd_stop(struct net_device *netdev)
{
	struct kvaser_pciefd_can *can = netdev_priv(netdev);
	int ret = 0;

	/* Don't interrupt ongoing flush */
	if (!completion_done(&can->flush_comp))
		kvaser_pciefd_start_controller_flush(can);

	if (!wait_for_completion_timeout(&can->flush_comp,
					 KVASER_PCIEFD_WAIT_TIMEOUT)) {
		netdev_err(can->can.dev, "Timeout during stop\n");
		ret = -ETIMEDOUT;
	} else {
		iowrite32(0, can->reg_base + KVASER_PCIEFD_KCAN_IEN_REG);
		del_timer(&can->bec_poll_timer);
	}
	can->can.state = CAN_STATE_STOPPED;
	close_candev(netdev);

	return ret;
}

static int kvaser_pciefd_prepare_tx_packet(struct kvaser_pciefd_tx_packet *p,
					   struct kvaser_pciefd_can *can,
					   struct sk_buff *skb)
{
	struct canfd_frame *cf = (struct canfd_frame *)skb->data;
	int packet_size;
	int seq = can->echo_idx;

	memset(p, 0, sizeof(*p));
	if (can->can.ctrlmode & CAN_CTRLMODE_ONE_SHOT)
		p->header[1] |= KVASER_PCIEFD_TPACKET_SMS;

	if (cf->can_id & CAN_RTR_FLAG)
		p->header[0] |= KVASER_PCIEFD_RPACKET_RTR;

	if (cf->can_id & CAN_EFF_FLAG)
		p->header[0] |= KVASER_PCIEFD_RPACKET_IDE;

	p->header[0] |= FIELD_PREP(KVASER_PCIEFD_RPACKET_ID_MASK, cf->can_id);
	p->header[1] |= KVASER_PCIEFD_TPACKET_AREQ;

	if (can_is_canfd_skb(skb)) {
		p->header[1] |= FIELD_PREP(KVASER_PCIEFD_RPACKET_DLC_MASK,
					   can_fd_len2dlc(cf->len));
		p->header[1] |= KVASER_PCIEFD_RPACKET_FDF;
		if (cf->flags & CANFD_BRS)
			p->header[1] |= KVASER_PCIEFD_RPACKET_BRS;
		if (cf->flags & CANFD_ESI)
			p->header[1] |= KVASER_PCIEFD_RPACKET_ESI;
	} else {
		p->header[1] |=
			FIELD_PREP(KVASER_PCIEFD_RPACKET_DLC_MASK,
				   can_get_cc_dlc((struct can_frame *)cf, can->can.ctrlmode));
	}

	p->header[1] |= FIELD_PREP(KVASER_PCIEFD_PACKET_SEQ_MASK, seq);

	packet_size = cf->len;
	memcpy(p->data, cf->data, packet_size);

	return DIV_ROUND_UP(packet_size, 4);
}

static netdev_tx_t kvaser_pciefd_start_xmit(struct sk_buff *skb,
					    struct net_device *netdev)
{
	struct kvaser_pciefd_can *can = netdev_priv(netdev);
	unsigned long irq_flags;
	struct kvaser_pciefd_tx_packet packet;
	int nr_words;
	u8 count;

	if (can_dev_dropped_skb(netdev, skb))
		return NETDEV_TX_OK;

	nr_words = kvaser_pciefd_prepare_tx_packet(&packet, can, skb);

	spin_lock_irqsave(&can->echo_lock, irq_flags);
	/* Prepare and save echo skb in internal slot */
	can_put_echo_skb(skb, netdev, can->echo_idx, 0);

	/* Move echo index to the next slot */
	can->echo_idx = (can->echo_idx + 1) % can->can.echo_skb_max;

	/* Write header to fifo */
	iowrite32(packet.header[0],
		  can->reg_base + KVASER_PCIEFD_KCAN_FIFO_REG);
	iowrite32(packet.header[1],
		  can->reg_base + KVASER_PCIEFD_KCAN_FIFO_REG);

	if (nr_words) {
		u32 data_last = ((u32 *)packet.data)[nr_words - 1];

		/* Write data to fifo, except last word */
		iowrite32_rep(can->reg_base +
			      KVASER_PCIEFD_KCAN_FIFO_REG, packet.data,
			      nr_words - 1);
		/* Write last word to end of fifo */
		__raw_writel(data_last, can->reg_base +
			     KVASER_PCIEFD_KCAN_FIFO_LAST_REG);
	} else {
		/* Complete write to fifo */
		__raw_writel(0, can->reg_base +
			     KVASER_PCIEFD_KCAN_FIFO_LAST_REG);
	}

	count = FIELD_GET(KVASER_PCIEFD_KCAN_TX_NR_PACKETS_CURRENT_MASK,
			  ioread32(can->reg_base + KVASER_PCIEFD_KCAN_TX_NR_PACKETS_REG));
	/* No room for a new message, stop the queue until at least one
	 * successful transmit
	 */
	if (count >= can->can.echo_skb_max || can->can.echo_skb[can->echo_idx])
		netif_stop_queue(netdev);
	spin_unlock_irqrestore(&can->echo_lock, irq_flags);

	return NETDEV_TX_OK;
}

static int kvaser_pciefd_set_bittiming(struct kvaser_pciefd_can *can, bool data)
{
	u32 mode, test, btrn;
	unsigned long irq_flags;
	int ret;
	struct can_bittiming *bt;

	if (data)
		bt = &can->can.data_bittiming;
	else
		bt = &can->can.bittiming;

	btrn = FIELD_PREP(KVASER_PCIEFD_KCAN_BTRN_TSEG2_MASK, bt->phase_seg2 - 1) |
	       FIELD_PREP(KVASER_PCIEFD_KCAN_BTRN_TSEG1_MASK, bt->prop_seg + bt->phase_seg1 - 1) |
	       FIELD_PREP(KVASER_PCIEFD_KCAN_BTRN_SJW_MASK, bt->sjw - 1) |
	       FIELD_PREP(KVASER_PCIEFD_KCAN_BTRN_BRP_MASK, bt->brp - 1);

	spin_lock_irqsave(&can->lock, irq_flags);
	mode = ioread32(can->reg_base + KVASER_PCIEFD_KCAN_MODE_REG);
	/* Put the circuit in reset mode */
	iowrite32(mode | KVASER_PCIEFD_KCAN_MODE_RM,
		  can->reg_base + KVASER_PCIEFD_KCAN_MODE_REG);

	/* Can only set bittiming if in reset mode */
	ret = readl_poll_timeout(can->reg_base + KVASER_PCIEFD_KCAN_MODE_REG,
				 test, test & KVASER_PCIEFD_KCAN_MODE_RM, 0, 10);
	if (ret) {
		spin_unlock_irqrestore(&can->lock, irq_flags);
		return -EBUSY;
	}

	if (data)
		iowrite32(btrn, can->reg_base + KVASER_PCIEFD_KCAN_BTRD_REG);
	else
		iowrite32(btrn, can->reg_base + KVASER_PCIEFD_KCAN_BTRN_REG);
	/* Restore previous reset mode status */
	iowrite32(mode, can->reg_base + KVASER_PCIEFD_KCAN_MODE_REG);
	spin_unlock_irqrestore(&can->lock, irq_flags);

	return 0;
}

static int kvaser_pciefd_set_nominal_bittiming(struct net_device *ndev)
{
	return kvaser_pciefd_set_bittiming(netdev_priv(ndev), false);
}

static int kvaser_pciefd_set_data_bittiming(struct net_device *ndev)
{
	return kvaser_pciefd_set_bittiming(netdev_priv(ndev), true);
}

static int kvaser_pciefd_set_mode(struct net_device *ndev, enum can_mode mode)
{
	struct kvaser_pciefd_can *can = netdev_priv(ndev);
	int ret = 0;

	switch (mode) {
	case CAN_MODE_START:
		if (!can->can.restart_ms)
			ret = kvaser_pciefd_bus_on(can);
		break;
	default:
		return -EOPNOTSUPP;
	}

	return ret;
}

static int kvaser_pciefd_get_berr_counter(const struct net_device *ndev,
					  struct can_berr_counter *bec)
{
	struct kvaser_pciefd_can *can = netdev_priv(ndev);

	bec->rxerr = can->bec.rxerr;
	bec->txerr = can->bec.txerr;

	return 0;
}

static void kvaser_pciefd_bec_poll_timer(struct timer_list *data)
{
	struct kvaser_pciefd_can *can = from_timer(can, data, bec_poll_timer);

	kvaser_pciefd_enable_err_gen(can);
	kvaser_pciefd_request_status(can);
	can->err_rep_cnt = 0;
}

static const struct net_device_ops kvaser_pciefd_netdev_ops = {
	.ndo_open = kvaser_pciefd_open,
	.ndo_stop = kvaser_pciefd_stop,
	.ndo_eth_ioctl = can_eth_ioctl_hwts,
	.ndo_start_xmit = kvaser_pciefd_start_xmit,
	.ndo_change_mtu = can_change_mtu,
};

static const struct ethtool_ops kvaser_pciefd_ethtool_ops = {
	.get_ts_info = can_ethtool_op_get_ts_info_hwts,
};

static int kvaser_pciefd_setup_can_ctrls(struct kvaser_pciefd *pcie)
{
	int i;

	for (i = 0; i < pcie->nr_channels; i++) {
		struct net_device *netdev;
		struct kvaser_pciefd_can *can;
		u32 status, tx_nr_packets_max;

		netdev = alloc_candev(sizeof(struct kvaser_pciefd_can),
				      KVASER_PCIEFD_CAN_TX_MAX_COUNT);
		if (!netdev)
			return -ENOMEM;

		can = netdev_priv(netdev);
		netdev->netdev_ops = &kvaser_pciefd_netdev_ops;
		netdev->ethtool_ops = &kvaser_pciefd_ethtool_ops;
		can->reg_base = KVASER_PCIEFD_KCAN_CHX_ADDR(pcie, i);
		can->kv_pcie = pcie;
		can->cmd_seq = 0;
		can->err_rep_cnt = 0;
		can->bec.txerr = 0;
		can->bec.rxerr = 0;

		init_completion(&can->start_comp);
		init_completion(&can->flush_comp);
		timer_setup(&can->bec_poll_timer, kvaser_pciefd_bec_poll_timer, 0);

		/* Disable Bus load reporting */
		iowrite32(0, can->reg_base + KVASER_PCIEFD_KCAN_BUS_LOAD_REG);

		tx_nr_packets_max =
			FIELD_GET(KVASER_PCIEFD_KCAN_TX_NR_PACKETS_MAX_MASK,
				  ioread32(can->reg_base + KVASER_PCIEFD_KCAN_TX_NR_PACKETS_REG));

		can->can.clock.freq = pcie->freq;
		can->can.echo_skb_max = min(KVASER_PCIEFD_CAN_TX_MAX_COUNT, tx_nr_packets_max - 1);
		can->echo_idx = 0;
		spin_lock_init(&can->echo_lock);
		spin_lock_init(&can->lock);

		can->can.bittiming_const = &kvaser_pciefd_bittiming_const;
		can->can.data_bittiming_const = &kvaser_pciefd_bittiming_const;
		can->can.do_set_bittiming = kvaser_pciefd_set_nominal_bittiming;
		can->can.do_set_data_bittiming = kvaser_pciefd_set_data_bittiming;
		can->can.do_set_mode = kvaser_pciefd_set_mode;
		can->can.do_get_berr_counter = kvaser_pciefd_get_berr_counter;
		can->can.ctrlmode_supported = CAN_CTRLMODE_LISTENONLY |
					      CAN_CTRLMODE_FD |
					      CAN_CTRLMODE_FD_NON_ISO |
					      CAN_CTRLMODE_CC_LEN8_DLC;

		status = ioread32(can->reg_base + KVASER_PCIEFD_KCAN_STAT_REG);
		if (!(status & KVASER_PCIEFD_KCAN_STAT_FD)) {
			dev_err(&pcie->pci->dev,
				"CAN FD not supported as expected %d\n", i);

			free_candev(netdev);
			return -ENODEV;
		}

		if (status & KVASER_PCIEFD_KCAN_STAT_CAP)
			can->can.ctrlmode_supported |= CAN_CTRLMODE_ONE_SHOT;

		netdev->flags |= IFF_ECHO;
		SET_NETDEV_DEV(netdev, &pcie->pci->dev);

		iowrite32(GENMASK(31, 0), can->reg_base + KVASER_PCIEFD_KCAN_IRQ_REG);
		iowrite32(KVASER_PCIEFD_KCAN_IRQ_ABD,
			  can->reg_base + KVASER_PCIEFD_KCAN_IEN_REG);

		pcie->can[i] = can;
		kvaser_pciefd_pwm_start(can);
	}

	return 0;
}

static int kvaser_pciefd_reg_candev(struct kvaser_pciefd *pcie)
{
	int i;

	for (i = 0; i < pcie->nr_channels; i++) {
		int ret = register_candev(pcie->can[i]->can.dev);

		if (ret) {
			int j;

			/* Unregister all successfully registered devices. */
			for (j = 0; j < i; j++)
				unregister_candev(pcie->can[j]->can.dev);
			return ret;
		}
	}

	return 0;
}

static void kvaser_pciefd_write_dma_map_altera(struct kvaser_pciefd *pcie,
					       dma_addr_t addr, int index)
{
	void __iomem *serdes_base;
	u32 word1, word2;

	if (IS_ENABLED(CONFIG_ARCH_DMA_ADDR_T_64BIT)) {
		word1 = lower_32_bits(addr) | KVASER_PCIEFD_ALTERA_DMA_64BIT;
		word2 = upper_32_bits(addr);
	} else {
		word1 = addr;
		word2 = 0;
	}
	serdes_base = KVASER_PCIEFD_SERDES_ADDR(pcie) + 0x8 * index;
	iowrite32(word1, serdes_base);
	iowrite32(word2, serdes_base + 0x4);
}

static void kvaser_pciefd_write_dma_map_sf2(struct kvaser_pciefd *pcie,
					    dma_addr_t addr, int index)
{
	void __iomem *serdes_base;
	u32 lsb = addr & KVASER_PCIEFD_SF2_DMA_LSB_MASK;
	u32 msb = 0x0;

	if (IS_ENABLED(CONFIG_ARCH_DMA_ADDR_T_64BIT))
		msb = upper_32_bits(addr);

	serdes_base = KVASER_PCIEFD_SERDES_ADDR(pcie) + 0x10 * index;
	iowrite32(lsb, serdes_base);
	iowrite32(msb, serdes_base + 0x4);
}

static void kvaser_pciefd_write_dma_map_xilinx(struct kvaser_pciefd *pcie,
					       dma_addr_t addr, int index)
{
	void __iomem *serdes_base;
	u32 lsb = addr & KVASER_PCIEFD_XILINX_DMA_LSB_MASK;
	u32 msb = 0x0;

	if (IS_ENABLED(CONFIG_ARCH_DMA_ADDR_T_64BIT))
		msb = upper_32_bits(addr);

	serdes_base = KVASER_PCIEFD_SERDES_ADDR(pcie) + 0x8 * index;
	iowrite32(msb, serdes_base);
	iowrite32(lsb, serdes_base + 0x4);
}

static int kvaser_pciefd_setup_dma(struct kvaser_pciefd *pcie)
{
	int i;
	u32 srb_status;
	u32 srb_packet_count;
	dma_addr_t dma_addr[KVASER_PCIEFD_DMA_COUNT];

	/* Disable the DMA */
	iowrite32(0, KVASER_PCIEFD_SRB_ADDR(pcie) + KVASER_PCIEFD_SRB_CTRL_REG);

	dma_set_mask_and_coherent(&pcie->pci->dev, DMA_BIT_MASK(64));

	for (i = 0; i < KVASER_PCIEFD_DMA_COUNT; i++) {
		pcie->dma_data[i] = dmam_alloc_coherent(&pcie->pci->dev,
							KVASER_PCIEFD_DMA_SIZE,
							&dma_addr[i],
							GFP_KERNEL);

		if (!pcie->dma_data[i] || !dma_addr[i]) {
			dev_err(&pcie->pci->dev, "Rx dma_alloc(%u) failure\n",
				KVASER_PCIEFD_DMA_SIZE);
			return -ENOMEM;
		}
		pcie->driver_data->ops->kvaser_pciefd_write_dma_map(pcie, dma_addr[i], i);
	}

	/* Reset Rx FIFO, and both DMA buffers */
	iowrite32(KVASER_PCIEFD_SRB_CMD_FOR | KVASER_PCIEFD_SRB_CMD_RDB0 |
		  KVASER_PCIEFD_SRB_CMD_RDB1,
		  KVASER_PCIEFD_SRB_ADDR(pcie) + KVASER_PCIEFD_SRB_CMD_REG);
	/* Empty Rx FIFO */
	srb_packet_count =
		FIELD_GET(KVASER_PCIEFD_SRB_RX_NR_PACKETS_MASK,
			  ioread32(KVASER_PCIEFD_SRB_ADDR(pcie) +
				   KVASER_PCIEFD_SRB_RX_NR_PACKETS_REG));
	while (srb_packet_count) {
		/* Drop current packet in FIFO */
		ioread32(KVASER_PCIEFD_SRB_FIFO_ADDR(pcie) + KVASER_PCIEFD_SRB_FIFO_LAST_REG);
		srb_packet_count--;
	}

	srb_status = ioread32(KVASER_PCIEFD_SRB_ADDR(pcie) + KVASER_PCIEFD_SRB_STAT_REG);
	if (!(srb_status & KVASER_PCIEFD_SRB_STAT_DI)) {
		dev_err(&pcie->pci->dev, "DMA not idle before enabling\n");
		return -EIO;
	}

	/* Enable the DMA */
	iowrite32(KVASER_PCIEFD_SRB_CTRL_DMA_ENABLE,
		  KVASER_PCIEFD_SRB_ADDR(pcie) + KVASER_PCIEFD_SRB_CTRL_REG);

	return 0;
}

static int kvaser_pciefd_setup_board(struct kvaser_pciefd *pcie)
{
	u32 version, srb_status, build;

	version = ioread32(KVASER_PCIEFD_SYSID_ADDR(pcie) + KVASER_PCIEFD_SYSID_VERSION_REG);
	pcie->nr_channels = min(KVASER_PCIEFD_MAX_CAN_CHANNELS,
				FIELD_GET(KVASER_PCIEFD_SYSID_VERSION_NR_CHAN_MASK, version));

	build = ioread32(KVASER_PCIEFD_SYSID_ADDR(pcie) + KVASER_PCIEFD_SYSID_BUILD_REG);
	dev_dbg(&pcie->pci->dev, "Version %lu.%lu.%lu\n",
		FIELD_GET(KVASER_PCIEFD_SYSID_VERSION_MAJOR_MASK, version),
		FIELD_GET(KVASER_PCIEFD_SYSID_VERSION_MINOR_MASK, version),
		FIELD_GET(KVASER_PCIEFD_SYSID_BUILD_SEQ_MASK, build));

	srb_status = ioread32(KVASER_PCIEFD_SRB_ADDR(pcie) + KVASER_PCIEFD_SRB_STAT_REG);
	if (!(srb_status & KVASER_PCIEFD_SRB_STAT_DMA)) {
		dev_err(&pcie->pci->dev, "Hardware without DMA is not supported\n");
		return -ENODEV;
	}

	pcie->bus_freq = ioread32(KVASER_PCIEFD_SYSID_ADDR(pcie) + KVASER_PCIEFD_SYSID_BUSFREQ_REG);
	pcie->freq = ioread32(KVASER_PCIEFD_SYSID_ADDR(pcie) + KVASER_PCIEFD_SYSID_CANFREQ_REG);
	pcie->freq_to_ticks_div = pcie->freq / 1000000;
	if (pcie->freq_to_ticks_div == 0)
		pcie->freq_to_ticks_div = 1;
	/* Turn off all loopback functionality */
	iowrite32(0, KVASER_PCIEFD_LOOPBACK_ADDR(pcie));

	return 0;
}

static int kvaser_pciefd_handle_data_packet(struct kvaser_pciefd *pcie,
					    struct kvaser_pciefd_rx_packet *p,
					    __le32 *data)
{
	struct sk_buff *skb;
	struct canfd_frame *cf;
	struct can_priv *priv;
	u8 ch_id = FIELD_GET(KVASER_PCIEFD_PACKET_CHID_MASK, p->header[1]);
	u8 dlc;

	if (ch_id >= pcie->nr_channels)
		return -EIO;

	priv = &pcie->can[ch_id]->can;
	dlc = FIELD_GET(KVASER_PCIEFD_RPACKET_DLC_MASK, p->header[1]);

	if (p->header[1] & KVASER_PCIEFD_RPACKET_FDF) {
		skb = alloc_canfd_skb(priv->dev, &cf);
		if (!skb) {
			priv->dev->stats.rx_dropped++;
			return -ENOMEM;
		}

		cf->len = can_fd_dlc2len(dlc);
		if (p->header[1] & KVASER_PCIEFD_RPACKET_BRS)
			cf->flags |= CANFD_BRS;
		if (p->header[1] & KVASER_PCIEFD_RPACKET_ESI)
			cf->flags |= CANFD_ESI;
	} else {
		skb = alloc_can_skb(priv->dev, (struct can_frame **)&cf);
		if (!skb) {
			priv->dev->stats.rx_dropped++;
			return -ENOMEM;
		}
		can_frame_set_cc_len((struct can_frame *)cf, dlc, priv->ctrlmode);
	}

	cf->can_id = FIELD_GET(KVASER_PCIEFD_RPACKET_ID_MASK, p->header[0]);
	if (p->header[0] & KVASER_PCIEFD_RPACKET_IDE)
		cf->can_id |= CAN_EFF_FLAG;

	if (p->header[0] & KVASER_PCIEFD_RPACKET_RTR) {
		cf->can_id |= CAN_RTR_FLAG;
	} else {
		memcpy(cf->data, data, cf->len);
		priv->dev->stats.rx_bytes += cf->len;
	}
	priv->dev->stats.rx_packets++;
	kvaser_pciefd_set_skb_timestamp(pcie, skb, p->timestamp);

	return netif_rx(skb);
}

static void kvaser_pciefd_change_state(struct kvaser_pciefd_can *can,
				       struct can_frame *cf,
				       enum can_state new_state,
				       enum can_state tx_state,
				       enum can_state rx_state)
{
	can_change_state(can->can.dev, cf, tx_state, rx_state);

	if (new_state == CAN_STATE_BUS_OFF) {
		struct net_device *ndev = can->can.dev;
		unsigned long irq_flags;

		spin_lock_irqsave(&can->lock, irq_flags);
		netif_stop_queue(can->can.dev);
		spin_unlock_irqrestore(&can->lock, irq_flags);
		/* Prevent CAN controller from auto recover from bus off */
		if (!can->can.restart_ms) {
			kvaser_pciefd_start_controller_flush(can);
			can_bus_off(ndev);
		}
	}
}

static void kvaser_pciefd_packet_to_state(struct kvaser_pciefd_rx_packet *p,
					  struct can_berr_counter *bec,
					  enum can_state *new_state,
					  enum can_state *tx_state,
					  enum can_state *rx_state)
{
	if (p->header[0] & KVASER_PCIEFD_SPACK_BOFF ||
	    p->header[0] & KVASER_PCIEFD_SPACK_IRM)
		*new_state = CAN_STATE_BUS_OFF;
	else if (bec->txerr >= 255 || bec->rxerr >= 255)
		*new_state = CAN_STATE_BUS_OFF;
	else if (p->header[1] & KVASER_PCIEFD_SPACK_EPLR)
		*new_state = CAN_STATE_ERROR_PASSIVE;
	else if (bec->txerr >= 128 || bec->rxerr >= 128)
		*new_state = CAN_STATE_ERROR_PASSIVE;
	else if (p->header[1] & KVASER_PCIEFD_SPACK_EWLR)
		*new_state = CAN_STATE_ERROR_WARNING;
	else if (bec->txerr >= 96 || bec->rxerr >= 96)
		*new_state = CAN_STATE_ERROR_WARNING;
	else
		*new_state = CAN_STATE_ERROR_ACTIVE;

	*tx_state = bec->txerr >= bec->rxerr ? *new_state : 0;
	*rx_state = bec->txerr <= bec->rxerr ? *new_state : 0;
}

static int kvaser_pciefd_rx_error_frame(struct kvaser_pciefd_can *can,
					struct kvaser_pciefd_rx_packet *p)
{
	struct can_berr_counter bec;
	enum can_state old_state, new_state, tx_state, rx_state;
	struct net_device *ndev = can->can.dev;
	struct sk_buff *skb;
	struct can_frame *cf = NULL;

	old_state = can->can.state;

	bec.txerr = FIELD_GET(KVASER_PCIEFD_SPACK_TXERR_MASK, p->header[0]);
	bec.rxerr = FIELD_GET(KVASER_PCIEFD_SPACK_RXERR_MASK, p->header[0]);

	kvaser_pciefd_packet_to_state(p, &bec, &new_state, &tx_state, &rx_state);
	skb = alloc_can_err_skb(ndev, &cf);
	if (new_state != old_state) {
		kvaser_pciefd_change_state(can, cf, new_state, tx_state, rx_state);
		if (old_state == CAN_STATE_BUS_OFF &&
		    new_state == CAN_STATE_ERROR_ACTIVE &&
		    can->can.restart_ms) {
			can->can.can_stats.restarts++;
			if (skb)
				cf->can_id |= CAN_ERR_RESTARTED;
		}
	}

	can->err_rep_cnt++;
	can->can.can_stats.bus_error++;
	if (p->header[1] & KVASER_PCIEFD_EPACK_DIR_TX)
		ndev->stats.tx_errors++;
	else
		ndev->stats.rx_errors++;

	can->bec.txerr = bec.txerr;
	can->bec.rxerr = bec.rxerr;

	if (!skb) {
		ndev->stats.rx_dropped++;
		return -ENOMEM;
	}

	kvaser_pciefd_set_skb_timestamp(can->kv_pcie, skb, p->timestamp);
	cf->can_id |= CAN_ERR_BUSERROR | CAN_ERR_CNT;
	cf->data[6] = bec.txerr;
	cf->data[7] = bec.rxerr;

	netif_rx(skb);

	return 0;
}

static int kvaser_pciefd_handle_error_packet(struct kvaser_pciefd *pcie,
					     struct kvaser_pciefd_rx_packet *p)
{
	struct kvaser_pciefd_can *can;
	u8 ch_id = FIELD_GET(KVASER_PCIEFD_PACKET_CHID_MASK, p->header[1]);

	if (ch_id >= pcie->nr_channels)
		return -EIO;

	can = pcie->can[ch_id];
	kvaser_pciefd_rx_error_frame(can, p);
	if (can->err_rep_cnt >= KVASER_PCIEFD_MAX_ERR_REP)
		/* Do not report more errors, until bec_poll_timer expires */
		kvaser_pciefd_disable_err_gen(can);
	/* Start polling the error counters */
	mod_timer(&can->bec_poll_timer, KVASER_PCIEFD_BEC_POLL_FREQ);

	return 0;
}

static int kvaser_pciefd_handle_status_resp(struct kvaser_pciefd_can *can,
					    struct kvaser_pciefd_rx_packet *p)
{
	struct can_berr_counter bec;
	enum can_state old_state, new_state, tx_state, rx_state;

	old_state = can->can.state;

	bec.txerr = FIELD_GET(KVASER_PCIEFD_SPACK_TXERR_MASK, p->header[0]);
	bec.rxerr = FIELD_GET(KVASER_PCIEFD_SPACK_RXERR_MASK, p->header[0]);

	kvaser_pciefd_packet_to_state(p, &bec, &new_state, &tx_state, &rx_state);
	if (new_state != old_state) {
		struct net_device *ndev = can->can.dev;
		struct sk_buff *skb;
		struct can_frame *cf;

		skb = alloc_can_err_skb(ndev, &cf);
		if (!skb) {
			ndev->stats.rx_dropped++;
			return -ENOMEM;
		}

		kvaser_pciefd_change_state(can, cf, new_state, tx_state, rx_state);
		if (old_state == CAN_STATE_BUS_OFF &&
		    new_state == CAN_STATE_ERROR_ACTIVE &&
		    can->can.restart_ms) {
			can->can.can_stats.restarts++;
			cf->can_id |= CAN_ERR_RESTARTED;
		}

		kvaser_pciefd_set_skb_timestamp(can->kv_pcie, skb, p->timestamp);

		cf->data[6] = bec.txerr;
		cf->data[7] = bec.rxerr;

		netif_rx(skb);
	}
	can->bec.txerr = bec.txerr;
	can->bec.rxerr = bec.rxerr;
	/* Check if we need to poll the error counters */
	if (bec.txerr || bec.rxerr)
		mod_timer(&can->bec_poll_timer, KVASER_PCIEFD_BEC_POLL_FREQ);

	return 0;
}

static int kvaser_pciefd_handle_status_packet(struct kvaser_pciefd *pcie,
					      struct kvaser_pciefd_rx_packet *p)
{
	struct kvaser_pciefd_can *can;
	u8 cmdseq;
	u32 status;
	u8 ch_id = FIELD_GET(KVASER_PCIEFD_PACKET_CHID_MASK, p->header[1]);

	if (ch_id >= pcie->nr_channels)
		return -EIO;

	can = pcie->can[ch_id];

	status = ioread32(can->reg_base + KVASER_PCIEFD_KCAN_STAT_REG);
	cmdseq = FIELD_GET(KVASER_PCIEFD_KCAN_STAT_SEQNO_MASK, status);

	/* Reset done, start abort and flush */
	if (p->header[0] & KVASER_PCIEFD_SPACK_IRM &&
	    p->header[0] & KVASER_PCIEFD_SPACK_RMCD &&
	    p->header[1] & KVASER_PCIEFD_SPACK_AUTO &&
	    cmdseq == FIELD_GET(KVASER_PCIEFD_PACKET_SEQ_MASK, p->header[1]) &&
	    status & KVASER_PCIEFD_KCAN_STAT_IDLE) {
		iowrite32(KVASER_PCIEFD_KCAN_IRQ_ABD,
			  can->reg_base + KVASER_PCIEFD_KCAN_IRQ_REG);
		kvaser_pciefd_abort_flush_reset(can);
	} else if (p->header[0] & KVASER_PCIEFD_SPACK_IDET &&
		   p->header[0] & KVASER_PCIEFD_SPACK_IRM &&
		   cmdseq == FIELD_GET(KVASER_PCIEFD_PACKET_SEQ_MASK, p->header[1]) &&
		   status & KVASER_PCIEFD_KCAN_STAT_IDLE) {
		/* Reset detected, send end of flush if no packet are in FIFO */
		u8 count;

		count = FIELD_GET(KVASER_PCIEFD_KCAN_TX_NR_PACKETS_CURRENT_MASK,
				  ioread32(can->reg_base + KVASER_PCIEFD_KCAN_TX_NR_PACKETS_REG));
		if (!count)
			iowrite32(FIELD_PREP(KVASER_PCIEFD_KCAN_CTRL_TYPE_MASK,
					     KVASER_PCIEFD_KCAN_CTRL_TYPE_EFLUSH),
				  can->reg_base + KVASER_PCIEFD_KCAN_CTRL_REG);
	} else if (!(p->header[1] & KVASER_PCIEFD_SPACK_AUTO) &&
		   cmdseq == FIELD_GET(KVASER_PCIEFD_PACKET_SEQ_MASK, p->header[1])) {
		/* Response to status request received */
		kvaser_pciefd_handle_status_resp(can, p);
		if (can->can.state != CAN_STATE_BUS_OFF &&
		    can->can.state != CAN_STATE_ERROR_ACTIVE) {
			mod_timer(&can->bec_poll_timer, KVASER_PCIEFD_BEC_POLL_FREQ);
		}
	} else if (p->header[0] & KVASER_PCIEFD_SPACK_RMCD &&
		   !(status & KVASER_PCIEFD_KCAN_STAT_BUS_OFF_MASK)) {
		/* Reset to bus on detected */
		if (!completion_done(&can->start_comp))
			complete(&can->start_comp);
	}

	return 0;
}

static void kvaser_pciefd_handle_nack_packet(struct kvaser_pciefd_can *can,
					     struct kvaser_pciefd_rx_packet *p)
{
	struct sk_buff *skb;
	struct can_frame *cf;

	skb = alloc_can_err_skb(can->can.dev, &cf);
	can->can.dev->stats.tx_errors++;
	if (p->header[0] & KVASER_PCIEFD_APACKET_ABL) {
		if (skb)
			cf->can_id |= CAN_ERR_LOSTARB;
		can->can.can_stats.arbitration_lost++;
	} else if (skb) {
		cf->can_id |= CAN_ERR_ACK;
	}

	if (skb) {
		cf->can_id |= CAN_ERR_BUSERROR;
		kvaser_pciefd_set_skb_timestamp(can->kv_pcie, skb, p->timestamp);
		netif_rx(skb);
	} else {
		can->can.dev->stats.rx_dropped++;
		netdev_warn(can->can.dev, "No memory left for err_skb\n");
	}
}

static int kvaser_pciefd_handle_ack_packet(struct kvaser_pciefd *pcie,
					   struct kvaser_pciefd_rx_packet *p)
{
	struct kvaser_pciefd_can *can;
	bool one_shot_fail = false;
	u8 ch_id = FIELD_GET(KVASER_PCIEFD_PACKET_CHID_MASK, p->header[1]);

	if (ch_id >= pcie->nr_channels)
		return -EIO;

	can = pcie->can[ch_id];
	/* Ignore control packet ACK */
	if (p->header[0] & KVASER_PCIEFD_APACKET_CT)
		return 0;

	if (p->header[0] & KVASER_PCIEFD_APACKET_NACK) {
		kvaser_pciefd_handle_nack_packet(can, p);
		one_shot_fail = true;
	}

	if (p->header[0] & KVASER_PCIEFD_APACKET_FLU) {
		netdev_dbg(can->can.dev, "Packet was flushed\n");
	} else {
		int echo_idx = FIELD_GET(KVASER_PCIEFD_PACKET_SEQ_MASK, p->header[0]);
		int len;
		u8 count;
		struct sk_buff *skb;

		skb = can->can.echo_skb[echo_idx];
		if (skb)
			kvaser_pciefd_set_skb_timestamp(pcie, skb, p->timestamp);
		len = can_get_echo_skb(can->can.dev, echo_idx, NULL);
		count = FIELD_GET(KVASER_PCIEFD_KCAN_TX_NR_PACKETS_CURRENT_MASK,
				  ioread32(can->reg_base + KVASER_PCIEFD_KCAN_TX_NR_PACKETS_REG));

		if (count < can->can.echo_skb_max && netif_queue_stopped(can->can.dev))
			netif_wake_queue(can->can.dev);

		if (!one_shot_fail) {
			can->can.dev->stats.tx_bytes += len;
			can->can.dev->stats.tx_packets++;
		}
	}

	return 0;
}

static int kvaser_pciefd_handle_eflush_packet(struct kvaser_pciefd *pcie,
					      struct kvaser_pciefd_rx_packet *p)
{
	struct kvaser_pciefd_can *can;
	u8 ch_id = FIELD_GET(KVASER_PCIEFD_PACKET_CHID_MASK, p->header[1]);

	if (ch_id >= pcie->nr_channels)
		return -EIO;

	can = pcie->can[ch_id];

	if (!completion_done(&can->flush_comp))
		complete(&can->flush_comp);

	return 0;
}

static int kvaser_pciefd_read_packet(struct kvaser_pciefd *pcie, int *start_pos,
				     int dma_buf)
{
	__le32 *buffer = pcie->dma_data[dma_buf];
	__le64 timestamp;
	struct kvaser_pciefd_rx_packet packet;
	struct kvaser_pciefd_rx_packet *p = &packet;
	u8 type;
	int pos = *start_pos;
	int size;
	int ret = 0;

	size = le32_to_cpu(buffer[pos++]);
	if (!size) {
		*start_pos = 0;
		return 0;
	}

	p->header[0] = le32_to_cpu(buffer[pos++]);
	p->header[1] = le32_to_cpu(buffer[pos++]);

	/* Read 64-bit timestamp */
	memcpy(&timestamp, &buffer[pos], sizeof(__le64));
	pos += 2;
	p->timestamp = le64_to_cpu(timestamp);

	type = FIELD_GET(KVASER_PCIEFD_PACKET_TYPE_MASK, p->header[1]);
	switch (type) {
	case KVASER_PCIEFD_PACK_TYPE_DATA:
		ret = kvaser_pciefd_handle_data_packet(pcie, p, &buffer[pos]);
		if (!(p->header[0] & KVASER_PCIEFD_RPACKET_RTR)) {
			u8 data_len;

			data_len = can_fd_dlc2len(FIELD_GET(KVASER_PCIEFD_RPACKET_DLC_MASK,
							    p->header[1]));
			pos += DIV_ROUND_UP(data_len, 4);
		}
		break;

	case KVASER_PCIEFD_PACK_TYPE_ACK:
		ret = kvaser_pciefd_handle_ack_packet(pcie, p);
		break;

	case KVASER_PCIEFD_PACK_TYPE_STATUS:
		ret = kvaser_pciefd_handle_status_packet(pcie, p);
		break;

	case KVASER_PCIEFD_PACK_TYPE_ERROR:
		ret = kvaser_pciefd_handle_error_packet(pcie, p);
		break;

	case KVASER_PCIEFD_PACK_TYPE_EFLUSH_ACK:
		ret = kvaser_pciefd_handle_eflush_packet(pcie, p);
		break;

	case KVASER_PCIEFD_PACK_TYPE_ACK_DATA:
	case KVASER_PCIEFD_PACK_TYPE_BUS_LOAD:
	case KVASER_PCIEFD_PACK_TYPE_EFRAME_ACK:
	case KVASER_PCIEFD_PACK_TYPE_TXRQ:
		dev_info(&pcie->pci->dev,
			 "Received unexpected packet type 0x%08X\n", type);
		break;

	default:
		dev_err(&pcie->pci->dev, "Unknown packet type 0x%08X\n", type);
		ret = -EIO;
		break;
	}

	if (ret)
		return ret;

	/* Position does not point to the end of the package,
	 * corrupted packet size?
	 */
	if (unlikely((*start_pos + size) != pos))
		return -EIO;

	/* Point to the next packet header, if any */
	*start_pos = pos;

	return ret;
}

static int kvaser_pciefd_read_buffer(struct kvaser_pciefd *pcie, int dma_buf)
{
	int pos = 0;
	int res = 0;

	do {
		res = kvaser_pciefd_read_packet(pcie, &pos, dma_buf);
	} while (!res && pos > 0 && pos < KVASER_PCIEFD_DMA_SIZE);

	return res;
}

static u32 kvaser_pciefd_receive_irq(struct kvaser_pciefd *pcie)
{
	u32 irq = ioread32(KVASER_PCIEFD_SRB_ADDR(pcie) + KVASER_PCIEFD_SRB_IRQ_REG);

	if (irq & KVASER_PCIEFD_SRB_IRQ_DPD0)
		kvaser_pciefd_read_buffer(pcie, 0);

	if (irq & KVASER_PCIEFD_SRB_IRQ_DPD1)
		kvaser_pciefd_read_buffer(pcie, 1);

	if (unlikely(irq & KVASER_PCIEFD_SRB_IRQ_DOF0 ||
		     irq & KVASER_PCIEFD_SRB_IRQ_DOF1 ||
		     irq & KVASER_PCIEFD_SRB_IRQ_DUF0 ||
		     irq & KVASER_PCIEFD_SRB_IRQ_DUF1))
		dev_err(&pcie->pci->dev, "DMA IRQ error 0x%08X\n", irq);

	iowrite32(irq, KVASER_PCIEFD_SRB_ADDR(pcie) + KVASER_PCIEFD_SRB_IRQ_REG);
	return irq;
}

static void kvaser_pciefd_transmit_irq(struct kvaser_pciefd_can *can)
{
	u32 irq = ioread32(can->reg_base + KVASER_PCIEFD_KCAN_IRQ_REG);

	if (irq & KVASER_PCIEFD_KCAN_IRQ_TOF)
		netdev_err(can->can.dev, "Tx FIFO overflow\n");

	if (irq & KVASER_PCIEFD_KCAN_IRQ_BPP)
		netdev_err(can->can.dev,
			   "Fail to change bittiming, when not in reset mode\n");

	if (irq & KVASER_PCIEFD_KCAN_IRQ_FDIC)
		netdev_err(can->can.dev, "CAN FD frame in CAN mode\n");

	if (irq & KVASER_PCIEFD_KCAN_IRQ_ROF)
		netdev_err(can->can.dev, "Rx FIFO overflow\n");

	iowrite32(irq, can->reg_base + KVASER_PCIEFD_KCAN_IRQ_REG);
}

static irqreturn_t kvaser_pciefd_irq_handler(int irq, void *dev)
{
	struct kvaser_pciefd *pcie = (struct kvaser_pciefd *)dev;
	const struct kvaser_pciefd_irq_mask *irq_mask = pcie->driver_data->irq_mask;
	u32 pci_irq = ioread32(KVASER_PCIEFD_PCI_IRQ_ADDR(pcie));
	u32 srb_irq = 0;
	u32 srb_release = 0;
	int i;

	if (!(pci_irq & irq_mask->all))
		return IRQ_NONE;

	if (pci_irq & irq_mask->kcan_rx0)
		srb_irq = kvaser_pciefd_receive_irq(pcie);

	for (i = 0; i < pcie->nr_channels; i++) {
		if (pci_irq & irq_mask->kcan_tx[i])
			kvaser_pciefd_transmit_irq(pcie->can[i]);
	}

	if (srb_irq & KVASER_PCIEFD_SRB_IRQ_DPD0)
		srb_release |= KVASER_PCIEFD_SRB_CMD_RDB0;

	if (srb_irq & KVASER_PCIEFD_SRB_IRQ_DPD1)
		srb_release |= KVASER_PCIEFD_SRB_CMD_RDB1;

	if (srb_release)
		iowrite32(srb_release, KVASER_PCIEFD_SRB_ADDR(pcie) + KVASER_PCIEFD_SRB_CMD_REG);

	return IRQ_HANDLED;
}

static void kvaser_pciefd_teardown_can_ctrls(struct kvaser_pciefd *pcie)
{
	int i;

	for (i = 0; i < pcie->nr_channels; i++) {
		struct kvaser_pciefd_can *can = pcie->can[i];

		if (can) {
			iowrite32(0, can->reg_base + KVASER_PCIEFD_KCAN_IEN_REG);
			kvaser_pciefd_pwm_stop(can);
			free_candev(can->can.dev);
		}
	}
}

static int kvaser_pciefd_probe(struct pci_dev *pdev,
			       const struct pci_device_id *id)
{
	int ret;
	struct kvaser_pciefd *pcie;
	const struct kvaser_pciefd_irq_mask *irq_mask;
	void __iomem *irq_en_base;

	pcie = devm_kzalloc(&pdev->dev, sizeof(*pcie), GFP_KERNEL);
	if (!pcie)
		return -ENOMEM;

	pci_set_drvdata(pdev, pcie);
	pcie->pci = pdev;
	pcie->driver_data = (const struct kvaser_pciefd_driver_data *)id->driver_data;
	irq_mask = pcie->driver_data->irq_mask;

	ret = pci_enable_device(pdev);
	if (ret)
		return ret;

	ret = pci_request_regions(pdev, KVASER_PCIEFD_DRV_NAME);
	if (ret)
		goto err_disable_pci;

	pcie->reg_base = pci_iomap(pdev, 0, 0);
	if (!pcie->reg_base) {
		ret = -ENOMEM;
		goto err_release_regions;
	}

	ret = kvaser_pciefd_setup_board(pcie);
	if (ret)
		goto err_pci_iounmap;

	ret = kvaser_pciefd_setup_dma(pcie);
	if (ret)
		goto err_pci_iounmap;

	pci_set_master(pdev);

	ret = kvaser_pciefd_setup_can_ctrls(pcie);
	if (ret)
		goto err_teardown_can_ctrls;

	ret = pci_alloc_irq_vectors(pcie->pci, 1, 1, PCI_IRQ_INTX | PCI_IRQ_MSI);
	if (ret < 0) {
		dev_err(&pcie->pci->dev, "Failed to allocate IRQ vectors.\n");
		goto err_teardown_can_ctrls;
	}
<<<<<<< HEAD

	ret = pci_irq_vector(pcie->pci, 0);
	if (ret < 0)
		goto err_pci_free_irq_vectors;

=======

	ret = pci_irq_vector(pcie->pci, 0);
	if (ret < 0)
		goto err_pci_free_irq_vectors;

>>>>>>> adc21867
	pcie->pci->irq = ret;

	ret = request_irq(pcie->pci->irq, kvaser_pciefd_irq_handler,
			  IRQF_SHARED, KVASER_PCIEFD_DRV_NAME, pcie);
	if (ret) {
		dev_err(&pcie->pci->dev, "Failed to request IRQ %d\n", pcie->pci->irq);
		goto err_pci_free_irq_vectors;
	}
	iowrite32(KVASER_PCIEFD_SRB_IRQ_DPD0 | KVASER_PCIEFD_SRB_IRQ_DPD1,
		  KVASER_PCIEFD_SRB_ADDR(pcie) + KVASER_PCIEFD_SRB_IRQ_REG);

	iowrite32(KVASER_PCIEFD_SRB_IRQ_DPD0 | KVASER_PCIEFD_SRB_IRQ_DPD1 |
		  KVASER_PCIEFD_SRB_IRQ_DOF0 | KVASER_PCIEFD_SRB_IRQ_DOF1 |
		  KVASER_PCIEFD_SRB_IRQ_DUF0 | KVASER_PCIEFD_SRB_IRQ_DUF1,
		  KVASER_PCIEFD_SRB_ADDR(pcie) + KVASER_PCIEFD_SRB_IEN_REG);

	/* Enable PCI interrupts */
	irq_en_base = KVASER_PCIEFD_PCI_IEN_ADDR(pcie);
	iowrite32(irq_mask->all, irq_en_base);
	/* Ready the DMA buffers */
	iowrite32(KVASER_PCIEFD_SRB_CMD_RDB0,
		  KVASER_PCIEFD_SRB_ADDR(pcie) + KVASER_PCIEFD_SRB_CMD_REG);
	iowrite32(KVASER_PCIEFD_SRB_CMD_RDB1,
		  KVASER_PCIEFD_SRB_ADDR(pcie) + KVASER_PCIEFD_SRB_CMD_REG);

	ret = kvaser_pciefd_reg_candev(pcie);
	if (ret)
		goto err_free_irq;

	return 0;

err_free_irq:
	/* Disable PCI interrupts */
	iowrite32(0, irq_en_base);
	free_irq(pcie->pci->irq, pcie);

err_pci_free_irq_vectors:
	pci_free_irq_vectors(pcie->pci);

err_teardown_can_ctrls:
	kvaser_pciefd_teardown_can_ctrls(pcie);
	iowrite32(0, KVASER_PCIEFD_SRB_ADDR(pcie) + KVASER_PCIEFD_SRB_CTRL_REG);
	pci_clear_master(pdev);

err_pci_iounmap:
	pci_iounmap(pdev, pcie->reg_base);

err_release_regions:
	pci_release_regions(pdev);

err_disable_pci:
	pci_disable_device(pdev);

	return ret;
}

static void kvaser_pciefd_remove_all_ctrls(struct kvaser_pciefd *pcie)
{
	int i;

	for (i = 0; i < pcie->nr_channels; i++) {
		struct kvaser_pciefd_can *can = pcie->can[i];

		if (can) {
			iowrite32(0, can->reg_base + KVASER_PCIEFD_KCAN_IEN_REG);
			unregister_candev(can->can.dev);
			del_timer(&can->bec_poll_timer);
			kvaser_pciefd_pwm_stop(can);
			free_candev(can->can.dev);
		}
	}
}

static void kvaser_pciefd_remove(struct pci_dev *pdev)
{
	struct kvaser_pciefd *pcie = pci_get_drvdata(pdev);

	kvaser_pciefd_remove_all_ctrls(pcie);

	/* Disable interrupts */
	iowrite32(0, KVASER_PCIEFD_SRB_ADDR(pcie) + KVASER_PCIEFD_SRB_CTRL_REG);
	iowrite32(0, KVASER_PCIEFD_PCI_IEN_ADDR(pcie));

	free_irq(pcie->pci->irq, pcie);
	pci_free_irq_vectors(pcie->pci);
	pci_iounmap(pdev, pcie->reg_base);
	pci_release_regions(pdev);
	pci_disable_device(pdev);
}

static struct pci_driver kvaser_pciefd = {
	.name = KVASER_PCIEFD_DRV_NAME,
	.id_table = kvaser_pciefd_id_table,
	.probe = kvaser_pciefd_probe,
	.remove = kvaser_pciefd_remove,
};

module_pci_driver(kvaser_pciefd)<|MERGE_RESOLUTION|>--- conflicted
+++ resolved
@@ -1780,19 +1780,11 @@
 		dev_err(&pcie->pci->dev, "Failed to allocate IRQ vectors.\n");
 		goto err_teardown_can_ctrls;
 	}
-<<<<<<< HEAD
 
 	ret = pci_irq_vector(pcie->pci, 0);
 	if (ret < 0)
 		goto err_pci_free_irq_vectors;
 
-=======
-
-	ret = pci_irq_vector(pcie->pci, 0);
-	if (ret < 0)
-		goto err_pci_free_irq_vectors;
-
->>>>>>> adc21867
 	pcie->pci->irq = ret;
 
 	ret = request_irq(pcie->pci->irq, kvaser_pciefd_irq_handler,
