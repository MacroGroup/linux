// SPDX-License-Identifier: GPL-2.0
//
// mcp251xfd - Microchip MCP251xFD Family CAN controller driver
//
// Copyright (c) 2019, 2020, 2021, 2024 Pengutronix,
//               Marc Kleine-Budde <kernel@pengutronix.de>
//
// Based on:
//
// CAN bus driver for Microchip 25XXFD CAN Controller with SPI Interface
//
// Copyright (c) 2019 Martin Sperl <kernel@martin.sperl.org>
//

#include <linux/unaligned.h>

#include "mcp251xfd.h"
#include "mcp251xfd-ram.h"

static inline u8
mcp251xfd_cmd_prepare_write_reg(const struct mcp251xfd_priv *priv,
				union mcp251xfd_write_reg_buf *write_reg_buf,
				const u16 reg, const u32 mask, const u32 val)
{
	u8 first_byte, last_byte, len;
	u8 *data;
	__le32 val_le32;

	first_byte = mcp251xfd_first_byte_set(mask);
	last_byte = mcp251xfd_last_byte_set(mask);
	len = last_byte - first_byte + 1;

	data = mcp251xfd_spi_cmd_write(priv, write_reg_buf, reg + first_byte, len);
	val_le32 = cpu_to_le32(val >> BITS_PER_BYTE * first_byte);
	memcpy(data, &val_le32, len);

	if (!(priv->devtype_data.quirks & MCP251XFD_QUIRK_CRC_REG)) {
		len += sizeof(write_reg_buf->nocrc.cmd);
	} else if (len == 1) {
		u16 crc;

		/* CRC */
		len += sizeof(write_reg_buf->safe.cmd);
		crc = mcp251xfd_crc16_compute(&write_reg_buf->safe, len);
		put_unaligned_be16(crc, (void *)write_reg_buf + len);

		/* Total length */
		len += sizeof(write_reg_buf->safe.crc);
	} else {
		u16 crc;

		mcp251xfd_spi_cmd_crc_set_len_in_reg(&write_reg_buf->crc.cmd,
						     len);
		/* CRC */
		len += sizeof(write_reg_buf->crc.cmd);
		crc = mcp251xfd_crc16_compute(&write_reg_buf->crc, len);
		put_unaligned_be16(crc, (void *)write_reg_buf + len);

		/* Total length */
		len += sizeof(write_reg_buf->crc.crc);
	}

	return len;
}

static void
mcp251xfd_ring_init_tef(struct mcp251xfd_priv *priv, u16 *base)
{
	struct mcp251xfd_tef_ring *tef_ring;
	struct spi_transfer *xfer;
	u32 val;
	u16 addr;
	u8 len;
	int i;

	/* TEF */
	tef_ring = priv->tef;
	tef_ring->head = 0;
	tef_ring->tail = 0;

	/* TEF- and TX-FIFO have same number of objects */
	*base = mcp251xfd_get_tef_obj_addr(priv->tx->obj_num);

	/* FIFO IRQ enable */
	addr = MCP251XFD_REG_TEFCON;
	val = MCP251XFD_REG_TEFCON_TEFOVIE | MCP251XFD_REG_TEFCON_TEFNEIE;

	len = mcp251xfd_cmd_prepare_write_reg(priv, &tef_ring->irq_enable_buf,
					      addr, val, val);
	tef_ring->irq_enable_xfer.tx_buf = &tef_ring->irq_enable_buf;
	tef_ring->irq_enable_xfer.len = len;
	spi_message_init_with_transfers(&tef_ring->irq_enable_msg,
					&tef_ring->irq_enable_xfer, 1);

	/* FIFO increment TEF tail pointer */
	addr = MCP251XFD_REG_TEFCON;
	val = MCP251XFD_REG_TEFCON_UINC;
	len = mcp251xfd_cmd_prepare_write_reg(priv, &tef_ring->uinc_buf,
					      addr, val, val);

	for (i = 0; i < ARRAY_SIZE(tef_ring->uinc_xfer); i++) {
		xfer = &tef_ring->uinc_xfer[i];
		xfer->tx_buf = &tef_ring->uinc_buf;
		xfer->len = len;
		xfer->cs_change = 1;
		xfer->cs_change_delay.value = 0;
		xfer->cs_change_delay.unit = SPI_DELAY_UNIT_NSECS;
	}

	/* "cs_change == 1" on the last transfer results in an active
	 * chip select after the complete SPI message. This causes the
	 * controller to interpret the next register access as
	 * data. Set "cs_change" of the last transfer to "0" to
	 * properly deactivate the chip select at the end of the
	 * message.
	 */
	xfer->cs_change = 0;

	if (priv->tx_coalesce_usecs_irq || priv->tx_obj_num_coalesce_irq) {
		val = MCP251XFD_REG_TEFCON_UINC |
			MCP251XFD_REG_TEFCON_TEFOVIE |
			MCP251XFD_REG_TEFCON_TEFHIE;

		len = mcp251xfd_cmd_prepare_write_reg(priv,
						      &tef_ring->uinc_irq_disable_buf,
						      addr, val, val);
		xfer->tx_buf = &tef_ring->uinc_irq_disable_buf;
		xfer->len = len;
	}
}

static void
mcp251xfd_tx_ring_init_tx_obj(const struct mcp251xfd_priv *priv,
			      const struct mcp251xfd_tx_ring *ring,
			      struct mcp251xfd_tx_obj *tx_obj,
			      const u8 rts_buf_len,
			      const u8 n)
{
	struct spi_transfer *xfer;
	u16 addr;

	/* FIFO load */
	addr = mcp251xfd_get_tx_obj_addr(ring, n);
	if (priv->devtype_data.quirks & MCP251XFD_QUIRK_CRC_TX)
		mcp251xfd_spi_cmd_write_crc_set_addr(&tx_obj->buf.crc.cmd,
						     addr);
	else
		mcp251xfd_spi_cmd_write_nocrc(&tx_obj->buf.nocrc.cmd,
					      addr);

	xfer = &tx_obj->xfer[0];
	xfer->tx_buf = &tx_obj->buf;
	xfer->len = 0;	/* actual len is assigned on the fly */
	xfer->cs_change = 1;
	xfer->cs_change_delay.value = 0;
	xfer->cs_change_delay.unit = SPI_DELAY_UNIT_NSECS;

	/* FIFO request to send */
	xfer = &tx_obj->xfer[1];
	xfer->tx_buf = &ring->rts_buf;
	xfer->len = rts_buf_len;

	/* SPI message */
	spi_message_init_with_transfers(&tx_obj->msg, tx_obj->xfer,
					ARRAY_SIZE(tx_obj->xfer));
}

static void
mcp251xfd_ring_init_tx(struct mcp251xfd_priv *priv, u16 *base, u8 *fifo_nr)
{
	struct mcp251xfd_tx_ring *tx_ring;
	struct mcp251xfd_tx_obj *tx_obj;
	u32 val;
	u16 addr;
	u8 len;
	int i;

	tx_ring = priv->tx;
	tx_ring->head = 0;
	tx_ring->tail = 0;
	tx_ring->base = *base;
	tx_ring->nr = 0;
	tx_ring->fifo_nr = *fifo_nr;

	*base = mcp251xfd_get_tx_obj_addr(tx_ring, tx_ring->obj_num);
	*fifo_nr += 1;

	/* FIFO request to send */
	addr = MCP251XFD_REG_FIFOCON(tx_ring->fifo_nr);
	val = MCP251XFD_REG_FIFOCON_TXREQ | MCP251XFD_REG_FIFOCON_UINC;
	len = mcp251xfd_cmd_prepare_write_reg(priv, &tx_ring->rts_buf,
					      addr, val, val);

	mcp251xfd_for_each_tx_obj(tx_ring, tx_obj, i)
		mcp251xfd_tx_ring_init_tx_obj(priv, tx_ring, tx_obj, len, i);
}

static void
mcp251xfd_ring_init_rx(struct mcp251xfd_priv *priv, u16 *base, u8 *fifo_nr)
{
	struct mcp251xfd_rx_ring *rx_ring;
	struct spi_transfer *xfer;
	u32 val;
	u16 addr;
	u8 len;
	int i, j;

	mcp251xfd_for_each_rx_ring(priv, rx_ring, i) {
		rx_ring->last_valid = timecounter_read(&priv->tc);
		rx_ring->head = 0;
		rx_ring->tail = 0;
		rx_ring->base = *base;
		rx_ring->nr = i;
		rx_ring->fifo_nr = *fifo_nr;

		*base = mcp251xfd_get_rx_obj_addr(rx_ring, rx_ring->obj_num);
		*fifo_nr += 1;

		/* FIFO IRQ enable */
		addr = MCP251XFD_REG_FIFOCON(rx_ring->fifo_nr);
		val = MCP251XFD_REG_FIFOCON_RXOVIE |
			MCP251XFD_REG_FIFOCON_TFNRFNIE;
		len = mcp251xfd_cmd_prepare_write_reg(priv, &rx_ring->irq_enable_buf,
						      addr, val, val);
		rx_ring->irq_enable_xfer.tx_buf = &rx_ring->irq_enable_buf;
		rx_ring->irq_enable_xfer.len = len;
		spi_message_init_with_transfers(&rx_ring->irq_enable_msg,
						&rx_ring->irq_enable_xfer, 1);

		/* FIFO increment RX tail pointer */
		val = MCP251XFD_REG_FIFOCON_UINC;
		len = mcp251xfd_cmd_prepare_write_reg(priv, &rx_ring->uinc_buf,
						      addr, val, val);

		for (j = 0; j < ARRAY_SIZE(rx_ring->uinc_xfer); j++) {
			xfer = &rx_ring->uinc_xfer[j];
			xfer->tx_buf = &rx_ring->uinc_buf;
			xfer->len = len;
			xfer->cs_change = 1;
			xfer->cs_change_delay.value = 0;
			xfer->cs_change_delay.unit = SPI_DELAY_UNIT_NSECS;
		}

		/* "cs_change == 1" on the last transfer results in an
		 * active chip select after the complete SPI
		 * message. This causes the controller to interpret
		 * the next register access as data. Set "cs_change"
		 * of the last transfer to "0" to properly deactivate
		 * the chip select at the end of the message.
		 */
		xfer->cs_change = 0;

		/* Use 1st RX-FIFO for IRQ coalescing. If enabled
		 * (rx_coalesce_usecs_irq or rx_max_coalesce_frames_irq
		 * is activated), use the last transfer to disable:
		 *
		 * - TFNRFNIE (Receive FIFO Not Empty Interrupt)
		 *
		 * and enable:
		 *
		 * - TFHRFHIE (Receive FIFO Half Full Interrupt)
		 *   - or -
		 * - TFERFFIE (Receive FIFO Full Interrupt)
		 *
		 * depending on rx_max_coalesce_frames_irq.
		 *
		 * The RXOVIE (Overflow Interrupt) is always enabled.
		 */
		if (rx_ring->nr == 0 && (priv->rx_coalesce_usecs_irq ||
					 priv->rx_obj_num_coalesce_irq)) {
			val = MCP251XFD_REG_FIFOCON_UINC |
				MCP251XFD_REG_FIFOCON_RXOVIE;

			if (priv->rx_obj_num_coalesce_irq == rx_ring->obj_num)
				val |= MCP251XFD_REG_FIFOCON_TFERFFIE;
			else if (priv->rx_obj_num_coalesce_irq)
				val |= MCP251XFD_REG_FIFOCON_TFHRFHIE;

			len = mcp251xfd_cmd_prepare_write_reg(priv,
							      &rx_ring->uinc_irq_disable_buf,
							      addr, val, val);
			xfer->tx_buf = &rx_ring->uinc_irq_disable_buf;
			xfer->len = len;
		}
	}
}

int mcp251xfd_ring_init(struct mcp251xfd_priv *priv)
{
	const struct mcp251xfd_rx_ring *rx_ring;
	u16 base = 0, ram_used;
	u8 fifo_nr = 1;
	int err = 0, i;

	netdev_reset_queue(priv->ndev);

	mcp251xfd_ring_init_tef(priv, &base);
	mcp251xfd_ring_init_rx(priv, &base, &fifo_nr);
	mcp251xfd_ring_init_tx(priv, &base, &fifo_nr);

	/* mcp251xfd_handle_rxif() will iterate over all RX rings.
	 * Rings with their corresponding bit set in
	 * priv->regs_status.rxif are read out.
	 *
	 * If the chip is configured for only 1 RX-FIFO, and if there
	 * is an RX interrupt pending (RXIF in INT register is set),
	 * it must be the 1st RX-FIFO.
	 *
	 * We mark the RXIF of the 1st FIFO as pending here, so that
	 * we can skip the read of the RXIF register in
	 * mcp251xfd_read_regs_status() for the 1 RX-FIFO only case.
	 *
	 * If we use more than 1 RX-FIFO, this value gets overwritten
	 * in mcp251xfd_read_regs_status(), so set it unconditionally
	 * here.
	 */
	priv->regs_status.rxif = BIT(priv->rx[0]->fifo_nr);

	if (priv->tx_obj_num_coalesce_irq) {
		netdev_dbg(priv->ndev,
			   "FIFO setup: TEF:         0x%03x: %2d*%zu bytes = %4zu bytes (coalesce)\n",
			   mcp251xfd_get_tef_obj_addr(0),
			   priv->tx_obj_num_coalesce_irq,
			   sizeof(struct mcp251xfd_hw_tef_obj),
			   priv->tx_obj_num_coalesce_irq *
			   sizeof(struct mcp251xfd_hw_tef_obj));

		netdev_dbg(priv->ndev,
			   "                         0x%03x: %2d*%zu bytes = %4zu bytes\n",
			   mcp251xfd_get_tef_obj_addr(priv->tx_obj_num_coalesce_irq),
			   priv->tx->obj_num - priv->tx_obj_num_coalesce_irq,
			   sizeof(struct mcp251xfd_hw_tef_obj),
			   (priv->tx->obj_num - priv->tx_obj_num_coalesce_irq) *
			   sizeof(struct mcp251xfd_hw_tef_obj));
	} else {
		netdev_dbg(priv->ndev,
			   "FIFO setup: TEF:         0x%03x: %2d*%zu bytes = %4zu bytes\n",
			   mcp251xfd_get_tef_obj_addr(0),
			   priv->tx->obj_num, sizeof(struct mcp251xfd_hw_tef_obj),
			   priv->tx->obj_num * sizeof(struct mcp251xfd_hw_tef_obj));
	}

	mcp251xfd_for_each_rx_ring(priv, rx_ring, i) {
		if (rx_ring->nr == 0 && priv->rx_obj_num_coalesce_irq) {
			netdev_dbg(priv->ndev,
				   "FIFO setup: RX-%u: FIFO %u/0x%03x: %2u*%u bytes = %4u bytes (coalesce)\n",
				   rx_ring->nr, rx_ring->fifo_nr,
				   mcp251xfd_get_rx_obj_addr(rx_ring, 0),
				   priv->rx_obj_num_coalesce_irq, rx_ring->obj_size,
				   priv->rx_obj_num_coalesce_irq * rx_ring->obj_size);

			if (priv->rx_obj_num_coalesce_irq == MCP251XFD_FIFO_DEPTH)
				continue;

			netdev_dbg(priv->ndev,
				   "                         0x%03x: %2u*%u bytes = %4u bytes\n",
				   mcp251xfd_get_rx_obj_addr(rx_ring,
							     priv->rx_obj_num_coalesce_irq),
				   rx_ring->obj_num - priv->rx_obj_num_coalesce_irq,
				   rx_ring->obj_size,
				   (rx_ring->obj_num - priv->rx_obj_num_coalesce_irq) *
				   rx_ring->obj_size);
		} else {
			netdev_dbg(priv->ndev,
				   "FIFO setup: RX-%u: FIFO %u/0x%03x: %2u*%u bytes = %4u bytes\n",
				   rx_ring->nr, rx_ring->fifo_nr,
				   mcp251xfd_get_rx_obj_addr(rx_ring, 0),
				   rx_ring->obj_num, rx_ring->obj_size,
				   rx_ring->obj_num * rx_ring->obj_size);
		}
	}

	netdev_dbg(priv->ndev,
		   "FIFO setup: TX:   FIFO %u/0x%03x: %2u*%u bytes = %4u bytes\n",
		   priv->tx->fifo_nr,
		   mcp251xfd_get_tx_obj_addr(priv->tx, 0),
		   priv->tx->obj_num, priv->tx->obj_size,
		   priv->tx->obj_num * priv->tx->obj_size);

	netdev_dbg(priv->ndev,
		   "FIFO setup: free:                             %4d bytes\n",
		   MCP251XFD_RAM_SIZE - (base - MCP251XFD_RAM_START));

	ram_used = base - MCP251XFD_RAM_START;
	if (ram_used > MCP251XFD_RAM_SIZE) {
		netdev_err(priv->ndev,
			   "Error during ring configuration, using more RAM (%u bytes) than available (%u bytes).\n",
			   ram_used, MCP251XFD_RAM_SIZE);
		err = -ENOMEM;
	}

	if (priv->tx_obj_num_coalesce_irq &&
	    priv->tx_obj_num_coalesce_irq * 2 != priv->tx->obj_num) {
		netdev_err(priv->ndev,
			   "Error during ring configuration, number of TEF coalescing buffers (%u) must be half of TEF buffers (%u).\n",
			   priv->tx_obj_num_coalesce_irq, priv->tx->obj_num);
		err = -EINVAL;
	}

	return err;
}

void mcp251xfd_ring_free(struct mcp251xfd_priv *priv)
{
	int i;

	for (i = ARRAY_SIZE(priv->rx) - 1; i >= 0; i--) {
		kfree(priv->rx[i]);
		priv->rx[i] = NULL;
	}
}

static enum hrtimer_restart mcp251xfd_rx_irq_timer(struct hrtimer *t)
{
	struct mcp251xfd_priv *priv = container_of(t, struct mcp251xfd_priv,
						   rx_irq_timer);
	struct mcp251xfd_rx_ring *ring = priv->rx[0];

	if (test_bit(MCP251XFD_FLAGS_DOWN, priv->flags))
		return HRTIMER_NORESTART;

	spi_async(priv->spi, &ring->irq_enable_msg);

	return HRTIMER_NORESTART;
}

static enum hrtimer_restart mcp251xfd_tx_irq_timer(struct hrtimer *t)
{
	struct mcp251xfd_priv *priv = container_of(t, struct mcp251xfd_priv,
						   tx_irq_timer);
	struct mcp251xfd_tef_ring *ring = priv->tef;

	if (test_bit(MCP251XFD_FLAGS_DOWN, priv->flags))
		return HRTIMER_NORESTART;

	spi_async(priv->spi, &ring->irq_enable_msg);

	return HRTIMER_NORESTART;
}

const struct can_ram_config mcp251xfd_ram_config = {
	.rx = {
		.size[CAN_RAM_MODE_CAN] = sizeof(struct mcp251xfd_hw_rx_obj_can),
		.size[CAN_RAM_MODE_CANFD] = sizeof(struct mcp251xfd_hw_rx_obj_canfd),
		.min = MCP251XFD_RX_OBJ_NUM_MIN,
		.max = MCP251XFD_RX_OBJ_NUM_MAX,
		.def[CAN_RAM_MODE_CAN] = CAN_RAM_NUM_MAX,
		.def[CAN_RAM_MODE_CANFD] = CAN_RAM_NUM_MAX,
		.fifo_num = MCP251XFD_FIFO_RX_NUM,
		.fifo_depth_min = MCP251XFD_RX_FIFO_DEPTH_MIN,
		.fifo_depth_coalesce_min = MCP251XFD_RX_FIFO_DEPTH_COALESCE_MIN,
	},
	.tx = {
		.size[CAN_RAM_MODE_CAN] = sizeof(struct mcp251xfd_hw_tef_obj) +
			sizeof(struct mcp251xfd_hw_tx_obj_can),
		.size[CAN_RAM_MODE_CANFD] = sizeof(struct mcp251xfd_hw_tef_obj) +
			sizeof(struct mcp251xfd_hw_tx_obj_canfd),
		.min = MCP251XFD_TX_OBJ_NUM_MIN,
		.max = MCP251XFD_TX_OBJ_NUM_MAX,
		.def[CAN_RAM_MODE_CAN] = MCP251XFD_TX_OBJ_NUM_CAN_DEFAULT,
		.def[CAN_RAM_MODE_CANFD] = MCP251XFD_TX_OBJ_NUM_CANFD_DEFAULT,
		.fifo_num = MCP251XFD_FIFO_TX_NUM,
		.fifo_depth_min = MCP251XFD_TX_FIFO_DEPTH_MIN,
		.fifo_depth_coalesce_min = MCP251XFD_TX_FIFO_DEPTH_COALESCE_MIN,
	},
	.size = MCP251XFD_RAM_SIZE,
	.fifo_depth = MCP251XFD_FIFO_DEPTH,
};

int mcp251xfd_ring_alloc(struct mcp251xfd_priv *priv)
{
	const bool fd_mode = mcp251xfd_is_fd_mode(priv);
	struct mcp251xfd_tx_ring *tx_ring = priv->tx;
	struct mcp251xfd_rx_ring *rx_ring;
	u8 tx_obj_size, rx_obj_size;
	u8 rem, i;

	/* switching from CAN-2.0 to CAN-FD mode or vice versa */
	if (fd_mode != test_bit(MCP251XFD_FLAGS_FD_MODE, priv->flags)) {
		const struct ethtool_ringparam ring = {
			.rx_pending = priv->rx_obj_num,
			.tx_pending = priv->tx->obj_num,
		};
		const struct ethtool_coalesce ec = {
			.rx_coalesce_usecs_irq = priv->rx_coalesce_usecs_irq,
<<<<<<< HEAD
			.rx_max_coalesced_frames_irq = priv->rx_obj_num_coalesce_irq,
			.tx_coalesce_usecs_irq = priv->tx_coalesce_usecs_irq,
			.tx_max_coalesced_frames_irq = priv->tx_obj_num_coalesce_irq,
=======
			.rx_max_coalesced_frames_irq = priv->rx_obj_num_coalesce_irq == 0 ?
				1 : priv->rx_obj_num_coalesce_irq,
			.tx_coalesce_usecs_irq = priv->tx_coalesce_usecs_irq,
			.tx_max_coalesced_frames_irq = priv->tx_obj_num_coalesce_irq == 0 ?
				1 : priv->tx_obj_num_coalesce_irq,
>>>>>>> adc21867
		};
		struct can_ram_layout layout;

		can_ram_get_layout(&layout, &mcp251xfd_ram_config, &ring, &ec, fd_mode);

		priv->rx_obj_num = layout.cur_rx;
		priv->rx_obj_num_coalesce_irq = layout.rx_coalesce;

		tx_ring->obj_num = layout.cur_tx;
		priv->tx_obj_num_coalesce_irq = layout.tx_coalesce;
	}

	if (fd_mode) {
		tx_obj_size = sizeof(struct mcp251xfd_hw_tx_obj_canfd);
		rx_obj_size = sizeof(struct mcp251xfd_hw_rx_obj_canfd);
		set_bit(MCP251XFD_FLAGS_FD_MODE, priv->flags);
	} else {
		tx_obj_size = sizeof(struct mcp251xfd_hw_tx_obj_can);
		rx_obj_size = sizeof(struct mcp251xfd_hw_rx_obj_can);
		clear_bit(MCP251XFD_FLAGS_FD_MODE, priv->flags);
	}

	tx_ring->obj_num_shift_to_u8 = BITS_PER_TYPE(tx_ring->obj_num) -
		ilog2(tx_ring->obj_num);
	tx_ring->obj_size = tx_obj_size;

	rem = priv->rx_obj_num;
	for (i = 0; i < ARRAY_SIZE(priv->rx) && rem; i++) {
		u8 rx_obj_num;

		if (i == 0 && priv->rx_obj_num_coalesce_irq)
			rx_obj_num = min_t(u8, priv->rx_obj_num_coalesce_irq * 2,
					   MCP251XFD_FIFO_DEPTH);
		else
			rx_obj_num = min_t(u8, rounddown_pow_of_two(rem),
					   MCP251XFD_FIFO_DEPTH);
		rem -= rx_obj_num;

		rx_ring = kzalloc(sizeof(*rx_ring) + rx_obj_size * rx_obj_num,
				  GFP_KERNEL);
		if (!rx_ring) {
			mcp251xfd_ring_free(priv);
			return -ENOMEM;
		}

		rx_ring->obj_num = rx_obj_num;
		rx_ring->obj_num_shift_to_u8 = BITS_PER_TYPE(rx_ring->obj_num_shift_to_u8) -
			ilog2(rx_obj_num);
		rx_ring->obj_size = rx_obj_size;
		priv->rx[i] = rx_ring;
	}
	priv->rx_ring_num = i;

	hrtimer_init(&priv->rx_irq_timer, CLOCK_MONOTONIC, HRTIMER_MODE_REL);
	priv->rx_irq_timer.function = mcp251xfd_rx_irq_timer;

	hrtimer_init(&priv->tx_irq_timer, CLOCK_MONOTONIC, HRTIMER_MODE_REL);
	priv->tx_irq_timer.function = mcp251xfd_tx_irq_timer;

	return 0;
}<|MERGE_RESOLUTION|>--- conflicted
+++ resolved
@@ -483,17 +483,11 @@
 		};
 		const struct ethtool_coalesce ec = {
 			.rx_coalesce_usecs_irq = priv->rx_coalesce_usecs_irq,
-<<<<<<< HEAD
-			.rx_max_coalesced_frames_irq = priv->rx_obj_num_coalesce_irq,
-			.tx_coalesce_usecs_irq = priv->tx_coalesce_usecs_irq,
-			.tx_max_coalesced_frames_irq = priv->tx_obj_num_coalesce_irq,
-=======
 			.rx_max_coalesced_frames_irq = priv->rx_obj_num_coalesce_irq == 0 ?
 				1 : priv->rx_obj_num_coalesce_irq,
 			.tx_coalesce_usecs_irq = priv->tx_coalesce_usecs_irq,
 			.tx_max_coalesced_frames_irq = priv->tx_obj_num_coalesce_irq == 0 ?
 				1 : priv->tx_obj_num_coalesce_irq,
->>>>>>> adc21867
 		};
 		struct can_ram_layout layout;
 
