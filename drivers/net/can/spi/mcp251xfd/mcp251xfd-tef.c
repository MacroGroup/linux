--- conflicted
+++ resolved
@@ -16,15 +16,9 @@
 
 #include "mcp251xfd.h"
 
-<<<<<<< HEAD
-static inline bool mcp251xfd_tx_fifo_sta_full(u32 fifo_sta)
-{
-	return !(fifo_sta & MCP251XFD_REG_FIFOSTA_TFNRFNIF);
-=======
 static inline bool mcp251xfd_tx_fifo_sta_empty(u32 fifo_sta)
 {
 	return fifo_sta & MCP251XFD_REG_FIFOSTA_TFERFFIF;
->>>>>>> adc21867
 }
 
 static inline int
@@ -128,8 +122,11 @@
 	if (err)
 		return err;
 
-<<<<<<< HEAD
-	if (mcp251xfd_tx_fifo_sta_full(fifo_sta)) {
+	/* If the chip says the TX-FIFO is empty, but there are no TX
+	 * buffers free in the ring, we assume all have been sent.
+	 */
+	if (mcp251xfd_tx_fifo_sta_empty(fifo_sta) &&
+	    mcp251xfd_get_tx_free(tx_ring) == 0) {
 		*len_p = tx_ring->obj_num;
 		return 0;
 	}
@@ -152,35 +149,6 @@
 	len = (chip_tx_tail << shift) - (tail << shift);
 	*len_p = len >> shift;
 
-=======
-	/* If the chip says the TX-FIFO is empty, but there are no TX
-	 * buffers free in the ring, we assume all have been sent.
-	 */
-	if (mcp251xfd_tx_fifo_sta_empty(fifo_sta) &&
-	    mcp251xfd_get_tx_free(tx_ring) == 0) {
-		*len_p = tx_ring->obj_num;
-		return 0;
-	}
-
-	chip_tx_tail = FIELD_GET(MCP251XFD_REG_FIFOSTA_FIFOCI_MASK, fifo_sta);
-
-	err =  mcp251xfd_check_tef_tail(priv);
-	if (err)
-		return err;
-	tail = mcp251xfd_get_tef_tail(priv);
-
-	/* First shift to full u8. The subtraction works on signed
-	 * values, that keeps the difference steady around the u8
-	 * overflow. The right shift acts on len, which is an u8.
-	 */
-	BUILD_BUG_ON(sizeof(tx_ring->obj_num) != sizeof(chip_tx_tail));
-	BUILD_BUG_ON(sizeof(tx_ring->obj_num) != sizeof(tail));
-	BUILD_BUG_ON(sizeof(tx_ring->obj_num) != sizeof(len));
-
-	len = (chip_tx_tail << shift) - (tail << shift);
-	*len_p = len >> shift;
-
->>>>>>> adc21867
 	return 0;
 }
 
