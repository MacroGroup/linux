// SPDX-License-Identifier: GPL-2.0
/*
 * Microchip switch driver main logic
 *
 * Copyright (C) 2017-2024 Microchip Technology Inc.
 */

#include <linux/delay.h>
#include <linux/dsa/ksz_common.h>
#include <linux/export.h>
#include <linux/gpio/consumer.h>
#include <linux/kernel.h>
#include <linux/module.h>
#include <linux/platform_data/microchip-ksz.h>
#include <linux/phy.h>
#include <linux/etherdevice.h>
#include <linux/if_bridge.h>
#include <linux/if_vlan.h>
#include <linux/if_hsr.h>
#include <linux/irq.h>
#include <linux/irqdomain.h>
#include <linux/of.h>
#include <linux/of_mdio.h>
#include <linux/of_net.h>
#include <linux/micrel_phy.h>
#include <net/dsa.h>
#include <net/ieee8021q.h>
#include <net/pkt_cls.h>
#include <net/switchdev.h>

#include "ksz_common.h"
#include "ksz_dcb.h"
#include "ksz_ptp.h"
#include "ksz8.h"
#include "ksz9477.h"
#include "lan937x.h"

#define MIB_COUNTER_NUM 0x20

struct ksz_stats_raw {
	u64 rx_hi;
	u64 rx_undersize;
	u64 rx_fragments;
	u64 rx_oversize;
	u64 rx_jabbers;
	u64 rx_symbol_err;
	u64 rx_crc_err;
	u64 rx_align_err;
	u64 rx_mac_ctrl;
	u64 rx_pause;
	u64 rx_bcast;
	u64 rx_mcast;
	u64 rx_ucast;
	u64 rx_64_or_less;
	u64 rx_65_127;
	u64 rx_128_255;
	u64 rx_256_511;
	u64 rx_512_1023;
	u64 rx_1024_1522;
	u64 rx_1523_2000;
	u64 rx_2001;
	u64 tx_hi;
	u64 tx_late_col;
	u64 tx_pause;
	u64 tx_bcast;
	u64 tx_mcast;
	u64 tx_ucast;
	u64 tx_deferred;
	u64 tx_total_col;
	u64 tx_exc_col;
	u64 tx_single_col;
	u64 tx_mult_col;
	u64 rx_total;
	u64 tx_total;
	u64 rx_discards;
	u64 tx_discards;
};

struct ksz88xx_stats_raw {
	u64 rx;
	u64 rx_hi;
	u64 rx_undersize;
	u64 rx_fragments;
	u64 rx_oversize;
	u64 rx_jabbers;
	u64 rx_symbol_err;
	u64 rx_crc_err;
	u64 rx_align_err;
	u64 rx_mac_ctrl;
	u64 rx_pause;
	u64 rx_bcast;
	u64 rx_mcast;
	u64 rx_ucast;
	u64 rx_64_or_less;
	u64 rx_65_127;
	u64 rx_128_255;
	u64 rx_256_511;
	u64 rx_512_1023;
	u64 rx_1024_1522;
	u64 tx;
	u64 tx_hi;
	u64 tx_late_col;
	u64 tx_pause;
	u64 tx_bcast;
	u64 tx_mcast;
	u64 tx_ucast;
	u64 tx_deferred;
	u64 tx_total_col;
	u64 tx_exc_col;
	u64 tx_single_col;
	u64 tx_mult_col;
	u64 rx_discards;
	u64 tx_discards;
};

static const struct ksz_mib_names ksz88xx_mib_names[] = {
	{ 0x00, "rx" },
	{ 0x01, "rx_hi" },
	{ 0x02, "rx_undersize" },
	{ 0x03, "rx_fragments" },
	{ 0x04, "rx_oversize" },
	{ 0x05, "rx_jabbers" },
	{ 0x06, "rx_symbol_err" },
	{ 0x07, "rx_crc_err" },
	{ 0x08, "rx_align_err" },
	{ 0x09, "rx_mac_ctrl" },
	{ 0x0a, "rx_pause" },
	{ 0x0b, "rx_bcast" },
	{ 0x0c, "rx_mcast" },
	{ 0x0d, "rx_ucast" },
	{ 0x0e, "rx_64_or_less" },
	{ 0x0f, "rx_65_127" },
	{ 0x10, "rx_128_255" },
	{ 0x11, "rx_256_511" },
	{ 0x12, "rx_512_1023" },
	{ 0x13, "rx_1024_1522" },
	{ 0x14, "tx" },
	{ 0x15, "tx_hi" },
	{ 0x16, "tx_late_col" },
	{ 0x17, "tx_pause" },
	{ 0x18, "tx_bcast" },
	{ 0x19, "tx_mcast" },
	{ 0x1a, "tx_ucast" },
	{ 0x1b, "tx_deferred" },
	{ 0x1c, "tx_total_col" },
	{ 0x1d, "tx_exc_col" },
	{ 0x1e, "tx_single_col" },
	{ 0x1f, "tx_mult_col" },
	{ 0x100, "rx_discards" },
	{ 0x101, "tx_discards" },
};

static const struct ksz_mib_names ksz9477_mib_names[] = {
	{ 0x00, "rx_hi" },
	{ 0x01, "rx_undersize" },
	{ 0x02, "rx_fragments" },
	{ 0x03, "rx_oversize" },
	{ 0x04, "rx_jabbers" },
	{ 0x05, "rx_symbol_err" },
	{ 0x06, "rx_crc_err" },
	{ 0x07, "rx_align_err" },
	{ 0x08, "rx_mac_ctrl" },
	{ 0x09, "rx_pause" },
	{ 0x0A, "rx_bcast" },
	{ 0x0B, "rx_mcast" },
	{ 0x0C, "rx_ucast" },
	{ 0x0D, "rx_64_or_less" },
	{ 0x0E, "rx_65_127" },
	{ 0x0F, "rx_128_255" },
	{ 0x10, "rx_256_511" },
	{ 0x11, "rx_512_1023" },
	{ 0x12, "rx_1024_1522" },
	{ 0x13, "rx_1523_2000" },
	{ 0x14, "rx_2001" },
	{ 0x15, "tx_hi" },
	{ 0x16, "tx_late_col" },
	{ 0x17, "tx_pause" },
	{ 0x18, "tx_bcast" },
	{ 0x19, "tx_mcast" },
	{ 0x1A, "tx_ucast" },
	{ 0x1B, "tx_deferred" },
	{ 0x1C, "tx_total_col" },
	{ 0x1D, "tx_exc_col" },
	{ 0x1E, "tx_single_col" },
	{ 0x1F, "tx_mult_col" },
	{ 0x80, "rx_total" },
	{ 0x81, "tx_total" },
	{ 0x82, "rx_discards" },
	{ 0x83, "tx_discards" },
};

struct ksz_driver_strength_prop {
	const char *name;
	int offset;
	int value;
};

enum ksz_driver_strength_type {
	KSZ_DRIVER_STRENGTH_HI,
	KSZ_DRIVER_STRENGTH_LO,
	KSZ_DRIVER_STRENGTH_IO,
};

/**
 * struct ksz_drive_strength - drive strength mapping
 * @reg_val:	register value
 * @microamp:	microamp value
 */
struct ksz_drive_strength {
	u32 reg_val;
	u32 microamp;
};

/* ksz9477_drive_strengths - Drive strength mapping for KSZ9477 variants
 *
 * This values are not documented in KSZ9477 variants but confirmed by
 * Microchip that KSZ9477, KSZ9567, KSZ8567, KSZ9897, KSZ9896, KSZ9563, KSZ9893
 * and KSZ8563 are using same register (drive strength) settings like KSZ8795.
 *
 * Documentation in KSZ8795CLX provides more information with some
 * recommendations:
 * - for high speed signals
 *   1. 4 mA or 8 mA is often used for MII, RMII, and SPI interface with using
 *      2.5V or 3.3V VDDIO.
 *   2. 12 mA or 16 mA is often used for MII, RMII, and SPI interface with
 *      using 1.8V VDDIO.
 *   3. 20 mA or 24 mA is often used for GMII/RGMII interface with using 2.5V
 *      or 3.3V VDDIO.
 *   4. 28 mA is often used for GMII/RGMII interface with using 1.8V VDDIO.
 *   5. In same interface, the heavy loading should use higher one of the
 *      drive current strength.
 * - for low speed signals
 *   1. 3.3V VDDIO, use either 4 mA or 8 mA.
 *   2. 2.5V VDDIO, use either 8 mA or 12 mA.
 *   3. 1.8V VDDIO, use either 12 mA or 16 mA.
 *   4. If it is heavy loading, can use higher drive current strength.
 */
static const struct ksz_drive_strength ksz9477_drive_strengths[] = {
	{ SW_DRIVE_STRENGTH_2MA,  2000 },
	{ SW_DRIVE_STRENGTH_4MA,  4000 },
	{ SW_DRIVE_STRENGTH_8MA,  8000 },
	{ SW_DRIVE_STRENGTH_12MA, 12000 },
	{ SW_DRIVE_STRENGTH_16MA, 16000 },
	{ SW_DRIVE_STRENGTH_20MA, 20000 },
	{ SW_DRIVE_STRENGTH_24MA, 24000 },
	{ SW_DRIVE_STRENGTH_28MA, 28000 },
};

/* ksz88x3_drive_strengths - Drive strength mapping for KSZ8863, KSZ8873, ..
 *			     variants.
 * This values are documented in KSZ8873 and KSZ8863 datasheets.
 */
static const struct ksz_drive_strength ksz88x3_drive_strengths[] = {
	{ 0,  8000 },
	{ KSZ8873_DRIVE_STRENGTH_16MA, 16000 },
};

static void ksz88x3_phylink_mac_config(struct phylink_config *config,
				       unsigned int mode,
				       const struct phylink_link_state *state);
static void ksz_phylink_mac_config(struct phylink_config *config,
				   unsigned int mode,
				   const struct phylink_link_state *state);
static void ksz_phylink_mac_link_down(struct phylink_config *config,
				      unsigned int mode,
				      phy_interface_t interface);

static const struct phylink_mac_ops ksz88x3_phylink_mac_ops = {
	.mac_config	= ksz88x3_phylink_mac_config,
	.mac_link_down	= ksz_phylink_mac_link_down,
	.mac_link_up	= ksz8_phylink_mac_link_up,
};

static const struct phylink_mac_ops ksz8_phylink_mac_ops = {
	.mac_config	= ksz_phylink_mac_config,
	.mac_link_down	= ksz_phylink_mac_link_down,
	.mac_link_up	= ksz8_phylink_mac_link_up,
};

static const struct ksz_dev_ops ksz88xx_dev_ops = {
	.setup = ksz8_setup,
	.get_port_addr = ksz8_get_port_addr,
	.cfg_port_member = ksz8_cfg_port_member,
	.flush_dyn_mac_table = ksz8_flush_dyn_mac_table,
	.port_setup = ksz8_port_setup,
	.r_phy = ksz8_r_phy,
	.w_phy = ksz8_w_phy,
	.r_mib_cnt = ksz8_r_mib_cnt,
	.r_mib_pkt = ksz8_r_mib_pkt,
	.r_mib_stat64 = ksz88xx_r_mib_stats64,
	.freeze_mib = ksz8_freeze_mib,
	.port_init_cnt = ksz8_port_init_cnt,
	.fdb_dump = ksz8_fdb_dump,
	.fdb_add = ksz8_fdb_add,
	.fdb_del = ksz8_fdb_del,
	.mdb_add = ksz8_mdb_add,
	.mdb_del = ksz8_mdb_del,
	.vlan_filtering = ksz8_port_vlan_filtering,
	.vlan_add = ksz8_port_vlan_add,
	.vlan_del = ksz8_port_vlan_del,
	.mirror_add = ksz8_port_mirror_add,
	.mirror_del = ksz8_port_mirror_del,
	.get_caps = ksz8_get_caps,
	.config_cpu_port = ksz8_config_cpu_port,
	.enable_stp_addr = ksz8_enable_stp_addr,
	.reset = ksz8_reset_switch,
	.init = ksz8_switch_init,
	.exit = ksz8_switch_exit,
	.change_mtu = ksz8_change_mtu,
	.pme_write8 = ksz8_pme_write8,
	.pme_pread8 = ksz8_pme_pread8,
	.pme_pwrite8 = ksz8_pme_pwrite8,
};

static const struct ksz_dev_ops ksz87xx_dev_ops = {
	.setup = ksz8_setup,
	.get_port_addr = ksz8_get_port_addr,
	.cfg_port_member = ksz8_cfg_port_member,
	.flush_dyn_mac_table = ksz8_flush_dyn_mac_table,
	.port_setup = ksz8_port_setup,
	.r_phy = ksz8_r_phy,
	.w_phy = ksz8_w_phy,
	.r_mib_cnt = ksz8_r_mib_cnt,
	.r_mib_pkt = ksz8_r_mib_pkt,
	.r_mib_stat64 = ksz_r_mib_stats64,
	.freeze_mib = ksz8_freeze_mib,
	.port_init_cnt = ksz8_port_init_cnt,
	.fdb_dump = ksz8_fdb_dump,
	.fdb_add = ksz8_fdb_add,
	.fdb_del = ksz8_fdb_del,
	.mdb_add = ksz8_mdb_add,
	.mdb_del = ksz8_mdb_del,
	.vlan_filtering = ksz8_port_vlan_filtering,
	.vlan_add = ksz8_port_vlan_add,
	.vlan_del = ksz8_port_vlan_del,
	.mirror_add = ksz8_port_mirror_add,
	.mirror_del = ksz8_port_mirror_del,
	.get_caps = ksz8_get_caps,
	.config_cpu_port = ksz8_config_cpu_port,
	.enable_stp_addr = ksz8_enable_stp_addr,
	.reset = ksz8_reset_switch,
	.init = ksz8_switch_init,
	.exit = ksz8_switch_exit,
	.change_mtu = ksz8_change_mtu,
	.pme_write8 = ksz8_pme_write8,
	.pme_pread8 = ksz8_pme_pread8,
	.pme_pwrite8 = ksz8_pme_pwrite8,
};

static void ksz9477_phylink_mac_link_up(struct phylink_config *config,
					struct phy_device *phydev,
					unsigned int mode,
					phy_interface_t interface,
					int speed, int duplex, bool tx_pause,
					bool rx_pause);

static const struct phylink_mac_ops ksz9477_phylink_mac_ops = {
	.mac_config	= ksz_phylink_mac_config,
	.mac_link_down	= ksz_phylink_mac_link_down,
	.mac_link_up	= ksz9477_phylink_mac_link_up,
};

static const struct ksz_dev_ops ksz9477_dev_ops = {
	.setup = ksz9477_setup,
	.get_port_addr = ksz9477_get_port_addr,
	.cfg_port_member = ksz9477_cfg_port_member,
	.flush_dyn_mac_table = ksz9477_flush_dyn_mac_table,
	.port_setup = ksz9477_port_setup,
	.set_ageing_time = ksz9477_set_ageing_time,
	.r_phy = ksz9477_r_phy,
	.w_phy = ksz9477_w_phy,
	.r_mib_cnt = ksz9477_r_mib_cnt,
	.r_mib_pkt = ksz9477_r_mib_pkt,
	.r_mib_stat64 = ksz_r_mib_stats64,
	.freeze_mib = ksz9477_freeze_mib,
	.port_init_cnt = ksz9477_port_init_cnt,
	.vlan_filtering = ksz9477_port_vlan_filtering,
	.vlan_add = ksz9477_port_vlan_add,
	.vlan_del = ksz9477_port_vlan_del,
	.mirror_add = ksz9477_port_mirror_add,
	.mirror_del = ksz9477_port_mirror_del,
	.get_caps = ksz9477_get_caps,
	.fdb_dump = ksz9477_fdb_dump,
	.fdb_add = ksz9477_fdb_add,
	.fdb_del = ksz9477_fdb_del,
	.mdb_add = ksz9477_mdb_add,
	.mdb_del = ksz9477_mdb_del,
	.change_mtu = ksz9477_change_mtu,
	.pme_write8 = ksz_write8,
	.pme_pread8 = ksz_pread8,
	.pme_pwrite8 = ksz_pwrite8,
	.config_cpu_port = ksz9477_config_cpu_port,
	.tc_cbs_set_cinc = ksz9477_tc_cbs_set_cinc,
	.enable_stp_addr = ksz9477_enable_stp_addr,
	.reset = ksz9477_reset_switch,
	.init = ksz9477_switch_init,
	.exit = ksz9477_switch_exit,
};

static const struct phylink_mac_ops lan937x_phylink_mac_ops = {
	.mac_config	= ksz_phylink_mac_config,
	.mac_link_down	= ksz_phylink_mac_link_down,
	.mac_link_up	= ksz9477_phylink_mac_link_up,
};

static const struct ksz_dev_ops lan937x_dev_ops = {
	.setup = lan937x_setup,
	.teardown = lan937x_teardown,
	.get_port_addr = ksz9477_get_port_addr,
	.cfg_port_member = ksz9477_cfg_port_member,
	.flush_dyn_mac_table = ksz9477_flush_dyn_mac_table,
	.port_setup = lan937x_port_setup,
	.set_ageing_time = lan937x_set_ageing_time,
	.r_phy = lan937x_r_phy,
	.w_phy = lan937x_w_phy,
	.r_mib_cnt = ksz9477_r_mib_cnt,
	.r_mib_pkt = ksz9477_r_mib_pkt,
	.r_mib_stat64 = ksz_r_mib_stats64,
	.freeze_mib = ksz9477_freeze_mib,
	.port_init_cnt = ksz9477_port_init_cnt,
	.vlan_filtering = ksz9477_port_vlan_filtering,
	.vlan_add = ksz9477_port_vlan_add,
	.vlan_del = ksz9477_port_vlan_del,
	.mirror_add = ksz9477_port_mirror_add,
	.mirror_del = ksz9477_port_mirror_del,
	.get_caps = lan937x_phylink_get_caps,
	.setup_rgmii_delay = lan937x_setup_rgmii_delay,
	.fdb_dump = ksz9477_fdb_dump,
	.fdb_add = ksz9477_fdb_add,
	.fdb_del = ksz9477_fdb_del,
	.mdb_add = ksz9477_mdb_add,
	.mdb_del = ksz9477_mdb_del,
	.change_mtu = lan937x_change_mtu,
	.config_cpu_port = lan937x_config_cpu_port,
	.tc_cbs_set_cinc = lan937x_tc_cbs_set_cinc,
	.enable_stp_addr = ksz9477_enable_stp_addr,
	.reset = lan937x_reset_switch,
	.init = lan937x_switch_init,
	.exit = lan937x_switch_exit,
};

static const u16 ksz8795_regs[] = {
	[REG_SW_MAC_ADDR]		= 0x68,
	[REG_IND_CTRL_0]		= 0x6E,
	[REG_IND_DATA_8]		= 0x70,
	[REG_IND_DATA_CHECK]		= 0x72,
	[REG_IND_DATA_HI]		= 0x71,
	[REG_IND_DATA_LO]		= 0x75,
	[REG_IND_MIB_CHECK]		= 0x74,
	[REG_IND_BYTE]			= 0xA0,
	[P_FORCE_CTRL]			= 0x0C,
	[P_LINK_STATUS]			= 0x0E,
	[P_LOCAL_CTRL]			= 0x07,
	[P_NEG_RESTART_CTRL]		= 0x0D,
	[P_REMOTE_STATUS]		= 0x08,
	[P_SPEED_STATUS]		= 0x09,
	[S_TAIL_TAG_CTRL]		= 0x0C,
	[P_STP_CTRL]			= 0x02,
	[S_START_CTRL]			= 0x01,
	[S_BROADCAST_CTRL]		= 0x06,
	[S_MULTICAST_CTRL]		= 0x04,
	[P_XMII_CTRL_0]			= 0x06,
	[P_XMII_CTRL_1]			= 0x06,
	[REG_SW_PME_CTRL]		= 0x8003,
	[REG_PORT_PME_STATUS]		= 0x8003,
	[REG_PORT_PME_CTRL]		= 0x8007,
};

static const u32 ksz8795_masks[] = {
	[PORT_802_1P_REMAPPING]		= BIT(7),
	[SW_TAIL_TAG_ENABLE]		= BIT(1),
	[MIB_COUNTER_OVERFLOW]		= BIT(6),
	[MIB_COUNTER_VALID]		= BIT(5),
	[VLAN_TABLE_FID]		= GENMASK(6, 0),
	[VLAN_TABLE_MEMBERSHIP]		= GENMASK(11, 7),
	[VLAN_TABLE_VALID]		= BIT(12),
	[STATIC_MAC_TABLE_VALID]	= BIT(21),
	[STATIC_MAC_TABLE_USE_FID]	= BIT(23),
	[STATIC_MAC_TABLE_FID]		= GENMASK(30, 24),
	[STATIC_MAC_TABLE_OVERRIDE]	= BIT(22),
	[STATIC_MAC_TABLE_FWD_PORTS]	= GENMASK(20, 16),
	[DYNAMIC_MAC_TABLE_ENTRIES_H]	= GENMASK(6, 0),
	[DYNAMIC_MAC_TABLE_MAC_EMPTY]	= BIT(7),
	[DYNAMIC_MAC_TABLE_NOT_READY]	= BIT(7),
	[DYNAMIC_MAC_TABLE_ENTRIES]	= GENMASK(31, 29),
	[DYNAMIC_MAC_TABLE_FID]		= GENMASK(22, 16),
	[DYNAMIC_MAC_TABLE_SRC_PORT]	= GENMASK(26, 24),
	[DYNAMIC_MAC_TABLE_TIMESTAMP]	= GENMASK(28, 27),
	[P_MII_TX_FLOW_CTRL]		= BIT(5),
	[P_MII_RX_FLOW_CTRL]		= BIT(5),
};

static const u8 ksz8795_xmii_ctrl0[] = {
	[P_MII_100MBIT]			= 0,
	[P_MII_10MBIT]			= 1,
	[P_MII_FULL_DUPLEX]		= 0,
	[P_MII_HALF_DUPLEX]		= 1,
};

static const u8 ksz8795_xmii_ctrl1[] = {
	[P_RGMII_SEL]			= 3,
	[P_GMII_SEL]			= 2,
	[P_RMII_SEL]			= 1,
	[P_MII_SEL]			= 0,
	[P_GMII_1GBIT]			= 1,
	[P_GMII_NOT_1GBIT]		= 0,
};

static const u8 ksz8795_shifts[] = {
	[VLAN_TABLE_MEMBERSHIP_S]	= 7,
	[VLAN_TABLE]			= 16,
	[STATIC_MAC_FWD_PORTS]		= 16,
	[STATIC_MAC_FID]		= 24,
	[DYNAMIC_MAC_ENTRIES_H]		= 3,
	[DYNAMIC_MAC_ENTRIES]		= 29,
	[DYNAMIC_MAC_FID]		= 16,
	[DYNAMIC_MAC_TIMESTAMP]		= 27,
	[DYNAMIC_MAC_SRC_PORT]		= 24,
};

static const u16 ksz8863_regs[] = {
	[REG_SW_MAC_ADDR]		= 0x70,
	[REG_IND_CTRL_0]		= 0x79,
	[REG_IND_DATA_8]		= 0x7B,
	[REG_IND_DATA_CHECK]		= 0x7B,
	[REG_IND_DATA_HI]		= 0x7C,
	[REG_IND_DATA_LO]		= 0x80,
	[REG_IND_MIB_CHECK]		= 0x80,
	[P_FORCE_CTRL]			= 0x0C,
	[P_LINK_STATUS]			= 0x0E,
	[P_LOCAL_CTRL]			= 0x0C,
	[P_NEG_RESTART_CTRL]		= 0x0D,
	[P_REMOTE_STATUS]		= 0x0E,
	[P_SPEED_STATUS]		= 0x0F,
	[S_TAIL_TAG_CTRL]		= 0x03,
	[P_STP_CTRL]			= 0x02,
	[S_START_CTRL]			= 0x01,
	[S_BROADCAST_CTRL]		= 0x06,
	[S_MULTICAST_CTRL]		= 0x04,
};

static const u32 ksz8863_masks[] = {
	[PORT_802_1P_REMAPPING]		= BIT(3),
	[SW_TAIL_TAG_ENABLE]		= BIT(6),
	[MIB_COUNTER_OVERFLOW]		= BIT(7),
	[MIB_COUNTER_VALID]		= BIT(6),
	[VLAN_TABLE_FID]		= GENMASK(15, 12),
	[VLAN_TABLE_MEMBERSHIP]		= GENMASK(18, 16),
	[VLAN_TABLE_VALID]		= BIT(19),
	[STATIC_MAC_TABLE_VALID]	= BIT(19),
	[STATIC_MAC_TABLE_USE_FID]	= BIT(21),
	[STATIC_MAC_TABLE_FID]		= GENMASK(25, 22),
	[STATIC_MAC_TABLE_OVERRIDE]	= BIT(20),
	[STATIC_MAC_TABLE_FWD_PORTS]	= GENMASK(18, 16),
	[DYNAMIC_MAC_TABLE_ENTRIES_H]	= GENMASK(1, 0),
	[DYNAMIC_MAC_TABLE_MAC_EMPTY]	= BIT(2),
	[DYNAMIC_MAC_TABLE_NOT_READY]	= BIT(7),
	[DYNAMIC_MAC_TABLE_ENTRIES]	= GENMASK(31, 24),
	[DYNAMIC_MAC_TABLE_FID]		= GENMASK(19, 16),
	[DYNAMIC_MAC_TABLE_SRC_PORT]	= GENMASK(21, 20),
	[DYNAMIC_MAC_TABLE_TIMESTAMP]	= GENMASK(23, 22),
};

static u8 ksz8863_shifts[] = {
	[VLAN_TABLE_MEMBERSHIP_S]	= 16,
	[STATIC_MAC_FWD_PORTS]		= 16,
	[STATIC_MAC_FID]		= 22,
	[DYNAMIC_MAC_ENTRIES_H]		= 8,
	[DYNAMIC_MAC_ENTRIES]		= 24,
	[DYNAMIC_MAC_FID]		= 16,
	[DYNAMIC_MAC_TIMESTAMP]		= 22,
	[DYNAMIC_MAC_SRC_PORT]		= 20,
};

static const u16 ksz8895_regs[] = {
	[REG_SW_MAC_ADDR]		= 0x68,
	[REG_IND_CTRL_0]		= 0x6E,
	[REG_IND_DATA_8]		= 0x70,
	[REG_IND_DATA_CHECK]		= 0x72,
	[REG_IND_DATA_HI]		= 0x71,
	[REG_IND_DATA_LO]		= 0x75,
	[REG_IND_MIB_CHECK]		= 0x75,
	[P_FORCE_CTRL]			= 0x0C,
	[P_LINK_STATUS]			= 0x0E,
	[P_LOCAL_CTRL]			= 0x0C,
	[P_NEG_RESTART_CTRL]		= 0x0D,
	[P_REMOTE_STATUS]		= 0x0E,
	[P_SPEED_STATUS]		= 0x09,
	[S_TAIL_TAG_CTRL]		= 0x0C,
	[P_STP_CTRL]			= 0x02,
	[S_START_CTRL]			= 0x01,
	[S_BROADCAST_CTRL]		= 0x06,
	[S_MULTICAST_CTRL]		= 0x04,
};

static const u32 ksz8895_masks[] = {
	[PORT_802_1P_REMAPPING]		= BIT(7),
	[SW_TAIL_TAG_ENABLE]		= BIT(1),
	[MIB_COUNTER_OVERFLOW]		= BIT(7),
	[MIB_COUNTER_VALID]		= BIT(6),
	[VLAN_TABLE_FID]		= GENMASK(6, 0),
	[VLAN_TABLE_MEMBERSHIP]		= GENMASK(11, 7),
	[VLAN_TABLE_VALID]		= BIT(12),
	[STATIC_MAC_TABLE_VALID]	= BIT(21),
	[STATIC_MAC_TABLE_USE_FID]	= BIT(23),
	[STATIC_MAC_TABLE_FID]		= GENMASK(30, 24),
	[STATIC_MAC_TABLE_OVERRIDE]	= BIT(22),
	[STATIC_MAC_TABLE_FWD_PORTS]	= GENMASK(20, 16),
	[DYNAMIC_MAC_TABLE_ENTRIES_H]	= GENMASK(6, 0),
	[DYNAMIC_MAC_TABLE_MAC_EMPTY]	= BIT(7),
	[DYNAMIC_MAC_TABLE_NOT_READY]	= BIT(7),
	[DYNAMIC_MAC_TABLE_ENTRIES]	= GENMASK(31, 29),
	[DYNAMIC_MAC_TABLE_FID]		= GENMASK(22, 16),
	[DYNAMIC_MAC_TABLE_SRC_PORT]	= GENMASK(26, 24),
	[DYNAMIC_MAC_TABLE_TIMESTAMP]	= GENMASK(28, 27),
};

static const u8 ksz8895_shifts[] = {
	[VLAN_TABLE_MEMBERSHIP_S]	= 7,
	[VLAN_TABLE]			= 13,
	[STATIC_MAC_FWD_PORTS]		= 16,
	[STATIC_MAC_FID]		= 24,
	[DYNAMIC_MAC_ENTRIES_H]		= 3,
	[DYNAMIC_MAC_ENTRIES]		= 29,
	[DYNAMIC_MAC_FID]		= 16,
	[DYNAMIC_MAC_TIMESTAMP]		= 27,
	[DYNAMIC_MAC_SRC_PORT]		= 24,
};

static const u16 ksz9477_regs[] = {
	[REG_SW_MAC_ADDR]		= 0x0302,
	[P_STP_CTRL]			= 0x0B04,
	[S_START_CTRL]			= 0x0300,
	[S_BROADCAST_CTRL]		= 0x0332,
	[S_MULTICAST_CTRL]		= 0x0331,
	[P_XMII_CTRL_0]			= 0x0300,
	[P_XMII_CTRL_1]			= 0x0301,
	[REG_SW_PME_CTRL]		= 0x0006,
	[REG_PORT_PME_STATUS]		= 0x0013,
	[REG_PORT_PME_CTRL]		= 0x0017,
};

static const u32 ksz9477_masks[] = {
	[ALU_STAT_WRITE]		= 0,
	[ALU_STAT_READ]			= 1,
	[P_MII_TX_FLOW_CTRL]		= BIT(5),
	[P_MII_RX_FLOW_CTRL]		= BIT(3),
};

static const u8 ksz9477_shifts[] = {
	[ALU_STAT_INDEX]		= 16,
};

static const u8 ksz9477_xmii_ctrl0[] = {
	[P_MII_100MBIT]			= 1,
	[P_MII_10MBIT]			= 0,
	[P_MII_FULL_DUPLEX]		= 1,
	[P_MII_HALF_DUPLEX]		= 0,
};

static const u8 ksz9477_xmii_ctrl1[] = {
	[P_RGMII_SEL]			= 0,
	[P_RMII_SEL]			= 1,
	[P_GMII_SEL]			= 2,
	[P_MII_SEL]			= 3,
	[P_GMII_1GBIT]			= 0,
	[P_GMII_NOT_1GBIT]		= 1,
};

static const u32 lan937x_masks[] = {
	[ALU_STAT_WRITE]		= 1,
	[ALU_STAT_READ]			= 2,
	[P_MII_TX_FLOW_CTRL]		= BIT(5),
	[P_MII_RX_FLOW_CTRL]		= BIT(3),
};

static const u8 lan937x_shifts[] = {
	[ALU_STAT_INDEX]		= 8,
};

static const struct regmap_range ksz8563_valid_regs[] = {
	regmap_reg_range(0x0000, 0x0003),
	regmap_reg_range(0x0006, 0x0006),
	regmap_reg_range(0x000f, 0x001f),
	regmap_reg_range(0x0100, 0x0100),
	regmap_reg_range(0x0104, 0x0107),
	regmap_reg_range(0x010d, 0x010d),
	regmap_reg_range(0x0110, 0x0113),
	regmap_reg_range(0x0120, 0x012b),
	regmap_reg_range(0x0201, 0x0201),
	regmap_reg_range(0x0210, 0x0213),
	regmap_reg_range(0x0300, 0x0300),
	regmap_reg_range(0x0302, 0x031b),
	regmap_reg_range(0x0320, 0x032b),
	regmap_reg_range(0x0330, 0x0336),
	regmap_reg_range(0x0338, 0x033e),
	regmap_reg_range(0x0340, 0x035f),
	regmap_reg_range(0x0370, 0x0370),
	regmap_reg_range(0x0378, 0x0378),
	regmap_reg_range(0x037c, 0x037d),
	regmap_reg_range(0x0390, 0x0393),
	regmap_reg_range(0x0400, 0x040e),
	regmap_reg_range(0x0410, 0x042f),
	regmap_reg_range(0x0500, 0x0519),
	regmap_reg_range(0x0520, 0x054b),
	regmap_reg_range(0x0550, 0x05b3),

	/* port 1 */
	regmap_reg_range(0x1000, 0x1001),
	regmap_reg_range(0x1004, 0x100b),
	regmap_reg_range(0x1013, 0x1013),
	regmap_reg_range(0x1017, 0x1017),
	regmap_reg_range(0x101b, 0x101b),
	regmap_reg_range(0x101f, 0x1021),
	regmap_reg_range(0x1030, 0x1030),
	regmap_reg_range(0x1100, 0x1111),
	regmap_reg_range(0x111a, 0x111d),
	regmap_reg_range(0x1122, 0x1127),
	regmap_reg_range(0x112a, 0x112b),
	regmap_reg_range(0x1136, 0x1139),
	regmap_reg_range(0x113e, 0x113f),
	regmap_reg_range(0x1400, 0x1401),
	regmap_reg_range(0x1403, 0x1403),
	regmap_reg_range(0x1410, 0x1417),
	regmap_reg_range(0x1420, 0x1423),
	regmap_reg_range(0x1500, 0x1507),
	regmap_reg_range(0x1600, 0x1612),
	regmap_reg_range(0x1800, 0x180f),
	regmap_reg_range(0x1900, 0x1907),
	regmap_reg_range(0x1914, 0x191b),
	regmap_reg_range(0x1a00, 0x1a03),
	regmap_reg_range(0x1a04, 0x1a08),
	regmap_reg_range(0x1b00, 0x1b01),
	regmap_reg_range(0x1b04, 0x1b04),
	regmap_reg_range(0x1c00, 0x1c05),
	regmap_reg_range(0x1c08, 0x1c1b),

	/* port 2 */
	regmap_reg_range(0x2000, 0x2001),
	regmap_reg_range(0x2004, 0x200b),
	regmap_reg_range(0x2013, 0x2013),
	regmap_reg_range(0x2017, 0x2017),
	regmap_reg_range(0x201b, 0x201b),
	regmap_reg_range(0x201f, 0x2021),
	regmap_reg_range(0x2030, 0x2030),
	regmap_reg_range(0x2100, 0x2111),
	regmap_reg_range(0x211a, 0x211d),
	regmap_reg_range(0x2122, 0x2127),
	regmap_reg_range(0x212a, 0x212b),
	regmap_reg_range(0x2136, 0x2139),
	regmap_reg_range(0x213e, 0x213f),
	regmap_reg_range(0x2400, 0x2401),
	regmap_reg_range(0x2403, 0x2403),
	regmap_reg_range(0x2410, 0x2417),
	regmap_reg_range(0x2420, 0x2423),
	regmap_reg_range(0x2500, 0x2507),
	regmap_reg_range(0x2600, 0x2612),
	regmap_reg_range(0x2800, 0x280f),
	regmap_reg_range(0x2900, 0x2907),
	regmap_reg_range(0x2914, 0x291b),
	regmap_reg_range(0x2a00, 0x2a03),
	regmap_reg_range(0x2a04, 0x2a08),
	regmap_reg_range(0x2b00, 0x2b01),
	regmap_reg_range(0x2b04, 0x2b04),
	regmap_reg_range(0x2c00, 0x2c05),
	regmap_reg_range(0x2c08, 0x2c1b),

	/* port 3 */
	regmap_reg_range(0x3000, 0x3001),
	regmap_reg_range(0x3004, 0x300b),
	regmap_reg_range(0x3013, 0x3013),
	regmap_reg_range(0x3017, 0x3017),
	regmap_reg_range(0x301b, 0x301b),
	regmap_reg_range(0x301f, 0x3021),
	regmap_reg_range(0x3030, 0x3030),
	regmap_reg_range(0x3300, 0x3301),
	regmap_reg_range(0x3303, 0x3303),
	regmap_reg_range(0x3400, 0x3401),
	regmap_reg_range(0x3403, 0x3403),
	regmap_reg_range(0x3410, 0x3417),
	regmap_reg_range(0x3420, 0x3423),
	regmap_reg_range(0x3500, 0x3507),
	regmap_reg_range(0x3600, 0x3612),
	regmap_reg_range(0x3800, 0x380f),
	regmap_reg_range(0x3900, 0x3907),
	regmap_reg_range(0x3914, 0x391b),
	regmap_reg_range(0x3a00, 0x3a03),
	regmap_reg_range(0x3a04, 0x3a08),
	regmap_reg_range(0x3b00, 0x3b01),
	regmap_reg_range(0x3b04, 0x3b04),
	regmap_reg_range(0x3c00, 0x3c05),
	regmap_reg_range(0x3c08, 0x3c1b),
};

static const struct regmap_access_table ksz8563_register_set = {
	.yes_ranges = ksz8563_valid_regs,
	.n_yes_ranges = ARRAY_SIZE(ksz8563_valid_regs),
};

static const struct regmap_range ksz9477_valid_regs[] = {
	regmap_reg_range(0x0000, 0x0003),
	regmap_reg_range(0x0006, 0x0006),
	regmap_reg_range(0x0010, 0x001f),
	regmap_reg_range(0x0100, 0x0100),
	regmap_reg_range(0x0103, 0x0107),
	regmap_reg_range(0x010d, 0x010d),
	regmap_reg_range(0x0110, 0x0113),
	regmap_reg_range(0x0120, 0x012b),
	regmap_reg_range(0x0201, 0x0201),
	regmap_reg_range(0x0210, 0x0213),
	regmap_reg_range(0x0300, 0x0300),
	regmap_reg_range(0x0302, 0x031b),
	regmap_reg_range(0x0320, 0x032b),
	regmap_reg_range(0x0330, 0x0336),
	regmap_reg_range(0x0338, 0x033b),
	regmap_reg_range(0x033e, 0x033e),
	regmap_reg_range(0x0340, 0x035f),
	regmap_reg_range(0x0370, 0x0370),
	regmap_reg_range(0x0378, 0x0378),
	regmap_reg_range(0x037c, 0x037d),
	regmap_reg_range(0x0390, 0x0393),
	regmap_reg_range(0x0400, 0x040e),
	regmap_reg_range(0x0410, 0x042f),
	regmap_reg_range(0x0444, 0x044b),
	regmap_reg_range(0x0450, 0x046f),
	regmap_reg_range(0x0500, 0x0519),
	regmap_reg_range(0x0520, 0x054b),
	regmap_reg_range(0x0550, 0x05b3),
	regmap_reg_range(0x0604, 0x060b),
	regmap_reg_range(0x0610, 0x0612),
	regmap_reg_range(0x0614, 0x062c),
	regmap_reg_range(0x0640, 0x0645),
	regmap_reg_range(0x0648, 0x064d),

	/* port 1 */
	regmap_reg_range(0x1000, 0x1001),
	regmap_reg_range(0x1013, 0x1013),
	regmap_reg_range(0x1017, 0x1017),
	regmap_reg_range(0x101b, 0x101b),
	regmap_reg_range(0x101f, 0x1020),
	regmap_reg_range(0x1030, 0x1030),
	regmap_reg_range(0x1100, 0x1115),
	regmap_reg_range(0x111a, 0x111f),
	regmap_reg_range(0x1120, 0x112b),
	regmap_reg_range(0x1134, 0x113b),
	regmap_reg_range(0x113c, 0x113f),
	regmap_reg_range(0x1400, 0x1401),
	regmap_reg_range(0x1403, 0x1403),
	regmap_reg_range(0x1410, 0x1417),
	regmap_reg_range(0x1420, 0x1423),
	regmap_reg_range(0x1500, 0x1507),
	regmap_reg_range(0x1600, 0x1613),
	regmap_reg_range(0x1800, 0x180f),
	regmap_reg_range(0x1820, 0x1827),
	regmap_reg_range(0x1830, 0x1837),
	regmap_reg_range(0x1840, 0x184b),
	regmap_reg_range(0x1900, 0x1907),
	regmap_reg_range(0x1914, 0x191b),
	regmap_reg_range(0x1920, 0x1920),
	regmap_reg_range(0x1923, 0x1927),
	regmap_reg_range(0x1a00, 0x1a03),
	regmap_reg_range(0x1a04, 0x1a07),
	regmap_reg_range(0x1b00, 0x1b01),
	regmap_reg_range(0x1b04, 0x1b04),
	regmap_reg_range(0x1c00, 0x1c05),
	regmap_reg_range(0x1c08, 0x1c1b),

	/* port 2 */
	regmap_reg_range(0x2000, 0x2001),
	regmap_reg_range(0x2013, 0x2013),
	regmap_reg_range(0x2017, 0x2017),
	regmap_reg_range(0x201b, 0x201b),
	regmap_reg_range(0x201f, 0x2020),
	regmap_reg_range(0x2030, 0x2030),
	regmap_reg_range(0x2100, 0x2115),
	regmap_reg_range(0x211a, 0x211f),
	regmap_reg_range(0x2120, 0x212b),
	regmap_reg_range(0x2134, 0x213b),
	regmap_reg_range(0x213c, 0x213f),
	regmap_reg_range(0x2400, 0x2401),
	regmap_reg_range(0x2403, 0x2403),
	regmap_reg_range(0x2410, 0x2417),
	regmap_reg_range(0x2420, 0x2423),
	regmap_reg_range(0x2500, 0x2507),
	regmap_reg_range(0x2600, 0x2613),
	regmap_reg_range(0x2800, 0x280f),
	regmap_reg_range(0x2820, 0x2827),
	regmap_reg_range(0x2830, 0x2837),
	regmap_reg_range(0x2840, 0x284b),
	regmap_reg_range(0x2900, 0x2907),
	regmap_reg_range(0x2914, 0x291b),
	regmap_reg_range(0x2920, 0x2920),
	regmap_reg_range(0x2923, 0x2927),
	regmap_reg_range(0x2a00, 0x2a03),
	regmap_reg_range(0x2a04, 0x2a07),
	regmap_reg_range(0x2b00, 0x2b01),
	regmap_reg_range(0x2b04, 0x2b04),
	regmap_reg_range(0x2c00, 0x2c05),
	regmap_reg_range(0x2c08, 0x2c1b),

	/* port 3 */
	regmap_reg_range(0x3000, 0x3001),
	regmap_reg_range(0x3013, 0x3013),
	regmap_reg_range(0x3017, 0x3017),
	regmap_reg_range(0x301b, 0x301b),
	regmap_reg_range(0x301f, 0x3020),
	regmap_reg_range(0x3030, 0x3030),
	regmap_reg_range(0x3100, 0x3115),
	regmap_reg_range(0x311a, 0x311f),
	regmap_reg_range(0x3120, 0x312b),
	regmap_reg_range(0x3134, 0x313b),
	regmap_reg_range(0x313c, 0x313f),
	regmap_reg_range(0x3400, 0x3401),
	regmap_reg_range(0x3403, 0x3403),
	regmap_reg_range(0x3410, 0x3417),
	regmap_reg_range(0x3420, 0x3423),
	regmap_reg_range(0x3500, 0x3507),
	regmap_reg_range(0x3600, 0x3613),
	regmap_reg_range(0x3800, 0x380f),
	regmap_reg_range(0x3820, 0x3827),
	regmap_reg_range(0x3830, 0x3837),
	regmap_reg_range(0x3840, 0x384b),
	regmap_reg_range(0x3900, 0x3907),
	regmap_reg_range(0x3914, 0x391b),
	regmap_reg_range(0x3920, 0x3920),
	regmap_reg_range(0x3923, 0x3927),
	regmap_reg_range(0x3a00, 0x3a03),
	regmap_reg_range(0x3a04, 0x3a07),
	regmap_reg_range(0x3b00, 0x3b01),
	regmap_reg_range(0x3b04, 0x3b04),
	regmap_reg_range(0x3c00, 0x3c05),
	regmap_reg_range(0x3c08, 0x3c1b),

	/* port 4 */
	regmap_reg_range(0x4000, 0x4001),
	regmap_reg_range(0x4013, 0x4013),
	regmap_reg_range(0x4017, 0x4017),
	regmap_reg_range(0x401b, 0x401b),
	regmap_reg_range(0x401f, 0x4020),
	regmap_reg_range(0x4030, 0x4030),
	regmap_reg_range(0x4100, 0x4115),
	regmap_reg_range(0x411a, 0x411f),
	regmap_reg_range(0x4120, 0x412b),
	regmap_reg_range(0x4134, 0x413b),
	regmap_reg_range(0x413c, 0x413f),
	regmap_reg_range(0x4400, 0x4401),
	regmap_reg_range(0x4403, 0x4403),
	regmap_reg_range(0x4410, 0x4417),
	regmap_reg_range(0x4420, 0x4423),
	regmap_reg_range(0x4500, 0x4507),
	regmap_reg_range(0x4600, 0x4613),
	regmap_reg_range(0x4800, 0x480f),
	regmap_reg_range(0x4820, 0x4827),
	regmap_reg_range(0x4830, 0x4837),
	regmap_reg_range(0x4840, 0x484b),
	regmap_reg_range(0x4900, 0x4907),
	regmap_reg_range(0x4914, 0x491b),
	regmap_reg_range(0x4920, 0x4920),
	regmap_reg_range(0x4923, 0x4927),
	regmap_reg_range(0x4a00, 0x4a03),
	regmap_reg_range(0x4a04, 0x4a07),
	regmap_reg_range(0x4b00, 0x4b01),
	regmap_reg_range(0x4b04, 0x4b04),
	regmap_reg_range(0x4c00, 0x4c05),
	regmap_reg_range(0x4c08, 0x4c1b),

	/* port 5 */
	regmap_reg_range(0x5000, 0x5001),
	regmap_reg_range(0x5013, 0x5013),
	regmap_reg_range(0x5017, 0x5017),
	regmap_reg_range(0x501b, 0x501b),
	regmap_reg_range(0x501f, 0x5020),
	regmap_reg_range(0x5030, 0x5030),
	regmap_reg_range(0x5100, 0x5115),
	regmap_reg_range(0x511a, 0x511f),
	regmap_reg_range(0x5120, 0x512b),
	regmap_reg_range(0x5134, 0x513b),
	regmap_reg_range(0x513c, 0x513f),
	regmap_reg_range(0x5400, 0x5401),
	regmap_reg_range(0x5403, 0x5403),
	regmap_reg_range(0x5410, 0x5417),
	regmap_reg_range(0x5420, 0x5423),
	regmap_reg_range(0x5500, 0x5507),
	regmap_reg_range(0x5600, 0x5613),
	regmap_reg_range(0x5800, 0x580f),
	regmap_reg_range(0x5820, 0x5827),
	regmap_reg_range(0x5830, 0x5837),
	regmap_reg_range(0x5840, 0x584b),
	regmap_reg_range(0x5900, 0x5907),
	regmap_reg_range(0x5914, 0x591b),
	regmap_reg_range(0x5920, 0x5920),
	regmap_reg_range(0x5923, 0x5927),
	regmap_reg_range(0x5a00, 0x5a03),
	regmap_reg_range(0x5a04, 0x5a07),
	regmap_reg_range(0x5b00, 0x5b01),
	regmap_reg_range(0x5b04, 0x5b04),
	regmap_reg_range(0x5c00, 0x5c05),
	regmap_reg_range(0x5c08, 0x5c1b),

	/* port 6 */
	regmap_reg_range(0x6000, 0x6001),
	regmap_reg_range(0x6013, 0x6013),
	regmap_reg_range(0x6017, 0x6017),
	regmap_reg_range(0x601b, 0x601b),
	regmap_reg_range(0x601f, 0x6020),
	regmap_reg_range(0x6030, 0x6030),
	regmap_reg_range(0x6300, 0x6301),
	regmap_reg_range(0x6400, 0x6401),
	regmap_reg_range(0x6403, 0x6403),
	regmap_reg_range(0x6410, 0x6417),
	regmap_reg_range(0x6420, 0x6423),
	regmap_reg_range(0x6500, 0x6507),
	regmap_reg_range(0x6600, 0x6613),
	regmap_reg_range(0x6800, 0x680f),
	regmap_reg_range(0x6820, 0x6827),
	regmap_reg_range(0x6830, 0x6837),
	regmap_reg_range(0x6840, 0x684b),
	regmap_reg_range(0x6900, 0x6907),
	regmap_reg_range(0x6914, 0x691b),
	regmap_reg_range(0x6920, 0x6920),
	regmap_reg_range(0x6923, 0x6927),
	regmap_reg_range(0x6a00, 0x6a03),
	regmap_reg_range(0x6a04, 0x6a07),
	regmap_reg_range(0x6b00, 0x6b01),
	regmap_reg_range(0x6b04, 0x6b04),
	regmap_reg_range(0x6c00, 0x6c05),
	regmap_reg_range(0x6c08, 0x6c1b),

	/* port 7 */
	regmap_reg_range(0x7000, 0x7001),
	regmap_reg_range(0x7013, 0x7013),
	regmap_reg_range(0x7017, 0x7017),
	regmap_reg_range(0x701b, 0x701b),
	regmap_reg_range(0x701f, 0x7020),
	regmap_reg_range(0x7030, 0x7030),
	regmap_reg_range(0x7200, 0x7203),
	regmap_reg_range(0x7206, 0x7207),
	regmap_reg_range(0x7300, 0x7301),
	regmap_reg_range(0x7400, 0x7401),
	regmap_reg_range(0x7403, 0x7403),
	regmap_reg_range(0x7410, 0x7417),
	regmap_reg_range(0x7420, 0x7423),
	regmap_reg_range(0x7500, 0x7507),
	regmap_reg_range(0x7600, 0x7613),
	regmap_reg_range(0x7800, 0x780f),
	regmap_reg_range(0x7820, 0x7827),
	regmap_reg_range(0x7830, 0x7837),
	regmap_reg_range(0x7840, 0x784b),
	regmap_reg_range(0x7900, 0x7907),
	regmap_reg_range(0x7914, 0x791b),
	regmap_reg_range(0x7920, 0x7920),
	regmap_reg_range(0x7923, 0x7927),
	regmap_reg_range(0x7a00, 0x7a03),
	regmap_reg_range(0x7a04, 0x7a07),
	regmap_reg_range(0x7b00, 0x7b01),
	regmap_reg_range(0x7b04, 0x7b04),
	regmap_reg_range(0x7c00, 0x7c05),
	regmap_reg_range(0x7c08, 0x7c1b),
};

static const struct regmap_access_table ksz9477_register_set = {
	.yes_ranges = ksz9477_valid_regs,
	.n_yes_ranges = ARRAY_SIZE(ksz9477_valid_regs),
};

static const struct regmap_range ksz9896_valid_regs[] = {
	regmap_reg_range(0x0000, 0x0003),
	regmap_reg_range(0x0006, 0x0006),
	regmap_reg_range(0x0010, 0x001f),
	regmap_reg_range(0x0100, 0x0100),
	regmap_reg_range(0x0103, 0x0107),
	regmap_reg_range(0x010d, 0x010d),
	regmap_reg_range(0x0110, 0x0113),
	regmap_reg_range(0x0120, 0x0127),
	regmap_reg_range(0x0201, 0x0201),
	regmap_reg_range(0x0210, 0x0213),
	regmap_reg_range(0x0300, 0x0300),
	regmap_reg_range(0x0302, 0x030b),
	regmap_reg_range(0x0310, 0x031b),
	regmap_reg_range(0x0320, 0x032b),
	regmap_reg_range(0x0330, 0x0336),
	regmap_reg_range(0x0338, 0x033b),
	regmap_reg_range(0x033e, 0x033e),
	regmap_reg_range(0x0340, 0x035f),
	regmap_reg_range(0x0370, 0x0370),
	regmap_reg_range(0x0378, 0x0378),
	regmap_reg_range(0x037c, 0x037d),
	regmap_reg_range(0x0390, 0x0393),
	regmap_reg_range(0x0400, 0x040e),
	regmap_reg_range(0x0410, 0x042f),

	/* port 1 */
	regmap_reg_range(0x1000, 0x1001),
	regmap_reg_range(0x1013, 0x1013),
	regmap_reg_range(0x1017, 0x1017),
	regmap_reg_range(0x101b, 0x101b),
	regmap_reg_range(0x101f, 0x1020),
	regmap_reg_range(0x1030, 0x1030),
	regmap_reg_range(0x1100, 0x1115),
	regmap_reg_range(0x111a, 0x111f),
	regmap_reg_range(0x1122, 0x1127),
	regmap_reg_range(0x112a, 0x112b),
	regmap_reg_range(0x1136, 0x1139),
	regmap_reg_range(0x113e, 0x113f),
	regmap_reg_range(0x1400, 0x1401),
	regmap_reg_range(0x1403, 0x1403),
	regmap_reg_range(0x1410, 0x1417),
	regmap_reg_range(0x1420, 0x1423),
	regmap_reg_range(0x1500, 0x1507),
	regmap_reg_range(0x1600, 0x1612),
	regmap_reg_range(0x1800, 0x180f),
	regmap_reg_range(0x1820, 0x1827),
	regmap_reg_range(0x1830, 0x1837),
	regmap_reg_range(0x1840, 0x184b),
	regmap_reg_range(0x1900, 0x1907),
	regmap_reg_range(0x1914, 0x1915),
	regmap_reg_range(0x1a00, 0x1a03),
	regmap_reg_range(0x1a04, 0x1a07),
	regmap_reg_range(0x1b00, 0x1b01),
	regmap_reg_range(0x1b04, 0x1b04),

	/* port 2 */
	regmap_reg_range(0x2000, 0x2001),
	regmap_reg_range(0x2013, 0x2013),
	regmap_reg_range(0x2017, 0x2017),
	regmap_reg_range(0x201b, 0x201b),
	regmap_reg_range(0x201f, 0x2020),
	regmap_reg_range(0x2030, 0x2030),
	regmap_reg_range(0x2100, 0x2115),
	regmap_reg_range(0x211a, 0x211f),
	regmap_reg_range(0x2122, 0x2127),
	regmap_reg_range(0x212a, 0x212b),
	regmap_reg_range(0x2136, 0x2139),
	regmap_reg_range(0x213e, 0x213f),
	regmap_reg_range(0x2400, 0x2401),
	regmap_reg_range(0x2403, 0x2403),
	regmap_reg_range(0x2410, 0x2417),
	regmap_reg_range(0x2420, 0x2423),
	regmap_reg_range(0x2500, 0x2507),
	regmap_reg_range(0x2600, 0x2612),
	regmap_reg_range(0x2800, 0x280f),
	regmap_reg_range(0x2820, 0x2827),
	regmap_reg_range(0x2830, 0x2837),
	regmap_reg_range(0x2840, 0x284b),
	regmap_reg_range(0x2900, 0x2907),
	regmap_reg_range(0x2914, 0x2915),
	regmap_reg_range(0x2a00, 0x2a03),
	regmap_reg_range(0x2a04, 0x2a07),
	regmap_reg_range(0x2b00, 0x2b01),
	regmap_reg_range(0x2b04, 0x2b04),

	/* port 3 */
	regmap_reg_range(0x3000, 0x3001),
	regmap_reg_range(0x3013, 0x3013),
	regmap_reg_range(0x3017, 0x3017),
	regmap_reg_range(0x301b, 0x301b),
	regmap_reg_range(0x301f, 0x3020),
	regmap_reg_range(0x3030, 0x3030),
	regmap_reg_range(0x3100, 0x3115),
	regmap_reg_range(0x311a, 0x311f),
	regmap_reg_range(0x3122, 0x3127),
	regmap_reg_range(0x312a, 0x312b),
	regmap_reg_range(0x3136, 0x3139),
	regmap_reg_range(0x313e, 0x313f),
	regmap_reg_range(0x3400, 0x3401),
	regmap_reg_range(0x3403, 0x3403),
	regmap_reg_range(0x3410, 0x3417),
	regmap_reg_range(0x3420, 0x3423),
	regmap_reg_range(0x3500, 0x3507),
	regmap_reg_range(0x3600, 0x3612),
	regmap_reg_range(0x3800, 0x380f),
	regmap_reg_range(0x3820, 0x3827),
	regmap_reg_range(0x3830, 0x3837),
	regmap_reg_range(0x3840, 0x384b),
	regmap_reg_range(0x3900, 0x3907),
	regmap_reg_range(0x3914, 0x3915),
	regmap_reg_range(0x3a00, 0x3a03),
	regmap_reg_range(0x3a04, 0x3a07),
	regmap_reg_range(0x3b00, 0x3b01),
	regmap_reg_range(0x3b04, 0x3b04),

	/* port 4 */
	regmap_reg_range(0x4000, 0x4001),
	regmap_reg_range(0x4013, 0x4013),
	regmap_reg_range(0x4017, 0x4017),
	regmap_reg_range(0x401b, 0x401b),
	regmap_reg_range(0x401f, 0x4020),
	regmap_reg_range(0x4030, 0x4030),
	regmap_reg_range(0x4100, 0x4115),
	regmap_reg_range(0x411a, 0x411f),
	regmap_reg_range(0x4122, 0x4127),
	regmap_reg_range(0x412a, 0x412b),
	regmap_reg_range(0x4136, 0x4139),
	regmap_reg_range(0x413e, 0x413f),
	regmap_reg_range(0x4400, 0x4401),
	regmap_reg_range(0x4403, 0x4403),
	regmap_reg_range(0x4410, 0x4417),
	regmap_reg_range(0x4420, 0x4423),
	regmap_reg_range(0x4500, 0x4507),
	regmap_reg_range(0x4600, 0x4612),
	regmap_reg_range(0x4800, 0x480f),
	regmap_reg_range(0x4820, 0x4827),
	regmap_reg_range(0x4830, 0x4837),
	regmap_reg_range(0x4840, 0x484b),
	regmap_reg_range(0x4900, 0x4907),
	regmap_reg_range(0x4914, 0x4915),
	regmap_reg_range(0x4a00, 0x4a03),
	regmap_reg_range(0x4a04, 0x4a07),
	regmap_reg_range(0x4b00, 0x4b01),
	regmap_reg_range(0x4b04, 0x4b04),

	/* port 5 */
	regmap_reg_range(0x5000, 0x5001),
	regmap_reg_range(0x5013, 0x5013),
	regmap_reg_range(0x5017, 0x5017),
	regmap_reg_range(0x501b, 0x501b),
	regmap_reg_range(0x501f, 0x5020),
	regmap_reg_range(0x5030, 0x5030),
	regmap_reg_range(0x5100, 0x5115),
	regmap_reg_range(0x511a, 0x511f),
	regmap_reg_range(0x5122, 0x5127),
	regmap_reg_range(0x512a, 0x512b),
	regmap_reg_range(0x5136, 0x5139),
	regmap_reg_range(0x513e, 0x513f),
	regmap_reg_range(0x5400, 0x5401),
	regmap_reg_range(0x5403, 0x5403),
	regmap_reg_range(0x5410, 0x5417),
	regmap_reg_range(0x5420, 0x5423),
	regmap_reg_range(0x5500, 0x5507),
	regmap_reg_range(0x5600, 0x5612),
	regmap_reg_range(0x5800, 0x580f),
	regmap_reg_range(0x5820, 0x5827),
	regmap_reg_range(0x5830, 0x5837),
	regmap_reg_range(0x5840, 0x584b),
	regmap_reg_range(0x5900, 0x5907),
	regmap_reg_range(0x5914, 0x5915),
	regmap_reg_range(0x5a00, 0x5a03),
	regmap_reg_range(0x5a04, 0x5a07),
	regmap_reg_range(0x5b00, 0x5b01),
	regmap_reg_range(0x5b04, 0x5b04),

	/* port 6 */
	regmap_reg_range(0x6000, 0x6001),
	regmap_reg_range(0x6013, 0x6013),
	regmap_reg_range(0x6017, 0x6017),
	regmap_reg_range(0x601b, 0x601b),
	regmap_reg_range(0x601f, 0x6020),
	regmap_reg_range(0x6030, 0x6030),
	regmap_reg_range(0x6100, 0x6115),
	regmap_reg_range(0x611a, 0x611f),
	regmap_reg_range(0x6122, 0x6127),
	regmap_reg_range(0x612a, 0x612b),
	regmap_reg_range(0x6136, 0x6139),
	regmap_reg_range(0x613e, 0x613f),
	regmap_reg_range(0x6300, 0x6301),
	regmap_reg_range(0x6400, 0x6401),
	regmap_reg_range(0x6403, 0x6403),
	regmap_reg_range(0x6410, 0x6417),
	regmap_reg_range(0x6420, 0x6423),
	regmap_reg_range(0x6500, 0x6507),
	regmap_reg_range(0x6600, 0x6612),
	regmap_reg_range(0x6800, 0x680f),
	regmap_reg_range(0x6820, 0x6827),
	regmap_reg_range(0x6830, 0x6837),
	regmap_reg_range(0x6840, 0x684b),
	regmap_reg_range(0x6900, 0x6907),
	regmap_reg_range(0x6914, 0x6915),
	regmap_reg_range(0x6a00, 0x6a03),
	regmap_reg_range(0x6a04, 0x6a07),
	regmap_reg_range(0x6b00, 0x6b01),
	regmap_reg_range(0x6b04, 0x6b04),
};

static const struct regmap_access_table ksz9896_register_set = {
	.yes_ranges = ksz9896_valid_regs,
	.n_yes_ranges = ARRAY_SIZE(ksz9896_valid_regs),
};

static const struct regmap_range ksz8873_valid_regs[] = {
	regmap_reg_range(0x00, 0x01),
	/* global control register */
	regmap_reg_range(0x02, 0x0f),

	/* port registers */
	regmap_reg_range(0x10, 0x1d),
	regmap_reg_range(0x1e, 0x1f),
	regmap_reg_range(0x20, 0x2d),
	regmap_reg_range(0x2e, 0x2f),
	regmap_reg_range(0x30, 0x39),
	regmap_reg_range(0x3f, 0x3f),

	/* advanced control registers */
	regmap_reg_range(0x60, 0x6f),
	regmap_reg_range(0x70, 0x75),
	regmap_reg_range(0x76, 0x78),
	regmap_reg_range(0x79, 0x7a),
	regmap_reg_range(0x7b, 0x83),
	regmap_reg_range(0x8e, 0x99),
	regmap_reg_range(0x9a, 0xa5),
	regmap_reg_range(0xa6, 0xa6),
	regmap_reg_range(0xa7, 0xaa),
	regmap_reg_range(0xab, 0xae),
	regmap_reg_range(0xaf, 0xba),
	regmap_reg_range(0xbb, 0xbc),
	regmap_reg_range(0xbd, 0xbd),
	regmap_reg_range(0xc0, 0xc0),
	regmap_reg_range(0xc2, 0xc2),
	regmap_reg_range(0xc3, 0xc3),
	regmap_reg_range(0xc4, 0xc4),
	regmap_reg_range(0xc6, 0xc6),
};

static const struct regmap_access_table ksz8873_register_set = {
	.yes_ranges = ksz8873_valid_regs,
	.n_yes_ranges = ARRAY_SIZE(ksz8873_valid_regs),
};

const struct ksz_chip_data ksz_switch_chips[] = {
	[KSZ8563] = {
		.chip_id = KSZ8563_CHIP_ID,
		.dev_name = "KSZ8563",
		.num_vlans = 4096,
		.num_alus = 4096,
		.num_statics = 16,
		.cpu_ports = 0x07,	/* can be configured as cpu port */
		.port_cnt = 3,		/* total port count */
		.port_nirqs = 3,
		.num_tx_queues = 4,
		.num_ipms = 8,
		.tc_cbs_supported = true,
		.ops = &ksz9477_dev_ops,
		.phylink_mac_ops = &ksz9477_phylink_mac_ops,
		.mib_names = ksz9477_mib_names,
		.mib_cnt = ARRAY_SIZE(ksz9477_mib_names),
		.reg_mib_cnt = MIB_COUNTER_NUM,
		.regs = ksz9477_regs,
		.masks = ksz9477_masks,
		.shifts = ksz9477_shifts,
		.xmii_ctrl0 = ksz9477_xmii_ctrl0,
		.xmii_ctrl1 = ksz8795_xmii_ctrl1, /* Same as ksz8795 */
		.supports_mii = {false, false, true},
		.supports_rmii = {false, false, true},
		.supports_rgmii = {false, false, true},
		.internal_phy = {true, true, false},
		.gbit_capable = {false, false, true},
		.wr_table = &ksz8563_register_set,
		.rd_table = &ksz8563_register_set,
	},

	[KSZ8795] = {
		.chip_id = KSZ8795_CHIP_ID,
		.dev_name = "KSZ8795",
		.num_vlans = 4096,
		.num_alus = 0,
		.num_statics = 32,
		.cpu_ports = 0x10,	/* can be configured as cpu port */
		.port_cnt = 5,		/* total cpu and user ports */
		.num_tx_queues = 4,
		.num_ipms = 4,
		.ops = &ksz87xx_dev_ops,
		.phylink_mac_ops = &ksz8_phylink_mac_ops,
		.ksz87xx_eee_link_erratum = true,
		.mib_names = ksz9477_mib_names,
		.mib_cnt = ARRAY_SIZE(ksz9477_mib_names),
		.reg_mib_cnt = MIB_COUNTER_NUM,
		.regs = ksz8795_regs,
		.masks = ksz8795_masks,
		.shifts = ksz8795_shifts,
		.xmii_ctrl0 = ksz8795_xmii_ctrl0,
		.xmii_ctrl1 = ksz8795_xmii_ctrl1,
		.supports_mii = {false, false, false, false, true},
		.supports_rmii = {false, false, false, false, true},
		.supports_rgmii = {false, false, false, false, true},
		.internal_phy = {true, true, true, true, false},
	},

	[KSZ8794] = {
		/* WARNING
		 * =======
		 * KSZ8794 is similar to KSZ8795, except the port map
		 * contains a gap between external and CPU ports, the
		 * port map is NOT continuous. The per-port register
		 * map is shifted accordingly too, i.e. registers at
		 * offset 0x40 are NOT used on KSZ8794 and they ARE
		 * used on KSZ8795 for external port 3.
		 *           external  cpu
		 * KSZ8794   0,1,2      4
		 * KSZ8795   0,1,2,3    4
		 * KSZ8765   0,1,2,3    4
		 * port_cnt is configured as 5, even though it is 4
		 */
		.chip_id = KSZ8794_CHIP_ID,
		.dev_name = "KSZ8794",
		.num_vlans = 4096,
		.num_alus = 0,
		.num_statics = 32,
		.cpu_ports = 0x10,	/* can be configured as cpu port */
		.port_cnt = 5,		/* total cpu and user ports */
		.num_tx_queues = 4,
		.num_ipms = 4,
		.ops = &ksz87xx_dev_ops,
		.phylink_mac_ops = &ksz8_phylink_mac_ops,
		.ksz87xx_eee_link_erratum = true,
		.mib_names = ksz9477_mib_names,
		.mib_cnt = ARRAY_SIZE(ksz9477_mib_names),
		.reg_mib_cnt = MIB_COUNTER_NUM,
		.regs = ksz8795_regs,
		.masks = ksz8795_masks,
		.shifts = ksz8795_shifts,
		.xmii_ctrl0 = ksz8795_xmii_ctrl0,
		.xmii_ctrl1 = ksz8795_xmii_ctrl1,
		.supports_mii = {false, false, false, false, true},
		.supports_rmii = {false, false, false, false, true},
		.supports_rgmii = {false, false, false, false, true},
		.internal_phy = {true, true, true, false, false},
	},

	[KSZ8765] = {
		.chip_id = KSZ8765_CHIP_ID,
		.dev_name = "KSZ8765",
		.num_vlans = 4096,
		.num_alus = 0,
		.num_statics = 32,
		.cpu_ports = 0x10,	/* can be configured as cpu port */
		.port_cnt = 5,		/* total cpu and user ports */
		.num_tx_queues = 4,
		.num_ipms = 4,
		.ops = &ksz87xx_dev_ops,
		.phylink_mac_ops = &ksz8_phylink_mac_ops,
		.ksz87xx_eee_link_erratum = true,
		.mib_names = ksz9477_mib_names,
		.mib_cnt = ARRAY_SIZE(ksz9477_mib_names),
		.reg_mib_cnt = MIB_COUNTER_NUM,
		.regs = ksz8795_regs,
		.masks = ksz8795_masks,
		.shifts = ksz8795_shifts,
		.xmii_ctrl0 = ksz8795_xmii_ctrl0,
		.xmii_ctrl1 = ksz8795_xmii_ctrl1,
		.supports_mii = {false, false, false, false, true},
		.supports_rmii = {false, false, false, false, true},
		.supports_rgmii = {false, false, false, false, true},
		.internal_phy = {true, true, true, true, false},
	},

	[KSZ88X3] = {
		.chip_id = KSZ88X3_CHIP_ID,
		.dev_name = "KSZ8863/KSZ8873",
		.num_vlans = 16,
		.num_alus = 0,
		.num_statics = 8,
		.cpu_ports = 0x4,	/* can be configured as cpu port */
		.port_cnt = 3,
		.num_tx_queues = 4,
		.num_ipms = 4,
		.ops = &ksz88xx_dev_ops,
		.phylink_mac_ops = &ksz88x3_phylink_mac_ops,
		.mib_names = ksz88xx_mib_names,
		.mib_cnt = ARRAY_SIZE(ksz88xx_mib_names),
		.reg_mib_cnt = MIB_COUNTER_NUM,
		.regs = ksz8863_regs,
		.masks = ksz8863_masks,
		.shifts = ksz8863_shifts,
		.supports_mii = {false, false, true},
		.supports_rmii = {false, false, true},
		.internal_phy = {true, true, false},
		.wr_table = &ksz8873_register_set,
		.rd_table = &ksz8873_register_set,
	},

	[KSZ8864] = {
		/* WARNING
		 * =======
		 * KSZ8864 is similar to KSZ8895, except the first port
		 * does not exist.
		 *           external  cpu
		 * KSZ8864   1,2,3      4
		 * KSZ8895   0,1,2,3    4
		 * port_cnt is configured as 5, even though it is 4
		 */
		.chip_id = KSZ8864_CHIP_ID,
		.dev_name = "KSZ8864",
		.num_vlans = 4096,
		.num_alus = 0,
		.num_statics = 32,
		.cpu_ports = 0x10,	/* can be configured as cpu port */
		.port_cnt = 5,		/* total cpu and user ports */
		.num_tx_queues = 4,
		.num_ipms = 4,
		.ops = &ksz88xx_dev_ops,
		.phylink_mac_ops = &ksz88x3_phylink_mac_ops,
		.mib_names = ksz88xx_mib_names,
		.mib_cnt = ARRAY_SIZE(ksz88xx_mib_names),
		.reg_mib_cnt = MIB_COUNTER_NUM,
		.regs = ksz8895_regs,
		.masks = ksz8895_masks,
		.shifts = ksz8895_shifts,
		.supports_mii = {false, false, false, false, true},
		.supports_rmii = {false, false, false, false, true},
		.internal_phy = {false, true, true, true, false},
	},

	[KSZ8895] = {
		.chip_id = KSZ8895_CHIP_ID,
		.dev_name = "KSZ8895",
		.num_vlans = 4096,
		.num_alus = 0,
		.num_statics = 32,
		.cpu_ports = 0x10,	/* can be configured as cpu port */
		.port_cnt = 5,		/* total cpu and user ports */
		.num_tx_queues = 4,
		.num_ipms = 4,
		.ops = &ksz88xx_dev_ops,
		.phylink_mac_ops = &ksz88x3_phylink_mac_ops,
		.mib_names = ksz88xx_mib_names,
		.mib_cnt = ARRAY_SIZE(ksz88xx_mib_names),
		.reg_mib_cnt = MIB_COUNTER_NUM,
		.regs = ksz8895_regs,
		.masks = ksz8895_masks,
		.shifts = ksz8895_shifts,
		.supports_mii = {false, false, false, false, true},
		.supports_rmii = {false, false, false, false, true},
		.internal_phy = {true, true, true, true, false},
	},

	[KSZ9477] = {
		.chip_id = KSZ9477_CHIP_ID,
		.dev_name = "KSZ9477",
		.num_vlans = 4096,
		.num_alus = 4096,
		.num_statics = 16,
		.cpu_ports = 0x7F,	/* can be configured as cpu port */
		.port_cnt = 7,		/* total physical port count */
		.port_nirqs = 4,
		.num_tx_queues = 4,
		.num_ipms = 8,
		.tc_cbs_supported = true,
		.ops = &ksz9477_dev_ops,
		.phylink_mac_ops = &ksz9477_phylink_mac_ops,
		.phy_errata_9477 = true,
		.mib_names = ksz9477_mib_names,
		.mib_cnt = ARRAY_SIZE(ksz9477_mib_names),
		.reg_mib_cnt = MIB_COUNTER_NUM,
		.regs = ksz9477_regs,
		.masks = ksz9477_masks,
		.shifts = ksz9477_shifts,
		.xmii_ctrl0 = ksz9477_xmii_ctrl0,
		.xmii_ctrl1 = ksz9477_xmii_ctrl1,
		.supports_mii	= {false, false, false, false,
				   false, true, false},
		.supports_rmii	= {false, false, false, false,
				   false, true, false},
		.supports_rgmii = {false, false, false, false,
				   false, true, false},
		.internal_phy	= {true, true, true, true,
				   true, false, false},
		.gbit_capable	= {true, true, true, true, true, true, true},
		.wr_table = &ksz9477_register_set,
		.rd_table = &ksz9477_register_set,
	},

	[KSZ9896] = {
		.chip_id = KSZ9896_CHIP_ID,
		.dev_name = "KSZ9896",
		.num_vlans = 4096,
		.num_alus = 4096,
		.num_statics = 16,
		.cpu_ports = 0x3F,	/* can be configured as cpu port */
		.port_cnt = 6,		/* total physical port count */
		.port_nirqs = 2,
		.num_tx_queues = 4,
		.num_ipms = 8,
		.ops = &ksz9477_dev_ops,
		.phylink_mac_ops = &ksz9477_phylink_mac_ops,
		.phy_errata_9477 = true,
		.mib_names = ksz9477_mib_names,
		.mib_cnt = ARRAY_SIZE(ksz9477_mib_names),
		.reg_mib_cnt = MIB_COUNTER_NUM,
		.regs = ksz9477_regs,
		.masks = ksz9477_masks,
		.shifts = ksz9477_shifts,
		.xmii_ctrl0 = ksz9477_xmii_ctrl0,
		.xmii_ctrl1 = ksz9477_xmii_ctrl1,
		.supports_mii	= {false, false, false, false,
				   false, true},
		.supports_rmii	= {false, false, false, false,
				   false, true},
		.supports_rgmii = {false, false, false, false,
				   false, true},
		.internal_phy	= {true, true, true, true,
				   true, false},
		.gbit_capable	= {true, true, true, true, true, true},
		.wr_table = &ksz9896_register_set,
		.rd_table = &ksz9896_register_set,
	},

	[KSZ9897] = {
		.chip_id = KSZ9897_CHIP_ID,
		.dev_name = "KSZ9897",
		.num_vlans = 4096,
		.num_alus = 4096,
		.num_statics = 16,
		.cpu_ports = 0x7F,	/* can be configured as cpu port */
		.port_cnt = 7,		/* total physical port count */
		.port_nirqs = 2,
		.num_tx_queues = 4,
		.num_ipms = 8,
		.ops = &ksz9477_dev_ops,
		.phylink_mac_ops = &ksz9477_phylink_mac_ops,
		.phy_errata_9477 = true,
		.mib_names = ksz9477_mib_names,
		.mib_cnt = ARRAY_SIZE(ksz9477_mib_names),
		.reg_mib_cnt = MIB_COUNTER_NUM,
		.regs = ksz9477_regs,
		.masks = ksz9477_masks,
		.shifts = ksz9477_shifts,
		.xmii_ctrl0 = ksz9477_xmii_ctrl0,
		.xmii_ctrl1 = ksz9477_xmii_ctrl1,
		.supports_mii	= {false, false, false, false,
				   false, true, true},
		.supports_rmii	= {false, false, false, false,
				   false, true, true},
		.supports_rgmii = {false, false, false, false,
				   false, true, true},
		.internal_phy	= {true, true, true, true,
				   true, false, false},
		.gbit_capable	= {true, true, true, true, true, true, true},
	},

	[KSZ9893] = {
		.chip_id = KSZ9893_CHIP_ID,
		.dev_name = "KSZ9893",
		.num_vlans = 4096,
		.num_alus = 4096,
		.num_statics = 16,
		.cpu_ports = 0x07,	/* can be configured as cpu port */
		.port_cnt = 3,		/* total port count */
		.port_nirqs = 2,
		.num_tx_queues = 4,
		.num_ipms = 8,
		.ops = &ksz9477_dev_ops,
		.phylink_mac_ops = &ksz9477_phylink_mac_ops,
		.mib_names = ksz9477_mib_names,
		.mib_cnt = ARRAY_SIZE(ksz9477_mib_names),
		.reg_mib_cnt = MIB_COUNTER_NUM,
		.regs = ksz9477_regs,
		.masks = ksz9477_masks,
		.shifts = ksz9477_shifts,
		.xmii_ctrl0 = ksz9477_xmii_ctrl0,
		.xmii_ctrl1 = ksz8795_xmii_ctrl1, /* Same as ksz8795 */
		.supports_mii = {false, false, true},
		.supports_rmii = {false, false, true},
		.supports_rgmii = {false, false, true},
		.internal_phy = {true, true, false},
		.gbit_capable = {true, true, true},
	},

	[KSZ9563] = {
		.chip_id = KSZ9563_CHIP_ID,
		.dev_name = "KSZ9563",
		.num_vlans = 4096,
		.num_alus = 4096,
		.num_statics = 16,
		.cpu_ports = 0x07,	/* can be configured as cpu port */
		.port_cnt = 3,		/* total port count */
		.port_nirqs = 3,
		.num_tx_queues = 4,
		.num_ipms = 8,
		.tc_cbs_supported = true,
		.ops = &ksz9477_dev_ops,
		.phylink_mac_ops = &ksz9477_phylink_mac_ops,
		.mib_names = ksz9477_mib_names,
		.mib_cnt = ARRAY_SIZE(ksz9477_mib_names),
		.reg_mib_cnt = MIB_COUNTER_NUM,
		.regs = ksz9477_regs,
		.masks = ksz9477_masks,
		.shifts = ksz9477_shifts,
		.xmii_ctrl0 = ksz9477_xmii_ctrl0,
		.xmii_ctrl1 = ksz8795_xmii_ctrl1, /* Same as ksz8795 */
		.supports_mii = {false, false, true},
		.supports_rmii = {false, false, true},
		.supports_rgmii = {false, false, true},
		.internal_phy = {true, true, false},
		.gbit_capable = {true, true, true},
	},

	[KSZ8567] = {
		.chip_id = KSZ8567_CHIP_ID,
		.dev_name = "KSZ8567",
		.num_vlans = 4096,
		.num_alus = 4096,
		.num_statics = 16,
		.cpu_ports = 0x7F,	/* can be configured as cpu port */
		.port_cnt = 7,		/* total port count */
		.port_nirqs = 3,
		.num_tx_queues = 4,
		.num_ipms = 8,
		.tc_cbs_supported = true,
		.ops = &ksz9477_dev_ops,
		.phylink_mac_ops = &ksz9477_phylink_mac_ops,
		.phy_errata_9477 = true,
		.mib_names = ksz9477_mib_names,
		.mib_cnt = ARRAY_SIZE(ksz9477_mib_names),
		.reg_mib_cnt = MIB_COUNTER_NUM,
		.regs = ksz9477_regs,
		.masks = ksz9477_masks,
		.shifts = ksz9477_shifts,
		.xmii_ctrl0 = ksz9477_xmii_ctrl0,
		.xmii_ctrl1 = ksz9477_xmii_ctrl1,
		.supports_mii	= {false, false, false, false,
				   false, true, true},
		.supports_rmii	= {false, false, false, false,
				   false, true, true},
		.supports_rgmii = {false, false, false, false,
				   false, true, true},
		.internal_phy	= {true, true, true, true,
				   true, false, false},
		.gbit_capable	= {false, false, false, false, false,
				   true, true},
	},

	[KSZ9567] = {
		.chip_id = KSZ9567_CHIP_ID,
		.dev_name = "KSZ9567",
		.num_vlans = 4096,
		.num_alus = 4096,
		.num_statics = 16,
		.cpu_ports = 0x7F,	/* can be configured as cpu port */
		.port_cnt = 7,		/* total physical port count */
		.port_nirqs = 3,
		.num_tx_queues = 4,
		.num_ipms = 8,
		.tc_cbs_supported = true,
		.ops = &ksz9477_dev_ops,
		.mib_names = ksz9477_mib_names,
		.mib_cnt = ARRAY_SIZE(ksz9477_mib_names),
		.reg_mib_cnt = MIB_COUNTER_NUM,
		.regs = ksz9477_regs,
		.masks = ksz9477_masks,
		.shifts = ksz9477_shifts,
		.xmii_ctrl0 = ksz9477_xmii_ctrl0,
		.xmii_ctrl1 = ksz9477_xmii_ctrl1,
		.supports_mii	= {false, false, false, false,
				   false, true, true},
		.supports_rmii	= {false, false, false, false,
				   false, true, true},
		.supports_rgmii = {false, false, false, false,
				   false, true, true},
		.internal_phy	= {true, true, true, true,
				   true, false, false},
		.gbit_capable	= {true, true, true, true, true, true, true},
	},

	[LAN9370] = {
		.chip_id = LAN9370_CHIP_ID,
		.dev_name = "LAN9370",
		.num_vlans = 4096,
		.num_alus = 1024,
		.num_statics = 256,
		.cpu_ports = 0x10,	/* can be configured as cpu port */
		.port_cnt = 5,		/* total physical port count */
		.port_nirqs = 6,
		.num_tx_queues = 8,
		.num_ipms = 8,
		.tc_cbs_supported = true,
		.ops = &lan937x_dev_ops,
		.phylink_mac_ops = &lan937x_phylink_mac_ops,
		.mib_names = ksz9477_mib_names,
		.mib_cnt = ARRAY_SIZE(ksz9477_mib_names),
		.reg_mib_cnt = MIB_COUNTER_NUM,
		.regs = ksz9477_regs,
		.masks = lan937x_masks,
		.shifts = lan937x_shifts,
		.xmii_ctrl0 = ksz9477_xmii_ctrl0,
		.xmii_ctrl1 = ksz9477_xmii_ctrl1,
		.supports_mii = {false, false, false, false, true},
		.supports_rmii = {false, false, false, false, true},
		.supports_rgmii = {false, false, false, false, true},
		.internal_phy = {true, true, true, true, false},
	},

	[LAN9371] = {
		.chip_id = LAN9371_CHIP_ID,
		.dev_name = "LAN9371",
		.num_vlans = 4096,
		.num_alus = 1024,
		.num_statics = 256,
		.cpu_ports = 0x30,	/* can be configured as cpu port */
		.port_cnt = 6,		/* total physical port count */
		.port_nirqs = 6,
		.num_tx_queues = 8,
		.num_ipms = 8,
		.tc_cbs_supported = true,
		.ops = &lan937x_dev_ops,
		.phylink_mac_ops = &lan937x_phylink_mac_ops,
		.mib_names = ksz9477_mib_names,
		.mib_cnt = ARRAY_SIZE(ksz9477_mib_names),
		.reg_mib_cnt = MIB_COUNTER_NUM,
		.regs = ksz9477_regs,
		.masks = lan937x_masks,
		.shifts = lan937x_shifts,
		.xmii_ctrl0 = ksz9477_xmii_ctrl0,
		.xmii_ctrl1 = ksz9477_xmii_ctrl1,
		.supports_mii = {false, false, false, false, true, true},
		.supports_rmii = {false, false, false, false, true, true},
		.supports_rgmii = {false, false, false, false, true, true},
		.internal_phy = {true, true, true, true, false, false},
	},

	[LAN9372] = {
		.chip_id = LAN9372_CHIP_ID,
		.dev_name = "LAN9372",
		.num_vlans = 4096,
		.num_alus = 1024,
		.num_statics = 256,
		.cpu_ports = 0x30,	/* can be configured as cpu port */
		.port_cnt = 8,		/* total physical port count */
		.port_nirqs = 6,
		.num_tx_queues = 8,
		.num_ipms = 8,
		.tc_cbs_supported = true,
		.ops = &lan937x_dev_ops,
		.phylink_mac_ops = &lan937x_phylink_mac_ops,
		.mib_names = ksz9477_mib_names,
		.mib_cnt = ARRAY_SIZE(ksz9477_mib_names),
		.reg_mib_cnt = MIB_COUNTER_NUM,
		.regs = ksz9477_regs,
		.masks = lan937x_masks,
		.shifts = lan937x_shifts,
		.xmii_ctrl0 = ksz9477_xmii_ctrl0,
		.xmii_ctrl1 = ksz9477_xmii_ctrl1,
		.supports_mii	= {false, false, false, false,
				   true, true, false, false},
		.supports_rmii	= {false, false, false, false,
				   true, true, false, false},
		.supports_rgmii = {false, false, false, false,
				   true, true, false, false},
		.internal_phy	= {true, true, true, true,
				   false, false, true, true},
	},

	[LAN9373] = {
		.chip_id = LAN9373_CHIP_ID,
		.dev_name = "LAN9373",
		.num_vlans = 4096,
		.num_alus = 1024,
		.num_statics = 256,
		.cpu_ports = 0x38,	/* can be configured as cpu port */
		.port_cnt = 5,		/* total physical port count */
		.port_nirqs = 6,
		.num_tx_queues = 8,
		.num_ipms = 8,
		.tc_cbs_supported = true,
		.ops = &lan937x_dev_ops,
		.phylink_mac_ops = &lan937x_phylink_mac_ops,
		.mib_names = ksz9477_mib_names,
		.mib_cnt = ARRAY_SIZE(ksz9477_mib_names),
		.reg_mib_cnt = MIB_COUNTER_NUM,
		.regs = ksz9477_regs,
		.masks = lan937x_masks,
		.shifts = lan937x_shifts,
		.xmii_ctrl0 = ksz9477_xmii_ctrl0,
		.xmii_ctrl1 = ksz9477_xmii_ctrl1,
		.supports_mii	= {false, false, false, false,
				   true, true, false, false},
		.supports_rmii	= {false, false, false, false,
				   true, true, false, false},
		.supports_rgmii = {false, false, false, false,
				   true, true, false, false},
		.internal_phy	= {true, true, true, false,
				   false, false, true, true},
	},

	[LAN9374] = {
		.chip_id = LAN9374_CHIP_ID,
		.dev_name = "LAN9374",
		.num_vlans = 4096,
		.num_alus = 1024,
		.num_statics = 256,
		.cpu_ports = 0x30,	/* can be configured as cpu port */
		.port_cnt = 8,		/* total physical port count */
		.port_nirqs = 6,
		.num_tx_queues = 8,
		.num_ipms = 8,
		.tc_cbs_supported = true,
		.ops = &lan937x_dev_ops,
		.phylink_mac_ops = &lan937x_phylink_mac_ops,
		.mib_names = ksz9477_mib_names,
		.mib_cnt = ARRAY_SIZE(ksz9477_mib_names),
		.reg_mib_cnt = MIB_COUNTER_NUM,
		.regs = ksz9477_regs,
		.masks = lan937x_masks,
		.shifts = lan937x_shifts,
		.xmii_ctrl0 = ksz9477_xmii_ctrl0,
		.xmii_ctrl1 = ksz9477_xmii_ctrl1,
		.supports_mii	= {false, false, false, false,
				   true, true, false, false},
		.supports_rmii	= {false, false, false, false,
				   true, true, false, false},
		.supports_rgmii = {false, false, false, false,
				   true, true, false, false},
		.internal_phy	= {true, true, true, true,
				   false, false, true, true},
	},
};
EXPORT_SYMBOL_GPL(ksz_switch_chips);

static const struct ksz_chip_data *ksz_lookup_info(unsigned int prod_num)
{
	int i;

	for (i = 0; i < ARRAY_SIZE(ksz_switch_chips); i++) {
		const struct ksz_chip_data *chip = &ksz_switch_chips[i];

		if (chip->chip_id == prod_num)
			return chip;
	}

	return NULL;
}

static int ksz_check_device_id(struct ksz_device *dev)
{
	const struct ksz_chip_data *expected_chip_data;
	u32 expected_chip_id;

	if (dev->pdata) {
		expected_chip_id = dev->pdata->chip_id;
		expected_chip_data = ksz_lookup_info(expected_chip_id);
		if (WARN_ON(!expected_chip_data))
			return -ENODEV;
	} else {
		expected_chip_data = of_device_get_match_data(dev->dev);
		expected_chip_id = expected_chip_data->chip_id;
	}

	if (expected_chip_id != dev->chip_id) {
		dev_err(dev->dev,
			"Device tree specifies chip %s but found %s, please fix it!\n",
			expected_chip_data->dev_name, dev->info->dev_name);
		return -ENODEV;
	}

	return 0;
}

static void ksz_phylink_get_caps(struct dsa_switch *ds, int port,
				 struct phylink_config *config)
{
	struct ksz_device *dev = ds->priv;

	if (dev->info->supports_mii[port])
		__set_bit(PHY_INTERFACE_MODE_MII, config->supported_interfaces);

	if (dev->info->supports_rmii[port])
		__set_bit(PHY_INTERFACE_MODE_RMII,
			  config->supported_interfaces);

	if (dev->info->supports_rgmii[port])
		phy_interface_set_rgmii(config->supported_interfaces);

	if (dev->info->internal_phy[port]) {
		__set_bit(PHY_INTERFACE_MODE_INTERNAL,
			  config->supported_interfaces);
		/* Compatibility for phylib's default interface type when the
		 * phy-mode property is absent
		 */
		__set_bit(PHY_INTERFACE_MODE_GMII,
			  config->supported_interfaces);
	}

	if (dev->dev_ops->get_caps)
		dev->dev_ops->get_caps(dev, port, config);
}

void ksz_r_mib_stats64(struct ksz_device *dev, int port)
{
	struct ethtool_pause_stats *pstats;
	struct rtnl_link_stats64 *stats;
	struct ksz_stats_raw *raw;
	struct ksz_port_mib *mib;
	int ret;

	mib = &dev->ports[port].mib;
	stats = &mib->stats64;
	pstats = &mib->pause_stats;
	raw = (struct ksz_stats_raw *)mib->counters;

	spin_lock(&mib->stats64_lock);

	stats->rx_packets = raw->rx_bcast + raw->rx_mcast + raw->rx_ucast +
		raw->rx_pause;
	stats->tx_packets = raw->tx_bcast + raw->tx_mcast + raw->tx_ucast +
		raw->tx_pause;

	/* HW counters are counting bytes + FCS which is not acceptable
	 * for rtnl_link_stats64 interface
	 */
	stats->rx_bytes = raw->rx_total - stats->rx_packets * ETH_FCS_LEN;
	stats->tx_bytes = raw->tx_total - stats->tx_packets * ETH_FCS_LEN;

	stats->rx_length_errors = raw->rx_undersize + raw->rx_fragments +
		raw->rx_oversize;

	stats->rx_crc_errors = raw->rx_crc_err;
	stats->rx_frame_errors = raw->rx_align_err;
	stats->rx_dropped = raw->rx_discards;
	stats->rx_errors = stats->rx_length_errors + stats->rx_crc_errors +
		stats->rx_frame_errors  + stats->rx_dropped;

	stats->tx_window_errors = raw->tx_late_col;
	stats->tx_fifo_errors = raw->tx_discards;
	stats->tx_aborted_errors = raw->tx_exc_col;
	stats->tx_errors = stats->tx_window_errors + stats->tx_fifo_errors +
		stats->tx_aborted_errors;

	stats->multicast = raw->rx_mcast;
	stats->collisions = raw->tx_total_col;

	pstats->tx_pause_frames = raw->tx_pause;
	pstats->rx_pause_frames = raw->rx_pause;

	spin_unlock(&mib->stats64_lock);

	if (dev->info->phy_errata_9477) {
		ret = ksz9477_errata_monitor(dev, port, raw->tx_late_col);
		if (ret)
			dev_err(dev->dev, "Failed to monitor transmission halt\n");
	}
}

void ksz88xx_r_mib_stats64(struct ksz_device *dev, int port)
{
	struct ethtool_pause_stats *pstats;
	struct rtnl_link_stats64 *stats;
	struct ksz88xx_stats_raw *raw;
	struct ksz_port_mib *mib;

	mib = &dev->ports[port].mib;
	stats = &mib->stats64;
	pstats = &mib->pause_stats;
	raw = (struct ksz88xx_stats_raw *)mib->counters;

	spin_lock(&mib->stats64_lock);

	stats->rx_packets = raw->rx_bcast + raw->rx_mcast + raw->rx_ucast +
		raw->rx_pause;
	stats->tx_packets = raw->tx_bcast + raw->tx_mcast + raw->tx_ucast +
		raw->tx_pause;

	/* HW counters are counting bytes + FCS which is not acceptable
	 * for rtnl_link_stats64 interface
	 */
	stats->rx_bytes = raw->rx + raw->rx_hi - stats->rx_packets * ETH_FCS_LEN;
	stats->tx_bytes = raw->tx + raw->tx_hi - stats->tx_packets * ETH_FCS_LEN;

	stats->rx_length_errors = raw->rx_undersize + raw->rx_fragments +
		raw->rx_oversize;

	stats->rx_crc_errors = raw->rx_crc_err;
	stats->rx_frame_errors = raw->rx_align_err;
	stats->rx_dropped = raw->rx_discards;
	stats->rx_errors = stats->rx_length_errors + stats->rx_crc_errors +
		stats->rx_frame_errors  + stats->rx_dropped;

	stats->tx_window_errors = raw->tx_late_col;
	stats->tx_fifo_errors = raw->tx_discards;
	stats->tx_aborted_errors = raw->tx_exc_col;
	stats->tx_errors = stats->tx_window_errors + stats->tx_fifo_errors +
		stats->tx_aborted_errors;

	stats->multicast = raw->rx_mcast;
	stats->collisions = raw->tx_total_col;

	pstats->tx_pause_frames = raw->tx_pause;
	pstats->rx_pause_frames = raw->rx_pause;

	spin_unlock(&mib->stats64_lock);
}

static void ksz_get_stats64(struct dsa_switch *ds, int port,
			    struct rtnl_link_stats64 *s)
{
	struct ksz_device *dev = ds->priv;
	struct ksz_port_mib *mib;

	mib = &dev->ports[port].mib;

	spin_lock(&mib->stats64_lock);
	memcpy(s, &mib->stats64, sizeof(*s));
	spin_unlock(&mib->stats64_lock);
}

static void ksz_get_pause_stats(struct dsa_switch *ds, int port,
				struct ethtool_pause_stats *pause_stats)
{
	struct ksz_device *dev = ds->priv;
	struct ksz_port_mib *mib;

	mib = &dev->ports[port].mib;

	spin_lock(&mib->stats64_lock);
	memcpy(pause_stats, &mib->pause_stats, sizeof(*pause_stats));
	spin_unlock(&mib->stats64_lock);
}

static void ksz_get_strings(struct dsa_switch *ds, int port,
			    u32 stringset, uint8_t *buf)
{
	struct ksz_device *dev = ds->priv;
	int i;

	if (stringset != ETH_SS_STATS)
		return;

	for (i = 0; i < dev->info->mib_cnt; i++) {
		memcpy(buf + i * ETH_GSTRING_LEN,
		       dev->info->mib_names[i].string, ETH_GSTRING_LEN);
	}
}

/**
 * ksz_update_port_member - Adjust port forwarding rules based on STP state and
 *			    isolation settings.
 * @dev: A pointer to the struct ksz_device representing the device.
 * @port: The port number to adjust.
 *
 * This function dynamically adjusts the port membership configuration for a
 * specified port and other device ports, based on Spanning Tree Protocol (STP)
 * states and port isolation settings. Each port, including the CPU port, has a
 * membership register, represented as a bitfield, where each bit corresponds
 * to a port number. A set bit indicates permission to forward frames to that
 * port. This function iterates over all ports, updating the membership register
 * to reflect current forwarding permissions:
 *
 * 1. Forwards frames only to ports that are part of the same bridge group and
 *    in the BR_STATE_FORWARDING state.
 * 2. Takes into account the isolation status of ports; ports in the
 *    BR_STATE_FORWARDING state with BR_ISOLATED configuration will not forward
 *    frames to each other, even if they are in the same bridge group.
 * 3. Ensures that the CPU port is included in the membership based on its
 *    upstream port configuration, allowing for management and control traffic
 *    to flow as required.
 */
static void ksz_update_port_member(struct ksz_device *dev, int port)
{
	struct ksz_port *p = &dev->ports[port];
	struct dsa_switch *ds = dev->ds;
	u8 port_member = 0, cpu_port;
	const struct dsa_port *dp;
	int i, j;

	if (!dsa_is_user_port(ds, port))
		return;

	dp = dsa_to_port(ds, port);
	cpu_port = BIT(dsa_upstream_port(ds, port));

	for (i = 0; i < ds->num_ports; i++) {
		const struct dsa_port *other_dp = dsa_to_port(ds, i);
		struct ksz_port *other_p = &dev->ports[i];
		u8 val = 0;

		if (!dsa_is_user_port(ds, i))
			continue;
		if (port == i)
			continue;
		if (!dsa_port_bridge_same(dp, other_dp))
			continue;
		if (other_p->stp_state != BR_STATE_FORWARDING)
			continue;

		/* At this point we know that "port" and "other" port [i] are in
		 * the same bridge group and that "other" port [i] is in
		 * forwarding stp state. If "port" is also in forwarding stp
		 * state, we can allow forwarding from port [port] to port [i].
		 * Except if both ports are isolated.
		 */
		if (p->stp_state == BR_STATE_FORWARDING &&
		    !(p->isolated && other_p->isolated)) {
			val |= BIT(port);
			port_member |= BIT(i);
		}

		/* Retain port [i]'s relationship to other ports than [port] */
		for (j = 0; j < ds->num_ports; j++) {
			const struct dsa_port *third_dp;
			struct ksz_port *third_p;

			if (j == i)
				continue;
			if (j == port)
				continue;
			if (!dsa_is_user_port(ds, j))
				continue;
			third_p = &dev->ports[j];
			if (third_p->stp_state != BR_STATE_FORWARDING)
				continue;

			third_dp = dsa_to_port(ds, j);

			/* Now we updating relation of the "other" port [i] to
			 * the "third" port [j]. We already know that "other"
			 * port [i] is in forwarding stp state and that "third"
			 * port [j] is in forwarding stp state too.
			 * We need to check if "other" port [i] and "third" port
			 * [j] are in the same bridge group and not isolated
			 * before allowing forwarding from port [i] to port [j].
			 */
			if (dsa_port_bridge_same(other_dp, third_dp) &&
			    !(other_p->isolated && third_p->isolated))
				val |= BIT(j);
		}

		dev->dev_ops->cfg_port_member(dev, i, val | cpu_port);
	}

	dev->dev_ops->cfg_port_member(dev, port, port_member | cpu_port);
}

static int ksz_sw_mdio_read(struct mii_bus *bus, int addr, int regnum)
{
	struct ksz_device *dev = bus->priv;
	u16 val;
	int ret;

	ret = dev->dev_ops->r_phy(dev, addr, regnum, &val);
	if (ret < 0)
		return ret;

	return val;
}

static int ksz_sw_mdio_write(struct mii_bus *bus, int addr, int regnum,
			     u16 val)
{
	struct ksz_device *dev = bus->priv;

	return dev->dev_ops->w_phy(dev, addr, regnum, val);
}

static int ksz_irq_phy_setup(struct ksz_device *dev)
{
	struct dsa_switch *ds = dev->ds;
	int phy;
	int irq;
	int ret;

	for (phy = 0; phy < KSZ_MAX_NUM_PORTS; phy++) {
		if (BIT(phy) & ds->phys_mii_mask) {
			irq = irq_find_mapping(dev->ports[phy].pirq.domain,
					       PORT_SRC_PHY_INT);
			if (irq < 0) {
				ret = irq;
				goto out;
			}
			ds->user_mii_bus->irq[phy] = irq;
		}
	}
	return 0;
out:
	while (phy--)
		if (BIT(phy) & ds->phys_mii_mask)
			irq_dispose_mapping(ds->user_mii_bus->irq[phy]);

	return ret;
}

static void ksz_irq_phy_free(struct ksz_device *dev)
{
	struct dsa_switch *ds = dev->ds;
	int phy;

	for (phy = 0; phy < KSZ_MAX_NUM_PORTS; phy++)
		if (BIT(phy) & ds->phys_mii_mask)
			irq_dispose_mapping(ds->user_mii_bus->irq[phy]);
}

static int ksz_mdio_register(struct ksz_device *dev)
{
	struct dsa_switch *ds = dev->ds;
	struct device_node *mdio_np;
	struct mii_bus *bus;
	int ret;

	mdio_np = of_get_child_by_name(dev->dev->of_node, "mdio");
	if (!mdio_np)
		return 0;

	bus = devm_mdiobus_alloc(ds->dev);
	if (!bus) {
		of_node_put(mdio_np);
		return -ENOMEM;
	}

	bus->priv = dev;
	bus->read = ksz_sw_mdio_read;
	bus->write = ksz_sw_mdio_write;
	bus->name = "ksz user smi";
	snprintf(bus->id, MII_BUS_ID_SIZE, "SMI-%d", ds->index);
	bus->parent = ds->dev;
	bus->phy_mask = ~ds->phys_mii_mask;

	ds->user_mii_bus = bus;

	if (dev->irq > 0) {
		ret = ksz_irq_phy_setup(dev);
		if (ret) {
			of_node_put(mdio_np);
			return ret;
		}
	}

	ret = devm_of_mdiobus_register(ds->dev, bus, mdio_np);
	if (ret) {
		dev_err(ds->dev, "unable to register MDIO bus %s\n",
			bus->id);
		if (dev->irq > 0)
			ksz_irq_phy_free(dev);
	}

	of_node_put(mdio_np);

	return ret;
}

static void ksz_irq_mask(struct irq_data *d)
{
	struct ksz_irq *kirq = irq_data_get_irq_chip_data(d);

	kirq->masked |= BIT(d->hwirq);
}

static void ksz_irq_unmask(struct irq_data *d)
{
	struct ksz_irq *kirq = irq_data_get_irq_chip_data(d);

	kirq->masked &= ~BIT(d->hwirq);
}

static void ksz_irq_bus_lock(struct irq_data *d)
{
	struct ksz_irq *kirq  = irq_data_get_irq_chip_data(d);

	mutex_lock(&kirq->dev->lock_irq);
}

static void ksz_irq_bus_sync_unlock(struct irq_data *d)
{
	struct ksz_irq *kirq  = irq_data_get_irq_chip_data(d);
	struct ksz_device *dev = kirq->dev;
	int ret;

	ret = ksz_write8(dev, kirq->reg_mask, kirq->masked);
	if (ret)
		dev_err(dev->dev, "failed to change IRQ mask\n");

	mutex_unlock(&dev->lock_irq);
}

static const struct irq_chip ksz_irq_chip = {
	.name			= "ksz-irq",
	.irq_mask		= ksz_irq_mask,
	.irq_unmask		= ksz_irq_unmask,
	.irq_bus_lock		= ksz_irq_bus_lock,
	.irq_bus_sync_unlock	= ksz_irq_bus_sync_unlock,
};

static int ksz_irq_domain_map(struct irq_domain *d,
			      unsigned int irq, irq_hw_number_t hwirq)
{
	irq_set_chip_data(irq, d->host_data);
	irq_set_chip_and_handler(irq, &ksz_irq_chip, handle_level_irq);
	irq_set_noprobe(irq);

	return 0;
}

static const struct irq_domain_ops ksz_irq_domain_ops = {
	.map	= ksz_irq_domain_map,
	.xlate	= irq_domain_xlate_twocell,
};

static void ksz_irq_free(struct ksz_irq *kirq)
{
	int irq, virq;

	free_irq(kirq->irq_num, kirq);

	for (irq = 0; irq < kirq->nirqs; irq++) {
		virq = irq_find_mapping(kirq->domain, irq);
		irq_dispose_mapping(virq);
	}

	irq_domain_remove(kirq->domain);
}

static irqreturn_t ksz_irq_thread_fn(int irq, void *dev_id)
{
	struct ksz_irq *kirq = dev_id;
	unsigned int nhandled = 0;
	struct ksz_device *dev;
	unsigned int sub_irq;
	u8 data;
	int ret;
	u8 n;

	dev = kirq->dev;

	/* Read interrupt status register */
	ret = ksz_read8(dev, kirq->reg_status, &data);
	if (ret)
		goto out;

	for (n = 0; n < kirq->nirqs; ++n) {
		if (data & BIT(n)) {
			sub_irq = irq_find_mapping(kirq->domain, n);
			handle_nested_irq(sub_irq);
			++nhandled;
		}
	}
out:
	return (nhandled > 0 ? IRQ_HANDLED : IRQ_NONE);
}

static int ksz_irq_common_setup(struct ksz_device *dev, struct ksz_irq *kirq)
{
	int ret, n;

	kirq->dev = dev;
	kirq->masked = ~0;

	kirq->domain = irq_domain_add_simple(dev->dev->of_node, kirq->nirqs, 0,
					     &ksz_irq_domain_ops, kirq);
	if (!kirq->domain)
		return -ENOMEM;

	for (n = 0; n < kirq->nirqs; n++)
		irq_create_mapping(kirq->domain, n);

	ret = request_threaded_irq(kirq->irq_num, NULL, ksz_irq_thread_fn,
				   IRQF_ONESHOT, kirq->name, kirq);
	if (ret)
		goto out;

	return 0;

out:
	ksz_irq_free(kirq);

	return ret;
}

static int ksz_girq_setup(struct ksz_device *dev)
{
	struct ksz_irq *girq = &dev->girq;

	girq->nirqs = dev->info->port_cnt;
	girq->reg_mask = REG_SW_PORT_INT_MASK__1;
	girq->reg_status = REG_SW_PORT_INT_STATUS__1;
	snprintf(girq->name, sizeof(girq->name), "global_port_irq");

	girq->irq_num = dev->irq;

	return ksz_irq_common_setup(dev, girq);
}

static int ksz_pirq_setup(struct ksz_device *dev, u8 p)
{
	struct ksz_irq *pirq = &dev->ports[p].pirq;

	pirq->nirqs = dev->info->port_nirqs;
	pirq->reg_mask = dev->dev_ops->get_port_addr(p, REG_PORT_INT_MASK);
	pirq->reg_status = dev->dev_ops->get_port_addr(p, REG_PORT_INT_STATUS);
	snprintf(pirq->name, sizeof(pirq->name), "port_irq-%d", p);

	pirq->irq_num = irq_find_mapping(dev->girq.domain, p);
	if (pirq->irq_num < 0)
		return pirq->irq_num;

	return ksz_irq_common_setup(dev, pirq);
}

static int ksz_parse_drive_strength(struct ksz_device *dev);

static int ksz_setup(struct dsa_switch *ds)
{
	struct ksz_device *dev = ds->priv;
	struct dsa_port *dp;
	struct ksz_port *p;
	const u16 *regs;
	int ret;

	regs = dev->info->regs;

	dev->vlan_cache = devm_kcalloc(dev->dev, sizeof(struct vlan_table),
				       dev->info->num_vlans, GFP_KERNEL);
	if (!dev->vlan_cache)
		return -ENOMEM;

	ret = dev->dev_ops->reset(dev);
	if (ret) {
		dev_err(ds->dev, "failed to reset switch\n");
		return ret;
	}

	ret = ksz_parse_drive_strength(dev);
	if (ret)
		return ret;

	/* set broadcast storm protection 10% rate */
	regmap_update_bits(ksz_regmap_16(dev), regs[S_BROADCAST_CTRL],
			   BROADCAST_STORM_RATE,
			   (BROADCAST_STORM_VALUE *
			   BROADCAST_STORM_PROT_RATE) / 100);

	dev->dev_ops->config_cpu_port(ds);

	dev->dev_ops->enable_stp_addr(dev);

	ds->num_tx_queues = dev->info->num_tx_queues;

	regmap_update_bits(ksz_regmap_8(dev), regs[S_MULTICAST_CTRL],
			   MULTICAST_STORM_DISABLE, MULTICAST_STORM_DISABLE);

	ksz_init_mib_timer(dev);

	ds->configure_vlan_while_not_filtering = false;
	ds->dscp_prio_mapping_is_global = true;

	if (dev->dev_ops->setup) {
		ret = dev->dev_ops->setup(ds);
		if (ret)
			return ret;
	}

	/* Start with learning disabled on standalone user ports, and enabled
	 * on the CPU port. In lack of other finer mechanisms, learning on the
	 * CPU port will avoid flooding bridge local addresses on the network
	 * in some cases.
	 */
	p = &dev->ports[dev->cpu_port];
	p->learning = true;

	if (dev->irq > 0) {
		ret = ksz_girq_setup(dev);
		if (ret)
			return ret;

		dsa_switch_for_each_user_port(dp, dev->ds) {
			ret = ksz_pirq_setup(dev, dp->index);
			if (ret)
				goto out_girq;

			ret = ksz_ptp_irq_setup(ds, dp->index);
			if (ret)
				goto out_pirq;
		}
	}

	ret = ksz_ptp_clock_register(ds);
	if (ret) {
		dev_err(dev->dev, "Failed to register PTP clock: %d\n", ret);
		goto out_ptpirq;
	}

	ret = ksz_mdio_register(dev);
	if (ret < 0) {
		dev_err(dev->dev, "failed to register the mdio");
		goto out_ptp_clock_unregister;
	}

	ret = ksz_dcb_init(dev);
	if (ret)
		goto out_ptp_clock_unregister;

	/* start switch */
	regmap_update_bits(ksz_regmap_8(dev), regs[S_START_CTRL],
			   SW_START, SW_START);

	return 0;

out_ptp_clock_unregister:
	ksz_ptp_clock_unregister(ds);
out_ptpirq:
	if (dev->irq > 0)
		dsa_switch_for_each_user_port(dp, dev->ds)
			ksz_ptp_irq_free(ds, dp->index);
out_pirq:
	if (dev->irq > 0)
		dsa_switch_for_each_user_port(dp, dev->ds)
			ksz_irq_free(&dev->ports[dp->index].pirq);
out_girq:
	if (dev->irq > 0)
		ksz_irq_free(&dev->girq);

	return ret;
}

static void ksz_teardown(struct dsa_switch *ds)
{
	struct ksz_device *dev = ds->priv;
	struct dsa_port *dp;

	ksz_ptp_clock_unregister(ds);

	if (dev->irq > 0) {
		dsa_switch_for_each_user_port(dp, dev->ds) {
			ksz_ptp_irq_free(ds, dp->index);

			ksz_irq_free(&dev->ports[dp->index].pirq);
		}

		ksz_irq_free(&dev->girq);
	}

	if (dev->dev_ops->teardown)
		dev->dev_ops->teardown(ds);
}

static void port_r_cnt(struct ksz_device *dev, int port)
{
	struct ksz_port_mib *mib = &dev->ports[port].mib;
	u64 *dropped;

	/* Some ports may not have MIB counters before SWITCH_COUNTER_NUM. */
	while (mib->cnt_ptr < dev->info->reg_mib_cnt) {
		dev->dev_ops->r_mib_cnt(dev, port, mib->cnt_ptr,
					&mib->counters[mib->cnt_ptr]);
		++mib->cnt_ptr;
	}

	/* last one in storage */
	dropped = &mib->counters[dev->info->mib_cnt];

	/* Some ports may not have MIB counters after SWITCH_COUNTER_NUM. */
	while (mib->cnt_ptr < dev->info->mib_cnt) {
		dev->dev_ops->r_mib_pkt(dev, port, mib->cnt_ptr,
					dropped, &mib->counters[mib->cnt_ptr]);
		++mib->cnt_ptr;
	}
	mib->cnt_ptr = 0;
}

static void ksz_mib_read_work(struct work_struct *work)
{
	struct ksz_device *dev = container_of(work, struct ksz_device,
					      mib_read.work);
	struct ksz_port_mib *mib;
	struct ksz_port *p;
	int i;

	for (i = 0; i < dev->info->port_cnt; i++) {
		if (dsa_is_unused_port(dev->ds, i))
			continue;

		p = &dev->ports[i];
		mib = &p->mib;
		mutex_lock(&mib->cnt_mutex);

		/* Only read MIB counters when the port is told to do.
		 * If not, read only dropped counters when link is not up.
		 */
		if (!p->read) {
			const struct dsa_port *dp = dsa_to_port(dev->ds, i);

			if (!netif_carrier_ok(dp->user))
				mib->cnt_ptr = dev->info->reg_mib_cnt;
		}
		port_r_cnt(dev, i);
		p->read = false;

		if (dev->dev_ops->r_mib_stat64)
			dev->dev_ops->r_mib_stat64(dev, i);

		mutex_unlock(&mib->cnt_mutex);
	}

	schedule_delayed_work(&dev->mib_read, dev->mib_read_interval);
}

void ksz_init_mib_timer(struct ksz_device *dev)
{
	int i;

	INIT_DELAYED_WORK(&dev->mib_read, ksz_mib_read_work);

	for (i = 0; i < dev->info->port_cnt; i++) {
		struct ksz_port_mib *mib = &dev->ports[i].mib;

		dev->dev_ops->port_init_cnt(dev, i);

		mib->cnt_ptr = 0;
		memset(mib->counters, 0, dev->info->mib_cnt * sizeof(u64));
	}
}

static int ksz_phy_read16(struct dsa_switch *ds, int addr, int reg)
{
	struct ksz_device *dev = ds->priv;
	u16 val = 0xffff;
	int ret;

	ret = dev->dev_ops->r_phy(dev, addr, reg, &val);
	if (ret)
		return ret;

	return val;
}

static int ksz_phy_write16(struct dsa_switch *ds, int addr, int reg, u16 val)
{
	struct ksz_device *dev = ds->priv;
	int ret;

	ret = dev->dev_ops->w_phy(dev, addr, reg, val);
	if (ret)
		return ret;

	return 0;
}

static u32 ksz_get_phy_flags(struct dsa_switch *ds, int port)
{
	struct ksz_device *dev = ds->priv;

	switch (dev->chip_id) {
	case KSZ88X3_CHIP_ID:
		/* Silicon Errata Sheet (DS80000830A):
		 * Port 1 does not work with LinkMD Cable-Testing.
		 * Port 1 does not respond to received PAUSE control frames.
		 */
		if (!port)
			return MICREL_KSZ8_P1_ERRATA;
		break;
	case KSZ8567_CHIP_ID:
<<<<<<< HEAD
	case KSZ9477_CHIP_ID:
	case KSZ9567_CHIP_ID:
	case KSZ9896_CHIP_ID:
	case KSZ9897_CHIP_ID:
		/* KSZ9477 Errata DS80000754C
		 *
		 * Module 4: Energy Efficient Ethernet (EEE) feature select must
		 * be manually disabled
=======
		/* KSZ8567R Errata DS80000752C Module 4 */
	case KSZ8765_CHIP_ID:
	case KSZ8794_CHIP_ID:
	case KSZ8795_CHIP_ID:
		/* KSZ879x/KSZ877x/KSZ876x Errata DS80000687C Module 2 */
	case KSZ9477_CHIP_ID:
		/* KSZ9477S Errata DS80000754A Module 4 */
	case KSZ9567_CHIP_ID:
		/* KSZ9567S Errata DS80000756A Module 4 */
	case KSZ9896_CHIP_ID:
		/* KSZ9896C Errata DS80000757A Module 3 */
	case KSZ9897_CHIP_ID:
		/* KSZ9897R Errata DS80000758C Module 4 */
		/* Energy Efficient Ethernet (EEE) feature select must be manually disabled
>>>>>>> adc21867
		 *   The EEE feature is enabled by default, but it is not fully
		 *   operational. It must be manually disabled through register
		 *   controls. If not disabled, the PHY ports can auto-negotiate
		 *   to enable EEE, and this feature can cause link drops when
		 *   linked to another device supporting EEE.
		 *
<<<<<<< HEAD
		 * The same item appears in the errata for the KSZ9567, KSZ9896,
		 * and KSZ9897.
		 *
		 * A similar item appears in the errata for the KSZ8567, but
		 * provides an alternative workaround. For now, use the simple
		 * workaround of disabling the EEE feature for this device too.
=======
		 * The same item appears in the errata for all switches above.
>>>>>>> adc21867
		 */
		return MICREL_NO_EEE;
	}

	return 0;
}

static void ksz_phylink_mac_link_down(struct phylink_config *config,
				      unsigned int mode,
				      phy_interface_t interface)
{
	struct dsa_port *dp = dsa_phylink_to_port(config);
	struct ksz_device *dev = dp->ds->priv;

	/* Read all MIB counters when the link is going down. */
	dev->ports[dp->index].read = true;
	/* timer started */
	if (dev->mib_read_interval)
		schedule_delayed_work(&dev->mib_read, 0);
}

static int ksz_sset_count(struct dsa_switch *ds, int port, int sset)
{
	struct ksz_device *dev = ds->priv;

	if (sset != ETH_SS_STATS)
		return 0;

	return dev->info->mib_cnt;
}

static void ksz_get_ethtool_stats(struct dsa_switch *ds, int port,
				  uint64_t *buf)
{
	const struct dsa_port *dp = dsa_to_port(ds, port);
	struct ksz_device *dev = ds->priv;
	struct ksz_port_mib *mib;

	mib = &dev->ports[port].mib;
	mutex_lock(&mib->cnt_mutex);

	/* Only read dropped counters if no link. */
	if (!netif_carrier_ok(dp->user))
		mib->cnt_ptr = dev->info->reg_mib_cnt;
	port_r_cnt(dev, port);
	memcpy(buf, mib->counters, dev->info->mib_cnt * sizeof(u64));
	mutex_unlock(&mib->cnt_mutex);
}

static int ksz_port_bridge_join(struct dsa_switch *ds, int port,
				struct dsa_bridge bridge,
				bool *tx_fwd_offload,
				struct netlink_ext_ack *extack)
{
	/* port_stp_state_set() will be called after to put the port in
	 * appropriate state so there is no need to do anything.
	 */

	return 0;
}

static void ksz_port_bridge_leave(struct dsa_switch *ds, int port,
				  struct dsa_bridge bridge)
{
	/* port_stp_state_set() will be called after to put the port in
	 * forwarding state so there is no need to do anything.
	 */
}

static void ksz_port_fast_age(struct dsa_switch *ds, int port)
{
	struct ksz_device *dev = ds->priv;

	dev->dev_ops->flush_dyn_mac_table(dev, port);
}

static int ksz_set_ageing_time(struct dsa_switch *ds, unsigned int msecs)
{
	struct ksz_device *dev = ds->priv;

	if (!dev->dev_ops->set_ageing_time)
		return -EOPNOTSUPP;

	return dev->dev_ops->set_ageing_time(dev, msecs);
}

static int ksz_port_fdb_add(struct dsa_switch *ds, int port,
			    const unsigned char *addr, u16 vid,
			    struct dsa_db db)
{
	struct ksz_device *dev = ds->priv;

	if (!dev->dev_ops->fdb_add)
		return -EOPNOTSUPP;

	return dev->dev_ops->fdb_add(dev, port, addr, vid, db);
}

static int ksz_port_fdb_del(struct dsa_switch *ds, int port,
			    const unsigned char *addr,
			    u16 vid, struct dsa_db db)
{
	struct ksz_device *dev = ds->priv;

	if (!dev->dev_ops->fdb_del)
		return -EOPNOTSUPP;

	return dev->dev_ops->fdb_del(dev, port, addr, vid, db);
}

static int ksz_port_fdb_dump(struct dsa_switch *ds, int port,
			     dsa_fdb_dump_cb_t *cb, void *data)
{
	struct ksz_device *dev = ds->priv;

	if (!dev->dev_ops->fdb_dump)
		return -EOPNOTSUPP;

	return dev->dev_ops->fdb_dump(dev, port, cb, data);
}

static int ksz_port_mdb_add(struct dsa_switch *ds, int port,
			    const struct switchdev_obj_port_mdb *mdb,
			    struct dsa_db db)
{
	struct ksz_device *dev = ds->priv;

	if (!dev->dev_ops->mdb_add)
		return -EOPNOTSUPP;

	return dev->dev_ops->mdb_add(dev, port, mdb, db);
}

static int ksz_port_mdb_del(struct dsa_switch *ds, int port,
			    const struct switchdev_obj_port_mdb *mdb,
			    struct dsa_db db)
{
	struct ksz_device *dev = ds->priv;

	if (!dev->dev_ops->mdb_del)
		return -EOPNOTSUPP;

	return dev->dev_ops->mdb_del(dev, port, mdb, db);
}

static int ksz9477_set_default_prio_queue_mapping(struct ksz_device *dev,
						  int port)
{
	u32 queue_map = 0;
	int ipm;

	for (ipm = 0; ipm < dev->info->num_ipms; ipm++) {
		int queue;

		/* Traffic Type (TT) is corresponding to the Internal Priority
		 * Map (IPM) in the switch. Traffic Class (TC) is
		 * corresponding to the queue in the switch.
		 */
		queue = ieee8021q_tt_to_tc(ipm, dev->info->num_tx_queues);
		if (queue < 0)
			return queue;

		queue_map |= queue << (ipm * KSZ9477_PORT_TC_MAP_S);
	}

	return ksz_pwrite32(dev, port, KSZ9477_PORT_MRI_TC_MAP__4, queue_map);
}

static int ksz_port_setup(struct dsa_switch *ds, int port)
{
	struct ksz_device *dev = ds->priv;
	int ret;

	if (!dsa_is_user_port(ds, port))
		return 0;

	/* setup user port */
	dev->dev_ops->port_setup(dev, port, false);

	if (!is_ksz8(dev)) {
		ret = ksz9477_set_default_prio_queue_mapping(dev, port);
		if (ret)
			return ret;
	}

	/* port_stp_state_set() will be called after to enable the port so
	 * there is no need to do anything.
	 */

	return ksz_dcb_init_port(dev, port);
}

void ksz_port_stp_state_set(struct dsa_switch *ds, int port, u8 state)
{
	struct ksz_device *dev = ds->priv;
	struct ksz_port *p;
	const u16 *regs;
	u8 data;

	regs = dev->info->regs;

	ksz_pread8(dev, port, regs[P_STP_CTRL], &data);
	data &= ~(PORT_TX_ENABLE | PORT_RX_ENABLE | PORT_LEARN_DISABLE);

	p = &dev->ports[port];

	switch (state) {
	case BR_STATE_DISABLED:
		data |= PORT_LEARN_DISABLE;
		break;
	case BR_STATE_LISTENING:
		data |= (PORT_RX_ENABLE | PORT_LEARN_DISABLE);
		break;
	case BR_STATE_LEARNING:
		data |= PORT_RX_ENABLE;
		if (!p->learning)
			data |= PORT_LEARN_DISABLE;
		break;
	case BR_STATE_FORWARDING:
		data |= (PORT_TX_ENABLE | PORT_RX_ENABLE);
		if (!p->learning)
			data |= PORT_LEARN_DISABLE;
		break;
	case BR_STATE_BLOCKING:
		data |= PORT_LEARN_DISABLE;
		break;
	default:
		dev_err(ds->dev, "invalid STP state: %d\n", state);
		return;
	}

	ksz_pwrite8(dev, port, regs[P_STP_CTRL], data);

	p->stp_state = state;

	ksz_update_port_member(dev, port);
}

static void ksz_port_teardown(struct dsa_switch *ds, int port)
{
	struct ksz_device *dev = ds->priv;

	switch (dev->chip_id) {
	case KSZ8563_CHIP_ID:
	case KSZ8567_CHIP_ID:
	case KSZ9477_CHIP_ID:
	case KSZ9563_CHIP_ID:
	case KSZ9567_CHIP_ID:
	case KSZ9893_CHIP_ID:
	case KSZ9896_CHIP_ID:
	case KSZ9897_CHIP_ID:
		if (dsa_is_user_port(ds, port))
			ksz9477_port_acl_free(dev, port);
	}
}

static int ksz_port_pre_bridge_flags(struct dsa_switch *ds, int port,
				     struct switchdev_brport_flags flags,
				     struct netlink_ext_ack *extack)
{
	if (flags.mask & ~(BR_LEARNING | BR_ISOLATED))
		return -EINVAL;

	return 0;
}

static int ksz_port_bridge_flags(struct dsa_switch *ds, int port,
				 struct switchdev_brport_flags flags,
				 struct netlink_ext_ack *extack)
{
	struct ksz_device *dev = ds->priv;
	struct ksz_port *p = &dev->ports[port];

	if (flags.mask & (BR_LEARNING | BR_ISOLATED)) {
		if (flags.mask & BR_LEARNING)
			p->learning = !!(flags.val & BR_LEARNING);

		if (flags.mask & BR_ISOLATED)
			p->isolated = !!(flags.val & BR_ISOLATED);

		/* Make the change take effect immediately */
		ksz_port_stp_state_set(ds, port, p->stp_state);
	}

	return 0;
}

static enum dsa_tag_protocol ksz_get_tag_protocol(struct dsa_switch *ds,
						  int port,
						  enum dsa_tag_protocol mp)
{
	struct ksz_device *dev = ds->priv;
	enum dsa_tag_protocol proto = DSA_TAG_PROTO_NONE;

	if (ksz_is_ksz87xx(dev) || ksz_is_8895_family(dev))
		proto = DSA_TAG_PROTO_KSZ8795;

	if (dev->chip_id == KSZ88X3_CHIP_ID ||
	    dev->chip_id == KSZ8563_CHIP_ID ||
	    dev->chip_id == KSZ9893_CHIP_ID ||
	    dev->chip_id == KSZ9563_CHIP_ID)
		proto = DSA_TAG_PROTO_KSZ9893;

	if (dev->chip_id == KSZ8567_CHIP_ID ||
	    dev->chip_id == KSZ9477_CHIP_ID ||
	    dev->chip_id == KSZ9896_CHIP_ID ||
	    dev->chip_id == KSZ9897_CHIP_ID ||
	    dev->chip_id == KSZ9567_CHIP_ID)
		proto = DSA_TAG_PROTO_KSZ9477;

	if (is_lan937x(dev))
		proto = DSA_TAG_PROTO_LAN937X;

	return proto;
}

static int ksz_connect_tag_protocol(struct dsa_switch *ds,
				    enum dsa_tag_protocol proto)
{
	struct ksz_tagger_data *tagger_data;

	switch (proto) {
	case DSA_TAG_PROTO_KSZ8795:
		return 0;
	case DSA_TAG_PROTO_KSZ9893:
	case DSA_TAG_PROTO_KSZ9477:
	case DSA_TAG_PROTO_LAN937X:
		tagger_data = ksz_tagger_data(ds);
		tagger_data->xmit_work_fn = ksz_port_deferred_xmit;
		return 0;
	default:
		return -EPROTONOSUPPORT;
	}
}

static int ksz_port_vlan_filtering(struct dsa_switch *ds, int port,
				   bool flag, struct netlink_ext_ack *extack)
{
	struct ksz_device *dev = ds->priv;

	if (!dev->dev_ops->vlan_filtering)
		return -EOPNOTSUPP;

	return dev->dev_ops->vlan_filtering(dev, port, flag, extack);
}

static int ksz_port_vlan_add(struct dsa_switch *ds, int port,
			     const struct switchdev_obj_port_vlan *vlan,
			     struct netlink_ext_ack *extack)
{
	struct ksz_device *dev = ds->priv;

	if (!dev->dev_ops->vlan_add)
		return -EOPNOTSUPP;

	return dev->dev_ops->vlan_add(dev, port, vlan, extack);
}

static int ksz_port_vlan_del(struct dsa_switch *ds, int port,
			     const struct switchdev_obj_port_vlan *vlan)
{
	struct ksz_device *dev = ds->priv;

	if (!dev->dev_ops->vlan_del)
		return -EOPNOTSUPP;

	return dev->dev_ops->vlan_del(dev, port, vlan);
}

static int ksz_port_mirror_add(struct dsa_switch *ds, int port,
			       struct dsa_mall_mirror_tc_entry *mirror,
			       bool ingress, struct netlink_ext_ack *extack)
{
	struct ksz_device *dev = ds->priv;

	if (!dev->dev_ops->mirror_add)
		return -EOPNOTSUPP;

	return dev->dev_ops->mirror_add(dev, port, mirror, ingress, extack);
}

static void ksz_port_mirror_del(struct dsa_switch *ds, int port,
				struct dsa_mall_mirror_tc_entry *mirror)
{
	struct ksz_device *dev = ds->priv;

	if (dev->dev_ops->mirror_del)
		dev->dev_ops->mirror_del(dev, port, mirror);
}

static int ksz_change_mtu(struct dsa_switch *ds, int port, int mtu)
{
	struct ksz_device *dev = ds->priv;

	if (!dev->dev_ops->change_mtu)
		return -EOPNOTSUPP;

	return dev->dev_ops->change_mtu(dev, port, mtu);
}

static int ksz_max_mtu(struct dsa_switch *ds, int port)
{
	struct ksz_device *dev = ds->priv;

	switch (dev->chip_id) {
	case KSZ8795_CHIP_ID:
	case KSZ8794_CHIP_ID:
	case KSZ8765_CHIP_ID:
		return KSZ8795_HUGE_PACKET_SIZE - VLAN_ETH_HLEN - ETH_FCS_LEN;
	case KSZ88X3_CHIP_ID:
	case KSZ8864_CHIP_ID:
	case KSZ8895_CHIP_ID:
		return KSZ8863_HUGE_PACKET_SIZE - VLAN_ETH_HLEN - ETH_FCS_LEN;
	case KSZ8563_CHIP_ID:
	case KSZ8567_CHIP_ID:
	case KSZ9477_CHIP_ID:
	case KSZ9563_CHIP_ID:
	case KSZ9567_CHIP_ID:
	case KSZ9893_CHIP_ID:
	case KSZ9896_CHIP_ID:
	case KSZ9897_CHIP_ID:
	case LAN9370_CHIP_ID:
	case LAN9371_CHIP_ID:
	case LAN9372_CHIP_ID:
	case LAN9373_CHIP_ID:
	case LAN9374_CHIP_ID:
		return KSZ9477_MAX_FRAME_SIZE - VLAN_ETH_HLEN - ETH_FCS_LEN;
	}

	return -EOPNOTSUPP;
}

static int ksz_validate_eee(struct dsa_switch *ds, int port)
{
	struct ksz_device *dev = ds->priv;

	if (!dev->info->internal_phy[port])
		return -EOPNOTSUPP;

	switch (dev->chip_id) {
	case KSZ8563_CHIP_ID:
	case KSZ8567_CHIP_ID:
	case KSZ9477_CHIP_ID:
	case KSZ9563_CHIP_ID:
	case KSZ9567_CHIP_ID:
	case KSZ9893_CHIP_ID:
	case KSZ9896_CHIP_ID:
	case KSZ9897_CHIP_ID:
		return 0;
	}

	return -EOPNOTSUPP;
}

static int ksz_get_mac_eee(struct dsa_switch *ds, int port,
			   struct ethtool_keee *e)
{
	int ret;

	ret = ksz_validate_eee(ds, port);
	if (ret)
		return ret;

	/* There is no documented control of Tx LPI configuration. */
	e->tx_lpi_enabled = true;

	/* There is no documented control of Tx LPI timer. According to tests
	 * Tx LPI timer seems to be set by default to minimal value.
	 */
	e->tx_lpi_timer = 0;

	return 0;
}

static int ksz_set_mac_eee(struct dsa_switch *ds, int port,
			   struct ethtool_keee *e)
{
	struct ksz_device *dev = ds->priv;
	int ret;

	ret = ksz_validate_eee(ds, port);
	if (ret)
		return ret;

	if (!e->tx_lpi_enabled) {
		dev_err(dev->dev, "Disabling EEE Tx LPI is not supported\n");
		return -EINVAL;
	}

	if (e->tx_lpi_timer) {
		dev_err(dev->dev, "Setting EEE Tx LPI timer is not supported\n");
		return -EINVAL;
	}

	return 0;
}

static void ksz_set_xmii(struct ksz_device *dev, int port,
			 phy_interface_t interface)
{
	const u8 *bitval = dev->info->xmii_ctrl1;
	struct ksz_port *p = &dev->ports[port];
	const u16 *regs = dev->info->regs;
	u8 data8;

	ksz_pread8(dev, port, regs[P_XMII_CTRL_1], &data8);

	data8 &= ~(P_MII_SEL_M | P_RGMII_ID_IG_ENABLE |
		   P_RGMII_ID_EG_ENABLE);

	switch (interface) {
	case PHY_INTERFACE_MODE_MII:
		data8 |= bitval[P_MII_SEL];
		break;
	case PHY_INTERFACE_MODE_RMII:
		data8 |= bitval[P_RMII_SEL];
		break;
	case PHY_INTERFACE_MODE_GMII:
		data8 |= bitval[P_GMII_SEL];
		break;
	case PHY_INTERFACE_MODE_RGMII:
	case PHY_INTERFACE_MODE_RGMII_ID:
	case PHY_INTERFACE_MODE_RGMII_TXID:
	case PHY_INTERFACE_MODE_RGMII_RXID:
		data8 |= bitval[P_RGMII_SEL];
		/* On KSZ9893, disable RGMII in-band status support */
		if (dev->chip_id == KSZ9893_CHIP_ID ||
		    dev->chip_id == KSZ8563_CHIP_ID ||
		    dev->chip_id == KSZ9563_CHIP_ID ||
		    is_lan937x(dev))
			data8 &= ~P_MII_MAC_MODE;
		break;
	default:
		dev_err(dev->dev, "Unsupported interface '%s' for port %d\n",
			phy_modes(interface), port);
		return;
	}

	if (p->rgmii_tx_val)
		data8 |= P_RGMII_ID_EG_ENABLE;

	if (p->rgmii_rx_val)
		data8 |= P_RGMII_ID_IG_ENABLE;

	/* Write the updated value */
	ksz_pwrite8(dev, port, regs[P_XMII_CTRL_1], data8);
}

phy_interface_t ksz_get_xmii(struct ksz_device *dev, int port, bool gbit)
{
	const u8 *bitval = dev->info->xmii_ctrl1;
	const u16 *regs = dev->info->regs;
	phy_interface_t interface;
	u8 data8;
	u8 val;

	ksz_pread8(dev, port, regs[P_XMII_CTRL_1], &data8);

	val = FIELD_GET(P_MII_SEL_M, data8);

	if (val == bitval[P_MII_SEL]) {
		if (gbit)
			interface = PHY_INTERFACE_MODE_GMII;
		else
			interface = PHY_INTERFACE_MODE_MII;
	} else if (val == bitval[P_RMII_SEL]) {
		interface = PHY_INTERFACE_MODE_RMII;
	} else {
		interface = PHY_INTERFACE_MODE_RGMII;
		if (data8 & P_RGMII_ID_EG_ENABLE)
			interface = PHY_INTERFACE_MODE_RGMII_TXID;
		if (data8 & P_RGMII_ID_IG_ENABLE) {
			interface = PHY_INTERFACE_MODE_RGMII_RXID;
			if (data8 & P_RGMII_ID_EG_ENABLE)
				interface = PHY_INTERFACE_MODE_RGMII_ID;
		}
	}

	return interface;
}

static void ksz88x3_phylink_mac_config(struct phylink_config *config,
				       unsigned int mode,
				       const struct phylink_link_state *state)
{
	struct dsa_port *dp = dsa_phylink_to_port(config);
	struct ksz_device *dev = dp->ds->priv;

	dev->ports[dp->index].manual_flow = !(state->pause & MLO_PAUSE_AN);
}

static void ksz_phylink_mac_config(struct phylink_config *config,
				   unsigned int mode,
				   const struct phylink_link_state *state)
{
	struct dsa_port *dp = dsa_phylink_to_port(config);
	struct ksz_device *dev = dp->ds->priv;
	int port = dp->index;

	/* Internal PHYs */
	if (dev->info->internal_phy[port])
		return;

	if (phylink_autoneg_inband(mode)) {
		dev_err(dev->dev, "In-band AN not supported!\n");
		return;
	}

	ksz_set_xmii(dev, port, state->interface);

	if (dev->dev_ops->setup_rgmii_delay)
		dev->dev_ops->setup_rgmii_delay(dev, port);
}

bool ksz_get_gbit(struct ksz_device *dev, int port)
{
	const u8 *bitval = dev->info->xmii_ctrl1;
	const u16 *regs = dev->info->regs;
	bool gbit = false;
	u8 data8;
	bool val;

	ksz_pread8(dev, port, regs[P_XMII_CTRL_1], &data8);

	val = FIELD_GET(P_GMII_1GBIT_M, data8);

	if (val == bitval[P_GMII_1GBIT])
		gbit = true;

	return gbit;
}

static void ksz_set_gbit(struct ksz_device *dev, int port, bool gbit)
{
	const u8 *bitval = dev->info->xmii_ctrl1;
	const u16 *regs = dev->info->regs;
	u8 data8;

	ksz_pread8(dev, port, regs[P_XMII_CTRL_1], &data8);

	data8 &= ~P_GMII_1GBIT_M;

	if (gbit)
		data8 |= FIELD_PREP(P_GMII_1GBIT_M, bitval[P_GMII_1GBIT]);
	else
		data8 |= FIELD_PREP(P_GMII_1GBIT_M, bitval[P_GMII_NOT_1GBIT]);

	/* Write the updated value */
	ksz_pwrite8(dev, port, regs[P_XMII_CTRL_1], data8);
}

static void ksz_set_100_10mbit(struct ksz_device *dev, int port, int speed)
{
	const u8 *bitval = dev->info->xmii_ctrl0;
	const u16 *regs = dev->info->regs;
	u8 data8;

	ksz_pread8(dev, port, regs[P_XMII_CTRL_0], &data8);

	data8 &= ~P_MII_100MBIT_M;

	if (speed == SPEED_100)
		data8 |= FIELD_PREP(P_MII_100MBIT_M, bitval[P_MII_100MBIT]);
	else
		data8 |= FIELD_PREP(P_MII_100MBIT_M, bitval[P_MII_10MBIT]);

	/* Write the updated value */
	ksz_pwrite8(dev, port, regs[P_XMII_CTRL_0], data8);
}

static void ksz_port_set_xmii_speed(struct ksz_device *dev, int port, int speed)
{
	if (speed == SPEED_1000)
		ksz_set_gbit(dev, port, true);
	else
		ksz_set_gbit(dev, port, false);

	if (speed == SPEED_100 || speed == SPEED_10)
		ksz_set_100_10mbit(dev, port, speed);
}

static void ksz_duplex_flowctrl(struct ksz_device *dev, int port, int duplex,
				bool tx_pause, bool rx_pause)
{
	const u8 *bitval = dev->info->xmii_ctrl0;
	const u32 *masks = dev->info->masks;
	const u16 *regs = dev->info->regs;
	u8 mask;
	u8 val;

	mask = P_MII_DUPLEX_M | masks[P_MII_TX_FLOW_CTRL] |
	       masks[P_MII_RX_FLOW_CTRL];

	if (duplex == DUPLEX_FULL)
		val = FIELD_PREP(P_MII_DUPLEX_M, bitval[P_MII_FULL_DUPLEX]);
	else
		val = FIELD_PREP(P_MII_DUPLEX_M, bitval[P_MII_HALF_DUPLEX]);

	if (tx_pause)
		val |= masks[P_MII_TX_FLOW_CTRL];

	if (rx_pause)
		val |= masks[P_MII_RX_FLOW_CTRL];

	ksz_prmw8(dev, port, regs[P_XMII_CTRL_0], mask, val);
}

static void ksz9477_phylink_mac_link_up(struct phylink_config *config,
					struct phy_device *phydev,
					unsigned int mode,
					phy_interface_t interface,
					int speed, int duplex, bool tx_pause,
					bool rx_pause)
{
	struct dsa_port *dp = dsa_phylink_to_port(config);
	struct ksz_device *dev = dp->ds->priv;
	int port = dp->index;
	struct ksz_port *p;

	p = &dev->ports[port];

	/* Internal PHYs */
	if (dev->info->internal_phy[port])
		return;

	p->phydev.speed = speed;

	ksz_port_set_xmii_speed(dev, port, speed);

	ksz_duplex_flowctrl(dev, port, duplex, tx_pause, rx_pause);
}

static int ksz_switch_detect(struct ksz_device *dev)
{
	u8 id1, id2, id4;
	u16 id16;
	u32 id32;
	int ret;

	/* read chip id */
	ret = ksz_read16(dev, REG_CHIP_ID0, &id16);
	if (ret)
		return ret;

	id1 = FIELD_GET(SW_FAMILY_ID_M, id16);
	id2 = FIELD_GET(SW_CHIP_ID_M, id16);

	switch (id1) {
	case KSZ87_FAMILY_ID:
		if (id2 == KSZ87_CHIP_ID_95) {
			u8 val;

			dev->chip_id = KSZ8795_CHIP_ID;

			ksz_read8(dev, KSZ8_PORT_STATUS_0, &val);
			if (val & KSZ8_PORT_FIBER_MODE)
				dev->chip_id = KSZ8765_CHIP_ID;
		} else if (id2 == KSZ87_CHIP_ID_94) {
			dev->chip_id = KSZ8794_CHIP_ID;
		} else {
			return -ENODEV;
		}
		break;
	case KSZ88_FAMILY_ID:
		if (id2 == KSZ88_CHIP_ID_63)
			dev->chip_id = KSZ88X3_CHIP_ID;
		else
			return -ENODEV;
		break;
	case KSZ8895_FAMILY_ID:
		if (id2 == KSZ8895_CHIP_ID_95 ||
		    id2 == KSZ8895_CHIP_ID_95R)
			dev->chip_id = KSZ8895_CHIP_ID;
		else
			return -ENODEV;
		ret = ksz_read8(dev, REG_KSZ8864_CHIP_ID, &id4);
		if (ret)
			return ret;
		if (id4 & SW_KSZ8864)
			dev->chip_id = KSZ8864_CHIP_ID;
		break;
	default:
		ret = ksz_read32(dev, REG_CHIP_ID0, &id32);
		if (ret)
			return ret;

		dev->chip_rev = FIELD_GET(SW_REV_ID_M, id32);
		id32 &= ~0xFF;

		switch (id32) {
		case KSZ9477_CHIP_ID:
		case KSZ9896_CHIP_ID:
		case KSZ9897_CHIP_ID:
		case KSZ9567_CHIP_ID:
		case KSZ8567_CHIP_ID:
		case LAN9370_CHIP_ID:
		case LAN9371_CHIP_ID:
		case LAN9372_CHIP_ID:
		case LAN9373_CHIP_ID:
		case LAN9374_CHIP_ID:
			dev->chip_id = id32;
			break;
		case KSZ9893_CHIP_ID:
			ret = ksz_read8(dev, REG_CHIP_ID4,
					&id4);
			if (ret)
				return ret;

			if (id4 == SKU_ID_KSZ8563)
				dev->chip_id = KSZ8563_CHIP_ID;
			else if (id4 == SKU_ID_KSZ9563)
				dev->chip_id = KSZ9563_CHIP_ID;
			else
				dev->chip_id = KSZ9893_CHIP_ID;

			break;
		default:
			dev_err(dev->dev,
				"unsupported switch detected %x)\n", id32);
			return -ENODEV;
		}
	}
	return 0;
}

static int ksz_cls_flower_add(struct dsa_switch *ds, int port,
			      struct flow_cls_offload *cls, bool ingress)
{
	struct ksz_device *dev = ds->priv;

	switch (dev->chip_id) {
	case KSZ8563_CHIP_ID:
	case KSZ8567_CHIP_ID:
	case KSZ9477_CHIP_ID:
	case KSZ9563_CHIP_ID:
	case KSZ9567_CHIP_ID:
	case KSZ9893_CHIP_ID:
	case KSZ9896_CHIP_ID:
	case KSZ9897_CHIP_ID:
		return ksz9477_cls_flower_add(ds, port, cls, ingress);
	}

	return -EOPNOTSUPP;
}

static int ksz_cls_flower_del(struct dsa_switch *ds, int port,
			      struct flow_cls_offload *cls, bool ingress)
{
	struct ksz_device *dev = ds->priv;

	switch (dev->chip_id) {
	case KSZ8563_CHIP_ID:
	case KSZ8567_CHIP_ID:
	case KSZ9477_CHIP_ID:
	case KSZ9563_CHIP_ID:
	case KSZ9567_CHIP_ID:
	case KSZ9893_CHIP_ID:
	case KSZ9896_CHIP_ID:
	case KSZ9897_CHIP_ID:
		return ksz9477_cls_flower_del(ds, port, cls, ingress);
	}

	return -EOPNOTSUPP;
}

/* Bandwidth is calculated by idle slope/transmission speed. Then the Bandwidth
 * is converted to Hex-decimal using the successive multiplication method. On
 * every step, integer part is taken and decimal part is carry forwarded.
 */
static int cinc_cal(s32 idle_slope, s32 send_slope, u32 *bw)
{
	u32 cinc = 0;
	u32 txrate;
	u32 rate;
	u8 temp;
	u8 i;

	txrate = idle_slope - send_slope;

	if (!txrate)
		return -EINVAL;

	rate = idle_slope;

	/* 24 bit register */
	for (i = 0; i < 6; i++) {
		rate = rate * 16;

		temp = rate / txrate;

		rate %= txrate;

		cinc = ((cinc << 4) | temp);
	}

	*bw = cinc;

	return 0;
}

static int ksz_setup_tc_mode(struct ksz_device *dev, int port, u8 scheduler,
			     u8 shaper)
{
	return ksz_pwrite8(dev, port, REG_PORT_MTI_QUEUE_CTRL_0,
			   FIELD_PREP(MTI_SCHEDULE_MODE_M, scheduler) |
			   FIELD_PREP(MTI_SHAPING_M, shaper));
}

static int ksz_setup_tc_cbs(struct dsa_switch *ds, int port,
			    struct tc_cbs_qopt_offload *qopt)
{
	struct ksz_device *dev = ds->priv;
	int ret;
	u32 bw;

	if (!dev->info->tc_cbs_supported)
		return -EOPNOTSUPP;

	if (qopt->queue > dev->info->num_tx_queues)
		return -EINVAL;

	/* Queue Selection */
	ret = ksz_pwrite32(dev, port, REG_PORT_MTI_QUEUE_INDEX__4, qopt->queue);
	if (ret)
		return ret;

	if (!qopt->enable)
		return ksz_setup_tc_mode(dev, port, MTI_SCHEDULE_WRR,
					 MTI_SHAPING_OFF);

	/* High Credit */
	ret = ksz_pwrite16(dev, port, REG_PORT_MTI_HI_WATER_MARK,
			   qopt->hicredit);
	if (ret)
		return ret;

	/* Low Credit */
	ret = ksz_pwrite16(dev, port, REG_PORT_MTI_LO_WATER_MARK,
			   qopt->locredit);
	if (ret)
		return ret;

	/* Credit Increment Register */
	ret = cinc_cal(qopt->idleslope, qopt->sendslope, &bw);
	if (ret)
		return ret;

	if (dev->dev_ops->tc_cbs_set_cinc) {
		ret = dev->dev_ops->tc_cbs_set_cinc(dev, port, bw);
		if (ret)
			return ret;
	}

	return ksz_setup_tc_mode(dev, port, MTI_SCHEDULE_STRICT_PRIO,
				 MTI_SHAPING_SRP);
}

static int ksz_disable_egress_rate_limit(struct ksz_device *dev, int port)
{
	int queue, ret;

	/* Configuration will not take effect until the last Port Queue X
	 * Egress Limit Control Register is written.
	 */
	for (queue = 0; queue < dev->info->num_tx_queues; queue++) {
		ret = ksz_pwrite8(dev, port, KSZ9477_REG_PORT_OUT_RATE_0 + queue,
				  KSZ9477_OUT_RATE_NO_LIMIT);
		if (ret)
			return ret;
	}

	return 0;
}

static int ksz_ets_band_to_queue(struct tc_ets_qopt_offload_replace_params *p,
				 int band)
{
	/* Compared to queues, bands prioritize packets differently. In strict
	 * priority mode, the lowest priority is assigned to Queue 0 while the
	 * highest priority is given to Band 0.
	 */
	return p->bands - 1 - band;
}

static int ksz_queue_set_strict(struct ksz_device *dev, int port, int queue)
{
	int ret;

	ret = ksz_pwrite32(dev, port, REG_PORT_MTI_QUEUE_INDEX__4, queue);
	if (ret)
		return ret;

	return ksz_setup_tc_mode(dev, port, MTI_SCHEDULE_STRICT_PRIO,
				 MTI_SHAPING_OFF);
}

static int ksz_queue_set_wrr(struct ksz_device *dev, int port, int queue,
			     int weight)
{
	int ret;

	ret = ksz_pwrite32(dev, port, REG_PORT_MTI_QUEUE_INDEX__4, queue);
	if (ret)
		return ret;

	ret = ksz_setup_tc_mode(dev, port, MTI_SCHEDULE_WRR,
				MTI_SHAPING_OFF);
	if (ret)
		return ret;

	return ksz_pwrite8(dev, port, KSZ9477_PORT_MTI_QUEUE_CTRL_1, weight);
}

static int ksz_tc_ets_add(struct ksz_device *dev, int port,
			  struct tc_ets_qopt_offload_replace_params *p)
{
	int ret, band, tc_prio;
	u32 queue_map = 0;

	/* In order to ensure proper prioritization, it is necessary to set the
	 * rate limit for the related queue to zero. Otherwise strict priority
	 * or WRR mode will not work. This is a hardware limitation.
	 */
	ret = ksz_disable_egress_rate_limit(dev, port);
	if (ret)
		return ret;

	/* Configure queue scheduling mode for all bands. Currently only strict
	 * prio mode is supported.
	 */
	for (band = 0; band < p->bands; band++) {
		int queue = ksz_ets_band_to_queue(p, band);

		ret = ksz_queue_set_strict(dev, port, queue);
		if (ret)
			return ret;
	}

	/* Configure the mapping between traffic classes and queues. Note:
	 * priomap variable support 16 traffic classes, but the chip can handle
	 * only 8 classes.
	 */
	for (tc_prio = 0; tc_prio < ARRAY_SIZE(p->priomap); tc_prio++) {
		int queue;

		if (tc_prio >= dev->info->num_ipms)
			break;

		queue = ksz_ets_band_to_queue(p, p->priomap[tc_prio]);
		queue_map |= queue << (tc_prio * KSZ9477_PORT_TC_MAP_S);
	}

	return ksz_pwrite32(dev, port, KSZ9477_PORT_MRI_TC_MAP__4, queue_map);
}

static int ksz_tc_ets_del(struct ksz_device *dev, int port)
{
	int ret, queue;

	/* To restore the default chip configuration, set all queues to use the
	 * WRR scheduler with a weight of 1.
	 */
	for (queue = 0; queue < dev->info->num_tx_queues; queue++) {
		ret = ksz_queue_set_wrr(dev, port, queue,
					KSZ9477_DEFAULT_WRR_WEIGHT);
		if (ret)
			return ret;
	}

	/* Revert the queue mapping for TC-priority to its default setting on
	 * the chip.
	 */
	return ksz9477_set_default_prio_queue_mapping(dev, port);
}

static int ksz_tc_ets_validate(struct ksz_device *dev, int port,
			       struct tc_ets_qopt_offload_replace_params *p)
{
	int band;

	/* Since it is not feasible to share one port among multiple qdisc,
	 * the user must configure all available queues appropriately.
	 */
	if (p->bands != dev->info->num_tx_queues) {
		dev_err(dev->dev, "Not supported amount of bands. It should be %d\n",
			dev->info->num_tx_queues);
		return -EOPNOTSUPP;
	}

	for (band = 0; band < p->bands; ++band) {
		/* The KSZ switches utilize a weighted round robin configuration
		 * where a certain number of packets can be transmitted from a
		 * queue before the next queue is serviced. For more information
		 * on this, refer to section 5.2.8.4 of the KSZ8565R
		 * documentation on the Port Transmit Queue Control 1 Register.
		 * However, the current ETS Qdisc implementation (as of February
		 * 2023) assigns a weight to each queue based on the number of
		 * bytes or extrapolated bandwidth in percentages. Since this
		 * differs from the KSZ switches' method and we don't want to
		 * fake support by converting bytes to packets, it is better to
		 * return an error instead.
		 */
		if (p->quanta[band]) {
			dev_err(dev->dev, "Quanta/weights configuration is not supported.\n");
			return -EOPNOTSUPP;
		}
	}

	return 0;
}

static int ksz_tc_setup_qdisc_ets(struct dsa_switch *ds, int port,
				  struct tc_ets_qopt_offload *qopt)
{
	struct ksz_device *dev = ds->priv;
	int ret;

	if (is_ksz8(dev))
		return -EOPNOTSUPP;

	if (qopt->parent != TC_H_ROOT) {
		dev_err(dev->dev, "Parent should be \"root\"\n");
		return -EOPNOTSUPP;
	}

	switch (qopt->command) {
	case TC_ETS_REPLACE:
		ret = ksz_tc_ets_validate(dev, port, &qopt->replace_params);
		if (ret)
			return ret;

		return ksz_tc_ets_add(dev, port, &qopt->replace_params);
	case TC_ETS_DESTROY:
		return ksz_tc_ets_del(dev, port);
	case TC_ETS_STATS:
	case TC_ETS_GRAFT:
		return -EOPNOTSUPP;
	}

	return -EOPNOTSUPP;
}

static int ksz_setup_tc(struct dsa_switch *ds, int port,
			enum tc_setup_type type, void *type_data)
{
	switch (type) {
	case TC_SETUP_QDISC_CBS:
		return ksz_setup_tc_cbs(ds, port, type_data);
	case TC_SETUP_QDISC_ETS:
		return ksz_tc_setup_qdisc_ets(ds, port, type_data);
	default:
		return -EOPNOTSUPP;
	}
}

/**
 * ksz_handle_wake_reason - Handle wake reason on a specified port.
 * @dev: The device structure.
 * @port: The port number.
 *
 * This function reads the PME (Power Management Event) status register of a
 * specified port to determine the wake reason. If there is no wake event, it
 * returns early. Otherwise, it logs the wake reason which could be due to a
 * "Magic Packet", "Link Up", or "Energy Detect" event. The PME status register
 * is then cleared to acknowledge the handling of the wake event.
 *
 * Return: 0 on success, or an error code on failure.
 */
int ksz_handle_wake_reason(struct ksz_device *dev, int port)
{
	const struct ksz_dev_ops *ops = dev->dev_ops;
	const u16 *regs = dev->info->regs;
	u8 pme_status;
	int ret;

	ret = ops->pme_pread8(dev, port, regs[REG_PORT_PME_STATUS],
			      &pme_status);
	if (ret)
		return ret;

	if (!pme_status)
		return 0;

	dev_dbg(dev->dev, "Wake event on port %d due to:%s%s%s\n", port,
		pme_status & PME_WOL_MAGICPKT ? " \"Magic Packet\"" : "",
		pme_status & PME_WOL_LINKUP ? " \"Link Up\"" : "",
		pme_status & PME_WOL_ENERGY ? " \"Energy detect\"" : "");

	return ops->pme_pwrite8(dev, port, regs[REG_PORT_PME_STATUS],
				pme_status);
}

/**
 * ksz_get_wol - Get Wake-on-LAN settings for a specified port.
 * @ds: The dsa_switch structure.
 * @port: The port number.
 * @wol: Pointer to ethtool Wake-on-LAN settings structure.
 *
 * This function checks the device PME wakeup_source flag and chip_id.
 * If enabled and supported, it sets the supported and active WoL
 * flags.
 */
static void ksz_get_wol(struct dsa_switch *ds, int port,
			struct ethtool_wolinfo *wol)
{
	struct ksz_device *dev = ds->priv;
	const u16 *regs = dev->info->regs;
	u8 pme_ctrl;
	int ret;

	if (!is_ksz9477(dev) && !ksz_is_ksz87xx(dev))
		return;

	if (!dev->wakeup_source)
		return;

	wol->supported = WAKE_PHY;

	/* Check if the current MAC address on this port can be set
	 * as global for WAKE_MAGIC support. The result may vary
	 * dynamically based on other ports configurations.
	 */
	if (ksz_is_port_mac_global_usable(dev->ds, port))
		wol->supported |= WAKE_MAGIC;

	ret = dev->dev_ops->pme_pread8(dev, port, regs[REG_PORT_PME_CTRL],
				       &pme_ctrl);
	if (ret)
		return;

	if (pme_ctrl & PME_WOL_MAGICPKT)
		wol->wolopts |= WAKE_MAGIC;
	if (pme_ctrl & (PME_WOL_LINKUP | PME_WOL_ENERGY))
		wol->wolopts |= WAKE_PHY;
}

/**
 * ksz_set_wol - Set Wake-on-LAN settings for a specified port.
 * @ds: The dsa_switch structure.
 * @port: The port number.
 * @wol: Pointer to ethtool Wake-on-LAN settings structure.
 *
 * This function configures Wake-on-LAN (WoL) settings for a specified
 * port. It validates the provided WoL options, checks if PME is
 * enabled and supported, clears any previous wake reasons, and sets
 * the Magic Packet flag in the port's PME control register if
 * specified.
 *
 * Return: 0 on success, or other error codes on failure.
 */
static int ksz_set_wol(struct dsa_switch *ds, int port,
		       struct ethtool_wolinfo *wol)
{
	u8 pme_ctrl = 0, pme_ctrl_old = 0;
	struct ksz_device *dev = ds->priv;
	const u16 *regs = dev->info->regs;
	bool magic_switched_off;
	bool magic_switched_on;
	int ret;

	if (wol->wolopts & ~(WAKE_PHY | WAKE_MAGIC))
		return -EINVAL;

	if (!is_ksz9477(dev) && !ksz_is_ksz87xx(dev))
		return -EOPNOTSUPP;

	if (!dev->wakeup_source)
		return -EOPNOTSUPP;

	ret = ksz_handle_wake_reason(dev, port);
	if (ret)
		return ret;

	if (wol->wolopts & WAKE_MAGIC)
		pme_ctrl |= PME_WOL_MAGICPKT;
	if (wol->wolopts & WAKE_PHY)
		pme_ctrl |= PME_WOL_LINKUP | PME_WOL_ENERGY;

	ret = dev->dev_ops->pme_pread8(dev, port, regs[REG_PORT_PME_CTRL],
				       &pme_ctrl_old);
	if (ret)
		return ret;

	if (pme_ctrl_old == pme_ctrl)
		return 0;

	magic_switched_off = (pme_ctrl_old & PME_WOL_MAGICPKT) &&
			    !(pme_ctrl & PME_WOL_MAGICPKT);
	magic_switched_on = !(pme_ctrl_old & PME_WOL_MAGICPKT) &&
			    (pme_ctrl & PME_WOL_MAGICPKT);

	/* To keep reference count of MAC address, we should do this
	 * operation only on change of WOL settings.
	 */
	if (magic_switched_on) {
		ret = ksz_switch_macaddr_get(dev->ds, port, NULL);
		if (ret)
			return ret;
	} else if (magic_switched_off) {
		ksz_switch_macaddr_put(dev->ds);
	}

	ret = dev->dev_ops->pme_pwrite8(dev, port, regs[REG_PORT_PME_CTRL],
					pme_ctrl);
	if (ret) {
		if (magic_switched_on)
			ksz_switch_macaddr_put(dev->ds);
		return ret;
	}

	return 0;
}

/**
 * ksz_wol_pre_shutdown - Prepares the switch device for shutdown while
 *                        considering Wake-on-LAN (WoL) settings.
 * @dev: The switch device structure.
 * @wol_enabled: Pointer to a boolean which will be set to true if WoL is
 *               enabled on any port.
 *
 * This function prepares the switch device for a safe shutdown while taking
 * into account the Wake-on-LAN (WoL) settings on the user ports. It updates
 * the wol_enabled flag accordingly to reflect whether WoL is active on any
 * port.
 */
static void ksz_wol_pre_shutdown(struct ksz_device *dev, bool *wol_enabled)
{
	const struct ksz_dev_ops *ops = dev->dev_ops;
	const u16 *regs = dev->info->regs;
	u8 pme_pin_en = PME_ENABLE;
	struct dsa_port *dp;
	int ret;

	*wol_enabled = false;

	if (!is_ksz9477(dev) && !ksz_is_ksz87xx(dev))
		return;

	if (!dev->wakeup_source)
		return;

	dsa_switch_for_each_user_port(dp, dev->ds) {
		u8 pme_ctrl = 0;

		ret = ops->pme_pread8(dev, dp->index,
				      regs[REG_PORT_PME_CTRL], &pme_ctrl);
		if (!ret && pme_ctrl)
			*wol_enabled = true;

		/* make sure there are no pending wake events which would
		 * prevent the device from going to sleep/shutdown.
		 */
		ksz_handle_wake_reason(dev, dp->index);
	}

	/* Now we are save to enable PME pin. */
	if (*wol_enabled) {
		if (dev->pme_active_high)
			pme_pin_en |= PME_POLARITY;
		ops->pme_write8(dev, regs[REG_SW_PME_CTRL], pme_pin_en);
		if (ksz_is_ksz87xx(dev))
			ksz_write8(dev, KSZ87XX_REG_INT_EN, KSZ87XX_INT_PME_MASK);
	}
}

static int ksz_port_set_mac_address(struct dsa_switch *ds, int port,
				    const unsigned char *addr)
{
	struct dsa_port *dp = dsa_to_port(ds, port);
	struct ethtool_wolinfo wol;

	if (dp->hsr_dev) {
		dev_err(ds->dev,
			"Cannot change MAC address on port %d with active HSR offload\n",
			port);
		return -EBUSY;
	}

	/* Need to initialize variable as the code to fill in settings may
	 * not be executed.
	 */
	wol.wolopts = 0;

	ksz_get_wol(ds, dp->index, &wol);
	if (wol.wolopts & WAKE_MAGIC) {
		dev_err(ds->dev,
			"Cannot change MAC address on port %d with active Wake on Magic Packet\n",
			port);
		return -EBUSY;
	}

	return 0;
}

/**
 * ksz_is_port_mac_global_usable - Check if the MAC address on a given port
 *                                 can be used as a global address.
 * @ds: Pointer to the DSA switch structure.
 * @port: The port number on which the MAC address is to be checked.
 *
 * This function examines the MAC address set on the specified port and
 * determines if it can be used as a global address for the switch.
 *
 * Return: true if the port's MAC address can be used as a global address, false
 * otherwise.
 */
bool ksz_is_port_mac_global_usable(struct dsa_switch *ds, int port)
{
	struct net_device *user = dsa_to_port(ds, port)->user;
	const unsigned char *addr = user->dev_addr;
	struct ksz_switch_macaddr *switch_macaddr;
	struct ksz_device *dev = ds->priv;

	ASSERT_RTNL();

	switch_macaddr = dev->switch_macaddr;
	if (switch_macaddr && !ether_addr_equal(switch_macaddr->addr, addr))
		return false;

	return true;
}

/**
 * ksz_switch_macaddr_get - Program the switch's MAC address register.
 * @ds: DSA switch instance.
 * @port: Port number.
 * @extack: Netlink extended acknowledgment.
 *
 * This function programs the switch's MAC address register with the MAC address
 * of the requesting user port. This single address is used by the switch for
 * multiple features like HSR self-address filtering and WoL. Other user ports
 * can share ownership of this address as long as their MAC address is the same.
 * The MAC addresses of user ports must not change while they have ownership of
 * the switch MAC address.
 *
 * Return: 0 on success, or other error codes on failure.
 */
int ksz_switch_macaddr_get(struct dsa_switch *ds, int port,
			   struct netlink_ext_ack *extack)
{
	struct net_device *user = dsa_to_port(ds, port)->user;
	const unsigned char *addr = user->dev_addr;
	struct ksz_switch_macaddr *switch_macaddr;
	struct ksz_device *dev = ds->priv;
	const u16 *regs = dev->info->regs;
	int i, ret;

	/* Make sure concurrent MAC address changes are blocked */
	ASSERT_RTNL();

	switch_macaddr = dev->switch_macaddr;
	if (switch_macaddr) {
		if (!ether_addr_equal(switch_macaddr->addr, addr)) {
			NL_SET_ERR_MSG_FMT_MOD(extack,
					       "Switch already configured for MAC address %pM",
					       switch_macaddr->addr);
			return -EBUSY;
		}

		refcount_inc(&switch_macaddr->refcount);
		return 0;
	}

	switch_macaddr = kzalloc(sizeof(*switch_macaddr), GFP_KERNEL);
	if (!switch_macaddr)
		return -ENOMEM;

	ether_addr_copy(switch_macaddr->addr, addr);
	refcount_set(&switch_macaddr->refcount, 1);
	dev->switch_macaddr = switch_macaddr;

	/* Program the switch MAC address to hardware */
	for (i = 0; i < ETH_ALEN; i++) {
		ret = ksz_write8(dev, regs[REG_SW_MAC_ADDR] + i, addr[i]);
		if (ret)
			goto macaddr_drop;
	}

	return 0;

macaddr_drop:
	dev->switch_macaddr = NULL;
	refcount_set(&switch_macaddr->refcount, 0);
	kfree(switch_macaddr);

	return ret;
}

void ksz_switch_macaddr_put(struct dsa_switch *ds)
{
	struct ksz_switch_macaddr *switch_macaddr;
	struct ksz_device *dev = ds->priv;
	const u16 *regs = dev->info->regs;
	int i;

	/* Make sure concurrent MAC address changes are blocked */
	ASSERT_RTNL();

	switch_macaddr = dev->switch_macaddr;
	if (!refcount_dec_and_test(&switch_macaddr->refcount))
		return;

	for (i = 0; i < ETH_ALEN; i++)
		ksz_write8(dev, regs[REG_SW_MAC_ADDR] + i, 0);

	dev->switch_macaddr = NULL;
	kfree(switch_macaddr);
}

static int ksz_hsr_join(struct dsa_switch *ds, int port, struct net_device *hsr,
			struct netlink_ext_ack *extack)
{
	struct ksz_device *dev = ds->priv;
	enum hsr_version ver;
	int ret;

	ret = hsr_get_version(hsr, &ver);
	if (ret)
		return ret;

	if (dev->chip_id != KSZ9477_CHIP_ID) {
		NL_SET_ERR_MSG_MOD(extack, "Chip does not support HSR offload");
		return -EOPNOTSUPP;
	}

	/* KSZ9477 can support HW offloading of only 1 HSR device */
	if (dev->hsr_dev && hsr != dev->hsr_dev) {
		NL_SET_ERR_MSG_MOD(extack, "Offload supported for a single HSR");
		return -EOPNOTSUPP;
	}

	/* KSZ9477 only supports HSR v0 and v1 */
	if (!(ver == HSR_V0 || ver == HSR_V1)) {
		NL_SET_ERR_MSG_MOD(extack, "Only HSR v0 and v1 supported");
		return -EOPNOTSUPP;
	}

	/* KSZ9477 can only perform HSR offloading for up to two ports */
	if (hweight8(dev->hsr_ports) >= 2) {
		NL_SET_ERR_MSG_MOD(extack,
				   "Cannot offload more than two ports - using software HSR");
		return -EOPNOTSUPP;
	}

	/* Self MAC address filtering, to avoid frames traversing
	 * the HSR ring more than once.
	 */
	ret = ksz_switch_macaddr_get(ds, port, extack);
	if (ret)
		return ret;

	ksz9477_hsr_join(ds, port, hsr);
	dev->hsr_dev = hsr;
	dev->hsr_ports |= BIT(port);

	return 0;
}

static int ksz_hsr_leave(struct dsa_switch *ds, int port,
			 struct net_device *hsr)
{
	struct ksz_device *dev = ds->priv;

	WARN_ON(dev->chip_id != KSZ9477_CHIP_ID);

	ksz9477_hsr_leave(ds, port, hsr);
	dev->hsr_ports &= ~BIT(port);
	if (!dev->hsr_ports)
		dev->hsr_dev = NULL;

	ksz_switch_macaddr_put(ds);

	return 0;
}

static const struct dsa_switch_ops ksz_switch_ops = {
	.get_tag_protocol	= ksz_get_tag_protocol,
	.connect_tag_protocol   = ksz_connect_tag_protocol,
	.get_phy_flags		= ksz_get_phy_flags,
	.setup			= ksz_setup,
	.teardown		= ksz_teardown,
	.phy_read		= ksz_phy_read16,
	.phy_write		= ksz_phy_write16,
	.phylink_get_caps	= ksz_phylink_get_caps,
	.port_setup		= ksz_port_setup,
	.set_ageing_time	= ksz_set_ageing_time,
	.get_strings		= ksz_get_strings,
	.get_ethtool_stats	= ksz_get_ethtool_stats,
	.get_sset_count		= ksz_sset_count,
	.port_bridge_join	= ksz_port_bridge_join,
	.port_bridge_leave	= ksz_port_bridge_leave,
	.port_hsr_join		= ksz_hsr_join,
	.port_hsr_leave		= ksz_hsr_leave,
	.port_set_mac_address	= ksz_port_set_mac_address,
	.port_stp_state_set	= ksz_port_stp_state_set,
	.port_teardown		= ksz_port_teardown,
	.port_pre_bridge_flags	= ksz_port_pre_bridge_flags,
	.port_bridge_flags	= ksz_port_bridge_flags,
	.port_fast_age		= ksz_port_fast_age,
	.port_vlan_filtering	= ksz_port_vlan_filtering,
	.port_vlan_add		= ksz_port_vlan_add,
	.port_vlan_del		= ksz_port_vlan_del,
	.port_fdb_dump		= ksz_port_fdb_dump,
	.port_fdb_add		= ksz_port_fdb_add,
	.port_fdb_del		= ksz_port_fdb_del,
	.port_mdb_add           = ksz_port_mdb_add,
	.port_mdb_del           = ksz_port_mdb_del,
	.port_mirror_add	= ksz_port_mirror_add,
	.port_mirror_del	= ksz_port_mirror_del,
	.get_stats64		= ksz_get_stats64,
	.get_pause_stats	= ksz_get_pause_stats,
	.port_change_mtu	= ksz_change_mtu,
	.port_max_mtu		= ksz_max_mtu,
	.get_wol		= ksz_get_wol,
	.set_wol		= ksz_set_wol,
	.get_ts_info		= ksz_get_ts_info,
	.port_hwtstamp_get	= ksz_hwtstamp_get,
	.port_hwtstamp_set	= ksz_hwtstamp_set,
	.port_txtstamp		= ksz_port_txtstamp,
	.port_rxtstamp		= ksz_port_rxtstamp,
	.cls_flower_add		= ksz_cls_flower_add,
	.cls_flower_del		= ksz_cls_flower_del,
	.port_setup_tc		= ksz_setup_tc,
	.get_mac_eee		= ksz_get_mac_eee,
	.set_mac_eee		= ksz_set_mac_eee,
	.port_get_default_prio	= ksz_port_get_default_prio,
	.port_set_default_prio	= ksz_port_set_default_prio,
	.port_get_dscp_prio	= ksz_port_get_dscp_prio,
	.port_add_dscp_prio	= ksz_port_add_dscp_prio,
	.port_del_dscp_prio	= ksz_port_del_dscp_prio,
	.port_get_apptrust	= ksz_port_get_apptrust,
	.port_set_apptrust	= ksz_port_set_apptrust,
};

struct ksz_device *ksz_switch_alloc(struct device *base, void *priv)
{
	struct dsa_switch *ds;
	struct ksz_device *swdev;

	ds = devm_kzalloc(base, sizeof(*ds), GFP_KERNEL);
	if (!ds)
		return NULL;

	ds->dev = base;
	ds->num_ports = DSA_MAX_PORTS;
	ds->ops = &ksz_switch_ops;

	swdev = devm_kzalloc(base, sizeof(*swdev), GFP_KERNEL);
	if (!swdev)
		return NULL;

	ds->priv = swdev;
	swdev->dev = base;

	swdev->ds = ds;
	swdev->priv = priv;

	return swdev;
}
EXPORT_SYMBOL(ksz_switch_alloc);

/**
 * ksz_switch_shutdown - Shutdown routine for the switch device.
 * @dev: The switch device structure.
 *
 * This function is responsible for initiating a shutdown sequence for the
 * switch device. It invokes the reset operation defined in the device
 * operations, if available, to reset the switch. Subsequently, it calls the
 * DSA framework's shutdown function to ensure a proper shutdown of the DSA
 * switch.
 */
void ksz_switch_shutdown(struct ksz_device *dev)
{
	bool wol_enabled = false;

	ksz_wol_pre_shutdown(dev, &wol_enabled);

	if (dev->dev_ops->reset && !wol_enabled)
		dev->dev_ops->reset(dev);

	dsa_switch_shutdown(dev->ds);
}
EXPORT_SYMBOL(ksz_switch_shutdown);

static void ksz_parse_rgmii_delay(struct ksz_device *dev, int port_num,
				  struct device_node *port_dn)
{
	phy_interface_t phy_mode = dev->ports[port_num].interface;
	int rx_delay = -1, tx_delay = -1;

	if (!phy_interface_mode_is_rgmii(phy_mode))
		return;

	of_property_read_u32(port_dn, "rx-internal-delay-ps", &rx_delay);
	of_property_read_u32(port_dn, "tx-internal-delay-ps", &tx_delay);

	if (rx_delay == -1 && tx_delay == -1) {
		dev_warn(dev->dev,
			 "Port %d interpreting RGMII delay settings based on \"phy-mode\" property, "
			 "please update device tree to specify \"rx-internal-delay-ps\" and "
			 "\"tx-internal-delay-ps\"",
			 port_num);

		if (phy_mode == PHY_INTERFACE_MODE_RGMII_RXID ||
		    phy_mode == PHY_INTERFACE_MODE_RGMII_ID)
			rx_delay = 2000;

		if (phy_mode == PHY_INTERFACE_MODE_RGMII_TXID ||
		    phy_mode == PHY_INTERFACE_MODE_RGMII_ID)
			tx_delay = 2000;
	}

	if (rx_delay < 0)
		rx_delay = 0;
	if (tx_delay < 0)
		tx_delay = 0;

	dev->ports[port_num].rgmii_rx_val = rx_delay;
	dev->ports[port_num].rgmii_tx_val = tx_delay;
}

/**
 * ksz_drive_strength_to_reg() - Convert drive strength value to corresponding
 *				 register value.
 * @array:	The array of drive strength values to search.
 * @array_size:	The size of the array.
 * @microamp:	The drive strength value in microamp to be converted.
 *
 * This function searches the array of drive strength values for the given
 * microamp value and returns the corresponding register value for that drive.
 *
 * Returns: If found, the corresponding register value for that drive strength
 * is returned. Otherwise, -EINVAL is returned indicating an invalid value.
 */
static int ksz_drive_strength_to_reg(const struct ksz_drive_strength *array,
				     size_t array_size, int microamp)
{
	int i;

	for (i = 0; i < array_size; i++) {
		if (array[i].microamp == microamp)
			return array[i].reg_val;
	}

	return -EINVAL;
}

/**
 * ksz_drive_strength_error() - Report invalid drive strength value
 * @dev:	ksz device
 * @array:	The array of drive strength values to search.
 * @array_size:	The size of the array.
 * @microamp:	Invalid drive strength value in microamp
 *
 * This function logs an error message when an unsupported drive strength value
 * is detected. It lists out all the supported drive strength values for
 * reference in the error message.
 */
static void ksz_drive_strength_error(struct ksz_device *dev,
				     const struct ksz_drive_strength *array,
				     size_t array_size, int microamp)
{
	char supported_values[100];
	size_t remaining_size;
	int added_len;
	char *ptr;
	int i;

	remaining_size = sizeof(supported_values);
	ptr = supported_values;

	for (i = 0; i < array_size; i++) {
		added_len = snprintf(ptr, remaining_size,
				     i == 0 ? "%d" : ", %d", array[i].microamp);

		if (added_len >= remaining_size)
			break;

		ptr += added_len;
		remaining_size -= added_len;
	}

	dev_err(dev->dev, "Invalid drive strength %d, supported values are %s\n",
		microamp, supported_values);
}

/**
 * ksz9477_drive_strength_write() - Set the drive strength for specific KSZ9477
 *				    chip variants.
 * @dev:       ksz device
 * @props:     Array of drive strength properties to be applied
 * @num_props: Number of properties in the array
 *
 * This function configures the drive strength for various KSZ9477 chip variants
 * based on the provided properties. It handles chip-specific nuances and
 * ensures only valid drive strengths are written to the respective chip.
 *
 * Return: 0 on successful configuration, a negative error code on failure.
 */
static int ksz9477_drive_strength_write(struct ksz_device *dev,
					struct ksz_driver_strength_prop *props,
					int num_props)
{
	size_t array_size = ARRAY_SIZE(ksz9477_drive_strengths);
	int i, ret, reg;
	u8 mask = 0;
	u8 val = 0;

	if (props[KSZ_DRIVER_STRENGTH_IO].value != -1)
		dev_warn(dev->dev, "%s is not supported by this chip variant\n",
			 props[KSZ_DRIVER_STRENGTH_IO].name);

	if (dev->chip_id == KSZ8795_CHIP_ID ||
	    dev->chip_id == KSZ8794_CHIP_ID ||
	    dev->chip_id == KSZ8765_CHIP_ID)
		reg = KSZ8795_REG_SW_CTRL_20;
	else
		reg = KSZ9477_REG_SW_IO_STRENGTH;

	for (i = 0; i < num_props; i++) {
		if (props[i].value == -1)
			continue;

		ret = ksz_drive_strength_to_reg(ksz9477_drive_strengths,
						array_size, props[i].value);
		if (ret < 0) {
			ksz_drive_strength_error(dev, ksz9477_drive_strengths,
						 array_size, props[i].value);
			return ret;
		}

		mask |= SW_DRIVE_STRENGTH_M << props[i].offset;
		val |= ret << props[i].offset;
	}

	return ksz_rmw8(dev, reg, mask, val);
}

/**
 * ksz88x3_drive_strength_write() - Set the drive strength configuration for
 *				    KSZ8863 compatible chip variants.
 * @dev:       ksz device
 * @props:     Array of drive strength properties to be set
 * @num_props: Number of properties in the array
 *
 * This function applies the specified drive strength settings to KSZ88X3 chip
 * variants (KSZ8873, KSZ8863).
 * It ensures the configurations align with what the chip variant supports and
 * warns or errors out on unsupported settings.
 *
 * Return: 0 on success, error code otherwise
 */
static int ksz88x3_drive_strength_write(struct ksz_device *dev,
					struct ksz_driver_strength_prop *props,
					int num_props)
{
	size_t array_size = ARRAY_SIZE(ksz88x3_drive_strengths);
	int microamp;
	int i, ret;

	for (i = 0; i < num_props; i++) {
		if (props[i].value == -1 || i == KSZ_DRIVER_STRENGTH_IO)
			continue;

		dev_warn(dev->dev, "%s is not supported by this chip variant\n",
			 props[i].name);
	}

	microamp = props[KSZ_DRIVER_STRENGTH_IO].value;
	ret = ksz_drive_strength_to_reg(ksz88x3_drive_strengths, array_size,
					microamp);
	if (ret < 0) {
		ksz_drive_strength_error(dev, ksz88x3_drive_strengths,
					 array_size, microamp);
		return ret;
	}

	return ksz_rmw8(dev, KSZ8873_REG_GLOBAL_CTRL_12,
			KSZ8873_DRIVE_STRENGTH_16MA, ret);
}

/**
 * ksz_parse_drive_strength() - Extract and apply drive strength configurations
 *				from device tree properties.
 * @dev:	ksz device
 *
 * This function reads the specified drive strength properties from the
 * device tree, validates against the supported chip variants, and sets
 * them accordingly. An error should be critical here, as the drive strength
 * settings are crucial for EMI compliance.
 *
 * Return: 0 on success, error code otherwise
 */
static int ksz_parse_drive_strength(struct ksz_device *dev)
{
	struct ksz_driver_strength_prop of_props[] = {
		[KSZ_DRIVER_STRENGTH_HI] = {
			.name = "microchip,hi-drive-strength-microamp",
			.offset = SW_HI_SPEED_DRIVE_STRENGTH_S,
			.value = -1,
		},
		[KSZ_DRIVER_STRENGTH_LO] = {
			.name = "microchip,lo-drive-strength-microamp",
			.offset = SW_LO_SPEED_DRIVE_STRENGTH_S,
			.value = -1,
		},
		[KSZ_DRIVER_STRENGTH_IO] = {
			.name = "microchip,io-drive-strength-microamp",
			.offset = 0, /* don't care */
			.value = -1,
		},
	};
	struct device_node *np = dev->dev->of_node;
	bool have_any_prop = false;
	int i, ret;

	for (i = 0; i < ARRAY_SIZE(of_props); i++) {
		ret = of_property_read_u32(np, of_props[i].name,
					   &of_props[i].value);
		if (ret && ret != -EINVAL)
			dev_warn(dev->dev, "Failed to read %s\n",
				 of_props[i].name);
		if (ret)
			continue;

		have_any_prop = true;
	}

	if (!have_any_prop)
		return 0;

	switch (dev->chip_id) {
	case KSZ88X3_CHIP_ID:
		return ksz88x3_drive_strength_write(dev, of_props,
						    ARRAY_SIZE(of_props));
	case KSZ8795_CHIP_ID:
	case KSZ8794_CHIP_ID:
	case KSZ8765_CHIP_ID:
	case KSZ8563_CHIP_ID:
	case KSZ8567_CHIP_ID:
	case KSZ9477_CHIP_ID:
	case KSZ9563_CHIP_ID:
	case KSZ9567_CHIP_ID:
	case KSZ9893_CHIP_ID:
	case KSZ9896_CHIP_ID:
	case KSZ9897_CHIP_ID:
		return ksz9477_drive_strength_write(dev, of_props,
						    ARRAY_SIZE(of_props));
	default:
		for (i = 0; i < ARRAY_SIZE(of_props); i++) {
			if (of_props[i].value == -1)
				continue;

			dev_warn(dev->dev, "%s is not supported by this chip variant\n",
				 of_props[i].name);
		}
	}

	return 0;
}

int ksz_switch_register(struct ksz_device *dev)
{
	const struct ksz_chip_data *info;
	struct device_node *ports;
	phy_interface_t interface;
	unsigned int port_num;
	int ret;
	int i;

	dev->reset_gpio = devm_gpiod_get_optional(dev->dev, "reset",
						  GPIOD_OUT_LOW);
	if (IS_ERR(dev->reset_gpio))
		return PTR_ERR(dev->reset_gpio);

	if (dev->reset_gpio) {
		gpiod_set_value_cansleep(dev->reset_gpio, 1);
		usleep_range(10000, 12000);
		gpiod_set_value_cansleep(dev->reset_gpio, 0);
		msleep(100);
	}

	mutex_init(&dev->dev_mutex);
	mutex_init(&dev->regmap_mutex);
	mutex_init(&dev->alu_mutex);
	mutex_init(&dev->vlan_mutex);

	ret = ksz_switch_detect(dev);
	if (ret)
		return ret;

	info = ksz_lookup_info(dev->chip_id);
	if (!info)
		return -ENODEV;

	/* Update the compatible info with the probed one */
	dev->info = info;

	dev_info(dev->dev, "found switch: %s, rev %i\n",
		 dev->info->dev_name, dev->chip_rev);

	ret = ksz_check_device_id(dev);
	if (ret)
		return ret;

	dev->dev_ops = dev->info->ops;

	ret = dev->dev_ops->init(dev);
	if (ret)
		return ret;

	dev->ports = devm_kzalloc(dev->dev,
				  dev->info->port_cnt * sizeof(struct ksz_port),
				  GFP_KERNEL);
	if (!dev->ports)
		return -ENOMEM;

	for (i = 0; i < dev->info->port_cnt; i++) {
		spin_lock_init(&dev->ports[i].mib.stats64_lock);
		mutex_init(&dev->ports[i].mib.cnt_mutex);
		dev->ports[i].mib.counters =
			devm_kzalloc(dev->dev,
				     sizeof(u64) * (dev->info->mib_cnt + 1),
				     GFP_KERNEL);
		if (!dev->ports[i].mib.counters)
			return -ENOMEM;

		dev->ports[i].ksz_dev = dev;
		dev->ports[i].num = i;
	}

	/* set the real number of ports */
	dev->ds->num_ports = dev->info->port_cnt;

	/* set the phylink ops */
	dev->ds->phylink_mac_ops = dev->info->phylink_mac_ops;

	/* Host port interface will be self detected, or specifically set in
	 * device tree.
	 */
	for (port_num = 0; port_num < dev->info->port_cnt; ++port_num)
		dev->ports[port_num].interface = PHY_INTERFACE_MODE_NA;
	if (dev->dev->of_node) {
		ret = of_get_phy_mode(dev->dev->of_node, &interface);
		if (ret == 0)
			dev->compat_interface = interface;
		ports = of_get_child_by_name(dev->dev->of_node, "ethernet-ports");
		if (!ports)
			ports = of_get_child_by_name(dev->dev->of_node, "ports");
		if (ports) {
			for_each_available_child_of_node_scoped(ports, port) {
				if (of_property_read_u32(port, "reg",
							 &port_num))
					continue;
				if (!(dev->port_mask & BIT(port_num))) {
					of_node_put(ports);
					return -EINVAL;
				}
				of_get_phy_mode(port,
						&dev->ports[port_num].interface);

				ksz_parse_rgmii_delay(dev, port_num, port);
			}
			of_node_put(ports);
		}
		dev->synclko_125 = of_property_read_bool(dev->dev->of_node,
							 "microchip,synclko-125");
		dev->synclko_disable = of_property_read_bool(dev->dev->of_node,
							     "microchip,synclko-disable");
		if (dev->synclko_125 && dev->synclko_disable) {
			dev_err(dev->dev, "inconsistent synclko settings\n");
			return -EINVAL;
		}

		dev->wakeup_source = of_property_read_bool(dev->dev->of_node,
							   "wakeup-source");
		dev->pme_active_high = of_property_read_bool(dev->dev->of_node,
							     "microchip,pme-active-high");
	}

	ret = dsa_register_switch(dev->ds);
	if (ret) {
		dev->dev_ops->exit(dev);
		return ret;
	}

	/* Read MIB counters every 30 seconds to avoid overflow. */
	dev->mib_read_interval = msecs_to_jiffies(5000);

	/* Start the MIB timer. */
	schedule_delayed_work(&dev->mib_read, 0);

	return ret;
}
EXPORT_SYMBOL(ksz_switch_register);

void ksz_switch_remove(struct ksz_device *dev)
{
	/* timer started */
	if (dev->mib_read_interval) {
		dev->mib_read_interval = 0;
		cancel_delayed_work_sync(&dev->mib_read);
	}

	dev->dev_ops->exit(dev);
	dsa_unregister_switch(dev->ds);

	if (dev->reset_gpio)
		gpiod_set_value_cansleep(dev->reset_gpio, 1);

}
EXPORT_SYMBOL(ksz_switch_remove);

MODULE_AUTHOR("Woojung Huh <Woojung.Huh@microchip.com>");
MODULE_DESCRIPTION("Microchip KSZ Series Switch DSA Driver");
MODULE_LICENSE("GPL");<|MERGE_RESOLUTION|>--- conflicted
+++ resolved
@@ -2733,16 +2733,6 @@
 			return MICREL_KSZ8_P1_ERRATA;
 		break;
 	case KSZ8567_CHIP_ID:
-<<<<<<< HEAD
-	case KSZ9477_CHIP_ID:
-	case KSZ9567_CHIP_ID:
-	case KSZ9896_CHIP_ID:
-	case KSZ9897_CHIP_ID:
-		/* KSZ9477 Errata DS80000754C
-		 *
-		 * Module 4: Energy Efficient Ethernet (EEE) feature select must
-		 * be manually disabled
-=======
 		/* KSZ8567R Errata DS80000752C Module 4 */
 	case KSZ8765_CHIP_ID:
 	case KSZ8794_CHIP_ID:
@@ -2757,23 +2747,13 @@
 	case KSZ9897_CHIP_ID:
 		/* KSZ9897R Errata DS80000758C Module 4 */
 		/* Energy Efficient Ethernet (EEE) feature select must be manually disabled
->>>>>>> adc21867
 		 *   The EEE feature is enabled by default, but it is not fully
 		 *   operational. It must be manually disabled through register
 		 *   controls. If not disabled, the PHY ports can auto-negotiate
 		 *   to enable EEE, and this feature can cause link drops when
 		 *   linked to another device supporting EEE.
 		 *
-<<<<<<< HEAD
-		 * The same item appears in the errata for the KSZ9567, KSZ9896,
-		 * and KSZ9897.
-		 *
-		 * A similar item appears in the errata for the KSZ8567, but
-		 * provides an alternative workaround. For now, use the simple
-		 * workaround of disabling the EEE feature for this device too.
-=======
 		 * The same item appears in the errata for all switches above.
->>>>>>> adc21867
 		 */
 		return MICREL_NO_EEE;
 	}
