--- conflicted
+++ resolved
@@ -17,10 +17,7 @@
 #include "hw_atl/hw_atl_a0.h"
 #include "hw_atl/hw_atl_b0.h"
 #include "aq_filters.h"
-<<<<<<< HEAD
-=======
 #include "aq_drvinfo.h"
->>>>>>> 0ecfebd2
 
 static const struct pci_device_id aq_pci_tbl[] = {
 	{ PCI_VDEVICE(AQUANTIA, AQ_DEVICE_ID_0001), },
@@ -167,16 +164,12 @@
 	for (i = 32U; i--;) {
 		if (!((1U << i) & self->msix_entry_mask))
 			continue;
-<<<<<<< HEAD
-		if (i >= AQ_CFG_VECS_MAX)
-=======
 		if (self->aq_nic_cfg.link_irq_vec &&
 		    i == self->aq_nic_cfg.link_irq_vec)
 			irq_data = self;
 		else if (i < AQ_CFG_VECS_MAX)
 			irq_data = self->aq_vec[i];
 		else
->>>>>>> 0ecfebd2
 			continue;
 
 		if (pdev->msix_enabled)
