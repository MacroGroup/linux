/* Broadcom NetXtreme-C/E network driver.
 *
 * Copyright (c) 2021 Broadcom Inc.
 *
 * This program is free software; you can redistribute it and/or modify
 * it under the terms of the GNU General Public License as published by
 * the Free Software Foundation.
 */
#include <linux/kernel.h>
#include <linux/errno.h>
#include <linux/pci.h>
#include <linux/netdevice.h>
#include <linux/etherdevice.h>
#include <linux/net_tstamp.h>
#include <linux/timekeeping.h>
#include <linux/ptp_classify.h>
#include <linux/clocksource.h>
#include "bnxt_hsi.h"
#include "bnxt.h"
#include "bnxt_hwrm.h"
#include "bnxt_ptp.h"

static int bnxt_ptp_cfg_settime(struct bnxt *bp, u64 time)
{
	struct hwrm_func_ptp_cfg_input *req;
	int rc;

	rc = hwrm_req_init(bp, req, HWRM_FUNC_PTP_CFG);
	if (rc)
		return rc;

	req->enables = cpu_to_le16(FUNC_PTP_CFG_REQ_ENABLES_PTP_SET_TIME);
	req->ptp_set_time = cpu_to_le64(time);
	return hwrm_req_send(bp, req);
}

int bnxt_ptp_parse(struct sk_buff *skb, u16 *seq_id, u16 *hdr_off)
{
	unsigned int ptp_class;
	struct ptp_header *hdr;

	ptp_class = ptp_classify_raw(skb);

	switch (ptp_class & PTP_CLASS_VMASK) {
	case PTP_CLASS_V1:
	case PTP_CLASS_V2:
		hdr = ptp_parse_header(skb, ptp_class);
		if (!hdr)
			return -EINVAL;

		*hdr_off = (u8 *)hdr - skb->data;
		*seq_id	 = ntohs(hdr->sequence_id);
		return 0;
	default:
		return -ERANGE;
	}
}

static int bnxt_ptp_settime(struct ptp_clock_info *ptp_info,
			    const struct timespec64 *ts)
{
	struct bnxt_ptp_cfg *ptp = container_of(ptp_info, struct bnxt_ptp_cfg,
						ptp_info);
	u64 ns = timespec64_to_ns(ts);
	unsigned long flags;

	if (BNXT_PTP_USE_RTC(ptp->bp))
		return bnxt_ptp_cfg_settime(ptp->bp, ns);

	spin_lock_irqsave(&ptp->ptp_lock, flags);
	timecounter_init(&ptp->tc, &ptp->cc, ns);
	spin_unlock_irqrestore(&ptp->ptp_lock, flags);
	return 0;
}

/* Caller holds ptp_lock */
static int bnxt_refclk_read(struct bnxt *bp, struct ptp_system_timestamp *sts,
			    u64 *ns)
{
	struct bnxt_ptp_cfg *ptp = bp->ptp_cfg;
	u32 high_before, high_now, low;

	if (test_bit(BNXT_STATE_IN_FW_RESET, &bp->state))
		return -EIO;

	high_before = readl(bp->bar0 + ptp->refclk_mapped_regs[1]);
	ptp_read_system_prets(sts);
	low = readl(bp->bar0 + ptp->refclk_mapped_regs[0]);
	ptp_read_system_postts(sts);
	high_now = readl(bp->bar0 + ptp->refclk_mapped_regs[1]);
	if (high_now != high_before) {
		ptp_read_system_prets(sts);
		low = readl(bp->bar0 + ptp->refclk_mapped_regs[0]);
		ptp_read_system_postts(sts);
	}
	*ns = ((u64)high_now << 32) | low;

	return 0;
}

static void bnxt_ptp_get_current_time(struct bnxt *bp)
{
	struct bnxt_ptp_cfg *ptp = bp->ptp_cfg;
	unsigned long flags;

	if (!ptp)
		return;
	spin_lock_irqsave(&ptp->ptp_lock, flags);
	WRITE_ONCE(ptp->old_time, ptp->current_time);
	bnxt_refclk_read(bp, NULL, &ptp->current_time);
	spin_unlock_irqrestore(&ptp->ptp_lock, flags);
}

static int bnxt_hwrm_port_ts_query(struct bnxt *bp, u32 flags, u64 *ts,
				   u32 txts_tmo, int slot)
{
	struct hwrm_port_ts_query_output *resp;
	struct hwrm_port_ts_query_input *req;
	int rc;

	rc = hwrm_req_init(bp, req, HWRM_PORT_TS_QUERY);
	if (rc)
		return rc;

	req->flags = cpu_to_le32(flags);
	if ((flags & PORT_TS_QUERY_REQ_FLAGS_PATH) ==
	    PORT_TS_QUERY_REQ_FLAGS_PATH_TX) {
		struct bnxt_ptp_tx_req *txts_req = &bp->ptp_cfg->txts_req[slot];
		u32 tmo_us = txts_tmo * 1000;

		req->enables = cpu_to_le16(BNXT_PTP_QTS_TX_ENABLES);
		req->ptp_seq_id = cpu_to_le32(txts_req->tx_seqid);
		req->ptp_hdr_offset = cpu_to_le16(txts_req->tx_hdr_off);
		if (!tmo_us)
			tmo_us = BNXT_PTP_QTS_TIMEOUT;
		tmo_us = min(tmo_us, BNXT_PTP_QTS_MAX_TMO_US);
		req->ts_req_timeout = cpu_to_le16(tmo_us);
	}
	resp = hwrm_req_hold(bp, req);

	rc = hwrm_req_send_silent(bp, req);
	if (!rc)
		*ts = le64_to_cpu(resp->ptp_msg_ts);
	hwrm_req_drop(bp, req);
	return rc;
}

static int bnxt_ptp_gettimex(struct ptp_clock_info *ptp_info,
			     struct timespec64 *ts,
			     struct ptp_system_timestamp *sts)
{
	struct bnxt_ptp_cfg *ptp = container_of(ptp_info, struct bnxt_ptp_cfg,
						ptp_info);
	unsigned long flags;
	u64 ns, cycles;
	int rc;

	spin_lock_irqsave(&ptp->ptp_lock, flags);
	rc = bnxt_refclk_read(ptp->bp, sts, &cycles);
	if (rc) {
		spin_unlock_irqrestore(&ptp->ptp_lock, flags);
		return rc;
	}
	ns = timecounter_cyc2time(&ptp->tc, cycles);
	spin_unlock_irqrestore(&ptp->ptp_lock, flags);
	*ts = ns_to_timespec64(ns);

	return 0;
}

/* Caller holds ptp_lock */
void bnxt_ptp_update_current_time(struct bnxt *bp)
{
	struct bnxt_ptp_cfg *ptp = bp->ptp_cfg;

	bnxt_refclk_read(ptp->bp, NULL, &ptp->current_time);
	WRITE_ONCE(ptp->old_time, ptp->current_time);
}

static int bnxt_ptp_adjphc(struct bnxt_ptp_cfg *ptp, s64 delta)
{
	struct hwrm_port_mac_cfg_input *req;
	unsigned long flags;
	int rc;

	rc = hwrm_req_init(ptp->bp, req, HWRM_PORT_MAC_CFG);
	if (rc)
		return rc;

	req->enables = cpu_to_le32(PORT_MAC_CFG_REQ_ENABLES_PTP_ADJ_PHASE);
	req->ptp_adj_phase = cpu_to_le64(delta);

	rc = hwrm_req_send(ptp->bp, req);
	if (rc) {
		netdev_err(ptp->bp->dev, "ptp adjphc failed. rc = %x\n", rc);
	} else {
		spin_lock_irqsave(&ptp->ptp_lock, flags);
		bnxt_ptp_update_current_time(ptp->bp);
		spin_unlock_irqrestore(&ptp->ptp_lock, flags);
	}

	return rc;
}

static int bnxt_ptp_adjtime(struct ptp_clock_info *ptp_info, s64 delta)
{
	struct bnxt_ptp_cfg *ptp = container_of(ptp_info, struct bnxt_ptp_cfg,
						ptp_info);
	unsigned long flags;

	if (BNXT_PTP_USE_RTC(ptp->bp))
		return bnxt_ptp_adjphc(ptp, delta);

	spin_lock_irqsave(&ptp->ptp_lock, flags);
	timecounter_adjtime(&ptp->tc, delta);
	spin_unlock_irqrestore(&ptp->ptp_lock, flags);
	return 0;
}

static int bnxt_ptp_adjfine_rtc(struct bnxt *bp, long scaled_ppm)
{
	s32 ppb = scaled_ppm_to_ppb(scaled_ppm);
	struct hwrm_port_mac_cfg_input *req;
	int rc;

	rc = hwrm_req_init(bp, req, HWRM_PORT_MAC_CFG);
	if (rc)
		return rc;

	req->ptp_freq_adj_ppb = cpu_to_le32(ppb);
	req->enables = cpu_to_le32(PORT_MAC_CFG_REQ_ENABLES_PTP_FREQ_ADJ_PPB);
	rc = hwrm_req_send(bp, req);
	if (rc)
		netdev_err(bp->dev,
			   "ptp adjfine failed. rc = %d\n", rc);
	return rc;
}

static int bnxt_ptp_adjfine(struct ptp_clock_info *ptp_info, long scaled_ppm)
{
	struct bnxt_ptp_cfg *ptp = container_of(ptp_info, struct bnxt_ptp_cfg,
						ptp_info);
	struct bnxt *bp = ptp->bp;
	unsigned long flags;

	if (!BNXT_MH(bp))
		return bnxt_ptp_adjfine_rtc(bp, scaled_ppm);

	spin_lock_irqsave(&ptp->ptp_lock, flags);
	timecounter_read(&ptp->tc);
	ptp->cc.mult = adjust_by_scaled_ppm(ptp->cmult, scaled_ppm);
	spin_unlock_irqrestore(&ptp->ptp_lock, flags);
	return 0;
}

void bnxt_ptp_pps_event(struct bnxt *bp, u32 data1, u32 data2)
{
	struct bnxt_ptp_cfg *ptp = bp->ptp_cfg;
	struct ptp_clock_event event;
	unsigned long flags;
	u64 ns, pps_ts;

	pps_ts = EVENT_PPS_TS(data2, data1);
	spin_lock_irqsave(&ptp->ptp_lock, flags);
	ns = timecounter_cyc2time(&ptp->tc, pps_ts);
	spin_unlock_irqrestore(&ptp->ptp_lock, flags);

	switch (EVENT_DATA2_PPS_EVENT_TYPE(data2)) {
	case ASYNC_EVENT_CMPL_PPS_TIMESTAMP_EVENT_DATA2_EVENT_TYPE_INTERNAL:
		event.pps_times.ts_real = ns_to_timespec64(ns);
		event.type = PTP_CLOCK_PPSUSR;
		event.index = EVENT_DATA2_PPS_PIN_NUM(data2);
		break;
	case ASYNC_EVENT_CMPL_PPS_TIMESTAMP_EVENT_DATA2_EVENT_TYPE_EXTERNAL:
		event.timestamp = ns;
		event.type = PTP_CLOCK_EXTTS;
		event.index = EVENT_DATA2_PPS_PIN_NUM(data2);
		break;
	}

	ptp_clock_event(bp->ptp_cfg->ptp_clock, &event);
}

static int bnxt_ptp_cfg_pin(struct bnxt *bp, u8 pin, u8 usage)
{
	struct hwrm_func_ptp_pin_cfg_input *req;
	struct bnxt_ptp_cfg *ptp = bp->ptp_cfg;
	u8 state = usage != BNXT_PPS_PIN_NONE;
	u8 *pin_state, *pin_usg;
	u32 enables;
	int rc;

	if (!TSIO_PIN_VALID(pin)) {
		netdev_err(ptp->bp->dev, "1PPS: Invalid pin. Check pin-function configuration\n");
		return -EOPNOTSUPP;
	}

	rc = hwrm_req_init(ptp->bp, req, HWRM_FUNC_PTP_PIN_CFG);
	if (rc)
		return rc;

	enables = (FUNC_PTP_PIN_CFG_REQ_ENABLES_PIN0_STATE |
		   FUNC_PTP_PIN_CFG_REQ_ENABLES_PIN0_USAGE) << (pin * 2);
	req->enables = cpu_to_le32(enables);

	pin_state = &req->pin0_state;
	pin_usg = &req->pin0_usage;

	*(pin_state + (pin * 2)) = state;
	*(pin_usg + (pin * 2)) = usage;

	rc = hwrm_req_send(ptp->bp, req);
	if (rc)
		return rc;

	ptp->pps_info.pins[pin].usage = usage;
	ptp->pps_info.pins[pin].state = state;

	return 0;
}

static int bnxt_ptp_cfg_event(struct bnxt *bp, u8 event)
{
	struct hwrm_func_ptp_cfg_input *req;
	int rc;

	rc = hwrm_req_init(bp, req, HWRM_FUNC_PTP_CFG);
	if (rc)
		return rc;

	req->enables = cpu_to_le16(FUNC_PTP_CFG_REQ_ENABLES_PTP_PPS_EVENT);
	req->ptp_pps_event = event;
	return hwrm_req_send(bp, req);
}

int bnxt_ptp_cfg_tstamp_filters(struct bnxt *bp)
{
	struct bnxt_ptp_cfg *ptp = bp->ptp_cfg;
	struct hwrm_port_mac_cfg_input *req;
	int rc;

	if (!ptp || !ptp->tstamp_filters)
		return -EIO;

	rc = hwrm_req_init(bp, req, HWRM_PORT_MAC_CFG);
	if (rc)
		goto out;

	if (!(bp->fw_cap & BNXT_FW_CAP_RX_ALL_PKT_TS) && (ptp->tstamp_filters &
	    (PORT_MAC_CFG_REQ_FLAGS_ALL_RX_TS_CAPTURE_ENABLE |
	     PORT_MAC_CFG_REQ_FLAGS_ALL_RX_TS_CAPTURE_DISABLE))) {
		ptp->tstamp_filters &= ~(PORT_MAC_CFG_REQ_FLAGS_ALL_RX_TS_CAPTURE_ENABLE |
					 PORT_MAC_CFG_REQ_FLAGS_ALL_RX_TS_CAPTURE_DISABLE);
		netdev_warn(bp->dev, "Unsupported FW for all RX pkts timestamp filter\n");
	}

	req->flags = cpu_to_le32(ptp->tstamp_filters);
	req->enables = cpu_to_le32(PORT_MAC_CFG_REQ_ENABLES_RX_TS_CAPTURE_PTP_MSG_TYPE);
	req->rx_ts_capture_ptp_msg_type = cpu_to_le16(ptp->rxctl);

	rc = hwrm_req_send(bp, req);
	if (!rc) {
		bp->ptp_all_rx_tstamp = !!(ptp->tstamp_filters &
					   PORT_MAC_CFG_REQ_FLAGS_ALL_RX_TS_CAPTURE_ENABLE);
		return 0;
	}
	ptp->tstamp_filters = 0;
out:
	bp->ptp_all_rx_tstamp = 0;
	netdev_warn(bp->dev, "Failed to configure HW packet timestamp filters\n");
	return rc;
}

void bnxt_ptp_reapply_pps(struct bnxt *bp)
{
	struct bnxt_ptp_cfg *ptp = bp->ptp_cfg;
	struct bnxt_pps *pps;
	u32 pin = 0;
	int rc;

	if (!ptp || !(bp->fw_cap & BNXT_FW_CAP_PTP_PPS) ||
	    !(ptp->ptp_info.pin_config))
		return;
	pps = &ptp->pps_info;
	for (pin = 0; pin < BNXT_MAX_TSIO_PINS; pin++) {
		if (pps->pins[pin].state) {
			rc = bnxt_ptp_cfg_pin(bp, pin, pps->pins[pin].usage);
			if (!rc && pps->pins[pin].event)
				rc = bnxt_ptp_cfg_event(bp,
							pps->pins[pin].event);
			if (rc)
				netdev_err(bp->dev, "1PPS: Failed to configure pin%d\n",
					   pin);
		}
	}
}

static int bnxt_get_target_cycles(struct bnxt_ptp_cfg *ptp, u64 target_ns,
				  u64 *cycles_delta)
{
	u64 cycles_now;
	u64 nsec_now, nsec_delta;
	unsigned long flags;
	int rc;

	spin_lock_irqsave(&ptp->ptp_lock, flags);
	rc = bnxt_refclk_read(ptp->bp, NULL, &cycles_now);
	if (rc) {
		spin_unlock_irqrestore(&ptp->ptp_lock, flags);
		return rc;
	}
	nsec_now = timecounter_cyc2time(&ptp->tc, cycles_now);
	spin_unlock_irqrestore(&ptp->ptp_lock, flags);

	nsec_delta = target_ns - nsec_now;
	*cycles_delta = div64_u64(nsec_delta << ptp->cc.shift, ptp->cc.mult);
	return 0;
}

static int bnxt_ptp_perout_cfg(struct bnxt_ptp_cfg *ptp,
			       struct ptp_clock_request *rq)
{
	struct hwrm_func_ptp_cfg_input *req;
	struct bnxt *bp = ptp->bp;
	struct timespec64 ts;
	u64 target_ns, delta;
	u16 enables;
	int rc;

	ts.tv_sec = rq->perout.start.sec;
	ts.tv_nsec = rq->perout.start.nsec;
	target_ns = timespec64_to_ns(&ts);

	rc = bnxt_get_target_cycles(ptp, target_ns, &delta);
	if (rc)
		return rc;

	rc = hwrm_req_init(bp, req, HWRM_FUNC_PTP_CFG);
	if (rc)
		return rc;

	enables = FUNC_PTP_CFG_REQ_ENABLES_PTP_FREQ_ADJ_EXT_PERIOD |
		  FUNC_PTP_CFG_REQ_ENABLES_PTP_FREQ_ADJ_EXT_UP |
		  FUNC_PTP_CFG_REQ_ENABLES_PTP_FREQ_ADJ_EXT_PHASE;
	req->enables = cpu_to_le16(enables);
	req->ptp_pps_event = 0;
	req->ptp_freq_adj_dll_source = 0;
	req->ptp_freq_adj_dll_phase = 0;
	req->ptp_freq_adj_ext_period = cpu_to_le32(NSEC_PER_SEC);
	req->ptp_freq_adj_ext_up = 0;
	req->ptp_freq_adj_ext_phase_lower = cpu_to_le32(delta);

	return hwrm_req_send(bp, req);
}

static int bnxt_ptp_enable(struct ptp_clock_info *ptp_info,
			   struct ptp_clock_request *rq, int on)
{
	struct bnxt_ptp_cfg *ptp = container_of(ptp_info, struct bnxt_ptp_cfg,
						ptp_info);
	struct bnxt *bp = ptp->bp;
	int pin_id;
	int rc;

	switch (rq->type) {
	case PTP_CLK_REQ_EXTTS:
		/* Configure an External PPS IN */
		pin_id = ptp_find_pin(ptp->ptp_clock, PTP_PF_EXTTS,
				      rq->extts.index);
		if (!TSIO_PIN_VALID(pin_id))
			return -EOPNOTSUPP;
		if (!on)
			break;
		rc = bnxt_ptp_cfg_pin(bp, pin_id, BNXT_PPS_PIN_PPS_IN);
		if (rc)
			return rc;
		rc = bnxt_ptp_cfg_event(bp, BNXT_PPS_EVENT_EXTERNAL);
		if (!rc)
			ptp->pps_info.pins[pin_id].event = BNXT_PPS_EVENT_EXTERNAL;
		return rc;
	case PTP_CLK_REQ_PEROUT:
		/* Configure a Periodic PPS OUT */
		pin_id = ptp_find_pin(ptp->ptp_clock, PTP_PF_PEROUT,
				      rq->perout.index);
		if (!TSIO_PIN_VALID(pin_id))
			return -EOPNOTSUPP;
		if (!on)
			break;

		rc = bnxt_ptp_cfg_pin(bp, pin_id, BNXT_PPS_PIN_PPS_OUT);
		if (!rc)
			rc = bnxt_ptp_perout_cfg(ptp, rq);

		return rc;
	case PTP_CLK_REQ_PPS:
		/* Configure PHC PPS IN */
		rc = bnxt_ptp_cfg_pin(bp, 0, BNXT_PPS_PIN_PPS_IN);
		if (rc)
			return rc;
		rc = bnxt_ptp_cfg_event(bp, BNXT_PPS_EVENT_INTERNAL);
		if (!rc)
			ptp->pps_info.pins[0].event = BNXT_PPS_EVENT_INTERNAL;
		return rc;
	default:
		netdev_err(ptp->bp->dev, "Unrecognized PIN function\n");
		return -EOPNOTSUPP;
	}

	return bnxt_ptp_cfg_pin(bp, pin_id, BNXT_PPS_PIN_NONE);
}

static int bnxt_hwrm_ptp_cfg(struct bnxt *bp)
{
	struct bnxt_ptp_cfg *ptp = bp->ptp_cfg;
	u32 flags = 0;

	switch (ptp->rx_filter) {
	case HWTSTAMP_FILTER_ALL:
		flags = PORT_MAC_CFG_REQ_FLAGS_ALL_RX_TS_CAPTURE_ENABLE;
		break;
	case HWTSTAMP_FILTER_NONE:
		flags = PORT_MAC_CFG_REQ_FLAGS_PTP_RX_TS_CAPTURE_DISABLE;
		if (bp->fw_cap & BNXT_FW_CAP_RX_ALL_PKT_TS)
			flags |= PORT_MAC_CFG_REQ_FLAGS_ALL_RX_TS_CAPTURE_DISABLE;
		break;
	case HWTSTAMP_FILTER_PTP_V2_EVENT:
	case HWTSTAMP_FILTER_PTP_V2_SYNC:
	case HWTSTAMP_FILTER_PTP_V2_DELAY_REQ:
		flags = PORT_MAC_CFG_REQ_FLAGS_PTP_RX_TS_CAPTURE_ENABLE;
		break;
	}

	if (ptp->tx_tstamp_en)
		flags |= PORT_MAC_CFG_REQ_FLAGS_PTP_TX_TS_CAPTURE_ENABLE;
	else
		flags |= PORT_MAC_CFG_REQ_FLAGS_PTP_TX_TS_CAPTURE_DISABLE;

	ptp->tstamp_filters = flags;

	return bnxt_ptp_cfg_tstamp_filters(bp);
}

int bnxt_hwtstamp_set(struct net_device *dev, struct ifreq *ifr)
{
	struct bnxt *bp = netdev_priv(dev);
	struct hwtstamp_config stmpconf;
	struct bnxt_ptp_cfg *ptp;
	u16 old_rxctl;
	int old_rx_filter, rc;
	u8 old_tx_tstamp_en;

	ptp = bp->ptp_cfg;
	if (!ptp)
		return -EOPNOTSUPP;

	if (copy_from_user(&stmpconf, ifr->ifr_data, sizeof(stmpconf)))
		return -EFAULT;

	if (stmpconf.tx_type != HWTSTAMP_TX_ON &&
	    stmpconf.tx_type != HWTSTAMP_TX_OFF)
		return -ERANGE;

	old_rx_filter = ptp->rx_filter;
	old_rxctl = ptp->rxctl;
	old_tx_tstamp_en = ptp->tx_tstamp_en;
	switch (stmpconf.rx_filter) {
	case HWTSTAMP_FILTER_NONE:
		ptp->rxctl = 0;
		ptp->rx_filter = HWTSTAMP_FILTER_NONE;
		break;
	case HWTSTAMP_FILTER_ALL:
		if (bp->fw_cap & BNXT_FW_CAP_RX_ALL_PKT_TS) {
			ptp->rx_filter = HWTSTAMP_FILTER_ALL;
			break;
		}
		return -EOPNOTSUPP;
	case HWTSTAMP_FILTER_PTP_V2_EVENT:
	case HWTSTAMP_FILTER_PTP_V2_L2_EVENT:
	case HWTSTAMP_FILTER_PTP_V2_L4_EVENT:
		ptp->rxctl = BNXT_PTP_MSG_EVENTS;
		ptp->rx_filter = HWTSTAMP_FILTER_PTP_V2_EVENT;
		break;
	case HWTSTAMP_FILTER_PTP_V2_SYNC:
	case HWTSTAMP_FILTER_PTP_V2_L2_SYNC:
	case HWTSTAMP_FILTER_PTP_V2_L4_SYNC:
		ptp->rxctl = BNXT_PTP_MSG_SYNC;
		ptp->rx_filter = HWTSTAMP_FILTER_PTP_V2_SYNC;
		break;
	case HWTSTAMP_FILTER_PTP_V2_DELAY_REQ:
	case HWTSTAMP_FILTER_PTP_V2_L2_DELAY_REQ:
	case HWTSTAMP_FILTER_PTP_V2_L4_DELAY_REQ:
		ptp->rxctl = BNXT_PTP_MSG_DELAY_REQ;
		ptp->rx_filter = HWTSTAMP_FILTER_PTP_V2_DELAY_REQ;
		break;
	default:
		return -ERANGE;
	}

	if (stmpconf.tx_type == HWTSTAMP_TX_ON)
		ptp->tx_tstamp_en = 1;
	else
		ptp->tx_tstamp_en = 0;

	rc = bnxt_hwrm_ptp_cfg(bp);
	if (rc)
		goto ts_set_err;

	stmpconf.rx_filter = ptp->rx_filter;
	return copy_to_user(ifr->ifr_data, &stmpconf, sizeof(stmpconf)) ?
		-EFAULT : 0;

ts_set_err:
	ptp->rx_filter = old_rx_filter;
	ptp->rxctl = old_rxctl;
	ptp->tx_tstamp_en = old_tx_tstamp_en;
	return rc;
}

int bnxt_hwtstamp_get(struct net_device *dev, struct ifreq *ifr)
{
	struct bnxt *bp = netdev_priv(dev);
	struct hwtstamp_config stmpconf;
	struct bnxt_ptp_cfg *ptp;

	ptp = bp->ptp_cfg;
	if (!ptp)
		return -EOPNOTSUPP;

	stmpconf.flags = 0;
	stmpconf.tx_type = ptp->tx_tstamp_en ? HWTSTAMP_TX_ON : HWTSTAMP_TX_OFF;

	stmpconf.rx_filter = ptp->rx_filter;
	return copy_to_user(ifr->ifr_data, &stmpconf, sizeof(stmpconf)) ?
		-EFAULT : 0;
}

static int bnxt_map_regs(struct bnxt *bp, u32 *reg_arr, int count, int reg_win)
{
	u32 reg_base = *reg_arr & BNXT_GRC_BASE_MASK;
	u32 win_off;
	int i;

	for (i = 0; i < count; i++) {
		if ((reg_arr[i] & BNXT_GRC_BASE_MASK) != reg_base)
			return -ERANGE;
	}
	win_off = BNXT_GRCPF_REG_WINDOW_BASE_OUT + (reg_win - 1) * 4;
	writel(reg_base, bp->bar0 + win_off);
	return 0;
}

static int bnxt_map_ptp_regs(struct bnxt *bp)
{
	struct bnxt_ptp_cfg *ptp = bp->ptp_cfg;
	u32 *reg_arr;
	int rc, i;

	reg_arr = ptp->refclk_regs;
	if (BNXT_CHIP_P5(bp)) {
		rc = bnxt_map_regs(bp, reg_arr, 2, BNXT_PTP_GRC_WIN);
		if (rc)
			return rc;
		for (i = 0; i < 2; i++)
			ptp->refclk_mapped_regs[i] = BNXT_PTP_GRC_WIN_BASE +
				(ptp->refclk_regs[i] & BNXT_GRC_OFFSET_MASK);
		return 0;
	}
	if (bp->flags & BNXT_FLAG_CHIP_P7) {
		for (i = 0; i < 2; i++) {
			if (reg_arr[i] & BNXT_GRC_BASE_MASK)
				return -EINVAL;
			ptp->refclk_mapped_regs[i] = reg_arr[i];
		}
		return 0;
	}
	return -ENODEV;
}

static void bnxt_unmap_ptp_regs(struct bnxt *bp)
{
	writel(0, bp->bar0 + BNXT_GRCPF_REG_WINDOW_BASE_OUT +
		  (BNXT_PTP_GRC_WIN - 1) * 4);
}

static u64 bnxt_cc_read(const struct cyclecounter *cc)
{
	struct bnxt_ptp_cfg *ptp = container_of(cc, struct bnxt_ptp_cfg, cc);
	u64 ns = 0;

	bnxt_refclk_read(ptp->bp, NULL, &ns);
	return ns;
}

static int bnxt_stamp_tx_skb(struct bnxt *bp, int slot)
{
	struct bnxt_ptp_cfg *ptp = bp->ptp_cfg;
	struct skb_shared_hwtstamps timestamp;
	struct bnxt_ptp_tx_req *txts_req;
	unsigned long now = jiffies;
	unsigned long flags;
	u64 ts = 0, ns = 0;
	u32 tmo = 0;
	int rc;

	txts_req = &ptp->txts_req[slot];
	/* make sure bnxt_get_tx_ts_p5() has updated abs_txts_tmo */
	smp_rmb();
	if (!time_after_eq(now, txts_req->abs_txts_tmo))
		tmo = jiffies_to_msecs(txts_req->abs_txts_tmo - now);
	rc = bnxt_hwrm_port_ts_query(bp, PORT_TS_QUERY_REQ_FLAGS_PATH_TX, &ts,
				     tmo, slot);
	if (!rc) {
		memset(&timestamp, 0, sizeof(timestamp));
		spin_lock_irqsave(&ptp->ptp_lock, flags);
		ns = timecounter_cyc2time(&ptp->tc, ts);
		spin_unlock_irqrestore(&ptp->ptp_lock, flags);
		timestamp.hwtstamp = ns_to_ktime(ns);
		skb_tstamp_tx(txts_req->tx_skb, &timestamp);
		ptp->stats.ts_pkts++;
	} else {
		if (!time_after_eq(jiffies, txts_req->abs_txts_tmo))
			return -EAGAIN;

		ptp->stats.ts_lost++;
		netdev_warn_once(bp->dev,
				 "TS query for TX timer failed rc = %x\n", rc);
	}

	dev_kfree_skb_any(txts_req->tx_skb);
	txts_req->tx_skb = NULL;

	return 0;
}

static long bnxt_ptp_ts_aux_work(struct ptp_clock_info *ptp_info)
{
	struct bnxt_ptp_cfg *ptp = container_of(ptp_info, struct bnxt_ptp_cfg,
						ptp_info);
	unsigned long now = jiffies;
	struct bnxt *bp = ptp->bp;
	u16 cons = ptp->txts_cons;
<<<<<<< HEAD
=======
	unsigned long flags;
>>>>>>> adc21867
	u32 num_requests;
	int rc = 0;

	num_requests = BNXT_MAX_TX_TS - READ_ONCE(ptp->tx_avail);
	while (num_requests--) {
		if (IS_ERR(ptp->txts_req[cons].tx_skb))
			goto next_slot;
		if (!ptp->txts_req[cons].tx_skb)
			break;
		rc = bnxt_stamp_tx_skb(bp, cons);
		if (rc == -EAGAIN)
			break;
next_slot:
		BNXT_PTP_INC_TX_AVAIL(ptp);
		cons = NEXT_TXTS(cons);
	}
	ptp->txts_cons = cons;

	if (!time_after_eq(now, ptp->next_period)) {
		if (rc == -EAGAIN)
			return 0;
		return ptp->next_period - now;
	}

	bnxt_ptp_get_current_time(bp);
	ptp->next_period = now + HZ;
	if (time_after_eq(now, ptp->next_overflow_check)) {
		spin_lock_irqsave(&ptp->ptp_lock, flags);
		timecounter_read(&ptp->tc);
		spin_unlock_irqrestore(&ptp->ptp_lock, flags);
		ptp->next_overflow_check = now + BNXT_PHC_OVERFLOW_PERIOD;
	}
	if (rc == -EAGAIN)
		return 0;
	return HZ;
}

int bnxt_ptp_get_txts_prod(struct bnxt_ptp_cfg *ptp, u16 *prod)
{
	spin_lock_bh(&ptp->ptp_tx_lock);
	if (ptp->tx_avail) {
		*prod = ptp->txts_prod;
		ptp->txts_prod = NEXT_TXTS(*prod);
		ptp->tx_avail--;
		spin_unlock_bh(&ptp->ptp_tx_lock);
		return 0;
	}
	spin_unlock_bh(&ptp->ptp_tx_lock);
	atomic64_inc(&ptp->stats.ts_err);
	return -ENOSPC;
}

void bnxt_get_tx_ts_p5(struct bnxt *bp, struct sk_buff *skb, u16 prod)
{
	struct bnxt_ptp_cfg *ptp = bp->ptp_cfg;
	struct bnxt_ptp_tx_req *txts_req;

	txts_req = &ptp->txts_req[prod];
	txts_req->abs_txts_tmo = jiffies + msecs_to_jiffies(ptp->txts_tmo);
	/* make sure abs_txts_tmo is written first */
	smp_wmb();
	txts_req->tx_skb = skb;
	ptp_schedule_worker(ptp->ptp_clock, 0);
}

int bnxt_get_rx_ts_p5(struct bnxt *bp, u64 *ts, u32 pkt_ts)
{
	struct bnxt_ptp_cfg *ptp = bp->ptp_cfg;
	u64 time;

	if (!ptp)
		return -ENODEV;

	BNXT_READ_TIME64(ptp, time, ptp->old_time);
	*ts = (time & BNXT_HI_TIMER_MASK) | pkt_ts;
	if (pkt_ts < (time & BNXT_LO_TIMER_MASK))
		*ts += BNXT_LO_TIMER_MASK + 1;

	return 0;
}

void bnxt_tx_ts_cmp(struct bnxt *bp, struct bnxt_napi *bnapi,
		    struct tx_ts_cmp *tscmp)
{
	struct skb_shared_hwtstamps timestamp = {};
	struct bnxt_ptp_cfg *ptp = bp->ptp_cfg;
	u32 opaque = tscmp->tx_ts_cmp_opaque;
	struct bnxt_tx_ring_info *txr;
	struct bnxt_sw_tx_bd *tx_buf;
<<<<<<< HEAD
=======
	unsigned long flags;
>>>>>>> adc21867
	u64 ts, ns;
	u16 cons;

	txr = bnapi->tx_ring[TX_OPAQUE_RING(opaque)];
	ts = BNXT_GET_TX_TS_48B_NS(tscmp);
	cons = TX_OPAQUE_IDX(opaque);
	tx_buf = &txr->tx_buf_ring[RING_TX(bp, cons)];
	if (tx_buf->is_ts_pkt) {
		if (BNXT_TX_TS_ERR(tscmp)) {
			netdev_err(bp->dev,
				   "timestamp completion error 0x%x 0x%x\n",
				   le32_to_cpu(tscmp->tx_ts_cmp_flags_type),
				   le32_to_cpu(tscmp->tx_ts_cmp_errors_v));
		} else {
<<<<<<< HEAD
			spin_lock_bh(&ptp->ptp_lock);
			ns = timecounter_cyc2time(&ptp->tc, ts);
			spin_unlock_bh(&ptp->ptp_lock);
=======
			spin_lock_irqsave(&ptp->ptp_lock, flags);
			ns = timecounter_cyc2time(&ptp->tc, ts);
			spin_unlock_irqrestore(&ptp->ptp_lock, flags);
>>>>>>> adc21867
			timestamp.hwtstamp = ns_to_ktime(ns);
			skb_tstamp_tx(tx_buf->skb, &timestamp);
		}
		tx_buf->is_ts_pkt = 0;
	}
}

static const struct ptp_clock_info bnxt_ptp_caps = {
	.owner		= THIS_MODULE,
	.name		= "bnxt clock",
	.max_adj	= BNXT_MAX_PHC_DRIFT,
	.n_alarm	= 0,
	.n_ext_ts	= 0,
	.n_per_out	= 0,
	.n_pins		= 0,
	.pps		= 0,
	.adjfine	= bnxt_ptp_adjfine,
	.adjtime	= bnxt_ptp_adjtime,
	.do_aux_work	= bnxt_ptp_ts_aux_work,
	.gettimex64	= bnxt_ptp_gettimex,
	.settime64	= bnxt_ptp_settime,
	.enable		= bnxt_ptp_enable,
};

static int bnxt_ptp_verify(struct ptp_clock_info *ptp_info, unsigned int pin,
			   enum ptp_pin_function func, unsigned int chan)
{
	struct bnxt_ptp_cfg *ptp = container_of(ptp_info, struct bnxt_ptp_cfg,
						ptp_info);
	/* Allow only PPS pin function configuration */
	if (ptp->pps_info.pins[pin].usage <= BNXT_PPS_PIN_PPS_OUT &&
	    func != PTP_PF_PHYSYNC)
		return 0;
	else
		return -EOPNOTSUPP;
}

static int bnxt_ptp_pps_init(struct bnxt *bp)
{
	struct hwrm_func_ptp_pin_qcfg_output *resp;
	struct hwrm_func_ptp_pin_qcfg_input *req;
	struct bnxt_ptp_cfg *ptp = bp->ptp_cfg;
	struct ptp_clock_info *ptp_info;
	struct bnxt_pps *pps_info;
	u8 *pin_usg;
	u32 i, rc;

	/* Query current/default PIN CFG */
	rc = hwrm_req_init(bp, req, HWRM_FUNC_PTP_PIN_QCFG);
	if (rc)
		return rc;

	resp = hwrm_req_hold(bp, req);
	rc = hwrm_req_send(bp, req);
	if (rc || !resp->num_pins) {
		hwrm_req_drop(bp, req);
		return -EOPNOTSUPP;
	}

	ptp_info = &ptp->ptp_info;
	pps_info = &ptp->pps_info;
	pps_info->num_pins = resp->num_pins;
	ptp_info->n_pins = pps_info->num_pins;
	ptp_info->pin_config = kcalloc(ptp_info->n_pins,
				       sizeof(*ptp_info->pin_config),
				       GFP_KERNEL);
	if (!ptp_info->pin_config) {
		hwrm_req_drop(bp, req);
		return -ENOMEM;
	}

	/* Report the TSIO capability to kernel */
	pin_usg = &resp->pin0_usage;
	for (i = 0; i < pps_info->num_pins; i++, pin_usg++) {
		snprintf(ptp_info->pin_config[i].name,
			 sizeof(ptp_info->pin_config[i].name), "bnxt_pps%d", i);
		ptp_info->pin_config[i].index = i;
		ptp_info->pin_config[i].chan = i;
		if (*pin_usg == BNXT_PPS_PIN_PPS_IN)
			ptp_info->pin_config[i].func = PTP_PF_EXTTS;
		else if (*pin_usg == BNXT_PPS_PIN_PPS_OUT)
			ptp_info->pin_config[i].func = PTP_PF_PEROUT;
		else
			ptp_info->pin_config[i].func = PTP_PF_NONE;

		pps_info->pins[i].usage = *pin_usg;
	}
	hwrm_req_drop(bp, req);

	/* Only 1 each of ext_ts and per_out pins is available in HW */
	ptp_info->n_ext_ts = 1;
	ptp_info->n_per_out = 1;
	ptp_info->pps = 1;
	ptp_info->verify = bnxt_ptp_verify;

	return 0;
}

static bool bnxt_pps_config_ok(struct bnxt *bp)
{
	struct bnxt_ptp_cfg *ptp = bp->ptp_cfg;

	return !(bp->fw_cap & BNXT_FW_CAP_PTP_PPS) == !ptp->ptp_info.pin_config;
}

static void bnxt_ptp_timecounter_init(struct bnxt *bp, bool init_tc)
{
	struct bnxt_ptp_cfg *ptp = bp->ptp_cfg;

	if (!ptp->ptp_clock) {
		memset(&ptp->cc, 0, sizeof(ptp->cc));
		ptp->cc.read = bnxt_cc_read;
		ptp->cc.mask = CYCLECOUNTER_MASK(48);
		if (BNXT_MH(bp)) {
			/* Use timecounter based non-real time mode */
			ptp->cc.shift = BNXT_CYCLES_SHIFT;
			ptp->cc.mult = clocksource_khz2mult(BNXT_DEVCLK_FREQ, ptp->cc.shift);
			ptp->cmult = ptp->cc.mult;
		} else {
			ptp->cc.shift = 0;
			ptp->cc.mult = 1;
		}
		ptp->next_overflow_check = jiffies + BNXT_PHC_OVERFLOW_PERIOD;
	}
	if (init_tc)
		timecounter_init(&ptp->tc, &ptp->cc, ktime_to_ns(ktime_get_real()));
}

/* Caller holds ptp_lock */
void bnxt_ptp_rtc_timecounter_init(struct bnxt_ptp_cfg *ptp, u64 ns)
{
	timecounter_init(&ptp->tc, &ptp->cc, ns);
	/* For RTC, cycle_last must be in sync with the timecounter value. */
	ptp->tc.cycle_last = ns & ptp->cc.mask;
}

int bnxt_ptp_init_rtc(struct bnxt *bp, bool phc_cfg)
{
	struct timespec64 tsp;
	unsigned long flags;
	u64 ns;
	int rc;

	if (!bp->ptp_cfg || !BNXT_PTP_USE_RTC(bp))
		return -ENODEV;

	if (!phc_cfg) {
		ktime_get_real_ts64(&tsp);
		ns = timespec64_to_ns(&tsp);
		rc = bnxt_ptp_cfg_settime(bp, ns);
		if (rc)
			return rc;
	} else {
		rc = bnxt_hwrm_port_ts_query(bp, PORT_TS_QUERY_REQ_FLAGS_CURRENT_TIME,
					     &ns, 0, 0);
		if (rc)
			return rc;
	}
	spin_lock_irqsave(&bp->ptp_cfg->ptp_lock, flags);
	bnxt_ptp_rtc_timecounter_init(bp->ptp_cfg, ns);
	spin_unlock_irqrestore(&bp->ptp_cfg->ptp_lock, flags);

	return 0;
}

static void bnxt_ptp_free(struct bnxt *bp)
{
	struct bnxt_ptp_cfg *ptp = bp->ptp_cfg;

	if (ptp->ptp_clock) {
		ptp_clock_unregister(ptp->ptp_clock);
		ptp->ptp_clock = NULL;
		kfree(ptp->ptp_info.pin_config);
		ptp->ptp_info.pin_config = NULL;
	}
}

int bnxt_ptp_init(struct bnxt *bp, bool phc_cfg)
{
	struct bnxt_ptp_cfg *ptp = bp->ptp_cfg;
	int rc;

	if (!ptp)
		return 0;

	rc = bnxt_map_ptp_regs(bp);
	if (rc)
		return rc;

	if (ptp->ptp_clock && bnxt_pps_config_ok(bp))
		return 0;

	bnxt_ptp_free(bp);

	WRITE_ONCE(ptp->tx_avail, BNXT_MAX_TX_TS);
	spin_lock_init(&ptp->ptp_lock);
	spin_lock_init(&ptp->ptp_tx_lock);

	if (BNXT_PTP_USE_RTC(bp)) {
		bnxt_ptp_timecounter_init(bp, false);
		rc = bnxt_ptp_init_rtc(bp, phc_cfg);
		if (rc)
			goto out;
	} else {
		bnxt_ptp_timecounter_init(bp, true);
		bnxt_ptp_adjfine_rtc(bp, 0);
	}
	bnxt_hwrm_func_drv_rgtr(bp, NULL, 0, true);

	ptp->ptp_info = bnxt_ptp_caps;
	if ((bp->fw_cap & BNXT_FW_CAP_PTP_PPS)) {
		if (bnxt_ptp_pps_init(bp))
			netdev_err(bp->dev, "1pps not initialized, continuing without 1pps support\n");
	}
	ptp->ptp_clock = ptp_clock_register(&ptp->ptp_info, &bp->pdev->dev);
	if (IS_ERR(ptp->ptp_clock)) {
		int err = PTR_ERR(ptp->ptp_clock);

		ptp->ptp_clock = NULL;
		rc = err;
		goto out;
	}

	ptp->stats.ts_pkts = 0;
	ptp->stats.ts_lost = 0;
	atomic64_set(&ptp->stats.ts_err, 0);

	if (bp->flags & BNXT_FLAG_CHIP_P5_PLUS) {
<<<<<<< HEAD
		spin_lock_bh(&ptp->ptp_lock);
=======
		unsigned long flags;

		spin_lock_irqsave(&ptp->ptp_lock, flags);
>>>>>>> adc21867
		bnxt_refclk_read(bp, NULL, &ptp->current_time);
		WRITE_ONCE(ptp->old_time, ptp->current_time);
		spin_unlock_irqrestore(&ptp->ptp_lock, flags);
		ptp_schedule_worker(ptp->ptp_clock, 0);
	}
	ptp->txts_tmo = BNXT_PTP_DFLT_TX_TMO;
	return 0;

out:
	bnxt_ptp_free(bp);
	bnxt_unmap_ptp_regs(bp);
	return rc;
}

void bnxt_ptp_clear(struct bnxt *bp)
{
	struct bnxt_ptp_cfg *ptp = bp->ptp_cfg;
	int i;

	if (!ptp)
		return;

	if (ptp->ptp_clock)
		ptp_clock_unregister(ptp->ptp_clock);

	ptp->ptp_clock = NULL;
	kfree(ptp->ptp_info.pin_config);
	ptp->ptp_info.pin_config = NULL;

	for (i = 0; i < BNXT_MAX_TX_TS; i++) {
		if (ptp->txts_req[i].tx_skb) {
			dev_kfree_skb_any(ptp->txts_req[i].tx_skb);
			ptp->txts_req[i].tx_skb = NULL;
		}
	}

	bnxt_unmap_ptp_regs(bp);
}<|MERGE_RESOLUTION|>--- conflicted
+++ resolved
@@ -739,10 +739,7 @@
 	unsigned long now = jiffies;
 	struct bnxt *bp = ptp->bp;
 	u16 cons = ptp->txts_cons;
-<<<<<<< HEAD
-=======
 	unsigned long flags;
->>>>>>> adc21867
 	u32 num_requests;
 	int rc = 0;
 
@@ -832,10 +829,7 @@
 	u32 opaque = tscmp->tx_ts_cmp_opaque;
 	struct bnxt_tx_ring_info *txr;
 	struct bnxt_sw_tx_bd *tx_buf;
-<<<<<<< HEAD
-=======
 	unsigned long flags;
->>>>>>> adc21867
 	u64 ts, ns;
 	u16 cons;
 
@@ -850,15 +844,9 @@
 				   le32_to_cpu(tscmp->tx_ts_cmp_flags_type),
 				   le32_to_cpu(tscmp->tx_ts_cmp_errors_v));
 		} else {
-<<<<<<< HEAD
-			spin_lock_bh(&ptp->ptp_lock);
-			ns = timecounter_cyc2time(&ptp->tc, ts);
-			spin_unlock_bh(&ptp->ptp_lock);
-=======
 			spin_lock_irqsave(&ptp->ptp_lock, flags);
 			ns = timecounter_cyc2time(&ptp->tc, ts);
 			spin_unlock_irqrestore(&ptp->ptp_lock, flags);
->>>>>>> adc21867
 			timestamp.hwtstamp = ns_to_ktime(ns);
 			skb_tstamp_tx(tx_buf->skb, &timestamp);
 		}
@@ -1087,13 +1075,9 @@
 	atomic64_set(&ptp->stats.ts_err, 0);
 
 	if (bp->flags & BNXT_FLAG_CHIP_P5_PLUS) {
-<<<<<<< HEAD
-		spin_lock_bh(&ptp->ptp_lock);
-=======
 		unsigned long flags;
 
 		spin_lock_irqsave(&ptp->ptp_lock, flags);
->>>>>>> adc21867
 		bnxt_refclk_read(bp, NULL, &ptp->current_time);
 		WRITE_ONCE(ptp->old_time, ptp->current_time);
 		spin_unlock_irqrestore(&ptp->ptp_lock, flags);
