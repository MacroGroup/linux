--- conflicted
+++ resolved
@@ -487,8 +487,6 @@
 {
 	devl_rate_leaf_destroy(&vf->devlink_port);
 	devl_port_unregister(&vf->devlink_port);
-<<<<<<< HEAD
-=======
 }
 
 /**
@@ -998,5 +996,4 @@
 	}
 
 	return ice_alloc_dynamic_port(pf, new_attr, extack, devlink_port);
->>>>>>> adc21867
 }