--- conflicted
+++ resolved
@@ -8,16 +8,10 @@
 #include "devlink/devlink_port.h"
 
 #ifdef CONFIG_ICE_SWITCHDEV
-<<<<<<< HEAD
-void ice_eswitch_detach(struct ice_pf *pf, struct ice_vf *vf);
-int
-ice_eswitch_attach(struct ice_pf *pf, struct ice_vf *vf);
-=======
 void ice_eswitch_detach_vf(struct ice_pf *pf, struct ice_vf *vf);
 void ice_eswitch_detach_sf(struct ice_pf *pf, struct ice_dynamic_port *sf);
 int ice_eswitch_attach_vf(struct ice_pf *pf, struct ice_vf *vf);
 int ice_eswitch_attach_sf(struct ice_pf *pf, struct ice_dynamic_port *sf);
->>>>>>> adc21867
 
 int ice_eswitch_mode_get(struct devlink *devlink, u16 *mode);
 int
