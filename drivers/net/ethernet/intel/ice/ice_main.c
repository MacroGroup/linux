// SPDX-License-Identifier: GPL-2.0
/* Copyright (c) 2018-2023, Intel Corporation. */

/* Intel(R) Ethernet Connection E800 Series Linux Driver */

#define pr_fmt(fmt) KBUILD_MODNAME ": " fmt

#include <generated/utsrelease.h>
#include <linux/crash_dump.h>
#include "ice.h"
#include "ice_base.h"
#include "ice_lib.h"
#include "ice_fltr.h"
#include "ice_dcb_lib.h"
#include "ice_dcb_nl.h"
#include "devlink/devlink.h"
#include "devlink/devlink_port.h"
#include "ice_sf_eth.h"
#include "ice_hwmon.h"
/* Including ice_trace.h with CREATE_TRACE_POINTS defined will generate the
 * ice tracepoint functions. This must be done exactly once across the
 * ice driver.
 */
#define CREATE_TRACE_POINTS
#include "ice_trace.h"
#include "ice_eswitch.h"
#include "ice_tc_lib.h"
#include "ice_vsi_vlan_ops.h"
#include <net/xdp_sock_drv.h>

#define DRV_SUMMARY	"Intel(R) Ethernet Connection E800 Series Linux Driver"
static const char ice_driver_string[] = DRV_SUMMARY;
static const char ice_copyright[] = "Copyright (c) 2018, Intel Corporation.";

/* DDP Package file located in firmware search paths (e.g. /lib/firmware/) */
#define ICE_DDP_PKG_PATH	"intel/ice/ddp/"
#define ICE_DDP_PKG_FILE	ICE_DDP_PKG_PATH "ice.pkg"

MODULE_DESCRIPTION(DRV_SUMMARY);
MODULE_IMPORT_NS(LIBIE);
MODULE_LICENSE("GPL v2");
MODULE_FIRMWARE(ICE_DDP_PKG_FILE);

static int debug = -1;
module_param(debug, int, 0644);
#ifndef CONFIG_DYNAMIC_DEBUG
MODULE_PARM_DESC(debug, "netif level (0=none,...,16=all), hw debug_mask (0x8XXXXXXX)");
#else
MODULE_PARM_DESC(debug, "netif level (0=none,...,16=all)");
#endif /* !CONFIG_DYNAMIC_DEBUG */

DEFINE_STATIC_KEY_FALSE(ice_xdp_locking_key);
EXPORT_SYMBOL(ice_xdp_locking_key);

/**
 * ice_hw_to_dev - Get device pointer from the hardware structure
 * @hw: pointer to the device HW structure
 *
 * Used to access the device pointer from compilation units which can't easily
 * include the definition of struct ice_pf without leading to circular header
 * dependencies.
 */
struct device *ice_hw_to_dev(struct ice_hw *hw)
{
	struct ice_pf *pf = container_of(hw, struct ice_pf, hw);

	return &pf->pdev->dev;
}

static struct workqueue_struct *ice_wq;
struct workqueue_struct *ice_lag_wq;
static const struct net_device_ops ice_netdev_safe_mode_ops;
static const struct net_device_ops ice_netdev_ops;

static void ice_rebuild(struct ice_pf *pf, enum ice_reset_req reset_type);

static void ice_vsi_release_all(struct ice_pf *pf);

static int ice_rebuild_channels(struct ice_pf *pf);
static void ice_remove_q_channels(struct ice_vsi *vsi, bool rem_adv_fltr);

static int
ice_indr_setup_tc_cb(struct net_device *netdev, struct Qdisc *sch,
		     void *cb_priv, enum tc_setup_type type, void *type_data,
		     void *data,
		     void (*cleanup)(struct flow_block_cb *block_cb));

bool netif_is_ice(const struct net_device *dev)
{
	return dev && (dev->netdev_ops == &ice_netdev_ops ||
		       dev->netdev_ops == &ice_netdev_safe_mode_ops);
}

/**
 * ice_get_tx_pending - returns number of Tx descriptors not processed
 * @ring: the ring of descriptors
 */
static u16 ice_get_tx_pending(struct ice_tx_ring *ring)
{
	u16 head, tail;

	head = ring->next_to_clean;
	tail = ring->next_to_use;

	if (head != tail)
		return (head < tail) ?
			tail - head : (tail + ring->count - head);
	return 0;
}

/**
 * ice_check_for_hang_subtask - check for and recover hung queues
 * @pf: pointer to PF struct
 */
static void ice_check_for_hang_subtask(struct ice_pf *pf)
{
	struct ice_vsi *vsi = NULL;
	struct ice_hw *hw;
	unsigned int i;
	int packets;
	u32 v;

	ice_for_each_vsi(pf, v)
		if (pf->vsi[v] && pf->vsi[v]->type == ICE_VSI_PF) {
			vsi = pf->vsi[v];
			break;
		}

	if (!vsi || test_bit(ICE_VSI_DOWN, vsi->state))
		return;

	if (!(vsi->netdev && netif_carrier_ok(vsi->netdev)))
		return;

	hw = &vsi->back->hw;

	ice_for_each_txq(vsi, i) {
		struct ice_tx_ring *tx_ring = vsi->tx_rings[i];
		struct ice_ring_stats *ring_stats;

		if (!tx_ring)
			continue;
		if (ice_ring_ch_enabled(tx_ring))
			continue;

		ring_stats = tx_ring->ring_stats;
		if (!ring_stats)
			continue;

		if (tx_ring->desc) {
			/* If packet counter has not changed the queue is
			 * likely stalled, so force an interrupt for this
			 * queue.
			 *
			 * prev_pkt would be negative if there was no
			 * pending work.
			 */
			packets = ring_stats->stats.pkts & INT_MAX;
			if (ring_stats->tx_stats.prev_pkt == packets) {
				/* Trigger sw interrupt to revive the queue */
				ice_trigger_sw_intr(hw, tx_ring->q_vector);
				continue;
			}

			/* Memory barrier between read of packet count and call
			 * to ice_get_tx_pending()
			 */
			smp_rmb();
			ring_stats->tx_stats.prev_pkt =
			    ice_get_tx_pending(tx_ring) ? packets : -1;
		}
	}
}

/**
 * ice_init_mac_fltr - Set initial MAC filters
 * @pf: board private structure
 *
 * Set initial set of MAC filters for PF VSI; configure filters for permanent
 * address and broadcast address. If an error is encountered, netdevice will be
 * unregistered.
 */
static int ice_init_mac_fltr(struct ice_pf *pf)
{
	struct ice_vsi *vsi;
	u8 *perm_addr;

	vsi = ice_get_main_vsi(pf);
	if (!vsi)
		return -EINVAL;

	perm_addr = vsi->port_info->mac.perm_addr;
	return ice_fltr_add_mac_and_broadcast(vsi, perm_addr, ICE_FWD_TO_VSI);
}

/**
 * ice_add_mac_to_sync_list - creates list of MAC addresses to be synced
 * @netdev: the net device on which the sync is happening
 * @addr: MAC address to sync
 *
 * This is a callback function which is called by the in kernel device sync
 * functions (like __dev_uc_sync, __dev_mc_sync, etc). This function only
 * populates the tmp_sync_list, which is later used by ice_add_mac to add the
 * MAC filters from the hardware.
 */
static int ice_add_mac_to_sync_list(struct net_device *netdev, const u8 *addr)
{
	struct ice_netdev_priv *np = netdev_priv(netdev);
	struct ice_vsi *vsi = np->vsi;

	if (ice_fltr_add_mac_to_list(vsi, &vsi->tmp_sync_list, addr,
				     ICE_FWD_TO_VSI))
		return -EINVAL;

	return 0;
}

/**
 * ice_add_mac_to_unsync_list - creates list of MAC addresses to be unsynced
 * @netdev: the net device on which the unsync is happening
 * @addr: MAC address to unsync
 *
 * This is a callback function which is called by the in kernel device unsync
 * functions (like __dev_uc_unsync, __dev_mc_unsync, etc). This function only
 * populates the tmp_unsync_list, which is later used by ice_remove_mac to
 * delete the MAC filters from the hardware.
 */
static int ice_add_mac_to_unsync_list(struct net_device *netdev, const u8 *addr)
{
	struct ice_netdev_priv *np = netdev_priv(netdev);
	struct ice_vsi *vsi = np->vsi;

	/* Under some circumstances, we might receive a request to delete our
	 * own device address from our uc list. Because we store the device
	 * address in the VSI's MAC filter list, we need to ignore such
	 * requests and not delete our device address from this list.
	 */
	if (ether_addr_equal(addr, netdev->dev_addr))
		return 0;

	if (ice_fltr_add_mac_to_list(vsi, &vsi->tmp_unsync_list, addr,
				     ICE_FWD_TO_VSI))
		return -EINVAL;

	return 0;
}

/**
 * ice_vsi_fltr_changed - check if filter state changed
 * @vsi: VSI to be checked
 *
 * returns true if filter state has changed, false otherwise.
 */
static bool ice_vsi_fltr_changed(struct ice_vsi *vsi)
{
	return test_bit(ICE_VSI_UMAC_FLTR_CHANGED, vsi->state) ||
	       test_bit(ICE_VSI_MMAC_FLTR_CHANGED, vsi->state);
}

/**
 * ice_set_promisc - Enable promiscuous mode for a given PF
 * @vsi: the VSI being configured
 * @promisc_m: mask of promiscuous config bits
 *
 */
static int ice_set_promisc(struct ice_vsi *vsi, u8 promisc_m)
{
	int status;

	if (vsi->type != ICE_VSI_PF)
		return 0;

	if (ice_vsi_has_non_zero_vlans(vsi)) {
		promisc_m |= (ICE_PROMISC_VLAN_RX | ICE_PROMISC_VLAN_TX);
		status = ice_fltr_set_vlan_vsi_promisc(&vsi->back->hw, vsi,
						       promisc_m);
	} else {
		status = ice_fltr_set_vsi_promisc(&vsi->back->hw, vsi->idx,
						  promisc_m, 0);
	}
	if (status && status != -EEXIST)
		return status;

	netdev_dbg(vsi->netdev, "set promisc filter bits for VSI %i: 0x%x\n",
		   vsi->vsi_num, promisc_m);
	return 0;
}

/**
 * ice_clear_promisc - Disable promiscuous mode for a given PF
 * @vsi: the VSI being configured
 * @promisc_m: mask of promiscuous config bits
 *
 */
static int ice_clear_promisc(struct ice_vsi *vsi, u8 promisc_m)
{
	int status;

	if (vsi->type != ICE_VSI_PF)
		return 0;

	if (ice_vsi_has_non_zero_vlans(vsi)) {
		promisc_m |= (ICE_PROMISC_VLAN_RX | ICE_PROMISC_VLAN_TX);
		status = ice_fltr_clear_vlan_vsi_promisc(&vsi->back->hw, vsi,
							 promisc_m);
	} else {
		status = ice_fltr_clear_vsi_promisc(&vsi->back->hw, vsi->idx,
						    promisc_m, 0);
	}

	netdev_dbg(vsi->netdev, "clear promisc filter bits for VSI %i: 0x%x\n",
		   vsi->vsi_num, promisc_m);
	return status;
}

/**
 * ice_vsi_sync_fltr - Update the VSI filter list to the HW
 * @vsi: ptr to the VSI
 *
 * Push any outstanding VSI filter changes through the AdminQ.
 */
static int ice_vsi_sync_fltr(struct ice_vsi *vsi)
{
	struct ice_vsi_vlan_ops *vlan_ops = ice_get_compat_vsi_vlan_ops(vsi);
	struct device *dev = ice_pf_to_dev(vsi->back);
	struct net_device *netdev = vsi->netdev;
	bool promisc_forced_on = false;
	struct ice_pf *pf = vsi->back;
	struct ice_hw *hw = &pf->hw;
	u32 changed_flags = 0;
	int err;

	if (!vsi->netdev)
		return -EINVAL;

	while (test_and_set_bit(ICE_CFG_BUSY, vsi->state))
		usleep_range(1000, 2000);

	changed_flags = vsi->current_netdev_flags ^ vsi->netdev->flags;
	vsi->current_netdev_flags = vsi->netdev->flags;

	INIT_LIST_HEAD(&vsi->tmp_sync_list);
	INIT_LIST_HEAD(&vsi->tmp_unsync_list);

	if (ice_vsi_fltr_changed(vsi)) {
		clear_bit(ICE_VSI_UMAC_FLTR_CHANGED, vsi->state);
		clear_bit(ICE_VSI_MMAC_FLTR_CHANGED, vsi->state);

		/* grab the netdev's addr_list_lock */
		netif_addr_lock_bh(netdev);
		__dev_uc_sync(netdev, ice_add_mac_to_sync_list,
			      ice_add_mac_to_unsync_list);
		__dev_mc_sync(netdev, ice_add_mac_to_sync_list,
			      ice_add_mac_to_unsync_list);
		/* our temp lists are populated. release lock */
		netif_addr_unlock_bh(netdev);
	}

	/* Remove MAC addresses in the unsync list */
	err = ice_fltr_remove_mac_list(vsi, &vsi->tmp_unsync_list);
	ice_fltr_free_list(dev, &vsi->tmp_unsync_list);
	if (err) {
		netdev_err(netdev, "Failed to delete MAC filters\n");
		/* if we failed because of alloc failures, just bail */
		if (err == -ENOMEM)
			goto out;
	}

	/* Add MAC addresses in the sync list */
	err = ice_fltr_add_mac_list(vsi, &vsi->tmp_sync_list);
	ice_fltr_free_list(dev, &vsi->tmp_sync_list);
	/* If filter is added successfully or already exists, do not go into
	 * 'if' condition and report it as error. Instead continue processing
	 * rest of the function.
	 */
	if (err && err != -EEXIST) {
		netdev_err(netdev, "Failed to add MAC filters\n");
		/* If there is no more space for new umac filters, VSI
		 * should go into promiscuous mode. There should be some
		 * space reserved for promiscuous filters.
		 */
		if (hw->adminq.sq_last_status == ICE_AQ_RC_ENOSPC &&
		    !test_and_set_bit(ICE_FLTR_OVERFLOW_PROMISC,
				      vsi->state)) {
			promisc_forced_on = true;
			netdev_warn(netdev, "Reached MAC filter limit, forcing promisc mode on VSI %d\n",
				    vsi->vsi_num);
		} else {
			goto out;
		}
	}
	err = 0;
	/* check for changes in promiscuous modes */
	if (changed_flags & IFF_ALLMULTI) {
		if (vsi->current_netdev_flags & IFF_ALLMULTI) {
			err = ice_set_promisc(vsi, ICE_MCAST_PROMISC_BITS);
			if (err) {
				vsi->current_netdev_flags &= ~IFF_ALLMULTI;
				goto out_promisc;
			}
		} else {
			/* !(vsi->current_netdev_flags & IFF_ALLMULTI) */
			err = ice_clear_promisc(vsi, ICE_MCAST_PROMISC_BITS);
			if (err) {
				vsi->current_netdev_flags |= IFF_ALLMULTI;
				goto out_promisc;
			}
		}
	}

	if (((changed_flags & IFF_PROMISC) || promisc_forced_on) ||
	    test_bit(ICE_VSI_PROMISC_CHANGED, vsi->state)) {
		clear_bit(ICE_VSI_PROMISC_CHANGED, vsi->state);
		if (vsi->current_netdev_flags & IFF_PROMISC) {
			/* Apply Rx filter rule to get traffic from wire */
			if (!ice_is_dflt_vsi_in_use(vsi->port_info)) {
				err = ice_set_dflt_vsi(vsi);
				if (err && err != -EEXIST) {
					netdev_err(netdev, "Error %d setting default VSI %i Rx rule\n",
						   err, vsi->vsi_num);
					vsi->current_netdev_flags &=
						~IFF_PROMISC;
					goto out_promisc;
				}
				err = 0;
				vlan_ops->dis_rx_filtering(vsi);

				/* promiscuous mode implies allmulticast so
				 * that VSIs that are in promiscuous mode are
				 * subscribed to multicast packets coming to
				 * the port
				 */
				err = ice_set_promisc(vsi,
						      ICE_MCAST_PROMISC_BITS);
				if (err)
					goto out_promisc;
			}
		} else {
			/* Clear Rx filter to remove traffic from wire */
			if (ice_is_vsi_dflt_vsi(vsi)) {
				err = ice_clear_dflt_vsi(vsi);
				if (err) {
					netdev_err(netdev, "Error %d clearing default VSI %i Rx rule\n",
						   err, vsi->vsi_num);
					vsi->current_netdev_flags |=
						IFF_PROMISC;
					goto out_promisc;
				}
				if (vsi->netdev->features &
				    NETIF_F_HW_VLAN_CTAG_FILTER)
					vlan_ops->ena_rx_filtering(vsi);
			}

			/* disable allmulti here, but only if allmulti is not
			 * still enabled for the netdev
			 */
			if (!(vsi->current_netdev_flags & IFF_ALLMULTI)) {
				err = ice_clear_promisc(vsi,
							ICE_MCAST_PROMISC_BITS);
				if (err) {
					netdev_err(netdev, "Error %d clearing multicast promiscuous on VSI %i\n",
						   err, vsi->vsi_num);
				}
			}
		}
	}
	goto exit;

out_promisc:
	set_bit(ICE_VSI_PROMISC_CHANGED, vsi->state);
	goto exit;
out:
	/* if something went wrong then set the changed flag so we try again */
	set_bit(ICE_VSI_UMAC_FLTR_CHANGED, vsi->state);
	set_bit(ICE_VSI_MMAC_FLTR_CHANGED, vsi->state);
exit:
	clear_bit(ICE_CFG_BUSY, vsi->state);
	return err;
}

/**
 * ice_sync_fltr_subtask - Sync the VSI filter list with HW
 * @pf: board private structure
 */
static void ice_sync_fltr_subtask(struct ice_pf *pf)
{
	int v;

	if (!pf || !(test_bit(ICE_FLAG_FLTR_SYNC, pf->flags)))
		return;

	clear_bit(ICE_FLAG_FLTR_SYNC, pf->flags);

	ice_for_each_vsi(pf, v)
		if (pf->vsi[v] && ice_vsi_fltr_changed(pf->vsi[v]) &&
		    ice_vsi_sync_fltr(pf->vsi[v])) {
			/* come back and try again later */
			set_bit(ICE_FLAG_FLTR_SYNC, pf->flags);
			break;
		}
}

/**
 * ice_pf_dis_all_vsi - Pause all VSIs on a PF
 * @pf: the PF
 * @locked: is the rtnl_lock already held
 */
static void ice_pf_dis_all_vsi(struct ice_pf *pf, bool locked)
{
	int node;
	int v;

	ice_for_each_vsi(pf, v)
		if (pf->vsi[v])
			ice_dis_vsi(pf->vsi[v], locked);

	for (node = 0; node < ICE_MAX_PF_AGG_NODES; node++)
		pf->pf_agg_node[node].num_vsis = 0;

	for (node = 0; node < ICE_MAX_VF_AGG_NODES; node++)
		pf->vf_agg_node[node].num_vsis = 0;
}

/**
 * ice_prepare_for_reset - prep for reset
 * @pf: board private structure
 * @reset_type: reset type requested
 *
 * Inform or close all dependent features in prep for reset.
 */
static void
ice_prepare_for_reset(struct ice_pf *pf, enum ice_reset_req reset_type)
{
	struct ice_hw *hw = &pf->hw;
	struct ice_vsi *vsi;
	struct ice_vf *vf;
	unsigned int bkt;

	dev_dbg(ice_pf_to_dev(pf), "reset_type=%d\n", reset_type);

	/* already prepared for reset */
	if (test_bit(ICE_PREPARED_FOR_RESET, pf->state))
		return;

	synchronize_irq(pf->oicr_irq.virq);

	ice_unplug_aux_dev(pf);

	/* Notify VFs of impending reset */
	if (ice_check_sq_alive(hw, &hw->mailboxq))
		ice_vc_notify_reset(pf);

	/* Disable VFs until reset is completed */
	mutex_lock(&pf->vfs.table_lock);
	ice_for_each_vf(pf, bkt, vf)
		ice_set_vf_state_dis(vf);
	mutex_unlock(&pf->vfs.table_lock);

	if (ice_is_eswitch_mode_switchdev(pf)) {
		rtnl_lock();
		ice_eswitch_br_fdb_flush(pf->eswitch.br_offloads->bridge);
		rtnl_unlock();
	}

	/* release ADQ specific HW and SW resources */
	vsi = ice_get_main_vsi(pf);
	if (!vsi)
		goto skip;

	/* to be on safe side, reset orig_rss_size so that normal flow
	 * of deciding rss_size can take precedence
	 */
	vsi->orig_rss_size = 0;

	if (test_bit(ICE_FLAG_TC_MQPRIO, pf->flags)) {
		if (reset_type == ICE_RESET_PFR) {
			vsi->old_ena_tc = vsi->all_enatc;
			vsi->old_numtc = vsi->all_numtc;
		} else {
			ice_remove_q_channels(vsi, true);

			/* for other reset type, do not support channel rebuild
			 * hence reset needed info
			 */
			vsi->old_ena_tc = 0;
			vsi->all_enatc = 0;
			vsi->old_numtc = 0;
			vsi->all_numtc = 0;
			vsi->req_txq = 0;
			vsi->req_rxq = 0;
			clear_bit(ICE_FLAG_TC_MQPRIO, pf->flags);
			memset(&vsi->mqprio_qopt, 0, sizeof(vsi->mqprio_qopt));
		}
	}

	if (vsi->netdev)
		netif_device_detach(vsi->netdev);
skip:

	/* clear SW filtering DB */
	ice_clear_hw_tbls(hw);
	/* disable the VSIs and their queues that are not already DOWN */
	set_bit(ICE_VSI_REBUILD_PENDING, ice_get_main_vsi(pf)->state);
	ice_pf_dis_all_vsi(pf, false);

	if (test_bit(ICE_FLAG_PTP_SUPPORTED, pf->flags))
		ice_ptp_prepare_for_reset(pf, reset_type);

	if (ice_is_feature_supported(pf, ICE_F_GNSS))
		ice_gnss_exit(pf);

	if (hw->port_info)
		ice_sched_clear_port(hw->port_info);

	ice_shutdown_all_ctrlq(hw, false);

	set_bit(ICE_PREPARED_FOR_RESET, pf->state);
}

/**
 * ice_do_reset - Initiate one of many types of resets
 * @pf: board private structure
 * @reset_type: reset type requested before this function was called.
 */
static void ice_do_reset(struct ice_pf *pf, enum ice_reset_req reset_type)
{
	struct device *dev = ice_pf_to_dev(pf);
	struct ice_hw *hw = &pf->hw;

	dev_dbg(dev, "reset_type 0x%x requested\n", reset_type);

	if (pf->lag && pf->lag->bonded && reset_type == ICE_RESET_PFR) {
		dev_dbg(dev, "PFR on a bonded interface, promoting to CORER\n");
		reset_type = ICE_RESET_CORER;
	}

	ice_prepare_for_reset(pf, reset_type);

	/* trigger the reset */
	if (ice_reset(hw, reset_type)) {
		dev_err(dev, "reset %d failed\n", reset_type);
		set_bit(ICE_RESET_FAILED, pf->state);
		clear_bit(ICE_RESET_OICR_RECV, pf->state);
		clear_bit(ICE_PREPARED_FOR_RESET, pf->state);
		clear_bit(ICE_PFR_REQ, pf->state);
		clear_bit(ICE_CORER_REQ, pf->state);
		clear_bit(ICE_GLOBR_REQ, pf->state);
		wake_up(&pf->reset_wait_queue);
		return;
	}

	/* PFR is a bit of a special case because it doesn't result in an OICR
	 * interrupt. So for PFR, rebuild after the reset and clear the reset-
	 * associated state bits.
	 */
	if (reset_type == ICE_RESET_PFR) {
		pf->pfr_count++;
		ice_rebuild(pf, reset_type);
		clear_bit(ICE_PREPARED_FOR_RESET, pf->state);
		clear_bit(ICE_PFR_REQ, pf->state);
		wake_up(&pf->reset_wait_queue);
		ice_reset_all_vfs(pf);
	}
}

/**
 * ice_reset_subtask - Set up for resetting the device and driver
 * @pf: board private structure
 */
static void ice_reset_subtask(struct ice_pf *pf)
{
	enum ice_reset_req reset_type = ICE_RESET_INVAL;

	/* When a CORER/GLOBR/EMPR is about to happen, the hardware triggers an
	 * OICR interrupt. The OICR handler (ice_misc_intr) determines what type
	 * of reset is pending and sets bits in pf->state indicating the reset
	 * type and ICE_RESET_OICR_RECV. So, if the latter bit is set
	 * prepare for pending reset if not already (for PF software-initiated
	 * global resets the software should already be prepared for it as
	 * indicated by ICE_PREPARED_FOR_RESET; for global resets initiated
	 * by firmware or software on other PFs, that bit is not set so prepare
	 * for the reset now), poll for reset done, rebuild and return.
	 */
	if (test_bit(ICE_RESET_OICR_RECV, pf->state)) {
		/* Perform the largest reset requested */
		if (test_and_clear_bit(ICE_CORER_RECV, pf->state))
			reset_type = ICE_RESET_CORER;
		if (test_and_clear_bit(ICE_GLOBR_RECV, pf->state))
			reset_type = ICE_RESET_GLOBR;
		if (test_and_clear_bit(ICE_EMPR_RECV, pf->state))
			reset_type = ICE_RESET_EMPR;
		/* return if no valid reset type requested */
		if (reset_type == ICE_RESET_INVAL)
			return;
		ice_prepare_for_reset(pf, reset_type);

		/* make sure we are ready to rebuild */
		if (ice_check_reset(&pf->hw)) {
			set_bit(ICE_RESET_FAILED, pf->state);
		} else {
			/* done with reset. start rebuild */
			pf->hw.reset_ongoing = false;
			ice_rebuild(pf, reset_type);
			/* clear bit to resume normal operations, but
			 * ICE_NEEDS_RESTART bit is set in case rebuild failed
			 */
			clear_bit(ICE_RESET_OICR_RECV, pf->state);
			clear_bit(ICE_PREPARED_FOR_RESET, pf->state);
			clear_bit(ICE_PFR_REQ, pf->state);
			clear_bit(ICE_CORER_REQ, pf->state);
			clear_bit(ICE_GLOBR_REQ, pf->state);
			wake_up(&pf->reset_wait_queue);
			ice_reset_all_vfs(pf);
		}

		return;
	}

	/* No pending resets to finish processing. Check for new resets */
	if (test_bit(ICE_PFR_REQ, pf->state)) {
		reset_type = ICE_RESET_PFR;
		if (pf->lag && pf->lag->bonded) {
			dev_dbg(ice_pf_to_dev(pf), "PFR on a bonded interface, promoting to CORER\n");
			reset_type = ICE_RESET_CORER;
		}
	}
	if (test_bit(ICE_CORER_REQ, pf->state))
		reset_type = ICE_RESET_CORER;
	if (test_bit(ICE_GLOBR_REQ, pf->state))
		reset_type = ICE_RESET_GLOBR;
	/* If no valid reset type requested just return */
	if (reset_type == ICE_RESET_INVAL)
		return;

	/* reset if not already down or busy */
	if (!test_bit(ICE_DOWN, pf->state) &&
	    !test_bit(ICE_CFG_BUSY, pf->state)) {
		ice_do_reset(pf, reset_type);
	}
}

/**
 * ice_print_topo_conflict - print topology conflict message
 * @vsi: the VSI whose topology status is being checked
 */
static void ice_print_topo_conflict(struct ice_vsi *vsi)
{
	switch (vsi->port_info->phy.link_info.topo_media_conflict) {
	case ICE_AQ_LINK_TOPO_CONFLICT:
	case ICE_AQ_LINK_MEDIA_CONFLICT:
	case ICE_AQ_LINK_TOPO_UNREACH_PRT:
	case ICE_AQ_LINK_TOPO_UNDRUTIL_PRT:
	case ICE_AQ_LINK_TOPO_UNDRUTIL_MEDIA:
		netdev_info(vsi->netdev, "Potential misconfiguration of the Ethernet port detected. If it was not intended, please use the Intel (R) Ethernet Port Configuration Tool to address the issue.\n");
		break;
	case ICE_AQ_LINK_TOPO_UNSUPP_MEDIA:
		if (test_bit(ICE_FLAG_LINK_LENIENT_MODE_ENA, vsi->back->flags))
			netdev_warn(vsi->netdev, "An unsupported module type was detected. Refer to the Intel(R) Ethernet Adapters and Devices User Guide for a list of supported modules\n");
		else
			netdev_err(vsi->netdev, "Rx/Tx is disabled on this device because an unsupported module type was detected. Refer to the Intel(R) Ethernet Adapters and Devices User Guide for a list of supported modules.\n");
		break;
	default:
		break;
	}
}

/**
 * ice_print_link_msg - print link up or down message
 * @vsi: the VSI whose link status is being queried
 * @isup: boolean for if the link is now up or down
 */
void ice_print_link_msg(struct ice_vsi *vsi, bool isup)
{
	struct ice_aqc_get_phy_caps_data *caps;
	const char *an_advertised;
	const char *fec_req;
	const char *speed;
	const char *fec;
	const char *fc;
	const char *an;
	int status;

	if (!vsi)
		return;

	if (vsi->current_isup == isup)
		return;

	vsi->current_isup = isup;

	if (!isup) {
		netdev_info(vsi->netdev, "NIC Link is Down\n");
		return;
	}

	switch (vsi->port_info->phy.link_info.link_speed) {
	case ICE_AQ_LINK_SPEED_200GB:
		speed = "200 G";
		break;
	case ICE_AQ_LINK_SPEED_100GB:
		speed = "100 G";
		break;
	case ICE_AQ_LINK_SPEED_50GB:
		speed = "50 G";
		break;
	case ICE_AQ_LINK_SPEED_40GB:
		speed = "40 G";
		break;
	case ICE_AQ_LINK_SPEED_25GB:
		speed = "25 G";
		break;
	case ICE_AQ_LINK_SPEED_20GB:
		speed = "20 G";
		break;
	case ICE_AQ_LINK_SPEED_10GB:
		speed = "10 G";
		break;
	case ICE_AQ_LINK_SPEED_5GB:
		speed = "5 G";
		break;
	case ICE_AQ_LINK_SPEED_2500MB:
		speed = "2.5 G";
		break;
	case ICE_AQ_LINK_SPEED_1000MB:
		speed = "1 G";
		break;
	case ICE_AQ_LINK_SPEED_100MB:
		speed = "100 M";
		break;
	default:
		speed = "Unknown ";
		break;
	}

	switch (vsi->port_info->fc.current_mode) {
	case ICE_FC_FULL:
		fc = "Rx/Tx";
		break;
	case ICE_FC_TX_PAUSE:
		fc = "Tx";
		break;
	case ICE_FC_RX_PAUSE:
		fc = "Rx";
		break;
	case ICE_FC_NONE:
		fc = "None";
		break;
	default:
		fc = "Unknown";
		break;
	}

	/* Get FEC mode based on negotiated link info */
	switch (vsi->port_info->phy.link_info.fec_info) {
	case ICE_AQ_LINK_25G_RS_528_FEC_EN:
	case ICE_AQ_LINK_25G_RS_544_FEC_EN:
		fec = "RS-FEC";
		break;
	case ICE_AQ_LINK_25G_KR_FEC_EN:
		fec = "FC-FEC/BASE-R";
		break;
	default:
		fec = "NONE";
		break;
	}

	/* check if autoneg completed, might be false due to not supported */
	if (vsi->port_info->phy.link_info.an_info & ICE_AQ_AN_COMPLETED)
		an = "True";
	else
		an = "False";

	/* Get FEC mode requested based on PHY caps last SW configuration */
	caps = kzalloc(sizeof(*caps), GFP_KERNEL);
	if (!caps) {
		fec_req = "Unknown";
		an_advertised = "Unknown";
		goto done;
	}

	status = ice_aq_get_phy_caps(vsi->port_info, false,
				     ICE_AQC_REPORT_ACTIVE_CFG, caps, NULL);
	if (status)
		netdev_info(vsi->netdev, "Get phy capability failed.\n");

	an_advertised = ice_is_phy_caps_an_enabled(caps) ? "On" : "Off";

	if (caps->link_fec_options & ICE_AQC_PHY_FEC_25G_RS_528_REQ ||
	    caps->link_fec_options & ICE_AQC_PHY_FEC_25G_RS_544_REQ)
		fec_req = "RS-FEC";
	else if (caps->link_fec_options & ICE_AQC_PHY_FEC_10G_KR_40G_KR4_REQ ||
		 caps->link_fec_options & ICE_AQC_PHY_FEC_25G_KR_REQ)
		fec_req = "FC-FEC/BASE-R";
	else
		fec_req = "NONE";

	kfree(caps);

done:
	netdev_info(vsi->netdev, "NIC Link is up %sbps Full Duplex, Requested FEC: %s, Negotiated FEC: %s, Autoneg Advertised: %s, Autoneg Negotiated: %s, Flow Control: %s\n",
		    speed, fec_req, fec, an_advertised, an, fc);
	ice_print_topo_conflict(vsi);
}

/**
 * ice_vsi_link_event - update the VSI's netdev
 * @vsi: the VSI on which the link event occurred
 * @link_up: whether or not the VSI needs to be set up or down
 */
static void ice_vsi_link_event(struct ice_vsi *vsi, bool link_up)
{
	if (!vsi)
		return;

	if (test_bit(ICE_VSI_DOWN, vsi->state) || !vsi->netdev)
		return;

	if (vsi->type == ICE_VSI_PF) {
		if (link_up == netif_carrier_ok(vsi->netdev))
			return;

		if (link_up) {
			netif_carrier_on(vsi->netdev);
			netif_tx_wake_all_queues(vsi->netdev);
		} else {
			netif_carrier_off(vsi->netdev);
			netif_tx_stop_all_queues(vsi->netdev);
		}
	}
}

/**
 * ice_set_dflt_mib - send a default config MIB to the FW
 * @pf: private PF struct
 *
 * This function sends a default configuration MIB to the FW.
 *
 * If this function errors out at any point, the driver is still able to
 * function.  The main impact is that LFC may not operate as expected.
 * Therefore an error state in this function should be treated with a DBG
 * message and continue on with driver rebuild/reenable.
 */
static void ice_set_dflt_mib(struct ice_pf *pf)
{
	struct device *dev = ice_pf_to_dev(pf);
	u8 mib_type, *buf, *lldpmib = NULL;
	u16 len, typelen, offset = 0;
	struct ice_lldp_org_tlv *tlv;
	struct ice_hw *hw = &pf->hw;
	u32 ouisubtype;

	mib_type = SET_LOCAL_MIB_TYPE_LOCAL_MIB;
	lldpmib = kzalloc(ICE_LLDPDU_SIZE, GFP_KERNEL);
	if (!lldpmib) {
		dev_dbg(dev, "%s Failed to allocate MIB memory\n",
			__func__);
		return;
	}

	/* Add ETS CFG TLV */
	tlv = (struct ice_lldp_org_tlv *)lldpmib;
	typelen = ((ICE_TLV_TYPE_ORG << ICE_LLDP_TLV_TYPE_S) |
		   ICE_IEEE_ETS_TLV_LEN);
	tlv->typelen = htons(typelen);
	ouisubtype = ((ICE_IEEE_8021QAZ_OUI << ICE_LLDP_TLV_OUI_S) |
		      ICE_IEEE_SUBTYPE_ETS_CFG);
	tlv->ouisubtype = htonl(ouisubtype);

	buf = tlv->tlvinfo;
	buf[0] = 0;

	/* ETS CFG all UPs map to TC 0. Next 4 (1 - 4) Octets = 0.
	 * Octets 5 - 12 are BW values, set octet 5 to 100% BW.
	 * Octets 13 - 20 are TSA values - leave as zeros
	 */
	buf[5] = 0x64;
	len = FIELD_GET(ICE_LLDP_TLV_LEN_M, typelen);
	offset += len + 2;
	tlv = (struct ice_lldp_org_tlv *)
		((char *)tlv + sizeof(tlv->typelen) + len);

	/* Add ETS REC TLV */
	buf = tlv->tlvinfo;
	tlv->typelen = htons(typelen);

	ouisubtype = ((ICE_IEEE_8021QAZ_OUI << ICE_LLDP_TLV_OUI_S) |
		      ICE_IEEE_SUBTYPE_ETS_REC);
	tlv->ouisubtype = htonl(ouisubtype);

	/* First octet of buf is reserved
	 * Octets 1 - 4 map UP to TC - all UPs map to zero
	 * Octets 5 - 12 are BW values - set TC 0 to 100%.
	 * Octets 13 - 20 are TSA value - leave as zeros
	 */
	buf[5] = 0x64;
	offset += len + 2;
	tlv = (struct ice_lldp_org_tlv *)
		((char *)tlv + sizeof(tlv->typelen) + len);

	/* Add PFC CFG TLV */
	typelen = ((ICE_TLV_TYPE_ORG << ICE_LLDP_TLV_TYPE_S) |
		   ICE_IEEE_PFC_TLV_LEN);
	tlv->typelen = htons(typelen);

	ouisubtype = ((ICE_IEEE_8021QAZ_OUI << ICE_LLDP_TLV_OUI_S) |
		      ICE_IEEE_SUBTYPE_PFC_CFG);
	tlv->ouisubtype = htonl(ouisubtype);

	/* Octet 1 left as all zeros - PFC disabled */
	buf[0] = 0x08;
	len = FIELD_GET(ICE_LLDP_TLV_LEN_M, typelen);
	offset += len + 2;

	if (ice_aq_set_lldp_mib(hw, mib_type, (void *)lldpmib, offset, NULL))
		dev_dbg(dev, "%s Failed to set default LLDP MIB\n", __func__);

	kfree(lldpmib);
}

/**
 * ice_check_phy_fw_load - check if PHY FW load failed
 * @pf: pointer to PF struct
 * @link_cfg_err: bitmap from the link info structure
 *
 * check if external PHY FW load failed and print an error message if it did
 */
static void ice_check_phy_fw_load(struct ice_pf *pf, u8 link_cfg_err)
{
	if (!(link_cfg_err & ICE_AQ_LINK_EXTERNAL_PHY_LOAD_FAILURE)) {
		clear_bit(ICE_FLAG_PHY_FW_LOAD_FAILED, pf->flags);
		return;
	}

	if (test_bit(ICE_FLAG_PHY_FW_LOAD_FAILED, pf->flags))
		return;

	if (link_cfg_err & ICE_AQ_LINK_EXTERNAL_PHY_LOAD_FAILURE) {
		dev_err(ice_pf_to_dev(pf), "Device failed to load the FW for the external PHY. Please download and install the latest NVM for your device and try again\n");
		set_bit(ICE_FLAG_PHY_FW_LOAD_FAILED, pf->flags);
	}
}

/**
 * ice_check_module_power
 * @pf: pointer to PF struct
 * @link_cfg_err: bitmap from the link info structure
 *
 * check module power level returned by a previous call to aq_get_link_info
 * and print error messages if module power level is not supported
 */
static void ice_check_module_power(struct ice_pf *pf, u8 link_cfg_err)
{
	/* if module power level is supported, clear the flag */
	if (!(link_cfg_err & (ICE_AQ_LINK_INVAL_MAX_POWER_LIMIT |
			      ICE_AQ_LINK_MODULE_POWER_UNSUPPORTED))) {
		clear_bit(ICE_FLAG_MOD_POWER_UNSUPPORTED, pf->flags);
		return;
	}

	/* if ICE_FLAG_MOD_POWER_UNSUPPORTED was previously set and the
	 * above block didn't clear this bit, there's nothing to do
	 */
	if (test_bit(ICE_FLAG_MOD_POWER_UNSUPPORTED, pf->flags))
		return;

	if (link_cfg_err & ICE_AQ_LINK_INVAL_MAX_POWER_LIMIT) {
		dev_err(ice_pf_to_dev(pf), "The installed module is incompatible with the device's NVM image. Cannot start link\n");
		set_bit(ICE_FLAG_MOD_POWER_UNSUPPORTED, pf->flags);
	} else if (link_cfg_err & ICE_AQ_LINK_MODULE_POWER_UNSUPPORTED) {
		dev_err(ice_pf_to_dev(pf), "The module's power requirements exceed the device's power supply. Cannot start link\n");
		set_bit(ICE_FLAG_MOD_POWER_UNSUPPORTED, pf->flags);
	}
}

/**
 * ice_check_link_cfg_err - check if link configuration failed
 * @pf: pointer to the PF struct
 * @link_cfg_err: bitmap from the link info structure
 *
 * print if any link configuration failure happens due to the value in the
 * link_cfg_err parameter in the link info structure
 */
static void ice_check_link_cfg_err(struct ice_pf *pf, u8 link_cfg_err)
{
	ice_check_module_power(pf, link_cfg_err);
	ice_check_phy_fw_load(pf, link_cfg_err);
}

/**
 * ice_link_event - process the link event
 * @pf: PF that the link event is associated with
 * @pi: port_info for the port that the link event is associated with
 * @link_up: true if the physical link is up and false if it is down
 * @link_speed: current link speed received from the link event
 *
 * Returns 0 on success and negative on failure
 */
static int
ice_link_event(struct ice_pf *pf, struct ice_port_info *pi, bool link_up,
	       u16 link_speed)
{
	struct device *dev = ice_pf_to_dev(pf);
	struct ice_phy_info *phy_info;
	struct ice_vsi *vsi;
	u16 old_link_speed;
	bool old_link;
	int status;

	phy_info = &pi->phy;
	phy_info->link_info_old = phy_info->link_info;

	old_link = !!(phy_info->link_info_old.link_info & ICE_AQ_LINK_UP);
	old_link_speed = phy_info->link_info_old.link_speed;

	/* update the link info structures and re-enable link events,
	 * don't bail on failure due to other book keeping needed
	 */
	status = ice_update_link_info(pi);
	if (status)
		dev_dbg(dev, "Failed to update link status on port %d, err %d aq_err %s\n",
			pi->lport, status,
			ice_aq_str(pi->hw->adminq.sq_last_status));

	ice_check_link_cfg_err(pf, pi->phy.link_info.link_cfg_err);

	/* Check if the link state is up after updating link info, and treat
	 * this event as an UP event since the link is actually UP now.
	 */
	if (phy_info->link_info.link_info & ICE_AQ_LINK_UP)
		link_up = true;

	vsi = ice_get_main_vsi(pf);
	if (!vsi || !vsi->port_info)
		return -EINVAL;

	/* turn off PHY if media was removed */
	if (!test_bit(ICE_FLAG_NO_MEDIA, pf->flags) &&
	    !(pi->phy.link_info.link_info & ICE_AQ_MEDIA_AVAILABLE)) {
		set_bit(ICE_FLAG_NO_MEDIA, pf->flags);
		ice_set_link(vsi, false);
	}

	/* if the old link up/down and speed is the same as the new */
	if (link_up == old_link && link_speed == old_link_speed)
		return 0;

	ice_ptp_link_change(pf, pf->hw.pf_id, link_up);

	if (ice_is_dcb_active(pf)) {
		if (test_bit(ICE_FLAG_DCB_ENA, pf->flags))
			ice_dcb_rebuild(pf);
	} else {
		if (link_up)
			ice_set_dflt_mib(pf);
	}
	ice_vsi_link_event(vsi, link_up);
	ice_print_link_msg(vsi, link_up);

	ice_vc_notify_link_state(pf);

	return 0;
}

/**
 * ice_watchdog_subtask - periodic tasks not using event driven scheduling
 * @pf: board private structure
 */
static void ice_watchdog_subtask(struct ice_pf *pf)
{
	int i;

	/* if interface is down do nothing */
	if (test_bit(ICE_DOWN, pf->state) ||
	    test_bit(ICE_CFG_BUSY, pf->state))
		return;

	/* make sure we don't do these things too often */
	if (time_before(jiffies,
			pf->serv_tmr_prev + pf->serv_tmr_period))
		return;

	pf->serv_tmr_prev = jiffies;

	/* Update the stats for active netdevs so the network stack
	 * can look at updated numbers whenever it cares to
	 */
	ice_update_pf_stats(pf);
	ice_for_each_vsi(pf, i)
		if (pf->vsi[i] && pf->vsi[i]->netdev)
			ice_update_vsi_stats(pf->vsi[i]);
}

/**
 * ice_init_link_events - enable/initialize link events
 * @pi: pointer to the port_info instance
 *
 * Returns -EIO on failure, 0 on success
 */
static int ice_init_link_events(struct ice_port_info *pi)
{
	u16 mask;

	mask = ~((u16)(ICE_AQ_LINK_EVENT_UPDOWN | ICE_AQ_LINK_EVENT_MEDIA_NA |
		       ICE_AQ_LINK_EVENT_MODULE_QUAL_FAIL |
		       ICE_AQ_LINK_EVENT_PHY_FW_LOAD_FAIL));

	if (ice_aq_set_event_mask(pi->hw, pi->lport, mask, NULL)) {
		dev_dbg(ice_hw_to_dev(pi->hw), "Failed to set link event mask for port %d\n",
			pi->lport);
		return -EIO;
	}

	if (ice_aq_get_link_info(pi, true, NULL, NULL)) {
		dev_dbg(ice_hw_to_dev(pi->hw), "Failed to enable link events for port %d\n",
			pi->lport);
		return -EIO;
	}

	return 0;
}

/**
 * ice_handle_link_event - handle link event via ARQ
 * @pf: PF that the link event is associated with
 * @event: event structure containing link status info
 */
static int
ice_handle_link_event(struct ice_pf *pf, struct ice_rq_event_info *event)
{
	struct ice_aqc_get_link_status_data *link_data;
	struct ice_port_info *port_info;
	int status;

	link_data = (struct ice_aqc_get_link_status_data *)event->msg_buf;
	port_info = pf->hw.port_info;
	if (!port_info)
		return -EINVAL;

	status = ice_link_event(pf, port_info,
				!!(link_data->link_info & ICE_AQ_LINK_UP),
				le16_to_cpu(link_data->link_speed));
	if (status)
		dev_dbg(ice_pf_to_dev(pf), "Could not process link event, error %d\n",
			status);

	return status;
}

/**
 * ice_get_fwlog_data - copy the FW log data from ARQ event
 * @pf: PF that the FW log event is associated with
 * @event: event structure containing FW log data
 */
static void
ice_get_fwlog_data(struct ice_pf *pf, struct ice_rq_event_info *event)
{
	struct ice_fwlog_data *fwlog;
	struct ice_hw *hw = &pf->hw;

	fwlog = &hw->fwlog_ring.rings[hw->fwlog_ring.tail];

	memset(fwlog->data, 0, PAGE_SIZE);
	fwlog->data_size = le16_to_cpu(event->desc.datalen);

	memcpy(fwlog->data, event->msg_buf, fwlog->data_size);
	ice_fwlog_ring_increment(&hw->fwlog_ring.tail, hw->fwlog_ring.size);

	if (ice_fwlog_ring_full(&hw->fwlog_ring)) {
		/* the rings are full so bump the head to create room */
		ice_fwlog_ring_increment(&hw->fwlog_ring.head,
					 hw->fwlog_ring.size);
	}
}

/**
 * ice_aq_prep_for_event - Prepare to wait for an AdminQ event from firmware
 * @pf: pointer to the PF private structure
 * @task: intermediate helper storage and identifier for waiting
 * @opcode: the opcode to wait for
 *
 * Prepares to wait for a specific AdminQ completion event on the ARQ for
 * a given PF. Actual wait would be done by a call to ice_aq_wait_for_event().
 *
 * Calls are separated to allow caller registering for event before sending
 * the command, which mitigates a race between registering and FW responding.
 *
 * To obtain only the descriptor contents, pass an task->event with null
 * msg_buf. If the complete data buffer is desired, allocate the
 * task->event.msg_buf with enough space ahead of time.
 */
void ice_aq_prep_for_event(struct ice_pf *pf, struct ice_aq_task *task,
			   u16 opcode)
{
	INIT_HLIST_NODE(&task->entry);
	task->opcode = opcode;
	task->state = ICE_AQ_TASK_WAITING;

	spin_lock_bh(&pf->aq_wait_lock);
	hlist_add_head(&task->entry, &pf->aq_wait_list);
	spin_unlock_bh(&pf->aq_wait_lock);
}

/**
 * ice_aq_wait_for_event - Wait for an AdminQ event from firmware
 * @pf: pointer to the PF private structure
 * @task: ptr prepared by ice_aq_prep_for_event()
 * @timeout: how long to wait, in jiffies
 *
 * Waits for a specific AdminQ completion event on the ARQ for a given PF. The
 * current thread will be put to sleep until the specified event occurs or
 * until the given timeout is reached.
 *
 * Returns: zero on success, or a negative error code on failure.
 */
int ice_aq_wait_for_event(struct ice_pf *pf, struct ice_aq_task *task,
			  unsigned long timeout)
{
	enum ice_aq_task_state *state = &task->state;
	struct device *dev = ice_pf_to_dev(pf);
	unsigned long start = jiffies;
	long ret;
	int err;

	ret = wait_event_interruptible_timeout(pf->aq_wait_queue,
					       *state != ICE_AQ_TASK_WAITING,
					       timeout);
	switch (*state) {
	case ICE_AQ_TASK_NOT_PREPARED:
		WARN(1, "call to %s without ice_aq_prep_for_event()", __func__);
		err = -EINVAL;
		break;
	case ICE_AQ_TASK_WAITING:
		err = ret < 0 ? ret : -ETIMEDOUT;
		break;
	case ICE_AQ_TASK_CANCELED:
		err = ret < 0 ? ret : -ECANCELED;
		break;
	case ICE_AQ_TASK_COMPLETE:
		err = ret < 0 ? ret : 0;
		break;
	default:
		WARN(1, "Unexpected AdminQ wait task state %u", *state);
		err = -EINVAL;
		break;
	}

	dev_dbg(dev, "Waited %u msecs (max %u msecs) for firmware response to op 0x%04x\n",
		jiffies_to_msecs(jiffies - start),
		jiffies_to_msecs(timeout),
		task->opcode);

	spin_lock_bh(&pf->aq_wait_lock);
	hlist_del(&task->entry);
	spin_unlock_bh(&pf->aq_wait_lock);

	return err;
}

/**
 * ice_aq_check_events - Check if any thread is waiting for an AdminQ event
 * @pf: pointer to the PF private structure
 * @opcode: the opcode of the event
 * @event: the event to check
 *
 * Loops over the current list of pending threads waiting for an AdminQ event.
 * For each matching task, copy the contents of the event into the task
 * structure and wake up the thread.
 *
 * If multiple threads wait for the same opcode, they will all be woken up.
 *
 * Note that event->msg_buf will only be duplicated if the event has a buffer
 * with enough space already allocated. Otherwise, only the descriptor and
 * message length will be copied.
 *
 * Returns: true if an event was found, false otherwise
 */
static void ice_aq_check_events(struct ice_pf *pf, u16 opcode,
				struct ice_rq_event_info *event)
{
	struct ice_rq_event_info *task_ev;
	struct ice_aq_task *task;
	bool found = false;

	spin_lock_bh(&pf->aq_wait_lock);
	hlist_for_each_entry(task, &pf->aq_wait_list, entry) {
		if (task->state != ICE_AQ_TASK_WAITING)
			continue;
		if (task->opcode != opcode)
			continue;

		task_ev = &task->event;
		memcpy(&task_ev->desc, &event->desc, sizeof(event->desc));
		task_ev->msg_len = event->msg_len;

		/* Only copy the data buffer if a destination was set */
		if (task_ev->msg_buf && task_ev->buf_len >= event->buf_len) {
			memcpy(task_ev->msg_buf, event->msg_buf,
			       event->buf_len);
			task_ev->buf_len = event->buf_len;
		}

		task->state = ICE_AQ_TASK_COMPLETE;
		found = true;
	}
	spin_unlock_bh(&pf->aq_wait_lock);

	if (found)
		wake_up(&pf->aq_wait_queue);
}

/**
 * ice_aq_cancel_waiting_tasks - Immediately cancel all waiting tasks
 * @pf: the PF private structure
 *
 * Set all waiting tasks to ICE_AQ_TASK_CANCELED, and wake up their threads.
 * This will then cause ice_aq_wait_for_event to exit with -ECANCELED.
 */
static void ice_aq_cancel_waiting_tasks(struct ice_pf *pf)
{
	struct ice_aq_task *task;

	spin_lock_bh(&pf->aq_wait_lock);
	hlist_for_each_entry(task, &pf->aq_wait_list, entry)
		task->state = ICE_AQ_TASK_CANCELED;
	spin_unlock_bh(&pf->aq_wait_lock);

	wake_up(&pf->aq_wait_queue);
}

#define ICE_MBX_OVERFLOW_WATERMARK 64

/**
 * __ice_clean_ctrlq - helper function to clean controlq rings
 * @pf: ptr to struct ice_pf
 * @q_type: specific Control queue type
 */
static int __ice_clean_ctrlq(struct ice_pf *pf, enum ice_ctl_q q_type)
{
	struct device *dev = ice_pf_to_dev(pf);
	struct ice_rq_event_info event;
	struct ice_hw *hw = &pf->hw;
	struct ice_ctl_q_info *cq;
	u16 pending, i = 0;
	const char *qtype;
	u32 oldval, val;

	/* Do not clean control queue if/when PF reset fails */
	if (test_bit(ICE_RESET_FAILED, pf->state))
		return 0;

	switch (q_type) {
	case ICE_CTL_Q_ADMIN:
		cq = &hw->adminq;
		qtype = "Admin";
		break;
	case ICE_CTL_Q_SB:
		cq = &hw->sbq;
		qtype = "Sideband";
		break;
	case ICE_CTL_Q_MAILBOX:
		cq = &hw->mailboxq;
		qtype = "Mailbox";
		/* we are going to try to detect a malicious VF, so set the
		 * state to begin detection
		 */
		hw->mbx_snapshot.mbx_buf.state = ICE_MAL_VF_DETECT_STATE_NEW_SNAPSHOT;
		break;
	default:
		dev_warn(dev, "Unknown control queue type 0x%x\n", q_type);
		return 0;
	}

	/* check for error indications - PF_xx_AxQLEN register layout for
	 * FW/MBX/SB are identical so just use defines for PF_FW_AxQLEN.
	 */
	val = rd32(hw, cq->rq.len);
	if (val & (PF_FW_ARQLEN_ARQVFE_M | PF_FW_ARQLEN_ARQOVFL_M |
		   PF_FW_ARQLEN_ARQCRIT_M)) {
		oldval = val;
		if (val & PF_FW_ARQLEN_ARQVFE_M)
			dev_dbg(dev, "%s Receive Queue VF Error detected\n",
				qtype);
		if (val & PF_FW_ARQLEN_ARQOVFL_M) {
			dev_dbg(dev, "%s Receive Queue Overflow Error detected\n",
				qtype);
		}
		if (val & PF_FW_ARQLEN_ARQCRIT_M)
			dev_dbg(dev, "%s Receive Queue Critical Error detected\n",
				qtype);
		val &= ~(PF_FW_ARQLEN_ARQVFE_M | PF_FW_ARQLEN_ARQOVFL_M |
			 PF_FW_ARQLEN_ARQCRIT_M);
		if (oldval != val)
			wr32(hw, cq->rq.len, val);
	}

	val = rd32(hw, cq->sq.len);
	if (val & (PF_FW_ATQLEN_ATQVFE_M | PF_FW_ATQLEN_ATQOVFL_M |
		   PF_FW_ATQLEN_ATQCRIT_M)) {
		oldval = val;
		if (val & PF_FW_ATQLEN_ATQVFE_M)
			dev_dbg(dev, "%s Send Queue VF Error detected\n",
				qtype);
		if (val & PF_FW_ATQLEN_ATQOVFL_M) {
			dev_dbg(dev, "%s Send Queue Overflow Error detected\n",
				qtype);
		}
		if (val & PF_FW_ATQLEN_ATQCRIT_M)
			dev_dbg(dev, "%s Send Queue Critical Error detected\n",
				qtype);
		val &= ~(PF_FW_ATQLEN_ATQVFE_M | PF_FW_ATQLEN_ATQOVFL_M |
			 PF_FW_ATQLEN_ATQCRIT_M);
		if (oldval != val)
			wr32(hw, cq->sq.len, val);
	}

	event.buf_len = cq->rq_buf_size;
	event.msg_buf = kzalloc(event.buf_len, GFP_KERNEL);
	if (!event.msg_buf)
		return 0;

	do {
		struct ice_mbx_data data = {};
		u16 opcode;
		int ret;

		ret = ice_clean_rq_elem(hw, cq, &event, &pending);
		if (ret == -EALREADY)
			break;
		if (ret) {
			dev_err(dev, "%s Receive Queue event error %d\n", qtype,
				ret);
			break;
		}

		opcode = le16_to_cpu(event.desc.opcode);

		/* Notify any thread that might be waiting for this event */
		ice_aq_check_events(pf, opcode, &event);

		switch (opcode) {
		case ice_aqc_opc_get_link_status:
			if (ice_handle_link_event(pf, &event))
				dev_err(dev, "Could not handle link event\n");
			break;
		case ice_aqc_opc_event_lan_overflow:
			ice_vf_lan_overflow_event(pf, &event);
			break;
		case ice_mbx_opc_send_msg_to_pf:
			data.num_msg_proc = i;
			data.num_pending_arq = pending;
			data.max_num_msgs_mbx = hw->mailboxq.num_rq_entries;
			data.async_watermark_val = ICE_MBX_OVERFLOW_WATERMARK;

			ice_vc_process_vf_msg(pf, &event, &data);
			break;
		case ice_aqc_opc_fw_logs_event:
			ice_get_fwlog_data(pf, &event);
			break;
		case ice_aqc_opc_lldp_set_mib_change:
			ice_dcb_process_lldp_set_mib_change(pf, &event);
			break;
		default:
			dev_dbg(dev, "%s Receive Queue unknown event 0x%04x ignored\n",
				qtype, opcode);
			break;
		}
	} while (pending && (i++ < ICE_DFLT_IRQ_WORK));

	kfree(event.msg_buf);

	return pending && (i == ICE_DFLT_IRQ_WORK);
}

/**
 * ice_ctrlq_pending - check if there is a difference between ntc and ntu
 * @hw: pointer to hardware info
 * @cq: control queue information
 *
 * returns true if there are pending messages in a queue, false if there aren't
 */
static bool ice_ctrlq_pending(struct ice_hw *hw, struct ice_ctl_q_info *cq)
{
	u16 ntu;

	ntu = (u16)(rd32(hw, cq->rq.head) & cq->rq.head_mask);
	return cq->rq.next_to_clean != ntu;
}

/**
 * ice_clean_adminq_subtask - clean the AdminQ rings
 * @pf: board private structure
 */
static void ice_clean_adminq_subtask(struct ice_pf *pf)
{
	struct ice_hw *hw = &pf->hw;

	if (!test_bit(ICE_ADMINQ_EVENT_PENDING, pf->state))
		return;

	if (__ice_clean_ctrlq(pf, ICE_CTL_Q_ADMIN))
		return;

	clear_bit(ICE_ADMINQ_EVENT_PENDING, pf->state);

	/* There might be a situation where new messages arrive to a control
	 * queue between processing the last message and clearing the
	 * EVENT_PENDING bit. So before exiting, check queue head again (using
	 * ice_ctrlq_pending) and process new messages if any.
	 */
	if (ice_ctrlq_pending(hw, &hw->adminq))
		__ice_clean_ctrlq(pf, ICE_CTL_Q_ADMIN);

	ice_flush(hw);
}

/**
 * ice_clean_mailboxq_subtask - clean the MailboxQ rings
 * @pf: board private structure
 */
static void ice_clean_mailboxq_subtask(struct ice_pf *pf)
{
	struct ice_hw *hw = &pf->hw;

	if (!test_bit(ICE_MAILBOXQ_EVENT_PENDING, pf->state))
		return;

	if (__ice_clean_ctrlq(pf, ICE_CTL_Q_MAILBOX))
		return;

	clear_bit(ICE_MAILBOXQ_EVENT_PENDING, pf->state);

	if (ice_ctrlq_pending(hw, &hw->mailboxq))
		__ice_clean_ctrlq(pf, ICE_CTL_Q_MAILBOX);

	ice_flush(hw);
}

/**
 * ice_clean_sbq_subtask - clean the Sideband Queue rings
 * @pf: board private structure
 */
static void ice_clean_sbq_subtask(struct ice_pf *pf)
{
	struct ice_hw *hw = &pf->hw;

	/* if mac_type is not generic, sideband is not supported
	 * and there's nothing to do here
	 */
	if (!ice_is_generic_mac(hw)) {
		clear_bit(ICE_SIDEBANDQ_EVENT_PENDING, pf->state);
		return;
	}

	if (!test_bit(ICE_SIDEBANDQ_EVENT_PENDING, pf->state))
		return;

	if (__ice_clean_ctrlq(pf, ICE_CTL_Q_SB))
		return;

	clear_bit(ICE_SIDEBANDQ_EVENT_PENDING, pf->state);

	if (ice_ctrlq_pending(hw, &hw->sbq))
		__ice_clean_ctrlq(pf, ICE_CTL_Q_SB);

	ice_flush(hw);
}

/**
 * ice_service_task_schedule - schedule the service task to wake up
 * @pf: board private structure
 *
 * If not already scheduled, this puts the task into the work queue.
 */
void ice_service_task_schedule(struct ice_pf *pf)
{
	if (!test_bit(ICE_SERVICE_DIS, pf->state) &&
	    !test_and_set_bit(ICE_SERVICE_SCHED, pf->state) &&
	    !test_bit(ICE_NEEDS_RESTART, pf->state))
		queue_work(ice_wq, &pf->serv_task);
}

/**
 * ice_service_task_complete - finish up the service task
 * @pf: board private structure
 */
static void ice_service_task_complete(struct ice_pf *pf)
{
	WARN_ON(!test_bit(ICE_SERVICE_SCHED, pf->state));

	/* force memory (pf->state) to sync before next service task */
	smp_mb__before_atomic();
	clear_bit(ICE_SERVICE_SCHED, pf->state);
}

/**
 * ice_service_task_stop - stop service task and cancel works
 * @pf: board private structure
 *
 * Return 0 if the ICE_SERVICE_DIS bit was not already set,
 * 1 otherwise.
 */
static int ice_service_task_stop(struct ice_pf *pf)
{
	int ret;

	ret = test_and_set_bit(ICE_SERVICE_DIS, pf->state);

	if (pf->serv_tmr.function)
		del_timer_sync(&pf->serv_tmr);
	if (pf->serv_task.func)
		cancel_work_sync(&pf->serv_task);

	clear_bit(ICE_SERVICE_SCHED, pf->state);
	return ret;
}

/**
 * ice_service_task_restart - restart service task and schedule works
 * @pf: board private structure
 *
 * This function is needed for suspend and resume works (e.g WoL scenario)
 */
static void ice_service_task_restart(struct ice_pf *pf)
{
	clear_bit(ICE_SERVICE_DIS, pf->state);
	ice_service_task_schedule(pf);
}

/**
 * ice_service_timer - timer callback to schedule service task
 * @t: pointer to timer_list
 */
static void ice_service_timer(struct timer_list *t)
{
	struct ice_pf *pf = from_timer(pf, t, serv_tmr);

	mod_timer(&pf->serv_tmr, round_jiffies(pf->serv_tmr_period + jiffies));
	ice_service_task_schedule(pf);
}

/**
 * ice_mdd_maybe_reset_vf - reset VF after MDD event
 * @pf: pointer to the PF structure
 * @vf: pointer to the VF structure
 * @reset_vf_tx: whether Tx MDD has occurred
 * @reset_vf_rx: whether Rx MDD has occurred
 *
 * Since the queue can get stuck on VF MDD events, the PF can be configured to
 * automatically reset the VF by enabling the private ethtool flag
 * mdd-auto-reset-vf.
 */
static void ice_mdd_maybe_reset_vf(struct ice_pf *pf, struct ice_vf *vf,
				   bool reset_vf_tx, bool reset_vf_rx)
{
	struct device *dev = ice_pf_to_dev(pf);

	if (!test_bit(ICE_FLAG_MDD_AUTO_RESET_VF, pf->flags))
		return;

	/* VF MDD event counters will be cleared by reset, so print the event
	 * prior to reset.
	 */
	if (reset_vf_tx)
		ice_print_vf_tx_mdd_event(vf);

	if (reset_vf_rx)
		ice_print_vf_rx_mdd_event(vf);

	dev_info(dev, "PF-to-VF reset on PF %d VF %d due to MDD event\n",
		 pf->hw.pf_id, vf->vf_id);
	ice_reset_vf(vf, ICE_VF_RESET_NOTIFY | ICE_VF_RESET_LOCK);
}

/**
 * ice_handle_mdd_event - handle malicious driver detect event
 * @pf: pointer to the PF structure
 *
 * Called from service task. OICR interrupt handler indicates MDD event.
 * VF MDD logging is guarded by net_ratelimit. Additional PF and VF log
 * messages are wrapped by netif_msg_[rx|tx]_err. Since VF Rx MDD events
 * disable the queue, the PF can be configured to reset the VF using ethtool
 * private flag mdd-auto-reset-vf.
 */
static void ice_handle_mdd_event(struct ice_pf *pf)
{
	struct device *dev = ice_pf_to_dev(pf);
	struct ice_hw *hw = &pf->hw;
	struct ice_vf *vf;
	unsigned int bkt;
	u32 reg;

	if (!test_and_clear_bit(ICE_MDD_EVENT_PENDING, pf->state)) {
		/* Since the VF MDD event logging is rate limited, check if
		 * there are pending MDD events.
		 */
		ice_print_vfs_mdd_events(pf);
		return;
	}

	/* find what triggered an MDD event */
	reg = rd32(hw, GL_MDET_TX_PQM);
	if (reg & GL_MDET_TX_PQM_VALID_M) {
		u8 pf_num = FIELD_GET(GL_MDET_TX_PQM_PF_NUM_M, reg);
		u16 vf_num = FIELD_GET(GL_MDET_TX_PQM_VF_NUM_M, reg);
		u8 event = FIELD_GET(GL_MDET_TX_PQM_MAL_TYPE_M, reg);
		u16 queue = FIELD_GET(GL_MDET_TX_PQM_QNUM_M, reg);

		if (netif_msg_tx_err(pf))
			dev_info(dev, "Malicious Driver Detection event %d on TX queue %d PF# %d VF# %d\n",
				 event, queue, pf_num, vf_num);
		wr32(hw, GL_MDET_TX_PQM, 0xffffffff);
	}

	reg = rd32(hw, GL_MDET_TX_TCLAN_BY_MAC(hw));
	if (reg & GL_MDET_TX_TCLAN_VALID_M) {
		u8 pf_num = FIELD_GET(GL_MDET_TX_TCLAN_PF_NUM_M, reg);
		u16 vf_num = FIELD_GET(GL_MDET_TX_TCLAN_VF_NUM_M, reg);
		u8 event = FIELD_GET(GL_MDET_TX_TCLAN_MAL_TYPE_M, reg);
		u16 queue = FIELD_GET(GL_MDET_TX_TCLAN_QNUM_M, reg);

		if (netif_msg_tx_err(pf))
			dev_info(dev, "Malicious Driver Detection event %d on TX queue %d PF# %d VF# %d\n",
				 event, queue, pf_num, vf_num);
		wr32(hw, GL_MDET_TX_TCLAN_BY_MAC(hw), U32_MAX);
	}

	reg = rd32(hw, GL_MDET_RX);
	if (reg & GL_MDET_RX_VALID_M) {
		u8 pf_num = FIELD_GET(GL_MDET_RX_PF_NUM_M, reg);
		u16 vf_num = FIELD_GET(GL_MDET_RX_VF_NUM_M, reg);
		u8 event = FIELD_GET(GL_MDET_RX_MAL_TYPE_M, reg);
		u16 queue = FIELD_GET(GL_MDET_RX_QNUM_M, reg);

		if (netif_msg_rx_err(pf))
			dev_info(dev, "Malicious Driver Detection event %d on RX queue %d PF# %d VF# %d\n",
				 event, queue, pf_num, vf_num);
		wr32(hw, GL_MDET_RX, 0xffffffff);
	}

	/* check to see if this PF caused an MDD event */
	reg = rd32(hw, PF_MDET_TX_PQM);
	if (reg & PF_MDET_TX_PQM_VALID_M) {
		wr32(hw, PF_MDET_TX_PQM, 0xFFFF);
		if (netif_msg_tx_err(pf))
			dev_info(dev, "Malicious Driver Detection event TX_PQM detected on PF\n");
	}

	reg = rd32(hw, PF_MDET_TX_TCLAN_BY_MAC(hw));
	if (reg & PF_MDET_TX_TCLAN_VALID_M) {
		wr32(hw, PF_MDET_TX_TCLAN_BY_MAC(hw), 0xffff);
		if (netif_msg_tx_err(pf))
			dev_info(dev, "Malicious Driver Detection event TX_TCLAN detected on PF\n");
	}

	reg = rd32(hw, PF_MDET_RX);
	if (reg & PF_MDET_RX_VALID_M) {
		wr32(hw, PF_MDET_RX, 0xFFFF);
		if (netif_msg_rx_err(pf))
			dev_info(dev, "Malicious Driver Detection event RX detected on PF\n");
	}

	/* Check to see if one of the VFs caused an MDD event, and then
	 * increment counters and set print pending
	 */
	mutex_lock(&pf->vfs.table_lock);
	ice_for_each_vf(pf, bkt, vf) {
		bool reset_vf_tx = false, reset_vf_rx = false;

		reg = rd32(hw, VP_MDET_TX_PQM(vf->vf_id));
		if (reg & VP_MDET_TX_PQM_VALID_M) {
			wr32(hw, VP_MDET_TX_PQM(vf->vf_id), 0xFFFF);
			vf->mdd_tx_events.count++;
			set_bit(ICE_MDD_VF_PRINT_PENDING, pf->state);
			if (netif_msg_tx_err(pf))
				dev_info(dev, "Malicious Driver Detection event TX_PQM detected on VF %d\n",
					 vf->vf_id);

			reset_vf_tx = true;
		}

		reg = rd32(hw, VP_MDET_TX_TCLAN(vf->vf_id));
		if (reg & VP_MDET_TX_TCLAN_VALID_M) {
			wr32(hw, VP_MDET_TX_TCLAN(vf->vf_id), 0xFFFF);
			vf->mdd_tx_events.count++;
			set_bit(ICE_MDD_VF_PRINT_PENDING, pf->state);
			if (netif_msg_tx_err(pf))
				dev_info(dev, "Malicious Driver Detection event TX_TCLAN detected on VF %d\n",
					 vf->vf_id);

			reset_vf_tx = true;
		}

		reg = rd32(hw, VP_MDET_TX_TDPU(vf->vf_id));
		if (reg & VP_MDET_TX_TDPU_VALID_M) {
			wr32(hw, VP_MDET_TX_TDPU(vf->vf_id), 0xFFFF);
			vf->mdd_tx_events.count++;
			set_bit(ICE_MDD_VF_PRINT_PENDING, pf->state);
			if (netif_msg_tx_err(pf))
				dev_info(dev, "Malicious Driver Detection event TX_TDPU detected on VF %d\n",
					 vf->vf_id);

			reset_vf_tx = true;
		}

		reg = rd32(hw, VP_MDET_RX(vf->vf_id));
		if (reg & VP_MDET_RX_VALID_M) {
			wr32(hw, VP_MDET_RX(vf->vf_id), 0xFFFF);
			vf->mdd_rx_events.count++;
			set_bit(ICE_MDD_VF_PRINT_PENDING, pf->state);
			if (netif_msg_rx_err(pf))
				dev_info(dev, "Malicious Driver Detection event RX detected on VF %d\n",
					 vf->vf_id);

			reset_vf_rx = true;
		}

		if (reset_vf_tx || reset_vf_rx)
			ice_mdd_maybe_reset_vf(pf, vf, reset_vf_tx,
					       reset_vf_rx);
	}
	mutex_unlock(&pf->vfs.table_lock);

	ice_print_vfs_mdd_events(pf);
}

/**
 * ice_force_phys_link_state - Force the physical link state
 * @vsi: VSI to force the physical link state to up/down
 * @link_up: true/false indicates to set the physical link to up/down
 *
 * Force the physical link state by getting the current PHY capabilities from
 * hardware and setting the PHY config based on the determined capabilities. If
 * link changes a link event will be triggered because both the Enable Automatic
 * Link Update and LESM Enable bits are set when setting the PHY capabilities.
 *
 * Returns 0 on success, negative on failure
 */
static int ice_force_phys_link_state(struct ice_vsi *vsi, bool link_up)
{
	struct ice_aqc_get_phy_caps_data *pcaps;
	struct ice_aqc_set_phy_cfg_data *cfg;
	struct ice_port_info *pi;
	struct device *dev;
	int retcode;

	if (!vsi || !vsi->port_info || !vsi->back)
		return -EINVAL;
	if (vsi->type != ICE_VSI_PF)
		return 0;

	dev = ice_pf_to_dev(vsi->back);

	pi = vsi->port_info;

	pcaps = kzalloc(sizeof(*pcaps), GFP_KERNEL);
	if (!pcaps)
		return -ENOMEM;

	retcode = ice_aq_get_phy_caps(pi, false, ICE_AQC_REPORT_ACTIVE_CFG, pcaps,
				      NULL);
	if (retcode) {
		dev_err(dev, "Failed to get phy capabilities, VSI %d error %d\n",
			vsi->vsi_num, retcode);
		retcode = -EIO;
		goto out;
	}

	/* No change in link */
	if (link_up == !!(pcaps->caps & ICE_AQC_PHY_EN_LINK) &&
	    link_up == !!(pi->phy.link_info.link_info & ICE_AQ_LINK_UP))
		goto out;

	/* Use the current user PHY configuration. The current user PHY
	 * configuration is initialized during probe from PHY capabilities
	 * software mode, and updated on set PHY configuration.
	 */
	cfg = kmemdup(&pi->phy.curr_user_phy_cfg, sizeof(*cfg), GFP_KERNEL);
	if (!cfg) {
		retcode = -ENOMEM;
		goto out;
	}

	cfg->caps |= ICE_AQ_PHY_ENA_AUTO_LINK_UPDT;
	if (link_up)
		cfg->caps |= ICE_AQ_PHY_ENA_LINK;
	else
		cfg->caps &= ~ICE_AQ_PHY_ENA_LINK;

	retcode = ice_aq_set_phy_cfg(&vsi->back->hw, pi, cfg, NULL);
	if (retcode) {
		dev_err(dev, "Failed to set phy config, VSI %d error %d\n",
			vsi->vsi_num, retcode);
		retcode = -EIO;
	}

	kfree(cfg);
out:
	kfree(pcaps);
	return retcode;
}

/**
 * ice_init_nvm_phy_type - Initialize the NVM PHY type
 * @pi: port info structure
 *
 * Initialize nvm_phy_type_[low|high] for link lenient mode support
 */
static int ice_init_nvm_phy_type(struct ice_port_info *pi)
{
	struct ice_aqc_get_phy_caps_data *pcaps;
	struct ice_pf *pf = pi->hw->back;
	int err;

	pcaps = kzalloc(sizeof(*pcaps), GFP_KERNEL);
	if (!pcaps)
		return -ENOMEM;

	err = ice_aq_get_phy_caps(pi, false, ICE_AQC_REPORT_TOPO_CAP_NO_MEDIA,
				  pcaps, NULL);

	if (err) {
		dev_err(ice_pf_to_dev(pf), "Get PHY capability failed.\n");
		goto out;
	}

	pf->nvm_phy_type_hi = pcaps->phy_type_high;
	pf->nvm_phy_type_lo = pcaps->phy_type_low;

out:
	kfree(pcaps);
	return err;
}

/**
 * ice_init_link_dflt_override - Initialize link default override
 * @pi: port info structure
 *
 * Initialize link default override and PHY total port shutdown during probe
 */
static void ice_init_link_dflt_override(struct ice_port_info *pi)
{
	struct ice_link_default_override_tlv *ldo;
	struct ice_pf *pf = pi->hw->back;

	ldo = &pf->link_dflt_override;
	if (ice_get_link_default_override(ldo, pi))
		return;

	if (!(ldo->options & ICE_LINK_OVERRIDE_PORT_DIS))
		return;

	/* Enable Total Port Shutdown (override/replace link-down-on-close
	 * ethtool private flag) for ports with Port Disable bit set.
	 */
	set_bit(ICE_FLAG_TOTAL_PORT_SHUTDOWN_ENA, pf->flags);
	set_bit(ICE_FLAG_LINK_DOWN_ON_CLOSE_ENA, pf->flags);
}

/**
 * ice_init_phy_cfg_dflt_override - Initialize PHY cfg default override settings
 * @pi: port info structure
 *
 * If default override is enabled, initialize the user PHY cfg speed and FEC
 * settings using the default override mask from the NVM.
 *
 * The PHY should only be configured with the default override settings the
 * first time media is available. The ICE_LINK_DEFAULT_OVERRIDE_PENDING state
 * is used to indicate that the user PHY cfg default override is initialized
 * and the PHY has not been configured with the default override settings. The
 * state is set here, and cleared in ice_configure_phy the first time the PHY is
 * configured.
 *
 * This function should be called only if the FW doesn't support default
 * configuration mode, as reported by ice_fw_supports_report_dflt_cfg.
 */
static void ice_init_phy_cfg_dflt_override(struct ice_port_info *pi)
{
	struct ice_link_default_override_tlv *ldo;
	struct ice_aqc_set_phy_cfg_data *cfg;
	struct ice_phy_info *phy = &pi->phy;
	struct ice_pf *pf = pi->hw->back;

	ldo = &pf->link_dflt_override;

	/* If link default override is enabled, use to mask NVM PHY capabilities
	 * for speed and FEC default configuration.
	 */
	cfg = &phy->curr_user_phy_cfg;

	if (ldo->phy_type_low || ldo->phy_type_high) {
		cfg->phy_type_low = pf->nvm_phy_type_lo &
				    cpu_to_le64(ldo->phy_type_low);
		cfg->phy_type_high = pf->nvm_phy_type_hi &
				     cpu_to_le64(ldo->phy_type_high);
	}
	cfg->link_fec_opt = ldo->fec_options;
	phy->curr_user_fec_req = ICE_FEC_AUTO;

	set_bit(ICE_LINK_DEFAULT_OVERRIDE_PENDING, pf->state);
}

/**
 * ice_init_phy_user_cfg - Initialize the PHY user configuration
 * @pi: port info structure
 *
 * Initialize the current user PHY configuration, speed, FEC, and FC requested
 * mode to default. The PHY defaults are from get PHY capabilities topology
 * with media so call when media is first available. An error is returned if
 * called when media is not available. The PHY initialization completed state is
 * set here.
 *
 * These configurations are used when setting PHY
 * configuration. The user PHY configuration is updated on set PHY
 * configuration. Returns 0 on success, negative on failure
 */
static int ice_init_phy_user_cfg(struct ice_port_info *pi)
{
	struct ice_aqc_get_phy_caps_data *pcaps;
	struct ice_phy_info *phy = &pi->phy;
	struct ice_pf *pf = pi->hw->back;
	int err;

	if (!(phy->link_info.link_info & ICE_AQ_MEDIA_AVAILABLE))
		return -EIO;

	pcaps = kzalloc(sizeof(*pcaps), GFP_KERNEL);
	if (!pcaps)
		return -ENOMEM;

	if (ice_fw_supports_report_dflt_cfg(pi->hw))
		err = ice_aq_get_phy_caps(pi, false, ICE_AQC_REPORT_DFLT_CFG,
					  pcaps, NULL);
	else
		err = ice_aq_get_phy_caps(pi, false, ICE_AQC_REPORT_TOPO_CAP_MEDIA,
					  pcaps, NULL);
	if (err) {
		dev_err(ice_pf_to_dev(pf), "Get PHY capability failed.\n");
		goto err_out;
	}

	ice_copy_phy_caps_to_cfg(pi, pcaps, &pi->phy.curr_user_phy_cfg);

	/* check if lenient mode is supported and enabled */
	if (ice_fw_supports_link_override(pi->hw) &&
	    !(pcaps->module_compliance_enforcement &
	      ICE_AQC_MOD_ENFORCE_STRICT_MODE)) {
		set_bit(ICE_FLAG_LINK_LENIENT_MODE_ENA, pf->flags);

		/* if the FW supports default PHY configuration mode, then the driver
		 * does not have to apply link override settings. If not,
		 * initialize user PHY configuration with link override values
		 */
		if (!ice_fw_supports_report_dflt_cfg(pi->hw) &&
		    (pf->link_dflt_override.options & ICE_LINK_OVERRIDE_EN)) {
			ice_init_phy_cfg_dflt_override(pi);
			goto out;
		}
	}

	/* if link default override is not enabled, set user flow control and
	 * FEC settings based on what get_phy_caps returned
	 */
	phy->curr_user_fec_req = ice_caps_to_fec_mode(pcaps->caps,
						      pcaps->link_fec_options);
	phy->curr_user_fc_req = ice_caps_to_fc_mode(pcaps->caps);

out:
	phy->curr_user_speed_req = ICE_AQ_LINK_SPEED_M;
	set_bit(ICE_PHY_INIT_COMPLETE, pf->state);
err_out:
	kfree(pcaps);
	return err;
}

/**
 * ice_configure_phy - configure PHY
 * @vsi: VSI of PHY
 *
 * Set the PHY configuration. If the current PHY configuration is the same as
 * the curr_user_phy_cfg, then do nothing to avoid link flap. Otherwise
 * configure the based get PHY capabilities for topology with media.
 */
static int ice_configure_phy(struct ice_vsi *vsi)
{
	struct device *dev = ice_pf_to_dev(vsi->back);
	struct ice_port_info *pi = vsi->port_info;
	struct ice_aqc_get_phy_caps_data *pcaps;
	struct ice_aqc_set_phy_cfg_data *cfg;
	struct ice_phy_info *phy = &pi->phy;
	struct ice_pf *pf = vsi->back;
	int err;

	/* Ensure we have media as we cannot configure a medialess port */
	if (!(phy->link_info.link_info & ICE_AQ_MEDIA_AVAILABLE))
		return -ENOMEDIUM;

	ice_print_topo_conflict(vsi);

	if (!test_bit(ICE_FLAG_LINK_LENIENT_MODE_ENA, pf->flags) &&
	    phy->link_info.topo_media_conflict == ICE_AQ_LINK_TOPO_UNSUPP_MEDIA)
		return -EPERM;

	if (test_bit(ICE_FLAG_LINK_DOWN_ON_CLOSE_ENA, pf->flags))
		return ice_force_phys_link_state(vsi, true);

	pcaps = kzalloc(sizeof(*pcaps), GFP_KERNEL);
	if (!pcaps)
		return -ENOMEM;

	/* Get current PHY config */
	err = ice_aq_get_phy_caps(pi, false, ICE_AQC_REPORT_ACTIVE_CFG, pcaps,
				  NULL);
	if (err) {
		dev_err(dev, "Failed to get PHY configuration, VSI %d error %d\n",
			vsi->vsi_num, err);
		goto done;
	}

	/* If PHY enable link is configured and configuration has not changed,
	 * there's nothing to do
	 */
	if (pcaps->caps & ICE_AQC_PHY_EN_LINK &&
	    ice_phy_caps_equals_cfg(pcaps, &phy->curr_user_phy_cfg))
		goto done;

	/* Use PHY topology as baseline for configuration */
	memset(pcaps, 0, sizeof(*pcaps));
	if (ice_fw_supports_report_dflt_cfg(pi->hw))
		err = ice_aq_get_phy_caps(pi, false, ICE_AQC_REPORT_DFLT_CFG,
					  pcaps, NULL);
	else
		err = ice_aq_get_phy_caps(pi, false, ICE_AQC_REPORT_TOPO_CAP_MEDIA,
					  pcaps, NULL);
	if (err) {
		dev_err(dev, "Failed to get PHY caps, VSI %d error %d\n",
			vsi->vsi_num, err);
		goto done;
	}

	cfg = kzalloc(sizeof(*cfg), GFP_KERNEL);
	if (!cfg) {
		err = -ENOMEM;
		goto done;
	}

	ice_copy_phy_caps_to_cfg(pi, pcaps, cfg);

	/* Speed - If default override pending, use curr_user_phy_cfg set in
	 * ice_init_phy_user_cfg_ldo.
	 */
	if (test_and_clear_bit(ICE_LINK_DEFAULT_OVERRIDE_PENDING,
			       vsi->back->state)) {
		cfg->phy_type_low = phy->curr_user_phy_cfg.phy_type_low;
		cfg->phy_type_high = phy->curr_user_phy_cfg.phy_type_high;
	} else {
		u64 phy_low = 0, phy_high = 0;

		ice_update_phy_type(&phy_low, &phy_high,
				    pi->phy.curr_user_speed_req);
		cfg->phy_type_low = pcaps->phy_type_low & cpu_to_le64(phy_low);
		cfg->phy_type_high = pcaps->phy_type_high &
				     cpu_to_le64(phy_high);
	}

	/* Can't provide what was requested; use PHY capabilities */
	if (!cfg->phy_type_low && !cfg->phy_type_high) {
		cfg->phy_type_low = pcaps->phy_type_low;
		cfg->phy_type_high = pcaps->phy_type_high;
	}

	/* FEC */
	ice_cfg_phy_fec(pi, cfg, phy->curr_user_fec_req);

	/* Can't provide what was requested; use PHY capabilities */
	if (cfg->link_fec_opt !=
	    (cfg->link_fec_opt & pcaps->link_fec_options)) {
		cfg->caps |= pcaps->caps & ICE_AQC_PHY_EN_AUTO_FEC;
		cfg->link_fec_opt = pcaps->link_fec_options;
	}

	/* Flow Control - always supported; no need to check against
	 * capabilities
	 */
	ice_cfg_phy_fc(pi, cfg, phy->curr_user_fc_req);

	/* Enable link and link update */
	cfg->caps |= ICE_AQ_PHY_ENA_AUTO_LINK_UPDT | ICE_AQ_PHY_ENA_LINK;

	err = ice_aq_set_phy_cfg(&pf->hw, pi, cfg, NULL);
	if (err)
		dev_err(dev, "Failed to set phy config, VSI %d error %d\n",
			vsi->vsi_num, err);

	kfree(cfg);
done:
	kfree(pcaps);
	return err;
}

/**
 * ice_check_media_subtask - Check for media
 * @pf: pointer to PF struct
 *
 * If media is available, then initialize PHY user configuration if it is not
 * been, and configure the PHY if the interface is up.
 */
static void ice_check_media_subtask(struct ice_pf *pf)
{
	struct ice_port_info *pi;
	struct ice_vsi *vsi;
	int err;

	/* No need to check for media if it's already present */
	if (!test_bit(ICE_FLAG_NO_MEDIA, pf->flags))
		return;

	vsi = ice_get_main_vsi(pf);
	if (!vsi)
		return;

	/* Refresh link info and check if media is present */
	pi = vsi->port_info;
	err = ice_update_link_info(pi);
	if (err)
		return;

	ice_check_link_cfg_err(pf, pi->phy.link_info.link_cfg_err);

	if (pi->phy.link_info.link_info & ICE_AQ_MEDIA_AVAILABLE) {
		if (!test_bit(ICE_PHY_INIT_COMPLETE, pf->state))
			ice_init_phy_user_cfg(pi);

		/* PHY settings are reset on media insertion, reconfigure
		 * PHY to preserve settings.
		 */
		if (test_bit(ICE_VSI_DOWN, vsi->state) &&
		    test_bit(ICE_FLAG_LINK_DOWN_ON_CLOSE_ENA, vsi->back->flags))
			return;

		err = ice_configure_phy(vsi);
		if (!err)
			clear_bit(ICE_FLAG_NO_MEDIA, pf->flags);

		/* A Link Status Event will be generated; the event handler
		 * will complete bringing the interface up
		 */
	}
}

/**
 * ice_service_task - manage and run subtasks
 * @work: pointer to work_struct contained by the PF struct
 */
static void ice_service_task(struct work_struct *work)
{
	struct ice_pf *pf = container_of(work, struct ice_pf, serv_task);
	unsigned long start_time = jiffies;

	/* subtasks */

	/* process reset requests first */
	ice_reset_subtask(pf);

	/* bail if a reset/recovery cycle is pending or rebuild failed */
	if (ice_is_reset_in_progress(pf->state) ||
	    test_bit(ICE_SUSPENDED, pf->state) ||
	    test_bit(ICE_NEEDS_RESTART, pf->state)) {
		ice_service_task_complete(pf);
		return;
	}

	if (test_and_clear_bit(ICE_AUX_ERR_PENDING, pf->state)) {
		struct iidc_event *event;

		event = kzalloc(sizeof(*event), GFP_KERNEL);
		if (event) {
			set_bit(IIDC_EVENT_CRIT_ERR, event->type);
			/* report the entire OICR value to AUX driver */
			swap(event->reg, pf->oicr_err_reg);
			ice_send_event_to_aux(pf, event);
			kfree(event);
		}
	}

	/* unplug aux dev per request, if an unplug request came in
	 * while processing a plug request, this will handle it
	 */
	if (test_and_clear_bit(ICE_FLAG_UNPLUG_AUX_DEV, pf->flags))
		ice_unplug_aux_dev(pf);

	/* Plug aux device per request */
	if (test_and_clear_bit(ICE_FLAG_PLUG_AUX_DEV, pf->flags))
		ice_plug_aux_dev(pf);

	if (test_and_clear_bit(ICE_FLAG_MTU_CHANGED, pf->flags)) {
		struct iidc_event *event;

		event = kzalloc(sizeof(*event), GFP_KERNEL);
		if (event) {
			set_bit(IIDC_EVENT_AFTER_MTU_CHANGE, event->type);
			ice_send_event_to_aux(pf, event);
			kfree(event);
		}
	}

	ice_clean_adminq_subtask(pf);
	ice_check_media_subtask(pf);
	ice_check_for_hang_subtask(pf);
	ice_sync_fltr_subtask(pf);
	ice_handle_mdd_event(pf);
	ice_watchdog_subtask(pf);

	if (ice_is_safe_mode(pf)) {
		ice_service_task_complete(pf);
		return;
	}

	ice_process_vflr_event(pf);
	ice_clean_mailboxq_subtask(pf);
	ice_clean_sbq_subtask(pf);
	ice_sync_arfs_fltrs(pf);
	ice_flush_fdir_ctx(pf);

	/* Clear ICE_SERVICE_SCHED flag to allow scheduling next event */
	ice_service_task_complete(pf);

	/* If the tasks have taken longer than one service timer period
	 * or there is more work to be done, reset the service timer to
	 * schedule the service task now.
	 */
	if (time_after(jiffies, (start_time + pf->serv_tmr_period)) ||
	    test_bit(ICE_MDD_EVENT_PENDING, pf->state) ||
	    test_bit(ICE_VFLR_EVENT_PENDING, pf->state) ||
	    test_bit(ICE_MAILBOXQ_EVENT_PENDING, pf->state) ||
	    test_bit(ICE_FD_VF_FLUSH_CTX, pf->state) ||
	    test_bit(ICE_SIDEBANDQ_EVENT_PENDING, pf->state) ||
	    test_bit(ICE_ADMINQ_EVENT_PENDING, pf->state))
		mod_timer(&pf->serv_tmr, jiffies);
}

/**
 * ice_set_ctrlq_len - helper function to set controlq length
 * @hw: pointer to the HW instance
 */
static void ice_set_ctrlq_len(struct ice_hw *hw)
{
	hw->adminq.num_rq_entries = ICE_AQ_LEN;
	hw->adminq.num_sq_entries = ICE_AQ_LEN;
	hw->adminq.rq_buf_size = ICE_AQ_MAX_BUF_LEN;
	hw->adminq.sq_buf_size = ICE_AQ_MAX_BUF_LEN;
	hw->mailboxq.num_rq_entries = PF_MBX_ARQLEN_ARQLEN_M;
	hw->mailboxq.num_sq_entries = ICE_MBXSQ_LEN;
	hw->mailboxq.rq_buf_size = ICE_MBXQ_MAX_BUF_LEN;
	hw->mailboxq.sq_buf_size = ICE_MBXQ_MAX_BUF_LEN;
	hw->sbq.num_rq_entries = ICE_SBQ_LEN;
	hw->sbq.num_sq_entries = ICE_SBQ_LEN;
	hw->sbq.rq_buf_size = ICE_SBQ_MAX_BUF_LEN;
	hw->sbq.sq_buf_size = ICE_SBQ_MAX_BUF_LEN;
}

/**
 * ice_schedule_reset - schedule a reset
 * @pf: board private structure
 * @reset: reset being requested
 */
int ice_schedule_reset(struct ice_pf *pf, enum ice_reset_req reset)
{
	struct device *dev = ice_pf_to_dev(pf);

	/* bail out if earlier reset has failed */
	if (test_bit(ICE_RESET_FAILED, pf->state)) {
		dev_dbg(dev, "earlier reset has failed\n");
		return -EIO;
	}
	/* bail if reset/recovery already in progress */
	if (ice_is_reset_in_progress(pf->state)) {
		dev_dbg(dev, "Reset already in progress\n");
		return -EBUSY;
	}

	switch (reset) {
	case ICE_RESET_PFR:
		set_bit(ICE_PFR_REQ, pf->state);
		break;
	case ICE_RESET_CORER:
		set_bit(ICE_CORER_REQ, pf->state);
		break;
	case ICE_RESET_GLOBR:
		set_bit(ICE_GLOBR_REQ, pf->state);
		break;
	default:
		return -EINVAL;
	}

	ice_service_task_schedule(pf);
	return 0;
}

/**
 * ice_irq_affinity_notify - Callback for affinity changes
 * @notify: context as to what irq was changed
 * @mask: the new affinity mask
 *
 * This is a callback function used by the irq_set_affinity_notifier function
 * so that we may register to receive changes to the irq affinity masks.
 */
static void
ice_irq_affinity_notify(struct irq_affinity_notify *notify,
			const cpumask_t *mask)
{
	struct ice_q_vector *q_vector =
		container_of(notify, struct ice_q_vector, affinity_notify);

	cpumask_copy(&q_vector->affinity_mask, mask);
}

/**
 * ice_irq_affinity_release - Callback for affinity notifier release
 * @ref: internal core kernel usage
 *
 * This is a callback function used by the irq_set_affinity_notifier function
 * to inform the current notification subscriber that they will no longer
 * receive notifications.
 */
static void ice_irq_affinity_release(struct kref __always_unused *ref) {}

/**
 * ice_vsi_ena_irq - Enable IRQ for the given VSI
 * @vsi: the VSI being configured
 */
static int ice_vsi_ena_irq(struct ice_vsi *vsi)
{
	struct ice_hw *hw = &vsi->back->hw;
	int i;

	ice_for_each_q_vector(vsi, i)
		ice_irq_dynamic_ena(hw, vsi, vsi->q_vectors[i]);

	ice_flush(hw);
	return 0;
}

/**
 * ice_vsi_req_irq_msix - get MSI-X vectors from the OS for the VSI
 * @vsi: the VSI being configured
 * @basename: name for the vector
 */
static int ice_vsi_req_irq_msix(struct ice_vsi *vsi, char *basename)
{
	int q_vectors = vsi->num_q_vectors;
	struct ice_pf *pf = vsi->back;
	struct device *dev;
	int rx_int_idx = 0;
	int tx_int_idx = 0;
	int vector, err;
	int irq_num;

	dev = ice_pf_to_dev(pf);
	for (vector = 0; vector < q_vectors; vector++) {
		struct ice_q_vector *q_vector = vsi->q_vectors[vector];

		irq_num = q_vector->irq.virq;

		if (q_vector->tx.tx_ring && q_vector->rx.rx_ring) {
			snprintf(q_vector->name, sizeof(q_vector->name) - 1,
				 "%s-%s-%d", basename, "TxRx", rx_int_idx++);
			tx_int_idx++;
		} else if (q_vector->rx.rx_ring) {
			snprintf(q_vector->name, sizeof(q_vector->name) - 1,
				 "%s-%s-%d", basename, "rx", rx_int_idx++);
		} else if (q_vector->tx.tx_ring) {
			snprintf(q_vector->name, sizeof(q_vector->name) - 1,
				 "%s-%s-%d", basename, "tx", tx_int_idx++);
		} else {
			/* skip this unused q_vector */
			continue;
		}
		if (vsi->type == ICE_VSI_CTRL && vsi->vf)
			err = devm_request_irq(dev, irq_num, vsi->irq_handler,
					       IRQF_SHARED, q_vector->name,
					       q_vector);
		else
			err = devm_request_irq(dev, irq_num, vsi->irq_handler,
					       0, q_vector->name, q_vector);
		if (err) {
			netdev_err(vsi->netdev, "MSIX request_irq failed, error: %d\n",
				   err);
			goto free_q_irqs;
		}

		/* register for affinity change notifications */
		if (!IS_ENABLED(CONFIG_RFS_ACCEL)) {
			struct irq_affinity_notify *affinity_notify;

			affinity_notify = &q_vector->affinity_notify;
			affinity_notify->notify = ice_irq_affinity_notify;
			affinity_notify->release = ice_irq_affinity_release;
			irq_set_affinity_notifier(irq_num, affinity_notify);
		}

		/* assign the mask for this irq */
		irq_update_affinity_hint(irq_num, &q_vector->affinity_mask);
	}

	err = ice_set_cpu_rx_rmap(vsi);
	if (err) {
		netdev_err(vsi->netdev, "Failed to setup CPU RMAP on VSI %u: %pe\n",
			   vsi->vsi_num, ERR_PTR(err));
		goto free_q_irqs;
	}

	vsi->irqs_ready = true;
	return 0;

free_q_irqs:
	while (vector--) {
		irq_num = vsi->q_vectors[vector]->irq.virq;
		if (!IS_ENABLED(CONFIG_RFS_ACCEL))
			irq_set_affinity_notifier(irq_num, NULL);
		irq_update_affinity_hint(irq_num, NULL);
		devm_free_irq(dev, irq_num, &vsi->q_vectors[vector]);
	}
	return err;
}

/**
 * ice_xdp_alloc_setup_rings - Allocate and setup Tx rings for XDP
 * @vsi: VSI to setup Tx rings used by XDP
 *
 * Return 0 on success and negative value on error
 */
static int ice_xdp_alloc_setup_rings(struct ice_vsi *vsi)
{
	struct device *dev = ice_pf_to_dev(vsi->back);
	struct ice_tx_desc *tx_desc;
	int i, j;

	ice_for_each_xdp_txq(vsi, i) {
		u16 xdp_q_idx = vsi->alloc_txq + i;
		struct ice_ring_stats *ring_stats;
		struct ice_tx_ring *xdp_ring;

		xdp_ring = kzalloc(sizeof(*xdp_ring), GFP_KERNEL);
		if (!xdp_ring)
			goto free_xdp_rings;

		ring_stats = kzalloc(sizeof(*ring_stats), GFP_KERNEL);
		if (!ring_stats) {
			ice_free_tx_ring(xdp_ring);
			goto free_xdp_rings;
		}

		xdp_ring->ring_stats = ring_stats;
		xdp_ring->q_index = xdp_q_idx;
		xdp_ring->reg_idx = vsi->txq_map[xdp_q_idx];
		xdp_ring->vsi = vsi;
		xdp_ring->netdev = NULL;
		xdp_ring->dev = dev;
		xdp_ring->count = vsi->num_tx_desc;
		WRITE_ONCE(vsi->xdp_rings[i], xdp_ring);
		if (ice_setup_tx_ring(xdp_ring))
			goto free_xdp_rings;
		ice_set_ring_xdp(xdp_ring);
		spin_lock_init(&xdp_ring->tx_lock);
		for (j = 0; j < xdp_ring->count; j++) {
			tx_desc = ICE_TX_DESC(xdp_ring, j);
			tx_desc->cmd_type_offset_bsz = 0;
		}
	}

	return 0;

free_xdp_rings:
	for (; i >= 0; i--) {
		if (vsi->xdp_rings[i] && vsi->xdp_rings[i]->desc) {
			kfree_rcu(vsi->xdp_rings[i]->ring_stats, rcu);
			vsi->xdp_rings[i]->ring_stats = NULL;
			ice_free_tx_ring(vsi->xdp_rings[i]);
		}
	}
	return -ENOMEM;
}

/**
 * ice_vsi_assign_bpf_prog - set or clear bpf prog pointer on VSI
 * @vsi: VSI to set the bpf prog on
 * @prog: the bpf prog pointer
 */
static void ice_vsi_assign_bpf_prog(struct ice_vsi *vsi, struct bpf_prog *prog)
{
	struct bpf_prog *old_prog;
	int i;

	old_prog = xchg(&vsi->xdp_prog, prog);
	ice_for_each_rxq(vsi, i)
		WRITE_ONCE(vsi->rx_rings[i]->xdp_prog, vsi->xdp_prog);

	if (old_prog)
		bpf_prog_put(old_prog);
}

static struct ice_tx_ring *ice_xdp_ring_from_qid(struct ice_vsi *vsi, int qid)
{
	struct ice_q_vector *q_vector;
	struct ice_tx_ring *ring;

	if (static_key_enabled(&ice_xdp_locking_key))
		return vsi->xdp_rings[qid % vsi->num_xdp_txq];

	q_vector = vsi->rx_rings[qid]->q_vector;
	ice_for_each_tx_ring(ring, q_vector->tx)
		if (ice_ring_is_xdp(ring))
			return ring;

	return NULL;
}

/**
 * ice_map_xdp_rings - Map XDP rings to interrupt vectors
 * @vsi: the VSI with XDP rings being configured
 *
 * Map XDP rings to interrupt vectors and perform the configuration steps
 * dependent on the mapping.
 */
void ice_map_xdp_rings(struct ice_vsi *vsi)
{
	int xdp_rings_rem = vsi->num_xdp_txq;
	int v_idx, q_idx;

	/* follow the logic from ice_vsi_map_rings_to_vectors */
	ice_for_each_q_vector(vsi, v_idx) {
		struct ice_q_vector *q_vector = vsi->q_vectors[v_idx];
		int xdp_rings_per_v, q_id, q_base;

		xdp_rings_per_v = DIV_ROUND_UP(xdp_rings_rem,
					       vsi->num_q_vectors - v_idx);
		q_base = vsi->num_xdp_txq - xdp_rings_rem;

		for (q_id = q_base; q_id < (q_base + xdp_rings_per_v); q_id++) {
			struct ice_tx_ring *xdp_ring = vsi->xdp_rings[q_id];

			xdp_ring->q_vector = q_vector;
			xdp_ring->next = q_vector->tx.tx_ring;
			q_vector->tx.tx_ring = xdp_ring;
		}
		xdp_rings_rem -= xdp_rings_per_v;
	}

	ice_for_each_rxq(vsi, q_idx) {
		vsi->rx_rings[q_idx]->xdp_ring = ice_xdp_ring_from_qid(vsi,
								       q_idx);
		ice_tx_xsk_pool(vsi, q_idx);
	}
}

/**
 * ice_prepare_xdp_rings - Allocate, configure and setup Tx rings for XDP
 * @vsi: VSI to bring up Tx rings used by XDP
 * @prog: bpf program that will be assigned to VSI
 * @cfg_type: create from scratch or restore the existing configuration
 *
 * Return 0 on success and negative value on error
 */
int ice_prepare_xdp_rings(struct ice_vsi *vsi, struct bpf_prog *prog,
			  enum ice_xdp_cfg cfg_type)
{
	u16 max_txqs[ICE_MAX_TRAFFIC_CLASS] = { 0 };
	struct ice_pf *pf = vsi->back;
	struct ice_qs_cfg xdp_qs_cfg = {
		.qs_mutex = &pf->avail_q_mutex,
		.pf_map = pf->avail_txqs,
		.pf_map_size = pf->max_pf_txqs,
		.q_count = vsi->num_xdp_txq,
		.scatter_count = ICE_MAX_SCATTER_TXQS,
		.vsi_map = vsi->txq_map,
		.vsi_map_offset = vsi->alloc_txq,
		.mapping_mode = ICE_VSI_MAP_CONTIG
	};
	struct device *dev;
	int status, i;

	dev = ice_pf_to_dev(pf);
	vsi->xdp_rings = devm_kcalloc(dev, vsi->num_xdp_txq,
				      sizeof(*vsi->xdp_rings), GFP_KERNEL);
	if (!vsi->xdp_rings)
		return -ENOMEM;

	vsi->xdp_mapping_mode = xdp_qs_cfg.mapping_mode;
	if (__ice_vsi_get_qs(&xdp_qs_cfg))
		goto err_map_xdp;

	if (static_key_enabled(&ice_xdp_locking_key))
		netdev_warn(vsi->netdev,
			    "Could not allocate one XDP Tx ring per CPU, XDP_TX/XDP_REDIRECT actions will be slower\n");

	if (ice_xdp_alloc_setup_rings(vsi))
		goto clear_xdp_rings;

	/* omit the scheduler update if in reset path; XDP queues will be
	 * taken into account at the end of ice_vsi_rebuild, where
	 * ice_cfg_vsi_lan is being called
	 */
	if (cfg_type == ICE_XDP_CFG_PART)
		return 0;

	ice_map_xdp_rings(vsi);

	/* tell the Tx scheduler that right now we have
	 * additional queues
	 */
	for (i = 0; i < vsi->tc_cfg.numtc; i++)
		max_txqs[i] = vsi->num_txq + vsi->num_xdp_txq;

	status = ice_cfg_vsi_lan(vsi->port_info, vsi->idx, vsi->tc_cfg.ena_tc,
				 max_txqs);
	if (status) {
		dev_err(dev, "Failed VSI LAN queue config for XDP, error: %d\n",
			status);
		goto clear_xdp_rings;
	}

	/* assign the prog only when it's not already present on VSI;
	 * this flow is a subject of both ethtool -L and ndo_bpf flows;
	 * VSI rebuild that happens under ethtool -L can expose us to
	 * the bpf_prog refcount issues as we would be swapping same
	 * bpf_prog pointers from vsi->xdp_prog and calling bpf_prog_put
	 * on it as it would be treated as an 'old_prog'; for ndo_bpf
	 * this is not harmful as dev_xdp_install bumps the refcount
	 * before calling the op exposed by the driver;
	 */
	if (!ice_is_xdp_ena_vsi(vsi))
		ice_vsi_assign_bpf_prog(vsi, prog);

	return 0;
clear_xdp_rings:
	ice_for_each_xdp_txq(vsi, i)
		if (vsi->xdp_rings[i]) {
			kfree_rcu(vsi->xdp_rings[i], rcu);
			vsi->xdp_rings[i] = NULL;
		}

err_map_xdp:
	mutex_lock(&pf->avail_q_mutex);
	ice_for_each_xdp_txq(vsi, i) {
		clear_bit(vsi->txq_map[i + vsi->alloc_txq], pf->avail_txqs);
		vsi->txq_map[i + vsi->alloc_txq] = ICE_INVAL_Q_INDEX;
	}
	mutex_unlock(&pf->avail_q_mutex);

	devm_kfree(dev, vsi->xdp_rings);
	return -ENOMEM;
}

/**
 * ice_destroy_xdp_rings - undo the configuration made by ice_prepare_xdp_rings
 * @vsi: VSI to remove XDP rings
 * @cfg_type: disable XDP permanently or allow it to be restored later
 *
 * Detach XDP rings from irq vectors, clean up the PF bitmap and free
 * resources
 */
int ice_destroy_xdp_rings(struct ice_vsi *vsi, enum ice_xdp_cfg cfg_type)
{
	u16 max_txqs[ICE_MAX_TRAFFIC_CLASS] = { 0 };
	struct ice_pf *pf = vsi->back;
	int i, v_idx;

	/* q_vectors are freed in reset path so there's no point in detaching
	 * rings
	 */
	if (cfg_type == ICE_XDP_CFG_PART)
		goto free_qmap;

	ice_for_each_q_vector(vsi, v_idx) {
		struct ice_q_vector *q_vector = vsi->q_vectors[v_idx];
		struct ice_tx_ring *ring;

		ice_for_each_tx_ring(ring, q_vector->tx)
			if (!ring->tx_buf || !ice_ring_is_xdp(ring))
				break;

		/* restore the value of last node prior to XDP setup */
		q_vector->tx.tx_ring = ring;
	}

free_qmap:
	mutex_lock(&pf->avail_q_mutex);
	ice_for_each_xdp_txq(vsi, i) {
		clear_bit(vsi->txq_map[i + vsi->alloc_txq], pf->avail_txqs);
		vsi->txq_map[i + vsi->alloc_txq] = ICE_INVAL_Q_INDEX;
	}
	mutex_unlock(&pf->avail_q_mutex);

	ice_for_each_xdp_txq(vsi, i)
		if (vsi->xdp_rings[i]) {
			if (vsi->xdp_rings[i]->desc) {
				synchronize_rcu();
				ice_free_tx_ring(vsi->xdp_rings[i]);
			}
			kfree_rcu(vsi->xdp_rings[i]->ring_stats, rcu);
			vsi->xdp_rings[i]->ring_stats = NULL;
			kfree_rcu(vsi->xdp_rings[i], rcu);
			vsi->xdp_rings[i] = NULL;
		}

	devm_kfree(ice_pf_to_dev(pf), vsi->xdp_rings);
	vsi->xdp_rings = NULL;

	if (static_key_enabled(&ice_xdp_locking_key))
		static_branch_dec(&ice_xdp_locking_key);

	if (cfg_type == ICE_XDP_CFG_PART)
		return 0;

	ice_vsi_assign_bpf_prog(vsi, NULL);

	/* notify Tx scheduler that we destroyed XDP queues and bring
	 * back the old number of child nodes
	 */
	for (i = 0; i < vsi->tc_cfg.numtc; i++)
		max_txqs[i] = vsi->num_txq;

	/* change number of XDP Tx queues to 0 */
	vsi->num_xdp_txq = 0;

	return ice_cfg_vsi_lan(vsi->port_info, vsi->idx, vsi->tc_cfg.ena_tc,
			       max_txqs);
}

/**
 * ice_vsi_rx_napi_schedule - Schedule napi on RX queues from VSI
 * @vsi: VSI to schedule napi on
 */
static void ice_vsi_rx_napi_schedule(struct ice_vsi *vsi)
{
	int i;

	ice_for_each_rxq(vsi, i) {
		struct ice_rx_ring *rx_ring = vsi->rx_rings[i];

		if (READ_ONCE(rx_ring->xsk_pool))
			napi_schedule(&rx_ring->q_vector->napi);
	}
}

/**
 * ice_vsi_determine_xdp_res - figure out how many Tx qs can XDP have
 * @vsi: VSI to determine the count of XDP Tx qs
 *
 * returns 0 if Tx qs count is higher than at least half of CPU count,
 * -ENOMEM otherwise
 */
int ice_vsi_determine_xdp_res(struct ice_vsi *vsi)
{
	u16 avail = ice_get_avail_txq_count(vsi->back);
	u16 cpus = num_possible_cpus();

	if (avail < cpus / 2)
		return -ENOMEM;

	if (vsi->type == ICE_VSI_SF)
		avail = vsi->alloc_txq;

	vsi->num_xdp_txq = min_t(u16, avail, cpus);

	if (vsi->num_xdp_txq < cpus)
		static_branch_inc(&ice_xdp_locking_key);

	return 0;
}

/**
 * ice_max_xdp_frame_size - returns the maximum allowed frame size for XDP
 * @vsi: Pointer to VSI structure
 */
static int ice_max_xdp_frame_size(struct ice_vsi *vsi)
{
	if (test_bit(ICE_FLAG_LEGACY_RX, vsi->back->flags))
		return ICE_RXBUF_1664;
	else
		return ICE_RXBUF_3072;
}

/**
 * ice_xdp_setup_prog - Add or remove XDP eBPF program
 * @vsi: VSI to setup XDP for
 * @prog: XDP program
 * @extack: netlink extended ack
 */
static int
ice_xdp_setup_prog(struct ice_vsi *vsi, struct bpf_prog *prog,
		   struct netlink_ext_ack *extack)
{
	unsigned int frame_size = vsi->netdev->mtu + ICE_ETH_PKT_HDR_PAD;
	int ret = 0, xdp_ring_err = 0;
	bool if_running;

	if (prog && !prog->aux->xdp_has_frags) {
		if (frame_size > ice_max_xdp_frame_size(vsi)) {
			NL_SET_ERR_MSG_MOD(extack,
					   "MTU is too large for linear frames and XDP prog does not support frags");
			return -EOPNOTSUPP;
		}
	}

	/* hot swap progs and avoid toggling link */
	if (ice_is_xdp_ena_vsi(vsi) == !!prog ||
	    test_bit(ICE_VSI_REBUILD_PENDING, vsi->state)) {
		ice_vsi_assign_bpf_prog(vsi, prog);
		return 0;
	}

	if_running = netif_running(vsi->netdev) &&
		     !test_and_set_bit(ICE_VSI_DOWN, vsi->state);

	/* need to stop netdev while setting up the program for Rx rings */
	if (if_running) {
		ret = ice_down(vsi);
		if (ret) {
			NL_SET_ERR_MSG_MOD(extack, "Preparing device for XDP attach failed");
			return ret;
		}
	}

	if (!ice_is_xdp_ena_vsi(vsi) && prog) {
		xdp_ring_err = ice_vsi_determine_xdp_res(vsi);
		if (xdp_ring_err) {
			NL_SET_ERR_MSG_MOD(extack, "Not enough Tx resources for XDP");
		} else {
			xdp_ring_err = ice_prepare_xdp_rings(vsi, prog,
							     ICE_XDP_CFG_FULL);
			if (xdp_ring_err)
				NL_SET_ERR_MSG_MOD(extack, "Setting up XDP Tx resources failed");
		}
		xdp_features_set_redirect_target(vsi->netdev, true);
		/* reallocate Rx queues that are used for zero-copy */
		xdp_ring_err = ice_realloc_zc_buf(vsi, true);
		if (xdp_ring_err)
			NL_SET_ERR_MSG_MOD(extack, "Setting up XDP Rx resources failed");
	} else if (ice_is_xdp_ena_vsi(vsi) && !prog) {
		xdp_features_clear_redirect_target(vsi->netdev);
		xdp_ring_err = ice_destroy_xdp_rings(vsi, ICE_XDP_CFG_FULL);
		if (xdp_ring_err)
			NL_SET_ERR_MSG_MOD(extack, "Freeing XDP Tx resources failed");
		/* reallocate Rx queues that were used for zero-copy */
		xdp_ring_err = ice_realloc_zc_buf(vsi, false);
		if (xdp_ring_err)
			NL_SET_ERR_MSG_MOD(extack, "Freeing XDP Rx resources failed");
	}

	if (if_running)
		ret = ice_up(vsi);

	if (!ret && prog)
		ice_vsi_rx_napi_schedule(vsi);

	return (ret || xdp_ring_err) ? -ENOMEM : 0;
}

/**
 * ice_xdp_safe_mode - XDP handler for safe mode
 * @dev: netdevice
 * @xdp: XDP command
 */
static int ice_xdp_safe_mode(struct net_device __always_unused *dev,
			     struct netdev_bpf *xdp)
{
	NL_SET_ERR_MSG_MOD(xdp->extack,
			   "Please provide working DDP firmware package in order to use XDP\n"
			   "Refer to Documentation/networking/device_drivers/ethernet/intel/ice.rst");
	return -EOPNOTSUPP;
}

/**
 * ice_xdp - implements XDP handler
 * @dev: netdevice
 * @xdp: XDP command
 */
int ice_xdp(struct net_device *dev, struct netdev_bpf *xdp)
{
	struct ice_netdev_priv *np = netdev_priv(dev);
	struct ice_vsi *vsi = np->vsi;
	int ret;

	if (vsi->type != ICE_VSI_PF && vsi->type != ICE_VSI_SF) {
		NL_SET_ERR_MSG_MOD(xdp->extack, "XDP can be loaded only on PF or SF VSI");
		return -EINVAL;
	}

	mutex_lock(&vsi->xdp_state_lock);

	switch (xdp->command) {
	case XDP_SETUP_PROG:
		ret = ice_xdp_setup_prog(vsi, xdp->prog, xdp->extack);
		break;
	case XDP_SETUP_XSK_POOL:
		ret = ice_xsk_pool_setup(vsi, xdp->xsk.pool, xdp->xsk.queue_id);
		break;
	default:
		ret = -EINVAL;
	}

	mutex_unlock(&vsi->xdp_state_lock);
	return ret;
}

/**
 * ice_ena_misc_vector - enable the non-queue interrupts
 * @pf: board private structure
 */
static void ice_ena_misc_vector(struct ice_pf *pf)
{
	struct ice_hw *hw = &pf->hw;
	u32 pf_intr_start_offset;
	u32 val;

	/* Disable anti-spoof detection interrupt to prevent spurious event
	 * interrupts during a function reset. Anti-spoof functionally is
	 * still supported.
	 */
	val = rd32(hw, GL_MDCK_TX_TDPU);
	val |= GL_MDCK_TX_TDPU_RCU_ANTISPOOF_ITR_DIS_M;
	wr32(hw, GL_MDCK_TX_TDPU, val);

	/* clear things first */
	wr32(hw, PFINT_OICR_ENA, 0);	/* disable all */
	rd32(hw, PFINT_OICR);		/* read to clear */

	val = (PFINT_OICR_ECC_ERR_M |
	       PFINT_OICR_MAL_DETECT_M |
	       PFINT_OICR_GRST_M |
	       PFINT_OICR_PCI_EXCEPTION_M |
	       PFINT_OICR_VFLR_M |
	       PFINT_OICR_HMC_ERR_M |
	       PFINT_OICR_PE_PUSH_M |
	       PFINT_OICR_PE_CRITERR_M);

	wr32(hw, PFINT_OICR_ENA, val);

	/* SW_ITR_IDX = 0, but don't change INTENA */
	wr32(hw, GLINT_DYN_CTL(pf->oicr_irq.index),
	     GLINT_DYN_CTL_SW_ITR_INDX_M | GLINT_DYN_CTL_INTENA_MSK_M);

	if (!pf->hw.dev_caps.ts_dev_info.ts_ll_int_read)
		return;
	pf_intr_start_offset = rd32(hw, PFINT_ALLOC) & PFINT_ALLOC_FIRST;
	wr32(hw, GLINT_DYN_CTL(pf->ll_ts_irq.index + pf_intr_start_offset),
	     GLINT_DYN_CTL_SW_ITR_INDX_M | GLINT_DYN_CTL_INTENA_MSK_M);
}

/**
 * ice_ll_ts_intr - ll_ts interrupt handler
 * @irq: interrupt number
 * @data: pointer to a q_vector
 */
static irqreturn_t ice_ll_ts_intr(int __always_unused irq, void *data)
{
	struct ice_pf *pf = data;
	u32 pf_intr_start_offset;
	struct ice_ptp_tx *tx;
	unsigned long flags;
	struct ice_hw *hw;
	u32 val;
	u8 idx;

	hw = &pf->hw;
	tx = &pf->ptp.port.tx;
	spin_lock_irqsave(&tx->lock, flags);
	ice_ptp_complete_tx_single_tstamp(tx);

	idx = find_next_bit_wrap(tx->in_use, tx->len,
				 tx->last_ll_ts_idx_read + 1);
	if (idx != tx->len)
		ice_ptp_req_tx_single_tstamp(tx, idx);
	spin_unlock_irqrestore(&tx->lock, flags);

	val = GLINT_DYN_CTL_INTENA_M | GLINT_DYN_CTL_CLEARPBA_M |
	      (ICE_ITR_NONE << GLINT_DYN_CTL_ITR_INDX_S);
	pf_intr_start_offset = rd32(hw, PFINT_ALLOC) & PFINT_ALLOC_FIRST;
	wr32(hw, GLINT_DYN_CTL(pf->ll_ts_irq.index + pf_intr_start_offset),
	     val);

	return IRQ_HANDLED;
}

/**
 * ice_misc_intr - misc interrupt handler
 * @irq: interrupt number
 * @data: pointer to a q_vector
 */
static irqreturn_t ice_misc_intr(int __always_unused irq, void *data)
{
	struct ice_pf *pf = (struct ice_pf *)data;
	irqreturn_t ret = IRQ_HANDLED;
	struct ice_hw *hw = &pf->hw;
	struct device *dev;
	u32 oicr, ena_mask;

	dev = ice_pf_to_dev(pf);
	set_bit(ICE_ADMINQ_EVENT_PENDING, pf->state);
	set_bit(ICE_MAILBOXQ_EVENT_PENDING, pf->state);
	set_bit(ICE_SIDEBANDQ_EVENT_PENDING, pf->state);

	oicr = rd32(hw, PFINT_OICR);
	ena_mask = rd32(hw, PFINT_OICR_ENA);

	if (oicr & PFINT_OICR_SWINT_M) {
		ena_mask &= ~PFINT_OICR_SWINT_M;
		pf->sw_int_count++;
	}

	if (oicr & PFINT_OICR_MAL_DETECT_M) {
		ena_mask &= ~PFINT_OICR_MAL_DETECT_M;
		set_bit(ICE_MDD_EVENT_PENDING, pf->state);
	}
	if (oicr & PFINT_OICR_VFLR_M) {
		/* disable any further VFLR event notifications */
		if (test_bit(ICE_VF_RESETS_DISABLED, pf->state)) {
			u32 reg = rd32(hw, PFINT_OICR_ENA);

			reg &= ~PFINT_OICR_VFLR_M;
			wr32(hw, PFINT_OICR_ENA, reg);
		} else {
			ena_mask &= ~PFINT_OICR_VFLR_M;
			set_bit(ICE_VFLR_EVENT_PENDING, pf->state);
		}
	}

	if (oicr & PFINT_OICR_GRST_M) {
		u32 reset;

		/* we have a reset warning */
		ena_mask &= ~PFINT_OICR_GRST_M;
		reset = FIELD_GET(GLGEN_RSTAT_RESET_TYPE_M,
				  rd32(hw, GLGEN_RSTAT));

		if (reset == ICE_RESET_CORER)
			pf->corer_count++;
		else if (reset == ICE_RESET_GLOBR)
			pf->globr_count++;
		else if (reset == ICE_RESET_EMPR)
			pf->empr_count++;
		else
			dev_dbg(dev, "Invalid reset type %d\n", reset);

		/* If a reset cycle isn't already in progress, we set a bit in
		 * pf->state so that the service task can start a reset/rebuild.
		 */
		if (!test_and_set_bit(ICE_RESET_OICR_RECV, pf->state)) {
			if (reset == ICE_RESET_CORER)
				set_bit(ICE_CORER_RECV, pf->state);
			else if (reset == ICE_RESET_GLOBR)
				set_bit(ICE_GLOBR_RECV, pf->state);
			else
				set_bit(ICE_EMPR_RECV, pf->state);

			/* There are couple of different bits at play here.
			 * hw->reset_ongoing indicates whether the hardware is
			 * in reset. This is set to true when a reset interrupt
			 * is received and set back to false after the driver
			 * has determined that the hardware is out of reset.
			 *
			 * ICE_RESET_OICR_RECV in pf->state indicates
			 * that a post reset rebuild is required before the
			 * driver is operational again. This is set above.
			 *
			 * As this is the start of the reset/rebuild cycle, set
			 * both to indicate that.
			 */
			hw->reset_ongoing = true;
		}
	}

	if (oicr & PFINT_OICR_TSYN_TX_M) {
		ena_mask &= ~PFINT_OICR_TSYN_TX_M;
		if (ice_pf_state_is_nominal(pf) &&
		    pf->hw.dev_caps.ts_dev_info.ts_ll_int_read) {
			struct ice_ptp_tx *tx = &pf->ptp.port.tx;
			unsigned long flags;
			u8 idx;

			spin_lock_irqsave(&tx->lock, flags);
			idx = find_next_bit_wrap(tx->in_use, tx->len,
						 tx->last_ll_ts_idx_read + 1);
			if (idx != tx->len)
				ice_ptp_req_tx_single_tstamp(tx, idx);
			spin_unlock_irqrestore(&tx->lock, flags);
		} else if (ice_ptp_pf_handles_tx_interrupt(pf)) {
			set_bit(ICE_MISC_THREAD_TX_TSTAMP, pf->misc_thread);
			ret = IRQ_WAKE_THREAD;
		}
	}

	if (oicr & PFINT_OICR_TSYN_EVNT_M) {
		u8 tmr_idx = hw->func_caps.ts_func_info.tmr_index_owned;
		u32 gltsyn_stat = rd32(hw, GLTSYN_STAT(tmr_idx));

		ena_mask &= ~PFINT_OICR_TSYN_EVNT_M;

		if (ice_pf_src_tmr_owned(pf)) {
			/* Save EVENTs from GLTSYN register */
			pf->ptp.ext_ts_irq |= gltsyn_stat &
					      (GLTSYN_STAT_EVENT0_M |
					       GLTSYN_STAT_EVENT1_M |
					       GLTSYN_STAT_EVENT2_M);

			ice_ptp_extts_event(pf);
		}
	}

#define ICE_AUX_CRIT_ERR (PFINT_OICR_PE_CRITERR_M | PFINT_OICR_HMC_ERR_M | PFINT_OICR_PE_PUSH_M)
	if (oicr & ICE_AUX_CRIT_ERR) {
		pf->oicr_err_reg |= oicr;
		set_bit(ICE_AUX_ERR_PENDING, pf->state);
		ena_mask &= ~ICE_AUX_CRIT_ERR;
	}

	/* Report any remaining unexpected interrupts */
	oicr &= ena_mask;
	if (oicr) {
		dev_dbg(dev, "unhandled interrupt oicr=0x%08x\n", oicr);
		/* If a critical error is pending there is no choice but to
		 * reset the device.
		 */
		if (oicr & (PFINT_OICR_PCI_EXCEPTION_M |
			    PFINT_OICR_ECC_ERR_M)) {
			set_bit(ICE_PFR_REQ, pf->state);
		}
	}
	ice_service_task_schedule(pf);
	if (ret == IRQ_HANDLED)
		ice_irq_dynamic_ena(hw, NULL, NULL);

	return ret;
}

/**
 * ice_misc_intr_thread_fn - misc interrupt thread function
 * @irq: interrupt number
 * @data: pointer to a q_vector
 */
static irqreturn_t ice_misc_intr_thread_fn(int __always_unused irq, void *data)
{
	struct ice_pf *pf = data;
	struct ice_hw *hw;

	hw = &pf->hw;

	if (ice_is_reset_in_progress(pf->state))
		goto skip_irq;

	if (test_and_clear_bit(ICE_MISC_THREAD_TX_TSTAMP, pf->misc_thread)) {
		/* Process outstanding Tx timestamps. If there is more work,
		 * re-arm the interrupt to trigger again.
		 */
		if (ice_ptp_process_ts(pf) == ICE_TX_TSTAMP_WORK_PENDING) {
			wr32(hw, PFINT_OICR, PFINT_OICR_TSYN_TX_M);
			ice_flush(hw);
		}
	}

skip_irq:
	ice_irq_dynamic_ena(hw, NULL, NULL);

	return IRQ_HANDLED;
}

/**
 * ice_dis_ctrlq_interrupts - disable control queue interrupts
 * @hw: pointer to HW structure
 */
static void ice_dis_ctrlq_interrupts(struct ice_hw *hw)
{
	/* disable Admin queue Interrupt causes */
	wr32(hw, PFINT_FW_CTL,
	     rd32(hw, PFINT_FW_CTL) & ~PFINT_FW_CTL_CAUSE_ENA_M);

	/* disable Mailbox queue Interrupt causes */
	wr32(hw, PFINT_MBX_CTL,
	     rd32(hw, PFINT_MBX_CTL) & ~PFINT_MBX_CTL_CAUSE_ENA_M);

	wr32(hw, PFINT_SB_CTL,
	     rd32(hw, PFINT_SB_CTL) & ~PFINT_SB_CTL_CAUSE_ENA_M);

	/* disable Control queue Interrupt causes */
	wr32(hw, PFINT_OICR_CTL,
	     rd32(hw, PFINT_OICR_CTL) & ~PFINT_OICR_CTL_CAUSE_ENA_M);

	ice_flush(hw);
}

/**
 * ice_free_irq_msix_ll_ts- Unroll ll_ts vector setup
 * @pf: board private structure
 */
static void ice_free_irq_msix_ll_ts(struct ice_pf *pf)
{
	int irq_num = pf->ll_ts_irq.virq;

	synchronize_irq(irq_num);
	devm_free_irq(ice_pf_to_dev(pf), irq_num, pf);

	ice_free_irq(pf, pf->ll_ts_irq);
}

/**
 * ice_free_irq_msix_misc - Unroll misc vector setup
 * @pf: board private structure
 */
static void ice_free_irq_msix_misc(struct ice_pf *pf)
{
	int misc_irq_num = pf->oicr_irq.virq;
	struct ice_hw *hw = &pf->hw;

	ice_dis_ctrlq_interrupts(hw);

	/* disable OICR interrupt */
	wr32(hw, PFINT_OICR_ENA, 0);
	ice_flush(hw);

	synchronize_irq(misc_irq_num);
	devm_free_irq(ice_pf_to_dev(pf), misc_irq_num, pf);

	ice_free_irq(pf, pf->oicr_irq);
	if (pf->hw.dev_caps.ts_dev_info.ts_ll_int_read)
		ice_free_irq_msix_ll_ts(pf);
}

/**
 * ice_ena_ctrlq_interrupts - enable control queue interrupts
 * @hw: pointer to HW structure
 * @reg_idx: HW vector index to associate the control queue interrupts with
 */
static void ice_ena_ctrlq_interrupts(struct ice_hw *hw, u16 reg_idx)
{
	u32 val;

	val = ((reg_idx & PFINT_OICR_CTL_MSIX_INDX_M) |
	       PFINT_OICR_CTL_CAUSE_ENA_M);
	wr32(hw, PFINT_OICR_CTL, val);

	/* enable Admin queue Interrupt causes */
	val = ((reg_idx & PFINT_FW_CTL_MSIX_INDX_M) |
	       PFINT_FW_CTL_CAUSE_ENA_M);
	wr32(hw, PFINT_FW_CTL, val);

	/* enable Mailbox queue Interrupt causes */
	val = ((reg_idx & PFINT_MBX_CTL_MSIX_INDX_M) |
	       PFINT_MBX_CTL_CAUSE_ENA_M);
	wr32(hw, PFINT_MBX_CTL, val);

	if (!hw->dev_caps.ts_dev_info.ts_ll_int_read) {
		/* enable Sideband queue Interrupt causes */
		val = ((reg_idx & PFINT_SB_CTL_MSIX_INDX_M) |
		       PFINT_SB_CTL_CAUSE_ENA_M);
		wr32(hw, PFINT_SB_CTL, val);
	}

	ice_flush(hw);
}

/**
 * ice_req_irq_msix_misc - Setup the misc vector to handle non queue events
 * @pf: board private structure
 *
 * This sets up the handler for MSIX 0, which is used to manage the
 * non-queue interrupts, e.g. AdminQ and errors. This is not used
 * when in MSI or Legacy interrupt mode.
 */
static int ice_req_irq_msix_misc(struct ice_pf *pf)
{
	struct device *dev = ice_pf_to_dev(pf);
	struct ice_hw *hw = &pf->hw;
	u32 pf_intr_start_offset;
	struct msi_map irq;
	int err = 0;

	if (!pf->int_name[0])
		snprintf(pf->int_name, sizeof(pf->int_name) - 1, "%s-%s:misc",
			 dev_driver_string(dev), dev_name(dev));

	if (!pf->int_name_ll_ts[0])
		snprintf(pf->int_name_ll_ts, sizeof(pf->int_name_ll_ts) - 1,
			 "%s-%s:ll_ts", dev_driver_string(dev), dev_name(dev));
	/* Do not request IRQ but do enable OICR interrupt since settings are
	 * lost during reset. Note that this function is called only during
	 * rebuild path and not while reset is in progress.
	 */
	if (ice_is_reset_in_progress(pf->state))
		goto skip_req_irq;

	/* reserve one vector in irq_tracker for misc interrupts */
	irq = ice_alloc_irq(pf, false);
	if (irq.index < 0)
		return irq.index;

	pf->oicr_irq = irq;
	err = devm_request_threaded_irq(dev, pf->oicr_irq.virq, ice_misc_intr,
					ice_misc_intr_thread_fn, 0,
					pf->int_name, pf);
	if (err) {
		dev_err(dev, "devm_request_threaded_irq for %s failed: %d\n",
			pf->int_name, err);
		ice_free_irq(pf, pf->oicr_irq);
		return err;
	}

	/* reserve one vector in irq_tracker for ll_ts interrupt */
	if (!pf->hw.dev_caps.ts_dev_info.ts_ll_int_read)
		goto skip_req_irq;

	irq = ice_alloc_irq(pf, false);
	if (irq.index < 0)
		return irq.index;

	pf->ll_ts_irq = irq;
	err = devm_request_irq(dev, pf->ll_ts_irq.virq, ice_ll_ts_intr, 0,
			       pf->int_name_ll_ts, pf);
	if (err) {
		dev_err(dev, "devm_request_irq for %s failed: %d\n",
			pf->int_name_ll_ts, err);
		ice_free_irq(pf, pf->ll_ts_irq);
		return err;
	}

skip_req_irq:
	ice_ena_misc_vector(pf);

	ice_ena_ctrlq_interrupts(hw, pf->oicr_irq.index);
	/* This enables LL TS interrupt */
	pf_intr_start_offset = rd32(hw, PFINT_ALLOC) & PFINT_ALLOC_FIRST;
	if (pf->hw.dev_caps.ts_dev_info.ts_ll_int_read)
		wr32(hw, PFINT_SB_CTL,
		     ((pf->ll_ts_irq.index + pf_intr_start_offset) &
		      PFINT_SB_CTL_MSIX_INDX_M) | PFINT_SB_CTL_CAUSE_ENA_M);
	wr32(hw, GLINT_ITR(ICE_RX_ITR, pf->oicr_irq.index),
	     ITR_REG_ALIGN(ICE_ITR_8K) >> ICE_ITR_GRAN_S);

	ice_flush(hw);
	ice_irq_dynamic_ena(hw, NULL, NULL);

	return 0;
}

/**
<<<<<<< HEAD
 * ice_napi_add - register NAPI handler for the VSI
 * @vsi: VSI for which NAPI handler is to be registered
 *
 * This function is only called in the driver's load path. Registering the NAPI
 * handler is done in ice_vsi_alloc_q_vector() for all other cases (i.e. resume,
 * reset/rebuild, etc.)
 */
static void ice_napi_add(struct ice_vsi *vsi)
{
	int v_idx;

	if (!vsi->netdev)
		return;

	ice_for_each_q_vector(vsi, v_idx)
		netif_napi_add(vsi->netdev, &vsi->q_vectors[v_idx]->napi,
			       ice_napi_poll);
}

/**
=======
>>>>>>> adc21867
 * ice_set_ops - set netdev and ethtools ops for the given netdev
 * @vsi: the VSI associated with the new netdev
 */
static void ice_set_ops(struct ice_vsi *vsi)
{
	struct net_device *netdev = vsi->netdev;
	struct ice_pf *pf = ice_netdev_to_pf(netdev);

	if (ice_is_safe_mode(pf)) {
		netdev->netdev_ops = &ice_netdev_safe_mode_ops;
		ice_set_ethtool_safe_mode_ops(netdev);
		return;
	}

	netdev->netdev_ops = &ice_netdev_ops;
	netdev->udp_tunnel_nic_info = &pf->hw.udp_tunnel_nic;
	netdev->xdp_metadata_ops = &ice_xdp_md_ops;
	ice_set_ethtool_ops(netdev);

	if (vsi->type != ICE_VSI_PF)
		return;

	netdev->xdp_features = NETDEV_XDP_ACT_BASIC | NETDEV_XDP_ACT_REDIRECT |
			       NETDEV_XDP_ACT_XSK_ZEROCOPY |
			       NETDEV_XDP_ACT_RX_SG;
	netdev->xdp_zc_max_segs = ICE_MAX_BUF_TXD;
}

/**
 * ice_set_netdev_features - set features for the given netdev
 * @netdev: netdev instance
 */
void ice_set_netdev_features(struct net_device *netdev)
{
	struct ice_pf *pf = ice_netdev_to_pf(netdev);
	bool is_dvm_ena = ice_is_dvm_ena(&pf->hw);
	netdev_features_t csumo_features;
	netdev_features_t vlano_features;
	netdev_features_t dflt_features;
	netdev_features_t tso_features;

	if (ice_is_safe_mode(pf)) {
		/* safe mode */
		netdev->features = NETIF_F_SG | NETIF_F_HIGHDMA;
		netdev->hw_features = netdev->features;
		return;
	}

	dflt_features = NETIF_F_SG	|
			NETIF_F_HIGHDMA	|
			NETIF_F_NTUPLE	|
			NETIF_F_RXHASH;

	csumo_features = NETIF_F_RXCSUM	  |
			 NETIF_F_IP_CSUM  |
			 NETIF_F_SCTP_CRC |
			 NETIF_F_IPV6_CSUM;

	vlano_features = NETIF_F_HW_VLAN_CTAG_FILTER |
			 NETIF_F_HW_VLAN_CTAG_TX     |
			 NETIF_F_HW_VLAN_CTAG_RX;

	/* Enable CTAG/STAG filtering by default in Double VLAN Mode (DVM) */
	if (is_dvm_ena)
		vlano_features |= NETIF_F_HW_VLAN_STAG_FILTER;

	tso_features = NETIF_F_TSO			|
		       NETIF_F_TSO_ECN			|
		       NETIF_F_TSO6			|
		       NETIF_F_GSO_GRE			|
		       NETIF_F_GSO_UDP_TUNNEL		|
		       NETIF_F_GSO_GRE_CSUM		|
		       NETIF_F_GSO_UDP_TUNNEL_CSUM	|
		       NETIF_F_GSO_PARTIAL		|
		       NETIF_F_GSO_IPXIP4		|
		       NETIF_F_GSO_IPXIP6		|
		       NETIF_F_GSO_UDP_L4;

	netdev->gso_partial_features |= NETIF_F_GSO_UDP_TUNNEL_CSUM |
					NETIF_F_GSO_GRE_CSUM;
	/* set features that user can change */
	netdev->hw_features = dflt_features | csumo_features |
			      vlano_features | tso_features;

	/* add support for HW_CSUM on packets with MPLS header */
	netdev->mpls_features =  NETIF_F_HW_CSUM |
				 NETIF_F_TSO     |
				 NETIF_F_TSO6;

	/* enable features */
	netdev->features |= netdev->hw_features;

	netdev->hw_features |= NETIF_F_HW_TC;
	netdev->hw_features |= NETIF_F_LOOPBACK;

	/* encap and VLAN devices inherit default, csumo and tso features */
	netdev->hw_enc_features |= dflt_features | csumo_features |
				   tso_features;
	netdev->vlan_features |= dflt_features | csumo_features |
				 tso_features;

	/* advertise support but don't enable by default since only one type of
	 * VLAN offload can be enabled at a time (i.e. CTAG or STAG). When one
	 * type turns on the other has to be turned off. This is enforced by the
	 * ice_fix_features() ndo callback.
	 */
	if (is_dvm_ena)
		netdev->hw_features |= NETIF_F_HW_VLAN_STAG_RX |
			NETIF_F_HW_VLAN_STAG_TX;

	/* Leave CRC / FCS stripping enabled by default, but allow the value to
	 * be changed at runtime
	 */
	netdev->hw_features |= NETIF_F_RXFCS;

	netif_set_tso_max_size(netdev, ICE_MAX_TSO_SIZE);
}

/**
 * ice_fill_rss_lut - Fill the RSS lookup table with default values
 * @lut: Lookup table
 * @rss_table_size: Lookup table size
 * @rss_size: Range of queue number for hashing
 */
void ice_fill_rss_lut(u8 *lut, u16 rss_table_size, u16 rss_size)
{
	u16 i;

	for (i = 0; i < rss_table_size; i++)
		lut[i] = i % rss_size;
}

/**
 * ice_pf_vsi_setup - Set up a PF VSI
 * @pf: board private structure
 * @pi: pointer to the port_info instance
 *
 * Returns pointer to the successfully allocated VSI software struct
 * on success, otherwise returns NULL on failure.
 */
static struct ice_vsi *
ice_pf_vsi_setup(struct ice_pf *pf, struct ice_port_info *pi)
{
	struct ice_vsi_cfg_params params = {};

	params.type = ICE_VSI_PF;
	params.port_info = pi;
	params.flags = ICE_VSI_FLAG_INIT;

	return ice_vsi_setup(pf, &params);
}

static struct ice_vsi *
ice_chnl_vsi_setup(struct ice_pf *pf, struct ice_port_info *pi,
		   struct ice_channel *ch)
{
	struct ice_vsi_cfg_params params = {};

	params.type = ICE_VSI_CHNL;
	params.port_info = pi;
	params.ch = ch;
	params.flags = ICE_VSI_FLAG_INIT;

	return ice_vsi_setup(pf, &params);
}

/**
 * ice_ctrl_vsi_setup - Set up a control VSI
 * @pf: board private structure
 * @pi: pointer to the port_info instance
 *
 * Returns pointer to the successfully allocated VSI software struct
 * on success, otherwise returns NULL on failure.
 */
static struct ice_vsi *
ice_ctrl_vsi_setup(struct ice_pf *pf, struct ice_port_info *pi)
{
	struct ice_vsi_cfg_params params = {};

	params.type = ICE_VSI_CTRL;
	params.port_info = pi;
	params.flags = ICE_VSI_FLAG_INIT;

	return ice_vsi_setup(pf, &params);
}

/**
 * ice_lb_vsi_setup - Set up a loopback VSI
 * @pf: board private structure
 * @pi: pointer to the port_info instance
 *
 * Returns pointer to the successfully allocated VSI software struct
 * on success, otherwise returns NULL on failure.
 */
struct ice_vsi *
ice_lb_vsi_setup(struct ice_pf *pf, struct ice_port_info *pi)
{
	struct ice_vsi_cfg_params params = {};

	params.type = ICE_VSI_LB;
	params.port_info = pi;
	params.flags = ICE_VSI_FLAG_INIT;

	return ice_vsi_setup(pf, &params);
}

/**
 * ice_vlan_rx_add_vid - Add a VLAN ID filter to HW offload
 * @netdev: network interface to be adjusted
 * @proto: VLAN TPID
 * @vid: VLAN ID to be added
 *
 * net_device_ops implementation for adding VLAN IDs
 */
int ice_vlan_rx_add_vid(struct net_device *netdev, __be16 proto, u16 vid)
{
	struct ice_netdev_priv *np = netdev_priv(netdev);
	struct ice_vsi_vlan_ops *vlan_ops;
	struct ice_vsi *vsi = np->vsi;
	struct ice_vlan vlan;
	int ret;

	/* VLAN 0 is added by default during load/reset */
	if (!vid)
		return 0;

	while (test_and_set_bit(ICE_CFG_BUSY, vsi->state))
		usleep_range(1000, 2000);

	/* Add multicast promisc rule for the VLAN ID to be added if
	 * all-multicast is currently enabled.
	 */
	if (vsi->current_netdev_flags & IFF_ALLMULTI) {
		ret = ice_fltr_set_vsi_promisc(&vsi->back->hw, vsi->idx,
					       ICE_MCAST_VLAN_PROMISC_BITS,
					       vid);
		if (ret)
			goto finish;
	}

	vlan_ops = ice_get_compat_vsi_vlan_ops(vsi);

	/* Add a switch rule for this VLAN ID so its corresponding VLAN tagged
	 * packets aren't pruned by the device's internal switch on Rx
	 */
	vlan = ICE_VLAN(be16_to_cpu(proto), vid, 0);
	ret = vlan_ops->add_vlan(vsi, &vlan);
	if (ret)
		goto finish;

	/* If all-multicast is currently enabled and this VLAN ID is only one
	 * besides VLAN-0 we have to update look-up type of multicast promisc
	 * rule for VLAN-0 from ICE_SW_LKUP_PROMISC to ICE_SW_LKUP_PROMISC_VLAN.
	 */
	if ((vsi->current_netdev_flags & IFF_ALLMULTI) &&
	    ice_vsi_num_non_zero_vlans(vsi) == 1) {
		ice_fltr_clear_vsi_promisc(&vsi->back->hw, vsi->idx,
					   ICE_MCAST_PROMISC_BITS, 0);
		ice_fltr_set_vsi_promisc(&vsi->back->hw, vsi->idx,
					 ICE_MCAST_VLAN_PROMISC_BITS, 0);
	}

finish:
	clear_bit(ICE_CFG_BUSY, vsi->state);

	return ret;
}

/**
 * ice_vlan_rx_kill_vid - Remove a VLAN ID filter from HW offload
 * @netdev: network interface to be adjusted
 * @proto: VLAN TPID
 * @vid: VLAN ID to be removed
 *
 * net_device_ops implementation for removing VLAN IDs
 */
int ice_vlan_rx_kill_vid(struct net_device *netdev, __be16 proto, u16 vid)
{
	struct ice_netdev_priv *np = netdev_priv(netdev);
	struct ice_vsi_vlan_ops *vlan_ops;
	struct ice_vsi *vsi = np->vsi;
	struct ice_vlan vlan;
	int ret;

	/* don't allow removal of VLAN 0 */
	if (!vid)
		return 0;

	while (test_and_set_bit(ICE_CFG_BUSY, vsi->state))
		usleep_range(1000, 2000);

	ret = ice_clear_vsi_promisc(&vsi->back->hw, vsi->idx,
				    ICE_MCAST_VLAN_PROMISC_BITS, vid);
	if (ret) {
		netdev_err(netdev, "Error clearing multicast promiscuous mode on VSI %i\n",
			   vsi->vsi_num);
		vsi->current_netdev_flags |= IFF_ALLMULTI;
	}

	vlan_ops = ice_get_compat_vsi_vlan_ops(vsi);

	/* Make sure VLAN delete is successful before updating VLAN
	 * information
	 */
	vlan = ICE_VLAN(be16_to_cpu(proto), vid, 0);
	ret = vlan_ops->del_vlan(vsi, &vlan);
	if (ret)
		goto finish;

	/* Remove multicast promisc rule for the removed VLAN ID if
	 * all-multicast is enabled.
	 */
	if (vsi->current_netdev_flags & IFF_ALLMULTI)
		ice_fltr_clear_vsi_promisc(&vsi->back->hw, vsi->idx,
					   ICE_MCAST_VLAN_PROMISC_BITS, vid);

	if (!ice_vsi_has_non_zero_vlans(vsi)) {
		/* Update look-up type of multicast promisc rule for VLAN 0
		 * from ICE_SW_LKUP_PROMISC_VLAN to ICE_SW_LKUP_PROMISC when
		 * all-multicast is enabled and VLAN 0 is the only VLAN rule.
		 */
		if (vsi->current_netdev_flags & IFF_ALLMULTI) {
			ice_fltr_clear_vsi_promisc(&vsi->back->hw, vsi->idx,
						   ICE_MCAST_VLAN_PROMISC_BITS,
						   0);
			ice_fltr_set_vsi_promisc(&vsi->back->hw, vsi->idx,
						 ICE_MCAST_PROMISC_BITS, 0);
		}
	}

finish:
	clear_bit(ICE_CFG_BUSY, vsi->state);

	return ret;
}

/**
 * ice_rep_indr_tc_block_unbind
 * @cb_priv: indirection block private data
 */
static void ice_rep_indr_tc_block_unbind(void *cb_priv)
{
	struct ice_indr_block_priv *indr_priv = cb_priv;

	list_del(&indr_priv->list);
	kfree(indr_priv);
}

/**
 * ice_tc_indir_block_unregister - Unregister TC indirect block notifications
 * @vsi: VSI struct which has the netdev
 */
static void ice_tc_indir_block_unregister(struct ice_vsi *vsi)
{
	struct ice_netdev_priv *np = netdev_priv(vsi->netdev);

	flow_indr_dev_unregister(ice_indr_setup_tc_cb, np,
				 ice_rep_indr_tc_block_unbind);
}

/**
 * ice_tc_indir_block_register - Register TC indirect block notifications
 * @vsi: VSI struct which has the netdev
 *
 * Returns 0 on success, negative value on failure
 */
static int ice_tc_indir_block_register(struct ice_vsi *vsi)
{
	struct ice_netdev_priv *np;

	if (!vsi || !vsi->netdev)
		return -EINVAL;

	np = netdev_priv(vsi->netdev);

	INIT_LIST_HEAD(&np->tc_indr_block_priv_list);
	return flow_indr_dev_register(ice_indr_setup_tc_cb, np);
}

/**
 * ice_get_avail_q_count - Get count of queues in use
 * @pf_qmap: bitmap to get queue use count from
 * @lock: pointer to a mutex that protects access to pf_qmap
 * @size: size of the bitmap
 */
static u16
ice_get_avail_q_count(unsigned long *pf_qmap, struct mutex *lock, u16 size)
{
	unsigned long bit;
	u16 count = 0;

	mutex_lock(lock);
	for_each_clear_bit(bit, pf_qmap, size)
		count++;
	mutex_unlock(lock);

	return count;
}

/**
 * ice_get_avail_txq_count - Get count of Tx queues in use
 * @pf: pointer to an ice_pf instance
 */
u16 ice_get_avail_txq_count(struct ice_pf *pf)
{
	return ice_get_avail_q_count(pf->avail_txqs, &pf->avail_q_mutex,
				     pf->max_pf_txqs);
}

/**
 * ice_get_avail_rxq_count - Get count of Rx queues in use
 * @pf: pointer to an ice_pf instance
 */
u16 ice_get_avail_rxq_count(struct ice_pf *pf)
{
	return ice_get_avail_q_count(pf->avail_rxqs, &pf->avail_q_mutex,
				     pf->max_pf_rxqs);
}

/**
 * ice_deinit_pf - Unrolls initialziations done by ice_init_pf
 * @pf: board private structure to initialize
 */
static void ice_deinit_pf(struct ice_pf *pf)
{
	ice_service_task_stop(pf);
	mutex_destroy(&pf->lag_mutex);
	mutex_destroy(&pf->adev_mutex);
	mutex_destroy(&pf->sw_mutex);
	mutex_destroy(&pf->tc_mutex);
	mutex_destroy(&pf->avail_q_mutex);
	mutex_destroy(&pf->vfs.table_lock);

	if (pf->avail_txqs) {
		bitmap_free(pf->avail_txqs);
		pf->avail_txqs = NULL;
	}

	if (pf->avail_rxqs) {
		bitmap_free(pf->avail_rxqs);
		pf->avail_rxqs = NULL;
	}

	if (pf->ptp.clock)
		ptp_clock_unregister(pf->ptp.clock);

	xa_destroy(&pf->dyn_ports);
	xa_destroy(&pf->sf_nums);
}

/**
 * ice_set_pf_caps - set PFs capability flags
 * @pf: pointer to the PF instance
 */
static void ice_set_pf_caps(struct ice_pf *pf)
{
	struct ice_hw_func_caps *func_caps = &pf->hw.func_caps;

	clear_bit(ICE_FLAG_RDMA_ENA, pf->flags);
	if (func_caps->common_cap.rdma)
		set_bit(ICE_FLAG_RDMA_ENA, pf->flags);
	clear_bit(ICE_FLAG_DCB_CAPABLE, pf->flags);
	if (func_caps->common_cap.dcb)
		set_bit(ICE_FLAG_DCB_CAPABLE, pf->flags);
	clear_bit(ICE_FLAG_SRIOV_CAPABLE, pf->flags);
	if (func_caps->common_cap.sr_iov_1_1) {
		set_bit(ICE_FLAG_SRIOV_CAPABLE, pf->flags);
		pf->vfs.num_supported = min_t(int, func_caps->num_allocd_vfs,
					      ICE_MAX_SRIOV_VFS);
	}
	clear_bit(ICE_FLAG_RSS_ENA, pf->flags);
	if (func_caps->common_cap.rss_table_size)
		set_bit(ICE_FLAG_RSS_ENA, pf->flags);

	clear_bit(ICE_FLAG_FD_ENA, pf->flags);
	if (func_caps->fd_fltr_guar > 0 || func_caps->fd_fltr_best_effort > 0) {
		u16 unused;

		/* ctrl_vsi_idx will be set to a valid value when flow director
		 * is setup by ice_init_fdir
		 */
		pf->ctrl_vsi_idx = ICE_NO_VSI;
		set_bit(ICE_FLAG_FD_ENA, pf->flags);
		/* force guaranteed filter pool for PF */
		ice_alloc_fd_guar_item(&pf->hw, &unused,
				       func_caps->fd_fltr_guar);
		/* force shared filter pool for PF */
		ice_alloc_fd_shrd_item(&pf->hw, &unused,
				       func_caps->fd_fltr_best_effort);
	}

	clear_bit(ICE_FLAG_PTP_SUPPORTED, pf->flags);
	if (func_caps->common_cap.ieee_1588 &&
	    !(pf->hw.mac_type == ICE_MAC_E830))
		set_bit(ICE_FLAG_PTP_SUPPORTED, pf->flags);

	pf->max_pf_txqs = func_caps->common_cap.num_txq;
	pf->max_pf_rxqs = func_caps->common_cap.num_rxq;
}

/**
 * ice_init_pf - Initialize general software structures (struct ice_pf)
 * @pf: board private structure to initialize
 */
static int ice_init_pf(struct ice_pf *pf)
{
	ice_set_pf_caps(pf);

	mutex_init(&pf->sw_mutex);
	mutex_init(&pf->tc_mutex);
	mutex_init(&pf->adev_mutex);
	mutex_init(&pf->lag_mutex);

	INIT_HLIST_HEAD(&pf->aq_wait_list);
	spin_lock_init(&pf->aq_wait_lock);
	init_waitqueue_head(&pf->aq_wait_queue);

	init_waitqueue_head(&pf->reset_wait_queue);

	/* setup service timer and periodic service task */
	timer_setup(&pf->serv_tmr, ice_service_timer, 0);
	pf->serv_tmr_period = HZ;
	INIT_WORK(&pf->serv_task, ice_service_task);
	clear_bit(ICE_SERVICE_SCHED, pf->state);

	mutex_init(&pf->avail_q_mutex);
	pf->avail_txqs = bitmap_zalloc(pf->max_pf_txqs, GFP_KERNEL);
	if (!pf->avail_txqs)
		return -ENOMEM;

	pf->avail_rxqs = bitmap_zalloc(pf->max_pf_rxqs, GFP_KERNEL);
	if (!pf->avail_rxqs) {
		bitmap_free(pf->avail_txqs);
		pf->avail_txqs = NULL;
		return -ENOMEM;
	}

	mutex_init(&pf->vfs.table_lock);
	hash_init(pf->vfs.table);
	ice_mbx_init_snapshot(&pf->hw);

	xa_init(&pf->dyn_ports);
	xa_init(&pf->sf_nums);

	return 0;
}

/**
 * ice_is_wol_supported - check if WoL is supported
 * @hw: pointer to hardware info
 *
 * Check if WoL is supported based on the HW configuration.
 * Returns true if NVM supports and enables WoL for this port, false otherwise
 */
bool ice_is_wol_supported(struct ice_hw *hw)
{
	u16 wol_ctrl;

	/* A bit set to 1 in the NVM Software Reserved Word 2 (WoL control
	 * word) indicates WoL is not supported on the corresponding PF ID.
	 */
	if (ice_read_sr_word(hw, ICE_SR_NVM_WOL_CFG, &wol_ctrl))
		return false;

	return !(BIT(hw->port_info->lport) & wol_ctrl);
}

/**
 * ice_vsi_recfg_qs - Change the number of queues on a VSI
 * @vsi: VSI being changed
 * @new_rx: new number of Rx queues
 * @new_tx: new number of Tx queues
 * @locked: is adev device_lock held
 *
 * Only change the number of queues if new_tx, or new_rx is non-0.
 *
 * Returns 0 on success.
 */
int ice_vsi_recfg_qs(struct ice_vsi *vsi, int new_rx, int new_tx, bool locked)
{
	struct ice_pf *pf = vsi->back;
	int i, err = 0, timeout = 50;

	if (!new_rx && !new_tx)
		return -EINVAL;

	while (test_and_set_bit(ICE_CFG_BUSY, pf->state)) {
		timeout--;
		if (!timeout)
			return -EBUSY;
		usleep_range(1000, 2000);
	}

	if (new_tx)
		vsi->req_txq = (u16)new_tx;
	if (new_rx)
		vsi->req_rxq = (u16)new_rx;

	/* set for the next time the netdev is started */
	if (!netif_running(vsi->netdev)) {
		err = ice_vsi_rebuild(vsi, ICE_VSI_FLAG_NO_INIT);
		if (err)
			goto rebuild_err;
		dev_dbg(ice_pf_to_dev(pf), "Link is down, queue count change happens when link is brought up\n");
		goto done;
	}

	ice_vsi_close(vsi);
	err = ice_vsi_rebuild(vsi, ICE_VSI_FLAG_NO_INIT);
	if (err)
		goto rebuild_err;

	ice_for_each_traffic_class(i) {
		if (vsi->tc_cfg.ena_tc & BIT(i))
			netdev_set_tc_queue(vsi->netdev,
					    vsi->tc_cfg.tc_info[i].netdev_tc,
					    vsi->tc_cfg.tc_info[i].qcount_tx,
					    vsi->tc_cfg.tc_info[i].qoffset);
	}
	ice_pf_dcb_recfg(pf, locked);
	ice_vsi_open(vsi);
	goto done;

rebuild_err:
	dev_err(ice_pf_to_dev(pf), "Error during VSI rebuild: %d. Unload and reload the driver.\n",
		err);
done:
	clear_bit(ICE_CFG_BUSY, pf->state);
	return err;
}

/**
 * ice_set_safe_mode_vlan_cfg - configure PF VSI to allow all VLANs in safe mode
 * @pf: PF to configure
 *
 * No VLAN offloads/filtering are advertised in safe mode so make sure the PF
 * VSI can still Tx/Rx VLAN tagged packets.
 */
static void ice_set_safe_mode_vlan_cfg(struct ice_pf *pf)
{
	struct ice_vsi *vsi = ice_get_main_vsi(pf);
	struct ice_vsi_ctx *ctxt;
	struct ice_hw *hw;
	int status;

	if (!vsi)
		return;

	ctxt = kzalloc(sizeof(*ctxt), GFP_KERNEL);
	if (!ctxt)
		return;

	hw = &pf->hw;
	ctxt->info = vsi->info;

	ctxt->info.valid_sections =
		cpu_to_le16(ICE_AQ_VSI_PROP_VLAN_VALID |
			    ICE_AQ_VSI_PROP_SECURITY_VALID |
			    ICE_AQ_VSI_PROP_SW_VALID);

	/* disable VLAN anti-spoof */
	ctxt->info.sec_flags &= ~(ICE_AQ_VSI_SEC_TX_VLAN_PRUNE_ENA <<
				  ICE_AQ_VSI_SEC_TX_PRUNE_ENA_S);

	/* disable VLAN pruning and keep all other settings */
	ctxt->info.sw_flags2 &= ~ICE_AQ_VSI_SW_FLAG_RX_VLAN_PRUNE_ENA;

	/* allow all VLANs on Tx and don't strip on Rx */
	ctxt->info.inner_vlan_flags = ICE_AQ_VSI_INNER_VLAN_TX_MODE_ALL |
		ICE_AQ_VSI_INNER_VLAN_EMODE_NOTHING;

	status = ice_update_vsi(hw, vsi->idx, ctxt, NULL);
	if (status) {
		dev_err(ice_pf_to_dev(vsi->back), "Failed to update VSI for safe mode VLANs, err %d aq_err %s\n",
			status, ice_aq_str(hw->adminq.sq_last_status));
	} else {
		vsi->info.sec_flags = ctxt->info.sec_flags;
		vsi->info.sw_flags2 = ctxt->info.sw_flags2;
		vsi->info.inner_vlan_flags = ctxt->info.inner_vlan_flags;
	}

	kfree(ctxt);
}

/**
 * ice_log_pkg_init - log result of DDP package load
 * @hw: pointer to hardware info
 * @state: state of package load
 */
static void ice_log_pkg_init(struct ice_hw *hw, enum ice_ddp_state state)
{
	struct ice_pf *pf = hw->back;
	struct device *dev;

	dev = ice_pf_to_dev(pf);

	switch (state) {
	case ICE_DDP_PKG_SUCCESS:
		dev_info(dev, "The DDP package was successfully loaded: %s version %d.%d.%d.%d\n",
			 hw->active_pkg_name,
			 hw->active_pkg_ver.major,
			 hw->active_pkg_ver.minor,
			 hw->active_pkg_ver.update,
			 hw->active_pkg_ver.draft);
		break;
	case ICE_DDP_PKG_SAME_VERSION_ALREADY_LOADED:
		dev_info(dev, "DDP package already present on device: %s version %d.%d.%d.%d\n",
			 hw->active_pkg_name,
			 hw->active_pkg_ver.major,
			 hw->active_pkg_ver.minor,
			 hw->active_pkg_ver.update,
			 hw->active_pkg_ver.draft);
		break;
	case ICE_DDP_PKG_ALREADY_LOADED_NOT_SUPPORTED:
		dev_err(dev, "The device has a DDP package that is not supported by the driver.  The device has package '%s' version %d.%d.x.x.  The driver requires version %d.%d.x.x.  Entering Safe Mode.\n",
			hw->active_pkg_name,
			hw->active_pkg_ver.major,
			hw->active_pkg_ver.minor,
			ICE_PKG_SUPP_VER_MAJ, ICE_PKG_SUPP_VER_MNR);
		break;
	case ICE_DDP_PKG_COMPATIBLE_ALREADY_LOADED:
		dev_info(dev, "The driver could not load the DDP package file because a compatible DDP package is already present on the device.  The device has package '%s' version %d.%d.%d.%d.  The package file found by the driver: '%s' version %d.%d.%d.%d.\n",
			 hw->active_pkg_name,
			 hw->active_pkg_ver.major,
			 hw->active_pkg_ver.minor,
			 hw->active_pkg_ver.update,
			 hw->active_pkg_ver.draft,
			 hw->pkg_name,
			 hw->pkg_ver.major,
			 hw->pkg_ver.minor,
			 hw->pkg_ver.update,
			 hw->pkg_ver.draft);
		break;
	case ICE_DDP_PKG_FW_MISMATCH:
		dev_err(dev, "The firmware loaded on the device is not compatible with the DDP package.  Please update the device's NVM.  Entering safe mode.\n");
		break;
	case ICE_DDP_PKG_INVALID_FILE:
		dev_err(dev, "The DDP package file is invalid. Entering Safe Mode.\n");
		break;
	case ICE_DDP_PKG_FILE_VERSION_TOO_HIGH:
		dev_err(dev, "The DDP package file version is higher than the driver supports.  Please use an updated driver.  Entering Safe Mode.\n");
		break;
	case ICE_DDP_PKG_FILE_VERSION_TOO_LOW:
		dev_err(dev, "The DDP package file version is lower than the driver supports.  The driver requires version %d.%d.x.x.  Please use an updated DDP Package file.  Entering Safe Mode.\n",
			ICE_PKG_SUPP_VER_MAJ, ICE_PKG_SUPP_VER_MNR);
		break;
	case ICE_DDP_PKG_FILE_SIGNATURE_INVALID:
		dev_err(dev, "The DDP package could not be loaded because its signature is not valid.  Please use a valid DDP Package.  Entering Safe Mode.\n");
		break;
	case ICE_DDP_PKG_FILE_REVISION_TOO_LOW:
		dev_err(dev, "The DDP Package could not be loaded because its security revision is too low.  Please use an updated DDP Package.  Entering Safe Mode.\n");
		break;
	case ICE_DDP_PKG_LOAD_ERROR:
		dev_err(dev, "An error occurred on the device while loading the DDP package.  The device will be reset.\n");
		/* poll for reset to complete */
		if (ice_check_reset(hw))
			dev_err(dev, "Error resetting device. Please reload the driver\n");
		break;
	case ICE_DDP_PKG_ERR:
	default:
		dev_err(dev, "An unknown error occurred when loading the DDP package.  Entering Safe Mode.\n");
		break;
	}
}

/**
 * ice_load_pkg - load/reload the DDP Package file
 * @firmware: firmware structure when firmware requested or NULL for reload
 * @pf: pointer to the PF instance
 *
 * Called on probe and post CORER/GLOBR rebuild to load DDP Package and
 * initialize HW tables.
 */
static void
ice_load_pkg(const struct firmware *firmware, struct ice_pf *pf)
{
	enum ice_ddp_state state = ICE_DDP_PKG_ERR;
	struct device *dev = ice_pf_to_dev(pf);
	struct ice_hw *hw = &pf->hw;

	/* Load DDP Package */
	if (firmware && !hw->pkg_copy) {
		state = ice_copy_and_init_pkg(hw, firmware->data,
					      firmware->size);
		ice_log_pkg_init(hw, state);
	} else if (!firmware && hw->pkg_copy) {
		/* Reload package during rebuild after CORER/GLOBR reset */
		state = ice_init_pkg(hw, hw->pkg_copy, hw->pkg_size);
		ice_log_pkg_init(hw, state);
	} else {
		dev_err(dev, "The DDP package file failed to load. Entering Safe Mode.\n");
	}

	if (!ice_is_init_pkg_successful(state)) {
		/* Safe Mode */
		clear_bit(ICE_FLAG_ADV_FEATURES, pf->flags);
		return;
	}

	/* Successful download package is the precondition for advanced
	 * features, hence setting the ICE_FLAG_ADV_FEATURES flag
	 */
	set_bit(ICE_FLAG_ADV_FEATURES, pf->flags);
}

/**
 * ice_verify_cacheline_size - verify driver's assumption of 64 Byte cache lines
 * @pf: pointer to the PF structure
 *
 * There is no error returned here because the driver should be able to handle
 * 128 Byte cache lines, so we only print a warning in case issues are seen,
 * specifically with Tx.
 */
static void ice_verify_cacheline_size(struct ice_pf *pf)
{
	if (rd32(&pf->hw, GLPCI_CNF2) & GLPCI_CNF2_CACHELINE_SIZE_M)
		dev_warn(ice_pf_to_dev(pf), "%d Byte cache line assumption is invalid, driver may have Tx timeouts!\n",
			 ICE_CACHE_LINE_BYTES);
}

/**
 * ice_send_version - update firmware with driver version
 * @pf: PF struct
 *
 * Returns 0 on success, else error code
 */
static int ice_send_version(struct ice_pf *pf)
{
	struct ice_driver_ver dv;

	dv.major_ver = 0xff;
	dv.minor_ver = 0xff;
	dv.build_ver = 0xff;
	dv.subbuild_ver = 0;
	strscpy((char *)dv.driver_string, UTS_RELEASE,
		sizeof(dv.driver_string));
	return ice_aq_send_driver_ver(&pf->hw, &dv, NULL);
}

/**
 * ice_init_fdir - Initialize flow director VSI and configuration
 * @pf: pointer to the PF instance
 *
 * returns 0 on success, negative on error
 */
static int ice_init_fdir(struct ice_pf *pf)
{
	struct device *dev = ice_pf_to_dev(pf);
	struct ice_vsi *ctrl_vsi;
	int err;

	/* Side Band Flow Director needs to have a control VSI.
	 * Allocate it and store it in the PF.
	 */
	ctrl_vsi = ice_ctrl_vsi_setup(pf, pf->hw.port_info);
	if (!ctrl_vsi) {
		dev_dbg(dev, "could not create control VSI\n");
		return -ENOMEM;
	}

	err = ice_vsi_open_ctrl(ctrl_vsi);
	if (err) {
		dev_dbg(dev, "could not open control VSI\n");
		goto err_vsi_open;
	}

	mutex_init(&pf->hw.fdir_fltr_lock);

	err = ice_fdir_create_dflt_rules(pf);
	if (err)
		goto err_fdir_rule;

	return 0;

err_fdir_rule:
	ice_fdir_release_flows(&pf->hw);
	ice_vsi_close(ctrl_vsi);
err_vsi_open:
	ice_vsi_release(ctrl_vsi);
	if (pf->ctrl_vsi_idx != ICE_NO_VSI) {
		pf->vsi[pf->ctrl_vsi_idx] = NULL;
		pf->ctrl_vsi_idx = ICE_NO_VSI;
	}
	return err;
}

static void ice_deinit_fdir(struct ice_pf *pf)
{
	struct ice_vsi *vsi = ice_get_ctrl_vsi(pf);

	if (!vsi)
		return;

	ice_vsi_manage_fdir(vsi, false);
	ice_vsi_release(vsi);
	if (pf->ctrl_vsi_idx != ICE_NO_VSI) {
		pf->vsi[pf->ctrl_vsi_idx] = NULL;
		pf->ctrl_vsi_idx = ICE_NO_VSI;
	}

	mutex_destroy(&(&pf->hw)->fdir_fltr_lock);
}

/**
 * ice_get_opt_fw_name - return optional firmware file name or NULL
 * @pf: pointer to the PF instance
 */
static char *ice_get_opt_fw_name(struct ice_pf *pf)
{
	/* Optional firmware name same as default with additional dash
	 * followed by a EUI-64 identifier (PCIe Device Serial Number)
	 */
	struct pci_dev *pdev = pf->pdev;
	char *opt_fw_filename;
	u64 dsn;

	/* Determine the name of the optional file using the DSN (two
	 * dwords following the start of the DSN Capability).
	 */
	dsn = pci_get_dsn(pdev);
	if (!dsn)
		return NULL;

	opt_fw_filename = kzalloc(NAME_MAX, GFP_KERNEL);
	if (!opt_fw_filename)
		return NULL;

	snprintf(opt_fw_filename, NAME_MAX, "%sice-%016llx.pkg",
		 ICE_DDP_PKG_PATH, dsn);

	return opt_fw_filename;
}

/**
 * ice_request_fw - Device initialization routine
 * @pf: pointer to the PF instance
 * @firmware: double pointer to firmware struct
 *
 * Return: zero when successful, negative values otherwise.
 */
static int ice_request_fw(struct ice_pf *pf, const struct firmware **firmware)
{
	char *opt_fw_filename = ice_get_opt_fw_name(pf);
	struct device *dev = ice_pf_to_dev(pf);
	int err = 0;

	/* optional device-specific DDP (if present) overrides the default DDP
	 * package file. kernel logs a debug message if the file doesn't exist,
	 * and warning messages for other errors.
	 */
	if (opt_fw_filename) {
		err = firmware_request_nowarn(firmware, opt_fw_filename, dev);
		kfree(opt_fw_filename);
		if (!err)
			return err;
	}
	err = request_firmware(firmware, ICE_DDP_PKG_FILE, dev);
	if (err)
		dev_err(dev, "The DDP package file was not found or could not be read. Entering Safe Mode\n");

	return err;
}

/**
 * ice_init_tx_topology - performs Tx topology initialization
 * @hw: pointer to the hardware structure
 * @firmware: pointer to firmware structure
 *
 * Return: zero when init was successful, negative values otherwise.
 */
static int
ice_init_tx_topology(struct ice_hw *hw, const struct firmware *firmware)
{
	u8 num_tx_sched_layers = hw->num_tx_sched_layers;
	struct ice_pf *pf = hw->back;
	struct device *dev;
	int err;

	dev = ice_pf_to_dev(pf);
	err = ice_cfg_tx_topo(hw, firmware->data, firmware->size);
	if (!err) {
		if (hw->num_tx_sched_layers > num_tx_sched_layers)
			dev_info(dev, "Tx scheduling layers switching feature disabled\n");
		else
			dev_info(dev, "Tx scheduling layers switching feature enabled\n");
		/* if there was a change in topology ice_cfg_tx_topo triggered
		 * a CORER and we need to re-init hw
		 */
		ice_deinit_hw(hw);
		err = ice_init_hw(hw);

		return err;
	} else if (err == -EIO) {
		dev_info(dev, "DDP package does not support Tx scheduling layers switching feature - please update to the latest DDP package and try again\n");
	}

	return 0;
}

/**
 * ice_init_ddp_config - DDP related configuration
 * @hw: pointer to the hardware structure
 * @pf: pointer to pf structure
 *
 * This function loads DDP file from the disk, then initializes Tx
 * topology. At the end DDP package is loaded on the card.
 *
 * Return: zero when init was successful, negative values otherwise.
 */
static int ice_init_ddp_config(struct ice_hw *hw, struct ice_pf *pf)
{
	struct device *dev = ice_pf_to_dev(pf);
	const struct firmware *firmware = NULL;
	int err;

	err = ice_request_fw(pf, &firmware);
	if (err) {
		dev_err(dev, "Fail during requesting FW: %d\n", err);
		return err;
	}

	err = ice_init_tx_topology(hw, firmware);
	if (err) {
		dev_err(dev, "Fail during initialization of Tx topology: %d\n",
			err);
		release_firmware(firmware);
		return err;
	}

	/* Download firmware to device */
	ice_load_pkg(firmware, pf);
	release_firmware(firmware);

	return 0;
}

/**
 * ice_print_wake_reason - show the wake up cause in the log
 * @pf: pointer to the PF struct
 */
static void ice_print_wake_reason(struct ice_pf *pf)
{
	u32 wus = pf->wakeup_reason;
	const char *wake_str;

	/* if no wake event, nothing to print */
	if (!wus)
		return;

	if (wus & PFPM_WUS_LNKC_M)
		wake_str = "Link\n";
	else if (wus & PFPM_WUS_MAG_M)
		wake_str = "Magic Packet\n";
	else if (wus & PFPM_WUS_MNG_M)
		wake_str = "Management\n";
	else if (wus & PFPM_WUS_FW_RST_WK_M)
		wake_str = "Firmware Reset\n";
	else
		wake_str = "Unknown\n";

	dev_info(ice_pf_to_dev(pf), "Wake reason: %s", wake_str);
}

/**
 * ice_pf_fwlog_update_module - update 1 module
 * @pf: pointer to the PF struct
 * @log_level: log_level to use for the @module
 * @module: module to update
 */
void ice_pf_fwlog_update_module(struct ice_pf *pf, int log_level, int module)
{
	struct ice_hw *hw = &pf->hw;

	hw->fwlog_cfg.module_entries[module].log_level = log_level;
}

/**
 * ice_register_netdev - register netdev
 * @vsi: pointer to the VSI struct
 */
static int ice_register_netdev(struct ice_vsi *vsi)
{
	int err;

	if (!vsi || !vsi->netdev)
		return -EIO;

	err = register_netdev(vsi->netdev);
	if (err)
		return err;

	set_bit(ICE_VSI_NETDEV_REGISTERED, vsi->state);
	netif_carrier_off(vsi->netdev);
	netif_tx_stop_all_queues(vsi->netdev);

	return 0;
}

static void ice_unregister_netdev(struct ice_vsi *vsi)
{
	if (!vsi || !vsi->netdev)
		return;

	unregister_netdev(vsi->netdev);
	clear_bit(ICE_VSI_NETDEV_REGISTERED, vsi->state);
}

/**
 * ice_cfg_netdev - Allocate, configure and register a netdev
 * @vsi: the VSI associated with the new netdev
 *
 * Returns 0 on success, negative value on failure
 */
static int ice_cfg_netdev(struct ice_vsi *vsi)
{
	struct ice_netdev_priv *np;
	struct net_device *netdev;
	u8 mac_addr[ETH_ALEN];

	netdev = alloc_etherdev_mqs(sizeof(*np), vsi->alloc_txq,
				    vsi->alloc_rxq);
	if (!netdev)
		return -ENOMEM;

	set_bit(ICE_VSI_NETDEV_ALLOCD, vsi->state);
	vsi->netdev = netdev;
	np = netdev_priv(netdev);
	np->vsi = vsi;

	ice_set_netdev_features(netdev);
	ice_set_ops(vsi);

	if (vsi->type == ICE_VSI_PF) {
		SET_NETDEV_DEV(netdev, ice_pf_to_dev(vsi->back));
		ether_addr_copy(mac_addr, vsi->port_info->mac.perm_addr);
		eth_hw_addr_set(netdev, mac_addr);
	}

	netdev->priv_flags |= IFF_UNICAST_FLT;

	/* Setup netdev TC information */
	ice_vsi_cfg_netdev_tc(vsi, vsi->tc_cfg.ena_tc);

	netdev->max_mtu = ICE_MAX_MTU;

	return 0;
}

static void ice_decfg_netdev(struct ice_vsi *vsi)
{
	clear_bit(ICE_VSI_NETDEV_ALLOCD, vsi->state);
	free_netdev(vsi->netdev);
	vsi->netdev = NULL;
}

/**
 * ice_wait_for_fw - wait for full FW readiness
 * @hw: pointer to the hardware structure
 * @timeout: milliseconds that can elapse before timing out
 */
static int ice_wait_for_fw(struct ice_hw *hw, u32 timeout)
{
	int fw_loading;
	u32 elapsed = 0;

	while (elapsed <= timeout) {
		fw_loading = rd32(hw, GL_MNG_FWSM) & GL_MNG_FWSM_FW_LOADING_M;

		/* firmware was not yet loaded, we have to wait more */
		if (fw_loading) {
			elapsed += 100;
			msleep(100);
			continue;
		}
		return 0;
	}

	return -ETIMEDOUT;
}

int ice_init_dev(struct ice_pf *pf)
{
	struct device *dev = ice_pf_to_dev(pf);
	struct ice_hw *hw = &pf->hw;
	int err;

	err = ice_init_hw(hw);
	if (err) {
		dev_err(dev, "ice_init_hw failed: %d\n", err);
		return err;
	}

	/* Some cards require longer initialization times
	 * due to necessity of loading FW from an external source.
	 * This can take even half a minute.
	 */
	if (ice_is_pf_c827(hw)) {
		err = ice_wait_for_fw(hw, 30000);
		if (err) {
			dev_err(dev, "ice_wait_for_fw timed out");
			return err;
		}
	}

	ice_init_feature_support(pf);

	err = ice_init_ddp_config(hw, pf);

	/* if ice_init_ddp_config fails, ICE_FLAG_ADV_FEATURES bit won't be
	 * set in pf->state, which will cause ice_is_safe_mode to return
	 * true
	 */
	if (err || ice_is_safe_mode(pf)) {
		/* we already got function/device capabilities but these don't
		 * reflect what the driver needs to do in safe mode. Instead of
		 * adding conditional logic everywhere to ignore these
		 * device/function capabilities, override them.
		 */
		ice_set_safe_mode_caps(hw);
	}

	err = ice_init_pf(pf);
	if (err) {
		dev_err(dev, "ice_init_pf failed: %d\n", err);
		goto err_init_pf;
	}

	pf->hw.udp_tunnel_nic.set_port = ice_udp_tunnel_set_port;
	pf->hw.udp_tunnel_nic.unset_port = ice_udp_tunnel_unset_port;
	pf->hw.udp_tunnel_nic.flags = UDP_TUNNEL_NIC_INFO_MAY_SLEEP;
	pf->hw.udp_tunnel_nic.shared = &pf->hw.udp_tunnel_shared;
	if (pf->hw.tnl.valid_count[TNL_VXLAN]) {
		pf->hw.udp_tunnel_nic.tables[0].n_entries =
			pf->hw.tnl.valid_count[TNL_VXLAN];
		pf->hw.udp_tunnel_nic.tables[0].tunnel_types =
			UDP_TUNNEL_TYPE_VXLAN;
	}
	if (pf->hw.tnl.valid_count[TNL_GENEVE]) {
		pf->hw.udp_tunnel_nic.tables[1].n_entries =
			pf->hw.tnl.valid_count[TNL_GENEVE];
		pf->hw.udp_tunnel_nic.tables[1].tunnel_types =
			UDP_TUNNEL_TYPE_GENEVE;
	}

	err = ice_init_interrupt_scheme(pf);
	if (err) {
		dev_err(dev, "ice_init_interrupt_scheme failed: %d\n", err);
		err = -EIO;
		goto err_init_interrupt_scheme;
	}

	/* In case of MSIX we are going to setup the misc vector right here
	 * to handle admin queue events etc. In case of legacy and MSI
	 * the misc functionality and queue processing is combined in
	 * the same vector and that gets setup at open.
	 */
	err = ice_req_irq_msix_misc(pf);
	if (err) {
		dev_err(dev, "setup of misc vector failed: %d\n", err);
		goto err_req_irq_msix_misc;
	}

	return 0;

err_req_irq_msix_misc:
	ice_clear_interrupt_scheme(pf);
err_init_interrupt_scheme:
	ice_deinit_pf(pf);
err_init_pf:
	ice_deinit_hw(hw);
	return err;
}

void ice_deinit_dev(struct ice_pf *pf)
{
	ice_free_irq_msix_misc(pf);
	ice_deinit_pf(pf);
	ice_deinit_hw(&pf->hw);

	/* Service task is already stopped, so call reset directly. */
	ice_reset(&pf->hw, ICE_RESET_PFR);
	pci_wait_for_pending_transaction(pf->pdev);
	ice_clear_interrupt_scheme(pf);
}

static void ice_init_features(struct ice_pf *pf)
{
	struct device *dev = ice_pf_to_dev(pf);

	if (ice_is_safe_mode(pf))
		return;

	/* initialize DDP driven features */
	if (test_bit(ICE_FLAG_PTP_SUPPORTED, pf->flags))
		ice_ptp_init(pf);

	if (ice_is_feature_supported(pf, ICE_F_GNSS))
		ice_gnss_init(pf);

	if (ice_is_feature_supported(pf, ICE_F_CGU) ||
	    ice_is_feature_supported(pf, ICE_F_PHY_RCLK))
		ice_dpll_init(pf);

	/* Note: Flow director init failure is non-fatal to load */
	if (ice_init_fdir(pf))
		dev_err(dev, "could not initialize flow director\n");

	/* Note: DCB init failure is non-fatal to load */
	if (ice_init_pf_dcb(pf, false)) {
		clear_bit(ICE_FLAG_DCB_CAPABLE, pf->flags);
		clear_bit(ICE_FLAG_DCB_ENA, pf->flags);
	} else {
		ice_cfg_lldp_mib_change(&pf->hw, true);
	}

	if (ice_init_lag(pf))
		dev_warn(dev, "Failed to init link aggregation support\n");

	ice_hwmon_init(pf);
}

static void ice_deinit_features(struct ice_pf *pf)
{
	if (ice_is_safe_mode(pf))
		return;

	ice_deinit_lag(pf);
	if (test_bit(ICE_FLAG_DCB_CAPABLE, pf->flags))
		ice_cfg_lldp_mib_change(&pf->hw, false);
	ice_deinit_fdir(pf);
	if (ice_is_feature_supported(pf, ICE_F_GNSS))
		ice_gnss_exit(pf);
	if (test_bit(ICE_FLAG_PTP_SUPPORTED, pf->flags))
		ice_ptp_release(pf);
	if (test_bit(ICE_FLAG_DPLL, pf->flags))
		ice_dpll_deinit(pf);
	if (pf->eswitch_mode == DEVLINK_ESWITCH_MODE_SWITCHDEV)
		xa_destroy(&pf->eswitch.reprs);
}

static void ice_init_wakeup(struct ice_pf *pf)
{
	/* Save wakeup reason register for later use */
	pf->wakeup_reason = rd32(&pf->hw, PFPM_WUS);

	/* check for a power management event */
	ice_print_wake_reason(pf);

	/* clear wake status, all bits */
	wr32(&pf->hw, PFPM_WUS, U32_MAX);

	/* Disable WoL at init, wait for user to enable */
	device_set_wakeup_enable(ice_pf_to_dev(pf), false);
}

static int ice_init_link(struct ice_pf *pf)
{
	struct device *dev = ice_pf_to_dev(pf);
	int err;

	err = ice_init_link_events(pf->hw.port_info);
	if (err) {
		dev_err(dev, "ice_init_link_events failed: %d\n", err);
		return err;
	}

	/* not a fatal error if this fails */
	err = ice_init_nvm_phy_type(pf->hw.port_info);
	if (err)
		dev_err(dev, "ice_init_nvm_phy_type failed: %d\n", err);

	/* not a fatal error if this fails */
	err = ice_update_link_info(pf->hw.port_info);
	if (err)
		dev_err(dev, "ice_update_link_info failed: %d\n", err);

	ice_init_link_dflt_override(pf->hw.port_info);

	ice_check_link_cfg_err(pf,
			       pf->hw.port_info->phy.link_info.link_cfg_err);

	/* if media available, initialize PHY settings */
	if (pf->hw.port_info->phy.link_info.link_info &
	    ICE_AQ_MEDIA_AVAILABLE) {
		/* not a fatal error if this fails */
		err = ice_init_phy_user_cfg(pf->hw.port_info);
		if (err)
			dev_err(dev, "ice_init_phy_user_cfg failed: %d\n", err);

		if (!test_bit(ICE_FLAG_LINK_DOWN_ON_CLOSE_ENA, pf->flags)) {
			struct ice_vsi *vsi = ice_get_main_vsi(pf);

			if (vsi)
				ice_configure_phy(vsi);
		}
	} else {
		set_bit(ICE_FLAG_NO_MEDIA, pf->flags);
	}

	return err;
}

static int ice_init_pf_sw(struct ice_pf *pf)
{
	bool dvm = ice_is_dvm_ena(&pf->hw);
	struct ice_vsi *vsi;
	int err;

	/* create switch struct for the switch element created by FW on boot */
	pf->first_sw = kzalloc(sizeof(*pf->first_sw), GFP_KERNEL);
	if (!pf->first_sw)
		return -ENOMEM;

	if (pf->hw.evb_veb)
		pf->first_sw->bridge_mode = BRIDGE_MODE_VEB;
	else
		pf->first_sw->bridge_mode = BRIDGE_MODE_VEPA;

	pf->first_sw->pf = pf;

	/* record the sw_id available for later use */
	pf->first_sw->sw_id = pf->hw.port_info->sw_id;

	err = ice_aq_set_port_params(pf->hw.port_info, dvm, NULL);
	if (err)
		goto err_aq_set_port_params;

	vsi = ice_pf_vsi_setup(pf, pf->hw.port_info);
	if (!vsi) {
		err = -ENOMEM;
		goto err_pf_vsi_setup;
	}

	return 0;

err_pf_vsi_setup:
err_aq_set_port_params:
	kfree(pf->first_sw);
	return err;
}

static void ice_deinit_pf_sw(struct ice_pf *pf)
{
	struct ice_vsi *vsi = ice_get_main_vsi(pf);

	if (!vsi)
		return;

	ice_vsi_release(vsi);
	kfree(pf->first_sw);
}

static int ice_alloc_vsis(struct ice_pf *pf)
{
	struct device *dev = ice_pf_to_dev(pf);

	pf->num_alloc_vsi = pf->hw.func_caps.guar_num_vsi;
	if (!pf->num_alloc_vsi)
		return -EIO;

	if (pf->num_alloc_vsi > UDP_TUNNEL_NIC_MAX_SHARING_DEVICES) {
		dev_warn(dev,
			 "limiting the VSI count due to UDP tunnel limitation %d > %d\n",
			 pf->num_alloc_vsi, UDP_TUNNEL_NIC_MAX_SHARING_DEVICES);
		pf->num_alloc_vsi = UDP_TUNNEL_NIC_MAX_SHARING_DEVICES;
	}

	pf->vsi = devm_kcalloc(dev, pf->num_alloc_vsi, sizeof(*pf->vsi),
			       GFP_KERNEL);
	if (!pf->vsi)
		return -ENOMEM;

	pf->vsi_stats = devm_kcalloc(dev, pf->num_alloc_vsi,
				     sizeof(*pf->vsi_stats), GFP_KERNEL);
	if (!pf->vsi_stats) {
		devm_kfree(dev, pf->vsi);
		return -ENOMEM;
	}

	return 0;
}

static void ice_dealloc_vsis(struct ice_pf *pf)
{
	devm_kfree(ice_pf_to_dev(pf), pf->vsi_stats);
	pf->vsi_stats = NULL;

	pf->num_alloc_vsi = 0;
	devm_kfree(ice_pf_to_dev(pf), pf->vsi);
	pf->vsi = NULL;
}

static int ice_init_devlink(struct ice_pf *pf)
{
	int err;

	err = ice_devlink_register_params(pf);
	if (err)
		return err;

	ice_devlink_init_regions(pf);
	ice_devlink_register(pf);

	return 0;
}

static void ice_deinit_devlink(struct ice_pf *pf)
{
	ice_devlink_unregister(pf);
	ice_devlink_destroy_regions(pf);
	ice_devlink_unregister_params(pf);
}

static int ice_init(struct ice_pf *pf)
{
	int err;

	err = ice_init_dev(pf);
	if (err)
		return err;

	err = ice_alloc_vsis(pf);
	if (err)
		goto err_alloc_vsis;

	err = ice_init_pf_sw(pf);
	if (err)
		goto err_init_pf_sw;

	ice_init_wakeup(pf);

	err = ice_init_link(pf);
	if (err)
		goto err_init_link;

	err = ice_send_version(pf);
	if (err)
		goto err_init_link;

	ice_verify_cacheline_size(pf);

	if (ice_is_safe_mode(pf))
		ice_set_safe_mode_vlan_cfg(pf);
	else
		/* print PCI link speed and width */
		pcie_print_link_status(pf->pdev);

	/* ready to go, so clear down state bit */
	clear_bit(ICE_DOWN, pf->state);
	clear_bit(ICE_SERVICE_DIS, pf->state);

	/* since everything is good, start the service timer */
	mod_timer(&pf->serv_tmr, round_jiffies(jiffies + pf->serv_tmr_period));

	return 0;

err_init_link:
	ice_deinit_pf_sw(pf);
err_init_pf_sw:
	ice_dealloc_vsis(pf);
err_alloc_vsis:
	ice_deinit_dev(pf);
	return err;
}

static void ice_deinit(struct ice_pf *pf)
{
	set_bit(ICE_SERVICE_DIS, pf->state);
	set_bit(ICE_DOWN, pf->state);

	ice_deinit_pf_sw(pf);
	ice_dealloc_vsis(pf);
	ice_deinit_dev(pf);
}

/**
 * ice_load - load pf by init hw and starting VSI
 * @pf: pointer to the pf instance
 *
 * This function has to be called under devl_lock.
 */
int ice_load(struct ice_pf *pf)
{
	struct ice_vsi *vsi;
	int err;

	devl_assert_locked(priv_to_devlink(pf));

	vsi = ice_get_main_vsi(pf);

	/* init channel list */
	INIT_LIST_HEAD(&vsi->ch_list);

	err = ice_cfg_netdev(vsi);
	if (err)
		return err;

	/* Setup DCB netlink interface */
	ice_dcbnl_setup(vsi);

	err = ice_init_mac_fltr(pf);
	if (err)
		goto err_init_mac_fltr;

	err = ice_devlink_create_pf_port(pf);
	if (err)
		goto err_devlink_create_pf_port;

	SET_NETDEV_DEVLINK_PORT(vsi->netdev, &pf->devlink_port);

	err = ice_register_netdev(vsi);
	if (err)
		goto err_register_netdev;

	err = ice_tc_indir_block_register(vsi);
	if (err)
		goto err_tc_indir_block_register;

	ice_napi_add(vsi);

	err = ice_init_rdma(pf);
	if (err)
		goto err_init_rdma;

	ice_init_features(pf);
	ice_service_task_restart(pf);

	clear_bit(ICE_DOWN, pf->state);

	return 0;

err_init_rdma:
	ice_tc_indir_block_unregister(vsi);
err_tc_indir_block_register:
	ice_unregister_netdev(vsi);
err_register_netdev:
	ice_devlink_destroy_pf_port(pf);
err_devlink_create_pf_port:
err_init_mac_fltr:
	ice_decfg_netdev(vsi);
	return err;
}

/**
 * ice_unload - unload pf by stopping VSI and deinit hw
 * @pf: pointer to the pf instance
 *
 * This function has to be called under devl_lock.
 */
void ice_unload(struct ice_pf *pf)
{
	struct ice_vsi *vsi = ice_get_main_vsi(pf);

	devl_assert_locked(priv_to_devlink(pf));

	ice_deinit_features(pf);
	ice_deinit_rdma(pf);
	ice_tc_indir_block_unregister(vsi);
	ice_unregister_netdev(vsi);
	ice_devlink_destroy_pf_port(pf);
	ice_decfg_netdev(vsi);
}

/**
 * ice_probe - Device initialization routine
 * @pdev: PCI device information struct
 * @ent: entry in ice_pci_tbl
 *
 * Returns 0 on success, negative on failure
 */
static int
ice_probe(struct pci_dev *pdev, const struct pci_device_id __always_unused *ent)
{
	struct device *dev = &pdev->dev;
	struct ice_adapter *adapter;
	struct ice_pf *pf;
	struct ice_hw *hw;
	int err;

	if (pdev->is_virtfn) {
		dev_err(dev, "can't probe a virtual function\n");
		return -EINVAL;
	}

	/* when under a kdump kernel initiate a reset before enabling the
	 * device in order to clear out any pending DMA transactions. These
	 * transactions can cause some systems to machine check when doing
	 * the pcim_enable_device() below.
	 */
	if (is_kdump_kernel()) {
		pci_save_state(pdev);
		pci_clear_master(pdev);
		err = pcie_flr(pdev);
		if (err)
			return err;
		pci_restore_state(pdev);
	}

	/* this driver uses devres, see
	 * Documentation/driver-api/driver-model/devres.rst
	 */
	err = pcim_enable_device(pdev);
	if (err)
		return err;

	err = pcim_iomap_regions(pdev, BIT(ICE_BAR0), dev_driver_string(dev));
	if (err) {
		dev_err(dev, "BAR0 I/O map error %d\n", err);
		return err;
	}

	pf = ice_allocate_pf(dev);
	if (!pf)
		return -ENOMEM;

	/* initialize Auxiliary index to invalid value */
	pf->aux_idx = -1;

	/* set up for high or low DMA */
	err = dma_set_mask_and_coherent(dev, DMA_BIT_MASK(64));
	if (err) {
		dev_err(dev, "DMA configuration failed: 0x%x\n", err);
		return err;
	}

	pci_set_master(pdev);

	adapter = ice_adapter_get(pdev);
	if (IS_ERR(adapter))
		return PTR_ERR(adapter);

	pf->pdev = pdev;
	pf->adapter = adapter;
	pci_set_drvdata(pdev, pf);
	set_bit(ICE_DOWN, pf->state);
	/* Disable service task until DOWN bit is cleared */
	set_bit(ICE_SERVICE_DIS, pf->state);

	hw = &pf->hw;
	hw->hw_addr = pcim_iomap_table(pdev)[ICE_BAR0];
	pci_save_state(pdev);

	hw->back = pf;
	hw->port_info = NULL;
	hw->vendor_id = pdev->vendor;
	hw->device_id = pdev->device;
	pci_read_config_byte(pdev, PCI_REVISION_ID, &hw->revision_id);
	hw->subsystem_vendor_id = pdev->subsystem_vendor;
	hw->subsystem_device_id = pdev->subsystem_device;
	hw->bus.device = PCI_SLOT(pdev->devfn);
	hw->bus.func = PCI_FUNC(pdev->devfn);
	ice_set_ctrlq_len(hw);

	pf->msg_enable = netif_msg_init(debug, ICE_DFLT_NETIF_M);

#ifndef CONFIG_DYNAMIC_DEBUG
	if (debug < -1)
		hw->debug_mask = debug;
#endif

	err = ice_init(pf);
	if (err)
		goto err_init;

	devl_lock(priv_to_devlink(pf));
	err = ice_load(pf);
	if (err)
		goto err_load;

	err = ice_init_devlink(pf);
	if (err)
		goto err_init_devlink;
	devl_unlock(priv_to_devlink(pf));

	return 0;

err_init_devlink:
	ice_unload(pf);
err_load:
	devl_unlock(priv_to_devlink(pf));
	ice_deinit(pf);
err_init:
	ice_adapter_put(pdev);
	return err;
}

/**
 * ice_set_wake - enable or disable Wake on LAN
 * @pf: pointer to the PF struct
 *
 * Simple helper for WoL control
 */
static void ice_set_wake(struct ice_pf *pf)
{
	struct ice_hw *hw = &pf->hw;
	bool wol = pf->wol_ena;

	/* clear wake state, otherwise new wake events won't fire */
	wr32(hw, PFPM_WUS, U32_MAX);

	/* enable / disable APM wake up, no RMW needed */
	wr32(hw, PFPM_APM, wol ? PFPM_APM_APME_M : 0);

	/* set magic packet filter enabled */
	wr32(hw, PFPM_WUFC, wol ? PFPM_WUFC_MAG_M : 0);
}

/**
 * ice_setup_mc_magic_wake - setup device to wake on multicast magic packet
 * @pf: pointer to the PF struct
 *
 * Issue firmware command to enable multicast magic wake, making
 * sure that any locally administered address (LAA) is used for
 * wake, and that PF reset doesn't undo the LAA.
 */
static void ice_setup_mc_magic_wake(struct ice_pf *pf)
{
	struct device *dev = ice_pf_to_dev(pf);
	struct ice_hw *hw = &pf->hw;
	u8 mac_addr[ETH_ALEN];
	struct ice_vsi *vsi;
	int status;
	u8 flags;

	if (!pf->wol_ena)
		return;

	vsi = ice_get_main_vsi(pf);
	if (!vsi)
		return;

	/* Get current MAC address in case it's an LAA */
	if (vsi->netdev)
		ether_addr_copy(mac_addr, vsi->netdev->dev_addr);
	else
		ether_addr_copy(mac_addr, vsi->port_info->mac.perm_addr);

	flags = ICE_AQC_MAN_MAC_WR_MC_MAG_EN |
		ICE_AQC_MAN_MAC_UPDATE_LAA_WOL |
		ICE_AQC_MAN_MAC_WR_WOL_LAA_PFR_KEEP;

	status = ice_aq_manage_mac_write(hw, mac_addr, flags, NULL);
	if (status)
		dev_err(dev, "Failed to enable Multicast Magic Packet wake, err %d aq_err %s\n",
			status, ice_aq_str(hw->adminq.sq_last_status));
}

/**
 * ice_remove - Device removal routine
 * @pdev: PCI device information struct
 */
static void ice_remove(struct pci_dev *pdev)
{
	struct ice_pf *pf = pci_get_drvdata(pdev);
	int i;

	for (i = 0; i < ICE_MAX_RESET_WAIT; i++) {
		if (!ice_is_reset_in_progress(pf->state))
			break;
		msleep(100);
	}

	if (test_bit(ICE_FLAG_SRIOV_ENA, pf->flags)) {
		set_bit(ICE_VF_RESETS_DISABLED, pf->state);
		ice_free_vfs(pf);
	}

	ice_hwmon_exit(pf);

	ice_service_task_stop(pf);
	ice_aq_cancel_waiting_tasks(pf);
	set_bit(ICE_DOWN, pf->state);

	if (!ice_is_safe_mode(pf))
		ice_remove_arfs(pf);

	devl_lock(priv_to_devlink(pf));
	ice_dealloc_all_dynamic_ports(pf);
	ice_deinit_devlink(pf);

	ice_unload(pf);
	devl_unlock(priv_to_devlink(pf));

	ice_deinit(pf);
	ice_vsi_release_all(pf);

	ice_setup_mc_magic_wake(pf);
	ice_set_wake(pf);

	ice_adapter_put(pdev);
}

/**
 * ice_shutdown - PCI callback for shutting down device
 * @pdev: PCI device information struct
 */
static void ice_shutdown(struct pci_dev *pdev)
{
	struct ice_pf *pf = pci_get_drvdata(pdev);

	ice_remove(pdev);

	if (system_state == SYSTEM_POWER_OFF) {
		pci_wake_from_d3(pdev, pf->wol_ena);
		pci_set_power_state(pdev, PCI_D3hot);
	}
}

/**
 * ice_prepare_for_shutdown - prep for PCI shutdown
 * @pf: board private structure
 *
 * Inform or close all dependent features in prep for PCI device shutdown
 */
static void ice_prepare_for_shutdown(struct ice_pf *pf)
{
	struct ice_hw *hw = &pf->hw;
	u32 v;

	/* Notify VFs of impending reset */
	if (ice_check_sq_alive(hw, &hw->mailboxq))
		ice_vc_notify_reset(pf);

	dev_dbg(ice_pf_to_dev(pf), "Tearing down internal switch for shutdown\n");

	/* disable the VSIs and their queues that are not already DOWN */
	ice_pf_dis_all_vsi(pf, false);

	ice_for_each_vsi(pf, v)
		if (pf->vsi[v])
			pf->vsi[v]->vsi_num = 0;

	ice_shutdown_all_ctrlq(hw, true);
}

/**
 * ice_reinit_interrupt_scheme - Reinitialize interrupt scheme
 * @pf: board private structure to reinitialize
 *
 * This routine reinitialize interrupt scheme that was cleared during
 * power management suspend callback.
 *
 * This should be called during resume routine to re-allocate the q_vectors
 * and reacquire interrupts.
 */
static int ice_reinit_interrupt_scheme(struct ice_pf *pf)
{
	struct device *dev = ice_pf_to_dev(pf);
	int ret, v;

	/* Since we clear MSIX flag during suspend, we need to
	 * set it back during resume...
	 */

	ret = ice_init_interrupt_scheme(pf);
	if (ret) {
		dev_err(dev, "Failed to re-initialize interrupt %d\n", ret);
		return ret;
	}

	/* Remap vectors and rings, after successful re-init interrupts */
	ice_for_each_vsi(pf, v) {
		if (!pf->vsi[v])
			continue;

		ret = ice_vsi_alloc_q_vectors(pf->vsi[v]);
		if (ret)
			goto err_reinit;
		ice_vsi_map_rings_to_vectors(pf->vsi[v]);
		rtnl_lock();
		ice_vsi_set_napi_queues(pf->vsi[v]);
		rtnl_unlock();
	}

	ret = ice_req_irq_msix_misc(pf);
	if (ret) {
		dev_err(dev, "Setting up misc vector failed after device suspend %d\n",
			ret);
		goto err_reinit;
	}

	return 0;

err_reinit:
	while (v--)
		if (pf->vsi[v]) {
			rtnl_lock();
			ice_vsi_clear_napi_queues(pf->vsi[v]);
			rtnl_unlock();
			ice_vsi_free_q_vectors(pf->vsi[v]);
		}

	return ret;
}

/**
 * ice_suspend
 * @dev: generic device information structure
 *
 * Power Management callback to quiesce the device and prepare
 * for D3 transition.
 */
static int ice_suspend(struct device *dev)
{
	struct pci_dev *pdev = to_pci_dev(dev);
	struct ice_pf *pf;
	int disabled, v;

	pf = pci_get_drvdata(pdev);

	if (!ice_pf_state_is_nominal(pf)) {
		dev_err(dev, "Device is not ready, no need to suspend it\n");
		return -EBUSY;
	}

	/* Stop watchdog tasks until resume completion.
	 * Even though it is most likely that the service task is
	 * disabled if the device is suspended or down, the service task's
	 * state is controlled by a different state bit, and we should
	 * store and honor whatever state that bit is in at this point.
	 */
	disabled = ice_service_task_stop(pf);

	ice_deinit_rdma(pf);

	/* Already suspended?, then there is nothing to do */
	if (test_and_set_bit(ICE_SUSPENDED, pf->state)) {
		if (!disabled)
			ice_service_task_restart(pf);
		return 0;
	}

	if (test_bit(ICE_DOWN, pf->state) ||
	    ice_is_reset_in_progress(pf->state)) {
		dev_err(dev, "can't suspend device in reset or already down\n");
		if (!disabled)
			ice_service_task_restart(pf);
		return 0;
	}

	ice_setup_mc_magic_wake(pf);

	ice_prepare_for_shutdown(pf);

	ice_set_wake(pf);

	/* Free vectors, clear the interrupt scheme and release IRQs
	 * for proper hibernation, especially with large number of CPUs.
	 * Otherwise hibernation might fail when mapping all the vectors back
	 * to CPU0.
	 */
	ice_free_irq_msix_misc(pf);
	ice_for_each_vsi(pf, v) {
		if (!pf->vsi[v])
			continue;
		rtnl_lock();
		ice_vsi_clear_napi_queues(pf->vsi[v]);
		rtnl_unlock();
		ice_vsi_free_q_vectors(pf->vsi[v]);
	}
	ice_clear_interrupt_scheme(pf);

	pci_save_state(pdev);
	pci_wake_from_d3(pdev, pf->wol_ena);
	pci_set_power_state(pdev, PCI_D3hot);
	return 0;
}

/**
 * ice_resume - PM callback for waking up from D3
 * @dev: generic device information structure
 */
static int ice_resume(struct device *dev)
{
	struct pci_dev *pdev = to_pci_dev(dev);
	enum ice_reset_req reset_type;
	struct ice_pf *pf;
	struct ice_hw *hw;
	int ret;

	pci_set_power_state(pdev, PCI_D0);
	pci_restore_state(pdev);
	pci_save_state(pdev);

	if (!pci_device_is_present(pdev))
		return -ENODEV;

	ret = pci_enable_device_mem(pdev);
	if (ret) {
		dev_err(dev, "Cannot enable device after suspend\n");
		return ret;
	}

	pf = pci_get_drvdata(pdev);
	hw = &pf->hw;

	pf->wakeup_reason = rd32(hw, PFPM_WUS);
	ice_print_wake_reason(pf);

	/* We cleared the interrupt scheme when we suspended, so we need to
	 * restore it now to resume device functionality.
	 */
	ret = ice_reinit_interrupt_scheme(pf);
	if (ret)
		dev_err(dev, "Cannot restore interrupt scheme: %d\n", ret);

	ret = ice_init_rdma(pf);
	if (ret)
		dev_err(dev, "Reinitialize RDMA during resume failed: %d\n",
			ret);

	clear_bit(ICE_DOWN, pf->state);
	/* Now perform PF reset and rebuild */
	reset_type = ICE_RESET_PFR;
	/* re-enable service task for reset, but allow reset to schedule it */
	clear_bit(ICE_SERVICE_DIS, pf->state);

	if (ice_schedule_reset(pf, reset_type))
		dev_err(dev, "Reset during resume failed.\n");

	clear_bit(ICE_SUSPENDED, pf->state);
	ice_service_task_restart(pf);

	/* Restart the service task */
	mod_timer(&pf->serv_tmr, round_jiffies(jiffies + pf->serv_tmr_period));

	return 0;
}

/**
 * ice_pci_err_detected - warning that PCI error has been detected
 * @pdev: PCI device information struct
 * @err: the type of PCI error
 *
 * Called to warn that something happened on the PCI bus and the error handling
 * is in progress.  Allows the driver to gracefully prepare/handle PCI errors.
 */
static pci_ers_result_t
ice_pci_err_detected(struct pci_dev *pdev, pci_channel_state_t err)
{
	struct ice_pf *pf = pci_get_drvdata(pdev);

	if (!pf) {
		dev_err(&pdev->dev, "%s: unrecoverable device error %d\n",
			__func__, err);
		return PCI_ERS_RESULT_DISCONNECT;
	}

	if (!test_bit(ICE_SUSPENDED, pf->state)) {
		ice_service_task_stop(pf);

		if (!test_bit(ICE_PREPARED_FOR_RESET, pf->state)) {
			set_bit(ICE_PFR_REQ, pf->state);
			ice_prepare_for_reset(pf, ICE_RESET_PFR);
		}
	}

	return PCI_ERS_RESULT_NEED_RESET;
}

/**
 * ice_pci_err_slot_reset - a PCI slot reset has just happened
 * @pdev: PCI device information struct
 *
 * Called to determine if the driver can recover from the PCI slot reset by
 * using a register read to determine if the device is recoverable.
 */
static pci_ers_result_t ice_pci_err_slot_reset(struct pci_dev *pdev)
{
	struct ice_pf *pf = pci_get_drvdata(pdev);
	pci_ers_result_t result;
	int err;
	u32 reg;

	err = pci_enable_device_mem(pdev);
	if (err) {
		dev_err(&pdev->dev, "Cannot re-enable PCI device after reset, error %d\n",
			err);
		result = PCI_ERS_RESULT_DISCONNECT;
	} else {
		pci_set_master(pdev);
		pci_restore_state(pdev);
		pci_save_state(pdev);
		pci_wake_from_d3(pdev, false);

		/* Check for life */
		reg = rd32(&pf->hw, GLGEN_RTRIG);
		if (!reg)
			result = PCI_ERS_RESULT_RECOVERED;
		else
			result = PCI_ERS_RESULT_DISCONNECT;
	}

	return result;
}

/**
 * ice_pci_err_resume - restart operations after PCI error recovery
 * @pdev: PCI device information struct
 *
 * Called to allow the driver to bring things back up after PCI error and/or
 * reset recovery have finished
 */
static void ice_pci_err_resume(struct pci_dev *pdev)
{
	struct ice_pf *pf = pci_get_drvdata(pdev);

	if (!pf) {
		dev_err(&pdev->dev, "%s failed, device is unrecoverable\n",
			__func__);
		return;
	}

	if (test_bit(ICE_SUSPENDED, pf->state)) {
		dev_dbg(&pdev->dev, "%s failed to resume normal operations!\n",
			__func__);
		return;
	}

	ice_restore_all_vfs_msi_state(pf);

	ice_do_reset(pf, ICE_RESET_PFR);
	ice_service_task_restart(pf);
	mod_timer(&pf->serv_tmr, round_jiffies(jiffies + pf->serv_tmr_period));
}

/**
 * ice_pci_err_reset_prepare - prepare device driver for PCI reset
 * @pdev: PCI device information struct
 */
static void ice_pci_err_reset_prepare(struct pci_dev *pdev)
{
	struct ice_pf *pf = pci_get_drvdata(pdev);

	if (!test_bit(ICE_SUSPENDED, pf->state)) {
		ice_service_task_stop(pf);

		if (!test_bit(ICE_PREPARED_FOR_RESET, pf->state)) {
			set_bit(ICE_PFR_REQ, pf->state);
			ice_prepare_for_reset(pf, ICE_RESET_PFR);
		}
	}
}

/**
 * ice_pci_err_reset_done - PCI reset done, device driver reset can begin
 * @pdev: PCI device information struct
 */
static void ice_pci_err_reset_done(struct pci_dev *pdev)
{
	ice_pci_err_resume(pdev);
}

/* ice_pci_tbl - PCI Device ID Table
 *
 * Wildcard entries (PCI_ANY_ID) should come last
 * Last entry must be all 0s
 *
 * { Vendor ID, Device ID, SubVendor ID, SubDevice ID,
 *   Class, Class Mask, private data (not used) }
 */
static const struct pci_device_id ice_pci_tbl[] = {
	{ PCI_VDEVICE(INTEL, ICE_DEV_ID_E810C_BACKPLANE) },
	{ PCI_VDEVICE(INTEL, ICE_DEV_ID_E810C_QSFP) },
	{ PCI_VDEVICE(INTEL, ICE_DEV_ID_E810C_SFP) },
	{ PCI_VDEVICE(INTEL, ICE_DEV_ID_E810_XXV_BACKPLANE) },
	{ PCI_VDEVICE(INTEL, ICE_DEV_ID_E810_XXV_QSFP) },
	{ PCI_VDEVICE(INTEL, ICE_DEV_ID_E810_XXV_SFP) },
	{ PCI_VDEVICE(INTEL, ICE_DEV_ID_E823C_BACKPLANE) },
	{ PCI_VDEVICE(INTEL, ICE_DEV_ID_E823C_QSFP) },
	{ PCI_VDEVICE(INTEL, ICE_DEV_ID_E823C_SFP) },
	{ PCI_VDEVICE(INTEL, ICE_DEV_ID_E823C_10G_BASE_T) },
	{ PCI_VDEVICE(INTEL, ICE_DEV_ID_E823C_SGMII) },
	{ PCI_VDEVICE(INTEL, ICE_DEV_ID_E822C_BACKPLANE) },
	{ PCI_VDEVICE(INTEL, ICE_DEV_ID_E822C_QSFP) },
	{ PCI_VDEVICE(INTEL, ICE_DEV_ID_E822C_SFP) },
	{ PCI_VDEVICE(INTEL, ICE_DEV_ID_E822C_10G_BASE_T) },
	{ PCI_VDEVICE(INTEL, ICE_DEV_ID_E822C_SGMII) },
	{ PCI_VDEVICE(INTEL, ICE_DEV_ID_E822L_BACKPLANE) },
	{ PCI_VDEVICE(INTEL, ICE_DEV_ID_E822L_SFP) },
	{ PCI_VDEVICE(INTEL, ICE_DEV_ID_E822L_10G_BASE_T) },
	{ PCI_VDEVICE(INTEL, ICE_DEV_ID_E822L_SGMII) },
	{ PCI_VDEVICE(INTEL, ICE_DEV_ID_E823L_BACKPLANE) },
	{ PCI_VDEVICE(INTEL, ICE_DEV_ID_E823L_SFP) },
	{ PCI_VDEVICE(INTEL, ICE_DEV_ID_E823L_10G_BASE_T) },
	{ PCI_VDEVICE(INTEL, ICE_DEV_ID_E823L_1GBE) },
	{ PCI_VDEVICE(INTEL, ICE_DEV_ID_E823L_QSFP) },
	{ PCI_VDEVICE(INTEL, ICE_DEV_ID_E822_SI_DFLT) },
	{ PCI_VDEVICE(INTEL, ICE_DEV_ID_E825C_BACKPLANE), },
	{ PCI_VDEVICE(INTEL, ICE_DEV_ID_E825C_QSFP), },
	{ PCI_VDEVICE(INTEL, ICE_DEV_ID_E825C_SFP), },
	{ PCI_VDEVICE(INTEL, ICE_DEV_ID_E825C_SGMII), },
	{ PCI_VDEVICE(INTEL, ICE_DEV_ID_E830CC_BACKPLANE) },
	{ PCI_VDEVICE(INTEL, ICE_DEV_ID_E830CC_QSFP56) },
	{ PCI_VDEVICE(INTEL, ICE_DEV_ID_E830CC_SFP) },
	{ PCI_VDEVICE(INTEL, ICE_DEV_ID_E830CC_SFP_DD) },
	{ PCI_VDEVICE(INTEL, ICE_DEV_ID_E830C_BACKPLANE), },
	{ PCI_VDEVICE(INTEL, ICE_DEV_ID_E830_XXV_BACKPLANE), },
	{ PCI_VDEVICE(INTEL, ICE_DEV_ID_E830C_QSFP), },
	{ PCI_VDEVICE(INTEL, ICE_DEV_ID_E830_XXV_QSFP), },
	{ PCI_VDEVICE(INTEL, ICE_DEV_ID_E830C_SFP), },
	{ PCI_VDEVICE(INTEL, ICE_DEV_ID_E830_XXV_SFP), },
	/* required last entry */
	{}
};
MODULE_DEVICE_TABLE(pci, ice_pci_tbl);

static DEFINE_SIMPLE_DEV_PM_OPS(ice_pm_ops, ice_suspend, ice_resume);

static const struct pci_error_handlers ice_pci_err_handler = {
	.error_detected = ice_pci_err_detected,
	.slot_reset = ice_pci_err_slot_reset,
	.reset_prepare = ice_pci_err_reset_prepare,
	.reset_done = ice_pci_err_reset_done,
	.resume = ice_pci_err_resume
};

static struct pci_driver ice_driver = {
	.name = KBUILD_MODNAME,
	.id_table = ice_pci_tbl,
	.probe = ice_probe,
	.remove = ice_remove,
	.driver.pm = pm_sleep_ptr(&ice_pm_ops),
	.shutdown = ice_shutdown,
	.sriov_configure = ice_sriov_configure,
	.sriov_get_vf_total_msix = ice_sriov_get_vf_total_msix,
	.sriov_set_msix_vec_count = ice_sriov_set_msix_vec_count,
	.err_handler = &ice_pci_err_handler
};

/**
 * ice_module_init - Driver registration routine
 *
 * ice_module_init is the first routine called when the driver is
 * loaded. All it does is register with the PCI subsystem.
 */
static int __init ice_module_init(void)
{
	int status = -ENOMEM;

	pr_info("%s\n", ice_driver_string);
	pr_info("%s\n", ice_copyright);

	ice_adv_lnk_speed_maps_init();

	ice_wq = alloc_workqueue("%s", 0, 0, KBUILD_MODNAME);
	if (!ice_wq) {
		pr_err("Failed to create workqueue\n");
		return status;
	}

	ice_lag_wq = alloc_ordered_workqueue("ice_lag_wq", 0);
	if (!ice_lag_wq) {
		pr_err("Failed to create LAG workqueue\n");
		goto err_dest_wq;
	}

	ice_debugfs_init();

	status = pci_register_driver(&ice_driver);
	if (status) {
		pr_err("failed to register PCI driver, err %d\n", status);
		goto err_dest_lag_wq;
	}

	status = ice_sf_driver_register();
	if (status) {
		pr_err("Failed to register SF driver, err %d\n", status);
		goto err_sf_driver;
	}

	return 0;

err_sf_driver:
	pci_unregister_driver(&ice_driver);
err_dest_lag_wq:
	destroy_workqueue(ice_lag_wq);
	ice_debugfs_exit();
err_dest_wq:
	destroy_workqueue(ice_wq);
	return status;
}
module_init(ice_module_init);

/**
 * ice_module_exit - Driver exit cleanup routine
 *
 * ice_module_exit is called just before the driver is removed
 * from memory.
 */
static void __exit ice_module_exit(void)
{
	ice_sf_driver_unregister();
	pci_unregister_driver(&ice_driver);
	ice_debugfs_exit();
	destroy_workqueue(ice_wq);
	destroy_workqueue(ice_lag_wq);
	pr_info("module unloaded\n");
}
module_exit(ice_module_exit);

/**
 * ice_set_mac_address - NDO callback to set MAC address
 * @netdev: network interface device structure
 * @pi: pointer to an address structure
 *
 * Returns 0 on success, negative on failure
 */
static int ice_set_mac_address(struct net_device *netdev, void *pi)
{
	struct ice_netdev_priv *np = netdev_priv(netdev);
	struct ice_vsi *vsi = np->vsi;
	struct ice_pf *pf = vsi->back;
	struct ice_hw *hw = &pf->hw;
	struct sockaddr *addr = pi;
	u8 old_mac[ETH_ALEN];
	u8 flags = 0;
	u8 *mac;
	int err;

	mac = (u8 *)addr->sa_data;

	if (!is_valid_ether_addr(mac))
		return -EADDRNOTAVAIL;

	if (test_bit(ICE_DOWN, pf->state) ||
	    ice_is_reset_in_progress(pf->state)) {
		netdev_err(netdev, "can't set mac %pM. device not ready\n",
			   mac);
		return -EBUSY;
	}

	if (ice_chnl_dmac_fltr_cnt(pf)) {
		netdev_err(netdev, "can't set mac %pM. Device has tc-flower filters, delete all of them and try again\n",
			   mac);
		return -EAGAIN;
	}

	netif_addr_lock_bh(netdev);
	ether_addr_copy(old_mac, netdev->dev_addr);
	/* change the netdev's MAC address */
	eth_hw_addr_set(netdev, mac);
	netif_addr_unlock_bh(netdev);

	/* Clean up old MAC filter. Not an error if old filter doesn't exist */
	err = ice_fltr_remove_mac(vsi, old_mac, ICE_FWD_TO_VSI);
	if (err && err != -ENOENT) {
		err = -EADDRNOTAVAIL;
		goto err_update_filters;
	}

	/* Add filter for new MAC. If filter exists, return success */
	err = ice_fltr_add_mac(vsi, mac, ICE_FWD_TO_VSI);
	if (err == -EEXIST) {
		/* Although this MAC filter is already present in hardware it's
		 * possible in some cases (e.g. bonding) that dev_addr was
		 * modified outside of the driver and needs to be restored back
		 * to this value.
		 */
		netdev_dbg(netdev, "filter for MAC %pM already exists\n", mac);

		return 0;
	} else if (err) {
		/* error if the new filter addition failed */
		err = -EADDRNOTAVAIL;
	}

err_update_filters:
	if (err) {
		netdev_err(netdev, "can't set MAC %pM. filter update failed\n",
			   mac);
		netif_addr_lock_bh(netdev);
		eth_hw_addr_set(netdev, old_mac);
		netif_addr_unlock_bh(netdev);
		return err;
	}

	netdev_dbg(vsi->netdev, "updated MAC address to %pM\n",
		   netdev->dev_addr);

	/* write new MAC address to the firmware */
	flags = ICE_AQC_MAN_MAC_UPDATE_LAA_WOL;
	err = ice_aq_manage_mac_write(hw, mac, flags, NULL);
	if (err) {
		netdev_err(netdev, "can't set MAC %pM. write to firmware failed error %d\n",
			   mac, err);
	}
	return 0;
}

/**
 * ice_set_rx_mode - NDO callback to set the netdev filters
 * @netdev: network interface device structure
 */
static void ice_set_rx_mode(struct net_device *netdev)
{
	struct ice_netdev_priv *np = netdev_priv(netdev);
	struct ice_vsi *vsi = np->vsi;

	if (!vsi || ice_is_switchdev_running(vsi->back))
		return;

	/* Set the flags to synchronize filters
	 * ndo_set_rx_mode may be triggered even without a change in netdev
	 * flags
	 */
	set_bit(ICE_VSI_UMAC_FLTR_CHANGED, vsi->state);
	set_bit(ICE_VSI_MMAC_FLTR_CHANGED, vsi->state);
	set_bit(ICE_FLAG_FLTR_SYNC, vsi->back->flags);

	/* schedule our worker thread which will take care of
	 * applying the new filter changes
	 */
	ice_service_task_schedule(vsi->back);
}

/**
 * ice_set_tx_maxrate - NDO callback to set the maximum per-queue bitrate
 * @netdev: network interface device structure
 * @queue_index: Queue ID
 * @maxrate: maximum bandwidth in Mbps
 */
static int
ice_set_tx_maxrate(struct net_device *netdev, int queue_index, u32 maxrate)
{
	struct ice_netdev_priv *np = netdev_priv(netdev);
	struct ice_vsi *vsi = np->vsi;
	u16 q_handle;
	int status;
	u8 tc;

	/* Validate maxrate requested is within permitted range */
	if (maxrate && (maxrate > (ICE_SCHED_MAX_BW / 1000))) {
		netdev_err(netdev, "Invalid max rate %d specified for the queue %d\n",
			   maxrate, queue_index);
		return -EINVAL;
	}

	q_handle = vsi->tx_rings[queue_index]->q_handle;
	tc = ice_dcb_get_tc(vsi, queue_index);

	vsi = ice_locate_vsi_using_queue(vsi, queue_index);
	if (!vsi) {
		netdev_err(netdev, "Invalid VSI for given queue %d\n",
			   queue_index);
		return -EINVAL;
	}

	/* Set BW back to default, when user set maxrate to 0 */
	if (!maxrate)
		status = ice_cfg_q_bw_dflt_lmt(vsi->port_info, vsi->idx, tc,
					       q_handle, ICE_MAX_BW);
	else
		status = ice_cfg_q_bw_lmt(vsi->port_info, vsi->idx, tc,
					  q_handle, ICE_MAX_BW, maxrate * 1000);
	if (status)
		netdev_err(netdev, "Unable to set Tx max rate, error %d\n",
			   status);

	return status;
}

/**
 * ice_fdb_add - add an entry to the hardware database
 * @ndm: the input from the stack
 * @tb: pointer to array of nladdr (unused)
 * @dev: the net device pointer
 * @addr: the MAC address entry being added
 * @vid: VLAN ID
 * @flags: instructions from stack about fdb operation
 * @extack: netlink extended ack
 */
static int
ice_fdb_add(struct ndmsg *ndm, struct nlattr __always_unused *tb[],
	    struct net_device *dev, const unsigned char *addr, u16 vid,
	    u16 flags, struct netlink_ext_ack __always_unused *extack)
{
	int err;

	if (vid) {
		netdev_err(dev, "VLANs aren't supported yet for dev_uc|mc_add()\n");
		return -EINVAL;
	}
	if (ndm->ndm_state && !(ndm->ndm_state & NUD_PERMANENT)) {
		netdev_err(dev, "FDB only supports static addresses\n");
		return -EINVAL;
	}

	if (is_unicast_ether_addr(addr) || is_link_local_ether_addr(addr))
		err = dev_uc_add_excl(dev, addr);
	else if (is_multicast_ether_addr(addr))
		err = dev_mc_add_excl(dev, addr);
	else
		err = -EINVAL;

	/* Only return duplicate errors if NLM_F_EXCL is set */
	if (err == -EEXIST && !(flags & NLM_F_EXCL))
		err = 0;

	return err;
}

/**
 * ice_fdb_del - delete an entry from the hardware database
 * @ndm: the input from the stack
 * @tb: pointer to array of nladdr (unused)
 * @dev: the net device pointer
 * @addr: the MAC address entry being added
 * @vid: VLAN ID
 * @extack: netlink extended ack
 */
static int
ice_fdb_del(struct ndmsg *ndm, __always_unused struct nlattr *tb[],
	    struct net_device *dev, const unsigned char *addr,
	    __always_unused u16 vid, struct netlink_ext_ack *extack)
{
	int err;

	if (ndm->ndm_state & NUD_PERMANENT) {
		netdev_err(dev, "FDB only supports static addresses\n");
		return -EINVAL;
	}

	if (is_unicast_ether_addr(addr))
		err = dev_uc_del(dev, addr);
	else if (is_multicast_ether_addr(addr))
		err = dev_mc_del(dev, addr);
	else
		err = -EINVAL;

	return err;
}

#define NETIF_VLAN_OFFLOAD_FEATURES	(NETIF_F_HW_VLAN_CTAG_RX | \
					 NETIF_F_HW_VLAN_CTAG_TX | \
					 NETIF_F_HW_VLAN_STAG_RX | \
					 NETIF_F_HW_VLAN_STAG_TX)

#define NETIF_VLAN_STRIPPING_FEATURES	(NETIF_F_HW_VLAN_CTAG_RX | \
					 NETIF_F_HW_VLAN_STAG_RX)

#define NETIF_VLAN_FILTERING_FEATURES	(NETIF_F_HW_VLAN_CTAG_FILTER | \
					 NETIF_F_HW_VLAN_STAG_FILTER)

/**
 * ice_fix_features - fix the netdev features flags based on device limitations
 * @netdev: ptr to the netdev that flags are being fixed on
 * @features: features that need to be checked and possibly fixed
 *
 * Make sure any fixups are made to features in this callback. This enables the
 * driver to not have to check unsupported configurations throughout the driver
 * because that's the responsiblity of this callback.
 *
 * Single VLAN Mode (SVM) Supported Features:
 *	NETIF_F_HW_VLAN_CTAG_FILTER
 *	NETIF_F_HW_VLAN_CTAG_RX
 *	NETIF_F_HW_VLAN_CTAG_TX
 *
 * Double VLAN Mode (DVM) Supported Features:
 *	NETIF_F_HW_VLAN_CTAG_FILTER
 *	NETIF_F_HW_VLAN_CTAG_RX
 *	NETIF_F_HW_VLAN_CTAG_TX
 *
 *	NETIF_F_HW_VLAN_STAG_FILTER
 *	NETIF_HW_VLAN_STAG_RX
 *	NETIF_HW_VLAN_STAG_TX
 *
 * Features that need fixing:
 *	Cannot simultaneously enable CTAG and STAG stripping and/or insertion.
 *	These are mutually exlusive as the VSI context cannot support multiple
 *	VLAN ethertypes simultaneously for stripping and/or insertion. If this
 *	is not done, then default to clearing the requested STAG offload
 *	settings.
 *
 *	All supported filtering has to be enabled or disabled together. For
 *	example, in DVM, CTAG and STAG filtering have to be enabled and disabled
 *	together. If this is not done, then default to VLAN filtering disabled.
 *	These are mutually exclusive as there is currently no way to
 *	enable/disable VLAN filtering based on VLAN ethertype when using VLAN
 *	prune rules.
 */
static netdev_features_t
ice_fix_features(struct net_device *netdev, netdev_features_t features)
{
	struct ice_netdev_priv *np = netdev_priv(netdev);
	netdev_features_t req_vlan_fltr, cur_vlan_fltr;
	bool cur_ctag, cur_stag, req_ctag, req_stag;

	cur_vlan_fltr = netdev->features & NETIF_VLAN_FILTERING_FEATURES;
	cur_ctag = cur_vlan_fltr & NETIF_F_HW_VLAN_CTAG_FILTER;
	cur_stag = cur_vlan_fltr & NETIF_F_HW_VLAN_STAG_FILTER;

	req_vlan_fltr = features & NETIF_VLAN_FILTERING_FEATURES;
	req_ctag = req_vlan_fltr & NETIF_F_HW_VLAN_CTAG_FILTER;
	req_stag = req_vlan_fltr & NETIF_F_HW_VLAN_STAG_FILTER;

	if (req_vlan_fltr != cur_vlan_fltr) {
		if (ice_is_dvm_ena(&np->vsi->back->hw)) {
			if (req_ctag && req_stag) {
				features |= NETIF_VLAN_FILTERING_FEATURES;
			} else if (!req_ctag && !req_stag) {
				features &= ~NETIF_VLAN_FILTERING_FEATURES;
			} else if ((!cur_ctag && req_ctag && !cur_stag) ||
				   (!cur_stag && req_stag && !cur_ctag)) {
				features |= NETIF_VLAN_FILTERING_FEATURES;
				netdev_warn(netdev,  "802.1Q and 802.1ad VLAN filtering must be either both on or both off. VLAN filtering has been enabled for both types.\n");
			} else if ((cur_ctag && !req_ctag && cur_stag) ||
				   (cur_stag && !req_stag && cur_ctag)) {
				features &= ~NETIF_VLAN_FILTERING_FEATURES;
				netdev_warn(netdev,  "802.1Q and 802.1ad VLAN filtering must be either both on or both off. VLAN filtering has been disabled for both types.\n");
			}
		} else {
			if (req_vlan_fltr & NETIF_F_HW_VLAN_STAG_FILTER)
				netdev_warn(netdev, "cannot support requested 802.1ad filtering setting in SVM mode\n");

			if (req_vlan_fltr & NETIF_F_HW_VLAN_CTAG_FILTER)
				features |= NETIF_F_HW_VLAN_CTAG_FILTER;
		}
	}

	if ((features & (NETIF_F_HW_VLAN_CTAG_RX | NETIF_F_HW_VLAN_CTAG_TX)) &&
	    (features & (NETIF_F_HW_VLAN_STAG_RX | NETIF_F_HW_VLAN_STAG_TX))) {
		netdev_warn(netdev, "cannot support CTAG and STAG VLAN stripping and/or insertion simultaneously since CTAG and STAG offloads are mutually exclusive, clearing STAG offload settings\n");
		features &= ~(NETIF_F_HW_VLAN_STAG_RX |
			      NETIF_F_HW_VLAN_STAG_TX);
	}

	if (!(netdev->features & NETIF_F_RXFCS) &&
	    (features & NETIF_F_RXFCS) &&
	    (features & NETIF_VLAN_STRIPPING_FEATURES) &&
	    !ice_vsi_has_non_zero_vlans(np->vsi)) {
		netdev_warn(netdev, "Disabling VLAN stripping as FCS/CRC stripping is also disabled and there is no VLAN configured\n");
		features &= ~NETIF_VLAN_STRIPPING_FEATURES;
	}

	return features;
}

/**
 * ice_set_rx_rings_vlan_proto - update rings with new stripped VLAN proto
 * @vsi: PF's VSI
 * @vlan_ethertype: VLAN ethertype (802.1Q or 802.1ad) in network byte order
 *
 * Store current stripped VLAN proto in ring packet context,
 * so it can be accessed more efficiently by packet processing code.
 */
static void
ice_set_rx_rings_vlan_proto(struct ice_vsi *vsi, __be16 vlan_ethertype)
{
	u16 i;

	ice_for_each_alloc_rxq(vsi, i)
		vsi->rx_rings[i]->pkt_ctx.vlan_proto = vlan_ethertype;
}

/**
 * ice_set_vlan_offload_features - set VLAN offload features for the PF VSI
 * @vsi: PF's VSI
 * @features: features used to determine VLAN offload settings
 *
 * First, determine the vlan_ethertype based on the VLAN offload bits in
 * features. Then determine if stripping and insertion should be enabled or
 * disabled. Finally enable or disable VLAN stripping and insertion.
 */
static int
ice_set_vlan_offload_features(struct ice_vsi *vsi, netdev_features_t features)
{
	bool enable_stripping = true, enable_insertion = true;
	struct ice_vsi_vlan_ops *vlan_ops;
	int strip_err = 0, insert_err = 0;
	u16 vlan_ethertype = 0;

	vlan_ops = ice_get_compat_vsi_vlan_ops(vsi);

	if (features & (NETIF_F_HW_VLAN_STAG_RX | NETIF_F_HW_VLAN_STAG_TX))
		vlan_ethertype = ETH_P_8021AD;
	else if (features & (NETIF_F_HW_VLAN_CTAG_RX | NETIF_F_HW_VLAN_CTAG_TX))
		vlan_ethertype = ETH_P_8021Q;

	if (!(features & (NETIF_F_HW_VLAN_STAG_RX | NETIF_F_HW_VLAN_CTAG_RX)))
		enable_stripping = false;
	if (!(features & (NETIF_F_HW_VLAN_STAG_TX | NETIF_F_HW_VLAN_CTAG_TX)))
		enable_insertion = false;

	if (enable_stripping)
		strip_err = vlan_ops->ena_stripping(vsi, vlan_ethertype);
	else
		strip_err = vlan_ops->dis_stripping(vsi);

	if (enable_insertion)
		insert_err = vlan_ops->ena_insertion(vsi, vlan_ethertype);
	else
		insert_err = vlan_ops->dis_insertion(vsi);

	if (strip_err || insert_err)
		return -EIO;

	ice_set_rx_rings_vlan_proto(vsi, enable_stripping ?
				    htons(vlan_ethertype) : 0);

	return 0;
}

/**
 * ice_set_vlan_filtering_features - set VLAN filtering features for the PF VSI
 * @vsi: PF's VSI
 * @features: features used to determine VLAN filtering settings
 *
 * Enable or disable Rx VLAN filtering based on the VLAN filtering bits in the
 * features.
 */
static int
ice_set_vlan_filtering_features(struct ice_vsi *vsi, netdev_features_t features)
{
	struct ice_vsi_vlan_ops *vlan_ops = ice_get_compat_vsi_vlan_ops(vsi);
	int err = 0;

	/* support Single VLAN Mode (SVM) and Double VLAN Mode (DVM) by checking
	 * if either bit is set
	 */
	if (features &
	    (NETIF_F_HW_VLAN_CTAG_FILTER | NETIF_F_HW_VLAN_STAG_FILTER))
		err = vlan_ops->ena_rx_filtering(vsi);
	else
		err = vlan_ops->dis_rx_filtering(vsi);

	return err;
}

/**
 * ice_set_vlan_features - set VLAN settings based on suggested feature set
 * @netdev: ptr to the netdev being adjusted
 * @features: the feature set that the stack is suggesting
 *
 * Only update VLAN settings if the requested_vlan_features are different than
 * the current_vlan_features.
 */
static int
ice_set_vlan_features(struct net_device *netdev, netdev_features_t features)
{
	netdev_features_t current_vlan_features, requested_vlan_features;
	struct ice_netdev_priv *np = netdev_priv(netdev);
	struct ice_vsi *vsi = np->vsi;
	int err;

	current_vlan_features = netdev->features & NETIF_VLAN_OFFLOAD_FEATURES;
	requested_vlan_features = features & NETIF_VLAN_OFFLOAD_FEATURES;
	if (current_vlan_features ^ requested_vlan_features) {
		if ((features & NETIF_F_RXFCS) &&
		    (features & NETIF_VLAN_STRIPPING_FEATURES)) {
			dev_err(ice_pf_to_dev(vsi->back),
				"To enable VLAN stripping, you must first enable FCS/CRC stripping\n");
			return -EIO;
		}

		err = ice_set_vlan_offload_features(vsi, features);
		if (err)
			return err;
	}

	current_vlan_features = netdev->features &
		NETIF_VLAN_FILTERING_FEATURES;
	requested_vlan_features = features & NETIF_VLAN_FILTERING_FEATURES;
	if (current_vlan_features ^ requested_vlan_features) {
		err = ice_set_vlan_filtering_features(vsi, features);
		if (err)
			return err;
	}

	return 0;
}

/**
 * ice_set_loopback - turn on/off loopback mode on underlying PF
 * @vsi: ptr to VSI
 * @ena: flag to indicate the on/off setting
 */
static int ice_set_loopback(struct ice_vsi *vsi, bool ena)
{
	bool if_running = netif_running(vsi->netdev);
	int ret;

	if (if_running && !test_and_set_bit(ICE_VSI_DOWN, vsi->state)) {
		ret = ice_down(vsi);
		if (ret) {
			netdev_err(vsi->netdev, "Preparing device to toggle loopback failed\n");
			return ret;
		}
	}
	ret = ice_aq_set_mac_loopback(&vsi->back->hw, ena, NULL);
	if (ret)
		netdev_err(vsi->netdev, "Failed to toggle loopback state\n");
	if (if_running)
		ret = ice_up(vsi);

	return ret;
}

/**
 * ice_set_features - set the netdev feature flags
 * @netdev: ptr to the netdev being adjusted
 * @features: the feature set that the stack is suggesting
 */
static int
ice_set_features(struct net_device *netdev, netdev_features_t features)
{
	netdev_features_t changed = netdev->features ^ features;
	struct ice_netdev_priv *np = netdev_priv(netdev);
	struct ice_vsi *vsi = np->vsi;
	struct ice_pf *pf = vsi->back;
	int ret = 0;

	/* Don't set any netdev advanced features with device in Safe Mode */
	if (ice_is_safe_mode(pf)) {
		dev_err(ice_pf_to_dev(pf),
			"Device is in Safe Mode - not enabling advanced netdev features\n");
		return ret;
	}

	/* Do not change setting during reset */
	if (ice_is_reset_in_progress(pf->state)) {
		dev_err(ice_pf_to_dev(pf),
			"Device is resetting, changing advanced netdev features temporarily unavailable.\n");
		return -EBUSY;
	}

	/* Multiple features can be changed in one call so keep features in
	 * separate if/else statements to guarantee each feature is checked
	 */
	if (changed & NETIF_F_RXHASH)
		ice_vsi_manage_rss_lut(vsi, !!(features & NETIF_F_RXHASH));

	ret = ice_set_vlan_features(netdev, features);
	if (ret)
		return ret;

	/* Turn on receive of FCS aka CRC, and after setting this
	 * flag the packet data will have the 4 byte CRC appended
	 */
	if (changed & NETIF_F_RXFCS) {
		if ((features & NETIF_F_RXFCS) &&
		    (features & NETIF_VLAN_STRIPPING_FEATURES)) {
			dev_err(ice_pf_to_dev(vsi->back),
				"To disable FCS/CRC stripping, you must first disable VLAN stripping\n");
			return -EIO;
		}

		ice_vsi_cfg_crc_strip(vsi, !!(features & NETIF_F_RXFCS));
		ret = ice_down_up(vsi);
		if (ret)
			return ret;
	}

	if (changed & NETIF_F_NTUPLE) {
		bool ena = !!(features & NETIF_F_NTUPLE);

		ice_vsi_manage_fdir(vsi, ena);
		ena ? ice_init_arfs(vsi) : ice_clear_arfs(vsi);
	}

	/* don't turn off hw_tc_offload when ADQ is already enabled */
	if (!(features & NETIF_F_HW_TC) && ice_is_adq_active(pf)) {
		dev_err(ice_pf_to_dev(pf), "ADQ is active, can't turn hw_tc_offload off\n");
		return -EACCES;
	}

	if (changed & NETIF_F_HW_TC) {
		bool ena = !!(features & NETIF_F_HW_TC);

		ena ? set_bit(ICE_FLAG_CLS_FLOWER, pf->flags) :
		      clear_bit(ICE_FLAG_CLS_FLOWER, pf->flags);
	}

	if (changed & NETIF_F_LOOPBACK)
		ret = ice_set_loopback(vsi, !!(features & NETIF_F_LOOPBACK));

	return ret;
}

/**
 * ice_vsi_vlan_setup - Setup VLAN offload properties on a PF VSI
 * @vsi: VSI to setup VLAN properties for
 */
static int ice_vsi_vlan_setup(struct ice_vsi *vsi)
{
	int err;

	err = ice_set_vlan_offload_features(vsi, vsi->netdev->features);
	if (err)
		return err;

	err = ice_set_vlan_filtering_features(vsi, vsi->netdev->features);
	if (err)
		return err;

	return ice_vsi_add_vlan_zero(vsi);
}

/**
 * ice_vsi_cfg_lan - Setup the VSI lan related config
 * @vsi: the VSI being configured
 *
 * Return 0 on success and negative value on error
 */
int ice_vsi_cfg_lan(struct ice_vsi *vsi)
{
	int err;

	if (vsi->netdev && vsi->type == ICE_VSI_PF) {
		ice_set_rx_mode(vsi->netdev);

		err = ice_vsi_vlan_setup(vsi);
		if (err)
			return err;
	}
	ice_vsi_cfg_dcb_rings(vsi);

	err = ice_vsi_cfg_lan_txqs(vsi);
	if (!err && ice_is_xdp_ena_vsi(vsi))
		err = ice_vsi_cfg_xdp_txqs(vsi);
	if (!err)
		err = ice_vsi_cfg_rxqs(vsi);

	return err;
}

/* THEORY OF MODERATION:
 * The ice driver hardware works differently than the hardware that DIMLIB was
 * originally made for. ice hardware doesn't have packet count limits that
 * can trigger an interrupt, but it *does* have interrupt rate limit support,
 * which is hard-coded to a limit of 250,000 ints/second.
 * If not using dynamic moderation, the INTRL value can be modified
 * by ethtool rx-usecs-high.
 */
struct ice_dim {
	/* the throttle rate for interrupts, basically worst case delay before
	 * an initial interrupt fires, value is stored in microseconds.
	 */
	u16 itr;
};

/* Make a different profile for Rx that doesn't allow quite so aggressive
 * moderation at the high end (it maxes out at 126us or about 8k interrupts a
 * second.
 */
static const struct ice_dim rx_profile[] = {
	{2},    /* 500,000 ints/s, capped at 250K by INTRL */
	{8},    /* 125,000 ints/s */
	{16},   /*  62,500 ints/s */
	{62},   /*  16,129 ints/s */
	{126}   /*   7,936 ints/s */
};

/* The transmit profile, which has the same sorts of values
 * as the previous struct
 */
static const struct ice_dim tx_profile[] = {
	{2},    /* 500,000 ints/s, capped at 250K by INTRL */
	{8},    /* 125,000 ints/s */
	{40},   /*  16,125 ints/s */
	{128},  /*   7,812 ints/s */
	{256}   /*   3,906 ints/s */
};

static void ice_tx_dim_work(struct work_struct *work)
{
	struct ice_ring_container *rc;
	struct dim *dim;
	u16 itr;

	dim = container_of(work, struct dim, work);
	rc = dim->priv;

	WARN_ON(dim->profile_ix >= ARRAY_SIZE(tx_profile));

	/* look up the values in our local table */
	itr = tx_profile[dim->profile_ix].itr;

	ice_trace(tx_dim_work, container_of(rc, struct ice_q_vector, tx), dim);
	ice_write_itr(rc, itr);

	dim->state = DIM_START_MEASURE;
}

static void ice_rx_dim_work(struct work_struct *work)
{
	struct ice_ring_container *rc;
	struct dim *dim;
	u16 itr;

	dim = container_of(work, struct dim, work);
	rc = dim->priv;

	WARN_ON(dim->profile_ix >= ARRAY_SIZE(rx_profile));

	/* look up the values in our local table */
	itr = rx_profile[dim->profile_ix].itr;

	ice_trace(rx_dim_work, container_of(rc, struct ice_q_vector, rx), dim);
	ice_write_itr(rc, itr);

	dim->state = DIM_START_MEASURE;
}

#define ICE_DIM_DEFAULT_PROFILE_IX 1

/**
 * ice_init_moderation - set up interrupt moderation
 * @q_vector: the vector containing rings to be configured
 *
 * Set up interrupt moderation registers, with the intent to do the right thing
 * when called from reset or from probe, and whether or not dynamic moderation
 * is enabled or not. Take special care to write all the registers in both
 * dynamic moderation mode or not in order to make sure hardware is in a known
 * state.
 */
static void ice_init_moderation(struct ice_q_vector *q_vector)
{
	struct ice_ring_container *rc;
	bool tx_dynamic, rx_dynamic;

	rc = &q_vector->tx;
	INIT_WORK(&rc->dim.work, ice_tx_dim_work);
	rc->dim.mode = DIM_CQ_PERIOD_MODE_START_FROM_EQE;
	rc->dim.profile_ix = ICE_DIM_DEFAULT_PROFILE_IX;
	rc->dim.priv = rc;
	tx_dynamic = ITR_IS_DYNAMIC(rc);

	/* set the initial TX ITR to match the above */
	ice_write_itr(rc, tx_dynamic ?
		      tx_profile[rc->dim.profile_ix].itr : rc->itr_setting);

	rc = &q_vector->rx;
	INIT_WORK(&rc->dim.work, ice_rx_dim_work);
	rc->dim.mode = DIM_CQ_PERIOD_MODE_START_FROM_EQE;
	rc->dim.profile_ix = ICE_DIM_DEFAULT_PROFILE_IX;
	rc->dim.priv = rc;
	rx_dynamic = ITR_IS_DYNAMIC(rc);

	/* set the initial RX ITR to match the above */
	ice_write_itr(rc, rx_dynamic ? rx_profile[rc->dim.profile_ix].itr :
				       rc->itr_setting);

	ice_set_q_vector_intrl(q_vector);
}

/**
 * ice_napi_enable_all - Enable NAPI for all q_vectors in the VSI
 * @vsi: the VSI being configured
 */
static void ice_napi_enable_all(struct ice_vsi *vsi)
{
	int q_idx;

	if (!vsi->netdev)
		return;

	ice_for_each_q_vector(vsi, q_idx) {
		struct ice_q_vector *q_vector = vsi->q_vectors[q_idx];

		ice_init_moderation(q_vector);

		if (q_vector->rx.rx_ring || q_vector->tx.tx_ring)
			napi_enable(&q_vector->napi);
	}
}

/**
 * ice_up_complete - Finish the last steps of bringing up a connection
 * @vsi: The VSI being configured
 *
 * Return 0 on success and negative value on error
 */
static int ice_up_complete(struct ice_vsi *vsi)
{
	struct ice_pf *pf = vsi->back;
	int err;

	ice_vsi_cfg_msix(vsi);

	/* Enable only Rx rings, Tx rings were enabled by the FW when the
	 * Tx queue group list was configured and the context bits were
	 * programmed using ice_vsi_cfg_txqs
	 */
	err = ice_vsi_start_all_rx_rings(vsi);
	if (err)
		return err;

	clear_bit(ICE_VSI_DOWN, vsi->state);
	ice_napi_enable_all(vsi);
	ice_vsi_ena_irq(vsi);

	if (vsi->port_info &&
	    (vsi->port_info->phy.link_info.link_info & ICE_AQ_LINK_UP) &&
	    ((vsi->netdev && (vsi->type == ICE_VSI_PF ||
			      vsi->type == ICE_VSI_SF)))) {
		ice_print_link_msg(vsi, true);
		netif_tx_start_all_queues(vsi->netdev);
		netif_carrier_on(vsi->netdev);
		ice_ptp_link_change(pf, pf->hw.pf_id, true);
	}

	/* Perform an initial read of the statistics registers now to
	 * set the baseline so counters are ready when interface is up
	 */
	ice_update_eth_stats(vsi);

	if (vsi->type == ICE_VSI_PF)
		ice_service_task_schedule(pf);

	return 0;
}

/**
 * ice_up - Bring the connection back up after being down
 * @vsi: VSI being configured
 */
int ice_up(struct ice_vsi *vsi)
{
	int err;

	err = ice_vsi_cfg_lan(vsi);
	if (!err)
		err = ice_up_complete(vsi);

	return err;
}

/**
 * ice_fetch_u64_stats_per_ring - get packets and bytes stats per ring
 * @syncp: pointer to u64_stats_sync
 * @stats: stats that pkts and bytes count will be taken from
 * @pkts: packets stats counter
 * @bytes: bytes stats counter
 *
 * This function fetches stats from the ring considering the atomic operations
 * that needs to be performed to read u64 values in 32 bit machine.
 */
void
ice_fetch_u64_stats_per_ring(struct u64_stats_sync *syncp,
			     struct ice_q_stats stats, u64 *pkts, u64 *bytes)
{
	unsigned int start;

	do {
		start = u64_stats_fetch_begin(syncp);
		*pkts = stats.pkts;
		*bytes = stats.bytes;
	} while (u64_stats_fetch_retry(syncp, start));
}

/**
 * ice_update_vsi_tx_ring_stats - Update VSI Tx ring stats counters
 * @vsi: the VSI to be updated
 * @vsi_stats: the stats struct to be updated
 * @rings: rings to work on
 * @count: number of rings
 */
static void
ice_update_vsi_tx_ring_stats(struct ice_vsi *vsi,
			     struct rtnl_link_stats64 *vsi_stats,
			     struct ice_tx_ring **rings, u16 count)
{
	u16 i;

	for (i = 0; i < count; i++) {
		struct ice_tx_ring *ring;
		u64 pkts = 0, bytes = 0;

		ring = READ_ONCE(rings[i]);
		if (!ring || !ring->ring_stats)
			continue;
		ice_fetch_u64_stats_per_ring(&ring->ring_stats->syncp,
					     ring->ring_stats->stats, &pkts,
					     &bytes);
		vsi_stats->tx_packets += pkts;
		vsi_stats->tx_bytes += bytes;
		vsi->tx_restart += ring->ring_stats->tx_stats.restart_q;
		vsi->tx_busy += ring->ring_stats->tx_stats.tx_busy;
		vsi->tx_linearize += ring->ring_stats->tx_stats.tx_linearize;
	}
}

/**
 * ice_update_vsi_ring_stats - Update VSI stats counters
 * @vsi: the VSI to be updated
 */
static void ice_update_vsi_ring_stats(struct ice_vsi *vsi)
{
	struct rtnl_link_stats64 *net_stats, *stats_prev;
	struct rtnl_link_stats64 *vsi_stats;
	struct ice_pf *pf = vsi->back;
	u64 pkts, bytes;
	int i;

	vsi_stats = kzalloc(sizeof(*vsi_stats), GFP_ATOMIC);
	if (!vsi_stats)
		return;

	/* reset non-netdev (extended) stats */
	vsi->tx_restart = 0;
	vsi->tx_busy = 0;
	vsi->tx_linearize = 0;
	vsi->rx_buf_failed = 0;
	vsi->rx_page_failed = 0;

	rcu_read_lock();

	/* update Tx rings counters */
	ice_update_vsi_tx_ring_stats(vsi, vsi_stats, vsi->tx_rings,
				     vsi->num_txq);

	/* update Rx rings counters */
	ice_for_each_rxq(vsi, i) {
		struct ice_rx_ring *ring = READ_ONCE(vsi->rx_rings[i]);
		struct ice_ring_stats *ring_stats;

		ring_stats = ring->ring_stats;
		ice_fetch_u64_stats_per_ring(&ring_stats->syncp,
					     ring_stats->stats, &pkts,
					     &bytes);
		vsi_stats->rx_packets += pkts;
		vsi_stats->rx_bytes += bytes;
		vsi->rx_buf_failed += ring_stats->rx_stats.alloc_buf_failed;
		vsi->rx_page_failed += ring_stats->rx_stats.alloc_page_failed;
	}

	/* update XDP Tx rings counters */
	if (ice_is_xdp_ena_vsi(vsi))
		ice_update_vsi_tx_ring_stats(vsi, vsi_stats, vsi->xdp_rings,
					     vsi->num_xdp_txq);

	rcu_read_unlock();

	net_stats = &vsi->net_stats;
	stats_prev = &vsi->net_stats_prev;

	/* Update netdev counters, but keep in mind that values could start at
	 * random value after PF reset. And as we increase the reported stat by
	 * diff of Prev-Cur, we need to be sure that Prev is valid. If it's not,
	 * let's skip this round.
	 */
	if (likely(pf->stat_prev_loaded)) {
		net_stats->tx_packets += vsi_stats->tx_packets - stats_prev->tx_packets;
		net_stats->tx_bytes += vsi_stats->tx_bytes - stats_prev->tx_bytes;
		net_stats->rx_packets += vsi_stats->rx_packets - stats_prev->rx_packets;
		net_stats->rx_bytes += vsi_stats->rx_bytes - stats_prev->rx_bytes;
	}

	stats_prev->tx_packets = vsi_stats->tx_packets;
	stats_prev->tx_bytes = vsi_stats->tx_bytes;
	stats_prev->rx_packets = vsi_stats->rx_packets;
	stats_prev->rx_bytes = vsi_stats->rx_bytes;

	kfree(vsi_stats);
}

/**
 * ice_update_vsi_stats - Update VSI stats counters
 * @vsi: the VSI to be updated
 */
void ice_update_vsi_stats(struct ice_vsi *vsi)
{
	struct rtnl_link_stats64 *cur_ns = &vsi->net_stats;
	struct ice_eth_stats *cur_es = &vsi->eth_stats;
	struct ice_pf *pf = vsi->back;

	if (test_bit(ICE_VSI_DOWN, vsi->state) ||
	    test_bit(ICE_CFG_BUSY, pf->state))
		return;

	/* get stats as recorded by Tx/Rx rings */
	ice_update_vsi_ring_stats(vsi);

	/* get VSI stats as recorded by the hardware */
	ice_update_eth_stats(vsi);

	cur_ns->tx_errors = cur_es->tx_errors;
	cur_ns->rx_dropped = cur_es->rx_discards;
	cur_ns->tx_dropped = cur_es->tx_discards;
	cur_ns->multicast = cur_es->rx_multicast;

	/* update some more netdev stats if this is main VSI */
	if (vsi->type == ICE_VSI_PF) {
		cur_ns->rx_crc_errors = pf->stats.crc_errors;
		cur_ns->rx_errors = pf->stats.crc_errors +
				    pf->stats.illegal_bytes +
				    pf->stats.rx_undersize +
				    pf->hw_csum_rx_error +
				    pf->stats.rx_jabber +
				    pf->stats.rx_fragments +
				    pf->stats.rx_oversize;
		/* record drops from the port level */
		cur_ns->rx_missed_errors = pf->stats.eth.rx_discards;
	}
}

/**
 * ice_update_pf_stats - Update PF port stats counters
 * @pf: PF whose stats needs to be updated
 */
void ice_update_pf_stats(struct ice_pf *pf)
{
	struct ice_hw_port_stats *prev_ps, *cur_ps;
	struct ice_hw *hw = &pf->hw;
	u16 fd_ctr_base;
	u8 port;

	port = hw->port_info->lport;
	prev_ps = &pf->stats_prev;
	cur_ps = &pf->stats;

	if (ice_is_reset_in_progress(pf->state))
		pf->stat_prev_loaded = false;

	ice_stat_update40(hw, GLPRT_GORCL(port), pf->stat_prev_loaded,
			  &prev_ps->eth.rx_bytes,
			  &cur_ps->eth.rx_bytes);

	ice_stat_update40(hw, GLPRT_UPRCL(port), pf->stat_prev_loaded,
			  &prev_ps->eth.rx_unicast,
			  &cur_ps->eth.rx_unicast);

	ice_stat_update40(hw, GLPRT_MPRCL(port), pf->stat_prev_loaded,
			  &prev_ps->eth.rx_multicast,
			  &cur_ps->eth.rx_multicast);

	ice_stat_update40(hw, GLPRT_BPRCL(port), pf->stat_prev_loaded,
			  &prev_ps->eth.rx_broadcast,
			  &cur_ps->eth.rx_broadcast);

	ice_stat_update32(hw, PRTRPB_RDPC, pf->stat_prev_loaded,
			  &prev_ps->eth.rx_discards,
			  &cur_ps->eth.rx_discards);

	ice_stat_update40(hw, GLPRT_GOTCL(port), pf->stat_prev_loaded,
			  &prev_ps->eth.tx_bytes,
			  &cur_ps->eth.tx_bytes);

	ice_stat_update40(hw, GLPRT_UPTCL(port), pf->stat_prev_loaded,
			  &prev_ps->eth.tx_unicast,
			  &cur_ps->eth.tx_unicast);

	ice_stat_update40(hw, GLPRT_MPTCL(port), pf->stat_prev_loaded,
			  &prev_ps->eth.tx_multicast,
			  &cur_ps->eth.tx_multicast);

	ice_stat_update40(hw, GLPRT_BPTCL(port), pf->stat_prev_loaded,
			  &prev_ps->eth.tx_broadcast,
			  &cur_ps->eth.tx_broadcast);

	ice_stat_update32(hw, GLPRT_TDOLD(port), pf->stat_prev_loaded,
			  &prev_ps->tx_dropped_link_down,
			  &cur_ps->tx_dropped_link_down);

	ice_stat_update40(hw, GLPRT_PRC64L(port), pf->stat_prev_loaded,
			  &prev_ps->rx_size_64, &cur_ps->rx_size_64);

	ice_stat_update40(hw, GLPRT_PRC127L(port), pf->stat_prev_loaded,
			  &prev_ps->rx_size_127, &cur_ps->rx_size_127);

	ice_stat_update40(hw, GLPRT_PRC255L(port), pf->stat_prev_loaded,
			  &prev_ps->rx_size_255, &cur_ps->rx_size_255);

	ice_stat_update40(hw, GLPRT_PRC511L(port), pf->stat_prev_loaded,
			  &prev_ps->rx_size_511, &cur_ps->rx_size_511);

	ice_stat_update40(hw, GLPRT_PRC1023L(port), pf->stat_prev_loaded,
			  &prev_ps->rx_size_1023, &cur_ps->rx_size_1023);

	ice_stat_update40(hw, GLPRT_PRC1522L(port), pf->stat_prev_loaded,
			  &prev_ps->rx_size_1522, &cur_ps->rx_size_1522);

	ice_stat_update40(hw, GLPRT_PRC9522L(port), pf->stat_prev_loaded,
			  &prev_ps->rx_size_big, &cur_ps->rx_size_big);

	ice_stat_update40(hw, GLPRT_PTC64L(port), pf->stat_prev_loaded,
			  &prev_ps->tx_size_64, &cur_ps->tx_size_64);

	ice_stat_update40(hw, GLPRT_PTC127L(port), pf->stat_prev_loaded,
			  &prev_ps->tx_size_127, &cur_ps->tx_size_127);

	ice_stat_update40(hw, GLPRT_PTC255L(port), pf->stat_prev_loaded,
			  &prev_ps->tx_size_255, &cur_ps->tx_size_255);

	ice_stat_update40(hw, GLPRT_PTC511L(port), pf->stat_prev_loaded,
			  &prev_ps->tx_size_511, &cur_ps->tx_size_511);

	ice_stat_update40(hw, GLPRT_PTC1023L(port), pf->stat_prev_loaded,
			  &prev_ps->tx_size_1023, &cur_ps->tx_size_1023);

	ice_stat_update40(hw, GLPRT_PTC1522L(port), pf->stat_prev_loaded,
			  &prev_ps->tx_size_1522, &cur_ps->tx_size_1522);

	ice_stat_update40(hw, GLPRT_PTC9522L(port), pf->stat_prev_loaded,
			  &prev_ps->tx_size_big, &cur_ps->tx_size_big);

	fd_ctr_base = hw->fd_ctr_base;

	ice_stat_update40(hw,
			  GLSTAT_FD_CNT0L(ICE_FD_SB_STAT_IDX(fd_ctr_base)),
			  pf->stat_prev_loaded, &prev_ps->fd_sb_match,
			  &cur_ps->fd_sb_match);
	ice_stat_update32(hw, GLPRT_LXONRXC(port), pf->stat_prev_loaded,
			  &prev_ps->link_xon_rx, &cur_ps->link_xon_rx);

	ice_stat_update32(hw, GLPRT_LXOFFRXC(port), pf->stat_prev_loaded,
			  &prev_ps->link_xoff_rx, &cur_ps->link_xoff_rx);

	ice_stat_update32(hw, GLPRT_LXONTXC(port), pf->stat_prev_loaded,
			  &prev_ps->link_xon_tx, &cur_ps->link_xon_tx);

	ice_stat_update32(hw, GLPRT_LXOFFTXC(port), pf->stat_prev_loaded,
			  &prev_ps->link_xoff_tx, &cur_ps->link_xoff_tx);

	ice_update_dcb_stats(pf);

	ice_stat_update32(hw, GLPRT_CRCERRS(port), pf->stat_prev_loaded,
			  &prev_ps->crc_errors, &cur_ps->crc_errors);

	ice_stat_update32(hw, GLPRT_ILLERRC(port), pf->stat_prev_loaded,
			  &prev_ps->illegal_bytes, &cur_ps->illegal_bytes);

	ice_stat_update32(hw, GLPRT_MLFC(port), pf->stat_prev_loaded,
			  &prev_ps->mac_local_faults,
			  &cur_ps->mac_local_faults);

	ice_stat_update32(hw, GLPRT_MRFC(port), pf->stat_prev_loaded,
			  &prev_ps->mac_remote_faults,
			  &cur_ps->mac_remote_faults);

	ice_stat_update32(hw, GLPRT_RUC(port), pf->stat_prev_loaded,
			  &prev_ps->rx_undersize, &cur_ps->rx_undersize);

	ice_stat_update32(hw, GLPRT_RFC(port), pf->stat_prev_loaded,
			  &prev_ps->rx_fragments, &cur_ps->rx_fragments);

	ice_stat_update32(hw, GLPRT_ROC(port), pf->stat_prev_loaded,
			  &prev_ps->rx_oversize, &cur_ps->rx_oversize);

	ice_stat_update32(hw, GLPRT_RJC(port), pf->stat_prev_loaded,
			  &prev_ps->rx_jabber, &cur_ps->rx_jabber);

	cur_ps->fd_sb_status = test_bit(ICE_FLAG_FD_ENA, pf->flags) ? 1 : 0;

	pf->stat_prev_loaded = true;
}

/**
 * ice_get_stats64 - get statistics for network device structure
 * @netdev: network interface device structure
 * @stats: main device statistics structure
 */
void ice_get_stats64(struct net_device *netdev, struct rtnl_link_stats64 *stats)
{
	struct ice_netdev_priv *np = netdev_priv(netdev);
	struct rtnl_link_stats64 *vsi_stats;
	struct ice_vsi *vsi = np->vsi;

	vsi_stats = &vsi->net_stats;

	if (!vsi->num_txq || !vsi->num_rxq)
		return;

	/* netdev packet/byte stats come from ring counter. These are obtained
	 * by summing up ring counters (done by ice_update_vsi_ring_stats).
	 * But, only call the update routine and read the registers if VSI is
	 * not down.
	 */
	if (!test_bit(ICE_VSI_DOWN, vsi->state))
		ice_update_vsi_ring_stats(vsi);
	stats->tx_packets = vsi_stats->tx_packets;
	stats->tx_bytes = vsi_stats->tx_bytes;
	stats->rx_packets = vsi_stats->rx_packets;
	stats->rx_bytes = vsi_stats->rx_bytes;

	/* The rest of the stats can be read from the hardware but instead we
	 * just return values that the watchdog task has already obtained from
	 * the hardware.
	 */
	stats->multicast = vsi_stats->multicast;
	stats->tx_errors = vsi_stats->tx_errors;
	stats->tx_dropped = vsi_stats->tx_dropped;
	stats->rx_errors = vsi_stats->rx_errors;
	stats->rx_dropped = vsi_stats->rx_dropped;
	stats->rx_crc_errors = vsi_stats->rx_crc_errors;
	stats->rx_length_errors = vsi_stats->rx_length_errors;
}

/**
 * ice_napi_disable_all - Disable NAPI for all q_vectors in the VSI
 * @vsi: VSI having NAPI disabled
 */
static void ice_napi_disable_all(struct ice_vsi *vsi)
{
	int q_idx;

	if (!vsi->netdev)
		return;

	ice_for_each_q_vector(vsi, q_idx) {
		struct ice_q_vector *q_vector = vsi->q_vectors[q_idx];

		if (q_vector->rx.rx_ring || q_vector->tx.tx_ring)
			napi_disable(&q_vector->napi);

		cancel_work_sync(&q_vector->tx.dim.work);
		cancel_work_sync(&q_vector->rx.dim.work);
	}
}

/**
 * ice_vsi_dis_irq - Mask off queue interrupt generation on the VSI
 * @vsi: the VSI being un-configured
 */
static void ice_vsi_dis_irq(struct ice_vsi *vsi)
{
	struct ice_pf *pf = vsi->back;
	struct ice_hw *hw = &pf->hw;
	u32 val;
	int i;

	/* disable interrupt causation from each Rx queue; Tx queues are
	 * handled in ice_vsi_stop_tx_ring()
	 */
	if (vsi->rx_rings) {
		ice_for_each_rxq(vsi, i) {
			if (vsi->rx_rings[i]) {
				u16 reg;

				reg = vsi->rx_rings[i]->reg_idx;
				val = rd32(hw, QINT_RQCTL(reg));
				val &= ~QINT_RQCTL_CAUSE_ENA_M;
				wr32(hw, QINT_RQCTL(reg), val);
			}
		}
	}

	/* disable each interrupt */
	ice_for_each_q_vector(vsi, i) {
		if (!vsi->q_vectors[i])
			continue;
		wr32(hw, GLINT_DYN_CTL(vsi->q_vectors[i]->reg_idx), 0);
	}

	ice_flush(hw);

	/* don't call synchronize_irq() for VF's from the host */
	if (vsi->type == ICE_VSI_VF)
		return;

	ice_for_each_q_vector(vsi, i)
		synchronize_irq(vsi->q_vectors[i]->irq.virq);
}

/**
 * ice_down - Shutdown the connection
 * @vsi: The VSI being stopped
 *
 * Caller of this function is expected to set the vsi->state ICE_DOWN bit
 */
int ice_down(struct ice_vsi *vsi)
{
	int i, tx_err, rx_err, vlan_err = 0;

	WARN_ON(!test_bit(ICE_VSI_DOWN, vsi->state));

	if (vsi->netdev) {
		vlan_err = ice_vsi_del_vlan_zero(vsi);
		ice_ptp_link_change(vsi->back, vsi->back->hw.pf_id, false);
		netif_carrier_off(vsi->netdev);
		netif_tx_disable(vsi->netdev);
	}

	ice_vsi_dis_irq(vsi);

	tx_err = ice_vsi_stop_lan_tx_rings(vsi, ICE_NO_RESET, 0);
	if (tx_err)
		netdev_err(vsi->netdev, "Failed stop Tx rings, VSI %d error %d\n",
			   vsi->vsi_num, tx_err);
	if (!tx_err && vsi->xdp_rings) {
		tx_err = ice_vsi_stop_xdp_tx_rings(vsi);
		if (tx_err)
			netdev_err(vsi->netdev, "Failed stop XDP rings, VSI %d error %d\n",
				   vsi->vsi_num, tx_err);
	}

	rx_err = ice_vsi_stop_all_rx_rings(vsi);
	if (rx_err)
		netdev_err(vsi->netdev, "Failed stop Rx rings, VSI %d error %d\n",
			   vsi->vsi_num, rx_err);

	ice_napi_disable_all(vsi);

	ice_for_each_txq(vsi, i)
		ice_clean_tx_ring(vsi->tx_rings[i]);

	if (vsi->xdp_rings)
		ice_for_each_xdp_txq(vsi, i)
			ice_clean_tx_ring(vsi->xdp_rings[i]);

	ice_for_each_rxq(vsi, i)
		ice_clean_rx_ring(vsi->rx_rings[i]);

	if (tx_err || rx_err || vlan_err) {
		netdev_err(vsi->netdev, "Failed to close VSI 0x%04X on switch 0x%04X\n",
			   vsi->vsi_num, vsi->vsw->sw_id);
		return -EIO;
	}

	return 0;
}

/**
 * ice_down_up - shutdown the VSI connection and bring it up
 * @vsi: the VSI to be reconnected
 */
int ice_down_up(struct ice_vsi *vsi)
{
	int ret;

	/* if DOWN already set, nothing to do */
	if (test_and_set_bit(ICE_VSI_DOWN, vsi->state))
		return 0;

	ret = ice_down(vsi);
	if (ret)
		return ret;

	ret = ice_up(vsi);
	if (ret) {
		netdev_err(vsi->netdev, "reallocating resources failed during netdev features change, may need to reload driver\n");
		return ret;
	}

	return 0;
}

/**
 * ice_vsi_setup_tx_rings - Allocate VSI Tx queue resources
 * @vsi: VSI having resources allocated
 *
 * Return 0 on success, negative on failure
 */
int ice_vsi_setup_tx_rings(struct ice_vsi *vsi)
{
	int i, err = 0;

	if (!vsi->num_txq) {
		dev_err(ice_pf_to_dev(vsi->back), "VSI %d has 0 Tx queues\n",
			vsi->vsi_num);
		return -EINVAL;
	}

	ice_for_each_txq(vsi, i) {
		struct ice_tx_ring *ring = vsi->tx_rings[i];

		if (!ring)
			return -EINVAL;

		if (vsi->netdev)
			ring->netdev = vsi->netdev;
		err = ice_setup_tx_ring(ring);
		if (err)
			break;
	}

	return err;
}

/**
 * ice_vsi_setup_rx_rings - Allocate VSI Rx queue resources
 * @vsi: VSI having resources allocated
 *
 * Return 0 on success, negative on failure
 */
int ice_vsi_setup_rx_rings(struct ice_vsi *vsi)
{
	int i, err = 0;

	if (!vsi->num_rxq) {
		dev_err(ice_pf_to_dev(vsi->back), "VSI %d has 0 Rx queues\n",
			vsi->vsi_num);
		return -EINVAL;
	}

	ice_for_each_rxq(vsi, i) {
		struct ice_rx_ring *ring = vsi->rx_rings[i];

		if (!ring)
			return -EINVAL;

		if (vsi->netdev)
			ring->netdev = vsi->netdev;
		err = ice_setup_rx_ring(ring);
		if (err)
			break;
	}

	return err;
}

/**
 * ice_vsi_open_ctrl - open control VSI for use
 * @vsi: the VSI to open
 *
 * Initialization of the Control VSI
 *
 * Returns 0 on success, negative value on error
 */
int ice_vsi_open_ctrl(struct ice_vsi *vsi)
{
	char int_name[ICE_INT_NAME_STR_LEN];
	struct ice_pf *pf = vsi->back;
	struct device *dev;
	int err;

	dev = ice_pf_to_dev(pf);
	/* allocate descriptors */
	err = ice_vsi_setup_tx_rings(vsi);
	if (err)
		goto err_setup_tx;

	err = ice_vsi_setup_rx_rings(vsi);
	if (err)
		goto err_setup_rx;

	err = ice_vsi_cfg_lan(vsi);
	if (err)
		goto err_setup_rx;

	snprintf(int_name, sizeof(int_name) - 1, "%s-%s:ctrl",
		 dev_driver_string(dev), dev_name(dev));
	err = ice_vsi_req_irq_msix(vsi, int_name);
	if (err)
		goto err_setup_rx;

	ice_vsi_cfg_msix(vsi);

	err = ice_vsi_start_all_rx_rings(vsi);
	if (err)
		goto err_up_complete;

	clear_bit(ICE_VSI_DOWN, vsi->state);
	ice_vsi_ena_irq(vsi);

	return 0;

err_up_complete:
	ice_down(vsi);
err_setup_rx:
	ice_vsi_free_rx_rings(vsi);
err_setup_tx:
	ice_vsi_free_tx_rings(vsi);

	return err;
}

/**
 * ice_vsi_open - Called when a network interface is made active
 * @vsi: the VSI to open
 *
 * Initialization of the VSI
 *
 * Returns 0 on success, negative value on error
 */
int ice_vsi_open(struct ice_vsi *vsi)
{
	char int_name[ICE_INT_NAME_STR_LEN];
	struct ice_pf *pf = vsi->back;
	int err;

	/* allocate descriptors */
	err = ice_vsi_setup_tx_rings(vsi);
	if (err)
		goto err_setup_tx;

	err = ice_vsi_setup_rx_rings(vsi);
	if (err)
		goto err_setup_rx;

	err = ice_vsi_cfg_lan(vsi);
	if (err)
		goto err_setup_rx;

	snprintf(int_name, sizeof(int_name) - 1, "%s-%s",
		 dev_driver_string(ice_pf_to_dev(pf)), vsi->netdev->name);
	err = ice_vsi_req_irq_msix(vsi, int_name);
	if (err)
		goto err_setup_rx;

	ice_vsi_cfg_netdev_tc(vsi, vsi->tc_cfg.ena_tc);

	if (vsi->type == ICE_VSI_PF || vsi->type == ICE_VSI_SF) {
		/* Notify the stack of the actual queue counts. */
		err = netif_set_real_num_tx_queues(vsi->netdev, vsi->num_txq);
		if (err)
			goto err_set_qs;

		err = netif_set_real_num_rx_queues(vsi->netdev, vsi->num_rxq);
		if (err)
			goto err_set_qs;

		ice_vsi_set_napi_queues(vsi);
	}

	err = ice_up_complete(vsi);
	if (err)
		goto err_up_complete;

	return 0;

err_up_complete:
	ice_down(vsi);
err_set_qs:
	ice_vsi_free_irq(vsi);
err_setup_rx:
	ice_vsi_free_rx_rings(vsi);
err_setup_tx:
	ice_vsi_free_tx_rings(vsi);

	return err;
}

/**
 * ice_vsi_release_all - Delete all VSIs
 * @pf: PF from which all VSIs are being removed
 */
static void ice_vsi_release_all(struct ice_pf *pf)
{
	int err, i;

	if (!pf->vsi)
		return;

	ice_for_each_vsi(pf, i) {
		if (!pf->vsi[i])
			continue;

		if (pf->vsi[i]->type == ICE_VSI_CHNL)
			continue;

		err = ice_vsi_release(pf->vsi[i]);
		if (err)
			dev_dbg(ice_pf_to_dev(pf), "Failed to release pf->vsi[%d], err %d, vsi_num = %d\n",
				i, err, pf->vsi[i]->vsi_num);
	}
}

/**
 * ice_vsi_rebuild_by_type - Rebuild VSI of a given type
 * @pf: pointer to the PF instance
 * @type: VSI type to rebuild
 *
 * Iterates through the pf->vsi array and rebuilds VSIs of the requested type
 */
static int ice_vsi_rebuild_by_type(struct ice_pf *pf, enum ice_vsi_type type)
{
	struct device *dev = ice_pf_to_dev(pf);
	int i, err;

	ice_for_each_vsi(pf, i) {
		struct ice_vsi *vsi = pf->vsi[i];

		if (!vsi || vsi->type != type)
			continue;

		/* rebuild the VSI */
		err = ice_vsi_rebuild(vsi, ICE_VSI_FLAG_INIT);
		if (err) {
			dev_err(dev, "rebuild VSI failed, err %d, VSI index %d, type %s\n",
				err, vsi->idx, ice_vsi_type_str(type));
			return err;
		}

		/* replay filters for the VSI */
		err = ice_replay_vsi(&pf->hw, vsi->idx);
		if (err) {
			dev_err(dev, "replay VSI failed, error %d, VSI index %d, type %s\n",
				err, vsi->idx, ice_vsi_type_str(type));
			return err;
		}

		/* Re-map HW VSI number, using VSI handle that has been
		 * previously validated in ice_replay_vsi() call above
		 */
		vsi->vsi_num = ice_get_hw_vsi_num(&pf->hw, vsi->idx);

		/* enable the VSI */
		err = ice_ena_vsi(vsi, false);
		if (err) {
			dev_err(dev, "enable VSI failed, err %d, VSI index %d, type %s\n",
				err, vsi->idx, ice_vsi_type_str(type));
			return err;
		}

		dev_info(dev, "VSI rebuilt. VSI index %d, type %s\n", vsi->idx,
			 ice_vsi_type_str(type));
	}

	return 0;
}

/**
 * ice_update_pf_netdev_link - Update PF netdev link status
 * @pf: pointer to the PF instance
 */
static void ice_update_pf_netdev_link(struct ice_pf *pf)
{
	bool link_up;
	int i;

	ice_for_each_vsi(pf, i) {
		struct ice_vsi *vsi = pf->vsi[i];

		if (!vsi || vsi->type != ICE_VSI_PF)
			return;

		ice_get_link_status(pf->vsi[i]->port_info, &link_up);
		if (link_up) {
			netif_carrier_on(pf->vsi[i]->netdev);
			netif_tx_wake_all_queues(pf->vsi[i]->netdev);
		} else {
			netif_carrier_off(pf->vsi[i]->netdev);
			netif_tx_stop_all_queues(pf->vsi[i]->netdev);
		}
	}
}

/**
 * ice_rebuild - rebuild after reset
 * @pf: PF to rebuild
 * @reset_type: type of reset
 *
 * Do not rebuild VF VSI in this flow because that is already handled via
 * ice_reset_all_vfs(). This is because requirements for resetting a VF after a
 * PFR/CORER/GLOBER/etc. are different than the normal flow. Also, we don't want
 * to reset/rebuild all the VF VSI twice.
 */
static void ice_rebuild(struct ice_pf *pf, enum ice_reset_req reset_type)
{
	struct ice_vsi *vsi = ice_get_main_vsi(pf);
	struct device *dev = ice_pf_to_dev(pf);
	struct ice_hw *hw = &pf->hw;
	bool dvm;
	int err;

	if (test_bit(ICE_DOWN, pf->state))
		goto clear_recovery;

	dev_dbg(dev, "rebuilding PF after reset_type=%d\n", reset_type);

#define ICE_EMP_RESET_SLEEP_MS 5000
	if (reset_type == ICE_RESET_EMPR) {
		/* If an EMP reset has occurred, any previously pending flash
		 * update will have completed. We no longer know whether or
		 * not the NVM update EMP reset is restricted.
		 */
		pf->fw_emp_reset_disabled = false;

		msleep(ICE_EMP_RESET_SLEEP_MS);
	}

	err = ice_init_all_ctrlq(hw);
	if (err) {
		dev_err(dev, "control queues init failed %d\n", err);
		goto err_init_ctrlq;
	}

	/* if DDP was previously loaded successfully */
	if (!ice_is_safe_mode(pf)) {
		/* reload the SW DB of filter tables */
		if (reset_type == ICE_RESET_PFR)
			ice_fill_blk_tbls(hw);
		else
			/* Reload DDP Package after CORER/GLOBR reset */
			ice_load_pkg(NULL, pf);
	}

	err = ice_clear_pf_cfg(hw);
	if (err) {
		dev_err(dev, "clear PF configuration failed %d\n", err);
		goto err_init_ctrlq;
	}

	ice_clear_pxe_mode(hw);

	err = ice_init_nvm(hw);
	if (err) {
		dev_err(dev, "ice_init_nvm failed %d\n", err);
		goto err_init_ctrlq;
	}

	err = ice_get_caps(hw);
	if (err) {
		dev_err(dev, "ice_get_caps failed %d\n", err);
		goto err_init_ctrlq;
	}

	err = ice_aq_set_mac_cfg(hw, ICE_AQ_SET_MAC_FRAME_SIZE_MAX, NULL);
	if (err) {
		dev_err(dev, "set_mac_cfg failed %d\n", err);
		goto err_init_ctrlq;
	}

	dvm = ice_is_dvm_ena(hw);

	err = ice_aq_set_port_params(pf->hw.port_info, dvm, NULL);
	if (err)
		goto err_init_ctrlq;

	err = ice_sched_init_port(hw->port_info);
	if (err)
		goto err_sched_init_port;

	/* start misc vector */
	err = ice_req_irq_msix_misc(pf);
	if (err) {
		dev_err(dev, "misc vector setup failed: %d\n", err);
		goto err_sched_init_port;
	}

	if (test_bit(ICE_FLAG_FD_ENA, pf->flags)) {
		wr32(hw, PFQF_FD_ENA, PFQF_FD_ENA_FD_ENA_M);
		if (!rd32(hw, PFQF_FD_SIZE)) {
			u16 unused, guar, b_effort;

			guar = hw->func_caps.fd_fltr_guar;
			b_effort = hw->func_caps.fd_fltr_best_effort;

			/* force guaranteed filter pool for PF */
			ice_alloc_fd_guar_item(hw, &unused, guar);
			/* force shared filter pool for PF */
			ice_alloc_fd_shrd_item(hw, &unused, b_effort);
		}
	}

	if (test_bit(ICE_FLAG_DCB_ENA, pf->flags))
		ice_dcb_rebuild(pf);

	/* If the PF previously had enabled PTP, PTP init needs to happen before
	 * the VSI rebuild. If not, this causes the PTP link status events to
	 * fail.
	 */
	if (test_bit(ICE_FLAG_PTP_SUPPORTED, pf->flags))
		ice_ptp_rebuild(pf, reset_type);

	if (ice_is_feature_supported(pf, ICE_F_GNSS))
		ice_gnss_init(pf);

	/* rebuild PF VSI */
	err = ice_vsi_rebuild_by_type(pf, ICE_VSI_PF);
	if (err) {
		dev_err(dev, "PF VSI rebuild failed: %d\n", err);
		goto err_vsi_rebuild;
	}

	if (reset_type == ICE_RESET_PFR) {
		err = ice_rebuild_channels(pf);
		if (err) {
			dev_err(dev, "failed to rebuild and replay ADQ VSIs, err %d\n",
				err);
			goto err_vsi_rebuild;
		}
	}

	/* If Flow Director is active */
	if (test_bit(ICE_FLAG_FD_ENA, pf->flags)) {
		err = ice_vsi_rebuild_by_type(pf, ICE_VSI_CTRL);
		if (err) {
			dev_err(dev, "control VSI rebuild failed: %d\n", err);
			goto err_vsi_rebuild;
		}

		/* replay HW Flow Director recipes */
		if (hw->fdir_prof)
			ice_fdir_replay_flows(hw);

		/* replay Flow Director filters */
		ice_fdir_replay_fltrs(pf);

		ice_rebuild_arfs(pf);
	}

	if (vsi && vsi->netdev)
		netif_device_attach(vsi->netdev);

	ice_update_pf_netdev_link(pf);

	/* tell the firmware we are up */
	err = ice_send_version(pf);
	if (err) {
		dev_err(dev, "Rebuild failed due to error sending driver version: %d\n",
			err);
		goto err_vsi_rebuild;
	}

	ice_replay_post(hw);

	/* if we get here, reset flow is successful */
	clear_bit(ICE_RESET_FAILED, pf->state);

	ice_plug_aux_dev(pf);
	if (ice_is_feature_supported(pf, ICE_F_SRIOV_LAG))
		ice_lag_rebuild(pf);

	/* Restore timestamp mode settings after VSI rebuild */
	ice_ptp_restore_timestamp_mode(pf);
	return;

err_vsi_rebuild:
err_sched_init_port:
	ice_sched_cleanup_all(hw);
err_init_ctrlq:
	ice_shutdown_all_ctrlq(hw, false);
	set_bit(ICE_RESET_FAILED, pf->state);
clear_recovery:
	/* set this bit in PF state to control service task scheduling */
	set_bit(ICE_NEEDS_RESTART, pf->state);
	dev_err(dev, "Rebuild failed, unload and reload driver\n");
}

/**
 * ice_change_mtu - NDO callback to change the MTU
 * @netdev: network interface device structure
 * @new_mtu: new value for maximum frame size
 *
 * Returns 0 on success, negative on failure
 */
int ice_change_mtu(struct net_device *netdev, int new_mtu)
{
	struct ice_netdev_priv *np = netdev_priv(netdev);
	struct ice_vsi *vsi = np->vsi;
	struct ice_pf *pf = vsi->back;
	struct bpf_prog *prog;
	u8 count = 0;
	int err = 0;

	if (new_mtu == (int)netdev->mtu) {
		netdev_warn(netdev, "MTU is already %u\n", netdev->mtu);
		return 0;
	}

	prog = vsi->xdp_prog;
	if (prog && !prog->aux->xdp_has_frags) {
		int frame_size = ice_max_xdp_frame_size(vsi);

		if (new_mtu + ICE_ETH_PKT_HDR_PAD > frame_size) {
			netdev_err(netdev, "max MTU for XDP usage is %d\n",
				   frame_size - ICE_ETH_PKT_HDR_PAD);
			return -EINVAL;
		}
	} else if (test_bit(ICE_FLAG_LEGACY_RX, pf->flags)) {
		if (new_mtu + ICE_ETH_PKT_HDR_PAD > ICE_MAX_FRAME_LEGACY_RX) {
			netdev_err(netdev, "Too big MTU for legacy-rx; Max is %d\n",
				   ICE_MAX_FRAME_LEGACY_RX - ICE_ETH_PKT_HDR_PAD);
			return -EINVAL;
		}
	}

	/* if a reset is in progress, wait for some time for it to complete */
	do {
		if (ice_is_reset_in_progress(pf->state)) {
			count++;
			usleep_range(1000, 2000);
		} else {
			break;
		}

	} while (count < 100);

	if (count == 100) {
		netdev_err(netdev, "can't change MTU. Device is busy\n");
		return -EBUSY;
	}

	WRITE_ONCE(netdev->mtu, (unsigned int)new_mtu);
	err = ice_down_up(vsi);
	if (err)
		return err;

	netdev_dbg(netdev, "changed MTU to %d\n", new_mtu);
	set_bit(ICE_FLAG_MTU_CHANGED, pf->flags);

	return err;
}

/**
 * ice_eth_ioctl - Access the hwtstamp interface
 * @netdev: network interface device structure
 * @ifr: interface request data
 * @cmd: ioctl command
 */
static int ice_eth_ioctl(struct net_device *netdev, struct ifreq *ifr, int cmd)
{
	struct ice_netdev_priv *np = netdev_priv(netdev);
	struct ice_pf *pf = np->vsi->back;

	switch (cmd) {
	case SIOCGHWTSTAMP:
		return ice_ptp_get_ts_config(pf, ifr);
	case SIOCSHWTSTAMP:
		return ice_ptp_set_ts_config(pf, ifr);
	default:
		return -EOPNOTSUPP;
	}
}

/**
 * ice_aq_str - convert AQ err code to a string
 * @aq_err: the AQ error code to convert
 */
const char *ice_aq_str(enum ice_aq_err aq_err)
{
	switch (aq_err) {
	case ICE_AQ_RC_OK:
		return "OK";
	case ICE_AQ_RC_EPERM:
		return "ICE_AQ_RC_EPERM";
	case ICE_AQ_RC_ENOENT:
		return "ICE_AQ_RC_ENOENT";
	case ICE_AQ_RC_ENOMEM:
		return "ICE_AQ_RC_ENOMEM";
	case ICE_AQ_RC_EBUSY:
		return "ICE_AQ_RC_EBUSY";
	case ICE_AQ_RC_EEXIST:
		return "ICE_AQ_RC_EEXIST";
	case ICE_AQ_RC_EINVAL:
		return "ICE_AQ_RC_EINVAL";
	case ICE_AQ_RC_ENOSPC:
		return "ICE_AQ_RC_ENOSPC";
	case ICE_AQ_RC_ENOSYS:
		return "ICE_AQ_RC_ENOSYS";
	case ICE_AQ_RC_EMODE:
		return "ICE_AQ_RC_EMODE";
	case ICE_AQ_RC_ENOSEC:
		return "ICE_AQ_RC_ENOSEC";
	case ICE_AQ_RC_EBADSIG:
		return "ICE_AQ_RC_EBADSIG";
	case ICE_AQ_RC_ESVN:
		return "ICE_AQ_RC_ESVN";
	case ICE_AQ_RC_EBADMAN:
		return "ICE_AQ_RC_EBADMAN";
	case ICE_AQ_RC_EBADBUF:
		return "ICE_AQ_RC_EBADBUF";
	}

	return "ICE_AQ_RC_UNKNOWN";
}

/**
 * ice_set_rss_lut - Set RSS LUT
 * @vsi: Pointer to VSI structure
 * @lut: Lookup table
 * @lut_size: Lookup table size
 *
 * Returns 0 on success, negative on failure
 */
int ice_set_rss_lut(struct ice_vsi *vsi, u8 *lut, u16 lut_size)
{
	struct ice_aq_get_set_rss_lut_params params = {};
	struct ice_hw *hw = &vsi->back->hw;
	int status;

	if (!lut)
		return -EINVAL;

	params.vsi_handle = vsi->idx;
	params.lut_size = lut_size;
	params.lut_type = vsi->rss_lut_type;
	params.lut = lut;

	status = ice_aq_set_rss_lut(hw, &params);
	if (status)
		dev_err(ice_pf_to_dev(vsi->back), "Cannot set RSS lut, err %d aq_err %s\n",
			status, ice_aq_str(hw->adminq.sq_last_status));

	return status;
}

/**
 * ice_set_rss_key - Set RSS key
 * @vsi: Pointer to the VSI structure
 * @seed: RSS hash seed
 *
 * Returns 0 on success, negative on failure
 */
int ice_set_rss_key(struct ice_vsi *vsi, u8 *seed)
{
	struct ice_hw *hw = &vsi->back->hw;
	int status;

	if (!seed)
		return -EINVAL;

	status = ice_aq_set_rss_key(hw, vsi->idx, (struct ice_aqc_get_set_rss_keys *)seed);
	if (status)
		dev_err(ice_pf_to_dev(vsi->back), "Cannot set RSS key, err %d aq_err %s\n",
			status, ice_aq_str(hw->adminq.sq_last_status));

	return status;
}

/**
 * ice_get_rss_lut - Get RSS LUT
 * @vsi: Pointer to VSI structure
 * @lut: Buffer to store the lookup table entries
 * @lut_size: Size of buffer to store the lookup table entries
 *
 * Returns 0 on success, negative on failure
 */
int ice_get_rss_lut(struct ice_vsi *vsi, u8 *lut, u16 lut_size)
{
	struct ice_aq_get_set_rss_lut_params params = {};
	struct ice_hw *hw = &vsi->back->hw;
	int status;

	if (!lut)
		return -EINVAL;

	params.vsi_handle = vsi->idx;
	params.lut_size = lut_size;
	params.lut_type = vsi->rss_lut_type;
	params.lut = lut;

	status = ice_aq_get_rss_lut(hw, &params);
	if (status)
		dev_err(ice_pf_to_dev(vsi->back), "Cannot get RSS lut, err %d aq_err %s\n",
			status, ice_aq_str(hw->adminq.sq_last_status));

	return status;
}

/**
 * ice_get_rss_key - Get RSS key
 * @vsi: Pointer to VSI structure
 * @seed: Buffer to store the key in
 *
 * Returns 0 on success, negative on failure
 */
int ice_get_rss_key(struct ice_vsi *vsi, u8 *seed)
{
	struct ice_hw *hw = &vsi->back->hw;
	int status;

	if (!seed)
		return -EINVAL;

	status = ice_aq_get_rss_key(hw, vsi->idx, (struct ice_aqc_get_set_rss_keys *)seed);
	if (status)
		dev_err(ice_pf_to_dev(vsi->back), "Cannot get RSS key, err %d aq_err %s\n",
			status, ice_aq_str(hw->adminq.sq_last_status));

	return status;
}

/**
 * ice_set_rss_hfunc - Set RSS HASH function
 * @vsi: Pointer to VSI structure
 * @hfunc: hash function (ICE_AQ_VSI_Q_OPT_RSS_*)
 *
 * Returns 0 on success, negative on failure
 */
int ice_set_rss_hfunc(struct ice_vsi *vsi, u8 hfunc)
{
	struct ice_hw *hw = &vsi->back->hw;
	struct ice_vsi_ctx *ctx;
	bool symm;
	int err;

	if (hfunc == vsi->rss_hfunc)
		return 0;

	if (hfunc != ICE_AQ_VSI_Q_OPT_RSS_HASH_TPLZ &&
	    hfunc != ICE_AQ_VSI_Q_OPT_RSS_HASH_SYM_TPLZ)
		return -EOPNOTSUPP;

	ctx = kzalloc(sizeof(*ctx), GFP_KERNEL);
	if (!ctx)
		return -ENOMEM;

	ctx->info.valid_sections = cpu_to_le16(ICE_AQ_VSI_PROP_Q_OPT_VALID);
	ctx->info.q_opt_rss = vsi->info.q_opt_rss;
	ctx->info.q_opt_rss &= ~ICE_AQ_VSI_Q_OPT_RSS_HASH_M;
	ctx->info.q_opt_rss |=
		FIELD_PREP(ICE_AQ_VSI_Q_OPT_RSS_HASH_M, hfunc);
	ctx->info.q_opt_tc = vsi->info.q_opt_tc;
	ctx->info.q_opt_flags = vsi->info.q_opt_rss;

	err = ice_update_vsi(hw, vsi->idx, ctx, NULL);
	if (err) {
		dev_err(ice_pf_to_dev(vsi->back), "Failed to configure RSS hash for VSI %d, error %d\n",
			vsi->vsi_num, err);
	} else {
		vsi->info.q_opt_rss = ctx->info.q_opt_rss;
		vsi->rss_hfunc = hfunc;
		netdev_info(vsi->netdev, "Hash function set to: %sToeplitz\n",
			    hfunc == ICE_AQ_VSI_Q_OPT_RSS_HASH_SYM_TPLZ ?
			    "Symmetric " : "");
	}
	kfree(ctx);
	if (err)
		return err;

	/* Fix the symmetry setting for all existing RSS configurations */
	symm = !!(hfunc == ICE_AQ_VSI_Q_OPT_RSS_HASH_SYM_TPLZ);
	return ice_set_rss_cfg_symm(hw, vsi, symm);
}

/**
 * ice_bridge_getlink - Get the hardware bridge mode
 * @skb: skb buff
 * @pid: process ID
 * @seq: RTNL message seq
 * @dev: the netdev being configured
 * @filter_mask: filter mask passed in
 * @nlflags: netlink flags passed in
 *
 * Return the bridge mode (VEB/VEPA)
 */
static int
ice_bridge_getlink(struct sk_buff *skb, u32 pid, u32 seq,
		   struct net_device *dev, u32 filter_mask, int nlflags)
{
	struct ice_netdev_priv *np = netdev_priv(dev);
	struct ice_vsi *vsi = np->vsi;
	struct ice_pf *pf = vsi->back;
	u16 bmode;

	bmode = pf->first_sw->bridge_mode;

	return ndo_dflt_bridge_getlink(skb, pid, seq, dev, bmode, 0, 0, nlflags,
				       filter_mask, NULL);
}

/**
 * ice_vsi_update_bridge_mode - Update VSI for switching bridge mode (VEB/VEPA)
 * @vsi: Pointer to VSI structure
 * @bmode: Hardware bridge mode (VEB/VEPA)
 *
 * Returns 0 on success, negative on failure
 */
static int ice_vsi_update_bridge_mode(struct ice_vsi *vsi, u16 bmode)
{
	struct ice_aqc_vsi_props *vsi_props;
	struct ice_hw *hw = &vsi->back->hw;
	struct ice_vsi_ctx *ctxt;
	int ret;

	vsi_props = &vsi->info;

	ctxt = kzalloc(sizeof(*ctxt), GFP_KERNEL);
	if (!ctxt)
		return -ENOMEM;

	ctxt->info = vsi->info;

	if (bmode == BRIDGE_MODE_VEB)
		/* change from VEPA to VEB mode */
		ctxt->info.sw_flags |= ICE_AQ_VSI_SW_FLAG_ALLOW_LB;
	else
		/* change from VEB to VEPA mode */
		ctxt->info.sw_flags &= ~ICE_AQ_VSI_SW_FLAG_ALLOW_LB;
	ctxt->info.valid_sections = cpu_to_le16(ICE_AQ_VSI_PROP_SW_VALID);

	ret = ice_update_vsi(hw, vsi->idx, ctxt, NULL);
	if (ret) {
		dev_err(ice_pf_to_dev(vsi->back), "update VSI for bridge mode failed, bmode = %d err %d aq_err %s\n",
			bmode, ret, ice_aq_str(hw->adminq.sq_last_status));
		goto out;
	}
	/* Update sw flags for book keeping */
	vsi_props->sw_flags = ctxt->info.sw_flags;

out:
	kfree(ctxt);
	return ret;
}

/**
 * ice_bridge_setlink - Set the hardware bridge mode
 * @dev: the netdev being configured
 * @nlh: RTNL message
 * @flags: bridge setlink flags
 * @extack: netlink extended ack
 *
 * Sets the bridge mode (VEB/VEPA) of the switch to which the netdev (VSI) is
 * hooked up to. Iterates through the PF VSI list and sets the loopback mode (if
 * not already set for all VSIs connected to this switch. And also update the
 * unicast switch filter rules for the corresponding switch of the netdev.
 */
static int
ice_bridge_setlink(struct net_device *dev, struct nlmsghdr *nlh,
		   u16 __always_unused flags,
		   struct netlink_ext_ack __always_unused *extack)
{
	struct ice_netdev_priv *np = netdev_priv(dev);
	struct ice_pf *pf = np->vsi->back;
	struct nlattr *attr, *br_spec;
	struct ice_hw *hw = &pf->hw;
	struct ice_sw *pf_sw;
	int rem, v, err = 0;

	pf_sw = pf->first_sw;
	/* find the attribute in the netlink message */
	br_spec = nlmsg_find_attr(nlh, sizeof(struct ifinfomsg), IFLA_AF_SPEC);
	if (!br_spec)
		return -EINVAL;

	nla_for_each_nested_type(attr, IFLA_BRIDGE_MODE, br_spec, rem) {
		__u16 mode = nla_get_u16(attr);

		if (mode != BRIDGE_MODE_VEPA && mode != BRIDGE_MODE_VEB)
			return -EINVAL;
		/* Continue  if bridge mode is not being flipped */
		if (mode == pf_sw->bridge_mode)
			continue;
		/* Iterates through the PF VSI list and update the loopback
		 * mode of the VSI
		 */
		ice_for_each_vsi(pf, v) {
			if (!pf->vsi[v])
				continue;
			err = ice_vsi_update_bridge_mode(pf->vsi[v], mode);
			if (err)
				return err;
		}

		hw->evb_veb = (mode == BRIDGE_MODE_VEB);
		/* Update the unicast switch filter rules for the corresponding
		 * switch of the netdev
		 */
		err = ice_update_sw_rule_bridge_mode(hw);
		if (err) {
			netdev_err(dev, "switch rule update failed, mode = %d err %d aq_err %s\n",
				   mode, err,
				   ice_aq_str(hw->adminq.sq_last_status));
			/* revert hw->evb_veb */
			hw->evb_veb = (pf_sw->bridge_mode == BRIDGE_MODE_VEB);
			return err;
		}

		pf_sw->bridge_mode = mode;
	}

	return 0;
}

/**
 * ice_tx_timeout - Respond to a Tx Hang
 * @netdev: network interface device structure
 * @txqueue: Tx queue
 */
void ice_tx_timeout(struct net_device *netdev, unsigned int txqueue)
{
	struct ice_netdev_priv *np = netdev_priv(netdev);
	struct ice_tx_ring *tx_ring = NULL;
	struct ice_vsi *vsi = np->vsi;
	struct ice_pf *pf = vsi->back;
	u32 i;

	pf->tx_timeout_count++;

	/* Check if PFC is enabled for the TC to which the queue belongs
	 * to. If yes then Tx timeout is not caused by a hung queue, no
	 * need to reset and rebuild
	 */
	if (ice_is_pfc_causing_hung_q(pf, txqueue)) {
		dev_info(ice_pf_to_dev(pf), "Fake Tx hang detected on queue %u, timeout caused by PFC storm\n",
			 txqueue);
		return;
	}

	/* now that we have an index, find the tx_ring struct */
	ice_for_each_txq(vsi, i)
		if (vsi->tx_rings[i] && vsi->tx_rings[i]->desc)
			if (txqueue == vsi->tx_rings[i]->q_index) {
				tx_ring = vsi->tx_rings[i];
				break;
			}

	/* Reset recovery level if enough time has elapsed after last timeout.
	 * Also ensure no new reset action happens before next timeout period.
	 */
	if (time_after(jiffies, (pf->tx_timeout_last_recovery + HZ * 20)))
		pf->tx_timeout_recovery_level = 1;
	else if (time_before(jiffies, (pf->tx_timeout_last_recovery +
				       netdev->watchdog_timeo)))
		return;

	if (tx_ring) {
		struct ice_hw *hw = &pf->hw;
		u32 head, val = 0;

		head = FIELD_GET(QTX_COMM_HEAD_HEAD_M,
				 rd32(hw, QTX_COMM_HEAD(vsi->txq_map[txqueue])));
		/* Read interrupt register */
		val = rd32(hw, GLINT_DYN_CTL(tx_ring->q_vector->reg_idx));

		netdev_info(netdev, "tx_timeout: VSI_num: %d, Q %u, NTC: 0x%x, HW_HEAD: 0x%x, NTU: 0x%x, INT: 0x%x\n",
			    vsi->vsi_num, txqueue, tx_ring->next_to_clean,
			    head, tx_ring->next_to_use, val);
	}

	pf->tx_timeout_last_recovery = jiffies;
	netdev_info(netdev, "tx_timeout recovery level %d, txqueue %u\n",
		    pf->tx_timeout_recovery_level, txqueue);

	switch (pf->tx_timeout_recovery_level) {
	case 1:
		set_bit(ICE_PFR_REQ, pf->state);
		break;
	case 2:
		set_bit(ICE_CORER_REQ, pf->state);
		break;
	case 3:
		set_bit(ICE_GLOBR_REQ, pf->state);
		break;
	default:
		netdev_err(netdev, "tx_timeout recovery unsuccessful, device is in unrecoverable state.\n");
		set_bit(ICE_DOWN, pf->state);
		set_bit(ICE_VSI_NEEDS_RESTART, vsi->state);
		set_bit(ICE_SERVICE_DIS, pf->state);
		break;
	}

	ice_service_task_schedule(pf);
	pf->tx_timeout_recovery_level++;
}

/**
 * ice_setup_tc_cls_flower - flower classifier offloads
 * @np: net device to configure
 * @filter_dev: device on which filter is added
 * @cls_flower: offload data
 */
static int
ice_setup_tc_cls_flower(struct ice_netdev_priv *np,
			struct net_device *filter_dev,
			struct flow_cls_offload *cls_flower)
{
	struct ice_vsi *vsi = np->vsi;

	if (cls_flower->common.chain_index)
		return -EOPNOTSUPP;

	switch (cls_flower->command) {
	case FLOW_CLS_REPLACE:
		return ice_add_cls_flower(filter_dev, vsi, cls_flower);
	case FLOW_CLS_DESTROY:
		return ice_del_cls_flower(vsi, cls_flower);
	default:
		return -EINVAL;
	}
}

/**
 * ice_setup_tc_block_cb - callback handler registered for TC block
 * @type: TC SETUP type
 * @type_data: TC flower offload data that contains user input
 * @cb_priv: netdev private data
 */
static int
ice_setup_tc_block_cb(enum tc_setup_type type, void *type_data, void *cb_priv)
{
	struct ice_netdev_priv *np = cb_priv;

	switch (type) {
	case TC_SETUP_CLSFLOWER:
		return ice_setup_tc_cls_flower(np, np->vsi->netdev,
					       type_data);
	default:
		return -EOPNOTSUPP;
	}
}

/**
 * ice_validate_mqprio_qopt - Validate TCF input parameters
 * @vsi: Pointer to VSI
 * @mqprio_qopt: input parameters for mqprio queue configuration
 *
 * This function validates MQPRIO params, such as qcount (power of 2 wherever
 * needed), and make sure user doesn't specify qcount and BW rate limit
 * for TCs, which are more than "num_tc"
 */
static int
ice_validate_mqprio_qopt(struct ice_vsi *vsi,
			 struct tc_mqprio_qopt_offload *mqprio_qopt)
{
	int non_power_of_2_qcount = 0;
	struct ice_pf *pf = vsi->back;
	int max_rss_q_cnt = 0;
	u64 sum_min_rate = 0;
	struct device *dev;
	int i, speed;
	u8 num_tc;

	if (vsi->type != ICE_VSI_PF)
		return -EINVAL;

	if (mqprio_qopt->qopt.offset[0] != 0 ||
	    mqprio_qopt->qopt.num_tc < 1 ||
	    mqprio_qopt->qopt.num_tc > ICE_CHNL_MAX_TC)
		return -EINVAL;

	dev = ice_pf_to_dev(pf);
	vsi->ch_rss_size = 0;
	num_tc = mqprio_qopt->qopt.num_tc;
	speed = ice_get_link_speed_kbps(vsi);

	for (i = 0; num_tc; i++) {
		int qcount = mqprio_qopt->qopt.count[i];
		u64 max_rate, min_rate, rem;

		if (!qcount)
			return -EINVAL;

		if (is_power_of_2(qcount)) {
			if (non_power_of_2_qcount &&
			    qcount > non_power_of_2_qcount) {
				dev_err(dev, "qcount[%d] cannot be greater than non power of 2 qcount[%d]\n",
					qcount, non_power_of_2_qcount);
				return -EINVAL;
			}
			if (qcount > max_rss_q_cnt)
				max_rss_q_cnt = qcount;
		} else {
			if (non_power_of_2_qcount &&
			    qcount != non_power_of_2_qcount) {
				dev_err(dev, "Only one non power of 2 qcount allowed[%d,%d]\n",
					qcount, non_power_of_2_qcount);
				return -EINVAL;
			}
			if (qcount < max_rss_q_cnt) {
				dev_err(dev, "non power of 2 qcount[%d] cannot be less than other qcount[%d]\n",
					qcount, max_rss_q_cnt);
				return -EINVAL;
			}
			max_rss_q_cnt = qcount;
			non_power_of_2_qcount = qcount;
		}

		/* TC command takes input in K/N/Gbps or K/M/Gbit etc but
		 * converts the bandwidth rate limit into Bytes/s when
		 * passing it down to the driver. So convert input bandwidth
		 * from Bytes/s to Kbps
		 */
		max_rate = mqprio_qopt->max_rate[i];
		max_rate = div_u64(max_rate, ICE_BW_KBPS_DIVISOR);

		/* min_rate is minimum guaranteed rate and it can't be zero */
		min_rate = mqprio_qopt->min_rate[i];
		min_rate = div_u64(min_rate, ICE_BW_KBPS_DIVISOR);
		sum_min_rate += min_rate;

		if (min_rate && min_rate < ICE_MIN_BW_LIMIT) {
			dev_err(dev, "TC%d: min_rate(%llu Kbps) < %u Kbps\n", i,
				min_rate, ICE_MIN_BW_LIMIT);
			return -EINVAL;
		}

		if (max_rate && max_rate > speed) {
			dev_err(dev, "TC%d: max_rate(%llu Kbps) > link speed of %u Kbps\n",
				i, max_rate, speed);
			return -EINVAL;
		}

		iter_div_u64_rem(min_rate, ICE_MIN_BW_LIMIT, &rem);
		if (rem) {
			dev_err(dev, "TC%d: Min Rate not multiple of %u Kbps",
				i, ICE_MIN_BW_LIMIT);
			return -EINVAL;
		}

		iter_div_u64_rem(max_rate, ICE_MIN_BW_LIMIT, &rem);
		if (rem) {
			dev_err(dev, "TC%d: Max Rate not multiple of %u Kbps",
				i, ICE_MIN_BW_LIMIT);
			return -EINVAL;
		}

		/* min_rate can't be more than max_rate, except when max_rate
		 * is zero (implies max_rate sought is max line rate). In such
		 * a case min_rate can be more than max.
		 */
		if (max_rate && min_rate > max_rate) {
			dev_err(dev, "min_rate %llu Kbps can't be more than max_rate %llu Kbps\n",
				min_rate, max_rate);
			return -EINVAL;
		}

		if (i >= mqprio_qopt->qopt.num_tc - 1)
			break;
		if (mqprio_qopt->qopt.offset[i + 1] !=
		    (mqprio_qopt->qopt.offset[i] + qcount))
			return -EINVAL;
	}
	if (vsi->num_rxq <
	    (mqprio_qopt->qopt.offset[i] + mqprio_qopt->qopt.count[i]))
		return -EINVAL;
	if (vsi->num_txq <
	    (mqprio_qopt->qopt.offset[i] + mqprio_qopt->qopt.count[i]))
		return -EINVAL;

	if (sum_min_rate && sum_min_rate > (u64)speed) {
		dev_err(dev, "Invalid min Tx rate(%llu) Kbps > speed (%u) Kbps specified\n",
			sum_min_rate, speed);
		return -EINVAL;
	}

	/* make sure vsi->ch_rss_size is set correctly based on TC's qcount */
	vsi->ch_rss_size = max_rss_q_cnt;

	return 0;
}

/**
 * ice_add_vsi_to_fdir - add a VSI to the flow director group for PF
 * @pf: ptr to PF device
 * @vsi: ptr to VSI
 */
static int ice_add_vsi_to_fdir(struct ice_pf *pf, struct ice_vsi *vsi)
{
	struct device *dev = ice_pf_to_dev(pf);
	bool added = false;
	struct ice_hw *hw;
	int flow;

	if (!(vsi->num_gfltr || vsi->num_bfltr))
		return -EINVAL;

	hw = &pf->hw;
	for (flow = 0; flow < ICE_FLTR_PTYPE_MAX; flow++) {
		struct ice_fd_hw_prof *prof;
		int tun, status;
		u64 entry_h;

		if (!(hw->fdir_prof && hw->fdir_prof[flow] &&
		      hw->fdir_prof[flow]->cnt))
			continue;

		for (tun = 0; tun < ICE_FD_HW_SEG_MAX; tun++) {
			enum ice_flow_priority prio;

			/* add this VSI to FDir profile for this flow */
			prio = ICE_FLOW_PRIO_NORMAL;
			prof = hw->fdir_prof[flow];
			status = ice_flow_add_entry(hw, ICE_BLK_FD,
						    prof->prof_id[tun],
						    prof->vsi_h[0], vsi->idx,
						    prio, prof->fdir_seg[tun],
						    &entry_h);
			if (status) {
				dev_err(dev, "channel VSI idx %d, not able to add to group %d\n",
					vsi->idx, flow);
				continue;
			}

			prof->entry_h[prof->cnt][tun] = entry_h;
		}

		/* store VSI for filter replay and delete */
		prof->vsi_h[prof->cnt] = vsi->idx;
		prof->cnt++;

		added = true;
		dev_dbg(dev, "VSI idx %d added to fdir group %d\n", vsi->idx,
			flow);
	}

	if (!added)
		dev_dbg(dev, "VSI idx %d not added to fdir groups\n", vsi->idx);

	return 0;
}

/**
 * ice_add_channel - add a channel by adding VSI
 * @pf: ptr to PF device
 * @sw_id: underlying HW switching element ID
 * @ch: ptr to channel structure
 *
 * Add a channel (VSI) using add_vsi and queue_map
 */
static int ice_add_channel(struct ice_pf *pf, u16 sw_id, struct ice_channel *ch)
{
	struct device *dev = ice_pf_to_dev(pf);
	struct ice_vsi *vsi;

	if (ch->type != ICE_VSI_CHNL) {
		dev_err(dev, "add new VSI failed, ch->type %d\n", ch->type);
		return -EINVAL;
	}

	vsi = ice_chnl_vsi_setup(pf, pf->hw.port_info, ch);
	if (!vsi || vsi->type != ICE_VSI_CHNL) {
		dev_err(dev, "create chnl VSI failure\n");
		return -EINVAL;
	}

	ice_add_vsi_to_fdir(pf, vsi);

	ch->sw_id = sw_id;
	ch->vsi_num = vsi->vsi_num;
	ch->info.mapping_flags = vsi->info.mapping_flags;
	ch->ch_vsi = vsi;
	/* set the back pointer of channel for newly created VSI */
	vsi->ch = ch;

	memcpy(&ch->info.q_mapping, &vsi->info.q_mapping,
	       sizeof(vsi->info.q_mapping));
	memcpy(&ch->info.tc_mapping, vsi->info.tc_mapping,
	       sizeof(vsi->info.tc_mapping));

	return 0;
}

/**
 * ice_chnl_cfg_res
 * @vsi: the VSI being setup
 * @ch: ptr to channel structure
 *
 * Configure channel specific resources such as rings, vector.
 */
static void ice_chnl_cfg_res(struct ice_vsi *vsi, struct ice_channel *ch)
{
	int i;

	for (i = 0; i < ch->num_txq; i++) {
		struct ice_q_vector *tx_q_vector, *rx_q_vector;
		struct ice_ring_container *rc;
		struct ice_tx_ring *tx_ring;
		struct ice_rx_ring *rx_ring;

		tx_ring = vsi->tx_rings[ch->base_q + i];
		rx_ring = vsi->rx_rings[ch->base_q + i];
		if (!tx_ring || !rx_ring)
			continue;

		/* setup ring being channel enabled */
		tx_ring->ch = ch;
		rx_ring->ch = ch;

		/* following code block sets up vector specific attributes */
		tx_q_vector = tx_ring->q_vector;
		rx_q_vector = rx_ring->q_vector;
		if (!tx_q_vector && !rx_q_vector)
			continue;

		if (tx_q_vector) {
			tx_q_vector->ch = ch;
			/* setup Tx and Rx ITR setting if DIM is off */
			rc = &tx_q_vector->tx;
			if (!ITR_IS_DYNAMIC(rc))
				ice_write_itr(rc, rc->itr_setting);
		}
		if (rx_q_vector) {
			rx_q_vector->ch = ch;
			/* setup Tx and Rx ITR setting if DIM is off */
			rc = &rx_q_vector->rx;
			if (!ITR_IS_DYNAMIC(rc))
				ice_write_itr(rc, rc->itr_setting);
		}
	}

	/* it is safe to assume that, if channel has non-zero num_t[r]xq, then
	 * GLINT_ITR register would have written to perform in-context
	 * update, hence perform flush
	 */
	if (ch->num_txq || ch->num_rxq)
		ice_flush(&vsi->back->hw);
}

/**
 * ice_cfg_chnl_all_res - configure channel resources
 * @vsi: pte to main_vsi
 * @ch: ptr to channel structure
 *
 * This function configures channel specific resources such as flow-director
 * counter index, and other resources such as queues, vectors, ITR settings
 */
static void
ice_cfg_chnl_all_res(struct ice_vsi *vsi, struct ice_channel *ch)
{
	/* configure channel (aka ADQ) resources such as queues, vectors,
	 * ITR settings for channel specific vectors and anything else
	 */
	ice_chnl_cfg_res(vsi, ch);
}

/**
 * ice_setup_hw_channel - setup new channel
 * @pf: ptr to PF device
 * @vsi: the VSI being setup
 * @ch: ptr to channel structure
 * @sw_id: underlying HW switching element ID
 * @type: type of channel to be created (VMDq2/VF)
 *
 * Setup new channel (VSI) based on specified type (VMDq2/VF)
 * and configures Tx rings accordingly
 */
static int
ice_setup_hw_channel(struct ice_pf *pf, struct ice_vsi *vsi,
		     struct ice_channel *ch, u16 sw_id, u8 type)
{
	struct device *dev = ice_pf_to_dev(pf);
	int ret;

	ch->base_q = vsi->next_base_q;
	ch->type = type;

	ret = ice_add_channel(pf, sw_id, ch);
	if (ret) {
		dev_err(dev, "failed to add_channel using sw_id %u\n", sw_id);
		return ret;
	}

	/* configure/setup ADQ specific resources */
	ice_cfg_chnl_all_res(vsi, ch);

	/* make sure to update the next_base_q so that subsequent channel's
	 * (aka ADQ) VSI queue map is correct
	 */
	vsi->next_base_q = vsi->next_base_q + ch->num_rxq;
	dev_dbg(dev, "added channel: vsi_num %u, num_rxq %u\n", ch->vsi_num,
		ch->num_rxq);

	return 0;
}

/**
 * ice_setup_channel - setup new channel using uplink element
 * @pf: ptr to PF device
 * @vsi: the VSI being setup
 * @ch: ptr to channel structure
 *
 * Setup new channel (VSI) based on specified type (VMDq2/VF)
 * and uplink switching element
 */
static bool
ice_setup_channel(struct ice_pf *pf, struct ice_vsi *vsi,
		  struct ice_channel *ch)
{
	struct device *dev = ice_pf_to_dev(pf);
	u16 sw_id;
	int ret;

	if (vsi->type != ICE_VSI_PF) {
		dev_err(dev, "unsupported parent VSI type(%d)\n", vsi->type);
		return false;
	}

	sw_id = pf->first_sw->sw_id;

	/* create channel (VSI) */
	ret = ice_setup_hw_channel(pf, vsi, ch, sw_id, ICE_VSI_CHNL);
	if (ret) {
		dev_err(dev, "failed to setup hw_channel\n");
		return false;
	}
	dev_dbg(dev, "successfully created channel()\n");

	return ch->ch_vsi ? true : false;
}

/**
 * ice_set_bw_limit - setup BW limit for Tx traffic based on max_tx_rate
 * @vsi: VSI to be configured
 * @max_tx_rate: max Tx rate in Kbps to be configured as maximum BW limit
 * @min_tx_rate: min Tx rate in Kbps to be configured as minimum BW limit
 */
static int
ice_set_bw_limit(struct ice_vsi *vsi, u64 max_tx_rate, u64 min_tx_rate)
{
	int err;

	err = ice_set_min_bw_limit(vsi, min_tx_rate);
	if (err)
		return err;

	return ice_set_max_bw_limit(vsi, max_tx_rate);
}

/**
 * ice_create_q_channel - function to create channel
 * @vsi: VSI to be configured
 * @ch: ptr to channel (it contains channel specific params)
 *
 * This function creates channel (VSI) using num_queues specified by user,
 * reconfigs RSS if needed.
 */
static int ice_create_q_channel(struct ice_vsi *vsi, struct ice_channel *ch)
{
	struct ice_pf *pf = vsi->back;
	struct device *dev;

	if (!ch)
		return -EINVAL;

	dev = ice_pf_to_dev(pf);
	if (!ch->num_txq || !ch->num_rxq) {
		dev_err(dev, "Invalid num_queues requested: %d\n", ch->num_rxq);
		return -EINVAL;
	}

	if (!vsi->cnt_q_avail || vsi->cnt_q_avail < ch->num_txq) {
		dev_err(dev, "cnt_q_avail (%u) less than num_queues %d\n",
			vsi->cnt_q_avail, ch->num_txq);
		return -EINVAL;
	}

	if (!ice_setup_channel(pf, vsi, ch)) {
		dev_info(dev, "Failed to setup channel\n");
		return -EINVAL;
	}
	/* configure BW rate limit */
	if (ch->ch_vsi && (ch->max_tx_rate || ch->min_tx_rate)) {
		int ret;

		ret = ice_set_bw_limit(ch->ch_vsi, ch->max_tx_rate,
				       ch->min_tx_rate);
		if (ret)
			dev_err(dev, "failed to set Tx rate of %llu Kbps for VSI(%u)\n",
				ch->max_tx_rate, ch->ch_vsi->vsi_num);
		else
			dev_dbg(dev, "set Tx rate of %llu Kbps for VSI(%u)\n",
				ch->max_tx_rate, ch->ch_vsi->vsi_num);
	}

	vsi->cnt_q_avail -= ch->num_txq;

	return 0;
}

/**
 * ice_rem_all_chnl_fltrs - removes all channel filters
 * @pf: ptr to PF, TC-flower based filter are tracked at PF level
 *
 * Remove all advanced switch filters only if they are channel specific
 * tc-flower based filter
 */
static void ice_rem_all_chnl_fltrs(struct ice_pf *pf)
{
	struct ice_tc_flower_fltr *fltr;
	struct hlist_node *node;

	/* to remove all channel filters, iterate an ordered list of filters */
	hlist_for_each_entry_safe(fltr, node,
				  &pf->tc_flower_fltr_list,
				  tc_flower_node) {
		struct ice_rule_query_data rule;
		int status;

		/* for now process only channel specific filters */
		if (!ice_is_chnl_fltr(fltr))
			continue;

		rule.rid = fltr->rid;
		rule.rule_id = fltr->rule_id;
		rule.vsi_handle = fltr->dest_vsi_handle;
		status = ice_rem_adv_rule_by_id(&pf->hw, &rule);
		if (status) {
			if (status == -ENOENT)
				dev_dbg(ice_pf_to_dev(pf), "TC flower filter (rule_id %u) does not exist\n",
					rule.rule_id);
			else
				dev_err(ice_pf_to_dev(pf), "failed to delete TC flower filter, status %d\n",
					status);
		} else if (fltr->dest_vsi) {
			/* update advanced switch filter count */
			if (fltr->dest_vsi->type == ICE_VSI_CHNL) {
				u32 flags = fltr->flags;

				fltr->dest_vsi->num_chnl_fltr--;
				if (flags & (ICE_TC_FLWR_FIELD_DST_MAC |
					     ICE_TC_FLWR_FIELD_ENC_DST_MAC))
					pf->num_dmac_chnl_fltrs--;
			}
		}

		hlist_del(&fltr->tc_flower_node);
		kfree(fltr);
	}
}

/**
 * ice_remove_q_channels - Remove queue channels for the TCs
 * @vsi: VSI to be configured
 * @rem_fltr: delete advanced switch filter or not
 *
 * Remove queue channels for the TCs
 */
static void ice_remove_q_channels(struct ice_vsi *vsi, bool rem_fltr)
{
	struct ice_channel *ch, *ch_tmp;
	struct ice_pf *pf = vsi->back;
	int i;

	/* remove all tc-flower based filter if they are channel filters only */
	if (rem_fltr)
		ice_rem_all_chnl_fltrs(pf);

	/* remove ntuple filters since queue configuration is being changed */
	if  (vsi->netdev->features & NETIF_F_NTUPLE) {
		struct ice_hw *hw = &pf->hw;

		mutex_lock(&hw->fdir_fltr_lock);
		ice_fdir_del_all_fltrs(vsi);
		mutex_unlock(&hw->fdir_fltr_lock);
	}

	/* perform cleanup for channels if they exist */
	list_for_each_entry_safe(ch, ch_tmp, &vsi->ch_list, list) {
		struct ice_vsi *ch_vsi;

		list_del(&ch->list);
		ch_vsi = ch->ch_vsi;
		if (!ch_vsi) {
			kfree(ch);
			continue;
		}

		/* Reset queue contexts */
		for (i = 0; i < ch->num_rxq; i++) {
			struct ice_tx_ring *tx_ring;
			struct ice_rx_ring *rx_ring;

			tx_ring = vsi->tx_rings[ch->base_q + i];
			rx_ring = vsi->rx_rings[ch->base_q + i];
			if (tx_ring) {
				tx_ring->ch = NULL;
				if (tx_ring->q_vector)
					tx_ring->q_vector->ch = NULL;
			}
			if (rx_ring) {
				rx_ring->ch = NULL;
				if (rx_ring->q_vector)
					rx_ring->q_vector->ch = NULL;
			}
		}

		/* Release FD resources for the channel VSI */
		ice_fdir_rem_adq_chnl(&pf->hw, ch->ch_vsi->idx);

		/* clear the VSI from scheduler tree */
		ice_rm_vsi_lan_cfg(ch->ch_vsi->port_info, ch->ch_vsi->idx);

		/* Delete VSI from FW, PF and HW VSI arrays */
		ice_vsi_delete(ch->ch_vsi);

		/* free the channel */
		kfree(ch);
	}

	/* clear the channel VSI map which is stored in main VSI */
	ice_for_each_chnl_tc(i)
		vsi->tc_map_vsi[i] = NULL;

	/* reset main VSI's all TC information */
	vsi->all_enatc = 0;
	vsi->all_numtc = 0;
}

/**
 * ice_rebuild_channels - rebuild channel
 * @pf: ptr to PF
 *
 * Recreate channel VSIs and replay filters
 */
static int ice_rebuild_channels(struct ice_pf *pf)
{
	struct device *dev = ice_pf_to_dev(pf);
	struct ice_vsi *main_vsi;
	bool rem_adv_fltr = true;
	struct ice_channel *ch;
	struct ice_vsi *vsi;
	int tc_idx = 1;
	int i, err;

	main_vsi = ice_get_main_vsi(pf);
	if (!main_vsi)
		return 0;

	if (!test_bit(ICE_FLAG_TC_MQPRIO, pf->flags) ||
	    main_vsi->old_numtc == 1)
		return 0; /* nothing to be done */

	/* reconfigure main VSI based on old value of TC and cached values
	 * for MQPRIO opts
	 */
	err = ice_vsi_cfg_tc(main_vsi, main_vsi->old_ena_tc);
	if (err) {
		dev_err(dev, "failed configuring TC(ena_tc:0x%02x) for HW VSI=%u\n",
			main_vsi->old_ena_tc, main_vsi->vsi_num);
		return err;
	}

	/* rebuild ADQ VSIs */
	ice_for_each_vsi(pf, i) {
		enum ice_vsi_type type;

		vsi = pf->vsi[i];
		if (!vsi || vsi->type != ICE_VSI_CHNL)
			continue;

		type = vsi->type;

		/* rebuild ADQ VSI */
		err = ice_vsi_rebuild(vsi, ICE_VSI_FLAG_INIT);
		if (err) {
			dev_err(dev, "VSI (type:%s) at index %d rebuild failed, err %d\n",
				ice_vsi_type_str(type), vsi->idx, err);
			goto cleanup;
		}

		/* Re-map HW VSI number, using VSI handle that has been
		 * previously validated in ice_replay_vsi() call above
		 */
		vsi->vsi_num = ice_get_hw_vsi_num(&pf->hw, vsi->idx);

		/* replay filters for the VSI */
		err = ice_replay_vsi(&pf->hw, vsi->idx);
		if (err) {
			dev_err(dev, "VSI (type:%s) replay failed, err %d, VSI index %d\n",
				ice_vsi_type_str(type), err, vsi->idx);
			rem_adv_fltr = false;
			goto cleanup;
		}
		dev_info(dev, "VSI (type:%s) at index %d rebuilt successfully\n",
			 ice_vsi_type_str(type), vsi->idx);

		/* store ADQ VSI at correct TC index in main VSI's
		 * map of TC to VSI
		 */
		main_vsi->tc_map_vsi[tc_idx++] = vsi;
	}

	/* ADQ VSI(s) has been rebuilt successfully, so setup
	 * channel for main VSI's Tx and Rx rings
	 */
	list_for_each_entry(ch, &main_vsi->ch_list, list) {
		struct ice_vsi *ch_vsi;

		ch_vsi = ch->ch_vsi;
		if (!ch_vsi)
			continue;

		/* reconfig channel resources */
		ice_cfg_chnl_all_res(main_vsi, ch);

		/* replay BW rate limit if it is non-zero */
		if (!ch->max_tx_rate && !ch->min_tx_rate)
			continue;

		err = ice_set_bw_limit(ch_vsi, ch->max_tx_rate,
				       ch->min_tx_rate);
		if (err)
			dev_err(dev, "failed (err:%d) to rebuild BW rate limit, max_tx_rate: %llu Kbps, min_tx_rate: %llu Kbps for VSI(%u)\n",
				err, ch->max_tx_rate, ch->min_tx_rate,
				ch_vsi->vsi_num);
		else
			dev_dbg(dev, "successfully rebuild BW rate limit, max_tx_rate: %llu Kbps, min_tx_rate: %llu Kbps for VSI(%u)\n",
				ch->max_tx_rate, ch->min_tx_rate,
				ch_vsi->vsi_num);
	}

	/* reconfig RSS for main VSI */
	if (main_vsi->ch_rss_size)
		ice_vsi_cfg_rss_lut_key(main_vsi);

	return 0;

cleanup:
	ice_remove_q_channels(main_vsi, rem_adv_fltr);
	return err;
}

/**
 * ice_create_q_channels - Add queue channel for the given TCs
 * @vsi: VSI to be configured
 *
 * Configures queue channel mapping to the given TCs
 */
static int ice_create_q_channels(struct ice_vsi *vsi)
{
	struct ice_pf *pf = vsi->back;
	struct ice_channel *ch;
	int ret = 0, i;

	ice_for_each_chnl_tc(i) {
		if (!(vsi->all_enatc & BIT(i)))
			continue;

		ch = kzalloc(sizeof(*ch), GFP_KERNEL);
		if (!ch) {
			ret = -ENOMEM;
			goto err_free;
		}
		INIT_LIST_HEAD(&ch->list);
		ch->num_rxq = vsi->mqprio_qopt.qopt.count[i];
		ch->num_txq = vsi->mqprio_qopt.qopt.count[i];
		ch->base_q = vsi->mqprio_qopt.qopt.offset[i];
		ch->max_tx_rate = vsi->mqprio_qopt.max_rate[i];
		ch->min_tx_rate = vsi->mqprio_qopt.min_rate[i];

		/* convert to Kbits/s */
		if (ch->max_tx_rate)
			ch->max_tx_rate = div_u64(ch->max_tx_rate,
						  ICE_BW_KBPS_DIVISOR);
		if (ch->min_tx_rate)
			ch->min_tx_rate = div_u64(ch->min_tx_rate,
						  ICE_BW_KBPS_DIVISOR);

		ret = ice_create_q_channel(vsi, ch);
		if (ret) {
			dev_err(ice_pf_to_dev(pf),
				"failed creating channel TC:%d\n", i);
			kfree(ch);
			goto err_free;
		}
		list_add_tail(&ch->list, &vsi->ch_list);
		vsi->tc_map_vsi[i] = ch->ch_vsi;
		dev_dbg(ice_pf_to_dev(pf),
			"successfully created channel: VSI %pK\n", ch->ch_vsi);
	}
	return 0;

err_free:
	ice_remove_q_channels(vsi, false);

	return ret;
}

/**
 * ice_setup_tc_mqprio_qdisc - configure multiple traffic classes
 * @netdev: net device to configure
 * @type_data: TC offload data
 */
static int ice_setup_tc_mqprio_qdisc(struct net_device *netdev, void *type_data)
{
	struct tc_mqprio_qopt_offload *mqprio_qopt = type_data;
	struct ice_netdev_priv *np = netdev_priv(netdev);
	struct ice_vsi *vsi = np->vsi;
	struct ice_pf *pf = vsi->back;
	u16 mode, ena_tc_qdisc = 0;
	int cur_txq, cur_rxq;
	u8 hw = 0, num_tcf;
	struct device *dev;
	int ret, i;

	dev = ice_pf_to_dev(pf);
	num_tcf = mqprio_qopt->qopt.num_tc;
	hw = mqprio_qopt->qopt.hw;
	mode = mqprio_qopt->mode;
	if (!hw) {
		clear_bit(ICE_FLAG_TC_MQPRIO, pf->flags);
		vsi->ch_rss_size = 0;
		memcpy(&vsi->mqprio_qopt, mqprio_qopt, sizeof(*mqprio_qopt));
		goto config_tcf;
	}

	/* Generate queue region map for number of TCF requested */
	for (i = 0; i < num_tcf; i++)
		ena_tc_qdisc |= BIT(i);

	switch (mode) {
	case TC_MQPRIO_MODE_CHANNEL:

		if (pf->hw.port_info->is_custom_tx_enabled) {
			dev_err(dev, "Custom Tx scheduler feature enabled, can't configure ADQ\n");
			return -EBUSY;
		}
		ice_tear_down_devlink_rate_tree(pf);

		ret = ice_validate_mqprio_qopt(vsi, mqprio_qopt);
		if (ret) {
			netdev_err(netdev, "failed to validate_mqprio_qopt(), ret %d\n",
				   ret);
			return ret;
		}
		memcpy(&vsi->mqprio_qopt, mqprio_qopt, sizeof(*mqprio_qopt));
		set_bit(ICE_FLAG_TC_MQPRIO, pf->flags);
		/* don't assume state of hw_tc_offload during driver load
		 * and set the flag for TC flower filter if hw_tc_offload
		 * already ON
		 */
		if (vsi->netdev->features & NETIF_F_HW_TC)
			set_bit(ICE_FLAG_CLS_FLOWER, pf->flags);
		break;
	default:
		return -EINVAL;
	}

config_tcf:

	/* Requesting same TCF configuration as already enabled */
	if (ena_tc_qdisc == vsi->tc_cfg.ena_tc &&
	    mode != TC_MQPRIO_MODE_CHANNEL)
		return 0;

	/* Pause VSI queues */
	ice_dis_vsi(vsi, true);

	if (!hw && !test_bit(ICE_FLAG_TC_MQPRIO, pf->flags))
		ice_remove_q_channels(vsi, true);

	if (!hw && !test_bit(ICE_FLAG_TC_MQPRIO, pf->flags)) {
		vsi->req_txq = min_t(int, ice_get_avail_txq_count(pf),
				     num_online_cpus());
		vsi->req_rxq = min_t(int, ice_get_avail_rxq_count(pf),
				     num_online_cpus());
	} else {
		/* logic to rebuild VSI, same like ethtool -L */
		u16 offset = 0, qcount_tx = 0, qcount_rx = 0;

		for (i = 0; i < num_tcf; i++) {
			if (!(ena_tc_qdisc & BIT(i)))
				continue;

			offset = vsi->mqprio_qopt.qopt.offset[i];
			qcount_rx = vsi->mqprio_qopt.qopt.count[i];
			qcount_tx = vsi->mqprio_qopt.qopt.count[i];
		}
		vsi->req_txq = offset + qcount_tx;
		vsi->req_rxq = offset + qcount_rx;

		/* store away original rss_size info, so that it gets reused
		 * form ice_vsi_rebuild during tc-qdisc delete stage - to
		 * determine, what should be the rss_sizefor main VSI
		 */
		vsi->orig_rss_size = vsi->rss_size;
	}

	/* save current values of Tx and Rx queues before calling VSI rebuild
	 * for fallback option
	 */
	cur_txq = vsi->num_txq;
	cur_rxq = vsi->num_rxq;

	/* proceed with rebuild main VSI using correct number of queues */
	ret = ice_vsi_rebuild(vsi, ICE_VSI_FLAG_NO_INIT);
	if (ret) {
		/* fallback to current number of queues */
		dev_info(dev, "Rebuild failed with new queues, try with current number of queues\n");
		vsi->req_txq = cur_txq;
		vsi->req_rxq = cur_rxq;
		clear_bit(ICE_RESET_FAILED, pf->state);
		if (ice_vsi_rebuild(vsi, ICE_VSI_FLAG_NO_INIT)) {
			dev_err(dev, "Rebuild of main VSI failed again\n");
			return ret;
		}
	}

	vsi->all_numtc = num_tcf;
	vsi->all_enatc = ena_tc_qdisc;
	ret = ice_vsi_cfg_tc(vsi, ena_tc_qdisc);
	if (ret) {
		netdev_err(netdev, "failed configuring TC for VSI id=%d\n",
			   vsi->vsi_num);
		goto exit;
	}

	if (test_bit(ICE_FLAG_TC_MQPRIO, pf->flags)) {
		u64 max_tx_rate = vsi->mqprio_qopt.max_rate[0];
		u64 min_tx_rate = vsi->mqprio_qopt.min_rate[0];

		/* set TC0 rate limit if specified */
		if (max_tx_rate || min_tx_rate) {
			/* convert to Kbits/s */
			if (max_tx_rate)
				max_tx_rate = div_u64(max_tx_rate, ICE_BW_KBPS_DIVISOR);
			if (min_tx_rate)
				min_tx_rate = div_u64(min_tx_rate, ICE_BW_KBPS_DIVISOR);

			ret = ice_set_bw_limit(vsi, max_tx_rate, min_tx_rate);
			if (!ret) {
				dev_dbg(dev, "set Tx rate max %llu min %llu for VSI(%u)\n",
					max_tx_rate, min_tx_rate, vsi->vsi_num);
			} else {
				dev_err(dev, "failed to set Tx rate max %llu min %llu for VSI(%u)\n",
					max_tx_rate, min_tx_rate, vsi->vsi_num);
				goto exit;
			}
		}
		ret = ice_create_q_channels(vsi);
		if (ret) {
			netdev_err(netdev, "failed configuring queue channels\n");
			goto exit;
		} else {
			netdev_dbg(netdev, "successfully configured channels\n");
		}
	}

	if (vsi->ch_rss_size)
		ice_vsi_cfg_rss_lut_key(vsi);

exit:
	/* if error, reset the all_numtc and all_enatc */
	if (ret) {
		vsi->all_numtc = 0;
		vsi->all_enatc = 0;
	}
	/* resume VSI */
	ice_ena_vsi(vsi, true);

	return ret;
}

static LIST_HEAD(ice_block_cb_list);

static int
ice_setup_tc(struct net_device *netdev, enum tc_setup_type type,
	     void *type_data)
{
	struct ice_netdev_priv *np = netdev_priv(netdev);
	struct ice_pf *pf = np->vsi->back;
	bool locked = false;
	int err;

	switch (type) {
	case TC_SETUP_BLOCK:
		return flow_block_cb_setup_simple(type_data,
						  &ice_block_cb_list,
						  ice_setup_tc_block_cb,
						  np, np, true);
	case TC_SETUP_QDISC_MQPRIO:
		if (ice_is_eswitch_mode_switchdev(pf)) {
			netdev_err(netdev, "TC MQPRIO offload not supported, switchdev is enabled\n");
			return -EOPNOTSUPP;
		}

		if (pf->adev) {
			mutex_lock(&pf->adev_mutex);
			device_lock(&pf->adev->dev);
			locked = true;
			if (pf->adev->dev.driver) {
				netdev_err(netdev, "Cannot change qdisc when RDMA is active\n");
				err = -EBUSY;
				goto adev_unlock;
			}
		}

		/* setup traffic classifier for receive side */
		mutex_lock(&pf->tc_mutex);
		err = ice_setup_tc_mqprio_qdisc(netdev, type_data);
		mutex_unlock(&pf->tc_mutex);

adev_unlock:
		if (locked) {
			device_unlock(&pf->adev->dev);
			mutex_unlock(&pf->adev_mutex);
		}
		return err;
	default:
		return -EOPNOTSUPP;
	}
	return -EOPNOTSUPP;
}

static struct ice_indr_block_priv *
ice_indr_block_priv_lookup(struct ice_netdev_priv *np,
			   struct net_device *netdev)
{
	struct ice_indr_block_priv *cb_priv;

	list_for_each_entry(cb_priv, &np->tc_indr_block_priv_list, list) {
		if (!cb_priv->netdev)
			return NULL;
		if (cb_priv->netdev == netdev)
			return cb_priv;
	}
	return NULL;
}

static int
ice_indr_setup_block_cb(enum tc_setup_type type, void *type_data,
			void *indr_priv)
{
	struct ice_indr_block_priv *priv = indr_priv;
	struct ice_netdev_priv *np = priv->np;

	switch (type) {
	case TC_SETUP_CLSFLOWER:
		return ice_setup_tc_cls_flower(np, priv->netdev,
					       (struct flow_cls_offload *)
					       type_data);
	default:
		return -EOPNOTSUPP;
	}
}

static int
ice_indr_setup_tc_block(struct net_device *netdev, struct Qdisc *sch,
			struct ice_netdev_priv *np,
			struct flow_block_offload *f, void *data,
			void (*cleanup)(struct flow_block_cb *block_cb))
{
	struct ice_indr_block_priv *indr_priv;
	struct flow_block_cb *block_cb;

	if (!ice_is_tunnel_supported(netdev) &&
	    !(is_vlan_dev(netdev) &&
	      vlan_dev_real_dev(netdev) == np->vsi->netdev))
		return -EOPNOTSUPP;

	if (f->binder_type != FLOW_BLOCK_BINDER_TYPE_CLSACT_INGRESS)
		return -EOPNOTSUPP;

	switch (f->command) {
	case FLOW_BLOCK_BIND:
		indr_priv = ice_indr_block_priv_lookup(np, netdev);
		if (indr_priv)
			return -EEXIST;

		indr_priv = kzalloc(sizeof(*indr_priv), GFP_KERNEL);
		if (!indr_priv)
			return -ENOMEM;

		indr_priv->netdev = netdev;
		indr_priv->np = np;
		list_add(&indr_priv->list, &np->tc_indr_block_priv_list);

		block_cb =
			flow_indr_block_cb_alloc(ice_indr_setup_block_cb,
						 indr_priv, indr_priv,
						 ice_rep_indr_tc_block_unbind,
						 f, netdev, sch, data, np,
						 cleanup);

		if (IS_ERR(block_cb)) {
			list_del(&indr_priv->list);
			kfree(indr_priv);
			return PTR_ERR(block_cb);
		}
		flow_block_cb_add(block_cb, f);
		list_add_tail(&block_cb->driver_list, &ice_block_cb_list);
		break;
	case FLOW_BLOCK_UNBIND:
		indr_priv = ice_indr_block_priv_lookup(np, netdev);
		if (!indr_priv)
			return -ENOENT;

		block_cb = flow_block_cb_lookup(f->block,
						ice_indr_setup_block_cb,
						indr_priv);
		if (!block_cb)
			return -ENOENT;

		flow_indr_block_cb_remove(block_cb, f);

		list_del(&block_cb->driver_list);
		break;
	default:
		return -EOPNOTSUPP;
	}
	return 0;
}

static int
ice_indr_setup_tc_cb(struct net_device *netdev, struct Qdisc *sch,
		     void *cb_priv, enum tc_setup_type type, void *type_data,
		     void *data,
		     void (*cleanup)(struct flow_block_cb *block_cb))
{
	switch (type) {
	case TC_SETUP_BLOCK:
		return ice_indr_setup_tc_block(netdev, sch, cb_priv, type_data,
					       data, cleanup);

	default:
		return -EOPNOTSUPP;
	}
}

/**
 * ice_open - Called when a network interface becomes active
 * @netdev: network interface device structure
 *
 * The open entry point is called when a network interface is made
 * active by the system (IFF_UP). At this point all resources needed
 * for transmit and receive operations are allocated, the interrupt
 * handler is registered with the OS, the netdev watchdog is enabled,
 * and the stack is notified that the interface is ready.
 *
 * Returns 0 on success, negative value on failure
 */
int ice_open(struct net_device *netdev)
{
	struct ice_netdev_priv *np = netdev_priv(netdev);
	struct ice_pf *pf = np->vsi->back;

	if (ice_is_reset_in_progress(pf->state)) {
		netdev_err(netdev, "can't open net device while reset is in progress");
		return -EBUSY;
	}

	return ice_open_internal(netdev);
}

/**
 * ice_open_internal - Called when a network interface becomes active
 * @netdev: network interface device structure
 *
 * Internal ice_open implementation. Should not be used directly except for ice_open and reset
 * handling routine
 *
 * Returns 0 on success, negative value on failure
 */
int ice_open_internal(struct net_device *netdev)
{
	struct ice_netdev_priv *np = netdev_priv(netdev);
	struct ice_vsi *vsi = np->vsi;
	struct ice_pf *pf = vsi->back;
	struct ice_port_info *pi;
	int err;

	if (test_bit(ICE_NEEDS_RESTART, pf->state)) {
		netdev_err(netdev, "driver needs to be unloaded and reloaded\n");
		return -EIO;
	}

	netif_carrier_off(netdev);

	pi = vsi->port_info;
	err = ice_update_link_info(pi);
	if (err) {
		netdev_err(netdev, "Failed to get link info, error %d\n", err);
		return err;
	}

	ice_check_link_cfg_err(pf, pi->phy.link_info.link_cfg_err);

	/* Set PHY if there is media, otherwise, turn off PHY */
	if (pi->phy.link_info.link_info & ICE_AQ_MEDIA_AVAILABLE) {
		clear_bit(ICE_FLAG_NO_MEDIA, pf->flags);
		if (!test_bit(ICE_PHY_INIT_COMPLETE, pf->state)) {
			err = ice_init_phy_user_cfg(pi);
			if (err) {
				netdev_err(netdev, "Failed to initialize PHY settings, error %d\n",
					   err);
				return err;
			}
		}

		err = ice_configure_phy(vsi);
		if (err) {
			netdev_err(netdev, "Failed to set physical link up, error %d\n",
				   err);
			return err;
		}
	} else {
		set_bit(ICE_FLAG_NO_MEDIA, pf->flags);
		ice_set_link(vsi, false);
	}

	err = ice_vsi_open(vsi);
	if (err)
		netdev_err(netdev, "Failed to open VSI 0x%04X on switch 0x%04X\n",
			   vsi->vsi_num, vsi->vsw->sw_id);

	/* Update existing tunnels information */
	udp_tunnel_get_rx_info(netdev);

	return err;
}

/**
 * ice_stop - Disables a network interface
 * @netdev: network interface device structure
 *
 * The stop entry point is called when an interface is de-activated by the OS,
 * and the netdevice enters the DOWN state. The hardware is still under the
 * driver's control, but the netdev interface is disabled.
 *
 * Returns success only - not allowed to fail
 */
int ice_stop(struct net_device *netdev)
{
	struct ice_netdev_priv *np = netdev_priv(netdev);
	struct ice_vsi *vsi = np->vsi;
	struct ice_pf *pf = vsi->back;

	if (ice_is_reset_in_progress(pf->state)) {
		netdev_err(netdev, "can't stop net device while reset is in progress");
		return -EBUSY;
	}

	if (test_bit(ICE_FLAG_LINK_DOWN_ON_CLOSE_ENA, vsi->back->flags)) {
		int link_err = ice_force_phys_link_state(vsi, false);

		if (link_err) {
			if (link_err == -ENOMEDIUM)
				netdev_info(vsi->netdev, "Skipping link reconfig - no media attached, VSI %d\n",
					    vsi->vsi_num);
			else
				netdev_err(vsi->netdev, "Failed to set physical link down, VSI %d error %d\n",
					   vsi->vsi_num, link_err);

			ice_vsi_close(vsi);
			return -EIO;
		}
	}

	ice_vsi_close(vsi);

	return 0;
}

/**
 * ice_features_check - Validate encapsulated packet conforms to limits
 * @skb: skb buffer
 * @netdev: This port's netdev
 * @features: Offload features that the stack believes apply
 */
static netdev_features_t
ice_features_check(struct sk_buff *skb,
		   struct net_device __always_unused *netdev,
		   netdev_features_t features)
{
	bool gso = skb_is_gso(skb);
	size_t len;

	/* No point in doing any of this if neither checksum nor GSO are
	 * being requested for this frame. We can rule out both by just
	 * checking for CHECKSUM_PARTIAL
	 */
	if (skb->ip_summed != CHECKSUM_PARTIAL)
		return features;

	/* We cannot support GSO if the MSS is going to be less than
	 * 64 bytes. If it is then we need to drop support for GSO.
	 */
	if (gso && (skb_shinfo(skb)->gso_size < ICE_TXD_CTX_MIN_MSS))
		features &= ~NETIF_F_GSO_MASK;

	len = skb_network_offset(skb);
	if (len > ICE_TXD_MACLEN_MAX || len & 0x1)
		goto out_rm_features;

	len = skb_network_header_len(skb);
	if (len > ICE_TXD_IPLEN_MAX || len & 0x1)
		goto out_rm_features;

	if (skb->encapsulation) {
		/* this must work for VXLAN frames AND IPIP/SIT frames, and in
		 * the case of IPIP frames, the transport header pointer is
		 * after the inner header! So check to make sure that this
		 * is a GRE or UDP_TUNNEL frame before doing that math.
		 */
		if (gso && (skb_shinfo(skb)->gso_type &
			    (SKB_GSO_GRE | SKB_GSO_UDP_TUNNEL))) {
			len = skb_inner_network_header(skb) -
			      skb_transport_header(skb);
			if (len > ICE_TXD_L4LEN_MAX || len & 0x1)
				goto out_rm_features;
		}

		len = skb_inner_network_header_len(skb);
		if (len > ICE_TXD_IPLEN_MAX || len & 0x1)
			goto out_rm_features;
	}

	return features;
out_rm_features:
	return features & ~(NETIF_F_CSUM_MASK | NETIF_F_GSO_MASK);
}

static const struct net_device_ops ice_netdev_safe_mode_ops = {
	.ndo_open = ice_open,
	.ndo_stop = ice_stop,
	.ndo_start_xmit = ice_start_xmit,
	.ndo_set_mac_address = ice_set_mac_address,
	.ndo_validate_addr = eth_validate_addr,
	.ndo_change_mtu = ice_change_mtu,
	.ndo_get_stats64 = ice_get_stats64,
	.ndo_tx_timeout = ice_tx_timeout,
	.ndo_bpf = ice_xdp_safe_mode,
};

static const struct net_device_ops ice_netdev_ops = {
	.ndo_open = ice_open,
	.ndo_stop = ice_stop,
	.ndo_start_xmit = ice_start_xmit,
	.ndo_select_queue = ice_select_queue,
	.ndo_features_check = ice_features_check,
	.ndo_fix_features = ice_fix_features,
	.ndo_set_rx_mode = ice_set_rx_mode,
	.ndo_set_mac_address = ice_set_mac_address,
	.ndo_validate_addr = eth_validate_addr,
	.ndo_change_mtu = ice_change_mtu,
	.ndo_get_stats64 = ice_get_stats64,
	.ndo_set_tx_maxrate = ice_set_tx_maxrate,
	.ndo_eth_ioctl = ice_eth_ioctl,
	.ndo_set_vf_spoofchk = ice_set_vf_spoofchk,
	.ndo_set_vf_mac = ice_set_vf_mac,
	.ndo_get_vf_config = ice_get_vf_cfg,
	.ndo_set_vf_trust = ice_set_vf_trust,
	.ndo_set_vf_vlan = ice_set_vf_port_vlan,
	.ndo_set_vf_link_state = ice_set_vf_link_state,
	.ndo_get_vf_stats = ice_get_vf_stats,
	.ndo_set_vf_rate = ice_set_vf_bw,
	.ndo_vlan_rx_add_vid = ice_vlan_rx_add_vid,
	.ndo_vlan_rx_kill_vid = ice_vlan_rx_kill_vid,
	.ndo_setup_tc = ice_setup_tc,
	.ndo_set_features = ice_set_features,
	.ndo_bridge_getlink = ice_bridge_getlink,
	.ndo_bridge_setlink = ice_bridge_setlink,
	.ndo_fdb_add = ice_fdb_add,
	.ndo_fdb_del = ice_fdb_del,
#ifdef CONFIG_RFS_ACCEL
	.ndo_rx_flow_steer = ice_rx_flow_steer,
#endif
	.ndo_tx_timeout = ice_tx_timeout,
	.ndo_bpf = ice_xdp,
	.ndo_xdp_xmit = ice_xdp_xmit,
	.ndo_xsk_wakeup = ice_xsk_wakeup,
};<|MERGE_RESOLUTION|>--- conflicted
+++ resolved
@@ -3543,29 +3543,6 @@
 }
 
 /**
-<<<<<<< HEAD
- * ice_napi_add - register NAPI handler for the VSI
- * @vsi: VSI for which NAPI handler is to be registered
- *
- * This function is only called in the driver's load path. Registering the NAPI
- * handler is done in ice_vsi_alloc_q_vector() for all other cases (i.e. resume,
- * reset/rebuild, etc.)
- */
-static void ice_napi_add(struct ice_vsi *vsi)
-{
-	int v_idx;
-
-	if (!vsi->netdev)
-		return;
-
-	ice_for_each_q_vector(vsi, v_idx)
-		netif_napi_add(vsi->netdev, &vsi->q_vectors[v_idx]->napi,
-			       ice_napi_poll);
-}
-
-/**
-=======
->>>>>>> adc21867
  * ice_set_ops - set netdev and ethtools ops for the given netdev
  * @vsi: the VSI associated with the new netdev
  */
