// SPDX-License-Identifier: GPL-2.0
/* Copyright (c) 2019, Intel Corporation. */

#include <linux/bpf_trace.h>
#include <net/xdp_sock_drv.h>
#include <net/xdp.h>
#include "ice.h"
#include "ice_base.h"
#include "ice_type.h"
#include "ice_xsk.h"
#include "ice_txrx.h"
#include "ice_txrx_lib.h"
#include "ice_lib.h"

static struct xdp_buff **ice_xdp_buf(struct ice_rx_ring *rx_ring, u32 idx)
{
	return &rx_ring->xdp_buf[idx];
}

/**
 * ice_qp_reset_stats - Resets all stats for rings of given index
 * @vsi: VSI that contains rings of interest
 * @q_idx: ring index in array
 */
static void ice_qp_reset_stats(struct ice_vsi *vsi, u16 q_idx)
{
	struct ice_vsi_stats *vsi_stat;
	struct ice_pf *pf;

	pf = vsi->back;
	if (!pf->vsi_stats)
		return;

	vsi_stat = pf->vsi_stats[vsi->idx];
	if (!vsi_stat)
		return;

	memset(&vsi_stat->rx_ring_stats[q_idx]->rx_stats, 0,
	       sizeof(vsi_stat->rx_ring_stats[q_idx]->rx_stats));
	memset(&vsi_stat->tx_ring_stats[q_idx]->stats, 0,
	       sizeof(vsi_stat->tx_ring_stats[q_idx]->stats));
	if (ice_is_xdp_ena_vsi(vsi))
		memset(&vsi->xdp_rings[q_idx]->ring_stats->stats, 0,
		       sizeof(vsi->xdp_rings[q_idx]->ring_stats->stats));
}

/**
 * ice_qp_clean_rings - Cleans all the rings of a given index
 * @vsi: VSI that contains rings of interest
 * @q_idx: ring index in array
 */
static void ice_qp_clean_rings(struct ice_vsi *vsi, u16 q_idx)
{
	ice_clean_tx_ring(vsi->tx_rings[q_idx]);
	if (ice_is_xdp_ena_vsi(vsi)) {
		synchronize_rcu();
		ice_clean_tx_ring(vsi->xdp_rings[q_idx]);
	}
	ice_clean_rx_ring(vsi->rx_rings[q_idx]);
}

/**
 * ice_qvec_toggle_napi - Enables/disables NAPI for a given q_vector
 * @vsi: VSI that has netdev
 * @q_vector: q_vector that has NAPI context
 * @enable: true for enable, false for disable
 */
static void
ice_qvec_toggle_napi(struct ice_vsi *vsi, struct ice_q_vector *q_vector,
		     bool enable)
{
	if (!vsi->netdev || !q_vector)
		return;

	if (enable)
		napi_enable(&q_vector->napi);
	else
		napi_disable(&q_vector->napi);
}

/**
 * ice_qvec_dis_irq - Mask off queue interrupt generation on given ring
 * @vsi: the VSI that contains queue vector being un-configured
 * @rx_ring: Rx ring that will have its IRQ disabled
 * @q_vector: queue vector
 */
static void
ice_qvec_dis_irq(struct ice_vsi *vsi, struct ice_rx_ring *rx_ring,
		 struct ice_q_vector *q_vector)
{
	struct ice_pf *pf = vsi->back;
	struct ice_hw *hw = &pf->hw;
	int base = vsi->base_vector;
	u16 reg;
	u32 val;

	/* QINT_TQCTL is being cleared in ice_vsi_stop_tx_ring, so handle
	 * here only QINT_RQCTL
	 */
	reg = rx_ring->reg_idx;
	val = rd32(hw, QINT_RQCTL(reg));
	val &= ~QINT_RQCTL_CAUSE_ENA_M;
	wr32(hw, QINT_RQCTL(reg), val);

	if (q_vector) {
		u16 v_idx = q_vector->v_idx;

		wr32(hw, GLINT_DYN_CTL(q_vector->reg_idx), 0);
		ice_flush(hw);
		synchronize_irq(pf->msix_entries[v_idx + base].vector);
	}
}

/**
 * ice_qvec_cfg_msix - Enable IRQ for given queue vector
 * @vsi: the VSI that contains queue vector
 * @q_vector: queue vector
 */
static void
ice_qvec_cfg_msix(struct ice_vsi *vsi, struct ice_q_vector *q_vector)
{
	u16 reg_idx = q_vector->reg_idx;
	struct ice_pf *pf = vsi->back;
	struct ice_hw *hw = &pf->hw;
	struct ice_tx_ring *tx_ring;
	struct ice_rx_ring *rx_ring;

	ice_cfg_itr(hw, q_vector);

	ice_for_each_tx_ring(tx_ring, q_vector->tx)
		ice_cfg_txq_interrupt(vsi, tx_ring->reg_idx, reg_idx,
				      q_vector->tx.itr_idx);

	ice_for_each_rx_ring(rx_ring, q_vector->rx)
		ice_cfg_rxq_interrupt(vsi, rx_ring->reg_idx, reg_idx,
				      q_vector->rx.itr_idx);

	ice_flush(hw);
}

/**
 * ice_qvec_ena_irq - Enable IRQ for given queue vector
 * @vsi: the VSI that contains queue vector
 * @q_vector: queue vector
 */
static void ice_qvec_ena_irq(struct ice_vsi *vsi, struct ice_q_vector *q_vector)
{
	struct ice_pf *pf = vsi->back;
	struct ice_hw *hw = &pf->hw;

	ice_irq_dynamic_ena(hw, vsi, q_vector);

	ice_flush(hw);
}

/**
 * ice_qp_dis - Disables a queue pair
 * @vsi: VSI of interest
 * @q_idx: ring index in array
 *
 * Returns 0 on success, negative on failure.
 */
static int ice_qp_dis(struct ice_vsi *vsi, u16 q_idx)
{
	struct ice_txq_meta txq_meta = { };
	struct ice_q_vector *q_vector;
	struct ice_tx_ring *tx_ring;
	struct ice_rx_ring *rx_ring;
	int timeout = 50;
	int err;

	if (q_idx >= vsi->num_rxq || q_idx >= vsi->num_txq)
		return -EINVAL;

	tx_ring = vsi->tx_rings[q_idx];
	rx_ring = vsi->rx_rings[q_idx];
	q_vector = rx_ring->q_vector;

	while (test_and_set_bit(ICE_CFG_BUSY, vsi->state)) {
		timeout--;
		if (!timeout)
			return -EBUSY;
		usleep_range(1000, 2000);
	}
	netif_tx_stop_queue(netdev_get_tx_queue(vsi->netdev, q_idx));

	ice_qvec_dis_irq(vsi, rx_ring, q_vector);

	ice_fill_txq_meta(vsi, tx_ring, &txq_meta);
	err = ice_vsi_stop_tx_ring(vsi, ICE_NO_RESET, 0, tx_ring, &txq_meta);
	if (err)
		return err;
	if (ice_is_xdp_ena_vsi(vsi)) {
		struct ice_tx_ring *xdp_ring = vsi->xdp_rings[q_idx];

		memset(&txq_meta, 0, sizeof(txq_meta));
		ice_fill_txq_meta(vsi, xdp_ring, &txq_meta);
		err = ice_vsi_stop_tx_ring(vsi, ICE_NO_RESET, 0, xdp_ring,
					   &txq_meta);
		if (err)
			return err;
	}
	err = ice_vsi_ctrl_one_rx_ring(vsi, false, q_idx, true);
	if (err)
		return err;
	ice_clean_rx_ring(rx_ring);

	ice_qvec_toggle_napi(vsi, q_vector, false);
	ice_qp_clean_rings(vsi, q_idx);
	ice_qp_reset_stats(vsi, q_idx);

	return 0;
}

/**
 * ice_qp_ena - Enables a queue pair
 * @vsi: VSI of interest
 * @q_idx: ring index in array
 *
 * Returns 0 on success, negative on failure.
 */
static int ice_qp_ena(struct ice_vsi *vsi, u16 q_idx)
{
	struct ice_aqc_add_tx_qgrp *qg_buf;
	struct ice_q_vector *q_vector;
	struct ice_tx_ring *tx_ring;
	struct ice_rx_ring *rx_ring;
	u16 size;
	int err;

	if (q_idx >= vsi->num_rxq || q_idx >= vsi->num_txq)
		return -EINVAL;

	size = struct_size(qg_buf, txqs, 1);
	qg_buf = kzalloc(size, GFP_KERNEL);
	if (!qg_buf)
		return -ENOMEM;

	qg_buf->num_txqs = 1;

	tx_ring = vsi->tx_rings[q_idx];
	rx_ring = vsi->rx_rings[q_idx];
	q_vector = rx_ring->q_vector;

	err = ice_vsi_cfg_txq(vsi, tx_ring, qg_buf);
	if (err)
		goto free_buf;

	if (ice_is_xdp_ena_vsi(vsi)) {
		struct ice_tx_ring *xdp_ring = vsi->xdp_rings[q_idx];

		memset(qg_buf, 0, size);
		qg_buf->num_txqs = 1;
		err = ice_vsi_cfg_txq(vsi, xdp_ring, qg_buf);
		if (err)
			goto free_buf;
		ice_set_ring_xdp(xdp_ring);
		ice_tx_xsk_pool(vsi, q_idx);
	}

	err = ice_vsi_cfg_rxq(rx_ring);
	if (err)
		goto free_buf;

	ice_qvec_cfg_msix(vsi, q_vector);

	err = ice_vsi_ctrl_one_rx_ring(vsi, true, q_idx, true);
	if (err)
		goto free_buf;

	clear_bit(ICE_CFG_BUSY, vsi->state);
	ice_qvec_toggle_napi(vsi, q_vector, true);
	ice_qvec_ena_irq(vsi, q_vector);

	netif_tx_start_queue(netdev_get_tx_queue(vsi->netdev, q_idx));
free_buf:
	kfree(qg_buf);
	return err;
}

/**
 * ice_xsk_pool_disable - disable a buffer pool region
 * @vsi: Current VSI
 * @qid: queue ID
 *
 * Returns 0 on success, negative on failure
 */
static int ice_xsk_pool_disable(struct ice_vsi *vsi, u16 qid)
{
	struct xsk_buff_pool *pool = xsk_get_pool_from_qid(vsi->netdev, qid);

	if (!pool)
		return -EINVAL;

	clear_bit(qid, vsi->af_xdp_zc_qps);
	xsk_pool_dma_unmap(pool, ICE_RX_DMA_ATTR);

	return 0;
}

/**
 * ice_xsk_pool_enable - enable a buffer pool region
 * @vsi: Current VSI
 * @pool: pointer to a requested buffer pool region
 * @qid: queue ID
 *
 * Returns 0 on success, negative on failure
 */
static int
ice_xsk_pool_enable(struct ice_vsi *vsi, struct xsk_buff_pool *pool, u16 qid)
{
	int err;

	if (vsi->type != ICE_VSI_PF)
		return -EINVAL;

	if (qid >= vsi->netdev->real_num_rx_queues ||
	    qid >= vsi->netdev->real_num_tx_queues)
		return -EINVAL;

	err = xsk_pool_dma_map(pool, ice_pf_to_dev(vsi->back),
			       ICE_RX_DMA_ATTR);
	if (err)
		return err;

	set_bit(qid, vsi->af_xdp_zc_qps);

	return 0;
}

/**
 * ice_realloc_rx_xdp_bufs - reallocate for either XSK or normal buffer
 * @rx_ring: Rx ring
 * @pool_present: is pool for XSK present
 *
 * Try allocating memory and return ENOMEM, if failed to allocate.
 * If allocation was successful, substitute buffer with allocated one.
 * Returns 0 on success, negative on failure
 */
static int
ice_realloc_rx_xdp_bufs(struct ice_rx_ring *rx_ring, bool pool_present)
{
	size_t elem_size = pool_present ? sizeof(*rx_ring->xdp_buf) :
					  sizeof(*rx_ring->rx_buf);
	void *sw_ring = kcalloc(rx_ring->count, elem_size, GFP_KERNEL);

	if (!sw_ring)
		return -ENOMEM;

	if (pool_present) {
		kfree(rx_ring->rx_buf);
		rx_ring->rx_buf = NULL;
		rx_ring->xdp_buf = sw_ring;
	} else {
		kfree(rx_ring->xdp_buf);
		rx_ring->xdp_buf = NULL;
		rx_ring->rx_buf = sw_ring;
	}

	return 0;
}

/**
 * ice_realloc_zc_buf - reallocate XDP ZC queue pairs
 * @vsi: Current VSI
 * @zc: is zero copy set
 *
 * Reallocate buffer for rx_rings that might be used by XSK.
 * XDP requires more memory, than rx_buf provides.
 * Returns 0 on success, negative on failure
 */
int ice_realloc_zc_buf(struct ice_vsi *vsi, bool zc)
{
	struct ice_rx_ring *rx_ring;
	unsigned long q;

	for_each_set_bit(q, vsi->af_xdp_zc_qps,
			 max_t(int, vsi->alloc_txq, vsi->alloc_rxq)) {
		rx_ring = vsi->rx_rings[q];
		if (ice_realloc_rx_xdp_bufs(rx_ring, zc))
			return -ENOMEM;
	}

	return 0;
}

/**
 * ice_xsk_pool_setup - enable/disable a buffer pool region depending on its state
 * @vsi: Current VSI
 * @pool: buffer pool to enable/associate to a ring, NULL to disable
 * @qid: queue ID
 *
 * Returns 0 on success, negative on failure
 */
int ice_xsk_pool_setup(struct ice_vsi *vsi, struct xsk_buff_pool *pool, u16 qid)
{
	bool if_running, pool_present = !!pool;
	int ret = 0, pool_failure = 0;

	if (qid >= vsi->num_rxq || qid >= vsi->num_txq) {
		netdev_err(vsi->netdev, "Please use queue id in scope of combined queues count\n");
		pool_failure = -EINVAL;
		goto failure;
	}

	if_running = netif_running(vsi->netdev) && ice_is_xdp_ena_vsi(vsi);

	if (if_running) {
		struct ice_rx_ring *rx_ring = vsi->rx_rings[qid];

		ret = ice_qp_dis(vsi, qid);
		if (ret) {
			netdev_err(vsi->netdev, "ice_qp_dis error = %d\n", ret);
			goto xsk_pool_if_up;
		}

		ret = ice_realloc_rx_xdp_bufs(rx_ring, pool_present);
		if (ret)
			goto xsk_pool_if_up;
	}

	pool_failure = pool_present ? ice_xsk_pool_enable(vsi, pool, qid) :
				      ice_xsk_pool_disable(vsi, qid);

xsk_pool_if_up:
	if (if_running) {
		ret = ice_qp_ena(vsi, qid);
		if (!ret && pool_present)
			napi_schedule(&vsi->rx_rings[qid]->xdp_ring->q_vector->napi);
		else if (ret)
			netdev_err(vsi->netdev, "ice_qp_ena error = %d\n", ret);
	}

failure:
	if (pool_failure) {
		netdev_err(vsi->netdev, "Could not %sable buffer pool, error = %d\n",
			   pool_present ? "en" : "dis", pool_failure);
		return pool_failure;
	}

	return ret;
}

/**
 * ice_fill_rx_descs - pick buffers from XSK buffer pool and use it
 * @pool: XSK Buffer pool to pull the buffers from
 * @xdp: SW ring of xdp_buff that will hold the buffers
 * @rx_desc: Pointer to Rx descriptors that will be filled
 * @count: The number of buffers to allocate
 *
 * This function allocates a number of Rx buffers from the fill ring
 * or the internal recycle mechanism and places them on the Rx ring.
 *
 * Note that ring wrap should be handled by caller of this function.
 *
 * Returns the amount of allocated Rx descriptors
 */
static u16 ice_fill_rx_descs(struct xsk_buff_pool *pool, struct xdp_buff **xdp,
			     union ice_32b_rx_flex_desc *rx_desc, u16 count)
{
	dma_addr_t dma;
	u16 buffs;
	int i;

	buffs = xsk_buff_alloc_batch(pool, xdp, count);
	for (i = 0; i < buffs; i++) {
		dma = xsk_buff_xdp_get_dma(*xdp);
		rx_desc->read.pkt_addr = cpu_to_le64(dma);
		rx_desc->wb.status_error0 = 0;

		rx_desc++;
		xdp++;
	}

	return buffs;
}

/**
 * __ice_alloc_rx_bufs_zc - allocate a number of Rx buffers
 * @rx_ring: Rx ring
 * @count: The number of buffers to allocate
 *
 * Place the @count of descriptors onto Rx ring. Handle the ring wrap
 * for case where space from next_to_use up to the end of ring is less
 * than @count. Finally do a tail bump.
 *
 * Returns true if all allocations were successful, false if any fail.
 */
static bool __ice_alloc_rx_bufs_zc(struct ice_rx_ring *rx_ring, u16 count)
{
	u32 nb_buffs_extra = 0, nb_buffs = 0;
	union ice_32b_rx_flex_desc *rx_desc;
	u16 ntu = rx_ring->next_to_use;
	u16 total_count = count;
	struct xdp_buff **xdp;

	rx_desc = ICE_RX_DESC(rx_ring, ntu);
	xdp = ice_xdp_buf(rx_ring, ntu);

	if (ntu + count >= rx_ring->count) {
		nb_buffs_extra = ice_fill_rx_descs(rx_ring->xsk_pool, xdp,
						   rx_desc,
						   rx_ring->count - ntu);
		if (nb_buffs_extra != rx_ring->count - ntu) {
			ntu += nb_buffs_extra;
			goto exit;
		}
		rx_desc = ICE_RX_DESC(rx_ring, 0);
		xdp = ice_xdp_buf(rx_ring, 0);
		ntu = 0;
		count -= nb_buffs_extra;
		ice_release_rx_desc(rx_ring, 0);
	}

	nb_buffs = ice_fill_rx_descs(rx_ring->xsk_pool, xdp, rx_desc, count);

	ntu += nb_buffs;
	if (ntu == rx_ring->count)
		ntu = 0;

exit:
	if (rx_ring->next_to_use != ntu)
		ice_release_rx_desc(rx_ring, ntu);

	return total_count == (nb_buffs_extra + nb_buffs);
}

/**
 * ice_alloc_rx_bufs_zc - allocate a number of Rx buffers
 * @rx_ring: Rx ring
 * @count: The number of buffers to allocate
 *
 * Wrapper for internal allocation routine; figure out how many tail
 * bumps should take place based on the given threshold
 *
 * Returns true if all calls to internal alloc routine succeeded
 */
bool ice_alloc_rx_bufs_zc(struct ice_rx_ring *rx_ring, u16 count)
{
	u16 rx_thresh = ICE_RING_QUARTER(rx_ring);
	u16 leftover, i, tail_bumps;

	tail_bumps = count / rx_thresh;
	leftover = count - (tail_bumps * rx_thresh);

	for (i = 0; i < tail_bumps; i++)
		if (!__ice_alloc_rx_bufs_zc(rx_ring, rx_thresh))
			return false;
	return __ice_alloc_rx_bufs_zc(rx_ring, leftover);
}

/**
 * ice_bump_ntc - Bump the next_to_clean counter of an Rx ring
 * @rx_ring: Rx ring
 */
static void ice_bump_ntc(struct ice_rx_ring *rx_ring)
{
	int ntc = rx_ring->next_to_clean + 1;

	ntc = (ntc < rx_ring->count) ? ntc : 0;
	rx_ring->next_to_clean = ntc;
	prefetch(ICE_RX_DESC(rx_ring, ntc));
}

/**
 * ice_construct_skb_zc - Create an sk_buff from zero-copy buffer
 * @rx_ring: Rx ring
 * @xdp: Pointer to XDP buffer
 *
 * This function allocates a new skb from a zero-copy Rx buffer.
 *
 * Returns the skb on success, NULL on failure.
 */
static struct sk_buff *
ice_construct_skb_zc(struct ice_rx_ring *rx_ring, struct xdp_buff *xdp)
{
	unsigned int totalsize = xdp->data_end - xdp->data_meta;
	unsigned int metasize = xdp->data - xdp->data_meta;
	struct sk_buff *skb;

	net_prefetch(xdp->data_meta);

	skb = __napi_alloc_skb(&rx_ring->q_vector->napi, totalsize,
			       GFP_ATOMIC | __GFP_NOWARN);
	if (unlikely(!skb))
		return NULL;

	memcpy(__skb_put(skb, totalsize), xdp->data_meta,
	       ALIGN(totalsize, sizeof(long)));

	if (metasize) {
		skb_metadata_set(skb, metasize);
		__skb_pull(skb, metasize);
	}

	xsk_buff_free(xdp);
	return skb;
}

/**
 * ice_clean_xdp_irq_zc - AF_XDP ZC specific Tx cleaning routine
 * @xdp_ring: XDP Tx ring
 */
static void ice_clean_xdp_irq_zc(struct ice_tx_ring *xdp_ring)
{
	u16 ntc = xdp_ring->next_to_clean;
	struct ice_tx_desc *tx_desc;
	u16 cnt = xdp_ring->count;
	struct ice_tx_buf *tx_buf;
	u16 xsk_frames = 0;
	u16 last_rs;
	int i;

	last_rs = xdp_ring->next_to_use ? xdp_ring->next_to_use - 1 : cnt - 1;
	tx_desc = ICE_TX_DESC(xdp_ring, last_rs);
	if (tx_desc->cmd_type_offset_bsz &
	    cpu_to_le64(ICE_TX_DESC_DTYPE_DESC_DONE)) {
		if (last_rs >= ntc)
			xsk_frames = last_rs - ntc + 1;
		else
			xsk_frames = last_rs + cnt - ntc + 1;
	}

	if (!xsk_frames)
		return;

	if (likely(!xdp_ring->xdp_tx_active))
		goto skip;

	ntc = xdp_ring->next_to_clean;
	for (i = 0; i < xsk_frames; i++) {
		tx_buf = &xdp_ring->tx_buf[ntc];

		if (tx_buf->xdp) {
			xsk_buff_free(tx_buf->xdp);
			xdp_ring->xdp_tx_active--;
		} else {
			xsk_frames++;
		}

		ntc++;
		if (ntc == cnt)
			ntc = 0;
	}
skip:
	tx_desc->cmd_type_offset_bsz = 0;
	xdp_ring->next_to_clean += xsk_frames;
	if (xdp_ring->next_to_clean >= cnt)
		xdp_ring->next_to_clean -= cnt;
	if (xsk_frames)
		xsk_tx_completed(xdp_ring->xsk_pool, xsk_frames);
}

/**
 * ice_xmit_xdp_tx_zc - AF_XDP ZC handler for XDP_TX
 * @xdp: XDP buffer to xmit
 * @xdp_ring: XDP ring to produce descriptor onto
 *
 * note that this function works directly on xdp_buff, no need to convert
 * it to xdp_frame. xdp_buff pointer is stored to ice_tx_buf so that cleaning
 * side will be able to xsk_buff_free() it.
 *
 * Returns ICE_XDP_TX for successfully produced desc, ICE_XDP_CONSUMED if there
 * was not enough space on XDP ring
 */
static int ice_xmit_xdp_tx_zc(struct xdp_buff *xdp,
			      struct ice_tx_ring *xdp_ring)
{
	u32 size = xdp->data_end - xdp->data;
	u32 ntu = xdp_ring->next_to_use;
	struct ice_tx_desc *tx_desc;
	struct ice_tx_buf *tx_buf;
	dma_addr_t dma;

	if (ICE_DESC_UNUSED(xdp_ring) < ICE_RING_QUARTER(xdp_ring)) {
		ice_clean_xdp_irq_zc(xdp_ring);
		if (!ICE_DESC_UNUSED(xdp_ring)) {
			xdp_ring->ring_stats->tx_stats.tx_busy++;
			return ICE_XDP_CONSUMED;
		}
	}

	dma = xsk_buff_xdp_get_dma(xdp);
	xsk_buff_raw_dma_sync_for_device(xdp_ring->xsk_pool, dma, size);

	tx_buf = &xdp_ring->tx_buf[ntu];
	tx_buf->xdp = xdp;
	tx_desc = ICE_TX_DESC(xdp_ring, ntu);
	tx_desc->buf_addr = cpu_to_le64(dma);
	tx_desc->cmd_type_offset_bsz = ice_build_ctob(ICE_TX_DESC_CMD_EOP,
						      0, size, 0);
	xdp_ring->xdp_tx_active++;

	if (++ntu == xdp_ring->count)
		ntu = 0;
	xdp_ring->next_to_use = ntu;

	return ICE_XDP_TX;
}

/**
 * ice_run_xdp_zc - Executes an XDP program in zero-copy path
 * @rx_ring: Rx ring
 * @xdp: xdp_buff used as input to the XDP program
 * @xdp_prog: XDP program to run
 * @xdp_ring: ring to be used for XDP_TX action
 *
 * Returns any of ICE_XDP_{PASS, CONSUMED, TX, REDIR}
 */
static int
ice_run_xdp_zc(struct ice_rx_ring *rx_ring, struct xdp_buff *xdp,
	       struct bpf_prog *xdp_prog, struct ice_tx_ring *xdp_ring)
{
	int err, result = ICE_XDP_PASS;
	u32 act;

	act = bpf_prog_run_xdp(xdp_prog, xdp);

	if (likely(act == XDP_REDIRECT)) {
		err = xdp_do_redirect(rx_ring->netdev, xdp, xdp_prog);
		if (!err)
			return ICE_XDP_REDIR;
		if (xsk_uses_need_wakeup(rx_ring->xsk_pool) && err == -ENOBUFS)
			result = ICE_XDP_EXIT;
		else
			result = ICE_XDP_CONSUMED;
		goto out_failure;
	}

	switch (act) {
	case XDP_PASS:
		break;
	case XDP_TX:
		result = ice_xmit_xdp_tx_zc(xdp, xdp_ring);
		if (result == ICE_XDP_CONSUMED)
			goto out_failure;
		break;
	case XDP_DROP:
		result = ICE_XDP_CONSUMED;
		break;
	default:
		bpf_warn_invalid_xdp_action(rx_ring->netdev, xdp_prog, act);
		fallthrough;
	case XDP_ABORTED:
		result = ICE_XDP_CONSUMED;
out_failure:
		trace_xdp_exception(rx_ring->netdev, xdp_prog, act);
		break;
	}

	return result;
}

/**
 * ice_clean_rx_irq_zc - consumes packets from the hardware ring
 * @rx_ring: AF_XDP Rx ring
 * @budget: NAPI budget
 *
 * Returns number of processed packets on success, remaining budget on failure.
 */
int ice_clean_rx_irq_zc(struct ice_rx_ring *rx_ring, int budget)
{
	unsigned int total_rx_bytes = 0, total_rx_packets = 0;
	struct ice_tx_ring *xdp_ring;
	unsigned int xdp_xmit = 0;
	struct bpf_prog *xdp_prog;
	bool failure = false;
	int entries_to_alloc;

	/* ZC patch is enabled only when XDP program is set,
	 * so here it can not be NULL
	 */
	xdp_prog = READ_ONCE(rx_ring->xdp_prog);
	xdp_ring = rx_ring->xdp_ring;

	while (likely(total_rx_packets < (unsigned int)budget)) {
		union ice_32b_rx_flex_desc *rx_desc;
		unsigned int size, xdp_res = 0;
		struct xdp_buff *xdp;
		struct sk_buff *skb;
		u16 stat_err_bits;
		u16 vlan_tag = 0;
		u16 rx_ptype;

		rx_desc = ICE_RX_DESC(rx_ring, rx_ring->next_to_clean);

		stat_err_bits = BIT(ICE_RX_FLEX_DESC_STATUS0_DD_S);
		if (!ice_test_staterr(rx_desc->wb.status_error0, stat_err_bits))
			break;

		/* This memory barrier is needed to keep us from reading
		 * any other fields out of the rx_desc until we have
		 * verified the descriptor has been written back.
		 */
		dma_rmb();

		if (unlikely(rx_ring->next_to_clean == rx_ring->next_to_use))
			break;

		xdp = *ice_xdp_buf(rx_ring, rx_ring->next_to_clean);

		size = le16_to_cpu(rx_desc->wb.pkt_len) &
				   ICE_RX_FLX_DESC_PKT_LEN_M;
		if (!size) {
			xdp->data = NULL;
			xdp->data_end = NULL;
			xdp->data_hard_start = NULL;
			xdp->data_meta = NULL;
			goto construct_skb;
		}

		xsk_buff_set_size(xdp, size);
		xsk_buff_dma_sync_for_cpu(xdp, rx_ring->xsk_pool);

		xdp_res = ice_run_xdp_zc(rx_ring, xdp, xdp_prog, xdp_ring);
		if (likely(xdp_res & (ICE_XDP_TX | ICE_XDP_REDIR))) {
			xdp_xmit |= xdp_res;
		} else if (xdp_res == ICE_XDP_EXIT) {
			failure = true;
			break;
		} else if (xdp_res == ICE_XDP_CONSUMED) {
			xsk_buff_free(xdp);
		} else if (xdp_res == ICE_XDP_PASS) {
			goto construct_skb;
		}

		total_rx_bytes += size;
		total_rx_packets++;

		ice_bump_ntc(rx_ring);
		continue;

construct_skb:
		/* XDP_PASS path */
		skb = ice_construct_skb_zc(rx_ring, xdp);
		if (!skb) {
			rx_ring->ring_stats->rx_stats.alloc_buf_failed++;
			break;
		}

		ice_bump_ntc(rx_ring);

		if (eth_skb_pad(skb)) {
			skb = NULL;
			continue;
		}

		total_rx_bytes += skb->len;
		total_rx_packets++;

		vlan_tag = ice_get_vlan_tag_from_rx_desc(rx_desc);

		rx_ptype = le16_to_cpu(rx_desc->wb.ptype_flex_flags0) &
				       ICE_RX_FLEX_DESC_PTYPE_M;

		ice_process_skb_fields(rx_ring, rx_desc, skb, rx_ptype);
		ice_receive_skb(rx_ring, skb, vlan_tag);
	}

	entries_to_alloc = ICE_DESC_UNUSED(rx_ring);
	if (entries_to_alloc > ICE_RING_QUARTER(rx_ring))
		failure |= !ice_alloc_rx_bufs_zc(rx_ring, entries_to_alloc);

	ice_finalize_xdp_rx(xdp_ring, xdp_xmit, 0);
	ice_update_rx_ring_stats(rx_ring, total_rx_packets, total_rx_bytes);

	if (xsk_uses_need_wakeup(rx_ring->xsk_pool)) {
		if (failure || rx_ring->next_to_clean == rx_ring->next_to_use)
			xsk_set_rx_need_wakeup(rx_ring->xsk_pool);
		else
			xsk_clear_rx_need_wakeup(rx_ring->xsk_pool);

		return (int)total_rx_packets;
	}

	return failure ? budget : (int)total_rx_packets;
}

/**
<<<<<<< HEAD
=======
 * ice_clean_xdp_tx_buf - Free and unmap XDP Tx buffer
 * @xdp_ring: XDP Tx ring
 * @tx_buf: Tx buffer to clean
 */
static void
ice_clean_xdp_tx_buf(struct ice_tx_ring *xdp_ring, struct ice_tx_buf *tx_buf)
{
	page_frag_free(tx_buf->raw_buf);
	xdp_ring->xdp_tx_active--;
	dma_unmap_single(xdp_ring->dev, dma_unmap_addr(tx_buf, dma),
			 dma_unmap_len(tx_buf, len), DMA_TO_DEVICE);
	dma_unmap_len_set(tx_buf, len, 0);
}

/**
 * ice_clean_xdp_irq_zc - produce AF_XDP descriptors to CQ
 * @xdp_ring: XDP Tx ring
 */
static void ice_clean_xdp_irq_zc(struct ice_tx_ring *xdp_ring)
{
	u16 ntc = xdp_ring->next_to_clean;
	struct ice_tx_desc *tx_desc;
	u16 cnt = xdp_ring->count;
	struct ice_tx_buf *tx_buf;
	u16 completed_frames = 0;
	u16 xsk_frames = 0;
	u16 last_rs;
	int i;

	last_rs = xdp_ring->next_to_use ? xdp_ring->next_to_use - 1 : cnt - 1;
	tx_desc = ICE_TX_DESC(xdp_ring, last_rs);
	if ((tx_desc->cmd_type_offset_bsz &
	    cpu_to_le64(ICE_TX_DESC_DTYPE_DESC_DONE))) {
		if (last_rs >= ntc)
			completed_frames = last_rs - ntc + 1;
		else
			completed_frames = last_rs + cnt - ntc + 1;
	}

	if (!completed_frames)
		return;

	if (likely(!xdp_ring->xdp_tx_active)) {
		xsk_frames = completed_frames;
		goto skip;
	}

	ntc = xdp_ring->next_to_clean;
	for (i = 0; i < completed_frames; i++) {
		tx_buf = &xdp_ring->tx_buf[ntc];

		if (tx_buf->raw_buf) {
			ice_clean_xdp_tx_buf(xdp_ring, tx_buf);
			tx_buf->raw_buf = NULL;
		} else {
			xsk_frames++;
		}

		ntc++;
		if (ntc >= xdp_ring->count)
			ntc = 0;
	}
skip:
	tx_desc->cmd_type_offset_bsz = 0;
	xdp_ring->next_to_clean += completed_frames;
	if (xdp_ring->next_to_clean >= cnt)
		xdp_ring->next_to_clean -= cnt;
	if (xsk_frames)
		xsk_tx_completed(xdp_ring->xsk_pool, xsk_frames);
}

/**
>>>>>>> ec35307e
 * ice_xmit_pkt - produce a single HW Tx descriptor out of AF_XDP descriptor
 * @xdp_ring: XDP ring to produce the HW Tx descriptor on
 * @desc: AF_XDP descriptor to pull the DMA address and length from
 * @total_bytes: bytes accumulator that will be used for stats update
 */
static void ice_xmit_pkt(struct ice_tx_ring *xdp_ring, struct xdp_desc *desc,
			 unsigned int *total_bytes)
{
	struct ice_tx_desc *tx_desc;
	dma_addr_t dma;

	dma = xsk_buff_raw_get_dma(xdp_ring->xsk_pool, desc->addr);
	xsk_buff_raw_dma_sync_for_device(xdp_ring->xsk_pool, dma, desc->len);

	tx_desc = ICE_TX_DESC(xdp_ring, xdp_ring->next_to_use++);
	tx_desc->buf_addr = cpu_to_le64(dma);
	tx_desc->cmd_type_offset_bsz = ice_build_ctob(ICE_TX_DESC_CMD_EOP,
						      0, desc->len, 0);

	*total_bytes += desc->len;
}

/**
 * ice_xmit_pkt_batch - produce a batch of HW Tx descriptors out of AF_XDP descriptors
 * @xdp_ring: XDP ring to produce the HW Tx descriptors on
 * @descs: AF_XDP descriptors to pull the DMA addresses and lengths from
 * @total_bytes: bytes accumulator that will be used for stats update
 */
static void ice_xmit_pkt_batch(struct ice_tx_ring *xdp_ring, struct xdp_desc *descs,
			       unsigned int *total_bytes)
{
	u16 ntu = xdp_ring->next_to_use;
	struct ice_tx_desc *tx_desc;
	u32 i;

	loop_unrolled_for(i = 0; i < PKTS_PER_BATCH; i++) {
		dma_addr_t dma;

		dma = xsk_buff_raw_get_dma(xdp_ring->xsk_pool, descs[i].addr);
		xsk_buff_raw_dma_sync_for_device(xdp_ring->xsk_pool, dma, descs[i].len);

		tx_desc = ICE_TX_DESC(xdp_ring, ntu++);
		tx_desc->buf_addr = cpu_to_le64(dma);
		tx_desc->cmd_type_offset_bsz = ice_build_ctob(ICE_TX_DESC_CMD_EOP,
							      0, descs[i].len, 0);

		*total_bytes += descs[i].len;
	}

	xdp_ring->next_to_use = ntu;
}

/**
 * ice_fill_tx_hw_ring - produce the number of Tx descriptors onto ring
 * @xdp_ring: XDP ring to produce the HW Tx descriptors on
 * @descs: AF_XDP descriptors to pull the DMA addresses and lengths from
 * @nb_pkts: count of packets to be send
 * @total_bytes: bytes accumulator that will be used for stats update
 */
static void ice_fill_tx_hw_ring(struct ice_tx_ring *xdp_ring, struct xdp_desc *descs,
				u32 nb_pkts, unsigned int *total_bytes)
{
	u32 batched, leftover, i;

	batched = ALIGN_DOWN(nb_pkts, PKTS_PER_BATCH);
	leftover = nb_pkts & (PKTS_PER_BATCH - 1);
	for (i = 0; i < batched; i += PKTS_PER_BATCH)
		ice_xmit_pkt_batch(xdp_ring, &descs[i], total_bytes);
	for (; i < batched + leftover; i++)
		ice_xmit_pkt(xdp_ring, &descs[i], total_bytes);
}

/**
 * ice_xmit_zc - take entries from XSK Tx ring and place them onto HW Tx ring
 * @xdp_ring: XDP ring to produce the HW Tx descriptors on
 *
 * Returns true if there is no more work that needs to be done, false otherwise
 */
bool ice_xmit_zc(struct ice_tx_ring *xdp_ring)
{
	struct xdp_desc *descs = xdp_ring->xsk_pool->tx_descs;
	u32 nb_pkts, nb_processed = 0;
	unsigned int total_bytes = 0;
	int budget;

	ice_clean_xdp_irq_zc(xdp_ring);

	budget = ICE_DESC_UNUSED(xdp_ring);
	budget = min_t(u16, budget, ICE_RING_QUARTER(xdp_ring));

	nb_pkts = xsk_tx_peek_release_desc_batch(xdp_ring->xsk_pool, budget);
	if (!nb_pkts)
		return true;

	if (xdp_ring->next_to_use + nb_pkts >= xdp_ring->count) {
		nb_processed = xdp_ring->count - xdp_ring->next_to_use;
		ice_fill_tx_hw_ring(xdp_ring, descs, nb_processed, &total_bytes);
		xdp_ring->next_to_use = 0;
	}

	ice_fill_tx_hw_ring(xdp_ring, &descs[nb_processed], nb_pkts - nb_processed,
			    &total_bytes);

	ice_set_rs_bit(xdp_ring);
	ice_xdp_ring_update_tail(xdp_ring);
	ice_update_tx_ring_stats(xdp_ring, nb_pkts, total_bytes);

	if (xsk_uses_need_wakeup(xdp_ring->xsk_pool))
		xsk_set_tx_need_wakeup(xdp_ring->xsk_pool);

	return nb_pkts < budget;
}

/**
 * ice_xsk_wakeup - Implements ndo_xsk_wakeup
 * @netdev: net_device
 * @queue_id: queue to wake up
 * @flags: ignored in our case, since we have Rx and Tx in the same NAPI
 *
 * Returns negative on error, zero otherwise.
 */
int
ice_xsk_wakeup(struct net_device *netdev, u32 queue_id,
	       u32 __always_unused flags)
{
	struct ice_netdev_priv *np = netdev_priv(netdev);
	struct ice_q_vector *q_vector;
	struct ice_vsi *vsi = np->vsi;
	struct ice_tx_ring *ring;

	if (test_bit(ICE_VSI_DOWN, vsi->state))
		return -ENETDOWN;

	if (!ice_is_xdp_ena_vsi(vsi))
		return -EINVAL;

	if (queue_id >= vsi->num_txq || queue_id >= vsi->num_rxq)
		return -EINVAL;

	ring = vsi->rx_rings[queue_id]->xdp_ring;

	if (!ring->xsk_pool)
		return -EINVAL;

	/* The idea here is that if NAPI is running, mark a miss, so
	 * it will run again. If not, trigger an interrupt and
	 * schedule the NAPI from interrupt context. If NAPI would be
	 * scheduled here, the interrupt affinity would not be
	 * honored.
	 */
	q_vector = ring->q_vector;
	if (!napi_if_scheduled_mark_missed(&q_vector->napi))
		ice_trigger_sw_intr(&vsi->back->hw, q_vector);

	return 0;
}

/**
 * ice_xsk_any_rx_ring_ena - Checks if Rx rings have AF_XDP buff pool attached
 * @vsi: VSI to be checked
 *
 * Returns true if any of the Rx rings has an AF_XDP buff pool attached
 */
bool ice_xsk_any_rx_ring_ena(struct ice_vsi *vsi)
{
	int i;

	ice_for_each_rxq(vsi, i) {
		if (xsk_get_pool_from_qid(vsi->netdev, i))
			return true;
	}

	return false;
}

/**
 * ice_xsk_clean_rx_ring - clean buffer pool queues connected to a given Rx ring
 * @rx_ring: ring to be cleaned
 */
void ice_xsk_clean_rx_ring(struct ice_rx_ring *rx_ring)
{
	u16 ntc = rx_ring->next_to_clean;
	u16 ntu = rx_ring->next_to_use;

	while (ntc != ntu) {
		struct xdp_buff *xdp = *ice_xdp_buf(rx_ring, ntc);

		xsk_buff_free(xdp);
		ntc++;
		if (ntc >= rx_ring->count)
			ntc = 0;
	}
}

/**
 * ice_xsk_clean_xdp_ring - Clean the XDP Tx ring and its buffer pool queues
 * @xdp_ring: XDP_Tx ring
 */
void ice_xsk_clean_xdp_ring(struct ice_tx_ring *xdp_ring)
{
	u16 ntc = xdp_ring->next_to_clean, ntu = xdp_ring->next_to_use;
	u32 xsk_frames = 0;

	while (ntc != ntu) {
		struct ice_tx_buf *tx_buf = &xdp_ring->tx_buf[ntc];

		if (tx_buf->xdp)
			xsk_buff_free(tx_buf->xdp);
		else
			xsk_frames++;

		tx_buf->raw_buf = NULL;

		ntc++;
		if (ntc >= xdp_ring->count)
			ntc = 0;
	}

	if (xsk_frames)
		xsk_tx_completed(xdp_ring->xsk_pool, xsk_frames);
}<|MERGE_RESOLUTION|>--- conflicted
+++ resolved
@@ -598,7 +598,22 @@
 }
 
 /**
- * ice_clean_xdp_irq_zc - AF_XDP ZC specific Tx cleaning routine
+ * ice_clean_xdp_tx_buf - Free and unmap XDP Tx buffer
+ * @xdp_ring: XDP Tx ring
+ * @tx_buf: Tx buffer to clean
+ */
+static void
+ice_clean_xdp_tx_buf(struct ice_tx_ring *xdp_ring, struct ice_tx_buf *tx_buf)
+{
+	page_frag_free(tx_buf->raw_buf);
+	xdp_ring->xdp_tx_active--;
+	dma_unmap_single(xdp_ring->dev, dma_unmap_addr(tx_buf, dma),
+			 dma_unmap_len(tx_buf, len), DMA_TO_DEVICE);
+	dma_unmap_len_set(tx_buf, len, 0);
+}
+
+/**
+ * ice_clean_xdp_irq_zc - produce AF_XDP descriptors to CQ
  * @xdp_ring: XDP Tx ring
  */
 static void ice_clean_xdp_irq_zc(struct ice_tx_ring *xdp_ring)
@@ -607,44 +622,47 @@
 	struct ice_tx_desc *tx_desc;
 	u16 cnt = xdp_ring->count;
 	struct ice_tx_buf *tx_buf;
+	u16 completed_frames = 0;
 	u16 xsk_frames = 0;
 	u16 last_rs;
 	int i;
 
 	last_rs = xdp_ring->next_to_use ? xdp_ring->next_to_use - 1 : cnt - 1;
 	tx_desc = ICE_TX_DESC(xdp_ring, last_rs);
-	if (tx_desc->cmd_type_offset_bsz &
-	    cpu_to_le64(ICE_TX_DESC_DTYPE_DESC_DONE)) {
+	if ((tx_desc->cmd_type_offset_bsz &
+	    cpu_to_le64(ICE_TX_DESC_DTYPE_DESC_DONE))) {
 		if (last_rs >= ntc)
-			xsk_frames = last_rs - ntc + 1;
+			completed_frames = last_rs - ntc + 1;
 		else
-			xsk_frames = last_rs + cnt - ntc + 1;
-	}
-
-	if (!xsk_frames)
+			completed_frames = last_rs + cnt - ntc + 1;
+	}
+
+	if (!completed_frames)
 		return;
 
-	if (likely(!xdp_ring->xdp_tx_active))
+	if (likely(!xdp_ring->xdp_tx_active)) {
+		xsk_frames = completed_frames;
 		goto skip;
+	}
 
 	ntc = xdp_ring->next_to_clean;
-	for (i = 0; i < xsk_frames; i++) {
+	for (i = 0; i < completed_frames; i++) {
 		tx_buf = &xdp_ring->tx_buf[ntc];
 
-		if (tx_buf->xdp) {
-			xsk_buff_free(tx_buf->xdp);
-			xdp_ring->xdp_tx_active--;
+		if (tx_buf->raw_buf) {
+			ice_clean_xdp_tx_buf(xdp_ring, tx_buf);
+			tx_buf->raw_buf = NULL;
 		} else {
 			xsk_frames++;
 		}
 
 		ntc++;
-		if (ntc == cnt)
+		if (ntc >= xdp_ring->count)
 			ntc = 0;
 	}
 skip:
 	tx_desc->cmd_type_offset_bsz = 0;
-	xdp_ring->next_to_clean += xsk_frames;
+	xdp_ring->next_to_clean += completed_frames;
 	if (xdp_ring->next_to_clean >= cnt)
 		xdp_ring->next_to_clean -= cnt;
 	if (xsk_frames)
@@ -877,81 +895,6 @@
 }
 
 /**
-<<<<<<< HEAD
-=======
- * ice_clean_xdp_tx_buf - Free and unmap XDP Tx buffer
- * @xdp_ring: XDP Tx ring
- * @tx_buf: Tx buffer to clean
- */
-static void
-ice_clean_xdp_tx_buf(struct ice_tx_ring *xdp_ring, struct ice_tx_buf *tx_buf)
-{
-	page_frag_free(tx_buf->raw_buf);
-	xdp_ring->xdp_tx_active--;
-	dma_unmap_single(xdp_ring->dev, dma_unmap_addr(tx_buf, dma),
-			 dma_unmap_len(tx_buf, len), DMA_TO_DEVICE);
-	dma_unmap_len_set(tx_buf, len, 0);
-}
-
-/**
- * ice_clean_xdp_irq_zc - produce AF_XDP descriptors to CQ
- * @xdp_ring: XDP Tx ring
- */
-static void ice_clean_xdp_irq_zc(struct ice_tx_ring *xdp_ring)
-{
-	u16 ntc = xdp_ring->next_to_clean;
-	struct ice_tx_desc *tx_desc;
-	u16 cnt = xdp_ring->count;
-	struct ice_tx_buf *tx_buf;
-	u16 completed_frames = 0;
-	u16 xsk_frames = 0;
-	u16 last_rs;
-	int i;
-
-	last_rs = xdp_ring->next_to_use ? xdp_ring->next_to_use - 1 : cnt - 1;
-	tx_desc = ICE_TX_DESC(xdp_ring, last_rs);
-	if ((tx_desc->cmd_type_offset_bsz &
-	    cpu_to_le64(ICE_TX_DESC_DTYPE_DESC_DONE))) {
-		if (last_rs >= ntc)
-			completed_frames = last_rs - ntc + 1;
-		else
-			completed_frames = last_rs + cnt - ntc + 1;
-	}
-
-	if (!completed_frames)
-		return;
-
-	if (likely(!xdp_ring->xdp_tx_active)) {
-		xsk_frames = completed_frames;
-		goto skip;
-	}
-
-	ntc = xdp_ring->next_to_clean;
-	for (i = 0; i < completed_frames; i++) {
-		tx_buf = &xdp_ring->tx_buf[ntc];
-
-		if (tx_buf->raw_buf) {
-			ice_clean_xdp_tx_buf(xdp_ring, tx_buf);
-			tx_buf->raw_buf = NULL;
-		} else {
-			xsk_frames++;
-		}
-
-		ntc++;
-		if (ntc >= xdp_ring->count)
-			ntc = 0;
-	}
-skip:
-	tx_desc->cmd_type_offset_bsz = 0;
-	xdp_ring->next_to_clean += completed_frames;
-	if (xdp_ring->next_to_clean >= cnt)
-		xdp_ring->next_to_clean -= cnt;
-	if (xsk_frames)
-		xsk_tx_completed(xdp_ring->xsk_pool, xsk_frames);
-}
-
-/**
->>>>>>> ec35307e
  * ice_xmit_pkt - produce a single HW Tx descriptor out of AF_XDP descriptor
  * @xdp_ring: XDP ring to produce the HW Tx descriptor on
  * @desc: AF_XDP descriptor to pull the DMA address and length from
