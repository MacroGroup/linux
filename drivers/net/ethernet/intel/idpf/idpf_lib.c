--- conflicted
+++ resolved
@@ -1907,11 +1907,7 @@
 	/* Same comment as above regarding avoiding copying the wait_queues and
 	 * mutexes applies here. We do not want to mess with those if possible.
 	 */
-<<<<<<< HEAD
-	memcpy(vport, new_vport, offsetof(struct idpf_vport, link_speed_mbps));
-=======
 	memcpy(vport, new_vport, offsetof(struct idpf_vport, link_up));
->>>>>>> adc21867
 
 	if (reset_cause == IDPF_SR_Q_CHANGE)
 		idpf_vport_alloc_vec_indexes(vport);
