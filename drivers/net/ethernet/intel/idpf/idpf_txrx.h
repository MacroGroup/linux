/* SPDX-License-Identifier: GPL-2.0-only */
/* Copyright (C) 2023 Intel Corporation */

#ifndef _IDPF_TXRX_H_
#define _IDPF_TXRX_H_

#include <linux/dim.h>

#include <net/libeth/cache.h>
#include <net/tcp.h>
#include <net/netdev_queues.h>

#include "idpf_lan_txrx.h"
#include "virtchnl2_lan_desc.h"

#define IDPF_LARGE_MAX_Q			256
#define IDPF_MAX_Q				16
#define IDPF_MIN_Q				2
/* Mailbox Queue */
#define IDPF_MAX_MBXQ				1

#define IDPF_MIN_TXQ_DESC			64
#define IDPF_MIN_RXQ_DESC			64
#define IDPF_MIN_TXQ_COMPLQ_DESC		256
#define IDPF_MAX_QIDS				256

/* Number of descriptors in a queue should be a multiple of 32. RX queue
 * descriptors alone should be a multiple of IDPF_REQ_RXQ_DESC_MULTIPLE
 * to achieve BufQ descriptors aligned to 32
 */
#define IDPF_REQ_DESC_MULTIPLE			32
#define IDPF_REQ_RXQ_DESC_MULTIPLE (IDPF_MAX_BUFQS_PER_RXQ_GRP * 32)
#define IDPF_MIN_TX_DESC_NEEDED (MAX_SKB_FRAGS + 6)
#define IDPF_TX_WAKE_THRESH ((u16)IDPF_MIN_TX_DESC_NEEDED * 2)

#define IDPF_MAX_DESCS				8160
#define IDPF_MAX_TXQ_DESC ALIGN_DOWN(IDPF_MAX_DESCS, IDPF_REQ_DESC_MULTIPLE)
#define IDPF_MAX_RXQ_DESC ALIGN_DOWN(IDPF_MAX_DESCS, IDPF_REQ_RXQ_DESC_MULTIPLE)
#define MIN_SUPPORT_TXDID (\
	VIRTCHNL2_TXDID_FLEX_FLOW_SCHED |\
	VIRTCHNL2_TXDID_FLEX_TSO_CTX)

#define IDPF_DFLT_SINGLEQ_TX_Q_GROUPS		1
#define IDPF_DFLT_SINGLEQ_RX_Q_GROUPS		1
#define IDPF_DFLT_SINGLEQ_TXQ_PER_GROUP		4
#define IDPF_DFLT_SINGLEQ_RXQ_PER_GROUP		4

#define IDPF_COMPLQ_PER_GROUP			1
#define IDPF_SINGLE_BUFQ_PER_RXQ_GRP		1
#define IDPF_MAX_BUFQS_PER_RXQ_GRP		2
#define IDPF_BUFQ2_ENA				1
#define IDPF_NUMQ_PER_CHUNK			1

#define IDPF_DFLT_SPLITQ_TXQ_PER_GROUP		1
#define IDPF_DFLT_SPLITQ_RXQ_PER_GROUP		1

/* Default vector sharing */
#define IDPF_MBX_Q_VEC		1
#define IDPF_MIN_Q_VEC		1

#define IDPF_DFLT_TX_Q_DESC_COUNT		512
#define IDPF_DFLT_TX_COMPLQ_DESC_COUNT		512
#define IDPF_DFLT_RX_Q_DESC_COUNT		512

/* IMPORTANT: We absolutely _cannot_ have more buffers in the system than a
 * given RX completion queue has descriptors. This includes _ALL_ buffer
 * queues. E.g.: If you have two buffer queues of 512 descriptors and buffers,
 * you have a total of 1024 buffers so your RX queue _must_ have at least that
 * many descriptors. This macro divides a given number of RX descriptors by
 * number of buffer queues to calculate how many descriptors each buffer queue
 * can have without overrunning the RX queue.
 *
 * If you give hardware more buffers than completion descriptors what will
 * happen is that if hardware gets a chance to post more than ring wrap of
 * descriptors before SW gets an interrupt and overwrites SW head, the gen bit
 * in the descriptor will be wrong. Any overwritten descriptors' buffers will
 * be gone forever and SW has no reasonable way to tell that this has happened.
 * From SW perspective, when we finally get an interrupt, it looks like we're
 * still waiting for descriptor to be done, stalling forever.
 */
#define IDPF_RX_BUFQ_DESC_COUNT(RXD, NUM_BUFQ)	((RXD) / (NUM_BUFQ))

#define IDPF_RX_BUFQ_WORKING_SET(rxq)		((rxq)->desc_count - 1)

#define IDPF_RX_BUMP_NTC(rxq, ntc)				\
do {								\
	if (unlikely(++(ntc) == (rxq)->desc_count)) {		\
		ntc = 0;					\
		idpf_queue_change(GEN_CHK, rxq);		\
	}							\
} while (0)

#define IDPF_SINGLEQ_BUMP_RING_IDX(q, idx)			\
do {								\
	if (unlikely(++(idx) == (q)->desc_count))		\
		idx = 0;					\
} while (0)

#define IDPF_RX_BUF_STRIDE			32
#define IDPF_RX_BUF_POST_STRIDE			16
#define IDPF_LOW_WATERMARK			64

#define IDPF_TX_TSO_MIN_MSS			88

/* Minimum number of descriptors between 2 descriptors with the RE bit set;
 * only relevant in flow scheduling mode
 */
#define IDPF_TX_SPLITQ_RE_MIN_GAP	64

#define IDPF_RX_BI_GEN_M		BIT(16)
#define IDPF_RX_BI_BUFID_M		GENMASK(15, 0)

#define IDPF_RXD_EOF_SPLITQ		VIRTCHNL2_RX_FLEX_DESC_ADV_STATUS0_EOF_M
#define IDPF_RXD_EOF_SINGLEQ		VIRTCHNL2_RX_BASE_DESC_STATUS_EOF_M

#define IDPF_DESC_UNUSED(txq)     \
	((((txq)->next_to_clean > (txq)->next_to_use) ? 0 : (txq)->desc_count) + \
	(txq)->next_to_clean - (txq)->next_to_use - 1)

#define IDPF_TX_BUF_RSV_UNUSED(txq)	((txq)->stash->buf_stack.top)
#define IDPF_TX_BUF_RSV_LOW(txq)	(IDPF_TX_BUF_RSV_UNUSED(txq) < \
					 (txq)->desc_count >> 2)

#define IDPF_TX_COMPLQ_OVERFLOW_THRESH(txcq)	((txcq)->desc_count >> 1)
/* Determine the absolute number of completions pending, i.e. the number of
 * completions that are expected to arrive on the TX completion queue.
 */
#define IDPF_TX_COMPLQ_PENDING(txq)	\
	(((txq)->num_completions_pending >= (txq)->complq->num_completions ? \
	0 : U32_MAX) + \
	(txq)->num_completions_pending - (txq)->complq->num_completions)

#define IDPF_TX_SPLITQ_COMPL_TAG_WIDTH	16
/* Adjust the generation for the completion tag and wrap if necessary */
#define IDPF_TX_ADJ_COMPL_TAG_GEN(txq) \
	((++(txq)->compl_tag_cur_gen) >= (txq)->compl_tag_gen_max ? \
	0 : (txq)->compl_tag_cur_gen)

#define IDPF_TXD_LAST_DESC_CMD (IDPF_TX_DESC_CMD_EOP | IDPF_TX_DESC_CMD_RS)

#define IDPF_TX_FLAGS_TSO		BIT(0)
#define IDPF_TX_FLAGS_IPV4		BIT(1)
#define IDPF_TX_FLAGS_IPV6		BIT(2)
#define IDPF_TX_FLAGS_TUNNEL		BIT(3)

union idpf_tx_flex_desc {
	struct idpf_flex_tx_desc q; /* queue based scheduling */
	struct idpf_flex_tx_sched_desc flow; /* flow based scheduling */
};

#define idpf_tx_buf libeth_sqe

/**
 * struct idpf_buf_lifo - LIFO for managing OOO completions
 * @top: Used to know how many buffers are left
 * @size: Total size of LIFO
 * @bufs: Backing array
 */
struct idpf_buf_lifo {
	u16 top;
	u16 size;
	struct idpf_tx_stash **bufs;
};

/**
 * struct idpf_tx_offload_params - Offload parameters for a given packet
 * @tx_flags: Feature flags enabled for this packet
 * @hdr_offsets: Offset parameter for single queue model
 * @cd_tunneling: Type of tunneling enabled for single queue model
 * @tso_len: Total length of payload to segment
 * @mss: Segment size
 * @tso_segs: Number of segments to be sent
 * @tso_hdr_len: Length of headers to be duplicated
 * @td_cmd: Command field to be inserted into descriptor
 */
struct idpf_tx_offload_params {
	u32 tx_flags;

	u32 hdr_offsets;
	u32 cd_tunneling;

	u32 tso_len;
	u16 mss;
	u16 tso_segs;
	u16 tso_hdr_len;

	u16 td_cmd;
};

/**
 * struct idpf_tx_splitq_params
 * @dtype: General descriptor info
 * @eop_cmd: Type of EOP
 * @compl_tag: Associated tag for completion
 * @td_tag: Descriptor tunneling tag
 * @offload: Offload parameters
 */
struct idpf_tx_splitq_params {
	enum idpf_tx_desc_dtype_value dtype;
	u16 eop_cmd;
	union {
		u16 compl_tag;
		u16 td_tag;
	};

	struct idpf_tx_offload_params offload;
};

enum idpf_tx_ctx_desc_eipt_offload {
	IDPF_TX_CTX_EXT_IP_NONE         = 0x0,
	IDPF_TX_CTX_EXT_IP_IPV6         = 0x1,
	IDPF_TX_CTX_EXT_IP_IPV4_NO_CSUM = 0x2,
	IDPF_TX_CTX_EXT_IP_IPV4         = 0x3
};

/* Checksum offload bits decoded from the receive descriptor. */
struct idpf_rx_csum_decoded {
	u32 l3l4p : 1;
	u32 ipe : 1;
	u32 eipe : 1;
	u32 eudpe : 1;
	u32 ipv6exadd : 1;
	u32 l4e : 1;
	u32 pprs : 1;
	u32 nat : 1;
	u32 raw_csum_inv : 1;
	u32 raw_csum : 16;
};

struct idpf_rx_extracted {
	unsigned int size;
	u16 rx_ptype;
};

#define IDPF_TX_COMPLQ_CLEAN_BUDGET	256
#define IDPF_TX_MIN_PKT_LEN		17
#define IDPF_TX_DESCS_FOR_SKB_DATA_PTR	1
#define IDPF_TX_DESCS_PER_CACHE_LINE	(L1_CACHE_BYTES / \
					 sizeof(struct idpf_flex_tx_desc))
#define IDPF_TX_DESCS_FOR_CTX		1
/* TX descriptors needed, worst case */
#define IDPF_TX_DESC_NEEDED (MAX_SKB_FRAGS + IDPF_TX_DESCS_FOR_CTX + \
			     IDPF_TX_DESCS_PER_CACHE_LINE + \
			     IDPF_TX_DESCS_FOR_SKB_DATA_PTR)

/* The size limit for a transmit buffer in a descriptor is (16K - 1).
 * In order to align with the read requests we will align the value to
 * the nearest 4K which represents our maximum read request size.
 */
#define IDPF_TX_MAX_READ_REQ_SIZE	SZ_4K
#define IDPF_TX_MAX_DESC_DATA		(SZ_16K - 1)
#define IDPF_TX_MAX_DESC_DATA_ALIGNED \
	ALIGN_DOWN(IDPF_TX_MAX_DESC_DATA, IDPF_TX_MAX_READ_REQ_SIZE)

#define idpf_rx_buf libeth_fqe

#define IDPF_RX_MAX_PTYPE_PROTO_IDS    32
#define IDPF_RX_MAX_PTYPE_SZ	(sizeof(struct virtchnl2_ptype) + \
				 (sizeof(u16) * IDPF_RX_MAX_PTYPE_PROTO_IDS))
#define IDPF_RX_PTYPE_HDR_SZ	sizeof(struct virtchnl2_get_ptype_info)
#define IDPF_RX_MAX_PTYPES_PER_BUF	\
	DIV_ROUND_DOWN_ULL((IDPF_CTLQ_MAX_BUF_LEN - IDPF_RX_PTYPE_HDR_SZ), \
			   IDPF_RX_MAX_PTYPE_SZ)

#define IDPF_GET_PTYPE_SIZE(p) struct_size((p), proto_id, (p)->proto_id_count)

#define IDPF_TUN_IP_GRE (\
	IDPF_PTYPE_TUNNEL_IP |\
	IDPF_PTYPE_TUNNEL_IP_GRENAT)

#define IDPF_TUN_IP_GRE_MAC (\
	IDPF_TUN_IP_GRE |\
	IDPF_PTYPE_TUNNEL_IP_GRENAT_MAC)

#define IDPF_RX_MAX_PTYPE	1024
#define IDPF_RX_MAX_BASE_PTYPE	256
#define IDPF_INVALID_PTYPE_ID	0xFFFF

enum idpf_tunnel_state {
	IDPF_PTYPE_TUNNEL_IP                    = BIT(0),
	IDPF_PTYPE_TUNNEL_IP_GRENAT             = BIT(1),
	IDPF_PTYPE_TUNNEL_IP_GRENAT_MAC         = BIT(2),
};

struct idpf_ptype_state {
	bool outer_ip:1;
	bool outer_frag:1;
	u8 tunnel_state:6;
};

/**
 * enum idpf_queue_flags_t
 * @__IDPF_Q_GEN_CHK: Queues operating in splitq mode use a generation bit to
 *		      identify new descriptor writebacks on the ring. HW sets
 *		      the gen bit to 1 on the first writeback of any given
 *		      descriptor. After the ring wraps, HW sets the gen bit of
 *		      those descriptors to 0, and continues flipping
 *		      0->1 or 1->0 on each ring wrap. SW maintains its own
 *		      gen bit to know what value will indicate writebacks on
 *		      the next pass around the ring. E.g. it is initialized
 *		      to 1 and knows that reading a gen bit of 1 in any
 *		      descriptor on the initial pass of the ring indicates a
 *		      writeback. It also flips on every ring wrap.
 * @__IDPF_Q_RFL_GEN_CHK: Refill queues are SW only, so Q_GEN acts as the HW
 *			  bit and Q_RFL_GEN is the SW bit.
 * @__IDPF_Q_FLOW_SCH_EN: Enable flow scheduling
 * @__IDPF_Q_SW_MARKER: Used to indicate TX queue marker completions
 * @__IDPF_Q_POLL_MODE: Enable poll mode
 * @__IDPF_Q_CRC_EN: enable CRC offload in singleq mode
 * @__IDPF_Q_HSPLIT_EN: enable header split on Rx (splitq)
 * @__IDPF_Q_FLAGS_NBITS: Must be last
 */
enum idpf_queue_flags_t {
	__IDPF_Q_GEN_CHK,
	__IDPF_Q_RFL_GEN_CHK,
	__IDPF_Q_FLOW_SCH_EN,
	__IDPF_Q_SW_MARKER,
	__IDPF_Q_POLL_MODE,
	__IDPF_Q_CRC_EN,
	__IDPF_Q_HSPLIT_EN,

	__IDPF_Q_FLAGS_NBITS,
};

#define idpf_queue_set(f, q)		__set_bit(__IDPF_Q_##f, (q)->flags)
#define idpf_queue_clear(f, q)		__clear_bit(__IDPF_Q_##f, (q)->flags)
#define idpf_queue_change(f, q)		__change_bit(__IDPF_Q_##f, (q)->flags)
#define idpf_queue_has(f, q)		test_bit(__IDPF_Q_##f, (q)->flags)

#define idpf_queue_has_clear(f, q)			\
	__test_and_clear_bit(__IDPF_Q_##f, (q)->flags)
#define idpf_queue_assign(f, q, v)			\
	__assign_bit(__IDPF_Q_##f, (q)->flags, v)

/**
 * struct idpf_vec_regs
 * @dyn_ctl_reg: Dynamic control interrupt register offset
 * @itrn_reg: Interrupt Throttling Rate register offset
 * @itrn_index_spacing: Register spacing between ITR registers of the same
 *			vector
 */
struct idpf_vec_regs {
	u32 dyn_ctl_reg;
	u32 itrn_reg;
	u32 itrn_index_spacing;
};

/**
 * struct idpf_intr_reg
 * @dyn_ctl: Dynamic control interrupt register
 * @dyn_ctl_intena_m: Mask for dyn_ctl interrupt enable
 * @dyn_ctl_intena_msk_m: Mask for dyn_ctl interrupt enable mask
 * @dyn_ctl_itridx_s: Register bit offset for ITR index
 * @dyn_ctl_itridx_m: Mask for ITR index
 * @dyn_ctl_intrvl_s: Register bit offset for ITR interval
 * @dyn_ctl_wb_on_itr_m: Mask for WB on ITR feature
 * @rx_itr: RX ITR register
 * @tx_itr: TX ITR register
 * @icr_ena: Interrupt cause register offset
 * @icr_ena_ctlq_m: Mask for ICR
 */
struct idpf_intr_reg {
	void __iomem *dyn_ctl;
	u32 dyn_ctl_intena_m;
	u32 dyn_ctl_intena_msk_m;
	u32 dyn_ctl_itridx_s;
	u32 dyn_ctl_itridx_m;
	u32 dyn_ctl_intrvl_s;
	u32 dyn_ctl_wb_on_itr_m;
	void __iomem *rx_itr;
	void __iomem *tx_itr;
	void __iomem *icr_ena;
	u32 icr_ena_ctlq_m;
};

/**
 * struct idpf_q_vector
 * @vport: Vport back pointer
 * @num_rxq: Number of RX queues
 * @num_txq: Number of TX queues
 * @num_bufq: Number of buffer queues
 * @num_complq: number of completion queues
 * @rx: Array of RX queues to service
 * @tx: Array of TX queues to service
 * @bufq: Array of buffer queues to service
 * @complq: array of completion queues
 * @intr_reg: See struct idpf_intr_reg
 * @napi: napi handler
 * @total_events: Number of interrupts processed
<<<<<<< HEAD
=======
 * @wb_on_itr: whether WB on ITR is enabled
>>>>>>> adc21867
 * @tx_dim: Data for TX net_dim algorithm
 * @tx_itr_value: TX interrupt throttling rate
 * @tx_intr_mode: Dynamic ITR or not
 * @tx_itr_idx: TX ITR index
 * @rx_dim: Data for RX net_dim algorithm
 * @rx_itr_value: RX interrupt throttling rate
 * @rx_intr_mode: Dynamic ITR or not
 * @rx_itr_idx: RX ITR index
 * @v_idx: Vector index
 * @affinity_mask: CPU affinity mask
 */
struct idpf_q_vector {
	__cacheline_group_begin_aligned(read_mostly);
	struct idpf_vport *vport;

	u16 num_rxq;
	u16 num_txq;
	u16 num_bufq;
	u16 num_complq;
	struct idpf_rx_queue **rx;
	struct idpf_tx_queue **tx;
	struct idpf_buf_queue **bufq;
	struct idpf_compl_queue **complq;

	struct idpf_intr_reg intr_reg;
	__cacheline_group_end_aligned(read_mostly);

	__cacheline_group_begin_aligned(read_write);
	struct napi_struct napi;
	u16 total_events;
<<<<<<< HEAD
=======
	bool wb_on_itr;
>>>>>>> adc21867

	struct dim tx_dim;
	u16 tx_itr_value;
	bool tx_intr_mode;
	u32 tx_itr_idx;

	struct dim rx_dim;
	u16 rx_itr_value;
	bool rx_intr_mode;
	u32 rx_itr_idx;
	__cacheline_group_end_aligned(read_write);

	__cacheline_group_begin_aligned(cold);
	u16 v_idx;

	cpumask_var_t affinity_mask;
	__cacheline_group_end_aligned(cold);
};
<<<<<<< HEAD
libeth_cacheline_set_assert(struct idpf_q_vector, 104,
=======
libeth_cacheline_set_assert(struct idpf_q_vector, 112,
>>>>>>> adc21867
			    424 + 2 * sizeof(struct dim),
			    8 + sizeof(cpumask_var_t));

struct idpf_rx_queue_stats {
	u64_stats_t packets;
	u64_stats_t bytes;
	u64_stats_t rsc_pkts;
	u64_stats_t hw_csum_err;
	u64_stats_t hsplit_pkts;
	u64_stats_t hsplit_buf_ovf;
	u64_stats_t bad_descs;
};

struct idpf_tx_queue_stats {
	u64_stats_t packets;
	u64_stats_t bytes;
	u64_stats_t lso_pkts;
	u64_stats_t linearize;
	u64_stats_t q_busy;
	u64_stats_t skb_drops;
	u64_stats_t dma_map_errs;
};

<<<<<<< HEAD
struct idpf_cleaned_stats {
	u32 packets;
	u32 bytes;
};

=======
>>>>>>> adc21867
#define IDPF_ITR_DYNAMIC	1
#define IDPF_ITR_MAX		0x1FE0
#define IDPF_ITR_20K		0x0032
#define IDPF_ITR_GRAN_S		1	/* Assume ITR granularity is 2us */
#define IDPF_ITR_MASK		0x1FFE  /* ITR register value alignment mask */
#define ITR_REG_ALIGN(setting)	((setting) & IDPF_ITR_MASK)
#define IDPF_ITR_IS_DYNAMIC(itr_mode) (itr_mode)
#define IDPF_ITR_TX_DEF		IDPF_ITR_20K
#define IDPF_ITR_RX_DEF		IDPF_ITR_20K
/* Index used for 'No ITR' update in DYN_CTL register */
#define IDPF_NO_ITR_UPDATE_IDX	3
#define IDPF_ITR_IDX_SPACING(spacing, dflt)	(spacing ? spacing : dflt)
#define IDPF_DIM_DEFAULT_PROFILE_IX		1

/**
 * struct idpf_txq_stash - Tx buffer stash for Flow-based scheduling mode
 * @buf_stack: Stack of empty buffers to store buffer info for out of order
 *	       buffer completions. See struct idpf_buf_lifo
 * @sched_buf_hash: Hash table to store buffers
 */
struct idpf_txq_stash {
	struct idpf_buf_lifo buf_stack;
	DECLARE_HASHTABLE(sched_buf_hash, 12);
} ____cacheline_aligned;

/**
 * struct idpf_rx_queue - software structure representing a receive queue
 * @rx: universal receive descriptor array
 * @single_buf: buffer descriptor array in singleq
 * @desc_ring: virtual descriptor ring address
 * @bufq_sets: Pointer to the array of buffer queues in splitq mode
 * @napi: NAPI instance corresponding to this queue (splitq)
 * @rx_buf: See struct &libeth_fqe
 * @pp: Page pool pointer in singleq mode
 * @netdev: &net_device corresponding to this queue
 * @tail: Tail offset. Used for both queue models single and split.
 * @flags: See enum idpf_queue_flags_t
 * @idx: For RX queue, it is used to index to total RX queue across groups and
 *	 used for skb reporting.
 * @desc_count: Number of descriptors
 * @rxdids: Supported RX descriptor ids
 * @rx_ptype_lkup: LUT of Rx ptypes
 * @next_to_use: Next descriptor to use
 * @next_to_clean: Next descriptor to clean
 * @next_to_alloc: RX buffer to allocate at
 * @skb: Pointer to the skb
 * @truesize: data buffer truesize in singleq
 * @stats_sync: See struct u64_stats_sync
 * @q_stats: See union idpf_rx_queue_stats
 * @q_id: Queue id
 * @size: Length of descriptor ring in bytes
 * @dma: Physical address of ring
 * @q_vector: Backreference to associated vector
 * @rx_buffer_low_watermark: RX buffer low watermark
 * @rx_hbuf_size: Header buffer size
 * @rx_buf_size: Buffer size
 * @rx_max_pkt_size: RX max packet size
 */
struct idpf_rx_queue {
	__cacheline_group_begin_aligned(read_mostly);
	union {
		union virtchnl2_rx_desc *rx;
		struct virtchnl2_singleq_rx_buf_desc *single_buf;

		void *desc_ring;
	};
	union {
		struct {
			struct idpf_bufq_set *bufq_sets;
			struct napi_struct *napi;
		};
		struct {
			struct libeth_fqe *rx_buf;
			struct page_pool *pp;
		};
	};
	struct net_device *netdev;
	void __iomem *tail;

	DECLARE_BITMAP(flags, __IDPF_Q_FLAGS_NBITS);
	u16 idx;
	u16 desc_count;

	u32 rxdids;
	const struct libeth_rx_pt *rx_ptype_lkup;
	__cacheline_group_end_aligned(read_mostly);

	__cacheline_group_begin_aligned(read_write);
	u16 next_to_use;
	u16 next_to_clean;
	u16 next_to_alloc;

	struct sk_buff *skb;
	u32 truesize;

	struct u64_stats_sync stats_sync;
	struct idpf_rx_queue_stats q_stats;
	__cacheline_group_end_aligned(read_write);

	__cacheline_group_begin_aligned(cold);
	u32 q_id;
	u32 size;
	dma_addr_t dma;

	struct idpf_q_vector *q_vector;

	u16 rx_buffer_low_watermark;
	u16 rx_hbuf_size;
	u16 rx_buf_size;
	u16 rx_max_pkt_size;
	__cacheline_group_end_aligned(cold);
};
libeth_cacheline_set_assert(struct idpf_rx_queue, 64,
			    80 + sizeof(struct u64_stats_sync),
			    32);

/**
 * struct idpf_tx_queue - software structure representing a transmit queue
 * @base_tx: base Tx descriptor array
 * @base_ctx: base Tx context descriptor array
 * @flex_tx: flex Tx descriptor array
 * @flex_ctx: flex Tx context descriptor array
 * @desc_ring: virtual descriptor ring address
 * @tx_buf: See struct idpf_tx_buf
 * @txq_grp: See struct idpf_txq_group
 * @dev: Device back pointer for DMA mapping
 * @tail: Tail offset. Used for both queue models single and split
 * @flags: See enum idpf_queue_flags_t
 * @idx: For TX queue, it is used as index to map between TX queue group and
 *	 hot path TX pointers stored in vport. Used in both singleq/splitq.
 * @desc_count: Number of descriptors
 * @tx_min_pkt_len: Min supported packet length
 * @compl_tag_gen_s: Completion tag generation bit
 *	The format of the completion tag will change based on the TXQ
 *	descriptor ring size so that we can maintain roughly the same level
 *	of "uniqueness" across all descriptor sizes. For example, if the
 *	TXQ descriptor ring size is 64 (the minimum size supported), the
 *	completion tag will be formatted as below:
 *	15                 6 5         0
 *	--------------------------------
 *	|    GEN=0-1023     |IDX = 0-63|
 *	--------------------------------
 *
 *	This gives us 64*1024 = 65536 possible unique values. Similarly, if
 *	the TXQ descriptor ring size is 8160 (the maximum size supported),
 *	the completion tag will be formatted as below:
 *	15 13 12                       0
 *	--------------------------------
 *	|GEN |       IDX = 0-8159      |
 *	--------------------------------
 *
 *	This gives us 8*8160 = 65280 possible unique values.
 * @netdev: &net_device corresponding to this queue
 * @next_to_use: Next descriptor to use
 * @next_to_clean: Next descriptor to clean
 * @cleaned_bytes: Splitq only, TXQ only: When a TX completion is received on
 *		   the TX completion queue, it can be for any TXQ associated
 *		   with that completion queue. This means we can clean up to
 *		   N TXQs during a single call to clean the completion queue.
 *		   cleaned_bytes|pkts tracks the clean stats per TXQ during
 *		   that single call to clean the completion queue. By doing so,
 *		   we can update BQL with aggregate cleaned stats for each TXQ
 *		   only once at the end of the cleaning routine.
 * @clean_budget: singleq only, queue cleaning budget
 * @cleaned_pkts: Number of packets cleaned for the above said case
 * @tx_max_bufs: Max buffers that can be transmitted with scatter-gather
 * @stash: Tx buffer stash for Flow-based scheduling mode
 * @compl_tag_bufid_m: Completion tag buffer id mask
 * @compl_tag_cur_gen: Used to keep track of current completion tag generation
 * @compl_tag_gen_max: To determine when compl_tag_cur_gen should be reset
 * @stats_sync: See struct u64_stats_sync
 * @q_stats: See union idpf_tx_queue_stats
 * @q_id: Queue id
 * @size: Length of descriptor ring in bytes
 * @dma: Physical address of ring
 * @q_vector: Backreference to associated vector
 */
struct idpf_tx_queue {
	__cacheline_group_begin_aligned(read_mostly);
	union {
		struct idpf_base_tx_desc *base_tx;
		struct idpf_base_tx_ctx_desc *base_ctx;
		union idpf_tx_flex_desc *flex_tx;
		struct idpf_flex_tx_ctx_desc *flex_ctx;

		void *desc_ring;
	};
<<<<<<< HEAD
	struct idpf_tx_buf *tx_buf;
=======
	struct libeth_sqe *tx_buf;
>>>>>>> adc21867
	struct idpf_txq_group *txq_grp;
	struct device *dev;
	void __iomem *tail;

	DECLARE_BITMAP(flags, __IDPF_Q_FLAGS_NBITS);
	u16 idx;
	u16 desc_count;

	u16 tx_min_pkt_len;
	u16 compl_tag_gen_s;

	struct net_device *netdev;
	__cacheline_group_end_aligned(read_mostly);

	__cacheline_group_begin_aligned(read_write);
	u16 next_to_use;
	u16 next_to_clean;

	union {
		u32 cleaned_bytes;
		u32 clean_budget;
	};
	u16 cleaned_pkts;

	u16 tx_max_bufs;
	struct idpf_txq_stash *stash;

	u16 compl_tag_bufid_m;
	u16 compl_tag_cur_gen;
	u16 compl_tag_gen_max;

	struct u64_stats_sync stats_sync;
	struct idpf_tx_queue_stats q_stats;
	__cacheline_group_end_aligned(read_write);

	__cacheline_group_begin_aligned(cold);
	u32 q_id;
	u32 size;
	dma_addr_t dma;

	struct idpf_q_vector *q_vector;
	__cacheline_group_end_aligned(cold);
};
libeth_cacheline_set_assert(struct idpf_tx_queue, 64,
			    88 + sizeof(struct u64_stats_sync),
			    24);

/**
 * struct idpf_buf_queue - software structure representing a buffer queue
 * @split_buf: buffer descriptor array
 * @hdr_buf: &libeth_fqe for header buffers
 * @hdr_pp: &page_pool for header buffers
 * @buf: &libeth_fqe for data buffers
 * @pp: &page_pool for data buffers
 * @tail: Tail offset
 * @flags: See enum idpf_queue_flags_t
 * @desc_count: Number of descriptors
 * @next_to_use: Next descriptor to use
 * @next_to_clean: Next descriptor to clean
 * @next_to_alloc: RX buffer to allocate at
 * @hdr_truesize: truesize for buffer headers
 * @truesize: truesize for data buffers
 * @q_id: Queue id
 * @size: Length of descriptor ring in bytes
 * @dma: Physical address of ring
 * @q_vector: Backreference to associated vector
 * @rx_buffer_low_watermark: RX buffer low watermark
 * @rx_hbuf_size: Header buffer size
 * @rx_buf_size: Buffer size
 */
struct idpf_buf_queue {
	__cacheline_group_begin_aligned(read_mostly);
	struct virtchnl2_splitq_rx_buf_desc *split_buf;
	struct libeth_fqe *hdr_buf;
	struct page_pool *hdr_pp;
	struct libeth_fqe *buf;
	struct page_pool *pp;
	void __iomem *tail;

	DECLARE_BITMAP(flags, __IDPF_Q_FLAGS_NBITS);
	u32 desc_count;
	__cacheline_group_end_aligned(read_mostly);

	__cacheline_group_begin_aligned(read_write);
	u32 next_to_use;
	u32 next_to_clean;
	u32 next_to_alloc;

	u32 hdr_truesize;
	u32 truesize;
	__cacheline_group_end_aligned(read_write);

	__cacheline_group_begin_aligned(cold);
	u32 q_id;
	u32 size;
	dma_addr_t dma;

	struct idpf_q_vector *q_vector;

	u16 rx_buffer_low_watermark;
	u16 rx_hbuf_size;
	u16 rx_buf_size;
	__cacheline_group_end_aligned(cold);
};
libeth_cacheline_set_assert(struct idpf_buf_queue, 64, 24, 32);

/**
 * struct idpf_compl_queue - software structure representing a completion queue
 * @comp: completion descriptor array
 * @txq_grp: See struct idpf_txq_group
 * @flags: See enum idpf_queue_flags_t
 * @desc_count: Number of descriptors
 * @clean_budget: queue cleaning budget
 * @netdev: &net_device corresponding to this queue
 * @next_to_use: Next descriptor to use. Relevant in both split & single txq
 *		 and bufq.
 * @next_to_clean: Next descriptor to clean
 * @num_completions: Only relevant for TX completion queue. It tracks the
 *		     number of completions received to compare against the
 *		     number of completions pending, as accumulated by the
 *		     TX queues.
 * @q_id: Queue id
 * @size: Length of descriptor ring in bytes
 * @dma: Physical address of ring
 * @q_vector: Backreference to associated vector
 */
struct idpf_compl_queue {
	__cacheline_group_begin_aligned(read_mostly);
	struct idpf_splitq_tx_compl_desc *comp;
	struct idpf_txq_group *txq_grp;

	DECLARE_BITMAP(flags, __IDPF_Q_FLAGS_NBITS);
	u32 desc_count;

	u32 clean_budget;
	struct net_device *netdev;
	__cacheline_group_end_aligned(read_mostly);

	__cacheline_group_begin_aligned(read_write);
	u32 next_to_use;
	u32 next_to_clean;

<<<<<<< HEAD
	u32 num_completions;
=======
	aligned_u64 num_completions;
>>>>>>> adc21867
	__cacheline_group_end_aligned(read_write);

	__cacheline_group_begin_aligned(cold);
	u32 q_id;
	u32 size;
	dma_addr_t dma;

	struct idpf_q_vector *q_vector;
	__cacheline_group_end_aligned(cold);
};
libeth_cacheline_set_assert(struct idpf_compl_queue, 40, 16, 24);

/**
 * struct idpf_sw_queue
 * @ring: Pointer to the ring
 * @flags: See enum idpf_queue_flags_t
 * @desc_count: Descriptor count
 * @next_to_use: Buffer to allocate at
 * @next_to_clean: Next descriptor to clean
 *
 * Software queues are used in splitq mode to manage buffers between rxq
 * producer and the bufq consumer.  These are required in order to maintain a
 * lockless buffer management system and are strictly software only constructs.
 */
struct idpf_sw_queue {
	__cacheline_group_begin_aligned(read_mostly);
	u32 *ring;

	DECLARE_BITMAP(flags, __IDPF_Q_FLAGS_NBITS);
	u32 desc_count;
	__cacheline_group_end_aligned(read_mostly);

	__cacheline_group_begin_aligned(read_write);
	u32 next_to_use;
	u32 next_to_clean;
	__cacheline_group_end_aligned(read_write);
};
libeth_cacheline_group_assert(struct idpf_sw_queue, read_mostly, 24);
libeth_cacheline_group_assert(struct idpf_sw_queue, read_write, 8);
libeth_cacheline_struct_assert(struct idpf_sw_queue, 24, 8);

/**
 * struct idpf_rxq_set
 * @rxq: RX queue
 * @refillq: pointers to refill queues
 *
 * Splitq only.  idpf_rxq_set associates an rxq with at an array of refillqs.
 * Each rxq needs a refillq to return used buffers back to the respective bufq.
 * Bufqs then clean these refillqs for buffers to give to hardware.
 */
struct idpf_rxq_set {
	struct idpf_rx_queue rxq;
	struct idpf_sw_queue *refillq[IDPF_MAX_BUFQS_PER_RXQ_GRP];
};

/**
 * struct idpf_bufq_set
 * @bufq: Buffer queue
 * @num_refillqs: Number of refill queues. This is always equal to num_rxq_sets
 *		  in idpf_rxq_group.
 * @refillqs: Pointer to refill queues array.
 *
 * Splitq only. idpf_bufq_set associates a bufq to an array of refillqs.
 * In this bufq_set, there will be one refillq for each rxq in this rxq_group.
 * Used buffers received by rxqs will be put on refillqs which bufqs will
 * clean to return new buffers back to hardware.
 *
 * Buffers needed by some number of rxqs associated in this rxq_group are
 * managed by at most two bufqs (depending on performance configuration).
 */
struct idpf_bufq_set {
	struct idpf_buf_queue bufq;
	int num_refillqs;
	struct idpf_sw_queue *refillqs;
};

/**
 * struct idpf_rxq_group
 * @vport: Vport back pointer
 * @singleq: Struct with single queue related members
 * @singleq.num_rxq: Number of RX queues associated
 * @singleq.rxqs: Array of RX queue pointers
 * @splitq: Struct with split queue related members
 * @splitq.num_rxq_sets: Number of RX queue sets
 * @splitq.rxq_sets: Array of RX queue sets
 * @splitq.bufq_sets: Buffer queue set pointer
 *
 * In singleq mode, an rxq_group is simply an array of rxqs.  In splitq, a
 * rxq_group contains all the rxqs, bufqs and refillqs needed to
 * manage buffers in splitq mode.
 */
struct idpf_rxq_group {
	struct idpf_vport *vport;

	union {
		struct {
			u16 num_rxq;
			struct idpf_rx_queue *rxqs[IDPF_LARGE_MAX_Q];
		} singleq;
		struct {
			u16 num_rxq_sets;
			struct idpf_rxq_set *rxq_sets[IDPF_LARGE_MAX_Q];
			struct idpf_bufq_set *bufq_sets;
		} splitq;
	};
};

/**
 * struct idpf_txq_group
 * @vport: Vport back pointer
 * @num_txq: Number of TX queues associated
 * @txqs: Array of TX queue pointers
 * @stashes: array of OOO stashes for the queues
 * @complq: Associated completion queue pointer, split queue only
 * @num_completions_pending: Total number of completions pending for the
 *			     completion queue, acculumated for all TX queues
 *			     associated with that completion queue.
 *
 * Between singleq and splitq, a txq_group is largely the same except for the
 * complq. In splitq a single complq is responsible for handling completions
 * for some number of txqs associated in this txq_group.
 */
struct idpf_txq_group {
	struct idpf_vport *vport;

	u16 num_txq;
	struct idpf_tx_queue *txqs[IDPF_LARGE_MAX_Q];
	struct idpf_txq_stash *stashes;

	struct idpf_compl_queue *complq;

	aligned_u64 num_completions_pending;
};

static inline int idpf_q_vector_to_mem(const struct idpf_q_vector *q_vector)
{
	u32 cpu;

	if (!q_vector)
		return NUMA_NO_NODE;

	cpu = cpumask_first(q_vector->affinity_mask);

	return cpu < nr_cpu_ids ? cpu_to_mem(cpu) : NUMA_NO_NODE;
}

/**
 * idpf_size_to_txd_count - Get number of descriptors needed for large Tx frag
 * @size: transmit request size in bytes
 *
 * In the case where a large frag (>= 16K) needs to be split across multiple
 * descriptors, we need to assume that we can have no more than 12K of data
 * per descriptor due to hardware alignment restrictions (4K alignment).
 */
static inline u32 idpf_size_to_txd_count(unsigned int size)
{
	return DIV_ROUND_UP(size, IDPF_TX_MAX_DESC_DATA_ALIGNED);
}

/**
 * idpf_tx_singleq_build_ctob - populate command tag offset and size
 * @td_cmd: Command to be filled in desc
 * @td_offset: Offset to be filled in desc
 * @size: Size of the buffer
 * @td_tag: td tag to be filled
 *
 * Returns the 64 bit value populated with the input parameters
 */
static inline __le64 idpf_tx_singleq_build_ctob(u64 td_cmd, u64 td_offset,
						unsigned int size, u64 td_tag)
{
	return cpu_to_le64(IDPF_TX_DESC_DTYPE_DATA |
			   (td_cmd << IDPF_TXD_QW1_CMD_S) |
			   (td_offset << IDPF_TXD_QW1_OFFSET_S) |
			   ((u64)size << IDPF_TXD_QW1_TX_BUF_SZ_S) |
			   (td_tag << IDPF_TXD_QW1_L2TAG1_S));
}

void idpf_tx_splitq_build_ctb(union idpf_tx_flex_desc *desc,
			      struct idpf_tx_splitq_params *params,
			      u16 td_cmd, u16 size);
void idpf_tx_splitq_build_flow_desc(union idpf_tx_flex_desc *desc,
				    struct idpf_tx_splitq_params *params,
				    u16 td_cmd, u16 size);
/**
 * idpf_tx_splitq_build_desc - determine which type of data descriptor to build
 * @desc: descriptor to populate
 * @params: pointer to tx params struct
 * @td_cmd: command to be filled in desc
 * @size: size of buffer
 */
static inline void idpf_tx_splitq_build_desc(union idpf_tx_flex_desc *desc,
					     struct idpf_tx_splitq_params *params,
					     u16 td_cmd, u16 size)
{
	if (params->dtype == IDPF_TX_DESC_DTYPE_FLEX_L2TAG1_L2TAG2)
		idpf_tx_splitq_build_ctb(desc, params, td_cmd, size);
	else
		idpf_tx_splitq_build_flow_desc(desc, params, td_cmd, size);
}

<<<<<<< HEAD
=======
/**
 * idpf_vport_intr_set_wb_on_itr - enable descriptor writeback on disabled interrupts
 * @q_vector: pointer to queue vector struct
 */
static inline void idpf_vport_intr_set_wb_on_itr(struct idpf_q_vector *q_vector)
{
	struct idpf_intr_reg *reg;

	if (q_vector->wb_on_itr)
		return;

	q_vector->wb_on_itr = true;
	reg = &q_vector->intr_reg;

	writel(reg->dyn_ctl_wb_on_itr_m | reg->dyn_ctl_intena_msk_m |
	       (IDPF_NO_ITR_UPDATE_IDX << reg->dyn_ctl_itridx_s),
	       reg->dyn_ctl);
}

>>>>>>> adc21867
int idpf_vport_singleq_napi_poll(struct napi_struct *napi, int budget);
void idpf_vport_init_num_qs(struct idpf_vport *vport,
			    struct virtchnl2_create_vport *vport_msg);
void idpf_vport_calc_num_q_desc(struct idpf_vport *vport);
int idpf_vport_calc_total_qs(struct idpf_adapter *adapter, u16 vport_index,
			     struct virtchnl2_create_vport *vport_msg,
			     struct idpf_vport_max_q *max_q);
void idpf_vport_calc_num_q_groups(struct idpf_vport *vport);
int idpf_vport_queues_alloc(struct idpf_vport *vport);
void idpf_vport_queues_rel(struct idpf_vport *vport);
void idpf_vport_intr_rel(struct idpf_vport *vport);
int idpf_vport_intr_alloc(struct idpf_vport *vport);
void idpf_vport_intr_update_itr_ena_irq(struct idpf_q_vector *q_vector);
void idpf_vport_intr_deinit(struct idpf_vport *vport);
int idpf_vport_intr_init(struct idpf_vport *vport);
void idpf_vport_intr_ena(struct idpf_vport *vport);
int idpf_config_rss(struct idpf_vport *vport);
int idpf_init_rss(struct idpf_vport *vport);
void idpf_deinit_rss(struct idpf_vport *vport);
int idpf_rx_bufs_init_all(struct idpf_vport *vport);
void idpf_rx_add_frag(struct idpf_rx_buf *rx_buf, struct sk_buff *skb,
		      unsigned int size);
struct sk_buff *idpf_rx_build_skb(const struct libeth_fqe *buf, u32 size);
void idpf_tx_buf_hw_update(struct idpf_tx_queue *tx_q, u32 val,
			   bool xmit_more);
unsigned int idpf_size_to_txd_count(unsigned int size);
netdev_tx_t idpf_tx_drop_skb(struct idpf_tx_queue *tx_q, struct sk_buff *skb);
void idpf_tx_dma_map_error(struct idpf_tx_queue *txq, struct sk_buff *skb,
			   struct idpf_tx_buf *first, u16 ring_idx);
unsigned int idpf_tx_desc_count_required(struct idpf_tx_queue *txq,
					 struct sk_buff *skb);
<<<<<<< HEAD
int idpf_tx_maybe_stop_common(struct idpf_tx_queue *tx_q, unsigned int size);
=======
>>>>>>> adc21867
void idpf_tx_timeout(struct net_device *netdev, unsigned int txqueue);
netdev_tx_t idpf_tx_singleq_frame(struct sk_buff *skb,
				  struct idpf_tx_queue *tx_q);
netdev_tx_t idpf_tx_start(struct sk_buff *skb, struct net_device *netdev);
bool idpf_rx_singleq_buf_hw_alloc_all(struct idpf_rx_queue *rxq,
				      u16 cleaned_count);
int idpf_tso(struct sk_buff *skb, struct idpf_tx_offload_params *off);

static inline bool idpf_tx_maybe_stop_common(struct idpf_tx_queue *tx_q,
					     u32 needed)
{
	return !netif_subqueue_maybe_stop(tx_q->netdev, tx_q->idx,
					  IDPF_DESC_UNUSED(tx_q),
					  needed, needed);
}

#endif /* !_IDPF_TXRX_H_ */<|MERGE_RESOLUTION|>--- conflicted
+++ resolved
@@ -387,10 +387,7 @@
  * @intr_reg: See struct idpf_intr_reg
  * @napi: napi handler
  * @total_events: Number of interrupts processed
-<<<<<<< HEAD
-=======
  * @wb_on_itr: whether WB on ITR is enabled
->>>>>>> adc21867
  * @tx_dim: Data for TX net_dim algorithm
  * @tx_itr_value: TX interrupt throttling rate
  * @tx_intr_mode: Dynamic ITR or not
@@ -421,10 +418,7 @@
 	__cacheline_group_begin_aligned(read_write);
 	struct napi_struct napi;
 	u16 total_events;
-<<<<<<< HEAD
-=======
 	bool wb_on_itr;
->>>>>>> adc21867
 
 	struct dim tx_dim;
 	u16 tx_itr_value;
@@ -443,11 +437,7 @@
 	cpumask_var_t affinity_mask;
 	__cacheline_group_end_aligned(cold);
 };
-<<<<<<< HEAD
-libeth_cacheline_set_assert(struct idpf_q_vector, 104,
-=======
 libeth_cacheline_set_assert(struct idpf_q_vector, 112,
->>>>>>> adc21867
 			    424 + 2 * sizeof(struct dim),
 			    8 + sizeof(cpumask_var_t));
 
@@ -471,14 +461,6 @@
 	u64_stats_t dma_map_errs;
 };
 
-<<<<<<< HEAD
-struct idpf_cleaned_stats {
-	u32 packets;
-	u32 bytes;
-};
-
-=======
->>>>>>> adc21867
 #define IDPF_ITR_DYNAMIC	1
 #define IDPF_ITR_MAX		0x1FE0
 #define IDPF_ITR_20K		0x0032
@@ -666,11 +648,7 @@
 
 		void *desc_ring;
 	};
-<<<<<<< HEAD
-	struct idpf_tx_buf *tx_buf;
-=======
 	struct libeth_sqe *tx_buf;
->>>>>>> adc21867
 	struct idpf_txq_group *txq_grp;
 	struct device *dev;
 	void __iomem *tail;
@@ -813,11 +791,7 @@
 	u32 next_to_use;
 	u32 next_to_clean;
 
-<<<<<<< HEAD
-	u32 num_completions;
-=======
 	aligned_u64 num_completions;
->>>>>>> adc21867
 	__cacheline_group_end_aligned(read_write);
 
 	__cacheline_group_begin_aligned(cold);
@@ -1019,8 +993,6 @@
 		idpf_tx_splitq_build_flow_desc(desc, params, td_cmd, size);
 }
 
-<<<<<<< HEAD
-=======
 /**
  * idpf_vport_intr_set_wb_on_itr - enable descriptor writeback on disabled interrupts
  * @q_vector: pointer to queue vector struct
@@ -1040,7 +1012,6 @@
 	       reg->dyn_ctl);
 }
 
->>>>>>> adc21867
 int idpf_vport_singleq_napi_poll(struct napi_struct *napi, int budget);
 void idpf_vport_init_num_qs(struct idpf_vport *vport,
 			    struct virtchnl2_create_vport *vport_msg);
@@ -1072,10 +1043,6 @@
 			   struct idpf_tx_buf *first, u16 ring_idx);
 unsigned int idpf_tx_desc_count_required(struct idpf_tx_queue *txq,
 					 struct sk_buff *skb);
-<<<<<<< HEAD
-int idpf_tx_maybe_stop_common(struct idpf_tx_queue *tx_q, unsigned int size);
-=======
->>>>>>> adc21867
 void idpf_tx_timeout(struct net_device *netdev, unsigned int txqueue);
 netdev_tx_t idpf_tx_singleq_frame(struct sk_buff *skb,
 				  struct idpf_tx_queue *tx_q);
