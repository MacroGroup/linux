--- conflicted
+++ resolved
@@ -105,8 +105,6 @@
 		adapter->taprio_offload_enable;
 }
 
-<<<<<<< HEAD
-=======
 static void igc_tsn_tx_arb(struct igc_adapter *adapter, u16 *queue_per_tc)
 {
 	struct igc_hw *hw = &adapter->hw;
@@ -127,7 +125,6 @@
 	wr32(IGC_TXARB, txarb);
 }
 
->>>>>>> adc21867
 /* Returns the TSN specific registers to their default values after
  * the adapter is reset.
  */
@@ -208,8 +205,6 @@
 	if (igc_is_device_id_i226(hw))
 		igc_tsn_set_retx_qbvfullthreshold(adapter);
 
-<<<<<<< HEAD
-=======
 	if (adapter->strict_priority_enable) {
 		int err;
 
@@ -244,7 +239,6 @@
 		return 0;
 	}
 
->>>>>>> adc21867
 	for (i = 0; i < adapter->num_tx_queues; i++) {
 		struct igc_ring *ring = adapter->tx_ring[i];
 		u32 txqctl = 0;
@@ -449,19 +443,11 @@
 {
 	bool any_tsn_enabled = !!(igc_tsn_new_flags(adapter) &
 				  IGC_FLAG_TSN_ANY_ENABLED);
-<<<<<<< HEAD
 
 	return (any_tsn_enabled && !igc_tsn_is_tx_mode_in_tsn(adapter)) ||
 	       (!any_tsn_enabled && igc_tsn_is_tx_mode_in_tsn(adapter));
 }
 
-=======
-
-	return (any_tsn_enabled && !igc_tsn_is_tx_mode_in_tsn(adapter)) ||
-	       (!any_tsn_enabled && igc_tsn_is_tx_mode_in_tsn(adapter));
-}
-
->>>>>>> adc21867
 int igc_tsn_offload_apply(struct igc_adapter *adapter)
 {
 	/* Per I225/6 HW Design Section 7.5.2.1 guideline, if tx mode change
