--- conflicted
+++ resolved
@@ -2411,11 +2411,7 @@
 				 NIX_AF_TL3_TL2X_LINKX_CFG(tl2_tl3_link_schq, link));
 		if (!(cfg & BIT_ULL(12)))
 			continue;
-<<<<<<< HEAD
-		bmap |= (1 << i);
-=======
 		bmap |= BIT_ULL(i);
->>>>>>> adc21867
 		cfg &= ~BIT_ULL(12);
 		rvu_write64(rvu, blkaddr,
 			    NIX_AF_TL3_TL2X_LINKX_CFG(tl2_tl3_link_schq, link), cfg);
@@ -2436,11 +2432,7 @@
 
 	/* Set NIX_AF_TL3_TL2_LINKX_CFG[ENA] for the TL3/TL2 queue */
 	for (i = 0; i < (rvu->hw->cgx_links + rvu->hw->lbk_links); i++) {
-<<<<<<< HEAD
-		if (!(bmap & (1 << i)))
-=======
 		if (!(bmap & BIT_ULL(i)))
->>>>>>> adc21867
 			continue;
 		cfg = rvu_read64(rvu, blkaddr,
 				 NIX_AF_TL3_TL2X_LINKX_CFG(tl2_tl3_link_schq, link));
