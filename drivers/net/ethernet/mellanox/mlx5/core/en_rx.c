--- conflicted
+++ resolved
@@ -2346,12 +2346,9 @@
 			stats->hds_nodata_packets++;
 			stats->hds_nodata_bytes += head_size;
 		}
-<<<<<<< HEAD
-=======
 	} else {
 		stats->hds_nosplit_packets++;
 		stats->hds_nosplit_bytes += data_bcnt;
->>>>>>> adc21867
 	}
 
 	mlx5e_shampo_complete_rx_cqe(rq, cqe, cqe_bcnt, *skb);
