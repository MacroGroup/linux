/*
 * Copyright (c) 2017, Mellanox Technologies, Ltd.  All rights reserved.
 *
 * This software is available to you under a choice of one of two
 * licenses.  You may choose to be licensed under the terms of the GNU
 * General Public License (GPL) Version 2, available from the file
 * COPYING in the main directory of this source tree, or the
 * OpenIB.org BSD license below:
 *
 *     Redistribution and use in source and binary forms, with or
 *     without modification, are permitted provided that the following
 *     conditions are met:
 *
 *      - Redistributions of source code must retain the above
 *        copyright notice, this list of conditions and the following
 *        disclaimer.
 *
 *      - Redistributions in binary form must reproduce the above
 *        copyright notice, this list of conditions and the following
 *        disclaimer in the documentation and/or other materials
 *        provided with the distribution.
 *
 * THE SOFTWARE IS PROVIDED "AS IS", WITHOUT WARRANTY OF ANY KIND,
 * EXPRESS OR IMPLIED, INCLUDING BUT NOT LIMITED TO THE WARRANTIES OF
 * MERCHANTABILITY, FITNESS FOR A PARTICULAR PURPOSE AND
 * NONINFRINGEMENT. IN NO EVENT SHALL THE AUTHORS OR COPYRIGHT HOLDERS
 * BE LIABLE FOR ANY CLAIM, DAMAGES OR OTHER LIABILITY, WHETHER IN AN
 * ACTION OF CONTRACT, TORT OR OTHERWISE, ARISING FROM, OUT OF OR IN
 * CONNECTION WITH THE SOFTWARE OR THE USE OR OTHER DEALINGS IN THE
 * SOFTWARE.
 */

#include "lib/events.h"
#include "en.h"
#include "en_accel/ktls.h"
#include "en_accel/en_accel.h"
#include "en/ptp.h"
#include "en/port.h"

#ifdef CONFIG_PAGE_POOL_STATS
#include <net/page_pool/helpers.h>
#endif

void mlx5e_ethtool_put_stat(u64 **data, u64 val)
{
	*(*data)++ = val;
}

static unsigned int stats_grps_num(struct mlx5e_priv *priv)
{
	return !priv->profile->stats_grps_num ? 0 :
		priv->profile->stats_grps_num(priv);
}

unsigned int mlx5e_stats_total_num(struct mlx5e_priv *priv)
{
	mlx5e_stats_grp_t *stats_grps = priv->profile->stats_grps;
	const unsigned int num_stats_grps = stats_grps_num(priv);
	unsigned int total = 0;
	int i;

	for (i = 0; i < num_stats_grps; i++)
		total += stats_grps[i]->get_num_stats(priv);

	return total;
}

void mlx5e_stats_update_ndo_stats(struct mlx5e_priv *priv)
{
	mlx5e_stats_grp_t *stats_grps = priv->profile->stats_grps;
	const unsigned int num_stats_grps = stats_grps_num(priv);
	int i;

	for (i = num_stats_grps - 1; i >= 0; i--)
		if (stats_grps[i]->update_stats &&
		    stats_grps[i]->update_stats_mask & MLX5E_NDO_UPDATE_STATS)
			stats_grps[i]->update_stats(priv);
}

void mlx5e_stats_update(struct mlx5e_priv *priv)
{
	mlx5e_stats_grp_t *stats_grps = priv->profile->stats_grps;
	const unsigned int num_stats_grps = stats_grps_num(priv);
	int i;

	for (i = num_stats_grps - 1; i >= 0; i--)
		if (stats_grps[i]->update_stats)
			stats_grps[i]->update_stats(priv);
}

void mlx5e_stats_fill(struct mlx5e_priv *priv, u64 *data, int idx)
{
	mlx5e_stats_grp_t *stats_grps = priv->profile->stats_grps;
	const unsigned int num_stats_grps = stats_grps_num(priv);
	int i;

	for (i = 0; i < num_stats_grps; i++)
		stats_grps[i]->fill_stats(priv, &data);
}

void mlx5e_stats_fill_strings(struct mlx5e_priv *priv, u8 *data)
{
	mlx5e_stats_grp_t *stats_grps = priv->profile->stats_grps;
	const unsigned int num_stats_grps = stats_grps_num(priv);
	int i;

	for (i = 0; i < num_stats_grps; i++)
		stats_grps[i]->fill_strings(priv, &data);
}

/* Concrete NIC Stats */

static const struct counter_desc sw_stats_desc[] = {
	{ MLX5E_DECLARE_STAT(struct mlx5e_sw_stats, rx_packets) },
	{ MLX5E_DECLARE_STAT(struct mlx5e_sw_stats, rx_bytes) },
	{ MLX5E_DECLARE_STAT(struct mlx5e_sw_stats, tx_packets) },
	{ MLX5E_DECLARE_STAT(struct mlx5e_sw_stats, tx_bytes) },
	{ MLX5E_DECLARE_STAT(struct mlx5e_sw_stats, tx_tso_packets) },
	{ MLX5E_DECLARE_STAT(struct mlx5e_sw_stats, tx_tso_bytes) },
	{ MLX5E_DECLARE_STAT(struct mlx5e_sw_stats, tx_tso_inner_packets) },
	{ MLX5E_DECLARE_STAT(struct mlx5e_sw_stats, tx_tso_inner_bytes) },
	{ MLX5E_DECLARE_STAT(struct mlx5e_sw_stats, tx_added_vlan_packets) },
	{ MLX5E_DECLARE_STAT(struct mlx5e_sw_stats, tx_nop) },
	{ MLX5E_DECLARE_STAT(struct mlx5e_sw_stats, tx_mpwqe_blks) },
	{ MLX5E_DECLARE_STAT(struct mlx5e_sw_stats, tx_mpwqe_pkts) },

#ifdef CONFIG_MLX5_EN_TLS
	{ MLX5E_DECLARE_STAT(struct mlx5e_sw_stats, tx_tls_encrypted_packets) },
	{ MLX5E_DECLARE_STAT(struct mlx5e_sw_stats, tx_tls_encrypted_bytes) },
	{ MLX5E_DECLARE_STAT(struct mlx5e_sw_stats, tx_tls_ooo) },
	{ MLX5E_DECLARE_STAT(struct mlx5e_sw_stats, tx_tls_dump_packets) },
	{ MLX5E_DECLARE_STAT(struct mlx5e_sw_stats, tx_tls_dump_bytes) },
	{ MLX5E_DECLARE_STAT(struct mlx5e_sw_stats, tx_tls_resync_bytes) },
	{ MLX5E_DECLARE_STAT(struct mlx5e_sw_stats, tx_tls_skip_no_sync_data) },
	{ MLX5E_DECLARE_STAT(struct mlx5e_sw_stats, tx_tls_drop_no_sync_data) },
	{ MLX5E_DECLARE_STAT(struct mlx5e_sw_stats, tx_tls_drop_bypass_req) },
#endif

	{ MLX5E_DECLARE_STAT(struct mlx5e_sw_stats, rx_lro_packets) },
	{ MLX5E_DECLARE_STAT(struct mlx5e_sw_stats, rx_lro_bytes) },
	{ MLX5E_DECLARE_STAT(struct mlx5e_sw_stats, rx_gro_packets) },
	{ MLX5E_DECLARE_STAT(struct mlx5e_sw_stats, rx_gro_bytes) },
	{ MLX5E_DECLARE_STAT(struct mlx5e_sw_stats, rx_gro_skbs) },
	{ MLX5E_DECLARE_STAT(struct mlx5e_sw_stats, rx_gro_large_hds) },
	{ MLX5E_DECLARE_STAT(struct mlx5e_sw_stats, rx_hds_nodata_packets) },
	{ MLX5E_DECLARE_STAT(struct mlx5e_sw_stats, rx_hds_nodata_bytes) },
<<<<<<< HEAD
=======
	{ MLX5E_DECLARE_STAT(struct mlx5e_sw_stats, rx_hds_nosplit_packets) },
	{ MLX5E_DECLARE_STAT(struct mlx5e_sw_stats, rx_hds_nosplit_bytes) },
>>>>>>> adc21867
	{ MLX5E_DECLARE_STAT(struct mlx5e_sw_stats, rx_ecn_mark) },
	{ MLX5E_DECLARE_STAT(struct mlx5e_sw_stats, rx_removed_vlan_packets) },
	{ MLX5E_DECLARE_STAT(struct mlx5e_sw_stats, rx_csum_unnecessary) },
	{ MLX5E_DECLARE_STAT(struct mlx5e_sw_stats, rx_csum_none) },
	{ MLX5E_DECLARE_STAT(struct mlx5e_sw_stats, rx_csum_complete) },
	{ MLX5E_DECLARE_STAT(struct mlx5e_sw_stats, rx_csum_complete_tail) },
	{ MLX5E_DECLARE_STAT(struct mlx5e_sw_stats, rx_csum_complete_tail_slow) },
	{ MLX5E_DECLARE_STAT(struct mlx5e_sw_stats, rx_csum_unnecessary_inner) },
	{ MLX5E_DECLARE_STAT(struct mlx5e_sw_stats, rx_xdp_drop) },
	{ MLX5E_DECLARE_STAT(struct mlx5e_sw_stats, rx_xdp_redirect) },
	{ MLX5E_DECLARE_STAT(struct mlx5e_sw_stats, rx_xdp_tx_xmit) },
	{ MLX5E_DECLARE_STAT(struct mlx5e_sw_stats, rx_xdp_tx_mpwqe) },
	{ MLX5E_DECLARE_STAT(struct mlx5e_sw_stats, rx_xdp_tx_inlnw) },
	{ MLX5E_DECLARE_STAT(struct mlx5e_sw_stats, rx_xdp_tx_nops) },
	{ MLX5E_DECLARE_STAT(struct mlx5e_sw_stats, rx_xdp_tx_full) },
	{ MLX5E_DECLARE_STAT(struct mlx5e_sw_stats, rx_xdp_tx_err) },
	{ MLX5E_DECLARE_STAT(struct mlx5e_sw_stats, rx_xdp_tx_cqe) },
	{ MLX5E_DECLARE_STAT(struct mlx5e_sw_stats, tx_csum_none) },
	{ MLX5E_DECLARE_STAT(struct mlx5e_sw_stats, tx_csum_partial) },
	{ MLX5E_DECLARE_STAT(struct mlx5e_sw_stats, tx_csum_partial_inner) },
	{ MLX5E_DECLARE_STAT(struct mlx5e_sw_stats, tx_queue_stopped) },
	{ MLX5E_DECLARE_STAT(struct mlx5e_sw_stats, tx_queue_dropped) },
	{ MLX5E_DECLARE_STAT(struct mlx5e_sw_stats, tx_xmit_more) },
	{ MLX5E_DECLARE_STAT(struct mlx5e_sw_stats, tx_recover) },
	{ MLX5E_DECLARE_STAT(struct mlx5e_sw_stats, tx_cqes) },
	{ MLX5E_DECLARE_STAT(struct mlx5e_sw_stats, tx_queue_wake) },
	{ MLX5E_DECLARE_STAT(struct mlx5e_sw_stats, tx_cqe_err) },
	{ MLX5E_DECLARE_STAT(struct mlx5e_sw_stats, tx_xdp_xmit) },
	{ MLX5E_DECLARE_STAT(struct mlx5e_sw_stats, tx_xdp_mpwqe) },
	{ MLX5E_DECLARE_STAT(struct mlx5e_sw_stats, tx_xdp_inlnw) },
	{ MLX5E_DECLARE_STAT(struct mlx5e_sw_stats, tx_xdp_nops) },
	{ MLX5E_DECLARE_STAT(struct mlx5e_sw_stats, tx_xdp_full) },
	{ MLX5E_DECLARE_STAT(struct mlx5e_sw_stats, tx_xdp_err) },
	{ MLX5E_DECLARE_STAT(struct mlx5e_sw_stats, tx_xdp_cqes) },
	{ MLX5E_DECLARE_STAT(struct mlx5e_sw_stats, rx_wqe_err) },
	{ MLX5E_DECLARE_STAT(struct mlx5e_sw_stats, rx_mpwqe_filler_cqes) },
	{ MLX5E_DECLARE_STAT(struct mlx5e_sw_stats, rx_mpwqe_filler_strides) },
	{ MLX5E_DECLARE_STAT(struct mlx5e_sw_stats, rx_oversize_pkts_sw_drop) },
	{ MLX5E_DECLARE_STAT(struct mlx5e_sw_stats, rx_buff_alloc_err) },
	{ MLX5E_DECLARE_STAT(struct mlx5e_sw_stats, rx_cqe_compress_blks) },
	{ MLX5E_DECLARE_STAT(struct mlx5e_sw_stats, rx_cqe_compress_pkts) },
	{ MLX5E_DECLARE_STAT(struct mlx5e_sw_stats, rx_congst_umr) },
#ifdef CONFIG_MLX5_EN_ARFS
	{ MLX5E_DECLARE_STAT(struct mlx5e_sw_stats, rx_arfs_add) },
	{ MLX5E_DECLARE_STAT(struct mlx5e_sw_stats, rx_arfs_request_in) },
	{ MLX5E_DECLARE_STAT(struct mlx5e_sw_stats, rx_arfs_request_out) },
	{ MLX5E_DECLARE_STAT(struct mlx5e_sw_stats, rx_arfs_expired) },
	{ MLX5E_DECLARE_STAT(struct mlx5e_sw_stats, rx_arfs_err) },
#endif
	{ MLX5E_DECLARE_STAT(struct mlx5e_sw_stats, rx_recover) },
#ifdef CONFIG_PAGE_POOL_STATS
	{ MLX5E_DECLARE_STAT(struct mlx5e_sw_stats, rx_pp_alloc_fast) },
	{ MLX5E_DECLARE_STAT(struct mlx5e_sw_stats, rx_pp_alloc_slow) },
	{ MLX5E_DECLARE_STAT(struct mlx5e_sw_stats, rx_pp_alloc_slow_high_order) },
	{ MLX5E_DECLARE_STAT(struct mlx5e_sw_stats, rx_pp_alloc_empty) },
	{ MLX5E_DECLARE_STAT(struct mlx5e_sw_stats, rx_pp_alloc_refill) },
	{ MLX5E_DECLARE_STAT(struct mlx5e_sw_stats, rx_pp_alloc_waive) },
	{ MLX5E_DECLARE_STAT(struct mlx5e_sw_stats, rx_pp_recycle_cached) },
	{ MLX5E_DECLARE_STAT(struct mlx5e_sw_stats, rx_pp_recycle_cache_full) },
	{ MLX5E_DECLARE_STAT(struct mlx5e_sw_stats, rx_pp_recycle_ring) },
	{ MLX5E_DECLARE_STAT(struct mlx5e_sw_stats, rx_pp_recycle_ring_full) },
	{ MLX5E_DECLARE_STAT(struct mlx5e_sw_stats, rx_pp_recycle_released_ref) },
#endif
#ifdef CONFIG_MLX5_EN_TLS
	{ MLX5E_DECLARE_STAT(struct mlx5e_sw_stats, rx_tls_decrypted_packets) },
	{ MLX5E_DECLARE_STAT(struct mlx5e_sw_stats, rx_tls_decrypted_bytes) },
	{ MLX5E_DECLARE_STAT(struct mlx5e_sw_stats, rx_tls_resync_req_pkt) },
	{ MLX5E_DECLARE_STAT(struct mlx5e_sw_stats, rx_tls_resync_req_start) },
	{ MLX5E_DECLARE_STAT(struct mlx5e_sw_stats, rx_tls_resync_req_end) },
	{ MLX5E_DECLARE_STAT(struct mlx5e_sw_stats, rx_tls_resync_req_skip) },
	{ MLX5E_DECLARE_STAT(struct mlx5e_sw_stats, rx_tls_resync_res_ok) },
	{ MLX5E_DECLARE_STAT(struct mlx5e_sw_stats, rx_tls_resync_res_retry) },
	{ MLX5E_DECLARE_STAT(struct mlx5e_sw_stats, rx_tls_resync_res_skip) },
	{ MLX5E_DECLARE_STAT(struct mlx5e_sw_stats, rx_tls_err) },
#endif
	{ MLX5E_DECLARE_STAT(struct mlx5e_sw_stats, ch_events) },
	{ MLX5E_DECLARE_STAT(struct mlx5e_sw_stats, ch_poll) },
	{ MLX5E_DECLARE_STAT(struct mlx5e_sw_stats, ch_arm) },
	{ MLX5E_DECLARE_STAT(struct mlx5e_sw_stats, ch_aff_change) },
	{ MLX5E_DECLARE_STAT(struct mlx5e_sw_stats, ch_force_irq) },
	{ MLX5E_DECLARE_STAT(struct mlx5e_sw_stats, ch_eq_rearm) },
	{ MLX5E_DECLARE_STAT(struct mlx5e_sw_stats, rx_xsk_packets) },
	{ MLX5E_DECLARE_STAT(struct mlx5e_sw_stats, rx_xsk_bytes) },
	{ MLX5E_DECLARE_STAT(struct mlx5e_sw_stats, rx_xsk_csum_complete) },
	{ MLX5E_DECLARE_STAT(struct mlx5e_sw_stats, rx_xsk_csum_unnecessary) },
	{ MLX5E_DECLARE_STAT(struct mlx5e_sw_stats, rx_xsk_csum_unnecessary_inner) },
	{ MLX5E_DECLARE_STAT(struct mlx5e_sw_stats, rx_xsk_csum_none) },
	{ MLX5E_DECLARE_STAT(struct mlx5e_sw_stats, rx_xsk_ecn_mark) },
	{ MLX5E_DECLARE_STAT(struct mlx5e_sw_stats, rx_xsk_removed_vlan_packets) },
	{ MLX5E_DECLARE_STAT(struct mlx5e_sw_stats, rx_xsk_xdp_drop) },
	{ MLX5E_DECLARE_STAT(struct mlx5e_sw_stats, rx_xsk_xdp_redirect) },
	{ MLX5E_DECLARE_STAT(struct mlx5e_sw_stats, rx_xsk_wqe_err) },
	{ MLX5E_DECLARE_STAT(struct mlx5e_sw_stats, rx_xsk_mpwqe_filler_cqes) },
	{ MLX5E_DECLARE_STAT(struct mlx5e_sw_stats, rx_xsk_mpwqe_filler_strides) },
	{ MLX5E_DECLARE_STAT(struct mlx5e_sw_stats, rx_xsk_oversize_pkts_sw_drop) },
	{ MLX5E_DECLARE_STAT(struct mlx5e_sw_stats, rx_xsk_buff_alloc_err) },
	{ MLX5E_DECLARE_STAT(struct mlx5e_sw_stats, rx_xsk_cqe_compress_blks) },
	{ MLX5E_DECLARE_STAT(struct mlx5e_sw_stats, rx_xsk_cqe_compress_pkts) },
	{ MLX5E_DECLARE_STAT(struct mlx5e_sw_stats, rx_xsk_congst_umr) },
	{ MLX5E_DECLARE_STAT(struct mlx5e_sw_stats, tx_xsk_xmit) },
	{ MLX5E_DECLARE_STAT(struct mlx5e_sw_stats, tx_xsk_mpwqe) },
	{ MLX5E_DECLARE_STAT(struct mlx5e_sw_stats, tx_xsk_inlnw) },
	{ MLX5E_DECLARE_STAT(struct mlx5e_sw_stats, tx_xsk_full) },
	{ MLX5E_DECLARE_STAT(struct mlx5e_sw_stats, tx_xsk_err) },
	{ MLX5E_DECLARE_STAT(struct mlx5e_sw_stats, tx_xsk_cqes) },
};

#define NUM_SW_COUNTERS			ARRAY_SIZE(sw_stats_desc)

static MLX5E_DECLARE_STATS_GRP_OP_NUM_STATS(sw)
{
	return NUM_SW_COUNTERS;
}

static MLX5E_DECLARE_STATS_GRP_OP_FILL_STRS(sw)
{
	int i;

	for (i = 0; i < NUM_SW_COUNTERS; i++)
		ethtool_puts(data, sw_stats_desc[i].format);
}

static MLX5E_DECLARE_STATS_GRP_OP_FILL_STATS(sw)
{
	int i;

	for (i = 0; i < NUM_SW_COUNTERS; i++)
		mlx5e_ethtool_put_stat(data,
				       MLX5E_READ_CTR64_CPU(&priv->stats.sw,
							    sw_stats_desc, i));
}

static void mlx5e_stats_grp_sw_update_stats_xdp_red(struct mlx5e_sw_stats *s,
						    struct mlx5e_xdpsq_stats *xdpsq_red_stats)
{
	s->tx_xdp_xmit  += xdpsq_red_stats->xmit;
	s->tx_xdp_mpwqe += xdpsq_red_stats->mpwqe;
	s->tx_xdp_inlnw += xdpsq_red_stats->inlnw;
	s->tx_xdp_nops  += xdpsq_red_stats->nops;
	s->tx_xdp_full  += xdpsq_red_stats->full;
	s->tx_xdp_err   += xdpsq_red_stats->err;
	s->tx_xdp_cqes  += xdpsq_red_stats->cqes;
}

static void mlx5e_stats_grp_sw_update_stats_xdpsq(struct mlx5e_sw_stats *s,
						  struct mlx5e_xdpsq_stats *xdpsq_stats)
{
	s->rx_xdp_tx_xmit  += xdpsq_stats->xmit;
	s->rx_xdp_tx_mpwqe += xdpsq_stats->mpwqe;
	s->rx_xdp_tx_inlnw += xdpsq_stats->inlnw;
	s->rx_xdp_tx_nops  += xdpsq_stats->nops;
	s->rx_xdp_tx_full  += xdpsq_stats->full;
	s->rx_xdp_tx_err   += xdpsq_stats->err;
	s->rx_xdp_tx_cqe   += xdpsq_stats->cqes;
}

static void mlx5e_stats_grp_sw_update_stats_xsksq(struct mlx5e_sw_stats *s,
						  struct mlx5e_xdpsq_stats *xsksq_stats)
{
	s->tx_xsk_xmit  += xsksq_stats->xmit;
	s->tx_xsk_mpwqe += xsksq_stats->mpwqe;
	s->tx_xsk_inlnw += xsksq_stats->inlnw;
	s->tx_xsk_full  += xsksq_stats->full;
	s->tx_xsk_err   += xsksq_stats->err;
	s->tx_xsk_cqes  += xsksq_stats->cqes;
}

static void mlx5e_stats_grp_sw_update_stats_xskrq(struct mlx5e_sw_stats *s,
						  struct mlx5e_rq_stats *xskrq_stats)
{
	s->rx_xsk_packets                += xskrq_stats->packets;
	s->rx_xsk_bytes                  += xskrq_stats->bytes;
	s->rx_xsk_csum_complete          += xskrq_stats->csum_complete;
	s->rx_xsk_csum_unnecessary       += xskrq_stats->csum_unnecessary;
	s->rx_xsk_csum_unnecessary_inner += xskrq_stats->csum_unnecessary_inner;
	s->rx_xsk_csum_none              += xskrq_stats->csum_none;
	s->rx_xsk_ecn_mark               += xskrq_stats->ecn_mark;
	s->rx_xsk_removed_vlan_packets   += xskrq_stats->removed_vlan_packets;
	s->rx_xsk_xdp_drop               += xskrq_stats->xdp_drop;
	s->rx_xsk_xdp_redirect           += xskrq_stats->xdp_redirect;
	s->rx_xsk_wqe_err                += xskrq_stats->wqe_err;
	s->rx_xsk_mpwqe_filler_cqes      += xskrq_stats->mpwqe_filler_cqes;
	s->rx_xsk_mpwqe_filler_strides   += xskrq_stats->mpwqe_filler_strides;
	s->rx_xsk_oversize_pkts_sw_drop  += xskrq_stats->oversize_pkts_sw_drop;
	s->rx_xsk_buff_alloc_err         += xskrq_stats->buff_alloc_err;
	s->rx_xsk_cqe_compress_blks      += xskrq_stats->cqe_compress_blks;
	s->rx_xsk_cqe_compress_pkts      += xskrq_stats->cqe_compress_pkts;
	s->rx_xsk_congst_umr             += xskrq_stats->congst_umr;
}

static void mlx5e_stats_grp_sw_update_stats_rq_stats(struct mlx5e_sw_stats *s,
						     struct mlx5e_rq_stats *rq_stats)
{
	s->rx_packets                 += rq_stats->packets;
	s->rx_bytes                   += rq_stats->bytes;
	s->rx_lro_packets             += rq_stats->lro_packets;
	s->rx_lro_bytes               += rq_stats->lro_bytes;
	s->rx_gro_packets             += rq_stats->gro_packets;
	s->rx_gro_bytes               += rq_stats->gro_bytes;
	s->rx_gro_skbs                += rq_stats->gro_skbs;
	s->rx_gro_large_hds           += rq_stats->gro_large_hds;
	s->rx_hds_nodata_packets      += rq_stats->hds_nodata_packets;
	s->rx_hds_nodata_bytes        += rq_stats->hds_nodata_bytes;
<<<<<<< HEAD
=======
	s->rx_hds_nosplit_packets     += rq_stats->hds_nosplit_packets;
	s->rx_hds_nosplit_bytes       += rq_stats->hds_nosplit_bytes;
>>>>>>> adc21867
	s->rx_ecn_mark                += rq_stats->ecn_mark;
	s->rx_removed_vlan_packets    += rq_stats->removed_vlan_packets;
	s->rx_csum_none               += rq_stats->csum_none;
	s->rx_csum_complete           += rq_stats->csum_complete;
	s->rx_csum_complete_tail      += rq_stats->csum_complete_tail;
	s->rx_csum_complete_tail_slow += rq_stats->csum_complete_tail_slow;
	s->rx_csum_unnecessary        += rq_stats->csum_unnecessary;
	s->rx_csum_unnecessary_inner  += rq_stats->csum_unnecessary_inner;
	s->rx_xdp_drop                += rq_stats->xdp_drop;
	s->rx_xdp_redirect            += rq_stats->xdp_redirect;
	s->rx_wqe_err                 += rq_stats->wqe_err;
	s->rx_mpwqe_filler_cqes       += rq_stats->mpwqe_filler_cqes;
	s->rx_mpwqe_filler_strides    += rq_stats->mpwqe_filler_strides;
	s->rx_oversize_pkts_sw_drop   += rq_stats->oversize_pkts_sw_drop;
	s->rx_buff_alloc_err          += rq_stats->buff_alloc_err;
	s->rx_cqe_compress_blks       += rq_stats->cqe_compress_blks;
	s->rx_cqe_compress_pkts       += rq_stats->cqe_compress_pkts;
	s->rx_congst_umr              += rq_stats->congst_umr;
#ifdef CONFIG_MLX5_EN_ARFS
	s->rx_arfs_add                += rq_stats->arfs_add;
	s->rx_arfs_request_in         += rq_stats->arfs_request_in;
	s->rx_arfs_request_out        += rq_stats->arfs_request_out;
	s->rx_arfs_expired            += rq_stats->arfs_expired;
	s->rx_arfs_err                += rq_stats->arfs_err;
#endif
	s->rx_recover                 += rq_stats->recover;
#ifdef CONFIG_PAGE_POOL_STATS
	s->rx_pp_alloc_fast          += rq_stats->pp_alloc_fast;
	s->rx_pp_alloc_slow          += rq_stats->pp_alloc_slow;
	s->rx_pp_alloc_empty         += rq_stats->pp_alloc_empty;
	s->rx_pp_alloc_refill        += rq_stats->pp_alloc_refill;
	s->rx_pp_alloc_waive         += rq_stats->pp_alloc_waive;
	s->rx_pp_alloc_slow_high_order		+= rq_stats->pp_alloc_slow_high_order;
	s->rx_pp_recycle_cached			+= rq_stats->pp_recycle_cached;
	s->rx_pp_recycle_cache_full		+= rq_stats->pp_recycle_cache_full;
	s->rx_pp_recycle_ring			+= rq_stats->pp_recycle_ring;
	s->rx_pp_recycle_ring_full		+= rq_stats->pp_recycle_ring_full;
	s->rx_pp_recycle_released_ref		+= rq_stats->pp_recycle_released_ref;
#endif
#ifdef CONFIG_MLX5_EN_TLS
	s->rx_tls_decrypted_packets   += rq_stats->tls_decrypted_packets;
	s->rx_tls_decrypted_bytes     += rq_stats->tls_decrypted_bytes;
	s->rx_tls_resync_req_pkt      += rq_stats->tls_resync_req_pkt;
	s->rx_tls_resync_req_start    += rq_stats->tls_resync_req_start;
	s->rx_tls_resync_req_end      += rq_stats->tls_resync_req_end;
	s->rx_tls_resync_req_skip     += rq_stats->tls_resync_req_skip;
	s->rx_tls_resync_res_ok       += rq_stats->tls_resync_res_ok;
	s->rx_tls_resync_res_retry    += rq_stats->tls_resync_res_retry;
	s->rx_tls_resync_res_skip     += rq_stats->tls_resync_res_skip;
	s->rx_tls_err                 += rq_stats->tls_err;
#endif
}

static void mlx5e_stats_grp_sw_update_stats_ch_stats(struct mlx5e_sw_stats *s,
						     struct mlx5e_ch_stats *ch_stats)
{
	s->ch_events      += ch_stats->events;
	s->ch_poll        += ch_stats->poll;
	s->ch_arm         += ch_stats->arm;
	s->ch_aff_change  += ch_stats->aff_change;
	s->ch_force_irq   += ch_stats->force_irq;
	s->ch_eq_rearm    += ch_stats->eq_rearm;
}

static void mlx5e_stats_grp_sw_update_stats_sq(struct mlx5e_sw_stats *s,
					       struct mlx5e_sq_stats *sq_stats)
{
	s->tx_packets               += sq_stats->packets;
	s->tx_bytes                 += sq_stats->bytes;
	s->tx_tso_packets           += sq_stats->tso_packets;
	s->tx_tso_bytes             += sq_stats->tso_bytes;
	s->tx_tso_inner_packets     += sq_stats->tso_inner_packets;
	s->tx_tso_inner_bytes       += sq_stats->tso_inner_bytes;
	s->tx_added_vlan_packets    += sq_stats->added_vlan_packets;
	s->tx_nop                   += sq_stats->nop;
	s->tx_mpwqe_blks            += sq_stats->mpwqe_blks;
	s->tx_mpwqe_pkts            += sq_stats->mpwqe_pkts;
	s->tx_queue_stopped         += sq_stats->stopped;
	s->tx_queue_wake            += sq_stats->wake;
	s->tx_queue_dropped         += sq_stats->dropped;
	s->tx_cqe_err               += sq_stats->cqe_err;
	s->tx_recover               += sq_stats->recover;
	s->tx_xmit_more             += sq_stats->xmit_more;
	s->tx_csum_partial_inner    += sq_stats->csum_partial_inner;
	s->tx_csum_none             += sq_stats->csum_none;
	s->tx_csum_partial          += sq_stats->csum_partial;
#ifdef CONFIG_MLX5_EN_TLS
	s->tx_tls_encrypted_packets += sq_stats->tls_encrypted_packets;
	s->tx_tls_encrypted_bytes   += sq_stats->tls_encrypted_bytes;
	s->tx_tls_ooo               += sq_stats->tls_ooo;
	s->tx_tls_dump_bytes        += sq_stats->tls_dump_bytes;
	s->tx_tls_dump_packets      += sq_stats->tls_dump_packets;
	s->tx_tls_resync_bytes      += sq_stats->tls_resync_bytes;
	s->tx_tls_skip_no_sync_data += sq_stats->tls_skip_no_sync_data;
	s->tx_tls_drop_no_sync_data += sq_stats->tls_drop_no_sync_data;
	s->tx_tls_drop_bypass_req   += sq_stats->tls_drop_bypass_req;
#endif
	s->tx_cqes                  += sq_stats->cqes;
}

static void mlx5e_stats_grp_sw_update_stats_ptp(struct mlx5e_priv *priv,
						struct mlx5e_sw_stats *s)
{
	int i;

	if (!priv->tx_ptp_opened && !priv->rx_ptp_opened)
		return;

	mlx5e_stats_grp_sw_update_stats_ch_stats(s, &priv->ptp_stats.ch);

	if (priv->tx_ptp_opened) {
		for (i = 0; i < priv->max_opened_tc; i++) {
			mlx5e_stats_grp_sw_update_stats_sq(s, &priv->ptp_stats.sq[i]);

			/* https://gcc.gnu.org/bugzilla/show_bug.cgi?id=92657 */
			barrier();
		}
	}
	if (priv->rx_ptp_opened) {
		mlx5e_stats_grp_sw_update_stats_rq_stats(s, &priv->ptp_stats.rq);

		/* https://gcc.gnu.org/bugzilla/show_bug.cgi?id=92657 */
		barrier();
	}
}

static void mlx5e_stats_grp_sw_update_stats_qos(struct mlx5e_priv *priv,
						struct mlx5e_sw_stats *s)
{
	struct mlx5e_sq_stats **stats;
	u16 max_qos_sqs;
	int i;

	/* Pairs with smp_store_release in mlx5e_open_qos_sq. */
	max_qos_sqs = smp_load_acquire(&priv->htb_max_qos_sqs);
	stats = READ_ONCE(priv->htb_qos_sq_stats);

	for (i = 0; i < max_qos_sqs; i++) {
		mlx5e_stats_grp_sw_update_stats_sq(s, READ_ONCE(stats[i]));

		/* https://gcc.gnu.org/bugzilla/show_bug.cgi?id=92657 */
		barrier();
	}
}

#ifdef CONFIG_PAGE_POOL_STATS
static void mlx5e_stats_update_stats_rq_page_pool(struct mlx5e_channel *c)
{
	struct mlx5e_rq_stats *rq_stats = c->rq.stats;
	struct page_pool *pool = c->rq.page_pool;
	struct page_pool_stats stats = { 0 };

	if (!page_pool_get_stats(pool, &stats))
		return;

	rq_stats->pp_alloc_fast = stats.alloc_stats.fast;
	rq_stats->pp_alloc_slow = stats.alloc_stats.slow;
	rq_stats->pp_alloc_slow_high_order = stats.alloc_stats.slow_high_order;
	rq_stats->pp_alloc_empty = stats.alloc_stats.empty;
	rq_stats->pp_alloc_waive = stats.alloc_stats.waive;
	rq_stats->pp_alloc_refill = stats.alloc_stats.refill;

	rq_stats->pp_recycle_cached = stats.recycle_stats.cached;
	rq_stats->pp_recycle_cache_full = stats.recycle_stats.cache_full;
	rq_stats->pp_recycle_ring = stats.recycle_stats.ring;
	rq_stats->pp_recycle_ring_full = stats.recycle_stats.ring_full;
	rq_stats->pp_recycle_released_ref = stats.recycle_stats.released_refcnt;
}
#else
static void mlx5e_stats_update_stats_rq_page_pool(struct mlx5e_channel *c)
{
}
#endif

static MLX5E_DECLARE_STATS_GRP_OP_UPDATE_STATS(sw)
{
	struct mlx5e_sw_stats *s = &priv->stats.sw;
	int i;

	memset(s, 0, sizeof(*s));

	for (i = 0; i < priv->channels.num; i++) /* for active channels only */
		mlx5e_stats_update_stats_rq_page_pool(priv->channels.c[i]);

	for (i = 0; i < priv->stats_nch; i++) {
		struct mlx5e_channel_stats *channel_stats =
			priv->channel_stats[i];

		int j;

		mlx5e_stats_grp_sw_update_stats_rq_stats(s, &channel_stats->rq);
		mlx5e_stats_grp_sw_update_stats_xdpsq(s, &channel_stats->rq_xdpsq);
		mlx5e_stats_grp_sw_update_stats_ch_stats(s, &channel_stats->ch);
		/* xdp redirect */
		mlx5e_stats_grp_sw_update_stats_xdp_red(s, &channel_stats->xdpsq);
		/* AF_XDP zero-copy */
		mlx5e_stats_grp_sw_update_stats_xskrq(s, &channel_stats->xskrq);
		mlx5e_stats_grp_sw_update_stats_xsksq(s, &channel_stats->xsksq);

		for (j = 0; j < priv->max_opened_tc; j++) {
			mlx5e_stats_grp_sw_update_stats_sq(s, &channel_stats->sq[j]);

			/* https://gcc.gnu.org/bugzilla/show_bug.cgi?id=92657 */
			barrier();
		}
	}
	mlx5e_stats_grp_sw_update_stats_ptp(priv, s);
	mlx5e_stats_grp_sw_update_stats_qos(priv, s);
}

static const struct counter_desc q_stats_desc[] = {
	{ MLX5E_DECLARE_STAT(struct mlx5e_qcounter_stats, rx_out_of_buffer) },
};

static const struct counter_desc drop_rq_stats_desc[] = {
	{ MLX5E_DECLARE_STAT(struct mlx5e_qcounter_stats, rx_if_down_packets) },
};

#define NUM_Q_COUNTERS			ARRAY_SIZE(q_stats_desc)
#define NUM_DROP_RQ_COUNTERS		ARRAY_SIZE(drop_rq_stats_desc)

static bool q_counter_any(struct mlx5e_priv *priv)
{
	struct mlx5_core_dev *pos;
	int i;

	mlx5_sd_for_each_dev(i, priv->mdev, pos)
		if (priv->q_counter[i++])
			return true;

	return false;
}

static MLX5E_DECLARE_STATS_GRP_OP_NUM_STATS(qcnt)
{
	int num_stats = 0;

	if (q_counter_any(priv))
		num_stats += NUM_Q_COUNTERS;

	if (priv->drop_rq_q_counter)
		num_stats += NUM_DROP_RQ_COUNTERS;

	return num_stats;
}

static MLX5E_DECLARE_STATS_GRP_OP_FILL_STRS(qcnt)
{
	int i;

	for (i = 0; i < NUM_Q_COUNTERS && q_counter_any(priv); i++)
		ethtool_puts(data, q_stats_desc[i].format);

	for (i = 0; i < NUM_DROP_RQ_COUNTERS && priv->drop_rq_q_counter; i++)
		ethtool_puts(data, drop_rq_stats_desc[i].format);
}

static MLX5E_DECLARE_STATS_GRP_OP_FILL_STATS(qcnt)
{
	int i;

	for (i = 0; i < NUM_Q_COUNTERS && q_counter_any(priv); i++)
		mlx5e_ethtool_put_stat(data,
				       MLX5E_READ_CTR32_CPU(&priv->stats.qcnt,
							    q_stats_desc, i));
	for (i = 0; i < NUM_DROP_RQ_COUNTERS && priv->drop_rq_q_counter; i++)
		mlx5e_ethtool_put_stat(
			data, MLX5E_READ_CTR32_CPU(&priv->stats.qcnt,
						   drop_rq_stats_desc, i));
}

static MLX5E_DECLARE_STATS_GRP_OP_UPDATE_STATS(qcnt)
{
	struct mlx5e_qcounter_stats *qcnt = &priv->stats.qcnt;
	u32 out[MLX5_ST_SZ_DW(query_q_counter_out)] = {};
	u32 in[MLX5_ST_SZ_DW(query_q_counter_in)] = {};
	struct mlx5_core_dev *pos;
	u32 rx_out_of_buffer = 0;
	int ret, i;

	MLX5_SET(query_q_counter_in, in, opcode, MLX5_CMD_OP_QUERY_Q_COUNTER);

	mlx5_sd_for_each_dev(i, priv->mdev, pos) {
		if (priv->q_counter[i]) {
			MLX5_SET(query_q_counter_in, in, counter_set_id,
				 priv->q_counter[i]);
			ret = mlx5_cmd_exec_inout(pos, query_q_counter, in, out);
			if (!ret)
				rx_out_of_buffer += MLX5_GET(query_q_counter_out,
							     out, out_of_buffer);
		}
	}
	qcnt->rx_out_of_buffer = rx_out_of_buffer;

	if (priv->drop_rq_q_counter) {
		MLX5_SET(query_q_counter_in, in, counter_set_id,
			 priv->drop_rq_q_counter);
		ret = mlx5_cmd_exec_inout(priv->mdev, query_q_counter, in, out);
		if (!ret)
			qcnt->rx_if_down_packets = MLX5_GET(query_q_counter_out,
							    out, out_of_buffer);
	}
}

#define VNIC_ENV_OFF(c) MLX5_BYTE_OFF(query_vnic_env_out, c)
static const struct counter_desc vnic_env_stats_steer_desc[] = {
	{ "rx_steer_missed_packets",
		VNIC_ENV_OFF(vport_env.nic_receive_steering_discard) },
};

static const struct counter_desc vnic_env_stats_dev_oob_desc[] = {
	{ "dev_internal_queue_oob",
		VNIC_ENV_OFF(vport_env.internal_rq_out_of_buffer) },
};

static const struct counter_desc vnic_env_stats_drop_desc[] = {
	{ "rx_oversize_pkts_buffer",
		VNIC_ENV_OFF(vport_env.eth_wqe_too_small) },
};

#define NUM_VNIC_ENV_STEER_COUNTERS(dev) \
	(MLX5_CAP_GEN(dev, nic_receive_steering_discard) ? \
	 ARRAY_SIZE(vnic_env_stats_steer_desc) : 0)
#define NUM_VNIC_ENV_DEV_OOB_COUNTERS(dev) \
	(MLX5_CAP_GEN(dev, vnic_env_int_rq_oob) ? \
	 ARRAY_SIZE(vnic_env_stats_dev_oob_desc) : 0)
#define NUM_VNIC_ENV_DROP_COUNTERS(dev) \
	(MLX5_CAP_GEN(dev, eth_wqe_too_small) ? \
	 ARRAY_SIZE(vnic_env_stats_drop_desc) : 0)

static MLX5E_DECLARE_STATS_GRP_OP_NUM_STATS(vnic_env)
{
	return NUM_VNIC_ENV_STEER_COUNTERS(priv->mdev) +
	       NUM_VNIC_ENV_DEV_OOB_COUNTERS(priv->mdev) +
	       NUM_VNIC_ENV_DROP_COUNTERS(priv->mdev);
}

static MLX5E_DECLARE_STATS_GRP_OP_FILL_STRS(vnic_env)
{
	int i;

	for (i = 0; i < NUM_VNIC_ENV_STEER_COUNTERS(priv->mdev); i++)
		ethtool_puts(data, vnic_env_stats_steer_desc[i].format);

	for (i = 0; i < NUM_VNIC_ENV_DEV_OOB_COUNTERS(priv->mdev); i++)
		ethtool_puts(data, vnic_env_stats_dev_oob_desc[i].format);

	for (i = 0; i < NUM_VNIC_ENV_DROP_COUNTERS(priv->mdev); i++)
		ethtool_puts(data, vnic_env_stats_drop_desc[i].format);
}

static MLX5E_DECLARE_STATS_GRP_OP_FILL_STATS(vnic_env)
{
	int i;

	for (i = 0; i < NUM_VNIC_ENV_STEER_COUNTERS(priv->mdev); i++)
		mlx5e_ethtool_put_stat(
			data,
			MLX5E_READ_CTR64_BE(priv->stats.vnic.query_vnic_env_out,
					    vnic_env_stats_steer_desc, i));

	for (i = 0; i < NUM_VNIC_ENV_DEV_OOB_COUNTERS(priv->mdev); i++)
		mlx5e_ethtool_put_stat(
			data,
			MLX5E_READ_CTR32_BE(priv->stats.vnic.query_vnic_env_out,
					    vnic_env_stats_dev_oob_desc, i));

	for (i = 0; i < NUM_VNIC_ENV_DROP_COUNTERS(priv->mdev); i++)
		mlx5e_ethtool_put_stat(
			data,
			MLX5E_READ_CTR32_BE(priv->stats.vnic.query_vnic_env_out,
					    vnic_env_stats_drop_desc, i));
}

static MLX5E_DECLARE_STATS_GRP_OP_UPDATE_STATS(vnic_env)
{
	u32 *out = (u32 *)priv->stats.vnic.query_vnic_env_out;
	u32 in[MLX5_ST_SZ_DW(query_vnic_env_in)] = {};
	struct mlx5_core_dev *mdev = priv->mdev;

	if (!mlx5e_stats_grp_vnic_env_num_stats(priv))
		return;

	MLX5_SET(query_vnic_env_in, in, opcode, MLX5_CMD_OP_QUERY_VNIC_ENV);
	mlx5_cmd_exec_inout(mdev, query_vnic_env, in, out);
}

#define VPORT_COUNTER_OFF(c) MLX5_BYTE_OFF(query_vport_counter_out, c)
static const struct counter_desc vport_stats_desc[] = {
	{ "rx_vport_unicast_packets",
		VPORT_COUNTER_OFF(received_eth_unicast.packets) },
	{ "rx_vport_unicast_bytes",
		VPORT_COUNTER_OFF(received_eth_unicast.octets) },
	{ "tx_vport_unicast_packets",
		VPORT_COUNTER_OFF(transmitted_eth_unicast.packets) },
	{ "tx_vport_unicast_bytes",
		VPORT_COUNTER_OFF(transmitted_eth_unicast.octets) },
	{ "rx_vport_multicast_packets",
		VPORT_COUNTER_OFF(received_eth_multicast.packets) },
	{ "rx_vport_multicast_bytes",
		VPORT_COUNTER_OFF(received_eth_multicast.octets) },
	{ "tx_vport_multicast_packets",
		VPORT_COUNTER_OFF(transmitted_eth_multicast.packets) },
	{ "tx_vport_multicast_bytes",
		VPORT_COUNTER_OFF(transmitted_eth_multicast.octets) },
	{ "rx_vport_broadcast_packets",
		VPORT_COUNTER_OFF(received_eth_broadcast.packets) },
	{ "rx_vport_broadcast_bytes",
		VPORT_COUNTER_OFF(received_eth_broadcast.octets) },
	{ "tx_vport_broadcast_packets",
		VPORT_COUNTER_OFF(transmitted_eth_broadcast.packets) },
	{ "tx_vport_broadcast_bytes",
		VPORT_COUNTER_OFF(transmitted_eth_broadcast.octets) },
	{ "rx_vport_rdma_unicast_packets",
		VPORT_COUNTER_OFF(received_ib_unicast.packets) },
	{ "rx_vport_rdma_unicast_bytes",
		VPORT_COUNTER_OFF(received_ib_unicast.octets) },
	{ "tx_vport_rdma_unicast_packets",
		VPORT_COUNTER_OFF(transmitted_ib_unicast.packets) },
	{ "tx_vport_rdma_unicast_bytes",
		VPORT_COUNTER_OFF(transmitted_ib_unicast.octets) },
	{ "rx_vport_rdma_multicast_packets",
		VPORT_COUNTER_OFF(received_ib_multicast.packets) },
	{ "rx_vport_rdma_multicast_bytes",
		VPORT_COUNTER_OFF(received_ib_multicast.octets) },
	{ "tx_vport_rdma_multicast_packets",
		VPORT_COUNTER_OFF(transmitted_ib_multicast.packets) },
	{ "tx_vport_rdma_multicast_bytes",
		VPORT_COUNTER_OFF(transmitted_ib_multicast.octets) },
};

static const struct counter_desc vport_loopback_stats_desc[] = {
	{ "vport_loopback_packets",
		VPORT_COUNTER_OFF(local_loopback.packets) },
	{ "vport_loopback_bytes",
		VPORT_COUNTER_OFF(local_loopback.octets) },
};

#define NUM_VPORT_COUNTERS		ARRAY_SIZE(vport_stats_desc)
#define NUM_VPORT_LOOPBACK_COUNTERS(dev) \
	(MLX5_CAP_GEN(dev, vport_counter_local_loopback) ? \
	 ARRAY_SIZE(vport_loopback_stats_desc) : 0)

static MLX5E_DECLARE_STATS_GRP_OP_NUM_STATS(vport)
{
	return NUM_VPORT_COUNTERS +
		NUM_VPORT_LOOPBACK_COUNTERS(priv->mdev);
}

static MLX5E_DECLARE_STATS_GRP_OP_FILL_STRS(vport)
{
	int i;

	for (i = 0; i < NUM_VPORT_COUNTERS; i++)
		ethtool_puts(data, vport_stats_desc[i].format);

	for (i = 0; i < NUM_VPORT_LOOPBACK_COUNTERS(priv->mdev); i++)
		ethtool_puts(data, vport_loopback_stats_desc[i].format);
}

static MLX5E_DECLARE_STATS_GRP_OP_FILL_STATS(vport)
{
	int i;

	for (i = 0; i < NUM_VPORT_COUNTERS; i++)
		mlx5e_ethtool_put_stat(
			data,
			MLX5E_READ_CTR64_BE(priv->stats.vport.query_vport_out,
					    vport_stats_desc, i));

	for (i = 0; i < NUM_VPORT_LOOPBACK_COUNTERS(priv->mdev); i++)
		mlx5e_ethtool_put_stat(
			data,
			MLX5E_READ_CTR64_BE(priv->stats.vport.query_vport_out,
					    vport_loopback_stats_desc, i));
}

static MLX5E_DECLARE_STATS_GRP_OP_UPDATE_STATS(vport)
{
	u32 *out = (u32 *)priv->stats.vport.query_vport_out;
	u32 in[MLX5_ST_SZ_DW(query_vport_counter_in)] = {};
	struct mlx5_core_dev *mdev = priv->mdev;

	MLX5_SET(query_vport_counter_in, in, opcode, MLX5_CMD_OP_QUERY_VPORT_COUNTER);
	mlx5_cmd_exec_inout(mdev, query_vport_counter, in, out);
}

#define PPORT_802_3_OFF(c) \
	MLX5_BYTE_OFF(ppcnt_reg, \
		      counter_set.eth_802_3_cntrs_grp_data_layout.c##_high)
static const struct counter_desc pport_802_3_stats_desc[] = {
	{ "tx_packets_phy", PPORT_802_3_OFF(a_frames_transmitted_ok) },
	{ "rx_packets_phy", PPORT_802_3_OFF(a_frames_received_ok) },
	{ "rx_crc_errors_phy", PPORT_802_3_OFF(a_frame_check_sequence_errors) },
	{ "tx_bytes_phy", PPORT_802_3_OFF(a_octets_transmitted_ok) },
	{ "rx_bytes_phy", PPORT_802_3_OFF(a_octets_received_ok) },
	{ "tx_multicast_phy", PPORT_802_3_OFF(a_multicast_frames_xmitted_ok) },
	{ "tx_broadcast_phy", PPORT_802_3_OFF(a_broadcast_frames_xmitted_ok) },
	{ "rx_multicast_phy", PPORT_802_3_OFF(a_multicast_frames_received_ok) },
	{ "rx_broadcast_phy", PPORT_802_3_OFF(a_broadcast_frames_received_ok) },
	{ "rx_in_range_len_errors_phy", PPORT_802_3_OFF(a_in_range_length_errors) },
	{ "rx_out_of_range_len_phy", PPORT_802_3_OFF(a_out_of_range_length_field) },
	{ "rx_oversize_pkts_phy", PPORT_802_3_OFF(a_frame_too_long_errors) },
	{ "rx_symbol_err_phy", PPORT_802_3_OFF(a_symbol_error_during_carrier) },
	{ "tx_mac_control_phy", PPORT_802_3_OFF(a_mac_control_frames_transmitted) },
	{ "rx_mac_control_phy", PPORT_802_3_OFF(a_mac_control_frames_received) },
	{ "rx_unsupported_op_phy", PPORT_802_3_OFF(a_unsupported_opcodes_received) },
	{ "rx_pause_ctrl_phy", PPORT_802_3_OFF(a_pause_mac_ctrl_frames_received) },
	{ "tx_pause_ctrl_phy", PPORT_802_3_OFF(a_pause_mac_ctrl_frames_transmitted) },
};

#define NUM_PPORT_802_3_COUNTERS	ARRAY_SIZE(pport_802_3_stats_desc)

static MLX5E_DECLARE_STATS_GRP_OP_NUM_STATS(802_3)
{
	return NUM_PPORT_802_3_COUNTERS;
}

static MLX5E_DECLARE_STATS_GRP_OP_FILL_STRS(802_3)
{
	int i;

	for (i = 0; i < NUM_PPORT_802_3_COUNTERS; i++)
		ethtool_puts(data, pport_802_3_stats_desc[i].format);
}

static MLX5E_DECLARE_STATS_GRP_OP_FILL_STATS(802_3)
{
	int i;

	for (i = 0; i < NUM_PPORT_802_3_COUNTERS; i++)
		mlx5e_ethtool_put_stat(
			data, MLX5E_READ_CTR64_BE(
				      &priv->stats.pport.IEEE_802_3_counters,
				      pport_802_3_stats_desc, i));
}

#define MLX5_BASIC_PPCNT_SUPPORTED(mdev) \
	(MLX5_CAP_GEN(mdev, pcam_reg) ? MLX5_CAP_PCAM_REG(mdev, ppcnt) : 1)

static MLX5E_DECLARE_STATS_GRP_OP_UPDATE_STATS(802_3)
{
	struct mlx5e_pport_stats *pstats = &priv->stats.pport;
	struct mlx5_core_dev *mdev = priv->mdev;
	u32 in[MLX5_ST_SZ_DW(ppcnt_reg)] = {0};
	int sz = MLX5_ST_SZ_BYTES(ppcnt_reg);
	void *out;

	if (!MLX5_BASIC_PPCNT_SUPPORTED(mdev))
		return;

	MLX5_SET(ppcnt_reg, in, local_port, 1);
	out = pstats->IEEE_802_3_counters;
	MLX5_SET(ppcnt_reg, in, grp, MLX5_IEEE_802_3_COUNTERS_GROUP);
	mlx5_core_access_reg(mdev, in, sz, out, sz, MLX5_REG_PPCNT, 0, 0);
}

#define MLX5E_READ_CTR64_BE_F(ptr, set, c)		\
	be64_to_cpu(*(__be64 *)((char *)ptr +		\
		MLX5_BYTE_OFF(ppcnt_reg,		\
			      counter_set.set.c##_high)))

static int mlx5e_stats_get_ieee(struct mlx5_core_dev *mdev,
				u32 *ppcnt_ieee_802_3)
{
	u32 in[MLX5_ST_SZ_DW(ppcnt_reg)] = {};
	int sz = MLX5_ST_SZ_BYTES(ppcnt_reg);

	if (!MLX5_BASIC_PPCNT_SUPPORTED(mdev))
		return -EOPNOTSUPP;

	MLX5_SET(ppcnt_reg, in, local_port, 1);
	MLX5_SET(ppcnt_reg, in, grp, MLX5_IEEE_802_3_COUNTERS_GROUP);
	return mlx5_core_access_reg(mdev, in, sz, ppcnt_ieee_802_3,
				    sz, MLX5_REG_PPCNT, 0, 0);
}

void mlx5e_stats_pause_get(struct mlx5e_priv *priv,
			   struct ethtool_pause_stats *pause_stats)
{
	u32 ppcnt_ieee_802_3[MLX5_ST_SZ_DW(ppcnt_reg)];
	struct mlx5_core_dev *mdev = priv->mdev;

	if (mlx5e_stats_get_ieee(mdev, ppcnt_ieee_802_3))
		return;

	pause_stats->tx_pause_frames =
		MLX5E_READ_CTR64_BE_F(ppcnt_ieee_802_3,
				      eth_802_3_cntrs_grp_data_layout,
				      a_pause_mac_ctrl_frames_transmitted);
	pause_stats->rx_pause_frames =
		MLX5E_READ_CTR64_BE_F(ppcnt_ieee_802_3,
				      eth_802_3_cntrs_grp_data_layout,
				      a_pause_mac_ctrl_frames_received);
}

void mlx5e_stats_eth_phy_get(struct mlx5e_priv *priv,
			     struct ethtool_eth_phy_stats *phy_stats)
{
	u32 ppcnt_ieee_802_3[MLX5_ST_SZ_DW(ppcnt_reg)];
	struct mlx5_core_dev *mdev = priv->mdev;

	if (mlx5e_stats_get_ieee(mdev, ppcnt_ieee_802_3))
		return;

	phy_stats->SymbolErrorDuringCarrier =
		MLX5E_READ_CTR64_BE_F(ppcnt_ieee_802_3,
				      eth_802_3_cntrs_grp_data_layout,
				      a_symbol_error_during_carrier);
}

void mlx5e_stats_eth_mac_get(struct mlx5e_priv *priv,
			     struct ethtool_eth_mac_stats *mac_stats)
{
	u32 ppcnt_ieee_802_3[MLX5_ST_SZ_DW(ppcnt_reg)];
	struct mlx5_core_dev *mdev = priv->mdev;

	if (mlx5e_stats_get_ieee(mdev, ppcnt_ieee_802_3))
		return;

#define RD(name)							\
	MLX5E_READ_CTR64_BE_F(ppcnt_ieee_802_3,				\
			      eth_802_3_cntrs_grp_data_layout,		\
			      name)

	mac_stats->FramesTransmittedOK	= RD(a_frames_transmitted_ok);
	mac_stats->FramesReceivedOK	= RD(a_frames_received_ok);
	mac_stats->FrameCheckSequenceErrors = RD(a_frame_check_sequence_errors);
	mac_stats->OctetsTransmittedOK	= RD(a_octets_transmitted_ok);
	mac_stats->OctetsReceivedOK	= RD(a_octets_received_ok);
	mac_stats->MulticastFramesXmittedOK = RD(a_multicast_frames_xmitted_ok);
	mac_stats->BroadcastFramesXmittedOK = RD(a_broadcast_frames_xmitted_ok);
	mac_stats->MulticastFramesReceivedOK = RD(a_multicast_frames_received_ok);
	mac_stats->BroadcastFramesReceivedOK = RD(a_broadcast_frames_received_ok);
	mac_stats->InRangeLengthErrors	= RD(a_in_range_length_errors);
	mac_stats->OutOfRangeLengthField = RD(a_out_of_range_length_field);
	mac_stats->FrameTooLongErrors	= RD(a_frame_too_long_errors);
#undef RD
}

void mlx5e_stats_eth_ctrl_get(struct mlx5e_priv *priv,
			      struct ethtool_eth_ctrl_stats *ctrl_stats)
{
	u32 ppcnt_ieee_802_3[MLX5_ST_SZ_DW(ppcnt_reg)];
	struct mlx5_core_dev *mdev = priv->mdev;

	if (mlx5e_stats_get_ieee(mdev, ppcnt_ieee_802_3))
		return;

	ctrl_stats->MACControlFramesTransmitted =
		MLX5E_READ_CTR64_BE_F(ppcnt_ieee_802_3,
				      eth_802_3_cntrs_grp_data_layout,
				      a_mac_control_frames_transmitted);
	ctrl_stats->MACControlFramesReceived =
		MLX5E_READ_CTR64_BE_F(ppcnt_ieee_802_3,
				      eth_802_3_cntrs_grp_data_layout,
				      a_mac_control_frames_received);
	ctrl_stats->UnsupportedOpcodesReceived =
		MLX5E_READ_CTR64_BE_F(ppcnt_ieee_802_3,
				      eth_802_3_cntrs_grp_data_layout,
				      a_unsupported_opcodes_received);
}

#define PPORT_2863_OFF(c) \
	MLX5_BYTE_OFF(ppcnt_reg, \
		      counter_set.eth_2863_cntrs_grp_data_layout.c##_high)
static const struct counter_desc pport_2863_stats_desc[] = {
	{ "rx_discards_phy", PPORT_2863_OFF(if_in_discards) },
	{ "tx_discards_phy", PPORT_2863_OFF(if_out_discards) },
	{ "tx_errors_phy", PPORT_2863_OFF(if_out_errors) },
};

#define NUM_PPORT_2863_COUNTERS		ARRAY_SIZE(pport_2863_stats_desc)

static MLX5E_DECLARE_STATS_GRP_OP_NUM_STATS(2863)
{
	return NUM_PPORT_2863_COUNTERS;
}

static MLX5E_DECLARE_STATS_GRP_OP_FILL_STRS(2863)
{
	int i;

	for (i = 0; i < NUM_PPORT_2863_COUNTERS; i++)
		ethtool_puts(data, pport_2863_stats_desc[i].format);
}

static MLX5E_DECLARE_STATS_GRP_OP_FILL_STATS(2863)
{
	int i;

	for (i = 0; i < NUM_PPORT_2863_COUNTERS; i++)
		mlx5e_ethtool_put_stat(
			data, MLX5E_READ_CTR64_BE(
				      &priv->stats.pport.RFC_2863_counters,
				      pport_2863_stats_desc, i));
}

static MLX5E_DECLARE_STATS_GRP_OP_UPDATE_STATS(2863)
{
	struct mlx5e_pport_stats *pstats = &priv->stats.pport;
	struct mlx5_core_dev *mdev = priv->mdev;
	u32 in[MLX5_ST_SZ_DW(ppcnt_reg)] = {0};
	int sz = MLX5_ST_SZ_BYTES(ppcnt_reg);
	void *out;

	MLX5_SET(ppcnt_reg, in, local_port, 1);
	out = pstats->RFC_2863_counters;
	MLX5_SET(ppcnt_reg, in, grp, MLX5_RFC_2863_COUNTERS_GROUP);
	mlx5_core_access_reg(mdev, in, sz, out, sz, MLX5_REG_PPCNT, 0, 0);
}

#define PPORT_2819_OFF(c) \
	MLX5_BYTE_OFF(ppcnt_reg, \
		      counter_set.eth_2819_cntrs_grp_data_layout.c##_high)
static const struct counter_desc pport_2819_stats_desc[] = {
	{ "rx_undersize_pkts_phy", PPORT_2819_OFF(ether_stats_undersize_pkts) },
	{ "rx_fragments_phy", PPORT_2819_OFF(ether_stats_fragments) },
	{ "rx_jabbers_phy", PPORT_2819_OFF(ether_stats_jabbers) },
	{ "rx_64_bytes_phy", PPORT_2819_OFF(ether_stats_pkts64octets) },
	{ "rx_65_to_127_bytes_phy", PPORT_2819_OFF(ether_stats_pkts65to127octets) },
	{ "rx_128_to_255_bytes_phy", PPORT_2819_OFF(ether_stats_pkts128to255octets) },
	{ "rx_256_to_511_bytes_phy", PPORT_2819_OFF(ether_stats_pkts256to511octets) },
	{ "rx_512_to_1023_bytes_phy", PPORT_2819_OFF(ether_stats_pkts512to1023octets) },
	{ "rx_1024_to_1518_bytes_phy", PPORT_2819_OFF(ether_stats_pkts1024to1518octets) },
	{ "rx_1519_to_2047_bytes_phy", PPORT_2819_OFF(ether_stats_pkts1519to2047octets) },
	{ "rx_2048_to_4095_bytes_phy", PPORT_2819_OFF(ether_stats_pkts2048to4095octets) },
	{ "rx_4096_to_8191_bytes_phy", PPORT_2819_OFF(ether_stats_pkts4096to8191octets) },
	{ "rx_8192_to_10239_bytes_phy", PPORT_2819_OFF(ether_stats_pkts8192to10239octets) },
};

#define NUM_PPORT_2819_COUNTERS		ARRAY_SIZE(pport_2819_stats_desc)

static MLX5E_DECLARE_STATS_GRP_OP_NUM_STATS(2819)
{
	return NUM_PPORT_2819_COUNTERS;
}

static MLX5E_DECLARE_STATS_GRP_OP_FILL_STRS(2819)
{
	int i;

	for (i = 0; i < NUM_PPORT_2819_COUNTERS; i++)
		ethtool_puts(data, pport_2819_stats_desc[i].format);
}

static MLX5E_DECLARE_STATS_GRP_OP_FILL_STATS(2819)
{
	int i;

	for (i = 0; i < NUM_PPORT_2819_COUNTERS; i++)
		mlx5e_ethtool_put_stat(
			data, MLX5E_READ_CTR64_BE(
				      &priv->stats.pport.RFC_2819_counters,
				      pport_2819_stats_desc, i));
}

static MLX5E_DECLARE_STATS_GRP_OP_UPDATE_STATS(2819)
{
	struct mlx5e_pport_stats *pstats = &priv->stats.pport;
	struct mlx5_core_dev *mdev = priv->mdev;
	u32 in[MLX5_ST_SZ_DW(ppcnt_reg)] = {0};
	int sz = MLX5_ST_SZ_BYTES(ppcnt_reg);
	void *out;

	if (!MLX5_BASIC_PPCNT_SUPPORTED(mdev))
		return;

	MLX5_SET(ppcnt_reg, in, local_port, 1);
	out = pstats->RFC_2819_counters;
	MLX5_SET(ppcnt_reg, in, grp, MLX5_RFC_2819_COUNTERS_GROUP);
	mlx5_core_access_reg(mdev, in, sz, out, sz, MLX5_REG_PPCNT, 0, 0);
}

static const struct ethtool_rmon_hist_range mlx5e_rmon_ranges[] = {
	{    0,    64 },
	{   65,   127 },
	{  128,   255 },
	{  256,   511 },
	{  512,  1023 },
	{ 1024,  1518 },
	{ 1519,  2047 },
	{ 2048,  4095 },
	{ 4096,  8191 },
	{ 8192, 10239 },
	{}
};

void mlx5e_stats_rmon_get(struct mlx5e_priv *priv,
			  struct ethtool_rmon_stats *rmon,
			  const struct ethtool_rmon_hist_range **ranges)
{
	u32 ppcnt_RFC_2819_counters[MLX5_ST_SZ_DW(ppcnt_reg)];
	struct mlx5_core_dev *mdev = priv->mdev;
	u32 in[MLX5_ST_SZ_DW(ppcnt_reg)] = {0};
	int sz = MLX5_ST_SZ_BYTES(ppcnt_reg);

	MLX5_SET(ppcnt_reg, in, local_port, 1);
	MLX5_SET(ppcnt_reg, in, grp, MLX5_RFC_2819_COUNTERS_GROUP);
	if (mlx5_core_access_reg(mdev, in, sz, ppcnt_RFC_2819_counters,
				 sz, MLX5_REG_PPCNT, 0, 0))
		return;

#define RD(name)						\
	MLX5E_READ_CTR64_BE_F(ppcnt_RFC_2819_counters,		\
			      eth_2819_cntrs_grp_data_layout,	\
			      name)

	rmon->undersize_pkts	= RD(ether_stats_undersize_pkts);
	rmon->fragments		= RD(ether_stats_fragments);
	rmon->jabbers		= RD(ether_stats_jabbers);

	rmon->hist[0]		= RD(ether_stats_pkts64octets);
	rmon->hist[1]		= RD(ether_stats_pkts65to127octets);
	rmon->hist[2]		= RD(ether_stats_pkts128to255octets);
	rmon->hist[3]		= RD(ether_stats_pkts256to511octets);
	rmon->hist[4]		= RD(ether_stats_pkts512to1023octets);
	rmon->hist[5]		= RD(ether_stats_pkts1024to1518octets);
	rmon->hist[6]		= RD(ether_stats_pkts1519to2047octets);
	rmon->hist[7]		= RD(ether_stats_pkts2048to4095octets);
	rmon->hist[8]		= RD(ether_stats_pkts4096to8191octets);
	rmon->hist[9]		= RD(ether_stats_pkts8192to10239octets);
#undef RD

	*ranges = mlx5e_rmon_ranges;
}

void mlx5e_stats_ts_get(struct mlx5e_priv *priv,
			struct ethtool_ts_stats *ts_stats)
{
	int i, j;

	mutex_lock(&priv->state_lock);

	if (priv->tx_ptp_opened) {
		struct mlx5e_ptp *ptp = priv->channels.ptp;

		ts_stats->pkts = 0;
		ts_stats->err = 0;
		ts_stats->lost = 0;

		if (!ptp)
			goto out;

		/* Aggregate stats across all TCs */
		for (i = 0; i < ptp->num_tc; i++) {
			struct mlx5e_ptp_cq_stats *stats =
				ptp->ptpsq[i].cq_stats;

			ts_stats->pkts += stats->cqe;
			ts_stats->err += stats->abort + stats->err_cqe +
				stats->late_cqe;
			ts_stats->lost += stats->lost_cqe;
		}
	} else {
		/* DMA layer will always successfully timestamp packets. Other
		 * counters do not make sense for this layer.
		 */
		ts_stats->pkts = 0;

		/* Aggregate stats across all SQs */
		for (j = 0; j < priv->channels.num; j++) {
			struct mlx5e_channel *c = priv->channels.c[j];

			for (i = 0; i < c->num_tc; i++) {
				struct mlx5e_sq_stats *stats = c->sq[i].stats;

				ts_stats->pkts += stats->timestamps;
			}
		}
	}

out:
	mutex_unlock(&priv->state_lock);
}

#define PPORT_PHY_STATISTICAL_OFF(c) \
	MLX5_BYTE_OFF(ppcnt_reg, \
		      counter_set.phys_layer_statistical_cntrs.c##_high)
static const struct counter_desc pport_phy_statistical_stats_desc[] = {
	{ "rx_pcs_symbol_err_phy", PPORT_PHY_STATISTICAL_OFF(phy_symbol_errors) },
	{ "rx_corrected_bits_phy", PPORT_PHY_STATISTICAL_OFF(phy_corrected_bits) },
};

static const struct counter_desc
pport_phy_statistical_err_lanes_stats_desc[] = {
	{ "rx_err_lane_0_phy", PPORT_PHY_STATISTICAL_OFF(phy_corrected_bits_lane0) },
	{ "rx_err_lane_1_phy", PPORT_PHY_STATISTICAL_OFF(phy_corrected_bits_lane1) },
	{ "rx_err_lane_2_phy", PPORT_PHY_STATISTICAL_OFF(phy_corrected_bits_lane2) },
	{ "rx_err_lane_3_phy", PPORT_PHY_STATISTICAL_OFF(phy_corrected_bits_lane3) },
};

#define NUM_PPORT_PHY_STATISTICAL_COUNTERS \
	ARRAY_SIZE(pport_phy_statistical_stats_desc)
#define NUM_PPORT_PHY_STATISTICAL_PER_LANE_COUNTERS \
	ARRAY_SIZE(pport_phy_statistical_err_lanes_stats_desc)

static MLX5E_DECLARE_STATS_GRP_OP_NUM_STATS(phy)
{
	struct mlx5_core_dev *mdev = priv->mdev;
	int num_stats;

	/* "1" for link_down_events special counter */
	num_stats = 1;

	num_stats += MLX5_CAP_PCAM_FEATURE(mdev, ppcnt_statistical_group) ?
		     NUM_PPORT_PHY_STATISTICAL_COUNTERS : 0;

	num_stats += MLX5_CAP_PCAM_FEATURE(mdev, per_lane_error_counters) ?
		     NUM_PPORT_PHY_STATISTICAL_PER_LANE_COUNTERS : 0;

	return num_stats;
}

static MLX5E_DECLARE_STATS_GRP_OP_FILL_STRS(phy)
{
	struct mlx5_core_dev *mdev = priv->mdev;
	int i;

	ethtool_puts(data, "link_down_events_phy");

	if (!MLX5_CAP_PCAM_FEATURE(mdev, ppcnt_statistical_group))
		return;

	for (i = 0; i < NUM_PPORT_PHY_STATISTICAL_COUNTERS; i++)
		ethtool_puts(data, pport_phy_statistical_stats_desc[i].format);

	if (MLX5_CAP_PCAM_FEATURE(mdev, per_lane_error_counters))
		for (i = 0; i < NUM_PPORT_PHY_STATISTICAL_PER_LANE_COUNTERS; i++)
			ethtool_puts(data,
				     pport_phy_statistical_err_lanes_stats_desc[i].format);
}

static MLX5E_DECLARE_STATS_GRP_OP_FILL_STATS(phy)
{
	struct mlx5_core_dev *mdev = priv->mdev;
	int i;

	/* link_down_events_phy has special handling since it is not stored in __be64 format */
	mlx5e_ethtool_put_stat(
		data, MLX5_GET(ppcnt_reg, priv->stats.pport.phy_counters,
			       counter_set.phys_layer_cntrs.link_down_events));

	if (!MLX5_CAP_PCAM_FEATURE(mdev, ppcnt_statistical_group))
		return;

	for (i = 0; i < NUM_PPORT_PHY_STATISTICAL_COUNTERS; i++)
		mlx5e_ethtool_put_stat(
			data,
			MLX5E_READ_CTR64_BE(
				&priv->stats.pport.phy_statistical_counters,
				pport_phy_statistical_stats_desc, i));

	if (MLX5_CAP_PCAM_FEATURE(mdev, per_lane_error_counters))
		for (i = 0; i < NUM_PPORT_PHY_STATISTICAL_PER_LANE_COUNTERS; i++)
			mlx5e_ethtool_put_stat(
				data,
				MLX5E_READ_CTR64_BE(
					&priv->stats.pport
						 .phy_statistical_counters,
					pport_phy_statistical_err_lanes_stats_desc,
					i));
}

static MLX5E_DECLARE_STATS_GRP_OP_UPDATE_STATS(phy)
{
	struct mlx5e_pport_stats *pstats = &priv->stats.pport;
	struct mlx5_core_dev *mdev = priv->mdev;
	u32 in[MLX5_ST_SZ_DW(ppcnt_reg)] = {0};
	int sz = MLX5_ST_SZ_BYTES(ppcnt_reg);
	void *out;

	MLX5_SET(ppcnt_reg, in, local_port, 1);
	out = pstats->phy_counters;
	MLX5_SET(ppcnt_reg, in, grp, MLX5_PHYSICAL_LAYER_COUNTERS_GROUP);
	mlx5_core_access_reg(mdev, in, sz, out, sz, MLX5_REG_PPCNT, 0, 0);

	if (!MLX5_CAP_PCAM_FEATURE(mdev, ppcnt_statistical_group))
		return;

	out = pstats->phy_statistical_counters;
	MLX5_SET(ppcnt_reg, in, grp, MLX5_PHYSICAL_LAYER_STATISTICAL_GROUP);
	mlx5_core_access_reg(mdev, in, sz, out, sz, MLX5_REG_PPCNT, 0, 0);
}

void mlx5e_get_link_ext_stats(struct net_device *dev,
			      struct ethtool_link_ext_stats *stats)
{
	struct mlx5e_priv *priv = netdev_priv(dev);
	u32 out[MLX5_ST_SZ_DW(ppcnt_reg)] = {};
	u32 in[MLX5_ST_SZ_DW(ppcnt_reg)] = {};
	int sz = MLX5_ST_SZ_BYTES(ppcnt_reg);

	MLX5_SET(ppcnt_reg, in, local_port, 1);
	MLX5_SET(ppcnt_reg, in, grp, MLX5_PHYSICAL_LAYER_COUNTERS_GROUP);
	mlx5_core_access_reg(priv->mdev, in, sz, out,
			     MLX5_ST_SZ_BYTES(ppcnt_reg), MLX5_REG_PPCNT, 0, 0);

	stats->link_down_events = MLX5_GET(ppcnt_reg, out,
					   counter_set.phys_layer_cntrs.link_down_events);
}

static int fec_num_lanes(struct mlx5_core_dev *dev)
{
	u32 out[MLX5_ST_SZ_DW(pmlp_reg)] = {};
	u32 in[MLX5_ST_SZ_DW(pmlp_reg)] = {};
	int err;

	MLX5_SET(pmlp_reg, in, local_port, 1);
	err = mlx5_core_access_reg(dev, in, sizeof(in), out, sizeof(out),
				   MLX5_REG_PMLP, 0, 0);
	if (err)
		return 0;

	return MLX5_GET(pmlp_reg, out, width);
}

static int fec_active_mode(struct mlx5_core_dev *mdev)
{
	unsigned long fec_active_long;
	u32 fec_active;

	if (mlx5e_get_fec_mode(mdev, &fec_active, NULL))
		return MLX5E_FEC_NOFEC;

	fec_active_long = fec_active;
	return find_first_bit(&fec_active_long, sizeof(unsigned long) * BITS_PER_BYTE);
}

#define MLX5E_STATS_SET_FEC_BLOCK(idx) ({ \
	fec_stats->corrected_blocks.lanes[(idx)] = \
		MLX5E_READ_CTR64_BE_F(ppcnt, phys_layer_cntrs, \
				      fc_fec_corrected_blocks_lane##idx); \
	fec_stats->uncorrectable_blocks.lanes[(idx)] = \
		MLX5E_READ_CTR64_BE_F(ppcnt, phys_layer_cntrs, \
				      fc_fec_uncorrectable_blocks_lane##idx); \
})

static void fec_set_fc_stats(struct ethtool_fec_stats *fec_stats,
			     u32 *ppcnt, u8 lanes)
{
	if (lanes > 3) { /* 4 lanes */
		MLX5E_STATS_SET_FEC_BLOCK(3);
		MLX5E_STATS_SET_FEC_BLOCK(2);
	}
	if (lanes > 1) /* 2 lanes */
		MLX5E_STATS_SET_FEC_BLOCK(1);
	if (lanes > 0) /* 1 lane */
		MLX5E_STATS_SET_FEC_BLOCK(0);
}

static void fec_set_rs_stats(struct ethtool_fec_stats *fec_stats, u32 *ppcnt)
{
	fec_stats->corrected_blocks.total =
		MLX5E_READ_CTR64_BE_F(ppcnt, phys_layer_cntrs,
				      rs_fec_corrected_blocks);
	fec_stats->uncorrectable_blocks.total =
		MLX5E_READ_CTR64_BE_F(ppcnt, phys_layer_cntrs,
				      rs_fec_uncorrectable_blocks);
}

static void fec_set_block_stats(struct mlx5e_priv *priv,
				struct ethtool_fec_stats *fec_stats)
{
	struct mlx5_core_dev *mdev = priv->mdev;
	u32 out[MLX5_ST_SZ_DW(ppcnt_reg)] = {};
	u32 in[MLX5_ST_SZ_DW(ppcnt_reg)] = {};
	int sz = MLX5_ST_SZ_BYTES(ppcnt_reg);
	int mode = fec_active_mode(mdev);

	if (mode == MLX5E_FEC_NOFEC)
		return;

	MLX5_SET(ppcnt_reg, in, local_port, 1);
	MLX5_SET(ppcnt_reg, in, grp, MLX5_PHYSICAL_LAYER_COUNTERS_GROUP);
	if (mlx5_core_access_reg(mdev, in, sz, out, sz, MLX5_REG_PPCNT, 0, 0))
		return;

	switch (mode) {
	case MLX5E_FEC_RS_528_514:
	case MLX5E_FEC_RS_544_514:
	case MLX5E_FEC_LLRS_272_257_1:
		fec_set_rs_stats(fec_stats, out);
		return;
	case MLX5E_FEC_FIRECODE:
		fec_set_fc_stats(fec_stats, out, fec_num_lanes(mdev));
	}
}

static void fec_set_corrected_bits_total(struct mlx5e_priv *priv,
					 struct ethtool_fec_stats *fec_stats)
{
	u32 ppcnt_phy_statistical[MLX5_ST_SZ_DW(ppcnt_reg)];
	struct mlx5_core_dev *mdev = priv->mdev;
	u32 in[MLX5_ST_SZ_DW(ppcnt_reg)] = {};
	int sz = MLX5_ST_SZ_BYTES(ppcnt_reg);

	MLX5_SET(ppcnt_reg, in, local_port, 1);
	MLX5_SET(ppcnt_reg, in, grp, MLX5_PHYSICAL_LAYER_STATISTICAL_GROUP);
	if (mlx5_core_access_reg(mdev, in, sz, ppcnt_phy_statistical,
				 sz, MLX5_REG_PPCNT, 0, 0))
		return;

	fec_stats->corrected_bits.total =
		MLX5E_READ_CTR64_BE_F(ppcnt_phy_statistical,
				      phys_layer_statistical_cntrs,
				      phy_corrected_bits);
}

void mlx5e_stats_fec_get(struct mlx5e_priv *priv,
			 struct ethtool_fec_stats *fec_stats)
{
	if (!MLX5_CAP_PCAM_FEATURE(priv->mdev, ppcnt_statistical_group))
		return;

	fec_set_corrected_bits_total(priv, fec_stats);
	fec_set_block_stats(priv, fec_stats);
}

#define PPORT_ETH_EXT_OFF(c) \
	MLX5_BYTE_OFF(ppcnt_reg, \
		      counter_set.eth_extended_cntrs_grp_data_layout.c##_high)
static const struct counter_desc pport_eth_ext_stats_desc[] = {
	{ "rx_buffer_passed_thres_phy", PPORT_ETH_EXT_OFF(rx_buffer_almost_full) },
};

#define NUM_PPORT_ETH_EXT_COUNTERS	ARRAY_SIZE(pport_eth_ext_stats_desc)

static MLX5E_DECLARE_STATS_GRP_OP_NUM_STATS(eth_ext)
{
	if (MLX5_CAP_PCAM_FEATURE((priv)->mdev, rx_buffer_fullness_counters))
		return NUM_PPORT_ETH_EXT_COUNTERS;

	return 0;
}

static MLX5E_DECLARE_STATS_GRP_OP_FILL_STRS(eth_ext)
{
	int i;

	if (MLX5_CAP_PCAM_FEATURE((priv)->mdev, rx_buffer_fullness_counters))
		for (i = 0; i < NUM_PPORT_ETH_EXT_COUNTERS; i++)
			ethtool_puts(data, pport_eth_ext_stats_desc[i].format);
}

static MLX5E_DECLARE_STATS_GRP_OP_FILL_STATS(eth_ext)
{
	int i;

	if (MLX5_CAP_PCAM_FEATURE((priv)->mdev, rx_buffer_fullness_counters))
		for (i = 0; i < NUM_PPORT_ETH_EXT_COUNTERS; i++)
			mlx5e_ethtool_put_stat(
				data,
				MLX5E_READ_CTR64_BE(
					&priv->stats.pport.eth_ext_counters,
					pport_eth_ext_stats_desc, i));
}

static MLX5E_DECLARE_STATS_GRP_OP_UPDATE_STATS(eth_ext)
{
	struct mlx5e_pport_stats *pstats = &priv->stats.pport;
	struct mlx5_core_dev *mdev = priv->mdev;
	u32 in[MLX5_ST_SZ_DW(ppcnt_reg)] = {0};
	int sz = MLX5_ST_SZ_BYTES(ppcnt_reg);
	void *out;

	if (!MLX5_CAP_PCAM_FEATURE(mdev, rx_buffer_fullness_counters))
		return;

	MLX5_SET(ppcnt_reg, in, local_port, 1);
	out = pstats->eth_ext_counters;
	MLX5_SET(ppcnt_reg, in, grp, MLX5_ETHERNET_EXTENDED_COUNTERS_GROUP);
	mlx5_core_access_reg(mdev, in, sz, out, sz, MLX5_REG_PPCNT, 0, 0);
}

#define PCIE_PERF_OFF(c) \
	MLX5_BYTE_OFF(mpcnt_reg, counter_set.pcie_perf_cntrs_grp_data_layout.c)
static const struct counter_desc pcie_perf_stats_desc[] = {
	{ "rx_pci_signal_integrity", PCIE_PERF_OFF(rx_errors) },
	{ "tx_pci_signal_integrity", PCIE_PERF_OFF(tx_errors) },
};

#define PCIE_PERF_OFF64(c) \
	MLX5_BYTE_OFF(mpcnt_reg, counter_set.pcie_perf_cntrs_grp_data_layout.c##_high)
static const struct counter_desc pcie_perf_stats_desc64[] = {
	{ "outbound_pci_buffer_overflow", PCIE_PERF_OFF64(tx_overflow_buffer_pkt) },
};

static const struct counter_desc pcie_perf_stall_stats_desc[] = {
	{ "outbound_pci_stalled_rd", PCIE_PERF_OFF(outbound_stalled_reads) },
	{ "outbound_pci_stalled_wr", PCIE_PERF_OFF(outbound_stalled_writes) },
	{ "outbound_pci_stalled_rd_events", PCIE_PERF_OFF(outbound_stalled_reads_events) },
	{ "outbound_pci_stalled_wr_events", PCIE_PERF_OFF(outbound_stalled_writes_events) },
};

#define NUM_PCIE_PERF_COUNTERS		ARRAY_SIZE(pcie_perf_stats_desc)
#define NUM_PCIE_PERF_COUNTERS64	ARRAY_SIZE(pcie_perf_stats_desc64)
#define NUM_PCIE_PERF_STALL_COUNTERS	ARRAY_SIZE(pcie_perf_stall_stats_desc)

static MLX5E_DECLARE_STATS_GRP_OP_NUM_STATS(pcie)
{
	int num_stats = 0;

	if (MLX5_CAP_MCAM_FEATURE((priv)->mdev, pcie_performance_group))
		num_stats += NUM_PCIE_PERF_COUNTERS;

	if (MLX5_CAP_MCAM_FEATURE((priv)->mdev, tx_overflow_buffer_pkt))
		num_stats += NUM_PCIE_PERF_COUNTERS64;

	if (MLX5_CAP_MCAM_FEATURE((priv)->mdev, pcie_outbound_stalled))
		num_stats += NUM_PCIE_PERF_STALL_COUNTERS;

	return num_stats;
}

static MLX5E_DECLARE_STATS_GRP_OP_FILL_STRS(pcie)
{
	int i;

	if (MLX5_CAP_MCAM_FEATURE((priv)->mdev, pcie_performance_group))
		for (i = 0; i < NUM_PCIE_PERF_COUNTERS; i++)
			ethtool_puts(data, pcie_perf_stats_desc[i].format);

	if (MLX5_CAP_MCAM_FEATURE((priv)->mdev, tx_overflow_buffer_pkt))
		for (i = 0; i < NUM_PCIE_PERF_COUNTERS64; i++)
			ethtool_puts(data, pcie_perf_stats_desc64[i].format);

	if (MLX5_CAP_MCAM_FEATURE((priv)->mdev, pcie_outbound_stalled))
		for (i = 0; i < NUM_PCIE_PERF_STALL_COUNTERS; i++)
			ethtool_puts(data,
				     pcie_perf_stall_stats_desc[i].format);
}

static MLX5E_DECLARE_STATS_GRP_OP_FILL_STATS(pcie)
{
	int i;

	if (MLX5_CAP_MCAM_FEATURE((priv)->mdev, pcie_performance_group))
		for (i = 0; i < NUM_PCIE_PERF_COUNTERS; i++)
			mlx5e_ethtool_put_stat(
				data,
				MLX5E_READ_CTR32_BE(
					&priv->stats.pcie.pcie_perf_counters,
					pcie_perf_stats_desc, i));

	if (MLX5_CAP_MCAM_FEATURE((priv)->mdev, tx_overflow_buffer_pkt))
		for (i = 0; i < NUM_PCIE_PERF_COUNTERS64; i++)
			mlx5e_ethtool_put_stat(
				data,
				MLX5E_READ_CTR64_BE(
					&priv->stats.pcie.pcie_perf_counters,
					pcie_perf_stats_desc64, i));

	if (MLX5_CAP_MCAM_FEATURE((priv)->mdev, pcie_outbound_stalled))
		for (i = 0; i < NUM_PCIE_PERF_STALL_COUNTERS; i++)
			mlx5e_ethtool_put_stat(
				data,
				MLX5E_READ_CTR32_BE(
					&priv->stats.pcie.pcie_perf_counters,
					pcie_perf_stall_stats_desc, i));
}

static MLX5E_DECLARE_STATS_GRP_OP_UPDATE_STATS(pcie)
{
	struct mlx5e_pcie_stats *pcie_stats = &priv->stats.pcie;
	struct mlx5_core_dev *mdev = priv->mdev;
	u32 in[MLX5_ST_SZ_DW(mpcnt_reg)] = {0};
	int sz = MLX5_ST_SZ_BYTES(mpcnt_reg);
	void *out;

	if (!MLX5_CAP_MCAM_FEATURE(mdev, pcie_performance_group))
		return;

	out = pcie_stats->pcie_perf_counters;
	MLX5_SET(mpcnt_reg, in, grp, MLX5_PCIE_PERFORMANCE_COUNTERS_GROUP);
	mlx5_core_access_reg(mdev, in, sz, out, sz, MLX5_REG_MPCNT, 0, 0);
}

#define PPORT_PER_TC_PRIO_OFF(c) \
	MLX5_BYTE_OFF(ppcnt_reg, \
		      counter_set.eth_per_tc_prio_grp_data_layout.c##_high)

static const struct counter_desc pport_per_tc_prio_stats_desc[] = {
	{ "rx_prio%d_buf_discard", PPORT_PER_TC_PRIO_OFF(no_buffer_discard_uc) },
};

#define NUM_PPORT_PER_TC_PRIO_COUNTERS	ARRAY_SIZE(pport_per_tc_prio_stats_desc)

#define PPORT_PER_TC_CONGEST_PRIO_OFF(c) \
	MLX5_BYTE_OFF(ppcnt_reg, \
		      counter_set.eth_per_tc_congest_prio_grp_data_layout.c##_high)

static const struct counter_desc pport_per_tc_congest_prio_stats_desc[] = {
	{ "rx_prio%d_cong_discard", PPORT_PER_TC_CONGEST_PRIO_OFF(wred_discard) },
	{ "rx_prio%d_marked", PPORT_PER_TC_CONGEST_PRIO_OFF(ecn_marked_tc) },
};

#define NUM_PPORT_PER_TC_CONGEST_PRIO_COUNTERS \
	ARRAY_SIZE(pport_per_tc_congest_prio_stats_desc)

static int mlx5e_grp_per_tc_prio_get_num_stats(struct mlx5e_priv *priv)
{
	struct mlx5_core_dev *mdev = priv->mdev;

	if (!MLX5_CAP_GEN(mdev, sbcam_reg))
		return 0;

	return NUM_PPORT_PER_TC_PRIO_COUNTERS * NUM_PPORT_PRIO;
}

static MLX5E_DECLARE_STATS_GRP_OP_FILL_STRS(per_port_buff_congest)
{
	struct mlx5_core_dev *mdev = priv->mdev;
	int i, prio;

	if (!MLX5_CAP_GEN(mdev, sbcam_reg))
		return;

	for (prio = 0; prio < NUM_PPORT_PRIO; prio++) {
		for (i = 0; i < NUM_PPORT_PER_TC_PRIO_COUNTERS; i++)
			ethtool_sprintf(data,
					pport_per_tc_prio_stats_desc[i].format,
					prio);
		for (i = 0; i < NUM_PPORT_PER_TC_CONGEST_PRIO_COUNTERS; i++)
			ethtool_sprintf(data,
					pport_per_tc_congest_prio_stats_desc[i].format,
					prio);
	}
}

static MLX5E_DECLARE_STATS_GRP_OP_FILL_STATS(per_port_buff_congest)
{
	struct mlx5e_pport_stats *pport = &priv->stats.pport;
	struct mlx5_core_dev *mdev = priv->mdev;
	int i, prio;

	if (!MLX5_CAP_GEN(mdev, sbcam_reg))
		return;

	for (prio = 0; prio < NUM_PPORT_PRIO; prio++) {
		for (i = 0; i < NUM_PPORT_PER_TC_PRIO_COUNTERS; i++)
			mlx5e_ethtool_put_stat(
				data,
				MLX5E_READ_CTR64_BE(
					&pport->per_tc_prio_counters[prio],
					pport_per_tc_prio_stats_desc, i));
		for (i = 0; i < NUM_PPORT_PER_TC_CONGEST_PRIO_COUNTERS ; i++)
			mlx5e_ethtool_put_stat(
				data,
				MLX5E_READ_CTR64_BE(
					&pport->per_tc_congest_prio_counters
						 [prio],
					pport_per_tc_congest_prio_stats_desc,
					i));
	}
}

static void mlx5e_grp_per_tc_prio_update_stats(struct mlx5e_priv *priv)
{
	struct mlx5e_pport_stats *pstats = &priv->stats.pport;
	struct mlx5_core_dev *mdev = priv->mdev;
	u32 in[MLX5_ST_SZ_DW(ppcnt_reg)] = {};
	int sz = MLX5_ST_SZ_BYTES(ppcnt_reg);
	void *out;
	int prio;

	if (!MLX5_CAP_GEN(mdev, sbcam_reg))
		return;

	MLX5_SET(ppcnt_reg, in, pnat, 2);
	MLX5_SET(ppcnt_reg, in, grp, MLX5_PER_TRAFFIC_CLASS_COUNTERS_GROUP);
	for (prio = 0; prio < NUM_PPORT_PRIO; prio++) {
		out = pstats->per_tc_prio_counters[prio];
		MLX5_SET(ppcnt_reg, in, prio_tc, prio);
		mlx5_core_access_reg(mdev, in, sz, out, sz, MLX5_REG_PPCNT, 0, 0);
	}
}

static int mlx5e_grp_per_tc_congest_prio_get_num_stats(struct mlx5e_priv *priv)
{
	struct mlx5_core_dev *mdev = priv->mdev;

	if (!MLX5_CAP_GEN(mdev, sbcam_reg))
		return 0;

	return NUM_PPORT_PER_TC_CONGEST_PRIO_COUNTERS * NUM_PPORT_PRIO;
}

static void mlx5e_grp_per_tc_congest_prio_update_stats(struct mlx5e_priv *priv)
{
	struct mlx5e_pport_stats *pstats = &priv->stats.pport;
	struct mlx5_core_dev *mdev = priv->mdev;
	u32 in[MLX5_ST_SZ_DW(ppcnt_reg)] = {};
	int sz = MLX5_ST_SZ_BYTES(ppcnt_reg);
	void *out;
	int prio;

	if (!MLX5_CAP_GEN(mdev, sbcam_reg))
		return;

	MLX5_SET(ppcnt_reg, in, pnat, 2);
	MLX5_SET(ppcnt_reg, in, grp, MLX5_PER_TRAFFIC_CLASS_CONGESTION_GROUP);
	for (prio = 0; prio < NUM_PPORT_PRIO; prio++) {
		out = pstats->per_tc_congest_prio_counters[prio];
		MLX5_SET(ppcnt_reg, in, prio_tc, prio);
		mlx5_core_access_reg(mdev, in, sz, out, sz, MLX5_REG_PPCNT, 0, 0);
	}
}

static MLX5E_DECLARE_STATS_GRP_OP_NUM_STATS(per_port_buff_congest)
{
	return mlx5e_grp_per_tc_prio_get_num_stats(priv) +
		mlx5e_grp_per_tc_congest_prio_get_num_stats(priv);
}

static MLX5E_DECLARE_STATS_GRP_OP_UPDATE_STATS(per_port_buff_congest)
{
	mlx5e_grp_per_tc_prio_update_stats(priv);
	mlx5e_grp_per_tc_congest_prio_update_stats(priv);
}

#define PPORT_PER_PRIO_OFF(c) \
	MLX5_BYTE_OFF(ppcnt_reg, \
		      counter_set.eth_per_prio_grp_data_layout.c##_high)
static const struct counter_desc pport_per_prio_traffic_stats_desc[] = {
	{ "rx_prio%d_bytes", PPORT_PER_PRIO_OFF(rx_octets) },
	{ "rx_prio%d_packets", PPORT_PER_PRIO_OFF(rx_frames) },
	{ "rx_prio%d_discards", PPORT_PER_PRIO_OFF(rx_discards) },
	{ "tx_prio%d_bytes", PPORT_PER_PRIO_OFF(tx_octets) },
	{ "tx_prio%d_packets", PPORT_PER_PRIO_OFF(tx_frames) },
};

#define NUM_PPORT_PER_PRIO_TRAFFIC_COUNTERS	ARRAY_SIZE(pport_per_prio_traffic_stats_desc)

static int mlx5e_grp_per_prio_traffic_get_num_stats(void)
{
	return NUM_PPORT_PER_PRIO_TRAFFIC_COUNTERS * NUM_PPORT_PRIO;
}

static void mlx5e_grp_per_prio_traffic_fill_strings(struct mlx5e_priv *priv,
						    u8 **data)
{
	int i, prio;

	for (prio = 0; prio < NUM_PPORT_PRIO; prio++) {
		for (i = 0; i < NUM_PPORT_PER_PRIO_TRAFFIC_COUNTERS; i++)
			ethtool_sprintf(data,
					pport_per_prio_traffic_stats_desc[i].format,
					prio);
	}
}

static void mlx5e_grp_per_prio_traffic_fill_stats(struct mlx5e_priv *priv,
						  u64 **data)
{
	int i, prio;

	for (prio = 0; prio < NUM_PPORT_PRIO; prio++) {
		for (i = 0; i < NUM_PPORT_PER_PRIO_TRAFFIC_COUNTERS; i++)
			mlx5e_ethtool_put_stat(
				data,
				MLX5E_READ_CTR64_BE(
					&priv->stats.pport
						 .per_prio_counters[prio],
					pport_per_prio_traffic_stats_desc, i));
	}
}

static const struct counter_desc pport_per_prio_pfc_stats_desc[] = {
	/* %s is "global" or "prio{i}" */
	{ "rx_%s_pause", PPORT_PER_PRIO_OFF(rx_pause) },
	{ "rx_%s_pause_duration", PPORT_PER_PRIO_OFF(rx_pause_duration) },
	{ "tx_%s_pause", PPORT_PER_PRIO_OFF(tx_pause) },
	{ "tx_%s_pause_duration", PPORT_PER_PRIO_OFF(tx_pause_duration) },
	{ "rx_%s_pause_transition", PPORT_PER_PRIO_OFF(rx_pause_transition) },
};

static const struct counter_desc pport_pfc_stall_stats_desc[] = {
	{ "tx_pause_storm_warning_events", PPORT_PER_PRIO_OFF(device_stall_minor_watermark_cnt) },
	{ "tx_pause_storm_error_events", PPORT_PER_PRIO_OFF(device_stall_critical_watermark_cnt) },
};

#define NUM_PPORT_PER_PRIO_PFC_COUNTERS		ARRAY_SIZE(pport_per_prio_pfc_stats_desc)
#define NUM_PPORT_PFC_STALL_COUNTERS(priv)	(ARRAY_SIZE(pport_pfc_stall_stats_desc) * \
						 MLX5_CAP_PCAM_FEATURE((priv)->mdev, pfcc_mask) * \
						 MLX5_CAP_DEBUG((priv)->mdev, stall_detect))

static unsigned long mlx5e_query_pfc_combined(struct mlx5e_priv *priv)
{
	struct mlx5_core_dev *mdev = priv->mdev;
	u8 pfc_en_tx;
	u8 pfc_en_rx;
	int err;

	if (MLX5_CAP_GEN(mdev, port_type) != MLX5_CAP_PORT_TYPE_ETH)
		return 0;

	err = mlx5_query_port_pfc(mdev, &pfc_en_tx, &pfc_en_rx);

	return err ? 0 : pfc_en_tx | pfc_en_rx;
}

static bool mlx5e_query_global_pause_combined(struct mlx5e_priv *priv)
{
	struct mlx5_core_dev *mdev = priv->mdev;
	u32 rx_pause;
	u32 tx_pause;
	int err;

	if (MLX5_CAP_GEN(mdev, port_type) != MLX5_CAP_PORT_TYPE_ETH)
		return false;

	err = mlx5_query_port_pause(mdev, &rx_pause, &tx_pause);

	return err ? false : rx_pause | tx_pause;
}

static int mlx5e_grp_per_prio_pfc_get_num_stats(struct mlx5e_priv *priv)
{
	return (mlx5e_query_global_pause_combined(priv) +
		hweight8(mlx5e_query_pfc_combined(priv))) *
		NUM_PPORT_PER_PRIO_PFC_COUNTERS +
		NUM_PPORT_PFC_STALL_COUNTERS(priv);
}

static void mlx5e_grp_per_prio_pfc_fill_strings(struct mlx5e_priv *priv,
						u8 **data)
{
	unsigned long pfc_combined;
	int i, prio;

	pfc_combined = mlx5e_query_pfc_combined(priv);
	for_each_set_bit(prio, &pfc_combined, NUM_PPORT_PRIO) {
		for (i = 0; i < NUM_PPORT_PER_PRIO_PFC_COUNTERS; i++) {
			char pfc_string[ETH_GSTRING_LEN];

			snprintf(pfc_string, sizeof(pfc_string), "prio%d", prio);
			ethtool_sprintf(data,
					pport_per_prio_pfc_stats_desc[i].format,
					pfc_string);
		}
	}

	if (mlx5e_query_global_pause_combined(priv)) {
		for (i = 0; i < NUM_PPORT_PER_PRIO_PFC_COUNTERS; i++) {
			ethtool_sprintf(data,
					pport_per_prio_pfc_stats_desc[i].format,
					"global");
		}
	}

	for (i = 0; i < NUM_PPORT_PFC_STALL_COUNTERS(priv); i++)
		ethtool_puts(data, pport_pfc_stall_stats_desc[i].format);
}

static void mlx5e_grp_per_prio_pfc_fill_stats(struct mlx5e_priv *priv,
					      u64 **data)
{
	unsigned long pfc_combined;
	int i, prio;

	pfc_combined = mlx5e_query_pfc_combined(priv);
	for_each_set_bit(prio, &pfc_combined, NUM_PPORT_PRIO) {
		for (i = 0; i < NUM_PPORT_PER_PRIO_PFC_COUNTERS; i++) {
			mlx5e_ethtool_put_stat(
				data,
				MLX5E_READ_CTR64_BE(
					&priv->stats.pport
						 .per_prio_counters[prio],
					pport_per_prio_pfc_stats_desc, i));
		}
	}

	if (mlx5e_query_global_pause_combined(priv)) {
		for (i = 0; i < NUM_PPORT_PER_PRIO_PFC_COUNTERS; i++) {
			mlx5e_ethtool_put_stat(
				data,
				MLX5E_READ_CTR64_BE(
					&priv->stats.pport.per_prio_counters[0],
					pport_per_prio_pfc_stats_desc, i));
		}
	}

	for (i = 0; i < NUM_PPORT_PFC_STALL_COUNTERS(priv); i++)
		mlx5e_ethtool_put_stat(
			data, MLX5E_READ_CTR64_BE(
				      &priv->stats.pport.per_prio_counters[0],
				      pport_pfc_stall_stats_desc, i));
}

static MLX5E_DECLARE_STATS_GRP_OP_NUM_STATS(per_prio)
{
	return mlx5e_grp_per_prio_traffic_get_num_stats() +
		mlx5e_grp_per_prio_pfc_get_num_stats(priv);
}

static MLX5E_DECLARE_STATS_GRP_OP_FILL_STRS(per_prio)
{
	mlx5e_grp_per_prio_traffic_fill_strings(priv, data);
	mlx5e_grp_per_prio_pfc_fill_strings(priv, data);
}

static MLX5E_DECLARE_STATS_GRP_OP_FILL_STATS(per_prio)
{
	mlx5e_grp_per_prio_traffic_fill_stats(priv, data);
	mlx5e_grp_per_prio_pfc_fill_stats(priv, data);
}

static MLX5E_DECLARE_STATS_GRP_OP_UPDATE_STATS(per_prio)
{
	struct mlx5e_pport_stats *pstats = &priv->stats.pport;
	struct mlx5_core_dev *mdev = priv->mdev;
	u32 in[MLX5_ST_SZ_DW(ppcnt_reg)] = {0};
	int sz = MLX5_ST_SZ_BYTES(ppcnt_reg);
	int prio;
	void *out;

	if (!MLX5_BASIC_PPCNT_SUPPORTED(mdev))
		return;

	MLX5_SET(ppcnt_reg, in, local_port, 1);
	MLX5_SET(ppcnt_reg, in, grp, MLX5_PER_PRIORITY_COUNTERS_GROUP);
	for (prio = 0; prio < NUM_PPORT_PRIO; prio++) {
		out = pstats->per_prio_counters[prio];
		MLX5_SET(ppcnt_reg, in, prio_tc, prio);
		mlx5_core_access_reg(mdev, in, sz, out, sz,
				     MLX5_REG_PPCNT, 0, 0);
	}
}

static const struct counter_desc mlx5e_pme_status_desc[] = {
	{ "module_unplug",       sizeof(u64) * MLX5_MODULE_STATUS_UNPLUGGED },
};

static const struct counter_desc mlx5e_pme_error_desc[] = {
	{ "module_bus_stuck",    sizeof(u64) * MLX5_MODULE_EVENT_ERROR_BUS_STUCK },
	{ "module_high_temp",    sizeof(u64) * MLX5_MODULE_EVENT_ERROR_HIGH_TEMPERATURE },
	{ "module_bad_shorted",  sizeof(u64) * MLX5_MODULE_EVENT_ERROR_BAD_CABLE },
};

#define NUM_PME_STATUS_STATS		ARRAY_SIZE(mlx5e_pme_status_desc)
#define NUM_PME_ERR_STATS		ARRAY_SIZE(mlx5e_pme_error_desc)

static MLX5E_DECLARE_STATS_GRP_OP_NUM_STATS(pme)
{
	return NUM_PME_STATUS_STATS + NUM_PME_ERR_STATS;
}

static MLX5E_DECLARE_STATS_GRP_OP_FILL_STRS(pme)
{
	int i;

	for (i = 0; i < NUM_PME_STATUS_STATS; i++)
		ethtool_puts(data, mlx5e_pme_status_desc[i].format);

	for (i = 0; i < NUM_PME_ERR_STATS; i++)
		ethtool_puts(data, mlx5e_pme_error_desc[i].format);
}

static MLX5E_DECLARE_STATS_GRP_OP_FILL_STATS(pme)
{
	struct mlx5_pme_stats pme_stats;
	int i;

	mlx5_get_pme_stats(priv->mdev, &pme_stats);

	for (i = 0; i < NUM_PME_STATUS_STATS; i++)
		mlx5e_ethtool_put_stat(
			data, MLX5E_READ_CTR64_CPU(pme_stats.status_counters,
						   mlx5e_pme_status_desc, i));

	for (i = 0; i < NUM_PME_ERR_STATS; i++)
		mlx5e_ethtool_put_stat(
			data, MLX5E_READ_CTR64_CPU(pme_stats.error_counters,
						   mlx5e_pme_error_desc, i));
}

static MLX5E_DECLARE_STATS_GRP_OP_UPDATE_STATS(pme) { return; }

static MLX5E_DECLARE_STATS_GRP_OP_NUM_STATS(tls)
{
	return mlx5e_ktls_get_count(priv);
}

static MLX5E_DECLARE_STATS_GRP_OP_FILL_STRS(tls)
{
	mlx5e_ktls_get_strings(priv, data);
}

static MLX5E_DECLARE_STATS_GRP_OP_FILL_STATS(tls)
{
	mlx5e_ktls_get_stats(priv, data);
}

static MLX5E_DECLARE_STATS_GRP_OP_UPDATE_STATS(tls) { return; }

static const struct counter_desc rq_stats_desc[] = {
	{ MLX5E_DECLARE_RX_STAT(struct mlx5e_rq_stats, packets) },
	{ MLX5E_DECLARE_RX_STAT(struct mlx5e_rq_stats, bytes) },
	{ MLX5E_DECLARE_RX_STAT(struct mlx5e_rq_stats, csum_complete) },
	{ MLX5E_DECLARE_RX_STAT(struct mlx5e_rq_stats, csum_complete_tail) },
	{ MLX5E_DECLARE_RX_STAT(struct mlx5e_rq_stats, csum_complete_tail_slow) },
	{ MLX5E_DECLARE_RX_STAT(struct mlx5e_rq_stats, csum_unnecessary) },
	{ MLX5E_DECLARE_RX_STAT(struct mlx5e_rq_stats, csum_unnecessary_inner) },
	{ MLX5E_DECLARE_RX_STAT(struct mlx5e_rq_stats, csum_none) },
	{ MLX5E_DECLARE_RX_STAT(struct mlx5e_rq_stats, xdp_drop) },
	{ MLX5E_DECLARE_RX_STAT(struct mlx5e_rq_stats, xdp_redirect) },
	{ MLX5E_DECLARE_RX_STAT(struct mlx5e_rq_stats, lro_packets) },
	{ MLX5E_DECLARE_RX_STAT(struct mlx5e_rq_stats, lro_bytes) },
	{ MLX5E_DECLARE_RX_STAT(struct mlx5e_rq_stats, gro_packets) },
	{ MLX5E_DECLARE_RX_STAT(struct mlx5e_rq_stats, gro_bytes) },
	{ MLX5E_DECLARE_RX_STAT(struct mlx5e_rq_stats, gro_skbs) },
	{ MLX5E_DECLARE_RX_STAT(struct mlx5e_rq_stats, gro_large_hds) },
	{ MLX5E_DECLARE_RX_STAT(struct mlx5e_rq_stats, hds_nodata_packets) },
	{ MLX5E_DECLARE_RX_STAT(struct mlx5e_rq_stats, hds_nodata_bytes) },
<<<<<<< HEAD
=======
	{ MLX5E_DECLARE_RX_STAT(struct mlx5e_rq_stats, hds_nosplit_packets) },
	{ MLX5E_DECLARE_RX_STAT(struct mlx5e_rq_stats, hds_nosplit_bytes) },
>>>>>>> adc21867
	{ MLX5E_DECLARE_RX_STAT(struct mlx5e_rq_stats, ecn_mark) },
	{ MLX5E_DECLARE_RX_STAT(struct mlx5e_rq_stats, removed_vlan_packets) },
	{ MLX5E_DECLARE_RX_STAT(struct mlx5e_rq_stats, wqe_err) },
	{ MLX5E_DECLARE_RX_STAT(struct mlx5e_rq_stats, mpwqe_filler_cqes) },
	{ MLX5E_DECLARE_RX_STAT(struct mlx5e_rq_stats, mpwqe_filler_strides) },
	{ MLX5E_DECLARE_RX_STAT(struct mlx5e_rq_stats, oversize_pkts_sw_drop) },
	{ MLX5E_DECLARE_RX_STAT(struct mlx5e_rq_stats, buff_alloc_err) },
	{ MLX5E_DECLARE_RX_STAT(struct mlx5e_rq_stats, cqe_compress_blks) },
	{ MLX5E_DECLARE_RX_STAT(struct mlx5e_rq_stats, cqe_compress_pkts) },
	{ MLX5E_DECLARE_RX_STAT(struct mlx5e_rq_stats, congst_umr) },
#ifdef CONFIG_MLX5_EN_ARFS
	{ MLX5E_DECLARE_RX_STAT(struct mlx5e_rq_stats, arfs_add) },
	{ MLX5E_DECLARE_RX_STAT(struct mlx5e_rq_stats, arfs_request_in) },
	{ MLX5E_DECLARE_RX_STAT(struct mlx5e_rq_stats, arfs_request_out) },
	{ MLX5E_DECLARE_RX_STAT(struct mlx5e_rq_stats, arfs_expired) },
	{ MLX5E_DECLARE_RX_STAT(struct mlx5e_rq_stats, arfs_err) },
#endif
	{ MLX5E_DECLARE_RX_STAT(struct mlx5e_rq_stats, recover) },
#ifdef CONFIG_PAGE_POOL_STATS
	{ MLX5E_DECLARE_RX_STAT(struct mlx5e_rq_stats, pp_alloc_fast) },
	{ MLX5E_DECLARE_RX_STAT(struct mlx5e_rq_stats, pp_alloc_slow) },
	{ MLX5E_DECLARE_RX_STAT(struct mlx5e_rq_stats, pp_alloc_slow_high_order) },
	{ MLX5E_DECLARE_RX_STAT(struct mlx5e_rq_stats, pp_alloc_empty) },
	{ MLX5E_DECLARE_RX_STAT(struct mlx5e_rq_stats, pp_alloc_refill) },
	{ MLX5E_DECLARE_RX_STAT(struct mlx5e_rq_stats, pp_alloc_waive) },
	{ MLX5E_DECLARE_RX_STAT(struct mlx5e_rq_stats, pp_recycle_cached) },
	{ MLX5E_DECLARE_RX_STAT(struct mlx5e_rq_stats, pp_recycle_cache_full) },
	{ MLX5E_DECLARE_RX_STAT(struct mlx5e_rq_stats, pp_recycle_ring) },
	{ MLX5E_DECLARE_RX_STAT(struct mlx5e_rq_stats, pp_recycle_ring_full) },
	{ MLX5E_DECLARE_RX_STAT(struct mlx5e_rq_stats, pp_recycle_released_ref) },
#endif
#ifdef CONFIG_MLX5_EN_TLS
	{ MLX5E_DECLARE_RX_STAT(struct mlx5e_rq_stats, tls_decrypted_packets) },
	{ MLX5E_DECLARE_RX_STAT(struct mlx5e_rq_stats, tls_decrypted_bytes) },
	{ MLX5E_DECLARE_RX_STAT(struct mlx5e_rq_stats, tls_resync_req_pkt) },
	{ MLX5E_DECLARE_RX_STAT(struct mlx5e_rq_stats, tls_resync_req_start) },
	{ MLX5E_DECLARE_RX_STAT(struct mlx5e_rq_stats, tls_resync_req_end) },
	{ MLX5E_DECLARE_RX_STAT(struct mlx5e_rq_stats, tls_resync_req_skip) },
	{ MLX5E_DECLARE_RX_STAT(struct mlx5e_rq_stats, tls_resync_res_ok) },
	{ MLX5E_DECLARE_RX_STAT(struct mlx5e_rq_stats, tls_resync_res_retry) },
	{ MLX5E_DECLARE_RX_STAT(struct mlx5e_rq_stats, tls_resync_res_skip) },
	{ MLX5E_DECLARE_RX_STAT(struct mlx5e_rq_stats, tls_err) },
#endif
};

static const struct counter_desc sq_stats_desc[] = {
	{ MLX5E_DECLARE_TX_STAT(struct mlx5e_sq_stats, packets) },
	{ MLX5E_DECLARE_TX_STAT(struct mlx5e_sq_stats, bytes) },
	{ MLX5E_DECLARE_TX_STAT(struct mlx5e_sq_stats, tso_packets) },
	{ MLX5E_DECLARE_TX_STAT(struct mlx5e_sq_stats, tso_bytes) },
	{ MLX5E_DECLARE_TX_STAT(struct mlx5e_sq_stats, tso_inner_packets) },
	{ MLX5E_DECLARE_TX_STAT(struct mlx5e_sq_stats, tso_inner_bytes) },
	{ MLX5E_DECLARE_TX_STAT(struct mlx5e_sq_stats, csum_partial) },
	{ MLX5E_DECLARE_TX_STAT(struct mlx5e_sq_stats, csum_partial_inner) },
	{ MLX5E_DECLARE_TX_STAT(struct mlx5e_sq_stats, added_vlan_packets) },
	{ MLX5E_DECLARE_TX_STAT(struct mlx5e_sq_stats, nop) },
	{ MLX5E_DECLARE_TX_STAT(struct mlx5e_sq_stats, timestamps) },
	{ MLX5E_DECLARE_TX_STAT(struct mlx5e_sq_stats, mpwqe_blks) },
	{ MLX5E_DECLARE_TX_STAT(struct mlx5e_sq_stats, mpwqe_pkts) },
#ifdef CONFIG_MLX5_EN_TLS
	{ MLX5E_DECLARE_TX_STAT(struct mlx5e_sq_stats, tls_encrypted_packets) },
	{ MLX5E_DECLARE_TX_STAT(struct mlx5e_sq_stats, tls_encrypted_bytes) },
	{ MLX5E_DECLARE_TX_STAT(struct mlx5e_sq_stats, tls_ooo) },
	{ MLX5E_DECLARE_TX_STAT(struct mlx5e_sq_stats, tls_dump_packets) },
	{ MLX5E_DECLARE_TX_STAT(struct mlx5e_sq_stats, tls_dump_bytes) },
	{ MLX5E_DECLARE_TX_STAT(struct mlx5e_sq_stats, tls_resync_bytes) },
	{ MLX5E_DECLARE_TX_STAT(struct mlx5e_sq_stats, tls_skip_no_sync_data) },
	{ MLX5E_DECLARE_TX_STAT(struct mlx5e_sq_stats, tls_drop_no_sync_data) },
	{ MLX5E_DECLARE_TX_STAT(struct mlx5e_sq_stats, tls_drop_bypass_req) },
#endif
	{ MLX5E_DECLARE_TX_STAT(struct mlx5e_sq_stats, csum_none) },
	{ MLX5E_DECLARE_TX_STAT(struct mlx5e_sq_stats, stopped) },
	{ MLX5E_DECLARE_TX_STAT(struct mlx5e_sq_stats, dropped) },
	{ MLX5E_DECLARE_TX_STAT(struct mlx5e_sq_stats, xmit_more) },
	{ MLX5E_DECLARE_TX_STAT(struct mlx5e_sq_stats, recover) },
	{ MLX5E_DECLARE_TX_STAT(struct mlx5e_sq_stats, cqes) },
	{ MLX5E_DECLARE_TX_STAT(struct mlx5e_sq_stats, wake) },
	{ MLX5E_DECLARE_TX_STAT(struct mlx5e_sq_stats, cqe_err) },
};

static const struct counter_desc rq_xdpsq_stats_desc[] = {
	{ MLX5E_DECLARE_RQ_XDPSQ_STAT(struct mlx5e_xdpsq_stats, xmit) },
	{ MLX5E_DECLARE_RQ_XDPSQ_STAT(struct mlx5e_xdpsq_stats, mpwqe) },
	{ MLX5E_DECLARE_RQ_XDPSQ_STAT(struct mlx5e_xdpsq_stats, inlnw) },
	{ MLX5E_DECLARE_RQ_XDPSQ_STAT(struct mlx5e_xdpsq_stats, nops) },
	{ MLX5E_DECLARE_RQ_XDPSQ_STAT(struct mlx5e_xdpsq_stats, full) },
	{ MLX5E_DECLARE_RQ_XDPSQ_STAT(struct mlx5e_xdpsq_stats, err) },
	{ MLX5E_DECLARE_RQ_XDPSQ_STAT(struct mlx5e_xdpsq_stats, cqes) },
};

static const struct counter_desc xdpsq_stats_desc[] = {
	{ MLX5E_DECLARE_XDPSQ_STAT(struct mlx5e_xdpsq_stats, xmit) },
	{ MLX5E_DECLARE_XDPSQ_STAT(struct mlx5e_xdpsq_stats, mpwqe) },
	{ MLX5E_DECLARE_XDPSQ_STAT(struct mlx5e_xdpsq_stats, inlnw) },
	{ MLX5E_DECLARE_XDPSQ_STAT(struct mlx5e_xdpsq_stats, nops) },
	{ MLX5E_DECLARE_XDPSQ_STAT(struct mlx5e_xdpsq_stats, full) },
	{ MLX5E_DECLARE_XDPSQ_STAT(struct mlx5e_xdpsq_stats, err) },
	{ MLX5E_DECLARE_XDPSQ_STAT(struct mlx5e_xdpsq_stats, cqes) },
};

static const struct counter_desc xskrq_stats_desc[] = {
	{ MLX5E_DECLARE_XSKRQ_STAT(struct mlx5e_rq_stats, packets) },
	{ MLX5E_DECLARE_XSKRQ_STAT(struct mlx5e_rq_stats, bytes) },
	{ MLX5E_DECLARE_XSKRQ_STAT(struct mlx5e_rq_stats, csum_complete) },
	{ MLX5E_DECLARE_XSKRQ_STAT(struct mlx5e_rq_stats, csum_unnecessary) },
	{ MLX5E_DECLARE_XSKRQ_STAT(struct mlx5e_rq_stats, csum_unnecessary_inner) },
	{ MLX5E_DECLARE_XSKRQ_STAT(struct mlx5e_rq_stats, csum_none) },
	{ MLX5E_DECLARE_XSKRQ_STAT(struct mlx5e_rq_stats, ecn_mark) },
	{ MLX5E_DECLARE_XSKRQ_STAT(struct mlx5e_rq_stats, removed_vlan_packets) },
	{ MLX5E_DECLARE_XSKRQ_STAT(struct mlx5e_rq_stats, xdp_drop) },
	{ MLX5E_DECLARE_XSKRQ_STAT(struct mlx5e_rq_stats, xdp_redirect) },
	{ MLX5E_DECLARE_XSKRQ_STAT(struct mlx5e_rq_stats, wqe_err) },
	{ MLX5E_DECLARE_XSKRQ_STAT(struct mlx5e_rq_stats, mpwqe_filler_cqes) },
	{ MLX5E_DECLARE_XSKRQ_STAT(struct mlx5e_rq_stats, mpwqe_filler_strides) },
	{ MLX5E_DECLARE_XSKRQ_STAT(struct mlx5e_rq_stats, oversize_pkts_sw_drop) },
	{ MLX5E_DECLARE_XSKRQ_STAT(struct mlx5e_rq_stats, buff_alloc_err) },
	{ MLX5E_DECLARE_XSKRQ_STAT(struct mlx5e_rq_stats, cqe_compress_blks) },
	{ MLX5E_DECLARE_XSKRQ_STAT(struct mlx5e_rq_stats, cqe_compress_pkts) },
	{ MLX5E_DECLARE_XSKRQ_STAT(struct mlx5e_rq_stats, congst_umr) },
};

static const struct counter_desc xsksq_stats_desc[] = {
	{ MLX5E_DECLARE_XSKSQ_STAT(struct mlx5e_xdpsq_stats, xmit) },
	{ MLX5E_DECLARE_XSKSQ_STAT(struct mlx5e_xdpsq_stats, mpwqe) },
	{ MLX5E_DECLARE_XSKSQ_STAT(struct mlx5e_xdpsq_stats, inlnw) },
	{ MLX5E_DECLARE_XSKSQ_STAT(struct mlx5e_xdpsq_stats, full) },
	{ MLX5E_DECLARE_XSKSQ_STAT(struct mlx5e_xdpsq_stats, err) },
	{ MLX5E_DECLARE_XSKSQ_STAT(struct mlx5e_xdpsq_stats, cqes) },
};

static const struct counter_desc ch_stats_desc[] = {
	{ MLX5E_DECLARE_CH_STAT(struct mlx5e_ch_stats, events) },
	{ MLX5E_DECLARE_CH_STAT(struct mlx5e_ch_stats, poll) },
	{ MLX5E_DECLARE_CH_STAT(struct mlx5e_ch_stats, arm) },
	{ MLX5E_DECLARE_CH_STAT(struct mlx5e_ch_stats, aff_change) },
	{ MLX5E_DECLARE_CH_STAT(struct mlx5e_ch_stats, force_irq) },
	{ MLX5E_DECLARE_CH_STAT(struct mlx5e_ch_stats, eq_rearm) },
};

static const struct counter_desc ptp_sq_stats_desc[] = {
	{ MLX5E_DECLARE_PTP_TX_STAT(struct mlx5e_sq_stats, packets) },
	{ MLX5E_DECLARE_PTP_TX_STAT(struct mlx5e_sq_stats, bytes) },
	{ MLX5E_DECLARE_PTP_TX_STAT(struct mlx5e_sq_stats, csum_partial) },
	{ MLX5E_DECLARE_PTP_TX_STAT(struct mlx5e_sq_stats, csum_partial_inner) },
	{ MLX5E_DECLARE_PTP_TX_STAT(struct mlx5e_sq_stats, added_vlan_packets) },
	{ MLX5E_DECLARE_PTP_TX_STAT(struct mlx5e_sq_stats, nop) },
	{ MLX5E_DECLARE_PTP_TX_STAT(struct mlx5e_sq_stats, csum_none) },
	{ MLX5E_DECLARE_PTP_TX_STAT(struct mlx5e_sq_stats, stopped) },
	{ MLX5E_DECLARE_PTP_TX_STAT(struct mlx5e_sq_stats, dropped) },
	{ MLX5E_DECLARE_PTP_TX_STAT(struct mlx5e_sq_stats, xmit_more) },
	{ MLX5E_DECLARE_PTP_TX_STAT(struct mlx5e_sq_stats, recover) },
	{ MLX5E_DECLARE_PTP_TX_STAT(struct mlx5e_sq_stats, cqes) },
	{ MLX5E_DECLARE_PTP_TX_STAT(struct mlx5e_sq_stats, wake) },
	{ MLX5E_DECLARE_PTP_TX_STAT(struct mlx5e_sq_stats, cqe_err) },
};

static const struct counter_desc ptp_ch_stats_desc[] = {
	{ MLX5E_DECLARE_PTP_CH_STAT(struct mlx5e_ch_stats, events) },
	{ MLX5E_DECLARE_PTP_CH_STAT(struct mlx5e_ch_stats, poll) },
	{ MLX5E_DECLARE_PTP_CH_STAT(struct mlx5e_ch_stats, arm) },
	{ MLX5E_DECLARE_PTP_CH_STAT(struct mlx5e_ch_stats, eq_rearm) },
};

static const struct counter_desc ptp_cq_stats_desc[] = {
	{ MLX5E_DECLARE_PTP_CQ_STAT(struct mlx5e_ptp_cq_stats, cqe) },
	{ MLX5E_DECLARE_PTP_CQ_STAT(struct mlx5e_ptp_cq_stats, err_cqe) },
	{ MLX5E_DECLARE_PTP_CQ_STAT(struct mlx5e_ptp_cq_stats, abort) },
	{ MLX5E_DECLARE_PTP_CQ_STAT(struct mlx5e_ptp_cq_stats, abort_abs_diff_ns) },
	{ MLX5E_DECLARE_PTP_CQ_STAT(struct mlx5e_ptp_cq_stats, late_cqe) },
	{ MLX5E_DECLARE_PTP_CQ_STAT(struct mlx5e_ptp_cq_stats, lost_cqe) },
};

static const struct counter_desc ptp_rq_stats_desc[] = {
	{ MLX5E_DECLARE_PTP_RQ_STAT(struct mlx5e_rq_stats, packets) },
	{ MLX5E_DECLARE_PTP_RQ_STAT(struct mlx5e_rq_stats, bytes) },
	{ MLX5E_DECLARE_PTP_RQ_STAT(struct mlx5e_rq_stats, csum_complete) },
	{ MLX5E_DECLARE_PTP_RQ_STAT(struct mlx5e_rq_stats, csum_complete_tail) },
	{ MLX5E_DECLARE_PTP_RQ_STAT(struct mlx5e_rq_stats, csum_complete_tail_slow) },
	{ MLX5E_DECLARE_PTP_RQ_STAT(struct mlx5e_rq_stats, csum_unnecessary) },
	{ MLX5E_DECLARE_PTP_RQ_STAT(struct mlx5e_rq_stats, csum_unnecessary_inner) },
	{ MLX5E_DECLARE_PTP_RQ_STAT(struct mlx5e_rq_stats, csum_none) },
	{ MLX5E_DECLARE_PTP_RQ_STAT(struct mlx5e_rq_stats, xdp_drop) },
	{ MLX5E_DECLARE_PTP_RQ_STAT(struct mlx5e_rq_stats, xdp_redirect) },
	{ MLX5E_DECLARE_PTP_RQ_STAT(struct mlx5e_rq_stats, lro_packets) },
	{ MLX5E_DECLARE_PTP_RQ_STAT(struct mlx5e_rq_stats, lro_bytes) },
	{ MLX5E_DECLARE_PTP_RQ_STAT(struct mlx5e_rq_stats, ecn_mark) },
	{ MLX5E_DECLARE_PTP_RQ_STAT(struct mlx5e_rq_stats, removed_vlan_packets) },
	{ MLX5E_DECLARE_PTP_RQ_STAT(struct mlx5e_rq_stats, wqe_err) },
	{ MLX5E_DECLARE_PTP_RQ_STAT(struct mlx5e_rq_stats, mpwqe_filler_cqes) },
	{ MLX5E_DECLARE_PTP_RQ_STAT(struct mlx5e_rq_stats, mpwqe_filler_strides) },
	{ MLX5E_DECLARE_PTP_RQ_STAT(struct mlx5e_rq_stats, oversize_pkts_sw_drop) },
	{ MLX5E_DECLARE_PTP_RQ_STAT(struct mlx5e_rq_stats, buff_alloc_err) },
	{ MLX5E_DECLARE_PTP_RQ_STAT(struct mlx5e_rq_stats, cqe_compress_blks) },
	{ MLX5E_DECLARE_PTP_RQ_STAT(struct mlx5e_rq_stats, cqe_compress_pkts) },
	{ MLX5E_DECLARE_PTP_RQ_STAT(struct mlx5e_rq_stats, congst_umr) },
	{ MLX5E_DECLARE_PTP_RQ_STAT(struct mlx5e_rq_stats, recover) },
};

static const struct counter_desc qos_sq_stats_desc[] = {
	{ MLX5E_DECLARE_QOS_TX_STAT(struct mlx5e_sq_stats, packets) },
	{ MLX5E_DECLARE_QOS_TX_STAT(struct mlx5e_sq_stats, bytes) },
	{ MLX5E_DECLARE_QOS_TX_STAT(struct mlx5e_sq_stats, tso_packets) },
	{ MLX5E_DECLARE_QOS_TX_STAT(struct mlx5e_sq_stats, tso_bytes) },
	{ MLX5E_DECLARE_QOS_TX_STAT(struct mlx5e_sq_stats, tso_inner_packets) },
	{ MLX5E_DECLARE_QOS_TX_STAT(struct mlx5e_sq_stats, tso_inner_bytes) },
	{ MLX5E_DECLARE_QOS_TX_STAT(struct mlx5e_sq_stats, csum_partial) },
	{ MLX5E_DECLARE_QOS_TX_STAT(struct mlx5e_sq_stats, csum_partial_inner) },
	{ MLX5E_DECLARE_QOS_TX_STAT(struct mlx5e_sq_stats, added_vlan_packets) },
	{ MLX5E_DECLARE_QOS_TX_STAT(struct mlx5e_sq_stats, nop) },
	{ MLX5E_DECLARE_QOS_TX_STAT(struct mlx5e_sq_stats, timestamps) },
	{ MLX5E_DECLARE_QOS_TX_STAT(struct mlx5e_sq_stats, mpwqe_blks) },
	{ MLX5E_DECLARE_QOS_TX_STAT(struct mlx5e_sq_stats, mpwqe_pkts) },
#ifdef CONFIG_MLX5_EN_TLS
	{ MLX5E_DECLARE_QOS_TX_STAT(struct mlx5e_sq_stats, tls_encrypted_packets) },
	{ MLX5E_DECLARE_QOS_TX_STAT(struct mlx5e_sq_stats, tls_encrypted_bytes) },
	{ MLX5E_DECLARE_QOS_TX_STAT(struct mlx5e_sq_stats, tls_ooo) },
	{ MLX5E_DECLARE_QOS_TX_STAT(struct mlx5e_sq_stats, tls_dump_packets) },
	{ MLX5E_DECLARE_QOS_TX_STAT(struct mlx5e_sq_stats, tls_dump_bytes) },
	{ MLX5E_DECLARE_QOS_TX_STAT(struct mlx5e_sq_stats, tls_resync_bytes) },
	{ MLX5E_DECLARE_QOS_TX_STAT(struct mlx5e_sq_stats, tls_skip_no_sync_data) },
	{ MLX5E_DECLARE_QOS_TX_STAT(struct mlx5e_sq_stats, tls_drop_no_sync_data) },
	{ MLX5E_DECLARE_QOS_TX_STAT(struct mlx5e_sq_stats, tls_drop_bypass_req) },
#endif
	{ MLX5E_DECLARE_QOS_TX_STAT(struct mlx5e_sq_stats, csum_none) },
	{ MLX5E_DECLARE_QOS_TX_STAT(struct mlx5e_sq_stats, stopped) },
	{ MLX5E_DECLARE_QOS_TX_STAT(struct mlx5e_sq_stats, dropped) },
	{ MLX5E_DECLARE_QOS_TX_STAT(struct mlx5e_sq_stats, xmit_more) },
	{ MLX5E_DECLARE_QOS_TX_STAT(struct mlx5e_sq_stats, recover) },
	{ MLX5E_DECLARE_QOS_TX_STAT(struct mlx5e_sq_stats, cqes) },
	{ MLX5E_DECLARE_QOS_TX_STAT(struct mlx5e_sq_stats, wake) },
	{ MLX5E_DECLARE_QOS_TX_STAT(struct mlx5e_sq_stats, cqe_err) },
};

#define NUM_RQ_STATS			ARRAY_SIZE(rq_stats_desc)
#define NUM_SQ_STATS			ARRAY_SIZE(sq_stats_desc)
#define NUM_XDPSQ_STATS			ARRAY_SIZE(xdpsq_stats_desc)
#define NUM_RQ_XDPSQ_STATS		ARRAY_SIZE(rq_xdpsq_stats_desc)
#define NUM_XSKRQ_STATS			ARRAY_SIZE(xskrq_stats_desc)
#define NUM_XSKSQ_STATS			ARRAY_SIZE(xsksq_stats_desc)
#define NUM_CH_STATS			ARRAY_SIZE(ch_stats_desc)
#define NUM_PTP_SQ_STATS		ARRAY_SIZE(ptp_sq_stats_desc)
#define NUM_PTP_CH_STATS		ARRAY_SIZE(ptp_ch_stats_desc)
#define NUM_PTP_CQ_STATS		ARRAY_SIZE(ptp_cq_stats_desc)
#define NUM_PTP_RQ_STATS                ARRAY_SIZE(ptp_rq_stats_desc)
#define NUM_QOS_SQ_STATS		ARRAY_SIZE(qos_sq_stats_desc)

static MLX5E_DECLARE_STATS_GRP_OP_NUM_STATS(qos)
{
	/* Pairs with smp_store_release in mlx5e_open_qos_sq. */
	return NUM_QOS_SQ_STATS * smp_load_acquire(&priv->htb_max_qos_sqs);
}

static MLX5E_DECLARE_STATS_GRP_OP_FILL_STRS(qos)
{
	/* Pairs with smp_store_release in mlx5e_open_qos_sq. */
	u16 max_qos_sqs = smp_load_acquire(&priv->htb_max_qos_sqs);
	int i, qid;

	for (qid = 0; qid < max_qos_sqs; qid++)
		for (i = 0; i < NUM_QOS_SQ_STATS; i++)
			ethtool_sprintf(data, qos_sq_stats_desc[i].format, qid);
}

static MLX5E_DECLARE_STATS_GRP_OP_FILL_STATS(qos)
{
	struct mlx5e_sq_stats **stats;
	u16 max_qos_sqs;
	int i, qid;

	/* Pairs with smp_store_release in mlx5e_open_qos_sq. */
	max_qos_sqs = smp_load_acquire(&priv->htb_max_qos_sqs);
	stats = READ_ONCE(priv->htb_qos_sq_stats);

	for (qid = 0; qid < max_qos_sqs; qid++) {
		struct mlx5e_sq_stats *s = READ_ONCE(stats[qid]);

		for (i = 0; i < NUM_QOS_SQ_STATS; i++)
			mlx5e_ethtool_put_stat(
				data,
				MLX5E_READ_CTR64_CPU(s, qos_sq_stats_desc, i));
	}
}

static MLX5E_DECLARE_STATS_GRP_OP_UPDATE_STATS(qos) { return; }

static MLX5E_DECLARE_STATS_GRP_OP_NUM_STATS(ptp)
{
	int num = NUM_PTP_CH_STATS;

	if (!priv->tx_ptp_opened && !priv->rx_ptp_opened)
		return 0;

	if (priv->tx_ptp_opened)
		num += (NUM_PTP_SQ_STATS + NUM_PTP_CQ_STATS) * priv->max_opened_tc;
	if (priv->rx_ptp_opened)
		num += NUM_PTP_RQ_STATS;

	return num;
}

static MLX5E_DECLARE_STATS_GRP_OP_FILL_STRS(ptp)
{
	int i, tc;

	if (!priv->tx_ptp_opened && !priv->rx_ptp_opened)
		return;

	for (i = 0; i < NUM_PTP_CH_STATS; i++)
		ethtool_puts(data, ptp_ch_stats_desc[i].format);

	if (priv->tx_ptp_opened) {
		for (tc = 0; tc < priv->max_opened_tc; tc++)
			for (i = 0; i < NUM_PTP_SQ_STATS; i++)
				ethtool_sprintf(data,
						ptp_sq_stats_desc[i].format,
						tc);

		for (tc = 0; tc < priv->max_opened_tc; tc++)
			for (i = 0; i < NUM_PTP_CQ_STATS; i++)
				ethtool_sprintf(data,
						ptp_cq_stats_desc[i].format,
						tc);
	}
	if (priv->rx_ptp_opened) {
		for (i = 0; i < NUM_PTP_RQ_STATS; i++)
			ethtool_sprintf(data, ptp_rq_stats_desc[i].format,
					MLX5E_PTP_CHANNEL_IX);
	}
}

static MLX5E_DECLARE_STATS_GRP_OP_FILL_STATS(ptp)
{
	int i, tc;

	if (!priv->tx_ptp_opened && !priv->rx_ptp_opened)
		return;

	for (i = 0; i < NUM_PTP_CH_STATS; i++)
		mlx5e_ethtool_put_stat(
			data, MLX5E_READ_CTR64_CPU(&priv->ptp_stats.ch,
						   ptp_ch_stats_desc, i));

	if (priv->tx_ptp_opened) {
		for (tc = 0; tc < priv->max_opened_tc; tc++)
			for (i = 0; i < NUM_PTP_SQ_STATS; i++)
				mlx5e_ethtool_put_stat(
					data, MLX5E_READ_CTR64_CPU(
						      &priv->ptp_stats.sq[tc],
						      ptp_sq_stats_desc, i));

		for (tc = 0; tc < priv->max_opened_tc; tc++)
			for (i = 0; i < NUM_PTP_CQ_STATS; i++)
				mlx5e_ethtool_put_stat(
					data, MLX5E_READ_CTR64_CPU(
						      &priv->ptp_stats.cq[tc],
						      ptp_cq_stats_desc, i));
	}
	if (priv->rx_ptp_opened) {
		for (i = 0; i < NUM_PTP_RQ_STATS; i++)
			mlx5e_ethtool_put_stat(
				data,
				MLX5E_READ_CTR64_CPU(&priv->ptp_stats.rq,
						     ptp_rq_stats_desc, i));
	}
}

static MLX5E_DECLARE_STATS_GRP_OP_UPDATE_STATS(ptp) { return; }

static MLX5E_DECLARE_STATS_GRP_OP_NUM_STATS(channels)
{
	int max_nch = priv->stats_nch;

	return (NUM_RQ_STATS * max_nch) +
	       (NUM_CH_STATS * max_nch) +
	       (NUM_SQ_STATS * max_nch * priv->max_opened_tc) +
	       (NUM_RQ_XDPSQ_STATS * max_nch) +
	       (NUM_XDPSQ_STATS * max_nch) +
	       (NUM_XSKRQ_STATS * max_nch * priv->xsk.ever_used) +
	       (NUM_XSKSQ_STATS * max_nch * priv->xsk.ever_used);
}

static MLX5E_DECLARE_STATS_GRP_OP_FILL_STRS(channels)
{
	bool is_xsk = priv->xsk.ever_used;
	int max_nch = priv->stats_nch;
	int i, j, tc;

	for (i = 0; i < max_nch; i++)
		for (j = 0; j < NUM_CH_STATS; j++)
			ethtool_sprintf(data, ch_stats_desc[j].format, i);

	for (i = 0; i < max_nch; i++) {
		for (j = 0; j < NUM_RQ_STATS; j++)
			ethtool_sprintf(data, rq_stats_desc[j].format, i);
		for (j = 0; j < NUM_XSKRQ_STATS * is_xsk; j++)
			ethtool_sprintf(data, xskrq_stats_desc[j].format, i);
		for (j = 0; j < NUM_RQ_XDPSQ_STATS; j++)
			ethtool_sprintf(data, rq_xdpsq_stats_desc[j].format, i);
	}

	for (tc = 0; tc < priv->max_opened_tc; tc++)
		for (i = 0; i < max_nch; i++)
			for (j = 0; j < NUM_SQ_STATS; j++)
				ethtool_sprintf(data, sq_stats_desc[j].format,
						i + tc * max_nch);

	for (i = 0; i < max_nch; i++) {
		for (j = 0; j < NUM_XSKSQ_STATS * is_xsk; j++)
			ethtool_sprintf(data, xsksq_stats_desc[j].format, i);
		for (j = 0; j < NUM_XDPSQ_STATS; j++)
			ethtool_sprintf(data, xdpsq_stats_desc[j].format, i);
	}
}

static MLX5E_DECLARE_STATS_GRP_OP_FILL_STATS(channels)
{
	bool is_xsk = priv->xsk.ever_used;
	int max_nch = priv->stats_nch;
	int i, j, tc;

	for (i = 0; i < max_nch; i++)
		for (j = 0; j < NUM_CH_STATS; j++)
			mlx5e_ethtool_put_stat(
				data, MLX5E_READ_CTR64_CPU(
					      &priv->channel_stats[i]->ch,
					      ch_stats_desc, j));

	for (i = 0; i < max_nch; i++) {
		for (j = 0; j < NUM_RQ_STATS; j++)
			mlx5e_ethtool_put_stat(
				data, MLX5E_READ_CTR64_CPU(
					      &priv->channel_stats[i]->rq,
					      rq_stats_desc, j));
		for (j = 0; j < NUM_XSKRQ_STATS * is_xsk; j++)
			mlx5e_ethtool_put_stat(
				data, MLX5E_READ_CTR64_CPU(
					      &priv->channel_stats[i]->xskrq,
					      xskrq_stats_desc, j));
		for (j = 0; j < NUM_RQ_XDPSQ_STATS; j++)
			mlx5e_ethtool_put_stat(
				data, MLX5E_READ_CTR64_CPU(
					      &priv->channel_stats[i]->rq_xdpsq,
					      rq_xdpsq_stats_desc, j));
	}

	for (tc = 0; tc < priv->max_opened_tc; tc++)
		for (i = 0; i < max_nch; i++)
			for (j = 0; j < NUM_SQ_STATS; j++)
				mlx5e_ethtool_put_stat(
					data,
					MLX5E_READ_CTR64_CPU(
						&priv->channel_stats[i]->sq[tc],
						sq_stats_desc, j));

	for (i = 0; i < max_nch; i++) {
		for (j = 0; j < NUM_XSKSQ_STATS * is_xsk; j++)
			mlx5e_ethtool_put_stat(
				data, MLX5E_READ_CTR64_CPU(
					      &priv->channel_stats[i]->xsksq,
					      xsksq_stats_desc, j));
		for (j = 0; j < NUM_XDPSQ_STATS; j++)
			mlx5e_ethtool_put_stat(
				data, MLX5E_READ_CTR64_CPU(
					      &priv->channel_stats[i]->xdpsq,
					      xdpsq_stats_desc, j));
	}
}

static MLX5E_DECLARE_STATS_GRP_OP_UPDATE_STATS(channels) { return; }

MLX5E_DEFINE_STATS_GRP(sw, 0);
MLX5E_DEFINE_STATS_GRP(qcnt, MLX5E_NDO_UPDATE_STATS);
MLX5E_DEFINE_STATS_GRP(vnic_env, 0);
MLX5E_DEFINE_STATS_GRP(vport, MLX5E_NDO_UPDATE_STATS);
MLX5E_DEFINE_STATS_GRP(802_3, MLX5E_NDO_UPDATE_STATS);
MLX5E_DEFINE_STATS_GRP(2863, 0);
MLX5E_DEFINE_STATS_GRP(2819, 0);
MLX5E_DEFINE_STATS_GRP(phy, 0);
MLX5E_DEFINE_STATS_GRP(pcie, 0);
MLX5E_DEFINE_STATS_GRP(per_prio, 0);
MLX5E_DEFINE_STATS_GRP(pme, 0);
MLX5E_DEFINE_STATS_GRP(channels, 0);
MLX5E_DEFINE_STATS_GRP(per_port_buff_congest, 0);
MLX5E_DEFINE_STATS_GRP(eth_ext, 0);
static MLX5E_DEFINE_STATS_GRP(tls, 0);
MLX5E_DEFINE_STATS_GRP(ptp, 0);
static MLX5E_DEFINE_STATS_GRP(qos, 0);

/* The stats groups order is opposite to the update_stats() order calls */
mlx5e_stats_grp_t mlx5e_nic_stats_grps[] = {
	&MLX5E_STATS_GRP(sw),
	&MLX5E_STATS_GRP(qcnt),
	&MLX5E_STATS_GRP(vnic_env),
	&MLX5E_STATS_GRP(vport),
	&MLX5E_STATS_GRP(802_3),
	&MLX5E_STATS_GRP(2863),
	&MLX5E_STATS_GRP(2819),
	&MLX5E_STATS_GRP(phy),
	&MLX5E_STATS_GRP(eth_ext),
	&MLX5E_STATS_GRP(pcie),
	&MLX5E_STATS_GRP(per_prio),
	&MLX5E_STATS_GRP(pme),
#ifdef CONFIG_MLX5_EN_IPSEC
	&MLX5E_STATS_GRP(ipsec_hw),
	&MLX5E_STATS_GRP(ipsec_sw),
#endif
	&MLX5E_STATS_GRP(tls),
	&MLX5E_STATS_GRP(channels),
	&MLX5E_STATS_GRP(per_port_buff_congest),
	&MLX5E_STATS_GRP(ptp),
	&MLX5E_STATS_GRP(qos),
#ifdef CONFIG_MLX5_MACSEC
	&MLX5E_STATS_GRP(macsec_hw),
#endif
};

unsigned int mlx5e_nic_stats_grps_num(struct mlx5e_priv *priv)
{
	return ARRAY_SIZE(mlx5e_nic_stats_grps);
}<|MERGE_RESOLUTION|>--- conflicted
+++ resolved
@@ -144,11 +144,8 @@
 	{ MLX5E_DECLARE_STAT(struct mlx5e_sw_stats, rx_gro_large_hds) },
 	{ MLX5E_DECLARE_STAT(struct mlx5e_sw_stats, rx_hds_nodata_packets) },
 	{ MLX5E_DECLARE_STAT(struct mlx5e_sw_stats, rx_hds_nodata_bytes) },
-<<<<<<< HEAD
-=======
 	{ MLX5E_DECLARE_STAT(struct mlx5e_sw_stats, rx_hds_nosplit_packets) },
 	{ MLX5E_DECLARE_STAT(struct mlx5e_sw_stats, rx_hds_nosplit_bytes) },
->>>>>>> adc21867
 	{ MLX5E_DECLARE_STAT(struct mlx5e_sw_stats, rx_ecn_mark) },
 	{ MLX5E_DECLARE_STAT(struct mlx5e_sw_stats, rx_removed_vlan_packets) },
 	{ MLX5E_DECLARE_STAT(struct mlx5e_sw_stats, rx_csum_unnecessary) },
@@ -352,11 +349,8 @@
 	s->rx_gro_large_hds           += rq_stats->gro_large_hds;
 	s->rx_hds_nodata_packets      += rq_stats->hds_nodata_packets;
 	s->rx_hds_nodata_bytes        += rq_stats->hds_nodata_bytes;
-<<<<<<< HEAD
-=======
 	s->rx_hds_nosplit_packets     += rq_stats->hds_nosplit_packets;
 	s->rx_hds_nosplit_bytes       += rq_stats->hds_nosplit_bytes;
->>>>>>> adc21867
 	s->rx_ecn_mark                += rq_stats->ecn_mark;
 	s->rx_removed_vlan_packets    += rq_stats->removed_vlan_packets;
 	s->rx_csum_none               += rq_stats->csum_none;
@@ -2072,11 +2066,8 @@
 	{ MLX5E_DECLARE_RX_STAT(struct mlx5e_rq_stats, gro_large_hds) },
 	{ MLX5E_DECLARE_RX_STAT(struct mlx5e_rq_stats, hds_nodata_packets) },
 	{ MLX5E_DECLARE_RX_STAT(struct mlx5e_rq_stats, hds_nodata_bytes) },
-<<<<<<< HEAD
-=======
 	{ MLX5E_DECLARE_RX_STAT(struct mlx5e_rq_stats, hds_nosplit_packets) },
 	{ MLX5E_DECLARE_RX_STAT(struct mlx5e_rq_stats, hds_nosplit_bytes) },
->>>>>>> adc21867
 	{ MLX5E_DECLARE_RX_STAT(struct mlx5e_rq_stats, ecn_mark) },
 	{ MLX5E_DECLARE_RX_STAT(struct mlx5e_rq_stats, removed_vlan_packets) },
 	{ MLX5E_DECLARE_RX_STAT(struct mlx5e_rq_stats, wqe_err) },
