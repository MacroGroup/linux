// SPDX-License-Identifier: GPL-2.0 OR Linux-OpenIB
/* Copyright (c) 2019 Mellanox Technologies. */

#include <linux/pci.h>
#include <linux/interrupt.h>
#include <linux/notifier.h>
#include <linux/mlx5/driver.h>
#include <linux/mlx5/vport.h>
#include "mlx5_core.h"
#include "mlx5_irq.h"
#include "pci_irq.h"
#include "lib/sf.h"
#include "lib/eq.h"
#ifdef CONFIG_RFS_ACCEL
#include <linux/cpu_rmap.h>
#endif

#define MLX5_SFS_PER_CTRL_IRQ 64
#define MLX5_MAX_MSIX_PER_SF 256
#define MLX5_IRQ_CTRL_SF_MAX 8
/* min num of vectors for SFs to be enabled */
#define MLX5_IRQ_VEC_COMP_BASE_SF 2
#define MLX5_IRQ_VEC_COMP_BASE 1

#define MLX5_EQ_SHARE_IRQ_MAX_COMP (8)
#define MLX5_EQ_SHARE_IRQ_MAX_CTRL (UINT_MAX)
#define MLX5_EQ_SHARE_IRQ_MIN_COMP (1)
#define MLX5_EQ_SHARE_IRQ_MIN_CTRL (4)

struct mlx5_irq {
	struct atomic_notifier_head nh;
	cpumask_var_t mask;
	char name[MLX5_MAX_IRQ_FORMATTED_NAME];
	struct mlx5_irq_pool *pool;
	int refcount;
	struct msi_map map;
	u32 pool_index;
};

struct mlx5_irq_table {
	struct mlx5_irq_pool *pcif_pool;
	struct mlx5_irq_pool *sf_ctrl_pool;
	struct mlx5_irq_pool *sf_comp_pool;
};

static int mlx5_core_func_to_vport(const struct mlx5_core_dev *dev,
				   int func,
				   bool ec_vf_func)
{
	if (!ec_vf_func)
		return func;
	return mlx5_core_ec_vf_vport_base(dev) + func - 1;
}

/**
 * mlx5_get_default_msix_vec_count - Get the default number of MSI-X vectors
 *                                   to be ssigned to each VF.
 * @dev: PF to work on
 * @num_vfs: Number of enabled VFs
 */
int mlx5_get_default_msix_vec_count(struct mlx5_core_dev *dev, int num_vfs)
{
	int num_vf_msix, min_msix, max_msix;

	num_vf_msix = MLX5_CAP_GEN_MAX(dev, num_total_dynamic_vf_msix);
	if (!num_vf_msix)
		return 0;

	min_msix = MLX5_CAP_GEN(dev, min_dynamic_vf_msix_table_size);
	max_msix = MLX5_CAP_GEN(dev, max_dynamic_vf_msix_table_size);

	/* Limit maximum number of MSI-X vectors so the default configuration
	 * has some available in the pool. This will allow the user to increase
	 * the number of vectors in a VF without having to first size-down other
	 * VFs.
	 */
	return max(min(num_vf_msix / num_vfs, max_msix / 2), min_msix);
}

/**
 * mlx5_set_msix_vec_count - Set dynamically allocated MSI-X on the VF
 * @dev: PF to work on
 * @function_id: Internal PCI VF function IDd
 * @msix_vec_count: Number of MSI-X vectors to set
 */
int mlx5_set_msix_vec_count(struct mlx5_core_dev *dev, int function_id,
			    int msix_vec_count)
{
	int query_sz = MLX5_ST_SZ_BYTES(query_hca_cap_out);
	int set_sz = MLX5_ST_SZ_BYTES(set_hca_cap_in);
	void *hca_cap = NULL, *query_cap = NULL, *cap;
	int num_vf_msix, min_msix, max_msix;
	bool ec_vf_function;
	int vport;
	int ret;

	num_vf_msix = MLX5_CAP_GEN_MAX(dev, num_total_dynamic_vf_msix);
	if (!num_vf_msix)
		return 0;

	if (!MLX5_CAP_GEN(dev, vport_group_manager) || !mlx5_core_is_pf(dev))
		return -EOPNOTSUPP;

	min_msix = MLX5_CAP_GEN(dev, min_dynamic_vf_msix_table_size);
	max_msix = MLX5_CAP_GEN(dev, max_dynamic_vf_msix_table_size);

	if (msix_vec_count < min_msix)
		return -EINVAL;

	if (msix_vec_count > max_msix)
		return -EOVERFLOW;

	query_cap = kvzalloc(query_sz, GFP_KERNEL);
	hca_cap = kvzalloc(set_sz, GFP_KERNEL);
	if (!hca_cap || !query_cap) {
		ret = -ENOMEM;
		goto out;
	}

	ec_vf_function = mlx5_core_ec_sriov_enabled(dev);
	vport = mlx5_core_func_to_vport(dev, function_id, ec_vf_function);
	ret = mlx5_vport_get_other_func_general_cap(dev, vport, query_cap);
	if (ret)
		goto out;

	cap = MLX5_ADDR_OF(set_hca_cap_in, hca_cap, capability);
	memcpy(cap, MLX5_ADDR_OF(query_hca_cap_out, query_cap, capability),
	       MLX5_UN_SZ_BYTES(hca_cap_union));
	MLX5_SET(cmd_hca_cap, cap, dynamic_msix_table_size, msix_vec_count);

	MLX5_SET(set_hca_cap_in, hca_cap, opcode, MLX5_CMD_OP_SET_HCA_CAP);
	MLX5_SET(set_hca_cap_in, hca_cap, other_function, 1);
	MLX5_SET(set_hca_cap_in, hca_cap, ec_vf_function, ec_vf_function);
	MLX5_SET(set_hca_cap_in, hca_cap, function_id, function_id);

	MLX5_SET(set_hca_cap_in, hca_cap, op_mod,
		 MLX5_SET_HCA_CAP_OP_MOD_GENERAL_DEVICE << 1);
	ret = mlx5_cmd_exec_in(dev, set_hca_cap, hca_cap);
out:
	kvfree(hca_cap);
	kvfree(query_cap);
	return ret;
}

/* mlx5_system_free_irq - Free an IRQ
 * @irq: IRQ to free
 *
 * Free the IRQ and other resources such as rmap from the system.
 * BUT doesn't free or remove reference from mlx5.
 * This function is very important for the shutdown flow, where we need to
 * cleanup system resoruces but keep mlx5 objects alive,
 * see mlx5_irq_table_free_irqs().
 */
static void mlx5_system_free_irq(struct mlx5_irq *irq)
{
	struct mlx5_irq_pool *pool = irq->pool;
#ifdef CONFIG_RFS_ACCEL
	struct cpu_rmap *rmap;
#endif

	/* free_irq requires that affinity_hint and rmap will be cleared before
	 * calling it. To satisfy this requirement, we call
	 * irq_cpu_rmap_remove() to remove the notifier
	 */
	irq_update_affinity_hint(irq->map.virq, NULL);
#ifdef CONFIG_RFS_ACCEL
	rmap = mlx5_eq_table_get_rmap(pool->dev);
	if (rmap)
		irq_cpu_rmap_remove(rmap, irq->map.virq);
#endif

	free_irq(irq->map.virq, &irq->nh);
	if (irq->map.index && pci_msix_can_alloc_dyn(pool->dev->pdev))
		pci_msix_free_irq(pool->dev->pdev, irq->map);
}

static void irq_release(struct mlx5_irq *irq)
{
	struct mlx5_irq_pool *pool = irq->pool;

	xa_erase(&pool->irqs, irq->pool_index);
	mlx5_system_free_irq(irq);
	free_cpumask_var(irq->mask);
	kfree(irq);
}

int mlx5_irq_put(struct mlx5_irq *irq)
{
	struct mlx5_irq_pool *pool = irq->pool;
	int ret = 0;

	mutex_lock(&pool->lock);
	irq->refcount--;
	if (!irq->refcount) {
		irq_release(irq);
		ret = 1;
	}
	mutex_unlock(&pool->lock);
	return ret;
}

int mlx5_irq_read_locked(struct mlx5_irq *irq)
{
	lockdep_assert_held(&irq->pool->lock);
	return irq->refcount;
}

int mlx5_irq_get_locked(struct mlx5_irq *irq)
{
	lockdep_assert_held(&irq->pool->lock);
	if (WARN_ON_ONCE(!irq->refcount))
		return 0;
	irq->refcount++;
	return 1;
}

static int irq_get(struct mlx5_irq *irq)
{
	int err;

	mutex_lock(&irq->pool->lock);
	err = mlx5_irq_get_locked(irq);
	mutex_unlock(&irq->pool->lock);
	return err;
}

static irqreturn_t irq_int_handler(int irq, void *nh)
{
	atomic_notifier_call_chain(nh, 0, NULL);
	return IRQ_HANDLED;
}

static void irq_sf_set_name(struct mlx5_irq_pool *pool, char *name, int vecidx)
{
	snprintf(name, MLX5_MAX_IRQ_NAME, "%s%d", pool->name, vecidx);
}

static void irq_set_name(struct mlx5_irq_pool *pool, char *name, int vecidx)
{
	if (!pool->xa_num_irqs.max) {
		/* in case we only have a single irq for the device */
		snprintf(name, MLX5_MAX_IRQ_NAME, "mlx5_combined%d", vecidx);
		return;
	}

	if (!vecidx) {
		snprintf(name, MLX5_MAX_IRQ_NAME, "mlx5_async%d", vecidx);
		return;
	}

	vecidx -= MLX5_IRQ_VEC_COMP_BASE;
	snprintf(name, MLX5_MAX_IRQ_NAME, "mlx5_comp%d", vecidx);
}

struct mlx5_irq *mlx5_irq_alloc(struct mlx5_irq_pool *pool, int i,
				struct irq_affinity_desc *af_desc,
				struct cpu_rmap **rmap)
{
	struct mlx5_core_dev *dev = pool->dev;
	char name[MLX5_MAX_IRQ_NAME];
	struct mlx5_irq *irq;
	int err;

	irq = kzalloc(sizeof(*irq), GFP_KERNEL);
	if (!irq || !zalloc_cpumask_var(&irq->mask, GFP_KERNEL)) {
		kfree(irq);
		return ERR_PTR(-ENOMEM);
	}

	if (!i || !pci_msix_can_alloc_dyn(dev->pdev)) {
		/* The vector at index 0 is always statically allocated. If
		 * dynamic irq is not supported all vectors are statically
		 * allocated. In both cases just get the irq number and set
		 * the index.
		 */
		irq->map.virq = pci_irq_vector(dev->pdev, i);
		irq->map.index = i;
	} else {
		irq->map = pci_msix_alloc_irq_at(dev->pdev, MSI_ANY_INDEX, af_desc);
		if (!irq->map.virq) {
			err = irq->map.index;
			goto err_alloc_irq;
		}
	}

	if (i && rmap && *rmap) {
#ifdef CONFIG_RFS_ACCEL
		err = irq_cpu_rmap_add(*rmap, irq->map.virq);
		if (err)
			goto err_irq_rmap;
#endif
	}
	if (!mlx5_irq_pool_is_sf_pool(pool))
		irq_set_name(pool, name, i);
	else
		irq_sf_set_name(pool, name, i);
	ATOMIC_INIT_NOTIFIER_HEAD(&irq->nh);
	snprintf(irq->name, MLX5_MAX_IRQ_FORMATTED_NAME,
		 MLX5_IRQ_NAME_FORMAT_STR, name, pci_name(dev->pdev));
	err = request_irq(irq->map.virq, irq_int_handler, 0, irq->name,
			  &irq->nh);
	if (err) {
		mlx5_core_err(dev, "Failed to request irq. err = %d\n", err);
		goto err_req_irq;
	}

	if (af_desc) {
		cpumask_copy(irq->mask, &af_desc->mask);
		irq_set_affinity_and_hint(irq->map.virq, irq->mask);
	}
	irq->pool = pool;
	irq->refcount = 1;
	irq->pool_index = i;
	err = xa_err(xa_store(&pool->irqs, irq->pool_index, irq, GFP_KERNEL));
	if (err) {
		mlx5_core_err(dev, "Failed to alloc xa entry for irq(%u). err = %d\n",
			      irq->pool_index, err);
		goto err_xa;
	}
	return irq;
err_xa:
	if (af_desc)
		irq_update_affinity_hint(irq->map.virq, NULL);
	free_irq(irq->map.virq, &irq->nh);
err_req_irq:
#ifdef CONFIG_RFS_ACCEL
	if (i && rmap && *rmap) {
		free_irq_cpu_rmap(*rmap);
		*rmap = NULL;
	}
err_irq_rmap:
#endif
	if (i && pci_msix_can_alloc_dyn(dev->pdev))
		pci_msix_free_irq(dev->pdev, irq->map);
err_alloc_irq:
	free_cpumask_var(irq->mask);
	kfree(irq);
	return ERR_PTR(err);
}

int mlx5_irq_attach_nb(struct mlx5_irq *irq, struct notifier_block *nb)
{
	int ret;

	ret = irq_get(irq);
	if (!ret)
		/* Something very bad happens here, we are enabling EQ
		 * on non-existing IRQ.
		 */
		return -ENOENT;
	ret = atomic_notifier_chain_register(&irq->nh, nb);
	if (ret)
		mlx5_irq_put(irq);
	return ret;
}

int mlx5_irq_detach_nb(struct mlx5_irq *irq, struct notifier_block *nb)
{
	int err = 0;

	err = atomic_notifier_chain_unregister(&irq->nh, nb);
	mlx5_irq_put(irq);
	return err;
}

struct cpumask *mlx5_irq_get_affinity_mask(struct mlx5_irq *irq)
{
	return irq->mask;
}

int mlx5_irq_get_irq(const struct mlx5_irq *irq)
{
	return irq->map.virq;
}

int mlx5_irq_get_index(struct mlx5_irq *irq)
{
	return irq->map.index;
}

/* irq_pool API */

/* requesting an irq from a given pool according to given index */
static struct mlx5_irq *
irq_pool_request_vector(struct mlx5_irq_pool *pool, int vecidx,
			struct irq_affinity_desc *af_desc,
			struct cpu_rmap **rmap)
{
	struct mlx5_irq *irq;

	mutex_lock(&pool->lock);
	irq = xa_load(&pool->irqs, vecidx);
	if (irq) {
		mlx5_irq_get_locked(irq);
		goto unlock;
	}
	irq = mlx5_irq_alloc(pool, vecidx, af_desc, rmap);
unlock:
	mutex_unlock(&pool->lock);
	return irq;
}

static struct mlx5_irq_pool *sf_ctrl_irq_pool_get(struct mlx5_irq_table *irq_table)
{
	return irq_table->sf_ctrl_pool;
}

static struct mlx5_irq_pool *sf_irq_pool_get(struct mlx5_irq_table *irq_table)
{
	return irq_table->sf_comp_pool;
}

struct mlx5_irq_pool *mlx5_irq_pool_get(struct mlx5_core_dev *dev)
{
	struct mlx5_irq_table *irq_table = mlx5_irq_table_get(dev);
	struct mlx5_irq_pool *pool = NULL;

	if (mlx5_core_is_sf(dev))
		pool = sf_irq_pool_get(irq_table);

	/* In some configs, there won't be a pool of SFs IRQs. Hence, returning
	 * the PF IRQs pool in case the SF pool doesn't exist.
	 */
	return pool ? pool : irq_table->pcif_pool;
}

static struct mlx5_irq_pool *ctrl_irq_pool_get(struct mlx5_core_dev *dev)
{
	struct mlx5_irq_table *irq_table = mlx5_irq_table_get(dev);
	struct mlx5_irq_pool *pool = NULL;

	if (mlx5_core_is_sf(dev))
		pool = sf_ctrl_irq_pool_get(irq_table);

	/* In some configs, there won't be a pool of SFs IRQs. Hence, returning
	 * the PF IRQs pool in case the SF pool doesn't exist.
	 */
	return pool ? pool : irq_table->pcif_pool;
}

static void _mlx5_irq_release(struct mlx5_irq *irq)
{
	synchronize_irq(irq->map.virq);
	mlx5_irq_put(irq);
}

/**
 * mlx5_ctrl_irq_release - release a ctrl IRQ back to the system.
 * @dev: mlx5 device that releasing the IRQ.
 * @ctrl_irq: ctrl IRQ to be released.
 */
void mlx5_ctrl_irq_release(struct mlx5_core_dev *dev, struct mlx5_irq *ctrl_irq)
{
	mlx5_irq_affinity_irq_release(dev, ctrl_irq);
}

/**
 * mlx5_ctrl_irq_request - request a ctrl IRQ for mlx5 device.
 * @dev: mlx5 device that requesting the IRQ.
 *
 * This function returns a pointer to IRQ, or ERR_PTR in case of error.
 */
struct mlx5_irq *mlx5_ctrl_irq_request(struct mlx5_core_dev *dev)
{
	struct mlx5_irq_pool *pool = ctrl_irq_pool_get(dev);
	struct irq_affinity_desc af_desc;
	struct mlx5_irq *irq;

	cpumask_copy(&af_desc.mask, cpu_online_mask);
	af_desc.is_managed = false;
	if (!mlx5_irq_pool_is_sf_pool(pool)) {
		/* In case we are allocating a control IRQ from a pci device's pool.
		 * This can happen also for a SF if the SFs pool is empty.
		 */
		if (!pool->xa_num_irqs.max) {
			cpumask_clear(&af_desc.mask);
			/* In case we only have a single IRQ for PF/VF */
			cpumask_set_cpu(cpumask_first(cpu_online_mask), &af_desc.mask);
		}
		/* Allocate the IRQ in index 0. The vector was already allocated */
		irq = irq_pool_request_vector(pool, 0, &af_desc, NULL);
	} else {
		irq = mlx5_irq_affinity_request(dev, pool, &af_desc);
	}

	return irq;
}

/**
 * mlx5_irq_request - request an IRQ for mlx5 PF/VF device.
 * @dev: mlx5 device that requesting the IRQ.
 * @vecidx: vector index of the IRQ. This argument is ignore if affinity is
 * provided.
 * @af_desc: affinity descriptor for this IRQ.
 * @rmap: pointer to reverse map pointer for completion interrupts
 *
 * This function returns a pointer to IRQ, or ERR_PTR in case of error.
 */
struct mlx5_irq *mlx5_irq_request(struct mlx5_core_dev *dev, u16 vecidx,
				  struct irq_affinity_desc *af_desc,
				  struct cpu_rmap **rmap)
{
	struct mlx5_irq_table *irq_table = mlx5_irq_table_get(dev);
	struct mlx5_irq_pool *pool;
	struct mlx5_irq *irq;

	pool = irq_table->pcif_pool;
	irq = irq_pool_request_vector(pool, vecidx, af_desc, rmap);
	if (IS_ERR(irq))
		return irq;
	mlx5_core_dbg(dev, "irq %u mapped to cpu %*pbl, %u EQs on this irq\n",
		      irq->map.virq, cpumask_pr_args(&af_desc->mask),
		      irq->refcount / MLX5_EQ_REFS_PER_IRQ);
	return irq;
}

/**
 * mlx5_irq_release_vector - release one IRQ back to the system.
 * @irq: the irq to release.
 */
void mlx5_irq_release_vector(struct mlx5_irq *irq)
{
	_mlx5_irq_release(irq);
}

/**
 * mlx5_irq_request_vector - request one IRQ for mlx5 device.
 * @dev: mlx5 device that is requesting the IRQ.
 * @cpu: CPU to bind the IRQ to.
 * @vecidx: vector index to request an IRQ for.
 * @rmap: pointer to reverse map pointer for completion interrupts
 *
 * Each IRQ is bound to at most 1 CPU.
 * This function is requests one IRQ, for the given @vecidx.
 *
 * This function returns a pointer to the irq on success, or an error pointer
 * in case of an error.
 */
struct mlx5_irq *mlx5_irq_request_vector(struct mlx5_core_dev *dev, u16 cpu,
					 u16 vecidx, struct cpu_rmap **rmap)
{
	struct mlx5_irq_table *table = mlx5_irq_table_get(dev);
	struct mlx5_irq_pool *pool = table->pcif_pool;
	struct irq_affinity_desc af_desc;
	int offset = MLX5_IRQ_VEC_COMP_BASE;

	if (!pool->xa_num_irqs.max)
		offset = 0;

	af_desc.is_managed = false;
	cpumask_clear(&af_desc.mask);
	cpumask_set_cpu(cpu, &af_desc.mask);
	return mlx5_irq_request(dev, vecidx + offset, &af_desc, rmap);
}

static struct mlx5_irq_pool *
irq_pool_alloc(struct mlx5_core_dev *dev, int start, int size, char *name,
	       u32 min_threshold, u32 max_threshold)
{
	struct mlx5_irq_pool *pool = kvzalloc(sizeof(*pool), GFP_KERNEL);

	if (!pool)
		return ERR_PTR(-ENOMEM);
	pool->dev = dev;
	mutex_init(&pool->lock);
	xa_init_flags(&pool->irqs, XA_FLAGS_ALLOC);
	pool->xa_num_irqs.min = start;
	pool->xa_num_irqs.max = start + size - 1;
	if (name)
		snprintf(pool->name, MLX5_MAX_IRQ_NAME - MLX5_MAX_IRQ_IDX_CHARS,
			 "%s", name);
	pool->min_threshold = min_threshold * MLX5_EQ_REFS_PER_IRQ;
	pool->max_threshold = max_threshold * MLX5_EQ_REFS_PER_IRQ;
	mlx5_core_dbg(dev, "pool->name = %s, pool->size = %d, pool->start = %d",
		      name, size, start);
	return pool;
}

static void irq_pool_free(struct mlx5_irq_pool *pool)
{
	struct mlx5_irq *irq;
	unsigned long index;

	/* There are cases in which we are destrying the irq_table before
	 * freeing all the IRQs, fast teardown for example. Hence, free the irqs
	 * which might not have been freed.
	 */
	xa_for_each(&pool->irqs, index, irq)
		irq_release(irq);
	xa_destroy(&pool->irqs);
	mutex_destroy(&pool->lock);
	kfree(pool->irqs_per_cpu);
	kvfree(pool);
}

static int irq_pools_init(struct mlx5_core_dev *dev, int sf_vec, int pcif_vec,
			  bool dynamic_vec)
{
	struct mlx5_irq_table *table = dev->priv.irq_table;
<<<<<<< HEAD
=======
	int sf_vec_available = sf_vec;
>>>>>>> adc21867
	int num_sf_ctrl;
	int err;

	/* init pcif_pool */
	table->pcif_pool = irq_pool_alloc(dev, 0, pcif_vec, NULL,
					  MLX5_EQ_SHARE_IRQ_MIN_COMP,
					  MLX5_EQ_SHARE_IRQ_MAX_COMP);
	if (IS_ERR(table->pcif_pool))
		return PTR_ERR(table->pcif_pool);
	if (!mlx5_sf_max_functions(dev))
		return 0;
	if (sf_vec < MLX5_IRQ_VEC_COMP_BASE_SF) {
		mlx5_core_dbg(dev, "Not enught IRQs for SFs. SF may run at lower performance\n");
		return 0;
	}

	/* init sf_ctrl_pool */
	num_sf_ctrl = DIV_ROUND_UP(mlx5_sf_max_functions(dev),
				   MLX5_SFS_PER_CTRL_IRQ);
	num_sf_ctrl = min_t(int, MLX5_IRQ_CTRL_SF_MAX, num_sf_ctrl);
	if (!dynamic_vec && (num_sf_ctrl + 1) > sf_vec_available) {
		mlx5_core_dbg(dev,
			      "Not enough IRQs for SFs control and completion pool, required=%d avail=%d\n",
			      num_sf_ctrl + 1, sf_vec_available);
		return 0;
	}

	table->sf_ctrl_pool = irq_pool_alloc(dev, pcif_vec, num_sf_ctrl,
					     "mlx5_sf_ctrl",
					     MLX5_EQ_SHARE_IRQ_MIN_CTRL,
					     MLX5_EQ_SHARE_IRQ_MAX_CTRL);
	if (IS_ERR(table->sf_ctrl_pool)) {
		err = PTR_ERR(table->sf_ctrl_pool);
		goto err_pf;
	}
	sf_vec_available -= num_sf_ctrl;

	/* init sf_comp_pool, remaining vectors are for the SF completions */
	table->sf_comp_pool = irq_pool_alloc(dev, pcif_vec + num_sf_ctrl,
					     sf_vec_available, "mlx5_sf_comp",
					     MLX5_EQ_SHARE_IRQ_MIN_COMP,
					     MLX5_EQ_SHARE_IRQ_MAX_COMP);
	if (IS_ERR(table->sf_comp_pool)) {
		err = PTR_ERR(table->sf_comp_pool);
		goto err_sf_ctrl;
	}

	table->sf_comp_pool->irqs_per_cpu = kcalloc(nr_cpu_ids, sizeof(u16), GFP_KERNEL);
	if (!table->sf_comp_pool->irqs_per_cpu) {
		err = -ENOMEM;
		goto err_irqs_per_cpu;
	}

	return 0;

err_irqs_per_cpu:
	irq_pool_free(table->sf_comp_pool);
err_sf_ctrl:
	irq_pool_free(table->sf_ctrl_pool);
err_pf:
	irq_pool_free(table->pcif_pool);
	return err;
}

static void irq_pools_destroy(struct mlx5_irq_table *table)
{
	if (table->sf_ctrl_pool) {
		irq_pool_free(table->sf_comp_pool);
		irq_pool_free(table->sf_ctrl_pool);
	}
	irq_pool_free(table->pcif_pool);
}

static void mlx5_irq_pool_free_irqs(struct mlx5_irq_pool *pool)
{
	struct mlx5_irq *irq;
	unsigned long index;

	xa_for_each(&pool->irqs, index, irq)
		mlx5_system_free_irq(irq);

}

static void mlx5_irq_pools_free_irqs(struct mlx5_irq_table *table)
{
	if (table->sf_ctrl_pool) {
		mlx5_irq_pool_free_irqs(table->sf_comp_pool);
		mlx5_irq_pool_free_irqs(table->sf_ctrl_pool);
	}
	mlx5_irq_pool_free_irqs(table->pcif_pool);
}

/* irq_table API */

int mlx5_irq_table_init(struct mlx5_core_dev *dev)
{
	struct mlx5_irq_table *irq_table;

	if (mlx5_core_is_sf(dev))
		return 0;

	irq_table = kvzalloc_node(sizeof(*irq_table), GFP_KERNEL,
				  dev->priv.numa_node);
	if (!irq_table)
		return -ENOMEM;

	dev->priv.irq_table = irq_table;
	return 0;
}

void mlx5_irq_table_cleanup(struct mlx5_core_dev *dev)
{
	if (mlx5_core_is_sf(dev))
		return;

	kvfree(dev->priv.irq_table);
}

int mlx5_irq_table_get_num_comp(struct mlx5_irq_table *table)
{
	if (!table->pcif_pool->xa_num_irqs.max)
		return 1;
	return table->pcif_pool->xa_num_irqs.max - table->pcif_pool->xa_num_irqs.min;
}

int mlx5_irq_table_create(struct mlx5_core_dev *dev)
{
	int num_eqs = mlx5_max_eq_cap_get(dev);
	bool dynamic_vec;
	int total_vec;
	int pcif_vec;
	int req_vec;
	int err;
	int n;

	if (mlx5_core_is_sf(dev))
		return 0;

	/* PCI PF vectors usage is limited by online cpus, device EQs and
	 * PCI MSI-X capability.
	 */
	pcif_vec = MLX5_CAP_GEN(dev, num_ports) * num_online_cpus() + 1;
	pcif_vec = min_t(int, pcif_vec, num_eqs);
	pcif_vec = min_t(int, pcif_vec, pci_msix_vec_count(dev->pdev));

	total_vec = pcif_vec;
	if (mlx5_sf_max_functions(dev))
		total_vec += MLX5_MAX_MSIX_PER_SF * mlx5_sf_max_functions(dev);
	total_vec = min_t(int, total_vec, pci_msix_vec_count(dev->pdev));

	req_vec = pci_msix_can_alloc_dyn(dev->pdev) ? 1 : total_vec;
	n = pci_alloc_irq_vectors(dev->pdev, 1, req_vec, PCI_IRQ_MSIX);
	if (n < 0)
		return n;

	/* Further limit vectors of the pools based on platform for non dynamic case */
	dynamic_vec = pci_msix_can_alloc_dyn(dev->pdev);
	if (!dynamic_vec) {
		pcif_vec = min_t(int, n, pcif_vec);
		total_vec = min_t(int, n, total_vec);
	}

	err = irq_pools_init(dev, total_vec - pcif_vec, pcif_vec, dynamic_vec);
	if (err)
		pci_free_irq_vectors(dev->pdev);

	return err;
}

void mlx5_irq_table_destroy(struct mlx5_core_dev *dev)
{
	struct mlx5_irq_table *table = dev->priv.irq_table;

	if (mlx5_core_is_sf(dev))
		return;

	/* There are cases where IRQs still will be in used when we reaching
	 * to here. Hence, making sure all the irqs are released.
	 */
	irq_pools_destroy(table);
	pci_free_irq_vectors(dev->pdev);
}

void mlx5_irq_table_free_irqs(struct mlx5_core_dev *dev)
{
	struct mlx5_irq_table *table = dev->priv.irq_table;

	if (mlx5_core_is_sf(dev))
		return;

	mlx5_irq_pools_free_irqs(table);
	pci_free_irq_vectors(dev->pdev);
}

int mlx5_irq_table_get_sfs_vec(struct mlx5_irq_table *table)
{
	if (table->sf_comp_pool)
		return min_t(int, num_online_cpus(),
			     table->sf_comp_pool->xa_num_irqs.max -
			     table->sf_comp_pool->xa_num_irqs.min + 1);
	else
		return mlx5_irq_table_get_num_comp(table);
}

struct mlx5_irq_table *mlx5_irq_table_get(struct mlx5_core_dev *dev)
{
#ifdef CONFIG_MLX5_SF
	if (mlx5_core_is_sf(dev))
		return dev->priv.parent_mdev->priv.irq_table;
#endif
	return dev->priv.irq_table;
}<|MERGE_RESOLUTION|>--- conflicted
+++ resolved
@@ -597,10 +597,7 @@
 			  bool dynamic_vec)
 {
 	struct mlx5_irq_table *table = dev->priv.irq_table;
-<<<<<<< HEAD
-=======
 	int sf_vec_available = sf_vec;
->>>>>>> adc21867
 	int num_sf_ctrl;
 	int err;
 
