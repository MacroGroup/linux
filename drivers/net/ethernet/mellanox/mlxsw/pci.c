// SPDX-License-Identifier: BSD-3-Clause OR GPL-2.0
/* Copyright (c) 2015-2018 Mellanox Technologies. All rights reserved */

#include <linux/kernel.h>
#include <linux/module.h>
#include <linux/export.h>
#include <linux/err.h>
#include <linux/device.h>
#include <linux/pci.h>
#include <linux/interrupt.h>
#include <linux/types.h>
#include <linux/skbuff.h>
#include <linux/if_vlan.h>
#include <linux/log2.h>
#include <linux/string.h>
#include <net/page_pool/helpers.h>

#include "pci_hw.h"
#include "pci.h"
#include "core.h"
#include "cmd.h"
#include "port.h"
#include "resources.h"

#define mlxsw_pci_write32(mlxsw_pci, reg, val) \
	iowrite32be(val, (mlxsw_pci)->hw_addr + (MLXSW_PCI_ ## reg))
#define mlxsw_pci_read32(mlxsw_pci, reg) \
	ioread32be((mlxsw_pci)->hw_addr + (MLXSW_PCI_ ## reg))

enum mlxsw_pci_queue_type {
	MLXSW_PCI_QUEUE_TYPE_SDQ,
	MLXSW_PCI_QUEUE_TYPE_RDQ,
	MLXSW_PCI_QUEUE_TYPE_CQ,
	MLXSW_PCI_QUEUE_TYPE_EQ,
};

#define MLXSW_PCI_QUEUE_TYPE_COUNT	4

enum mlxsw_pci_cq_type {
	MLXSW_PCI_CQ_SDQ,
	MLXSW_PCI_CQ_RDQ,
};

static const u16 mlxsw_pci_doorbell_type_offset[] = {
	MLXSW_PCI_DOORBELL_SDQ_OFFSET,	/* for type MLXSW_PCI_QUEUE_TYPE_SDQ */
	MLXSW_PCI_DOORBELL_RDQ_OFFSET,	/* for type MLXSW_PCI_QUEUE_TYPE_RDQ */
	MLXSW_PCI_DOORBELL_CQ_OFFSET,	/* for type MLXSW_PCI_QUEUE_TYPE_CQ */
	MLXSW_PCI_DOORBELL_EQ_OFFSET,	/* for type MLXSW_PCI_QUEUE_TYPE_EQ */
};

static const u16 mlxsw_pci_doorbell_arm_type_offset[] = {
	0, /* unused */
	0, /* unused */
	MLXSW_PCI_DOORBELL_ARM_CQ_OFFSET, /* for type MLXSW_PCI_QUEUE_TYPE_CQ */
	MLXSW_PCI_DOORBELL_ARM_EQ_OFFSET, /* for type MLXSW_PCI_QUEUE_TYPE_EQ */
};

struct mlxsw_pci_mem_item {
	char *buf;
	dma_addr_t mapaddr;
	size_t size;
};

struct mlxsw_pci_queue_elem_info {
	struct page *pages[MLXSW_PCI_WQE_SG_ENTRIES];
	char *elem; /* pointer to actual dma mapped element mem chunk */
	struct {
		struct sk_buff *skb;
	} sdq;
};

struct mlxsw_pci_queue {
	spinlock_t lock; /* for queue accesses */
	struct mlxsw_pci_mem_item mem_item;
	struct mlxsw_pci_queue_elem_info *elem_info;
	u16 producer_counter;
	u16 consumer_counter;
	u16 count; /* number of elements in queue */
	u8 num; /* queue number */
	u8 elem_size; /* size of one element */
	enum mlxsw_pci_queue_type type;
	struct mlxsw_pci *pci;
	union {
		struct {
			enum mlxsw_pci_cqe_v v;
			struct mlxsw_pci_queue *dq;
			struct napi_struct napi;
			struct page_pool *page_pool;
		} cq;
		struct {
			struct tasklet_struct tasklet;
		} eq;
		struct {
			struct mlxsw_pci_queue *cq;
		} rdq;
	} u;
};

struct mlxsw_pci_queue_type_group {
	struct mlxsw_pci_queue *q;
	u8 count; /* number of queues in group */
};

struct mlxsw_pci {
	struct pci_dev *pdev;
	u8 __iomem *hw_addr;
	u64 free_running_clock_offset;
	u64 utc_sec_offset;
	u64 utc_nsec_offset;
	bool lag_mode_support;
	bool cff_support;
	enum mlxsw_cmd_mbox_config_profile_lag_mode lag_mode;
	enum mlxsw_cmd_mbox_config_profile_flood_mode flood_mode;
	u8 num_sg_entries; /* Number of scatter/gather entries for packets. */
	struct mlxsw_pci_queue_type_group queues[MLXSW_PCI_QUEUE_TYPE_COUNT];
	u32 doorbell_offset;
	struct mlxsw_core *core;
	struct {
		struct mlxsw_pci_mem_item *items;
		unsigned int count;
	} fw_area;
	struct {
		struct mlxsw_pci_mem_item out_mbox;
		struct mlxsw_pci_mem_item in_mbox;
		struct mutex lock; /* Lock access to command registers */
		struct {
			u8 status;
			u64 out_param;
		} comp;
	} cmd;
	struct mlxsw_bus_info bus_info;
	const struct pci_device_id *id;
	enum mlxsw_pci_cqe_v max_cqe_ver; /* Maximal supported CQE version */
	u8 num_cqs; /* Number of CQs */
	u8 num_sdqs; /* Number of SDQs */
	bool skip_reset;
	struct net_device *napi_dev_tx;
	struct net_device *napi_dev_rx;
};

static int mlxsw_pci_napi_devs_init(struct mlxsw_pci *mlxsw_pci)
{
	int err;

	mlxsw_pci->napi_dev_tx = alloc_netdev_dummy(0);
	if (!mlxsw_pci->napi_dev_tx)
		return -ENOMEM;
	strscpy(mlxsw_pci->napi_dev_tx->name, "mlxsw_tx",
		sizeof(mlxsw_pci->napi_dev_tx->name));

	mlxsw_pci->napi_dev_rx = alloc_netdev_dummy(0);
	if (!mlxsw_pci->napi_dev_rx) {
		err = -ENOMEM;
		goto err_alloc_rx;
	}
	strscpy(mlxsw_pci->napi_dev_rx->name, "mlxsw_rx",
		sizeof(mlxsw_pci->napi_dev_rx->name));
	dev_set_threaded(mlxsw_pci->napi_dev_rx, true);

	return 0;

err_alloc_rx:
	free_netdev(mlxsw_pci->napi_dev_tx);
	return err;
}

static void mlxsw_pci_napi_devs_fini(struct mlxsw_pci *mlxsw_pci)
{
	free_netdev(mlxsw_pci->napi_dev_rx);
	free_netdev(mlxsw_pci->napi_dev_tx);
}

static char *__mlxsw_pci_queue_elem_get(struct mlxsw_pci_queue *q,
					size_t elem_size, int elem_index)
{
	return q->mem_item.buf + (elem_size * elem_index);
}

static struct mlxsw_pci_queue_elem_info *
mlxsw_pci_queue_elem_info_get(struct mlxsw_pci_queue *q, int elem_index)
{
	return &q->elem_info[elem_index];
}

static struct mlxsw_pci_queue_elem_info *
mlxsw_pci_queue_elem_info_producer_get(struct mlxsw_pci_queue *q)
{
	int index = q->producer_counter & (q->count - 1);

	if ((u16) (q->producer_counter - q->consumer_counter) == q->count)
		return NULL;
	return mlxsw_pci_queue_elem_info_get(q, index);
}

static struct mlxsw_pci_queue_elem_info *
mlxsw_pci_queue_elem_info_consumer_get(struct mlxsw_pci_queue *q)
{
	int index = q->consumer_counter & (q->count - 1);

	return mlxsw_pci_queue_elem_info_get(q, index);
}

static char *mlxsw_pci_queue_elem_get(struct mlxsw_pci_queue *q, int elem_index)
{
	return mlxsw_pci_queue_elem_info_get(q, elem_index)->elem;
}

static bool mlxsw_pci_elem_hw_owned(struct mlxsw_pci_queue *q, bool owner_bit)
{
	return owner_bit != !!(q->consumer_counter & q->count);
}

static struct mlxsw_pci_queue_type_group *
mlxsw_pci_queue_type_group_get(struct mlxsw_pci *mlxsw_pci,
			       enum mlxsw_pci_queue_type q_type)
{
	return &mlxsw_pci->queues[q_type];
}

static struct mlxsw_pci_queue *
__mlxsw_pci_queue_get(struct mlxsw_pci *mlxsw_pci,
		      enum mlxsw_pci_queue_type q_type, u8 q_num)
{
	return &mlxsw_pci->queues[q_type].q[q_num];
}

static struct mlxsw_pci_queue *mlxsw_pci_sdq_get(struct mlxsw_pci *mlxsw_pci,
						 u8 q_num)
{
	return __mlxsw_pci_queue_get(mlxsw_pci,
				     MLXSW_PCI_QUEUE_TYPE_SDQ, q_num);
}

static struct mlxsw_pci_queue *mlxsw_pci_cq_get(struct mlxsw_pci *mlxsw_pci,
						u8 q_num)
{
	return __mlxsw_pci_queue_get(mlxsw_pci, MLXSW_PCI_QUEUE_TYPE_CQ, q_num);
}

static struct mlxsw_pci_queue *mlxsw_pci_eq_get(struct mlxsw_pci *mlxsw_pci)
{
	/* There is only one EQ at index 0. */
	return __mlxsw_pci_queue_get(mlxsw_pci, MLXSW_PCI_QUEUE_TYPE_EQ, 0);
}

static void __mlxsw_pci_queue_doorbell_set(struct mlxsw_pci *mlxsw_pci,
					   struct mlxsw_pci_queue *q,
					   u16 val)
{
	mlxsw_pci_write32(mlxsw_pci,
			  DOORBELL(mlxsw_pci->doorbell_offset,
				   mlxsw_pci_doorbell_type_offset[q->type],
				   q->num), val);
}

static void __mlxsw_pci_queue_doorbell_arm_set(struct mlxsw_pci *mlxsw_pci,
					       struct mlxsw_pci_queue *q,
					       u16 val)
{
	mlxsw_pci_write32(mlxsw_pci,
			  DOORBELL(mlxsw_pci->doorbell_offset,
				   mlxsw_pci_doorbell_arm_type_offset[q->type],
				   q->num), val);
}

static void mlxsw_pci_queue_doorbell_producer_ring(struct mlxsw_pci *mlxsw_pci,
						   struct mlxsw_pci_queue *q)
{
	wmb(); /* ensure all writes are done before we ring a bell */
	__mlxsw_pci_queue_doorbell_set(mlxsw_pci, q, q->producer_counter);
}

static void mlxsw_pci_queue_doorbell_consumer_ring(struct mlxsw_pci *mlxsw_pci,
						   struct mlxsw_pci_queue *q)
{
	wmb(); /* ensure all writes are done before we ring a bell */
	__mlxsw_pci_queue_doorbell_set(mlxsw_pci, q,
				       q->consumer_counter + q->count);
}

static void
mlxsw_pci_queue_doorbell_arm_consumer_ring(struct mlxsw_pci *mlxsw_pci,
					   struct mlxsw_pci_queue *q)
{
	wmb(); /* ensure all writes are done before we ring a bell */
	__mlxsw_pci_queue_doorbell_arm_set(mlxsw_pci, q, q->consumer_counter);
}

static dma_addr_t __mlxsw_pci_queue_page_get(struct mlxsw_pci_queue *q,
					     int page_index)
{
	return q->mem_item.mapaddr + MLXSW_PCI_PAGE_SIZE * page_index;
}

static int mlxsw_pci_sdq_init(struct mlxsw_pci *mlxsw_pci, char *mbox,
			      struct mlxsw_pci_queue *q)
{
	struct mlxsw_pci_queue *cq;
	int tclass;
	u8 cq_num;
	int lp;
	int i;
	int err;

	q->producer_counter = 0;
	q->consumer_counter = 0;
	tclass = q->num == MLXSW_PCI_SDQ_EMAD_INDEX ? MLXSW_PCI_SDQ_EMAD_TC :
						      MLXSW_PCI_SDQ_CTL_TC;
	lp = q->num == MLXSW_PCI_SDQ_EMAD_INDEX ? MLXSW_CMD_MBOX_SW2HW_DQ_SDQ_LP_IGNORE_WQE :
						  MLXSW_CMD_MBOX_SW2HW_DQ_SDQ_LP_WQE;

	/* Set CQ of same number of this SDQ. */
	cq_num = q->num;
	mlxsw_cmd_mbox_sw2hw_dq_cq_set(mbox, cq_num);
	mlxsw_cmd_mbox_sw2hw_dq_sdq_lp_set(mbox, lp);
	mlxsw_cmd_mbox_sw2hw_dq_sdq_tclass_set(mbox, tclass);
	mlxsw_cmd_mbox_sw2hw_dq_log2_dq_sz_set(mbox, 3); /* 8 pages */
	for (i = 0; i < MLXSW_PCI_AQ_PAGES; i++) {
		dma_addr_t mapaddr = __mlxsw_pci_queue_page_get(q, i);

		mlxsw_cmd_mbox_sw2hw_dq_pa_set(mbox, i, mapaddr);
	}

	err = mlxsw_cmd_sw2hw_sdq(mlxsw_pci->core, mbox, q->num);
	if (err)
		return err;

	cq = mlxsw_pci_cq_get(mlxsw_pci, cq_num);
	cq->u.cq.dq = q;
	mlxsw_pci_queue_doorbell_producer_ring(mlxsw_pci, q);
	return 0;
}

static void mlxsw_pci_sdq_fini(struct mlxsw_pci *mlxsw_pci,
			       struct mlxsw_pci_queue *q)
{
	mlxsw_cmd_hw2sw_sdq(mlxsw_pci->core, q->num);
}

#define MLXSW_PCI_SKB_HEADROOM (NET_SKB_PAD + NET_IP_ALIGN)

#define MLXSW_PCI_RX_BUF_SW_OVERHEAD		\
		(MLXSW_PCI_SKB_HEADROOM +	\
		SKB_DATA_ALIGN(sizeof(struct skb_shared_info)))

static void
mlxsw_pci_wqe_rx_frag_set(struct mlxsw_pci *mlxsw_pci, struct page *page,
			  char *wqe, int index, size_t frag_len)
{
	dma_addr_t mapaddr;

	mapaddr = page_pool_get_dma_addr(page);

	if (index == 0) {
		mapaddr += MLXSW_PCI_SKB_HEADROOM;
		frag_len = frag_len - MLXSW_PCI_RX_BUF_SW_OVERHEAD;
	}

	mlxsw_pci_wqe_address_set(wqe, index, mapaddr);
	mlxsw_pci_wqe_byte_count_set(wqe, index, frag_len);
}

static int mlxsw_pci_wqe_frag_map(struct mlxsw_pci *mlxsw_pci, char *wqe,
				  int index, char *frag_data, size_t frag_len,
				  int direction)
{
	struct pci_dev *pdev = mlxsw_pci->pdev;
	dma_addr_t mapaddr;

	mapaddr = dma_map_single(&pdev->dev, frag_data, frag_len, direction);
	if (unlikely(dma_mapping_error(&pdev->dev, mapaddr))) {
		dev_err_ratelimited(&pdev->dev, "failed to dma map tx frag\n");
		return -EIO;
	}
	mlxsw_pci_wqe_address_set(wqe, index, mapaddr);
	mlxsw_pci_wqe_byte_count_set(wqe, index, frag_len);
	return 0;
}

static void mlxsw_pci_wqe_frag_unmap(struct mlxsw_pci *mlxsw_pci, char *wqe,
				     int index, int direction)
{
	struct pci_dev *pdev = mlxsw_pci->pdev;
	size_t frag_len = mlxsw_pci_wqe_byte_count_get(wqe, index);
	dma_addr_t mapaddr = mlxsw_pci_wqe_address_get(wqe, index);

	if (!frag_len)
		return;
	dma_unmap_single(&pdev->dev, mapaddr, frag_len, direction);
}

<<<<<<< HEAD
static struct sk_buff *mlxsw_pci_rdq_build_skb(struct page *pages[],
					       u16 byte_count)
{
	unsigned int linear_data_size;
=======
static struct sk_buff *mlxsw_pci_rdq_build_skb(struct mlxsw_pci_queue *q,
					       struct page *pages[],
					       u16 byte_count)
{
	struct mlxsw_pci_queue *cq = q->u.rdq.cq;
	unsigned int linear_data_size;
	struct page_pool *page_pool;
>>>>>>> adc21867
	struct sk_buff *skb;
	int page_index = 0;
	bool linear_only;
	void *data;

<<<<<<< HEAD
=======
	linear_only = byte_count + MLXSW_PCI_RX_BUF_SW_OVERHEAD <= PAGE_SIZE;
	linear_data_size = linear_only ? byte_count :
					 PAGE_SIZE -
					 MLXSW_PCI_RX_BUF_SW_OVERHEAD;

	page_pool = cq->u.cq.page_pool;
	page_pool_dma_sync_for_cpu(page_pool, pages[page_index],
				   MLXSW_PCI_SKB_HEADROOM, linear_data_size);

>>>>>>> adc21867
	data = page_address(pages[page_index]);
	net_prefetch(data);

	skb = napi_build_skb(data, PAGE_SIZE);
	if (unlikely(!skb))
		return ERR_PTR(-ENOMEM);

<<<<<<< HEAD
	linear_only = byte_count + MLXSW_PCI_RX_BUF_SW_OVERHEAD <= PAGE_SIZE;
	linear_data_size = linear_only ? byte_count :
					 PAGE_SIZE -
					 MLXSW_PCI_RX_BUF_SW_OVERHEAD;

=======
>>>>>>> adc21867
	skb_reserve(skb, MLXSW_PCI_SKB_HEADROOM);
	skb_put(skb, linear_data_size);

	if (linear_only)
		return skb;

	byte_count -= linear_data_size;
	page_index++;

	while (byte_count > 0) {
		unsigned int frag_size;
		struct page *page;

		page = pages[page_index];
		frag_size = min(byte_count, PAGE_SIZE);
<<<<<<< HEAD
=======
		page_pool_dma_sync_for_cpu(page_pool, page, 0, frag_size);
>>>>>>> adc21867
		skb_add_rx_frag(skb, skb_shinfo(skb)->nr_frags,
				page, 0, frag_size, PAGE_SIZE);
		byte_count -= frag_size;
		page_index++;
	}
<<<<<<< HEAD

	return skb;
}

static int mlxsw_pci_rdq_page_alloc(struct mlxsw_pci_queue *q,
				    struct mlxsw_pci_queue_elem_info *elem_info,
				    int index)
{
	struct mlxsw_pci_queue *cq = q->u.rdq.cq;
	char *wqe = elem_info->elem;
	struct page *page;

=======

	return skb;
}

static int mlxsw_pci_rdq_page_alloc(struct mlxsw_pci_queue *q,
				    struct mlxsw_pci_queue_elem_info *elem_info,
				    int index)
{
	struct mlxsw_pci_queue *cq = q->u.rdq.cq;
	char *wqe = elem_info->elem;
	struct page *page;

>>>>>>> adc21867
	page = page_pool_dev_alloc_pages(cq->u.cq.page_pool);
	if (unlikely(!page))
		return -ENOMEM;

	mlxsw_pci_wqe_rx_frag_set(q->pci, page, wqe, index, PAGE_SIZE);
	elem_info->pages[index] = page;
	return 0;
}

static void mlxsw_pci_rdq_page_free(struct mlxsw_pci_queue *q,
				    struct mlxsw_pci_queue_elem_info *elem_info,
				    int index)
{
	struct mlxsw_pci_queue *cq = q->u.rdq.cq;

	page_pool_put_page(cq->u.cq.page_pool, elem_info->pages[index], -1,
			   false);
}

static u8 mlxsw_pci_num_sg_entries_get(u16 byte_count)
{
	return DIV_ROUND_UP(byte_count + MLXSW_PCI_RX_BUF_SW_OVERHEAD,
			    PAGE_SIZE);
}

static int
mlxsw_pci_elem_info_pages_ref_store(const struct mlxsw_pci_queue *q,
				    const struct mlxsw_pci_queue_elem_info *el,
				    u16 byte_count, struct page *pages[],
				    u8 *p_num_sg_entries)
{
	u8 num_sg_entries;
	int i;

	num_sg_entries = mlxsw_pci_num_sg_entries_get(byte_count);
	if (WARN_ON_ONCE(num_sg_entries > q->pci->num_sg_entries))
		return -EINVAL;

	for (i = 0; i < num_sg_entries; i++)
		pages[i] = el->pages[i];
<<<<<<< HEAD

	*p_num_sg_entries = num_sg_entries;
	return 0;
}

static int
mlxsw_pci_rdq_pages_alloc(struct mlxsw_pci_queue *q,
			  struct mlxsw_pci_queue_elem_info *elem_info,
			  u8 num_sg_entries)
{
	struct page *old_pages[MLXSW_PCI_WQE_SG_ENTRIES];
	struct mlxsw_pci_queue *cq = q->u.rdq.cq;
	int i, err;

	for (i = 0; i < num_sg_entries; i++) {
		old_pages[i] = elem_info->pages[i];
		err = mlxsw_pci_rdq_page_alloc(q, elem_info, i);
		if (err) {
			dev_err_ratelimited(&q->pci->pdev->dev, "Failed to alloc page\n");
			goto err_page_alloc;
		}
	}

=======

	*p_num_sg_entries = num_sg_entries;
>>>>>>> adc21867
	return 0;
}

static int
mlxsw_pci_rdq_pages_alloc(struct mlxsw_pci_queue *q,
			  struct mlxsw_pci_queue_elem_info *elem_info,
			  u8 num_sg_entries)
{
	struct page *old_pages[MLXSW_PCI_WQE_SG_ENTRIES];
	struct mlxsw_pci_queue *cq = q->u.rdq.cq;
	int i, err;

	for (i = 0; i < num_sg_entries; i++) {
		old_pages[i] = elem_info->pages[i];
		err = mlxsw_pci_rdq_page_alloc(q, elem_info, i);
		if (err) {
			dev_err_ratelimited(&q->pci->pdev->dev, "Failed to alloc page\n");
			goto err_page_alloc;
		}
	}

	return 0;

err_page_alloc:
	for (i--; i >= 0; i--)
		page_pool_recycle_direct(cq->u.cq.page_pool, old_pages[i]);

<<<<<<< HEAD
err_page_alloc:
	for (i--; i >= 0; i--)
		page_pool_recycle_direct(cq->u.cq.page_pool, old_pages[i]);

=======
>>>>>>> adc21867
	return err;
}

static void
mlxsw_pci_rdq_pages_recycle(struct mlxsw_pci_queue *q, struct page *pages[],
			    u8 num_sg_entries)
{
	struct mlxsw_pci_queue *cq = q->u.rdq.cq;
	int i;

	for (i = 0; i < num_sg_entries; i++)
		page_pool_recycle_direct(cq->u.cq.page_pool, pages[i]);
}

static int mlxsw_pci_rdq_init(struct mlxsw_pci *mlxsw_pci, char *mbox,
			      struct mlxsw_pci_queue *q)
{
	struct mlxsw_pci_queue_elem_info *elem_info;
	u8 sdq_count = mlxsw_pci->num_sdqs;
	struct mlxsw_pci_queue *cq;
	u8 cq_num;
	int i, j;
	int err;

	q->producer_counter = 0;
	q->consumer_counter = 0;

	/* Set CQ of same number of this RDQ with base
	 * above SDQ count as the lower ones are assigned to SDQs.
	 */
	cq_num = sdq_count + q->num;
	mlxsw_cmd_mbox_sw2hw_dq_cq_set(mbox, cq_num);
	mlxsw_cmd_mbox_sw2hw_dq_log2_dq_sz_set(mbox, 3); /* 8 pages */
	for (i = 0; i < MLXSW_PCI_AQ_PAGES; i++) {
		dma_addr_t mapaddr = __mlxsw_pci_queue_page_get(q, i);

		mlxsw_cmd_mbox_sw2hw_dq_pa_set(mbox, i, mapaddr);
	}

	err = mlxsw_cmd_sw2hw_rdq(mlxsw_pci->core, mbox, q->num);
	if (err)
		return err;

	cq = mlxsw_pci_cq_get(mlxsw_pci, cq_num);
	cq->u.cq.dq = q;
	q->u.rdq.cq = cq;

	mlxsw_pci_queue_doorbell_producer_ring(mlxsw_pci, q);

	for (i = 0; i < q->count; i++) {
		elem_info = mlxsw_pci_queue_elem_info_producer_get(q);
		BUG_ON(!elem_info);

		for (j = 0; j < mlxsw_pci->num_sg_entries; j++) {
			err = mlxsw_pci_rdq_page_alloc(q, elem_info, j);
			if (err)
				goto rollback;
		}
		/* Everything is set up, ring doorbell to pass elem to HW */
		q->producer_counter++;
		mlxsw_pci_queue_doorbell_producer_ring(mlxsw_pci, q);
	}

	return 0;

rollback:
	for (i--; i >= 0; i--) {
		elem_info = mlxsw_pci_queue_elem_info_get(q, i);
		for (j--; j >= 0; j--)
			mlxsw_pci_rdq_page_free(q, elem_info, j);
		j = mlxsw_pci->num_sg_entries;
	}
	q->u.rdq.cq = NULL;
	cq->u.cq.dq = NULL;
	mlxsw_cmd_hw2sw_rdq(mlxsw_pci->core, q->num);

	return err;
}

static void mlxsw_pci_rdq_fini(struct mlxsw_pci *mlxsw_pci,
			       struct mlxsw_pci_queue *q)
{
	struct mlxsw_pci_queue_elem_info *elem_info;
	int i, j;

	mlxsw_cmd_hw2sw_rdq(mlxsw_pci->core, q->num);
	for (i = 0; i < q->count; i++) {
		elem_info = mlxsw_pci_queue_elem_info_get(q, i);
		for (j = 0; j < mlxsw_pci->num_sg_entries; j++)
			mlxsw_pci_rdq_page_free(q, elem_info, j);
	}
}

static void mlxsw_pci_cq_pre_init(struct mlxsw_pci *mlxsw_pci,
				  struct mlxsw_pci_queue *q)
{
	q->u.cq.v = mlxsw_pci->max_cqe_ver;

	if (q->u.cq.v == MLXSW_PCI_CQE_V2 &&
	    q->num < mlxsw_pci->num_sdqs &&
	    !mlxsw_core_sdq_supports_cqe_v2(mlxsw_pci->core))
		q->u.cq.v = MLXSW_PCI_CQE_V1;
}

static unsigned int mlxsw_pci_read32_off(struct mlxsw_pci *mlxsw_pci,
					 ptrdiff_t off)
{
	return ioread32be(mlxsw_pci->hw_addr + off);
}

static void mlxsw_pci_skb_cb_ts_set(struct mlxsw_pci *mlxsw_pci,
				    struct sk_buff *skb,
				    enum mlxsw_pci_cqe_v cqe_v, char *cqe)
{
	u8 ts_type;

	if (cqe_v != MLXSW_PCI_CQE_V2)
		return;

	ts_type = mlxsw_pci_cqe2_time_stamp_type_get(cqe);

	if (ts_type != MLXSW_PCI_CQE_TIME_STAMP_TYPE_UTC &&
	    ts_type != MLXSW_PCI_CQE_TIME_STAMP_TYPE_MIRROR_UTC)
		return;

	mlxsw_skb_cb(skb)->cqe_ts.sec = mlxsw_pci_cqe2_time_stamp_sec_get(cqe);
	mlxsw_skb_cb(skb)->cqe_ts.nsec =
		mlxsw_pci_cqe2_time_stamp_nsec_get(cqe);
}

static void mlxsw_pci_cqe_sdq_handle(struct mlxsw_pci *mlxsw_pci,
				     struct mlxsw_pci_queue *q,
				     u16 consumer_counter_limit,
				     enum mlxsw_pci_cqe_v cqe_v,
				     char *cqe, int budget)
{
	struct pci_dev *pdev = mlxsw_pci->pdev;
	struct mlxsw_pci_queue_elem_info *elem_info;
	struct mlxsw_tx_info tx_info;
	char *wqe;
	struct sk_buff *skb;
	int i;

	spin_lock(&q->lock);
	elem_info = mlxsw_pci_queue_elem_info_consumer_get(q);
	tx_info = mlxsw_skb_cb(elem_info->sdq.skb)->tx_info;
	skb = elem_info->sdq.skb;
	wqe = elem_info->elem;
	for (i = 0; i < MLXSW_PCI_WQE_SG_ENTRIES; i++)
		mlxsw_pci_wqe_frag_unmap(mlxsw_pci, wqe, i, DMA_TO_DEVICE);

	if (unlikely(!tx_info.is_emad &&
		     skb_shinfo(skb)->tx_flags & SKBTX_HW_TSTAMP)) {
		mlxsw_pci_skb_cb_ts_set(mlxsw_pci, skb, cqe_v, cqe);
		mlxsw_core_ptp_transmitted(mlxsw_pci->core, skb,
					   tx_info.local_port);
		skb = NULL;
	}

	if (skb)
		napi_consume_skb(skb, budget);
	elem_info->sdq.skb = NULL;

	if (q->consumer_counter++ != consumer_counter_limit)
		dev_dbg_ratelimited(&pdev->dev, "Consumer counter does not match limit in SDQ\n");
	spin_unlock(&q->lock);
}

static void mlxsw_pci_cqe_rdq_md_tx_port_init(struct sk_buff *skb,
					      const char *cqe)
{
	struct mlxsw_skb_cb *cb = mlxsw_skb_cb(skb);

	if (mlxsw_pci_cqe2_tx_lag_get(cqe)) {
		cb->rx_md_info.tx_port_is_lag = true;
		cb->rx_md_info.tx_lag_id = mlxsw_pci_cqe2_tx_lag_id_get(cqe);
		cb->rx_md_info.tx_lag_port_index =
			mlxsw_pci_cqe2_tx_lag_subport_get(cqe);
	} else {
		cb->rx_md_info.tx_port_is_lag = false;
		cb->rx_md_info.tx_sys_port =
			mlxsw_pci_cqe2_tx_system_port_get(cqe);
	}

	if (cb->rx_md_info.tx_sys_port != MLXSW_PCI_CQE2_TX_PORT_MULTI_PORT &&
	    cb->rx_md_info.tx_sys_port != MLXSW_PCI_CQE2_TX_PORT_INVALID)
		cb->rx_md_info.tx_port_valid = 1;
	else
		cb->rx_md_info.tx_port_valid = 0;
}

static void mlxsw_pci_cqe_rdq_md_init(struct sk_buff *skb, const char *cqe)
{
	struct mlxsw_skb_cb *cb = mlxsw_skb_cb(skb);

	cb->rx_md_info.tx_congestion = mlxsw_pci_cqe2_mirror_cong_get(cqe);
	if (cb->rx_md_info.tx_congestion != MLXSW_PCI_CQE2_MIRROR_CONG_INVALID)
		cb->rx_md_info.tx_congestion_valid = 1;
	else
		cb->rx_md_info.tx_congestion_valid = 0;
	cb->rx_md_info.tx_congestion <<= MLXSW_PCI_CQE2_MIRROR_CONG_SHIFT;

	cb->rx_md_info.latency = mlxsw_pci_cqe2_mirror_latency_get(cqe);
	if (cb->rx_md_info.latency != MLXSW_PCI_CQE2_MIRROR_LATENCY_INVALID)
		cb->rx_md_info.latency_valid = 1;
	else
		cb->rx_md_info.latency_valid = 0;

	cb->rx_md_info.tx_tc = mlxsw_pci_cqe2_mirror_tclass_get(cqe);
	if (cb->rx_md_info.tx_tc != MLXSW_PCI_CQE2_MIRROR_TCLASS_INVALID)
		cb->rx_md_info.tx_tc_valid = 1;
	else
		cb->rx_md_info.tx_tc_valid = 0;

	mlxsw_pci_cqe_rdq_md_tx_port_init(skb, cqe);
}

static void mlxsw_pci_cqe_rdq_handle(struct mlxsw_pci *mlxsw_pci,
				     struct mlxsw_pci_queue *q,
				     u16 consumer_counter_limit,
				     enum mlxsw_pci_cqe_v cqe_v, char *cqe)
{
	struct pci_dev *pdev = mlxsw_pci->pdev;
	struct page *pages[MLXSW_PCI_WQE_SG_ENTRIES];
	struct mlxsw_pci_queue_elem_info *elem_info;
	struct mlxsw_rx_info rx_info = {};
	struct sk_buff *skb;
	u8 num_sg_entries;
	u16 byte_count;
	int err;

	elem_info = mlxsw_pci_queue_elem_info_consumer_get(q);

	if (q->consumer_counter++ != consumer_counter_limit)
		dev_dbg_ratelimited(&pdev->dev, "Consumer counter does not match limit in RDQ\n");

	byte_count = mlxsw_pci_cqe_byte_count_get(cqe);
	if (mlxsw_pci_cqe_crc_get(cqe_v, cqe))
		byte_count -= ETH_FCS_LEN;

	err = mlxsw_pci_elem_info_pages_ref_store(q, elem_info, byte_count,
						  pages, &num_sg_entries);
	if (err)
		goto out;

	err = mlxsw_pci_rdq_pages_alloc(q, elem_info, num_sg_entries);
	if (err)
		goto out;

<<<<<<< HEAD
	skb = mlxsw_pci_rdq_build_skb(pages, byte_count);
=======
	skb = mlxsw_pci_rdq_build_skb(q, pages, byte_count);
>>>>>>> adc21867
	if (IS_ERR(skb)) {
		dev_err_ratelimited(&pdev->dev, "Failed to build skb for RDQ\n");
		mlxsw_pci_rdq_pages_recycle(q, pages, num_sg_entries);
		goto out;
	}

	skb_mark_for_recycle(skb);

	if (mlxsw_pci_cqe_lag_get(cqe_v, cqe)) {
		rx_info.is_lag = true;
		rx_info.u.lag_id = mlxsw_pci_cqe_lag_id_get(cqe_v, cqe);
		rx_info.lag_port_index =
			mlxsw_pci_cqe_lag_subport_get(cqe_v, cqe);
	} else {
		rx_info.is_lag = false;
		rx_info.u.sys_port = mlxsw_pci_cqe_system_port_get(cqe);
	}

	rx_info.trap_id = mlxsw_pci_cqe_trap_id_get(cqe);

	if (rx_info.trap_id == MLXSW_TRAP_ID_DISCARD_INGRESS_ACL ||
	    rx_info.trap_id == MLXSW_TRAP_ID_DISCARD_EGRESS_ACL) {
		u32 cookie_index = 0;

		if (mlxsw_pci->max_cqe_ver >= MLXSW_PCI_CQE_V2)
			cookie_index = mlxsw_pci_cqe2_user_def_val_orig_pkt_len_get(cqe);
		mlxsw_skb_cb(skb)->rx_md_info.cookie_index = cookie_index;
	} else if (rx_info.trap_id >= MLXSW_TRAP_ID_MIRROR_SESSION0 &&
		   rx_info.trap_id <= MLXSW_TRAP_ID_MIRROR_SESSION7 &&
		   mlxsw_pci->max_cqe_ver >= MLXSW_PCI_CQE_V2) {
		rx_info.mirror_reason = mlxsw_pci_cqe2_mirror_reason_get(cqe);
		mlxsw_pci_cqe_rdq_md_init(skb, cqe);
	} else if (rx_info.trap_id == MLXSW_TRAP_ID_PKT_SAMPLE &&
		   mlxsw_pci->max_cqe_ver >= MLXSW_PCI_CQE_V2) {
		mlxsw_pci_cqe_rdq_md_tx_port_init(skb, cqe);
	}

	mlxsw_pci_skb_cb_ts_set(mlxsw_pci, skb, cqe_v, cqe);

	mlxsw_core_skb_receive(mlxsw_pci->core, skb, &rx_info);

out:
	q->producer_counter++;
	return;
}

static char *mlxsw_pci_cq_sw_cqe_get(struct mlxsw_pci_queue *q)
{
	struct mlxsw_pci_queue_elem_info *elem_info;
	char *elem;
	bool owner_bit;

	elem_info = mlxsw_pci_queue_elem_info_consumer_get(q);
	elem = elem_info->elem;
	owner_bit = mlxsw_pci_cqe_owner_get(q->u.cq.v, elem);
	if (mlxsw_pci_elem_hw_owned(q, owner_bit))
		return NULL;
	q->consumer_counter++;
	rmb(); /* make sure we read owned bit before the rest of elem */
	return elem;
}

static bool mlxsw_pci_cq_cqe_to_handle(struct mlxsw_pci_queue *q)
{
	struct mlxsw_pci_queue_elem_info *elem_info;
	bool owner_bit;

	elem_info = mlxsw_pci_queue_elem_info_consumer_get(q);
	owner_bit = mlxsw_pci_cqe_owner_get(q->u.cq.v, elem_info->elem);
	return !mlxsw_pci_elem_hw_owned(q, owner_bit);
}

static int mlxsw_pci_napi_poll_cq_rx(struct napi_struct *napi, int budget)
{
	struct mlxsw_pci_queue *q = container_of(napi, struct mlxsw_pci_queue,
						 u.cq.napi);
	struct mlxsw_pci_queue *rdq = q->u.cq.dq;
	struct mlxsw_pci *mlxsw_pci = q->pci;
	int work_done = 0;
	char *cqe;

	/* If the budget is 0, Rx processing should be skipped. */
	if (unlikely(!budget))
		return 0;

	while ((cqe = mlxsw_pci_cq_sw_cqe_get(q))) {
		u16 wqe_counter = mlxsw_pci_cqe_wqe_counter_get(cqe);
		u8 sendq = mlxsw_pci_cqe_sr_get(q->u.cq.v, cqe);
		u8 dqn = mlxsw_pci_cqe_dqn_get(q->u.cq.v, cqe);

		if (unlikely(sendq)) {
			WARN_ON_ONCE(1);
			continue;
		}

		if (unlikely(dqn != rdq->num)) {
			WARN_ON_ONCE(1);
			continue;
		}

		mlxsw_pci_cqe_rdq_handle(mlxsw_pci, rdq,
					 wqe_counter, q->u.cq.v, cqe);

		if (++work_done == budget)
			break;
	}

	mlxsw_pci_queue_doorbell_consumer_ring(mlxsw_pci, q);
	mlxsw_pci_queue_doorbell_producer_ring(mlxsw_pci, rdq);

	if (work_done < budget)
		goto processing_completed;

	/* The driver still has outstanding work to do, budget was exhausted.
	 * Return exactly budget. In that case, the NAPI instance will be polled
	 * again.
	 */
	if (mlxsw_pci_cq_cqe_to_handle(q))
		goto out;

	/* The driver processed all the completions and handled exactly
	 * 'budget'. Return 'budget - 1' to distinguish from the case that
	 * driver still has completions to handle.
	 */
	if (work_done == budget)
		work_done--;

processing_completed:
	if (napi_complete_done(napi, work_done))
		mlxsw_pci_queue_doorbell_arm_consumer_ring(mlxsw_pci, q);
out:
	return work_done;
}

static int mlxsw_pci_napi_poll_cq_tx(struct napi_struct *napi, int budget)
{
	struct mlxsw_pci_queue *q = container_of(napi, struct mlxsw_pci_queue,
						 u.cq.napi);
	struct mlxsw_pci_queue *sdq = q->u.cq.dq;
	struct mlxsw_pci *mlxsw_pci = q->pci;
	int work_done = 0;
	char *cqe;

	while ((cqe = mlxsw_pci_cq_sw_cqe_get(q))) {
		u16 wqe_counter = mlxsw_pci_cqe_wqe_counter_get(cqe);
		u8 sendq = mlxsw_pci_cqe_sr_get(q->u.cq.v, cqe);
		u8 dqn = mlxsw_pci_cqe_dqn_get(q->u.cq.v, cqe);
		char ncqe[MLXSW_PCI_CQE_SIZE_MAX];

		if (unlikely(!sendq)) {
			WARN_ON_ONCE(1);
			continue;
		}

		if (unlikely(dqn != sdq->num)) {
			WARN_ON_ONCE(1);
			continue;
		}

		memcpy(ncqe, cqe, q->elem_size);
		mlxsw_pci_queue_doorbell_consumer_ring(mlxsw_pci, q);

		mlxsw_pci_cqe_sdq_handle(mlxsw_pci, sdq,
					 wqe_counter, q->u.cq.v, ncqe, budget);

		work_done++;
	}

	/* If the budget is 0 napi_complete_done() should never be called. */
	if (unlikely(!budget))
		goto processing_completed;

	work_done = min(work_done, budget - 1);
	if (unlikely(!napi_complete_done(napi, work_done)))
		goto out;

processing_completed:
	mlxsw_pci_queue_doorbell_arm_consumer_ring(mlxsw_pci, q);
out:
	return work_done;
}

static enum mlxsw_pci_cq_type
mlxsw_pci_cq_type(const struct mlxsw_pci *mlxsw_pci,
		  const struct mlxsw_pci_queue *q)
{
	/* Each CQ is mapped to one DQ. The first 'num_sdqs' queues are used
	 * for SDQs and the rest are used for RDQs.
	 */
	if (q->num < mlxsw_pci->num_sdqs)
		return MLXSW_PCI_CQ_SDQ;

	return MLXSW_PCI_CQ_RDQ;
}

static void mlxsw_pci_cq_napi_setup(struct mlxsw_pci_queue *q,
				    enum mlxsw_pci_cq_type cq_type)
{
	struct mlxsw_pci *mlxsw_pci = q->pci;

	switch (cq_type) {
	case MLXSW_PCI_CQ_SDQ:
		netif_napi_add(mlxsw_pci->napi_dev_tx, &q->u.cq.napi,
			       mlxsw_pci_napi_poll_cq_tx);
		break;
	case MLXSW_PCI_CQ_RDQ:
		netif_napi_add(mlxsw_pci->napi_dev_rx, &q->u.cq.napi,
			       mlxsw_pci_napi_poll_cq_rx);
		break;
	}
}

static void mlxsw_pci_cq_napi_teardown(struct mlxsw_pci_queue *q)
{
	netif_napi_del(&q->u.cq.napi);
}

static int mlxsw_pci_cq_page_pool_init(struct mlxsw_pci_queue *q,
				       enum mlxsw_pci_cq_type cq_type)
{
	struct page_pool_params pp_params = {};
	struct mlxsw_pci *mlxsw_pci = q->pci;
	struct page_pool *page_pool;

	if (cq_type != MLXSW_PCI_CQ_RDQ)
		return 0;

<<<<<<< HEAD
	pp_params.flags = PP_FLAG_DMA_MAP;
=======
	pp_params.flags = PP_FLAG_DMA_MAP | PP_FLAG_DMA_SYNC_DEV;
>>>>>>> adc21867
	pp_params.pool_size = MLXSW_PCI_WQE_COUNT * mlxsw_pci->num_sg_entries;
	pp_params.nid = dev_to_node(&mlxsw_pci->pdev->dev);
	pp_params.dev = &mlxsw_pci->pdev->dev;
	pp_params.napi = &q->u.cq.napi;
	pp_params.dma_dir = DMA_FROM_DEVICE;
<<<<<<< HEAD
=======
	pp_params.max_len = PAGE_SIZE;
>>>>>>> adc21867

	page_pool = page_pool_create(&pp_params);
	if (IS_ERR(page_pool))
		return PTR_ERR(page_pool);

	q->u.cq.page_pool = page_pool;
	return 0;
}

static void mlxsw_pci_cq_page_pool_fini(struct mlxsw_pci_queue *q,
					enum mlxsw_pci_cq_type cq_type)
{
	if (cq_type != MLXSW_PCI_CQ_RDQ)
		return;

	page_pool_destroy(q->u.cq.page_pool);
}

static int mlxsw_pci_cq_init(struct mlxsw_pci *mlxsw_pci, char *mbox,
			     struct mlxsw_pci_queue *q)
{
	enum mlxsw_pci_cq_type cq_type = mlxsw_pci_cq_type(mlxsw_pci, q);
	int i;
	int err;

	q->consumer_counter = 0;

	for (i = 0; i < q->count; i++) {
		char *elem = mlxsw_pci_queue_elem_get(q, i);

		mlxsw_pci_cqe_owner_set(q->u.cq.v, elem, 1);
	}

	if (q->u.cq.v == MLXSW_PCI_CQE_V1)
		mlxsw_cmd_mbox_sw2hw_cq_cqe_ver_set(mbox,
				MLXSW_CMD_MBOX_SW2HW_CQ_CQE_VER_1);
	else if (q->u.cq.v == MLXSW_PCI_CQE_V2)
		mlxsw_cmd_mbox_sw2hw_cq_cqe_ver_set(mbox,
				MLXSW_CMD_MBOX_SW2HW_CQ_CQE_VER_2);

	mlxsw_cmd_mbox_sw2hw_cq_c_eqn_set(mbox, MLXSW_PCI_EQ_COMP_NUM);
	mlxsw_cmd_mbox_sw2hw_cq_st_set(mbox, 0);
	mlxsw_cmd_mbox_sw2hw_cq_log_cq_size_set(mbox, ilog2(q->count));
	for (i = 0; i < MLXSW_PCI_AQ_PAGES; i++) {
		dma_addr_t mapaddr = __mlxsw_pci_queue_page_get(q, i);

		mlxsw_cmd_mbox_sw2hw_cq_pa_set(mbox, i, mapaddr);
	}
	err = mlxsw_cmd_sw2hw_cq(mlxsw_pci->core, mbox, q->num);
	if (err)
		return err;
	mlxsw_pci_cq_napi_setup(q, cq_type);

	err = mlxsw_pci_cq_page_pool_init(q, cq_type);
	if (err)
		goto err_page_pool_init;

	napi_enable(&q->u.cq.napi);
	mlxsw_pci_queue_doorbell_consumer_ring(mlxsw_pci, q);
	mlxsw_pci_queue_doorbell_arm_consumer_ring(mlxsw_pci, q);
	return 0;

err_page_pool_init:
	mlxsw_pci_cq_napi_teardown(q);
	return err;
}

static void mlxsw_pci_cq_fini(struct mlxsw_pci *mlxsw_pci,
			      struct mlxsw_pci_queue *q)
{
	enum mlxsw_pci_cq_type cq_type = mlxsw_pci_cq_type(mlxsw_pci, q);

	napi_disable(&q->u.cq.napi);
	mlxsw_pci_cq_page_pool_fini(q, cq_type);
	mlxsw_pci_cq_napi_teardown(q);
	mlxsw_cmd_hw2sw_cq(mlxsw_pci->core, q->num);
}

static u16 mlxsw_pci_cq_elem_count(const struct mlxsw_pci_queue *q)
{
	return q->u.cq.v == MLXSW_PCI_CQE_V2 ? MLXSW_PCI_CQE2_COUNT :
					     MLXSW_PCI_CQE01_COUNT;
}

static u8 mlxsw_pci_cq_elem_size(const struct mlxsw_pci_queue *q)
{
	return q->u.cq.v == MLXSW_PCI_CQE_V2 ? MLXSW_PCI_CQE2_SIZE :
					       MLXSW_PCI_CQE01_SIZE;
}

static char *mlxsw_pci_eq_sw_eqe_get(struct mlxsw_pci_queue *q)
{
	struct mlxsw_pci_queue_elem_info *elem_info;
	char *elem;
	bool owner_bit;

	elem_info = mlxsw_pci_queue_elem_info_consumer_get(q);
	elem = elem_info->elem;
	owner_bit = mlxsw_pci_eqe_owner_get(elem);
	if (mlxsw_pci_elem_hw_owned(q, owner_bit))
		return NULL;
	q->consumer_counter++;
	rmb(); /* make sure we read owned bit before the rest of elem */
	return elem;
}

static void mlxsw_pci_eq_tasklet(struct tasklet_struct *t)
{
	unsigned long active_cqns[BITS_TO_LONGS(MLXSW_PCI_CQS_MAX)];
	struct mlxsw_pci_queue *q = from_tasklet(q, t, u.eq.tasklet);
	struct mlxsw_pci *mlxsw_pci = q->pci;
	int credits = q->count >> 1;
	u8 cqn, cq_count;
	int items = 0;
	char *eqe;

	memset(&active_cqns, 0, sizeof(active_cqns));

	while ((eqe = mlxsw_pci_eq_sw_eqe_get(q))) {
		cqn = mlxsw_pci_eqe_cqn_get(eqe);
		set_bit(cqn, active_cqns);

		if (++items == credits)
			break;
	}

	if (!items)
		return;

	mlxsw_pci_queue_doorbell_consumer_ring(mlxsw_pci, q);
	mlxsw_pci_queue_doorbell_arm_consumer_ring(mlxsw_pci, q);

	cq_count = mlxsw_pci->num_cqs;
	for_each_set_bit(cqn, active_cqns, cq_count) {
		q = mlxsw_pci_cq_get(mlxsw_pci, cqn);
		napi_schedule(&q->u.cq.napi);
	}
}

static int mlxsw_pci_eq_init(struct mlxsw_pci *mlxsw_pci, char *mbox,
			     struct mlxsw_pci_queue *q)
{
	int i;
	int err;

	/* We expect to initialize only one EQ, which gets num=0 as it is
	 * located at index zero. We use the EQ as EQ1, so set the number for
	 * future use.
	 */
	WARN_ON_ONCE(q->num);
	q->num = MLXSW_PCI_EQ_COMP_NUM;

	q->consumer_counter = 0;

	for (i = 0; i < q->count; i++) {
		char *elem = mlxsw_pci_queue_elem_get(q, i);

		mlxsw_pci_eqe_owner_set(elem, 1);
	}

	mlxsw_cmd_mbox_sw2hw_eq_int_msix_set(mbox, 1); /* MSI-X used */
	mlxsw_cmd_mbox_sw2hw_eq_st_set(mbox, 1); /* armed */
	mlxsw_cmd_mbox_sw2hw_eq_log_eq_size_set(mbox, ilog2(q->count));
	for (i = 0; i < MLXSW_PCI_AQ_PAGES; i++) {
		dma_addr_t mapaddr = __mlxsw_pci_queue_page_get(q, i);

		mlxsw_cmd_mbox_sw2hw_eq_pa_set(mbox, i, mapaddr);
	}
	err = mlxsw_cmd_sw2hw_eq(mlxsw_pci->core, mbox, q->num);
	if (err)
		return err;
	tasklet_setup(&q->u.eq.tasklet, mlxsw_pci_eq_tasklet);
	mlxsw_pci_queue_doorbell_consumer_ring(mlxsw_pci, q);
	mlxsw_pci_queue_doorbell_arm_consumer_ring(mlxsw_pci, q);
	return 0;
}

static void mlxsw_pci_eq_fini(struct mlxsw_pci *mlxsw_pci,
			      struct mlxsw_pci_queue *q)
{
	mlxsw_cmd_hw2sw_eq(mlxsw_pci->core, q->num);
}

struct mlxsw_pci_queue_ops {
	const char *name;
	enum mlxsw_pci_queue_type type;
	void (*pre_init)(struct mlxsw_pci *mlxsw_pci,
			 struct mlxsw_pci_queue *q);
	int (*init)(struct mlxsw_pci *mlxsw_pci, char *mbox,
		    struct mlxsw_pci_queue *q);
	void (*fini)(struct mlxsw_pci *mlxsw_pci,
		     struct mlxsw_pci_queue *q);
	u16 (*elem_count_f)(const struct mlxsw_pci_queue *q);
	u8 (*elem_size_f)(const struct mlxsw_pci_queue *q);
	u16 elem_count;
	u8 elem_size;
};

static const struct mlxsw_pci_queue_ops mlxsw_pci_sdq_ops = {
	.type		= MLXSW_PCI_QUEUE_TYPE_SDQ,
	.init		= mlxsw_pci_sdq_init,
	.fini		= mlxsw_pci_sdq_fini,
	.elem_count	= MLXSW_PCI_WQE_COUNT,
	.elem_size	= MLXSW_PCI_WQE_SIZE,
};

static const struct mlxsw_pci_queue_ops mlxsw_pci_rdq_ops = {
	.type		= MLXSW_PCI_QUEUE_TYPE_RDQ,
	.init		= mlxsw_pci_rdq_init,
	.fini		= mlxsw_pci_rdq_fini,
	.elem_count	= MLXSW_PCI_WQE_COUNT,
	.elem_size	= MLXSW_PCI_WQE_SIZE
};

static const struct mlxsw_pci_queue_ops mlxsw_pci_cq_ops = {
	.type		= MLXSW_PCI_QUEUE_TYPE_CQ,
	.pre_init	= mlxsw_pci_cq_pre_init,
	.init		= mlxsw_pci_cq_init,
	.fini		= mlxsw_pci_cq_fini,
	.elem_count_f	= mlxsw_pci_cq_elem_count,
	.elem_size_f	= mlxsw_pci_cq_elem_size
};

static const struct mlxsw_pci_queue_ops mlxsw_pci_eq_ops = {
	.type		= MLXSW_PCI_QUEUE_TYPE_EQ,
	.init		= mlxsw_pci_eq_init,
	.fini		= mlxsw_pci_eq_fini,
	.elem_count	= MLXSW_PCI_EQE_COUNT,
	.elem_size	= MLXSW_PCI_EQE_SIZE
};

static int mlxsw_pci_queue_init(struct mlxsw_pci *mlxsw_pci, char *mbox,
				const struct mlxsw_pci_queue_ops *q_ops,
				struct mlxsw_pci_queue *q, u8 q_num)
{
	struct mlxsw_pci_mem_item *mem_item = &q->mem_item;
	int i;
	int err;

	q->num = q_num;
	if (q_ops->pre_init)
		q_ops->pre_init(mlxsw_pci, q);

	spin_lock_init(&q->lock);
	q->count = q_ops->elem_count_f ? q_ops->elem_count_f(q) :
					 q_ops->elem_count;
	q->elem_size = q_ops->elem_size_f ? q_ops->elem_size_f(q) :
					    q_ops->elem_size;
	q->type = q_ops->type;
	q->pci = mlxsw_pci;

	mem_item->size = MLXSW_PCI_AQ_SIZE;
	mem_item->buf = dma_alloc_coherent(&mlxsw_pci->pdev->dev,
					   mem_item->size, &mem_item->mapaddr,
					   GFP_KERNEL);
	if (!mem_item->buf)
		return -ENOMEM;

	q->elem_info = kcalloc(q->count, sizeof(*q->elem_info), GFP_KERNEL);
	if (!q->elem_info) {
		err = -ENOMEM;
		goto err_elem_info_alloc;
	}

	/* Initialize dma mapped elements info elem_info for
	 * future easy access.
	 */
	for (i = 0; i < q->count; i++) {
		struct mlxsw_pci_queue_elem_info *elem_info;

		elem_info = mlxsw_pci_queue_elem_info_get(q, i);
		elem_info->elem =
			__mlxsw_pci_queue_elem_get(q, q->elem_size, i);
	}

	mlxsw_cmd_mbox_zero(mbox);
	err = q_ops->init(mlxsw_pci, mbox, q);
	if (err)
		goto err_q_ops_init;
	return 0;

err_q_ops_init:
	kfree(q->elem_info);
err_elem_info_alloc:
	dma_free_coherent(&mlxsw_pci->pdev->dev, mem_item->size,
			  mem_item->buf, mem_item->mapaddr);
	return err;
}

static void mlxsw_pci_queue_fini(struct mlxsw_pci *mlxsw_pci,
				 const struct mlxsw_pci_queue_ops *q_ops,
				 struct mlxsw_pci_queue *q)
{
	struct mlxsw_pci_mem_item *mem_item = &q->mem_item;

	q_ops->fini(mlxsw_pci, q);
	kfree(q->elem_info);
	dma_free_coherent(&mlxsw_pci->pdev->dev, mem_item->size,
			  mem_item->buf, mem_item->mapaddr);
}

static int mlxsw_pci_queue_group_init(struct mlxsw_pci *mlxsw_pci, char *mbox,
				      const struct mlxsw_pci_queue_ops *q_ops,
				      u8 num_qs)
{
	struct mlxsw_pci_queue_type_group *queue_group;
	int i;
	int err;

	queue_group = mlxsw_pci_queue_type_group_get(mlxsw_pci, q_ops->type);
	queue_group->q = kcalloc(num_qs, sizeof(*queue_group->q), GFP_KERNEL);
	if (!queue_group->q)
		return -ENOMEM;

	for (i = 0; i < num_qs; i++) {
		err = mlxsw_pci_queue_init(mlxsw_pci, mbox, q_ops,
					   &queue_group->q[i], i);
		if (err)
			goto err_queue_init;
	}
	queue_group->count = num_qs;

	return 0;

err_queue_init:
	for (i--; i >= 0; i--)
		mlxsw_pci_queue_fini(mlxsw_pci, q_ops, &queue_group->q[i]);
	kfree(queue_group->q);
	return err;
}

static void mlxsw_pci_queue_group_fini(struct mlxsw_pci *mlxsw_pci,
				       const struct mlxsw_pci_queue_ops *q_ops)
{
	struct mlxsw_pci_queue_type_group *queue_group;
	int i;

	queue_group = mlxsw_pci_queue_type_group_get(mlxsw_pci, q_ops->type);
	for (i = 0; i < queue_group->count; i++)
		mlxsw_pci_queue_fini(mlxsw_pci, q_ops, &queue_group->q[i]);
	kfree(queue_group->q);
}

static int mlxsw_pci_aqs_init(struct mlxsw_pci *mlxsw_pci, char *mbox)
{
	struct pci_dev *pdev = mlxsw_pci->pdev;
	u8 num_sdqs;
	u8 sdq_log2sz;
	u8 num_rdqs;
	u8 rdq_log2sz;
	u8 num_cqs;
	u8 cq_log2sz;
	u8 cqv2_log2sz;
	u8 num_eqs;
	u8 eq_log2sz;
	int err;

	mlxsw_cmd_mbox_zero(mbox);
	err = mlxsw_cmd_query_aq_cap(mlxsw_pci->core, mbox);
	if (err)
		return err;

	num_sdqs = mlxsw_cmd_mbox_query_aq_cap_max_num_sdqs_get(mbox);
	sdq_log2sz = mlxsw_cmd_mbox_query_aq_cap_log_max_sdq_sz_get(mbox);
	num_rdqs = mlxsw_cmd_mbox_query_aq_cap_max_num_rdqs_get(mbox);
	rdq_log2sz = mlxsw_cmd_mbox_query_aq_cap_log_max_rdq_sz_get(mbox);
	num_cqs = mlxsw_cmd_mbox_query_aq_cap_max_num_cqs_get(mbox);
	cq_log2sz = mlxsw_cmd_mbox_query_aq_cap_log_max_cq_sz_get(mbox);
	cqv2_log2sz = mlxsw_cmd_mbox_query_aq_cap_log_max_cqv2_sz_get(mbox);
	num_eqs = mlxsw_cmd_mbox_query_aq_cap_max_num_eqs_get(mbox);
	eq_log2sz = mlxsw_cmd_mbox_query_aq_cap_log_max_eq_sz_get(mbox);

	if (num_sdqs + num_rdqs > num_cqs ||
	    num_sdqs < MLXSW_PCI_SDQS_MIN ||
	    num_cqs > MLXSW_PCI_CQS_MAX || num_eqs != MLXSW_PCI_EQS_MAX) {
		dev_err(&pdev->dev, "Unsupported number of queues\n");
		return -EINVAL;
	}

	if ((1 << sdq_log2sz != MLXSW_PCI_WQE_COUNT) ||
	    (1 << rdq_log2sz != MLXSW_PCI_WQE_COUNT) ||
	    (1 << cq_log2sz != MLXSW_PCI_CQE01_COUNT) ||
	    (mlxsw_pci->max_cqe_ver == MLXSW_PCI_CQE_V2 &&
	     (1 << cqv2_log2sz != MLXSW_PCI_CQE2_COUNT)) ||
	    (1 << eq_log2sz != MLXSW_PCI_EQE_COUNT)) {
		dev_err(&pdev->dev, "Unsupported number of async queue descriptors\n");
		return -EINVAL;
	}

	mlxsw_pci->num_cqs = num_cqs;
	mlxsw_pci->num_sdqs = num_sdqs;

	err = mlxsw_pci_queue_group_init(mlxsw_pci, mbox, &mlxsw_pci_eq_ops,
					 MLXSW_PCI_EQS_COUNT);
	if (err) {
		dev_err(&pdev->dev, "Failed to initialize event queues\n");
		return err;
	}

	err = mlxsw_pci_queue_group_init(mlxsw_pci, mbox, &mlxsw_pci_cq_ops,
					 num_cqs);
	if (err) {
		dev_err(&pdev->dev, "Failed to initialize completion queues\n");
		goto err_cqs_init;
	}

	err = mlxsw_pci_queue_group_init(mlxsw_pci, mbox, &mlxsw_pci_sdq_ops,
					 num_sdqs);
	if (err) {
		dev_err(&pdev->dev, "Failed to initialize send descriptor queues\n");
		goto err_sdqs_init;
	}

	err = mlxsw_pci_queue_group_init(mlxsw_pci, mbox, &mlxsw_pci_rdq_ops,
					 num_rdqs);
	if (err) {
		dev_err(&pdev->dev, "Failed to initialize receive descriptor queues\n");
		goto err_rdqs_init;
	}

	return 0;

err_rdqs_init:
	mlxsw_pci_queue_group_fini(mlxsw_pci, &mlxsw_pci_sdq_ops);
err_sdqs_init:
	mlxsw_pci_queue_group_fini(mlxsw_pci, &mlxsw_pci_cq_ops);
err_cqs_init:
	mlxsw_pci_queue_group_fini(mlxsw_pci, &mlxsw_pci_eq_ops);
	return err;
}

static void mlxsw_pci_aqs_fini(struct mlxsw_pci *mlxsw_pci)
{
	mlxsw_pci_queue_group_fini(mlxsw_pci, &mlxsw_pci_rdq_ops);
	mlxsw_pci_queue_group_fini(mlxsw_pci, &mlxsw_pci_sdq_ops);
	mlxsw_pci_queue_group_fini(mlxsw_pci, &mlxsw_pci_cq_ops);
	mlxsw_pci_queue_group_fini(mlxsw_pci, &mlxsw_pci_eq_ops);
}

static void
mlxsw_pci_config_profile_swid_config(struct mlxsw_pci *mlxsw_pci,
				     char *mbox, int index,
				     const struct mlxsw_swid_config *swid)
{
	u8 mask = 0;

	if (swid->used_type) {
		mlxsw_cmd_mbox_config_profile_swid_config_type_set(
			mbox, index, swid->type);
		mask |= 1;
	}
	if (swid->used_properties) {
		mlxsw_cmd_mbox_config_profile_swid_config_properties_set(
			mbox, index, swid->properties);
		mask |= 2;
	}
	mlxsw_cmd_mbox_config_profile_swid_config_mask_set(mbox, index, mask);
}

static int
mlxsw_pci_profile_get_kvd_sizes(const struct mlxsw_pci *mlxsw_pci,
				const struct mlxsw_config_profile *profile,
				struct mlxsw_res *res)
{
	u64 single_size, double_size, linear_size;
	int err;

	err = mlxsw_core_kvd_sizes_get(mlxsw_pci->core, profile,
				       &single_size, &double_size,
				       &linear_size);
	if (err)
		return err;

	MLXSW_RES_SET(res, KVD_SINGLE_SIZE, single_size);
	MLXSW_RES_SET(res, KVD_DOUBLE_SIZE, double_size);
	MLXSW_RES_SET(res, KVD_LINEAR_SIZE, linear_size);

	return 0;
}

static int mlxsw_pci_config_profile(struct mlxsw_pci *mlxsw_pci, char *mbox,
				    const struct mlxsw_config_profile *profile,
				    struct mlxsw_res *res)
{
	int i;
	int err;

	mlxsw_cmd_mbox_zero(mbox);

	if (profile->used_max_vepa_channels) {
		mlxsw_cmd_mbox_config_profile_set_max_vepa_channels_set(
			mbox, 1);
		mlxsw_cmd_mbox_config_profile_max_vepa_channels_set(
			mbox, profile->max_vepa_channels);
	}
	if (profile->used_max_lag) {
		mlxsw_cmd_mbox_config_profile_set_max_lag_set(mbox, 1);
		mlxsw_cmd_mbox_config_profile_max_lag_set(mbox,
							  profile->max_lag);
	}
	if (profile->used_max_mid) {
		mlxsw_cmd_mbox_config_profile_set_max_mid_set(
			mbox, 1);
		mlxsw_cmd_mbox_config_profile_max_mid_set(
			mbox, profile->max_mid);
	}
	if (profile->used_max_pgt) {
		mlxsw_cmd_mbox_config_profile_set_max_pgt_set(
			mbox, 1);
		mlxsw_cmd_mbox_config_profile_max_pgt_set(
			mbox, profile->max_pgt);
	}
	if (profile->used_max_system_port) {
		mlxsw_cmd_mbox_config_profile_set_max_system_port_set(
			mbox, 1);
		mlxsw_cmd_mbox_config_profile_max_system_port_set(
			mbox, profile->max_system_port);
	}
	if (profile->used_max_vlan_groups) {
		mlxsw_cmd_mbox_config_profile_set_max_vlan_groups_set(
			mbox, 1);
		mlxsw_cmd_mbox_config_profile_max_vlan_groups_set(
			mbox, profile->max_vlan_groups);
	}
	if (profile->used_max_regions) {
		mlxsw_cmd_mbox_config_profile_set_max_regions_set(
			mbox, 1);
		mlxsw_cmd_mbox_config_profile_max_regions_set(
			mbox, profile->max_regions);
	}
	if (profile->used_flood_tables) {
		mlxsw_cmd_mbox_config_profile_set_flood_tables_set(
			mbox, 1);
		mlxsw_cmd_mbox_config_profile_max_flood_tables_set(
			mbox, profile->max_flood_tables);
		mlxsw_cmd_mbox_config_profile_max_vid_flood_tables_set(
			mbox, profile->max_vid_flood_tables);
		mlxsw_cmd_mbox_config_profile_max_fid_offset_flood_tables_set(
			mbox, profile->max_fid_offset_flood_tables);
		mlxsw_cmd_mbox_config_profile_fid_offset_flood_table_size_set(
			mbox, profile->fid_offset_flood_table_size);
		mlxsw_cmd_mbox_config_profile_max_fid_flood_tables_set(
			mbox, profile->max_fid_flood_tables);
		mlxsw_cmd_mbox_config_profile_fid_flood_table_size_set(
			mbox, profile->fid_flood_table_size);
	}
	if (profile->flood_mode_prefer_cff && mlxsw_pci->cff_support) {
		enum mlxsw_cmd_mbox_config_profile_flood_mode flood_mode =
			MLXSW_CMD_MBOX_CONFIG_PROFILE_FLOOD_MODE_CFF;

		mlxsw_cmd_mbox_config_profile_set_flood_mode_set(mbox, 1);
		mlxsw_cmd_mbox_config_profile_flood_mode_set(mbox, flood_mode);
		mlxsw_pci->flood_mode = flood_mode;
	} else if (profile->used_flood_mode) {
		mlxsw_cmd_mbox_config_profile_set_flood_mode_set(
			mbox, 1);
		mlxsw_cmd_mbox_config_profile_flood_mode_set(
			mbox, profile->flood_mode);
		mlxsw_pci->flood_mode = profile->flood_mode;
	} else {
		WARN_ON(1);
		return -EINVAL;
	}
	if (profile->used_max_ib_mc) {
		mlxsw_cmd_mbox_config_profile_set_max_ib_mc_set(
			mbox, 1);
		mlxsw_cmd_mbox_config_profile_max_ib_mc_set(
			mbox, profile->max_ib_mc);
	}
	if (profile->used_max_pkey) {
		mlxsw_cmd_mbox_config_profile_set_max_pkey_set(
			mbox, 1);
		mlxsw_cmd_mbox_config_profile_max_pkey_set(
			mbox, profile->max_pkey);
	}
	if (profile->used_ar_sec) {
		mlxsw_cmd_mbox_config_profile_set_ar_sec_set(
			mbox, 1);
		mlxsw_cmd_mbox_config_profile_ar_sec_set(
			mbox, profile->ar_sec);
	}
	if (profile->used_adaptive_routing_group_cap) {
		mlxsw_cmd_mbox_config_profile_set_adaptive_routing_group_cap_set(
			mbox, 1);
		mlxsw_cmd_mbox_config_profile_adaptive_routing_group_cap_set(
			mbox, profile->adaptive_routing_group_cap);
	}
	if (profile->used_ubridge) {
		mlxsw_cmd_mbox_config_profile_set_ubridge_set(mbox, 1);
		mlxsw_cmd_mbox_config_profile_ubridge_set(mbox,
							  profile->ubridge);
	}
	if (profile->used_kvd_sizes && MLXSW_RES_VALID(res, KVD_SIZE)) {
		err = mlxsw_pci_profile_get_kvd_sizes(mlxsw_pci, profile, res);
		if (err)
			return err;

		mlxsw_cmd_mbox_config_profile_set_kvd_linear_size_set(mbox, 1);
		mlxsw_cmd_mbox_config_profile_kvd_linear_size_set(mbox,
					MLXSW_RES_GET(res, KVD_LINEAR_SIZE));
		mlxsw_cmd_mbox_config_profile_set_kvd_hash_single_size_set(mbox,
									   1);
		mlxsw_cmd_mbox_config_profile_kvd_hash_single_size_set(mbox,
					MLXSW_RES_GET(res, KVD_SINGLE_SIZE));
		mlxsw_cmd_mbox_config_profile_set_kvd_hash_double_size_set(
								mbox, 1);
		mlxsw_cmd_mbox_config_profile_kvd_hash_double_size_set(mbox,
					MLXSW_RES_GET(res, KVD_DOUBLE_SIZE));
	}

	for (i = 0; i < MLXSW_CONFIG_PROFILE_SWID_COUNT; i++)
		mlxsw_pci_config_profile_swid_config(mlxsw_pci, mbox, i,
						     &profile->swid_config[i]);

	if (mlxsw_pci->max_cqe_ver > MLXSW_PCI_CQE_V0) {
		mlxsw_cmd_mbox_config_profile_set_cqe_version_set(mbox, 1);
		mlxsw_cmd_mbox_config_profile_cqe_version_set(mbox, 1);
	}

	if (profile->used_cqe_time_stamp_type) {
		mlxsw_cmd_mbox_config_profile_set_cqe_time_stamp_type_set(mbox,
									  1);
		mlxsw_cmd_mbox_config_profile_cqe_time_stamp_type_set(mbox,
					profile->cqe_time_stamp_type);
	}

	if (profile->lag_mode_prefer_sw && mlxsw_pci->lag_mode_support) {
		enum mlxsw_cmd_mbox_config_profile_lag_mode lag_mode =
			MLXSW_CMD_MBOX_CONFIG_PROFILE_LAG_MODE_SW;

		mlxsw_cmd_mbox_config_profile_set_lag_mode_set(mbox, 1);
		mlxsw_cmd_mbox_config_profile_lag_mode_set(mbox, lag_mode);
		mlxsw_pci->lag_mode = lag_mode;
	} else {
		mlxsw_pci->lag_mode = MLXSW_CMD_MBOX_CONFIG_PROFILE_LAG_MODE_FW;
	}
	return mlxsw_cmd_config_profile_set(mlxsw_pci->core, mbox);
}

static int mlxsw_pci_boardinfo(struct mlxsw_pci *mlxsw_pci, char *mbox)
{
	struct mlxsw_bus_info *bus_info = &mlxsw_pci->bus_info;
	int err;

	mlxsw_cmd_mbox_zero(mbox);
	err = mlxsw_cmd_boardinfo(mlxsw_pci->core, mbox);
	if (err)
		return err;
	mlxsw_cmd_mbox_boardinfo_vsd_memcpy_from(mbox, bus_info->vsd);
	mlxsw_cmd_mbox_boardinfo_psid_memcpy_from(mbox, bus_info->psid);
	return 0;
}

static int mlxsw_pci_fw_area_init(struct mlxsw_pci *mlxsw_pci, char *mbox,
				  u16 num_pages)
{
	struct mlxsw_pci_mem_item *mem_item;
	int nent = 0;
	int i;
	int err;

	mlxsw_pci->fw_area.items = kcalloc(num_pages, sizeof(*mem_item),
					   GFP_KERNEL);
	if (!mlxsw_pci->fw_area.items)
		return -ENOMEM;
	mlxsw_pci->fw_area.count = num_pages;

	mlxsw_cmd_mbox_zero(mbox);
	for (i = 0; i < num_pages; i++) {
		mem_item = &mlxsw_pci->fw_area.items[i];

		mem_item->size = MLXSW_PCI_PAGE_SIZE;
		mem_item->buf = dma_alloc_coherent(&mlxsw_pci->pdev->dev,
						   mem_item->size,
						   &mem_item->mapaddr, GFP_KERNEL);
		if (!mem_item->buf) {
			err = -ENOMEM;
			goto err_alloc;
		}
		mlxsw_cmd_mbox_map_fa_pa_set(mbox, nent, mem_item->mapaddr);
		mlxsw_cmd_mbox_map_fa_log2size_set(mbox, nent, 0); /* 1 page */
		if (++nent == MLXSW_CMD_MAP_FA_VPM_ENTRIES_MAX) {
			err = mlxsw_cmd_map_fa(mlxsw_pci->core, mbox, nent);
			if (err)
				goto err_cmd_map_fa;
			nent = 0;
			mlxsw_cmd_mbox_zero(mbox);
		}
	}

	if (nent) {
		err = mlxsw_cmd_map_fa(mlxsw_pci->core, mbox, nent);
		if (err)
			goto err_cmd_map_fa;
	}

	return 0;

err_cmd_map_fa:
err_alloc:
	for (i--; i >= 0; i--) {
		mem_item = &mlxsw_pci->fw_area.items[i];

		dma_free_coherent(&mlxsw_pci->pdev->dev, mem_item->size,
				  mem_item->buf, mem_item->mapaddr);
	}
	kfree(mlxsw_pci->fw_area.items);
	return err;
}

static void mlxsw_pci_fw_area_fini(struct mlxsw_pci *mlxsw_pci)
{
	struct mlxsw_pci_mem_item *mem_item;
	int i;

	mlxsw_cmd_unmap_fa(mlxsw_pci->core);

	for (i = 0; i < mlxsw_pci->fw_area.count; i++) {
		mem_item = &mlxsw_pci->fw_area.items[i];

		dma_free_coherent(&mlxsw_pci->pdev->dev, mem_item->size,
				  mem_item->buf, mem_item->mapaddr);
	}
	kfree(mlxsw_pci->fw_area.items);
}

static irqreturn_t mlxsw_pci_eq_irq_handler(int irq, void *dev_id)
{
	struct mlxsw_pci *mlxsw_pci = dev_id;
	struct mlxsw_pci_queue *q;

	q = mlxsw_pci_eq_get(mlxsw_pci);
	tasklet_schedule(&q->u.eq.tasklet);
	return IRQ_HANDLED;
}

static int mlxsw_pci_mbox_alloc(struct mlxsw_pci *mlxsw_pci,
				struct mlxsw_pci_mem_item *mbox)
{
	struct pci_dev *pdev = mlxsw_pci->pdev;
	int err = 0;

	mbox->size = MLXSW_CMD_MBOX_SIZE;
	mbox->buf = dma_alloc_coherent(&pdev->dev, MLXSW_CMD_MBOX_SIZE,
				       &mbox->mapaddr, GFP_KERNEL);
	if (!mbox->buf) {
		dev_err(&pdev->dev, "Failed allocating memory for mailbox\n");
		err = -ENOMEM;
	}

	return err;
}

static void mlxsw_pci_mbox_free(struct mlxsw_pci *mlxsw_pci,
				struct mlxsw_pci_mem_item *mbox)
{
	struct pci_dev *pdev = mlxsw_pci->pdev;

	dma_free_coherent(&pdev->dev, MLXSW_CMD_MBOX_SIZE, mbox->buf,
			  mbox->mapaddr);
}

static int mlxsw_pci_sys_ready_wait(struct mlxsw_pci *mlxsw_pci,
				    const struct pci_device_id *id,
				    u32 *p_sys_status)
{
	unsigned long end;
	u32 val;

	/* We must wait for the HW to become responsive. */
	msleep(MLXSW_PCI_SW_RESET_WAIT_MSECS);

	end = jiffies + msecs_to_jiffies(MLXSW_PCI_SW_RESET_TIMEOUT_MSECS);
	do {
		val = mlxsw_pci_read32(mlxsw_pci, FW_READY);
		if ((val & MLXSW_PCI_FW_READY_MASK) == MLXSW_PCI_FW_READY_MAGIC)
			return 0;
		cond_resched();
	} while (time_before(jiffies, end));

	*p_sys_status = val & MLXSW_PCI_FW_READY_MASK;

	return -EBUSY;
}

static int mlxsw_pci_reset_at_pci_disable(struct mlxsw_pci *mlxsw_pci,
					  bool pci_reset_sbr_supported)
{
	struct pci_dev *pdev = mlxsw_pci->pdev;
	char mrsr_pl[MLXSW_REG_MRSR_LEN];
	struct pci_dev *bridge;
	int err;

	if (!pci_reset_sbr_supported) {
		pci_dbg(pdev, "Performing PCI hot reset instead of \"all reset\"\n");
		goto sbr;
	}

	mlxsw_reg_mrsr_pack(mrsr_pl,
			    MLXSW_REG_MRSR_COMMAND_RESET_AT_PCI_DISABLE);
	err = mlxsw_reg_write(mlxsw_pci->core, MLXSW_REG(mrsr), mrsr_pl);
	if (err)
		return err;

sbr:
	device_lock_assert(&pdev->dev);

	bridge = pci_upstream_bridge(pdev);
	if (bridge)
		pci_cfg_access_lock(bridge);
	pci_cfg_access_lock(pdev);
	pci_save_state(pdev);

	err = __pci_reset_function_locked(pdev);
	if (err)
		pci_err(pdev, "PCI function reset failed with %d\n", err);

	pci_restore_state(pdev);
	pci_cfg_access_unlock(pdev);
	if (bridge)
		pci_cfg_access_unlock(bridge);

	return err;
}

static int mlxsw_pci_reset_sw(struct mlxsw_pci *mlxsw_pci)
{
	char mrsr_pl[MLXSW_REG_MRSR_LEN];

	mlxsw_reg_mrsr_pack(mrsr_pl, MLXSW_REG_MRSR_COMMAND_SOFTWARE_RESET);
	return mlxsw_reg_write(mlxsw_pci->core, MLXSW_REG(mrsr), mrsr_pl);
}

static int
mlxsw_pci_reset(struct mlxsw_pci *mlxsw_pci, const struct pci_device_id *id)
{
	struct pci_dev *pdev = mlxsw_pci->pdev;
	bool pci_reset_sbr_supported = false;
	char mcam_pl[MLXSW_REG_MCAM_LEN];
	bool pci_reset_supported = false;
	u32 sys_status;
	int err;

	err = mlxsw_pci_sys_ready_wait(mlxsw_pci, id, &sys_status);
	if (err) {
		dev_err(&pdev->dev, "Failed to reach system ready status before reset. Status is 0x%x\n",
			sys_status);
		return err;
	}

	/* PCI core already issued a PCI reset, do not issue another reset. */
	if (mlxsw_pci->skip_reset)
		return 0;

	mlxsw_reg_mcam_pack(mcam_pl,
			    MLXSW_REG_MCAM_FEATURE_GROUP_ENHANCED_FEATURES);
	err = mlxsw_reg_query(mlxsw_pci->core, MLXSW_REG(mcam), mcam_pl);
	if (!err) {
		mlxsw_reg_mcam_unpack(mcam_pl, MLXSW_REG_MCAM_PCI_RESET,
				      &pci_reset_supported);
		mlxsw_reg_mcam_unpack(mcam_pl, MLXSW_REG_MCAM_PCI_RESET_SBR,
				      &pci_reset_sbr_supported);
	}

	if (pci_reset_supported) {
		pci_dbg(pdev, "Starting PCI reset flow\n");
		err = mlxsw_pci_reset_at_pci_disable(mlxsw_pci,
						     pci_reset_sbr_supported);
	} else {
		pci_dbg(pdev, "Starting software reset flow\n");
		err = mlxsw_pci_reset_sw(mlxsw_pci);
	}
	if (err)
		return err;

	err = mlxsw_pci_sys_ready_wait(mlxsw_pci, id, &sys_status);
	if (err) {
		dev_err(&pdev->dev, "Failed to reach system ready status after reset. Status is 0x%x\n",
			sys_status);
		return err;
	}

	return 0;
}

static int mlxsw_pci_alloc_irq_vectors(struct mlxsw_pci *mlxsw_pci)
{
	int err;

	err = pci_alloc_irq_vectors(mlxsw_pci->pdev, 1, 1, PCI_IRQ_MSIX);
	if (err < 0)
		dev_err(&mlxsw_pci->pdev->dev, "MSI-X init failed\n");
	return err;
}

static void mlxsw_pci_free_irq_vectors(struct mlxsw_pci *mlxsw_pci)
{
	pci_free_irq_vectors(mlxsw_pci->pdev);
}

static void mlxsw_pci_num_sg_entries_set(struct mlxsw_pci *mlxsw_pci)
{
	u8 num_sg_entries;

	num_sg_entries = mlxsw_pci_num_sg_entries_get(MLXSW_PORT_MAX_MTU);
	mlxsw_pci->num_sg_entries = min(num_sg_entries,
					MLXSW_PCI_WQE_SG_ENTRIES);

	WARN_ON(num_sg_entries > MLXSW_PCI_WQE_SG_ENTRIES);
}

static int mlxsw_pci_init(void *bus_priv, struct mlxsw_core *mlxsw_core,
			  const struct mlxsw_config_profile *profile,
			  struct mlxsw_res *res)
{
	struct mlxsw_pci *mlxsw_pci = bus_priv;
	struct pci_dev *pdev = mlxsw_pci->pdev;
	char *mbox;
	u16 num_pages;
	int err;

	mlxsw_pci->core = mlxsw_core;

	mbox = mlxsw_cmd_mbox_alloc();
	if (!mbox)
		return -ENOMEM;

	err = mlxsw_pci_reset(mlxsw_pci, mlxsw_pci->id);
	if (err)
		goto err_reset;

	err = mlxsw_pci_alloc_irq_vectors(mlxsw_pci);
	if (err < 0) {
		dev_err(&pdev->dev, "MSI-X init failed\n");
		goto err_alloc_irq;
	}

	err = mlxsw_cmd_query_fw(mlxsw_core, mbox);
	if (err)
		goto err_query_fw;

	mlxsw_pci->bus_info.fw_rev.major =
		mlxsw_cmd_mbox_query_fw_fw_rev_major_get(mbox);
	mlxsw_pci->bus_info.fw_rev.minor =
		mlxsw_cmd_mbox_query_fw_fw_rev_minor_get(mbox);
	mlxsw_pci->bus_info.fw_rev.subminor =
		mlxsw_cmd_mbox_query_fw_fw_rev_subminor_get(mbox);

	if (mlxsw_cmd_mbox_query_fw_cmd_interface_rev_get(mbox) != 1) {
		dev_err(&pdev->dev, "Unsupported cmd interface revision ID queried from hw\n");
		err = -EINVAL;
		goto err_iface_rev;
	}
	if (mlxsw_cmd_mbox_query_fw_doorbell_page_bar_get(mbox) != 0) {
		dev_err(&pdev->dev, "Unsupported doorbell page bar queried from hw\n");
		err = -EINVAL;
		goto err_doorbell_page_bar;
	}

	mlxsw_pci->doorbell_offset =
		mlxsw_cmd_mbox_query_fw_doorbell_page_offset_get(mbox);

	if (mlxsw_cmd_mbox_query_fw_fr_rn_clk_bar_get(mbox) != 0) {
		dev_err(&pdev->dev, "Unsupported free running clock BAR queried from hw\n");
		err = -EINVAL;
		goto err_fr_rn_clk_bar;
	}

	mlxsw_pci->free_running_clock_offset =
		mlxsw_cmd_mbox_query_fw_free_running_clock_offset_get(mbox);

	if (mlxsw_cmd_mbox_query_fw_utc_sec_bar_get(mbox) != 0) {
		dev_err(&pdev->dev, "Unsupported UTC sec BAR queried from hw\n");
		err = -EINVAL;
		goto err_utc_sec_bar;
	}

	mlxsw_pci->utc_sec_offset =
		mlxsw_cmd_mbox_query_fw_utc_sec_offset_get(mbox);

	if (mlxsw_cmd_mbox_query_fw_utc_nsec_bar_get(mbox) != 0) {
		dev_err(&pdev->dev, "Unsupported UTC nsec BAR queried from hw\n");
		err = -EINVAL;
		goto err_utc_nsec_bar;
	}

	mlxsw_pci->utc_nsec_offset =
		mlxsw_cmd_mbox_query_fw_utc_nsec_offset_get(mbox);

	mlxsw_pci->lag_mode_support =
		mlxsw_cmd_mbox_query_fw_lag_mode_support_get(mbox);
	mlxsw_pci->cff_support =
		mlxsw_cmd_mbox_query_fw_cff_support_get(mbox);

	num_pages = mlxsw_cmd_mbox_query_fw_fw_pages_get(mbox);
	err = mlxsw_pci_fw_area_init(mlxsw_pci, mbox, num_pages);
	if (err)
		goto err_fw_area_init;

	err = mlxsw_pci_boardinfo(mlxsw_pci, mbox);
	if (err)
		goto err_boardinfo;

	err = mlxsw_core_resources_query(mlxsw_core, mbox, res);
	if (err)
		goto err_query_resources;

	if (MLXSW_CORE_RES_VALID(mlxsw_core, CQE_V2) &&
	    MLXSW_CORE_RES_GET(mlxsw_core, CQE_V2))
		mlxsw_pci->max_cqe_ver = MLXSW_PCI_CQE_V2;
	else if (MLXSW_CORE_RES_VALID(mlxsw_core, CQE_V1) &&
		 MLXSW_CORE_RES_GET(mlxsw_core, CQE_V1))
		mlxsw_pci->max_cqe_ver = MLXSW_PCI_CQE_V1;
	else if ((MLXSW_CORE_RES_VALID(mlxsw_core, CQE_V0) &&
		  MLXSW_CORE_RES_GET(mlxsw_core, CQE_V0)) ||
		 !MLXSW_CORE_RES_VALID(mlxsw_core, CQE_V0)) {
		mlxsw_pci->max_cqe_ver = MLXSW_PCI_CQE_V0;
	} else {
		dev_err(&pdev->dev, "Invalid supported CQE version combination reported\n");
		goto err_cqe_v_check;
	}

	err = mlxsw_pci_config_profile(mlxsw_pci, mbox, profile, res);
	if (err)
		goto err_config_profile;

	/* Some resources depend on details of config_profile, such as unified
	 * bridge model. Query the resources again to get correct values.
	 */
	err = mlxsw_core_resources_query(mlxsw_core, mbox, res);
	if (err)
		goto err_requery_resources;

	mlxsw_pci_num_sg_entries_set(mlxsw_pci);

	err = mlxsw_pci_napi_devs_init(mlxsw_pci);
	if (err)
		goto err_napi_devs_init;

	err = mlxsw_pci_aqs_init(mlxsw_pci, mbox);
	if (err)
		goto err_aqs_init;

	err = request_irq(pci_irq_vector(pdev, 0),
			  mlxsw_pci_eq_irq_handler, 0,
			  mlxsw_pci->bus_info.device_kind, mlxsw_pci);
	if (err) {
		dev_err(&pdev->dev, "IRQ request failed\n");
		goto err_request_eq_irq;
	}

	goto mbox_put;

err_request_eq_irq:
	mlxsw_pci_aqs_fini(mlxsw_pci);
err_aqs_init:
	mlxsw_pci_napi_devs_fini(mlxsw_pci);
err_napi_devs_init:
err_requery_resources:
err_config_profile:
err_cqe_v_check:
err_query_resources:
err_boardinfo:
	mlxsw_pci_fw_area_fini(mlxsw_pci);
err_fw_area_init:
err_utc_nsec_bar:
err_utc_sec_bar:
err_fr_rn_clk_bar:
err_doorbell_page_bar:
err_iface_rev:
err_query_fw:
	mlxsw_pci_free_irq_vectors(mlxsw_pci);
err_alloc_irq:
err_reset:
mbox_put:
	mlxsw_cmd_mbox_free(mbox);
	return err;
}

static void mlxsw_pci_fini(void *bus_priv)
{
	struct mlxsw_pci *mlxsw_pci = bus_priv;

	free_irq(pci_irq_vector(mlxsw_pci->pdev, 0), mlxsw_pci);
	mlxsw_pci_aqs_fini(mlxsw_pci);
	mlxsw_pci_napi_devs_fini(mlxsw_pci);
	mlxsw_pci_fw_area_fini(mlxsw_pci);
	mlxsw_pci_free_irq_vectors(mlxsw_pci);
}

static struct mlxsw_pci_queue *
mlxsw_pci_sdq_pick(struct mlxsw_pci *mlxsw_pci,
		   const struct mlxsw_tx_info *tx_info)
{
	u8 ctl_sdq_count = mlxsw_pci->num_sdqs - 1;
	u8 sdqn;

	if (tx_info->is_emad) {
		sdqn = MLXSW_PCI_SDQ_EMAD_INDEX;
	} else {
		BUILD_BUG_ON(MLXSW_PCI_SDQ_EMAD_INDEX != 0);
		sdqn = 1 + (tx_info->local_port % ctl_sdq_count);
	}

	return mlxsw_pci_sdq_get(mlxsw_pci, sdqn);
}

static bool mlxsw_pci_skb_transmit_busy(void *bus_priv,
					const struct mlxsw_tx_info *tx_info)
{
	struct mlxsw_pci *mlxsw_pci = bus_priv;
	struct mlxsw_pci_queue *q = mlxsw_pci_sdq_pick(mlxsw_pci, tx_info);

	return !mlxsw_pci_queue_elem_info_producer_get(q);
}

static int mlxsw_pci_skb_transmit(void *bus_priv, struct sk_buff *skb,
				  const struct mlxsw_tx_info *tx_info)
{
	struct mlxsw_pci *mlxsw_pci = bus_priv;
	struct mlxsw_pci_queue *q;
	struct mlxsw_pci_queue_elem_info *elem_info;
	char *wqe;
	int i;
	int err;

	if (skb_shinfo(skb)->nr_frags > MLXSW_PCI_WQE_SG_ENTRIES - 1) {
		err = skb_linearize(skb);
		if (err)
			return err;
	}

	q = mlxsw_pci_sdq_pick(mlxsw_pci, tx_info);
	spin_lock_bh(&q->lock);
	elem_info = mlxsw_pci_queue_elem_info_producer_get(q);
	if (!elem_info) {
		/* queue is full */
		err = -EAGAIN;
		goto unlock;
	}
	mlxsw_skb_cb(skb)->tx_info = *tx_info;
	elem_info->sdq.skb = skb;

	wqe = elem_info->elem;
	mlxsw_pci_wqe_c_set(wqe, 1); /* always report completion */
	mlxsw_pci_wqe_lp_set(wqe, 0);
	mlxsw_pci_wqe_type_set(wqe, MLXSW_PCI_WQE_TYPE_ETHERNET);

	err = mlxsw_pci_wqe_frag_map(mlxsw_pci, wqe, 0, skb->data,
				     skb_headlen(skb), DMA_TO_DEVICE);
	if (err)
		goto unlock;

	for (i = 0; i < skb_shinfo(skb)->nr_frags; i++) {
		const skb_frag_t *frag = &skb_shinfo(skb)->frags[i];

		err = mlxsw_pci_wqe_frag_map(mlxsw_pci, wqe, i + 1,
					     skb_frag_address(frag),
					     skb_frag_size(frag),
					     DMA_TO_DEVICE);
		if (err)
			goto unmap_frags;
	}

	if (unlikely(skb_shinfo(skb)->tx_flags & SKBTX_HW_TSTAMP))
		skb_shinfo(skb)->tx_flags |= SKBTX_IN_PROGRESS;

	/* Set unused sq entries byte count to zero. */
	for (i++; i < MLXSW_PCI_WQE_SG_ENTRIES; i++)
		mlxsw_pci_wqe_byte_count_set(wqe, i, 0);

	/* Everything is set up, ring producer doorbell to get HW going */
	q->producer_counter++;
	mlxsw_pci_queue_doorbell_producer_ring(mlxsw_pci, q);

	goto unlock;

unmap_frags:
	for (; i >= 0; i--)
		mlxsw_pci_wqe_frag_unmap(mlxsw_pci, wqe, i, DMA_TO_DEVICE);
unlock:
	spin_unlock_bh(&q->lock);
	return err;
}

static int mlxsw_pci_cmd_exec(void *bus_priv, u16 opcode, u8 opcode_mod,
			      u32 in_mod, bool out_mbox_direct,
			      char *in_mbox, size_t in_mbox_size,
			      char *out_mbox, size_t out_mbox_size,
			      u8 *p_status)
{
	struct mlxsw_pci *mlxsw_pci = bus_priv;
	dma_addr_t in_mapaddr = 0, out_mapaddr = 0;
	unsigned long timeout = msecs_to_jiffies(MLXSW_PCI_CIR_TIMEOUT_MSECS);
	unsigned long end;
	bool wait_done;
	int err;

	*p_status = MLXSW_CMD_STATUS_OK;

	err = mutex_lock_interruptible(&mlxsw_pci->cmd.lock);
	if (err)
		return err;

	if (in_mbox) {
		memcpy(mlxsw_pci->cmd.in_mbox.buf, in_mbox, in_mbox_size);
		in_mapaddr = mlxsw_pci->cmd.in_mbox.mapaddr;
	}
	mlxsw_pci_write32(mlxsw_pci, CIR_IN_PARAM_HI, upper_32_bits(in_mapaddr));
	mlxsw_pci_write32(mlxsw_pci, CIR_IN_PARAM_LO, lower_32_bits(in_mapaddr));

	if (out_mbox)
		out_mapaddr = mlxsw_pci->cmd.out_mbox.mapaddr;
	mlxsw_pci_write32(mlxsw_pci, CIR_OUT_PARAM_HI, upper_32_bits(out_mapaddr));
	mlxsw_pci_write32(mlxsw_pci, CIR_OUT_PARAM_LO, lower_32_bits(out_mapaddr));

	mlxsw_pci_write32(mlxsw_pci, CIR_IN_MODIFIER, in_mod);
	mlxsw_pci_write32(mlxsw_pci, CIR_TOKEN, 0);

	wait_done = false;

	wmb(); /* all needs to be written before we write control register */
	mlxsw_pci_write32(mlxsw_pci, CIR_CTRL,
			  MLXSW_PCI_CIR_CTRL_GO_BIT |
			  (opcode_mod << MLXSW_PCI_CIR_CTRL_OPCODE_MOD_SHIFT) |
			  opcode);

	end = jiffies + timeout;
	do {
		u32 ctrl = mlxsw_pci_read32(mlxsw_pci, CIR_CTRL);

		if (!(ctrl & MLXSW_PCI_CIR_CTRL_GO_BIT)) {
			wait_done = true;
			*p_status = ctrl >> MLXSW_PCI_CIR_CTRL_STATUS_SHIFT;
			break;
		}
		cond_resched();
	} while (time_before(jiffies, end));

	err = 0;
	if (wait_done) {
		if (*p_status)
			err = -EIO;
	} else {
		err = -ETIMEDOUT;
	}

	if (!err && out_mbox && out_mbox_direct) {
		/* Some commands don't use output param as address to mailbox
		 * but they store output directly into registers. In that case,
		 * copy registers into mbox buffer.
		 */
		__be32 tmp;

		tmp = cpu_to_be32(mlxsw_pci_read32(mlxsw_pci,
						   CIR_OUT_PARAM_HI));
		memcpy(out_mbox, &tmp, sizeof(tmp));
		tmp = cpu_to_be32(mlxsw_pci_read32(mlxsw_pci,
						   CIR_OUT_PARAM_LO));
		memcpy(out_mbox + sizeof(tmp), &tmp, sizeof(tmp));
	} else if (!err && out_mbox) {
		memcpy(out_mbox, mlxsw_pci->cmd.out_mbox.buf, out_mbox_size);
	}

	mutex_unlock(&mlxsw_pci->cmd.lock);

	return err;
}

static u32 mlxsw_pci_read_frc_h(void *bus_priv)
{
	struct mlxsw_pci *mlxsw_pci = bus_priv;
	u64 frc_offset_h;

	frc_offset_h = mlxsw_pci->free_running_clock_offset;
	return mlxsw_pci_read32_off(mlxsw_pci, frc_offset_h);
}

static u32 mlxsw_pci_read_frc_l(void *bus_priv)
{
	struct mlxsw_pci *mlxsw_pci = bus_priv;
	u64 frc_offset_l;

	frc_offset_l = mlxsw_pci->free_running_clock_offset + 4;
	return mlxsw_pci_read32_off(mlxsw_pci, frc_offset_l);
}

static u32 mlxsw_pci_read_utc_sec(void *bus_priv)
{
	struct mlxsw_pci *mlxsw_pci = bus_priv;

	return mlxsw_pci_read32_off(mlxsw_pci, mlxsw_pci->utc_sec_offset);
}

static u32 mlxsw_pci_read_utc_nsec(void *bus_priv)
{
	struct mlxsw_pci *mlxsw_pci = bus_priv;

	return mlxsw_pci_read32_off(mlxsw_pci, mlxsw_pci->utc_nsec_offset);
}

static enum mlxsw_cmd_mbox_config_profile_lag_mode
mlxsw_pci_lag_mode(void *bus_priv)
{
	struct mlxsw_pci *mlxsw_pci = bus_priv;

	return mlxsw_pci->lag_mode;
}

static enum mlxsw_cmd_mbox_config_profile_flood_mode
mlxsw_pci_flood_mode(void *bus_priv)
{
	struct mlxsw_pci *mlxsw_pci = bus_priv;

	return mlxsw_pci->flood_mode;
}

static const struct mlxsw_bus mlxsw_pci_bus = {
	.kind			= "pci",
	.init			= mlxsw_pci_init,
	.fini			= mlxsw_pci_fini,
	.skb_transmit_busy	= mlxsw_pci_skb_transmit_busy,
	.skb_transmit		= mlxsw_pci_skb_transmit,
	.cmd_exec		= mlxsw_pci_cmd_exec,
	.read_frc_h		= mlxsw_pci_read_frc_h,
	.read_frc_l		= mlxsw_pci_read_frc_l,
	.read_utc_sec		= mlxsw_pci_read_utc_sec,
	.read_utc_nsec		= mlxsw_pci_read_utc_nsec,
	.lag_mode		= mlxsw_pci_lag_mode,
	.flood_mode		= mlxsw_pci_flood_mode,
	.features		= MLXSW_BUS_F_TXRX | MLXSW_BUS_F_RESET,
};

static int mlxsw_pci_cmd_init(struct mlxsw_pci *mlxsw_pci)
{
	int err;

	mutex_init(&mlxsw_pci->cmd.lock);

	err = mlxsw_pci_mbox_alloc(mlxsw_pci, &mlxsw_pci->cmd.in_mbox);
	if (err)
		goto err_in_mbox_alloc;

	err = mlxsw_pci_mbox_alloc(mlxsw_pci, &mlxsw_pci->cmd.out_mbox);
	if (err)
		goto err_out_mbox_alloc;

	return 0;

err_out_mbox_alloc:
	mlxsw_pci_mbox_free(mlxsw_pci, &mlxsw_pci->cmd.in_mbox);
err_in_mbox_alloc:
	mutex_destroy(&mlxsw_pci->cmd.lock);
	return err;
}

static void mlxsw_pci_cmd_fini(struct mlxsw_pci *mlxsw_pci)
{
	mlxsw_pci_mbox_free(mlxsw_pci, &mlxsw_pci->cmd.out_mbox);
	mlxsw_pci_mbox_free(mlxsw_pci, &mlxsw_pci->cmd.in_mbox);
	mutex_destroy(&mlxsw_pci->cmd.lock);
}

static int mlxsw_pci_probe(struct pci_dev *pdev, const struct pci_device_id *id)
{
	const char *driver_name = dev_driver_string(&pdev->dev);
	struct mlxsw_pci *mlxsw_pci;
	int err;

	mlxsw_pci = kzalloc(sizeof(*mlxsw_pci), GFP_KERNEL);
	if (!mlxsw_pci)
		return -ENOMEM;

	err = pci_enable_device(pdev);
	if (err) {
		dev_err(&pdev->dev, "pci_enable_device failed\n");
		goto err_pci_enable_device;
	}

	err = pci_request_regions(pdev, driver_name);
	if (err) {
		dev_err(&pdev->dev, "pci_request_regions failed\n");
		goto err_pci_request_regions;
	}

	err = dma_set_mask_and_coherent(&pdev->dev, DMA_BIT_MASK(64));
	if (err) {
		err = dma_set_mask(&pdev->dev, DMA_BIT_MASK(32));
		if (err) {
			dev_err(&pdev->dev, "dma_set_mask failed\n");
			goto err_pci_set_dma_mask;
		}
	}

	if (pci_resource_len(pdev, 0) < MLXSW_PCI_BAR0_SIZE) {
		dev_err(&pdev->dev, "invalid PCI region size\n");
		err = -EINVAL;
		goto err_pci_resource_len_check;
	}

	mlxsw_pci->hw_addr = ioremap(pci_resource_start(pdev, 0),
				     pci_resource_len(pdev, 0));
	if (!mlxsw_pci->hw_addr) {
		dev_err(&pdev->dev, "ioremap failed\n");
		err = -EIO;
		goto err_ioremap;
	}
	pci_set_master(pdev);

	mlxsw_pci->pdev = pdev;
	pci_set_drvdata(pdev, mlxsw_pci);

	err = mlxsw_pci_cmd_init(mlxsw_pci);
	if (err)
		goto err_pci_cmd_init;

	mlxsw_pci->bus_info.device_kind = driver_name;
	mlxsw_pci->bus_info.device_name = pci_name(mlxsw_pci->pdev);
	mlxsw_pci->bus_info.dev = &pdev->dev;
	mlxsw_pci->bus_info.read_clock_capable = true;
	mlxsw_pci->id = id;

	err = mlxsw_core_bus_device_register(&mlxsw_pci->bus_info,
					     &mlxsw_pci_bus, mlxsw_pci, false,
					     NULL, NULL);
	if (err) {
		dev_err(&pdev->dev, "cannot register bus device\n");
		goto err_bus_device_register;
	}

	return 0;

err_bus_device_register:
	mlxsw_pci_cmd_fini(mlxsw_pci);
err_pci_cmd_init:
	iounmap(mlxsw_pci->hw_addr);
err_ioremap:
err_pci_resource_len_check:
err_pci_set_dma_mask:
	pci_release_regions(pdev);
err_pci_request_regions:
	pci_disable_device(pdev);
err_pci_enable_device:
	kfree(mlxsw_pci);
	return err;
}

static void mlxsw_pci_remove(struct pci_dev *pdev)
{
	struct mlxsw_pci *mlxsw_pci = pci_get_drvdata(pdev);

	mlxsw_core_bus_device_unregister(mlxsw_pci->core, false);
	mlxsw_pci_cmd_fini(mlxsw_pci);
	iounmap(mlxsw_pci->hw_addr);
	pci_release_regions(mlxsw_pci->pdev);
	pci_disable_device(mlxsw_pci->pdev);
	kfree(mlxsw_pci);
}

static void mlxsw_pci_reset_prepare(struct pci_dev *pdev)
{
	struct mlxsw_pci *mlxsw_pci = pci_get_drvdata(pdev);

	mlxsw_core_bus_device_unregister(mlxsw_pci->core, false);
}

static void mlxsw_pci_reset_done(struct pci_dev *pdev)
{
	struct mlxsw_pci *mlxsw_pci = pci_get_drvdata(pdev);

	mlxsw_pci->skip_reset = true;
	mlxsw_core_bus_device_register(&mlxsw_pci->bus_info, &mlxsw_pci_bus,
				       mlxsw_pci, false, NULL, NULL);
	mlxsw_pci->skip_reset = false;
}

static const struct pci_error_handlers mlxsw_pci_err_handler = {
	.reset_prepare = mlxsw_pci_reset_prepare,
	.reset_done = mlxsw_pci_reset_done,
};

int mlxsw_pci_driver_register(struct pci_driver *pci_driver)
{
	pci_driver->probe = mlxsw_pci_probe;
	pci_driver->remove = mlxsw_pci_remove;
	pci_driver->shutdown = mlxsw_pci_remove;
	pci_driver->err_handler = &mlxsw_pci_err_handler;
	return pci_register_driver(pci_driver);
}
EXPORT_SYMBOL(mlxsw_pci_driver_register);

void mlxsw_pci_driver_unregister(struct pci_driver *pci_driver)
{
	pci_unregister_driver(pci_driver);
}
EXPORT_SYMBOL(mlxsw_pci_driver_unregister);

static int __init mlxsw_pci_module_init(void)
{
	return 0;
}

static void __exit mlxsw_pci_module_exit(void)
{
}

module_init(mlxsw_pci_module_init);
module_exit(mlxsw_pci_module_exit);

MODULE_LICENSE("Dual BSD/GPL");
MODULE_AUTHOR("Jiri Pirko <jiri@mellanox.com>");
MODULE_DESCRIPTION("Mellanox switch PCI interface driver");<|MERGE_RESOLUTION|>--- conflicted
+++ resolved
@@ -389,12 +389,6 @@
 	dma_unmap_single(&pdev->dev, mapaddr, frag_len, direction);
 }
 
-<<<<<<< HEAD
-static struct sk_buff *mlxsw_pci_rdq_build_skb(struct page *pages[],
-					       u16 byte_count)
-{
-	unsigned int linear_data_size;
-=======
 static struct sk_buff *mlxsw_pci_rdq_build_skb(struct mlxsw_pci_queue *q,
 					       struct page *pages[],
 					       u16 byte_count)
@@ -402,14 +396,11 @@
 	struct mlxsw_pci_queue *cq = q->u.rdq.cq;
 	unsigned int linear_data_size;
 	struct page_pool *page_pool;
->>>>>>> adc21867
 	struct sk_buff *skb;
 	int page_index = 0;
 	bool linear_only;
 	void *data;
 
-<<<<<<< HEAD
-=======
 	linear_only = byte_count + MLXSW_PCI_RX_BUF_SW_OVERHEAD <= PAGE_SIZE;
 	linear_data_size = linear_only ? byte_count :
 					 PAGE_SIZE -
@@ -419,7 +410,6 @@
 	page_pool_dma_sync_for_cpu(page_pool, pages[page_index],
 				   MLXSW_PCI_SKB_HEADROOM, linear_data_size);
 
->>>>>>> adc21867
 	data = page_address(pages[page_index]);
 	net_prefetch(data);
 
@@ -427,14 +417,6 @@
 	if (unlikely(!skb))
 		return ERR_PTR(-ENOMEM);
 
-<<<<<<< HEAD
-	linear_only = byte_count + MLXSW_PCI_RX_BUF_SW_OVERHEAD <= PAGE_SIZE;
-	linear_data_size = linear_only ? byte_count :
-					 PAGE_SIZE -
-					 MLXSW_PCI_RX_BUF_SW_OVERHEAD;
-
-=======
->>>>>>> adc21867
 	skb_reserve(skb, MLXSW_PCI_SKB_HEADROOM);
 	skb_put(skb, linear_data_size);
 
@@ -450,16 +432,12 @@
 
 		page = pages[page_index];
 		frag_size = min(byte_count, PAGE_SIZE);
-<<<<<<< HEAD
-=======
 		page_pool_dma_sync_for_cpu(page_pool, page, 0, frag_size);
->>>>>>> adc21867
 		skb_add_rx_frag(skb, skb_shinfo(skb)->nr_frags,
 				page, 0, frag_size, PAGE_SIZE);
 		byte_count -= frag_size;
 		page_index++;
 	}
-<<<<<<< HEAD
 
 	return skb;
 }
@@ -472,20 +450,6 @@
 	char *wqe = elem_info->elem;
 	struct page *page;
 
-=======
-
-	return skb;
-}
-
-static int mlxsw_pci_rdq_page_alloc(struct mlxsw_pci_queue *q,
-				    struct mlxsw_pci_queue_elem_info *elem_info,
-				    int index)
-{
-	struct mlxsw_pci_queue *cq = q->u.rdq.cq;
-	char *wqe = elem_info->elem;
-	struct page *page;
-
->>>>>>> adc21867
 	page = page_pool_dev_alloc_pages(cq->u.cq.page_pool);
 	if (unlikely(!page))
 		return -ENOMEM;
@@ -526,7 +490,6 @@
 
 	for (i = 0; i < num_sg_entries; i++)
 		pages[i] = el->pages[i];
-<<<<<<< HEAD
 
 	*p_num_sg_entries = num_sg_entries;
 	return 0;
@@ -550,44 +513,12 @@
 		}
 	}
 
-=======
-
-	*p_num_sg_entries = num_sg_entries;
->>>>>>> adc21867
-	return 0;
-}
-
-static int
-mlxsw_pci_rdq_pages_alloc(struct mlxsw_pci_queue *q,
-			  struct mlxsw_pci_queue_elem_info *elem_info,
-			  u8 num_sg_entries)
-{
-	struct page *old_pages[MLXSW_PCI_WQE_SG_ENTRIES];
-	struct mlxsw_pci_queue *cq = q->u.rdq.cq;
-	int i, err;
-
-	for (i = 0; i < num_sg_entries; i++) {
-		old_pages[i] = elem_info->pages[i];
-		err = mlxsw_pci_rdq_page_alloc(q, elem_info, i);
-		if (err) {
-			dev_err_ratelimited(&q->pci->pdev->dev, "Failed to alloc page\n");
-			goto err_page_alloc;
-		}
-	}
-
 	return 0;
 
 err_page_alloc:
 	for (i--; i >= 0; i--)
 		page_pool_recycle_direct(cq->u.cq.page_pool, old_pages[i]);
 
-<<<<<<< HEAD
-err_page_alloc:
-	for (i--; i >= 0; i--)
-		page_pool_recycle_direct(cq->u.cq.page_pool, old_pages[i]);
-
-=======
->>>>>>> adc21867
 	return err;
 }
 
@@ -837,11 +768,7 @@
 	if (err)
 		goto out;
 
-<<<<<<< HEAD
-	skb = mlxsw_pci_rdq_build_skb(pages, byte_count);
-=======
 	skb = mlxsw_pci_rdq_build_skb(q, pages, byte_count);
->>>>>>> adc21867
 	if (IS_ERR(skb)) {
 		dev_err_ratelimited(&pdev->dev, "Failed to build skb for RDQ\n");
 		mlxsw_pci_rdq_pages_recycle(q, pages, num_sg_entries);
@@ -1069,20 +996,13 @@
 	if (cq_type != MLXSW_PCI_CQ_RDQ)
 		return 0;
 
-<<<<<<< HEAD
-	pp_params.flags = PP_FLAG_DMA_MAP;
-=======
 	pp_params.flags = PP_FLAG_DMA_MAP | PP_FLAG_DMA_SYNC_DEV;
->>>>>>> adc21867
 	pp_params.pool_size = MLXSW_PCI_WQE_COUNT * mlxsw_pci->num_sg_entries;
 	pp_params.nid = dev_to_node(&mlxsw_pci->pdev->dev);
 	pp_params.dev = &mlxsw_pci->pdev->dev;
 	pp_params.napi = &q->u.cq.napi;
 	pp_params.dma_dir = DMA_FROM_DEVICE;
-<<<<<<< HEAD
-=======
 	pp_params.max_len = PAGE_SIZE;
->>>>>>> adc21867
 
 	page_pool = page_pool_create(&pp_params);
 	if (IS_ERR(page_pool))
