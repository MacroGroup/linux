/* SPDX-License-Identifier: BSD-3-Clause OR GPL-2.0 */
/* Copyright (c) 2019 Mellanox Technologies. All rights reserved */

#ifndef _MLXSW_SPECTRUM_PTP_H
#define _MLXSW_SPECTRUM_PTP_H

#include <linux/device.h>
#include <linux/rhashtable.h>

struct mlxsw_sp;
struct mlxsw_sp_port;
struct mlxsw_sp_ptp_clock;

<<<<<<< HEAD
static inline int mlxsw_sp_ptp_get_ts_info_noptp(struct kernel_ethtool_ts_info *info)
{
	info->so_timestamping = SOF_TIMESTAMPING_RX_SOFTWARE |
				SOF_TIMESTAMPING_SOFTWARE;
	info->phc_index = -1;
	return 0;
}

=======
>>>>>>> adc21867
#if IS_REACHABLE(CONFIG_PTP_1588_CLOCK)

struct mlxsw_sp_ptp_clock *
mlxsw_sp1_ptp_clock_init(struct mlxsw_sp *mlxsw_sp, struct device *dev);

void mlxsw_sp1_ptp_clock_fini(struct mlxsw_sp_ptp_clock *clock);

struct mlxsw_sp_ptp_state *mlxsw_sp1_ptp_init(struct mlxsw_sp *mlxsw_sp);

void mlxsw_sp1_ptp_fini(struct mlxsw_sp_ptp_state *ptp_state);

void mlxsw_sp1_ptp_receive(struct mlxsw_sp *mlxsw_sp, struct sk_buff *skb,
			   u16 local_port);

void mlxsw_sp1_ptp_transmitted(struct mlxsw_sp *mlxsw_sp,
			       struct sk_buff *skb, u16 local_port);

void mlxsw_sp1_ptp_got_timestamp(struct mlxsw_sp *mlxsw_sp, bool ingress,
				 u16 local_port, u8 message_type,
				 u8 domain_number, u16 sequence_id,
				 u64 timestamp);

int mlxsw_sp1_ptp_hwtstamp_get(struct mlxsw_sp_port *mlxsw_sp_port,
			       struct hwtstamp_config *config);

int mlxsw_sp1_ptp_hwtstamp_set(struct mlxsw_sp_port *mlxsw_sp_port,
			       struct hwtstamp_config *config);

void mlxsw_sp1_ptp_shaper_work(struct work_struct *work);

int mlxsw_sp1_ptp_get_ts_info(struct mlxsw_sp *mlxsw_sp,
			      struct kernel_ethtool_ts_info *info);

int mlxsw_sp1_get_stats_count(void);
void mlxsw_sp1_get_stats_strings(u8 **p);
void mlxsw_sp1_get_stats(struct mlxsw_sp_port *mlxsw_sp_port,
			 u64 *data, int data_index);

int mlxsw_sp_ptp_txhdr_construct(struct mlxsw_core *mlxsw_core,
				 struct mlxsw_sp_port *mlxsw_sp_port,
				 struct sk_buff *skb,
				 const struct mlxsw_tx_info *tx_info);

struct mlxsw_sp_ptp_clock *
mlxsw_sp2_ptp_clock_init(struct mlxsw_sp *mlxsw_sp, struct device *dev);

void mlxsw_sp2_ptp_clock_fini(struct mlxsw_sp_ptp_clock *clock);

struct mlxsw_sp_ptp_state *mlxsw_sp2_ptp_init(struct mlxsw_sp *mlxsw_sp);

void mlxsw_sp2_ptp_fini(struct mlxsw_sp_ptp_state *ptp_state);

void mlxsw_sp2_ptp_receive(struct mlxsw_sp *mlxsw_sp, struct sk_buff *skb,
			   u16 local_port);

void mlxsw_sp2_ptp_transmitted(struct mlxsw_sp *mlxsw_sp,
			       struct sk_buff *skb, u16 local_port);

int mlxsw_sp2_ptp_hwtstamp_get(struct mlxsw_sp_port *mlxsw_sp_port,
			       struct hwtstamp_config *config);

int mlxsw_sp2_ptp_hwtstamp_set(struct mlxsw_sp_port *mlxsw_sp_port,
			       struct hwtstamp_config *config);

int mlxsw_sp2_ptp_get_ts_info(struct mlxsw_sp *mlxsw_sp,
			      struct kernel_ethtool_ts_info *info);

int mlxsw_sp2_ptp_txhdr_construct(struct mlxsw_core *mlxsw_core,
				  struct mlxsw_sp_port *mlxsw_sp_port,
				  struct sk_buff *skb,
				  const struct mlxsw_tx_info *tx_info);

#else

static inline struct mlxsw_sp_ptp_clock *
mlxsw_sp1_ptp_clock_init(struct mlxsw_sp *mlxsw_sp, struct device *dev)
{
	return NULL;
}

static inline void mlxsw_sp1_ptp_clock_fini(struct mlxsw_sp_ptp_clock *clock)
{
}

static inline struct mlxsw_sp_ptp_state *
mlxsw_sp1_ptp_init(struct mlxsw_sp *mlxsw_sp)
{
	return NULL;
}

static inline void mlxsw_sp1_ptp_fini(struct mlxsw_sp_ptp_state *ptp_state)
{
}

static inline void mlxsw_sp1_ptp_receive(struct mlxsw_sp *mlxsw_sp,
					 struct sk_buff *skb, u16 local_port)
{
	mlxsw_sp_rx_listener_no_mark_func(skb, local_port, mlxsw_sp);
}

static inline void mlxsw_sp1_ptp_transmitted(struct mlxsw_sp *mlxsw_sp,
					     struct sk_buff *skb, u16 local_port)
{
	dev_kfree_skb_any(skb);
}

static inline void
mlxsw_sp1_ptp_got_timestamp(struct mlxsw_sp *mlxsw_sp, bool ingress,
			    u16 local_port, u8 message_type,
			    u8 domain_number,
			    u16 sequence_id, u64 timestamp)
{
}

static inline int
mlxsw_sp1_ptp_hwtstamp_get(struct mlxsw_sp_port *mlxsw_sp_port,
			   struct hwtstamp_config *config)
{
	return -EOPNOTSUPP;
}

static inline int
mlxsw_sp1_ptp_hwtstamp_set(struct mlxsw_sp_port *mlxsw_sp_port,
			   struct hwtstamp_config *config)
{
	return -EOPNOTSUPP;
}

static inline void mlxsw_sp1_ptp_shaper_work(struct work_struct *work)
{
}

<<<<<<< HEAD
static inline int mlxsw_sp1_ptp_get_ts_info(struct mlxsw_sp *mlxsw_sp,
					    struct kernel_ethtool_ts_info *info)
{
	return mlxsw_sp_ptp_get_ts_info_noptp(info);
}

=======
>>>>>>> adc21867
static inline int mlxsw_sp1_get_stats_count(void)
{
	return 0;
}

static inline void mlxsw_sp1_get_stats_strings(u8 **p)
{
}

static inline void mlxsw_sp1_get_stats(struct mlxsw_sp_port *mlxsw_sp_port,
				       u64 *data, int data_index)
{
}

static inline int
mlxsw_sp_ptp_txhdr_construct(struct mlxsw_core *mlxsw_core,
			     struct mlxsw_sp_port *mlxsw_sp_port,
			     struct sk_buff *skb,
			     const struct mlxsw_tx_info *tx_info)
{
	return -EOPNOTSUPP;
}

static inline struct mlxsw_sp_ptp_clock *
mlxsw_sp2_ptp_clock_init(struct mlxsw_sp *mlxsw_sp, struct device *dev)
{
	return NULL;
}

static inline void mlxsw_sp2_ptp_clock_fini(struct mlxsw_sp_ptp_clock *clock)
{
}

static inline struct mlxsw_sp_ptp_state *
mlxsw_sp2_ptp_init(struct mlxsw_sp *mlxsw_sp)
{
	return NULL;
}

static inline void mlxsw_sp2_ptp_fini(struct mlxsw_sp_ptp_state *ptp_state)
{
}

static inline void mlxsw_sp2_ptp_receive(struct mlxsw_sp *mlxsw_sp,
					 struct sk_buff *skb, u16 local_port)
{
	mlxsw_sp_rx_listener_no_mark_func(skb, local_port, mlxsw_sp);
}

static inline void mlxsw_sp2_ptp_transmitted(struct mlxsw_sp *mlxsw_sp,
					     struct sk_buff *skb, u16 local_port)
{
	dev_kfree_skb_any(skb);
}

static inline int
mlxsw_sp2_ptp_hwtstamp_get(struct mlxsw_sp_port *mlxsw_sp_port,
			   struct hwtstamp_config *config)
{
	return -EOPNOTSUPP;
}

static inline int
mlxsw_sp2_ptp_hwtstamp_set(struct mlxsw_sp_port *mlxsw_sp_port,
			   struct hwtstamp_config *config)
{
	return -EOPNOTSUPP;
}

<<<<<<< HEAD
static inline int mlxsw_sp2_ptp_get_ts_info(struct mlxsw_sp *mlxsw_sp,
					    struct kernel_ethtool_ts_info *info)
{
	return mlxsw_sp_ptp_get_ts_info_noptp(info);
}

=======
>>>>>>> adc21867
static inline int
mlxsw_sp2_ptp_txhdr_construct(struct mlxsw_core *mlxsw_core,
			      struct mlxsw_sp_port *mlxsw_sp_port,
			      struct sk_buff *skb,
			      const struct mlxsw_tx_info *tx_info)
{
	return -EOPNOTSUPP;
}
#endif

static inline void mlxsw_sp2_ptp_shaper_work(struct work_struct *work)
{
}

static inline int mlxsw_sp2_get_stats_count(void)
{
	return 0;
}

static inline void mlxsw_sp2_get_stats_strings(u8 **p)
{
}

static inline void mlxsw_sp2_get_stats(struct mlxsw_sp_port *mlxsw_sp_port,
				       u64 *data, int data_index)
{
}

#endif<|MERGE_RESOLUTION|>--- conflicted
+++ resolved
@@ -11,17 +11,6 @@
 struct mlxsw_sp_port;
 struct mlxsw_sp_ptp_clock;
 
-<<<<<<< HEAD
-static inline int mlxsw_sp_ptp_get_ts_info_noptp(struct kernel_ethtool_ts_info *info)
-{
-	info->so_timestamping = SOF_TIMESTAMPING_RX_SOFTWARE |
-				SOF_TIMESTAMPING_SOFTWARE;
-	info->phc_index = -1;
-	return 0;
-}
-
-=======
->>>>>>> adc21867
 #if IS_REACHABLE(CONFIG_PTP_1588_CLOCK)
 
 struct mlxsw_sp_ptp_clock *
@@ -154,15 +143,6 @@
 {
 }
 
-<<<<<<< HEAD
-static inline int mlxsw_sp1_ptp_get_ts_info(struct mlxsw_sp *mlxsw_sp,
-					    struct kernel_ethtool_ts_info *info)
-{
-	return mlxsw_sp_ptp_get_ts_info_noptp(info);
-}
-
-=======
->>>>>>> adc21867
 static inline int mlxsw_sp1_get_stats_count(void)
 {
 	return 0;
@@ -232,15 +212,6 @@
 	return -EOPNOTSUPP;
 }
 
-<<<<<<< HEAD
-static inline int mlxsw_sp2_ptp_get_ts_info(struct mlxsw_sp *mlxsw_sp,
-					    struct kernel_ethtool_ts_info *info)
-{
-	return mlxsw_sp_ptp_get_ts_info_noptp(info);
-}
-
-=======
->>>>>>> adc21867
 static inline int
 mlxsw_sp2_ptp_txhdr_construct(struct mlxsw_core *mlxsw_core,
 			      struct mlxsw_sp_port *mlxsw_sp_port,
