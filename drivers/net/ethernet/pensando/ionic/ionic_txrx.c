// SPDX-License-Identifier: GPL-2.0
/* Copyright(c) 2017 - 2019 Pensando Systems, Inc */

#include <linux/ip.h>
#include <linux/ipv6.h>
#include <linux/if_vlan.h>
#include <net/ip6_checksum.h>
#include <net/netdev_queues.h>
#include <net/page_pool/helpers.h>

#include "ionic.h"
#include "ionic_lif.h"
#include "ionic_txrx.h"

static dma_addr_t ionic_tx_map_single(struct ionic_queue *q,
				      void *data, size_t len);

static dma_addr_t ionic_tx_map_frag(struct ionic_queue *q,
				    const skb_frag_t *frag,
				    size_t offset, size_t len);

static void ionic_tx_desc_unmap_bufs(struct ionic_queue *q,
				     struct ionic_tx_desc_info *desc_info);

static void ionic_tx_clean(struct ionic_queue *q,
			   struct ionic_tx_desc_info *desc_info,
			   struct ionic_txq_comp *comp,
			   bool in_napi);

static inline void ionic_txq_post(struct ionic_queue *q, bool ring_dbell)
{
	ionic_q_post(q, ring_dbell);
}

static inline void ionic_rxq_post(struct ionic_queue *q, bool ring_dbell)
{
	ionic_q_post(q, ring_dbell);
}

bool ionic_txq_poke_doorbell(struct ionic_queue *q)
{
	struct netdev_queue *netdev_txq;
	unsigned long now, then, dif;
	struct net_device *netdev;

	netdev = q->lif->netdev;
	netdev_txq = netdev_get_tx_queue(netdev, q->index);

	HARD_TX_LOCK(netdev, netdev_txq, smp_processor_id());

	if (q->tail_idx == q->head_idx) {
		HARD_TX_UNLOCK(netdev, netdev_txq);
		return false;
	}

	now = READ_ONCE(jiffies);
	then = q->dbell_jiffies;
	dif = now - then;

	if (dif > q->dbell_deadline) {
		ionic_dbell_ring(q->lif->kern_dbpage, q->hw_type,
				 q->dbval | q->head_idx);

		q->dbell_jiffies = now;
	}

	HARD_TX_UNLOCK(netdev, netdev_txq);

	return true;
}

bool ionic_rxq_poke_doorbell(struct ionic_queue *q)
{
	unsigned long now, then, dif;

	/* no lock, called from rx napi or txrx napi, nothing else can fill */

	if (q->tail_idx == q->head_idx)
		return false;

	now = READ_ONCE(jiffies);
	then = q->dbell_jiffies;
	dif = now - then;

	if (dif > q->dbell_deadline) {
		ionic_dbell_ring(q->lif->kern_dbpage, q->hw_type,
				 q->dbval | q->head_idx);

		q->dbell_jiffies = now;

		dif = 2 * q->dbell_deadline;
		if (dif > IONIC_RX_MAX_DOORBELL_DEADLINE)
			dif = IONIC_RX_MAX_DOORBELL_DEADLINE;

		q->dbell_deadline = dif;
	}

	return true;
}

static inline struct ionic_txq_sg_elem *ionic_tx_sg_elems(struct ionic_queue *q)
{
	if (likely(q->sg_desc_size == sizeof(struct ionic_txq_sg_desc_v1)))
		return q->txq_sgl_v1[q->head_idx].elems;
	else
		return q->txq_sgl[q->head_idx].elems;
}

static inline struct netdev_queue *q_to_ndq(struct net_device *netdev,
					    struct ionic_queue *q)
{
	return netdev_get_tx_queue(netdev, q->index);
}

static void *ionic_rx_buf_va(struct ionic_buf_info *buf_info)
{
	return page_address(buf_info->page) + buf_info->page_offset;
}

static dma_addr_t ionic_rx_buf_pa(struct ionic_buf_info *buf_info)
{
	return page_pool_get_dma_addr(buf_info->page) + buf_info->page_offset;
}

static void __ionic_rx_put_buf(struct ionic_queue *q,
			       struct ionic_buf_info *buf_info,
			       bool recycle_direct)
{
	if (!buf_info->page)
		return;

	page_pool_put_full_page(q->page_pool, buf_info->page, recycle_direct);
	buf_info->page = NULL;
	buf_info->len = 0;
	buf_info->page_offset = 0;
}


static void ionic_rx_put_buf(struct ionic_queue *q,
			     struct ionic_buf_info *buf_info)
{
	__ionic_rx_put_buf(q, buf_info, false);
}

static void ionic_rx_put_buf_direct(struct ionic_queue *q,
				    struct ionic_buf_info *buf_info)
{
	__ionic_rx_put_buf(q, buf_info, true);
}

static void ionic_rx_add_skb_frag(struct ionic_queue *q,
				  struct sk_buff *skb,
				  struct ionic_buf_info *buf_info,
				  u32 headroom, u32 len,
				  bool synced)
{
	if (!synced)
		page_pool_dma_sync_for_cpu(q->page_pool,
					   buf_info->page,
					   buf_info->page_offset + headroom,
					   len);

	skb_add_rx_frag(skb, skb_shinfo(skb)->nr_frags,
			buf_info->page, buf_info->page_offset + headroom,
			len, buf_info->len);

	/* napi_gro_frags() will release/recycle the
	 * page_pool buffers from the frags list
	 */
	buf_info->page = NULL;
	buf_info->len = 0;
	buf_info->page_offset = 0;
}

static struct sk_buff *ionic_rx_build_skb(struct ionic_queue *q,
					  struct ionic_rx_desc_info *desc_info,
					  unsigned int headroom,
					  unsigned int len,
					  unsigned int num_sg_elems,
					  bool synced)
{
	struct ionic_buf_info *buf_info;
	struct sk_buff *skb;
	unsigned int i;
	u16 frag_len;

	buf_info = &desc_info->bufs[0];
	prefetchw(buf_info->page);

	skb = napi_get_frags(&q_to_qcq(q)->napi);
	if (unlikely(!skb)) {
		net_warn_ratelimited("%s: SKB alloc failed on %s!\n",
				     dev_name(q->dev), q->name);
		q_to_rx_stats(q)->alloc_err++;
		return NULL;
	}
	skb_mark_for_recycle(skb);

	if (headroom)
		frag_len = min_t(u16, len,
				 IONIC_XDP_MAX_LINEAR_MTU + VLAN_ETH_HLEN);
	else
		frag_len = min_t(u16, len, IONIC_PAGE_SIZE);

	if (unlikely(!buf_info->page))
		goto err_bad_buf_page;
	ionic_rx_add_skb_frag(q, skb, buf_info, headroom, frag_len, synced);
	len -= frag_len;
	buf_info++;

	for (i = 0; i < num_sg_elems; i++, buf_info++) {
		if (unlikely(!buf_info->page))
			goto err_bad_buf_page;
		frag_len = min_t(u16, len, buf_info->len);
		ionic_rx_add_skb_frag(q, skb, buf_info, 0, frag_len, synced);
		len -= frag_len;
	}

	return skb;

err_bad_buf_page:
	dev_kfree_skb(skb);
	return NULL;
}

static struct sk_buff *ionic_rx_copybreak(struct net_device *netdev,
					  struct ionic_queue *q,
					  struct ionic_rx_desc_info *desc_info,
					  unsigned int headroom,
					  unsigned int len,
					  unsigned int num_sg_elems,
					  bool synced)
{
	struct ionic_buf_info *buf_info;
	struct device *dev = q->dev;
	struct sk_buff *skb;
	int i;

	buf_info = &desc_info->bufs[0];

	skb = napi_alloc_skb(&q_to_qcq(q)->napi, len);
	if (unlikely(!skb)) {
		net_warn_ratelimited("%s: SKB alloc failed on %s!\n",
				     dev_name(dev), q->name);
		q_to_rx_stats(q)->alloc_err++;
		return NULL;
	}
	skb_mark_for_recycle(skb);

	if (!synced)
		page_pool_dma_sync_for_cpu(q->page_pool,
					   buf_info->page,
					   buf_info->page_offset + headroom,
					   len);

	skb_copy_to_linear_data(skb, ionic_rx_buf_va(buf_info) + headroom, len);

	skb_put(skb, len);
	skb->protocol = eth_type_trans(skb, netdev);

	/* recycle the Rx buffer now that we're done with it */
	ionic_rx_put_buf_direct(q, buf_info);
	buf_info++;
	for (i = 0; i < num_sg_elems; i++, buf_info++)
		ionic_rx_put_buf_direct(q, buf_info);

	return skb;
}

static void ionic_xdp_tx_desc_clean(struct ionic_queue *q,
				    struct ionic_tx_desc_info *desc_info,
				    bool in_napi)
{
	struct xdp_frame_bulk bq;

	if (!desc_info->nbufs)
		return;

	xdp_frame_bulk_init(&bq);
	rcu_read_lock(); /* need for xdp_return_frame_bulk */

	if (desc_info->act == XDP_TX) {
		if (likely(in_napi))
			xdp_return_frame_rx_napi(desc_info->xdpf);
		else
			xdp_return_frame(desc_info->xdpf);
	} else if (desc_info->act == XDP_REDIRECT) {
		ionic_tx_desc_unmap_bufs(q, desc_info);
		xdp_return_frame_bulk(desc_info->xdpf, &bq);
	}

	xdp_flush_frame_bulk(&bq);
	rcu_read_unlock();

	desc_info->nbufs = 0;
	desc_info->xdpf = NULL;
	desc_info->act = 0;
}

static int ionic_xdp_post_frame(struct ionic_queue *q, struct xdp_frame *frame,
				enum xdp_action act, struct page *page, int off,
				bool ring_doorbell)
{
	struct ionic_tx_desc_info *desc_info;
	struct ionic_buf_info *buf_info;
	struct ionic_tx_stats *stats;
	struct ionic_txq_desc *desc;
	size_t len = frame->len;
	dma_addr_t dma_addr;
	u64 cmd;

	desc_info = &q->tx_info[q->head_idx];
	desc = &q->txq[q->head_idx];
	buf_info = desc_info->bufs;
	stats = q_to_tx_stats(q);

	if (act == XDP_TX) {
		dma_addr = page_pool_get_dma_addr(page) +
			   off + XDP_PACKET_HEADROOM;
		dma_sync_single_for_device(q->dev, dma_addr,
					   len, DMA_TO_DEVICE);
	} else /* XDP_REDIRECT */ {
		dma_addr = ionic_tx_map_single(q, frame->data, len);
		if (!dma_addr)
			return -EIO;
	}

	buf_info->dma_addr = dma_addr;
	buf_info->len = len;
	buf_info->page = page;
	buf_info->page_offset = off;

	desc_info->nbufs = 1;
	desc_info->xdpf = frame;
	desc_info->act = act;

	if (xdp_frame_has_frags(frame)) {
		struct ionic_txq_sg_elem *elem;
		struct skb_shared_info *sinfo;
		struct ionic_buf_info *bi;
		skb_frag_t *frag;
		int i;

		bi = &buf_info[1];
		sinfo = xdp_get_shared_info_from_frame(frame);
		frag = sinfo->frags;
		elem = ionic_tx_sg_elems(q);
		for (i = 0; i < sinfo->nr_frags; i++, frag++, bi++) {
			if (act == XDP_TX) {
				struct page *pg = skb_frag_page(frag);

				dma_addr = page_pool_get_dma_addr(pg) +
					   skb_frag_off(frag);
				dma_sync_single_for_device(q->dev, dma_addr,
							   skb_frag_size(frag),
							   DMA_TO_DEVICE);
			} else {
				dma_addr = ionic_tx_map_frag(q, frag, 0,
							     skb_frag_size(frag));
				if (dma_mapping_error(q->dev, dma_addr)) {
					ionic_tx_desc_unmap_bufs(q, desc_info);
					return -EIO;
				}
			}
			bi->dma_addr = dma_addr;
			bi->len = skb_frag_size(frag);
			bi->page = skb_frag_page(frag);

			elem->addr = cpu_to_le64(bi->dma_addr);
			elem->len = cpu_to_le16(bi->len);
			elem++;

			desc_info->nbufs++;
		}
	}

	cmd = encode_txq_desc_cmd(IONIC_TXQ_DESC_OPCODE_CSUM_NONE,
				  0, (desc_info->nbufs - 1), buf_info->dma_addr);
	desc->cmd = cpu_to_le64(cmd);
	desc->len = cpu_to_le16(len);
	desc->csum_start = 0;
	desc->csum_offset = 0;

	stats->xdp_frames++;
	stats->pkts++;
	stats->bytes += len;

	ionic_txq_post(q, ring_doorbell);

	return 0;
}

int ionic_xdp_xmit(struct net_device *netdev, int n,
		   struct xdp_frame **xdp_frames, u32 flags)
{
	struct ionic_lif *lif = netdev_priv(netdev);
	struct ionic_queue *txq;
	struct netdev_queue *nq;
	int nxmit;
	int space;
	int cpu;
	int qi;

	if (unlikely(!test_bit(IONIC_LIF_F_UP, lif->state)))
		return -ENETDOWN;

	if (unlikely(flags & ~XDP_XMIT_FLAGS_MASK))
		return -EINVAL;

	/* AdminQ is assumed on cpu 0, while we attempt to affinitize the
	 * TxRx queue pairs 0..n-1 on cpus 1..n.  We try to keep with that
	 * affinitization here, but of course irqbalance and friends might
	 * have juggled things anyway, so we have to check for the 0 case.
	 */
	cpu = smp_processor_id();
	qi = cpu ? (cpu - 1) % lif->nxqs : cpu;

	txq = &lif->txqcqs[qi]->q;
	nq = netdev_get_tx_queue(netdev, txq->index);
	__netif_tx_lock(nq, cpu);
	txq_trans_cond_update(nq);

	if (netif_tx_queue_stopped(nq) ||
	    !netif_txq_maybe_stop(q_to_ndq(netdev, txq),
				  ionic_q_space_avail(txq),
				  1, 1)) {
		__netif_tx_unlock(nq);
		return -EIO;
	}

	space = min_t(int, n, ionic_q_space_avail(txq));
	for (nxmit = 0; nxmit < space ; nxmit++) {
		if (ionic_xdp_post_frame(txq, xdp_frames[nxmit],
					 XDP_REDIRECT,
					 virt_to_page(xdp_frames[nxmit]->data),
					 0, false)) {
			nxmit--;
			break;
		}
	}

	if (flags & XDP_XMIT_FLUSH)
		ionic_dbell_ring(lif->kern_dbpage, txq->hw_type,
				 txq->dbval | txq->head_idx);

	netif_txq_maybe_stop(q_to_ndq(netdev, txq),
			     ionic_q_space_avail(txq),
			     4, 4);
	__netif_tx_unlock(nq);

	return nxmit;
}

static void ionic_xdp_rx_unlink_bufs(struct ionic_queue *q,
				     struct ionic_buf_info *buf_info,
				     int nbufs)
{
	int i;

	for (i = 0; i < nbufs; i++) {
		buf_info->page = NULL;
		buf_info++;
	}
}

static bool ionic_run_xdp(struct ionic_rx_stats *stats,
			  struct net_device *netdev,
			  struct bpf_prog *xdp_prog,
			  struct ionic_queue *rxq,
			  struct ionic_buf_info *buf_info,
			  int len)
{
	u32 xdp_action = XDP_ABORTED;
	struct xdp_buff xdp_buf;
	struct ionic_queue *txq;
	struct netdev_queue *nq;
	struct xdp_frame *xdpf;
	int remain_len;
	int nbufs = 1;
	int frag_len;
	int err = 0;

	xdp_init_buff(&xdp_buf, IONIC_PAGE_SIZE, rxq->xdp_rxq_info);
	frag_len = min_t(u16, len, IONIC_XDP_MAX_LINEAR_MTU + VLAN_ETH_HLEN);
	xdp_prepare_buff(&xdp_buf, ionic_rx_buf_va(buf_info),
			 XDP_PACKET_HEADROOM, frag_len, false);
<<<<<<< HEAD

	dma_sync_single_range_for_cpu(rxq->dev, ionic_rx_buf_pa(buf_info),
				      XDP_PACKET_HEADROOM, frag_len,
				      DMA_FROM_DEVICE);

=======
	page_pool_dma_sync_for_cpu(rxq->page_pool, buf_info->page,
				   buf_info->page_offset + XDP_PACKET_HEADROOM,
				   frag_len);
>>>>>>> adc21867
	prefetchw(&xdp_buf.data_hard_start);

	/*  We limit MTU size to one buffer if !xdp_has_frags, so
	 *  if the recv len is bigger than one buffer
	 *     then we know we have frag info to gather
	 */
	remain_len = len - frag_len;
	if (remain_len) {
		struct skb_shared_info *sinfo;
		struct ionic_buf_info *bi;
		skb_frag_t *frag;

		bi = buf_info;
		sinfo = xdp_get_shared_info_from_buff(&xdp_buf);
		sinfo->nr_frags = 0;
		sinfo->xdp_frags_size = 0;
		xdp_buff_set_frags_flag(&xdp_buf);

		do {
			if (unlikely(sinfo->nr_frags >= MAX_SKB_FRAGS)) {
				err = -ENOSPC;
				break;
			}

			frag = &sinfo->frags[sinfo->nr_frags];
			sinfo->nr_frags++;
			bi++;
			frag_len = min_t(u16, remain_len, bi->len);
			page_pool_dma_sync_for_cpu(rxq->page_pool, bi->page,
						   buf_info->page_offset,
						   frag_len);
			skb_frag_fill_page_desc(frag, bi->page, 0, frag_len);
			sinfo->xdp_frags_size += frag_len;
			remain_len -= frag_len;

			if (page_is_pfmemalloc(bi->page))
				xdp_buff_set_frag_pfmemalloc(&xdp_buf);
		} while (remain_len > 0);
		nbufs += sinfo->nr_frags;
	}

	xdp_action = bpf_prog_run_xdp(xdp_prog, &xdp_buf);

	switch (xdp_action) {
	case XDP_PASS:
		stats->xdp_pass++;
		return false;  /* false = we didn't consume the packet */

	case XDP_DROP:
		ionic_rx_put_buf_direct(rxq, buf_info);
		stats->xdp_drop++;
		break;

	case XDP_TX:
		xdpf = xdp_convert_buff_to_frame(&xdp_buf);
		if (!xdpf) {
			err = -ENOSPC;
			break;
		}

		txq = rxq->partner;
		nq = netdev_get_tx_queue(netdev, txq->index);
		__netif_tx_lock(nq, smp_processor_id());
		txq_trans_cond_update(nq);

		if (netif_tx_queue_stopped(nq) ||
		    !netif_txq_maybe_stop(q_to_ndq(netdev, txq),
					  ionic_q_space_avail(txq),
					  1, 1)) {
			__netif_tx_unlock(nq);
			err = -EIO;
			break;
		}

		err = ionic_xdp_post_frame(txq, xdpf, XDP_TX,
					   buf_info->page,
					   buf_info->page_offset,
					   true);
		__netif_tx_unlock(nq);
		if (unlikely(err)) {
			netdev_dbg(netdev, "tx ionic_xdp_post_frame err %d\n", err);
			break;
		}
		ionic_xdp_rx_unlink_bufs(rxq, buf_info, nbufs);
		stats->xdp_tx++;
		break;

	case XDP_REDIRECT:
		err = xdp_do_redirect(netdev, &xdp_buf, xdp_prog);
		if (unlikely(err)) {
			netdev_dbg(netdev, "xdp_do_redirect err %d\n", err);
			break;
		}
		ionic_xdp_rx_unlink_bufs(rxq, buf_info, nbufs);
		rxq->xdp_flush = true;
		stats->xdp_redirect++;
		break;

	case XDP_ABORTED:
	default:
		err = -EIO;
		break;
	}

	if (err) {
		ionic_rx_put_buf_direct(rxq, buf_info);
		trace_xdp_exception(netdev, xdp_prog, xdp_action);
		stats->xdp_aborted++;
	}

	return true;
}

static void ionic_rx_clean(struct ionic_queue *q,
			   struct ionic_rx_desc_info *desc_info,
			   struct ionic_rxq_comp *comp,
			   struct bpf_prog *xdp_prog)
{
	struct net_device *netdev = q->lif->netdev;
	struct ionic_qcq *qcq = q_to_qcq(q);
	struct ionic_rx_stats *stats;
	unsigned int headroom = 0;
	struct sk_buff *skb;
	bool synced = false;
	bool use_copybreak;
	u16 len;

	stats = q_to_rx_stats(q);

	if (unlikely(comp->status)) {
		/* Most likely status==2 and the pkt received was bigger
		 * than the buffer available: comp->len will show the
		 * pkt size received that didn't fit the advertised desc.len
		 */
		dev_dbg(q->dev, "q%d drop comp->status %d comp->len %d desc->len %d\n",
			q->index, comp->status, comp->len, q->rxq[q->head_idx].len);

		stats->dropped++;
		return;
	}

	len = le16_to_cpu(comp->len);
	stats->pkts++;
	stats->bytes += len;

	if (xdp_prog) {
		if (ionic_run_xdp(stats, netdev, xdp_prog, q, desc_info->bufs, len))
			return;
		synced = true;
		headroom = XDP_PACKET_HEADROOM;
	}

	use_copybreak = len <= q->lif->rx_copybreak;
	if (use_copybreak)
		skb = ionic_rx_copybreak(netdev, q, desc_info,
					 headroom, len,
					 comp->num_sg_elems, synced);
	else
		skb = ionic_rx_build_skb(q, desc_info, headroom, len,
					 comp->num_sg_elems, synced);

	if (unlikely(!skb)) {
		stats->dropped++;
		return;
	}

	skb_record_rx_queue(skb, q->index);

	if (likely(netdev->features & NETIF_F_RXHASH)) {
		switch (comp->pkt_type_color & IONIC_RXQ_COMP_PKT_TYPE_MASK) {
		case IONIC_PKT_TYPE_IPV4:
		case IONIC_PKT_TYPE_IPV6:
			skb_set_hash(skb, le32_to_cpu(comp->rss_hash),
				     PKT_HASH_TYPE_L3);
			break;
		case IONIC_PKT_TYPE_IPV4_TCP:
		case IONIC_PKT_TYPE_IPV6_TCP:
		case IONIC_PKT_TYPE_IPV4_UDP:
		case IONIC_PKT_TYPE_IPV6_UDP:
			skb_set_hash(skb, le32_to_cpu(comp->rss_hash),
				     PKT_HASH_TYPE_L4);
			break;
		}
	}

	if (likely(netdev->features & NETIF_F_RXCSUM) &&
	    (comp->csum_flags & IONIC_RXQ_COMP_CSUM_F_CALC)) {
		skb->ip_summed = CHECKSUM_COMPLETE;
		skb->csum = (__force __wsum)le16_to_cpu(comp->csum);
		stats->csum_complete++;
	} else {
		stats->csum_none++;
	}

	if (unlikely((comp->csum_flags & IONIC_RXQ_COMP_CSUM_F_TCP_BAD) ||
		     (comp->csum_flags & IONIC_RXQ_COMP_CSUM_F_UDP_BAD) ||
		     (comp->csum_flags & IONIC_RXQ_COMP_CSUM_F_IP_BAD)))
		stats->csum_error++;

	if (likely(netdev->features & NETIF_F_HW_VLAN_CTAG_RX) &&
	    (comp->csum_flags & IONIC_RXQ_COMP_CSUM_F_VLAN)) {
		__vlan_hwaccel_put_tag(skb, htons(ETH_P_8021Q),
				       le16_to_cpu(comp->vlan_tci));
		stats->vlan_stripped++;
	}

	if (unlikely(q->features & IONIC_RXQ_F_HWSTAMP)) {
		__le64 *cq_desc_hwstamp;
		u64 hwstamp;

		cq_desc_hwstamp =
			(void *)comp +
			qcq->cq.desc_size -
			sizeof(struct ionic_rxq_comp) -
			IONIC_HWSTAMP_CQ_NEGOFFSET;

		hwstamp = le64_to_cpu(*cq_desc_hwstamp);

		if (hwstamp != IONIC_HWSTAMP_INVALID) {
			skb_hwtstamps(skb)->hwtstamp = ionic_lif_phc_ktime(q->lif, hwstamp);
			stats->hwstamp_valid++;
		} else {
			stats->hwstamp_invalid++;
		}
	}

	if (use_copybreak)
		napi_gro_receive(&qcq->napi, skb);
	else
		napi_gro_frags(&qcq->napi);
}

static bool __ionic_rx_service(struct ionic_cq *cq, struct bpf_prog *xdp_prog)
{
	struct ionic_rx_desc_info *desc_info;
	struct ionic_queue *q = cq->bound_q;
	struct ionic_rxq_comp *comp;

	comp = &((struct ionic_rxq_comp *)cq->base)[cq->tail_idx];

	if (!color_match(comp->pkt_type_color, cq->done_color))
		return false;

	/* check for empty queue */
	if (q->tail_idx == q->head_idx)
		return false;

	if (q->tail_idx != le16_to_cpu(comp->comp_index))
		return false;

	desc_info = &q->rx_info[q->tail_idx];
	q->tail_idx = (q->tail_idx + 1) & (q->num_descs - 1);

	/* clean the related q entry, only one per qc completion */
	ionic_rx_clean(q, desc_info, comp, xdp_prog);

	return true;
}

bool ionic_rx_service(struct ionic_cq *cq)
{
	return __ionic_rx_service(cq, NULL);
}

static inline void ionic_write_cmb_desc(struct ionic_queue *q,
					void *desc)
{
	/* Since Rx and Tx descriptors are the same size, we can
	 * save an instruction or two and skip the qtype check.
	 */
	if (unlikely(q_to_qcq(q)->flags & IONIC_QCQ_F_CMB_RINGS))
		memcpy_toio(&q->cmb_txq[q->head_idx], desc, sizeof(q->cmb_txq[0]));
}

void ionic_rx_fill(struct ionic_queue *q, struct bpf_prog *xdp_prog)
{
	struct net_device *netdev = q->lif->netdev;
	struct ionic_rx_desc_info *desc_info;
	struct ionic_rxq_sg_elem *sg_elem;
	struct ionic_buf_info *buf_info;
	unsigned int fill_threshold;
	struct ionic_rxq_desc *desc;
	unsigned int first_frag_len;
	unsigned int first_buf_len;
	unsigned int headroom = 0;
	unsigned int remain_len;
	unsigned int frag_len;
	unsigned int nfrags;
	unsigned int n_fill;
	unsigned int len;
	unsigned int i;
	unsigned int j;

	n_fill = ionic_q_space_avail(q);

	fill_threshold = min_t(unsigned int, IONIC_RX_FILL_THRESHOLD,
			       q->num_descs / IONIC_RX_FILL_DIV);
	if (n_fill < fill_threshold)
		return;

	len = netdev->mtu + VLAN_ETH_HLEN;

	if (xdp_prog) {
		/* Always alloc the full size buffer, but only need
		 * the actual frag_len in the descriptor
		 * XDP uses space in the first buffer, so account for
		 * head room, tail room, and ip header in the first frag size.
		 */
		headroom = XDP_PACKET_HEADROOM;
		first_buf_len = IONIC_XDP_MAX_LINEAR_MTU + VLAN_ETH_HLEN + headroom;
		first_frag_len = min_t(u16, len + headroom, first_buf_len);
	} else {
		/* Use MTU size if smaller than max buffer size */
		first_frag_len = min_t(u16, len, IONIC_PAGE_SIZE);
		first_buf_len = first_frag_len;
	}

	for (i = n_fill; i; i--) {
		/* fill main descriptor - buf[0] */
		nfrags = 0;
		remain_len = len;
		desc = &q->rxq[q->head_idx];
		desc_info = &q->rx_info[q->head_idx];
		buf_info = &desc_info->bufs[0];

		buf_info->len = first_buf_len;
		frag_len = first_frag_len - headroom;

		/* get a new buffer if we can't reuse one */
		if (!buf_info->page)
			buf_info->page = page_pool_alloc(q->page_pool,
							 &buf_info->page_offset,
							 &buf_info->len,
							 GFP_ATOMIC);
		if (unlikely(!buf_info->page)) {
			buf_info->len = 0;
			return;
		}

		desc->addr = cpu_to_le64(ionic_rx_buf_pa(buf_info) + headroom);
		desc->len = cpu_to_le16(frag_len);
		remain_len -= frag_len;
		buf_info++;
		nfrags++;

		/* fill sg descriptors - buf[1..n] */
		sg_elem = q->rxq_sgl[q->head_idx].elems;
		for (j = 0; remain_len > 0 && j < q->max_sg_elems; j++, sg_elem++) {
			frag_len = min_t(u16, remain_len, IONIC_PAGE_SIZE);

			/* Recycle any leftover buffers that are too small to reuse */
			if (unlikely(buf_info->page && buf_info->len < frag_len))
				ionic_rx_put_buf_direct(q, buf_info);

			/* Get new buffer if needed */
			if (!buf_info->page) {
				buf_info->len = frag_len;
				buf_info->page = page_pool_alloc(q->page_pool,
								 &buf_info->page_offset,
								 &buf_info->len,
								 GFP_ATOMIC);
				if (unlikely(!buf_info->page)) {
					buf_info->len = 0;
					return;
				}
			}

			sg_elem->addr = cpu_to_le64(ionic_rx_buf_pa(buf_info));
			sg_elem->len = cpu_to_le16(frag_len);
			remain_len -= frag_len;
			buf_info++;
			nfrags++;
		}

		/* clear end sg element as a sentinel */
		if (j < q->max_sg_elems)
			memset(sg_elem, 0, sizeof(*sg_elem));

		desc->opcode = (nfrags > 1) ? IONIC_RXQ_DESC_OPCODE_SG :
					      IONIC_RXQ_DESC_OPCODE_SIMPLE;
		desc_info->nbufs = nfrags;

		ionic_write_cmb_desc(q, desc);

		ionic_rxq_post(q, false);
	}

	ionic_dbell_ring(q->lif->kern_dbpage, q->hw_type,
			 q->dbval | q->head_idx);

	q->dbell_deadline = IONIC_RX_MIN_DOORBELL_DEADLINE;
	q->dbell_jiffies = jiffies;
}

void ionic_rx_empty(struct ionic_queue *q)
{
	struct ionic_rx_desc_info *desc_info;
	unsigned int i, j;

	for (i = 0; i < q->num_descs; i++) {
		desc_info = &q->rx_info[i];
		for (j = 0; j < ARRAY_SIZE(desc_info->bufs); j++)
			ionic_rx_put_buf(q, &desc_info->bufs[j]);
		desc_info->nbufs = 0;
	}

	q->head_idx = 0;
	q->tail_idx = 0;
}

static void ionic_dim_update(struct ionic_qcq *qcq, int napi_mode)
{
	struct dim_sample dim_sample;
	struct ionic_lif *lif;
	unsigned int qi;
	u64 pkts, bytes;

	if (!qcq->intr.dim_coal_hw)
		return;

	lif = qcq->q.lif;
	qi = qcq->cq.bound_q->index;

	switch (napi_mode) {
	case IONIC_LIF_F_TX_DIM_INTR:
		pkts = lif->txqstats[qi].pkts;
		bytes = lif->txqstats[qi].bytes;
		break;
	case IONIC_LIF_F_RX_DIM_INTR:
		pkts = lif->rxqstats[qi].pkts;
		bytes = lif->rxqstats[qi].bytes;
		break;
	default:
		pkts = lif->txqstats[qi].pkts + lif->rxqstats[qi].pkts;
		bytes = lif->txqstats[qi].bytes + lif->rxqstats[qi].bytes;
		break;
	}

	dim_update_sample(qcq->cq.bound_intr->rearm_count,
			  pkts, bytes, &dim_sample);

	net_dim(&qcq->dim, dim_sample);
}

int ionic_tx_napi(struct napi_struct *napi, int budget)
{
	struct ionic_qcq *qcq = napi_to_qcq(napi);
	struct ionic_cq *cq = napi_to_cq(napi);
	u32 work_done = 0;
	u32 flags = 0;

	work_done = ionic_tx_cq_service(cq, budget, !!budget);

	if (unlikely(!budget))
		return budget;

	if (work_done < budget && napi_complete_done(napi, work_done)) {
		ionic_dim_update(qcq, IONIC_LIF_F_TX_DIM_INTR);
		flags |= IONIC_INTR_CRED_UNMASK;
		cq->bound_intr->rearm_count++;
	}

	if (work_done || flags) {
		flags |= IONIC_INTR_CRED_RESET_COALESCE;
		ionic_intr_credits(cq->idev->intr_ctrl,
				   cq->bound_intr->index,
				   work_done, flags);
	}

	if (!work_done && cq->bound_q->lif->doorbell_wa)
		ionic_txq_poke_doorbell(&qcq->q);

	return work_done;
}

static void ionic_xdp_do_flush(struct ionic_cq *cq)
{
	if (cq->bound_q->xdp_flush) {
		xdp_do_flush();
		cq->bound_q->xdp_flush = false;
	}
}

static unsigned int ionic_rx_cq_service(struct ionic_cq *cq,
					unsigned int work_to_do)
{
	struct ionic_queue *q = cq->bound_q;
	unsigned int work_done = 0;
	struct bpf_prog *xdp_prog;

	if (work_to_do == 0)
		return 0;

	xdp_prog = READ_ONCE(q->xdp_prog);
	while (__ionic_rx_service(cq, xdp_prog)) {
		if (cq->tail_idx == cq->num_descs - 1)
			cq->done_color = !cq->done_color;

		cq->tail_idx = (cq->tail_idx + 1) & (cq->num_descs - 1);

		if (++work_done >= work_to_do)
			break;
	}
	ionic_rx_fill(q, xdp_prog);
	ionic_xdp_do_flush(cq);

	return work_done;
}

int ionic_rx_napi(struct napi_struct *napi, int budget)
{
	struct ionic_qcq *qcq = napi_to_qcq(napi);
	struct ionic_cq *cq = napi_to_cq(napi);
	u32 work_done = 0;
	u32 flags = 0;

	if (unlikely(!budget))
		return budget;

	work_done = ionic_rx_cq_service(cq, budget);

	if (work_done < budget && napi_complete_done(napi, work_done)) {
		ionic_dim_update(qcq, IONIC_LIF_F_RX_DIM_INTR);
		flags |= IONIC_INTR_CRED_UNMASK;
		cq->bound_intr->rearm_count++;
	}

	if (work_done || flags) {
		flags |= IONIC_INTR_CRED_RESET_COALESCE;
		ionic_intr_credits(cq->idev->intr_ctrl,
				   cq->bound_intr->index,
				   work_done, flags);
	}

	if (!work_done && cq->bound_q->lif->doorbell_wa)
		ionic_rxq_poke_doorbell(&qcq->q);

	return work_done;
}

int ionic_txrx_napi(struct napi_struct *napi, int budget)
{
	struct ionic_qcq *rxqcq = napi_to_qcq(napi);
	struct ionic_cq *rxcq = napi_to_cq(napi);
	unsigned int qi = rxcq->bound_q->index;
	struct ionic_qcq *txqcq;
	struct ionic_lif *lif;
	struct ionic_cq *txcq;
	u32 rx_work_done = 0;
	u32 tx_work_done = 0;
	u32 flags = 0;

	lif = rxcq->bound_q->lif;
	txqcq = lif->txqcqs[qi];
	txcq = &lif->txqcqs[qi]->cq;

	tx_work_done = ionic_tx_cq_service(txcq, IONIC_TX_BUDGET_DEFAULT, !!budget);

	if (unlikely(!budget))
		return budget;

	rx_work_done = ionic_rx_cq_service(rxcq, budget);

	if (rx_work_done < budget && napi_complete_done(napi, rx_work_done)) {
		ionic_dim_update(rxqcq, 0);
		flags |= IONIC_INTR_CRED_UNMASK;
		rxcq->bound_intr->rearm_count++;
	}

	if (rx_work_done || flags) {
		flags |= IONIC_INTR_CRED_RESET_COALESCE;
		ionic_intr_credits(rxcq->idev->intr_ctrl, rxcq->bound_intr->index,
				   tx_work_done + rx_work_done, flags);
	}

	if (lif->doorbell_wa) {
		if (!rx_work_done)
			ionic_rxq_poke_doorbell(&rxqcq->q);
		if (!tx_work_done)
			ionic_txq_poke_doorbell(&txqcq->q);
	}

	return rx_work_done;
}

static dma_addr_t ionic_tx_map_single(struct ionic_queue *q,
				      void *data, size_t len)
{
	struct device *dev = q->dev;
	dma_addr_t dma_addr;

	dma_addr = dma_map_single(dev, data, len, DMA_TO_DEVICE);
	if (unlikely(dma_mapping_error(dev, dma_addr))) {
		net_warn_ratelimited("%s: DMA single map failed on %s!\n",
				     dev_name(dev), q->name);
		q_to_tx_stats(q)->dma_map_err++;
		return 0;
	}
	return dma_addr;
}

static dma_addr_t ionic_tx_map_frag(struct ionic_queue *q,
				    const skb_frag_t *frag,
				    size_t offset, size_t len)
{
	struct device *dev = q->dev;
	dma_addr_t dma_addr;

	dma_addr = skb_frag_dma_map(dev, frag, offset, len, DMA_TO_DEVICE);
	if (unlikely(dma_mapping_error(dev, dma_addr))) {
		net_warn_ratelimited("%s: DMA frag map failed on %s!\n",
				     dev_name(dev), q->name);
		q_to_tx_stats(q)->dma_map_err++;
		return 0;
	}
	return dma_addr;
}

static int ionic_tx_map_skb(struct ionic_queue *q, struct sk_buff *skb,
			    struct ionic_tx_desc_info *desc_info)
{
	struct ionic_buf_info *buf_info = desc_info->bufs;
	struct device *dev = q->dev;
	dma_addr_t dma_addr;
	unsigned int nfrags;
	skb_frag_t *frag;
	int frag_idx;

	dma_addr = ionic_tx_map_single(q, skb->data, skb_headlen(skb));
	if (!dma_addr)
		return -EIO;
	buf_info->dma_addr = dma_addr;
	buf_info->len = skb_headlen(skb);
	buf_info++;

	frag = skb_shinfo(skb)->frags;
	nfrags = skb_shinfo(skb)->nr_frags;
	for (frag_idx = 0; frag_idx < nfrags; frag_idx++, frag++) {
		dma_addr = ionic_tx_map_frag(q, frag, 0, skb_frag_size(frag));
		if (!dma_addr)
			goto dma_fail;
		buf_info->dma_addr = dma_addr;
		buf_info->len = skb_frag_size(frag);
		buf_info++;
	}

	desc_info->nbufs = 1 + nfrags;

	return 0;

dma_fail:
	/* unwind the frag mappings and the head mapping */
	while (frag_idx > 0) {
		frag_idx--;
		buf_info--;
		dma_unmap_page(dev, buf_info->dma_addr,
			       buf_info->len, DMA_TO_DEVICE);
	}
	dma_unmap_single(dev, desc_info->bufs[0].dma_addr,
			 desc_info->bufs[0].len, DMA_TO_DEVICE);
	return -EIO;
}

static void ionic_tx_desc_unmap_bufs(struct ionic_queue *q,
				     struct ionic_tx_desc_info *desc_info)
{
	struct ionic_buf_info *buf_info = desc_info->bufs;
	struct device *dev = q->dev;
	unsigned int i;

	if (!desc_info->nbufs)
		return;

	dma_unmap_single(dev, buf_info->dma_addr,
			 buf_info->len, DMA_TO_DEVICE);
	buf_info++;
	for (i = 1; i < desc_info->nbufs; i++, buf_info++)
		dma_unmap_page(dev, buf_info->dma_addr,
			       buf_info->len, DMA_TO_DEVICE);

	desc_info->nbufs = 0;
}

static void ionic_tx_clean(struct ionic_queue *q,
			   struct ionic_tx_desc_info *desc_info,
			   struct ionic_txq_comp *comp,
			   bool in_napi)
{
	struct ionic_tx_stats *stats = q_to_tx_stats(q);
	struct ionic_qcq *qcq = q_to_qcq(q);
	struct sk_buff *skb;

	if (desc_info->xdpf) {
		ionic_xdp_tx_desc_clean(q->partner, desc_info, in_napi);
		stats->clean++;

		if (unlikely(__netif_subqueue_stopped(q->lif->netdev, q->index)))
			netif_wake_subqueue(q->lif->netdev, q->index);

		return;
	}

	ionic_tx_desc_unmap_bufs(q, desc_info);

	skb = desc_info->skb;
	if (!skb)
		return;

	if (unlikely(ionic_txq_hwstamp_enabled(q))) {
		if (comp) {
			struct skb_shared_hwtstamps hwts = {};
			__le64 *cq_desc_hwstamp;
			u64 hwstamp;

			cq_desc_hwstamp =
				(void *)comp +
				qcq->cq.desc_size -
				sizeof(struct ionic_txq_comp) -
				IONIC_HWSTAMP_CQ_NEGOFFSET;

			hwstamp = le64_to_cpu(*cq_desc_hwstamp);

			if (hwstamp != IONIC_HWSTAMP_INVALID) {
				hwts.hwtstamp = ionic_lif_phc_ktime(q->lif, hwstamp);

				skb_shinfo(skb)->tx_flags |= SKBTX_IN_PROGRESS;
				skb_tstamp_tx(skb, &hwts);

				stats->hwstamp_valid++;
			} else {
				stats->hwstamp_invalid++;
			}
		}
	}

	desc_info->bytes = skb->len;
	stats->clean++;

	napi_consume_skb(skb, likely(in_napi) ? 1 : 0);
}

static bool ionic_tx_service(struct ionic_cq *cq,
			     unsigned int *total_pkts,
			     unsigned int *total_bytes,
			     bool in_napi)
{
	struct ionic_tx_desc_info *desc_info;
	struct ionic_queue *q = cq->bound_q;
	struct ionic_txq_comp *comp;
	unsigned int bytes = 0;
	unsigned int pkts = 0;
	u16 index;

	comp = &((struct ionic_txq_comp *)cq->base)[cq->tail_idx];

	if (!color_match(comp->color, cq->done_color))
		return false;

	/* clean the related q entries, there could be
	 * several q entries completed for each cq completion
	 */
	do {
		desc_info = &q->tx_info[q->tail_idx];
		desc_info->bytes = 0;
		index = q->tail_idx;
		q->tail_idx = (q->tail_idx + 1) & (q->num_descs - 1);
		ionic_tx_clean(q, desc_info, comp, in_napi);
		if (desc_info->skb) {
			pkts++;
			bytes += desc_info->bytes;
			desc_info->skb = NULL;
		}
	} while (index != le16_to_cpu(comp->comp_index));

	(*total_pkts) += pkts;
	(*total_bytes) += bytes;

	return true;
}

unsigned int ionic_tx_cq_service(struct ionic_cq *cq,
				 unsigned int work_to_do,
				 bool in_napi)
{
	unsigned int work_done = 0;
	unsigned int bytes = 0;
	unsigned int pkts = 0;

	if (work_to_do == 0)
		return 0;

	while (ionic_tx_service(cq, &pkts, &bytes, in_napi)) {
		if (cq->tail_idx == cq->num_descs - 1)
			cq->done_color = !cq->done_color;
		cq->tail_idx = (cq->tail_idx + 1) & (cq->num_descs - 1);

		if (++work_done >= work_to_do)
			break;
	}

	if (work_done) {
		struct ionic_queue *q = cq->bound_q;

		if (likely(!ionic_txq_hwstamp_enabled(q)))
			netif_txq_completed_wake(q_to_ndq(q->lif->netdev, q),
						 pkts, bytes,
						 ionic_q_space_avail(q),
						 IONIC_TSO_DESCS_NEEDED);
	}

	return work_done;
}

void ionic_tx_flush(struct ionic_cq *cq)
{
	u32 work_done;

	work_done = ionic_tx_cq_service(cq, cq->num_descs, false);
	if (work_done)
		ionic_intr_credits(cq->idev->intr_ctrl, cq->bound_intr->index,
				   work_done, IONIC_INTR_CRED_RESET_COALESCE);
}

void ionic_tx_empty(struct ionic_queue *q)
{
	struct ionic_tx_desc_info *desc_info;
	int bytes = 0;
	int pkts = 0;

	/* walk the not completed tx entries, if any */
	while (q->head_idx != q->tail_idx) {
		desc_info = &q->tx_info[q->tail_idx];
		desc_info->bytes = 0;
		q->tail_idx = (q->tail_idx + 1) & (q->num_descs - 1);
		ionic_tx_clean(q, desc_info, NULL, false);
		if (desc_info->skb) {
			pkts++;
			bytes += desc_info->bytes;
			desc_info->skb = NULL;
		}
	}

	if (likely(!ionic_txq_hwstamp_enabled(q))) {
		struct netdev_queue *ndq = q_to_ndq(q->lif->netdev, q);

		netdev_tx_completed_queue(ndq, pkts, bytes);
		netdev_tx_reset_queue(ndq);
	}
}

static int ionic_tx_tcp_inner_pseudo_csum(struct sk_buff *skb)
{
	int err;

	err = skb_cow_head(skb, 0);
	if (unlikely(err))
		return err;

	if (skb->protocol == cpu_to_be16(ETH_P_IP)) {
		inner_ip_hdr(skb)->check = 0;
		inner_tcp_hdr(skb)->check =
			~csum_tcpudp_magic(inner_ip_hdr(skb)->saddr,
					   inner_ip_hdr(skb)->daddr,
					   0, IPPROTO_TCP, 0);
	} else if (skb->protocol == cpu_to_be16(ETH_P_IPV6)) {
		inner_tcp_hdr(skb)->check =
			~csum_ipv6_magic(&inner_ipv6_hdr(skb)->saddr,
					 &inner_ipv6_hdr(skb)->daddr,
					 0, IPPROTO_TCP, 0);
	}

	return 0;
}

static int ionic_tx_tcp_pseudo_csum(struct sk_buff *skb)
{
	int err;

	err = skb_cow_head(skb, 0);
	if (unlikely(err))
		return err;

	if (skb->protocol == cpu_to_be16(ETH_P_IP)) {
		ip_hdr(skb)->check = 0;
		tcp_hdr(skb)->check =
			~csum_tcpudp_magic(ip_hdr(skb)->saddr,
					   ip_hdr(skb)->daddr,
					   0, IPPROTO_TCP, 0);
	} else if (skb->protocol == cpu_to_be16(ETH_P_IPV6)) {
		tcp_v6_gso_csum_prep(skb);
	}

	return 0;
}

static void ionic_tx_tso_post(struct net_device *netdev, struct ionic_queue *q,
			      struct ionic_txq_desc *desc,
			      struct sk_buff *skb,
			      dma_addr_t addr, u8 nsge, u16 len,
			      unsigned int hdrlen, unsigned int mss,
			      bool outer_csum,
			      u16 vlan_tci, bool has_vlan,
			      bool start, bool done)
{
	u8 flags = 0;
	u64 cmd;

	flags |= has_vlan ? IONIC_TXQ_DESC_FLAG_VLAN : 0;
	flags |= outer_csum ? IONIC_TXQ_DESC_FLAG_ENCAP : 0;
	flags |= start ? IONIC_TXQ_DESC_FLAG_TSO_SOT : 0;
	flags |= done ? IONIC_TXQ_DESC_FLAG_TSO_EOT : 0;

	cmd = encode_txq_desc_cmd(IONIC_TXQ_DESC_OPCODE_TSO, flags, nsge, addr);
	desc->cmd = cpu_to_le64(cmd);
	desc->len = cpu_to_le16(len);
	desc->vlan_tci = cpu_to_le16(vlan_tci);
	desc->hdr_len = cpu_to_le16(hdrlen);
	desc->mss = cpu_to_le16(mss);

	ionic_write_cmb_desc(q, desc);

	if (start) {
		skb_tx_timestamp(skb);
		if (likely(!ionic_txq_hwstamp_enabled(q)))
			netdev_tx_sent_queue(q_to_ndq(netdev, q), skb->len);
		ionic_txq_post(q, false);
	} else {
		ionic_txq_post(q, done);
	}
}

static int ionic_tx_tso(struct net_device *netdev, struct ionic_queue *q,
			struct sk_buff *skb)
{
	struct ionic_tx_stats *stats = q_to_tx_stats(q);
	struct ionic_tx_desc_info *desc_info;
	struct ionic_buf_info *buf_info;
	struct ionic_txq_sg_elem *elem;
	struct ionic_txq_desc *desc;
	unsigned int chunk_len;
	unsigned int frag_rem;
	unsigned int tso_rem;
	unsigned int seg_rem;
	dma_addr_t desc_addr;
	dma_addr_t frag_addr;
	unsigned int hdrlen;
	unsigned int len;
	unsigned int mss;
	bool start, done;
	bool outer_csum;
	bool has_vlan;
	u16 desc_len;
	u8 desc_nsge;
	u16 vlan_tci;
	bool encap;
	int err;

	desc_info = &q->tx_info[q->head_idx];

	if (unlikely(ionic_tx_map_skb(q, skb, desc_info)))
		return -EIO;

	len = skb->len;
	mss = skb_shinfo(skb)->gso_size;
	outer_csum = (skb_shinfo(skb)->gso_type & (SKB_GSO_GRE |
						   SKB_GSO_GRE_CSUM |
						   SKB_GSO_IPXIP4 |
						   SKB_GSO_IPXIP6 |
						   SKB_GSO_UDP_TUNNEL |
						   SKB_GSO_UDP_TUNNEL_CSUM));
	has_vlan = !!skb_vlan_tag_present(skb);
	vlan_tci = skb_vlan_tag_get(skb);
	encap = skb->encapsulation;

	/* Preload inner-most TCP csum field with IP pseudo hdr
	 * calculated with IP length set to zero.  HW will later
	 * add in length to each TCP segment resulting from the TSO.
	 */

	if (encap)
		err = ionic_tx_tcp_inner_pseudo_csum(skb);
	else
		err = ionic_tx_tcp_pseudo_csum(skb);
	if (unlikely(err)) {
		/* clean up mapping from ionic_tx_map_skb */
		ionic_tx_desc_unmap_bufs(q, desc_info);
		return err;
	}

	if (encap)
		hdrlen = skb_inner_tcp_all_headers(skb);
	else
		hdrlen = skb_tcp_all_headers(skb);

	desc_info->skb = skb;
	buf_info = desc_info->bufs;
	tso_rem = len;
	seg_rem = min(tso_rem, hdrlen + mss);

	frag_addr = 0;
	frag_rem = 0;

	start = true;

	while (tso_rem > 0) {
		desc = NULL;
		elem = NULL;
		desc_addr = 0;
		desc_len = 0;
		desc_nsge = 0;
		/* use fragments until we have enough to post a single descriptor */
		while (seg_rem > 0) {
			/* if the fragment is exhausted then move to the next one */
			if (frag_rem == 0) {
				/* grab the next fragment */
				frag_addr = buf_info->dma_addr;
				frag_rem = buf_info->len;
				buf_info++;
			}
			chunk_len = min(frag_rem, seg_rem);
			if (!desc) {
				/* fill main descriptor */
				desc = &q->txq[q->head_idx];
				elem = ionic_tx_sg_elems(q);
				desc_addr = frag_addr;
				desc_len = chunk_len;
			} else {
				/* fill sg descriptor */
				elem->addr = cpu_to_le64(frag_addr);
				elem->len = cpu_to_le16(chunk_len);
				elem++;
				desc_nsge++;
			}
			frag_addr += chunk_len;
			frag_rem -= chunk_len;
			tso_rem -= chunk_len;
			seg_rem -= chunk_len;
		}
		seg_rem = min(tso_rem, mss);
		done = (tso_rem == 0);
		/* post descriptor */
		ionic_tx_tso_post(netdev, q, desc, skb, desc_addr, desc_nsge,
				  desc_len, hdrlen, mss, outer_csum, vlan_tci,
				  has_vlan, start, done);
		start = false;
		/* Buffer information is stored with the first tso descriptor */
		desc_info = &q->tx_info[q->head_idx];
		desc_info->nbufs = 0;
	}

	stats->pkts += DIV_ROUND_UP(len - hdrlen, mss);
	stats->bytes += len;
	stats->tso++;
	stats->tso_bytes = len;

	return 0;
}

static void ionic_tx_calc_csum(struct ionic_queue *q, struct sk_buff *skb,
			       struct ionic_tx_desc_info *desc_info)
{
	struct ionic_txq_desc *desc = &q->txq[q->head_idx];
	struct ionic_buf_info *buf_info = desc_info->bufs;
	struct ionic_tx_stats *stats = q_to_tx_stats(q);
	bool has_vlan;
	u8 flags = 0;
	bool encap;
	u64 cmd;

	has_vlan = !!skb_vlan_tag_present(skb);
	encap = skb->encapsulation;

	flags |= has_vlan ? IONIC_TXQ_DESC_FLAG_VLAN : 0;
	flags |= encap ? IONIC_TXQ_DESC_FLAG_ENCAP : 0;

	cmd = encode_txq_desc_cmd(IONIC_TXQ_DESC_OPCODE_CSUM_PARTIAL,
				  flags, skb_shinfo(skb)->nr_frags,
				  buf_info->dma_addr);
	desc->cmd = cpu_to_le64(cmd);
	desc->len = cpu_to_le16(buf_info->len);
	if (has_vlan) {
		desc->vlan_tci = cpu_to_le16(skb_vlan_tag_get(skb));
		stats->vlan_inserted++;
	} else {
		desc->vlan_tci = 0;
	}
	desc->csum_start = cpu_to_le16(skb_checksum_start_offset(skb));
	desc->csum_offset = cpu_to_le16(skb->csum_offset);

	ionic_write_cmb_desc(q, desc);

	if (skb_csum_is_sctp(skb))
		stats->crc32_csum++;
	else
		stats->csum++;
}

static void ionic_tx_calc_no_csum(struct ionic_queue *q, struct sk_buff *skb,
				  struct ionic_tx_desc_info *desc_info)
{
	struct ionic_txq_desc *desc = &q->txq[q->head_idx];
	struct ionic_buf_info *buf_info = desc_info->bufs;
	struct ionic_tx_stats *stats = q_to_tx_stats(q);
	bool has_vlan;
	u8 flags = 0;
	bool encap;
	u64 cmd;

	has_vlan = !!skb_vlan_tag_present(skb);
	encap = skb->encapsulation;

	flags |= has_vlan ? IONIC_TXQ_DESC_FLAG_VLAN : 0;
	flags |= encap ? IONIC_TXQ_DESC_FLAG_ENCAP : 0;

	cmd = encode_txq_desc_cmd(IONIC_TXQ_DESC_OPCODE_CSUM_NONE,
				  flags, skb_shinfo(skb)->nr_frags,
				  buf_info->dma_addr);
	desc->cmd = cpu_to_le64(cmd);
	desc->len = cpu_to_le16(buf_info->len);
	if (has_vlan) {
		desc->vlan_tci = cpu_to_le16(skb_vlan_tag_get(skb));
		stats->vlan_inserted++;
	} else {
		desc->vlan_tci = 0;
	}
	desc->csum_start = 0;
	desc->csum_offset = 0;

	ionic_write_cmb_desc(q, desc);

	stats->csum_none++;
}

static void ionic_tx_skb_frags(struct ionic_queue *q, struct sk_buff *skb,
			       struct ionic_tx_desc_info *desc_info)
{
	struct ionic_buf_info *buf_info = &desc_info->bufs[1];
	struct ionic_tx_stats *stats = q_to_tx_stats(q);
	struct ionic_txq_sg_elem *elem;
	unsigned int i;

	elem = ionic_tx_sg_elems(q);
	for (i = 0; i < skb_shinfo(skb)->nr_frags; i++, buf_info++, elem++) {
		elem->addr = cpu_to_le64(buf_info->dma_addr);
		elem->len = cpu_to_le16(buf_info->len);
	}

	stats->frags += skb_shinfo(skb)->nr_frags;
}

static int ionic_tx(struct net_device *netdev, struct ionic_queue *q,
		    struct sk_buff *skb)
{
	struct ionic_tx_desc_info *desc_info = &q->tx_info[q->head_idx];
	struct ionic_tx_stats *stats = q_to_tx_stats(q);
	bool ring_dbell = true;

	if (unlikely(ionic_tx_map_skb(q, skb, desc_info)))
		return -EIO;

	desc_info->skb = skb;

	/* set up the initial descriptor */
	if (skb->ip_summed == CHECKSUM_PARTIAL)
		ionic_tx_calc_csum(q, skb, desc_info);
	else
		ionic_tx_calc_no_csum(q, skb, desc_info);

	/* add frags */
	ionic_tx_skb_frags(q, skb, desc_info);

	skb_tx_timestamp(skb);
	stats->pkts++;
	stats->bytes += skb->len;

	if (likely(!ionic_txq_hwstamp_enabled(q))) {
		struct netdev_queue *ndq = q_to_ndq(netdev, q);

		if (unlikely(!ionic_q_has_space(q, MAX_SKB_FRAGS + 1)))
			netif_tx_stop_queue(ndq);
		ring_dbell = __netdev_tx_sent_queue(ndq, skb->len,
						    netdev_xmit_more());
	}
	ionic_txq_post(q, ring_dbell);

	return 0;
}

static int ionic_tx_descs_needed(struct ionic_queue *q, struct sk_buff *skb)
{
	int nr_frags = skb_shinfo(skb)->nr_frags;
	bool too_many_frags = false;
	skb_frag_t *frag;
	int desc_bufs;
	int chunk_len;
	int frag_rem;
	int tso_rem;
	int seg_rem;
	bool encap;
	int hdrlen;
	int ndescs;
	int err;

	/* Each desc is mss long max, so a descriptor for each gso_seg */
	if (skb_is_gso(skb)) {
		ndescs = skb_shinfo(skb)->gso_segs;
		if (!nr_frags)
			return ndescs;
	} else {
		ndescs = 1;
		if (!nr_frags)
			return ndescs;

		if (unlikely(nr_frags > q->max_sg_elems)) {
			too_many_frags = true;
			goto linearize;
		}

		return ndescs;
	}

	/* We need to scan the skb to be sure that none of the MTU sized
	 * packets in the TSO will require more sgs per descriptor than we
	 * can support.  We loop through the frags, add up the lengths for
	 * a packet, and count the number of sgs used per packet.
	 */
	tso_rem = skb->len;
	frag = skb_shinfo(skb)->frags;
	encap = skb->encapsulation;

	/* start with just hdr in first part of first descriptor */
	if (encap)
		hdrlen = skb_inner_tcp_all_headers(skb);
	else
		hdrlen = skb_tcp_all_headers(skb);
	seg_rem = min_t(int, tso_rem, hdrlen + skb_shinfo(skb)->gso_size);
	frag_rem = hdrlen;

	while (tso_rem > 0) {
		desc_bufs = 0;
		while (seg_rem > 0) {
			desc_bufs++;

			/* We add the +1 because we can take buffers for one
			 * more than we have SGs: one for the initial desc data
			 * in addition to the SG segments that might follow.
			 */
			if (desc_bufs > q->max_sg_elems + 1) {
				too_many_frags = true;
				goto linearize;
			}

			if (frag_rem == 0) {
				frag_rem = skb_frag_size(frag);
				frag++;
			}
			chunk_len = min(frag_rem, seg_rem);
			frag_rem -= chunk_len;
			tso_rem -= chunk_len;
			seg_rem -= chunk_len;
		}

		seg_rem = min_t(int, tso_rem, skb_shinfo(skb)->gso_size);
	}

linearize:
	if (too_many_frags) {
		err = skb_linearize(skb);
		if (unlikely(err))
			return err;
		q_to_tx_stats(q)->linearize++;
	}

	return ndescs;
}

static netdev_tx_t ionic_start_hwstamp_xmit(struct sk_buff *skb,
					    struct net_device *netdev)
{
	struct ionic_lif *lif = netdev_priv(netdev);
	struct ionic_queue *q;
	int err, ndescs;

	/* Does not stop/start txq, because we post to a separate tx queue
	 * for timestamping, and if a packet can't be posted immediately to
	 * the timestamping queue, it is dropped.
	 */

	q = &lif->hwstamp_txq->q;
	ndescs = ionic_tx_descs_needed(q, skb);
	if (unlikely(ndescs < 0))
		goto err_out_drop;

	if (unlikely(!ionic_q_has_space(q, ndescs)))
		goto err_out_drop;

	skb_shinfo(skb)->tx_flags |= SKBTX_HW_TSTAMP;
	if (skb_is_gso(skb))
		err = ionic_tx_tso(netdev, q, skb);
	else
		err = ionic_tx(netdev, q, skb);

	if (unlikely(err))
		goto err_out_drop;

	return NETDEV_TX_OK;

err_out_drop:
	q->drop++;
	dev_kfree_skb(skb);
	return NETDEV_TX_OK;
}

netdev_tx_t ionic_start_xmit(struct sk_buff *skb, struct net_device *netdev)
{
	u16 queue_index = skb_get_queue_mapping(skb);
	struct ionic_lif *lif = netdev_priv(netdev);
	struct ionic_queue *q;
	int ndescs;
	int err;

	if (unlikely(!test_bit(IONIC_LIF_F_UP, lif->state))) {
		dev_kfree_skb(skb);
		return NETDEV_TX_OK;
	}

	if (unlikely(skb_shinfo(skb)->tx_flags & SKBTX_HW_TSTAMP))
		if (lif->hwstamp_txq && lif->phc->ts_config_tx_mode)
			return ionic_start_hwstamp_xmit(skb, netdev);

	if (unlikely(queue_index >= lif->nxqs))
		queue_index = 0;
	q = &lif->txqcqs[queue_index]->q;

	ndescs = ionic_tx_descs_needed(q, skb);
	if (ndescs < 0)
		goto err_out_drop;

	if (!netif_txq_maybe_stop(q_to_ndq(netdev, q),
				  ionic_q_space_avail(q),
				  ndescs, ndescs))
		return NETDEV_TX_BUSY;

	if (skb_is_gso(skb))
		err = ionic_tx_tso(netdev, q, skb);
	else
		err = ionic_tx(netdev, q, skb);

	if (unlikely(err))
		goto err_out_drop;

	return NETDEV_TX_OK;

err_out_drop:
	q->drop++;
	dev_kfree_skb(skb);
	return NETDEV_TX_OK;
}<|MERGE_RESOLUTION|>--- conflicted
+++ resolved
@@ -484,17 +484,9 @@
 	frag_len = min_t(u16, len, IONIC_XDP_MAX_LINEAR_MTU + VLAN_ETH_HLEN);
 	xdp_prepare_buff(&xdp_buf, ionic_rx_buf_va(buf_info),
 			 XDP_PACKET_HEADROOM, frag_len, false);
-<<<<<<< HEAD
-
-	dma_sync_single_range_for_cpu(rxq->dev, ionic_rx_buf_pa(buf_info),
-				      XDP_PACKET_HEADROOM, frag_len,
-				      DMA_FROM_DEVICE);
-
-=======
 	page_pool_dma_sync_for_cpu(rxq->page_pool, buf_info->page,
 				   buf_info->page_offset + XDP_PACKET_HEADROOM,
 				   frag_len);
->>>>>>> adc21867
 	prefetchw(&xdp_buf.data_hard_start);
 
 	/*  We limit MTU size to one buffer if !xdp_has_frags, so
