--- conflicted
+++ resolved
@@ -7956,13 +7956,6 @@
 	}
 
 	rtnl_lock();
-<<<<<<< HEAD
-	phylink_resume(priv->phylink);
-	if (device_may_wakeup(priv->device) && !priv->plat->pmt)
-		phylink_speed_up(priv->phylink);
-	rtnl_unlock();
-=======
->>>>>>> 0ff41df1
 
 	/* Prepare the PHY to resume, ensuring that its clocks which are
 	 * necessary for the MAC DMA reset to complete are running
