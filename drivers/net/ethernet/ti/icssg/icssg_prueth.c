// SPDX-License-Identifier: GPL-2.0

/* Texas Instruments ICSSG Ethernet Driver
 *
 * Copyright (C) 2018-2022 Texas Instruments Incorporated - https://www.ti.com/
 *
 */

#include <linux/bitops.h>
#include <linux/clk.h>
#include <linux/delay.h>
#include <linux/dma-mapping.h>
#include <linux/dma/ti-cppi5.h>
#include <linux/etherdevice.h>
#include <linux/genalloc.h>
#include <linux/if_hsr.h>
#include <linux/if_vlan.h>
#include <linux/interrupt.h>
#include <linux/io-64-nonatomic-hi-lo.h>
#include <linux/kernel.h>
#include <linux/mfd/syscon.h>
#include <linux/module.h>
#include <linux/of.h>
#include <linux/of_mdio.h>
#include <linux/of_net.h>
#include <linux/platform_device.h>
#include <linux/phy.h>
#include <linux/property.h>
#include <linux/remoteproc/pruss.h>
#include <linux/regmap.h>
#include <linux/remoteproc.h>
#include <net/switchdev.h>

#include "icssg_prueth.h"
#include "icssg_mii_rt.h"
#include "icssg_switchdev.h"
#include "../k3-cppi-desc-pool.h"

#define PRUETH_MODULE_DESCRIPTION "PRUSS ICSSG Ethernet driver"

#define DEFAULT_VID		1
#define DEFAULT_PORT_MASK	1
#define DEFAULT_UNTAG_MASK	1

<<<<<<< HEAD
=======
#define NETIF_PRUETH_HSR_OFFLOAD_FEATURES	(NETIF_F_HW_HSR_FWD | \
						 NETIF_F_HW_HSR_DUP | \
						 NETIF_F_HW_HSR_TAG_INS | \
						 NETIF_F_HW_HSR_TAG_RM)

>>>>>>> adc21867
/* CTRLMMR_ICSSG_RGMII_CTRL register bits */
#define ICSSG_CTRL_RGMII_ID_MODE                BIT(24)

static int emac_get_tx_ts(struct prueth_emac *emac,
			  struct emac_tx_ts_response *rsp)
{
	struct prueth *prueth = emac->prueth;
	int slice = prueth_emac_slice(emac);
	int addr;

	addr = icssg_queue_pop(prueth, slice == 0 ?
			       ICSSG_TS_POP_SLICE0 : ICSSG_TS_POP_SLICE1);
	if (addr < 0)
		return addr;

	memcpy_fromio(rsp, prueth->shram.va + addr, sizeof(*rsp));
	/* return buffer back for to pool */
	icssg_queue_push(prueth, slice == 0 ?
			 ICSSG_TS_PUSH_SLICE0 : ICSSG_TS_PUSH_SLICE1, addr);

	return 0;
}

static void tx_ts_work(struct prueth_emac *emac)
{
	struct skb_shared_hwtstamps ssh;
	struct emac_tx_ts_response tsr;
	struct sk_buff *skb;
	int ret = 0;
	u32 hi_sw;
	u64 ns;

	/* There may be more than one pending requests */
	while (1) {
		ret = emac_get_tx_ts(emac, &tsr);
		if (ret) /* nothing more */
			break;

		if (tsr.cookie >= PRUETH_MAX_TX_TS_REQUESTS ||
		    !emac->tx_ts_skb[tsr.cookie]) {
			netdev_err(emac->ndev, "Invalid TX TS cookie 0x%x\n",
				   tsr.cookie);
			break;
		}

		skb = emac->tx_ts_skb[tsr.cookie];
		emac->tx_ts_skb[tsr.cookie] = NULL;	/* free slot */
		if (!skb) {
			netdev_err(emac->ndev, "Driver Bug! got NULL skb\n");
			break;
		}

		hi_sw = readl(emac->prueth->shram.va +
			      TIMESYNC_FW_WC_COUNT_HI_SW_OFFSET_OFFSET);
		ns = icssg_ts_to_ns(hi_sw, tsr.hi_ts, tsr.lo_ts,
				    IEP_DEFAULT_CYCLE_TIME_NS);

		memset(&ssh, 0, sizeof(ssh));
		ssh.hwtstamp = ns_to_ktime(ns);

		skb_tstamp_tx(skb, &ssh);
		dev_consume_skb_any(skb);

		if (atomic_dec_and_test(&emac->tx_ts_pending))	/* no more? */
			break;
	}
}

static irqreturn_t prueth_tx_ts_irq(int irq, void *dev_id)
{
	struct prueth_emac *emac = dev_id;

	/* currently only TX timestamp is being returned */
	tx_ts_work(emac);

	return IRQ_HANDLED;
}

<<<<<<< HEAD
=======
static struct icssg_firmwares icssg_hsr_firmwares[] = {
	{
		.pru = "ti-pruss/am65x-sr2-pru0-pruhsr-fw.elf",
		.rtu = "ti-pruss/am65x-sr2-rtu0-pruhsr-fw.elf",
		.txpru = "ti-pruss/am65x-sr2-txpru0-pruhsr-fw.elf",
	},
	{
		.pru = "ti-pruss/am65x-sr2-pru1-pruhsr-fw.elf",
		.rtu = "ti-pruss/am65x-sr2-rtu1-pruhsr-fw.elf",
		.txpru = "ti-pruss/am65x-sr2-txpru1-pruhsr-fw.elf",
	}
};

>>>>>>> adc21867
static struct icssg_firmwares icssg_switch_firmwares[] = {
	{
		.pru = "ti-pruss/am65x-sr2-pru0-prusw-fw.elf",
		.rtu = "ti-pruss/am65x-sr2-rtu0-prusw-fw.elf",
		.txpru = "ti-pruss/am65x-sr2-txpru0-prusw-fw.elf",
	},
	{
		.pru = "ti-pruss/am65x-sr2-pru1-prusw-fw.elf",
		.rtu = "ti-pruss/am65x-sr2-rtu1-prusw-fw.elf",
		.txpru = "ti-pruss/am65x-sr2-txpru1-prusw-fw.elf",
	}
};

static struct icssg_firmwares icssg_emac_firmwares[] = {
	{
		.pru = "ti-pruss/am65x-sr2-pru0-prueth-fw.elf",
		.rtu = "ti-pruss/am65x-sr2-rtu0-prueth-fw.elf",
		.txpru = "ti-pruss/am65x-sr2-txpru0-prueth-fw.elf",
	},
	{
		.pru = "ti-pruss/am65x-sr2-pru1-prueth-fw.elf",
		.rtu = "ti-pruss/am65x-sr2-rtu1-prueth-fw.elf",
		.txpru = "ti-pruss/am65x-sr2-txpru1-prueth-fw.elf",
	}
};

static int prueth_emac_start(struct prueth *prueth, struct prueth_emac *emac)
{
	struct icssg_firmwares *firmwares;
	struct device *dev = prueth->dev;
	int slice, ret;

	if (prueth->is_switch_mode)
		firmwares = icssg_switch_firmwares;
<<<<<<< HEAD
=======
	else if (prueth->is_hsr_offload_mode)
		firmwares = icssg_hsr_firmwares;
>>>>>>> adc21867
	else
		firmwares = icssg_emac_firmwares;

	slice = prueth_emac_slice(emac);
	if (slice < 0) {
		netdev_err(emac->ndev, "invalid port\n");
		return -EINVAL;
	}

	ret = icssg_config(prueth, emac, slice);
	if (ret)
		return ret;

	ret = rproc_set_firmware(prueth->pru[slice], firmwares[slice].pru);
	ret = rproc_boot(prueth->pru[slice]);
	if (ret) {
		dev_err(dev, "failed to boot PRU%d: %d\n", slice, ret);
		return -EINVAL;
	}

	ret = rproc_set_firmware(prueth->rtu[slice], firmwares[slice].rtu);
	ret = rproc_boot(prueth->rtu[slice]);
	if (ret) {
		dev_err(dev, "failed to boot RTU%d: %d\n", slice, ret);
		goto halt_pru;
	}

	ret = rproc_set_firmware(prueth->txpru[slice], firmwares[slice].txpru);
	ret = rproc_boot(prueth->txpru[slice]);
	if (ret) {
		dev_err(dev, "failed to boot TX_PRU%d: %d\n", slice, ret);
		goto halt_rtu;
	}

	emac->fw_running = 1;
	return 0;

halt_rtu:
	rproc_shutdown(prueth->rtu[slice]);

halt_pru:
	rproc_shutdown(prueth->pru[slice]);

	return ret;
}

/* called back by PHY layer if there is change in link state of hw port*/
static void emac_adjust_link(struct net_device *ndev)
{
	struct prueth_emac *emac = netdev_priv(ndev);
	struct phy_device *phydev = ndev->phydev;
	struct prueth *prueth = emac->prueth;
	bool new_state = false;
	unsigned long flags;

	if (phydev->link) {
		/* check the mode of operation - full/half duplex */
		if (phydev->duplex != emac->duplex) {
			new_state = true;
			emac->duplex = phydev->duplex;
		}
		if (phydev->speed != emac->speed) {
			new_state = true;
			emac->speed = phydev->speed;
		}
		if (!emac->link) {
			new_state = true;
			emac->link = 1;
		}
	} else if (emac->link) {
		new_state = true;
		emac->link = 0;

		/* f/w should support 100 & 1000 */
		emac->speed = SPEED_1000;

		/* half duplex may not be supported by f/w */
		emac->duplex = DUPLEX_FULL;
	}

	if (new_state) {
		phy_print_status(phydev);

		/* update RGMII and MII configuration based on PHY negotiated
		 * values
		 */
		if (emac->link) {
			if (emac->duplex == DUPLEX_HALF)
				icssg_config_half_duplex(emac);
			/* Set the RGMII cfg for gig en and full duplex */
			icssg_update_rgmii_cfg(prueth->miig_rt, emac);

			/* update the Tx IPG based on 100M/1G speed */
			spin_lock_irqsave(&emac->lock, flags);
			icssg_config_ipg(emac);
			spin_unlock_irqrestore(&emac->lock, flags);
			icssg_config_set_speed(emac);
			icssg_set_port_state(emac, ICSSG_EMAC_PORT_FORWARD);

		} else {
			icssg_set_port_state(emac, ICSSG_EMAC_PORT_DISABLE);
		}
	}

	if (emac->link) {
		/* reactivate the transmit queue */
		netif_tx_wake_all_queues(ndev);
	} else {
		netif_tx_stop_all_queues(ndev);
		prueth_cleanup_tx_ts(emac);
	}
}

static enum hrtimer_restart emac_rx_timer_callback(struct hrtimer *timer)
{
	struct prueth_emac *emac =
			container_of(timer, struct prueth_emac, rx_hrtimer);
	int rx_flow = PRUETH_RX_FLOW_DATA;

	enable_irq(emac->rx_chns.irq[rx_flow]);
	return HRTIMER_NORESTART;
}

static int emac_phy_connect(struct prueth_emac *emac)
{
	struct prueth *prueth = emac->prueth;
	struct net_device *ndev = emac->ndev;
	/* connect PHY */
	ndev->phydev = of_phy_connect(emac->ndev, emac->phy_node,
				      &emac_adjust_link, 0,
				      emac->phy_if);
	if (!ndev->phydev) {
		dev_err(prueth->dev, "couldn't connect to phy %s\n",
			emac->phy_node->full_name);
		return -ENODEV;
	}

	if (!emac->half_duplex) {
		dev_dbg(prueth->dev, "half duplex mode is not supported\n");
		phy_remove_link_mode(ndev->phydev, ETHTOOL_LINK_MODE_10baseT_Half_BIT);
		phy_remove_link_mode(ndev->phydev, ETHTOOL_LINK_MODE_100baseT_Half_BIT);
	}

	/* remove unsupported modes */
	phy_remove_link_mode(ndev->phydev, ETHTOOL_LINK_MODE_1000baseT_Half_BIT);
	phy_remove_link_mode(ndev->phydev, ETHTOOL_LINK_MODE_Pause_BIT);
	phy_remove_link_mode(ndev->phydev, ETHTOOL_LINK_MODE_Asym_Pause_BIT);

	if (emac->phy_if == PHY_INTERFACE_MODE_MII)
		phy_set_max_speed(ndev->phydev, SPEED_100);

	return 0;
}

static u64 prueth_iep_gettime(void *clockops_data, struct ptp_system_timestamp *sts)
{
	u32 hi_rollover_count, hi_rollover_count_r;
	struct prueth_emac *emac = clockops_data;
	struct prueth *prueth = emac->prueth;
	void __iomem *fw_hi_r_count_addr;
	void __iomem *fw_count_hi_addr;
	u32 iepcount_hi, iepcount_hi_r;
	unsigned long flags;
	u32 iepcount_lo;
	u64 ts = 0;

	fw_count_hi_addr = prueth->shram.va + TIMESYNC_FW_WC_COUNT_HI_SW_OFFSET_OFFSET;
	fw_hi_r_count_addr = prueth->shram.va + TIMESYNC_FW_WC_HI_ROLLOVER_COUNT_OFFSET;

	local_irq_save(flags);
	do {
		iepcount_hi = icss_iep_get_count_hi(emac->iep);
		iepcount_hi += readl(fw_count_hi_addr);
		hi_rollover_count = readl(fw_hi_r_count_addr);
		ptp_read_system_prets(sts);
		iepcount_lo = icss_iep_get_count_low(emac->iep);
		ptp_read_system_postts(sts);

		iepcount_hi_r = icss_iep_get_count_hi(emac->iep);
		iepcount_hi_r += readl(fw_count_hi_addr);
		hi_rollover_count_r = readl(fw_hi_r_count_addr);
	} while ((iepcount_hi_r != iepcount_hi) ||
		 (hi_rollover_count != hi_rollover_count_r));
	local_irq_restore(flags);

	ts = ((u64)hi_rollover_count) << 23 | iepcount_hi;
	ts = ts * (u64)IEP_DEFAULT_CYCLE_TIME_NS + iepcount_lo;

	return ts;
}

static void prueth_iep_settime(void *clockops_data, u64 ns)
{
	struct icssg_setclock_desc __iomem *sc_descp;
	struct prueth_emac *emac = clockops_data;
	struct icssg_setclock_desc sc_desc;
	u64 cyclecount;
	u32 cycletime;
	int timeout;

	if (!emac->fw_running)
		return;

	sc_descp = emac->prueth->shram.va + TIMESYNC_FW_WC_SETCLOCK_DESC_OFFSET;

	cycletime = IEP_DEFAULT_CYCLE_TIME_NS;
	cyclecount = ns / cycletime;

	memset(&sc_desc, 0, sizeof(sc_desc));
	sc_desc.margin = cycletime - 1000;
	sc_desc.cyclecounter0_set = cyclecount & GENMASK(31, 0);
	sc_desc.cyclecounter1_set = (cyclecount & GENMASK(63, 32)) >> 32;
	sc_desc.iepcount_set = ns % cycletime;
	/* Count from 0 to (cycle time) - emac->iep->def_inc */
	sc_desc.CMP0_current = cycletime - emac->iep->def_inc;

	memcpy_toio(sc_descp, &sc_desc, sizeof(sc_desc));

	writeb(1, &sc_descp->request);

	timeout = 5;	/* fw should take 2-3 ms */
	while (timeout--) {
		if (readb(&sc_descp->acknowledgment))
			return;

		usleep_range(500, 1000);
	}

	dev_err(emac->prueth->dev, "settime timeout\n");
}

static int prueth_perout_enable(void *clockops_data,
				struct ptp_perout_request *req, int on,
				u64 *cmp)
{
	struct prueth_emac *emac = clockops_data;
	u32 reduction_factor = 0, offset = 0;
	struct timespec64 ts;
	u64 current_cycle;
	u64 start_offset;
	u64 ns_period;

	if (!on)
		return 0;

	/* Any firmware specific stuff for PPS/PEROUT handling */
	ts.tv_sec = req->period.sec;
	ts.tv_nsec = req->period.nsec;
	ns_period = timespec64_to_ns(&ts);

	/* f/w doesn't support period less than cycle time */
	if (ns_period < IEP_DEFAULT_CYCLE_TIME_NS)
		return -ENXIO;

	reduction_factor = ns_period / IEP_DEFAULT_CYCLE_TIME_NS;
	offset = ns_period % IEP_DEFAULT_CYCLE_TIME_NS;

	/* f/w requires at least 1uS within a cycle so CMP
	 * can trigger after SYNC is enabled
	 */
	if (offset < 5 * NSEC_PER_USEC)
		offset = 5 * NSEC_PER_USEC;

	/* if offset is close to cycle time then we will miss
	 * the CMP event for last tick when IEP rolls over.
	 * In normal mode, IEP tick is 4ns.
	 * In slow compensation it could be 0ns or 8ns at
	 * every slow compensation cycle.
	 */
	if (offset > IEP_DEFAULT_CYCLE_TIME_NS - 8)
		offset = IEP_DEFAULT_CYCLE_TIME_NS - 8;

	/* we're in shadow mode so need to set upper 32-bits */
	*cmp = (u64)offset << 32;

	writel(reduction_factor, emac->prueth->shram.va +
		TIMESYNC_FW_WC_SYNCOUT_REDUCTION_FACTOR_OFFSET);

	current_cycle = icssg_read_time(emac->prueth->shram.va +
					TIMESYNC_FW_WC_CYCLECOUNT_OFFSET);

	/* Rounding of current_cycle count to next second */
	start_offset = roundup(current_cycle, MSEC_PER_SEC);

	hi_lo_writeq(start_offset, emac->prueth->shram.va +
		     TIMESYNC_FW_WC_SYNCOUT_START_TIME_CYCLECOUNT_OFFSET);

	return 0;
}

const struct icss_iep_clockops prueth_iep_clockops = {
	.settime = prueth_iep_settime,
	.gettime = prueth_iep_gettime,
	.perout_enable = prueth_perout_enable,
};

static int icssg_prueth_add_mcast(struct net_device *ndev, const u8 *addr)
{
	struct prueth_emac *emac = netdev_priv(ndev);
	int port_mask = BIT(emac->port_id);

	port_mask |= icssg_fdb_lookup(emac, addr, 0);
	icssg_fdb_add_del(emac, addr, 0, port_mask, true);
	icssg_vtbl_modify(emac, 0, port_mask, port_mask, true);

	return 0;
}

static int icssg_prueth_del_mcast(struct net_device *ndev, const u8 *addr)
{
	struct prueth_emac *emac = netdev_priv(ndev);
	int port_mask = BIT(emac->port_id);
	int other_port_mask;

	other_port_mask = port_mask ^ icssg_fdb_lookup(emac, addr, 0);

	icssg_fdb_add_del(emac, addr, 0, port_mask, false);
	icssg_vtbl_modify(emac, 0, port_mask, port_mask, false);

	if (other_port_mask) {
		icssg_fdb_add_del(emac, addr, 0, other_port_mask, true);
		icssg_vtbl_modify(emac, 0, other_port_mask, other_port_mask, true);
	}

	return 0;
}

<<<<<<< HEAD
=======
static int icssg_prueth_hsr_add_mcast(struct net_device *ndev, const u8 *addr)
{
	struct prueth_emac *emac = netdev_priv(ndev);
	struct prueth *prueth = emac->prueth;

	icssg_fdb_add_del(emac, addr, prueth->default_vlan,
			  ICSSG_FDB_ENTRY_P0_MEMBERSHIP |
			  ICSSG_FDB_ENTRY_P1_MEMBERSHIP |
			  ICSSG_FDB_ENTRY_P2_MEMBERSHIP |
			  ICSSG_FDB_ENTRY_BLOCK, true);

	icssg_vtbl_modify(emac, emac->port_vlan, BIT(emac->port_id),
			  BIT(emac->port_id), true);
	return 0;
}

static int icssg_prueth_hsr_del_mcast(struct net_device *ndev, const u8 *addr)
{
	struct prueth_emac *emac = netdev_priv(ndev);
	struct prueth *prueth = emac->prueth;

	icssg_fdb_add_del(emac, addr, prueth->default_vlan,
			  ICSSG_FDB_ENTRY_P0_MEMBERSHIP |
			  ICSSG_FDB_ENTRY_P1_MEMBERSHIP |
			  ICSSG_FDB_ENTRY_P2_MEMBERSHIP |
			  ICSSG_FDB_ENTRY_BLOCK, false);

	return 0;
}

>>>>>>> adc21867
/**
 * emac_ndo_open - EMAC device open
 * @ndev: network adapter device
 *
 * Called when system wants to start the interface.
 *
 * Return: 0 for a successful open, or appropriate error code
 */
static int emac_ndo_open(struct net_device *ndev)
{
	struct prueth_emac *emac = netdev_priv(ndev);
	int ret, i, num_data_chn = emac->tx_ch_num;
	struct prueth *prueth = emac->prueth;
	int slice = prueth_emac_slice(emac);
	struct device *dev = prueth->dev;
	int max_rx_flows;
	int rx_flow;

	/* clear SMEM and MSMC settings for all slices */
	if (!prueth->emacs_initialized) {
		memset_io(prueth->msmcram.va, 0, prueth->msmcram.size);
		memset_io(prueth->shram.va, 0, ICSSG_CONFIG_OFFSET_SLICE1 * PRUETH_NUM_MACS);
	}

	/* set h/w MAC as user might have re-configured */
	ether_addr_copy(emac->mac_addr, ndev->dev_addr);

	icssg_class_set_mac_addr(prueth->miig_rt, slice, emac->mac_addr);
	icssg_class_default(prueth->miig_rt, slice, 0, false);
	icssg_ft1_set_mac_addr(prueth->miig_rt, slice, emac->mac_addr);

	/* Notify the stack of the actual queue counts. */
	ret = netif_set_real_num_tx_queues(ndev, num_data_chn);
	if (ret) {
		dev_err(dev, "cannot set real number of tx queues\n");
		return ret;
	}

	init_completion(&emac->cmd_complete);
	ret = prueth_init_tx_chns(emac);
	if (ret) {
		dev_err(dev, "failed to init tx channel: %d\n", ret);
		return ret;
	}

	max_rx_flows = PRUETH_MAX_RX_FLOWS;
	ret = prueth_init_rx_chns(emac, &emac->rx_chns, "rx",
				  max_rx_flows, PRUETH_MAX_RX_DESC);
	if (ret) {
		dev_err(dev, "failed to init rx channel: %d\n", ret);
		goto cleanup_tx;
	}

	ret = prueth_ndev_add_tx_napi(emac);
	if (ret)
		goto cleanup_rx;

	/* we use only the highest priority flow for now i.e. @irq[3] */
	rx_flow = PRUETH_RX_FLOW_DATA;
	ret = request_irq(emac->rx_chns.irq[rx_flow], prueth_rx_irq,
			  IRQF_TRIGGER_HIGH, dev_name(dev), emac);
	if (ret) {
		dev_err(dev, "unable to request RX IRQ\n");
		goto cleanup_napi;
	}

	/* reset and start PRU firmware */
	ret = prueth_emac_start(prueth, emac);
	if (ret)
		goto free_rx_irq;

	icssg_mii_update_mtu(prueth->mii_rt, slice, ndev->max_mtu);

	if (!prueth->emacs_initialized) {
		ret = icss_iep_init(emac->iep, &prueth_iep_clockops,
				    emac, IEP_DEFAULT_CYCLE_TIME_NS);
	}

	ret = request_threaded_irq(emac->tx_ts_irq, NULL, prueth_tx_ts_irq,
				   IRQF_ONESHOT, dev_name(dev), emac);
	if (ret)
		goto stop;

	/* Prepare RX */
	ret = prueth_prepare_rx_chan(emac, &emac->rx_chns, PRUETH_MAX_PKT_SIZE);
	if (ret)
		goto free_tx_ts_irq;

	ret = k3_udma_glue_enable_rx_chn(emac->rx_chns.rx_chn);
	if (ret)
		goto reset_rx_chn;

	for (i = 0; i < emac->tx_ch_num; i++) {
		ret = k3_udma_glue_enable_tx_chn(emac->tx_chns[i].tx_chn);
		if (ret)
			goto reset_tx_chan;
	}

	/* Enable NAPI in Tx and Rx direction */
	for (i = 0; i < emac->tx_ch_num; i++)
		napi_enable(&emac->tx_chns[i].napi_tx);
	napi_enable(&emac->napi_rx);

	/* start PHY */
	phy_start(ndev->phydev);

	prueth->emacs_initialized++;

	queue_work(system_long_wq, &emac->stats_work.work);

	return 0;

reset_tx_chan:
	/* Since interface is not yet up, there is wouldn't be
	 * any SKB for completion. So set false to free_skb
	 */
	prueth_reset_tx_chan(emac, i, false);
reset_rx_chn:
	prueth_reset_rx_chan(&emac->rx_chns, max_rx_flows, false);
free_tx_ts_irq:
	free_irq(emac->tx_ts_irq, emac);
stop:
	prueth_emac_stop(emac);
free_rx_irq:
	free_irq(emac->rx_chns.irq[rx_flow], emac);
cleanup_napi:
	prueth_ndev_del_tx_napi(emac, emac->tx_ch_num);
cleanup_rx:
	prueth_cleanup_rx_chns(emac, &emac->rx_chns, max_rx_flows);
cleanup_tx:
	prueth_cleanup_tx_chns(emac);

	return ret;
}

/**
 * emac_ndo_stop - EMAC device stop
 * @ndev: network adapter device
 *
 * Called when system wants to stop or down the interface.
 *
 * Return: Always 0 (Success)
 */
static int emac_ndo_stop(struct net_device *ndev)
{
	struct prueth_emac *emac = netdev_priv(ndev);
	struct prueth *prueth = emac->prueth;
	int rx_flow = PRUETH_RX_FLOW_DATA;
	int max_rx_flows;
	int ret, i;

	/* inform the upper layers. */
	netif_tx_stop_all_queues(ndev);

	/* block packets from wire */
	if (ndev->phydev)
		phy_stop(ndev->phydev);

	icssg_class_disable(prueth->miig_rt, prueth_emac_slice(emac));

<<<<<<< HEAD
	__dev_mc_unsync(ndev, icssg_prueth_del_mcast);
=======
	if (emac->prueth->is_hsr_offload_mode)
		__dev_mc_unsync(ndev, icssg_prueth_hsr_del_mcast);
	else
		__dev_mc_unsync(ndev, icssg_prueth_del_mcast);
>>>>>>> adc21867

	atomic_set(&emac->tdown_cnt, emac->tx_ch_num);
	/* ensure new tdown_cnt value is visible */
	smp_mb__after_atomic();
	/* tear down and disable UDMA channels */
	reinit_completion(&emac->tdown_complete);
	for (i = 0; i < emac->tx_ch_num; i++)
		k3_udma_glue_tdown_tx_chn(emac->tx_chns[i].tx_chn, false);

	ret = wait_for_completion_timeout(&emac->tdown_complete,
					  msecs_to_jiffies(1000));
	if (!ret)
		netdev_err(ndev, "tx teardown timeout\n");

	prueth_reset_tx_chan(emac, emac->tx_ch_num, true);
	for (i = 0; i < emac->tx_ch_num; i++) {
		napi_disable(&emac->tx_chns[i].napi_tx);
		hrtimer_cancel(&emac->tx_chns[i].tx_hrtimer);
	}

	max_rx_flows = PRUETH_MAX_RX_FLOWS;
	k3_udma_glue_tdown_rx_chn(emac->rx_chns.rx_chn, true);

	prueth_reset_rx_chan(&emac->rx_chns, max_rx_flows, true);

	napi_disable(&emac->napi_rx);
	hrtimer_cancel(&emac->rx_hrtimer);

	cancel_work_sync(&emac->rx_mode_work);

	/* Destroying the queued work in ndo_stop() */
	cancel_delayed_work_sync(&emac->stats_work);

	if (prueth->emacs_initialized == 1)
		icss_iep_exit(emac->iep);

	/* stop PRUs */
	prueth_emac_stop(emac);

	free_irq(emac->tx_ts_irq, emac);

	free_irq(emac->rx_chns.irq[rx_flow], emac);
	prueth_ndev_del_tx_napi(emac, emac->tx_ch_num);

	prueth_cleanup_rx_chns(emac, &emac->rx_chns, max_rx_flows);
	prueth_cleanup_tx_chns(emac);

	prueth->emacs_initialized--;

	return 0;
}

static void emac_ndo_set_rx_mode_work(struct work_struct *work)
{
	struct prueth_emac *emac = container_of(work, struct prueth_emac, rx_mode_work);
	struct net_device *ndev = emac->ndev;
	bool promisc, allmulti;

	if (!netif_running(ndev))
		return;

	promisc = ndev->flags & IFF_PROMISC;
	allmulti = ndev->flags & IFF_ALLMULTI;
	icssg_set_port_state(emac, ICSSG_EMAC_PORT_UC_FLOODING_DISABLE);
	icssg_set_port_state(emac, ICSSG_EMAC_PORT_MC_FLOODING_DISABLE);

	if (promisc) {
		icssg_set_port_state(emac, ICSSG_EMAC_PORT_UC_FLOODING_ENABLE);
		icssg_set_port_state(emac, ICSSG_EMAC_PORT_MC_FLOODING_ENABLE);
		return;
	}

	if (allmulti) {
		icssg_set_port_state(emac, ICSSG_EMAC_PORT_MC_FLOODING_ENABLE);
		return;
	}

<<<<<<< HEAD
	__dev_mc_sync(ndev, icssg_prueth_add_mcast, icssg_prueth_del_mcast);
=======
	if (emac->prueth->is_hsr_offload_mode)
		__dev_mc_sync(ndev, icssg_prueth_hsr_add_mcast,
			      icssg_prueth_hsr_del_mcast);
	else
		__dev_mc_sync(ndev, icssg_prueth_add_mcast,
			      icssg_prueth_del_mcast);
>>>>>>> adc21867
}

/**
 * emac_ndo_set_rx_mode - EMAC set receive mode function
 * @ndev: The EMAC network adapter
 *
 * Called when system wants to set the receive mode of the device.
 *
 */
static void emac_ndo_set_rx_mode(struct net_device *ndev)
{
	struct prueth_emac *emac = netdev_priv(ndev);

	queue_work(emac->cmd_wq, &emac->rx_mode_work);
}

static netdev_features_t emac_ndo_fix_features(struct net_device *ndev,
					       netdev_features_t features)
{
	/* hsr tag insertion offload and hsr dup offload are tightly coupled in
	 * firmware implementation. Both these features need to be enabled /
	 * disabled together.
	 */
	if (!(ndev->features & (NETIF_F_HW_HSR_DUP | NETIF_F_HW_HSR_TAG_INS)))
		if ((features & NETIF_F_HW_HSR_DUP) ||
		    (features & NETIF_F_HW_HSR_TAG_INS))
			features |= NETIF_F_HW_HSR_DUP |
				    NETIF_F_HW_HSR_TAG_INS;

	if ((ndev->features & NETIF_F_HW_HSR_DUP) ||
	    (ndev->features & NETIF_F_HW_HSR_TAG_INS))
		if (!(features & NETIF_F_HW_HSR_DUP) ||
		    !(features & NETIF_F_HW_HSR_TAG_INS))
			features &= ~(NETIF_F_HW_HSR_DUP |
				      NETIF_F_HW_HSR_TAG_INS);

	return features;
}

static const struct net_device_ops emac_netdev_ops = {
	.ndo_open = emac_ndo_open,
	.ndo_stop = emac_ndo_stop,
	.ndo_start_xmit = icssg_ndo_start_xmit,
	.ndo_set_mac_address = eth_mac_addr,
	.ndo_validate_addr = eth_validate_addr,
	.ndo_tx_timeout = icssg_ndo_tx_timeout,
	.ndo_set_rx_mode = emac_ndo_set_rx_mode,
	.ndo_eth_ioctl = icssg_ndo_ioctl,
	.ndo_get_stats64 = icssg_ndo_get_stats64,
	.ndo_get_phys_port_name = icssg_ndo_get_phys_port_name,
<<<<<<< HEAD
=======
	.ndo_fix_features = emac_ndo_fix_features,
>>>>>>> adc21867
};

static int prueth_netdev_init(struct prueth *prueth,
			      struct device_node *eth_node)
{
	int ret, num_tx_chn = PRUETH_MAX_TX_QUEUES;
	struct prueth_emac *emac;
	struct net_device *ndev;
	enum prueth_port port;
	const char *irq_name;
	enum prueth_mac mac;

	port = prueth_node_port(eth_node);
	if (port == PRUETH_PORT_INVALID)
		return -EINVAL;

	mac = prueth_node_mac(eth_node);
	if (mac == PRUETH_MAC_INVALID)
		return -EINVAL;

	ndev = alloc_etherdev_mq(sizeof(*emac), num_tx_chn);
	if (!ndev)
		return -ENOMEM;

	emac = netdev_priv(ndev);
	emac->prueth = prueth;
	emac->ndev = ndev;
	emac->port_id = port;
	emac->cmd_wq = create_singlethread_workqueue("icssg_cmd_wq");
	if (!emac->cmd_wq) {
		ret = -ENOMEM;
		goto free_ndev;
	}
	INIT_WORK(&emac->rx_mode_work, emac_ndo_set_rx_mode_work);

	INIT_DELAYED_WORK(&emac->stats_work, icssg_stats_work_handler);

	ret = pruss_request_mem_region(prueth->pruss,
				       port == PRUETH_PORT_MII0 ?
				       PRUSS_MEM_DRAM0 : PRUSS_MEM_DRAM1,
				       &emac->dram);
	if (ret) {
		dev_err(prueth->dev, "unable to get DRAM: %d\n", ret);
		ret = -ENOMEM;
		goto free_wq;
	}

	emac->tx_ch_num = 1;

	irq_name = "tx_ts0";
	if (emac->port_id == PRUETH_PORT_MII1)
		irq_name = "tx_ts1";
	emac->tx_ts_irq = platform_get_irq_byname_optional(prueth->pdev, irq_name);
	if (emac->tx_ts_irq < 0) {
		ret = dev_err_probe(prueth->dev, emac->tx_ts_irq, "could not get tx_ts_irq\n");
		goto free;
	}

	SET_NETDEV_DEV(ndev, prueth->dev);
	spin_lock_init(&emac->lock);
	mutex_init(&emac->cmd_lock);

	emac->phy_node = of_parse_phandle(eth_node, "phy-handle", 0);
	if (!emac->phy_node && !of_phy_is_fixed_link(eth_node)) {
		dev_err(prueth->dev, "couldn't find phy-handle\n");
		ret = -ENODEV;
		goto free;
	} else if (of_phy_is_fixed_link(eth_node)) {
		ret = of_phy_register_fixed_link(eth_node);
		if (ret) {
			ret = dev_err_probe(prueth->dev, ret,
					    "failed to register fixed-link phy\n");
			goto free;
		}

		emac->phy_node = eth_node;
	}

	ret = of_get_phy_mode(eth_node, &emac->phy_if);
	if (ret) {
		dev_err(prueth->dev, "could not get phy-mode property\n");
		goto free;
	}

	if (emac->phy_if != PHY_INTERFACE_MODE_MII &&
	    !phy_interface_mode_is_rgmii(emac->phy_if)) {
		dev_err(prueth->dev, "PHY mode unsupported %s\n", phy_modes(emac->phy_if));
		ret = -EINVAL;
		goto free;
	}

	/* AM65 SR2.0 has TX Internal delay always enabled by hardware
	 * and it is not possible to disable TX Internal delay. The below
	 * switch case block describes how we handle different phy modes
	 * based on hardware restriction.
	 */
	switch (emac->phy_if) {
	case PHY_INTERFACE_MODE_RGMII_ID:
		emac->phy_if = PHY_INTERFACE_MODE_RGMII_RXID;
		break;
	case PHY_INTERFACE_MODE_RGMII_TXID:
		emac->phy_if = PHY_INTERFACE_MODE_RGMII;
		break;
	case PHY_INTERFACE_MODE_RGMII:
	case PHY_INTERFACE_MODE_RGMII_RXID:
		dev_err(prueth->dev, "RGMII mode without TX delay is not supported");
		ret = -EINVAL;
		goto free;
	default:
		break;
	}

	/* get mac address from DT and set private and netdev addr */
	ret = of_get_ethdev_address(eth_node, ndev);
	if (!is_valid_ether_addr(ndev->dev_addr)) {
		eth_hw_addr_random(ndev);
		dev_warn(prueth->dev, "port %d: using random MAC addr: %pM\n",
			 port, ndev->dev_addr);
	}
	ether_addr_copy(emac->mac_addr, ndev->dev_addr);

	ndev->dev.of_node = eth_node;
	ndev->min_mtu = PRUETH_MIN_PKT_SIZE;
	ndev->max_mtu = PRUETH_MAX_MTU;
	ndev->netdev_ops = &emac_netdev_ops;
	ndev->ethtool_ops = &icssg_ethtool_ops;
	ndev->hw_features = NETIF_F_SG;
	ndev->features = ndev->hw_features;
	ndev->hw_features |= NETIF_PRUETH_HSR_OFFLOAD_FEATURES;

	netif_napi_add(ndev, &emac->napi_rx, icssg_napi_rx_poll);
	hrtimer_init(&emac->rx_hrtimer, CLOCK_MONOTONIC,
		     HRTIMER_MODE_REL_PINNED);
	emac->rx_hrtimer.function = &emac_rx_timer_callback;
	prueth->emac[mac] = emac;

	return 0;

free:
	pruss_release_mem_region(prueth->pruss, &emac->dram);
free_wq:
	destroy_workqueue(emac->cmd_wq);
free_ndev:
	emac->ndev = NULL;
	prueth->emac[mac] = NULL;
	free_netdev(ndev);

	return ret;
}

bool prueth_dev_check(const struct net_device *ndev)
{
	if (ndev->netdev_ops == &emac_netdev_ops && netif_running(ndev)) {
		struct prueth_emac *emac = netdev_priv(ndev);

		return emac->prueth->is_switch_mode;
	}

	return false;
}

static void prueth_offload_fwd_mark_update(struct prueth *prueth)
{
	int set_val = 0;
	int i;

	if (prueth->br_members == (BIT(PRUETH_PORT_MII0) | BIT(PRUETH_PORT_MII1)))
		set_val = 1;

	dev_dbg(prueth->dev, "set offload_fwd_mark %d\n", set_val);

	for (i = PRUETH_MAC0; i < PRUETH_NUM_MACS; i++) {
		struct prueth_emac *emac = prueth->emac[i];

		if (!emac || !emac->ndev)
			continue;

		emac->offload_fwd_mark = set_val;
	}
}

static void prueth_emac_restart(struct prueth *prueth)
{
	struct prueth_emac *emac0 = prueth->emac[PRUETH_MAC0];
	struct prueth_emac *emac1 = prueth->emac[PRUETH_MAC1];

	/* Detach the net_device for both PRUeth ports*/
	if (netif_running(emac0->ndev))
		netif_device_detach(emac0->ndev);
	if (netif_running(emac1->ndev))
		netif_device_detach(emac1->ndev);

	/* Disable both PRUeth ports */
	icssg_set_port_state(emac0, ICSSG_EMAC_PORT_DISABLE);
	icssg_set_port_state(emac1, ICSSG_EMAC_PORT_DISABLE);

	/* Stop both pru cores for both PRUeth ports*/
	prueth_emac_stop(emac0);
	prueth->emacs_initialized--;
	prueth_emac_stop(emac1);
	prueth->emacs_initialized--;

	/* Start both pru cores for both PRUeth ports */
	prueth_emac_start(prueth, emac0);
	prueth->emacs_initialized++;
	prueth_emac_start(prueth, emac1);
	prueth->emacs_initialized++;

	/* Enable forwarding for both PRUeth ports */
	icssg_set_port_state(emac0, ICSSG_EMAC_PORT_FORWARD);
	icssg_set_port_state(emac1, ICSSG_EMAC_PORT_FORWARD);

	/* Attache net_device for both PRUeth ports */
	netif_device_attach(emac0->ndev);
	netif_device_attach(emac1->ndev);
}

<<<<<<< HEAD
static void icssg_enable_switch_mode(struct prueth *prueth)
=======
static void icssg_change_mode(struct prueth *prueth)
>>>>>>> adc21867
{
	struct prueth_emac *emac;
	int mac;

	prueth_emac_restart(prueth);

	for (mac = PRUETH_MAC0; mac < PRUETH_NUM_MACS; mac++) {
		emac = prueth->emac[mac];
<<<<<<< HEAD
=======
		if (prueth->is_hsr_offload_mode) {
			if (emac->ndev->features & NETIF_F_HW_HSR_TAG_RM)
				icssg_set_port_state(emac, ICSSG_EMAC_HSR_RX_OFFLOAD_ENABLE);
			else
				icssg_set_port_state(emac, ICSSG_EMAC_HSR_RX_OFFLOAD_DISABLE);
		}

>>>>>>> adc21867
		if (netif_running(emac->ndev)) {
			icssg_fdb_add_del(emac, eth_stp_addr, prueth->default_vlan,
					  ICSSG_FDB_ENTRY_P0_MEMBERSHIP |
					  ICSSG_FDB_ENTRY_P1_MEMBERSHIP |
					  ICSSG_FDB_ENTRY_P2_MEMBERSHIP |
					  ICSSG_FDB_ENTRY_BLOCK,
					  true);
			icssg_vtbl_modify(emac, emac->port_vlan | DEFAULT_VID,
					  BIT(emac->port_id) | DEFAULT_PORT_MASK,
					  BIT(emac->port_id) | DEFAULT_UNTAG_MASK,
					  true);
<<<<<<< HEAD
			icssg_set_pvid(prueth, emac->port_vlan, emac->port_id);
			icssg_set_port_state(emac, ICSSG_EMAC_PORT_VLAN_AWARE_ENABLE);
=======
			if (prueth->is_hsr_offload_mode)
				icssg_vtbl_modify(emac, DEFAULT_VID,
						  DEFAULT_PORT_MASK,
						  DEFAULT_UNTAG_MASK, true);
			icssg_set_pvid(prueth, emac->port_vlan, emac->port_id);
			if (prueth->is_switch_mode)
				icssg_set_port_state(emac, ICSSG_EMAC_PORT_VLAN_AWARE_ENABLE);
>>>>>>> adc21867
		}
	}
}

static int prueth_netdevice_port_link(struct net_device *ndev,
				      struct net_device *br_ndev,
				      struct netlink_ext_ack *extack)
{
	struct prueth_emac *emac = netdev_priv(ndev);
	struct prueth *prueth = emac->prueth;
	int err;

	if (!prueth->br_members) {
		prueth->hw_bridge_dev = br_ndev;
	} else {
		/* This is adding the port to a second bridge, this is
		 * unsupported
		 */
		if (prueth->hw_bridge_dev != br_ndev)
			return -EOPNOTSUPP;
	}

	err = switchdev_bridge_port_offload(br_ndev, ndev, emac,
					    &prueth->prueth_switchdev_nb,
					    &prueth->prueth_switchdev_bl_nb,
					    false, extack);
	if (err)
		return err;

	prueth->br_members |= BIT(emac->port_id);

	if (!prueth->is_switch_mode) {
		if (prueth->br_members & BIT(PRUETH_PORT_MII0) &&
		    prueth->br_members & BIT(PRUETH_PORT_MII1)) {
			prueth->is_switch_mode = true;
			prueth->default_vlan = 1;
			emac->port_vlan = prueth->default_vlan;
<<<<<<< HEAD
			icssg_enable_switch_mode(prueth);
=======
			icssg_change_mode(prueth);
>>>>>>> adc21867
		}
	}

	prueth_offload_fwd_mark_update(prueth);

	return NOTIFY_DONE;
}

static void prueth_netdevice_port_unlink(struct net_device *ndev)
{
	struct prueth_emac *emac = netdev_priv(ndev);
	struct prueth *prueth = emac->prueth;

	prueth->br_members &= ~BIT(emac->port_id);

	if (prueth->is_switch_mode) {
		prueth->is_switch_mode = false;
		emac->port_vlan = 0;
		prueth_emac_restart(prueth);
	}

	prueth_offload_fwd_mark_update(prueth);

	if (!prueth->br_members)
		prueth->hw_bridge_dev = NULL;
}

<<<<<<< HEAD
=======
static int prueth_hsr_port_link(struct net_device *ndev)
{
	struct prueth_emac *emac = netdev_priv(ndev);
	struct prueth *prueth = emac->prueth;
	struct prueth_emac *emac0;
	struct prueth_emac *emac1;

	emac0 = prueth->emac[PRUETH_MAC0];
	emac1 = prueth->emac[PRUETH_MAC1];

	if (prueth->is_switch_mode)
		return -EOPNOTSUPP;

	prueth->hsr_members |= BIT(emac->port_id);
	if (!prueth->is_hsr_offload_mode) {
		if (prueth->hsr_members & BIT(PRUETH_PORT_MII0) &&
		    prueth->hsr_members & BIT(PRUETH_PORT_MII1)) {
			if (!(emac0->ndev->features &
			      NETIF_PRUETH_HSR_OFFLOAD_FEATURES) &&
			    !(emac1->ndev->features &
			      NETIF_PRUETH_HSR_OFFLOAD_FEATURES))
				return -EOPNOTSUPP;
			prueth->is_hsr_offload_mode = true;
			prueth->default_vlan = 1;
			emac0->port_vlan = prueth->default_vlan;
			emac1->port_vlan = prueth->default_vlan;
			icssg_change_mode(prueth);
			netdev_dbg(ndev, "Enabling HSR offload mode\n");
		}
	}

	return 0;
}

static void prueth_hsr_port_unlink(struct net_device *ndev)
{
	struct prueth_emac *emac = netdev_priv(ndev);
	struct prueth *prueth = emac->prueth;
	struct prueth_emac *emac0;
	struct prueth_emac *emac1;

	emac0 = prueth->emac[PRUETH_MAC0];
	emac1 = prueth->emac[PRUETH_MAC1];

	prueth->hsr_members &= ~BIT(emac->port_id);
	if (prueth->is_hsr_offload_mode) {
		prueth->is_hsr_offload_mode = false;
		emac0->port_vlan = 0;
		emac1->port_vlan = 0;
		prueth->hsr_dev = NULL;
		prueth_emac_restart(prueth);
		netdev_dbg(ndev, "Disabling HSR Offload mode\n");
	}
}

>>>>>>> adc21867
/* netdev notifier */
static int prueth_netdevice_event(struct notifier_block *unused,
				  unsigned long event, void *ptr)
{
	struct netlink_ext_ack *extack = netdev_notifier_info_to_extack(ptr);
	struct net_device *ndev = netdev_notifier_info_to_dev(ptr);
	struct netdev_notifier_changeupper_info *info;
<<<<<<< HEAD
=======
	struct prueth_emac *emac = netdev_priv(ndev);
	struct prueth *prueth = emac->prueth;
>>>>>>> adc21867
	int ret = NOTIFY_DONE;

	if (ndev->netdev_ops != &emac_netdev_ops)
		return NOTIFY_DONE;

	switch (event) {
	case NETDEV_CHANGEUPPER:
		info = ptr;

<<<<<<< HEAD
=======
		if ((ndev->features & NETIF_PRUETH_HSR_OFFLOAD_FEATURES) &&
		    is_hsr_master(info->upper_dev)) {
			if (info->linking) {
				if (!prueth->hsr_dev) {
					prueth->hsr_dev = info->upper_dev;
					icssg_class_set_host_mac_addr(prueth->miig_rt,
								      prueth->hsr_dev->dev_addr);
				} else {
					if (prueth->hsr_dev != info->upper_dev) {
						netdev_dbg(ndev, "Both interfaces must be linked to same upper device\n");
						return -EOPNOTSUPP;
					}
				}
				prueth_hsr_port_link(ndev);
			} else {
				prueth_hsr_port_unlink(ndev);
			}
		}

>>>>>>> adc21867
		if (netif_is_bridge_master(info->upper_dev)) {
			if (info->linking)
				ret = prueth_netdevice_port_link(ndev, info->upper_dev, extack);
			else
				prueth_netdevice_port_unlink(ndev);
		}
		break;
	default:
		return NOTIFY_DONE;
	}

	return notifier_from_errno(ret);
}

static int prueth_register_notifiers(struct prueth *prueth)
{
	int ret = 0;

	prueth->prueth_netdevice_nb.notifier_call = &prueth_netdevice_event;
	ret = register_netdevice_notifier(&prueth->prueth_netdevice_nb);
	if (ret) {
		dev_err(prueth->dev, "can't register netdevice notifier\n");
		return ret;
	}

	ret = prueth_switchdev_register_notifiers(prueth);
	if (ret)
		unregister_netdevice_notifier(&prueth->prueth_netdevice_nb);

	return ret;
}

static void prueth_unregister_notifiers(struct prueth *prueth)
{
	prueth_switchdev_unregister_notifiers(prueth);
	unregister_netdevice_notifier(&prueth->prueth_netdevice_nb);
}

static int prueth_probe(struct platform_device *pdev)
{
	struct device_node *eth_node, *eth_ports_node;
	struct device_node  *eth0_node = NULL;
	struct device_node  *eth1_node = NULL;
	struct genpool_data_align gp_data = {
		.align = SZ_64K,
	};
	struct device *dev = &pdev->dev;
	struct device_node *np;
	struct prueth *prueth;
	struct pruss *pruss;
	u32 msmc_ram_size;
	int i, ret;

	np = dev->of_node;

	prueth = devm_kzalloc(dev, sizeof(*prueth), GFP_KERNEL);
	if (!prueth)
		return -ENOMEM;

	dev_set_drvdata(dev, prueth);
	prueth->pdev = pdev;
	prueth->pdata = *(const struct prueth_pdata *)device_get_match_data(dev);

	prueth->dev = dev;
	eth_ports_node = of_get_child_by_name(np, "ethernet-ports");
	if (!eth_ports_node)
		return -ENOENT;

	for_each_child_of_node(eth_ports_node, eth_node) {
		u32 reg;

		if (strcmp(eth_node->name, "port"))
			continue;
		ret = of_property_read_u32(eth_node, "reg", &reg);
		if (ret < 0) {
			dev_err(dev, "%pOF error reading port_id %d\n",
				eth_node, ret);
		}

		of_node_get(eth_node);

		if (reg == 0) {
			eth0_node = eth_node;
			if (!of_device_is_available(eth0_node)) {
				of_node_put(eth0_node);
				eth0_node = NULL;
			}
		} else if (reg == 1) {
			eth1_node = eth_node;
			if (!of_device_is_available(eth1_node)) {
				of_node_put(eth1_node);
				eth1_node = NULL;
			}
		} else {
			dev_err(dev, "port reg should be 0 or 1\n");
		}
	}

	of_node_put(eth_ports_node);

	/* At least one node must be present and available else we fail */
	if (!eth0_node && !eth1_node) {
		dev_err(dev, "neither port0 nor port1 node available\n");
		return -ENODEV;
	}

	if (eth0_node == eth1_node) {
		dev_err(dev, "port0 and port1 can't have same reg\n");
		of_node_put(eth0_node);
		return -ENODEV;
	}

	prueth->eth_node[PRUETH_MAC0] = eth0_node;
	prueth->eth_node[PRUETH_MAC1] = eth1_node;

	prueth->miig_rt = syscon_regmap_lookup_by_phandle(np, "ti,mii-g-rt");
	if (IS_ERR(prueth->miig_rt)) {
		dev_err(dev, "couldn't get ti,mii-g-rt syscon regmap\n");
		return -ENODEV;
	}

	prueth->mii_rt = syscon_regmap_lookup_by_phandle(np, "ti,mii-rt");
	if (IS_ERR(prueth->mii_rt)) {
		dev_err(dev, "couldn't get ti,mii-rt syscon regmap\n");
		return -ENODEV;
	}

	prueth->pa_stats = syscon_regmap_lookup_by_phandle(np, "ti,pa-stats");
	if (IS_ERR(prueth->pa_stats)) {
		dev_err(dev, "couldn't get ti,pa-stats syscon regmap\n");
		prueth->pa_stats = NULL;
	}

	if (eth0_node) {
		ret = prueth_get_cores(prueth, ICSS_SLICE0, false);
		if (ret)
			goto put_cores;
	}

	if (eth1_node) {
		ret = prueth_get_cores(prueth, ICSS_SLICE1, false);
		if (ret)
			goto put_cores;
	}

	pruss = pruss_get(eth0_node ?
			  prueth->pru[ICSS_SLICE0] : prueth->pru[ICSS_SLICE1]);
	if (IS_ERR(pruss)) {
		ret = PTR_ERR(pruss);
		dev_err(dev, "unable to get pruss handle\n");
		goto put_cores;
	}

	prueth->pruss = pruss;

	ret = pruss_request_mem_region(pruss, PRUSS_MEM_SHRD_RAM2,
				       &prueth->shram);
	if (ret) {
		dev_err(dev, "unable to get PRUSS SHRD RAM2: %d\n", ret);
		goto put_pruss;
	}

	prueth->sram_pool = of_gen_pool_get(np, "sram", 0);
	if (!prueth->sram_pool) {
		dev_err(dev, "unable to get SRAM pool\n");
		ret = -ENODEV;

		goto put_mem;
	}

	msmc_ram_size = MSMC_RAM_SIZE;
	prueth->is_switchmode_supported = prueth->pdata.switch_mode;
	if (prueth->is_switchmode_supported)
		msmc_ram_size = MSMC_RAM_SIZE_SWITCH_MODE;

	/* NOTE: FW bug needs buffer base to be 64KB aligned */
	prueth->msmcram.va =
		(void __iomem *)gen_pool_alloc_algo(prueth->sram_pool,
						    msmc_ram_size,
						    gen_pool_first_fit_align,
						    &gp_data);

	if (!prueth->msmcram.va) {
		ret = -ENOMEM;
		dev_err(dev, "unable to allocate MSMC resource\n");
		goto put_mem;
	}
	prueth->msmcram.pa = gen_pool_virt_to_phys(prueth->sram_pool,
						   (unsigned long)prueth->msmcram.va);
	prueth->msmcram.size = msmc_ram_size;
	memset_io(prueth->msmcram.va, 0, msmc_ram_size);
	dev_dbg(dev, "sram: pa %llx va %p size %zx\n", prueth->msmcram.pa,
		prueth->msmcram.va, prueth->msmcram.size);

	prueth->iep0 = icss_iep_get_idx(np, 0);
	if (IS_ERR(prueth->iep0)) {
		ret = dev_err_probe(dev, PTR_ERR(prueth->iep0), "iep0 get failed\n");
		prueth->iep0 = NULL;
		goto free_pool;
	}

	prueth->iep1 = icss_iep_get_idx(np, 1);
	if (IS_ERR(prueth->iep1)) {
		ret = dev_err_probe(dev, PTR_ERR(prueth->iep1), "iep1 get failed\n");
		goto put_iep0;
	}

	if (prueth->pdata.quirk_10m_link_issue) {
		/* Enable IEP1 for FW in 64bit mode as W/A for 10M FD link detect issue under TX
		 * traffic.
		 */
		icss_iep_init_fw(prueth->iep1);
	}

	spin_lock_init(&prueth->vtbl_lock);
	/* setup netdev interfaces */
	if (eth0_node) {
		ret = prueth_netdev_init(prueth, eth0_node);
		if (ret) {
			dev_err_probe(dev, ret, "netdev init %s failed\n",
				      eth0_node->name);
			goto exit_iep;
		}

		prueth->emac[PRUETH_MAC0]->half_duplex =
			of_property_read_bool(eth0_node, "ti,half-duplex-capable");

		prueth->emac[PRUETH_MAC0]->iep = prueth->iep0;
	}

	if (eth1_node) {
		ret = prueth_netdev_init(prueth, eth1_node);
		if (ret) {
			dev_err_probe(dev, ret, "netdev init %s failed\n",
				      eth1_node->name);
			goto netdev_exit;
		}

		prueth->emac[PRUETH_MAC1]->half_duplex =
			of_property_read_bool(eth1_node, "ti,half-duplex-capable");

		prueth->emac[PRUETH_MAC1]->iep = prueth->iep0;
	}

	/* register the network devices */
	if (eth0_node) {
		ret = register_netdev(prueth->emac[PRUETH_MAC0]->ndev);
		if (ret) {
			dev_err(dev, "can't register netdev for port MII0");
			goto netdev_exit;
		}

		prueth->registered_netdevs[PRUETH_MAC0] = prueth->emac[PRUETH_MAC0]->ndev;

		ret = emac_phy_connect(prueth->emac[PRUETH_MAC0]);
		if (ret) {
			dev_err(dev,
				"can't connect to MII0 PHY, error -%d", ret);
			goto netdev_unregister;
		}
		phy_attached_info(prueth->emac[PRUETH_MAC0]->ndev->phydev);
	}

	if (eth1_node) {
		ret = register_netdev(prueth->emac[PRUETH_MAC1]->ndev);
		if (ret) {
			dev_err(dev, "can't register netdev for port MII1");
			goto netdev_unregister;
		}

		prueth->registered_netdevs[PRUETH_MAC1] = prueth->emac[PRUETH_MAC1]->ndev;
		ret = emac_phy_connect(prueth->emac[PRUETH_MAC1]);
		if (ret) {
			dev_err(dev,
				"can't connect to MII1 PHY, error %d", ret);
			goto netdev_unregister;
		}
		phy_attached_info(prueth->emac[PRUETH_MAC1]->ndev->phydev);
	}

	if (prueth->is_switchmode_supported) {
		ret = prueth_register_notifiers(prueth);
		if (ret)
			goto netdev_unregister;

		sprintf(prueth->switch_id, "%s", dev_name(dev));
	}

	dev_info(dev, "TI PRU ethernet driver initialized: %s EMAC mode\n",
		 (!eth0_node || !eth1_node) ? "single" : "dual");

	if (eth1_node)
		of_node_put(eth1_node);
	if (eth0_node)
		of_node_put(eth0_node);
	return 0;

netdev_unregister:
	for (i = 0; i < PRUETH_NUM_MACS; i++) {
		if (!prueth->registered_netdevs[i])
			continue;
		if (prueth->emac[i]->ndev->phydev) {
			phy_disconnect(prueth->emac[i]->ndev->phydev);
			prueth->emac[i]->ndev->phydev = NULL;
		}
		unregister_netdev(prueth->registered_netdevs[i]);
	}

netdev_exit:
	for (i = 0; i < PRUETH_NUM_MACS; i++) {
		eth_node = prueth->eth_node[i];
		if (!eth_node)
			continue;

		prueth_netdev_exit(prueth, eth_node);
	}

exit_iep:
	if (prueth->pdata.quirk_10m_link_issue)
		icss_iep_exit_fw(prueth->iep1);
	icss_iep_put(prueth->iep1);

put_iep0:
	icss_iep_put(prueth->iep0);
	prueth->iep0 = NULL;
	prueth->iep1 = NULL;

free_pool:
	gen_pool_free(prueth->sram_pool,
		      (unsigned long)prueth->msmcram.va, msmc_ram_size);

put_mem:
	pruss_release_mem_region(prueth->pruss, &prueth->shram);

put_pruss:
	pruss_put(prueth->pruss);

put_cores:
	if (eth1_node) {
		prueth_put_cores(prueth, ICSS_SLICE1);
		of_node_put(eth1_node);
	}

	if (eth0_node) {
		prueth_put_cores(prueth, ICSS_SLICE0);
		of_node_put(eth0_node);
	}

	return ret;
}

static void prueth_remove(struct platform_device *pdev)
{
	struct prueth *prueth = platform_get_drvdata(pdev);
	struct device_node *eth_node;
	int i;

	prueth_unregister_notifiers(prueth);

	for (i = 0; i < PRUETH_NUM_MACS; i++) {
		if (!prueth->registered_netdevs[i])
			continue;
		phy_stop(prueth->emac[i]->ndev->phydev);
		phy_disconnect(prueth->emac[i]->ndev->phydev);
		prueth->emac[i]->ndev->phydev = NULL;
		unregister_netdev(prueth->registered_netdevs[i]);
	}

	for (i = 0; i < PRUETH_NUM_MACS; i++) {
		eth_node = prueth->eth_node[i];
		if (!eth_node)
			continue;

		prueth_netdev_exit(prueth, eth_node);
	}

	if (prueth->pdata.quirk_10m_link_issue)
		icss_iep_exit_fw(prueth->iep1);

	icss_iep_put(prueth->iep1);
	icss_iep_put(prueth->iep0);

	gen_pool_free(prueth->sram_pool,
		      (unsigned long)prueth->msmcram.va,
		      MSMC_RAM_SIZE);

	pruss_release_mem_region(prueth->pruss, &prueth->shram);

	pruss_put(prueth->pruss);

	if (prueth->eth_node[PRUETH_MAC1])
		prueth_put_cores(prueth, ICSS_SLICE1);

	if (prueth->eth_node[PRUETH_MAC0])
		prueth_put_cores(prueth, ICSS_SLICE0);
}

static const struct prueth_pdata am654_icssg_pdata = {
	.fdqring_mode = K3_RINGACC_RING_MODE_MESSAGE,
	.quirk_10m_link_issue = 1,
	.switch_mode = 1,
};

static const struct prueth_pdata am64x_icssg_pdata = {
	.fdqring_mode = K3_RINGACC_RING_MODE_RING,
	.quirk_10m_link_issue = 1,
	.switch_mode = 1,
};

static const struct of_device_id prueth_dt_match[] = {
	{ .compatible = "ti,am654-icssg-prueth", .data = &am654_icssg_pdata },
	{ .compatible = "ti,am642-icssg-prueth", .data = &am64x_icssg_pdata },
	{ /* sentinel */ }
};
MODULE_DEVICE_TABLE(of, prueth_dt_match);

static struct platform_driver prueth_driver = {
	.probe = prueth_probe,
	.remove_new = prueth_remove,
	.driver = {
		.name = "icssg-prueth",
		.of_match_table = prueth_dt_match,
		.pm = &prueth_dev_pm_ops,
	},
};
module_platform_driver(prueth_driver);

MODULE_AUTHOR("Roger Quadros <rogerq@ti.com>");
MODULE_AUTHOR("Md Danish Anwar <danishanwar@ti.com>");
MODULE_DESCRIPTION("PRUSS ICSSG Ethernet Driver");
MODULE_LICENSE("GPL");<|MERGE_RESOLUTION|>--- conflicted
+++ resolved
@@ -42,14 +42,11 @@
 #define DEFAULT_PORT_MASK	1
 #define DEFAULT_UNTAG_MASK	1
 
-<<<<<<< HEAD
-=======
 #define NETIF_PRUETH_HSR_OFFLOAD_FEATURES	(NETIF_F_HW_HSR_FWD | \
 						 NETIF_F_HW_HSR_DUP | \
 						 NETIF_F_HW_HSR_TAG_INS | \
 						 NETIF_F_HW_HSR_TAG_RM)
 
->>>>>>> adc21867
 /* CTRLMMR_ICSSG_RGMII_CTRL register bits */
 #define ICSSG_CTRL_RGMII_ID_MODE                BIT(24)
 
@@ -128,8 +125,6 @@
 	return IRQ_HANDLED;
 }
 
-<<<<<<< HEAD
-=======
 static struct icssg_firmwares icssg_hsr_firmwares[] = {
 	{
 		.pru = "ti-pruss/am65x-sr2-pru0-pruhsr-fw.elf",
@@ -143,7 +138,6 @@
 	}
 };
 
->>>>>>> adc21867
 static struct icssg_firmwares icssg_switch_firmwares[] = {
 	{
 		.pru = "ti-pruss/am65x-sr2-pru0-prusw-fw.elf",
@@ -178,11 +172,8 @@
 
 	if (prueth->is_switch_mode)
 		firmwares = icssg_switch_firmwares;
-<<<<<<< HEAD
-=======
 	else if (prueth->is_hsr_offload_mode)
 		firmwares = icssg_hsr_firmwares;
->>>>>>> adc21867
 	else
 		firmwares = icssg_emac_firmwares;
 
@@ -510,8 +501,6 @@
 	return 0;
 }
 
-<<<<<<< HEAD
-=======
 static int icssg_prueth_hsr_add_mcast(struct net_device *ndev, const u8 *addr)
 {
 	struct prueth_emac *emac = netdev_priv(ndev);
@@ -542,7 +531,6 @@
 	return 0;
 }
 
->>>>>>> adc21867
 /**
  * emac_ndo_open - EMAC device open
  * @ndev: network adapter device
@@ -703,14 +691,10 @@
 
 	icssg_class_disable(prueth->miig_rt, prueth_emac_slice(emac));
 
-<<<<<<< HEAD
-	__dev_mc_unsync(ndev, icssg_prueth_del_mcast);
-=======
 	if (emac->prueth->is_hsr_offload_mode)
 		__dev_mc_unsync(ndev, icssg_prueth_hsr_del_mcast);
 	else
 		__dev_mc_unsync(ndev, icssg_prueth_del_mcast);
->>>>>>> adc21867
 
 	atomic_set(&emac->tdown_cnt, emac->tx_ch_num);
 	/* ensure new tdown_cnt value is visible */
@@ -788,16 +772,12 @@
 		return;
 	}
 
-<<<<<<< HEAD
-	__dev_mc_sync(ndev, icssg_prueth_add_mcast, icssg_prueth_del_mcast);
-=======
 	if (emac->prueth->is_hsr_offload_mode)
 		__dev_mc_sync(ndev, icssg_prueth_hsr_add_mcast,
 			      icssg_prueth_hsr_del_mcast);
 	else
 		__dev_mc_sync(ndev, icssg_prueth_add_mcast,
 			      icssg_prueth_del_mcast);
->>>>>>> adc21867
 }
 
 /**
@@ -848,10 +828,7 @@
 	.ndo_eth_ioctl = icssg_ndo_ioctl,
 	.ndo_get_stats64 = icssg_ndo_get_stats64,
 	.ndo_get_phys_port_name = icssg_ndo_get_phys_port_name,
-<<<<<<< HEAD
-=======
 	.ndo_fix_features = emac_ndo_fix_features,
->>>>>>> adc21867
 };
 
 static int prueth_netdev_init(struct prueth *prueth,
@@ -1069,11 +1046,7 @@
 	netif_device_attach(emac1->ndev);
 }
 
-<<<<<<< HEAD
-static void icssg_enable_switch_mode(struct prueth *prueth)
-=======
 static void icssg_change_mode(struct prueth *prueth)
->>>>>>> adc21867
 {
 	struct prueth_emac *emac;
 	int mac;
@@ -1082,8 +1055,6 @@
 
 	for (mac = PRUETH_MAC0; mac < PRUETH_NUM_MACS; mac++) {
 		emac = prueth->emac[mac];
-<<<<<<< HEAD
-=======
 		if (prueth->is_hsr_offload_mode) {
 			if (emac->ndev->features & NETIF_F_HW_HSR_TAG_RM)
 				icssg_set_port_state(emac, ICSSG_EMAC_HSR_RX_OFFLOAD_ENABLE);
@@ -1091,7 +1062,6 @@
 				icssg_set_port_state(emac, ICSSG_EMAC_HSR_RX_OFFLOAD_DISABLE);
 		}
 
->>>>>>> adc21867
 		if (netif_running(emac->ndev)) {
 			icssg_fdb_add_del(emac, eth_stp_addr, prueth->default_vlan,
 					  ICSSG_FDB_ENTRY_P0_MEMBERSHIP |
@@ -1103,10 +1073,6 @@
 					  BIT(emac->port_id) | DEFAULT_PORT_MASK,
 					  BIT(emac->port_id) | DEFAULT_UNTAG_MASK,
 					  true);
-<<<<<<< HEAD
-			icssg_set_pvid(prueth, emac->port_vlan, emac->port_id);
-			icssg_set_port_state(emac, ICSSG_EMAC_PORT_VLAN_AWARE_ENABLE);
-=======
 			if (prueth->is_hsr_offload_mode)
 				icssg_vtbl_modify(emac, DEFAULT_VID,
 						  DEFAULT_PORT_MASK,
@@ -1114,7 +1080,6 @@
 			icssg_set_pvid(prueth, emac->port_vlan, emac->port_id);
 			if (prueth->is_switch_mode)
 				icssg_set_port_state(emac, ICSSG_EMAC_PORT_VLAN_AWARE_ENABLE);
->>>>>>> adc21867
 		}
 	}
 }
@@ -1152,11 +1117,7 @@
 			prueth->is_switch_mode = true;
 			prueth->default_vlan = 1;
 			emac->port_vlan = prueth->default_vlan;
-<<<<<<< HEAD
-			icssg_enable_switch_mode(prueth);
-=======
 			icssg_change_mode(prueth);
->>>>>>> adc21867
 		}
 	}
 
@@ -1184,8 +1145,6 @@
 		prueth->hw_bridge_dev = NULL;
 }
 
-<<<<<<< HEAD
-=======
 static int prueth_hsr_port_link(struct net_device *ndev)
 {
 	struct prueth_emac *emac = netdev_priv(ndev);
@@ -1241,7 +1200,6 @@
 	}
 }
 
->>>>>>> adc21867
 /* netdev notifier */
 static int prueth_netdevice_event(struct notifier_block *unused,
 				  unsigned long event, void *ptr)
@@ -1249,11 +1207,8 @@
 	struct netlink_ext_ack *extack = netdev_notifier_info_to_extack(ptr);
 	struct net_device *ndev = netdev_notifier_info_to_dev(ptr);
 	struct netdev_notifier_changeupper_info *info;
-<<<<<<< HEAD
-=======
 	struct prueth_emac *emac = netdev_priv(ndev);
 	struct prueth *prueth = emac->prueth;
->>>>>>> adc21867
 	int ret = NOTIFY_DONE;
 
 	if (ndev->netdev_ops != &emac_netdev_ops)
@@ -1263,8 +1218,6 @@
 	case NETDEV_CHANGEUPPER:
 		info = ptr;
 
-<<<<<<< HEAD
-=======
 		if ((ndev->features & NETIF_PRUETH_HSR_OFFLOAD_FEATURES) &&
 		    is_hsr_master(info->upper_dev)) {
 			if (info->linking) {
@@ -1284,7 +1237,6 @@
 			}
 		}
 
->>>>>>> adc21867
 		if (netif_is_bridge_master(info->upper_dev)) {
 			if (info->linking)
 				ret = prueth_netdevice_port_link(ndev, info->upper_dev, extack);
