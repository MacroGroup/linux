--- conflicted
+++ resolved
@@ -164,10 +164,7 @@
 #define XAE_EMMC_OFFSET		0x00000410 /* MAC speed configuration */
 #define XAE_PHYC_OFFSET		0x00000414 /* RX Max Frame Configuration */
 #define XAE_ID_OFFSET		0x000004F8 /* Identification register */
-<<<<<<< HEAD
-=======
 #define XAE_ABILITY_OFFSET	0x000004FC /* Ability Register offset */
->>>>>>> adc21867
 #define XAE_MDIO_MC_OFFSET	0x00000500 /* MDIO Setup */
 #define XAE_MDIO_MCR_OFFSET	0x00000504 /* MDIO Control */
 #define XAE_MDIO_MWD_OFFSET	0x00000508 /* MDIO Write Data */
