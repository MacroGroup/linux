// SPDX-License-Identifier: GPL-2.0-only
/*
 * Xilinx Axi Ethernet device driver
 *
 * Copyright (c) 2008 Nissin Systems Co., Ltd.,  Yoshio Kashiwagi
 * Copyright (c) 2005-2008 DLA Systems,  David H. Lynch Jr. <dhlii@dlasys.net>
 * Copyright (c) 2008-2009 Secret Lab Technologies Ltd.
 * Copyright (c) 2010 - 2011 Michal Simek <monstr@monstr.eu>
 * Copyright (c) 2010 - 2011 PetaLogix
 * Copyright (c) 2019 - 2022 Calian Advanced Technologies
 * Copyright (c) 2010 - 2012 Xilinx, Inc. All rights reserved.
 *
 * This is a driver for the Xilinx Axi Ethernet which is used in the Virtex6
 * and Spartan6.
 *
 * TODO:
 *  - Add Axi Fifo support.
 *  - Factor out Axi DMA code into separate driver.
 *  - Test and fix basic multicast filtering.
 *  - Add support for extended multicast filtering.
 *  - Test basic VLAN support.
 *  - Add support for extended VLAN support.
 */

#include <linux/clk.h>
#include <linux/delay.h>
#include <linux/etherdevice.h>
#include <linux/module.h>
#include <linux/netdevice.h>
#include <linux/of.h>
#include <linux/of_mdio.h>
#include <linux/of_net.h>
#include <linux/of_irq.h>
#include <linux/of_address.h>
#include <linux/platform_device.h>
#include <linux/skbuff.h>
#include <linux/math64.h>
#include <linux/phy.h>
#include <linux/mii.h>
#include <linux/ethtool.h>
#include <linux/dmaengine.h>
#include <linux/dma-mapping.h>
#include <linux/dma/xilinx_dma.h>
#include <linux/circ_buf.h>
#include <net/netdev_queues.h>

#include "xilinx_axienet.h"

/* Descriptors defines for Tx and Rx DMA */
#define TX_BD_NUM_DEFAULT		128
#define RX_BD_NUM_DEFAULT		1024
#define TX_BD_NUM_MIN			(MAX_SKB_FRAGS + 1)
#define TX_BD_NUM_MAX			4096
#define RX_BD_NUM_MAX			4096
#define DMA_NUM_APP_WORDS		5
#define LEN_APP				4
#define RX_BUF_NUM_DEFAULT		128

/* Must be shorter than length of ethtool_drvinfo.driver field to fit */
#define DRIVER_NAME		"xaxienet"
#define DRIVER_DESCRIPTION	"Xilinx Axi Ethernet driver"
#define DRIVER_VERSION		"1.00a"

#define AXIENET_REGS_N		40

static void axienet_rx_submit_desc(struct net_device *ndev);

/* Match table for of_platform binding */
static const struct of_device_id axienet_of_match[] = {
	{ .compatible = "xlnx,axi-ethernet-1.00.a", },
	{ .compatible = "xlnx,axi-ethernet-1.01.a", },
	{ .compatible = "xlnx,axi-ethernet-2.01.a", },
	{},
};

MODULE_DEVICE_TABLE(of, axienet_of_match);

/* Option table for setting up Axi Ethernet hardware options */
static struct axienet_option axienet_options[] = {
	/* Turn on jumbo packet support for both Rx and Tx */
	{
		.opt = XAE_OPTION_JUMBO,
		.reg = XAE_TC_OFFSET,
		.m_or = XAE_TC_JUM_MASK,
	}, {
		.opt = XAE_OPTION_JUMBO,
		.reg = XAE_RCW1_OFFSET,
		.m_or = XAE_RCW1_JUM_MASK,
	}, { /* Turn on VLAN packet support for both Rx and Tx */
		.opt = XAE_OPTION_VLAN,
		.reg = XAE_TC_OFFSET,
		.m_or = XAE_TC_VLAN_MASK,
	}, {
		.opt = XAE_OPTION_VLAN,
		.reg = XAE_RCW1_OFFSET,
		.m_or = XAE_RCW1_VLAN_MASK,
	}, { /* Turn on FCS stripping on receive packets */
		.opt = XAE_OPTION_FCS_STRIP,
		.reg = XAE_RCW1_OFFSET,
		.m_or = XAE_RCW1_FCS_MASK,
	}, { /* Turn on FCS insertion on transmit packets */
		.opt = XAE_OPTION_FCS_INSERT,
		.reg = XAE_TC_OFFSET,
		.m_or = XAE_TC_FCS_MASK,
	}, { /* Turn off length/type field checking on receive packets */
		.opt = XAE_OPTION_LENTYPE_ERR,
		.reg = XAE_RCW1_OFFSET,
		.m_or = XAE_RCW1_LT_DIS_MASK,
	}, { /* Turn on Rx flow control */
		.opt = XAE_OPTION_FLOW_CONTROL,
		.reg = XAE_FCC_OFFSET,
		.m_or = XAE_FCC_FCRX_MASK,
	}, { /* Turn on Tx flow control */
		.opt = XAE_OPTION_FLOW_CONTROL,
		.reg = XAE_FCC_OFFSET,
		.m_or = XAE_FCC_FCTX_MASK,
	}, { /* Turn on promiscuous frame filtering */
		.opt = XAE_OPTION_PROMISC,
		.reg = XAE_FMI_OFFSET,
		.m_or = XAE_FMI_PM_MASK,
	}, { /* Enable transmitter */
		.opt = XAE_OPTION_TXEN,
		.reg = XAE_TC_OFFSET,
		.m_or = XAE_TC_TX_MASK,
	}, { /* Enable receiver */
		.opt = XAE_OPTION_RXEN,
		.reg = XAE_RCW1_OFFSET,
		.m_or = XAE_RCW1_RX_MASK,
	},
	{}
};

static struct skbuf_dma_descriptor *axienet_get_rx_desc(struct axienet_local *lp, int i)
{
	return lp->rx_skb_ring[i & (RX_BUF_NUM_DEFAULT - 1)];
}

static struct skbuf_dma_descriptor *axienet_get_tx_desc(struct axienet_local *lp, int i)
{
	return lp->tx_skb_ring[i & (TX_BD_NUM_MAX - 1)];
}

/**
 * axienet_dma_in32 - Memory mapped Axi DMA register read
 * @lp:		Pointer to axienet local structure
 * @reg:	Address offset from the base address of the Axi DMA core
 *
 * Return: The contents of the Axi DMA register
 *
 * This function returns the contents of the corresponding Axi DMA register.
 */
static inline u32 axienet_dma_in32(struct axienet_local *lp, off_t reg)
{
	return ioread32(lp->dma_regs + reg);
}

static void desc_set_phys_addr(struct axienet_local *lp, dma_addr_t addr,
			       struct axidma_bd *desc)
{
	desc->phys = lower_32_bits(addr);
	if (lp->features & XAE_FEATURE_DMA_64BIT)
		desc->phys_msb = upper_32_bits(addr);
}

static dma_addr_t desc_get_phys_addr(struct axienet_local *lp,
				     struct axidma_bd *desc)
{
	dma_addr_t ret = desc->phys;

	if (lp->features & XAE_FEATURE_DMA_64BIT)
		ret |= ((dma_addr_t)desc->phys_msb << 16) << 16;

	return ret;
}

/**
 * axienet_dma_bd_release - Release buffer descriptor rings
 * @ndev:	Pointer to the net_device structure
 *
 * This function is used to release the descriptors allocated in
 * axienet_dma_bd_init. axienet_dma_bd_release is called when Axi Ethernet
 * driver stop api is called.
 */
static void axienet_dma_bd_release(struct net_device *ndev)
{
	int i;
	struct axienet_local *lp = netdev_priv(ndev);

	/* If we end up here, tx_bd_v must have been DMA allocated. */
	dma_free_coherent(lp->dev,
			  sizeof(*lp->tx_bd_v) * lp->tx_bd_num,
			  lp->tx_bd_v,
			  lp->tx_bd_p);

	if (!lp->rx_bd_v)
		return;

	for (i = 0; i < lp->rx_bd_num; i++) {
		dma_addr_t phys;

		/* A NULL skb means this descriptor has not been initialised
		 * at all.
		 */
		if (!lp->rx_bd_v[i].skb)
			break;

		dev_kfree_skb(lp->rx_bd_v[i].skb);

		/* For each descriptor, we programmed cntrl with the (non-zero)
		 * descriptor size, after it had been successfully allocated.
		 * So a non-zero value in there means we need to unmap it.
		 */
		if (lp->rx_bd_v[i].cntrl) {
			phys = desc_get_phys_addr(lp, &lp->rx_bd_v[i]);
			dma_unmap_single(lp->dev, phys,
					 lp->max_frm_size, DMA_FROM_DEVICE);
		}
	}

	dma_free_coherent(lp->dev,
			  sizeof(*lp->rx_bd_v) * lp->rx_bd_num,
			  lp->rx_bd_v,
			  lp->rx_bd_p);
}

/**
 * axienet_usec_to_timer - Calculate IRQ delay timer value
 * @lp:		Pointer to the axienet_local structure
 * @coalesce_usec: Microseconds to convert into timer value
 */
static u32 axienet_usec_to_timer(struct axienet_local *lp, u32 coalesce_usec)
{
	u32 result;
	u64 clk_rate = 125000000; /* arbitrary guess if no clock rate set */

	if (lp->axi_clk)
		clk_rate = clk_get_rate(lp->axi_clk);

	/* 1 Timeout Interval = 125 * (clock period of SG clock) */
	result = DIV64_U64_ROUND_CLOSEST((u64)coalesce_usec * clk_rate,
					 (u64)125000000);
	if (result > 255)
		result = 255;

	return result;
}

/**
 * axienet_dma_start - Set up DMA registers and start DMA operation
 * @lp:		Pointer to the axienet_local structure
 */
static void axienet_dma_start(struct axienet_local *lp)
{
	/* Start updating the Rx channel control register */
	lp->rx_dma_cr = (lp->coalesce_count_rx << XAXIDMA_COALESCE_SHIFT) |
			XAXIDMA_IRQ_IOC_MASK | XAXIDMA_IRQ_ERROR_MASK;
	/* Only set interrupt delay timer if not generating an interrupt on
	 * the first RX packet. Otherwise leave at 0 to disable delay interrupt.
	 */
	if (lp->coalesce_count_rx > 1)
		lp->rx_dma_cr |= (axienet_usec_to_timer(lp, lp->coalesce_usec_rx)
					<< XAXIDMA_DELAY_SHIFT) |
				 XAXIDMA_IRQ_DELAY_MASK;
	axienet_dma_out32(lp, XAXIDMA_RX_CR_OFFSET, lp->rx_dma_cr);

	/* Start updating the Tx channel control register */
	lp->tx_dma_cr = (lp->coalesce_count_tx << XAXIDMA_COALESCE_SHIFT) |
			XAXIDMA_IRQ_IOC_MASK | XAXIDMA_IRQ_ERROR_MASK;
	/* Only set interrupt delay timer if not generating an interrupt on
	 * the first TX packet. Otherwise leave at 0 to disable delay interrupt.
	 */
	if (lp->coalesce_count_tx > 1)
		lp->tx_dma_cr |= (axienet_usec_to_timer(lp, lp->coalesce_usec_tx)
					<< XAXIDMA_DELAY_SHIFT) |
				 XAXIDMA_IRQ_DELAY_MASK;
	axienet_dma_out32(lp, XAXIDMA_TX_CR_OFFSET, lp->tx_dma_cr);

	/* Populate the tail pointer and bring the Rx Axi DMA engine out of
	 * halted state. This will make the Rx side ready for reception.
	 */
	axienet_dma_out_addr(lp, XAXIDMA_RX_CDESC_OFFSET, lp->rx_bd_p);
	lp->rx_dma_cr |= XAXIDMA_CR_RUNSTOP_MASK;
	axienet_dma_out32(lp, XAXIDMA_RX_CR_OFFSET, lp->rx_dma_cr);
	axienet_dma_out_addr(lp, XAXIDMA_RX_TDESC_OFFSET, lp->rx_bd_p +
			     (sizeof(*lp->rx_bd_v) * (lp->rx_bd_num - 1)));

	/* Write to the RS (Run-stop) bit in the Tx channel control register.
	 * Tx channel is now ready to run. But only after we write to the
	 * tail pointer register that the Tx channel will start transmitting.
	 */
	axienet_dma_out_addr(lp, XAXIDMA_TX_CDESC_OFFSET, lp->tx_bd_p);
	lp->tx_dma_cr |= XAXIDMA_CR_RUNSTOP_MASK;
	axienet_dma_out32(lp, XAXIDMA_TX_CR_OFFSET, lp->tx_dma_cr);
}

/**
 * axienet_dma_bd_init - Setup buffer descriptor rings for Axi DMA
 * @ndev:	Pointer to the net_device structure
 *
 * Return: 0, on success -ENOMEM, on failure
 *
 * This function is called to initialize the Rx and Tx DMA descriptor
 * rings. This initializes the descriptors with required default values
 * and is called when Axi Ethernet driver reset is called.
 */
static int axienet_dma_bd_init(struct net_device *ndev)
{
	int i;
	struct sk_buff *skb;
	struct axienet_local *lp = netdev_priv(ndev);

	/* Reset the indexes which are used for accessing the BDs */
	lp->tx_bd_ci = 0;
	lp->tx_bd_tail = 0;
	lp->rx_bd_ci = 0;

	/* Allocate the Tx and Rx buffer descriptors. */
	lp->tx_bd_v = dma_alloc_coherent(lp->dev,
					 sizeof(*lp->tx_bd_v) * lp->tx_bd_num,
					 &lp->tx_bd_p, GFP_KERNEL);
	if (!lp->tx_bd_v)
		return -ENOMEM;

	lp->rx_bd_v = dma_alloc_coherent(lp->dev,
					 sizeof(*lp->rx_bd_v) * lp->rx_bd_num,
					 &lp->rx_bd_p, GFP_KERNEL);
	if (!lp->rx_bd_v)
		goto out;

	for (i = 0; i < lp->tx_bd_num; i++) {
		dma_addr_t addr = lp->tx_bd_p +
				  sizeof(*lp->tx_bd_v) *
				  ((i + 1) % lp->tx_bd_num);

		lp->tx_bd_v[i].next = lower_32_bits(addr);
		if (lp->features & XAE_FEATURE_DMA_64BIT)
			lp->tx_bd_v[i].next_msb = upper_32_bits(addr);
	}

	for (i = 0; i < lp->rx_bd_num; i++) {
		dma_addr_t addr;

		addr = lp->rx_bd_p + sizeof(*lp->rx_bd_v) *
			((i + 1) % lp->rx_bd_num);
		lp->rx_bd_v[i].next = lower_32_bits(addr);
		if (lp->features & XAE_FEATURE_DMA_64BIT)
			lp->rx_bd_v[i].next_msb = upper_32_bits(addr);

		skb = netdev_alloc_skb_ip_align(ndev, lp->max_frm_size);
		if (!skb)
			goto out;

		lp->rx_bd_v[i].skb = skb;
		addr = dma_map_single(lp->dev, skb->data,
				      lp->max_frm_size, DMA_FROM_DEVICE);
		if (dma_mapping_error(lp->dev, addr)) {
			netdev_err(ndev, "DMA mapping error\n");
			goto out;
		}
		desc_set_phys_addr(lp, addr, &lp->rx_bd_v[i]);

		lp->rx_bd_v[i].cntrl = lp->max_frm_size;
	}

	axienet_dma_start(lp);

	return 0;
out:
	axienet_dma_bd_release(ndev);
	return -ENOMEM;
}

/**
 * axienet_set_mac_address - Write the MAC address
 * @ndev:	Pointer to the net_device structure
 * @address:	6 byte Address to be written as MAC address
 *
 * This function is called to initialize the MAC address of the Axi Ethernet
 * core. It writes to the UAW0 and UAW1 registers of the core.
 */
static void axienet_set_mac_address(struct net_device *ndev,
				    const void *address)
{
	struct axienet_local *lp = netdev_priv(ndev);

	if (address)
		eth_hw_addr_set(ndev, address);
	if (!is_valid_ether_addr(ndev->dev_addr))
		eth_hw_addr_random(ndev);

	/* Set up unicast MAC address filter set its mac address */
	axienet_iow(lp, XAE_UAW0_OFFSET,
		    (ndev->dev_addr[0]) |
		    (ndev->dev_addr[1] << 8) |
		    (ndev->dev_addr[2] << 16) |
		    (ndev->dev_addr[3] << 24));
	axienet_iow(lp, XAE_UAW1_OFFSET,
		    (((axienet_ior(lp, XAE_UAW1_OFFSET)) &
		      ~XAE_UAW1_UNICASTADDR_MASK) |
		     (ndev->dev_addr[4] |
		     (ndev->dev_addr[5] << 8))));
}

/**
 * netdev_set_mac_address - Write the MAC address (from outside the driver)
 * @ndev:	Pointer to the net_device structure
 * @p:		6 byte Address to be written as MAC address
 *
 * Return: 0 for all conditions. Presently, there is no failure case.
 *
 * This function is called to initialize the MAC address of the Axi Ethernet
 * core. It calls the core specific axienet_set_mac_address. This is the
 * function that goes into net_device_ops structure entry ndo_set_mac_address.
 */
static int netdev_set_mac_address(struct net_device *ndev, void *p)
{
	struct sockaddr *addr = p;

	axienet_set_mac_address(ndev, addr->sa_data);
	return 0;
}

/**
 * axienet_set_multicast_list - Prepare the multicast table
 * @ndev:	Pointer to the net_device structure
 *
 * This function is called to initialize the multicast table during
 * initialization. The Axi Ethernet basic multicast support has a four-entry
 * multicast table which is initialized here. Additionally this function
 * goes into the net_device_ops structure entry ndo_set_multicast_list. This
 * means whenever the multicast table entries need to be updated this
 * function gets called.
 */
static void axienet_set_multicast_list(struct net_device *ndev)
{
	int i = 0;
	u32 reg, af0reg, af1reg;
	struct axienet_local *lp = netdev_priv(ndev);

	reg = axienet_ior(lp, XAE_FMI_OFFSET);
	reg &= ~XAE_FMI_PM_MASK;
	if (ndev->flags & IFF_PROMISC)
		reg |= XAE_FMI_PM_MASK;
	else
		reg &= ~XAE_FMI_PM_MASK;
	axienet_iow(lp, XAE_FMI_OFFSET, reg);

	if (ndev->flags & IFF_ALLMULTI ||
	    netdev_mc_count(ndev) > XAE_MULTICAST_CAM_TABLE_NUM) {
		reg &= 0xFFFFFF00;
		axienet_iow(lp, XAE_FMI_OFFSET, reg);
		axienet_iow(lp, XAE_AF0_OFFSET, 1); /* Multicast bit */
		axienet_iow(lp, XAE_AF1_OFFSET, 0);
		axienet_iow(lp, XAE_AM0_OFFSET, 1); /* ditto */
		axienet_iow(lp, XAE_AM1_OFFSET, 0);
		axienet_iow(lp, XAE_FFE_OFFSET, 1);
		i = 1;
	} else if (!netdev_mc_empty(ndev)) {
		struct netdev_hw_addr *ha;

<<<<<<< HEAD
		reg = axienet_ior(lp, XAE_FMI_OFFSET);
		reg &= ~XAE_FMI_PM_MASK;
		axienet_iow(lp, XAE_FMI_OFFSET, reg);

=======
>>>>>>> adc21867
		netdev_for_each_mc_addr(ha, ndev) {
			if (i >= XAE_MULTICAST_CAM_TABLE_NUM)
				break;

			af0reg = (ha->addr[0]);
			af0reg |= (ha->addr[1] << 8);
			af0reg |= (ha->addr[2] << 16);
			af0reg |= (ha->addr[3] << 24);

			af1reg = (ha->addr[4]);
			af1reg |= (ha->addr[5] << 8);

			reg &= 0xFFFFFF00;
			reg |= i;

			axienet_iow(lp, XAE_FMI_OFFSET, reg);
			axienet_iow(lp, XAE_AF0_OFFSET, af0reg);
			axienet_iow(lp, XAE_AF1_OFFSET, af1reg);
<<<<<<< HEAD
=======
			axienet_iow(lp, XAE_AM0_OFFSET, 0xffffffff);
			axienet_iow(lp, XAE_AM1_OFFSET, 0x0000ffff);
>>>>>>> adc21867
			axienet_iow(lp, XAE_FFE_OFFSET, 1);
			i++;
		}
	}

	for (; i < XAE_MULTICAST_CAM_TABLE_NUM; i++) {
		reg &= 0xFFFFFF00;
		reg |= i;
		axienet_iow(lp, XAE_FMI_OFFSET, reg);
<<<<<<< HEAD
		dev_info(&ndev->dev, "Promiscuous mode disabled.\n");
=======
		axienet_iow(lp, XAE_FFE_OFFSET, 0);
>>>>>>> adc21867
	}

	for (; i < XAE_MULTICAST_CAM_TABLE_NUM; i++) {
		reg = axienet_ior(lp, XAE_FMI_OFFSET) & 0xFFFFFF00;
		reg |= i;
		axienet_iow(lp, XAE_FMI_OFFSET, reg);
		axienet_iow(lp, XAE_FFE_OFFSET, 0);
	}
}

/**
 * axienet_setoptions - Set an Axi Ethernet option
 * @ndev:	Pointer to the net_device structure
 * @options:	Option to be enabled/disabled
 *
 * The Axi Ethernet core has multiple features which can be selectively turned
 * on or off. The typical options could be jumbo frame option, basic VLAN
 * option, promiscuous mode option etc. This function is used to set or clear
 * these options in the Axi Ethernet hardware. This is done through
 * axienet_option structure .
 */
static void axienet_setoptions(struct net_device *ndev, u32 options)
{
	int reg;
	struct axienet_local *lp = netdev_priv(ndev);
	struct axienet_option *tp = &axienet_options[0];

	while (tp->opt) {
		reg = ((axienet_ior(lp, tp->reg)) & ~(tp->m_or));
		if (options & tp->opt)
			reg |= tp->m_or;
		axienet_iow(lp, tp->reg, reg);
		tp++;
	}

	lp->options |= options;
}

static u64 axienet_stat(struct axienet_local *lp, enum temac_stat stat)
{
	u32 counter;

	if (lp->reset_in_progress)
		return lp->hw_stat_base[stat];

	counter = axienet_ior(lp, XAE_STATS_OFFSET + stat * 8);
	return lp->hw_stat_base[stat] + (counter - lp->hw_last_counter[stat]);
}

static void axienet_stats_update(struct axienet_local *lp, bool reset)
{
	enum temac_stat stat;

	write_seqcount_begin(&lp->hw_stats_seqcount);
	lp->reset_in_progress = reset;
	for (stat = 0; stat < STAT_COUNT; stat++) {
		u32 counter = axienet_ior(lp, XAE_STATS_OFFSET + stat * 8);

		lp->hw_stat_base[stat] += counter - lp->hw_last_counter[stat];
		lp->hw_last_counter[stat] = counter;
	}
	write_seqcount_end(&lp->hw_stats_seqcount);
}

static void axienet_refresh_stats(struct work_struct *work)
{
	struct axienet_local *lp = container_of(work, struct axienet_local,
						stats_work.work);

	mutex_lock(&lp->stats_lock);
	axienet_stats_update(lp, false);
	mutex_unlock(&lp->stats_lock);

	/* Just less than 2^32 bytes at 2.5 GBit/s */
	schedule_delayed_work(&lp->stats_work, 13 * HZ);
}

static int __axienet_device_reset(struct axienet_local *lp)
{
	u32 value;
	int ret;

	/* Save statistics counters in case they will be reset */
	mutex_lock(&lp->stats_lock);
	if (lp->features & XAE_FEATURE_STATS)
		axienet_stats_update(lp, true);

	/* Reset Axi DMA. This would reset Axi Ethernet core as well. The reset
	 * process of Axi DMA takes a while to complete as all pending
	 * commands/transfers will be flushed or completed during this
	 * reset process.
	 * Note that even though both TX and RX have their own reset register,
	 * they both reset the entire DMA core, so only one needs to be used.
	 */
	axienet_dma_out32(lp, XAXIDMA_TX_CR_OFFSET, XAXIDMA_CR_RESET_MASK);
	ret = read_poll_timeout(axienet_dma_in32, value,
				!(value & XAXIDMA_CR_RESET_MASK),
				DELAY_OF_ONE_MILLISEC, 50000, false, lp,
				XAXIDMA_TX_CR_OFFSET);
	if (ret) {
		dev_err(lp->dev, "%s: DMA reset timeout!\n", __func__);
		goto out;
	}

	/* Wait for PhyRstCmplt bit to be set, indicating the PHY reset has finished */
	ret = read_poll_timeout(axienet_ior, value,
				value & XAE_INT_PHYRSTCMPLT_MASK,
				DELAY_OF_ONE_MILLISEC, 50000, false, lp,
				XAE_IS_OFFSET);
	if (ret) {
		dev_err(lp->dev, "%s: timeout waiting for PhyRstCmplt\n", __func__);
		goto out;
	}

	/* Update statistics counters with new values */
	if (lp->features & XAE_FEATURE_STATS) {
		enum temac_stat stat;

		write_seqcount_begin(&lp->hw_stats_seqcount);
		lp->reset_in_progress = false;
		for (stat = 0; stat < STAT_COUNT; stat++) {
			u32 counter =
				axienet_ior(lp, XAE_STATS_OFFSET + stat * 8);

			lp->hw_stat_base[stat] +=
				lp->hw_last_counter[stat] - counter;
			lp->hw_last_counter[stat] = counter;
		}
		write_seqcount_end(&lp->hw_stats_seqcount);
	}

out:
	mutex_unlock(&lp->stats_lock);
	return ret;
}

/**
 * axienet_dma_stop - Stop DMA operation
 * @lp:		Pointer to the axienet_local structure
 */
static void axienet_dma_stop(struct axienet_local *lp)
{
	int count;
	u32 cr, sr;

	cr = axienet_dma_in32(lp, XAXIDMA_RX_CR_OFFSET);
	cr &= ~(XAXIDMA_CR_RUNSTOP_MASK | XAXIDMA_IRQ_ALL_MASK);
	axienet_dma_out32(lp, XAXIDMA_RX_CR_OFFSET, cr);
	synchronize_irq(lp->rx_irq);

	cr = axienet_dma_in32(lp, XAXIDMA_TX_CR_OFFSET);
	cr &= ~(XAXIDMA_CR_RUNSTOP_MASK | XAXIDMA_IRQ_ALL_MASK);
	axienet_dma_out32(lp, XAXIDMA_TX_CR_OFFSET, cr);
	synchronize_irq(lp->tx_irq);

	/* Give DMAs a chance to halt gracefully */
	sr = axienet_dma_in32(lp, XAXIDMA_RX_SR_OFFSET);
	for (count = 0; !(sr & XAXIDMA_SR_HALT_MASK) && count < 5; ++count) {
		msleep(20);
		sr = axienet_dma_in32(lp, XAXIDMA_RX_SR_OFFSET);
	}

	sr = axienet_dma_in32(lp, XAXIDMA_TX_SR_OFFSET);
	for (count = 0; !(sr & XAXIDMA_SR_HALT_MASK) && count < 5; ++count) {
		msleep(20);
		sr = axienet_dma_in32(lp, XAXIDMA_TX_SR_OFFSET);
	}

	/* Do a reset to ensure DMA is really stopped */
	axienet_lock_mii(lp);
	__axienet_device_reset(lp);
	axienet_unlock_mii(lp);
}

/**
 * axienet_device_reset - Reset and initialize the Axi Ethernet hardware.
 * @ndev:	Pointer to the net_device structure
 *
 * This function is called to reset and initialize the Axi Ethernet core. This
 * is typically called during initialization. It does a reset of the Axi DMA
 * Rx/Tx channels and initializes the Axi DMA BDs. Since Axi DMA reset lines
 * are connected to Axi Ethernet reset lines, this in turn resets the Axi
 * Ethernet core. No separate hardware reset is done for the Axi Ethernet
 * core.
 * Returns 0 on success or a negative error number otherwise.
 */
static int axienet_device_reset(struct net_device *ndev)
{
	u32 axienet_status;
	struct axienet_local *lp = netdev_priv(ndev);
	int ret;

	lp->max_frm_size = XAE_MAX_VLAN_FRAME_SIZE;
	lp->options |= XAE_OPTION_VLAN;
	lp->options &= (~XAE_OPTION_JUMBO);

	if (ndev->mtu > XAE_MTU && ndev->mtu <= XAE_JUMBO_MTU) {
		lp->max_frm_size = ndev->mtu + VLAN_ETH_HLEN +
					XAE_TRL_SIZE;

		if (lp->max_frm_size <= lp->rxmem)
			lp->options |= XAE_OPTION_JUMBO;
	}

	if (!lp->use_dmaengine) {
		ret = __axienet_device_reset(lp);
		if (ret)
			return ret;

		ret = axienet_dma_bd_init(ndev);
		if (ret) {
			netdev_err(ndev, "%s: descriptor allocation failed\n",
				   __func__);
			return ret;
		}
	}

	axienet_status = axienet_ior(lp, XAE_RCW1_OFFSET);
	axienet_status &= ~XAE_RCW1_RX_MASK;
	axienet_iow(lp, XAE_RCW1_OFFSET, axienet_status);

	axienet_status = axienet_ior(lp, XAE_IP_OFFSET);
	if (axienet_status & XAE_INT_RXRJECT_MASK)
		axienet_iow(lp, XAE_IS_OFFSET, XAE_INT_RXRJECT_MASK);
	axienet_iow(lp, XAE_IE_OFFSET, lp->eth_irq > 0 ?
		    XAE_INT_RECV_ERROR_MASK : 0);

	axienet_iow(lp, XAE_FCC_OFFSET, XAE_FCC_FCRX_MASK);

	/* Sync default options with HW but leave receiver and
	 * transmitter disabled.
	 */
	axienet_setoptions(ndev, lp->options &
			   ~(XAE_OPTION_TXEN | XAE_OPTION_RXEN));
	axienet_set_mac_address(ndev, NULL);
	axienet_set_multicast_list(ndev);
	axienet_setoptions(ndev, lp->options);

	netif_trans_update(ndev);

	return 0;
}

/**
 * axienet_free_tx_chain - Clean up a series of linked TX descriptors.
 * @lp:		Pointer to the axienet_local structure
 * @first_bd:	Index of first descriptor to clean up
 * @nr_bds:	Max number of descriptors to clean up
 * @force:	Whether to clean descriptors even if not complete
 * @sizep:	Pointer to a u32 filled with the total sum of all bytes
 *		in all cleaned-up descriptors. Ignored if NULL.
 * @budget:	NAPI budget (use 0 when not called from NAPI poll)
 *
 * Would either be called after a successful transmit operation, or after
 * there was an error when setting up the chain.
 * Returns the number of packets handled.
 */
static int axienet_free_tx_chain(struct axienet_local *lp, u32 first_bd,
				 int nr_bds, bool force, u32 *sizep, int budget)
{
	struct axidma_bd *cur_p;
	unsigned int status;
	int i, packets = 0;
	dma_addr_t phys;

	for (i = 0; i < nr_bds; i++) {
		cur_p = &lp->tx_bd_v[(first_bd + i) % lp->tx_bd_num];
		status = cur_p->status;

		/* If force is not specified, clean up only descriptors
		 * that have been completed by the MAC.
		 */
		if (!force && !(status & XAXIDMA_BD_STS_COMPLETE_MASK))
			break;

		/* Ensure we see complete descriptor update */
		dma_rmb();
		phys = desc_get_phys_addr(lp, cur_p);
		dma_unmap_single(lp->dev, phys,
				 (cur_p->cntrl & XAXIDMA_BD_CTRL_LENGTH_MASK),
				 DMA_TO_DEVICE);

		if (cur_p->skb && (status & XAXIDMA_BD_STS_COMPLETE_MASK)) {
			napi_consume_skb(cur_p->skb, budget);
			packets++;
		}

		cur_p->app0 = 0;
		cur_p->app1 = 0;
		cur_p->app2 = 0;
		cur_p->app4 = 0;
		cur_p->skb = NULL;
		/* ensure our transmit path and device don't prematurely see status cleared */
		wmb();
		cur_p->cntrl = 0;
		cur_p->status = 0;

		if (sizep)
			*sizep += status & XAXIDMA_BD_STS_ACTUAL_LEN_MASK;
	}

	if (!force) {
		lp->tx_bd_ci += i;
		if (lp->tx_bd_ci >= lp->tx_bd_num)
			lp->tx_bd_ci %= lp->tx_bd_num;
	}

	return packets;
}

/**
 * axienet_check_tx_bd_space - Checks if a BD/group of BDs are currently busy
 * @lp:		Pointer to the axienet_local structure
 * @num_frag:	The number of BDs to check for
 *
 * Return: 0, on success
 *	    NETDEV_TX_BUSY, if any of the descriptors are not free
 *
 * This function is invoked before BDs are allocated and transmission starts.
 * This function returns 0 if a BD or group of BDs can be allocated for
 * transmission. If the BD or any of the BDs are not free the function
 * returns a busy status.
 */
static inline int axienet_check_tx_bd_space(struct axienet_local *lp,
					    int num_frag)
{
	struct axidma_bd *cur_p;

	/* Ensure we see all descriptor updates from device or TX polling */
	rmb();
	cur_p = &lp->tx_bd_v[(READ_ONCE(lp->tx_bd_tail) + num_frag) %
			     lp->tx_bd_num];
	if (cur_p->cntrl)
		return NETDEV_TX_BUSY;
	return 0;
}

/**
 * axienet_dma_tx_cb - DMA engine callback for TX channel.
 * @data:       Pointer to the axienet_local structure.
 * @result:     error reporting through dmaengine_result.
 * This function is called by dmaengine driver for TX channel to notify
 * that the transmit is done.
 */
static void axienet_dma_tx_cb(void *data, const struct dmaengine_result *result)
{
	struct skbuf_dma_descriptor *skbuf_dma;
	struct axienet_local *lp = data;
	struct netdev_queue *txq;
	int len;

	skbuf_dma = axienet_get_tx_desc(lp, lp->tx_ring_tail++);
	len = skbuf_dma->skb->len;
	txq = skb_get_tx_queue(lp->ndev, skbuf_dma->skb);
	u64_stats_update_begin(&lp->tx_stat_sync);
	u64_stats_add(&lp->tx_bytes, len);
	u64_stats_add(&lp->tx_packets, 1);
	u64_stats_update_end(&lp->tx_stat_sync);
	dma_unmap_sg(lp->dev, skbuf_dma->sgl, skbuf_dma->sg_len, DMA_TO_DEVICE);
	dev_consume_skb_any(skbuf_dma->skb);
	netif_txq_completed_wake(txq, 1, len,
				 CIRC_SPACE(lp->tx_ring_head, lp->tx_ring_tail, TX_BD_NUM_MAX),
				 2 * MAX_SKB_FRAGS);
}

/**
 * axienet_start_xmit_dmaengine - Starts the transmission.
 * @skb:        sk_buff pointer that contains data to be Txed.
 * @ndev:       Pointer to net_device structure.
 *
 * Return: NETDEV_TX_OK on success or any non space errors.
 *         NETDEV_TX_BUSY when free element in TX skb ring buffer
 *         is not available.
 *
 * This function is invoked to initiate transmission. The
 * function sets the skbs, register dma callback API and submit
 * the dma transaction.
 * Additionally if checksum offloading is supported,
 * it populates AXI Stream Control fields with appropriate values.
 */
static netdev_tx_t
axienet_start_xmit_dmaengine(struct sk_buff *skb, struct net_device *ndev)
{
	struct dma_async_tx_descriptor *dma_tx_desc = NULL;
	struct axienet_local *lp = netdev_priv(ndev);
	u32 app_metadata[DMA_NUM_APP_WORDS] = {0};
	struct skbuf_dma_descriptor *skbuf_dma;
	struct dma_device *dma_dev;
	struct netdev_queue *txq;
	u32 csum_start_off;
	u32 csum_index_off;
	int sg_len;
	int ret;

	dma_dev = lp->tx_chan->device;
	sg_len = skb_shinfo(skb)->nr_frags + 1;
	if (CIRC_SPACE(lp->tx_ring_head, lp->tx_ring_tail, TX_BD_NUM_MAX) <= sg_len) {
		netif_stop_queue(ndev);
		if (net_ratelimit())
			netdev_warn(ndev, "TX ring unexpectedly full\n");
		return NETDEV_TX_BUSY;
	}

	skbuf_dma = axienet_get_tx_desc(lp, lp->tx_ring_head);
	if (!skbuf_dma)
		goto xmit_error_drop_skb;

	lp->tx_ring_head++;
	sg_init_table(skbuf_dma->sgl, sg_len);
	ret = skb_to_sgvec(skb, skbuf_dma->sgl, 0, skb->len);
	if (ret < 0)
		goto xmit_error_drop_skb;

	ret = dma_map_sg(lp->dev, skbuf_dma->sgl, sg_len, DMA_TO_DEVICE);
	if (!ret)
		goto xmit_error_drop_skb;

	/* Fill up app fields for checksum */
	if (skb->ip_summed == CHECKSUM_PARTIAL) {
		if (lp->features & XAE_FEATURE_FULL_TX_CSUM) {
			/* Tx Full Checksum Offload Enabled */
			app_metadata[0] |= 2;
		} else if (lp->features & XAE_FEATURE_PARTIAL_TX_CSUM) {
			csum_start_off = skb_transport_offset(skb);
			csum_index_off = csum_start_off + skb->csum_offset;
			/* Tx Partial Checksum Offload Enabled */
			app_metadata[0] |= 1;
			app_metadata[1] = (csum_start_off << 16) | csum_index_off;
		}
	} else if (skb->ip_summed == CHECKSUM_UNNECESSARY) {
		app_metadata[0] |= 2; /* Tx Full Checksum Offload Enabled */
	}

	dma_tx_desc = dma_dev->device_prep_slave_sg(lp->tx_chan, skbuf_dma->sgl,
			sg_len, DMA_MEM_TO_DEV,
			DMA_PREP_INTERRUPT, (void *)app_metadata);
	if (!dma_tx_desc)
		goto xmit_error_unmap_sg;

	skbuf_dma->skb = skb;
	skbuf_dma->sg_len = sg_len;
	dma_tx_desc->callback_param = lp;
	dma_tx_desc->callback_result = axienet_dma_tx_cb;
	txq = skb_get_tx_queue(lp->ndev, skb);
	netdev_tx_sent_queue(txq, skb->len);
	netif_txq_maybe_stop(txq, CIRC_SPACE(lp->tx_ring_head, lp->tx_ring_tail, TX_BD_NUM_MAX),
			     MAX_SKB_FRAGS + 1, 2 * MAX_SKB_FRAGS);

	dmaengine_submit(dma_tx_desc);
	dma_async_issue_pending(lp->tx_chan);
	return NETDEV_TX_OK;

xmit_error_unmap_sg:
	dma_unmap_sg(lp->dev, skbuf_dma->sgl, sg_len, DMA_TO_DEVICE);
xmit_error_drop_skb:
	dev_kfree_skb_any(skb);
	return NETDEV_TX_OK;
}

/**
 * axienet_tx_poll - Invoked once a transmit is completed by the
 * Axi DMA Tx channel.
 * @napi:	Pointer to NAPI structure.
 * @budget:	Max number of TX packets to process.
 *
 * Return: Number of TX packets processed.
 *
 * This function is invoked from the NAPI processing to notify the completion
 * of transmit operation. It clears fields in the corresponding Tx BDs and
 * unmaps the corresponding buffer so that CPU can regain ownership of the
 * buffer. It finally invokes "netif_wake_queue" to restart transmission if
 * required.
 */
static int axienet_tx_poll(struct napi_struct *napi, int budget)
{
	struct axienet_local *lp = container_of(napi, struct axienet_local, napi_tx);
	struct net_device *ndev = lp->ndev;
	u32 size = 0;
	int packets;

	packets = axienet_free_tx_chain(lp, lp->tx_bd_ci, lp->tx_bd_num, false,
					&size, budget);

	if (packets) {
		u64_stats_update_begin(&lp->tx_stat_sync);
		u64_stats_add(&lp->tx_packets, packets);
		u64_stats_add(&lp->tx_bytes, size);
		u64_stats_update_end(&lp->tx_stat_sync);

		/* Matches barrier in axienet_start_xmit */
		smp_mb();

		if (!axienet_check_tx_bd_space(lp, MAX_SKB_FRAGS + 1))
			netif_wake_queue(ndev);
	}

	if (packets < budget && napi_complete_done(napi, packets)) {
		/* Re-enable TX completion interrupts. This should
		 * cause an immediate interrupt if any TX packets are
		 * already pending.
		 */
		axienet_dma_out32(lp, XAXIDMA_TX_CR_OFFSET, lp->tx_dma_cr);
	}
	return packets;
}

/**
 * axienet_start_xmit - Starts the transmission.
 * @skb:	sk_buff pointer that contains data to be Txed.
 * @ndev:	Pointer to net_device structure.
 *
 * Return: NETDEV_TX_OK, on success
 *	    NETDEV_TX_BUSY, if any of the descriptors are not free
 *
 * This function is invoked from upper layers to initiate transmission. The
 * function uses the next available free BDs and populates their fields to
 * start the transmission. Additionally if checksum offloading is supported,
 * it populates AXI Stream Control fields with appropriate values.
 */
static netdev_tx_t
axienet_start_xmit(struct sk_buff *skb, struct net_device *ndev)
{
	u32 ii;
	u32 num_frag;
	u32 csum_start_off;
	u32 csum_index_off;
	skb_frag_t *frag;
	dma_addr_t tail_p, phys;
	u32 orig_tail_ptr, new_tail_ptr;
	struct axienet_local *lp = netdev_priv(ndev);
	struct axidma_bd *cur_p;

	orig_tail_ptr = lp->tx_bd_tail;
	new_tail_ptr = orig_tail_ptr;

	num_frag = skb_shinfo(skb)->nr_frags;
	cur_p = &lp->tx_bd_v[orig_tail_ptr];

	if (axienet_check_tx_bd_space(lp, num_frag + 1)) {
		/* Should not happen as last start_xmit call should have
		 * checked for sufficient space and queue should only be
		 * woken when sufficient space is available.
		 */
		netif_stop_queue(ndev);
		if (net_ratelimit())
			netdev_warn(ndev, "TX ring unexpectedly full\n");
		return NETDEV_TX_BUSY;
	}

	if (skb->ip_summed == CHECKSUM_PARTIAL) {
		if (lp->features & XAE_FEATURE_FULL_TX_CSUM) {
			/* Tx Full Checksum Offload Enabled */
			cur_p->app0 |= 2;
		} else if (lp->features & XAE_FEATURE_PARTIAL_TX_CSUM) {
			csum_start_off = skb_transport_offset(skb);
			csum_index_off = csum_start_off + skb->csum_offset;
			/* Tx Partial Checksum Offload Enabled */
			cur_p->app0 |= 1;
			cur_p->app1 = (csum_start_off << 16) | csum_index_off;
		}
	} else if (skb->ip_summed == CHECKSUM_UNNECESSARY) {
		cur_p->app0 |= 2; /* Tx Full Checksum Offload Enabled */
	}

	phys = dma_map_single(lp->dev, skb->data,
			      skb_headlen(skb), DMA_TO_DEVICE);
	if (unlikely(dma_mapping_error(lp->dev, phys))) {
		if (net_ratelimit())
			netdev_err(ndev, "TX DMA mapping error\n");
		ndev->stats.tx_dropped++;
		dev_kfree_skb_any(skb);
		return NETDEV_TX_OK;
	}
	desc_set_phys_addr(lp, phys, cur_p);
	cur_p->cntrl = skb_headlen(skb) | XAXIDMA_BD_CTRL_TXSOF_MASK;

	for (ii = 0; ii < num_frag; ii++) {
		if (++new_tail_ptr >= lp->tx_bd_num)
			new_tail_ptr = 0;
		cur_p = &lp->tx_bd_v[new_tail_ptr];
		frag = &skb_shinfo(skb)->frags[ii];
		phys = dma_map_single(lp->dev,
				      skb_frag_address(frag),
				      skb_frag_size(frag),
				      DMA_TO_DEVICE);
		if (unlikely(dma_mapping_error(lp->dev, phys))) {
			if (net_ratelimit())
				netdev_err(ndev, "TX DMA mapping error\n");
			ndev->stats.tx_dropped++;
			axienet_free_tx_chain(lp, orig_tail_ptr, ii + 1,
					      true, NULL, 0);
			dev_kfree_skb_any(skb);
			return NETDEV_TX_OK;
		}
		desc_set_phys_addr(lp, phys, cur_p);
		cur_p->cntrl = skb_frag_size(frag);
	}

	cur_p->cntrl |= XAXIDMA_BD_CTRL_TXEOF_MASK;
	cur_p->skb = skb;

	tail_p = lp->tx_bd_p + sizeof(*lp->tx_bd_v) * new_tail_ptr;
	if (++new_tail_ptr >= lp->tx_bd_num)
		new_tail_ptr = 0;
	WRITE_ONCE(lp->tx_bd_tail, new_tail_ptr);

	/* Start the transfer */
	axienet_dma_out_addr(lp, XAXIDMA_TX_TDESC_OFFSET, tail_p);

	/* Stop queue if next transmit may not have space */
	if (axienet_check_tx_bd_space(lp, MAX_SKB_FRAGS + 1)) {
		netif_stop_queue(ndev);

		/* Matches barrier in axienet_tx_poll */
		smp_mb();

		/* Space might have just been freed - check again */
		if (!axienet_check_tx_bd_space(lp, MAX_SKB_FRAGS + 1))
			netif_wake_queue(ndev);
	}

	return NETDEV_TX_OK;
}

/**
 * axienet_dma_rx_cb - DMA engine callback for RX channel.
 * @data:       Pointer to the skbuf_dma_descriptor structure.
 * @result:     error reporting through dmaengine_result.
 * This function is called by dmaengine driver for RX channel to notify
 * that the packet is received.
 */
static void axienet_dma_rx_cb(void *data, const struct dmaengine_result *result)
{
	struct skbuf_dma_descriptor *skbuf_dma;
	size_t meta_len, meta_max_len, rx_len;
	struct axienet_local *lp = data;
	struct sk_buff *skb;
	u32 *app_metadata;

	skbuf_dma = axienet_get_rx_desc(lp, lp->rx_ring_tail++);
	skb = skbuf_dma->skb;
	app_metadata = dmaengine_desc_get_metadata_ptr(skbuf_dma->desc, &meta_len,
						       &meta_max_len);
	dma_unmap_single(lp->dev, skbuf_dma->dma_address, lp->max_frm_size,
			 DMA_FROM_DEVICE);
	/* TODO: Derive app word index programmatically */
	rx_len = (app_metadata[LEN_APP] & 0xFFFF);
	skb_put(skb, rx_len);
	skb->protocol = eth_type_trans(skb, lp->ndev);
	skb->ip_summed = CHECKSUM_NONE;

	__netif_rx(skb);
	u64_stats_update_begin(&lp->rx_stat_sync);
	u64_stats_add(&lp->rx_packets, 1);
	u64_stats_add(&lp->rx_bytes, rx_len);
	u64_stats_update_end(&lp->rx_stat_sync);
	axienet_rx_submit_desc(lp->ndev);
	dma_async_issue_pending(lp->rx_chan);
}

/**
 * axienet_rx_poll - Triggered by RX ISR to complete the BD processing.
 * @napi:	Pointer to NAPI structure.
 * @budget:	Max number of RX packets to process.
 *
 * Return: Number of RX packets processed.
 */
static int axienet_rx_poll(struct napi_struct *napi, int budget)
{
	u32 length;
	u32 csumstatus;
	u32 size = 0;
	int packets = 0;
	dma_addr_t tail_p = 0;
	struct axidma_bd *cur_p;
	struct sk_buff *skb, *new_skb;
	struct axienet_local *lp = container_of(napi, struct axienet_local, napi_rx);

	cur_p = &lp->rx_bd_v[lp->rx_bd_ci];

	while (packets < budget && (cur_p->status & XAXIDMA_BD_STS_COMPLETE_MASK)) {
		dma_addr_t phys;

		/* Ensure we see complete descriptor update */
		dma_rmb();

		skb = cur_p->skb;
		cur_p->skb = NULL;

		/* skb could be NULL if a previous pass already received the
		 * packet for this slot in the ring, but failed to refill it
		 * with a newly allocated buffer. In this case, don't try to
		 * receive it again.
		 */
		if (likely(skb)) {
			length = cur_p->app4 & 0x0000FFFF;

			phys = desc_get_phys_addr(lp, cur_p);
			dma_unmap_single(lp->dev, phys, lp->max_frm_size,
					 DMA_FROM_DEVICE);

			skb_put(skb, length);
			skb->protocol = eth_type_trans(skb, lp->ndev);
			/*skb_checksum_none_assert(skb);*/
			skb->ip_summed = CHECKSUM_NONE;

			/* if we're doing Rx csum offload, set it up */
			if (lp->features & XAE_FEATURE_FULL_RX_CSUM) {
				csumstatus = (cur_p->app2 &
					      XAE_FULL_CSUM_STATUS_MASK) >> 3;
				if (csumstatus == XAE_IP_TCP_CSUM_VALIDATED ||
				    csumstatus == XAE_IP_UDP_CSUM_VALIDATED) {
					skb->ip_summed = CHECKSUM_UNNECESSARY;
				}
			} else if (lp->features & XAE_FEATURE_PARTIAL_RX_CSUM) {
				skb->csum = be32_to_cpu(cur_p->app3 & 0xFFFF);
				skb->ip_summed = CHECKSUM_COMPLETE;
			}

			napi_gro_receive(napi, skb);

			size += length;
			packets++;
		}

		new_skb = napi_alloc_skb(napi, lp->max_frm_size);
		if (!new_skb)
			break;

		phys = dma_map_single(lp->dev, new_skb->data,
				      lp->max_frm_size,
				      DMA_FROM_DEVICE);
		if (unlikely(dma_mapping_error(lp->dev, phys))) {
			if (net_ratelimit())
				netdev_err(lp->ndev, "RX DMA mapping error\n");
			dev_kfree_skb(new_skb);
			break;
		}
		desc_set_phys_addr(lp, phys, cur_p);

		cur_p->cntrl = lp->max_frm_size;
		cur_p->status = 0;
		cur_p->skb = new_skb;

		/* Only update tail_p to mark this slot as usable after it has
		 * been successfully refilled.
		 */
		tail_p = lp->rx_bd_p + sizeof(*lp->rx_bd_v) * lp->rx_bd_ci;

		if (++lp->rx_bd_ci >= lp->rx_bd_num)
			lp->rx_bd_ci = 0;
		cur_p = &lp->rx_bd_v[lp->rx_bd_ci];
	}

	u64_stats_update_begin(&lp->rx_stat_sync);
	u64_stats_add(&lp->rx_packets, packets);
	u64_stats_add(&lp->rx_bytes, size);
	u64_stats_update_end(&lp->rx_stat_sync);

	if (tail_p)
		axienet_dma_out_addr(lp, XAXIDMA_RX_TDESC_OFFSET, tail_p);

	if (packets < budget && napi_complete_done(napi, packets)) {
		/* Re-enable RX completion interrupts. This should
		 * cause an immediate interrupt if any RX packets are
		 * already pending.
		 */
		axienet_dma_out32(lp, XAXIDMA_RX_CR_OFFSET, lp->rx_dma_cr);
	}
	return packets;
}

/**
 * axienet_tx_irq - Tx Done Isr.
 * @irq:	irq number
 * @_ndev:	net_device pointer
 *
 * Return: IRQ_HANDLED if device generated a TX interrupt, IRQ_NONE otherwise.
 *
 * This is the Axi DMA Tx done Isr. It invokes NAPI polling to complete the
 * TX BD processing.
 */
static irqreturn_t axienet_tx_irq(int irq, void *_ndev)
{
	unsigned int status;
	struct net_device *ndev = _ndev;
	struct axienet_local *lp = netdev_priv(ndev);

	status = axienet_dma_in32(lp, XAXIDMA_TX_SR_OFFSET);

	if (!(status & XAXIDMA_IRQ_ALL_MASK))
		return IRQ_NONE;

	axienet_dma_out32(lp, XAXIDMA_TX_SR_OFFSET, status);

	if (unlikely(status & XAXIDMA_IRQ_ERROR_MASK)) {
		netdev_err(ndev, "DMA Tx error 0x%x\n", status);
		netdev_err(ndev, "Current BD is at: 0x%x%08x\n",
			   (lp->tx_bd_v[lp->tx_bd_ci]).phys_msb,
			   (lp->tx_bd_v[lp->tx_bd_ci]).phys);
		schedule_work(&lp->dma_err_task);
	} else {
		/* Disable further TX completion interrupts and schedule
		 * NAPI to handle the completions.
		 */
		u32 cr = lp->tx_dma_cr;

		cr &= ~(XAXIDMA_IRQ_IOC_MASK | XAXIDMA_IRQ_DELAY_MASK);
		if (napi_schedule_prep(&lp->napi_tx)) {
			axienet_dma_out32(lp, XAXIDMA_TX_CR_OFFSET, cr);
			__napi_schedule(&lp->napi_tx);
		}
	}

	return IRQ_HANDLED;
}

/**
 * axienet_rx_irq - Rx Isr.
 * @irq:	irq number
 * @_ndev:	net_device pointer
 *
 * Return: IRQ_HANDLED if device generated a RX interrupt, IRQ_NONE otherwise.
 *
 * This is the Axi DMA Rx Isr. It invokes NAPI polling to complete the RX BD
 * processing.
 */
static irqreturn_t axienet_rx_irq(int irq, void *_ndev)
{
	unsigned int status;
	struct net_device *ndev = _ndev;
	struct axienet_local *lp = netdev_priv(ndev);

	status = axienet_dma_in32(lp, XAXIDMA_RX_SR_OFFSET);

	if (!(status & XAXIDMA_IRQ_ALL_MASK))
		return IRQ_NONE;

	axienet_dma_out32(lp, XAXIDMA_RX_SR_OFFSET, status);

	if (unlikely(status & XAXIDMA_IRQ_ERROR_MASK)) {
		netdev_err(ndev, "DMA Rx error 0x%x\n", status);
		netdev_err(ndev, "Current BD is at: 0x%x%08x\n",
			   (lp->rx_bd_v[lp->rx_bd_ci]).phys_msb,
			   (lp->rx_bd_v[lp->rx_bd_ci]).phys);
		schedule_work(&lp->dma_err_task);
	} else {
		/* Disable further RX completion interrupts and schedule
		 * NAPI receive.
		 */
		u32 cr = lp->rx_dma_cr;

		cr &= ~(XAXIDMA_IRQ_IOC_MASK | XAXIDMA_IRQ_DELAY_MASK);
		if (napi_schedule_prep(&lp->napi_rx)) {
			axienet_dma_out32(lp, XAXIDMA_RX_CR_OFFSET, cr);
			__napi_schedule(&lp->napi_rx);
		}
	}

	return IRQ_HANDLED;
}

/**
 * axienet_eth_irq - Ethernet core Isr.
 * @irq:	irq number
 * @_ndev:	net_device pointer
 *
 * Return: IRQ_HANDLED if device generated a core interrupt, IRQ_NONE otherwise.
 *
 * Handle miscellaneous conditions indicated by Ethernet core IRQ.
 */
static irqreturn_t axienet_eth_irq(int irq, void *_ndev)
{
	struct net_device *ndev = _ndev;
	struct axienet_local *lp = netdev_priv(ndev);
	unsigned int pending;

	pending = axienet_ior(lp, XAE_IP_OFFSET);
	if (!pending)
		return IRQ_NONE;

	if (pending & XAE_INT_RXFIFOOVR_MASK)
		ndev->stats.rx_missed_errors++;

	if (pending & XAE_INT_RXRJECT_MASK)
		ndev->stats.rx_dropped++;

	axienet_iow(lp, XAE_IS_OFFSET, pending);
	return IRQ_HANDLED;
}

static void axienet_dma_err_handler(struct work_struct *work);

/**
 * axienet_rx_submit_desc - Submit the rx descriptors to dmaengine.
 * allocate skbuff, map the scatterlist and obtain a descriptor
 * and then add the callback information and submit descriptor.
 *
 * @ndev:	net_device pointer
 *
 */
static void axienet_rx_submit_desc(struct net_device *ndev)
{
	struct dma_async_tx_descriptor *dma_rx_desc = NULL;
	struct axienet_local *lp = netdev_priv(ndev);
	struct skbuf_dma_descriptor *skbuf_dma;
	struct sk_buff *skb;
	dma_addr_t addr;

	skbuf_dma = axienet_get_rx_desc(lp, lp->rx_ring_head);
	if (!skbuf_dma)
		return;

	lp->rx_ring_head++;
	skb = netdev_alloc_skb(ndev, lp->max_frm_size);
	if (!skb)
		return;

	sg_init_table(skbuf_dma->sgl, 1);
	addr = dma_map_single(lp->dev, skb->data, lp->max_frm_size, DMA_FROM_DEVICE);
	if (unlikely(dma_mapping_error(lp->dev, addr))) {
		if (net_ratelimit())
			netdev_err(ndev, "DMA mapping error\n");
		goto rx_submit_err_free_skb;
	}
	sg_dma_address(skbuf_dma->sgl) = addr;
	sg_dma_len(skbuf_dma->sgl) = lp->max_frm_size;
	dma_rx_desc = dmaengine_prep_slave_sg(lp->rx_chan, skbuf_dma->sgl,
					      1, DMA_DEV_TO_MEM,
					      DMA_PREP_INTERRUPT);
	if (!dma_rx_desc)
		goto rx_submit_err_unmap_skb;

	skbuf_dma->skb = skb;
	skbuf_dma->dma_address = sg_dma_address(skbuf_dma->sgl);
	skbuf_dma->desc = dma_rx_desc;
	dma_rx_desc->callback_param = lp;
	dma_rx_desc->callback_result = axienet_dma_rx_cb;
	dmaengine_submit(dma_rx_desc);

	return;

rx_submit_err_unmap_skb:
	dma_unmap_single(lp->dev, addr, lp->max_frm_size, DMA_FROM_DEVICE);
rx_submit_err_free_skb:
	dev_kfree_skb(skb);
}

/**
 * axienet_init_dmaengine - init the dmaengine code.
 * @ndev:       Pointer to net_device structure
 *
 * Return: 0, on success.
 *          non-zero error value on failure
 *
 * This is the dmaengine initialization code.
 */
static int axienet_init_dmaengine(struct net_device *ndev)
{
	struct axienet_local *lp = netdev_priv(ndev);
	struct skbuf_dma_descriptor *skbuf_dma;
	int i, ret;

	lp->tx_chan = dma_request_chan(lp->dev, "tx_chan0");
	if (IS_ERR(lp->tx_chan)) {
		dev_err(lp->dev, "No Ethernet DMA (TX) channel found\n");
		return PTR_ERR(lp->tx_chan);
	}

	lp->rx_chan = dma_request_chan(lp->dev, "rx_chan0");
	if (IS_ERR(lp->rx_chan)) {
		ret = PTR_ERR(lp->rx_chan);
		dev_err(lp->dev, "No Ethernet DMA (RX) channel found\n");
		goto err_dma_release_tx;
	}

	lp->tx_ring_tail = 0;
	lp->tx_ring_head = 0;
	lp->rx_ring_tail = 0;
	lp->rx_ring_head = 0;
	lp->tx_skb_ring = kcalloc(TX_BD_NUM_MAX, sizeof(*lp->tx_skb_ring),
				  GFP_KERNEL);
	if (!lp->tx_skb_ring) {
		ret = -ENOMEM;
		goto err_dma_release_rx;
	}
	for (i = 0; i < TX_BD_NUM_MAX; i++) {
		skbuf_dma = kzalloc(sizeof(*skbuf_dma), GFP_KERNEL);
		if (!skbuf_dma) {
			ret = -ENOMEM;
			goto err_free_tx_skb_ring;
		}
		lp->tx_skb_ring[i] = skbuf_dma;
	}

	lp->rx_skb_ring = kcalloc(RX_BUF_NUM_DEFAULT, sizeof(*lp->rx_skb_ring),
				  GFP_KERNEL);
	if (!lp->rx_skb_ring) {
		ret = -ENOMEM;
		goto err_free_tx_skb_ring;
	}
	for (i = 0; i < RX_BUF_NUM_DEFAULT; i++) {
		skbuf_dma = kzalloc(sizeof(*skbuf_dma), GFP_KERNEL);
		if (!skbuf_dma) {
			ret = -ENOMEM;
			goto err_free_rx_skb_ring;
		}
		lp->rx_skb_ring[i] = skbuf_dma;
	}
	/* TODO: Instead of BD_NUM_DEFAULT use runtime support */
	for (i = 0; i < RX_BUF_NUM_DEFAULT; i++)
		axienet_rx_submit_desc(ndev);
	dma_async_issue_pending(lp->rx_chan);

	return 0;

err_free_rx_skb_ring:
	for (i = 0; i < RX_BUF_NUM_DEFAULT; i++)
		kfree(lp->rx_skb_ring[i]);
	kfree(lp->rx_skb_ring);
err_free_tx_skb_ring:
	for (i = 0; i < TX_BD_NUM_MAX; i++)
		kfree(lp->tx_skb_ring[i]);
	kfree(lp->tx_skb_ring);
err_dma_release_rx:
	dma_release_channel(lp->rx_chan);
err_dma_release_tx:
	dma_release_channel(lp->tx_chan);
	return ret;
}

/**
 * axienet_init_legacy_dma - init the dma legacy code.
 * @ndev:       Pointer to net_device structure
 *
 * Return: 0, on success.
 *          non-zero error value on failure
 *
 * This is the dma  initialization code. It also allocates interrupt
 * service routines, enables the interrupt lines and ISR handling.
 *
 */
static int axienet_init_legacy_dma(struct net_device *ndev)
{
	int ret;
	struct axienet_local *lp = netdev_priv(ndev);

	/* Enable worker thread for Axi DMA error handling */
	lp->stopping = false;
	INIT_WORK(&lp->dma_err_task, axienet_dma_err_handler);

	napi_enable(&lp->napi_rx);
	napi_enable(&lp->napi_tx);

	/* Enable interrupts for Axi DMA Tx */
	ret = request_irq(lp->tx_irq, axienet_tx_irq, IRQF_SHARED,
			  ndev->name, ndev);
	if (ret)
		goto err_tx_irq;
	/* Enable interrupts for Axi DMA Rx */
	ret = request_irq(lp->rx_irq, axienet_rx_irq, IRQF_SHARED,
			  ndev->name, ndev);
	if (ret)
		goto err_rx_irq;
	/* Enable interrupts for Axi Ethernet core (if defined) */
	if (lp->eth_irq > 0) {
		ret = request_irq(lp->eth_irq, axienet_eth_irq, IRQF_SHARED,
				  ndev->name, ndev);
		if (ret)
			goto err_eth_irq;
	}

	return 0;

err_eth_irq:
	free_irq(lp->rx_irq, ndev);
err_rx_irq:
	free_irq(lp->tx_irq, ndev);
err_tx_irq:
	napi_disable(&lp->napi_tx);
	napi_disable(&lp->napi_rx);
	cancel_work_sync(&lp->dma_err_task);
	dev_err(lp->dev, "request_irq() failed\n");
	return ret;
}

/**
 * axienet_open - Driver open routine.
 * @ndev:	Pointer to net_device structure
 *
 * Return: 0, on success.
 *	    non-zero error value on failure
 *
 * This is the driver open routine. It calls phylink_start to start the
 * PHY device.
 * It also allocates interrupt service routines, enables the interrupt lines
 * and ISR handling. Axi Ethernet core is reset through Axi DMA core. Buffer
 * descriptors are initialized.
 */
static int axienet_open(struct net_device *ndev)
{
	int ret;
	struct axienet_local *lp = netdev_priv(ndev);

	/* When we do an Axi Ethernet reset, it resets the complete core
	 * including the MDIO. MDIO must be disabled before resetting.
	 * Hold MDIO bus lock to avoid MDIO accesses during the reset.
	 */
	axienet_lock_mii(lp);
	ret = axienet_device_reset(ndev);
	axienet_unlock_mii(lp);

	ret = phylink_of_phy_connect(lp->phylink, lp->dev->of_node, 0);
	if (ret) {
		dev_err(lp->dev, "phylink_of_phy_connect() failed: %d\n", ret);
		return ret;
	}

	phylink_start(lp->phylink);

	/* Start the statistics refresh work */
	schedule_delayed_work(&lp->stats_work, 0);

	if (lp->use_dmaengine) {
		/* Enable interrupts for Axi Ethernet core (if defined) */
		if (lp->eth_irq > 0) {
			ret = request_irq(lp->eth_irq, axienet_eth_irq, IRQF_SHARED,
					  ndev->name, ndev);
			if (ret)
				goto err_phy;
		}

		ret = axienet_init_dmaengine(ndev);
		if (ret < 0)
			goto err_free_eth_irq;
	} else {
		ret = axienet_init_legacy_dma(ndev);
		if (ret)
			goto err_phy;
	}

	return 0;

err_free_eth_irq:
	if (lp->eth_irq > 0)
		free_irq(lp->eth_irq, ndev);
err_phy:
	cancel_delayed_work_sync(&lp->stats_work);
	phylink_stop(lp->phylink);
	phylink_disconnect_phy(lp->phylink);
	return ret;
}

/**
 * axienet_stop - Driver stop routine.
 * @ndev:	Pointer to net_device structure
 *
 * Return: 0, on success.
 *
 * This is the driver stop routine. It calls phylink_disconnect to stop the PHY
 * device. It also removes the interrupt handlers and disables the interrupts.
 * The Axi DMA Tx/Rx BDs are released.
 */
static int axienet_stop(struct net_device *ndev)
{
	struct axienet_local *lp = netdev_priv(ndev);
	int i;

	if (!lp->use_dmaengine) {
		WRITE_ONCE(lp->stopping, true);
		flush_work(&lp->dma_err_task);

		napi_disable(&lp->napi_tx);
		napi_disable(&lp->napi_rx);
	}

	cancel_delayed_work_sync(&lp->stats_work);

	phylink_stop(lp->phylink);
	phylink_disconnect_phy(lp->phylink);

	axienet_setoptions(ndev, lp->options &
			   ~(XAE_OPTION_TXEN | XAE_OPTION_RXEN));

	if (!lp->use_dmaengine) {
		axienet_dma_stop(lp);
		cancel_work_sync(&lp->dma_err_task);
		free_irq(lp->tx_irq, ndev);
		free_irq(lp->rx_irq, ndev);
		axienet_dma_bd_release(ndev);
	} else {
		dmaengine_terminate_sync(lp->tx_chan);
		dmaengine_synchronize(lp->tx_chan);
		dmaengine_terminate_sync(lp->rx_chan);
		dmaengine_synchronize(lp->rx_chan);

		for (i = 0; i < TX_BD_NUM_MAX; i++)
			kfree(lp->tx_skb_ring[i]);
		kfree(lp->tx_skb_ring);
		for (i = 0; i < RX_BUF_NUM_DEFAULT; i++)
			kfree(lp->rx_skb_ring[i]);
		kfree(lp->rx_skb_ring);

		dma_release_channel(lp->rx_chan);
		dma_release_channel(lp->tx_chan);
	}

	axienet_iow(lp, XAE_IE_OFFSET, 0);

	if (lp->eth_irq > 0)
		free_irq(lp->eth_irq, ndev);
	return 0;
}

/**
 * axienet_change_mtu - Driver change mtu routine.
 * @ndev:	Pointer to net_device structure
 * @new_mtu:	New mtu value to be applied
 *
 * Return: Always returns 0 (success).
 *
 * This is the change mtu driver routine. It checks if the Axi Ethernet
 * hardware supports jumbo frames before changing the mtu. This can be
 * called only when the device is not up.
 */
static int axienet_change_mtu(struct net_device *ndev, int new_mtu)
{
	struct axienet_local *lp = netdev_priv(ndev);

	if (netif_running(ndev))
		return -EBUSY;

	if ((new_mtu + VLAN_ETH_HLEN +
		XAE_TRL_SIZE) > lp->rxmem)
		return -EINVAL;

	WRITE_ONCE(ndev->mtu, new_mtu);

	return 0;
}

#ifdef CONFIG_NET_POLL_CONTROLLER
/**
 * axienet_poll_controller - Axi Ethernet poll mechanism.
 * @ndev:	Pointer to net_device structure
 *
 * This implements Rx/Tx ISR poll mechanisms. The interrupts are disabled prior
 * to polling the ISRs and are enabled back after the polling is done.
 */
static void axienet_poll_controller(struct net_device *ndev)
{
	struct axienet_local *lp = netdev_priv(ndev);

	disable_irq(lp->tx_irq);
	disable_irq(lp->rx_irq);
	axienet_rx_irq(lp->tx_irq, ndev);
	axienet_tx_irq(lp->rx_irq, ndev);
	enable_irq(lp->tx_irq);
	enable_irq(lp->rx_irq);
}
#endif

static int axienet_ioctl(struct net_device *dev, struct ifreq *rq, int cmd)
{
	struct axienet_local *lp = netdev_priv(dev);

	if (!netif_running(dev))
		return -EINVAL;

	return phylink_mii_ioctl(lp->phylink, rq, cmd);
}

static void
axienet_get_stats64(struct net_device *dev, struct rtnl_link_stats64 *stats)
{
	struct axienet_local *lp = netdev_priv(dev);
	unsigned int start;

	netdev_stats_to_stats64(stats, &dev->stats);

	do {
		start = u64_stats_fetch_begin(&lp->rx_stat_sync);
		stats->rx_packets = u64_stats_read(&lp->rx_packets);
		stats->rx_bytes = u64_stats_read(&lp->rx_bytes);
	} while (u64_stats_fetch_retry(&lp->rx_stat_sync, start));

	do {
		start = u64_stats_fetch_begin(&lp->tx_stat_sync);
		stats->tx_packets = u64_stats_read(&lp->tx_packets);
		stats->tx_bytes = u64_stats_read(&lp->tx_bytes);
	} while (u64_stats_fetch_retry(&lp->tx_stat_sync, start));

	if (!(lp->features & XAE_FEATURE_STATS))
		return;

	do {
		start = read_seqcount_begin(&lp->hw_stats_seqcount);
		stats->rx_length_errors =
			axienet_stat(lp, STAT_RX_LENGTH_ERRORS);
		stats->rx_crc_errors = axienet_stat(lp, STAT_RX_FCS_ERRORS);
		stats->rx_frame_errors =
			axienet_stat(lp, STAT_RX_ALIGNMENT_ERRORS);
		stats->rx_errors = axienet_stat(lp, STAT_UNDERSIZE_FRAMES) +
				   axienet_stat(lp, STAT_FRAGMENT_FRAMES) +
				   stats->rx_length_errors +
				   stats->rx_crc_errors +
				   stats->rx_frame_errors;
		stats->multicast = axienet_stat(lp, STAT_RX_MULTICAST_FRAMES);

		stats->tx_aborted_errors =
			axienet_stat(lp, STAT_TX_EXCESS_COLLISIONS);
		stats->tx_fifo_errors =
			axienet_stat(lp, STAT_TX_UNDERRUN_ERRORS);
		stats->tx_window_errors =
			axienet_stat(lp, STAT_TX_LATE_COLLISIONS);
		stats->tx_errors = axienet_stat(lp, STAT_TX_EXCESS_DEFERRAL) +
				   stats->tx_aborted_errors +
				   stats->tx_fifo_errors +
				   stats->tx_window_errors;
	} while (read_seqcount_retry(&lp->hw_stats_seqcount, start));
}

static const struct net_device_ops axienet_netdev_ops = {
	.ndo_open = axienet_open,
	.ndo_stop = axienet_stop,
	.ndo_start_xmit = axienet_start_xmit,
	.ndo_get_stats64 = axienet_get_stats64,
	.ndo_change_mtu	= axienet_change_mtu,
	.ndo_set_mac_address = netdev_set_mac_address,
	.ndo_validate_addr = eth_validate_addr,
	.ndo_eth_ioctl = axienet_ioctl,
	.ndo_set_rx_mode = axienet_set_multicast_list,
#ifdef CONFIG_NET_POLL_CONTROLLER
	.ndo_poll_controller = axienet_poll_controller,
#endif
};

static const struct net_device_ops axienet_netdev_dmaengine_ops = {
	.ndo_open = axienet_open,
	.ndo_stop = axienet_stop,
	.ndo_start_xmit = axienet_start_xmit_dmaengine,
	.ndo_get_stats64 = axienet_get_stats64,
	.ndo_change_mtu	= axienet_change_mtu,
	.ndo_set_mac_address = netdev_set_mac_address,
	.ndo_validate_addr = eth_validate_addr,
	.ndo_eth_ioctl = axienet_ioctl,
	.ndo_set_rx_mode = axienet_set_multicast_list,
};

/**
 * axienet_ethtools_get_drvinfo - Get various Axi Ethernet driver information.
 * @ndev:	Pointer to net_device structure
 * @ed:		Pointer to ethtool_drvinfo structure
 *
 * This implements ethtool command for getting the driver information.
 * Issue "ethtool -i ethX" under linux prompt to execute this function.
 */
static void axienet_ethtools_get_drvinfo(struct net_device *ndev,
					 struct ethtool_drvinfo *ed)
{
	strscpy(ed->driver, DRIVER_NAME, sizeof(ed->driver));
	strscpy(ed->version, DRIVER_VERSION, sizeof(ed->version));
}

/**
 * axienet_ethtools_get_regs_len - Get the total regs length present in the
 *				   AxiEthernet core.
 * @ndev:	Pointer to net_device structure
 *
 * This implements ethtool command for getting the total register length
 * information.
 *
 * Return: the total regs length
 */
static int axienet_ethtools_get_regs_len(struct net_device *ndev)
{
	return sizeof(u32) * AXIENET_REGS_N;
}

/**
 * axienet_ethtools_get_regs - Dump the contents of all registers present
 *			       in AxiEthernet core.
 * @ndev:	Pointer to net_device structure
 * @regs:	Pointer to ethtool_regs structure
 * @ret:	Void pointer used to return the contents of the registers.
 *
 * This implements ethtool command for getting the Axi Ethernet register dump.
 * Issue "ethtool -d ethX" to execute this function.
 */
static void axienet_ethtools_get_regs(struct net_device *ndev,
				      struct ethtool_regs *regs, void *ret)
{
	u32 *data = (u32 *)ret;
	size_t len = sizeof(u32) * AXIENET_REGS_N;
	struct axienet_local *lp = netdev_priv(ndev);

	regs->version = 0;
	regs->len = len;

	memset(data, 0, len);
	data[0] = axienet_ior(lp, XAE_RAF_OFFSET);
	data[1] = axienet_ior(lp, XAE_TPF_OFFSET);
	data[2] = axienet_ior(lp, XAE_IFGP_OFFSET);
	data[3] = axienet_ior(lp, XAE_IS_OFFSET);
	data[4] = axienet_ior(lp, XAE_IP_OFFSET);
	data[5] = axienet_ior(lp, XAE_IE_OFFSET);
	data[6] = axienet_ior(lp, XAE_TTAG_OFFSET);
	data[7] = axienet_ior(lp, XAE_RTAG_OFFSET);
	data[8] = axienet_ior(lp, XAE_UAWL_OFFSET);
	data[9] = axienet_ior(lp, XAE_UAWU_OFFSET);
	data[10] = axienet_ior(lp, XAE_TPID0_OFFSET);
	data[11] = axienet_ior(lp, XAE_TPID1_OFFSET);
	data[12] = axienet_ior(lp, XAE_PPST_OFFSET);
	data[13] = axienet_ior(lp, XAE_RCW0_OFFSET);
	data[14] = axienet_ior(lp, XAE_RCW1_OFFSET);
	data[15] = axienet_ior(lp, XAE_TC_OFFSET);
	data[16] = axienet_ior(lp, XAE_FCC_OFFSET);
	data[17] = axienet_ior(lp, XAE_EMMC_OFFSET);
	data[18] = axienet_ior(lp, XAE_PHYC_OFFSET);
	data[19] = axienet_ior(lp, XAE_MDIO_MC_OFFSET);
	data[20] = axienet_ior(lp, XAE_MDIO_MCR_OFFSET);
	data[21] = axienet_ior(lp, XAE_MDIO_MWD_OFFSET);
	data[22] = axienet_ior(lp, XAE_MDIO_MRD_OFFSET);
	data[27] = axienet_ior(lp, XAE_UAW0_OFFSET);
	data[28] = axienet_ior(lp, XAE_UAW1_OFFSET);
	data[29] = axienet_ior(lp, XAE_FMI_OFFSET);
	data[30] = axienet_ior(lp, XAE_AF0_OFFSET);
	data[31] = axienet_ior(lp, XAE_AF1_OFFSET);
	if (!lp->use_dmaengine) {
		data[32] = axienet_dma_in32(lp, XAXIDMA_TX_CR_OFFSET);
		data[33] = axienet_dma_in32(lp, XAXIDMA_TX_SR_OFFSET);
		data[34] = axienet_dma_in32(lp, XAXIDMA_TX_CDESC_OFFSET);
		data[35] = axienet_dma_in32(lp, XAXIDMA_TX_TDESC_OFFSET);
		data[36] = axienet_dma_in32(lp, XAXIDMA_RX_CR_OFFSET);
		data[37] = axienet_dma_in32(lp, XAXIDMA_RX_SR_OFFSET);
		data[38] = axienet_dma_in32(lp, XAXIDMA_RX_CDESC_OFFSET);
		data[39] = axienet_dma_in32(lp, XAXIDMA_RX_TDESC_OFFSET);
	}
}

static void
axienet_ethtools_get_ringparam(struct net_device *ndev,
			       struct ethtool_ringparam *ering,
			       struct kernel_ethtool_ringparam *kernel_ering,
			       struct netlink_ext_ack *extack)
{
	struct axienet_local *lp = netdev_priv(ndev);

	ering->rx_max_pending = RX_BD_NUM_MAX;
	ering->rx_mini_max_pending = 0;
	ering->rx_jumbo_max_pending = 0;
	ering->tx_max_pending = TX_BD_NUM_MAX;
	ering->rx_pending = lp->rx_bd_num;
	ering->rx_mini_pending = 0;
	ering->rx_jumbo_pending = 0;
	ering->tx_pending = lp->tx_bd_num;
}

static int
axienet_ethtools_set_ringparam(struct net_device *ndev,
			       struct ethtool_ringparam *ering,
			       struct kernel_ethtool_ringparam *kernel_ering,
			       struct netlink_ext_ack *extack)
{
	struct axienet_local *lp = netdev_priv(ndev);

	if (ering->rx_pending > RX_BD_NUM_MAX ||
	    ering->rx_mini_pending ||
	    ering->rx_jumbo_pending ||
	    ering->tx_pending < TX_BD_NUM_MIN ||
	    ering->tx_pending > TX_BD_NUM_MAX)
		return -EINVAL;

	if (netif_running(ndev))
		return -EBUSY;

	lp->rx_bd_num = ering->rx_pending;
	lp->tx_bd_num = ering->tx_pending;
	return 0;
}

/**
 * axienet_ethtools_get_pauseparam - Get the pause parameter setting for
 *				     Tx and Rx paths.
 * @ndev:	Pointer to net_device structure
 * @epauseparm:	Pointer to ethtool_pauseparam structure.
 *
 * This implements ethtool command for getting axi ethernet pause frame
 * setting. Issue "ethtool -a ethX" to execute this function.
 */
static void
axienet_ethtools_get_pauseparam(struct net_device *ndev,
				struct ethtool_pauseparam *epauseparm)
{
	struct axienet_local *lp = netdev_priv(ndev);

	phylink_ethtool_get_pauseparam(lp->phylink, epauseparm);
}

/**
 * axienet_ethtools_set_pauseparam - Set device pause parameter(flow control)
 *				     settings.
 * @ndev:	Pointer to net_device structure
 * @epauseparm:Pointer to ethtool_pauseparam structure
 *
 * This implements ethtool command for enabling flow control on Rx and Tx
 * paths. Issue "ethtool -A ethX tx on|off" under linux prompt to execute this
 * function.
 *
 * Return: 0 on success, -EFAULT if device is running
 */
static int
axienet_ethtools_set_pauseparam(struct net_device *ndev,
				struct ethtool_pauseparam *epauseparm)
{
	struct axienet_local *lp = netdev_priv(ndev);

	return phylink_ethtool_set_pauseparam(lp->phylink, epauseparm);
}

/**
 * axienet_ethtools_get_coalesce - Get DMA interrupt coalescing count.
 * @ndev:	Pointer to net_device structure
 * @ecoalesce:	Pointer to ethtool_coalesce structure
 * @kernel_coal: ethtool CQE mode setting structure
 * @extack:	extack for reporting error messages
 *
 * This implements ethtool command for getting the DMA interrupt coalescing
 * count on Tx and Rx paths. Issue "ethtool -c ethX" under linux prompt to
 * execute this function.
 *
 * Return: 0 always
 */
static int
axienet_ethtools_get_coalesce(struct net_device *ndev,
			      struct ethtool_coalesce *ecoalesce,
			      struct kernel_ethtool_coalesce *kernel_coal,
			      struct netlink_ext_ack *extack)
{
	struct axienet_local *lp = netdev_priv(ndev);

	ecoalesce->rx_max_coalesced_frames = lp->coalesce_count_rx;
	ecoalesce->rx_coalesce_usecs = lp->coalesce_usec_rx;
	ecoalesce->tx_max_coalesced_frames = lp->coalesce_count_tx;
	ecoalesce->tx_coalesce_usecs = lp->coalesce_usec_tx;
	return 0;
}

/**
 * axienet_ethtools_set_coalesce - Set DMA interrupt coalescing count.
 * @ndev:	Pointer to net_device structure
 * @ecoalesce:	Pointer to ethtool_coalesce structure
 * @kernel_coal: ethtool CQE mode setting structure
 * @extack:	extack for reporting error messages
 *
 * This implements ethtool command for setting the DMA interrupt coalescing
 * count on Tx and Rx paths. Issue "ethtool -C ethX rx-frames 5" under linux
 * prompt to execute this function.
 *
 * Return: 0, on success, Non-zero error value on failure.
 */
static int
axienet_ethtools_set_coalesce(struct net_device *ndev,
			      struct ethtool_coalesce *ecoalesce,
			      struct kernel_ethtool_coalesce *kernel_coal,
			      struct netlink_ext_ack *extack)
{
	struct axienet_local *lp = netdev_priv(ndev);

	if (netif_running(ndev)) {
		NL_SET_ERR_MSG(extack,
			       "Please stop netif before applying configuration");
		return -EBUSY;
	}

	if (ecoalesce->rx_max_coalesced_frames)
		lp->coalesce_count_rx = ecoalesce->rx_max_coalesced_frames;
	if (ecoalesce->rx_coalesce_usecs)
		lp->coalesce_usec_rx = ecoalesce->rx_coalesce_usecs;
	if (ecoalesce->tx_max_coalesced_frames)
		lp->coalesce_count_tx = ecoalesce->tx_max_coalesced_frames;
	if (ecoalesce->tx_coalesce_usecs)
		lp->coalesce_usec_tx = ecoalesce->tx_coalesce_usecs;

	return 0;
}

static int
axienet_ethtools_get_link_ksettings(struct net_device *ndev,
				    struct ethtool_link_ksettings *cmd)
{
	struct axienet_local *lp = netdev_priv(ndev);

	return phylink_ethtool_ksettings_get(lp->phylink, cmd);
}

static int
axienet_ethtools_set_link_ksettings(struct net_device *ndev,
				    const struct ethtool_link_ksettings *cmd)
{
	struct axienet_local *lp = netdev_priv(ndev);

	return phylink_ethtool_ksettings_set(lp->phylink, cmd);
}

static int axienet_ethtools_nway_reset(struct net_device *dev)
{
	struct axienet_local *lp = netdev_priv(dev);

	return phylink_ethtool_nway_reset(lp->phylink);
}

static void axienet_ethtools_get_ethtool_stats(struct net_device *dev,
					       struct ethtool_stats *stats,
					       u64 *data)
{
	struct axienet_local *lp = netdev_priv(dev);
	unsigned int start;

	do {
		start = read_seqcount_begin(&lp->hw_stats_seqcount);
		data[0] = axienet_stat(lp, STAT_RX_BYTES);
		data[1] = axienet_stat(lp, STAT_TX_BYTES);
		data[2] = axienet_stat(lp, STAT_RX_VLAN_FRAMES);
		data[3] = axienet_stat(lp, STAT_TX_VLAN_FRAMES);
		data[6] = axienet_stat(lp, STAT_TX_PFC_FRAMES);
		data[7] = axienet_stat(lp, STAT_RX_PFC_FRAMES);
		data[8] = axienet_stat(lp, STAT_USER_DEFINED0);
		data[9] = axienet_stat(lp, STAT_USER_DEFINED1);
		data[10] = axienet_stat(lp, STAT_USER_DEFINED2);
	} while (read_seqcount_retry(&lp->hw_stats_seqcount, start));
}

static const char axienet_ethtool_stats_strings[][ETH_GSTRING_LEN] = {
	"Received bytes",
	"Transmitted bytes",
	"RX Good VLAN Tagged Frames",
	"TX Good VLAN Tagged Frames",
	"TX Good PFC Frames",
	"RX Good PFC Frames",
	"User Defined Counter 0",
	"User Defined Counter 1",
	"User Defined Counter 2",
};

static void axienet_ethtools_get_strings(struct net_device *dev, u32 stringset, u8 *data)
{
	switch (stringset) {
	case ETH_SS_STATS:
		memcpy(data, axienet_ethtool_stats_strings,
		       sizeof(axienet_ethtool_stats_strings));
		break;
	}
}

static int axienet_ethtools_get_sset_count(struct net_device *dev, int sset)
{
	struct axienet_local *lp = netdev_priv(dev);

	switch (sset) {
	case ETH_SS_STATS:
		if (lp->features & XAE_FEATURE_STATS)
			return ARRAY_SIZE(axienet_ethtool_stats_strings);
		fallthrough;
	default:
		return -EOPNOTSUPP;
	}
}

static void
axienet_ethtools_get_pause_stats(struct net_device *dev,
				 struct ethtool_pause_stats *pause_stats)
{
	struct axienet_local *lp = netdev_priv(dev);
	unsigned int start;

	if (!(lp->features & XAE_FEATURE_STATS))
		return;

	do {
		start = read_seqcount_begin(&lp->hw_stats_seqcount);
		pause_stats->tx_pause_frames =
			axienet_stat(lp, STAT_TX_PAUSE_FRAMES);
		pause_stats->rx_pause_frames =
			axienet_stat(lp, STAT_RX_PAUSE_FRAMES);
	} while (read_seqcount_retry(&lp->hw_stats_seqcount, start));
}

static void
axienet_ethtool_get_eth_mac_stats(struct net_device *dev,
				  struct ethtool_eth_mac_stats *mac_stats)
{
	struct axienet_local *lp = netdev_priv(dev);
	unsigned int start;

	if (!(lp->features & XAE_FEATURE_STATS))
		return;

	do {
		start = read_seqcount_begin(&lp->hw_stats_seqcount);
		mac_stats->FramesTransmittedOK =
			axienet_stat(lp, STAT_TX_GOOD_FRAMES);
		mac_stats->SingleCollisionFrames =
			axienet_stat(lp, STAT_TX_SINGLE_COLLISION_FRAMES);
		mac_stats->MultipleCollisionFrames =
			axienet_stat(lp, STAT_TX_MULTIPLE_COLLISION_FRAMES);
		mac_stats->FramesReceivedOK =
			axienet_stat(lp, STAT_RX_GOOD_FRAMES);
		mac_stats->FrameCheckSequenceErrors =
			axienet_stat(lp, STAT_RX_FCS_ERRORS);
		mac_stats->AlignmentErrors =
			axienet_stat(lp, STAT_RX_ALIGNMENT_ERRORS);
		mac_stats->FramesWithDeferredXmissions =
			axienet_stat(lp, STAT_TX_DEFERRED_FRAMES);
		mac_stats->LateCollisions =
			axienet_stat(lp, STAT_TX_LATE_COLLISIONS);
		mac_stats->FramesAbortedDueToXSColls =
			axienet_stat(lp, STAT_TX_EXCESS_COLLISIONS);
		mac_stats->MulticastFramesXmittedOK =
			axienet_stat(lp, STAT_TX_MULTICAST_FRAMES);
		mac_stats->BroadcastFramesXmittedOK =
			axienet_stat(lp, STAT_TX_BROADCAST_FRAMES);
		mac_stats->FramesWithExcessiveDeferral =
			axienet_stat(lp, STAT_TX_EXCESS_DEFERRAL);
		mac_stats->MulticastFramesReceivedOK =
			axienet_stat(lp, STAT_RX_MULTICAST_FRAMES);
		mac_stats->BroadcastFramesReceivedOK =
			axienet_stat(lp, STAT_RX_BROADCAST_FRAMES);
		mac_stats->InRangeLengthErrors =
			axienet_stat(lp, STAT_RX_LENGTH_ERRORS);
	} while (read_seqcount_retry(&lp->hw_stats_seqcount, start));
}

static void
axienet_ethtool_get_eth_ctrl_stats(struct net_device *dev,
				   struct ethtool_eth_ctrl_stats *ctrl_stats)
{
	struct axienet_local *lp = netdev_priv(dev);
	unsigned int start;

	if (!(lp->features & XAE_FEATURE_STATS))
		return;

	do {
		start = read_seqcount_begin(&lp->hw_stats_seqcount);
		ctrl_stats->MACControlFramesTransmitted =
			axienet_stat(lp, STAT_TX_CONTROL_FRAMES);
		ctrl_stats->MACControlFramesReceived =
			axienet_stat(lp, STAT_RX_CONTROL_FRAMES);
		ctrl_stats->UnsupportedOpcodesReceived =
			axienet_stat(lp, STAT_RX_CONTROL_OPCODE_ERRORS);
	} while (read_seqcount_retry(&lp->hw_stats_seqcount, start));
}

static const struct ethtool_rmon_hist_range axienet_rmon_ranges[] = {
	{   64,    64 },
	{   65,   127 },
	{  128,   255 },
	{  256,   511 },
	{  512,  1023 },
	{ 1024,  1518 },
	{ 1519, 16384 },
	{ },
};

static void
axienet_ethtool_get_rmon_stats(struct net_device *dev,
			       struct ethtool_rmon_stats *rmon_stats,
			       const struct ethtool_rmon_hist_range **ranges)
{
	struct axienet_local *lp = netdev_priv(dev);
	unsigned int start;

	if (!(lp->features & XAE_FEATURE_STATS))
		return;

	do {
		start = read_seqcount_begin(&lp->hw_stats_seqcount);
		rmon_stats->undersize_pkts =
			axienet_stat(lp, STAT_UNDERSIZE_FRAMES);
		rmon_stats->oversize_pkts =
			axienet_stat(lp, STAT_RX_OVERSIZE_FRAMES);
		rmon_stats->fragments =
			axienet_stat(lp, STAT_FRAGMENT_FRAMES);

		rmon_stats->hist[0] =
			axienet_stat(lp, STAT_RX_64_BYTE_FRAMES);
		rmon_stats->hist[1] =
			axienet_stat(lp, STAT_RX_65_127_BYTE_FRAMES);
		rmon_stats->hist[2] =
			axienet_stat(lp, STAT_RX_128_255_BYTE_FRAMES);
		rmon_stats->hist[3] =
			axienet_stat(lp, STAT_RX_256_511_BYTE_FRAMES);
		rmon_stats->hist[4] =
			axienet_stat(lp, STAT_RX_512_1023_BYTE_FRAMES);
		rmon_stats->hist[5] =
			axienet_stat(lp, STAT_RX_1024_MAX_BYTE_FRAMES);
		rmon_stats->hist[6] =
			rmon_stats->oversize_pkts;

		rmon_stats->hist_tx[0] =
			axienet_stat(lp, STAT_TX_64_BYTE_FRAMES);
		rmon_stats->hist_tx[1] =
			axienet_stat(lp, STAT_TX_65_127_BYTE_FRAMES);
		rmon_stats->hist_tx[2] =
			axienet_stat(lp, STAT_TX_128_255_BYTE_FRAMES);
		rmon_stats->hist_tx[3] =
			axienet_stat(lp, STAT_TX_256_511_BYTE_FRAMES);
		rmon_stats->hist_tx[4] =
			axienet_stat(lp, STAT_TX_512_1023_BYTE_FRAMES);
		rmon_stats->hist_tx[5] =
			axienet_stat(lp, STAT_TX_1024_MAX_BYTE_FRAMES);
		rmon_stats->hist_tx[6] =
			axienet_stat(lp, STAT_TX_OVERSIZE_FRAMES);
	} while (read_seqcount_retry(&lp->hw_stats_seqcount, start));

	*ranges = axienet_rmon_ranges;
}

static const struct ethtool_ops axienet_ethtool_ops = {
	.supported_coalesce_params = ETHTOOL_COALESCE_MAX_FRAMES |
				     ETHTOOL_COALESCE_USECS,
	.get_drvinfo    = axienet_ethtools_get_drvinfo,
	.get_regs_len   = axienet_ethtools_get_regs_len,
	.get_regs       = axienet_ethtools_get_regs,
	.get_link       = ethtool_op_get_link,
	.get_ringparam	= axienet_ethtools_get_ringparam,
	.set_ringparam	= axienet_ethtools_set_ringparam,
	.get_pauseparam = axienet_ethtools_get_pauseparam,
	.set_pauseparam = axienet_ethtools_set_pauseparam,
	.get_coalesce   = axienet_ethtools_get_coalesce,
	.set_coalesce   = axienet_ethtools_set_coalesce,
	.get_link_ksettings = axienet_ethtools_get_link_ksettings,
	.set_link_ksettings = axienet_ethtools_set_link_ksettings,
	.nway_reset	= axienet_ethtools_nway_reset,
	.get_ethtool_stats = axienet_ethtools_get_ethtool_stats,
	.get_strings    = axienet_ethtools_get_strings,
	.get_sset_count = axienet_ethtools_get_sset_count,
	.get_pause_stats = axienet_ethtools_get_pause_stats,
	.get_eth_mac_stats = axienet_ethtool_get_eth_mac_stats,
	.get_eth_ctrl_stats = axienet_ethtool_get_eth_ctrl_stats,
	.get_rmon_stats = axienet_ethtool_get_rmon_stats,
};

static struct axienet_local *pcs_to_axienet_local(struct phylink_pcs *pcs)
{
	return container_of(pcs, struct axienet_local, pcs);
}

static void axienet_pcs_get_state(struct phylink_pcs *pcs,
				  struct phylink_link_state *state)
{
	struct mdio_device *pcs_phy = pcs_to_axienet_local(pcs)->pcs_phy;

	phylink_mii_c22_pcs_get_state(pcs_phy, state);
}

static void axienet_pcs_an_restart(struct phylink_pcs *pcs)
{
	struct mdio_device *pcs_phy = pcs_to_axienet_local(pcs)->pcs_phy;

	phylink_mii_c22_pcs_an_restart(pcs_phy);
}

static int axienet_pcs_config(struct phylink_pcs *pcs, unsigned int neg_mode,
			      phy_interface_t interface,
			      const unsigned long *advertising,
			      bool permit_pause_to_mac)
{
	struct mdio_device *pcs_phy = pcs_to_axienet_local(pcs)->pcs_phy;
	struct net_device *ndev = pcs_to_axienet_local(pcs)->ndev;
	struct axienet_local *lp = netdev_priv(ndev);
	int ret;

	if (lp->switch_x_sgmii) {
		ret = mdiodev_write(pcs_phy, XLNX_MII_STD_SELECT_REG,
				    interface == PHY_INTERFACE_MODE_SGMII ?
					XLNX_MII_STD_SELECT_SGMII : 0);
		if (ret < 0) {
			netdev_warn(ndev,
				    "Failed to switch PHY interface: %d\n",
				    ret);
			return ret;
		}
	}

	ret = phylink_mii_c22_pcs_config(pcs_phy, interface, advertising,
					 neg_mode);
	if (ret < 0)
		netdev_warn(ndev, "Failed to configure PCS: %d\n", ret);

	return ret;
}

static const struct phylink_pcs_ops axienet_pcs_ops = {
	.pcs_get_state = axienet_pcs_get_state,
	.pcs_config = axienet_pcs_config,
	.pcs_an_restart = axienet_pcs_an_restart,
};

static struct phylink_pcs *axienet_mac_select_pcs(struct phylink_config *config,
						  phy_interface_t interface)
{
	struct net_device *ndev = to_net_dev(config->dev);
	struct axienet_local *lp = netdev_priv(ndev);

	if (interface == PHY_INTERFACE_MODE_1000BASEX ||
	    interface ==  PHY_INTERFACE_MODE_SGMII)
		return &lp->pcs;

	return NULL;
}

static void axienet_mac_config(struct phylink_config *config, unsigned int mode,
			       const struct phylink_link_state *state)
{
	/* nothing meaningful to do */
}

static void axienet_mac_link_down(struct phylink_config *config,
				  unsigned int mode,
				  phy_interface_t interface)
{
	/* nothing meaningful to do */
}

static void axienet_mac_link_up(struct phylink_config *config,
				struct phy_device *phy,
				unsigned int mode, phy_interface_t interface,
				int speed, int duplex,
				bool tx_pause, bool rx_pause)
{
	struct net_device *ndev = to_net_dev(config->dev);
	struct axienet_local *lp = netdev_priv(ndev);
	u32 emmc_reg, fcc_reg;

	emmc_reg = axienet_ior(lp, XAE_EMMC_OFFSET);
	emmc_reg &= ~XAE_EMMC_LINKSPEED_MASK;

	switch (speed) {
	case SPEED_1000:
		emmc_reg |= XAE_EMMC_LINKSPD_1000;
		break;
	case SPEED_100:
		emmc_reg |= XAE_EMMC_LINKSPD_100;
		break;
	case SPEED_10:
		emmc_reg |= XAE_EMMC_LINKSPD_10;
		break;
	default:
		dev_err(&ndev->dev,
			"Speed other than 10, 100 or 1Gbps is not supported\n");
		break;
	}

	axienet_iow(lp, XAE_EMMC_OFFSET, emmc_reg);

	fcc_reg = axienet_ior(lp, XAE_FCC_OFFSET);
	if (tx_pause)
		fcc_reg |= XAE_FCC_FCTX_MASK;
	else
		fcc_reg &= ~XAE_FCC_FCTX_MASK;
	if (rx_pause)
		fcc_reg |= XAE_FCC_FCRX_MASK;
	else
		fcc_reg &= ~XAE_FCC_FCRX_MASK;
	axienet_iow(lp, XAE_FCC_OFFSET, fcc_reg);
}

static const struct phylink_mac_ops axienet_phylink_ops = {
	.mac_select_pcs = axienet_mac_select_pcs,
	.mac_config = axienet_mac_config,
	.mac_link_down = axienet_mac_link_down,
	.mac_link_up = axienet_mac_link_up,
};

/**
 * axienet_dma_err_handler - Work queue task for Axi DMA Error
 * @work:	pointer to work_struct
 *
 * Resets the Axi DMA and Axi Ethernet devices, and reconfigures the
 * Tx/Rx BDs.
 */
static void axienet_dma_err_handler(struct work_struct *work)
{
	u32 i;
	u32 axienet_status;
	struct axidma_bd *cur_p;
	struct axienet_local *lp = container_of(work, struct axienet_local,
						dma_err_task);
	struct net_device *ndev = lp->ndev;

	/* Don't bother if we are going to stop anyway */
	if (READ_ONCE(lp->stopping))
		return;

	napi_disable(&lp->napi_tx);
	napi_disable(&lp->napi_rx);

	axienet_setoptions(ndev, lp->options &
			   ~(XAE_OPTION_TXEN | XAE_OPTION_RXEN));

	axienet_dma_stop(lp);

	for (i = 0; i < lp->tx_bd_num; i++) {
		cur_p = &lp->tx_bd_v[i];
		if (cur_p->cntrl) {
			dma_addr_t addr = desc_get_phys_addr(lp, cur_p);

			dma_unmap_single(lp->dev, addr,
					 (cur_p->cntrl &
					  XAXIDMA_BD_CTRL_LENGTH_MASK),
					 DMA_TO_DEVICE);
		}
		if (cur_p->skb)
			dev_kfree_skb_irq(cur_p->skb);
		cur_p->phys = 0;
		cur_p->phys_msb = 0;
		cur_p->cntrl = 0;
		cur_p->status = 0;
		cur_p->app0 = 0;
		cur_p->app1 = 0;
		cur_p->app2 = 0;
		cur_p->app3 = 0;
		cur_p->app4 = 0;
		cur_p->skb = NULL;
	}

	for (i = 0; i < lp->rx_bd_num; i++) {
		cur_p = &lp->rx_bd_v[i];
		cur_p->status = 0;
		cur_p->app0 = 0;
		cur_p->app1 = 0;
		cur_p->app2 = 0;
		cur_p->app3 = 0;
		cur_p->app4 = 0;
	}

	lp->tx_bd_ci = 0;
	lp->tx_bd_tail = 0;
	lp->rx_bd_ci = 0;

	axienet_dma_start(lp);

	axienet_status = axienet_ior(lp, XAE_RCW1_OFFSET);
	axienet_status &= ~XAE_RCW1_RX_MASK;
	axienet_iow(lp, XAE_RCW1_OFFSET, axienet_status);

	axienet_status = axienet_ior(lp, XAE_IP_OFFSET);
	if (axienet_status & XAE_INT_RXRJECT_MASK)
		axienet_iow(lp, XAE_IS_OFFSET, XAE_INT_RXRJECT_MASK);
	axienet_iow(lp, XAE_IE_OFFSET, lp->eth_irq > 0 ?
		    XAE_INT_RECV_ERROR_MASK : 0);
	axienet_iow(lp, XAE_FCC_OFFSET, XAE_FCC_FCRX_MASK);

	/* Sync default options with HW but leave receiver and
	 * transmitter disabled.
	 */
	axienet_setoptions(ndev, lp->options &
			   ~(XAE_OPTION_TXEN | XAE_OPTION_RXEN));
	axienet_set_mac_address(ndev, NULL);
	axienet_set_multicast_list(ndev);
	napi_enable(&lp->napi_rx);
	napi_enable(&lp->napi_tx);
	axienet_setoptions(ndev, lp->options);
}

/**
 * axienet_probe - Axi Ethernet probe function.
 * @pdev:	Pointer to platform device structure.
 *
 * Return: 0, on success
 *	    Non-zero error value on failure.
 *
 * This is the probe routine for Axi Ethernet driver. This is called before
 * any other driver routines are invoked. It allocates and sets up the Ethernet
 * device. Parses through device tree and populates fields of
 * axienet_local. It registers the Ethernet device.
 */
static int axienet_probe(struct platform_device *pdev)
{
	int ret;
	struct device_node *np;
	struct axienet_local *lp;
	struct net_device *ndev;
	struct resource *ethres;
	u8 mac_addr[ETH_ALEN];
	int addr_width = 32;
	u32 value;

	ndev = alloc_etherdev(sizeof(*lp));
	if (!ndev)
		return -ENOMEM;

	platform_set_drvdata(pdev, ndev);

	SET_NETDEV_DEV(ndev, &pdev->dev);
	ndev->features = NETIF_F_SG;
	ndev->ethtool_ops = &axienet_ethtool_ops;

	/* MTU range: 64 - 9000 */
	ndev->min_mtu = 64;
	ndev->max_mtu = XAE_JUMBO_MTU;

	lp = netdev_priv(ndev);
	lp->ndev = ndev;
	lp->dev = &pdev->dev;
	lp->options = XAE_OPTION_DEFAULTS;
	lp->rx_bd_num = RX_BD_NUM_DEFAULT;
	lp->tx_bd_num = TX_BD_NUM_DEFAULT;

	u64_stats_init(&lp->rx_stat_sync);
	u64_stats_init(&lp->tx_stat_sync);

	mutex_init(&lp->stats_lock);
	seqcount_mutex_init(&lp->hw_stats_seqcount, &lp->stats_lock);
	INIT_DEFERRABLE_WORK(&lp->stats_work, axienet_refresh_stats);

	lp->axi_clk = devm_clk_get_optional(&pdev->dev, "s_axi_lite_clk");
	if (!lp->axi_clk) {
		/* For backward compatibility, if named AXI clock is not present,
		 * treat the first clock specified as the AXI clock.
		 */
		lp->axi_clk = devm_clk_get_optional(&pdev->dev, NULL);
	}
	if (IS_ERR(lp->axi_clk)) {
		ret = PTR_ERR(lp->axi_clk);
		goto free_netdev;
	}
	ret = clk_prepare_enable(lp->axi_clk);
	if (ret) {
		dev_err(&pdev->dev, "Unable to enable AXI clock: %d\n", ret);
		goto free_netdev;
	}

	lp->misc_clks[0].id = "axis_clk";
	lp->misc_clks[1].id = "ref_clk";
	lp->misc_clks[2].id = "mgt_clk";

	ret = devm_clk_bulk_get_optional(&pdev->dev, XAE_NUM_MISC_CLOCKS, lp->misc_clks);
	if (ret)
		goto cleanup_clk;

	ret = clk_bulk_prepare_enable(XAE_NUM_MISC_CLOCKS, lp->misc_clks);
	if (ret)
		goto cleanup_clk;

	/* Map device registers */
	lp->regs = devm_platform_get_and_ioremap_resource(pdev, 0, &ethres);
	if (IS_ERR(lp->regs)) {
		ret = PTR_ERR(lp->regs);
		goto cleanup_clk;
	}
	lp->regs_start = ethres->start;

	/* Setup checksum offload, but default to off if not specified */
	lp->features = 0;

	if (axienet_ior(lp, XAE_ABILITY_OFFSET) & XAE_ABILITY_STATS)
		lp->features |= XAE_FEATURE_STATS;

	ret = of_property_read_u32(pdev->dev.of_node, "xlnx,txcsum", &value);
	if (!ret) {
		switch (value) {
		case 1:
			lp->features |= XAE_FEATURE_PARTIAL_TX_CSUM;
			/* Can checksum any contiguous range */
			ndev->features |= NETIF_F_HW_CSUM;
			break;
		case 2:
			lp->features |= XAE_FEATURE_FULL_TX_CSUM;
			/* Can checksum TCP/UDP over IPv4. */
			ndev->features |= NETIF_F_IP_CSUM;
			break;
		}
	}
	ret = of_property_read_u32(pdev->dev.of_node, "xlnx,rxcsum", &value);
	if (!ret) {
		switch (value) {
		case 1:
			lp->features |= XAE_FEATURE_PARTIAL_RX_CSUM;
			ndev->features |= NETIF_F_RXCSUM;
			break;
		case 2:
			lp->features |= XAE_FEATURE_FULL_RX_CSUM;
			ndev->features |= NETIF_F_RXCSUM;
			break;
		}
	}
	/* For supporting jumbo frames, the Axi Ethernet hardware must have
	 * a larger Rx/Tx Memory. Typically, the size must be large so that
	 * we can enable jumbo option and start supporting jumbo frames.
	 * Here we check for memory allocated for Rx/Tx in the hardware from
	 * the device-tree and accordingly set flags.
	 */
	of_property_read_u32(pdev->dev.of_node, "xlnx,rxmem", &lp->rxmem);

	lp->switch_x_sgmii = of_property_read_bool(pdev->dev.of_node,
						   "xlnx,switch-x-sgmii");

	/* Start with the proprietary, and broken phy_type */
	ret = of_property_read_u32(pdev->dev.of_node, "xlnx,phy-type", &value);
	if (!ret) {
		netdev_warn(ndev, "Please upgrade your device tree binary blob to use phy-mode");
		switch (value) {
		case XAE_PHY_TYPE_MII:
			lp->phy_mode = PHY_INTERFACE_MODE_MII;
			break;
		case XAE_PHY_TYPE_GMII:
			lp->phy_mode = PHY_INTERFACE_MODE_GMII;
			break;
		case XAE_PHY_TYPE_RGMII_2_0:
			lp->phy_mode = PHY_INTERFACE_MODE_RGMII_ID;
			break;
		case XAE_PHY_TYPE_SGMII:
			lp->phy_mode = PHY_INTERFACE_MODE_SGMII;
			break;
		case XAE_PHY_TYPE_1000BASE_X:
			lp->phy_mode = PHY_INTERFACE_MODE_1000BASEX;
			break;
		default:
			ret = -EINVAL;
			goto cleanup_clk;
		}
	} else {
		ret = of_get_phy_mode(pdev->dev.of_node, &lp->phy_mode);
		if (ret)
			goto cleanup_clk;
	}
	if (lp->switch_x_sgmii && lp->phy_mode != PHY_INTERFACE_MODE_SGMII &&
	    lp->phy_mode != PHY_INTERFACE_MODE_1000BASEX) {
		dev_err(&pdev->dev, "xlnx,switch-x-sgmii only supported with SGMII or 1000BaseX\n");
		ret = -EINVAL;
		goto cleanup_clk;
	}

	if (!of_property_present(pdev->dev.of_node, "dmas")) {
		/* Find the DMA node, map the DMA registers, and decode the DMA IRQs */
		np = of_parse_phandle(pdev->dev.of_node, "axistream-connected", 0);

		if (np) {
			struct resource dmares;

			ret = of_address_to_resource(np, 0, &dmares);
			if (ret) {
				dev_err(&pdev->dev,
					"unable to get DMA resource\n");
				of_node_put(np);
				goto cleanup_clk;
			}
			lp->dma_regs = devm_ioremap_resource(&pdev->dev,
							     &dmares);
			lp->rx_irq = irq_of_parse_and_map(np, 1);
			lp->tx_irq = irq_of_parse_and_map(np, 0);
			of_node_put(np);
			lp->eth_irq = platform_get_irq_optional(pdev, 0);
		} else {
			/* Check for these resources directly on the Ethernet node. */
			lp->dma_regs = devm_platform_get_and_ioremap_resource(pdev, 1, NULL);
			lp->rx_irq = platform_get_irq(pdev, 1);
			lp->tx_irq = platform_get_irq(pdev, 0);
			lp->eth_irq = platform_get_irq_optional(pdev, 2);
		}
		if (IS_ERR(lp->dma_regs)) {
			dev_err(&pdev->dev, "could not map DMA regs\n");
			ret = PTR_ERR(lp->dma_regs);
			goto cleanup_clk;
		}
		if (lp->rx_irq <= 0 || lp->tx_irq <= 0) {
			dev_err(&pdev->dev, "could not determine irqs\n");
			ret = -ENOMEM;
			goto cleanup_clk;
		}

		/* Reset core now that clocks are enabled, prior to accessing MDIO */
		ret = __axienet_device_reset(lp);
		if (ret)
			goto cleanup_clk;

		/* Autodetect the need for 64-bit DMA pointers.
		 * When the IP is configured for a bus width bigger than 32 bits,
		 * writing the MSB registers is mandatory, even if they are all 0.
		 * We can detect this case by writing all 1's to one such register
		 * and see if that sticks: when the IP is configured for 32 bits
		 * only, those registers are RES0.
		 * Those MSB registers were introduced in IP v7.1, which we check first.
		 */
		if ((axienet_ior(lp, XAE_ID_OFFSET) >> 24) >= 0x9) {
			void __iomem *desc = lp->dma_regs + XAXIDMA_TX_CDESC_OFFSET + 4;

			iowrite32(0x0, desc);
			if (ioread32(desc) == 0) {	/* sanity check */
				iowrite32(0xffffffff, desc);
				if (ioread32(desc) > 0) {
					lp->features |= XAE_FEATURE_DMA_64BIT;
					addr_width = 64;
					dev_info(&pdev->dev,
						 "autodetected 64-bit DMA range\n");
				}
				iowrite32(0x0, desc);
			}
		}
		if (!IS_ENABLED(CONFIG_64BIT) && lp->features & XAE_FEATURE_DMA_64BIT) {
			dev_err(&pdev->dev, "64-bit addressable DMA is not compatible with 32-bit archecture\n");
			ret = -EINVAL;
			goto cleanup_clk;
		}

		ret = dma_set_mask_and_coherent(&pdev->dev, DMA_BIT_MASK(addr_width));
		if (ret) {
			dev_err(&pdev->dev, "No suitable DMA available\n");
			goto cleanup_clk;
		}
		netif_napi_add(ndev, &lp->napi_rx, axienet_rx_poll);
		netif_napi_add(ndev, &lp->napi_tx, axienet_tx_poll);
	} else {
		struct xilinx_vdma_config cfg;
		struct dma_chan *tx_chan;

		lp->eth_irq = platform_get_irq_optional(pdev, 0);
		if (lp->eth_irq < 0 && lp->eth_irq != -ENXIO) {
			ret = lp->eth_irq;
			goto cleanup_clk;
		}
		tx_chan = dma_request_chan(lp->dev, "tx_chan0");
		if (IS_ERR(tx_chan)) {
			ret = PTR_ERR(tx_chan);
			dev_err_probe(lp->dev, ret, "No Ethernet DMA (TX) channel found\n");
			goto cleanup_clk;
		}

		cfg.reset = 1;
		/* As name says VDMA but it has support for DMA channel reset */
		ret = xilinx_vdma_channel_set_config(tx_chan, &cfg);
		if (ret < 0) {
			dev_err(&pdev->dev, "Reset channel failed\n");
			dma_release_channel(tx_chan);
			goto cleanup_clk;
		}

		dma_release_channel(tx_chan);
		lp->use_dmaengine = 1;
	}

	if (lp->use_dmaengine)
		ndev->netdev_ops = &axienet_netdev_dmaengine_ops;
	else
		ndev->netdev_ops = &axienet_netdev_ops;
	/* Check for Ethernet core IRQ (optional) */
	if (lp->eth_irq <= 0)
		dev_info(&pdev->dev, "Ethernet core IRQ not defined\n");

	/* Retrieve the MAC address */
	ret = of_get_mac_address(pdev->dev.of_node, mac_addr);
	if (!ret) {
		axienet_set_mac_address(ndev, mac_addr);
	} else {
		dev_warn(&pdev->dev, "could not find MAC address property: %d\n",
			 ret);
		axienet_set_mac_address(ndev, NULL);
	}

	lp->coalesce_count_rx = XAXIDMA_DFT_RX_THRESHOLD;
	lp->coalesce_count_tx = XAXIDMA_DFT_TX_THRESHOLD;
	lp->coalesce_usec_rx = XAXIDMA_DFT_RX_USEC;
	lp->coalesce_usec_tx = XAXIDMA_DFT_TX_USEC;

	ret = axienet_mdio_setup(lp);
	if (ret)
		dev_warn(&pdev->dev,
			 "error registering MDIO bus: %d\n", ret);

	if (lp->phy_mode == PHY_INTERFACE_MODE_SGMII ||
	    lp->phy_mode == PHY_INTERFACE_MODE_1000BASEX) {
		np = of_parse_phandle(pdev->dev.of_node, "pcs-handle", 0);
		if (!np) {
			/* Deprecated: Always use "pcs-handle" for pcs_phy.
			 * Falling back to "phy-handle" here is only for
			 * backward compatibility with old device trees.
			 */
			np = of_parse_phandle(pdev->dev.of_node, "phy-handle", 0);
		}
		if (!np) {
			dev_err(&pdev->dev, "pcs-handle (preferred) or phy-handle required for 1000BaseX/SGMII\n");
			ret = -EINVAL;
			goto cleanup_mdio;
		}
		lp->pcs_phy = of_mdio_find_device(np);
		if (!lp->pcs_phy) {
			ret = -EPROBE_DEFER;
			of_node_put(np);
			goto cleanup_mdio;
		}
		of_node_put(np);
		lp->pcs.ops = &axienet_pcs_ops;
		lp->pcs.neg_mode = true;
		lp->pcs.poll = true;
	}

	lp->phylink_config.dev = &ndev->dev;
	lp->phylink_config.type = PHYLINK_NETDEV;
	lp->phylink_config.mac_capabilities = MAC_SYM_PAUSE | MAC_ASYM_PAUSE |
		MAC_10FD | MAC_100FD | MAC_1000FD;

	__set_bit(lp->phy_mode, lp->phylink_config.supported_interfaces);
	if (lp->switch_x_sgmii) {
		__set_bit(PHY_INTERFACE_MODE_1000BASEX,
			  lp->phylink_config.supported_interfaces);
		__set_bit(PHY_INTERFACE_MODE_SGMII,
			  lp->phylink_config.supported_interfaces);
	}

	lp->phylink = phylink_create(&lp->phylink_config, pdev->dev.fwnode,
				     lp->phy_mode,
				     &axienet_phylink_ops);
	if (IS_ERR(lp->phylink)) {
		ret = PTR_ERR(lp->phylink);
		dev_err(&pdev->dev, "phylink_create error (%i)\n", ret);
		goto cleanup_mdio;
	}

	ret = register_netdev(lp->ndev);
	if (ret) {
		dev_err(lp->dev, "register_netdev() error (%i)\n", ret);
		goto cleanup_phylink;
	}

	return 0;

cleanup_phylink:
	phylink_destroy(lp->phylink);

cleanup_mdio:
	if (lp->pcs_phy)
		put_device(&lp->pcs_phy->dev);
	if (lp->mii_bus)
		axienet_mdio_teardown(lp);
cleanup_clk:
	clk_bulk_disable_unprepare(XAE_NUM_MISC_CLOCKS, lp->misc_clks);
	clk_disable_unprepare(lp->axi_clk);

free_netdev:
	free_netdev(ndev);

	return ret;
}

static void axienet_remove(struct platform_device *pdev)
{
	struct net_device *ndev = platform_get_drvdata(pdev);
	struct axienet_local *lp = netdev_priv(ndev);

	unregister_netdev(ndev);

	if (lp->phylink)
		phylink_destroy(lp->phylink);

	if (lp->pcs_phy)
		put_device(&lp->pcs_phy->dev);

	axienet_mdio_teardown(lp);

	clk_bulk_disable_unprepare(XAE_NUM_MISC_CLOCKS, lp->misc_clks);
	clk_disable_unprepare(lp->axi_clk);

	free_netdev(ndev);
}

static void axienet_shutdown(struct platform_device *pdev)
{
	struct net_device *ndev = platform_get_drvdata(pdev);

	rtnl_lock();
	netif_device_detach(ndev);

	if (netif_running(ndev))
		dev_close(ndev);

	rtnl_unlock();
}

static int axienet_suspend(struct device *dev)
{
	struct net_device *ndev = dev_get_drvdata(dev);

	if (!netif_running(ndev))
		return 0;

	netif_device_detach(ndev);

	rtnl_lock();
	axienet_stop(ndev);
	rtnl_unlock();

	return 0;
}

static int axienet_resume(struct device *dev)
{
	struct net_device *ndev = dev_get_drvdata(dev);

	if (!netif_running(ndev))
		return 0;

	rtnl_lock();
	axienet_open(ndev);
	rtnl_unlock();

	netif_device_attach(ndev);

	return 0;
}

static DEFINE_SIMPLE_DEV_PM_OPS(axienet_pm_ops,
				axienet_suspend, axienet_resume);

static struct platform_driver axienet_driver = {
	.probe = axienet_probe,
	.remove_new = axienet_remove,
	.shutdown = axienet_shutdown,
	.driver = {
		 .name = "xilinx_axienet",
		 .pm = &axienet_pm_ops,
		 .of_match_table = axienet_of_match,
	},
};

module_platform_driver(axienet_driver);

MODULE_DESCRIPTION("Xilinx Axi Ethernet driver");
MODULE_AUTHOR("Xilinx");
MODULE_LICENSE("GPL");<|MERGE_RESOLUTION|>--- conflicted
+++ resolved
@@ -458,13 +458,6 @@
 	} else if (!netdev_mc_empty(ndev)) {
 		struct netdev_hw_addr *ha;
 
-<<<<<<< HEAD
-		reg = axienet_ior(lp, XAE_FMI_OFFSET);
-		reg &= ~XAE_FMI_PM_MASK;
-		axienet_iow(lp, XAE_FMI_OFFSET, reg);
-
-=======
->>>>>>> adc21867
 		netdev_for_each_mc_addr(ha, ndev) {
 			if (i >= XAE_MULTICAST_CAM_TABLE_NUM)
 				break;
@@ -483,11 +476,8 @@
 			axienet_iow(lp, XAE_FMI_OFFSET, reg);
 			axienet_iow(lp, XAE_AF0_OFFSET, af0reg);
 			axienet_iow(lp, XAE_AF1_OFFSET, af1reg);
-<<<<<<< HEAD
-=======
 			axienet_iow(lp, XAE_AM0_OFFSET, 0xffffffff);
 			axienet_iow(lp, XAE_AM1_OFFSET, 0x0000ffff);
->>>>>>> adc21867
 			axienet_iow(lp, XAE_FFE_OFFSET, 1);
 			i++;
 		}
@@ -495,17 +485,6 @@
 
 	for (; i < XAE_MULTICAST_CAM_TABLE_NUM; i++) {
 		reg &= 0xFFFFFF00;
-		reg |= i;
-		axienet_iow(lp, XAE_FMI_OFFSET, reg);
-<<<<<<< HEAD
-		dev_info(&ndev->dev, "Promiscuous mode disabled.\n");
-=======
-		axienet_iow(lp, XAE_FFE_OFFSET, 0);
->>>>>>> adc21867
-	}
-
-	for (; i < XAE_MULTICAST_CAM_TABLE_NUM; i++) {
-		reg = axienet_ior(lp, XAE_FMI_OFFSET) & 0xFFFFFF00;
 		reg |= i;
 		axienet_iow(lp, XAE_FMI_OFFSET, reg);
 		axienet_iow(lp, XAE_FFE_OFFSET, 0);
