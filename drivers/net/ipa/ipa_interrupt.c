--- conflicted
+++ resolved
@@ -229,33 +229,6 @@
 	ipa_interrupt_suspend_control(interrupt, endpoint_id, false);
 }
 
-<<<<<<< HEAD
-/* Clear the suspend interrupt for all endpoints that signaled it */
-void ipa_interrupt_suspend_clear_all(struct ipa_interrupt *interrupt)
-{
-	struct ipa *ipa = interrupt->ipa;
-	u32 unit_count;
-	u32 unit;
-
-	unit_count = DIV_ROUND_UP(ipa->endpoint_count, 32);
-	for (unit = 0; unit < unit_count; unit++) {
-		const struct reg *reg;
-		u32 val;
-
-		reg = ipa_reg(ipa, IRQ_SUSPEND_INFO);
-		val = ioread32(ipa->reg_virt + reg_n_offset(reg, unit));
-
-		/* SUSPEND interrupt status isn't cleared on IPA version 3.0 */
-		if (ipa->version == IPA_VERSION_3_0)
-			continue;
-
-		reg = ipa_reg(ipa, IRQ_SUSPEND_CLR);
-		iowrite32(val, ipa->reg_virt + reg_n_offset(reg, unit));
-	}
-}
-
-=======
->>>>>>> f6cef5f8
 /* Simulate arrival of an IPA TX_SUSPEND interrupt */
 void ipa_interrupt_simulate_suspend(struct ipa_interrupt *interrupt)
 {
