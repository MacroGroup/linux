--- conflicted
+++ resolved
@@ -353,18 +353,8 @@
 {
 	int ret;
 
-<<<<<<< HEAD
-	ret = aqr_wait_reset_complete(phydev);
-	if (ret)
-		return ret;
-
-	/* Check if the firmware is not already loaded by pooling
-	 * the current version returned by the PHY. If 0 is returned,
-	 * no firmware is loaded.
-=======
 	/* Check if the firmware is not already loaded by polling
 	 * the current version returned by the PHY.
->>>>>>> adc21867
 	 */
 	ret = aqr_wait_reset_complete(phydev);
 	switch (ret) {
