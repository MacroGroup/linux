// SPDX-License-Identifier: GPL-2.0
/*
 * Driver for Aquantia PHY
 *
 * Author: Shaohui Xie <Shaohui.Xie@freescale.com>
 *
 * Copyright 2015 Freescale Semiconductor, Inc.
 */

#include <linux/kernel.h>
#include <linux/module.h>
#include <linux/delay.h>
#include <linux/bitfield.h>
#include <linux/phy.h>

#include "aquantia.h"

#define PHY_ID_AQ1202	0x03a1b445
#define PHY_ID_AQ2104	0x03a1b460
#define PHY_ID_AQR105	0x03a1b4a2
#define PHY_ID_AQR106	0x03a1b4d0
#define PHY_ID_AQR107	0x03a1b4e0
#define PHY_ID_AQCS109	0x03a1b5c2
#define PHY_ID_AQR405	0x03a1b4b0
#define PHY_ID_AQR111	0x03a1b610
#define PHY_ID_AQR111B0	0x03a1b612
#define PHY_ID_AQR112	0x03a1b662
#define PHY_ID_AQR412	0x03a1b712
#define PHY_ID_AQR113	0x31c31c40
#define PHY_ID_AQR113C	0x31c31c12
#define PHY_ID_AQR114C	0x31c31c22
#define PHY_ID_AQR115C	0x31c31c33
#define PHY_ID_AQR813	0x31c31cb2

#define MDIO_PHYXS_VEND_IF_STATUS		0xe812
#define MDIO_PHYXS_VEND_IF_STATUS_TYPE_MASK	GENMASK(7, 3)
#define MDIO_PHYXS_VEND_IF_STATUS_TYPE_KR	0
#define MDIO_PHYXS_VEND_IF_STATUS_TYPE_KX	1
#define MDIO_PHYXS_VEND_IF_STATUS_TYPE_XFI	2
#define MDIO_PHYXS_VEND_IF_STATUS_TYPE_USXGMII	3
#define MDIO_PHYXS_VEND_IF_STATUS_TYPE_XAUI	4
#define MDIO_PHYXS_VEND_IF_STATUS_TYPE_SGMII	6
#define MDIO_PHYXS_VEND_IF_STATUS_TYPE_RXAUI	7
#define MDIO_PHYXS_VEND_IF_STATUS_TYPE_OCSGMII	10

#define MDIO_AN_VEND_PROV			0xc400
#define MDIO_AN_VEND_PROV_1000BASET_FULL	BIT(15)
#define MDIO_AN_VEND_PROV_1000BASET_HALF	BIT(14)
#define MDIO_AN_VEND_PROV_5000BASET_FULL	BIT(11)
#define MDIO_AN_VEND_PROV_2500BASET_FULL	BIT(10)
#define MDIO_AN_VEND_PROV_DOWNSHIFT_EN		BIT(4)
#define MDIO_AN_VEND_PROV_DOWNSHIFT_MASK	GENMASK(3, 0)
#define MDIO_AN_VEND_PROV_DOWNSHIFT_DFLT	4

#define MDIO_AN_TX_VEND_STATUS1			0xc800
#define MDIO_AN_TX_VEND_STATUS1_RATE_MASK	GENMASK(3, 1)
#define MDIO_AN_TX_VEND_STATUS1_10BASET		0
#define MDIO_AN_TX_VEND_STATUS1_100BASETX	1
#define MDIO_AN_TX_VEND_STATUS1_1000BASET	2
#define MDIO_AN_TX_VEND_STATUS1_10GBASET	3
#define MDIO_AN_TX_VEND_STATUS1_2500BASET	4
#define MDIO_AN_TX_VEND_STATUS1_5000BASET	5
#define MDIO_AN_TX_VEND_STATUS1_FULL_DUPLEX	BIT(0)

#define MDIO_AN_TX_VEND_INT_STATUS1		0xcc00
#define MDIO_AN_TX_VEND_INT_STATUS1_DOWNSHIFT	BIT(1)

#define MDIO_AN_TX_VEND_INT_STATUS2		0xcc01
#define MDIO_AN_TX_VEND_INT_STATUS2_MASK	BIT(0)

#define MDIO_AN_TX_VEND_INT_MASK2		0xd401
#define MDIO_AN_TX_VEND_INT_MASK2_LINK		BIT(0)

#define MDIO_AN_RX_LP_STAT1			0xe820
#define MDIO_AN_RX_LP_STAT1_1000BASET_FULL	BIT(15)
#define MDIO_AN_RX_LP_STAT1_1000BASET_HALF	BIT(14)
#define MDIO_AN_RX_LP_STAT1_SHORT_REACH		BIT(13)
#define MDIO_AN_RX_LP_STAT1_AQRATE_DOWNSHIFT	BIT(12)
#define MDIO_AN_RX_LP_STAT1_AQ_PHY		BIT(2)

#define MDIO_AN_RX_LP_STAT4			0xe823
#define MDIO_AN_RX_LP_STAT4_FW_MAJOR		GENMASK(15, 8)
#define MDIO_AN_RX_LP_STAT4_FW_MINOR		GENMASK(7, 0)

#define MDIO_AN_RX_VEND_STAT3			0xe832
#define MDIO_AN_RX_VEND_STAT3_AFR		BIT(0)

/* Sleep and timeout for checking if the Processor-Intensive
 * MDIO operation is finished
 */
#define AQR107_OP_IN_PROG_SLEEP		1000
#define AQR107_OP_IN_PROG_TIMEOUT	100000

static int aqr107_get_sset_count(struct phy_device *phydev)
{
	return AQR107_SGMII_STAT_SZ;
}

static void aqr107_get_strings(struct phy_device *phydev, u8 *data)
{
	int i;

	for (i = 0; i < AQR107_SGMII_STAT_SZ; i++)
		strscpy(data + i * ETH_GSTRING_LEN, aqr107_hw_stats[i].name,
			ETH_GSTRING_LEN);
}

static u64 aqr107_get_stat(struct phy_device *phydev, int index)
{
	const struct aqr107_hw_stat *stat = aqr107_hw_stats + index;
	int len_l = min(stat->size, 16);
	int len_h = stat->size - len_l;
	u64 ret;
	int val;

	val = phy_read_mmd(phydev, MDIO_MMD_C22EXT, stat->reg);
	if (val < 0)
		return U64_MAX;

	ret = val & GENMASK(len_l - 1, 0);
	if (len_h) {
		val = phy_read_mmd(phydev, MDIO_MMD_C22EXT, stat->reg + 1);
		if (val < 0)
			return U64_MAX;

		ret += (val & GENMASK(len_h - 1, 0)) << 16;
	}

	return ret;
}

static void aqr107_get_stats(struct phy_device *phydev,
			     struct ethtool_stats *stats, u64 *data)
{
	struct aqr107_priv *priv = phydev->priv;
	u64 val;
	int i;

	for (i = 0; i < AQR107_SGMII_STAT_SZ; i++) {
		val = aqr107_get_stat(phydev, i);
		if (val == U64_MAX)
			phydev_err(phydev, "Reading HW Statistics failed for %s\n",
				   aqr107_hw_stats[i].name);
		else
			priv->sgmii_stats[i] += val;

		data[i] = priv->sgmii_stats[i];
	}
}

static int aqr_config_aneg(struct phy_device *phydev)
{
	bool changed = false;
	u16 reg;
	int ret;

	if (phydev->autoneg == AUTONEG_DISABLE)
		return genphy_c45_pma_setup_forced(phydev);

	ret = genphy_c45_an_config_aneg(phydev);
	if (ret < 0)
		return ret;
	if (ret > 0)
		changed = true;

	/* Clause 45 has no standardized support for 1000BaseT, therefore
	 * use vendor registers for this mode.
	 */
	reg = 0;
	if (linkmode_test_bit(ETHTOOL_LINK_MODE_1000baseT_Full_BIT,
			      phydev->advertising))
		reg |= MDIO_AN_VEND_PROV_1000BASET_FULL;

	if (linkmode_test_bit(ETHTOOL_LINK_MODE_1000baseT_Half_BIT,
			      phydev->advertising))
		reg |= MDIO_AN_VEND_PROV_1000BASET_HALF;

	/* Handle the case when the 2.5G and 5G speeds are not advertised */
	if (linkmode_test_bit(ETHTOOL_LINK_MODE_2500baseT_Full_BIT,
			      phydev->advertising))
		reg |= MDIO_AN_VEND_PROV_2500BASET_FULL;

	if (linkmode_test_bit(ETHTOOL_LINK_MODE_5000baseT_Full_BIT,
			      phydev->advertising))
		reg |= MDIO_AN_VEND_PROV_5000BASET_FULL;

	ret = phy_modify_mmd_changed(phydev, MDIO_MMD_AN, MDIO_AN_VEND_PROV,
				     MDIO_AN_VEND_PROV_1000BASET_HALF |
				     MDIO_AN_VEND_PROV_1000BASET_FULL |
				     MDIO_AN_VEND_PROV_2500BASET_FULL |
				     MDIO_AN_VEND_PROV_5000BASET_FULL, reg);
	if (ret < 0)
		return ret;
	if (ret > 0)
		changed = true;

	return genphy_c45_check_and_restart_aneg(phydev, changed);
}

static int aqr_config_intr(struct phy_device *phydev)
{
	bool en = phydev->interrupts == PHY_INTERRUPT_ENABLED;
	int err;

	if (en) {
		/* Clear any pending interrupts before enabling them */
		err = phy_read_mmd(phydev, MDIO_MMD_AN, MDIO_AN_TX_VEND_INT_STATUS2);
		if (err < 0)
			return err;
	}

	err = phy_write_mmd(phydev, MDIO_MMD_AN, MDIO_AN_TX_VEND_INT_MASK2,
			    en ? MDIO_AN_TX_VEND_INT_MASK2_LINK : 0);
	if (err < 0)
		return err;

	err = phy_write_mmd(phydev, MDIO_MMD_VEND1, VEND1_GLOBAL_INT_STD_MASK,
			    en ? VEND1_GLOBAL_INT_STD_MASK_ALL : 0);
	if (err < 0)
		return err;

	err = phy_write_mmd(phydev, MDIO_MMD_VEND1, VEND1_GLOBAL_INT_VEND_MASK,
			    en ? VEND1_GLOBAL_INT_VEND_MASK_GLOBAL3 |
			    VEND1_GLOBAL_INT_VEND_MASK_AN : 0);
	if (err < 0)
		return err;

	if (!en) {
		/* Clear any pending interrupts after we have disabled them */
		err = phy_read_mmd(phydev, MDIO_MMD_AN, MDIO_AN_TX_VEND_INT_STATUS2);
		if (err < 0)
			return err;
	}

	return 0;
}

static irqreturn_t aqr_handle_interrupt(struct phy_device *phydev)
{
	int irq_status;

	irq_status = phy_read_mmd(phydev, MDIO_MMD_AN,
				  MDIO_AN_TX_VEND_INT_STATUS2);
	if (irq_status < 0) {
		phy_error(phydev);
		return IRQ_NONE;
	}

	if (!(irq_status & MDIO_AN_TX_VEND_INT_STATUS2_MASK))
		return IRQ_NONE;

	phy_trigger_machine(phydev);

	return IRQ_HANDLED;
}

static int aqr_read_status(struct phy_device *phydev)
{
	int val;

	if (phydev->autoneg == AUTONEG_ENABLE) {
		val = phy_read_mmd(phydev, MDIO_MMD_AN, MDIO_AN_RX_LP_STAT1);
		if (val < 0)
			return val;

		linkmode_mod_bit(ETHTOOL_LINK_MODE_1000baseT_Full_BIT,
				 phydev->lp_advertising,
				 val & MDIO_AN_RX_LP_STAT1_1000BASET_FULL);
		linkmode_mod_bit(ETHTOOL_LINK_MODE_1000baseT_Half_BIT,
				 phydev->lp_advertising,
				 val & MDIO_AN_RX_LP_STAT1_1000BASET_HALF);
	}

	return genphy_c45_read_status(phydev);
}

static int aqr107_read_rate(struct phy_device *phydev)
{
	u32 config_reg;
	int val;

	val = phy_read_mmd(phydev, MDIO_MMD_AN, MDIO_AN_TX_VEND_STATUS1);
	if (val < 0)
		return val;

	if (val & MDIO_AN_TX_VEND_STATUS1_FULL_DUPLEX)
		phydev->duplex = DUPLEX_FULL;
	else
		phydev->duplex = DUPLEX_HALF;

	switch (FIELD_GET(MDIO_AN_TX_VEND_STATUS1_RATE_MASK, val)) {
	case MDIO_AN_TX_VEND_STATUS1_10BASET:
		phydev->speed = SPEED_10;
		config_reg = VEND1_GLOBAL_CFG_10M;
		break;
	case MDIO_AN_TX_VEND_STATUS1_100BASETX:
		phydev->speed = SPEED_100;
		config_reg = VEND1_GLOBAL_CFG_100M;
		break;
	case MDIO_AN_TX_VEND_STATUS1_1000BASET:
		phydev->speed = SPEED_1000;
		config_reg = VEND1_GLOBAL_CFG_1G;
		break;
	case MDIO_AN_TX_VEND_STATUS1_2500BASET:
		phydev->speed = SPEED_2500;
		config_reg = VEND1_GLOBAL_CFG_2_5G;
		break;
	case MDIO_AN_TX_VEND_STATUS1_5000BASET:
		phydev->speed = SPEED_5000;
		config_reg = VEND1_GLOBAL_CFG_5G;
		break;
	case MDIO_AN_TX_VEND_STATUS1_10GBASET:
		phydev->speed = SPEED_10000;
		config_reg = VEND1_GLOBAL_CFG_10G;
		break;
	default:
		phydev->speed = SPEED_UNKNOWN;
		return 0;
	}

	val = phy_read_mmd(phydev, MDIO_MMD_VEND1, config_reg);
	if (val < 0)
		return val;

	if (FIELD_GET(VEND1_GLOBAL_CFG_RATE_ADAPT, val) ==
	    VEND1_GLOBAL_CFG_RATE_ADAPT_PAUSE)
		phydev->rate_matching = RATE_MATCH_PAUSE;
	else
		phydev->rate_matching = RATE_MATCH_NONE;

	return 0;
}

static int aqr107_read_status(struct phy_device *phydev)
{
	int val, ret;

	ret = aqr_read_status(phydev);
	if (ret)
		return ret;

	if (!phydev->link || phydev->autoneg == AUTONEG_DISABLE)
		return 0;

	val = phy_read_mmd(phydev, MDIO_MMD_PHYXS, MDIO_PHYXS_VEND_IF_STATUS);
	if (val < 0)
		return val;

	switch (FIELD_GET(MDIO_PHYXS_VEND_IF_STATUS_TYPE_MASK, val)) {
	case MDIO_PHYXS_VEND_IF_STATUS_TYPE_KR:
		phydev->interface = PHY_INTERFACE_MODE_10GKR;
		break;
	case MDIO_PHYXS_VEND_IF_STATUS_TYPE_KX:
		phydev->interface = PHY_INTERFACE_MODE_1000BASEKX;
		break;
	case MDIO_PHYXS_VEND_IF_STATUS_TYPE_XFI:
		phydev->interface = PHY_INTERFACE_MODE_10GBASER;
		break;
	case MDIO_PHYXS_VEND_IF_STATUS_TYPE_USXGMII:
		phydev->interface = PHY_INTERFACE_MODE_USXGMII;
		break;
	case MDIO_PHYXS_VEND_IF_STATUS_TYPE_XAUI:
		phydev->interface = PHY_INTERFACE_MODE_XAUI;
		break;
	case MDIO_PHYXS_VEND_IF_STATUS_TYPE_SGMII:
		phydev->interface = PHY_INTERFACE_MODE_SGMII;
		break;
	case MDIO_PHYXS_VEND_IF_STATUS_TYPE_RXAUI:
		phydev->interface = PHY_INTERFACE_MODE_RXAUI;
		break;
	case MDIO_PHYXS_VEND_IF_STATUS_TYPE_OCSGMII:
		phydev->interface = PHY_INTERFACE_MODE_2500BASEX;
		break;
	default:
		phydev->interface = PHY_INTERFACE_MODE_NA;
		break;
	}

	/* Read possibly downshifted rate from vendor register */
	return aqr107_read_rate(phydev);
}

static int aqr107_get_downshift(struct phy_device *phydev, u8 *data)
{
	int val, cnt, enable;

	val = phy_read_mmd(phydev, MDIO_MMD_AN, MDIO_AN_VEND_PROV);
	if (val < 0)
		return val;

	enable = FIELD_GET(MDIO_AN_VEND_PROV_DOWNSHIFT_EN, val);
	cnt = FIELD_GET(MDIO_AN_VEND_PROV_DOWNSHIFT_MASK, val);

	*data = enable && cnt ? cnt : DOWNSHIFT_DEV_DISABLE;

	return 0;
}

static int aqr107_set_downshift(struct phy_device *phydev, u8 cnt)
{
	int val = 0;

	if (!FIELD_FIT(MDIO_AN_VEND_PROV_DOWNSHIFT_MASK, cnt))
		return -E2BIG;

	if (cnt != DOWNSHIFT_DEV_DISABLE) {
		val = MDIO_AN_VEND_PROV_DOWNSHIFT_EN;
		val |= FIELD_PREP(MDIO_AN_VEND_PROV_DOWNSHIFT_MASK, cnt);
	}

	return phy_modify_mmd(phydev, MDIO_MMD_AN, MDIO_AN_VEND_PROV,
			      MDIO_AN_VEND_PROV_DOWNSHIFT_EN |
			      MDIO_AN_VEND_PROV_DOWNSHIFT_MASK, val);
}

static int aqr107_get_tunable(struct phy_device *phydev,
			      struct ethtool_tunable *tuna, void *data)
{
	switch (tuna->id) {
	case ETHTOOL_PHY_DOWNSHIFT:
		return aqr107_get_downshift(phydev, data);
	default:
		return -EOPNOTSUPP;
	}
}

static int aqr107_set_tunable(struct phy_device *phydev,
			      struct ethtool_tunable *tuna, const void *data)
{
	switch (tuna->id) {
	case ETHTOOL_PHY_DOWNSHIFT:
		return aqr107_set_downshift(phydev, *(const u8 *)data);
	default:
		return -EOPNOTSUPP;
	}
}

#define AQR_FW_WAIT_SLEEP_US	20000
#define AQR_FW_WAIT_TIMEOUT_US	2000000

/* If we configure settings whilst firmware is still initializing the chip,
 * then these settings may be overwritten. Therefore make sure chip
 * initialization has completed. Use presence of the firmware ID as
 * indicator for initialization having completed.
 * The chip also provides a "reset completed" bit, but it's cleared after
 * read. Therefore function would time out if called again.
 */
int aqr_wait_reset_complete(struct phy_device *phydev)
{
	int ret, val;

	ret = read_poll_timeout(phy_read_mmd, val, val != 0,
				AQR_FW_WAIT_SLEEP_US, AQR_FW_WAIT_TIMEOUT_US,
				false, phydev, MDIO_MMD_VEND1,
				VEND1_GLOBAL_FW_ID);
	if (val < 0) {
		phydev_err(phydev, "Failed to read VEND1_GLOBAL_FW_ID: %pe\n",
			   ERR_PTR(val));
		return val;
	}

	return ret;
}

static void aqr107_chip_info(struct phy_device *phydev)
{
	u8 fw_major, fw_minor, build_id, prov_id;
	int val;

	val = phy_read_mmd(phydev, MDIO_MMD_VEND1, VEND1_GLOBAL_FW_ID);
	if (val < 0)
		return;

	fw_major = FIELD_GET(VEND1_GLOBAL_FW_ID_MAJOR, val);
	fw_minor = FIELD_GET(VEND1_GLOBAL_FW_ID_MINOR, val);

	val = phy_read_mmd(phydev, MDIO_MMD_VEND1, VEND1_GLOBAL_RSVD_STAT1);
	if (val < 0)
		return;

	build_id = FIELD_GET(VEND1_GLOBAL_RSVD_STAT1_FW_BUILD_ID, val);
	prov_id = FIELD_GET(VEND1_GLOBAL_RSVD_STAT1_PROV_ID, val);

	phydev_dbg(phydev, "FW %u.%u, Build %u, Provisioning %u\n",
		   fw_major, fw_minor, build_id, prov_id);
}

static int aqr107_config_init(struct phy_device *phydev)
{
	struct aqr107_priv *priv = phydev->priv;
	u32 led_active_low;
<<<<<<< HEAD
	int ret, index = 0;
=======
	int ret;
>>>>>>> adc21867

	/* Check that the PHY interface type is compatible */
	if (phydev->interface != PHY_INTERFACE_MODE_SGMII &&
	    phydev->interface != PHY_INTERFACE_MODE_1000BASEKX &&
	    phydev->interface != PHY_INTERFACE_MODE_2500BASEX &&
	    phydev->interface != PHY_INTERFACE_MODE_XGMII &&
	    phydev->interface != PHY_INTERFACE_MODE_USXGMII &&
	    phydev->interface != PHY_INTERFACE_MODE_10GKR &&
	    phydev->interface != PHY_INTERFACE_MODE_10GBASER &&
	    phydev->interface != PHY_INTERFACE_MODE_XAUI &&
	    phydev->interface != PHY_INTERFACE_MODE_RXAUI)
		return -ENODEV;

	WARN(phydev->interface == PHY_INTERFACE_MODE_XGMII,
	     "Your devicetree is out of date, please update it. The AQR107 family doesn't support XGMII, maybe you mean USXGMII.\n");

	ret = aqr_wait_reset_complete(phydev);
	if (!ret)
		aqr107_chip_info(phydev);

	ret = aqr107_set_downshift(phydev, MDIO_AN_VEND_PROV_DOWNSHIFT_DFLT);
	if (ret)
		return ret;

	/* Restore LED polarity state after reset */
	for_each_set_bit(led_active_low, &priv->leds_active_low, AQR_MAX_LEDS) {
<<<<<<< HEAD
		ret = aqr_phy_led_active_low_set(phydev, index, led_active_low);
		if (ret)
			return ret;
		index++;
=======
		ret = aqr_phy_led_active_low_set(phydev, led_active_low, true);
		if (ret)
			return ret;
>>>>>>> adc21867
	}

	return 0;
}

static int aqcs109_config_init(struct phy_device *phydev)
{
	int ret;

	/* Check that the PHY interface type is compatible */
	if (phydev->interface != PHY_INTERFACE_MODE_SGMII &&
	    phydev->interface != PHY_INTERFACE_MODE_2500BASEX)
		return -ENODEV;

	ret = aqr_wait_reset_complete(phydev);
	if (!ret)
		aqr107_chip_info(phydev);

	return aqr107_set_downshift(phydev, MDIO_AN_VEND_PROV_DOWNSHIFT_DFLT);
}

static void aqr107_link_change_notify(struct phy_device *phydev)
{
	u8 fw_major, fw_minor;
	bool downshift, short_reach, afr;
	int mode, val;

	if (phydev->state != PHY_RUNNING || phydev->autoneg == AUTONEG_DISABLE)
		return;

	val = phy_read_mmd(phydev, MDIO_MMD_AN, MDIO_AN_RX_LP_STAT1);
	/* call failed or link partner is no Aquantia PHY */
	if (val < 0 || !(val & MDIO_AN_RX_LP_STAT1_AQ_PHY))
		return;

	short_reach = val & MDIO_AN_RX_LP_STAT1_SHORT_REACH;
	downshift = val & MDIO_AN_RX_LP_STAT1_AQRATE_DOWNSHIFT;

	val = phy_read_mmd(phydev, MDIO_MMD_AN, MDIO_AN_RX_LP_STAT4);
	if (val < 0)
		return;

	fw_major = FIELD_GET(MDIO_AN_RX_LP_STAT4_FW_MAJOR, val);
	fw_minor = FIELD_GET(MDIO_AN_RX_LP_STAT4_FW_MINOR, val);

	val = phy_read_mmd(phydev, MDIO_MMD_AN, MDIO_AN_RX_VEND_STAT3);
	if (val < 0)
		return;

	afr = val & MDIO_AN_RX_VEND_STAT3_AFR;

	phydev_dbg(phydev, "Link partner is Aquantia PHY, FW %u.%u%s%s%s\n",
		   fw_major, fw_minor,
		   short_reach ? ", short reach mode" : "",
		   downshift ? ", fast-retrain downshift advertised" : "",
		   afr ? ", fast reframe advertised" : "");

	val = phy_read_mmd(phydev, MDIO_MMD_VEND1, VEND1_GLOBAL_RSVD_STAT9);
	if (val < 0)
		return;

	mode = FIELD_GET(VEND1_GLOBAL_RSVD_STAT9_MODE, val);
	if (mode == VEND1_GLOBAL_RSVD_STAT9_1000BT2)
		phydev_info(phydev, "Aquantia 1000Base-T2 mode active\n");
}

static int aqr107_wait_processor_intensive_op(struct phy_device *phydev)
{
	int val, err;

	/* The datasheet notes to wait at least 1ms after issuing a
	 * processor intensive operation before checking.
	 * We cannot use the 'sleep_before_read' parameter of read_poll_timeout
	 * because that just determines the maximum time slept, not the minimum.
	 */
	usleep_range(1000, 5000);

	err = phy_read_mmd_poll_timeout(phydev, MDIO_MMD_VEND1,
					VEND1_GLOBAL_GEN_STAT2, val,
					!(val & VEND1_GLOBAL_GEN_STAT2_OP_IN_PROG),
					AQR107_OP_IN_PROG_SLEEP,
					AQR107_OP_IN_PROG_TIMEOUT, false);
	if (err) {
		phydev_err(phydev, "timeout: processor-intensive MDIO operation\n");
		return err;
	}

	return 0;
}

static int aqr107_get_rate_matching(struct phy_device *phydev,
				    phy_interface_t iface)
{
	if (iface == PHY_INTERFACE_MODE_10GBASER ||
	    iface == PHY_INTERFACE_MODE_2500BASEX ||
	    iface == PHY_INTERFACE_MODE_NA)
		return RATE_MATCH_PAUSE;
	return RATE_MATCH_NONE;
}

static int aqr107_suspend(struct phy_device *phydev)
{
	int err;

	err = phy_set_bits_mmd(phydev, MDIO_MMD_VEND1, MDIO_CTRL1,
			       MDIO_CTRL1_LPOWER);
	if (err)
		return err;

	return aqr107_wait_processor_intensive_op(phydev);
}

static int aqr107_resume(struct phy_device *phydev)
{
	int err;

	err = phy_clear_bits_mmd(phydev, MDIO_MMD_VEND1, MDIO_CTRL1,
				 MDIO_CTRL1_LPOWER);
	if (err)
		return err;

	return aqr107_wait_processor_intensive_op(phydev);
}

static const u16 aqr_global_cfg_regs[] = {
	VEND1_GLOBAL_CFG_10M,
	VEND1_GLOBAL_CFG_100M,
	VEND1_GLOBAL_CFG_1G,
	VEND1_GLOBAL_CFG_2_5G,
	VEND1_GLOBAL_CFG_5G,
	VEND1_GLOBAL_CFG_10G
};

static int aqr107_fill_interface_modes(struct phy_device *phydev)
{
	unsigned long *possible = phydev->possible_interfaces;
	unsigned int serdes_mode, rate_adapt;
	phy_interface_t interface;
	int i, val;

	/* Walk the media-speed configuration registers to determine which
	 * host-side serdes modes may be used by the PHY depending on the
	 * negotiated media speed.
	 */
	for (i = 0; i < ARRAY_SIZE(aqr_global_cfg_regs); i++) {
		val = phy_read_mmd(phydev, MDIO_MMD_VEND1,
				   aqr_global_cfg_regs[i]);
		if (val < 0)
			return val;

		serdes_mode = FIELD_GET(VEND1_GLOBAL_CFG_SERDES_MODE, val);
		rate_adapt = FIELD_GET(VEND1_GLOBAL_CFG_RATE_ADAPT, val);

		switch (serdes_mode) {
		case VEND1_GLOBAL_CFG_SERDES_MODE_XFI:
			if (rate_adapt == VEND1_GLOBAL_CFG_RATE_ADAPT_USX)
				interface = PHY_INTERFACE_MODE_USXGMII;
			else
				interface = PHY_INTERFACE_MODE_10GBASER;
			break;

		case VEND1_GLOBAL_CFG_SERDES_MODE_XFI5G:
			interface = PHY_INTERFACE_MODE_5GBASER;
			break;

		case VEND1_GLOBAL_CFG_SERDES_MODE_OCSGMII:
			interface = PHY_INTERFACE_MODE_2500BASEX;
			break;

		case VEND1_GLOBAL_CFG_SERDES_MODE_SGMII:
			interface = PHY_INTERFACE_MODE_SGMII;
			break;

		default:
			phydev_warn(phydev, "unrecognised serdes mode %u\n",
				    serdes_mode);
			interface = PHY_INTERFACE_MODE_NA;
			break;
		}

		if (interface != PHY_INTERFACE_MODE_NA)
			__set_bit(interface, possible);
	}

	return 0;
}

static int aqr113c_fill_interface_modes(struct phy_device *phydev)
{
	int val, ret;

	/* It's been observed on some models that - when coming out of suspend
	 * - the FW signals that the PHY is ready but the GLOBAL_CFG registers
	 * continue on returning zeroes for some time. Let's poll the 100M
	 * register until it returns a real value as both 113c and 115c support
	 * this mode.
	 */
	ret = phy_read_mmd_poll_timeout(phydev, MDIO_MMD_VEND1,
					VEND1_GLOBAL_CFG_100M, val, val != 0,
					1000, 100000, false);
	if (ret)
		return ret;

	return aqr107_fill_interface_modes(phydev);
}

<<<<<<< HEAD
=======
static int aqr115c_get_features(struct phy_device *phydev)
{
	unsigned long *supported = phydev->supported;

	/* PHY supports speeds up to 2.5G with autoneg. PMA capabilities
	 * are not useful.
	 */
	linkmode_or(supported, supported, phy_gbit_features);
	linkmode_set_bit(ETHTOOL_LINK_MODE_2500baseT_Full_BIT, supported);

	return 0;
}

static int aqr111_get_features(struct phy_device *phydev)
{
	/* PHY supports speeds up to 5G with autoneg. PMA capabilities
	 * are not useful.
	 */
	aqr115c_get_features(phydev);
	linkmode_set_bit(ETHTOOL_LINK_MODE_5000baseT_Full_BIT,
			 phydev->supported);

	return 0;
}

>>>>>>> adc21867
static int aqr113c_config_init(struct phy_device *phydev)
{
	int ret;

	ret = aqr107_config_init(phydev);
	if (ret < 0)
		return ret;

	ret = phy_clear_bits_mmd(phydev, MDIO_MMD_PMAPMD, MDIO_PMA_TXDIS,
				 MDIO_PMD_TXDIS_GLOBAL);
	if (ret)
		return ret;

	ret = aqr107_wait_processor_intensive_op(phydev);
	if (ret)
		return ret;

	return aqr113c_fill_interface_modes(phydev);
}

static int aqr107_probe(struct phy_device *phydev)
{
	int ret;

	phydev->priv = devm_kzalloc(&phydev->mdio.dev,
				    sizeof(struct aqr107_priv), GFP_KERNEL);
	if (!phydev->priv)
		return -ENOMEM;

	ret = aqr_firmware_load(phydev);
	if (ret)
		return ret;

	return aqr_hwmon_probe(phydev);
}


static struct phy_driver aqr_driver[] = {
{
	PHY_ID_MATCH_MODEL(PHY_ID_AQ1202),
	.name		= "Aquantia AQ1202",
	.config_aneg    = aqr_config_aneg,
	.config_intr	= aqr_config_intr,
	.handle_interrupt = aqr_handle_interrupt,
	.read_status	= aqr_read_status,
},
{
	PHY_ID_MATCH_MODEL(PHY_ID_AQ2104),
	.name		= "Aquantia AQ2104",
	.config_aneg    = aqr_config_aneg,
	.config_intr	= aqr_config_intr,
	.handle_interrupt = aqr_handle_interrupt,
	.read_status	= aqr_read_status,
},
{
	PHY_ID_MATCH_MODEL(PHY_ID_AQR105),
	.name		= "Aquantia AQR105",
	.config_aneg    = aqr_config_aneg,
	.config_intr	= aqr_config_intr,
	.handle_interrupt = aqr_handle_interrupt,
	.read_status	= aqr_read_status,
	.suspend	= aqr107_suspend,
	.resume		= aqr107_resume,
},
{
	PHY_ID_MATCH_MODEL(PHY_ID_AQR106),
	.name		= "Aquantia AQR106",
	.config_aneg    = aqr_config_aneg,
	.config_intr	= aqr_config_intr,
	.handle_interrupt = aqr_handle_interrupt,
	.read_status	= aqr_read_status,
},
{
	PHY_ID_MATCH_MODEL(PHY_ID_AQR107),
	.name		= "Aquantia AQR107",
	.probe		= aqr107_probe,
	.get_rate_matching = aqr107_get_rate_matching,
	.config_init	= aqr107_config_init,
	.config_aneg    = aqr_config_aneg,
	.config_intr	= aqr_config_intr,
	.handle_interrupt = aqr_handle_interrupt,
	.read_status	= aqr107_read_status,
	.get_tunable    = aqr107_get_tunable,
	.set_tunable    = aqr107_set_tunable,
	.suspend	= aqr107_suspend,
	.resume		= aqr107_resume,
	.get_sset_count	= aqr107_get_sset_count,
	.get_strings	= aqr107_get_strings,
	.get_stats	= aqr107_get_stats,
	.link_change_notify = aqr107_link_change_notify,
	.led_brightness_set = aqr_phy_led_brightness_set,
	.led_hw_is_supported = aqr_phy_led_hw_is_supported,
	.led_hw_control_set = aqr_phy_led_hw_control_set,
	.led_hw_control_get = aqr_phy_led_hw_control_get,
	.led_polarity_set = aqr_phy_led_polarity_set,
},
{
	PHY_ID_MATCH_MODEL(PHY_ID_AQCS109),
	.name		= "Aquantia AQCS109",
	.probe		= aqr107_probe,
	.get_rate_matching = aqr107_get_rate_matching,
	.config_init	= aqcs109_config_init,
	.config_aneg    = aqr_config_aneg,
	.config_intr	= aqr_config_intr,
	.handle_interrupt = aqr_handle_interrupt,
	.read_status	= aqr107_read_status,
	.get_tunable    = aqr107_get_tunable,
	.set_tunable    = aqr107_set_tunable,
	.suspend	= aqr107_suspend,
	.resume		= aqr107_resume,
	.get_sset_count	= aqr107_get_sset_count,
	.get_strings	= aqr107_get_strings,
	.get_stats	= aqr107_get_stats,
	.get_features   = aqr115c_get_features,
	.link_change_notify = aqr107_link_change_notify,
	.led_brightness_set = aqr_phy_led_brightness_set,
	.led_hw_is_supported = aqr_phy_led_hw_is_supported,
	.led_hw_control_set = aqr_phy_led_hw_control_set,
	.led_hw_control_get = aqr_phy_led_hw_control_get,
	.led_polarity_set = aqr_phy_led_polarity_set,
},
{
	PHY_ID_MATCH_MODEL(PHY_ID_AQR111),
	.name		= "Aquantia AQR111",
	.probe		= aqr107_probe,
	.get_rate_matching = aqr107_get_rate_matching,
	.config_init	= aqr107_config_init,
	.config_aneg    = aqr_config_aneg,
	.config_intr	= aqr_config_intr,
	.handle_interrupt = aqr_handle_interrupt,
	.read_status	= aqr107_read_status,
	.get_tunable    = aqr107_get_tunable,
	.set_tunable    = aqr107_set_tunable,
	.suspend	= aqr107_suspend,
	.resume		= aqr107_resume,
	.get_sset_count	= aqr107_get_sset_count,
	.get_strings	= aqr107_get_strings,
	.get_stats	= aqr107_get_stats,
	.get_features   = aqr111_get_features,
	.link_change_notify = aqr107_link_change_notify,
	.led_brightness_set = aqr_phy_led_brightness_set,
	.led_hw_is_supported = aqr_phy_led_hw_is_supported,
	.led_hw_control_set = aqr_phy_led_hw_control_set,
	.led_hw_control_get = aqr_phy_led_hw_control_get,
	.led_polarity_set = aqr_phy_led_polarity_set,
},
{
	PHY_ID_MATCH_MODEL(PHY_ID_AQR111B0),
	.name		= "Aquantia AQR111B0",
	.probe		= aqr107_probe,
	.get_rate_matching = aqr107_get_rate_matching,
	.config_init	= aqr107_config_init,
	.config_aneg    = aqr_config_aneg,
	.config_intr	= aqr_config_intr,
	.handle_interrupt = aqr_handle_interrupt,
	.read_status	= aqr107_read_status,
	.get_tunable    = aqr107_get_tunable,
	.set_tunable    = aqr107_set_tunable,
	.suspend	= aqr107_suspend,
	.resume		= aqr107_resume,
	.get_sset_count	= aqr107_get_sset_count,
	.get_strings	= aqr107_get_strings,
	.get_stats	= aqr107_get_stats,
	.get_features   = aqr111_get_features,
	.link_change_notify = aqr107_link_change_notify,
	.led_brightness_set = aqr_phy_led_brightness_set,
	.led_hw_is_supported = aqr_phy_led_hw_is_supported,
	.led_hw_control_set = aqr_phy_led_hw_control_set,
	.led_hw_control_get = aqr_phy_led_hw_control_get,
	.led_polarity_set = aqr_phy_led_polarity_set,
},
{
	PHY_ID_MATCH_MODEL(PHY_ID_AQR405),
	.name		= "Aquantia AQR405",
	.config_aneg    = aqr_config_aneg,
	.config_intr	= aqr_config_intr,
	.handle_interrupt = aqr_handle_interrupt,
	.read_status	= aqr_read_status,
},
{
	PHY_ID_MATCH_MODEL(PHY_ID_AQR112),
	.name		= "Aquantia AQR112",
	.probe		= aqr107_probe,
	.config_aneg    = aqr_config_aneg,
	.config_intr	= aqr_config_intr,
	.handle_interrupt = aqr_handle_interrupt,
	.get_tunable    = aqr107_get_tunable,
	.set_tunable    = aqr107_set_tunable,
	.suspend	= aqr107_suspend,
	.resume		= aqr107_resume,
	.read_status	= aqr107_read_status,
	.get_rate_matching = aqr107_get_rate_matching,
	.get_sset_count = aqr107_get_sset_count,
	.get_strings	= aqr107_get_strings,
	.get_stats	= aqr107_get_stats,
	.link_change_notify = aqr107_link_change_notify,
	.led_brightness_set = aqr_phy_led_brightness_set,
	.led_hw_is_supported = aqr_phy_led_hw_is_supported,
	.led_hw_control_set = aqr_phy_led_hw_control_set,
	.led_hw_control_get = aqr_phy_led_hw_control_get,
	.led_polarity_set = aqr_phy_led_polarity_set,
},
{
	PHY_ID_MATCH_MODEL(PHY_ID_AQR412),
	.name		= "Aquantia AQR412",
	.probe		= aqr107_probe,
	.config_aneg    = aqr_config_aneg,
	.config_intr	= aqr_config_intr,
	.handle_interrupt = aqr_handle_interrupt,
	.get_tunable    = aqr107_get_tunable,
	.set_tunable    = aqr107_set_tunable,
	.suspend	= aqr107_suspend,
	.resume		= aqr107_resume,
	.read_status	= aqr107_read_status,
	.get_rate_matching = aqr107_get_rate_matching,
	.get_sset_count = aqr107_get_sset_count,
	.get_strings	= aqr107_get_strings,
	.get_stats	= aqr107_get_stats,
	.link_change_notify = aqr107_link_change_notify,
},
{
	PHY_ID_MATCH_MODEL(PHY_ID_AQR113),
	.name		= "Aquantia AQR113",
	.probe          = aqr107_probe,
	.get_rate_matching = aqr107_get_rate_matching,
	.config_init    = aqr113c_config_init,
	.config_aneg    = aqr_config_aneg,
	.config_intr    = aqr_config_intr,
	.handle_interrupt       = aqr_handle_interrupt,
	.read_status    = aqr107_read_status,
	.get_tunable    = aqr107_get_tunable,
	.set_tunable    = aqr107_set_tunable,
	.suspend        = aqr107_suspend,
	.resume         = aqr107_resume,
	.get_sset_count = aqr107_get_sset_count,
	.get_strings    = aqr107_get_strings,
	.get_stats      = aqr107_get_stats,
	.link_change_notify = aqr107_link_change_notify,
	.led_brightness_set = aqr_phy_led_brightness_set,
	.led_hw_is_supported = aqr_phy_led_hw_is_supported,
	.led_hw_control_set = aqr_phy_led_hw_control_set,
	.led_hw_control_get = aqr_phy_led_hw_control_get,
	.led_polarity_set = aqr_phy_led_polarity_set,
},
{
	PHY_ID_MATCH_MODEL(PHY_ID_AQR113C),
	.name           = "Aquantia AQR113C",
	.probe          = aqr107_probe,
	.get_rate_matching = aqr107_get_rate_matching,
	.config_init    = aqr113c_config_init,
	.config_aneg    = aqr_config_aneg,
	.config_intr    = aqr_config_intr,
	.handle_interrupt       = aqr_handle_interrupt,
	.read_status    = aqr107_read_status,
	.get_tunable    = aqr107_get_tunable,
	.set_tunable    = aqr107_set_tunable,
	.suspend        = aqr107_suspend,
	.resume         = aqr107_resume,
	.get_sset_count = aqr107_get_sset_count,
	.get_strings    = aqr107_get_strings,
	.get_stats      = aqr107_get_stats,
	.link_change_notify = aqr107_link_change_notify,
	.led_brightness_set = aqr_phy_led_brightness_set,
	.led_hw_is_supported = aqr_phy_led_hw_is_supported,
	.led_hw_control_set = aqr_phy_led_hw_control_set,
	.led_hw_control_get = aqr_phy_led_hw_control_get,
	.led_polarity_set = aqr_phy_led_polarity_set,
},
{
	PHY_ID_MATCH_MODEL(PHY_ID_AQR114C),
	.name           = "Aquantia AQR114C",
	.probe          = aqr107_probe,
	.get_rate_matching = aqr107_get_rate_matching,
	.config_init    = aqr107_config_init,
	.config_aneg    = aqr_config_aneg,
	.config_intr    = aqr_config_intr,
	.handle_interrupt = aqr_handle_interrupt,
	.read_status    = aqr107_read_status,
	.get_tunable    = aqr107_get_tunable,
	.set_tunable    = aqr107_set_tunable,
	.suspend        = aqr107_suspend,
	.resume         = aqr107_resume,
	.get_sset_count = aqr107_get_sset_count,
	.get_strings    = aqr107_get_strings,
	.get_stats      = aqr107_get_stats,
	.get_features   = aqr111_get_features,
	.link_change_notify = aqr107_link_change_notify,
	.led_brightness_set = aqr_phy_led_brightness_set,
	.led_hw_is_supported = aqr_phy_led_hw_is_supported,
	.led_hw_control_set = aqr_phy_led_hw_control_set,
	.led_hw_control_get = aqr_phy_led_hw_control_get,
	.led_polarity_set = aqr_phy_led_polarity_set,
},
{
	PHY_ID_MATCH_MODEL(PHY_ID_AQR115C),
	.name           = "Aquantia AQR115C",
	.probe          = aqr107_probe,
	.get_rate_matching = aqr107_get_rate_matching,
	.config_init    = aqr113c_config_init,
	.config_aneg    = aqr_config_aneg,
	.config_intr    = aqr_config_intr,
	.handle_interrupt = aqr_handle_interrupt,
	.read_status    = aqr107_read_status,
	.get_tunable    = aqr107_get_tunable,
	.set_tunable    = aqr107_set_tunable,
	.suspend        = aqr107_suspend,
	.resume         = aqr107_resume,
	.get_sset_count = aqr107_get_sset_count,
	.get_strings    = aqr107_get_strings,
	.get_stats      = aqr107_get_stats,
	.get_features   = aqr115c_get_features,
	.link_change_notify = aqr107_link_change_notify,
	.led_brightness_set = aqr_phy_led_brightness_set,
	.led_hw_is_supported = aqr_phy_led_hw_is_supported,
	.led_hw_control_set = aqr_phy_led_hw_control_set,
	.led_hw_control_get = aqr_phy_led_hw_control_get,
	.led_polarity_set = aqr_phy_led_polarity_set,
<<<<<<< HEAD
},
{
	PHY_ID_MATCH_MODEL(PHY_ID_AQR115C),
	.name           = "Aquantia AQR115C",
	.probe          = aqr107_probe,
	.get_rate_matching = aqr107_get_rate_matching,
	.config_init    = aqr113c_config_init,
	.config_aneg    = aqr_config_aneg,
	.config_intr    = aqr_config_intr,
	.handle_interrupt = aqr_handle_interrupt,
	.read_status    = aqr107_read_status,
	.get_tunable    = aqr107_get_tunable,
	.set_tunable    = aqr107_set_tunable,
	.suspend        = aqr107_suspend,
	.resume         = aqr107_resume,
	.get_sset_count = aqr107_get_sset_count,
	.get_strings    = aqr107_get_strings,
	.get_stats      = aqr107_get_stats,
	.link_change_notify = aqr107_link_change_notify,
	.led_brightness_set = aqr_phy_led_brightness_set,
	.led_hw_is_supported = aqr_phy_led_hw_is_supported,
	.led_hw_control_set = aqr_phy_led_hw_control_set,
	.led_hw_control_get = aqr_phy_led_hw_control_get,
	.led_polarity_set = aqr_phy_led_polarity_set,
=======
>>>>>>> adc21867
},
{
	PHY_ID_MATCH_MODEL(PHY_ID_AQR813),
	.name		= "Aquantia AQR813",
	.probe		= aqr107_probe,
	.get_rate_matching = aqr107_get_rate_matching,
	.config_init	= aqr107_config_init,
	.config_aneg    = aqr_config_aneg,
	.config_intr	= aqr_config_intr,
	.handle_interrupt = aqr_handle_interrupt,
	.read_status	= aqr107_read_status,
	.get_tunable    = aqr107_get_tunable,
	.set_tunable    = aqr107_set_tunable,
	.suspend	= aqr107_suspend,
	.resume		= aqr107_resume,
	.get_sset_count	= aqr107_get_sset_count,
	.get_strings	= aqr107_get_strings,
	.get_stats	= aqr107_get_stats,
	.link_change_notify = aqr107_link_change_notify,
	.led_brightness_set = aqr_phy_led_brightness_set,
	.led_hw_is_supported = aqr_phy_led_hw_is_supported,
	.led_hw_control_set = aqr_phy_led_hw_control_set,
	.led_hw_control_get = aqr_phy_led_hw_control_get,
	.led_polarity_set = aqr_phy_led_polarity_set,
},
};

module_phy_driver(aqr_driver);

static struct mdio_device_id __maybe_unused aqr_tbl[] = {
	{ PHY_ID_MATCH_MODEL(PHY_ID_AQ1202) },
	{ PHY_ID_MATCH_MODEL(PHY_ID_AQ2104) },
	{ PHY_ID_MATCH_MODEL(PHY_ID_AQR105) },
	{ PHY_ID_MATCH_MODEL(PHY_ID_AQR106) },
	{ PHY_ID_MATCH_MODEL(PHY_ID_AQR107) },
	{ PHY_ID_MATCH_MODEL(PHY_ID_AQCS109) },
	{ PHY_ID_MATCH_MODEL(PHY_ID_AQR405) },
	{ PHY_ID_MATCH_MODEL(PHY_ID_AQR111) },
	{ PHY_ID_MATCH_MODEL(PHY_ID_AQR111B0) },
	{ PHY_ID_MATCH_MODEL(PHY_ID_AQR112) },
	{ PHY_ID_MATCH_MODEL(PHY_ID_AQR412) },
	{ PHY_ID_MATCH_MODEL(PHY_ID_AQR113) },
	{ PHY_ID_MATCH_MODEL(PHY_ID_AQR113C) },
	{ PHY_ID_MATCH_MODEL(PHY_ID_AQR114C) },
	{ PHY_ID_MATCH_MODEL(PHY_ID_AQR115C) },
	{ PHY_ID_MATCH_MODEL(PHY_ID_AQR813) },
	{ }
};

MODULE_DEVICE_TABLE(mdio, aqr_tbl);

MODULE_DESCRIPTION("Aquantia PHY driver");
MODULE_AUTHOR("Shaohui Xie <Shaohui.Xie@freescale.com>");
MODULE_LICENSE("GPL v2");<|MERGE_RESOLUTION|>--- conflicted
+++ resolved
@@ -489,11 +489,7 @@
 {
 	struct aqr107_priv *priv = phydev->priv;
 	u32 led_active_low;
-<<<<<<< HEAD
-	int ret, index = 0;
-=======
 	int ret;
->>>>>>> adc21867
 
 	/* Check that the PHY interface type is compatible */
 	if (phydev->interface != PHY_INTERFACE_MODE_SGMII &&
@@ -520,16 +516,9 @@
 
 	/* Restore LED polarity state after reset */
 	for_each_set_bit(led_active_low, &priv->leds_active_low, AQR_MAX_LEDS) {
-<<<<<<< HEAD
-		ret = aqr_phy_led_active_low_set(phydev, index, led_active_low);
-		if (ret)
-			return ret;
-		index++;
-=======
 		ret = aqr_phy_led_active_low_set(phydev, led_active_low, true);
 		if (ret)
 			return ret;
->>>>>>> adc21867
 	}
 
 	return 0;
@@ -736,8 +725,6 @@
 	return aqr107_fill_interface_modes(phydev);
 }
 
-<<<<<<< HEAD
-=======
 static int aqr115c_get_features(struct phy_device *phydev)
 {
 	unsigned long *supported = phydev->supported;
@@ -763,7 +750,6 @@
 	return 0;
 }
 
->>>>>>> adc21867
 static int aqr113c_config_init(struct phy_device *phydev)
 {
 	int ret;
@@ -1081,33 +1067,6 @@
 	.led_hw_control_set = aqr_phy_led_hw_control_set,
 	.led_hw_control_get = aqr_phy_led_hw_control_get,
 	.led_polarity_set = aqr_phy_led_polarity_set,
-<<<<<<< HEAD
-},
-{
-	PHY_ID_MATCH_MODEL(PHY_ID_AQR115C),
-	.name           = "Aquantia AQR115C",
-	.probe          = aqr107_probe,
-	.get_rate_matching = aqr107_get_rate_matching,
-	.config_init    = aqr113c_config_init,
-	.config_aneg    = aqr_config_aneg,
-	.config_intr    = aqr_config_intr,
-	.handle_interrupt = aqr_handle_interrupt,
-	.read_status    = aqr107_read_status,
-	.get_tunable    = aqr107_get_tunable,
-	.set_tunable    = aqr107_set_tunable,
-	.suspend        = aqr107_suspend,
-	.resume         = aqr107_resume,
-	.get_sset_count = aqr107_get_sset_count,
-	.get_strings    = aqr107_get_strings,
-	.get_stats      = aqr107_get_stats,
-	.link_change_notify = aqr107_link_change_notify,
-	.led_brightness_set = aqr_phy_led_brightness_set,
-	.led_hw_is_supported = aqr_phy_led_hw_is_supported,
-	.led_hw_control_set = aqr_phy_led_hw_control_set,
-	.led_hw_control_get = aqr_phy_led_hw_control_get,
-	.led_polarity_set = aqr_phy_led_polarity_set,
-=======
->>>>>>> adc21867
 },
 {
 	PHY_ID_MATCH_MODEL(PHY_ID_AQR813),
