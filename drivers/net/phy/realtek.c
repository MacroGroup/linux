--- conflicted
+++ resolved
@@ -527,12 +527,9 @@
 {
 	int val;
 
-<<<<<<< HEAD
-=======
 	if (index >= RTL8211F_LED_COUNT)
 		return -EINVAL;
 
->>>>>>> adc21867
 	val = phy_read_paged(phydev, 0xd04, RTL8211F_LEDCR);
 	if (val < 0)
 		return val;
@@ -1441,8 +1438,6 @@
 		.read_page      = rtl821x_read_page,
 		.write_page     = rtl821x_write_page,
 	}, {
-<<<<<<< HEAD
-=======
 		.match_phy_device = rtl8251b_c22_match_phy_device,
 		.name           = "RTL8126A-internal 5Gbps PHY",
 		.get_features   = rtl822x_get_features,
@@ -1455,7 +1450,6 @@
 		.read_mmd	= rtl822x_read_mmd,
 		.write_mmd	= rtl822x_write_mmd,
 	}, {
->>>>>>> adc21867
 		PHY_ID_MATCH_EXACT(0x001ccad0),
 		.name		= "RTL8224 2.5Gbps PHY",
 		.get_features   = rtl822x_c45_get_features,
