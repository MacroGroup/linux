--- conflicted
+++ resolved
@@ -512,8 +512,6 @@
 					       struct sk_buff *curr_skb,
 					       struct page *page, void *buf,
 					       int len, int truesize);
-<<<<<<< HEAD
-=======
 
 static int rss_indirection_table_alloc(struct virtio_net_ctrl_rss *rss, u16 indir_table_size)
 {
@@ -533,7 +531,6 @@
 {
 	kfree(rss->indirection_table);
 }
->>>>>>> adc21867
 
 static bool is_xdp_frame(void *ptr)
 {
@@ -2898,8 +2895,6 @@
 	netdev_tx_reset_queue(netdev_get_tx_queue(vi->dev, qp_index));
 	virtnet_napi_enable(vi->rq[qp_index].vq, &vi->rq[qp_index].napi);
 	virtnet_napi_tx_enable(vi, vi->sq[qp_index].vq, &vi->sq[qp_index].napi);
-<<<<<<< HEAD
-=======
 
 	return 0;
 
@@ -2924,7 +2919,6 @@
 		return;
 
 	virtio_cread_le(vi->vdev, struct virtio_net_config, speed, &speed);
->>>>>>> adc21867
 
 	if (ethtool_validate_speed(speed))
 		vi->speed = speed;
@@ -2933,13 +2927,6 @@
 
 	if (ethtool_validate_duplex(duplex))
 		vi->duplex = duplex;
-}
-
-static void virtnet_cancel_dim(struct virtnet_info *vi, struct dim *dim)
-{
-	if (!virtio_has_feature(vi->vdev, VIRTIO_NET_F_VQ_NOTF_COAL))
-		return;
-	net_dim_work_cancel(dim);
 }
 
 static int virtnet_open(struct net_device *dev)
