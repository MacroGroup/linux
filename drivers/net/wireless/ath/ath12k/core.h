/* SPDX-License-Identifier: BSD-3-Clause-Clear */
/*
 * Copyright (c) 2018-2021 The Linux Foundation. All rights reserved.
 * Copyright (c) 2021-2024 Qualcomm Innovation Center, Inc. All rights reserved.
 */

#ifndef ATH12K_CORE_H
#define ATH12K_CORE_H

#include <linux/types.h>
#include <linux/interrupt.h>
#include <linux/irq.h>
#include <linux/bitfield.h>
#include <linux/dmi.h>
#include <linux/ctype.h>
#include <linux/firmware.h>
#include <linux/panic_notifier.h>
#include "qmi.h"
#include "htc.h"
#include "wmi.h"
#include "hal.h"
#include "dp.h"
#include "ce.h"
#include "mac.h"
#include "hw.h"
#include "hal_rx.h"
#include "reg.h"
#include "dbring.h"
#include "fw.h"
#include "acpi.h"
#include "wow.h"
#include "debugfs_htt_stats.h"

#define SM(_v, _f) (((_v) << _f##_LSB) & _f##_MASK)

#define ATH12K_TX_MGMT_NUM_PENDING_MAX	512

#define ATH12K_TX_MGMT_TARGET_MAX_SUPPORT_WMI 64

/* Pending management packets threshold for dropping probe responses */
#define ATH12K_PRB_RSP_DROP_THRESHOLD ((ATH12K_TX_MGMT_TARGET_MAX_SUPPORT_WMI * 3) / 4)

/* SMBIOS type containing Board Data File Name Extension */
#define ATH12K_SMBIOS_BDF_EXT_TYPE 0xF8

/* SMBIOS type structure length (excluding strings-set) */
#define ATH12K_SMBIOS_BDF_EXT_LENGTH 0x9

/* The magic used by QCA spec */
#define ATH12K_SMBIOS_BDF_EXT_MAGIC "BDF_"

#define ATH12K_INVALID_HW_MAC_ID	0xFF
#define ATH12K_CONNECTION_LOSS_HZ	(3 * HZ)
#define	ATH12K_RX_RATE_TABLE_NUM	320
#define	ATH12K_RX_RATE_TABLE_11AX_NUM	576

#define ATH12K_MON_TIMER_INTERVAL  10
#define ATH12K_RESET_TIMEOUT_HZ			(20 * HZ)
#define ATH12K_RESET_MAX_FAIL_COUNT_FIRST	3
#define ATH12K_RESET_MAX_FAIL_COUNT_FINAL	5
#define ATH12K_RESET_FAIL_TIMEOUT_HZ		(20 * HZ)
#define ATH12K_RECONFIGURE_TIMEOUT_HZ		(10 * HZ)
#define ATH12K_RECOVER_START_TIMEOUT_HZ		(20 * HZ)

enum ath12k_bdf_search {
	ATH12K_BDF_SEARCH_DEFAULT,
	ATH12K_BDF_SEARCH_BUS_AND_BOARD,
};

enum wme_ac {
	WME_AC_BE,
	WME_AC_BK,
	WME_AC_VI,
	WME_AC_VO,
	WME_NUM_AC
};

#define ATH12K_HT_MCS_MAX	7
#define ATH12K_VHT_MCS_MAX	9
#define ATH12K_HE_MCS_MAX	11

enum ath12k_crypt_mode {
	/* Only use hardware crypto engine */
	ATH12K_CRYPT_MODE_HW,
	/* Only use software crypto */
	ATH12K_CRYPT_MODE_SW,
};

static inline enum wme_ac ath12k_tid_to_ac(u32 tid)
{
	return (((tid == 0) || (tid == 3)) ? WME_AC_BE :
		((tid == 1) || (tid == 2)) ? WME_AC_BK :
		((tid == 4) || (tid == 5)) ? WME_AC_VI :
		WME_AC_VO);
}

enum ath12k_skb_flags {
	ATH12K_SKB_HW_80211_ENCAP = BIT(0),
	ATH12K_SKB_CIPHER_SET = BIT(1),
};

struct ath12k_skb_cb {
	dma_addr_t paddr;
	struct ath12k *ar;
	struct ieee80211_vif *vif;
	dma_addr_t paddr_ext_desc;
	u32 cipher;
	u8 flags;
};

struct ath12k_skb_rxcb {
	dma_addr_t paddr;
	bool is_first_msdu;
	bool is_last_msdu;
	bool is_continuation;
	bool is_mcbc;
	bool is_eapol;
	struct hal_rx_desc *rx_desc;
	u8 err_rel_src;
	u8 err_code;
	u8 mac_id;
	u8 unmapped;
	u8 is_frag;
	u8 tid;
	u16 peer_id;
};

enum ath12k_hw_rev {
	ATH12K_HW_QCN9274_HW10,
	ATH12K_HW_QCN9274_HW20,
	ATH12K_HW_WCN7850_HW20
};

enum ath12k_firmware_mode {
	/* the default mode, standard 802.11 functionality */
	ATH12K_FIRMWARE_MODE_NORMAL,

	/* factory tests etc */
	ATH12K_FIRMWARE_MODE_FTM,
};

#define ATH12K_IRQ_NUM_MAX 57
#define ATH12K_EXT_IRQ_NUM_MAX	16

struct ath12k_ext_irq_grp {
	struct ath12k_base *ab;
	u32 irqs[ATH12K_EXT_IRQ_NUM_MAX];
	u32 num_irq;
	u32 grp_id;
	u64 timestamp;
	struct napi_struct napi;
	struct net_device *napi_ndev;
};

struct ath12k_smbios_bdf {
	struct dmi_header hdr;
	u32 padding;
	u8 bdf_enabled;
	u8 bdf_ext[];
} __packed;

#define HEHANDLE_CAP_PHYINFO_SIZE       3
#define HECAP_PHYINFO_SIZE              9
#define HECAP_MACINFO_SIZE              5
#define HECAP_TXRX_MCS_NSS_SIZE         2
#define HECAP_PPET16_PPET8_MAX_SIZE     25

#define HE_PPET16_PPET8_SIZE            8

/* 802.11ax PPE (PPDU packet Extension) threshold */
struct he_ppe_threshold {
	u32 numss_m1;
	u32 ru_mask;
	u32 ppet16_ppet8_ru3_ru0[HE_PPET16_PPET8_SIZE];
};

struct ath12k_he {
	u8 hecap_macinfo[HECAP_MACINFO_SIZE];
	u32 hecap_rxmcsnssmap;
	u32 hecap_txmcsnssmap;
	u32 hecap_phyinfo[HEHANDLE_CAP_PHYINFO_SIZE];
	struct he_ppe_threshold   hecap_ppet;
	u32 heop_param;
};

enum {
	WMI_HOST_TP_SCALE_MAX   = 0,
	WMI_HOST_TP_SCALE_50    = 1,
	WMI_HOST_TP_SCALE_25    = 2,
	WMI_HOST_TP_SCALE_12    = 3,
	WMI_HOST_TP_SCALE_MIN   = 4,
	WMI_HOST_TP_SCALE_SIZE   = 5,
};

enum ath12k_scan_state {
	ATH12K_SCAN_IDLE,
	ATH12K_SCAN_STARTING,
	ATH12K_SCAN_RUNNING,
	ATH12K_SCAN_ABORTING,
};

enum ath12k_dev_flags {
	ATH12K_CAC_RUNNING,
	ATH12K_FLAG_CRASH_FLUSH,
	ATH12K_FLAG_RAW_MODE,
	ATH12K_FLAG_HW_CRYPTO_DISABLED,
	ATH12K_FLAG_RECOVERY,
	ATH12K_FLAG_UNREGISTERING,
	ATH12K_FLAG_REGISTERED,
	ATH12K_FLAG_QMI_FAIL,
	ATH12K_FLAG_HTC_SUSPEND_COMPLETE,
	ATH12K_FLAG_CE_IRQ_ENABLED,
	ATH12K_FLAG_EXT_IRQ_ENABLED,
};

struct ath12k_tx_conf {
	bool changed;
	u16 ac;
	struct ieee80211_tx_queue_params tx_queue_params;
};

struct ath12k_key_conf {
	bool changed;
	enum set_key_cmd cmd;
	struct ieee80211_key_conf *key;
};

struct ath12k_vif_cache {
	struct ath12k_tx_conf tx_conf;
	struct ath12k_key_conf key_conf;
	u32 bss_conf_changed;
};

struct ath12k_rekey_data {
	u8 kck[NL80211_KCK_LEN];
	u8 kek[NL80211_KCK_LEN];
	u64 replay_ctr;
	bool enable_offload;
};

struct ath12k_vif {
	u32 vdev_id;
	enum wmi_vdev_type vdev_type;
	enum wmi_vdev_subtype vdev_subtype;
	u32 beacon_interval;
	u32 dtim_period;
	u16 ast_hash;
	u16 ast_idx;
	u16 tcl_metadata;
	u8 hal_addr_search_flags;
	u8 search_type;

	struct ath12k *ar;
	struct ieee80211_vif *vif;

	int bank_id;
	u8 vdev_id_check_en;

	struct wmi_wmm_params_all_arg wmm_params;
	struct list_head list;
	union {
		struct {
			u32 uapsd;
		} sta;
		struct {
			/* 127 stations; wmi limit */
			u8 tim_bitmap[16];
			u8 tim_len;
			u32 ssid_len;
			u8 ssid[IEEE80211_MAX_SSID_LEN];
			bool hidden_ssid;
			/* P2P_IE with NoA attribute for P2P_GO case */
			u32 noa_len;
			u8 *noa_data;
		} ap;
	} u;

	bool is_created;
	bool is_started;
	bool is_up;
	u32 aid;
	u8 bssid[ETH_ALEN];
	struct cfg80211_bitrate_mask bitrate_mask;
	struct delayed_work connection_loss_work;
	int num_legacy_stations;
	int rtscts_prot_mode;
	int txpower;
	bool rsnie_present;
	bool wpaie_present;
	u32 key_cipher;
	u8 tx_encap_type;
	u8 vdev_stats_id;
	u32 punct_bitmap;
	bool ps;
	struct ath12k_vif_cache *cache;
	struct ath12k_rekey_data rekey_data;
<<<<<<< HEAD
=======

	/* Must be last - ends in a flexible-array member.
	 *
	 * FIXME: Driver should not copy struct ieee80211_chanctx_conf,
	 * especially because it has a flexible array. Find a better way.
	 */
	struct ieee80211_chanctx_conf chanctx;
>>>>>>> adc21867
};

struct ath12k_vif_iter {
	u32 vdev_id;
	struct ath12k *ar;
	struct ath12k_vif *arvif;
};

#define HAL_AST_IDX_INVALID	0xFFFF
#define HAL_RX_MAX_MCS		12
#define HAL_RX_MAX_MCS_HT	31
#define HAL_RX_MAX_MCS_VHT	9
#define HAL_RX_MAX_MCS_HE	11
#define HAL_RX_MAX_NSS		8
#define HAL_RX_MAX_NUM_LEGACY_RATES 12
#define ATH12K_RX_RATE_TABLE_11AX_NUM	576
#define ATH12K_RX_RATE_TABLE_NUM 320

struct ath12k_rx_peer_rate_stats {
	u64 ht_mcs_count[HAL_RX_MAX_MCS_HT + 1];
	u64 vht_mcs_count[HAL_RX_MAX_MCS_VHT + 1];
	u64 he_mcs_count[HAL_RX_MAX_MCS_HE + 1];
	u64 nss_count[HAL_RX_MAX_NSS];
	u64 bw_count[HAL_RX_BW_MAX];
	u64 gi_count[HAL_RX_GI_MAX];
	u64 legacy_count[HAL_RX_MAX_NUM_LEGACY_RATES];
	u64 rx_rate[ATH12K_RX_RATE_TABLE_11AX_NUM];
};

struct ath12k_rx_peer_stats {
	u64 num_msdu;
	u64 num_mpdu_fcs_ok;
	u64 num_mpdu_fcs_err;
	u64 tcp_msdu_count;
	u64 udp_msdu_count;
	u64 other_msdu_count;
	u64 ampdu_msdu_count;
	u64 non_ampdu_msdu_count;
	u64 stbc_count;
	u64 beamformed_count;
	u64 mcs_count[HAL_RX_MAX_MCS + 1];
	u64 nss_count[HAL_RX_MAX_NSS];
	u64 bw_count[HAL_RX_BW_MAX];
	u64 gi_count[HAL_RX_GI_MAX];
	u64 coding_count[HAL_RX_SU_MU_CODING_MAX];
	u64 tid_count[IEEE80211_NUM_TIDS + 1];
	u64 pream_cnt[HAL_RX_PREAMBLE_MAX];
	u64 reception_type[HAL_RX_RECEPTION_TYPE_MAX];
	u64 rx_duration;
	u64 dcm_count;
	u64 ru_alloc_cnt[HAL_RX_RU_ALLOC_TYPE_MAX];
	struct ath12k_rx_peer_rate_stats pkt_stats;
	struct ath12k_rx_peer_rate_stats byte_stats;
};

#define ATH12K_HE_MCS_NUM       12
#define ATH12K_VHT_MCS_NUM      10
#define ATH12K_BW_NUM           5
#define ATH12K_NSS_NUM          4
#define ATH12K_LEGACY_NUM       12
#define ATH12K_GI_NUM           4
#define ATH12K_HT_MCS_NUM       32

enum ath12k_pkt_rx_err {
	ATH12K_PKT_RX_ERR_FCS,
	ATH12K_PKT_RX_ERR_TKIP,
	ATH12K_PKT_RX_ERR_CRYPT,
	ATH12K_PKT_RX_ERR_PEER_IDX_INVAL,
	ATH12K_PKT_RX_ERR_MAX,
};

enum ath12k_ampdu_subfrm_num {
	ATH12K_AMPDU_SUBFRM_NUM_10,
	ATH12K_AMPDU_SUBFRM_NUM_20,
	ATH12K_AMPDU_SUBFRM_NUM_30,
	ATH12K_AMPDU_SUBFRM_NUM_40,
	ATH12K_AMPDU_SUBFRM_NUM_50,
	ATH12K_AMPDU_SUBFRM_NUM_60,
	ATH12K_AMPDU_SUBFRM_NUM_MORE,
	ATH12K_AMPDU_SUBFRM_NUM_MAX,
};

enum ath12k_amsdu_subfrm_num {
	ATH12K_AMSDU_SUBFRM_NUM_1,
	ATH12K_AMSDU_SUBFRM_NUM_2,
	ATH12K_AMSDU_SUBFRM_NUM_3,
	ATH12K_AMSDU_SUBFRM_NUM_4,
	ATH12K_AMSDU_SUBFRM_NUM_MORE,
	ATH12K_AMSDU_SUBFRM_NUM_MAX,
};

enum ath12k_counter_type {
	ATH12K_COUNTER_TYPE_BYTES,
	ATH12K_COUNTER_TYPE_PKTS,
	ATH12K_COUNTER_TYPE_MAX,
};

enum ath12k_stats_type {
	ATH12K_STATS_TYPE_SUCC,
	ATH12K_STATS_TYPE_FAIL,
	ATH12K_STATS_TYPE_RETRY,
	ATH12K_STATS_TYPE_AMPDU,
	ATH12K_STATS_TYPE_MAX,
};

struct ath12k_htt_data_stats {
	u64 legacy[ATH12K_COUNTER_TYPE_MAX][ATH12K_LEGACY_NUM];
	u64 ht[ATH12K_COUNTER_TYPE_MAX][ATH12K_HT_MCS_NUM];
	u64 vht[ATH12K_COUNTER_TYPE_MAX][ATH12K_VHT_MCS_NUM];
	u64 he[ATH12K_COUNTER_TYPE_MAX][ATH12K_HE_MCS_NUM];
	u64 bw[ATH12K_COUNTER_TYPE_MAX][ATH12K_BW_NUM];
	u64 nss[ATH12K_COUNTER_TYPE_MAX][ATH12K_NSS_NUM];
	u64 gi[ATH12K_COUNTER_TYPE_MAX][ATH12K_GI_NUM];
	u64 transmit_type[ATH12K_COUNTER_TYPE_MAX][HAL_RX_RECEPTION_TYPE_MAX];
	u64 ru_loc[ATH12K_COUNTER_TYPE_MAX][HAL_RX_RU_ALLOC_TYPE_MAX];
};

struct ath12k_htt_tx_stats {
	struct ath12k_htt_data_stats stats[ATH12K_STATS_TYPE_MAX];
	u64 tx_duration;
	u64 ba_fails;
	u64 ack_fails;
	u16 ru_start;
	u16 ru_tones;
	u32 mu_group[MAX_MU_GROUP_ID];
};

struct ath12k_per_ppdu_tx_stats {
	u16 succ_pkts;
	u16 failed_pkts;
	u16 retry_pkts;
	u32 succ_bytes;
	u32 failed_bytes;
	u32 retry_bytes;
};

struct ath12k_wbm_tx_stats {
	u64 wbm_tx_comp_stats[HAL_WBM_REL_HTT_TX_COMP_STATUS_MAX];
};

struct ath12k_sta {
	struct ath12k_vif *arvif;

	/* the following are protected by ar->data_lock */
	u32 changed; /* IEEE80211_RC_* */
	u32 bw;
	u32 nss;
	u32 smps;
	enum hal_pn_type pn_type;

	struct work_struct update_wk;
	struct rate_info txrate;
	struct rate_info last_txrate;
	u64 rx_duration;
	u64 tx_duration;
	u8 rssi_comb;
	struct ath12k_rx_peer_stats *rx_stats;
	struct ath12k_wbm_tx_stats *wbm_tx_stats;
	u32 bw_prev;
};

#define ATH12K_MIN_5G_FREQ 4150
#define ATH12K_MIN_6G_FREQ 5925
#define ATH12K_MAX_6G_FREQ 7115
#define ATH12K_NUM_CHANS 101
#define ATH12K_MAX_5G_CHAN 173

enum ath12k_hw_state {
	ATH12K_HW_STATE_OFF,
	ATH12K_HW_STATE_ON,
	ATH12K_HW_STATE_RESTARTING,
	ATH12K_HW_STATE_RESTARTED,
	ATH12K_HW_STATE_WEDGED,
	/* Add other states as required */
};

/* Antenna noise floor */
#define ATH12K_DEFAULT_NOISE_FLOOR -95

struct ath12k_fw_stats {
	u32 pdev_id;
	u32 stats_id;
	struct list_head pdevs;
	struct list_head vdevs;
	struct list_head bcn;
};

struct ath12k_dbg_htt_stats {
	enum ath12k_dbg_htt_ext_stats_type type;
	u32 cfg_param[4];
	u8 reset;
	struct debug_htt_stats_req *stats_req;
};

struct ath12k_debug {
	struct dentry *debugfs_pdev;
	struct dentry *debugfs_pdev_symlink;
	struct ath12k_dbg_htt_stats htt_stats;
};

struct ath12k_per_peer_tx_stats {
	u32 succ_bytes;
	u32 retry_bytes;
	u32 failed_bytes;
	u32 duration;
	u16 succ_pkts;
	u16 retry_pkts;
	u16 failed_pkts;
	u16 ru_start;
	u16 ru_tones;
	u8 ba_fails;
	u8 ppdu_type;
	u32 mu_grpid;
	u32 mu_pos;
	bool is_ampdu;
};

#define ATH12K_FLUSH_TIMEOUT (5 * HZ)
#define ATH12K_VDEV_DELETE_TIMEOUT_HZ (5 * HZ)

struct ath12k {
	struct ath12k_base *ab;
	struct ath12k_pdev *pdev;
	struct ath12k_hw *ah;
	struct ath12k_wmi_pdev *wmi;
	struct ath12k_pdev_dp dp;
	u8 mac_addr[ETH_ALEN];
	u32 ht_cap_info;
	u32 vht_cap_info;
	struct ath12k_he ar_he;
	bool supports_6ghz;
	struct {
		struct completion started;
		struct completion completed;
		struct completion on_channel;
		struct delayed_work timeout;
		enum ath12k_scan_state state;
		bool is_roc;
		int vdev_id;
		int roc_freq;
		bool roc_notify;
	} scan;

	struct {
		struct ieee80211_supported_band sbands[NUM_NL80211_BANDS];
		struct ieee80211_sband_iftype_data
			iftype[NUM_NL80211_BANDS][NUM_NL80211_IFTYPES];
	} mac;

	unsigned long dev_flags;
	unsigned int filter_flags;
	u32 min_tx_power;
	u32 max_tx_power;
	u32 txpower_limit_2g;
	u32 txpower_limit_5g;
	u32 txpower_scale;
	u32 power_scale;
	u32 chan_tx_pwr;
	u32 num_stations;
	u32 max_num_stations;
	bool monitor_present;
	/* To synchronize concurrent synchronous mac80211 callback operations,
	 * concurrent debugfs configuration and concurrent FW statistics events.
	 */
	struct mutex conf_mutex;
	/* protects the radio specific data like debug stats, ppdu_stats_info stats,
	 * vdev_stop_status info, scan data, ath12k_sta info, ath12k_vif info,
	 * channel context data, survey info, test mode data.
	 */
	spinlock_t data_lock;

	struct list_head arvifs;
	/* should never be NULL; needed for regular htt rx */
	struct ieee80211_channel *rx_channel;

	/* valid during scan; needed for mgmt rx during scan */
	struct ieee80211_channel *scan_channel;

	u8 cfg_tx_chainmask;
	u8 cfg_rx_chainmask;
	u8 num_rx_chains;
	u8 num_tx_chains;
	/* pdev_idx starts from 0 whereas pdev->pdev_id starts with 1 */
	u8 pdev_idx;
	u8 lmac_id;
	u8 hw_link_id;

	struct completion peer_assoc_done;
	struct completion peer_delete_done;

	int install_key_status;
	struct completion install_key_done;

	int last_wmi_vdev_start_status;
	struct completion vdev_setup_done;
	struct completion vdev_delete_done;

	int num_peers;
	int max_num_peers;
	u32 num_started_vdevs;
	u32 num_created_vdevs;
	unsigned long long allocated_vdev_map;

	struct idr txmgmt_idr;
	/* protects txmgmt_idr data */
	spinlock_t txmgmt_idr_lock;
	atomic_t num_pending_mgmt_tx;
	wait_queue_head_t txmgmt_empty_waitq;

	/* cycle count is reported twice for each visited channel during scan.
	 * access protected by data_lock
	 */
	u32 survey_last_rx_clear_count;
	u32 survey_last_cycle_count;

	/* Channel info events are expected to come in pairs without and with
	 * COMPLETE flag set respectively for each channel visit during scan.
	 *
	 * However there are deviations from this rule. This flag is used to
	 * avoid reporting garbage data.
	 */
	bool ch_info_can_report_survey;
	struct survey_info survey[ATH12K_NUM_CHANS];
	struct completion bss_survey_done;

	struct work_struct regd_update_work;

	struct work_struct wmi_mgmt_tx_work;
	struct sk_buff_head wmi_mgmt_tx_queue;

	struct ath12k_wow wow;
	struct completion target_suspend;
	bool target_suspend_ack;
	struct ath12k_per_peer_tx_stats peer_tx_stats;
	struct list_head ppdu_stats_info;
	u32 ppdu_stat_list_depth;

	struct ath12k_per_peer_tx_stats cached_stats;
	u32 last_ppdu_id;
	u32 cached_ppdu_id;
#ifdef CONFIG_ATH12K_DEBUGFS
	struct ath12k_debug debug;
#endif

	bool dfs_block_radar_events;
	bool monitor_conf_enabled;
	bool monitor_vdev_created;
	bool monitor_started;
	int monitor_vdev_id;

	u32 freq_low;
	u32 freq_high;

	bool nlo_enabled;
};

struct ath12k_hw {
	struct ieee80211_hw *hw;
	/* Protect the write operation of the hardware state ath12k_hw::state
	 * between hardware start<=>reconfigure<=>stop transitions.
	 */
	struct mutex hw_mutex;
	enum ath12k_hw_state state;
	bool regd_updated;
	bool use_6ghz_regd;
	u8 num_radio;

	/* Keep last */
	struct ath12k radio[] __aligned(sizeof(void *));
};

struct ath12k_band_cap {
	u32 phy_id;
	u32 max_bw_supported;
	u32 ht_cap_info;
	u32 he_cap_info[2];
	u32 he_mcs;
	u32 he_cap_phy_info[PSOC_HOST_MAX_PHY_SIZE];
	struct ath12k_wmi_ppe_threshold_arg he_ppet;
	u16 he_6ghz_capa;
	u32 eht_cap_mac_info[WMI_MAX_EHTCAP_MAC_SIZE];
	u32 eht_cap_phy_info[WMI_MAX_EHTCAP_PHY_SIZE];
	u32 eht_mcs_20_only;
	u32 eht_mcs_80;
	u32 eht_mcs_160;
	u32 eht_mcs_320;
	struct ath12k_wmi_ppe_threshold_arg eht_ppet;
	u32 eht_cap_info_internal;
};

struct ath12k_pdev_cap {
	u32 supported_bands;
	u32 ampdu_density;
	u32 vht_cap;
	u32 vht_mcs;
	u32 he_mcs;
	u32 tx_chain_mask;
	u32 rx_chain_mask;
	u32 tx_chain_mask_shift;
	u32 rx_chain_mask_shift;
	struct ath12k_band_cap band[NUM_NL80211_BANDS];
};

struct mlo_timestamp {
	u32 info;
	u32 sync_timestamp_lo_us;
	u32 sync_timestamp_hi_us;
	u32 mlo_offset_lo;
	u32 mlo_offset_hi;
	u32 mlo_offset_clks;
	u32 mlo_comp_clks;
	u32 mlo_comp_timer;
};

struct ath12k_pdev {
	struct ath12k *ar;
	u32 pdev_id;
	u32 hw_link_id;
	struct ath12k_pdev_cap cap;
	u8 mac_addr[ETH_ALEN];
	struct mlo_timestamp timestamp;
};

struct ath12k_fw_pdev {
	u32 pdev_id;
	u32 phy_id;
	u32 supported_bands;
};

struct ath12k_board_data {
	const struct firmware *fw;
	const void *data;
	size_t len;
};

struct ath12k_soc_dp_tx_err_stats {
	/* TCL Ring Descriptor unavailable */
	u32 desc_na[DP_TCL_NUM_RING_MAX];
	/* Other failures during dp_tx due to mem allocation failure
	 * idr unavailable etc.
	 */
	atomic_t misc_fail;
};

struct ath12k_soc_dp_stats {
	u32 err_ring_pkts;
	u32 invalid_rbm;
	u32 rxdma_error[HAL_REO_ENTR_RING_RXDMA_ECODE_MAX];
	u32 reo_error[HAL_REO_DEST_RING_ERROR_CODE_MAX];
	u32 hal_reo_error[DP_REO_DST_RING_MAX];
	struct ath12k_soc_dp_tx_err_stats tx_err;
};

/**
 * enum ath12k_link_capable_flags - link capable flags
 *
 * Single/Multi link capability information
 *
 * @ATH12K_INTRA_DEVICE_MLO_SUPPORT: SLO/MLO form between the radio, where all
 *	the links (radios) present within a device.
 * @ATH12K_INTER_DEVICE_MLO_SUPPORT: SLO/MLO form between the radio, where all
 *	the links (radios) present across the devices.
 */
enum ath12k_link_capable_flags {
	ATH12K_INTRA_DEVICE_MLO_SUPPORT	= BIT(0),
	ATH12K_INTER_DEVICE_MLO_SUPPORT	= BIT(1),
};

/* Master structure to hold the hw data which may be used in core module */
struct ath12k_base {
	enum ath12k_hw_rev hw_rev;
	struct platform_device *pdev;
	struct device *dev;
	struct ath12k_qmi qmi;
	struct ath12k_wmi_base wmi_ab;
	struct completion fw_ready;
	u8 device_id;
	int num_radios;
	/* HW channel counters frequency value in hertz common to all MACs */
	u32 cc_freq_hz;

	struct ath12k_htc htc;

	struct ath12k_dp dp;

	void __iomem *mem;
	unsigned long mem_len;

	struct {
		enum ath12k_bus bus;
		const struct ath12k_hif_ops *ops;
	} hif;

	struct {
		struct completion wakeup_completed;
		u32 wmi_conf_rx_decap_mode;
	} wow;

	struct ath12k_ce ce;
	struct timer_list rx_replenish_retry;
	struct ath12k_hal hal;
	/* To synchronize core_start/core_stop */
	struct mutex core_lock;
	/* Protects data like peers */
	spinlock_t base_lock;

	/* Single pdev device (struct ath12k_hw_params::single_pdev_only):
	 *
	 * Firmware maintains data for all bands but advertises a single
	 * phy to the host which is stored as a single element in this
	 * array.
	 *
	 * Other devices:
	 *
	 * This array will contain as many elements as the number of
	 * radios.
	 */
	struct ath12k_pdev pdevs[MAX_RADIOS];

	/* struct ath12k_hw_params::single_pdev_only devices use this to
	 * store phy specific data
	 */
	struct ath12k_fw_pdev fw_pdev[MAX_RADIOS];
	u8 fw_pdev_count;

	struct ath12k_pdev __rcu *pdevs_active[MAX_RADIOS];

	/* Holds information of wiphy (hw) registration.
	 *
	 * In Multi/Single Link Operation case, all pdevs are registered as
	 * a single wiphy. In other (legacy/Non-MLO) cases, each pdev is
	 * registered as separate wiphys.
	 */
	struct ath12k_hw *ah[MAX_RADIOS];
	u8 num_hw;

	struct ath12k_wmi_hal_reg_capabilities_ext_arg hal_reg_cap[MAX_RADIOS];
	unsigned long long free_vdev_map;
	unsigned long long free_vdev_stats_id_map;
	struct list_head peers;
	wait_queue_head_t peer_mapping_wq;
	u8 mac_addr[ETH_ALEN];
	bool wmi_ready;
	u32 wlan_init_status;
	int irq_num[ATH12K_IRQ_NUM_MAX];
	struct ath12k_ext_irq_grp ext_irq_grp[ATH12K_EXT_IRQ_GRP_NUM_MAX];
	struct napi_struct *napi;
	struct ath12k_wmi_target_cap_arg target_caps;
	u32 ext_service_bitmap[WMI_SERVICE_EXT_BM_SIZE];
	bool pdevs_macaddr_valid;

	const struct ath12k_hw_params *hw_params;

	const struct firmware *cal_file;

	/* Below regd's are protected by ab->data_lock */
	/* This is the regd set for every radio
	 * by the firmware during initialization
	 */
	struct ieee80211_regdomain *default_regd[MAX_RADIOS];
	/* This regd is set during dynamic country setting
	 * This may or may not be used during the runtime
	 */
	struct ieee80211_regdomain *new_regd[MAX_RADIOS];

	/* Current DFS Regulatory */
	enum ath12k_dfs_region dfs_region;
	struct ath12k_soc_dp_stats soc_stats;
#ifdef CONFIG_ATH12K_DEBUGFS
	struct dentry *debugfs_soc;
#endif

	unsigned long dev_flags;
	struct completion driver_recovery;
	struct workqueue_struct *workqueue;
	struct work_struct restart_work;
	struct workqueue_struct *workqueue_aux;
	struct work_struct reset_work;
	atomic_t reset_count;
	atomic_t recovery_count;
	bool is_reset;
	struct completion reset_complete;
	/* continuous recovery fail count */
	atomic_t fail_cont_count;
	unsigned long reset_fail_timeout;
	struct {
		/* protected by data_lock */
		u32 fw_crash_counter;
	} stats;
	u32 pktlog_defs_checksum;

	struct ath12k_dbring_cap *db_caps;
	u32 num_db_cap;

	struct timer_list mon_reap_timer;

	struct completion htc_suspend;

	u64 fw_soc_drop_count;
	bool static_window_map;

	struct work_struct rfkill_work;
	/* true means radio is on */
	bool rfkill_radio_on;

	struct {
		enum ath12k_bdf_search bdf_search;
		u32 vendor;
		u32 device;
		u32 subsystem_vendor;
		u32 subsystem_device;
	} id;

	struct {
		u32 api_version;

		const struct firmware *fw;
		const u8 *amss_data;
		size_t amss_len;
		const u8 *amss_dualmac_data;
		size_t amss_dualmac_len;
		const u8 *m3_data;
		size_t m3_len;

		DECLARE_BITMAP(fw_features, ATH12K_FW_FEATURE_COUNT);
	} fw;

	const struct hal_rx_ops *hal_rx_ops;

	/* mlo_capable_flags denotes the single/multi link operation
	 * capabilities of the Device.
	 *
	 * See enum ath12k_link_capable_flags
	 */
	u8 mlo_capable_flags;

	struct completion restart_completed;

#ifdef CONFIG_ACPI

	struct {
		bool started;
		u32 func_bit;
		bool acpi_tas_enable;
		bool acpi_bios_sar_enable;
		u8 tas_cfg[ATH12K_ACPI_DSM_TAS_CFG_SIZE];
		u8 tas_sar_power_table[ATH12K_ACPI_DSM_TAS_DATA_SIZE];
		u8 bios_sar_data[ATH12K_ACPI_DSM_BIOS_SAR_DATA_SIZE];
		u8 geo_offset_data[ATH12K_ACPI_DSM_GEO_OFFSET_DATA_SIZE];
		u8 cca_data[ATH12K_ACPI_DSM_CCA_DATA_SIZE];
		u8 band_edge_power[ATH12K_ACPI_DSM_BAND_EDGE_DATA_SIZE];
	} acpi;

#endif /* CONFIG_ACPI */

	struct notifier_block panic_nb;

	/* must be last */
	u8 drv_priv[] __aligned(sizeof(void *));
};

struct ath12k_pdev_map {
	struct ath12k_base *ab;
	u8 pdev_idx;
};

int ath12k_core_qmi_firmware_ready(struct ath12k_base *ab);
int ath12k_core_pre_init(struct ath12k_base *ab);
int ath12k_core_init(struct ath12k_base *ath12k);
void ath12k_core_deinit(struct ath12k_base *ath12k);
struct ath12k_base *ath12k_core_alloc(struct device *dev, size_t priv_size,
				      enum ath12k_bus bus);
void ath12k_core_free(struct ath12k_base *ath12k);
int ath12k_core_fetch_board_data_api_1(struct ath12k_base *ab,
				       struct ath12k_board_data *bd,
				       char *filename);
int ath12k_core_fetch_bdf(struct ath12k_base *ath12k,
			  struct ath12k_board_data *bd);
void ath12k_core_free_bdf(struct ath12k_base *ab, struct ath12k_board_data *bd);
int ath12k_core_fetch_regdb(struct ath12k_base *ab, struct ath12k_board_data *bd);
int ath12k_core_check_dt(struct ath12k_base *ath12k);
int ath12k_core_check_smbios(struct ath12k_base *ab);
void ath12k_core_halt(struct ath12k *ar);
int ath12k_core_resume_early(struct ath12k_base *ab);
int ath12k_core_resume(struct ath12k_base *ab);
int ath12k_core_suspend(struct ath12k_base *ab);
int ath12k_core_suspend_late(struct ath12k_base *ab);

const struct firmware *ath12k_core_firmware_request(struct ath12k_base *ab,
						    const char *filename);
u32 ath12k_core_get_max_station_per_radio(struct ath12k_base *ab);
u32 ath12k_core_get_max_peers_per_radio(struct ath12k_base *ab);
u32 ath12k_core_get_max_num_tids(struct ath12k_base *ab);

static inline const char *ath12k_scan_state_str(enum ath12k_scan_state state)
{
	switch (state) {
	case ATH12K_SCAN_IDLE:
		return "idle";
	case ATH12K_SCAN_STARTING:
		return "starting";
	case ATH12K_SCAN_RUNNING:
		return "running";
	case ATH12K_SCAN_ABORTING:
		return "aborting";
	}

	return "unknown";
}

static inline struct ath12k_skb_cb *ATH12K_SKB_CB(struct sk_buff *skb)
{
	BUILD_BUG_ON(sizeof(struct ath12k_skb_cb) >
		     IEEE80211_TX_INFO_DRIVER_DATA_SIZE);
	return (struct ath12k_skb_cb *)&IEEE80211_SKB_CB(skb)->driver_data;
}

static inline struct ath12k_skb_rxcb *ATH12K_SKB_RXCB(struct sk_buff *skb)
{
	BUILD_BUG_ON(sizeof(struct ath12k_skb_rxcb) > sizeof(skb->cb));
	return (struct ath12k_skb_rxcb *)skb->cb;
}

static inline struct ath12k_vif *ath12k_vif_to_arvif(struct ieee80211_vif *vif)
{
	return (struct ath12k_vif *)vif->drv_priv;
}

static inline struct ath12k_sta *ath12k_sta_to_arsta(struct ieee80211_sta *sta)
{
	return (struct ath12k_sta *)sta->drv_priv;
}

static inline struct ath12k *ath12k_ab_to_ar(struct ath12k_base *ab,
					     int mac_id)
{
	return ab->pdevs[ath12k_hw_mac_id_to_pdev_id(ab->hw_params, mac_id)].ar;
}

static inline void ath12k_core_create_firmware_path(struct ath12k_base *ab,
						    const char *filename,
						    void *buf, size_t buf_len)
{
	snprintf(buf, buf_len, "%s/%s/%s", ATH12K_FW_DIR,
		 ab->hw_params->fw.dir, filename);
}

static inline const char *ath12k_bus_str(enum ath12k_bus bus)
{
	switch (bus) {
	case ATH12K_BUS_PCI:
		return "pci";
	}

	return "unknown";
}

static inline struct ath12k_hw *ath12k_hw_to_ah(struct ieee80211_hw  *hw)
{
	return hw->priv;
}

static inline struct ath12k *ath12k_ah_to_ar(struct ath12k_hw *ah, u8 hw_link_id)
{
	if (WARN(hw_link_id >= ah->num_radio,
		 "bad hw link id %d, so switch to default link\n", hw_link_id))
		hw_link_id = 0;

	return &ah->radio[hw_link_id];
}

static inline struct ath12k_hw *ath12k_ar_to_ah(struct ath12k *ar)
{
	return ar->ah;
}

static inline struct ieee80211_hw *ath12k_ar_to_hw(struct ath12k *ar)
{
	return ar->ah->hw;
}

#define for_each_ar(ah, ar, index) \
	for ((index) = 0; ((index) < (ah)->num_radio && \
	     ((ar) = &(ah)->radio[(index)])); (index)++)
#endif /* _CORE_H_ */<|MERGE_RESOLUTION|>--- conflicted
+++ resolved
@@ -294,8 +294,6 @@
 	bool ps;
 	struct ath12k_vif_cache *cache;
 	struct ath12k_rekey_data rekey_data;
-<<<<<<< HEAD
-=======
 
 	/* Must be last - ends in a flexible-array member.
 	 *
@@ -303,7 +301,6 @@
 	 * especially because it has a flexible array. Find a better way.
 	 */
 	struct ieee80211_chanctx_conf chanctx;
->>>>>>> adc21867
 };
 
 struct ath12k_vif_iter {
