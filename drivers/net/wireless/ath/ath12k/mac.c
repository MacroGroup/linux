// SPDX-License-Identifier: BSD-3-Clause-Clear
/*
 * Copyright (c) 2018-2021 The Linux Foundation. All rights reserved.
 * Copyright (c) 2021-2024 Qualcomm Innovation Center, Inc. All rights reserved.
 */

#include <net/mac80211.h>
#include <linux/etherdevice.h>

#include "mac.h"
#include "core.h"
#include "debug.h"
#include "wmi.h"
#include "hw.h"
#include "dp_tx.h"
#include "dp_rx.h"
#include "peer.h"
#include "debugfs.h"
#include "hif.h"
#include "wow.h"

#define CHAN2G(_channel, _freq, _flags) { \
	.band                   = NL80211_BAND_2GHZ, \
	.hw_value               = (_channel), \
	.center_freq            = (_freq), \
	.flags                  = (_flags), \
	.max_antenna_gain       = 0, \
	.max_power              = 30, \
}

#define CHAN5G(_channel, _freq, _flags) { \
	.band                   = NL80211_BAND_5GHZ, \
	.hw_value               = (_channel), \
	.center_freq            = (_freq), \
	.flags                  = (_flags), \
	.max_antenna_gain       = 0, \
	.max_power              = 30, \
}

#define CHAN6G(_channel, _freq, _flags) { \
	.band                   = NL80211_BAND_6GHZ, \
	.hw_value               = (_channel), \
	.center_freq            = (_freq), \
	.flags                  = (_flags), \
	.max_antenna_gain       = 0, \
	.max_power              = 30, \
}

static const struct ieee80211_channel ath12k_2ghz_channels[] = {
	CHAN2G(1, 2412, 0),
	CHAN2G(2, 2417, 0),
	CHAN2G(3, 2422, 0),
	CHAN2G(4, 2427, 0),
	CHAN2G(5, 2432, 0),
	CHAN2G(6, 2437, 0),
	CHAN2G(7, 2442, 0),
	CHAN2G(8, 2447, 0),
	CHAN2G(9, 2452, 0),
	CHAN2G(10, 2457, 0),
	CHAN2G(11, 2462, 0),
	CHAN2G(12, 2467, 0),
	CHAN2G(13, 2472, 0),
	CHAN2G(14, 2484, 0),
};

static const struct ieee80211_channel ath12k_5ghz_channels[] = {
	CHAN5G(36, 5180, 0),
	CHAN5G(40, 5200, 0),
	CHAN5G(44, 5220, 0),
	CHAN5G(48, 5240, 0),
	CHAN5G(52, 5260, 0),
	CHAN5G(56, 5280, 0),
	CHAN5G(60, 5300, 0),
	CHAN5G(64, 5320, 0),
	CHAN5G(100, 5500, 0),
	CHAN5G(104, 5520, 0),
	CHAN5G(108, 5540, 0),
	CHAN5G(112, 5560, 0),
	CHAN5G(116, 5580, 0),
	CHAN5G(120, 5600, 0),
	CHAN5G(124, 5620, 0),
	CHAN5G(128, 5640, 0),
	CHAN5G(132, 5660, 0),
	CHAN5G(136, 5680, 0),
	CHAN5G(140, 5700, 0),
	CHAN5G(144, 5720, 0),
	CHAN5G(149, 5745, 0),
	CHAN5G(153, 5765, 0),
	CHAN5G(157, 5785, 0),
	CHAN5G(161, 5805, 0),
	CHAN5G(165, 5825, 0),
	CHAN5G(169, 5845, 0),
	CHAN5G(173, 5865, 0),
};

static const struct ieee80211_channel ath12k_6ghz_channels[] = {
	/* Operating Class 136 */
	CHAN6G(2, 5935, 0),

	/* Operating Classes 131-135 */
	CHAN6G(1, 5955, 0),
	CHAN6G(5, 5975, 0),
	CHAN6G(9, 5995, 0),
	CHAN6G(13, 6015, 0),
	CHAN6G(17, 6035, 0),
	CHAN6G(21, 6055, 0),
	CHAN6G(25, 6075, 0),
	CHAN6G(29, 6095, 0),
	CHAN6G(33, 6115, 0),
	CHAN6G(37, 6135, 0),
	CHAN6G(41, 6155, 0),
	CHAN6G(45, 6175, 0),
	CHAN6G(49, 6195, 0),
	CHAN6G(53, 6215, 0),
	CHAN6G(57, 6235, 0),
	CHAN6G(61, 6255, 0),
	CHAN6G(65, 6275, 0),
	CHAN6G(69, 6295, 0),
	CHAN6G(73, 6315, 0),
	CHAN6G(77, 6335, 0),
	CHAN6G(81, 6355, 0),
	CHAN6G(85, 6375, 0),
	CHAN6G(89, 6395, 0),
	CHAN6G(93, 6415, 0),
	CHAN6G(97, 6435, 0),
	CHAN6G(101, 6455, 0),
	CHAN6G(105, 6475, 0),
	CHAN6G(109, 6495, 0),
	CHAN6G(113, 6515, 0),
	CHAN6G(117, 6535, 0),
	CHAN6G(121, 6555, 0),
	CHAN6G(125, 6575, 0),
	CHAN6G(129, 6595, 0),
	CHAN6G(133, 6615, 0),
	CHAN6G(137, 6635, 0),
	CHAN6G(141, 6655, 0),
	CHAN6G(145, 6675, 0),
	CHAN6G(149, 6695, 0),
	CHAN6G(153, 6715, 0),
	CHAN6G(157, 6735, 0),
	CHAN6G(161, 6755, 0),
	CHAN6G(165, 6775, 0),
	CHAN6G(169, 6795, 0),
	CHAN6G(173, 6815, 0),
	CHAN6G(177, 6835, 0),
	CHAN6G(181, 6855, 0),
	CHAN6G(185, 6875, 0),
	CHAN6G(189, 6895, 0),
	CHAN6G(193, 6915, 0),
	CHAN6G(197, 6935, 0),
	CHAN6G(201, 6955, 0),
	CHAN6G(205, 6975, 0),
	CHAN6G(209, 6995, 0),
	CHAN6G(213, 7015, 0),
	CHAN6G(217, 7035, 0),
	CHAN6G(221, 7055, 0),
	CHAN6G(225, 7075, 0),
	CHAN6G(229, 7095, 0),
	CHAN6G(233, 7115, 0),
};

static struct ieee80211_rate ath12k_legacy_rates[] = {
	{ .bitrate = 10,
	  .hw_value = ATH12K_HW_RATE_CCK_LP_1M },
	{ .bitrate = 20,
	  .hw_value = ATH12K_HW_RATE_CCK_LP_2M,
	  .hw_value_short = ATH12K_HW_RATE_CCK_SP_2M,
	  .flags = IEEE80211_RATE_SHORT_PREAMBLE },
	{ .bitrate = 55,
	  .hw_value = ATH12K_HW_RATE_CCK_LP_5_5M,
	  .hw_value_short = ATH12K_HW_RATE_CCK_SP_5_5M,
	  .flags = IEEE80211_RATE_SHORT_PREAMBLE },
	{ .bitrate = 110,
	  .hw_value = ATH12K_HW_RATE_CCK_LP_11M,
	  .hw_value_short = ATH12K_HW_RATE_CCK_SP_11M,
	  .flags = IEEE80211_RATE_SHORT_PREAMBLE },

	{ .bitrate = 60, .hw_value = ATH12K_HW_RATE_OFDM_6M },
	{ .bitrate = 90, .hw_value = ATH12K_HW_RATE_OFDM_9M },
	{ .bitrate = 120, .hw_value = ATH12K_HW_RATE_OFDM_12M },
	{ .bitrate = 180, .hw_value = ATH12K_HW_RATE_OFDM_18M },
	{ .bitrate = 240, .hw_value = ATH12K_HW_RATE_OFDM_24M },
	{ .bitrate = 360, .hw_value = ATH12K_HW_RATE_OFDM_36M },
	{ .bitrate = 480, .hw_value = ATH12K_HW_RATE_OFDM_48M },
	{ .bitrate = 540, .hw_value = ATH12K_HW_RATE_OFDM_54M },
};

static const int
ath12k_phymodes[NUM_NL80211_BANDS][ATH12K_CHAN_WIDTH_NUM] = {
	[NL80211_BAND_2GHZ] = {
			[NL80211_CHAN_WIDTH_5] = MODE_UNKNOWN,
			[NL80211_CHAN_WIDTH_10] = MODE_UNKNOWN,
			[NL80211_CHAN_WIDTH_20_NOHT] = MODE_11BE_EHT20_2G,
			[NL80211_CHAN_WIDTH_20] = MODE_11BE_EHT20_2G,
			[NL80211_CHAN_WIDTH_40] = MODE_11BE_EHT40_2G,
			[NL80211_CHAN_WIDTH_80] = MODE_UNKNOWN,
			[NL80211_CHAN_WIDTH_80P80] = MODE_UNKNOWN,
			[NL80211_CHAN_WIDTH_160] = MODE_UNKNOWN,
			[NL80211_CHAN_WIDTH_320] = MODE_UNKNOWN,
	},
	[NL80211_BAND_5GHZ] = {
			[NL80211_CHAN_WIDTH_5] = MODE_UNKNOWN,
			[NL80211_CHAN_WIDTH_10] = MODE_UNKNOWN,
			[NL80211_CHAN_WIDTH_20_NOHT] = MODE_11BE_EHT20,
			[NL80211_CHAN_WIDTH_20] = MODE_11BE_EHT20,
			[NL80211_CHAN_WIDTH_40] = MODE_11BE_EHT40,
			[NL80211_CHAN_WIDTH_80] = MODE_11BE_EHT80,
			[NL80211_CHAN_WIDTH_160] = MODE_11BE_EHT160,
			[NL80211_CHAN_WIDTH_80P80] = MODE_11BE_EHT80_80,
			[NL80211_CHAN_WIDTH_320] = MODE_11BE_EHT320,
	},
	[NL80211_BAND_6GHZ] = {
			[NL80211_CHAN_WIDTH_5] = MODE_UNKNOWN,
			[NL80211_CHAN_WIDTH_10] = MODE_UNKNOWN,
			[NL80211_CHAN_WIDTH_20_NOHT] = MODE_11BE_EHT20,
			[NL80211_CHAN_WIDTH_20] = MODE_11BE_EHT20,
			[NL80211_CHAN_WIDTH_40] = MODE_11BE_EHT40,
			[NL80211_CHAN_WIDTH_80] = MODE_11BE_EHT80,
			[NL80211_CHAN_WIDTH_160] = MODE_11BE_EHT160,
			[NL80211_CHAN_WIDTH_80P80] = MODE_11BE_EHT80_80,
			[NL80211_CHAN_WIDTH_320] = MODE_11BE_EHT320,
	},

};

const struct htt_rx_ring_tlv_filter ath12k_mac_mon_status_filter_default = {
	.rx_filter = HTT_RX_FILTER_TLV_FLAGS_MPDU_START |
		     HTT_RX_FILTER_TLV_FLAGS_PPDU_END |
		     HTT_RX_FILTER_TLV_FLAGS_PPDU_END_STATUS_DONE,
	.pkt_filter_flags0 = HTT_RX_FP_MGMT_FILTER_FLAGS0,
	.pkt_filter_flags1 = HTT_RX_FP_MGMT_FILTER_FLAGS1,
	.pkt_filter_flags2 = HTT_RX_FP_CTRL_FILTER_FLASG2,
	.pkt_filter_flags3 = HTT_RX_FP_DATA_FILTER_FLASG3 |
			     HTT_RX_FP_CTRL_FILTER_FLASG3
};

#define ATH12K_MAC_FIRST_OFDM_RATE_IDX 4
#define ath12k_g_rates ath12k_legacy_rates
#define ath12k_g_rates_size (ARRAY_SIZE(ath12k_legacy_rates))
#define ath12k_a_rates (ath12k_legacy_rates + 4)
#define ath12k_a_rates_size (ARRAY_SIZE(ath12k_legacy_rates) - 4)

#define ATH12K_MAC_SCAN_TIMEOUT_MSECS 200 /* in msecs */

static const u32 ath12k_smps_map[] = {
	[WLAN_HT_CAP_SM_PS_STATIC] = WMI_PEER_SMPS_STATIC,
	[WLAN_HT_CAP_SM_PS_DYNAMIC] = WMI_PEER_SMPS_DYNAMIC,
	[WLAN_HT_CAP_SM_PS_INVALID] = WMI_PEER_SMPS_PS_NONE,
	[WLAN_HT_CAP_SM_PS_DISABLED] = WMI_PEER_SMPS_PS_NONE,
};

static int ath12k_start_vdev_delay(struct ath12k *ar,
				   struct ath12k_vif *arvif);
static void ath12k_mac_stop(struct ath12k *ar);
static int ath12k_mac_vdev_create(struct ath12k *ar, struct ieee80211_vif *vif);
static int ath12k_mac_vdev_delete(struct ath12k *ar, struct ieee80211_vif *vif);

static const char *ath12k_mac_phymode_str(enum wmi_phy_mode mode)
{
	switch (mode) {
	case MODE_11A:
		return "11a";
	case MODE_11G:
		return "11g";
	case MODE_11B:
		return "11b";
	case MODE_11GONLY:
		return "11gonly";
	case MODE_11NA_HT20:
		return "11na-ht20";
	case MODE_11NG_HT20:
		return "11ng-ht20";
	case MODE_11NA_HT40:
		return "11na-ht40";
	case MODE_11NG_HT40:
		return "11ng-ht40";
	case MODE_11AC_VHT20:
		return "11ac-vht20";
	case MODE_11AC_VHT40:
		return "11ac-vht40";
	case MODE_11AC_VHT80:
		return "11ac-vht80";
	case MODE_11AC_VHT160:
		return "11ac-vht160";
	case MODE_11AC_VHT80_80:
		return "11ac-vht80+80";
	case MODE_11AC_VHT20_2G:
		return "11ac-vht20-2g";
	case MODE_11AC_VHT40_2G:
		return "11ac-vht40-2g";
	case MODE_11AC_VHT80_2G:
		return "11ac-vht80-2g";
	case MODE_11AX_HE20:
		return "11ax-he20";
	case MODE_11AX_HE40:
		return "11ax-he40";
	case MODE_11AX_HE80:
		return "11ax-he80";
	case MODE_11AX_HE80_80:
		return "11ax-he80+80";
	case MODE_11AX_HE160:
		return "11ax-he160";
	case MODE_11AX_HE20_2G:
		return "11ax-he20-2g";
	case MODE_11AX_HE40_2G:
		return "11ax-he40-2g";
	case MODE_11AX_HE80_2G:
		return "11ax-he80-2g";
	case MODE_11BE_EHT20:
		return "11be-eht20";
	case MODE_11BE_EHT40:
		return "11be-eht40";
	case MODE_11BE_EHT80:
		return "11be-eht80";
	case MODE_11BE_EHT80_80:
		return "11be-eht80+80";
	case MODE_11BE_EHT160:
		return "11be-eht160";
	case MODE_11BE_EHT160_160:
		return "11be-eht160+160";
	case MODE_11BE_EHT320:
		return "11be-eht320";
	case MODE_11BE_EHT20_2G:
		return "11be-eht20-2g";
	case MODE_11BE_EHT40_2G:
		return "11be-eht40-2g";
	case MODE_UNKNOWN:
		/* skip */
		break;

		/* no default handler to allow compiler to check that the
		 * enum is fully handled
		 */
	}

	return "<unknown>";
}

enum rate_info_bw
ath12k_mac_bw_to_mac80211_bw(enum ath12k_supported_bw bw)
{
	u8 ret = RATE_INFO_BW_20;

	switch (bw) {
	case ATH12K_BW_20:
		ret = RATE_INFO_BW_20;
		break;
	case ATH12K_BW_40:
		ret = RATE_INFO_BW_40;
		break;
	case ATH12K_BW_80:
		ret = RATE_INFO_BW_80;
		break;
	case ATH12K_BW_160:
		ret = RATE_INFO_BW_160;
		break;
	case ATH12K_BW_320:
		ret = RATE_INFO_BW_320;
		break;
	}

	return ret;
}

enum ath12k_supported_bw ath12k_mac_mac80211_bw_to_ath12k_bw(enum rate_info_bw bw)
{
	switch (bw) {
	case RATE_INFO_BW_20:
		return ATH12K_BW_20;
	case RATE_INFO_BW_40:
		return ATH12K_BW_40;
	case RATE_INFO_BW_80:
		return ATH12K_BW_80;
	case RATE_INFO_BW_160:
		return ATH12K_BW_160;
	case RATE_INFO_BW_320:
		return ATH12K_BW_320;
	default:
		return ATH12K_BW_20;
	}
}

int ath12k_mac_hw_ratecode_to_legacy_rate(u8 hw_rc, u8 preamble, u8 *rateidx,
					  u16 *rate)
{
	/* As default, it is OFDM rates */
	int i = ATH12K_MAC_FIRST_OFDM_RATE_IDX;
	int max_rates_idx = ath12k_g_rates_size;

	if (preamble == WMI_RATE_PREAMBLE_CCK) {
		hw_rc &= ~ATH12K_HW_RATECODE_CCK_SHORT_PREAM_MASK;
		i = 0;
		max_rates_idx = ATH12K_MAC_FIRST_OFDM_RATE_IDX;
	}

	while (i < max_rates_idx) {
		if (hw_rc == ath12k_legacy_rates[i].hw_value) {
			*rateidx = i;
			*rate = ath12k_legacy_rates[i].bitrate;
			return 0;
		}
		i++;
	}

	return -EINVAL;
}

u8 ath12k_mac_bitrate_to_idx(const struct ieee80211_supported_band *sband,
			     u32 bitrate)
{
	int i;

	for (i = 0; i < sband->n_bitrates; i++)
		if (sband->bitrates[i].bitrate == bitrate)
			return i;

	return 0;
}

static u32
ath12k_mac_max_ht_nss(const u8 *ht_mcs_mask)
{
	int nss;

	for (nss = IEEE80211_HT_MCS_MASK_LEN - 1; nss >= 0; nss--)
		if (ht_mcs_mask[nss])
			return nss + 1;

	return 1;
}

static u32
ath12k_mac_max_vht_nss(const u16 *vht_mcs_mask)
{
	int nss;

	for (nss = NL80211_VHT_NSS_MAX - 1; nss >= 0; nss--)
		if (vht_mcs_mask[nss])
			return nss + 1;

	return 1;
}

static u8 ath12k_parse_mpdudensity(u8 mpdudensity)
{
/*  From IEEE Std 802.11-2020 defined values for "Minimum MPDU Start Spacing":
 *   0 for no restriction
 *   1 for 1/4 us
 *   2 for 1/2 us
 *   3 for 1 us
 *   4 for 2 us
 *   5 for 4 us
 *   6 for 8 us
 *   7 for 16 us
 */
	switch (mpdudensity) {
	case 0:
		return 0;
	case 1:
	case 2:
	case 3:
	/* Our lower layer calculations limit our precision to
	 * 1 microsecond
	 */
		return 1;
	case 4:
		return 2;
	case 5:
		return 4;
	case 6:
		return 8;
	case 7:
		return 16;
	default:
		return 0;
	}
}

static int ath12k_mac_vif_chan(struct ieee80211_vif *vif,
			       struct cfg80211_chan_def *def)
{
	struct ieee80211_chanctx_conf *conf;

	rcu_read_lock();
	conf = rcu_dereference(vif->bss_conf.chanctx_conf);
	if (!conf) {
		rcu_read_unlock();
		return -ENOENT;
	}

	*def = conf->def;
	rcu_read_unlock();

	return 0;
}

static bool ath12k_mac_bitrate_is_cck(int bitrate)
{
	switch (bitrate) {
	case 10:
	case 20:
	case 55:
	case 110:
		return true;
	}

	return false;
}

u8 ath12k_mac_hw_rate_to_idx(const struct ieee80211_supported_band *sband,
			     u8 hw_rate, bool cck)
{
	const struct ieee80211_rate *rate;
	int i;

	for (i = 0; i < sband->n_bitrates; i++) {
		rate = &sband->bitrates[i];

		if (ath12k_mac_bitrate_is_cck(rate->bitrate) != cck)
			continue;

		if (rate->hw_value == hw_rate)
			return i;
		else if (rate->flags & IEEE80211_RATE_SHORT_PREAMBLE &&
			 rate->hw_value_short == hw_rate)
			return i;
	}

	return 0;
}

static u8 ath12k_mac_bitrate_to_rate(int bitrate)
{
	return DIV_ROUND_UP(bitrate, 5) |
	       (ath12k_mac_bitrate_is_cck(bitrate) ? BIT(7) : 0);
}

static void ath12k_get_arvif_iter(void *data, u8 *mac,
				  struct ieee80211_vif *vif)
{
	struct ath12k_vif_iter *arvif_iter = data;
	struct ath12k_vif *arvif = ath12k_vif_to_arvif(vif);

	if (arvif->vdev_id == arvif_iter->vdev_id &&
	    arvif->ar == arvif_iter->ar)
		arvif_iter->arvif = arvif;
}

struct ath12k_vif *ath12k_mac_get_arvif(struct ath12k *ar, u32 vdev_id)
{
	struct ath12k_vif_iter arvif_iter = {};
	u32 flags;

	arvif_iter.vdev_id = vdev_id;
	arvif_iter.ar = ar;

	flags = IEEE80211_IFACE_ITER_RESUME_ALL;
	ieee80211_iterate_active_interfaces_atomic(ath12k_ar_to_hw(ar),
						   flags,
						   ath12k_get_arvif_iter,
						   &arvif_iter);
	if (!arvif_iter.arvif) {
		ath12k_warn(ar->ab, "No VIF found for vdev %d\n", vdev_id);
		return NULL;
	}

	return arvif_iter.arvif;
}

struct ath12k_vif *ath12k_mac_get_arvif_by_vdev_id(struct ath12k_base *ab,
						   u32 vdev_id)
{
	int i;
	struct ath12k_pdev *pdev;
	struct ath12k_vif *arvif;

	for (i = 0; i < ab->num_radios; i++) {
		pdev = rcu_dereference(ab->pdevs_active[i]);
		if (pdev && pdev->ar &&
		    (pdev->ar->allocated_vdev_map & (1LL << vdev_id))) {
			arvif = ath12k_mac_get_arvif(pdev->ar, vdev_id);
			if (arvif)
				return arvif;
		}
	}

	return NULL;
}

struct ath12k *ath12k_mac_get_ar_by_vdev_id(struct ath12k_base *ab, u32 vdev_id)
{
	int i;
	struct ath12k_pdev *pdev;

	for (i = 0; i < ab->num_radios; i++) {
		pdev = rcu_dereference(ab->pdevs_active[i]);
		if (pdev && pdev->ar) {
			if (pdev->ar->allocated_vdev_map & (1LL << vdev_id))
				return pdev->ar;
		}
	}

	return NULL;
}

struct ath12k *ath12k_mac_get_ar_by_pdev_id(struct ath12k_base *ab, u32 pdev_id)
{
	int i;
	struct ath12k_pdev *pdev;

	if (ab->hw_params->single_pdev_only) {
		pdev = rcu_dereference(ab->pdevs_active[0]);
		return pdev ? pdev->ar : NULL;
	}

	if (WARN_ON(pdev_id > ab->num_radios))
		return NULL;

	for (i = 0; i < ab->num_radios; i++) {
		pdev = rcu_dereference(ab->pdevs_active[i]);

		if (pdev && pdev->pdev_id == pdev_id)
			return (pdev->ar ? pdev->ar : NULL);
	}

	return NULL;
}

static struct ath12k *ath12k_mac_get_ar_by_chan(struct ieee80211_hw *hw,
						struct ieee80211_channel *channel)
{
	struct ath12k_hw *ah = hw->priv;
	struct ath12k *ar;
	int i;

	ar = ah->radio;

	if (ah->num_radio == 1)
		return ar;

	for_each_ar(ah, ar, i) {
		if (channel->center_freq >= ar->freq_low &&
		    channel->center_freq <= ar->freq_high)
			return ar;
	}
	return NULL;
}

static struct ath12k *ath12k_get_ar_by_ctx(struct ieee80211_hw *hw,
					   struct ieee80211_chanctx_conf *ctx)
{
	if (!ctx)
		return NULL;

	return ath12k_mac_get_ar_by_chan(hw, ctx->def.chan);
}

static struct ath12k *ath12k_get_ar_by_vif(struct ieee80211_hw *hw,
					   struct ieee80211_vif *vif)
{
	struct ath12k_vif *arvif = ath12k_vif_to_arvif(vif);
	struct ath12k_hw *ah = ath12k_hw_to_ah(hw);

	/* If there is one pdev within ah, then we return
	 * ar directly.
	 */
	if (ah->num_radio == 1)
		return ah->radio;

	if (arvif->is_created)
		return arvif->ar;

	return NULL;
}

static struct ath12k_vif *ath12k_mac_get_vif_up(struct ath12k *ar)
{
	struct ath12k_vif *arvif;

	lockdep_assert_held(&ar->conf_mutex);
	list_for_each_entry(arvif, &ar->arvifs, list) {
		if (arvif->is_up)
			return arvif;
	}

	return NULL;
}

static bool ath12k_mac_band_match(enum nl80211_band band1, enum WMI_HOST_WLAN_BAND band2)
{
	switch (band1) {
	case NL80211_BAND_2GHZ:
		if (band2 & WMI_HOST_WLAN_2G_CAP)
			return true;
		break;
	case NL80211_BAND_5GHZ:
	case NL80211_BAND_6GHZ:
		if (band2 & WMI_HOST_WLAN_5G_CAP)
			return true;
		break;
	default:
		return false;
	}

	return false;
}

static u8 ath12k_mac_get_target_pdev_id_from_vif(struct ath12k_vif *arvif)
{
	struct ath12k *ar = arvif->ar;
	struct ath12k_base *ab = ar->ab;
	struct ieee80211_vif *vif = arvif->vif;
	struct cfg80211_chan_def def;
	enum nl80211_band band;
	u8 pdev_id = ab->fw_pdev[0].pdev_id;
	int i;

	if (WARN_ON(ath12k_mac_vif_chan(vif, &def)))
		return pdev_id;

	band = def.chan->band;

	for (i = 0; i < ab->fw_pdev_count; i++) {
		if (ath12k_mac_band_match(band, ab->fw_pdev[i].supported_bands))
			return ab->fw_pdev[i].pdev_id;
	}

	return pdev_id;
}

u8 ath12k_mac_get_target_pdev_id(struct ath12k *ar)
{
	struct ath12k_vif *arvif;
	struct ath12k_base *ab = ar->ab;

	if (!ab->hw_params->single_pdev_only)
		return ar->pdev->pdev_id;

	arvif = ath12k_mac_get_vif_up(ar);

	/* fw_pdev array has pdev ids derived from phy capability
	 * service ready event (pdev_and_hw_link_ids).
	 * If no vif is active, return default first index.
	 */
	if (!arvif)
		return ar->ab->fw_pdev[0].pdev_id;

	/* If active vif is found, return the pdev id matching chandef band */
	return ath12k_mac_get_target_pdev_id_from_vif(arvif);
}

static void ath12k_pdev_caps_update(struct ath12k *ar)
{
	struct ath12k_base *ab = ar->ab;

	ar->max_tx_power = ab->target_caps.hw_max_tx_power;

	/* FIXME: Set min_tx_power to ab->target_caps.hw_min_tx_power.
	 * But since the received value in svcrdy is same as hw_max_tx_power,
	 * we can set ar->min_tx_power to 0 currently until
	 * this is fixed in firmware
	 */
	ar->min_tx_power = 0;

	ar->txpower_limit_2g = ar->max_tx_power;
	ar->txpower_limit_5g = ar->max_tx_power;
	ar->txpower_scale = WMI_HOST_TP_SCALE_MAX;
}

static int ath12k_mac_txpower_recalc(struct ath12k *ar)
{
	struct ath12k_pdev *pdev = ar->pdev;
	struct ath12k_vif *arvif;
	int ret, txpower = -1;
	u32 param;

	lockdep_assert_held(&ar->conf_mutex);

	list_for_each_entry(arvif, &ar->arvifs, list) {
		if (arvif->txpower <= 0)
			continue;

		if (txpower == -1)
			txpower = arvif->txpower;
		else
			txpower = min(txpower, arvif->txpower);
	}

	if (txpower == -1)
		return 0;

	/* txpwr is set as 2 units per dBm in FW*/
	txpower = min_t(u32, max_t(u32, ar->min_tx_power, txpower),
			ar->max_tx_power) * 2;

	ath12k_dbg(ar->ab, ATH12K_DBG_MAC, "txpower to set in hw %d\n",
		   txpower / 2);

	if ((pdev->cap.supported_bands & WMI_HOST_WLAN_2G_CAP) &&
	    ar->txpower_limit_2g != txpower) {
		param = WMI_PDEV_PARAM_TXPOWER_LIMIT2G;
		ret = ath12k_wmi_pdev_set_param(ar, param,
						txpower, ar->pdev->pdev_id);
		if (ret)
			goto fail;
		ar->txpower_limit_2g = txpower;
	}

	if ((pdev->cap.supported_bands & WMI_HOST_WLAN_5G_CAP) &&
	    ar->txpower_limit_5g != txpower) {
		param = WMI_PDEV_PARAM_TXPOWER_LIMIT5G;
		ret = ath12k_wmi_pdev_set_param(ar, param,
						txpower, ar->pdev->pdev_id);
		if (ret)
			goto fail;
		ar->txpower_limit_5g = txpower;
	}

	return 0;

fail:
	ath12k_warn(ar->ab, "failed to recalc txpower limit %d using pdev param %d: %d\n",
		    txpower / 2, param, ret);
	return ret;
}

static int ath12k_recalc_rtscts_prot(struct ath12k_vif *arvif)
{
	struct ath12k *ar = arvif->ar;
	u32 vdev_param, rts_cts;
	int ret;

	lockdep_assert_held(&ar->conf_mutex);

	vdev_param = WMI_VDEV_PARAM_ENABLE_RTSCTS;

	/* Enable RTS/CTS protection for sw retries (when legacy stations
	 * are in BSS) or by default only for second rate series.
	 * TODO: Check if we need to enable CTS 2 Self in any case
	 */
	rts_cts = WMI_USE_RTS_CTS;

	if (arvif->num_legacy_stations > 0)
		rts_cts |= WMI_RTSCTS_ACROSS_SW_RETRIES << 4;
	else
		rts_cts |= WMI_RTSCTS_FOR_SECOND_RATESERIES << 4;

	/* Need not send duplicate param value to firmware */
	if (arvif->rtscts_prot_mode == rts_cts)
		return 0;

	arvif->rtscts_prot_mode = rts_cts;

	ath12k_dbg(ar->ab, ATH12K_DBG_MAC, "mac vdev %d recalc rts/cts prot %d\n",
		   arvif->vdev_id, rts_cts);

	ret = ath12k_wmi_vdev_set_param_cmd(ar, arvif->vdev_id,
					    vdev_param, rts_cts);
	if (ret)
		ath12k_warn(ar->ab, "failed to recalculate rts/cts prot for vdev %d: %d\n",
			    arvif->vdev_id, ret);

	return ret;
}

static int ath12k_mac_set_kickout(struct ath12k_vif *arvif)
{
	struct ath12k *ar = arvif->ar;
	u32 param;
	int ret;

	ret = ath12k_wmi_pdev_set_param(ar, WMI_PDEV_PARAM_STA_KICKOUT_TH,
					ATH12K_KICKOUT_THRESHOLD,
					ar->pdev->pdev_id);
	if (ret) {
		ath12k_warn(ar->ab, "failed to set kickout threshold on vdev %i: %d\n",
			    arvif->vdev_id, ret);
		return ret;
	}

	param = WMI_VDEV_PARAM_AP_KEEPALIVE_MIN_IDLE_INACTIVE_TIME_SECS;
	ret = ath12k_wmi_vdev_set_param_cmd(ar, arvif->vdev_id, param,
					    ATH12K_KEEPALIVE_MIN_IDLE);
	if (ret) {
		ath12k_warn(ar->ab, "failed to set keepalive minimum idle time on vdev %i: %d\n",
			    arvif->vdev_id, ret);
		return ret;
	}

	param = WMI_VDEV_PARAM_AP_KEEPALIVE_MAX_IDLE_INACTIVE_TIME_SECS;
	ret = ath12k_wmi_vdev_set_param_cmd(ar, arvif->vdev_id, param,
					    ATH12K_KEEPALIVE_MAX_IDLE);
	if (ret) {
		ath12k_warn(ar->ab, "failed to set keepalive maximum idle time on vdev %i: %d\n",
			    arvif->vdev_id, ret);
		return ret;
	}

	param = WMI_VDEV_PARAM_AP_KEEPALIVE_MAX_UNRESPONSIVE_TIME_SECS;
	ret = ath12k_wmi_vdev_set_param_cmd(ar, arvif->vdev_id, param,
					    ATH12K_KEEPALIVE_MAX_UNRESPONSIVE);
	if (ret) {
		ath12k_warn(ar->ab, "failed to set keepalive maximum unresponsive time on vdev %i: %d\n",
			    arvif->vdev_id, ret);
		return ret;
	}

	return 0;
}

void ath12k_mac_peer_cleanup_all(struct ath12k *ar)
{
	struct ath12k_peer *peer, *tmp;
	struct ath12k_base *ab = ar->ab;

	lockdep_assert_held(&ar->conf_mutex);

	spin_lock_bh(&ab->base_lock);
	list_for_each_entry_safe(peer, tmp, &ab->peers, list) {
		ath12k_dp_rx_peer_tid_cleanup(ar, peer);
		list_del(&peer->list);
		kfree(peer);
	}
	spin_unlock_bh(&ab->base_lock);

	ar->num_peers = 0;
	ar->num_stations = 0;
}

static int ath12k_mac_vdev_setup_sync(struct ath12k *ar)
{
	lockdep_assert_held(&ar->conf_mutex);

	if (test_bit(ATH12K_FLAG_CRASH_FLUSH, &ar->ab->dev_flags))
		return -ESHUTDOWN;

	ath12k_dbg(ar->ab, ATH12K_DBG_MAC, "vdev setup timeout %d\n",
		   ATH12K_VDEV_SETUP_TIMEOUT_HZ);

	if (!wait_for_completion_timeout(&ar->vdev_setup_done,
					 ATH12K_VDEV_SETUP_TIMEOUT_HZ))
		return -ETIMEDOUT;

	return ar->last_wmi_vdev_start_status ? -EINVAL : 0;
}

static int ath12k_monitor_vdev_up(struct ath12k *ar, int vdev_id)
{
	struct ath12k_wmi_vdev_up_params params = {};
	int ret;

	params.vdev_id = vdev_id;
	params.bssid = ar->mac_addr;
	ret = ath12k_wmi_vdev_up(ar, &params);
	if (ret) {
		ath12k_warn(ar->ab, "failed to put up monitor vdev %i: %d\n",
			    vdev_id, ret);
		return ret;
	}

	ath12k_dbg(ar->ab, ATH12K_DBG_MAC, "mac monitor vdev %i started\n",
		   vdev_id);
	return 0;
}

static int ath12k_mac_monitor_vdev_start(struct ath12k *ar, int vdev_id,
					 struct cfg80211_chan_def *chandef)
{
	struct ieee80211_channel *channel;
	struct wmi_vdev_start_req_arg arg = {};
	struct ath12k_wmi_vdev_up_params params = {};
	int ret;

	lockdep_assert_held(&ar->conf_mutex);

	channel = chandef->chan;
	arg.vdev_id = vdev_id;
	arg.freq = channel->center_freq;
	arg.band_center_freq1 = chandef->center_freq1;
	arg.band_center_freq2 = chandef->center_freq2;
	arg.mode = ath12k_phymodes[chandef->chan->band][chandef->width];
	arg.chan_radar = !!(channel->flags & IEEE80211_CHAN_RADAR);

	arg.min_power = 0;
	arg.max_power = channel->max_power;
	arg.max_reg_power = channel->max_reg_power;
	arg.max_antenna_gain = channel->max_antenna_gain;

	arg.pref_tx_streams = ar->num_tx_chains;
	arg.pref_rx_streams = ar->num_rx_chains;
	arg.punct_bitmap = 0xFFFFFFFF;

	arg.passive |= !!(chandef->chan->flags & IEEE80211_CHAN_NO_IR);

	reinit_completion(&ar->vdev_setup_done);
	reinit_completion(&ar->vdev_delete_done);

	ret = ath12k_wmi_vdev_start(ar, &arg, false);
	if (ret) {
		ath12k_warn(ar->ab, "failed to request monitor vdev %i start: %d\n",
			    vdev_id, ret);
		return ret;
	}

	ret = ath12k_mac_vdev_setup_sync(ar);
	if (ret) {
		ath12k_warn(ar->ab, "failed to synchronize setup for monitor vdev %i start: %d\n",
			    vdev_id, ret);
		return ret;
	}

	params.vdev_id = vdev_id;
	params.bssid = ar->mac_addr;
	ret = ath12k_wmi_vdev_up(ar, &params);
	if (ret) {
		ath12k_warn(ar->ab, "failed to put up monitor vdev %i: %d\n",
			    vdev_id, ret);
		goto vdev_stop;
	}

	ath12k_dbg(ar->ab, ATH12K_DBG_MAC, "mac monitor vdev %i started\n",
		   vdev_id);
	return 0;

vdev_stop:
	ret = ath12k_wmi_vdev_stop(ar, vdev_id);
	if (ret)
		ath12k_warn(ar->ab, "failed to stop monitor vdev %i after start failure: %d\n",
			    vdev_id, ret);
	return ret;
}

static int ath12k_mac_monitor_vdev_stop(struct ath12k *ar)
{
	int ret;

	lockdep_assert_held(&ar->conf_mutex);

	reinit_completion(&ar->vdev_setup_done);

	ret = ath12k_wmi_vdev_stop(ar, ar->monitor_vdev_id);
	if (ret)
		ath12k_warn(ar->ab, "failed to request monitor vdev %i stop: %d\n",
			    ar->monitor_vdev_id, ret);

	ret = ath12k_mac_vdev_setup_sync(ar);
	if (ret)
		ath12k_warn(ar->ab, "failed to synchronize monitor vdev %i stop: %d\n",
			    ar->monitor_vdev_id, ret);

	ret = ath12k_wmi_vdev_down(ar, ar->monitor_vdev_id);
	if (ret)
		ath12k_warn(ar->ab, "failed to put down monitor vdev %i: %d\n",
			    ar->monitor_vdev_id, ret);

	ath12k_dbg(ar->ab, ATH12K_DBG_MAC, "mac monitor vdev %i stopped\n",
		   ar->monitor_vdev_id);
	return ret;
}

static int ath12k_mac_monitor_vdev_create(struct ath12k *ar)
{
	struct ath12k_pdev *pdev = ar->pdev;
	struct ath12k_wmi_vdev_create_arg arg = {};
	int bit, ret;
	u8 tmp_addr[6];
	u16 nss;

	lockdep_assert_held(&ar->conf_mutex);

	if (ar->monitor_vdev_created)
		return 0;

	if (ar->ab->free_vdev_map == 0) {
		ath12k_warn(ar->ab, "failed to find free vdev id for monitor vdev\n");
		return -ENOMEM;
	}

	bit = __ffs64(ar->ab->free_vdev_map);

	ar->monitor_vdev_id = bit;

	arg.if_id = ar->monitor_vdev_id;
	arg.type = WMI_VDEV_TYPE_MONITOR;
	arg.subtype = WMI_VDEV_SUBTYPE_NONE;
	arg.pdev_id = pdev->pdev_id;
	arg.if_stats_id = ATH12K_INVAL_VDEV_STATS_ID;

	if (pdev->cap.supported_bands & WMI_HOST_WLAN_2G_CAP) {
		arg.chains[NL80211_BAND_2GHZ].tx = ar->num_tx_chains;
		arg.chains[NL80211_BAND_2GHZ].rx = ar->num_rx_chains;
	}

	if (pdev->cap.supported_bands & WMI_HOST_WLAN_5G_CAP) {
		arg.chains[NL80211_BAND_5GHZ].tx = ar->num_tx_chains;
		arg.chains[NL80211_BAND_5GHZ].rx = ar->num_rx_chains;
	}

	ret = ath12k_wmi_vdev_create(ar, tmp_addr, &arg);
	if (ret) {
		ath12k_warn(ar->ab, "failed to request monitor vdev %i creation: %d\n",
			    ar->monitor_vdev_id, ret);
		ar->monitor_vdev_id = -1;
		return ret;
	}

	nss = hweight32(ar->cfg_tx_chainmask) ? : 1;
	ret = ath12k_wmi_vdev_set_param_cmd(ar, ar->monitor_vdev_id,
					    WMI_VDEV_PARAM_NSS, nss);
	if (ret) {
		ath12k_warn(ar->ab, "failed to set vdev %d chainmask 0x%x, nss %d :%d\n",
			    ar->monitor_vdev_id, ar->cfg_tx_chainmask, nss, ret);
		return ret;
	}

	ret = ath12k_mac_txpower_recalc(ar);
	if (ret)
		return ret;

	ar->allocated_vdev_map |= 1LL << ar->monitor_vdev_id;
	ar->ab->free_vdev_map &= ~(1LL << ar->monitor_vdev_id);
	ar->num_created_vdevs++;
	ar->monitor_vdev_created = true;
	ath12k_dbg(ar->ab, ATH12K_DBG_MAC, "mac monitor vdev %d created\n",
		   ar->monitor_vdev_id);

	return 0;
}

static int ath12k_mac_monitor_vdev_delete(struct ath12k *ar)
{
	int ret;
	unsigned long time_left;

	lockdep_assert_held(&ar->conf_mutex);

	if (!ar->monitor_vdev_created)
		return 0;

	reinit_completion(&ar->vdev_delete_done);

	ret = ath12k_wmi_vdev_delete(ar, ar->monitor_vdev_id);
	if (ret) {
		ath12k_warn(ar->ab, "failed to request wmi monitor vdev %i removal: %d\n",
			    ar->monitor_vdev_id, ret);
		return ret;
	}

	time_left = wait_for_completion_timeout(&ar->vdev_delete_done,
						ATH12K_VDEV_DELETE_TIMEOUT_HZ);
	if (time_left == 0) {
		ath12k_warn(ar->ab, "Timeout in receiving vdev delete response\n");
	} else {
		ar->allocated_vdev_map &= ~(1LL << ar->monitor_vdev_id);
		ar->ab->free_vdev_map |= 1LL << (ar->monitor_vdev_id);
		ath12k_dbg(ar->ab, ATH12K_DBG_MAC, "mac monitor vdev %d deleted\n",
			   ar->monitor_vdev_id);
		ar->num_created_vdevs--;
		ar->monitor_vdev_id = -1;
		ar->monitor_vdev_created = false;
	}

	return ret;
}

static void
ath12k_mac_get_any_chandef_iter(struct ieee80211_hw *hw,
				struct ieee80211_chanctx_conf *conf,
				void *data)
{
	struct cfg80211_chan_def **def = data;

	*def = &conf->def;
}

static int ath12k_mac_monitor_start(struct ath12k *ar)
{
	struct cfg80211_chan_def *chandef = NULL;
	int ret;

	lockdep_assert_held(&ar->conf_mutex);

	if (ar->monitor_started)
		return 0;

	ieee80211_iter_chan_contexts_atomic(ath12k_ar_to_hw(ar),
					    ath12k_mac_get_any_chandef_iter,
					    &chandef);
	if (!chandef)
		return 0;

	ret = ath12k_mac_monitor_vdev_start(ar, ar->monitor_vdev_id, chandef);
	if (ret) {
		ath12k_warn(ar->ab, "failed to start monitor vdev: %d\n", ret);
		ath12k_mac_monitor_vdev_delete(ar);
		return ret;
	}

	ar->monitor_started = true;
	ar->num_started_vdevs++;
	ret = ath12k_dp_tx_htt_monitor_mode_ring_config(ar, false);
	ath12k_dbg(ar->ab, ATH12K_DBG_MAC, "mac monitor started ret %d\n", ret);

	return ret;
}

static int ath12k_mac_monitor_stop(struct ath12k *ar)
{
	int ret;

	lockdep_assert_held(&ar->conf_mutex);

	if (!ar->monitor_started)
		return 0;

	ret = ath12k_mac_monitor_vdev_stop(ar);
	if (ret) {
		ath12k_warn(ar->ab, "failed to stop monitor vdev: %d\n", ret);
		return ret;
	}

	ar->monitor_started = false;
	ar->num_started_vdevs--;
	ret = ath12k_dp_tx_htt_monitor_mode_ring_config(ar, true);
	ath12k_dbg(ar->ab, ATH12K_DBG_MAC, "mac monitor stopped ret %d\n", ret);
	return ret;
}

static int ath12k_mac_vdev_stop(struct ath12k_vif *arvif)
{
	struct ath12k *ar = arvif->ar;
	int ret;

	lockdep_assert_held(&ar->conf_mutex);

	reinit_completion(&ar->vdev_setup_done);

	ret = ath12k_wmi_vdev_stop(ar, arvif->vdev_id);
	if (ret) {
		ath12k_warn(ar->ab, "failed to stop WMI vdev %i: %d\n",
			    arvif->vdev_id, ret);
		goto err;
	}

	ret = ath12k_mac_vdev_setup_sync(ar);
	if (ret) {
		ath12k_warn(ar->ab, "failed to synchronize setup for vdev %i: %d\n",
			    arvif->vdev_id, ret);
		goto err;
	}

	WARN_ON(ar->num_started_vdevs == 0);

	ar->num_started_vdevs--;
	ath12k_dbg(ar->ab, ATH12K_DBG_MAC, "vdev %pM stopped, vdev_id %d\n",
		   arvif->vif->addr, arvif->vdev_id);

	if (test_bit(ATH12K_CAC_RUNNING, &ar->dev_flags)) {
		clear_bit(ATH12K_CAC_RUNNING, &ar->dev_flags);
		ath12k_dbg(ar->ab, ATH12K_DBG_MAC, "CAC Stopped for vdev %d\n",
			   arvif->vdev_id);
	}

	return 0;
err:
	return ret;
}

static int ath12k_mac_config(struct ath12k *ar, u32 changed)
{
	struct ieee80211_hw *hw = ath12k_ar_to_hw(ar);
	struct ieee80211_conf *conf = &hw->conf;
	int ret = 0;

	mutex_lock(&ar->conf_mutex);

	if (changed & IEEE80211_CONF_CHANGE_MONITOR) {
		ar->monitor_conf_enabled = conf->flags & IEEE80211_CONF_MONITOR;
		if (ar->monitor_conf_enabled) {
			if (ar->monitor_vdev_created)
				goto exit;
			ret = ath12k_mac_monitor_vdev_create(ar);
			if (ret)
				goto exit;
			ret = ath12k_mac_monitor_start(ar);
			if (ret)
				goto err_mon_del;
		} else {
			if (!ar->monitor_vdev_created)
				goto exit;
			ret = ath12k_mac_monitor_stop(ar);
			if (ret)
				goto exit;
			ath12k_mac_monitor_vdev_delete(ar);
		}
	}

exit:
	mutex_unlock(&ar->conf_mutex);
	return ret;

err_mon_del:
	ath12k_mac_monitor_vdev_delete(ar);
	mutex_unlock(&ar->conf_mutex);
	return ret;
}

static int ath12k_mac_op_config(struct ieee80211_hw *hw, u32 changed)
{
	struct ath12k_hw *ah = ath12k_hw_to_ah(hw);
	struct ath12k *ar;
	int ret;

	ar = ath12k_ah_to_ar(ah, 0);

	ret = ath12k_mac_config(ar, changed);
	if (ret)
		ath12k_warn(ar->ab, "failed to update config pdev idx %d: %d\n",
			    ar->pdev_idx, ret);

	return ret;
}

static int ath12k_mac_setup_bcn_p2p_ie(struct ath12k_vif *arvif,
				       struct sk_buff *bcn)
{
	struct ath12k *ar = arvif->ar;
	struct ieee80211_mgmt *mgmt;
	const u8 *p2p_ie;
	int ret;

	mgmt = (void *)bcn->data;
	p2p_ie = cfg80211_find_vendor_ie(WLAN_OUI_WFA, WLAN_OUI_TYPE_WFA_P2P,
					 mgmt->u.beacon.variable,
					 bcn->len - (mgmt->u.beacon.variable -
						     bcn->data));
	if (!p2p_ie) {
		ath12k_warn(ar->ab, "no P2P ie found in beacon\n");
		return -ENOENT;
	}

	ret = ath12k_wmi_p2p_go_bcn_ie(ar, arvif->vdev_id, p2p_ie);
	if (ret) {
		ath12k_warn(ar->ab, "failed to submit P2P GO bcn ie for vdev %i: %d\n",
			    arvif->vdev_id, ret);
		return ret;
	}

	return 0;
}

static int ath12k_mac_remove_vendor_ie(struct sk_buff *skb, unsigned int oui,
				       u8 oui_type, size_t ie_offset)
{
	const u8 *next, *end;
	size_t len;
	u8 *ie;

	if (WARN_ON(skb->len < ie_offset))
		return -EINVAL;

	ie = (u8 *)cfg80211_find_vendor_ie(oui, oui_type,
					   skb->data + ie_offset,
					   skb->len - ie_offset);
	if (!ie)
		return -ENOENT;

	len = ie[1] + 2;
	end = skb->data + skb->len;
	next = ie + len;

	if (WARN_ON(next > end))
		return -EINVAL;

	memmove(ie, next, end - next);
	skb_trim(skb, skb->len - len);

	return 0;
}

static void ath12k_mac_set_arvif_ies(struct ath12k_vif *arvif, struct sk_buff *bcn,
				     u8 bssid_index, bool *nontx_profile_found)
{
	struct ieee80211_mgmt *mgmt = (struct ieee80211_mgmt *)bcn->data;
	const struct element *elem, *nontx, *index, *nie;
	const u8 *start, *tail;
	u16 rem_len;
	u8 i;

	start = bcn->data + ieee80211_get_hdrlen_from_skb(bcn) + sizeof(mgmt->u.beacon);
	tail = skb_tail_pointer(bcn);
	rem_len = tail - start;

	arvif->rsnie_present = false;
	arvif->wpaie_present = false;

	if (cfg80211_find_ie(WLAN_EID_RSN, start, rem_len))
		arvif->rsnie_present = true;
	if (cfg80211_find_vendor_ie(WLAN_OUI_MICROSOFT, WLAN_OUI_TYPE_MICROSOFT_WPA,
				    start, rem_len))
		arvif->wpaie_present = true;

	/* Return from here for the transmitted profile */
	if (!bssid_index)
		return;

	/* Initial rsnie_present for the nontransmitted profile is set to be same as that
	 * of the transmitted profile. It will be changed if security configurations are
	 * different.
	 */
	*nontx_profile_found = false;
	for_each_element_id(elem, WLAN_EID_MULTIPLE_BSSID, start, rem_len) {
		/* Fixed minimum MBSSID element length with at least one
		 * nontransmitted BSSID profile is 12 bytes as given below;
		 * 1 (max BSSID indicator) +
		 * 2 (Nontransmitted BSSID profile: Subelement ID + length) +
		 * 4 (Nontransmitted BSSID Capabilities: tag + length + info)
		 * 2 (Nontransmitted BSSID SSID: tag + length)
		 * 3 (Nontransmitted BSSID Index: tag + length + BSSID index
		 */
		if (elem->datalen < 12 || elem->data[0] < 1)
			continue; /* Max BSSID indicator must be >=1 */

		for_each_element(nontx, elem->data + 1, elem->datalen - 1) {
			start = nontx->data;

			if (nontx->id != 0 || nontx->datalen < 4)
				continue; /* Invalid nontransmitted profile */

			if (nontx->data[0] != WLAN_EID_NON_TX_BSSID_CAP ||
			    nontx->data[1] != 2) {
				continue; /* Missing nontransmitted BSS capabilities */
			}

			if (nontx->data[4] != WLAN_EID_SSID)
				continue; /* Missing SSID for nontransmitted BSS */

			index = cfg80211_find_elem(WLAN_EID_MULTI_BSSID_IDX,
						   start, nontx->datalen);
			if (!index || index->datalen < 1 || index->data[0] == 0)
				continue; /* Invalid MBSSID Index element */

			if (index->data[0] == bssid_index) {
				*nontx_profile_found = true;
				if (cfg80211_find_ie(WLAN_EID_RSN,
						     nontx->data,
						     nontx->datalen)) {
					arvif->rsnie_present = true;
					return;
				} else if (!arvif->rsnie_present) {
					return; /* Both tx and nontx BSS are open */
				}

				nie = cfg80211_find_ext_elem(WLAN_EID_EXT_NON_INHERITANCE,
							     nontx->data,
							     nontx->datalen);
				if (!nie || nie->datalen < 2)
					return; /* Invalid non-inheritance element */

				for (i = 1; i < nie->datalen - 1; i++) {
					if (nie->data[i] == WLAN_EID_RSN) {
						arvif->rsnie_present = false;
						break;
					}
				}

				return;
			}
		}
	}
}

static int ath12k_mac_setup_bcn_tmpl_ema(struct ath12k_vif *arvif)
{
	struct ieee80211_bss_conf *bss_conf = &arvif->vif->bss_conf;
	struct ath12k_wmi_bcn_tmpl_ema_arg ema_args;
	struct ieee80211_ema_beacons *beacons;
	struct ath12k_vif *tx_arvif;
	bool nontx_profile_found = false;
	int ret = 0;
	u8 i;

	tx_arvif = ath12k_vif_to_arvif(arvif->vif->mbssid_tx_vif);
	beacons = ieee80211_beacon_get_template_ema_list(ath12k_ar_to_hw(tx_arvif->ar),
							 tx_arvif->vif, 0);
	if (!beacons || !beacons->cnt) {
		ath12k_warn(arvif->ar->ab,
			    "failed to get ema beacon templates from mac80211\n");
		return -EPERM;
	}

	if (tx_arvif == arvif)
		ath12k_mac_set_arvif_ies(arvif, beacons->bcn[0].skb, 0, NULL);

	for (i = 0; i < beacons->cnt; i++) {
		if (tx_arvif != arvif && !nontx_profile_found)
			ath12k_mac_set_arvif_ies(arvif, beacons->bcn[i].skb,
						 bss_conf->bssid_index,
						 &nontx_profile_found);

		ema_args.bcn_cnt = beacons->cnt;
		ema_args.bcn_index = i;
		ret = ath12k_wmi_bcn_tmpl(tx_arvif->ar, tx_arvif->vdev_id,
					  &beacons->bcn[i].offs,
					  beacons->bcn[i].skb, &ema_args);
		if (ret) {
			ath12k_warn(tx_arvif->ar->ab,
				    "failed to set ema beacon template id %i error %d\n",
				    i, ret);
			break;
		}
	}

	if (tx_arvif != arvif && !nontx_profile_found)
		ath12k_warn(arvif->ar->ab,
			    "nontransmitted bssid index %u not found in beacon template\n",
			    bss_conf->bssid_index);

	ieee80211_beacon_free_ema_list(beacons);
	return ret;
}

static int ath12k_mac_setup_bcn_tmpl(struct ath12k_vif *arvif)
{
	struct ath12k_vif *tx_arvif = arvif;
	struct ath12k *ar = arvif->ar;
	struct ath12k_base *ab = ar->ab;
	struct ieee80211_vif *vif = arvif->vif;
	struct ieee80211_mutable_offsets offs = {};
	bool nontx_profile_found = false;
	struct sk_buff *bcn;
	int ret;

	if (arvif->vdev_type != WMI_VDEV_TYPE_AP)
		return 0;

	if (vif->mbssid_tx_vif) {
		tx_arvif = ath12k_vif_to_arvif(vif->mbssid_tx_vif);
		if (tx_arvif != arvif && arvif->is_up)
			return 0;

		if (vif->bss_conf.ema_ap)
			return ath12k_mac_setup_bcn_tmpl_ema(arvif);
	}

	bcn = ieee80211_beacon_get_template(ath12k_ar_to_hw(tx_arvif->ar), tx_arvif->vif,
					    &offs, 0);
	if (!bcn) {
		ath12k_warn(ab, "failed to get beacon template from mac80211\n");
		return -EPERM;
	}

	if (tx_arvif == arvif) {
		ath12k_mac_set_arvif_ies(arvif, bcn, 0, NULL);
	} else {
		ath12k_mac_set_arvif_ies(arvif, bcn,
					 arvif->vif->bss_conf.bssid_index,
					 &nontx_profile_found);
		if (!nontx_profile_found)
			ath12k_warn(ab,
				    "nontransmitted profile not found in beacon template\n");
	}

	if (arvif->vif->type == NL80211_IFTYPE_AP && arvif->vif->p2p) {
		ret = ath12k_mac_setup_bcn_p2p_ie(arvif, bcn);
		if (ret) {
			ath12k_warn(ab, "failed to setup P2P GO bcn ie: %d\n",
				    ret);
			goto free_bcn_skb;
		}

		/* P2P IE is inserted by firmware automatically (as
		 * configured above) so remove it from the base beacon
		 * template to avoid duplicate P2P IEs in beacon frames.
		 */
		ret = ath12k_mac_remove_vendor_ie(bcn, WLAN_OUI_WFA,
						  WLAN_OUI_TYPE_WFA_P2P,
						  offsetof(struct ieee80211_mgmt,
							   u.beacon.variable));
		if (ret) {
			ath12k_warn(ab, "failed to remove P2P vendor ie: %d\n",
				    ret);
			goto free_bcn_skb;
		}
	}

	ret = ath12k_wmi_bcn_tmpl(ar, arvif->vdev_id, &offs, bcn, NULL);

	if (ret)
		ath12k_warn(ab, "failed to submit beacon template command: %d\n",
			    ret);

free_bcn_skb:
	kfree_skb(bcn);
	return ret;
}

static void ath12k_control_beaconing(struct ath12k_vif *arvif,
				     struct ieee80211_bss_conf *info)
{
	struct ath12k_wmi_vdev_up_params params = {};
	struct ath12k *ar = arvif->ar;
	int ret;

	lockdep_assert_held(&arvif->ar->conf_mutex);

	if (!info->enable_beacon) {
		ret = ath12k_wmi_vdev_down(ar, arvif->vdev_id);
		if (ret)
			ath12k_warn(ar->ab, "failed to down vdev_id %i: %d\n",
				    arvif->vdev_id, ret);

		arvif->is_up = false;
		return;
	}

	/* Install the beacon template to the FW */
	ret = ath12k_mac_setup_bcn_tmpl(arvif);
	if (ret) {
		ath12k_warn(ar->ab, "failed to update bcn tmpl during vdev up: %d\n",
			    ret);
		return;
	}

	arvif->aid = 0;

	ether_addr_copy(arvif->bssid, info->bssid);

	params.vdev_id = arvif->vdev_id;
	params.aid = arvif->aid;
	params.bssid = arvif->bssid;
	if (arvif->vif->mbssid_tx_vif) {
		params.tx_bssid = ath12k_vif_to_arvif(arvif->vif->mbssid_tx_vif)->bssid;
		params.nontx_profile_idx = info->bssid_index;
		params.nontx_profile_cnt = 1 << info->bssid_indicator;
	}
	ret = ath12k_wmi_vdev_up(arvif->ar, &params);
	if (ret) {
		ath12k_warn(ar->ab, "failed to bring up vdev %d: %i\n",
			    arvif->vdev_id, ret);
		return;
	}

	arvif->is_up = true;

	ath12k_dbg(ar->ab, ATH12K_DBG_MAC, "mac vdev %d up\n", arvif->vdev_id);
}

static void ath12k_mac_handle_beacon_iter(void *data, u8 *mac,
					  struct ieee80211_vif *vif)
{
	struct sk_buff *skb = data;
	struct ieee80211_mgmt *mgmt = (void *)skb->data;
	struct ath12k_vif *arvif = ath12k_vif_to_arvif(vif);

	if (vif->type != NL80211_IFTYPE_STATION)
		return;

	if (!ether_addr_equal(mgmt->bssid, vif->bss_conf.bssid))
		return;

	cancel_delayed_work(&arvif->connection_loss_work);
}

void ath12k_mac_handle_beacon(struct ath12k *ar, struct sk_buff *skb)
{
	ieee80211_iterate_active_interfaces_atomic(ath12k_ar_to_hw(ar),
						   IEEE80211_IFACE_ITER_NORMAL,
						   ath12k_mac_handle_beacon_iter,
						   skb);
}

static void ath12k_mac_handle_beacon_miss_iter(void *data, u8 *mac,
					       struct ieee80211_vif *vif)
{
	u32 *vdev_id = data;
	struct ath12k_vif *arvif = ath12k_vif_to_arvif(vif);
	struct ath12k *ar = arvif->ar;
	struct ieee80211_hw *hw = ath12k_ar_to_hw(ar);

	if (arvif->vdev_id != *vdev_id)
		return;

	if (!arvif->is_up)
		return;

	ieee80211_beacon_loss(vif);

	/* Firmware doesn't report beacon loss events repeatedly. If AP probe
	 * (done by mac80211) succeeds but beacons do not resume then it
	 * doesn't make sense to continue operation. Queue connection loss work
	 * which can be cancelled when beacon is received.
	 */
	ieee80211_queue_delayed_work(hw, &arvif->connection_loss_work,
				     ATH12K_CONNECTION_LOSS_HZ);
}

void ath12k_mac_handle_beacon_miss(struct ath12k *ar, u32 vdev_id)
{
	ieee80211_iterate_active_interfaces_atomic(ath12k_ar_to_hw(ar),
						   IEEE80211_IFACE_ITER_NORMAL,
						   ath12k_mac_handle_beacon_miss_iter,
						   &vdev_id);
}

static void ath12k_mac_vif_sta_connection_loss_work(struct work_struct *work)
{
	struct ath12k_vif *arvif = container_of(work, struct ath12k_vif,
						connection_loss_work.work);
	struct ieee80211_vif *vif = arvif->vif;

	if (!arvif->is_up)
		return;

	ieee80211_connection_loss(vif);
}

static void ath12k_peer_assoc_h_basic(struct ath12k *ar,
				      struct ieee80211_vif *vif,
				      struct ieee80211_sta *sta,
				      struct ath12k_wmi_peer_assoc_arg *arg)
{
	struct ath12k_vif *arvif = ath12k_vif_to_arvif(vif);
	struct ieee80211_hw *hw = ath12k_ar_to_hw(ar);
	u32 aid;

	lockdep_assert_held(&ar->conf_mutex);

	if (vif->type == NL80211_IFTYPE_STATION)
		aid = vif->cfg.aid;
	else
		aid = sta->aid;

	ether_addr_copy(arg->peer_mac, sta->addr);
	arg->vdev_id = arvif->vdev_id;
	arg->peer_associd = aid;
	arg->auth_flag = true;
	/* TODO: STA WAR in ath10k for listen interval required? */
	arg->peer_listen_intval = hw->conf.listen_interval;
	arg->peer_nss = 1;
	arg->peer_caps = vif->bss_conf.assoc_capability;
}

static void ath12k_peer_assoc_h_crypto(struct ath12k *ar,
				       struct ieee80211_vif *vif,
				       struct ieee80211_sta *sta,
				       struct ath12k_wmi_peer_assoc_arg *arg)
{
	struct ieee80211_bss_conf *info = &vif->bss_conf;
	struct cfg80211_chan_def def;
	struct cfg80211_bss *bss;
	struct ath12k_vif *arvif = ath12k_vif_to_arvif(vif);
	struct ieee80211_hw *hw = ath12k_ar_to_hw(ar);
	const u8 *rsnie = NULL;
	const u8 *wpaie = NULL;

	lockdep_assert_held(&ar->conf_mutex);

	if (WARN_ON(ath12k_mac_vif_chan(vif, &def)))
		return;

	bss = cfg80211_get_bss(hw->wiphy, def.chan, info->bssid, NULL, 0,
			       IEEE80211_BSS_TYPE_ANY, IEEE80211_PRIVACY_ANY);

	if (arvif->rsnie_present || arvif->wpaie_present) {
		arg->need_ptk_4_way = true;
		if (arvif->wpaie_present)
			arg->need_gtk_2_way = true;
	} else if (bss) {
		const struct cfg80211_bss_ies *ies;

		rcu_read_lock();
		rsnie = ieee80211_bss_get_ie(bss, WLAN_EID_RSN);

		ies = rcu_dereference(bss->ies);

		wpaie = cfg80211_find_vendor_ie(WLAN_OUI_MICROSOFT,
						WLAN_OUI_TYPE_MICROSOFT_WPA,
						ies->data,
						ies->len);
		rcu_read_unlock();
		cfg80211_put_bss(hw->wiphy, bss);
	}

	/* FIXME: base on RSN IE/WPA IE is a correct idea? */
	if (rsnie || wpaie) {
		ath12k_dbg(ar->ab, ATH12K_DBG_WMI,
			   "%s: rsn ie found\n", __func__);
		arg->need_ptk_4_way = true;
	}

	if (wpaie) {
		ath12k_dbg(ar->ab, ATH12K_DBG_WMI,
			   "%s: wpa ie found\n", __func__);
		arg->need_gtk_2_way = true;
	}

	if (sta->mfp) {
		/* TODO: Need to check if FW supports PMF? */
		arg->is_pmf_enabled = true;
	}

	/* TODO: safe_mode_enabled (bypass 4-way handshake) flag req? */
}

static void ath12k_peer_assoc_h_rates(struct ath12k *ar,
				      struct ieee80211_vif *vif,
				      struct ieee80211_sta *sta,
				      struct ath12k_wmi_peer_assoc_arg *arg)
{
	struct ath12k_vif *arvif = ath12k_vif_to_arvif(vif);
	struct wmi_rate_set_arg *rateset = &arg->peer_legacy_rates;
	struct cfg80211_chan_def def;
	const struct ieee80211_supported_band *sband;
	const struct ieee80211_rate *rates;
	struct ieee80211_hw *hw = ath12k_ar_to_hw(ar);
	enum nl80211_band band;
	u32 ratemask;
	u8 rate;
	int i;

	lockdep_assert_held(&ar->conf_mutex);

	if (WARN_ON(ath12k_mac_vif_chan(vif, &def)))
		return;

	band = def.chan->band;
	sband = hw->wiphy->bands[band];
	ratemask = sta->deflink.supp_rates[band];
	ratemask &= arvif->bitrate_mask.control[band].legacy;
	rates = sband->bitrates;

	rateset->num_rates = 0;

	for (i = 0; i < 32; i++, ratemask >>= 1, rates++) {
		if (!(ratemask & 1))
			continue;

		rate = ath12k_mac_bitrate_to_rate(rates->bitrate);
		rateset->rates[rateset->num_rates] = rate;
		rateset->num_rates++;
	}
}

static bool
ath12k_peer_assoc_h_ht_masked(const u8 *ht_mcs_mask)
{
	int nss;

	for (nss = 0; nss < IEEE80211_HT_MCS_MASK_LEN; nss++)
		if (ht_mcs_mask[nss])
			return false;

	return true;
}

static bool
ath12k_peer_assoc_h_vht_masked(const u16 *vht_mcs_mask)
{
	int nss;

	for (nss = 0; nss < NL80211_VHT_NSS_MAX; nss++)
		if (vht_mcs_mask[nss])
			return false;

	return true;
}

static void ath12k_peer_assoc_h_ht(struct ath12k *ar,
				   struct ieee80211_vif *vif,
				   struct ieee80211_sta *sta,
				   struct ath12k_wmi_peer_assoc_arg *arg)
{
	const struct ieee80211_sta_ht_cap *ht_cap = &sta->deflink.ht_cap;
	struct ath12k_vif *arvif = ath12k_vif_to_arvif(vif);
	struct cfg80211_chan_def def;
	enum nl80211_band band;
	const u8 *ht_mcs_mask;
	int i, n;
	u8 max_nss;
	u32 stbc;

	lockdep_assert_held(&ar->conf_mutex);

	if (WARN_ON(ath12k_mac_vif_chan(vif, &def)))
		return;

	if (!ht_cap->ht_supported)
		return;

	band = def.chan->band;
	ht_mcs_mask = arvif->bitrate_mask.control[band].ht_mcs;

	if (ath12k_peer_assoc_h_ht_masked(ht_mcs_mask))
		return;

	arg->ht_flag = true;

	arg->peer_max_mpdu = (1 << (IEEE80211_HT_MAX_AMPDU_FACTOR +
				    ht_cap->ampdu_factor)) - 1;

	arg->peer_mpdu_density =
		ath12k_parse_mpdudensity(ht_cap->ampdu_density);

	arg->peer_ht_caps = ht_cap->cap;
	arg->peer_rate_caps |= WMI_HOST_RC_HT_FLAG;

	if (ht_cap->cap & IEEE80211_HT_CAP_LDPC_CODING)
		arg->ldpc_flag = true;

	if (sta->deflink.bandwidth >= IEEE80211_STA_RX_BW_40) {
		arg->bw_40 = true;
		arg->peer_rate_caps |= WMI_HOST_RC_CW40_FLAG;
	}

	if (arvif->bitrate_mask.control[band].gi != NL80211_TXRATE_FORCE_LGI) {
		if (ht_cap->cap & (IEEE80211_HT_CAP_SGI_20 |
		    IEEE80211_HT_CAP_SGI_40))
			arg->peer_rate_caps |= WMI_HOST_RC_SGI_FLAG;
	}

	if (ht_cap->cap & IEEE80211_HT_CAP_TX_STBC) {
		arg->peer_rate_caps |= WMI_HOST_RC_TX_STBC_FLAG;
		arg->stbc_flag = true;
	}

	if (ht_cap->cap & IEEE80211_HT_CAP_RX_STBC) {
		stbc = ht_cap->cap & IEEE80211_HT_CAP_RX_STBC;
		stbc = stbc >> IEEE80211_HT_CAP_RX_STBC_SHIFT;
		stbc = stbc << WMI_HOST_RC_RX_STBC_FLAG_S;
		arg->peer_rate_caps |= stbc;
		arg->stbc_flag = true;
	}

	if (ht_cap->mcs.rx_mask[1] && ht_cap->mcs.rx_mask[2])
		arg->peer_rate_caps |= WMI_HOST_RC_TS_FLAG;
	else if (ht_cap->mcs.rx_mask[1])
		arg->peer_rate_caps |= WMI_HOST_RC_DS_FLAG;

	for (i = 0, n = 0, max_nss = 0; i < IEEE80211_HT_MCS_MASK_LEN * 8; i++)
		if ((ht_cap->mcs.rx_mask[i / 8] & BIT(i % 8)) &&
		    (ht_mcs_mask[i / 8] & BIT(i % 8))) {
			max_nss = (i / 8) + 1;
			arg->peer_ht_rates.rates[n++] = i;
		}

	/* This is a workaround for HT-enabled STAs which break the spec
	 * and have no HT capabilities RX mask (no HT RX MCS map).
	 *
	 * As per spec, in section 20.3.5 Modulation and coding scheme (MCS),
	 * MCS 0 through 7 are mandatory in 20MHz with 800 ns GI at all STAs.
	 *
	 * Firmware asserts if such situation occurs.
	 */
	if (n == 0) {
		arg->peer_ht_rates.num_rates = 8;
		for (i = 0; i < arg->peer_ht_rates.num_rates; i++)
			arg->peer_ht_rates.rates[i] = i;
	} else {
		arg->peer_ht_rates.num_rates = n;
		arg->peer_nss = min(sta->deflink.rx_nss, max_nss);
	}

	ath12k_dbg(ar->ab, ATH12K_DBG_MAC, "mac ht peer %pM mcs cnt %d nss %d\n",
		   arg->peer_mac,
		   arg->peer_ht_rates.num_rates,
		   arg->peer_nss);
}

static int ath12k_mac_get_max_vht_mcs_map(u16 mcs_map, int nss)
{
	switch ((mcs_map >> (2 * nss)) & 0x3) {
	case IEEE80211_VHT_MCS_SUPPORT_0_7: return BIT(8) - 1;
	case IEEE80211_VHT_MCS_SUPPORT_0_8: return BIT(9) - 1;
	case IEEE80211_VHT_MCS_SUPPORT_0_9: return BIT(10) - 1;
	}
	return 0;
}

static u16
ath12k_peer_assoc_h_vht_limit(u16 tx_mcs_set,
			      const u16 vht_mcs_limit[NL80211_VHT_NSS_MAX])
{
	int idx_limit;
	int nss;
	u16 mcs_map;
	u16 mcs;

	for (nss = 0; nss < NL80211_VHT_NSS_MAX; nss++) {
		mcs_map = ath12k_mac_get_max_vht_mcs_map(tx_mcs_set, nss) &
			  vht_mcs_limit[nss];

		if (mcs_map)
			idx_limit = fls(mcs_map) - 1;
		else
			idx_limit = -1;

		switch (idx_limit) {
		case 0:
		case 1:
		case 2:
		case 3:
		case 4:
		case 5:
		case 6:
		case 7:
			mcs = IEEE80211_VHT_MCS_SUPPORT_0_7;
			break;
		case 8:
			mcs = IEEE80211_VHT_MCS_SUPPORT_0_8;
			break;
		case 9:
			mcs = IEEE80211_VHT_MCS_SUPPORT_0_9;
			break;
		default:
			WARN_ON(1);
			fallthrough;
		case -1:
			mcs = IEEE80211_VHT_MCS_NOT_SUPPORTED;
			break;
		}

		tx_mcs_set &= ~(0x3 << (nss * 2));
		tx_mcs_set |= mcs << (nss * 2);
	}

	return tx_mcs_set;
}

static void ath12k_peer_assoc_h_vht(struct ath12k *ar,
				    struct ieee80211_vif *vif,
				    struct ieee80211_sta *sta,
				    struct ath12k_wmi_peer_assoc_arg *arg)
{
	const struct ieee80211_sta_vht_cap *vht_cap = &sta->deflink.vht_cap;
	struct ath12k_vif *arvif = ath12k_vif_to_arvif(vif);
	struct cfg80211_chan_def def;
	enum nl80211_band band;
	const u16 *vht_mcs_mask;
	u16 tx_mcs_map;
	u8 ampdu_factor;
	u8 max_nss, vht_mcs;
	int i;

	if (WARN_ON(ath12k_mac_vif_chan(vif, &def)))
		return;

	if (!vht_cap->vht_supported)
		return;

	band = def.chan->band;
	vht_mcs_mask = arvif->bitrate_mask.control[band].vht_mcs;

	if (ath12k_peer_assoc_h_vht_masked(vht_mcs_mask))
		return;

	arg->vht_flag = true;

	/* TODO: similar flags required? */
	arg->vht_capable = true;

	if (def.chan->band == NL80211_BAND_2GHZ)
		arg->vht_ng_flag = true;

	arg->peer_vht_caps = vht_cap->cap;

	ampdu_factor = (vht_cap->cap &
			IEEE80211_VHT_CAP_MAX_A_MPDU_LENGTH_EXPONENT_MASK) >>
		       IEEE80211_VHT_CAP_MAX_A_MPDU_LENGTH_EXPONENT_SHIFT;

	/* Workaround: Some Netgear/Linksys 11ac APs set Rx A-MPDU factor to
	 * zero in VHT IE. Using it would result in degraded throughput.
	 * arg->peer_max_mpdu at this point contains HT max_mpdu so keep
	 * it if VHT max_mpdu is smaller.
	 */
	arg->peer_max_mpdu = max(arg->peer_max_mpdu,
				 (1U << (IEEE80211_HT_MAX_AMPDU_FACTOR +
					ampdu_factor)) - 1);

	if (sta->deflink.bandwidth == IEEE80211_STA_RX_BW_80)
		arg->bw_80 = true;

	if (sta->deflink.bandwidth == IEEE80211_STA_RX_BW_160)
		arg->bw_160 = true;

	/* Calculate peer NSS capability from VHT capabilities if STA
	 * supports VHT.
	 */
	for (i = 0, max_nss = 0, vht_mcs = 0; i < NL80211_VHT_NSS_MAX; i++) {
		vht_mcs = __le16_to_cpu(vht_cap->vht_mcs.rx_mcs_map) >>
			  (2 * i) & 3;

		if (vht_mcs != IEEE80211_VHT_MCS_NOT_SUPPORTED &&
		    vht_mcs_mask[i])
			max_nss = i + 1;
	}
	arg->peer_nss = min(sta->deflink.rx_nss, max_nss);
	arg->rx_max_rate = __le16_to_cpu(vht_cap->vht_mcs.rx_highest);
	arg->rx_mcs_set = __le16_to_cpu(vht_cap->vht_mcs.rx_mcs_map);
	arg->tx_max_rate = __le16_to_cpu(vht_cap->vht_mcs.tx_highest);

	tx_mcs_map = __le16_to_cpu(vht_cap->vht_mcs.tx_mcs_map);
	arg->tx_mcs_set = ath12k_peer_assoc_h_vht_limit(tx_mcs_map, vht_mcs_mask);

	/* In QCN9274 platform, VHT MCS rate 10 and 11 is enabled by default.
	 * VHT MCS rate 10 and 11 is not supported in 11ac standard.
	 * so explicitly disable the VHT MCS rate 10 and 11 in 11ac mode.
	 */
	arg->tx_mcs_set &= ~IEEE80211_VHT_MCS_SUPPORT_0_11_MASK;
	arg->tx_mcs_set |= IEEE80211_DISABLE_VHT_MCS_SUPPORT_0_11;

	if ((arg->tx_mcs_set & IEEE80211_VHT_MCS_NOT_SUPPORTED) ==
			IEEE80211_VHT_MCS_NOT_SUPPORTED)
		arg->peer_vht_caps &= ~IEEE80211_VHT_CAP_MU_BEAMFORMEE_CAPABLE;

	/* TODO:  Check */
	arg->tx_max_mcs_nss = 0xFF;

	ath12k_dbg(ar->ab, ATH12K_DBG_MAC, "mac vht peer %pM max_mpdu %d flags 0x%x\n",
		   sta->addr, arg->peer_max_mpdu, arg->peer_flags);

	/* TODO: rxnss_override */
}

static void ath12k_peer_assoc_h_he(struct ath12k *ar,
				   struct ieee80211_vif *vif,
				   struct ieee80211_sta *sta,
				   struct ath12k_wmi_peer_assoc_arg *arg)
{
	const struct ieee80211_sta_he_cap *he_cap = &sta->deflink.he_cap;
	int i;
	u8 ampdu_factor, max_nss;
	u8 rx_mcs_80 = IEEE80211_HE_MCS_NOT_SUPPORTED;
	u8 rx_mcs_160 = IEEE80211_HE_MCS_NOT_SUPPORTED;
	u16 mcs_160_map, mcs_80_map;
	bool support_160;
	u16 v;

	if (!he_cap->has_he)
		return;

	arg->he_flag = true;

	support_160 = !!(he_cap->he_cap_elem.phy_cap_info[0] &
		  IEEE80211_HE_PHY_CAP0_CHANNEL_WIDTH_SET_160MHZ_IN_5G);

	/* Supported HE-MCS and NSS Set of peer he_cap is intersection with self he_cp */
	mcs_160_map = le16_to_cpu(he_cap->he_mcs_nss_supp.rx_mcs_160);
	mcs_80_map = le16_to_cpu(he_cap->he_mcs_nss_supp.rx_mcs_80);

	if (support_160) {
		for (i = 7; i >= 0; i--) {
			u8 mcs_160 = (mcs_160_map >> (2 * i)) & 3;

			if (mcs_160 != IEEE80211_HE_MCS_NOT_SUPPORTED) {
				rx_mcs_160 = i + 1;
				break;
			}
		}
	}

	for (i = 7; i >= 0; i--) {
		u8 mcs_80 = (mcs_80_map >> (2 * i)) & 3;

		if (mcs_80 != IEEE80211_HE_MCS_NOT_SUPPORTED) {
			rx_mcs_80 = i + 1;
			break;
		}
	}

	if (support_160)
		max_nss = min(rx_mcs_80, rx_mcs_160);
	else
		max_nss = rx_mcs_80;

	arg->peer_nss = min(sta->deflink.rx_nss, max_nss);

	memcpy(&arg->peer_he_cap_macinfo, he_cap->he_cap_elem.mac_cap_info,
	       sizeof(he_cap->he_cap_elem.mac_cap_info));
	memcpy(&arg->peer_he_cap_phyinfo, he_cap->he_cap_elem.phy_cap_info,
	       sizeof(he_cap->he_cap_elem.phy_cap_info));
	arg->peer_he_ops = vif->bss_conf.he_oper.params;

	/* the top most byte is used to indicate BSS color info */
	arg->peer_he_ops &= 0xffffff;

	/* As per section 26.6.1 IEEE Std 802.11ax‐2022, if the Max AMPDU
	 * Exponent Extension in HE cap is zero, use the arg->peer_max_mpdu
	 * as calculated while parsing VHT caps(if VHT caps is present)
	 * or HT caps (if VHT caps is not present).
	 *
	 * For non-zero value of Max AMPDU Exponent Extension in HE MAC caps,
	 * if a HE STA sends VHT cap and HE cap IE in assoc request then, use
	 * MAX_AMPDU_LEN_FACTOR as 20 to calculate max_ampdu length.
	 * If a HE STA that does not send VHT cap, but HE and HT cap in assoc
	 * request, then use MAX_AMPDU_LEN_FACTOR as 16 to calculate max_ampdu
	 * length.
	 */
	ampdu_factor = u8_get_bits(he_cap->he_cap_elem.mac_cap_info[3],
				   IEEE80211_HE_MAC_CAP3_MAX_AMPDU_LEN_EXP_MASK);

	if (ampdu_factor) {
		if (sta->deflink.vht_cap.vht_supported)
			arg->peer_max_mpdu = (1 << (IEEE80211_HE_VHT_MAX_AMPDU_FACTOR +
						    ampdu_factor)) - 1;
		else if (sta->deflink.ht_cap.ht_supported)
			arg->peer_max_mpdu = (1 << (IEEE80211_HE_HT_MAX_AMPDU_FACTOR +
						    ampdu_factor)) - 1;
	}

	if (he_cap->he_cap_elem.phy_cap_info[6] &
	    IEEE80211_HE_PHY_CAP6_PPE_THRESHOLD_PRESENT) {
		int bit = 7;
		int nss, ru;

		arg->peer_ppet.numss_m1 = he_cap->ppe_thres[0] &
					  IEEE80211_PPE_THRES_NSS_MASK;
		arg->peer_ppet.ru_bit_mask =
			(he_cap->ppe_thres[0] &
			 IEEE80211_PPE_THRES_RU_INDEX_BITMASK_MASK) >>
			IEEE80211_PPE_THRES_RU_INDEX_BITMASK_POS;

		for (nss = 0; nss <= arg->peer_ppet.numss_m1; nss++) {
			for (ru = 0; ru < 4; ru++) {
				u32 val = 0;
				int i;

				if ((arg->peer_ppet.ru_bit_mask & BIT(ru)) == 0)
					continue;
				for (i = 0; i < 6; i++) {
					val >>= 1;
					val |= ((he_cap->ppe_thres[bit / 8] >>
						 (bit % 8)) & 0x1) << 5;
					bit++;
				}
				arg->peer_ppet.ppet16_ppet8_ru3_ru0[nss] |=
								val << (ru * 6);
			}
		}
	}

	if (he_cap->he_cap_elem.mac_cap_info[0] & IEEE80211_HE_MAC_CAP0_TWT_RES)
		arg->twt_responder = true;
	if (he_cap->he_cap_elem.mac_cap_info[0] & IEEE80211_HE_MAC_CAP0_TWT_REQ)
		arg->twt_requester = true;

	switch (sta->deflink.bandwidth) {
	case IEEE80211_STA_RX_BW_160:
		if (he_cap->he_cap_elem.phy_cap_info[0] &
		    IEEE80211_HE_PHY_CAP0_CHANNEL_WIDTH_SET_80PLUS80_MHZ_IN_5G) {
			v = le16_to_cpu(he_cap->he_mcs_nss_supp.rx_mcs_80p80);
			arg->peer_he_rx_mcs_set[WMI_HECAP_TXRX_MCS_NSS_IDX_80_80] = v;

			v = le16_to_cpu(he_cap->he_mcs_nss_supp.tx_mcs_80p80);
			arg->peer_he_tx_mcs_set[WMI_HECAP_TXRX_MCS_NSS_IDX_80_80] = v;

			arg->peer_he_mcs_count++;
		}
		v = le16_to_cpu(he_cap->he_mcs_nss_supp.rx_mcs_160);
		arg->peer_he_rx_mcs_set[WMI_HECAP_TXRX_MCS_NSS_IDX_160] = v;

		v = le16_to_cpu(he_cap->he_mcs_nss_supp.tx_mcs_160);
		arg->peer_he_tx_mcs_set[WMI_HECAP_TXRX_MCS_NSS_IDX_160] = v;

		arg->peer_he_mcs_count++;
		fallthrough;

	default:
		v = le16_to_cpu(he_cap->he_mcs_nss_supp.rx_mcs_80);
		arg->peer_he_rx_mcs_set[WMI_HECAP_TXRX_MCS_NSS_IDX_80] = v;

		v = le16_to_cpu(he_cap->he_mcs_nss_supp.tx_mcs_80);
		arg->peer_he_tx_mcs_set[WMI_HECAP_TXRX_MCS_NSS_IDX_80] = v;

		arg->peer_he_mcs_count++;
		break;
	}
}

static void ath12k_peer_assoc_h_he_6ghz(struct ath12k *ar,
					struct ieee80211_vif *vif,
					struct ieee80211_sta *sta,
					struct ath12k_wmi_peer_assoc_arg *arg)
{
	const struct ieee80211_sta_he_cap *he_cap = &sta->deflink.he_cap;
	struct cfg80211_chan_def def;
	enum nl80211_band band;
	u8 ampdu_factor, mpdu_density;

	if (WARN_ON(ath12k_mac_vif_chan(vif, &def)))
		return;

	band = def.chan->band;

	if (!arg->he_flag || band != NL80211_BAND_6GHZ || !sta->deflink.he_6ghz_capa.capa)
		return;

	if (sta->deflink.bandwidth == IEEE80211_STA_RX_BW_40)
		arg->bw_40 = true;

	if (sta->deflink.bandwidth == IEEE80211_STA_RX_BW_80)
		arg->bw_80 = true;

	if (sta->deflink.bandwidth == IEEE80211_STA_RX_BW_160)
		arg->bw_160 = true;

	if (sta->deflink.bandwidth == IEEE80211_STA_RX_BW_320)
		arg->bw_320 = true;

	arg->peer_he_caps_6ghz = le16_to_cpu(sta->deflink.he_6ghz_capa.capa);

	mpdu_density = u32_get_bits(arg->peer_he_caps_6ghz,
				    IEEE80211_HE_6GHZ_CAP_MIN_MPDU_START);
	arg->peer_mpdu_density = ath12k_parse_mpdudensity(mpdu_density);

	/* From IEEE Std 802.11ax-2021 - Section 10.12.2: An HE STA shall be capable of
	 * receiving A-MPDU where the A-MPDU pre-EOF padding length is up to the value
	 * indicated by the Maximum A-MPDU Length Exponent Extension field in the HE
	 * Capabilities element and the Maximum A-MPDU Length Exponent field in HE 6 GHz
	 * Band Capabilities element in the 6 GHz band.
	 *
	 * Here, we are extracting the Max A-MPDU Exponent Extension from HE caps and
	 * factor is the Maximum A-MPDU Length Exponent from HE 6 GHZ Band capability.
	 */
	ampdu_factor = u8_get_bits(he_cap->he_cap_elem.mac_cap_info[3],
				   IEEE80211_HE_MAC_CAP3_MAX_AMPDU_LEN_EXP_MASK) +
			u32_get_bits(arg->peer_he_caps_6ghz,
				     IEEE80211_HE_6GHZ_CAP_MAX_AMPDU_LEN_EXP);

	arg->peer_max_mpdu = (1u << (IEEE80211_HE_6GHZ_MAX_AMPDU_FACTOR +
				     ampdu_factor)) - 1;
}

static int ath12k_get_smps_from_capa(const struct ieee80211_sta_ht_cap *ht_cap,
				     const struct ieee80211_he_6ghz_capa *he_6ghz_capa,
				     int *smps)
{
	if (ht_cap->ht_supported)
		*smps = u16_get_bits(ht_cap->cap, IEEE80211_HT_CAP_SM_PS);
	else
		*smps = le16_get_bits(he_6ghz_capa->capa,
				      IEEE80211_HE_6GHZ_CAP_SM_PS);

	if (*smps >= ARRAY_SIZE(ath12k_smps_map))
		return -EINVAL;

	return 0;
}

static void ath12k_peer_assoc_h_smps(struct ieee80211_sta *sta,
				     struct ath12k_wmi_peer_assoc_arg *arg)
{
	const struct ieee80211_he_6ghz_capa *he_6ghz_capa = &sta->deflink.he_6ghz_capa;
	const struct ieee80211_sta_ht_cap *ht_cap = &sta->deflink.ht_cap;
	int smps;

	if (!ht_cap->ht_supported && !he_6ghz_capa->capa)
		return;

	if (ath12k_get_smps_from_capa(ht_cap, he_6ghz_capa, &smps))
		return;

	switch (smps) {
	case WLAN_HT_CAP_SM_PS_STATIC:
		arg->static_mimops_flag = true;
		break;
	case WLAN_HT_CAP_SM_PS_DYNAMIC:
		arg->dynamic_mimops_flag = true;
		break;
	case WLAN_HT_CAP_SM_PS_DISABLED:
		arg->spatial_mux_flag = true;
		break;
	default:
		break;
	}
}

static void ath12k_peer_assoc_h_qos(struct ath12k *ar,
				    struct ieee80211_vif *vif,
				    struct ieee80211_sta *sta,
				    struct ath12k_wmi_peer_assoc_arg *arg)
{
	struct ath12k_vif *arvif = ath12k_vif_to_arvif(vif);

	switch (arvif->vdev_type) {
	case WMI_VDEV_TYPE_AP:
		if (sta->wme) {
			/* TODO: Check WME vs QoS */
			arg->is_wme_set = true;
			arg->qos_flag = true;
		}

		if (sta->wme && sta->uapsd_queues) {
			/* TODO: Check WME vs QoS */
			arg->is_wme_set = true;
			arg->apsd_flag = true;
			arg->peer_rate_caps |= WMI_HOST_RC_UAPSD_FLAG;
		}
		break;
	case WMI_VDEV_TYPE_STA:
		if (sta->wme) {
			arg->is_wme_set = true;
			arg->qos_flag = true;
		}
		break;
	default:
		break;
	}

	ath12k_dbg(ar->ab, ATH12K_DBG_MAC, "mac peer %pM qos %d\n",
		   sta->addr, arg->qos_flag);
}

static int ath12k_peer_assoc_qos_ap(struct ath12k *ar,
				    struct ath12k_vif *arvif,
				    struct ieee80211_sta *sta)
{
	struct ath12k_wmi_ap_ps_arg arg;
	u32 max_sp;
	u32 uapsd;
	int ret;

	lockdep_assert_held(&ar->conf_mutex);

	arg.vdev_id = arvif->vdev_id;

	ath12k_dbg(ar->ab, ATH12K_DBG_MAC, "mac uapsd_queues 0x%x max_sp %d\n",
		   sta->uapsd_queues, sta->max_sp);

	uapsd = 0;
	if (sta->uapsd_queues & IEEE80211_WMM_IE_STA_QOSINFO_AC_VO)
		uapsd |= WMI_AP_PS_UAPSD_AC3_DELIVERY_EN |
			 WMI_AP_PS_UAPSD_AC3_TRIGGER_EN;
	if (sta->uapsd_queues & IEEE80211_WMM_IE_STA_QOSINFO_AC_VI)
		uapsd |= WMI_AP_PS_UAPSD_AC2_DELIVERY_EN |
			 WMI_AP_PS_UAPSD_AC2_TRIGGER_EN;
	if (sta->uapsd_queues & IEEE80211_WMM_IE_STA_QOSINFO_AC_BK)
		uapsd |= WMI_AP_PS_UAPSD_AC1_DELIVERY_EN |
			 WMI_AP_PS_UAPSD_AC1_TRIGGER_EN;
	if (sta->uapsd_queues & IEEE80211_WMM_IE_STA_QOSINFO_AC_BE)
		uapsd |= WMI_AP_PS_UAPSD_AC0_DELIVERY_EN |
			 WMI_AP_PS_UAPSD_AC0_TRIGGER_EN;

	max_sp = 0;
	if (sta->max_sp < MAX_WMI_AP_PS_PEER_PARAM_MAX_SP)
		max_sp = sta->max_sp;

	arg.param = WMI_AP_PS_PEER_PARAM_UAPSD;
	arg.value = uapsd;
	ret = ath12k_wmi_send_set_ap_ps_param_cmd(ar, sta->addr, &arg);
	if (ret)
		goto err;

	arg.param = WMI_AP_PS_PEER_PARAM_MAX_SP;
	arg.value = max_sp;
	ret = ath12k_wmi_send_set_ap_ps_param_cmd(ar, sta->addr, &arg);
	if (ret)
		goto err;

	/* TODO: revisit during testing */
	arg.param = WMI_AP_PS_PEER_PARAM_SIFS_RESP_FRMTYPE;
	arg.value = DISABLE_SIFS_RESPONSE_TRIGGER;
	ret = ath12k_wmi_send_set_ap_ps_param_cmd(ar, sta->addr, &arg);
	if (ret)
		goto err;

	arg.param = WMI_AP_PS_PEER_PARAM_SIFS_RESP_UAPSD;
	arg.value = DISABLE_SIFS_RESPONSE_TRIGGER;
	ret = ath12k_wmi_send_set_ap_ps_param_cmd(ar, sta->addr, &arg);
	if (ret)
		goto err;

	return 0;

err:
	ath12k_warn(ar->ab, "failed to set ap ps peer param %d for vdev %i: %d\n",
		    arg.param, arvif->vdev_id, ret);
	return ret;
}

static bool ath12k_mac_sta_has_ofdm_only(struct ieee80211_sta *sta)
{
	return sta->deflink.supp_rates[NL80211_BAND_2GHZ] >>
	       ATH12K_MAC_FIRST_OFDM_RATE_IDX;
}

static enum wmi_phy_mode ath12k_mac_get_phymode_vht(struct ath12k *ar,
						    struct ieee80211_sta *sta)
{
	if (sta->deflink.bandwidth == IEEE80211_STA_RX_BW_160) {
		switch (sta->deflink.vht_cap.cap &
			IEEE80211_VHT_CAP_SUPP_CHAN_WIDTH_MASK) {
		case IEEE80211_VHT_CAP_SUPP_CHAN_WIDTH_160MHZ:
			return MODE_11AC_VHT160;
		case IEEE80211_VHT_CAP_SUPP_CHAN_WIDTH_160_80PLUS80MHZ:
			return MODE_11AC_VHT80_80;
		default:
			/* not sure if this is a valid case? */
			return MODE_11AC_VHT160;
		}
	}

	if (sta->deflink.bandwidth == IEEE80211_STA_RX_BW_80)
		return MODE_11AC_VHT80;

	if (sta->deflink.bandwidth == IEEE80211_STA_RX_BW_40)
		return MODE_11AC_VHT40;

	if (sta->deflink.bandwidth == IEEE80211_STA_RX_BW_20)
		return MODE_11AC_VHT20;

	return MODE_UNKNOWN;
}

static enum wmi_phy_mode ath12k_mac_get_phymode_he(struct ath12k *ar,
						   struct ieee80211_sta *sta)
{
	if (sta->deflink.bandwidth == IEEE80211_STA_RX_BW_160) {
		if (sta->deflink.he_cap.he_cap_elem.phy_cap_info[0] &
		     IEEE80211_HE_PHY_CAP0_CHANNEL_WIDTH_SET_160MHZ_IN_5G)
			return MODE_11AX_HE160;
		else if (sta->deflink.he_cap.he_cap_elem.phy_cap_info[0] &
		     IEEE80211_HE_PHY_CAP0_CHANNEL_WIDTH_SET_80PLUS80_MHZ_IN_5G)
			return MODE_11AX_HE80_80;
		/* not sure if this is a valid case? */
		return MODE_11AX_HE160;
	}

	if (sta->deflink.bandwidth == IEEE80211_STA_RX_BW_80)
		return MODE_11AX_HE80;

	if (sta->deflink.bandwidth == IEEE80211_STA_RX_BW_40)
		return MODE_11AX_HE40;

	if (sta->deflink.bandwidth == IEEE80211_STA_RX_BW_20)
		return MODE_11AX_HE20;

	return MODE_UNKNOWN;
}

static enum wmi_phy_mode ath12k_mac_get_phymode_eht(struct ath12k *ar,
						    struct ieee80211_sta *sta)
{
	if (sta->deflink.bandwidth == IEEE80211_STA_RX_BW_320)
		if (sta->deflink.eht_cap.eht_cap_elem.phy_cap_info[0] &
		    IEEE80211_EHT_PHY_CAP0_320MHZ_IN_6GHZ)
			return MODE_11BE_EHT320;

	if (sta->deflink.bandwidth == IEEE80211_STA_RX_BW_160) {
		if (sta->deflink.he_cap.he_cap_elem.phy_cap_info[0] &
		    IEEE80211_HE_PHY_CAP0_CHANNEL_WIDTH_SET_160MHZ_IN_5G)
			return MODE_11BE_EHT160;

		if (sta->deflink.he_cap.he_cap_elem.phy_cap_info[0] &
			 IEEE80211_HE_PHY_CAP0_CHANNEL_WIDTH_SET_80PLUS80_MHZ_IN_5G)
			return MODE_11BE_EHT80_80;

		ath12k_warn(ar->ab, "invalid EHT PHY capability info for 160 Mhz: %d\n",
			    sta->deflink.he_cap.he_cap_elem.phy_cap_info[0]);

		return MODE_11BE_EHT160;
	}

	if (sta->deflink.bandwidth == IEEE80211_STA_RX_BW_80)
		return MODE_11BE_EHT80;

	if (sta->deflink.bandwidth == IEEE80211_STA_RX_BW_40)
		return MODE_11BE_EHT40;

	if (sta->deflink.bandwidth == IEEE80211_STA_RX_BW_20)
		return MODE_11BE_EHT20;

	return MODE_UNKNOWN;
}

static void ath12k_peer_assoc_h_phymode(struct ath12k *ar,
					struct ieee80211_vif *vif,
					struct ieee80211_sta *sta,
					struct ath12k_wmi_peer_assoc_arg *arg)
{
	struct ath12k_vif *arvif = ath12k_vif_to_arvif(vif);
	struct cfg80211_chan_def def;
	enum nl80211_band band;
	const u8 *ht_mcs_mask;
	const u16 *vht_mcs_mask;
	enum wmi_phy_mode phymode = MODE_UNKNOWN;

	if (WARN_ON(ath12k_mac_vif_chan(vif, &def)))
		return;

	band = def.chan->band;
	ht_mcs_mask = arvif->bitrate_mask.control[band].ht_mcs;
	vht_mcs_mask = arvif->bitrate_mask.control[band].vht_mcs;

	switch (band) {
	case NL80211_BAND_2GHZ:
		if (sta->deflink.eht_cap.has_eht) {
			if (sta->deflink.bandwidth == IEEE80211_STA_RX_BW_40)
				phymode = MODE_11BE_EHT40_2G;
			else
				phymode = MODE_11BE_EHT20_2G;
		} else if (sta->deflink.he_cap.has_he) {
			if (sta->deflink.bandwidth == IEEE80211_STA_RX_BW_80)
				phymode = MODE_11AX_HE80_2G;
			else if (sta->deflink.bandwidth == IEEE80211_STA_RX_BW_40)
				phymode = MODE_11AX_HE40_2G;
			else
				phymode = MODE_11AX_HE20_2G;
		} else if (sta->deflink.vht_cap.vht_supported &&
		    !ath12k_peer_assoc_h_vht_masked(vht_mcs_mask)) {
			if (sta->deflink.bandwidth == IEEE80211_STA_RX_BW_40)
				phymode = MODE_11AC_VHT40;
			else
				phymode = MODE_11AC_VHT20;
		} else if (sta->deflink.ht_cap.ht_supported &&
			   !ath12k_peer_assoc_h_ht_masked(ht_mcs_mask)) {
			if (sta->deflink.bandwidth == IEEE80211_STA_RX_BW_40)
				phymode = MODE_11NG_HT40;
			else
				phymode = MODE_11NG_HT20;
		} else if (ath12k_mac_sta_has_ofdm_only(sta)) {
			phymode = MODE_11G;
		} else {
			phymode = MODE_11B;
		}
		break;
	case NL80211_BAND_5GHZ:
	case NL80211_BAND_6GHZ:
		/* Check EHT first */
		if (sta->deflink.eht_cap.has_eht) {
			phymode = ath12k_mac_get_phymode_eht(ar, sta);
		} else if (sta->deflink.he_cap.has_he) {
			phymode = ath12k_mac_get_phymode_he(ar, sta);
		} else if (sta->deflink.vht_cap.vht_supported &&
		    !ath12k_peer_assoc_h_vht_masked(vht_mcs_mask)) {
			phymode = ath12k_mac_get_phymode_vht(ar, sta);
		} else if (sta->deflink.ht_cap.ht_supported &&
			   !ath12k_peer_assoc_h_ht_masked(ht_mcs_mask)) {
			if (sta->deflink.bandwidth >= IEEE80211_STA_RX_BW_40)
				phymode = MODE_11NA_HT40;
			else
				phymode = MODE_11NA_HT20;
		} else {
			phymode = MODE_11A;
		}
		break;
	default:
		break;
	}

	ath12k_dbg(ar->ab, ATH12K_DBG_MAC, "mac peer %pM phymode %s\n",
		   sta->addr, ath12k_mac_phymode_str(phymode));

	arg->peer_phymode = phymode;
	WARN_ON(phymode == MODE_UNKNOWN);
}

static void ath12k_mac_set_eht_mcs(u8 rx_tx_mcs7, u8 rx_tx_mcs9,
				   u8 rx_tx_mcs11, u8 rx_tx_mcs13,
				   u32 *rx_mcs, u32 *tx_mcs)
{
	*rx_mcs = 0;
	u32p_replace_bits(rx_mcs,
			  u8_get_bits(rx_tx_mcs7, IEEE80211_EHT_MCS_NSS_RX),
			  WMI_EHT_MCS_NSS_0_7);
	u32p_replace_bits(rx_mcs,
			  u8_get_bits(rx_tx_mcs9, IEEE80211_EHT_MCS_NSS_RX),
			  WMI_EHT_MCS_NSS_8_9);
	u32p_replace_bits(rx_mcs,
			  u8_get_bits(rx_tx_mcs11, IEEE80211_EHT_MCS_NSS_RX),
			  WMI_EHT_MCS_NSS_10_11);
	u32p_replace_bits(rx_mcs,
			  u8_get_bits(rx_tx_mcs13, IEEE80211_EHT_MCS_NSS_RX),
			  WMI_EHT_MCS_NSS_12_13);

	*tx_mcs = 0;
	u32p_replace_bits(tx_mcs,
			  u8_get_bits(rx_tx_mcs7, IEEE80211_EHT_MCS_NSS_TX),
			  WMI_EHT_MCS_NSS_0_7);
	u32p_replace_bits(tx_mcs,
			  u8_get_bits(rx_tx_mcs9, IEEE80211_EHT_MCS_NSS_TX),
			  WMI_EHT_MCS_NSS_8_9);
	u32p_replace_bits(tx_mcs,
			  u8_get_bits(rx_tx_mcs11, IEEE80211_EHT_MCS_NSS_TX),
			  WMI_EHT_MCS_NSS_10_11);
	u32p_replace_bits(tx_mcs,
			  u8_get_bits(rx_tx_mcs13, IEEE80211_EHT_MCS_NSS_TX),
			  WMI_EHT_MCS_NSS_12_13);
}

static void ath12k_mac_set_eht_ppe_threshold(const u8 *ppe_thres,
					     struct ath12k_wmi_ppe_threshold_arg *ppet)
{
	u32 bit_pos = IEEE80211_EHT_PPE_THRES_INFO_HEADER_SIZE, val;
	u8 nss, ru, i;
	u8 ppet_bit_len_per_ru = IEEE80211_EHT_PPE_THRES_INFO_PPET_SIZE * 2;

	ppet->numss_m1 = u8_get_bits(ppe_thres[0], IEEE80211_EHT_PPE_THRES_NSS_MASK);
	ppet->ru_bit_mask = u16_get_bits(get_unaligned_le16(ppe_thres),
					 IEEE80211_EHT_PPE_THRES_RU_INDEX_BITMASK_MASK);

	for (nss = 0; nss <= ppet->numss_m1; nss++) {
		for (ru = 0;
		     ru < hweight16(IEEE80211_EHT_PPE_THRES_RU_INDEX_BITMASK_MASK);
		     ru++) {
			if ((ppet->ru_bit_mask & BIT(ru)) == 0)
				continue;

			val = 0;
			for (i = 0; i < ppet_bit_len_per_ru; i++) {
				val |= (((ppe_thres[bit_pos / 8] >>
					  (bit_pos % 8)) & 0x1) << i);
				bit_pos++;
			}
			ppet->ppet16_ppet8_ru3_ru0[nss] |=
					(val << (ru * ppet_bit_len_per_ru));
		}
	}
}

static void ath12k_peer_assoc_h_eht(struct ath12k *ar,
				    struct ieee80211_vif *vif,
				    struct ieee80211_sta *sta,
				    struct ath12k_wmi_peer_assoc_arg *arg)
{
	const struct ieee80211_sta_eht_cap *eht_cap = &sta->deflink.eht_cap;
	const struct ieee80211_sta_he_cap *he_cap = &sta->deflink.he_cap;
	const struct ieee80211_eht_mcs_nss_supp_20mhz_only *bw_20;
	const struct ieee80211_eht_mcs_nss_supp_bw *bw;
	struct ath12k_vif *arvif = ath12k_vif_to_arvif(vif);
	u32 *rx_mcs, *tx_mcs;

	if (!sta->deflink.he_cap.has_he || !eht_cap->has_eht)
		return;

	arg->eht_flag = true;

	if ((eht_cap->eht_cap_elem.phy_cap_info[5] &
	     IEEE80211_EHT_PHY_CAP5_PPE_THRESHOLD_PRESENT) &&
	    eht_cap->eht_ppe_thres[0] != 0)
		ath12k_mac_set_eht_ppe_threshold(eht_cap->eht_ppe_thres,
						 &arg->peer_eht_ppet);

	memcpy(arg->peer_eht_cap_mac, eht_cap->eht_cap_elem.mac_cap_info,
	       sizeof(eht_cap->eht_cap_elem.mac_cap_info));
	memcpy(arg->peer_eht_cap_phy, eht_cap->eht_cap_elem.phy_cap_info,
	       sizeof(eht_cap->eht_cap_elem.phy_cap_info));

	rx_mcs = arg->peer_eht_rx_mcs_set;
	tx_mcs = arg->peer_eht_tx_mcs_set;

	switch (sta->deflink.bandwidth) {
	case IEEE80211_STA_RX_BW_320:
		bw = &eht_cap->eht_mcs_nss_supp.bw._320;
		ath12k_mac_set_eht_mcs(bw->rx_tx_mcs9_max_nss,
				       bw->rx_tx_mcs9_max_nss,
				       bw->rx_tx_mcs11_max_nss,
				       bw->rx_tx_mcs13_max_nss,
				       &rx_mcs[WMI_EHTCAP_TXRX_MCS_NSS_IDX_320],
				       &tx_mcs[WMI_EHTCAP_TXRX_MCS_NSS_IDX_320]);
		arg->peer_eht_mcs_count++;
		fallthrough;
	case IEEE80211_STA_RX_BW_160:
		bw = &eht_cap->eht_mcs_nss_supp.bw._160;
		ath12k_mac_set_eht_mcs(bw->rx_tx_mcs9_max_nss,
				       bw->rx_tx_mcs9_max_nss,
				       bw->rx_tx_mcs11_max_nss,
				       bw->rx_tx_mcs13_max_nss,
				       &rx_mcs[WMI_EHTCAP_TXRX_MCS_NSS_IDX_160],
				       &tx_mcs[WMI_EHTCAP_TXRX_MCS_NSS_IDX_160]);
		arg->peer_eht_mcs_count++;
		fallthrough;
	default:
		if ((he_cap->he_cap_elem.phy_cap_info[0] &
		     (IEEE80211_HE_PHY_CAP0_CHANNEL_WIDTH_SET_40MHZ_IN_2G |
		      IEEE80211_HE_PHY_CAP0_CHANNEL_WIDTH_SET_40MHZ_80MHZ_IN_5G |
		      IEEE80211_HE_PHY_CAP0_CHANNEL_WIDTH_SET_160MHZ_IN_5G |
		      IEEE80211_HE_PHY_CAP0_CHANNEL_WIDTH_SET_80PLUS80_MHZ_IN_5G)) == 0) {
			bw_20 = &eht_cap->eht_mcs_nss_supp.only_20mhz;

			ath12k_mac_set_eht_mcs(bw_20->rx_tx_mcs7_max_nss,
					       bw_20->rx_tx_mcs9_max_nss,
					       bw_20->rx_tx_mcs11_max_nss,
					       bw_20->rx_tx_mcs13_max_nss,
					       &rx_mcs[WMI_EHTCAP_TXRX_MCS_NSS_IDX_80],
					       &tx_mcs[WMI_EHTCAP_TXRX_MCS_NSS_IDX_80]);
		} else {
			bw = &eht_cap->eht_mcs_nss_supp.bw._80;
			ath12k_mac_set_eht_mcs(bw->rx_tx_mcs9_max_nss,
					       bw->rx_tx_mcs9_max_nss,
					       bw->rx_tx_mcs11_max_nss,
					       bw->rx_tx_mcs13_max_nss,
					       &rx_mcs[WMI_EHTCAP_TXRX_MCS_NSS_IDX_80],
					       &tx_mcs[WMI_EHTCAP_TXRX_MCS_NSS_IDX_80]);
		}

		arg->peer_eht_mcs_count++;
		break;
	}

	arg->punct_bitmap = ~arvif->punct_bitmap;
}

static void ath12k_peer_assoc_prepare(struct ath12k *ar,
				      struct ieee80211_vif *vif,
				      struct ieee80211_sta *sta,
				      struct ath12k_wmi_peer_assoc_arg *arg,
				      bool reassoc)
{
	lockdep_assert_held(&ar->conf_mutex);

	memset(arg, 0, sizeof(*arg));

	reinit_completion(&ar->peer_assoc_done);

	arg->peer_new_assoc = !reassoc;
	ath12k_peer_assoc_h_basic(ar, vif, sta, arg);
	ath12k_peer_assoc_h_crypto(ar, vif, sta, arg);
	ath12k_peer_assoc_h_rates(ar, vif, sta, arg);
	ath12k_peer_assoc_h_ht(ar, vif, sta, arg);
	ath12k_peer_assoc_h_vht(ar, vif, sta, arg);
	ath12k_peer_assoc_h_he(ar, vif, sta, arg);
	ath12k_peer_assoc_h_he_6ghz(ar, vif, sta, arg);
	ath12k_peer_assoc_h_eht(ar, vif, sta, arg);
	ath12k_peer_assoc_h_qos(ar, vif, sta, arg);
	ath12k_peer_assoc_h_phymode(ar, vif, sta, arg);
	ath12k_peer_assoc_h_smps(sta, arg);

	/* TODO: amsdu_disable req? */
}

static int ath12k_setup_peer_smps(struct ath12k *ar, struct ath12k_vif *arvif,
				  const u8 *addr,
				  const struct ieee80211_sta_ht_cap *ht_cap,
				  const struct ieee80211_he_6ghz_capa *he_6ghz_capa)
{
	int smps, ret = 0;

	if (!ht_cap->ht_supported && !he_6ghz_capa)
		return 0;

	ret = ath12k_get_smps_from_capa(ht_cap, he_6ghz_capa, &smps);
	if (ret < 0)
		return ret;

	return ath12k_wmi_set_peer_param(ar, addr, arvif->vdev_id,
					 WMI_PEER_MIMO_PS_STATE,
					 ath12k_smps_map[smps]);
}

static void ath12k_bss_assoc(struct ath12k *ar,
			     struct ath12k_vif *arvif,
			     struct ieee80211_bss_conf *bss_conf)
{
	struct ieee80211_vif *vif = arvif->vif;
	struct ath12k_wmi_vdev_up_params params = {};
	struct ath12k_wmi_peer_assoc_arg peer_arg;
	struct ieee80211_sta *ap_sta;
	struct ath12k_peer *peer;
	bool is_auth = false;
	int ret;

	lockdep_assert_held(&ar->conf_mutex);

	ath12k_dbg(ar->ab, ATH12K_DBG_MAC, "mac vdev %i assoc bssid %pM aid %d\n",
		   arvif->vdev_id, arvif->bssid, arvif->aid);

	rcu_read_lock();

	ap_sta = ieee80211_find_sta(vif, bss_conf->bssid);
	if (!ap_sta) {
		ath12k_warn(ar->ab, "failed to find station entry for bss %pM vdev %i\n",
			    bss_conf->bssid, arvif->vdev_id);
		rcu_read_unlock();
		return;
	}

	ath12k_peer_assoc_prepare(ar, vif, ap_sta, &peer_arg, false);

	rcu_read_unlock();

	ret = ath12k_wmi_send_peer_assoc_cmd(ar, &peer_arg);
	if (ret) {
		ath12k_warn(ar->ab, "failed to run peer assoc for %pM vdev %i: %d\n",
			    bss_conf->bssid, arvif->vdev_id, ret);
		return;
	}

	if (!wait_for_completion_timeout(&ar->peer_assoc_done, 1 * HZ)) {
		ath12k_warn(ar->ab, "failed to get peer assoc conf event for %pM vdev %i\n",
			    bss_conf->bssid, arvif->vdev_id);
		return;
	}

	ret = ath12k_setup_peer_smps(ar, arvif, bss_conf->bssid,
				     &ap_sta->deflink.ht_cap,
				     &ap_sta->deflink.he_6ghz_capa);
	if (ret) {
		ath12k_warn(ar->ab, "failed to setup peer SMPS for vdev %d: %d\n",
			    arvif->vdev_id, ret);
		return;
	}

	WARN_ON(arvif->is_up);

	arvif->aid = vif->cfg.aid;
	ether_addr_copy(arvif->bssid, bss_conf->bssid);

	params.vdev_id = arvif->vdev_id;
	params.aid = arvif->aid;
	params.bssid = arvif->bssid;
	ret = ath12k_wmi_vdev_up(ar, &params);
	if (ret) {
		ath12k_warn(ar->ab, "failed to set vdev %d up: %d\n",
			    arvif->vdev_id, ret);
		return;
	}

	arvif->is_up = true;
	arvif->rekey_data.enable_offload = false;

	ath12k_dbg(ar->ab, ATH12K_DBG_MAC,
		   "mac vdev %d up (associated) bssid %pM aid %d\n",
		   arvif->vdev_id, bss_conf->bssid, vif->cfg.aid);

	spin_lock_bh(&ar->ab->base_lock);

	peer = ath12k_peer_find(ar->ab, arvif->vdev_id, arvif->bssid);
	if (peer && peer->is_authorized)
		is_auth = true;

	spin_unlock_bh(&ar->ab->base_lock);

	/* Authorize BSS Peer */
	if (is_auth) {
		ret = ath12k_wmi_set_peer_param(ar, arvif->bssid,
						arvif->vdev_id,
						WMI_PEER_AUTHORIZE,
						1);
		if (ret)
			ath12k_warn(ar->ab, "Unable to authorize BSS peer: %d\n", ret);
	}

	ret = ath12k_wmi_send_obss_spr_cmd(ar, arvif->vdev_id,
					   &bss_conf->he_obss_pd);
	if (ret)
		ath12k_warn(ar->ab, "failed to set vdev %i OBSS PD parameters: %d\n",
			    arvif->vdev_id, ret);
}

static void ath12k_bss_disassoc(struct ath12k *ar,
				struct ath12k_vif *arvif)
{
	int ret;

	lockdep_assert_held(&ar->conf_mutex);

	ath12k_dbg(ar->ab, ATH12K_DBG_MAC, "mac vdev %i disassoc bssid %pM\n",
		   arvif->vdev_id, arvif->bssid);

	ret = ath12k_wmi_vdev_down(ar, arvif->vdev_id);
	if (ret)
		ath12k_warn(ar->ab, "failed to down vdev %i: %d\n",
			    arvif->vdev_id, ret);

	arvif->is_up = false;

	memset(&arvif->rekey_data, 0, sizeof(arvif->rekey_data));

	cancel_delayed_work(&arvif->connection_loss_work);
}

static u32 ath12k_mac_get_rate_hw_value(int bitrate)
{
	u32 preamble;
	u16 hw_value;
	int rate;
	size_t i;

	if (ath12k_mac_bitrate_is_cck(bitrate))
		preamble = WMI_RATE_PREAMBLE_CCK;
	else
		preamble = WMI_RATE_PREAMBLE_OFDM;

	for (i = 0; i < ARRAY_SIZE(ath12k_legacy_rates); i++) {
		if (ath12k_legacy_rates[i].bitrate != bitrate)
			continue;

		hw_value = ath12k_legacy_rates[i].hw_value;
		rate = ATH12K_HW_RATE_CODE(hw_value, 0, preamble);

		return rate;
	}

	return -EINVAL;
}

static void ath12k_recalculate_mgmt_rate(struct ath12k *ar,
					 struct ieee80211_vif *vif,
					 struct cfg80211_chan_def *def)
{
	struct ath12k_vif *arvif = ath12k_vif_to_arvif(vif);
	struct ieee80211_hw *hw = ath12k_ar_to_hw(ar);
	const struct ieee80211_supported_band *sband;
	u8 basic_rate_idx;
	int hw_rate_code;
	u32 vdev_param;
	u16 bitrate;
	int ret;

	lockdep_assert_held(&ar->conf_mutex);

	sband = hw->wiphy->bands[def->chan->band];
	basic_rate_idx = ffs(vif->bss_conf.basic_rates) - 1;
	bitrate = sband->bitrates[basic_rate_idx].bitrate;

	hw_rate_code = ath12k_mac_get_rate_hw_value(bitrate);
	if (hw_rate_code < 0) {
		ath12k_warn(ar->ab, "bitrate not supported %d\n", bitrate);
		return;
	}

	vdev_param = WMI_VDEV_PARAM_MGMT_RATE;
	ret = ath12k_wmi_vdev_set_param_cmd(ar, arvif->vdev_id, vdev_param,
					    hw_rate_code);
	if (ret)
		ath12k_warn(ar->ab, "failed to set mgmt tx rate %d\n", ret);

	vdev_param = WMI_VDEV_PARAM_BEACON_RATE;
	ret = ath12k_wmi_vdev_set_param_cmd(ar, arvif->vdev_id, vdev_param,
					    hw_rate_code);
	if (ret)
		ath12k_warn(ar->ab, "failed to set beacon tx rate %d\n", ret);
}

static int ath12k_mac_fils_discovery(struct ath12k_vif *arvif,
				     struct ieee80211_bss_conf *info)
{
	struct ath12k *ar = arvif->ar;
	struct ieee80211_hw *hw = ath12k_ar_to_hw(ar);
	struct sk_buff *tmpl;
	int ret;
	u32 interval;
	bool unsol_bcast_probe_resp_enabled = false;

	if (info->fils_discovery.max_interval) {
		interval = info->fils_discovery.max_interval;

		tmpl = ieee80211_get_fils_discovery_tmpl(hw, arvif->vif);
		if (tmpl)
			ret = ath12k_wmi_fils_discovery_tmpl(ar, arvif->vdev_id,
							     tmpl);
	} else if (info->unsol_bcast_probe_resp_interval) {
		unsol_bcast_probe_resp_enabled = 1;
		interval = info->unsol_bcast_probe_resp_interval;

		tmpl = ieee80211_get_unsol_bcast_probe_resp_tmpl(hw,
								 arvif->vif);
		if (tmpl)
			ret = ath12k_wmi_probe_resp_tmpl(ar, arvif->vdev_id,
							 tmpl);
	} else { /* Disable */
		return ath12k_wmi_fils_discovery(ar, arvif->vdev_id, 0, false);
	}

	if (!tmpl) {
		ath12k_warn(ar->ab,
			    "mac vdev %i failed to retrieve %s template\n",
			    arvif->vdev_id, (unsol_bcast_probe_resp_enabled ?
			    "unsolicited broadcast probe response" :
			    "FILS discovery"));
		return -EPERM;
	}
	kfree_skb(tmpl);

	if (!ret)
		ret = ath12k_wmi_fils_discovery(ar, arvif->vdev_id, interval,
						unsol_bcast_probe_resp_enabled);

	return ret;
}

static void ath12k_mac_vif_setup_ps(struct ath12k_vif *arvif)
{
	struct ath12k *ar = arvif->ar;
	struct ieee80211_vif *vif = arvif->vif;
	struct ieee80211_conf *conf = &ath12k_ar_to_hw(ar)->conf;
	enum wmi_sta_powersave_param param;
	enum wmi_sta_ps_mode psmode;
	int ret;
	int timeout;
	bool enable_ps;

	lockdep_assert_held(&ar->conf_mutex);

	if (vif->type != NL80211_IFTYPE_STATION)
		return;

	enable_ps = arvif->ps;
	if (enable_ps) {
		psmode = WMI_STA_PS_MODE_ENABLED;
		param = WMI_STA_PS_PARAM_INACTIVITY_TIME;

		timeout = conf->dynamic_ps_timeout;
		if (timeout == 0) {
			/* firmware doesn't like 0 */
			timeout = ieee80211_tu_to_usec(vif->bss_conf.beacon_int) / 1000;
		}

		ret = ath12k_wmi_set_sta_ps_param(ar, arvif->vdev_id, param,
						  timeout);
		if (ret) {
			ath12k_warn(ar->ab, "failed to set inactivity time for vdev %d: %i\n",
				    arvif->vdev_id, ret);
			return;
		}
	} else {
		psmode = WMI_STA_PS_MODE_DISABLED;
	}

	ath12k_dbg(ar->ab, ATH12K_DBG_MAC, "mac vdev %d psmode %s\n",
		   arvif->vdev_id, psmode ? "enable" : "disable");

	ret = ath12k_wmi_pdev_set_ps_mode(ar, arvif->vdev_id, psmode);
	if (ret)
		ath12k_warn(ar->ab, "failed to set sta power save mode %d for vdev %d: %d\n",
			    psmode, arvif->vdev_id, ret);
}

static void ath12k_mac_bss_info_changed(struct ath12k *ar,
					struct ath12k_vif *arvif,
					struct ieee80211_bss_conf *info,
					u64 changed)
{
	struct ieee80211_vif *vif = arvif->vif;
	struct ieee80211_vif_cfg *vif_cfg = &vif->cfg;
	struct cfg80211_chan_def def;
	u32 param_id, param_value;
	enum nl80211_band band;
	u32 vdev_param;
	int mcast_rate;
	u32 preamble;
	u16 hw_value;
	u16 bitrate;
	int ret;
	u8 rateidx;
	u32 rate;

	lockdep_assert_held(&ar->conf_mutex);

	if (changed & BSS_CHANGED_BEACON_INT) {
		arvif->beacon_interval = info->beacon_int;

		param_id = WMI_VDEV_PARAM_BEACON_INTERVAL;
		ret = ath12k_wmi_vdev_set_param_cmd(ar, arvif->vdev_id,
						    param_id,
						    arvif->beacon_interval);
		if (ret)
			ath12k_warn(ar->ab, "Failed to set beacon interval for VDEV: %d\n",
				    arvif->vdev_id);
		else
			ath12k_dbg(ar->ab, ATH12K_DBG_MAC,
				   "Beacon interval: %d set for VDEV: %d\n",
				   arvif->beacon_interval, arvif->vdev_id);
	}

	if (changed & BSS_CHANGED_BEACON) {
		param_id = WMI_PDEV_PARAM_BEACON_TX_MODE;
		param_value = WMI_BEACON_BURST_MODE;
		ret = ath12k_wmi_pdev_set_param(ar, param_id,
						param_value, ar->pdev->pdev_id);
		if (ret)
			ath12k_warn(ar->ab, "Failed to set beacon mode for VDEV: %d\n",
				    arvif->vdev_id);
		else
			ath12k_dbg(ar->ab, ATH12K_DBG_MAC,
				   "Set burst beacon mode for VDEV: %d\n",
				   arvif->vdev_id);

		ret = ath12k_mac_setup_bcn_tmpl(arvif);
		if (ret)
			ath12k_warn(ar->ab, "failed to update bcn template: %d\n",
				    ret);
	}

	if (changed & (BSS_CHANGED_BEACON_INFO | BSS_CHANGED_BEACON)) {
		arvif->dtim_period = info->dtim_period;

		param_id = WMI_VDEV_PARAM_DTIM_PERIOD;
		ret = ath12k_wmi_vdev_set_param_cmd(ar, arvif->vdev_id,
						    param_id,
						    arvif->dtim_period);

		if (ret)
			ath12k_warn(ar->ab, "Failed to set dtim period for VDEV %d: %i\n",
				    arvif->vdev_id, ret);
		else
			ath12k_dbg(ar->ab, ATH12K_DBG_MAC,
				   "DTIM period: %d set for VDEV: %d\n",
				   arvif->dtim_period, arvif->vdev_id);
	}

	if (changed & BSS_CHANGED_SSID &&
	    vif->type == NL80211_IFTYPE_AP) {
		arvif->u.ap.ssid_len = vif->cfg.ssid_len;
		if (vif->cfg.ssid_len)
			memcpy(arvif->u.ap.ssid, vif->cfg.ssid, vif->cfg.ssid_len);
		arvif->u.ap.hidden_ssid = info->hidden_ssid;
	}

	if (changed & BSS_CHANGED_BSSID && !is_zero_ether_addr(info->bssid))
		ether_addr_copy(arvif->bssid, info->bssid);

	if (changed & BSS_CHANGED_BEACON_ENABLED) {
		ath12k_control_beaconing(arvif, info);

		if (arvif->is_up && vif->bss_conf.he_support &&
		    vif->bss_conf.he_oper.params) {
			/* TODO: Extend to support 1024 BA Bitmap size */
			ret = ath12k_wmi_vdev_set_param_cmd(ar, arvif->vdev_id,
							    WMI_VDEV_PARAM_BA_MODE,
							    WMI_BA_MODE_BUFFER_SIZE_256);
			if (ret)
				ath12k_warn(ar->ab,
					    "failed to set BA BUFFER SIZE 256 for vdev: %d\n",
					    arvif->vdev_id);

			param_id = WMI_VDEV_PARAM_HEOPS_0_31;
			param_value = vif->bss_conf.he_oper.params;
			ret = ath12k_wmi_vdev_set_param_cmd(ar, arvif->vdev_id,
							    param_id, param_value);
			ath12k_dbg(ar->ab, ATH12K_DBG_MAC,
				   "he oper param: %x set for VDEV: %d\n",
				   param_value, arvif->vdev_id);

			if (ret)
				ath12k_warn(ar->ab, "Failed to set he oper params %x for VDEV %d: %i\n",
					    param_value, arvif->vdev_id, ret);
		}
	}

	if (changed & BSS_CHANGED_ERP_CTS_PROT) {
		u32 cts_prot;

		cts_prot = !!(info->use_cts_prot);
		param_id = WMI_VDEV_PARAM_PROTECTION_MODE;

		if (arvif->is_started) {
			ret = ath12k_wmi_vdev_set_param_cmd(ar, arvif->vdev_id,
							    param_id, cts_prot);
			if (ret)
				ath12k_warn(ar->ab, "Failed to set CTS prot for VDEV: %d\n",
					    arvif->vdev_id);
			else
				ath12k_dbg(ar->ab, ATH12K_DBG_MAC, "Set CTS prot: %d for VDEV: %d\n",
					   cts_prot, arvif->vdev_id);
		} else {
			ath12k_dbg(ar->ab, ATH12K_DBG_MAC, "defer protection mode setup, vdev is not ready yet\n");
		}
	}

	if (changed & BSS_CHANGED_ERP_SLOT) {
		u32 slottime;

		if (info->use_short_slot)
			slottime = WMI_VDEV_SLOT_TIME_SHORT; /* 9us */

		else
			slottime = WMI_VDEV_SLOT_TIME_LONG; /* 20us */

		param_id = WMI_VDEV_PARAM_SLOT_TIME;
		ret = ath12k_wmi_vdev_set_param_cmd(ar, arvif->vdev_id,
						    param_id, slottime);
		if (ret)
			ath12k_warn(ar->ab, "Failed to set erp slot for VDEV: %d\n",
				    arvif->vdev_id);
		else
			ath12k_dbg(ar->ab, ATH12K_DBG_MAC,
				   "Set slottime: %d for VDEV: %d\n",
				   slottime, arvif->vdev_id);
	}

	if (changed & BSS_CHANGED_ERP_PREAMBLE) {
		u32 preamble;

		if (info->use_short_preamble)
			preamble = WMI_VDEV_PREAMBLE_SHORT;
		else
			preamble = WMI_VDEV_PREAMBLE_LONG;

		param_id = WMI_VDEV_PARAM_PREAMBLE;
		ret = ath12k_wmi_vdev_set_param_cmd(ar, arvif->vdev_id,
						    param_id, preamble);
		if (ret)
			ath12k_warn(ar->ab, "Failed to set preamble for VDEV: %d\n",
				    arvif->vdev_id);
		else
			ath12k_dbg(ar->ab, ATH12K_DBG_MAC,
				   "Set preamble: %d for VDEV: %d\n",
				   preamble, arvif->vdev_id);
	}

	if (changed & BSS_CHANGED_ASSOC) {
		if (vif->cfg.assoc)
			ath12k_bss_assoc(ar, arvif, info);
		else
			ath12k_bss_disassoc(ar, arvif);
	}

	if (changed & BSS_CHANGED_TXPOWER) {
		ath12k_dbg(ar->ab, ATH12K_DBG_MAC, "mac vdev_id %i txpower %d\n",
			   arvif->vdev_id, info->txpower);

		arvif->txpower = info->txpower;
		ath12k_mac_txpower_recalc(ar);
	}

	if (changed & BSS_CHANGED_MCAST_RATE &&
	    !ath12k_mac_vif_chan(arvif->vif, &def)) {
		band = def.chan->band;
		mcast_rate = vif->bss_conf.mcast_rate[band];

		if (mcast_rate > 0)
			rateidx = mcast_rate - 1;
		else
			rateidx = ffs(vif->bss_conf.basic_rates) - 1;

		if (ar->pdev->cap.supported_bands & WMI_HOST_WLAN_5G_CAP)
			rateidx += ATH12K_MAC_FIRST_OFDM_RATE_IDX;

		bitrate = ath12k_legacy_rates[rateidx].bitrate;
		hw_value = ath12k_legacy_rates[rateidx].hw_value;

		if (ath12k_mac_bitrate_is_cck(bitrate))
			preamble = WMI_RATE_PREAMBLE_CCK;
		else
			preamble = WMI_RATE_PREAMBLE_OFDM;

		rate = ATH12K_HW_RATE_CODE(hw_value, 0, preamble);

		ath12k_dbg(ar->ab, ATH12K_DBG_MAC,
			   "mac vdev %d mcast_rate %x\n",
			   arvif->vdev_id, rate);

		vdev_param = WMI_VDEV_PARAM_MCAST_DATA_RATE;
		ret = ath12k_wmi_vdev_set_param_cmd(ar, arvif->vdev_id,
						    vdev_param, rate);
		if (ret)
			ath12k_warn(ar->ab,
				    "failed to set mcast rate on vdev %i: %d\n",
				    arvif->vdev_id,  ret);

		vdev_param = WMI_VDEV_PARAM_BCAST_DATA_RATE;
		ret = ath12k_wmi_vdev_set_param_cmd(ar, arvif->vdev_id,
						    vdev_param, rate);
		if (ret)
			ath12k_warn(ar->ab,
				    "failed to set bcast rate on vdev %i: %d\n",
				    arvif->vdev_id,  ret);
	}

	if (changed & BSS_CHANGED_BASIC_RATES &&
	    !ath12k_mac_vif_chan(arvif->vif, &def))
		ath12k_recalculate_mgmt_rate(ar, vif, &def);

	if (changed & BSS_CHANGED_TWT) {
		if (info->twt_requester || info->twt_responder)
			ath12k_wmi_send_twt_enable_cmd(ar, ar->pdev->pdev_id);
		else
			ath12k_wmi_send_twt_disable_cmd(ar, ar->pdev->pdev_id);
	}

	if (changed & BSS_CHANGED_HE_OBSS_PD)
		ath12k_wmi_send_obss_spr_cmd(ar, arvif->vdev_id,
					     &info->he_obss_pd);

	if (changed & BSS_CHANGED_HE_BSS_COLOR) {
		if (vif->type == NL80211_IFTYPE_AP) {
			ret = ath12k_wmi_obss_color_cfg_cmd(ar,
							    arvif->vdev_id,
							    info->he_bss_color.color,
							    ATH12K_BSS_COLOR_AP_PERIODS,
							    info->he_bss_color.enabled);
			if (ret)
				ath12k_warn(ar->ab, "failed to set bss color collision on vdev %i: %d\n",
					    arvif->vdev_id,  ret);
		} else if (vif->type == NL80211_IFTYPE_STATION) {
			ret = ath12k_wmi_send_bss_color_change_enable_cmd(ar,
									  arvif->vdev_id,
									  1);
			if (ret)
				ath12k_warn(ar->ab, "failed to enable bss color change on vdev %i: %d\n",
					    arvif->vdev_id,  ret);
			ret = ath12k_wmi_obss_color_cfg_cmd(ar,
							    arvif->vdev_id,
							    0,
							    ATH12K_BSS_COLOR_STA_PERIODS,
							    1);
			if (ret)
				ath12k_warn(ar->ab, "failed to set bss color collision on vdev %i: %d\n",
					    arvif->vdev_id,  ret);
		}
	}

	ath12k_mac_fils_discovery(arvif, info);

	if (changed & BSS_CHANGED_PS &&
	    ar->ab->hw_params->supports_sta_ps) {
		arvif->ps = vif_cfg->ps;
		ath12k_mac_vif_setup_ps(arvif);
	}
}

static struct ath12k_vif_cache *ath12k_arvif_get_cache(struct ath12k_vif *arvif)
{
	if (!arvif->cache)
		arvif->cache = kzalloc(sizeof(*arvif->cache), GFP_KERNEL);

	return arvif->cache;
}

static void ath12k_arvif_put_cache(struct ath12k_vif *arvif)
{
	kfree(arvif->cache);
	arvif->cache = NULL;
}

static void ath12k_mac_op_bss_info_changed(struct ieee80211_hw *hw,
					   struct ieee80211_vif *vif,
					   struct ieee80211_bss_conf *info,
					   u64 changed)
{
	struct ath12k *ar;
	struct ath12k_vif *arvif = ath12k_vif_to_arvif(vif);
	struct ath12k_vif_cache *cache;

	ar = ath12k_get_ar_by_vif(hw, vif);

	/* if the vdev is not created on a certain radio,
	 * cache the info to be updated later on vdev creation
	 */

	if (!ar) {
		cache = ath12k_arvif_get_cache(arvif);
		if (!cache)
			return;
		arvif->cache->bss_conf_changed |= changed;
		return;
	}

	mutex_lock(&ar->conf_mutex);

	ath12k_mac_bss_info_changed(ar, arvif, info, changed);

	mutex_unlock(&ar->conf_mutex);
}

static struct ath12k*
ath12k_mac_select_scan_device(struct ieee80211_hw *hw,
			      struct ieee80211_vif *vif,
			      u32 center_freq)
{
	struct ath12k_hw *ah = hw->priv;
	enum nl80211_band band;
	struct ath12k *ar;
	int i;

	if (ah->num_radio == 1)
		return ah->radio;

	/* Currently mac80211 supports splitting scan requests into
	 * multiple scan requests per band.
	 * Loop through first channel and determine the scan radio
	 * TODO: There could be 5 GHz low/high channels in that case
	 * split the hw request and perform multiple scans
	 */

	if (center_freq < ATH12K_MIN_5G_FREQ)
		band = NL80211_BAND_2GHZ;
	else if (center_freq < ATH12K_MIN_6G_FREQ)
		band = NL80211_BAND_5GHZ;
	else
		band = NL80211_BAND_6GHZ;

	for_each_ar(ah, ar, i) {
		/* TODO 5 GHz low high split changes */
		if (ar->mac.sbands[band].channels)
			return ar;
	}

	return NULL;
}

void __ath12k_mac_scan_finish(struct ath12k *ar)
{
	struct ieee80211_hw *hw = ath12k_ar_to_hw(ar);

	lockdep_assert_held(&ar->data_lock);

	switch (ar->scan.state) {
	case ATH12K_SCAN_IDLE:
		break;
	case ATH12K_SCAN_RUNNING:
	case ATH12K_SCAN_ABORTING:
		if (ar->scan.is_roc && ar->scan.roc_notify)
			ieee80211_remain_on_channel_expired(hw);
		fallthrough;
	case ATH12K_SCAN_STARTING:
		if (!ar->scan.is_roc) {
			struct cfg80211_scan_info info = {
				.aborted = ((ar->scan.state ==
					    ATH12K_SCAN_ABORTING) ||
					    (ar->scan.state ==
					    ATH12K_SCAN_STARTING)),
			};

			ieee80211_scan_completed(hw, &info);
		}

		ar->scan.state = ATH12K_SCAN_IDLE;
		ar->scan_channel = NULL;
		ar->scan.roc_freq = 0;
		cancel_delayed_work(&ar->scan.timeout);
		complete(&ar->scan.completed);
		break;
	}
}

void ath12k_mac_scan_finish(struct ath12k *ar)
{
	spin_lock_bh(&ar->data_lock);
	__ath12k_mac_scan_finish(ar);
	spin_unlock_bh(&ar->data_lock);
}

static int ath12k_scan_stop(struct ath12k *ar)
{
	struct ath12k_wmi_scan_cancel_arg arg = {
		.req_type = WLAN_SCAN_CANCEL_SINGLE,
		.scan_id = ATH12K_SCAN_ID,
	};
	int ret;

	lockdep_assert_held(&ar->conf_mutex);

	/* TODO: Fill other STOP Params */
	arg.pdev_id = ar->pdev->pdev_id;

	ret = ath12k_wmi_send_scan_stop_cmd(ar, &arg);
	if (ret) {
		ath12k_warn(ar->ab, "failed to stop wmi scan: %d\n", ret);
		goto out;
	}

	ret = wait_for_completion_timeout(&ar->scan.completed, 3 * HZ);
	if (ret == 0) {
		ath12k_warn(ar->ab,
			    "failed to receive scan abort comple: timed out\n");
		ret = -ETIMEDOUT;
	} else if (ret > 0) {
		ret = 0;
	}

out:
	/* Scan state should be updated upon scan completion but in case
	 * firmware fails to deliver the event (for whatever reason) it is
	 * desired to clean up scan state anyway. Firmware may have just
	 * dropped the scan completion event delivery due to transport pipe
	 * being overflown with data and/or it can recover on its own before
	 * next scan request is submitted.
	 */
	spin_lock_bh(&ar->data_lock);
	if (ar->scan.state != ATH12K_SCAN_IDLE)
		__ath12k_mac_scan_finish(ar);
	spin_unlock_bh(&ar->data_lock);

	return ret;
}

static void ath12k_scan_abort(struct ath12k *ar)
{
	int ret;

	lockdep_assert_held(&ar->conf_mutex);

	spin_lock_bh(&ar->data_lock);

	switch (ar->scan.state) {
	case ATH12K_SCAN_IDLE:
		/* This can happen if timeout worker kicked in and called
		 * abortion while scan completion was being processed.
		 */
		break;
	case ATH12K_SCAN_STARTING:
	case ATH12K_SCAN_ABORTING:
		ath12k_warn(ar->ab, "refusing scan abortion due to invalid scan state: %d\n",
			    ar->scan.state);
		break;
	case ATH12K_SCAN_RUNNING:
		ar->scan.state = ATH12K_SCAN_ABORTING;
		spin_unlock_bh(&ar->data_lock);

		ret = ath12k_scan_stop(ar);
		if (ret)
			ath12k_warn(ar->ab, "failed to abort scan: %d\n", ret);

		spin_lock_bh(&ar->data_lock);
		break;
	}

	spin_unlock_bh(&ar->data_lock);
}

static void ath12k_scan_timeout_work(struct work_struct *work)
{
	struct ath12k *ar = container_of(work, struct ath12k,
					 scan.timeout.work);

	mutex_lock(&ar->conf_mutex);
	ath12k_scan_abort(ar);
	mutex_unlock(&ar->conf_mutex);
}

static int ath12k_start_scan(struct ath12k *ar,
			     struct ath12k_wmi_scan_req_arg *arg)
{
	int ret;

	lockdep_assert_held(&ar->conf_mutex);

	ret = ath12k_wmi_send_scan_start_cmd(ar, arg);
	if (ret)
		return ret;

	ret = wait_for_completion_timeout(&ar->scan.started, 1 * HZ);
	if (ret == 0) {
		ret = ath12k_scan_stop(ar);
		if (ret)
			ath12k_warn(ar->ab, "failed to stop scan: %d\n", ret);

		return -ETIMEDOUT;
	}

	/* If we failed to start the scan, return error code at
	 * this point.  This is probably due to some issue in the
	 * firmware, but no need to wedge the driver due to that...
	 */
	spin_lock_bh(&ar->data_lock);
	if (ar->scan.state == ATH12K_SCAN_IDLE) {
		spin_unlock_bh(&ar->data_lock);
		return -EINVAL;
	}
	spin_unlock_bh(&ar->data_lock);

	return 0;
}

static int ath12k_mac_op_hw_scan(struct ieee80211_hw *hw,
				 struct ieee80211_vif *vif,
				 struct ieee80211_scan_request *hw_req)
{
	struct ath12k_hw *ah = ath12k_hw_to_ah(hw);
	struct ath12k *ar, *prev_ar;
	struct ath12k_vif *arvif = ath12k_vif_to_arvif(vif);
	struct cfg80211_scan_request *req = &hw_req->req;
	struct ath12k_wmi_scan_req_arg *arg = NULL;
	int ret;
	int i;
	bool create = true;

	if (ah->num_radio == 1) {
		WARN_ON(!arvif->is_created);
		ar = ath12k_ah_to_ar(ah, 0);
		goto scan;
	}

	/* Since the targeted scan device could depend on the frequency
	 * requested in the hw_req, select the corresponding radio
	 */
	ar = ath12k_mac_select_scan_device(hw, vif, hw_req->req.channels[0]->center_freq);
	if (!ar)
		return -EINVAL;

	/* If the vif is already assigned to a specific vdev of an ar,
	 * check whether its already started, vdev which is started
	 * are not allowed to switch to a new radio.
	 * If the vdev is not started, but was earlier created on a
	 * different ar, delete that vdev and create a new one. We don't
	 * delete at the scan stop as an optimization to avoid redundant
	 * delete-create vdev's for the same ar, in case the request is
	 * always on the same band for the vif
	 */
	if (arvif->is_created) {
		if (WARN_ON(!arvif->ar))
			return -EINVAL;

		if (ar != arvif->ar && arvif->is_started)
			return -EINVAL;

		if (ar != arvif->ar) {
			/* backup the previously used ar ptr, since the vdev delete
			 * would assign the arvif->ar to NULL after the call
			 */
			prev_ar = arvif->ar;
			mutex_lock(&prev_ar->conf_mutex);
			ret = ath12k_mac_vdev_delete(prev_ar, vif);
			mutex_unlock(&prev_ar->conf_mutex);
			if (ret)
				ath12k_warn(prev_ar->ab,
					    "unable to delete scan vdev %d\n", ret);
		} else {
			create = false;
		}
	}
	if (create) {
		mutex_lock(&ar->conf_mutex);
		ret = ath12k_mac_vdev_create(ar, vif);
		mutex_unlock(&ar->conf_mutex);
		if (ret) {
			ath12k_warn(ar->ab, "unable to create scan vdev %d\n", ret);
			return -EINVAL;
		}
	}
scan:
	mutex_lock(&ar->conf_mutex);

	spin_lock_bh(&ar->data_lock);
	switch (ar->scan.state) {
	case ATH12K_SCAN_IDLE:
		reinit_completion(&ar->scan.started);
		reinit_completion(&ar->scan.completed);
		ar->scan.state = ATH12K_SCAN_STARTING;
		ar->scan.is_roc = false;
		ar->scan.vdev_id = arvif->vdev_id;
		ret = 0;
		break;
	case ATH12K_SCAN_STARTING:
	case ATH12K_SCAN_RUNNING:
	case ATH12K_SCAN_ABORTING:
		ret = -EBUSY;
		break;
	}
	spin_unlock_bh(&ar->data_lock);

	if (ret)
		goto exit;

	arg = kzalloc(sizeof(*arg), GFP_KERNEL);
	if (!arg) {
		ret = -ENOMEM;
		goto exit;
	}

	ath12k_wmi_start_scan_init(ar, arg);
	arg->vdev_id = arvif->vdev_id;
	arg->scan_id = ATH12K_SCAN_ID;

	if (req->ie_len) {
		arg->extraie.ptr = kmemdup(req->ie, req->ie_len, GFP_KERNEL);
		if (!arg->extraie.ptr) {
			ret = -ENOMEM;
			goto exit;
		}
		arg->extraie.len = req->ie_len;
	}

	if (req->n_ssids) {
		arg->num_ssids = req->n_ssids;
		for (i = 0; i < arg->num_ssids; i++)
			arg->ssid[i] = req->ssids[i];
	} else {
		arg->scan_f_passive = 1;
	}

	if (req->n_channels) {
		arg->num_chan = req->n_channels;
		arg->chan_list = kcalloc(arg->num_chan, sizeof(*arg->chan_list),
					 GFP_KERNEL);
		if (!arg->chan_list) {
			ret = -ENOMEM;
			goto exit;
		}

		for (i = 0; i < arg->num_chan; i++)
			arg->chan_list[i] = req->channels[i]->center_freq;
	}

	ret = ath12k_start_scan(ar, arg);
	if (ret) {
		ath12k_warn(ar->ab, "failed to start hw scan: %d\n", ret);
		spin_lock_bh(&ar->data_lock);
		ar->scan.state = ATH12K_SCAN_IDLE;
		spin_unlock_bh(&ar->data_lock);
	}

	/* Add a margin to account for event/command processing */
	ieee80211_queue_delayed_work(ath12k_ar_to_hw(ar), &ar->scan.timeout,
				     msecs_to_jiffies(arg->max_scan_time +
						      ATH12K_MAC_SCAN_TIMEOUT_MSECS));

exit:
	if (arg) {
		kfree(arg->chan_list);
		kfree(arg->extraie.ptr);
		kfree(arg);
	}

	mutex_unlock(&ar->conf_mutex);

	return ret;
}

static void ath12k_mac_op_cancel_hw_scan(struct ieee80211_hw *hw,
					 struct ieee80211_vif *vif)
{
	struct ath12k_vif *arvif = ath12k_vif_to_arvif(vif);
	struct ath12k *ar;

	if (!arvif->is_created)
		return;

	ar = arvif->ar;

	mutex_lock(&ar->conf_mutex);
	ath12k_scan_abort(ar);
	mutex_unlock(&ar->conf_mutex);

	cancel_delayed_work_sync(&ar->scan.timeout);
}

static int ath12k_install_key(struct ath12k_vif *arvif,
			      struct ieee80211_key_conf *key,
			      enum set_key_cmd cmd,
			      const u8 *macaddr, u32 flags)
{
	int ret;
	struct ath12k *ar = arvif->ar;
	struct wmi_vdev_install_key_arg arg = {
		.vdev_id = arvif->vdev_id,
		.key_idx = key->keyidx,
		.key_len = key->keylen,
		.key_data = key->key,
		.key_flags = flags,
		.macaddr = macaddr,
	};

	lockdep_assert_held(&arvif->ar->conf_mutex);

	reinit_completion(&ar->install_key_done);

	if (test_bit(ATH12K_FLAG_HW_CRYPTO_DISABLED, &ar->ab->dev_flags))
		return 0;

	if (cmd == DISABLE_KEY) {
		/* TODO: Check if FW expects  value other than NONE for del */
		/* arg.key_cipher = WMI_CIPHER_NONE; */
		arg.key_len = 0;
		arg.key_data = NULL;
		goto install;
	}

	switch (key->cipher) {
	case WLAN_CIPHER_SUITE_CCMP:
		arg.key_cipher = WMI_CIPHER_AES_CCM;
		/* TODO: Re-check if flag is valid */
		key->flags |= IEEE80211_KEY_FLAG_GENERATE_IV_MGMT;
		break;
	case WLAN_CIPHER_SUITE_TKIP:
		arg.key_cipher = WMI_CIPHER_TKIP;
		arg.key_txmic_len = 8;
		arg.key_rxmic_len = 8;
		break;
	case WLAN_CIPHER_SUITE_CCMP_256:
		arg.key_cipher = WMI_CIPHER_AES_CCM;
		break;
	case WLAN_CIPHER_SUITE_GCMP:
	case WLAN_CIPHER_SUITE_GCMP_256:
		arg.key_cipher = WMI_CIPHER_AES_GCM;
		break;
	default:
		ath12k_warn(ar->ab, "cipher %d is not supported\n", key->cipher);
		return -EOPNOTSUPP;
	}

	if (test_bit(ATH12K_FLAG_RAW_MODE, &ar->ab->dev_flags))
		key->flags |= IEEE80211_KEY_FLAG_GENERATE_IV |
			      IEEE80211_KEY_FLAG_RESERVE_TAILROOM;

install:
	ret = ath12k_wmi_vdev_install_key(arvif->ar, &arg);

	if (ret)
		return ret;

	if (!wait_for_completion_timeout(&ar->install_key_done, 1 * HZ))
		return -ETIMEDOUT;

	if (ether_addr_equal(macaddr, arvif->vif->addr))
		arvif->key_cipher = key->cipher;

	return ar->install_key_status ? -EINVAL : 0;
}

static int ath12k_clear_peer_keys(struct ath12k_vif *arvif,
				  const u8 *addr)
{
	struct ath12k *ar = arvif->ar;
	struct ath12k_base *ab = ar->ab;
	struct ath12k_peer *peer;
	int first_errno = 0;
	int ret;
	int i;
	u32 flags = 0;

	lockdep_assert_held(&ar->conf_mutex);

	spin_lock_bh(&ab->base_lock);
	peer = ath12k_peer_find(ab, arvif->vdev_id, addr);
	spin_unlock_bh(&ab->base_lock);

	if (!peer)
		return -ENOENT;

	for (i = 0; i < ARRAY_SIZE(peer->keys); i++) {
		if (!peer->keys[i])
			continue;

		/* key flags are not required to delete the key */
		ret = ath12k_install_key(arvif, peer->keys[i],
					 DISABLE_KEY, addr, flags);
		if (ret < 0 && first_errno == 0)
			first_errno = ret;

		if (ret < 0)
			ath12k_warn(ab, "failed to remove peer key %d: %d\n",
				    i, ret);

		spin_lock_bh(&ab->base_lock);
		peer->keys[i] = NULL;
		spin_unlock_bh(&ab->base_lock);
	}

	return first_errno;
}

static int ath12k_mac_set_key(struct ath12k *ar, enum set_key_cmd cmd,
			      struct ieee80211_vif *vif, struct ieee80211_sta *sta,
			      struct ieee80211_key_conf *key)
{
	struct ath12k_base *ab = ar->ab;
	struct ath12k_vif *arvif = ath12k_vif_to_arvif(vif);
	struct ath12k_peer *peer;
	struct ath12k_sta *arsta;
	const u8 *peer_addr;
	int ret = 0;
	u32 flags = 0;

	lockdep_assert_held(&ar->conf_mutex);

	if (test_bit(ATH12K_FLAG_HW_CRYPTO_DISABLED, &ab->dev_flags))
		return 1;

	if (sta)
		peer_addr = sta->addr;
	else if (arvif->vdev_type == WMI_VDEV_TYPE_STA)
		peer_addr = vif->bss_conf.bssid;
	else
		peer_addr = vif->addr;

	key->hw_key_idx = key->keyidx;

	/* the peer should not disappear in mid-way (unless FW goes awry) since
	 * we already hold conf_mutex. we just make sure its there now.
	 */
	spin_lock_bh(&ab->base_lock);
	peer = ath12k_peer_find(ab, arvif->vdev_id, peer_addr);
	spin_unlock_bh(&ab->base_lock);

	if (!peer) {
		if (cmd == SET_KEY) {
			ath12k_warn(ab, "cannot install key for non-existent peer %pM\n",
				    peer_addr);
			ret = -EOPNOTSUPP;
			goto exit;
		} else {
			/* if the peer doesn't exist there is no key to disable
			 * anymore
			 */
			goto exit;
		}
	}

	if (key->flags & IEEE80211_KEY_FLAG_PAIRWISE)
		flags |= WMI_KEY_PAIRWISE;
	else
		flags |= WMI_KEY_GROUP;

	ret = ath12k_install_key(arvif, key, cmd, peer_addr, flags);
	if (ret) {
		ath12k_warn(ab, "ath12k_install_key failed (%d)\n", ret);
		goto exit;
	}

	ret = ath12k_dp_rx_peer_pn_replay_config(arvif, peer_addr, cmd, key);
	if (ret) {
		ath12k_warn(ab, "failed to offload PN replay detection %d\n", ret);
		goto exit;
	}

	spin_lock_bh(&ab->base_lock);
	peer = ath12k_peer_find(ab, arvif->vdev_id, peer_addr);
	if (peer && cmd == SET_KEY) {
		peer->keys[key->keyidx] = key;
		if (key->flags & IEEE80211_KEY_FLAG_PAIRWISE) {
			peer->ucast_keyidx = key->keyidx;
			peer->sec_type = ath12k_dp_tx_get_encrypt_type(key->cipher);
		} else {
			peer->mcast_keyidx = key->keyidx;
			peer->sec_type_grp = ath12k_dp_tx_get_encrypt_type(key->cipher);
		}
	} else if (peer && cmd == DISABLE_KEY) {
		peer->keys[key->keyidx] = NULL;
		if (key->flags & IEEE80211_KEY_FLAG_PAIRWISE)
			peer->ucast_keyidx = 0;
		else
			peer->mcast_keyidx = 0;
	} else if (!peer)
		/* impossible unless FW goes crazy */
		ath12k_warn(ab, "peer %pM disappeared!\n", peer_addr);

	if (sta) {
		arsta = ath12k_sta_to_arsta(sta);

		switch (key->cipher) {
		case WLAN_CIPHER_SUITE_TKIP:
		case WLAN_CIPHER_SUITE_CCMP:
		case WLAN_CIPHER_SUITE_CCMP_256:
		case WLAN_CIPHER_SUITE_GCMP:
		case WLAN_CIPHER_SUITE_GCMP_256:
			if (cmd == SET_KEY)
				arsta->pn_type = HAL_PN_TYPE_WPA;
			else
				arsta->pn_type = HAL_PN_TYPE_NONE;
			break;
		default:
			arsta->pn_type = HAL_PN_TYPE_NONE;
			break;
		}
	}

	spin_unlock_bh(&ab->base_lock);

exit:
	return ret;
}

static int ath12k_mac_op_set_key(struct ieee80211_hw *hw, enum set_key_cmd cmd,
				 struct ieee80211_vif *vif, struct ieee80211_sta *sta,
				 struct ieee80211_key_conf *key)
{
	struct ath12k_vif *arvif = ath12k_vif_to_arvif(vif);
	struct ath12k_vif_cache *cache;
	struct ath12k *ar;
	int ret;

	/* BIP needs to be done in software */
	if (key->cipher == WLAN_CIPHER_SUITE_AES_CMAC ||
	    key->cipher == WLAN_CIPHER_SUITE_BIP_GMAC_128 ||
	    key->cipher == WLAN_CIPHER_SUITE_BIP_GMAC_256 ||
	    key->cipher == WLAN_CIPHER_SUITE_BIP_CMAC_256)
		return 1;

	if (key->keyidx > WMI_MAX_KEY_INDEX)
		return -ENOSPC;

	ar = ath12k_get_ar_by_vif(hw, vif);
	if (!ar) {
		/* ar is expected to be valid when sta ptr is available */
		if (sta) {
			WARN_ON_ONCE(1);
			return -EINVAL;
		}

		cache = ath12k_arvif_get_cache(arvif);
		if (!cache)
			return -ENOSPC;
		cache->key_conf.cmd = cmd;
		cache->key_conf.key = key;
		cache->key_conf.changed = true;
		return 0;
	}

	mutex_lock(&ar->conf_mutex);
	ret = ath12k_mac_set_key(ar, cmd, vif, sta, key);
	mutex_unlock(&ar->conf_mutex);
	return ret;
}

static int
ath12k_mac_bitrate_mask_num_vht_rates(struct ath12k *ar,
				      enum nl80211_band band,
				      const struct cfg80211_bitrate_mask *mask)
{
	int num_rates = 0;
	int i;

	for (i = 0; i < ARRAY_SIZE(mask->control[band].vht_mcs); i++)
		num_rates += hweight16(mask->control[band].vht_mcs[i]);

	return num_rates;
}

static int
ath12k_mac_set_peer_vht_fixed_rate(struct ath12k_vif *arvif,
				   struct ieee80211_sta *sta,
				   const struct cfg80211_bitrate_mask *mask,
				   enum nl80211_band band)
{
	struct ath12k *ar = arvif->ar;
	u8 vht_rate, nss;
	u32 rate_code;
	int ret, i;

	lockdep_assert_held(&ar->conf_mutex);

	nss = 0;

	for (i = 0; i < ARRAY_SIZE(mask->control[band].vht_mcs); i++) {
		if (hweight16(mask->control[band].vht_mcs[i]) == 1) {
			nss = i + 1;
			vht_rate = ffs(mask->control[band].vht_mcs[i]) - 1;
		}
	}

	if (!nss) {
		ath12k_warn(ar->ab, "No single VHT Fixed rate found to set for %pM",
			    sta->addr);
		return -EINVAL;
	}

	ath12k_dbg(ar->ab, ATH12K_DBG_MAC,
		   "Setting Fixed VHT Rate for peer %pM. Device will not switch to any other selected rates",
		   sta->addr);

	rate_code = ATH12K_HW_RATE_CODE(vht_rate, nss - 1,
					WMI_RATE_PREAMBLE_VHT);
	ret = ath12k_wmi_set_peer_param(ar, sta->addr,
					arvif->vdev_id,
					WMI_PEER_PARAM_FIXED_RATE,
					rate_code);
	if (ret)
		ath12k_warn(ar->ab,
			    "failed to update STA %pM Fixed Rate %d: %d\n",
			     sta->addr, rate_code, ret);

	return ret;
}

static int ath12k_station_assoc(struct ath12k *ar,
				struct ieee80211_vif *vif,
				struct ieee80211_sta *sta,
				bool reassoc)
{
	struct ath12k_vif *arvif = ath12k_vif_to_arvif(vif);
	struct ath12k_wmi_peer_assoc_arg peer_arg;
	int ret;
	struct cfg80211_chan_def def;
	enum nl80211_band band;
	struct cfg80211_bitrate_mask *mask;
	u8 num_vht_rates;

	lockdep_assert_held(&ar->conf_mutex);

	if (WARN_ON(ath12k_mac_vif_chan(vif, &def)))
		return -EPERM;

	band = def.chan->band;
	mask = &arvif->bitrate_mask;

	ath12k_peer_assoc_prepare(ar, vif, sta, &peer_arg, reassoc);

	if (peer_arg.peer_nss < 1) {
		ath12k_warn(ar->ab,
			    "invalid peer NSS %d\n", peer_arg.peer_nss);
		return -EINVAL;
	}
	ret = ath12k_wmi_send_peer_assoc_cmd(ar, &peer_arg);
	if (ret) {
		ath12k_warn(ar->ab, "failed to run peer assoc for STA %pM vdev %i: %d\n",
			    sta->addr, arvif->vdev_id, ret);
		return ret;
	}

	if (!wait_for_completion_timeout(&ar->peer_assoc_done, 1 * HZ)) {
		ath12k_warn(ar->ab, "failed to get peer assoc conf event for %pM vdev %i\n",
			    sta->addr, arvif->vdev_id);
		return -ETIMEDOUT;
	}

	num_vht_rates = ath12k_mac_bitrate_mask_num_vht_rates(ar, band, mask);

	/* If single VHT rate is configured (by set_bitrate_mask()),
	 * peer_assoc will disable VHT. This is now enabled by a peer specific
	 * fixed param.
	 * Note that all other rates and NSS will be disabled for this peer.
	 */
	if (sta->deflink.vht_cap.vht_supported && num_vht_rates == 1) {
		ret = ath12k_mac_set_peer_vht_fixed_rate(arvif, sta, mask,
							 band);
		if (ret)
			return ret;
	}

	/* Re-assoc is run only to update supported rates for given station. It
	 * doesn't make much sense to reconfigure the peer completely.
	 */
	if (reassoc)
		return 0;

	ret = ath12k_setup_peer_smps(ar, arvif, sta->addr,
				     &sta->deflink.ht_cap,
				     &sta->deflink.he_6ghz_capa);
	if (ret) {
		ath12k_warn(ar->ab, "failed to setup peer SMPS for vdev %d: %d\n",
			    arvif->vdev_id, ret);
		return ret;
	}

	if (!sta->wme) {
		arvif->num_legacy_stations++;
		ret = ath12k_recalc_rtscts_prot(arvif);
		if (ret)
			return ret;
	}

	if (sta->wme && sta->uapsd_queues) {
		ret = ath12k_peer_assoc_qos_ap(ar, arvif, sta);
		if (ret) {
			ath12k_warn(ar->ab, "failed to set qos params for STA %pM for vdev %i: %d\n",
				    sta->addr, arvif->vdev_id, ret);
			return ret;
		}
	}

	return 0;
}

static int ath12k_station_disassoc(struct ath12k *ar,
				   struct ieee80211_vif *vif,
				   struct ieee80211_sta *sta)
{
	struct ath12k_vif *arvif = ath12k_vif_to_arvif(vif);
	int ret;

	lockdep_assert_held(&ar->conf_mutex);

	if (!sta->wme) {
		arvif->num_legacy_stations--;
		ret = ath12k_recalc_rtscts_prot(arvif);
		if (ret)
			return ret;
	}

	ret = ath12k_clear_peer_keys(arvif, sta->addr);
	if (ret) {
		ath12k_warn(ar->ab, "failed to clear all peer keys for vdev %i: %d\n",
			    arvif->vdev_id, ret);
		return ret;
	}
	return 0;
}

static void ath12k_sta_rc_update_wk(struct work_struct *wk)
{
	struct ath12k *ar;
	struct ath12k_vif *arvif;
	struct ath12k_sta *arsta;
	struct ieee80211_sta *sta;
	struct cfg80211_chan_def def;
	enum nl80211_band band;
	const u8 *ht_mcs_mask;
	const u16 *vht_mcs_mask;
	u32 changed, bw, nss, smps, bw_prev;
	int err, num_vht_rates;
	const struct cfg80211_bitrate_mask *mask;
	struct ath12k_wmi_peer_assoc_arg peer_arg;
	enum wmi_phy_mode peer_phymode;

	arsta = container_of(wk, struct ath12k_sta, update_wk);
	sta = container_of((void *)arsta, struct ieee80211_sta, drv_priv);
	arvif = arsta->arvif;
	ar = arvif->ar;

	if (WARN_ON(ath12k_mac_vif_chan(arvif->vif, &def)))
		return;

	band = def.chan->band;
	ht_mcs_mask = arvif->bitrate_mask.control[band].ht_mcs;
	vht_mcs_mask = arvif->bitrate_mask.control[band].vht_mcs;

	spin_lock_bh(&ar->data_lock);

	changed = arsta->changed;
	arsta->changed = 0;

	bw = arsta->bw;
	bw_prev = arsta->bw_prev;
	nss = arsta->nss;
	smps = arsta->smps;

	spin_unlock_bh(&ar->data_lock);

	mutex_lock(&ar->conf_mutex);

	nss = max_t(u32, 1, nss);
	nss = min(nss, max(ath12k_mac_max_ht_nss(ht_mcs_mask),
			   ath12k_mac_max_vht_nss(vht_mcs_mask)));

	if (changed & IEEE80211_RC_BW_CHANGED) {
		ath12k_peer_assoc_h_phymode(ar, arvif->vif, sta, &peer_arg);
		peer_phymode = peer_arg.peer_phymode;

		if (bw > bw_prev) {
			/* Phymode shows maximum supported channel width, if we
			 * upgrade bandwidth then due to sanity check of firmware,
			 * we have to send WMI_PEER_PHYMODE followed by
			 * WMI_PEER_CHWIDTH
			 */
			ath12k_dbg(ar->ab, ATH12K_DBG_MAC, "mac bandwidth upgrade for sta %pM new %d old %d\n",
				   sta->addr, bw, bw_prev);
			err = ath12k_wmi_set_peer_param(ar, sta->addr,
							arvif->vdev_id, WMI_PEER_PHYMODE,
							peer_phymode);
			if (err) {
				ath12k_warn(ar->ab, "failed to update STA %pM to peer phymode %d: %d\n",
					    sta->addr, peer_phymode, err);
				goto err_rc_bw_changed;
			}
			err = ath12k_wmi_set_peer_param(ar, sta->addr,
							arvif->vdev_id, WMI_PEER_CHWIDTH,
							bw);
			if (err)
				ath12k_warn(ar->ab, "failed to update STA %pM to peer bandwidth %d: %d\n",
					    sta->addr, bw, err);
		} else {
			/* When we downgrade bandwidth this will conflict with phymode
			 * and cause to trigger firmware crash. In this case we send
			 * WMI_PEER_CHWIDTH followed by WMI_PEER_PHYMODE
			 */
			ath12k_dbg(ar->ab, ATH12K_DBG_MAC, "mac bandwidth downgrade for sta %pM new %d old %d\n",
				   sta->addr, bw, bw_prev);
			err = ath12k_wmi_set_peer_param(ar, sta->addr,
							arvif->vdev_id, WMI_PEER_CHWIDTH,
							bw);
			if (err) {
				ath12k_warn(ar->ab, "failed to update STA %pM peer to bandwidth %d: %d\n",
					    sta->addr, bw, err);
				goto err_rc_bw_changed;
			}
			err = ath12k_wmi_set_peer_param(ar, sta->addr,
							arvif->vdev_id, WMI_PEER_PHYMODE,
							peer_phymode);
			if (err)
				ath12k_warn(ar->ab, "failed to update STA %pM to peer phymode %d: %d\n",
					    sta->addr, peer_phymode, err);
		}
	}

	if (changed & IEEE80211_RC_NSS_CHANGED) {
		ath12k_dbg(ar->ab, ATH12K_DBG_MAC, "mac update sta %pM nss %d\n",
			   sta->addr, nss);

		err = ath12k_wmi_set_peer_param(ar, sta->addr, arvif->vdev_id,
						WMI_PEER_NSS, nss);
		if (err)
			ath12k_warn(ar->ab, "failed to update STA %pM nss %d: %d\n",
				    sta->addr, nss, err);
	}

	if (changed & IEEE80211_RC_SMPS_CHANGED) {
		ath12k_dbg(ar->ab, ATH12K_DBG_MAC, "mac update sta %pM smps %d\n",
			   sta->addr, smps);

		err = ath12k_wmi_set_peer_param(ar, sta->addr, arvif->vdev_id,
						WMI_PEER_MIMO_PS_STATE, smps);
		if (err)
			ath12k_warn(ar->ab, "failed to update STA %pM smps %d: %d\n",
				    sta->addr, smps, err);
	}

	if (changed & IEEE80211_RC_SUPP_RATES_CHANGED) {
		mask = &arvif->bitrate_mask;
		num_vht_rates = ath12k_mac_bitrate_mask_num_vht_rates(ar, band,
								      mask);

		/* Peer_assoc_prepare will reject vht rates in
		 * bitrate_mask if its not available in range format and
		 * sets vht tx_rateset as unsupported. So multiple VHT MCS
		 * setting(eg. MCS 4,5,6) per peer is not supported here.
		 * But, Single rate in VHT mask can be set as per-peer
		 * fixed rate. But even if any HT rates are configured in
		 * the bitrate mask, device will not switch to those rates
		 * when per-peer Fixed rate is set.
		 * TODO: Check RATEMASK_CMDID to support auto rates selection
		 * across HT/VHT and for multiple VHT MCS support.
		 */
		if (sta->deflink.vht_cap.vht_supported && num_vht_rates == 1) {
			ath12k_mac_set_peer_vht_fixed_rate(arvif, sta, mask,
							   band);
		} else {
			/* If the peer is non-VHT or no fixed VHT rate
			 * is provided in the new bitrate mask we set the
			 * other rates using peer_assoc command.
			 */
			ath12k_peer_assoc_prepare(ar, arvif->vif, sta,
						  &peer_arg, true);

			err = ath12k_wmi_send_peer_assoc_cmd(ar, &peer_arg);
			if (err)
				ath12k_warn(ar->ab, "failed to run peer assoc for STA %pM vdev %i: %d\n",
					    sta->addr, arvif->vdev_id, err);

			if (!wait_for_completion_timeout(&ar->peer_assoc_done, 1 * HZ))
				ath12k_warn(ar->ab, "failed to get peer assoc conf event for %pM vdev %i\n",
					    sta->addr, arvif->vdev_id);
		}
	}
err_rc_bw_changed:
	mutex_unlock(&ar->conf_mutex);
}

static int ath12k_mac_inc_num_stations(struct ath12k_vif *arvif,
				       struct ieee80211_sta *sta)
{
	struct ath12k *ar = arvif->ar;

	lockdep_assert_held(&ar->conf_mutex);

	if (arvif->vdev_type == WMI_VDEV_TYPE_STA && !sta->tdls)
		return 0;

	if (ar->num_stations >= ar->max_num_stations)
		return -ENOBUFS;

	ar->num_stations++;

	return 0;
}

static void ath12k_mac_dec_num_stations(struct ath12k_vif *arvif,
					struct ieee80211_sta *sta)
{
	struct ath12k *ar = arvif->ar;

	lockdep_assert_held(&ar->conf_mutex);

	if (arvif->vdev_type == WMI_VDEV_TYPE_STA && !sta->tdls)
		return;

	ar->num_stations--;
}

static int ath12k_mac_station_add(struct ath12k *ar,
				  struct ieee80211_vif *vif,
				  struct ieee80211_sta *sta)
{
	struct ath12k_base *ab = ar->ab;
	struct ath12k_vif *arvif = ath12k_vif_to_arvif(vif);
	struct ath12k_sta *arsta = ath12k_sta_to_arsta(sta);
	struct ath12k_wmi_peer_create_arg peer_param;
	int ret;

	lockdep_assert_held(&ar->conf_mutex);

	ret = ath12k_mac_inc_num_stations(arvif, sta);
	if (ret) {
		ath12k_warn(ab, "refusing to associate station: too many connected already (%d)\n",
			    ar->max_num_stations);
		goto exit;
	}

	arsta->rx_stats = kzalloc(sizeof(*arsta->rx_stats), GFP_KERNEL);
	if (!arsta->rx_stats) {
		ret = -ENOMEM;
		goto dec_num_station;
	}

	peer_param.vdev_id = arvif->vdev_id;
	peer_param.peer_addr = sta->addr;
	peer_param.peer_type = WMI_PEER_TYPE_DEFAULT;

	ret = ath12k_peer_create(ar, arvif, sta, &peer_param);
	if (ret) {
		ath12k_warn(ab, "Failed to add peer: %pM for VDEV: %d\n",
			    sta->addr, arvif->vdev_id);
		goto free_peer;
	}

	ath12k_dbg(ab, ATH12K_DBG_MAC, "Added peer: %pM for VDEV: %d\n",
		   sta->addr, arvif->vdev_id);

	if (ieee80211_vif_is_mesh(vif)) {
		ret = ath12k_wmi_set_peer_param(ar, sta->addr,
						arvif->vdev_id,
						WMI_PEER_USE_4ADDR, 1);
		if (ret) {
			ath12k_warn(ab, "failed to STA %pM 4addr capability: %d\n",
				    sta->addr, ret);
			goto free_peer;
		}
	}

	ret = ath12k_dp_peer_setup(ar, arvif->vdev_id, sta->addr);
	if (ret) {
		ath12k_warn(ab, "failed to setup dp for peer %pM on vdev %i (%d)\n",
			    sta->addr, arvif->vdev_id, ret);
		goto free_peer;
	}

	if (ab->hw_params->vdev_start_delay &&
	    !arvif->is_started &&
	    arvif->vdev_type != WMI_VDEV_TYPE_AP) {
		ret = ath12k_start_vdev_delay(ar, arvif);
		if (ret) {
			ath12k_warn(ab, "failed to delay vdev start: %d\n", ret);
			goto free_peer;
		}
	}

	return 0;

free_peer:
	ath12k_peer_delete(ar, arvif->vdev_id, sta->addr);
dec_num_station:
	ath12k_mac_dec_num_stations(arvif, sta);
exit:
	return ret;
}

static u32 ath12k_mac_ieee80211_sta_bw_to_wmi(struct ath12k *ar,
					      struct ieee80211_sta *sta)
{
	u32 bw = WMI_PEER_CHWIDTH_20MHZ;

	switch (sta->deflink.bandwidth) {
	case IEEE80211_STA_RX_BW_20:
		bw = WMI_PEER_CHWIDTH_20MHZ;
		break;
	case IEEE80211_STA_RX_BW_40:
		bw = WMI_PEER_CHWIDTH_40MHZ;
		break;
	case IEEE80211_STA_RX_BW_80:
		bw = WMI_PEER_CHWIDTH_80MHZ;
		break;
	case IEEE80211_STA_RX_BW_160:
		bw = WMI_PEER_CHWIDTH_160MHZ;
		break;
	case IEEE80211_STA_RX_BW_320:
		bw = WMI_PEER_CHWIDTH_320MHZ;
		break;
	default:
		ath12k_warn(ar->ab, "Invalid bandwidth %d in rc update for %pM\n",
			    sta->deflink.bandwidth, sta->addr);
		bw = WMI_PEER_CHWIDTH_20MHZ;
		break;
	}

	return bw;
}

static int ath12k_mac_op_sta_state(struct ieee80211_hw *hw,
				   struct ieee80211_vif *vif,
				   struct ieee80211_sta *sta,
				   enum ieee80211_sta_state old_state,
				   enum ieee80211_sta_state new_state)
{
	struct ath12k *ar;
	struct ath12k_vif *arvif = ath12k_vif_to_arvif(vif);
	struct ath12k_sta *arsta = ath12k_sta_to_arsta(sta);
	struct ath12k_peer *peer;
	int ret = 0;

	/* cancel must be done outside the mutex to avoid deadlock */
	if ((old_state == IEEE80211_STA_NONE &&
	     new_state == IEEE80211_STA_NOTEXIST))
		cancel_work_sync(&arsta->update_wk);

	ar = ath12k_get_ar_by_vif(hw, vif);
	if (!ar) {
		WARN_ON_ONCE(1);
		return -EINVAL;
	}

	mutex_lock(&ar->conf_mutex);

	if (old_state == IEEE80211_STA_NOTEXIST &&
	    new_state == IEEE80211_STA_NONE) {
		memset(arsta, 0, sizeof(*arsta));
		arsta->arvif = arvif;
		INIT_WORK(&arsta->update_wk, ath12k_sta_rc_update_wk);

		ret = ath12k_mac_station_add(ar, vif, sta);
		if (ret)
			ath12k_warn(ar->ab, "Failed to add station: %pM for VDEV: %d\n",
				    sta->addr, arvif->vdev_id);
	} else if ((old_state == IEEE80211_STA_NONE &&
		    new_state == IEEE80211_STA_NOTEXIST)) {
		if (arvif->vdev_type == WMI_VDEV_TYPE_STA) {
			ath12k_bss_disassoc(ar, arvif);
			ret = ath12k_mac_vdev_stop(arvif);
			if (ret)
				ath12k_warn(ar->ab, "failed to stop vdev %i: %d\n",
					    arvif->vdev_id, ret);
		}
		ath12k_dp_peer_cleanup(ar, arvif->vdev_id, sta->addr);

		ret = ath12k_peer_delete(ar, arvif->vdev_id, sta->addr);
		if (ret)
			ath12k_warn(ar->ab, "Failed to delete peer: %pM for VDEV: %d\n",
				    sta->addr, arvif->vdev_id);
		else
			ath12k_dbg(ar->ab, ATH12K_DBG_MAC, "Removed peer: %pM for VDEV: %d\n",
				   sta->addr, arvif->vdev_id);

		ath12k_mac_dec_num_stations(arvif, sta);
		spin_lock_bh(&ar->ab->base_lock);
		peer = ath12k_peer_find(ar->ab, arvif->vdev_id, sta->addr);
		if (peer && peer->sta == sta) {
			ath12k_warn(ar->ab, "Found peer entry %pM n vdev %i after it was supposedly removed\n",
				    vif->addr, arvif->vdev_id);
			peer->sta = NULL;
			list_del(&peer->list);
			kfree(peer);
			ar->num_peers--;
		}
		spin_unlock_bh(&ar->ab->base_lock);

		kfree(arsta->rx_stats);
		arsta->rx_stats = NULL;
	} else if (old_state == IEEE80211_STA_AUTH &&
		   new_state == IEEE80211_STA_ASSOC &&
		   (vif->type == NL80211_IFTYPE_AP ||
		    vif->type == NL80211_IFTYPE_MESH_POINT ||
		    vif->type == NL80211_IFTYPE_ADHOC)) {
		ret = ath12k_station_assoc(ar, vif, sta, false);
		if (ret)
			ath12k_warn(ar->ab, "Failed to associate station: %pM\n",
				    sta->addr);

		spin_lock_bh(&ar->data_lock);

		arsta->bw = ath12k_mac_ieee80211_sta_bw_to_wmi(ar, sta);
		arsta->bw_prev = sta->deflink.bandwidth;

		spin_unlock_bh(&ar->data_lock);
	} else if (old_state == IEEE80211_STA_ASSOC &&
		   new_state == IEEE80211_STA_AUTHORIZED) {
		spin_lock_bh(&ar->ab->base_lock);

		peer = ath12k_peer_find(ar->ab, arvif->vdev_id, sta->addr);
		if (peer)
			peer->is_authorized = true;

		spin_unlock_bh(&ar->ab->base_lock);

		if (vif->type == NL80211_IFTYPE_STATION && arvif->is_up) {
			ret = ath12k_wmi_set_peer_param(ar, sta->addr,
							arvif->vdev_id,
							WMI_PEER_AUTHORIZE,
							1);
			if (ret)
				ath12k_warn(ar->ab, "Unable to authorize peer %pM vdev %d: %d\n",
					    sta->addr, arvif->vdev_id, ret);
		}
	} else if (old_state == IEEE80211_STA_AUTHORIZED &&
		   new_state == IEEE80211_STA_ASSOC) {
		spin_lock_bh(&ar->ab->base_lock);

		peer = ath12k_peer_find(ar->ab, arvif->vdev_id, sta->addr);
		if (peer)
			peer->is_authorized = false;

		spin_unlock_bh(&ar->ab->base_lock);
	} else if (old_state == IEEE80211_STA_ASSOC &&
		   new_state == IEEE80211_STA_AUTH &&
		   (vif->type == NL80211_IFTYPE_AP ||
		    vif->type == NL80211_IFTYPE_MESH_POINT ||
		    vif->type == NL80211_IFTYPE_ADHOC)) {
		ret = ath12k_station_disassoc(ar, vif, sta);
		if (ret)
			ath12k_warn(ar->ab, "Failed to disassociate station: %pM\n",
				    sta->addr);
	}

	mutex_unlock(&ar->conf_mutex);

	return ret;
}

static int ath12k_mac_op_sta_set_txpwr(struct ieee80211_hw *hw,
				       struct ieee80211_vif *vif,
				       struct ieee80211_sta *sta)
{
	struct ath12k_hw *ah = ath12k_hw_to_ah(hw);
	struct ath12k *ar;
	struct ath12k_vif *arvif = ath12k_vif_to_arvif(vif);
	int ret;
	s16 txpwr;

	if (sta->deflink.txpwr.type == NL80211_TX_POWER_AUTOMATIC) {
		txpwr = 0;
	} else {
		txpwr = sta->deflink.txpwr.power;
		if (!txpwr)
			return -EINVAL;
	}

	if (txpwr > ATH12K_TX_POWER_MAX_VAL || txpwr < ATH12K_TX_POWER_MIN_VAL)
		return -EINVAL;

	ar = ath12k_ah_to_ar(ah, 0);

	mutex_lock(&ar->conf_mutex);

	ret = ath12k_wmi_set_peer_param(ar, sta->addr, arvif->vdev_id,
					WMI_PEER_USE_FIXED_PWR, txpwr);
	if (ret) {
		ath12k_warn(ar->ab, "failed to set tx power for station ret: %d\n",
			    ret);
		goto out;
	}

out:
	mutex_unlock(&ar->conf_mutex);
	return ret;
}

static void ath12k_mac_op_sta_rc_update(struct ieee80211_hw *hw,
					struct ieee80211_vif *vif,
					struct ieee80211_sta *sta,
					u32 changed)
{
	struct ath12k *ar;
	struct ath12k_sta *arsta = ath12k_sta_to_arsta(sta);
	struct ath12k_vif *arvif = ath12k_vif_to_arvif(vif);
	struct ath12k_peer *peer;
	u32 bw, smps;

	ar = ath12k_get_ar_by_vif(hw, vif);
	if (!ar) {
		WARN_ON_ONCE(1);
		return;
	}

	spin_lock_bh(&ar->ab->base_lock);

	peer = ath12k_peer_find(ar->ab, arvif->vdev_id, sta->addr);
	if (!peer) {
		spin_unlock_bh(&ar->ab->base_lock);
		ath12k_warn(ar->ab, "mac sta rc update failed to find peer %pM on vdev %i\n",
			    sta->addr, arvif->vdev_id);
		return;
	}

	spin_unlock_bh(&ar->ab->base_lock);

	ath12k_dbg(ar->ab, ATH12K_DBG_MAC,
		   "mac sta rc update for %pM changed %08x bw %d nss %d smps %d\n",
		   sta->addr, changed, sta->deflink.bandwidth, sta->deflink.rx_nss,
		   sta->deflink.smps_mode);

	spin_lock_bh(&ar->data_lock);

	if (changed & IEEE80211_RC_BW_CHANGED) {
		bw = ath12k_mac_ieee80211_sta_bw_to_wmi(ar, sta);
		arsta->bw_prev = arsta->bw;
		arsta->bw = bw;
	}

	if (changed & IEEE80211_RC_NSS_CHANGED)
		arsta->nss = sta->deflink.rx_nss;

	if (changed & IEEE80211_RC_SMPS_CHANGED) {
		smps = WMI_PEER_SMPS_PS_NONE;

		switch (sta->deflink.smps_mode) {
		case IEEE80211_SMPS_AUTOMATIC:
		case IEEE80211_SMPS_OFF:
			smps = WMI_PEER_SMPS_PS_NONE;
			break;
		case IEEE80211_SMPS_STATIC:
			smps = WMI_PEER_SMPS_STATIC;
			break;
		case IEEE80211_SMPS_DYNAMIC:
			smps = WMI_PEER_SMPS_DYNAMIC;
			break;
		default:
			ath12k_warn(ar->ab, "Invalid smps %d in sta rc update for %pM\n",
				    sta->deflink.smps_mode, sta->addr);
			smps = WMI_PEER_SMPS_PS_NONE;
			break;
		}

		arsta->smps = smps;
	}

	arsta->changed |= changed;

	spin_unlock_bh(&ar->data_lock);

	ieee80211_queue_work(hw, &arsta->update_wk);
}

static int ath12k_conf_tx_uapsd(struct ath12k_vif *arvif,
				u16 ac, bool enable)
{
	struct ath12k *ar = arvif->ar;
	u32 value;
	int ret;

	if (arvif->vdev_type != WMI_VDEV_TYPE_STA)
		return 0;

	switch (ac) {
	case IEEE80211_AC_VO:
		value = WMI_STA_PS_UAPSD_AC3_DELIVERY_EN |
			WMI_STA_PS_UAPSD_AC3_TRIGGER_EN;
		break;
	case IEEE80211_AC_VI:
		value = WMI_STA_PS_UAPSD_AC2_DELIVERY_EN |
			WMI_STA_PS_UAPSD_AC2_TRIGGER_EN;
		break;
	case IEEE80211_AC_BE:
		value = WMI_STA_PS_UAPSD_AC1_DELIVERY_EN |
			WMI_STA_PS_UAPSD_AC1_TRIGGER_EN;
		break;
	case IEEE80211_AC_BK:
		value = WMI_STA_PS_UAPSD_AC0_DELIVERY_EN |
			WMI_STA_PS_UAPSD_AC0_TRIGGER_EN;
		break;
	}

	if (enable)
		arvif->u.sta.uapsd |= value;
	else
		arvif->u.sta.uapsd &= ~value;

	ret = ath12k_wmi_set_sta_ps_param(ar, arvif->vdev_id,
					  WMI_STA_PS_PARAM_UAPSD,
					  arvif->u.sta.uapsd);
	if (ret) {
		ath12k_warn(ar->ab, "could not set uapsd params %d\n", ret);
		goto exit;
	}

	if (arvif->u.sta.uapsd)
		value = WMI_STA_PS_RX_WAKE_POLICY_POLL_UAPSD;
	else
		value = WMI_STA_PS_RX_WAKE_POLICY_WAKE;

	ret = ath12k_wmi_set_sta_ps_param(ar, arvif->vdev_id,
					  WMI_STA_PS_PARAM_RX_WAKE_POLICY,
					  value);
	if (ret)
		ath12k_warn(ar->ab, "could not set rx wake param %d\n", ret);

exit:
	return ret;
}

static int ath12k_mac_conf_tx(struct ath12k_vif *arvif,
			      unsigned int link_id, u16 ac,
			      const struct ieee80211_tx_queue_params *params)
{
	struct wmi_wmm_params_arg *p = NULL;
	struct ath12k *ar = arvif->ar;
	struct ath12k_base *ab = ar->ab;
	int ret;

	lockdep_assert_held(&ar->conf_mutex);

	switch (ac) {
	case IEEE80211_AC_VO:
		p = &arvif->wmm_params.ac_vo;
		break;
	case IEEE80211_AC_VI:
		p = &arvif->wmm_params.ac_vi;
		break;
	case IEEE80211_AC_BE:
		p = &arvif->wmm_params.ac_be;
		break;
	case IEEE80211_AC_BK:
		p = &arvif->wmm_params.ac_bk;
		break;
	}

	if (WARN_ON(!p)) {
		ret = -EINVAL;
		goto exit;
	}

	p->cwmin = params->cw_min;
	p->cwmax = params->cw_max;
	p->aifs = params->aifs;
	p->txop = params->txop;

	ret = ath12k_wmi_send_wmm_update_cmd(ar, arvif->vdev_id,
					     &arvif->wmm_params);
	if (ret) {
		ath12k_warn(ab, "pdev idx %d failed to set wmm params: %d\n",
			    ar->pdev_idx, ret);
		goto exit;
	}

	ret = ath12k_conf_tx_uapsd(arvif, ac, params->uapsd);
	if (ret)
		ath12k_warn(ab, "pdev idx %d failed to set sta uapsd: %d\n",
			    ar->pdev_idx, ret);

exit:
	return ret;
}

static int ath12k_mac_op_conf_tx(struct ieee80211_hw *hw,
				 struct ieee80211_vif *vif,
				 unsigned int link_id, u16 ac,
				 const struct ieee80211_tx_queue_params *params)
{
	struct ath12k *ar;
	struct ath12k_vif *arvif = ath12k_vif_to_arvif(vif);
	struct ath12k_vif_cache *cache = arvif->cache;
	int ret;

	ar = ath12k_get_ar_by_vif(hw, vif);
	if (!ar) {
		/* cache the info and apply after vdev is created */
		cache = ath12k_arvif_get_cache(arvif);
		if (!cache)
			return -ENOSPC;
		cache->tx_conf.changed = true;
		cache->tx_conf.ac = ac;
		cache->tx_conf.tx_queue_params = *params;
		return 0;
	}

	mutex_lock(&ar->conf_mutex);
	ret = ath12k_mac_conf_tx(arvif, link_id, ac, params);
	mutex_unlock(&ar->conf_mutex);

	return ret;
}

static struct ieee80211_sta_ht_cap
ath12k_create_ht_cap(struct ath12k *ar, u32 ar_ht_cap, u32 rate_cap_rx_chainmask)
{
	int i;
	struct ieee80211_sta_ht_cap ht_cap = {0};
	u32 ar_vht_cap = ar->pdev->cap.vht_cap;

	if (!(ar_ht_cap & WMI_HT_CAP_ENABLED))
		return ht_cap;

	ht_cap.ht_supported = 1;
	ht_cap.ampdu_factor = IEEE80211_HT_MAX_AMPDU_64K;
	ht_cap.ampdu_density = IEEE80211_HT_MPDU_DENSITY_NONE;
	ht_cap.cap |= IEEE80211_HT_CAP_SUP_WIDTH_20_40;
	ht_cap.cap |= IEEE80211_HT_CAP_DSSSCCK40;
	ht_cap.cap |= WLAN_HT_CAP_SM_PS_STATIC << IEEE80211_HT_CAP_SM_PS_SHIFT;

	if (ar_ht_cap & WMI_HT_CAP_HT20_SGI)
		ht_cap.cap |= IEEE80211_HT_CAP_SGI_20;

	if (ar_ht_cap & WMI_HT_CAP_HT40_SGI)
		ht_cap.cap |= IEEE80211_HT_CAP_SGI_40;

	if (ar_ht_cap & WMI_HT_CAP_DYNAMIC_SMPS) {
		u32 smps;

		smps   = WLAN_HT_CAP_SM_PS_DYNAMIC;
		smps <<= IEEE80211_HT_CAP_SM_PS_SHIFT;

		ht_cap.cap |= smps;
	}

	if (ar_ht_cap & WMI_HT_CAP_TX_STBC)
		ht_cap.cap |= IEEE80211_HT_CAP_TX_STBC;

	if (ar_ht_cap & WMI_HT_CAP_RX_STBC) {
		u32 stbc;

		stbc   = ar_ht_cap;
		stbc  &= WMI_HT_CAP_RX_STBC;
		stbc >>= WMI_HT_CAP_RX_STBC_MASK_SHIFT;
		stbc <<= IEEE80211_HT_CAP_RX_STBC_SHIFT;
		stbc  &= IEEE80211_HT_CAP_RX_STBC;

		ht_cap.cap |= stbc;
	}

	if (ar_ht_cap & WMI_HT_CAP_RX_LDPC)
		ht_cap.cap |= IEEE80211_HT_CAP_LDPC_CODING;

	if (ar_ht_cap & WMI_HT_CAP_L_SIG_TXOP_PROT)
		ht_cap.cap |= IEEE80211_HT_CAP_LSIG_TXOP_PROT;

	if (ar_vht_cap & WMI_VHT_CAP_MAX_MPDU_LEN_MASK)
		ht_cap.cap |= IEEE80211_HT_CAP_MAX_AMSDU;

	for (i = 0; i < ar->num_rx_chains; i++) {
		if (rate_cap_rx_chainmask & BIT(i))
			ht_cap.mcs.rx_mask[i] = 0xFF;
	}

	ht_cap.mcs.tx_params |= IEEE80211_HT_MCS_TX_DEFINED;

	return ht_cap;
}

static int ath12k_mac_set_txbf_conf(struct ath12k_vif *arvif)
{
	u32 value = 0;
	struct ath12k *ar = arvif->ar;
	int nsts;
	int sound_dim;
	u32 vht_cap = ar->pdev->cap.vht_cap;
	u32 vdev_param = WMI_VDEV_PARAM_TXBF;

	if (vht_cap & (IEEE80211_VHT_CAP_SU_BEAMFORMEE_CAPABLE)) {
		nsts = vht_cap & IEEE80211_VHT_CAP_BEAMFORMEE_STS_MASK;
		nsts >>= IEEE80211_VHT_CAP_BEAMFORMEE_STS_SHIFT;
		value |= SM(nsts, WMI_TXBF_STS_CAP_OFFSET);
	}

	if (vht_cap & (IEEE80211_VHT_CAP_SU_BEAMFORMER_CAPABLE)) {
		sound_dim = vht_cap &
			    IEEE80211_VHT_CAP_SOUNDING_DIMENSIONS_MASK;
		sound_dim >>= IEEE80211_VHT_CAP_SOUNDING_DIMENSIONS_SHIFT;
		if (sound_dim > (ar->num_tx_chains - 1))
			sound_dim = ar->num_tx_chains - 1;
		value |= SM(sound_dim, WMI_BF_SOUND_DIM_OFFSET);
	}

	if (!value)
		return 0;

	if (vht_cap & IEEE80211_VHT_CAP_SU_BEAMFORMER_CAPABLE) {
		value |= WMI_VDEV_PARAM_TXBF_SU_TX_BFER;

		if ((vht_cap & IEEE80211_VHT_CAP_MU_BEAMFORMER_CAPABLE) &&
		    arvif->vdev_type == WMI_VDEV_TYPE_AP)
			value |= WMI_VDEV_PARAM_TXBF_MU_TX_BFER;
	}

	if (vht_cap & IEEE80211_VHT_CAP_SU_BEAMFORMEE_CAPABLE) {
		value |= WMI_VDEV_PARAM_TXBF_SU_TX_BFEE;

		if ((vht_cap & IEEE80211_VHT_CAP_MU_BEAMFORMEE_CAPABLE) &&
		    arvif->vdev_type == WMI_VDEV_TYPE_STA)
			value |= WMI_VDEV_PARAM_TXBF_MU_TX_BFEE;
	}

	return ath12k_wmi_vdev_set_param_cmd(ar, arvif->vdev_id,
					     vdev_param, value);
}

static void ath12k_set_vht_txbf_cap(struct ath12k *ar, u32 *vht_cap)
{
	bool subfer, subfee;
	int sound_dim = 0;

	subfer = !!(*vht_cap & (IEEE80211_VHT_CAP_SU_BEAMFORMER_CAPABLE));
	subfee = !!(*vht_cap & (IEEE80211_VHT_CAP_SU_BEAMFORMEE_CAPABLE));

	if (ar->num_tx_chains < 2) {
		*vht_cap &= ~(IEEE80211_VHT_CAP_SU_BEAMFORMER_CAPABLE);
		subfer = false;
	}

	/* If SU Beaformer is not set, then disable MU Beamformer Capability */
	if (!subfer)
		*vht_cap &= ~(IEEE80211_VHT_CAP_MU_BEAMFORMER_CAPABLE);

	/* If SU Beaformee is not set, then disable MU Beamformee Capability */
	if (!subfee)
		*vht_cap &= ~(IEEE80211_VHT_CAP_MU_BEAMFORMEE_CAPABLE);

	sound_dim = u32_get_bits(*vht_cap,
				 IEEE80211_VHT_CAP_SOUNDING_DIMENSIONS_MASK);
	*vht_cap = u32_replace_bits(*vht_cap, 0,
				    IEEE80211_VHT_CAP_SOUNDING_DIMENSIONS_MASK);

	/* TODO: Need to check invalid STS and Sound_dim values set by FW? */

	/* Enable Sounding Dimension Field only if SU BF is enabled */
	if (subfer) {
		if (sound_dim > (ar->num_tx_chains - 1))
			sound_dim = ar->num_tx_chains - 1;

		*vht_cap = u32_replace_bits(*vht_cap, sound_dim,
					    IEEE80211_VHT_CAP_SOUNDING_DIMENSIONS_MASK);
	}

	/* Use the STS advertised by FW unless SU Beamformee is not supported*/
	if (!subfee)
		*vht_cap &= ~(IEEE80211_VHT_CAP_BEAMFORMEE_STS_MASK);
}

static struct ieee80211_sta_vht_cap
ath12k_create_vht_cap(struct ath12k *ar, u32 rate_cap_tx_chainmask,
		      u32 rate_cap_rx_chainmask)
{
	struct ieee80211_sta_vht_cap vht_cap = {0};
	u16 txmcs_map, rxmcs_map;
	int i;

	vht_cap.vht_supported = 1;
	vht_cap.cap = ar->pdev->cap.vht_cap;

	ath12k_set_vht_txbf_cap(ar, &vht_cap.cap);

	/* TODO: Enable back VHT160 mode once association issues are fixed */
	/* Disabling VHT160 and VHT80+80 modes */
	vht_cap.cap &= ~IEEE80211_VHT_CAP_SUPP_CHAN_WIDTH_MASK;
	vht_cap.cap &= ~IEEE80211_VHT_CAP_SHORT_GI_160;

	rxmcs_map = 0;
	txmcs_map = 0;
	for (i = 0; i < 8; i++) {
		if (i < ar->num_tx_chains && rate_cap_tx_chainmask & BIT(i))
			txmcs_map |= IEEE80211_VHT_MCS_SUPPORT_0_9 << (i * 2);
		else
			txmcs_map |= IEEE80211_VHT_MCS_NOT_SUPPORTED << (i * 2);

		if (i < ar->num_rx_chains && rate_cap_rx_chainmask & BIT(i))
			rxmcs_map |= IEEE80211_VHT_MCS_SUPPORT_0_9 << (i * 2);
		else
			rxmcs_map |= IEEE80211_VHT_MCS_NOT_SUPPORTED << (i * 2);
	}

	if (rate_cap_tx_chainmask <= 1)
		vht_cap.cap &= ~IEEE80211_VHT_CAP_TXSTBC;

	vht_cap.vht_mcs.rx_mcs_map = cpu_to_le16(rxmcs_map);
	vht_cap.vht_mcs.tx_mcs_map = cpu_to_le16(txmcs_map);

	return vht_cap;
}

static void ath12k_mac_setup_ht_vht_cap(struct ath12k *ar,
					struct ath12k_pdev_cap *cap,
					u32 *ht_cap_info)
{
	struct ieee80211_supported_band *band;
	u32 rate_cap_tx_chainmask;
	u32 rate_cap_rx_chainmask;
	u32 ht_cap;

	rate_cap_tx_chainmask = ar->cfg_tx_chainmask >> cap->tx_chain_mask_shift;
	rate_cap_rx_chainmask = ar->cfg_rx_chainmask >> cap->rx_chain_mask_shift;

	if (cap->supported_bands & WMI_HOST_WLAN_2G_CAP) {
		band = &ar->mac.sbands[NL80211_BAND_2GHZ];
		ht_cap = cap->band[NL80211_BAND_2GHZ].ht_cap_info;
		if (ht_cap_info)
			*ht_cap_info = ht_cap;
		band->ht_cap = ath12k_create_ht_cap(ar, ht_cap,
						    rate_cap_rx_chainmask);
	}

	if (cap->supported_bands & WMI_HOST_WLAN_5G_CAP &&
	    (ar->ab->hw_params->single_pdev_only ||
	     !ar->supports_6ghz)) {
		band = &ar->mac.sbands[NL80211_BAND_5GHZ];
		ht_cap = cap->band[NL80211_BAND_5GHZ].ht_cap_info;
		if (ht_cap_info)
			*ht_cap_info = ht_cap;
		band->ht_cap = ath12k_create_ht_cap(ar, ht_cap,
						    rate_cap_rx_chainmask);
		band->vht_cap = ath12k_create_vht_cap(ar, rate_cap_tx_chainmask,
						      rate_cap_rx_chainmask);
	}
}

static int ath12k_check_chain_mask(struct ath12k *ar, u32 ant, bool is_tx_ant)
{
	/* TODO: Check the request chainmask against the supported
	 * chainmask table which is advertised in extented_service_ready event
	 */

	return 0;
}

static void ath12k_gen_ppe_thresh(struct ath12k_wmi_ppe_threshold_arg *fw_ppet,
				  u8 *he_ppet)
{
	int nss, ru;
	u8 bit = 7;

	he_ppet[0] = fw_ppet->numss_m1 & IEEE80211_PPE_THRES_NSS_MASK;
	he_ppet[0] |= (fw_ppet->ru_bit_mask <<
		       IEEE80211_PPE_THRES_RU_INDEX_BITMASK_POS) &
		      IEEE80211_PPE_THRES_RU_INDEX_BITMASK_MASK;
	for (nss = 0; nss <= fw_ppet->numss_m1; nss++) {
		for (ru = 0; ru < 4; ru++) {
			u8 val;
			int i;

			if ((fw_ppet->ru_bit_mask & BIT(ru)) == 0)
				continue;
			val = (fw_ppet->ppet16_ppet8_ru3_ru0[nss] >> (ru * 6)) &
			       0x3f;
			val = ((val >> 3) & 0x7) | ((val & 0x7) << 3);
			for (i = 5; i >= 0; i--) {
				he_ppet[bit / 8] |=
					((val >> i) & 0x1) << ((bit % 8));
				bit++;
			}
		}
	}
}

static void
ath12k_mac_filter_he_cap_mesh(struct ieee80211_he_cap_elem *he_cap_elem)
{
	u8 m;

	m = IEEE80211_HE_MAC_CAP0_TWT_RES |
	    IEEE80211_HE_MAC_CAP0_TWT_REQ;
	he_cap_elem->mac_cap_info[0] &= ~m;

	m = IEEE80211_HE_MAC_CAP2_TRS |
	    IEEE80211_HE_MAC_CAP2_BCAST_TWT |
	    IEEE80211_HE_MAC_CAP2_MU_CASCADING;
	he_cap_elem->mac_cap_info[2] &= ~m;

	m = IEEE80211_HE_MAC_CAP3_FLEX_TWT_SCHED |
	    IEEE80211_HE_MAC_CAP2_BCAST_TWT |
	    IEEE80211_HE_MAC_CAP2_MU_CASCADING;
	he_cap_elem->mac_cap_info[3] &= ~m;

	m = IEEE80211_HE_MAC_CAP4_BSRP_BQRP_A_MPDU_AGG |
	    IEEE80211_HE_MAC_CAP4_BQR;
	he_cap_elem->mac_cap_info[4] &= ~m;

	m = IEEE80211_HE_MAC_CAP5_SUBCHAN_SELECTIVE_TRANSMISSION |
	    IEEE80211_HE_MAC_CAP5_UL_2x996_TONE_RU |
	    IEEE80211_HE_MAC_CAP5_PUNCTURED_SOUNDING |
	    IEEE80211_HE_MAC_CAP5_HT_VHT_TRIG_FRAME_RX;
	he_cap_elem->mac_cap_info[5] &= ~m;

	m = IEEE80211_HE_PHY_CAP2_UL_MU_FULL_MU_MIMO |
	    IEEE80211_HE_PHY_CAP2_UL_MU_PARTIAL_MU_MIMO;
	he_cap_elem->phy_cap_info[2] &= ~m;

	m = IEEE80211_HE_PHY_CAP3_RX_PARTIAL_BW_SU_IN_20MHZ_MU |
	    IEEE80211_HE_PHY_CAP3_DCM_MAX_CONST_TX_MASK |
	    IEEE80211_HE_PHY_CAP3_DCM_MAX_CONST_RX_MASK;
	he_cap_elem->phy_cap_info[3] &= ~m;

	m = IEEE80211_HE_PHY_CAP4_MU_BEAMFORMER;
	he_cap_elem->phy_cap_info[4] &= ~m;

	m = IEEE80211_HE_PHY_CAP5_NG16_MU_FEEDBACK;
	he_cap_elem->phy_cap_info[5] &= ~m;

	m = IEEE80211_HE_PHY_CAP6_CODEBOOK_SIZE_75_MU |
	    IEEE80211_HE_PHY_CAP6_TRIG_MU_BEAMFORMING_PARTIAL_BW_FB |
	    IEEE80211_HE_PHY_CAP6_TRIG_CQI_FB |
	    IEEE80211_HE_PHY_CAP6_PARTIAL_BANDWIDTH_DL_MUMIMO;
	he_cap_elem->phy_cap_info[6] &= ~m;

	m = IEEE80211_HE_PHY_CAP7_PSR_BASED_SR |
	    IEEE80211_HE_PHY_CAP7_POWER_BOOST_FACTOR_SUPP |
	    IEEE80211_HE_PHY_CAP7_STBC_TX_ABOVE_80MHZ |
	    IEEE80211_HE_PHY_CAP7_STBC_RX_ABOVE_80MHZ;
	he_cap_elem->phy_cap_info[7] &= ~m;

	m = IEEE80211_HE_PHY_CAP8_HE_ER_SU_PPDU_4XLTF_AND_08_US_GI |
	    IEEE80211_HE_PHY_CAP8_20MHZ_IN_40MHZ_HE_PPDU_IN_2G |
	    IEEE80211_HE_PHY_CAP8_20MHZ_IN_160MHZ_HE_PPDU |
	    IEEE80211_HE_PHY_CAP8_80MHZ_IN_160MHZ_HE_PPDU;
	he_cap_elem->phy_cap_info[8] &= ~m;

	m = IEEE80211_HE_PHY_CAP9_LONGER_THAN_16_SIGB_OFDM_SYM |
	    IEEE80211_HE_PHY_CAP9_NON_TRIGGERED_CQI_FEEDBACK |
	    IEEE80211_HE_PHY_CAP9_RX_1024_QAM_LESS_THAN_242_TONE_RU |
	    IEEE80211_HE_PHY_CAP9_TX_1024_QAM_LESS_THAN_242_TONE_RU |
	    IEEE80211_HE_PHY_CAP9_RX_FULL_BW_SU_USING_MU_WITH_COMP_SIGB |
	    IEEE80211_HE_PHY_CAP9_RX_FULL_BW_SU_USING_MU_WITH_NON_COMP_SIGB;
	he_cap_elem->phy_cap_info[9] &= ~m;
}

static __le16 ath12k_mac_setup_he_6ghz_cap(struct ath12k_pdev_cap *pcap,
					   struct ath12k_band_cap *bcap)
{
	u8 val;

	bcap->he_6ghz_capa = IEEE80211_HT_MPDU_DENSITY_NONE;
	if (bcap->ht_cap_info & WMI_HT_CAP_DYNAMIC_SMPS)
		bcap->he_6ghz_capa |=
			u32_encode_bits(WLAN_HT_CAP_SM_PS_DYNAMIC,
					IEEE80211_HE_6GHZ_CAP_SM_PS);
	else
		bcap->he_6ghz_capa |=
			u32_encode_bits(WLAN_HT_CAP_SM_PS_DISABLED,
					IEEE80211_HE_6GHZ_CAP_SM_PS);
	val = u32_get_bits(pcap->vht_cap,
			   IEEE80211_VHT_CAP_MAX_A_MPDU_LENGTH_EXPONENT_MASK);
	bcap->he_6ghz_capa |=
		u32_encode_bits(val, IEEE80211_HE_6GHZ_CAP_MAX_AMPDU_LEN_EXP);
	val = u32_get_bits(pcap->vht_cap,
			   IEEE80211_VHT_CAP_MAX_MPDU_MASK);
	bcap->he_6ghz_capa |=
		u32_encode_bits(val, IEEE80211_HE_6GHZ_CAP_MAX_MPDU_LEN);
	if (pcap->vht_cap & IEEE80211_VHT_CAP_RX_ANTENNA_PATTERN)
		bcap->he_6ghz_capa |= IEEE80211_HE_6GHZ_CAP_RX_ANTPAT_CONS;
	if (pcap->vht_cap & IEEE80211_VHT_CAP_TX_ANTENNA_PATTERN)
		bcap->he_6ghz_capa |= IEEE80211_HE_6GHZ_CAP_TX_ANTPAT_CONS;

	return cpu_to_le16(bcap->he_6ghz_capa);
}

static void ath12k_mac_copy_he_cap(struct ath12k_band_cap *band_cap,
				   int iftype, u8 num_tx_chains,
				   struct ieee80211_sta_he_cap *he_cap)
{
	struct ieee80211_he_cap_elem *he_cap_elem = &he_cap->he_cap_elem;
	struct ieee80211_he_mcs_nss_supp *mcs_nss = &he_cap->he_mcs_nss_supp;

	he_cap->has_he = true;
	memcpy(he_cap_elem->mac_cap_info, band_cap->he_cap_info,
	       sizeof(he_cap_elem->mac_cap_info));
	memcpy(he_cap_elem->phy_cap_info, band_cap->he_cap_phy_info,
	       sizeof(he_cap_elem->phy_cap_info));

	he_cap_elem->mac_cap_info[1] &=
		IEEE80211_HE_MAC_CAP1_TF_MAC_PAD_DUR_MASK;

	he_cap_elem->phy_cap_info[5] &=
		~IEEE80211_HE_PHY_CAP5_BEAMFORMEE_NUM_SND_DIM_UNDER_80MHZ_MASK;
	he_cap_elem->phy_cap_info[5] &=
		~IEEE80211_HE_PHY_CAP5_BEAMFORMEE_NUM_SND_DIM_ABOVE_80MHZ_MASK;
	he_cap_elem->phy_cap_info[5] |= num_tx_chains - 1;

	switch (iftype) {
	case NL80211_IFTYPE_AP:
		he_cap_elem->phy_cap_info[3] &=
			~IEEE80211_HE_PHY_CAP3_DCM_MAX_CONST_TX_MASK;
		he_cap_elem->phy_cap_info[9] |=
			IEEE80211_HE_PHY_CAP9_RX_1024_QAM_LESS_THAN_242_TONE_RU;
		break;
	case NL80211_IFTYPE_STATION:
		he_cap_elem->mac_cap_info[0] &= ~IEEE80211_HE_MAC_CAP0_TWT_RES;
		he_cap_elem->mac_cap_info[0] |= IEEE80211_HE_MAC_CAP0_TWT_REQ;
		he_cap_elem->phy_cap_info[9] |=
			IEEE80211_HE_PHY_CAP9_TX_1024_QAM_LESS_THAN_242_TONE_RU;
		break;
	case NL80211_IFTYPE_MESH_POINT:
		ath12k_mac_filter_he_cap_mesh(he_cap_elem);
		break;
	}

	mcs_nss->rx_mcs_80 = cpu_to_le16(band_cap->he_mcs & 0xffff);
	mcs_nss->tx_mcs_80 = cpu_to_le16(band_cap->he_mcs & 0xffff);
	mcs_nss->rx_mcs_160 = cpu_to_le16((band_cap->he_mcs >> 16) & 0xffff);
	mcs_nss->tx_mcs_160 = cpu_to_le16((band_cap->he_mcs >> 16) & 0xffff);
	mcs_nss->rx_mcs_80p80 = cpu_to_le16((band_cap->he_mcs >> 16) & 0xffff);
	mcs_nss->tx_mcs_80p80 = cpu_to_le16((band_cap->he_mcs >> 16) & 0xffff);

	memset(he_cap->ppe_thres, 0, sizeof(he_cap->ppe_thres));
	if (he_cap_elem->phy_cap_info[6] &
	    IEEE80211_HE_PHY_CAP6_PPE_THRESHOLD_PRESENT)
		ath12k_gen_ppe_thresh(&band_cap->he_ppet, he_cap->ppe_thres);
}

static void
ath12k_mac_copy_eht_mcs_nss(struct ath12k_band_cap *band_cap,
			    struct ieee80211_eht_mcs_nss_supp *mcs_nss,
			    const struct ieee80211_he_cap_elem *he_cap,
			    const struct ieee80211_eht_cap_elem_fixed *eht_cap)
{
	if ((he_cap->phy_cap_info[0] &
	     (IEEE80211_HE_PHY_CAP0_CHANNEL_WIDTH_SET_40MHZ_IN_2G |
	      IEEE80211_HE_PHY_CAP0_CHANNEL_WIDTH_SET_40MHZ_80MHZ_IN_5G |
	      IEEE80211_HE_PHY_CAP0_CHANNEL_WIDTH_SET_160MHZ_IN_5G |
	      IEEE80211_HE_PHY_CAP0_CHANNEL_WIDTH_SET_80PLUS80_MHZ_IN_5G)) == 0)
		memcpy(&mcs_nss->only_20mhz, &band_cap->eht_mcs_20_only,
		       sizeof(struct ieee80211_eht_mcs_nss_supp_20mhz_only));

	if (he_cap->phy_cap_info[0] &
	    (IEEE80211_HE_PHY_CAP0_CHANNEL_WIDTH_SET_40MHZ_IN_2G |
	     IEEE80211_HE_PHY_CAP0_CHANNEL_WIDTH_SET_40MHZ_80MHZ_IN_5G))
		memcpy(&mcs_nss->bw._80, &band_cap->eht_mcs_80,
		       sizeof(struct ieee80211_eht_mcs_nss_supp_bw));

	if (he_cap->phy_cap_info[0] &
	    IEEE80211_HE_PHY_CAP0_CHANNEL_WIDTH_SET_160MHZ_IN_5G)
		memcpy(&mcs_nss->bw._160, &band_cap->eht_mcs_160,
		       sizeof(struct ieee80211_eht_mcs_nss_supp_bw));

	if (eht_cap->phy_cap_info[0] & IEEE80211_EHT_PHY_CAP0_320MHZ_IN_6GHZ)
		memcpy(&mcs_nss->bw._320, &band_cap->eht_mcs_320,
		       sizeof(struct ieee80211_eht_mcs_nss_supp_bw));
}

static void ath12k_mac_copy_eht_ppe_thresh(struct ath12k_wmi_ppe_threshold_arg *fw_ppet,
					   struct ieee80211_sta_eht_cap *cap)
{
	u16 bit = IEEE80211_EHT_PPE_THRES_INFO_HEADER_SIZE;
	u8 i, nss, ru, ppet_bit_len_per_ru = IEEE80211_EHT_PPE_THRES_INFO_PPET_SIZE * 2;

	u8p_replace_bits(&cap->eht_ppe_thres[0], fw_ppet->numss_m1,
			 IEEE80211_EHT_PPE_THRES_NSS_MASK);

	u16p_replace_bits((u16 *)&cap->eht_ppe_thres[0], fw_ppet->ru_bit_mask,
			  IEEE80211_EHT_PPE_THRES_RU_INDEX_BITMASK_MASK);

	for (nss = 0; nss <= fw_ppet->numss_m1; nss++) {
		for (ru = 0;
		     ru < hweight16(IEEE80211_EHT_PPE_THRES_RU_INDEX_BITMASK_MASK);
		     ru++) {
			u32 val = 0;

			if ((fw_ppet->ru_bit_mask & BIT(ru)) == 0)
				continue;

			u32p_replace_bits(&val, fw_ppet->ppet16_ppet8_ru3_ru0[nss] >>
						(ru * ppet_bit_len_per_ru),
					  GENMASK(ppet_bit_len_per_ru - 1, 0));

			for (i = 0; i < ppet_bit_len_per_ru; i++) {
				cap->eht_ppe_thres[bit / 8] |=
					(((val >> i) & 0x1) << ((bit % 8)));
				bit++;
			}
		}
	}
}

static void
ath12k_mac_filter_eht_cap_mesh(struct ieee80211_eht_cap_elem_fixed
			       *eht_cap_elem)
{
	u8 m;

	m = IEEE80211_EHT_MAC_CAP0_EPCS_PRIO_ACCESS;
	eht_cap_elem->mac_cap_info[0] &= ~m;

	m = IEEE80211_EHT_PHY_CAP0_PARTIAL_BW_UL_MU_MIMO;
	eht_cap_elem->phy_cap_info[0] &= ~m;

	m = IEEE80211_EHT_PHY_CAP3_NG_16_MU_FEEDBACK |
	    IEEE80211_EHT_PHY_CAP3_CODEBOOK_7_5_MU_FDBK |
	    IEEE80211_EHT_PHY_CAP3_TRIG_MU_BF_PART_BW_FDBK |
	    IEEE80211_EHT_PHY_CAP3_TRIG_CQI_FDBK;
	eht_cap_elem->phy_cap_info[3] &= ~m;

	m = IEEE80211_EHT_PHY_CAP4_PART_BW_DL_MU_MIMO |
	    IEEE80211_EHT_PHY_CAP4_PSR_SR_SUPP |
	    IEEE80211_EHT_PHY_CAP4_POWER_BOOST_FACT_SUPP |
	    IEEE80211_EHT_PHY_CAP4_EHT_MU_PPDU_4_EHT_LTF_08_GI;
	eht_cap_elem->phy_cap_info[4] &= ~m;

	m = IEEE80211_EHT_PHY_CAP5_NON_TRIG_CQI_FEEDBACK |
	    IEEE80211_EHT_PHY_CAP5_TX_LESS_242_TONE_RU_SUPP |
	    IEEE80211_EHT_PHY_CAP5_RX_LESS_242_TONE_RU_SUPP |
	    IEEE80211_EHT_PHY_CAP5_MAX_NUM_SUPP_EHT_LTF_MASK;
	eht_cap_elem->phy_cap_info[5] &= ~m;

	m = IEEE80211_EHT_PHY_CAP6_MAX_NUM_SUPP_EHT_LTF_MASK;
	eht_cap_elem->phy_cap_info[6] &= ~m;

	m = IEEE80211_EHT_PHY_CAP7_NON_OFDMA_UL_MU_MIMO_80MHZ |
	    IEEE80211_EHT_PHY_CAP7_NON_OFDMA_UL_MU_MIMO_160MHZ |
	    IEEE80211_EHT_PHY_CAP7_NON_OFDMA_UL_MU_MIMO_320MHZ |
	    IEEE80211_EHT_PHY_CAP7_MU_BEAMFORMER_80MHZ |
	    IEEE80211_EHT_PHY_CAP7_MU_BEAMFORMER_160MHZ |
	    IEEE80211_EHT_PHY_CAP7_MU_BEAMFORMER_320MHZ;
	eht_cap_elem->phy_cap_info[7] &= ~m;
}

static void ath12k_mac_copy_eht_cap(struct ath12k *ar,
				    struct ath12k_band_cap *band_cap,
				    struct ieee80211_he_cap_elem *he_cap_elem,
				    int iftype,
				    struct ieee80211_sta_eht_cap *eht_cap)
{
	struct ieee80211_eht_cap_elem_fixed *eht_cap_elem = &eht_cap->eht_cap_elem;

	memset(eht_cap, 0, sizeof(struct ieee80211_sta_eht_cap));

	if (!(test_bit(WMI_TLV_SERVICE_11BE, ar->ab->wmi_ab.svc_map)))
		return;

	eht_cap->has_eht = true;
	memcpy(eht_cap_elem->mac_cap_info, band_cap->eht_cap_mac_info,
	       sizeof(eht_cap_elem->mac_cap_info));
	memcpy(eht_cap_elem->phy_cap_info, band_cap->eht_cap_phy_info,
	       sizeof(eht_cap_elem->phy_cap_info));

	switch (iftype) {
	case NL80211_IFTYPE_AP:
		eht_cap_elem->phy_cap_info[0] &=
			~IEEE80211_EHT_PHY_CAP0_242_TONE_RU_GT20MHZ;
		eht_cap_elem->phy_cap_info[4] &=
			~IEEE80211_EHT_PHY_CAP4_PART_BW_DL_MU_MIMO;
		eht_cap_elem->phy_cap_info[5] &=
			~IEEE80211_EHT_PHY_CAP5_TX_LESS_242_TONE_RU_SUPP;
		break;
	case NL80211_IFTYPE_STATION:
		eht_cap_elem->phy_cap_info[7] &=
			~(IEEE80211_EHT_PHY_CAP7_NON_OFDMA_UL_MU_MIMO_80MHZ |
			  IEEE80211_EHT_PHY_CAP7_NON_OFDMA_UL_MU_MIMO_160MHZ |
			  IEEE80211_EHT_PHY_CAP7_NON_OFDMA_UL_MU_MIMO_320MHZ);
		eht_cap_elem->phy_cap_info[7] &=
			~(IEEE80211_EHT_PHY_CAP7_MU_BEAMFORMER_80MHZ |
			  IEEE80211_EHT_PHY_CAP7_MU_BEAMFORMER_160MHZ |
			  IEEE80211_EHT_PHY_CAP7_MU_BEAMFORMER_320MHZ);
		break;
	case NL80211_IFTYPE_MESH_POINT:
		ath12k_mac_filter_eht_cap_mesh(eht_cap_elem);
		break;
	default:
		break;
	}

	ath12k_mac_copy_eht_mcs_nss(band_cap, &eht_cap->eht_mcs_nss_supp,
				    he_cap_elem, eht_cap_elem);

	if (eht_cap_elem->phy_cap_info[5] &
	    IEEE80211_EHT_PHY_CAP5_PPE_THRESHOLD_PRESENT)
		ath12k_mac_copy_eht_ppe_thresh(&band_cap->eht_ppet, eht_cap);
}

static int ath12k_mac_copy_sband_iftype_data(struct ath12k *ar,
					     struct ath12k_pdev_cap *cap,
					     struct ieee80211_sband_iftype_data *data,
					     int band)
{
	struct ath12k_band_cap *band_cap = &cap->band[band];
	int i, idx = 0;

	for (i = 0; i < NUM_NL80211_IFTYPES; i++) {
		struct ieee80211_sta_he_cap *he_cap = &data[idx].he_cap;

		switch (i) {
		case NL80211_IFTYPE_STATION:
		case NL80211_IFTYPE_AP:
		case NL80211_IFTYPE_MESH_POINT:
			break;

		default:
			continue;
		}

		data[idx].types_mask = BIT(i);

		ath12k_mac_copy_he_cap(band_cap, i, ar->num_tx_chains, he_cap);
		if (band == NL80211_BAND_6GHZ) {
			data[idx].he_6ghz_capa.capa =
				ath12k_mac_setup_he_6ghz_cap(cap, band_cap);
		}
		ath12k_mac_copy_eht_cap(ar, band_cap, &he_cap->he_cap_elem, i,
					&data[idx].eht_cap);
		idx++;
	}

	return idx;
}

static void ath12k_mac_setup_sband_iftype_data(struct ath12k *ar,
					       struct ath12k_pdev_cap *cap)
{
	struct ieee80211_supported_band *sband;
	enum nl80211_band band;
	int count;

	if (cap->supported_bands & WMI_HOST_WLAN_2G_CAP) {
		band = NL80211_BAND_2GHZ;
		count = ath12k_mac_copy_sband_iftype_data(ar, cap,
							  ar->mac.iftype[band],
							  band);
		sband = &ar->mac.sbands[band];
		_ieee80211_set_sband_iftype_data(sband, ar->mac.iftype[band],
						 count);
	}

	if (cap->supported_bands & WMI_HOST_WLAN_5G_CAP) {
		band = NL80211_BAND_5GHZ;
		count = ath12k_mac_copy_sband_iftype_data(ar, cap,
							  ar->mac.iftype[band],
							  band);
		sband = &ar->mac.sbands[band];
		_ieee80211_set_sband_iftype_data(sband, ar->mac.iftype[band],
						 count);
	}

	if (cap->supported_bands & WMI_HOST_WLAN_5G_CAP &&
	    ar->supports_6ghz) {
		band = NL80211_BAND_6GHZ;
		count = ath12k_mac_copy_sband_iftype_data(ar, cap,
							  ar->mac.iftype[band],
							  band);
		sband = &ar->mac.sbands[band];
		_ieee80211_set_sband_iftype_data(sband, ar->mac.iftype[band],
						 count);
	}
}

static int __ath12k_set_antenna(struct ath12k *ar, u32 tx_ant, u32 rx_ant)
{
	struct ath12k_hw *ah = ath12k_ar_to_ah(ar);
	int ret;

	lockdep_assert_held(&ar->conf_mutex);

	if (ath12k_check_chain_mask(ar, tx_ant, true))
		return -EINVAL;

	if (ath12k_check_chain_mask(ar, rx_ant, false))
		return -EINVAL;

	/* Since we advertised the max cap of all radios combined during wiphy
	 * registration, ensure we don't set the antenna config higher than the
	 * limits
	 */
	tx_ant = min_t(u32, tx_ant, ar->pdev->cap.tx_chain_mask);
	rx_ant = min_t(u32, rx_ant, ar->pdev->cap.rx_chain_mask);

	ar->cfg_tx_chainmask = tx_ant;
	ar->cfg_rx_chainmask = rx_ant;

	if (ah->state != ATH12K_HW_STATE_ON &&
	    ah->state != ATH12K_HW_STATE_RESTARTED)
		return 0;

	ret = ath12k_wmi_pdev_set_param(ar, WMI_PDEV_PARAM_TX_CHAIN_MASK,
					tx_ant, ar->pdev->pdev_id);
	if (ret) {
		ath12k_warn(ar->ab, "failed to set tx-chainmask: %d, req 0x%x\n",
			    ret, tx_ant);
		return ret;
	}

	ar->num_tx_chains = hweight32(tx_ant);

	ret = ath12k_wmi_pdev_set_param(ar, WMI_PDEV_PARAM_RX_CHAIN_MASK,
					rx_ant, ar->pdev->pdev_id);
	if (ret) {
		ath12k_warn(ar->ab, "failed to set rx-chainmask: %d, req 0x%x\n",
			    ret, rx_ant);
		return ret;
	}

	ar->num_rx_chains = hweight32(rx_ant);

	/* Reload HT/VHT/HE capability */
	ath12k_mac_setup_ht_vht_cap(ar, &ar->pdev->cap, NULL);
	ath12k_mac_setup_sband_iftype_data(ar, &ar->pdev->cap);

	return 0;
}

static void ath12k_mgmt_over_wmi_tx_drop(struct ath12k *ar, struct sk_buff *skb)
{
	int num_mgmt;

	ieee80211_free_txskb(ath12k_ar_to_hw(ar), skb);

	num_mgmt = atomic_dec_if_positive(&ar->num_pending_mgmt_tx);

	if (num_mgmt < 0)
		WARN_ON_ONCE(1);

	if (!num_mgmt)
		wake_up(&ar->txmgmt_empty_waitq);
}

int ath12k_mac_tx_mgmt_pending_free(int buf_id, void *skb, void *ctx)
{
	struct sk_buff *msdu = skb;
	struct ieee80211_tx_info *info;
	struct ath12k *ar = ctx;
	struct ath12k_base *ab = ar->ab;

	spin_lock_bh(&ar->txmgmt_idr_lock);
	idr_remove(&ar->txmgmt_idr, buf_id);
	spin_unlock_bh(&ar->txmgmt_idr_lock);
	dma_unmap_single(ab->dev, ATH12K_SKB_CB(msdu)->paddr, msdu->len,
			 DMA_TO_DEVICE);

	info = IEEE80211_SKB_CB(msdu);
	memset(&info->status, 0, sizeof(info->status));

	ath12k_mgmt_over_wmi_tx_drop(ar, skb);

	return 0;
}

static int ath12k_mac_vif_txmgmt_idr_remove(int buf_id, void *skb, void *ctx)
{
	struct ieee80211_vif *vif = ctx;
	struct ath12k_skb_cb *skb_cb = ATH12K_SKB_CB(skb);
	struct sk_buff *msdu = skb;
	struct ath12k *ar = skb_cb->ar;
	struct ath12k_base *ab = ar->ab;

	if (skb_cb->vif == vif) {
		spin_lock_bh(&ar->txmgmt_idr_lock);
		idr_remove(&ar->txmgmt_idr, buf_id);
		spin_unlock_bh(&ar->txmgmt_idr_lock);
		dma_unmap_single(ab->dev, skb_cb->paddr, msdu->len,
				 DMA_TO_DEVICE);
	}

	return 0;
}

static int ath12k_mac_mgmt_tx_wmi(struct ath12k *ar, struct ath12k_vif *arvif,
				  struct sk_buff *skb)
{
	struct ath12k_base *ab = ar->ab;
	struct ieee80211_hdr *hdr = (struct ieee80211_hdr *)skb->data;
	struct ieee80211_tx_info *info;
	dma_addr_t paddr;
	int buf_id;
	int ret;

	ATH12K_SKB_CB(skb)->ar = ar;
	spin_lock_bh(&ar->txmgmt_idr_lock);
	buf_id = idr_alloc(&ar->txmgmt_idr, skb, 0,
			   ATH12K_TX_MGMT_NUM_PENDING_MAX, GFP_ATOMIC);
	spin_unlock_bh(&ar->txmgmt_idr_lock);
	if (buf_id < 0)
		return -ENOSPC;

	info = IEEE80211_SKB_CB(skb);
	if (!(info->flags & IEEE80211_TX_CTL_HW_80211_ENCAP)) {
		if ((ieee80211_is_action(hdr->frame_control) ||
		     ieee80211_is_deauth(hdr->frame_control) ||
		     ieee80211_is_disassoc(hdr->frame_control)) &&
		     ieee80211_has_protected(hdr->frame_control)) {
			skb_put(skb, IEEE80211_CCMP_MIC_LEN);
		}
	}

	paddr = dma_map_single(ab->dev, skb->data, skb->len, DMA_TO_DEVICE);
	if (dma_mapping_error(ab->dev, paddr)) {
		ath12k_warn(ab, "failed to DMA map mgmt Tx buffer\n");
		ret = -EIO;
		goto err_free_idr;
	}

	ATH12K_SKB_CB(skb)->paddr = paddr;

	ret = ath12k_wmi_mgmt_send(ar, arvif->vdev_id, buf_id, skb);
	if (ret) {
		ath12k_warn(ar->ab, "failed to send mgmt frame: %d\n", ret);
		goto err_unmap_buf;
	}

	return 0;

err_unmap_buf:
	dma_unmap_single(ab->dev, ATH12K_SKB_CB(skb)->paddr,
			 skb->len, DMA_TO_DEVICE);
err_free_idr:
	spin_lock_bh(&ar->txmgmt_idr_lock);
	idr_remove(&ar->txmgmt_idr, buf_id);
	spin_unlock_bh(&ar->txmgmt_idr_lock);

	return ret;
}

static void ath12k_mgmt_over_wmi_tx_purge(struct ath12k *ar)
{
	struct sk_buff *skb;

	while ((skb = skb_dequeue(&ar->wmi_mgmt_tx_queue)) != NULL)
		ath12k_mgmt_over_wmi_tx_drop(ar, skb);
}

static void ath12k_mgmt_over_wmi_tx_work(struct work_struct *work)
{
	struct ath12k *ar = container_of(work, struct ath12k, wmi_mgmt_tx_work);
	struct ath12k_skb_cb *skb_cb;
	struct ath12k_vif *arvif;
	struct sk_buff *skb;
	int ret;

	while ((skb = skb_dequeue(&ar->wmi_mgmt_tx_queue)) != NULL) {
		skb_cb = ATH12K_SKB_CB(skb);
		if (!skb_cb->vif) {
			ath12k_warn(ar->ab, "no vif found for mgmt frame\n");
			ath12k_mgmt_over_wmi_tx_drop(ar, skb);
			continue;
		}

		arvif = ath12k_vif_to_arvif(skb_cb->vif);

		if (ar->allocated_vdev_map & (1LL << arvif->vdev_id)) {
			ret = ath12k_mac_mgmt_tx_wmi(ar, arvif, skb);
			if (ret) {
				ath12k_warn(ar->ab, "failed to tx mgmt frame, vdev_id %d :%d\n",
					    arvif->vdev_id, ret);
				ath12k_mgmt_over_wmi_tx_drop(ar, skb);
			}
		} else {
			ath12k_warn(ar->ab,
				    "dropping mgmt frame for vdev %d, is_started %d\n",
				    arvif->vdev_id,
				    arvif->is_started);
			ath12k_mgmt_over_wmi_tx_drop(ar, skb);
		}
	}
}

static int ath12k_mac_mgmt_tx(struct ath12k *ar, struct sk_buff *skb,
			      bool is_prb_rsp)
{
	struct sk_buff_head *q = &ar->wmi_mgmt_tx_queue;

	if (test_bit(ATH12K_FLAG_CRASH_FLUSH, &ar->ab->dev_flags))
		return -ESHUTDOWN;

	/* Drop probe response packets when the pending management tx
	 * count has reached a certain threshold, so as to prioritize
	 * other mgmt packets like auth and assoc to be sent on time
	 * for establishing successful connections.
	 */
	if (is_prb_rsp &&
	    atomic_read(&ar->num_pending_mgmt_tx) > ATH12K_PRB_RSP_DROP_THRESHOLD) {
		ath12k_warn(ar->ab,
			    "dropping probe response as pending queue is almost full\n");
		return -ENOSPC;
	}

	if (skb_queue_len_lockless(q) >= ATH12K_TX_MGMT_NUM_PENDING_MAX) {
		ath12k_warn(ar->ab, "mgmt tx queue is full\n");
		return -ENOSPC;
	}

	skb_queue_tail(q, skb);
	atomic_inc(&ar->num_pending_mgmt_tx);
	ieee80211_queue_work(ath12k_ar_to_hw(ar), &ar->wmi_mgmt_tx_work);

	return 0;
}

static void ath12k_mac_add_p2p_noa_ie(struct ath12k *ar,
				      struct ieee80211_vif *vif,
				      struct sk_buff *skb,
				      bool is_prb_rsp)
{
	struct ath12k_vif *arvif = ath12k_vif_to_arvif(vif);

	if (likely(!is_prb_rsp))
		return;

	spin_lock_bh(&ar->data_lock);

	if (arvif->u.ap.noa_data &&
	    !pskb_expand_head(skb, 0, arvif->u.ap.noa_len,
			      GFP_ATOMIC))
		skb_put_data(skb, arvif->u.ap.noa_data,
			     arvif->u.ap.noa_len);

	spin_unlock_bh(&ar->data_lock);
}

static void ath12k_mac_op_tx(struct ieee80211_hw *hw,
			     struct ieee80211_tx_control *control,
			     struct sk_buff *skb)
{
	struct ath12k_skb_cb *skb_cb = ATH12K_SKB_CB(skb);
	struct ieee80211_tx_info *info = IEEE80211_SKB_CB(skb);
	struct ieee80211_vif *vif = info->control.vif;
	struct ath12k_vif *arvif = ath12k_vif_to_arvif(vif);
	struct ath12k *ar = arvif->ar;
	struct ieee80211_hdr *hdr = (struct ieee80211_hdr *)skb->data;
	struct ieee80211_key_conf *key = info->control.hw_key;
	u32 info_flags = info->flags;
	bool is_prb_rsp;
	int ret;

	memset(skb_cb, 0, sizeof(*skb_cb));
	skb_cb->vif = vif;

	if (key) {
		skb_cb->cipher = key->cipher;
		skb_cb->flags |= ATH12K_SKB_CIPHER_SET;
	}

	is_prb_rsp = ieee80211_is_probe_resp(hdr->frame_control);

	if (info_flags & IEEE80211_TX_CTL_HW_80211_ENCAP) {
		skb_cb->flags |= ATH12K_SKB_HW_80211_ENCAP;
	} else if (ieee80211_is_mgmt(hdr->frame_control)) {
		ret = ath12k_mac_mgmt_tx(ar, skb, is_prb_rsp);
		if (ret) {
			ath12k_warn(ar->ab, "failed to queue management frame %d\n",
				    ret);
			ieee80211_free_txskb(hw, skb);
		}
		return;
	}

	/* This is case only for P2P_GO */
	if (vif->type == NL80211_IFTYPE_AP && vif->p2p)
		ath12k_mac_add_p2p_noa_ie(ar, vif, skb, is_prb_rsp);

	ret = ath12k_dp_tx(ar, arvif, skb);
	if (ret) {
		ath12k_warn(ar->ab, "failed to transmit frame %d\n", ret);
		ieee80211_free_txskb(hw, skb);
	}
}

void ath12k_mac_drain_tx(struct ath12k *ar)
{
	/* make sure rcu-protected mac80211 tx path itself is drained */
	synchronize_net();

	cancel_work_sync(&ar->wmi_mgmt_tx_work);
	ath12k_mgmt_over_wmi_tx_purge(ar);
}

static int ath12k_mac_config_mon_status_default(struct ath12k *ar, bool enable)
{
	return -EOPNOTSUPP;
	/* TODO: Need to support new monitor mode */
}

static int ath12k_mac_start(struct ath12k *ar)
{
	struct ath12k_hw *ah = ar->ah;
	struct ath12k_base *ab = ar->ab;
	struct ath12k_pdev *pdev = ar->pdev;
	int ret;

	lockdep_assert_held(&ah->hw_mutex);

	mutex_lock(&ar->conf_mutex);

	ret = ath12k_wmi_pdev_set_param(ar, WMI_PDEV_PARAM_PMF_QOS,
					1, pdev->pdev_id);

	if (ret) {
		ath12k_err(ab, "failed to enable PMF QOS: (%d\n", ret);
		goto err;
	}

	ret = ath12k_wmi_pdev_set_param(ar, WMI_PDEV_PARAM_DYNAMIC_BW, 1,
					pdev->pdev_id);
	if (ret) {
		ath12k_err(ab, "failed to enable dynamic bw: %d\n", ret);
		goto err;
	}

	ret = ath12k_wmi_pdev_set_param(ar, WMI_PDEV_PARAM_ARP_AC_OVERRIDE,
					0, pdev->pdev_id);
	if (ret) {
		ath12k_err(ab, "failed to set ac override for ARP: %d\n",
			   ret);
		goto err;
	}

	ret = ath12k_wmi_send_dfs_phyerr_offload_enable_cmd(ar, pdev->pdev_id);
	if (ret) {
		ath12k_err(ab, "failed to offload radar detection: %d\n",
			   ret);
		goto err;
	}

	ret = ath12k_dp_tx_htt_h2t_ppdu_stats_req(ar,
						  HTT_PPDU_STATS_TAG_DEFAULT);
	if (ret) {
		ath12k_err(ab, "failed to req ppdu stats: %d\n", ret);
		goto err;
	}

	ret = ath12k_wmi_pdev_set_param(ar, WMI_PDEV_PARAM_MESH_MCAST_ENABLE,
					1, pdev->pdev_id);

	if (ret) {
		ath12k_err(ab, "failed to enable MESH MCAST ENABLE: (%d\n", ret);
		goto err;
	}

	__ath12k_set_antenna(ar, ar->cfg_tx_chainmask, ar->cfg_rx_chainmask);

	/* TODO: Do we need to enable ANI? */

	ath12k_reg_update_chan_list(ar);

	ar->num_started_vdevs = 0;
	ar->num_created_vdevs = 0;
	ar->num_peers = 0;
	ar->allocated_vdev_map = 0;

	/* Configure monitor status ring with default rx_filter to get rx status
	 * such as rssi, rx_duration.
	 */
	ret = ath12k_mac_config_mon_status_default(ar, true);
	if (ret && (ret != -EOPNOTSUPP)) {
		ath12k_err(ab, "failed to configure monitor status ring with default rx_filter: (%d)\n",
			   ret);
		goto err;
	}

	if (ret == -EOPNOTSUPP)
		ath12k_dbg(ab, ATH12K_DBG_MAC,
			   "monitor status config is not yet supported");

	/* Configure the hash seed for hash based reo dest ring selection */
	ath12k_wmi_pdev_lro_cfg(ar, ar->pdev->pdev_id);

	/* allow device to enter IMPS */
	if (ab->hw_params->idle_ps) {
		ret = ath12k_wmi_pdev_set_param(ar, WMI_PDEV_PARAM_IDLE_PS_CONFIG,
						1, pdev->pdev_id);
		if (ret) {
			ath12k_err(ab, "failed to enable idle ps: %d\n", ret);
			goto err;
		}
	}

	mutex_unlock(&ar->conf_mutex);

	rcu_assign_pointer(ab->pdevs_active[ar->pdev_idx],
			   &ab->pdevs[ar->pdev_idx]);

	return 0;
err:
	mutex_unlock(&ar->conf_mutex);

	return ret;
}

static void ath12k_drain_tx(struct ath12k_hw *ah)
{
	struct ath12k *ar;
	int i;

	for_each_ar(ah, ar, i)
		ath12k_mac_drain_tx(ar);
}

static int ath12k_mac_op_start(struct ieee80211_hw *hw)
{
	struct ath12k_hw *ah = ath12k_hw_to_ah(hw);
	struct ath12k *ar;
	int ret, i;

	ath12k_drain_tx(ah);

	guard(mutex)(&ah->hw_mutex);

	switch (ah->state) {
	case ATH12K_HW_STATE_OFF:
		ah->state = ATH12K_HW_STATE_ON;
		break;
	case ATH12K_HW_STATE_RESTARTING:
		ah->state = ATH12K_HW_STATE_RESTARTED;
		break;
	case ATH12K_HW_STATE_RESTARTED:
	case ATH12K_HW_STATE_WEDGED:
	case ATH12K_HW_STATE_ON:
		ah->state = ATH12K_HW_STATE_OFF;

		WARN_ON(1);
		return -EINVAL;
	}

	for_each_ar(ah, ar, i) {
		ret = ath12k_mac_start(ar);
		if (ret) {
			ah->state = ATH12K_HW_STATE_OFF;

			ath12k_err(ar->ab, "fail to start mac operations in pdev idx %d ret %d\n",
				   ar->pdev_idx, ret);
			goto fail_start;
		}
	}

	return 0;

fail_start:
	for (; i > 0; i--) {
		ar = ath12k_ah_to_ar(ah, i - 1);
		ath12k_mac_stop(ar);
	}

	return ret;
}

int ath12k_mac_rfkill_config(struct ath12k *ar)
{
	struct ath12k_base *ab = ar->ab;
	u32 param;
	int ret;

	if (ab->hw_params->rfkill_pin == 0)
		return -EOPNOTSUPP;

	ath12k_dbg(ab, ATH12K_DBG_MAC,
		   "mac rfkill_pin %d rfkill_cfg %d rfkill_on_level %d",
		   ab->hw_params->rfkill_pin, ab->hw_params->rfkill_cfg,
		   ab->hw_params->rfkill_on_level);

	param = u32_encode_bits(ab->hw_params->rfkill_on_level,
				WMI_RFKILL_CFG_RADIO_LEVEL) |
		u32_encode_bits(ab->hw_params->rfkill_pin,
				WMI_RFKILL_CFG_GPIO_PIN_NUM) |
		u32_encode_bits(ab->hw_params->rfkill_cfg,
				WMI_RFKILL_CFG_PIN_AS_GPIO);

	ret = ath12k_wmi_pdev_set_param(ar, WMI_PDEV_PARAM_HW_RFKILL_CONFIG,
					param, ar->pdev->pdev_id);
	if (ret) {
		ath12k_warn(ab,
			    "failed to set rfkill config 0x%x: %d\n",
			    param, ret);
		return ret;
	}

	return 0;
}

int ath12k_mac_rfkill_enable_radio(struct ath12k *ar, bool enable)
{
	enum wmi_rfkill_enable_radio param;
	int ret;

	if (enable)
		param = WMI_RFKILL_ENABLE_RADIO_ON;
	else
		param = WMI_RFKILL_ENABLE_RADIO_OFF;

	ath12k_dbg(ar->ab, ATH12K_DBG_MAC, "mac %d rfkill enable %d",
		   ar->pdev_idx, param);

	ret = ath12k_wmi_pdev_set_param(ar, WMI_PDEV_PARAM_RFKILL_ENABLE,
					param, ar->pdev->pdev_id);
	if (ret) {
		ath12k_warn(ar->ab, "failed to set rfkill enable param %d: %d\n",
			    param, ret);
		return ret;
	}

	return 0;
}

static void ath12k_mac_stop(struct ath12k *ar)
{
	struct ath12k_hw *ah = ar->ah;
	struct htt_ppdu_stats_info *ppdu_stats, *tmp;
	int ret;

	lockdep_assert_held(&ah->hw_mutex);

	mutex_lock(&ar->conf_mutex);
	ret = ath12k_mac_config_mon_status_default(ar, false);
	if (ret && (ret != -EOPNOTSUPP))
		ath12k_err(ar->ab, "failed to clear rx_filter for monitor status ring: (%d)\n",
			   ret);

	clear_bit(ATH12K_CAC_RUNNING, &ar->dev_flags);
	mutex_unlock(&ar->conf_mutex);

	cancel_delayed_work_sync(&ar->scan.timeout);
	cancel_work_sync(&ar->regd_update_work);
	cancel_work_sync(&ar->ab->rfkill_work);

	spin_lock_bh(&ar->data_lock);
	list_for_each_entry_safe(ppdu_stats, tmp, &ar->ppdu_stats_info, list) {
		list_del(&ppdu_stats->list);
		kfree(ppdu_stats);
	}
	spin_unlock_bh(&ar->data_lock);

	rcu_assign_pointer(ar->ab->pdevs_active[ar->pdev_idx], NULL);

	synchronize_rcu();

	atomic_set(&ar->num_pending_mgmt_tx, 0);
}

static void ath12k_mac_op_stop(struct ieee80211_hw *hw, bool suspend)
{
	struct ath12k_hw *ah = ath12k_hw_to_ah(hw);
	struct ath12k *ar;
	int i;

	ath12k_drain_tx(ah);

	mutex_lock(&ah->hw_mutex);

	ah->state = ATH12K_HW_STATE_OFF;

	for_each_ar(ah, ar, i)
		ath12k_mac_stop(ar);

	mutex_unlock(&ah->hw_mutex);
}

static u8
ath12k_mac_get_vdev_stats_id(struct ath12k_vif *arvif)
{
	struct ath12k_base *ab = arvif->ar->ab;
	u8 vdev_stats_id = 0;

	do {
		if (ab->free_vdev_stats_id_map & (1LL << vdev_stats_id)) {
			vdev_stats_id++;
			if (vdev_stats_id >= ATH12K_MAX_VDEV_STATS_ID) {
				vdev_stats_id = ATH12K_INVAL_VDEV_STATS_ID;
				break;
			}
		} else {
			ab->free_vdev_stats_id_map |= (1LL << vdev_stats_id);
			break;
		}
	} while (vdev_stats_id);

	arvif->vdev_stats_id = vdev_stats_id;
	return vdev_stats_id;
}

static int ath12k_mac_setup_vdev_params_mbssid(struct ath12k_vif *arvif,
					       u32 *flags, u32 *tx_vdev_id)
{
	struct ieee80211_vif *tx_vif = arvif->vif->mbssid_tx_vif;
	struct ath12k *ar = arvif->ar;
	struct ath12k_vif *tx_arvif;

	if (!tx_vif)
		return 0;

	tx_arvif = ath12k_vif_to_arvif(tx_vif);

	if (arvif->vif->bss_conf.nontransmitted) {
		if (ar->ah->hw->wiphy != ieee80211_vif_to_wdev(tx_vif)->wiphy)
			return -EINVAL;

		*flags = WMI_VDEV_MBSSID_FLAGS_NON_TRANSMIT_AP;
		*tx_vdev_id = tx_arvif->vdev_id;
	} else if (tx_arvif == arvif) {
		*flags = WMI_VDEV_MBSSID_FLAGS_TRANSMIT_AP;
	} else {
		return -EINVAL;
	}

	if (arvif->vif->bss_conf.ema_ap)
		*flags |= WMI_VDEV_MBSSID_FLAGS_EMA_MODE;

	return 0;
}

static int ath12k_mac_setup_vdev_create_arg(struct ath12k_vif *arvif,
					    struct ath12k_wmi_vdev_create_arg *arg)
{
	struct ath12k *ar = arvif->ar;
	struct ath12k_pdev *pdev = ar->pdev;
	int ret;

	arg->if_id = arvif->vdev_id;
	arg->type = arvif->vdev_type;
	arg->subtype = arvif->vdev_subtype;
	arg->pdev_id = pdev->pdev_id;

	arg->mbssid_flags = WMI_VDEV_MBSSID_FLAGS_NON_MBSSID_AP;
	arg->mbssid_tx_vdev_id = 0;
	if (!test_bit(WMI_TLV_SERVICE_MBSS_PARAM_IN_VDEV_START_SUPPORT,
		      ar->ab->wmi_ab.svc_map)) {
		ret = ath12k_mac_setup_vdev_params_mbssid(arvif,
							  &arg->mbssid_flags,
							  &arg->mbssid_tx_vdev_id);
		if (ret)
			return ret;
	}

	if (pdev->cap.supported_bands & WMI_HOST_WLAN_2G_CAP) {
		arg->chains[NL80211_BAND_2GHZ].tx = ar->num_tx_chains;
		arg->chains[NL80211_BAND_2GHZ].rx = ar->num_rx_chains;
	}
	if (pdev->cap.supported_bands & WMI_HOST_WLAN_5G_CAP) {
		arg->chains[NL80211_BAND_5GHZ].tx = ar->num_tx_chains;
		arg->chains[NL80211_BAND_5GHZ].rx = ar->num_rx_chains;
	}
	if (pdev->cap.supported_bands & WMI_HOST_WLAN_5G_CAP &&
	    ar->supports_6ghz) {
		arg->chains[NL80211_BAND_6GHZ].tx = ar->num_tx_chains;
		arg->chains[NL80211_BAND_6GHZ].rx = ar->num_rx_chains;
	}

	arg->if_stats_id = ath12k_mac_get_vdev_stats_id(arvif);
	return 0;
}

static u32
ath12k_mac_prepare_he_mode(struct ath12k_pdev *pdev, u32 viftype)
{
	struct ath12k_pdev_cap *pdev_cap = &pdev->cap;
	struct ath12k_band_cap *cap_band = NULL;
	u32 *hecap_phy_ptr = NULL;
	u32 hemode;

	if (pdev->cap.supported_bands & WMI_HOST_WLAN_2G_CAP)
		cap_band = &pdev_cap->band[NL80211_BAND_2GHZ];
	else
		cap_band = &pdev_cap->band[NL80211_BAND_5GHZ];

	hecap_phy_ptr = &cap_band->he_cap_phy_info[0];

	hemode = u32_encode_bits(HE_SU_BFEE_ENABLE, HE_MODE_SU_TX_BFEE) |
		 u32_encode_bits(HECAP_PHY_SUBFMR_GET(hecap_phy_ptr),
				 HE_MODE_SU_TX_BFER) |
		 u32_encode_bits(HECAP_PHY_ULMUMIMO_GET(hecap_phy_ptr),
				 HE_MODE_UL_MUMIMO);

	/* TODO: WDS and other modes */
	if (viftype == NL80211_IFTYPE_AP) {
		hemode |= u32_encode_bits(HECAP_PHY_MUBFMR_GET(hecap_phy_ptr),
					  HE_MODE_MU_TX_BFER) |
			  u32_encode_bits(HE_DL_MUOFDMA_ENABLE, HE_MODE_DL_OFDMA) |
			  u32_encode_bits(HE_UL_MUOFDMA_ENABLE, HE_MODE_UL_OFDMA);
	} else {
		hemode |= u32_encode_bits(HE_MU_BFEE_ENABLE, HE_MODE_MU_TX_BFEE);
	}

	return hemode;
}

static int ath12k_set_he_mu_sounding_mode(struct ath12k *ar,
					  struct ath12k_vif *arvif)
{
	u32 param_id, param_value;
	struct ath12k_base *ab = ar->ab;
	int ret;

	param_id = WMI_VDEV_PARAM_SET_HEMU_MODE;
	param_value = ath12k_mac_prepare_he_mode(ar->pdev, arvif->vif->type);
	ret = ath12k_wmi_vdev_set_param_cmd(ar, arvif->vdev_id,
					    param_id, param_value);
	if (ret) {
		ath12k_warn(ab, "failed to set vdev %d HE MU mode: %d param_value %x\n",
			    arvif->vdev_id, ret, param_value);
		return ret;
	}
	param_id = WMI_VDEV_PARAM_SET_HE_SOUNDING_MODE;
	param_value =
		u32_encode_bits(HE_VHT_SOUNDING_MODE_ENABLE, HE_VHT_SOUNDING_MODE) |
		u32_encode_bits(HE_TRIG_NONTRIG_SOUNDING_MODE_ENABLE,
				HE_TRIG_NONTRIG_SOUNDING_MODE);
	ret = ath12k_wmi_vdev_set_param_cmd(ar, arvif->vdev_id,
					    param_id, param_value);
	if (ret) {
		ath12k_warn(ab, "failed to set vdev %d HE MU mode: %d\n",
			    arvif->vdev_id, ret);
		return ret;
	}
	return ret;
}

static void ath12k_mac_update_vif_offload(struct ath12k_vif *arvif)
{
	struct ieee80211_vif *vif = arvif->vif;
	struct ath12k *ar = arvif->ar;
	struct ath12k_base *ab = ar->ab;
	u32 param_id, param_value;
	int ret;

	param_id = WMI_VDEV_PARAM_TX_ENCAP_TYPE;
	if (vif->type != NL80211_IFTYPE_STATION &&
	    vif->type != NL80211_IFTYPE_AP)
		vif->offload_flags &= ~(IEEE80211_OFFLOAD_ENCAP_ENABLED |
					IEEE80211_OFFLOAD_DECAP_ENABLED);

	if (vif->offload_flags & IEEE80211_OFFLOAD_ENCAP_ENABLED)
		arvif->tx_encap_type = ATH12K_HW_TXRX_ETHERNET;
	else if (test_bit(ATH12K_FLAG_RAW_MODE, &ab->dev_flags))
		arvif->tx_encap_type = ATH12K_HW_TXRX_RAW;
	else
		arvif->tx_encap_type = ATH12K_HW_TXRX_NATIVE_WIFI;

	ret = ath12k_wmi_vdev_set_param_cmd(ar, arvif->vdev_id,
					    param_id, arvif->tx_encap_type);
	if (ret) {
		ath12k_warn(ab, "failed to set vdev %d tx encap mode: %d\n",
			    arvif->vdev_id, ret);
		vif->offload_flags &= ~IEEE80211_OFFLOAD_ENCAP_ENABLED;
	}

	param_id = WMI_VDEV_PARAM_RX_DECAP_TYPE;
	if (vif->offload_flags & IEEE80211_OFFLOAD_DECAP_ENABLED)
		param_value = ATH12K_HW_TXRX_ETHERNET;
	else if (test_bit(ATH12K_FLAG_RAW_MODE, &ab->dev_flags))
		param_value = ATH12K_HW_TXRX_RAW;
	else
		param_value = ATH12K_HW_TXRX_NATIVE_WIFI;

	ret = ath12k_wmi_vdev_set_param_cmd(ar, arvif->vdev_id,
					    param_id, param_value);
	if (ret) {
		ath12k_warn(ab, "failed to set vdev %d rx decap mode: %d\n",
			    arvif->vdev_id, ret);
		vif->offload_flags &= ~IEEE80211_OFFLOAD_DECAP_ENABLED;
	}
}

static void ath12k_mac_op_update_vif_offload(struct ieee80211_hw *hw,
					     struct ieee80211_vif *vif)
{
	struct ath12k_vif *arvif = ath12k_vif_to_arvif(vif);

	ath12k_mac_update_vif_offload(arvif);
}

static int ath12k_mac_vdev_create(struct ath12k *ar, struct ieee80211_vif *vif)
{
	struct ath12k_hw *ah = ar->ah;
	struct ath12k_base *ab = ar->ab;
	struct ieee80211_hw *hw = ah->hw;
	struct ath12k_vif *arvif = ath12k_vif_to_arvif(vif);
	struct ath12k_wmi_vdev_create_arg vdev_arg = {0};
	struct ath12k_wmi_peer_create_arg peer_param;
	u32 param_id, param_value;
	u16 nss;
	int i;
	int ret, vdev_id;

	lockdep_assert_held(&ar->conf_mutex);

	arvif->ar = ar;
	vdev_id = __ffs64(ab->free_vdev_map);
	arvif->vdev_id = vdev_id;
	arvif->vdev_subtype = WMI_VDEV_SUBTYPE_NONE;

	switch (vif->type) {
	case NL80211_IFTYPE_UNSPECIFIED:
	case NL80211_IFTYPE_STATION:
		arvif->vdev_type = WMI_VDEV_TYPE_STA;

		if (vif->p2p)
			arvif->vdev_subtype = WMI_VDEV_SUBTYPE_P2P_CLIENT;

		break;
	case NL80211_IFTYPE_MESH_POINT:
		arvif->vdev_subtype = WMI_VDEV_SUBTYPE_MESH_11S;
		fallthrough;
	case NL80211_IFTYPE_AP:
		arvif->vdev_type = WMI_VDEV_TYPE_AP;

		if (vif->p2p)
			arvif->vdev_subtype = WMI_VDEV_SUBTYPE_P2P_GO;

		break;
	case NL80211_IFTYPE_MONITOR:
		arvif->vdev_type = WMI_VDEV_TYPE_MONITOR;
		ar->monitor_vdev_id = vdev_id;
		break;
	case NL80211_IFTYPE_P2P_DEVICE:
		arvif->vdev_type = WMI_VDEV_TYPE_STA;
		arvif->vdev_subtype = WMI_VDEV_SUBTYPE_P2P_DEVICE;
		break;
	default:
		WARN_ON(1);
		break;
	}

	ath12k_dbg(ar->ab, ATH12K_DBG_MAC, "mac vdev create id %d type %d subtype %d map %llx\n",
		   arvif->vdev_id, arvif->vdev_type, arvif->vdev_subtype,
		   ab->free_vdev_map);

	vif->cab_queue = arvif->vdev_id % (ATH12K_HW_MAX_QUEUES - 1);
	for (i = 0; i < ARRAY_SIZE(vif->hw_queue); i++)
		vif->hw_queue[i] = i % (ATH12K_HW_MAX_QUEUES - 1);

	ret = ath12k_mac_setup_vdev_create_arg(arvif, &vdev_arg);
	if (ret) {
		ath12k_warn(ab, "failed to create vdev parameters %d: %d\n",
			    arvif->vdev_id, ret);
		goto err;
	}

	ret = ath12k_wmi_vdev_create(ar, vif->addr, &vdev_arg);
	if (ret) {
		ath12k_warn(ab, "failed to create WMI vdev %d: %d\n",
			    arvif->vdev_id, ret);
		goto err;
	}

	ar->num_created_vdevs++;
	arvif->is_created = true;
	ath12k_dbg(ab, ATH12K_DBG_MAC, "vdev %pM created, vdev_id %d\n",
		   vif->addr, arvif->vdev_id);
	ar->allocated_vdev_map |= 1LL << arvif->vdev_id;
	ab->free_vdev_map &= ~(1LL << arvif->vdev_id);

	spin_lock_bh(&ar->data_lock);
	list_add(&arvif->list, &ar->arvifs);
	spin_unlock_bh(&ar->data_lock);

	ath12k_mac_update_vif_offload(arvif);

	nss = hweight32(ar->cfg_tx_chainmask) ? : 1;
	ret = ath12k_wmi_vdev_set_param_cmd(ar, arvif->vdev_id,
					    WMI_VDEV_PARAM_NSS, nss);
	if (ret) {
		ath12k_warn(ab, "failed to set vdev %d chainmask 0x%x, nss %d :%d\n",
			    arvif->vdev_id, ar->cfg_tx_chainmask, nss, ret);
		goto err_vdev_del;
	}

	switch (arvif->vdev_type) {
	case WMI_VDEV_TYPE_AP:
		peer_param.vdev_id = arvif->vdev_id;
		peer_param.peer_addr = vif->addr;
		peer_param.peer_type = WMI_PEER_TYPE_DEFAULT;
		ret = ath12k_peer_create(ar, arvif, NULL, &peer_param);
		if (ret) {
			ath12k_warn(ab, "failed to vdev %d create peer for AP: %d\n",
				    arvif->vdev_id, ret);
			goto err_vdev_del;
		}

		ret = ath12k_mac_set_kickout(arvif);
		if (ret) {
			ath12k_warn(ar->ab, "failed to set vdev %i kickout parameters: %d\n",
				    arvif->vdev_id, ret);
			goto err_peer_del;
		}
		break;
	case WMI_VDEV_TYPE_STA:
		param_id = WMI_STA_PS_PARAM_RX_WAKE_POLICY;
		param_value = WMI_STA_PS_RX_WAKE_POLICY_WAKE;
		ret = ath12k_wmi_set_sta_ps_param(ar, arvif->vdev_id,
						  param_id, param_value);
		if (ret) {
			ath12k_warn(ar->ab, "failed to set vdev %d RX wake policy: %d\n",
				    arvif->vdev_id, ret);
			goto err_peer_del;
		}

		param_id = WMI_STA_PS_PARAM_TX_WAKE_THRESHOLD;
		param_value = WMI_STA_PS_TX_WAKE_THRESHOLD_ALWAYS;
		ret = ath12k_wmi_set_sta_ps_param(ar, arvif->vdev_id,
						  param_id, param_value);
		if (ret) {
			ath12k_warn(ar->ab, "failed to set vdev %d TX wake threshold: %d\n",
				    arvif->vdev_id, ret);
			goto err_peer_del;
		}

		param_id = WMI_STA_PS_PARAM_PSPOLL_COUNT;
		param_value = WMI_STA_PS_PSPOLL_COUNT_NO_MAX;
		ret = ath12k_wmi_set_sta_ps_param(ar, arvif->vdev_id,
						  param_id, param_value);
		if (ret) {
			ath12k_warn(ar->ab, "failed to set vdev %d pspoll count: %d\n",
				    arvif->vdev_id, ret);
			goto err_peer_del;
		}

		ret = ath12k_wmi_pdev_set_ps_mode(ar, arvif->vdev_id, false);
		if (ret) {
			ath12k_warn(ar->ab, "failed to disable vdev %d ps mode: %d\n",
				    arvif->vdev_id, ret);
			goto err_peer_del;
		}
		break;
	default:
		break;
	}

	arvif->txpower = vif->bss_conf.txpower;
	ret = ath12k_mac_txpower_recalc(ar);
	if (ret)
		goto err_peer_del;

	param_id = WMI_VDEV_PARAM_RTS_THRESHOLD;
	param_value = hw->wiphy->rts_threshold;
	ret = ath12k_wmi_vdev_set_param_cmd(ar, arvif->vdev_id,
					    param_id, param_value);
	if (ret) {
		ath12k_warn(ar->ab, "failed to set rts threshold for vdev %d: %d\n",
			    arvif->vdev_id, ret);
	}

	ath12k_dp_vdev_tx_attach(ar, arvif);

	if (vif->type != NL80211_IFTYPE_MONITOR && ar->monitor_conf_enabled)
		ath12k_mac_monitor_vdev_create(ar);

	arvif->ar = ar;
	return ret;

err_peer_del:
	if (arvif->vdev_type == WMI_VDEV_TYPE_AP) {
		reinit_completion(&ar->peer_delete_done);

		ret = ath12k_wmi_send_peer_delete_cmd(ar, vif->addr,
						      arvif->vdev_id);
		if (ret) {
			ath12k_warn(ar->ab, "failed to delete peer vdev_id %d addr %pM\n",
				    arvif->vdev_id, vif->addr);
			goto err;
		}

		ret = ath12k_wait_for_peer_delete_done(ar, arvif->vdev_id,
						       vif->addr);
		if (ret)
			goto err;

		ar->num_peers--;
	}

err_vdev_del:
	ath12k_wmi_vdev_delete(ar, arvif->vdev_id);
	ar->num_created_vdevs--;
	arvif->is_created = false;
	arvif->ar = NULL;
	ar->allocated_vdev_map &= ~(1LL << arvif->vdev_id);
	ab->free_vdev_map |= 1LL << arvif->vdev_id;
	ab->free_vdev_stats_id_map &= ~(1LL << arvif->vdev_stats_id);
	spin_lock_bh(&ar->data_lock);
	list_del(&arvif->list);
	spin_unlock_bh(&ar->data_lock);

err:
	arvif->ar = NULL;
	return ret;
}

static void ath12k_mac_vif_cache_flush(struct ath12k *ar,  struct ieee80211_vif *vif)
{
	struct ath12k_vif *arvif = ath12k_vif_to_arvif(vif);
	struct ath12k_vif_cache *cache = arvif->cache;
	struct ath12k_base *ab = ar->ab;

	int ret;

	lockdep_assert_held(&ar->conf_mutex);

	if (!cache)
		return;

	if (cache->tx_conf.changed) {
		ret = ath12k_mac_conf_tx(arvif, 0, cache->tx_conf.ac,
					 &cache->tx_conf.tx_queue_params);
		if (ret)
			ath12k_warn(ab,
				    "unable to apply tx config parameters to vdev %d\n",
				    ret);
	}

	if (cache->bss_conf_changed) {
		ath12k_mac_bss_info_changed(ar, arvif, &vif->bss_conf,
					    cache->bss_conf_changed);
	}

	if (cache->key_conf.changed) {
		ret = ath12k_mac_set_key(ar, cache->key_conf.cmd, vif, NULL,
					 cache->key_conf.key);
		if (ret)
			ath12k_warn(ab, "unable to apply set key param to vdev %d ret %d\n",
				    arvif->vdev_id, ret);
	}
	ath12k_arvif_put_cache(arvif);
}

static struct ath12k *ath12k_mac_assign_vif_to_vdev(struct ieee80211_hw *hw,
						    struct ieee80211_vif *vif,
						    struct ieee80211_chanctx_conf *ctx)
{
	struct ath12k_vif *arvif = ath12k_vif_to_arvif(vif);
	struct ath12k_hw *ah = hw->priv;
	struct ath12k *ar, *prev_ar;
	struct ath12k_base *ab;
	int ret;

	if (ah->num_radio == 1)
		ar = ah->radio;
	else if (ctx)
		ar = ath12k_get_ar_by_ctx(hw, ctx);
	else
		return NULL;

	if (!ar)
		return NULL;

	if (arvif->ar) {
		/* This is not expected really */
		if (WARN_ON(!arvif->is_created)) {
			arvif->ar = NULL;
			return NULL;
		}

		if (ah->num_radio == 1)
			return arvif->ar;

		/* This can happen as scan vdev gets created during multiple scans
		 * across different radios before a vdev is brought up in
		 * a certain radio.
		 */
		if (ar != arvif->ar) {
			if (WARN_ON(arvif->is_started))
				return NULL;

			/* backup the previously used ar ptr since arvif->ar would
			 * be set to NULL after vdev delete is done
			 */
			prev_ar = arvif->ar;
			mutex_lock(&prev_ar->conf_mutex);
			ret = ath12k_mac_vdev_delete(prev_ar, vif);

			if (ret)
				ath12k_warn(prev_ar->ab, "unable to delete vdev %d\n",
					    ret);
			mutex_unlock(&prev_ar->conf_mutex);
		}
	}

	ab = ar->ab;

	mutex_lock(&ar->conf_mutex);

	if (arvif->is_created)
		goto flush;

	if (vif->type == NL80211_IFTYPE_AP &&
	    ar->num_peers > (ar->max_num_peers - 1)) {
		ath12k_warn(ab, "failed to create vdev due to insufficient peer entry resource in firmware\n");
		goto unlock;
	}

	if (ar->num_created_vdevs > (TARGET_NUM_VDEVS - 1)) {
		ath12k_warn(ab, "failed to create vdev, reached max vdev limit %d\n",
			    TARGET_NUM_VDEVS);
		goto unlock;
	}

	ret = ath12k_mac_vdev_create(ar, vif);
	if (ret) {
		ath12k_warn(ab, "failed to create vdev %pM ret %d", vif->addr, ret);
		goto unlock;
	}

flush:
	/* If the vdev is created during channel assign and not during
	 * add_interface(), Apply any parameters for the vdev which were received
	 * after add_interface, corresponding to this vif.
	 */
	ath12k_mac_vif_cache_flush(ar, vif);
unlock:
	mutex_unlock(&ar->conf_mutex);
	return arvif->ar;
}

static int ath12k_mac_op_add_interface(struct ieee80211_hw *hw,
				       struct ieee80211_vif *vif)
{
	struct ath12k_vif *arvif = ath12k_vif_to_arvif(vif);
	int i;

	memset(arvif, 0, sizeof(*arvif));

	arvif->vif = vif;

	INIT_LIST_HEAD(&arvif->list);
	INIT_DELAYED_WORK(&arvif->connection_loss_work,
			  ath12k_mac_vif_sta_connection_loss_work);

	for (i = 0; i < ARRAY_SIZE(arvif->bitrate_mask.control); i++) {
		arvif->bitrate_mask.control[i].legacy = 0xffffffff;
		memset(arvif->bitrate_mask.control[i].ht_mcs, 0xff,
		       sizeof(arvif->bitrate_mask.control[i].ht_mcs));
		memset(arvif->bitrate_mask.control[i].vht_mcs, 0xff,
		       sizeof(arvif->bitrate_mask.control[i].vht_mcs));
	}

	/* Allocate Default Queue now and reassign during actual vdev create */
	vif->cab_queue = ATH12K_HW_DEFAULT_QUEUE;
	for (i = 0; i < ARRAY_SIZE(vif->hw_queue); i++)
		vif->hw_queue[i] = ATH12K_HW_DEFAULT_QUEUE;

	vif->driver_flags |= IEEE80211_VIF_SUPPORTS_UAPSD;

	/* For single radio wiphy(i.e ah->num_radio is 1), create the vdev
	 * during add_interface itself, for multi radio wiphy, defer the vdev
	 * creation until channel_assign to determine the radio on which the
	 * vdev needs to be created
	 */
	ath12k_mac_assign_vif_to_vdev(hw, vif, NULL);
	return 0;
}

static void ath12k_mac_vif_unref(struct ath12k_dp *dp, struct ieee80211_vif *vif)
{
	struct ath12k_tx_desc_info *tx_desc_info;
	struct ath12k_skb_cb *skb_cb;
	struct sk_buff *skb;
	int i;

	for (i = 0; i < ATH12K_HW_MAX_QUEUES; i++) {
		spin_lock_bh(&dp->tx_desc_lock[i]);

		list_for_each_entry(tx_desc_info, &dp->tx_desc_used_list[i],
				    list) {
			skb = tx_desc_info->skb;
			if (!skb)
				continue;

			skb_cb = ATH12K_SKB_CB(skb);
			if (skb_cb->vif == vif)
				skb_cb->vif = NULL;
		}

		spin_unlock_bh(&dp->tx_desc_lock[i]);
	}
}

static int ath12k_mac_vdev_delete(struct ath12k *ar, struct ieee80211_vif *vif)
{
	struct ath12k_vif *arvif = ath12k_vif_to_arvif(vif);
	struct ath12k_base *ab = ar->ab;
	unsigned long time_left;
	int ret;

	lockdep_assert_held(&ar->conf_mutex);
	reinit_completion(&ar->vdev_delete_done);

	ret = ath12k_wmi_vdev_delete(ar, arvif->vdev_id);
	if (ret) {
		ath12k_warn(ab, "failed to delete WMI vdev %d: %d\n",
			    arvif->vdev_id, ret);
		goto err_vdev_del;
	}

	time_left = wait_for_completion_timeout(&ar->vdev_delete_done,
						ATH12K_VDEV_DELETE_TIMEOUT_HZ);
	if (time_left == 0) {
		ath12k_warn(ab, "Timeout in receiving vdev delete response\n");
		goto err_vdev_del;
	}

	ab->free_vdev_map |= 1LL << arvif->vdev_id;
	ar->allocated_vdev_map &= ~(1LL << arvif->vdev_id);
	ar->num_created_vdevs--;

	if (arvif->vdev_type == WMI_VDEV_TYPE_MONITOR) {
		ar->monitor_vdev_id = -1;
		ar->monitor_vdev_created = false;
	} else if (ar->monitor_vdev_created && !ar->monitor_started) {
		ret = ath12k_mac_monitor_vdev_delete(ar);
	}

	ath12k_dbg(ab, ATH12K_DBG_MAC, "vdev %pM deleted, vdev_id %d\n",
		   vif->addr, arvif->vdev_id);

err_vdev_del:
	spin_lock_bh(&ar->data_lock);
	list_del(&arvif->list);
	spin_unlock_bh(&ar->data_lock);

	ath12k_peer_cleanup(ar, arvif->vdev_id);
	ath12k_arvif_put_cache(arvif);

	idr_for_each(&ar->txmgmt_idr,
		     ath12k_mac_vif_txmgmt_idr_remove, vif);

	ath12k_mac_vif_unref(&ab->dp, vif);
	ath12k_dp_tx_put_bank_profile(&ab->dp, arvif->bank_id);

	/* Recalc txpower for remaining vdev */
	ath12k_mac_txpower_recalc(ar);

	/* TODO: recal traffic pause state based on the available vdevs */
	arvif->is_created = false;
	arvif->ar = NULL;

	return ret;
}

static void ath12k_mac_op_remove_interface(struct ieee80211_hw *hw,
					   struct ieee80211_vif *vif)
{
	struct ath12k_vif *arvif = ath12k_vif_to_arvif(vif);
	struct ath12k_base *ab;
	struct ath12k *ar;
	int ret;

	if (!arvif->is_created) {
		/* if we cached some config but never received assign chanctx,
		 * free the allocated cache.
		 */
		ath12k_arvif_put_cache(arvif);
		return;
	}

	ar = arvif->ar;
	ab = ar->ab;

	cancel_delayed_work_sync(&arvif->connection_loss_work);

	mutex_lock(&ar->conf_mutex);

	ath12k_dbg(ab, ATH12K_DBG_MAC, "mac remove interface (vdev %d)\n",
		   arvif->vdev_id);

	if (arvif->vdev_type == WMI_VDEV_TYPE_AP) {
		ret = ath12k_peer_delete(ar, arvif->vdev_id, vif->addr);
		if (ret)
			ath12k_warn(ab, "failed to submit AP self-peer removal on vdev %d: %d\n",
				    arvif->vdev_id, ret);
	}

	ath12k_mac_vdev_delete(ar, vif);

	mutex_unlock(&ar->conf_mutex);
}

/* FIXME: Has to be verified. */
#define SUPPORTED_FILTERS			\
	(FIF_ALLMULTI |				\
	FIF_CONTROL |				\
	FIF_PSPOLL |				\
	FIF_OTHER_BSS |				\
	FIF_BCN_PRBRESP_PROMISC |		\
	FIF_PROBE_REQ |				\
	FIF_FCSFAIL)

static void ath12k_mac_configure_filter(struct ath12k *ar,
					unsigned int total_flags)
{
	bool reset_flag;
	int ret;

	lockdep_assert_held(&ar->conf_mutex);

	ar->filter_flags = total_flags;

	/* For monitor mode */
	reset_flag = !(ar->filter_flags & FIF_BCN_PRBRESP_PROMISC);

	ret = ath12k_dp_tx_htt_monitor_mode_ring_config(ar, reset_flag);
	if (ret)
		ath12k_warn(ar->ab,
			    "fail to set monitor filter: %d\n", ret);

	ath12k_dbg(ar->ab, ATH12K_DBG_MAC,
		   "total_flags:0x%x, reset_flag:%d\n",
		   total_flags, reset_flag);
}

static void ath12k_mac_op_configure_filter(struct ieee80211_hw *hw,
					   unsigned int changed_flags,
					   unsigned int *total_flags,
					   u64 multicast)
{
	struct ath12k_hw *ah = ath12k_hw_to_ah(hw);
	struct ath12k *ar;

	ar = ath12k_ah_to_ar(ah, 0);

	mutex_lock(&ar->conf_mutex);

	*total_flags &= SUPPORTED_FILTERS;
	ath12k_mac_configure_filter(ar, *total_flags);

	mutex_unlock(&ar->conf_mutex);
}

static int ath12k_mac_op_get_antenna(struct ieee80211_hw *hw, u32 *tx_ant, u32 *rx_ant)
{
	struct ath12k_hw *ah = ath12k_hw_to_ah(hw);
	int antennas_rx = 0, antennas_tx = 0;
	struct ath12k *ar;
	int i;

	for_each_ar(ah, ar, i) {
		mutex_lock(&ar->conf_mutex);
		antennas_rx = max_t(u32, antennas_rx, ar->cfg_rx_chainmask);
		antennas_tx = max_t(u32, antennas_tx, ar->cfg_tx_chainmask);
		mutex_unlock(&ar->conf_mutex);
	}

	*tx_ant = antennas_tx;
	*rx_ant = antennas_rx;

	return 0;
}

static int ath12k_mac_op_set_antenna(struct ieee80211_hw *hw, u32 tx_ant, u32 rx_ant)
{
	struct ath12k_hw *ah = ath12k_hw_to_ah(hw);
	struct ath12k *ar;
	int ret = 0;
	int i;

	for_each_ar(ah, ar, i) {
		mutex_lock(&ar->conf_mutex);
		ret = __ath12k_set_antenna(ar, tx_ant, rx_ant);
		mutex_unlock(&ar->conf_mutex);
		if (ret)
			break;
	}

	return ret;
}

static int ath12k_mac_ampdu_action(struct ath12k_vif *arvif,
				   struct ieee80211_ampdu_params *params)
{
	struct ath12k *ar = arvif->ar;
	int ret = -EINVAL;

	lockdep_assert_held(&ar->conf_mutex);

	switch (params->action) {
	case IEEE80211_AMPDU_RX_START:
		ret = ath12k_dp_rx_ampdu_start(ar, params);
		break;
	case IEEE80211_AMPDU_RX_STOP:
		ret = ath12k_dp_rx_ampdu_stop(ar, params);
		break;
	case IEEE80211_AMPDU_TX_START:
	case IEEE80211_AMPDU_TX_STOP_CONT:
	case IEEE80211_AMPDU_TX_STOP_FLUSH:
	case IEEE80211_AMPDU_TX_STOP_FLUSH_CONT:
	case IEEE80211_AMPDU_TX_OPERATIONAL:
		/* Tx A-MPDU aggregation offloaded to hw/fw so deny mac80211
		 * Tx aggregation requests.
		 */
		ret = -EOPNOTSUPP;
		break;
	}

	return ret;
}

static int ath12k_mac_op_ampdu_action(struct ieee80211_hw *hw,
				      struct ieee80211_vif *vif,
				      struct ieee80211_ampdu_params *params)
{
	struct ath12k_hw *ah = ath12k_hw_to_ah(hw);
	struct ath12k *ar;
	struct ath12k_vif *arvif = ath12k_vif_to_arvif(vif);
	int ret = -EINVAL;

	ar = ath12k_get_ar_by_vif(hw, vif);
	if (!ar)
		return -EINVAL;

	ar = ath12k_ah_to_ar(ah, 0);

	mutex_lock(&ar->conf_mutex);
	ret = ath12k_mac_ampdu_action(arvif, params);
	mutex_unlock(&ar->conf_mutex);

	if (ret)
		ath12k_warn(ar->ab, "pdev idx %d unable to perform ampdu action %d ret %d\n",
			    ar->pdev_idx, params->action, ret);

	return ret;
}

static int ath12k_mac_op_add_chanctx(struct ieee80211_hw *hw,
				     struct ieee80211_chanctx_conf *ctx)
{
	struct ath12k *ar;
	struct ath12k_base *ab;

	ar = ath12k_get_ar_by_ctx(hw, ctx);
	if (!ar)
		return -EINVAL;

	ab = ar->ab;

	ath12k_dbg(ab, ATH12K_DBG_MAC,
		   "mac chanctx add freq %u width %d ptr %p\n",
		   ctx->def.chan->center_freq, ctx->def.width, ctx);

	mutex_lock(&ar->conf_mutex);

	spin_lock_bh(&ar->data_lock);
	/* TODO: In case of multiple channel context, populate rx_channel from
	 * Rx PPDU desc information.
	 */
	ar->rx_channel = ctx->def.chan;
	spin_unlock_bh(&ar->data_lock);

	mutex_unlock(&ar->conf_mutex);

	return 0;
}

static void ath12k_mac_op_remove_chanctx(struct ieee80211_hw *hw,
					 struct ieee80211_chanctx_conf *ctx)
{
	struct ath12k *ar;
	struct ath12k_base *ab;

	ar = ath12k_get_ar_by_ctx(hw, ctx);
	if (!ar)
		return;

	ab = ar->ab;

	ath12k_dbg(ab, ATH12K_DBG_MAC,
		   "mac chanctx remove freq %u width %d ptr %p\n",
		   ctx->def.chan->center_freq, ctx->def.width, ctx);

	mutex_lock(&ar->conf_mutex);

	spin_lock_bh(&ar->data_lock);
	/* TODO: In case of there is one more channel context left, populate
	 * rx_channel with the channel of that remaining channel context.
	 */
	ar->rx_channel = NULL;
	spin_unlock_bh(&ar->data_lock);

	mutex_unlock(&ar->conf_mutex);
}

static enum wmi_phy_mode
ath12k_mac_check_down_grade_phy_mode(struct ath12k *ar,
				     enum wmi_phy_mode mode,
				     enum nl80211_band band,
				     enum nl80211_iftype type)
{
	struct ieee80211_sta_eht_cap *eht_cap = NULL;
	enum wmi_phy_mode down_mode;
	int n = ar->mac.sbands[band].n_iftype_data;
	int i;
	struct ieee80211_sband_iftype_data *data;

	if (mode < MODE_11BE_EHT20)
		return mode;

	data = ar->mac.iftype[band];
	for (i = 0; i < n; i++) {
		if (data[i].types_mask & BIT(type)) {
			eht_cap = &data[i].eht_cap;
			break;
		}
	}

	if (eht_cap && eht_cap->has_eht)
		return mode;

	switch (mode) {
	case MODE_11BE_EHT20:
		down_mode = MODE_11AX_HE20;
		break;
	case MODE_11BE_EHT40:
		down_mode = MODE_11AX_HE40;
		break;
	case MODE_11BE_EHT80:
		down_mode = MODE_11AX_HE80;
		break;
	case MODE_11BE_EHT80_80:
		down_mode = MODE_11AX_HE80_80;
		break;
	case MODE_11BE_EHT160:
	case MODE_11BE_EHT160_160:
	case MODE_11BE_EHT320:
		down_mode = MODE_11AX_HE160;
		break;
	case MODE_11BE_EHT20_2G:
		down_mode = MODE_11AX_HE20_2G;
		break;
	case MODE_11BE_EHT40_2G:
		down_mode = MODE_11AX_HE40_2G;
		break;
	default:
		down_mode = mode;
		break;
	}

	ath12k_dbg(ar->ab, ATH12K_DBG_MAC,
		   "mac vdev start phymode %s downgrade to %s\n",
		   ath12k_mac_phymode_str(mode),
		   ath12k_mac_phymode_str(down_mode));

	return down_mode;
}

static int
ath12k_mac_vdev_start_restart(struct ath12k_vif *arvif,
			      struct ieee80211_chanctx_conf *ctx,
			      bool restart)
{
	struct ath12k *ar = arvif->ar;
	struct ath12k_base *ab = ar->ab;
	struct wmi_vdev_start_req_arg arg = {};
	const struct cfg80211_chan_def *chandef = &ctx->def;
	int he_support = arvif->vif->bss_conf.he_support;
	int ret;

	lockdep_assert_held(&ar->conf_mutex);

	reinit_completion(&ar->vdev_setup_done);

	arg.vdev_id = arvif->vdev_id;
	arg.dtim_period = arvif->dtim_period;
	arg.bcn_intval = arvif->beacon_interval;
	arg.punct_bitmap = ~arvif->punct_bitmap;

	arg.freq = chandef->chan->center_freq;
	arg.band_center_freq1 = chandef->center_freq1;
	arg.band_center_freq2 = chandef->center_freq2;
	arg.mode = ath12k_phymodes[chandef->chan->band][chandef->width];

	arg.mode = ath12k_mac_check_down_grade_phy_mode(ar, arg.mode,
							chandef->chan->band,
							arvif->vif->type);
	arg.min_power = 0;
	arg.max_power = chandef->chan->max_power * 2;
	arg.max_reg_power = chandef->chan->max_reg_power * 2;
	arg.max_antenna_gain = chandef->chan->max_antenna_gain * 2;

	arg.pref_tx_streams = ar->num_tx_chains;
	arg.pref_rx_streams = ar->num_rx_chains;

	arg.mbssid_flags = WMI_VDEV_MBSSID_FLAGS_NON_MBSSID_AP;
	arg.mbssid_tx_vdev_id = 0;
	if (test_bit(WMI_TLV_SERVICE_MBSS_PARAM_IN_VDEV_START_SUPPORT,
		     ar->ab->wmi_ab.svc_map)) {
		ret = ath12k_mac_setup_vdev_params_mbssid(arvif,
							  &arg.mbssid_flags,
							  &arg.mbssid_tx_vdev_id);
		if (ret)
			return ret;
	}

	if (arvif->vdev_type == WMI_VDEV_TYPE_AP) {
		arg.ssid = arvif->u.ap.ssid;
		arg.ssid_len = arvif->u.ap.ssid_len;
		arg.hidden_ssid = arvif->u.ap.hidden_ssid;

		/* For now allow DFS for AP mode */
		arg.chan_radar = !!(chandef->chan->flags & IEEE80211_CHAN_RADAR);

		arg.freq2_radar = ctx->radar_enabled;

		arg.passive = arg.chan_radar;

		spin_lock_bh(&ab->base_lock);
		arg.regdomain = ar->ab->dfs_region;
		spin_unlock_bh(&ab->base_lock);

		/* TODO: Notify if secondary 80Mhz also needs radar detection */
		if (he_support) {
			ret = ath12k_set_he_mu_sounding_mode(ar, arvif);
			if (ret) {
				ath12k_warn(ar->ab, "failed to set he mode vdev %i\n",
					    arg.vdev_id);
				return ret;
			}
		}
	}

	arg.passive |= !!(chandef->chan->flags & IEEE80211_CHAN_NO_IR);

	ath12k_dbg(ab, ATH12K_DBG_MAC,
		   "mac vdev %d start center_freq %d phymode %s punct_bitmap 0x%x\n",
		   arg.vdev_id, arg.freq,
		   ath12k_mac_phymode_str(arg.mode), arg.punct_bitmap);

	ret = ath12k_wmi_vdev_start(ar, &arg, restart);
	if (ret) {
		ath12k_warn(ar->ab, "failed to %s WMI vdev %i\n",
			    restart ? "restart" : "start", arg.vdev_id);
		return ret;
	}

	ret = ath12k_mac_vdev_setup_sync(ar);
	if (ret) {
		ath12k_warn(ab, "failed to synchronize setup for vdev %i %s: %d\n",
			    arg.vdev_id, restart ? "restart" : "start", ret);
		return ret;
	}

	ar->num_started_vdevs++;
	ath12k_dbg(ab, ATH12K_DBG_MAC,  "vdev %pM started, vdev_id %d\n",
		   arvif->vif->addr, arvif->vdev_id);

	/* Enable CAC Flag in the driver by checking the channel DFS cac time,
	 * i.e dfs_cac_ms value which will be valid only for radar channels
	 * and state as NL80211_DFS_USABLE which indicates CAC needs to be
	 * done before channel usage. This flags is used to drop rx packets.
	 * during CAC.
	 */
	/* TODO: Set the flag for other interface types as required */
	if (arvif->vdev_type == WMI_VDEV_TYPE_AP &&
	    chandef->chan->dfs_cac_ms &&
	    chandef->chan->dfs_state == NL80211_DFS_USABLE) {
		set_bit(ATH12K_CAC_RUNNING, &ar->dev_flags);
		ath12k_dbg(ab, ATH12K_DBG_MAC,
			   "CAC Started in chan_freq %d for vdev %d\n",
			   arg.freq, arg.vdev_id);
	}

	ret = ath12k_mac_set_txbf_conf(arvif);
	if (ret)
		ath12k_warn(ab, "failed to set txbf conf for vdev %d: %d\n",
			    arvif->vdev_id, ret);

	return 0;
}

static int ath12k_mac_vdev_start(struct ath12k_vif *arvif,
				 struct ieee80211_chanctx_conf *ctx)
{
	return ath12k_mac_vdev_start_restart(arvif, ctx, false);
}

static int ath12k_mac_vdev_restart(struct ath12k_vif *arvif,
				   struct ieee80211_chanctx_conf *ctx)
{
	return ath12k_mac_vdev_start_restart(arvif, ctx, true);
}

struct ath12k_mac_change_chanctx_arg {
	struct ieee80211_chanctx_conf *ctx;
	struct ieee80211_vif_chanctx_switch *vifs;
	int n_vifs;
	int next_vif;
	struct ath12k *ar;
};

static void
ath12k_mac_change_chanctx_cnt_iter(void *data, u8 *mac,
				   struct ieee80211_vif *vif)
{
	struct ath12k_vif *arvif = ath12k_vif_to_arvif(vif);
	struct ath12k_mac_change_chanctx_arg *arg = data;

	if (arvif->ar != arg->ar)
		return;

	if (rcu_access_pointer(vif->bss_conf.chanctx_conf) != arg->ctx)
		return;

	arg->n_vifs++;
}

static void
ath12k_mac_change_chanctx_fill_iter(void *data, u8 *mac,
				    struct ieee80211_vif *vif)
{
	struct ath12k_vif *arvif = ath12k_vif_to_arvif(vif);
	struct ath12k_mac_change_chanctx_arg *arg = data;
	struct ieee80211_chanctx_conf *ctx;

	if (arvif->ar != arg->ar)
		return;

	ctx = rcu_access_pointer(vif->bss_conf.chanctx_conf);
	if (ctx != arg->ctx)
		return;

	if (WARN_ON(arg->next_vif == arg->n_vifs))
		return;

	arg->vifs[arg->next_vif].vif = vif;
	arg->vifs[arg->next_vif].old_ctx = ctx;
	arg->vifs[arg->next_vif].new_ctx = ctx;
	arg->next_vif++;
}

static u32 ath12k_mac_nlwidth_to_wmiwidth(enum nl80211_chan_width width)
{
	switch (width) {
	case NL80211_CHAN_WIDTH_20:
		return WMI_CHAN_WIDTH_20;
	case NL80211_CHAN_WIDTH_40:
		return WMI_CHAN_WIDTH_40;
	case NL80211_CHAN_WIDTH_80:
		return WMI_CHAN_WIDTH_80;
	case NL80211_CHAN_WIDTH_160:
		return WMI_CHAN_WIDTH_160;
	case NL80211_CHAN_WIDTH_80P80:
		return WMI_CHAN_WIDTH_80P80;
	case NL80211_CHAN_WIDTH_5:
		return WMI_CHAN_WIDTH_5;
	case NL80211_CHAN_WIDTH_10:
		return WMI_CHAN_WIDTH_10;
	case NL80211_CHAN_WIDTH_320:
		return WMI_CHAN_WIDTH_320;
	default:
		WARN_ON(1);
		return WMI_CHAN_WIDTH_20;
	}
}

static int ath12k_mac_update_peer_puncturing_width(struct ath12k *ar,
						   struct ath12k_vif *arvif,
						   struct cfg80211_chan_def def)
{
	u32 param_id, param_value;
	int ret;

	if (arvif->vdev_type != WMI_VDEV_TYPE_STA)
		return 0;

	param_id = WMI_PEER_CHWIDTH_PUNCTURE_20MHZ_BITMAP;
	param_value = ath12k_mac_nlwidth_to_wmiwidth(def.width) |
		u32_encode_bits((~def.punctured),
				WMI_PEER_PUNCTURE_BITMAP);

	ath12k_dbg(ar->ab, ATH12K_DBG_MAC,
		   "punctured bitmap %02x width %d vdev %d\n",
		   def.punctured, def.width, arvif->vdev_id);

	ret = ath12k_wmi_set_peer_param(ar, arvif->bssid,
					arvif->vdev_id, param_id,
					param_value);

	return ret;
}

static void
ath12k_mac_update_vif_chan(struct ath12k *ar,
			   struct ieee80211_vif_chanctx_switch *vifs,
			   int n_vifs)
{
	struct ath12k_wmi_vdev_up_params params = {};
	struct ath12k_base *ab = ar->ab;
	struct ieee80211_vif *vif;
	struct ath12k_vif *arvif;
	int ret;
	int i;
	bool monitor_vif = false;

	lockdep_assert_held(&ar->conf_mutex);

	for (i = 0; i < n_vifs; i++) {
		vif = vifs[i].vif;
		arvif = ath12k_vif_to_arvif(vif);

		if (vif->type == NL80211_IFTYPE_MONITOR)
			monitor_vif = true;

		ath12k_dbg(ab, ATH12K_DBG_MAC,
			   "mac chanctx switch vdev_id %i freq %u->%u width %d->%d\n",
			   arvif->vdev_id,
			   vifs[i].old_ctx->def.chan->center_freq,
			   vifs[i].new_ctx->def.chan->center_freq,
			   vifs[i].old_ctx->def.width,
			   vifs[i].new_ctx->def.width);

		if (WARN_ON(!arvif->is_started))
			continue;

		arvif->punct_bitmap = vifs[i].new_ctx->def.punctured;

		/* Firmware expect vdev_restart only if vdev is up.
		 * If vdev is down then it expect vdev_stop->vdev_start.
		 */
		if (arvif->is_up) {
			ret = ath12k_mac_vdev_restart(arvif, vifs[i].new_ctx);
			if (ret) {
				ath12k_warn(ab, "failed to restart vdev %d: %d\n",
					    arvif->vdev_id, ret);
				continue;
			}
		} else {
			ret = ath12k_mac_vdev_stop(arvif);
			if (ret) {
				ath12k_warn(ab, "failed to stop vdev %d: %d\n",
					    arvif->vdev_id, ret);
				continue;
			}

			ret = ath12k_mac_vdev_start(arvif, vifs[i].new_ctx);
			if (ret)
				ath12k_warn(ab, "failed to start vdev %d: %d\n",
					    arvif->vdev_id, ret);
			continue;
		}

		ret = ath12k_mac_setup_bcn_tmpl(arvif);
		if (ret)
			ath12k_warn(ab, "failed to update bcn tmpl during csa: %d\n",
				    ret);

		memset(&params, 0, sizeof(params));
		params.vdev_id = arvif->vdev_id;
		params.aid = arvif->aid;
		params.bssid = arvif->bssid;
		if (vif->mbssid_tx_vif) {
			params.tx_bssid = ath12k_vif_to_arvif(vif->mbssid_tx_vif)->bssid;
			params.nontx_profile_idx = vif->bss_conf.bssid_index;
			params.nontx_profile_cnt = 1 << vif->bss_conf.bssid_indicator;
		}
		ret = ath12k_wmi_vdev_up(arvif->ar, &params);
		if (ret) {
			ath12k_warn(ab, "failed to bring vdev up %d: %d\n",
				    arvif->vdev_id, ret);
			continue;
		}

		ret = ath12k_mac_update_peer_puncturing_width(arvif->ar, arvif,
							      vifs[i].new_ctx->def);
		if (ret) {
			ath12k_warn(ar->ab,
				    "failed to update puncturing bitmap %02x and width %d: %d\n",
				    vifs[i].new_ctx->def.punctured,
				    vifs[i].new_ctx->def.width, ret);
			continue;
		}
	}

	/* Restart the internal monitor vdev on new channel */
	if (!monitor_vif && ar->monitor_vdev_created) {
		if (!ath12k_mac_monitor_stop(ar))
			ath12k_mac_monitor_start(ar);
	}
}

static void
ath12k_mac_update_active_vif_chan(struct ath12k *ar,
				  struct ieee80211_chanctx_conf *ctx)
{
	struct ath12k_mac_change_chanctx_arg arg = { .ctx = ctx, .ar = ar };
	struct ieee80211_hw *hw = ath12k_ar_to_hw(ar);

	lockdep_assert_held(&ar->conf_mutex);

	ieee80211_iterate_active_interfaces_atomic(hw,
						   IEEE80211_IFACE_ITER_NORMAL,
						   ath12k_mac_change_chanctx_cnt_iter,
						   &arg);
	if (arg.n_vifs == 0)
		return;

	arg.vifs = kcalloc(arg.n_vifs, sizeof(arg.vifs[0]), GFP_KERNEL);
	if (!arg.vifs)
		return;

	ieee80211_iterate_active_interfaces_atomic(hw,
						   IEEE80211_IFACE_ITER_NORMAL,
						   ath12k_mac_change_chanctx_fill_iter,
						   &arg);

	ath12k_mac_update_vif_chan(ar, arg.vifs, arg.n_vifs);

	kfree(arg.vifs);
}

static void ath12k_mac_op_change_chanctx(struct ieee80211_hw *hw,
					 struct ieee80211_chanctx_conf *ctx,
					 u32 changed)
{
	struct ath12k *ar;
	struct ath12k_base *ab;

	ar = ath12k_get_ar_by_ctx(hw, ctx);
	if (!ar)
		return;

	ab = ar->ab;

	mutex_lock(&ar->conf_mutex);

	ath12k_dbg(ab, ATH12K_DBG_MAC,
		   "mac chanctx change freq %u width %d ptr %p changed %x\n",
		   ctx->def.chan->center_freq, ctx->def.width, ctx, changed);

	/* This shouldn't really happen because channel switching should use
	 * switch_vif_chanctx().
	 */
	if (WARN_ON(changed & IEEE80211_CHANCTX_CHANGE_CHANNEL))
		goto unlock;

	if (changed & IEEE80211_CHANCTX_CHANGE_WIDTH ||
	    changed & IEEE80211_CHANCTX_CHANGE_RADAR ||
	    changed & IEEE80211_CHANCTX_CHANGE_PUNCTURING)
		ath12k_mac_update_active_vif_chan(ar, ctx);

	/* TODO: Recalc radar detection */

unlock:
	mutex_unlock(&ar->conf_mutex);
}

static int ath12k_start_vdev_delay(struct ath12k *ar,
				   struct ath12k_vif *arvif)
{
	struct ath12k_base *ab = ar->ab;
	struct ieee80211_vif *vif = arvif->vif;
	int ret;

	if (WARN_ON(arvif->is_started))
		return -EBUSY;

	ret = ath12k_mac_vdev_start(arvif, &arvif->chanctx);
	if (ret) {
		ath12k_warn(ab, "failed to start vdev %i addr %pM on freq %d: %d\n",
			    arvif->vdev_id, vif->addr,
			    arvif->chanctx.def.chan->center_freq, ret);
		return ret;
	}

	if (arvif->vdev_type == WMI_VDEV_TYPE_MONITOR) {
		ret = ath12k_monitor_vdev_up(ar, arvif->vdev_id);
		if (ret) {
			ath12k_warn(ab, "failed put monitor up: %d\n", ret);
			return ret;
		}
	}

	arvif->is_started = true;

	/* TODO: Setup ps and cts/rts protection */
	return 0;
}

static int
ath12k_mac_op_assign_vif_chanctx(struct ieee80211_hw *hw,
				 struct ieee80211_vif *vif,
				 struct ieee80211_bss_conf *link_conf,
				 struct ieee80211_chanctx_conf *ctx)
{
	struct ath12k *ar;
	struct ath12k_base *ab;
	struct ath12k_vif *arvif = ath12k_vif_to_arvif(vif);
	int ret;

	/* For multi radio wiphy, the vdev was not created during add_interface
	 * create now since we have a channel ctx now to assign to a specific ar/fw
	 */
	ar = ath12k_mac_assign_vif_to_vdev(hw, vif, ctx);
	if (!ar) {
		WARN_ON(1);
		return -EINVAL;
	}

	ab = ar->ab;

	mutex_lock(&ar->conf_mutex);

	ath12k_dbg(ab, ATH12K_DBG_MAC,
		   "mac chanctx assign ptr %p vdev_id %i\n",
		   ctx, arvif->vdev_id);

	arvif->punct_bitmap = ctx->def.punctured;

	/* for some targets bss peer must be created before vdev_start */
	if (ab->hw_params->vdev_start_delay &&
	    arvif->vdev_type != WMI_VDEV_TYPE_AP &&
	    arvif->vdev_type != WMI_VDEV_TYPE_MONITOR &&
	    !ath12k_peer_exist_by_vdev_id(ab, arvif->vdev_id)) {
		memcpy(&arvif->chanctx, ctx, sizeof(*ctx));
		ret = 0;
		goto out;
	}

	if (WARN_ON(arvif->is_started)) {
		ret = -EBUSY;
		goto out;
	}

	if (arvif->vdev_type == WMI_VDEV_TYPE_MONITOR) {
		ret = ath12k_mac_monitor_start(ar);
		if (ret)
			goto out;
		arvif->is_started = true;
		goto out;
	}

	ret = ath12k_mac_vdev_start(arvif, ctx);
	if (ret) {
		ath12k_warn(ab, "failed to start vdev %i addr %pM on freq %d: %d\n",
			    arvif->vdev_id, vif->addr,
			    ctx->def.chan->center_freq, ret);
		goto out;
	}

	if (arvif->vdev_type != WMI_VDEV_TYPE_MONITOR && ar->monitor_vdev_created)
		ath12k_mac_monitor_start(ar);

	arvif->is_started = true;

	/* TODO: Setup ps and cts/rts protection */

out:
	mutex_unlock(&ar->conf_mutex);

	return ret;
}

static void
ath12k_mac_op_unassign_vif_chanctx(struct ieee80211_hw *hw,
				   struct ieee80211_vif *vif,
				   struct ieee80211_bss_conf *link_conf,
				   struct ieee80211_chanctx_conf *ctx)
{
	struct ath12k *ar;
	struct ath12k_base *ab;
	struct ath12k_vif *arvif = ath12k_vif_to_arvif(vif);
	int ret;

	/* The vif is expected to be attached to an ar's VDEV.
	 * We leave the vif/vdev in this function as is
	 * and not delete the vdev symmetric to assign_vif_chanctx()
	 * the VDEV will be deleted and unassigned either during
	 * remove_interface() or when there is a change in channel
	 * that moves the vif to a new ar
	 */
	if (!arvif->is_created)
		return;

	ar = arvif->ar;
	ab = ar->ab;

	mutex_lock(&ar->conf_mutex);

	ath12k_dbg(ab, ATH12K_DBG_MAC,
		   "mac chanctx unassign ptr %p vdev_id %i\n",
		   ctx, arvif->vdev_id);

	WARN_ON(!arvif->is_started);

	if (arvif->vdev_type == WMI_VDEV_TYPE_MONITOR) {
		ret = ath12k_mac_monitor_stop(ar);
		if (ret) {
			mutex_unlock(&ar->conf_mutex);
			return;
		}

		arvif->is_started = false;
	}

	if (arvif->vdev_type != WMI_VDEV_TYPE_STA &&
	    arvif->vdev_type != WMI_VDEV_TYPE_MONITOR) {
		ath12k_bss_disassoc(ar, arvif);
		ret = ath12k_mac_vdev_stop(arvif);
		if (ret)
			ath12k_warn(ab, "failed to stop vdev %i: %d\n",
				    arvif->vdev_id, ret);
	}
	arvif->is_started = false;

	if (arvif->vdev_type != WMI_VDEV_TYPE_MONITOR &&
	    ar->num_started_vdevs == 1 && ar->monitor_vdev_created)
		ath12k_mac_monitor_stop(ar);

	mutex_unlock(&ar->conf_mutex);
}

static int
ath12k_mac_op_switch_vif_chanctx(struct ieee80211_hw *hw,
				 struct ieee80211_vif_chanctx_switch *vifs,
				 int n_vifs,
				 enum ieee80211_chanctx_switch_mode mode)
{
	struct ath12k *ar;

	ar = ath12k_get_ar_by_ctx(hw, vifs->old_ctx);
	if (!ar)
		return -EINVAL;

	mutex_lock(&ar->conf_mutex);

	/* Switching channels across radio is not allowed */
	if (ar != ath12k_get_ar_by_ctx(hw, vifs->new_ctx)) {
		mutex_unlock(&ar->conf_mutex);
		return -EINVAL;
	}

	ath12k_dbg(ar->ab, ATH12K_DBG_MAC,
		   "mac chanctx switch n_vifs %d mode %d\n",
		   n_vifs, mode);
	ath12k_mac_update_vif_chan(ar, vifs, n_vifs);

	mutex_unlock(&ar->conf_mutex);

	return 0;
}

static int
ath12k_set_vdev_param_to_all_vifs(struct ath12k *ar, int param, u32 value)
{
	struct ath12k_vif *arvif;
	int ret = 0;

	mutex_lock(&ar->conf_mutex);
	list_for_each_entry(arvif, &ar->arvifs, list) {
		ath12k_dbg(ar->ab, ATH12K_DBG_MAC, "setting mac vdev %d param %d value %d\n",
			   param, arvif->vdev_id, value);

		ret = ath12k_wmi_vdev_set_param_cmd(ar, arvif->vdev_id,
						    param, value);
		if (ret) {
			ath12k_warn(ar->ab, "failed to set param %d for vdev %d: %d\n",
				    param, arvif->vdev_id, ret);
			break;
		}
	}
	mutex_unlock(&ar->conf_mutex);
	return ret;
}

/* mac80211 stores device specific RTS/Fragmentation threshold value,
 * this is set interface specific to firmware from ath12k driver
 */
static int ath12k_mac_op_set_rts_threshold(struct ieee80211_hw *hw, u32 value)
{
	struct ath12k_hw *ah = ath12k_hw_to_ah(hw);
	struct ath12k *ar;
	int param_id = WMI_VDEV_PARAM_RTS_THRESHOLD, ret = 0, i;

	/* Currently we set the rts threshold value to all the vifs across
	 * all radios of the single wiphy.
	 * TODO Once support for vif specific RTS threshold in mac80211 is
	 * available, ath12k can make use of it.
	 */
	for_each_ar(ah, ar, i) {
		ret = ath12k_set_vdev_param_to_all_vifs(ar, param_id, value);
		if (ret) {
			ath12k_warn(ar->ab, "failed to set RTS config for all vdevs of pdev %d",
				    ar->pdev->pdev_id);
			break;
		}
	}

	return ret;
}

static int ath12k_mac_op_set_frag_threshold(struct ieee80211_hw *hw, u32 value)
{
	/* Even though there's a WMI vdev param for fragmentation threshold no
	 * known firmware actually implements it. Moreover it is not possible to
	 * rely frame fragmentation to mac80211 because firmware clears the
	 * "more fragments" bit in frame control making it impossible for remote
	 * devices to reassemble frames.
	 *
	 * Hence implement a dummy callback just to say fragmentation isn't
	 * supported. This effectively prevents mac80211 from doing frame
	 * fragmentation in software.
	 */
	return -EOPNOTSUPP;
}

static int ath12k_mac_flush(struct ath12k *ar)
{
	long time_left;
	int ret = 0;

	time_left = wait_event_timeout(ar->dp.tx_empty_waitq,
				       (atomic_read(&ar->dp.num_tx_pending) == 0),
				       ATH12K_FLUSH_TIMEOUT);
	if (time_left == 0) {
		ath12k_warn(ar->ab,
			    "failed to flush transmit queue, data pkts pending %d\n",
			    atomic_read(&ar->dp.num_tx_pending));
		ret = -ETIMEDOUT;
	}

	time_left = wait_event_timeout(ar->txmgmt_empty_waitq,
				       (atomic_read(&ar->num_pending_mgmt_tx) == 0),
				       ATH12K_FLUSH_TIMEOUT);
	if (time_left == 0) {
		ath12k_warn(ar->ab,
			    "failed to flush mgmt transmit queue, mgmt pkts pending %d\n",
			    atomic_read(&ar->num_pending_mgmt_tx));
		ret = -ETIMEDOUT;
	}

	return ret;
}

int ath12k_mac_wait_tx_complete(struct ath12k *ar)
{
	ath12k_mac_drain_tx(ar);
	return ath12k_mac_flush(ar);
}

static void ath12k_mac_op_flush(struct ieee80211_hw *hw, struct ieee80211_vif *vif,
				u32 queues, bool drop)
{
	struct ath12k_hw *ah = ath12k_hw_to_ah(hw);
	struct ath12k *ar;
	int i;

	if (drop)
		return;

	/* vif can be NULL when flush() is considered for hw */
	if (!vif) {
		for_each_ar(ah, ar, i)
			ath12k_mac_flush(ar);
		return;
	}

	ar = ath12k_get_ar_by_vif(hw, vif);

	if (!ar)
		return;

	ath12k_mac_flush(ar);
}

static int
ath12k_mac_bitrate_mask_num_ht_rates(struct ath12k *ar,
				     enum nl80211_band band,
				     const struct cfg80211_bitrate_mask *mask)
{
	int num_rates = 0;
	int i;

	for (i = 0; i < ARRAY_SIZE(mask->control[band].ht_mcs); i++)
		num_rates += hweight16(mask->control[band].ht_mcs[i]);

	return num_rates;
}

static bool
ath12k_mac_has_single_legacy_rate(struct ath12k *ar,
				  enum nl80211_band band,
				  const struct cfg80211_bitrate_mask *mask)
{
	int num_rates = 0;

	num_rates = hweight32(mask->control[band].legacy);

	if (ath12k_mac_bitrate_mask_num_ht_rates(ar, band, mask))
		return false;

	if (ath12k_mac_bitrate_mask_num_vht_rates(ar, band, mask))
		return false;

	return num_rates == 1;
}

static bool
ath12k_mac_bitrate_mask_get_single_nss(struct ath12k *ar,
				       enum nl80211_band band,
				       const struct cfg80211_bitrate_mask *mask,
				       int *nss)
{
	struct ieee80211_supported_band *sband = &ar->mac.sbands[band];
	u16 vht_mcs_map = le16_to_cpu(sband->vht_cap.vht_mcs.tx_mcs_map);
	u8 ht_nss_mask = 0;
	u8 vht_nss_mask = 0;
	int i;

	/* No need to consider legacy here. Basic rates are always present
	 * in bitrate mask
	 */

	for (i = 0; i < ARRAY_SIZE(mask->control[band].ht_mcs); i++) {
		if (mask->control[band].ht_mcs[i] == 0)
			continue;
		else if (mask->control[band].ht_mcs[i] ==
			 sband->ht_cap.mcs.rx_mask[i])
			ht_nss_mask |= BIT(i);
		else
			return false;
	}

	for (i = 0; i < ARRAY_SIZE(mask->control[band].vht_mcs); i++) {
		if (mask->control[band].vht_mcs[i] == 0)
			continue;
		else if (mask->control[band].vht_mcs[i] ==
			 ath12k_mac_get_max_vht_mcs_map(vht_mcs_map, i))
			vht_nss_mask |= BIT(i);
		else
			return false;
	}

	if (ht_nss_mask != vht_nss_mask)
		return false;

	if (ht_nss_mask == 0)
		return false;

	if (BIT(fls(ht_nss_mask)) - 1 != ht_nss_mask)
		return false;

	*nss = fls(ht_nss_mask);

	return true;
}

static int
ath12k_mac_get_single_legacy_rate(struct ath12k *ar,
				  enum nl80211_band band,
				  const struct cfg80211_bitrate_mask *mask,
				  u32 *rate, u8 *nss)
{
	int rate_idx;
	u16 bitrate;
	u8 preamble;
	u8 hw_rate;

	if (hweight32(mask->control[band].legacy) != 1)
		return -EINVAL;

	rate_idx = ffs(mask->control[band].legacy) - 1;

	if (band == NL80211_BAND_5GHZ || band == NL80211_BAND_6GHZ)
		rate_idx += ATH12K_MAC_FIRST_OFDM_RATE_IDX;

	hw_rate = ath12k_legacy_rates[rate_idx].hw_value;
	bitrate = ath12k_legacy_rates[rate_idx].bitrate;

	if (ath12k_mac_bitrate_is_cck(bitrate))
		preamble = WMI_RATE_PREAMBLE_CCK;
	else
		preamble = WMI_RATE_PREAMBLE_OFDM;

	*nss = 1;
	*rate = ATH12K_HW_RATE_CODE(hw_rate, 0, preamble);

	return 0;
}

static int ath12k_mac_set_fixed_rate_params(struct ath12k_vif *arvif,
					    u32 rate, u8 nss, u8 sgi, u8 ldpc)
{
	struct ath12k *ar = arvif->ar;
	u32 vdev_param;
	int ret;

	lockdep_assert_held(&ar->conf_mutex);

	ath12k_dbg(ar->ab, ATH12K_DBG_MAC, "mac set fixed rate params vdev %i rate 0x%02x nss %u sgi %u\n",
		   arvif->vdev_id, rate, nss, sgi);

	vdev_param = WMI_VDEV_PARAM_FIXED_RATE;
	ret = ath12k_wmi_vdev_set_param_cmd(ar, arvif->vdev_id,
					    vdev_param, rate);
	if (ret) {
		ath12k_warn(ar->ab, "failed to set fixed rate param 0x%02x: %d\n",
			    rate, ret);
		return ret;
	}

	vdev_param = WMI_VDEV_PARAM_NSS;
	ret = ath12k_wmi_vdev_set_param_cmd(ar, arvif->vdev_id,
					    vdev_param, nss);
	if (ret) {
		ath12k_warn(ar->ab, "failed to set nss param %d: %d\n",
			    nss, ret);
		return ret;
	}

	vdev_param = WMI_VDEV_PARAM_SGI;
	ret = ath12k_wmi_vdev_set_param_cmd(ar, arvif->vdev_id,
					    vdev_param, sgi);
	if (ret) {
		ath12k_warn(ar->ab, "failed to set sgi param %d: %d\n",
			    sgi, ret);
		return ret;
	}

	vdev_param = WMI_VDEV_PARAM_LDPC;
	ret = ath12k_wmi_vdev_set_param_cmd(ar, arvif->vdev_id,
					    vdev_param, ldpc);
	if (ret) {
		ath12k_warn(ar->ab, "failed to set ldpc param %d: %d\n",
			    ldpc, ret);
		return ret;
	}

	return 0;
}

static bool
ath12k_mac_vht_mcs_range_present(struct ath12k *ar,
				 enum nl80211_band band,
				 const struct cfg80211_bitrate_mask *mask)
{
	int i;
	u16 vht_mcs;

	for (i = 0; i < NL80211_VHT_NSS_MAX; i++) {
		vht_mcs = mask->control[band].vht_mcs[i];

		switch (vht_mcs) {
		case 0:
		case BIT(8) - 1:
		case BIT(9) - 1:
		case BIT(10) - 1:
			break;
		default:
			return false;
		}
	}

	return true;
}

static void ath12k_mac_set_bitrate_mask_iter(void *data,
					     struct ieee80211_sta *sta)
{
	struct ath12k_vif *arvif = data;
	struct ath12k_sta *arsta = ath12k_sta_to_arsta(sta);
	struct ath12k *ar = arvif->ar;

	if (arsta->arvif != arvif)
		return;

	spin_lock_bh(&ar->data_lock);
	arsta->changed |= IEEE80211_RC_SUPP_RATES_CHANGED;
	spin_unlock_bh(&ar->data_lock);

	ieee80211_queue_work(ath12k_ar_to_hw(ar), &arsta->update_wk);
}

static void ath12k_mac_disable_peer_fixed_rate(void *data,
					       struct ieee80211_sta *sta)
{
	struct ath12k_sta *arsta = ath12k_sta_to_arsta(sta);
	struct ath12k_vif *arvif = data;
	struct ath12k *ar = arvif->ar;
	int ret;

	if (arsta->arvif != arvif)
		return;

	ret = ath12k_wmi_set_peer_param(ar, sta->addr,
					arvif->vdev_id,
					WMI_PEER_PARAM_FIXED_RATE,
					WMI_FIXED_RATE_NONE);
	if (ret)
		ath12k_warn(ar->ab,
			    "failed to disable peer fixed rate for STA %pM ret %d\n",
			    sta->addr, ret);
}

static int
ath12k_mac_op_set_bitrate_mask(struct ieee80211_hw *hw,
			       struct ieee80211_vif *vif,
			       const struct cfg80211_bitrate_mask *mask)
{
	struct ath12k_vif *arvif = ath12k_vif_to_arvif(vif);
	struct cfg80211_chan_def def;
	struct ath12k *ar = arvif->ar;
	enum nl80211_band band;
	const u8 *ht_mcs_mask;
	const u16 *vht_mcs_mask;
	u32 rate;
	u8 nss;
	u8 sgi;
	u8 ldpc;
	int single_nss;
	int ret;
	int num_rates;

	if (ath12k_mac_vif_chan(vif, &def))
		return -EPERM;

	band = def.chan->band;
	ht_mcs_mask = mask->control[band].ht_mcs;
	vht_mcs_mask = mask->control[band].vht_mcs;
	ldpc = !!(ar->ht_cap_info & WMI_HT_CAP_LDPC);

	sgi = mask->control[band].gi;
	if (sgi == NL80211_TXRATE_FORCE_LGI) {
		ret = -EINVAL;
		goto out;
	}

	/* mac80211 doesn't support sending a fixed HT/VHT MCS alone, rather it
	 * requires passing at least one of used basic rates along with them.
	 * Fixed rate setting across different preambles(legacy, HT, VHT) is
	 * not supported by the FW. Hence use of FIXED_RATE vdev param is not
	 * suitable for setting single HT/VHT rates.
	 * But, there could be a single basic rate passed from userspace which
	 * can be done through the FIXED_RATE param.
	 */
	if (ath12k_mac_has_single_legacy_rate(ar, band, mask)) {
		ret = ath12k_mac_get_single_legacy_rate(ar, band, mask, &rate,
							&nss);
		if (ret) {
			ath12k_warn(ar->ab, "failed to get single legacy rate for vdev %i: %d\n",
				    arvif->vdev_id, ret);
			goto out;
		}
		ieee80211_iterate_stations_atomic(hw,
						  ath12k_mac_disable_peer_fixed_rate,
						  arvif);
	} else if (ath12k_mac_bitrate_mask_get_single_nss(ar, band, mask,
							  &single_nss)) {
		rate = WMI_FIXED_RATE_NONE;
		nss = single_nss;
	} else {
		rate = WMI_FIXED_RATE_NONE;
		nss = min_t(u32, ar->num_tx_chains,
			    max(ath12k_mac_max_ht_nss(ht_mcs_mask),
				ath12k_mac_max_vht_nss(vht_mcs_mask)));

		/* If multiple rates across different preambles are given
		 * we can reconfigure this info with all peers using PEER_ASSOC
		 * command with the below exception cases.
		 * - Single VHT Rate : peer_assoc command accommodates only MCS
		 * range values i.e 0-7, 0-8, 0-9 for VHT. Though mac80211
		 * mandates passing basic rates along with HT/VHT rates, FW
		 * doesn't allow switching from VHT to Legacy. Hence instead of
		 * setting legacy and VHT rates using RATEMASK_CMD vdev cmd,
		 * we could set this VHT rate as peer fixed rate param, which
		 * will override FIXED rate and FW rate control algorithm.
		 * If single VHT rate is passed along with HT rates, we select
		 * the VHT rate as fixed rate for vht peers.
		 * - Multiple VHT Rates : When Multiple VHT rates are given,this
		 * can be set using RATEMASK CMD which uses FW rate-ctl alg.
		 * TODO: Setting multiple VHT MCS and replacing peer_assoc with
		 * RATEMASK_CMDID can cover all use cases of setting rates
		 * across multiple preambles and rates within same type.
		 * But requires more validation of the command at this point.
		 */

		num_rates = ath12k_mac_bitrate_mask_num_vht_rates(ar, band,
								  mask);

		if (!ath12k_mac_vht_mcs_range_present(ar, band, mask) &&
		    num_rates > 1) {
			/* TODO: Handle multiple VHT MCS values setting using
			 * RATEMASK CMD
			 */
			ath12k_warn(ar->ab,
				    "Setting more than one MCS Value in bitrate mask not supported\n");
			ret = -EINVAL;
			goto out;
		}

		ieee80211_iterate_stations_atomic(hw,
						  ath12k_mac_disable_peer_fixed_rate,
						  arvif);

		mutex_lock(&ar->conf_mutex);

		arvif->bitrate_mask = *mask;
		ieee80211_iterate_stations_atomic(hw,
						  ath12k_mac_set_bitrate_mask_iter,
						  arvif);

		mutex_unlock(&ar->conf_mutex);
	}

	mutex_lock(&ar->conf_mutex);

	ret = ath12k_mac_set_fixed_rate_params(arvif, rate, nss, sgi, ldpc);
	if (ret) {
		ath12k_warn(ar->ab, "failed to set fixed rate params on vdev %i: %d\n",
			    arvif->vdev_id, ret);
	}

	mutex_unlock(&ar->conf_mutex);

out:
	return ret;
}

static void
ath12k_mac_op_reconfig_complete(struct ieee80211_hw *hw,
				enum ieee80211_reconfig_type reconfig_type)
{
	struct ath12k_hw *ah = ath12k_hw_to_ah(hw);
	struct ath12k *ar;
	struct ath12k_base *ab;
	struct ath12k_vif *arvif;
	int recovery_count, i;

	if (reconfig_type != IEEE80211_RECONFIG_TYPE_RESTART)
		return;

	guard(mutex)(&ah->hw_mutex);

	if (ah->state != ATH12K_HW_STATE_RESTARTED)
		return;

	ah->state = ATH12K_HW_STATE_ON;
	ieee80211_wake_queues(hw);

	for_each_ar(ah, ar, i) {
		mutex_lock(&ar->conf_mutex);

		ab = ar->ab;

		ath12k_warn(ar->ab, "pdev %d successfully recovered\n",
			    ar->pdev->pdev_id);

		if (ab->is_reset) {
			recovery_count = atomic_inc_return(&ab->recovery_count);

			ath12k_dbg(ab, ATH12K_DBG_BOOT, "recovery count %d\n",
				   recovery_count);

			/* When there are multiple radios in an SOC,
			 * the recovery has to be done for each radio
			 */
			if (recovery_count == ab->num_radios) {
				atomic_dec(&ab->reset_count);
				complete(&ab->reset_complete);
				ab->is_reset = false;
				atomic_set(&ab->fail_cont_count, 0);
				ath12k_dbg(ab, ATH12K_DBG_BOOT, "reset success\n");
			}
		}

		list_for_each_entry(arvif, &ar->arvifs, list) {
			ath12k_dbg(ab, ATH12K_DBG_BOOT,
				   "reconfig cipher %d up %d vdev type %d\n",
				   arvif->key_cipher,
				   arvif->is_up,
				   arvif->vdev_type);

			/* After trigger disconnect, then upper layer will
			 * trigger connect again, then the PN number of
			 * upper layer will be reset to keep up with AP
			 * side, hence PN number mismatch will not happen.
			 */
			if (arvif->is_up &&
			    arvif->vdev_type == WMI_VDEV_TYPE_STA &&
			    arvif->vdev_subtype == WMI_VDEV_SUBTYPE_NONE) {
				ieee80211_hw_restart_disconnect(arvif->vif);

				ath12k_dbg(ab, ATH12K_DBG_BOOT,
					   "restart disconnect\n");
			}
		}

		mutex_unlock(&ar->conf_mutex);
	}
}

static void
ath12k_mac_update_bss_chan_survey(struct ath12k *ar,
				  struct ieee80211_channel *channel)
{
	int ret;
	enum wmi_bss_chan_info_req_type type = WMI_BSS_SURVEY_REQ_TYPE_READ;

	lockdep_assert_held(&ar->conf_mutex);

	if (!test_bit(WMI_TLV_SERVICE_BSS_CHANNEL_INFO_64, ar->ab->wmi_ab.svc_map) ||
	    ar->rx_channel != channel)
		return;

	if (ar->scan.state != ATH12K_SCAN_IDLE) {
		ath12k_dbg(ar->ab, ATH12K_DBG_MAC,
			   "ignoring bss chan info req while scanning..\n");
		return;
	}

	reinit_completion(&ar->bss_survey_done);

	ret = ath12k_wmi_pdev_bss_chan_info_request(ar, type);
	if (ret) {
		ath12k_warn(ar->ab, "failed to send pdev bss chan info request\n");
		return;
	}

	ret = wait_for_completion_timeout(&ar->bss_survey_done, 3 * HZ);
	if (ret == 0)
		ath12k_warn(ar->ab, "bss channel survey timed out\n");
}

static int ath12k_mac_op_get_survey(struct ieee80211_hw *hw, int idx,
				    struct survey_info *survey)
{
	struct ath12k *ar;
	struct ieee80211_supported_band *sband;
	struct survey_info *ar_survey;

	if (idx >= ATH12K_NUM_CHANS)
		return -ENOENT;

	sband = hw->wiphy->bands[NL80211_BAND_2GHZ];
	if (sband && idx >= sband->n_channels) {
		idx -= sband->n_channels;
		sband = NULL;
	}

	if (!sband)
		sband = hw->wiphy->bands[NL80211_BAND_5GHZ];
	if (sband && idx >= sband->n_channels) {
		idx -= sband->n_channels;
		sband = NULL;
	}

	if (!sband)
		sband = hw->wiphy->bands[NL80211_BAND_6GHZ];

	if (!sband || idx >= sband->n_channels)
		return -ENOENT;

	ar = ath12k_mac_get_ar_by_chan(hw, &sband->channels[idx]);
	if (!ar) {
		if (sband->channels[idx].flags & IEEE80211_CHAN_DISABLED) {
			memset(survey, 0, sizeof(*survey));
			return 0;
		}
		return -ENOENT;
	}

	ar_survey = &ar->survey[idx];

	mutex_lock(&ar->conf_mutex);

	ath12k_mac_update_bss_chan_survey(ar, &sband->channels[idx]);

	spin_lock_bh(&ar->data_lock);
	memcpy(survey, ar_survey, sizeof(*survey));
	spin_unlock_bh(&ar->data_lock);

	survey->channel = &sband->channels[idx];

	if (ar->rx_channel == survey->channel)
		survey->filled |= SURVEY_INFO_IN_USE;

	mutex_unlock(&ar->conf_mutex);
	return 0;
}

static void ath12k_mac_op_sta_statistics(struct ieee80211_hw *hw,
					 struct ieee80211_vif *vif,
					 struct ieee80211_sta *sta,
					 struct station_info *sinfo)
{
	struct ath12k_sta *arsta = ath12k_sta_to_arsta(sta);

	sinfo->rx_duration = arsta->rx_duration;
	sinfo->filled |= BIT_ULL(NL80211_STA_INFO_RX_DURATION);

	sinfo->tx_duration = arsta->tx_duration;
	sinfo->filled |= BIT_ULL(NL80211_STA_INFO_TX_DURATION);

	if (!arsta->txrate.legacy && !arsta->txrate.nss)
		return;

	if (arsta->txrate.legacy) {
		sinfo->txrate.legacy = arsta->txrate.legacy;
	} else {
		sinfo->txrate.mcs = arsta->txrate.mcs;
		sinfo->txrate.nss = arsta->txrate.nss;
		sinfo->txrate.bw = arsta->txrate.bw;
		sinfo->txrate.he_gi = arsta->txrate.he_gi;
		sinfo->txrate.he_dcm = arsta->txrate.he_dcm;
		sinfo->txrate.he_ru_alloc = arsta->txrate.he_ru_alloc;
	}
	sinfo->txrate.flags = arsta->txrate.flags;
	sinfo->filled |= BIT_ULL(NL80211_STA_INFO_TX_BITRATE);

	/* TODO: Use real NF instead of default one. */
	sinfo->signal = arsta->rssi_comb + ATH12K_DEFAULT_NOISE_FLOOR;
	sinfo->filled |= BIT_ULL(NL80211_STA_INFO_SIGNAL);
}

static int ath12k_mac_op_cancel_remain_on_channel(struct ieee80211_hw *hw,
						  struct ieee80211_vif *vif)
{
	struct ath12k_hw *ah = ath12k_hw_to_ah(hw);
	struct ath12k *ar;

	ar = ath12k_ah_to_ar(ah, 0);

	mutex_lock(&ar->conf_mutex);

	spin_lock_bh(&ar->data_lock);
	ar->scan.roc_notify = false;
	spin_unlock_bh(&ar->data_lock);

	ath12k_scan_abort(ar);

	mutex_unlock(&ar->conf_mutex);

	cancel_delayed_work_sync(&ar->scan.timeout);

	return 0;
}

static int ath12k_mac_op_remain_on_channel(struct ieee80211_hw *hw,
					   struct ieee80211_vif *vif,
					   struct ieee80211_channel *chan,
					   int duration,
					   enum ieee80211_roc_type type)
{
	struct ath12k_vif *arvif = ath12k_vif_to_arvif(vif);
	struct ath12k_hw *ah = ath12k_hw_to_ah(hw);
	struct ath12k_wmi_scan_req_arg arg;
	struct ath12k *ar, *prev_ar;
	u32 scan_time_msec;
	bool create = true;
	int ret;

	if (ah->num_radio == 1) {
		WARN_ON(!arvif->is_created);
		ar = ath12k_ah_to_ar(ah, 0);
		goto scan;
	}
<<<<<<< HEAD

	ar = ath12k_mac_select_scan_device(hw, vif, chan->center_freq);
	if (!ar)
		return -EINVAL;

	/* If the vif is already assigned to a specific vdev of an ar,
	 * check whether its already started, vdev which is started
	 * are not allowed to switch to a new radio.
	 * If the vdev is not started, but was earlier created on a
	 * different ar, delete that vdev and create a new one. We don't
	 * delete at the scan stop as an optimization to avoid redundant
	 * delete-create vdev's for the same ar, in case the request is
	 * always on the same band for the vif
	 */
	if (arvif->is_created) {
		if (WARN_ON(!arvif->ar))
			return -EINVAL;

		if (ar != arvif->ar && arvif->is_started)
			return -EBUSY;

		if (ar != arvif->ar) {
			/* backup the previously used ar ptr, since the vdev delete
			 * would assign the arvif->ar to NULL after the call
			 */
			prev_ar = arvif->ar;
			mutex_lock(&prev_ar->conf_mutex);
			ret = ath12k_mac_vdev_delete(prev_ar, vif);
			mutex_unlock(&prev_ar->conf_mutex);
			if (ret) {
				ath12k_warn(prev_ar->ab,
					    "unable to delete scan vdev for roc: %d\n",
					    ret);
				return ret;
			}
		} else {
			create = false;
		}
	}

=======

	ar = ath12k_mac_select_scan_device(hw, vif, chan->center_freq);
	if (!ar)
		return -EINVAL;

	/* If the vif is already assigned to a specific vdev of an ar,
	 * check whether its already started, vdev which is started
	 * are not allowed to switch to a new radio.
	 * If the vdev is not started, but was earlier created on a
	 * different ar, delete that vdev and create a new one. We don't
	 * delete at the scan stop as an optimization to avoid redundant
	 * delete-create vdev's for the same ar, in case the request is
	 * always on the same band for the vif
	 */
	if (arvif->is_created) {
		if (WARN_ON(!arvif->ar))
			return -EINVAL;

		if (ar != arvif->ar && arvif->is_started)
			return -EBUSY;

		if (ar != arvif->ar) {
			/* backup the previously used ar ptr, since the vdev delete
			 * would assign the arvif->ar to NULL after the call
			 */
			prev_ar = arvif->ar;
			mutex_lock(&prev_ar->conf_mutex);
			ret = ath12k_mac_vdev_delete(prev_ar, vif);
			mutex_unlock(&prev_ar->conf_mutex);
			if (ret) {
				ath12k_warn(prev_ar->ab,
					    "unable to delete scan vdev for roc: %d\n",
					    ret);
				return ret;
			}
		} else {
			create = false;
		}
	}

>>>>>>> adc21867
	if (create) {
		mutex_lock(&ar->conf_mutex);
		ret = ath12k_mac_vdev_create(ar, vif);
		mutex_unlock(&ar->conf_mutex);
		if (ret) {
			ath12k_warn(ar->ab, "unable to create scan vdev for roc: %d\n",
				    ret);
			return -EINVAL;
		}
	}

scan:
	mutex_lock(&ar->conf_mutex);
	spin_lock_bh(&ar->data_lock);

	switch (ar->scan.state) {
	case ATH12K_SCAN_IDLE:
		reinit_completion(&ar->scan.started);
		reinit_completion(&ar->scan.completed);
		reinit_completion(&ar->scan.on_channel);
		ar->scan.state = ATH12K_SCAN_STARTING;
		ar->scan.is_roc = true;
		ar->scan.vdev_id = arvif->vdev_id;
		ar->scan.roc_freq = chan->center_freq;
		ar->scan.roc_notify = true;
		ret = 0;
		break;
	case ATH12K_SCAN_STARTING:
	case ATH12K_SCAN_RUNNING:
	case ATH12K_SCAN_ABORTING:
		ret = -EBUSY;
		break;
	}

	spin_unlock_bh(&ar->data_lock);

	if (ret)
		goto exit;

	scan_time_msec = hw->wiphy->max_remain_on_channel_duration * 2;

	memset(&arg, 0, sizeof(arg));
	ath12k_wmi_start_scan_init(ar, &arg);
	arg.num_chan = 1;
	arg.chan_list = kcalloc(arg.num_chan, sizeof(*arg.chan_list),
				GFP_KERNEL);
	if (!arg.chan_list) {
		ret = -ENOMEM;
		goto exit;
	}

	arg.vdev_id = arvif->vdev_id;
	arg.scan_id = ATH12K_SCAN_ID;
	arg.chan_list[0] = chan->center_freq;
	arg.dwell_time_active = scan_time_msec;
	arg.dwell_time_passive = scan_time_msec;
	arg.max_scan_time = scan_time_msec;
	arg.scan_f_passive = 1;
	arg.burst_duration = duration;

	ret = ath12k_start_scan(ar, &arg);
	if (ret) {
		ath12k_warn(ar->ab, "failed to start roc scan: %d\n", ret);

		spin_lock_bh(&ar->data_lock);
		ar->scan.state = ATH12K_SCAN_IDLE;
		spin_unlock_bh(&ar->data_lock);
		goto free_chan_list;
	}

	ret = wait_for_completion_timeout(&ar->scan.on_channel, 3 * HZ);
	if (ret == 0) {
		ath12k_warn(ar->ab, "failed to switch to channel for roc scan\n");
		ret = ath12k_scan_stop(ar);
		if (ret)
			ath12k_warn(ar->ab, "failed to stop scan: %d\n", ret);
		ret = -ETIMEDOUT;
		goto free_chan_list;
	}

	ieee80211_queue_delayed_work(hw, &ar->scan.timeout,
				     msecs_to_jiffies(duration));

	ret = 0;

free_chan_list:
	kfree(arg.chan_list);
exit:
	mutex_unlock(&ar->conf_mutex);

	return ret;
}

static void ath12k_mac_op_set_rekey_data(struct ieee80211_hw *hw,
					 struct ieee80211_vif *vif,
					 struct cfg80211_gtk_rekey_data *data)
{
	struct ath12k_vif *arvif = ath12k_vif_to_arvif(vif);
	struct ath12k_rekey_data *rekey_data = &arvif->rekey_data;
	struct ath12k_hw *ah = ath12k_hw_to_ah(hw);
	struct ath12k *ar = ath12k_ah_to_ar(ah, 0);

	ath12k_dbg(ar->ab, ATH12K_DBG_MAC, "mac set rekey data vdev %d\n",
		   arvif->vdev_id);

	mutex_lock(&ar->conf_mutex);

	memcpy(rekey_data->kck, data->kck, NL80211_KCK_LEN);
	memcpy(rekey_data->kek, data->kek, NL80211_KEK_LEN);

	/* The supplicant works on big-endian, the firmware expects it on
	 * little endian.
	 */
	rekey_data->replay_ctr = get_unaligned_be64(data->replay_ctr);

	arvif->rekey_data.enable_offload = true;

	ath12k_dbg_dump(ar->ab, ATH12K_DBG_MAC, "kck", NULL,
			rekey_data->kck, NL80211_KCK_LEN);
	ath12k_dbg_dump(ar->ab, ATH12K_DBG_MAC, "kek", NULL,
			rekey_data->kck, NL80211_KEK_LEN);
	ath12k_dbg_dump(ar->ab, ATH12K_DBG_MAC, "replay ctr", NULL,
			&rekey_data->replay_ctr, sizeof(rekey_data->replay_ctr));

	mutex_unlock(&ar->conf_mutex);
}

static const struct ieee80211_ops ath12k_ops = {
	.tx				= ath12k_mac_op_tx,
	.wake_tx_queue			= ieee80211_handle_wake_tx_queue,
	.start                          = ath12k_mac_op_start,
	.stop                           = ath12k_mac_op_stop,
	.reconfig_complete              = ath12k_mac_op_reconfig_complete,
	.add_interface                  = ath12k_mac_op_add_interface,
	.remove_interface		= ath12k_mac_op_remove_interface,
	.update_vif_offload		= ath12k_mac_op_update_vif_offload,
	.config                         = ath12k_mac_op_config,
	.bss_info_changed               = ath12k_mac_op_bss_info_changed,
	.configure_filter		= ath12k_mac_op_configure_filter,
	.hw_scan                        = ath12k_mac_op_hw_scan,
	.cancel_hw_scan                 = ath12k_mac_op_cancel_hw_scan,
	.set_key                        = ath12k_mac_op_set_key,
	.set_rekey_data	                = ath12k_mac_op_set_rekey_data,
	.sta_state                      = ath12k_mac_op_sta_state,
	.sta_set_txpwr			= ath12k_mac_op_sta_set_txpwr,
	.sta_rc_update			= ath12k_mac_op_sta_rc_update,
	.conf_tx                        = ath12k_mac_op_conf_tx,
	.set_antenna			= ath12k_mac_op_set_antenna,
	.get_antenna			= ath12k_mac_op_get_antenna,
	.ampdu_action			= ath12k_mac_op_ampdu_action,
	.add_chanctx			= ath12k_mac_op_add_chanctx,
	.remove_chanctx			= ath12k_mac_op_remove_chanctx,
	.change_chanctx			= ath12k_mac_op_change_chanctx,
	.assign_vif_chanctx		= ath12k_mac_op_assign_vif_chanctx,
	.unassign_vif_chanctx		= ath12k_mac_op_unassign_vif_chanctx,
	.switch_vif_chanctx		= ath12k_mac_op_switch_vif_chanctx,
	.set_rts_threshold		= ath12k_mac_op_set_rts_threshold,
	.set_frag_threshold		= ath12k_mac_op_set_frag_threshold,
	.set_bitrate_mask		= ath12k_mac_op_set_bitrate_mask,
	.get_survey			= ath12k_mac_op_get_survey,
	.flush				= ath12k_mac_op_flush,
	.sta_statistics			= ath12k_mac_op_sta_statistics,
	.remain_on_channel              = ath12k_mac_op_remain_on_channel,
	.cancel_remain_on_channel       = ath12k_mac_op_cancel_remain_on_channel,

#ifdef CONFIG_PM
	.suspend			= ath12k_wow_op_suspend,
	.resume				= ath12k_wow_op_resume,
	.set_wakeup			= ath12k_wow_op_set_wakeup,
#endif
};

static void ath12k_mac_update_ch_list(struct ath12k *ar,
				      struct ieee80211_supported_band *band,
				      u32 freq_low, u32 freq_high)
{
	int i;

	if (!(freq_low && freq_high))
		return;

	for (i = 0; i < band->n_channels; i++) {
		if (band->channels[i].center_freq < freq_low ||
		    band->channels[i].center_freq > freq_high)
			band->channels[i].flags |= IEEE80211_CHAN_DISABLED;
	}

	ar->freq_low = freq_low;
	ar->freq_high = freq_high;
}

static u32 ath12k_get_phy_id(struct ath12k *ar, u32 band)
{
	struct ath12k_pdev *pdev = ar->pdev;
	struct ath12k_pdev_cap *pdev_cap = &pdev->cap;

	if (band == WMI_HOST_WLAN_2G_CAP)
		return pdev_cap->band[NL80211_BAND_2GHZ].phy_id;

	if (band == WMI_HOST_WLAN_5G_CAP)
		return pdev_cap->band[NL80211_BAND_5GHZ].phy_id;

	ath12k_warn(ar->ab, "unsupported phy cap:%d\n", band);

	return 0;
}

static int ath12k_mac_setup_channels_rates(struct ath12k *ar,
					   u32 supported_bands,
					   struct ieee80211_supported_band *bands[])
{
	struct ieee80211_supported_band *band;
	struct ath12k_wmi_hal_reg_capabilities_ext_arg *reg_cap;
	struct ath12k_hw *ah = ar->ah;
	void *channels;
	u32 phy_id;

	BUILD_BUG_ON((ARRAY_SIZE(ath12k_2ghz_channels) +
		      ARRAY_SIZE(ath12k_5ghz_channels) +
		      ARRAY_SIZE(ath12k_6ghz_channels)) !=
		     ATH12K_NUM_CHANS);

	reg_cap = &ar->ab->hal_reg_cap[ar->pdev_idx];

	if (supported_bands & WMI_HOST_WLAN_2G_CAP) {
		channels = kmemdup(ath12k_2ghz_channels,
				   sizeof(ath12k_2ghz_channels),
				   GFP_KERNEL);
		if (!channels)
			return -ENOMEM;

		band = &ar->mac.sbands[NL80211_BAND_2GHZ];
		band->band = NL80211_BAND_2GHZ;
		band->n_channels = ARRAY_SIZE(ath12k_2ghz_channels);
		band->channels = channels;
		band->n_bitrates = ath12k_g_rates_size;
		band->bitrates = ath12k_g_rates;
		bands[NL80211_BAND_2GHZ] = band;

		if (ar->ab->hw_params->single_pdev_only) {
			phy_id = ath12k_get_phy_id(ar, WMI_HOST_WLAN_2G_CAP);
			reg_cap = &ar->ab->hal_reg_cap[phy_id];
		}
		ath12k_mac_update_ch_list(ar, band,
					  reg_cap->low_2ghz_chan,
					  reg_cap->high_2ghz_chan);
	}

	if (supported_bands & WMI_HOST_WLAN_5G_CAP) {
		if (reg_cap->high_5ghz_chan >= ATH12K_MIN_6G_FREQ) {
			channels = kmemdup(ath12k_6ghz_channels,
					   sizeof(ath12k_6ghz_channels), GFP_KERNEL);
			if (!channels) {
				kfree(ar->mac.sbands[NL80211_BAND_2GHZ].channels);
				return -ENOMEM;
			}

			ar->supports_6ghz = true;
			band = &ar->mac.sbands[NL80211_BAND_6GHZ];
			band->band = NL80211_BAND_6GHZ;
			band->n_channels = ARRAY_SIZE(ath12k_6ghz_channels);
			band->channels = channels;
			band->n_bitrates = ath12k_a_rates_size;
			band->bitrates = ath12k_a_rates;
			bands[NL80211_BAND_6GHZ] = band;
			ath12k_mac_update_ch_list(ar, band,
						  reg_cap->low_5ghz_chan,
						  reg_cap->high_5ghz_chan);
			ah->use_6ghz_regd = true;
		}

		if (reg_cap->low_5ghz_chan < ATH12K_MIN_6G_FREQ) {
			channels = kmemdup(ath12k_5ghz_channels,
					   sizeof(ath12k_5ghz_channels),
					   GFP_KERNEL);
			if (!channels) {
				kfree(ar->mac.sbands[NL80211_BAND_2GHZ].channels);
				kfree(ar->mac.sbands[NL80211_BAND_6GHZ].channels);
				return -ENOMEM;
			}

			band = &ar->mac.sbands[NL80211_BAND_5GHZ];
			band->band = NL80211_BAND_5GHZ;
			band->n_channels = ARRAY_SIZE(ath12k_5ghz_channels);
			band->channels = channels;
			band->n_bitrates = ath12k_a_rates_size;
			band->bitrates = ath12k_a_rates;
			bands[NL80211_BAND_5GHZ] = band;

			if (ar->ab->hw_params->single_pdev_only) {
				phy_id = ath12k_get_phy_id(ar, WMI_HOST_WLAN_5G_CAP);
				reg_cap = &ar->ab->hal_reg_cap[phy_id];
			}

			ath12k_mac_update_ch_list(ar, band,
						  reg_cap->low_5ghz_chan,
						  reg_cap->high_5ghz_chan);
		}
	}

	return 0;
}

static u16 ath12k_mac_get_ifmodes(struct ath12k_hw *ah)
{
	struct ath12k *ar;
	int i;
	u16 interface_modes = U16_MAX;

	for_each_ar(ah, ar, i)
		interface_modes &= ar->ab->hw_params->interface_modes;

	return interface_modes == U16_MAX ? 0 : interface_modes;
}

static bool ath12k_mac_is_iface_mode_enable(struct ath12k_hw *ah,
					    enum nl80211_iftype type)
{
	struct ath12k *ar;
	int i;
	u16 interface_modes, mode;
	bool is_enable = true;

	mode = BIT(type);
	for_each_ar(ah, ar, i) {
		interface_modes = ar->ab->hw_params->interface_modes;
		if (!(interface_modes & mode)) {
			is_enable = false;
			break;
		}
	}

	return is_enable;
}

static int ath12k_mac_setup_iface_combinations(struct ath12k_hw *ah)
{
	struct wiphy *wiphy = ah->hw->wiphy;
	struct ieee80211_iface_combination *combinations;
	struct ieee80211_iface_limit *limits;
	int n_limits, max_interfaces;
	bool ap, mesh, p2p;

	ap = ath12k_mac_is_iface_mode_enable(ah, NL80211_IFTYPE_AP);
	p2p = ath12k_mac_is_iface_mode_enable(ah, NL80211_IFTYPE_P2P_DEVICE);

	mesh = IS_ENABLED(CONFIG_MAC80211_MESH) &&
		ath12k_mac_is_iface_mode_enable(ah, NL80211_IFTYPE_MESH_POINT);

	combinations = kzalloc(sizeof(*combinations), GFP_KERNEL);
	if (!combinations)
		return -ENOMEM;

	if ((ap || mesh) && !p2p) {
		n_limits = 2;
		max_interfaces = 16;
	} else if (p2p) {
		n_limits = 3;
		if (ap || mesh)
			max_interfaces = 16;
		else
			max_interfaces = 3;
	} else {
		n_limits = 1;
		max_interfaces = 1;
	}

	limits = kcalloc(n_limits, sizeof(*limits), GFP_KERNEL);
	if (!limits) {
		kfree(combinations);
		return -ENOMEM;
	}

	limits[0].max = 1;
	limits[0].types |= BIT(NL80211_IFTYPE_STATION);

	if (ap || mesh || p2p)
		limits[1].max = max_interfaces;

	if (ap)
		limits[1].types |= BIT(NL80211_IFTYPE_AP);

	if (mesh)
		limits[1].types |= BIT(NL80211_IFTYPE_MESH_POINT);

	if (p2p) {
		limits[1].types |= BIT(NL80211_IFTYPE_P2P_CLIENT) |
				   BIT(NL80211_IFTYPE_P2P_GO);
		limits[2].max = 1;
		limits[2].types |= BIT(NL80211_IFTYPE_P2P_DEVICE);
	}

	combinations[0].limits = limits;
	combinations[0].n_limits = n_limits;
	combinations[0].max_interfaces = max_interfaces;
	combinations[0].num_different_channels = 1;
	combinations[0].beacon_int_infra_match = true;
	combinations[0].beacon_int_min_gcd = 100;
	combinations[0].radar_detect_widths = BIT(NL80211_CHAN_WIDTH_20_NOHT) |
						BIT(NL80211_CHAN_WIDTH_20) |
						BIT(NL80211_CHAN_WIDTH_40) |
						BIT(NL80211_CHAN_WIDTH_80);

	wiphy->iface_combinations = combinations;
	wiphy->n_iface_combinations = 1;

	return 0;
}

static const u8 ath12k_if_types_ext_capa[] = {
	[0] = WLAN_EXT_CAPA1_EXT_CHANNEL_SWITCHING,
	[2] = WLAN_EXT_CAPA3_MULTI_BSSID_SUPPORT,
	[7] = WLAN_EXT_CAPA8_OPMODE_NOTIF,
};

static const u8 ath12k_if_types_ext_capa_sta[] = {
	[0] = WLAN_EXT_CAPA1_EXT_CHANNEL_SWITCHING,
	[2] = WLAN_EXT_CAPA3_MULTI_BSSID_SUPPORT,
	[7] = WLAN_EXT_CAPA8_OPMODE_NOTIF,
	[9] = WLAN_EXT_CAPA10_TWT_REQUESTER_SUPPORT,
};

static const u8 ath12k_if_types_ext_capa_ap[] = {
	[0] = WLAN_EXT_CAPA1_EXT_CHANNEL_SWITCHING,
	[2] = WLAN_EXT_CAPA3_MULTI_BSSID_SUPPORT,
	[7] = WLAN_EXT_CAPA8_OPMODE_NOTIF,
	[9] = WLAN_EXT_CAPA10_TWT_RESPONDER_SUPPORT,
	[10] = WLAN_EXT_CAPA11_EMA_SUPPORT,
};

static const struct wiphy_iftype_ext_capab ath12k_iftypes_ext_capa[] = {
	{
		.extended_capabilities = ath12k_if_types_ext_capa,
		.extended_capabilities_mask = ath12k_if_types_ext_capa,
		.extended_capabilities_len = sizeof(ath12k_if_types_ext_capa),
	}, {
		.iftype = NL80211_IFTYPE_STATION,
		.extended_capabilities = ath12k_if_types_ext_capa_sta,
		.extended_capabilities_mask = ath12k_if_types_ext_capa_sta,
		.extended_capabilities_len =
				sizeof(ath12k_if_types_ext_capa_sta),
	}, {
		.iftype = NL80211_IFTYPE_AP,
		.extended_capabilities = ath12k_if_types_ext_capa_ap,
		.extended_capabilities_mask = ath12k_if_types_ext_capa_ap,
		.extended_capabilities_len =
				sizeof(ath12k_if_types_ext_capa_ap),
	},
};

static void ath12k_mac_cleanup_unregister(struct ath12k *ar)
{
	idr_for_each(&ar->txmgmt_idr, ath12k_mac_tx_mgmt_pending_free, ar);
	idr_destroy(&ar->txmgmt_idr);

	kfree(ar->mac.sbands[NL80211_BAND_2GHZ].channels);
	kfree(ar->mac.sbands[NL80211_BAND_5GHZ].channels);
	kfree(ar->mac.sbands[NL80211_BAND_6GHZ].channels);
}

static void ath12k_mac_hw_unregister(struct ath12k_hw *ah)
{
	struct ieee80211_hw *hw = ah->hw;
	struct wiphy *wiphy = hw->wiphy;
	struct ath12k *ar;
	int i;

	for_each_ar(ah, ar, i) {
		cancel_work_sync(&ar->regd_update_work);
		ath12k_debugfs_unregister(ar);
	}

	ieee80211_unregister_hw(hw);

	for_each_ar(ah, ar, i)
		ath12k_mac_cleanup_unregister(ar);

	kfree(wiphy->iface_combinations[0].limits);
	kfree(wiphy->iface_combinations);

	SET_IEEE80211_DEV(hw, NULL);
}

static int ath12k_mac_setup_register(struct ath12k *ar,
				     u32 *ht_cap,
				     struct ieee80211_supported_band *bands[])
{
	struct ath12k_pdev_cap *cap = &ar->pdev->cap;
	int ret;

	init_waitqueue_head(&ar->txmgmt_empty_waitq);
	idr_init(&ar->txmgmt_idr);
	spin_lock_init(&ar->txmgmt_idr_lock);

	ath12k_pdev_caps_update(ar);

	ret = ath12k_mac_setup_channels_rates(ar,
					      cap->supported_bands,
					      bands);
	if (ret)
		return ret;

	ath12k_mac_setup_ht_vht_cap(ar, cap, ht_cap);
	ath12k_mac_setup_sband_iftype_data(ar, cap);

	ar->max_num_stations = ath12k_core_get_max_station_per_radio(ar->ab);
	ar->max_num_peers = ath12k_core_get_max_peers_per_radio(ar->ab);

	return 0;
}

static int ath12k_mac_hw_register(struct ath12k_hw *ah)
{
	struct ieee80211_hw *hw = ah->hw;
	struct wiphy *wiphy = hw->wiphy;
	struct ath12k *ar = ath12k_ah_to_ar(ah, 0);
	struct ath12k_base *ab = ar->ab;
	struct ath12k_pdev *pdev;
	struct ath12k_pdev_cap *cap;
	static const u32 cipher_suites[] = {
		WLAN_CIPHER_SUITE_TKIP,
		WLAN_CIPHER_SUITE_CCMP,
		WLAN_CIPHER_SUITE_AES_CMAC,
		WLAN_CIPHER_SUITE_BIP_CMAC_256,
		WLAN_CIPHER_SUITE_BIP_GMAC_128,
		WLAN_CIPHER_SUITE_BIP_GMAC_256,
		WLAN_CIPHER_SUITE_GCMP,
		WLAN_CIPHER_SUITE_GCMP_256,
		WLAN_CIPHER_SUITE_CCMP_256,
	};
	int ret, i, j;
	u32 ht_cap = U32_MAX, antennas_rx = 0, antennas_tx = 0;
	bool is_6ghz = false, is_raw_mode = false, is_monitor_disable = false;
	u8 *mac_addr = NULL;
	u8 mbssid_max_interfaces = 0;

	wiphy->max_ap_assoc_sta = 0;

	for_each_ar(ah, ar, i) {
		u32 ht_cap_info = 0;

		pdev = ar->pdev;
		if (ar->ab->pdevs_macaddr_valid) {
			ether_addr_copy(ar->mac_addr, pdev->mac_addr);
		} else {
			ether_addr_copy(ar->mac_addr, ar->ab->mac_addr);
			ar->mac_addr[4] += ar->pdev_idx;
		}

		ret = ath12k_mac_setup_register(ar, &ht_cap_info, hw->wiphy->bands);
		if (ret)
			goto err_cleanup_unregister;

		ht_cap &= ht_cap_info;
		wiphy->max_ap_assoc_sta += ar->max_num_stations;

		/* Advertise the max antenna support of all radios, driver can handle
		 * per pdev specific antenna setting based on pdev cap when antenna
		 * changes are made
		 */
		cap = &pdev->cap;

		antennas_rx = max_t(u32, antennas_rx, cap->rx_chain_mask);
		antennas_tx = max_t(u32, antennas_tx, cap->tx_chain_mask);

		if (ar->supports_6ghz)
			is_6ghz = true;

		if (test_bit(ATH12K_FLAG_RAW_MODE, &ar->ab->dev_flags))
			is_raw_mode = true;

		if (!ar->ab->hw_params->supports_monitor)
			is_monitor_disable = true;

		if (i == 0)
			mac_addr = ar->mac_addr;
		else
			mac_addr = ab->mac_addr;

		mbssid_max_interfaces += TARGET_NUM_VDEVS;
	}

	wiphy->available_antennas_rx = antennas_rx;
	wiphy->available_antennas_tx = antennas_tx;

	SET_IEEE80211_PERM_ADDR(hw, mac_addr);
	SET_IEEE80211_DEV(hw, ab->dev);

	ret = ath12k_mac_setup_iface_combinations(ah);
	if (ret) {
		ath12k_err(ab, "failed to setup interface combinations: %d\n", ret);
		goto err_complete_cleanup_unregister;
	}

	wiphy->interface_modes = ath12k_mac_get_ifmodes(ah);

	if (ah->num_radio == 1 &&
	    wiphy->bands[NL80211_BAND_2GHZ] &&
	    wiphy->bands[NL80211_BAND_5GHZ] &&
	    wiphy->bands[NL80211_BAND_6GHZ])
		ieee80211_hw_set(hw, SINGLE_SCAN_ON_ALL_BANDS);

	ieee80211_hw_set(hw, SIGNAL_DBM);
	ieee80211_hw_set(hw, SUPPORTS_PS);
	ieee80211_hw_set(hw, SUPPORTS_DYNAMIC_PS);
	ieee80211_hw_set(hw, MFP_CAPABLE);
	ieee80211_hw_set(hw, REPORTS_TX_ACK_STATUS);
	ieee80211_hw_set(hw, HAS_RATE_CONTROL);
	ieee80211_hw_set(hw, AP_LINK_PS);
	ieee80211_hw_set(hw, SPECTRUM_MGMT);
	ieee80211_hw_set(hw, CONNECTION_MONITOR);
	ieee80211_hw_set(hw, SUPPORTS_PER_STA_GTK);
	ieee80211_hw_set(hw, CHANCTX_STA_CSA);
	ieee80211_hw_set(hw, QUEUE_CONTROL);
	ieee80211_hw_set(hw, SUPPORTS_TX_FRAG);
	ieee80211_hw_set(hw, REPORTS_LOW_ACK);

	if ((ht_cap & WMI_HT_CAP_ENABLED) || ar->supports_6ghz) {
		ieee80211_hw_set(hw, AMPDU_AGGREGATION);
		ieee80211_hw_set(hw, TX_AMPDU_SETUP_IN_HW);
		ieee80211_hw_set(hw, SUPPORTS_REORDERING_BUFFER);
		ieee80211_hw_set(hw, SUPPORTS_AMSDU_IN_AMPDU);
		ieee80211_hw_set(hw, USES_RSS);
	}

	wiphy->features |= NL80211_FEATURE_STATIC_SMPS;
	wiphy->flags |= WIPHY_FLAG_IBSS_RSN;

	/* TODO: Check if HT capability advertised from firmware is different
	 * for each band for a dual band capable radio. It will be tricky to
	 * handle it when the ht capability different for each band.
	 */
	if (ht_cap & WMI_HT_CAP_DYNAMIC_SMPS ||
	    (ar->supports_6ghz && ab->hw_params->supports_dynamic_smps_6ghz))
		wiphy->features |= NL80211_FEATURE_DYNAMIC_SMPS;

	wiphy->max_scan_ssids = WLAN_SCAN_PARAMS_MAX_SSID;
	wiphy->max_scan_ie_len = WLAN_SCAN_PARAMS_MAX_IE_LEN;

	hw->max_listen_interval = ATH12K_MAX_HW_LISTEN_INTERVAL;

	wiphy->flags |= WIPHY_FLAG_HAS_REMAIN_ON_CHANNEL;
	wiphy->flags |= WIPHY_FLAG_HAS_CHANNEL_SWITCH;
	wiphy->max_remain_on_channel_duration = 5000;

	wiphy->flags |= WIPHY_FLAG_AP_UAPSD;
	wiphy->features |= NL80211_FEATURE_AP_MODE_CHAN_WIDTH_CHANGE |
				   NL80211_FEATURE_AP_SCAN;

	/* MLO is not yet supported so disable Wireless Extensions for now
	 * to make sure ath12k users don't use it. This flag can be removed
	 * once WIPHY_FLAG_SUPPORTS_MLO is enabled.
	 */
	wiphy->flags |= WIPHY_FLAG_DISABLE_WEXT;

	hw->queues = ATH12K_HW_MAX_QUEUES;
	wiphy->tx_queue_len = ATH12K_QUEUE_LEN;
	hw->offchannel_tx_hw_queue = ATH12K_HW_MAX_QUEUES - 1;
	hw->max_rx_aggregation_subframes = IEEE80211_MAX_AMPDU_BUF_EHT;

	hw->vif_data_size = sizeof(struct ath12k_vif);
	hw->sta_data_size = sizeof(struct ath12k_sta);
	hw->extra_tx_headroom = ab->hw_params->iova_mask;

	wiphy_ext_feature_set(wiphy, NL80211_EXT_FEATURE_CQM_RSSI_LIST);
	wiphy_ext_feature_set(wiphy, NL80211_EXT_FEATURE_STA_TX_PWR);

	wiphy->cipher_suites = cipher_suites;
	wiphy->n_cipher_suites = ARRAY_SIZE(cipher_suites);

	wiphy->iftype_ext_capab = ath12k_iftypes_ext_capa;
	wiphy->num_iftype_ext_capab = ARRAY_SIZE(ath12k_iftypes_ext_capa);

	wiphy->mbssid_max_interfaces = mbssid_max_interfaces;
	wiphy->ema_max_profile_periodicity = TARGET_EMA_MAX_PROFILE_PERIOD;

	if (is_6ghz) {
		wiphy_ext_feature_set(wiphy,
				      NL80211_EXT_FEATURE_FILS_DISCOVERY);
		wiphy_ext_feature_set(wiphy,
				      NL80211_EXT_FEATURE_UNSOL_BCAST_PROBE_RESP);
	}

	wiphy_ext_feature_set(wiphy, NL80211_EXT_FEATURE_PUNCT);

	ath12k_reg_init(hw);

	if (!is_raw_mode) {
		hw->netdev_features = NETIF_F_HW_CSUM;
		ieee80211_hw_set(hw, SW_CRYPTO_CONTROL);
		ieee80211_hw_set(hw, SUPPORT_FAST_XMIT);
	}

	if (test_bit(WMI_TLV_SERVICE_NLO, ar->wmi->wmi_ab->svc_map)) {
		wiphy->max_sched_scan_ssids = WMI_PNO_MAX_SUPP_NETWORKS;
		wiphy->max_match_sets = WMI_PNO_MAX_SUPP_NETWORKS;
		wiphy->max_sched_scan_ie_len = WMI_PNO_MAX_IE_LENGTH;
		wiphy->max_sched_scan_plans = WMI_PNO_MAX_SCHED_SCAN_PLANS;
		wiphy->max_sched_scan_plan_interval =
					WMI_PNO_MAX_SCHED_SCAN_PLAN_INT;
		wiphy->max_sched_scan_plan_iterations =
					WMI_PNO_MAX_SCHED_SCAN_PLAN_ITRNS;
		wiphy->features |= NL80211_FEATURE_ND_RANDOM_MAC_ADDR;
	}

	ret = ath12k_wow_init(ar);
	if (ret) {
		ath12k_warn(ar->ab, "failed to init wow: %d\n", ret);
		goto err_free_if_combs;
	}

	ret = ieee80211_register_hw(hw);
	if (ret) {
		ath12k_err(ab, "ieee80211 registration failed: %d\n", ret);
		goto err_free_if_combs;
	}

	if (is_monitor_disable)
		/* There's a race between calling ieee80211_register_hw()
		 * and here where the monitor mode is enabled for a little
		 * while. But that time is so short and in practise it make
		 * a difference in real life.
		 */
		wiphy->interface_modes &= ~BIT(NL80211_IFTYPE_MONITOR);

	for_each_ar(ah, ar, i) {
		/* Apply the regd received during initialization */
		ret = ath12k_regd_update(ar, true);
		if (ret) {
			ath12k_err(ar->ab, "ath12k regd update failed: %d\n", ret);
			goto err_unregister_hw;
		}

		ath12k_debugfs_register(ar);
	}

	return 0;

err_unregister_hw:
	for_each_ar(ah, ar, i)
		ath12k_debugfs_unregister(ar);

	ieee80211_unregister_hw(hw);

err_free_if_combs:
	kfree(wiphy->iface_combinations[0].limits);
	kfree(wiphy->iface_combinations);

err_complete_cleanup_unregister:
	i = ah->num_radio;

err_cleanup_unregister:
	for (j = 0; j < i; j++) {
		ar = ath12k_ah_to_ar(ah, j);
		ath12k_mac_cleanup_unregister(ar);
	}

	SET_IEEE80211_DEV(hw, NULL);

	return ret;
}

static void ath12k_mac_setup(struct ath12k *ar)
{
	struct ath12k_base *ab = ar->ab;
	struct ath12k_pdev *pdev = ar->pdev;
	u8 pdev_idx = ar->pdev_idx;

	ar->lmac_id = ath12k_hw_get_mac_from_pdev_id(ab->hw_params, pdev_idx);

	ar->wmi = &ab->wmi_ab.wmi[pdev_idx];
	/* FIXME: wmi[0] is already initialized during attach,
	 * Should we do this again?
	 */
	ath12k_wmi_pdev_attach(ab, pdev_idx);

	ar->cfg_tx_chainmask = pdev->cap.tx_chain_mask;
	ar->cfg_rx_chainmask = pdev->cap.rx_chain_mask;
	ar->num_tx_chains = hweight32(pdev->cap.tx_chain_mask);
	ar->num_rx_chains = hweight32(pdev->cap.rx_chain_mask);

	spin_lock_init(&ar->data_lock);
	INIT_LIST_HEAD(&ar->arvifs);
	INIT_LIST_HEAD(&ar->ppdu_stats_info);
	mutex_init(&ar->conf_mutex);
	init_completion(&ar->vdev_setup_done);
	init_completion(&ar->vdev_delete_done);
	init_completion(&ar->peer_assoc_done);
	init_completion(&ar->peer_delete_done);
	init_completion(&ar->install_key_done);
	init_completion(&ar->bss_survey_done);
	init_completion(&ar->scan.started);
	init_completion(&ar->scan.completed);
	init_completion(&ar->scan.on_channel);

	INIT_DELAYED_WORK(&ar->scan.timeout, ath12k_scan_timeout_work);
	INIT_WORK(&ar->regd_update_work, ath12k_regd_update_work);

	INIT_WORK(&ar->wmi_mgmt_tx_work, ath12k_mgmt_over_wmi_tx_work);
	skb_queue_head_init(&ar->wmi_mgmt_tx_queue);
}

int ath12k_mac_register(struct ath12k_base *ab)
{
	struct ath12k_hw *ah;
	int i;
	int ret;

	if (test_bit(ATH12K_FLAG_REGISTERED, &ab->dev_flags))
		return 0;

	/* Initialize channel counters frequency value in hertz */
	ab->cc_freq_hz = 320000;
	ab->free_vdev_map = (1LL << (ab->num_radios * TARGET_NUM_VDEVS)) - 1;

	for (i = 0; i < ab->num_hw; i++) {
		ah = ab->ah[i];

		ret = ath12k_mac_hw_register(ah);
		if (ret)
			goto err;
	}

	return 0;

err:
	for (i = i - 1; i >= 0; i--) {
		ah = ab->ah[i];
		if (!ah)
			continue;

		ath12k_mac_hw_unregister(ah);
	}

	return ret;
}

void ath12k_mac_unregister(struct ath12k_base *ab)
{
	struct ath12k_hw *ah;
	int i;

	for (i = ab->num_hw - 1; i >= 0; i--) {
		ah = ab->ah[i];
		if (!ah)
			continue;

		ath12k_mac_hw_unregister(ah);
	}
}

static void ath12k_mac_hw_destroy(struct ath12k_hw *ah)
{
	ieee80211_free_hw(ah->hw);
}

static struct ath12k_hw *ath12k_mac_hw_allocate(struct ath12k_base *ab,
						struct ath12k_pdev_map *pdev_map,
						u8 num_pdev_map)
{
	struct ieee80211_hw *hw;
	struct ath12k *ar;
	struct ath12k_pdev *pdev;
	struct ath12k_hw *ah;
	int i;
	u8 pdev_idx;

	hw = ieee80211_alloc_hw(struct_size(ah, radio, num_pdev_map),
				&ath12k_ops);
	if (!hw)
		return NULL;

	ah = ath12k_hw_to_ah(hw);
	ah->hw = hw;
	ah->num_radio = num_pdev_map;

	mutex_init(&ah->hw_mutex);

	for (i = 0; i < num_pdev_map; i++) {
		ab = pdev_map[i].ab;
		pdev_idx = pdev_map[i].pdev_idx;
		pdev = &ab->pdevs[pdev_idx];

		ar = ath12k_ah_to_ar(ah, i);
		ar->ah = ah;
		ar->ab = ab;
		ar->hw_link_id = pdev->hw_link_id;
		ar->pdev = pdev;
		ar->pdev_idx = pdev_idx;
		pdev->ar = ar;

		ath12k_mac_setup(ar);
	}

	return ah;
}

void ath12k_mac_destroy(struct ath12k_base *ab)
{
	struct ath12k_pdev *pdev;
	int i;

	for (i = 0; i < ab->num_radios; i++) {
		pdev = &ab->pdevs[i];
		if (!pdev->ar)
			continue;

		pdev->ar = NULL;
	}

	for (i = 0; i < ab->num_hw; i++) {
		if (!ab->ah[i])
			continue;

		ath12k_mac_hw_destroy(ab->ah[i]);
		ab->ah[i] = NULL;
	}
}

int ath12k_mac_allocate(struct ath12k_base *ab)
{
	struct ath12k_hw *ah;
	struct ath12k_pdev_map pdev_map[MAX_RADIOS];
	int ret, i, j;
	u8 radio_per_hw;

	if (test_bit(ATH12K_FLAG_REGISTERED, &ab->dev_flags))
		return 0;

	ab->num_hw = ab->num_radios;
	radio_per_hw = 1;

	for (i = 0; i < ab->num_hw; i++) {
		for (j = 0; j < radio_per_hw; j++) {
			pdev_map[j].ab = ab;
			pdev_map[j].pdev_idx = (i * radio_per_hw) + j;
		}

		ah = ath12k_mac_hw_allocate(ab, pdev_map, radio_per_hw);
		if (!ah) {
			ath12k_warn(ab, "failed to allocate mac80211 hw device for hw_idx %d\n",
				    i);
			ret = -ENOMEM;
			goto err;
		}

		ab->ah[i] = ah;
	}

	ath12k_dp_pdev_pre_alloc(ab);

	return 0;

err:
	for (i = i - 1; i >= 0; i--) {
		if (!ab->ah[i])
			continue;

		ath12k_mac_hw_destroy(ab->ah[i]);
		ab->ah[i] = NULL;
	}

	return ret;
}

int ath12k_mac_vif_set_keepalive(struct ath12k_vif *arvif,
				 enum wmi_sta_keepalive_method method,
				 u32 interval)
{
	struct wmi_sta_keepalive_arg arg = {};
	struct ath12k *ar = arvif->ar;
	int ret;

	lockdep_assert_held(&ar->conf_mutex);

	if (arvif->vdev_type != WMI_VDEV_TYPE_STA)
		return 0;

	if (!test_bit(WMI_TLV_SERVICE_STA_KEEP_ALIVE, ar->ab->wmi_ab.svc_map))
		return 0;

	arg.vdev_id = arvif->vdev_id;
	arg.enabled = 1;
	arg.method = method;
	arg.interval = interval;

	ret = ath12k_wmi_sta_keepalive(ar, &arg);
	if (ret) {
		ath12k_warn(ar->ab, "failed to set keepalive on vdev %i: %d\n",
			    arvif->vdev_id, ret);
		return ret;
	}

	return 0;
}<|MERGE_RESOLUTION|>--- conflicted
+++ resolved
@@ -8496,7 +8496,6 @@
 		ar = ath12k_ah_to_ar(ah, 0);
 		goto scan;
 	}
-<<<<<<< HEAD
 
 	ar = ath12k_mac_select_scan_device(hw, vif, chan->center_freq);
 	if (!ar)
@@ -8537,48 +8536,6 @@
 		}
 	}
 
-=======
-
-	ar = ath12k_mac_select_scan_device(hw, vif, chan->center_freq);
-	if (!ar)
-		return -EINVAL;
-
-	/* If the vif is already assigned to a specific vdev of an ar,
-	 * check whether its already started, vdev which is started
-	 * are not allowed to switch to a new radio.
-	 * If the vdev is not started, but was earlier created on a
-	 * different ar, delete that vdev and create a new one. We don't
-	 * delete at the scan stop as an optimization to avoid redundant
-	 * delete-create vdev's for the same ar, in case the request is
-	 * always on the same band for the vif
-	 */
-	if (arvif->is_created) {
-		if (WARN_ON(!arvif->ar))
-			return -EINVAL;
-
-		if (ar != arvif->ar && arvif->is_started)
-			return -EBUSY;
-
-		if (ar != arvif->ar) {
-			/* backup the previously used ar ptr, since the vdev delete
-			 * would assign the arvif->ar to NULL after the call
-			 */
-			prev_ar = arvif->ar;
-			mutex_lock(&prev_ar->conf_mutex);
-			ret = ath12k_mac_vdev_delete(prev_ar, vif);
-			mutex_unlock(&prev_ar->conf_mutex);
-			if (ret) {
-				ath12k_warn(prev_ar->ab,
-					    "unable to delete scan vdev for roc: %d\n",
-					    ret);
-				return ret;
-			}
-		} else {
-			create = false;
-		}
-	}
-
->>>>>>> adc21867
 	if (create) {
 		mutex_lock(&ar->conf_mutex);
 		ret = ath12k_mac_vdev_create(ar, vif);
