--- conflicted
+++ resolved
@@ -353,17 +353,6 @@
 			goto out;
 	}
 
-<<<<<<< HEAD
-=======
-	/* then activate */
-	ret = iwl_mvm_link_changed(mvm, vif, link_conf,
-				   LINK_CONTEXT_MODIFY_ACTIVE |
-				   LINK_CONTEXT_MODIFY_RATES_INFO,
-				   true);
-	if (ret)
-		goto out;
-
->>>>>>> 5635f189
 	if (vif->type == NL80211_IFTYPE_STATION)
 		iwl_mvm_send_ap_tx_power_constraint_cmd(mvm, vif,
 							link_conf,
