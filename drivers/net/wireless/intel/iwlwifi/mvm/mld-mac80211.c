// SPDX-License-Identifier: GPL-2.0 OR BSD-3-Clause
/*
 * Copyright (C) 2022-2024 Intel Corporation
 */
#include "mvm.h"

static int iwl_mvm_mld_mac_add_interface(struct ieee80211_hw *hw,
					 struct ieee80211_vif *vif)
{
	struct iwl_mvm *mvm = IWL_MAC80211_GET_MVM(hw);
	struct iwl_mvm_vif *mvmvif = iwl_mvm_vif_from_mac80211(vif);
	int ret;
	int i;

	guard(mvm)(mvm);

	iwl_mvm_mac_init_mvmvif(mvm, mvmvif);

	mvmvif->mvm = mvm;

	/* Not much to do here. The stack will not allow interface
	 * types or combinations that we didn't advertise, so we
	 * don't really have to check the types.
	 */

	/* make sure that beacon statistics don't go backwards with FW reset */
	if (test_bit(IWL_MVM_STATUS_IN_HW_RESTART, &mvm->status))
		for_each_mvm_vif_valid_link(mvmvif, i)
			mvmvif->link[i]->beacon_stats.accu_num_beacons +=
				mvmvif->link[i]->beacon_stats.num_beacons;

	/* Allocate resources for the MAC context, and add it to the fw  */
	ret = iwl_mvm_mac_ctxt_init(mvm, vif);
	if (ret)
		return ret;

	rcu_assign_pointer(mvm->vif_id_to_mac[mvmvif->id], vif);

	mvmvif->features |= hw->netdev_features;

	/* reset deflink MLO parameters */
	mvmvif->deflink.fw_link_id = IWL_MVM_FW_LINK_ID_INVALID;
	mvmvif->deflink.active = 0;

	ret = iwl_mvm_mld_mac_ctxt_add(mvm, vif);
	if (ret)
		return ret;

	/* beacon filtering */
	ret = iwl_mvm_disable_beacon_filter(mvm, vif);
	if (ret)
		goto out_remove_mac;

	if (!mvm->bf_allowed_vif &&
	    vif->type == NL80211_IFTYPE_STATION && !vif->p2p) {
		mvm->bf_allowed_vif = mvmvif;
		vif->driver_flags |= IEEE80211_VIF_BEACON_FILTER |
				     IEEE80211_VIF_SUPPORTS_CQM_RSSI;
	}

	/* We want link[0] to point to the default link, unless we have MLO and
	 * in this case this will be modified later by .change_vif_links()
	 * If we are in the restart flow with an MLD connection, we will wait
	 * to .change_vif_links() to setup the links.
	 */
	if (!test_bit(IWL_MVM_STATUS_IN_HW_RESTART, &mvm->status) ||
	    !ieee80211_vif_is_mld(vif)) {
		mvmvif->link[0] = &mvmvif->deflink;

		ret = iwl_mvm_add_link(mvm, vif, &vif->bss_conf);
		if (ret)
			goto out_free_bf;
	}

	/* Save a pointer to p2p device vif, so it can later be used to
	 * update the p2p device MAC when a GO is started/stopped
	 */
	if (vif->type == NL80211_IFTYPE_P2P_DEVICE)
		mvm->p2p_device_vif = vif;

	ret = iwl_mvm_power_update_mac(mvm);
	if (ret)
		goto out_free_bf;

	iwl_mvm_tcm_add_vif(mvm, vif);

	if (vif->type == NL80211_IFTYPE_MONITOR) {
		mvm->monitor_on = true;
		ieee80211_hw_set(mvm->hw, RX_INCLUDES_FCS);
	}

	if (!test_bit(IWL_MVM_STATUS_IN_HW_RESTART, &mvm->status))
		iwl_mvm_vif_dbgfs_add_link(mvm, vif);

	if (!test_bit(IWL_MVM_STATUS_IN_HW_RESTART, &mvm->status) &&
	    vif->type == NL80211_IFTYPE_STATION && !vif->p2p &&
	    !mvm->csme_vif && mvm->mei_registered) {
		iwl_mei_set_nic_info(vif->addr, mvm->nvm_data->hw_addr);
		iwl_mei_set_netdev(ieee80211_vif_to_wdev(vif)->netdev);
		mvm->csme_vif = vif;
	}

	if (vif->p2p || iwl_fw_lookup_cmd_ver(mvm->fw, PHY_CONTEXT_CMD, 1) < 5)
		vif->driver_flags |= IEEE80211_VIF_IGNORE_OFDMA_WIDER_BW;

	return 0;

 out_free_bf:
	if (mvm->bf_allowed_vif == mvmvif) {
		mvm->bf_allowed_vif = NULL;
		vif->driver_flags &= ~(IEEE80211_VIF_BEACON_FILTER |
				       IEEE80211_VIF_SUPPORTS_CQM_RSSI);
	}
 out_remove_mac:
	mvmvif->link[0] = NULL;
	iwl_mvm_mld_mac_ctxt_remove(mvm, vif);
	return ret;
}

static void iwl_mvm_mld_mac_remove_interface(struct ieee80211_hw *hw,
					     struct ieee80211_vif *vif)
{
	struct iwl_mvm *mvm = IWL_MAC80211_GET_MVM(hw);
	struct iwl_mvm_vif *mvmvif = iwl_mvm_vif_from_mac80211(vif);
	struct iwl_probe_resp_data *probe_data;

	iwl_mvm_prepare_mac_removal(mvm, vif);

	if (!(vif->type == NL80211_IFTYPE_AP ||
	      vif->type == NL80211_IFTYPE_ADHOC))
		iwl_mvm_tcm_rm_vif(mvm, vif);

	guard(mvm)(mvm);

	if (vif == mvm->csme_vif) {
		iwl_mei_set_netdev(NULL);
		mvm->csme_vif = NULL;
	}

	if (mvm->bf_allowed_vif == mvmvif) {
		mvm->bf_allowed_vif = NULL;
		vif->driver_flags &= ~(IEEE80211_VIF_BEACON_FILTER |
				       IEEE80211_VIF_SUPPORTS_CQM_RSSI);
	}

	if (vif->bss_conf.ftm_responder)
		memset(&mvm->ftm_resp_stats, 0, sizeof(mvm->ftm_resp_stats));

	iwl_mvm_vif_dbgfs_rm_link(mvm, vif);

	/* For AP/GO interface, the tear down of the resources allocated to the
	 * interface is be handled as part of the stop_ap flow.
	 */
	if (vif->type == NL80211_IFTYPE_AP ||
	    vif->type == NL80211_IFTYPE_ADHOC) {
#ifdef CONFIG_NL80211_TESTMODE
		if (vif == mvm->noa_vif) {
			mvm->noa_vif = NULL;
			mvm->noa_duration = 0;
		}
#endif
	}

	iwl_mvm_power_update_mac(mvm);

	/* Before the interface removal, mac80211 would cancel the ROC, and the
	 * ROC worker would be scheduled if needed. The worker would be flushed
	 * in iwl_mvm_prepare_mac_removal() and thus at this point the link is
	 * not active. So need only to remove the link.
	 */
	if (vif->type == NL80211_IFTYPE_P2P_DEVICE) {
		if (mvmvif->deflink.phy_ctxt) {
			iwl_mvm_phy_ctxt_unref(mvm, mvmvif->deflink.phy_ctxt);
			mvmvif->deflink.phy_ctxt = NULL;
		}
		mvm->p2p_device_vif = NULL;
		iwl_mvm_remove_link(mvm, vif, &vif->bss_conf);
	} else {
		iwl_mvm_disable_link(mvm, vif, &vif->bss_conf);
	}

	iwl_mvm_mld_mac_ctxt_remove(mvm, vif);

	RCU_INIT_POINTER(mvm->vif_id_to_mac[mvmvif->id], NULL);

	probe_data = rcu_dereference_protected(mvmvif->deflink.probe_resp_data,
					       lockdep_is_held(&mvm->mutex));
	RCU_INIT_POINTER(mvmvif->deflink.probe_resp_data, NULL);
	if (probe_data)
		kfree_rcu(probe_data, rcu_head);

	if (vif->type == NL80211_IFTYPE_MONITOR) {
		mvm->monitor_on = false;
		__clear_bit(IEEE80211_HW_RX_INCLUDES_FCS, mvm->hw->flags);
	}
}

static unsigned int iwl_mvm_mld_count_active_links(struct iwl_mvm_vif *mvmvif)
{
	unsigned int n_active = 0;
	int i;

	for (i = 0; i < IEEE80211_MLD_MAX_NUM_LINKS; i++) {
		if (mvmvif->link[i] && mvmvif->link[i]->phy_ctxt)
			n_active++;
	}

	return n_active;
}

static void iwl_mvm_restart_mpdu_count(struct iwl_mvm *mvm,
				       struct iwl_mvm_vif *mvmvif)
{
	struct ieee80211_sta *ap_sta = mvmvif->ap_sta;
	struct iwl_mvm_sta *mvmsta;

	lockdep_assert_held(&mvm->mutex);

	if (!ap_sta)
		return;

	mvmsta = iwl_mvm_sta_from_mac80211(ap_sta);
	if (!mvmsta->mpdu_counters)
		return;

	for (int q = 0; q < mvm->trans->num_rx_queues; q++) {
		spin_lock_bh(&mvmsta->mpdu_counters[q].lock);
		memset(mvmsta->mpdu_counters[q].per_link, 0,
		       sizeof(mvmsta->mpdu_counters[q].per_link));
		mvmsta->mpdu_counters[q].window_start = jiffies;
		spin_unlock_bh(&mvmsta->mpdu_counters[q].lock);
	}

<<<<<<< HEAD
	IWL_DEBUG_STATS(mvm, "MPDU counters are cleared\n");
=======
	IWL_DEBUG_INFO(mvm, "MPDU counters are cleared\n");
>>>>>>> adc21867
}

static int iwl_mvm_esr_mode_active(struct iwl_mvm *mvm,
				   struct ieee80211_vif *vif)
{
	struct iwl_mvm_vif *mvmvif = iwl_mvm_vif_from_mac80211(vif);
	int link_id, ret = 0;

	mvmvif->esr_active = true;

	/* Indicate to mac80211 that EML is enabled */
	vif->driver_flags |= IEEE80211_VIF_EML_ACTIVE;

	iwl_mvm_update_smps_on_active_links(mvm, vif, IWL_MVM_SMPS_REQ_FW,
					    IEEE80211_SMPS_OFF);

	for_each_mvm_vif_valid_link(mvmvif, link_id) {
		struct iwl_mvm_vif_link_info *link = mvmvif->link[link_id];

		if (!link->phy_ctxt)
			continue;

		ret = iwl_mvm_phy_send_rlc(mvm, link->phy_ctxt, 2, 2);
		if (ret)
			break;

		link->phy_ctxt->rlc_disabled = true;
	}

	if (vif->active_links == mvmvif->link_selection_res &&
	    !WARN_ON(!(vif->active_links & BIT(mvmvif->link_selection_primary))))
		mvmvif->primary_link = mvmvif->link_selection_primary;
	else
		mvmvif->primary_link = __ffs(vif->active_links);

	/* Needed for tracking RSSI */
	iwl_mvm_request_periodic_system_statistics(mvm, true);

	/*
	 * Restart the MPDU counters and the counting window, so when the
	 * statistics arrive (which is where we look at the counters) we
	 * will be at the end of the window.
	 */
	iwl_mvm_restart_mpdu_count(mvm, mvmvif);

	iwl_dbg_tlv_time_point(&mvm->fwrt, IWL_FW_INI_TIME_ESR_LINK_UP,
			       NULL);

	return ret;
}

static int
__iwl_mvm_mld_assign_vif_chanctx(struct iwl_mvm *mvm,
				 struct ieee80211_vif *vif,
				 struct ieee80211_bss_conf *link_conf,
				 struct ieee80211_chanctx_conf *ctx,
				 bool switching_chanctx)
{
	u16 *phy_ctxt_id = (u16 *)ctx->drv_priv;
	struct iwl_mvm_phy_ctxt *phy_ctxt = &mvm->phy_ctxts[*phy_ctxt_id];
	struct iwl_mvm_vif *mvmvif = iwl_mvm_vif_from_mac80211(vif);
	unsigned int n_active = iwl_mvm_mld_count_active_links(mvmvif);
	unsigned int link_id = link_conf->link_id;
	int ret;

	if (WARN_ON_ONCE(!mvmvif->link[link_id]))
		return -EINVAL;

	/* if the assigned one was not counted yet, count it now */
	if (!mvmvif->link[link_id]->phy_ctxt)
		n_active++;

	/* mac parameters such as HE support can change at this stage
	 * For sta, need first to configure correct state from drv_sta_state
	 * and only after that update mac config.
	 */
	if (vif->type == NL80211_IFTYPE_AP) {
		ret = iwl_mvm_mld_mac_ctxt_changed(mvm, vif, false);
		if (ret) {
			IWL_ERR(mvm, "failed to update MAC %pM\n", vif->addr);
			return -EINVAL;
		}
	}

	mvmvif->link[link_id]->phy_ctxt = phy_ctxt;

	if (iwl_mvm_is_esr_supported(mvm->fwrt.trans) && n_active > 1) {
		mvmvif->link[link_id]->listen_lmac = true;
		ret = iwl_mvm_esr_mode_active(mvm, vif);
		if (ret) {
			IWL_ERR(mvm, "failed to activate ESR mode (%d)\n", ret);
			iwl_mvm_request_periodic_system_statistics(mvm, false);
			goto out;
		}
	}

	if (switching_chanctx) {
		/* reactivate if we turned this off during channel switch */
		if (vif->type == NL80211_IFTYPE_AP)
			mvmvif->ap_ibss_active = true;
	}

	/* send it first with phy context ID */
	ret = iwl_mvm_link_changed(mvm, vif, link_conf, 0, false);
	if (ret)
		goto out;

	/* Initialize rate control for the AP station, since we might be
	 * doing a link switch here - we cannot initialize it before since
	 * this needs the phy context assigned (and in FW?), and we cannot
	 * do it later because it needs to be initialized as soon as we're
	 * able to TX on the link, i.e. when active.
	 */
	if (mvmvif->ap_sta) {
		struct ieee80211_link_sta *link_sta;

		rcu_read_lock();
		link_sta = rcu_dereference(mvmvif->ap_sta->link[link_id]);

		if (!WARN_ON_ONCE(!link_sta))
			iwl_mvm_rs_rate_init(mvm, vif, mvmvif->ap_sta,
					     link_conf, link_sta,
					     phy_ctxt->channel->band);
		rcu_read_unlock();
	}

	if (vif->type == NL80211_IFTYPE_STATION)
		iwl_mvm_send_ap_tx_power_constraint_cmd(mvm, vif,
							link_conf,
							false);

	/* then activate */
	ret = iwl_mvm_link_changed(mvm, vif, link_conf,
				   LINK_CONTEXT_MODIFY_ACTIVE |
				   LINK_CONTEXT_MODIFY_RATES_INFO,
				   true);
	if (ret)
		goto out;

	if (vif->type == NL80211_IFTYPE_STATION)
		iwl_mvm_send_ap_tx_power_constraint_cmd(mvm, vif,
							link_conf,
							false);

	/*
	 * Power state must be updated before quotas,
	 * otherwise fw will complain.
	 */
	iwl_mvm_power_update_mac(mvm);

	if (vif->type == NL80211_IFTYPE_MONITOR) {
		ret = iwl_mvm_mld_add_snif_sta(mvm, vif, link_conf);
		if (ret)
			goto deactivate;
	}

	return 0;

deactivate:
	iwl_mvm_link_changed(mvm, vif, link_conf, LINK_CONTEXT_MODIFY_ACTIVE,
			     false);
out:
	mvmvif->link[link_id]->phy_ctxt = NULL;
	iwl_mvm_power_update_mac(mvm);
	return ret;
}

static int iwl_mvm_mld_assign_vif_chanctx(struct ieee80211_hw *hw,
					  struct ieee80211_vif *vif,
					  struct ieee80211_bss_conf *link_conf,
					  struct ieee80211_chanctx_conf *ctx)
{
	struct iwl_mvm *mvm = IWL_MAC80211_GET_MVM(hw);

	/* update EMLSR mode */
	if (ieee80211_vif_type_p2p(vif) != NL80211_IFTYPE_STATION) {
		int ret;

		ret = iwl_mvm_esr_non_bss_link(mvm, vif, link_conf->link_id,
					       true);
		/*
		 * Don't activate this link if failed to exit EMLSR in
		 * the BSS interface
		 */
		if (ret)
			return ret;
	}

	guard(mvm)(mvm);
	return __iwl_mvm_mld_assign_vif_chanctx(mvm, vif, link_conf, ctx, false);
}

static int iwl_mvm_esr_mode_inactive(struct iwl_mvm *mvm,
				     struct ieee80211_vif *vif)
{
	struct iwl_mvm_vif *mvmvif = iwl_mvm_vif_from_mac80211(vif);
	struct ieee80211_bss_conf *link_conf;
	int link_id, ret = 0;

	mvmvif->esr_active = false;

	vif->driver_flags &= ~IEEE80211_VIF_EML_ACTIVE;

	iwl_mvm_update_smps_on_active_links(mvm, vif, IWL_MVM_SMPS_REQ_FW,
					    IEEE80211_SMPS_AUTOMATIC);

	for_each_vif_active_link(vif, link_conf, link_id) {
		struct ieee80211_chanctx_conf *chanctx_conf;
		struct iwl_mvm_phy_ctxt *phy_ctxt;
		u8 static_chains, dynamic_chains;

		mvmvif->link[link_id]->listen_lmac = false;

		rcu_read_lock();

		chanctx_conf = rcu_dereference(link_conf->chanctx_conf);
		phy_ctxt = mvmvif->link[link_id]->phy_ctxt;

		if (!chanctx_conf || !phy_ctxt) {
			rcu_read_unlock();
			continue;
		}

		phy_ctxt->rlc_disabled = false;
		static_chains = chanctx_conf->rx_chains_static;
		dynamic_chains = chanctx_conf->rx_chains_dynamic;

		rcu_read_unlock();

		ret = iwl_mvm_phy_send_rlc(mvm, phy_ctxt, static_chains,
					   dynamic_chains);
		if (ret)
			break;
	}

	iwl_mvm_request_periodic_system_statistics(mvm, false);

	/* Start a new counting window */
	iwl_mvm_restart_mpdu_count(mvm, mvmvif);

	iwl_dbg_tlv_time_point(&mvm->fwrt, IWL_FW_INI_TIME_ESR_LINK_DOWN,
			       NULL);

	return ret;
}

static void
__iwl_mvm_mld_unassign_vif_chanctx(struct iwl_mvm *mvm,
				   struct ieee80211_vif *vif,
				   struct ieee80211_bss_conf *link_conf,
				   struct ieee80211_chanctx_conf *ctx,
				   bool switching_chanctx)

{
	struct iwl_mvm_vif *mvmvif = iwl_mvm_vif_from_mac80211(vif);
	unsigned int n_active = iwl_mvm_mld_count_active_links(mvmvif);
	unsigned int link_id = link_conf->link_id;

	/* shouldn't happen, but verify link_id is valid before accessing */
	if (WARN_ON_ONCE(!mvmvif->link[link_id]))
		return;

	if (vif->type == NL80211_IFTYPE_AP && switching_chanctx) {
		mvmvif->csa_countdown = false;

		/* Set CS bit on all the stations */
		iwl_mvm_modify_all_sta_disable_tx(mvm, mvmvif, true);

		/* Save blocked iface, the timeout is set on the next beacon */
		rcu_assign_pointer(mvm->csa_tx_blocked_vif, vif);

		mvmvif->ap_ibss_active = false;
	}

	iwl_mvm_link_changed(mvm, vif, link_conf,
			     LINK_CONTEXT_MODIFY_ACTIVE, false);

	if (iwl_mvm_is_esr_supported(mvm->fwrt.trans) && n_active > 1) {
		int ret = iwl_mvm_esr_mode_inactive(mvm, vif);

		if (ret)
			IWL_ERR(mvm, "failed to deactivate ESR mode (%d)\n",
				ret);
	}

	if (vif->type == NL80211_IFTYPE_MONITOR)
		iwl_mvm_mld_rm_snif_sta(mvm, vif);

	if (switching_chanctx)
		return;
	mvmvif->link[link_id]->phy_ctxt = NULL;
	iwl_mvm_power_update_mac(mvm);
}

static void iwl_mvm_mld_unassign_vif_chanctx(struct ieee80211_hw *hw,
					     struct ieee80211_vif *vif,
					     struct ieee80211_bss_conf *link_conf,
					     struct ieee80211_chanctx_conf *ctx)
{
	struct iwl_mvm_vif *mvmvif = iwl_mvm_vif_from_mac80211(vif);
	struct iwl_mvm *mvm = IWL_MAC80211_GET_MVM(hw);

	mutex_lock(&mvm->mutex);
	__iwl_mvm_mld_unassign_vif_chanctx(mvm, vif, link_conf, ctx, false);
	/* in the non-MLD case, remove/re-add the link to clean up FW state */
	if (!ieee80211_vif_is_mld(vif) && !mvmvif->ap_sta &&
	    !WARN_ON_ONCE(vif->cfg.assoc)) {
		iwl_mvm_remove_link(mvm, vif, link_conf);
		iwl_mvm_add_link(mvm, vif, link_conf);
	}
	mutex_unlock(&mvm->mutex);

	/* update EMLSR mode */
	if (ieee80211_vif_type_p2p(vif) != NL80211_IFTYPE_STATION)
		iwl_mvm_esr_non_bss_link(mvm, vif, link_conf->link_id, false);
}

static void
iwl_mvm_tpe_sta_cmd_data(struct iwl_txpower_constraints_cmd *cmd,
			 const struct ieee80211_bss_conf *bss_info)
{
	u8 i;

	/*
	 * NOTE: the 0 here is IEEE80211_TPE_CAT_6GHZ_DEFAULT,
	 * we fully ignore IEEE80211_TPE_CAT_6GHZ_SUBORDINATE
	 */

	BUILD_BUG_ON(ARRAY_SIZE(cmd->psd_pwr) !=
		     ARRAY_SIZE(bss_info->tpe.psd_local[0].power));

	/* if not valid, mac80211 puts default (max value) */
	for (i = 0; i < ARRAY_SIZE(cmd->psd_pwr); i++)
		cmd->psd_pwr[i] = min(bss_info->tpe.psd_local[0].power[i],
				      bss_info->tpe.psd_reg_client[0].power[i]);

	BUILD_BUG_ON(ARRAY_SIZE(cmd->eirp_pwr) !=
		     ARRAY_SIZE(bss_info->tpe.max_local[0].power));

	for (i = 0; i < ARRAY_SIZE(cmd->eirp_pwr); i++)
		cmd->eirp_pwr[i] = min(bss_info->tpe.max_local[0].power[i],
				       bss_info->tpe.max_reg_client[0].power[i]);
}

void
iwl_mvm_send_ap_tx_power_constraint_cmd(struct iwl_mvm *mvm,
					struct ieee80211_vif *vif,
					struct ieee80211_bss_conf *bss_conf,
					bool is_ap)
{
	struct iwl_txpower_constraints_cmd cmd = {};
	struct iwl_mvm_vif *mvmvif = iwl_mvm_vif_from_mac80211(vif);
	struct iwl_mvm_vif_link_info *link_info =
			mvmvif->link[bss_conf->link_id];
	u32 cmd_id = WIDE_ID(PHY_OPS_GROUP, AP_TX_POWER_CONSTRAINTS_CMD);
	u32 cmd_ver = iwl_fw_lookup_cmd_ver(mvm->fw, cmd_id,
					    IWL_FW_CMD_VER_UNKNOWN);
	int ret;

	lockdep_assert_held(&mvm->mutex);

	if (cmd_ver == IWL_FW_CMD_VER_UNKNOWN)
		return;

	if (!link_info->active ||
	    link_info->fw_link_id == IWL_MVM_FW_LINK_ID_INVALID)
		return;

	if (bss_conf->chanreq.oper.chan->band != NL80211_BAND_6GHZ)
		return;

	cmd.link_id = cpu_to_le16(link_info->fw_link_id);
	memset(cmd.psd_pwr, DEFAULT_TPE_TX_POWER, sizeof(cmd.psd_pwr));
	memset(cmd.eirp_pwr, DEFAULT_TPE_TX_POWER, sizeof(cmd.eirp_pwr));

	if (is_ap) {
		cmd.ap_type = cpu_to_le16(IWL_6GHZ_AP_TYPE_VLP);
	} else if (bss_conf->power_type == IEEE80211_REG_UNSET_AP) {
		return;
	} else {
		cmd.ap_type = cpu_to_le16(bss_conf->power_type - 1);
		iwl_mvm_tpe_sta_cmd_data(&cmd, bss_conf);
	}

	ret = iwl_mvm_send_cmd_pdu(mvm,
				   WIDE_ID(PHY_OPS_GROUP,
					   AP_TX_POWER_CONSTRAINTS_CMD),
				   0, sizeof(cmd), &cmd);
	if (ret)
		IWL_ERR(mvm,
			"failed to send AP_TX_POWER_CONSTRAINTS_CMD (%d)\n",
			ret);
}

static int iwl_mvm_mld_start_ap_ibss(struct ieee80211_hw *hw,
				     struct ieee80211_vif *vif,
				     struct ieee80211_bss_conf *link_conf)
{
	struct iwl_mvm *mvm = IWL_MAC80211_GET_MVM(hw);
	struct iwl_mvm_vif *mvmvif = iwl_mvm_vif_from_mac80211(vif);
	int ret;

	guard(mvm)(mvm);

	if (vif->type == NL80211_IFTYPE_AP)
		iwl_mvm_send_ap_tx_power_constraint_cmd(mvm, vif,
							link_conf, true);

	/* Send the beacon template */
	ret = iwl_mvm_mac_ctxt_beacon_changed(mvm, vif, link_conf);
	if (ret)
		return ret;

	/* the link should be already activated when assigning chan context */
	ret = iwl_mvm_link_changed(mvm, vif, link_conf,
				   LINK_CONTEXT_MODIFY_ALL &
				   ~LINK_CONTEXT_MODIFY_ACTIVE,
				   true);
	if (ret)
		return ret;

	ret = iwl_mvm_mld_add_mcast_sta(mvm, vif, link_conf);
	if (ret)
		return ret;

	/* Send the bcast station. At this stage the TBTT and DTIM time
	 * events are added and applied to the scheduler
	 */
	ret = iwl_mvm_mld_add_bcast_sta(mvm, vif, link_conf);
	if (ret)
		goto out_rm_mcast;

	if (iwl_mvm_start_ap_ibss_common(hw, vif, &ret))
		goto out_failed;

	/* Need to update the P2P Device MAC (only GO, IBSS is single vif) */
	if (vif->p2p && mvm->p2p_device_vif)
		iwl_mvm_mld_mac_ctxt_changed(mvm, mvm->p2p_device_vif, false);

	iwl_mvm_bt_coex_vif_change(mvm);

	/* we don't support TDLS during DCM */
	if (iwl_mvm_phy_ctx_count(mvm) > 1)
		iwl_mvm_teardown_tdls_peers(mvm);

	iwl_mvm_ftm_restart_responder(mvm, vif, link_conf);

	return 0;

out_failed:
	iwl_mvm_power_update_mac(mvm);
	mvmvif->ap_ibss_active = false;
	iwl_mvm_mld_rm_bcast_sta(mvm, vif, link_conf);
out_rm_mcast:
	iwl_mvm_mld_rm_mcast_sta(mvm, vif, link_conf);
	return ret;
}

static int iwl_mvm_mld_start_ap(struct ieee80211_hw *hw,
				struct ieee80211_vif *vif,
				struct ieee80211_bss_conf *link_conf)
{
	return iwl_mvm_mld_start_ap_ibss(hw, vif, link_conf);
}

static int iwl_mvm_mld_start_ibss(struct ieee80211_hw *hw,
				  struct ieee80211_vif *vif)
{
	return iwl_mvm_mld_start_ap_ibss(hw, vif, &vif->bss_conf);
}

static void iwl_mvm_mld_stop_ap_ibss(struct ieee80211_hw *hw,
				     struct ieee80211_vif *vif,
				     struct ieee80211_bss_conf *link_conf)
{
	struct iwl_mvm *mvm = IWL_MAC80211_GET_MVM(hw);

	guard(mvm)(mvm);

	iwl_mvm_stop_ap_ibss_common(mvm, vif);

	/* Need to update the P2P Device MAC (only GO, IBSS is single vif) */
	if (vif->p2p && mvm->p2p_device_vif)
		iwl_mvm_mld_mac_ctxt_changed(mvm, mvm->p2p_device_vif, false);

	iwl_mvm_ftm_responder_clear(mvm, vif);

	iwl_mvm_mld_rm_bcast_sta(mvm, vif, link_conf);
	iwl_mvm_mld_rm_mcast_sta(mvm, vif, link_conf);

	iwl_mvm_power_update_mac(mvm);
}

static void iwl_mvm_mld_stop_ap(struct ieee80211_hw *hw,
				struct ieee80211_vif *vif,
				struct ieee80211_bss_conf *link_conf)
{
	iwl_mvm_mld_stop_ap_ibss(hw, vif, link_conf);
}

static void iwl_mvm_mld_stop_ibss(struct ieee80211_hw *hw,
				  struct ieee80211_vif *vif)
{
	iwl_mvm_mld_stop_ap_ibss(hw, vif, &vif->bss_conf);
}

static int iwl_mvm_mld_mac_sta_state(struct ieee80211_hw *hw,
				     struct ieee80211_vif *vif,
				     struct ieee80211_sta *sta,
				     enum ieee80211_sta_state old_state,
				     enum ieee80211_sta_state new_state)
{
	static const struct iwl_mvm_sta_state_ops callbacks = {
		.add_sta = iwl_mvm_mld_add_sta,
		.update_sta = iwl_mvm_mld_update_sta,
		.rm_sta = iwl_mvm_mld_rm_sta,
		.mac_ctxt_changed = iwl_mvm_mld_mac_ctxt_changed,
	};

	return iwl_mvm_mac_sta_state_common(hw, vif, sta, old_state, new_state,
					    &callbacks);
}

static bool iwl_mvm_esr_bw_criteria(struct iwl_mvm *mvm,
				    struct ieee80211_vif *vif,
				    struct ieee80211_bss_conf *link_conf)
{
	struct ieee80211_bss_conf *other_link;
	int link_id;

	/* Exit EMLSR if links don't have equal bandwidths */
	for_each_vif_active_link(vif, other_link, link_id) {
		if (link_id == link_conf->link_id)
			continue;
		if (link_conf->chanreq.oper.width ==
		    other_link->chanreq.oper.width)
			return true;
	}

	return false;
}

static void
iwl_mvm_mld_link_info_changed_station(struct iwl_mvm *mvm,
				      struct ieee80211_vif *vif,
				      struct ieee80211_bss_conf *link_conf,
				      u64 changes)
{
	struct iwl_mvm_vif *mvmvif = iwl_mvm_vif_from_mac80211(vif);
	bool has_he, has_eht;
	u32 link_changes = 0;
	int ret;

	if (WARN_ON_ONCE(!mvmvif->link[link_conf->link_id]))
		return;

	has_he = link_conf->he_support && !iwlwifi_mod_params.disable_11ax;
	has_eht = link_conf->eht_support && !iwlwifi_mod_params.disable_11be;

	/* Update EDCA params */
	if (changes & BSS_CHANGED_QOS && vif->cfg.assoc && link_conf->qos)
		link_changes |= LINK_CONTEXT_MODIFY_QOS_PARAMS;

	if (changes & BSS_CHANGED_ERP_SLOT)
		link_changes |= LINK_CONTEXT_MODIFY_RATES_INFO;

	if (vif->cfg.assoc && (has_he || has_eht)) {
		IWL_DEBUG_MAC80211(mvm, "Associated in HE mode\n");
		link_changes |= LINK_CONTEXT_MODIFY_HE_PARAMS;
	}

	if ((changes & BSS_CHANGED_BANDWIDTH) &&
	    ieee80211_vif_link_active(vif, link_conf->link_id) &&
	    mvmvif->esr_active &&
	    !iwl_mvm_esr_bw_criteria(mvm, vif, link_conf))
		iwl_mvm_exit_esr(mvm, vif,
				 IWL_MVM_ESR_EXIT_BANDWIDTH,
				 iwl_mvm_get_primary_link(vif));

	/* if associated, maybe puncturing changed - we'll check later */
	if (vif->cfg.assoc)
		link_changes |= LINK_CONTEXT_MODIFY_EHT_PARAMS;

	if (link_changes) {
		ret = iwl_mvm_link_changed(mvm, vif, link_conf, link_changes,
					   true);
		if (ret)
			IWL_ERR(mvm, "failed to update link\n");
	}

	ret = iwl_mvm_mld_mac_ctxt_changed(mvm, vif, false);
	if (ret)
		IWL_ERR(mvm, "failed to update MAC %pM\n", vif->addr);

	memcpy(mvmvif->link[link_conf->link_id]->bssid, link_conf->bssid,
	       ETH_ALEN);

	iwl_mvm_bss_info_changed_station_common(mvm, vif, link_conf, changes);
}

static bool iwl_mvm_mld_vif_have_valid_ap_sta(struct iwl_mvm_vif *mvmvif)
{
	int i;

	for_each_mvm_vif_valid_link(mvmvif, i) {
		if (mvmvif->link[i]->ap_sta_id != IWL_MVM_INVALID_STA)
			return true;
	}

	return false;
}

static void iwl_mvm_mld_vif_delete_all_stas(struct iwl_mvm *mvm,
					    struct ieee80211_vif *vif)
{
	struct iwl_mvm_vif *mvmvif = iwl_mvm_vif_from_mac80211(vif);
	int i, ret;

	if (test_bit(IWL_MVM_STATUS_IN_HW_RESTART, &mvm->status))
		return;

	for_each_mvm_vif_valid_link(mvmvif, i) {
		struct iwl_mvm_vif_link_info *link = mvmvif->link[i];

		if (!link)
			continue;

		iwl_mvm_sec_key_remove_ap(mvm, vif, link, i);
		ret = iwl_mvm_mld_rm_sta_id(mvm, link->ap_sta_id);
		if (ret)
			IWL_ERR(mvm, "failed to remove AP station\n");

		link->ap_sta_id = IWL_MVM_INVALID_STA;
	}
}

static void iwl_mvm_mld_vif_cfg_changed_station(struct iwl_mvm *mvm,
						struct ieee80211_vif *vif,
						u64 changes)
{
	struct iwl_mvm_vif *mvmvif = iwl_mvm_vif_from_mac80211(vif);
	struct ieee80211_bss_conf *link_conf;
	bool protect = false;
	unsigned int i;
	int ret;

	/* This might get called without active links during the
	 * chanctx switch, but we don't care about it anyway.
	 */
	if (changes == BSS_CHANGED_IDLE)
		return;

	ret = iwl_mvm_mld_mac_ctxt_changed(mvm, vif, false);
	if (ret)
		IWL_ERR(mvm, "failed to update MAC %pM\n", vif->addr);

	mvmvif->associated = vif->cfg.assoc;

	if (changes & BSS_CHANGED_ASSOC) {
		if (vif->cfg.assoc) {
			mvmvif->session_prot_connection_loss = false;

			/* clear statistics to get clean beacon counter */
			iwl_mvm_request_statistics(mvm, true);
			iwl_mvm_sf_update(mvm, vif, false);
			iwl_mvm_power_vif_assoc(mvm, vif);

			for_each_mvm_vif_valid_link(mvmvif, i) {
				memset(&mvmvif->link[i]->beacon_stats, 0,
				       sizeof(mvmvif->link[i]->beacon_stats));

				if (vif->p2p) {
					iwl_mvm_update_smps(mvm, vif,
							    IWL_MVM_SMPS_REQ_PROT,
							    IEEE80211_SMPS_DYNAMIC, i);
				}

				rcu_read_lock();
				link_conf = rcu_dereference(vif->link_conf[i]);
				if (link_conf && !link_conf->dtim_period)
					protect = true;
				rcu_read_unlock();
			}

			if (!test_bit(IWL_MVM_STATUS_IN_HW_RESTART, &mvm->status) &&
			    protect) {
				/* We are in assoc so only one link is active-
				 * The association link
				 */
				unsigned int link_id =
					ffs(vif->active_links) - 1;

				/* If we're not restarting and still haven't
				 * heard a beacon (dtim period unknown) then
				 * make sure we still have enough minimum time
				 * remaining in the time event, since the auth
				 * might actually have taken quite a while
				 * (especially for SAE) and so the remaining
				 * time could be small without us having heard
				 * a beacon yet.
				 */
				iwl_mvm_protect_assoc(mvm, vif, 0, link_id);
			}

			iwl_mvm_sf_update(mvm, vif, false);

			/* FIXME: need to decide about misbehaving AP handling */
			iwl_mvm_power_vif_assoc(mvm, vif);
		} else if (iwl_mvm_mld_vif_have_valid_ap_sta(mvmvif)) {
			iwl_mvm_mei_host_disassociated(mvm);

			/* If update fails - SF might be running in associated
			 * mode while disassociated - which is forbidden.
			 */
			ret = iwl_mvm_sf_update(mvm, vif, false);
			WARN_ONCE(ret &&
				  !test_bit(IWL_MVM_STATUS_HW_RESTART_REQUESTED,
					    &mvm->status),
				  "Failed to update SF upon disassociation\n");

			/* If we get an assert during the connection (after the
			 * station has been added, but before the vif is set
			 * to associated), mac80211 will re-add the station and
			 * then configure the vif. Since the vif is not
			 * associated, we would remove the station here and
			 * this would fail the recovery.
			 */
			iwl_mvm_mld_vif_delete_all_stas(mvm, vif);
		}

		iwl_mvm_bss_info_changed_station_assoc(mvm, vif, changes);
	}

	if (changes & BSS_CHANGED_PS) {
		ret = iwl_mvm_power_update_mac(mvm);
		if (ret)
			IWL_ERR(mvm, "failed to update power mode\n");
	}

	if (changes & (BSS_CHANGED_MLD_VALID_LINKS | BSS_CHANGED_MLD_TTLM) &&
	    ieee80211_vif_is_mld(vif) && mvmvif->authorized)
		wiphy_delayed_work_queue(mvm->hw->wiphy,
					 &mvmvif->mlo_int_scan_wk, 0);
}

static void
iwl_mvm_mld_link_info_changed_ap_ibss(struct iwl_mvm *mvm,
				      struct ieee80211_vif *vif,
				      struct ieee80211_bss_conf *link_conf,
				      u64 changes)
{
	struct iwl_mvm_vif *mvmvif = iwl_mvm_vif_from_mac80211(vif);
	u32 link_changes = LINK_CONTEXT_MODIFY_PROTECT_FLAGS |
			   LINK_CONTEXT_MODIFY_QOS_PARAMS;

	/* Changes will be applied when the AP/IBSS is started */
	if (!mvmvif->ap_ibss_active)
		return;

	if (link_conf->he_support)
		link_changes |= LINK_CONTEXT_MODIFY_HE_PARAMS;

	if (changes & BSS_CHANGED_ERP_SLOT)
		link_changes |= LINK_CONTEXT_MODIFY_RATES_INFO;

	if (changes & (BSS_CHANGED_ERP_CTS_PROT | BSS_CHANGED_ERP_SLOT |
		       BSS_CHANGED_HT |
		       BSS_CHANGED_BANDWIDTH | BSS_CHANGED_QOS |
		       BSS_CHANGED_HE_BSS_COLOR) &&
		       iwl_mvm_link_changed(mvm, vif, link_conf,
					    link_changes, true))
		IWL_ERR(mvm, "failed to update MAC %pM\n", vif->addr);

	/* Need to send a new beacon template to the FW */
	if (changes & BSS_CHANGED_BEACON &&
	    iwl_mvm_mac_ctxt_beacon_changed(mvm, vif, link_conf))
		IWL_WARN(mvm, "Failed updating beacon data\n");

	/* FIXME: need to decide if we need FTM responder per link */
	if (changes & BSS_CHANGED_FTM_RESPONDER) {
		int ret = iwl_mvm_ftm_start_responder(mvm, vif, link_conf);

		if (ret)
			IWL_WARN(mvm, "Failed to enable FTM responder (%d)\n",
				 ret);
	}
}

static void iwl_mvm_mld_link_info_changed(struct ieee80211_hw *hw,
					  struct ieee80211_vif *vif,
					  struct ieee80211_bss_conf *link_conf,
					  u64 changes)
{
	struct iwl_mvm *mvm = IWL_MAC80211_GET_MVM(hw);

	guard(mvm)(mvm);

	switch (vif->type) {
	case NL80211_IFTYPE_STATION:
		iwl_mvm_mld_link_info_changed_station(mvm, vif, link_conf,
						      changes);
		break;
	case NL80211_IFTYPE_AP:
	case NL80211_IFTYPE_ADHOC:
		iwl_mvm_mld_link_info_changed_ap_ibss(mvm, vif, link_conf,
						      changes);
		break;
	case NL80211_IFTYPE_MONITOR:
		if (changes & BSS_CHANGED_MU_GROUPS)
			iwl_mvm_update_mu_groups(mvm, vif);
		break;
	default:
		/* shouldn't happen */
		WARN_ON_ONCE(1);
	}

	if (changes & BSS_CHANGED_TXPOWER) {
		IWL_DEBUG_CALIB(mvm, "Changing TX Power to %d dBm\n",
				link_conf->txpower);
		iwl_mvm_set_tx_power(mvm, vif, link_conf->txpower);
	}
}

static void iwl_mvm_mld_vif_cfg_changed(struct ieee80211_hw *hw,
					struct ieee80211_vif *vif,
					u64 changes)
{
	struct iwl_mvm *mvm = IWL_MAC80211_GET_MVM(hw);

	guard(mvm)(mvm);

	if (changes & BSS_CHANGED_IDLE && !vif->cfg.idle)
		iwl_mvm_scan_stop(mvm, IWL_MVM_SCAN_SCHED, true);

	if (vif->type == NL80211_IFTYPE_STATION)
		iwl_mvm_mld_vif_cfg_changed_station(mvm, vif, changes);
}

static int
iwl_mvm_mld_switch_vif_chanctx(struct ieee80211_hw *hw,
			       struct ieee80211_vif_chanctx_switch *vifs,
			       int n_vifs,
			       enum ieee80211_chanctx_switch_mode mode)
{
	static const struct iwl_mvm_switch_vif_chanctx_ops ops = {
		.__assign_vif_chanctx = __iwl_mvm_mld_assign_vif_chanctx,
		.__unassign_vif_chanctx = __iwl_mvm_mld_unassign_vif_chanctx,
	};

	return iwl_mvm_switch_vif_chanctx_common(hw, vifs, n_vifs, mode, &ops);
}

static void iwl_mvm_mld_config_iface_filter(struct ieee80211_hw *hw,
					    struct ieee80211_vif *vif,
					    unsigned int filter_flags,
					    unsigned int changed_flags)
{
	struct iwl_mvm *mvm = IWL_MAC80211_GET_MVM(hw);

	/* We support only filter for probe requests */
	if (!(changed_flags & FIF_PROBE_REQ))
		return;

	/* Supported only for p2p client interfaces */
	if (vif->type != NL80211_IFTYPE_STATION || !vif->cfg.assoc ||
	    !vif->p2p)
		return;

	guard(mvm)(mvm);
	iwl_mvm_mld_mac_ctxt_changed(mvm, vif, false);
}

static int
iwl_mvm_mld_mac_conf_tx(struct ieee80211_hw *hw,
			struct ieee80211_vif *vif,
			unsigned int link_id, u16 ac,
			const struct ieee80211_tx_queue_params *params)
{
	struct iwl_mvm *mvm = IWL_MAC80211_GET_MVM(hw);
	struct iwl_mvm_vif *mvmvif = iwl_mvm_vif_from_mac80211(vif);
	struct iwl_mvm_vif_link_info *mvm_link = mvmvif->link[link_id];

	if (!mvm_link)
		return -EINVAL;

	mvm_link->queue_params[ac] = *params;

	/* No need to update right away, we'll get BSS_CHANGED_QOS
	 * The exception is P2P_DEVICE interface which needs immediate update.
	 */
	if (vif->type == NL80211_IFTYPE_P2P_DEVICE) {
		guard(mvm)(mvm);
		return iwl_mvm_link_changed(mvm, vif, &vif->bss_conf,
					    LINK_CONTEXT_MODIFY_QOS_PARAMS,
					    true);
	}
	return 0;
}

static int iwl_mvm_mld_roc_link(struct iwl_mvm *mvm, struct ieee80211_vif *vif)
{
	int ret;

	lockdep_assert_held(&mvm->mutex);

	/* The PHY context ID might have changed so need to set it */
	ret = iwl_mvm_link_changed(mvm, vif, &vif->bss_conf, 0, false);
	if (WARN(ret, "Failed to set PHY context ID\n"))
		return ret;

	ret = iwl_mvm_link_changed(mvm, vif, &vif->bss_conf,
				   LINK_CONTEXT_MODIFY_ACTIVE |
				   LINK_CONTEXT_MODIFY_RATES_INFO,
				   true);

	if (WARN(ret, "Failed linking P2P_DEVICE\n"))
		return ret;

	/* The station and queue allocation must be done only after the linking
	 * is done, as otherwise the FW might incorrectly configure its state.
	 */
	return iwl_mvm_mld_add_bcast_sta(mvm, vif, &vif->bss_conf);
}

static int iwl_mvm_mld_roc(struct ieee80211_hw *hw, struct ieee80211_vif *vif,
			   struct ieee80211_channel *channel, int duration,
			   enum ieee80211_roc_type type)
{
	static const struct iwl_mvm_roc_ops ops = {
		.add_aux_sta_for_hs20 = iwl_mvm_mld_add_aux_sta,
		.link = iwl_mvm_mld_roc_link,
	};

	return iwl_mvm_roc_common(hw, vif, channel, duration, type, &ops);
}

static int
iwl_mvm_mld_change_vif_links(struct ieee80211_hw *hw,
			     struct ieee80211_vif *vif,
			     u16 old_links, u16 new_links,
			     struct ieee80211_bss_conf *old[IEEE80211_MLD_MAX_NUM_LINKS])
{
	struct iwl_mvm_vif_link_info *new_link[IEEE80211_MLD_MAX_NUM_LINKS] = {};
	struct iwl_mvm_vif *mvmvif = iwl_mvm_vif_from_mac80211(vif);
	struct iwl_mvm *mvm = IWL_MAC80211_GET_MVM(hw);
	u16 removed = old_links & ~new_links;
	u16 added = new_links & ~old_links;
	int err, i;

	for (i = 0; i < IEEE80211_MLD_MAX_NUM_LINKS; i++) {
		int r;

		if (test_bit(IWL_MVM_STATUS_IN_HW_RESTART, &mvm->status))
			break;

		if (!(added & BIT(i)))
			continue;
		new_link[i] = kzalloc(sizeof(*new_link[i]), GFP_KERNEL);
		if (!new_link[i]) {
			err = -ENOMEM;
			goto free;
		}

		new_link[i]->bcast_sta.sta_id = IWL_MVM_INVALID_STA;
		new_link[i]->mcast_sta.sta_id = IWL_MVM_INVALID_STA;
		new_link[i]->ap_sta_id = IWL_MVM_INVALID_STA;
		new_link[i]->fw_link_id = IWL_MVM_FW_LINK_ID_INVALID;

		for (r = 0; r < NUM_IWL_MVM_SMPS_REQ; r++)
			new_link[i]->smps_requests[r] =
				IEEE80211_SMPS_AUTOMATIC;
	}

	mutex_lock(&mvm->mutex);

	/* If we're in RESTART flow, the default link wasn't added in
         * drv_add_interface(), and link[0] doesn't point to it.
	 */
	if (old_links == 0 && !test_bit(IWL_MVM_STATUS_IN_HW_RESTART,
					&mvm->status)) {
		err = iwl_mvm_disable_link(mvm, vif, &vif->bss_conf);
		if (err)
			goto out_err;
		mvmvif->link[0] = NULL;
	}

	for (i = 0; i < IEEE80211_MLD_MAX_NUM_LINKS; i++) {
		if (removed & BIT(i)) {
			struct ieee80211_bss_conf *link_conf = old[i];

			err = iwl_mvm_disable_link(mvm, vif, link_conf);
			if (err)
				goto out_err;
			kfree(mvmvif->link[i]);
			mvmvif->link[i] = NULL;
		} else if (added & BIT(i)) {
			struct ieee80211_bss_conf *link_conf;

			link_conf = link_conf_dereference_protected(vif, i);
			if (WARN_ON(!link_conf))
				continue;

			if (!test_bit(IWL_MVM_STATUS_IN_HW_RESTART,
				      &mvm->status))
				mvmvif->link[i] = new_link[i];
			new_link[i] = NULL;
			err = iwl_mvm_add_link(mvm, vif, link_conf);
			if (err)
				goto out_err;
		}
	}

	err = 0;
	if (new_links == 0) {
		mvmvif->link[0] = &mvmvif->deflink;
		err = iwl_mvm_add_link(mvm, vif, &vif->bss_conf);
		if (err == 0)
			mvmvif->primary_link = 0;
	} else if (!(new_links & BIT(mvmvif->primary_link))) {
		/*
		 * Ensure we always have a valid primary_link, the real
		 * decision happens later when PHY is activated.
		 */
		mvmvif->primary_link = __ffs(new_links);
	}

out_err:
	/* we really don't have a good way to roll back here ... */
	mutex_unlock(&mvm->mutex);

free:
	for (i = 0; i < IEEE80211_MLD_MAX_NUM_LINKS; i++)
		kfree(new_link[i]);
	return err;
}

static int
iwl_mvm_mld_change_sta_links(struct ieee80211_hw *hw,
			     struct ieee80211_vif *vif,
			     struct ieee80211_sta *sta,
			     u16 old_links, u16 new_links)
{
	struct iwl_mvm *mvm = IWL_MAC80211_GET_MVM(hw);

	guard(mvm)(mvm);
	return iwl_mvm_mld_update_sta_links(mvm, vif, sta, old_links, new_links);
}

bool iwl_mvm_vif_has_esr_cap(struct iwl_mvm *mvm, struct ieee80211_vif *vif)
{
	const struct wiphy_iftype_ext_capab *ext_capa;

	lockdep_assert_held(&mvm->mutex);

	if (!ieee80211_vif_is_mld(vif) || !vif->cfg.assoc ||
	    hweight16(ieee80211_vif_usable_links(vif)) == 1)
		return false;

	if (!(vif->cfg.eml_cap & IEEE80211_EML_CAP_EMLSR_SUPP))
		return false;

	ext_capa = cfg80211_get_iftype_ext_capa(mvm->hw->wiphy,
						ieee80211_vif_type_p2p(vif));
	return (ext_capa &&
		(ext_capa->eml_capabilities & IEEE80211_EML_CAP_EMLSR_SUPP));
}

static bool iwl_mvm_mld_can_activate_links(struct ieee80211_hw *hw,
					   struct ieee80211_vif *vif,
					   u16 desired_links)
{
	struct iwl_mvm *mvm = IWL_MAC80211_GET_MVM(hw);
	int n_links = hweight16(desired_links);

	if (n_links <= 1)
		return true;

	guard(mvm)(mvm);

	/* Check if HW supports the wanted number of links */
	if (n_links > iwl_mvm_max_active_links(mvm, vif))
		return false;

	/* If it is an eSR device, check that we can enter eSR */
	return iwl_mvm_is_esr_supported(mvm->fwrt.trans) &&
	       iwl_mvm_vif_has_esr_cap(mvm, vif);
}

static enum ieee80211_neg_ttlm_res
iwl_mvm_mld_can_neg_ttlm(struct ieee80211_hw *hw, struct ieee80211_vif *vif,
			 struct ieee80211_neg_ttlm *neg_ttlm)
{
	u16 map;
	u8 i;

	/* Verify all TIDs are mapped to the same links set */
	map = neg_ttlm->downlink[0];
	for (i = 0; i < IEEE80211_TTLM_NUM_TIDS; i++) {
		if (neg_ttlm->downlink[i] != neg_ttlm->uplink[i] ||
		    neg_ttlm->uplink[i] != map)
			return NEG_TTLM_RES_REJECT;
	}

	return NEG_TTLM_RES_ACCEPT;
}

static int
iwl_mvm_mld_mac_pre_channel_switch(struct ieee80211_hw *hw,
				   struct ieee80211_vif *vif,
				   struct ieee80211_channel_switch *chsw)
{
	struct iwl_mvm_vif *mvmvif = iwl_mvm_vif_from_mac80211(vif);
	struct iwl_mvm *mvm = IWL_MAC80211_GET_MVM(hw);
	int ret;

	mutex_lock(&mvm->mutex);
	if (mvmvif->esr_active) {
		u8 primary = iwl_mvm_get_primary_link(vif);
		int selected;

		/* prefer primary unless quiet CSA on it */
		if (chsw->link_id == primary && chsw->block_tx)
			selected = iwl_mvm_get_other_link(vif, primary);
		else
			selected = primary;

		/*
		 * remembers to tell the firmware that this link can't tx
		 * Note that this logic seems to be unrelated to esr, but it
		 * really is needed only when esr is active. When we have a
		 * single link, the firmware will handle all this on its own.
		 * In multi-link scenarios, we can learn about the CSA from
		 * another link and this logic is too complex for the firmware
		 * to track.
		 * Since we want to de-activate the link that got a CSA, we
		 * need to tell the firmware not to send any frame on that link
		 * as the firmware may not be aware that link is under a CSA
		 * with mode=1 (no Tx allowed).
		 */
		if (chsw->block_tx && mvmvif->link[chsw->link_id])
			mvmvif->link[chsw->link_id]->csa_block_tx = true;

		iwl_mvm_exit_esr(mvm, vif, IWL_MVM_ESR_EXIT_CSA, selected);
		mutex_unlock(&mvm->mutex);

		/*
		 * If we've not kept the link active that's doing the CSA
		 * then we don't need to do anything else, just return.
		 */
		if (selected != chsw->link_id)
			return 0;

		mutex_lock(&mvm->mutex);
	}

	ret = iwl_mvm_pre_channel_switch(mvm, vif, chsw);
	mutex_unlock(&mvm->mutex);

	return ret;
}

const struct ieee80211_ops iwl_mvm_mld_hw_ops = {
	.tx = iwl_mvm_mac_tx,
	.wake_tx_queue = iwl_mvm_mac_wake_tx_queue,
	.ampdu_action = iwl_mvm_mac_ampdu_action,
	.get_antenna = iwl_mvm_op_get_antenna,
	.set_antenna = iwl_mvm_op_set_antenna,
	.start = iwl_mvm_mac_start,
	.reconfig_complete = iwl_mvm_mac_reconfig_complete,
	.stop = iwl_mvm_mac_stop,
	.add_interface = iwl_mvm_mld_mac_add_interface,
	.remove_interface = iwl_mvm_mld_mac_remove_interface,
	.config = iwl_mvm_mac_config,
	.prepare_multicast = iwl_mvm_prepare_multicast,
	.configure_filter = iwl_mvm_configure_filter,
	.config_iface_filter = iwl_mvm_mld_config_iface_filter,
	.link_info_changed = iwl_mvm_mld_link_info_changed,
	.vif_cfg_changed = iwl_mvm_mld_vif_cfg_changed,
	.hw_scan = iwl_mvm_mac_hw_scan,
	.cancel_hw_scan = iwl_mvm_mac_cancel_hw_scan,
	.sta_pre_rcu_remove = iwl_mvm_sta_pre_rcu_remove,
	.sta_state = iwl_mvm_mld_mac_sta_state,
	.sta_notify = iwl_mvm_mac_sta_notify,
	.allow_buffered_frames = iwl_mvm_mac_allow_buffered_frames,
	.release_buffered_frames = iwl_mvm_mac_release_buffered_frames,
	.set_rts_threshold = iwl_mvm_mac_set_rts_threshold,
	.sta_rc_update = iwl_mvm_sta_rc_update,
	.conf_tx = iwl_mvm_mld_mac_conf_tx,
	.mgd_prepare_tx = iwl_mvm_mac_mgd_prepare_tx,
	.mgd_complete_tx = iwl_mvm_mac_mgd_complete_tx,
	.mgd_protect_tdls_discover = iwl_mvm_mac_mgd_protect_tdls_discover,
	.flush = iwl_mvm_mac_flush,
	.flush_sta = iwl_mvm_mac_flush_sta,
	.sched_scan_start = iwl_mvm_mac_sched_scan_start,
	.sched_scan_stop = iwl_mvm_mac_sched_scan_stop,
	.set_key = iwl_mvm_mac_set_key,
	.update_tkip_key = iwl_mvm_mac_update_tkip_key,
	.remain_on_channel = iwl_mvm_mld_roc,
	.cancel_remain_on_channel = iwl_mvm_cancel_roc,
	.add_chanctx = iwl_mvm_add_chanctx,
	.remove_chanctx = iwl_mvm_remove_chanctx,
	.change_chanctx = iwl_mvm_change_chanctx,
	.assign_vif_chanctx = iwl_mvm_mld_assign_vif_chanctx,
	.unassign_vif_chanctx = iwl_mvm_mld_unassign_vif_chanctx,
	.switch_vif_chanctx = iwl_mvm_mld_switch_vif_chanctx,

	.start_ap = iwl_mvm_mld_start_ap,
	.stop_ap = iwl_mvm_mld_stop_ap,
	.join_ibss = iwl_mvm_mld_start_ibss,
	.leave_ibss = iwl_mvm_mld_stop_ibss,

	.tx_last_beacon = iwl_mvm_tx_last_beacon,

	.channel_switch = iwl_mvm_channel_switch,
	.pre_channel_switch = iwl_mvm_mld_mac_pre_channel_switch,
	.post_channel_switch = iwl_mvm_post_channel_switch,
	.abort_channel_switch = iwl_mvm_abort_channel_switch,
	.channel_switch_rx_beacon = iwl_mvm_channel_switch_rx_beacon,

	.tdls_channel_switch = iwl_mvm_tdls_channel_switch,
	.tdls_cancel_channel_switch = iwl_mvm_tdls_cancel_channel_switch,
	.tdls_recv_channel_switch = iwl_mvm_tdls_recv_channel_switch,

	.event_callback = iwl_mvm_mac_event_callback,

	.sync_rx_queues = iwl_mvm_sync_rx_queues,

	CFG80211_TESTMODE_CMD(iwl_mvm_mac_testmode_cmd)

#ifdef CONFIG_PM_SLEEP
	/* look at d3.c */
	.suspend = iwl_mvm_suspend,
	.resume = iwl_mvm_resume,
	.set_wakeup = iwl_mvm_set_wakeup,
	.set_rekey_data = iwl_mvm_set_rekey_data,
#if IS_ENABLED(CONFIG_IPV6)
	.ipv6_addr_change = iwl_mvm_ipv6_addr_change,
#endif
	.set_default_unicast_key = iwl_mvm_set_default_unicast_key,
#endif
	.get_survey = iwl_mvm_mac_get_survey,
	.sta_statistics = iwl_mvm_mac_sta_statistics,
	.get_ftm_responder_stats = iwl_mvm_mac_get_ftm_responder_stats,
	.start_pmsr = iwl_mvm_start_pmsr,
	.abort_pmsr = iwl_mvm_abort_pmsr,

#ifdef CONFIG_IWLWIFI_DEBUGFS
	.vif_add_debugfs = iwl_mvm_vif_add_debugfs,
	.link_add_debugfs = iwl_mvm_link_add_debugfs,
	.link_sta_add_debugfs = iwl_mvm_link_sta_add_debugfs,
#endif
	.set_hw_timestamp = iwl_mvm_set_hw_timestamp,

	.change_vif_links = iwl_mvm_mld_change_vif_links,
	.change_sta_links = iwl_mvm_mld_change_sta_links,
	.can_activate_links = iwl_mvm_mld_can_activate_links,
	.can_neg_ttlm = iwl_mvm_mld_can_neg_ttlm,
};<|MERGE_RESOLUTION|>--- conflicted
+++ resolved
@@ -231,11 +231,7 @@
 		spin_unlock_bh(&mvmsta->mpdu_counters[q].lock);
 	}
 
-<<<<<<< HEAD
-	IWL_DEBUG_STATS(mvm, "MPDU counters are cleared\n");
-=======
 	IWL_DEBUG_INFO(mvm, "MPDU counters are cleared\n");
->>>>>>> adc21867
 }
 
 static int iwl_mvm_esr_mode_active(struct iwl_mvm *mvm,
@@ -361,11 +357,6 @@
 					     phy_ctxt->channel->band);
 		rcu_read_unlock();
 	}
-
-	if (vif->type == NL80211_IFTYPE_STATION)
-		iwl_mvm_send_ap_tx_power_constraint_cmd(mvm, vif,
-							link_conf,
-							false);
 
 	/* then activate */
 	ret = iwl_mvm_link_changed(mvm, vif, link_conf,
