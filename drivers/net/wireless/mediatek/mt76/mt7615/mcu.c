--- conflicted
+++ resolved
@@ -864,14 +864,9 @@
 		else
 			mvif->sta_added = true;
 	}
-<<<<<<< HEAD
-	mt76_connac_mcu_sta_basic_tlv(&dev->mt76, sskb, vif, link_sta,
-				      enable, new_entry);
-=======
 	conn_state = enable ? CONN_STATE_PORT_SECURE : CONN_STATE_DISCONNECT;
 	mt76_connac_mcu_sta_basic_tlv(&dev->mt76, sskb, vif, link_sta,
 				      conn_state, new_entry);
->>>>>>> adc21867
 	if (enable && sta)
 		mt76_connac_mcu_sta_tlv(phy->mt76, sskb, sta, vif, 0,
 					MT76_STA_INFO_STATE_ASSOC);
