--- conflicted
+++ resolved
@@ -1903,11 +1903,7 @@
 void mt76_connac_mcu_sta_basic_tlv(struct mt76_dev *dev, struct sk_buff *skb,
 				   struct ieee80211_vif *vif,
 				   struct ieee80211_link_sta *link_sta,
-<<<<<<< HEAD
-				   bool enable, bool newly);
-=======
 				   int state, bool newly);
->>>>>>> adc21867
 void mt76_connac_mcu_wtbl_generic_tlv(struct mt76_dev *dev, struct sk_buff *skb,
 				      struct ieee80211_vif *vif,
 				      struct ieee80211_sta *sta, void *sta_wtbl,
