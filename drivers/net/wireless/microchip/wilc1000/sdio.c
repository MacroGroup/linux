// SPDX-License-Identifier: GPL-2.0
/*
 * Copyright (c) 2012 - 2018 Microchip Technology Inc., and its subsidiaries.
 * All rights reserved.
 */

#include <linux/clk.h>
#include <linux/mmc/sdio_func.h>
#include <linux/mmc/sdio_ids.h>
#include <linux/mmc/host.h>
#include <linux/mmc/sdio.h>
#include <linux/of_irq.h>

#include "netdev.h"
#include "cfg80211.h"

#define SDIO_MODALIAS "wilc1000_sdio"

static const struct sdio_device_id wilc_sdio_ids[] = {
	{ SDIO_DEVICE(SDIO_VENDOR_ID_MICROCHIP_WILC, SDIO_DEVICE_ID_MICROCHIP_WILC1000) },
	{ },
};
MODULE_DEVICE_TABLE(sdio, wilc_sdio_ids);

#define WILC_SDIO_BLOCK_SIZE 512

static int wilc_sdio_init(struct wilc *wilc, bool resume);
static int wilc_sdio_deinit(struct wilc *wilc);

struct wilc_sdio {
	bool irq_gpio;
	u32 block_size;
	bool isinit;
	u8 *cmd53_buf;
};

struct sdio_cmd52 {
	u32 read_write:		1;
	u32 function:		3;
	u32 raw:		1;
	u32 address:		17;
	u32 data:		8;
};

struct sdio_cmd53 {
	u32 read_write:		1;
	u32 function:		3;
	u32 block_mode:		1;
	u32 increment:		1;
	u32 address:		17;
	u32 count:		9;
	u8 *buffer;
	u32 block_size;
	bool use_global_buf;
};

static const struct wilc_hif_func wilc_hif_sdio;

static void wilc_sdio_interrupt(struct sdio_func *func)
{
	sdio_release_host(func);
	wilc_handle_isr(sdio_get_drvdata(func));
	sdio_claim_host(func);
}

static int wilc_sdio_cmd52(struct wilc *wilc, struct sdio_cmd52 *cmd)
{
	struct sdio_func *func = container_of(wilc->dev, struct sdio_func, dev);
	int ret;
	u8 data;

	sdio_claim_host(func);

	func->num = cmd->function;
	if (cmd->read_write) {  /* write */
		if (cmd->raw) {
			sdio_writeb(func, cmd->data, cmd->address, &ret);
			data = sdio_readb(func, cmd->address, &ret);
			cmd->data = data;
		} else {
			sdio_writeb(func, cmd->data, cmd->address, &ret);
		}
	} else {        /* read */
		data = sdio_readb(func, cmd->address, &ret);
		cmd->data = data;
	}

	sdio_release_host(func);

	if (ret)
		dev_err(&func->dev, "%s..failed, err(%d)\n", __func__, ret);
	return ret;
}

static int wilc_sdio_cmd53(struct wilc *wilc, struct sdio_cmd53 *cmd)
{
	struct sdio_func *func = container_of(wilc->dev, struct sdio_func, dev);
	int size, ret;
	struct wilc_sdio *sdio_priv = wilc->bus_data;
	u8 *buf = cmd->buffer;

	sdio_claim_host(func);

	func->num = cmd->function;
	func->cur_blksize = cmd->block_size;
	if (cmd->block_mode)
		size = cmd->count * cmd->block_size;
	else
		size = cmd->count;

	if (cmd->use_global_buf) {
		if (size > sizeof(u32)) {
			ret = -EINVAL;
			goto out;
		}
		buf = sdio_priv->cmd53_buf;
	}

	if (cmd->read_write) {  /* write */
		if (cmd->use_global_buf)
			memcpy(buf, cmd->buffer, size);

		ret = sdio_memcpy_toio(func, cmd->address, buf, size);
	} else {        /* read */
		ret = sdio_memcpy_fromio(func, buf, cmd->address, size);

		if (cmd->use_global_buf)
			memcpy(cmd->buffer, buf, size);
	}
out:
	sdio_release_host(func);

	if (ret)
		dev_err(&func->dev, "%s..failed, err(%d)\n", __func__,  ret);

	return ret;
}

static int wilc_sdio_probe(struct sdio_func *func,
			   const struct sdio_device_id *id)
{
	struct wilc_sdio *sdio_priv;
	struct wilc_vif *vif;
	struct wilc *wilc;
	int ret;


	sdio_priv = kzalloc(sizeof(*sdio_priv), GFP_KERNEL);
	if (!sdio_priv)
		return -ENOMEM;

	sdio_priv->cmd53_buf = kzalloc(sizeof(u32), GFP_KERNEL);
	if (!sdio_priv->cmd53_buf) {
		ret = -ENOMEM;
		goto free;
	}

	ret = wilc_cfg80211_init(&wilc, &func->dev, WILC_HIF_SDIO,
				 &wilc_hif_sdio);
	if (ret)
		goto free;

	if (IS_ENABLED(CONFIG_WILC1000_HW_OOB_INTR)) {
		struct device_node *np = func->card->dev.of_node;
		int irq_num = of_irq_get(np, 0);

		if (irq_num > 0) {
			wilc->dev_irq_num = irq_num;
			sdio_priv->irq_gpio = true;
		}
	}

	sdio_set_drvdata(func, wilc);
	wilc->bus_data = sdio_priv;
	wilc->dev = &func->dev;

	wilc->rtc_clk = devm_clk_get_optional_enabled(&func->card->dev, "rtc");
	if (IS_ERR(wilc->rtc_clk)) {
		ret = PTR_ERR(wilc->rtc_clk);
		goto dispose_irq;
	}

	wilc_sdio_init(wilc, false);

	ret = wilc_load_mac_from_nv(wilc);
	if (ret) {
		pr_err("Can not retrieve MAC address from chip\n");
		goto dispose_irq;
	}

	wilc_sdio_deinit(wilc);

	vif = wilc_netdev_ifc_init(wilc, "wlan%d", WILC_STATION_MODE,
				   NL80211_IFTYPE_STATION, false);
	if (IS_ERR(vif)) {
		ret = PTR_ERR(vif);
		goto dispose_irq;
	}

	wilc_sdio_init(wilc, false);

	ret = wilc_load_mac_from_nv(wilc);
	if (ret) {
		pr_err("Can not retrieve MAC address from chip\n");
		goto clk_disable_unprepare;
	}

	wilc_sdio_deinit(wilc);

	vif = wilc_netdev_ifc_init(wilc, "wlan%d", WILC_STATION_MODE,
				   NL80211_IFTYPE_STATION, false);
	if (IS_ERR(vif)) {
		ret = PTR_ERR(vif);
		goto clk_disable_unprepare;
	}

	dev_info(&func->dev, "Driver Initializing success\n");
	return 0;

clk_disable_unprepare:
	clk_disable_unprepare(wilc->rtc_clk);
dispose_irq:
	irq_dispose_mapping(wilc->dev_irq_num);
	wilc_netdev_cleanup(wilc);
free:
	kfree(sdio_priv->cmd53_buf);
	kfree(sdio_priv);
	return ret;
}

static void wilc_sdio_remove(struct sdio_func *func)
{
	struct wilc *wilc = sdio_get_drvdata(func);
	struct wilc_sdio *sdio_priv = wilc->bus_data;

	wilc_netdev_cleanup(wilc);
	kfree(sdio_priv->cmd53_buf);
	kfree(sdio_priv);
}

static int wilc_sdio_reset(struct wilc *wilc)
{
	struct sdio_cmd52 cmd;
	int ret;
	struct sdio_func *func = dev_to_sdio_func(wilc->dev);

	cmd.read_write = 1;
	cmd.function = 0;
	cmd.raw = 0;
	cmd.address = SDIO_CCCR_ABORT;
	cmd.data = WILC_SDIO_CCCR_ABORT_RESET;
	ret = wilc_sdio_cmd52(wilc, &cmd);
	if (ret) {
		dev_err(&func->dev, "Fail cmd 52, reset cmd ...\n");
		return ret;
	}
	return 0;
}

static bool wilc_sdio_is_init(struct wilc *wilc)
{
	struct wilc_sdio *sdio_priv = wilc->bus_data;

	return sdio_priv->isinit;
}

static int wilc_sdio_enable_interrupt(struct wilc *dev)
{
	struct sdio_func *func = container_of(dev->dev, struct sdio_func, dev);
	int ret = 0;

	sdio_claim_host(func);
	ret = sdio_claim_irq(func, wilc_sdio_interrupt);
	sdio_release_host(func);

	if (ret < 0) {
		dev_err(&func->dev, "can't claim sdio_irq, err(%d)\n", ret);
		ret = -EIO;
	}
	return ret;
}

static void wilc_sdio_disable_interrupt(struct wilc *dev)
{
	struct sdio_func *func = container_of(dev->dev, struct sdio_func, dev);
	int ret;

	sdio_claim_host(func);
	ret = sdio_release_irq(func);
	if (ret < 0)
		dev_err(&func->dev, "can't release sdio_irq, err(%d)\n", ret);
	sdio_release_host(func);
}

/********************************************
 *
 *      Function 0
 *
 ********************************************/

static int wilc_sdio_set_func0_csa_address(struct wilc *wilc, u32 adr)
{
	struct sdio_func *func = dev_to_sdio_func(wilc->dev);
	struct sdio_cmd52 cmd;
	int ret;

	/**
	 *      Review: BIG ENDIAN
	 **/
	cmd.read_write = 1;
	cmd.function = 0;
	cmd.raw = 0;
	cmd.address = WILC_SDIO_FBR_CSA_REG;
	cmd.data = (u8)adr;
	ret = wilc_sdio_cmd52(wilc, &cmd);
	if (ret) {
		dev_err(&func->dev, "Failed cmd52, set %04x data...\n",
			cmd.address);
		return ret;
	}

	cmd.address = WILC_SDIO_FBR_CSA_REG + 1;
	cmd.data = (u8)(adr >> 8);
	ret = wilc_sdio_cmd52(wilc, &cmd);
	if (ret) {
		dev_err(&func->dev, "Failed cmd52, set %04x data...\n",
			cmd.address);
		return ret;
	}

	cmd.address = WILC_SDIO_FBR_CSA_REG + 2;
	cmd.data = (u8)(adr >> 16);
	ret = wilc_sdio_cmd52(wilc, &cmd);
	if (ret) {
		dev_err(&func->dev, "Failed cmd52, set %04x data...\n",
			cmd.address);
		return ret;
	}

	return 0;
}

static int wilc_sdio_set_block_size(struct wilc *wilc, u8 func_num,
				    u32 block_size)
{
	struct sdio_func *func = dev_to_sdio_func(wilc->dev);
	struct sdio_cmd52 cmd;
	int ret;

	cmd.read_write = 1;
	cmd.function = 0;
	cmd.raw = 0;
	cmd.address = SDIO_FBR_BASE(func_num) + SDIO_CCCR_BLKSIZE;
	cmd.data = (u8)block_size;
	ret = wilc_sdio_cmd52(wilc, &cmd);
	if (ret) {
		dev_err(&func->dev, "Failed cmd52, set %04x data...\n",
			cmd.address);
		return ret;
	}

	cmd.address = SDIO_FBR_BASE(func_num) + SDIO_CCCR_BLKSIZE +  1;
	cmd.data = (u8)(block_size >> 8);
	ret = wilc_sdio_cmd52(wilc, &cmd);
	if (ret) {
		dev_err(&func->dev, "Failed cmd52, set %04x data...\n",
			cmd.address);
		return ret;
	}

	return 0;
}

/********************************************
 *
 *      Sdio interfaces
 *
 ********************************************/
static int wilc_sdio_write_reg(struct wilc *wilc, u32 addr, u32 data)
{
	struct sdio_func *func = dev_to_sdio_func(wilc->dev);
	struct wilc_sdio *sdio_priv = wilc->bus_data;
	int ret;

	cpu_to_le32s(&data);

	if (addr >= 0xf0 && addr <= 0xff) { /* only vendor specific registers */
		struct sdio_cmd52 cmd;

		cmd.read_write = 1;
		cmd.function = 0;
		cmd.raw = 0;
		cmd.address = addr;
		cmd.data = data;
		ret = wilc_sdio_cmd52(wilc, &cmd);
		if (ret)
			dev_err(&func->dev,
				"Failed cmd 52, read reg (%08x) ...\n", addr);
	} else {
		struct sdio_cmd53 cmd;

		/**
		 *      set the AHB address
		 **/
		ret = wilc_sdio_set_func0_csa_address(wilc, addr);
		if (ret)
			return ret;

		cmd.read_write = 1;
		cmd.function = 0;
		cmd.address = WILC_SDIO_FBR_DATA_REG;
		cmd.block_mode = 0;
		cmd.increment = 1;
		cmd.count = sizeof(u32);
		cmd.buffer = (u8 *)&data;
		cmd.use_global_buf = true;
		cmd.block_size = sdio_priv->block_size;
		ret = wilc_sdio_cmd53(wilc, &cmd);
		if (ret)
			dev_err(&func->dev,
				"Failed cmd53, write reg (%08x)...\n", addr);
	}

	return ret;
}

static int wilc_sdio_write(struct wilc *wilc, u32 addr, u8 *buf, u32 size)
{
	struct sdio_func *func = dev_to_sdio_func(wilc->dev);
	struct wilc_sdio *sdio_priv = wilc->bus_data;
	u32 block_size = sdio_priv->block_size;
	struct sdio_cmd53 cmd;
	int nblk, nleft, ret;

	cmd.read_write = 1;
	if (addr > 0) {
		/**
		 *      func 0 access
		 **/
		cmd.function = 0;
		cmd.address = WILC_SDIO_FBR_DATA_REG;
	} else {
		/**
		 *      func 1 access
		 **/
		cmd.function = 1;
		cmd.address = WILC_SDIO_F1_DATA_REG;
	}

	size = ALIGN(size, 4);
	nblk = size / block_size;
	nleft = size % block_size;

	cmd.use_global_buf = false;
	if (nblk > 0) {
		cmd.block_mode = 1;
		cmd.increment = 1;
		cmd.count = nblk;
		cmd.buffer = buf;
		cmd.block_size = block_size;
		if (addr > 0) {
			ret = wilc_sdio_set_func0_csa_address(wilc, addr);
			if (ret)
				return ret;
		}
		ret = wilc_sdio_cmd53(wilc, &cmd);
		if (ret) {
			dev_err(&func->dev,
				"Failed cmd53 [%x], block send...\n", addr);
			return ret;
		}
		if (addr > 0)
			addr += nblk * block_size;
		buf += nblk * block_size;
	}

	if (nleft > 0) {
		cmd.block_mode = 0;
		cmd.increment = 1;
		cmd.count = nleft;
		cmd.buffer = buf;

		cmd.block_size = block_size;

		if (addr > 0) {
			ret = wilc_sdio_set_func0_csa_address(wilc, addr);
			if (ret)
				return ret;
		}
		ret = wilc_sdio_cmd53(wilc, &cmd);
		if (ret) {
			dev_err(&func->dev,
				"Failed cmd53 [%x], bytes send...\n", addr);
			return ret;
		}
	}

	return 0;
}

static int wilc_sdio_read_reg(struct wilc *wilc, u32 addr, u32 *data)
{
	struct sdio_func *func = dev_to_sdio_func(wilc->dev);
	struct wilc_sdio *sdio_priv = wilc->bus_data;
	int ret;

	if (addr >= 0xf0 && addr <= 0xff) { /* only vendor specific registers */
		struct sdio_cmd52 cmd;

		cmd.read_write = 0;
		cmd.function = 0;
		cmd.raw = 0;
		cmd.address = addr;
		ret = wilc_sdio_cmd52(wilc, &cmd);
		if (ret) {
			dev_err(&func->dev,
				"Failed cmd 52, read reg (%08x) ...\n", addr);
			return ret;
		}
		*data = cmd.data;
	} else {
		struct sdio_cmd53 cmd;

		ret = wilc_sdio_set_func0_csa_address(wilc, addr);
		if (ret)
			return ret;

		cmd.read_write = 0;
		cmd.function = 0;
		cmd.address = WILC_SDIO_FBR_DATA_REG;
		cmd.block_mode = 0;
		cmd.increment = 1;
		cmd.count = sizeof(u32);
		cmd.buffer = (u8 *)data;
		cmd.use_global_buf = true;

		cmd.block_size = sdio_priv->block_size;
		ret = wilc_sdio_cmd53(wilc, &cmd);
		if (ret) {
			dev_err(&func->dev,
				"Failed cmd53, read reg (%08x)...\n", addr);
			return ret;
		}
	}

	le32_to_cpus(data);
	return 0;
}

static int wilc_sdio_read(struct wilc *wilc, u32 addr, u8 *buf, u32 size)
{
	struct sdio_func *func = dev_to_sdio_func(wilc->dev);
	struct wilc_sdio *sdio_priv = wilc->bus_data;
	u32 block_size = sdio_priv->block_size;
	struct sdio_cmd53 cmd;
	int nblk, nleft, ret;

	cmd.read_write = 0;
	if (addr > 0) {
		/**
		 *      func 0 access
		 **/
		cmd.function = 0;
		cmd.address = WILC_SDIO_FBR_DATA_REG;
	} else {
		/**
		 *      func 1 access
		 **/
		cmd.function = 1;
		cmd.address = WILC_SDIO_F1_DATA_REG;
	}

	size = ALIGN(size, 4);
	nblk = size / block_size;
	nleft = size % block_size;

	cmd.use_global_buf = false;
	if (nblk > 0) {
		cmd.block_mode = 1;
		cmd.increment = 1;
		cmd.count = nblk;
		cmd.buffer = buf;
		cmd.block_size = block_size;
		if (addr > 0) {
			ret = wilc_sdio_set_func0_csa_address(wilc, addr);
			if (ret)
				return ret;
		}
		ret = wilc_sdio_cmd53(wilc, &cmd);
		if (ret) {
			dev_err(&func->dev,
				"Failed cmd53 [%x], block read...\n", addr);
			return ret;
		}
		if (addr > 0)
			addr += nblk * block_size;
		buf += nblk * block_size;
	}       /* if (nblk > 0) */

	if (nleft > 0) {
		cmd.block_mode = 0;
		cmd.increment = 1;
		cmd.count = nleft;
		cmd.buffer = buf;

		cmd.block_size = block_size;

		if (addr > 0) {
			ret = wilc_sdio_set_func0_csa_address(wilc, addr);
			if (ret)
				return ret;
		}
		ret = wilc_sdio_cmd53(wilc, &cmd);
		if (ret) {
			dev_err(&func->dev,
				"Failed cmd53 [%x], bytes read...\n", addr);
			return ret;
		}
	}

	return 0;
}

/********************************************
 *
 *      Bus interfaces
 *
 ********************************************/

static int wilc_sdio_deinit(struct wilc *wilc)
{
	struct sdio_func *func = dev_to_sdio_func(wilc->dev);
	struct wilc_sdio *sdio_priv = wilc->bus_data;
	struct sdio_cmd52 cmd;
	int ret;

	cmd.read_write = 1;
	cmd.function = 0;
	cmd.raw = 1;

	/* Disable all functions interrupts */
	cmd.address = SDIO_CCCR_IENx;
	cmd.data = 0;
	ret = wilc_sdio_cmd52(wilc, &cmd);
	if (ret) {
		dev_err(&func->dev, "Failed to disable functions interrupts\n");
		return ret;
	}

	/* Disable all functions */
	cmd.address = SDIO_CCCR_IOEx;
	cmd.data = 0;
	ret = wilc_sdio_cmd52(wilc, &cmd);
	if (ret) {
		dev_err(&func->dev,
			"Failed to reset all functions\n");
		return ret;
	}

	/* Disable CSA */
	cmd.read_write = 0;
	cmd.address = SDIO_FBR_BASE(1);
	ret = wilc_sdio_cmd52(wilc, &cmd);
	if (ret) {
		dev_err(&func->dev,
			"Failed to read CSA for function 1\n");
		return ret;
	}
	cmd.read_write = 1;
	cmd.address = SDIO_FBR_BASE(1);
	cmd.data &= ~SDIO_FBR_ENABLE_CSA;
	ret = wilc_sdio_cmd52(wilc, &cmd);
	if (ret) {
		dev_err(&func->dev,
			"Failed to disable CSA for function 1\n");
		return ret;
	}

	sdio_priv->isinit = false;
	return 0;
}

static int wilc_sdio_init(struct wilc *wilc, bool resume)
{
	struct sdio_func *func = dev_to_sdio_func(wilc->dev);
	struct wilc_sdio *sdio_priv = wilc->bus_data;
	struct sdio_cmd52 cmd;
	int loop, ret;
	u32 chipid;

	/**
	 *      function 0 csa enable
	 **/
	cmd.read_write = 1;
	cmd.function = 0;
	cmd.raw = 1;
	cmd.address = SDIO_FBR_BASE(1);
	cmd.data = SDIO_FBR_ENABLE_CSA;
	ret = wilc_sdio_cmd52(wilc, &cmd);
	if (ret) {
		dev_err(&func->dev, "Fail cmd 52, enable csa...\n");
		return ret;
	}

	/**
	 *      function 0 block size
	 **/
	ret = wilc_sdio_set_block_size(wilc, 0, WILC_SDIO_BLOCK_SIZE);
	if (ret) {
		dev_err(&func->dev, "Fail cmd 52, set func 0 block size...\n");
		return ret;
	}
	sdio_priv->block_size = WILC_SDIO_BLOCK_SIZE;

	/**
	 *      enable func1 IO
	 **/
	cmd.read_write = 1;
	cmd.function = 0;
	cmd.raw = 1;
	cmd.address = SDIO_CCCR_IOEx;
	cmd.data = WILC_SDIO_CCCR_IO_EN_FUNC1;
	ret = wilc_sdio_cmd52(wilc, &cmd);
	if (ret) {
		dev_err(&func->dev,
			"Fail cmd 52, set IOE register...\n");
		return ret;
	}

	/**
	 *      make sure func 1 is up
	 **/
	cmd.read_write = 0;
	cmd.function = 0;
	cmd.raw = 0;
	cmd.address = SDIO_CCCR_IORx;
	loop = 3;
	do {
		cmd.data = 0;
		ret = wilc_sdio_cmd52(wilc, &cmd);
		if (ret) {
			dev_err(&func->dev,
				"Fail cmd 52, get IOR register...\n");
			return ret;
		}
		if (cmd.data == WILC_SDIO_CCCR_IO_EN_FUNC1)
			break;
	} while (loop--);

	if (loop <= 0) {
		dev_err(&func->dev, "Fail func 1 is not ready...\n");
		return -EINVAL;
	}

	/**
	 *      func 1 is ready, set func 1 block size
	 **/
	ret = wilc_sdio_set_block_size(wilc, 1, WILC_SDIO_BLOCK_SIZE);
	if (ret) {
		dev_err(&func->dev, "Fail set func 1 block size...\n");
		return ret;
	}

	/**
	 *      func 1 interrupt enable
	 **/
	cmd.read_write = 1;
	cmd.function = 0;
	cmd.raw = 1;
	cmd.address = SDIO_CCCR_IENx;
	cmd.data = WILC_SDIO_CCCR_IEN_MASTER | WILC_SDIO_CCCR_IEN_FUNC1;
	ret = wilc_sdio_cmd52(wilc, &cmd);
	if (ret) {
		dev_err(&func->dev, "Fail cmd 52, set IEN register...\n");
		return ret;
	}

	/**
	 *      make sure can read back chip id correctly
	 **/
	if (!resume) {
		ret = wilc_sdio_read_reg(wilc, WILC_CHIPID, &chipid);
		if (ret) {
			dev_err(&func->dev, "Fail cmd read chip id...\n");
			return ret;
		}
		dev_err(&func->dev, "chipid (%08x)\n", chipid);
	}

	sdio_priv->isinit = true;
	return 0;
}

static int wilc_sdio_read_size(struct wilc *wilc, u32 *size)
{
	u32 tmp;
	struct sdio_cmd52 cmd;

	/**
	 *      Read DMA count in words
	 **/
	cmd.read_write = 0;
	cmd.function = 0;
	cmd.raw = 0;
	cmd.address = WILC_SDIO_INTERRUPT_DATA_SZ_REG;
	cmd.data = 0;
	wilc_sdio_cmd52(wilc, &cmd);
	tmp = cmd.data;

	cmd.address = WILC_SDIO_INTERRUPT_DATA_SZ_REG + 1;
	cmd.data = 0;
	wilc_sdio_cmd52(wilc, &cmd);
	tmp |= (cmd.data << 8);

	*size = tmp;
	return 0;
}

static int wilc_sdio_read_int(struct wilc *wilc, u32 *int_status)
{
	struct sdio_func *func = dev_to_sdio_func(wilc->dev);
	struct wilc_sdio *sdio_priv = wilc->bus_data;
	u32 tmp;
	u8 irq_flags;
	struct sdio_cmd52 cmd;

	wilc_sdio_read_size(wilc, &tmp);

	/**
	 *      Read IRQ flags
	 **/
	if (!sdio_priv->irq_gpio) {
		cmd.function = 1;
		cmd.address = WILC_SDIO_EXT_IRQ_FLAG_REG;
	} else {
		cmd.function = 0;
		cmd.address = WILC_SDIO_IRQ_FLAG_REG;
	}
	cmd.raw = 0;
	cmd.read_write = 0;
	cmd.data = 0;
	wilc_sdio_cmd52(wilc, &cmd);
	irq_flags = cmd.data;
	tmp |= FIELD_PREP(IRG_FLAGS_MASK, cmd.data);

	if (FIELD_GET(UNHANDLED_IRQ_MASK, irq_flags))
		dev_err(&func->dev, "Unexpected interrupt (1) int=%lx\n",
			FIELD_GET(UNHANDLED_IRQ_MASK, irq_flags));

	*int_status = tmp;

	return 0;
}

static int wilc_sdio_clear_int_ext(struct wilc *wilc, u32 val)
{
	struct sdio_func *func = dev_to_sdio_func(wilc->dev);
	struct wilc_sdio *sdio_priv = wilc->bus_data;
	int ret;
	u32 reg = 0;

	if (sdio_priv->irq_gpio)
		reg = val & (BIT(MAX_NUM_INT) - 1);

	/* select VMM table 0 */
	if (val & SEL_VMM_TBL0)
		reg |= BIT(5);
	/* select VMM table 1 */
	if (val & SEL_VMM_TBL1)
		reg |= BIT(6);
	/* enable VMM */
	if (val & EN_VMM)
		reg |= BIT(7);
	if (reg) {
		struct sdio_cmd52 cmd;

		cmd.read_write = 1;
		cmd.function = 0;
		cmd.raw = 0;
		cmd.address = WILC_SDIO_IRQ_CLEAR_FLAG_REG;
		cmd.data = reg;

		ret = wilc_sdio_cmd52(wilc, &cmd);
		if (ret) {
			dev_err(&func->dev,
				"Failed cmd52, set (%02x) data (%d) ...\n",
				cmd.address, __LINE__);
			return ret;
		}
	}
	return 0;
}

static int wilc_sdio_sync_ext(struct wilc *wilc, int nint)
{
	struct sdio_func *func = dev_to_sdio_func(wilc->dev);
	struct wilc_sdio *sdio_priv = wilc->bus_data;

	if (nint > MAX_NUM_INT) {
		dev_err(&func->dev, "Too many interrupts (%d)...\n", nint);
		return -EINVAL;
	}

	if (sdio_priv->irq_gpio) {
		u32 reg;
		int ret, i;

		/**
		 *      interrupt pin mux select
		 **/
		ret = wilc_sdio_read_reg(wilc, WILC_PIN_MUX_0, &reg);
		if (ret) {
			dev_err(&func->dev, "Failed read reg (%08x)...\n",
				WILC_PIN_MUX_0);
			return ret;
		}
		reg |= BIT(8);
		ret = wilc_sdio_write_reg(wilc, WILC_PIN_MUX_0, reg);
		if (ret) {
			dev_err(&func->dev, "Failed write reg (%08x)...\n",
				WILC_PIN_MUX_0);
			return ret;
		}

		/**
		 *      interrupt enable
		 **/
		ret = wilc_sdio_read_reg(wilc, WILC_INTR_ENABLE, &reg);
		if (ret) {
			dev_err(&func->dev, "Failed read reg (%08x)...\n",
				WILC_INTR_ENABLE);
			return ret;
		}

		for (i = 0; (i < 5) && (nint > 0); i++, nint--)
			reg |= BIT((27 + i));
		ret = wilc_sdio_write_reg(wilc, WILC_INTR_ENABLE, reg);
		if (ret) {
			dev_err(&func->dev, "Failed write reg (%08x)...\n",
				WILC_INTR_ENABLE);
			return ret;
		}
		if (nint) {
			ret = wilc_sdio_read_reg(wilc, WILC_INTR2_ENABLE, &reg);
			if (ret) {
				dev_err(&func->dev,
					"Failed read reg (%08x)...\n",
					WILC_INTR2_ENABLE);
				return ret;
			}

			for (i = 0; (i < 3) && (nint > 0); i++, nint--)
				reg |= BIT(i);

			ret = wilc_sdio_write_reg(wilc, WILC_INTR2_ENABLE, reg);
			if (ret) {
				dev_err(&func->dev,
					"Failed write reg (%08x)...\n",
					WILC_INTR2_ENABLE);
				return ret;
			}
		}
	}
	return 0;
}

/* Global sdio HIF function table */
static const struct wilc_hif_func wilc_hif_sdio = {
	.hif_init = wilc_sdio_init,
	.hif_deinit = wilc_sdio_deinit,
	.hif_read_reg = wilc_sdio_read_reg,
	.hif_write_reg = wilc_sdio_write_reg,
	.hif_block_rx = wilc_sdio_read,
	.hif_block_tx = wilc_sdio_write,
	.hif_read_int = wilc_sdio_read_int,
	.hif_clear_int_ext = wilc_sdio_clear_int_ext,
	.hif_read_size = wilc_sdio_read_size,
	.hif_block_tx_ext = wilc_sdio_write,
	.hif_block_rx_ext = wilc_sdio_read,
	.hif_sync_ext = wilc_sdio_sync_ext,
	.enable_interrupt = wilc_sdio_enable_interrupt,
	.disable_interrupt = wilc_sdio_disable_interrupt,
	.hif_reset = wilc_sdio_reset,
	.hif_is_init = wilc_sdio_is_init,
};

static int wilc_sdio_suspend(struct device *dev)
{
	struct sdio_func *func = dev_to_sdio_func(dev);
	struct wilc *wilc = sdio_get_drvdata(func);
	int ret;

	dev_info(dev, "sdio suspend\n");

<<<<<<< HEAD
=======
	if (!wilc->initialized)
		return 0;

>>>>>>> adc21867
	if (!IS_ERR(wilc->rtc_clk))
		clk_disable_unprepare(wilc->rtc_clk);

	host_sleep_notify(wilc);

	wilc_sdio_disable_interrupt(wilc);

	ret = wilc_sdio_reset(wilc);
	if (ret) {
		dev_err(&func->dev, "Fail reset sdio\n");
		return ret;
	}

	return 0;
}

static int wilc_sdio_resume(struct device *dev)
{
	struct sdio_func *func = dev_to_sdio_func(dev);
	struct wilc *wilc = sdio_get_drvdata(func);

	dev_info(dev, "sdio resume\n");
<<<<<<< HEAD
	wilc_sdio_init(wilc, true);
	wilc_sdio_enable_interrupt(wilc);

=======

	if (!wilc->initialized)
		return 0;

	if (!IS_ERR(wilc->rtc_clk))
		clk_prepare_enable(wilc->rtc_clk);

	wilc_sdio_init(wilc, true);
	wilc_sdio_enable_interrupt(wilc);

>>>>>>> adc21867
	host_wakeup_notify(wilc);

	return 0;
}

static const struct of_device_id wilc_of_match[] = {
	{ .compatible = "microchip,wilc1000", },
	{ /* sentinel */ }
};
MODULE_DEVICE_TABLE(of, wilc_of_match);

static const struct dev_pm_ops wilc_sdio_pm_ops = {
	.suspend = wilc_sdio_suspend,
	.resume = wilc_sdio_resume,
};

static struct sdio_driver wilc_sdio_driver = {
	.name		= SDIO_MODALIAS,
	.id_table	= wilc_sdio_ids,
	.probe		= wilc_sdio_probe,
	.remove		= wilc_sdio_remove,
	.drv = {
		.pm = &wilc_sdio_pm_ops,
		.of_match_table = wilc_of_match,
	}
};
module_sdio_driver(wilc_sdio_driver);

MODULE_DESCRIPTION("Atmel WILC1000 SDIO wireless driver");
MODULE_LICENSE("GPL");<|MERGE_RESOLUTION|>--- conflicted
+++ resolved
@@ -197,28 +197,9 @@
 		goto dispose_irq;
 	}
 
-	wilc_sdio_init(wilc, false);
-
-	ret = wilc_load_mac_from_nv(wilc);
-	if (ret) {
-		pr_err("Can not retrieve MAC address from chip\n");
-		goto clk_disable_unprepare;
-	}
-
-	wilc_sdio_deinit(wilc);
-
-	vif = wilc_netdev_ifc_init(wilc, "wlan%d", WILC_STATION_MODE,
-				   NL80211_IFTYPE_STATION, false);
-	if (IS_ERR(vif)) {
-		ret = PTR_ERR(vif);
-		goto clk_disable_unprepare;
-	}
-
 	dev_info(&func->dev, "Driver Initializing success\n");
 	return 0;
 
-clk_disable_unprepare:
-	clk_disable_unprepare(wilc->rtc_clk);
 dispose_irq:
 	irq_dispose_mapping(wilc->dev_irq_num);
 	wilc_netdev_cleanup(wilc);
@@ -992,12 +973,9 @@
 
 	dev_info(dev, "sdio suspend\n");
 
-<<<<<<< HEAD
-=======
 	if (!wilc->initialized)
 		return 0;
 
->>>>>>> adc21867
 	if (!IS_ERR(wilc->rtc_clk))
 		clk_disable_unprepare(wilc->rtc_clk);
 
@@ -1020,22 +998,16 @@
 	struct wilc *wilc = sdio_get_drvdata(func);
 
 	dev_info(dev, "sdio resume\n");
-<<<<<<< HEAD
+
+	if (!wilc->initialized)
+		return 0;
+
+	if (!IS_ERR(wilc->rtc_clk))
+		clk_prepare_enable(wilc->rtc_clk);
+
 	wilc_sdio_init(wilc, true);
 	wilc_sdio_enable_interrupt(wilc);
 
-=======
-
-	if (!wilc->initialized)
-		return 0;
-
-	if (!IS_ERR(wilc->rtc_clk))
-		clk_prepare_enable(wilc->rtc_clk);
-
-	wilc_sdio_init(wilc, true);
-	wilc_sdio_enable_interrupt(wilc);
-
->>>>>>> adc21867
 	host_wakeup_notify(wilc);
 
 	return 0;
