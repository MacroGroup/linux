/* SPDX-License-Identifier: GPL-2.0 OR BSD-3-Clause */
/* Copyright(c) 2019-2020  Realtek Corporation
 */

#ifndef __RTW89_CORE_H__
#define __RTW89_CORE_H__

#include <linux/average.h>
#include <linux/bitfield.h>
#include <linux/dmi.h>
#include <linux/firmware.h>
#include <linux/iopoll.h>
#include <linux/workqueue.h>
#include <net/mac80211.h>

struct rtw89_dev;
struct rtw89_pci_info;
struct rtw89_mac_gen_def;
struct rtw89_phy_gen_def;
struct rtw89_efuse_block_cfg;
struct rtw89_h2c_rf_tssi;
struct rtw89_fw_txpwr_track_cfg;
struct rtw89_phy_rfk_log_fmt;
struct rtw89_debugfs;

extern const struct ieee80211_ops rtw89_ops;

#define MASKBYTE0 0xff
#define MASKBYTE1 0xff00
#define MASKBYTE2 0xff0000
#define MASKBYTE3 0xff000000
#define MASKBYTE4 0xff00000000ULL
#define MASKHWORD 0xffff0000
#define MASKLWORD 0x0000ffff
#define MASKDWORD 0xffffffff
#define RFREG_MASK 0xfffff
#define INV_RF_DATA 0xffffffff
#define BYPASS_CR_DATA 0xbabecafe

#define RTW89_TRACK_WORK_PERIOD	round_jiffies_relative(HZ * 2)
#define RTW89_FORBID_BA_TIMER round_jiffies_relative(HZ * 4)
#define CFO_TRACK_MAX_USER 64
#define MAX_RSSI 110
#define RSSI_FACTOR 1
#define RTW89_RSSI_RAW_TO_DBM(rssi) ((s8)((rssi) >> RSSI_FACTOR) - MAX_RSSI)
#define RTW89_TX_DIV_RSSI_RAW_TH (2 << RSSI_FACTOR)
#define DELTA_SWINGIDX_SIZE 30

#define RTW89_RADIOTAP_ROOM_HE sizeof(struct ieee80211_radiotap_he)
#define RTW89_RADIOTAP_ROOM_EHT \
	(sizeof(struct ieee80211_radiotap_tlv) + \
	 ALIGN(struct_size((struct ieee80211_radiotap_eht *)0, user_info, 1), 4) + \
	 sizeof(struct ieee80211_radiotap_tlv) + \
	 ALIGN(sizeof(struct ieee80211_radiotap_eht_usig), 4))
#define RTW89_RADIOTAP_ROOM \
	ALIGN(max(RTW89_RADIOTAP_ROOM_HE, RTW89_RADIOTAP_ROOM_EHT), 64)

#define RTW89_HTC_MASK_VARIANT GENMASK(1, 0)
#define RTW89_HTC_VARIANT_HE 3
#define RTW89_HTC_MASK_CTL_ID GENMASK(5, 2)
#define RTW89_HTC_VARIANT_HE_CID_OM 1
#define RTW89_HTC_VARIANT_HE_CID_CAS 6
#define RTW89_HTC_MASK_CTL_INFO GENMASK(31, 6)

#define RTW89_HTC_MASK_HTC_OM_RX_NSS GENMASK(8, 6)
enum htc_om_channel_width {
	HTC_OM_CHANNEL_WIDTH_20 = 0,
	HTC_OM_CHANNEL_WIDTH_40 = 1,
	HTC_OM_CHANNEL_WIDTH_80 = 2,
	HTC_OM_CHANNEL_WIDTH_160_OR_80_80 = 3,
};
#define RTW89_HTC_MASK_HTC_OM_CH_WIDTH GENMASK(10, 9)
#define RTW89_HTC_MASK_HTC_OM_UL_MU_DIS BIT(11)
#define RTW89_HTC_MASK_HTC_OM_TX_NSTS GENMASK(14, 12)
#define RTW89_HTC_MASK_HTC_OM_ER_SU_DIS BIT(15)
#define RTW89_HTC_MASK_HTC_OM_DL_MU_MIMO_RR BIT(16)
#define RTW89_HTC_MASK_HTC_OM_UL_MU_DATA_DIS BIT(17)

#define RTW89_TF_PAD GENMASK(11, 0)
#define RTW89_TF_BASIC_USER_INFO_SZ 6

#define RTW89_GET_TF_USER_INFO_AID12(data)	\
	le32_get_bits(*((const __le32 *)(data)), GENMASK(11, 0))
#define RTW89_GET_TF_USER_INFO_RUA(data)	\
	le32_get_bits(*((const __le32 *)(data)), GENMASK(19, 12))
#define RTW89_GET_TF_USER_INFO_UL_MCS(data)	\
	le32_get_bits(*((const __le32 *)(data)), GENMASK(24, 21))

enum rtw89_subband {
	RTW89_CH_2G = 0,
	RTW89_CH_5G_BAND_1 = 1,
	/* RTW89_CH_5G_BAND_2 = 2, unused */
	RTW89_CH_5G_BAND_3 = 3,
	RTW89_CH_5G_BAND_4 = 4,

	RTW89_CH_6G_BAND_IDX0, /* Low */
	RTW89_CH_6G_BAND_IDX1, /* Low */
	RTW89_CH_6G_BAND_IDX2, /* Mid */
	RTW89_CH_6G_BAND_IDX3, /* Mid */
	RTW89_CH_6G_BAND_IDX4, /* High */
	RTW89_CH_6G_BAND_IDX5, /* High */
	RTW89_CH_6G_BAND_IDX6, /* Ultra-high */
	RTW89_CH_6G_BAND_IDX7, /* Ultra-high */

	RTW89_SUBBAND_NR,
	RTW89_SUBBAND_2GHZ_5GHZ_NR = RTW89_CH_5G_BAND_4 + 1,
};

enum rtw89_gain_offset {
	RTW89_GAIN_OFFSET_2G_CCK,
	RTW89_GAIN_OFFSET_2G_OFDM,
	RTW89_GAIN_OFFSET_5G_LOW,
	RTW89_GAIN_OFFSET_5G_MID,
	RTW89_GAIN_OFFSET_5G_HIGH,
	RTW89_GAIN_OFFSET_6G_L0,
	RTW89_GAIN_OFFSET_6G_L1,
	RTW89_GAIN_OFFSET_6G_M0,
	RTW89_GAIN_OFFSET_6G_M1,
	RTW89_GAIN_OFFSET_6G_H0,
	RTW89_GAIN_OFFSET_6G_H1,
	RTW89_GAIN_OFFSET_6G_UH0,
	RTW89_GAIN_OFFSET_6G_UH1,

	RTW89_GAIN_OFFSET_NR,
};

enum rtw89_hci_type {
	RTW89_HCI_TYPE_PCIE,
	RTW89_HCI_TYPE_USB,
	RTW89_HCI_TYPE_SDIO,
};

enum rtw89_core_chip_id {
	RTL8852A,
	RTL8852B,
	RTL8852BT,
	RTL8852C,
	RTL8851B,
	RTL8922A,
};

enum rtw89_chip_gen {
	RTW89_CHIP_AX,
	RTW89_CHIP_BE,

	RTW89_CHIP_GEN_NUM,
};

enum rtw89_cv {
	CHIP_CAV,
	CHIP_CBV,
	CHIP_CCV,
	CHIP_CDV,
	CHIP_CEV,
	CHIP_CFV,
	CHIP_CV_MAX,
	CHIP_CV_INVALID = CHIP_CV_MAX,
};

enum rtw89_bacam_ver {
	RTW89_BACAM_V0,
	RTW89_BACAM_V1,

	RTW89_BACAM_V0_EXT = 99,
};

enum rtw89_core_tx_type {
	RTW89_CORE_TX_TYPE_DATA,
	RTW89_CORE_TX_TYPE_MGMT,
	RTW89_CORE_TX_TYPE_FWCMD,
};

enum rtw89_core_rx_type {
	RTW89_CORE_RX_TYPE_WIFI		= 0,
	RTW89_CORE_RX_TYPE_PPDU_STAT	= 1,
	RTW89_CORE_RX_TYPE_CHAN_INFO	= 2,
	RTW89_CORE_RX_TYPE_BB_SCOPE	= 3,
	RTW89_CORE_RX_TYPE_F2P_TXCMD	= 4,
	RTW89_CORE_RX_TYPE_SS2FW	= 5,
	RTW89_CORE_RX_TYPE_TX_REPORT	= 6,
	RTW89_CORE_RX_TYPE_TX_REL_HOST	= 7,
	RTW89_CORE_RX_TYPE_DFS_REPORT	= 8,
	RTW89_CORE_RX_TYPE_TX_REL_CPU	= 9,
	RTW89_CORE_RX_TYPE_C2H		= 10,
	RTW89_CORE_RX_TYPE_CSI		= 11,
	RTW89_CORE_RX_TYPE_CQI		= 12,
	RTW89_CORE_RX_TYPE_H2C		= 13,
	RTW89_CORE_RX_TYPE_FWDL		= 14,
};

enum rtw89_txq_flags {
	RTW89_TXQ_F_AMPDU		= 0,
	RTW89_TXQ_F_BLOCK_BA		= 1,
	RTW89_TXQ_F_FORBID_BA		= 2,
};

enum rtw89_net_type {
	RTW89_NET_TYPE_NO_LINK		= 0,
	RTW89_NET_TYPE_AD_HOC		= 1,
	RTW89_NET_TYPE_INFRA		= 2,
	RTW89_NET_TYPE_AP_MODE		= 3,
};

enum rtw89_wifi_role {
	RTW89_WIFI_ROLE_NONE,
	RTW89_WIFI_ROLE_STATION,
	RTW89_WIFI_ROLE_AP,
	RTW89_WIFI_ROLE_AP_VLAN,
	RTW89_WIFI_ROLE_ADHOC,
	RTW89_WIFI_ROLE_ADHOC_MASTER,
	RTW89_WIFI_ROLE_MESH_POINT,
	RTW89_WIFI_ROLE_MONITOR,
	RTW89_WIFI_ROLE_P2P_DEVICE,
	RTW89_WIFI_ROLE_P2P_CLIENT,
	RTW89_WIFI_ROLE_P2P_GO,
	RTW89_WIFI_ROLE_NAN,
	RTW89_WIFI_ROLE_MLME_MAX
};

enum rtw89_upd_mode {
	RTW89_ROLE_CREATE,
	RTW89_ROLE_REMOVE,
	RTW89_ROLE_TYPE_CHANGE,
	RTW89_ROLE_INFO_CHANGE,
	RTW89_ROLE_CON_DISCONN,
	RTW89_ROLE_BAND_SW,
	RTW89_ROLE_FW_RESTORE,
};

enum rtw89_self_role {
	RTW89_SELF_ROLE_CLIENT,
	RTW89_SELF_ROLE_AP,
	RTW89_SELF_ROLE_AP_CLIENT
};

enum rtw89_msk_sO_el {
	RTW89_NO_MSK,
	RTW89_SMA,
	RTW89_TMA,
	RTW89_BSSID
};

enum rtw89_sch_tx_sel {
	RTW89_SCH_TX_SEL_ALL,
	RTW89_SCH_TX_SEL_HIQ,
	RTW89_SCH_TX_SEL_MG0,
	RTW89_SCH_TX_SEL_MACID,
};

/* RTW89_ADDR_CAM_SEC_NONE	: not enabled
 * RTW89_ADDR_CAM_SEC_ALL_UNI	: 0 - 6 unicast
 * RTW89_ADDR_CAM_SEC_NORMAL	: 0 - 1 unicast, 2 - 4 group, 5 - 6 BIP
 * RTW89_ADDR_CAM_SEC_4GROUP	: 0 - 1 unicast, 2 - 5 group, 6 BIP
 */
enum rtw89_add_cam_sec_mode {
	RTW89_ADDR_CAM_SEC_NONE		= 0,
	RTW89_ADDR_CAM_SEC_ALL_UNI	= 1,
	RTW89_ADDR_CAM_SEC_NORMAL	= 2,
	RTW89_ADDR_CAM_SEC_4GROUP	= 3,
};

enum rtw89_sec_key_type {
	RTW89_SEC_KEY_TYPE_NONE		= 0,
	RTW89_SEC_KEY_TYPE_WEP40	= 1,
	RTW89_SEC_KEY_TYPE_WEP104	= 2,
	RTW89_SEC_KEY_TYPE_TKIP		= 3,
	RTW89_SEC_KEY_TYPE_WAPI		= 4,
	RTW89_SEC_KEY_TYPE_GCMSMS4	= 5,
	RTW89_SEC_KEY_TYPE_CCMP128	= 6,
	RTW89_SEC_KEY_TYPE_CCMP256	= 7,
	RTW89_SEC_KEY_TYPE_GCMP128	= 8,
	RTW89_SEC_KEY_TYPE_GCMP256	= 9,
	RTW89_SEC_KEY_TYPE_BIP_CCMP128	= 10,
};

enum rtw89_port {
	RTW89_PORT_0 = 0,
	RTW89_PORT_1 = 1,
	RTW89_PORT_2 = 2,
	RTW89_PORT_3 = 3,
	RTW89_PORT_4 = 4,
	RTW89_PORT_NUM
};

enum rtw89_band {
	RTW89_BAND_2G = 0,
	RTW89_BAND_5G = 1,
	RTW89_BAND_6G = 2,
	RTW89_BAND_NUM,
};

enum rtw89_hw_rate {
	RTW89_HW_RATE_CCK1	= 0x0,
	RTW89_HW_RATE_CCK2	= 0x1,
	RTW89_HW_RATE_CCK5_5	= 0x2,
	RTW89_HW_RATE_CCK11	= 0x3,
	RTW89_HW_RATE_OFDM6	= 0x4,
	RTW89_HW_RATE_OFDM9	= 0x5,
	RTW89_HW_RATE_OFDM12	= 0x6,
	RTW89_HW_RATE_OFDM18	= 0x7,
	RTW89_HW_RATE_OFDM24	= 0x8,
	RTW89_HW_RATE_OFDM36	= 0x9,
	RTW89_HW_RATE_OFDM48	= 0xA,
	RTW89_HW_RATE_OFDM54	= 0xB,
	RTW89_HW_RATE_MCS0	= 0x80,
	RTW89_HW_RATE_MCS1	= 0x81,
	RTW89_HW_RATE_MCS2	= 0x82,
	RTW89_HW_RATE_MCS3	= 0x83,
	RTW89_HW_RATE_MCS4	= 0x84,
	RTW89_HW_RATE_MCS5	= 0x85,
	RTW89_HW_RATE_MCS6	= 0x86,
	RTW89_HW_RATE_MCS7	= 0x87,
	RTW89_HW_RATE_MCS8	= 0x88,
	RTW89_HW_RATE_MCS9	= 0x89,
	RTW89_HW_RATE_MCS10	= 0x8A,
	RTW89_HW_RATE_MCS11	= 0x8B,
	RTW89_HW_RATE_MCS12	= 0x8C,
	RTW89_HW_RATE_MCS13	= 0x8D,
	RTW89_HW_RATE_MCS14	= 0x8E,
	RTW89_HW_RATE_MCS15	= 0x8F,
	RTW89_HW_RATE_MCS16	= 0x90,
	RTW89_HW_RATE_MCS17	= 0x91,
	RTW89_HW_RATE_MCS18	= 0x92,
	RTW89_HW_RATE_MCS19	= 0x93,
	RTW89_HW_RATE_MCS20	= 0x94,
	RTW89_HW_RATE_MCS21	= 0x95,
	RTW89_HW_RATE_MCS22	= 0x96,
	RTW89_HW_RATE_MCS23	= 0x97,
	RTW89_HW_RATE_MCS24	= 0x98,
	RTW89_HW_RATE_MCS25	= 0x99,
	RTW89_HW_RATE_MCS26	= 0x9A,
	RTW89_HW_RATE_MCS27	= 0x9B,
	RTW89_HW_RATE_MCS28	= 0x9C,
	RTW89_HW_RATE_MCS29	= 0x9D,
	RTW89_HW_RATE_MCS30	= 0x9E,
	RTW89_HW_RATE_MCS31	= 0x9F,
	RTW89_HW_RATE_VHT_NSS1_MCS0	= 0x100,
	RTW89_HW_RATE_VHT_NSS1_MCS1	= 0x101,
	RTW89_HW_RATE_VHT_NSS1_MCS2	= 0x102,
	RTW89_HW_RATE_VHT_NSS1_MCS3	= 0x103,
	RTW89_HW_RATE_VHT_NSS1_MCS4	= 0x104,
	RTW89_HW_RATE_VHT_NSS1_MCS5	= 0x105,
	RTW89_HW_RATE_VHT_NSS1_MCS6	= 0x106,
	RTW89_HW_RATE_VHT_NSS1_MCS7	= 0x107,
	RTW89_HW_RATE_VHT_NSS1_MCS8	= 0x108,
	RTW89_HW_RATE_VHT_NSS1_MCS9	= 0x109,
	RTW89_HW_RATE_VHT_NSS2_MCS0	= 0x110,
	RTW89_HW_RATE_VHT_NSS2_MCS1	= 0x111,
	RTW89_HW_RATE_VHT_NSS2_MCS2	= 0x112,
	RTW89_HW_RATE_VHT_NSS2_MCS3	= 0x113,
	RTW89_HW_RATE_VHT_NSS2_MCS4	= 0x114,
	RTW89_HW_RATE_VHT_NSS2_MCS5	= 0x115,
	RTW89_HW_RATE_VHT_NSS2_MCS6	= 0x116,
	RTW89_HW_RATE_VHT_NSS2_MCS7	= 0x117,
	RTW89_HW_RATE_VHT_NSS2_MCS8	= 0x118,
	RTW89_HW_RATE_VHT_NSS2_MCS9	= 0x119,
	RTW89_HW_RATE_VHT_NSS3_MCS0	= 0x120,
	RTW89_HW_RATE_VHT_NSS3_MCS1	= 0x121,
	RTW89_HW_RATE_VHT_NSS3_MCS2	= 0x122,
	RTW89_HW_RATE_VHT_NSS3_MCS3	= 0x123,
	RTW89_HW_RATE_VHT_NSS3_MCS4	= 0x124,
	RTW89_HW_RATE_VHT_NSS3_MCS5	= 0x125,
	RTW89_HW_RATE_VHT_NSS3_MCS6	= 0x126,
	RTW89_HW_RATE_VHT_NSS3_MCS7	= 0x127,
	RTW89_HW_RATE_VHT_NSS3_MCS8	= 0x128,
	RTW89_HW_RATE_VHT_NSS3_MCS9	= 0x129,
	RTW89_HW_RATE_VHT_NSS4_MCS0	= 0x130,
	RTW89_HW_RATE_VHT_NSS4_MCS1	= 0x131,
	RTW89_HW_RATE_VHT_NSS4_MCS2	= 0x132,
	RTW89_HW_RATE_VHT_NSS4_MCS3	= 0x133,
	RTW89_HW_RATE_VHT_NSS4_MCS4	= 0x134,
	RTW89_HW_RATE_VHT_NSS4_MCS5	= 0x135,
	RTW89_HW_RATE_VHT_NSS4_MCS6	= 0x136,
	RTW89_HW_RATE_VHT_NSS4_MCS7	= 0x137,
	RTW89_HW_RATE_VHT_NSS4_MCS8	= 0x138,
	RTW89_HW_RATE_VHT_NSS4_MCS9	= 0x139,
	RTW89_HW_RATE_HE_NSS1_MCS0	= 0x180,
	RTW89_HW_RATE_HE_NSS1_MCS1	= 0x181,
	RTW89_HW_RATE_HE_NSS1_MCS2	= 0x182,
	RTW89_HW_RATE_HE_NSS1_MCS3	= 0x183,
	RTW89_HW_RATE_HE_NSS1_MCS4	= 0x184,
	RTW89_HW_RATE_HE_NSS1_MCS5	= 0x185,
	RTW89_HW_RATE_HE_NSS1_MCS6	= 0x186,
	RTW89_HW_RATE_HE_NSS1_MCS7	= 0x187,
	RTW89_HW_RATE_HE_NSS1_MCS8	= 0x188,
	RTW89_HW_RATE_HE_NSS1_MCS9	= 0x189,
	RTW89_HW_RATE_HE_NSS1_MCS10	= 0x18A,
	RTW89_HW_RATE_HE_NSS1_MCS11	= 0x18B,
	RTW89_HW_RATE_HE_NSS2_MCS0	= 0x190,
	RTW89_HW_RATE_HE_NSS2_MCS1	= 0x191,
	RTW89_HW_RATE_HE_NSS2_MCS2	= 0x192,
	RTW89_HW_RATE_HE_NSS2_MCS3	= 0x193,
	RTW89_HW_RATE_HE_NSS2_MCS4	= 0x194,
	RTW89_HW_RATE_HE_NSS2_MCS5	= 0x195,
	RTW89_HW_RATE_HE_NSS2_MCS6	= 0x196,
	RTW89_HW_RATE_HE_NSS2_MCS7	= 0x197,
	RTW89_HW_RATE_HE_NSS2_MCS8	= 0x198,
	RTW89_HW_RATE_HE_NSS2_MCS9	= 0x199,
	RTW89_HW_RATE_HE_NSS2_MCS10	= 0x19A,
	RTW89_HW_RATE_HE_NSS2_MCS11	= 0x19B,
	RTW89_HW_RATE_HE_NSS3_MCS0	= 0x1A0,
	RTW89_HW_RATE_HE_NSS3_MCS1	= 0x1A1,
	RTW89_HW_RATE_HE_NSS3_MCS2	= 0x1A2,
	RTW89_HW_RATE_HE_NSS3_MCS3	= 0x1A3,
	RTW89_HW_RATE_HE_NSS3_MCS4	= 0x1A4,
	RTW89_HW_RATE_HE_NSS3_MCS5	= 0x1A5,
	RTW89_HW_RATE_HE_NSS3_MCS6	= 0x1A6,
	RTW89_HW_RATE_HE_NSS3_MCS7	= 0x1A7,
	RTW89_HW_RATE_HE_NSS3_MCS8	= 0x1A8,
	RTW89_HW_RATE_HE_NSS3_MCS9	= 0x1A9,
	RTW89_HW_RATE_HE_NSS3_MCS10	= 0x1AA,
	RTW89_HW_RATE_HE_NSS3_MCS11	= 0x1AB,
	RTW89_HW_RATE_HE_NSS4_MCS0	= 0x1B0,
	RTW89_HW_RATE_HE_NSS4_MCS1	= 0x1B1,
	RTW89_HW_RATE_HE_NSS4_MCS2	= 0x1B2,
	RTW89_HW_RATE_HE_NSS4_MCS3	= 0x1B3,
	RTW89_HW_RATE_HE_NSS4_MCS4	= 0x1B4,
	RTW89_HW_RATE_HE_NSS4_MCS5	= 0x1B5,
	RTW89_HW_RATE_HE_NSS4_MCS6	= 0x1B6,
	RTW89_HW_RATE_HE_NSS4_MCS7	= 0x1B7,
	RTW89_HW_RATE_HE_NSS4_MCS8	= 0x1B8,
	RTW89_HW_RATE_HE_NSS4_MCS9	= 0x1B9,
	RTW89_HW_RATE_HE_NSS4_MCS10	= 0x1BA,
	RTW89_HW_RATE_HE_NSS4_MCS11	= 0x1BB,

	RTW89_HW_RATE_V1_MCS0		= 0x100,
	RTW89_HW_RATE_V1_MCS1		= 0x101,
	RTW89_HW_RATE_V1_MCS2		= 0x102,
	RTW89_HW_RATE_V1_MCS3		= 0x103,
	RTW89_HW_RATE_V1_MCS4		= 0x104,
	RTW89_HW_RATE_V1_MCS5		= 0x105,
	RTW89_HW_RATE_V1_MCS6		= 0x106,
	RTW89_HW_RATE_V1_MCS7		= 0x107,
	RTW89_HW_RATE_V1_MCS8		= 0x108,
	RTW89_HW_RATE_V1_MCS9		= 0x109,
	RTW89_HW_RATE_V1_MCS10		= 0x10A,
	RTW89_HW_RATE_V1_MCS11		= 0x10B,
	RTW89_HW_RATE_V1_MCS12		= 0x10C,
	RTW89_HW_RATE_V1_MCS13		= 0x10D,
	RTW89_HW_RATE_V1_MCS14		= 0x10E,
	RTW89_HW_RATE_V1_MCS15		= 0x10F,
	RTW89_HW_RATE_V1_MCS16		= 0x110,
	RTW89_HW_RATE_V1_MCS17		= 0x111,
	RTW89_HW_RATE_V1_MCS18		= 0x112,
	RTW89_HW_RATE_V1_MCS19		= 0x113,
	RTW89_HW_RATE_V1_MCS20		= 0x114,
	RTW89_HW_RATE_V1_MCS21		= 0x115,
	RTW89_HW_RATE_V1_MCS22		= 0x116,
	RTW89_HW_RATE_V1_MCS23		= 0x117,
	RTW89_HW_RATE_V1_MCS24		= 0x118,
	RTW89_HW_RATE_V1_MCS25		= 0x119,
	RTW89_HW_RATE_V1_MCS26		= 0x11A,
	RTW89_HW_RATE_V1_MCS27		= 0x11B,
	RTW89_HW_RATE_V1_MCS28		= 0x11C,
	RTW89_HW_RATE_V1_MCS29		= 0x11D,
	RTW89_HW_RATE_V1_MCS30		= 0x11E,
	RTW89_HW_RATE_V1_MCS31		= 0x11F,
	RTW89_HW_RATE_V1_VHT_NSS1_MCS0	= 0x200,
	RTW89_HW_RATE_V1_VHT_NSS1_MCS1	= 0x201,
	RTW89_HW_RATE_V1_VHT_NSS1_MCS2	= 0x202,
	RTW89_HW_RATE_V1_VHT_NSS1_MCS3	= 0x203,
	RTW89_HW_RATE_V1_VHT_NSS1_MCS4	= 0x204,
	RTW89_HW_RATE_V1_VHT_NSS1_MCS5	= 0x205,
	RTW89_HW_RATE_V1_VHT_NSS1_MCS6	= 0x206,
	RTW89_HW_RATE_V1_VHT_NSS1_MCS7	= 0x207,
	RTW89_HW_RATE_V1_VHT_NSS1_MCS8	= 0x208,
	RTW89_HW_RATE_V1_VHT_NSS1_MCS9	= 0x209,
	RTW89_HW_RATE_V1_VHT_NSS1_MCS10	= 0x20A,
	RTW89_HW_RATE_V1_VHT_NSS1_MCS11	= 0x20B,
	RTW89_HW_RATE_V1_VHT_NSS2_MCS0	= 0x220,
	RTW89_HW_RATE_V1_VHT_NSS2_MCS1	= 0x221,
	RTW89_HW_RATE_V1_VHT_NSS2_MCS2	= 0x222,
	RTW89_HW_RATE_V1_VHT_NSS2_MCS3	= 0x223,
	RTW89_HW_RATE_V1_VHT_NSS2_MCS4	= 0x224,
	RTW89_HW_RATE_V1_VHT_NSS2_MCS5	= 0x225,
	RTW89_HW_RATE_V1_VHT_NSS2_MCS6	= 0x226,
	RTW89_HW_RATE_V1_VHT_NSS2_MCS7	= 0x227,
	RTW89_HW_RATE_V1_VHT_NSS2_MCS8	= 0x228,
	RTW89_HW_RATE_V1_VHT_NSS2_MCS9	= 0x229,
	RTW89_HW_RATE_V1_VHT_NSS2_MCS10	= 0x22A,
	RTW89_HW_RATE_V1_VHT_NSS2_MCS11	= 0x22B,
	RTW89_HW_RATE_V1_VHT_NSS3_MCS0	= 0x240,
	RTW89_HW_RATE_V1_VHT_NSS3_MCS1	= 0x241,
	RTW89_HW_RATE_V1_VHT_NSS3_MCS2	= 0x242,
	RTW89_HW_RATE_V1_VHT_NSS3_MCS3	= 0x243,
	RTW89_HW_RATE_V1_VHT_NSS3_MCS4	= 0x244,
	RTW89_HW_RATE_V1_VHT_NSS3_MCS5	= 0x245,
	RTW89_HW_RATE_V1_VHT_NSS3_MCS6	= 0x246,
	RTW89_HW_RATE_V1_VHT_NSS3_MCS7	= 0x247,
	RTW89_HW_RATE_V1_VHT_NSS3_MCS8	= 0x248,
	RTW89_HW_RATE_V1_VHT_NSS3_MCS9	= 0x249,
	RTW89_HW_RATE_V1_VHT_NSS3_MCS10	= 0x24A,
	RTW89_HW_RATE_V1_VHT_NSS3_MCS11	= 0x24B,
	RTW89_HW_RATE_V1_VHT_NSS4_MCS0	= 0x260,
	RTW89_HW_RATE_V1_VHT_NSS4_MCS1	= 0x261,
	RTW89_HW_RATE_V1_VHT_NSS4_MCS2	= 0x262,
	RTW89_HW_RATE_V1_VHT_NSS4_MCS3	= 0x263,
	RTW89_HW_RATE_V1_VHT_NSS4_MCS4	= 0x264,
	RTW89_HW_RATE_V1_VHT_NSS4_MCS5	= 0x265,
	RTW89_HW_RATE_V1_VHT_NSS4_MCS6	= 0x266,
	RTW89_HW_RATE_V1_VHT_NSS4_MCS7	= 0x267,
	RTW89_HW_RATE_V1_VHT_NSS4_MCS8	= 0x268,
	RTW89_HW_RATE_V1_VHT_NSS4_MCS9	= 0x269,
	RTW89_HW_RATE_V1_VHT_NSS4_MCS10	= 0x26A,
	RTW89_HW_RATE_V1_VHT_NSS4_MCS11	= 0x26B,
	RTW89_HW_RATE_V1_HE_NSS1_MCS0	= 0x300,
	RTW89_HW_RATE_V1_HE_NSS1_MCS1	= 0x301,
	RTW89_HW_RATE_V1_HE_NSS1_MCS2	= 0x302,
	RTW89_HW_RATE_V1_HE_NSS1_MCS3	= 0x303,
	RTW89_HW_RATE_V1_HE_NSS1_MCS4	= 0x304,
	RTW89_HW_RATE_V1_HE_NSS1_MCS5	= 0x305,
	RTW89_HW_RATE_V1_HE_NSS1_MCS6	= 0x306,
	RTW89_HW_RATE_V1_HE_NSS1_MCS7	= 0x307,
	RTW89_HW_RATE_V1_HE_NSS1_MCS8	= 0x308,
	RTW89_HW_RATE_V1_HE_NSS1_MCS9	= 0x309,
	RTW89_HW_RATE_V1_HE_NSS1_MCS10	= 0x30A,
	RTW89_HW_RATE_V1_HE_NSS1_MCS11	= 0x30B,
	RTW89_HW_RATE_V1_HE_NSS2_MCS0	= 0x320,
	RTW89_HW_RATE_V1_HE_NSS2_MCS1	= 0x321,
	RTW89_HW_RATE_V1_HE_NSS2_MCS2	= 0x322,
	RTW89_HW_RATE_V1_HE_NSS2_MCS3	= 0x323,
	RTW89_HW_RATE_V1_HE_NSS2_MCS4	= 0x324,
	RTW89_HW_RATE_V1_HE_NSS2_MCS5	= 0x325,
	RTW89_HW_RATE_V1_HE_NSS2_MCS6	= 0x326,
	RTW89_HW_RATE_V1_HE_NSS2_MCS7	= 0x327,
	RTW89_HW_RATE_V1_HE_NSS2_MCS8	= 0x328,
	RTW89_HW_RATE_V1_HE_NSS2_MCS9	= 0x329,
	RTW89_HW_RATE_V1_HE_NSS2_MCS10	= 0x32A,
	RTW89_HW_RATE_V1_HE_NSS2_MCS11	= 0x32B,
	RTW89_HW_RATE_V1_HE_NSS3_MCS0	= 0x340,
	RTW89_HW_RATE_V1_HE_NSS3_MCS1	= 0x341,
	RTW89_HW_RATE_V1_HE_NSS3_MCS2	= 0x342,
	RTW89_HW_RATE_V1_HE_NSS3_MCS3	= 0x343,
	RTW89_HW_RATE_V1_HE_NSS3_MCS4	= 0x344,
	RTW89_HW_RATE_V1_HE_NSS3_MCS5	= 0x345,
	RTW89_HW_RATE_V1_HE_NSS3_MCS6	= 0x346,
	RTW89_HW_RATE_V1_HE_NSS3_MCS7	= 0x347,
	RTW89_HW_RATE_V1_HE_NSS3_MCS8	= 0x348,
	RTW89_HW_RATE_V1_HE_NSS3_MCS9	= 0x349,
	RTW89_HW_RATE_V1_HE_NSS3_MCS10	= 0x34A,
	RTW89_HW_RATE_V1_HE_NSS3_MCS11	= 0x34B,
	RTW89_HW_RATE_V1_HE_NSS4_MCS0	= 0x360,
	RTW89_HW_RATE_V1_HE_NSS4_MCS1	= 0x361,
	RTW89_HW_RATE_V1_HE_NSS4_MCS2	= 0x362,
	RTW89_HW_RATE_V1_HE_NSS4_MCS3	= 0x363,
	RTW89_HW_RATE_V1_HE_NSS4_MCS4	= 0x364,
	RTW89_HW_RATE_V1_HE_NSS4_MCS5	= 0x365,
	RTW89_HW_RATE_V1_HE_NSS4_MCS6	= 0x366,
	RTW89_HW_RATE_V1_HE_NSS4_MCS7	= 0x367,
	RTW89_HW_RATE_V1_HE_NSS4_MCS8	= 0x368,
	RTW89_HW_RATE_V1_HE_NSS4_MCS9	= 0x369,
	RTW89_HW_RATE_V1_HE_NSS4_MCS10	= 0x36A,
	RTW89_HW_RATE_V1_HE_NSS4_MCS11	= 0x36B,
	RTW89_HW_RATE_V1_EHT_NSS1_MCS0	= 0x400,
	RTW89_HW_RATE_V1_EHT_NSS1_MCS1	= 0x401,
	RTW89_HW_RATE_V1_EHT_NSS1_MCS2	= 0x402,
	RTW89_HW_RATE_V1_EHT_NSS1_MCS3	= 0x403,
	RTW89_HW_RATE_V1_EHT_NSS1_MCS4	= 0x404,
	RTW89_HW_RATE_V1_EHT_NSS1_MCS5	= 0x405,
	RTW89_HW_RATE_V1_EHT_NSS1_MCS6	= 0x406,
	RTW89_HW_RATE_V1_EHT_NSS1_MCS7	= 0x407,
	RTW89_HW_RATE_V1_EHT_NSS1_MCS8	= 0x408,
	RTW89_HW_RATE_V1_EHT_NSS1_MCS9	= 0x409,
	RTW89_HW_RATE_V1_EHT_NSS1_MCS10	= 0x40A,
	RTW89_HW_RATE_V1_EHT_NSS1_MCS11	= 0x40B,
	RTW89_HW_RATE_V1_EHT_NSS1_MCS12	= 0x40C,
	RTW89_HW_RATE_V1_EHT_NSS1_MCS13	= 0x40D,
	RTW89_HW_RATE_V1_EHT_NSS1_MCS14	= 0x40E,
	RTW89_HW_RATE_V1_EHT_NSS1_MCS15	= 0x40F,
	RTW89_HW_RATE_V1_EHT_NSS2_MCS0	= 0x420,
	RTW89_HW_RATE_V1_EHT_NSS2_MCS1	= 0x421,
	RTW89_HW_RATE_V1_EHT_NSS2_MCS2	= 0x422,
	RTW89_HW_RATE_V1_EHT_NSS2_MCS3	= 0x423,
	RTW89_HW_RATE_V1_EHT_NSS2_MCS4	= 0x424,
	RTW89_HW_RATE_V1_EHT_NSS2_MCS5	= 0x425,
	RTW89_HW_RATE_V1_EHT_NSS2_MCS6	= 0x426,
	RTW89_HW_RATE_V1_EHT_NSS2_MCS7	= 0x427,
	RTW89_HW_RATE_V1_EHT_NSS2_MCS8	= 0x428,
	RTW89_HW_RATE_V1_EHT_NSS2_MCS9	= 0x429,
	RTW89_HW_RATE_V1_EHT_NSS2_MCS10	= 0x42A,
	RTW89_HW_RATE_V1_EHT_NSS2_MCS11	= 0x42B,
	RTW89_HW_RATE_V1_EHT_NSS2_MCS12	= 0x42C,
	RTW89_HW_RATE_V1_EHT_NSS2_MCS13	= 0x42D,
	RTW89_HW_RATE_V1_EHT_NSS3_MCS0	= 0x440,
	RTW89_HW_RATE_V1_EHT_NSS3_MCS1	= 0x441,
	RTW89_HW_RATE_V1_EHT_NSS3_MCS2	= 0x442,
	RTW89_HW_RATE_V1_EHT_NSS3_MCS3	= 0x443,
	RTW89_HW_RATE_V1_EHT_NSS3_MCS4	= 0x444,
	RTW89_HW_RATE_V1_EHT_NSS3_MCS5	= 0x445,
	RTW89_HW_RATE_V1_EHT_NSS3_MCS6	= 0x446,
	RTW89_HW_RATE_V1_EHT_NSS3_MCS7	= 0x447,
	RTW89_HW_RATE_V1_EHT_NSS3_MCS8	= 0x448,
	RTW89_HW_RATE_V1_EHT_NSS3_MCS9	= 0x449,
	RTW89_HW_RATE_V1_EHT_NSS3_MCS10	= 0x44A,
	RTW89_HW_RATE_V1_EHT_NSS3_MCS11	= 0x44B,
	RTW89_HW_RATE_V1_EHT_NSS3_MCS12	= 0x44C,
	RTW89_HW_RATE_V1_EHT_NSS3_MCS13	= 0x44D,
	RTW89_HW_RATE_V1_EHT_NSS4_MCS0	= 0x460,
	RTW89_HW_RATE_V1_EHT_NSS4_MCS1	= 0x461,
	RTW89_HW_RATE_V1_EHT_NSS4_MCS2	= 0x462,
	RTW89_HW_RATE_V1_EHT_NSS4_MCS3	= 0x463,
	RTW89_HW_RATE_V1_EHT_NSS4_MCS4	= 0x464,
	RTW89_HW_RATE_V1_EHT_NSS4_MCS5	= 0x465,
	RTW89_HW_RATE_V1_EHT_NSS4_MCS6	= 0x466,
	RTW89_HW_RATE_V1_EHT_NSS4_MCS7	= 0x467,
	RTW89_HW_RATE_V1_EHT_NSS4_MCS8	= 0x468,
	RTW89_HW_RATE_V1_EHT_NSS4_MCS9	= 0x469,
	RTW89_HW_RATE_V1_EHT_NSS4_MCS10	= 0x46A,
	RTW89_HW_RATE_V1_EHT_NSS4_MCS11	= 0x46B,
	RTW89_HW_RATE_V1_EHT_NSS4_MCS12	= 0x46C,
	RTW89_HW_RATE_V1_EHT_NSS4_MCS13	= 0x46D,

	RTW89_HW_RATE_NR,
	RTW89_HW_RATE_INVAL,

	RTW89_HW_RATE_MASK_MOD = GENMASK(8, 7),
	RTW89_HW_RATE_MASK_VAL = GENMASK(6, 0),
	RTW89_HW_RATE_V1_MASK_MOD = GENMASK(10, 8),
	RTW89_HW_RATE_V1_MASK_VAL = GENMASK(7, 0),
};

/* 2G channels,
 * 1, 2, 3, 4, 5, 6, 7, 8, 9, 10, 11, 12, 13, 14
 */
#define RTW89_2G_CH_NUM 14

/* 5G channels,
 * 36, 38, 40, 42, 44, 46, 48, 50,
 * 52, 54, 56, 58, 60, 62, 64,
 * 100, 102, 104, 106, 108, 110, 112, 114,
 * 116, 118, 120, 122, 124, 126, 128, 130,
 * 132, 134, 136, 138, 140, 142, 144,
 * 149, 151, 153, 155, 157, 159, 161, 163,
 * 165, 167, 169, 171, 173, 175, 177
 */
#define RTW89_5G_CH_NUM 53

/* 6G channels,
 * 1, 3, 5, 7, 9, 11, 13, 15,
 * 17, 19, 21, 23, 25, 27, 29, 33,
 * 35, 37, 39, 41, 43, 45, 47, 49,
 * 51, 53, 55, 57, 59, 61, 65, 67,
 * 69, 71, 73, 75, 77, 79, 81, 83,
 * 85, 87, 89, 91, 93, 97, 99, 101,
 * 103, 105, 107, 109, 111, 113, 115, 117,
 * 119, 121, 123, 125, 129, 131, 133, 135,
 * 137, 139, 141, 143, 145, 147, 149, 151,
 * 153, 155, 157, 161, 163, 165, 167, 169,
 * 171, 173, 175, 177, 179, 181, 183, 185,
 * 187, 189, 193, 195, 197, 199, 201, 203,
 * 205, 207, 209, 211, 213, 215, 217, 219,
 * 221, 225, 227, 229, 231, 233, 235, 237,
 * 239, 241, 243, 245, 247, 249, 251, 253,
 */
#define RTW89_6G_CH_NUM 120

enum rtw89_rate_section {
	RTW89_RS_CCK,
	RTW89_RS_OFDM,
	RTW89_RS_MCS, /* for HT/VHT/HE */
	RTW89_RS_HEDCM,
	RTW89_RS_OFFSET,
	RTW89_RS_NUM,
	RTW89_RS_LMT_NUM = RTW89_RS_MCS + 1,
	RTW89_RS_TX_SHAPE_NUM = RTW89_RS_OFDM + 1,
};

enum rtw89_rate_offset_indexes {
	RTW89_RATE_OFFSET_HE,
	RTW89_RATE_OFFSET_VHT,
	RTW89_RATE_OFFSET_HT,
	RTW89_RATE_OFFSET_OFDM,
	RTW89_RATE_OFFSET_CCK,
	RTW89_RATE_OFFSET_DLRU_EHT,
	RTW89_RATE_OFFSET_DLRU_HE,
	RTW89_RATE_OFFSET_EHT,
	__RTW89_RATE_OFFSET_NUM,

	RTW89_RATE_OFFSET_NUM_AX = RTW89_RATE_OFFSET_CCK + 1,
	RTW89_RATE_OFFSET_NUM_BE = RTW89_RATE_OFFSET_EHT + 1,
};

enum rtw89_rate_num {
	RTW89_RATE_CCK_NUM	= 4,
	RTW89_RATE_OFDM_NUM	= 8,
	RTW89_RATE_HEDCM_NUM	= 4, /* for HEDCM MCS0/1/3/4 */

	RTW89_RATE_MCS_NUM_AX	= 12,
	RTW89_RATE_MCS_NUM_BE	= 16,
	__RTW89_RATE_MCS_NUM	= 16,
};

enum rtw89_nss {
	RTW89_NSS_1		= 0,
	RTW89_NSS_2		= 1,
	/* HE DCM only support 1ss and 2ss */
	RTW89_NSS_HEDCM_NUM	= RTW89_NSS_2 + 1,
	RTW89_NSS_3		= 2,
	RTW89_NSS_4		= 3,
	RTW89_NSS_NUM,
};

enum rtw89_ntx {
	RTW89_1TX	= 0,
	RTW89_2TX	= 1,
	RTW89_NTX_NUM,
};

enum rtw89_beamforming_type {
	RTW89_NONBF	= 0,
	RTW89_BF	= 1,
	RTW89_BF_NUM,
};

enum rtw89_ofdma_type {
	RTW89_NON_OFDMA	= 0,
	RTW89_OFDMA	= 1,
	RTW89_OFDMA_NUM,
};

enum rtw89_regulation_type {
	RTW89_WW	= 0,
	RTW89_ETSI	= 1,
	RTW89_FCC	= 2,
	RTW89_MKK	= 3,
	RTW89_NA	= 4,
	RTW89_IC	= 5,
	RTW89_KCC	= 6,
	RTW89_ACMA	= 7,
	RTW89_NCC	= 8,
	RTW89_MEXICO	= 9,
	RTW89_CHILE	= 10,
	RTW89_UKRAINE	= 11,
	RTW89_CN	= 12,
	RTW89_QATAR	= 13,
	RTW89_UK	= 14,
	RTW89_THAILAND	= 15,
	RTW89_REGD_NUM,
};

enum rtw89_reg_6ghz_power {
	RTW89_REG_6GHZ_POWER_VLP = 0,
	RTW89_REG_6GHZ_POWER_LPI = 1,
	RTW89_REG_6GHZ_POWER_STD = 2,

	NUM_OF_RTW89_REG_6GHZ_POWER,
	RTW89_REG_6GHZ_POWER_DFLT = RTW89_REG_6GHZ_POWER_VLP,
};

#define RTW89_MIN_VALID_POWER_CONSTRAINT (-10) /* unit: dBm */

/* calculate based on ieee80211 Transmit Power Envelope */
struct rtw89_reg_6ghz_tpe {
	bool valid;
	s8 constraint; /* unit: dBm */
};

enum rtw89_fw_pkt_ofld_type {
	RTW89_PKT_OFLD_TYPE_PROBE_RSP = 0,
	RTW89_PKT_OFLD_TYPE_PS_POLL = 1,
	RTW89_PKT_OFLD_TYPE_NULL_DATA = 2,
	RTW89_PKT_OFLD_TYPE_QOS_NULL = 3,
	RTW89_PKT_OFLD_TYPE_CTS2SELF = 4,
	RTW89_PKT_OFLD_TYPE_ARP_RSP = 5,
	RTW89_PKT_OFLD_TYPE_NDP = 6,
	RTW89_PKT_OFLD_TYPE_EAPOL_KEY = 7,
	RTW89_PKT_OFLD_TYPE_SA_QUERY = 8,
	RTW89_PKT_OFLD_TYPE_PROBE_REQ = 12,
	RTW89_PKT_OFLD_TYPE_NUM,
};

struct rtw89_txpwr_byrate {
	s8 cck[RTW89_RATE_CCK_NUM];
	s8 ofdm[RTW89_RATE_OFDM_NUM];
	s8 mcs[RTW89_OFDMA_NUM][RTW89_NSS_NUM][__RTW89_RATE_MCS_NUM];
	s8 hedcm[RTW89_OFDMA_NUM][RTW89_NSS_HEDCM_NUM][RTW89_RATE_HEDCM_NUM];
	s8 offset[__RTW89_RATE_OFFSET_NUM];
	s8 trap;
};

struct rtw89_rate_desc {
	enum rtw89_nss nss;
	enum rtw89_rate_section rs;
	enum rtw89_ofdma_type ofdma;
	u8 idx;
};

#define PHY_STS_HDR_LEN 8
#define RF_PATH_MAX 4
#define RTW89_MAX_PPDU_CNT 8
struct rtw89_rx_phy_ppdu {
	void *buf;
	u32 len;
	u8 rssi_avg;
	u8 rssi[RF_PATH_MAX];
	u8 mac_id;
	u8 chan_idx;
	u8 ie;
	u16 rate;
	u8 rpl_avg;
	u8 rpl_path[RF_PATH_MAX];
	u8 rpl_fd[RF_PATH_MAX];
	u8 bw_idx;
	u8 rx_path_en;
	struct {
		bool has;
		u8 avg_snr;
		u8 evm_max;
		u8 evm_min;
	} ofdm;
<<<<<<< HEAD
=======
	bool has_data;
	bool has_bcn;
>>>>>>> adc21867
	bool ldpc;
	bool stbc;
	bool to_self;
	bool valid;
	bool hdr_2_en;
};

enum rtw89_mac_idx {
	RTW89_MAC_0 = 0,
	RTW89_MAC_1 = 1,
	RTW89_MAC_NUM,
};

enum rtw89_phy_idx {
	RTW89_PHY_0 = 0,
	RTW89_PHY_1 = 1,
	RTW89_PHY_MAX
};

enum rtw89_chanctx_idx {
	RTW89_CHANCTX_0 = 0,
	RTW89_CHANCTX_1 = 1,

	NUM_OF_RTW89_CHANCTX,
	RTW89_CHANCTX_IDLE = NUM_OF_RTW89_CHANCTX,
};

enum rtw89_rf_path {
	RF_PATH_A = 0,
	RF_PATH_B = 1,
	RF_PATH_C = 2,
	RF_PATH_D = 3,
	RF_PATH_AB,
	RF_PATH_AC,
	RF_PATH_AD,
	RF_PATH_BC,
	RF_PATH_BD,
	RF_PATH_CD,
	RF_PATH_ABC,
	RF_PATH_ABD,
	RF_PATH_ACD,
	RF_PATH_BCD,
	RF_PATH_ABCD,
};

enum rtw89_rf_path_bit {
	RF_A	= BIT(0),
	RF_B	= BIT(1),
	RF_C	= BIT(2),
	RF_D	= BIT(3),

	RF_AB	= (RF_A | RF_B),
	RF_AC	= (RF_A | RF_C),
	RF_AD	= (RF_A | RF_D),
	RF_BC	= (RF_B | RF_C),
	RF_BD	= (RF_B | RF_D),
	RF_CD	= (RF_C | RF_D),

	RF_ABC	= (RF_A | RF_B | RF_C),
	RF_ABD	= (RF_A | RF_B | RF_D),
	RF_ACD	= (RF_A | RF_C | RF_D),
	RF_BCD	= (RF_B | RF_C | RF_D),

	RF_ABCD	= (RF_A | RF_B | RF_C | RF_D),
};

enum rtw89_bandwidth {
	RTW89_CHANNEL_WIDTH_20	= 0,
	RTW89_CHANNEL_WIDTH_40	= 1,
	RTW89_CHANNEL_WIDTH_80	= 2,
	RTW89_CHANNEL_WIDTH_160	= 3,
	RTW89_CHANNEL_WIDTH_320	= 4,

	/* keep index order above */
	RTW89_CHANNEL_WIDTH_ORDINARY_NUM = 5,

	RTW89_CHANNEL_WIDTH_80_80 = 5,
	RTW89_CHANNEL_WIDTH_5 = 6,
	RTW89_CHANNEL_WIDTH_10 = 7,
};

enum rtw89_ps_mode {
	RTW89_PS_MODE_NONE	= 0,
	RTW89_PS_MODE_RFOFF	= 1,
	RTW89_PS_MODE_CLK_GATED	= 2,
	RTW89_PS_MODE_PWR_GATED	= 3,
};

#define RTW89_2G_BW_NUM (RTW89_CHANNEL_WIDTH_40 + 1)
#define RTW89_5G_BW_NUM (RTW89_CHANNEL_WIDTH_160 + 1)
#define RTW89_6G_BW_NUM (RTW89_CHANNEL_WIDTH_320 + 1)
#define RTW89_BYR_BW_NUM (RTW89_CHANNEL_WIDTH_320 + 1)
#define RTW89_PPE_BW_NUM (RTW89_CHANNEL_WIDTH_320 + 1)

enum rtw89_pe_duration {
	RTW89_PE_DURATION_0 = 0,
	RTW89_PE_DURATION_8 = 1,
	RTW89_PE_DURATION_16 = 2,
	RTW89_PE_DURATION_16_20 = 3,
};

enum rtw89_ru_bandwidth {
	RTW89_RU26 = 0,
	RTW89_RU52 = 1,
	RTW89_RU106 = 2,
	RTW89_RU52_26 = 3,
	RTW89_RU106_26 = 4,
	RTW89_RU_NUM,
};

enum rtw89_sc_offset {
	RTW89_SC_DONT_CARE	= 0,
	RTW89_SC_20_UPPER	= 1,
	RTW89_SC_20_LOWER	= 2,
	RTW89_SC_20_UPMOST	= 3,
	RTW89_SC_20_LOWEST	= 4,
	RTW89_SC_20_UP2X	= 5,
	RTW89_SC_20_LOW2X	= 6,
	RTW89_SC_20_UP3X	= 7,
	RTW89_SC_20_LOW3X	= 8,
	RTW89_SC_40_UPPER	= 9,
	RTW89_SC_40_LOWER	= 10,
};

/* only mgd features can be added to the enum */
enum rtw89_wow_flags {
	RTW89_WOW_FLAG_EN_MAGIC_PKT,
	RTW89_WOW_FLAG_EN_REKEY_PKT,
	RTW89_WOW_FLAG_EN_DISCONNECT,
	RTW89_WOW_FLAG_EN_PATTERN,
	RTW89_WOW_FLAG_NUM,
};

struct rtw89_chan {
	u8 channel;
	u8 primary_channel;
	enum rtw89_band band_type;
	enum rtw89_bandwidth band_width;

	/* The follow-up are derived from the above. We must ensure that it
	 * is assigned correctly in rtw89_chan_create() if new one is added.
	 */
	u32 freq;
	enum rtw89_subband subband_type;
	enum rtw89_sc_offset pri_ch_idx;
	u8 pri_sb_idx;
};

struct rtw89_chan_rcd {
	u8 prev_primary_channel;
	enum rtw89_band prev_band_type;
	bool band_changed;
};

struct rtw89_channel_help_params {
	u32 tx_en;
};

struct rtw89_port_reg {
	u32 port_cfg;
	u32 tbtt_prohib;
	u32 bcn_area;
	u32 bcn_early;
	u32 tbtt_early;
	u32 tbtt_agg;
	u32 bcn_space;
	u32 bcn_forcetx;
	u32 bcn_err_cnt;
	u32 bcn_err_flag;
	u32 dtim_ctrl;
	u32 tbtt_shift;
	u32 bcn_cnt_tmr;
	u32 tsftr_l;
	u32 tsftr_h;
	u32 md_tsft;
	u32 bss_color;
	u32 mbssid;
	u32 mbssid_drop;
	u32 tsf_sync;
	u32 ptcl_dbg;
	u32 ptcl_dbg_info;
	u32 bcn_drop_all;
	u32 hiq_win[RTW89_PORT_NUM];
};

struct rtw89_txwd_body {
	__le32 dword0;
	__le32 dword1;
	__le32 dword2;
	__le32 dword3;
	__le32 dword4;
	__le32 dword5;
} __packed;

struct rtw89_txwd_body_v1 {
	__le32 dword0;
	__le32 dword1;
	__le32 dword2;
	__le32 dword3;
	__le32 dword4;
	__le32 dword5;
	__le32 dword6;
	__le32 dword7;
} __packed;

struct rtw89_txwd_body_v2 {
	__le32 dword0;
	__le32 dword1;
	__le32 dword2;
	__le32 dword3;
	__le32 dword4;
	__le32 dword5;
	__le32 dword6;
	__le32 dword7;
} __packed;

struct rtw89_txwd_info {
	__le32 dword0;
	__le32 dword1;
	__le32 dword2;
	__le32 dword3;
	__le32 dword4;
	__le32 dword5;
} __packed;

struct rtw89_txwd_info_v2 {
	__le32 dword0;
	__le32 dword1;
	__le32 dword2;
	__le32 dword3;
	__le32 dword4;
	__le32 dword5;
	__le32 dword6;
	__le32 dword7;
} __packed;

struct rtw89_rx_desc_info {
	u16 pkt_size;
	u8 pkt_type;
	u8 drv_info_size;
	u8 phy_rpt_size;
	u8 hdr_cnv_size;
	u8 shift;
	u8 wl_hd_iv_len;
	bool long_rxdesc;
	bool bb_sel;
	bool mac_info_valid;
	u16 data_rate;
	u8 gi_ltf;
	u8 bw;
	u32 free_run_cnt;
	u8 user_id;
	bool sr_en;
	u8 ppdu_cnt;
	u8 ppdu_type;
	bool icv_err;
	bool crc32_err;
	bool hw_dec;
	bool sw_dec;
	bool addr1_match;
	u8 frag;
	u16 seq;
	u8 frame_type;
	u8 rx_pl_id;
	bool addr_cam_valid;
	u8 addr_cam_id;
	u8 sec_cam_id;
	u8 mac_id;
	u16 offset;
	u16 rxd_len;
	bool ready;
};

struct rtw89_rxdesc_short {
	__le32 dword0;
	__le32 dword1;
	__le32 dword2;
	__le32 dword3;
} __packed;

struct rtw89_rxdesc_short_v2 {
	__le32 dword0;
	__le32 dword1;
	__le32 dword2;
	__le32 dword3;
	__le32 dword4;
	__le32 dword5;
} __packed;

struct rtw89_rxdesc_long {
	__le32 dword0;
	__le32 dword1;
	__le32 dword2;
	__le32 dword3;
	__le32 dword4;
	__le32 dword5;
	__le32 dword6;
	__le32 dword7;
} __packed;

struct rtw89_rxdesc_long_v2 {
	__le32 dword0;
	__le32 dword1;
	__le32 dword2;
	__le32 dword3;
	__le32 dword4;
	__le32 dword5;
	__le32 dword6;
	__le32 dword7;
	__le32 dword8;
	__le32 dword9;
} __packed;

struct rtw89_tx_desc_info {
	u16 pkt_size;
	u8 wp_offset;
	u8 mac_id;
	u8 qsel;
	u8 ch_dma;
	u8 hdr_llc_len;
	bool is_bmc;
	bool en_wd_info;
	bool wd_page;
	bool use_rate;
	bool dis_data_fb;
	bool tid_indicate;
	bool agg_en;
	bool bk;
	u8 ampdu_density;
	u8 ampdu_num;
	bool sec_en;
	u8 addr_info_nr;
	u8 sec_keyid;
	u8 sec_type;
	u8 sec_cam_idx;
	u8 sec_seq[6];
	u16 data_rate;
	u16 data_retry_lowest_rate;
	bool fw_dl;
	u16 seq;
	bool a_ctrl_bsr;
	u8 hw_ssn_sel;
#define RTW89_MGMT_HW_SSN_SEL	1
	u8 hw_seq_mode;
#define RTW89_MGMT_HW_SEQ_MODE	1
	bool hiq;
	u8 port;
	bool er_cap;
	bool stbc;
	bool ldpc;
};

struct rtw89_core_tx_request {
	enum rtw89_core_tx_type tx_type;

	struct sk_buff *skb;
	struct ieee80211_vif *vif;
	struct ieee80211_sta *sta;
	struct rtw89_tx_desc_info desc_info;
};

struct rtw89_txq {
	struct list_head list;
	unsigned long flags;
	int wait_cnt;
};

struct rtw89_mac_ax_gnt {
	u8 gnt_bt_sw_en;
	u8 gnt_bt;
	u8 gnt_wl_sw_en;
	u8 gnt_wl;
} __packed;

struct rtw89_mac_ax_wl_act {
	u8 wlan_act_en;
	u8 wlan_act;
};

#define RTW89_MAC_AX_COEX_GNT_NR 2
struct rtw89_mac_ax_coex_gnt {
	struct rtw89_mac_ax_gnt band[RTW89_MAC_AX_COEX_GNT_NR];
	struct rtw89_mac_ax_wl_act bt[RTW89_MAC_AX_COEX_GNT_NR];
};

enum rtw89_btc_ncnt {
	BTC_NCNT_POWER_ON = 0x0,
	BTC_NCNT_POWER_OFF,
	BTC_NCNT_INIT_COEX,
	BTC_NCNT_SCAN_START,
	BTC_NCNT_SCAN_FINISH,
	BTC_NCNT_SPECIAL_PACKET,
	BTC_NCNT_SWITCH_BAND,
	BTC_NCNT_RFK_TIMEOUT,
	BTC_NCNT_SHOW_COEX_INFO,
	BTC_NCNT_ROLE_INFO,
	BTC_NCNT_CONTROL,
	BTC_NCNT_RADIO_STATE,
	BTC_NCNT_CUSTOMERIZE,
	BTC_NCNT_WL_RFK,
	BTC_NCNT_WL_STA,
	BTC_NCNT_WL_STA_LAST,
	BTC_NCNT_FWINFO,
	BTC_NCNT_TIMER,
	BTC_NCNT_SWITCH_CHBW,
	BTC_NCNT_RESUME_DL_FW,
	BTC_NCNT_COUNTRYCODE,
	BTC_NCNT_NUM,
};

enum rtw89_btc_btinfo {
	BTC_BTINFO_L0 = 0,
	BTC_BTINFO_L1,
	BTC_BTINFO_L2,
	BTC_BTINFO_L3,
	BTC_BTINFO_H0,
	BTC_BTINFO_H1,
	BTC_BTINFO_H2,
	BTC_BTINFO_H3,
	BTC_BTINFO_MAX
};

enum rtw89_btc_dcnt {
	BTC_DCNT_RUN = 0x0,
	BTC_DCNT_CX_RUNINFO,
	BTC_DCNT_RPT,
	BTC_DCNT_RPT_HANG,
	BTC_DCNT_CYCLE,
	BTC_DCNT_CYCLE_HANG,
	BTC_DCNT_W1,
	BTC_DCNT_W1_HANG,
	BTC_DCNT_B1,
	BTC_DCNT_B1_HANG,
	BTC_DCNT_TDMA_NONSYNC,
	BTC_DCNT_SLOT_NONSYNC,
	BTC_DCNT_BTCNT_HANG,
	BTC_DCNT_BTTX_HANG,
	BTC_DCNT_WL_SLOT_DRIFT,
	BTC_DCNT_WL_STA_LAST,
	BTC_DCNT_BT_SLOT_DRIFT,
	BTC_DCNT_BT_SLOT_FLOOD,
	BTC_DCNT_FDDT_TRIG,
	BTC_DCNT_E2G,
	BTC_DCNT_E2G_HANG,
	BTC_DCNT_WL_FW_VER_MATCH,
	BTC_DCNT_NULL_TX_FAIL,
	BTC_DCNT_WL_STA_NTFY,
	BTC_DCNT_NUM,
};

enum rtw89_btc_wl_state_cnt {
	BTC_WCNT_SCANAP = 0x0,
	BTC_WCNT_DHCP,
	BTC_WCNT_EAPOL,
	BTC_WCNT_ARP,
	BTC_WCNT_SCBDUPDATE,
	BTC_WCNT_RFK_REQ,
	BTC_WCNT_RFK_GO,
	BTC_WCNT_RFK_REJECT,
	BTC_WCNT_RFK_TIMEOUT,
	BTC_WCNT_CH_UPDATE,
	BTC_WCNT_DBCC_ALL_2G,
	BTC_WCNT_DBCC_CHG,
	BTC_WCNT_RX_OK_LAST,
	BTC_WCNT_RX_OK_LAST2S,
	BTC_WCNT_RX_ERR_LAST,
	BTC_WCNT_RX_ERR_LAST2S,
	BTC_WCNT_RX_LAST,
	BTC_WCNT_NUM
};

enum rtw89_btc_bt_state_cnt {
	BTC_BCNT_RETRY = 0x0,
	BTC_BCNT_REINIT,
	BTC_BCNT_REENABLE,
	BTC_BCNT_SCBDREAD,
	BTC_BCNT_RELINK,
	BTC_BCNT_IGNOWL,
	BTC_BCNT_INQPAG,
	BTC_BCNT_INQ,
	BTC_BCNT_PAGE,
	BTC_BCNT_ROLESW,
	BTC_BCNT_AFH,
	BTC_BCNT_INFOUPDATE,
	BTC_BCNT_INFOSAME,
	BTC_BCNT_SCBDUPDATE,
	BTC_BCNT_HIPRI_TX,
	BTC_BCNT_HIPRI_RX,
	BTC_BCNT_LOPRI_TX,
	BTC_BCNT_LOPRI_RX,
	BTC_BCNT_POLUT,
	BTC_BCNT_POLUT_NOW,
	BTC_BCNT_POLUT_DIFF,
	BTC_BCNT_RATECHG,
	BTC_BCNT_NUM,
};

enum rtw89_btc_bt_profile {
	BTC_BT_NOPROFILE = 0,
	BTC_BT_HFP = BIT(0),
	BTC_BT_HID = BIT(1),
	BTC_BT_A2DP = BIT(2),
	BTC_BT_PAN = BIT(3),
	BTC_PROFILE_MAX = 4,
};

struct rtw89_btc_ant_info {
	u8 type;  /* shared, dedicated */
	u8 num;
	u8 isolation;

	u8 single_pos: 1;/* Single antenna at S0 or S1 */
	u8 diversity: 1;
	u8 btg_pos: 2;
	u8 stream_cnt: 4;
};

struct rtw89_btc_ant_info_v7 {
	u8 type;  /* shared, dedicated(non-shared) */
	u8 num;   /* antenna count  */
	u8 isolation;
	u8 single_pos;/* wifi 1ss-1ant at 0:S0 or 1:S1 */

	u8 diversity; /* only for wifi use 1-antenna */
	u8 btg_pos; /* btg-circuit at 0:S0/1:S1/others:all */
	u8 stream_cnt;  /* spatial_stream count */
	u8 rsvd;
} __packed;

enum rtw89_tfc_dir {
	RTW89_TFC_UL,
	RTW89_TFC_DL,
};

struct rtw89_btc_wl_smap {
	u32 busy: 1;
	u32 scan: 1;
	u32 connecting: 1;
	u32 roaming: 1;
	u32 dbccing: 1;
	u32 transacting: 1;
	u32 _4way: 1;
	u32 rf_off: 1;
	u32 lps: 2;
	u32 ips: 1;
	u32 init_ok: 1;
	u32 traffic_dir : 2;
	u32 rf_off_pre: 1;
	u32 lps_pre: 2;
	u32 lps_exiting: 1;
	u32 emlsr: 1;
};

enum rtw89_tfc_lv {
	RTW89_TFC_IDLE,
	RTW89_TFC_ULTRA_LOW,
	RTW89_TFC_LOW,
	RTW89_TFC_MID,
	RTW89_TFC_HIGH,
};

#define RTW89_TP_SHIFT 18 /* bytes/2s --> Mbps */
DECLARE_EWMA(tp, 10, 2);

struct rtw89_traffic_stats {
	/* units in bytes */
	u64 tx_unicast;
	u64 rx_unicast;
	u32 tx_avg_len;
	u32 rx_avg_len;

	/* count for packets */
	u64 tx_cnt;
	u64 rx_cnt;

	/* units in Mbps */
	u32 tx_throughput;
	u32 rx_throughput;
	u32 tx_throughput_raw;
	u32 rx_throughput_raw;

	u32 rx_tf_acc;
	u32 rx_tf_periodic;

	enum rtw89_tfc_lv tx_tfc_lv;
	enum rtw89_tfc_lv rx_tfc_lv;
	struct ewma_tp tx_ewma_tp;
	struct ewma_tp rx_ewma_tp;

	u16 tx_rate;
	u16 rx_rate;
};

struct rtw89_btc_chdef {
	u8 center_ch;
	u8 band;
	u8 chan;
	enum rtw89_sc_offset offset;
	enum rtw89_bandwidth bw;
};

struct rtw89_btc_statistic {
	u8 rssi; /* 0%~110% (dBm = rssi -110) */
	struct rtw89_traffic_stats traffic;
};

#define BTC_WL_RSSI_THMAX 4

struct rtw89_btc_wl_link_info {
	struct rtw89_btc_chdef chdef;
	struct rtw89_btc_statistic stat;
	enum rtw89_tfc_dir dir;
	u8 rssi_state[BTC_WL_RSSI_THMAX];
	u8 mac_addr[ETH_ALEN];
	u8 busy;
	u8 ch;
	u8 bw;
	u8 band;
	u8 role;
	u8 pid;
	u8 phy;
	u8 dtim_period;
	u8 mode;
	u8 tx_1ss_limit;

	u8 mac_id;
	u8 tx_retry;

	u32 bcn_period;
	u32 busy_t;
	u32 tx_time;
	u32 client_cnt;
	u32 rx_rate_drop_cnt;
	u32 noa_duration;

	u32 active: 1;
	u32 noa: 1;
	u32 client_ps: 1;
	u32 connected: 2;
};

union rtw89_btc_wl_state_map {
	u32 val;
	struct rtw89_btc_wl_smap map;
};

struct rtw89_btc_bt_hfp_desc {
	u32 exist: 1;
	u32 type: 2;
	u32 rsvd: 29;
};

struct rtw89_btc_bt_hid_desc {
	u32 exist: 1;
	u32 slot_info: 2;
	u32 pair_cnt: 2;
	u32 type: 8;
	u32 rsvd: 19;
};

struct rtw89_btc_bt_a2dp_desc {
	u8 exist: 1;
	u8 exist_last: 1;
	u8 play_latency: 1;
	u8 type: 3;
	u8 active: 1;
	u8 sink: 1;
	u32 handle_update: 1;
	u32 devinfo_query: 1;
	u32 no_empty_streak_2s: 8;
	u32 no_empty_streak_max: 8;
	u32 rsvd: 6;

	u8 bitpool;
	u16 vendor_id;
	u32 device_name;
	u32 flush_time;
};

struct rtw89_btc_bt_pan_desc {
	u32 exist: 1;
	u32 type: 1;
	u32 active: 1;
	u32 rsvd: 29;
};

struct rtw89_btc_bt_rfk_info {
	u32 run: 1;
	u32 req: 1;
	u32 timeout: 1;
	u32 rsvd: 29;
};

union rtw89_btc_bt_rfk_info_map {
	u32 val;
	struct rtw89_btc_bt_rfk_info map;
};

struct rtw89_btc_bt_ver_info {
	u32 fw_coex; /* match with which coex_ver */
	u32 fw;
};

struct rtw89_btc_bool_sta_chg {
	u32 now: 1;
	u32 last: 1;
	u32 remain: 1;
	u32 srvd: 29;
};

struct rtw89_btc_u8_sta_chg {
	u8 now;
	u8 last;
	u8 remain;
	u8 rsvd;
};

struct rtw89_btc_wl_scan_info {
	u8 band[RTW89_PHY_MAX];
	u8 phy_map;
	u8 rsvd;
};

struct rtw89_btc_wl_dbcc_info {
	u8 op_band[RTW89_PHY_MAX]; /* op band in each phy */
	u8 scan_band[RTW89_PHY_MAX]; /* scan band in  each phy */
	u8 real_band[RTW89_PHY_MAX];
	u8 role[RTW89_PHY_MAX]; /* role in each phy */
};

struct rtw89_btc_wl_active_role {
	u8 connected: 1;
	u8 pid: 3;
	u8 phy: 1;
	u8 noa: 1;
	u8 band: 2;

	u8 client_ps: 1;
	u8 bw: 7;

	u8 role;
	u8 ch;

	u16 tx_lvl;
	u16 rx_lvl;
	u16 tx_rate;
	u16 rx_rate;
};

struct rtw89_btc_wl_active_role_v1 {
	u8 connected: 1;
	u8 pid: 3;
	u8 phy: 1;
	u8 noa: 1;
	u8 band: 2;

	u8 client_ps: 1;
	u8 bw: 7;

	u8 role;
	u8 ch;

	u16 tx_lvl;
	u16 rx_lvl;
	u16 tx_rate;
	u16 rx_rate;

	u32 noa_duration; /* ms */
};

struct rtw89_btc_wl_active_role_v2 {
	u8 connected: 1;
	u8 pid: 3;
	u8 phy: 1;
	u8 noa: 1;
	u8 band: 2;

	u8 client_ps: 1;
	u8 bw: 7;

	u8 role;
	u8 ch;

	u32 noa_duration; /* ms */
};

struct rtw89_btc_wl_active_role_v7 {
	u8 connected;
	u8 pid;
	u8 phy;
	u8 noa;

	u8 band;
	u8 client_ps;
	u8 bw;
	u8 role;

	u8 ch;
	u8 noa_dur;
	u8 client_cnt;
	u8 rsvd2;
} __packed;

struct rtw89_btc_wl_role_info_bpos {
	u16 none: 1;
	u16 station: 1;
	u16 ap: 1;
	u16 vap: 1;
	u16 adhoc: 1;
	u16 adhoc_master: 1;
	u16 mesh: 1;
	u16 moniter: 1;
	u16 p2p_device: 1;
	u16 p2p_gc: 1;
	u16 p2p_go: 1;
	u16 nan: 1;
};

struct rtw89_btc_wl_scc_ctrl {
	u8 null_role1;
	u8 null_role2;
	u8 ebt_null; /* if tx null at EBT slot */
};

union rtw89_btc_wl_role_info_map {
	u16 val;
	struct rtw89_btc_wl_role_info_bpos role;
};

struct rtw89_btc_wl_role_info { /* struct size must be n*4 bytes */
	u8 connect_cnt;
	u8 link_mode;
	union rtw89_btc_wl_role_info_map role_map;
	struct rtw89_btc_wl_active_role active_role[RTW89_PORT_NUM];
};

struct rtw89_btc_wl_role_info_v1 { /* struct size must be n*4 bytes */
	u8 connect_cnt;
	u8 link_mode;
	union rtw89_btc_wl_role_info_map role_map;
	struct rtw89_btc_wl_active_role_v1 active_role_v1[RTW89_PORT_NUM];
	u32 mrole_type; /* btc_wl_mrole_type */
	u32 mrole_noa_duration; /* ms */

	u32 dbcc_en: 1;
	u32 dbcc_chg: 1;
	u32 dbcc_2g_phy: 2; /* which phy operate in 2G, HW_PHY_0 or HW_PHY_1 */
	u32 link_mode_chg: 1;
	u32 rsvd: 27;
};

struct rtw89_btc_wl_role_info_v2 { /* struct size must be n*4 bytes */
	u8 connect_cnt;
	u8 link_mode;
	union rtw89_btc_wl_role_info_map role_map;
	struct rtw89_btc_wl_active_role_v2 active_role_v2[RTW89_PORT_NUM];
	u32 mrole_type; /* btc_wl_mrole_type */
	u32 mrole_noa_duration; /* ms */

	u32 dbcc_en: 1;
	u32 dbcc_chg: 1;
	u32 dbcc_2g_phy: 2; /* which phy operate in 2G, HW_PHY_0 or HW_PHY_1 */
	u32 link_mode_chg: 1;
	u32 rsvd: 27;
};

struct rtw89_btc_wl_rlink { /* H2C info, struct size must be n*4 bytes */
	u8 connected;
	u8 pid;
	u8 phy;
	u8 noa;

	u8 rf_band; /* enum band_type RF band: 2.4G/5G/6G */
	u8 active; /* 0:rlink is under doze */
	u8 bw; /* enum channel_width */
	u8 role; /*enum role_type */

	u8 ch;
	u8 noa_dur; /* ms */
	u8 client_cnt; /* for Role = P2P-Go/AP */
	u8 mode; /* wifi protocol */
} __packed;

#define RTW89_BE_BTC_WL_MAX_ROLE_NUMBER 6
struct rtw89_btc_wl_role_info_v7 { /* struct size must be n*4 bytes */
	u8 connect_cnt;
	u8 link_mode;
	u8 link_mode_chg;
	u8 p2p_2g;

	struct rtw89_btc_wl_active_role_v7 active_role[RTW89_BE_BTC_WL_MAX_ROLE_NUMBER];

	u32 role_map;
	u32 mrole_type; /* btc_wl_mrole_type */
	u32 mrole_noa_duration; /* ms */
	u32 dbcc_en;
	u32 dbcc_chg;
	u32 dbcc_2g_phy; /* which phy operate in 2G, HW_PHY_0 or HW_PHY_1 */
} __packed;

struct rtw89_btc_wl_role_info_v8 { /* H2C info, struct size must be n*4 bytes */
	u8 connect_cnt;
	u8 link_mode;
	u8 link_mode_chg;
	u8 p2p_2g;

	u8 pta_req_band;
	u8 dbcc_en; /* 1+1 and 2.4G-included */
	u8 dbcc_chg;
	u8 dbcc_2g_phy; /* which phy operate in 2G, HW_PHY_0 or HW_PHY_1 */

	struct rtw89_btc_wl_rlink rlink[RTW89_BE_BTC_WL_MAX_ROLE_NUMBER][RTW89_MAC_NUM];

	u32 role_map;
	u32 mrole_type; /* btc_wl_mrole_type */
	u32 mrole_noa_duration; /* ms */
} __packed;

struct rtw89_btc_wl_ver_info {
	u32 fw_coex; /* match with which coex_ver */
	u32 fw;
	u32 mac;
	u32 bb;
	u32 rf;
};

struct rtw89_btc_wl_afh_info {
	u8 en;
	u8 ch;
	u8 bw;
	u8 rsvd;
} __packed;

struct rtw89_btc_wl_rfk_info {
	u32 state: 2;
	u32 path_map: 4;
	u32 phy_map: 2;
	u32 band: 2;
	u32 type: 8;
	u32 rsvd: 14;

	u32 start_time;
	u32 proc_time;
};

struct rtw89_btc_bt_smap {
	u32 connect: 1;
	u32 ble_connect: 1;
	u32 acl_busy: 1;
	u32 sco_busy: 1;
	u32 mesh_busy: 1;
	u32 inq_pag: 1;
};

union rtw89_btc_bt_state_map {
	u32 val;
	struct rtw89_btc_bt_smap map;
};

#define BTC_BT_RSSI_THMAX 4
#define BTC_BT_AFH_GROUP 12
#define BTC_BT_AFH_LE_GROUP 5

struct rtw89_btc_bt_link_info {
	struct rtw89_btc_u8_sta_chg profile_cnt;
	struct rtw89_btc_bool_sta_chg multi_link;
	struct rtw89_btc_bool_sta_chg relink;
	struct rtw89_btc_bt_hfp_desc hfp_desc;
	struct rtw89_btc_bt_hid_desc hid_desc;
	struct rtw89_btc_bt_a2dp_desc a2dp_desc;
	struct rtw89_btc_bt_pan_desc pan_desc;
	union rtw89_btc_bt_state_map status;

	u8 sut_pwr_level[BTC_PROFILE_MAX];
	u8 golden_rx_shift[BTC_PROFILE_MAX];
	u8 rssi_state[BTC_BT_RSSI_THMAX];
	u8 afh_map[BTC_BT_AFH_GROUP];
	u8 afh_map_le[BTC_BT_AFH_LE_GROUP];

	u32 role_sw: 1;
	u32 slave_role: 1;
	u32 afh_update: 1;
	u32 cqddr: 1;
	u32 rssi: 8;
	u32 tx_3m: 1;
	u32 rsvd: 19;
};

struct rtw89_btc_3rdcx_info {
	u8 type;   /* 0: none, 1:zigbee, 2:LTE  */
	u8 hw_coex;
	u16 rsvd;
};

struct rtw89_btc_dm_emap {
	u32 init: 1;
	u32 pta_owner: 1;
	u32 wl_rfk_timeout: 1;
	u32 bt_rfk_timeout: 1;
	u32 wl_fw_hang: 1;
	u32 cycle_hang: 1;
	u32 w1_hang: 1;
	u32 b1_hang: 1;
	u32 tdma_no_sync: 1;
	u32 slot_no_sync: 1;
	u32 wl_slot_drift: 1;
	u32 bt_slot_drift: 1;
	u32 role_num_mismatch: 1;
	u32 null1_tx_late: 1;
	u32 bt_afh_conflict: 1;
	u32 bt_leafh_conflict: 1;
	u32 bt_slot_flood: 1;
	u32 wl_e2g_hang: 1;
	u32 wl_ver_mismatch: 1;
	u32 bt_ver_mismatch: 1;
	u32 rfe_type0: 1;
	u32 h2c_buffer_over: 1;
	u32 bt_tx_hang: 1; /* for SNR too low bug, BT has no Tx req*/
	u32 wl_no_sta_ntfy: 1;

	u32 h2c_bmap_mismatch: 1;
	u32 c2h_bmap_mismatch: 1;
	u32 h2c_struct_invalid: 1;
	u32 c2h_struct_invalid: 1;
	u32 h2c_c2h_buffer_mismatch: 1;
};

union rtw89_btc_dm_error_map {
	u32 val;
	struct rtw89_btc_dm_emap map;
};

struct rtw89_btc_rf_para {
	u32 tx_pwr_freerun;
	u32 rx_gain_freerun;
	u32 tx_pwr_perpkt;
	u32 rx_gain_perpkt;
};

struct rtw89_btc_wl_nhm {
	u8 instant_wl_nhm_dbm;
	u8 instant_wl_nhm_per_mhz;
	u16 valid_record_times;
	s8 record_pwr[16];
	u8 record_ratio[16];
	s8 pwr; /* dbm_per_MHz  */
	u8 ratio;
	u8 current_status;
	u8 refresh;
	bool start_flag;
	s8 pwr_max;
	s8 pwr_min;
};

struct rtw89_btc_wl_info {
	struct rtw89_btc_wl_link_info link_info[RTW89_PORT_NUM];
	struct rtw89_btc_wl_link_info rlink_info[RTW89_BE_BTC_WL_MAX_ROLE_NUMBER][RTW89_MAC_NUM];
	struct rtw89_btc_wl_rfk_info rfk_info;
	struct rtw89_btc_wl_ver_info  ver_info;
	struct rtw89_btc_wl_afh_info afh_info;
	struct rtw89_btc_wl_role_info role_info;
	struct rtw89_btc_wl_role_info_v1 role_info_v1;
	struct rtw89_btc_wl_role_info_v2 role_info_v2;
	struct rtw89_btc_wl_role_info_v7 role_info_v7;
	struct rtw89_btc_wl_role_info_v8 role_info_v8;
	struct rtw89_btc_wl_scan_info scan_info;
	struct rtw89_btc_wl_dbcc_info dbcc_info;
	struct rtw89_btc_rf_para rf_para;
	struct rtw89_btc_wl_nhm nhm;
	union rtw89_btc_wl_state_map status;

	u8 port_id[RTW89_WIFI_ROLE_MLME_MAX];
	u8 rssi_level;
	u8 cn_report;
	u8 coex_mode;
	u8 pta_req_mac;
	u8 bt_polut_type[RTW89_PHY_MAX]; /* BT polluted WL-Tx type for phy0/1  */

	bool is_5g_hi_channel;
	bool pta_reg_mac_chg;
	bool bg_mode;
	bool he_mode;
	bool scbd_change;
	bool fw_ver_mismatch;
	bool client_cnt_inc_2g;
	u32 scbd;
};

struct rtw89_btc_module {
	struct rtw89_btc_ant_info ant;
	u8 rfe_type;
	u8 cv;

	u8 bt_solo: 1;
	u8 bt_pos: 1;
	u8 switch_type: 1;
	u8 wa_type: 3;

	u8 kt_ver_adie;
};

struct rtw89_btc_module_v7 {
	u8 rfe_type;
	u8 kt_ver;
	u8 bt_solo;
	u8 bt_pos; /* wl-end view: get from efuse, must compare bt.btg_type*/

	u8 switch_type; /* WL/BT switch type: 0: internal, 1: external */
	u8 wa_type; /* WA type: 0:none, 1: 51B 5G_Hi-Ch_Rx */
	u8 kt_ver_adie;
	u8 rsvd;

	struct rtw89_btc_ant_info_v7 ant;
} __packed;

union rtw89_btc_module_info {
	struct rtw89_btc_module md;
	struct rtw89_btc_module_v7 md_v7;
};

#define RTW89_BTC_DM_MAXSTEP 30
#define RTW89_BTC_DM_CNT_MAX (RTW89_BTC_DM_MAXSTEP * 8)

struct rtw89_btc_dm_step {
	u16 step[RTW89_BTC_DM_MAXSTEP];
	u8 step_pos;
	bool step_ov;
};

struct rtw89_btc_init_info {
	struct rtw89_btc_module module;
	u8 wl_guard_ch;

	u8 wl_only: 1;
	u8 wl_init_ok: 1;
	u8 dbcc_en: 1;
	u8 cx_other: 1;
	u8 bt_only: 1;

	u16 rsvd;
};

struct rtw89_btc_init_info_v7 {
	u8 wl_guard_ch;
	u8 wl_only;
	u8 wl_init_ok;
	u8 rsvd3;

	u8 cx_other;
	u8 bt_only;
	u8 pta_mode;
	u8 pta_direction;

	struct rtw89_btc_module_v7 module;
} __packed;

union rtw89_btc_init_info_u {
	struct rtw89_btc_init_info init;
	struct rtw89_btc_init_info_v7 init_v7;
};

struct rtw89_btc_wl_tx_limit_para {
	u16 enable;
	u32 tx_time;	/* unit: us */
	u16 tx_retry;
};

enum rtw89_btc_bt_scan_type {
	BTC_SCAN_INQ	= 0,
	BTC_SCAN_PAGE,
	BTC_SCAN_BLE,
	BTC_SCAN_INIT,
	BTC_SCAN_TV,
	BTC_SCAN_ADV,
	BTC_SCAN_MAX1,
};

enum rtw89_btc_ble_scan_type {
	CXSCAN_BG = 0,
	CXSCAN_INIT,
	CXSCAN_LE,
	CXSCAN_MAX
};

#define RTW89_BTC_BTC_SCAN_V1_FLAG_ENABLE BIT(0)
#define RTW89_BTC_BTC_SCAN_V1_FLAG_INTERLACE BIT(1)

struct rtw89_btc_bt_scan_info_v1 {
	__le16 win;
	__le16 intvl;
	__le32 flags;
} __packed;

struct rtw89_btc_bt_scan_info_v2 {
	__le16 win;
	__le16 intvl;
} __packed;

struct rtw89_btc_fbtc_btscan_v1 {
	u8 fver; /* btc_ver::fcxbtscan */
	u8 rsvd;
	__le16 rsvd2;
	struct rtw89_btc_bt_scan_info_v1 scan[BTC_SCAN_MAX1];
} __packed;

struct rtw89_btc_fbtc_btscan_v2 {
	u8 fver; /* btc_ver::fcxbtscan */
	u8 type;
	__le16 rsvd2;
	struct rtw89_btc_bt_scan_info_v2 para[CXSCAN_MAX];
} __packed;

struct rtw89_btc_fbtc_btscan_v7 {
	u8 fver; /* btc_ver::fcxbtscan */
	u8 type;
	u8 rsvd0;
	u8 rsvd1;
	struct rtw89_btc_bt_scan_info_v2 para[CXSCAN_MAX];
} __packed;

union rtw89_btc_fbtc_btscan {
	struct rtw89_btc_fbtc_btscan_v1 v1;
	struct rtw89_btc_fbtc_btscan_v2 v2;
	struct rtw89_btc_fbtc_btscan_v7 v7;
};

struct rtw89_btc_bt_info {
	struct rtw89_btc_bt_link_info link_info;
	struct rtw89_btc_bt_scan_info_v1 scan_info_v1[BTC_SCAN_MAX1];
	struct rtw89_btc_bt_scan_info_v2 scan_info_v2[CXSCAN_MAX];
	struct rtw89_btc_bt_ver_info ver_info;
	struct rtw89_btc_bool_sta_chg enable;
	struct rtw89_btc_bool_sta_chg inq_pag;
	struct rtw89_btc_rf_para rf_para;
	union rtw89_btc_bt_rfk_info_map rfk_info;

	u8 raw_info[BTC_BTINFO_MAX]; /* raw bt info from mailbox */
	u8 rssi_level;

	u32 scbd;
	u32 feature;

	u32 mbx_avl: 1;
	u32 whql_test: 1;
	u32 igno_wl: 1;
	u32 reinit: 1;
	u32 ble_scan_en: 1;
	u32 btg_type: 1;
	u32 inq: 1;
	u32 pag: 1;
	u32 run_patch_code: 1;
	u32 hi_lna_rx: 1;
	u32 scan_rx_low_pri: 1;
	u32 scan_info_update: 1;
	u32 lna_constrain: 3;
	u32 rsvd: 17;
};

struct rtw89_btc_cx {
	struct rtw89_btc_wl_info wl;
	struct rtw89_btc_bt_info bt;
	struct rtw89_btc_3rdcx_info other;
	u32 state_map;
	u32 cnt_bt[BTC_BCNT_NUM];
	u32 cnt_wl[BTC_WCNT_NUM];
};

struct rtw89_btc_fbtc_tdma {
	u8 type; /* btc_ver::fcxtdma */
	u8 rxflctrl;
	u8 txpause;
	u8 wtgle_n;
	u8 leak_n;
	u8 ext_ctrl;
	u8 rxflctrl_role;
	u8 option_ctrl;
} __packed;

struct rtw89_btc_fbtc_tdma_v3 {
	u8 fver; /* btc_ver::fcxtdma */
	u8 rsvd;
	__le16 rsvd1;
	struct rtw89_btc_fbtc_tdma tdma;
} __packed;

union rtw89_btc_fbtc_tdma_le32 {
	struct rtw89_btc_fbtc_tdma v1;
	struct rtw89_btc_fbtc_tdma_v3 v3;
};

#define CXMREG_MAX 30
#define CXMREG_MAX_V2 20
#define FCXMAX_STEP 255 /*STEP trace record cnt, Max:65535, default:255*/
#define BTC_CYCLE_SLOT_MAX 48 /* must be even number, non-zero */

enum rtw89_btc_bt_sta_counter {
	BTC_BCNT_RFK_REQ = 0,
	BTC_BCNT_RFK_GO = 1,
	BTC_BCNT_RFK_REJECT = 2,
	BTC_BCNT_RFK_FAIL = 3,
	BTC_BCNT_RFK_TIMEOUT = 4,
	BTC_BCNT_HI_TX = 5,
	BTC_BCNT_HI_RX = 6,
	BTC_BCNT_LO_TX = 7,
	BTC_BCNT_LO_RX = 8,
	BTC_BCNT_POLLUTED = 9,
	BTC_BCNT_STA_MAX
};

enum rtw89_btc_bt_sta_counter_v105 {
	BTC_BCNT_RFK_REQ_V105 = 0,
	BTC_BCNT_HI_TX_V105 = 1,
	BTC_BCNT_HI_RX_V105 = 2,
	BTC_BCNT_LO_TX_V105 = 3,
	BTC_BCNT_LO_RX_V105 = 4,
	BTC_BCNT_POLLUTED_V105 = 5,
	BTC_BCNT_STA_MAX_V105
};

struct rtw89_btc_fbtc_rpt_ctrl_v1 {
	u16 fver; /* btc_ver::fcxbtcrpt */
	u16 rpt_cnt; /* tmr counters */
	u32 wl_fw_coex_ver; /* match which driver's coex version */
	u32 wl_fw_cx_offload;
	u32 wl_fw_ver;
	u32 rpt_enable;
	u32 rpt_para; /* ms */
	u32 mb_send_fail_cnt; /* fw send mailbox fail counter */
	u32 mb_send_ok_cnt; /* fw send mailbox ok counter */
	u32 mb_recv_cnt; /* fw recv mailbox counter */
	u32 mb_a2dp_empty_cnt; /* a2dp empty count */
	u32 mb_a2dp_flct_cnt; /* a2dp empty flow control counter */
	u32 mb_a2dp_full_cnt; /* a2dp empty full counter */
	u32 bt_rfk_cnt[BTC_BCNT_HI_TX];
	u32 c2h_cnt; /* fw send c2h counter  */
	u32 h2c_cnt; /* fw recv h2c counter */
} __packed;

struct rtw89_btc_fbtc_rpt_ctrl_info {
	__le32 cnt; /* fw report counter */
	__le32 en; /* report map */
	__le32 para; /* not used */

	__le32 cnt_c2h; /* fw send c2h counter  */
	__le32 cnt_h2c; /* fw recv h2c counter */
	__le32 len_c2h; /* The total length of the last C2H  */

	__le32 cnt_aoac_rf_on;  /* rf-on counter for aoac switch notify */
	__le32 cnt_aoac_rf_off; /* rf-off counter for aoac switch notify */
} __packed;

struct rtw89_btc_fbtc_rpt_ctrl_info_v5 {
	__le32 cx_ver; /* match which driver's coex version */
	__le32 fw_ver;
	__le32 en; /* report map */

	__le16 cnt; /* fw report counter */
	__le16 cnt_c2h; /* fw send c2h counter  */
	__le16 cnt_h2c; /* fw recv h2c counter */
	__le16 len_c2h; /* The total length of the last C2H  */

	__le16 cnt_aoac_rf_on;  /* rf-on counter for aoac switch notify */
	__le16 cnt_aoac_rf_off; /* rf-off counter for aoac switch notify */
} __packed;

struct rtw89_btc_fbtc_rpt_ctrl_info_v8 {
	__le16 cnt; /* fw report counter */
	__le16 cnt_c2h; /* fw send c2h counter  */
	__le16 cnt_h2c; /* fw recv h2c counter */
	__le16 len_c2h; /* The total length of the last C2H  */

	__le16 cnt_aoac_rf_on;  /* rf-on counter for aoac switch notify */
	__le16 cnt_aoac_rf_off; /* rf-off counter for aoac switch notify */

	__le32 cx_ver; /* match which driver's coex version */
	__le32 fw_ver;
	__le32 en; /* report map */
} __packed;

struct rtw89_btc_fbtc_rpt_ctrl_wl_fw_info {
	__le32 cx_ver; /* match which driver's coex version */
	__le32 cx_offload;
	__le32 fw_ver;
} __packed;

struct rtw89_btc_fbtc_rpt_ctrl_a2dp_empty {
	__le32 cnt_empty; /* a2dp empty count */
	__le32 cnt_flowctrl; /* a2dp empty flow control counter */
	__le32 cnt_tx;
	__le32 cnt_ack;
	__le32 cnt_nack;
} __packed;

struct rtw89_btc_fbtc_rpt_ctrl_bt_mailbox {
	__le32 cnt_send_ok; /* fw send mailbox ok counter */
	__le32 cnt_send_fail; /* fw send mailbox fail counter */
	__le32 cnt_recv; /* fw recv mailbox counter */
	struct rtw89_btc_fbtc_rpt_ctrl_a2dp_empty a2dp;
} __packed;

struct rtw89_btc_fbtc_rpt_ctrl_v4 {
	u8 fver;
	u8 rsvd;
	__le16 rsvd1;
	struct rtw89_btc_fbtc_rpt_ctrl_info rpt_info;
	struct rtw89_btc_fbtc_rpt_ctrl_wl_fw_info wl_fw_info;
	struct rtw89_btc_fbtc_rpt_ctrl_bt_mailbox bt_mbx_info;
	__le32 bt_cnt[BTC_BCNT_STA_MAX];
	struct rtw89_mac_ax_gnt gnt_val[RTW89_PHY_MAX];
} __packed;

struct rtw89_btc_fbtc_rpt_ctrl_v5 {
	u8 fver;
	u8 rsvd;
	__le16 rsvd1;

	u8 gnt_val[RTW89_PHY_MAX][4];
	__le16 bt_cnt[BTC_BCNT_STA_MAX];

	struct rtw89_btc_fbtc_rpt_ctrl_info_v5 rpt_info;
	struct rtw89_btc_fbtc_rpt_ctrl_bt_mailbox bt_mbx_info;
} __packed;

struct rtw89_btc_fbtc_rpt_ctrl_v105 {
	u8 fver;
	u8 rsvd;
	__le16 rsvd1;

	u8 gnt_val[RTW89_PHY_MAX][4];
	__le16 bt_cnt[BTC_BCNT_STA_MAX_V105];

	struct rtw89_btc_fbtc_rpt_ctrl_info_v5 rpt_info;
	struct rtw89_btc_fbtc_rpt_ctrl_bt_mailbox bt_mbx_info;
} __packed;

struct rtw89_btc_fbtc_rpt_ctrl_v7 {
	u8 fver;
	u8 rsvd0;
	u8 rsvd1;
	u8 rsvd2;

	u8 gnt_val[RTW89_PHY_MAX][4];
	__le16 bt_cnt[BTC_BCNT_STA_MAX_V105];

	struct rtw89_btc_fbtc_rpt_ctrl_info_v8 rpt_info;
	struct rtw89_btc_fbtc_rpt_ctrl_bt_mailbox bt_mbx_info;
} __packed;

struct rtw89_btc_fbtc_rpt_ctrl_v8 {
	u8 fver;
	u8 rsvd0;
	u8 rpt_len_max_l; /* BTC_RPT_MAX bit0~7 */
	u8 rpt_len_max_h; /* BTC_RPT_MAX bit8~15 */

	u8 gnt_val[RTW89_PHY_MAX][4];
	__le16 bt_cnt[BTC_BCNT_STA_MAX_V105];

	struct rtw89_btc_fbtc_rpt_ctrl_info_v8 rpt_info;
	struct rtw89_btc_fbtc_rpt_ctrl_bt_mailbox bt_mbx_info;
} __packed;

union rtw89_btc_fbtc_rpt_ctrl_ver_info {
	struct rtw89_btc_fbtc_rpt_ctrl_v1 v1;
	struct rtw89_btc_fbtc_rpt_ctrl_v4 v4;
	struct rtw89_btc_fbtc_rpt_ctrl_v5 v5;
	struct rtw89_btc_fbtc_rpt_ctrl_v105 v105;
	struct rtw89_btc_fbtc_rpt_ctrl_v7 v7;
	struct rtw89_btc_fbtc_rpt_ctrl_v8 v8;
};

enum rtw89_fbtc_ext_ctrl_type {
	CXECTL_OFF = 0x0, /* tdma off */
	CXECTL_B2 = 0x1, /* allow B2 (beacon-early) */
	CXECTL_EXT = 0x2,
	CXECTL_MAX
};

union rtw89_btc_fbtc_rxflct {
	u8 val;
	u8 type: 3;
	u8 tgln_n: 5;
};

enum rtw89_btc_cxst_state {
	CXST_OFF = 0x0,
	CXST_B2W = 0x1,
	CXST_W1 = 0x2,
	CXST_W2 = 0x3,
	CXST_W2B = 0x4,
	CXST_B1 = 0x5,
	CXST_B2 = 0x6,
	CXST_B3 = 0x7,
	CXST_B4 = 0x8,
	CXST_LK = 0x9,
	CXST_BLK = 0xa,
	CXST_E2G = 0xb,
	CXST_E5G = 0xc,
	CXST_EBT = 0xd,
	CXST_ENULL = 0xe,
	CXST_WLK = 0xf,
	CXST_W1FDD = 0x10,
	CXST_B1FDD = 0x11,
	CXST_MAX = 0x12,
};

enum rtw89_btc_cxevnt {
	CXEVNT_TDMA_ENTRY = 0x0,
	CXEVNT_WL_TMR,
	CXEVNT_B1_TMR,
	CXEVNT_B2_TMR,
	CXEVNT_B3_TMR,
	CXEVNT_B4_TMR,
	CXEVNT_W2B_TMR,
	CXEVNT_B2W_TMR,
	CXEVNT_BCN_EARLY,
	CXEVNT_A2DP_EMPTY,
	CXEVNT_LK_END,
	CXEVNT_RX_ISR,
	CXEVNT_RX_FC0,
	CXEVNT_RX_FC1,
	CXEVNT_BT_RELINK,
	CXEVNT_BT_RETRY,
	CXEVNT_E2G,
	CXEVNT_E5G,
	CXEVNT_EBT,
	CXEVNT_ENULL,
	CXEVNT_DRV_WLK,
	CXEVNT_BCN_OK,
	CXEVNT_BT_CHANGE,
	CXEVNT_EBT_EXTEND,
	CXEVNT_E2G_NULL1,
	CXEVNT_B1FDD_TMR,
	CXEVNT_MAX
};

enum {
	CXBCN_ALL = 0x0,
	CXBCN_ALL_OK,
	CXBCN_BT_SLOT,
	CXBCN_BT_OK,
	CXBCN_MAX
};

enum btc_slot_type {
	SLOT_MIX = 0x0, /* accept BT Lower-Pri Tx/Rx request 0x778 = 1 */
	SLOT_ISO = 0x1, /* no accept BT Lower-Pri Tx/Rx request 0x778 = d*/
	CXSTYPE_NUM,
};

enum { /* TIME */
	CXT_BT = 0x0,
	CXT_WL = 0x1,
	CXT_MAX
};

enum { /* TIME-A2DP */
	CXT_FLCTRL_OFF = 0x0,
	CXT_FLCTRL_ON = 0x1,
	CXT_FLCTRL_MAX
};

enum { /* STEP TYPE */
	CXSTEP_NONE = 0x0,
	CXSTEP_EVNT = 0x1,
	CXSTEP_SLOT = 0x2,
	CXSTEP_MAX,
};

enum rtw89_btc_afh_map_type { /*AFH MAP TYPE */
	RPT_BT_AFH_SEQ_LEGACY = 0x10,
	RPT_BT_AFH_SEQ_LE = 0x20
};

#define BTC_DBG_MAX1  32
struct rtw89_btc_fbtc_gpio_dbg_v1 {
	u8 fver; /* btc_ver::fcxgpiodbg */
	u8 rsvd;
	__le16 rsvd2;
	__le32 en_map; /* which debug signal (see btc_wl_gpio_debug) is enable */
	__le32 pre_state; /* the debug signal is 1 or 0  */
	u8 gpio_map[BTC_DBG_MAX1]; /*the debug signals to GPIO-Position */
} __packed;

struct rtw89_btc_fbtc_gpio_dbg_v7 {
	u8 fver;
	u8 rsvd0;
	u8 rsvd1;
	u8 rsvd2;

	u8 gpio_map[BTC_DBG_MAX1];

	__le32 en_map;
	__le32 pre_state;
} __packed;

union rtw89_btc_fbtc_gpio_dbg {
	struct rtw89_btc_fbtc_gpio_dbg_v1 v1;
	struct rtw89_btc_fbtc_gpio_dbg_v7 v7;
};

struct rtw89_btc_fbtc_mreg_val_v1 {
	u8 fver; /* btc_ver::fcxmreg */
	u8 reg_num;
	__le16 rsvd;
	__le32 mreg_val[CXMREG_MAX];
} __packed;

struct rtw89_btc_fbtc_mreg_val_v2 {
	u8 fver; /* btc_ver::fcxmreg */
	u8 reg_num;
	__le16 rsvd;
	__le32 mreg_val[CXMREG_MAX_V2];
} __packed;

struct rtw89_btc_fbtc_mreg_val_v7 {
	u8 fver;
	u8 reg_num;
	u8 rsvd0;
	u8 rsvd1;
	__le32 mreg_val[CXMREG_MAX_V2];
} __packed;

union rtw89_btc_fbtc_mreg_val {
	struct rtw89_btc_fbtc_mreg_val_v1 v1;
	struct rtw89_btc_fbtc_mreg_val_v2 v2;
	struct rtw89_btc_fbtc_mreg_val_v7 v7;
};

#define RTW89_DEF_FBTC_MREG(__type, __bytes, __offset) \
	{ .type = cpu_to_le16(__type), .bytes = cpu_to_le16(__bytes), \
	  .offset = cpu_to_le32(__offset), }

struct rtw89_btc_fbtc_mreg {
	__le16 type;
	__le16 bytes;
	__le32 offset;
} __packed;

struct rtw89_btc_fbtc_slot {
	__le16 dur;
	__le32 cxtbl;
	__le16 cxtype;
} __packed;

struct rtw89_btc_fbtc_slots {
	u8 fver; /* btc_ver::fcxslots */
	u8 tbl_num;
	__le16 rsvd;
	__le32 update_map;
	struct rtw89_btc_fbtc_slot slot[CXST_MAX];
} __packed;

struct rtw89_btc_fbtc_slot_v7 {
	__le16 dur; /* slot duration */
	__le16 cxtype;
	__le32 cxtbl;
} __packed;

struct rtw89_btc_fbtc_slot_u16 {
	__le16 dur; /* slot duration */
	__le16 cxtype;
	__le16 cxtbl_l16; /* coex table [15:0] */
	__le16 cxtbl_h16; /* coex table [31:16] */
} __packed;

struct rtw89_btc_fbtc_1slot_v7 {
	u8 fver;
	u8 sid; /* slot id */
	__le16 rsvd;
	struct rtw89_btc_fbtc_slot_v7 slot;
} __packed;

struct rtw89_btc_fbtc_slots_v7 {
	u8 fver;
	u8 slot_cnt;
	u8 rsvd0;
	u8 rsvd1;
	struct rtw89_btc_fbtc_slot_u16 slot[CXST_MAX];
	__le32 update_map;
} __packed;

union rtw89_btc_fbtc_slots_info {
	struct rtw89_btc_fbtc_slots v1;
	struct rtw89_btc_fbtc_slots_v7 v7;
} __packed;

struct rtw89_btc_fbtc_step {
	u8 type;
	u8 val;
	__le16 difft;
} __packed;

struct rtw89_btc_fbtc_steps_v2 {
	u8 fver; /* btc_ver::fcxstep */
	u8 rsvd;
	__le16 cnt;
	__le16 pos_old;
	__le16 pos_new;
	struct rtw89_btc_fbtc_step step[FCXMAX_STEP];
} __packed;

struct rtw89_btc_fbtc_steps_v3 {
	u8 fver;
	u8 en;
	__le16 rsvd;
	__le32 cnt;
	struct rtw89_btc_fbtc_step step[FCXMAX_STEP];
} __packed;

union rtw89_btc_fbtc_steps_info {
	struct rtw89_btc_fbtc_steps_v2 v2;
	struct rtw89_btc_fbtc_steps_v3 v3;
};

struct rtw89_btc_fbtc_cysta_v2 { /* statistics for cycles */
	u8 fver; /* btc_ver::fcxcysta */
	u8 rsvd;
	__le16 cycles; /* total cycle number */
	__le16 cycles_a2dp[CXT_FLCTRL_MAX];
	__le16 a2dpept; /* a2dp empty cnt */
	__le16 a2dpeptto; /* a2dp empty timeout cnt*/
	__le16 tavg_cycle[CXT_MAX]; /* avg wl/bt cycle time */
	__le16 tmax_cycle[CXT_MAX]; /* max wl/bt cycle time */
	__le16 tmaxdiff_cycle[CXT_MAX]; /* max wl-wl bt-bt cycle diff time */
	__le16 tavg_a2dp[CXT_FLCTRL_MAX]; /* avg a2dp PSTDMA/TDMA time */
	__le16 tmax_a2dp[CXT_FLCTRL_MAX]; /* max a2dp PSTDMA/TDMA time */
	__le16 tavg_a2dpept; /* avg a2dp empty time */
	__le16 tmax_a2dpept; /* max a2dp empty time */
	__le16 tavg_lk; /* avg leak-slot time */
	__le16 tmax_lk; /* max leak-slot time */
	__le32 slot_cnt[CXST_MAX]; /* slot count */
	__le32 bcn_cnt[CXBCN_MAX];
	__le32 leakrx_cnt; /* the rximr occur at leak slot  */
	__le32 collision_cnt; /* counter for event/timer occur at same time */
	__le32 skip_cnt;
	__le32 exception;
	__le32 except_cnt;
	__le16 tslot_cycle[BTC_CYCLE_SLOT_MAX];
} __packed;

struct rtw89_btc_fbtc_fdd_try_info {
	__le16 cycles[CXT_FLCTRL_MAX];
	__le16 tavg[CXT_FLCTRL_MAX]; /* avg try BT-Slot-TDD/BT-slot-FDD time */
	__le16 tmax[CXT_FLCTRL_MAX]; /* max try BT-Slot-TDD/BT-slot-FDD time */
} __packed;

struct rtw89_btc_fbtc_cycle_time_info {
	__le16 tavg[CXT_MAX]; /* avg wl/bt cycle time */
	__le16 tmax[CXT_MAX]; /* max wl/bt cycle time */
	__le16 tmaxdiff[CXT_MAX]; /* max wl-wl bt-bt cycle diff time */
} __packed;

struct rtw89_btc_fbtc_cycle_time_info_v5 {
	__le16 tavg[CXT_MAX]; /* avg wl/bt cycle time */
	__le16 tmax[CXT_MAX]; /* max wl/bt cycle time */
} __packed;

struct rtw89_btc_fbtc_a2dp_trx_stat {
	u8 empty_cnt;
	u8 retry_cnt;
	u8 tx_rate;
	u8 tx_cnt;
	u8 ack_cnt;
	u8 nack_cnt;
	u8 rsvd1;
	u8 rsvd2;
} __packed;

struct rtw89_btc_fbtc_a2dp_trx_stat_v4 {
	u8 empty_cnt;
	u8 retry_cnt;
	u8 tx_rate;
	u8 tx_cnt;
	u8 ack_cnt;
	u8 nack_cnt;
	u8 no_empty_cnt;
	u8 rsvd;
} __packed;

struct rtw89_btc_fbtc_cycle_a2dp_empty_info {
	__le16 cnt; /* a2dp empty cnt */
	__le16 cnt_timeout; /* a2dp empty timeout cnt*/
	__le16 tavg; /* avg a2dp empty time */
	__le16 tmax; /* max a2dp empty time */
} __packed;

struct rtw89_btc_fbtc_cycle_leak_info {
	__le32 cnt_rximr; /* the rximr occur at leak slot  */
	__le16 tavg; /* avg leak-slot time */
	__le16 tmax; /* max leak-slot time */
} __packed;

struct rtw89_btc_fbtc_cycle_leak_info_v7 {
	__le16 tavg;
	__le16 tamx;
	__le32 cnt_rximr;
} __packed;

#define RTW89_BTC_FDDT_PHASE_CYCLE GENMASK(9, 0)
#define RTW89_BTC_FDDT_TRAIN_STEP GENMASK(15, 10)

struct rtw89_btc_fbtc_cycle_fddt_info {
	__le16 train_cycle;
	__le16 tp;

	s8 tx_power; /* absolute Tx power (dBm), 0xff-> no BTC control */
	s8 bt_tx_power; /* decrease Tx power (dB) */
	s8 bt_rx_gain;  /* LNA constrain level */
	u8 no_empty_cnt;

	u8 rssi; /* [7:4] -> bt_rssi_level, [3:0]-> wl_rssi_level */
	u8 cn; /* condition_num */
	u8 train_status; /* [7:4]-> train-state, [3:0]-> train-phase */
	u8 train_result; /* refer to enum btc_fddt_check_map */
} __packed;

#define RTW89_BTC_FDDT_CELL_TRAIN_STATE GENMASK(3, 0)
#define RTW89_BTC_FDDT_CELL_TRAIN_PHASE GENMASK(7, 4)

struct rtw89_btc_fbtc_cycle_fddt_info_v5 {
	__le16 train_cycle;
	__le16 tp;

	s8 tx_power; /* absolute Tx power (dBm), 0xff-> no BTC control */
	s8 bt_tx_power; /* decrease Tx power (dB) */
	s8 bt_rx_gain;  /* LNA constrain level */
	u8 no_empty_cnt;

	u8 rssi; /* [7:4] -> bt_rssi_level, [3:0]-> wl_rssi_level */
	u8 cn; /* condition_num */
	u8 train_status; /* [7:4]-> train-state, [3:0]-> train-phase */
	u8 train_result; /* refer to enum btc_fddt_check_map */
} __packed;

struct rtw89_btc_fbtc_fddt_cell_status {
	s8 wl_tx_pwr;
	s8 bt_tx_pwr;
	s8 bt_rx_gain;
	u8 state_phase; /* [0:3] train state, [4:7] train phase */
} __packed;

struct rtw89_btc_fbtc_cysta_v3 { /* statistics for cycles */
	u8 fver;
	u8 rsvd;
	__le16 cycles; /* total cycle number */
	__le16 slot_step_time[BTC_CYCLE_SLOT_MAX];
	struct rtw89_btc_fbtc_cycle_time_info cycle_time;
	struct rtw89_btc_fbtc_fdd_try_info fdd_try;
	struct rtw89_btc_fbtc_cycle_a2dp_empty_info a2dp_ept;
	struct rtw89_btc_fbtc_a2dp_trx_stat a2dp_trx[BTC_CYCLE_SLOT_MAX];
	struct rtw89_btc_fbtc_cycle_leak_info leak_slot;
	__le32 slot_cnt[CXST_MAX]; /* slot count */
	__le32 bcn_cnt[CXBCN_MAX];
	__le32 collision_cnt; /* counter for event/timer occur at the same time */
	__le32 skip_cnt;
	__le32 except_cnt;
	__le32 except_map;
} __packed;

#define FDD_TRAIN_WL_DIRECTION 2
#define FDD_TRAIN_WL_RSSI_LEVEL 5
#define FDD_TRAIN_BT_RSSI_LEVEL 5

struct rtw89_btc_fbtc_cysta_v4 { /* statistics for cycles */
	u8 fver;
	u8 rsvd;
	u8 collision_cnt; /* counter for event/timer occur at the same time */
	u8 except_cnt;

	__le16 skip_cnt;
	__le16 cycles; /* total cycle number */

	__le16 slot_step_time[BTC_CYCLE_SLOT_MAX]; /* record the wl/bt slot time */
	__le16 slot_cnt[CXST_MAX]; /* slot count */
	__le16 bcn_cnt[CXBCN_MAX];
	struct rtw89_btc_fbtc_cycle_time_info cycle_time;
	struct rtw89_btc_fbtc_cycle_leak_info leak_slot;
	struct rtw89_btc_fbtc_cycle_a2dp_empty_info a2dp_ept;
	struct rtw89_btc_fbtc_a2dp_trx_stat_v4 a2dp_trx[BTC_CYCLE_SLOT_MAX];
	struct rtw89_btc_fbtc_cycle_fddt_info fddt_trx[BTC_CYCLE_SLOT_MAX];
	struct rtw89_btc_fbtc_fddt_cell_status fddt_cells[FDD_TRAIN_WL_DIRECTION]
							 [FDD_TRAIN_WL_RSSI_LEVEL]
							 [FDD_TRAIN_BT_RSSI_LEVEL];
	__le32 except_map;
} __packed;

struct rtw89_btc_fbtc_cysta_v5 { /* statistics for cycles */
	u8 fver;
	u8 rsvd;
	u8 collision_cnt; /* counter for event/timer occur at the same time */
	u8 except_cnt;
	u8 wl_rx_err_ratio[BTC_CYCLE_SLOT_MAX];

	__le16 skip_cnt;
	__le16 cycles; /* total cycle number */

	__le16 slot_step_time[BTC_CYCLE_SLOT_MAX]; /* record the wl/bt slot time */
	__le16 slot_cnt[CXST_MAX]; /* slot count */
	__le16 bcn_cnt[CXBCN_MAX];
	struct rtw89_btc_fbtc_cycle_time_info_v5 cycle_time;
	struct rtw89_btc_fbtc_cycle_leak_info leak_slot;
	struct rtw89_btc_fbtc_cycle_a2dp_empty_info a2dp_ept;
	struct rtw89_btc_fbtc_a2dp_trx_stat_v4 a2dp_trx[BTC_CYCLE_SLOT_MAX];
	struct rtw89_btc_fbtc_cycle_fddt_info_v5 fddt_trx[BTC_CYCLE_SLOT_MAX];
	struct rtw89_btc_fbtc_fddt_cell_status fddt_cells[FDD_TRAIN_WL_DIRECTION]
							 [FDD_TRAIN_WL_RSSI_LEVEL]
							 [FDD_TRAIN_BT_RSSI_LEVEL];
	__le32 except_map;
} __packed;

struct rtw89_btc_fbtc_cysta_v7 { /* statistics for cycles */
	u8 fver;
	u8 rsvd;
	u8 collision_cnt; /* counter for event/timer occur at the same time */
	u8 except_cnt;

	u8 wl_rx_err_ratio[BTC_CYCLE_SLOT_MAX];

	struct rtw89_btc_fbtc_a2dp_trx_stat_v4 a2dp_trx[BTC_CYCLE_SLOT_MAX];

	__le16 skip_cnt;
	__le16 cycles; /* total cycle number */

	__le16 slot_step_time[BTC_CYCLE_SLOT_MAX]; /* record the wl/bt slot time */
	__le16 slot_cnt[CXST_MAX]; /* slot count */
	__le16 bcn_cnt[CXBCN_MAX];

	struct rtw89_btc_fbtc_cycle_time_info_v5 cycle_time;
	struct rtw89_btc_fbtc_cycle_a2dp_empty_info a2dp_ept;
	struct rtw89_btc_fbtc_cycle_leak_info_v7 leak_slot;

	__le32 except_map;
} __packed;

union rtw89_btc_fbtc_cysta_info {
	struct rtw89_btc_fbtc_cysta_v2 v2;
	struct rtw89_btc_fbtc_cysta_v3 v3;
	struct rtw89_btc_fbtc_cysta_v4 v4;
	struct rtw89_btc_fbtc_cysta_v5 v5;
	struct rtw89_btc_fbtc_cysta_v7 v7;
};

struct rtw89_btc_fbtc_cynullsta_v1 { /* cycle null statistics */
	u8 fver; /* btc_ver::fcxnullsta */
	u8 rsvd;
	__le16 rsvd2;
	__le32 max_t[2]; /* max_t for 0:null0/1:null1 */
	__le32 avg_t[2]; /* avg_t for 0:null0/1:null1 */
	__le32 result[2][4]; /* 0:fail, 1:ok, 2:on_time, 3:retry */
} __packed;

struct rtw89_btc_fbtc_cynullsta_v2 { /* cycle null statistics */
	u8 fver; /* btc_ver::fcxnullsta */
	u8 rsvd;
	__le16 rsvd2;
	__le32 max_t[2]; /* max_t for 0:null0/1:null1 */
	__le32 avg_t[2]; /* avg_t for 0:null0/1:null1 */
	__le32 result[2][5]; /* 0:fail, 1:ok, 2:on_time, 3:retry, 4:tx */
} __packed;

struct rtw89_btc_fbtc_cynullsta_v7 { /* cycle null statistics */
	u8 fver;
	u8 rsvd0;
	u8 rsvd1;
	u8 rsvd2;

	__le32 tmax[2];
	__le32 tavg[2];
	__le32 result[2][5];
} __packed;

union rtw89_btc_fbtc_cynullsta_info {
	struct rtw89_btc_fbtc_cynullsta_v1 v1; /* info from fw */
	struct rtw89_btc_fbtc_cynullsta_v2 v2;
	struct rtw89_btc_fbtc_cynullsta_v7 v7;
};

struct rtw89_btc_fbtc_btver_v1 {
	u8 fver; /* btc_ver::fcxbtver */
	u8 rsvd;
	__le16 rsvd2;
	__le32 coex_ver; /*bit[15:8]->shared, bit[7:0]->non-shared */
	__le32 fw_ver;
	__le32 feature;
} __packed;

struct rtw89_btc_fbtc_btver_v7 {
	u8 fver;
	u8 rsvd0;
	u8 rsvd1;
	u8 rsvd2;

	__le32 coex_ver; /*bit[15:8]->shared, bit[7:0]->non-shared */
	__le32 fw_ver;
	__le32 feature;
} __packed;

union rtw89_btc_fbtc_btver {
	struct rtw89_btc_fbtc_btver_v1 v1;
	struct rtw89_btc_fbtc_btver_v7 v7;
} __packed;

struct rtw89_btc_fbtc_btafh {
	u8 fver; /* btc_ver::fcxbtafh */
	u8 rsvd;
	__le16 rsvd2;
	u8 afh_l[4]; /*bit0:2402, bit1: 2403.... bit31:2433 */
	u8 afh_m[4]; /*bit0:2434, bit1: 2435.... bit31:2465 */
	u8 afh_h[4]; /*bit0:2466, bit1:2467......bit14:2480 */
} __packed;

struct rtw89_btc_fbtc_btafh_v2 {
	u8 fver; /* btc_ver::fcxbtafh */
	u8 rsvd;
	u8 rsvd2;
	u8 map_type;
	u8 afh_l[4];
	u8 afh_m[4];
	u8 afh_h[4];
	u8 afh_le_a[4];
	u8 afh_le_b[4];
} __packed;

struct rtw89_btc_fbtc_btafh_v7 {
	u8 fver;
	u8 map_type;
	u8 rsvd0;
	u8 rsvd1;
	u8 afh_l[4]; /*bit0:2402, bit1:2403.... bit31:2433 */
	u8 afh_m[4]; /*bit0:2434, bit1:2435.... bit31:2465 */
	u8 afh_h[4]; /*bit0:2466, bit1:2467.....bit14:2480 */
	u8 afh_le_a[4];
	u8 afh_le_b[4];
} __packed;

struct rtw89_btc_fbtc_btdevinfo {
	u8 fver; /* btc_ver::fcxbtdevinfo */
	u8 rsvd;
	__le16 vendor_id;
	__le32 dev_name; /* only 24 bits valid */
	__le32 flush_time;
} __packed;

#define RTW89_BTC_WL_DEF_TX_PWR GENMASK(7, 0)
struct rtw89_btc_rf_trx_para {
	u32 wl_tx_power; /* absolute Tx power (dBm), 0xff-> no BTC control */
	u32 wl_rx_gain;  /* rx gain table index (TBD.) */
	u8 bt_tx_power; /* decrease Tx power (dB) */
	u8 bt_rx_gain;  /* LNA constrain level */
};

struct rtw89_btc_trx_info {
	u8 tx_lvl;
	u8 rx_lvl;
	u8 wl_rssi;
	u8 bt_rssi;

	s8 tx_power; /* absolute Tx power (dBm), 0xff-> no BTC control */
	s8 rx_gain;  /* rx gain table index (TBD.) */
	s8 bt_tx_power; /* decrease Tx power (dB) */
	s8 bt_rx_gain;  /* LNA constrain level */

	u8 cn; /* condition_num */
	s8 nhm;
	u8 bt_profile;
	u8 rsvd2;

	u16 tx_rate;
	u16 rx_rate;

	u32 tx_tp;
	u32 rx_tp;
	u32 rx_err_ratio;
};

union rtw89_btc_fbtc_slot_u {
	struct rtw89_btc_fbtc_slot v1[CXST_MAX];
	struct rtw89_btc_fbtc_slot_v7 v7[CXST_MAX];
};

struct rtw89_btc_dm {
	union rtw89_btc_fbtc_slot_u slot;
	union rtw89_btc_fbtc_slot_u slot_now;
	struct rtw89_btc_fbtc_tdma tdma;
	struct rtw89_btc_fbtc_tdma tdma_now;
	struct rtw89_mac_ax_coex_gnt gnt;
	union rtw89_btc_init_info_u init_info; /* pass to wl_fw if offload */
	struct rtw89_btc_rf_trx_para rf_trx_para;
	struct rtw89_btc_wl_tx_limit_para wl_tx_limit;
	struct rtw89_btc_dm_step dm_step;
	struct rtw89_btc_wl_scc_ctrl wl_scc;
	struct rtw89_btc_trx_info trx_info;
	union rtw89_btc_dm_error_map error;
	u32 cnt_dm[BTC_DCNT_NUM];
	u32 cnt_notify[BTC_NCNT_NUM];

	u32 update_slot_map;
	u32 set_ant_path;
	u32 e2g_slot_limit;
	u32 e2g_slot_nulltx_time;

	u32 wl_only: 1;
	u32 wl_fw_cx_offload: 1;
	u32 freerun: 1;
	u32 fddt_train: 1;
	u32 wl_ps_ctrl: 2;
	u32 wl_mimo_ps: 1;
	u32 leak_ap: 1;
	u32 noisy_level: 3;
	u32 coex_info_map: 8;
	u32 bt_only: 1;
	u32 wl_btg_rx: 2;
	u32 trx_para_level: 8;
	u32 wl_stb_chg: 1;
	u32 pta_owner: 1;

	u32 tdma_instant_excute: 1;
	u32 wl_btg_rx_rb: 2;

	u16 slot_dur[CXST_MAX];
	u16 bt_slot_flood;

	u8 run_reason;
	u8 run_action;

	u8 wl_pre_agc: 2;
	u8 wl_lna2: 1;
	u8 wl_pre_agc_rb: 2;
	u8 bt_select: 2; /* 0:s0, 1:s1, 2:s0 & s1, refer to enum btc_bt_index */
	u8 slot_req_more: 1;
};

struct rtw89_btc_ctrl {
	u32 manual: 1;
	u32 igno_bt: 1;
	u32 always_freerun: 1;
	u32 trace_step: 16;
	u32 rsvd: 12;
};

struct rtw89_btc_ctrl_v7 {
	u8 manual;
	u8 igno_bt;
	u8 always_freerun;
	u8 rsvd;
} __packed;

union rtw89_btc_ctrl_list {
	struct rtw89_btc_ctrl ctrl;
	struct rtw89_btc_ctrl_v7 ctrl_v7;
};

struct rtw89_btc_dbg {
	/* cmd "rb" */
	bool rb_done;
	u32 rb_val;
};

enum rtw89_btc_btf_fw_event {
	BTF_EVNT_RPT = 0,
	BTF_EVNT_BT_INFO = 1,
	BTF_EVNT_BT_SCBD = 2,
	BTF_EVNT_BT_REG = 3,
	BTF_EVNT_CX_RUNINFO = 4,
	BTF_EVNT_BT_PSD = 5,
	BTF_EVNT_BUF_OVERFLOW,
	BTF_EVNT_C2H_LOOPBACK,
	BTF_EVNT_MAX,
};

enum btf_fw_event_report {
	BTC_RPT_TYPE_CTRL = 0x0,
	BTC_RPT_TYPE_TDMA,
	BTC_RPT_TYPE_SLOT,
	BTC_RPT_TYPE_CYSTA,
	BTC_RPT_TYPE_STEP,
	BTC_RPT_TYPE_NULLSTA,
	BTC_RPT_TYPE_FDDT, /* added by ver->fwevntrptl == 1 */
	BTC_RPT_TYPE_MREG,
	BTC_RPT_TYPE_GPIO_DBG,
	BTC_RPT_TYPE_BT_VER,
	BTC_RPT_TYPE_BT_SCAN,
	BTC_RPT_TYPE_BT_AFH,
	BTC_RPT_TYPE_BT_DEVICE,
	BTC_RPT_TYPE_TEST,
	BTC_RPT_TYPE_MAX = 31,

	__BTC_RPT_TYPE_V0_SAME = BTC_RPT_TYPE_NULLSTA,
	__BTC_RPT_TYPE_V0_MAX = 12,
};

enum rtw_btc_btf_reg_type {
	REG_MAC = 0x0,
	REG_BB = 0x1,
	REG_RF = 0x2,
	REG_BT_RF = 0x3,
	REG_BT_MODEM = 0x4,
	REG_BT_BLUEWIZE = 0x5,
	REG_BT_VENDOR = 0x6,
	REG_BT_LE = 0x7,
	REG_MAX_TYPE,
};

struct rtw89_btc_rpt_cmn_info {
	u32 rx_cnt;
	u32 rx_len;
	u32 req_len; /* expected rsp len */
	u8 req_fver; /* expected rsp fver */
	u8 rsp_fver; /* fver from fw */
	u8 valid;
} __packed;

union rtw89_btc_fbtc_btafh_info {
	struct rtw89_btc_fbtc_btafh v1;
	struct rtw89_btc_fbtc_btafh_v2 v2;
};

struct rtw89_btc_report_ctrl_state {
	struct rtw89_btc_rpt_cmn_info cinfo; /* common info, by driver */
	union rtw89_btc_fbtc_rpt_ctrl_ver_info finfo;
};

struct rtw89_btc_rpt_fbtc_tdma {
	struct rtw89_btc_rpt_cmn_info cinfo; /* common info, by driver */
	union rtw89_btc_fbtc_tdma_le32 finfo;
};

struct rtw89_btc_rpt_fbtc_slots {
	struct rtw89_btc_rpt_cmn_info cinfo; /* common info, by driver */
	union rtw89_btc_fbtc_slots_info finfo; /* info from fw */
};

struct rtw89_btc_rpt_fbtc_cysta {
	struct rtw89_btc_rpt_cmn_info cinfo; /* common info, by driver */
	union rtw89_btc_fbtc_cysta_info finfo;
};

struct rtw89_btc_rpt_fbtc_step {
	struct rtw89_btc_rpt_cmn_info cinfo; /* common info, by driver */
	union rtw89_btc_fbtc_steps_info finfo; /* info from fw */
};

struct rtw89_btc_rpt_fbtc_nullsta {
	struct rtw89_btc_rpt_cmn_info cinfo; /* common info, by driver */
	union rtw89_btc_fbtc_cynullsta_info finfo;
};

struct rtw89_btc_rpt_fbtc_mreg {
	struct rtw89_btc_rpt_cmn_info cinfo; /* common info, by driver */
	union rtw89_btc_fbtc_mreg_val finfo; /* info from fw */
};

struct rtw89_btc_rpt_fbtc_gpio_dbg {
	struct rtw89_btc_rpt_cmn_info cinfo; /* common info, by driver */
	union rtw89_btc_fbtc_gpio_dbg finfo; /* info from fw */
};

struct rtw89_btc_rpt_fbtc_btver {
	struct rtw89_btc_rpt_cmn_info cinfo; /* common info, by driver */
	union rtw89_btc_fbtc_btver finfo; /* info from fw */
};

struct rtw89_btc_rpt_fbtc_btscan {
	struct rtw89_btc_rpt_cmn_info cinfo; /* common info, by driver */
	union rtw89_btc_fbtc_btscan finfo; /* info from fw */
};

struct rtw89_btc_rpt_fbtc_btafh {
	struct rtw89_btc_rpt_cmn_info cinfo; /* common info, by driver */
	union rtw89_btc_fbtc_btafh_info finfo;
};

struct rtw89_btc_rpt_fbtc_btdev {
	struct rtw89_btc_rpt_cmn_info cinfo; /* common info, by driver */
	struct rtw89_btc_fbtc_btdevinfo finfo; /* info from fw */
};

enum rtw89_btc_btfre_type {
	BTFRE_INVALID_INPUT = 0x0, /* invalid input parameters */
	BTFRE_UNDEF_TYPE,
	BTFRE_EXCEPTION,
	BTFRE_MAX,
};

struct rtw89_btc_btf_fwinfo {
	u32 cnt_c2h;
	u32 cnt_h2c;
	u32 cnt_h2c_fail;
	u32 event[BTF_EVNT_MAX];

	u32 err[BTFRE_MAX];
	u32 len_mismch;
	u32 fver_mismch;
	u32 rpt_en_map;

	struct rtw89_btc_report_ctrl_state rpt_ctrl;
	struct rtw89_btc_rpt_fbtc_tdma rpt_fbtc_tdma;
	struct rtw89_btc_rpt_fbtc_slots rpt_fbtc_slots;
	struct rtw89_btc_rpt_fbtc_cysta rpt_fbtc_cysta;
	struct rtw89_btc_rpt_fbtc_step rpt_fbtc_step;
	struct rtw89_btc_rpt_fbtc_nullsta rpt_fbtc_nullsta;
	struct rtw89_btc_rpt_fbtc_mreg rpt_fbtc_mregval;
	struct rtw89_btc_rpt_fbtc_gpio_dbg rpt_fbtc_gpio_dbg;
	struct rtw89_btc_rpt_fbtc_btver rpt_fbtc_btver;
	struct rtw89_btc_rpt_fbtc_btscan rpt_fbtc_btscan;
	struct rtw89_btc_rpt_fbtc_btafh rpt_fbtc_btafh;
	struct rtw89_btc_rpt_fbtc_btdev rpt_fbtc_btdev;
};

struct rtw89_btc_ver {
	enum rtw89_core_chip_id chip_id;
	u32 fw_ver_code;

	u8 fcxbtcrpt;
	u8 fcxtdma;
	u8 fcxslots;
	u8 fcxcysta;
	u8 fcxstep;
	u8 fcxnullsta;
	u8 fcxmreg;
	u8 fcxgpiodbg;
	u8 fcxbtver;
	u8 fcxbtscan;
	u8 fcxbtafh;
	u8 fcxbtdevinfo;
	u8 fwlrole;
	u8 frptmap;
	u8 fcxctrl;
	u8 fcxinit;

	u8 fwevntrptl;
	u8 drvinfo_type;
	u16 info_buf;
	u8 max_role_num;
};

#define RTW89_BTC_POLICY_MAXLEN 512

struct rtw89_btc {
	const struct rtw89_btc_ver *ver;

	struct rtw89_btc_cx cx;
	struct rtw89_btc_dm dm;
	union rtw89_btc_ctrl_list ctrl;
	union rtw89_btc_module_info mdinfo;
	struct rtw89_btc_btf_fwinfo fwinfo;
	struct rtw89_btc_dbg dbg;

	struct work_struct eapol_notify_work;
	struct work_struct arp_notify_work;
	struct work_struct dhcp_notify_work;
	struct work_struct icmp_notify_work;

	u32 bt_req_len;

	u8 policy[RTW89_BTC_POLICY_MAXLEN];
	u8 ant_type;
	u8 btg_pos;
	u16 policy_len;
	u16 policy_type;
	u32 hubmsg_cnt;
	bool bt_req_en;
	bool update_policy_force;
	bool lps;
	bool manual_ctrl;
};

enum rtw89_btc_hmsg {
	RTW89_BTC_HMSG_TMR_EN = 0x0,
	RTW89_BTC_HMSG_BT_REG_READBACK = 0x1,
	RTW89_BTC_HMSG_SET_BT_REQ_SLOT = 0x2,
	RTW89_BTC_HMSG_FW_EV = 0x3,
	RTW89_BTC_HMSG_BT_LINK_CHG = 0x4,
	RTW89_BTC_HMSG_SET_BT_REQ_STBC = 0x5,

	NUM_OF_RTW89_BTC_HMSG,
};

enum rtw89_ra_mode {
	RTW89_RA_MODE_CCK = BIT(0),
	RTW89_RA_MODE_OFDM = BIT(1),
	RTW89_RA_MODE_HT = BIT(2),
	RTW89_RA_MODE_VHT = BIT(3),
	RTW89_RA_MODE_HE = BIT(4),
	RTW89_RA_MODE_EHT = BIT(5),
};

enum rtw89_ra_report_mode {
	RTW89_RA_RPT_MODE_LEGACY,
	RTW89_RA_RPT_MODE_HT,
	RTW89_RA_RPT_MODE_VHT,
	RTW89_RA_RPT_MODE_HE,
	RTW89_RA_RPT_MODE_EHT,
};

enum rtw89_dig_noisy_level {
	RTW89_DIG_NOISY_LEVEL0 = -1,
	RTW89_DIG_NOISY_LEVEL1 = 0,
	RTW89_DIG_NOISY_LEVEL2 = 1,
	RTW89_DIG_NOISY_LEVEL3 = 2,
	RTW89_DIG_NOISY_LEVEL_MAX = 3,
};

enum rtw89_gi_ltf {
	RTW89_GILTF_LGI_4XHE32 = 0,
	RTW89_GILTF_SGI_4XHE08 = 1,
	RTW89_GILTF_2XHE16 = 2,
	RTW89_GILTF_2XHE08 = 3,
	RTW89_GILTF_1XHE16 = 4,
	RTW89_GILTF_1XHE08 = 5,
	RTW89_GILTF_MAX
};

enum rtw89_rx_frame_type {
	RTW89_RX_TYPE_MGNT = 0,
	RTW89_RX_TYPE_CTRL = 1,
	RTW89_RX_TYPE_DATA = 2,
	RTW89_RX_TYPE_RSVD = 3,
};

enum rtw89_efuse_block {
	RTW89_EFUSE_BLOCK_SYS = 0,
	RTW89_EFUSE_BLOCK_RF = 1,
	RTW89_EFUSE_BLOCK_HCI_DIG_PCIE_SDIO = 2,
	RTW89_EFUSE_BLOCK_HCI_DIG_USB = 3,
	RTW89_EFUSE_BLOCK_HCI_PHY_PCIE = 4,
	RTW89_EFUSE_BLOCK_HCI_PHY_USB3 = 5,
	RTW89_EFUSE_BLOCK_HCI_PHY_USB2 = 6,
	RTW89_EFUSE_BLOCK_ADIE = 7,

	RTW89_EFUSE_BLOCK_NUM,
	RTW89_EFUSE_BLOCK_IGNORE,
};

struct rtw89_ra_info {
	u8 is_dis_ra:1;
	/* Bit0 : CCK
	 * Bit1 : OFDM
	 * Bit2 : HT
	 * Bit3 : VHT
	 * Bit4 : HE
	 * Bit5 : EHT
	 */
	u8 mode_ctrl:6;
	u8 bw_cap:3; /* enum rtw89_bandwidth */
	u8 macid;
	u8 dcm_cap:1;
	u8 er_cap:1;
	u8 init_rate_lv:2;
	u8 upd_all:1;
	u8 en_sgi:1;
	u8 ldpc_cap:1;
	u8 stbc_cap:1;
	u8 ss_num:3;
	u8 giltf:3;
	u8 upd_bw_nss_mask:1;
	u8 upd_mask:1;
	u64 ra_mask; /* 63 bits ra_mask + 1 bit CSI ctrl */
	/* BFee CSI */
	u8 band_num;
	u8 ra_csi_rate_en:1;
	u8 fixed_csi_rate_en:1;
	u8 cr_tbl_sel:1;
	u8 fix_giltf_en:1;
	u8 fix_giltf:3;
	u8 rsvd2:1;
	u8 csi_mcs_ss_idx;
	u8 csi_mode:2;
	u8 csi_gi_ltf:3;
	u8 csi_bw:3;
};

#define RTW89_PPDU_MAC_INFO_USR_SIZE 4
#define RTW89_PPDU_MAC_INFO_SIZE 8
#define RTW89_PPDU_MAC_RX_CNT_SIZE 96
#define RTW89_PPDU_MAC_RX_CNT_SIZE_V1 128

#define RTW89_MAX_RX_AGG_NUM 64
#define RTW89_MAX_TX_AGG_NUM 128

struct rtw89_ampdu_params {
	u16 agg_num;
	bool amsdu;
};

struct rtw89_ra_report {
	struct rate_info txrate;
	u32 bit_rate;
	u16 hw_rate;
	bool might_fallback_legacy;
};

DECLARE_EWMA(rssi, 10, 16);
DECLARE_EWMA(evm, 10, 16);
DECLARE_EWMA(snr, 10, 16);

struct rtw89_ba_cam_entry {
	struct list_head list;
	u8 tid;
};

#define RTW89_MAX_ADDR_CAM_NUM		128
#define RTW89_MAX_BSSID_CAM_NUM		20
#define RTW89_MAX_SEC_CAM_NUM		128
#define RTW89_MAX_BA_CAM_NUM		24
#define RTW89_SEC_CAM_IN_ADDR_CAM	7

struct rtw89_addr_cam_entry {
	u8 addr_cam_idx;
	u8 offset;
	u8 len;
	u8 valid	: 1;
	u8 addr_mask	: 6;
	u8 wapi		: 1;
	u8 mask_sel	: 2;
	u8 bssid_cam_idx: 6;

	u8 sec_ent_mode;
	DECLARE_BITMAP(sec_cam_map, RTW89_SEC_CAM_IN_ADDR_CAM);
	u8 sec_ent_keyid[RTW89_SEC_CAM_IN_ADDR_CAM];
	u8 sec_ent[RTW89_SEC_CAM_IN_ADDR_CAM];
};

struct rtw89_bssid_cam_entry {
	u8 bssid[ETH_ALEN];
	u8 phy_idx;
	u8 bssid_cam_idx;
	u8 offset;
	u8 len;
	u8 valid : 1;
	u8 num;
};

struct rtw89_sec_cam_entry {
	u8 sec_cam_idx;
	u8 offset;
	u8 len;
	u8 type : 4;
	u8 ext_key : 1;
	u8 spp_mode : 1;
	/* 256 bits */
	u8 key[32];
};

struct rtw89_sta {
	u8 mac_id;
	bool disassoc;
	bool er_cap;
	struct rtw89_dev *rtwdev;
	struct rtw89_vif *rtwvif;
	struct rtw89_ra_info ra;
	struct rtw89_ra_report ra_report;
	int max_agg_wait;
	u8 prev_rssi;
	struct ewma_rssi avg_rssi;
	struct ewma_rssi rssi[RF_PATH_MAX];
	struct ewma_snr avg_snr;
	struct ewma_evm evm_1ss;
	struct ewma_evm evm_min[RF_PATH_MAX];
	struct ewma_evm evm_max[RF_PATH_MAX];
	struct rtw89_ampdu_params ampdu_params[IEEE80211_NUM_TIDS];
	DECLARE_BITMAP(ampdu_map, IEEE80211_NUM_TIDS);
	struct ieee80211_rx_status rx_status;
	u16 rx_hw_rate;
	__le32 htc_template;
	struct rtw89_addr_cam_entry addr_cam; /* AP mode or TDLS peer only */
	struct rtw89_bssid_cam_entry bssid_cam; /* TDLS peer only */
	struct list_head ba_cam_list;
	struct sk_buff_head roc_queue;

	bool use_cfg_mask;
	struct cfg80211_bitrate_mask mask;

	bool cctl_tx_time;
	u32 ampdu_max_time:4;
	bool cctl_tx_retry_limit;
	u32 data_tx_cnt_lmt:6;
};

struct rtw89_efuse {
	bool valid;
	bool power_k_valid;
	u8 xtal_cap;
	u8 addr[ETH_ALEN];
	u8 rfe_type;
	char country_code[2];
};

struct rtw89_phy_rate_pattern {
	u64 ra_mask;
	u16 rate;
	u8 ra_mode;
	bool enable;
};

struct rtw89_tx_wait_info {
	struct rcu_head rcu_head;
	struct completion completion;
	bool tx_done;
};

struct rtw89_tx_skb_data {
	struct rtw89_tx_wait_info __rcu *wait;
	u8 hci_priv[];
};

#define RTW89_ROC_IDLE_TIMEOUT 500
#define RTW89_ROC_TX_TIMEOUT 30
enum rtw89_roc_state {
	RTW89_ROC_IDLE,
	RTW89_ROC_NORMAL,
	RTW89_ROC_MGMT,
};

struct rtw89_roc {
	struct ieee80211_channel chan;
	struct delayed_work roc_work;
	enum ieee80211_roc_type type;
	enum rtw89_roc_state state;
	int duration;
};

#define RTW89_P2P_MAX_NOA_NUM 2

struct rtw89_p2p_ie_head {
	u8 eid;
	u8 ie_len;
	u8 oui[3];
	u8 oui_type;
} __packed;

struct rtw89_noa_attr_head {
	u8 attr_type;
	__le16 attr_len;
	u8 index;
	u8 oppps_ctwindow;
} __packed;

struct rtw89_p2p_noa_ie {
	struct rtw89_p2p_ie_head p2p_head;
	struct rtw89_noa_attr_head noa_head;
	struct ieee80211_p2p_noa_desc noa_desc[RTW89_P2P_MAX_NOA_NUM];
} __packed;

struct rtw89_p2p_noa_setter {
	struct rtw89_p2p_noa_ie ie;
	u8 noa_count;
	u8 noa_index;
};

struct rtw89_vif {
	struct list_head list;
	struct rtw89_dev *rtwdev;
	struct rtw89_roc roc;
	bool chanctx_assigned; /* only valid when running with chanctx_ops */
	enum rtw89_chanctx_idx chanctx_idx;
	enum rtw89_reg_6ghz_power reg_6ghz_power;
	struct rtw89_reg_6ghz_tpe reg_6ghz_tpe;

	u8 mac_id;
	u8 port;
	u8 mac_addr[ETH_ALEN];
	u8 bssid[ETH_ALEN];
	__be32 ip_addr;
	u8 phy_idx;
	u8 mac_idx;
	u8 net_type;
	u8 wifi_role;
	u8 self_role;
	u8 wmm;
	u8 bcn_hit_cond;
	u8 hit_rule;
	u8 last_noa_nr;
	u64 sync_bcn_tsf;
	bool offchan;
	bool trigger;
	bool lsig_txop;
	u8 tgt_ind;
	u8 frm_tgt_ind;
	bool wowlan_pattern;
	bool wowlan_uc;
	bool wowlan_magic;
	bool is_hesta;
	bool last_a_ctrl;
	bool dyn_tb_bedge_en;
	bool pre_pwr_diff_en;
	bool pwr_diff_en;
	u8 def_tri_idx;
	u32 tdls_peer;
	struct work_struct update_beacon_work;
	struct rtw89_addr_cam_entry addr_cam;
	struct rtw89_bssid_cam_entry bssid_cam;
	struct ieee80211_tx_queue_params tx_params[IEEE80211_NUM_ACS];
	struct rtw89_traffic_stats stats;
	struct rtw89_phy_rate_pattern rate_pattern;
	struct cfg80211_scan_request *scan_req;
	struct ieee80211_scan_ies *scan_ies;
	struct list_head general_pkt_list;
	struct rtw89_p2p_noa_setter p2p_noa;
};

enum rtw89_lv1_rcvy_step {
	RTW89_LV1_RCVY_STEP_1,
	RTW89_LV1_RCVY_STEP_2,
};

struct rtw89_hci_ops {
	int (*tx_write)(struct rtw89_dev *rtwdev, struct rtw89_core_tx_request *tx_req);
	void (*tx_kick_off)(struct rtw89_dev *rtwdev, u8 txch);
	void (*flush_queues)(struct rtw89_dev *rtwdev, u32 queues, bool drop);
	void (*reset)(struct rtw89_dev *rtwdev);
	int (*start)(struct rtw89_dev *rtwdev);
	void (*stop)(struct rtw89_dev *rtwdev);
	void (*pause)(struct rtw89_dev *rtwdev, bool pause);
	void (*switch_mode)(struct rtw89_dev *rtwdev, bool low_power);
	void (*recalc_int_mit)(struct rtw89_dev *rtwdev);

	u8 (*read8)(struct rtw89_dev *rtwdev, u32 addr);
	u16 (*read16)(struct rtw89_dev *rtwdev, u32 addr);
	u32 (*read32)(struct rtw89_dev *rtwdev, u32 addr);
	void (*write8)(struct rtw89_dev *rtwdev, u32 addr, u8 data);
	void (*write16)(struct rtw89_dev *rtwdev, u32 addr, u16 data);
	void (*write32)(struct rtw89_dev *rtwdev, u32 addr, u32 data);

	int (*mac_pre_init)(struct rtw89_dev *rtwdev);
	int (*mac_pre_deinit)(struct rtw89_dev *rtwdev);
	int (*mac_post_init)(struct rtw89_dev *rtwdev);
	int (*deinit)(struct rtw89_dev *rtwdev);

	u32 (*check_and_reclaim_tx_resource)(struct rtw89_dev *rtwdev, u8 txch);
	int (*mac_lv1_rcvy)(struct rtw89_dev *rtwdev, enum rtw89_lv1_rcvy_step step);
	void (*dump_err_status)(struct rtw89_dev *rtwdev);
	int (*napi_poll)(struct napi_struct *napi, int budget);

	/* Deal with locks inside recovery_start and recovery_complete callbacks
	 * by hci instance, and handle things which need to consider under SER.
	 * e.g. turn on/off interrupts except for the one for halt notification.
	 */
	void (*recovery_start)(struct rtw89_dev *rtwdev);
	void (*recovery_complete)(struct rtw89_dev *rtwdev);

	void (*ctrl_txdma_ch)(struct rtw89_dev *rtwdev, bool enable);
	void (*ctrl_txdma_fw_ch)(struct rtw89_dev *rtwdev, bool enable);
	void (*ctrl_trxhci)(struct rtw89_dev *rtwdev, bool enable);
	int (*poll_txdma_ch_idle)(struct rtw89_dev *rtwdev);
	void (*clr_idx_all)(struct rtw89_dev *rtwdev);
	void (*clear)(struct rtw89_dev *rtwdev, struct pci_dev *pdev);
	void (*disable_intr)(struct rtw89_dev *rtwdev);
	void (*enable_intr)(struct rtw89_dev *rtwdev);
	int (*rst_bdram)(struct rtw89_dev *rtwdev);
};

struct rtw89_hci_info {
	const struct rtw89_hci_ops *ops;
	enum rtw89_hci_type type;
	u32 rpwm_addr;
	u32 cpwm_addr;
	bool paused;
};

struct rtw89_chip_ops {
	int (*enable_bb_rf)(struct rtw89_dev *rtwdev);
	int (*disable_bb_rf)(struct rtw89_dev *rtwdev);
	void (*bb_preinit)(struct rtw89_dev *rtwdev, enum rtw89_phy_idx phy_idx);
	void (*bb_postinit)(struct rtw89_dev *rtwdev, enum rtw89_phy_idx phy_idx);
	void (*bb_reset)(struct rtw89_dev *rtwdev,
			 enum rtw89_phy_idx phy_idx);
	void (*bb_sethw)(struct rtw89_dev *rtwdev);
	u32 (*read_rf)(struct rtw89_dev *rtwdev, enum rtw89_rf_path rf_path,
		       u32 addr, u32 mask);
	bool (*write_rf)(struct rtw89_dev *rtwdev, enum rtw89_rf_path rf_path,
			 u32 addr, u32 mask, u32 data);
	void (*set_channel)(struct rtw89_dev *rtwdev,
			    const struct rtw89_chan *chan,
			    enum rtw89_mac_idx mac_idx,
			    enum rtw89_phy_idx phy_idx);
	void (*set_channel_help)(struct rtw89_dev *rtwdev, bool enter,
				 struct rtw89_channel_help_params *p,
				 const struct rtw89_chan *chan,
				 enum rtw89_mac_idx mac_idx,
				 enum rtw89_phy_idx phy_idx);
	int (*read_efuse)(struct rtw89_dev *rtwdev, u8 *log_map,
			  enum rtw89_efuse_block block);
	int (*read_phycap)(struct rtw89_dev *rtwdev, u8 *phycap_map);
	void (*fem_setup)(struct rtw89_dev *rtwdev);
	void (*rfe_gpio)(struct rtw89_dev *rtwdev);
	void (*rfk_hw_init)(struct rtw89_dev *rtwdev);
	void (*rfk_init)(struct rtw89_dev *rtwdev);
	void (*rfk_init_late)(struct rtw89_dev *rtwdev);
	void (*rfk_channel)(struct rtw89_dev *rtwdev, struct rtw89_vif *rtwvif);
	void (*rfk_band_changed)(struct rtw89_dev *rtwdev,
				 enum rtw89_phy_idx phy_idx,
				 const struct rtw89_chan *chan);
	void (*rfk_scan)(struct rtw89_dev *rtwdev, struct rtw89_vif *rtwvif,
			 bool start);
	void (*rfk_track)(struct rtw89_dev *rtwdev);
	void (*power_trim)(struct rtw89_dev *rtwdev);
	void (*set_txpwr)(struct rtw89_dev *rtwdev,
			  const struct rtw89_chan *chan,
			  enum rtw89_phy_idx phy_idx);
	void (*set_txpwr_ctrl)(struct rtw89_dev *rtwdev,
			       enum rtw89_phy_idx phy_idx);
	int (*init_txpwr_unit)(struct rtw89_dev *rtwdev, enum rtw89_phy_idx phy_idx);
	u8 (*get_thermal)(struct rtw89_dev *rtwdev, enum rtw89_rf_path rf_path);
	void (*ctrl_btg_bt_rx)(struct rtw89_dev *rtwdev, bool en,
			       enum rtw89_phy_idx phy_idx);
	void (*query_ppdu)(struct rtw89_dev *rtwdev,
			   struct rtw89_rx_phy_ppdu *phy_ppdu,
			   struct ieee80211_rx_status *status);
	void (*convert_rpl_to_rssi)(struct rtw89_dev *rtwdev,
				    struct rtw89_rx_phy_ppdu *phy_ppdu);
	void (*ctrl_nbtg_bt_tx)(struct rtw89_dev *rtwdev, bool en,
				enum rtw89_phy_idx phy_idx);
	void (*cfg_txrx_path)(struct rtw89_dev *rtwdev);
	void (*set_txpwr_ul_tb_offset)(struct rtw89_dev *rtwdev,
				       s8 pw_ofst, enum rtw89_mac_idx mac_idx);
	void (*digital_pwr_comp)(struct rtw89_dev *rtwdev,
				 enum rtw89_phy_idx phy_idx);
	int (*pwr_on_func)(struct rtw89_dev *rtwdev);
	int (*pwr_off_func)(struct rtw89_dev *rtwdev);
	void (*query_rxdesc)(struct rtw89_dev *rtwdev,
			     struct rtw89_rx_desc_info *desc_info,
			     u8 *data, u32 data_offset);
	void (*fill_txdesc)(struct rtw89_dev *rtwdev,
			    struct rtw89_tx_desc_info *desc_info,
			    void *txdesc);
	void (*fill_txdesc_fwcmd)(struct rtw89_dev *rtwdev,
				  struct rtw89_tx_desc_info *desc_info,
				  void *txdesc);
	int (*cfg_ctrl_path)(struct rtw89_dev *rtwdev, bool wl);
	int (*mac_cfg_gnt)(struct rtw89_dev *rtwdev,
			   const struct rtw89_mac_ax_coex_gnt *gnt_cfg);
	int (*stop_sch_tx)(struct rtw89_dev *rtwdev, u8 mac_idx,
			   u32 *tx_en, enum rtw89_sch_tx_sel sel);
	int (*resume_sch_tx)(struct rtw89_dev *rtwdev, u8 mac_idx, u32 tx_en);
	int (*h2c_dctl_sec_cam)(struct rtw89_dev *rtwdev,
				struct rtw89_vif *rtwvif,
				struct rtw89_sta *rtwsta);
	int (*h2c_default_cmac_tbl)(struct rtw89_dev *rtwdev,
				    struct rtw89_vif *rtwvif,
				    struct rtw89_sta *rtwsta);
	int (*h2c_assoc_cmac_tbl)(struct rtw89_dev *rtwdev,
				  struct ieee80211_vif *vif,
				  struct ieee80211_sta *sta);
	int (*h2c_ampdu_cmac_tbl)(struct rtw89_dev *rtwdev,
				  struct ieee80211_vif *vif,
				  struct ieee80211_sta *sta);
	int (*h2c_default_dmac_tbl)(struct rtw89_dev *rtwdev,
				    struct rtw89_vif *rtwvif,
				    struct rtw89_sta *rtwsta);
	int (*h2c_update_beacon)(struct rtw89_dev *rtwdev,
				 struct rtw89_vif *rtwvif);
	int (*h2c_ba_cam)(struct rtw89_dev *rtwdev, struct rtw89_sta *rtwsta,
			  bool valid, struct ieee80211_ampdu_params *params);

	void (*btc_set_rfe)(struct rtw89_dev *rtwdev);
	void (*btc_init_cfg)(struct rtw89_dev *rtwdev);
	void (*btc_set_wl_pri)(struct rtw89_dev *rtwdev, u8 map, bool state);
	void (*btc_set_wl_txpwr_ctrl)(struct rtw89_dev *rtwdev, u32 txpwr_val);
	s8 (*btc_get_bt_rssi)(struct rtw89_dev *rtwdev, s8 val);
	void (*btc_update_bt_cnt)(struct rtw89_dev *rtwdev);
	void (*btc_wl_s1_standby)(struct rtw89_dev *rtwdev, bool state);
	void (*btc_set_policy)(struct rtw89_dev *rtwdev, u16 policy_type);
	void (*btc_set_wl_rx_gain)(struct rtw89_dev *rtwdev, u32 level);
};

enum rtw89_dma_ch {
	RTW89_DMA_ACH0 = 0,
	RTW89_DMA_ACH1 = 1,
	RTW89_DMA_ACH2 = 2,
	RTW89_DMA_ACH3 = 3,
	RTW89_DMA_ACH4 = 4,
	RTW89_DMA_ACH5 = 5,
	RTW89_DMA_ACH6 = 6,
	RTW89_DMA_ACH7 = 7,
	RTW89_DMA_B0MG = 8,
	RTW89_DMA_B0HI = 9,
	RTW89_DMA_B1MG = 10,
	RTW89_DMA_B1HI = 11,
	RTW89_DMA_H2C = 12,
	RTW89_DMA_CH_NUM = 13
};

#define MLO_MODE_FOR_BB0_BB1_RF(bb0, bb1, rf) ((rf) << 12 | (bb1) << 4 | (bb0))

enum rtw89_mlo_dbcc_mode {
	MLO_DBCC_NOT_SUPPORT = 1,
	MLO_0_PLUS_2_1RF = MLO_MODE_FOR_BB0_BB1_RF(0, 2, 1),
	MLO_0_PLUS_2_2RF = MLO_MODE_FOR_BB0_BB1_RF(0, 2, 2),
	MLO_1_PLUS_1_1RF = MLO_MODE_FOR_BB0_BB1_RF(1, 1, 1),
	MLO_1_PLUS_1_2RF = MLO_MODE_FOR_BB0_BB1_RF(1, 1, 2),
	MLO_2_PLUS_0_1RF = MLO_MODE_FOR_BB0_BB1_RF(2, 0, 1),
	MLO_2_PLUS_0_2RF = MLO_MODE_FOR_BB0_BB1_RF(2, 0, 2),
	MLO_2_PLUS_2_2RF = MLO_MODE_FOR_BB0_BB1_RF(2, 2, 2),
	DBCC_LEGACY = 0xffffffff,
};

enum rtw89_scan_be_operation {
	RTW89_SCAN_OP_STOP,
	RTW89_SCAN_OP_START,
	RTW89_SCAN_OP_SETPARM,
	RTW89_SCAN_OP_GETRPT,
	RTW89_SCAN_OP_NUM
};

enum rtw89_scan_be_mode {
	RTW89_SCAN_MODE_SA,
	RTW89_SCAN_MODE_MACC,
	RTW89_SCAN_MODE_NUM
};

enum rtw89_scan_be_opmode {
	RTW89_SCAN_OPMODE_NONE,
	RTW89_SCAN_OPMODE_TBTT,
	RTW89_SCAN_OPMODE_INTV,
	RTW89_SCAN_OPMODE_CNT,
	RTW89_SCAN_OPMODE_NUM,
};

struct rtw89_scan_option {
	bool enable;
	bool target_ch_mode;
	u8 num_macc_role;
	u8 num_opch;
	u8 repeat;
	u16 norm_pd;
	u16 slow_pd;
	u16 norm_cy;
	u8 opch_end;
	u16 delay;
	u64 prohib_chan;
	enum rtw89_phy_idx band;
	enum rtw89_scan_be_operation operation;
	enum rtw89_scan_be_mode scan_mode;
	enum rtw89_mlo_dbcc_mode mlo_mode;
};

enum rtw89_qta_mode {
	RTW89_QTA_SCC,
	RTW89_QTA_DBCC,
	RTW89_QTA_DLFW,
	RTW89_QTA_WOW,

	/* keep last */
	RTW89_QTA_INVALID,
};

struct rtw89_hfc_ch_cfg {
	u16 min;
	u16 max;
#define grp_0 0
#define grp_1 1
#define grp_num 2
	u8 grp;
};

struct rtw89_hfc_ch_info {
	u16 aval;
	u16 used;
};

struct rtw89_hfc_pub_cfg {
	u16 grp0;
	u16 grp1;
	u16 pub_max;
	u16 wp_thrd;
};

struct rtw89_hfc_pub_info {
	u16 g0_used;
	u16 g1_used;
	u16 g0_aval;
	u16 g1_aval;
	u16 pub_aval;
	u16 wp_aval;
};

struct rtw89_hfc_prec_cfg {
	u16 ch011_prec;
	u16 h2c_prec;
	u16 wp_ch07_prec;
	u16 wp_ch811_prec;
	u8 ch011_full_cond;
	u8 h2c_full_cond;
	u8 wp_ch07_full_cond;
	u8 wp_ch811_full_cond;
};

struct rtw89_hfc_param {
	bool en;
	bool h2c_en;
	u8 mode;
	const struct rtw89_hfc_ch_cfg *ch_cfg;
	struct rtw89_hfc_ch_info ch_info[RTW89_DMA_CH_NUM];
	struct rtw89_hfc_pub_cfg pub_cfg;
	struct rtw89_hfc_pub_info pub_info;
	struct rtw89_hfc_prec_cfg prec_cfg;
};

struct rtw89_hfc_param_ini {
	const struct rtw89_hfc_ch_cfg *ch_cfg;
	const struct rtw89_hfc_pub_cfg *pub_cfg;
	const struct rtw89_hfc_prec_cfg *prec_cfg;
	u8 mode;
};

struct rtw89_dle_size {
	u16 pge_size;
	u16 lnk_pge_num;
	u16 unlnk_pge_num;
	/* for WiFi 7 chips below */
	u32 srt_ofst;
};

struct rtw89_wde_quota {
	u16 hif;
	u16 wcpu;
	u16 pkt_in;
	u16 cpu_io;
};

struct rtw89_ple_quota {
	u16 cma0_tx;
	u16 cma1_tx;
	u16 c2h;
	u16 h2c;
	u16 wcpu;
	u16 mpdu_proc;
	u16 cma0_dma;
	u16 cma1_dma;
	u16 bb_rpt;
	u16 wd_rel;
	u16 cpu_io;
	u16 tx_rpt;
	/* for WiFi 7 chips below */
	u16 h2d;
};

struct rtw89_rsvd_quota {
	u16 mpdu_info_tbl;
	u16 b0_csi;
	u16 b1_csi;
	u16 b0_lmr;
	u16 b1_lmr;
	u16 b0_ftm;
	u16 b1_ftm;
	u16 b0_smr;
	u16 b1_smr;
	u16 others;
};

struct rtw89_dle_rsvd_size {
	u32 srt_ofst;
	u32 size;
};

struct rtw89_dle_mem {
	enum rtw89_qta_mode mode;
	const struct rtw89_dle_size *wde_size;
	const struct rtw89_dle_size *ple_size;
	const struct rtw89_wde_quota *wde_min_qt;
	const struct rtw89_wde_quota *wde_max_qt;
	const struct rtw89_ple_quota *ple_min_qt;
	const struct rtw89_ple_quota *ple_max_qt;
	/* for WiFi 7 chips below */
	const struct rtw89_rsvd_quota *rsvd_qt;
	const struct rtw89_dle_rsvd_size *rsvd0_size;
	const struct rtw89_dle_rsvd_size *rsvd1_size;
};

struct rtw89_reg_def {
	u32 addr;
	u32 mask;
};

struct rtw89_reg2_def {
	u32 addr;
	u32 data;
};

struct rtw89_reg3_def {
	u32 addr;
	u32 mask;
	u32 data;
};

struct rtw89_reg5_def {
	u8 flag; /* recognized by parsers */
	u8 path;
	u32 addr;
	u32 mask;
	u32 data;
};

struct rtw89_reg_imr {
	u32 addr;
	u32 clr;
	u32 set;
};

struct rtw89_phy_table {
	const struct rtw89_reg2_def *regs;
	u32 n_regs;
	enum rtw89_rf_path rf_path;
	void (*config)(struct rtw89_dev *rtwdev, const struct rtw89_reg2_def *reg,
		       enum rtw89_rf_path rf_path, void *data);
};

struct rtw89_txpwr_table {
	const void *data;
	u32 size;
	void (*load)(struct rtw89_dev *rtwdev,
		     const struct rtw89_txpwr_table *tbl);
};

struct rtw89_txpwr_rule_2ghz {
	const s8 (*lmt)[RTW89_2G_BW_NUM][RTW89_NTX_NUM]
		       [RTW89_RS_LMT_NUM][RTW89_BF_NUM]
		       [RTW89_REGD_NUM][RTW89_2G_CH_NUM];
	const s8 (*lmt_ru)[RTW89_RU_NUM][RTW89_NTX_NUM]
			  [RTW89_REGD_NUM][RTW89_2G_CH_NUM];
};

struct rtw89_txpwr_rule_5ghz {
	const s8 (*lmt)[RTW89_5G_BW_NUM][RTW89_NTX_NUM]
		       [RTW89_RS_LMT_NUM][RTW89_BF_NUM]
		       [RTW89_REGD_NUM][RTW89_5G_CH_NUM];
	const s8 (*lmt_ru)[RTW89_RU_NUM][RTW89_NTX_NUM]
			  [RTW89_REGD_NUM][RTW89_5G_CH_NUM];
};

struct rtw89_txpwr_rule_6ghz {
	const s8 (*lmt)[RTW89_6G_BW_NUM][RTW89_NTX_NUM]
		       [RTW89_RS_LMT_NUM][RTW89_BF_NUM]
		       [RTW89_REGD_NUM][NUM_OF_RTW89_REG_6GHZ_POWER]
		       [RTW89_6G_CH_NUM];
	const s8 (*lmt_ru)[RTW89_RU_NUM][RTW89_NTX_NUM]
			  [RTW89_REGD_NUM][NUM_OF_RTW89_REG_6GHZ_POWER]
			  [RTW89_6G_CH_NUM];
};

struct rtw89_tx_shape {
	const u8 (*lmt)[RTW89_BAND_NUM][RTW89_RS_TX_SHAPE_NUM][RTW89_REGD_NUM];
	const u8 (*lmt_ru)[RTW89_BAND_NUM][RTW89_REGD_NUM];
};

struct rtw89_rfe_parms {
	const struct rtw89_txpwr_table *byr_tbl;
	struct rtw89_txpwr_rule_2ghz rule_2ghz;
	struct rtw89_txpwr_rule_5ghz rule_5ghz;
	struct rtw89_txpwr_rule_6ghz rule_6ghz;
	struct rtw89_tx_shape tx_shape;
};

struct rtw89_rfe_parms_conf {
	const struct rtw89_rfe_parms *rfe_parms;
	u8 rfe_type;
};

#define RTW89_TXPWR_CONF_DFLT_RFE_TYPE 0x0

struct rtw89_txpwr_conf {
	u8 rfe_type;
	u8 ent_sz;
	u32 num_ents;
	const void *data;
};

static inline bool rtw89_txpwr_entcpy(void *entry, const void *cursor, u8 size,
				      const struct rtw89_txpwr_conf *conf)
{
	u8 valid_size = min(size, conf->ent_sz);

	memcpy(entry, cursor, valid_size);
	return true;
}

#define rtw89_txpwr_conf_valid(conf) (!!(conf)->data)

#define rtw89_for_each_in_txpwr_conf(entry, cursor, conf) \
	for (typecheck(const void *, cursor), (cursor) = (conf)->data; \
	     (cursor) < (conf)->data + (conf)->num_ents * (conf)->ent_sz; \
	     (cursor) += (conf)->ent_sz) \
		if (rtw89_txpwr_entcpy(&(entry), cursor, sizeof(entry), conf))

struct rtw89_txpwr_byrate_data {
	struct rtw89_txpwr_conf conf;
	struct rtw89_txpwr_table tbl;
};

struct rtw89_txpwr_lmt_2ghz_data {
	struct rtw89_txpwr_conf conf;
	s8 v[RTW89_2G_BW_NUM][RTW89_NTX_NUM]
	    [RTW89_RS_LMT_NUM][RTW89_BF_NUM]
	    [RTW89_REGD_NUM][RTW89_2G_CH_NUM];
};

struct rtw89_txpwr_lmt_5ghz_data {
	struct rtw89_txpwr_conf conf;
	s8 v[RTW89_5G_BW_NUM][RTW89_NTX_NUM]
	    [RTW89_RS_LMT_NUM][RTW89_BF_NUM]
	    [RTW89_REGD_NUM][RTW89_5G_CH_NUM];
};

struct rtw89_txpwr_lmt_6ghz_data {
	struct rtw89_txpwr_conf conf;
	s8 v[RTW89_6G_BW_NUM][RTW89_NTX_NUM]
	    [RTW89_RS_LMT_NUM][RTW89_BF_NUM]
	    [RTW89_REGD_NUM][NUM_OF_RTW89_REG_6GHZ_POWER]
	    [RTW89_6G_CH_NUM];
};

struct rtw89_txpwr_lmt_ru_2ghz_data {
	struct rtw89_txpwr_conf conf;
	s8 v[RTW89_RU_NUM][RTW89_NTX_NUM]
	    [RTW89_REGD_NUM][RTW89_2G_CH_NUM];
};

struct rtw89_txpwr_lmt_ru_5ghz_data {
	struct rtw89_txpwr_conf conf;
	s8 v[RTW89_RU_NUM][RTW89_NTX_NUM]
	    [RTW89_REGD_NUM][RTW89_5G_CH_NUM];
};

struct rtw89_txpwr_lmt_ru_6ghz_data {
	struct rtw89_txpwr_conf conf;
	s8 v[RTW89_RU_NUM][RTW89_NTX_NUM]
	    [RTW89_REGD_NUM][NUM_OF_RTW89_REG_6GHZ_POWER]
	    [RTW89_6G_CH_NUM];
};

struct rtw89_tx_shape_lmt_data {
	struct rtw89_txpwr_conf conf;
	u8 v[RTW89_BAND_NUM][RTW89_RS_TX_SHAPE_NUM][RTW89_REGD_NUM];
};

struct rtw89_tx_shape_lmt_ru_data {
	struct rtw89_txpwr_conf conf;
	u8 v[RTW89_BAND_NUM][RTW89_REGD_NUM];
};

struct rtw89_rfe_data {
	struct rtw89_txpwr_byrate_data byrate;
	struct rtw89_txpwr_lmt_2ghz_data lmt_2ghz;
	struct rtw89_txpwr_lmt_5ghz_data lmt_5ghz;
	struct rtw89_txpwr_lmt_6ghz_data lmt_6ghz;
	struct rtw89_txpwr_lmt_ru_2ghz_data lmt_ru_2ghz;
	struct rtw89_txpwr_lmt_ru_5ghz_data lmt_ru_5ghz;
	struct rtw89_txpwr_lmt_ru_6ghz_data lmt_ru_6ghz;
	struct rtw89_tx_shape_lmt_data tx_shape_lmt;
	struct rtw89_tx_shape_lmt_ru_data tx_shape_lmt_ru;
	struct rtw89_rfe_parms rfe_parms;
};

struct rtw89_page_regs {
	u32 hci_fc_ctrl;
	u32 ch_page_ctrl;
	u32 ach_page_ctrl;
	u32 ach_page_info;
	u32 pub_page_info3;
	u32 pub_page_ctrl1;
	u32 pub_page_ctrl2;
	u32 pub_page_info1;
	u32 pub_page_info2;
	u32 wp_page_ctrl1;
	u32 wp_page_ctrl2;
	u32 wp_page_info1;
};

struct rtw89_imr_info {
	u32 wdrls_imr_set;
	u32 wsec_imr_reg;
	u32 wsec_imr_set;
	u32 mpdu_tx_imr_set;
	u32 mpdu_rx_imr_set;
	u32 sta_sch_imr_set;
	u32 txpktctl_imr_b0_reg;
	u32 txpktctl_imr_b0_clr;
	u32 txpktctl_imr_b0_set;
	u32 txpktctl_imr_b1_reg;
	u32 txpktctl_imr_b1_clr;
	u32 txpktctl_imr_b1_set;
	u32 wde_imr_clr;
	u32 wde_imr_set;
	u32 ple_imr_clr;
	u32 ple_imr_set;
	u32 host_disp_imr_clr;
	u32 host_disp_imr_set;
	u32 cpu_disp_imr_clr;
	u32 cpu_disp_imr_set;
	u32 other_disp_imr_clr;
	u32 other_disp_imr_set;
	u32 bbrpt_com_err_imr_reg;
	u32 bbrpt_chinfo_err_imr_reg;
	u32 bbrpt_err_imr_set;
	u32 bbrpt_dfs_err_imr_reg;
	u32 ptcl_imr_clr;
	u32 ptcl_imr_set;
	u32 cdma_imr_0_reg;
	u32 cdma_imr_0_clr;
	u32 cdma_imr_0_set;
	u32 cdma_imr_1_reg;
	u32 cdma_imr_1_clr;
	u32 cdma_imr_1_set;
	u32 phy_intf_imr_reg;
	u32 phy_intf_imr_clr;
	u32 phy_intf_imr_set;
	u32 rmac_imr_reg;
	u32 rmac_imr_clr;
	u32 rmac_imr_set;
	u32 tmac_imr_reg;
	u32 tmac_imr_clr;
	u32 tmac_imr_set;
};

struct rtw89_imr_table {
	const struct rtw89_reg_imr *regs;
	u32 n_regs;
};

struct rtw89_xtal_info {
	u32 xcap_reg;
	u32 sc_xo_mask;
	u32 sc_xi_mask;
};

struct rtw89_rrsr_cfgs {
	struct rtw89_reg3_def ref_rate;
	struct rtw89_reg3_def rsc;
};

struct rtw89_rfkill_regs {
	struct rtw89_reg3_def pinmux;
	struct rtw89_reg3_def mode;
};

struct rtw89_dig_regs {
	u32 seg0_pd_reg;
	u32 pd_lower_bound_mask;
	u32 pd_spatial_reuse_en;
	u32 bmode_pd_reg;
	u32 bmode_cca_rssi_limit_en;
	u32 bmode_pd_lower_bound_reg;
	u32 bmode_rssi_nocca_low_th_mask;
	struct rtw89_reg_def p0_lna_init;
	struct rtw89_reg_def p1_lna_init;
	struct rtw89_reg_def p0_tia_init;
	struct rtw89_reg_def p1_tia_init;
	struct rtw89_reg_def p0_rxb_init;
	struct rtw89_reg_def p1_rxb_init;
	struct rtw89_reg_def p0_p20_pagcugc_en;
	struct rtw89_reg_def p0_s20_pagcugc_en;
	struct rtw89_reg_def p1_p20_pagcugc_en;
	struct rtw89_reg_def p1_s20_pagcugc_en;
};

struct rtw89_edcca_regs {
	u32 edcca_level;
	u32 edcca_mask;
	u32 edcca_p_mask;
	u32 ppdu_level;
	u32 ppdu_mask;
	u32 rpt_a;
	u32 rpt_b;
	u32 rpt_sel;
	u32 rpt_sel_mask;
	u32 rpt_sel_be;
	u32 rpt_sel_be_mask;
	u32 tx_collision_t2r_st;
	u32 tx_collision_t2r_st_mask;
};

struct rtw89_phy_ul_tb_info {
	bool dyn_tb_tri_en;
	u8 def_if_bandedge;
};

struct rtw89_antdiv_stats {
	struct ewma_rssi cck_rssi_avg;
	struct ewma_rssi ofdm_rssi_avg;
	struct ewma_rssi non_legacy_rssi_avg;
	u16 pkt_cnt_cck;
	u16 pkt_cnt_ofdm;
	u16 pkt_cnt_non_legacy;
	u32 evm;
};

struct rtw89_antdiv_info {
	struct rtw89_antdiv_stats target_stats;
	struct rtw89_antdiv_stats main_stats;
	struct rtw89_antdiv_stats aux_stats;
	u8 training_count;
	u8 rssi_pre;
	bool get_stats;
};

enum rtw89_chanctx_state {
	RTW89_CHANCTX_STATE_MCC_START,
	RTW89_CHANCTX_STATE_MCC_STOP,
};

enum rtw89_chanctx_callbacks {
	RTW89_CHANCTX_CALLBACK_PLACEHOLDER,
	RTW89_CHANCTX_CALLBACK_RFK,

	NUM_OF_RTW89_CHANCTX_CALLBACKS,
};

struct rtw89_chanctx_listener {
	void (*callbacks[NUM_OF_RTW89_CHANCTX_CALLBACKS])
		(struct rtw89_dev *rtwdev, enum rtw89_chanctx_state state);
};

struct rtw89_chip_info {
	enum rtw89_core_chip_id chip_id;
	enum rtw89_chip_gen chip_gen;
	const struct rtw89_chip_ops *ops;
	const struct rtw89_mac_gen_def *mac_def;
	const struct rtw89_phy_gen_def *phy_def;
	const char *fw_basename;
	u8 fw_format_max;
	bool try_ce_fw;
	u8 bbmcu_nr;
	u32 needed_fw_elms;
	u32 fifo_size;
	bool small_fifo_size;
	u32 dle_scc_rsvd_size;
	u16 max_amsdu_limit;
	bool dis_2g_40m_ul_ofdma;
	u32 rsvd_ple_ofst;
	const struct rtw89_hfc_param_ini *hfc_param_ini;
	const struct rtw89_dle_mem *dle_mem;
	u8 wde_qempty_acq_grpnum;
	u8 wde_qempty_mgq_grpsel;
	u32 rf_base_addr[2];
	u8 support_macid_num;
<<<<<<< HEAD
=======
	u8 support_link_num;
>>>>>>> adc21867
	u8 support_chanctx_num;
	u8 support_bands;
	u16 support_bandwidths;
	bool support_unii4;
	bool support_rnr;
	bool ul_tb_waveform_ctrl;
	bool ul_tb_pwr_diff;
	bool hw_sec_hdr;
	bool hw_mgmt_tx_encrypt;
	u8 rf_path_num;
	u8 tx_nss;
	u8 rx_nss;
	u8 acam_num;
	u8 bcam_num;
	u8 scam_num;
	u8 bacam_num;
	u8 bacam_dynamic_num;
	enum rtw89_bacam_ver bacam_ver;
	u8 ppdu_max_usr;

	u8 sec_ctrl_efuse_size;
	u32 physical_efuse_size;
	u32 logical_efuse_size;
	u32 limit_efuse_size;
	u32 dav_phy_efuse_size;
	u32 dav_log_efuse_size;
	u32 phycap_addr;
	u32 phycap_size;
	const struct rtw89_efuse_block_cfg *efuse_blocks;

	const struct rtw89_pwr_cfg * const *pwr_on_seq;
	const struct rtw89_pwr_cfg * const *pwr_off_seq;
	const struct rtw89_phy_table *bb_table;
	const struct rtw89_phy_table *bb_gain_table;
	const struct rtw89_phy_table *rf_table[RF_PATH_MAX];
	const struct rtw89_phy_table *nctl_table;
	const struct rtw89_rfk_tbl *nctl_post_table;
	const struct rtw89_phy_dig_gain_table *dig_table;
	const struct rtw89_dig_regs *dig_regs;
	const struct rtw89_phy_tssi_dbw_table *tssi_dbw_table;

	/* NULL if no rfe-specific, or a null-terminated array by rfe_parms */
	const struct rtw89_rfe_parms_conf *rfe_parms_conf;
	const struct rtw89_rfe_parms *dflt_parms;
	const struct rtw89_chanctx_listener *chanctx_listener;

	u8 txpwr_factor_rf;
	u8 txpwr_factor_mac;

	u32 para_ver;
	u32 wlcx_desired;
	u8 btcx_desired;
	u8 scbd;
	u8 mailbox;

	u8 afh_guard_ch;
	const u8 *wl_rssi_thres;
	const u8 *bt_rssi_thres;
	u8 rssi_tol;

	u8 mon_reg_num;
	const struct rtw89_btc_fbtc_mreg *mon_reg;
	u8 rf_para_ulink_num;
	const struct rtw89_btc_rf_trx_para *rf_para_ulink;
	u8 rf_para_dlink_num;
	const struct rtw89_btc_rf_trx_para *rf_para_dlink;
	u8 ps_mode_supported;
	u8 low_power_hci_modes;

	u32 h2c_cctl_func_id;
	u32 hci_func_en_addr;
	u32 h2c_desc_size;
	u32 txwd_body_size;
	u32 txwd_info_size;
	u32 h2c_ctrl_reg;
	const u32 *h2c_regs;
	struct rtw89_reg_def h2c_counter_reg;
	u32 c2h_ctrl_reg;
	const u32 *c2h_regs;
	struct rtw89_reg_def c2h_counter_reg;
	const struct rtw89_page_regs *page_regs;
	const u32 *wow_reason_reg;
	bool cfo_src_fd;
	bool cfo_hw_comp;
	const struct rtw89_reg_def *dcfo_comp;
	u8 dcfo_comp_sft;
	const struct rtw89_imr_info *imr_info;
	const struct rtw89_imr_table *imr_dmac_table;
	const struct rtw89_imr_table *imr_cmac_table;
	const struct rtw89_rrsr_cfgs *rrsr_cfgs;
	struct rtw89_reg_def bss_clr_vld;
	u32 bss_clr_map_reg;
	const struct rtw89_rfkill_regs *rfkill_init;
	struct rtw89_reg_def rfkill_get;
	u32 dma_ch_mask;
	const struct rtw89_edcca_regs *edcca_regs;
	const struct wiphy_wowlan_support *wowlan_stub;
	const struct rtw89_xtal_info *xtal_info;
};

union rtw89_bus_info {
	const struct rtw89_pci_info *pci;
};

struct rtw89_driver_info {
	const struct rtw89_chip_info *chip;
	const struct dmi_system_id *quirks;
	union rtw89_bus_info bus;
};

enum rtw89_hcifc_mode {
	RTW89_HCIFC_POH = 0,
	RTW89_HCIFC_STF = 1,
	RTW89_HCIFC_SDIO = 2,

	/* keep last */
	RTW89_HCIFC_MODE_INVALID,
};

struct rtw89_dle_info {
	const struct rtw89_rsvd_quota *rsvd_qt;
	enum rtw89_qta_mode qta_mode;
	u16 ple_pg_size;
	u16 ple_free_pg;
	u16 c0_rx_qta;
	u16 c1_rx_qta;
};

enum rtw89_host_rpr_mode {
	RTW89_RPR_MODE_POH = 0,
	RTW89_RPR_MODE_STF
};

#define RTW89_COMPLETION_BUF_SIZE 40
#define RTW89_WAIT_COND_IDLE UINT_MAX

struct rtw89_completion_data {
	bool err;
	u8 buf[RTW89_COMPLETION_BUF_SIZE];
};

struct rtw89_wait_info {
	atomic_t cond;
	struct completion completion;
	struct rtw89_completion_data data;
};

#define RTW89_WAIT_FOR_COND_TIMEOUT msecs_to_jiffies(100)

static inline void rtw89_init_wait(struct rtw89_wait_info *wait)
{
	init_completion(&wait->completion);
	atomic_set(&wait->cond, RTW89_WAIT_COND_IDLE);
}

struct rtw89_mac_info {
	struct rtw89_dle_info dle_info;
	struct rtw89_hfc_param hfc_param;
	enum rtw89_qta_mode qta_mode;
	u8 rpwm_seq_num;
	u8 cpwm_seq_num;

	/* see RTW89_FW_OFLD_WAIT_COND series for wait condition */
	struct rtw89_wait_info fw_ofld_wait;
	/* see RTW89_PS_WAIT_COND series for wait condition */
	struct rtw89_wait_info ps_wait;
};

enum rtw89_fwdl_check_type {
	RTW89_FWDL_CHECK_FREERTOS_DONE,
	RTW89_FWDL_CHECK_WCPU_FWDL_DONE,
	RTW89_FWDL_CHECK_DCPU_FWDL_DONE,
	RTW89_FWDL_CHECK_BB0_FWDL_DONE,
	RTW89_FWDL_CHECK_BB1_FWDL_DONE,
};

enum rtw89_fw_type {
	RTW89_FW_NORMAL = 1,
	RTW89_FW_WOWLAN = 3,
	RTW89_FW_NORMAL_CE = 5,
	RTW89_FW_BBMCU0 = 64,
	RTW89_FW_BBMCU1 = 65,
	RTW89_FW_LOGFMT = 255,
};

enum rtw89_fw_feature {
	RTW89_FW_FEATURE_OLD_HT_RA_FORMAT,
	RTW89_FW_FEATURE_SCAN_OFFLOAD,
	RTW89_FW_FEATURE_TX_WAKE,
	RTW89_FW_FEATURE_CRASH_TRIGGER,
	RTW89_FW_FEATURE_NO_PACKET_DROP,
	RTW89_FW_FEATURE_NO_DEEP_PS,
	RTW89_FW_FEATURE_NO_LPS_PG,
	RTW89_FW_FEATURE_BEACON_FILTER,
	RTW89_FW_FEATURE_MACID_PAUSE_SLEEP,
<<<<<<< HEAD
	RTW89_FW_FEATURE_WOW_REASON_V1,
=======
	RTW89_FW_FEATURE_SCAN_OFFLOAD_BE_V0,
	RTW89_FW_FEATURE_WOW_REASON_V1,
	RTW89_FW_FEATURE_RFK_PRE_NOTIFY_V0,
>>>>>>> adc21867
};

struct rtw89_fw_suit {
	enum rtw89_fw_type type;
	const u8 *data;
	u32 size;
	u8 major_ver;
	u8 minor_ver;
	u8 sub_ver;
	u8 sub_idex;
	u16 build_year;
	u16 build_mon;
	u16 build_date;
	u16 build_hour;
	u16 build_min;
	u8 cmd_ver;
	u8 hdr_ver;
	u32 commitid;
};

#define RTW89_FW_VER_CODE(major, minor, sub, idx)	\
	(((major) << 24) | ((minor) << 16) | ((sub) << 8) | (idx))
#define RTW89_FW_SUIT_VER_CODE(s)	\
	RTW89_FW_VER_CODE((s)->major_ver, (s)->minor_ver, (s)->sub_ver, (s)->sub_idex)

#define RTW89_MFW_HDR_VER_CODE(mfw_hdr)		\
	RTW89_FW_VER_CODE((mfw_hdr)->ver.major,	\
			  (mfw_hdr)->ver.minor,	\
			  (mfw_hdr)->ver.sub,	\
			  (mfw_hdr)->ver.idx)

#define RTW89_FW_HDR_VER_CODE(fw_hdr)				\
	RTW89_FW_VER_CODE(le32_get_bits((fw_hdr)->w1, FW_HDR_W1_MAJOR_VERSION),	\
			  le32_get_bits((fw_hdr)->w1, FW_HDR_W1_MINOR_VERSION),	\
			  le32_get_bits((fw_hdr)->w1, FW_HDR_W1_SUBVERSION),	\
			  le32_get_bits((fw_hdr)->w1, FW_HDR_W1_SUBINDEX))

struct rtw89_fw_req_info {
	const struct firmware *firmware;
	struct completion completion;
};

struct rtw89_fw_log {
	struct rtw89_fw_suit suit;
	bool enable;
	u32 last_fmt_id;
	u32 fmt_count;
	const __le32 *fmt_ids;
	const char *(*fmts)[];
};

struct rtw89_fw_elm_info {
	struct rtw89_phy_table *bb_tbl;
	struct rtw89_phy_table *bb_gain;
	struct rtw89_phy_table *rf_radio[RF_PATH_MAX];
	struct rtw89_phy_table *rf_nctl;
	struct rtw89_fw_txpwr_track_cfg *txpwr_trk;
	struct rtw89_phy_rfk_log_fmt *rfk_log_fmt;
};

enum rtw89_fw_mss_dev_type {
	RTW89_FW_MSS_DEV_TYPE_FWSEC_DEF = 0xF,
	RTW89_FW_MSS_DEV_TYPE_FWSEC_INV = 0xFF,
};

struct rtw89_fw_secure {
	bool secure_boot;
	u32 sb_sel_mgn;
	u8 mss_dev_type;
	u8 mss_cust_idx;
	u8 mss_key_num;
};

struct rtw89_fw_info {
	struct rtw89_fw_req_info req;
	int fw_format;
	u8 h2c_seq;
	u8 rec_seq;
	u8 h2c_counter;
	u8 c2h_counter;
	struct rtw89_fw_suit normal;
	struct rtw89_fw_suit wowlan;
	struct rtw89_fw_suit bbmcu0;
	struct rtw89_fw_suit bbmcu1;
	struct rtw89_fw_log log;
	u32 feature_map;
	struct rtw89_fw_elm_info elm_info;
	struct rtw89_fw_secure sec;
};

#define RTW89_CHK_FW_FEATURE(_feat, _fw) \
	(!!((_fw)->feature_map & BIT(RTW89_FW_FEATURE_ ## _feat)))

#define RTW89_SET_FW_FEATURE(_fw_feature, _fw) \
	((_fw)->feature_map |= BIT(_fw_feature))

struct rtw89_cam_info {
	DECLARE_BITMAP(addr_cam_map, RTW89_MAX_ADDR_CAM_NUM);
	DECLARE_BITMAP(bssid_cam_map, RTW89_MAX_BSSID_CAM_NUM);
	DECLARE_BITMAP(sec_cam_map, RTW89_MAX_SEC_CAM_NUM);
	DECLARE_BITMAP(ba_cam_map, RTW89_MAX_BA_CAM_NUM);
	struct rtw89_ba_cam_entry ba_cam_entry[RTW89_MAX_BA_CAM_NUM];
	const struct rtw89_sec_cam_entry *sec_entries[RTW89_MAX_SEC_CAM_NUM];
};

enum rtw89_sar_sources {
	RTW89_SAR_SOURCE_NONE,
	RTW89_SAR_SOURCE_COMMON,

	RTW89_SAR_SOURCE_NR,
};

enum rtw89_sar_subband {
	RTW89_SAR_2GHZ_SUBBAND,
	RTW89_SAR_5GHZ_SUBBAND_1_2, /* U-NII-1 and U-NII-2 */
	RTW89_SAR_5GHZ_SUBBAND_2_E, /* U-NII-2-Extended */
	RTW89_SAR_5GHZ_SUBBAND_3,   /* U-NII-3 */
	RTW89_SAR_6GHZ_SUBBAND_5_L, /* U-NII-5 lower part */
	RTW89_SAR_6GHZ_SUBBAND_5_H, /* U-NII-5 higher part */
	RTW89_SAR_6GHZ_SUBBAND_6,   /* U-NII-6 */
	RTW89_SAR_6GHZ_SUBBAND_7_L, /* U-NII-7 lower part */
	RTW89_SAR_6GHZ_SUBBAND_7_H, /* U-NII-7 higher part */
	RTW89_SAR_6GHZ_SUBBAND_8,   /* U-NII-8 */

	RTW89_SAR_SUBBAND_NR,
};

struct rtw89_sar_cfg_common {
	bool set[RTW89_SAR_SUBBAND_NR];
	s32 cfg[RTW89_SAR_SUBBAND_NR];
};

struct rtw89_sar_info {
	/* used to decide how to acces SAR cfg union */
	enum rtw89_sar_sources src;

	/* reserved for different knids of SAR cfg struct.
	 * supposed that a single cfg struct cannot handle various SAR sources.
	 */
	union {
		struct rtw89_sar_cfg_common cfg_common;
	};
};

enum rtw89_tas_state {
	RTW89_TAS_STATE_DPR_OFF,
	RTW89_TAS_STATE_DPR_ON,
	RTW89_TAS_STATE_DPR_FORBID,
};

#define RTW89_TAS_MAX_WINDOW 50
struct rtw89_tas_info {
	s16 txpwr_history[RTW89_TAS_MAX_WINDOW];
	s32 total_txpwr;
	u8 cur_idx;
	s8 dpr_gap;
	s8 delta;
	enum rtw89_tas_state state;
	bool enable;
};

struct rtw89_chanctx_cfg {
	enum rtw89_chanctx_idx idx;
	int ref_count;
};

enum rtw89_chanctx_changes {
	RTW89_CHANCTX_REMOTE_STA_CHANGE,
	RTW89_CHANCTX_BCN_OFFSET_CHANGE,
	RTW89_CHANCTX_P2P_PS_CHANGE,
	RTW89_CHANCTX_BT_SLOT_CHANGE,
	RTW89_CHANCTX_TSF32_TOGGLE_CHANGE,

	NUM_OF_RTW89_CHANCTX_CHANGES,
	RTW89_CHANCTX_CHANGE_DFLT = NUM_OF_RTW89_CHANCTX_CHANGES,
};

enum rtw89_entity_mode {
	RTW89_ENTITY_MODE_SCC,
	RTW89_ENTITY_MODE_MCC_PREPARE,
	RTW89_ENTITY_MODE_MCC,

	NUM_OF_RTW89_ENTITY_MODE,
	RTW89_ENTITY_MODE_INVALID = -EINVAL,
	RTW89_ENTITY_MODE_UNHANDLED = -ESRCH,
};

struct rtw89_chanctx {
	struct cfg80211_chan_def chandef;
	struct rtw89_chan chan;
	struct rtw89_chan_rcd rcd;

	/* only assigned when running with chanctx_ops */
	struct rtw89_chanctx_cfg *cfg;
};

struct rtw89_edcca_bak {
	u8 a;
	u8 p;
	u8 ppdu;
	u8 th_old;
};

enum rtw89_dm_type {
	RTW89_DM_DYNAMIC_EDCCA,
};

struct rtw89_hal {
	u32 rx_fltr;
	u8 cv;
	u8 acv;
	u32 antenna_tx;
	u32 antenna_rx;
	u8 tx_nss;
	u8 rx_nss;
	bool tx_path_diversity;
	bool ant_diversity;
	bool ant_diversity_fixed;
	bool support_cckpd;
	bool support_igi;
	atomic_t roc_chanctx_idx;

	DECLARE_BITMAP(changes, NUM_OF_RTW89_CHANCTX_CHANGES);
	DECLARE_BITMAP(entity_map, NUM_OF_RTW89_CHANCTX);
	struct rtw89_chanctx chanctx[NUM_OF_RTW89_CHANCTX];
	struct cfg80211_chan_def roc_chandef;

	bool entity_active;
	bool entity_pause;
	enum rtw89_entity_mode entity_mode;

	struct rtw89_edcca_bak edcca_bak;
	u32 disabled_dm_bitmap; /* bitmap of enum rtw89_dm_type */
};

#define RTW89_MAX_MAC_ID_NUM 128
#define RTW89_MAX_PKT_OFLD_NUM 255

enum rtw89_flags {
	RTW89_FLAG_POWERON,
	RTW89_FLAG_DMAC_FUNC,
	RTW89_FLAG_CMAC0_FUNC,
	RTW89_FLAG_CMAC1_FUNC,
	RTW89_FLAG_FW_RDY,
	RTW89_FLAG_RUNNING,
	RTW89_FLAG_PROBE_DONE,
	RTW89_FLAG_BFEE_MON,
	RTW89_FLAG_BFEE_EN,
	RTW89_FLAG_BFEE_TIMER_KEEP,
	RTW89_FLAG_NAPI_RUNNING,
	RTW89_FLAG_LEISURE_PS,
	RTW89_FLAG_LOW_POWER_MODE,
	RTW89_FLAG_INACTIVE_PS,
	RTW89_FLAG_CRASH_SIMULATING,
	RTW89_FLAG_SER_HANDLING,
	RTW89_FLAG_WOWLAN,
	RTW89_FLAG_FORBIDDEN_TRACK_WROK,
	RTW89_FLAG_CHANGING_INTERFACE,
	RTW89_FLAG_HW_RFKILL_STATE,

	NUM_OF_RTW89_FLAGS,
};

enum rtw89_quirks {
	RTW89_QUIRK_PCI_BER,

	NUM_OF_RTW89_QUIRKS,
};

enum rtw89_pkt_drop_sel {
	RTW89_PKT_DROP_SEL_MACID_BE_ONCE,
	RTW89_PKT_DROP_SEL_MACID_BK_ONCE,
	RTW89_PKT_DROP_SEL_MACID_VI_ONCE,
	RTW89_PKT_DROP_SEL_MACID_VO_ONCE,
	RTW89_PKT_DROP_SEL_MACID_ALL,
	RTW89_PKT_DROP_SEL_MG0_ONCE,
	RTW89_PKT_DROP_SEL_HIQ_ONCE,
	RTW89_PKT_DROP_SEL_HIQ_PORT,
	RTW89_PKT_DROP_SEL_HIQ_MBSSID,
	RTW89_PKT_DROP_SEL_BAND,
	RTW89_PKT_DROP_SEL_BAND_ONCE,
	RTW89_PKT_DROP_SEL_REL_MACID,
	RTW89_PKT_DROP_SEL_REL_HIQ_PORT,
	RTW89_PKT_DROP_SEL_REL_HIQ_MBSSID,
};

struct rtw89_pkt_drop_params {
	enum rtw89_pkt_drop_sel sel;
	enum rtw89_mac_idx mac_band;
	u8 macid;
	u8 port;
	u8 mbssid;
	bool tf_trs;
	u32 macid_band_sel[4];
};

struct rtw89_pkt_stat {
	u16 beacon_nr;
	u32 rx_rate_cnt[RTW89_HW_RATE_NR];
};

DECLARE_EWMA(thermal, 4, 4);

struct rtw89_phy_stat {
	struct ewma_thermal avg_thermal[RF_PATH_MAX];
	struct rtw89_pkt_stat cur_pkt_stat;
	struct rtw89_pkt_stat last_pkt_stat;
};

enum rtw89_rfk_report_state {
	RTW89_RFK_STATE_START = 0x0,
	RTW89_RFK_STATE_OK = 0x1,
	RTW89_RFK_STATE_FAIL = 0x2,
	RTW89_RFK_STATE_TIMEOUT = 0x3,
	RTW89_RFK_STATE_H2C_CMD_ERR = 0x4,
};

struct rtw89_rfk_wait_info {
	struct completion completion;
	ktime_t start_time;
	enum rtw89_rfk_report_state state;
	u8 version;
};

#define RTW89_DACK_PATH_NR 2
#define RTW89_DACK_IDX_NR 2
#define RTW89_DACK_MSBK_NR 16
struct rtw89_dack_info {
	bool dack_done;
	u8 msbk_d[RTW89_DACK_PATH_NR][RTW89_DACK_IDX_NR][RTW89_DACK_MSBK_NR];
	u8 dadck_d[RTW89_DACK_PATH_NR][RTW89_DACK_IDX_NR];
	u16 addck_d[RTW89_DACK_PATH_NR][RTW89_DACK_IDX_NR];
	u16 biask_d[RTW89_DACK_PATH_NR][RTW89_DACK_IDX_NR];
	u32 dack_cnt;
	bool addck_timeout[RTW89_DACK_PATH_NR];
	bool dadck_timeout[RTW89_DACK_PATH_NR];
	bool msbk_timeout[RTW89_DACK_PATH_NR];
};

enum rtw89_rfk_chs_nrs {
	__RTW89_RFK_CHS_NR_V0 = 2,
	__RTW89_RFK_CHS_NR_V1 = 3,

	RTW89_RFK_CHS_NR = __RTW89_RFK_CHS_NR_V1,
};

struct rtw89_rfk_mcc_info {
	u8 ch[RTW89_RFK_CHS_NR];
	u8 band[RTW89_RFK_CHS_NR];
	u8 bw[RTW89_RFK_CHS_NR];
	u8 table_idx;
};

#define RTW89_IQK_CHS_NR 2
#define RTW89_IQK_PATH_NR 4

struct rtw89_lck_info {
	u8 thermal[RF_PATH_MAX];
};

struct rtw89_rx_dck_info {
	u8 thermal[RF_PATH_MAX];
};

struct rtw89_iqk_info {
	bool lok_cor_fail[RTW89_IQK_CHS_NR][RTW89_IQK_PATH_NR];
	bool lok_fin_fail[RTW89_IQK_CHS_NR][RTW89_IQK_PATH_NR];
	bool lok_fail[RTW89_IQK_PATH_NR];
	bool iqk_tx_fail[RTW89_IQK_CHS_NR][RTW89_IQK_PATH_NR];
	bool iqk_rx_fail[RTW89_IQK_CHS_NR][RTW89_IQK_PATH_NR];
	u32 iqk_fail_cnt;
	bool is_iqk_init;
	u32 iqk_channel[RTW89_IQK_CHS_NR];
	u8 iqk_band[RTW89_IQK_PATH_NR];
	u8 iqk_ch[RTW89_IQK_PATH_NR];
	u8 iqk_bw[RTW89_IQK_PATH_NR];
	u8 iqk_times;
	u8 version;
	u32 nb_txcfir[RTW89_IQK_PATH_NR];
	u32 nb_rxcfir[RTW89_IQK_PATH_NR];
	u32 bp_txkresult[RTW89_IQK_PATH_NR];
	u32 bp_rxkresult[RTW89_IQK_PATH_NR];
	u32 bp_iqkenable[RTW89_IQK_PATH_NR];
	bool is_wb_txiqk[RTW89_IQK_PATH_NR];
	bool is_wb_rxiqk[RTW89_IQK_PATH_NR];
	bool is_nbiqk;
	bool iqk_fft_en;
	bool iqk_xym_en;
	bool iqk_sram_en;
	bool iqk_cfir_en;
	u32 syn1to2;
	u8 iqk_mcc_ch[RTW89_IQK_CHS_NR][RTW89_IQK_PATH_NR];
	u8 iqk_table_idx[RTW89_IQK_PATH_NR];
	u32 lok_idac[RTW89_IQK_CHS_NR][RTW89_IQK_PATH_NR];
	u32 lok_vbuf[RTW89_IQK_CHS_NR][RTW89_IQK_PATH_NR];
};

#define RTW89_DPK_RF_PATH 2
#define RTW89_DPK_AVG_THERMAL_NUM 8
#define RTW89_DPK_BKUP_NUM 2
struct rtw89_dpk_bkup_para {
	enum rtw89_band band;
	enum rtw89_bandwidth bw;
	u8 ch;
	bool path_ok;
	u8 mdpd_en;
	u8 txagc_dpk;
	u8 ther_dpk;
	u8 gs;
	u16 pwsf;
};

struct rtw89_dpk_info {
	bool is_dpk_enable;
	bool is_dpk_reload_en;
	u8 dpk_gs[RTW89_PHY_MAX];
	u16 dc_i[RTW89_DPK_RF_PATH][RTW89_DPK_BKUP_NUM];
	u16 dc_q[RTW89_DPK_RF_PATH][RTW89_DPK_BKUP_NUM];
	u8 corr_val[RTW89_DPK_RF_PATH][RTW89_DPK_BKUP_NUM];
	u8 corr_idx[RTW89_DPK_RF_PATH][RTW89_DPK_BKUP_NUM];
	u8 cur_idx[RTW89_DPK_RF_PATH];
	u8 cur_k_set;
	struct rtw89_dpk_bkup_para bp[RTW89_DPK_RF_PATH][RTW89_DPK_BKUP_NUM];
	u8 max_dpk_txagc[RTW89_DPK_RF_PATH];
	u32 dpk_order[RTW89_DPK_RF_PATH];
};

struct rtw89_fem_info {
	bool elna_2g;
	bool elna_5g;
	bool epa_2g;
	bool epa_5g;
	bool epa_6g;
};

struct rtw89_phy_ch_info {
	u8 rssi_min;
	u16 rssi_min_macid;
	u8 pre_rssi_min;
	u8 rssi_max;
	u16 rssi_max_macid;
	u8 rxsc_160;
	u8 rxsc_80;
	u8 rxsc_40;
	u8 rxsc_20;
	u8 rxsc_l;
	u8 is_noisy;
};

struct rtw89_agc_gaincode_set {
	u8 lna_idx;
	u8 tia_idx;
	u8 rxb_idx;
};

#define IGI_RSSI_TH_NUM 5
#define FA_TH_NUM 4
#define LNA_GAIN_NUM 7
#define TIA_GAIN_NUM 2
struct rtw89_dig_info {
	struct rtw89_agc_gaincode_set cur_gaincode;
	bool force_gaincode_idx_en;
	struct rtw89_agc_gaincode_set force_gaincode;
	u8 igi_rssi_th[IGI_RSSI_TH_NUM];
	u16 fa_th[FA_TH_NUM];
	u8 igi_rssi;
	u8 igi_fa_rssi;
	u8 fa_rssi_ofst;
	u8 dyn_igi_max;
	u8 dyn_igi_min;
	bool dyn_pd_th_en;
	u8 dyn_pd_th_max;
	u8 pd_low_th_ofst;
	u8 ib_pbk;
	s8 ib_pkpwr;
	s8 lna_gain_a[LNA_GAIN_NUM];
	s8 lna_gain_g[LNA_GAIN_NUM];
	s8 *lna_gain;
	s8 tia_gain_a[TIA_GAIN_NUM];
	s8 tia_gain_g[TIA_GAIN_NUM];
	s8 *tia_gain;
	bool is_linked_pre;
	bool bypass_dig;
};

enum rtw89_multi_cfo_mode {
	RTW89_PKT_BASED_AVG_MODE = 0,
	RTW89_ENTRY_BASED_AVG_MODE = 1,
	RTW89_TP_BASED_AVG_MODE = 2,
};

enum rtw89_phy_cfo_status {
	RTW89_PHY_DCFO_STATE_NORMAL = 0,
	RTW89_PHY_DCFO_STATE_ENHANCE = 1,
	RTW89_PHY_DCFO_STATE_HOLD = 2,
	RTW89_PHY_DCFO_STATE_MAX
};

enum rtw89_phy_cfo_ul_ofdma_acc_mode {
	RTW89_CFO_UL_OFDMA_ACC_DISABLE = 0,
	RTW89_CFO_UL_OFDMA_ACC_ENABLE = 1
};

struct rtw89_cfo_tracking_info {
	u16 cfo_timer_ms;
	bool cfo_trig_by_timer_en;
	enum rtw89_phy_cfo_status phy_cfo_status;
	enum rtw89_phy_cfo_ul_ofdma_acc_mode cfo_ul_ofdma_acc_mode;
	u8 phy_cfo_trk_cnt;
	bool is_adjust;
	enum rtw89_multi_cfo_mode rtw89_multi_cfo_mode;
	bool apply_compensation;
	u8 crystal_cap;
	u8 crystal_cap_default;
	u8 def_x_cap;
	s8 x_cap_ofst;
	u32 sta_cfo_tolerance;
	s32 cfo_tail[CFO_TRACK_MAX_USER];
	u16 cfo_cnt[CFO_TRACK_MAX_USER];
	s32 cfo_avg_pre;
	s32 cfo_avg[CFO_TRACK_MAX_USER];
	s32 pre_cfo_avg[CFO_TRACK_MAX_USER];
	s32 dcfo_avg;
	s32 dcfo_avg_pre;
	u32 packet_count;
	u32 packet_count_pre;
	s32 residual_cfo_acc;
	u8 phy_cfotrk_state;
	u8 phy_cfotrk_cnt;
	bool divergence_lock_en;
	u8 x_cap_lb;
	u8 x_cap_ub;
	u8 lock_cnt;
};

enum rtw89_tssi_mode {
	RTW89_TSSI_NORMAL = 0,
	RTW89_TSSI_SCAN = 1,
};

enum rtw89_tssi_alimk_band {
	TSSI_ALIMK_2G = 0,
	TSSI_ALIMK_5GL,
	TSSI_ALIMK_5GM,
	TSSI_ALIMK_5GH,
	TSSI_ALIMK_MAX
};

/* 2GL, 2GH, 5GL1, 5GH1, 5GM1, 5GM2, 5GH1, 5GH2 */
#define TSSI_TRIM_CH_GROUP_NUM 8
#define TSSI_TRIM_CH_GROUP_NUM_6G 16

#define TSSI_CCK_CH_GROUP_NUM 6
#define TSSI_MCS_2G_CH_GROUP_NUM 5
#define TSSI_MCS_5G_CH_GROUP_NUM 14
#define TSSI_MCS_6G_CH_GROUP_NUM 32
#define TSSI_MCS_CH_GROUP_NUM \
	(TSSI_MCS_2G_CH_GROUP_NUM + TSSI_MCS_5G_CH_GROUP_NUM)
#define TSSI_MAX_CH_NUM 67
#define TSSI_ALIMK_VALUE_NUM 8

struct rtw89_tssi_info {
	u8 thermal[RF_PATH_MAX];
	s8 tssi_trim[RF_PATH_MAX][TSSI_TRIM_CH_GROUP_NUM];
	s8 tssi_trim_6g[RF_PATH_MAX][TSSI_TRIM_CH_GROUP_NUM_6G];
	s8 tssi_cck[RF_PATH_MAX][TSSI_CCK_CH_GROUP_NUM];
	s8 tssi_mcs[RF_PATH_MAX][TSSI_MCS_CH_GROUP_NUM];
	s8 tssi_6g_mcs[RF_PATH_MAX][TSSI_MCS_6G_CH_GROUP_NUM];
	s8 extra_ofst[RF_PATH_MAX];
	bool tssi_tracking_check[RF_PATH_MAX];
	u8 default_txagc_offset[RF_PATH_MAX];
	u32 base_thermal[RF_PATH_MAX];
	bool check_backup_aligmk[RF_PATH_MAX][TSSI_MAX_CH_NUM];
	u32 alignment_backup_by_ch[RF_PATH_MAX][TSSI_MAX_CH_NUM][TSSI_ALIMK_VALUE_NUM];
	u32 alignment_value[RF_PATH_MAX][TSSI_ALIMK_MAX][TSSI_ALIMK_VALUE_NUM];
	bool alignment_done[RF_PATH_MAX][TSSI_ALIMK_MAX];
	u32 tssi_alimk_time;
};

struct rtw89_power_trim_info {
	bool pg_thermal_trim;
	bool pg_pa_bias_trim;
	u8 thermal_trim[RF_PATH_MAX];
	u8 pa_bias_trim[RF_PATH_MAX];
	u8 pad_bias_trim[RF_PATH_MAX];
};

struct rtw89_regd {
	char alpha2[3];
	u8 txpwr_regd[RTW89_BAND_NUM];
};

#define RTW89_REGD_MAX_COUNTRY_NUM U8_MAX
#define RTW89_5GHZ_UNII4_CHANNEL_NUM 3
#define RTW89_5GHZ_UNII4_START_INDEX 25

struct rtw89_regulatory_info {
	const struct rtw89_regd *regd;
	enum rtw89_reg_6ghz_power reg_6ghz_power;
	struct rtw89_reg_6ghz_tpe reg_6ghz_tpe;
	DECLARE_BITMAP(block_unii4, RTW89_REGD_MAX_COUNTRY_NUM);
	DECLARE_BITMAP(block_6ghz, RTW89_REGD_MAX_COUNTRY_NUM);
	DECLARE_BITMAP(block_6ghz_sp, RTW89_REGD_MAX_COUNTRY_NUM);
};

enum rtw89_ifs_clm_application {
	RTW89_IFS_CLM_INIT = 0,
	RTW89_IFS_CLM_BACKGROUND = 1,
	RTW89_IFS_CLM_ACS = 2,
	RTW89_IFS_CLM_DIG = 3,
	RTW89_IFS_CLM_TDMA_DIG = 4,
	RTW89_IFS_CLM_DBG = 5,
	RTW89_IFS_CLM_DBG_MANUAL = 6
};

enum rtw89_env_racing_lv {
	RTW89_RAC_RELEASE = 0,
	RTW89_RAC_LV_1 = 1,
	RTW89_RAC_LV_2 = 2,
	RTW89_RAC_LV_3 = 3,
	RTW89_RAC_LV_4 = 4,
	RTW89_RAC_MAX_NUM = 5
};

struct rtw89_ccx_para_info {
	enum rtw89_env_racing_lv rac_lv;
	u16 mntr_time;
	u8 nhm_manual_th_ofst;
	u8 nhm_manual_th0;
	enum rtw89_ifs_clm_application ifs_clm_app;
	u32 ifs_clm_manual_th_times;
	u32 ifs_clm_manual_th0;
	u8 fahm_manual_th_ofst;
	u8 fahm_manual_th0;
	u8 fahm_numer_opt;
	u8 fahm_denom_opt;
};

enum rtw89_ccx_edcca_opt_sc_idx {
	RTW89_CCX_EDCCA_SEG0_P0 = 0,
	RTW89_CCX_EDCCA_SEG0_S1 = 1,
	RTW89_CCX_EDCCA_SEG0_S2 = 2,
	RTW89_CCX_EDCCA_SEG0_S3 = 3,
	RTW89_CCX_EDCCA_SEG1_P0 = 4,
	RTW89_CCX_EDCCA_SEG1_S1 = 5,
	RTW89_CCX_EDCCA_SEG1_S2 = 6,
	RTW89_CCX_EDCCA_SEG1_S3 = 7
};

enum rtw89_ccx_edcca_opt_bw_idx {
	RTW89_CCX_EDCCA_BW20_0 = 0,
	RTW89_CCX_EDCCA_BW20_1 = 1,
	RTW89_CCX_EDCCA_BW20_2 = 2,
	RTW89_CCX_EDCCA_BW20_3 = 3,
	RTW89_CCX_EDCCA_BW20_4 = 4,
	RTW89_CCX_EDCCA_BW20_5 = 5,
	RTW89_CCX_EDCCA_BW20_6 = 6,
	RTW89_CCX_EDCCA_BW20_7 = 7
};

#define RTW89_NHM_TH_NUM 11
#define RTW89_FAHM_TH_NUM 11
#define RTW89_NHM_RPT_NUM 12
#define RTW89_FAHM_RPT_NUM 12
#define RTW89_IFS_CLM_NUM 4
struct rtw89_env_monitor_info {
	u8 ccx_watchdog_result;
	bool ccx_ongoing;
	u8 ccx_rac_lv;
	bool ccx_manual_ctrl;
	u16 ifs_clm_mntr_time;
	enum rtw89_ifs_clm_application ifs_clm_app;
	u16 ccx_period;
	u8 ccx_unit_idx;
	u16 ifs_clm_th_l[RTW89_IFS_CLM_NUM];
	u16 ifs_clm_th_h[RTW89_IFS_CLM_NUM];
	u16 ifs_clm_tx;
	u16 ifs_clm_edcca_excl_cca;
	u16 ifs_clm_ofdmfa;
	u16 ifs_clm_ofdmcca_excl_fa;
	u16 ifs_clm_cckfa;
	u16 ifs_clm_cckcca_excl_fa;
	u16 ifs_clm_total_ifs;
	u8 ifs_clm_his[RTW89_IFS_CLM_NUM];
	u16 ifs_clm_avg[RTW89_IFS_CLM_NUM];
	u16 ifs_clm_cca[RTW89_IFS_CLM_NUM];
	u8 ifs_clm_tx_ratio;
	u8 ifs_clm_edcca_excl_cca_ratio;
	u8 ifs_clm_cck_fa_ratio;
	u8 ifs_clm_ofdm_fa_ratio;
	u8 ifs_clm_cck_cca_excl_fa_ratio;
	u8 ifs_clm_ofdm_cca_excl_fa_ratio;
	u16 ifs_clm_cck_fa_permil;
	u16 ifs_clm_ofdm_fa_permil;
	u32 ifs_clm_ifs_avg[RTW89_IFS_CLM_NUM];
	u32 ifs_clm_cca_avg[RTW89_IFS_CLM_NUM];
};

enum rtw89_ser_rcvy_step {
	RTW89_SER_DRV_STOP_TX,
	RTW89_SER_DRV_STOP_RX,
	RTW89_SER_DRV_STOP_RUN,
	RTW89_SER_HAL_STOP_DMA,
	RTW89_SER_SUPPRESS_LOG,
	RTW89_NUM_OF_SER_FLAGS
};

struct rtw89_ser {
	u8 state;
	u8 alarm_event;
	bool prehandle_l1;

	struct work_struct ser_hdl_work;
	struct delayed_work ser_alarm_work;
	const struct state_ent *st_tbl;
	const struct event_ent *ev_tbl;
	struct list_head msg_q;
	spinlock_t msg_q_lock; /* lock when read/write ser msg */
	DECLARE_BITMAP(flags, RTW89_NUM_OF_SER_FLAGS);
};

enum rtw89_mac_ax_ps_mode {
	RTW89_MAC_AX_PS_MODE_ACTIVE = 0,
	RTW89_MAC_AX_PS_MODE_LEGACY = 1,
	RTW89_MAC_AX_PS_MODE_WMMPS  = 2,
	RTW89_MAC_AX_PS_MODE_MAX    = 3,
};

enum rtw89_last_rpwm_mode {
	RTW89_LAST_RPWM_PS        = 0x0,
	RTW89_LAST_RPWM_ACTIVE    = 0x6,
};

struct rtw89_lps_parm {
	u8 macid;
	u8 psmode; /* enum rtw89_mac_ax_ps_mode */
	u8 lastrpwm; /* enum rtw89_last_rpwm_mode */
};

struct rtw89_ppdu_sts_info {
	struct sk_buff_head rx_queue[RTW89_PHY_MAX];
	u8 curr_rx_ppdu_cnt[RTW89_PHY_MAX];
};

struct rtw89_early_h2c {
	struct list_head list;
	u8 *h2c;
	u16 h2c_len;
};

struct rtw89_hw_scan_info {
	struct ieee80211_vif *scanning_vif;
	struct list_head pkt_list[NUM_NL80211_BANDS];
	struct rtw89_chan op_chan;
	bool abort;
	u32 last_chan_idx;
};

enum rtw89_phy_bb_gain_band {
	RTW89_BB_GAIN_BAND_2G = 0,
	RTW89_BB_GAIN_BAND_5G_L = 1,
	RTW89_BB_GAIN_BAND_5G_M = 2,
	RTW89_BB_GAIN_BAND_5G_H = 3,
	RTW89_BB_GAIN_BAND_6G_L = 4,
	RTW89_BB_GAIN_BAND_6G_M = 5,
	RTW89_BB_GAIN_BAND_6G_H = 6,
	RTW89_BB_GAIN_BAND_6G_UH = 7,

	RTW89_BB_GAIN_BAND_NR,
};

enum rtw89_phy_gain_band_be {
	RTW89_BB_GAIN_BAND_2G_BE = 0,
	RTW89_BB_GAIN_BAND_5G_L_BE = 1,
	RTW89_BB_GAIN_BAND_5G_M_BE = 2,
	RTW89_BB_GAIN_BAND_5G_H_BE = 3,
	RTW89_BB_GAIN_BAND_6G_L0_BE = 4,
	RTW89_BB_GAIN_BAND_6G_L1_BE = 5,
	RTW89_BB_GAIN_BAND_6G_M0_BE = 6,
	RTW89_BB_GAIN_BAND_6G_M1_BE = 7,
	RTW89_BB_GAIN_BAND_6G_H0_BE = 8,
	RTW89_BB_GAIN_BAND_6G_H1_BE = 9,
	RTW89_BB_GAIN_BAND_6G_UH0_BE = 10,
	RTW89_BB_GAIN_BAND_6G_UH1_BE = 11,

	RTW89_BB_GAIN_BAND_NR_BE,
};

enum rtw89_phy_bb_bw_be {
	RTW89_BB_BW_20_40 = 0,
	RTW89_BB_BW_80_160_320 = 1,

	RTW89_BB_BW_NR_BE,
};

enum rtw89_bw20_sc {
	RTW89_BW20_SC_20M = 1,
	RTW89_BW20_SC_40M = 2,
	RTW89_BW20_SC_80M = 4,
	RTW89_BW20_SC_160M = 8,
	RTW89_BW20_SC_320M = 16,
};

enum rtw89_cmac_table_bw {
	RTW89_CMAC_BW_20M = 0,
	RTW89_CMAC_BW_40M = 1,
	RTW89_CMAC_BW_80M = 2,
	RTW89_CMAC_BW_160M = 3,
	RTW89_CMAC_BW_320M = 4,

	RTW89_CMAC_BW_NR,
};

enum rtw89_phy_bb_rxsc_num {
	RTW89_BB_RXSC_NUM_40 = 9, /* SC: 0, 1~8 */
	RTW89_BB_RXSC_NUM_80 = 13, /* SC: 0, 1~8, 9~12 */
	RTW89_BB_RXSC_NUM_160 = 15, /* SC: 0, 1~8, 9~12, 13~14 */
};

struct rtw89_phy_bb_gain_info {
	s8 lna_gain[RTW89_BB_GAIN_BAND_NR][RF_PATH_MAX][LNA_GAIN_NUM];
	s8 tia_gain[RTW89_BB_GAIN_BAND_NR][RF_PATH_MAX][TIA_GAIN_NUM];
	s8 lna_gain_bypass[RTW89_BB_GAIN_BAND_NR][RF_PATH_MAX][LNA_GAIN_NUM];
	s8 lna_op1db[RTW89_BB_GAIN_BAND_NR][RF_PATH_MAX][LNA_GAIN_NUM];
	s8 tia_lna_op1db[RTW89_BB_GAIN_BAND_NR][RF_PATH_MAX]
			[LNA_GAIN_NUM + 1]; /* TIA0_LNA0~6 + TIA1_LNA6 */
	s8 rpl_ofst_20[RTW89_BB_GAIN_BAND_NR][RF_PATH_MAX];
	s8 rpl_ofst_40[RTW89_BB_GAIN_BAND_NR][RF_PATH_MAX]
		      [RTW89_BB_RXSC_NUM_40];
	s8 rpl_ofst_80[RTW89_BB_GAIN_BAND_NR][RF_PATH_MAX]
		      [RTW89_BB_RXSC_NUM_80];
	s8 rpl_ofst_160[RTW89_BB_GAIN_BAND_NR][RF_PATH_MAX]
		       [RTW89_BB_RXSC_NUM_160];
};

struct rtw89_phy_bb_gain_info_be {
	s8 lna_gain[RTW89_BB_GAIN_BAND_NR_BE][RTW89_BB_BW_NR_BE][RF_PATH_MAX]
		   [LNA_GAIN_NUM];
	s8 tia_gain[RTW89_BB_GAIN_BAND_NR_BE][RTW89_BB_BW_NR_BE][RF_PATH_MAX]
		   [TIA_GAIN_NUM];
	s8 lna_gain_bypass[RTW89_BB_GAIN_BAND_NR_BE][RTW89_BB_BW_NR_BE]
			  [RF_PATH_MAX][LNA_GAIN_NUM];
	s8 lna_op1db[RTW89_BB_GAIN_BAND_NR_BE][RTW89_BB_BW_NR_BE]
		    [RF_PATH_MAX][LNA_GAIN_NUM];
	s8 tia_lna_op1db[RTW89_BB_GAIN_BAND_NR_BE][RTW89_BB_BW_NR_BE]
			[RF_PATH_MAX][LNA_GAIN_NUM + 1];
	s8 rpl_ofst_20[RTW89_BB_GAIN_BAND_NR_BE][RF_PATH_MAX]
		      [RTW89_BW20_SC_20M];
	s8 rpl_ofst_40[RTW89_BB_GAIN_BAND_NR_BE][RF_PATH_MAX]
		      [RTW89_BW20_SC_40M];
	s8 rpl_ofst_80[RTW89_BB_GAIN_BAND_NR_BE][RF_PATH_MAX]
		      [RTW89_BW20_SC_80M];
	s8 rpl_ofst_160[RTW89_BB_GAIN_BAND_NR_BE][RF_PATH_MAX]
		       [RTW89_BW20_SC_160M];
};

struct rtw89_phy_efuse_gain {
	bool offset_valid;
	bool comp_valid;
	s8 offset[RF_PATH_MAX][RTW89_GAIN_OFFSET_NR]; /* S(8, 0) */
	s8 offset_base[RTW89_PHY_MAX]; /* S(8, 4) */
	s8 rssi_base[RTW89_PHY_MAX]; /* S(8, 4) */
	s8 comp[RF_PATH_MAX][RTW89_SUBBAND_NR]; /* S(8, 0) */
};

#define RTW89_MAX_PATTERN_NUM             18
#define RTW89_MAX_PATTERN_MASK_SIZE       4
#define RTW89_MAX_PATTERN_SIZE            128

struct rtw89_wow_cam_info {
	bool r_w;
	u8 idx;
	u32 mask[RTW89_MAX_PATTERN_MASK_SIZE];
	u16 crc;
	bool negative_pattern_match;
	bool skip_mac_hdr;
	bool uc;
	bool mc;
	bool bc;
	bool valid;
};

struct rtw89_wow_key_info {
	u8 ptk_tx_iv[8];
	u8 valid_check;
	u8 symbol_check_en;
	u8 gtk_keyidx;
	u8 rsvd[5];
	u8 ptk_rx_iv[8];
	u8 gtk_rx_iv[4][8];
} __packed;

struct rtw89_wow_gtk_info {
	u8 kck[32];
	u8 kek[32];
	u8 tk1[16];
	u8 txmickey[8];
	u8 rxmickey[8];
	__le32 igtk_keyid;
	__le64 ipn;
	u8 igtk[2][32];
	u8 psk[32];
} __packed;

struct rtw89_wow_aoac_report {
	u8 rpt_ver;
	u8 sec_type;
	u8 key_idx;
	u8 pattern_idx;
	u8 rekey_ok;
	u8 ptk_tx_iv[8];
	u8 eapol_key_replay_count[8];
	u8 gtk[32];
	u8 ptk_rx_iv[8];
	u8 gtk_rx_iv[4][8];
	u64 igtk_key_id;
	u64 igtk_ipn;
	u8 igtk[32];
	u8 csa_pri_ch;
	u8 csa_bw;
	u8 csa_ch_offset;
	u8 csa_chsw_failed;
	u8 csa_ch_band;
};

struct rtw89_wow_param {
	struct ieee80211_vif *wow_vif;
	DECLARE_BITMAP(flags, RTW89_WOW_FLAG_NUM);
	struct rtw89_wow_cam_info patterns[RTW89_MAX_PATTERN_NUM];
	struct rtw89_wow_key_info key_info;
	struct rtw89_wow_gtk_info gtk_info;
	struct rtw89_wow_aoac_report aoac_rpt;
	u8 pattern_cnt;
	u8 ptk_alg;
	u8 gtk_alg;
	u8 ptk_keyidx;
	u8 akm;

	/* see RTW89_WOW_WAIT_COND series for wait condition */
	struct rtw89_wait_info wait;

	bool pno_inited;
	struct list_head pno_pkt_list;
	struct cfg80211_sched_scan_request *nd_config;
};

struct rtw89_mcc_limit {
	bool enable;
	u16 max_tob; /* TU; max time offset behind */
	u16 max_toa; /* TU; max time offset ahead */
	u16 max_dur; /* TU */
};

struct rtw89_mcc_policy {
	u8 c2h_rpt;
	u8 tx_null_early;
	u8 dis_tx_null;
	u8 in_curr_ch;
	u8 dis_sw_retry;
	u8 sw_retry_count;
};

struct rtw89_mcc_role {
	struct rtw89_vif *rtwvif;
	struct rtw89_mcc_policy policy;
	struct rtw89_mcc_limit limit;

	/* only valid when running with FW MRC mechanism */
	u8 slot_idx;

	/* byte-array in LE order for FW */
	u8 macid_bitmap[BITS_TO_BYTES(RTW89_MAX_MAC_ID_NUM)];

	u16 duration; /* TU */
	u16 beacon_interval; /* TU */
	bool is_2ghz;
	bool is_go;
	bool is_gc;
};

struct rtw89_mcc_bt_role {
	u16 duration; /* TU */
};

struct rtw89_mcc_courtesy {
	bool enable;
	u8 slot_num;
	u8 macid_src;
	u8 macid_tgt;
};

enum rtw89_mcc_plan {
	RTW89_MCC_PLAN_TAIL_BT,
	RTW89_MCC_PLAN_MID_BT,
	RTW89_MCC_PLAN_NO_BT,

	NUM_OF_RTW89_MCC_PLAN,
};

struct rtw89_mcc_pattern {
	s16 tob_ref; /* TU; time offset behind of reference role */
	s16 toa_ref; /* TU; time offset ahead of reference role */
	s16 tob_aux; /* TU; time offset behind of auxiliary role */
	s16 toa_aux; /* TU; time offset ahead of auxiliary role */

	enum rtw89_mcc_plan plan;
	struct rtw89_mcc_courtesy courtesy;
};

struct rtw89_mcc_sync {
	bool enable;
	u16 offset; /* TU */
	u8 macid_src;
	u8 band_src;
	u8 port_src;
	u8 macid_tgt;
	u8 band_tgt;
	u8 port_tgt;
};

struct rtw89_mcc_config {
	struct rtw89_mcc_pattern pattern;
	struct rtw89_mcc_sync sync;
	u64 start_tsf;
	u16 mcc_interval; /* TU */
	u16 beacon_offset; /* TU */
};

enum rtw89_mcc_mode {
	RTW89_MCC_MODE_GO_STA,
	RTW89_MCC_MODE_GC_STA,
};

struct rtw89_mcc_info {
	struct rtw89_wait_info wait;

	u8 group;
	enum rtw89_mcc_mode mode;
	struct rtw89_mcc_role role_ref; /* reference role */
	struct rtw89_mcc_role role_aux; /* auxiliary role */
	struct rtw89_mcc_bt_role bt_role;
	struct rtw89_mcc_config config;
};

struct rtw89_dev {
	struct ieee80211_hw *hw;
	struct device *dev;
	const struct ieee80211_ops *ops;

	bool dbcc_en;
	bool support_mlo;
	enum rtw89_mlo_dbcc_mode mlo_dbcc_mode;
	struct rtw89_hw_scan_info scan_info;
	const struct rtw89_chip_info *chip;
	const struct rtw89_pci_info *pci_info;
	const struct rtw89_rfe_parms *rfe_parms;
	struct rtw89_hal hal;
	struct rtw89_mcc_info mcc;
	struct rtw89_mac_info mac;
	struct rtw89_fw_info fw;
	struct rtw89_hci_info hci;
	struct rtw89_efuse efuse;
	struct rtw89_traffic_stats stats;
	struct rtw89_rfe_data *rfe_data;

	/* ensures exclusive access from mac80211 callbacks */
	struct mutex mutex;
	struct list_head rtwvifs_list;
	/* used to protect rf read write */
	struct mutex rf_mutex;
	struct workqueue_struct *txq_wq;
	struct work_struct txq_work;
	struct delayed_work txq_reinvoke_work;
	/* used to protect ba_list and forbid_ba_list */
	spinlock_t ba_lock;
	/* txqs to setup ba session */
	struct list_head ba_list;
	/* txqs to forbid ba session */
	struct list_head forbid_ba_list;
	struct work_struct ba_work;
	/* used to protect rpwm */
	spinlock_t rpwm_lock;

	struct rtw89_cam_info cam_info;

	struct sk_buff_head c2h_queue;
	struct work_struct c2h_work;
	struct work_struct ips_work;
	struct work_struct load_firmware_work;
	struct work_struct cancel_6ghz_probe_work;

	struct list_head early_h2c_list;

	struct rtw89_ser ser;

	DECLARE_BITMAP(hw_port, RTW89_PORT_NUM);
	DECLARE_BITMAP(mac_id_map, RTW89_MAX_MAC_ID_NUM);
	DECLARE_BITMAP(flags, NUM_OF_RTW89_FLAGS);
	DECLARE_BITMAP(pkt_offload, RTW89_MAX_PKT_OFLD_NUM);
	DECLARE_BITMAP(quirks, NUM_OF_RTW89_QUIRKS);

	struct rtw89_phy_stat phystat;
	struct rtw89_rfk_wait_info rfk_wait;
	struct rtw89_dack_info dack;
	struct rtw89_iqk_info iqk;
	struct rtw89_dpk_info dpk;
	struct rtw89_rfk_mcc_info rfk_mcc;
	struct rtw89_lck_info lck;
	struct rtw89_rx_dck_info rx_dck;
	bool is_tssi_mode[RF_PATH_MAX];
	bool is_bt_iqk_timeout;

	struct rtw89_fem_info fem;
	struct rtw89_txpwr_byrate byr[RTW89_BAND_NUM][RTW89_BYR_BW_NUM];
	struct rtw89_tssi_info tssi;
	struct rtw89_power_trim_info pwr_trim;

	struct rtw89_cfo_tracking_info cfo_tracking;
	struct rtw89_env_monitor_info env_monitor;
	struct rtw89_dig_info dig;
	struct rtw89_phy_ch_info ch_info;
	union {
		struct rtw89_phy_bb_gain_info ax;
		struct rtw89_phy_bb_gain_info_be be;
	} bb_gain;
	struct rtw89_phy_efuse_gain efuse_gain;
	struct rtw89_phy_ul_tb_info ul_tb_info;
	struct rtw89_antdiv_info antdiv;

	struct delayed_work track_work;
	struct delayed_work chanctx_work;
	struct delayed_work coex_act1_work;
	struct delayed_work coex_bt_devinfo_work;
	struct delayed_work coex_rfk_chk_work;
	struct delayed_work cfo_track_work;
	struct delayed_work forbid_ba_work;
	struct delayed_work roc_work;
	struct delayed_work antdiv_work;
	struct rtw89_ppdu_sts_info ppdu_sts;
	u8 total_sta_assoc;
	bool scanning;

	struct rtw89_regulatory_info regulatory;
	struct rtw89_sar_info sar;
	struct rtw89_tas_info tas;

	struct rtw89_btc btc;
	enum rtw89_ps_mode ps_mode;
	bool lps_enabled;

	struct rtw89_wow_param wow;

	/* napi structure */
	struct net_device *netdev;
	struct napi_struct napi;
	int napi_budget_countdown;

	struct rtw89_debugfs *debugfs;

	/* HCI related data, keep last */
	u8 priv[] __aligned(sizeof(void *));
};

static inline int rtw89_hci_tx_write(struct rtw89_dev *rtwdev,
				     struct rtw89_core_tx_request *tx_req)
{
	return rtwdev->hci.ops->tx_write(rtwdev, tx_req);
}

static inline void rtw89_hci_reset(struct rtw89_dev *rtwdev)
{
	rtwdev->hci.ops->reset(rtwdev);
}

static inline int rtw89_hci_start(struct rtw89_dev *rtwdev)
{
	return rtwdev->hci.ops->start(rtwdev);
}

static inline void rtw89_hci_stop(struct rtw89_dev *rtwdev)
{
	rtwdev->hci.ops->stop(rtwdev);
}

static inline int rtw89_hci_deinit(struct rtw89_dev *rtwdev)
{
	return rtwdev->hci.ops->deinit(rtwdev);
}

static inline void rtw89_hci_pause(struct rtw89_dev *rtwdev, bool pause)
{
	rtwdev->hci.ops->pause(rtwdev, pause);
}

static inline void rtw89_hci_switch_mode(struct rtw89_dev *rtwdev, bool low_power)
{
	rtwdev->hci.ops->switch_mode(rtwdev, low_power);
}

static inline void rtw89_hci_recalc_int_mit(struct rtw89_dev *rtwdev)
{
	rtwdev->hci.ops->recalc_int_mit(rtwdev);
}

static inline u32 rtw89_hci_check_and_reclaim_tx_resource(struct rtw89_dev *rtwdev, u8 txch)
{
	return rtwdev->hci.ops->check_and_reclaim_tx_resource(rtwdev, txch);
}

static inline void rtw89_hci_tx_kick_off(struct rtw89_dev *rtwdev, u8 txch)
{
	return rtwdev->hci.ops->tx_kick_off(rtwdev, txch);
}

static inline int rtw89_hci_mac_pre_deinit(struct rtw89_dev *rtwdev)
{
	return rtwdev->hci.ops->mac_pre_deinit(rtwdev);
}

static inline void rtw89_hci_flush_queues(struct rtw89_dev *rtwdev, u32 queues,
					  bool drop)
{
	if (!test_bit(RTW89_FLAG_POWERON, rtwdev->flags))
		return;

	if (rtwdev->hci.ops->flush_queues)
		return rtwdev->hci.ops->flush_queues(rtwdev, queues, drop);
}

static inline void rtw89_hci_recovery_start(struct rtw89_dev *rtwdev)
{
	if (rtwdev->hci.ops->recovery_start)
		rtwdev->hci.ops->recovery_start(rtwdev);
}

static inline void rtw89_hci_recovery_complete(struct rtw89_dev *rtwdev)
{
	if (rtwdev->hci.ops->recovery_complete)
		rtwdev->hci.ops->recovery_complete(rtwdev);
}

static inline void rtw89_hci_enable_intr(struct rtw89_dev *rtwdev)
{
	if (rtwdev->hci.ops->enable_intr)
		rtwdev->hci.ops->enable_intr(rtwdev);
}

static inline void rtw89_hci_disable_intr(struct rtw89_dev *rtwdev)
{
	if (rtwdev->hci.ops->disable_intr)
		rtwdev->hci.ops->disable_intr(rtwdev);
}

static inline void rtw89_hci_ctrl_txdma_ch(struct rtw89_dev *rtwdev, bool enable)
{
	if (rtwdev->hci.ops->ctrl_txdma_ch)
		rtwdev->hci.ops->ctrl_txdma_ch(rtwdev, enable);
}

static inline void rtw89_hci_ctrl_txdma_fw_ch(struct rtw89_dev *rtwdev, bool enable)
{
	if (rtwdev->hci.ops->ctrl_txdma_fw_ch)
		rtwdev->hci.ops->ctrl_txdma_fw_ch(rtwdev, enable);
}

static inline void rtw89_hci_ctrl_trxhci(struct rtw89_dev *rtwdev, bool enable)
{
	if (rtwdev->hci.ops->ctrl_trxhci)
		rtwdev->hci.ops->ctrl_trxhci(rtwdev, enable);
}

static inline int rtw89_hci_poll_txdma_ch_idle(struct rtw89_dev *rtwdev)
{
	int ret = 0;

	if (rtwdev->hci.ops->poll_txdma_ch_idle)
		ret = rtwdev->hci.ops->poll_txdma_ch_idle(rtwdev);
	return ret;
}

static inline void rtw89_hci_clr_idx_all(struct rtw89_dev *rtwdev)
{
	if (rtwdev->hci.ops->clr_idx_all)
		rtwdev->hci.ops->clr_idx_all(rtwdev);
}

static inline int rtw89_hci_rst_bdram(struct rtw89_dev *rtwdev)
{
	int ret = 0;

	if (rtwdev->hci.ops->rst_bdram)
		ret = rtwdev->hci.ops->rst_bdram(rtwdev);
	return ret;
}

static inline void rtw89_hci_clear(struct rtw89_dev *rtwdev, struct pci_dev *pdev)
{
	if (rtwdev->hci.ops->clear)
		rtwdev->hci.ops->clear(rtwdev, pdev);
}

static inline
struct rtw89_tx_skb_data *RTW89_TX_SKB_CB(struct sk_buff *skb)
{
	struct ieee80211_tx_info *info = IEEE80211_SKB_CB(skb);

	return (struct rtw89_tx_skb_data *)info->status.status_driver_data;
}

static inline u8 rtw89_read8(struct rtw89_dev *rtwdev, u32 addr)
{
	return rtwdev->hci.ops->read8(rtwdev, addr);
}

static inline u16 rtw89_read16(struct rtw89_dev *rtwdev, u32 addr)
{
	return rtwdev->hci.ops->read16(rtwdev, addr);
}

static inline u32 rtw89_read32(struct rtw89_dev *rtwdev, u32 addr)
{
	return rtwdev->hci.ops->read32(rtwdev, addr);
}

static inline void rtw89_write8(struct rtw89_dev *rtwdev, u32 addr, u8 data)
{
	rtwdev->hci.ops->write8(rtwdev, addr, data);
}

static inline void rtw89_write16(struct rtw89_dev *rtwdev, u32 addr, u16 data)
{
	rtwdev->hci.ops->write16(rtwdev, addr, data);
}

static inline void rtw89_write32(struct rtw89_dev *rtwdev, u32 addr, u32 data)
{
	rtwdev->hci.ops->write32(rtwdev, addr, data);
}

static inline void
rtw89_write8_set(struct rtw89_dev *rtwdev, u32 addr, u8 bit)
{
	u8 val;

	val = rtw89_read8(rtwdev, addr);
	rtw89_write8(rtwdev, addr, val | bit);
}

static inline void
rtw89_write16_set(struct rtw89_dev *rtwdev, u32 addr, u16 bit)
{
	u16 val;

	val = rtw89_read16(rtwdev, addr);
	rtw89_write16(rtwdev, addr, val | bit);
}

static inline void
rtw89_write32_set(struct rtw89_dev *rtwdev, u32 addr, u32 bit)
{
	u32 val;

	val = rtw89_read32(rtwdev, addr);
	rtw89_write32(rtwdev, addr, val | bit);
}

static inline void
rtw89_write8_clr(struct rtw89_dev *rtwdev, u32 addr, u8 bit)
{
	u8 val;

	val = rtw89_read8(rtwdev, addr);
	rtw89_write8(rtwdev, addr, val & ~bit);
}

static inline void
rtw89_write16_clr(struct rtw89_dev *rtwdev, u32 addr, u16 bit)
{
	u16 val;

	val = rtw89_read16(rtwdev, addr);
	rtw89_write16(rtwdev, addr, val & ~bit);
}

static inline void
rtw89_write32_clr(struct rtw89_dev *rtwdev, u32 addr, u32 bit)
{
	u32 val;

	val = rtw89_read32(rtwdev, addr);
	rtw89_write32(rtwdev, addr, val & ~bit);
}

static inline u32
rtw89_read32_mask(struct rtw89_dev *rtwdev, u32 addr, u32 mask)
{
	u32 shift = __ffs(mask);
	u32 orig;
	u32 ret;

	orig = rtw89_read32(rtwdev, addr);
	ret = (orig & mask) >> shift;

	return ret;
}

static inline u16
rtw89_read16_mask(struct rtw89_dev *rtwdev, u32 addr, u32 mask)
{
	u32 shift = __ffs(mask);
	u32 orig;
	u32 ret;

	orig = rtw89_read16(rtwdev, addr);
	ret = (orig & mask) >> shift;

	return ret;
}

static inline u8
rtw89_read8_mask(struct rtw89_dev *rtwdev, u32 addr, u32 mask)
{
	u32 shift = __ffs(mask);
	u32 orig;
	u32 ret;

	orig = rtw89_read8(rtwdev, addr);
	ret = (orig & mask) >> shift;

	return ret;
}

static inline void
rtw89_write32_mask(struct rtw89_dev *rtwdev, u32 addr, u32 mask, u32 data)
{
	u32 shift = __ffs(mask);
	u32 orig;
	u32 set;

	WARN(addr & 0x3, "should be 4-byte aligned, addr = 0x%08x\n", addr);

	orig = rtw89_read32(rtwdev, addr);
	set = (orig & ~mask) | ((data << shift) & mask);
	rtw89_write32(rtwdev, addr, set);
}

static inline void
rtw89_write16_mask(struct rtw89_dev *rtwdev, u32 addr, u32 mask, u16 data)
{
	u32 shift;
	u16 orig, set;

	mask &= 0xffff;
	shift = __ffs(mask);

	orig = rtw89_read16(rtwdev, addr);
	set = (orig & ~mask) | ((data << shift) & mask);
	rtw89_write16(rtwdev, addr, set);
}

static inline void
rtw89_write8_mask(struct rtw89_dev *rtwdev, u32 addr, u32 mask, u8 data)
{
	u32 shift;
	u8 orig, set;

	mask &= 0xff;
	shift = __ffs(mask);

	orig = rtw89_read8(rtwdev, addr);
	set = (orig & ~mask) | ((data << shift) & mask);
	rtw89_write8(rtwdev, addr, set);
}

static inline u32
rtw89_read_rf(struct rtw89_dev *rtwdev, enum rtw89_rf_path rf_path,
	      u32 addr, u32 mask)
{
	u32 val;

	mutex_lock(&rtwdev->rf_mutex);
	val = rtwdev->chip->ops->read_rf(rtwdev, rf_path, addr, mask);
	mutex_unlock(&rtwdev->rf_mutex);

	return val;
}

static inline void
rtw89_write_rf(struct rtw89_dev *rtwdev, enum rtw89_rf_path rf_path,
	       u32 addr, u32 mask, u32 data)
{
	mutex_lock(&rtwdev->rf_mutex);
	rtwdev->chip->ops->write_rf(rtwdev, rf_path, addr, mask, data);
	mutex_unlock(&rtwdev->rf_mutex);
}

static inline struct ieee80211_txq *rtw89_txq_to_txq(struct rtw89_txq *rtwtxq)
{
	void *p = rtwtxq;

	return container_of(p, struct ieee80211_txq, drv_priv);
}

static inline void rtw89_core_txq_init(struct rtw89_dev *rtwdev,
				       struct ieee80211_txq *txq)
{
	struct rtw89_txq *rtwtxq;

	if (!txq)
		return;

	rtwtxq = (struct rtw89_txq *)txq->drv_priv;
	INIT_LIST_HEAD(&rtwtxq->list);
}

static inline struct ieee80211_vif *rtwvif_to_vif(struct rtw89_vif *rtwvif)
{
	void *p = rtwvif;

	return container_of(p, struct ieee80211_vif, drv_priv);
}

static inline struct ieee80211_vif *rtwvif_to_vif_safe(struct rtw89_vif *rtwvif)
{
	return rtwvif ? rtwvif_to_vif(rtwvif) : NULL;
}

static inline struct rtw89_vif *vif_to_rtwvif_safe(struct ieee80211_vif *vif)
{
	return vif ? (struct rtw89_vif *)vif->drv_priv : NULL;
}

static inline struct ieee80211_sta *rtwsta_to_sta(struct rtw89_sta *rtwsta)
{
	void *p = rtwsta;

	return container_of(p, struct ieee80211_sta, drv_priv);
}

static inline struct ieee80211_sta *rtwsta_to_sta_safe(struct rtw89_sta *rtwsta)
{
	return rtwsta ? rtwsta_to_sta(rtwsta) : NULL;
}

static inline struct rtw89_sta *sta_to_rtwsta_safe(struct ieee80211_sta *sta)
{
	return sta ? (struct rtw89_sta *)sta->drv_priv : NULL;
}

static inline u8 rtw89_hw_to_rate_info_bw(enum rtw89_bandwidth hw_bw)
{
	if (hw_bw == RTW89_CHANNEL_WIDTH_160)
		return RATE_INFO_BW_160;
	else if (hw_bw == RTW89_CHANNEL_WIDTH_80)
		return RATE_INFO_BW_80;
	else if (hw_bw == RTW89_CHANNEL_WIDTH_40)
		return RATE_INFO_BW_40;
	else
		return RATE_INFO_BW_20;
}

static inline
enum nl80211_band rtw89_hw_to_nl80211_band(enum rtw89_band hw_band)
{
	switch (hw_band) {
	default:
	case RTW89_BAND_2G:
		return NL80211_BAND_2GHZ;
	case RTW89_BAND_5G:
		return NL80211_BAND_5GHZ;
	case RTW89_BAND_6G:
		return NL80211_BAND_6GHZ;
	}
}

static inline
enum rtw89_band rtw89_nl80211_to_hw_band(enum nl80211_band nl_band)
{
	switch (nl_band) {
	default:
	case NL80211_BAND_2GHZ:
		return RTW89_BAND_2G;
	case NL80211_BAND_5GHZ:
		return RTW89_BAND_5G;
	case NL80211_BAND_6GHZ:
		return RTW89_BAND_6G;
	}
}

static inline
enum rtw89_bandwidth nl_to_rtw89_bandwidth(enum nl80211_chan_width width)
{
	switch (width) {
	default:
		WARN(1, "Not support bandwidth %d\n", width);
		fallthrough;
	case NL80211_CHAN_WIDTH_20_NOHT:
	case NL80211_CHAN_WIDTH_20:
		return RTW89_CHANNEL_WIDTH_20;
	case NL80211_CHAN_WIDTH_40:
		return RTW89_CHANNEL_WIDTH_40;
	case NL80211_CHAN_WIDTH_80:
		return RTW89_CHANNEL_WIDTH_80;
	case NL80211_CHAN_WIDTH_160:
		return RTW89_CHANNEL_WIDTH_160;
	}
}

static inline
enum nl80211_he_ru_alloc rtw89_he_rua_to_ru_alloc(u16 rua)
{
	switch (rua) {
	default:
		WARN(1, "Invalid RU allocation: %d\n", rua);
		fallthrough;
	case 0 ... 36:
		return NL80211_RATE_INFO_HE_RU_ALLOC_26;
	case 37 ... 52:
		return NL80211_RATE_INFO_HE_RU_ALLOC_52;
	case 53 ... 60:
		return NL80211_RATE_INFO_HE_RU_ALLOC_106;
	case 61 ... 64:
		return NL80211_RATE_INFO_HE_RU_ALLOC_242;
	case 65 ... 66:
		return NL80211_RATE_INFO_HE_RU_ALLOC_484;
	case 67:
		return NL80211_RATE_INFO_HE_RU_ALLOC_996;
	case 68:
		return NL80211_RATE_INFO_HE_RU_ALLOC_2x996;
	}
}

static inline
struct rtw89_addr_cam_entry *rtw89_get_addr_cam_of(struct rtw89_vif *rtwvif,
						   struct rtw89_sta *rtwsta)
{
	if (rtwsta) {
		struct ieee80211_sta *sta = rtwsta_to_sta(rtwsta);

		if (rtwvif->net_type == RTW89_NET_TYPE_AP_MODE || sta->tdls)
			return &rtwsta->addr_cam;
	}
	return &rtwvif->addr_cam;
}

static inline
struct rtw89_bssid_cam_entry *rtw89_get_bssid_cam_of(struct rtw89_vif *rtwvif,
						     struct rtw89_sta *rtwsta)
{
	if (rtwsta) {
		struct ieee80211_sta *sta = rtwsta_to_sta(rtwsta);

		if (sta->tdls)
			return &rtwsta->bssid_cam;
	}
	return &rtwvif->bssid_cam;
}

static inline
void rtw89_chip_set_channel_prepare(struct rtw89_dev *rtwdev,
				    struct rtw89_channel_help_params *p,
				    const struct rtw89_chan *chan,
				    enum rtw89_mac_idx mac_idx,
				    enum rtw89_phy_idx phy_idx)
{
	rtwdev->chip->ops->set_channel_help(rtwdev, true, p, chan,
					    mac_idx, phy_idx);
}

static inline
void rtw89_chip_set_channel_done(struct rtw89_dev *rtwdev,
				 struct rtw89_channel_help_params *p,
				 const struct rtw89_chan *chan,
				 enum rtw89_mac_idx mac_idx,
				 enum rtw89_phy_idx phy_idx)
{
	rtwdev->chip->ops->set_channel_help(rtwdev, false, p, chan,
					    mac_idx, phy_idx);
}

static inline
const struct cfg80211_chan_def *rtw89_chandef_get(struct rtw89_dev *rtwdev,
						  enum rtw89_chanctx_idx idx)
{
	struct rtw89_hal *hal = &rtwdev->hal;
	enum rtw89_chanctx_idx roc_idx = atomic_read(&hal->roc_chanctx_idx);

	if (roc_idx == idx)
		return &hal->roc_chandef;

	return &hal->chanctx[idx].chandef;
}

static inline
const struct rtw89_chan *rtw89_chan_get(struct rtw89_dev *rtwdev,
					enum rtw89_chanctx_idx idx)
{
	struct rtw89_hal *hal = &rtwdev->hal;

	return &hal->chanctx[idx].chan;
}

static inline
const struct rtw89_chan_rcd *rtw89_chan_rcd_get(struct rtw89_dev *rtwdev,
						enum rtw89_chanctx_idx idx)
{
	struct rtw89_hal *hal = &rtwdev->hal;

	return &hal->chanctx[idx].rcd;
}

static inline
const struct rtw89_chan *rtw89_scan_chan_get(struct rtw89_dev *rtwdev)
{
	struct ieee80211_vif *vif = rtwdev->scan_info.scanning_vif;
	struct rtw89_vif *rtwvif = vif_to_rtwvif_safe(vif);

	if (rtwvif)
		return rtw89_chan_get(rtwdev, rtwvif->chanctx_idx);
	else
		return rtw89_chan_get(rtwdev, RTW89_CHANCTX_0);
}

static inline void rtw89_chip_fem_setup(struct rtw89_dev *rtwdev)
{
	const struct rtw89_chip_info *chip = rtwdev->chip;

	if (chip->ops->fem_setup)
		chip->ops->fem_setup(rtwdev);
}

static inline void rtw89_chip_rfe_gpio(struct rtw89_dev *rtwdev)
{
	const struct rtw89_chip_info *chip = rtwdev->chip;

	if (chip->ops->rfe_gpio)
		chip->ops->rfe_gpio(rtwdev);
}

static inline void rtw89_chip_rfk_hw_init(struct rtw89_dev *rtwdev)
{
	const struct rtw89_chip_info *chip = rtwdev->chip;

	if (chip->ops->rfk_hw_init)
		chip->ops->rfk_hw_init(rtwdev);
}

static inline
void rtw89_chip_bb_preinit(struct rtw89_dev *rtwdev, enum rtw89_phy_idx phy_idx)
{
	const struct rtw89_chip_info *chip = rtwdev->chip;

	if (chip->ops->bb_preinit)
		chip->ops->bb_preinit(rtwdev, phy_idx);
}

static inline
void rtw89_chip_bb_postinit(struct rtw89_dev *rtwdev)
{
	const struct rtw89_chip_info *chip = rtwdev->chip;

	if (!chip->ops->bb_postinit)
		return;

	chip->ops->bb_postinit(rtwdev, RTW89_PHY_0);

	if (rtwdev->dbcc_en)
		chip->ops->bb_postinit(rtwdev, RTW89_PHY_1);
}

static inline void rtw89_chip_bb_sethw(struct rtw89_dev *rtwdev)
{
	const struct rtw89_chip_info *chip = rtwdev->chip;

	if (chip->ops->bb_sethw)
		chip->ops->bb_sethw(rtwdev);
}

static inline void rtw89_chip_rfk_init(struct rtw89_dev *rtwdev)
{
	const struct rtw89_chip_info *chip = rtwdev->chip;

	if (chip->ops->rfk_init)
		chip->ops->rfk_init(rtwdev);
}

static inline void rtw89_chip_rfk_init_late(struct rtw89_dev *rtwdev)
{
	const struct rtw89_chip_info *chip = rtwdev->chip;

	if (chip->ops->rfk_init_late)
		chip->ops->rfk_init_late(rtwdev);
}

static inline void rtw89_chip_rfk_channel(struct rtw89_dev *rtwdev,
					  struct rtw89_vif *rtwvif)
{
	const struct rtw89_chip_info *chip = rtwdev->chip;

	if (chip->ops->rfk_channel)
		chip->ops->rfk_channel(rtwdev, rtwvif);
}

static inline void rtw89_chip_rfk_band_changed(struct rtw89_dev *rtwdev,
					       enum rtw89_phy_idx phy_idx,
					       const struct rtw89_chan *chan)
{
	const struct rtw89_chip_info *chip = rtwdev->chip;

	if (chip->ops->rfk_band_changed)
		chip->ops->rfk_band_changed(rtwdev, phy_idx, chan);
}

static inline void rtw89_chip_rfk_scan(struct rtw89_dev *rtwdev,
				       struct rtw89_vif *rtwvif, bool start)
{
	const struct rtw89_chip_info *chip = rtwdev->chip;

	if (chip->ops->rfk_scan)
		chip->ops->rfk_scan(rtwdev, rtwvif, start);
}

static inline void rtw89_chip_rfk_track(struct rtw89_dev *rtwdev)
{
	const struct rtw89_chip_info *chip = rtwdev->chip;

	if (chip->ops->rfk_track)
		chip->ops->rfk_track(rtwdev);
}

static inline void rtw89_chip_set_txpwr_ctrl(struct rtw89_dev *rtwdev)
{
	const struct rtw89_chip_info *chip = rtwdev->chip;

	if (chip->ops->set_txpwr_ctrl)
		chip->ops->set_txpwr_ctrl(rtwdev,  RTW89_PHY_0);
}

static inline void rtw89_chip_power_trim(struct rtw89_dev *rtwdev)
{
	const struct rtw89_chip_info *chip = rtwdev->chip;

	if (chip->ops->power_trim)
		chip->ops->power_trim(rtwdev);
}

static inline void rtw89_chip_init_txpwr_unit(struct rtw89_dev *rtwdev,
					      enum rtw89_phy_idx phy_idx)
{
	const struct rtw89_chip_info *chip = rtwdev->chip;

	if (chip->ops->init_txpwr_unit)
		chip->ops->init_txpwr_unit(rtwdev, phy_idx);
}

static inline u8 rtw89_chip_get_thermal(struct rtw89_dev *rtwdev,
					enum rtw89_rf_path rf_path)
{
	const struct rtw89_chip_info *chip = rtwdev->chip;

	if (!chip->ops->get_thermal)
		return 0x10;

	return chip->ops->get_thermal(rtwdev, rf_path);
}

static inline void rtw89_chip_query_ppdu(struct rtw89_dev *rtwdev,
					 struct rtw89_rx_phy_ppdu *phy_ppdu,
					 struct ieee80211_rx_status *status)
{
	const struct rtw89_chip_info *chip = rtwdev->chip;

	if (chip->ops->query_ppdu)
		chip->ops->query_ppdu(rtwdev, phy_ppdu, status);
}

static inline void rtw89_chip_convert_rpl_to_rssi(struct rtw89_dev *rtwdev,
						  struct rtw89_rx_phy_ppdu *phy_ppdu)
{
	const struct rtw89_chip_info *chip = rtwdev->chip;

	if (chip->ops->convert_rpl_to_rssi)
		chip->ops->convert_rpl_to_rssi(rtwdev, phy_ppdu);
}

static inline void rtw89_ctrl_nbtg_bt_tx(struct rtw89_dev *rtwdev, bool en,
					 enum rtw89_phy_idx phy_idx)
{
	const struct rtw89_chip_info *chip = rtwdev->chip;

	if (chip->ops->ctrl_nbtg_bt_tx)
		chip->ops->ctrl_nbtg_bt_tx(rtwdev, en, phy_idx);
}

static inline void rtw89_chip_cfg_txrx_path(struct rtw89_dev *rtwdev)
{
	const struct rtw89_chip_info *chip = rtwdev->chip;

	if (chip->ops->cfg_txrx_path)
		chip->ops->cfg_txrx_path(rtwdev);
}

static inline
void rtw89_chip_cfg_txpwr_ul_tb_offset(struct rtw89_dev *rtwdev,
				       struct ieee80211_vif *vif)
{
	struct rtw89_vif *rtwvif = (struct rtw89_vif *)vif->drv_priv;
	const struct rtw89_chip_info *chip = rtwdev->chip;

	if (!vif->bss_conf.he_support || !vif->cfg.assoc)
		return;

	if (chip->ops->set_txpwr_ul_tb_offset)
		chip->ops->set_txpwr_ul_tb_offset(rtwdev, 0, rtwvif->mac_idx);
}

static inline void rtw89_chip_digital_pwr_comp(struct rtw89_dev *rtwdev,
					       enum rtw89_phy_idx phy_idx)
{
	const struct rtw89_chip_info *chip = rtwdev->chip;

	if (chip->ops->digital_pwr_comp)
		chip->ops->digital_pwr_comp(rtwdev, phy_idx);
}

static inline void rtw89_load_txpwr_table(struct rtw89_dev *rtwdev,
					  const struct rtw89_txpwr_table *tbl)
{
	tbl->load(rtwdev, tbl);
}

static inline u8 rtw89_regd_get(struct rtw89_dev *rtwdev, u8 band)
{
	const struct rtw89_regd *regd = rtwdev->regulatory.regd;

	return regd->txpwr_regd[band];
}

static inline void rtw89_ctrl_btg_bt_rx(struct rtw89_dev *rtwdev, bool en,
					enum rtw89_phy_idx phy_idx)
{
	const struct rtw89_chip_info *chip = rtwdev->chip;

	if (chip->ops->ctrl_btg_bt_rx)
		chip->ops->ctrl_btg_bt_rx(rtwdev, en, phy_idx);
}

static inline
void rtw89_chip_query_rxdesc(struct rtw89_dev *rtwdev,
			     struct rtw89_rx_desc_info *desc_info,
			     u8 *data, u32 data_offset)
{
	const struct rtw89_chip_info *chip = rtwdev->chip;

	chip->ops->query_rxdesc(rtwdev, desc_info, data, data_offset);
}

static inline
void rtw89_chip_fill_txdesc(struct rtw89_dev *rtwdev,
			    struct rtw89_tx_desc_info *desc_info,
			    void *txdesc)
{
	const struct rtw89_chip_info *chip = rtwdev->chip;

	chip->ops->fill_txdesc(rtwdev, desc_info, txdesc);
}

static inline
void rtw89_chip_fill_txdesc_fwcmd(struct rtw89_dev *rtwdev,
				  struct rtw89_tx_desc_info *desc_info,
				  void *txdesc)
{
	const struct rtw89_chip_info *chip = rtwdev->chip;

	chip->ops->fill_txdesc_fwcmd(rtwdev, desc_info, txdesc);
}

static inline
void rtw89_chip_mac_cfg_gnt(struct rtw89_dev *rtwdev,
			    const struct rtw89_mac_ax_coex_gnt *gnt_cfg)
{
	const struct rtw89_chip_info *chip = rtwdev->chip;

	chip->ops->mac_cfg_gnt(rtwdev, gnt_cfg);
}

static inline void rtw89_chip_cfg_ctrl_path(struct rtw89_dev *rtwdev, bool wl)
{
	const struct rtw89_chip_info *chip = rtwdev->chip;

	chip->ops->cfg_ctrl_path(rtwdev, wl);
}

static inline
int rtw89_chip_stop_sch_tx(struct rtw89_dev *rtwdev, u8 mac_idx,
			   u32 *tx_en, enum rtw89_sch_tx_sel sel)
{
	const struct rtw89_chip_info *chip = rtwdev->chip;

	return chip->ops->stop_sch_tx(rtwdev, mac_idx, tx_en, sel);
}

static inline
int rtw89_chip_resume_sch_tx(struct rtw89_dev *rtwdev, u8 mac_idx, u32 tx_en)
{
	const struct rtw89_chip_info *chip = rtwdev->chip;

	return chip->ops->resume_sch_tx(rtwdev, mac_idx, tx_en);
}

static inline
int rtw89_chip_h2c_dctl_sec_cam(struct rtw89_dev *rtwdev,
				struct rtw89_vif *rtwvif,
				struct rtw89_sta *rtwsta)
{
	const struct rtw89_chip_info *chip = rtwdev->chip;

	if (!chip->ops->h2c_dctl_sec_cam)
		return 0;
	return chip->ops->h2c_dctl_sec_cam(rtwdev, rtwvif, rtwsta);
}

static inline u8 *get_hdr_bssid(struct ieee80211_hdr *hdr)
{
	__le16 fc = hdr->frame_control;

	if (ieee80211_has_tods(fc))
		return hdr->addr1;
	else if (ieee80211_has_fromds(fc))
		return hdr->addr2;
	else
		return hdr->addr3;
}

static inline bool rtw89_sta_has_beamformer_cap(struct ieee80211_sta *sta)
{
	if ((sta->deflink.vht_cap.cap & IEEE80211_VHT_CAP_MU_BEAMFORMER_CAPABLE) ||
	    (sta->deflink.vht_cap.cap & IEEE80211_VHT_CAP_SU_BEAMFORMER_CAPABLE) ||
	    (sta->deflink.he_cap.he_cap_elem.phy_cap_info[3] &
			IEEE80211_HE_PHY_CAP3_SU_BEAMFORMER) ||
	    (sta->deflink.he_cap.he_cap_elem.phy_cap_info[4] &
			IEEE80211_HE_PHY_CAP4_MU_BEAMFORMER))
		return true;
	return false;
}

static inline struct rtw89_fw_suit *rtw89_fw_suit_get(struct rtw89_dev *rtwdev,
						      enum rtw89_fw_type type)
{
	struct rtw89_fw_info *fw_info = &rtwdev->fw;

	switch (type) {
	case RTW89_FW_WOWLAN:
		return &fw_info->wowlan;
	case RTW89_FW_LOGFMT:
		return &fw_info->log.suit;
	case RTW89_FW_BBMCU0:
		return &fw_info->bbmcu0;
	case RTW89_FW_BBMCU1:
		return &fw_info->bbmcu1;
	default:
		break;
	}

	return &fw_info->normal;
}

static inline struct sk_buff *rtw89_alloc_skb_for_rx(struct rtw89_dev *rtwdev,
						     unsigned int length)
{
	struct sk_buff *skb;

	if (rtwdev->hw->conf.flags & IEEE80211_CONF_MONITOR) {
		skb = dev_alloc_skb(length + RTW89_RADIOTAP_ROOM);
		if (!skb)
			return NULL;

		skb_reserve(skb, RTW89_RADIOTAP_ROOM);
		return skb;
	}

	return dev_alloc_skb(length);
}

static inline void rtw89_core_tx_wait_complete(struct rtw89_dev *rtwdev,
					       struct rtw89_tx_skb_data *skb_data,
					       bool tx_done)
{
	struct rtw89_tx_wait_info *wait;

	rcu_read_lock();

	wait = rcu_dereference(skb_data->wait);
	if (!wait)
		goto out;

	wait->tx_done = tx_done;
	complete(&wait->completion);

out:
	rcu_read_unlock();
}

static inline bool rtw89_is_mlo_1_1(struct rtw89_dev *rtwdev)
{
	switch (rtwdev->mlo_dbcc_mode) {
	case MLO_1_PLUS_1_1RF:
	case MLO_1_PLUS_1_2RF:
	case DBCC_LEGACY:
		return true;
	default:
		return false;
	}
}

static inline bool rtw89_is_rtl885xb(struct rtw89_dev *rtwdev)
{
	enum rtw89_core_chip_id chip_id = rtwdev->chip->chip_id;

	if (chip_id == RTL8852B || chip_id == RTL8851B || chip_id == RTL8852BT)
		return true;

	return false;
}

int rtw89_core_tx_write(struct rtw89_dev *rtwdev, struct ieee80211_vif *vif,
			struct ieee80211_sta *sta, struct sk_buff *skb, int *qsel);
int rtw89_h2c_tx(struct rtw89_dev *rtwdev,
		 struct sk_buff *skb, bool fwdl);
void rtw89_core_tx_kick_off(struct rtw89_dev *rtwdev, u8 qsel);
int rtw89_core_tx_kick_off_and_wait(struct rtw89_dev *rtwdev, struct sk_buff *skb,
				    int qsel, unsigned int timeout);
void rtw89_core_fill_txdesc(struct rtw89_dev *rtwdev,
			    struct rtw89_tx_desc_info *desc_info,
			    void *txdesc);
void rtw89_core_fill_txdesc_v1(struct rtw89_dev *rtwdev,
			       struct rtw89_tx_desc_info *desc_info,
			       void *txdesc);
void rtw89_core_fill_txdesc_v2(struct rtw89_dev *rtwdev,
			       struct rtw89_tx_desc_info *desc_info,
			       void *txdesc);
void rtw89_core_fill_txdesc_fwcmd_v1(struct rtw89_dev *rtwdev,
				     struct rtw89_tx_desc_info *desc_info,
				     void *txdesc);
void rtw89_core_fill_txdesc_fwcmd_v2(struct rtw89_dev *rtwdev,
				     struct rtw89_tx_desc_info *desc_info,
				     void *txdesc);
void rtw89_core_rx(struct rtw89_dev *rtwdev,
		   struct rtw89_rx_desc_info *desc_info,
		   struct sk_buff *skb);
void rtw89_core_query_rxdesc(struct rtw89_dev *rtwdev,
			     struct rtw89_rx_desc_info *desc_info,
			     u8 *data, u32 data_offset);
void rtw89_core_query_rxdesc_v2(struct rtw89_dev *rtwdev,
				struct rtw89_rx_desc_info *desc_info,
				u8 *data, u32 data_offset);
void rtw89_core_napi_start(struct rtw89_dev *rtwdev);
void rtw89_core_napi_stop(struct rtw89_dev *rtwdev);
int rtw89_core_napi_init(struct rtw89_dev *rtwdev);
void rtw89_core_napi_deinit(struct rtw89_dev *rtwdev);
int rtw89_core_sta_add(struct rtw89_dev *rtwdev,
		       struct ieee80211_vif *vif,
		       struct ieee80211_sta *sta);
int rtw89_core_sta_assoc(struct rtw89_dev *rtwdev,
			 struct ieee80211_vif *vif,
			 struct ieee80211_sta *sta);
int rtw89_core_sta_disassoc(struct rtw89_dev *rtwdev,
			    struct ieee80211_vif *vif,
			    struct ieee80211_sta *sta);
int rtw89_core_sta_disconnect(struct rtw89_dev *rtwdev,
			      struct ieee80211_vif *vif,
			      struct ieee80211_sta *sta);
int rtw89_core_sta_remove(struct rtw89_dev *rtwdev,
			  struct ieee80211_vif *vif,
			  struct ieee80211_sta *sta);
void rtw89_core_set_tid_config(struct rtw89_dev *rtwdev,
			       struct ieee80211_sta *sta,
			       struct cfg80211_tid_config *tid_config);
void rtw89_core_rfkill_poll(struct rtw89_dev *rtwdev, bool force);
void rtw89_check_quirks(struct rtw89_dev *rtwdev, const struct dmi_system_id *quirks);
int rtw89_core_init(struct rtw89_dev *rtwdev);
void rtw89_core_deinit(struct rtw89_dev *rtwdev);
int rtw89_core_register(struct rtw89_dev *rtwdev);
void rtw89_core_unregister(struct rtw89_dev *rtwdev);
struct rtw89_dev *rtw89_alloc_ieee80211_hw(struct device *device,
					   u32 bus_data_size,
					   const struct rtw89_chip_info *chip);
void rtw89_free_ieee80211_hw(struct rtw89_dev *rtwdev);
u8 rtw89_acquire_mac_id(struct rtw89_dev *rtwdev);
void rtw89_release_mac_id(struct rtw89_dev *rtwdev, u8 mac_id);
void rtw89_core_set_chip_txpwr(struct rtw89_dev *rtwdev);
void rtw89_get_default_chandef(struct cfg80211_chan_def *chandef);
void rtw89_get_channel_params(const struct cfg80211_chan_def *chandef,
			      struct rtw89_chan *chan);
int rtw89_set_channel(struct rtw89_dev *rtwdev);
void rtw89_get_channel(struct rtw89_dev *rtwdev, struct rtw89_vif *rtwvif,
		       struct rtw89_chan *chan);
u8 rtw89_core_acquire_bit_map(unsigned long *addr, unsigned long size);
void rtw89_core_release_bit_map(unsigned long *addr, u8 bit);
void rtw89_core_release_all_bits_map(unsigned long *addr, unsigned int nbits);
int rtw89_core_acquire_sta_ba_entry(struct rtw89_dev *rtwdev,
				    struct rtw89_sta *rtwsta, u8 tid, u8 *cam_idx);
int rtw89_core_release_sta_ba_entry(struct rtw89_dev *rtwdev,
				    struct rtw89_sta *rtwsta, u8 tid, u8 *cam_idx);
void rtw89_vif_type_mapping(struct ieee80211_vif *vif, bool assoc);
int rtw89_chip_info_setup(struct rtw89_dev *rtwdev);
bool rtw89_ra_report_to_bitrate(struct rtw89_dev *rtwdev, u8 rpt_rate, u16 *bitrate);
int rtw89_regd_setup(struct rtw89_dev *rtwdev);
int rtw89_regd_init(struct rtw89_dev *rtwdev,
		    void (*reg_notifier)(struct wiphy *wiphy, struct regulatory_request *request));
void rtw89_regd_notifier(struct wiphy *wiphy, struct regulatory_request *request);
void rtw89_traffic_stats_init(struct rtw89_dev *rtwdev,
			      struct rtw89_traffic_stats *stats);
int rtw89_wait_for_cond(struct rtw89_wait_info *wait, unsigned int cond);
void rtw89_complete_cond(struct rtw89_wait_info *wait, unsigned int cond,
			 const struct rtw89_completion_data *data);
int rtw89_core_start(struct rtw89_dev *rtwdev);
void rtw89_core_stop(struct rtw89_dev *rtwdev);
void rtw89_core_update_beacon_work(struct work_struct *work);
void rtw89_roc_work(struct work_struct *work);
void rtw89_roc_start(struct rtw89_dev *rtwdev, struct rtw89_vif *rtwvif);
void rtw89_roc_end(struct rtw89_dev *rtwdev, struct rtw89_vif *rtwvif);
void rtw89_core_scan_start(struct rtw89_dev *rtwdev, struct rtw89_vif *rtwvif,
			   const u8 *mac_addr, bool hw_scan);
void rtw89_core_scan_complete(struct rtw89_dev *rtwdev,
			      struct ieee80211_vif *vif, bool hw_scan);
int rtw89_reg_6ghz_recalc(struct rtw89_dev *rtwdev, struct rtw89_vif *rtwvif,
			  bool active);
void rtw89_core_update_p2p_ps(struct rtw89_dev *rtwdev, struct ieee80211_vif *vif);
void rtw89_core_ntfy_btc_event(struct rtw89_dev *rtwdev, enum rtw89_btc_hmsg event);

#endif<|MERGE_RESOLUTION|>--- conflicted
+++ resolved
@@ -808,11 +808,8 @@
 		u8 evm_max;
 		u8 evm_min;
 	} ofdm;
-<<<<<<< HEAD
-=======
 	bool has_data;
 	bool has_bcn;
->>>>>>> adc21867
 	bool ldpc;
 	bool stbc;
 	bool to_self;
@@ -4249,10 +4246,7 @@
 	u8 wde_qempty_mgq_grpsel;
 	u32 rf_base_addr[2];
 	u8 support_macid_num;
-<<<<<<< HEAD
-=======
 	u8 support_link_num;
->>>>>>> adc21867
 	u8 support_chanctx_num;
 	u8 support_bands;
 	u16 support_bandwidths;
@@ -4448,13 +4442,9 @@
 	RTW89_FW_FEATURE_NO_LPS_PG,
 	RTW89_FW_FEATURE_BEACON_FILTER,
 	RTW89_FW_FEATURE_MACID_PAUSE_SLEEP,
-<<<<<<< HEAD
-	RTW89_FW_FEATURE_WOW_REASON_V1,
-=======
 	RTW89_FW_FEATURE_SCAN_OFFLOAD_BE_V0,
 	RTW89_FW_FEATURE_WOW_REASON_V1,
 	RTW89_FW_FEATURE_RFK_PRE_NOTIFY_V0,
->>>>>>> adc21867
 };
 
 struct rtw89_fw_suit {
