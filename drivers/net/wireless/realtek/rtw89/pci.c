--- conflicted
+++ resolved
@@ -3026,32 +3026,15 @@
 	pci_disable_device(pdev);
 }
 
-<<<<<<< HEAD
-static void rtw89_pci_cfg_dac(struct rtw89_dev *rtwdev)
-{
-	struct rtw89_pci *rtwpci = (struct rtw89_pci *)rtwdev->priv;
+static bool rtw89_pci_chip_is_manual_dac(struct rtw89_dev *rtwdev)
+{
 	const struct rtw89_chip_info *chip = rtwdev->chip;
 
-	if (!rtwpci->enable_dac)
-		return;
-
-=======
-static bool rtw89_pci_chip_is_manual_dac(struct rtw89_dev *rtwdev)
-{
-	const struct rtw89_chip_info *chip = rtwdev->chip;
-
->>>>>>> adc21867
 	switch (chip->chip_id) {
 	case RTL8852A:
 	case RTL8852B:
 	case RTL8851B:
 	case RTL8852BT:
-<<<<<<< HEAD
-		break;
-	default:
-		return;
-	}
-=======
 		return true;
 	default:
 		return false;
@@ -3090,7 +3073,6 @@
 
 	if (!rtw89_pci_chip_is_manual_dac(rtwdev))
 		return;
->>>>>>> adc21867
 
 	rtw89_pci_config_byte_set(rtwdev, RTW89_PCIE_L1_CTRL, RTW89_PCIE_BIT_EN_64BITS);
 }
@@ -3109,12 +3091,9 @@
 		goto err;
 	}
 
-<<<<<<< HEAD
-=======
 	if (!rtw89_pci_is_dac_compatible_bridge(rtwdev))
 		goto no_dac;
 
->>>>>>> adc21867
 	ret = dma_set_mask_and_coherent(&pdev->dev, DMA_BIT_MASK(36));
 	if (!ret) {
 		rtwpci->enable_dac = true;
