// SPDX-License-Identifier: GPL-2.0 OR BSD-3-Clause
/* Copyright(c) 2019-2022  Realtek Corporation
 */

#include "coex.h"
#include "fw.h"
#include "mac.h"
#include "phy.h"
#include "reg.h"
#include "rtw8852b.h"
#include "rtw8852b_common.h"
#include "rtw8852b_rfk.h"
#include "rtw8852b_table.h"
#include "txrx.h"

#define RTW8852B_FW_FORMAT_MAX 1
#define RTW8852B_FW_BASENAME "rtw89/rtw8852b_fw"
#define RTW8852B_MODULE_FIRMWARE \
	RTW8852B_FW_BASENAME "-" __stringify(RTW8852B_FW_FORMAT_MAX) ".bin"

static const struct rtw89_hfc_ch_cfg rtw8852b_hfc_chcfg_pcie[] = {
	{5, 341, grp_0}, /* ACH 0 */
	{5, 341, grp_0}, /* ACH 1 */
	{4, 342, grp_0}, /* ACH 2 */
	{4, 342, grp_0}, /* ACH 3 */
	{0, 0, grp_0}, /* ACH 4 */
	{0, 0, grp_0}, /* ACH 5 */
	{0, 0, grp_0}, /* ACH 6 */
	{0, 0, grp_0}, /* ACH 7 */
	{4, 342, grp_0}, /* B0MGQ */
	{4, 342, grp_0}, /* B0HIQ */
	{0, 0, grp_0}, /* B1MGQ */
	{0, 0, grp_0}, /* B1HIQ */
	{40, 0, 0} /* FWCMDQ */
};

static const struct rtw89_hfc_pub_cfg rtw8852b_hfc_pubcfg_pcie = {
	446, /* Group 0 */
	0, /* Group 1 */
	446, /* Public Max */
	0 /* WP threshold */
};

static const struct rtw89_hfc_param_ini rtw8852b_hfc_param_ini_pcie[] = {
	[RTW89_QTA_SCC] = {rtw8852b_hfc_chcfg_pcie, &rtw8852b_hfc_pubcfg_pcie,
			   &rtw89_mac_size.hfc_preccfg_pcie, RTW89_HCIFC_POH},
	[RTW89_QTA_DLFW] = {NULL, NULL, &rtw89_mac_size.hfc_preccfg_pcie,
			    RTW89_HCIFC_POH},
	[RTW89_QTA_INVALID] = {NULL},
};

static const struct rtw89_dle_mem rtw8852b_dle_mem_pcie[] = {
	[RTW89_QTA_SCC] = {RTW89_QTA_SCC, &rtw89_mac_size.wde_size7,
			   &rtw89_mac_size.ple_size6, &rtw89_mac_size.wde_qt7,
			   &rtw89_mac_size.wde_qt7, &rtw89_mac_size.ple_qt18,
			   &rtw89_mac_size.ple_qt58},
	[RTW89_QTA_WOW] = {RTW89_QTA_WOW, &rtw89_mac_size.wde_size7,
			   &rtw89_mac_size.ple_size6, &rtw89_mac_size.wde_qt7,
			   &rtw89_mac_size.wde_qt7, &rtw89_mac_size.ple_qt18,
			   &rtw89_mac_size.ple_qt_52b_wow},
	[RTW89_QTA_DLFW] = {RTW89_QTA_DLFW, &rtw89_mac_size.wde_size9,
			    &rtw89_mac_size.ple_size8, &rtw89_mac_size.wde_qt4,
			    &rtw89_mac_size.wde_qt4, &rtw89_mac_size.ple_qt13,
			    &rtw89_mac_size.ple_qt13},
	[RTW89_QTA_INVALID] = {RTW89_QTA_INVALID, NULL, NULL, NULL, NULL, NULL,
			       NULL},
};

static const u32 rtw8852b_h2c_regs[RTW89_H2CREG_MAX] = {
	R_AX_H2CREG_DATA0, R_AX_H2CREG_DATA1,  R_AX_H2CREG_DATA2,
	R_AX_H2CREG_DATA3
};

static const u32 rtw8852b_c2h_regs[RTW89_C2HREG_MAX] = {
	R_AX_C2HREG_DATA0, R_AX_C2HREG_DATA1, R_AX_C2HREG_DATA2,
	R_AX_C2HREG_DATA3
};

static const u32 rtw8852b_wow_wakeup_regs[RTW89_WOW_REASON_NUM] = {
	R_AX_C2HREG_DATA3 + 3, R_AX_C2HREG_DATA3 + 3,
};

static const struct rtw89_page_regs rtw8852b_page_regs = {
	.hci_fc_ctrl	= R_AX_HCI_FC_CTRL,
	.ch_page_ctrl	= R_AX_CH_PAGE_CTRL,
	.ach_page_ctrl	= R_AX_ACH0_PAGE_CTRL,
	.ach_page_info	= R_AX_ACH0_PAGE_INFO,
	.pub_page_info3	= R_AX_PUB_PAGE_INFO3,
	.pub_page_ctrl1	= R_AX_PUB_PAGE_CTRL1,
	.pub_page_ctrl2	= R_AX_PUB_PAGE_CTRL2,
	.pub_page_info1	= R_AX_PUB_PAGE_INFO1,
	.pub_page_info2 = R_AX_PUB_PAGE_INFO2,
	.wp_page_ctrl1	= R_AX_WP_PAGE_CTRL1,
	.wp_page_ctrl2	= R_AX_WP_PAGE_CTRL2,
	.wp_page_info1	= R_AX_WP_PAGE_INFO1,
};

static const struct rtw89_reg_def rtw8852b_dcfo_comp = {
	R_DCFO_COMP_S0, B_DCFO_COMP_S0_MSK
};

static const struct rtw89_imr_info rtw8852b_imr_info = {
	.wdrls_imr_set		= B_AX_WDRLS_IMR_SET,
	.wsec_imr_reg		= R_AX_SEC_DEBUG,
	.wsec_imr_set		= B_AX_IMR_ERROR,
	.mpdu_tx_imr_set	= 0,
	.mpdu_rx_imr_set	= 0,
	.sta_sch_imr_set	= B_AX_STA_SCHEDULER_IMR_SET,
	.txpktctl_imr_b0_reg	= R_AX_TXPKTCTL_ERR_IMR_ISR,
	.txpktctl_imr_b0_clr	= B_AX_TXPKTCTL_IMR_B0_CLR,
	.txpktctl_imr_b0_set	= B_AX_TXPKTCTL_IMR_B0_SET,
	.txpktctl_imr_b1_reg	= R_AX_TXPKTCTL_ERR_IMR_ISR_B1,
	.txpktctl_imr_b1_clr	= B_AX_TXPKTCTL_IMR_B1_CLR,
	.txpktctl_imr_b1_set	= B_AX_TXPKTCTL_IMR_B1_SET,
	.wde_imr_clr		= B_AX_WDE_IMR_CLR,
	.wde_imr_set		= B_AX_WDE_IMR_SET,
	.ple_imr_clr		= B_AX_PLE_IMR_CLR,
	.ple_imr_set		= B_AX_PLE_IMR_SET,
	.host_disp_imr_clr	= B_AX_HOST_DISP_IMR_CLR,
	.host_disp_imr_set	= B_AX_HOST_DISP_IMR_SET,
	.cpu_disp_imr_clr	= B_AX_CPU_DISP_IMR_CLR,
	.cpu_disp_imr_set	= B_AX_CPU_DISP_IMR_SET,
	.other_disp_imr_clr	= B_AX_OTHER_DISP_IMR_CLR,
	.other_disp_imr_set	= 0,
	.bbrpt_com_err_imr_reg	= R_AX_BBRPT_COM_ERR_IMR_ISR,
	.bbrpt_chinfo_err_imr_reg = R_AX_BBRPT_CHINFO_ERR_IMR_ISR,
	.bbrpt_err_imr_set	= 0,
	.bbrpt_dfs_err_imr_reg	= R_AX_BBRPT_DFS_ERR_IMR_ISR,
	.ptcl_imr_clr		= B_AX_PTCL_IMR_CLR_ALL,
	.ptcl_imr_set		= B_AX_PTCL_IMR_SET,
	.cdma_imr_0_reg		= R_AX_DLE_CTRL,
	.cdma_imr_0_clr		= B_AX_DLE_IMR_CLR,
	.cdma_imr_0_set		= B_AX_DLE_IMR_SET,
	.cdma_imr_1_reg		= 0,
	.cdma_imr_1_clr		= 0,
	.cdma_imr_1_set		= 0,
	.phy_intf_imr_reg	= R_AX_PHYINFO_ERR_IMR,
	.phy_intf_imr_clr	= 0,
	.phy_intf_imr_set	= 0,
	.rmac_imr_reg		= R_AX_RMAC_ERR_ISR,
	.rmac_imr_clr		= B_AX_RMAC_IMR_CLR,
	.rmac_imr_set		= B_AX_RMAC_IMR_SET,
	.tmac_imr_reg		= R_AX_TMAC_ERR_IMR_ISR,
	.tmac_imr_clr		= B_AX_TMAC_IMR_CLR,
	.tmac_imr_set		= B_AX_TMAC_IMR_SET,
};

static const struct rtw89_rrsr_cfgs rtw8852b_rrsr_cfgs = {
	.ref_rate = {R_AX_TRXPTCL_RRSR_CTL_0, B_AX_WMAC_RESP_REF_RATE_SEL, 0},
	.rsc = {R_AX_TRXPTCL_RRSR_CTL_0, B_AX_WMAC_RESP_RSC_MASK, 2},
};

static const struct rtw89_rfkill_regs rtw8852b_rfkill_regs = {
	.pinmux = {R_AX_GPIO8_15_FUNC_SEL,
		   B_AX_PINMUX_GPIO9_FUNC_SEL_MASK,
		   0xf},
	.mode = {R_AX_GPIO_EXT_CTRL + 2,
		 (B_AX_GPIO_MOD_9 | B_AX_GPIO_IO_SEL_9) >> 16,
		 0x0},
};

static const struct rtw89_dig_regs rtw8852b_dig_regs = {
	.seg0_pd_reg = R_SEG0R_PD_V1,
	.pd_lower_bound_mask = B_SEG0R_PD_LOWER_BOUND_MSK,
	.pd_spatial_reuse_en = B_SEG0R_PD_SPATIAL_REUSE_EN_MSK_V1,
	.bmode_pd_reg = R_BMODE_PDTH_EN_V1,
	.bmode_cca_rssi_limit_en = B_BMODE_PDTH_LIMIT_EN_MSK_V1,
	.bmode_pd_lower_bound_reg = R_BMODE_PDTH_V1,
	.bmode_rssi_nocca_low_th_mask = B_BMODE_PDTH_LOWER_BOUND_MSK_V1,
	.p0_lna_init = {R_PATH0_LNA_INIT_V1, B_PATH0_LNA_INIT_IDX_MSK},
	.p1_lna_init = {R_PATH1_LNA_INIT_V1, B_PATH1_LNA_INIT_IDX_MSK},
	.p0_tia_init = {R_PATH0_TIA_INIT_V1, B_PATH0_TIA_INIT_IDX_MSK_V1},
	.p1_tia_init = {R_PATH1_TIA_INIT_V1, B_PATH1_TIA_INIT_IDX_MSK_V1},
	.p0_rxb_init = {R_PATH0_RXB_INIT_V1, B_PATH0_RXB_INIT_IDX_MSK_V1},
	.p1_rxb_init = {R_PATH1_RXB_INIT_V1, B_PATH1_RXB_INIT_IDX_MSK_V1},
	.p0_p20_pagcugc_en = {R_PATH0_P20_FOLLOW_BY_PAGCUGC_V2,
			      B_PATH0_P20_FOLLOW_BY_PAGCUGC_EN_MSK},
	.p0_s20_pagcugc_en = {R_PATH0_S20_FOLLOW_BY_PAGCUGC_V2,
			      B_PATH0_S20_FOLLOW_BY_PAGCUGC_EN_MSK},
	.p1_p20_pagcugc_en = {R_PATH1_P20_FOLLOW_BY_PAGCUGC_V2,
			      B_PATH1_P20_FOLLOW_BY_PAGCUGC_EN_MSK},
	.p1_s20_pagcugc_en = {R_PATH1_S20_FOLLOW_BY_PAGCUGC_V2,
			      B_PATH1_S20_FOLLOW_BY_PAGCUGC_EN_MSK},
};

static const struct rtw89_edcca_regs rtw8852b_edcca_regs = {
	.edcca_level			= R_SEG0R_EDCCA_LVL_V1,
	.edcca_mask			= B_EDCCA_LVL_MSK0,
	.edcca_p_mask			= B_EDCCA_LVL_MSK1,
	.ppdu_level			= R_SEG0R_EDCCA_LVL_V1,
	.ppdu_mask			= B_EDCCA_LVL_MSK3,
	.rpt_a				= R_EDCCA_RPT_A,
	.rpt_b				= R_EDCCA_RPT_B,
	.rpt_sel			= R_EDCCA_RPT_SEL,
	.rpt_sel_mask			= B_EDCCA_RPT_SEL_MSK,
	.tx_collision_t2r_st		= R_TX_COLLISION_T2R_ST,
	.tx_collision_t2r_st_mask	= B_TX_COLLISION_T2R_ST_M,
};

static const struct rtw89_btc_rf_trx_para rtw89_btc_8852b_rf_ul[] = {
	{255, 0, 0, 7}, /* 0 -> original */
	{255, 2, 0, 7}, /* 1 -> for BT-connected ACI issue && BTG co-rx */
	{255, 0, 0, 7}, /* 2 ->reserved for shared-antenna */
	{255, 0, 0, 7}, /* 3- >reserved for shared-antenna */
	{255, 0, 0, 7}, /* 4 ->reserved for shared-antenna */
	{255, 1, 0, 7}, /* the below id is for non-shared-antenna free-run */
	{6, 1, 0, 7},
	{13, 1, 0, 7},
	{13, 1, 0, 7}
};

static const struct rtw89_btc_rf_trx_para rtw89_btc_8852b_rf_dl[] = {
	{255, 0, 0, 7}, /* 0 -> original */
	{255, 2, 0, 7}, /* 1 -> reserved for shared-antenna */
	{255, 0, 0, 7}, /* 2 ->reserved for shared-antenna */
	{255, 0, 0, 7}, /* 3- >reserved for shared-antenna */
	{255, 0, 0, 7}, /* 4 ->reserved for shared-antenna */
	{255, 1, 0, 7}, /* the below id is for non-shared-antenna free-run */
	{255, 1, 0, 7},
	{255, 1, 0, 7},
	{255, 1, 0, 7}
};

static const struct rtw89_btc_fbtc_mreg rtw89_btc_8852b_mon_reg[] = {
	RTW89_DEF_FBTC_MREG(REG_MAC, 4, 0xda24),
	RTW89_DEF_FBTC_MREG(REG_MAC, 4, 0xda28),
	RTW89_DEF_FBTC_MREG(REG_MAC, 4, 0xda2c),
	RTW89_DEF_FBTC_MREG(REG_MAC, 4, 0xda30),
	RTW89_DEF_FBTC_MREG(REG_MAC, 4, 0xda4c),
	RTW89_DEF_FBTC_MREG(REG_MAC, 4, 0xda10),
	RTW89_DEF_FBTC_MREG(REG_MAC, 4, 0xda20),
	RTW89_DEF_FBTC_MREG(REG_MAC, 4, 0xda34),
	RTW89_DEF_FBTC_MREG(REG_MAC, 4, 0xcef4),
	RTW89_DEF_FBTC_MREG(REG_MAC, 4, 0x8424),
	RTW89_DEF_FBTC_MREG(REG_MAC, 4, 0xd200),
	RTW89_DEF_FBTC_MREG(REG_MAC, 4, 0xd220),
	RTW89_DEF_FBTC_MREG(REG_BB, 4, 0x980),
	RTW89_DEF_FBTC_MREG(REG_BB, 4, 0x4738),
	RTW89_DEF_FBTC_MREG(REG_BB, 4, 0x4688),
	RTW89_DEF_FBTC_MREG(REG_BB, 4, 0x4694),
};

static const u8 rtw89_btc_8852b_wl_rssi_thres[BTC_WL_RSSI_THMAX] = {70, 60, 50, 40};
static const u8 rtw89_btc_8852b_bt_rssi_thres[BTC_BT_RSSI_THMAX] = {50, 40, 30, 20};

static void rtw8852b_pwr_sps_ana(struct rtw89_dev *rtwdev)
{
	struct rtw89_efuse *efuse = &rtwdev->efuse;

	if (efuse->rfe_type == 0x5)
		rtw89_write16(rtwdev, R_AX_SPS_ANA_ON_CTRL2, RTL8852B_RFE_05_SPS_ANA);
}

static int rtw8852b_pwr_on_func(struct rtw89_dev *rtwdev)
{
	u32 val32;
	u32 ret;

	rtw8852b_pwr_sps_ana(rtwdev);

	rtw89_write32_clr(rtwdev, R_AX_SYS_PW_CTRL, B_AX_AFSM_WLSUS_EN |
						    B_AX_AFSM_PCIE_SUS_EN);
	rtw89_write32_set(rtwdev, R_AX_SYS_PW_CTRL, B_AX_DIS_WLBT_PDNSUSEN_SOPC);
	rtw89_write32_set(rtwdev, R_AX_WLLPS_CTRL, B_AX_DIS_WLBT_LPSEN_LOPC);
	rtw89_write32_clr(rtwdev, R_AX_SYS_PW_CTRL, B_AX_APDM_HPDN);
	rtw89_write32_clr(rtwdev, R_AX_SYS_PW_CTRL, B_AX_APFM_SWLPS);

	ret = read_poll_timeout(rtw89_read32, val32, val32 & B_AX_RDY_SYSPWR,
				1000, 20000, false, rtwdev, R_AX_SYS_PW_CTRL);
	if (ret)
		return ret;

	rtw89_write32_set(rtwdev, R_AX_AFE_LDO_CTRL, B_AX_AON_OFF_PC_EN);
	ret = read_poll_timeout(rtw89_read32, val32, val32 & B_AX_AON_OFF_PC_EN,
				1000, 20000, false, rtwdev, R_AX_AFE_LDO_CTRL);
	if (ret)
		return ret;

	rtw89_write32_mask(rtwdev, R_AX_SPS_DIG_OFF_CTRL0, B_AX_C1_L1_MASK, 0x1);
	rtw89_write32_mask(rtwdev, R_AX_SPS_DIG_OFF_CTRL0, B_AX_C3_L1_MASK, 0x3);
	rtw89_write32_set(rtwdev, R_AX_SYS_PW_CTRL, B_AX_EN_WLON);
	rtw89_write32_set(rtwdev, R_AX_SYS_PW_CTRL, B_AX_APFN_ONMAC);

	ret = read_poll_timeout(rtw89_read32, val32, !(val32 & B_AX_APFN_ONMAC),
				1000, 20000, false, rtwdev, R_AX_SYS_PW_CTRL);
	if (ret)
		return ret;

	rtw89_write8_set(rtwdev, R_AX_PLATFORM_ENABLE, B_AX_PLATFORM_EN);
	rtw89_write8_clr(rtwdev, R_AX_PLATFORM_ENABLE, B_AX_PLATFORM_EN);
	rtw89_write8_set(rtwdev, R_AX_PLATFORM_ENABLE, B_AX_PLATFORM_EN);
	rtw89_write8_clr(rtwdev, R_AX_PLATFORM_ENABLE, B_AX_PLATFORM_EN);

	rtw89_write8_set(rtwdev, R_AX_PLATFORM_ENABLE, B_AX_PLATFORM_EN);
	rtw89_write32_clr(rtwdev, R_AX_SYS_SDIO_CTRL, B_AX_PCIE_CALIB_EN_V1);

	rtw89_write32_set(rtwdev, R_AX_SYS_ADIE_PAD_PWR_CTRL, B_AX_SYM_PADPDN_WL_PTA_1P3);

	ret = rtw89_mac_write_xtal_si(rtwdev, XTAL_SI_ANAPAR_WL,
				      XTAL_SI_GND_SHDN_WL, XTAL_SI_GND_SHDN_WL);
	if (ret)
		return ret;

	rtw89_write32_set(rtwdev, R_AX_SYS_ADIE_PAD_PWR_CTRL, B_AX_SYM_PADPDN_WL_RFC_1P3);

	ret = rtw89_mac_write_xtal_si(rtwdev, XTAL_SI_ANAPAR_WL,
				      XTAL_SI_SHDN_WL, XTAL_SI_SHDN_WL);
	if (ret)
		return ret;
	ret = rtw89_mac_write_xtal_si(rtwdev, XTAL_SI_ANAPAR_WL, XTAL_SI_OFF_WEI,
				      XTAL_SI_OFF_WEI);
	if (ret)
		return ret;
	ret = rtw89_mac_write_xtal_si(rtwdev, XTAL_SI_ANAPAR_WL, XTAL_SI_OFF_EI,
				      XTAL_SI_OFF_EI);
	if (ret)
		return ret;
	ret = rtw89_mac_write_xtal_si(rtwdev, XTAL_SI_ANAPAR_WL, 0, XTAL_SI_RFC2RF);
	if (ret)
		return ret;
	ret = rtw89_mac_write_xtal_si(rtwdev, XTAL_SI_ANAPAR_WL, XTAL_SI_PON_WEI,
				      XTAL_SI_PON_WEI);
	if (ret)
		return ret;
	ret = rtw89_mac_write_xtal_si(rtwdev, XTAL_SI_ANAPAR_WL, XTAL_SI_PON_EI,
				      XTAL_SI_PON_EI);
	if (ret)
		return ret;
	ret = rtw89_mac_write_xtal_si(rtwdev, XTAL_SI_ANAPAR_WL, 0, XTAL_SI_SRAM2RFC);
	if (ret)
		return ret;
	ret = rtw89_mac_write_xtal_si(rtwdev, XTAL_SI_SRAM_CTRL, 0, XTAL_SI_SRAM_DIS);
	if (ret)
		return ret;
	ret = rtw89_mac_write_xtal_si(rtwdev, XTAL_SI_XTAL_XMD_2, 0, XTAL_SI_LDO_LPS);
	if (ret)
		return ret;
	ret = rtw89_mac_write_xtal_si(rtwdev, XTAL_SI_XTAL_XMD_4, 0, XTAL_SI_LPS_CAP);
	if (ret)
		return ret;

	rtw89_write32_set(rtwdev, R_AX_PMC_DBG_CTRL2, B_AX_SYSON_DIS_PMCR_AX_WRMSK);
	rtw89_write32_set(rtwdev, R_AX_SYS_ISO_CTRL, B_AX_ISO_EB2CORE);
	rtw89_write32_clr(rtwdev, R_AX_SYS_ISO_CTRL, B_AX_PWC_EV2EF_B15);

	fsleep(1000);

	rtw89_write32_clr(rtwdev, R_AX_SYS_ISO_CTRL, B_AX_PWC_EV2EF_B14);
	rtw89_write32_clr(rtwdev, R_AX_PMC_DBG_CTRL2, B_AX_SYSON_DIS_PMCR_AX_WRMSK);

	if (!rtwdev->efuse.valid || rtwdev->efuse.power_k_valid)
		goto func_en;

	rtw89_write32_mask(rtwdev, R_AX_SPS_DIG_ON_CTRL0, B_AX_VOL_L1_MASK, 0x9);
	rtw89_write32_mask(rtwdev, R_AX_SPS_DIG_ON_CTRL0, B_AX_VREFPFM_L_MASK, 0xA);

	if (rtwdev->hal.cv == CHIP_CBV) {
		rtw89_write32_set(rtwdev, R_AX_PMC_DBG_CTRL2, B_AX_SYSON_DIS_PMCR_AX_WRMSK);
		rtw89_write16_mask(rtwdev, R_AX_HCI_LDO_CTRL, B_AX_R_AX_VADJ_MASK, 0xA);
		rtw89_write32_clr(rtwdev, R_AX_PMC_DBG_CTRL2, B_AX_SYSON_DIS_PMCR_AX_WRMSK);
	}

func_en:
	rtw89_write32_set(rtwdev, R_AX_DMAC_FUNC_EN,
			  B_AX_MAC_FUNC_EN | B_AX_DMAC_FUNC_EN | B_AX_MPDU_PROC_EN |
			  B_AX_WD_RLS_EN | B_AX_DLE_WDE_EN | B_AX_TXPKT_CTRL_EN |
			  B_AX_STA_SCH_EN | B_AX_DLE_PLE_EN | B_AX_PKT_BUF_EN |
			  B_AX_DMAC_TBL_EN | B_AX_PKT_IN_EN | B_AX_DLE_CPUIO_EN |
			  B_AX_DISPATCHER_EN | B_AX_BBRPT_EN | B_AX_MAC_SEC_EN |
			  B_AX_DMACREG_GCKEN);
	rtw89_write32_set(rtwdev, R_AX_CMAC_FUNC_EN,
			  B_AX_CMAC_EN | B_AX_CMAC_TXEN | B_AX_CMAC_RXEN |
			  B_AX_FORCE_CMACREG_GCKEN | B_AX_PHYINTF_EN | B_AX_CMAC_DMA_EN |
			  B_AX_PTCLTOP_EN | B_AX_SCHEDULER_EN | B_AX_TMAC_EN |
			  B_AX_RMAC_EN);

	rtw89_write32_mask(rtwdev, R_AX_EECS_EESK_FUNC_SEL, B_AX_PINMUX_EESK_FUNC_SEL_MASK,
			   PINMUX_EESK_FUNC_SEL_BT_LOG);

	return 0;
}

static int rtw8852b_pwr_off_func(struct rtw89_dev *rtwdev)
{
	u32 val32;
	u32 ret;

	rtw8852b_pwr_sps_ana(rtwdev);

	ret = rtw89_mac_write_xtal_si(rtwdev, XTAL_SI_ANAPAR_WL, XTAL_SI_RFC2RF,
				      XTAL_SI_RFC2RF);
	if (ret)
		return ret;
	ret = rtw89_mac_write_xtal_si(rtwdev, XTAL_SI_ANAPAR_WL, 0, XTAL_SI_OFF_EI);
	if (ret)
		return ret;
	ret = rtw89_mac_write_xtal_si(rtwdev, XTAL_SI_ANAPAR_WL, 0, XTAL_SI_OFF_WEI);
	if (ret)
		return ret;
	ret = rtw89_mac_write_xtal_si(rtwdev, XTAL_SI_WL_RFC_S0, 0, XTAL_SI_RF00);
	if (ret)
		return ret;
	ret = rtw89_mac_write_xtal_si(rtwdev, XTAL_SI_WL_RFC_S1, 0, XTAL_SI_RF10);
	if (ret)
		return ret;
	ret = rtw89_mac_write_xtal_si(rtwdev, XTAL_SI_ANAPAR_WL, XTAL_SI_SRAM2RFC,
				      XTAL_SI_SRAM2RFC);
	if (ret)
		return ret;
	ret = rtw89_mac_write_xtal_si(rtwdev, XTAL_SI_ANAPAR_WL, 0, XTAL_SI_PON_EI);
	if (ret)
		return ret;
	ret = rtw89_mac_write_xtal_si(rtwdev, XTAL_SI_ANAPAR_WL, 0, XTAL_SI_PON_WEI);
	if (ret)
		return ret;

	rtw89_write32_set(rtwdev, R_AX_SYS_PW_CTRL, B_AX_EN_WLON);
	rtw89_write32_clr(rtwdev, R_AX_WLRF_CTRL, B_AX_AFC_AFEDIG);
	rtw89_write8_clr(rtwdev, R_AX_SYS_FUNC_EN, B_AX_FEN_BB_GLB_RSTN | B_AX_FEN_BBRSTB);
	rtw89_write32_clr(rtwdev, R_AX_SYS_ADIE_PAD_PWR_CTRL, B_AX_SYM_PADPDN_WL_RFC_1P3);

	ret = rtw89_mac_write_xtal_si(rtwdev, XTAL_SI_ANAPAR_WL, 0, XTAL_SI_SHDN_WL);
	if (ret)
		return ret;

	rtw89_write32_clr(rtwdev, R_AX_SYS_ADIE_PAD_PWR_CTRL, B_AX_SYM_PADPDN_WL_PTA_1P3);

	ret = rtw89_mac_write_xtal_si(rtwdev, XTAL_SI_ANAPAR_WL, 0, XTAL_SI_GND_SHDN_WL);
	if (ret)
		return ret;

	rtw89_write32_set(rtwdev, R_AX_SYS_PW_CTRL, B_AX_APFM_OFFMAC);

	ret = read_poll_timeout(rtw89_read32, val32, !(val32 & B_AX_APFM_OFFMAC),
				1000, 20000, false, rtwdev, R_AX_SYS_PW_CTRL);
	if (ret)
		return ret;

	rtw89_write32(rtwdev, R_AX_WLLPS_CTRL, SW_LPS_OPTION);
	rtw89_write32_set(rtwdev, R_AX_SYS_SWR_CTRL1, B_AX_SYM_CTRL_SPS_PWMFREQ);
	rtw89_write32_mask(rtwdev, R_AX_SPS_DIG_ON_CTRL0, B_AX_REG_ZCDC_H_MASK, 0x3);
	rtw89_write32_set(rtwdev, R_AX_SYS_PW_CTRL, B_AX_APFM_SWLPS);

	return 0;
}

static void rtw8852b_bb_reset_en(struct rtw89_dev *rtwdev, enum rtw89_band band,
				 enum rtw89_phy_idx phy_idx, bool en)
{
	if (en) {
		rtw89_phy_write32_idx(rtwdev, R_S0_HW_SI_DIS,
				      B_S0_HW_SI_DIS_W_R_TRIG, 0x0, phy_idx);
		rtw89_phy_write32_idx(rtwdev, R_S1_HW_SI_DIS,
				      B_S1_HW_SI_DIS_W_R_TRIG, 0x0, phy_idx);
		rtw89_phy_write32_idx(rtwdev, R_RSTB_ASYNC, B_RSTB_ASYNC_ALL, 1, phy_idx);
		if (band == RTW89_BAND_2G)
			rtw89_phy_write32_mask(rtwdev, R_RXCCA, B_RXCCA_DIS, 0x0);
		rtw89_phy_write32_mask(rtwdev, R_PD_CTRL, B_PD_HIT_DIS, 0x0);
	} else {
		rtw89_phy_write32_mask(rtwdev, R_RXCCA, B_RXCCA_DIS, 0x1);
		rtw89_phy_write32_mask(rtwdev, R_PD_CTRL, B_PD_HIT_DIS, 0x1);
		rtw89_phy_write32_idx(rtwdev, R_S0_HW_SI_DIS,
				      B_S0_HW_SI_DIS_W_R_TRIG, 0x7, phy_idx);
		rtw89_phy_write32_idx(rtwdev, R_S1_HW_SI_DIS,
				      B_S1_HW_SI_DIS_W_R_TRIG, 0x7, phy_idx);
		fsleep(1);
		rtw89_phy_write32_idx(rtwdev, R_RSTB_ASYNC, B_RSTB_ASYNC_ALL, 0, phy_idx);
	}
}

static void rtw8852b_bb_reset(struct rtw89_dev *rtwdev,
			      enum rtw89_phy_idx phy_idx)
{
	rtw89_phy_write32_set(rtwdev, R_P0_TXPW_RSTB, B_P0_TXPW_RSTB_MANON);
	rtw89_phy_write32_set(rtwdev, R_P0_TSSI_TRK, B_P0_TSSI_TRK_EN);
	rtw89_phy_write32_set(rtwdev, R_P1_TXPW_RSTB, B_P1_TXPW_RSTB_MANON);
	rtw89_phy_write32_set(rtwdev, R_P1_TSSI_TRK, B_P1_TSSI_TRK_EN);
	rtw8852bx_bb_reset_all(rtwdev, phy_idx);
	rtw89_phy_write32_clr(rtwdev, R_P0_TXPW_RSTB, B_P0_TXPW_RSTB_MANON);
	rtw89_phy_write32_clr(rtwdev, R_P0_TSSI_TRK, B_P0_TSSI_TRK_EN);
	rtw89_phy_write32_clr(rtwdev, R_P1_TXPW_RSTB, B_P1_TXPW_RSTB_MANON);
	rtw89_phy_write32_clr(rtwdev, R_P1_TSSI_TRK, B_P1_TSSI_TRK_EN);
}

static void rtw8852b_set_channel(struct rtw89_dev *rtwdev,
				 const struct rtw89_chan *chan,
				 enum rtw89_mac_idx mac_idx,
				 enum rtw89_phy_idx phy_idx)
{
	rtw8852bx_set_channel_mac(rtwdev, chan, mac_idx);
	rtw8852bx_set_channel_bb(rtwdev, chan, phy_idx);
	rtw8852b_set_channel_rf(rtwdev, chan, phy_idx);
}

static void rtw8852b_tssi_cont_en(struct rtw89_dev *rtwdev, bool en,
				  enum rtw89_rf_path path)
{
	static const u32 tssi_trk[2] = {R_P0_TSSI_TRK, R_P1_TSSI_TRK};
	static const u32 ctrl_bbrst[2] = {R_P0_TXPW_RSTB, R_P1_TXPW_RSTB};

	if (en) {
		rtw89_phy_write32_mask(rtwdev, ctrl_bbrst[path], B_P0_TXPW_RSTB_MANON, 0x0);
		rtw89_phy_write32_mask(rtwdev, tssi_trk[path], B_P0_TSSI_TRK_EN, 0x0);
	} else {
		rtw89_phy_write32_mask(rtwdev, ctrl_bbrst[path], B_P0_TXPW_RSTB_MANON, 0x1);
		rtw89_phy_write32_mask(rtwdev, tssi_trk[path], B_P0_TSSI_TRK_EN, 0x1);
	}
}

static void rtw8852b_tssi_cont_en_phyidx(struct rtw89_dev *rtwdev, bool en,
					 u8 phy_idx)
{
	if (!rtwdev->dbcc_en) {
		rtw8852b_tssi_cont_en(rtwdev, en, RF_PATH_A);
		rtw8852b_tssi_cont_en(rtwdev, en, RF_PATH_B);
	} else {
		if (phy_idx == RTW89_PHY_0)
			rtw8852b_tssi_cont_en(rtwdev, en, RF_PATH_A);
		else
			rtw8852b_tssi_cont_en(rtwdev, en, RF_PATH_B);
	}
}

static void rtw8852b_adc_en(struct rtw89_dev *rtwdev, bool en)
{
	if (en)
		rtw89_phy_write32_mask(rtwdev, R_ADC_FIFO, B_ADC_FIFO_RST, 0x0);
	else
		rtw89_phy_write32_mask(rtwdev, R_ADC_FIFO, B_ADC_FIFO_RST, 0xf);
}

static void rtw8852b_set_channel_help(struct rtw89_dev *rtwdev, bool enter,
				      struct rtw89_channel_help_params *p,
				      const struct rtw89_chan *chan,
				      enum rtw89_mac_idx mac_idx,
				      enum rtw89_phy_idx phy_idx)
{
	if (enter) {
		rtw89_chip_stop_sch_tx(rtwdev, RTW89_MAC_0, &p->tx_en, RTW89_SCH_TX_SEL_ALL);
		rtw89_mac_cfg_ppdu_status(rtwdev, RTW89_MAC_0, false);
		rtw8852b_tssi_cont_en_phyidx(rtwdev, false, RTW89_PHY_0);
		rtw8852b_adc_en(rtwdev, false);
		fsleep(40);
		rtw8852b_bb_reset_en(rtwdev, chan->band_type, phy_idx, false);
	} else {
		rtw89_mac_cfg_ppdu_status(rtwdev, RTW89_MAC_0, true);
		rtw8852b_adc_en(rtwdev, true);
		rtw8852b_tssi_cont_en_phyidx(rtwdev, true, RTW89_PHY_0);
		rtw8852b_bb_reset_en(rtwdev, chan->band_type, phy_idx, true);
		rtw89_chip_resume_sch_tx(rtwdev, RTW89_MAC_0, p->tx_en);
	}
}

static void rtw8852b_rfk_init(struct rtw89_dev *rtwdev)
{
	rtwdev->is_tssi_mode[RF_PATH_A] = false;
	rtwdev->is_tssi_mode[RF_PATH_B] = false;

	rtw8852b_dpk_init(rtwdev);
	rtw8852b_rck(rtwdev);
	rtw8852b_dack(rtwdev, RTW89_CHANCTX_0);
	rtw8852b_rx_dck(rtwdev, RTW89_PHY_0, RTW89_CHANCTX_0);
}

static void rtw8852b_rfk_channel(struct rtw89_dev *rtwdev, struct rtw89_vif *rtwvif)
{
	enum rtw89_chanctx_idx chanctx_idx = rtwvif->chanctx_idx;
	enum rtw89_phy_idx phy_idx = rtwvif->phy_idx;

	rtw8852b_rx_dck(rtwdev, phy_idx, chanctx_idx);
	rtw8852b_iqk(rtwdev, phy_idx, chanctx_idx);
	rtw8852b_tssi(rtwdev, phy_idx, true, chanctx_idx);
	rtw8852b_dpk(rtwdev, phy_idx, chanctx_idx);
}

static void rtw8852b_rfk_band_changed(struct rtw89_dev *rtwdev,
				      enum rtw89_phy_idx phy_idx,
				      const struct rtw89_chan *chan)
{
	rtw8852b_tssi_scan(rtwdev, phy_idx, chan);
}

static void rtw8852b_rfk_scan(struct rtw89_dev *rtwdev, struct rtw89_vif *rtwvif,
			      bool start)
{
	rtw8852b_wifi_scan_notify(rtwdev, start, rtwvif->phy_idx, rtwvif->chanctx_idx);
}

static void rtw8852b_rfk_track(struct rtw89_dev *rtwdev)
{
	rtw8852b_dpk_track(rtwdev);
}

static void rtw8852b_btc_set_rfe(struct rtw89_dev *rtwdev)
{
	const struct rtw89_btc_ver *ver = rtwdev->btc.ver;
	union rtw89_btc_module_info *md = &rtwdev->btc.mdinfo;

	if (ver->fcxinit == 7) {
		md->md_v7.rfe_type = rtwdev->efuse.rfe_type;
		md->md_v7.kt_ver = rtwdev->hal.cv;
		md->md_v7.bt_solo = 0;
		md->md_v7.switch_type = BTC_SWITCH_INTERNAL;

		if (md->md_v7.rfe_type > 0)
			md->md_v7.ant.num = (md->md_v7.rfe_type % 2 ? 2 : 3);
		else
			md->md_v7.ant.num = 2;

		md->md_v7.ant.diversity = 0;
		md->md_v7.ant.isolation = 10;

		if (md->md_v7.ant.num == 3) {
			md->md_v7.ant.type = BTC_ANT_DEDICATED;
			md->md_v7.bt_pos = BTC_BT_ALONE;
		} else {
			md->md_v7.ant.type = BTC_ANT_SHARED;
			md->md_v7.bt_pos = BTC_BT_BTG;
		}
		rtwdev->btc.btg_pos = md->md_v7.ant.btg_pos;
		rtwdev->btc.ant_type = md->md_v7.ant.type;
	} else {
		md->md.rfe_type = rtwdev->efuse.rfe_type;
		md->md.cv = rtwdev->hal.cv;
		md->md.bt_solo = 0;
		md->md.switch_type = BTC_SWITCH_INTERNAL;

		if (md->md.rfe_type > 0)
			md->md.ant.num = (md->md.rfe_type % 2 ? 2 : 3);
		else
			md->md.ant.num = 2;

		md->md.ant.diversity = 0;
		md->md.ant.isolation = 10;

		if (md->md.ant.num == 3) {
			md->md.ant.type = BTC_ANT_DEDICATED;
			md->md.bt_pos = BTC_BT_ALONE;
		} else {
			md->md.ant.type = BTC_ANT_SHARED;
			md->md.bt_pos = BTC_BT_BTG;
		}
		rtwdev->btc.btg_pos = md->md.ant.btg_pos;
		rtwdev->btc.ant_type = md->md.ant.type;
	}
}

union rtw8852b_btc_wl_txpwr_ctrl {
	u32 txpwr_val;
	struct {
		union {
			u16 ctrl_all_time;
			struct {
				s16 data:9;
				u16 rsvd:6;
				u16 flag:1;
			} all_time;
		};
		union {
			u16 ctrl_gnt_bt;
			struct {
				s16 data:9;
				u16 rsvd:7;
			} gnt_bt;
		};
	};
} __packed;

static void
rtw8852b_btc_set_wl_txpwr_ctrl(struct rtw89_dev *rtwdev, u32 txpwr_val)
{
	union rtw8852b_btc_wl_txpwr_ctrl arg = { .txpwr_val = txpwr_val };
	s32 val;

#define __write_ctrl(_reg, _msk, _val, _en, _cond)		\
do {								\
	u32 _wrt = FIELD_PREP(_msk, _val);			\
	BUILD_BUG_ON(!!(_msk & _en));				\
	if (_cond)						\
		_wrt |= _en;					\
	else							\
		_wrt &= ~_en;					\
	rtw89_mac_txpwr_write32_mask(rtwdev, RTW89_PHY_0, _reg,	\
				     _msk | _en, _wrt);		\
} while (0)

	switch (arg.ctrl_all_time) {
	case 0xffff:
		val = 0;
		break;
	default:
		val = arg.all_time.data;
		break;
	}

	__write_ctrl(R_AX_PWR_RATE_CTRL, B_AX_FORCE_PWR_BY_RATE_VALUE_MASK,
		     val, B_AX_FORCE_PWR_BY_RATE_EN,
		     arg.ctrl_all_time != 0xffff);

	switch (arg.ctrl_gnt_bt) {
	case 0xffff:
		val = 0;
		break;
	default:
		val = arg.gnt_bt.data;
		break;
	}

	__write_ctrl(R_AX_PWR_COEXT_CTRL, B_AX_TXAGC_BT_MASK, val,
		     B_AX_TXAGC_BT_EN, arg.ctrl_gnt_bt != 0xffff);

#undef __write_ctrl
}

static const struct rtw89_chip_ops rtw8852b_chip_ops = {
	.enable_bb_rf		= rtw8852bx_mac_enable_bb_rf,
	.disable_bb_rf		= rtw8852bx_mac_disable_bb_rf,
	.bb_preinit		= NULL,
	.bb_postinit		= NULL,
	.bb_reset		= rtw8852b_bb_reset,
	.bb_sethw		= rtw8852bx_bb_sethw,
	.read_rf		= rtw89_phy_read_rf_v1,
	.write_rf		= rtw89_phy_write_rf_v1,
	.set_channel		= rtw8852b_set_channel,
	.set_channel_help	= rtw8852b_set_channel_help,
	.read_efuse		= rtw8852bx_read_efuse,
	.read_phycap		= rtw8852bx_read_phycap,
	.fem_setup		= NULL,
	.rfe_gpio		= NULL,
	.rfk_hw_init		= NULL,
	.rfk_init		= rtw8852b_rfk_init,
	.rfk_init_late		= NULL,
	.rfk_channel		= rtw8852b_rfk_channel,
	.rfk_band_changed	= rtw8852b_rfk_band_changed,
	.rfk_scan		= rtw8852b_rfk_scan,
	.rfk_track		= rtw8852b_rfk_track,
	.power_trim		= rtw8852bx_power_trim,
	.set_txpwr		= rtw8852bx_set_txpwr,
	.set_txpwr_ctrl		= rtw8852bx_set_txpwr_ctrl,
	.init_txpwr_unit	= rtw8852bx_init_txpwr_unit,
	.get_thermal		= rtw8852bx_get_thermal,
	.ctrl_btg_bt_rx		= rtw8852bx_ctrl_btg_bt_rx,
	.query_ppdu		= rtw8852bx_query_ppdu,
<<<<<<< HEAD
	.ctrl_nbtg_bt_tx	= rtw8852bx_ctrl_nbtg_bt_tx,
	.cfg_txrx_path		= rtw8852bx_bb_cfg_txrx_path,
	.set_txpwr_ul_tb_offset	= rtw8852bx_set_txpwr_ul_tb_offset,
=======
	.convert_rpl_to_rssi	= rtw8852bx_convert_rpl_to_rssi,
	.ctrl_nbtg_bt_tx	= rtw8852bx_ctrl_nbtg_bt_tx,
	.cfg_txrx_path		= rtw8852bx_bb_cfg_txrx_path,
	.set_txpwr_ul_tb_offset	= rtw8852bx_set_txpwr_ul_tb_offset,
	.digital_pwr_comp	= NULL,
>>>>>>> adc21867
	.pwr_on_func		= rtw8852b_pwr_on_func,
	.pwr_off_func		= rtw8852b_pwr_off_func,
	.query_rxdesc		= rtw89_core_query_rxdesc,
	.fill_txdesc		= rtw89_core_fill_txdesc,
	.fill_txdesc_fwcmd	= rtw89_core_fill_txdesc,
	.cfg_ctrl_path		= rtw89_mac_cfg_ctrl_path,
	.mac_cfg_gnt		= rtw89_mac_cfg_gnt,
	.stop_sch_tx		= rtw89_mac_stop_sch_tx,
	.resume_sch_tx		= rtw89_mac_resume_sch_tx,
	.h2c_dctl_sec_cam	= NULL,
	.h2c_default_cmac_tbl	= rtw89_fw_h2c_default_cmac_tbl,
	.h2c_assoc_cmac_tbl	= rtw89_fw_h2c_assoc_cmac_tbl,
	.h2c_ampdu_cmac_tbl	= NULL,
	.h2c_default_dmac_tbl	= NULL,
	.h2c_update_beacon	= rtw89_fw_h2c_update_beacon,
	.h2c_ba_cam		= rtw89_fw_h2c_ba_cam,

	.btc_set_rfe		= rtw8852b_btc_set_rfe,
	.btc_init_cfg		= rtw8852bx_btc_init_cfg,
	.btc_set_wl_pri		= rtw8852bx_btc_set_wl_pri,
	.btc_set_wl_txpwr_ctrl	= rtw8852b_btc_set_wl_txpwr_ctrl,
	.btc_get_bt_rssi	= rtw8852bx_btc_get_bt_rssi,
	.btc_update_bt_cnt	= rtw8852bx_btc_update_bt_cnt,
	.btc_wl_s1_standby	= rtw8852bx_btc_wl_s1_standby,
	.btc_set_wl_rx_gain	= rtw8852bx_btc_set_wl_rx_gain,
	.btc_set_policy		= rtw89_btc_set_policy_v1,
};

#ifdef CONFIG_PM
static const struct wiphy_wowlan_support rtw_wowlan_stub_8852b = {
	.flags = WIPHY_WOWLAN_MAGIC_PKT | WIPHY_WOWLAN_DISCONNECT,
	.n_patterns = RTW89_MAX_PATTERN_NUM,
	.pattern_max_len = RTW89_MAX_PATTERN_SIZE,
	.pattern_min_len = 1,
};
#endif

const struct rtw89_chip_info rtw8852b_chip_info = {
	.chip_id		= RTL8852B,
	.chip_gen		= RTW89_CHIP_AX,
	.ops			= &rtw8852b_chip_ops,
	.mac_def		= &rtw89_mac_gen_ax,
	.phy_def		= &rtw89_phy_gen_ax,
	.fw_basename		= RTW8852B_FW_BASENAME,
	.fw_format_max		= RTW8852B_FW_FORMAT_MAX,
	.try_ce_fw		= true,
	.bbmcu_nr		= 0,
	.needed_fw_elms		= 0,
	.fifo_size		= 196608,
	.small_fifo_size	= true,
	.dle_scc_rsvd_size	= 98304,
	.max_amsdu_limit	= 5000,
	.dis_2g_40m_ul_ofdma	= true,
	.rsvd_ple_ofst		= 0x2f800,
	.hfc_param_ini		= rtw8852b_hfc_param_ini_pcie,
	.dle_mem		= rtw8852b_dle_mem_pcie,
	.wde_qempty_acq_grpnum	= 4,
	.wde_qempty_mgq_grpsel	= 4,
	.rf_base_addr		= {0xe000, 0xf000},
	.pwr_on_seq		= NULL,
	.pwr_off_seq		= NULL,
	.bb_table		= &rtw89_8852b_phy_bb_table,
	.bb_gain_table		= &rtw89_8852b_phy_bb_gain_table,
	.rf_table		= {&rtw89_8852b_phy_radioa_table,
				   &rtw89_8852b_phy_radiob_table,},
	.nctl_table		= &rtw89_8852b_phy_nctl_table,
	.nctl_post_table	= NULL,
	.dflt_parms		= &rtw89_8852b_dflt_parms,
	.rfe_parms_conf		= NULL,
	.txpwr_factor_rf	= 2,
	.txpwr_factor_mac	= 1,
	.dig_table		= NULL,
	.dig_regs		= &rtw8852b_dig_regs,
	.tssi_dbw_table		= NULL,
	.support_macid_num	= RTW89_MAX_MAC_ID_NUM,
<<<<<<< HEAD
=======
	.support_link_num	= 0,
>>>>>>> adc21867
	.support_chanctx_num	= 0,
	.support_rnr		= false,
	.support_bands		= BIT(NL80211_BAND_2GHZ) |
				  BIT(NL80211_BAND_5GHZ),
	.support_bandwidths	= BIT(NL80211_CHAN_WIDTH_20) |
				  BIT(NL80211_CHAN_WIDTH_40) |
				  BIT(NL80211_CHAN_WIDTH_80),
	.support_unii4		= true,
	.ul_tb_waveform_ctrl	= true,
	.ul_tb_pwr_diff		= false,
	.hw_sec_hdr		= false,
	.hw_mgmt_tx_encrypt	= false,
	.rf_path_num		= 2,
	.tx_nss			= 2,
	.rx_nss			= 2,
	.acam_num		= 128,
	.bcam_num		= 10,
	.scam_num		= 128,
	.bacam_num		= 2,
	.bacam_dynamic_num	= 4,
	.bacam_ver		= RTW89_BACAM_V0,
	.ppdu_max_usr		= 4,
	.sec_ctrl_efuse_size	= 4,
	.physical_efuse_size	= 1216,
	.logical_efuse_size	= 2048,
	.limit_efuse_size	= 1280,
	.dav_phy_efuse_size	= 96,
	.dav_log_efuse_size	= 16,
	.efuse_blocks		= NULL,
	.phycap_addr		= 0x580,
	.phycap_size		= 128,
	.para_ver		= 0,
	.wlcx_desired		= 0x05050000,
	.btcx_desired		= 0x5,
	.scbd			= 0x1,
	.mailbox		= 0x1,

	.afh_guard_ch		= 6,
	.wl_rssi_thres		= rtw89_btc_8852b_wl_rssi_thres,
	.bt_rssi_thres		= rtw89_btc_8852b_bt_rssi_thres,
	.rssi_tol		= 2,
	.mon_reg_num		= ARRAY_SIZE(rtw89_btc_8852b_mon_reg),
	.mon_reg		= rtw89_btc_8852b_mon_reg,
	.rf_para_ulink_num	= ARRAY_SIZE(rtw89_btc_8852b_rf_ul),
	.rf_para_ulink		= rtw89_btc_8852b_rf_ul,
	.rf_para_dlink_num	= ARRAY_SIZE(rtw89_btc_8852b_rf_dl),
	.rf_para_dlink		= rtw89_btc_8852b_rf_dl,
	.ps_mode_supported	= BIT(RTW89_PS_MODE_RFOFF) |
				  BIT(RTW89_PS_MODE_CLK_GATED) |
				  BIT(RTW89_PS_MODE_PWR_GATED),
	.low_power_hci_modes	= 0,
	.h2c_cctl_func_id	= H2C_FUNC_MAC_CCTLINFO_UD,
	.hci_func_en_addr	= R_AX_HCI_FUNC_EN,
	.h2c_desc_size		= sizeof(struct rtw89_txwd_body),
	.txwd_body_size		= sizeof(struct rtw89_txwd_body),
	.txwd_info_size		= sizeof(struct rtw89_txwd_info),
	.h2c_ctrl_reg		= R_AX_H2CREG_CTRL,
	.h2c_counter_reg	= {R_AX_UDM1 + 1, B_AX_UDM1_HALMAC_H2C_DEQ_CNT_MASK >> 8},
	.h2c_regs		= rtw8852b_h2c_regs,
	.c2h_ctrl_reg		= R_AX_C2HREG_CTRL,
	.c2h_counter_reg	= {R_AX_UDM1 + 1, B_AX_UDM1_HALMAC_C2H_ENQ_CNT_MASK >> 8},
	.c2h_regs		= rtw8852b_c2h_regs,
	.page_regs		= &rtw8852b_page_regs,
	.wow_reason_reg		= rtw8852b_wow_wakeup_regs,
	.cfo_src_fd		= true,
	.cfo_hw_comp		= true,
	.dcfo_comp		= &rtw8852b_dcfo_comp,
	.dcfo_comp_sft		= 10,
	.imr_info		= &rtw8852b_imr_info,
	.imr_dmac_table		= NULL,
	.imr_cmac_table		= NULL,
	.rrsr_cfgs		= &rtw8852b_rrsr_cfgs,
	.bss_clr_vld		= {R_BSS_CLR_MAP_V1, B_BSS_CLR_MAP_VLD0},
	.bss_clr_map_reg	= R_BSS_CLR_MAP_V1,
	.rfkill_init		= &rtw8852b_rfkill_regs,
	.rfkill_get		= {R_AX_GPIO_EXT_CTRL, B_AX_GPIO_IN_9},
	.dma_ch_mask		= BIT(RTW89_DMA_ACH4) | BIT(RTW89_DMA_ACH5) |
				  BIT(RTW89_DMA_ACH6) | BIT(RTW89_DMA_ACH7) |
				  BIT(RTW89_DMA_B1MG) | BIT(RTW89_DMA_B1HI),
	.edcca_regs		= &rtw8852b_edcca_regs,
#ifdef CONFIG_PM
	.wowlan_stub		= &rtw_wowlan_stub_8852b,
#endif
	.xtal_info		= NULL,
};
EXPORT_SYMBOL(rtw8852b_chip_info);

MODULE_FIRMWARE(RTW8852B_MODULE_FIRMWARE);
MODULE_AUTHOR("Realtek Corporation");
MODULE_DESCRIPTION("Realtek 802.11ax wireless 8852B driver");
MODULE_LICENSE("Dual BSD/GPL");<|MERGE_RESOLUTION|>--- conflicted
+++ resolved
@@ -741,17 +741,11 @@
 	.get_thermal		= rtw8852bx_get_thermal,
 	.ctrl_btg_bt_rx		= rtw8852bx_ctrl_btg_bt_rx,
 	.query_ppdu		= rtw8852bx_query_ppdu,
-<<<<<<< HEAD
-	.ctrl_nbtg_bt_tx	= rtw8852bx_ctrl_nbtg_bt_tx,
-	.cfg_txrx_path		= rtw8852bx_bb_cfg_txrx_path,
-	.set_txpwr_ul_tb_offset	= rtw8852bx_set_txpwr_ul_tb_offset,
-=======
 	.convert_rpl_to_rssi	= rtw8852bx_convert_rpl_to_rssi,
 	.ctrl_nbtg_bt_tx	= rtw8852bx_ctrl_nbtg_bt_tx,
 	.cfg_txrx_path		= rtw8852bx_bb_cfg_txrx_path,
 	.set_txpwr_ul_tb_offset	= rtw8852bx_set_txpwr_ul_tb_offset,
 	.digital_pwr_comp	= NULL,
->>>>>>> adc21867
 	.pwr_on_func		= rtw8852b_pwr_on_func,
 	.pwr_off_func		= rtw8852b_pwr_off_func,
 	.query_rxdesc		= rtw89_core_query_rxdesc,
@@ -827,10 +821,7 @@
 	.dig_regs		= &rtw8852b_dig_regs,
 	.tssi_dbw_table		= NULL,
 	.support_macid_num	= RTW89_MAX_MAC_ID_NUM,
-<<<<<<< HEAD
-=======
 	.support_link_num	= 0,
->>>>>>> adc21867
 	.support_chanctx_num	= 0,
 	.support_rnr		= false,
 	.support_bands		= BIT(NL80211_BAND_2GHZ) |
