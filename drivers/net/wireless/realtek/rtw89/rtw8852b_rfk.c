// SPDX-License-Identifier: GPL-2.0 OR BSD-3-Clause
/* Copyright(c) 2019-2022  Realtek Corporation
 */

#include "coex.h"
#include "debug.h"
#include "mac.h"
#include "phy.h"
#include "reg.h"
#include "rtw8852b.h"
#include "rtw8852b_common.h"
#include "rtw8852b_rfk.h"
#include "rtw8852b_rfk_table.h"
#include "rtw8852b_table.h"

#define RTW8852B_RXDCK_VER 0x1
#define RTW8852B_IQK_VER 0x2a
#define RTW8852B_IQK_SS 2
#define RTW8852B_RXK_GROUP_NR 4
#define RTW8852B_TSSI_PATH_NR 2
#define RTW8852B_RF_REL_VERSION 34
#define RTW8852B_DPK_VER 0x0d
#define RTW8852B_DPK_RF_PATH 2
#define RTW8852B_DPK_KIP_REG_NUM 3

#define _TSSI_DE_MASK GENMASK(21, 12)
#define ADDC_T_AVG 100
#define DPK_TXAGC_LOWER 0x2e
#define DPK_TXAGC_UPPER 0x3f
#define DPK_TXAGC_INVAL 0xff
#define RFREG_MASKRXBB 0x003e0
#define RFREG_MASKMODE 0xf0000

enum rtw8852b_dpk_id {
	LBK_RXIQK	= 0x06,
	SYNC		= 0x10,
	MDPK_IDL	= 0x11,
	MDPK_MPA	= 0x12,
	GAIN_LOSS	= 0x13,
	GAIN_CAL	= 0x14,
	DPK_RXAGC	= 0x15,
	KIP_PRESET	= 0x16,
	KIP_RESTORE	= 0x17,
	DPK_TXAGC	= 0x19,
	D_KIP_PRESET	= 0x28,
	D_TXAGC		= 0x29,
	D_RXAGC		= 0x2a,
	D_SYNC		= 0x2b,
	D_GAIN_LOSS	= 0x2c,
	D_MDPK_IDL	= 0x2d,
	D_GAIN_NORM	= 0x2f,
	D_KIP_THERMAL	= 0x30,
	D_KIP_RESTORE	= 0x31
};

enum dpk_agc_step {
	DPK_AGC_STEP_SYNC_DGAIN,
	DPK_AGC_STEP_GAIN_ADJ,
	DPK_AGC_STEP_GAIN_LOSS_IDX,
	DPK_AGC_STEP_GL_GT_CRITERION,
	DPK_AGC_STEP_GL_LT_CRITERION,
	DPK_AGC_STEP_SET_TX_GAIN,
};

enum rtw8852b_iqk_type {
	ID_TXAGC = 0x0,
	ID_FLOK_COARSE = 0x1,
	ID_FLOK_FINE = 0x2,
	ID_TXK = 0x3,
	ID_RXAGC = 0x4,
	ID_RXK = 0x5,
	ID_NBTXK = 0x6,
	ID_NBRXK = 0x7,
	ID_FLOK_VBUFFER = 0x8,
	ID_A_FLOK_COARSE = 0x9,
	ID_G_FLOK_COARSE = 0xa,
	ID_A_FLOK_FINE = 0xb,
	ID_G_FLOK_FINE = 0xc,
	ID_IQK_RESTORE = 0x10,
};

static const u32 _tssi_trigger[RTW8852B_TSSI_PATH_NR] = {0x5820, 0x7820};
static const u32 _tssi_cw_rpt_addr[RTW8852B_TSSI_PATH_NR] = {0x1c18, 0x3c18};
static const u32 _tssi_cw_default_addr[RTW8852B_TSSI_PATH_NR][4] = {
	{0x5634, 0x5630, 0x5630, 0x5630},
	{0x7634, 0x7630, 0x7630, 0x7630} };
static const u32 _tssi_cw_default_mask[4] = {
	0x000003ff, 0x3ff00000, 0x000ffc00, 0x000003ff};
static const u32 _tssi_de_cck_long[RF_PATH_NUM_8852B] = {0x5858, 0x7858};
static const u32 _tssi_de_cck_short[RF_PATH_NUM_8852B] = {0x5860, 0x7860};
static const u32 _tssi_de_mcs_20m[RF_PATH_NUM_8852B] = {0x5838, 0x7838};
static const u32 _tssi_de_mcs_40m[RF_PATH_NUM_8852B] = {0x5840, 0x7840};
static const u32 _tssi_de_mcs_80m[RF_PATH_NUM_8852B] = {0x5848, 0x7848};
static const u32 _tssi_de_mcs_80m_80m[RF_PATH_NUM_8852B] = {0x5850, 0x7850};
static const u32 _tssi_de_mcs_5m[RF_PATH_NUM_8852B] = {0x5828, 0x7828};
static const u32 _tssi_de_mcs_10m[RF_PATH_NUM_8852B] = {0x5830, 0x7830};
static const u32 _a_idxrxgain[RTW8852B_RXK_GROUP_NR] = {0x190, 0x198, 0x350, 0x352};
static const u32 _a_idxattc2[RTW8852B_RXK_GROUP_NR] = {0x0f, 0x0f, 0x3f, 0x7f};
static const u32 _a_idxattc1[RTW8852B_RXK_GROUP_NR] = {0x3, 0x1, 0x0, 0x0};
static const u32 _g_idxrxgain[RTW8852B_RXK_GROUP_NR] = {0x212, 0x21c, 0x350, 0x360};
static const u32 _g_idxattc2[RTW8852B_RXK_GROUP_NR] = {0x00, 0x00, 0x28, 0x5f};
static const u32 _g_idxattc1[RTW8852B_RXK_GROUP_NR] = {0x3, 0x3, 0x2, 0x1};
static const u32 _a_power_range[RTW8852B_RXK_GROUP_NR] = {0x0, 0x0, 0x0, 0x0};
static const u32 _a_track_range[RTW8852B_RXK_GROUP_NR] = {0x3, 0x3, 0x6, 0x6};
static const u32 _a_gain_bb[RTW8852B_RXK_GROUP_NR] = {0x08, 0x0e, 0x06, 0x0e};
static const u32 _a_itqt[RTW8852B_RXK_GROUP_NR] = {0x12, 0x12, 0x12, 0x1b};
static const u32 _g_power_range[RTW8852B_RXK_GROUP_NR] = {0x0, 0x0, 0x0, 0x0};
static const u32 _g_track_range[RTW8852B_RXK_GROUP_NR] = {0x4, 0x4, 0x6, 0x6};
static const u32 _g_gain_bb[RTW8852B_RXK_GROUP_NR] = {0x08, 0x0e, 0x06, 0x0e};
static const u32 _g_itqt[RTW8852B_RXK_GROUP_NR] = {0x09, 0x12, 0x1b, 0x24};

static const u32 rtw8852b_backup_bb_regs[] = {0x2344, 0x5800, 0x7800};
static const u32 rtw8852b_backup_rf_regs[] = {
	0xde, 0xdf, 0x8b, 0x90, 0x97, 0x85, 0x1e, 0x0, 0x2, 0x5, 0x10005
};

#define BACKUP_BB_REGS_NR ARRAY_SIZE(rtw8852b_backup_bb_regs)
#define BACKUP_RF_REGS_NR ARRAY_SIZE(rtw8852b_backup_rf_regs)

static const struct rtw89_reg3_def rtw8852b_set_nondbcc_path01[] = {
	{0x20fc, 0xffff0000, 0x0303},
	{0x5864, 0x18000000, 0x3},
	{0x7864, 0x18000000, 0x3},
	{0x12b8, 0x40000000, 0x1},
	{0x32b8, 0x40000000, 0x1},
	{0x030c, 0xff000000, 0x13},
	{0x032c, 0xffff0000, 0x0041},
	{0x12b8, 0x10000000, 0x1},
	{0x58c8, 0x01000000, 0x1},
	{0x78c8, 0x01000000, 0x1},
	{0x5864, 0xc0000000, 0x3},
	{0x7864, 0xc0000000, 0x3},
	{0x2008, 0x01ffffff, 0x1ffffff},
	{0x0c1c, 0x00000004, 0x1},
	{0x0700, 0x08000000, 0x1},
	{0x0c70, 0x000003ff, 0x3ff},
	{0x0c60, 0x00000003, 0x3},
	{0x0c6c, 0x00000001, 0x1},
	{0x58ac, 0x08000000, 0x1},
	{0x78ac, 0x08000000, 0x1},
	{0x0c3c, 0x00000200, 0x1},
	{0x2344, 0x80000000, 0x1},
	{0x4490, 0x80000000, 0x1},
	{0x12a0, 0x00007000, 0x7},
	{0x12a0, 0x00008000, 0x1},
	{0x12a0, 0x00070000, 0x3},
	{0x12a0, 0x00080000, 0x1},
	{0x32a0, 0x00070000, 0x3},
	{0x32a0, 0x00080000, 0x1},
	{0x0700, 0x01000000, 0x1},
	{0x0700, 0x06000000, 0x2},
	{0x20fc, 0xffff0000, 0x3333},
};

static const struct rtw89_reg3_def rtw8852b_restore_nondbcc_path01[] = {
	{0x20fc, 0xffff0000, 0x0303},
	{0x12b8, 0x40000000, 0x0},
	{0x32b8, 0x40000000, 0x0},
	{0x5864, 0xc0000000, 0x0},
	{0x7864, 0xc0000000, 0x0},
	{0x2008, 0x01ffffff, 0x0000000},
	{0x0c1c, 0x00000004, 0x0},
	{0x0700, 0x08000000, 0x0},
	{0x0c70, 0x0000001f, 0x03},
	{0x0c70, 0x000003e0, 0x03},
	{0x12a0, 0x000ff000, 0x00},
	{0x32a0, 0x000ff000, 0x00},
	{0x0700, 0x07000000, 0x0},
	{0x20fc, 0xffff0000, 0x0000},
	{0x58c8, 0x01000000, 0x0},
	{0x78c8, 0x01000000, 0x0},
	{0x0c3c, 0x00000200, 0x0},
	{0x2344, 0x80000000, 0x0},
};

static void _rfk_backup_bb_reg(struct rtw89_dev *rtwdev, u32 backup_bb_reg_val[])
{
	u32 i;

	for (i = 0; i < BACKUP_BB_REGS_NR; i++) {
		backup_bb_reg_val[i] =
			rtw89_phy_read32_mask(rtwdev, rtw8852b_backup_bb_regs[i],
					      MASKDWORD);
		rtw89_debug(rtwdev, RTW89_DBG_RFK,
			    "[RFK]backup bb reg : %x, value =%x\n",
			    rtw8852b_backup_bb_regs[i], backup_bb_reg_val[i]);
	}
}

static void _rfk_backup_rf_reg(struct rtw89_dev *rtwdev, u32 backup_rf_reg_val[],
			       u8 rf_path)
{
	u32 i;

	for (i = 0; i < BACKUP_RF_REGS_NR; i++) {
		backup_rf_reg_val[i] =
			rtw89_read_rf(rtwdev, rf_path,
				      rtw8852b_backup_rf_regs[i], RFREG_MASK);
		rtw89_debug(rtwdev, RTW89_DBG_RFK,
			    "[RFK]backup rf S%d reg : %x, value =%x\n", rf_path,
			    rtw8852b_backup_rf_regs[i], backup_rf_reg_val[i]);
	}
}

static void _rfk_restore_bb_reg(struct rtw89_dev *rtwdev,
				const u32 backup_bb_reg_val[])
{
	u32 i;

	for (i = 0; i < BACKUP_BB_REGS_NR; i++) {
		rtw89_phy_write32_mask(rtwdev, rtw8852b_backup_bb_regs[i],
				       MASKDWORD, backup_bb_reg_val[i]);
		rtw89_debug(rtwdev, RTW89_DBG_RFK,
			    "[RFK]restore bb reg : %x, value =%x\n",
			    rtw8852b_backup_bb_regs[i], backup_bb_reg_val[i]);
	}
}

static void _rfk_restore_rf_reg(struct rtw89_dev *rtwdev,
				const u32 backup_rf_reg_val[], u8 rf_path)
{
	u32 i;

	for (i = 0; i < BACKUP_RF_REGS_NR; i++) {
		rtw89_write_rf(rtwdev, rf_path, rtw8852b_backup_rf_regs[i],
			       RFREG_MASK, backup_rf_reg_val[i]);

		rtw89_debug(rtwdev, RTW89_DBG_RFK,
			    "[RFK]restore rf S%d reg: %x, value =%x\n", rf_path,
			    rtw8852b_backup_rf_regs[i], backup_rf_reg_val[i]);
	}
}

static void _rfk_rf_direct_cntrl(struct rtw89_dev *rtwdev,
				 enum rtw89_rf_path path, bool is_bybb)
{
	if (is_bybb)
		rtw89_write_rf(rtwdev, path, RR_RSV1, RR_RSV1_RST, 0x1);
	else
		rtw89_write_rf(rtwdev, path, RR_RSV1, RR_RSV1_RST, 0x0);
}

static void _rfk_drf_direct_cntrl(struct rtw89_dev *rtwdev,
				  enum rtw89_rf_path path, bool is_bybb)
{
	if (is_bybb)
		rtw89_write_rf(rtwdev, path, RR_BBDC, RR_BBDC_SEL, 0x1);
	else
		rtw89_write_rf(rtwdev, path, RR_BBDC, RR_BBDC_SEL, 0x0);
}

static bool _iqk_check_cal(struct rtw89_dev *rtwdev, u8 path)
{
	bool fail = true;
	u32 val;
	int ret;

	ret = read_poll_timeout_atomic(rtw89_phy_read32_mask, val, val == 0x55,
				       1, 8200, false, rtwdev, 0xbff8, MASKBYTE0);
	if (ret)
		rtw89_debug(rtwdev, RTW89_DBG_RFK, "[IQK]NCTL1 IQK timeout!!!\n");

	udelay(200);

	if (!ret)
		fail = rtw89_phy_read32_mask(rtwdev, R_NCTL_RPT, B_NCTL_RPT_FLG);
	rtw89_phy_write32_mask(rtwdev, R_NCTL_N1, MASKBYTE0, 0x0);

	rtw89_debug(rtwdev, RTW89_DBG_RFK, "[IQK]S%x, ret=%d\n", path, ret);
	val = rtw89_phy_read32_mask(rtwdev, R_NCTL_RPT, MASKDWORD);
	rtw89_debug(rtwdev, RTW89_DBG_RFK, "[IQK]S%x, 0x8008 = 0x%x\n", path, val);

	return fail;
}

static u8 _kpath(struct rtw89_dev *rtwdev, enum rtw89_phy_idx phy_idx)
{
	u8 val;

	rtw89_debug(rtwdev, RTW89_DBG_RFK, "[RFK]dbcc_en: %x,PHY%d\n",
		    rtwdev->dbcc_en, phy_idx);

	if (!rtwdev->dbcc_en) {
		val = RF_AB;
	} else {
		if (phy_idx == RTW89_PHY_0)
			val = RF_A;
		else
			val = RF_B;
	}
	return val;
}

static void _set_rx_dck(struct rtw89_dev *rtwdev, enum rtw89_phy_idx phy,
			enum rtw89_rf_path path)
{
	rtw89_write_rf(rtwdev, path, RR_DCK1, RR_DCK1_CLR, 0x0);
	rtw89_write_rf(rtwdev, path, RR_DCK, RR_DCK_LV, 0x0);
	rtw89_write_rf(rtwdev, path, RR_DCK, RR_DCK_LV, 0x1);
	mdelay(1);
}

static void _rx_dck(struct rtw89_dev *rtwdev, enum rtw89_phy_idx phy)
{
	u8 path, dck_tune;
	u32 rf_reg5;

	rtw89_debug(rtwdev, RTW89_DBG_RFK,
		    "[RX_DCK] ****** RXDCK Start (Ver: 0x%x, CV : 0x%x) ******\n",
		    RTW8852B_RXDCK_VER, rtwdev->hal.cv);

	for (path = 0; path < RF_PATH_NUM_8852B; path++) {
		rf_reg5 = rtw89_read_rf(rtwdev, path, RR_RSV1, RFREG_MASK);
		dck_tune = rtw89_read_rf(rtwdev, path, RR_DCK, RR_DCK_FINE);

		if (rtwdev->is_tssi_mode[path])
			rtw89_phy_write32_mask(rtwdev,
					       R_P0_TSSI_TRK + (path << 13),
					       B_P0_TSSI_TRK_EN, 0x1);

		rtw89_write_rf(rtwdev, path, RR_RSV1, RR_RSV1_RST, 0x0);
		rtw89_write_rf(rtwdev, path, RR_DCK, RR_DCK_FINE, 0x0);
		rtw89_write_rf(rtwdev, path, RR_MOD, RR_MOD_MASK, RR_MOD_V_RX);
		_set_rx_dck(rtwdev, phy, path);
		rtw89_write_rf(rtwdev, path, RR_DCK, RR_DCK_FINE, dck_tune);
		rtw89_write_rf(rtwdev, path, RR_RSV1, RFREG_MASK, rf_reg5);

		if (rtwdev->is_tssi_mode[path])
			rtw89_phy_write32_mask(rtwdev,
					       R_P0_TSSI_TRK + (path << 13),
					       B_P0_TSSI_TRK_EN, 0x0);
	}
}

static void _rck(struct rtw89_dev *rtwdev, enum rtw89_rf_path path)
{
	u32 rf_reg5;
	u32 rck_val;
	u32 val;
	int ret;

	rtw89_debug(rtwdev, RTW89_DBG_RFK, "[RCK] ====== S%d RCK ======\n", path);

	rf_reg5 = rtw89_read_rf(rtwdev, path, RR_RSV1, RFREG_MASK);

	rtw89_write_rf(rtwdev, path, RR_RSV1, RR_RSV1_RST, 0x0);
	rtw89_write_rf(rtwdev, path, RR_MOD, RR_MOD_MASK, RR_MOD_V_RX);

	rtw89_debug(rtwdev, RTW89_DBG_RFK, "[RCK] RF0x00 = 0x%05x\n",
		    rtw89_read_rf(rtwdev, path, RR_MOD, RFREG_MASK));

	/* RCK trigger */
	rtw89_write_rf(rtwdev, path, RR_RCKC, RFREG_MASK, 0x00240);

	ret = read_poll_timeout_atomic(rtw89_read_rf, val, val, 2, 30,
				       false, rtwdev, path, RR_RCKS, BIT(3));

	rck_val = rtw89_read_rf(rtwdev, path, RR_RCKC, RR_RCKC_CA);

	rtw89_debug(rtwdev, RTW89_DBG_RFK, "[RCK] rck_val = 0x%x, ret = %d\n",
		    rck_val, ret);

	rtw89_write_rf(rtwdev, path, RR_RCKC, RFREG_MASK, rck_val);
	rtw89_write_rf(rtwdev, path, RR_RSV1, RFREG_MASK, rf_reg5);

	rtw89_debug(rtwdev, RTW89_DBG_RFK, "[RCK] RF 0x1b = 0x%x\n",
		    rtw89_read_rf(rtwdev, path, RR_RCKC, RFREG_MASK));
}

static void _afe_init(struct rtw89_dev *rtwdev)
{
	rtw89_write32(rtwdev, R_AX_PHYREG_SET, 0xf);

	rtw89_rfk_parser(rtwdev, &rtw8852b_afe_init_defs_tbl);
}

static void _drck(struct rtw89_dev *rtwdev)
{
	u32 rck_d;
	u32 val;
	int ret;

	rtw89_debug(rtwdev, RTW89_DBG_RFK, "[DACK]Ddie RCK start!!!\n");
	rtw89_phy_write32_mask(rtwdev, R_DRCK_V1, B_DRCK_V1_KICK, 0x1);

	ret = read_poll_timeout_atomic(rtw89_phy_read32_mask, val, val, 1, 10000,
				       false, rtwdev, R_DRCK_RS, B_DRCK_RS_DONE);
	if (ret)
		rtw89_debug(rtwdev, RTW89_DBG_RFK, "[DACK]DRCK timeout\n");

	rtw89_phy_write32_mask(rtwdev, R_DRCK_V1, B_DRCK_V1_KICK, 0x0);
	rtw89_phy_write32_mask(rtwdev, R_DRCK_FH, B_DRCK_LAT, 0x1);
	udelay(1);
	rtw89_phy_write32_mask(rtwdev, R_DRCK_FH, B_DRCK_LAT, 0x0);
	rck_d = rtw89_phy_read32_mask(rtwdev, R_DRCK_RS, B_DRCK_RS_LPS);
	rtw89_phy_write32_mask(rtwdev, R_DRCK_V1, B_DRCK_V1_SEL, 0x0);
	rtw89_phy_write32_mask(rtwdev, R_DRCK_V1, B_DRCK_V1_CV, rck_d);

	rtw89_debug(rtwdev, RTW89_DBG_RFK, "[DACK]0xc0cc = 0x%x\n",
		    rtw89_phy_read32_mask(rtwdev, R_DRCK_V1, MASKDWORD));
}

static void _addck_backup(struct rtw89_dev *rtwdev)
{
	struct rtw89_dack_info *dack = &rtwdev->dack;

	rtw89_phy_write32_mask(rtwdev, R_ADDCK0, B_ADDCK0, 0x0);
	dack->addck_d[0][0] = rtw89_phy_read32_mask(rtwdev, R_ADDCKR0, B_ADDCKR0_A0);
	dack->addck_d[0][1] = rtw89_phy_read32_mask(rtwdev, R_ADDCKR0, B_ADDCKR0_A1);

	rtw89_phy_write32_mask(rtwdev, R_ADDCK1, B_ADDCK1, 0x0);
	dack->addck_d[1][0] = rtw89_phy_read32_mask(rtwdev, R_ADDCKR1, B_ADDCKR1_A0);
	dack->addck_d[1][1] = rtw89_phy_read32_mask(rtwdev, R_ADDCKR1, B_ADDCKR1_A1);
}

static void _addck_reload(struct rtw89_dev *rtwdev)
{
	struct rtw89_dack_info *dack = &rtwdev->dack;

	/* S0 */
	rtw89_phy_write32_mask(rtwdev, R_ADDCK0D, B_ADDCK0D_VAL, dack->addck_d[0][0]);
	rtw89_phy_write32_mask(rtwdev, R_ADDCK0, B_ADDCK0_VAL, dack->addck_d[0][1] >> 6);
	rtw89_phy_write32_mask(rtwdev, R_ADDCK0D, B_ADDCK0D_VAL2, dack->addck_d[0][1] & 0x3f);
	rtw89_phy_write32_mask(rtwdev, R_ADDCK0, B_ADDCK0_MAN, 0x3);

	/* S1 */
	rtw89_phy_write32_mask(rtwdev, R_ADDCK1D, B_ADDCK1D_VAL, dack->addck_d[1][0]);
	rtw89_phy_write32_mask(rtwdev, R_ADDCK1, B_ADDCK0_VAL, dack->addck_d[1][1] >> 6);
	rtw89_phy_write32_mask(rtwdev, R_ADDCK1D, B_ADDCK1D_VAL2, dack->addck_d[1][1] & 0x3f);
	rtw89_phy_write32_mask(rtwdev, R_ADDCK1, B_ADDCK1_MAN, 0x3);
}

static void _dack_backup_s0(struct rtw89_dev *rtwdev)
{
	struct rtw89_dack_info *dack = &rtwdev->dack;
	u8 i;

	rtw89_phy_write32_mask(rtwdev, R_P0_NRBW, B_P0_NRBW_DBG, 0x1);

	for (i = 0; i < RTW89_DACK_MSBK_NR; i++) {
		rtw89_phy_write32_mask(rtwdev, R_DCOF0, B_DCOF0_V, i);
		dack->msbk_d[0][0][i] =
			rtw89_phy_read32_mask(rtwdev, R_DACK_S0P2, B_DACK_S0M0);
		rtw89_phy_write32_mask(rtwdev, R_DCOF8, B_DCOF8_V, i);
		dack->msbk_d[0][1][i] =
			rtw89_phy_read32_mask(rtwdev, R_DACK_S0P3, B_DACK_S0M1);
	}

	dack->biask_d[0][0] =
		rtw89_phy_read32_mask(rtwdev, R_DACK_BIAS00, B_DACK_BIAS00);
	dack->biask_d[0][1] =
		rtw89_phy_read32_mask(rtwdev, R_DACK_BIAS01, B_DACK_BIAS01);

	dack->dadck_d[0][0] =
		rtw89_phy_read32_mask(rtwdev, R_DACK_DADCK00, B_DACK_DADCK00);
	dack->dadck_d[0][1] =
		rtw89_phy_read32_mask(rtwdev, R_DACK_DADCK01, B_DACK_DADCK01);
}

static void _dack_backup_s1(struct rtw89_dev *rtwdev)
{
	struct rtw89_dack_info *dack = &rtwdev->dack;
	u8 i;

	rtw89_phy_write32_mask(rtwdev, R_P1_DBGMOD, B_P1_DBGMOD_ON, 0x1);

	for (i = 0; i < RTW89_DACK_MSBK_NR; i++) {
		rtw89_phy_write32_mask(rtwdev, R_DACK10, B_DACK10, i);
		dack->msbk_d[1][0][i] =
			rtw89_phy_read32_mask(rtwdev, R_DACK10S, B_DACK10S);
		rtw89_phy_write32_mask(rtwdev, R_DACK11, B_DACK11, i);
		dack->msbk_d[1][1][i] =
			rtw89_phy_read32_mask(rtwdev, R_DACK11S, B_DACK11S);
	}

	dack->biask_d[1][0] =
		rtw89_phy_read32_mask(rtwdev, R_DACK_BIAS10, B_DACK_BIAS10);
	dack->biask_d[1][1] =
		rtw89_phy_read32_mask(rtwdev, R_DACK_BIAS11, B_DACK_BIAS11);

	dack->dadck_d[1][0] =
		rtw89_phy_read32_mask(rtwdev, R_DACK_DADCK10, B_DACK_DADCK10);
	dack->dadck_d[1][1] =
		rtw89_phy_read32_mask(rtwdev, R_DACK_DADCK11, B_DACK_DADCK11);
}

static void _check_addc(struct rtw89_dev *rtwdev, enum rtw89_rf_path path)
{
	s32 dc_re = 0, dc_im = 0;
	u32 tmp;
	u32 i;

	rtw89_rfk_parser_by_cond(rtwdev, path == RF_PATH_A,
				 &rtw8852b_check_addc_defs_a_tbl,
				 &rtw8852b_check_addc_defs_b_tbl);

	for (i = 0; i < ADDC_T_AVG; i++) {
		tmp = rtw89_phy_read32_mask(rtwdev, R_DBG32_D, MASKDWORD);
		dc_re += sign_extend32(FIELD_GET(0xfff000, tmp), 11);
		dc_im += sign_extend32(FIELD_GET(0xfff, tmp), 11);
	}

	dc_re /= ADDC_T_AVG;
	dc_im /= ADDC_T_AVG;

	rtw89_debug(rtwdev, RTW89_DBG_RFK,
		    "[DACK]S%d,dc_re = 0x%x,dc_im =0x%x\n", path, dc_re, dc_im);
}

static void _addck(struct rtw89_dev *rtwdev)
{
	struct rtw89_dack_info *dack = &rtwdev->dack;
	u32 val;
	int ret;

	/* S0 */
	rtw89_phy_write32_mask(rtwdev, R_ADDCK0, B_ADDCK0_MAN, 0x0);
	rtw89_phy_write32_mask(rtwdev, R_PATH1_SAMPL_DLY_T_V1, 0x30, 0x0);
	rtw89_phy_write32_mask(rtwdev, R_P0_NRBW, B_P0_NRBW_DBG, 0x1);
	rtw89_phy_write32_mask(rtwdev, R_ANAPAR, B_ANAPAR_ADCCLK, 0x0);
	rtw89_phy_write32_mask(rtwdev, R_ANAPAR, B_ANAPAR_FLTRST, 0x0);
	rtw89_phy_write32_mask(rtwdev, R_ANAPAR, B_ANAPAR_FLTRST, 0x1);
	rtw89_phy_write32_mask(rtwdev, R_ANAPAR_PW15, B_ANAPAR_PW15_H, 0xf);
	rtw89_phy_write32_mask(rtwdev, R_ANAPAR, B_ANAPAR_EN, 0x0);
	rtw89_phy_write32_mask(rtwdev, R_PATH0_SAMPL_DLY_T_V1, BIT(1), 0x1);
	rtw89_phy_write32_mask(rtwdev, R_ANAPAR_PW15, B_ANAPAR_PW15_H, 0x3);

	rtw89_debug(rtwdev, RTW89_DBG_RFK, "[DACK]before S0 ADDCK\n");
	_check_addc(rtwdev, RF_PATH_A);

	rtw89_phy_write32_mask(rtwdev, R_ADDCK0, B_ADDCK0_TRG, 0x1);
	rtw89_phy_write32_mask(rtwdev, R_ADDCK0, B_ADDCK0_TRG, 0x0);
	udelay(1);
	rtw89_phy_write32_mask(rtwdev, R_ADDCK0, B_ADDCK0, 0x1);

	ret = read_poll_timeout_atomic(rtw89_phy_read32_mask, val, val, 1, 10000,
				       false, rtwdev, R_ADDCKR0, BIT(0));
	if (ret) {
		rtw89_debug(rtwdev, RTW89_DBG_RFK, "[DACK]S0 ADDCK timeout\n");
		dack->addck_timeout[0] = true;
	}
	rtw89_debug(rtwdev, RTW89_DBG_RFK, "[DACK]ADDCK ret = %d\n", ret);
	rtw89_debug(rtwdev, RTW89_DBG_RFK, "[DACK]after S0 ADDCK\n");
	_check_addc(rtwdev, RF_PATH_A);

	rtw89_phy_write32_mask(rtwdev, R_PATH0_SAMPL_DLY_T_V1, BIT(1), 0x0);
	rtw89_phy_write32_mask(rtwdev, R_ANAPAR, B_ANAPAR_EN, 0x1);
	rtw89_phy_write32_mask(rtwdev, R_ANAPAR_PW15, B_ANAPAR_PW15_H, 0xc);
	rtw89_phy_write32_mask(rtwdev, R_ANAPAR, B_ANAPAR_ADCCLK, 0x1);
	rtw89_phy_write32_mask(rtwdev, R_P0_NRBW, B_P0_NRBW_DBG, 0x0);

	/* S1 */
	rtw89_phy_write32_mask(rtwdev, R_P1_DBGMOD, B_P1_DBGMOD_ON, 0x1);
	rtw89_phy_write32_mask(rtwdev, R_ANAPAR, B_ANAPAR_ADCCLK, 0x0);
	rtw89_phy_write32_mask(rtwdev, R_ANAPAR, B_ANAPAR_FLTRST, 0x0);
	rtw89_phy_write32_mask(rtwdev, R_ANAPAR, B_ANAPAR_FLTRST, 0x1);
	rtw89_phy_write32_mask(rtwdev, R_ANAPAR_PW15, B_ANAPAR_PW15_H, 0xf);
	rtw89_phy_write32_mask(rtwdev, R_ANAPAR, B_ANAPAR_EN, 0x0);
	rtw89_phy_write32_mask(rtwdev, R_PATH1_SAMPL_DLY_T_V1, BIT(1), 0x1);
	rtw89_phy_write32_mask(rtwdev, R_ANAPAR_PW15, B_ANAPAR_PW15_H, 0x3);

	rtw89_debug(rtwdev, RTW89_DBG_RFK, "[DACK]before S1 ADDCK\n");
	_check_addc(rtwdev, RF_PATH_B);

	rtw89_phy_write32_mask(rtwdev, R_ADDCK1, B_ADDCK1_TRG, 0x1);
	rtw89_phy_write32_mask(rtwdev, R_ADDCK1, B_ADDCK1_TRG, 0x0);
	udelay(1);
	rtw89_phy_write32_mask(rtwdev, R_ADDCK1, B_ADDCK1, 0x1);

	ret = read_poll_timeout_atomic(rtw89_phy_read32_mask, val, val, 1, 10000,
				       false, rtwdev, R_ADDCKR1, BIT(0));
	if (ret) {
		rtw89_debug(rtwdev, RTW89_DBG_RFK, "[DACK]S1 ADDCK timeout\n");
		dack->addck_timeout[1] = true;
	}
	rtw89_debug(rtwdev, RTW89_DBG_RFK, "[DACK]ADDCK ret = %d\n", ret);
	rtw89_debug(rtwdev, RTW89_DBG_RFK, "[DACK]after S1 ADDCK\n");
	_check_addc(rtwdev, RF_PATH_B);

	rtw89_phy_write32_mask(rtwdev, R_PATH1_SAMPL_DLY_T_V1, BIT(1), 0x0);
	rtw89_phy_write32_mask(rtwdev, R_ANAPAR, B_ANAPAR_EN, 0x1);
	rtw89_phy_write32_mask(rtwdev, R_ANAPAR_PW15, B_ANAPAR_PW15_H, 0xc);
	rtw89_phy_write32_mask(rtwdev, R_ANAPAR, B_ANAPAR_ADCCLK, 0x1);
	rtw89_phy_write32_mask(rtwdev, R_P1_DBGMOD, B_P1_DBGMOD_ON, 0x0);
}

static void _check_dadc(struct rtw89_dev *rtwdev, enum rtw89_rf_path path)
{
	rtw89_rfk_parser_by_cond(rtwdev, path == RF_PATH_A,
				 &rtw8852b_check_dadc_en_defs_a_tbl,
				 &rtw8852b_check_dadc_en_defs_b_tbl);

	_check_addc(rtwdev, path);

	rtw89_rfk_parser_by_cond(rtwdev, path == RF_PATH_A,
				 &rtw8852b_check_dadc_dis_defs_a_tbl,
				 &rtw8852b_check_dadc_dis_defs_b_tbl);
}

static bool _dack_s0_check_done(struct rtw89_dev *rtwdev, bool part1)
{
	if (part1) {
		if (rtw89_phy_read32_mask(rtwdev, R_DACK_S0P0, B_DACK_S0P0_OK) == 0 ||
		    rtw89_phy_read32_mask(rtwdev, R_DACK_S0P1, B_DACK_S0P1_OK) == 0)
			return false;
	} else {
		if (rtw89_phy_read32_mask(rtwdev, R_DACK_S0P2, B_DACK_S0P2_OK) == 0 ||
		    rtw89_phy_read32_mask(rtwdev, R_DACK_S0P3, B_DACK_S0P3_OK) == 0)
			return false;
	}

	return true;
}

static void _dack_s0(struct rtw89_dev *rtwdev)
{
	struct rtw89_dack_info *dack = &rtwdev->dack;
	bool done;
	int ret;

	rtw89_rfk_parser(rtwdev, &rtw8852b_dack_s0_1_defs_tbl);

	ret = read_poll_timeout_atomic(_dack_s0_check_done, done, done, 1, 10000,
				       false, rtwdev, true);
	if (ret) {
		rtw89_debug(rtwdev, RTW89_DBG_RFK, "[DACK]S0 MSBK timeout\n");
		dack->msbk_timeout[0] = true;
	}
	rtw89_debug(rtwdev, RTW89_DBG_RFK, "[DACK]DACK ret = %d\n", ret);

	rtw89_rfk_parser(rtwdev, &rtw8852b_dack_s0_2_defs_tbl);

	ret = read_poll_timeout_atomic(_dack_s0_check_done, done, done, 1, 10000,
				       false, rtwdev, false);
	if (ret) {
		rtw89_debug(rtwdev, RTW89_DBG_RFK, "[DACK]S0 DADCK timeout\n");
		dack->dadck_timeout[0] = true;
	}
	rtw89_debug(rtwdev, RTW89_DBG_RFK, "[DACK]DACK ret = %d\n", ret);

	rtw89_rfk_parser(rtwdev, &rtw8852b_dack_s0_3_defs_tbl);

	rtw89_debug(rtwdev, RTW89_DBG_RFK, "[DACK]after S0 DADCK\n");

	_dack_backup_s0(rtwdev);
	rtw89_phy_write32_mask(rtwdev, R_P0_NRBW, B_P0_NRBW_DBG, 0x0);
}

static bool _dack_s1_check_done(struct rtw89_dev *rtwdev, bool part1)
{
	if (part1) {
		if (rtw89_phy_read32_mask(rtwdev, R_DACK_S1P0, B_DACK_S1P0_OK) == 0 &&
		    rtw89_phy_read32_mask(rtwdev, R_DACK_S1P1, B_DACK_S1P1_OK) == 0)
			return false;
	} else {
		if (rtw89_phy_read32_mask(rtwdev, R_DACK10S, B_DACK_S1P2_OK) == 0 &&
		    rtw89_phy_read32_mask(rtwdev, R_DACK11S, B_DACK_S1P3_OK) == 0)
			return false;
	}

	return true;
}

static void _dack_s1(struct rtw89_dev *rtwdev)
{
	struct rtw89_dack_info *dack = &rtwdev->dack;
	bool done;
	int ret;

	rtw89_rfk_parser(rtwdev, &rtw8852b_dack_s1_1_defs_tbl);

	ret = read_poll_timeout_atomic(_dack_s1_check_done, done, done, 1, 10000,
				       false, rtwdev, true);
	if (ret) {
		rtw89_debug(rtwdev, RTW89_DBG_RFK, "[DACK]S1 MSBK timeout\n");
		dack->msbk_timeout[1] = true;
	}
	rtw89_debug(rtwdev, RTW89_DBG_RFK, "[DACK]DACK ret = %d\n", ret);

	rtw89_rfk_parser(rtwdev, &rtw8852b_dack_s1_2_defs_tbl);

	ret = read_poll_timeout_atomic(_dack_s1_check_done, done, done, 1, 10000,
				       false, rtwdev, false);
	if (ret) {
		rtw89_debug(rtwdev, RTW89_DBG_RFK, "[DACK]S1 DADCK timeout\n");
		dack->dadck_timeout[1] = true;
	}
	rtw89_debug(rtwdev, RTW89_DBG_RFK, "[DACK]DACK ret = %d\n", ret);

	rtw89_rfk_parser(rtwdev, &rtw8852b_dack_s1_3_defs_tbl);

	rtw89_debug(rtwdev, RTW89_DBG_RFK, "[DACK]after S1 DADCK\n");

	_check_dadc(rtwdev, RF_PATH_B);
	_dack_backup_s1(rtwdev);
	rtw89_phy_write32_mask(rtwdev, R_P1_DBGMOD, B_P1_DBGMOD_ON, 0x0);
}

static void _dack(struct rtw89_dev *rtwdev)
{
	_dack_s0(rtwdev);
	_dack_s1(rtwdev);
}

static void _dack_dump(struct rtw89_dev *rtwdev)
{
	struct rtw89_dack_info *dack = &rtwdev->dack;
	u8 i;
	u8 t;

	rtw89_debug(rtwdev, RTW89_DBG_RFK,
		    "[DACK]S0 ADC_DCK ic = 0x%x, qc = 0x%x\n",
		    dack->addck_d[0][0], dack->addck_d[0][1]);
	rtw89_debug(rtwdev, RTW89_DBG_RFK,
		    "[DACK]S1 ADC_DCK ic = 0x%x, qc = 0x%x\n",
		    dack->addck_d[1][0], dack->addck_d[1][1]);
	rtw89_debug(rtwdev, RTW89_DBG_RFK,
		    "[DACK]S0 DAC_DCK ic = 0x%x, qc = 0x%x\n",
		    dack->dadck_d[0][0], dack->dadck_d[0][1]);
	rtw89_debug(rtwdev, RTW89_DBG_RFK,
		    "[DACK]S1 DAC_DCK ic = 0x%x, qc = 0x%x\n",
		    dack->dadck_d[1][0], dack->dadck_d[1][1]);
	rtw89_debug(rtwdev, RTW89_DBG_RFK,
		    "[DACK]S0 biask ic = 0x%x, qc = 0x%x\n",
		    dack->biask_d[0][0], dack->biask_d[0][1]);
	rtw89_debug(rtwdev, RTW89_DBG_RFK,
		    "[DACK]S1 biask ic = 0x%x, qc = 0x%x\n",
		    dack->biask_d[1][0], dack->biask_d[1][1]);

	rtw89_debug(rtwdev, RTW89_DBG_RFK, "[DACK]S0 MSBK ic:\n");
	for (i = 0; i < 0x10; i++) {
		t = dack->msbk_d[0][0][i];
		rtw89_debug(rtwdev, RTW89_DBG_RFK, "[DACK]0x%x\n", t);
	}

	rtw89_debug(rtwdev, RTW89_DBG_RFK, "[DACK]S0 MSBK qc:\n");
	for (i = 0; i < RTW89_DACK_MSBK_NR; i++) {
		t = dack->msbk_d[0][1][i];
		rtw89_debug(rtwdev, RTW89_DBG_RFK, "[DACK]0x%x\n", t);
	}

	rtw89_debug(rtwdev, RTW89_DBG_RFK, "[DACK]S1 MSBK ic:\n");
	for (i = 0; i < RTW89_DACK_MSBK_NR; i++) {
		t = dack->msbk_d[1][0][i];
		rtw89_debug(rtwdev, RTW89_DBG_RFK, "[DACK]0x%x\n", t);
	}

	rtw89_debug(rtwdev, RTW89_DBG_RFK, "[DACK]S1 MSBK qc:\n");
	for (i = 0; i < RTW89_DACK_MSBK_NR; i++) {
		t = dack->msbk_d[1][1][i];
		rtw89_debug(rtwdev, RTW89_DBG_RFK, "[DACK]0x%x\n", t);
	}
}

static void _dac_cal(struct rtw89_dev *rtwdev, bool force)
{
	struct rtw89_dack_info *dack = &rtwdev->dack;
	u32 rf0_0, rf1_0;

	dack->dack_done = false;
	rtw89_debug(rtwdev, RTW89_DBG_RFK, "[DACK]DACK 0x1\n");
	rtw89_debug(rtwdev, RTW89_DBG_RFK, "[DACK]DACK start!!!\n");

	rf0_0 = rtw89_read_rf(rtwdev, RF_PATH_A, RR_MOD, RFREG_MASK);
	rf1_0 = rtw89_read_rf(rtwdev, RF_PATH_B, RR_MOD, RFREG_MASK);
	_afe_init(rtwdev);
	_drck(rtwdev);

	rtw89_write_rf(rtwdev, RF_PATH_A, RR_RSV1, RR_RSV1_RST, 0x0);
	rtw89_write_rf(rtwdev, RF_PATH_B, RR_RSV1, RR_RSV1_RST, 0x0);
	rtw89_write_rf(rtwdev, RF_PATH_A, RR_MOD, RFREG_MASK, 0x337e1);
	rtw89_write_rf(rtwdev, RF_PATH_B, RR_MOD, RFREG_MASK, 0x337e1);
	_addck(rtwdev);
	_addck_backup(rtwdev);
	_addck_reload(rtwdev);

	rtw89_write_rf(rtwdev, RF_PATH_A, RR_MODOPT, RFREG_MASK, 0x0);
	rtw89_write_rf(rtwdev, RF_PATH_B, RR_MODOPT, RFREG_MASK, 0x0);
	_dack(rtwdev);
	_dack_dump(rtwdev);
	dack->dack_done = true;

	rtw89_write_rf(rtwdev, RF_PATH_A, RR_MOD, RFREG_MASK, rf0_0);
	rtw89_write_rf(rtwdev, RF_PATH_B, RR_MOD, RFREG_MASK, rf1_0);
	rtw89_write_rf(rtwdev, RF_PATH_A, RR_RSV1, RR_RSV1_RST, 0x1);
	rtw89_write_rf(rtwdev, RF_PATH_B, RR_RSV1, RR_RSV1_RST, 0x1);
	dack->dack_cnt++;
	rtw89_debug(rtwdev, RTW89_DBG_RFK, "[DACK]DACK finish!!!\n");
}

static void _iqk_rxk_setting(struct rtw89_dev *rtwdev, u8 path)
{
	struct rtw89_iqk_info *iqk_info = &rtwdev->iqk;
	u32 tmp;

	switch (iqk_info->iqk_band[path]) {
	case RTW89_BAND_2G:
		rtw89_write_rf(rtwdev, path, RR_MOD, RR_MOD_MASK, 0xc);
		rtw89_write_rf(rtwdev, path, RR_RXK, RR_RXK_SEL2G, 0x1);
		tmp = rtw89_read_rf(rtwdev, path, RR_CFGCH, RFREG_MASK);
		rtw89_write_rf(rtwdev, path, RR_RSV4, RFREG_MASK, tmp);
		break;
	case RTW89_BAND_5G:
		rtw89_write_rf(rtwdev, path, RR_MOD, RR_MOD_MASK, 0xc);
		rtw89_write_rf(rtwdev, path, RR_RXK, RR_RXK_SEL5G, 0x1);
		tmp = rtw89_read_rf(rtwdev, path, RR_CFGCH, RFREG_MASK);
		rtw89_write_rf(rtwdev, path, RR_RSV4, RFREG_MASK, tmp);
		break;
	default:
		break;
	}
}

static bool _iqk_one_shot(struct rtw89_dev *rtwdev, enum rtw89_phy_idx phy_idx,
			  u8 path, u8 ktype)
{
	struct rtw89_iqk_info *iqk_info = &rtwdev->iqk;
	u32 iqk_cmd;
	bool fail;

	switch (ktype) {
	case ID_FLOK_COARSE:
		rtw89_phy_write32_mask(rtwdev, R_P0_RFCTM, B_P0_RFCTM_EN, 0x1);
		iqk_cmd = 0x108 | (1 << (4 + path));
		break;
	case ID_FLOK_FINE:
		rtw89_phy_write32_mask(rtwdev, R_P0_RFCTM, B_P0_RFCTM_EN, 0x1);
		iqk_cmd = 0x208 | (1 << (4 + path));
		break;
	case ID_FLOK_VBUFFER:
		rtw89_phy_write32_mask(rtwdev, R_P0_RFCTM, B_P0_RFCTM_EN, 0x1);
		iqk_cmd = 0x308 | (1 << (4 + path));
		break;
	case ID_TXK:
		rtw89_phy_write32_mask(rtwdev, R_P0_RFCTM, B_P0_RFCTM_EN, 0x0);
		iqk_cmd = 0x008 | (1 << (path + 4)) |
			  (((0x8 + iqk_info->iqk_bw[path]) & 0xf) << 8);
		break;
	case ID_RXAGC:
		iqk_cmd = 0x508 | (1 << (4 + path)) | (path << 1);
		break;
	case ID_RXK:
		rtw89_phy_write32_mask(rtwdev, R_P0_RFCTM, B_P0_RFCTM_EN, 0x1);
		iqk_cmd = 0x008 | (1 << (path + 4)) |
			  (((0xb + iqk_info->iqk_bw[path]) & 0xf) << 8);
		break;
	case ID_NBTXK:
		rtw89_phy_write32_mask(rtwdev, R_P0_RFCTM, B_P0_RFCTM_EN, 0x0);
		rtw89_phy_write32_mask(rtwdev, R_IQK_DIF4, B_IQK_DIF4_TXT, 0x011);
		iqk_cmd = 0x408 | (1 << (4 + path));
		break;
	case ID_NBRXK:
		rtw89_phy_write32_mask(rtwdev, R_P0_RFCTM, B_P0_RFCTM_EN, 0x1);
		rtw89_phy_write32_mask(rtwdev, R_IQK_DIF4, B_IQK_DIF4_RXT, 0x011);
		iqk_cmd = 0x608 | (1 << (4 + path));
		break;
	default:
		return false;
	}

	rtw89_phy_write32_mask(rtwdev, R_NCTL_CFG, MASKDWORD, iqk_cmd + 1);
	udelay(1);
	fail = _iqk_check_cal(rtwdev, path);
	rtw89_phy_write32_mask(rtwdev, R_P0_RFCTM, B_P0_RFCTM_EN, 0x0);

	return fail;
}

static bool _rxk_group_sel(struct rtw89_dev *rtwdev, enum rtw89_phy_idx phy_idx,
			   u8 path)
{
	struct rtw89_iqk_info *iqk_info = &rtwdev->iqk;
	bool kfail = false;
	bool fail;
	u8 gp;

	for (gp = 0; gp < RTW8852B_RXK_GROUP_NR; gp++) {
		switch (iqk_info->iqk_band[path]) {
		case RTW89_BAND_2G:
			rtw89_write_rf(rtwdev, path, RR_MOD, RR_MOD_RGM,
				       _g_idxrxgain[gp]);
			rtw89_write_rf(rtwdev, path, RR_RXBB, RR_RXBB_C2G,
				       _g_idxattc2[gp]);
			rtw89_write_rf(rtwdev, path, RR_RXBB, RR_RXBB_C1G,
				       _g_idxattc1[gp]);
			break;
		case RTW89_BAND_5G:
			rtw89_write_rf(rtwdev, path, RR_MOD, RR_MOD_RGM,
				       _a_idxrxgain[gp]);
			rtw89_write_rf(rtwdev, path, RR_RXA2, RR_RXA2_HATT,
				       _a_idxattc2[gp]);
			rtw89_write_rf(rtwdev, path, RR_RXA2, RR_RXA2_CC2,
				       _a_idxattc1[gp]);
			break;
		default:
			break;
		}

		rtw89_phy_write32_mask(rtwdev, R_CFIR_LUT + (path << 8),
				       B_CFIR_LUT_SEL, 0x1);
		rtw89_phy_write32_mask(rtwdev, R_CFIR_LUT + (path << 8),
				       B_CFIR_LUT_SET, 0x0);
		rtw89_phy_write32_mask(rtwdev, R_CFIR_LUT + (path << 8),
				       B_CFIR_LUT_GP_V1, gp);
		fail = _iqk_one_shot(rtwdev, phy_idx, path, ID_RXK);
		rtw89_phy_write32_mask(rtwdev, R_IQKINF,
				       BIT(16 + gp + path * 4), fail);
		kfail |= fail;
	}
	rtw89_write_rf(rtwdev, path, RR_RXK, RR_RXK_SEL5G, 0x0);

	if (kfail) {
		iqk_info->nb_rxcfir[path] = 0x40000002;
		rtw89_phy_write32_mask(rtwdev, R_IQK_RES + (path << 8),
				       B_IQK_RES_RXCFIR, 0x0);
		iqk_info->is_wb_rxiqk[path] = false;
	} else {
		iqk_info->nb_rxcfir[path] = 0x40000000;
		rtw89_phy_write32_mask(rtwdev, R_IQK_RES + (path << 8),
				       B_IQK_RES_RXCFIR, 0x5);
		iqk_info->is_wb_rxiqk[path] = true;
	}

	return kfail;
}

static bool _iqk_nbrxk(struct rtw89_dev *rtwdev, enum rtw89_phy_idx phy_idx,
		       u8 path)
{
	struct rtw89_iqk_info *iqk_info = &rtwdev->iqk;
	const u8 gp = 0x3;
	bool kfail = false;
	bool fail;

	switch (iqk_info->iqk_band[path]) {
	case RTW89_BAND_2G:
		rtw89_write_rf(rtwdev, path, RR_MOD, RR_MOD_RGM,
			       _g_idxrxgain[gp]);
		rtw89_write_rf(rtwdev, path, RR_RXBB, RR_RXBB_C2G,
			       _g_idxattc2[gp]);
		rtw89_write_rf(rtwdev, path, RR_RXBB, RR_RXBB_C1G,
			       _g_idxattc1[gp]);
		break;
	case RTW89_BAND_5G:
		rtw89_write_rf(rtwdev, path, RR_MOD, RR_MOD_RGM,
			       _a_idxrxgain[gp]);
		rtw89_write_rf(rtwdev, path, RR_RXA2, RR_RXA2_HATT,
			       _a_idxattc2[gp]);
		rtw89_write_rf(rtwdev, path, RR_RXA2, RR_RXA2_CC2,
			       _a_idxattc1[gp]);
		break;
	default:
		break;
	}

	rtw89_phy_write32_mask(rtwdev, R_CFIR_LUT + (path << 8), B_CFIR_LUT_SEL, 0x1);
	rtw89_phy_write32_mask(rtwdev, R_CFIR_LUT + (path << 8), B_CFIR_LUT_SET, 0x0);
	rtw89_phy_write32_mask(rtwdev, R_CFIR_LUT + (path << 8), B_CFIR_LUT_GP_V1, gp);
	rtw89_write_rf(rtwdev, path, RR_RXKPLL, RFREG_MASK, 0x80013);
	udelay(1);

	fail = _iqk_one_shot(rtwdev, phy_idx, path, ID_NBRXK);
	rtw89_phy_write32_mask(rtwdev, R_IQKINF, BIT(16 + gp + path * 4), fail);
	kfail |= fail;
	rtw89_write_rf(rtwdev, path, RR_RXK, RR_RXK_SEL5G, 0x0);

	if (!kfail)
		iqk_info->nb_rxcfir[path] =
			 rtw89_phy_read32_mask(rtwdev, R_RXIQC + (path << 8), MASKDWORD) | 0x2;
	else
		iqk_info->nb_rxcfir[path] = 0x40000002;

	return kfail;
}

static void _iqk_rxclk_setting(struct rtw89_dev *rtwdev, u8 path)
{
	struct rtw89_iqk_info *iqk_info = &rtwdev->iqk;

	if (iqk_info->iqk_bw[path] == RTW89_CHANNEL_WIDTH_80) {
		rtw89_phy_write32_mask(rtwdev, R_P0_NRBW, B_P0_NRBW_DBG, 0x1);
		rtw89_phy_write32_mask(rtwdev, R_P1_DBGMOD, B_P1_DBGMOD_ON, 0x1);
		udelay(1);
		rtw89_phy_write32_mask(rtwdev, R_ANAPAR_PW15, B_ANAPAR_PW15, 0x0f);
		udelay(1);
		rtw89_phy_write32_mask(rtwdev, R_ANAPAR_PW15, B_ANAPAR_PW15, 0x03);
		rtw89_phy_write32_mask(rtwdev, R_ANAPAR, B_ANAPAR_15, 0xa001);
		udelay(1);
		rtw89_phy_write32_mask(rtwdev, R_ANAPAR, B_ANAPAR_15, 0xa041);
		rtw89_phy_write32_mask(rtwdev, R_P0_RXCK, B_P0_RXCK_VAL, 0x2);
		rtw89_phy_write32_mask(rtwdev, R_P0_RXCK, B_P0_RXCK_ON, 0x1);
		rtw89_phy_write32_mask(rtwdev, R_P1_RXCK, B_P1_RXCK_VAL, 0x2);
		rtw89_phy_write32_mask(rtwdev, R_P1_RXCK, B_P1_RXCK_ON, 0x1);
		rtw89_phy_write32_mask(rtwdev, R_UPD_CLK_ADC, B_UPD_CLK_ADC_ON, 0x1);
		rtw89_phy_write32_mask(rtwdev, R_UPD_CLK_ADC, B_UPD_CLK_ADC_VAL, 0x1);
	} else {
		rtw89_phy_write32_mask(rtwdev, R_P0_NRBW, B_P0_NRBW_DBG, 0x1);
		rtw89_phy_write32_mask(rtwdev, R_P1_DBGMOD, B_P1_DBGMOD_ON, 0x1);
		udelay(1);
		rtw89_phy_write32_mask(rtwdev, R_ANAPAR_PW15, B_ANAPAR_PW15, 0x0f);
		udelay(1);
		rtw89_phy_write32_mask(rtwdev, R_ANAPAR_PW15, B_ANAPAR_PW15, 0x03);
		rtw89_phy_write32_mask(rtwdev, R_ANAPAR, B_ANAPAR_15, 0xa001);
		udelay(1);
		rtw89_phy_write32_mask(rtwdev, R_ANAPAR, B_ANAPAR_15, 0xa041);
		rtw89_phy_write32_mask(rtwdev, R_P0_RXCK, B_P0_RXCK_VAL, 0x1);
		rtw89_phy_write32_mask(rtwdev, R_P0_RXCK, B_P0_RXCK_ON, 0x1);
		rtw89_phy_write32_mask(rtwdev, R_P1_RXCK, B_P1_RXCK_VAL, 0x1);
		rtw89_phy_write32_mask(rtwdev, R_P1_RXCK, B_P1_RXCK_ON, 0x1);
		rtw89_phy_write32_mask(rtwdev, R_UPD_CLK_ADC, B_UPD_CLK_ADC_ON, 0x1);
		rtw89_phy_write32_mask(rtwdev, R_UPD_CLK_ADC, B_UPD_CLK_ADC_VAL, 0x0);
	}
}

static bool _txk_group_sel(struct rtw89_dev *rtwdev, enum rtw89_phy_idx phy_idx, u8 path)
{
	struct rtw89_iqk_info *iqk_info = &rtwdev->iqk;
	bool kfail = false;
	bool fail;
	u8 gp;

	for (gp = 0x0; gp < RTW8852B_RXK_GROUP_NR; gp++) {
		switch (iqk_info->iqk_band[path]) {
		case RTW89_BAND_2G:
			rtw89_write_rf(rtwdev, path, RR_TXIG, RR_TXIG_GR0,
				       _g_power_range[gp]);
			rtw89_write_rf(rtwdev, path, RR_TXIG, RR_TXIG_GR1,
				       _g_track_range[gp]);
			rtw89_write_rf(rtwdev, path, RR_TXIG, RR_TXIG_TG,
				       _g_gain_bb[gp]);
			rtw89_phy_write32_mask(rtwdev, R_KIP_IQP + (path << 8),
					       MASKDWORD, _g_itqt[gp]);
			break;
		case RTW89_BAND_5G:
			rtw89_write_rf(rtwdev, path, RR_TXIG, RR_TXIG_GR0,
				       _a_power_range[gp]);
			rtw89_write_rf(rtwdev, path, RR_TXIG, RR_TXIG_GR1,
				       _a_track_range[gp]);
			rtw89_write_rf(rtwdev, path, RR_TXIG, RR_TXIG_TG,
				       _a_gain_bb[gp]);
			rtw89_phy_write32_mask(rtwdev, R_KIP_IQP + (path << 8),
					       MASKDWORD, _a_itqt[gp]);
			break;
		default:
			break;
		}

		rtw89_phy_write32_mask(rtwdev, R_CFIR_LUT + (path << 8),
				       B_CFIR_LUT_SEL, 0x1);
		rtw89_phy_write32_mask(rtwdev, R_CFIR_LUT + (path << 8),
				       B_CFIR_LUT_SET, 0x1);
		rtw89_phy_write32_mask(rtwdev, R_CFIR_LUT + (path << 8),
				       B_CFIR_LUT_G2, 0x0);
		rtw89_phy_write32_mask(rtwdev, R_CFIR_LUT + (path << 8),
				       B_CFIR_LUT_GP, gp);
		rtw89_phy_write32_mask(rtwdev, R_NCTL_N1, B_NCTL_N1_CIP, 0x00);
		fail = _iqk_one_shot(rtwdev, phy_idx, path, ID_TXK);
		rtw89_phy_write32_mask(rtwdev, R_IQKINF,
				       BIT(8 + gp + path * 4), fail);
		kfail |= fail;
	}

	if (kfail) {
		iqk_info->nb_txcfir[path] = 0x40000002;
		rtw89_phy_write32_mask(rtwdev, R_IQK_RES + (path << 8),
				       B_IQK_RES_TXCFIR, 0x0);
		iqk_info->is_wb_txiqk[path] = false;
	} else {
		iqk_info->nb_txcfir[path] = 0x40000000;
		rtw89_phy_write32_mask(rtwdev, R_IQK_RES + (path << 8),
				       B_IQK_RES_TXCFIR, 0x5);
		iqk_info->is_wb_txiqk[path] = true;
	}

	return kfail;
}

static bool _iqk_nbtxk(struct rtw89_dev *rtwdev, enum rtw89_phy_idx phy_idx, u8 path)
{
	struct rtw89_iqk_info *iqk_info = &rtwdev->iqk;
	bool kfail;
	u8 gp = 0x2;

	switch (iqk_info->iqk_band[path]) {
	case RTW89_BAND_2G:
		rtw89_write_rf(rtwdev, path, RR_TXIG, RR_TXIG_GR0,
			       _g_power_range[gp]);
		rtw89_write_rf(rtwdev, path, RR_TXIG, RR_TXIG_GR1,
			       _g_track_range[gp]);
		rtw89_write_rf(rtwdev, path, RR_TXIG, RR_TXIG_TG,
			       _g_gain_bb[gp]);
		rtw89_phy_write32_mask(rtwdev, R_KIP_IQP + (path << 8),
				       MASKDWORD, _g_itqt[gp]);
		break;
	case RTW89_BAND_5G:
		rtw89_write_rf(rtwdev, path, RR_TXIG, RR_TXIG_GR0,
			       _a_power_range[gp]);
		rtw89_write_rf(rtwdev, path, RR_TXIG, RR_TXIG_GR1,
			       _a_track_range[gp]);
		rtw89_write_rf(rtwdev, path, RR_TXIG, RR_TXIG_TG,
			       _a_gain_bb[gp]);
		rtw89_phy_write32_mask(rtwdev, R_KIP_IQP + (path << 8),
				       MASKDWORD, _a_itqt[gp]);
		break;
	default:
		break;
	}

	rtw89_phy_write32_mask(rtwdev, R_CFIR_LUT + (path << 8), B_CFIR_LUT_SEL, 0x1);
	rtw89_phy_write32_mask(rtwdev, R_CFIR_LUT + (path << 8), B_CFIR_LUT_SET, 0x1);
	rtw89_phy_write32_mask(rtwdev, R_CFIR_LUT + (path << 8), B_CFIR_LUT_G2, 0x0);
	rtw89_phy_write32_mask(rtwdev, R_CFIR_LUT + (path << 8), B_CFIR_LUT_GP, gp);
	rtw89_phy_write32_mask(rtwdev, R_NCTL_N1, B_NCTL_N1_CIP, 0x00);
	kfail = _iqk_one_shot(rtwdev, phy_idx, path, ID_NBTXK);

	if (!kfail)
		iqk_info->nb_txcfir[path] =
			rtw89_phy_read32_mask(rtwdev, R_TXIQC + (path << 8),
					      MASKDWORD) | 0x2;
	else
		iqk_info->nb_txcfir[path] = 0x40000002;

	return kfail;
}

static void _lok_res_table(struct rtw89_dev *rtwdev, u8 path, u8 ibias)
{
	struct rtw89_iqk_info *iqk_info = &rtwdev->iqk;

	rtw89_debug(rtwdev, RTW89_DBG_RFK, "[IQK]===>%s\n", __func__);
	rtw89_debug(rtwdev, RTW89_DBG_RFK, "[IQK]S%x, ibias = %x\n", path, ibias);

	rtw89_write_rf(rtwdev, path, RR_LUTWE, RFREG_MASK, 0x2);
	if (iqk_info->iqk_band[path] == RTW89_BAND_2G)
		rtw89_write_rf(rtwdev, path, RR_LUTWA, RFREG_MASK, 0x0);
	else
		rtw89_write_rf(rtwdev, path, RR_LUTWA, RFREG_MASK, 0x1);
	rtw89_write_rf(rtwdev, path, RR_LUTWD0, RFREG_MASK, ibias);
	rtw89_write_rf(rtwdev, path, RR_LUTWE, RFREG_MASK, 0x0);
	rtw89_write_rf(rtwdev, path, RR_TXVBUF, RR_TXVBUF_DACEN, 0x1);

	rtw89_debug(rtwdev, RTW89_DBG_RFK, "[IQK]S%x, 0x7c = %x\n", path,
		    rtw89_read_rf(rtwdev, path, RR_TXVBUF, RFREG_MASK));
}

static bool _lok_finetune_check(struct rtw89_dev *rtwdev, u8 path)
{
	struct rtw89_iqk_info *iqk_info = &rtwdev->iqk;
	bool is_fail1, is_fail2;
	u32 vbuff_i;
	u32 vbuff_q;
	u32 core_i;
	u32 core_q;
	u32 tmp;
	u8 ch;

	tmp = rtw89_read_rf(rtwdev, path, RR_TXMO, RFREG_MASK);
	core_i = FIELD_GET(RR_TXMO_COI, tmp);
	core_q = FIELD_GET(RR_TXMO_COQ, tmp);
	ch = (iqk_info->iqk_times / 2) % RTW89_IQK_CHS_NR;

	if (core_i < 0x2 || core_i > 0x1d || core_q < 0x2 || core_q > 0x1d)
		is_fail1 = true;
	else
		is_fail1 = false;

	iqk_info->lok_idac[ch][path] = tmp;

	tmp = rtw89_read_rf(rtwdev, path, RR_LOKVB, RFREG_MASK);
	vbuff_i = FIELD_GET(RR_LOKVB_COI, tmp);
	vbuff_q = FIELD_GET(RR_LOKVB_COQ, tmp);

	if (vbuff_i < 0x2 || vbuff_i > 0x3d || vbuff_q < 0x2 || vbuff_q > 0x3d)
		is_fail2 = true;
	else
		is_fail2 = false;

	iqk_info->lok_vbuf[ch][path] = tmp;

	rtw89_debug(rtwdev, RTW89_DBG_RFK,
		    "[IQK]S%x, lok_idac[%x][%x] = 0x%x\n", path, ch, path,
		    iqk_info->lok_idac[ch][path]);
	rtw89_debug(rtwdev, RTW89_DBG_RFK,
		    "[IQK]S%x, lok_vbuf[%x][%x] = 0x%x\n", path, ch, path,
		    iqk_info->lok_vbuf[ch][path]);

	return is_fail1 | is_fail2;
}

static bool _iqk_lok(struct rtw89_dev *rtwdev, enum rtw89_phy_idx phy_idx, u8 path)
{
	struct rtw89_iqk_info *iqk_info = &rtwdev->iqk;
	bool tmp;

	rtw89_phy_write32_mask(rtwdev, R_IQK_DIF4, B_IQK_DIF4_TXT, 0x021);

	switch (iqk_info->iqk_band[path]) {
	case RTW89_BAND_2G:
		rtw89_write_rf(rtwdev, path, RR_TXIG, RR_TXIG_GR0, 0x0);
		rtw89_write_rf(rtwdev, path, RR_TXIG, RR_TXIG_GR1, 0x6);
		break;
	case RTW89_BAND_5G:
		rtw89_write_rf(rtwdev, path, RR_TXIG, RR_TXIG_GR0, 0x0);
		rtw89_write_rf(rtwdev, path, RR_TXIG, RR_TXIG_GR1, 0x4);
		break;
	default:
		break;
	}

	switch (iqk_info->iqk_band[path]) {
	case RTW89_BAND_2G:
		rtw89_write_rf(rtwdev, path, RR_TXIG, RR_TXIG_TG, 0x0);
		break;
	case RTW89_BAND_5G:
		rtw89_write_rf(rtwdev, path, RR_TXIG, RR_TXIG_TG, 0x0);
		break;
	default:
		break;
	}

	rtw89_phy_write32_mask(rtwdev, R_KIP_IQP + (path << 8), MASKDWORD, 0x9);
	tmp = _iqk_one_shot(rtwdev, phy_idx, path, ID_FLOK_COARSE);
	iqk_info->lok_cor_fail[0][path] = tmp;

	switch (iqk_info->iqk_band[path]) {
	case RTW89_BAND_2G:
		rtw89_write_rf(rtwdev, path, RR_TXIG, RR_TXIG_TG, 0x12);
		break;
	case RTW89_BAND_5G:
		rtw89_write_rf(rtwdev, path, RR_TXIG, RR_TXIG_TG, 0x12);
		break;
	default:
		break;
	}

	rtw89_phy_write32_mask(rtwdev, R_KIP_IQP + (path << 8), MASKDWORD, 0x24);
	tmp = _iqk_one_shot(rtwdev, phy_idx, path, ID_FLOK_VBUFFER);

	switch (iqk_info->iqk_band[path]) {
	case RTW89_BAND_2G:
		rtw89_write_rf(rtwdev, path, RR_TXIG, RR_TXIG_TG, 0x0);
		break;
	case RTW89_BAND_5G:
		rtw89_write_rf(rtwdev, path, RR_TXIG, RR_TXIG_TG, 0x0);
		break;
	default:
		break;
	}

	rtw89_phy_write32_mask(rtwdev, R_KIP_IQP + (path << 8), MASKDWORD, 0x9);
	rtw89_phy_write32_mask(rtwdev, R_IQK_DIF4, B_IQK_DIF4_TXT, 0x021);
	tmp = _iqk_one_shot(rtwdev, phy_idx, path, ID_FLOK_FINE);
	iqk_info->lok_fin_fail[0][path] = tmp;

	switch (iqk_info->iqk_band[path]) {
	case RTW89_BAND_2G:
		rtw89_write_rf(rtwdev, path, RR_TXIG, RR_TXIG_TG, 0x12);
		break;
	case RTW89_BAND_5G:
		rtw89_write_rf(rtwdev, path, RR_TXIG, RR_TXIG_TG, 0x12);
		break;
	default:
		break;
	}

	rtw89_phy_write32_mask(rtwdev, R_KIP_IQP + (path << 8), MASKDWORD, 0x24);
	_iqk_one_shot(rtwdev, phy_idx, path, ID_FLOK_VBUFFER);

	return _lok_finetune_check(rtwdev, path);
}

static void _iqk_txk_setting(struct rtw89_dev *rtwdev, u8 path)
{
	struct rtw89_iqk_info *iqk_info = &rtwdev->iqk;

	switch (iqk_info->iqk_band[path]) {
	case RTW89_BAND_2G:
		rtw89_write_rf(rtwdev, path, RR_XALNA2, RR_XALNA2_SW2, 0x00);
		rtw89_write_rf(rtwdev, path, RR_TXG1, RR_TXG1_ATT2, 0x0);
		rtw89_write_rf(rtwdev, path, RR_TXG1, RR_TXG1_ATT1, 0x0);
		rtw89_write_rf(rtwdev, path, RR_TXG2, RR_TXG2_ATT0, 0x1);
		rtw89_write_rf(rtwdev, path, RR_TXGA, RR_TXGA_LOK_EXT, 0x0);
		rtw89_write_rf(rtwdev, path, RR_LUTWE, RR_LUTWE_LOK, 0x1);
		rtw89_write_rf(rtwdev, path, RR_LUTWA, RR_LUTWA_M1, 0x00);
		rtw89_write_rf(rtwdev, path, RR_MOD, RR_MOD_IQK, 0x403e);
		udelay(1);
		break;
	case RTW89_BAND_5G:
		rtw89_write_rf(rtwdev, path, RR_XGLNA2, RR_XGLNA2_SW, 0x00);
		rtw89_write_rf(rtwdev, path, RR_BIASA, RR_BIASA_A, 0x1);
		rtw89_write_rf(rtwdev, path, RR_TXGA, RR_TXGA_LOK_EXT, 0x0);
		rtw89_write_rf(rtwdev, path, RR_LUTWE, RR_LUTWE_LOK, 0x1);
		rtw89_write_rf(rtwdev, path, RR_LUTWA, RR_LUTWA_M1, 0x80);
		rtw89_write_rf(rtwdev, path, RR_MOD, RR_MOD_IQK, 0x403e);
		udelay(1);
		break;
	default:
		break;
	}
}

static void _iqk_txclk_setting(struct rtw89_dev *rtwdev, u8 path)
{
	rtw89_phy_write32_mask(rtwdev, R_P0_NRBW, B_P0_NRBW_DBG, 0x1);
	rtw89_phy_write32_mask(rtwdev, R_P1_DBGMOD, B_P1_DBGMOD_ON, 0x1);
	udelay(1);
	rtw89_phy_write32_mask(rtwdev, R_ANAPAR_PW15, B_ANAPAR_PW15, 0x1f);
	udelay(1);
	rtw89_phy_write32_mask(rtwdev, R_ANAPAR_PW15, B_ANAPAR_PW15, 0x13);
	rtw89_phy_write32_mask(rtwdev, R_ANAPAR, B_ANAPAR_15, 0x0001);
	udelay(1);
	rtw89_phy_write32_mask(rtwdev, R_ANAPAR, B_ANAPAR_15, 0x0041);
}

static void _iqk_info_iqk(struct rtw89_dev *rtwdev, enum rtw89_phy_idx phy_idx, u8 path)
{
	struct rtw89_iqk_info *iqk_info = &rtwdev->iqk;
	u32 tmp;
	bool flag;

	flag = iqk_info->lok_cor_fail[0][path];
	rtw89_phy_write32_mask(rtwdev, R_IQKINF, B_IQKINF_FCOR << (path * 4), flag);
	flag = iqk_info->lok_fin_fail[0][path];
	rtw89_phy_write32_mask(rtwdev, R_IQKINF, B_IQKINF_FFIN << (path * 4), flag);
	flag = iqk_info->iqk_tx_fail[0][path];
	rtw89_phy_write32_mask(rtwdev, R_IQKINF, B_IQKINF_FTX << (path * 4), flag);
	flag = iqk_info->iqk_rx_fail[0][path];
	rtw89_phy_write32_mask(rtwdev, R_IQKINF, B_IQKINF_F_RX << (path * 4), flag);

	tmp = rtw89_phy_read32_mask(rtwdev, R_IQK_RES + (path << 8), MASKDWORD);
	iqk_info->bp_iqkenable[path] = tmp;
	tmp = rtw89_phy_read32_mask(rtwdev, R_TXIQC + (path << 8), MASKDWORD);
	iqk_info->bp_txkresult[path] = tmp;
	tmp = rtw89_phy_read32_mask(rtwdev, R_RXIQC + (path << 8), MASKDWORD);
	iqk_info->bp_rxkresult[path] = tmp;

	rtw89_phy_write32_mask(rtwdev, R_IQKINF2, B_IQKINF2_KCNT, iqk_info->iqk_times);

	tmp = rtw89_phy_read32_mask(rtwdev, R_IQKINF, B_IQKINF_FAIL << (path * 4));
	if (tmp)
		iqk_info->iqk_fail_cnt++;
	rtw89_phy_write32_mask(rtwdev, R_IQKINF2, B_IQKINF2_FCNT << (path * 4),
			       iqk_info->iqk_fail_cnt);
}

static void _iqk_by_path(struct rtw89_dev *rtwdev, enum rtw89_phy_idx phy_idx, u8 path)
{
	struct rtw89_iqk_info *iqk_info = &rtwdev->iqk;
	bool lok_is_fail = false;
	const int try = 3;
	u8 ibias = 0x1;
	u8 i;

	_iqk_txclk_setting(rtwdev, path);

	/* LOK */
	for (i = 0; i < try; i++) {
		_lok_res_table(rtwdev, path, ibias++);
		_iqk_txk_setting(rtwdev, path);
		lok_is_fail = _iqk_lok(rtwdev, phy_idx, path);
		if (!lok_is_fail)
			break;
	}

	if (lok_is_fail)
		rtw89_debug(rtwdev, RTW89_DBG_RFK, "[IQK] LOK (%d) fail\n", path);

	/* TXK */
	if (iqk_info->is_nbiqk)
		iqk_info->iqk_tx_fail[0][path] = _iqk_nbtxk(rtwdev, phy_idx, path);
	else
		iqk_info->iqk_tx_fail[0][path] = _txk_group_sel(rtwdev, phy_idx, path);

	/* RX */
	_iqk_rxclk_setting(rtwdev, path);
	_iqk_rxk_setting(rtwdev, path);
	if (iqk_info->is_nbiqk)
		iqk_info->iqk_rx_fail[0][path] = _iqk_nbrxk(rtwdev, phy_idx, path);
	else
		iqk_info->iqk_rx_fail[0][path] = _rxk_group_sel(rtwdev, phy_idx, path);

	_iqk_info_iqk(rtwdev, phy_idx, path);
}

static void _iqk_get_ch_info(struct rtw89_dev *rtwdev, enum rtw89_phy_idx phy, u8 path,
			     enum rtw89_chanctx_idx chanctx_idx)
{
	const struct rtw89_chan *chan = rtw89_chan_get(rtwdev, chanctx_idx);
	struct rtw89_iqk_info *iqk_info = &rtwdev->iqk;
	u32 reg_rf18;
	u32 reg_35c;
	u8 idx;
	u8 get_empty_table = false;

	for (idx = 0; idx < RTW89_IQK_CHS_NR; idx++) {
		if (iqk_info->iqk_mcc_ch[idx][path] == 0) {
			get_empty_table = true;
			break;
		}
	}
	rtw89_debug(rtwdev, RTW89_DBG_RFK, "[IQK] (1)idx = %x\n", idx);

	if (!get_empty_table) {
		idx = iqk_info->iqk_table_idx[path] + 1;
		if (idx > 1)
			idx = 0;
	}
	rtw89_debug(rtwdev, RTW89_DBG_RFK, "[IQK] (2)idx = %x\n", idx);

	reg_rf18 = rtw89_read_rf(rtwdev, path, RR_CFGCH, RFREG_MASK);
	reg_35c = rtw89_phy_read32_mask(rtwdev, R_CIRST, B_CIRST_SYN);

	iqk_info->iqk_band[path] = chan->band_type;
	iqk_info->iqk_bw[path] = chan->band_width;
	iqk_info->iqk_ch[path] = chan->channel;
	iqk_info->iqk_mcc_ch[idx][path] = chan->channel;
	iqk_info->iqk_table_idx[path] = idx;

	rtw89_debug(rtwdev, RTW89_DBG_RFK, "[IQK]S%x, 0x18= 0x%x, idx = %x\n",
		    path, reg_rf18, idx);
	rtw89_debug(rtwdev, RTW89_DBG_RFK, "[IQK]S%x, 0x18= 0x%x\n",
		    path, reg_rf18);
	rtw89_debug(rtwdev, RTW89_DBG_RFK, "[IQK]times = 0x%x, ch =%x\n",
		    iqk_info->iqk_times, idx);
	rtw89_debug(rtwdev, RTW89_DBG_RFK, "[IQK]iqk_mcc_ch[%x][%x] = 0x%x\n",
		    idx, path, iqk_info->iqk_mcc_ch[idx][path]);

	if (reg_35c == 0x01)
		iqk_info->syn1to2 = 0x1;
	else
		iqk_info->syn1to2 = 0x0;

	rtw89_debug(rtwdev, RTW89_DBG_RFK,
		    "[IQK]S%x, iqk_info->syn1to2= 0x%x\n", path,
		    iqk_info->syn1to2);

	rtw89_phy_write32_mask(rtwdev, R_IQKINF, B_IQKINF_VER, RTW8852B_IQK_VER);
	/* 2GHz/5GHz/6GHz = 0/1/2 */
	rtw89_phy_write32_mask(rtwdev, R_IQKCH, B_IQKCH_BAND << (path * 16),
			       iqk_info->iqk_band[path]);
	/* 20/40/80 = 0/1/2 */
	rtw89_phy_write32_mask(rtwdev, R_IQKCH, B_IQKCH_BW << (path * 16),
			       iqk_info->iqk_bw[path]);
	rtw89_phy_write32_mask(rtwdev, R_IQKCH, B_IQKCH_CH << (path * 16),
			       iqk_info->iqk_ch[path]);
}

static void _iqk_start_iqk(struct rtw89_dev *rtwdev, enum rtw89_phy_idx phy_idx, u8 path)
{
	_iqk_by_path(rtwdev, phy_idx, path);
}

static void _iqk_restore(struct rtw89_dev *rtwdev, u8 path)
{
	struct rtw89_iqk_info *iqk_info = &rtwdev->iqk;
	bool fail;

	rtw89_phy_write32_mask(rtwdev, R_TXIQC + (path << 8), MASKDWORD,
			       iqk_info->nb_txcfir[path]);
	rtw89_phy_write32_mask(rtwdev, R_RXIQC + (path << 8), MASKDWORD,
			       iqk_info->nb_rxcfir[path]);
	rtw89_phy_write32_mask(rtwdev, R_NCTL_CFG, MASKDWORD,
			       0x00000e19 + (path << 4));
	fail = _iqk_check_cal(rtwdev, path);

	rtw89_debug(rtwdev, RTW89_DBG_RFK, "%s result =%x\n", __func__, fail);

	rtw89_phy_write32_mask(rtwdev, R_NCTL_N1, B_NCTL_N1_CIP, 0x00);
	rtw89_phy_write32_mask(rtwdev, R_NCTL_RPT, MASKDWORD, 0x00000000);
	rtw89_phy_write32_mask(rtwdev, R_KIP_SYSCFG, MASKDWORD, 0x80000000);
	rtw89_phy_write32_mask(rtwdev, R_CFIR_SYS, B_IQK_RES_K, 0x0);
	rtw89_phy_write32_mask(rtwdev, R_IQRSN, B_IQRSN_K1, 0x0);
	rtw89_phy_write32_mask(rtwdev, R_IQRSN, B_IQRSN_K2, 0x0);
	rtw89_write_rf(rtwdev, path, RR_LUTWE, RR_LUTWE_LOK, 0x0);
	rtw89_write_rf(rtwdev, path, RR_LUTWE, RR_LUTWE_LOK, 0x0);
	rtw89_write_rf(rtwdev, path, RR_MOD, RR_MOD_MASK, 0x3);
	rtw89_write_rf(rtwdev, path, RR_RSV1, RR_RSV1_RST, 0x1);
	rtw89_write_rf(rtwdev, path, RR_BBDC, RR_BBDC_SEL, 0x1);
}

static void _iqk_afebb_restore(struct rtw89_dev *rtwdev,
			       enum rtw89_phy_idx phy_idx, u8 path)
{
	const struct rtw89_reg3_def *def;
	int size;
	u8 kpath;
	int i;

	rtw89_debug(rtwdev, RTW89_DBG_RFK, "===> %s\n", __func__);

	kpath = _kpath(rtwdev, phy_idx);

	switch (kpath) {
	case RF_A:
	case RF_B:
		return;
	default:
		size = ARRAY_SIZE(rtw8852b_restore_nondbcc_path01);
		def = rtw8852b_restore_nondbcc_path01;
		break;
	}

	for (i = 0; i < size; i++, def++)
		rtw89_phy_write32_mask(rtwdev, def->addr, def->mask, def->data);
}

static void _iqk_preset(struct rtw89_dev *rtwdev, u8 path)
{
	struct rtw89_iqk_info *iqk_info = &rtwdev->iqk;
	u8 idx;

	idx = iqk_info->iqk_table_idx[path];
	rtw89_debug(rtwdev, RTW89_DBG_RFK, "[IQK] (3)idx = %x\n", idx);

	rtw89_phy_write32_mask(rtwdev, R_COEF_SEL + (path << 8), B_COEF_SEL_IQC, idx);
	rtw89_phy_write32_mask(rtwdev, R_CFIR_LUT + (path << 8), B_CFIR_LUT_G3, idx);

	rtw89_write_rf(rtwdev, path, RR_RSV1, RR_RSV1_RST, 0x0);
	rtw89_write_rf(rtwdev, path, RR_BBDC, RR_BBDC_SEL, 0x0);
	rtw89_phy_write32_mask(rtwdev, R_NCTL_RPT, MASKDWORD, 0x00000080);
	rtw89_phy_write32_mask(rtwdev, R_KIP_SYSCFG, MASKDWORD, 0x81ff010a);

	rtw89_debug(rtwdev, RTW89_DBG_RFK, "[IQK](1)S%x, 0x8%x54 = 0x%x\n", path, 1 << path,
		    rtw89_phy_read32_mask(rtwdev, R_CFIR_LUT + (path << 8), MASKDWORD));
	rtw89_debug(rtwdev, RTW89_DBG_RFK, "[IQK](1)S%x, 0x8%x04 = 0x%x\n", path, 1 << path,
		    rtw89_phy_read32_mask(rtwdev, R_COEF_SEL + (path << 8), MASKDWORD));
}

static void _iqk_macbb_setting(struct rtw89_dev *rtwdev,
			       enum rtw89_phy_idx phy_idx, u8 path)
{
	const struct rtw89_reg3_def *def;
	int size;
	u8 kpath;
	int i;

	kpath = _kpath(rtwdev, phy_idx);

	switch (kpath) {
	case RF_A:
	case RF_B:
		return;
	default:
		size = ARRAY_SIZE(rtw8852b_set_nondbcc_path01);
		def = rtw8852b_set_nondbcc_path01;
		break;
	}

	for (i = 0; i < size; i++, def++)
		rtw89_phy_write32_mask(rtwdev, def->addr, def->mask, def->data);
}

static void _iqk_init(struct rtw89_dev *rtwdev)
{
	struct rtw89_iqk_info *iqk_info = &rtwdev->iqk;
	u8 idx, path;

	rtw89_phy_write32_mask(rtwdev, R_IQKINF, MASKDWORD, 0x0);
	if (iqk_info->is_iqk_init)
		return;

	rtw89_debug(rtwdev, RTW89_DBG_RFK, "[IQK]===>%s\n", __func__);
	iqk_info->is_iqk_init = true;
	iqk_info->is_nbiqk = false;
	iqk_info->iqk_fft_en = false;
	iqk_info->iqk_sram_en = false;
	iqk_info->iqk_cfir_en = false;
	iqk_info->iqk_xym_en = false;
	iqk_info->iqk_times = 0x0;

	for (idx = 0; idx < RTW89_IQK_CHS_NR; idx++) {
		iqk_info->iqk_channel[idx] = 0x0;
		for (path = 0; path < RTW8852B_IQK_SS; path++) {
			iqk_info->lok_cor_fail[idx][path] = false;
			iqk_info->lok_fin_fail[idx][path] = false;
			iqk_info->iqk_tx_fail[idx][path] = false;
			iqk_info->iqk_rx_fail[idx][path] = false;
			iqk_info->iqk_mcc_ch[idx][path] = 0x0;
			iqk_info->iqk_table_idx[path] = 0x0;
		}
	}
}

static void _wait_rx_mode(struct rtw89_dev *rtwdev, u8 kpath)
{
	u32 rf_mode;
	u8 path;
	int ret;

	for (path = 0; path < RF_PATH_MAX; path++) {
		if (!(kpath & BIT(path)))
			continue;

		ret = read_poll_timeout_atomic(rtw89_read_rf, rf_mode,
					       rf_mode != 2, 2, 5000, false,
					       rtwdev, path, RR_MOD, RR_MOD_MASK);
		rtw89_debug(rtwdev, RTW89_DBG_RFK,
			    "[RFK] Wait S%d to Rx mode!! (ret = %d)\n", path, ret);
	}
}

static void _tmac_tx_pause(struct rtw89_dev *rtwdev, enum rtw89_phy_idx band_idx,
			   bool is_pause)
{
	if (!is_pause)
		return;

	_wait_rx_mode(rtwdev, _kpath(rtwdev, band_idx));
}

static void _doiqk(struct rtw89_dev *rtwdev, bool force,
		   enum rtw89_phy_idx phy_idx, u8 path,
		   enum rtw89_chanctx_idx chanctx_idx)
{
	struct rtw89_iqk_info *iqk_info = &rtwdev->iqk;
	u32 backup_bb_val[BACKUP_BB_REGS_NR];
	u32 backup_rf_val[RTW8852B_IQK_SS][BACKUP_RF_REGS_NR];
	u8 phy_map = rtw89_btc_phymap(rtwdev, phy_idx, RF_AB, chanctx_idx);

	rtw89_btc_ntfy_wl_rfk(rtwdev, phy_map, BTC_WRFKT_IQK, BTC_WRFK_ONESHOT_START);

	rtw89_debug(rtwdev, RTW89_DBG_RFK,
		    "[IQK]==========IQK start!!!!!==========\n");
	iqk_info->iqk_times++;
	iqk_info->version = RTW8852B_IQK_VER;

	rtw89_debug(rtwdev, RTW89_DBG_RFK, "[IQK]Test Ver 0x%x\n", iqk_info->version);
	_iqk_get_ch_info(rtwdev, phy_idx, path, chanctx_idx);

	_rfk_backup_bb_reg(rtwdev, &backup_bb_val[0]);
	_rfk_backup_rf_reg(rtwdev, &backup_rf_val[path][0], path);
	_iqk_macbb_setting(rtwdev, phy_idx, path);
	_iqk_preset(rtwdev, path);
	_iqk_start_iqk(rtwdev, phy_idx, path);
	_iqk_restore(rtwdev, path);
	_iqk_afebb_restore(rtwdev, phy_idx, path);
	_rfk_restore_bb_reg(rtwdev, &backup_bb_val[0]);
	_rfk_restore_rf_reg(rtwdev, &backup_rf_val[path][0], path);

	rtw89_btc_ntfy_wl_rfk(rtwdev, phy_map, BTC_WRFKT_IQK, BTC_WRFK_ONESHOT_STOP);
}

static void _iqk(struct rtw89_dev *rtwdev, enum rtw89_phy_idx phy_idx, bool force,
		 enum rtw89_chanctx_idx chanctx_idx)
{
	u8 kpath = _kpath(rtwdev, phy_idx);

	switch (kpath) {
	case RF_A:
		_doiqk(rtwdev, force, phy_idx, RF_PATH_A, chanctx_idx);
		break;
	case RF_B:
		_doiqk(rtwdev, force, phy_idx, RF_PATH_B, chanctx_idx);
		break;
	case RF_AB:
		_doiqk(rtwdev, force, phy_idx, RF_PATH_A, chanctx_idx);
		_doiqk(rtwdev, force, phy_idx, RF_PATH_B, chanctx_idx);
		break;
	default:
		break;
	}
}

static void _dpk_bkup_kip(struct rtw89_dev *rtwdev, const u32 reg[],
			  u32 reg_bkup[][RTW8852B_DPK_KIP_REG_NUM], u8 path)
{
	u8 i;

	for (i = 0; i < RTW8852B_DPK_KIP_REG_NUM; i++) {
		reg_bkup[path][i] =
			rtw89_phy_read32_mask(rtwdev, reg[i] + (path << 8), MASKDWORD);
		rtw89_debug(rtwdev, RTW89_DBG_RFK, "[DPK] Backup 0x%x = %x\n",
			    reg[i] + (path << 8), reg_bkup[path][i]);
	}
}

static void _dpk_reload_kip(struct rtw89_dev *rtwdev, const u32 reg[],
			    const u32 reg_bkup[][RTW8852B_DPK_KIP_REG_NUM], u8 path)
{
	u8 i;

	for (i = 0; i < RTW8852B_DPK_KIP_REG_NUM; i++) {
		rtw89_phy_write32_mask(rtwdev, reg[i] + (path << 8), MASKDWORD,
				       reg_bkup[path][i]);
		rtw89_debug(rtwdev, RTW89_DBG_RFK, "[DPK] Reload 0x%x = %x\n",
			    reg[i] + (path << 8), reg_bkup[path][i]);
	}
}

static u8 _dpk_order_convert(struct rtw89_dev *rtwdev)
{
	u8 order;
	u8 val;

	order = rtw89_phy_read32_mask(rtwdev, R_LDL_NORM, B_LDL_NORM_OP);
	val = 0x3 >> order;

	rtw89_debug(rtwdev, RTW89_DBG_RFK, "[DPK] convert MDPD order to 0x%x\n", val);

	return val;
}

static void _dpk_onoff(struct rtw89_dev *rtwdev, enum rtw89_rf_path path, bool off)
{
	struct rtw89_dpk_info *dpk = &rtwdev->dpk;
	u8 val, kidx = dpk->cur_idx[path];

	val = dpk->is_dpk_enable && !off && dpk->bp[path][kidx].path_ok;

	rtw89_phy_write32_mask(rtwdev, R_DPD_CH0A + (path << 8) + (kidx << 2),
			       MASKBYTE3, _dpk_order_convert(rtwdev) << 1 | val);

	rtw89_debug(rtwdev, RTW89_DBG_RFK, "[DPK] S%d[%d] DPK %s !!!\n", path,
		    kidx, dpk->is_dpk_enable && !off ? "enable" : "disable");
}

static void _dpk_one_shot(struct rtw89_dev *rtwdev, enum rtw89_phy_idx phy,
			  enum rtw89_rf_path path, enum rtw8852b_dpk_id id)
{
	u16 dpk_cmd;
	u32 val;
	int ret;

	dpk_cmd = (id << 8) | (0x19 + (path << 4));
	rtw89_phy_write32_mask(rtwdev, R_NCTL_CFG, MASKDWORD, dpk_cmd);

	ret = read_poll_timeout_atomic(rtw89_phy_read32_mask, val, val == 0x55,
				       1, 20000, false,
				       rtwdev, 0xbff8, MASKBYTE0);
	if (ret)
		rtw89_debug(rtwdev, RTW89_DBG_RFK, "[DPK] one-shot over 20ms!!!!\n");

	udelay(1);

	rtw89_phy_write32_mask(rtwdev, R_KIP_RPT1, MASKDWORD, 0x00030000);

	ret = read_poll_timeout_atomic(rtw89_phy_read32_mask, val, val == 0x8000,
				       1, 2000, false,
				       rtwdev, 0x80fc, MASKLWORD);
	if (ret)
		rtw89_debug(rtwdev, RTW89_DBG_RFK, "[DPK] one-shot over 20ms!!!!\n");

	rtw89_phy_write32_mask(rtwdev, R_NCTL_N1, MASKBYTE0, 0x0);

	rtw89_debug(rtwdev, RTW89_DBG_RFK,
		    "[DPK] one-shot for %s = 0x%x\n",
		    id == 0x06 ? "LBK_RXIQK" :
		    id == 0x10 ? "SYNC" :
		    id == 0x11 ? "MDPK_IDL" :
		    id == 0x12 ? "MDPK_MPA" :
		    id == 0x13 ? "GAIN_LOSS" :
		    id == 0x14 ? "PWR_CAL" :
		    id == 0x15 ? "DPK_RXAGC" :
		    id == 0x16 ? "KIP_PRESET" :
		    id == 0x17 ? "KIP_RESTORE" : "DPK_TXAGC",
		    dpk_cmd);
}

static void _dpk_rx_dck(struct rtw89_dev *rtwdev, enum rtw89_phy_idx phy,
			enum rtw89_rf_path path)
{
	rtw89_write_rf(rtwdev, path, RR_RXBB2, RR_EN_TIA_IDA, 0x3);
	_set_rx_dck(rtwdev, phy, path);
}

static void _dpk_information(struct rtw89_dev *rtwdev, enum rtw89_phy_idx phy,
			     enum rtw89_rf_path path, enum rtw89_chanctx_idx chanctx_idx)
{
	const struct rtw89_chan *chan = rtw89_chan_get(rtwdev, chanctx_idx);
	struct rtw89_dpk_info *dpk = &rtwdev->dpk;

	u8 kidx = dpk->cur_idx[path];

	dpk->bp[path][kidx].band = chan->band_type;
	dpk->bp[path][kidx].ch = chan->channel;
	dpk->bp[path][kidx].bw = chan->band_width;

	rtw89_debug(rtwdev, RTW89_DBG_RFK,
		    "[DPK] S%d[%d] (PHY%d): TSSI %s/ DBCC %s/ %s/ CH%d/ %s\n",
		    path, dpk->cur_idx[path], phy,
		    rtwdev->is_tssi_mode[path] ? "on" : "off",
		    rtwdev->dbcc_en ? "on" : "off",
		    dpk->bp[path][kidx].band == 0 ? "2G" :
		    dpk->bp[path][kidx].band == 1 ? "5G" : "6G",
		    dpk->bp[path][kidx].ch,
		    dpk->bp[path][kidx].bw == 0 ? "20M" :
		    dpk->bp[path][kidx].bw == 1 ? "40M" : "80M");
}

static void _dpk_bb_afe_setting(struct rtw89_dev *rtwdev,
				enum rtw89_phy_idx phy,
				enum rtw89_rf_path path, u8 kpath,
				enum rtw89_chanctx_idx chanctx_idx)
{
	const struct rtw89_chan *chan = rtw89_chan_get(rtwdev, chanctx_idx);

	rtw89_rfk_parser(rtwdev, &rtw8852b_dpk_afe_defs_tbl);

	if (chan->band_width == RTW89_CHANNEL_WIDTH_80) {
		rtw89_phy_write32_mask(rtwdev, R_P0_CFCH_BW1, B_P0_CFCH_EX, 0x1);
		rtw89_phy_write32_mask(rtwdev, R_PATH1_BW_SEL_V1, B_PATH1_BW_SEL_EX, 0x1);
	}

	rtw89_debug(rtwdev, RTW89_DBG_RFK,
		    "[DPK] Set BB/AFE for PHY%d (kpath=%d)\n", phy, kpath);
}

static void _dpk_bb_afe_restore(struct rtw89_dev *rtwdev,
				enum rtw89_phy_idx phy,
				enum rtw89_rf_path path, u8 kpath,
				enum rtw89_chanctx_idx chanctx_idx)
{
	const struct rtw89_chan *chan = rtw89_chan_get(rtwdev, chanctx_idx);

	rtw89_rfk_parser(rtwdev, &rtw8852b_dpk_afe_restore_defs_tbl);

	rtw89_debug(rtwdev, RTW89_DBG_RFK,
		    "[DPK] Restore BB/AFE for PHY%d (kpath=%d)\n", phy, kpath);

	if (chan->band_width == RTW89_CHANNEL_WIDTH_80) {
		rtw89_phy_write32_mask(rtwdev, R_P0_CFCH_BW1, B_P0_CFCH_EX, 0x0);
		rtw89_phy_write32_mask(rtwdev, R_PATH1_BW_SEL_V1,  B_PATH1_BW_SEL_EX, 0x0);
	}
}

static void _dpk_tssi_pause(struct rtw89_dev *rtwdev,
			    enum rtw89_rf_path path, bool is_pause)
{
	rtw89_phy_write32_mask(rtwdev, R_P0_TSSI_TRK + (path << 13),
			       B_P0_TSSI_TRK_EN, is_pause);

	rtw89_debug(rtwdev, RTW89_DBG_RFK, "[DPK] S%d TSSI %s\n", path,
		    is_pause ? "pause" : "resume");
}

static void _dpk_kip_restore(struct rtw89_dev *rtwdev,
			     enum rtw89_rf_path path)
{
	rtw89_rfk_parser(rtwdev, &rtw8852b_dpk_kip_defs_tbl);

	if (rtwdev->hal.cv > CHIP_CAV)
		rtw89_phy_write32_mask(rtwdev, R_DPD_COM + (path << 8), B_DPD_COM_OF, 0x1);

	rtw89_debug(rtwdev, RTW89_DBG_RFK, "[DPK] S%d restore KIP\n", path);
}

static void _dpk_lbk_rxiqk(struct rtw89_dev *rtwdev, enum rtw89_phy_idx phy,
			   enum rtw89_rf_path path)
{
	u8 cur_rxbb;
	u32 tmp;

	cur_rxbb = rtw89_read_rf(rtwdev, path, RR_MOD, RFREG_MASKRXBB);

	rtw89_phy_write32_mask(rtwdev, R_MDPK_RX_DCK, B_MDPK_RX_DCK_EN, 0x1);
	rtw89_phy_write32_mask(rtwdev, R_IQK_RES + (path << 8), B_IQK_RES_RXCFIR, 0x0);

	tmp = rtw89_read_rf(rtwdev, path, RR_CFGCH, RFREG_MASK);
	rtw89_write_rf(rtwdev, path, RR_RSV4, RFREG_MASK, tmp);
	rtw89_write_rf(rtwdev, path, RR_MOD, RFREG_MASKMODE, 0xd);
	rtw89_write_rf(rtwdev, path, RR_RXK, RR_RXK_PLLEN, 0x1);

	if (cur_rxbb >= 0x11)
		rtw89_write_rf(rtwdev, path, RR_TXIQK, RR_TXIQK_ATT1, 0x13);
	else if (cur_rxbb <= 0xa)
		rtw89_write_rf(rtwdev, path, RR_TXIQK, RR_TXIQK_ATT1, 0x00);
	else
		rtw89_write_rf(rtwdev, path, RR_TXIQK, RR_TXIQK_ATT1, 0x05);

	rtw89_write_rf(rtwdev, path, RR_XGLNA2, RR_XGLNA2_SW, 0x0);
	rtw89_write_rf(rtwdev, path, RR_RXKPLL, RR_RXKPLL_POW, 0x0);
	rtw89_write_rf(rtwdev, path, RR_RXKPLL, RFREG_MASK, 0x80014);
	udelay(70);

	rtw89_phy_write32_mask(rtwdev, R_P0_RFCTM, B_P0_RFCTM_EN, 0x1);
	rtw89_phy_write32_mask(rtwdev, R_IQK_DIF4, B_IQK_DIF4_RXT, 0x025);

	_dpk_one_shot(rtwdev, phy, path, LBK_RXIQK);

	rtw89_debug(rtwdev, RTW89_DBG_RFK, "[DPK] S%d LBK RXIQC = 0x%x\n", path,
		    rtw89_phy_read32_mask(rtwdev, R_RXIQC, MASKDWORD));

	rtw89_phy_write32_mask(rtwdev, R_P0_RFCTM, B_P0_RFCTM_EN, 0x0);
	rtw89_write_rf(rtwdev, path, RR_RXK, RR_RXK_PLLEN, 0x0);
	rtw89_phy_write32_mask(rtwdev, R_MDPK_RX_DCK, B_MDPK_RX_DCK_EN, 0x0);
	rtw89_phy_write32_mask(rtwdev, R_KPATH_CFG, B_KPATH_CFG_ED, 0x0);
	rtw89_phy_write32_mask(rtwdev, R_LOAD_COEF + (path << 8), B_LOAD_COEF_DI, 0x1);
	rtw89_write_rf(rtwdev, path, RR_MOD, RFREG_MASKMODE, 0x5);
}

static void _dpk_get_thermal(struct rtw89_dev *rtwdev, u8 kidx, enum rtw89_rf_path path)
{
	struct rtw89_dpk_info *dpk = &rtwdev->dpk;

	rtw89_write_rf(rtwdev, path, RR_TM, RR_TM_TRI, 0x1);
	rtw89_write_rf(rtwdev, path, RR_TM, RR_TM_TRI, 0x0);
	rtw89_write_rf(rtwdev, path, RR_TM, RR_TM_TRI, 0x1);

	udelay(200);

	dpk->bp[path][kidx].ther_dpk = rtw89_read_rf(rtwdev, path, RR_TM, RR_TM_VAL);

	rtw89_debug(rtwdev, RTW89_DBG_RFK, "[DPK] thermal@DPK = 0x%x\n",
		    dpk->bp[path][kidx].ther_dpk);
}

static void _dpk_rf_setting(struct rtw89_dev *rtwdev, u8 gain,
			    enum rtw89_rf_path path, u8 kidx)
{
	struct rtw89_dpk_info *dpk = &rtwdev->dpk;

	if (dpk->bp[path][kidx].band == RTW89_BAND_2G) {
		rtw89_write_rf(rtwdev, path, RR_MOD, RFREG_MASK, 0x50220);
		rtw89_write_rf(rtwdev, path, RR_RXBB, RR_RXBB_FATT, 0xf2);
		rtw89_write_rf(rtwdev, path, RR_LUTDBG, RR_LUTDBG_TIA, 0x1);
		rtw89_write_rf(rtwdev, path, RR_TIA, RR_TIA_N6, 0x1);
	} else {
		rtw89_write_rf(rtwdev, path, RR_MOD, RFREG_MASK, 0x50220);
		rtw89_write_rf(rtwdev, path, RR_RXA2, RR_RAA2_SWATT, 0x5);
		rtw89_write_rf(rtwdev, path, RR_LUTDBG, RR_LUTDBG_TIA, 0x1);
		rtw89_write_rf(rtwdev, path, RR_TIA, RR_TIA_N6, 0x1);
		rtw89_write_rf(rtwdev, path, RR_RXA_LNA, RFREG_MASK, 0x920FC);
		rtw89_write_rf(rtwdev, path, RR_XALNA2, RFREG_MASK, 0x002C0);
		rtw89_write_rf(rtwdev, path, RR_IQGEN, RFREG_MASK, 0x38800);
	}

	rtw89_write_rf(rtwdev, path, RR_RCKD, RR_RCKD_BW, 0x1);
	rtw89_write_rf(rtwdev, path, RR_BTC, RR_BTC_TXBB, dpk->bp[path][kidx].bw + 1);
	rtw89_write_rf(rtwdev, path, RR_BTC, RR_BTC_RXBB, 0x0);

	rtw89_debug(rtwdev, RTW89_DBG_RFK,
		    "[DPK] ARF 0x0/0x11/0x1a = 0x%x/ 0x%x/ 0x%x\n",
		    rtw89_read_rf(rtwdev, path, RR_MOD, RFREG_MASK),
		    rtw89_read_rf(rtwdev, path, RR_TXIG, RFREG_MASK),
		    rtw89_read_rf(rtwdev, path, RR_BTC, RFREG_MASK));
}

static void _dpk_bypass_rxcfir(struct rtw89_dev *rtwdev,
			       enum rtw89_rf_path path, bool is_bypass)
{
	if (is_bypass) {
		rtw89_phy_write32_mask(rtwdev, R_RXIQC + (path << 8),
				       B_RXIQC_BYPASS2, 0x1);
		rtw89_phy_write32_mask(rtwdev, R_RXIQC + (path << 8),
				       B_RXIQC_BYPASS, 0x1);
		rtw89_debug(rtwdev, RTW89_DBG_RFK,
			    "[DPK] Bypass RXIQC (0x8%d3c = 0x%x)\n", 1 + path,
			    rtw89_phy_read32_mask(rtwdev, R_RXIQC + (path << 8),
						  MASKDWORD));
	} else {
		rtw89_phy_write32_clr(rtwdev, R_RXIQC + (path << 8), B_RXIQC_BYPASS2);
		rtw89_phy_write32_clr(rtwdev, R_RXIQC + (path << 8), B_RXIQC_BYPASS);
		rtw89_debug(rtwdev, RTW89_DBG_RFK,
			    "[DPK] restore 0x8%d3c = 0x%x\n", 1 + path,
			    rtw89_phy_read32_mask(rtwdev, R_RXIQC + (path << 8),
						  MASKDWORD));
	}
}

static
void _dpk_tpg_sel(struct rtw89_dev *rtwdev, enum rtw89_rf_path path, u8 kidx)
{
	struct rtw89_dpk_info *dpk = &rtwdev->dpk;

	if (dpk->bp[path][kidx].bw == RTW89_CHANNEL_WIDTH_80)
		rtw89_phy_write32_clr(rtwdev, R_TPG_MOD, B_TPG_MOD_F);
	else if (dpk->bp[path][kidx].bw == RTW89_CHANNEL_WIDTH_40)
		rtw89_phy_write32_mask(rtwdev, R_TPG_MOD, B_TPG_MOD_F, 0x2);
	else
		rtw89_phy_write32_mask(rtwdev, R_TPG_MOD, B_TPG_MOD_F, 0x1);

	rtw89_debug(rtwdev, RTW89_DBG_RFK, "[DPK] TPG_Select for %s\n",
		    dpk->bp[path][kidx].bw == RTW89_CHANNEL_WIDTH_80 ? "80M" :
		    dpk->bp[path][kidx].bw == RTW89_CHANNEL_WIDTH_40 ? "40M" : "20M");
}

static void _dpk_table_select(struct rtw89_dev *rtwdev,
			      enum rtw89_rf_path path, u8 kidx, u8 gain)
{
	u8 val;

	val = 0x80 + kidx * 0x20 + gain * 0x10;
	rtw89_phy_write32_mask(rtwdev, R_DPD_CH0 + (path << 8), MASKBYTE3, val);
	rtw89_debug(rtwdev, RTW89_DBG_RFK,
		    "[DPK] table select for Kidx[%d], Gain[%d] (0x%x)\n", kidx,
		    gain, val);
}

static bool _dpk_sync_check(struct rtw89_dev *rtwdev, enum rtw89_rf_path path, u8 kidx)
{
#define DPK_SYNC_TH_DC_I 200
#define DPK_SYNC_TH_DC_Q 200
#define DPK_SYNC_TH_CORR 170
	struct rtw89_dpk_info *dpk = &rtwdev->dpk;
	u16 dc_i, dc_q;
	u8 corr_val, corr_idx;

	rtw89_phy_write32_clr(rtwdev, R_KIP_RPT1, B_KIP_RPT1_SEL);

	corr_idx = rtw89_phy_read32_mask(rtwdev, R_RPT_COM, B_PRT_COM_CORI);
	corr_val = rtw89_phy_read32_mask(rtwdev, R_RPT_COM, B_PRT_COM_CORV);

	rtw89_debug(rtwdev, RTW89_DBG_RFK,
		    "[DPK] S%d Corr_idx / Corr_val = %d / %d\n",
		    path, corr_idx, corr_val);

	dpk->corr_idx[path][kidx] = corr_idx;
	dpk->corr_val[path][kidx] = corr_val;

	rtw89_phy_write32_mask(rtwdev, R_KIP_RPT1, B_KIP_RPT1_SEL, 0x9);

	dc_i = rtw89_phy_read32_mask(rtwdev, R_RPT_COM, B_PRT_COM_DCI);
	dc_q = rtw89_phy_read32_mask(rtwdev, R_RPT_COM, B_PRT_COM_DCQ);

	dc_i = abs(sign_extend32(dc_i, 11));
	dc_q = abs(sign_extend32(dc_q, 11));

	rtw89_debug(rtwdev, RTW89_DBG_RFK, "[DPK] S%d DC I/Q, = %d / %d\n",
		    path, dc_i, dc_q);

	dpk->dc_i[path][kidx] = dc_i;
	dpk->dc_q[path][kidx] = dc_q;

	if (dc_i > DPK_SYNC_TH_DC_I || dc_q > DPK_SYNC_TH_DC_Q ||
	    corr_val < DPK_SYNC_TH_CORR)
		return true;
	else
		return false;
}

static bool _dpk_sync(struct rtw89_dev *rtwdev, enum rtw89_phy_idx phy,
		      enum rtw89_rf_path path, u8 kidx)
{
	_dpk_one_shot(rtwdev, phy, path, SYNC);

	return _dpk_sync_check(rtwdev, path, kidx);
}

static u16 _dpk_dgain_read(struct rtw89_dev *rtwdev)
{
	u16 dgain;

	rtw89_phy_write32_mask(rtwdev, R_KIP_RPT1, B_KIP_RPT1_SEL, 0x0);

	dgain = rtw89_phy_read32_mask(rtwdev, R_RPT_COM, B_PRT_COM_DCI);

	rtw89_debug(rtwdev, RTW89_DBG_RFK, "[DPK] DGain = 0x%x\n", dgain);

	return dgain;
}

static s8 _dpk_dgain_mapping(struct rtw89_dev *rtwdev, u16 dgain)
{
	static const u16 bnd[15] = {
		0xbf1, 0xaa5, 0x97d, 0x875, 0x789, 0x6b7, 0x5fc, 0x556,
		0x4c1, 0x43d, 0x3c7, 0x35e, 0x2ac, 0x262, 0x220
	};
	s8 offset;

	if (dgain >= bnd[0])
		offset = 0x6;
	else if (bnd[0] > dgain && dgain >= bnd[1])
		offset = 0x6;
	else if (bnd[1] > dgain && dgain >= bnd[2])
		offset = 0x5;
	else if (bnd[2] > dgain && dgain >= bnd[3])
		offset = 0x4;
	else if (bnd[3] > dgain && dgain >= bnd[4])
		offset = 0x3;
	else if (bnd[4] > dgain && dgain >= bnd[5])
		offset = 0x2;
	else if (bnd[5] > dgain && dgain >= bnd[6])
		offset = 0x1;
	else if (bnd[6] > dgain && dgain >= bnd[7])
		offset = 0x0;
	else if (bnd[7] > dgain && dgain >= bnd[8])
		offset = 0xff;
	else if (bnd[8] > dgain && dgain >= bnd[9])
		offset = 0xfe;
	else if (bnd[9] > dgain && dgain >= bnd[10])
		offset = 0xfd;
	else if (bnd[10] > dgain && dgain >= bnd[11])
		offset = 0xfc;
	else if (bnd[11] > dgain && dgain >= bnd[12])
		offset = 0xfb;
	else if (bnd[12] > dgain && dgain >= bnd[13])
		offset = 0xfa;
	else if (bnd[13] > dgain && dgain >= bnd[14])
		offset = 0xf9;
	else if (bnd[14] > dgain)
		offset = 0xf8;
	else
		offset = 0x0;

	rtw89_debug(rtwdev, RTW89_DBG_RFK, "[DPK] DGain offset = %d\n", offset);

	return offset;
}

static u8 _dpk_gainloss_read(struct rtw89_dev *rtwdev)
{
	rtw89_phy_write32_mask(rtwdev, R_KIP_RPT1, B_KIP_RPT1_SEL, 0x6);
	rtw89_phy_write32_mask(rtwdev, R_DPK_CFG2, B_DPK_CFG2_ST, 0x1);

	return rtw89_phy_read32_mask(rtwdev, R_RPT_COM, B_PRT_COM_GL);
}

static void _dpk_gainloss(struct rtw89_dev *rtwdev, enum rtw89_phy_idx phy,
			  enum rtw89_rf_path path, u8 kidx)
{
	_dpk_table_select(rtwdev, path, kidx, 1);
	_dpk_one_shot(rtwdev, phy, path, GAIN_LOSS);
}

static void _dpk_kip_preset(struct rtw89_dev *rtwdev, enum rtw89_phy_idx phy,
			    enum rtw89_rf_path path, u8 kidx)
{
	_dpk_tpg_sel(rtwdev, path, kidx);
	_dpk_one_shot(rtwdev, phy, path, KIP_PRESET);
}

static void _dpk_kip_pwr_clk_on(struct rtw89_dev *rtwdev,
				enum rtw89_rf_path path)
{
	rtw89_phy_write32_mask(rtwdev, R_NCTL_RPT, MASKDWORD, 0x00000080);
	rtw89_phy_write32_mask(rtwdev, R_KIP_SYSCFG, MASKDWORD, 0x807f030a);
	rtw89_phy_write32_mask(rtwdev, R_CFIR_SYS + (path << 8), MASKDWORD, 0xce000a08);

	rtw89_debug(rtwdev, RTW89_DBG_RFK, "[DPK] KIP Power/CLK on\n");
}

static void _dpk_kip_set_txagc(struct rtw89_dev *rtwdev, enum rtw89_phy_idx phy,
			       enum rtw89_rf_path path, u8 txagc)
{
	rtw89_write_rf(rtwdev, path, RR_TXAGC, RFREG_MASK, txagc);
	rtw89_phy_write32_mask(rtwdev, R_P0_RFCTM, B_P0_RFCTM_EN, 0x1);
	_dpk_one_shot(rtwdev, phy, path, DPK_TXAGC);
	rtw89_phy_write32_mask(rtwdev, R_P0_RFCTM, B_P0_RFCTM_EN, 0x0);

	rtw89_debug(rtwdev, RTW89_DBG_RFK, "[DPK] set TXAGC = 0x%x\n", txagc);
}

static void _dpk_kip_set_rxagc(struct rtw89_dev *rtwdev, enum rtw89_phy_idx phy,
			       enum rtw89_rf_path path)
{
	u32 tmp;

	tmp = rtw89_read_rf(rtwdev, path, RR_MOD, RFREG_MASK);
	rtw89_phy_write32_mask(rtwdev, R_KIP_MOD, B_KIP_MOD, tmp);
	rtw89_phy_write32_mask(rtwdev, R_P0_RFCTM, B_P0_RFCTM_EN, 0x1);
	_dpk_one_shot(rtwdev, phy, path, DPK_RXAGC);
	rtw89_phy_write32_mask(rtwdev, R_P0_RFCTM, B_P0_RFCTM_EN, 0x0);
	rtw89_phy_write32_mask(rtwdev, R_KIP_RPT1, B_KIP_RPT1_SEL_V1, 0x8);

	rtw89_debug(rtwdev, RTW89_DBG_RFK,
		    "[DPK] set RXBB = 0x%x (RF0x0[9:5] = 0x%x)\n",
		    rtw89_phy_read32_mask(rtwdev, R_RPT_COM, B_PRT_COM_RXBB_V1),
		    rtw89_read_rf(rtwdev, path, RR_MOD, RFREG_MASKRXBB));
}

static u8 _dpk_set_offset(struct rtw89_dev *rtwdev, enum rtw89_phy_idx phy,
			  enum rtw89_rf_path path, s8 gain_offset)
{
	u8 txagc;

	txagc = rtw89_read_rf(rtwdev, path, RR_TXAGC, RFREG_MASK);

	if (txagc - gain_offset < DPK_TXAGC_LOWER)
		txagc = DPK_TXAGC_LOWER;
	else if (txagc - gain_offset > DPK_TXAGC_UPPER)
		txagc = DPK_TXAGC_UPPER;
	else
		txagc = txagc - gain_offset;

	_dpk_kip_set_txagc(rtwdev, phy, path, txagc);

	rtw89_debug(rtwdev, RTW89_DBG_RFK, "[DPK] tmp_txagc (GL=%d) = 0x%x\n",
		    gain_offset, txagc);
	return txagc;
}

static bool _dpk_pas_read(struct rtw89_dev *rtwdev, bool is_check)
{
	u32 val1_i = 0, val1_q = 0, val2_i = 0, val2_q = 0;
	u8 i;

	rtw89_phy_write32_mask(rtwdev, R_KIP_RPT1, MASKBYTE2, 0x06);
	rtw89_phy_write32_mask(rtwdev, R_DPK_CFG2, B_DPK_CFG2_ST, 0x0);
	rtw89_phy_write32_mask(rtwdev, R_DPK_CFG3, MASKBYTE2, 0x08);

	if (is_check) {
		rtw89_phy_write32_mask(rtwdev, R_DPK_CFG3, MASKBYTE3, 0x00);
		val1_i = rtw89_phy_read32_mask(rtwdev, R_RPT_COM, MASKHWORD);
		val1_i = abs(sign_extend32(val1_i, 11));
		val1_q = rtw89_phy_read32_mask(rtwdev, R_RPT_COM, MASKLWORD);
		val1_q = abs(sign_extend32(val1_q, 11));

		rtw89_phy_write32_mask(rtwdev, R_DPK_CFG3, MASKBYTE3, 0x1f);
		val2_i = rtw89_phy_read32_mask(rtwdev, R_RPT_COM, MASKHWORD);
		val2_i = abs(sign_extend32(val2_i, 11));
		val2_q = rtw89_phy_read32_mask(rtwdev, R_RPT_COM, MASKLWORD);
		val2_q = abs(sign_extend32(val2_q, 11));

		rtw89_debug(rtwdev, RTW89_DBG_RFK, "[DPK] PAS_delta = 0x%x\n",
			    phy_div(val1_i * val1_i + val1_q * val1_q,
				    val2_i * val2_i + val2_q * val2_q));
	} else {
		for (i = 0; i < 32; i++) {
			rtw89_phy_write32_mask(rtwdev, R_DPK_CFG3, MASKBYTE3, i);
			rtw89_debug(rtwdev, RTW89_DBG_RFK,
				    "[DPK] PAS_Read[%02d]= 0x%08x\n", i,
				    rtw89_phy_read32_mask(rtwdev, R_RPT_COM, MASKDWORD));
		}
	}

	if (val1_i * val1_i + val1_q * val1_q >=
	    (val2_i * val2_i + val2_q * val2_q) * 8 / 5)
		return true;

	return false;
}

static u8 _dpk_agc(struct rtw89_dev *rtwdev, enum rtw89_phy_idx phy,
		   enum rtw89_rf_path path, u8 kidx, u8 init_txagc,
		   bool loss_only, enum rtw89_chanctx_idx chanctx_idx)
{
	const struct rtw89_chan *chan = rtw89_chan_get(rtwdev, chanctx_idx);
	u8 step = DPK_AGC_STEP_SYNC_DGAIN;
	u8 tmp_txagc, tmp_rxbb = 0, tmp_gl_idx = 0;
	u8 goout = 0, agc_cnt = 0, limited_rxbb = 0;
	u16 dgain = 0;
	s8 offset;
	int limit = 200;

	tmp_txagc = init_txagc;

	do {
		switch (step) {
		case DPK_AGC_STEP_SYNC_DGAIN:
			if (_dpk_sync(rtwdev, phy, path, kidx)) {
				tmp_txagc = 0xff;
				goout = 1;
				break;
			}

			dgain = _dpk_dgain_read(rtwdev);

			if (loss_only == 1 || limited_rxbb == 1)
				step = DPK_AGC_STEP_GAIN_LOSS_IDX;
			else
				step = DPK_AGC_STEP_GAIN_ADJ;
			break;

		case DPK_AGC_STEP_GAIN_ADJ:
			tmp_rxbb = rtw89_read_rf(rtwdev, path, RR_MOD,
						 RFREG_MASKRXBB);
			offset = _dpk_dgain_mapping(rtwdev, dgain);

			if (tmp_rxbb + offset > 0x1f) {
				tmp_rxbb = 0x1f;
				limited_rxbb = 1;
			} else if (tmp_rxbb + offset < 0) {
				tmp_rxbb = 0;
				limited_rxbb = 1;
			} else {
				tmp_rxbb = tmp_rxbb + offset;
			}

			rtw89_write_rf(rtwdev, path, RR_MOD, RFREG_MASKRXBB,
				       tmp_rxbb);
			rtw89_debug(rtwdev, RTW89_DBG_RFK,
				    "[DPK] Adjust RXBB (%d) = 0x%x\n", offset, tmp_rxbb);
			if (offset || agc_cnt == 0) {
				if (chan->band_width < RTW89_CHANNEL_WIDTH_80)
					_dpk_bypass_rxcfir(rtwdev, path, true);
				else
					_dpk_lbk_rxiqk(rtwdev, phy, path);
			}
			if (dgain > 1922 || dgain < 342)
				step = DPK_AGC_STEP_SYNC_DGAIN;
			else
				step = DPK_AGC_STEP_GAIN_LOSS_IDX;

			agc_cnt++;
			break;

		case DPK_AGC_STEP_GAIN_LOSS_IDX:
			_dpk_gainloss(rtwdev, phy, path, kidx);
			tmp_gl_idx = _dpk_gainloss_read(rtwdev);

			if ((tmp_gl_idx == 0 && _dpk_pas_read(rtwdev, true)) ||
			    tmp_gl_idx >= 7)
				step = DPK_AGC_STEP_GL_GT_CRITERION;
			else if (tmp_gl_idx == 0)
				step = DPK_AGC_STEP_GL_LT_CRITERION;
			else
				step = DPK_AGC_STEP_SET_TX_GAIN;
			break;

		case DPK_AGC_STEP_GL_GT_CRITERION:
			if (tmp_txagc == 0x2e) {
				goout = 1;
				rtw89_debug(rtwdev, RTW89_DBG_RFK,
					    "[DPK] Txagc@lower bound!!\n");
			} else {
				tmp_txagc = _dpk_set_offset(rtwdev, phy, path, 0x3);
			}
			step = DPK_AGC_STEP_GAIN_LOSS_IDX;
			agc_cnt++;
			break;

		case DPK_AGC_STEP_GL_LT_CRITERION:
			if (tmp_txagc == 0x3f) {
				goout = 1;
				rtw89_debug(rtwdev, RTW89_DBG_RFK,
					    "[DPK] Txagc@upper bound!!\n");
			} else {
				tmp_txagc = _dpk_set_offset(rtwdev, phy, path, 0xfe);
			}
			step = DPK_AGC_STEP_GAIN_LOSS_IDX;
			agc_cnt++;
			break;
		case DPK_AGC_STEP_SET_TX_GAIN:
			tmp_txagc = _dpk_set_offset(rtwdev, phy, path, tmp_gl_idx);
			goout = 1;
			agc_cnt++;
			break;

		default:
			goout = 1;
			break;
		}
	} while (!goout && agc_cnt < 6 && limit-- > 0);

	rtw89_debug(rtwdev, RTW89_DBG_RFK,
		    "[DPK] Txagc / RXBB for DPK = 0x%x / 0x%x\n", tmp_txagc,
		    tmp_rxbb);

	return tmp_txagc;
}

static void _dpk_set_mdpd_para(struct rtw89_dev *rtwdev, u8 order)
{
	switch (order) {
	case 0:
		rtw89_phy_write32_mask(rtwdev, R_LDL_NORM, B_LDL_NORM_OP, order);
		rtw89_phy_write32_mask(rtwdev, R_LDL_NORM, B_LDL_NORM_PN, 0x3);
		rtw89_phy_write32_mask(rtwdev, R_MDPK_SYNC, B_MDPK_SYNC_MAN, 0x1);
		break;
	case 1:
		rtw89_phy_write32_mask(rtwdev, R_LDL_NORM, B_LDL_NORM_OP, order);
		rtw89_phy_write32_clr(rtwdev, R_LDL_NORM, B_LDL_NORM_PN);
		rtw89_phy_write32_clr(rtwdev, R_MDPK_SYNC, B_MDPK_SYNC_MAN);
		break;
	case 2:
		rtw89_phy_write32_mask(rtwdev, R_LDL_NORM, B_LDL_NORM_OP, order);
		rtw89_phy_write32_clr(rtwdev, R_LDL_NORM, B_LDL_NORM_PN);
		rtw89_phy_write32_clr(rtwdev, R_MDPK_SYNC, B_MDPK_SYNC_MAN);
		break;
	default:
		rtw89_debug(rtwdev, RTW89_DBG_RFK,
			    "[DPK] Wrong MDPD order!!(0x%x)\n", order);
		break;
	}

	rtw89_debug(rtwdev, RTW89_DBG_RFK,
		    "[DPK] Set MDPD order to 0x%x for IDL\n", order);
}

static void _dpk_idl_mpa(struct rtw89_dev *rtwdev, enum rtw89_phy_idx phy,
			 enum rtw89_rf_path path, u8 kidx, u8 gain)
{
	struct rtw89_dpk_info *dpk = &rtwdev->dpk;

	if (dpk->bp[path][kidx].bw < RTW89_CHANNEL_WIDTH_80 &&
	    dpk->bp[path][kidx].band == RTW89_BAND_5G)
		_dpk_set_mdpd_para(rtwdev, 0x2);
	else
		_dpk_set_mdpd_para(rtwdev, 0x0);

	_dpk_one_shot(rtwdev, phy, path, MDPK_IDL);
}

static void _dpk_fill_result(struct rtw89_dev *rtwdev, enum rtw89_phy_idx phy,
			     enum rtw89_rf_path path, u8 kidx, u8 gain, u8 txagc)
{
	struct rtw89_dpk_info *dpk = &rtwdev->dpk;
	const u16 pwsf = 0x78;
	u8 gs = dpk->dpk_gs[phy];

	rtw89_phy_write32_mask(rtwdev, R_COEF_SEL + (path << 8),
			       B_COEF_SEL_MDPD, kidx);

	rtw89_debug(rtwdev, RTW89_DBG_RFK,
		    "[DPK] Fill txagc/ pwsf/ gs = 0x%x/ 0x%x/ 0x%x\n", txagc,
		    pwsf, gs);

	dpk->bp[path][kidx].txagc_dpk = txagc;
	rtw89_phy_write32_mask(rtwdev, R_TXAGC_RFK + (path << 8),
			       0x3F << ((gain << 3) + (kidx << 4)), txagc);

	dpk->bp[path][kidx].pwsf = pwsf;
	rtw89_phy_write32_mask(rtwdev, R_DPD_BND + (path << 8) + (kidx << 2),
			       0x1FF << (gain << 4), pwsf);

	rtw89_phy_write32_mask(rtwdev, R_LOAD_COEF + (path << 8), B_LOAD_COEF_MDPD, 0x1);
	rtw89_phy_write32_mask(rtwdev, R_LOAD_COEF + (path << 8), B_LOAD_COEF_MDPD, 0x0);

	dpk->bp[path][kidx].gs = gs;
	if (dpk->dpk_gs[phy] == 0x7f)
		rtw89_phy_write32_mask(rtwdev, R_DPD_CH0A + (path << 8) + (kidx << 2),
				       MASKDWORD, 0x007f7f7f);
	else
		rtw89_phy_write32_mask(rtwdev, R_DPD_CH0A + (path << 8) + (kidx << 2),
				       MASKDWORD, 0x005b5b5b);

	rtw89_phy_write32_mask(rtwdev, R_DPD_CH0A + (path << 8) + (kidx << 2),
			       B_DPD_ORDER_V1, _dpk_order_convert(rtwdev));
	rtw89_phy_write32_mask(rtwdev, R_DPD_V1 + (path << 8), MASKDWORD, 0x0);
	rtw89_phy_write32_mask(rtwdev, R_MDPK_SYNC, B_MDPK_SYNC_SEL, 0x0);
}

static bool _dpk_reload_check(struct rtw89_dev *rtwdev, enum rtw89_phy_idx phy,
			      enum rtw89_rf_path path, enum rtw89_chanctx_idx chanctx_idx)
{
	const struct rtw89_chan *chan = rtw89_chan_get(rtwdev, chanctx_idx);
	struct rtw89_dpk_info *dpk = &rtwdev->dpk;
	bool is_reload = false;
	u8 idx, cur_band, cur_ch;

	cur_band = chan->band_type;
	cur_ch = chan->channel;

	for (idx = 0; idx < RTW89_DPK_BKUP_NUM; idx++) {
		if (cur_band != dpk->bp[path][idx].band ||
		    cur_ch != dpk->bp[path][idx].ch)
			continue;

		rtw89_phy_write32_mask(rtwdev, R_COEF_SEL + (path << 8),
				       B_COEF_SEL_MDPD, idx);
		dpk->cur_idx[path] = idx;
		is_reload = true;
		rtw89_debug(rtwdev, RTW89_DBG_RFK,
			    "[DPK] reload S%d[%d] success\n", path, idx);
	}

	return is_reload;
}

static bool _dpk_main(struct rtw89_dev *rtwdev, enum rtw89_phy_idx phy,
		      enum rtw89_rf_path path, u8 gain,
		      enum rtw89_chanctx_idx chanctx_idx)
{
	struct rtw89_dpk_info *dpk = &rtwdev->dpk;
	u8 txagc = 0x38, kidx = dpk->cur_idx[path];
	bool is_fail = false;

	rtw89_debug(rtwdev, RTW89_DBG_RFK,
		    "[DPK] ========= S%d[%d] DPK Start =========\n", path, kidx);

	_rfk_rf_direct_cntrl(rtwdev, path, false);
	_rfk_drf_direct_cntrl(rtwdev, path, false);

	_dpk_kip_pwr_clk_on(rtwdev, path);
	_dpk_kip_set_txagc(rtwdev, phy, path, txagc);
	_dpk_rf_setting(rtwdev, gain, path, kidx);
	_dpk_rx_dck(rtwdev, phy, path);

	_dpk_kip_preset(rtwdev, phy, path, kidx);
	_dpk_kip_set_rxagc(rtwdev, phy, path);
	_dpk_table_select(rtwdev, path, kidx, gain);

	txagc = _dpk_agc(rtwdev, phy, path, kidx, txagc, false, chanctx_idx);
	rtw89_debug(rtwdev, RTW89_DBG_RFK, "[DPK] Adjust txagc = 0x%x\n", txagc);

	if (txagc == 0xff) {
		is_fail = true;
	} else {
		_dpk_get_thermal(rtwdev, kidx, path);

		_dpk_idl_mpa(rtwdev, phy, path, kidx, gain);

		rtw89_write_rf(rtwdev, path, RR_MOD, RR_MOD_MASK, RR_MOD_V_RX);

		_dpk_fill_result(rtwdev, phy, path, kidx, gain, txagc);
	}

	if (!is_fail)
		dpk->bp[path][kidx].path_ok = true;
	else
		dpk->bp[path][kidx].path_ok = false;

	rtw89_debug(rtwdev, RTW89_DBG_RFK, "[DPK] S%d[%d] DPK %s\n", path, kidx,
		    is_fail ? "Check" : "Success");

	return is_fail;
}

static void _dpk_cal_select(struct rtw89_dev *rtwdev, bool force,
			    enum rtw89_phy_idx phy, u8 kpath,
			    enum rtw89_chanctx_idx chanctx_idx)
{
	struct rtw89_dpk_info *dpk = &rtwdev->dpk;
	static const u32 kip_reg[] = {0x813c, 0x8124, 0x8120};
	u32 kip_bkup[RTW8852B_DPK_RF_PATH][RTW8852B_DPK_KIP_REG_NUM] = {};
	u32 backup_rf_val[RTW8852B_DPK_RF_PATH][BACKUP_RF_REGS_NR];
	u32 backup_bb_val[BACKUP_BB_REGS_NR];
	bool is_fail = true, reloaded[RTW8852B_DPK_RF_PATH] = {};
	u8 path;

	if (dpk->is_dpk_reload_en) {
		for (path = 0; path < RTW8852B_DPK_RF_PATH; path++) {
			reloaded[path] = _dpk_reload_check(rtwdev, phy, path,
							   chanctx_idx);
			if (!reloaded[path] && dpk->bp[path][0].ch)
				dpk->cur_idx[path] = !dpk->cur_idx[path];
			else
				_dpk_onoff(rtwdev, path, false);
		}
	} else {
		for (path = 0; path < RTW8852B_DPK_RF_PATH; path++)
			dpk->cur_idx[path] = 0;
	}

	_rfk_backup_bb_reg(rtwdev, &backup_bb_val[0]);

	for (path = 0; path < RTW8852B_DPK_RF_PATH; path++) {
		_dpk_bkup_kip(rtwdev, kip_reg, kip_bkup, path);
		_rfk_backup_rf_reg(rtwdev, &backup_rf_val[path][0], path);
		_dpk_information(rtwdev, phy, path, chanctx_idx);
		if (rtwdev->is_tssi_mode[path])
			_dpk_tssi_pause(rtwdev, path, true);
	}

	_dpk_bb_afe_setting(rtwdev, phy, path, kpath, chanctx_idx);

	for (path = 0; path < RTW8852B_DPK_RF_PATH; path++) {
		is_fail = _dpk_main(rtwdev, phy, path, 1, chanctx_idx);
		_dpk_onoff(rtwdev, path, is_fail);
	}

	_dpk_bb_afe_restore(rtwdev, phy, path, kpath, chanctx_idx);
	_rfk_restore_bb_reg(rtwdev, &backup_bb_val[0]);

	for (path = 0; path < RTW8852B_DPK_RF_PATH; path++) {
		_dpk_kip_restore(rtwdev, path);
		_dpk_reload_kip(rtwdev, kip_reg, kip_bkup, path);
		_rfk_restore_rf_reg(rtwdev, &backup_rf_val[path][0], path);
		if (rtwdev->is_tssi_mode[path])
			_dpk_tssi_pause(rtwdev, path, false);
	}
}

static bool _dpk_bypass_check(struct rtw89_dev *rtwdev, enum rtw89_phy_idx phy,
			      enum rtw89_chanctx_idx chanctx_idx)
{
	const struct rtw89_chan *chan = rtw89_chan_get(rtwdev, chanctx_idx);
	struct rtw89_fem_info *fem = &rtwdev->fem;

	if (fem->epa_2g && chan->band_type == RTW89_BAND_2G) {
		rtw89_debug(rtwdev, RTW89_DBG_RFK,
			    "[DPK] Skip DPK due to 2G_ext_PA exist!!\n");
		return true;
	} else if (fem->epa_5g && chan->band_type == RTW89_BAND_5G) {
		rtw89_debug(rtwdev, RTW89_DBG_RFK,
			    "[DPK] Skip DPK due to 5G_ext_PA exist!!\n");
		return true;
	} else if (fem->epa_6g && chan->band_type == RTW89_BAND_6G) {
		rtw89_debug(rtwdev, RTW89_DBG_RFK,
			    "[DPK] Skip DPK due to 6G_ext_PA exist!!\n");
		return true;
	}

	return false;
}

static void _dpk_force_bypass(struct rtw89_dev *rtwdev, enum rtw89_phy_idx phy)
{
	u8 path, kpath;

	kpath = _kpath(rtwdev, phy);

	for (path = 0; path < RTW8852B_DPK_RF_PATH; path++) {
		if (kpath & BIT(path))
			_dpk_onoff(rtwdev, path, true);
	}
}

static void _dpk(struct rtw89_dev *rtwdev, enum rtw89_phy_idx phy, bool force,
		 enum rtw89_chanctx_idx chanctx_idx)
{
	rtw89_debug(rtwdev, RTW89_DBG_RFK,
		    "[DPK] ****** DPK Start (Ver: 0x%x, Cv: %d, RF_para: %d) ******\n",
		    RTW8852B_DPK_VER, rtwdev->hal.cv,
		    RTW8852B_RF_REL_VERSION);

	if (_dpk_bypass_check(rtwdev, phy, chanctx_idx))
		_dpk_force_bypass(rtwdev, phy);
	else
		_dpk_cal_select(rtwdev, force, phy, RF_AB, chanctx_idx);
}

static void _dpk_track(struct rtw89_dev *rtwdev)
{
	struct rtw89_dpk_info *dpk = &rtwdev->dpk;
	s8 txagc_bb, txagc_bb_tp, ini_diff = 0, txagc_ofst;
	s8 delta_ther[2] = {};
	u8 trk_idx, txagc_rf;
	u8 path, kidx;
	u16 pwsf[2];
	u8 cur_ther;
	u32 tmp;

	for (path = 0; path < RF_PATH_NUM_8852B; path++) {
		kidx = dpk->cur_idx[path];

		rtw89_debug(rtwdev, RTW89_DBG_RFK_TRACK,
			    "[DPK_TRK] ================[S%d[%d] (CH %d)]================\n",
			    path, kidx, dpk->bp[path][kidx].ch);

		cur_ther = ewma_thermal_read(&rtwdev->phystat.avg_thermal[path]);

		rtw89_debug(rtwdev, RTW89_DBG_RFK_TRACK,
			    "[DPK_TRK] thermal now = %d\n", cur_ther);

		if (dpk->bp[path][kidx].ch && cur_ther)
			delta_ther[path] = dpk->bp[path][kidx].ther_dpk - cur_ther;

		if (dpk->bp[path][kidx].band == RTW89_BAND_2G)
			delta_ther[path] = delta_ther[path] * 3 / 2;
		else
			delta_ther[path] = delta_ther[path] * 5 / 2;

		txagc_rf = rtw89_phy_read32_mask(rtwdev, R_TXAGC_BB + (path << 13),
						 0x0000003f);

		if (rtwdev->is_tssi_mode[path]) {
			trk_idx = rtw89_read_rf(rtwdev, path, RR_TXA, RR_TXA_TRK);

			rtw89_debug(rtwdev, RTW89_DBG_RFK_TRACK,
				    "[DPK_TRK] txagc_RF / track_idx = 0x%x / %d\n",
				    txagc_rf, trk_idx);

			txagc_bb =
				rtw89_phy_read32_mask(rtwdev, R_TXAGC_BB + (path << 13),
						      MASKBYTE2);
			txagc_bb_tp =
				rtw89_phy_read32_mask(rtwdev, R_TXAGC_TP + (path << 13),
						      B_TXAGC_TP);

			rtw89_debug(rtwdev, RTW89_DBG_RFK_TRACK,
				    "[DPK_TRK] txagc_bb_tp / txagc_bb = 0x%x / 0x%x\n",
				    txagc_bb_tp, txagc_bb);

			txagc_ofst =
				rtw89_phy_read32_mask(rtwdev, R_TXAGC_BB + (path << 13),
						      MASKBYTE3);

			rtw89_debug(rtwdev, RTW89_DBG_RFK_TRACK,
				    "[DPK_TRK] txagc_offset / delta_ther = %d / %d\n",
				    txagc_ofst, delta_ther[path]);
			tmp = rtw89_phy_read32_mask(rtwdev, R_DPD_COM + (path << 8),
						    B_DPD_COM_OF);
			if (tmp == 0x1) {
				txagc_ofst = 0;
				rtw89_debug(rtwdev, RTW89_DBG_RFK_TRACK,
					    "[DPK_TRK] HW txagc offset mode\n");
			}

			if (txagc_rf && cur_ther)
				ini_diff = txagc_ofst + (delta_ther[path]);

			tmp = rtw89_phy_read32_mask(rtwdev,
						    R_P0_TXDPD + (path << 13),
						    B_P0_TXDPD);
			if (tmp == 0x0) {
				pwsf[0] = dpk->bp[path][kidx].pwsf +
					  txagc_bb_tp - txagc_bb + ini_diff;
				pwsf[1] = dpk->bp[path][kidx].pwsf +
					  txagc_bb_tp - txagc_bb + ini_diff;
			} else {
				pwsf[0] = dpk->bp[path][kidx].pwsf + ini_diff;
				pwsf[1] = dpk->bp[path][kidx].pwsf + ini_diff;
			}

		} else {
			pwsf[0] = (dpk->bp[path][kidx].pwsf + delta_ther[path]) & 0x1ff;
			pwsf[1] = (dpk->bp[path][kidx].pwsf + delta_ther[path]) & 0x1ff;
		}

		tmp = rtw89_phy_read32_mask(rtwdev, R_DPK_TRK, B_DPK_TRK_DIS);
		if (!tmp && txagc_rf) {
			rtw89_debug(rtwdev, RTW89_DBG_RFK_TRACK,
				    "[DPK_TRK] New pwsf[0] / pwsf[1] = 0x%x / 0x%x\n",
				    pwsf[0], pwsf[1]);

			rtw89_phy_write32_mask(rtwdev,
					       R_DPD_BND + (path << 8) + (kidx << 2),
					       B_DPD_BND_0, pwsf[0]);
			rtw89_phy_write32_mask(rtwdev,
					       R_DPD_BND + (path << 8) + (kidx << 2),
					       B_DPD_BND_1, pwsf[1]);
		}
	}
}

static void _set_dpd_backoff(struct rtw89_dev *rtwdev, enum rtw89_phy_idx phy)
{
	struct rtw89_dpk_info *dpk = &rtwdev->dpk;
	u8 tx_scale, ofdm_bkof, path, kpath;

	kpath = _kpath(rtwdev, phy);

	ofdm_bkof = rtw89_phy_read32_mask(rtwdev, R_DPD_BF + (phy << 13), B_DPD_BF_OFDM);
	tx_scale = rtw89_phy_read32_mask(rtwdev, R_DPD_BF + (phy << 13), B_DPD_BF_SCA);

	if (ofdm_bkof + tx_scale >= 44) {
		/* move dpd backoff to bb, and set dpd backoff to 0 */
		dpk->dpk_gs[phy] = 0x7f;
		for (path = 0; path < RF_PATH_NUM_8852B; path++) {
			if (!(kpath & BIT(path)))
				continue;

			rtw89_phy_write32_mask(rtwdev, R_DPD_CH0A + (path << 8),
					       B_DPD_CFG, 0x7f7f7f);
			rtw89_debug(rtwdev, RTW89_DBG_RFK,
				    "[RFK] Set S%d DPD backoff to 0dB\n", path);
		}
	} else {
		dpk->dpk_gs[phy] = 0x5b;
	}
}

static void _tssi_rf_setting(struct rtw89_dev *rtwdev, enum rtw89_phy_idx phy,
			     enum rtw89_rf_path path, const struct rtw89_chan *chan)
{
	enum rtw89_band band = chan->band_type;

	if (band == RTW89_BAND_2G)
		rtw89_write_rf(rtwdev, path, RR_TXPOW, RR_TXPOW_TXG, 0x1);
	else
		rtw89_write_rf(rtwdev, path, RR_TXPOW, RR_TXPOW_TXA, 0x1);
}

static void _tssi_set_sys(struct rtw89_dev *rtwdev, enum rtw89_phy_idx phy,
			  enum rtw89_rf_path path, const struct rtw89_chan *chan)
{
	enum rtw89_band band = chan->band_type;

	rtw89_rfk_parser(rtwdev, &rtw8852b_tssi_sys_defs_tbl);

	if (path == RF_PATH_A)
		rtw89_rfk_parser_by_cond(rtwdev, band == RTW89_BAND_2G,
					 &rtw8852b_tssi_sys_a_defs_2g_tbl,
					 &rtw8852b_tssi_sys_a_defs_5g_tbl);
	else
		rtw89_rfk_parser_by_cond(rtwdev, band == RTW89_BAND_2G,
					 &rtw8852b_tssi_sys_b_defs_2g_tbl,
					 &rtw8852b_tssi_sys_b_defs_5g_tbl);
}

static void _tssi_ini_txpwr_ctrl_bb(struct rtw89_dev *rtwdev,
				    enum rtw89_phy_idx phy,
				    enum rtw89_rf_path path)
{
	rtw89_rfk_parser_by_cond(rtwdev, path == RF_PATH_A,
				 &rtw8852b_tssi_init_txpwr_defs_a_tbl,
				 &rtw8852b_tssi_init_txpwr_defs_b_tbl);
}

static void _tssi_ini_txpwr_ctrl_bb_he_tb(struct rtw89_dev *rtwdev,
					  enum rtw89_phy_idx phy,
					  enum rtw89_rf_path path)
{
	rtw89_rfk_parser_by_cond(rtwdev, path == RF_PATH_A,
				 &rtw8852b_tssi_init_txpwr_he_tb_defs_a_tbl,
				 &rtw8852b_tssi_init_txpwr_he_tb_defs_b_tbl);
}

static void _tssi_set_dck(struct rtw89_dev *rtwdev, enum rtw89_phy_idx phy,
			  enum rtw89_rf_path path)
{
	rtw89_rfk_parser_by_cond(rtwdev, path == RF_PATH_A,
				 &rtw8852b_tssi_dck_defs_a_tbl,
				 &rtw8852b_tssi_dck_defs_b_tbl);
}

static void _tssi_set_tmeter_tbl(struct rtw89_dev *rtwdev, enum rtw89_phy_idx phy,
				 enum rtw89_rf_path path, const struct rtw89_chan *chan)
{
#define RTW8852B_TSSI_GET_VAL(ptr, idx)			\
({							\
	s8 *__ptr = (ptr);				\
	u8 __idx = (idx), __i, __v;			\
	u32 __val = 0;					\
	for (__i = 0; __i < 4; __i++) {			\
		__v = (__ptr[__idx + __i]);		\
		__val |= (__v << (8 * __i));		\
	}						\
	__val;						\
})
	struct rtw89_tssi_info *tssi_info = &rtwdev->tssi;
	u8 ch = chan->channel;
	u8 subband = chan->subband_type;
	const s8 *thm_up_a = NULL;
	const s8 *thm_down_a = NULL;
	const s8 *thm_up_b = NULL;
	const s8 *thm_down_b = NULL;
	u8 thermal = 0xff;
	s8 thm_ofst[64] = {0};
	u32 tmp = 0;
	u8 i, j;

	switch (subband) {
	default:
	case RTW89_CH_2G:
		thm_up_a = rtw89_8852b_trk_cfg.delta_swingidx_2ga_p;
		thm_down_a = rtw89_8852b_trk_cfg.delta_swingidx_2ga_n;
		thm_up_b = rtw89_8852b_trk_cfg.delta_swingidx_2gb_p;
		thm_down_b = rtw89_8852b_trk_cfg.delta_swingidx_2gb_n;
		break;
	case RTW89_CH_5G_BAND_1:
		thm_up_a = rtw89_8852b_trk_cfg.delta_swingidx_5ga_p[0];
		thm_down_a = rtw89_8852b_trk_cfg.delta_swingidx_5ga_n[0];
		thm_up_b = rtw89_8852b_trk_cfg.delta_swingidx_5gb_p[0];
		thm_down_b = rtw89_8852b_trk_cfg.delta_swingidx_5gb_n[0];
		break;
	case RTW89_CH_5G_BAND_3:
		thm_up_a = rtw89_8852b_trk_cfg.delta_swingidx_5ga_p[1];
		thm_down_a = rtw89_8852b_trk_cfg.delta_swingidx_5ga_n[1];
		thm_up_b = rtw89_8852b_trk_cfg.delta_swingidx_5gb_p[1];
		thm_down_b = rtw89_8852b_trk_cfg.delta_swingidx_5gb_n[1];
		break;
	case RTW89_CH_5G_BAND_4:
		thm_up_a = rtw89_8852b_trk_cfg.delta_swingidx_5ga_p[2];
		thm_down_a = rtw89_8852b_trk_cfg.delta_swingidx_5ga_n[2];
		thm_up_b = rtw89_8852b_trk_cfg.delta_swingidx_5gb_p[2];
		thm_down_b = rtw89_8852b_trk_cfg.delta_swingidx_5gb_n[2];
		break;
	}

	if (path == RF_PATH_A) {
		thermal = tssi_info->thermal[RF_PATH_A];

		rtw89_debug(rtwdev, RTW89_DBG_TSSI,
			    "[TSSI] ch=%d thermal_pathA=0x%x\n", ch, thermal);

		rtw89_phy_write32_mask(rtwdev, R_P0_TMETER, B_P0_TMETER_DIS, 0x0);
		rtw89_phy_write32_mask(rtwdev, R_P0_TMETER, B_P0_TMETER_TRK, 0x1);

		if (thermal == 0xff) {
			rtw89_phy_write32_mask(rtwdev, R_P0_TMETER, B_P0_TMETER, 32);
			rtw89_phy_write32_mask(rtwdev, R_P0_RFCTM, B_P0_RFCTM_VAL, 32);

			for (i = 0; i < 64; i += 4) {
				rtw89_phy_write32(rtwdev, R_P0_TSSI_BASE + i, 0x0);

				rtw89_debug(rtwdev, RTW89_DBG_TSSI,
					    "[TSSI] write 0x%x val=0x%08x\n",
					    R_P0_TSSI_BASE + i, 0x0);
			}

		} else {
			rtw89_phy_write32_mask(rtwdev, R_P0_TMETER, B_P0_TMETER, thermal);
			rtw89_phy_write32_mask(rtwdev, R_P0_RFCTM, B_P0_RFCTM_VAL,
					       thermal);

			i = 0;
			for (j = 0; j < 32; j++)
				thm_ofst[j] = i < DELTA_SWINGIDX_SIZE ?
					      -thm_down_a[i++] :
					      -thm_down_a[DELTA_SWINGIDX_SIZE - 1];

			i = 1;
			for (j = 63; j >= 32; j--)
				thm_ofst[j] = i < DELTA_SWINGIDX_SIZE ?
					      thm_up_a[i++] :
					      thm_up_a[DELTA_SWINGIDX_SIZE - 1];

			for (i = 0; i < 64; i += 4) {
				tmp = RTW8852B_TSSI_GET_VAL(thm_ofst, i);
				rtw89_phy_write32(rtwdev, R_P0_TSSI_BASE + i, tmp);

				rtw89_debug(rtwdev, RTW89_DBG_TSSI,
					    "[TSSI] write 0x%x val=0x%08x\n",
					    0x5c00 + i, tmp);
			}
		}
		rtw89_phy_write32_mask(rtwdev, R_P0_RFCTM, R_P0_RFCTM_RDY, 0x1);
		rtw89_phy_write32_mask(rtwdev, R_P0_RFCTM, R_P0_RFCTM_RDY, 0x0);

	} else {
		thermal = tssi_info->thermal[RF_PATH_B];

		rtw89_debug(rtwdev, RTW89_DBG_TSSI,
			    "[TSSI] ch=%d thermal_pathB=0x%x\n", ch, thermal);

		rtw89_phy_write32_mask(rtwdev, R_P1_TMETER, B_P1_TMETER_DIS, 0x0);
		rtw89_phy_write32_mask(rtwdev, R_P1_TMETER, B_P1_TMETER_TRK, 0x1);

		if (thermal == 0xff) {
			rtw89_phy_write32_mask(rtwdev, R_P1_TMETER, B_P1_TMETER, 32);
			rtw89_phy_write32_mask(rtwdev, R_P1_RFCTM, B_P1_RFCTM_VAL, 32);

			for (i = 0; i < 64; i += 4) {
				rtw89_phy_write32(rtwdev, R_TSSI_THOF + i, 0x0);

				rtw89_debug(rtwdev, RTW89_DBG_TSSI,
					    "[TSSI] write 0x%x val=0x%08x\n",
					    0x7c00 + i, 0x0);
			}

		} else {
			rtw89_phy_write32_mask(rtwdev, R_P1_TMETER, B_P1_TMETER, thermal);
			rtw89_phy_write32_mask(rtwdev, R_P1_RFCTM, B_P1_RFCTM_VAL,
					       thermal);

			i = 0;
			for (j = 0; j < 32; j++)
				thm_ofst[j] = i < DELTA_SWINGIDX_SIZE ?
					      -thm_down_b[i++] :
					      -thm_down_b[DELTA_SWINGIDX_SIZE - 1];

			i = 1;
			for (j = 63; j >= 32; j--)
				thm_ofst[j] = i < DELTA_SWINGIDX_SIZE ?
					      thm_up_b[i++] :
					      thm_up_b[DELTA_SWINGIDX_SIZE - 1];

			for (i = 0; i < 64; i += 4) {
				tmp = RTW8852B_TSSI_GET_VAL(thm_ofst, i);
				rtw89_phy_write32(rtwdev, R_TSSI_THOF + i, tmp);

				rtw89_debug(rtwdev, RTW89_DBG_TSSI,
					    "[TSSI] write 0x%x val=0x%08x\n",
					    0x7c00 + i, tmp);
			}
		}
		rtw89_phy_write32_mask(rtwdev, R_P1_RFCTM, R_P1_RFCTM_RDY, 0x1);
		rtw89_phy_write32_mask(rtwdev, R_P1_RFCTM, R_P1_RFCTM_RDY, 0x0);
	}
#undef RTW8852B_TSSI_GET_VAL
}

static void _tssi_set_dac_gain_tbl(struct rtw89_dev *rtwdev, enum rtw89_phy_idx phy,
				   enum rtw89_rf_path path)
{
	rtw89_rfk_parser_by_cond(rtwdev, path == RF_PATH_A,
				 &rtw8852b_tssi_dac_gain_defs_a_tbl,
				 &rtw8852b_tssi_dac_gain_defs_b_tbl);
}

static void _tssi_slope_cal_org(struct rtw89_dev *rtwdev, enum rtw89_phy_idx phy,
				enum rtw89_rf_path path, const struct rtw89_chan *chan)
{
	enum rtw89_band band = chan->band_type;

	if (path == RF_PATH_A)
		rtw89_rfk_parser_by_cond(rtwdev, band == RTW89_BAND_2G,
					 &rtw8852b_tssi_slope_a_defs_2g_tbl,
					 &rtw8852b_tssi_slope_a_defs_5g_tbl);
	else
		rtw89_rfk_parser_by_cond(rtwdev, band == RTW89_BAND_2G,
					 &rtw8852b_tssi_slope_b_defs_2g_tbl,
					 &rtw8852b_tssi_slope_b_defs_5g_tbl);
}

static void _tssi_alignment_default(struct rtw89_dev *rtwdev, enum rtw89_phy_idx phy,
				    enum rtw89_rf_path path, bool all,
				    const struct rtw89_chan *chan)
{
	enum rtw89_band band = chan->band_type;
	const struct rtw89_rfk_tbl *tbl = NULL;
	u8 ch = chan->channel;

	if (path == RF_PATH_A) {
		if (band == RTW89_BAND_2G) {
			if (all)
				tbl = &rtw8852b_tssi_align_a_2g_all_defs_tbl;
			else
				tbl = &rtw8852b_tssi_align_a_2g_part_defs_tbl;
		} else if (ch >= 36 && ch <= 64) {
			if (all)
				tbl = &rtw8852b_tssi_align_a_5g1_all_defs_tbl;
			else
				tbl = &rtw8852b_tssi_align_a_5g1_part_defs_tbl;
		} else if (ch >= 100 && ch <= 144) {
			if (all)
				tbl = &rtw8852b_tssi_align_a_5g2_all_defs_tbl;
			else
				tbl = &rtw8852b_tssi_align_a_5g2_part_defs_tbl;
		} else if (ch >= 149 && ch <= 177) {
			if (all)
				tbl = &rtw8852b_tssi_align_a_5g3_all_defs_tbl;
			else
				tbl = &rtw8852b_tssi_align_a_5g3_part_defs_tbl;
		}
	} else {
		if (ch >= 1 && ch <= 14) {
			if (all)
				tbl = &rtw8852b_tssi_align_b_2g_all_defs_tbl;
			else
				tbl = &rtw8852b_tssi_align_b_2g_part_defs_tbl;
		} else if (ch >= 36 && ch <= 64) {
			if (all)
				tbl = &rtw8852b_tssi_align_b_5g1_all_defs_tbl;
			else
				tbl = &rtw8852b_tssi_align_b_5g1_part_defs_tbl;
		} else if (ch >= 100 && ch <= 144) {
			if (all)
				tbl = &rtw8852b_tssi_align_b_5g2_all_defs_tbl;
			else
				tbl = &rtw8852b_tssi_align_b_5g2_part_defs_tbl;
		} else if (ch >= 149 && ch <= 177) {
			if (all)
				tbl = &rtw8852b_tssi_align_b_5g3_all_defs_tbl;
			else
				tbl = &rtw8852b_tssi_align_b_5g3_part_defs_tbl;
		}
	}

	if (tbl)
		rtw89_rfk_parser(rtwdev, tbl);
}

static void _tssi_set_tssi_slope(struct rtw89_dev *rtwdev, enum rtw89_phy_idx phy,
				 enum rtw89_rf_path path)
{
	rtw89_rfk_parser_by_cond(rtwdev, path == RF_PATH_A,
				 &rtw8852b_tssi_slope_defs_a_tbl,
				 &rtw8852b_tssi_slope_defs_b_tbl);
}

static void _tssi_set_tssi_track(struct rtw89_dev *rtwdev, enum rtw89_phy_idx phy,
				 enum rtw89_rf_path path)
{
	if (path == RF_PATH_A)
		rtw89_phy_write32_mask(rtwdev, R_P0_TSSIC, B_P0_TSSIC_BYPASS, 0x0);
	else
		rtw89_phy_write32_mask(rtwdev, R_P1_TSSIC, B_P1_TSSIC_BYPASS, 0x0);
}

static void _tssi_set_txagc_offset_mv_avg(struct rtw89_dev *rtwdev,
					  enum rtw89_phy_idx phy,
					  enum rtw89_rf_path path)
{
	rtw89_debug(rtwdev, RTW89_DBG_TSSI, "======>%s   path=%d\n", __func__,
		    path);

	if (path == RF_PATH_A)
		rtw89_phy_write32_mask(rtwdev, R_P0_TSSI_MV_AVG, B_P0_TSSI_MV_MIX, 0x010);
	else
		rtw89_phy_write32_mask(rtwdev, R_P1_TSSI_MV_AVG, B_P1_RFCTM_DEL, 0x010);
}

static void _tssi_enable(struct rtw89_dev *rtwdev, enum rtw89_phy_idx phy)
{
	u8 i;

	for (i = 0; i < RF_PATH_NUM_8852B; i++) {
		_tssi_set_tssi_track(rtwdev, phy, i);
		_tssi_set_txagc_offset_mv_avg(rtwdev, phy, i);

		if (i == RF_PATH_A) {
			rtw89_phy_write32_mask(rtwdev, R_P0_TSSI_MV_AVG,
					       B_P0_TSSI_MV_CLR, 0x0);
			rtw89_phy_write32_mask(rtwdev, R_P0_TSSI_AVG,
					       B_P0_TSSI_EN, 0x0);
			rtw89_phy_write32_mask(rtwdev, R_P0_TSSI_AVG,
					       B_P0_TSSI_EN, 0x1);
			rtw89_write_rf(rtwdev, i, RR_TXGA_V1,
				       RR_TXGA_V1_TRK_EN, 0x1);
			rtw89_phy_write32_mask(rtwdev, R_P0_TSSI_TRK,
					       B_P0_TSSI_RFC, 0x3);

			rtw89_phy_write32_mask(rtwdev, R_P0_TSSI_TRK,
					       B_P0_TSSI_OFT, 0xc0);
			rtw89_phy_write32_mask(rtwdev, R_P0_TSSI_TRK,
					       B_P0_TSSI_OFT_EN, 0x0);
			rtw89_phy_write32_mask(rtwdev, R_P0_TSSI_TRK,
					       B_P0_TSSI_OFT_EN, 0x1);

			rtwdev->is_tssi_mode[RF_PATH_A] = true;
		} else {
			rtw89_phy_write32_mask(rtwdev, R_P1_TSSI_MV_AVG,
					       B_P1_TSSI_MV_CLR, 0x0);
			rtw89_phy_write32_mask(rtwdev, R_P1_TSSI_AVG,
					       B_P1_TSSI_EN, 0x0);
			rtw89_phy_write32_mask(rtwdev, R_P1_TSSI_AVG,
					       B_P1_TSSI_EN, 0x1);
			rtw89_write_rf(rtwdev, i, RR_TXGA_V1,
				       RR_TXGA_V1_TRK_EN, 0x1);
			rtw89_phy_write32_mask(rtwdev, R_P1_TSSI_TRK,
					       B_P1_TSSI_RFC, 0x3);

			rtw89_phy_write32_mask(rtwdev, R_P1_TSSI_TRK,
					       B_P1_TSSI_OFT, 0xc0);
			rtw89_phy_write32_mask(rtwdev, R_P1_TSSI_TRK,
					       B_P1_TSSI_OFT_EN, 0x0);
			rtw89_phy_write32_mask(rtwdev, R_P1_TSSI_TRK,
					       B_P1_TSSI_OFT_EN, 0x1);

			rtwdev->is_tssi_mode[RF_PATH_B] = true;
		}
	}
}

static void _tssi_disable(struct rtw89_dev *rtwdev, enum rtw89_phy_idx phy)
{
	rtw89_phy_write32_mask(rtwdev, R_P0_TSSI_AVG, B_P0_TSSI_EN, 0x0);
	rtw89_phy_write32_mask(rtwdev, R_P0_TSSI_TRK, B_P0_TSSI_RFC, 0x1);
	rtw89_phy_write32_mask(rtwdev, R_P0_TSSI_MV_AVG, B_P0_TSSI_MV_CLR, 0x1);
	rtw89_phy_write32_mask(rtwdev, R_P1_TSSI_AVG, B_P1_TSSI_EN, 0x0);
	rtw89_phy_write32_mask(rtwdev, R_P1_TSSI_TRK, B_P1_TSSI_RFC, 0x1);
	rtw89_phy_write32_mask(rtwdev, R_P1_TSSI_MV_AVG, B_P1_TSSI_MV_CLR, 0x1);

	rtwdev->is_tssi_mode[RF_PATH_A] = false;
	rtwdev->is_tssi_mode[RF_PATH_B] = false;
}

static u32 _tssi_get_cck_group(struct rtw89_dev *rtwdev, u8 ch)
{
	switch (ch) {
	case 1 ... 2:
		return 0;
	case 3 ... 5:
		return 1;
	case 6 ... 8:
		return 2;
	case 9 ... 11:
		return 3;
	case 12 ... 13:
		return 4;
	case 14:
		return 5;
	}

	return 0;
}

#define TSSI_EXTRA_GROUP_BIT (BIT(31))
#define TSSI_EXTRA_GROUP(idx) (TSSI_EXTRA_GROUP_BIT | (idx))
#define IS_TSSI_EXTRA_GROUP(group) ((group) & TSSI_EXTRA_GROUP_BIT)
#define TSSI_EXTRA_GET_GROUP_IDX1(group) ((group) & ~TSSI_EXTRA_GROUP_BIT)
#define TSSI_EXTRA_GET_GROUP_IDX2(group) (TSSI_EXTRA_GET_GROUP_IDX1(group) + 1)

static u32 _tssi_get_ofdm_group(struct rtw89_dev *rtwdev, u8 ch)
{
	switch (ch) {
	case 1 ... 2:
		return 0;
	case 3 ... 5:
		return 1;
	case 6 ... 8:
		return 2;
	case 9 ... 11:
		return 3;
	case 12 ... 14:
		return 4;
	case 36 ... 40:
		return 5;
	case 41 ... 43:
		return TSSI_EXTRA_GROUP(5);
	case 44 ... 48:
		return 6;
	case 49 ... 51:
		return TSSI_EXTRA_GROUP(6);
	case 52 ... 56:
		return 7;
	case 57 ... 59:
		return TSSI_EXTRA_GROUP(7);
	case 60 ... 64:
		return 8;
	case 100 ... 104:
		return 9;
	case 105 ... 107:
		return TSSI_EXTRA_GROUP(9);
	case 108 ... 112:
		return 10;
	case 113 ... 115:
		return TSSI_EXTRA_GROUP(10);
	case 116 ... 120:
		return 11;
	case 121 ... 123:
		return TSSI_EXTRA_GROUP(11);
	case 124 ... 128:
		return 12;
	case 129 ... 131:
		return TSSI_EXTRA_GROUP(12);
	case 132 ... 136:
		return 13;
	case 137 ... 139:
		return TSSI_EXTRA_GROUP(13);
	case 140 ... 144:
		return 14;
	case 149 ... 153:
		return 15;
	case 154 ... 156:
		return TSSI_EXTRA_GROUP(15);
	case 157 ... 161:
		return 16;
	case 162 ... 164:
		return TSSI_EXTRA_GROUP(16);
	case 165 ... 169:
		return 17;
	case 170 ... 172:
		return TSSI_EXTRA_GROUP(17);
	case 173 ... 177:
		return 18;
	}

	return 0;
}

static u32 _tssi_get_trim_group(struct rtw89_dev *rtwdev, u8 ch)
{
	switch (ch) {
	case 1 ... 8:
		return 0;
	case 9 ... 14:
		return 1;
	case 36 ... 48:
		return 2;
	case 52 ... 64:
		return 3;
	case 100 ... 112:
		return 4;
	case 116 ... 128:
		return 5;
	case 132 ... 144:
		return 6;
	case 149 ... 177:
		return 7;
	}

	return 0;
}

static s8 _tssi_get_ofdm_de(struct rtw89_dev *rtwdev, enum rtw89_phy_idx phy,
			    enum rtw89_rf_path path, const struct rtw89_chan *chan)
{
	struct rtw89_tssi_info *tssi_info = &rtwdev->tssi;
	u8 ch = chan->channel;
	u32 gidx, gidx_1st, gidx_2nd;
	s8 de_1st;
	s8 de_2nd;
	s8 val;

	gidx = _tssi_get_ofdm_group(rtwdev, ch);

	rtw89_debug(rtwdev, RTW89_DBG_TSSI,
		    "[TSSI][TRIM]: path=%d mcs group_idx=0x%x\n", path, gidx);

	if (IS_TSSI_EXTRA_GROUP(gidx)) {
		gidx_1st = TSSI_EXTRA_GET_GROUP_IDX1(gidx);
		gidx_2nd = TSSI_EXTRA_GET_GROUP_IDX2(gidx);
		de_1st = tssi_info->tssi_mcs[path][gidx_1st];
		de_2nd = tssi_info->tssi_mcs[path][gidx_2nd];
		val = (de_1st + de_2nd) / 2;

		rtw89_debug(rtwdev, RTW89_DBG_TSSI,
			    "[TSSI][TRIM]: path=%d mcs de=%d 1st=%d 2nd=%d\n",
			    path, val, de_1st, de_2nd);
	} else {
		val = tssi_info->tssi_mcs[path][gidx];

		rtw89_debug(rtwdev, RTW89_DBG_TSSI,
			    "[TSSI][TRIM]: path=%d mcs de=%d\n", path, val);
	}

	return val;
}

static s8 _tssi_get_ofdm_trim_de(struct rtw89_dev *rtwdev, enum rtw89_phy_idx phy,
				 enum rtw89_rf_path path, const struct rtw89_chan *chan)
{
	struct rtw89_tssi_info *tssi_info = &rtwdev->tssi;
	u8 ch = chan->channel;
	u32 tgidx, tgidx_1st, tgidx_2nd;
	s8 tde_1st;
	s8 tde_2nd;
	s8 val;

	tgidx = _tssi_get_trim_group(rtwdev, ch);

	rtw89_debug(rtwdev, RTW89_DBG_TSSI,
		    "[TSSI][TRIM]: path=%d mcs trim_group_idx=0x%x\n",
		    path, tgidx);

	if (IS_TSSI_EXTRA_GROUP(tgidx)) {
		tgidx_1st = TSSI_EXTRA_GET_GROUP_IDX1(tgidx);
		tgidx_2nd = TSSI_EXTRA_GET_GROUP_IDX2(tgidx);
		tde_1st = tssi_info->tssi_trim[path][tgidx_1st];
		tde_2nd = tssi_info->tssi_trim[path][tgidx_2nd];
		val = (tde_1st + tde_2nd) / 2;

		rtw89_debug(rtwdev, RTW89_DBG_TSSI,
			    "[TSSI][TRIM]: path=%d mcs trim_de=%d 1st=%d 2nd=%d\n",
			    path, val, tde_1st, tde_2nd);
	} else {
		val = tssi_info->tssi_trim[path][tgidx];

		rtw89_debug(rtwdev, RTW89_DBG_TSSI,
			    "[TSSI][TRIM]: path=%d mcs trim_de=%d\n",
			    path, val);
	}

	return val;
}

static void _tssi_set_efuse_to_de(struct rtw89_dev *rtwdev, enum rtw89_phy_idx phy,
				  const struct rtw89_chan *chan)
{
	struct rtw89_tssi_info *tssi_info = &rtwdev->tssi;
	u8 ch = chan->channel;
	u8 gidx;
	s8 ofdm_de;
	s8 trim_de;
	s32 val;
	u32 i;

	rtw89_debug(rtwdev, RTW89_DBG_TSSI, "[TSSI][TRIM]: phy=%d ch=%d\n",
		    phy, ch);

	for (i = RF_PATH_A; i < RF_PATH_NUM_8852B; i++) {
		gidx = _tssi_get_cck_group(rtwdev, ch);
		trim_de = _tssi_get_ofdm_trim_de(rtwdev, phy, i, chan);
		val = tssi_info->tssi_cck[i][gidx] + trim_de;

		rtw89_debug(rtwdev, RTW89_DBG_TSSI,
			    "[TSSI][TRIM]: path=%d cck[%d]=0x%x trim=0x%x\n",
			    i, gidx, tssi_info->tssi_cck[i][gidx], trim_de);

		rtw89_phy_write32_mask(rtwdev, _tssi_de_cck_long[i], _TSSI_DE_MASK, val);
		rtw89_phy_write32_mask(rtwdev, _tssi_de_cck_short[i], _TSSI_DE_MASK, val);

		rtw89_debug(rtwdev, RTW89_DBG_TSSI,
			    "[TSSI] Set TSSI CCK DE 0x%x[21:12]=0x%x\n",
			    _tssi_de_cck_long[i],
			    rtw89_phy_read32_mask(rtwdev, _tssi_de_cck_long[i],
						  _TSSI_DE_MASK));

		ofdm_de = _tssi_get_ofdm_de(rtwdev, phy, i, chan);
		trim_de = _tssi_get_ofdm_trim_de(rtwdev, phy, i, chan);
		val = ofdm_de + trim_de;

		rtw89_debug(rtwdev, RTW89_DBG_TSSI,
			    "[TSSI][TRIM]: path=%d mcs=0x%x trim=0x%x\n",
			    i, ofdm_de, trim_de);

		rtw89_phy_write32_mask(rtwdev, _tssi_de_mcs_20m[i], _TSSI_DE_MASK, val);
		rtw89_phy_write32_mask(rtwdev, _tssi_de_mcs_40m[i], _TSSI_DE_MASK, val);
		rtw89_phy_write32_mask(rtwdev, _tssi_de_mcs_80m[i], _TSSI_DE_MASK, val);
		rtw89_phy_write32_mask(rtwdev, _tssi_de_mcs_80m_80m[i], _TSSI_DE_MASK, val);
		rtw89_phy_write32_mask(rtwdev, _tssi_de_mcs_5m[i], _TSSI_DE_MASK, val);
		rtw89_phy_write32_mask(rtwdev, _tssi_de_mcs_10m[i], _TSSI_DE_MASK, val);

		rtw89_debug(rtwdev, RTW89_DBG_TSSI,
			    "[TSSI] Set TSSI MCS DE 0x%x[21:12]=0x%x\n",
			    _tssi_de_mcs_20m[i],
			    rtw89_phy_read32_mask(rtwdev, _tssi_de_mcs_20m[i],
						  _TSSI_DE_MASK));
	}
}

static void _tssi_alimentk_dump_result(struct rtw89_dev *rtwdev, enum rtw89_rf_path path)
{
	rtw89_debug(rtwdev, RTW89_DBG_RFK,
		    "[TSSI PA K]\n0x%x = 0x%08x\n0x%x = 0x%08x\n0x%x = 0x%08x\n0x%x = 0x%08x\n"
		    "0x%x = 0x%08x\n0x%x = 0x%08x\n0x%x = 0x%08x\n0x%x = 0x%08x\n",
		    R_TSSI_PA_K1 + (path << 13),
		    rtw89_phy_read32_mask(rtwdev, R_TSSI_PA_K1 + (path << 13), MASKDWORD),
		    R_TSSI_PA_K2 + (path << 13),
		    rtw89_phy_read32_mask(rtwdev, R_TSSI_PA_K2 + (path << 13), MASKDWORD),
		    R_P0_TSSI_ALIM1 + (path << 13),
		    rtw89_phy_read32_mask(rtwdev, R_P0_TSSI_ALIM1 + (path << 13), MASKDWORD),
		    R_P0_TSSI_ALIM3 + (path << 13),
		    rtw89_phy_read32_mask(rtwdev, R_P0_TSSI_ALIM3 + (path << 13), MASKDWORD),
		    R_TSSI_PA_K5 + (path << 13),
		    rtw89_phy_read32_mask(rtwdev, R_TSSI_PA_K5 + (path << 13), MASKDWORD),
		    R_P0_TSSI_ALIM2 + (path << 13),
		    rtw89_phy_read32_mask(rtwdev, R_P0_TSSI_ALIM2 + (path << 13), MASKDWORD),
		    R_P0_TSSI_ALIM4 + (path << 13),
		    rtw89_phy_read32_mask(rtwdev, R_P0_TSSI_ALIM4 + (path << 13), MASKDWORD),
		    R_TSSI_PA_K8 + (path << 13),
		    rtw89_phy_read32_mask(rtwdev, R_TSSI_PA_K8 + (path << 13), MASKDWORD));
}

static void _tssi_alimentk_done(struct rtw89_dev *rtwdev,
				enum rtw89_phy_idx phy, enum rtw89_rf_path path,
				const struct rtw89_chan *chan)
{
	struct rtw89_tssi_info *tssi_info = &rtwdev->tssi;
	u8 channel = chan->channel;
	u8 band;

	rtw89_debug(rtwdev, RTW89_DBG_RFK,
		    "======>%s   phy=%d   path=%d\n", __func__, phy, path);

	if (channel >= 1 && channel <= 14)
		band = TSSI_ALIMK_2G;
	else if (channel >= 36 && channel <= 64)
		band = TSSI_ALIMK_5GL;
	else if (channel >= 100 && channel <= 144)
		band = TSSI_ALIMK_5GM;
	else if (channel >= 149 && channel <= 177)
		band = TSSI_ALIMK_5GH;
	else
		band = TSSI_ALIMK_2G;

	if (tssi_info->alignment_done[path][band]) {
		rtw89_phy_write32_mask(rtwdev, R_P0_TSSI_ALIM1 + (path << 13), MASKDWORD,
				       tssi_info->alignment_value[path][band][0]);
		rtw89_phy_write32_mask(rtwdev, R_P0_TSSI_ALIM3 + (path << 13), MASKDWORD,
				       tssi_info->alignment_value[path][band][1]);
		rtw89_phy_write32_mask(rtwdev, R_P0_TSSI_ALIM2 + (path << 13), MASKDWORD,
				       tssi_info->alignment_value[path][band][2]);
		rtw89_phy_write32_mask(rtwdev, R_P0_TSSI_ALIM4 + (path << 13), MASKDWORD,
				       tssi_info->alignment_value[path][band][3]);
	}

	_tssi_alimentk_dump_result(rtwdev, path);
}

static void _tssi_hw_tx(struct rtw89_dev *rtwdev, enum rtw89_phy_idx phy,
			enum rtw89_rf_path path, u16 cnt, u16 period, s16 pwr_dbm,
			u8 enable, const struct rtw89_chan *chan)
{
	enum rtw89_rf_path_bit rx_path;

	if (path == RF_PATH_A)
		rx_path = RF_A;
	else if (path == RF_PATH_B)
		rx_path = RF_B;
	else if (path == RF_PATH_AB)
		rx_path = RF_AB;
	else
		rx_path = RF_ABCD; /* don't change path, but still set others */

	if (enable) {
		rtw8852bx_bb_set_plcp_tx(rtwdev);
		rtw8852bx_bb_cfg_tx_path(rtwdev, path);
<<<<<<< HEAD
		rtw8852bx_bb_ctrl_rx_path(rtwdev, rx_path);
		rtw8852bx_bb_set_power(rtwdev, pwr_dbm, phy);
	}

	rtw8852bx_bb_set_pmac_pkt_tx(rtwdev, enable, cnt, period, 20, phy);
=======
		rtw8852bx_bb_ctrl_rx_path(rtwdev, rx_path, chan);
		rtw8852bx_bb_set_power(rtwdev, pwr_dbm, phy);
	}

	rtw8852bx_bb_set_pmac_pkt_tx(rtwdev, enable, cnt, period, 20, phy, chan);
>>>>>>> adc21867
}

static void _tssi_backup_bb_registers(struct rtw89_dev *rtwdev,
				      enum rtw89_phy_idx phy, const u32 reg[],
				      u32 reg_backup[], u32 reg_num)
{
	u32 i;

	for (i = 0; i < reg_num; i++) {
		reg_backup[i] = rtw89_phy_read32_mask(rtwdev, reg[i], MASKDWORD);

		rtw89_debug(rtwdev, RTW89_DBG_RFK,
			    "[TSSI] Backup BB 0x%x = 0x%x\n", reg[i],
			    reg_backup[i]);
	}
}

static void _tssi_reload_bb_registers(struct rtw89_dev *rtwdev,
				      enum rtw89_phy_idx phy, const u32 reg[],
				      u32 reg_backup[], u32 reg_num)

{
	u32 i;

	for (i = 0; i < reg_num; i++) {
		rtw89_phy_write32_mask(rtwdev, reg[i], MASKDWORD, reg_backup[i]);

		rtw89_debug(rtwdev, RTW89_DBG_RFK,
			    "[TSSI] Reload BB 0x%x = 0x%x\n", reg[i],
			    reg_backup[i]);
	}
}

static u8 _tssi_ch_to_idx(struct rtw89_dev *rtwdev, u8 channel)
{
	u8 channel_index;

	if (channel >= 1 && channel <= 14)
		channel_index = channel - 1;
	else if (channel >= 36 && channel <= 64)
		channel_index = (channel - 36) / 2 + 14;
	else if (channel >= 100 && channel <= 144)
		channel_index = ((channel - 100) / 2) + 15 + 14;
	else if (channel >= 149 && channel <= 177)
		channel_index = ((channel - 149) / 2) + 38 + 14;
	else
		channel_index = 0;

	return channel_index;
}

static bool _tssi_get_cw_report(struct rtw89_dev *rtwdev, enum rtw89_phy_idx phy,
				enum rtw89_rf_path path, const s16 *power,
				u32 *tssi_cw_rpt, const struct rtw89_chan *chan)
{
	u32 tx_counter, tx_counter_tmp;
	const int retry = 100;
	u32 tmp;
	int j, k;

	for (j = 0; j < RTW8852B_TSSI_PATH_NR; j++) {
		rtw89_phy_write32_mask(rtwdev, _tssi_trigger[path], B_P0_TSSI_EN, 0x0);
		rtw89_phy_write32_mask(rtwdev, _tssi_trigger[path], B_P0_TSSI_EN, 0x1);

		tx_counter = rtw89_phy_read32_mask(rtwdev, R_TX_COUNTER, MASKLWORD);

		tmp = rtw89_phy_read32_mask(rtwdev, _tssi_trigger[path], MASKDWORD);
		rtw89_debug(rtwdev, RTW89_DBG_RFK,
			    "[TSSI PA K] 0x%x = 0x%08x   path=%d\n",
			    _tssi_trigger[path], tmp, path);

		if (j == 0)
			_tssi_hw_tx(rtwdev, phy, path, 100, 5000, power[j], true, chan);
		else
			_tssi_hw_tx(rtwdev, phy, RF_PATH_ABCD, 100, 5000, power[j], true,
				    chan);

		tx_counter_tmp = rtw89_phy_read32_mask(rtwdev, R_TX_COUNTER, MASKLWORD);
		tx_counter_tmp -= tx_counter;

		rtw89_debug(rtwdev, RTW89_DBG_RFK,
			    "[TSSI PA K] First HWTXcounter=%d path=%d\n",
			    tx_counter_tmp, path);

		for (k = 0; k < retry; k++) {
			tmp = rtw89_phy_read32_mask(rtwdev, _tssi_cw_rpt_addr[path],
						    B_TSSI_CWRPT_RDY);
			if (tmp)
				break;

			udelay(30);

			tx_counter_tmp =
				rtw89_phy_read32_mask(rtwdev, R_TX_COUNTER, MASKLWORD);
			tx_counter_tmp -= tx_counter;

			rtw89_debug(rtwdev, RTW89_DBG_RFK,
				    "[TSSI PA K] Flow k = %d HWTXcounter=%d path=%d\n",
				    k, tx_counter_tmp, path);
		}

		if (k >= retry) {
			rtw89_debug(rtwdev, RTW89_DBG_RFK,
				    "[TSSI PA K] TSSI finish bit k > %d mp:100ms normal:30us path=%d\n",
				    k, path);

			_tssi_hw_tx(rtwdev, phy, path, 100, 5000, power[j], false, chan);
			return false;
		}

		tssi_cw_rpt[j] =
			rtw89_phy_read32_mask(rtwdev, _tssi_cw_rpt_addr[path], B_TSSI_CWRPT);

		_tssi_hw_tx(rtwdev, phy, path, 100, 5000, power[j], false, chan);

		tx_counter_tmp = rtw89_phy_read32_mask(rtwdev, R_TX_COUNTER, MASKLWORD);
		tx_counter_tmp -= tx_counter;

		rtw89_debug(rtwdev, RTW89_DBG_RFK,
			    "[TSSI PA K] Final HWTXcounter=%d path=%d\n",
			    tx_counter_tmp, path);
	}

	return true;
}

static void _tssi_alimentk(struct rtw89_dev *rtwdev, enum rtw89_phy_idx phy,
			   enum rtw89_rf_path path, const struct rtw89_chan *chan)
{
	static const u32 bb_reg[8] = {0x5820, 0x7820, 0x4978, 0x58e4,
				      0x78e4, 0x49c0, 0x0d18, 0x0d80};
	static const s16 power_2g[4] = {48, 20, 4, 4};
	static const s16 power_5g[4] = {48, 20, 4, 4};
	struct rtw89_tssi_info *tssi_info = &rtwdev->tssi;
	s32 tssi_alim_offset_1, tssi_alim_offset_2, tssi_alim_offset_3;
	u32 tssi_cw_rpt[RTW8852B_TSSI_PATH_NR] = {0};
	u8 channel = chan->channel;
	u8 ch_idx = _tssi_ch_to_idx(rtwdev, channel);
	struct rtw8852bx_bb_tssi_bak tssi_bak;
	s32 aliment_diff, tssi_cw_default;
	u32 start_time, finish_time;
	u32 bb_reg_backup[8] = {0};
	const s16 *power;
	u8 band;
	bool ok;
	u32 tmp;
	u8 j;

	rtw89_debug(rtwdev, RTW89_DBG_RFK,
		    "======> %s   channel=%d   path=%d\n", __func__, channel,
		    path);

	if (tssi_info->check_backup_aligmk[path][ch_idx]) {
		rtw89_phy_write32_mask(rtwdev, R_P0_TSSI_ALIM1 + (path << 13), MASKDWORD,
				       tssi_info->alignment_backup_by_ch[path][ch_idx][0]);
		rtw89_phy_write32_mask(rtwdev, R_P0_TSSI_ALIM3 + (path << 13), MASKDWORD,
				       tssi_info->alignment_backup_by_ch[path][ch_idx][1]);
		rtw89_phy_write32_mask(rtwdev, R_P0_TSSI_ALIM2 + (path << 13), MASKDWORD,
				       tssi_info->alignment_backup_by_ch[path][ch_idx][2]);
		rtw89_phy_write32_mask(rtwdev, R_P0_TSSI_ALIM4 + (path << 13), MASKDWORD,
				       tssi_info->alignment_backup_by_ch[path][ch_idx][3]);

		rtw89_debug(rtwdev, RTW89_DBG_RFK,
			    "======> %s   Reload TSSI Alignment !!!\n", __func__);
		_tssi_alimentk_dump_result(rtwdev, path);
		return;
	}

	start_time = ktime_get_ns();

	if (chan->band_type == RTW89_BAND_2G)
		power = power_2g;
	else
		power = power_5g;

	if (channel >= 1 && channel <= 14)
		band = TSSI_ALIMK_2G;
	else if (channel >= 36 && channel <= 64)
		band = TSSI_ALIMK_5GL;
	else if (channel >= 100 && channel <= 144)
		band = TSSI_ALIMK_5GM;
	else if (channel >= 149 && channel <= 177)
		band = TSSI_ALIMK_5GH;
	else
		band = TSSI_ALIMK_2G;

	rtw8852bx_bb_backup_tssi(rtwdev, phy, &tssi_bak);
	_tssi_backup_bb_registers(rtwdev, phy, bb_reg, bb_reg_backup, ARRAY_SIZE(bb_reg_backup));

	rtw89_phy_write32_mask(rtwdev, R_P0_TSSI_AVG, B_P0_TSSI_AVG, 0x8);
	rtw89_phy_write32_mask(rtwdev, R_P1_TSSI_AVG, B_P1_TSSI_AVG, 0x8);
	rtw89_phy_write32_mask(rtwdev, R_P0_TSSI_MV_AVG, B_P0_TSSI_MV_AVG, 0x2);
	rtw89_phy_write32_mask(rtwdev, R_P1_TSSI_MV_AVG, B_P1_TSSI_MV_AVG, 0x2);

	ok = _tssi_get_cw_report(rtwdev, phy, path, power, tssi_cw_rpt, chan);
	if (!ok)
		goto out;

	for (j = 0; j < RTW8852B_TSSI_PATH_NR; j++) {
		rtw89_debug(rtwdev, RTW89_DBG_RFK,
			    "[TSSI PA K] power[%d]=%d  tssi_cw_rpt[%d]=%d\n", j,
			    power[j], j, tssi_cw_rpt[j]);
	}

	tmp = rtw89_phy_read32_mask(rtwdev, _tssi_cw_default_addr[path][1],
				    _tssi_cw_default_mask[1]);
	tssi_cw_default = sign_extend32(tmp, 8);
	tssi_alim_offset_1 = tssi_cw_rpt[0] - ((power[0] - power[1]) * 2) -
			     tssi_cw_rpt[1] + tssi_cw_default;
	aliment_diff = tssi_alim_offset_1 - tssi_cw_default;

	tmp = rtw89_phy_read32_mask(rtwdev, _tssi_cw_default_addr[path][2],
				    _tssi_cw_default_mask[2]);
	tssi_cw_default = sign_extend32(tmp, 8);
	tssi_alim_offset_2 = tssi_cw_default + aliment_diff;

	tmp = rtw89_phy_read32_mask(rtwdev, _tssi_cw_default_addr[path][3],
				    _tssi_cw_default_mask[3]);
	tssi_cw_default = sign_extend32(tmp, 8);
	tssi_alim_offset_3 = tssi_cw_default + aliment_diff;

	if (path == RF_PATH_A) {
		tmp = FIELD_PREP(B_P1_TSSI_ALIM11, tssi_alim_offset_1) |
		      FIELD_PREP(B_P1_TSSI_ALIM12, tssi_alim_offset_2) |
		      FIELD_PREP(B_P1_TSSI_ALIM13, tssi_alim_offset_3);

		rtw89_phy_write32_mask(rtwdev, R_P0_TSSI_ALIM1, B_P0_TSSI_ALIM1, tmp);
		rtw89_phy_write32_mask(rtwdev, R_P0_TSSI_ALIM2, B_P0_TSSI_ALIM2, tmp);

		rtw89_debug(rtwdev, RTW89_DBG_RFK,
			    "[TSSI PA K] tssi_alim_offset = 0x%x   0x%x   0x%x   0x%x\n",
			    rtw89_phy_read32_mask(rtwdev, R_P0_TSSI_ALIM3, B_P0_TSSI_ALIM31),
			    rtw89_phy_read32_mask(rtwdev, R_P0_TSSI_ALIM1, B_P0_TSSI_ALIM11),
			    rtw89_phy_read32_mask(rtwdev, R_P0_TSSI_ALIM1, B_P0_TSSI_ALIM12),
			    rtw89_phy_read32_mask(rtwdev, R_P0_TSSI_ALIM1, B_P0_TSSI_ALIM13));
	} else {
		tmp = FIELD_PREP(B_P1_TSSI_ALIM11, tssi_alim_offset_1) |
		      FIELD_PREP(B_P1_TSSI_ALIM12, tssi_alim_offset_2) |
		      FIELD_PREP(B_P1_TSSI_ALIM13, tssi_alim_offset_3);

		rtw89_phy_write32_mask(rtwdev, R_P1_TSSI_ALIM1, B_P1_TSSI_ALIM1, tmp);
		rtw89_phy_write32_mask(rtwdev, R_P1_TSSI_ALIM2, B_P1_TSSI_ALIM2, tmp);

		rtw89_debug(rtwdev, RTW89_DBG_RFK,
			    "[TSSI PA K] tssi_alim_offset = 0x%x   0x%x   0x%x   0x%x\n",
			    rtw89_phy_read32_mask(rtwdev, R_P1_TSSI_ALIM3, B_P1_TSSI_ALIM31),
			    rtw89_phy_read32_mask(rtwdev, R_P1_TSSI_ALIM1, B_P1_TSSI_ALIM11),
			    rtw89_phy_read32_mask(rtwdev, R_P1_TSSI_ALIM1, B_P1_TSSI_ALIM12),
			    rtw89_phy_read32_mask(rtwdev, R_P1_TSSI_ALIM1, B_P1_TSSI_ALIM13));
	}

	tssi_info->alignment_done[path][band] = true;
	tssi_info->alignment_value[path][band][0] =
		rtw89_phy_read32_mask(rtwdev, R_P0_TSSI_ALIM1 + (path << 13), MASKDWORD);
	tssi_info->alignment_value[path][band][1] =
		rtw89_phy_read32_mask(rtwdev, R_P0_TSSI_ALIM3 + (path << 13), MASKDWORD);
	tssi_info->alignment_value[path][band][2] =
		rtw89_phy_read32_mask(rtwdev, R_P0_TSSI_ALIM2 + (path << 13), MASKDWORD);
	tssi_info->alignment_value[path][band][3] =
		rtw89_phy_read32_mask(rtwdev, R_P0_TSSI_ALIM4 + (path << 13), MASKDWORD);

	tssi_info->check_backup_aligmk[path][ch_idx] = true;
	tssi_info->alignment_backup_by_ch[path][ch_idx][0] =
		rtw89_phy_read32_mask(rtwdev, R_P0_TSSI_ALIM1 + (path << 13), MASKDWORD);
	tssi_info->alignment_backup_by_ch[path][ch_idx][1] =
		rtw89_phy_read32_mask(rtwdev, R_P0_TSSI_ALIM3 + (path << 13), MASKDWORD);
	tssi_info->alignment_backup_by_ch[path][ch_idx][2] =
		rtw89_phy_read32_mask(rtwdev, R_P0_TSSI_ALIM2 + (path << 13), MASKDWORD);
	tssi_info->alignment_backup_by_ch[path][ch_idx][3] =
		rtw89_phy_read32_mask(rtwdev, R_P0_TSSI_ALIM4 + (path << 13), MASKDWORD);

	rtw89_debug(rtwdev, RTW89_DBG_RFK,
		    "[TSSI PA K] tssi_info->alignment_value[path=%d][band=%d][0], 0x%x = 0x%08x\n",
		    path, band, R_P0_TSSI_ALIM1 + (path << 13),
		    tssi_info->alignment_value[path][band][0]);
	rtw89_debug(rtwdev, RTW89_DBG_RFK,
		    "[TSSI PA K] tssi_info->alignment_value[path=%d][band=%d][1], 0x%x = 0x%08x\n",
		    path, band, R_P0_TSSI_ALIM3 + (path << 13),
		    tssi_info->alignment_value[path][band][1]);
	rtw89_debug(rtwdev, RTW89_DBG_RFK,
		    "[TSSI PA K] tssi_info->alignment_value[path=%d][band=%d][2], 0x%x = 0x%08x\n",
		    path, band, R_P0_TSSI_ALIM2 + (path << 13),
		    tssi_info->alignment_value[path][band][2]);
	rtw89_debug(rtwdev, RTW89_DBG_RFK,
		    "[TSSI PA K] tssi_info->alignment_value[path=%d][band=%d][3], 0x%x = 0x%08x\n",
		    path, band, R_P0_TSSI_ALIM4 + (path << 13),
		    tssi_info->alignment_value[path][band][3]);

out:
	_tssi_reload_bb_registers(rtwdev, phy, bb_reg, bb_reg_backup, ARRAY_SIZE(bb_reg_backup));
	rtw8852bx_bb_restore_tssi(rtwdev, phy, &tssi_bak);
	rtw8852bx_bb_tx_mode_switch(rtwdev, phy, 0);

	finish_time = ktime_get_ns();
	tssi_info->tssi_alimk_time += finish_time - start_time;

	rtw89_debug(rtwdev, RTW89_DBG_RFK,
		    "[TSSI PA K] %s processing time = %d ms\n", __func__,
		    tssi_info->tssi_alimk_time);
}

void rtw8852b_dpk_init(struct rtw89_dev *rtwdev)
{
	_set_dpd_backoff(rtwdev, RTW89_PHY_0);
}

void rtw8852b_rck(struct rtw89_dev *rtwdev)
{
	u8 path;

	for (path = 0; path < RF_PATH_NUM_8852B; path++)
		_rck(rtwdev, path);
}

void rtw8852b_dack(struct rtw89_dev *rtwdev, enum rtw89_chanctx_idx chanctx_idx)
{
	u8 phy_map = rtw89_btc_phymap(rtwdev, RTW89_PHY_0, 0, chanctx_idx);

	rtw89_btc_ntfy_wl_rfk(rtwdev, phy_map, BTC_WRFKT_DACK, BTC_WRFK_START);
	_dac_cal(rtwdev, false);
	rtw89_btc_ntfy_wl_rfk(rtwdev, phy_map, BTC_WRFKT_DACK, BTC_WRFK_STOP);
}

void rtw8852b_iqk(struct rtw89_dev *rtwdev, enum rtw89_phy_idx phy_idx,
		  enum rtw89_chanctx_idx chanctx_idx)
{
	u8 phy_map = rtw89_btc_phymap(rtwdev, phy_idx, 0, chanctx_idx);
	u32 tx_en;

	rtw89_btc_ntfy_wl_rfk(rtwdev, phy_map, BTC_WRFKT_IQK, BTC_WRFK_START);
	rtw89_chip_stop_sch_tx(rtwdev, phy_idx, &tx_en, RTW89_SCH_TX_SEL_ALL);
	_wait_rx_mode(rtwdev, _kpath(rtwdev, phy_idx));

	_iqk_init(rtwdev);
	_iqk(rtwdev, phy_idx, false, chanctx_idx);

	rtw89_chip_resume_sch_tx(rtwdev, phy_idx, tx_en);
	rtw89_btc_ntfy_wl_rfk(rtwdev, phy_map, BTC_WRFKT_IQK, BTC_WRFK_STOP);
}

void rtw8852b_rx_dck(struct rtw89_dev *rtwdev, enum rtw89_phy_idx phy_idx,
		     enum rtw89_chanctx_idx chanctx_idx)
{
	u8 phy_map = rtw89_btc_phymap(rtwdev, phy_idx, 0, chanctx_idx);
	u32 tx_en;

	rtw89_btc_ntfy_wl_rfk(rtwdev, phy_map, BTC_WRFKT_RXDCK, BTC_WRFK_START);
	rtw89_chip_stop_sch_tx(rtwdev, phy_idx, &tx_en, RTW89_SCH_TX_SEL_ALL);
	_wait_rx_mode(rtwdev, _kpath(rtwdev, phy_idx));

	_rx_dck(rtwdev, phy_idx);

	rtw89_chip_resume_sch_tx(rtwdev, phy_idx, tx_en);
	rtw89_btc_ntfy_wl_rfk(rtwdev, phy_map, BTC_WRFKT_RXDCK, BTC_WRFK_STOP);
}

void rtw8852b_dpk(struct rtw89_dev *rtwdev, enum rtw89_phy_idx phy_idx,
		  enum rtw89_chanctx_idx chanctx_idx)
{
	u8 phy_map = rtw89_btc_phymap(rtwdev, phy_idx, 0, chanctx_idx);
	u32 tx_en;

	rtw89_btc_ntfy_wl_rfk(rtwdev, phy_map, BTC_WRFKT_DPK, BTC_WRFK_START);
	rtw89_chip_stop_sch_tx(rtwdev, phy_idx, &tx_en, RTW89_SCH_TX_SEL_ALL);
	_wait_rx_mode(rtwdev, _kpath(rtwdev, phy_idx));

	rtwdev->dpk.is_dpk_enable = true;
	rtwdev->dpk.is_dpk_reload_en = false;
	_dpk(rtwdev, phy_idx, false, chanctx_idx);

	rtw89_chip_resume_sch_tx(rtwdev, phy_idx, tx_en);
	rtw89_btc_ntfy_wl_rfk(rtwdev, phy_map, BTC_WRFKT_DPK, BTC_WRFK_STOP);
}

void rtw8852b_dpk_track(struct rtw89_dev *rtwdev)
{
	_dpk_track(rtwdev);
}

void rtw8852b_tssi(struct rtw89_dev *rtwdev, enum rtw89_phy_idx phy,
		   bool hwtx_en, enum rtw89_chanctx_idx chanctx_idx)
{
	const struct rtw89_chan *chan = rtw89_chan_get(rtwdev, chanctx_idx);
	u8 phy_map = rtw89_btc_phymap(rtwdev, phy, RF_AB, chanctx_idx);
	u32 tx_en;
	u8 i;

	rtw89_debug(rtwdev, RTW89_DBG_TSSI, "[TSSI] %s: phy=%d\n", __func__, phy);
	rtw89_btc_ntfy_wl_rfk(rtwdev, phy_map, BTC_WRFKT_IQK, BTC_WRFK_ONESHOT_START);

	_tssi_disable(rtwdev, phy);

	for (i = RF_PATH_A; i < RF_PATH_NUM_8852B; i++) {
		_tssi_rf_setting(rtwdev, phy, i, chan);
		_tssi_set_sys(rtwdev, phy, i, chan);
		_tssi_ini_txpwr_ctrl_bb(rtwdev, phy, i);
		_tssi_ini_txpwr_ctrl_bb_he_tb(rtwdev, phy, i);
		_tssi_set_dck(rtwdev, phy, i);
		_tssi_set_tmeter_tbl(rtwdev, phy, i, chan);
		_tssi_set_dac_gain_tbl(rtwdev, phy, i);
		_tssi_slope_cal_org(rtwdev, phy, i, chan);
		_tssi_alignment_default(rtwdev, phy, i, true, chan);
		_tssi_set_tssi_slope(rtwdev, phy, i);

		rtw89_chip_stop_sch_tx(rtwdev, phy, &tx_en, RTW89_SCH_TX_SEL_ALL);
		_tmac_tx_pause(rtwdev, phy, true);
		if (hwtx_en)
			_tssi_alimentk(rtwdev, phy, i, chan);
		_tmac_tx_pause(rtwdev, phy, false);
		rtw89_chip_resume_sch_tx(rtwdev, phy, tx_en);
	}

	_tssi_enable(rtwdev, phy);
	_tssi_set_efuse_to_de(rtwdev, phy, chan);

	rtw89_btc_ntfy_wl_rfk(rtwdev, phy_map, BTC_WRFKT_IQK, BTC_WRFK_ONESHOT_STOP);
}

void rtw8852b_tssi_scan(struct rtw89_dev *rtwdev, enum rtw89_phy_idx phy,
			const struct rtw89_chan *chan)
{
	struct rtw89_tssi_info *tssi_info = &rtwdev->tssi;
	u8 channel = chan->channel;
	u8 band;
	u32 i;

	rtw89_debug(rtwdev, RTW89_DBG_RFK,
		    "======>%s   phy=%d  channel=%d\n", __func__, phy, channel);

	if (channel >= 1 && channel <= 14)
		band = TSSI_ALIMK_2G;
	else if (channel >= 36 && channel <= 64)
		band = TSSI_ALIMK_5GL;
	else if (channel >= 100 && channel <= 144)
		band = TSSI_ALIMK_5GM;
	else if (channel >= 149 && channel <= 177)
		band = TSSI_ALIMK_5GH;
	else
		band = TSSI_ALIMK_2G;

	_tssi_disable(rtwdev, phy);

	for (i = RF_PATH_A; i < RTW8852B_TSSI_PATH_NR; i++) {
		_tssi_rf_setting(rtwdev, phy, i, chan);
		_tssi_set_sys(rtwdev, phy, i, chan);
		_tssi_set_tmeter_tbl(rtwdev, phy, i, chan);

		if (tssi_info->alignment_done[i][band])
			_tssi_alimentk_done(rtwdev, phy, i, chan);
		else
			_tssi_alignment_default(rtwdev, phy, i, true, chan);
	}

	_tssi_enable(rtwdev, phy);
	_tssi_set_efuse_to_de(rtwdev, phy, chan);
}

static void rtw8852b_tssi_default_txagc(struct rtw89_dev *rtwdev,
					enum rtw89_phy_idx phy, bool enable,
					enum rtw89_chanctx_idx chanctx_idx)
{
	const struct rtw89_chan *chan = rtw89_chan_get(rtwdev, chanctx_idx);
	u8 channel = chan->channel;

	rtw89_debug(rtwdev, RTW89_DBG_RFK, "======> %s   ch=%d\n",
		    __func__, channel);

	if (enable) {
		if (!rtwdev->is_tssi_mode[RF_PATH_A] && !rtwdev->is_tssi_mode[RF_PATH_B])
			rtw8852b_tssi(rtwdev, phy, true, chanctx_idx);
		return;
	}

	rtw89_debug(rtwdev, RTW89_DBG_RFK,
		    "======>%s 1 SCAN_END Set 0x5818[7:0]=0x%x 0x7818[7:0]=0x%x\n",
		    __func__,
		    rtw89_phy_read32_mask(rtwdev, R_P0_TSSI_TRK, B_P0_TSSI_OFT),
		    rtw89_phy_read32_mask(rtwdev, R_P1_TSSI_TRK, B_P1_TSSI_OFT));

	rtw89_phy_write32_mask(rtwdev, R_P0_TSSI_TRK, B_P0_TSSI_OFT, 0xc0);
	rtw89_phy_write32_mask(rtwdev, R_P1_TSSI_TRK, B_P1_TSSI_OFT,  0xc0);
	rtw89_phy_write32_mask(rtwdev, R_P0_TSSI_TRK, B_P0_TSSI_OFT_EN, 0x0);
	rtw89_phy_write32_mask(rtwdev, R_P0_TSSI_TRK, B_P0_TSSI_OFT_EN, 0x1);
	rtw89_phy_write32_mask(rtwdev, R_P1_TSSI_TRK, B_P1_TSSI_OFT_EN, 0x0);
	rtw89_phy_write32_mask(rtwdev, R_P1_TSSI_TRK, B_P1_TSSI_OFT_EN, 0x1);

	_tssi_alimentk_done(rtwdev, phy, RF_PATH_A, chan);
	_tssi_alimentk_done(rtwdev, phy, RF_PATH_B, chan);

	rtw89_debug(rtwdev, RTW89_DBG_RFK,
		    "======>%s 2 SCAN_END Set 0x5818[7:0]=0x%x 0x7818[7:0]=0x%x\n",
		    __func__,
		    rtw89_phy_read32_mask(rtwdev, R_P0_TSSI_TRK, B_P0_TSSI_OFT),
		    rtw89_phy_read32_mask(rtwdev, R_P1_TSSI_TRK, B_P1_TSSI_OFT));

	rtw89_debug(rtwdev, RTW89_DBG_RFK,
		    "======> %s   SCAN_END\n", __func__);
}

void rtw8852b_wifi_scan_notify(struct rtw89_dev *rtwdev, bool scan_start,
			       enum rtw89_phy_idx phy_idx,
			       enum rtw89_chanctx_idx chanctx_idx)
{
	if (scan_start)
		rtw8852b_tssi_default_txagc(rtwdev, phy_idx, true, chanctx_idx);
	else
		rtw8852b_tssi_default_txagc(rtwdev, phy_idx, false, chanctx_idx);
}

static void _bw_setting(struct rtw89_dev *rtwdev, enum rtw89_rf_path path,
			enum rtw89_bandwidth bw, bool dav)
{
	u32 rf_reg18;
	u32 reg18_addr = dav ? RR_CFGCH : RR_CFGCH_V1;

	rtw89_debug(rtwdev, RTW89_DBG_RFK, "[RFK]===> %s\n", __func__);

	rf_reg18 = rtw89_read_rf(rtwdev, path, reg18_addr, RFREG_MASK);
	if (rf_reg18 == INV_RF_DATA) {
		rtw89_debug(rtwdev, RTW89_DBG_RFK,
			    "[RFK]Invalid RF_0x18 for Path-%d\n", path);
		return;
	}
	rf_reg18 &= ~RR_CFGCH_BW;

	switch (bw) {
	case RTW89_CHANNEL_WIDTH_5:
	case RTW89_CHANNEL_WIDTH_10:
	case RTW89_CHANNEL_WIDTH_20:
		rf_reg18 |= FIELD_PREP(RR_CFGCH_BW, CFGCH_BW_20M);
		break;
	case RTW89_CHANNEL_WIDTH_40:
		rf_reg18 |= FIELD_PREP(RR_CFGCH_BW, CFGCH_BW_40M);
		break;
	case RTW89_CHANNEL_WIDTH_80:
		rf_reg18 |= FIELD_PREP(RR_CFGCH_BW, CFGCH_BW_80M);
		break;
	default:
		rtw89_debug(rtwdev, RTW89_DBG_RFK, "[RFK]Fail to set CH\n");
	}

	rf_reg18 &= ~(RR_CFGCH_POW_LCK | RR_CFGCH_TRX_AH | RR_CFGCH_BCN |
		      RR_CFGCH_BW2) & RFREG_MASK;
	rf_reg18 |= RR_CFGCH_BW2;
	rtw89_write_rf(rtwdev, path, reg18_addr, RFREG_MASK, rf_reg18);

	rtw89_debug(rtwdev, RTW89_DBG_RFK, "[RFK] set %x at path%d, %x =0x%x\n",
		    bw, path, reg18_addr,
		    rtw89_read_rf(rtwdev, path, reg18_addr, RFREG_MASK));
}

static void _ctrl_bw(struct rtw89_dev *rtwdev, enum rtw89_phy_idx phy,
		     enum rtw89_bandwidth bw)
{
	_bw_setting(rtwdev, RF_PATH_A, bw, true);
	_bw_setting(rtwdev, RF_PATH_B, bw, true);
	_bw_setting(rtwdev, RF_PATH_A, bw, false);
	_bw_setting(rtwdev, RF_PATH_B, bw, false);
}

static bool _set_s0_arfc18(struct rtw89_dev *rtwdev, u32 val)
{
	u32 bak;
	u32 tmp;
	int ret;

	bak = rtw89_read_rf(rtwdev, RF_PATH_A, RR_LDO, RFREG_MASK);
	rtw89_write_rf(rtwdev, RF_PATH_A, RR_LDO, RR_LDO_SEL, 0x1);
	rtw89_write_rf(rtwdev, RF_PATH_A, RR_CFGCH, RFREG_MASK, val);

	ret = read_poll_timeout_atomic(rtw89_read_rf, tmp, tmp == 0, 1, 1000,
				       false, rtwdev, RF_PATH_A, RR_LPF, RR_LPF_BUSY);
	if (ret)
		rtw89_debug(rtwdev, RTW89_DBG_RFK, "[LCK]LCK timeout\n");

	rtw89_write_rf(rtwdev, RF_PATH_A, RR_LDO, RFREG_MASK, bak);

	return !!ret;
}

static void _lck_check(struct rtw89_dev *rtwdev)
{
	u32 tmp;

	if (rtw89_read_rf(rtwdev, RF_PATH_A, RR_SYNFB, RR_SYNFB_LK) == 0) {
		rtw89_debug(rtwdev, RTW89_DBG_RFK, "[LCK]SYN MMD reset\n");

		rtw89_write_rf(rtwdev, RF_PATH_A, RR_MMD, RR_MMD_RST_EN, 0x1);
		rtw89_write_rf(rtwdev, RF_PATH_A, RR_MMD, RR_MMD_RST_SYN, 0x0);
		rtw89_write_rf(rtwdev, RF_PATH_A, RR_MMD, RR_MMD_RST_SYN, 0x1);
		rtw89_write_rf(rtwdev, RF_PATH_A, RR_MMD, RR_MMD_RST_EN, 0x0);
	}

	udelay(10);

	if (rtw89_read_rf(rtwdev, RF_PATH_A, RR_SYNFB, RR_SYNFB_LK) == 0) {
		rtw89_debug(rtwdev, RTW89_DBG_RFK, "[LCK]re-set RF 0x18\n");

		rtw89_write_rf(rtwdev, RF_PATH_A, RR_LCK_TRG, RR_LCK_TRGSEL, 0x1);
		tmp = rtw89_read_rf(rtwdev, RF_PATH_A, RR_CFGCH, RFREG_MASK);
		_set_s0_arfc18(rtwdev, tmp);
		rtw89_write_rf(rtwdev, RF_PATH_A, RR_LCK_TRG, RR_LCK_TRGSEL, 0x0);
	}

	if (rtw89_read_rf(rtwdev, RF_PATH_A, RR_SYNFB, RR_SYNFB_LK) == 0) {
		rtw89_debug(rtwdev, RTW89_DBG_RFK, "[LCK]SYN off/on\n");

		tmp = rtw89_read_rf(rtwdev, RF_PATH_A, RR_POW, RFREG_MASK);
		rtw89_write_rf(rtwdev, RF_PATH_A, RR_POW, RFREG_MASK, tmp);
		tmp = rtw89_read_rf(rtwdev, RF_PATH_A, RR_SX, RFREG_MASK);
		rtw89_write_rf(rtwdev, RF_PATH_A, RR_SX, RFREG_MASK, tmp);

		rtw89_write_rf(rtwdev, RF_PATH_A, RR_SYNLUT, RR_SYNLUT_MOD, 0x1);
		rtw89_write_rf(rtwdev, RF_PATH_A, RR_POW, RR_POW_SYN, 0x0);
		rtw89_write_rf(rtwdev, RF_PATH_A, RR_POW, RR_POW_SYN, 0x3);
		rtw89_write_rf(rtwdev, RF_PATH_A, RR_SYNLUT, RR_SYNLUT_MOD, 0x0);

		rtw89_write_rf(rtwdev, RF_PATH_A, RR_LCK_TRG, RR_LCK_TRGSEL, 0x1);
		tmp = rtw89_read_rf(rtwdev, RF_PATH_A, RR_CFGCH, RFREG_MASK);
		_set_s0_arfc18(rtwdev, tmp);
		rtw89_write_rf(rtwdev, RF_PATH_A, RR_LCK_TRG, RR_LCK_TRGSEL, 0x0);

		rtw89_debug(rtwdev, RTW89_DBG_RFK, "[LCK]0xb2=%x, 0xc5=%x\n",
			    rtw89_read_rf(rtwdev, RF_PATH_A, RR_VCO, RFREG_MASK),
			    rtw89_read_rf(rtwdev, RF_PATH_A, RR_SYNFB, RFREG_MASK));
	}
}

static void _set_ch(struct rtw89_dev *rtwdev, u32 val)
{
	bool timeout;

	timeout = _set_s0_arfc18(rtwdev, val);
	if (!timeout)
		_lck_check(rtwdev);
}

static void _ch_setting(struct rtw89_dev *rtwdev, enum rtw89_rf_path path,
			u8 central_ch, bool dav)
{
	u32 reg18_addr = dav ? RR_CFGCH : RR_CFGCH_V1;
	bool is_2g_ch = central_ch <= 14;
	u32 rf_reg18;

	rtw89_debug(rtwdev, RTW89_DBG_RFK, "[RFK]===> %s\n", __func__);

	rf_reg18 = rtw89_read_rf(rtwdev, path, reg18_addr, RFREG_MASK);
	rf_reg18 &= ~(RR_CFGCH_BAND1 | RR_CFGCH_POW_LCK | RR_CFGCH_TRX_AH |
		      RR_CFGCH_BCN | RR_CFGCH_BAND0 | RR_CFGCH_CH);
	rf_reg18 |= FIELD_PREP(RR_CFGCH_CH, central_ch);

	if (!is_2g_ch)
		rf_reg18 |= FIELD_PREP(RR_CFGCH_BAND1, CFGCH_BAND1_5G) |
			    FIELD_PREP(RR_CFGCH_BAND0, CFGCH_BAND0_5G);

	rf_reg18 &= ~(RR_CFGCH_POW_LCK | RR_CFGCH_TRX_AH | RR_CFGCH_BCN |
		      RR_CFGCH_BW2) & RFREG_MASK;
	rf_reg18 |= RR_CFGCH_BW2;

	if (path == RF_PATH_A && dav)
		_set_ch(rtwdev, rf_reg18);
	else
		rtw89_write_rf(rtwdev, path, reg18_addr, RFREG_MASK, rf_reg18);

	rtw89_write_rf(rtwdev, path, RR_LCKST, RR_LCKST_BIN, 0);
	rtw89_write_rf(rtwdev, path, RR_LCKST, RR_LCKST_BIN, 1);

	rtw89_debug(rtwdev, RTW89_DBG_RFK,
		    "[RFK]CH: %d for Path-%d, reg0x%x = 0x%x\n",
		    central_ch, path, reg18_addr,
		    rtw89_read_rf(rtwdev, path, reg18_addr, RFREG_MASK));
}

static void _ctrl_ch(struct rtw89_dev *rtwdev, u8 central_ch)
{
	_ch_setting(rtwdev, RF_PATH_A, central_ch, true);
	_ch_setting(rtwdev, RF_PATH_B, central_ch, true);
	_ch_setting(rtwdev, RF_PATH_A, central_ch, false);
	_ch_setting(rtwdev, RF_PATH_B, central_ch, false);
}

static void _set_rxbb_bw(struct rtw89_dev *rtwdev, enum rtw89_bandwidth bw,
			 enum rtw89_rf_path path)
{
	rtw89_write_rf(rtwdev, path, RR_LUTWE2, RR_LUTWE2_RTXBW, 0x1);
	rtw89_write_rf(rtwdev, path, RR_LUTWA, RR_LUTWA_M2, 0x12);

	if (bw == RTW89_CHANNEL_WIDTH_20)
		rtw89_write_rf(rtwdev, path, RR_LUTWD0, RR_LUTWD0_LB, 0x1b);
	else if (bw == RTW89_CHANNEL_WIDTH_40)
		rtw89_write_rf(rtwdev, path, RR_LUTWD0, RR_LUTWD0_LB, 0x13);
	else if (bw == RTW89_CHANNEL_WIDTH_80)
		rtw89_write_rf(rtwdev, path, RR_LUTWD0, RR_LUTWD0_LB, 0xb);
	else
		rtw89_write_rf(rtwdev, path, RR_LUTWD0, RR_LUTWD0_LB, 0x3);

	rtw89_debug(rtwdev, RTW89_DBG_RFK, "[RFK] set S%d RXBB BW 0x3F = 0x%x\n", path,
		    rtw89_read_rf(rtwdev, path, RR_LUTWD0, RR_LUTWD0_LB));

	rtw89_write_rf(rtwdev, path, RR_LUTWE2, RR_LUTWE2_RTXBW, 0x0);
}

static void _rxbb_bw(struct rtw89_dev *rtwdev, enum rtw89_phy_idx phy,
		     enum rtw89_bandwidth bw)
{
	u8 kpath, path;

	kpath = _kpath(rtwdev, phy);

	for (path = 0; path < RF_PATH_NUM_8852B; path++) {
		if (!(kpath & BIT(path)))
			continue;

		_set_rxbb_bw(rtwdev, bw, path);
	}
}

static void rtw8852b_ctrl_bw_ch(struct rtw89_dev *rtwdev,
				enum rtw89_phy_idx phy, u8 central_ch,
				enum rtw89_band band, enum rtw89_bandwidth bw)
{
	_ctrl_ch(rtwdev, central_ch);
	_ctrl_bw(rtwdev, phy, bw);
	_rxbb_bw(rtwdev, phy, bw);
}

void rtw8852b_set_channel_rf(struct rtw89_dev *rtwdev,
			     const struct rtw89_chan *chan,
			     enum rtw89_phy_idx phy_idx)
{
	rtw8852b_ctrl_bw_ch(rtwdev, phy_idx, chan->channel, chan->band_type,
			    chan->band_width);
}<|MERGE_RESOLUTION|>--- conflicted
+++ resolved
@@ -3440,19 +3440,11 @@
 	if (enable) {
 		rtw8852bx_bb_set_plcp_tx(rtwdev);
 		rtw8852bx_bb_cfg_tx_path(rtwdev, path);
-<<<<<<< HEAD
-		rtw8852bx_bb_ctrl_rx_path(rtwdev, rx_path);
-		rtw8852bx_bb_set_power(rtwdev, pwr_dbm, phy);
-	}
-
-	rtw8852bx_bb_set_pmac_pkt_tx(rtwdev, enable, cnt, period, 20, phy);
-=======
 		rtw8852bx_bb_ctrl_rx_path(rtwdev, rx_path, chan);
 		rtw8852bx_bb_set_power(rtwdev, pwr_dbm, phy);
 	}
 
 	rtw8852bx_bb_set_pmac_pkt_tx(rtwdev, enable, cnt, period, 20, phy, chan);
->>>>>>> adc21867
 }
 
 static void _tssi_backup_bb_registers(struct rtw89_dev *rtwdev,
