--- conflicted
+++ resolved
@@ -2656,10 +2656,7 @@
 	.dig_regs		= &rtw8922a_dig_regs,
 	.tssi_dbw_table		= NULL,
 	.support_macid_num	= 32,
-<<<<<<< HEAD
-=======
 	.support_link_num	= 2,
->>>>>>> adc21867
 	.support_chanctx_num	= 2,
 	.support_rnr		= true,
 	.support_bands		= BIT(NL80211_BAND_2GHZ) |
