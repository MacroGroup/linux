// SPDX-License-Identifier: GPL-2.0
/*
 * Copyright (c) 2011-2014, Intel Corporation.
 * Copyright (c) 2017-2021 Christoph Hellwig.
 */
<<<<<<< HEAD
#include <linux/bio-integrity.h>
=======
#include <linux/blk-integrity.h>
>>>>>>> adc21867
#include <linux/ptrace.h>	/* for force_successful_syscall_return */
#include <linux/nvme_ioctl.h>
#include <linux/io_uring/cmd.h>
#include "nvme.h"

enum {
	NVME_IOCTL_VEC		= (1 << 0),
	NVME_IOCTL_PARTITION	= (1 << 1),
};

static bool nvme_cmd_allowed(struct nvme_ns *ns, struct nvme_command *c,
		unsigned int flags, bool open_for_write)
{
	u32 effects;

	/*
	 * Do not allow unprivileged passthrough on partitions, as that allows an
	 * escape from the containment of the partition.
	 */
	if (flags & NVME_IOCTL_PARTITION)
		goto admin;

	/*
	 * Do not allow unprivileged processes to send vendor specific or fabrics
	 * commands as we can't be sure about their effects.
	 */
	if (c->common.opcode >= nvme_cmd_vendor_start ||
	    c->common.opcode == nvme_fabrics_command)
		goto admin;

	/*
	 * Do not allow unprivileged passthrough of admin commands except
	 * for a subset of identify commands that contain information required
	 * to form proper I/O commands in userspace and do not expose any
	 * potentially sensitive information.
	 */
	if (!ns) {
		if (c->common.opcode == nvme_admin_identify) {
			switch (c->identify.cns) {
			case NVME_ID_CNS_NS:
			case NVME_ID_CNS_CS_NS:
			case NVME_ID_CNS_NS_CS_INDEP:
			case NVME_ID_CNS_CS_CTRL:
			case NVME_ID_CNS_CTRL:
				return true;
			}
		}
		goto admin;
	}

	/*
	 * Check if the controller provides a Commands Supported and Effects log
	 * and marks this command as supported.  If not reject unprivileged
	 * passthrough.
	 */
	effects = nvme_command_effects(ns->ctrl, ns, c->common.opcode);
	if (!(effects & NVME_CMD_EFFECTS_CSUPP))
		goto admin;

	/*
	 * Don't allow passthrough for command that have intrusive (or unknown)
	 * effects.
	 */
	if (effects & ~(NVME_CMD_EFFECTS_CSUPP | NVME_CMD_EFFECTS_LBCC |
			NVME_CMD_EFFECTS_UUID_SEL |
			NVME_CMD_EFFECTS_SCOPE_MASK))
		goto admin;

	/*
	 * Only allow I/O commands that transfer data to the controller or that
	 * change the logical block contents if the file descriptor is open for
	 * writing.
	 */
	if ((nvme_is_write(c) || (effects & NVME_CMD_EFFECTS_LBCC)) &&
	    !open_for_write)
		goto admin;

	return true;
admin:
	return capable(CAP_SYS_ADMIN);
}

/*
 * Convert integer values from ioctl structures to user pointers, silently
 * ignoring the upper bits in the compat case to match behaviour of 32-bit
 * kernels.
 */
static void __user *nvme_to_user_ptr(uintptr_t ptrval)
{
	if (in_compat_syscall())
		ptrval = (compat_uptr_t)ptrval;
	return (void __user *)ptrval;
}

static struct request *nvme_alloc_user_request(struct request_queue *q,
		struct nvme_command *cmd, blk_opf_t rq_flags,
		blk_mq_req_flags_t blk_flags)
{
	struct request *req;

	req = blk_mq_alloc_request(q, nvme_req_op(cmd) | rq_flags, blk_flags);
	if (IS_ERR(req))
		return req;
	nvme_init_request(req, cmd);
	nvme_req(req)->flags |= NVME_REQ_USERCMD;
	return req;
}

static int nvme_map_user_request(struct request *req, u64 ubuffer,
		unsigned bufflen, void __user *meta_buffer, unsigned meta_len,
		u32 meta_seed, struct io_uring_cmd *ioucmd, unsigned int flags)
{
	struct request_queue *q = req->q;
	struct nvme_ns *ns = q->queuedata;
	struct block_device *bdev = ns ? ns->disk->part0 : NULL;
	bool supports_metadata = bdev && blk_get_integrity(bdev->bd_disk);
	bool has_metadata = meta_buffer && meta_len;
	struct bio *bio = NULL;
	int ret;

	if (has_metadata && !supports_metadata)
		return -EINVAL;

	if (ioucmd && (ioucmd->flags & IORING_URING_CMD_FIXED)) {
		struct iov_iter iter;

		/* fixedbufs is only for non-vectored io */
		if (WARN_ON_ONCE(flags & NVME_IOCTL_VEC))
			return -EINVAL;
		ret = io_uring_cmd_import_fixed(ubuffer, bufflen,
				rq_data_dir(req), &iter, ioucmd);
		if (ret < 0)
			goto out;
		ret = blk_rq_map_user_iov(q, req, NULL, &iter, GFP_KERNEL);
	} else {
		ret = blk_rq_map_user_io(req, NULL, nvme_to_user_ptr(ubuffer),
				bufflen, GFP_KERNEL, flags & NVME_IOCTL_VEC, 0,
				0, rq_data_dir(req));
	}

	if (ret)
		goto out;

	bio = req->bio;
	if (bdev)
		bio_set_dev(bio, bdev);

	if (has_metadata) {
		ret = blk_rq_integrity_map_user(req, meta_buffer, meta_len,
						meta_seed);
		if (ret)
			goto out_unmap;
	}

	return ret;

out_unmap:
	if (bio)
		blk_rq_unmap_user(bio);
out:
	blk_mq_free_request(req);
	return ret;
}

static int nvme_submit_user_cmd(struct request_queue *q,
		struct nvme_command *cmd, u64 ubuffer, unsigned bufflen,
		void __user *meta_buffer, unsigned meta_len, u32 meta_seed,
		u64 *result, unsigned timeout, unsigned int flags)
{
	struct nvme_ns *ns = q->queuedata;
	struct nvme_ctrl *ctrl;
	struct request *req;
	struct bio *bio;
	u32 effects;
	int ret;

	req = nvme_alloc_user_request(q, cmd, 0, 0);
	if (IS_ERR(req))
		return PTR_ERR(req);

	req->timeout = timeout;
	if (ubuffer && bufflen) {
		ret = nvme_map_user_request(req, ubuffer, bufflen, meta_buffer,
				meta_len, meta_seed, NULL, flags);
		if (ret)
			return ret;
	}

	bio = req->bio;
	ctrl = nvme_req(req)->ctrl;

	effects = nvme_passthru_start(ctrl, ns, cmd->common.opcode);
	ret = nvme_execute_rq(req, false);
	if (result)
		*result = le64_to_cpu(nvme_req(req)->result.u64);
	if (bio)
		blk_rq_unmap_user(bio);
	blk_mq_free_request(req);

	if (effects)
		nvme_passthru_end(ctrl, ns, effects, cmd, ret);

	return ret;
}

static int nvme_submit_io(struct nvme_ns *ns, struct nvme_user_io __user *uio)
{
	struct nvme_user_io io;
	struct nvme_command c;
	unsigned length, meta_len;
	void __user *metadata;

	if (copy_from_user(&io, uio, sizeof(io)))
		return -EFAULT;
	if (io.flags)
		return -EINVAL;

	switch (io.opcode) {
	case nvme_cmd_write:
	case nvme_cmd_read:
	case nvme_cmd_compare:
		break;
	default:
		return -EINVAL;
	}

	length = (io.nblocks + 1) << ns->head->lba_shift;

	if ((io.control & NVME_RW_PRINFO_PRACT) &&
	    (ns->head->ms == ns->head->pi_size)) {
		/*
		 * Protection information is stripped/inserted by the
		 * controller.
		 */
		if (nvme_to_user_ptr(io.metadata))
			return -EINVAL;
		meta_len = 0;
		metadata = NULL;
	} else {
		meta_len = (io.nblocks + 1) * ns->head->ms;
		metadata = nvme_to_user_ptr(io.metadata);
	}

	if (ns->head->features & NVME_NS_EXT_LBAS) {
		length += meta_len;
		meta_len = 0;
	} else if (meta_len) {
		if ((io.metadata & 3) || !io.metadata)
			return -EINVAL;
	}

	memset(&c, 0, sizeof(c));
	c.rw.opcode = io.opcode;
	c.rw.flags = io.flags;
	c.rw.nsid = cpu_to_le32(ns->head->ns_id);
	c.rw.slba = cpu_to_le64(io.slba);
	c.rw.length = cpu_to_le16(io.nblocks);
	c.rw.control = cpu_to_le16(io.control);
	c.rw.dsmgmt = cpu_to_le32(io.dsmgmt);
	c.rw.reftag = cpu_to_le32(io.reftag);
	c.rw.lbat = cpu_to_le16(io.apptag);
	c.rw.lbatm = cpu_to_le16(io.appmask);

	return nvme_submit_user_cmd(ns->queue, &c, io.addr, length, metadata,
			meta_len, lower_32_bits(io.slba), NULL, 0, 0);
}

static bool nvme_validate_passthru_nsid(struct nvme_ctrl *ctrl,
					struct nvme_ns *ns, __u32 nsid)
{
	if (ns && nsid != ns->head->ns_id) {
		dev_err(ctrl->device,
			"%s: nsid (%u) in cmd does not match nsid (%u)"
			"of namespace\n",
			current->comm, nsid, ns->head->ns_id);
		return false;
	}

	return true;
}

static int nvme_user_cmd(struct nvme_ctrl *ctrl, struct nvme_ns *ns,
		struct nvme_passthru_cmd __user *ucmd, unsigned int flags,
		bool open_for_write)
{
	struct nvme_passthru_cmd cmd;
	struct nvme_command c;
	unsigned timeout = 0;
	u64 result;
	int status;

	if (copy_from_user(&cmd, ucmd, sizeof(cmd)))
		return -EFAULT;
	if (cmd.flags)
		return -EINVAL;
	if (!nvme_validate_passthru_nsid(ctrl, ns, cmd.nsid))
		return -EINVAL;

	memset(&c, 0, sizeof(c));
	c.common.opcode = cmd.opcode;
	c.common.flags = cmd.flags;
	c.common.nsid = cpu_to_le32(cmd.nsid);
	c.common.cdw2[0] = cpu_to_le32(cmd.cdw2);
	c.common.cdw2[1] = cpu_to_le32(cmd.cdw3);
	c.common.cdw10 = cpu_to_le32(cmd.cdw10);
	c.common.cdw11 = cpu_to_le32(cmd.cdw11);
	c.common.cdw12 = cpu_to_le32(cmd.cdw12);
	c.common.cdw13 = cpu_to_le32(cmd.cdw13);
	c.common.cdw14 = cpu_to_le32(cmd.cdw14);
	c.common.cdw15 = cpu_to_le32(cmd.cdw15);

	if (!nvme_cmd_allowed(ns, &c, 0, open_for_write))
		return -EACCES;

	if (cmd.timeout_ms)
		timeout = msecs_to_jiffies(cmd.timeout_ms);

	status = nvme_submit_user_cmd(ns ? ns->queue : ctrl->admin_q, &c,
			cmd.addr, cmd.data_len, nvme_to_user_ptr(cmd.metadata),
			cmd.metadata_len, 0, &result, timeout, 0);

	if (status >= 0) {
		if (put_user(result, &ucmd->result))
			return -EFAULT;
	}

	return status;
}

static int nvme_user_cmd64(struct nvme_ctrl *ctrl, struct nvme_ns *ns,
		struct nvme_passthru_cmd64 __user *ucmd, unsigned int flags,
		bool open_for_write)
{
	struct nvme_passthru_cmd64 cmd;
	struct nvme_command c;
	unsigned timeout = 0;
	int status;

	if (copy_from_user(&cmd, ucmd, sizeof(cmd)))
		return -EFAULT;
	if (cmd.flags)
		return -EINVAL;
	if (!nvme_validate_passthru_nsid(ctrl, ns, cmd.nsid))
		return -EINVAL;

	memset(&c, 0, sizeof(c));
	c.common.opcode = cmd.opcode;
	c.common.flags = cmd.flags;
	c.common.nsid = cpu_to_le32(cmd.nsid);
	c.common.cdw2[0] = cpu_to_le32(cmd.cdw2);
	c.common.cdw2[1] = cpu_to_le32(cmd.cdw3);
	c.common.cdw10 = cpu_to_le32(cmd.cdw10);
	c.common.cdw11 = cpu_to_le32(cmd.cdw11);
	c.common.cdw12 = cpu_to_le32(cmd.cdw12);
	c.common.cdw13 = cpu_to_le32(cmd.cdw13);
	c.common.cdw14 = cpu_to_le32(cmd.cdw14);
	c.common.cdw15 = cpu_to_le32(cmd.cdw15);

	if (!nvme_cmd_allowed(ns, &c, flags, open_for_write))
		return -EACCES;

	if (cmd.timeout_ms)
		timeout = msecs_to_jiffies(cmd.timeout_ms);

	status = nvme_submit_user_cmd(ns ? ns->queue : ctrl->admin_q, &c,
			cmd.addr, cmd.data_len, nvme_to_user_ptr(cmd.metadata),
			cmd.metadata_len, 0, &cmd.result, timeout, flags);

	if (status >= 0) {
		if (put_user(cmd.result, &ucmd->result))
			return -EFAULT;
	}

	return status;
}

struct nvme_uring_data {
	__u64	metadata;
	__u64	addr;
	__u32	data_len;
	__u32	metadata_len;
	__u32	timeout_ms;
};

/*
 * This overlays struct io_uring_cmd pdu.
 * Expect build errors if this grows larger than that.
 */
struct nvme_uring_cmd_pdu {
	struct request *req;
	struct bio *bio;
	u64 result;
	int status;
};

static inline struct nvme_uring_cmd_pdu *nvme_uring_cmd_pdu(
		struct io_uring_cmd *ioucmd)
{
	return (struct nvme_uring_cmd_pdu *)&ioucmd->pdu;
}

static void nvme_uring_task_cb(struct io_uring_cmd *ioucmd,
			       unsigned issue_flags)
{
	struct nvme_uring_cmd_pdu *pdu = nvme_uring_cmd_pdu(ioucmd);

	if (pdu->bio)
		blk_rq_unmap_user(pdu->bio);
	io_uring_cmd_done(ioucmd, pdu->status, pdu->result, issue_flags);
}

static enum rq_end_io_ret nvme_uring_cmd_end_io(struct request *req,
						blk_status_t err)
{
	struct io_uring_cmd *ioucmd = req->end_io_data;
	struct nvme_uring_cmd_pdu *pdu = nvme_uring_cmd_pdu(ioucmd);

	if (nvme_req(req)->flags & NVME_REQ_CANCELLED) {
		pdu->status = -EINTR;
	} else {
		pdu->status = nvme_req(req)->status;
		if (!pdu->status)
			pdu->status = blk_status_to_errno(err);
	}
	pdu->result = le64_to_cpu(nvme_req(req)->result.u64);

	/*
	 * For iopoll, complete it directly. Note that using the uring_cmd
	 * helper for this is safe only because we check blk_rq_is_poll().
	 * As that returns false if we're NOT on a polled queue, then it's
	 * safe to use the polled completion helper.
	 *
	 * Otherwise, move the completion to task work.
	 */
	if (blk_rq_is_poll(req)) {
		if (pdu->bio)
			blk_rq_unmap_user(pdu->bio);
		io_uring_cmd_iopoll_done(ioucmd, pdu->result, pdu->status);
	} else {
		io_uring_cmd_do_in_task_lazy(ioucmd, nvme_uring_task_cb);
	}

	return RQ_END_IO_FREE;
}

static int nvme_uring_cmd_io(struct nvme_ctrl *ctrl, struct nvme_ns *ns,
		struct io_uring_cmd *ioucmd, unsigned int issue_flags, bool vec)
{
	struct nvme_uring_cmd_pdu *pdu = nvme_uring_cmd_pdu(ioucmd);
	const struct nvme_uring_cmd *cmd = io_uring_sqe_cmd(ioucmd->sqe);
	struct request_queue *q = ns ? ns->queue : ctrl->admin_q;
	struct nvme_uring_data d;
	struct nvme_command c;
	struct request *req;
	blk_opf_t rq_flags = REQ_ALLOC_CACHE;
	blk_mq_req_flags_t blk_flags = 0;
	int ret;

	c.common.opcode = READ_ONCE(cmd->opcode);
	c.common.flags = READ_ONCE(cmd->flags);
	if (c.common.flags)
		return -EINVAL;

	c.common.command_id = 0;
	c.common.nsid = cpu_to_le32(cmd->nsid);
	if (!nvme_validate_passthru_nsid(ctrl, ns, le32_to_cpu(c.common.nsid)))
		return -EINVAL;

	c.common.cdw2[0] = cpu_to_le32(READ_ONCE(cmd->cdw2));
	c.common.cdw2[1] = cpu_to_le32(READ_ONCE(cmd->cdw3));
	c.common.metadata = 0;
	c.common.dptr.prp1 = c.common.dptr.prp2 = 0;
	c.common.cdw10 = cpu_to_le32(READ_ONCE(cmd->cdw10));
	c.common.cdw11 = cpu_to_le32(READ_ONCE(cmd->cdw11));
	c.common.cdw12 = cpu_to_le32(READ_ONCE(cmd->cdw12));
	c.common.cdw13 = cpu_to_le32(READ_ONCE(cmd->cdw13));
	c.common.cdw14 = cpu_to_le32(READ_ONCE(cmd->cdw14));
	c.common.cdw15 = cpu_to_le32(READ_ONCE(cmd->cdw15));

	if (!nvme_cmd_allowed(ns, &c, 0, ioucmd->file->f_mode & FMODE_WRITE))
		return -EACCES;

	d.metadata = READ_ONCE(cmd->metadata);
	d.addr = READ_ONCE(cmd->addr);
	d.data_len = READ_ONCE(cmd->data_len);
	d.metadata_len = READ_ONCE(cmd->metadata_len);
	d.timeout_ms = READ_ONCE(cmd->timeout_ms);

	if (issue_flags & IO_URING_F_NONBLOCK) {
		rq_flags |= REQ_NOWAIT;
		blk_flags = BLK_MQ_REQ_NOWAIT;
	}
	if (issue_flags & IO_URING_F_IOPOLL)
		rq_flags |= REQ_POLLED;

	req = nvme_alloc_user_request(q, &c, rq_flags, blk_flags);
	if (IS_ERR(req))
		return PTR_ERR(req);
	req->timeout = d.timeout_ms ? msecs_to_jiffies(d.timeout_ms) : 0;

	if (d.addr && d.data_len) {
		ret = nvme_map_user_request(req, d.addr,
			d.data_len, nvme_to_user_ptr(d.metadata),
			d.metadata_len, 0, ioucmd, vec);
		if (ret)
			return ret;
	}

	/* to free bio on completion, as req->bio will be null at that time */
	pdu->bio = req->bio;
	pdu->req = req;
	req->end_io_data = ioucmd;
	req->end_io = nvme_uring_cmd_end_io;
	blk_execute_rq_nowait(req, false);
	return -EIOCBQUEUED;
}

static bool is_ctrl_ioctl(unsigned int cmd)
{
	if (cmd == NVME_IOCTL_ADMIN_CMD || cmd == NVME_IOCTL_ADMIN64_CMD)
		return true;
	if (is_sed_ioctl(cmd))
		return true;
	return false;
}

static int nvme_ctrl_ioctl(struct nvme_ctrl *ctrl, unsigned int cmd,
		void __user *argp, bool open_for_write)
{
	switch (cmd) {
	case NVME_IOCTL_ADMIN_CMD:
		return nvme_user_cmd(ctrl, NULL, argp, 0, open_for_write);
	case NVME_IOCTL_ADMIN64_CMD:
		return nvme_user_cmd64(ctrl, NULL, argp, 0, open_for_write);
	default:
		return sed_ioctl(ctrl->opal_dev, cmd, argp);
	}
}

#ifdef COMPAT_FOR_U64_ALIGNMENT
struct nvme_user_io32 {
	__u8	opcode;
	__u8	flags;
	__u16	control;
	__u16	nblocks;
	__u16	rsvd;
	__u64	metadata;
	__u64	addr;
	__u64	slba;
	__u32	dsmgmt;
	__u32	reftag;
	__u16	apptag;
	__u16	appmask;
} __attribute__((__packed__));
#define NVME_IOCTL_SUBMIT_IO32	_IOW('N', 0x42, struct nvme_user_io32)
#endif /* COMPAT_FOR_U64_ALIGNMENT */

static int nvme_ns_ioctl(struct nvme_ns *ns, unsigned int cmd,
		void __user *argp, unsigned int flags, bool open_for_write)
{
	switch (cmd) {
	case NVME_IOCTL_ID:
		force_successful_syscall_return();
		return ns->head->ns_id;
	case NVME_IOCTL_IO_CMD:
		return nvme_user_cmd(ns->ctrl, ns, argp, flags, open_for_write);
	/*
	 * struct nvme_user_io can have different padding on some 32-bit ABIs.
	 * Just accept the compat version as all fields that are used are the
	 * same size and at the same offset.
	 */
#ifdef COMPAT_FOR_U64_ALIGNMENT
	case NVME_IOCTL_SUBMIT_IO32:
#endif
	case NVME_IOCTL_SUBMIT_IO:
		return nvme_submit_io(ns, argp);
	case NVME_IOCTL_IO64_CMD_VEC:
		flags |= NVME_IOCTL_VEC;
		fallthrough;
	case NVME_IOCTL_IO64_CMD:
		return nvme_user_cmd64(ns->ctrl, ns, argp, flags,
				       open_for_write);
	default:
		return -ENOTTY;
	}
}

int nvme_ioctl(struct block_device *bdev, blk_mode_t mode,
		unsigned int cmd, unsigned long arg)
{
	struct nvme_ns *ns = bdev->bd_disk->private_data;
	bool open_for_write = mode & BLK_OPEN_WRITE;
	void __user *argp = (void __user *)arg;
	unsigned int flags = 0;

	if (bdev_is_partition(bdev))
		flags |= NVME_IOCTL_PARTITION;

	if (is_ctrl_ioctl(cmd))
		return nvme_ctrl_ioctl(ns->ctrl, cmd, argp, open_for_write);
	return nvme_ns_ioctl(ns, cmd, argp, flags, open_for_write);
}

long nvme_ns_chr_ioctl(struct file *file, unsigned int cmd, unsigned long arg)
{
	struct nvme_ns *ns =
		container_of(file_inode(file)->i_cdev, struct nvme_ns, cdev);
	bool open_for_write = file->f_mode & FMODE_WRITE;
	void __user *argp = (void __user *)arg;

	if (is_ctrl_ioctl(cmd))
		return nvme_ctrl_ioctl(ns->ctrl, cmd, argp, open_for_write);
	return nvme_ns_ioctl(ns, cmd, argp, 0, open_for_write);
}

static int nvme_uring_cmd_checks(unsigned int issue_flags)
{

	/* NVMe passthrough requires big SQE/CQE support */
	if ((issue_flags & (IO_URING_F_SQE128|IO_URING_F_CQE32)) !=
	    (IO_URING_F_SQE128|IO_URING_F_CQE32))
		return -EOPNOTSUPP;
	return 0;
}

static int nvme_ns_uring_cmd(struct nvme_ns *ns, struct io_uring_cmd *ioucmd,
			     unsigned int issue_flags)
{
	struct nvme_ctrl *ctrl = ns->ctrl;
	int ret;

	BUILD_BUG_ON(sizeof(struct nvme_uring_cmd_pdu) > sizeof(ioucmd->pdu));

	ret = nvme_uring_cmd_checks(issue_flags);
	if (ret)
		return ret;

	switch (ioucmd->cmd_op) {
	case NVME_URING_CMD_IO:
		ret = nvme_uring_cmd_io(ctrl, ns, ioucmd, issue_flags, false);
		break;
	case NVME_URING_CMD_IO_VEC:
		ret = nvme_uring_cmd_io(ctrl, ns, ioucmd, issue_flags, true);
		break;
	default:
		ret = -ENOTTY;
	}

	return ret;
}

int nvme_ns_chr_uring_cmd(struct io_uring_cmd *ioucmd, unsigned int issue_flags)
{
	struct nvme_ns *ns = container_of(file_inode(ioucmd->file)->i_cdev,
			struct nvme_ns, cdev);

	return nvme_ns_uring_cmd(ns, ioucmd, issue_flags);
}

int nvme_ns_chr_uring_cmd_iopoll(struct io_uring_cmd *ioucmd,
				 struct io_comp_batch *iob,
				 unsigned int poll_flags)
{
	struct nvme_uring_cmd_pdu *pdu = nvme_uring_cmd_pdu(ioucmd);
	struct request *req = pdu->req;

	if (req && blk_rq_is_poll(req))
		return blk_rq_poll(req, iob, poll_flags);
	return 0;
}
#ifdef CONFIG_NVME_MULTIPATH
static int nvme_ns_head_ctrl_ioctl(struct nvme_ns *ns, unsigned int cmd,
		void __user *argp, struct nvme_ns_head *head, int srcu_idx,
		bool open_for_write)
	__releases(&head->srcu)
{
	struct nvme_ctrl *ctrl = ns->ctrl;
	int ret;

	nvme_get_ctrl(ns->ctrl);
	srcu_read_unlock(&head->srcu, srcu_idx);
	ret = nvme_ctrl_ioctl(ns->ctrl, cmd, argp, open_for_write);

	nvme_put_ctrl(ctrl);
	return ret;
}

int nvme_ns_head_ioctl(struct block_device *bdev, blk_mode_t mode,
		unsigned int cmd, unsigned long arg)
{
	struct nvme_ns_head *head = bdev->bd_disk->private_data;
	bool open_for_write = mode & BLK_OPEN_WRITE;
	void __user *argp = (void __user *)arg;
	struct nvme_ns *ns;
	int srcu_idx, ret = -EWOULDBLOCK;
	unsigned int flags = 0;

	if (bdev_is_partition(bdev))
		flags |= NVME_IOCTL_PARTITION;

	srcu_idx = srcu_read_lock(&head->srcu);
	ns = nvme_find_path(head);
	if (!ns)
		goto out_unlock;

	/*
	 * Handle ioctls that apply to the controller instead of the namespace
	 * seperately and drop the ns SRCU reference early.  This avoids a
	 * deadlock when deleting namespaces using the passthrough interface.
	 */
	if (is_ctrl_ioctl(cmd))
		return nvme_ns_head_ctrl_ioctl(ns, cmd, argp, head, srcu_idx,
					       open_for_write);

	ret = nvme_ns_ioctl(ns, cmd, argp, flags, open_for_write);
out_unlock:
	srcu_read_unlock(&head->srcu, srcu_idx);
	return ret;
}

long nvme_ns_head_chr_ioctl(struct file *file, unsigned int cmd,
		unsigned long arg)
{
	bool open_for_write = file->f_mode & FMODE_WRITE;
	struct cdev *cdev = file_inode(file)->i_cdev;
	struct nvme_ns_head *head =
		container_of(cdev, struct nvme_ns_head, cdev);
	void __user *argp = (void __user *)arg;
	struct nvme_ns *ns;
	int srcu_idx, ret = -EWOULDBLOCK;

	srcu_idx = srcu_read_lock(&head->srcu);
	ns = nvme_find_path(head);
	if (!ns)
		goto out_unlock;

	if (is_ctrl_ioctl(cmd))
		return nvme_ns_head_ctrl_ioctl(ns, cmd, argp, head, srcu_idx,
				open_for_write);

	ret = nvme_ns_ioctl(ns, cmd, argp, 0, open_for_write);
out_unlock:
	srcu_read_unlock(&head->srcu, srcu_idx);
	return ret;
}

int nvme_ns_head_chr_uring_cmd(struct io_uring_cmd *ioucmd,
		unsigned int issue_flags)
{
	struct cdev *cdev = file_inode(ioucmd->file)->i_cdev;
	struct nvme_ns_head *head = container_of(cdev, struct nvme_ns_head, cdev);
	int srcu_idx = srcu_read_lock(&head->srcu);
	struct nvme_ns *ns = nvme_find_path(head);
	int ret = -EINVAL;

	if (ns)
		ret = nvme_ns_uring_cmd(ns, ioucmd, issue_flags);
	srcu_read_unlock(&head->srcu, srcu_idx);
	return ret;
}
#endif /* CONFIG_NVME_MULTIPATH */

int nvme_dev_uring_cmd(struct io_uring_cmd *ioucmd, unsigned int issue_flags)
{
	struct nvme_ctrl *ctrl = ioucmd->file->private_data;
	int ret;

	/* IOPOLL not supported yet */
	if (issue_flags & IO_URING_F_IOPOLL)
		return -EOPNOTSUPP;

	ret = nvme_uring_cmd_checks(issue_flags);
	if (ret)
		return ret;

	switch (ioucmd->cmd_op) {
	case NVME_URING_CMD_ADMIN:
		ret = nvme_uring_cmd_io(ctrl, NULL, ioucmd, issue_flags, false);
		break;
	case NVME_URING_CMD_ADMIN_VEC:
		ret = nvme_uring_cmd_io(ctrl, NULL, ioucmd, issue_flags, true);
		break;
	default:
		ret = -ENOTTY;
	}

	return ret;
}

static int nvme_dev_user_cmd(struct nvme_ctrl *ctrl, void __user *argp,
		bool open_for_write)
{
	struct nvme_ns *ns;
	int ret, srcu_idx;

	srcu_idx = srcu_read_lock(&ctrl->srcu);
	if (list_empty(&ctrl->namespaces)) {
		ret = -ENOTTY;
		goto out_unlock;
	}

	ns = list_first_or_null_rcu(&ctrl->namespaces, struct nvme_ns, list);
	if (ns != list_last_entry(&ctrl->namespaces, struct nvme_ns, list)) {
		dev_warn(ctrl->device,
			"NVME_IOCTL_IO_CMD not supported when multiple namespaces present!\n");
		ret = -EINVAL;
		goto out_unlock;
	}

	dev_warn(ctrl->device,
		"using deprecated NVME_IOCTL_IO_CMD ioctl on the char device!\n");
	if (!nvme_get_ns(ns)) {
		ret = -ENXIO;
		goto out_unlock;
	}
	srcu_read_unlock(&ctrl->srcu, srcu_idx);

	ret = nvme_user_cmd(ctrl, ns, argp, 0, open_for_write);
	nvme_put_ns(ns);
	return ret;

out_unlock:
	srcu_read_unlock(&ctrl->srcu, srcu_idx);
	return ret;
}

long nvme_dev_ioctl(struct file *file, unsigned int cmd,
		unsigned long arg)
{
	bool open_for_write = file->f_mode & FMODE_WRITE;
	struct nvme_ctrl *ctrl = file->private_data;
	void __user *argp = (void __user *)arg;

	switch (cmd) {
	case NVME_IOCTL_ADMIN_CMD:
		return nvme_user_cmd(ctrl, NULL, argp, 0, open_for_write);
	case NVME_IOCTL_ADMIN64_CMD:
		return nvme_user_cmd64(ctrl, NULL, argp, 0, open_for_write);
	case NVME_IOCTL_IO_CMD:
		return nvme_dev_user_cmd(ctrl, argp, open_for_write);
	case NVME_IOCTL_RESET:
		if (!capable(CAP_SYS_ADMIN))
			return -EACCES;
		dev_warn(ctrl->device, "resetting controller\n");
		return nvme_reset_ctrl_sync(ctrl);
	case NVME_IOCTL_SUBSYS_RESET:
		if (!capable(CAP_SYS_ADMIN))
			return -EACCES;
		return nvme_reset_subsystem(ctrl);
	case NVME_IOCTL_RESCAN:
		if (!capable(CAP_SYS_ADMIN))
			return -EACCES;
		nvme_queue_scan(ctrl);
		return 0;
	default:
		return -ENOTTY;
	}
}<|MERGE_RESOLUTION|>--- conflicted
+++ resolved
@@ -3,11 +3,7 @@
  * Copyright (c) 2011-2014, Intel Corporation.
  * Copyright (c) 2017-2021 Christoph Hellwig.
  */
-<<<<<<< HEAD
-#include <linux/bio-integrity.h>
-=======
 #include <linux/blk-integrity.h>
->>>>>>> adc21867
 #include <linux/ptrace.h>	/* for force_successful_syscall_return */
 #include <linux/nvme_ioctl.h>
 #include <linux/io_uring/cmd.h>
