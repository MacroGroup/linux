// SPDX-License-Identifier: GPL-2.0
/*
 * NVMe Over Fabrics Target Passthrough command implementation.
 *
 * Copyright (c) 2017-2018 Western Digital Corporation or its
 * affiliates.
 * Copyright (c) 2019-2020, Eideticom Inc.
 *
 */
#define pr_fmt(fmt) KBUILD_MODNAME ": " fmt
#include <linux/module.h>

#include "../host/nvme.h"
#include "nvmet.h"

MODULE_IMPORT_NS(NVME_TARGET_PASSTHRU);

/*
 * xarray to maintain one passthru subsystem per nvme controller.
 */
static DEFINE_XARRAY(passthru_subsystems);

void nvmet_passthrough_override_cap(struct nvmet_ctrl *ctrl)
{
	/*
	 * Multiple command set support can only be declared if the underlying
	 * controller actually supports it.
	 */
	if (!nvme_multi_css(ctrl->subsys->passthru_ctrl))
		ctrl->cap &= ~(1ULL << 43);
}

static u16 nvmet_passthru_override_id_descs(struct nvmet_req *req)
{
	struct nvmet_ctrl *ctrl = req->sq->ctrl;
	u16 status = NVME_SC_SUCCESS;
	int pos, len;
	bool csi_seen = false;
	void *data;
	u8 csi;

	if (!ctrl->subsys->clear_ids)
		return status;

	data = kzalloc(NVME_IDENTIFY_DATA_SIZE, GFP_KERNEL);
	if (!data)
		return NVME_SC_INTERNAL;

	status = nvmet_copy_from_sgl(req, 0, data, NVME_IDENTIFY_DATA_SIZE);
	if (status)
		goto out_free;

	for (pos = 0; pos < NVME_IDENTIFY_DATA_SIZE; pos += len) {
		struct nvme_ns_id_desc *cur = data + pos;

		if (cur->nidl == 0)
			break;
		if (cur->nidt == NVME_NIDT_CSI) {
			memcpy(&csi, cur + 1, NVME_NIDT_CSI_LEN);
			csi_seen = true;
			break;
		}
		len = sizeof(struct nvme_ns_id_desc) + cur->nidl;
	}

	memset(data, 0, NVME_IDENTIFY_DATA_SIZE);
	if (csi_seen) {
		struct nvme_ns_id_desc *cur = data;

		cur->nidt = NVME_NIDT_CSI;
		cur->nidl = NVME_NIDT_CSI_LEN;
		memcpy(cur + 1, &csi, NVME_NIDT_CSI_LEN);
	}
	status = nvmet_copy_to_sgl(req, 0, data, NVME_IDENTIFY_DATA_SIZE);
out_free:
	kfree(data);
	return status;
}

static u16 nvmet_passthru_override_id_ctrl(struct nvmet_req *req)
{
	struct nvmet_ctrl *ctrl = req->sq->ctrl;
	struct nvme_ctrl *pctrl = ctrl->subsys->passthru_ctrl;
	u16 status = NVME_SC_SUCCESS;
	struct nvme_id_ctrl *id;
	unsigned int max_hw_sectors;
	int page_shift;

	id = kzalloc(sizeof(*id), GFP_KERNEL);
	if (!id)
		return NVME_SC_INTERNAL;

	status = nvmet_copy_from_sgl(req, 0, id, sizeof(*id));
	if (status)
		goto out_free;

	id->cntlid = cpu_to_le16(ctrl->cntlid);
	id->ver = cpu_to_le32(ctrl->subsys->ver);

	/*
	 * The passthru NVMe driver may have a limit on the number of segments
	 * which depends on the host's memory fragementation. To solve this,
	 * ensure mdts is limited to the pages equal to the number of segments.
	 */
	max_hw_sectors = min_not_zero(pctrl->max_segments << PAGE_SECTORS_SHIFT,
				      pctrl->max_hw_sectors);

	/*
	 * nvmet_passthru_map_sg is limitted to using a single bio so limit
	 * the mdts based on BIO_MAX_VECS as well
	 */
	max_hw_sectors = min_not_zero(BIO_MAX_VECS << PAGE_SECTORS_SHIFT,
				      max_hw_sectors);

	page_shift = NVME_CAP_MPSMIN(ctrl->cap) + 12;

	id->mdts = ilog2(max_hw_sectors) + 9 - page_shift;

	id->acl = 3;
	/*
	 * We export aerl limit for the fabrics controller, update this when
	 * passthru based aerl support is added.
	 */
	id->aerl = NVMET_ASYNC_EVENTS - 1;

	/* emulate kas as most of the PCIe ctrl don't have a support for kas */
	id->kas = cpu_to_le16(NVMET_KAS);

	/* don't support host memory buffer */
	id->hmpre = 0;
	id->hmmin = 0;

	id->sqes = min_t(__u8, ((0x6 << 4) | 0x6), id->sqes);
	id->cqes = min_t(__u8, ((0x4 << 4) | 0x4), id->cqes);
	id->maxcmd = cpu_to_le16(NVMET_MAX_CMD(ctrl));

	/* don't support fuse commands */
	id->fuses = 0;

	id->sgls = cpu_to_le32(1 << 0); /* we always support SGLs */
	if (ctrl->ops->flags & NVMF_KEYED_SGLS)
		id->sgls |= cpu_to_le32(1 << 2);
	if (req->port->inline_data_size)
		id->sgls |= cpu_to_le32(1 << 20);

	/*
	 * When passthru controller is setup using nvme-loop transport it will
	 * export the passthru ctrl subsysnqn (PCIe NVMe ctrl) and will fail in
	 * the nvme/host/core.c in the nvme_init_subsystem()->nvme_active_ctrl()
	 * code path with duplicate ctr subsynqn. In order to prevent that we
	 * mask the passthru-ctrl subsysnqn with the target ctrl subsysnqn.
	 */
	memcpy(id->subnqn, ctrl->subsysnqn, sizeof(id->subnqn));

	/* use fabric id-ctrl values */
	id->ioccsz = cpu_to_le32((sizeof(struct nvme_command) +
				req->port->inline_data_size) / 16);
	id->iorcsz = cpu_to_le32(sizeof(struct nvme_completion) / 16);

	id->msdbd = ctrl->ops->msdbd;

	/* Support multipath connections with fabrics */
	id->cmic |= 1 << 1;

	/* Disable reservations, see nvmet_parse_passthru_io_cmd() */
	id->oncs &= cpu_to_le16(~NVME_CTRL_ONCS_RESERVATIONS);

	status = nvmet_copy_to_sgl(req, 0, id, sizeof(struct nvme_id_ctrl));

out_free:
	kfree(id);
	return status;
}

static u16 nvmet_passthru_override_id_ns(struct nvmet_req *req)
{
	u16 status = NVME_SC_SUCCESS;
	struct nvme_id_ns *id;
	int i;

	id = kzalloc(sizeof(*id), GFP_KERNEL);
	if (!id)
		return NVME_SC_INTERNAL;

	status = nvmet_copy_from_sgl(req, 0, id, sizeof(struct nvme_id_ns));
	if (status)
		goto out_free;

	for (i = 0; i < (id->nlbaf + 1); i++)
		if (id->lbaf[i].ms)
			memset(&id->lbaf[i], 0, sizeof(id->lbaf[i]));

	id->flbas = id->flbas & ~(1 << 4);

	/*
	 * Presently the NVMEof target code does not support sending
	 * metadata, so we must disable it here. This should be updated
	 * once target starts supporting metadata.
	 */
	id->mc = 0;

	if (req->sq->ctrl->subsys->clear_ids) {
		memset(id->nguid, 0, NVME_NIDT_NGUID_LEN);
		memset(id->eui64, 0, NVME_NIDT_EUI64_LEN);
	}

	status = nvmet_copy_to_sgl(req, 0, id, sizeof(*id));

out_free:
	kfree(id);
	return status;
}

static void nvmet_passthru_execute_cmd_work(struct work_struct *w)
{
	struct nvmet_req *req = container_of(w, struct nvmet_req, p.work);
	struct request *rq = req->p.rq;
	struct nvme_ctrl *ctrl = nvme_req(rq)->ctrl;
	struct nvme_ns *ns = rq->q->queuedata;
	u32 effects;
	int status;

	effects = nvme_passthru_start(ctrl, ns, req->cmd->common.opcode);
	status = nvme_execute_rq(rq, false);
	if (status == NVME_SC_SUCCESS &&
	    req->cmd->common.opcode == nvme_admin_identify) {
		switch (req->cmd->identify.cns) {
		case NVME_ID_CNS_CTRL:
			status = nvmet_passthru_override_id_ctrl(req);
			break;
		case NVME_ID_CNS_NS:
			status = nvmet_passthru_override_id_ns(req);
			break;
		case NVME_ID_CNS_NS_DESC_LIST:
			status = nvmet_passthru_override_id_descs(req);
			break;
		}
	} else if (status < 0)
		status = NVME_SC_INTERNAL;

	req->cqe->result = nvme_req(rq)->result;
	nvmet_req_complete(req, status);
	blk_mq_free_request(rq);

	if (effects)
		nvme_passthru_end(ctrl, ns, effects, req->cmd, status);
}

static enum rq_end_io_ret nvmet_passthru_req_done(struct request *rq,
						  blk_status_t blk_status)
{
	struct nvmet_req *req = rq->end_io_data;

	req->cqe->result = nvme_req(rq)->result;
	nvmet_req_complete(req, nvme_req(rq)->status);
	blk_mq_free_request(rq);
	return RQ_END_IO_NONE;
}

static int nvmet_passthru_map_sg(struct nvmet_req *req, struct request *rq)
{
	struct scatterlist *sg;
	struct bio *bio;
	int i;

	if (req->sg_cnt > BIO_MAX_VECS)
		return -EINVAL;

	if (nvmet_use_inline_bvec(req)) {
		bio = &req->p.inline_bio;
		bio_init(bio, NULL, req->inline_bvec,
			 ARRAY_SIZE(req->inline_bvec), req_op(rq));
	} else {
		bio = bio_alloc(NULL, bio_max_segs(req->sg_cnt), req_op(rq),
				GFP_KERNEL);
		bio->bi_end_io = bio_put;
	}

	for_each_sg(req->sg, sg, req->sg_cnt, i) {
		if (bio_add_pc_page(rq->q, bio, sg_page(sg), sg->length,
				    sg->offset) < sg->length) {
			nvmet_req_bio_put(req, bio);
			return -EINVAL;
		}
	}

	blk_rq_bio_prep(rq, bio, req->sg_cnt);

	return 0;
}

static void nvmet_passthru_execute_cmd(struct nvmet_req *req)
{
	struct nvme_ctrl *ctrl = nvmet_req_subsys(req)->passthru_ctrl;
	struct request_queue *q = ctrl->admin_q;
	struct nvme_ns *ns = NULL;
	struct request *rq = NULL;
	unsigned int timeout;
	u32 effects;
	u16 status;
	int ret;

	if (likely(req->sq->qid != 0)) {
		u32 nsid = le32_to_cpu(req->cmd->common.nsid);

		ns = nvme_find_get_ns(ctrl, nsid);
		if (unlikely(!ns)) {
			pr_err("failed to get passthru ns nsid:%u\n", nsid);
			status = NVME_SC_INVALID_NS | NVME_STATUS_DNR;
			goto out;
		}

		q = ns->queue;
		timeout = nvmet_req_subsys(req)->io_timeout;
	} else {
		timeout = nvmet_req_subsys(req)->admin_timeout;
	}

	rq = blk_mq_alloc_request(q, nvme_req_op(req->cmd), 0);
	if (IS_ERR(rq)) {
		status = NVME_SC_INTERNAL;
		goto out_put_ns;
	}
	nvme_init_request(rq, req->cmd);

	if (timeout)
		rq->timeout = timeout;

	if (req->sg_cnt) {
		ret = nvmet_passthru_map_sg(req, rq);
		if (unlikely(ret)) {
			status = NVME_SC_INTERNAL;
			goto out_put_req;
		}
	}

	/*
	 * If a command needs post-execution fixups, or there are any
	 * non-trivial effects, make sure to execute the command synchronously
	 * in a workqueue so that nvme_passthru_end gets called.
	 */
	effects = nvme_command_effects(ctrl, ns, req->cmd->common.opcode);
	if (req->p.use_workqueue ||
	    (effects & ~(NVME_CMD_EFFECTS_CSUPP | NVME_CMD_EFFECTS_LBCC))) {
		INIT_WORK(&req->p.work, nvmet_passthru_execute_cmd_work);
		req->p.rq = rq;
		queue_work(nvmet_wq, &req->p.work);
	} else {
		rq->end_io = nvmet_passthru_req_done;
		rq->end_io_data = req;
		blk_execute_rq_nowait(rq, false);
	}

	if (ns)
		nvme_put_ns(ns);

	return;

out_put_req:
	blk_mq_free_request(rq);
out_put_ns:
	if (ns)
		nvme_put_ns(ns);
out:
	nvmet_req_complete(req, status);
}

/*
 * We need to emulate set host behaviour to ensure that any requested
 * behaviour of the target's host matches the requested behaviour
 * of the device's host and fail otherwise.
 */
static void nvmet_passthru_set_host_behaviour(struct nvmet_req *req)
{
	struct nvme_ctrl *ctrl = nvmet_req_subsys(req)->passthru_ctrl;
	struct nvme_feat_host_behavior *host;
	u16 status = NVME_SC_INTERNAL;
	int ret;

	host = kzalloc(sizeof(*host) * 2, GFP_KERNEL);
	if (!host)
		goto out_complete_req;

	ret = nvme_get_features(ctrl, NVME_FEAT_HOST_BEHAVIOR, 0,
				host, sizeof(*host), NULL);
	if (ret)
		goto out_free_host;

	status = nvmet_copy_from_sgl(req, 0, &host[1], sizeof(*host));
	if (status)
		goto out_free_host;

	if (memcmp(&host[0], &host[1], sizeof(host[0]))) {
		pr_warn("target host has requested different behaviour from the local host\n");
		status = NVME_SC_INTERNAL;
	}

out_free_host:
	kfree(host);
out_complete_req:
	nvmet_req_complete(req, status);
}

static u16 nvmet_setup_passthru_command(struct nvmet_req *req)
{
	req->p.use_workqueue = false;
	req->execute = nvmet_passthru_execute_cmd;
	return NVME_SC_SUCCESS;
}

u16 nvmet_parse_passthru_io_cmd(struct nvmet_req *req)
{
	/* Reject any commands with non-sgl flags set (ie. fused commands) */
	if (req->cmd->common.flags & ~NVME_CMD_SGL_ALL)
		return NVME_SC_INVALID_FIELD;

	switch (req->cmd->common.opcode) {
	case nvme_cmd_resv_register:
	case nvme_cmd_resv_report:
	case nvme_cmd_resv_acquire:
	case nvme_cmd_resv_release:
		/*
		 * Reservations cannot be supported properly because the
		 * underlying device has no way of differentiating different
		 * hosts that connect via fabrics. This could potentially be
		 * emulated in the future if regular targets grow support for
		 * this feature.
		 */
		return NVME_SC_INVALID_OPCODE | NVME_STATUS_DNR;
	}

	return nvmet_setup_passthru_command(req);
}

/*
 * Only features that are emulated or specifically allowed in the list  are
 * passed down to the controller. This function implements the allow list for
 * both get and set features.
 */
static u16 nvmet_passthru_get_set_features(struct nvmet_req *req)
{
	switch (le32_to_cpu(req->cmd->features.fid)) {
	case NVME_FEAT_ARBITRATION:
	case NVME_FEAT_POWER_MGMT:
	case NVME_FEAT_LBA_RANGE:
	case NVME_FEAT_TEMP_THRESH:
	case NVME_FEAT_ERR_RECOVERY:
	case NVME_FEAT_VOLATILE_WC:
	case NVME_FEAT_WRITE_ATOMIC:
	case NVME_FEAT_AUTO_PST:
	case NVME_FEAT_TIMESTAMP:
	case NVME_FEAT_HCTM:
	case NVME_FEAT_NOPSC:
	case NVME_FEAT_RRL:
	case NVME_FEAT_PLM_CONFIG:
	case NVME_FEAT_PLM_WINDOW:
	case NVME_FEAT_HOST_BEHAVIOR:
	case NVME_FEAT_SANITIZE:
	case NVME_FEAT_VENDOR_START ... NVME_FEAT_VENDOR_END:
		return nvmet_setup_passthru_command(req);

	case NVME_FEAT_ASYNC_EVENT:
		/* There is no support for forwarding ASYNC events */
	case NVME_FEAT_IRQ_COALESCE:
	case NVME_FEAT_IRQ_CONFIG:
		/* The IRQ settings will not apply to the target controller */
	case NVME_FEAT_HOST_MEM_BUF:
		/*
		 * Any HMB that's set will not be passed through and will
		 * not work as expected
		 */
	case NVME_FEAT_SW_PROGRESS:
		/*
		 * The Pre-Boot Software Load Count doesn't make much
		 * sense for a target to export
		 */
	case NVME_FEAT_RESV_MASK:
	case NVME_FEAT_RESV_PERSIST:
		/* No reservations, see nvmet_parse_passthru_io_cmd() */
	default:
		return NVME_SC_INVALID_OPCODE | NVME_STATUS_DNR;
	}
}

u16 nvmet_parse_passthru_admin_cmd(struct nvmet_req *req)
{
	/* Reject any commands with non-sgl flags set (ie. fused commands) */
	if (req->cmd->common.flags & ~NVME_CMD_SGL_ALL)
		return NVME_SC_INVALID_FIELD;

	/*
	 * Passthru all vendor specific commands
	 */
	if (req->cmd->common.opcode >= nvme_admin_vendor_start)
		return nvmet_setup_passthru_command(req);

	switch (req->cmd->common.opcode) {
	case nvme_admin_async_event:
		req->execute = nvmet_execute_async_event;
		return NVME_SC_SUCCESS;
	case nvme_admin_keep_alive:
		/*
		 * Most PCIe ctrls don't support keep alive cmd, we route keep
		 * alive to the non-passthru mode. In future please change this
		 * code when PCIe ctrls with keep alive support available.
		 */
		req->execute = nvmet_execute_keep_alive;
		return NVME_SC_SUCCESS;
	case nvme_admin_set_features:
		switch (le32_to_cpu(req->cmd->features.fid)) {
		case NVME_FEAT_ASYNC_EVENT:
		case NVME_FEAT_KATO:
		case NVME_FEAT_NUM_QUEUES:
		case NVME_FEAT_HOST_ID:
			req->execute = nvmet_execute_set_features;
			return NVME_SC_SUCCESS;
		case NVME_FEAT_HOST_BEHAVIOR:
			req->execute = nvmet_passthru_set_host_behaviour;
			return NVME_SC_SUCCESS;
		default:
			return nvmet_passthru_get_set_features(req);
		}
		break;
	case nvme_admin_get_features:
		switch (le32_to_cpu(req->cmd->features.fid)) {
		case NVME_FEAT_ASYNC_EVENT:
		case NVME_FEAT_KATO:
		case NVME_FEAT_NUM_QUEUES:
		case NVME_FEAT_HOST_ID:
			req->execute = nvmet_execute_get_features;
			return NVME_SC_SUCCESS;
		default:
			return nvmet_passthru_get_set_features(req);
		}
		break;
	case nvme_admin_identify:
		switch (req->cmd->identify.cns) {
		case NVME_ID_CNS_CS_CTRL:
			switch (req->cmd->identify.csi) {
			case NVME_CSI_ZNS:
				req->execute = nvmet_passthru_execute_cmd;
				req->p.use_workqueue = true;
				return NVME_SC_SUCCESS;
			}
			return NVME_SC_INVALID_OPCODE | NVME_STATUS_DNR;
<<<<<<< HEAD
=======
		case NVME_ID_CNS_CTRL:
>>>>>>> adc21867
		case NVME_ID_CNS_NS:
		case NVME_ID_CNS_NS_DESC_LIST:
			req->execute = nvmet_passthru_execute_cmd;
			req->p.use_workqueue = true;
			return NVME_SC_SUCCESS;
		case NVME_ID_CNS_CS_NS:
			switch (req->cmd->identify.csi) {
			case NVME_CSI_ZNS:
				req->execute = nvmet_passthru_execute_cmd;
				req->p.use_workqueue = true;
				return NVME_SC_SUCCESS;
			}
			return NVME_SC_INVALID_OPCODE | NVME_STATUS_DNR;
		default:
			return nvmet_setup_passthru_command(req);
		}
	case nvme_admin_get_log_page:
		return nvmet_setup_passthru_command(req);
	default:
		/* Reject commands not in the allowlist above */
		return nvmet_report_invalid_opcode(req);
	}
}

int nvmet_passthru_ctrl_enable(struct nvmet_subsys *subsys)
{
	struct nvme_ctrl *ctrl;
	struct file *file;
	int ret = -EINVAL;
	void *old;

	mutex_lock(&subsys->lock);
	if (!subsys->passthru_ctrl_path)
		goto out_unlock;
	if (subsys->passthru_ctrl)
		goto out_unlock;

	if (subsys->nr_namespaces) {
		pr_info("cannot enable both passthru and regular namespaces for a single subsystem");
		goto out_unlock;
	}

	file = filp_open(subsys->passthru_ctrl_path, O_RDWR, 0);
	if (IS_ERR(file)) {
		ret = PTR_ERR(file);
		goto out_unlock;
	}

	ctrl = nvme_ctrl_from_file(file);
	if (!ctrl) {
		pr_err("failed to open nvme controller %s\n",
		       subsys->passthru_ctrl_path);

		goto out_put_file;
	}

	old = xa_cmpxchg(&passthru_subsystems, ctrl->instance, NULL,
			 subsys, GFP_KERNEL);
	if (xa_is_err(old)) {
		ret = xa_err(old);
		goto out_put_file;
	}

	if (old)
		goto out_put_file;

	subsys->passthru_ctrl = ctrl;
	subsys->ver = ctrl->vs;

	if (subsys->ver < NVME_VS(1, 2, 1)) {
		pr_warn("nvme controller version is too old: %llu.%llu.%llu, advertising 1.2.1\n",
			NVME_MAJOR(subsys->ver), NVME_MINOR(subsys->ver),
			NVME_TERTIARY(subsys->ver));
		subsys->ver = NVME_VS(1, 2, 1);
	}
	nvme_get_ctrl(ctrl);
	__module_get(subsys->passthru_ctrl->ops->module);
	ret = 0;

out_put_file:
	filp_close(file, NULL);
out_unlock:
	mutex_unlock(&subsys->lock);
	return ret;
}

static void __nvmet_passthru_ctrl_disable(struct nvmet_subsys *subsys)
{
	if (subsys->passthru_ctrl) {
		xa_erase(&passthru_subsystems, subsys->passthru_ctrl->instance);
		module_put(subsys->passthru_ctrl->ops->module);
		nvme_put_ctrl(subsys->passthru_ctrl);
	}
	subsys->passthru_ctrl = NULL;
	subsys->ver = NVMET_DEFAULT_VS;
}

void nvmet_passthru_ctrl_disable(struct nvmet_subsys *subsys)
{
	mutex_lock(&subsys->lock);
	__nvmet_passthru_ctrl_disable(subsys);
	mutex_unlock(&subsys->lock);
}

void nvmet_passthru_subsys_free(struct nvmet_subsys *subsys)
{
	mutex_lock(&subsys->lock);
	__nvmet_passthru_ctrl_disable(subsys);
	mutex_unlock(&subsys->lock);
	kfree(subsys->passthru_ctrl_path);
}<|MERGE_RESOLUTION|>--- conflicted
+++ resolved
@@ -543,10 +543,7 @@
 				return NVME_SC_SUCCESS;
 			}
 			return NVME_SC_INVALID_OPCODE | NVME_STATUS_DNR;
-<<<<<<< HEAD
-=======
 		case NVME_ID_CNS_CTRL:
->>>>>>> adc21867
 		case NVME_ID_CNS_NS:
 		case NVME_ID_CNS_NS_DESC_LIST:
 			req->execute = nvmet_passthru_execute_cmd;
