// SPDX-License-Identifier: GPL-2.0
/*
 * PCIe host controller driver for Freescale i.MX6 SoCs
 *
 * Copyright (C) 2013 Kosagi
 *		https://www.kosagi.com
 *
 * Author: Sean Cross <xobs@kosagi.com>
 */

#include <linux/bitfield.h>
#include <linux/clk.h>
#include <linux/delay.h>
#include <linux/gpio/consumer.h>
#include <linux/kernel.h>
#include <linux/mfd/syscon.h>
#include <linux/mfd/syscon/imx6q-iomuxc-gpr.h>
#include <linux/mfd/syscon/imx7-iomuxc-gpr.h>
#include <linux/module.h>
#include <linux/of.h>
#include <linux/of_address.h>
#include <linux/pci.h>
#include <linux/platform_device.h>
#include <linux/regmap.h>
#include <linux/regulator/consumer.h>
#include <linux/resource.h>
#include <linux/signal.h>
#include <linux/types.h>
#include <linux/interrupt.h>
#include <linux/reset.h>
#include <linux/phy/pcie.h>
#include <linux/phy/phy.h>
#include <linux/pm_domain.h>
#include <linux/pm_runtime.h>

#include "pcie-designware.h"

#define IMX8MQ_GPR_PCIE_REF_USE_PAD		BIT(9)
#define IMX8MQ_GPR_PCIE_CLK_REQ_OVERRIDE_EN	BIT(10)
#define IMX8MQ_GPR_PCIE_CLK_REQ_OVERRIDE	BIT(11)
#define IMX8MQ_GPR_PCIE_VREG_BYPASS		BIT(12)
#define IMX8MQ_GPR12_PCIE2_CTRL_DEVICE_TYPE	GENMASK(11, 8)
#define IMX8MQ_PCIE2_BASE_ADDR			0x33c00000

#define IMX95_PCIE_PHY_GEN_CTRL			0x0
#define IMX95_PCIE_REF_USE_PAD			BIT(17)

#define IMX95_PCIE_SS_RW_REG_0			0xf0
#define IMX95_PCIE_REF_CLKEN			BIT(23)
#define IMX95_PCIE_PHY_CR_PARA_SEL		BIT(9)

#define IMX95_PE0_GEN_CTRL_1			0x1050
#define IMX95_PCIE_DEVICE_TYPE			GENMASK(3, 0)

#define IMX95_PE0_GEN_CTRL_3			0x1058
#define IMX95_PCIE_LTSSM_EN			BIT(0)

#define to_imx_pcie(x)	dev_get_drvdata((x)->dev)

enum imx_pcie_variants {
	IMX6Q,
	IMX6SX,
	IMX6QP,
	IMX7D,
	IMX8MQ,
	IMX8MM,
	IMX8MP,
	IMX8Q,
	IMX95,
	IMX8MQ_EP,
	IMX8MM_EP,
	IMX8MP_EP,
	IMX95_EP,
};

#define IMX_PCIE_FLAG_IMX_PHY			BIT(0)
#define IMX_PCIE_FLAG_IMX_SPEED_CHANGE		BIT(1)
#define IMX_PCIE_FLAG_SUPPORTS_SUSPEND		BIT(2)
#define IMX_PCIE_FLAG_HAS_PHYDRV		BIT(3)
#define IMX_PCIE_FLAG_HAS_APP_RESET		BIT(4)
#define IMX_PCIE_FLAG_HAS_PHY_RESET		BIT(5)
#define IMX_PCIE_FLAG_HAS_SERDES		BIT(6)
#define IMX_PCIE_FLAG_SUPPORT_64BIT		BIT(7)
#define IMX_PCIE_FLAG_CPU_ADDR_FIXUP		BIT(8)

#define imx_check_flag(pci, val)	(pci->drvdata->flags & val)

#define IMX_PCIE_MAX_CLKS	6
#define IMX_PCIE_MAX_INSTANCES	2

struct imx_pcie;

struct imx_pcie_drvdata {
	enum imx_pcie_variants variant;
	enum dw_pcie_device_mode mode;
	u32 flags;
	int dbi_length;
	const char *gpr;
	const char * const *clk_names;
	const u32 clks_cnt;
	const u32 ltssm_off;
	const u32 ltssm_mask;
	const u32 mode_off[IMX_PCIE_MAX_INSTANCES];
	const u32 mode_mask[IMX_PCIE_MAX_INSTANCES];
	const struct pci_epc_features *epc_features;
	int (*init_phy)(struct imx_pcie *pcie);
	int (*enable_ref_clk)(struct imx_pcie *pcie, bool enable);
	int (*core_reset)(struct imx_pcie *pcie, bool assert);
};

struct imx_pcie {
	struct dw_pcie		*pci;
	struct gpio_desc	*reset_gpiod;
	bool			link_is_up;
	struct clk_bulk_data	clks[IMX_PCIE_MAX_CLKS];
	struct regmap		*iomuxc_gpr;
	u16			msi_ctrl;
	u32			controller_id;
	struct reset_control	*pciephy_reset;
	struct reset_control	*apps_reset;
	struct reset_control	*turnoff_reset;
	u32			tx_deemph_gen1;
	u32			tx_deemph_gen2_3p5db;
	u32			tx_deemph_gen2_6db;
	u32			tx_swing_full;
	u32			tx_swing_low;
	struct regulator	*vpcie;
	struct regulator	*vph;
	void __iomem		*phy_base;

	/* power domain for pcie */
	struct device		*pd_pcie;
	/* power domain for pcie phy */
	struct device		*pd_pcie_phy;
	struct phy		*phy;
	const struct imx_pcie_drvdata *drvdata;
};

/* Parameters for the waiting for PCIe PHY PLL to lock on i.MX7 */
#define PHY_PLL_LOCK_WAIT_USLEEP_MAX	200
#define PHY_PLL_LOCK_WAIT_TIMEOUT	(2000 * PHY_PLL_LOCK_WAIT_USLEEP_MAX)

/* PCIe Port Logic registers (memory-mapped) */
#define PL_OFFSET 0x700

#define PCIE_PHY_CTRL (PL_OFFSET + 0x114)
#define PCIE_PHY_CTRL_DATA(x)		FIELD_PREP(GENMASK(15, 0), (x))
#define PCIE_PHY_CTRL_CAP_ADR		BIT(16)
#define PCIE_PHY_CTRL_CAP_DAT		BIT(17)
#define PCIE_PHY_CTRL_WR		BIT(18)
#define PCIE_PHY_CTRL_RD		BIT(19)

#define PCIE_PHY_STAT (PL_OFFSET + 0x110)
#define PCIE_PHY_STAT_ACK		BIT(16)

/* PHY registers (not memory-mapped) */
#define PCIE_PHY_ATEOVRD			0x10
#define  PCIE_PHY_ATEOVRD_EN			BIT(2)
#define  PCIE_PHY_ATEOVRD_REF_CLKDIV_SHIFT	0
#define  PCIE_PHY_ATEOVRD_REF_CLKDIV_MASK	0x1

#define PCIE_PHY_MPLL_OVRD_IN_LO		0x11
#define  PCIE_PHY_MPLL_MULTIPLIER_SHIFT		2
#define  PCIE_PHY_MPLL_MULTIPLIER_MASK		0x7f
#define  PCIE_PHY_MPLL_MULTIPLIER_OVRD		BIT(9)

#define PCIE_PHY_RX_ASIC_OUT 0x100D
#define PCIE_PHY_RX_ASIC_OUT_VALID	(1 << 0)

/* iMX7 PCIe PHY registers */
#define PCIE_PHY_CMN_REG4		0x14
/* These are probably the bits that *aren't* DCC_FB_EN */
#define PCIE_PHY_CMN_REG4_DCC_FB_EN	0x29

#define PCIE_PHY_CMN_REG15	        0x54
#define PCIE_PHY_CMN_REG15_DLY_4	BIT(2)
#define PCIE_PHY_CMN_REG15_PLL_PD	BIT(5)
#define PCIE_PHY_CMN_REG15_OVRD_PLL_PD	BIT(7)

#define PCIE_PHY_CMN_REG24		0x90
#define PCIE_PHY_CMN_REG24_RX_EQ	BIT(6)
#define PCIE_PHY_CMN_REG24_RX_EQ_SEL	BIT(3)

#define PCIE_PHY_CMN_REG26		0x98
#define PCIE_PHY_CMN_REG26_ATT_MODE	0xBC

#define PHY_RX_OVRD_IN_LO 0x1005
#define PHY_RX_OVRD_IN_LO_RX_DATA_EN		BIT(5)
#define PHY_RX_OVRD_IN_LO_RX_PLL_EN		BIT(3)

static unsigned int imx_pcie_grp_offset(const struct imx_pcie *imx_pcie)
{
	WARN_ON(imx_pcie->drvdata->variant != IMX8MQ &&
		imx_pcie->drvdata->variant != IMX8MQ_EP &&
		imx_pcie->drvdata->variant != IMX8MM &&
		imx_pcie->drvdata->variant != IMX8MM_EP &&
		imx_pcie->drvdata->variant != IMX8MP &&
		imx_pcie->drvdata->variant != IMX8MP_EP);
	return imx_pcie->controller_id == 1 ? IOMUXC_GPR16 : IOMUXC_GPR14;
}

static int imx95_pcie_init_phy(struct imx_pcie *imx_pcie)
{
	regmap_update_bits(imx_pcie->iomuxc_gpr,
			IMX95_PCIE_SS_RW_REG_0,
			IMX95_PCIE_PHY_CR_PARA_SEL,
			IMX95_PCIE_PHY_CR_PARA_SEL);

	regmap_update_bits(imx_pcie->iomuxc_gpr,
			   IMX95_PCIE_PHY_GEN_CTRL,
			   IMX95_PCIE_REF_USE_PAD, 0);
	regmap_update_bits(imx_pcie->iomuxc_gpr,
			   IMX95_PCIE_SS_RW_REG_0,
			   IMX95_PCIE_REF_CLKEN,
			   IMX95_PCIE_REF_CLKEN);

	return 0;
}

static void imx_pcie_configure_type(struct imx_pcie *imx_pcie)
{
	const struct imx_pcie_drvdata *drvdata = imx_pcie->drvdata;
	unsigned int mask, val, mode, id;

	if (drvdata->mode == DW_PCIE_EP_TYPE)
		mode = PCI_EXP_TYPE_ENDPOINT;
	else
		mode = PCI_EXP_TYPE_ROOT_PORT;

	id = imx_pcie->controller_id;

	/* If mode_mask is 0, then generic PHY driver is used to set the mode */
	if (!drvdata->mode_mask[0])
		return;

	/* If mode_mask[id] is zero, means each controller have its individual gpr */
	if (!drvdata->mode_mask[id])
		id = 0;

	mask = drvdata->mode_mask[id];
	val = mode << (ffs(mask) - 1);

	regmap_update_bits(imx_pcie->iomuxc_gpr, drvdata->mode_off[id], mask, val);
}

static int pcie_phy_poll_ack(struct imx_pcie *imx_pcie, bool exp_val)
{
	struct dw_pcie *pci = imx_pcie->pci;
	bool val;
	u32 max_iterations = 10;
	u32 wait_counter = 0;

	do {
		val = dw_pcie_readl_dbi(pci, PCIE_PHY_STAT) &
			PCIE_PHY_STAT_ACK;
		wait_counter++;

		if (val == exp_val)
			return 0;

		udelay(1);
	} while (wait_counter < max_iterations);

	return -ETIMEDOUT;
}

static int pcie_phy_wait_ack(struct imx_pcie *imx_pcie, int addr)
{
	struct dw_pcie *pci = imx_pcie->pci;
	u32 val;
	int ret;

	val = PCIE_PHY_CTRL_DATA(addr);
	dw_pcie_writel_dbi(pci, PCIE_PHY_CTRL, val);

	val |= PCIE_PHY_CTRL_CAP_ADR;
	dw_pcie_writel_dbi(pci, PCIE_PHY_CTRL, val);

	ret = pcie_phy_poll_ack(imx_pcie, true);
	if (ret)
		return ret;

	val = PCIE_PHY_CTRL_DATA(addr);
	dw_pcie_writel_dbi(pci, PCIE_PHY_CTRL, val);

	return pcie_phy_poll_ack(imx_pcie, false);
}

/* Read from the 16-bit PCIe PHY control registers (not memory-mapped) */
static int pcie_phy_read(struct imx_pcie *imx_pcie, int addr, u16 *data)
{
	struct dw_pcie *pci = imx_pcie->pci;
	u32 phy_ctl;
	int ret;

	ret = pcie_phy_wait_ack(imx_pcie, addr);
	if (ret)
		return ret;

	/* assert Read signal */
	phy_ctl = PCIE_PHY_CTRL_RD;
	dw_pcie_writel_dbi(pci, PCIE_PHY_CTRL, phy_ctl);

	ret = pcie_phy_poll_ack(imx_pcie, true);
	if (ret)
		return ret;

	*data = dw_pcie_readl_dbi(pci, PCIE_PHY_STAT);

	/* deassert Read signal */
	dw_pcie_writel_dbi(pci, PCIE_PHY_CTRL, 0x00);

	return pcie_phy_poll_ack(imx_pcie, false);
}

static int pcie_phy_write(struct imx_pcie *imx_pcie, int addr, u16 data)
{
	struct dw_pcie *pci = imx_pcie->pci;
	u32 var;
	int ret;

	/* write addr */
	/* cap addr */
	ret = pcie_phy_wait_ack(imx_pcie, addr);
	if (ret)
		return ret;

	var = PCIE_PHY_CTRL_DATA(data);
	dw_pcie_writel_dbi(pci, PCIE_PHY_CTRL, var);

	/* capture data */
	var |= PCIE_PHY_CTRL_CAP_DAT;
	dw_pcie_writel_dbi(pci, PCIE_PHY_CTRL, var);

	ret = pcie_phy_poll_ack(imx_pcie, true);
	if (ret)
		return ret;

	/* deassert cap data */
	var = PCIE_PHY_CTRL_DATA(data);
	dw_pcie_writel_dbi(pci, PCIE_PHY_CTRL, var);

	/* wait for ack de-assertion */
	ret = pcie_phy_poll_ack(imx_pcie, false);
	if (ret)
		return ret;

	/* assert wr signal */
	var = PCIE_PHY_CTRL_WR;
	dw_pcie_writel_dbi(pci, PCIE_PHY_CTRL, var);

	/* wait for ack */
	ret = pcie_phy_poll_ack(imx_pcie, true);
	if (ret)
		return ret;

	/* deassert wr signal */
	var = PCIE_PHY_CTRL_DATA(data);
	dw_pcie_writel_dbi(pci, PCIE_PHY_CTRL, var);

	/* wait for ack de-assertion */
	ret = pcie_phy_poll_ack(imx_pcie, false);
	if (ret)
		return ret;

	dw_pcie_writel_dbi(pci, PCIE_PHY_CTRL, 0x0);

	return 0;
}

static int imx8mq_pcie_init_phy(struct imx_pcie *imx_pcie)
{
	/* TODO: Currently this code assumes external oscillator is being used */
	regmap_update_bits(imx_pcie->iomuxc_gpr,
			   imx_pcie_grp_offset(imx_pcie),
			   IMX8MQ_GPR_PCIE_REF_USE_PAD,
			   IMX8MQ_GPR_PCIE_REF_USE_PAD);
	/*
	 * Regarding the datasheet, the PCIE_VPH is suggested to be 1.8V. If the PCIE_VPH is
	 * supplied by 3.3V, the VREG_BYPASS should be cleared to zero.
	 */
	if (imx_pcie->vph && regulator_get_voltage(imx_pcie->vph) > 3000000)
		regmap_update_bits(imx_pcie->iomuxc_gpr,
				   imx_pcie_grp_offset(imx_pcie),
				   IMX8MQ_GPR_PCIE_VREG_BYPASS,
				   0);

	return 0;
}

static int imx7d_pcie_init_phy(struct imx_pcie *imx_pcie)
{
	regmap_update_bits(imx_pcie->iomuxc_gpr, IOMUXC_GPR12, IMX7D_GPR12_PCIE_PHY_REFCLK_SEL, 0);

	return 0;
}

static int imx_pcie_init_phy(struct imx_pcie *imx_pcie)
{
	regmap_update_bits(imx_pcie->iomuxc_gpr, IOMUXC_GPR12,
				   IMX6Q_GPR12_PCIE_CTL_2, 0 << 10);

	/* configure constant input signal to the pcie ctrl and phy */
	regmap_update_bits(imx_pcie->iomuxc_gpr, IOMUXC_GPR12,
			   IMX6Q_GPR12_LOS_LEVEL, 9 << 4);

	regmap_update_bits(imx_pcie->iomuxc_gpr, IOMUXC_GPR8,
			   IMX6Q_GPR8_TX_DEEMPH_GEN1,
			   imx_pcie->tx_deemph_gen1 << 0);
	regmap_update_bits(imx_pcie->iomuxc_gpr, IOMUXC_GPR8,
			   IMX6Q_GPR8_TX_DEEMPH_GEN2_3P5DB,
			   imx_pcie->tx_deemph_gen2_3p5db << 6);
	regmap_update_bits(imx_pcie->iomuxc_gpr, IOMUXC_GPR8,
			   IMX6Q_GPR8_TX_DEEMPH_GEN2_6DB,
			   imx_pcie->tx_deemph_gen2_6db << 12);
	regmap_update_bits(imx_pcie->iomuxc_gpr, IOMUXC_GPR8,
			   IMX6Q_GPR8_TX_SWING_FULL,
			   imx_pcie->tx_swing_full << 18);
	regmap_update_bits(imx_pcie->iomuxc_gpr, IOMUXC_GPR8,
			   IMX6Q_GPR8_TX_SWING_LOW,
			   imx_pcie->tx_swing_low << 25);
	return 0;
}

static int imx6sx_pcie_init_phy(struct imx_pcie *imx_pcie)
{
	regmap_update_bits(imx_pcie->iomuxc_gpr, IOMUXC_GPR12,
			   IMX6SX_GPR12_PCIE_RX_EQ_MASK, IMX6SX_GPR12_PCIE_RX_EQ_2);

	return imx_pcie_init_phy(imx_pcie);
}

static void imx7d_pcie_wait_for_phy_pll_lock(struct imx_pcie *imx_pcie)
{
	u32 val;
	struct device *dev = imx_pcie->pci->dev;

	if (regmap_read_poll_timeout(imx_pcie->iomuxc_gpr,
				     IOMUXC_GPR22, val,
				     val & IMX7D_GPR22_PCIE_PHY_PLL_LOCKED,
				     PHY_PLL_LOCK_WAIT_USLEEP_MAX,
				     PHY_PLL_LOCK_WAIT_TIMEOUT))
		dev_err(dev, "PCIe PLL lock timeout\n");
}

static int imx_setup_phy_mpll(struct imx_pcie *imx_pcie)
{
	unsigned long phy_rate = 0;
	int mult, div;
	u16 val;
	int i;

	if (!(imx_pcie->drvdata->flags & IMX_PCIE_FLAG_IMX_PHY))
		return 0;

	for (i = 0; i < imx_pcie->drvdata->clks_cnt; i++)
		if (strncmp(imx_pcie->clks[i].id, "pcie_phy", 8) == 0)
			phy_rate = clk_get_rate(imx_pcie->clks[i].clk);

	switch (phy_rate) {
	case 125000000:
		/*
		 * The default settings of the MPLL are for a 125MHz input
		 * clock, so no need to reconfigure anything in that case.
		 */
		return 0;
	case 100000000:
		mult = 25;
		div = 0;
		break;
	case 200000000:
		mult = 25;
		div = 1;
		break;
	default:
		dev_err(imx_pcie->pci->dev,
			"Unsupported PHY reference clock rate %lu\n", phy_rate);
		return -EINVAL;
	}

	pcie_phy_read(imx_pcie, PCIE_PHY_MPLL_OVRD_IN_LO, &val);
	val &= ~(PCIE_PHY_MPLL_MULTIPLIER_MASK <<
		 PCIE_PHY_MPLL_MULTIPLIER_SHIFT);
	val |= mult << PCIE_PHY_MPLL_MULTIPLIER_SHIFT;
	val |= PCIE_PHY_MPLL_MULTIPLIER_OVRD;
	pcie_phy_write(imx_pcie, PCIE_PHY_MPLL_OVRD_IN_LO, val);

	pcie_phy_read(imx_pcie, PCIE_PHY_ATEOVRD, &val);
	val &= ~(PCIE_PHY_ATEOVRD_REF_CLKDIV_MASK <<
		 PCIE_PHY_ATEOVRD_REF_CLKDIV_SHIFT);
	val |= div << PCIE_PHY_ATEOVRD_REF_CLKDIV_SHIFT;
	val |= PCIE_PHY_ATEOVRD_EN;
	pcie_phy_write(imx_pcie, PCIE_PHY_ATEOVRD, val);

	return 0;
}

static void imx_pcie_reset_phy(struct imx_pcie *imx_pcie)
{
	u16 tmp;

	if (!(imx_pcie->drvdata->flags & IMX_PCIE_FLAG_IMX_PHY))
		return;

	pcie_phy_read(imx_pcie, PHY_RX_OVRD_IN_LO, &tmp);
	tmp |= (PHY_RX_OVRD_IN_LO_RX_DATA_EN |
		PHY_RX_OVRD_IN_LO_RX_PLL_EN);
	pcie_phy_write(imx_pcie, PHY_RX_OVRD_IN_LO, tmp);

	usleep_range(2000, 3000);

	pcie_phy_read(imx_pcie, PHY_RX_OVRD_IN_LO, &tmp);
	tmp &= ~(PHY_RX_OVRD_IN_LO_RX_DATA_EN |
		  PHY_RX_OVRD_IN_LO_RX_PLL_EN);
	pcie_phy_write(imx_pcie, PHY_RX_OVRD_IN_LO, tmp);
}

#ifdef CONFIG_ARM
/*  Added for PCI abort handling */
static int imx6q_pcie_abort_handler(unsigned long addr,
		unsigned int fsr, struct pt_regs *regs)
{
	unsigned long pc = instruction_pointer(regs);
	unsigned long instr = *(unsigned long *)pc;
	int reg = (instr >> 12) & 15;

	/*
	 * If the instruction being executed was a read,
	 * make it look like it read all-ones.
	 */
	if ((instr & 0x0c100000) == 0x04100000) {
		unsigned long val;

		if (instr & 0x00400000)
			val = 255;
		else
			val = -1;

		regs->uregs[reg] = val;
		regs->ARM_pc += 4;
		return 0;
	}

	if ((instr & 0x0e100090) == 0x00100090) {
		regs->uregs[reg] = -1;
		regs->ARM_pc += 4;
		return 0;
	}

	return 1;
}
#endif

static int imx_pcie_attach_pd(struct device *dev)
{
	struct imx_pcie *imx_pcie = dev_get_drvdata(dev);
	struct device_link *link;

	/* Do nothing when in a single power domain */
	if (dev->pm_domain)
		return 0;

	imx_pcie->pd_pcie = dev_pm_domain_attach_by_name(dev, "pcie");
	if (IS_ERR(imx_pcie->pd_pcie))
		return PTR_ERR(imx_pcie->pd_pcie);
	/* Do nothing when power domain missing */
	if (!imx_pcie->pd_pcie)
		return 0;
	link = device_link_add(dev, imx_pcie->pd_pcie,
			DL_FLAG_STATELESS |
			DL_FLAG_PM_RUNTIME |
			DL_FLAG_RPM_ACTIVE);
	if (!link) {
		dev_err(dev, "Failed to add device_link to pcie pd.\n");
		return -EINVAL;
	}

	imx_pcie->pd_pcie_phy = dev_pm_domain_attach_by_name(dev, "pcie_phy");
	if (IS_ERR(imx_pcie->pd_pcie_phy))
		return PTR_ERR(imx_pcie->pd_pcie_phy);

	link = device_link_add(dev, imx_pcie->pd_pcie_phy,
			DL_FLAG_STATELESS |
			DL_FLAG_PM_RUNTIME |
			DL_FLAG_RPM_ACTIVE);
	if (!link) {
		dev_err(dev, "Failed to add device_link to pcie_phy pd.\n");
		return -EINVAL;
	}

	return 0;
}

static int imx6sx_pcie_enable_ref_clk(struct imx_pcie *imx_pcie, bool enable)
{
	if (enable)
		regmap_clear_bits(imx_pcie->iomuxc_gpr, IOMUXC_GPR12,
				  IMX6SX_GPR12_PCIE_TEST_POWERDOWN);

	return 0;
}

static int imx6q_pcie_enable_ref_clk(struct imx_pcie *imx_pcie, bool enable)
{
	if (enable) {
		/* power up core phy and enable ref clock */
		regmap_clear_bits(imx_pcie->iomuxc_gpr, IOMUXC_GPR1, IMX6Q_GPR1_PCIE_TEST_PD);
		/*
		 * the async reset input need ref clock to sync internally,
		 * when the ref clock comes after reset, internal synced
		 * reset time is too short, cannot meet the requirement.
		 * add one ~10us delay here.
		 */
		usleep_range(10, 100);
		regmap_set_bits(imx_pcie->iomuxc_gpr, IOMUXC_GPR1, IMX6Q_GPR1_PCIE_REF_CLK_EN);
	} else {
		regmap_clear_bits(imx_pcie->iomuxc_gpr, IOMUXC_GPR1, IMX6Q_GPR1_PCIE_REF_CLK_EN);
		regmap_set_bits(imx_pcie->iomuxc_gpr, IOMUXC_GPR1, IMX6Q_GPR1_PCIE_TEST_PD);
	}

	return 0;
}

static int imx8mm_pcie_enable_ref_clk(struct imx_pcie *imx_pcie, bool enable)
{
	int offset = imx_pcie_grp_offset(imx_pcie);

	if (enable) {
		regmap_clear_bits(imx_pcie->iomuxc_gpr, offset, IMX8MQ_GPR_PCIE_CLK_REQ_OVERRIDE);
		regmap_set_bits(imx_pcie->iomuxc_gpr, offset, IMX8MQ_GPR_PCIE_CLK_REQ_OVERRIDE_EN);
	}

	return 0;
}

static int imx7d_pcie_enable_ref_clk(struct imx_pcie *imx_pcie, bool enable)
{
	if (!enable)
		regmap_set_bits(imx_pcie->iomuxc_gpr, IOMUXC_GPR12,
				IMX7D_GPR12_PCIE_PHY_REFCLK_SEL);
	return 0;
}

static int imx_pcie_clk_enable(struct imx_pcie *imx_pcie)
{
	struct dw_pcie *pci = imx_pcie->pci;
	struct device *dev = pci->dev;
	int ret;

	ret = clk_bulk_prepare_enable(imx_pcie->drvdata->clks_cnt, imx_pcie->clks);
	if (ret)
		return ret;

	if (imx_pcie->drvdata->enable_ref_clk) {
		ret = imx_pcie->drvdata->enable_ref_clk(imx_pcie, true);
		if (ret) {
			dev_err(dev, "Failed to enable PCIe REFCLK\n");
			goto err_ref_clk;
		}
	}

	/* allow the clocks to stabilize */
	usleep_range(200, 500);
	return 0;

err_ref_clk:
	clk_bulk_disable_unprepare(imx_pcie->drvdata->clks_cnt, imx_pcie->clks);

	return ret;
}

static void imx_pcie_clk_disable(struct imx_pcie *imx_pcie)
{
	if (imx_pcie->drvdata->enable_ref_clk)
		imx_pcie->drvdata->enable_ref_clk(imx_pcie, false);
	clk_bulk_disable_unprepare(imx_pcie->drvdata->clks_cnt, imx_pcie->clks);
}

static int imx6sx_pcie_core_reset(struct imx_pcie *imx_pcie, bool assert)
{
	if (assert)
		regmap_set_bits(imx_pcie->iomuxc_gpr, IOMUXC_GPR12,
				IMX6SX_GPR12_PCIE_TEST_POWERDOWN);

	/* Force PCIe PHY reset */
	regmap_update_bits(imx_pcie->iomuxc_gpr, IOMUXC_GPR5, IMX6SX_GPR5_PCIE_BTNRST_RESET,
			   assert ? IMX6SX_GPR5_PCIE_BTNRST_RESET : 0);
	return 0;
}

<<<<<<< HEAD
	/* Some boards don't have PCIe reset GPIO. */
	gpiod_set_value_cansleep(imx6_pcie->reset_gpiod, 1);
=======
static int imx6qp_pcie_core_reset(struct imx_pcie *imx_pcie, bool assert)
{
	regmap_update_bits(imx_pcie->iomuxc_gpr, IOMUXC_GPR1, IMX6Q_GPR1_PCIE_SW_RST,
			   assert ? IMX6Q_GPR1_PCIE_SW_RST : 0);
	if (!assert)
		usleep_range(200, 500);

	return 0;
>>>>>>> adc21867
}

static int imx6q_pcie_core_reset(struct imx_pcie *imx_pcie, bool assert)
{
	if (!assert)
		return 0;

	regmap_set_bits(imx_pcie->iomuxc_gpr, IOMUXC_GPR1, IMX6Q_GPR1_PCIE_TEST_PD);
	regmap_set_bits(imx_pcie->iomuxc_gpr, IOMUXC_GPR1, IMX6Q_GPR1_PCIE_REF_CLK_EN);

	return 0;
}

static int imx7d_pcie_core_reset(struct imx_pcie *imx_pcie, bool assert)
{
	struct dw_pcie *pci = imx_pcie->pci;
	struct device *dev = pci->dev;

	if (assert)
		return 0;

	/*
	 * Workaround for ERR010728 (IMX7DS_2N09P, Rev. 1.1, 4/2023):
	 *
	 * PCIe: PLL may fail to lock under corner conditions.
	 *
	 * Initial VCO oscillation may fail under corner conditions such as
	 * cold temperature which will cause the PCIe PLL fail to lock in the
	 * initialization phase.
	 *
	 * The Duty-cycle Corrector calibration must be disabled.
	 *
	 * 1. De-assert the G_RST signal by clearing
	 *    SRC_PCIEPHY_RCR[PCIEPHY_G_RST].
	 * 2. De-assert DCC_FB_EN by writing data “0x29” to the register
	 *    address 0x306d0014 (PCIE_PHY_CMN_REG4).
	 * 3. Assert RX_EQS, RX_EQ_SEL by writing data “0x48” to the register
	 *    address 0x306d0090 (PCIE_PHY_CMN_REG24).
	 * 4. Assert ATT_MODE by writing data “0xbc” to the register
	 *    address 0x306d0098 (PCIE_PHY_CMN_REG26).
	 * 5. De-assert the CMN_RST signal by clearing register bit
	 *    SRC_PCIEPHY_RCR[PCIEPHY_BTN]
	 */

	if (likely(imx_pcie->phy_base)) {
		/* De-assert DCC_FB_EN */
		writel(PCIE_PHY_CMN_REG4_DCC_FB_EN, imx_pcie->phy_base + PCIE_PHY_CMN_REG4);
		/* Assert RX_EQS and RX_EQS_SEL */
		writel(PCIE_PHY_CMN_REG24_RX_EQ_SEL | PCIE_PHY_CMN_REG24_RX_EQ,
		       imx_pcie->phy_base + PCIE_PHY_CMN_REG24);
		/* Assert ATT_MODE */
		writel(PCIE_PHY_CMN_REG26_ATT_MODE, imx_pcie->phy_base + PCIE_PHY_CMN_REG26);
	} else {
		dev_warn(dev, "Unable to apply ERR010728 workaround. DT missing fsl,imx7d-pcie-phy phandle ?\n");
	}
	imx7d_pcie_wait_for_phy_pll_lock(imx_pcie);
	return 0;
}

static void imx_pcie_assert_core_reset(struct imx_pcie *imx_pcie)
{
	reset_control_assert(imx_pcie->pciephy_reset);
	reset_control_assert(imx_pcie->apps_reset);

	if (imx_pcie->drvdata->core_reset)
		imx_pcie->drvdata->core_reset(imx_pcie, true);

	/* Some boards don't have PCIe reset GPIO. */
	gpiod_set_value_cansleep(imx_pcie->reset_gpiod, 1);
}

static int imx_pcie_deassert_core_reset(struct imx_pcie *imx_pcie)
{
	reset_control_deassert(imx_pcie->pciephy_reset);

	if (imx_pcie->drvdata->core_reset)
		imx_pcie->drvdata->core_reset(imx_pcie, false);

	/* Some boards don't have PCIe reset GPIO. */
<<<<<<< HEAD
	if (imx6_pcie->reset_gpiod) {
		msleep(100);
		gpiod_set_value_cansleep(imx6_pcie->reset_gpiod, 0);
=======
	if (imx_pcie->reset_gpiod) {
		msleep(100);
		gpiod_set_value_cansleep(imx_pcie->reset_gpiod, 0);
>>>>>>> adc21867
		/* Wait for 100ms after PERST# deassertion (PCIe r5.0, 6.6.1) */
		msleep(100);
	}

	return 0;
}

static int imx_pcie_wait_for_speed_change(struct imx_pcie *imx_pcie)
{
	struct dw_pcie *pci = imx_pcie->pci;
	struct device *dev = pci->dev;
	u32 tmp;
	unsigned int retries;

	for (retries = 0; retries < 200; retries++) {
		tmp = dw_pcie_readl_dbi(pci, PCIE_LINK_WIDTH_SPEED_CONTROL);
		/* Test if the speed change finished. */
		if (!(tmp & PORT_LOGIC_SPEED_CHANGE))
			return 0;
		usleep_range(100, 1000);
	}

	dev_err(dev, "Speed change timeout\n");
	return -ETIMEDOUT;
}

static void imx_pcie_ltssm_enable(struct device *dev)
{
	struct imx_pcie *imx_pcie = dev_get_drvdata(dev);
	const struct imx_pcie_drvdata *drvdata = imx_pcie->drvdata;
	u8 offset = dw_pcie_find_capability(imx_pcie->pci, PCI_CAP_ID_EXP);
	u32 tmp;

	tmp = dw_pcie_readl_dbi(imx_pcie->pci, offset + PCI_EXP_LNKCAP);
	phy_set_speed(imx_pcie->phy, FIELD_GET(PCI_EXP_LNKCAP_SLS, tmp));
	if (drvdata->ltssm_mask)
		regmap_update_bits(imx_pcie->iomuxc_gpr, drvdata->ltssm_off, drvdata->ltssm_mask,
				   drvdata->ltssm_mask);

	reset_control_deassert(imx_pcie->apps_reset);
}

static void imx_pcie_ltssm_disable(struct device *dev)
{
	struct imx_pcie *imx_pcie = dev_get_drvdata(dev);
	const struct imx_pcie_drvdata *drvdata = imx_pcie->drvdata;

	phy_set_speed(imx_pcie->phy, 0);
	if (drvdata->ltssm_mask)
		regmap_update_bits(imx_pcie->iomuxc_gpr, drvdata->ltssm_off,
				   drvdata->ltssm_mask, 0);

	reset_control_assert(imx_pcie->apps_reset);
}

static int imx_pcie_start_link(struct dw_pcie *pci)
{
	struct imx_pcie *imx_pcie = to_imx_pcie(pci);
	struct device *dev = pci->dev;
	u8 offset = dw_pcie_find_capability(pci, PCI_CAP_ID_EXP);
	u32 tmp;
	int ret;

	/*
	 * Force Gen1 operation when starting the link.  In case the link is
	 * started in Gen2 mode, there is a possibility the devices on the
	 * bus will not be detected at all.  This happens with PCIe switches.
	 */
	dw_pcie_dbi_ro_wr_en(pci);
	tmp = dw_pcie_readl_dbi(pci, offset + PCI_EXP_LNKCAP);
	tmp &= ~PCI_EXP_LNKCAP_SLS;
	tmp |= PCI_EXP_LNKCAP_SLS_2_5GB;
	dw_pcie_writel_dbi(pci, offset + PCI_EXP_LNKCAP, tmp);
	dw_pcie_dbi_ro_wr_dis(pci);

	/* Start LTSSM. */
	imx_pcie_ltssm_enable(dev);

	ret = dw_pcie_wait_for_link(pci);
	if (ret)
		goto err_reset_phy;

	if (pci->max_link_speed > 1) {
		/* Allow faster modes after the link is up */
		dw_pcie_dbi_ro_wr_en(pci);
		tmp = dw_pcie_readl_dbi(pci, offset + PCI_EXP_LNKCAP);
		tmp &= ~PCI_EXP_LNKCAP_SLS;
		tmp |= pci->max_link_speed;
		dw_pcie_writel_dbi(pci, offset + PCI_EXP_LNKCAP, tmp);

		/*
		 * Start Directed Speed Change so the best possible
		 * speed both link partners support can be negotiated.
		 */
		tmp = dw_pcie_readl_dbi(pci, PCIE_LINK_WIDTH_SPEED_CONTROL);
		tmp |= PORT_LOGIC_SPEED_CHANGE;
		dw_pcie_writel_dbi(pci, PCIE_LINK_WIDTH_SPEED_CONTROL, tmp);
		dw_pcie_dbi_ro_wr_dis(pci);

		if (imx_pcie->drvdata->flags &
		    IMX_PCIE_FLAG_IMX_SPEED_CHANGE) {
			/*
			 * On i.MX7, DIRECT_SPEED_CHANGE behaves differently
			 * from i.MX6 family when no link speed transition
			 * occurs and we go Gen1 -> yep, Gen1. The difference
			 * is that, in such case, it will not be cleared by HW
			 * which will cause the following code to report false
			 * failure.
			 */

			ret = imx_pcie_wait_for_speed_change(imx_pcie);
			if (ret) {
				dev_err(dev, "Failed to bring link up!\n");
				goto err_reset_phy;
			}
		}

		/* Make sure link training is finished as well! */
		ret = dw_pcie_wait_for_link(pci);
		if (ret)
			goto err_reset_phy;
	} else {
		dev_info(dev, "Link: Only Gen1 is enabled\n");
	}

	imx_pcie->link_is_up = true;
	tmp = dw_pcie_readw_dbi(pci, offset + PCI_EXP_LNKSTA);
	dev_info(dev, "Link up, Gen%i\n", tmp & PCI_EXP_LNKSTA_CLS);
	return 0;

err_reset_phy:
	imx_pcie->link_is_up = false;
	dev_dbg(dev, "PHY DEBUG_R0=0x%08x DEBUG_R1=0x%08x\n",
		dw_pcie_readl_dbi(pci, PCIE_PORT_DEBUG0),
		dw_pcie_readl_dbi(pci, PCIE_PORT_DEBUG1));
	imx_pcie_reset_phy(imx_pcie);
	return 0;
}

static void imx_pcie_stop_link(struct dw_pcie *pci)
{
	struct device *dev = pci->dev;

	/* Turn off PCIe LTSSM */
	imx_pcie_ltssm_disable(dev);
}

static int imx_pcie_host_init(struct dw_pcie_rp *pp)
{
	struct dw_pcie *pci = to_dw_pcie_from_pp(pp);
	struct device *dev = pci->dev;
	struct imx_pcie *imx_pcie = to_imx_pcie(pci);
	int ret;

	if (imx_pcie->vpcie) {
		ret = regulator_enable(imx_pcie->vpcie);
		if (ret) {
			dev_err(dev, "failed to enable vpcie regulator: %d\n",
				ret);
			return ret;
		}
	}

	imx_pcie_assert_core_reset(imx_pcie);

	if (imx_pcie->drvdata->init_phy)
		imx_pcie->drvdata->init_phy(imx_pcie);

	imx_pcie_configure_type(imx_pcie);

	ret = imx_pcie_clk_enable(imx_pcie);
	if (ret) {
		dev_err(dev, "unable to enable pcie clocks: %d\n", ret);
		goto err_reg_disable;
	}

	if (imx_pcie->phy) {
		ret = phy_init(imx_pcie->phy);
		if (ret) {
			dev_err(dev, "pcie PHY power up failed\n");
			goto err_clk_disable;
		}

		ret = phy_set_mode_ext(imx_pcie->phy, PHY_MODE_PCIE, PHY_MODE_PCIE_RC);
		if (ret) {
			dev_err(dev, "unable to set PCIe PHY mode\n");
			goto err_phy_exit;
		}

		ret = phy_power_on(imx_pcie->phy);
		if (ret) {
			dev_err(dev, "waiting for PHY ready timeout!\n");
			goto err_phy_exit;
		}
	}

	ret = imx_pcie_deassert_core_reset(imx_pcie);
	if (ret < 0) {
		dev_err(dev, "pcie deassert core reset failed: %d\n", ret);
		goto err_phy_off;
	}

	imx_setup_phy_mpll(imx_pcie);

	return 0;

err_phy_off:
<<<<<<< HEAD
	phy_power_off(imx6_pcie->phy);
err_phy_exit:
	phy_exit(imx6_pcie->phy);
=======
	phy_power_off(imx_pcie->phy);
err_phy_exit:
	phy_exit(imx_pcie->phy);
>>>>>>> adc21867
err_clk_disable:
	imx_pcie_clk_disable(imx_pcie);
err_reg_disable:
	if (imx_pcie->vpcie)
		regulator_disable(imx_pcie->vpcie);
	return ret;
}

static void imx_pcie_host_exit(struct dw_pcie_rp *pp)
{
	struct dw_pcie *pci = to_dw_pcie_from_pp(pp);
	struct imx_pcie *imx_pcie = to_imx_pcie(pci);

	if (imx_pcie->phy) {
		if (phy_power_off(imx_pcie->phy))
			dev_err(pci->dev, "unable to power off PHY\n");
		phy_exit(imx_pcie->phy);
	}
	imx_pcie_clk_disable(imx_pcie);

	if (imx_pcie->vpcie)
		regulator_disable(imx_pcie->vpcie);
}

static u64 imx_pcie_cpu_addr_fixup(struct dw_pcie *pcie, u64 cpu_addr)
{
	struct imx_pcie *imx_pcie = to_imx_pcie(pcie);
	struct dw_pcie_rp *pp = &pcie->pp;
	struct resource_entry *entry;

	if (!(imx_pcie->drvdata->flags & IMX_PCIE_FLAG_CPU_ADDR_FIXUP))
		return cpu_addr;

	entry = resource_list_first_type(&pp->bridge->windows, IORESOURCE_MEM);
	if (!entry)
		return cpu_addr;

	return cpu_addr - entry->offset;
}

static const struct dw_pcie_host_ops imx_pcie_host_ops = {
	.init = imx_pcie_host_init,
	.deinit = imx_pcie_host_exit,
};

static const struct dw_pcie_ops dw_pcie_ops = {
	.start_link = imx_pcie_start_link,
	.stop_link = imx_pcie_stop_link,
	.cpu_addr_fixup = imx_pcie_cpu_addr_fixup,
};

static void imx_pcie_ep_init(struct dw_pcie_ep *ep)
{
	enum pci_barno bar;
	struct dw_pcie *pci = to_dw_pcie_from_ep(ep);

	for (bar = BAR_0; bar <= BAR_5; bar++)
		dw_pcie_ep_reset_bar(pci, bar);
}

static int imx_pcie_ep_raise_irq(struct dw_pcie_ep *ep, u8 func_no,
				  unsigned int type, u16 interrupt_num)
{
	struct dw_pcie *pci = to_dw_pcie_from_ep(ep);

	switch (type) {
	case PCI_IRQ_INTX:
		return dw_pcie_ep_raise_intx_irq(ep, func_no);
	case PCI_IRQ_MSI:
		return dw_pcie_ep_raise_msi_irq(ep, func_no, interrupt_num);
	case PCI_IRQ_MSIX:
		return dw_pcie_ep_raise_msix_irq(ep, func_no, interrupt_num);
	default:
		dev_err(pci->dev, "UNKNOWN IRQ type\n");
		return -EINVAL;
	}

	return 0;
}

static const struct pci_epc_features imx8m_pcie_epc_features = {
	.linkup_notifier = false,
	.msi_capable = true,
	.msix_capable = false,
	.bar[BAR_1] = { .type = BAR_RESERVED, },
	.bar[BAR_3] = { .type = BAR_RESERVED, },
	.align = SZ_64K,
};

/*
 * BAR#	| Default BAR enable	| Default BAR Type	| Default BAR Size	| BAR Sizing Scheme
 * ================================================================================================
 * BAR0	| Enable		| 64-bit		| 1 MB			| Programmable Size
 * BAR1	| Disable		| 32-bit		| 64 KB			| Fixed Size
 *        BAR1 should be disabled if BAR0 is 64bit.
 * BAR2	| Enable		| 32-bit		| 1 MB			| Programmable Size
 * BAR3	| Enable		| 32-bit		| 64 KB			| Programmable Size
 * BAR4	| Enable		| 32-bit		| 1M			| Programmable Size
 * BAR5	| Enable		| 32-bit		| 64 KB			| Programmable Size
 */
static const struct pci_epc_features imx95_pcie_epc_features = {
	.msi_capable = true,
	.bar[BAR_1] = { .type = BAR_FIXED, .fixed_size = SZ_64K, },
	.align = SZ_4K,
};

static const struct pci_epc_features*
imx_pcie_ep_get_features(struct dw_pcie_ep *ep)
{
	struct dw_pcie *pci = to_dw_pcie_from_ep(ep);
	struct imx_pcie *imx_pcie = to_imx_pcie(pci);

	return imx_pcie->drvdata->epc_features;
}

static const struct dw_pcie_ep_ops pcie_ep_ops = {
	.init = imx_pcie_ep_init,
	.raise_irq = imx_pcie_ep_raise_irq,
	.get_features = imx_pcie_ep_get_features,
};

static int imx_add_pcie_ep(struct imx_pcie *imx_pcie,
			   struct platform_device *pdev)
{
	int ret;
	unsigned int pcie_dbi2_offset;
	struct dw_pcie_ep *ep;
	struct dw_pcie *pci = imx_pcie->pci;
	struct dw_pcie_rp *pp = &pci->pp;
	struct device *dev = pci->dev;

	imx_pcie_host_init(pp);
	ep = &pci->ep;
	ep->ops = &pcie_ep_ops;

	switch (imx_pcie->drvdata->variant) {
	case IMX8MQ_EP:
	case IMX8MM_EP:
	case IMX8MP_EP:
		pcie_dbi2_offset = SZ_1M;
		break;
	default:
		pcie_dbi2_offset = SZ_4K;
		break;
	}

	pci->dbi_base2 = pci->dbi_base + pcie_dbi2_offset;

	/*
	 * FIXME: Ideally, dbi2 base address should come from DT. But since only IMX95 is defining
	 * "dbi2" in DT, "dbi_base2" is set to NULL here for that platform alone so that the DWC
	 * core code can fetch that from DT. But once all platform DTs were fixed, this and the
	 * above "dbi_base2" setting should be removed.
	 */
	if (device_property_match_string(dev, "reg-names", "dbi2") >= 0)
		pci->dbi_base2 = NULL;

	if (imx_check_flag(imx_pcie, IMX_PCIE_FLAG_SUPPORT_64BIT))
		dma_set_mask_and_coherent(dev, DMA_BIT_MASK(64));

	ep->page_size = imx_pcie->drvdata->epc_features->align;

	ret = dw_pcie_ep_init(ep);
	if (ret) {
		dev_err(dev, "failed to initialize endpoint\n");
		return ret;
	}

	ret = dw_pcie_ep_init_registers(ep);
	if (ret) {
		dev_err(dev, "Failed to initialize DWC endpoint registers\n");
		dw_pcie_ep_deinit(ep);
		return ret;
	}

	pci_epc_init_notify(ep->epc);

	/* Start LTSSM. */
	imx_pcie_ltssm_enable(dev);

	return 0;
}

static void imx_pcie_pm_turnoff(struct imx_pcie *imx_pcie)
{
	struct device *dev = imx_pcie->pci->dev;

	/* Some variants have a turnoff reset in DT */
	if (imx_pcie->turnoff_reset) {
		reset_control_assert(imx_pcie->turnoff_reset);
		reset_control_deassert(imx_pcie->turnoff_reset);
		goto pm_turnoff_sleep;
	}

	/* Others poke directly at IOMUXC registers */
	switch (imx_pcie->drvdata->variant) {
	case IMX6SX:
	case IMX6QP:
		regmap_update_bits(imx_pcie->iomuxc_gpr, IOMUXC_GPR12,
				IMX6SX_GPR12_PCIE_PM_TURN_OFF,
				IMX6SX_GPR12_PCIE_PM_TURN_OFF);
		regmap_update_bits(imx_pcie->iomuxc_gpr, IOMUXC_GPR12,
				IMX6SX_GPR12_PCIE_PM_TURN_OFF, 0);
		break;
	default:
		dev_err(dev, "PME_Turn_Off not implemented\n");
		return;
	}

	/*
	 * Components with an upstream port must respond to
	 * PME_Turn_Off with PME_TO_Ack but we can't check.
	 *
	 * The standard recommends a 1-10ms timeout after which to
	 * proceed anyway as if acks were received.
	 */
pm_turnoff_sleep:
	usleep_range(1000, 10000);
}

static void imx_pcie_msi_save_restore(struct imx_pcie *imx_pcie, bool save)
{
	u8 offset;
	u16 val;
	struct dw_pcie *pci = imx_pcie->pci;

	if (pci_msi_enabled()) {
		offset = dw_pcie_find_capability(pci, PCI_CAP_ID_MSI);
		if (save) {
			val = dw_pcie_readw_dbi(pci, offset + PCI_MSI_FLAGS);
			imx_pcie->msi_ctrl = val;
		} else {
			dw_pcie_dbi_ro_wr_en(pci);
			val = imx_pcie->msi_ctrl;
			dw_pcie_writew_dbi(pci, offset + PCI_MSI_FLAGS, val);
			dw_pcie_dbi_ro_wr_dis(pci);
		}
	}
}

static int imx_pcie_suspend_noirq(struct device *dev)
{
	struct imx_pcie *imx_pcie = dev_get_drvdata(dev);
	struct dw_pcie_rp *pp = &imx_pcie->pci->pp;

	if (!(imx_pcie->drvdata->flags & IMX_PCIE_FLAG_SUPPORTS_SUSPEND))
		return 0;

	imx_pcie_msi_save_restore(imx_pcie, true);
	imx_pcie_pm_turnoff(imx_pcie);
	imx_pcie_stop_link(imx_pcie->pci);
	imx_pcie_host_exit(pp);

	return 0;
}

static int imx_pcie_resume_noirq(struct device *dev)
{
	int ret;
	struct imx_pcie *imx_pcie = dev_get_drvdata(dev);
	struct dw_pcie_rp *pp = &imx_pcie->pci->pp;

	if (!(imx_pcie->drvdata->flags & IMX_PCIE_FLAG_SUPPORTS_SUSPEND))
		return 0;

	ret = imx_pcie_host_init(pp);
	if (ret)
		return ret;
	imx_pcie_msi_save_restore(imx_pcie, false);
	dw_pcie_setup_rc(pp);

	if (imx_pcie->link_is_up)
		imx_pcie_start_link(imx_pcie->pci);

	return 0;
}

static const struct dev_pm_ops imx_pcie_pm_ops = {
	NOIRQ_SYSTEM_SLEEP_PM_OPS(imx_pcie_suspend_noirq,
				  imx_pcie_resume_noirq)
};

static int imx_pcie_probe(struct platform_device *pdev)
{
	struct device *dev = &pdev->dev;
	struct dw_pcie *pci;
	struct imx_pcie *imx_pcie;
	struct device_node *np;
	struct resource *dbi_base;
	struct device_node *node = dev->of_node;
	int ret;
	u16 val;
	int i;

	imx_pcie = devm_kzalloc(dev, sizeof(*imx_pcie), GFP_KERNEL);
	if (!imx_pcie)
		return -ENOMEM;

	pci = devm_kzalloc(dev, sizeof(*pci), GFP_KERNEL);
	if (!pci)
		return -ENOMEM;

	pci->dev = dev;
	pci->ops = &dw_pcie_ops;
	pci->pp.ops = &imx_pcie_host_ops;

	imx_pcie->pci = pci;
	imx_pcie->drvdata = of_device_get_match_data(dev);

	/* Find the PHY if one is defined, only imx7d uses it */
	np = of_parse_phandle(node, "fsl,imx7d-pcie-phy", 0);
	if (np) {
		struct resource res;

		ret = of_address_to_resource(np, 0, &res);
		if (ret) {
			dev_err(dev, "Unable to map PCIe PHY\n");
			return ret;
		}
		imx_pcie->phy_base = devm_ioremap_resource(dev, &res);
		if (IS_ERR(imx_pcie->phy_base))
			return PTR_ERR(imx_pcie->phy_base);
	}

	pci->dbi_base = devm_platform_get_and_ioremap_resource(pdev, 0, &dbi_base);
	if (IS_ERR(pci->dbi_base))
		return PTR_ERR(pci->dbi_base);

	/* Fetch GPIOs */
<<<<<<< HEAD
	imx6_pcie->reset_gpiod = devm_gpiod_get_optional(dev, "reset", GPIOD_OUT_HIGH);
	if (IS_ERR(imx6_pcie->reset_gpiod))
		return dev_err_probe(dev, PTR_ERR(imx6_pcie->reset_gpiod),
				     "unable to get reset gpio\n");
	gpiod_set_consumer_name(imx6_pcie->reset_gpiod, "PCIe reset");
=======
	imx_pcie->reset_gpiod = devm_gpiod_get_optional(dev, "reset", GPIOD_OUT_HIGH);
	if (IS_ERR(imx_pcie->reset_gpiod))
		return dev_err_probe(dev, PTR_ERR(imx_pcie->reset_gpiod),
				     "unable to get reset gpio\n");
	gpiod_set_consumer_name(imx_pcie->reset_gpiod, "PCIe reset");
>>>>>>> adc21867

	if (imx_pcie->drvdata->clks_cnt >= IMX_PCIE_MAX_CLKS)
		return dev_err_probe(dev, -ENOMEM, "clks_cnt is too big\n");

	for (i = 0; i < imx_pcie->drvdata->clks_cnt; i++)
		imx_pcie->clks[i].id = imx_pcie->drvdata->clk_names[i];

	/* Fetch clocks */
	ret = devm_clk_bulk_get(dev, imx_pcie->drvdata->clks_cnt, imx_pcie->clks);
	if (ret)
		return ret;

	if (imx_check_flag(imx_pcie, IMX_PCIE_FLAG_HAS_PHYDRV)) {
		imx_pcie->phy = devm_phy_get(dev, "pcie-phy");
		if (IS_ERR(imx_pcie->phy))
			return dev_err_probe(dev, PTR_ERR(imx_pcie->phy),
					     "failed to get pcie phy\n");
	}

	if (imx_check_flag(imx_pcie, IMX_PCIE_FLAG_HAS_APP_RESET)) {
		imx_pcie->apps_reset = devm_reset_control_get_exclusive(dev, "apps");
		if (IS_ERR(imx_pcie->apps_reset))
			return dev_err_probe(dev, PTR_ERR(imx_pcie->apps_reset),
					     "failed to get pcie apps reset control\n");
	}

	if (imx_check_flag(imx_pcie, IMX_PCIE_FLAG_HAS_PHY_RESET)) {
		imx_pcie->pciephy_reset = devm_reset_control_get_exclusive(dev, "pciephy");
		if (IS_ERR(imx_pcie->pciephy_reset))
			return dev_err_probe(dev, PTR_ERR(imx_pcie->pciephy_reset),
					     "Failed to get PCIEPHY reset control\n");
	}

	switch (imx_pcie->drvdata->variant) {
	case IMX8MQ:
	case IMX8MQ_EP:
	case IMX7D:
		if (dbi_base->start == IMX8MQ_PCIE2_BASE_ADDR)
			imx_pcie->controller_id = 1;
		break;
	default:
		break;
	}

	/* Grab turnoff reset */
	imx_pcie->turnoff_reset = devm_reset_control_get_optional_exclusive(dev, "turnoff");
	if (IS_ERR(imx_pcie->turnoff_reset)) {
		dev_err(dev, "Failed to get TURNOFF reset control\n");
		return PTR_ERR(imx_pcie->turnoff_reset);
	}

	if (imx_pcie->drvdata->gpr) {
	/* Grab GPR config register range */
		imx_pcie->iomuxc_gpr =
			 syscon_regmap_lookup_by_compatible(imx_pcie->drvdata->gpr);
		if (IS_ERR(imx_pcie->iomuxc_gpr))
			return dev_err_probe(dev, PTR_ERR(imx_pcie->iomuxc_gpr),
					     "unable to find iomuxc registers\n");
	}

	if (imx_check_flag(imx_pcie, IMX_PCIE_FLAG_HAS_SERDES)) {
		void __iomem *off = devm_platform_ioremap_resource_byname(pdev, "app");

		if (IS_ERR(off))
			return dev_err_probe(dev, PTR_ERR(off),
					     "unable to find serdes registers\n");

		static const struct regmap_config regmap_config = {
			.reg_bits = 32,
			.val_bits = 32,
			.reg_stride = 4,
		};

		imx_pcie->iomuxc_gpr = devm_regmap_init_mmio(dev, off, &regmap_config);
		if (IS_ERR(imx_pcie->iomuxc_gpr))
			return dev_err_probe(dev, PTR_ERR(imx_pcie->iomuxc_gpr),
					     "unable to find iomuxc registers\n");
	}

	/* Grab PCIe PHY Tx Settings */
	if (of_property_read_u32(node, "fsl,tx-deemph-gen1",
				 &imx_pcie->tx_deemph_gen1))
		imx_pcie->tx_deemph_gen1 = 0;

	if (of_property_read_u32(node, "fsl,tx-deemph-gen2-3p5db",
				 &imx_pcie->tx_deemph_gen2_3p5db))
		imx_pcie->tx_deemph_gen2_3p5db = 0;

	if (of_property_read_u32(node, "fsl,tx-deemph-gen2-6db",
				 &imx_pcie->tx_deemph_gen2_6db))
		imx_pcie->tx_deemph_gen2_6db = 20;

	if (of_property_read_u32(node, "fsl,tx-swing-full",
				 &imx_pcie->tx_swing_full))
		imx_pcie->tx_swing_full = 127;

	if (of_property_read_u32(node, "fsl,tx-swing-low",
				 &imx_pcie->tx_swing_low))
		imx_pcie->tx_swing_low = 127;

	/* Limit link speed */
	pci->max_link_speed = 1;
	of_property_read_u32(node, "fsl,max-link-speed", &pci->max_link_speed);

	imx_pcie->vpcie = devm_regulator_get_optional(&pdev->dev, "vpcie");
	if (IS_ERR(imx_pcie->vpcie)) {
		if (PTR_ERR(imx_pcie->vpcie) != -ENODEV)
			return PTR_ERR(imx_pcie->vpcie);
		imx_pcie->vpcie = NULL;
	}

	imx_pcie->vph = devm_regulator_get_optional(&pdev->dev, "vph");
	if (IS_ERR(imx_pcie->vph)) {
		if (PTR_ERR(imx_pcie->vph) != -ENODEV)
			return PTR_ERR(imx_pcie->vph);
		imx_pcie->vph = NULL;
	}

	platform_set_drvdata(pdev, imx_pcie);

	ret = imx_pcie_attach_pd(dev);
	if (ret)
		return ret;

	if (imx_pcie->drvdata->mode == DW_PCIE_EP_TYPE) {
		ret = imx_add_pcie_ep(imx_pcie, pdev);
		if (ret < 0)
			return ret;
	} else {
		ret = dw_pcie_host_init(&pci->pp);
		if (ret < 0)
			return ret;

		if (pci_msi_enabled()) {
			u8 offset = dw_pcie_find_capability(pci, PCI_CAP_ID_MSI);

			val = dw_pcie_readw_dbi(pci, offset + PCI_MSI_FLAGS);
			val |= PCI_MSI_FLAGS_ENABLE;
			dw_pcie_writew_dbi(pci, offset + PCI_MSI_FLAGS, val);
		}
	}

	return 0;
}

static void imx_pcie_shutdown(struct platform_device *pdev)
{
	struct imx_pcie *imx_pcie = platform_get_drvdata(pdev);

	/* bring down link, so bootloader gets clean state in case of reboot */
	imx_pcie_assert_core_reset(imx_pcie);
}

static const char * const imx6q_clks[] = {"pcie_bus", "pcie", "pcie_phy"};
static const char * const imx8mm_clks[] = {"pcie_bus", "pcie", "pcie_aux"};
static const char * const imx8mq_clks[] = {"pcie_bus", "pcie", "pcie_phy", "pcie_aux"};
static const char * const imx6sx_clks[] = {"pcie_bus", "pcie", "pcie_phy", "pcie_inbound_axi"};
static const char * const imx8q_clks[] = {"mstr", "slv", "dbi"};

static const struct imx_pcie_drvdata drvdata[] = {
	[IMX6Q] = {
		.variant = IMX6Q,
		.flags = IMX_PCIE_FLAG_IMX_PHY |
			 IMX_PCIE_FLAG_IMX_SPEED_CHANGE,
		.dbi_length = 0x200,
		.gpr = "fsl,imx6q-iomuxc-gpr",
		.clk_names = imx6q_clks,
		.clks_cnt = ARRAY_SIZE(imx6q_clks),
		.ltssm_off = IOMUXC_GPR12,
		.ltssm_mask = IMX6Q_GPR12_PCIE_CTL_2,
		.mode_off[0] = IOMUXC_GPR12,
		.mode_mask[0] = IMX6Q_GPR12_DEVICE_TYPE,
		.init_phy = imx_pcie_init_phy,
		.enable_ref_clk = imx6q_pcie_enable_ref_clk,
		.core_reset = imx6q_pcie_core_reset,
	},
	[IMX6SX] = {
		.variant = IMX6SX,
		.flags = IMX_PCIE_FLAG_IMX_PHY |
			 IMX_PCIE_FLAG_IMX_SPEED_CHANGE |
			 IMX_PCIE_FLAG_SUPPORTS_SUSPEND,
		.gpr = "fsl,imx6q-iomuxc-gpr",
		.clk_names = imx6sx_clks,
		.clks_cnt = ARRAY_SIZE(imx6sx_clks),
		.ltssm_off = IOMUXC_GPR12,
		.ltssm_mask = IMX6Q_GPR12_PCIE_CTL_2,
		.mode_off[0] = IOMUXC_GPR12,
		.mode_mask[0] = IMX6Q_GPR12_DEVICE_TYPE,
		.init_phy = imx6sx_pcie_init_phy,
		.enable_ref_clk = imx6sx_pcie_enable_ref_clk,
		.core_reset = imx6sx_pcie_core_reset,
	},
	[IMX6QP] = {
		.variant = IMX6QP,
		.flags = IMX_PCIE_FLAG_IMX_PHY |
			 IMX_PCIE_FLAG_IMX_SPEED_CHANGE |
			 IMX_PCIE_FLAG_SUPPORTS_SUSPEND,
		.dbi_length = 0x200,
		.gpr = "fsl,imx6q-iomuxc-gpr",
		.clk_names = imx6q_clks,
		.clks_cnt = ARRAY_SIZE(imx6q_clks),
		.ltssm_off = IOMUXC_GPR12,
		.ltssm_mask = IMX6Q_GPR12_PCIE_CTL_2,
		.mode_off[0] = IOMUXC_GPR12,
		.mode_mask[0] = IMX6Q_GPR12_DEVICE_TYPE,
		.init_phy = imx_pcie_init_phy,
		.enable_ref_clk = imx6q_pcie_enable_ref_clk,
		.core_reset = imx6qp_pcie_core_reset,
	},
	[IMX7D] = {
		.variant = IMX7D,
		.flags = IMX_PCIE_FLAG_SUPPORTS_SUSPEND |
			 IMX_PCIE_FLAG_HAS_APP_RESET |
			 IMX_PCIE_FLAG_HAS_PHY_RESET,
		.gpr = "fsl,imx7d-iomuxc-gpr",
		.clk_names = imx6q_clks,
		.clks_cnt = ARRAY_SIZE(imx6q_clks),
		.mode_off[0] = IOMUXC_GPR12,
		.mode_mask[0] = IMX6Q_GPR12_DEVICE_TYPE,
		.init_phy = imx7d_pcie_init_phy,
		.enable_ref_clk = imx7d_pcie_enable_ref_clk,
		.core_reset = imx7d_pcie_core_reset,
	},
	[IMX8MQ] = {
		.variant = IMX8MQ,
		.flags = IMX_PCIE_FLAG_HAS_APP_RESET |
			 IMX_PCIE_FLAG_HAS_PHY_RESET,
		.gpr = "fsl,imx8mq-iomuxc-gpr",
		.clk_names = imx8mq_clks,
		.clks_cnt = ARRAY_SIZE(imx8mq_clks),
		.mode_off[0] = IOMUXC_GPR12,
		.mode_mask[0] = IMX6Q_GPR12_DEVICE_TYPE,
		.mode_off[1] = IOMUXC_GPR12,
		.mode_mask[1] = IMX8MQ_GPR12_PCIE2_CTRL_DEVICE_TYPE,
		.init_phy = imx8mq_pcie_init_phy,
		.enable_ref_clk = imx8mm_pcie_enable_ref_clk,
	},
	[IMX8MM] = {
		.variant = IMX8MM,
		.flags = IMX_PCIE_FLAG_SUPPORTS_SUSPEND |
			 IMX_PCIE_FLAG_HAS_PHYDRV |
			 IMX_PCIE_FLAG_HAS_APP_RESET,
		.gpr = "fsl,imx8mm-iomuxc-gpr",
		.clk_names = imx8mm_clks,
		.clks_cnt = ARRAY_SIZE(imx8mm_clks),
		.mode_off[0] = IOMUXC_GPR12,
		.mode_mask[0] = IMX6Q_GPR12_DEVICE_TYPE,
		.enable_ref_clk = imx8mm_pcie_enable_ref_clk,
	},
	[IMX8MP] = {
		.variant = IMX8MP,
		.flags = IMX_PCIE_FLAG_SUPPORTS_SUSPEND |
			 IMX_PCIE_FLAG_HAS_PHYDRV |
			 IMX_PCIE_FLAG_HAS_APP_RESET,
		.gpr = "fsl,imx8mp-iomuxc-gpr",
		.clk_names = imx8mm_clks,
		.clks_cnt = ARRAY_SIZE(imx8mm_clks),
		.mode_off[0] = IOMUXC_GPR12,
		.mode_mask[0] = IMX6Q_GPR12_DEVICE_TYPE,
		.enable_ref_clk = imx8mm_pcie_enable_ref_clk,
	},
	[IMX8Q] = {
		.variant = IMX8Q,
		.flags = IMX_PCIE_FLAG_HAS_PHYDRV |
			 IMX_PCIE_FLAG_CPU_ADDR_FIXUP,
		.clk_names = imx8q_clks,
		.clks_cnt = ARRAY_SIZE(imx8q_clks),
	},
	[IMX95] = {
		.variant = IMX95,
		.flags = IMX_PCIE_FLAG_HAS_SERDES,
		.clk_names = imx8mq_clks,
		.clks_cnt = ARRAY_SIZE(imx8mq_clks),
		.ltssm_off = IMX95_PE0_GEN_CTRL_3,
		.ltssm_mask = IMX95_PCIE_LTSSM_EN,
		.mode_off[0]  = IMX95_PE0_GEN_CTRL_1,
		.mode_mask[0] = IMX95_PCIE_DEVICE_TYPE,
		.init_phy = imx95_pcie_init_phy,
	},
	[IMX8MQ_EP] = {
		.variant = IMX8MQ_EP,
		.flags = IMX_PCIE_FLAG_HAS_APP_RESET |
			 IMX_PCIE_FLAG_HAS_PHY_RESET,
		.mode = DW_PCIE_EP_TYPE,
		.gpr = "fsl,imx8mq-iomuxc-gpr",
		.clk_names = imx8mq_clks,
		.clks_cnt = ARRAY_SIZE(imx8mq_clks),
		.mode_off[0] = IOMUXC_GPR12,
		.mode_mask[0] = IMX6Q_GPR12_DEVICE_TYPE,
		.mode_off[1] = IOMUXC_GPR12,
		.mode_mask[1] = IMX8MQ_GPR12_PCIE2_CTRL_DEVICE_TYPE,
		.epc_features = &imx8m_pcie_epc_features,
		.init_phy = imx8mq_pcie_init_phy,
		.enable_ref_clk = imx8mm_pcie_enable_ref_clk,
	},
	[IMX8MM_EP] = {
		.variant = IMX8MM_EP,
<<<<<<< HEAD
		.flags = IMX6_PCIE_FLAG_HAS_APP_RESET |
			 IMX6_PCIE_FLAG_HAS_PHYDRV,
=======
		.flags = IMX_PCIE_FLAG_HAS_APP_RESET |
			 IMX_PCIE_FLAG_HAS_PHYDRV,
>>>>>>> adc21867
		.mode = DW_PCIE_EP_TYPE,
		.gpr = "fsl,imx8mm-iomuxc-gpr",
		.clk_names = imx8mm_clks,
		.clks_cnt = ARRAY_SIZE(imx8mm_clks),
		.mode_off[0] = IOMUXC_GPR12,
		.mode_mask[0] = IMX6Q_GPR12_DEVICE_TYPE,
		.epc_features = &imx8m_pcie_epc_features,
		.enable_ref_clk = imx8mm_pcie_enable_ref_clk,
	},
	[IMX8MP_EP] = {
		.variant = IMX8MP_EP,
<<<<<<< HEAD
		.flags = IMX6_PCIE_FLAG_HAS_APP_RESET |
			 IMX6_PCIE_FLAG_HAS_PHYDRV,
=======
		.flags = IMX_PCIE_FLAG_HAS_APP_RESET |
			 IMX_PCIE_FLAG_HAS_PHYDRV,
>>>>>>> adc21867
		.mode = DW_PCIE_EP_TYPE,
		.gpr = "fsl,imx8mp-iomuxc-gpr",
		.clk_names = imx8mm_clks,
		.clks_cnt = ARRAY_SIZE(imx8mm_clks),
		.mode_off[0] = IOMUXC_GPR12,
		.mode_mask[0] = IMX6Q_GPR12_DEVICE_TYPE,
		.epc_features = &imx8m_pcie_epc_features,
		.enable_ref_clk = imx8mm_pcie_enable_ref_clk,
	},
	[IMX95_EP] = {
		.variant = IMX95_EP,
		.flags = IMX_PCIE_FLAG_HAS_SERDES |
			 IMX_PCIE_FLAG_SUPPORT_64BIT,
		.clk_names = imx8mq_clks,
		.clks_cnt = ARRAY_SIZE(imx8mq_clks),
		.ltssm_off = IMX95_PE0_GEN_CTRL_3,
		.ltssm_mask = IMX95_PCIE_LTSSM_EN,
		.mode_off[0]  = IMX95_PE0_GEN_CTRL_1,
		.mode_mask[0] = IMX95_PCIE_DEVICE_TYPE,
		.init_phy = imx95_pcie_init_phy,
		.epc_features = &imx95_pcie_epc_features,
		.mode = DW_PCIE_EP_TYPE,
	},
};

static const struct of_device_id imx_pcie_of_match[] = {
	{ .compatible = "fsl,imx6q-pcie",  .data = &drvdata[IMX6Q],  },
	{ .compatible = "fsl,imx6sx-pcie", .data = &drvdata[IMX6SX], },
	{ .compatible = "fsl,imx6qp-pcie", .data = &drvdata[IMX6QP], },
	{ .compatible = "fsl,imx7d-pcie",  .data = &drvdata[IMX7D],  },
	{ .compatible = "fsl,imx8mq-pcie", .data = &drvdata[IMX8MQ], },
	{ .compatible = "fsl,imx8mm-pcie", .data = &drvdata[IMX8MM], },
	{ .compatible = "fsl,imx8mp-pcie", .data = &drvdata[IMX8MP], },
	{ .compatible = "fsl,imx8q-pcie", .data = &drvdata[IMX8Q], },
	{ .compatible = "fsl,imx95-pcie", .data = &drvdata[IMX95], },
	{ .compatible = "fsl,imx8mq-pcie-ep", .data = &drvdata[IMX8MQ_EP], },
	{ .compatible = "fsl,imx8mm-pcie-ep", .data = &drvdata[IMX8MM_EP], },
	{ .compatible = "fsl,imx8mp-pcie-ep", .data = &drvdata[IMX8MP_EP], },
	{ .compatible = "fsl,imx95-pcie-ep", .data = &drvdata[IMX95_EP], },
	{},
};

static struct platform_driver imx_pcie_driver = {
	.driver = {
		.name	= "imx6q-pcie",
		.of_match_table = imx_pcie_of_match,
		.suppress_bind_attrs = true,
		.pm = &imx_pcie_pm_ops,
		.probe_type = PROBE_PREFER_ASYNCHRONOUS,
	},
	.probe    = imx_pcie_probe,
	.shutdown = imx_pcie_shutdown,
};

static void imx_pcie_quirk(struct pci_dev *dev)
{
	struct pci_bus *bus = dev->bus;
	struct dw_pcie_rp *pp = bus->sysdata;

	/* Bus parent is the PCI bridge, its parent is this platform driver */
	if (!bus->dev.parent || !bus->dev.parent->parent)
		return;

	/* Make sure we only quirk devices associated with this driver */
	if (bus->dev.parent->parent->driver != &imx_pcie_driver.driver)
		return;

	if (pci_is_root_bus(bus)) {
		struct dw_pcie *pci = to_dw_pcie_from_pp(pp);
		struct imx_pcie *imx_pcie = to_imx_pcie(pci);

		/*
		 * Limit config length to avoid the kernel reading beyond
		 * the register set and causing an abort on i.MX 6Quad
		 */
		if (imx_pcie->drvdata->dbi_length) {
			dev->cfg_size = imx_pcie->drvdata->dbi_length;
			dev_info(&dev->dev, "Limiting cfg_size to %d\n",
					dev->cfg_size);
		}
	}
}
DECLARE_PCI_FIXUP_CLASS_HEADER(PCI_VENDOR_ID_SYNOPSYS, 0xabcd,
			PCI_CLASS_BRIDGE_PCI, 8, imx_pcie_quirk);

static int __init imx_pcie_init(void)
{
#ifdef CONFIG_ARM
	struct device_node *np;

	np = of_find_matching_node(NULL, imx_pcie_of_match);
	if (!np)
		return -ENODEV;
	of_node_put(np);

	/*
	 * Since probe() can be deferred we need to make sure that
	 * hook_fault_code is not called after __init memory is freed
	 * by kernel and since imx6q_pcie_abort_handler() is a no-op,
	 * we can install the handler here without risking it
	 * accessing some uninitialized driver state.
	 */
	hook_fault_code(8, imx6q_pcie_abort_handler, SIGBUS, 0,
			"external abort on non-linefetch");
#endif

	return platform_driver_register(&imx_pcie_driver);
}
device_initcall(imx_pcie_init);<|MERGE_RESOLUTION|>--- conflicted
+++ resolved
@@ -688,10 +688,6 @@
 	return 0;
 }
 
-<<<<<<< HEAD
-	/* Some boards don't have PCIe reset GPIO. */
-	gpiod_set_value_cansleep(imx6_pcie->reset_gpiod, 1);
-=======
 static int imx6qp_pcie_core_reset(struct imx_pcie *imx_pcie, bool assert)
 {
 	regmap_update_bits(imx_pcie->iomuxc_gpr, IOMUXC_GPR1, IMX6Q_GPR1_PCIE_SW_RST,
@@ -700,7 +696,6 @@
 		usleep_range(200, 500);
 
 	return 0;
->>>>>>> adc21867
 }
 
 static int imx6q_pcie_core_reset(struct imx_pcie *imx_pcie, bool assert)
@@ -780,15 +775,9 @@
 		imx_pcie->drvdata->core_reset(imx_pcie, false);
 
 	/* Some boards don't have PCIe reset GPIO. */
-<<<<<<< HEAD
-	if (imx6_pcie->reset_gpiod) {
-		msleep(100);
-		gpiod_set_value_cansleep(imx6_pcie->reset_gpiod, 0);
-=======
 	if (imx_pcie->reset_gpiod) {
 		msleep(100);
 		gpiod_set_value_cansleep(imx_pcie->reset_gpiod, 0);
->>>>>>> adc21867
 		/* Wait for 100ms after PERST# deassertion (PCIe r5.0, 6.6.1) */
 		msleep(100);
 	}
@@ -996,15 +985,9 @@
 	return 0;
 
 err_phy_off:
-<<<<<<< HEAD
-	phy_power_off(imx6_pcie->phy);
-err_phy_exit:
-	phy_exit(imx6_pcie->phy);
-=======
 	phy_power_off(imx_pcie->phy);
 err_phy_exit:
 	phy_exit(imx_pcie->phy);
->>>>>>> adc21867
 err_clk_disable:
 	imx_pcie_clk_disable(imx_pcie);
 err_reg_disable:
@@ -1334,19 +1317,11 @@
 		return PTR_ERR(pci->dbi_base);
 
 	/* Fetch GPIOs */
-<<<<<<< HEAD
-	imx6_pcie->reset_gpiod = devm_gpiod_get_optional(dev, "reset", GPIOD_OUT_HIGH);
-	if (IS_ERR(imx6_pcie->reset_gpiod))
-		return dev_err_probe(dev, PTR_ERR(imx6_pcie->reset_gpiod),
-				     "unable to get reset gpio\n");
-	gpiod_set_consumer_name(imx6_pcie->reset_gpiod, "PCIe reset");
-=======
 	imx_pcie->reset_gpiod = devm_gpiod_get_optional(dev, "reset", GPIOD_OUT_HIGH);
 	if (IS_ERR(imx_pcie->reset_gpiod))
 		return dev_err_probe(dev, PTR_ERR(imx_pcie->reset_gpiod),
 				     "unable to get reset gpio\n");
 	gpiod_set_consumer_name(imx_pcie->reset_gpiod, "PCIe reset");
->>>>>>> adc21867
 
 	if (imx_pcie->drvdata->clks_cnt >= IMX_PCIE_MAX_CLKS)
 		return dev_err_probe(dev, -ENOMEM, "clks_cnt is too big\n");
@@ -1644,13 +1619,8 @@
 	},
 	[IMX8MM_EP] = {
 		.variant = IMX8MM_EP,
-<<<<<<< HEAD
-		.flags = IMX6_PCIE_FLAG_HAS_APP_RESET |
-			 IMX6_PCIE_FLAG_HAS_PHYDRV,
-=======
 		.flags = IMX_PCIE_FLAG_HAS_APP_RESET |
 			 IMX_PCIE_FLAG_HAS_PHYDRV,
->>>>>>> adc21867
 		.mode = DW_PCIE_EP_TYPE,
 		.gpr = "fsl,imx8mm-iomuxc-gpr",
 		.clk_names = imx8mm_clks,
@@ -1662,13 +1632,8 @@
 	},
 	[IMX8MP_EP] = {
 		.variant = IMX8MP_EP,
-<<<<<<< HEAD
-		.flags = IMX6_PCIE_FLAG_HAS_APP_RESET |
-			 IMX6_PCIE_FLAG_HAS_PHYDRV,
-=======
 		.flags = IMX_PCIE_FLAG_HAS_APP_RESET |
 			 IMX_PCIE_FLAG_HAS_PHYDRV,
->>>>>>> adc21867
 		.mode = DW_PCIE_EP_TYPE,
 		.gpr = "fsl,imx8mp-iomuxc-gpr",
 		.clk_names = imx8mm_clks,
