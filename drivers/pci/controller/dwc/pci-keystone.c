// SPDX-License-Identifier: GPL-2.0
/*
 * PCIe host controller driver for Texas Instruments Keystone SoCs
 *
 * Copyright (C) 2013-2014 Texas Instruments., Ltd.
 *		https://www.ti.com
 *
 * Author: Murali Karicheri <m-karicheri2@ti.com>
 * Implementation based on pci-exynos.c and pcie-designware.c
 */

#include <linux/clk.h>
#include <linux/delay.h>
#include <linux/gpio/consumer.h>
#include <linux/init.h>
#include <linux/interrupt.h>
#include <linux/irqchip/chained_irq.h>
#include <linux/irqdomain.h>
#include <linux/mfd/syscon.h>
#include <linux/msi.h>
#include <linux/of.h>
#include <linux/of_irq.h>
#include <linux/of_pci.h>
#include <linux/phy/phy.h>
#include <linux/platform_device.h>
#include <linux/regmap.h>
#include <linux/resource.h>
#include <linux/signal.h>

#include "../../pci.h"
#include "pcie-designware.h"

#define PCIE_VENDORID_MASK	0xffff
#define PCIE_DEVICEID_SHIFT	16

/* Application registers */
#define PID				0x000
#define RTL				GENMASK(15, 11)
#define RTL_SHIFT			11
#define AM6_PCI_PG1_RTL_VER		0x15

#define CMD_STATUS			0x004
#define LTSSM_EN_VAL		        BIT(0)
#define OB_XLAT_EN_VAL		        BIT(1)
#define DBI_CS2				BIT(5)

#define CFG_SETUP			0x008
#define CFG_BUS(x)			(((x) & 0xff) << 16)
#define CFG_DEVICE(x)			(((x) & 0x1f) << 8)
#define CFG_FUNC(x)			((x) & 0x7)
#define CFG_TYPE1			BIT(24)

#define OB_SIZE				0x030
#define OB_OFFSET_INDEX(n)		(0x200 + (8 * (n)))
#define OB_OFFSET_HI(n)			(0x204 + (8 * (n)))
#define OB_ENABLEN			BIT(0)
#define OB_WIN_SIZE			8	/* 8MB */

#define PCIE_LEGACY_IRQ_ENABLE_SET(n)	(0x188 + (0x10 * ((n) - 1)))
#define PCIE_LEGACY_IRQ_ENABLE_CLR(n)	(0x18c + (0x10 * ((n) - 1)))
#define PCIE_EP_IRQ_SET			0x64
#define PCIE_EP_IRQ_CLR			0x68
#define INT_ENABLE			BIT(0)

/* IRQ register defines */
#define IRQ_EOI				0x050

#define MSI_IRQ				0x054
#define MSI_IRQ_STATUS(n)		(0x104 + ((n) << 4))
#define MSI_IRQ_ENABLE_SET(n)		(0x108 + ((n) << 4))
#define MSI_IRQ_ENABLE_CLR(n)		(0x10c + ((n) << 4))
#define MSI_IRQ_OFFSET			4

#define IRQ_STATUS(n)			(0x184 + ((n) << 4))
#define IRQ_ENABLE_SET(n)		(0x188 + ((n) << 4))
#define INTx_EN				BIT(0)

#define ERR_IRQ_STATUS			0x1c4
#define ERR_IRQ_ENABLE_SET		0x1c8
#define ERR_AER				BIT(5)	/* ECRC error */
#define AM6_ERR_AER			BIT(4)	/* AM6 ECRC error */
#define ERR_AXI				BIT(4)	/* AXI tag lookup fatal error */
#define ERR_CORR			BIT(3)	/* Correctable error */
#define ERR_NONFATAL			BIT(2)	/* Non-fatal error */
#define ERR_FATAL			BIT(1)	/* Fatal error */
#define ERR_SYS				BIT(0)	/* System error */
#define ERR_IRQ_ALL			(ERR_AER | ERR_AXI | ERR_CORR | \
					 ERR_NONFATAL | ERR_FATAL | ERR_SYS)

/* PCIE controller device IDs */
#define PCIE_RC_K2HK			0xb008
#define PCIE_RC_K2E			0xb009
#define PCIE_RC_K2L			0xb00a
#define PCIE_RC_K2G			0xb00b

#define KS_PCIE_DEV_TYPE_MASK		(0x3 << 1)
#define KS_PCIE_DEV_TYPE(mode)		((mode) << 1)

#define EP				0x0
#define LEG_EP				0x1
#define RC				0x2

#define KS_PCIE_SYSCLOCKOUTEN		BIT(0)

#define AM654_PCIE_DEV_TYPE_MASK	0x3
#define AM654_WIN_SIZE			SZ_64K

#define APP_ADDR_SPACE_0		(16 * SZ_1K)

#define to_keystone_pcie(x)		dev_get_drvdata((x)->dev)

#define PCI_DEVICE_ID_TI_AM654X		0xb00c

struct ks_pcie_of_data {
	enum dw_pcie_device_mode mode;
	const struct dw_pcie_host_ops *host_ops;
	const struct dw_pcie_ep_ops *ep_ops;
	u32 version;
};

struct keystone_pcie {
	struct dw_pcie		*pci;
	/* PCI Device ID */
	u32			device_id;
	int			intx_host_irqs[PCI_NUM_INTX];

	int			msi_host_irq;
	int			num_lanes;
	u32			num_viewport;
	struct phy		**phy;
	struct device_link	**link;
	struct			device_node *msi_intc_np;
	struct irq_domain	*intx_irq_domain;
	struct device_node	*np;

	/* Application register space */
	void __iomem		*va_app_base;	/* DT 1st resource */
	struct resource		app;
	bool			is_am6;
};

static u32 ks_pcie_app_readl(struct keystone_pcie *ks_pcie, u32 offset)
{
	return readl(ks_pcie->va_app_base + offset);
}

static void ks_pcie_app_writel(struct keystone_pcie *ks_pcie, u32 offset,
			       u32 val)
{
	writel(val, ks_pcie->va_app_base + offset);
}

static void ks_pcie_msi_irq_ack(struct irq_data *data)
{
	struct dw_pcie_rp *pp  = irq_data_get_irq_chip_data(data);
	struct keystone_pcie *ks_pcie;
	u32 irq = data->hwirq;
	struct dw_pcie *pci;
	u32 reg_offset;
	u32 bit_pos;

	pci = to_dw_pcie_from_pp(pp);
	ks_pcie = to_keystone_pcie(pci);

	reg_offset = irq % 8;
	bit_pos = irq >> 3;

	ks_pcie_app_writel(ks_pcie, MSI_IRQ_STATUS(reg_offset),
			   BIT(bit_pos));
	ks_pcie_app_writel(ks_pcie, IRQ_EOI, reg_offset + MSI_IRQ_OFFSET);
}

static void ks_pcie_compose_msi_msg(struct irq_data *data, struct msi_msg *msg)
{
	struct dw_pcie_rp *pp = irq_data_get_irq_chip_data(data);
	struct keystone_pcie *ks_pcie;
	struct dw_pcie *pci;
	u64 msi_target;

	pci = to_dw_pcie_from_pp(pp);
	ks_pcie = to_keystone_pcie(pci);

	msi_target = ks_pcie->app.start + MSI_IRQ;
	msg->address_lo = lower_32_bits(msi_target);
	msg->address_hi = upper_32_bits(msi_target);
	msg->data = data->hwirq;

	dev_dbg(pci->dev, "msi#%d address_hi %#x address_lo %#x\n",
		(int)data->hwirq, msg->address_hi, msg->address_lo);
}

static void ks_pcie_msi_mask(struct irq_data *data)
{
	struct dw_pcie_rp *pp = irq_data_get_irq_chip_data(data);
	struct keystone_pcie *ks_pcie;
	u32 irq = data->hwirq;
	struct dw_pcie *pci;
	unsigned long flags;
	u32 reg_offset;
	u32 bit_pos;

	raw_spin_lock_irqsave(&pp->lock, flags);

	pci = to_dw_pcie_from_pp(pp);
	ks_pcie = to_keystone_pcie(pci);

	reg_offset = irq % 8;
	bit_pos = irq >> 3;

	ks_pcie_app_writel(ks_pcie, MSI_IRQ_ENABLE_CLR(reg_offset),
			   BIT(bit_pos));

	raw_spin_unlock_irqrestore(&pp->lock, flags);
}

static void ks_pcie_msi_unmask(struct irq_data *data)
{
	struct dw_pcie_rp *pp = irq_data_get_irq_chip_data(data);
	struct keystone_pcie *ks_pcie;
	u32 irq = data->hwirq;
	struct dw_pcie *pci;
	unsigned long flags;
	u32 reg_offset;
	u32 bit_pos;

	raw_spin_lock_irqsave(&pp->lock, flags);

	pci = to_dw_pcie_from_pp(pp);
	ks_pcie = to_keystone_pcie(pci);

	reg_offset = irq % 8;
	bit_pos = irq >> 3;

	ks_pcie_app_writel(ks_pcie, MSI_IRQ_ENABLE_SET(reg_offset),
			   BIT(bit_pos));

	raw_spin_unlock_irqrestore(&pp->lock, flags);
}

static struct irq_chip ks_pcie_msi_irq_chip = {
	.name = "KEYSTONE-PCI-MSI",
	.irq_ack = ks_pcie_msi_irq_ack,
	.irq_compose_msi_msg = ks_pcie_compose_msi_msg,
	.irq_mask = ks_pcie_msi_mask,
	.irq_unmask = ks_pcie_msi_unmask,
};

/**
 * ks_pcie_set_dbi_mode() - Set DBI mode to access overlaid BAR mask registers
 * @ks_pcie: A pointer to the keystone_pcie structure which holds the KeyStone
 *	     PCIe host controller driver information.
 *
 * Since modification of dbi_cs2 involves different clock domain, read the
 * status back to ensure the transition is complete.
 */
static void ks_pcie_set_dbi_mode(struct keystone_pcie *ks_pcie)
{
	u32 val;

	val = ks_pcie_app_readl(ks_pcie, CMD_STATUS);
	val |= DBI_CS2;
	ks_pcie_app_writel(ks_pcie, CMD_STATUS, val);

	do {
		val = ks_pcie_app_readl(ks_pcie, CMD_STATUS);
	} while (!(val & DBI_CS2));
}

/**
 * ks_pcie_clear_dbi_mode() - Disable DBI mode
 * @ks_pcie: A pointer to the keystone_pcie structure which holds the KeyStone
 *	     PCIe host controller driver information.
 *
 * Since modification of dbi_cs2 involves different clock domain, read the
 * status back to ensure the transition is complete.
 */
static void ks_pcie_clear_dbi_mode(struct keystone_pcie *ks_pcie)
{
	u32 val;

	val = ks_pcie_app_readl(ks_pcie, CMD_STATUS);
	val &= ~DBI_CS2;
	ks_pcie_app_writel(ks_pcie, CMD_STATUS, val);

	do {
		val = ks_pcie_app_readl(ks_pcie, CMD_STATUS);
	} while (val & DBI_CS2);
}

static int ks_pcie_msi_host_init(struct dw_pcie_rp *pp)
{
	struct dw_pcie *pci = to_dw_pcie_from_pp(pp);
	struct keystone_pcie *ks_pcie = to_keystone_pcie(pci);

	/* Configure and set up BAR0 */
	ks_pcie_set_dbi_mode(ks_pcie);

	/* Enable BAR0 */
	dw_pcie_writel_dbi(pci, PCI_BASE_ADDRESS_0, 1);
	dw_pcie_writel_dbi(pci, PCI_BASE_ADDRESS_0, SZ_4K - 1);

	ks_pcie_clear_dbi_mode(ks_pcie);

	/*
	 * For BAR0, just setting bus address for inbound writes (MSI) should
	 * be sufficient.  Use physical address to avoid any conflicts.
	 */
	dw_pcie_writel_dbi(pci, PCI_BASE_ADDRESS_0, ks_pcie->app.start);

	pp->msi_irq_chip = &ks_pcie_msi_irq_chip;
	return dw_pcie_allocate_domains(pp);
}

static void ks_pcie_handle_intx_irq(struct keystone_pcie *ks_pcie,
				    int offset)
{
	struct dw_pcie *pci = ks_pcie->pci;
	struct device *dev = pci->dev;
	u32 pending;

	pending = ks_pcie_app_readl(ks_pcie, IRQ_STATUS(offset));

	if (BIT(0) & pending) {
		dev_dbg(dev, ": irq: irq_offset %d", offset);
		generic_handle_domain_irq(ks_pcie->intx_irq_domain, offset);
	}

	/* EOI the INTx interrupt */
	ks_pcie_app_writel(ks_pcie, IRQ_EOI, offset);
}

static void ks_pcie_enable_error_irq(struct keystone_pcie *ks_pcie)
{
	ks_pcie_app_writel(ks_pcie, ERR_IRQ_ENABLE_SET, ERR_IRQ_ALL);
}

static irqreturn_t ks_pcie_handle_error_irq(struct keystone_pcie *ks_pcie)
{
	u32 reg;
	struct device *dev = ks_pcie->pci->dev;

	reg = ks_pcie_app_readl(ks_pcie, ERR_IRQ_STATUS);
	if (!reg)
		return IRQ_NONE;

	if (reg & ERR_SYS)
		dev_err(dev, "System Error\n");

	if (reg & ERR_FATAL)
		dev_err(dev, "Fatal Error\n");

	if (reg & ERR_NONFATAL)
		dev_dbg(dev, "Non Fatal Error\n");

	if (reg & ERR_CORR)
		dev_dbg(dev, "Correctable Error\n");

	if (!ks_pcie->is_am6 && (reg & ERR_AXI))
		dev_err(dev, "AXI tag lookup fatal Error\n");

	if (reg & ERR_AER || (ks_pcie->is_am6 && (reg & AM6_ERR_AER)))
		dev_err(dev, "ECRC Error\n");

	ks_pcie_app_writel(ks_pcie, ERR_IRQ_STATUS, reg);

	return IRQ_HANDLED;
}

static void ks_pcie_ack_intx_irq(struct irq_data *d)
{
}

static void ks_pcie_mask_intx_irq(struct irq_data *d)
{
}

static void ks_pcie_unmask_intx_irq(struct irq_data *d)
{
}

static struct irq_chip ks_pcie_intx_irq_chip = {
	.name = "Keystone-PCI-INTX-IRQ",
	.irq_ack = ks_pcie_ack_intx_irq,
	.irq_mask = ks_pcie_mask_intx_irq,
	.irq_unmask = ks_pcie_unmask_intx_irq,
};

static int ks_pcie_init_intx_irq_map(struct irq_domain *d,
				     unsigned int irq, irq_hw_number_t hw_irq)
{
	irq_set_chip_and_handler(irq, &ks_pcie_intx_irq_chip,
				 handle_level_irq);
	irq_set_chip_data(irq, d->host_data);

	return 0;
}

static const struct irq_domain_ops ks_pcie_intx_irq_domain_ops = {
	.map = ks_pcie_init_intx_irq_map,
	.xlate = irq_domain_xlate_onetwocell,
};

static int ks_pcie_setup_rc_app_regs(struct keystone_pcie *ks_pcie)
{
	u32 val;
	u32 num_viewport = ks_pcie->num_viewport;
	struct dw_pcie *pci = ks_pcie->pci;
	struct dw_pcie_rp *pp = &pci->pp;
	struct resource_entry *entry;
	struct resource *mem;
	u64 start, end;
	int i;

	entry = resource_list_first_type(&pp->bridge->windows, IORESOURCE_MEM);
	if (!entry)
		return -ENODEV;

	mem = entry->res;
	start = mem->start;
	end = mem->end;

	/* Disable BARs for inbound access */
	ks_pcie_set_dbi_mode(ks_pcie);
	dw_pcie_writel_dbi(pci, PCI_BASE_ADDRESS_0, 0);
	dw_pcie_writel_dbi(pci, PCI_BASE_ADDRESS_1, 0);
	ks_pcie_clear_dbi_mode(ks_pcie);

	if (ks_pcie->is_am6)
		return 0;

	val = ilog2(OB_WIN_SIZE);
	ks_pcie_app_writel(ks_pcie, OB_SIZE, val);

	/* Using Direct 1:1 mapping of RC <-> PCI memory space */
	for (i = 0; i < num_viewport && (start < end); i++) {
		ks_pcie_app_writel(ks_pcie, OB_OFFSET_INDEX(i),
				   lower_32_bits(start) | OB_ENABLEN);
		ks_pcie_app_writel(ks_pcie, OB_OFFSET_HI(i),
				   upper_32_bits(start));
		start += OB_WIN_SIZE * SZ_1M;
	}

	val = ks_pcie_app_readl(ks_pcie, CMD_STATUS);
	val |= OB_XLAT_EN_VAL;
	ks_pcie_app_writel(ks_pcie, CMD_STATUS, val);

	return 0;
}

static void __iomem *ks_pcie_other_map_bus(struct pci_bus *bus,
					   unsigned int devfn, int where)
{
	struct dw_pcie_rp *pp = bus->sysdata;
	struct dw_pcie *pci = to_dw_pcie_from_pp(pp);
	struct keystone_pcie *ks_pcie = to_keystone_pcie(pci);
	u32 reg;

	reg = CFG_BUS(bus->number) | CFG_DEVICE(PCI_SLOT(devfn)) |
		CFG_FUNC(PCI_FUNC(devfn));
	if (!pci_is_root_bus(bus->parent))
		reg |= CFG_TYPE1;
	ks_pcie_app_writel(ks_pcie, CFG_SETUP, reg);

	return pp->va_cfg0_base + where;
}

static struct pci_ops ks_child_pcie_ops = {
	.map_bus = ks_pcie_other_map_bus,
	.read = pci_generic_config_read,
	.write = pci_generic_config_write,
};

static struct pci_ops ks_pcie_ops = {
	.map_bus = dw_pcie_own_conf_map_bus,
	.read = pci_generic_config_read,
	.write = pci_generic_config_write,
};

/**
 * ks_pcie_link_up() - Check if link up
 * @pci: A pointer to the dw_pcie structure which holds the DesignWare PCIe host
 *	 controller driver information.
 */
static int ks_pcie_link_up(struct dw_pcie *pci)
{
	u32 val;

	val = dw_pcie_readl_dbi(pci, PCIE_PORT_DEBUG0);
	val &= PORT_LOGIC_LTSSM_STATE_MASK;
	return (val == PORT_LOGIC_LTSSM_STATE_L0);
}

static void ks_pcie_stop_link(struct dw_pcie *pci)
{
	struct keystone_pcie *ks_pcie = to_keystone_pcie(pci);
	u32 val;

	/* Disable Link training */
	val = ks_pcie_app_readl(ks_pcie, CMD_STATUS);
	val &= ~LTSSM_EN_VAL;
	ks_pcie_app_writel(ks_pcie, CMD_STATUS, val);
}

static int ks_pcie_start_link(struct dw_pcie *pci)
{
	struct keystone_pcie *ks_pcie = to_keystone_pcie(pci);
	u32 val;

	/* Initiate Link Training */
	val = ks_pcie_app_readl(ks_pcie, CMD_STATUS);
	ks_pcie_app_writel(ks_pcie, CMD_STATUS, LTSSM_EN_VAL | val);

	return 0;
}

static void ks_pcie_quirk(struct pci_dev *dev)
{
	struct pci_bus *bus = dev->bus;
	struct keystone_pcie *ks_pcie;
	struct device *bridge_dev;
	struct pci_dev *bridge;
	u32 val;

	static const struct pci_device_id rc_pci_devids[] = {
		{ PCI_DEVICE(PCI_VENDOR_ID_TI, PCIE_RC_K2HK),
		 .class = PCI_CLASS_BRIDGE_PCI_NORMAL, .class_mask = ~0, },
		{ PCI_DEVICE(PCI_VENDOR_ID_TI, PCIE_RC_K2E),
		 .class = PCI_CLASS_BRIDGE_PCI_NORMAL, .class_mask = ~0, },
		{ PCI_DEVICE(PCI_VENDOR_ID_TI, PCIE_RC_K2L),
		 .class = PCI_CLASS_BRIDGE_PCI_NORMAL, .class_mask = ~0, },
		{ PCI_DEVICE(PCI_VENDOR_ID_TI, PCIE_RC_K2G),
		 .class = PCI_CLASS_BRIDGE_PCI_NORMAL, .class_mask = ~0, },
		{ 0, },
	};
	static const struct pci_device_id am6_pci_devids[] = {
		{ PCI_DEVICE(PCI_VENDOR_ID_TI, PCI_DEVICE_ID_TI_AM654X),
		 .class = PCI_CLASS_BRIDGE_PCI << 8, .class_mask = ~0, },
		{ 0, },
	};

	if (pci_is_root_bus(bus))
		bridge = dev;

	/* look for the host bridge */
	while (!pci_is_root_bus(bus)) {
		bridge = bus->self;
		bus = bus->parent;
	}

	if (!bridge)
		return;

	/*
	 * Keystone PCI controller has a h/w limitation of
	 * 256 bytes maximum read request size.  It can't handle
	 * anything higher than this.  So force this limit on
	 * all downstream devices.
	 */
	if (pci_match_id(rc_pci_devids, bridge)) {
		if (pcie_get_readrq(dev) > 256) {
			dev_info(&dev->dev, "limiting MRRS to 256 bytes\n");
			pcie_set_readrq(dev, 256);
		}
	}

	/*
	 * Memory transactions fail with PCI controller in AM654 PG1.0
	 * when MRRS is set to more than 128 bytes. Force the MRRS to
	 * 128 bytes in all downstream devices.
	 */
	if (pci_match_id(am6_pci_devids, bridge)) {
		bridge_dev = pci_get_host_bridge_device(dev);
<<<<<<< HEAD
		if (!bridge_dev && !bridge_dev->parent)
=======
		if (!bridge_dev || !bridge_dev->parent)
>>>>>>> adc21867
			return;

		ks_pcie = dev_get_drvdata(bridge_dev->parent);
		if (!ks_pcie)
			return;

		val = ks_pcie_app_readl(ks_pcie, PID);
		val &= RTL;
		val >>= RTL_SHIFT;
		if (val != AM6_PCI_PG1_RTL_VER)
			return;

		if (pcie_get_readrq(dev) > 128) {
			dev_info(&dev->dev, "limiting MRRS to 128 bytes\n");
			pcie_set_readrq(dev, 128);
		}
	}
}
DECLARE_PCI_FIXUP_ENABLE(PCI_ANY_ID, PCI_ANY_ID, ks_pcie_quirk);

static void ks_pcie_msi_irq_handler(struct irq_desc *desc)
{
	unsigned int irq = desc->irq_data.hwirq;
	struct keystone_pcie *ks_pcie = irq_desc_get_handler_data(desc);
	u32 offset = irq - ks_pcie->msi_host_irq;
	struct dw_pcie *pci = ks_pcie->pci;
	struct dw_pcie_rp *pp = &pci->pp;
	struct device *dev = pci->dev;
	struct irq_chip *chip = irq_desc_get_chip(desc);
	u32 vector, reg, pos;

	dev_dbg(dev, "%s, irq %d\n", __func__, irq);

	/*
	 * The chained irq handler installation would have replaced normal
	 * interrupt driver handler so we need to take care of mask/unmask and
	 * ack operation.
	 */
	chained_irq_enter(chip, desc);

	reg = ks_pcie_app_readl(ks_pcie, MSI_IRQ_STATUS(offset));
	/*
	 * MSI0 status bit 0-3 shows vectors 0, 8, 16, 24, MSI1 status bit
	 * shows 1, 9, 17, 25 and so forth
	 */
	for (pos = 0; pos < 4; pos++) {
		if (!(reg & BIT(pos)))
			continue;

		vector = offset + (pos << 3);
		dev_dbg(dev, "irq: bit %d, vector %d\n", pos, vector);
		generic_handle_domain_irq(pp->irq_domain, vector);
	}

	chained_irq_exit(chip, desc);
}

/**
 * ks_pcie_intx_irq_handler() - Handle INTX interrupt
 * @desc: Pointer to irq descriptor
 *
 * Traverse through pending INTX interrupts and invoke handler for each. Also
 * takes care of interrupt controller level mask/ack operation.
 */
static void ks_pcie_intx_irq_handler(struct irq_desc *desc)
{
	unsigned int irq = irq_desc_get_irq(desc);
	struct keystone_pcie *ks_pcie = irq_desc_get_handler_data(desc);
	struct dw_pcie *pci = ks_pcie->pci;
	struct device *dev = pci->dev;
	u32 irq_offset = irq - ks_pcie->intx_host_irqs[0];
	struct irq_chip *chip = irq_desc_get_chip(desc);

	dev_dbg(dev, ": Handling INTX irq %d\n", irq);

	/*
	 * The chained irq handler installation would have replaced normal
	 * interrupt driver handler so we need to take care of mask/unmask and
	 * ack operation.
	 */
	chained_irq_enter(chip, desc);
	ks_pcie_handle_intx_irq(ks_pcie, irq_offset);
	chained_irq_exit(chip, desc);
}

static int ks_pcie_config_msi_irq(struct keystone_pcie *ks_pcie)
{
	struct device *dev = ks_pcie->pci->dev;
	struct device_node *np = ks_pcie->np;
	struct device_node *intc_np;
	struct irq_data *irq_data;
	int irq_count, irq, ret, i;

	if (!IS_ENABLED(CONFIG_PCI_MSI))
		return 0;

	intc_np = of_get_child_by_name(np, "msi-interrupt-controller");
	if (!intc_np) {
		if (ks_pcie->is_am6)
			return 0;
		dev_warn(dev, "msi-interrupt-controller node is absent\n");
		return -EINVAL;
	}

	irq_count = of_irq_count(intc_np);
	if (!irq_count) {
		dev_err(dev, "No IRQ entries in msi-interrupt-controller\n");
		ret = -EINVAL;
		goto err;
	}

	for (i = 0; i < irq_count; i++) {
		irq = irq_of_parse_and_map(intc_np, i);
		if (!irq) {
			ret = -EINVAL;
			goto err;
		}

		if (!ks_pcie->msi_host_irq) {
			irq_data = irq_get_irq_data(irq);
			if (!irq_data) {
				ret = -EINVAL;
				goto err;
			}
			ks_pcie->msi_host_irq = irq_data->hwirq;
		}

		irq_set_chained_handler_and_data(irq, ks_pcie_msi_irq_handler,
						 ks_pcie);
	}

	of_node_put(intc_np);
	return 0;

err:
	of_node_put(intc_np);
	return ret;
}

static int ks_pcie_config_intx_irq(struct keystone_pcie *ks_pcie)
{
	struct device *dev = ks_pcie->pci->dev;
	struct irq_domain *intx_irq_domain;
	struct device_node *np = ks_pcie->np;
	struct device_node *intc_np;
	int irq_count, irq, ret = 0, i;

	intc_np = of_get_child_by_name(np, "legacy-interrupt-controller");
	if (!intc_np) {
		/*
		 * Since INTX interrupts are modeled as edge-interrupts in
		 * AM6, keep it disabled for now.
		 */
		if (ks_pcie->is_am6)
			return 0;
		dev_warn(dev, "legacy-interrupt-controller node is absent\n");
		return -EINVAL;
	}

	irq_count = of_irq_count(intc_np);
	if (!irq_count) {
		dev_err(dev, "No IRQ entries in legacy-interrupt-controller\n");
		ret = -EINVAL;
		goto err;
	}

	for (i = 0; i < irq_count; i++) {
		irq = irq_of_parse_and_map(intc_np, i);
		if (!irq) {
			ret = -EINVAL;
			goto err;
		}
		ks_pcie->intx_host_irqs[i] = irq;

		irq_set_chained_handler_and_data(irq,
						 ks_pcie_intx_irq_handler,
						 ks_pcie);
	}

	intx_irq_domain = irq_domain_add_linear(intc_np, PCI_NUM_INTX,
					&ks_pcie_intx_irq_domain_ops, NULL);
	if (!intx_irq_domain) {
		dev_err(dev, "Failed to add irq domain for INTX irqs\n");
		ret = -EINVAL;
		goto err;
	}
	ks_pcie->intx_irq_domain = intx_irq_domain;

	for (i = 0; i < PCI_NUM_INTX; i++)
		ks_pcie_app_writel(ks_pcie, IRQ_ENABLE_SET(i), INTx_EN);

err:
	of_node_put(intc_np);
	return ret;
}

#ifdef CONFIG_ARM
/*
 * When a PCI device does not exist during config cycles, keystone host
 * gets a bus error instead of returning 0xffffffff (PCI_ERROR_RESPONSE).
 * This handler always returns 0 for this kind of fault.
 */
static int ks_pcie_fault(unsigned long addr, unsigned int fsr,
			 struct pt_regs *regs)
{
	unsigned long instr = *(unsigned long *) instruction_pointer(regs);

	if ((instr & 0x0e100090) == 0x00100090) {
		int reg = (instr >> 12) & 15;

		regs->uregs[reg] = -1;
		regs->ARM_pc += 4;
	}

	return 0;
}
#endif

static int __init ks_pcie_init_id(struct keystone_pcie *ks_pcie)
{
	int ret;
	unsigned int id;
	struct regmap *devctrl_regs;
	struct dw_pcie *pci = ks_pcie->pci;
	struct device *dev = pci->dev;
	struct device_node *np = dev->of_node;
	struct of_phandle_args args;
	unsigned int offset = 0;

	devctrl_regs = syscon_regmap_lookup_by_phandle(np, "ti,syscon-pcie-id");
	if (IS_ERR(devctrl_regs))
		return PTR_ERR(devctrl_regs);

	/* Do not error out to maintain old DT compatibility */
	ret = of_parse_phandle_with_fixed_args(np, "ti,syscon-pcie-id", 1, 0, &args);
	if (!ret)
		offset = args.args[0];

	ret = regmap_read(devctrl_regs, offset, &id);
	if (ret)
		return ret;

	dw_pcie_dbi_ro_wr_en(pci);
	dw_pcie_writew_dbi(pci, PCI_VENDOR_ID, id & PCIE_VENDORID_MASK);
	dw_pcie_writew_dbi(pci, PCI_DEVICE_ID, id >> PCIE_DEVICEID_SHIFT);
	dw_pcie_dbi_ro_wr_dis(pci);

	return 0;
}

static int __init ks_pcie_host_init(struct dw_pcie_rp *pp)
{
	struct dw_pcie *pci = to_dw_pcie_from_pp(pp);
	struct keystone_pcie *ks_pcie = to_keystone_pcie(pci);
	int ret;

	pp->bridge->ops = &ks_pcie_ops;
	if (!ks_pcie->is_am6)
		pp->bridge->child_ops = &ks_child_pcie_ops;

	ret = ks_pcie_config_intx_irq(ks_pcie);
	if (ret)
		return ret;

	ret = ks_pcie_config_msi_irq(ks_pcie);
	if (ret)
		return ret;

	ks_pcie_stop_link(pci);
	ret = ks_pcie_setup_rc_app_regs(ks_pcie);
	if (ret)
		return ret;

	writew(PCI_IO_RANGE_TYPE_32 | (PCI_IO_RANGE_TYPE_32 << 8),
			pci->dbi_base + PCI_IO_BASE);

	ret = ks_pcie_init_id(ks_pcie);
	if (ret < 0)
		return ret;

#ifdef CONFIG_ARM
	/*
	 * PCIe access errors that result into OCP errors are caught by ARM as
	 * "External aborts"
	 */
	hook_fault_code(17, ks_pcie_fault, SIGBUS, 0,
			"Asynchronous external abort");
#endif

	return 0;
}

static const struct dw_pcie_host_ops ks_pcie_host_ops = {
	.init = ks_pcie_host_init,
	.msi_init = ks_pcie_msi_host_init,
};

static const struct dw_pcie_host_ops ks_pcie_am654_host_ops = {
	.init = ks_pcie_host_init,
};

static irqreturn_t ks_pcie_err_irq_handler(int irq, void *priv)
{
	struct keystone_pcie *ks_pcie = priv;

	return ks_pcie_handle_error_irq(ks_pcie);
}

static void ks_pcie_am654_write_dbi2(struct dw_pcie *pci, void __iomem *base,
				     u32 reg, size_t size, u32 val)
{
	struct keystone_pcie *ks_pcie = to_keystone_pcie(pci);

	ks_pcie_set_dbi_mode(ks_pcie);
	dw_pcie_write(base + reg, size, val);
	ks_pcie_clear_dbi_mode(ks_pcie);
}

static const struct dw_pcie_ops ks_pcie_dw_pcie_ops = {
	.start_link = ks_pcie_start_link,
	.stop_link = ks_pcie_stop_link,
	.link_up = ks_pcie_link_up,
	.write_dbi2 = ks_pcie_am654_write_dbi2,
};

static void ks_pcie_am654_ep_init(struct dw_pcie_ep *ep)
{
	struct dw_pcie *pci = to_dw_pcie_from_ep(ep);
	int flags;

	ep->page_size = AM654_WIN_SIZE;
	flags = PCI_BASE_ADDRESS_SPACE_MEMORY | PCI_BASE_ADDRESS_MEM_TYPE_32;
	dw_pcie_writel_dbi2(pci, PCI_BASE_ADDRESS_0, APP_ADDR_SPACE_0 - 1);
	dw_pcie_writel_dbi(pci, PCI_BASE_ADDRESS_0, flags);
}

static void ks_pcie_am654_raise_intx_irq(struct keystone_pcie *ks_pcie)
{
	struct dw_pcie *pci = ks_pcie->pci;
	u8 int_pin;

	int_pin = dw_pcie_readb_dbi(pci, PCI_INTERRUPT_PIN);
	if (int_pin == 0 || int_pin > 4)
		return;

	ks_pcie_app_writel(ks_pcie, PCIE_LEGACY_IRQ_ENABLE_SET(int_pin),
			   INT_ENABLE);
	ks_pcie_app_writel(ks_pcie, PCIE_EP_IRQ_SET, INT_ENABLE);
	mdelay(1);
	ks_pcie_app_writel(ks_pcie, PCIE_EP_IRQ_CLR, INT_ENABLE);
	ks_pcie_app_writel(ks_pcie, PCIE_LEGACY_IRQ_ENABLE_CLR(int_pin),
			   INT_ENABLE);
}

static int ks_pcie_am654_raise_irq(struct dw_pcie_ep *ep, u8 func_no,
				   unsigned int type, u16 interrupt_num)
{
	struct dw_pcie *pci = to_dw_pcie_from_ep(ep);
	struct keystone_pcie *ks_pcie = to_keystone_pcie(pci);

	switch (type) {
	case PCI_IRQ_INTX:
		ks_pcie_am654_raise_intx_irq(ks_pcie);
		break;
	case PCI_IRQ_MSI:
		dw_pcie_ep_raise_msi_irq(ep, func_no, interrupt_num);
		break;
	case PCI_IRQ_MSIX:
		dw_pcie_ep_raise_msix_irq(ep, func_no, interrupt_num);
		break;
	default:
		dev_err(pci->dev, "UNKNOWN IRQ type\n");
		return -EINVAL;
	}

	return 0;
}

static const struct pci_epc_features ks_pcie_am654_epc_features = {
	.linkup_notifier = false,
	.msi_capable = true,
	.msix_capable = true,
	.bar[BAR_0] = { .type = BAR_RESERVED, },
	.bar[BAR_1] = { .type = BAR_RESERVED, },
	.bar[BAR_2] = { .type = BAR_FIXED, .fixed_size = SZ_1M, },
	.bar[BAR_3] = { .type = BAR_FIXED, .fixed_size = SZ_64K, },
	.bar[BAR_4] = { .type = BAR_FIXED, .fixed_size = 256, },
	.bar[BAR_5] = { .type = BAR_FIXED, .fixed_size = SZ_1M, },
	.align = SZ_1M,
};

static const struct pci_epc_features*
ks_pcie_am654_get_features(struct dw_pcie_ep *ep)
{
	return &ks_pcie_am654_epc_features;
}

static const struct dw_pcie_ep_ops ks_pcie_am654_ep_ops = {
	.init = ks_pcie_am654_ep_init,
	.raise_irq = ks_pcie_am654_raise_irq,
	.get_features = &ks_pcie_am654_get_features,
};

static void ks_pcie_disable_phy(struct keystone_pcie *ks_pcie)
{
	int num_lanes = ks_pcie->num_lanes;

	while (num_lanes--) {
		phy_power_off(ks_pcie->phy[num_lanes]);
		phy_exit(ks_pcie->phy[num_lanes]);
	}
}

static int ks_pcie_enable_phy(struct keystone_pcie *ks_pcie)
{
	int i;
	int ret;
	int num_lanes = ks_pcie->num_lanes;

	for (i = 0; i < num_lanes; i++) {
		ret = phy_reset(ks_pcie->phy[i]);
		if (ret < 0)
			goto err_phy;

		ret = phy_init(ks_pcie->phy[i]);
		if (ret < 0)
			goto err_phy;

		ret = phy_power_on(ks_pcie->phy[i]);
		if (ret < 0) {
			phy_exit(ks_pcie->phy[i]);
			goto err_phy;
		}
	}

	return 0;

err_phy:
	while (--i >= 0) {
		phy_power_off(ks_pcie->phy[i]);
		phy_exit(ks_pcie->phy[i]);
	}

	return ret;
}

static int ks_pcie_set_mode(struct device *dev)
{
	struct device_node *np = dev->of_node;
	struct of_phandle_args args;
	unsigned int offset = 0;
	struct regmap *syscon;
	u32 val;
	u32 mask;
	int ret = 0;

	syscon = syscon_regmap_lookup_by_phandle(np, "ti,syscon-pcie-mode");
	if (IS_ERR(syscon))
		return 0;

	/* Do not error out to maintain old DT compatibility */
	ret = of_parse_phandle_with_fixed_args(np, "ti,syscon-pcie-mode", 1, 0, &args);
	if (!ret)
		offset = args.args[0];

	mask = KS_PCIE_DEV_TYPE_MASK | KS_PCIE_SYSCLOCKOUTEN;
	val = KS_PCIE_DEV_TYPE(RC) | KS_PCIE_SYSCLOCKOUTEN;

	ret = regmap_update_bits(syscon, offset, mask, val);
	if (ret) {
		dev_err(dev, "failed to set pcie mode\n");
		return ret;
	}

	return 0;
}

static int ks_pcie_am654_set_mode(struct device *dev,
				  enum dw_pcie_device_mode mode)
{
	struct device_node *np = dev->of_node;
	struct of_phandle_args args;
	unsigned int offset = 0;
	struct regmap *syscon;
	u32 val;
	u32 mask;
	int ret = 0;

	syscon = syscon_regmap_lookup_by_phandle(np, "ti,syscon-pcie-mode");
	if (IS_ERR(syscon))
		return 0;

	/* Do not error out to maintain old DT compatibility */
	ret = of_parse_phandle_with_fixed_args(np, "ti,syscon-pcie-mode", 1, 0, &args);
	if (!ret)
		offset = args.args[0];

	mask = AM654_PCIE_DEV_TYPE_MASK;

	switch (mode) {
	case DW_PCIE_RC_TYPE:
		val = RC;
		break;
	case DW_PCIE_EP_TYPE:
		val = EP;
		break;
	default:
		dev_err(dev, "INVALID device type %d\n", mode);
		return -EINVAL;
	}

	ret = regmap_update_bits(syscon, offset, mask, val);
	if (ret) {
		dev_err(dev, "failed to set pcie mode\n");
		return ret;
	}

	return 0;
}

static const struct ks_pcie_of_data ks_pcie_rc_of_data = {
	.host_ops = &ks_pcie_host_ops,
	.version = DW_PCIE_VER_365A,
};

static const struct ks_pcie_of_data ks_pcie_am654_rc_of_data = {
	.host_ops = &ks_pcie_am654_host_ops,
	.mode = DW_PCIE_RC_TYPE,
	.version = DW_PCIE_VER_490A,
};

static const struct ks_pcie_of_data ks_pcie_am654_ep_of_data = {
	.ep_ops = &ks_pcie_am654_ep_ops,
	.mode = DW_PCIE_EP_TYPE,
	.version = DW_PCIE_VER_490A,
};

static const struct of_device_id ks_pcie_of_match[] = {
	{
		.type = "pci",
		.data = &ks_pcie_rc_of_data,
		.compatible = "ti,keystone-pcie",
	},
	{
		.data = &ks_pcie_am654_rc_of_data,
		.compatible = "ti,am654-pcie-rc",
	},
	{
		.data = &ks_pcie_am654_ep_of_data,
		.compatible = "ti,am654-pcie-ep",
	},
	{ },
};

static int ks_pcie_probe(struct platform_device *pdev)
{
	const struct dw_pcie_host_ops *host_ops;
	const struct dw_pcie_ep_ops *ep_ops;
	struct device *dev = &pdev->dev;
	struct device_node *np = dev->of_node;
	const struct ks_pcie_of_data *data;
	enum dw_pcie_device_mode mode;
	struct dw_pcie *pci;
	struct keystone_pcie *ks_pcie;
	struct device_link **link;
	struct gpio_desc *gpiod;
	struct resource *res;
	void __iomem *base;
	u32 num_viewport;
	struct phy **phy;
	u32 num_lanes;
	char name[10];
	u32 version;
	int ret;
	int irq;
	int i;

	data = of_device_get_match_data(dev);
	if (!data)
		return -EINVAL;

	version = data->version;
	host_ops = data->host_ops;
	ep_ops = data->ep_ops;
	mode = data->mode;

	ks_pcie = devm_kzalloc(dev, sizeof(*ks_pcie), GFP_KERNEL);
	if (!ks_pcie)
		return -ENOMEM;

	pci = devm_kzalloc(dev, sizeof(*pci), GFP_KERNEL);
	if (!pci)
		return -ENOMEM;

	res = platform_get_resource_byname(pdev, IORESOURCE_MEM, "app");
	ks_pcie->va_app_base = devm_ioremap_resource(dev, res);
	if (IS_ERR(ks_pcie->va_app_base))
		return PTR_ERR(ks_pcie->va_app_base);

	ks_pcie->app = *res;

	res = platform_get_resource_byname(pdev, IORESOURCE_MEM, "dbics");
	base = devm_pci_remap_cfg_resource(dev, res);
	if (IS_ERR(base))
		return PTR_ERR(base);

	if (of_device_is_compatible(np, "ti,am654-pcie-rc"))
		ks_pcie->is_am6 = true;

	pci->dbi_base = base;
	pci->dbi_base2 = base;
	pci->dev = dev;
	pci->ops = &ks_pcie_dw_pcie_ops;
	pci->version = version;

	irq = platform_get_irq(pdev, 0);
	if (irq < 0)
		return irq;

	ret = request_irq(irq, ks_pcie_err_irq_handler, IRQF_SHARED,
			  "ks-pcie-error-irq", ks_pcie);
	if (ret < 0) {
		dev_err(dev, "failed to request error IRQ %d\n",
			irq);
		return ret;
	}

	ret = of_property_read_u32(np, "num-lanes", &num_lanes);
	if (ret)
		num_lanes = 1;

	phy = devm_kzalloc(dev, sizeof(*phy) * num_lanes, GFP_KERNEL);
	if (!phy)
		return -ENOMEM;

	link = devm_kzalloc(dev, sizeof(*link) * num_lanes, GFP_KERNEL);
	if (!link)
		return -ENOMEM;

	for (i = 0; i < num_lanes; i++) {
		snprintf(name, sizeof(name), "pcie-phy%d", i);
		phy[i] = devm_phy_optional_get(dev, name);
		if (IS_ERR(phy[i])) {
			ret = PTR_ERR(phy[i]);
			goto err_link;
		}

		if (!phy[i])
			continue;

		link[i] = device_link_add(dev, &phy[i]->dev, DL_FLAG_STATELESS);
		if (!link[i]) {
			ret = -EINVAL;
			goto err_link;
		}
	}

	ks_pcie->np = np;
	ks_pcie->pci = pci;
	ks_pcie->link = link;
	ks_pcie->num_lanes = num_lanes;
	ks_pcie->phy = phy;

	gpiod = devm_gpiod_get_optional(dev, "reset",
					GPIOD_OUT_LOW);
	if (IS_ERR(gpiod)) {
		ret = PTR_ERR(gpiod);
		if (ret != -EPROBE_DEFER)
			dev_err(dev, "Failed to get reset GPIO\n");
		goto err_link;
	}

	/* Obtain references to the PHYs */
	for (i = 0; i < num_lanes; i++)
		phy_pm_runtime_get_sync(ks_pcie->phy[i]);

	ret = ks_pcie_enable_phy(ks_pcie);

	/* Release references to the PHYs */
	for (i = 0; i < num_lanes; i++)
		phy_pm_runtime_put_sync(ks_pcie->phy[i]);

	if (ret) {
		dev_err(dev, "failed to enable phy\n");
		goto err_link;
	}

	platform_set_drvdata(pdev, ks_pcie);
	pm_runtime_enable(dev);
	ret = pm_runtime_get_sync(dev);
	if (ret < 0) {
		dev_err(dev, "pm_runtime_get_sync failed\n");
		goto err_get_sync;
	}

	if (dw_pcie_ver_is_ge(pci, 480A))
		ret = ks_pcie_am654_set_mode(dev, mode);
	else
		ret = ks_pcie_set_mode(dev);
	if (ret < 0)
		goto err_get_sync;

	switch (mode) {
	case DW_PCIE_RC_TYPE:
		if (!IS_ENABLED(CONFIG_PCI_KEYSTONE_HOST)) {
			ret = -ENODEV;
			goto err_get_sync;
		}

		ret = of_property_read_u32(np, "num-viewport", &num_viewport);
		if (ret < 0) {
			dev_err(dev, "unable to read *num-viewport* property\n");
			goto err_get_sync;
		}

		/*
		 * "Power Sequencing and Reset Signal Timings" table in
		 * PCI EXPRESS CARD ELECTROMECHANICAL SPECIFICATION, REV. 2.0
		 * indicates PERST# should be deasserted after minimum of 100us
		 * once REFCLK is stable. The REFCLK to the connector in RC
		 * mode is selected while enabling the PHY. So deassert PERST#
		 * after 100 us.
		 */
		if (gpiod) {
			usleep_range(100, 200);
			gpiod_set_value_cansleep(gpiod, 1);
		}

		ks_pcie->num_viewport = num_viewport;
		pci->pp.ops = host_ops;
		ret = dw_pcie_host_init(&pci->pp);
		if (ret < 0)
			goto err_get_sync;
		break;
	case DW_PCIE_EP_TYPE:
		if (!IS_ENABLED(CONFIG_PCI_KEYSTONE_EP)) {
			ret = -ENODEV;
			goto err_get_sync;
		}

		pci->ep.ops = ep_ops;
		ret = dw_pcie_ep_init(&pci->ep);
		if (ret < 0)
			goto err_get_sync;

		ret = dw_pcie_ep_init_registers(&pci->ep);
		if (ret) {
			dev_err(dev, "Failed to initialize DWC endpoint registers\n");
			goto err_ep_init;
		}

		pci_epc_init_notify(pci->ep.epc);

		break;
	default:
		dev_err(dev, "INVALID device type %d\n", mode);
	}

	ks_pcie_enable_error_irq(ks_pcie);

	return 0;

err_ep_init:
	dw_pcie_ep_deinit(&pci->ep);
err_get_sync:
	pm_runtime_put(dev);
	pm_runtime_disable(dev);
	ks_pcie_disable_phy(ks_pcie);

err_link:
	while (--i >= 0 && link[i])
		device_link_del(link[i]);

	return ret;
}

static void ks_pcie_remove(struct platform_device *pdev)
{
	struct keystone_pcie *ks_pcie = platform_get_drvdata(pdev);
	struct device_link **link = ks_pcie->link;
	int num_lanes = ks_pcie->num_lanes;
	struct device *dev = &pdev->dev;

	pm_runtime_put(dev);
	pm_runtime_disable(dev);
	ks_pcie_disable_phy(ks_pcie);
	while (num_lanes--)
		device_link_del(link[num_lanes]);
}

static struct platform_driver ks_pcie_driver = {
	.probe  = ks_pcie_probe,
	.remove_new = ks_pcie_remove,
	.driver = {
		.name	= "keystone-pcie",
		.of_match_table = ks_pcie_of_match,
	},
};
builtin_platform_driver(ks_pcie_driver);<|MERGE_RESOLUTION|>--- conflicted
+++ resolved
@@ -570,11 +570,7 @@
 	 */
 	if (pci_match_id(am6_pci_devids, bridge)) {
 		bridge_dev = pci_get_host_bridge_device(dev);
-<<<<<<< HEAD
-		if (!bridge_dev && !bridge_dev->parent)
-=======
 		if (!bridge_dev || !bridge_dev->parent)
->>>>>>> adc21867
 			return;
 
 		ks_pcie = dev_get_drvdata(bridge_dev->parent);
