// SPDX-License-Identifier: GPL-2.0
/*
 * Qualcomm PCIe root complex driver
 *
 * Copyright (c) 2014-2015, The Linux Foundation. All rights reserved.
 * Copyright 2015 Linaro Limited.
 *
 * Author: Stanimir Varbanov <svarbanov@mm-sol.com>
 */

#include <linux/clk.h>
#include <linux/crc8.h>
#include <linux/debugfs.h>
#include <linux/delay.h>
#include <linux/gpio/consumer.h>
#include <linux/interconnect.h>
#include <linux/interrupt.h>
#include <linux/io.h>
#include <linux/iopoll.h>
#include <linux/kernel.h>
#include <linux/limits.h>
#include <linux/init.h>
#include <linux/of.h>
#include <linux/pci.h>
#include <linux/pm_opp.h>
#include <linux/pm_runtime.h>
#include <linux/platform_device.h>
#include <linux/phy/pcie.h>
#include <linux/phy/phy.h>
#include <linux/regulator/consumer.h>
#include <linux/reset.h>
#include <linux/slab.h>
#include <linux/types.h>
#include <linux/units.h>

#include "../../pci.h"
#include "pcie-designware.h"
#include "pcie-qcom-common.h"

/* PARF registers */
#define PARF_SYS_CTRL				0x00
#define PARF_PM_CTRL				0x20
#define PARF_PCS_DEEMPH				0x34
#define PARF_PCS_SWING				0x38
#define PARF_PHY_CTRL				0x40
#define PARF_PHY_REFCLK				0x4c
#define PARF_CONFIG_BITS			0x50
#define PARF_DBI_BASE_ADDR			0x168
#define PARF_SLV_ADDR_SPACE_SIZE		0x16c
#define PARF_MHI_CLOCK_RESET_CTRL		0x174
#define PARF_AXI_MSTR_WR_ADDR_HALT		0x178
#define PARF_AXI_MSTR_WR_ADDR_HALT_V2		0x1a8
#define PARF_Q2A_FLUSH				0x1ac
#define PARF_LTSSM				0x1b0
#define PARF_INT_ALL_STATUS			0x224
#define PARF_INT_ALL_CLEAR			0x228
#define PARF_INT_ALL_MASK			0x22c
#define PARF_SID_OFFSET				0x234
#define PARF_BDF_TRANSLATE_CFG			0x24c
<<<<<<< HEAD
#define PARF_SLV_ADDR_SPACE_SIZE		0x358
#define PARF_NO_SNOOP_OVERIDE			0x3d4
=======
#define PARF_DBI_BASE_ADDR_V2			0x350
#define PARF_DBI_BASE_ADDR_V2_HI		0x354
#define PARF_SLV_ADDR_SPACE_SIZE_V2		0x358
#define PARF_SLV_ADDR_SPACE_SIZE_V2_HI		0x35c
#define PARF_NO_SNOOP_OVERIDE			0x3d4
#define PARF_ATU_BASE_ADDR			0x634
#define PARF_ATU_BASE_ADDR_HI			0x638
>>>>>>> adc21867
#define PARF_DEVICE_TYPE			0x1000
#define PARF_BDF_TO_SID_TABLE_N			0x2000
#define PARF_BDF_TO_SID_CFG			0x2c00

/* ELBI registers */
#define ELBI_SYS_CTRL				0x04

/* DBI registers */
#define AXI_MSTR_RESP_COMP_CTRL0		0x818
#define AXI_MSTR_RESP_COMP_CTRL1		0x81c

/* MHI registers */
#define PARF_DEBUG_CNT_PM_LINKST_IN_L2		0xc04
#define PARF_DEBUG_CNT_PM_LINKST_IN_L1		0xc0c
#define PARF_DEBUG_CNT_PM_LINKST_IN_L0S		0xc10
#define PARF_DEBUG_CNT_AUX_CLK_IN_L1SUB_L1	0xc84
#define PARF_DEBUG_CNT_AUX_CLK_IN_L1SUB_L2	0xc88

/* PARF_SYS_CTRL register fields */
#define MAC_PHY_POWERDOWN_IN_P2_D_MUX_EN	BIT(29)
#define MST_WAKEUP_EN				BIT(13)
#define SLV_WAKEUP_EN				BIT(12)
#define MSTR_ACLK_CGC_DIS			BIT(10)
#define SLV_ACLK_CGC_DIS			BIT(9)
#define CORE_CLK_CGC_DIS			BIT(6)
#define AUX_PWR_DET				BIT(4)
#define L23_CLK_RMV_DIS				BIT(2)
#define L1_CLK_RMV_DIS				BIT(1)

/* PARF_PM_CTRL register fields */
#define REQ_NOT_ENTR_L1				BIT(5)

/* PARF_PCS_DEEMPH register fields */
#define PCS_DEEMPH_TX_DEEMPH_GEN1(x)		FIELD_PREP(GENMASK(21, 16), x)
#define PCS_DEEMPH_TX_DEEMPH_GEN2_3_5DB(x)	FIELD_PREP(GENMASK(13, 8), x)
#define PCS_DEEMPH_TX_DEEMPH_GEN2_6DB(x)	FIELD_PREP(GENMASK(5, 0), x)

/* PARF_PCS_SWING register fields */
#define PCS_SWING_TX_SWING_FULL(x)		FIELD_PREP(GENMASK(14, 8), x)
#define PCS_SWING_TX_SWING_LOW(x)		FIELD_PREP(GENMASK(6, 0), x)

/* PARF_PHY_CTRL register fields */
#define PHY_CTRL_PHY_TX0_TERM_OFFSET_MASK	GENMASK(20, 16)
#define PHY_CTRL_PHY_TX0_TERM_OFFSET(x)		FIELD_PREP(PHY_CTRL_PHY_TX0_TERM_OFFSET_MASK, x)
#define PHY_TEST_PWR_DOWN			BIT(0)

/* PARF_PHY_REFCLK register fields */
#define PHY_REFCLK_SSP_EN			BIT(16)
#define PHY_REFCLK_USE_PAD			BIT(12)

/* PARF_CONFIG_BITS register fields */
#define PHY_RX0_EQ(x)				FIELD_PREP(GENMASK(26, 24), x)

/* PARF_SLV_ADDR_SPACE_SIZE register value */
#define SLV_ADDR_SPACE_SZ			0x80000000

/* PARF_MHI_CLOCK_RESET_CTRL register fields */
#define AHB_CLK_EN				BIT(0)
#define MSTR_AXI_CLK_EN				BIT(1)
#define BYPASS					BIT(4)

/* PARF_AXI_MSTR_WR_ADDR_HALT register fields */
#define EN					BIT(31)

/* PARF_LTSSM register fields */
#define LTSSM_EN				BIT(8)

<<<<<<< HEAD
=======
/* PARF_INT_ALL_{STATUS/CLEAR/MASK} register fields */
#define PARF_INT_ALL_LINK_UP			BIT(13)

>>>>>>> adc21867
/* PARF_NO_SNOOP_OVERIDE register fields */
#define WR_NO_SNOOP_OVERIDE_EN			BIT(1)
#define RD_NO_SNOOP_OVERIDE_EN			BIT(3)

/* PARF_DEVICE_TYPE register fields */
#define DEVICE_TYPE_RC				0x4

/* PARF_BDF_TO_SID_CFG fields */
#define BDF_TO_SID_BYPASS			BIT(0)

/* ELBI_SYS_CTRL register fields */
#define ELBI_SYS_CTRL_LT_ENABLE			BIT(0)

/* AXI_MSTR_RESP_COMP_CTRL0 register fields */
#define CFG_REMOTE_RD_REQ_BRIDGE_SIZE_2K	0x4
#define CFG_REMOTE_RD_REQ_BRIDGE_SIZE_4K	0x5

/* AXI_MSTR_RESP_COMP_CTRL1 register fields */
#define CFG_BRIDGE_SB_INIT			BIT(0)

/* PCI_EXP_SLTCAP register fields */
#define PCIE_CAP_SLOT_POWER_LIMIT_VAL		FIELD_PREP(PCI_EXP_SLTCAP_SPLV, 250)
#define PCIE_CAP_SLOT_POWER_LIMIT_SCALE		FIELD_PREP(PCI_EXP_SLTCAP_SPLS, 1)
#define PCIE_CAP_SLOT_VAL			(PCI_EXP_SLTCAP_ABP | \
						PCI_EXP_SLTCAP_PCP | \
						PCI_EXP_SLTCAP_MRLSP | \
						PCI_EXP_SLTCAP_AIP | \
						PCI_EXP_SLTCAP_PIP | \
						PCI_EXP_SLTCAP_HPS | \
						PCI_EXP_SLTCAP_EIP | \
						PCIE_CAP_SLOT_POWER_LIMIT_VAL | \
						PCIE_CAP_SLOT_POWER_LIMIT_SCALE)

#define PERST_DELAY_US				1000

#define QCOM_PCIE_CRC8_POLYNOMIAL		(BIT(2) | BIT(1) | BIT(0))

#define QCOM_PCIE_LINK_SPEED_TO_BW(speed) \
		Mbps_to_icc(PCIE_SPEED2MBS_ENC(pcie_link_speed[speed]))

struct qcom_pcie_resources_1_0_0 {
	struct clk_bulk_data *clks;
	int num_clks;
	struct reset_control *core;
	struct regulator *vdda;
};

#define QCOM_PCIE_2_1_0_MAX_RESETS		6
#define QCOM_PCIE_2_1_0_MAX_SUPPLY		3
struct qcom_pcie_resources_2_1_0 {
	struct clk_bulk_data *clks;
	int num_clks;
	struct reset_control_bulk_data resets[QCOM_PCIE_2_1_0_MAX_RESETS];
	int num_resets;
	struct regulator_bulk_data supplies[QCOM_PCIE_2_1_0_MAX_SUPPLY];
};

#define QCOM_PCIE_2_3_2_MAX_SUPPLY		2
struct qcom_pcie_resources_2_3_2 {
	struct clk_bulk_data *clks;
	int num_clks;
	struct regulator_bulk_data supplies[QCOM_PCIE_2_3_2_MAX_SUPPLY];
};

#define QCOM_PCIE_2_3_3_MAX_RESETS		7
struct qcom_pcie_resources_2_3_3 {
	struct clk_bulk_data *clks;
	int num_clks;
	struct reset_control_bulk_data rst[QCOM_PCIE_2_3_3_MAX_RESETS];
};

#define QCOM_PCIE_2_4_0_MAX_RESETS		12
struct qcom_pcie_resources_2_4_0 {
	struct clk_bulk_data *clks;
	int num_clks;
	struct reset_control_bulk_data resets[QCOM_PCIE_2_4_0_MAX_RESETS];
	int num_resets;
};

#define QCOM_PCIE_2_7_0_MAX_SUPPLIES		2
struct qcom_pcie_resources_2_7_0 {
	struct clk_bulk_data *clks;
	int num_clks;
	struct regulator_bulk_data supplies[QCOM_PCIE_2_7_0_MAX_SUPPLIES];
	struct reset_control *rst;
};

struct qcom_pcie_resources_2_9_0 {
	struct clk_bulk_data *clks;
	int num_clks;
	struct reset_control *rst;
};

union qcom_pcie_resources {
	struct qcom_pcie_resources_1_0_0 v1_0_0;
	struct qcom_pcie_resources_2_1_0 v2_1_0;
	struct qcom_pcie_resources_2_3_2 v2_3_2;
	struct qcom_pcie_resources_2_3_3 v2_3_3;
	struct qcom_pcie_resources_2_4_0 v2_4_0;
	struct qcom_pcie_resources_2_7_0 v2_7_0;
	struct qcom_pcie_resources_2_9_0 v2_9_0;
};

struct qcom_pcie;

struct qcom_pcie_ops {
	int (*get_resources)(struct qcom_pcie *pcie);
	int (*init)(struct qcom_pcie *pcie);
	int (*post_init)(struct qcom_pcie *pcie);
	void (*host_post_init)(struct qcom_pcie *pcie);
	void (*deinit)(struct qcom_pcie *pcie);
	void (*ltssm_enable)(struct qcom_pcie *pcie);
	int (*config_sid)(struct qcom_pcie *pcie);
};

 /**
  * struct qcom_pcie_cfg - Per SoC config struct
  * @ops: qcom PCIe ops structure
  * @override_no_snoop: Override NO_SNOOP attribute in TLP to enable cache
  * snooping
  */
struct qcom_pcie_cfg {
	const struct qcom_pcie_ops *ops;
	bool override_no_snoop;
	bool no_l0s;
};

struct qcom_pcie {
	struct dw_pcie *pci;
	void __iomem *parf;			/* DT parf */
	void __iomem *elbi;			/* DT elbi */
	void __iomem *mhi;
	union qcom_pcie_resources res;
	struct phy *phy;
	struct gpio_desc *reset;
	struct icc_path *icc_mem;
	struct icc_path *icc_cpu;
	const struct qcom_pcie_cfg *cfg;
	struct dentry *debugfs;
	bool suspended;
	bool use_pm_opp;
};

#define to_qcom_pcie(x)		dev_get_drvdata((x)->dev)

static void qcom_ep_reset_assert(struct qcom_pcie *pcie)
{
	gpiod_set_value_cansleep(pcie->reset, 1);
	usleep_range(PERST_DELAY_US, PERST_DELAY_US + 500);
}

static void qcom_ep_reset_deassert(struct qcom_pcie *pcie)
{
	/* Ensure that PERST has been asserted for at least 100 ms */
	msleep(100);
	gpiod_set_value_cansleep(pcie->reset, 0);
	usleep_range(PERST_DELAY_US, PERST_DELAY_US + 500);
}

static int qcom_pcie_start_link(struct dw_pcie *pci)
{
	struct qcom_pcie *pcie = to_qcom_pcie(pci);

	if (pcie_link_speed[pci->max_link_speed] == PCIE_SPEED_16_0GT) {
		qcom_pcie_common_set_16gt_equalization(pci);
		qcom_pcie_common_set_16gt_lane_margining(pci);
	}

	/* Enable Link Training state machine */
	if (pcie->cfg->ops->ltssm_enable)
		pcie->cfg->ops->ltssm_enable(pcie);

	return 0;
}

static void qcom_pcie_clear_aspm_l0s(struct dw_pcie *pci)
{
	struct qcom_pcie *pcie = to_qcom_pcie(pci);
	u16 offset;
	u32 val;

	if (!pcie->cfg->no_l0s)
		return;

	offset = dw_pcie_find_capability(pci, PCI_CAP_ID_EXP);

	dw_pcie_dbi_ro_wr_en(pci);

	val = readl(pci->dbi_base + offset + PCI_EXP_LNKCAP);
	val &= ~PCI_EXP_LNKCAP_ASPM_L0S;
	writel(val, pci->dbi_base + offset + PCI_EXP_LNKCAP);

	dw_pcie_dbi_ro_wr_dis(pci);
}

static void qcom_pcie_clear_hpc(struct dw_pcie *pci)
{
	u16 offset = dw_pcie_find_capability(pci, PCI_CAP_ID_EXP);
	u32 val;

	dw_pcie_dbi_ro_wr_en(pci);

	val = readl(pci->dbi_base + offset + PCI_EXP_SLTCAP);
	val &= ~PCI_EXP_SLTCAP_HPC;
	writel(val, pci->dbi_base + offset + PCI_EXP_SLTCAP);

	dw_pcie_dbi_ro_wr_dis(pci);
}

static void qcom_pcie_configure_dbi_base(struct qcom_pcie *pcie)
{
	struct dw_pcie *pci = pcie->pci;

	if (pci->dbi_phys_addr) {
		/*
		 * PARF_DBI_BASE_ADDR register is in CPU domain and require to
		 * be programmed with CPU physical address.
		 */
		writel(lower_32_bits(pci->dbi_phys_addr), pcie->parf +
							PARF_DBI_BASE_ADDR);
		writel(SLV_ADDR_SPACE_SZ, pcie->parf +
						PARF_SLV_ADDR_SPACE_SIZE);
	}
}

static void qcom_pcie_configure_dbi_atu_base(struct qcom_pcie *pcie)
{
	struct dw_pcie *pci = pcie->pci;

	if (pci->dbi_phys_addr) {
		/*
		 * PARF_DBI_BASE_ADDR_V2 and PARF_ATU_BASE_ADDR registers are
		 * in CPU domain and require to be programmed with CPU
		 * physical addresses.
		 */
		writel(lower_32_bits(pci->dbi_phys_addr), pcie->parf +
							PARF_DBI_BASE_ADDR_V2);
		writel(upper_32_bits(pci->dbi_phys_addr), pcie->parf +
						PARF_DBI_BASE_ADDR_V2_HI);

		if (pci->atu_phys_addr) {
			writel(lower_32_bits(pci->atu_phys_addr), pcie->parf +
							PARF_ATU_BASE_ADDR);
			writel(upper_32_bits(pci->atu_phys_addr), pcie->parf +
							PARF_ATU_BASE_ADDR_HI);
		}

		writel(0x0, pcie->parf + PARF_SLV_ADDR_SPACE_SIZE_V2);
		writel(SLV_ADDR_SPACE_SZ, pcie->parf +
					PARF_SLV_ADDR_SPACE_SIZE_V2_HI);
	}
}

static void qcom_pcie_2_1_0_ltssm_enable(struct qcom_pcie *pcie)
{
	u32 val;

	/* enable link training */
	val = readl(pcie->elbi + ELBI_SYS_CTRL);
	val |= ELBI_SYS_CTRL_LT_ENABLE;
	writel(val, pcie->elbi + ELBI_SYS_CTRL);
}

static int qcom_pcie_get_resources_2_1_0(struct qcom_pcie *pcie)
{
	struct qcom_pcie_resources_2_1_0 *res = &pcie->res.v2_1_0;
	struct dw_pcie *pci = pcie->pci;
	struct device *dev = pci->dev;
	bool is_apq = of_device_is_compatible(dev->of_node, "qcom,pcie-apq8064");
	int ret;

	res->supplies[0].supply = "vdda";
	res->supplies[1].supply = "vdda_phy";
	res->supplies[2].supply = "vdda_refclk";
	ret = devm_regulator_bulk_get(dev, ARRAY_SIZE(res->supplies),
				      res->supplies);
	if (ret)
		return ret;

	res->num_clks = devm_clk_bulk_get_all(dev, &res->clks);
	if (res->num_clks < 0) {
		dev_err(dev, "Failed to get clocks\n");
		return res->num_clks;
	}

	res->resets[0].id = "pci";
	res->resets[1].id = "axi";
	res->resets[2].id = "ahb";
	res->resets[3].id = "por";
	res->resets[4].id = "phy";
	res->resets[5].id = "ext";

	/* ext is optional on APQ8016 */
	res->num_resets = is_apq ? 5 : 6;
	ret = devm_reset_control_bulk_get_exclusive(dev, res->num_resets, res->resets);
	if (ret < 0)
		return ret;

	return 0;
}

static void qcom_pcie_deinit_2_1_0(struct qcom_pcie *pcie)
{
	struct qcom_pcie_resources_2_1_0 *res = &pcie->res.v2_1_0;

	clk_bulk_disable_unprepare(res->num_clks, res->clks);
	reset_control_bulk_assert(res->num_resets, res->resets);

	writel(1, pcie->parf + PARF_PHY_CTRL);

	regulator_bulk_disable(ARRAY_SIZE(res->supplies), res->supplies);
}

static int qcom_pcie_init_2_1_0(struct qcom_pcie *pcie)
{
	struct qcom_pcie_resources_2_1_0 *res = &pcie->res.v2_1_0;
	struct dw_pcie *pci = pcie->pci;
	struct device *dev = pci->dev;
	int ret;

	/* reset the PCIe interface as uboot can leave it undefined state */
	ret = reset_control_bulk_assert(res->num_resets, res->resets);
	if (ret < 0) {
		dev_err(dev, "cannot assert resets\n");
		return ret;
	}

	ret = regulator_bulk_enable(ARRAY_SIZE(res->supplies), res->supplies);
	if (ret < 0) {
		dev_err(dev, "cannot enable regulators\n");
		return ret;
	}

	ret = reset_control_bulk_deassert(res->num_resets, res->resets);
	if (ret < 0) {
		dev_err(dev, "cannot deassert resets\n");
		regulator_bulk_disable(ARRAY_SIZE(res->supplies), res->supplies);
		return ret;
	}

	return 0;
}

static int qcom_pcie_post_init_2_1_0(struct qcom_pcie *pcie)
{
	struct qcom_pcie_resources_2_1_0 *res = &pcie->res.v2_1_0;
	struct dw_pcie *pci = pcie->pci;
	struct device *dev = pci->dev;
	struct device_node *node = dev->of_node;
	u32 val;
	int ret;

	/* enable PCIe clocks and resets */
	val = readl(pcie->parf + PARF_PHY_CTRL);
	val &= ~PHY_TEST_PWR_DOWN;
	writel(val, pcie->parf + PARF_PHY_CTRL);

	ret = clk_bulk_prepare_enable(res->num_clks, res->clks);
	if (ret)
		return ret;

	if (of_device_is_compatible(node, "qcom,pcie-ipq8064") ||
	    of_device_is_compatible(node, "qcom,pcie-ipq8064-v2")) {
		writel(PCS_DEEMPH_TX_DEEMPH_GEN1(24) |
			       PCS_DEEMPH_TX_DEEMPH_GEN2_3_5DB(24) |
			       PCS_DEEMPH_TX_DEEMPH_GEN2_6DB(34),
		       pcie->parf + PARF_PCS_DEEMPH);
		writel(PCS_SWING_TX_SWING_FULL(120) |
			       PCS_SWING_TX_SWING_LOW(120),
		       pcie->parf + PARF_PCS_SWING);
		writel(PHY_RX0_EQ(4), pcie->parf + PARF_CONFIG_BITS);
	}

	if (of_device_is_compatible(node, "qcom,pcie-ipq8064")) {
		/* set TX termination offset */
		val = readl(pcie->parf + PARF_PHY_CTRL);
		val &= ~PHY_CTRL_PHY_TX0_TERM_OFFSET_MASK;
		val |= PHY_CTRL_PHY_TX0_TERM_OFFSET(7);
		writel(val, pcie->parf + PARF_PHY_CTRL);
	}

	/* enable external reference clock */
	val = readl(pcie->parf + PARF_PHY_REFCLK);
	/* USE_PAD is required only for ipq806x */
	if (!of_device_is_compatible(node, "qcom,pcie-apq8064"))
		val &= ~PHY_REFCLK_USE_PAD;
	val |= PHY_REFCLK_SSP_EN;
	writel(val, pcie->parf + PARF_PHY_REFCLK);

	/* wait for clock acquisition */
	usleep_range(1000, 1500);

	/* Set the Max TLP size to 2K, instead of using default of 4K */
	writel(CFG_REMOTE_RD_REQ_BRIDGE_SIZE_2K,
	       pci->dbi_base + AXI_MSTR_RESP_COMP_CTRL0);
	writel(CFG_BRIDGE_SB_INIT,
	       pci->dbi_base + AXI_MSTR_RESP_COMP_CTRL1);

	qcom_pcie_clear_hpc(pcie->pci);

	return 0;
}

static int qcom_pcie_get_resources_1_0_0(struct qcom_pcie *pcie)
{
	struct qcom_pcie_resources_1_0_0 *res = &pcie->res.v1_0_0;
	struct dw_pcie *pci = pcie->pci;
	struct device *dev = pci->dev;

	res->vdda = devm_regulator_get(dev, "vdda");
	if (IS_ERR(res->vdda))
		return PTR_ERR(res->vdda);

	res->num_clks = devm_clk_bulk_get_all(dev, &res->clks);
	if (res->num_clks < 0) {
		dev_err(dev, "Failed to get clocks\n");
		return res->num_clks;
	}

	res->core = devm_reset_control_get_exclusive(dev, "core");
	return PTR_ERR_OR_ZERO(res->core);
}

static void qcom_pcie_deinit_1_0_0(struct qcom_pcie *pcie)
{
	struct qcom_pcie_resources_1_0_0 *res = &pcie->res.v1_0_0;

	reset_control_assert(res->core);
	clk_bulk_disable_unprepare(res->num_clks, res->clks);
	regulator_disable(res->vdda);
}

static int qcom_pcie_init_1_0_0(struct qcom_pcie *pcie)
{
	struct qcom_pcie_resources_1_0_0 *res = &pcie->res.v1_0_0;
	struct dw_pcie *pci = pcie->pci;
	struct device *dev = pci->dev;
	int ret;

	ret = reset_control_deassert(res->core);
	if (ret) {
		dev_err(dev, "cannot deassert core reset\n");
		return ret;
	}

	ret = clk_bulk_prepare_enable(res->num_clks, res->clks);
	if (ret) {
		dev_err(dev, "cannot prepare/enable clocks\n");
		goto err_assert_reset;
	}

	ret = regulator_enable(res->vdda);
	if (ret) {
		dev_err(dev, "cannot enable vdda regulator\n");
		goto err_disable_clks;
	}

	return 0;

err_disable_clks:
	clk_bulk_disable_unprepare(res->num_clks, res->clks);
err_assert_reset:
	reset_control_assert(res->core);

	return ret;
}

static int qcom_pcie_post_init_1_0_0(struct qcom_pcie *pcie)
{
	qcom_pcie_configure_dbi_base(pcie);

	if (IS_ENABLED(CONFIG_PCI_MSI)) {
		u32 val = readl(pcie->parf + PARF_AXI_MSTR_WR_ADDR_HALT);

		val |= EN;
		writel(val, pcie->parf + PARF_AXI_MSTR_WR_ADDR_HALT);
	}

	qcom_pcie_clear_hpc(pcie->pci);

	return 0;
}

static void qcom_pcie_2_3_2_ltssm_enable(struct qcom_pcie *pcie)
{
	u32 val;

	/* enable link training */
	val = readl(pcie->parf + PARF_LTSSM);
	val |= LTSSM_EN;
	writel(val, pcie->parf + PARF_LTSSM);
}

static int qcom_pcie_get_resources_2_3_2(struct qcom_pcie *pcie)
{
	struct qcom_pcie_resources_2_3_2 *res = &pcie->res.v2_3_2;
	struct dw_pcie *pci = pcie->pci;
	struct device *dev = pci->dev;
	int ret;

	res->supplies[0].supply = "vdda";
	res->supplies[1].supply = "vddpe-3v3";
	ret = devm_regulator_bulk_get(dev, ARRAY_SIZE(res->supplies),
				      res->supplies);
	if (ret)
		return ret;

	res->num_clks = devm_clk_bulk_get_all(dev, &res->clks);
	if (res->num_clks < 0) {
		dev_err(dev, "Failed to get clocks\n");
		return res->num_clks;
	}

	return 0;
}

static void qcom_pcie_deinit_2_3_2(struct qcom_pcie *pcie)
{
	struct qcom_pcie_resources_2_3_2 *res = &pcie->res.v2_3_2;

	clk_bulk_disable_unprepare(res->num_clks, res->clks);
	regulator_bulk_disable(ARRAY_SIZE(res->supplies), res->supplies);
}

static int qcom_pcie_init_2_3_2(struct qcom_pcie *pcie)
{
	struct qcom_pcie_resources_2_3_2 *res = &pcie->res.v2_3_2;
	struct dw_pcie *pci = pcie->pci;
	struct device *dev = pci->dev;
	int ret;

	ret = regulator_bulk_enable(ARRAY_SIZE(res->supplies), res->supplies);
	if (ret < 0) {
		dev_err(dev, "cannot enable regulators\n");
		return ret;
	}

	ret = clk_bulk_prepare_enable(res->num_clks, res->clks);
	if (ret) {
		dev_err(dev, "cannot prepare/enable clocks\n");
		regulator_bulk_disable(ARRAY_SIZE(res->supplies), res->supplies);
		return ret;
	}

	return 0;
}

static int qcom_pcie_post_init_2_3_2(struct qcom_pcie *pcie)
{
	u32 val;

	/* enable PCIe clocks and resets */
	val = readl(pcie->parf + PARF_PHY_CTRL);
	val &= ~PHY_TEST_PWR_DOWN;
	writel(val, pcie->parf + PARF_PHY_CTRL);

	qcom_pcie_configure_dbi_base(pcie);

	/* MAC PHY_POWERDOWN MUX DISABLE  */
	val = readl(pcie->parf + PARF_SYS_CTRL);
	val &= ~MAC_PHY_POWERDOWN_IN_P2_D_MUX_EN;
	writel(val, pcie->parf + PARF_SYS_CTRL);

	val = readl(pcie->parf + PARF_MHI_CLOCK_RESET_CTRL);
	val |= BYPASS;
	writel(val, pcie->parf + PARF_MHI_CLOCK_RESET_CTRL);

	val = readl(pcie->parf + PARF_AXI_MSTR_WR_ADDR_HALT_V2);
	val |= EN;
	writel(val, pcie->parf + PARF_AXI_MSTR_WR_ADDR_HALT_V2);

	qcom_pcie_clear_hpc(pcie->pci);

	return 0;
}

static int qcom_pcie_get_resources_2_4_0(struct qcom_pcie *pcie)
{
	struct qcom_pcie_resources_2_4_0 *res = &pcie->res.v2_4_0;
	struct dw_pcie *pci = pcie->pci;
	struct device *dev = pci->dev;
	bool is_ipq = of_device_is_compatible(dev->of_node, "qcom,pcie-ipq4019");
	int ret;

	res->num_clks = devm_clk_bulk_get_all(dev, &res->clks);
	if (res->num_clks < 0) {
		dev_err(dev, "Failed to get clocks\n");
		return res->num_clks;
	}

	res->resets[0].id = "axi_m";
	res->resets[1].id = "axi_s";
	res->resets[2].id = "axi_m_sticky";
	res->resets[3].id = "pipe_sticky";
	res->resets[4].id = "pwr";
	res->resets[5].id = "ahb";
	res->resets[6].id = "pipe";
	res->resets[7].id = "axi_m_vmid";
	res->resets[8].id = "axi_s_xpu";
	res->resets[9].id = "parf";
	res->resets[10].id = "phy";
	res->resets[11].id = "phy_ahb";

	res->num_resets = is_ipq ? 12 : 6;

	ret = devm_reset_control_bulk_get_exclusive(dev, res->num_resets, res->resets);
	if (ret < 0)
		return ret;

	return 0;
}

static void qcom_pcie_deinit_2_4_0(struct qcom_pcie *pcie)
{
	struct qcom_pcie_resources_2_4_0 *res = &pcie->res.v2_4_0;

	reset_control_bulk_assert(res->num_resets, res->resets);
	clk_bulk_disable_unprepare(res->num_clks, res->clks);
}

static int qcom_pcie_init_2_4_0(struct qcom_pcie *pcie)
{
	struct qcom_pcie_resources_2_4_0 *res = &pcie->res.v2_4_0;
	struct dw_pcie *pci = pcie->pci;
	struct device *dev = pci->dev;
	int ret;

	ret = reset_control_bulk_assert(res->num_resets, res->resets);
	if (ret < 0) {
		dev_err(dev, "cannot assert resets\n");
		return ret;
	}

	usleep_range(10000, 12000);

	ret = reset_control_bulk_deassert(res->num_resets, res->resets);
	if (ret < 0) {
		dev_err(dev, "cannot deassert resets\n");
		return ret;
	}

	usleep_range(10000, 12000);

	ret = clk_bulk_prepare_enable(res->num_clks, res->clks);
	if (ret) {
		reset_control_bulk_assert(res->num_resets, res->resets);
		return ret;
	}

	return 0;
}

static int qcom_pcie_get_resources_2_3_3(struct qcom_pcie *pcie)
{
	struct qcom_pcie_resources_2_3_3 *res = &pcie->res.v2_3_3;
	struct dw_pcie *pci = pcie->pci;
	struct device *dev = pci->dev;
	int ret;

	res->num_clks = devm_clk_bulk_get_all(dev, &res->clks);
	if (res->num_clks < 0) {
		dev_err(dev, "Failed to get clocks\n");
		return res->num_clks;
	}

	res->rst[0].id = "axi_m";
	res->rst[1].id = "axi_s";
	res->rst[2].id = "pipe";
	res->rst[3].id = "axi_m_sticky";
	res->rst[4].id = "sticky";
	res->rst[5].id = "ahb";
	res->rst[6].id = "sleep";

	ret = devm_reset_control_bulk_get_exclusive(dev, ARRAY_SIZE(res->rst), res->rst);
	if (ret < 0)
		return ret;

	return 0;
}

static void qcom_pcie_deinit_2_3_3(struct qcom_pcie *pcie)
{
	struct qcom_pcie_resources_2_3_3 *res = &pcie->res.v2_3_3;

	clk_bulk_disable_unprepare(res->num_clks, res->clks);
}

static int qcom_pcie_init_2_3_3(struct qcom_pcie *pcie)
{
	struct qcom_pcie_resources_2_3_3 *res = &pcie->res.v2_3_3;
	struct dw_pcie *pci = pcie->pci;
	struct device *dev = pci->dev;
	int ret;

	ret = reset_control_bulk_assert(ARRAY_SIZE(res->rst), res->rst);
	if (ret < 0) {
		dev_err(dev, "cannot assert resets\n");
		return ret;
	}

	usleep_range(2000, 2500);

	ret = reset_control_bulk_deassert(ARRAY_SIZE(res->rst), res->rst);
	if (ret < 0) {
		dev_err(dev, "cannot deassert resets\n");
		return ret;
	}

	/*
	 * Don't have a way to see if the reset has completed.
	 * Wait for some time.
	 */
	usleep_range(2000, 2500);

	ret = clk_bulk_prepare_enable(res->num_clks, res->clks);
	if (ret) {
		dev_err(dev, "cannot prepare/enable clocks\n");
		goto err_assert_resets;
	}

	return 0;

err_assert_resets:
	/*
	 * Not checking for failure, will anyway return
	 * the original failure in 'ret'.
	 */
	reset_control_bulk_assert(ARRAY_SIZE(res->rst), res->rst);

	return ret;
}

static int qcom_pcie_post_init_2_3_3(struct qcom_pcie *pcie)
{
	struct dw_pcie *pci = pcie->pci;
	u16 offset = dw_pcie_find_capability(pci, PCI_CAP_ID_EXP);
	u32 val;

	val = readl(pcie->parf + PARF_PHY_CTRL);
	val &= ~PHY_TEST_PWR_DOWN;
	writel(val, pcie->parf + PARF_PHY_CTRL);

	qcom_pcie_configure_dbi_atu_base(pcie);

	writel(MST_WAKEUP_EN | SLV_WAKEUP_EN | MSTR_ACLK_CGC_DIS
		| SLV_ACLK_CGC_DIS | CORE_CLK_CGC_DIS |
		AUX_PWR_DET | L23_CLK_RMV_DIS | L1_CLK_RMV_DIS,
		pcie->parf + PARF_SYS_CTRL);
	writel(0, pcie->parf + PARF_Q2A_FLUSH);

	writel(PCI_COMMAND_MASTER, pci->dbi_base + PCI_COMMAND);

	dw_pcie_dbi_ro_wr_en(pci);

	writel(PCIE_CAP_SLOT_VAL, pci->dbi_base + offset + PCI_EXP_SLTCAP);

	val = readl(pci->dbi_base + offset + PCI_EXP_LNKCAP);
	val &= ~PCI_EXP_LNKCAP_ASPMS;
	writel(val, pci->dbi_base + offset + PCI_EXP_LNKCAP);

	writel(PCI_EXP_DEVCTL2_COMP_TMOUT_DIS, pci->dbi_base + offset +
		PCI_EXP_DEVCTL2);

	dw_pcie_dbi_ro_wr_dis(pci);

	return 0;
}

static int qcom_pcie_get_resources_2_7_0(struct qcom_pcie *pcie)
{
	struct qcom_pcie_resources_2_7_0 *res = &pcie->res.v2_7_0;
	struct dw_pcie *pci = pcie->pci;
	struct device *dev = pci->dev;
	int ret;

	res->rst = devm_reset_control_array_get_exclusive(dev);
	if (IS_ERR(res->rst))
		return PTR_ERR(res->rst);

	res->supplies[0].supply = "vdda";
	res->supplies[1].supply = "vddpe-3v3";
	ret = devm_regulator_bulk_get(dev, ARRAY_SIZE(res->supplies),
				      res->supplies);
	if (ret)
		return ret;

	res->num_clks = devm_clk_bulk_get_all(dev, &res->clks);
	if (res->num_clks < 0) {
		dev_err(dev, "Failed to get clocks\n");
		return res->num_clks;
	}

	return 0;
}

static int qcom_pcie_init_2_7_0(struct qcom_pcie *pcie)
{
	struct qcom_pcie_resources_2_7_0 *res = &pcie->res.v2_7_0;
	struct dw_pcie *pci = pcie->pci;
	struct device *dev = pci->dev;
	u32 val;
	int ret;

	ret = regulator_bulk_enable(ARRAY_SIZE(res->supplies), res->supplies);
	if (ret < 0) {
		dev_err(dev, "cannot enable regulators\n");
		return ret;
	}

	ret = clk_bulk_prepare_enable(res->num_clks, res->clks);
	if (ret < 0)
		goto err_disable_regulators;

	ret = reset_control_assert(res->rst);
	if (ret) {
		dev_err(dev, "reset assert failed (%d)\n", ret);
		goto err_disable_clocks;
	}

	usleep_range(1000, 1500);

	ret = reset_control_deassert(res->rst);
	if (ret) {
		dev_err(dev, "reset deassert failed (%d)\n", ret);
		goto err_disable_clocks;
	}

	/* Wait for reset to complete, required on SM8450 */
	usleep_range(1000, 1500);

	/* configure PCIe to RC mode */
	writel(DEVICE_TYPE_RC, pcie->parf + PARF_DEVICE_TYPE);

	/* enable PCIe clocks and resets */
	val = readl(pcie->parf + PARF_PHY_CTRL);
	val &= ~PHY_TEST_PWR_DOWN;
	writel(val, pcie->parf + PARF_PHY_CTRL);

	qcom_pcie_configure_dbi_atu_base(pcie);

	/* MAC PHY_POWERDOWN MUX DISABLE  */
	val = readl(pcie->parf + PARF_SYS_CTRL);
	val &= ~MAC_PHY_POWERDOWN_IN_P2_D_MUX_EN;
	writel(val, pcie->parf + PARF_SYS_CTRL);

	val = readl(pcie->parf + PARF_MHI_CLOCK_RESET_CTRL);
	val |= BYPASS;
	writel(val, pcie->parf + PARF_MHI_CLOCK_RESET_CTRL);

	/* Enable L1 and L1SS */
	val = readl(pcie->parf + PARF_PM_CTRL);
	val &= ~REQ_NOT_ENTR_L1;
	writel(val, pcie->parf + PARF_PM_CTRL);

	val = readl(pcie->parf + PARF_AXI_MSTR_WR_ADDR_HALT_V2);
	val |= EN;
	writel(val, pcie->parf + PARF_AXI_MSTR_WR_ADDR_HALT_V2);

	return 0;
err_disable_clocks:
	clk_bulk_disable_unprepare(res->num_clks, res->clks);
err_disable_regulators:
	regulator_bulk_disable(ARRAY_SIZE(res->supplies), res->supplies);

	return ret;
}

static int qcom_pcie_post_init_2_7_0(struct qcom_pcie *pcie)
{
	const struct qcom_pcie_cfg *pcie_cfg = pcie->cfg;

	if (pcie_cfg->override_no_snoop)
		writel(WR_NO_SNOOP_OVERIDE_EN | RD_NO_SNOOP_OVERIDE_EN,
				pcie->parf + PARF_NO_SNOOP_OVERIDE);

	qcom_pcie_clear_aspm_l0s(pcie->pci);
	qcom_pcie_clear_hpc(pcie->pci);

	return 0;
}

static int qcom_pcie_enable_aspm(struct pci_dev *pdev, void *userdata)
{
	/*
	 * Downstream devices need to be in D0 state before enabling PCI PM
	 * substates.
	 */
	pci_set_power_state_locked(pdev, PCI_D0);
	pci_enable_link_state_locked(pdev, PCIE_LINK_STATE_ALL);

	return 0;
}

static void qcom_pcie_host_post_init_2_7_0(struct qcom_pcie *pcie)
{
	struct dw_pcie_rp *pp = &pcie->pci->pp;

	pci_walk_bus(pp->bridge->bus, qcom_pcie_enable_aspm, NULL);
}

static void qcom_pcie_deinit_2_7_0(struct qcom_pcie *pcie)
{
	struct qcom_pcie_resources_2_7_0 *res = &pcie->res.v2_7_0;

	clk_bulk_disable_unprepare(res->num_clks, res->clks);

	regulator_bulk_disable(ARRAY_SIZE(res->supplies), res->supplies);
}

static int qcom_pcie_config_sid_1_9_0(struct qcom_pcie *pcie)
{
	/* iommu map structure */
	struct {
		u32 bdf;
		u32 phandle;
		u32 smmu_sid;
		u32 smmu_sid_len;
	} *map;
	void __iomem *bdf_to_sid_base = pcie->parf + PARF_BDF_TO_SID_TABLE_N;
	struct device *dev = pcie->pci->dev;
	u8 qcom_pcie_crc8_table[CRC8_TABLE_SIZE];
	int i, nr_map, size = 0;
	u32 smmu_sid_base;
	u32 val;

	of_get_property(dev->of_node, "iommu-map", &size);
	if (!size)
		return 0;

	/* Enable BDF to SID translation by disabling bypass mode (default) */
	val = readl(pcie->parf + PARF_BDF_TO_SID_CFG);
	val &= ~BDF_TO_SID_BYPASS;
	writel(val, pcie->parf + PARF_BDF_TO_SID_CFG);

	map = kzalloc(size, GFP_KERNEL);
	if (!map)
		return -ENOMEM;

	of_property_read_u32_array(dev->of_node, "iommu-map", (u32 *)map,
				   size / sizeof(u32));

	nr_map = size / (sizeof(*map));

	crc8_populate_msb(qcom_pcie_crc8_table, QCOM_PCIE_CRC8_POLYNOMIAL);

	/* Registers need to be zero out first */
	memset_io(bdf_to_sid_base, 0, CRC8_TABLE_SIZE * sizeof(u32));

	/* Extract the SMMU SID base from the first entry of iommu-map */
	smmu_sid_base = map[0].smmu_sid;

	/* Look for an available entry to hold the mapping */
	for (i = 0; i < nr_map; i++) {
		__be16 bdf_be = cpu_to_be16(map[i].bdf);
		u32 val;
		u8 hash;

		hash = crc8(qcom_pcie_crc8_table, (u8 *)&bdf_be, sizeof(bdf_be), 0);

		val = readl(bdf_to_sid_base + hash * sizeof(u32));

		/* If the register is already populated, look for next available entry */
		while (val) {
			u8 current_hash = hash++;
			u8 next_mask = 0xff;

			/* If NEXT field is NULL then update it with next hash */
			if (!(val & next_mask)) {
				val |= (u32)hash;
				writel(val, bdf_to_sid_base + current_hash * sizeof(u32));
			}

			val = readl(bdf_to_sid_base + hash * sizeof(u32));
		}

		/* BDF [31:16] | SID [15:8] | NEXT [7:0] */
		val = map[i].bdf << 16 | (map[i].smmu_sid - smmu_sid_base) << 8 | 0;
		writel(val, bdf_to_sid_base + hash * sizeof(u32));
	}

	kfree(map);

	return 0;
}

static int qcom_pcie_get_resources_2_9_0(struct qcom_pcie *pcie)
{
	struct qcom_pcie_resources_2_9_0 *res = &pcie->res.v2_9_0;
	struct dw_pcie *pci = pcie->pci;
	struct device *dev = pci->dev;

	res->num_clks = devm_clk_bulk_get_all(dev, &res->clks);
	if (res->num_clks < 0) {
		dev_err(dev, "Failed to get clocks\n");
		return res->num_clks;
	}

	res->rst = devm_reset_control_array_get_exclusive(dev);
	if (IS_ERR(res->rst))
		return PTR_ERR(res->rst);

	return 0;
}

static void qcom_pcie_deinit_2_9_0(struct qcom_pcie *pcie)
{
	struct qcom_pcie_resources_2_9_0 *res = &pcie->res.v2_9_0;

	clk_bulk_disable_unprepare(res->num_clks, res->clks);
}

static int qcom_pcie_init_2_9_0(struct qcom_pcie *pcie)
{
	struct qcom_pcie_resources_2_9_0 *res = &pcie->res.v2_9_0;
	struct device *dev = pcie->pci->dev;
	int ret;

	ret = reset_control_assert(res->rst);
	if (ret) {
		dev_err(dev, "reset assert failed (%d)\n", ret);
		return ret;
	}

	/*
	 * Delay periods before and after reset deassert are working values
	 * from downstream Codeaurora kernel
	 */
	usleep_range(2000, 2500);

	ret = reset_control_deassert(res->rst);
	if (ret) {
		dev_err(dev, "reset deassert failed (%d)\n", ret);
		return ret;
	}

	usleep_range(2000, 2500);

	return clk_bulk_prepare_enable(res->num_clks, res->clks);
}

static int qcom_pcie_post_init_2_9_0(struct qcom_pcie *pcie)
{
	struct dw_pcie *pci = pcie->pci;
	u16 offset = dw_pcie_find_capability(pci, PCI_CAP_ID_EXP);
	u32 val;
	int i;

	val = readl(pcie->parf + PARF_PHY_CTRL);
	val &= ~PHY_TEST_PWR_DOWN;
	writel(val, pcie->parf + PARF_PHY_CTRL);

	qcom_pcie_configure_dbi_atu_base(pcie);

	writel(DEVICE_TYPE_RC, pcie->parf + PARF_DEVICE_TYPE);
	writel(BYPASS | MSTR_AXI_CLK_EN | AHB_CLK_EN,
		pcie->parf + PARF_MHI_CLOCK_RESET_CTRL);
	writel(GEN3_RELATED_OFF_RXEQ_RGRDLESS_RXTS |
		GEN3_RELATED_OFF_GEN3_ZRXDC_NONCOMPL,
		pci->dbi_base + GEN3_RELATED_OFF);

	writel(MST_WAKEUP_EN | SLV_WAKEUP_EN | MSTR_ACLK_CGC_DIS |
		SLV_ACLK_CGC_DIS | CORE_CLK_CGC_DIS |
		AUX_PWR_DET | L23_CLK_RMV_DIS | L1_CLK_RMV_DIS,
		pcie->parf + PARF_SYS_CTRL);

	writel(0, pcie->parf + PARF_Q2A_FLUSH);

	dw_pcie_dbi_ro_wr_en(pci);

	writel(PCIE_CAP_SLOT_VAL, pci->dbi_base + offset + PCI_EXP_SLTCAP);

	val = readl(pci->dbi_base + offset + PCI_EXP_LNKCAP);
	val &= ~PCI_EXP_LNKCAP_ASPMS;
	writel(val, pci->dbi_base + offset + PCI_EXP_LNKCAP);

	writel(PCI_EXP_DEVCTL2_COMP_TMOUT_DIS, pci->dbi_base + offset +
			PCI_EXP_DEVCTL2);

	dw_pcie_dbi_ro_wr_dis(pci);

	for (i = 0; i < 256; i++)
		writel(0, pcie->parf + PARF_BDF_TO_SID_TABLE_N + (4 * i));

	return 0;
}

static int qcom_pcie_link_up(struct dw_pcie *pci)
{
	u16 offset = dw_pcie_find_capability(pci, PCI_CAP_ID_EXP);
	u16 val = readw(pci->dbi_base + offset + PCI_EXP_LNKSTA);

	return !!(val & PCI_EXP_LNKSTA_DLLLA);
}

static int qcom_pcie_host_init(struct dw_pcie_rp *pp)
{
	struct dw_pcie *pci = to_dw_pcie_from_pp(pp);
	struct qcom_pcie *pcie = to_qcom_pcie(pci);
	int ret;

	qcom_ep_reset_assert(pcie);

	ret = pcie->cfg->ops->init(pcie);
	if (ret)
		return ret;

	ret = phy_set_mode_ext(pcie->phy, PHY_MODE_PCIE, PHY_MODE_PCIE_RC);
	if (ret)
		goto err_deinit;

	ret = phy_power_on(pcie->phy);
	if (ret)
		goto err_deinit;

	if (pcie->cfg->ops->post_init) {
		ret = pcie->cfg->ops->post_init(pcie);
		if (ret)
			goto err_disable_phy;
	}

	qcom_ep_reset_deassert(pcie);

	if (pcie->cfg->ops->config_sid) {
		ret = pcie->cfg->ops->config_sid(pcie);
		if (ret)
			goto err_assert_reset;
	}

	return 0;

err_assert_reset:
	qcom_ep_reset_assert(pcie);
err_disable_phy:
	phy_power_off(pcie->phy);
err_deinit:
	pcie->cfg->ops->deinit(pcie);

	return ret;
}

static void qcom_pcie_host_deinit(struct dw_pcie_rp *pp)
{
	struct dw_pcie *pci = to_dw_pcie_from_pp(pp);
	struct qcom_pcie *pcie = to_qcom_pcie(pci);

	qcom_ep_reset_assert(pcie);
	phy_power_off(pcie->phy);
	pcie->cfg->ops->deinit(pcie);
}

static void qcom_pcie_host_post_init(struct dw_pcie_rp *pp)
{
	struct dw_pcie *pci = to_dw_pcie_from_pp(pp);
	struct qcom_pcie *pcie = to_qcom_pcie(pci);

	if (pcie->cfg->ops->host_post_init)
		pcie->cfg->ops->host_post_init(pcie);
}

static const struct dw_pcie_host_ops qcom_pcie_dw_ops = {
	.init		= qcom_pcie_host_init,
	.deinit		= qcom_pcie_host_deinit,
	.post_init	= qcom_pcie_host_post_init,
};

/* Qcom IP rev.: 2.1.0	Synopsys IP rev.: 4.01a */
static const struct qcom_pcie_ops ops_2_1_0 = {
	.get_resources = qcom_pcie_get_resources_2_1_0,
	.init = qcom_pcie_init_2_1_0,
	.post_init = qcom_pcie_post_init_2_1_0,
	.deinit = qcom_pcie_deinit_2_1_0,
	.ltssm_enable = qcom_pcie_2_1_0_ltssm_enable,
};

/* Qcom IP rev.: 1.0.0	Synopsys IP rev.: 4.11a */
static const struct qcom_pcie_ops ops_1_0_0 = {
	.get_resources = qcom_pcie_get_resources_1_0_0,
	.init = qcom_pcie_init_1_0_0,
	.post_init = qcom_pcie_post_init_1_0_0,
	.deinit = qcom_pcie_deinit_1_0_0,
	.ltssm_enable = qcom_pcie_2_1_0_ltssm_enable,
};

/* Qcom IP rev.: 2.3.2	Synopsys IP rev.: 4.21a */
static const struct qcom_pcie_ops ops_2_3_2 = {
	.get_resources = qcom_pcie_get_resources_2_3_2,
	.init = qcom_pcie_init_2_3_2,
	.post_init = qcom_pcie_post_init_2_3_2,
	.deinit = qcom_pcie_deinit_2_3_2,
	.ltssm_enable = qcom_pcie_2_3_2_ltssm_enable,
};

/* Qcom IP rev.: 2.4.0	Synopsys IP rev.: 4.20a */
static const struct qcom_pcie_ops ops_2_4_0 = {
	.get_resources = qcom_pcie_get_resources_2_4_0,
	.init = qcom_pcie_init_2_4_0,
	.post_init = qcom_pcie_post_init_2_3_2,
	.deinit = qcom_pcie_deinit_2_4_0,
	.ltssm_enable = qcom_pcie_2_3_2_ltssm_enable,
};

/* Qcom IP rev.: 2.3.3	Synopsys IP rev.: 4.30a */
static const struct qcom_pcie_ops ops_2_3_3 = {
	.get_resources = qcom_pcie_get_resources_2_3_3,
	.init = qcom_pcie_init_2_3_3,
	.post_init = qcom_pcie_post_init_2_3_3,
	.deinit = qcom_pcie_deinit_2_3_3,
	.ltssm_enable = qcom_pcie_2_3_2_ltssm_enable,
};

/* Qcom IP rev.: 2.7.0	Synopsys IP rev.: 4.30a */
static const struct qcom_pcie_ops ops_2_7_0 = {
	.get_resources = qcom_pcie_get_resources_2_7_0,
	.init = qcom_pcie_init_2_7_0,
	.post_init = qcom_pcie_post_init_2_7_0,
	.deinit = qcom_pcie_deinit_2_7_0,
	.ltssm_enable = qcom_pcie_2_3_2_ltssm_enable,
};

/* Qcom IP rev.: 1.9.0 */
static const struct qcom_pcie_ops ops_1_9_0 = {
	.get_resources = qcom_pcie_get_resources_2_7_0,
	.init = qcom_pcie_init_2_7_0,
	.post_init = qcom_pcie_post_init_2_7_0,
	.host_post_init = qcom_pcie_host_post_init_2_7_0,
	.deinit = qcom_pcie_deinit_2_7_0,
	.ltssm_enable = qcom_pcie_2_3_2_ltssm_enable,
	.config_sid = qcom_pcie_config_sid_1_9_0,
};

/* Qcom IP rev.: 2.9.0  Synopsys IP rev.: 5.00a */
static const struct qcom_pcie_ops ops_2_9_0 = {
	.get_resources = qcom_pcie_get_resources_2_9_0,
	.init = qcom_pcie_init_2_9_0,
	.post_init = qcom_pcie_post_init_2_9_0,
	.deinit = qcom_pcie_deinit_2_9_0,
	.ltssm_enable = qcom_pcie_2_3_2_ltssm_enable,
};

static const struct qcom_pcie_cfg cfg_1_0_0 = {
	.ops = &ops_1_0_0,
};

static const struct qcom_pcie_cfg cfg_1_9_0 = {
	.ops = &ops_1_9_0,
};

static const struct qcom_pcie_cfg cfg_1_34_0 = {
	.ops = &ops_1_9_0,
	.override_no_snoop = true,
};

static const struct qcom_pcie_cfg cfg_2_1_0 = {
	.ops = &ops_2_1_0,
};

static const struct qcom_pcie_cfg cfg_2_3_2 = {
	.ops = &ops_2_3_2,
};

static const struct qcom_pcie_cfg cfg_2_3_3 = {
	.ops = &ops_2_3_3,
};

static const struct qcom_pcie_cfg cfg_2_4_0 = {
	.ops = &ops_2_4_0,
};

static const struct qcom_pcie_cfg cfg_2_7_0 = {
	.ops = &ops_2_7_0,
};

static const struct qcom_pcie_cfg cfg_2_9_0 = {
	.ops = &ops_2_9_0,
};

static const struct qcom_pcie_cfg cfg_sc8280xp = {
	.ops = &ops_1_9_0,
	.no_l0s = true,
};

static const struct dw_pcie_ops dw_pcie_ops = {
	.link_up = qcom_pcie_link_up,
	.start_link = qcom_pcie_start_link,
};

static int qcom_pcie_icc_init(struct qcom_pcie *pcie)
{
	struct dw_pcie *pci = pcie->pci;
	int ret;

	pcie->icc_mem = devm_of_icc_get(pci->dev, "pcie-mem");
	if (IS_ERR(pcie->icc_mem))
		return PTR_ERR(pcie->icc_mem);

	pcie->icc_cpu = devm_of_icc_get(pci->dev, "cpu-pcie");
	if (IS_ERR(pcie->icc_cpu))
		return PTR_ERR(pcie->icc_cpu);
	/*
	 * Some Qualcomm platforms require interconnect bandwidth constraints
	 * to be set before enabling interconnect clocks.
	 *
	 * Set an initial peak bandwidth corresponding to single-lane Gen 1
	 * for the pcie-mem path.
	 */
	ret = icc_set_bw(pcie->icc_mem, 0, QCOM_PCIE_LINK_SPEED_TO_BW(1));
	if (ret) {
		dev_err(pci->dev, "Failed to set bandwidth for PCIe-MEM interconnect path: %d\n",
<<<<<<< HEAD
			ret);
		return ret;
	}

	/*
	 * Since the CPU-PCIe path is only used for activities like register
	 * access of the host controller and endpoint Config/BAR space access,
	 * HW team has recommended to use a minimal bandwidth of 1KBps just to
	 * keep the path active.
	 */
	ret = icc_set_bw(pcie->icc_cpu, 0, kBps_to_icc(1));
	if (ret) {
		dev_err(pci->dev, "Failed to set bandwidth for CPU-PCIe interconnect path: %d\n",
=======
>>>>>>> adc21867
			ret);
		icc_set_bw(pcie->icc_mem, 0, 0);
		return ret;
	}

	/*
	 * Since the CPU-PCIe path is only used for activities like register
	 * access of the host controller and endpoint Config/BAR space access,
	 * HW team has recommended to use a minimal bandwidth of 1KBps just to
	 * keep the path active.
	 */
	ret = icc_set_bw(pcie->icc_cpu, 0, kBps_to_icc(1));
	if (ret) {
		dev_err(pci->dev, "Failed to set bandwidth for CPU-PCIe interconnect path: %d\n",
			ret);
		icc_set_bw(pcie->icc_mem, 0, 0);
		return ret;
	}

	return 0;
}

static void qcom_pcie_icc_opp_update(struct qcom_pcie *pcie)
{
	u32 offset, status, width, speed;
	struct dw_pcie *pci = pcie->pci;
	unsigned long freq_kbps;
	struct dev_pm_opp *opp;
	int ret, freq_mbps;

	offset = dw_pcie_find_capability(pci, PCI_CAP_ID_EXP);
	status = readw(pci->dbi_base + offset + PCI_EXP_LNKSTA);

	/* Only update constraints if link is up. */
	if (!(status & PCI_EXP_LNKSTA_DLLLA))
		return;

	speed = FIELD_GET(PCI_EXP_LNKSTA_CLS, status);
	width = FIELD_GET(PCI_EXP_LNKSTA_NLW, status);

	if (pcie->icc_mem) {
		ret = icc_set_bw(pcie->icc_mem, 0,
				 width * QCOM_PCIE_LINK_SPEED_TO_BW(speed));
		if (ret) {
			dev_err(pci->dev, "Failed to set bandwidth for PCIe-MEM interconnect path: %d\n",
				ret);
		}
	} else if (pcie->use_pm_opp) {
		freq_mbps = pcie_dev_speed_mbps(pcie_link_speed[speed]);
		if (freq_mbps < 0)
			return;

		freq_kbps = freq_mbps * KILO;
		opp = dev_pm_opp_find_freq_exact(pci->dev, freq_kbps * width,
						 true);
		if (!IS_ERR(opp)) {
			ret = dev_pm_opp_set_opp(pci->dev, opp);
			if (ret)
				dev_err(pci->dev, "Failed to set OPP for freq (%lu): %d\n",
					freq_kbps * width, ret);
			dev_pm_opp_put(opp);
		}
	}
}

static int qcom_pcie_link_transition_count(struct seq_file *s, void *data)
{
	struct qcom_pcie *pcie = (struct qcom_pcie *)dev_get_drvdata(s->private);

	seq_printf(s, "L0s transition count: %u\n",
		   readl_relaxed(pcie->mhi + PARF_DEBUG_CNT_PM_LINKST_IN_L0S));

	seq_printf(s, "L1 transition count: %u\n",
		   readl_relaxed(pcie->mhi + PARF_DEBUG_CNT_PM_LINKST_IN_L1));

	seq_printf(s, "L1.1 transition count: %u\n",
		   readl_relaxed(pcie->mhi + PARF_DEBUG_CNT_AUX_CLK_IN_L1SUB_L1));

	seq_printf(s, "L1.2 transition count: %u\n",
		   readl_relaxed(pcie->mhi + PARF_DEBUG_CNT_AUX_CLK_IN_L1SUB_L2));

	seq_printf(s, "L2 transition count: %u\n",
		   readl_relaxed(pcie->mhi + PARF_DEBUG_CNT_PM_LINKST_IN_L2));

	return 0;
}

static void qcom_pcie_init_debugfs(struct qcom_pcie *pcie)
{
	struct dw_pcie *pci = pcie->pci;
	struct device *dev = pci->dev;
	char *name;

	name = devm_kasprintf(dev, GFP_KERNEL, "%pOFP", dev->of_node);
	if (!name)
		return;

	pcie->debugfs = debugfs_create_dir(name, NULL);
	debugfs_create_devm_seqfile(dev, "link_transition_count", pcie->debugfs,
				    qcom_pcie_link_transition_count);
}

static irqreturn_t qcom_pcie_global_irq_thread(int irq, void *data)
{
	struct qcom_pcie *pcie = data;
	struct dw_pcie_rp *pp = &pcie->pci->pp;
	struct device *dev = pcie->pci->dev;
	u32 status = readl_relaxed(pcie->parf + PARF_INT_ALL_STATUS);

	writel_relaxed(status, pcie->parf + PARF_INT_ALL_CLEAR);

	if (FIELD_GET(PARF_INT_ALL_LINK_UP, status)) {
		dev_dbg(dev, "Received Link up event. Starting enumeration!\n");
		/* Rescan the bus to enumerate endpoint devices */
		pci_lock_rescan_remove();
		pci_rescan_bus(pp->bridge->bus);
		pci_unlock_rescan_remove();
	} else {
		dev_WARN_ONCE(dev, 1, "Received unknown event. INT_STATUS: 0x%08x\n",
			      status);
	}

	return IRQ_HANDLED;
}

static int qcom_pcie_probe(struct platform_device *pdev)
{
	const struct qcom_pcie_cfg *pcie_cfg;
	unsigned long max_freq = ULONG_MAX;
	struct device *dev = &pdev->dev;
	struct dev_pm_opp *opp;
	struct qcom_pcie *pcie;
	struct dw_pcie_rp *pp;
	struct resource *res;
	struct dw_pcie *pci;
	int ret, irq;
	char *name;

	pcie_cfg = of_device_get_match_data(dev);
	if (!pcie_cfg || !pcie_cfg->ops) {
		dev_err(dev, "Invalid platform data\n");
		return -EINVAL;
	}

	pcie = devm_kzalloc(dev, sizeof(*pcie), GFP_KERNEL);
	if (!pcie)
		return -ENOMEM;

	pci = devm_kzalloc(dev, sizeof(*pci), GFP_KERNEL);
	if (!pci)
		return -ENOMEM;

	pm_runtime_enable(dev);
	ret = pm_runtime_get_sync(dev);
	if (ret < 0)
		goto err_pm_runtime_put;

	pci->dev = dev;
	pci->ops = &dw_pcie_ops;
	pp = &pci->pp;

	pcie->pci = pci;

	pcie->cfg = pcie_cfg;

	pcie->reset = devm_gpiod_get_optional(dev, "perst", GPIOD_OUT_HIGH);
	if (IS_ERR(pcie->reset)) {
		ret = PTR_ERR(pcie->reset);
		goto err_pm_runtime_put;
	}

	pcie->parf = devm_platform_ioremap_resource_byname(pdev, "parf");
	if (IS_ERR(pcie->parf)) {
		ret = PTR_ERR(pcie->parf);
		goto err_pm_runtime_put;
	}

	pcie->elbi = devm_platform_ioremap_resource_byname(pdev, "elbi");
	if (IS_ERR(pcie->elbi)) {
		ret = PTR_ERR(pcie->elbi);
		goto err_pm_runtime_put;
	}

	/* MHI region is optional */
	res = platform_get_resource_byname(pdev, IORESOURCE_MEM, "mhi");
	if (res) {
		pcie->mhi = devm_ioremap_resource(dev, res);
		if (IS_ERR(pcie->mhi)) {
			ret = PTR_ERR(pcie->mhi);
			goto err_pm_runtime_put;
		}
	}

	pcie->phy = devm_phy_optional_get(dev, "pciephy");
	if (IS_ERR(pcie->phy)) {
		ret = PTR_ERR(pcie->phy);
		goto err_pm_runtime_put;
	}

	/* OPP table is optional */
	ret = devm_pm_opp_of_add_table(dev);
	if (ret && ret != -ENODEV) {
		dev_err_probe(dev, ret, "Failed to add OPP table\n");
		goto err_pm_runtime_put;
	}

	/*
	 * Before the PCIe link is initialized, vote for highest OPP in the OPP
	 * table, so that we are voting for maximum voltage corner for the
	 * link to come up in maximum supported speed. At the end of the
	 * probe(), OPP will be updated using qcom_pcie_icc_opp_update().
	 */
	if (!ret) {
		opp = dev_pm_opp_find_freq_floor(dev, &max_freq);
		if (IS_ERR(opp)) {
			ret = PTR_ERR(opp);
			dev_err_probe(pci->dev, ret,
				      "Unable to find max freq OPP\n");
			goto err_pm_runtime_put;
		} else {
			ret = dev_pm_opp_set_opp(dev, opp);
		}

		dev_pm_opp_put(opp);
		if (ret) {
			dev_err_probe(pci->dev, ret,
				      "Failed to set OPP for freq %lu\n",
				      max_freq);
			goto err_pm_runtime_put;
		}

		pcie->use_pm_opp = true;
	} else {
		/* Skip ICC init if OPP is supported as it is handled by OPP */
		ret = qcom_pcie_icc_init(pcie);
		if (ret)
			goto err_pm_runtime_put;
	}

	ret = pcie->cfg->ops->get_resources(pcie);
	if (ret)
		goto err_pm_runtime_put;

	pp->ops = &qcom_pcie_dw_ops;

	ret = phy_init(pcie->phy);
	if (ret)
		goto err_pm_runtime_put;

	platform_set_drvdata(pdev, pcie);

	ret = dw_pcie_host_init(pp);
	if (ret) {
		dev_err(dev, "cannot initialize host\n");
		goto err_phy_exit;
	}

<<<<<<< HEAD
=======
	name = devm_kasprintf(dev, GFP_KERNEL, "qcom_pcie_global_irq%d",
			      pci_domain_nr(pp->bridge->bus));
	if (!name) {
		ret = -ENOMEM;
		goto err_host_deinit;
	}

	irq = platform_get_irq_byname_optional(pdev, "global");
	if (irq > 0) {
		ret = devm_request_threaded_irq(&pdev->dev, irq, NULL,
						qcom_pcie_global_irq_thread,
						IRQF_ONESHOT, name, pcie);
		if (ret) {
			dev_err_probe(&pdev->dev, ret,
				      "Failed to request Global IRQ\n");
			goto err_host_deinit;
		}

		writel_relaxed(PARF_INT_ALL_LINK_UP, pcie->parf + PARF_INT_ALL_MASK);
	}

>>>>>>> adc21867
	qcom_pcie_icc_opp_update(pcie);

	if (pcie->mhi)
		qcom_pcie_init_debugfs(pcie);

	return 0;

err_host_deinit:
	dw_pcie_host_deinit(pp);
err_phy_exit:
	phy_exit(pcie->phy);
err_pm_runtime_put:
	pm_runtime_put(dev);
	pm_runtime_disable(dev);

	return ret;
}

static int qcom_pcie_suspend_noirq(struct device *dev)
{
	struct qcom_pcie *pcie = dev_get_drvdata(dev);
	int ret = 0;

	/*
	 * Set minimum bandwidth required to keep data path functional during
	 * suspend.
	 */
	if (pcie->icc_mem) {
		ret = icc_set_bw(pcie->icc_mem, 0, kBps_to_icc(1));
		if (ret) {
			dev_err(dev,
				"Failed to set bandwidth for PCIe-MEM interconnect path: %d\n",
				ret);
			return ret;
		}
	}

	/*
	 * Turn OFF the resources only for controllers without active PCIe
	 * devices. For controllers with active devices, the resources are kept
	 * ON and the link is expected to be in L0/L1 (sub)states.
	 *
	 * Turning OFF the resources for controllers with active PCIe devices
	 * will trigger access violation during the end of the suspend cycle,
	 * as kernel tries to access the PCIe devices config space for masking
	 * MSIs.
	 *
	 * Also, it is not desirable to put the link into L2/L3 state as that
	 * implies VDD supply will be removed and the devices may go into
	 * powerdown state. This will affect the lifetime of the storage devices
	 * like NVMe.
	 */
	if (!dw_pcie_link_up(pcie->pci)) {
		qcom_pcie_host_deinit(&pcie->pci->pp);
		pcie->suspended = true;
	}

	/*
	 * Only disable CPU-PCIe interconnect path if the suspend is non-S2RAM.
	 * Because on some platforms, DBI access can happen very late during the
	 * S2RAM and a non-active CPU-PCIe interconnect path may lead to NoC
	 * error.
	 */
	if (pm_suspend_target_state != PM_SUSPEND_MEM) {
		ret = icc_disable(pcie->icc_cpu);
		if (ret)
			dev_err(dev, "Failed to disable CPU-PCIe interconnect path: %d\n", ret);

		if (pcie->use_pm_opp)
			dev_pm_opp_set_opp(pcie->pci->dev, NULL);
	}
	return ret;
}

static int qcom_pcie_resume_noirq(struct device *dev)
{
	struct qcom_pcie *pcie = dev_get_drvdata(dev);
	int ret;

	if (pm_suspend_target_state != PM_SUSPEND_MEM) {
		ret = icc_enable(pcie->icc_cpu);
		if (ret) {
			dev_err(dev, "Failed to enable CPU-PCIe interconnect path: %d\n", ret);
			return ret;
		}
	}

	if (pcie->suspended) {
		ret = qcom_pcie_host_init(&pcie->pci->pp);
		if (ret)
			return ret;

		pcie->suspended = false;
	}

	qcom_pcie_icc_opp_update(pcie);

	return 0;
}

static const struct of_device_id qcom_pcie_match[] = {
	{ .compatible = "qcom,pcie-apq8064", .data = &cfg_2_1_0 },
	{ .compatible = "qcom,pcie-apq8084", .data = &cfg_1_0_0 },
	{ .compatible = "qcom,pcie-ipq4019", .data = &cfg_2_4_0 },
	{ .compatible = "qcom,pcie-ipq6018", .data = &cfg_2_9_0 },
	{ .compatible = "qcom,pcie-ipq8064", .data = &cfg_2_1_0 },
	{ .compatible = "qcom,pcie-ipq8064-v2", .data = &cfg_2_1_0 },
	{ .compatible = "qcom,pcie-ipq8074", .data = &cfg_2_3_3 },
	{ .compatible = "qcom,pcie-ipq8074-gen3", .data = &cfg_2_9_0 },
	{ .compatible = "qcom,pcie-msm8996", .data = &cfg_2_3_2 },
	{ .compatible = "qcom,pcie-qcs404", .data = &cfg_2_4_0 },
	{ .compatible = "qcom,pcie-sa8540p", .data = &cfg_sc8280xp },
	{ .compatible = "qcom,pcie-sa8775p", .data = &cfg_1_34_0},
	{ .compatible = "qcom,pcie-sc7280", .data = &cfg_1_9_0 },
	{ .compatible = "qcom,pcie-sc8180x", .data = &cfg_1_9_0 },
	{ .compatible = "qcom,pcie-sc8280xp", .data = &cfg_sc8280xp },
	{ .compatible = "qcom,pcie-sdm845", .data = &cfg_2_7_0 },
	{ .compatible = "qcom,pcie-sdx55", .data = &cfg_1_9_0 },
	{ .compatible = "qcom,pcie-sm8150", .data = &cfg_1_9_0 },
	{ .compatible = "qcom,pcie-sm8250", .data = &cfg_1_9_0 },
	{ .compatible = "qcom,pcie-sm8350", .data = &cfg_1_9_0 },
	{ .compatible = "qcom,pcie-sm8450-pcie0", .data = &cfg_1_9_0 },
	{ .compatible = "qcom,pcie-sm8450-pcie1", .data = &cfg_1_9_0 },
	{ .compatible = "qcom,pcie-sm8550", .data = &cfg_1_9_0 },
	{ .compatible = "qcom,pcie-x1e80100", .data = &cfg_1_9_0 },
	{ }
};

static void qcom_fixup_class(struct pci_dev *dev)
{
	dev->class = PCI_CLASS_BRIDGE_PCI_NORMAL;
}
DECLARE_PCI_FIXUP_EARLY(PCI_VENDOR_ID_QCOM, 0x0101, qcom_fixup_class);
DECLARE_PCI_FIXUP_EARLY(PCI_VENDOR_ID_QCOM, 0x0104, qcom_fixup_class);
DECLARE_PCI_FIXUP_EARLY(PCI_VENDOR_ID_QCOM, 0x0106, qcom_fixup_class);
DECLARE_PCI_FIXUP_EARLY(PCI_VENDOR_ID_QCOM, 0x0107, qcom_fixup_class);
DECLARE_PCI_FIXUP_EARLY(PCI_VENDOR_ID_QCOM, 0x0302, qcom_fixup_class);
DECLARE_PCI_FIXUP_EARLY(PCI_VENDOR_ID_QCOM, 0x1000, qcom_fixup_class);
DECLARE_PCI_FIXUP_EARLY(PCI_VENDOR_ID_QCOM, 0x1001, qcom_fixup_class);

static const struct dev_pm_ops qcom_pcie_pm_ops = {
	NOIRQ_SYSTEM_SLEEP_PM_OPS(qcom_pcie_suspend_noirq, qcom_pcie_resume_noirq)
};

static struct platform_driver qcom_pcie_driver = {
	.probe = qcom_pcie_probe,
	.driver = {
		.name = "qcom-pcie",
		.suppress_bind_attrs = true,
		.of_match_table = qcom_pcie_match,
		.pm = &qcom_pcie_pm_ops,
		.probe_type = PROBE_PREFER_ASYNCHRONOUS,
	},
};
builtin_platform_driver(qcom_pcie_driver);<|MERGE_RESOLUTION|>--- conflicted
+++ resolved
@@ -57,10 +57,6 @@
 #define PARF_INT_ALL_MASK			0x22c
 #define PARF_SID_OFFSET				0x234
 #define PARF_BDF_TRANSLATE_CFG			0x24c
-<<<<<<< HEAD
-#define PARF_SLV_ADDR_SPACE_SIZE		0x358
-#define PARF_NO_SNOOP_OVERIDE			0x3d4
-=======
 #define PARF_DBI_BASE_ADDR_V2			0x350
 #define PARF_DBI_BASE_ADDR_V2_HI		0x354
 #define PARF_SLV_ADDR_SPACE_SIZE_V2		0x358
@@ -68,7 +64,6 @@
 #define PARF_NO_SNOOP_OVERIDE			0x3d4
 #define PARF_ATU_BASE_ADDR			0x634
 #define PARF_ATU_BASE_ADDR_HI			0x638
->>>>>>> adc21867
 #define PARF_DEVICE_TYPE			0x1000
 #define PARF_BDF_TO_SID_TABLE_N			0x2000
 #define PARF_BDF_TO_SID_CFG			0x2c00
@@ -136,12 +131,9 @@
 /* PARF_LTSSM register fields */
 #define LTSSM_EN				BIT(8)
 
-<<<<<<< HEAD
-=======
 /* PARF_INT_ALL_{STATUS/CLEAR/MASK} register fields */
 #define PARF_INT_ALL_LINK_UP			BIT(13)
 
->>>>>>> adc21867
 /* PARF_NO_SNOOP_OVERIDE register fields */
 #define WR_NO_SNOOP_OVERIDE_EN			BIT(1)
 #define RD_NO_SNOOP_OVERIDE_EN			BIT(3)
@@ -1450,24 +1442,7 @@
 	ret = icc_set_bw(pcie->icc_mem, 0, QCOM_PCIE_LINK_SPEED_TO_BW(1));
 	if (ret) {
 		dev_err(pci->dev, "Failed to set bandwidth for PCIe-MEM interconnect path: %d\n",
-<<<<<<< HEAD
 			ret);
-		return ret;
-	}
-
-	/*
-	 * Since the CPU-PCIe path is only used for activities like register
-	 * access of the host controller and endpoint Config/BAR space access,
-	 * HW team has recommended to use a minimal bandwidth of 1KBps just to
-	 * keep the path active.
-	 */
-	ret = icc_set_bw(pcie->icc_cpu, 0, kBps_to_icc(1));
-	if (ret) {
-		dev_err(pci->dev, "Failed to set bandwidth for CPU-PCIe interconnect path: %d\n",
-=======
->>>>>>> adc21867
-			ret);
-		icc_set_bw(pcie->icc_mem, 0, 0);
 		return ret;
 	}
 
@@ -1723,8 +1698,6 @@
 		goto err_phy_exit;
 	}
 
-<<<<<<< HEAD
-=======
 	name = devm_kasprintf(dev, GFP_KERNEL, "qcom_pcie_global_irq%d",
 			      pci_domain_nr(pp->bridge->bus));
 	if (!name) {
@@ -1746,7 +1719,6 @@
 		writel_relaxed(PARF_INT_ALL_LINK_UP, pcie->parf + PARF_INT_ALL_MASK);
 	}
 
->>>>>>> adc21867
 	qcom_pcie_icc_opp_update(pcie);
 
 	if (pcie->mhi)
