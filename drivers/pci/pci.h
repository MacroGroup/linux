--- conflicted
+++ resolved
@@ -23,8 +23,6 @@
 #define PCIE_T_PVPERL_MS		100
 
 /*
-<<<<<<< HEAD
-=======
  * REFCLK stable before PERST# inactive.
  *
  * See the "Power Sequencing and Reset Signal Timings" table of the PCI Express
@@ -34,7 +32,6 @@
 #define PCIE_T_PERST_CLK_US		100
 
 /*
->>>>>>> adc21867
  * End of conventional reset (PERST# de-asserted) to first configuration
  * request (device able to respond with a "Request Retry Status" completion),
  * from PCIe r6.0, sec 6.6.1.
@@ -916,11 +913,6 @@
 #endif
 
 int pcim_intx(struct pci_dev *dev, int enable);
-<<<<<<< HEAD
-
-int pcim_request_region(struct pci_dev *pdev, int bar, const char *name);
-=======
->>>>>>> adc21867
 int pcim_request_region_exclusive(struct pci_dev *pdev, int bar,
 				  const char *name);
 void pcim_release_region(struct pci_dev *pdev, int bar);
