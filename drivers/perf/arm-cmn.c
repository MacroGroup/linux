// SPDX-License-Identifier: GPL-2.0
// Copyright (C) 2016-2020 Arm Limited
// CMN-600 Coherent Mesh Network PMU driver

#include <linux/acpi.h>
#include <linux/bitfield.h>
#include <linux/bitops.h>
#include <linux/debugfs.h>
#include <linux/interrupt.h>
#include <linux/io.h>
#include <linux/io-64-nonatomic-lo-hi.h>
#include <linux/kernel.h>
#include <linux/list.h>
#include <linux/module.h>
#include <linux/of.h>
#include <linux/perf_event.h>
#include <linux/platform_device.h>
#include <linux/slab.h>
#include <linux/sort.h>

/* Common register stuff */
#define CMN_NODE_INFO			0x0000
#define CMN_NI_NODE_TYPE		GENMASK_ULL(15, 0)
#define CMN_NI_NODE_ID			GENMASK_ULL(31, 16)
#define CMN_NI_LOGICAL_ID		GENMASK_ULL(47, 32)

#define CMN_CHILD_INFO			0x0080
#define CMN_CI_CHILD_COUNT		GENMASK_ULL(15, 0)
#define CMN_CI_CHILD_PTR_OFFSET		GENMASK_ULL(31, 16)

#define CMN_CHILD_NODE_ADDR		GENMASK(29, 0)
#define CMN_CHILD_NODE_EXTERNAL		BIT(31)

#define CMN_MAX_DIMENSION		12
#define CMN_MAX_XPS			(CMN_MAX_DIMENSION * CMN_MAX_DIMENSION)
#define CMN_MAX_DTMS			(CMN_MAX_XPS + (CMN_MAX_DIMENSION - 1) * 4)

/* Currently XPs are the node type we can have most of; others top out at 128 */
#define CMN_MAX_NODES_PER_EVENT		CMN_MAX_XPS

/* The CFG node has various info besides the discovery tree */
#define CMN_CFGM_PERIPH_ID_01		0x0008
#define CMN_CFGM_PID0_PART_0		GENMASK_ULL(7, 0)
#define CMN_CFGM_PID1_PART_1		GENMASK_ULL(35, 32)
#define CMN_CFGM_PERIPH_ID_23		0x0010
#define CMN_CFGM_PID2_REVISION		GENMASK_ULL(7, 4)

#define CMN_CFGM_INFO_GLOBAL		0x0900
#define CMN_INFO_MULTIPLE_DTM_EN	BIT_ULL(63)
#define CMN_INFO_RSP_VC_NUM		GENMASK_ULL(53, 52)
#define CMN_INFO_DAT_VC_NUM		GENMASK_ULL(51, 50)
#define CMN_INFO_DEVICE_ISO_ENABLE	BIT_ULL(44)

#define CMN_CFGM_INFO_GLOBAL_1		0x0908
#define CMN_INFO_SNP_VC_NUM		GENMASK_ULL(3, 2)
#define CMN_INFO_REQ_VC_NUM		GENMASK_ULL(1, 0)

/* XPs also have some local topology info which has uses too */
#define CMN_MXP__CONNECT_INFO(p)	(0x0008 + 8 * (p))
#define CMN__CONNECT_INFO_DEVICE_TYPE	GENMASK_ULL(5, 0)

#define CMN_MAX_PORTS			6
#define CI700_CONNECT_INFO_P2_5_OFFSET	0x10

/* PMU registers occupy the 3rd 4KB page of each node's region */
#define CMN_PMU_OFFSET			0x2000
/* ...except when they don't :( */
#define CMN_S3_DTM_OFFSET		0xa000
#define CMN_S3_PMU_OFFSET		0xd900

/* For most nodes, this is all there is */
#define CMN_PMU_EVENT_SEL		0x000
#define CMN__PMU_CBUSY_SNTHROTTLE_SEL	GENMASK_ULL(44, 42)
#define CMN__PMU_SN_HOME_SEL		GENMASK_ULL(40, 39)
#define CMN__PMU_HBT_LBT_SEL		GENMASK_ULL(38, 37)
#define CMN__PMU_CLASS_OCCUP_ID		GENMASK_ULL(36, 35)
/* Technically this is 4 bits wide on DNs, but we only use 2 there anyway */
#define CMN__PMU_OCCUP1_ID		GENMASK_ULL(34, 32)

/* Some types are designed to coexist with another device in the same node */
#define CMN_CCLA_PMU_EVENT_SEL		0x008
#define CMN_HNP_PMU_EVENT_SEL		0x008

/* DTMs live in the PMU space of XP registers */
#define CMN_DTM_WPn(n)			(0x1A0 + (n) * 0x18)
#define CMN_DTM_WPn_CONFIG(n)		(CMN_DTM_WPn(n) + 0x00)
#define CMN_DTM_WPn_CONFIG_WP_CHN_NUM	GENMASK_ULL(20, 19)
#define CMN_DTM_WPn_CONFIG_WP_DEV_SEL2	GENMASK_ULL(18, 17)
#define CMN_DTM_WPn_CONFIG_WP_COMBINE	BIT(9)
#define CMN_DTM_WPn_CONFIG_WP_EXCLUSIVE	BIT(8)
#define CMN600_WPn_CONFIG_WP_COMBINE	BIT(6)
#define CMN600_WPn_CONFIG_WP_EXCLUSIVE	BIT(5)
#define CMN_DTM_WPn_CONFIG_WP_GRP	GENMASK_ULL(5, 4)
#define CMN_DTM_WPn_CONFIG_WP_CHN_SEL	GENMASK_ULL(3, 1)
#define CMN_DTM_WPn_CONFIG_WP_DEV_SEL	BIT(0)
#define CMN_DTM_WPn_VAL(n)		(CMN_DTM_WPn(n) + 0x08)
#define CMN_DTM_WPn_MASK(n)		(CMN_DTM_WPn(n) + 0x10)

#define CMN_DTM_PMU_CONFIG		0x210
#define CMN__PMEVCNT0_INPUT_SEL		GENMASK_ULL(37, 32)
#define CMN__PMEVCNT0_INPUT_SEL_WP	0x00
#define CMN__PMEVCNT0_INPUT_SEL_XP	0x04
#define CMN__PMEVCNT0_INPUT_SEL_DEV	0x10
#define CMN__PMEVCNT0_GLOBAL_NUM	GENMASK_ULL(18, 16)
#define CMN__PMEVCNTn_GLOBAL_NUM_SHIFT(n)	((n) * 4)
#define CMN__PMEVCNT_PAIRED(n)		BIT(4 + (n))
#define CMN__PMEVCNT23_COMBINED		BIT(2)
#define CMN__PMEVCNT01_COMBINED		BIT(1)
#define CMN_DTM_PMU_CONFIG_PMU_EN	BIT(0)

#define CMN_DTM_PMEVCNT			0x220

#define CMN_DTM_PMEVCNTSR		0x240

#define CMN650_DTM_UNIT_INFO		0x0910
#define CMN_DTM_UNIT_INFO		0x0960
#define CMN_DTM_UNIT_INFO_DTC_DOMAIN	GENMASK_ULL(1, 0)

#define CMN_DTM_NUM_COUNTERS		4
/* Want more local counters? Why not replicate the whole DTM! Ugh... */
#define CMN_DTM_OFFSET(n)		((n) * 0x200)

/* The DTC node is where the magic happens */
#define CMN_DT_DTC_CTL			0x0a00
#define CMN_DT_DTC_CTL_DT_EN		BIT(0)
#define CMN_DT_DTC_CTL_CG_DISABLE	BIT(10)

/* DTC counters are paired in 64-bit registers on a 16-byte stride. Yuck */
#define _CMN_DT_CNT_REG(n)		((((n) / 2) * 4 + (n) % 2) * 4)
#define CMN_DT_PMEVCNT(dtc, n)		((dtc)->pmu_base + _CMN_DT_CNT_REG(n))
#define CMN_DT_PMCCNTR(dtc)		((dtc)->pmu_base + 0x40)

#define CMN_DT_PMEVCNTSR(dtc, n)	((dtc)->pmu_base + 0x50 + _CMN_DT_CNT_REG(n))
#define CMN_DT_PMCCNTRSR(dtc)		((dtc)->pmu_base + 0x90)

#define CMN_DT_PMCR(dtc)		((dtc)->pmu_base + 0x100)
#define CMN_DT_PMCR_PMU_EN		BIT(0)
#define CMN_DT_PMCR_CNTR_RST		BIT(5)
#define CMN_DT_PMCR_OVFL_INTR_EN	BIT(6)

#define CMN_DT_PMOVSR(dtc)		((dtc)->pmu_base + 0x118)
#define CMN_DT_PMOVSR_CLR(dtc)		((dtc)->pmu_base + 0x120)

#define CMN_DT_PMSSR(dtc)		((dtc)->pmu_base + 0x128)
#define CMN_DT_PMSSR_SS_STATUS(n)	BIT(n)

#define CMN_DT_PMSRR(dtc)		((dtc)->pmu_base + 0x130)
#define CMN_DT_PMSRR_SS_REQ		BIT(0)

#define CMN_DT_NUM_COUNTERS		8
#define CMN_MAX_DTCS			4

/*
 * Even in the worst case a DTC counter can't wrap in fewer than 2^42 cycles,
 * so throwing away one bit to make overflow handling easy is no big deal.
 */
#define CMN_COUNTER_INIT		0x80000000
/* Similarly for the 40-bit cycle counter */
#define CMN_CC_INIT			0x8000000000ULL


/* Event attributes */
#define CMN_CONFIG_TYPE			GENMASK_ULL(15, 0)
#define CMN_CONFIG_EVENTID		GENMASK_ULL(26, 16)
#define CMN_CONFIG_OCCUPID		GENMASK_ULL(30, 27)
#define CMN_CONFIG_BYNODEID		BIT_ULL(31)
#define CMN_CONFIG_NODEID		GENMASK_ULL(47, 32)

#define CMN_EVENT_TYPE(event)		FIELD_GET(CMN_CONFIG_TYPE, (event)->attr.config)
#define CMN_EVENT_EVENTID(event)	FIELD_GET(CMN_CONFIG_EVENTID, (event)->attr.config)
#define CMN_EVENT_OCCUPID(event)	FIELD_GET(CMN_CONFIG_OCCUPID, (event)->attr.config)
#define CMN_EVENT_BYNODEID(event)	FIELD_GET(CMN_CONFIG_BYNODEID, (event)->attr.config)
#define CMN_EVENT_NODEID(event)		FIELD_GET(CMN_CONFIG_NODEID, (event)->attr.config)

#define CMN_CONFIG_WP_COMBINE		GENMASK_ULL(30, 27)
#define CMN_CONFIG_WP_DEV_SEL		GENMASK_ULL(50, 48)
#define CMN_CONFIG_WP_CHN_SEL		GENMASK_ULL(55, 51)
#define CMN_CONFIG_WP_GRP		GENMASK_ULL(57, 56)
#define CMN_CONFIG_WP_EXCLUSIVE		BIT_ULL(58)
#define CMN_CONFIG1_WP_VAL		GENMASK_ULL(63, 0)
#define CMN_CONFIG2_WP_MASK		GENMASK_ULL(63, 0)

#define CMN_EVENT_WP_COMBINE(event)	FIELD_GET(CMN_CONFIG_WP_COMBINE, (event)->attr.config)
#define CMN_EVENT_WP_DEV_SEL(event)	FIELD_GET(CMN_CONFIG_WP_DEV_SEL, (event)->attr.config)
#define CMN_EVENT_WP_CHN_SEL(event)	FIELD_GET(CMN_CONFIG_WP_CHN_SEL, (event)->attr.config)
#define CMN_EVENT_WP_GRP(event)		FIELD_GET(CMN_CONFIG_WP_GRP, (event)->attr.config)
#define CMN_EVENT_WP_EXCLUSIVE(event)	FIELD_GET(CMN_CONFIG_WP_EXCLUSIVE, (event)->attr.config)
#define CMN_EVENT_WP_VAL(event)		FIELD_GET(CMN_CONFIG1_WP_VAL, (event)->attr.config1)
#define CMN_EVENT_WP_MASK(event)	FIELD_GET(CMN_CONFIG2_WP_MASK, (event)->attr.config2)

/* Made-up event IDs for watchpoint direction */
#define CMN_WP_UP			0
#define CMN_WP_DOWN			2


/* Internal values for encoding event support */
enum cmn_model {
	CMN600 = 1,
	CMN650 = 2,
	CMN700 = 4,
	CI700 = 8,
	CMNS3 = 16,
	/* ...and then we can use bitmap tricks for commonality */
	CMN_ANY = -1,
	NOT_CMN600 = -2,
	CMN_650ON = CMN650 | CMN700 | CMNS3,
};

/* Actual part numbers and revision IDs defined by the hardware */
enum cmn_part {
	PART_CMN600 = 0x434,
	PART_CMN650 = 0x436,
	PART_CMN700 = 0x43c,
	PART_CI700 = 0x43a,
	PART_CMN_S3 = 0x43e,
};

/* CMN-600 r0px shouldn't exist in silicon, thankfully */
enum cmn_revision {
	REV_CMN600_R1P0,
	REV_CMN600_R1P1,
	REV_CMN600_R1P2,
	REV_CMN600_R1P3,
	REV_CMN600_R2P0,
	REV_CMN600_R3P0,
	REV_CMN600_R3P1,
	REV_CMN650_R0P0 = 0,
	REV_CMN650_R1P0,
	REV_CMN650_R1P1,
	REV_CMN650_R2P0,
	REV_CMN650_R1P2,
	REV_CMN700_R0P0 = 0,
	REV_CMN700_R1P0,
	REV_CMN700_R2P0,
	REV_CMN700_R3P0,
	REV_CI700_R0P0 = 0,
	REV_CI700_R1P0,
	REV_CI700_R2P0,
};

enum cmn_node_type {
	CMN_TYPE_INVALID,
	CMN_TYPE_DVM,
	CMN_TYPE_CFG,
	CMN_TYPE_DTC,
	CMN_TYPE_HNI,
	CMN_TYPE_HNF,
	CMN_TYPE_XP,
	CMN_TYPE_SBSX,
	CMN_TYPE_MPAM_S,
	CMN_TYPE_MPAM_NS,
	CMN_TYPE_RNI,
	CMN_TYPE_RND = 0xd,
	CMN_TYPE_RNSAM = 0xf,
	CMN_TYPE_MTSX,
	CMN_TYPE_HNP,
	CMN_TYPE_CXRA = 0x100,
	CMN_TYPE_CXHA,
	CMN_TYPE_CXLA,
	CMN_TYPE_CCRA,
	CMN_TYPE_CCHA,
	CMN_TYPE_CCLA,
	CMN_TYPE_CCLA_RNI,
	CMN_TYPE_HNS = 0x200,
	CMN_TYPE_HNS_MPAM_S,
	CMN_TYPE_HNS_MPAM_NS,
	CMN_TYPE_APB = 0x1000,
	/* Not a real node type */
	CMN_TYPE_WP = 0x7770
};

enum cmn_filter_select {
	SEL_NONE = -1,
	SEL_OCCUP1ID,
	SEL_CLASS_OCCUP_ID,
	SEL_CBUSY_SNTHROTTLE_SEL,
	SEL_HBT_LBT_SEL,
	SEL_SN_HOME_SEL,
	SEL_MAX
};

struct arm_cmn_node {
	void __iomem *pmu_base;
	u16 id, logid;
	enum cmn_node_type type;

	/* XP properties really, but replicated to children for convenience */
	u8 dtm;
	s8 dtc;
	u8 portid_bits:4;
	u8 deviceid_bits:4;
	/* DN/HN-F/CXHA */
	struct {
		u8 val : 4;
		u8 count : 4;
	} occupid[SEL_MAX];
	union {
		u8 event[4];
		__le32 event_sel;
		u16 event_w[4];
		__le64 event_sel_w;
	};
};

struct arm_cmn_dtm {
	void __iomem *base;
	u32 pmu_config_low;
	union {
		u8 input_sel[4];
		__le32 pmu_config_high;
	};
	s8 wp_event[4];
};

struct arm_cmn_dtc {
	void __iomem *base;
	void __iomem *pmu_base;
	int irq;
	s8 irq_friend;
	bool cc_active;

	struct perf_event *counters[CMN_DT_NUM_COUNTERS];
	struct perf_event *cycles;
};

#define CMN_STATE_DISABLED	BIT(0)
#define CMN_STATE_TXN		BIT(1)

struct arm_cmn {
	struct device *dev;
	void __iomem *base;
	unsigned int state;

	enum cmn_revision rev;
	enum cmn_part part;
	u8 mesh_x;
	u8 mesh_y;
	u16 num_xps;
	u16 num_dns;
	bool multi_dtm;
	u8 ports_used;
	struct {
		unsigned int rsp_vc_num : 2;
		unsigned int dat_vc_num : 2;
		unsigned int snp_vc_num : 2;
		unsigned int req_vc_num : 2;
	};

	struct arm_cmn_node *xps;
	struct arm_cmn_node *dns;

	struct arm_cmn_dtm *dtms;
	struct arm_cmn_dtc *dtc;
	unsigned int num_dtcs;

	int cpu;
	struct hlist_node cpuhp_node;

	struct pmu pmu;
	struct dentry *debug;
};

#define to_cmn(p)	container_of(p, struct arm_cmn, pmu)

static int arm_cmn_hp_state;

struct arm_cmn_nodeid {
	u8 port;
	u8 dev;
};

static int arm_cmn_xyidbits(const struct arm_cmn *cmn)
{
	return fls((cmn->mesh_x - 1) | (cmn->mesh_y - 1));
}

static struct arm_cmn_nodeid arm_cmn_nid(const struct arm_cmn_node *dn)
{
	struct arm_cmn_nodeid nid;

	nid.dev = dn->id & ((1U << dn->deviceid_bits) - 1);
	nid.port = (dn->id >> dn->deviceid_bits) & ((1U << dn->portid_bits) - 1);
	return nid;
}

static struct arm_cmn_node *arm_cmn_node_to_xp(const struct arm_cmn *cmn,
					       const struct arm_cmn_node *dn)
{
	int id = dn->id >> (dn->portid_bits + dn->deviceid_bits);
	int bits = arm_cmn_xyidbits(cmn);
	int x = id >> bits;
	int y = id & ((1U << bits) - 1);

	return cmn->xps + cmn->mesh_x * y + x;
}
static struct arm_cmn_node *arm_cmn_node(const struct arm_cmn *cmn,
					 enum cmn_node_type type)
{
	struct arm_cmn_node *dn;

	for (dn = cmn->dns; dn->type; dn++)
		if (dn->type == type)
			return dn;
	return NULL;
}

static enum cmn_model arm_cmn_model(const struct arm_cmn *cmn)
{
	switch (cmn->part) {
	case PART_CMN600:
		return CMN600;
	case PART_CMN650:
		return CMN650;
	case PART_CMN700:
		return CMN700;
	case PART_CI700:
		return CI700;
	case PART_CMN_S3:
		return CMNS3;
	default:
		return 0;
	};
}

static int arm_cmn_pmu_offset(const struct arm_cmn *cmn, const struct arm_cmn_node *dn)
{
	if (cmn->part == PART_CMN_S3) {
		if (dn->type == CMN_TYPE_XP)
			return CMN_S3_DTM_OFFSET;
		return CMN_S3_PMU_OFFSET;
	}
	return CMN_PMU_OFFSET;
}

static u32 arm_cmn_device_connect_info(const struct arm_cmn *cmn,
				       const struct arm_cmn_node *xp, int port)
{
	int offset = CMN_MXP__CONNECT_INFO(port) - arm_cmn_pmu_offset(cmn, xp);

	if (port >= 2) {
		if (cmn->part == PART_CMN600 || cmn->part == PART_CMN650)
			return 0;
		/*
		 * CI-700 may have extra ports, but still has the
		 * mesh_port_connect_info registers in the way.
		 */
		if (cmn->part == PART_CI700)
			offset += CI700_CONNECT_INFO_P2_5_OFFSET;
	}

	return readl_relaxed(xp->pmu_base + offset);
}

static struct dentry *arm_cmn_debugfs;

#ifdef CONFIG_DEBUG_FS
static const char *arm_cmn_device_type(u8 type)
{
	switch(FIELD_GET(CMN__CONNECT_INFO_DEVICE_TYPE, type)) {
		case 0x00: return "        |";
		case 0x01: return "  RN-I  |";
		case 0x02: return "  RN-D  |";
		case 0x04: return " RN-F_B |";
		case 0x05: return "RN-F_B_E|";
		case 0x06: return " RN-F_A |";
		case 0x07: return "RN-F_A_E|";
		case 0x08: return "  HN-T  |";
		case 0x09: return "  HN-I  |";
		case 0x0a: return "  HN-D  |";
		case 0x0b: return "  HN-P  |";
		case 0x0c: return "  SN-F  |";
		case 0x0d: return "  SBSX  |";
		case 0x0e: return "  HN-F  |";
		case 0x0f: return " SN-F_E |";
		case 0x10: return " SN-F_D |";
		case 0x11: return "  CXHA  |";
		case 0x12: return "  CXRA  |";
		case 0x13: return "  CXRH  |";
		case 0x14: return " RN-F_D |";
		case 0x15: return "RN-F_D_E|";
		case 0x16: return " RN-F_C |";
		case 0x17: return "RN-F_C_E|";
		case 0x18: return " RN-F_E |";
		case 0x19: return "RN-F_E_E|";
		case 0x1a: return "  HN-S  |";
		case 0x1b: return "  LCN   |";
		case 0x1c: return "  MTSX  |";
		case 0x1d: return "  HN-V  |";
		case 0x1e: return "  CCG   |";
		case 0x20: return " RN-F_F |";
		case 0x21: return "RN-F_F_E|";
		case 0x22: return " SN-F_F |";
		default:   return "  ????  |";
	}
}

static void arm_cmn_show_logid(struct seq_file *s, const struct arm_cmn_node *xp, int p, int d)
{
	struct arm_cmn *cmn = s->private;
	struct arm_cmn_node *dn;
	u16 id = xp->id | d | (p << xp->deviceid_bits);

	for (dn = cmn->dns; dn->type; dn++) {
		int pad = dn->logid < 10;

		if (dn->type == CMN_TYPE_XP)
			continue;
		/* Ignore the extra components that will overlap on some ports */
		if (dn->type < CMN_TYPE_HNI)
			continue;

		if (dn->id != id)
			continue;

		seq_printf(s, " %*c#%-*d  |", pad + 1, ' ', 3 - pad, dn->logid);
		return;
	}
	seq_puts(s, "        |");
}

static int arm_cmn_map_show(struct seq_file *s, void *data)
{
	struct arm_cmn *cmn = s->private;
	int x, y, p, pmax = fls(cmn->ports_used);

	seq_puts(s, "     X");
	for (x = 0; x < cmn->mesh_x; x++)
		seq_printf(s, "    %-2d   ", x);
	seq_puts(s, "\nY P D+");
	y = cmn->mesh_y;
	while (y--) {
		int xp_base = cmn->mesh_x * y;
		struct arm_cmn_node *xp = cmn->xps + xp_base;
		u8 port[CMN_MAX_PORTS][CMN_MAX_DIMENSION];

		for (x = 0; x < cmn->mesh_x; x++)
			seq_puts(s, "--------+");

		seq_printf(s, "\n%-2d   |", y);
		for (x = 0; x < cmn->mesh_x; x++) {
			for (p = 0; p < CMN_MAX_PORTS; p++)
				port[p][x] = arm_cmn_device_connect_info(cmn, xp + x, p);
			seq_printf(s, " XP #%-3d|", xp_base + x);
		}

		seq_puts(s, "\n     |");
		for (x = 0; x < cmn->mesh_x; x++) {
			s8 dtc = xp[x].dtc;

			if (dtc < 0)
				seq_puts(s, " DTC ?? |");
			else
				seq_printf(s, " DTC %d  |", dtc);
		}
		seq_puts(s, "\n     |");
		for (x = 0; x < cmn->mesh_x; x++)
			seq_puts(s, "........|");

		for (p = 0; p < pmax; p++) {
			seq_printf(s, "\n  %d  |", p);
			for (x = 0; x < cmn->mesh_x; x++)
				seq_puts(s, arm_cmn_device_type(port[p][x]));
			seq_puts(s, "\n    0|");
			for (x = 0; x < cmn->mesh_x; x++)
				arm_cmn_show_logid(s, xp + x, p, 0);
			seq_puts(s, "\n    1|");
			for (x = 0; x < cmn->mesh_x; x++)
				arm_cmn_show_logid(s, xp + x, p, 1);
		}
		seq_puts(s, "\n-----+");
	}
	for (x = 0; x < cmn->mesh_x; x++)
		seq_puts(s, "--------+");
	seq_puts(s, "\n");
	return 0;
}
DEFINE_SHOW_ATTRIBUTE(arm_cmn_map);

static void arm_cmn_debugfs_init(struct arm_cmn *cmn, int id)
{
	const char *name  = "map";

	if (id > 0)
		name = devm_kasprintf(cmn->dev, GFP_KERNEL, "map_%d", id);
	if (!name)
		return;

	cmn->debug = debugfs_create_file(name, 0444, arm_cmn_debugfs, cmn, &arm_cmn_map_fops);
}
#else
static void arm_cmn_debugfs_init(struct arm_cmn *cmn, int id) {}
#endif

struct arm_cmn_hw_event {
	struct arm_cmn_node *dn;
	u64 dtm_idx[DIV_ROUND_UP(CMN_MAX_NODES_PER_EVENT * 2, 64)];
	s8 dtc_idx[CMN_MAX_DTCS];
	u8 num_dns;
	u8 dtm_offset;

	/*
	 * WP config registers are divided to UP and DOWN events. We need to
	 * keep to track only one of them.
	 */
	DECLARE_BITMAP(wp_idx, CMN_MAX_XPS);

	bool wide_sel;
	enum cmn_filter_select filter_sel;
};
static_assert(sizeof(struct arm_cmn_hw_event) <= offsetof(struct hw_perf_event, target));

#define for_each_hw_dn(hw, dn, i) \
	for (i = 0, dn = hw->dn; i < hw->num_dns; i++, dn++)

/* @i is the DTC number, @idx is the counter index on that DTC */
#define for_each_hw_dtc_idx(hw, i, idx) \
	for (int i = 0, idx; i < CMN_MAX_DTCS; i++) if ((idx = hw->dtc_idx[i]) >= 0)

static struct arm_cmn_hw_event *to_cmn_hw(struct perf_event *event)
{
	return (struct arm_cmn_hw_event *)&event->hw;
}

static void arm_cmn_set_index(u64 x[], unsigned int pos, unsigned int val)
{
	x[pos / 32] |= (u64)val << ((pos % 32) * 2);
}

static unsigned int arm_cmn_get_index(u64 x[], unsigned int pos)
{
	return (x[pos / 32] >> ((pos % 32) * 2)) & 3;
}

static void arm_cmn_set_wp_idx(unsigned long *wp_idx, unsigned int pos, bool val)
{
	if (val)
		set_bit(pos, wp_idx);
}

static unsigned int arm_cmn_get_wp_idx(unsigned long *wp_idx, unsigned int pos)
{
	return test_bit(pos, wp_idx);
}

struct arm_cmn_event_attr {
	struct device_attribute attr;
	enum cmn_model model;
	enum cmn_node_type type;
	enum cmn_filter_select fsel;
	u16 eventid;
	u8 occupid;
};

struct arm_cmn_format_attr {
	struct device_attribute attr;
	u64 field;
	int config;
};

#define _CMN_EVENT_ATTR(_model, _name, _type, _eventid, _occupid, _fsel)\
	(&((struct arm_cmn_event_attr[]) {{				\
		.attr = __ATTR(_name, 0444, arm_cmn_event_show, NULL),	\
		.model = _model,					\
		.type = _type,						\
		.eventid = _eventid,					\
		.occupid = _occupid,					\
		.fsel = _fsel,						\
	}})[0].attr.attr)
#define CMN_EVENT_ATTR(_model, _name, _type, _eventid)			\
	_CMN_EVENT_ATTR(_model, _name, _type, _eventid, 0, SEL_NONE)

static ssize_t arm_cmn_event_show(struct device *dev,
				  struct device_attribute *attr, char *buf)
{
	struct arm_cmn_event_attr *eattr;

	eattr = container_of(attr, typeof(*eattr), attr);

	if (eattr->type == CMN_TYPE_DTC)
		return sysfs_emit(buf, "type=0x%x\n", eattr->type);

	if (eattr->type == CMN_TYPE_WP)
		return sysfs_emit(buf,
				  "type=0x%x,eventid=0x%x,wp_dev_sel=?,wp_chn_sel=?,wp_grp=?,wp_val=?,wp_mask=?\n",
				  eattr->type, eattr->eventid);

	if (eattr->fsel > SEL_NONE)
		return sysfs_emit(buf, "type=0x%x,eventid=0x%x,occupid=0x%x\n",
				  eattr->type, eattr->eventid, eattr->occupid);

	return sysfs_emit(buf, "type=0x%x,eventid=0x%x\n", eattr->type,
			  eattr->eventid);
}

static umode_t arm_cmn_event_attr_is_visible(struct kobject *kobj,
					     struct attribute *attr,
					     int unused)
{
	struct device *dev = kobj_to_dev(kobj);
	struct arm_cmn *cmn = to_cmn(dev_get_drvdata(dev));
	struct arm_cmn_event_attr *eattr;
	enum cmn_node_type type;
	u16 eventid;

	eattr = container_of(attr, typeof(*eattr), attr.attr);

	if (!(eattr->model & arm_cmn_model(cmn)))
		return 0;

	type = eattr->type;
	eventid = eattr->eventid;

	/* Watchpoints aren't nodes, so avoid confusion */
	if (type == CMN_TYPE_WP)
		return attr->mode;

	/* Hide XP events for unused interfaces/channels */
	if (type == CMN_TYPE_XP) {
		unsigned int intf = (eventid >> 2) & 7;
		unsigned int chan = eventid >> 5;

		if ((intf & 4) && !(cmn->ports_used & BIT(intf & 3)))
			return 0;

		if (chan == 4 && cmn->part == PART_CMN600)
			return 0;

		if ((chan == 5 && cmn->rsp_vc_num < 2) ||
		    (chan == 6 && cmn->dat_vc_num < 2) ||
		    (chan == 7 && cmn->snp_vc_num < 2) ||
		    (chan == 8 && cmn->req_vc_num < 2))
			return 0;
	}

	/* Revision-specific differences */
	if (cmn->part == PART_CMN600) {
		if (cmn->rev < REV_CMN600_R1P3) {
			if (type == CMN_TYPE_CXRA && eventid > 0x10)
				return 0;
		}
		if (cmn->rev < REV_CMN600_R1P2) {
			if (type == CMN_TYPE_HNF && eventid == 0x1b)
				return 0;
			if (type == CMN_TYPE_CXRA || type == CMN_TYPE_CXHA)
				return 0;
		}
	} else if (cmn->part == PART_CMN650) {
		if (cmn->rev < REV_CMN650_R2P0 || cmn->rev == REV_CMN650_R1P2) {
			if (type == CMN_TYPE_HNF && eventid > 0x22)
				return 0;
			if (type == CMN_TYPE_SBSX && eventid == 0x17)
				return 0;
			if (type == CMN_TYPE_RNI && eventid > 0x10)
				return 0;
		}
	} else if (cmn->part == PART_CMN700) {
		if (cmn->rev < REV_CMN700_R2P0) {
			if (type == CMN_TYPE_HNF && eventid > 0x2c)
				return 0;
			if (type == CMN_TYPE_CCHA && eventid > 0x74)
				return 0;
			if (type == CMN_TYPE_CCLA && eventid > 0x27)
				return 0;
		}
		if (cmn->rev < REV_CMN700_R1P0) {
			if (type == CMN_TYPE_HNF && eventid > 0x2b)
				return 0;
		}
	}

	if (!arm_cmn_node(cmn, type))
		return 0;

	return attr->mode;
}

#define _CMN_EVENT_DVM(_model, _name, _event, _occup, _fsel)	\
	_CMN_EVENT_ATTR(_model, dn_##_name, CMN_TYPE_DVM, _event, _occup, _fsel)
#define CMN_EVENT_DTC(_name)					\
	CMN_EVENT_ATTR(CMN_ANY, dtc_##_name, CMN_TYPE_DTC, 0)
#define CMN_EVENT_HNF(_model, _name, _event)			\
	CMN_EVENT_ATTR(_model, hnf_##_name, CMN_TYPE_HNF, _event)
#define CMN_EVENT_HNI(_name, _event)				\
	CMN_EVENT_ATTR(CMN_ANY, hni_##_name, CMN_TYPE_HNI, _event)
#define CMN_EVENT_HNP(_name, _event)				\
	CMN_EVENT_ATTR(CMN_ANY, hnp_##_name, CMN_TYPE_HNP, _event)
#define __CMN_EVENT_XP(_name, _event)				\
	CMN_EVENT_ATTR(CMN_ANY, mxp_##_name, CMN_TYPE_XP, _event)
#define CMN_EVENT_SBSX(_model, _name, _event)			\
	CMN_EVENT_ATTR(_model, sbsx_##_name, CMN_TYPE_SBSX, _event)
#define CMN_EVENT_RNID(_model, _name, _event)			\
	CMN_EVENT_ATTR(_model, rnid_##_name, CMN_TYPE_RNI, _event)
#define CMN_EVENT_MTSX(_name, _event)				\
	CMN_EVENT_ATTR(CMN_ANY, mtsx_##_name, CMN_TYPE_MTSX, _event)
#define CMN_EVENT_CXRA(_model, _name, _event)				\
	CMN_EVENT_ATTR(_model, cxra_##_name, CMN_TYPE_CXRA, _event)
#define CMN_EVENT_CXHA(_name, _event)				\
	CMN_EVENT_ATTR(CMN_ANY, cxha_##_name, CMN_TYPE_CXHA, _event)
#define CMN_EVENT_CCRA(_name, _event)				\
	CMN_EVENT_ATTR(CMN_ANY, ccra_##_name, CMN_TYPE_CCRA, _event)
#define CMN_EVENT_CCHA(_model, _name, _event)				\
	CMN_EVENT_ATTR(_model, ccha_##_name, CMN_TYPE_CCHA, _event)
#define CMN_EVENT_CCLA(_name, _event)				\
	CMN_EVENT_ATTR(CMN_ANY, ccla_##_name, CMN_TYPE_CCLA, _event)
#define CMN_EVENT_CCLA_RNI(_name, _event)				\
	CMN_EVENT_ATTR(CMN_ANY, ccla_rni_##_name, CMN_TYPE_CCLA_RNI, _event)
#define CMN_EVENT_HNS(_name, _event)				\
	CMN_EVENT_ATTR(CMN_ANY, hns_##_name, CMN_TYPE_HNS, _event)

#define CMN_EVENT_DVM(_model, _name, _event)			\
	_CMN_EVENT_DVM(_model, _name, _event, 0, SEL_NONE)
#define CMN_EVENT_DVM_OCC(_model, _name, _event)			\
	_CMN_EVENT_DVM(_model, _name##_all, _event, 0, SEL_OCCUP1ID),	\
	_CMN_EVENT_DVM(_model, _name##_dvmop, _event, 1, SEL_OCCUP1ID),	\
	_CMN_EVENT_DVM(_model, _name##_dvmsync, _event, 2, SEL_OCCUP1ID)

#define CMN_EVENT_HN_OCC(_model, _name, _type, _event)		\
	_CMN_EVENT_ATTR(_model, _name##_all, _type, _event, 0, SEL_OCCUP1ID), \
	_CMN_EVENT_ATTR(_model, _name##_read, _type, _event, 1, SEL_OCCUP1ID), \
	_CMN_EVENT_ATTR(_model, _name##_write, _type, _event, 2, SEL_OCCUP1ID), \
	_CMN_EVENT_ATTR(_model, _name##_atomic, _type, _event, 3, SEL_OCCUP1ID), \
	_CMN_EVENT_ATTR(_model, _name##_stash, _type, _event, 4, SEL_OCCUP1ID)
#define CMN_EVENT_HN_CLS(_model, _name, _type, _event)			\
	_CMN_EVENT_ATTR(_model, _name##_class0, _type, _event, 0, SEL_CLASS_OCCUP_ID), \
	_CMN_EVENT_ATTR(_model, _name##_class1, _type, _event, 1, SEL_CLASS_OCCUP_ID), \
	_CMN_EVENT_ATTR(_model, _name##_class2, _type, _event, 2, SEL_CLASS_OCCUP_ID), \
	_CMN_EVENT_ATTR(_model, _name##_class3, _type, _event, 3, SEL_CLASS_OCCUP_ID)
#define CMN_EVENT_HN_SNT(_model, _name, _type, _event)			\
	_CMN_EVENT_ATTR(_model, _name##_all, _type, _event, 0, SEL_CBUSY_SNTHROTTLE_SEL), \
	_CMN_EVENT_ATTR(_model, _name##_group0_read, _type, _event, 1, SEL_CBUSY_SNTHROTTLE_SEL), \
	_CMN_EVENT_ATTR(_model, _name##_group0_write, _type, _event, 2, SEL_CBUSY_SNTHROTTLE_SEL), \
	_CMN_EVENT_ATTR(_model, _name##_group1_read, _type, _event, 3, SEL_CBUSY_SNTHROTTLE_SEL), \
	_CMN_EVENT_ATTR(_model, _name##_group1_write, _type, _event, 4, SEL_CBUSY_SNTHROTTLE_SEL), \
	_CMN_EVENT_ATTR(_model, _name##_read, _type, _event, 5, SEL_CBUSY_SNTHROTTLE_SEL), \
	_CMN_EVENT_ATTR(_model, _name##_write, _type, _event, 6, SEL_CBUSY_SNTHROTTLE_SEL)

#define CMN_EVENT_HNF_OCC(_model, _name, _event)			\
	CMN_EVENT_HN_OCC(_model, hnf_##_name, CMN_TYPE_HNF, _event)
#define CMN_EVENT_HNF_CLS(_model, _name, _event)			\
	CMN_EVENT_HN_CLS(_model, hnf_##_name, CMN_TYPE_HNF, _event)
#define CMN_EVENT_HNF_SNT(_model, _name, _event)			\
	CMN_EVENT_HN_SNT(_model, hnf_##_name, CMN_TYPE_HNF, _event)

#define CMN_EVENT_HNS_OCC(_name, _event)				\
	CMN_EVENT_HN_OCC(CMN_ANY, hns_##_name, CMN_TYPE_HNS, _event),	\
	_CMN_EVENT_ATTR(CMN_ANY, hns_##_name##_rxsnp, CMN_TYPE_HNS, _event, 5, SEL_OCCUP1ID), \
	_CMN_EVENT_ATTR(CMN_ANY, hns_##_name##_lbt, CMN_TYPE_HNS, _event, 6, SEL_OCCUP1ID), \
	_CMN_EVENT_ATTR(CMN_ANY, hns_##_name##_hbt, CMN_TYPE_HNS, _event, 7, SEL_OCCUP1ID)
#define CMN_EVENT_HNS_CLS( _name, _event)				\
	CMN_EVENT_HN_CLS(CMN_ANY, hns_##_name, CMN_TYPE_HNS, _event)
#define CMN_EVENT_HNS_SNT(_name, _event)				\
	CMN_EVENT_HN_SNT(CMN_ANY, hns_##_name, CMN_TYPE_HNS, _event)
#define CMN_EVENT_HNS_HBT(_name, _event)				\
	_CMN_EVENT_ATTR(CMN_ANY, hns_##_name##_all, CMN_TYPE_HNS, _event, 0, SEL_HBT_LBT_SEL), \
	_CMN_EVENT_ATTR(CMN_ANY, hns_##_name##_hbt, CMN_TYPE_HNS, _event, 1, SEL_HBT_LBT_SEL), \
	_CMN_EVENT_ATTR(CMN_ANY, hns_##_name##_lbt, CMN_TYPE_HNS, _event, 2, SEL_HBT_LBT_SEL)
#define CMN_EVENT_HNS_SNH(_name, _event)				\
	_CMN_EVENT_ATTR(CMN_ANY, hns_##_name##_all, CMN_TYPE_HNS, _event, 0, SEL_SN_HOME_SEL), \
	_CMN_EVENT_ATTR(CMN_ANY, hns_##_name##_sn, CMN_TYPE_HNS, _event, 1, SEL_SN_HOME_SEL), \
	_CMN_EVENT_ATTR(CMN_ANY, hns_##_name##_home, CMN_TYPE_HNS, _event, 2, SEL_SN_HOME_SEL)

#define _CMN_EVENT_XP_MESH(_name, _event)			\
	__CMN_EVENT_XP(e_##_name, (_event) | (0 << 2)),		\
	__CMN_EVENT_XP(w_##_name, (_event) | (1 << 2)),		\
	__CMN_EVENT_XP(n_##_name, (_event) | (2 << 2)),		\
	__CMN_EVENT_XP(s_##_name, (_event) | (3 << 2))

#define _CMN_EVENT_XP_PORT(_name, _event)			\
	__CMN_EVENT_XP(p0_##_name, (_event) | (4 << 2)),	\
	__CMN_EVENT_XP(p1_##_name, (_event) | (5 << 2)),	\
	__CMN_EVENT_XP(p2_##_name, (_event) | (6 << 2)),	\
	__CMN_EVENT_XP(p3_##_name, (_event) | (7 << 2))

#define _CMN_EVENT_XP(_name, _event)				\
	_CMN_EVENT_XP_MESH(_name, _event),			\
	_CMN_EVENT_XP_PORT(_name, _event)

/* Good thing there are only 3 fundamental XP events... */
#define CMN_EVENT_XP(_name, _event)				\
	_CMN_EVENT_XP(req_##_name, (_event) | (0 << 5)),	\
	_CMN_EVENT_XP(rsp_##_name, (_event) | (1 << 5)),	\
	_CMN_EVENT_XP(snp_##_name, (_event) | (2 << 5)),	\
	_CMN_EVENT_XP(dat_##_name, (_event) | (3 << 5)),	\
	_CMN_EVENT_XP(pub_##_name, (_event) | (4 << 5)),	\
	_CMN_EVENT_XP(rsp2_##_name, (_event) | (5 << 5)),	\
	_CMN_EVENT_XP(dat2_##_name, (_event) | (6 << 5)),	\
	_CMN_EVENT_XP(snp2_##_name, (_event) | (7 << 5)),	\
	_CMN_EVENT_XP(req2_##_name, (_event) | (8 << 5))

#define CMN_EVENT_XP_DAT(_name, _event)				\
	_CMN_EVENT_XP_PORT(dat_##_name, (_event) | (3 << 5)),	\
	_CMN_EVENT_XP_PORT(dat2_##_name, (_event) | (6 << 5))


static struct attribute *arm_cmn_event_attrs[] = {
	CMN_EVENT_DTC(cycles),

	/*
	 * DVM node events conflict with HN-I events in the equivalent PMU
	 * slot, but our lazy short-cut of using the DTM counter index for
	 * the PMU index as well happens to avoid that by construction.
	 */
	CMN_EVENT_DVM(CMN600, rxreq_dvmop,		0x01),
	CMN_EVENT_DVM(CMN600, rxreq_dvmsync,		0x02),
	CMN_EVENT_DVM(CMN600, rxreq_dvmop_vmid_filtered, 0x03),
	CMN_EVENT_DVM(CMN600, rxreq_retried,		0x04),
	CMN_EVENT_DVM_OCC(CMN600, rxreq_trk_occupancy,	0x05),
	CMN_EVENT_DVM(NOT_CMN600, dvmop_tlbi,		0x01),
	CMN_EVENT_DVM(NOT_CMN600, dvmop_bpi,		0x02),
	CMN_EVENT_DVM(NOT_CMN600, dvmop_pici,		0x03),
	CMN_EVENT_DVM(NOT_CMN600, dvmop_vici,		0x04),
	CMN_EVENT_DVM(NOT_CMN600, dvmsync,		0x05),
	CMN_EVENT_DVM(NOT_CMN600, vmid_filtered,	0x06),
	CMN_EVENT_DVM(NOT_CMN600, rndop_filtered,	0x07),
	CMN_EVENT_DVM(NOT_CMN600, retry,		0x08),
	CMN_EVENT_DVM(NOT_CMN600, txsnp_flitv,		0x09),
	CMN_EVENT_DVM(NOT_CMN600, txsnp_stall,		0x0a),
	CMN_EVENT_DVM(NOT_CMN600, trkfull,		0x0b),
	CMN_EVENT_DVM_OCC(NOT_CMN600, trk_occupancy,	0x0c),
	CMN_EVENT_DVM_OCC(CMN700, trk_occupancy_cxha,	0x0d),
	CMN_EVENT_DVM_OCC(CMN700, trk_occupancy_pdn,	0x0e),
	CMN_EVENT_DVM(CMN700, trk_alloc,		0x0f),
	CMN_EVENT_DVM(CMN700, trk_cxha_alloc,		0x10),
	CMN_EVENT_DVM(CMN700, trk_pdn_alloc,		0x11),
	CMN_EVENT_DVM(CMN700, txsnp_stall_limit,	0x12),
	CMN_EVENT_DVM(CMN700, rxsnp_stall_starv,	0x13),
	CMN_EVENT_DVM(CMN700, txsnp_sync_stall_op,	0x14),

	CMN_EVENT_HNF(CMN_ANY, cache_miss,		0x01),
	CMN_EVENT_HNF(CMN_ANY, slc_sf_cache_access,	0x02),
	CMN_EVENT_HNF(CMN_ANY, cache_fill,		0x03),
	CMN_EVENT_HNF(CMN_ANY, pocq_retry,		0x04),
	CMN_EVENT_HNF(CMN_ANY, pocq_reqs_recvd,		0x05),
	CMN_EVENT_HNF(CMN_ANY, sf_hit,			0x06),
	CMN_EVENT_HNF(CMN_ANY, sf_evictions,		0x07),
	CMN_EVENT_HNF(CMN_ANY, dir_snoops_sent,		0x08),
	CMN_EVENT_HNF(CMN_ANY, brd_snoops_sent,		0x09),
	CMN_EVENT_HNF(CMN_ANY, slc_eviction,		0x0a),
	CMN_EVENT_HNF(CMN_ANY, slc_fill_invalid_way,	0x0b),
	CMN_EVENT_HNF(CMN_ANY, mc_retries,		0x0c),
	CMN_EVENT_HNF(CMN_ANY, mc_reqs,			0x0d),
	CMN_EVENT_HNF(CMN_ANY, qos_hh_retry,		0x0e),
	CMN_EVENT_HNF_OCC(CMN_ANY, qos_pocq_occupancy,	0x0f),
	CMN_EVENT_HNF(CMN_ANY, pocq_addrhaz,		0x10),
	CMN_EVENT_HNF(CMN_ANY, pocq_atomic_addrhaz,	0x11),
	CMN_EVENT_HNF(CMN_ANY, ld_st_swp_adq_full,	0x12),
	CMN_EVENT_HNF(CMN_ANY, cmp_adq_full,		0x13),
	CMN_EVENT_HNF(CMN_ANY, txdat_stall,		0x14),
	CMN_EVENT_HNF(CMN_ANY, txrsp_stall,		0x15),
	CMN_EVENT_HNF(CMN_ANY, seq_full,		0x16),
	CMN_EVENT_HNF(CMN_ANY, seq_hit,			0x17),
	CMN_EVENT_HNF(CMN_ANY, snp_sent,		0x18),
	CMN_EVENT_HNF(CMN_ANY, sfbi_dir_snp_sent,	0x19),
	CMN_EVENT_HNF(CMN_ANY, sfbi_brd_snp_sent,	0x1a),
	CMN_EVENT_HNF(CMN_ANY, snp_sent_untrk,		0x1b),
	CMN_EVENT_HNF(CMN_ANY, intv_dirty,		0x1c),
	CMN_EVENT_HNF(CMN_ANY, stash_snp_sent,		0x1d),
	CMN_EVENT_HNF(CMN_ANY, stash_data_pull,		0x1e),
	CMN_EVENT_HNF(CMN_ANY, snp_fwded,		0x1f),
	CMN_EVENT_HNF(NOT_CMN600, atomic_fwd,		0x20),
	CMN_EVENT_HNF(NOT_CMN600, mpam_hardlim,		0x21),
	CMN_EVENT_HNF(NOT_CMN600, mpam_softlim,		0x22),
	CMN_EVENT_HNF(CMN_650ON, snp_sent_cluster,	0x23),
	CMN_EVENT_HNF(CMN_650ON, sf_imprecise_evict,	0x24),
	CMN_EVENT_HNF(CMN_650ON, sf_evict_shared_line,	0x25),
	CMN_EVENT_HNF_CLS(CMN700, pocq_class_occup,	0x26),
	CMN_EVENT_HNF_CLS(CMN700, pocq_class_retry,	0x27),
	CMN_EVENT_HNF_CLS(CMN700, class_mc_reqs,	0x28),
	CMN_EVENT_HNF_CLS(CMN700, class_cgnt_cmin,	0x29),
	CMN_EVENT_HNF_SNT(CMN700, sn_throttle,		0x2a),
	CMN_EVENT_HNF_SNT(CMN700, sn_throttle_min,	0x2b),
	CMN_EVENT_HNF(CMN700, sf_precise_to_imprecise,	0x2c),
	CMN_EVENT_HNF(CMN700, snp_intv_cln,		0x2d),
	CMN_EVENT_HNF(CMN700, nc_excl,			0x2e),
	CMN_EVENT_HNF(CMN700, excl_mon_ovfl,		0x2f),

	CMN_EVENT_HNI(rrt_rd_occ_cnt_ovfl,		0x20),
	CMN_EVENT_HNI(rrt_wr_occ_cnt_ovfl,		0x21),
	CMN_EVENT_HNI(rdt_rd_occ_cnt_ovfl,		0x22),
	CMN_EVENT_HNI(rdt_wr_occ_cnt_ovfl,		0x23),
	CMN_EVENT_HNI(wdb_occ_cnt_ovfl,			0x24),
	CMN_EVENT_HNI(rrt_rd_alloc,			0x25),
	CMN_EVENT_HNI(rrt_wr_alloc,			0x26),
	CMN_EVENT_HNI(rdt_rd_alloc,			0x27),
	CMN_EVENT_HNI(rdt_wr_alloc,			0x28),
	CMN_EVENT_HNI(wdb_alloc,			0x29),
	CMN_EVENT_HNI(txrsp_retryack,			0x2a),
	CMN_EVENT_HNI(arvalid_no_arready,		0x2b),
	CMN_EVENT_HNI(arready_no_arvalid,		0x2c),
	CMN_EVENT_HNI(awvalid_no_awready,		0x2d),
	CMN_EVENT_HNI(awready_no_awvalid,		0x2e),
	CMN_EVENT_HNI(wvalid_no_wready,			0x2f),
	CMN_EVENT_HNI(txdat_stall,			0x30),
	CMN_EVENT_HNI(nonpcie_serialization,		0x31),
	CMN_EVENT_HNI(pcie_serialization,		0x32),

	/*
	 * HN-P events squat on top of the HN-I similarly to DVM events, except
	 * for being crammed into the same physical node as well. And of course
	 * where would the fun be if the same events were in the same order...
	 */
	CMN_EVENT_HNP(rrt_wr_occ_cnt_ovfl,		0x01),
	CMN_EVENT_HNP(rdt_wr_occ_cnt_ovfl,		0x02),
	CMN_EVENT_HNP(wdb_occ_cnt_ovfl,			0x03),
	CMN_EVENT_HNP(rrt_wr_alloc,			0x04),
	CMN_EVENT_HNP(rdt_wr_alloc,			0x05),
	CMN_EVENT_HNP(wdb_alloc,			0x06),
	CMN_EVENT_HNP(awvalid_no_awready,		0x07),
	CMN_EVENT_HNP(awready_no_awvalid,		0x08),
	CMN_EVENT_HNP(wvalid_no_wready,			0x09),
	CMN_EVENT_HNP(rrt_rd_occ_cnt_ovfl,		0x11),
	CMN_EVENT_HNP(rdt_rd_occ_cnt_ovfl,		0x12),
	CMN_EVENT_HNP(rrt_rd_alloc,			0x13),
	CMN_EVENT_HNP(rdt_rd_alloc,			0x14),
	CMN_EVENT_HNP(arvalid_no_arready,		0x15),
	CMN_EVENT_HNP(arready_no_arvalid,		0x16),

	CMN_EVENT_XP(txflit_valid,			0x01),
	CMN_EVENT_XP(txflit_stall,			0x02),
	CMN_EVENT_XP_DAT(partial_dat_flit,		0x03),
	/* We treat watchpoints as a special made-up class of XP events */
	CMN_EVENT_ATTR(CMN_ANY, watchpoint_up, CMN_TYPE_WP, CMN_WP_UP),
	CMN_EVENT_ATTR(CMN_ANY, watchpoint_down, CMN_TYPE_WP, CMN_WP_DOWN),

	CMN_EVENT_SBSX(CMN_ANY, rd_req,			0x01),
	CMN_EVENT_SBSX(CMN_ANY, wr_req,			0x02),
	CMN_EVENT_SBSX(CMN_ANY, cmo_req,		0x03),
	CMN_EVENT_SBSX(CMN_ANY, txrsp_retryack,		0x04),
	CMN_EVENT_SBSX(CMN_ANY, txdat_flitv,		0x05),
	CMN_EVENT_SBSX(CMN_ANY, txrsp_flitv,		0x06),
	CMN_EVENT_SBSX(CMN_ANY, rd_req_trkr_occ_cnt_ovfl, 0x11),
	CMN_EVENT_SBSX(CMN_ANY, wr_req_trkr_occ_cnt_ovfl, 0x12),
	CMN_EVENT_SBSX(CMN_ANY, cmo_req_trkr_occ_cnt_ovfl, 0x13),
	CMN_EVENT_SBSX(CMN_ANY, wdb_occ_cnt_ovfl,	0x14),
	CMN_EVENT_SBSX(CMN_ANY, rd_axi_trkr_occ_cnt_ovfl, 0x15),
	CMN_EVENT_SBSX(CMN_ANY, cmo_axi_trkr_occ_cnt_ovfl, 0x16),
	CMN_EVENT_SBSX(NOT_CMN600, rdb_occ_cnt_ovfl,	0x17),
	CMN_EVENT_SBSX(CMN_ANY, arvalid_no_arready,	0x21),
	CMN_EVENT_SBSX(CMN_ANY, awvalid_no_awready,	0x22),
	CMN_EVENT_SBSX(CMN_ANY, wvalid_no_wready,	0x23),
	CMN_EVENT_SBSX(CMN_ANY, txdat_stall,		0x24),
	CMN_EVENT_SBSX(CMN_ANY, txrsp_stall,		0x25),

	CMN_EVENT_RNID(CMN_ANY, s0_rdata_beats,		0x01),
	CMN_EVENT_RNID(CMN_ANY, s1_rdata_beats,		0x02),
	CMN_EVENT_RNID(CMN_ANY, s2_rdata_beats,		0x03),
	CMN_EVENT_RNID(CMN_ANY, rxdat_flits,		0x04),
	CMN_EVENT_RNID(CMN_ANY, txdat_flits,		0x05),
	CMN_EVENT_RNID(CMN_ANY, txreq_flits_total,	0x06),
	CMN_EVENT_RNID(CMN_ANY, txreq_flits_retried,	0x07),
	CMN_EVENT_RNID(CMN_ANY, rrt_occ_ovfl,		0x08),
	CMN_EVENT_RNID(CMN_ANY, wrt_occ_ovfl,		0x09),
	CMN_EVENT_RNID(CMN_ANY, txreq_flits_replayed,	0x0a),
	CMN_EVENT_RNID(CMN_ANY, wrcancel_sent,		0x0b),
	CMN_EVENT_RNID(CMN_ANY, s0_wdata_beats,		0x0c),
	CMN_EVENT_RNID(CMN_ANY, s1_wdata_beats,		0x0d),
	CMN_EVENT_RNID(CMN_ANY, s2_wdata_beats,		0x0e),
	CMN_EVENT_RNID(CMN_ANY, rrt_alloc,		0x0f),
	CMN_EVENT_RNID(CMN_ANY, wrt_alloc,		0x10),
	CMN_EVENT_RNID(CMN600, rdb_unord,		0x11),
	CMN_EVENT_RNID(CMN600, rdb_replay,		0x12),
	CMN_EVENT_RNID(CMN600, rdb_hybrid,		0x13),
	CMN_EVENT_RNID(CMN600, rdb_ord,			0x14),
	CMN_EVENT_RNID(NOT_CMN600, padb_occ_ovfl,	0x11),
	CMN_EVENT_RNID(NOT_CMN600, rpdb_occ_ovfl,	0x12),
	CMN_EVENT_RNID(NOT_CMN600, rrt_occup_ovfl_slice1, 0x13),
	CMN_EVENT_RNID(NOT_CMN600, rrt_occup_ovfl_slice2, 0x14),
	CMN_EVENT_RNID(NOT_CMN600, rrt_occup_ovfl_slice3, 0x15),
	CMN_EVENT_RNID(NOT_CMN600, wrt_throttled,	0x16),
	CMN_EVENT_RNID(CMN700, ldb_full,		0x17),
	CMN_EVENT_RNID(CMN700, rrt_rd_req_occup_ovfl_slice0, 0x18),
	CMN_EVENT_RNID(CMN700, rrt_rd_req_occup_ovfl_slice1, 0x19),
	CMN_EVENT_RNID(CMN700, rrt_rd_req_occup_ovfl_slice2, 0x1a),
	CMN_EVENT_RNID(CMN700, rrt_rd_req_occup_ovfl_slice3, 0x1b),
	CMN_EVENT_RNID(CMN700, rrt_burst_occup_ovfl_slice0, 0x1c),
	CMN_EVENT_RNID(CMN700, rrt_burst_occup_ovfl_slice1, 0x1d),
	CMN_EVENT_RNID(CMN700, rrt_burst_occup_ovfl_slice2, 0x1e),
	CMN_EVENT_RNID(CMN700, rrt_burst_occup_ovfl_slice3, 0x1f),
	CMN_EVENT_RNID(CMN700, rrt_burst_alloc,		0x20),
	CMN_EVENT_RNID(CMN700, awid_hash,		0x21),
	CMN_EVENT_RNID(CMN700, atomic_alloc,		0x22),
	CMN_EVENT_RNID(CMN700, atomic_occ_ovfl,		0x23),

	CMN_EVENT_MTSX(tc_lookup,			0x01),
	CMN_EVENT_MTSX(tc_fill,				0x02),
	CMN_EVENT_MTSX(tc_miss,				0x03),
	CMN_EVENT_MTSX(tdb_forward,			0x04),
	CMN_EVENT_MTSX(tcq_hazard,			0x05),
	CMN_EVENT_MTSX(tcq_rd_alloc,			0x06),
	CMN_EVENT_MTSX(tcq_wr_alloc,			0x07),
	CMN_EVENT_MTSX(tcq_cmo_alloc,			0x08),
	CMN_EVENT_MTSX(axi_rd_req,			0x09),
	CMN_EVENT_MTSX(axi_wr_req,			0x0a),
	CMN_EVENT_MTSX(tcq_occ_cnt_ovfl,		0x0b),
	CMN_EVENT_MTSX(tdb_occ_cnt_ovfl,		0x0c),

	CMN_EVENT_CXRA(CMN_ANY, rht_occ,		0x01),
	CMN_EVENT_CXRA(CMN_ANY, sht_occ,		0x02),
	CMN_EVENT_CXRA(CMN_ANY, rdb_occ,		0x03),
	CMN_EVENT_CXRA(CMN_ANY, wdb_occ,		0x04),
	CMN_EVENT_CXRA(CMN_ANY, ssb_occ,		0x05),
	CMN_EVENT_CXRA(CMN_ANY, snp_bcasts,		0x06),
	CMN_EVENT_CXRA(CMN_ANY, req_chains,		0x07),
	CMN_EVENT_CXRA(CMN_ANY, req_chain_avglen,	0x08),
	CMN_EVENT_CXRA(CMN_ANY, chirsp_stalls,		0x09),
	CMN_EVENT_CXRA(CMN_ANY, chidat_stalls,		0x0a),
	CMN_EVENT_CXRA(CMN_ANY, cxreq_pcrd_stalls_link0, 0x0b),
	CMN_EVENT_CXRA(CMN_ANY, cxreq_pcrd_stalls_link1, 0x0c),
	CMN_EVENT_CXRA(CMN_ANY, cxreq_pcrd_stalls_link2, 0x0d),
	CMN_EVENT_CXRA(CMN_ANY, cxdat_pcrd_stalls_link0, 0x0e),
	CMN_EVENT_CXRA(CMN_ANY, cxdat_pcrd_stalls_link1, 0x0f),
	CMN_EVENT_CXRA(CMN_ANY, cxdat_pcrd_stalls_link2, 0x10),
	CMN_EVENT_CXRA(CMN_ANY, external_chirsp_stalls,	0x11),
	CMN_EVENT_CXRA(CMN_ANY, external_chidat_stalls,	0x12),
	CMN_EVENT_CXRA(NOT_CMN600, cxmisc_pcrd_stalls_link0, 0x13),
	CMN_EVENT_CXRA(NOT_CMN600, cxmisc_pcrd_stalls_link1, 0x14),
	CMN_EVENT_CXRA(NOT_CMN600, cxmisc_pcrd_stalls_link2, 0x15),

	CMN_EVENT_CXHA(rddatbyp,			0x21),
	CMN_EVENT_CXHA(chirsp_up_stall,			0x22),
	CMN_EVENT_CXHA(chidat_up_stall,			0x23),
	CMN_EVENT_CXHA(snppcrd_link0_stall,		0x24),
	CMN_EVENT_CXHA(snppcrd_link1_stall,		0x25),
	CMN_EVENT_CXHA(snppcrd_link2_stall,		0x26),
	CMN_EVENT_CXHA(reqtrk_occ,			0x27),
	CMN_EVENT_CXHA(rdb_occ,				0x28),
	CMN_EVENT_CXHA(rdbyp_occ,			0x29),
	CMN_EVENT_CXHA(wdb_occ,				0x2a),
	CMN_EVENT_CXHA(snptrk_occ,			0x2b),
	CMN_EVENT_CXHA(sdb_occ,				0x2c),
	CMN_EVENT_CXHA(snphaz_occ,			0x2d),

	CMN_EVENT_CCRA(rht_occ,				0x41),
	CMN_EVENT_CCRA(sht_occ,				0x42),
	CMN_EVENT_CCRA(rdb_occ,				0x43),
	CMN_EVENT_CCRA(wdb_occ,				0x44),
	CMN_EVENT_CCRA(ssb_occ,				0x45),
	CMN_EVENT_CCRA(snp_bcasts,			0x46),
	CMN_EVENT_CCRA(req_chains,			0x47),
	CMN_EVENT_CCRA(req_chain_avglen,		0x48),
	CMN_EVENT_CCRA(chirsp_stalls,			0x49),
	CMN_EVENT_CCRA(chidat_stalls,			0x4a),
	CMN_EVENT_CCRA(cxreq_pcrd_stalls_link0,		0x4b),
	CMN_EVENT_CCRA(cxreq_pcrd_stalls_link1,		0x4c),
	CMN_EVENT_CCRA(cxreq_pcrd_stalls_link2,		0x4d),
	CMN_EVENT_CCRA(cxdat_pcrd_stalls_link0,		0x4e),
	CMN_EVENT_CCRA(cxdat_pcrd_stalls_link1,		0x4f),
	CMN_EVENT_CCRA(cxdat_pcrd_stalls_link2,		0x50),
	CMN_EVENT_CCRA(external_chirsp_stalls,		0x51),
	CMN_EVENT_CCRA(external_chidat_stalls,		0x52),
	CMN_EVENT_CCRA(cxmisc_pcrd_stalls_link0,	0x53),
	CMN_EVENT_CCRA(cxmisc_pcrd_stalls_link1,	0x54),
	CMN_EVENT_CCRA(cxmisc_pcrd_stalls_link2,	0x55),
	CMN_EVENT_CCRA(rht_alloc,			0x56),
	CMN_EVENT_CCRA(sht_alloc,			0x57),
	CMN_EVENT_CCRA(rdb_alloc,			0x58),
	CMN_EVENT_CCRA(wdb_alloc,			0x59),
	CMN_EVENT_CCRA(ssb_alloc,			0x5a),

	CMN_EVENT_CCHA(CMN_ANY, rddatbyp,		0x61),
	CMN_EVENT_CCHA(CMN_ANY, chirsp_up_stall,	0x62),
	CMN_EVENT_CCHA(CMN_ANY, chidat_up_stall,	0x63),
	CMN_EVENT_CCHA(CMN_ANY, snppcrd_link0_stall,	0x64),
	CMN_EVENT_CCHA(CMN_ANY, snppcrd_link1_stall,	0x65),
	CMN_EVENT_CCHA(CMN_ANY, snppcrd_link2_stall,	0x66),
	CMN_EVENT_CCHA(CMN_ANY, reqtrk_occ,		0x67),
	CMN_EVENT_CCHA(CMN_ANY, rdb_occ,		0x68),
	CMN_EVENT_CCHA(CMN_ANY, rdbyp_occ,		0x69),
	CMN_EVENT_CCHA(CMN_ANY, wdb_occ,		0x6a),
	CMN_EVENT_CCHA(CMN_ANY, snptrk_occ,		0x6b),
	CMN_EVENT_CCHA(CMN_ANY, sdb_occ,		0x6c),
	CMN_EVENT_CCHA(CMN_ANY, snphaz_occ,		0x6d),
	CMN_EVENT_CCHA(CMN_ANY, reqtrk_alloc,		0x6e),
	CMN_EVENT_CCHA(CMN_ANY, rdb_alloc,		0x6f),
	CMN_EVENT_CCHA(CMN_ANY, rdbyp_alloc,		0x70),
	CMN_EVENT_CCHA(CMN_ANY, wdb_alloc,		0x71),
	CMN_EVENT_CCHA(CMN_ANY, snptrk_alloc,		0x72),
	CMN_EVENT_CCHA(CMN_ANY, db_alloc,		0x73),
	CMN_EVENT_CCHA(CMN_ANY, snphaz_alloc,		0x74),
	CMN_EVENT_CCHA(CMN_ANY, pb_rhu_req_occ,		0x75),
	CMN_EVENT_CCHA(CMN_ANY, pb_rhu_req_alloc,	0x76),
	CMN_EVENT_CCHA(CMN_ANY, pb_rhu_pcie_req_occ,	0x77),
	CMN_EVENT_CCHA(CMN_ANY, pb_rhu_pcie_req_alloc,	0x78),
	CMN_EVENT_CCHA(CMN_ANY, pb_pcie_wr_req_occ,	0x79),
	CMN_EVENT_CCHA(CMN_ANY, pb_pcie_wr_req_alloc,	0x7a),
	CMN_EVENT_CCHA(CMN_ANY, pb_pcie_reg_req_occ,	0x7b),
	CMN_EVENT_CCHA(CMN_ANY, pb_pcie_reg_req_alloc,	0x7c),
	CMN_EVENT_CCHA(CMN_ANY, pb_pcie_rsvd_req_occ,	0x7d),
	CMN_EVENT_CCHA(CMN_ANY, pb_pcie_rsvd_req_alloc,	0x7e),
	CMN_EVENT_CCHA(CMN_ANY, pb_rhu_dat_occ,		0x7f),
	CMN_EVENT_CCHA(CMN_ANY, pb_rhu_dat_alloc,	0x80),
	CMN_EVENT_CCHA(CMN_ANY, pb_rhu_pcie_dat_occ,	0x81),
	CMN_EVENT_CCHA(CMN_ANY, pb_rhu_pcie_dat_alloc,	0x82),
	CMN_EVENT_CCHA(CMN_ANY, pb_pcie_wr_dat_occ,	0x83),
	CMN_EVENT_CCHA(CMN_ANY, pb_pcie_wr_dat_alloc,	0x84),
	CMN_EVENT_CCHA(CMNS3, chirsp1_up_stall,		0x85),

	CMN_EVENT_CCLA(rx_cxs,				0x21),
	CMN_EVENT_CCLA(tx_cxs,				0x22),
	CMN_EVENT_CCLA(rx_cxs_avg_size,			0x23),
	CMN_EVENT_CCLA(tx_cxs_avg_size,			0x24),
	CMN_EVENT_CCLA(tx_cxs_lcrd_backpressure,	0x25),
	CMN_EVENT_CCLA(link_crdbuf_occ,			0x26),
	CMN_EVENT_CCLA(link_crdbuf_alloc,		0x27),
	CMN_EVENT_CCLA(pfwd_rcvr_cxs,			0x28),
	CMN_EVENT_CCLA(pfwd_sndr_num_flits,		0x29),
	CMN_EVENT_CCLA(pfwd_sndr_stalls_static_crd,	0x2a),
	CMN_EVENT_CCLA(pfwd_sndr_stalls_dynmaic_crd,	0x2b),

	CMN_EVENT_HNS_HBT(cache_miss,			0x01),
	CMN_EVENT_HNS_HBT(slc_sf_cache_access,		0x02),
	CMN_EVENT_HNS_HBT(cache_fill,			0x03),
	CMN_EVENT_HNS_HBT(pocq_retry,			0x04),
	CMN_EVENT_HNS_HBT(pocq_reqs_recvd,		0x05),
	CMN_EVENT_HNS_HBT(sf_hit,			0x06),
	CMN_EVENT_HNS_HBT(sf_evictions,			0x07),
	CMN_EVENT_HNS(dir_snoops_sent,			0x08),
	CMN_EVENT_HNS(brd_snoops_sent,			0x09),
	CMN_EVENT_HNS_HBT(slc_eviction,			0x0a),
	CMN_EVENT_HNS_HBT(slc_fill_invalid_way,		0x0b),
	CMN_EVENT_HNS(mc_retries_local,			0x0c),
	CMN_EVENT_HNS_SNH(mc_reqs_local,		0x0d),
	CMN_EVENT_HNS(qos_hh_retry,			0x0e),
	CMN_EVENT_HNS_OCC(qos_pocq_occupancy,		0x0f),
	CMN_EVENT_HNS(pocq_addrhaz,			0x10),
	CMN_EVENT_HNS(pocq_atomic_addrhaz,		0x11),
	CMN_EVENT_HNS(ld_st_swp_adq_full,		0x12),
	CMN_EVENT_HNS(cmp_adq_full,			0x13),
	CMN_EVENT_HNS(txdat_stall,			0x14),
	CMN_EVENT_HNS(txrsp_stall,			0x15),
	CMN_EVENT_HNS(seq_full,				0x16),
	CMN_EVENT_HNS(seq_hit,				0x17),
	CMN_EVENT_HNS(snp_sent,				0x18),
	CMN_EVENT_HNS(sfbi_dir_snp_sent,		0x19),
	CMN_EVENT_HNS(sfbi_brd_snp_sent,		0x1a),
	CMN_EVENT_HNS(intv_dirty,			0x1c),
	CMN_EVENT_HNS(stash_snp_sent,			0x1d),
	CMN_EVENT_HNS(stash_data_pull,			0x1e),
	CMN_EVENT_HNS(snp_fwded,			0x1f),
	CMN_EVENT_HNS(atomic_fwd,			0x20),
	CMN_EVENT_HNS(mpam_hardlim,			0x21),
	CMN_EVENT_HNS(mpam_softlim,			0x22),
	CMN_EVENT_HNS(snp_sent_cluster,			0x23),
	CMN_EVENT_HNS(sf_imprecise_evict,		0x24),
	CMN_EVENT_HNS(sf_evict_shared_line,		0x25),
	CMN_EVENT_HNS_CLS(pocq_class_occup,		0x26),
	CMN_EVENT_HNS_CLS(pocq_class_retry,		0x27),
	CMN_EVENT_HNS_CLS(class_mc_reqs_local,		0x28),
	CMN_EVENT_HNS_CLS(class_cgnt_cmin,		0x29),
	CMN_EVENT_HNS_SNT(sn_throttle,			0x2a),
	CMN_EVENT_HNS_SNT(sn_throttle_min,		0x2b),
	CMN_EVENT_HNS(sf_precise_to_imprecise,		0x2c),
	CMN_EVENT_HNS(snp_intv_cln,			0x2d),
	CMN_EVENT_HNS(nc_excl,				0x2e),
	CMN_EVENT_HNS(excl_mon_ovfl,			0x2f),
	CMN_EVENT_HNS(snp_req_recvd,			0x30),
	CMN_EVENT_HNS(snp_req_byp_pocq,			0x31),
	CMN_EVENT_HNS(dir_ccgha_snp_sent,		0x32),
	CMN_EVENT_HNS(brd_ccgha_snp_sent,		0x33),
	CMN_EVENT_HNS(ccgha_snp_stall,			0x34),
	CMN_EVENT_HNS(lbt_req_hardlim,			0x35),
	CMN_EVENT_HNS(hbt_req_hardlim,			0x36),
	CMN_EVENT_HNS(sf_reupdate,			0x37),
	CMN_EVENT_HNS(excl_sf_imprecise,		0x38),
	CMN_EVENT_HNS(snp_pocq_addrhaz,			0x39),
	CMN_EVENT_HNS(mc_retries_remote,		0x3a),
	CMN_EVENT_HNS_SNH(mc_reqs_remote,		0x3b),
	CMN_EVENT_HNS_CLS(class_mc_reqs_remote,		0x3c),

	NULL
};

static const struct attribute_group arm_cmn_event_attrs_group = {
	.name = "events",
	.attrs = arm_cmn_event_attrs,
	.is_visible = arm_cmn_event_attr_is_visible,
};

static ssize_t arm_cmn_format_show(struct device *dev,
				   struct device_attribute *attr, char *buf)
{
	struct arm_cmn_format_attr *fmt = container_of(attr, typeof(*fmt), attr);

	if (!fmt->config)
		return sysfs_emit(buf, "config:%*pbl\n", 64, &fmt->field);

	return sysfs_emit(buf, "config%d:%*pbl\n", fmt->config, 64, &fmt->field);
}

#define _CMN_FORMAT_ATTR(_name, _cfg, _fld)				\
	(&((struct arm_cmn_format_attr[]) {{				\
		.attr = __ATTR(_name, 0444, arm_cmn_format_show, NULL),	\
		.config = _cfg,						\
		.field = _fld,						\
	}})[0].attr.attr)
#define CMN_FORMAT_ATTR(_name, _fld)	_CMN_FORMAT_ATTR(_name, 0, _fld)

static struct attribute *arm_cmn_format_attrs[] = {
	CMN_FORMAT_ATTR(type, CMN_CONFIG_TYPE),
	CMN_FORMAT_ATTR(eventid, CMN_CONFIG_EVENTID),
	CMN_FORMAT_ATTR(occupid, CMN_CONFIG_OCCUPID),
	CMN_FORMAT_ATTR(bynodeid, CMN_CONFIG_BYNODEID),
	CMN_FORMAT_ATTR(nodeid, CMN_CONFIG_NODEID),

	CMN_FORMAT_ATTR(wp_dev_sel, CMN_CONFIG_WP_DEV_SEL),
	CMN_FORMAT_ATTR(wp_chn_sel, CMN_CONFIG_WP_CHN_SEL),
	CMN_FORMAT_ATTR(wp_grp, CMN_CONFIG_WP_GRP),
	CMN_FORMAT_ATTR(wp_exclusive, CMN_CONFIG_WP_EXCLUSIVE),
	CMN_FORMAT_ATTR(wp_combine, CMN_CONFIG_WP_COMBINE),

	_CMN_FORMAT_ATTR(wp_val, 1, CMN_CONFIG1_WP_VAL),
	_CMN_FORMAT_ATTR(wp_mask, 2, CMN_CONFIG2_WP_MASK),

	NULL
};

static const struct attribute_group arm_cmn_format_attrs_group = {
	.name = "format",
	.attrs = arm_cmn_format_attrs,
};

static ssize_t arm_cmn_cpumask_show(struct device *dev,
				    struct device_attribute *attr, char *buf)
{
	struct arm_cmn *cmn = to_cmn(dev_get_drvdata(dev));

	return cpumap_print_to_pagebuf(true, buf, cpumask_of(cmn->cpu));
}

static struct device_attribute arm_cmn_cpumask_attr =
		__ATTR(cpumask, 0444, arm_cmn_cpumask_show, NULL);

static ssize_t arm_cmn_identifier_show(struct device *dev,
				       struct device_attribute *attr, char *buf)
{
	struct arm_cmn *cmn = to_cmn(dev_get_drvdata(dev));

	return sysfs_emit(buf, "%03x%02x\n", cmn->part, cmn->rev);
}

static struct device_attribute arm_cmn_identifier_attr =
		__ATTR(identifier, 0444, arm_cmn_identifier_show, NULL);

static struct attribute *arm_cmn_other_attrs[] = {
	&arm_cmn_cpumask_attr.attr,
	&arm_cmn_identifier_attr.attr,
	NULL,
};

static const struct attribute_group arm_cmn_other_attrs_group = {
	.attrs = arm_cmn_other_attrs,
};

static const struct attribute_group *arm_cmn_attr_groups[] = {
	&arm_cmn_event_attrs_group,
	&arm_cmn_format_attrs_group,
	&arm_cmn_other_attrs_group,
	NULL
};

static int arm_cmn_find_free_wp_idx(struct arm_cmn_dtm *dtm,
				    struct perf_event *event)
{
	int wp_idx = CMN_EVENT_EVENTID(event);

	if (dtm->wp_event[wp_idx] >= 0)
		if (dtm->wp_event[++wp_idx] >= 0)
			return -ENOSPC;

	return wp_idx;
}

static int arm_cmn_get_assigned_wp_idx(struct perf_event *event,
				       struct arm_cmn_hw_event *hw,
				       unsigned int pos)
<<<<<<< HEAD
{
	return CMN_EVENT_EVENTID(event) + arm_cmn_get_wp_idx(hw->wp_idx, pos);
}

static void arm_cmn_claim_wp_idx(struct arm_cmn_dtm *dtm,
				 struct perf_event *event,
				 unsigned int dtc, int wp_idx,
				 unsigned int pos)
{
	struct arm_cmn_hw_event *hw = to_cmn_hw(event);

	dtm->wp_event[wp_idx] = hw->dtc_idx[dtc];
	arm_cmn_set_wp_idx(hw->wp_idx, pos, wp_idx - CMN_EVENT_EVENTID(event));
}

=======
{
	return CMN_EVENT_EVENTID(event) + arm_cmn_get_wp_idx(hw->wp_idx, pos);
}

static void arm_cmn_claim_wp_idx(struct arm_cmn_dtm *dtm,
				 struct perf_event *event,
				 unsigned int dtc, int wp_idx,
				 unsigned int pos)
{
	struct arm_cmn_hw_event *hw = to_cmn_hw(event);

	dtm->wp_event[wp_idx] = hw->dtc_idx[dtc];
	arm_cmn_set_wp_idx(hw->wp_idx, pos, wp_idx - CMN_EVENT_EVENTID(event));
}

>>>>>>> adc21867
static u32 arm_cmn_wp_config(struct perf_event *event, int wp_idx)
{
	u32 config;
	u32 dev = CMN_EVENT_WP_DEV_SEL(event);
	u32 chn = CMN_EVENT_WP_CHN_SEL(event);
	u32 grp = CMN_EVENT_WP_GRP(event);
	u32 exc = CMN_EVENT_WP_EXCLUSIVE(event);
	u32 combine = CMN_EVENT_WP_COMBINE(event);
	bool is_cmn600 = to_cmn(event->pmu)->part == PART_CMN600;

	/* CMN-600 supports only primary and secondary matching groups */
	if (is_cmn600)
		grp &= 1;

	config = FIELD_PREP(CMN_DTM_WPn_CONFIG_WP_DEV_SEL, dev) |
		 FIELD_PREP(CMN_DTM_WPn_CONFIG_WP_CHN_SEL, chn) |
		 FIELD_PREP(CMN_DTM_WPn_CONFIG_WP_GRP, grp) |
		 FIELD_PREP(CMN_DTM_WPn_CONFIG_WP_DEV_SEL2, dev >> 1);
	if (exc)
		config |= is_cmn600 ? CMN600_WPn_CONFIG_WP_EXCLUSIVE :
				      CMN_DTM_WPn_CONFIG_WP_EXCLUSIVE;

	/*  wp_combine is available only on WP0 and WP2 */
	if (combine && !(wp_idx & 0x1))
		config |= is_cmn600 ? CMN600_WPn_CONFIG_WP_COMBINE :
				      CMN_DTM_WPn_CONFIG_WP_COMBINE;
	return config;
}

static void arm_cmn_set_state(struct arm_cmn *cmn, u32 state)
{
	if (!cmn->state)
		writel_relaxed(0, CMN_DT_PMCR(&cmn->dtc[0]));
	cmn->state |= state;
}

static void arm_cmn_clear_state(struct arm_cmn *cmn, u32 state)
{
	cmn->state &= ~state;
	if (!cmn->state)
		writel_relaxed(CMN_DT_PMCR_PMU_EN | CMN_DT_PMCR_OVFL_INTR_EN,
			       CMN_DT_PMCR(&cmn->dtc[0]));
}

static void arm_cmn_pmu_enable(struct pmu *pmu)
{
	arm_cmn_clear_state(to_cmn(pmu), CMN_STATE_DISABLED);
}

static void arm_cmn_pmu_disable(struct pmu *pmu)
{
	arm_cmn_set_state(to_cmn(pmu), CMN_STATE_DISABLED);
}

static u64 arm_cmn_read_dtm(struct arm_cmn *cmn, struct arm_cmn_hw_event *hw,
			    bool snapshot)
{
	struct arm_cmn_dtm *dtm = NULL;
	struct arm_cmn_node *dn;
	unsigned int i, offset, dtm_idx;
	u64 reg, count = 0;

	offset = snapshot ? CMN_DTM_PMEVCNTSR : CMN_DTM_PMEVCNT;
	for_each_hw_dn(hw, dn, i) {
		if (dtm != &cmn->dtms[dn->dtm]) {
			dtm = &cmn->dtms[dn->dtm] + hw->dtm_offset;
			reg = readq_relaxed(dtm->base + offset);
		}
		dtm_idx = arm_cmn_get_index(hw->dtm_idx, i);
		count += (u16)(reg >> (dtm_idx * 16));
	}
	return count;
}

static u64 arm_cmn_read_cc(struct arm_cmn_dtc *dtc)
{
	void __iomem *pmccntr = CMN_DT_PMCCNTR(dtc);
	u64 val = readq_relaxed(pmccntr);

	writeq_relaxed(CMN_CC_INIT, pmccntr);
	return (val - CMN_CC_INIT) & ((CMN_CC_INIT << 1) - 1);
}

static u32 arm_cmn_read_counter(struct arm_cmn_dtc *dtc, int idx)
{
	void __iomem *pmevcnt = CMN_DT_PMEVCNT(dtc, idx);
	u32 val = readl_relaxed(pmevcnt);

	writel_relaxed(CMN_COUNTER_INIT, pmevcnt);
	return val - CMN_COUNTER_INIT;
}

static void arm_cmn_init_counter(struct perf_event *event)
{
	struct arm_cmn *cmn = to_cmn(event->pmu);
	struct arm_cmn_hw_event *hw = to_cmn_hw(event);
	u64 count;

	for_each_hw_dtc_idx(hw, i, idx) {
		writel_relaxed(CMN_COUNTER_INIT, CMN_DT_PMEVCNT(&cmn->dtc[i], idx));
		cmn->dtc[i].counters[idx] = event;
	}

	count = arm_cmn_read_dtm(cmn, hw, false);
	local64_set(&event->hw.prev_count, count);
}

static void arm_cmn_event_read(struct perf_event *event)
{
	struct arm_cmn *cmn = to_cmn(event->pmu);
	struct arm_cmn_hw_event *hw = to_cmn_hw(event);
	u64 delta, new, prev;
	unsigned long flags;

	if (CMN_EVENT_TYPE(event) == CMN_TYPE_DTC) {
		delta = arm_cmn_read_cc(cmn->dtc + hw->dtc_idx[0]);
		local64_add(delta, &event->count);
		return;
	}
	new = arm_cmn_read_dtm(cmn, hw, false);
	prev = local64_xchg(&event->hw.prev_count, new);

	delta = new - prev;

	local_irq_save(flags);
	for_each_hw_dtc_idx(hw, i, idx) {
		new = arm_cmn_read_counter(cmn->dtc + i, idx);
		delta += new << 16;
	}
	local_irq_restore(flags);
	local64_add(delta, &event->count);
}

static int arm_cmn_set_event_sel_hi(struct arm_cmn_node *dn,
				    enum cmn_filter_select fsel, u8 occupid)
{
	u64 reg;

	if (fsel == SEL_NONE)
		return 0;

	if (!dn->occupid[fsel].count) {
		dn->occupid[fsel].val = occupid;
		reg = FIELD_PREP(CMN__PMU_CBUSY_SNTHROTTLE_SEL,
				 dn->occupid[SEL_CBUSY_SNTHROTTLE_SEL].val) |
		      FIELD_PREP(CMN__PMU_SN_HOME_SEL,
				 dn->occupid[SEL_SN_HOME_SEL].val) |
		      FIELD_PREP(CMN__PMU_HBT_LBT_SEL,
				 dn->occupid[SEL_HBT_LBT_SEL].val) |
		      FIELD_PREP(CMN__PMU_CLASS_OCCUP_ID,
				 dn->occupid[SEL_CLASS_OCCUP_ID].val) |
		      FIELD_PREP(CMN__PMU_OCCUP1_ID,
				 dn->occupid[SEL_OCCUP1ID].val);
		writel_relaxed(reg >> 32, dn->pmu_base + CMN_PMU_EVENT_SEL + 4);
	} else if (dn->occupid[fsel].val != occupid) {
		return -EBUSY;
	}
	dn->occupid[fsel].count++;
	return 0;
}

static void arm_cmn_set_event_sel_lo(struct arm_cmn_node *dn, int dtm_idx,
				     int eventid, bool wide_sel)
{
	if (wide_sel) {
		dn->event_w[dtm_idx] = eventid;
		writeq_relaxed(le64_to_cpu(dn->event_sel_w), dn->pmu_base + CMN_PMU_EVENT_SEL);
	} else {
		dn->event[dtm_idx] = eventid;
		writel_relaxed(le32_to_cpu(dn->event_sel), dn->pmu_base + CMN_PMU_EVENT_SEL);
	}
}

static void arm_cmn_event_start(struct perf_event *event, int flags)
{
	struct arm_cmn *cmn = to_cmn(event->pmu);
	struct arm_cmn_hw_event *hw = to_cmn_hw(event);
	struct arm_cmn_node *dn;
	enum cmn_node_type type = CMN_EVENT_TYPE(event);
	int i;

	if (type == CMN_TYPE_DTC) {
		struct arm_cmn_dtc *dtc = cmn->dtc + hw->dtc_idx[0];

		writel_relaxed(CMN_DT_DTC_CTL_DT_EN | CMN_DT_DTC_CTL_CG_DISABLE,
			       dtc->base + CMN_DT_DTC_CTL);
		writeq_relaxed(CMN_CC_INIT, CMN_DT_PMCCNTR(dtc));
		dtc->cc_active = true;
	} else if (type == CMN_TYPE_WP) {
		u64 val = CMN_EVENT_WP_VAL(event);
		u64 mask = CMN_EVENT_WP_MASK(event);

		for_each_hw_dn(hw, dn, i) {
			void __iomem *base = dn->pmu_base + CMN_DTM_OFFSET(hw->dtm_offset);
			int wp_idx = arm_cmn_get_assigned_wp_idx(event, hw, i);

			writeq_relaxed(val, base + CMN_DTM_WPn_VAL(wp_idx));
			writeq_relaxed(mask, base + CMN_DTM_WPn_MASK(wp_idx));
		}
	} else for_each_hw_dn(hw, dn, i) {
		int dtm_idx = arm_cmn_get_index(hw->dtm_idx, i);

		arm_cmn_set_event_sel_lo(dn, dtm_idx, CMN_EVENT_EVENTID(event),
					 hw->wide_sel);
	}
}

static void arm_cmn_event_stop(struct perf_event *event, int flags)
{
	struct arm_cmn *cmn = to_cmn(event->pmu);
	struct arm_cmn_hw_event *hw = to_cmn_hw(event);
	struct arm_cmn_node *dn;
	enum cmn_node_type type = CMN_EVENT_TYPE(event);
	int i;

	if (type == CMN_TYPE_DTC) {
<<<<<<< HEAD
		i = hw->dtc_idx[0];
		cmn->dtc[i].cc_active = false;
=======
		struct arm_cmn_dtc *dtc = cmn->dtc + hw->dtc_idx[0];

		dtc->cc_active = false;
		writel_relaxed(CMN_DT_DTC_CTL_DT_EN, dtc->base + CMN_DT_DTC_CTL);
>>>>>>> adc21867
	} else if (type == CMN_TYPE_WP) {
		for_each_hw_dn(hw, dn, i) {
			void __iomem *base = dn->pmu_base + CMN_DTM_OFFSET(hw->dtm_offset);
			int wp_idx = arm_cmn_get_assigned_wp_idx(event, hw, i);

			writeq_relaxed(0, base + CMN_DTM_WPn_MASK(wp_idx));
			writeq_relaxed(~0ULL, base + CMN_DTM_WPn_VAL(wp_idx));
		}
	} else for_each_hw_dn(hw, dn, i) {
		int dtm_idx = arm_cmn_get_index(hw->dtm_idx, i);

		arm_cmn_set_event_sel_lo(dn, dtm_idx, 0, hw->wide_sel);
	}

	arm_cmn_event_read(event);
}

struct arm_cmn_val {
	u8 dtm_count[CMN_MAX_DTMS];
	u8 occupid[CMN_MAX_DTMS][SEL_MAX];
	u8 wp[CMN_MAX_DTMS][4];
	u8 wp_combine[CMN_MAX_DTMS][2];
	int dtc_count[CMN_MAX_DTCS];
	bool cycles;
};

static int arm_cmn_val_find_free_wp_config(struct perf_event *event,
					  struct arm_cmn_val *val, int dtm)
{
	int wp_idx = CMN_EVENT_EVENTID(event);

	if (val->wp[dtm][wp_idx])
		if (val->wp[dtm][++wp_idx])
			return -ENOSPC;

	return wp_idx;
}

static void arm_cmn_val_add_event(struct arm_cmn *cmn, struct arm_cmn_val *val,
				  struct perf_event *event)
{
	struct arm_cmn_hw_event *hw = to_cmn_hw(event);
	struct arm_cmn_node *dn;
	enum cmn_node_type type;
	int i;

	if (is_software_event(event))
		return;

	type = CMN_EVENT_TYPE(event);
	if (type == CMN_TYPE_DTC) {
		val->cycles = true;
		return;
	}

	for_each_hw_dtc_idx(hw, dtc, idx)
		val->dtc_count[dtc]++;

	for_each_hw_dn(hw, dn, i) {
		int wp_idx, dtm = dn->dtm, sel = hw->filter_sel;

		val->dtm_count[dtm]++;

		if (sel > SEL_NONE)
			val->occupid[dtm][sel] = CMN_EVENT_OCCUPID(event) + 1;

		if (type != CMN_TYPE_WP)
			continue;

		wp_idx = arm_cmn_val_find_free_wp_config(event, val, dtm);
		val->wp[dtm][wp_idx] = 1;
		val->wp_combine[dtm][wp_idx >> 1] += !!CMN_EVENT_WP_COMBINE(event);
	}
}

static int arm_cmn_validate_group(struct arm_cmn *cmn, struct perf_event *event)
{
	struct arm_cmn_hw_event *hw = to_cmn_hw(event);
	struct arm_cmn_node *dn;
	struct perf_event *sibling, *leader = event->group_leader;
	enum cmn_node_type type;
	struct arm_cmn_val *val;
	int i, ret = -EINVAL;

	if (leader == event)
		return 0;

	if (event->pmu != leader->pmu && !is_software_event(leader))
		return -EINVAL;

	val = kzalloc(sizeof(*val), GFP_KERNEL);
	if (!val)
		return -ENOMEM;

	arm_cmn_val_add_event(cmn, val, leader);

	for_each_sibling_event(sibling, leader)
		arm_cmn_val_add_event(cmn, val, sibling);

	type = CMN_EVENT_TYPE(event);
	if (type == CMN_TYPE_DTC) {
		ret = val->cycles ? -EINVAL : 0;
		goto done;
	}

	for (i = 0; i < CMN_MAX_DTCS; i++)
		if (val->dtc_count[i] == CMN_DT_NUM_COUNTERS)
			goto done;

	for_each_hw_dn(hw, dn, i) {
		int wp_idx, dtm = dn->dtm, sel = hw->filter_sel;

		if (val->dtm_count[dtm] == CMN_DTM_NUM_COUNTERS)
			goto done;

		if (sel > SEL_NONE && val->occupid[dtm][sel] &&
		    val->occupid[dtm][sel] != CMN_EVENT_OCCUPID(event) + 1)
			goto done;

		if (type != CMN_TYPE_WP)
			continue;

		wp_idx = arm_cmn_val_find_free_wp_config(event, val, dtm);
		if (wp_idx < 0)
			goto done;

		if (wp_idx & 1 &&
		    val->wp_combine[dtm][wp_idx >> 1] != !!CMN_EVENT_WP_COMBINE(event))
			goto done;
	}

	ret = 0;
done:
	kfree(val);
	return ret;
}

static enum cmn_filter_select arm_cmn_filter_sel(const struct arm_cmn *cmn,
						 enum cmn_node_type type,
						 unsigned int eventid)
{
	struct arm_cmn_event_attr *e;
	enum cmn_model model = arm_cmn_model(cmn);

	for (int i = 0; i < ARRAY_SIZE(arm_cmn_event_attrs) - 1; i++) {
		e = container_of(arm_cmn_event_attrs[i], typeof(*e), attr.attr);
		if (e->model & model && e->type == type && e->eventid == eventid)
			return e->fsel;
	}
	return SEL_NONE;
}


static int arm_cmn_event_init(struct perf_event *event)
{
	struct arm_cmn *cmn = to_cmn(event->pmu);
	struct arm_cmn_hw_event *hw = to_cmn_hw(event);
	struct arm_cmn_node *dn;
	enum cmn_node_type type;
	bool bynodeid;
	u16 nodeid, eventid;

	if (event->attr.type != event->pmu->type)
		return -ENOENT;

	if (is_sampling_event(event) || event->attach_state & PERF_ATTACH_TASK)
		return -EINVAL;

	event->cpu = cmn->cpu;
	if (event->cpu < 0)
		return -EINVAL;

	type = CMN_EVENT_TYPE(event);
	/* DTC events (i.e. cycles) already have everything they need */
	if (type == CMN_TYPE_DTC)
		return arm_cmn_validate_group(cmn, event);

	eventid = CMN_EVENT_EVENTID(event);
	/* For watchpoints we need the actual XP node here */
	if (type == CMN_TYPE_WP) {
		type = CMN_TYPE_XP;
		/* ...and we need a "real" direction */
		if (eventid != CMN_WP_UP && eventid != CMN_WP_DOWN)
			return -EINVAL;
		/* ...but the DTM may depend on which port we're watching */
		if (cmn->multi_dtm)
			hw->dtm_offset = CMN_EVENT_WP_DEV_SEL(event) / 2;
	} else if (type == CMN_TYPE_XP &&
		   (cmn->part == PART_CMN700 || cmn->part == PART_CMN_S3)) {
		hw->wide_sel = true;
	}

	/* This is sufficiently annoying to recalculate, so cache it */
	hw->filter_sel = arm_cmn_filter_sel(cmn, type, eventid);

	bynodeid = CMN_EVENT_BYNODEID(event);
	nodeid = CMN_EVENT_NODEID(event);

	hw->dn = arm_cmn_node(cmn, type);
	if (!hw->dn)
		return -EINVAL;

	memset(hw->dtc_idx, -1, sizeof(hw->dtc_idx));
	for (dn = hw->dn; dn->type == type; dn++) {
		if (bynodeid && dn->id != nodeid) {
			hw->dn++;
			continue;
		}
		hw->num_dns++;
		if (dn->dtc < 0)
			memset(hw->dtc_idx, 0, cmn->num_dtcs);
		else
			hw->dtc_idx[dn->dtc] = 0;

		if (bynodeid)
			break;
	}

	if (!hw->num_dns) {
		dev_dbg(cmn->dev, "invalid node 0x%x type 0x%x\n", nodeid, type);
		return -EINVAL;
	}

	return arm_cmn_validate_group(cmn, event);
}

static void arm_cmn_event_clear(struct arm_cmn *cmn, struct perf_event *event,
				int i)
{
	struct arm_cmn_hw_event *hw = to_cmn_hw(event);
	enum cmn_node_type type = CMN_EVENT_TYPE(event);

	while (i--) {
		struct arm_cmn_dtm *dtm = &cmn->dtms[hw->dn[i].dtm] + hw->dtm_offset;
		unsigned int dtm_idx = arm_cmn_get_index(hw->dtm_idx, i);

		if (type == CMN_TYPE_WP) {
			int wp_idx = arm_cmn_get_assigned_wp_idx(event, hw, i);

			dtm->wp_event[wp_idx] = -1;
		}

		if (hw->filter_sel > SEL_NONE)
			hw->dn[i].occupid[hw->filter_sel].count--;

		dtm->pmu_config_low &= ~CMN__PMEVCNT_PAIRED(dtm_idx);
		writel_relaxed(dtm->pmu_config_low, dtm->base + CMN_DTM_PMU_CONFIG);
	}
	memset(hw->dtm_idx, 0, sizeof(hw->dtm_idx));
	memset(hw->wp_idx, 0, sizeof(hw->wp_idx));

	for_each_hw_dtc_idx(hw, j, idx)
		cmn->dtc[j].counters[idx] = NULL;
}

static int arm_cmn_event_add(struct perf_event *event, int flags)
{
	struct arm_cmn *cmn = to_cmn(event->pmu);
	struct arm_cmn_hw_event *hw = to_cmn_hw(event);
	struct arm_cmn_node *dn;
	enum cmn_node_type type = CMN_EVENT_TYPE(event);
	unsigned int input_sel, i = 0;

	if (type == CMN_TYPE_DTC) {
		while (cmn->dtc[i].cycles)
			if (++i == cmn->num_dtcs)
				return -ENOSPC;

		cmn->dtc[i].cycles = event;
		hw->dtc_idx[0] = i;

		if (flags & PERF_EF_START)
			arm_cmn_event_start(event, 0);
		return 0;
	}

	/* Grab the global counters first... */
	for_each_hw_dtc_idx(hw, j, idx) {
		if (cmn->part == PART_CMN600 && j > 0) {
			idx = hw->dtc_idx[0];
		} else {
			idx = 0;
			while (cmn->dtc[j].counters[idx])
				if (++idx == CMN_DT_NUM_COUNTERS)
					return -ENOSPC;
		}
		hw->dtc_idx[j] = idx;
	}

	/* ...then the local counters to feed them */
	for_each_hw_dn(hw, dn, i) {
		struct arm_cmn_dtm *dtm = &cmn->dtms[dn->dtm] + hw->dtm_offset;
		unsigned int dtm_idx, shift, d = max_t(int, dn->dtc, 0);
		u64 reg;

		dtm_idx = 0;
		while (dtm->pmu_config_low & CMN__PMEVCNT_PAIRED(dtm_idx))
			if (++dtm_idx == CMN_DTM_NUM_COUNTERS)
				goto free_dtms;

		if (type == CMN_TYPE_XP) {
			input_sel = CMN__PMEVCNT0_INPUT_SEL_XP + dtm_idx;
		} else if (type == CMN_TYPE_WP) {
			int tmp, wp_idx;
			u32 cfg;

			wp_idx = arm_cmn_find_free_wp_idx(dtm, event);
			if (wp_idx < 0)
				goto free_dtms;

			cfg = arm_cmn_wp_config(event, wp_idx);

			tmp = dtm->wp_event[wp_idx ^ 1];
			if (tmp >= 0 && CMN_EVENT_WP_COMBINE(event) !=
					CMN_EVENT_WP_COMBINE(cmn->dtc[d].counters[tmp]))
				goto free_dtms;

			input_sel = CMN__PMEVCNT0_INPUT_SEL_WP + wp_idx;

			arm_cmn_claim_wp_idx(dtm, event, d, wp_idx, i);
			writel_relaxed(cfg, dtm->base + CMN_DTM_WPn_CONFIG(wp_idx));
		} else {
			struct arm_cmn_nodeid nid = arm_cmn_nid(dn);

			if (cmn->multi_dtm)
				nid.port %= 2;

			input_sel = CMN__PMEVCNT0_INPUT_SEL_DEV + dtm_idx +
				    (nid.port << 4) + (nid.dev << 2);

			if (arm_cmn_set_event_sel_hi(dn, hw->filter_sel, CMN_EVENT_OCCUPID(event)))
				goto free_dtms;
		}

		arm_cmn_set_index(hw->dtm_idx, i, dtm_idx);

		dtm->input_sel[dtm_idx] = input_sel;
		shift = CMN__PMEVCNTn_GLOBAL_NUM_SHIFT(dtm_idx);
		dtm->pmu_config_low &= ~(CMN__PMEVCNT0_GLOBAL_NUM << shift);
		dtm->pmu_config_low |= FIELD_PREP(CMN__PMEVCNT0_GLOBAL_NUM, hw->dtc_idx[d]) << shift;
		dtm->pmu_config_low |= CMN__PMEVCNT_PAIRED(dtm_idx);
		reg = (u64)le32_to_cpu(dtm->pmu_config_high) << 32 | dtm->pmu_config_low;
		writeq_relaxed(reg, dtm->base + CMN_DTM_PMU_CONFIG);
	}

	/* Go go go! */
	arm_cmn_init_counter(event);

	if (flags & PERF_EF_START)
		arm_cmn_event_start(event, 0);

	return 0;

free_dtms:
	arm_cmn_event_clear(cmn, event, i);
	return -ENOSPC;
}

static void arm_cmn_event_del(struct perf_event *event, int flags)
{
	struct arm_cmn *cmn = to_cmn(event->pmu);
	struct arm_cmn_hw_event *hw = to_cmn_hw(event);
	enum cmn_node_type type = CMN_EVENT_TYPE(event);

	arm_cmn_event_stop(event, PERF_EF_UPDATE);

	if (type == CMN_TYPE_DTC)
		cmn->dtc[hw->dtc_idx[0]].cycles = NULL;
	else
		arm_cmn_event_clear(cmn, event, hw->num_dns);
}

/*
 * We stop the PMU for both add and read, to avoid skew across DTM counters.
 * In theory we could use snapshots to read without stopping, but then it
 * becomes a lot trickier to deal with overlow and racing against interrupts,
 * plus it seems they don't work properly on some hardware anyway :(
 */
static void arm_cmn_start_txn(struct pmu *pmu, unsigned int flags)
{
	arm_cmn_set_state(to_cmn(pmu), CMN_STATE_TXN);
}

static void arm_cmn_end_txn(struct pmu *pmu)
{
	arm_cmn_clear_state(to_cmn(pmu), CMN_STATE_TXN);
}

static int arm_cmn_commit_txn(struct pmu *pmu)
{
	arm_cmn_end_txn(pmu);
	return 0;
}

static void arm_cmn_migrate(struct arm_cmn *cmn, unsigned int cpu)
{
	unsigned int i;

	perf_pmu_migrate_context(&cmn->pmu, cmn->cpu, cpu);
	for (i = 0; i < cmn->num_dtcs; i++)
		irq_set_affinity(cmn->dtc[i].irq, cpumask_of(cpu));
	cmn->cpu = cpu;
}

static int arm_cmn_pmu_online_cpu(unsigned int cpu, struct hlist_node *cpuhp_node)
{
	struct arm_cmn *cmn;
	int node;

	cmn = hlist_entry_safe(cpuhp_node, struct arm_cmn, cpuhp_node);
	node = dev_to_node(cmn->dev);
	if (cpu_to_node(cmn->cpu) != node && cpu_to_node(cpu) == node)
		arm_cmn_migrate(cmn, cpu);
	return 0;
}

static int arm_cmn_pmu_offline_cpu(unsigned int cpu, struct hlist_node *cpuhp_node)
{
	struct arm_cmn *cmn;
	unsigned int target;
	int node;

	cmn = hlist_entry_safe(cpuhp_node, struct arm_cmn, cpuhp_node);
	if (cpu != cmn->cpu)
		return 0;

	node = dev_to_node(cmn->dev);

	target = cpumask_any_and_but(cpumask_of_node(node), cpu_online_mask, cpu);
	if (target >= nr_cpu_ids)
		target = cpumask_any_but(cpu_online_mask, cpu);

	if (target < nr_cpu_ids)
		arm_cmn_migrate(cmn, target);

	return 0;
}

static irqreturn_t arm_cmn_handle_irq(int irq, void *dev_id)
{
	struct arm_cmn_dtc *dtc = dev_id;
	irqreturn_t ret = IRQ_NONE;

	for (;;) {
		u32 status = readl_relaxed(CMN_DT_PMOVSR(dtc));
		u64 delta;
		int i;

		for (i = 0; i < CMN_DT_NUM_COUNTERS; i++) {
			if (status & (1U << i)) {
				ret = IRQ_HANDLED;
				if (WARN_ON(!dtc->counters[i]))
					continue;
				delta = (u64)arm_cmn_read_counter(dtc, i) << 16;
				local64_add(delta, &dtc->counters[i]->count);
			}
		}

		if (status & (1U << CMN_DT_NUM_COUNTERS)) {
			ret = IRQ_HANDLED;
			if (dtc->cc_active && !WARN_ON(!dtc->cycles)) {
				delta = arm_cmn_read_cc(dtc);
				local64_add(delta, &dtc->cycles->count);
			}
		}

		writel_relaxed(status, CMN_DT_PMOVSR_CLR(dtc));

		if (!dtc->irq_friend)
			return ret;
		dtc += dtc->irq_friend;
	}
}

/* We can reasonably accommodate DTCs of the same CMN sharing IRQs */
static int arm_cmn_init_irqs(struct arm_cmn *cmn)
{
	int i, j, irq, err;

	for (i = 0; i < cmn->num_dtcs; i++) {
		irq = cmn->dtc[i].irq;
		for (j = i; j--; ) {
			if (cmn->dtc[j].irq == irq) {
				cmn->dtc[j].irq_friend = i - j;
				goto next;
			}
		}
		err = devm_request_irq(cmn->dev, irq, arm_cmn_handle_irq,
				       IRQF_NOBALANCING | IRQF_NO_THREAD,
				       dev_name(cmn->dev), &cmn->dtc[i]);
		if (err)
			return err;

		err = irq_set_affinity(irq, cpumask_of(cmn->cpu));
		if (err)
			return err;
	next:
		; /* isn't C great? */
	}
	return 0;
}

static void arm_cmn_init_dtm(struct arm_cmn_dtm *dtm, struct arm_cmn_node *xp, int idx)
{
	int i;

	dtm->base = xp->pmu_base + CMN_DTM_OFFSET(idx);
	dtm->pmu_config_low = CMN_DTM_PMU_CONFIG_PMU_EN;
	writeq_relaxed(dtm->pmu_config_low, dtm->base + CMN_DTM_PMU_CONFIG);
	for (i = 0; i < 4; i++) {
		dtm->wp_event[i] = -1;
		writeq_relaxed(0, dtm->base + CMN_DTM_WPn_MASK(i));
		writeq_relaxed(~0ULL, dtm->base + CMN_DTM_WPn_VAL(i));
	}
}

static int arm_cmn_init_dtc(struct arm_cmn *cmn, struct arm_cmn_node *dn, int idx)
{
	struct arm_cmn_dtc *dtc = cmn->dtc + idx;

	dtc->pmu_base = dn->pmu_base;
	dtc->base = dtc->pmu_base - arm_cmn_pmu_offset(cmn, dn);
	dtc->irq = platform_get_irq(to_platform_device(cmn->dev), idx);
	if (dtc->irq < 0)
		return dtc->irq;

	writel_relaxed(CMN_DT_DTC_CTL_DT_EN, dtc->base + CMN_DT_DTC_CTL);
	writel_relaxed(CMN_DT_PMCR_PMU_EN | CMN_DT_PMCR_OVFL_INTR_EN, CMN_DT_PMCR(dtc));
	writeq_relaxed(0, CMN_DT_PMCCNTR(dtc));
	writel_relaxed(0x1ff, CMN_DT_PMOVSR_CLR(dtc));

	return 0;
}

static int arm_cmn_node_cmp(const void *a, const void *b)
{
	const struct arm_cmn_node *dna = a, *dnb = b;
	int cmp;

	cmp = dna->type - dnb->type;
	if (!cmp)
		cmp = dna->logid - dnb->logid;
	return cmp;
}

static int arm_cmn_init_dtcs(struct arm_cmn *cmn)
{
	struct arm_cmn_node *dn, *xp;
	int dtc_idx = 0;

	cmn->dtc = devm_kcalloc(cmn->dev, cmn->num_dtcs, sizeof(cmn->dtc[0]), GFP_KERNEL);
	if (!cmn->dtc)
		return -ENOMEM;

	sort(cmn->dns, cmn->num_dns, sizeof(cmn->dns[0]), arm_cmn_node_cmp, NULL);

	cmn->xps = arm_cmn_node(cmn, CMN_TYPE_XP);

	if (cmn->part == PART_CMN600 && cmn->num_dtcs > 1) {
		/* We do at least know that a DTC's XP must be in that DTC's domain */
		dn = arm_cmn_node(cmn, CMN_TYPE_DTC);
		for (int i = 0; i < cmn->num_dtcs; i++)
			arm_cmn_node_to_xp(cmn, dn + i)->dtc = i;
	}

	for (dn = cmn->dns; dn->type; dn++) {
		if (dn->type == CMN_TYPE_XP)
			continue;

		xp = arm_cmn_node_to_xp(cmn, dn);
		dn->portid_bits = xp->portid_bits;
		dn->deviceid_bits = xp->deviceid_bits;
		dn->dtc = xp->dtc;
		dn->dtm = xp->dtm;
		if (cmn->multi_dtm)
			dn->dtm += arm_cmn_nid(dn).port / 2;

		if (dn->type == CMN_TYPE_DTC) {
			int err = arm_cmn_init_dtc(cmn, dn, dtc_idx++);

			if (err)
				return err;
		}

		/* To the PMU, RN-Ds don't add anything over RN-Is, so smoosh them together */
		if (dn->type == CMN_TYPE_RND)
			dn->type = CMN_TYPE_RNI;

		/* We split the RN-I off already, so let the CCLA part match CCLA events */
		if (dn->type == CMN_TYPE_CCLA_RNI)
			dn->type = CMN_TYPE_CCLA;
	}

	arm_cmn_set_state(cmn, CMN_STATE_DISABLED);

	return 0;
}

static unsigned int arm_cmn_dtc_domain(struct arm_cmn *cmn, void __iomem *xp_region)
{
	int offset = CMN_DTM_UNIT_INFO;

	if (cmn->part == PART_CMN650 || cmn->part == PART_CI700)
		offset = CMN650_DTM_UNIT_INFO;

	return FIELD_GET(CMN_DTM_UNIT_INFO_DTC_DOMAIN, readl_relaxed(xp_region + offset));
}

static void arm_cmn_init_node_info(struct arm_cmn *cmn, u32 offset, struct arm_cmn_node *node)
{
	int level;
	u64 reg = readq_relaxed(cmn->base + offset + CMN_NODE_INFO);

	node->type = FIELD_GET(CMN_NI_NODE_TYPE, reg);
	node->id = FIELD_GET(CMN_NI_NODE_ID, reg);
	node->logid = FIELD_GET(CMN_NI_LOGICAL_ID, reg);

	node->pmu_base = cmn->base + offset + arm_cmn_pmu_offset(cmn, node);

	if (node->type == CMN_TYPE_CFG)
		level = 0;
	else if (node->type == CMN_TYPE_XP)
		level = 1;
	else
		level = 2;

	dev_dbg(cmn->dev, "node%*c%#06hx%*ctype:%-#6x id:%-4hd off:%#x\n",
			(level * 2) + 1, ' ', node->id, 5 - (level * 2), ' ',
			node->type, node->logid, offset);
}

static enum cmn_node_type arm_cmn_subtype(enum cmn_node_type type)
{
	switch (type) {
	case CMN_TYPE_HNP:
		return CMN_TYPE_HNI;
	case CMN_TYPE_CCLA_RNI:
		return CMN_TYPE_RNI;
	default:
		return CMN_TYPE_INVALID;
	}
}

static int arm_cmn_discover(struct arm_cmn *cmn, unsigned int rgn_offset)
{
	void __iomem *cfg_region;
	struct arm_cmn_node cfg, *dn;
	struct arm_cmn_dtm *dtm;
	enum cmn_part part;
	u16 child_count, child_poff;
	u32 xp_offset[CMN_MAX_XPS];
	u64 reg;
	int i, j;
	size_t sz;

	arm_cmn_init_node_info(cmn, rgn_offset, &cfg);
	if (cfg.type != CMN_TYPE_CFG)
		return -ENODEV;

	cfg_region = cmn->base + rgn_offset;

	reg = readq_relaxed(cfg_region + CMN_CFGM_PERIPH_ID_01);
	part = FIELD_GET(CMN_CFGM_PID0_PART_0, reg);
	part |= FIELD_GET(CMN_CFGM_PID1_PART_1, reg) << 8;
	if (cmn->part && cmn->part != part)
		dev_warn(cmn->dev,
			 "Firmware binding mismatch: expected part number 0x%x, found 0x%x\n",
			 cmn->part, part);
	cmn->part = part;
	if (!arm_cmn_model(cmn))
		dev_warn(cmn->dev, "Unknown part number: 0x%x\n", part);

	reg = readl_relaxed(cfg_region + CMN_CFGM_PERIPH_ID_23);
	cmn->rev = FIELD_GET(CMN_CFGM_PID2_REVISION, reg);

	/*
	 * With the device isolation feature, if firmware has neglected to enable
	 * an XP port then we risk locking up if we try to access anything behind
	 * it; however we also have no way to tell from Non-Secure whether any
	 * given port is disabled or not, so the only way to win is not to play...
	 */
	reg = readq_relaxed(cfg_region + CMN_CFGM_INFO_GLOBAL);
	if (reg & CMN_INFO_DEVICE_ISO_ENABLE) {
		dev_err(cmn->dev, "Device isolation enabled, not continuing due to risk of lockup\n");
		return -ENODEV;
	}
	cmn->multi_dtm = reg & CMN_INFO_MULTIPLE_DTM_EN;
	cmn->rsp_vc_num = FIELD_GET(CMN_INFO_RSP_VC_NUM, reg);
	cmn->dat_vc_num = FIELD_GET(CMN_INFO_DAT_VC_NUM, reg);

	reg = readq_relaxed(cfg_region + CMN_CFGM_INFO_GLOBAL_1);
	cmn->snp_vc_num = FIELD_GET(CMN_INFO_SNP_VC_NUM, reg);
	cmn->req_vc_num = FIELD_GET(CMN_INFO_REQ_VC_NUM, reg);

	reg = readq_relaxed(cfg_region + CMN_CHILD_INFO);
	child_count = FIELD_GET(CMN_CI_CHILD_COUNT, reg);
	child_poff = FIELD_GET(CMN_CI_CHILD_PTR_OFFSET, reg);

	cmn->num_xps = child_count;
	cmn->num_dns = cmn->num_xps;

	/* Pass 1: visit the XPs, enumerate their children */
	for (i = 0; i < cmn->num_xps; i++) {
		reg = readq_relaxed(cfg_region + child_poff + i * 8);
		xp_offset[i] = reg & CMN_CHILD_NODE_ADDR;

		reg = readq_relaxed(cmn->base + xp_offset[i] + CMN_CHILD_INFO);
		cmn->num_dns += FIELD_GET(CMN_CI_CHILD_COUNT, reg);
	}

	/*
	 * Some nodes effectively have two separate types, which we'll handle
	 * by creating one of each internally. For a (very) safe initial upper
	 * bound, account for double the number of non-XP nodes.
	 */
	dn = devm_kcalloc(cmn->dev, cmn->num_dns * 2 - cmn->num_xps,
			  sizeof(*dn), GFP_KERNEL);
	if (!dn)
		return -ENOMEM;

	/* Initial safe upper bound on DTMs for any possible mesh layout */
	i = cmn->num_xps;
	if (cmn->multi_dtm)
		i += cmn->num_xps + 1;
	dtm = devm_kcalloc(cmn->dev, i, sizeof(*dtm), GFP_KERNEL);
	if (!dtm)
		return -ENOMEM;

	/* Pass 2: now we can actually populate the nodes */
	cmn->dns = dn;
	cmn->dtms = dtm;
	for (i = 0; i < cmn->num_xps; i++) {
		void __iomem *xp_region = cmn->base + xp_offset[i];
		struct arm_cmn_node *xp = dn++;
		unsigned int xp_ports = 0;

		arm_cmn_init_node_info(cmn, xp_offset[i], xp);
		/*
		 * Thanks to the order in which XP logical IDs seem to be
		 * assigned, we can handily infer the mesh X dimension by
		 * looking out for the XP at (0,1) without needing to know
		 * the exact node ID format, which we can later derive.
		 */
		if (xp->id == (1 << 3))
			cmn->mesh_x = xp->logid;

		if (cmn->part == PART_CMN600)
			xp->dtc = -1;
		else
			xp->dtc = arm_cmn_dtc_domain(cmn, xp_region);

		xp->dtm = dtm - cmn->dtms;
		arm_cmn_init_dtm(dtm++, xp, 0);
		/*
		 * Keeping track of connected ports will let us filter out
		 * unnecessary XP events easily, and also infer the per-XP
		 * part of the node ID format.
		 */
		for (int p = 0; p < CMN_MAX_PORTS; p++)
			if (arm_cmn_device_connect_info(cmn, xp, p))
				xp_ports |= BIT(p);

		if (cmn->num_xps == 1) {
			xp->portid_bits = 3;
			xp->deviceid_bits = 2;
		} else if (xp_ports > 0x3) {
			xp->portid_bits = 2;
			xp->deviceid_bits = 1;
		} else {
			xp->portid_bits = 1;
			xp->deviceid_bits = 2;
		}

		if (cmn->multi_dtm && (xp_ports > 0x3))
			arm_cmn_init_dtm(dtm++, xp, 1);
		if (cmn->multi_dtm && (xp_ports > 0xf))
			arm_cmn_init_dtm(dtm++, xp, 2);

		cmn->ports_used |= xp_ports;

		reg = readq_relaxed(xp_region + CMN_CHILD_INFO);
		child_count = FIELD_GET(CMN_CI_CHILD_COUNT, reg);
		child_poff = FIELD_GET(CMN_CI_CHILD_PTR_OFFSET, reg);

		for (j = 0; j < child_count; j++) {
			reg = readq_relaxed(xp_region + child_poff + j * 8);
			/*
			 * Don't even try to touch anything external, since in general
			 * we haven't a clue how to power up arbitrary CHI requesters.
			 * As of CMN-600r1 these could only be RN-SAMs or CXLAs,
			 * neither of which have any PMU events anyway.
			 * (Actually, CXLAs do seem to have grown some events in r1p2,
			 * but they don't go to regular XP DTMs, and they depend on
			 * secure configuration which we can't easily deal with)
			 */
			if (reg & CMN_CHILD_NODE_EXTERNAL) {
				dev_dbg(cmn->dev, "ignoring external node %llx\n", reg);
				continue;
			}
			/*
			 * AmpereOneX erratum AC04_MESH_1 makes some XPs report a bogus
			 * child count larger than the number of valid child pointers.
			 * A child offset of 0 can only occur on CMN-600; otherwise it
			 * would imply the root node being its own grandchild, which
			 * we can safely dismiss in general.
			 */
			if (reg == 0 && cmn->part != PART_CMN600) {
				dev_dbg(cmn->dev, "bogus child pointer?\n");
				continue;
			}

			arm_cmn_init_node_info(cmn, reg & CMN_CHILD_NODE_ADDR, dn);

			switch (dn->type) {
			case CMN_TYPE_DTC:
				cmn->num_dtcs++;
				dn++;
				break;
			/* These guys have PMU events */
			case CMN_TYPE_DVM:
			case CMN_TYPE_HNI:
			case CMN_TYPE_HNF:
			case CMN_TYPE_SBSX:
			case CMN_TYPE_RNI:
			case CMN_TYPE_RND:
			case CMN_TYPE_MTSX:
			case CMN_TYPE_CXRA:
			case CMN_TYPE_CXHA:
			case CMN_TYPE_CCRA:
			case CMN_TYPE_CCHA:
			case CMN_TYPE_HNS:
				dn++;
				break;
			case CMN_TYPE_CCLA:
				dn->pmu_base += CMN_CCLA_PMU_EVENT_SEL;
				dn++;
				break;
			/* Nothing to see here */
			case CMN_TYPE_MPAM_S:
			case CMN_TYPE_MPAM_NS:
			case CMN_TYPE_RNSAM:
			case CMN_TYPE_CXLA:
			case CMN_TYPE_HNS_MPAM_S:
			case CMN_TYPE_HNS_MPAM_NS:
			case CMN_TYPE_APB:
				break;
			/*
			 * Split "optimised" combination nodes into separate
			 * types for the different event sets. Offsetting the
			 * base address lets us handle the second pmu_event_sel
			 * register via the normal mechanism later.
			 */
			case CMN_TYPE_HNP:
			case CMN_TYPE_CCLA_RNI:
				dn[1] = dn[0];
				dn[0].pmu_base += CMN_CCLA_PMU_EVENT_SEL;
				dn[1].type = arm_cmn_subtype(dn->type);
				dn += 2;
				break;
			/* Something has gone horribly wrong */
			default:
				dev_err(cmn->dev, "invalid device node type: 0x%x\n", dn->type);
				return -ENODEV;
			}
		}
	}

	/* Correct for any nodes we added or skipped */
	cmn->num_dns = dn - cmn->dns;

	/* Cheeky +1 to help terminate pointer-based iteration later */
	sz = (void *)(dn + 1) - (void *)cmn->dns;
	dn = devm_krealloc(cmn->dev, cmn->dns, sz, GFP_KERNEL);
	if (dn)
		cmn->dns = dn;

	sz = (void *)dtm - (void *)cmn->dtms;
	dtm = devm_krealloc(cmn->dev, cmn->dtms, sz, GFP_KERNEL);
	if (dtm)
		cmn->dtms = dtm;

	/*
	 * If mesh_x wasn't set during discovery then we never saw
	 * an XP at (0,1), thus we must have an Nx1 configuration.
	 */
	if (!cmn->mesh_x)
		cmn->mesh_x = cmn->num_xps;
	cmn->mesh_y = cmn->num_xps / cmn->mesh_x;

	/* 1x1 config plays havoc with XP event encodings */
	if (cmn->num_xps == 1)
		dev_warn(cmn->dev, "1x1 config not fully supported, translate XP events manually\n");

	dev_dbg(cmn->dev, "periph_id part 0x%03x revision %d\n", cmn->part, cmn->rev);
	reg = cmn->ports_used;
	dev_dbg(cmn->dev, "mesh %dx%d, ID width %d, ports %6pbl%s\n",
		cmn->mesh_x, cmn->mesh_y, arm_cmn_xyidbits(cmn), &reg,
		cmn->multi_dtm ? ", multi-DTM" : "");

	return 0;
}

static int arm_cmn600_acpi_probe(struct platform_device *pdev, struct arm_cmn *cmn)
{
	struct resource *cfg, *root;

	cfg = platform_get_resource(pdev, IORESOURCE_MEM, 0);
	if (!cfg)
		return -EINVAL;

	root = platform_get_resource(pdev, IORESOURCE_MEM, 1);
	if (!root)
		return -EINVAL;

	if (!resource_contains(cfg, root))
		swap(cfg, root);
	/*
	 * Note that devm_ioremap_resource() is dumb and won't let the platform
	 * device claim cfg when the ACPI companion device has already claimed
	 * root within it. But since they *are* already both claimed in the
	 * appropriate name, we don't really need to do it again here anyway.
	 */
	cmn->base = devm_ioremap(cmn->dev, cfg->start, resource_size(cfg));
	if (!cmn->base)
		return -ENOMEM;

	return root->start - cfg->start;
}

static int arm_cmn600_of_probe(struct device_node *np)
{
	u32 rootnode;

	return of_property_read_u32(np, "arm,root-node", &rootnode) ?: rootnode;
}

static int arm_cmn_probe(struct platform_device *pdev)
{
	struct arm_cmn *cmn;
	const char *name;
	static atomic_t id;
	int err, rootnode, this_id;

	cmn = devm_kzalloc(&pdev->dev, sizeof(*cmn), GFP_KERNEL);
	if (!cmn)
		return -ENOMEM;

	cmn->dev = &pdev->dev;
	cmn->part = (unsigned long)device_get_match_data(cmn->dev);
	platform_set_drvdata(pdev, cmn);

	if (cmn->part == PART_CMN600 && has_acpi_companion(cmn->dev)) {
		rootnode = arm_cmn600_acpi_probe(pdev, cmn);
	} else {
		rootnode = 0;
		cmn->base = devm_platform_ioremap_resource(pdev, 0);
		if (IS_ERR(cmn->base))
			return PTR_ERR(cmn->base);
		if (cmn->part == PART_CMN600)
			rootnode = arm_cmn600_of_probe(pdev->dev.of_node);
	}
	if (rootnode < 0)
		return rootnode;

	err = arm_cmn_discover(cmn, rootnode);
	if (err)
		return err;

	err = arm_cmn_init_dtcs(cmn);
	if (err)
		return err;

	err = arm_cmn_init_irqs(cmn);
	if (err)
		return err;

	cmn->cpu = cpumask_local_spread(0, dev_to_node(cmn->dev));
	cmn->pmu = (struct pmu) {
		.module = THIS_MODULE,
		.parent = cmn->dev,
		.attr_groups = arm_cmn_attr_groups,
		.capabilities = PERF_PMU_CAP_NO_EXCLUDE,
		.task_ctx_nr = perf_invalid_context,
		.pmu_enable = arm_cmn_pmu_enable,
		.pmu_disable = arm_cmn_pmu_disable,
		.event_init = arm_cmn_event_init,
		.add = arm_cmn_event_add,
		.del = arm_cmn_event_del,
		.start = arm_cmn_event_start,
		.stop = arm_cmn_event_stop,
		.read = arm_cmn_event_read,
		.start_txn = arm_cmn_start_txn,
		.commit_txn = arm_cmn_commit_txn,
		.cancel_txn = arm_cmn_end_txn,
	};

	this_id = atomic_fetch_inc(&id);
	name = devm_kasprintf(cmn->dev, GFP_KERNEL, "arm_cmn_%d", this_id);
	if (!name)
		return -ENOMEM;

	err = cpuhp_state_add_instance(arm_cmn_hp_state, &cmn->cpuhp_node);
	if (err)
		return err;

	err = perf_pmu_register(&cmn->pmu, name, -1);
	if (err)
		cpuhp_state_remove_instance_nocalls(arm_cmn_hp_state, &cmn->cpuhp_node);
	else
		arm_cmn_debugfs_init(cmn, this_id);

	return err;
}

static void arm_cmn_remove(struct platform_device *pdev)
{
	struct arm_cmn *cmn = platform_get_drvdata(pdev);

	writel_relaxed(0, cmn->dtc[0].base + CMN_DT_DTC_CTL);

	perf_pmu_unregister(&cmn->pmu);
	cpuhp_state_remove_instance_nocalls(arm_cmn_hp_state, &cmn->cpuhp_node);
	debugfs_remove(cmn->debug);
}

#ifdef CONFIG_OF
static const struct of_device_id arm_cmn_of_match[] = {
	{ .compatible = "arm,cmn-600", .data = (void *)PART_CMN600 },
	{ .compatible = "arm,cmn-650" },
	{ .compatible = "arm,cmn-700" },
	{ .compatible = "arm,cmn-s3" },
	{ .compatible = "arm,ci-700" },
	{}
};
MODULE_DEVICE_TABLE(of, arm_cmn_of_match);
#endif

#ifdef CONFIG_ACPI
static const struct acpi_device_id arm_cmn_acpi_match[] = {
	{ "ARMHC600", PART_CMN600 },
	{ "ARMHC650" },
	{ "ARMHC700" },
	{}
};
MODULE_DEVICE_TABLE(acpi, arm_cmn_acpi_match);
#endif

static struct platform_driver arm_cmn_driver = {
	.driver = {
		.name = "arm-cmn",
		.of_match_table = of_match_ptr(arm_cmn_of_match),
		.acpi_match_table = ACPI_PTR(arm_cmn_acpi_match),
	},
	.probe = arm_cmn_probe,
	.remove_new = arm_cmn_remove,
};

static int __init arm_cmn_init(void)
{
	int ret;

	ret = cpuhp_setup_state_multi(CPUHP_AP_ONLINE_DYN,
				      "perf/arm/cmn:online",
				      arm_cmn_pmu_online_cpu,
				      arm_cmn_pmu_offline_cpu);
	if (ret < 0)
		return ret;

	arm_cmn_hp_state = ret;
	arm_cmn_debugfs = debugfs_create_dir("arm-cmn", NULL);

	ret = platform_driver_register(&arm_cmn_driver);
	if (ret) {
		cpuhp_remove_multi_state(arm_cmn_hp_state);
		debugfs_remove(arm_cmn_debugfs);
	}
	return ret;
}

static void __exit arm_cmn_exit(void)
{
	platform_driver_unregister(&arm_cmn_driver);
	cpuhp_remove_multi_state(arm_cmn_hp_state);
	debugfs_remove(arm_cmn_debugfs);
}

module_init(arm_cmn_init);
module_exit(arm_cmn_exit);

MODULE_AUTHOR("Robin Murphy <robin.murphy@arm.com>");
MODULE_DESCRIPTION("Arm CMN-600 PMU driver");
MODULE_LICENSE("GPL v2");<|MERGE_RESOLUTION|>--- conflicted
+++ resolved
@@ -1373,7 +1373,6 @@
 static int arm_cmn_get_assigned_wp_idx(struct perf_event *event,
 				       struct arm_cmn_hw_event *hw,
 				       unsigned int pos)
-<<<<<<< HEAD
 {
 	return CMN_EVENT_EVENTID(event) + arm_cmn_get_wp_idx(hw->wp_idx, pos);
 }
@@ -1389,23 +1388,6 @@
 	arm_cmn_set_wp_idx(hw->wp_idx, pos, wp_idx - CMN_EVENT_EVENTID(event));
 }
 
-=======
-{
-	return CMN_EVENT_EVENTID(event) + arm_cmn_get_wp_idx(hw->wp_idx, pos);
-}
-
-static void arm_cmn_claim_wp_idx(struct arm_cmn_dtm *dtm,
-				 struct perf_event *event,
-				 unsigned int dtc, int wp_idx,
-				 unsigned int pos)
-{
-	struct arm_cmn_hw_event *hw = to_cmn_hw(event);
-
-	dtm->wp_event[wp_idx] = hw->dtc_idx[dtc];
-	arm_cmn_set_wp_idx(hw->wp_idx, pos, wp_idx - CMN_EVENT_EVENTID(event));
-}
-
->>>>>>> adc21867
 static u32 arm_cmn_wp_config(struct perf_event *event, int wp_idx)
 {
 	u32 config;
@@ -1622,15 +1604,10 @@
 	int i;
 
 	if (type == CMN_TYPE_DTC) {
-<<<<<<< HEAD
-		i = hw->dtc_idx[0];
-		cmn->dtc[i].cc_active = false;
-=======
 		struct arm_cmn_dtc *dtc = cmn->dtc + hw->dtc_idx[0];
 
 		dtc->cc_active = false;
 		writel_relaxed(CMN_DT_DTC_CTL_DT_EN, dtc->base + CMN_DT_DTC_CTL);
->>>>>>> adc21867
 	} else if (type == CMN_TYPE_WP) {
 		for_each_hw_dn(hw, dn, i) {
 			void __iomem *base = dn->pmu_base + CMN_DTM_OFFSET(hw->dtm_offset);
