// SPDX-License-Identifier: GPL-2.0-only
/*
 * ARMv8 PMUv3 Performance Events handling code.
 *
 * Copyright (C) 2012 ARM Limited
 * Author: Will Deacon <will.deacon@arm.com>
 *
 * This code is based heavily on the ARMv7 perf event code.
 */

#include <asm/irq_regs.h>
#include <asm/perf_event.h>
#include <asm/virt.h>

#include <clocksource/arm_arch_timer.h>

#include <linux/acpi.h>
#include <linux/bitfield.h>
#include <linux/clocksource.h>
#include <linux/of.h>
#include <linux/perf/arm_pmu.h>
#include <linux/perf/arm_pmuv3.h>
#include <linux/platform_device.h>
#include <linux/sched_clock.h>
#include <linux/smp.h>
#include <linux/nmi.h>

/* ARMv8 Cortex-A53 specific event types. */
#define ARMV8_A53_PERFCTR_PREF_LINEFILL				0xC2

/* ARMv8 Cavium ThunderX specific event types. */
#define ARMV8_THUNDER_PERFCTR_L1D_CACHE_MISS_ST			0xE9
#define ARMV8_THUNDER_PERFCTR_L1D_CACHE_PREF_ACCESS		0xEA
#define ARMV8_THUNDER_PERFCTR_L1D_CACHE_PREF_MISS		0xEB
#define ARMV8_THUNDER_PERFCTR_L1I_CACHE_PREF_ACCESS		0xEC
#define ARMV8_THUNDER_PERFCTR_L1I_CACHE_PREF_MISS		0xED

/*
 * ARMv8 Architectural defined events, not all of these may
 * be supported on any given implementation. Unsupported events will
 * be disabled at run-time based on the PMCEID registers.
 */
static const unsigned armv8_pmuv3_perf_map[PERF_COUNT_HW_MAX] = {
	PERF_MAP_ALL_UNSUPPORTED,
	[PERF_COUNT_HW_CPU_CYCLES]		= ARMV8_PMUV3_PERFCTR_CPU_CYCLES,
	[PERF_COUNT_HW_INSTRUCTIONS]		= ARMV8_PMUV3_PERFCTR_INST_RETIRED,
	[PERF_COUNT_HW_CACHE_REFERENCES]	= ARMV8_PMUV3_PERFCTR_L1D_CACHE,
	[PERF_COUNT_HW_CACHE_MISSES]		= ARMV8_PMUV3_PERFCTR_L1D_CACHE_REFILL,
	[PERF_COUNT_HW_BRANCH_MISSES]		= ARMV8_PMUV3_PERFCTR_BR_MIS_PRED,
	[PERF_COUNT_HW_BUS_CYCLES]		= ARMV8_PMUV3_PERFCTR_BUS_CYCLES,
	[PERF_COUNT_HW_STALLED_CYCLES_FRONTEND]	= ARMV8_PMUV3_PERFCTR_STALL_FRONTEND,
	[PERF_COUNT_HW_STALLED_CYCLES_BACKEND]	= ARMV8_PMUV3_PERFCTR_STALL_BACKEND,
};

static const unsigned armv8_pmuv3_perf_cache_map[PERF_COUNT_HW_CACHE_MAX]
						[PERF_COUNT_HW_CACHE_OP_MAX]
						[PERF_COUNT_HW_CACHE_RESULT_MAX] = {
	PERF_CACHE_MAP_ALL_UNSUPPORTED,

	[C(L1D)][C(OP_READ)][C(RESULT_ACCESS)]	= ARMV8_PMUV3_PERFCTR_L1D_CACHE,
	[C(L1D)][C(OP_READ)][C(RESULT_MISS)]	= ARMV8_PMUV3_PERFCTR_L1D_CACHE_REFILL,

	[C(L1I)][C(OP_READ)][C(RESULT_ACCESS)]	= ARMV8_PMUV3_PERFCTR_L1I_CACHE,
	[C(L1I)][C(OP_READ)][C(RESULT_MISS)]	= ARMV8_PMUV3_PERFCTR_L1I_CACHE_REFILL,

	[C(DTLB)][C(OP_READ)][C(RESULT_MISS)]	= ARMV8_PMUV3_PERFCTR_L1D_TLB_REFILL,
	[C(DTLB)][C(OP_READ)][C(RESULT_ACCESS)]	= ARMV8_PMUV3_PERFCTR_L1D_TLB,

	[C(ITLB)][C(OP_READ)][C(RESULT_MISS)]	= ARMV8_PMUV3_PERFCTR_L1I_TLB_REFILL,
	[C(ITLB)][C(OP_READ)][C(RESULT_ACCESS)]	= ARMV8_PMUV3_PERFCTR_L1I_TLB,

	[C(LL)][C(OP_READ)][C(RESULT_MISS)]	= ARMV8_PMUV3_PERFCTR_LL_CACHE_MISS_RD,
	[C(LL)][C(OP_READ)][C(RESULT_ACCESS)]	= ARMV8_PMUV3_PERFCTR_LL_CACHE_RD,

	[C(BPU)][C(OP_READ)][C(RESULT_ACCESS)]	= ARMV8_PMUV3_PERFCTR_BR_PRED,
	[C(BPU)][C(OP_READ)][C(RESULT_MISS)]	= ARMV8_PMUV3_PERFCTR_BR_MIS_PRED,
};

static const unsigned armv8_a53_perf_cache_map[PERF_COUNT_HW_CACHE_MAX]
					      [PERF_COUNT_HW_CACHE_OP_MAX]
					      [PERF_COUNT_HW_CACHE_RESULT_MAX] = {
	PERF_CACHE_MAP_ALL_UNSUPPORTED,

	[C(L1D)][C(OP_PREFETCH)][C(RESULT_MISS)] = ARMV8_A53_PERFCTR_PREF_LINEFILL,

	[C(NODE)][C(OP_READ)][C(RESULT_ACCESS)]	= ARMV8_IMPDEF_PERFCTR_BUS_ACCESS_RD,
	[C(NODE)][C(OP_WRITE)][C(RESULT_ACCESS)] = ARMV8_IMPDEF_PERFCTR_BUS_ACCESS_WR,
};

static const unsigned armv8_a57_perf_cache_map[PERF_COUNT_HW_CACHE_MAX]
					      [PERF_COUNT_HW_CACHE_OP_MAX]
					      [PERF_COUNT_HW_CACHE_RESULT_MAX] = {
	PERF_CACHE_MAP_ALL_UNSUPPORTED,

	[C(L1D)][C(OP_READ)][C(RESULT_ACCESS)]	= ARMV8_IMPDEF_PERFCTR_L1D_CACHE_RD,
	[C(L1D)][C(OP_READ)][C(RESULT_MISS)]	= ARMV8_IMPDEF_PERFCTR_L1D_CACHE_REFILL_RD,
	[C(L1D)][C(OP_WRITE)][C(RESULT_ACCESS)]	= ARMV8_IMPDEF_PERFCTR_L1D_CACHE_WR,
	[C(L1D)][C(OP_WRITE)][C(RESULT_MISS)]	= ARMV8_IMPDEF_PERFCTR_L1D_CACHE_REFILL_WR,

	[C(DTLB)][C(OP_READ)][C(RESULT_MISS)]	= ARMV8_IMPDEF_PERFCTR_L1D_TLB_REFILL_RD,
	[C(DTLB)][C(OP_WRITE)][C(RESULT_MISS)]	= ARMV8_IMPDEF_PERFCTR_L1D_TLB_REFILL_WR,

	[C(NODE)][C(OP_READ)][C(RESULT_ACCESS)]	= ARMV8_IMPDEF_PERFCTR_BUS_ACCESS_RD,
	[C(NODE)][C(OP_WRITE)][C(RESULT_ACCESS)] = ARMV8_IMPDEF_PERFCTR_BUS_ACCESS_WR,
};

static const unsigned armv8_a73_perf_cache_map[PERF_COUNT_HW_CACHE_MAX]
					      [PERF_COUNT_HW_CACHE_OP_MAX]
					      [PERF_COUNT_HW_CACHE_RESULT_MAX] = {
	PERF_CACHE_MAP_ALL_UNSUPPORTED,

	[C(L1D)][C(OP_READ)][C(RESULT_ACCESS)]	= ARMV8_IMPDEF_PERFCTR_L1D_CACHE_RD,
	[C(L1D)][C(OP_WRITE)][C(RESULT_ACCESS)]	= ARMV8_IMPDEF_PERFCTR_L1D_CACHE_WR,
};

static const unsigned armv8_thunder_perf_cache_map[PERF_COUNT_HW_CACHE_MAX]
						   [PERF_COUNT_HW_CACHE_OP_MAX]
						   [PERF_COUNT_HW_CACHE_RESULT_MAX] = {
	PERF_CACHE_MAP_ALL_UNSUPPORTED,

	[C(L1D)][C(OP_READ)][C(RESULT_ACCESS)]	= ARMV8_IMPDEF_PERFCTR_L1D_CACHE_RD,
	[C(L1D)][C(OP_READ)][C(RESULT_MISS)]	= ARMV8_IMPDEF_PERFCTR_L1D_CACHE_REFILL_RD,
	[C(L1D)][C(OP_WRITE)][C(RESULT_ACCESS)]	= ARMV8_IMPDEF_PERFCTR_L1D_CACHE_WR,
	[C(L1D)][C(OP_WRITE)][C(RESULT_MISS)]	= ARMV8_THUNDER_PERFCTR_L1D_CACHE_MISS_ST,
	[C(L1D)][C(OP_PREFETCH)][C(RESULT_ACCESS)] = ARMV8_THUNDER_PERFCTR_L1D_CACHE_PREF_ACCESS,
	[C(L1D)][C(OP_PREFETCH)][C(RESULT_MISS)] = ARMV8_THUNDER_PERFCTR_L1D_CACHE_PREF_MISS,

	[C(L1I)][C(OP_PREFETCH)][C(RESULT_ACCESS)] = ARMV8_THUNDER_PERFCTR_L1I_CACHE_PREF_ACCESS,
	[C(L1I)][C(OP_PREFETCH)][C(RESULT_MISS)] = ARMV8_THUNDER_PERFCTR_L1I_CACHE_PREF_MISS,

	[C(DTLB)][C(OP_READ)][C(RESULT_ACCESS)]	= ARMV8_IMPDEF_PERFCTR_L1D_TLB_RD,
	[C(DTLB)][C(OP_READ)][C(RESULT_MISS)]	= ARMV8_IMPDEF_PERFCTR_L1D_TLB_REFILL_RD,
	[C(DTLB)][C(OP_WRITE)][C(RESULT_ACCESS)] = ARMV8_IMPDEF_PERFCTR_L1D_TLB_WR,
	[C(DTLB)][C(OP_WRITE)][C(RESULT_MISS)]	= ARMV8_IMPDEF_PERFCTR_L1D_TLB_REFILL_WR,
};

static const unsigned armv8_vulcan_perf_cache_map[PERF_COUNT_HW_CACHE_MAX]
					      [PERF_COUNT_HW_CACHE_OP_MAX]
					      [PERF_COUNT_HW_CACHE_RESULT_MAX] = {
	PERF_CACHE_MAP_ALL_UNSUPPORTED,

	[C(L1D)][C(OP_READ)][C(RESULT_ACCESS)]	= ARMV8_IMPDEF_PERFCTR_L1D_CACHE_RD,
	[C(L1D)][C(OP_READ)][C(RESULT_MISS)]	= ARMV8_IMPDEF_PERFCTR_L1D_CACHE_REFILL_RD,
	[C(L1D)][C(OP_WRITE)][C(RESULT_ACCESS)]	= ARMV8_IMPDEF_PERFCTR_L1D_CACHE_WR,
	[C(L1D)][C(OP_WRITE)][C(RESULT_MISS)]	= ARMV8_IMPDEF_PERFCTR_L1D_CACHE_REFILL_WR,

	[C(DTLB)][C(OP_READ)][C(RESULT_ACCESS)]	= ARMV8_IMPDEF_PERFCTR_L1D_TLB_RD,
	[C(DTLB)][C(OP_WRITE)][C(RESULT_ACCESS)] = ARMV8_IMPDEF_PERFCTR_L1D_TLB_WR,
	[C(DTLB)][C(OP_READ)][C(RESULT_MISS)]	= ARMV8_IMPDEF_PERFCTR_L1D_TLB_REFILL_RD,
	[C(DTLB)][C(OP_WRITE)][C(RESULT_MISS)]	= ARMV8_IMPDEF_PERFCTR_L1D_TLB_REFILL_WR,

	[C(NODE)][C(OP_READ)][C(RESULT_ACCESS)]	= ARMV8_IMPDEF_PERFCTR_BUS_ACCESS_RD,
	[C(NODE)][C(OP_WRITE)][C(RESULT_ACCESS)] = ARMV8_IMPDEF_PERFCTR_BUS_ACCESS_WR,
};

static ssize_t
armv8pmu_events_sysfs_show(struct device *dev,
			   struct device_attribute *attr, char *page)
{
	struct perf_pmu_events_attr *pmu_attr;

	pmu_attr = container_of(attr, struct perf_pmu_events_attr, attr);

	return sprintf(page, "event=0x%04llx\n", pmu_attr->id);
}

#define ARMV8_EVENT_ATTR(name, config)						\
	PMU_EVENT_ATTR_ID(name, armv8pmu_events_sysfs_show, config)

static struct attribute *armv8_pmuv3_event_attrs[] = {
	/*
	 * Don't expose the sw_incr event in /sys. It's not usable as writes to
	 * PMSWINC_EL0 will trap as PMUSERENR.{SW,EN}=={0,0} and event rotation
	 * means we don't have a fixed event<->counter relationship regardless.
	 */
	ARMV8_EVENT_ATTR(l1i_cache_refill, ARMV8_PMUV3_PERFCTR_L1I_CACHE_REFILL),
	ARMV8_EVENT_ATTR(l1i_tlb_refill, ARMV8_PMUV3_PERFCTR_L1I_TLB_REFILL),
	ARMV8_EVENT_ATTR(l1d_cache_refill, ARMV8_PMUV3_PERFCTR_L1D_CACHE_REFILL),
	ARMV8_EVENT_ATTR(l1d_cache, ARMV8_PMUV3_PERFCTR_L1D_CACHE),
	ARMV8_EVENT_ATTR(l1d_tlb_refill, ARMV8_PMUV3_PERFCTR_L1D_TLB_REFILL),
	ARMV8_EVENT_ATTR(ld_retired, ARMV8_PMUV3_PERFCTR_LD_RETIRED),
	ARMV8_EVENT_ATTR(st_retired, ARMV8_PMUV3_PERFCTR_ST_RETIRED),
	ARMV8_EVENT_ATTR(inst_retired, ARMV8_PMUV3_PERFCTR_INST_RETIRED),
	ARMV8_EVENT_ATTR(exc_taken, ARMV8_PMUV3_PERFCTR_EXC_TAKEN),
	ARMV8_EVENT_ATTR(exc_return, ARMV8_PMUV3_PERFCTR_EXC_RETURN),
	ARMV8_EVENT_ATTR(cid_write_retired, ARMV8_PMUV3_PERFCTR_CID_WRITE_RETIRED),
	ARMV8_EVENT_ATTR(pc_write_retired, ARMV8_PMUV3_PERFCTR_PC_WRITE_RETIRED),
	ARMV8_EVENT_ATTR(br_immed_retired, ARMV8_PMUV3_PERFCTR_BR_IMMED_RETIRED),
	ARMV8_EVENT_ATTR(br_return_retired, ARMV8_PMUV3_PERFCTR_BR_RETURN_RETIRED),
	ARMV8_EVENT_ATTR(unaligned_ldst_retired, ARMV8_PMUV3_PERFCTR_UNALIGNED_LDST_RETIRED),
	ARMV8_EVENT_ATTR(br_mis_pred, ARMV8_PMUV3_PERFCTR_BR_MIS_PRED),
	ARMV8_EVENT_ATTR(cpu_cycles, ARMV8_PMUV3_PERFCTR_CPU_CYCLES),
	ARMV8_EVENT_ATTR(br_pred, ARMV8_PMUV3_PERFCTR_BR_PRED),
	ARMV8_EVENT_ATTR(mem_access, ARMV8_PMUV3_PERFCTR_MEM_ACCESS),
	ARMV8_EVENT_ATTR(l1i_cache, ARMV8_PMUV3_PERFCTR_L1I_CACHE),
	ARMV8_EVENT_ATTR(l1d_cache_wb, ARMV8_PMUV3_PERFCTR_L1D_CACHE_WB),
	ARMV8_EVENT_ATTR(l2d_cache, ARMV8_PMUV3_PERFCTR_L2D_CACHE),
	ARMV8_EVENT_ATTR(l2d_cache_refill, ARMV8_PMUV3_PERFCTR_L2D_CACHE_REFILL),
	ARMV8_EVENT_ATTR(l2d_cache_wb, ARMV8_PMUV3_PERFCTR_L2D_CACHE_WB),
	ARMV8_EVENT_ATTR(bus_access, ARMV8_PMUV3_PERFCTR_BUS_ACCESS),
	ARMV8_EVENT_ATTR(memory_error, ARMV8_PMUV3_PERFCTR_MEMORY_ERROR),
	ARMV8_EVENT_ATTR(inst_spec, ARMV8_PMUV3_PERFCTR_INST_SPEC),
	ARMV8_EVENT_ATTR(ttbr_write_retired, ARMV8_PMUV3_PERFCTR_TTBR_WRITE_RETIRED),
	ARMV8_EVENT_ATTR(bus_cycles, ARMV8_PMUV3_PERFCTR_BUS_CYCLES),
	/* Don't expose the chain event in /sys, since it's useless in isolation */
	ARMV8_EVENT_ATTR(l1d_cache_allocate, ARMV8_PMUV3_PERFCTR_L1D_CACHE_ALLOCATE),
	ARMV8_EVENT_ATTR(l2d_cache_allocate, ARMV8_PMUV3_PERFCTR_L2D_CACHE_ALLOCATE),
	ARMV8_EVENT_ATTR(br_retired, ARMV8_PMUV3_PERFCTR_BR_RETIRED),
	ARMV8_EVENT_ATTR(br_mis_pred_retired, ARMV8_PMUV3_PERFCTR_BR_MIS_PRED_RETIRED),
	ARMV8_EVENT_ATTR(stall_frontend, ARMV8_PMUV3_PERFCTR_STALL_FRONTEND),
	ARMV8_EVENT_ATTR(stall_backend, ARMV8_PMUV3_PERFCTR_STALL_BACKEND),
	ARMV8_EVENT_ATTR(l1d_tlb, ARMV8_PMUV3_PERFCTR_L1D_TLB),
	ARMV8_EVENT_ATTR(l1i_tlb, ARMV8_PMUV3_PERFCTR_L1I_TLB),
	ARMV8_EVENT_ATTR(l2i_cache, ARMV8_PMUV3_PERFCTR_L2I_CACHE),
	ARMV8_EVENT_ATTR(l2i_cache_refill, ARMV8_PMUV3_PERFCTR_L2I_CACHE_REFILL),
	ARMV8_EVENT_ATTR(l3d_cache_allocate, ARMV8_PMUV3_PERFCTR_L3D_CACHE_ALLOCATE),
	ARMV8_EVENT_ATTR(l3d_cache_refill, ARMV8_PMUV3_PERFCTR_L3D_CACHE_REFILL),
	ARMV8_EVENT_ATTR(l3d_cache, ARMV8_PMUV3_PERFCTR_L3D_CACHE),
	ARMV8_EVENT_ATTR(l3d_cache_wb, ARMV8_PMUV3_PERFCTR_L3D_CACHE_WB),
	ARMV8_EVENT_ATTR(l2d_tlb_refill, ARMV8_PMUV3_PERFCTR_L2D_TLB_REFILL),
	ARMV8_EVENT_ATTR(l2i_tlb_refill, ARMV8_PMUV3_PERFCTR_L2I_TLB_REFILL),
	ARMV8_EVENT_ATTR(l2d_tlb, ARMV8_PMUV3_PERFCTR_L2D_TLB),
	ARMV8_EVENT_ATTR(l2i_tlb, ARMV8_PMUV3_PERFCTR_L2I_TLB),
	ARMV8_EVENT_ATTR(remote_access, ARMV8_PMUV3_PERFCTR_REMOTE_ACCESS),
	ARMV8_EVENT_ATTR(ll_cache, ARMV8_PMUV3_PERFCTR_LL_CACHE),
	ARMV8_EVENT_ATTR(ll_cache_miss, ARMV8_PMUV3_PERFCTR_LL_CACHE_MISS),
	ARMV8_EVENT_ATTR(dtlb_walk, ARMV8_PMUV3_PERFCTR_DTLB_WALK),
	ARMV8_EVENT_ATTR(itlb_walk, ARMV8_PMUV3_PERFCTR_ITLB_WALK),
	ARMV8_EVENT_ATTR(ll_cache_rd, ARMV8_PMUV3_PERFCTR_LL_CACHE_RD),
	ARMV8_EVENT_ATTR(ll_cache_miss_rd, ARMV8_PMUV3_PERFCTR_LL_CACHE_MISS_RD),
	ARMV8_EVENT_ATTR(remote_access_rd, ARMV8_PMUV3_PERFCTR_REMOTE_ACCESS_RD),
	ARMV8_EVENT_ATTR(l1d_cache_lmiss_rd, ARMV8_PMUV3_PERFCTR_L1D_CACHE_LMISS_RD),
	ARMV8_EVENT_ATTR(op_retired, ARMV8_PMUV3_PERFCTR_OP_RETIRED),
	ARMV8_EVENT_ATTR(op_spec, ARMV8_PMUV3_PERFCTR_OP_SPEC),
	ARMV8_EVENT_ATTR(stall, ARMV8_PMUV3_PERFCTR_STALL),
	ARMV8_EVENT_ATTR(stall_slot_backend, ARMV8_PMUV3_PERFCTR_STALL_SLOT_BACKEND),
	ARMV8_EVENT_ATTR(stall_slot_frontend, ARMV8_PMUV3_PERFCTR_STALL_SLOT_FRONTEND),
	ARMV8_EVENT_ATTR(stall_slot, ARMV8_PMUV3_PERFCTR_STALL_SLOT),
	ARMV8_EVENT_ATTR(sample_pop, ARMV8_SPE_PERFCTR_SAMPLE_POP),
	ARMV8_EVENT_ATTR(sample_feed, ARMV8_SPE_PERFCTR_SAMPLE_FEED),
	ARMV8_EVENT_ATTR(sample_filtrate, ARMV8_SPE_PERFCTR_SAMPLE_FILTRATE),
	ARMV8_EVENT_ATTR(sample_collision, ARMV8_SPE_PERFCTR_SAMPLE_COLLISION),
	ARMV8_EVENT_ATTR(cnt_cycles, ARMV8_AMU_PERFCTR_CNT_CYCLES),
	ARMV8_EVENT_ATTR(stall_backend_mem, ARMV8_AMU_PERFCTR_STALL_BACKEND_MEM),
	ARMV8_EVENT_ATTR(l1i_cache_lmiss, ARMV8_PMUV3_PERFCTR_L1I_CACHE_LMISS),
	ARMV8_EVENT_ATTR(l2d_cache_lmiss_rd, ARMV8_PMUV3_PERFCTR_L2D_CACHE_LMISS_RD),
	ARMV8_EVENT_ATTR(l2i_cache_lmiss, ARMV8_PMUV3_PERFCTR_L2I_CACHE_LMISS),
	ARMV8_EVENT_ATTR(l3d_cache_lmiss_rd, ARMV8_PMUV3_PERFCTR_L3D_CACHE_LMISS_RD),
	ARMV8_EVENT_ATTR(trb_wrap, ARMV8_PMUV3_PERFCTR_TRB_WRAP),
	ARMV8_EVENT_ATTR(trb_trig, ARMV8_PMUV3_PERFCTR_TRB_TRIG),
	ARMV8_EVENT_ATTR(trcextout0, ARMV8_PMUV3_PERFCTR_TRCEXTOUT0),
	ARMV8_EVENT_ATTR(trcextout1, ARMV8_PMUV3_PERFCTR_TRCEXTOUT1),
	ARMV8_EVENT_ATTR(trcextout2, ARMV8_PMUV3_PERFCTR_TRCEXTOUT2),
	ARMV8_EVENT_ATTR(trcextout3, ARMV8_PMUV3_PERFCTR_TRCEXTOUT3),
	ARMV8_EVENT_ATTR(cti_trigout4, ARMV8_PMUV3_PERFCTR_CTI_TRIGOUT4),
	ARMV8_EVENT_ATTR(cti_trigout5, ARMV8_PMUV3_PERFCTR_CTI_TRIGOUT5),
	ARMV8_EVENT_ATTR(cti_trigout6, ARMV8_PMUV3_PERFCTR_CTI_TRIGOUT6),
	ARMV8_EVENT_ATTR(cti_trigout7, ARMV8_PMUV3_PERFCTR_CTI_TRIGOUT7),
	ARMV8_EVENT_ATTR(ldst_align_lat, ARMV8_PMUV3_PERFCTR_LDST_ALIGN_LAT),
	ARMV8_EVENT_ATTR(ld_align_lat, ARMV8_PMUV3_PERFCTR_LD_ALIGN_LAT),
	ARMV8_EVENT_ATTR(st_align_lat, ARMV8_PMUV3_PERFCTR_ST_ALIGN_LAT),
	ARMV8_EVENT_ATTR(mem_access_checked, ARMV8_MTE_PERFCTR_MEM_ACCESS_CHECKED),
	ARMV8_EVENT_ATTR(mem_access_checked_rd, ARMV8_MTE_PERFCTR_MEM_ACCESS_CHECKED_RD),
	ARMV8_EVENT_ATTR(mem_access_checked_wr, ARMV8_MTE_PERFCTR_MEM_ACCESS_CHECKED_WR),
	NULL,
};

static umode_t
armv8pmu_event_attr_is_visible(struct kobject *kobj,
			       struct attribute *attr, int unused)
{
	struct device *dev = kobj_to_dev(kobj);
	struct pmu *pmu = dev_get_drvdata(dev);
	struct arm_pmu *cpu_pmu = container_of(pmu, struct arm_pmu, pmu);
	struct perf_pmu_events_attr *pmu_attr;

	pmu_attr = container_of(attr, struct perf_pmu_events_attr, attr.attr);

	if (pmu_attr->id < ARMV8_PMUV3_MAX_COMMON_EVENTS &&
	    test_bit(pmu_attr->id, cpu_pmu->pmceid_bitmap))
		return attr->mode;

	if (pmu_attr->id >= ARMV8_PMUV3_EXT_COMMON_EVENT_BASE) {
		u64 id = pmu_attr->id - ARMV8_PMUV3_EXT_COMMON_EVENT_BASE;

		if (id < ARMV8_PMUV3_MAX_COMMON_EVENTS &&
		    test_bit(id, cpu_pmu->pmceid_ext_bitmap))
			return attr->mode;
	}

	return 0;
}

static const struct attribute_group armv8_pmuv3_events_attr_group = {
	.name = "events",
	.attrs = armv8_pmuv3_event_attrs,
	.is_visible = armv8pmu_event_attr_is_visible,
};

/* User ABI */
#define ATTR_CFG_FLD_event_CFG		config
#define ATTR_CFG_FLD_event_LO		0
#define ATTR_CFG_FLD_event_HI		15
#define ATTR_CFG_FLD_long_CFG		config1
#define ATTR_CFG_FLD_long_LO		0
#define ATTR_CFG_FLD_long_HI		0
#define ATTR_CFG_FLD_rdpmc_CFG		config1
#define ATTR_CFG_FLD_rdpmc_LO		1
#define ATTR_CFG_FLD_rdpmc_HI		1
#define ATTR_CFG_FLD_threshold_count_CFG	config1 /* PMEVTYPER.TC[0] */
#define ATTR_CFG_FLD_threshold_count_LO		2
#define ATTR_CFG_FLD_threshold_count_HI		2
#define ATTR_CFG_FLD_threshold_compare_CFG	config1 /* PMEVTYPER.TC[2:1] */
#define ATTR_CFG_FLD_threshold_compare_LO	3
#define ATTR_CFG_FLD_threshold_compare_HI	4
#define ATTR_CFG_FLD_threshold_CFG		config1 /* PMEVTYPER.TH */
#define ATTR_CFG_FLD_threshold_LO		5
#define ATTR_CFG_FLD_threshold_HI		16

GEN_PMU_FORMAT_ATTR(event);
GEN_PMU_FORMAT_ATTR(long);
GEN_PMU_FORMAT_ATTR(rdpmc);
GEN_PMU_FORMAT_ATTR(threshold_count);
GEN_PMU_FORMAT_ATTR(threshold_compare);
GEN_PMU_FORMAT_ATTR(threshold);

static int sysctl_perf_user_access __read_mostly;

static bool armv8pmu_event_is_64bit(struct perf_event *event)
{
	return ATTR_CFG_GET_FLD(&event->attr, long);
}

static bool armv8pmu_event_want_user_access(struct perf_event *event)
{
	return ATTR_CFG_GET_FLD(&event->attr, rdpmc);
}

static u32 armv8pmu_event_get_threshold(struct perf_event_attr *attr)
{
	return ATTR_CFG_GET_FLD(attr, threshold);
}

static u8 armv8pmu_event_threshold_control(struct perf_event_attr *attr)
{
	u8 th_compare = ATTR_CFG_GET_FLD(attr, threshold_compare);
	u8 th_count = ATTR_CFG_GET_FLD(attr, threshold_count);

	/*
	 * The count bit is always the bottom bit of the full control field, and
	 * the comparison is the upper two bits, but it's not explicitly
	 * labelled in the Arm ARM. For the Perf interface we split it into two
	 * fields, so reconstruct it here.
	 */
	return (th_compare << 1) | th_count;
}

static struct attribute *armv8_pmuv3_format_attrs[] = {
	&format_attr_event.attr,
	&format_attr_long.attr,
	&format_attr_rdpmc.attr,
	&format_attr_threshold.attr,
	&format_attr_threshold_compare.attr,
	&format_attr_threshold_count.attr,
	NULL,
};

static const struct attribute_group armv8_pmuv3_format_attr_group = {
	.name = "format",
	.attrs = armv8_pmuv3_format_attrs,
};

static ssize_t slots_show(struct device *dev, struct device_attribute *attr,
			  char *page)
{
	struct pmu *pmu = dev_get_drvdata(dev);
	struct arm_pmu *cpu_pmu = container_of(pmu, struct arm_pmu, pmu);
	u32 slots = FIELD_GET(ARMV8_PMU_SLOTS, cpu_pmu->reg_pmmir);

	return sysfs_emit(page, "0x%08x\n", slots);
}

static DEVICE_ATTR_RO(slots);

static ssize_t bus_slots_show(struct device *dev, struct device_attribute *attr,
			      char *page)
{
	struct pmu *pmu = dev_get_drvdata(dev);
	struct arm_pmu *cpu_pmu = container_of(pmu, struct arm_pmu, pmu);
	u32 bus_slots = FIELD_GET(ARMV8_PMU_BUS_SLOTS, cpu_pmu->reg_pmmir);

	return sysfs_emit(page, "0x%08x\n", bus_slots);
}

static DEVICE_ATTR_RO(bus_slots);

static ssize_t bus_width_show(struct device *dev, struct device_attribute *attr,
			      char *page)
{
	struct pmu *pmu = dev_get_drvdata(dev);
	struct arm_pmu *cpu_pmu = container_of(pmu, struct arm_pmu, pmu);
	u32 bus_width = FIELD_GET(ARMV8_PMU_BUS_WIDTH, cpu_pmu->reg_pmmir);
	u32 val = 0;

	/* Encoded as Log2(number of bytes), plus one */
	if (bus_width > 2 && bus_width < 13)
		val = 1 << (bus_width - 1);

	return sysfs_emit(page, "0x%08x\n", val);
}

static DEVICE_ATTR_RO(bus_width);

static u32 threshold_max(struct arm_pmu *cpu_pmu)
{
	/*
	 * PMMIR.THWIDTH is readable and non-zero on aarch32, but it would be
	 * impossible to write the threshold in the upper 32 bits of PMEVTYPER.
	 */
	if (IS_ENABLED(CONFIG_ARM))
		return 0;

	/*
	 * The largest value that can be written to PMEVTYPER<n>_EL0.TH is
	 * (2 ^ PMMIR.THWIDTH) - 1.
	 */
	return (1 << FIELD_GET(ARMV8_PMU_THWIDTH, cpu_pmu->reg_pmmir)) - 1;
}

static ssize_t threshold_max_show(struct device *dev,
				  struct device_attribute *attr, char *page)
{
	struct pmu *pmu = dev_get_drvdata(dev);
	struct arm_pmu *cpu_pmu = container_of(pmu, struct arm_pmu, pmu);

	return sysfs_emit(page, "0x%08x\n", threshold_max(cpu_pmu));
}

static DEVICE_ATTR_RO(threshold_max);

static struct attribute *armv8_pmuv3_caps_attrs[] = {
	&dev_attr_slots.attr,
	&dev_attr_bus_slots.attr,
	&dev_attr_bus_width.attr,
	&dev_attr_threshold_max.attr,
	NULL,
};

static const struct attribute_group armv8_pmuv3_caps_attr_group = {
	.name = "caps",
	.attrs = armv8_pmuv3_caps_attrs,
};

/*
 * We unconditionally enable ARMv8.5-PMU long event counter support
 * (64-bit events) where supported. Indicate if this arm_pmu has long
 * event counter support.
 *
 * On AArch32, long counters make no sense (you can't access the top
 * bits), so we only enable this on AArch64.
 */
static bool armv8pmu_has_long_event(struct arm_pmu *cpu_pmu)
{
	return (IS_ENABLED(CONFIG_ARM64) && is_pmuv3p5(cpu_pmu->pmuver));
}

static bool armv8pmu_event_has_user_read(struct perf_event *event)
{
	return event->hw.flags & PERF_EVENT_FLAG_USER_READ_CNT;
}

/*
 * We must chain two programmable counters for 64 bit events,
 * except when we have allocated the 64bit cycle counter (for CPU
 * cycles event) or when user space counter access is enabled.
 */
static bool armv8pmu_event_is_chained(struct perf_event *event)
{
	int idx = event->hw.idx;
	struct arm_pmu *cpu_pmu = to_arm_pmu(event->pmu);

	return !armv8pmu_event_has_user_read(event) &&
	       armv8pmu_event_is_64bit(event) &&
	       !armv8pmu_has_long_event(cpu_pmu) &&
	       (idx < ARMV8_PMU_MAX_GENERAL_COUNTERS);
}

/*
 * ARMv8 low level PMU access
 */
static u64 armv8pmu_pmcr_read(void)
{
	return read_pmcr();
}

static void armv8pmu_pmcr_write(u64 val)
{
	val &= ARMV8_PMU_PMCR_MASK;
	isb();
	write_pmcr(val);
}

static int armv8pmu_has_overflowed(u64 pmovsr)
{
	return !!(pmovsr & ARMV8_PMU_OVERFLOWED_MASK);
}

static int armv8pmu_counter_has_overflowed(u64 pmnc, int idx)
{
	return !!(pmnc & BIT(idx));
}

static u64 armv8pmu_read_evcntr(int idx)
{
	return read_pmevcntrn(idx);
}

static u64 armv8pmu_read_hw_counter(struct perf_event *event)
{
	int idx = event->hw.idx;
	u64 val = armv8pmu_read_evcntr(idx);

	if (armv8pmu_event_is_chained(event))
		val = (val << 32) | armv8pmu_read_evcntr(idx - 1);
	return val;
}

/*
 * The cycle counter is always a 64-bit counter. When ARMV8_PMU_PMCR_LP
 * is set the event counters also become 64-bit counters. Unless the
 * user has requested a long counter (attr.config1) then we want to
 * interrupt upon 32-bit overflow - we achieve this by applying a bias.
 */
static bool armv8pmu_event_needs_bias(struct perf_event *event)
{
	struct arm_pmu *cpu_pmu = to_arm_pmu(event->pmu);
	struct hw_perf_event *hwc = &event->hw;
	int idx = hwc->idx;

	if (armv8pmu_event_is_64bit(event))
		return false;

	if (armv8pmu_has_long_event(cpu_pmu) ||
	    idx >= ARMV8_PMU_MAX_GENERAL_COUNTERS)
		return true;

	return false;
}

static u64 armv8pmu_bias_long_counter(struct perf_event *event, u64 value)
{
	if (armv8pmu_event_needs_bias(event))
		value |= GENMASK_ULL(63, 32);

	return value;
}

static u64 armv8pmu_unbias_long_counter(struct perf_event *event, u64 value)
{
	if (armv8pmu_event_needs_bias(event))
		value &= ~GENMASK_ULL(63, 32);

	return value;
}

static u64 armv8pmu_read_counter(struct perf_event *event)
{
	struct hw_perf_event *hwc = &event->hw;
	int idx = hwc->idx;
	u64 value;

	if (idx == ARMV8_PMU_CYCLE_IDX)
		value = read_pmccntr();
	else if (idx == ARMV8_PMU_INSTR_IDX)
		value = read_pmicntr();
	else
		value = armv8pmu_read_hw_counter(event);

	return  armv8pmu_unbias_long_counter(event, value);
}

static void armv8pmu_write_evcntr(int idx, u64 value)
{
	write_pmevcntrn(idx, value);
}

static void armv8pmu_write_hw_counter(struct perf_event *event,
					     u64 value)
{
	int idx = event->hw.idx;

	if (armv8pmu_event_is_chained(event)) {
		armv8pmu_write_evcntr(idx, upper_32_bits(value));
		armv8pmu_write_evcntr(idx - 1, lower_32_bits(value));
	} else {
		armv8pmu_write_evcntr(idx, value);
	}
}

static void armv8pmu_write_counter(struct perf_event *event, u64 value)
{
	struct hw_perf_event *hwc = &event->hw;
	int idx = hwc->idx;

	value = armv8pmu_bias_long_counter(event, value);

	if (idx == ARMV8_PMU_CYCLE_IDX)
		write_pmccntr(value);
	else if (idx == ARMV8_PMU_INSTR_IDX)
		write_pmicntr(value);
	else
		armv8pmu_write_hw_counter(event, value);
}

static void armv8pmu_write_evtype(int idx, unsigned long val)
{
	unsigned long mask = ARMV8_PMU_EVTYPE_EVENT |
			     ARMV8_PMU_INCLUDE_EL2 |
			     ARMV8_PMU_EXCLUDE_EL0 |
			     ARMV8_PMU_EXCLUDE_EL1;

	if (IS_ENABLED(CONFIG_ARM64))
		mask |= ARMV8_PMU_EVTYPE_TC | ARMV8_PMU_EVTYPE_TH;

	val &= mask;
	write_pmevtypern(idx, val);
}

static void armv8pmu_write_event_type(struct perf_event *event)
{
	struct hw_perf_event *hwc = &event->hw;
	int idx = hwc->idx;

	/*
	 * For chained events, the low counter is programmed to count
	 * the event of interest and the high counter is programmed
	 * with CHAIN event code with filters set to count at all ELs.
	 */
	if (armv8pmu_event_is_chained(event)) {
		u32 chain_evt = ARMV8_PMUV3_PERFCTR_CHAIN |
				ARMV8_PMU_INCLUDE_EL2;

		armv8pmu_write_evtype(idx - 1, hwc->config_base);
		armv8pmu_write_evtype(idx, chain_evt);
	} else {
		if (idx == ARMV8_PMU_CYCLE_IDX)
			write_pmccfiltr(hwc->config_base);
		else if (idx == ARMV8_PMU_INSTR_IDX)
			write_pmicfiltr(hwc->config_base);
		else
			armv8pmu_write_evtype(idx, hwc->config_base);
	}
}

static u64 armv8pmu_event_cnten_mask(struct perf_event *event)
{
	int counter = event->hw.idx;
	u64 mask = BIT(counter);

	if (armv8pmu_event_is_chained(event))
		mask |= BIT(counter - 1);
	return mask;
}

static void armv8pmu_enable_counter(u64 mask)
{
	/*
	 * Make sure event configuration register writes are visible before we
	 * enable the counter.
	 * */
	isb();
	write_pmcntenset(mask);
}

static void armv8pmu_enable_event_counter(struct perf_event *event)
{
	struct perf_event_attr *attr = &event->attr;
	u64 mask = armv8pmu_event_cnten_mask(event);

	kvm_set_pmu_events(mask, attr);

	/* We rely on the hypervisor switch code to enable guest counters */
	if (!kvm_pmu_counter_deferred(attr))
		armv8pmu_enable_counter(mask);
}

static void armv8pmu_disable_counter(u64 mask)
{
	write_pmcntenclr(mask);
	/*
	 * Make sure the effects of disabling the counter are visible before we
	 * start configuring the event.
	 */
	isb();
}

static void armv8pmu_disable_event_counter(struct perf_event *event)
{
	struct perf_event_attr *attr = &event->attr;
	u64 mask = armv8pmu_event_cnten_mask(event);

	kvm_clr_pmu_events(mask);

	/* We rely on the hypervisor switch code to disable guest counters */
	if (!kvm_pmu_counter_deferred(attr))
		armv8pmu_disable_counter(mask);
}

static void armv8pmu_enable_intens(u64 mask)
{
	write_pmintenset(mask);
}

static void armv8pmu_enable_event_irq(struct perf_event *event)
{
	armv8pmu_enable_intens(BIT(event->hw.idx));
}

static void armv8pmu_disable_intens(u64 mask)
{
	write_pmintenclr(mask);
	isb();
	/* Clear the overflow flag in case an interrupt is pending. */
	write_pmovsclr(mask);
	isb();
}

static void armv8pmu_disable_event_irq(struct perf_event *event)
{
	armv8pmu_disable_intens(BIT(event->hw.idx));
}

static u64 armv8pmu_getreset_flags(void)
{
	u64 value;

	/* Read */
	value = read_pmovsclr();

	/* Write to clear flags */
	value &= ARMV8_PMU_OVERFLOWED_MASK;
	write_pmovsclr(value);

	return value;
}

static void update_pmuserenr(u64 val)
{
	lockdep_assert_irqs_disabled();

	/*
	 * The current PMUSERENR_EL0 value might be the value for the guest.
	 * If that's the case, have KVM keep tracking of the register value
	 * for the host EL0 so that KVM can restore it before returning to
	 * the host EL0. Otherwise, update the register now.
	 */
	if (kvm_set_pmuserenr(val))
		return;

	write_pmuserenr(val);
}

static void armv8pmu_disable_user_access(void)
{
	update_pmuserenr(0);
}

static void armv8pmu_enable_user_access(struct arm_pmu *cpu_pmu)
{
	int i;
	struct pmu_hw_events *cpuc = this_cpu_ptr(cpu_pmu->hw_events);

	/* Clear any unused counters to avoid leaking their contents */
	for_each_andnot_bit(i, cpu_pmu->cntr_mask, cpuc->used_mask,
			    ARMPMU_MAX_HWEVENTS) {
		if (i == ARMV8_PMU_CYCLE_IDX)
			write_pmccntr(0);
		else if (i == ARMV8_PMU_INSTR_IDX)
			write_pmicntr(0);
		else
			armv8pmu_write_evcntr(i, 0);
	}

	update_pmuserenr(ARMV8_PMU_USERENR_ER | ARMV8_PMU_USERENR_CR);
}

static void armv8pmu_enable_event(struct perf_event *event)
{
	/*
	 * Enable counter and interrupt, and set the counter to count
	 * the event that we're interested in.
	 */
	armv8pmu_disable_event_counter(event);
	armv8pmu_write_event_type(event);
	armv8pmu_enable_event_irq(event);
	armv8pmu_enable_event_counter(event);
}

static void armv8pmu_disable_event(struct perf_event *event)
{
	armv8pmu_disable_event_counter(event);
	armv8pmu_disable_event_irq(event);
}

static void armv8pmu_start(struct arm_pmu *cpu_pmu)
{
	struct perf_event_context *ctx;
	int nr_user = 0;

	ctx = perf_cpu_task_ctx();
	if (ctx)
		nr_user = ctx->nr_user;

	if (sysctl_perf_user_access && nr_user)
		armv8pmu_enable_user_access(cpu_pmu);
	else
		armv8pmu_disable_user_access();

	/* Enable all counters */
	armv8pmu_pmcr_write(armv8pmu_pmcr_read() | ARMV8_PMU_PMCR_E);

	kvm_vcpu_pmu_resync_el0();
}

static void armv8pmu_stop(struct arm_pmu *cpu_pmu)
{
	/* Disable all counters */
	armv8pmu_pmcr_write(armv8pmu_pmcr_read() & ~ARMV8_PMU_PMCR_E);
}

static irqreturn_t armv8pmu_handle_irq(struct arm_pmu *cpu_pmu)
{
	u64 pmovsr;
	struct perf_sample_data data;
	struct pmu_hw_events *cpuc = this_cpu_ptr(cpu_pmu->hw_events);
	struct pt_regs *regs;
	int idx;

	/*
	 * Get and reset the IRQ flags
	 */
	pmovsr = armv8pmu_getreset_flags();

	/*
	 * Did an overflow occur?
	 */
	if (!armv8pmu_has_overflowed(pmovsr))
		return IRQ_NONE;

	/*
	 * Handle the counter(s) overflow(s)
	 */
	regs = get_irq_regs();

	/*
	 * Stop the PMU while processing the counter overflows
	 * to prevent skews in group events.
	 */
	armv8pmu_stop(cpu_pmu);
	for_each_set_bit(idx, cpu_pmu->cntr_mask, ARMPMU_MAX_HWEVENTS) {
		struct perf_event *event = cpuc->events[idx];
		struct hw_perf_event *hwc;

		/* Ignore if we don't have an event. */
		if (!event)
			continue;

		/*
		 * We have a single interrupt for all counters. Check that
		 * each counter has overflowed before we process it.
		 */
		if (!armv8pmu_counter_has_overflowed(pmovsr, idx))
			continue;

		hwc = &event->hw;
		armpmu_event_update(event);
		perf_sample_data_init(&data, 0, hwc->last_period);
		if (!armpmu_event_set_period(event))
			continue;

		/*
		 * Perf event overflow will queue the processing of the event as
		 * an irq_work which will be taken care of in the handling of
		 * IPI_IRQ_WORK.
		 */
		if (perf_event_overflow(event, &data, regs))
			cpu_pmu->disable(event);
	}
	armv8pmu_start(cpu_pmu);

	return IRQ_HANDLED;
}

static int armv8pmu_get_single_idx(struct pmu_hw_events *cpuc,
				    struct arm_pmu *cpu_pmu)
{
	int idx;

	for_each_set_bit(idx, cpu_pmu->cntr_mask, ARMV8_PMU_MAX_GENERAL_COUNTERS) {
		if (!test_and_set_bit(idx, cpuc->used_mask))
			return idx;
	}
	return -EAGAIN;
}

static int armv8pmu_get_chain_idx(struct pmu_hw_events *cpuc,
				   struct arm_pmu *cpu_pmu)
{
	int idx;

	/*
	 * Chaining requires two consecutive event counters, where
	 * the lower idx must be even.
	 */
	for_each_set_bit(idx, cpu_pmu->cntr_mask, ARMV8_PMU_MAX_GENERAL_COUNTERS) {
		if (!(idx & 0x1))
			continue;
		if (!test_and_set_bit(idx, cpuc->used_mask)) {
			/* Check if the preceding even counter is available */
			if (!test_and_set_bit(idx - 1, cpuc->used_mask))
				return idx;
			/* Release the Odd counter */
			clear_bit(idx, cpuc->used_mask);
		}
	}
	return -EAGAIN;
}

static int armv8pmu_get_event_idx(struct pmu_hw_events *cpuc,
				  struct perf_event *event)
{
	struct arm_pmu *cpu_pmu = to_arm_pmu(event->pmu);
	struct hw_perf_event *hwc = &event->hw;
	unsigned long evtype = hwc->config_base & ARMV8_PMU_EVTYPE_EVENT;

	/* Always prefer to place a cycle counter into the cycle counter. */
	if ((evtype == ARMV8_PMUV3_PERFCTR_CPU_CYCLES) &&
	    !armv8pmu_event_get_threshold(&event->attr)) {
<<<<<<< HEAD
		if (!test_and_set_bit(ARMV8_IDX_CYCLE_COUNTER, cpuc->used_mask))
			return ARMV8_IDX_CYCLE_COUNTER;
=======
		if (!test_and_set_bit(ARMV8_PMU_CYCLE_IDX, cpuc->used_mask))
			return ARMV8_PMU_CYCLE_IDX;
>>>>>>> adc21867
		else if (armv8pmu_event_is_64bit(event) &&
			   armv8pmu_event_want_user_access(event) &&
			   !armv8pmu_has_long_event(cpu_pmu))
				return -EAGAIN;
	}

	/*
	 * Always prefer to place a instruction counter into the instruction counter,
	 * but don't expose the instruction counter to userspace access as userspace
	 * may not know how to handle it.
	 */
	if ((evtype == ARMV8_PMUV3_PERFCTR_INST_RETIRED) &&
	    !armv8pmu_event_get_threshold(&event->attr) &&
	    test_bit(ARMV8_PMU_INSTR_IDX, cpu_pmu->cntr_mask) &&
	    !armv8pmu_event_want_user_access(event)) {
		if (!test_and_set_bit(ARMV8_PMU_INSTR_IDX, cpuc->used_mask))
			return ARMV8_PMU_INSTR_IDX;
	}

	/*
	 * Otherwise use events counters
	 */
	if (armv8pmu_event_is_chained(event))
		return	armv8pmu_get_chain_idx(cpuc, cpu_pmu);
	else
		return armv8pmu_get_single_idx(cpuc, cpu_pmu);
}

static void armv8pmu_clear_event_idx(struct pmu_hw_events *cpuc,
				     struct perf_event *event)
{
	int idx = event->hw.idx;

	clear_bit(idx, cpuc->used_mask);
	if (armv8pmu_event_is_chained(event))
		clear_bit(idx - 1, cpuc->used_mask);
}

static int armv8pmu_user_event_idx(struct perf_event *event)
{
	if (!sysctl_perf_user_access || !armv8pmu_event_has_user_read(event))
		return 0;

	return event->hw.idx + 1;
}

/*
 * Add an event filter to a given event.
 */
static int armv8pmu_set_event_filter(struct hw_perf_event *event,
				     struct perf_event_attr *attr)
{
	unsigned long config_base = 0;
	struct perf_event *perf_event = container_of(attr, struct perf_event,
						     attr);
	struct arm_pmu *cpu_pmu = to_arm_pmu(perf_event->pmu);
	u32 th;

	if (attr->exclude_idle) {
		pr_debug("ARM performance counters do not support mode exclusion\n");
		return -EOPNOTSUPP;
	}

	/*
	 * If we're running in hyp mode, then we *are* the hypervisor.
	 * Therefore we ignore exclude_hv in this configuration, since
	 * there's no hypervisor to sample anyway. This is consistent
	 * with other architectures (x86 and Power).
	 */
	if (is_kernel_in_hyp_mode()) {
		if (!attr->exclude_kernel && !attr->exclude_host)
			config_base |= ARMV8_PMU_INCLUDE_EL2;
		if (attr->exclude_guest)
			config_base |= ARMV8_PMU_EXCLUDE_EL1;
		if (attr->exclude_host)
			config_base |= ARMV8_PMU_EXCLUDE_EL0;
	} else {
		if (!attr->exclude_hv && !attr->exclude_host)
			config_base |= ARMV8_PMU_INCLUDE_EL2;
	}

	/*
	 * Filter out !VHE kernels and guest kernels
	 */
	if (attr->exclude_kernel)
		config_base |= ARMV8_PMU_EXCLUDE_EL1;

	if (attr->exclude_user)
		config_base |= ARMV8_PMU_EXCLUDE_EL0;

	/*
	 * If FEAT_PMUv3_TH isn't implemented, then THWIDTH (threshold_max) will
	 * be 0 and will also trigger this check, preventing it from being used.
	 */
	th = armv8pmu_event_get_threshold(attr);
	if (th > threshold_max(cpu_pmu)) {
		pr_debug("PMU event threshold exceeds max value\n");
		return -EINVAL;
	}

	if (th) {
		config_base |= FIELD_PREP(ARMV8_PMU_EVTYPE_TH, th);
		config_base |= FIELD_PREP(ARMV8_PMU_EVTYPE_TC,
					  armv8pmu_event_threshold_control(attr));
	}

	/*
	 * Install the filter into config_base as this is used to
	 * construct the event type.
	 */
	event->config_base = config_base;

	return 0;
}

static void armv8pmu_reset(void *info)
{
	struct arm_pmu *cpu_pmu = (struct arm_pmu *)info;
	u64 pmcr, mask;

	bitmap_to_arr64(&mask, cpu_pmu->cntr_mask, ARMPMU_MAX_HWEVENTS);

	/* The counter and interrupt enable registers are unknown at reset. */
	armv8pmu_disable_counter(mask);
	armv8pmu_disable_intens(mask);

	/* Clear the counters we flip at guest entry/exit */
	kvm_clr_pmu_events(mask);

	/*
	 * Initialize & Reset PMNC. Request overflow interrupt for
	 * 64 bit cycle counter but cheat in armv8pmu_write_counter().
	 */
	pmcr = ARMV8_PMU_PMCR_P | ARMV8_PMU_PMCR_C | ARMV8_PMU_PMCR_LC;

	/* Enable long event counter support where available */
	if (armv8pmu_has_long_event(cpu_pmu))
		pmcr |= ARMV8_PMU_PMCR_LP;

	armv8pmu_pmcr_write(pmcr);
}

static int __armv8_pmuv3_map_event_id(struct arm_pmu *armpmu,
				      struct perf_event *event)
{
	if (event->attr.type == PERF_TYPE_HARDWARE &&
	    event->attr.config == PERF_COUNT_HW_BRANCH_INSTRUCTIONS) {

		if (test_bit(ARMV8_PMUV3_PERFCTR_BR_RETIRED,
			     armpmu->pmceid_bitmap))
			return ARMV8_PMUV3_PERFCTR_BR_RETIRED;

		if (test_bit(ARMV8_PMUV3_PERFCTR_PC_WRITE_RETIRED,
			     armpmu->pmceid_bitmap))
			return ARMV8_PMUV3_PERFCTR_PC_WRITE_RETIRED;

		return HW_OP_UNSUPPORTED;
	}

	return armpmu_map_event(event, &armv8_pmuv3_perf_map,
				&armv8_pmuv3_perf_cache_map,
				ARMV8_PMU_EVTYPE_EVENT);
}

static int __armv8_pmuv3_map_event(struct perf_event *event,
				   const unsigned (*extra_event_map)
						  [PERF_COUNT_HW_MAX],
				   const unsigned (*extra_cache_map)
						  [PERF_COUNT_HW_CACHE_MAX]
						  [PERF_COUNT_HW_CACHE_OP_MAX]
						  [PERF_COUNT_HW_CACHE_RESULT_MAX])
{
	int hw_event_id;
	struct arm_pmu *armpmu = to_arm_pmu(event->pmu);

	hw_event_id = __armv8_pmuv3_map_event_id(armpmu, event);

	/*
	 * CHAIN events only work when paired with an adjacent counter, and it
	 * never makes sense for a user to open one in isolation, as they'll be
	 * rotated arbitrarily.
	 */
	if (hw_event_id == ARMV8_PMUV3_PERFCTR_CHAIN)
		return -EINVAL;

	if (armv8pmu_event_is_64bit(event))
		event->hw.flags |= ARMPMU_EVT_64BIT;

	/*
	 * User events must be allocated into a single counter, and so
	 * must not be chained.
	 *
	 * Most 64-bit events require long counter support, but 64-bit
	 * CPU_CYCLES events can be placed into the dedicated cycle
	 * counter when this is free.
	 */
	if (armv8pmu_event_want_user_access(event)) {
		if (!(event->attach_state & PERF_ATTACH_TASK))
			return -EINVAL;
		if (armv8pmu_event_is_64bit(event) &&
		    (hw_event_id != ARMV8_PMUV3_PERFCTR_CPU_CYCLES) &&
		    !armv8pmu_has_long_event(armpmu))
			return -EOPNOTSUPP;

		event->hw.flags |= PERF_EVENT_FLAG_USER_READ_CNT;
	}

	/* Only expose micro/arch events supported by this PMU */
	if ((hw_event_id > 0) && (hw_event_id < ARMV8_PMUV3_MAX_COMMON_EVENTS)
	    && test_bit(hw_event_id, armpmu->pmceid_bitmap)) {
		return hw_event_id;
	}

	return armpmu_map_event(event, extra_event_map, extra_cache_map,
				ARMV8_PMU_EVTYPE_EVENT);
}

static int armv8_pmuv3_map_event(struct perf_event *event)
{
	return __armv8_pmuv3_map_event(event, NULL, NULL);
}

static int armv8_a53_map_event(struct perf_event *event)
{
	return __armv8_pmuv3_map_event(event, NULL, &armv8_a53_perf_cache_map);
}

static int armv8_a57_map_event(struct perf_event *event)
{
	return __armv8_pmuv3_map_event(event, NULL, &armv8_a57_perf_cache_map);
}

static int armv8_a73_map_event(struct perf_event *event)
{
	return __armv8_pmuv3_map_event(event, NULL, &armv8_a73_perf_cache_map);
}

static int armv8_thunder_map_event(struct perf_event *event)
{
	return __armv8_pmuv3_map_event(event, NULL,
				       &armv8_thunder_perf_cache_map);
}

static int armv8_vulcan_map_event(struct perf_event *event)
{
	return __armv8_pmuv3_map_event(event, NULL,
				       &armv8_vulcan_perf_cache_map);
}

struct armv8pmu_probe_info {
	struct arm_pmu *pmu;
	bool present;
};

static void __armv8pmu_probe_pmu(void *info)
{
	struct armv8pmu_probe_info *probe = info;
	struct arm_pmu *cpu_pmu = probe->pmu;
	u64 pmceid_raw[2];
	u32 pmceid[2];
	int pmuver;

	pmuver = read_pmuver();
	if (!pmuv3_implemented(pmuver))
		return;

	cpu_pmu->pmuver = pmuver;
	probe->present = true;

	/* Read the nb of CNTx counters supported from PMNC */
	bitmap_set(cpu_pmu->cntr_mask,
		   0, FIELD_GET(ARMV8_PMU_PMCR_N, armv8pmu_pmcr_read()));

	/* Add the CPU cycles counter */
	set_bit(ARMV8_PMU_CYCLE_IDX, cpu_pmu->cntr_mask);

	/* Add the CPU instructions counter */
	if (pmuv3_has_icntr())
		set_bit(ARMV8_PMU_INSTR_IDX, cpu_pmu->cntr_mask);

	pmceid[0] = pmceid_raw[0] = read_pmceid0();
	pmceid[1] = pmceid_raw[1] = read_pmceid1();

	bitmap_from_arr32(cpu_pmu->pmceid_bitmap,
			     pmceid, ARMV8_PMUV3_MAX_COMMON_EVENTS);

	pmceid[0] = pmceid_raw[0] >> 32;
	pmceid[1] = pmceid_raw[1] >> 32;

	bitmap_from_arr32(cpu_pmu->pmceid_ext_bitmap,
			     pmceid, ARMV8_PMUV3_MAX_COMMON_EVENTS);

	/* store PMMIR register for sysfs */
	if (is_pmuv3p4(pmuver))
		cpu_pmu->reg_pmmir = read_pmmir();
	else
		cpu_pmu->reg_pmmir = 0;
}

static int armv8pmu_probe_pmu(struct arm_pmu *cpu_pmu)
{
	struct armv8pmu_probe_info probe = {
		.pmu = cpu_pmu,
		.present = false,
	};
	int ret;

	ret = smp_call_function_any(&cpu_pmu->supported_cpus,
				    __armv8pmu_probe_pmu,
				    &probe, 1);
	if (ret)
		return ret;

	return probe.present ? 0 : -ENODEV;
}

static void armv8pmu_disable_user_access_ipi(void *unused)
{
	armv8pmu_disable_user_access();
}

static int armv8pmu_proc_user_access_handler(const struct ctl_table *table, int write,
		void *buffer, size_t *lenp, loff_t *ppos)
{
	int ret = proc_dointvec_minmax(table, write, buffer, lenp, ppos);
	if (ret || !write || sysctl_perf_user_access)
		return ret;

	on_each_cpu(armv8pmu_disable_user_access_ipi, NULL, 1);
	return 0;
}

static struct ctl_table armv8_pmu_sysctl_table[] = {
	{
		.procname       = "perf_user_access",
		.data		= &sysctl_perf_user_access,
		.maxlen		= sizeof(unsigned int),
		.mode           = 0644,
		.proc_handler	= armv8pmu_proc_user_access_handler,
		.extra1		= SYSCTL_ZERO,
		.extra2		= SYSCTL_ONE,
	},
};

static void armv8_pmu_register_sysctl_table(void)
{
	static u32 tbl_registered = 0;

	if (!cmpxchg_relaxed(&tbl_registered, 0, 1))
		register_sysctl("kernel", armv8_pmu_sysctl_table);
}

static int armv8_pmu_init(struct arm_pmu *cpu_pmu, char *name,
			  int (*map_event)(struct perf_event *event))
{
	int ret = armv8pmu_probe_pmu(cpu_pmu);
	if (ret)
		return ret;

	cpu_pmu->handle_irq		= armv8pmu_handle_irq;
	cpu_pmu->enable			= armv8pmu_enable_event;
	cpu_pmu->disable		= armv8pmu_disable_event;
	cpu_pmu->read_counter		= armv8pmu_read_counter;
	cpu_pmu->write_counter		= armv8pmu_write_counter;
	cpu_pmu->get_event_idx		= armv8pmu_get_event_idx;
	cpu_pmu->clear_event_idx	= armv8pmu_clear_event_idx;
	cpu_pmu->start			= armv8pmu_start;
	cpu_pmu->stop			= armv8pmu_stop;
	cpu_pmu->reset			= armv8pmu_reset;
	cpu_pmu->set_event_filter	= armv8pmu_set_event_filter;

	cpu_pmu->pmu.event_idx		= armv8pmu_user_event_idx;

	cpu_pmu->name			= name;
	cpu_pmu->map_event		= map_event;
	cpu_pmu->attr_groups[ARMPMU_ATTR_GROUP_EVENTS] = &armv8_pmuv3_events_attr_group;
	cpu_pmu->attr_groups[ARMPMU_ATTR_GROUP_FORMATS] = &armv8_pmuv3_format_attr_group;
	cpu_pmu->attr_groups[ARMPMU_ATTR_GROUP_CAPS] = &armv8_pmuv3_caps_attr_group;
	armv8_pmu_register_sysctl_table();
	return 0;
}

#define PMUV3_INIT_SIMPLE(name)						\
static int name##_pmu_init(struct arm_pmu *cpu_pmu)			\
{									\
	return armv8_pmu_init(cpu_pmu, #name, armv8_pmuv3_map_event);	\
}

#define PMUV3_INIT_MAP_EVENT(name, map_event)				\
static int name##_pmu_init(struct arm_pmu *cpu_pmu)			\
{									\
	return armv8_pmu_init(cpu_pmu, #name, map_event);		\
}

PMUV3_INIT_SIMPLE(armv8_pmuv3)

PMUV3_INIT_SIMPLE(armv8_cortex_a34)
PMUV3_INIT_SIMPLE(armv8_cortex_a55)
PMUV3_INIT_SIMPLE(armv8_cortex_a65)
PMUV3_INIT_SIMPLE(armv8_cortex_a75)
PMUV3_INIT_SIMPLE(armv8_cortex_a76)
PMUV3_INIT_SIMPLE(armv8_cortex_a77)
PMUV3_INIT_SIMPLE(armv8_cortex_a78)
PMUV3_INIT_SIMPLE(armv9_cortex_a510)
PMUV3_INIT_SIMPLE(armv9_cortex_a520)
PMUV3_INIT_SIMPLE(armv9_cortex_a710)
PMUV3_INIT_SIMPLE(armv9_cortex_a715)
PMUV3_INIT_SIMPLE(armv9_cortex_a720)
PMUV3_INIT_SIMPLE(armv9_cortex_a725)
PMUV3_INIT_SIMPLE(armv8_cortex_x1)
PMUV3_INIT_SIMPLE(armv9_cortex_x2)
PMUV3_INIT_SIMPLE(armv9_cortex_x3)
PMUV3_INIT_SIMPLE(armv9_cortex_x4)
PMUV3_INIT_SIMPLE(armv9_cortex_x925)
PMUV3_INIT_SIMPLE(armv8_neoverse_e1)
PMUV3_INIT_SIMPLE(armv8_neoverse_n1)
PMUV3_INIT_SIMPLE(armv9_neoverse_n2)
PMUV3_INIT_SIMPLE(armv9_neoverse_n3)
PMUV3_INIT_SIMPLE(armv8_neoverse_v1)
PMUV3_INIT_SIMPLE(armv8_neoverse_v2)
PMUV3_INIT_SIMPLE(armv8_neoverse_v3)
PMUV3_INIT_SIMPLE(armv8_neoverse_v3ae)

PMUV3_INIT_SIMPLE(armv8_nvidia_carmel)
PMUV3_INIT_SIMPLE(armv8_nvidia_denver)

PMUV3_INIT_MAP_EVENT(armv8_cortex_a35, armv8_a53_map_event)
PMUV3_INIT_MAP_EVENT(armv8_cortex_a53, armv8_a53_map_event)
PMUV3_INIT_MAP_EVENT(armv8_cortex_a57, armv8_a57_map_event)
PMUV3_INIT_MAP_EVENT(armv8_cortex_a72, armv8_a57_map_event)
PMUV3_INIT_MAP_EVENT(armv8_cortex_a73, armv8_a73_map_event)
PMUV3_INIT_MAP_EVENT(armv8_cavium_thunder, armv8_thunder_map_event)
PMUV3_INIT_MAP_EVENT(armv8_brcm_vulcan, armv8_vulcan_map_event)

static const struct of_device_id armv8_pmu_of_device_ids[] = {
	{.compatible = "arm,armv8-pmuv3",	.data = armv8_pmuv3_pmu_init},
	{.compatible = "arm,cortex-a34-pmu",	.data = armv8_cortex_a34_pmu_init},
	{.compatible = "arm,cortex-a35-pmu",	.data = armv8_cortex_a35_pmu_init},
	{.compatible = "arm,cortex-a53-pmu",	.data = armv8_cortex_a53_pmu_init},
	{.compatible = "arm,cortex-a55-pmu",	.data = armv8_cortex_a55_pmu_init},
	{.compatible = "arm,cortex-a57-pmu",	.data = armv8_cortex_a57_pmu_init},
	{.compatible = "arm,cortex-a65-pmu",	.data = armv8_cortex_a65_pmu_init},
	{.compatible = "arm,cortex-a72-pmu",	.data = armv8_cortex_a72_pmu_init},
	{.compatible = "arm,cortex-a73-pmu",	.data = armv8_cortex_a73_pmu_init},
	{.compatible = "arm,cortex-a75-pmu",	.data = armv8_cortex_a75_pmu_init},
	{.compatible = "arm,cortex-a76-pmu",	.data = armv8_cortex_a76_pmu_init},
	{.compatible = "arm,cortex-a77-pmu",	.data = armv8_cortex_a77_pmu_init},
	{.compatible = "arm,cortex-a78-pmu",	.data = armv8_cortex_a78_pmu_init},
	{.compatible = "arm,cortex-a510-pmu",	.data = armv9_cortex_a510_pmu_init},
	{.compatible = "arm,cortex-a520-pmu",	.data = armv9_cortex_a520_pmu_init},
	{.compatible = "arm,cortex-a710-pmu",	.data = armv9_cortex_a710_pmu_init},
	{.compatible = "arm,cortex-a715-pmu",	.data = armv9_cortex_a715_pmu_init},
	{.compatible = "arm,cortex-a720-pmu",	.data = armv9_cortex_a720_pmu_init},
	{.compatible = "arm,cortex-a725-pmu",	.data = armv9_cortex_a725_pmu_init},
	{.compatible = "arm,cortex-x1-pmu",	.data = armv8_cortex_x1_pmu_init},
	{.compatible = "arm,cortex-x2-pmu",	.data = armv9_cortex_x2_pmu_init},
	{.compatible = "arm,cortex-x3-pmu",	.data = armv9_cortex_x3_pmu_init},
	{.compatible = "arm,cortex-x4-pmu",	.data = armv9_cortex_x4_pmu_init},
	{.compatible = "arm,cortex-x925-pmu",	.data = armv9_cortex_x925_pmu_init},
	{.compatible = "arm,neoverse-e1-pmu",	.data = armv8_neoverse_e1_pmu_init},
	{.compatible = "arm,neoverse-n1-pmu",	.data = armv8_neoverse_n1_pmu_init},
	{.compatible = "arm,neoverse-n2-pmu",	.data = armv9_neoverse_n2_pmu_init},
	{.compatible = "arm,neoverse-n3-pmu",	.data = armv9_neoverse_n3_pmu_init},
	{.compatible = "arm,neoverse-v1-pmu",	.data = armv8_neoverse_v1_pmu_init},
	{.compatible = "arm,neoverse-v2-pmu",	.data = armv8_neoverse_v2_pmu_init},
	{.compatible = "arm,neoverse-v3-pmu",	.data = armv8_neoverse_v3_pmu_init},
	{.compatible = "arm,neoverse-v3ae-pmu",	.data = armv8_neoverse_v3ae_pmu_init},
	{.compatible = "cavium,thunder-pmu",	.data = armv8_cavium_thunder_pmu_init},
	{.compatible = "brcm,vulcan-pmu",	.data = armv8_brcm_vulcan_pmu_init},
	{.compatible = "nvidia,carmel-pmu",	.data = armv8_nvidia_carmel_pmu_init},
	{.compatible = "nvidia,denver-pmu",	.data = armv8_nvidia_denver_pmu_init},
	{},
};

static int armv8_pmu_device_probe(struct platform_device *pdev)
{
	return arm_pmu_device_probe(pdev, armv8_pmu_of_device_ids, NULL);
}

static struct platform_driver armv8_pmu_driver = {
	.driver		= {
		.name	= ARMV8_PMU_PDEV_NAME,
		.of_match_table = armv8_pmu_of_device_ids,
		.suppress_bind_attrs = true,
	},
	.probe		= armv8_pmu_device_probe,
};

static int __init armv8_pmu_driver_init(void)
{
	int ret;

	if (acpi_disabled)
		ret = platform_driver_register(&armv8_pmu_driver);
	else
		ret = arm_pmu_acpi_probe(armv8_pmuv3_pmu_init);

	if (!ret)
		lockup_detector_retry_init();

	return ret;
}
device_initcall(armv8_pmu_driver_init)

void arch_perf_update_userpage(struct perf_event *event,
			       struct perf_event_mmap_page *userpg, u64 now)
{
	struct clock_read_data *rd;
	unsigned int seq;
	u64 ns;

	userpg->cap_user_time = 0;
	userpg->cap_user_time_zero = 0;
	userpg->cap_user_time_short = 0;
	userpg->cap_user_rdpmc = armv8pmu_event_has_user_read(event);

	if (userpg->cap_user_rdpmc) {
		if (event->hw.flags & ARMPMU_EVT_64BIT)
			userpg->pmc_width = 64;
		else
			userpg->pmc_width = 32;
	}

	do {
		rd = sched_clock_read_begin(&seq);

		if (rd->read_sched_clock != arch_timer_read_counter)
			return;

		userpg->time_mult = rd->mult;
		userpg->time_shift = rd->shift;
		userpg->time_zero = rd->epoch_ns;
		userpg->time_cycles = rd->epoch_cyc;
		userpg->time_mask = rd->sched_clock_mask;

		/*
		 * Subtract the cycle base, such that software that
		 * doesn't know about cap_user_time_short still 'works'
		 * assuming no wraps.
		 */
		ns = mul_u64_u32_shr(rd->epoch_cyc, rd->mult, rd->shift);
		userpg->time_zero -= ns;

	} while (sched_clock_read_retry(seq));

	userpg->time_offset = userpg->time_zero - now;

	/*
	 * time_shift is not expected to be greater than 31 due to
	 * the original published conversion algorithm shifting a
	 * 32-bit value (now specifies a 64-bit value) - refer
	 * perf_event_mmap_page documentation in perf_event.h.
	 */
	if (userpg->time_shift == 32) {
		userpg->time_shift = 31;
		userpg->time_mult >>= 1;
	}

	/*
	 * Internal timekeeping for enabled/running/stopped times
	 * is always computed with the sched_clock.
	 */
	userpg->cap_user_time = 1;
	userpg->cap_user_time_zero = 1;
	userpg->cap_user_time_short = 1;
}<|MERGE_RESOLUTION|>--- conflicted
+++ resolved
@@ -936,13 +936,8 @@
 	/* Always prefer to place a cycle counter into the cycle counter. */
 	if ((evtype == ARMV8_PMUV3_PERFCTR_CPU_CYCLES) &&
 	    !armv8pmu_event_get_threshold(&event->attr)) {
-<<<<<<< HEAD
-		if (!test_and_set_bit(ARMV8_IDX_CYCLE_COUNTER, cpuc->used_mask))
-			return ARMV8_IDX_CYCLE_COUNTER;
-=======
 		if (!test_and_set_bit(ARMV8_PMU_CYCLE_IDX, cpuc->used_mask))
 			return ARMV8_PMU_CYCLE_IDX;
->>>>>>> adc21867
 		else if (armv8pmu_event_is_64bit(event) &&
 			   armv8pmu_event_want_user_access(event) &&
 			   !armv8pmu_has_long_event(cpu_pmu))
