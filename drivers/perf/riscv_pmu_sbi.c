// SPDX-License-Identifier: GPL-2.0
/*
 * RISC-V performance counter support.
 *
 * Copyright (C) 2021 Western Digital Corporation or its affiliates.
 *
 * This code is based on ARM perf event code which is in turn based on
 * sparc64 and x86 code.
 */

#define pr_fmt(fmt) "riscv-pmu-sbi: " fmt

#include <linux/mod_devicetable.h>
#include <linux/perf/riscv_pmu.h>
#include <linux/platform_device.h>
#include <linux/irq.h>
#include <linux/irqdomain.h>
#include <linux/of_irq.h>
#include <linux/of.h>
#include <linux/cpu_pm.h>
#include <linux/sched/clock.h>
#include <linux/soc/andes/irq.h>
#include <linux/workqueue.h>

#include <asm/errata_list.h>
#include <asm/sbi.h>
#include <asm/cpufeature.h>
#include <asm/vendor_extensions.h>
#include <asm/vendor_extensions/andes.h>

#define ALT_SBI_PMU_OVERFLOW(__ovl)					\
asm volatile(ALTERNATIVE_2(						\
	"csrr %0, " __stringify(CSR_SCOUNTOVF),				\
	"csrr %0, " __stringify(THEAD_C9XX_CSR_SCOUNTEROF),		\
		THEAD_VENDOR_ID, ERRATA_THEAD_PMU,			\
		CONFIG_ERRATA_THEAD_PMU,				\
	"csrr %0, " __stringify(ANDES_CSR_SCOUNTEROF),			\
		ANDES_VENDOR_ID,					\
		RISCV_ISA_VENDOR_EXT_XANDESPMU + RISCV_VENDOR_EXT_ALTERNATIVES_BASE, \
		CONFIG_ANDES_CUSTOM_PMU)				\
	: "=r" (__ovl) :						\
	: "memory")

#define ALT_SBI_PMU_OVF_CLEAR_PENDING(__irq_mask)			\
asm volatile(ALTERNATIVE(						\
	"csrc " __stringify(CSR_IP) ", %0\n\t",				\
	"csrc " __stringify(ANDES_CSR_SLIP) ", %0\n\t",			\
		ANDES_VENDOR_ID,					\
		RISCV_ISA_VENDOR_EXT_XANDESPMU + RISCV_VENDOR_EXT_ALTERNATIVES_BASE, \
		CONFIG_ANDES_CUSTOM_PMU)				\
	: : "r"(__irq_mask)						\
	: "memory")

#define SYSCTL_NO_USER_ACCESS	0
#define SYSCTL_USER_ACCESS	1
#define SYSCTL_LEGACY		2

#define PERF_EVENT_FLAG_NO_USER_ACCESS	BIT(SYSCTL_NO_USER_ACCESS)
#define PERF_EVENT_FLAG_USER_ACCESS	BIT(SYSCTL_USER_ACCESS)
#define PERF_EVENT_FLAG_LEGACY		BIT(SYSCTL_LEGACY)

PMU_FORMAT_ATTR(event, "config:0-47");
PMU_FORMAT_ATTR(firmware, "config:62-63");

static bool sbi_v2_available;
static DEFINE_STATIC_KEY_FALSE(sbi_pmu_snapshot_available);
#define sbi_pmu_snapshot_available() \
	static_branch_unlikely(&sbi_pmu_snapshot_available)

static struct attribute *riscv_arch_formats_attr[] = {
	&format_attr_event.attr,
	&format_attr_firmware.attr,
	NULL,
};

static struct attribute_group riscv_pmu_format_group = {
	.name = "format",
	.attrs = riscv_arch_formats_attr,
};

static const struct attribute_group *riscv_pmu_attr_groups[] = {
	&riscv_pmu_format_group,
	NULL,
};

/* Allow user mode access by default */
static int sysctl_perf_user_access __read_mostly = SYSCTL_USER_ACCESS;

/*
 * RISC-V doesn't have heterogeneous harts yet. This need to be part of
 * per_cpu in case of harts with different pmu counters
 */
static union sbi_pmu_ctr_info *pmu_ctr_list;
static bool riscv_pmu_use_irq;
static unsigned int riscv_pmu_irq_num;
static unsigned int riscv_pmu_irq_mask;
static unsigned int riscv_pmu_irq;

/* Cache the available counters in a bitmask */
static unsigned long cmask;

struct sbi_pmu_event_data {
	union {
		union {
			struct hw_gen_event {
				uint32_t event_code:16;
				uint32_t event_type:4;
				uint32_t reserved:12;
			} hw_gen_event;
			struct hw_cache_event {
				uint32_t result_id:1;
				uint32_t op_id:2;
				uint32_t cache_id:13;
				uint32_t event_type:4;
				uint32_t reserved:12;
			} hw_cache_event;
		};
		uint32_t event_idx;
	};
};

static struct sbi_pmu_event_data pmu_hw_event_map[] = {
	[PERF_COUNT_HW_CPU_CYCLES]		= {.hw_gen_event = {
							SBI_PMU_HW_CPU_CYCLES,
							SBI_PMU_EVENT_TYPE_HW, 0}},
	[PERF_COUNT_HW_INSTRUCTIONS]		= {.hw_gen_event = {
							SBI_PMU_HW_INSTRUCTIONS,
							SBI_PMU_EVENT_TYPE_HW, 0}},
	[PERF_COUNT_HW_CACHE_REFERENCES]	= {.hw_gen_event = {
							SBI_PMU_HW_CACHE_REFERENCES,
							SBI_PMU_EVENT_TYPE_HW, 0}},
	[PERF_COUNT_HW_CACHE_MISSES]		= {.hw_gen_event = {
							SBI_PMU_HW_CACHE_MISSES,
							SBI_PMU_EVENT_TYPE_HW, 0}},
	[PERF_COUNT_HW_BRANCH_INSTRUCTIONS]	= {.hw_gen_event = {
							SBI_PMU_HW_BRANCH_INSTRUCTIONS,
							SBI_PMU_EVENT_TYPE_HW, 0}},
	[PERF_COUNT_HW_BRANCH_MISSES]		= {.hw_gen_event = {
							SBI_PMU_HW_BRANCH_MISSES,
							SBI_PMU_EVENT_TYPE_HW, 0}},
	[PERF_COUNT_HW_BUS_CYCLES]		= {.hw_gen_event = {
							SBI_PMU_HW_BUS_CYCLES,
							SBI_PMU_EVENT_TYPE_HW, 0}},
	[PERF_COUNT_HW_STALLED_CYCLES_FRONTEND]	= {.hw_gen_event = {
							SBI_PMU_HW_STALLED_CYCLES_FRONTEND,
							SBI_PMU_EVENT_TYPE_HW, 0}},
	[PERF_COUNT_HW_STALLED_CYCLES_BACKEND]	= {.hw_gen_event = {
							SBI_PMU_HW_STALLED_CYCLES_BACKEND,
							SBI_PMU_EVENT_TYPE_HW, 0}},
	[PERF_COUNT_HW_REF_CPU_CYCLES]		= {.hw_gen_event = {
							SBI_PMU_HW_REF_CPU_CYCLES,
							SBI_PMU_EVENT_TYPE_HW, 0}},
};

#define C(x) PERF_COUNT_HW_CACHE_##x
static struct sbi_pmu_event_data pmu_cache_event_map[PERF_COUNT_HW_CACHE_MAX]
[PERF_COUNT_HW_CACHE_OP_MAX]
[PERF_COUNT_HW_CACHE_RESULT_MAX] = {
	[C(L1D)] = {
		[C(OP_READ)] = {
			[C(RESULT_ACCESS)] = {.hw_cache_event = {C(RESULT_ACCESS),
					C(OP_READ), C(L1D), SBI_PMU_EVENT_TYPE_CACHE, 0}},
			[C(RESULT_MISS)] = {.hw_cache_event = {C(RESULT_MISS),
					C(OP_READ), C(L1D), SBI_PMU_EVENT_TYPE_CACHE, 0}},
		},
		[C(OP_WRITE)] = {
			[C(RESULT_ACCESS)] = {.hw_cache_event = {C(RESULT_ACCESS),
					C(OP_WRITE), C(L1D), SBI_PMU_EVENT_TYPE_CACHE, 0}},
			[C(RESULT_MISS)] = {.hw_cache_event = {C(RESULT_MISS),
					C(OP_WRITE), C(L1D), SBI_PMU_EVENT_TYPE_CACHE, 0}},
		},
		[C(OP_PREFETCH)] = {
			[C(RESULT_ACCESS)] = {.hw_cache_event = {C(RESULT_ACCESS),
					C(OP_PREFETCH), C(L1D), SBI_PMU_EVENT_TYPE_CACHE, 0}},
			[C(RESULT_MISS)] = {.hw_cache_event = {C(RESULT_MISS),
					C(OP_PREFETCH), C(L1D), SBI_PMU_EVENT_TYPE_CACHE, 0}},
		},
	},
	[C(L1I)] = {
		[C(OP_READ)] = {
			[C(RESULT_ACCESS)] = {.hw_cache_event =	{C(RESULT_ACCESS),
					C(OP_READ), C(L1I), SBI_PMU_EVENT_TYPE_CACHE, 0}},
			[C(RESULT_MISS)] = {.hw_cache_event = {C(RESULT_MISS), C(OP_READ),
					C(L1I), SBI_PMU_EVENT_TYPE_CACHE, 0}},
		},
		[C(OP_WRITE)] = {
			[C(RESULT_ACCESS)] = {.hw_cache_event = {C(RESULT_ACCESS),
					C(OP_WRITE), C(L1I), SBI_PMU_EVENT_TYPE_CACHE, 0}},
			[C(RESULT_MISS)] = {.hw_cache_event = {C(RESULT_MISS),
					C(OP_WRITE), C(L1I), SBI_PMU_EVENT_TYPE_CACHE, 0}},
		},
		[C(OP_PREFETCH)] = {
			[C(RESULT_ACCESS)] = {.hw_cache_event = {C(RESULT_ACCESS),
					C(OP_PREFETCH), C(L1I), SBI_PMU_EVENT_TYPE_CACHE, 0}},
			[C(RESULT_MISS)] = {.hw_cache_event = {C(RESULT_MISS),
					C(OP_PREFETCH), C(L1I), SBI_PMU_EVENT_TYPE_CACHE, 0}},
		},
	},
	[C(LL)] = {
		[C(OP_READ)] = {
			[C(RESULT_ACCESS)] = {.hw_cache_event = {C(RESULT_ACCESS),
					C(OP_READ), C(LL), SBI_PMU_EVENT_TYPE_CACHE, 0}},
			[C(RESULT_MISS)] = {.hw_cache_event = {C(RESULT_MISS),
					C(OP_READ), C(LL), SBI_PMU_EVENT_TYPE_CACHE, 0}},
		},
		[C(OP_WRITE)] = {
			[C(RESULT_ACCESS)] = {.hw_cache_event = {C(RESULT_ACCESS),
					C(OP_WRITE), C(LL), SBI_PMU_EVENT_TYPE_CACHE, 0}},
			[C(RESULT_MISS)] = {.hw_cache_event = {C(RESULT_MISS),
					C(OP_WRITE), C(LL), SBI_PMU_EVENT_TYPE_CACHE, 0}},
		},
		[C(OP_PREFETCH)] = {
			[C(RESULT_ACCESS)] = {.hw_cache_event = {C(RESULT_ACCESS),
					C(OP_PREFETCH), C(LL), SBI_PMU_EVENT_TYPE_CACHE, 0}},
			[C(RESULT_MISS)] = {.hw_cache_event = {C(RESULT_MISS),
					C(OP_PREFETCH), C(LL), SBI_PMU_EVENT_TYPE_CACHE, 0}},
		},
	},
	[C(DTLB)] = {
		[C(OP_READ)] = {
			[C(RESULT_ACCESS)] = {.hw_cache_event = {C(RESULT_ACCESS),
					C(OP_READ), C(DTLB), SBI_PMU_EVENT_TYPE_CACHE, 0}},
			[C(RESULT_MISS)] = {.hw_cache_event = {C(RESULT_MISS),
					C(OP_READ), C(DTLB), SBI_PMU_EVENT_TYPE_CACHE, 0}},
		},
		[C(OP_WRITE)] = {
			[C(RESULT_ACCESS)] = {.hw_cache_event = {C(RESULT_ACCESS),
					C(OP_WRITE), C(DTLB), SBI_PMU_EVENT_TYPE_CACHE, 0}},
			[C(RESULT_MISS)] = {.hw_cache_event = {C(RESULT_MISS),
					C(OP_WRITE), C(DTLB), SBI_PMU_EVENT_TYPE_CACHE, 0}},
		},
		[C(OP_PREFETCH)] = {
			[C(RESULT_ACCESS)] = {.hw_cache_event = {C(RESULT_ACCESS),
					C(OP_PREFETCH), C(DTLB), SBI_PMU_EVENT_TYPE_CACHE, 0}},
			[C(RESULT_MISS)] = {.hw_cache_event = {C(RESULT_MISS),
					C(OP_PREFETCH), C(DTLB), SBI_PMU_EVENT_TYPE_CACHE, 0}},
		},
	},
	[C(ITLB)] = {
		[C(OP_READ)] = {
			[C(RESULT_ACCESS)] = {.hw_cache_event = {C(RESULT_ACCESS),
					C(OP_READ), C(ITLB), SBI_PMU_EVENT_TYPE_CACHE, 0}},
			[C(RESULT_MISS)] = {.hw_cache_event = {C(RESULT_MISS),
					C(OP_READ), C(ITLB), SBI_PMU_EVENT_TYPE_CACHE, 0}},
		},
		[C(OP_WRITE)] = {
			[C(RESULT_ACCESS)] = {.hw_cache_event = {C(RESULT_ACCESS),
					C(OP_WRITE), C(ITLB), SBI_PMU_EVENT_TYPE_CACHE, 0}},
			[C(RESULT_MISS)] = {.hw_cache_event = {C(RESULT_MISS),
					C(OP_WRITE), C(ITLB), SBI_PMU_EVENT_TYPE_CACHE, 0}},
		},
		[C(OP_PREFETCH)] = {
			[C(RESULT_ACCESS)] = {.hw_cache_event = {C(RESULT_ACCESS),
					C(OP_PREFETCH), C(ITLB), SBI_PMU_EVENT_TYPE_CACHE, 0}},
			[C(RESULT_MISS)] = {.hw_cache_event = {C(RESULT_MISS),
					C(OP_PREFETCH), C(ITLB), SBI_PMU_EVENT_TYPE_CACHE, 0}},
		},
	},
	[C(BPU)] = {
		[C(OP_READ)] = {
			[C(RESULT_ACCESS)] = {.hw_cache_event = {C(RESULT_ACCESS),
					C(OP_READ), C(BPU), SBI_PMU_EVENT_TYPE_CACHE, 0}},
			[C(RESULT_MISS)] = {.hw_cache_event = {C(RESULT_MISS),
					C(OP_READ), C(BPU), SBI_PMU_EVENT_TYPE_CACHE, 0}},
		},
		[C(OP_WRITE)] = {
			[C(RESULT_ACCESS)] = {.hw_cache_event = {C(RESULT_ACCESS),
					C(OP_WRITE), C(BPU), SBI_PMU_EVENT_TYPE_CACHE, 0}},
			[C(RESULT_MISS)] = {.hw_cache_event = {C(RESULT_MISS),
					C(OP_WRITE), C(BPU), SBI_PMU_EVENT_TYPE_CACHE, 0}},
		},
		[C(OP_PREFETCH)] = {
			[C(RESULT_ACCESS)] = {.hw_cache_event = {C(RESULT_ACCESS),
					C(OP_PREFETCH), C(BPU), SBI_PMU_EVENT_TYPE_CACHE, 0}},
			[C(RESULT_MISS)] = {.hw_cache_event = {C(RESULT_MISS),
					C(OP_PREFETCH), C(BPU), SBI_PMU_EVENT_TYPE_CACHE, 0}},
		},
	},
	[C(NODE)] = {
		[C(OP_READ)] = {
			[C(RESULT_ACCESS)] = {.hw_cache_event = {C(RESULT_ACCESS),
					C(OP_READ), C(NODE), SBI_PMU_EVENT_TYPE_CACHE, 0}},
			[C(RESULT_MISS)] = {.hw_cache_event = {C(RESULT_MISS),
					C(OP_READ), C(NODE), SBI_PMU_EVENT_TYPE_CACHE, 0}},
		},
		[C(OP_WRITE)] = {
			[C(RESULT_ACCESS)] = {.hw_cache_event = {C(RESULT_ACCESS),
					C(OP_WRITE), C(NODE), SBI_PMU_EVENT_TYPE_CACHE, 0}},
			[C(RESULT_MISS)] = {.hw_cache_event = {C(RESULT_MISS),
					C(OP_WRITE), C(NODE), SBI_PMU_EVENT_TYPE_CACHE, 0}},
		},
		[C(OP_PREFETCH)] = {
			[C(RESULT_ACCESS)] = {.hw_cache_event = {C(RESULT_ACCESS),
					C(OP_PREFETCH), C(NODE), SBI_PMU_EVENT_TYPE_CACHE, 0}},
			[C(RESULT_MISS)] = {.hw_cache_event = {C(RESULT_MISS),
					C(OP_PREFETCH), C(NODE), SBI_PMU_EVENT_TYPE_CACHE, 0}},
		},
	},
};

static void pmu_sbi_check_event(struct sbi_pmu_event_data *edata)
{
	struct sbiret ret;

	ret = sbi_ecall(SBI_EXT_PMU, SBI_EXT_PMU_COUNTER_CFG_MATCH,
			0, cmask, 0, edata->event_idx, 0, 0);
	if (!ret.error) {
		sbi_ecall(SBI_EXT_PMU, SBI_EXT_PMU_COUNTER_STOP,
			  ret.value, 0x1, SBI_PMU_STOP_FLAG_RESET, 0, 0, 0);
	} else if (ret.error == SBI_ERR_NOT_SUPPORTED) {
		/* This event cannot be monitored by any counter */
		edata->event_idx = -ENOENT;
	}
}

static void pmu_sbi_check_std_events(struct work_struct *work)
{
	for (int i = 0; i < ARRAY_SIZE(pmu_hw_event_map); i++)
		pmu_sbi_check_event(&pmu_hw_event_map[i]);

	for (int i = 0; i < ARRAY_SIZE(pmu_cache_event_map); i++)
		for (int j = 0; j < ARRAY_SIZE(pmu_cache_event_map[i]); j++)
			for (int k = 0; k < ARRAY_SIZE(pmu_cache_event_map[i][j]); k++)
				pmu_sbi_check_event(&pmu_cache_event_map[i][j][k]);
}

static DECLARE_WORK(check_std_events_work, pmu_sbi_check_std_events);

static int pmu_sbi_ctr_get_width(int idx)
{
	return pmu_ctr_list[idx].width;
}

static bool pmu_sbi_ctr_is_fw(int cidx)
{
	union sbi_pmu_ctr_info *info;

	info = &pmu_ctr_list[cidx];
	if (!info)
		return false;

	return (info->type == SBI_PMU_CTR_TYPE_FW) ? true : false;
}

/*
 * Returns the counter width of a programmable counter and number of hardware
 * counters. As we don't support heterogeneous CPUs yet, it is okay to just
 * return the counter width of the first programmable counter.
 */
int riscv_pmu_get_hpm_info(u32 *hw_ctr_width, u32 *num_hw_ctr)
{
	int i;
	union sbi_pmu_ctr_info *info;
	u32 hpm_width = 0, hpm_count = 0;

	if (!cmask)
		return -EINVAL;

	for_each_set_bit(i, &cmask, RISCV_MAX_COUNTERS) {
		info = &pmu_ctr_list[i];
		if (!info)
			continue;
		if (!hpm_width && info->csr != CSR_CYCLE && info->csr != CSR_INSTRET)
			hpm_width = info->width;
		if (info->type == SBI_PMU_CTR_TYPE_HW)
			hpm_count++;
	}

	*hw_ctr_width = hpm_width;
	*num_hw_ctr = hpm_count;

	return 0;
}
EXPORT_SYMBOL_GPL(riscv_pmu_get_hpm_info);

static uint8_t pmu_sbi_csr_index(struct perf_event *event)
{
	return pmu_ctr_list[event->hw.idx].csr - CSR_CYCLE;
}

static unsigned long pmu_sbi_get_filter_flags(struct perf_event *event)
{
	unsigned long cflags = 0;
	bool guest_events = false;

	if (event->attr.config1 & RISCV_PMU_CONFIG1_GUEST_EVENTS)
		guest_events = true;
	if (event->attr.exclude_kernel)
		cflags |= guest_events ? SBI_PMU_CFG_FLAG_SET_VSINH : SBI_PMU_CFG_FLAG_SET_SINH;
	if (event->attr.exclude_user)
		cflags |= guest_events ? SBI_PMU_CFG_FLAG_SET_VUINH : SBI_PMU_CFG_FLAG_SET_UINH;
	if (guest_events && event->attr.exclude_hv)
		cflags |= SBI_PMU_CFG_FLAG_SET_SINH;
	if (event->attr.exclude_host)
		cflags |= SBI_PMU_CFG_FLAG_SET_UINH | SBI_PMU_CFG_FLAG_SET_SINH;
	if (event->attr.exclude_guest)
		cflags |= SBI_PMU_CFG_FLAG_SET_VSINH | SBI_PMU_CFG_FLAG_SET_VUINH;

	return cflags;
}

static int pmu_sbi_ctr_get_idx(struct perf_event *event)
{
	struct hw_perf_event *hwc = &event->hw;
	struct riscv_pmu *rvpmu = to_riscv_pmu(event->pmu);
	struct cpu_hw_events *cpuc = this_cpu_ptr(rvpmu->hw_events);
	struct sbiret ret;
	int idx;
	uint64_t cbase = 0, cmask = rvpmu->cmask;
	unsigned long cflags = 0;

	cflags = pmu_sbi_get_filter_flags(event);

	/*
	 * In legacy mode, we have to force the fixed counters for those events
	 * but not in the user access mode as we want to use the other counters
	 * that support sampling/filtering.
	 */
	if ((hwc->flags & PERF_EVENT_FLAG_LEGACY) && (event->attr.type == PERF_TYPE_HARDWARE)) {
		if (event->attr.config == PERF_COUNT_HW_CPU_CYCLES) {
			cflags |= SBI_PMU_CFG_FLAG_SKIP_MATCH;
			cmask = 1;
		} else if (event->attr.config == PERF_COUNT_HW_INSTRUCTIONS) {
			cflags |= SBI_PMU_CFG_FLAG_SKIP_MATCH;
			cmask = BIT(CSR_INSTRET - CSR_CYCLE);
		}
	}

	/* retrieve the available counter index */
#if defined(CONFIG_32BIT)
	ret = sbi_ecall(SBI_EXT_PMU, SBI_EXT_PMU_COUNTER_CFG_MATCH, cbase,
			cmask, cflags, hwc->event_base, hwc->config,
			hwc->config >> 32);
#else
	ret = sbi_ecall(SBI_EXT_PMU, SBI_EXT_PMU_COUNTER_CFG_MATCH, cbase,
			cmask, cflags, hwc->event_base, hwc->config, 0);
#endif
	if (ret.error) {
		pr_debug("Not able to find a counter for event %lx config %llx\n",
			hwc->event_base, hwc->config);
		return sbi_err_map_linux_errno(ret.error);
	}

	idx = ret.value;
	if (!test_bit(idx, &rvpmu->cmask) || !pmu_ctr_list[idx].value)
		return -ENOENT;

	/* Additional sanity check for the counter id */
	if (pmu_sbi_ctr_is_fw(idx)) {
		if (!test_and_set_bit(idx, cpuc->used_fw_ctrs))
			return idx;
	} else {
		if (!test_and_set_bit(idx, cpuc->used_hw_ctrs))
			return idx;
	}

	return -ENOENT;
}

static void pmu_sbi_ctr_clear_idx(struct perf_event *event)
{

	struct hw_perf_event *hwc = &event->hw;
	struct riscv_pmu *rvpmu = to_riscv_pmu(event->pmu);
	struct cpu_hw_events *cpuc = this_cpu_ptr(rvpmu->hw_events);
	int idx = hwc->idx;

	if (pmu_sbi_ctr_is_fw(idx))
		clear_bit(idx, cpuc->used_fw_ctrs);
	else
		clear_bit(idx, cpuc->used_hw_ctrs);
}

static int pmu_event_find_cache(u64 config)
{
	unsigned int cache_type, cache_op, cache_result, ret;

	cache_type = (config >>  0) & 0xff;
	if (cache_type >= PERF_COUNT_HW_CACHE_MAX)
		return -EINVAL;

	cache_op = (config >>  8) & 0xff;
	if (cache_op >= PERF_COUNT_HW_CACHE_OP_MAX)
		return -EINVAL;

	cache_result = (config >> 16) & 0xff;
	if (cache_result >= PERF_COUNT_HW_CACHE_RESULT_MAX)
		return -EINVAL;

	ret = pmu_cache_event_map[cache_type][cache_op][cache_result].event_idx;

	return ret;
}

static bool pmu_sbi_is_fw_event(struct perf_event *event)
{
	u32 type = event->attr.type;
	u64 config = event->attr.config;

	if ((type == PERF_TYPE_RAW) && ((config >> 63) == 1))
		return true;
	else
		return false;
}

static int pmu_sbi_event_map(struct perf_event *event, u64 *econfig)
{
	u32 type = event->attr.type;
	u64 config = event->attr.config;
	u64 raw_config_val;
	int ret;

	/*
	 * Ensure we are finished checking standard hardware events for
	 * validity before allowing userspace to configure any events.
	 */
	flush_work(&check_std_events_work);

	switch (type) {
	case PERF_TYPE_HARDWARE:
		if (config >= PERF_COUNT_HW_MAX)
			return -EINVAL;
		ret = pmu_hw_event_map[event->attr.config].event_idx;
		break;
	case PERF_TYPE_HW_CACHE:
		ret = pmu_event_find_cache(config);
		break;
	case PERF_TYPE_RAW:
		/*
		 * As per SBI specification, the upper 16 bits must be unused
		 * for a raw event.
		 * Bits 63:62 are used to distinguish between raw events
		 * 00 - Hardware raw event
		 * 10 - SBI firmware events
		 * 11 - Risc-V platform specific firmware event
		 */
		raw_config_val = config & RISCV_PMU_RAW_EVENT_MASK;
		switch (config >> 62) {
		case 0:
			ret = RISCV_PMU_RAW_EVENT_IDX;
			*econfig = raw_config_val;
			break;
		case 2:
			ret = (raw_config_val & 0xFFFF) |
				(SBI_PMU_EVENT_TYPE_FW << 16);
			break;
		case 3:
			/*
			 * For Risc-V platform specific firmware events
			 * Event code - 0xFFFF
			 * Event data - raw event encoding
			 */
			ret = SBI_PMU_EVENT_TYPE_FW << 16 | RISCV_PLAT_FW_EVENT;
			*econfig = raw_config_val;
			break;
		}
		break;
	default:
		ret = -ENOENT;
		break;
	}

	return ret;
}

static void pmu_sbi_snapshot_free(struct riscv_pmu *pmu)
{
	int cpu;

	for_each_possible_cpu(cpu) {
		struct cpu_hw_events *cpu_hw_evt = per_cpu_ptr(pmu->hw_events, cpu);

		if (!cpu_hw_evt->snapshot_addr)
			continue;

		free_page((unsigned long)cpu_hw_evt->snapshot_addr);
		cpu_hw_evt->snapshot_addr = NULL;
		cpu_hw_evt->snapshot_addr_phys = 0;
	}
}

static int pmu_sbi_snapshot_alloc(struct riscv_pmu *pmu)
{
	int cpu;
	struct page *snapshot_page;

	for_each_possible_cpu(cpu) {
		struct cpu_hw_events *cpu_hw_evt = per_cpu_ptr(pmu->hw_events, cpu);

		snapshot_page = alloc_page(GFP_ATOMIC | __GFP_ZERO);
		if (!snapshot_page) {
			pmu_sbi_snapshot_free(pmu);
			return -ENOMEM;
		}
		cpu_hw_evt->snapshot_addr = page_to_virt(snapshot_page);
		cpu_hw_evt->snapshot_addr_phys = page_to_phys(snapshot_page);
	}

	return 0;
}

static int pmu_sbi_snapshot_disable(void)
{
	struct sbiret ret;

	ret = sbi_ecall(SBI_EXT_PMU, SBI_EXT_PMU_SNAPSHOT_SET_SHMEM, SBI_SHMEM_DISABLE,
			SBI_SHMEM_DISABLE, 0, 0, 0, 0);
	if (ret.error) {
		pr_warn("failed to disable snapshot shared memory\n");
		return sbi_err_map_linux_errno(ret.error);
	}

	return 0;
}

static int pmu_sbi_snapshot_setup(struct riscv_pmu *pmu, int cpu)
{
	struct cpu_hw_events *cpu_hw_evt;
	struct sbiret ret = {0};

	cpu_hw_evt = per_cpu_ptr(pmu->hw_events, cpu);
	if (!cpu_hw_evt->snapshot_addr_phys)
		return -EINVAL;

	if (cpu_hw_evt->snapshot_set_done)
		return 0;

	if (IS_ENABLED(CONFIG_32BIT))
		ret = sbi_ecall(SBI_EXT_PMU, SBI_EXT_PMU_SNAPSHOT_SET_SHMEM,
				cpu_hw_evt->snapshot_addr_phys,
				(u64)(cpu_hw_evt->snapshot_addr_phys) >> 32, 0, 0, 0, 0);
	else
		ret = sbi_ecall(SBI_EXT_PMU, SBI_EXT_PMU_SNAPSHOT_SET_SHMEM,
				cpu_hw_evt->snapshot_addr_phys, 0, 0, 0, 0, 0);

	/* Free up the snapshot area memory and fall back to SBI PMU calls without snapshot */
	if (ret.error) {
		if (ret.error != SBI_ERR_NOT_SUPPORTED)
			pr_warn("pmu snapshot setup failed with error %ld\n", ret.error);
		return sbi_err_map_linux_errno(ret.error);
	}

	memset(cpu_hw_evt->snapshot_cval_shcopy, 0, sizeof(u64) * RISCV_MAX_COUNTERS);
	cpu_hw_evt->snapshot_set_done = true;

	return 0;
}

static u64 pmu_sbi_ctr_read(struct perf_event *event)
{
	struct hw_perf_event *hwc = &event->hw;
	int idx = hwc->idx;
	struct sbiret ret;
	u64 val = 0;
	struct riscv_pmu *pmu = to_riscv_pmu(event->pmu);
	struct cpu_hw_events *cpu_hw_evt = this_cpu_ptr(pmu->hw_events);
	struct riscv_pmu_snapshot_data *sdata = cpu_hw_evt->snapshot_addr;
	union sbi_pmu_ctr_info info = pmu_ctr_list[idx];

	/* Read the value from the shared memory directly only if counter is stopped */
	if (sbi_pmu_snapshot_available() && (hwc->state & PERF_HES_STOPPED)) {
		val = sdata->ctr_values[idx];
		return val;
	}

	if (pmu_sbi_is_fw_event(event)) {
		ret = sbi_ecall(SBI_EXT_PMU, SBI_EXT_PMU_COUNTER_FW_READ,
				hwc->idx, 0, 0, 0, 0, 0);
		if (ret.error)
			return 0;

		val = ret.value;
		if (IS_ENABLED(CONFIG_32BIT) && sbi_v2_available && info.width >= 32) {
			ret = sbi_ecall(SBI_EXT_PMU, SBI_EXT_PMU_COUNTER_FW_READ_HI,
					hwc->idx, 0, 0, 0, 0, 0);
			if (!ret.error)
				val |= ((u64)ret.value << 32);
			else
				WARN_ONCE(1, "Unable to read upper 32 bits of firmware counter error: %ld\n",
					  ret.error);
		}
	} else {
		val = riscv_pmu_ctr_read_csr(info.csr);
		if (IS_ENABLED(CONFIG_32BIT))
			val |= ((u64)riscv_pmu_ctr_read_csr(info.csr + 0x80)) << 32;
	}

	return val;
}

static void pmu_sbi_set_scounteren(void *arg)
{
	struct perf_event *event = (struct perf_event *)arg;

	if (event->hw.idx != -1)
		csr_write(CSR_SCOUNTEREN,
			  csr_read(CSR_SCOUNTEREN) | BIT(pmu_sbi_csr_index(event)));
}

static void pmu_sbi_reset_scounteren(void *arg)
{
	struct perf_event *event = (struct perf_event *)arg;

	if (event->hw.idx != -1)
		csr_write(CSR_SCOUNTEREN,
			  csr_read(CSR_SCOUNTEREN) & ~BIT(pmu_sbi_csr_index(event)));
}

static void pmu_sbi_ctr_start(struct perf_event *event, u64 ival)
{
	struct sbiret ret;
	struct hw_perf_event *hwc = &event->hw;
	unsigned long flag = SBI_PMU_START_FLAG_SET_INIT_VALUE;

	/* There is no benefit setting SNAPSHOT FLAG for a single counter */
#if defined(CONFIG_32BIT)
	ret = sbi_ecall(SBI_EXT_PMU, SBI_EXT_PMU_COUNTER_START, hwc->idx,
			1, flag, ival, ival >> 32, 0);
#else
	ret = sbi_ecall(SBI_EXT_PMU, SBI_EXT_PMU_COUNTER_START, hwc->idx,
			1, flag, ival, 0, 0);
#endif
	if (ret.error && (ret.error != SBI_ERR_ALREADY_STARTED))
		pr_err("Starting counter idx %d failed with error %d\n",
			hwc->idx, sbi_err_map_linux_errno(ret.error));

	if ((hwc->flags & PERF_EVENT_FLAG_USER_ACCESS) &&
	    (hwc->flags & PERF_EVENT_FLAG_USER_READ_CNT))
		pmu_sbi_set_scounteren((void *)event);
}

static void pmu_sbi_ctr_stop(struct perf_event *event, unsigned long flag)
{
	struct sbiret ret;
	struct hw_perf_event *hwc = &event->hw;
	struct riscv_pmu *pmu = to_riscv_pmu(event->pmu);
	struct cpu_hw_events *cpu_hw_evt = this_cpu_ptr(pmu->hw_events);
	struct riscv_pmu_snapshot_data *sdata = cpu_hw_evt->snapshot_addr;

	if ((hwc->flags & PERF_EVENT_FLAG_USER_ACCESS) &&
	    (hwc->flags & PERF_EVENT_FLAG_USER_READ_CNT))
		pmu_sbi_reset_scounteren((void *)event);

	if (sbi_pmu_snapshot_available())
		flag |= SBI_PMU_STOP_FLAG_TAKE_SNAPSHOT;

	ret = sbi_ecall(SBI_EXT_PMU, SBI_EXT_PMU_COUNTER_STOP, hwc->idx, 1, flag, 0, 0, 0);
	if (!ret.error && sbi_pmu_snapshot_available()) {
		/*
		 * The counter snapshot is based on the index base specified by hwc->idx.
		 * The actual counter value is updated in shared memory at index 0 when counter
		 * mask is 0x01. To ensure accurate counter values, it's necessary to transfer
		 * the counter value to shared memory. However, if hwc->idx is zero, the counter
		 * value is already correctly updated in shared memory, requiring no further
		 * adjustment.
		 */
		if (hwc->idx > 0) {
			sdata->ctr_values[hwc->idx] = sdata->ctr_values[0];
			sdata->ctr_values[0] = 0;
		}
	} else if (ret.error && (ret.error != SBI_ERR_ALREADY_STOPPED) &&
		flag != SBI_PMU_STOP_FLAG_RESET) {
		pr_err("Stopping counter idx %d failed with error %d\n",
			hwc->idx, sbi_err_map_linux_errno(ret.error));
	}
}

static int pmu_sbi_find_num_ctrs(void)
{
	struct sbiret ret;

	ret = sbi_ecall(SBI_EXT_PMU, SBI_EXT_PMU_NUM_COUNTERS, 0, 0, 0, 0, 0, 0);
	if (!ret.error)
		return ret.value;
	else
		return sbi_err_map_linux_errno(ret.error);
}

static int pmu_sbi_get_ctrinfo(int nctr, unsigned long *mask)
{
	struct sbiret ret;
	int i, num_hw_ctr = 0, num_fw_ctr = 0;
	union sbi_pmu_ctr_info cinfo;

	pmu_ctr_list = kcalloc(nctr, sizeof(*pmu_ctr_list), GFP_KERNEL);
	if (!pmu_ctr_list)
		return -ENOMEM;

	for (i = 0; i < nctr; i++) {
		ret = sbi_ecall(SBI_EXT_PMU, SBI_EXT_PMU_COUNTER_GET_INFO, i, 0, 0, 0, 0, 0);
		if (ret.error)
			/* The logical counter ids are not expected to be contiguous */
			continue;

		*mask |= BIT(i);

		cinfo.value = ret.value;
		if (cinfo.type == SBI_PMU_CTR_TYPE_FW)
			num_fw_ctr++;
		else
			num_hw_ctr++;
		pmu_ctr_list[i].value = cinfo.value;
	}

	pr_info("%d firmware and %d hardware counters\n", num_fw_ctr, num_hw_ctr);

	return 0;
}

static inline void pmu_sbi_stop_all(struct riscv_pmu *pmu)
{
	/*
	 * No need to check the error because we are disabling all the counters
	 * which may include counters that are not enabled yet.
	 */
	sbi_ecall(SBI_EXT_PMU, SBI_EXT_PMU_COUNTER_STOP,
		  0, pmu->cmask, SBI_PMU_STOP_FLAG_RESET, 0, 0, 0);
}

static inline void pmu_sbi_stop_hw_ctrs(struct riscv_pmu *pmu)
{
	struct cpu_hw_events *cpu_hw_evt = this_cpu_ptr(pmu->hw_events);
	struct riscv_pmu_snapshot_data *sdata = cpu_hw_evt->snapshot_addr;
	unsigned long flag = 0;
	int i, idx;
	struct sbiret ret;
	u64 temp_ctr_overflow_mask = 0;

	if (sbi_pmu_snapshot_available())
		flag = SBI_PMU_STOP_FLAG_TAKE_SNAPSHOT;

	/* Reset the shadow copy to avoid save/restore any value from previous overflow */
	memset(cpu_hw_evt->snapshot_cval_shcopy, 0, sizeof(u64) * RISCV_MAX_COUNTERS);

	for (i = 0; i < BITS_TO_LONGS(RISCV_MAX_COUNTERS); i++) {
		/* No need to check the error here as we can't do anything about the error */
		ret = sbi_ecall(SBI_EXT_PMU, SBI_EXT_PMU_COUNTER_STOP, i * BITS_PER_LONG,
				cpu_hw_evt->used_hw_ctrs[i], flag, 0, 0, 0);
		if (!ret.error && sbi_pmu_snapshot_available()) {
			/* Save the counter values to avoid clobbering */
			for_each_set_bit(idx, &cpu_hw_evt->used_hw_ctrs[i], BITS_PER_LONG)
				cpu_hw_evt->snapshot_cval_shcopy[i * BITS_PER_LONG + idx] =
							sdata->ctr_values[idx];
			/* Save the overflow mask to avoid clobbering */
			temp_ctr_overflow_mask |= sdata->ctr_overflow_mask << (i * BITS_PER_LONG);
		}
	}

	/* Restore the counter values to the shared memory for used hw counters */
	if (sbi_pmu_snapshot_available()) {
		for_each_set_bit(idx, cpu_hw_evt->used_hw_ctrs, RISCV_MAX_COUNTERS)
			sdata->ctr_values[idx] = cpu_hw_evt->snapshot_cval_shcopy[idx];
		if (temp_ctr_overflow_mask)
			sdata->ctr_overflow_mask = temp_ctr_overflow_mask;
	}
}

/*
 * This function starts all the used counters in two step approach.
 * Any counter that did not overflow can be start in a single step
 * while the overflowed counters need to be started with updated initialization
 * value.
 */
static inline void pmu_sbi_start_ovf_ctrs_sbi(struct cpu_hw_events *cpu_hw_evt,
					      u64 ctr_ovf_mask)
{
	int idx = 0, i;
	struct perf_event *event;
	unsigned long flag = SBI_PMU_START_FLAG_SET_INIT_VALUE;
	unsigned long ctr_start_mask = 0;
	uint64_t max_period;
	struct hw_perf_event *hwc;
	u64 init_val = 0;

	for (i = 0; i < BITS_TO_LONGS(RISCV_MAX_COUNTERS); i++) {
		ctr_start_mask = cpu_hw_evt->used_hw_ctrs[i] & ~ctr_ovf_mask;
		/* Start all the counters that did not overflow in a single shot */
		sbi_ecall(SBI_EXT_PMU, SBI_EXT_PMU_COUNTER_START, i * BITS_PER_LONG, ctr_start_mask,
			0, 0, 0, 0);
	}

	/* Reinitialize and start all the counter that overflowed */
	while (ctr_ovf_mask) {
		if (ctr_ovf_mask & 0x01) {
			event = cpu_hw_evt->events[idx];
			hwc = &event->hw;
			max_period = riscv_pmu_ctr_get_width_mask(event);
			init_val = local64_read(&hwc->prev_count) & max_period;
#if defined(CONFIG_32BIT)
			sbi_ecall(SBI_EXT_PMU, SBI_EXT_PMU_COUNTER_START, idx, 1,
				  flag, init_val, init_val >> 32, 0);
#else
			sbi_ecall(SBI_EXT_PMU, SBI_EXT_PMU_COUNTER_START, idx, 1,
				  flag, init_val, 0, 0);
#endif
			perf_event_update_userpage(event);
		}
		ctr_ovf_mask = ctr_ovf_mask >> 1;
		idx++;
	}
}

static inline void pmu_sbi_start_ovf_ctrs_snapshot(struct cpu_hw_events *cpu_hw_evt,
						   u64 ctr_ovf_mask)
{
	int i, idx = 0;
	struct perf_event *event;
	unsigned long flag = SBI_PMU_START_FLAG_INIT_SNAPSHOT;
	u64 max_period, init_val = 0;
	struct hw_perf_event *hwc;
	struct riscv_pmu_snapshot_data *sdata = cpu_hw_evt->snapshot_addr;

	for_each_set_bit(idx, cpu_hw_evt->used_hw_ctrs, RISCV_MAX_COUNTERS) {
		if (ctr_ovf_mask & BIT(idx)) {
			event = cpu_hw_evt->events[idx];
			hwc = &event->hw;
			max_period = riscv_pmu_ctr_get_width_mask(event);
			init_val = local64_read(&hwc->prev_count) & max_period;
			cpu_hw_evt->snapshot_cval_shcopy[idx] = init_val;
		}
		/*
		 * We do not need to update the non-overflow counters the previous
		 * value should have been there already.
		 */
	}

	for (i = 0; i < BITS_TO_LONGS(RISCV_MAX_COUNTERS); i++) {
		/* Restore the counter values to relative indices for used hw counters */
		for_each_set_bit(idx, &cpu_hw_evt->used_hw_ctrs[i], BITS_PER_LONG)
			sdata->ctr_values[idx] =
					cpu_hw_evt->snapshot_cval_shcopy[idx + i * BITS_PER_LONG];
		/* Start all the counters in a single shot */
		sbi_ecall(SBI_EXT_PMU, SBI_EXT_PMU_COUNTER_START, idx * BITS_PER_LONG,
			  cpu_hw_evt->used_hw_ctrs[i], flag, 0, 0, 0);
	}
}

static void pmu_sbi_start_overflow_mask(struct riscv_pmu *pmu,
					u64 ctr_ovf_mask)
{
	struct cpu_hw_events *cpu_hw_evt = this_cpu_ptr(pmu->hw_events);

	if (sbi_pmu_snapshot_available())
		pmu_sbi_start_ovf_ctrs_snapshot(cpu_hw_evt, ctr_ovf_mask);
	else
		pmu_sbi_start_ovf_ctrs_sbi(cpu_hw_evt, ctr_ovf_mask);
}

static irqreturn_t pmu_sbi_ovf_handler(int irq, void *dev)
{
	struct perf_sample_data data;
	struct pt_regs *regs;
	struct hw_perf_event *hw_evt;
	union sbi_pmu_ctr_info *info;
	int lidx, hidx, fidx;
	struct riscv_pmu *pmu;
	struct perf_event *event;
	u64 overflow;
	u64 overflowed_ctrs = 0;
	struct cpu_hw_events *cpu_hw_evt = dev;
	u64 start_clock = sched_clock();
	struct riscv_pmu_snapshot_data *sdata = cpu_hw_evt->snapshot_addr;

	if (WARN_ON_ONCE(!cpu_hw_evt))
		return IRQ_NONE;

	/* Firmware counter don't support overflow yet */
	fidx = find_first_bit(cpu_hw_evt->used_hw_ctrs, RISCV_MAX_COUNTERS);
	if (fidx == RISCV_MAX_COUNTERS) {
		csr_clear(CSR_SIP, BIT(riscv_pmu_irq_num));
		return IRQ_NONE;
	}

	event = cpu_hw_evt->events[fidx];
	if (!event) {
		ALT_SBI_PMU_OVF_CLEAR_PENDING(riscv_pmu_irq_mask);
		return IRQ_NONE;
	}

	pmu = to_riscv_pmu(event->pmu);
	pmu_sbi_stop_hw_ctrs(pmu);

	/* Overflow status register should only be read after counter are stopped */
	if (sbi_pmu_snapshot_available())
		overflow = sdata->ctr_overflow_mask;
	else
		ALT_SBI_PMU_OVERFLOW(overflow);

	/*
	 * Overflow interrupt pending bit should only be cleared after stopping
	 * all the counters to avoid any race condition.
	 */
	ALT_SBI_PMU_OVF_CLEAR_PENDING(riscv_pmu_irq_mask);

	/* No overflow bit is set */
	if (!overflow)
		return IRQ_NONE;

	regs = get_irq_regs();

	for_each_set_bit(lidx, cpu_hw_evt->used_hw_ctrs, RISCV_MAX_COUNTERS) {
		struct perf_event *event = cpu_hw_evt->events[lidx];

		/* Skip if invalid event or user did not request a sampling */
		if (!event || !is_sampling_event(event))
			continue;

		info = &pmu_ctr_list[lidx];
		/* Do a sanity check */
		if (!info || info->type != SBI_PMU_CTR_TYPE_HW)
			continue;

		if (sbi_pmu_snapshot_available())
			/* SBI implementation already updated the logical indicies */
			hidx = lidx;
		else
			/* compute hardware counter index */
			hidx = info->csr - CSR_CYCLE;

		/* check if the corresponding bit is set in sscountovf or overflow mask in shmem */
		if (!(overflow & BIT(hidx)))
			continue;

		/*
		 * Keep a track of overflowed counters so that they can be started
		 * with updated initial value.
		 */
		overflowed_ctrs |= BIT(lidx);
		hw_evt = &event->hw;
		/* Update the event states here so that we know the state while reading */
		hw_evt->state |= PERF_HES_STOPPED;
		riscv_pmu_event_update(event);
		hw_evt->state |= PERF_HES_UPTODATE;
		perf_sample_data_init(&data, 0, hw_evt->last_period);
		if (riscv_pmu_event_set_period(event)) {
			/*
			 * Unlike other ISAs, RISC-V don't have to disable interrupts
			 * to avoid throttling here. As per the specification, the
			 * interrupt remains disabled until the OF bit is set.
			 * Interrupts are enabled again only during the start.
			 * TODO: We will need to stop the guest counters once
			 * virtualization support is added.
			 */
			perf_event_overflow(event, &data, regs);
		}
		/* Reset the state as we are going to start the counter after the loop */
		hw_evt->state = 0;
	}

	pmu_sbi_start_overflow_mask(pmu, overflowed_ctrs);
	perf_sample_event_took(sched_clock() - start_clock);

	return IRQ_HANDLED;
}

static int pmu_sbi_starting_cpu(unsigned int cpu, struct hlist_node *node)
{
	struct riscv_pmu *pmu = hlist_entry_safe(node, struct riscv_pmu, node);
	struct cpu_hw_events *cpu_hw_evt = this_cpu_ptr(pmu->hw_events);

	/*
	 * We keep enabling userspace access to CYCLE, TIME and INSTRET via the
	 * legacy option but that will be removed in the future.
	 */
	if (sysctl_perf_user_access == SYSCTL_LEGACY)
		csr_write(CSR_SCOUNTEREN, 0x7);
	else
		csr_write(CSR_SCOUNTEREN, 0x2);

	/* Stop all the counters so that they can be enabled from perf */
	pmu_sbi_stop_all(pmu);

	if (riscv_pmu_use_irq) {
		cpu_hw_evt->irq = riscv_pmu_irq;
		ALT_SBI_PMU_OVF_CLEAR_PENDING(riscv_pmu_irq_mask);
		enable_percpu_irq(riscv_pmu_irq, IRQ_TYPE_NONE);
	}

	if (sbi_pmu_snapshot_available())
		return pmu_sbi_snapshot_setup(pmu, cpu);

	return 0;
}

static int pmu_sbi_dying_cpu(unsigned int cpu, struct hlist_node *node)
{
	if (riscv_pmu_use_irq) {
		disable_percpu_irq(riscv_pmu_irq);
	}

	/* Disable all counters access for user mode now */
	csr_write(CSR_SCOUNTEREN, 0x0);

	if (sbi_pmu_snapshot_available())
		return pmu_sbi_snapshot_disable();

	return 0;
}

static int pmu_sbi_setup_irqs(struct riscv_pmu *pmu, struct platform_device *pdev)
{
	int ret;
	struct cpu_hw_events __percpu *hw_events = pmu->hw_events;
	struct irq_domain *domain = NULL;

	if (riscv_isa_extension_available(NULL, SSCOFPMF)) {
		riscv_pmu_irq_num = RV_IRQ_PMU;
		riscv_pmu_use_irq = true;
	} else if (IS_ENABLED(CONFIG_ERRATA_THEAD_PMU) &&
		   riscv_cached_mvendorid(0) == THEAD_VENDOR_ID &&
		   riscv_cached_marchid(0) == 0 &&
		   riscv_cached_mimpid(0) == 0) {
		riscv_pmu_irq_num = THEAD_C9XX_RV_IRQ_PMU;
		riscv_pmu_use_irq = true;
	} else if (riscv_has_vendor_extension_unlikely(ANDES_VENDOR_ID,
						       RISCV_ISA_VENDOR_EXT_XANDESPMU) &&
		   IS_ENABLED(CONFIG_ANDES_CUSTOM_PMU)) {
		riscv_pmu_irq_num = ANDES_SLI_CAUSE_BASE + ANDES_RV_IRQ_PMOVI;
		riscv_pmu_use_irq = true;
	}

	riscv_pmu_irq_mask = BIT(riscv_pmu_irq_num % BITS_PER_LONG);

	if (!riscv_pmu_use_irq)
		return -EOPNOTSUPP;

	domain = irq_find_matching_fwnode(riscv_get_intc_hwnode(),
					  DOMAIN_BUS_ANY);
	if (!domain) {
		pr_err("Failed to find INTC IRQ root domain\n");
		return -ENODEV;
	}

	riscv_pmu_irq = irq_create_mapping(domain, riscv_pmu_irq_num);
	if (!riscv_pmu_irq) {
		pr_err("Failed to map PMU interrupt for node\n");
		return -ENODEV;
	}

	ret = request_percpu_irq(riscv_pmu_irq, pmu_sbi_ovf_handler, "riscv-pmu", hw_events);
	if (ret) {
		pr_err("registering percpu irq failed [%d]\n", ret);
		return ret;
	}

	return 0;
}

#ifdef CONFIG_CPU_PM
static int riscv_pm_pmu_notify(struct notifier_block *b, unsigned long cmd,
				void *v)
{
	struct riscv_pmu *rvpmu = container_of(b, struct riscv_pmu, riscv_pm_nb);
	struct cpu_hw_events *cpuc = this_cpu_ptr(rvpmu->hw_events);
	int enabled = bitmap_weight(cpuc->used_hw_ctrs, RISCV_MAX_COUNTERS);
	struct perf_event *event;
	int idx;

	if (!enabled)
		return NOTIFY_OK;

	for (idx = 0; idx < RISCV_MAX_COUNTERS; idx++) {
		event = cpuc->events[idx];
		if (!event)
			continue;

		switch (cmd) {
		case CPU_PM_ENTER:
			/*
			 * Stop and update the counter
			 */
			riscv_pmu_stop(event, PERF_EF_UPDATE);
			break;
		case CPU_PM_EXIT:
		case CPU_PM_ENTER_FAILED:
			/*
			 * Restore and enable the counter.
			 */
			riscv_pmu_start(event, PERF_EF_RELOAD);
			break;
		default:
			break;
		}
	}

	return NOTIFY_OK;
}

static int riscv_pm_pmu_register(struct riscv_pmu *pmu)
{
	pmu->riscv_pm_nb.notifier_call = riscv_pm_pmu_notify;
	return cpu_pm_register_notifier(&pmu->riscv_pm_nb);
}

static void riscv_pm_pmu_unregister(struct riscv_pmu *pmu)
{
	cpu_pm_unregister_notifier(&pmu->riscv_pm_nb);
}
#else
static inline int riscv_pm_pmu_register(struct riscv_pmu *pmu) { return 0; }
static inline void riscv_pm_pmu_unregister(struct riscv_pmu *pmu) { }
#endif

static void riscv_pmu_destroy(struct riscv_pmu *pmu)
{
	if (sbi_v2_available) {
		if (sbi_pmu_snapshot_available()) {
			pmu_sbi_snapshot_disable();
			pmu_sbi_snapshot_free(pmu);
		}
	}
	riscv_pm_pmu_unregister(pmu);
	cpuhp_state_remove_instance(CPUHP_AP_PERF_RISCV_STARTING, &pmu->node);
}

static void pmu_sbi_event_init(struct perf_event *event)
{
	/*
	 * The permissions are set at event_init so that we do not depend
	 * on the sysctl value that can change.
	 */
	if (sysctl_perf_user_access == SYSCTL_NO_USER_ACCESS)
		event->hw.flags |= PERF_EVENT_FLAG_NO_USER_ACCESS;
	else if (sysctl_perf_user_access == SYSCTL_USER_ACCESS)
		event->hw.flags |= PERF_EVENT_FLAG_USER_ACCESS;
	else
		event->hw.flags |= PERF_EVENT_FLAG_LEGACY;
}

static void pmu_sbi_event_mapped(struct perf_event *event, struct mm_struct *mm)
{
	if (event->hw.flags & PERF_EVENT_FLAG_NO_USER_ACCESS)
		return;

	if (event->hw.flags & PERF_EVENT_FLAG_LEGACY) {
		if (event->attr.config != PERF_COUNT_HW_CPU_CYCLES &&
		    event->attr.config != PERF_COUNT_HW_INSTRUCTIONS) {
			return;
		}
	}

	/*
	 * The user mmapped the event to directly access it: this is where
	 * we determine based on sysctl_perf_user_access if we grant userspace
	 * the direct access to this event. That means that within the same
	 * task, some events may be directly accessible and some other may not,
	 * if the user changes the value of sysctl_perf_user_accesss in the
	 * meantime.
	 */

	event->hw.flags |= PERF_EVENT_FLAG_USER_READ_CNT;

	/*
	 * We must enable userspace access *before* advertising in the user page
	 * that it is possible to do so to avoid any race.
	 * And we must notify all cpus here because threads that currently run
	 * on other cpus will try to directly access the counter too without
	 * calling pmu_sbi_ctr_start.
	 */
	if (event->hw.flags & PERF_EVENT_FLAG_USER_ACCESS)
		on_each_cpu_mask(mm_cpumask(mm),
				 pmu_sbi_set_scounteren, (void *)event, 1);
}

static void pmu_sbi_event_unmapped(struct perf_event *event, struct mm_struct *mm)
{
	if (event->hw.flags & PERF_EVENT_FLAG_NO_USER_ACCESS)
		return;

	if (event->hw.flags & PERF_EVENT_FLAG_LEGACY) {
		if (event->attr.config != PERF_COUNT_HW_CPU_CYCLES &&
		    event->attr.config != PERF_COUNT_HW_INSTRUCTIONS) {
			return;
		}
	}

	/*
	 * Here we can directly remove user access since the user does not have
	 * access to the user page anymore so we avoid the racy window where the
	 * user could have read cap_user_rdpmc to true right before we disable
	 * it.
	 */
	event->hw.flags &= ~PERF_EVENT_FLAG_USER_READ_CNT;

	if (event->hw.flags & PERF_EVENT_FLAG_USER_ACCESS)
		on_each_cpu_mask(mm_cpumask(mm),
				 pmu_sbi_reset_scounteren, (void *)event, 1);
}

static void riscv_pmu_update_counter_access(void *info)
{
	if (sysctl_perf_user_access == SYSCTL_LEGACY)
		csr_write(CSR_SCOUNTEREN, 0x7);
	else
		csr_write(CSR_SCOUNTEREN, 0x2);
}

static int riscv_pmu_proc_user_access_handler(const struct ctl_table *table,
					      int write, void *buffer,
					      size_t *lenp, loff_t *ppos)
{
	int prev = sysctl_perf_user_access;
	int ret = proc_dointvec_minmax(table, write, buffer, lenp, ppos);

	/*
	 * Test against the previous value since we clear SCOUNTEREN when
	 * sysctl_perf_user_access is set to SYSCTL_USER_ACCESS, but we should
	 * not do that if that was already the case.
	 */
	if (ret || !write || prev == sysctl_perf_user_access)
		return ret;

	on_each_cpu(riscv_pmu_update_counter_access, NULL, 1);

	return 0;
}

static struct ctl_table sbi_pmu_sysctl_table[] = {
	{
		.procname       = "perf_user_access",
		.data		= &sysctl_perf_user_access,
		.maxlen		= sizeof(unsigned int),
		.mode           = 0644,
		.proc_handler	= riscv_pmu_proc_user_access_handler,
		.extra1		= SYSCTL_ZERO,
		.extra2		= SYSCTL_TWO,
	},
};

static int pmu_sbi_device_probe(struct platform_device *pdev)
{
	struct riscv_pmu *pmu = NULL;
	int ret = -ENODEV;
	int num_counters;

	pr_info("SBI PMU extension is available\n");
	pmu = riscv_pmu_alloc();
	if (!pmu)
		return -ENOMEM;

	num_counters = pmu_sbi_find_num_ctrs();
	if (num_counters < 0) {
		pr_err("SBI PMU extension doesn't provide any counters\n");
		goto out_free;
	}

	/* It is possible to get from SBI more than max number of counters */
	if (num_counters > RISCV_MAX_COUNTERS) {
		num_counters = RISCV_MAX_COUNTERS;
		pr_info("SBI returned more than maximum number of counters. Limiting the number of counters to %d\n", num_counters);
	}

	/* cache all the information about counters now */
	if (pmu_sbi_get_ctrinfo(num_counters, &cmask))
		goto out_free;

	ret = pmu_sbi_setup_irqs(pmu, pdev);
	if (ret < 0) {
		pr_info("Perf sampling/filtering is not supported as sscof extension is not available\n");
		pmu->pmu.capabilities |= PERF_PMU_CAP_NO_INTERRUPT;
		pmu->pmu.capabilities |= PERF_PMU_CAP_NO_EXCLUDE;
	}

	pmu->pmu.attr_groups = riscv_pmu_attr_groups;
	pmu->pmu.parent = &pdev->dev;
	pmu->cmask = cmask;
	pmu->ctr_start = pmu_sbi_ctr_start;
	pmu->ctr_stop = pmu_sbi_ctr_stop;
	pmu->event_map = pmu_sbi_event_map;
	pmu->ctr_get_idx = pmu_sbi_ctr_get_idx;
	pmu->ctr_get_width = pmu_sbi_ctr_get_width;
	pmu->ctr_clear_idx = pmu_sbi_ctr_clear_idx;
	pmu->ctr_read = pmu_sbi_ctr_read;
	pmu->event_init = pmu_sbi_event_init;
	pmu->event_mapped = pmu_sbi_event_mapped;
	pmu->event_unmapped = pmu_sbi_event_unmapped;
	pmu->csr_index = pmu_sbi_csr_index;

	ret = riscv_pm_pmu_register(pmu);
	if (ret)
		goto out_unregister;

	ret = perf_pmu_register(&pmu->pmu, "cpu", PERF_TYPE_RAW);
	if (ret)
		goto out_unregister;

	/* SBI PMU Snapsphot is only available in SBI v2.0 */
	if (sbi_v2_available) {
		int cpu;

		ret = pmu_sbi_snapshot_alloc(pmu);
		if (ret)
			goto out_unregister;

		cpu = get_cpu();
<<<<<<< HEAD

		ret = pmu_sbi_snapshot_setup(pmu, cpu);
=======
		ret = pmu_sbi_snapshot_setup(pmu, cpu);
		put_cpu();

>>>>>>> adc21867
		if (ret) {
			/* Snapshot is an optional feature. Continue if not available */
			pmu_sbi_snapshot_free(pmu);
		} else {
			pr_info("SBI PMU snapshot detected\n");
			/*
			 * We enable it once here for the boot cpu. If snapshot shmem setup
			 * fails during cpu hotplug process, it will fail to start the cpu
			 * as we can not handle hetergenous PMUs with different snapshot
			 * capability.
			 */
			static_branch_enable(&sbi_pmu_snapshot_available);
		}
		put_cpu();
	}

	register_sysctl("kernel", sbi_pmu_sysctl_table);

	ret = cpuhp_state_add_instance(CPUHP_AP_PERF_RISCV_STARTING, &pmu->node);
	if (ret)
		goto out_unregister;

	/* Asynchronously check which standard events are available */
	schedule_work(&check_std_events_work);

	return 0;

out_unregister:
	riscv_pmu_destroy(pmu);

out_free:
	kfree(pmu);
	return ret;
}

static struct platform_driver pmu_sbi_driver = {
	.probe		= pmu_sbi_device_probe,
	.driver		= {
		.name	= RISCV_PMU_SBI_PDEV_NAME,
	},
};

static int __init pmu_sbi_devinit(void)
{
	int ret;
	struct platform_device *pdev;

	if (sbi_spec_version < sbi_mk_version(0, 3) ||
	    !sbi_probe_extension(SBI_EXT_PMU)) {
		return 0;
	}

	if (sbi_spec_version >= sbi_mk_version(2, 0))
		sbi_v2_available = true;

	ret = cpuhp_setup_state_multi(CPUHP_AP_PERF_RISCV_STARTING,
				      "perf/riscv/pmu:starting",
				      pmu_sbi_starting_cpu, pmu_sbi_dying_cpu);
	if (ret) {
		pr_err("CPU hotplug notifier could not be registered: %d\n",
		       ret);
		return ret;
	}

	ret = platform_driver_register(&pmu_sbi_driver);
	if (ret)
		return ret;

	pdev = platform_device_register_simple(RISCV_PMU_SBI_PDEV_NAME, -1, NULL, 0);
	if (IS_ERR(pdev)) {
		platform_driver_unregister(&pmu_sbi_driver);
		return PTR_ERR(pdev);
	}

	/* Notify legacy implementation that SBI pmu is available*/
	riscv_pmu_legacy_skip_init();

	return ret;
}
device_initcall(pmu_sbi_devinit)<|MERGE_RESOLUTION|>--- conflicted
+++ resolved
@@ -1393,14 +1393,9 @@
 			goto out_unregister;
 
 		cpu = get_cpu();
-<<<<<<< HEAD
-
-		ret = pmu_sbi_snapshot_setup(pmu, cpu);
-=======
 		ret = pmu_sbi_snapshot_setup(pmu, cpu);
 		put_cpu();
 
->>>>>>> adc21867
 		if (ret) {
 			/* Snapshot is an optional feature. Continue if not available */
 			pmu_sbi_snapshot_free(pmu);
@@ -1414,7 +1409,6 @@
 			 */
 			static_branch_enable(&sbi_pmu_snapshot_available);
 		}
-		put_cpu();
 	}
 
 	register_sysctl("kernel", sbi_pmu_sysctl_table);
