--- conflicted
+++ resolved
@@ -97,10 +97,7 @@
 config PHY_ROCKCHIP_SAMSUNG_HDPTX
 	tristate "Rockchip Samsung HDMI/eDP Combo PHY driver"
 	depends on (ARCH_ROCKCHIP || COMPILE_TEST) && OF
-<<<<<<< HEAD
-=======
 	depends on COMMON_CLK
->>>>>>> adc21867
 	depends on HAS_IOMEM
 	select GENERIC_PHY
 	select MFD_SYSCON
