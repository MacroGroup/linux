// SPDX-License-Identifier: GPL-2.0-only
/*
 * Samsung Exynos5 SoC series USB DRD PHY driver
 *
 * Phy provider for USB 3.0 DRD controller on Exynos5 SoC series
 *
 * Copyright (C) 2014 Samsung Electronics Co., Ltd.
 * Author: Vivek Gautam <gautam.vivek@samsung.com>
 */

#include <linux/bitfield.h>
#include <linux/clk.h>
#include <linux/delay.h>
#include <linux/io.h>
#include <linux/kernel.h>
#include <linux/module.h>
#include <linux/of.h>
#include <linux/iopoll.h>
#include <linux/phy/phy.h>
#include <linux/platform_device.h>
#include <linux/mutex.h>
#include <linux/mfd/syscon.h>
#include <linux/regmap.h>
#include <linux/regulator/consumer.h>
#include <linux/soc/samsung/exynos-regs-pmu.h>

/* Exynos USB PHY registers */
#define EXYNOS5_FSEL_9MHZ6		0x0
#define EXYNOS5_FSEL_10MHZ		0x1
#define EXYNOS5_FSEL_12MHZ		0x2
#define EXYNOS5_FSEL_19MHZ2		0x3
#define EXYNOS5_FSEL_20MHZ		0x4
#define EXYNOS5_FSEL_24MHZ		0x5
#define EXYNOS5_FSEL_26MHZ		0x6
#define EXYNOS5_FSEL_50MHZ		0x7

/* Exynos5: USB 3.0 DRD PHY registers */
#define EXYNOS5_DRD_LINKSYSTEM			0x04
#define LINKSYSTEM_XHCI_VERSION_CONTROL		BIT(27)
#define LINKSYSTEM_FLADJ_MASK			(0x3f << 1)
#define LINKSYSTEM_FLADJ(_x)			((_x) << 1)

#define EXYNOS5_DRD_PHYUTMI			0x08
#define PHYUTMI_OTGDISABLE			BIT(6)
#define PHYUTMI_FORCESUSPEND			BIT(1)
#define PHYUTMI_FORCESLEEP			BIT(0)

#define EXYNOS5_DRD_PHYPIPE			0x0c

#define EXYNOS5_DRD_PHYCLKRST			0x10
#define PHYCLKRST_EN_UTMISUSPEND		BIT(31)
#define PHYCLKRST_SSC_REFCLKSEL_MASK		(0xff << 23)
#define PHYCLKRST_SSC_REFCLKSEL(_x)		((_x) << 23)
#define PHYCLKRST_SSC_RANGE_MASK		(0x03 << 21)
#define PHYCLKRST_SSC_RANGE(_x)			((_x) << 21)
#define PHYCLKRST_SSC_EN			BIT(20)
#define PHYCLKRST_REF_SSP_EN			BIT(19)
#define PHYCLKRST_REF_CLKDIV2			BIT(18)
#define PHYCLKRST_MPLL_MULTIPLIER_MASK		(0x7f << 11)
#define PHYCLKRST_MPLL_MULTIPLIER_100MHZ_REF	(0x19 << 11)
#define PHYCLKRST_MPLL_MULTIPLIER_50M_REF	(0x32 << 11)
#define PHYCLKRST_MPLL_MULTIPLIER_24MHZ_REF	(0x68 << 11)
#define PHYCLKRST_MPLL_MULTIPLIER_20MHZ_REF	(0x7d << 11)
#define PHYCLKRST_MPLL_MULTIPLIER_19200KHZ_REF	(0x02 << 11)
#define PHYCLKRST_FSEL_PIPE_MASK		(0x7 << 8)
#define PHYCLKRST_FSEL_UTMI_MASK		(0x7 << 5)
#define PHYCLKRST_FSEL(_x)			((_x) << 5)
#define PHYCLKRST_FSEL_PAD_100MHZ		(0x27 << 5)
#define PHYCLKRST_FSEL_PAD_24MHZ		(0x2a << 5)
#define PHYCLKRST_FSEL_PAD_20MHZ		(0x31 << 5)
#define PHYCLKRST_FSEL_PAD_19_2MHZ		(0x38 << 5)
#define PHYCLKRST_RETENABLEN			BIT(4)
#define PHYCLKRST_REFCLKSEL_MASK		(0x03 << 2)
#define PHYCLKRST_REFCLKSEL_PAD_REFCLK		(0x2 << 2)
#define PHYCLKRST_REFCLKSEL_EXT_REFCLK		(0x3 << 2)
#define PHYCLKRST_PORTRESET			BIT(1)
#define PHYCLKRST_COMMONONN			BIT(0)

#define EXYNOS5_DRD_PHYREG0			0x14
#define PHYREG0_SSC_REF_CLK_SEL			BIT(21)
#define PHYREG0_SSC_RANGE			BIT(20)
#define PHYREG0_CR_WRITE			BIT(19)
#define PHYREG0_CR_READ				BIT(18)
#define PHYREG0_CR_DATA_IN(_x)			((_x) << 2)
#define PHYREG0_CR_CAP_DATA			BIT(1)
#define PHYREG0_CR_CAP_ADDR			BIT(0)

#define EXYNOS5_DRD_PHYREG1			0x18
#define PHYREG1_CR_DATA_OUT(_x)			((_x) << 1)
#define PHYREG1_CR_ACK				BIT(0)

#define EXYNOS5_DRD_PHYPARAM0			0x1c
#define PHYPARAM0_REF_USE_PAD			BIT(31)
#define PHYPARAM0_REF_LOSLEVEL_MASK		(0x1f << 26)
#define PHYPARAM0_REF_LOSLEVEL			(0x9 << 26)

#define EXYNOS5_DRD_PHYPARAM1			0x20
#define PHYPARAM1_PCS_TXDEEMPH_MASK		(0x1f << 0)
#define PHYPARAM1_PCS_TXDEEMPH			(0x1c)

#define EXYNOS5_DRD_PHYTERM			0x24

#define EXYNOS5_DRD_PHYTEST			0x28
#define PHYTEST_POWERDOWN_SSP			BIT(3)
#define PHYTEST_POWERDOWN_HSP			BIT(2)

#define EXYNOS5_DRD_PHYADP			0x2c

#define EXYNOS5_DRD_PHYUTMICLKSEL		0x30
#define PHYUTMICLKSEL_UTMI_CLKSEL		BIT(2)

#define EXYNOS5_DRD_PHYRESUME			0x34

#define EXYNOS5_DRD_LINKPORT			0x44

/* USB 3.0 DRD PHY SS Function Control Reg; accessed by CR_PORT */
#define EXYNOS5_DRD_PHYSS_LOSLEVEL_OVRD_IN		(0x15)
#define LOSLEVEL_OVRD_IN_LOS_BIAS_5420			(0x5 << 13)
#define LOSLEVEL_OVRD_IN_LOS_BIAS_DEFAULT		(0x0 << 13)
#define LOSLEVEL_OVRD_IN_EN				(0x1 << 10)
#define LOSLEVEL_OVRD_IN_LOS_LEVEL_DEFAULT		(0x9 << 0)

#define EXYNOS5_DRD_PHYSS_TX_VBOOSTLEVEL_OVRD_IN	(0x12)
#define TX_VBOOSTLEVEL_OVRD_IN_VBOOST_5420		(0x5 << 13)
#define TX_VBOOSTLEVEL_OVRD_IN_VBOOST_DEFAULT		(0x4 << 13)

#define EXYNOS5_DRD_PHYSS_LANE0_TX_DEBUG		(0x1010)
#define LANE0_TX_DEBUG_RXDET_MEAS_TIME_19M2_20M		(0x4 << 4)
#define LANE0_TX_DEBUG_RXDET_MEAS_TIME_24M		(0x8 << 4)
#define LANE0_TX_DEBUG_RXDET_MEAS_TIME_25M_26M		(0x8 << 4)
#define LANE0_TX_DEBUG_RXDET_MEAS_TIME_48M_50M_52M	(0x20 << 4)
#define LANE0_TX_DEBUG_RXDET_MEAS_TIME_62M5		(0x20 << 4)
#define LANE0_TX_DEBUG_RXDET_MEAS_TIME_96M_100M		(0x40 << 4)

/* Exynos850: USB DRD PHY registers */
#define EXYNOS850_DRD_LINKCTRL			0x04
#define LINKCTRL_FORCE_RXELECIDLE		BIT(18)
#define LINKCTRL_FORCE_PHYSTATUS		BIT(17)
#define LINKCTRL_FORCE_PIPE_EN			BIT(16)
#define LINKCTRL_FORCE_QACT			BIT(8)
#define LINKCTRL_BUS_FILTER_BYPASS(_x)		((_x) << 4)

#define EXYNOS850_DRD_LINKPORT			0x08
#define LINKPORT_HOST_NUM_U3			GENMASK(19, 16)
#define LINKPORT_HOST_NUM_U2			GENMASK(15, 12)

#define EXYNOS850_DRD_CLKRST			0x20
/*
 * On versions without SS ports (like E850), bit 3 is for the 2.0 phy (HS),
 * while on versions with (like gs101), bits 2 and 3 are for the 3.0 phy (SS)
 * and bits 12 & 13 for the 2.0 phy.
 */
#define CLKRST_PHY20_SW_POR			BIT(13)
#define CLKRST_PHY20_SW_POR_SEL			BIT(12)
#define CLKRST_LINK_PCLK_SEL			BIT(7)
#define CLKRST_PHY_SW_RST			BIT(3)
#define CLKRST_PHY_RESET_SEL			BIT(2)
#define CLKRST_PORT_RST				BIT(1)
#define CLKRST_LINK_SW_RST			BIT(0)

#define EXYNOS850_DRD_SSPPLLCTL			0x30
#define SSPPLLCTL_FSEL				GENMASK(2, 0)

#define EXYNOS850_DRD_UTMI			0x50
#define UTMI_FORCE_VBUSVALID			BIT(5)
#define UTMI_FORCE_BVALID			BIT(4)
#define UTMI_DP_PULLDOWN			BIT(3)
#define UTMI_DM_PULLDOWN			BIT(2)
#define UTMI_FORCE_SUSPEND			BIT(1)
#define UTMI_FORCE_SLEEP			BIT(0)

#define EXYNOS850_DRD_HSP			0x54
#define HSP_FSV_OUT_EN				BIT(24)
#define HSP_VBUSVLDEXTSEL			BIT(13)
#define HSP_VBUSVLDEXT				BIT(12)
#define HSP_EN_UTMISUSPEND			BIT(9)
#define HSP_COMMONONN				BIT(8)

#define EXYNOS850_DRD_HSPPARACON		0x58
#define HSPPARACON_TXVREF			GENMASK(31, 28)
#define HSPPARACON_TXRISE			GENMASK(25, 24)
#define HSPPARACON_TXRES			GENMASK(22, 21)
#define HSPPARACON_TXPREEMPPULSE		BIT(20)
#define HSPPARACON_TXPREEMPAMP			GENMASK(19, 18)
#define HSPPARACON_TXHSXV			GENMASK(17, 16)
#define HSPPARACON_TXFSLS			GENMASK(15, 12)
#define HSPPARACON_SQRX				GENMASK(10, 8)
#define HSPPARACON_OTG				GENMASK(6, 4)
#define HSPPARACON_COMPDIS			GENMASK(2, 0)

#define EXYNOS850_DRD_HSP_TEST			0x5c
#define HSP_TEST_SIDDQ				BIT(24)

/* Exynos9 - GS101 */
#define EXYNOS850_DRD_SECPMACTL			0x48
#define SECPMACTL_PMA_ROPLL_REF_CLK_SEL		GENMASK(13, 12)
#define SECPMACTL_PMA_LCPLL_REF_CLK_SEL		GENMASK(11, 10)
#define SECPMACTL_PMA_REF_FREQ_SEL		GENMASK(9, 8)
#define SECPMACTL_PMA_LOW_PWR			BIT(4)
#define SECPMACTL_PMA_TRSV_SW_RST		BIT(3)
#define SECPMACTL_PMA_CMN_SW_RST		BIT(2)
#define SECPMACTL_PMA_INIT_SW_RST		BIT(1)
#define SECPMACTL_PMA_APB_SW_RST		BIT(0)

/* PMA registers */
#define EXYNOS9_PMA_USBDP_CMN_REG0008		0x0020
#define CMN_REG0008_OVRD_AUX_EN			BIT(3)
#define CMN_REG0008_AUX_EN			BIT(2)

#define EXYNOS9_PMA_USBDP_CMN_REG00B8		0x02e0
#define CMN_REG00B8_LANE_MUX_SEL_DP		GENMASK(3, 0)

#define EXYNOS9_PMA_USBDP_CMN_REG01C0		0x0700
#define CMN_REG01C0_ANA_LCPLL_LOCK_DONE		BIT(7)
#define CMN_REG01C0_ANA_LCPLL_AFC_DONE		BIT(6)

/* these have similar register layout, for lanes 0 and 2 */
#define EXYNOS9_PMA_USBDP_TRSV_REG03C3			0x0f0c
#define EXYNOS9_PMA_USBDP_TRSV_REG07C3			0x1f0c
#define TRSV_REG03C3_LN0_MON_RX_CDR_AFC_DONE		BIT(3)
#define TRSV_REG03C3_LN0_MON_RX_CDR_CAL_DONE		BIT(2)
#define TRSV_REG03C3_LN0_MON_RX_CDR_FLD_PLL_MODE_DONE	BIT(1)
#define TRSV_REG03C3_LN0_MON_RX_CDR_LOCK_DONE		BIT(0)

/* TRSV_REG0413 and TRSV_REG0813 have similar register layout */
#define EXYNOS9_PMA_USBDP_TRSV_REG0413		0x104c
#define TRSV_REG0413_OVRD_LN1_TX_RXD_COMP_EN	BIT(7)
#define TRSV_REG0413_OVRD_LN1_TX_RXD_EN		BIT(5)

#define EXYNOS9_PMA_USBDP_TRSV_REG0813		0x204c
#define TRSV_REG0813_OVRD_LN3_TX_RXD_COMP_EN	BIT(7)
#define TRSV_REG0813_OVRD_LN3_TX_RXD_EN		BIT(5)

/* PCS registers */
#define EXYNOS9_PCS_NS_VEC_PS1_N1		0x010c
#define EXYNOS9_PCS_NS_VEC_PS2_N0		0x0110
#define EXYNOS9_PCS_NS_VEC_PS3_N0		0x0118
#define NS_VEC_NS_REQ				GENMASK(31, 24)
#define NS_VEC_ENABLE_TIMER			BIT(22)
#define NS_VEC_SEL_TIMEOUT			GENMASK(21, 20)
#define NS_VEC_INV_MASK				GENMASK(19, 16)
#define NS_VEC_COND_MASK			GENMASK(11, 8)
#define NS_VEC_EXP_COND				GENMASK(3, 0)

#define EXYNOS9_PCS_OUT_VEC_2			0x014c
#define EXYNOS9_PCS_OUT_VEC_3			0x0150
#define PCS_OUT_VEC_B9_DYNAMIC			BIT(19)
#define PCS_OUT_VEC_B9_SEL_OUT			BIT(18)
#define PCS_OUT_VEC_B8_DYNAMIC			BIT(17)
#define PCS_OUT_VEC_B8_SEL_OUT			BIT(16)
#define PCS_OUT_VEC_B7_DYNAMIC			BIT(15)
#define PCS_OUT_VEC_B7_SEL_OUT			BIT(14)
#define PCS_OUT_VEC_B6_DYNAMIC			BIT(13)
#define PCS_OUT_VEC_B6_SEL_OUT			BIT(12)
#define PCS_OUT_VEC_B5_DYNAMIC			BIT(11)
#define PCS_OUT_VEC_B5_SEL_OUT			BIT(10)
#define PCS_OUT_VEC_B4_DYNAMIC			BIT(9)
#define PCS_OUT_VEC_B4_SEL_OUT			BIT(8)
#define PCS_OUT_VEC_B3_DYNAMIC			BIT(7)
#define PCS_OUT_VEC_B3_SEL_OUT			BIT(6)
#define PCS_OUT_VEC_B2_DYNAMIC			BIT(5)
#define PCS_OUT_VEC_B2_SEL_OUT			BIT(4)
#define PCS_OUT_VEC_B1_DYNAMIC			BIT(3)
#define PCS_OUT_VEC_B1_SEL_OUT			BIT(2)
#define PCS_OUT_VEC_B0_DYNAMIC			BIT(1)
#define PCS_OUT_VEC_B0_SEL_OUT			BIT(0)

#define EXYNOS9_PCS_TIMEOUT_0			0x0170

#define EXYNOS9_PCS_TIMEOUT_3			0x017c

#define EXYNOS9_PCS_EBUF_PARAM			0x0304
#define EBUF_PARAM_SKP_REMOVE_TH_EMPTY_MODE	GENMASK(29, 24)

#define EXYNOS9_PCS_BACK_END_MODE_VEC		0x030c
#define BACK_END_MODE_VEC_FORCE_EBUF_EMPTY_MODE	BIT(1)
#define BACK_END_MODE_VEC_DISABLE_DATA_MASK	BIT(0)

#define EXYNOS9_PCS_RX_CONTROL			0x03f0
#define RX_CONTROL_EN_BLOCK_ALIGNER_TYPE_B	BIT(22)

#define EXYNOS9_PCS_RX_CONTROL_DEBUG		0x03f4
#define RX_CONTROL_DEBUG_EN_TS_CHECK		BIT(5)
#define RX_CONTROL_DEBUG_NUM_COM_FOUND		GENMASK(3, 0)

#define EXYNOS9_PCS_LOCAL_COEF			0x040c
#define LOCAL_COEF_PMA_CENTER_COEF		GENMASK(21, 16)
#define LOCAL_COEF_LF				GENMASK(13, 8)
#define LOCAL_COEF_FS				GENMASK(5, 0)

#define EXYNOS9_PCS_HS_TX_COEF_MAP_0		0x0410
#define HS_TX_COEF_MAP_0_SSTX_DEEMP		GENMASK(17, 12)
#define HS_TX_COEF_MAP_0_SSTX_LEVEL		GENMASK(11, 6)
#define HS_TX_COEF_MAP_0_SSTX_PRE_SHOOT		GENMASK(5, 0)


#define KHZ	1000
#define MHZ	(KHZ * KHZ)

#define PHY_TUNING_ENTRY_PHY(o, m, v) {	\
		.off = (o),		\
		.mask = (m),		\
		.val = (v),		\
		.region = PTR_PHY	\
	}

#define PHY_TUNING_ENTRY_PCS(o, m, v) {	\
		.off = (o),		\
		.mask = (m),		\
		.val = (v),		\
		.region = PTR_PCS	\
	}

#define PHY_TUNING_ENTRY_PMA(o, m, v) {	\
		.off = (o),		\
		.mask = (m),		\
		.val = (v),		\
		.region = PTR_PMA,	\
	}

#define PHY_TUNING_ENTRY_LAST { .region = PTR_INVALID }

#define for_each_phy_tune(tune) \
	for (; (tune)->region != PTR_INVALID; ++(tune))

struct exynos5_usbdrd_phy_tuning {
	u32 off;
	u32 mask;
	u32 val;
	char region;
#define PTR_INVALID	0
#define PTR_PHY		1
#define PTR_PCS		2
#define PTR_PMA		3
};

enum exynos5_usbdrd_phy_tuning_state {
	PTS_UTMI_POSTINIT,
	PTS_PIPE3_PREINIT,
	PTS_PIPE3_INIT,
	PTS_PIPE3_POSTINIT,
	PTS_PIPE3_POSTLOCK,
	PTS_MAX,
};

enum exynos5_usbdrd_phy_id {
	EXYNOS5_DRDPHY_UTMI,
	EXYNOS5_DRDPHY_PIPE3,
	EXYNOS5_DRDPHYS_NUM,
};

struct phy_usb_instance;
struct exynos5_usbdrd_phy;

struct exynos5_usbdrd_phy_config {
	u32 id;
	void (*phy_isol)(struct phy_usb_instance *inst, bool isolate);
	void (*phy_init)(struct exynos5_usbdrd_phy *phy_drd);
	unsigned int (*set_refclk)(struct phy_usb_instance *inst);
};

struct exynos5_usbdrd_phy_drvdata {
	const struct exynos5_usbdrd_phy_config *phy_cfg;
	const struct exynos5_usbdrd_phy_tuning **phy_tunes;
	const struct phy_ops *phy_ops;
	const char * const *clk_names;
	int n_clks;
	const char * const *core_clk_names;
	int n_core_clks;
	const char * const *regulator_names;
	int n_regulators;
	u32 pmu_offset_usbdrd0_phy;
	u32 pmu_offset_usbdrd0_phy_ss;
	u32 pmu_offset_usbdrd1_phy;
};

/**
 * struct exynos5_usbdrd_phy - driver data for USB 3.0 PHY
 * @dev: pointer to device instance of this platform device
 * @reg_phy: usb phy controller register memory base
 * @reg_pcs: usb phy physical coding sublayer register memory base
 * @reg_pma: usb phy physical media attachment register memory base
 * @clks: clocks for register access
 * @core_clks: core clocks for phy (ref, pipe3, utmi+, ITP, etc. as required)
 * @drv_data: pointer to SoC level driver data structure
 * @phys: array for 'EXYNOS5_DRDPHYS_NUM' number of PHY
 *	    instances each with its 'phy' and 'phy_cfg'.
 * @extrefclk: frequency select settings when using 'separate
 *	       reference clocks' for SS and HS operations
 * @regulators: regulators for phy
 */
struct exynos5_usbdrd_phy {
	struct device *dev;
	void __iomem *reg_phy;
	void __iomem *reg_pcs;
	void __iomem *reg_pma;
	struct clk_bulk_data *clks;
	struct clk_bulk_data *core_clks;
	const struct exynos5_usbdrd_phy_drvdata *drv_data;
	struct phy_usb_instance {
		struct phy *phy;
		u32 index;
		struct regmap *reg_pmu;
		u32 pmu_offset;
		const struct exynos5_usbdrd_phy_config *phy_cfg;
	} phys[EXYNOS5_DRDPHYS_NUM];
	u32 extrefclk;
	struct regulator_bulk_data *regulators;
};

static inline
struct exynos5_usbdrd_phy *to_usbdrd_phy(struct phy_usb_instance *inst)
{
	return container_of((inst), struct exynos5_usbdrd_phy,
			    phys[(inst)->index]);
}

/*
 * exynos5_rate_to_clk() converts the supplied clock rate to the value that
 * can be written to the phy register.
 */
static unsigned int exynos5_rate_to_clk(unsigned long rate, u32 *reg)
{
	/* EXYNOS5_FSEL_MASK */

	switch (rate) {
	case 9600 * KHZ:
		*reg = EXYNOS5_FSEL_9MHZ6;
		break;
	case 10 * MHZ:
		*reg = EXYNOS5_FSEL_10MHZ;
		break;
	case 12 * MHZ:
		*reg = EXYNOS5_FSEL_12MHZ;
		break;
	case 19200 * KHZ:
		*reg = EXYNOS5_FSEL_19MHZ2;
		break;
	case 20 * MHZ:
		*reg = EXYNOS5_FSEL_20MHZ;
		break;
	case 24 * MHZ:
		*reg = EXYNOS5_FSEL_24MHZ;
		break;
	case 26 * MHZ:
		*reg = EXYNOS5_FSEL_26MHZ;
		break;
	case 50 * MHZ:
		*reg = EXYNOS5_FSEL_50MHZ;
		break;
	default:
		return -EINVAL;
	}

	return 0;
}

static void exynos5_usbdrd_phy_isol(struct phy_usb_instance *inst,
				    bool isolate)
{
	unsigned int val;

	if (!inst->reg_pmu)
		return;

	val = isolate ? 0 : EXYNOS4_PHY_ENABLE;

	regmap_update_bits(inst->reg_pmu, inst->pmu_offset,
			   EXYNOS4_PHY_ENABLE, val);
}

/*
 * Sets the pipe3 phy's clk as EXTREFCLK (XXTI) which is internal clock
 * from clock core. Further sets multiplier values and spread spectrum
 * clock settings for SuperSpeed operations.
 */
static unsigned int
exynos5_usbdrd_pipe3_set_refclk(struct phy_usb_instance *inst)
{
	u32 reg;
	struct exynos5_usbdrd_phy *phy_drd = to_usbdrd_phy(inst);

	/* restore any previous reference clock settings */
	reg = readl(phy_drd->reg_phy + EXYNOS5_DRD_PHYCLKRST);

	/* Use EXTREFCLK as ref clock */
	reg &= ~PHYCLKRST_REFCLKSEL_MASK;
	reg |=	PHYCLKRST_REFCLKSEL_EXT_REFCLK;

	/* FSEL settings corresponding to reference clock */
	reg &= ~PHYCLKRST_FSEL_PIPE_MASK |
		PHYCLKRST_MPLL_MULTIPLIER_MASK |
		PHYCLKRST_SSC_REFCLKSEL_MASK;
	switch (phy_drd->extrefclk) {
	case EXYNOS5_FSEL_50MHZ:
		reg |= (PHYCLKRST_MPLL_MULTIPLIER_50M_REF |
			PHYCLKRST_SSC_REFCLKSEL(0x00));
		break;
	case EXYNOS5_FSEL_24MHZ:
		reg |= (PHYCLKRST_MPLL_MULTIPLIER_24MHZ_REF |
			PHYCLKRST_SSC_REFCLKSEL(0x88));
		break;
	case EXYNOS5_FSEL_20MHZ:
		reg |= (PHYCLKRST_MPLL_MULTIPLIER_20MHZ_REF |
			PHYCLKRST_SSC_REFCLKSEL(0x00));
		break;
	case EXYNOS5_FSEL_19MHZ2:
		reg |= (PHYCLKRST_MPLL_MULTIPLIER_19200KHZ_REF |
			PHYCLKRST_SSC_REFCLKSEL(0x88));
		break;
	default:
		dev_dbg(phy_drd->dev, "unsupported ref clk\n");
		break;
	}

	return reg;
}

/*
 * Sets the utmi phy's clk as EXTREFCLK (XXTI) which is internal clock
 * from clock core. Further sets the FSEL values for HighSpeed operations.
 */
static unsigned int
exynos5_usbdrd_utmi_set_refclk(struct phy_usb_instance *inst)
{
	u32 reg;
	struct exynos5_usbdrd_phy *phy_drd = to_usbdrd_phy(inst);

	/* restore any previous reference clock settings */
	reg = readl(phy_drd->reg_phy + EXYNOS5_DRD_PHYCLKRST);

	reg &= ~PHYCLKRST_REFCLKSEL_MASK;
	reg |=	PHYCLKRST_REFCLKSEL_EXT_REFCLK;

	reg &= ~PHYCLKRST_FSEL_UTMI_MASK |
		PHYCLKRST_MPLL_MULTIPLIER_MASK |
		PHYCLKRST_SSC_REFCLKSEL_MASK;
	reg |= PHYCLKRST_FSEL(phy_drd->extrefclk);

	return reg;
}

static void
exynos5_usbdrd_apply_phy_tunes(struct exynos5_usbdrd_phy *phy_drd,
			       enum exynos5_usbdrd_phy_tuning_state state)
{
	const struct exynos5_usbdrd_phy_tuning *tune;

	tune = phy_drd->drv_data->phy_tunes[state];
	if (!tune)
		return;

	for_each_phy_tune(tune) {
		void __iomem *reg_base;
		u32 reg = 0;

		switch (tune->region) {
		case PTR_PHY:
			reg_base = phy_drd->reg_phy;
			break;
		case PTR_PCS:
			reg_base = phy_drd->reg_pcs;
			break;
		case PTR_PMA:
			reg_base = phy_drd->reg_pma;
			break;
		default:
			dev_warn_once(phy_drd->dev,
				      "unknown phy region %d\n", tune->region);
			continue;
		}

		if (~tune->mask) {
			reg = readl(reg_base + tune->off);
			reg &= ~tune->mask;
		}
		reg |= tune->val;
		writel(reg, reg_base + tune->off);
	}
}

static void exynos5_usbdrd_pipe3_init(struct exynos5_usbdrd_phy *phy_drd)
{
	u32 reg;

	reg = readl(phy_drd->reg_phy + EXYNOS5_DRD_PHYPARAM1);
	/* Set Tx De-Emphasis level */
	reg &= ~PHYPARAM1_PCS_TXDEEMPH_MASK;
	reg |=	PHYPARAM1_PCS_TXDEEMPH;
	writel(reg, phy_drd->reg_phy + EXYNOS5_DRD_PHYPARAM1);

	reg = readl(phy_drd->reg_phy + EXYNOS5_DRD_PHYTEST);
	reg &= ~PHYTEST_POWERDOWN_SSP;
	writel(reg, phy_drd->reg_phy + EXYNOS5_DRD_PHYTEST);
}

static void
exynos5_usbdrd_usbdp_g2_v4_ctrl_pma_ready(struct exynos5_usbdrd_phy *phy_drd)
{
	void __iomem *regs_base = phy_drd->reg_phy;
	u32 reg;

	/* link pipe_clock selection to pclk of PMA */
	reg = readl(regs_base + EXYNOS850_DRD_CLKRST);
	reg |= CLKRST_LINK_PCLK_SEL;
	writel(reg, regs_base + EXYNOS850_DRD_CLKRST);

	reg = readl(regs_base + EXYNOS850_DRD_SECPMACTL);
	reg &= ~SECPMACTL_PMA_REF_FREQ_SEL;
<<<<<<< HEAD
	reg |= FIELD_PREP_CONST(SECPMACTL_PMA_REF_FREQ_SEL, 1);
=======
	reg |= FIELD_PREP(SECPMACTL_PMA_REF_FREQ_SEL, 1);
>>>>>>> adc21867
	/* SFR reset */
	reg |= (SECPMACTL_PMA_LOW_PWR | SECPMACTL_PMA_APB_SW_RST);
	reg &= ~(SECPMACTL_PMA_ROPLL_REF_CLK_SEL |
		 SECPMACTL_PMA_LCPLL_REF_CLK_SEL);
	/* PMA power off */
	reg |= (SECPMACTL_PMA_TRSV_SW_RST | SECPMACTL_PMA_CMN_SW_RST |
		SECPMACTL_PMA_INIT_SW_RST);
	writel(reg, regs_base + EXYNOS850_DRD_SECPMACTL);

	udelay(1);

	reg = readl(regs_base + EXYNOS850_DRD_SECPMACTL);
	reg &= ~SECPMACTL_PMA_LOW_PWR;
	writel(reg, regs_base + EXYNOS850_DRD_SECPMACTL);

	udelay(1);

	/* release override */
	reg = readl(regs_base + EXYNOS850_DRD_LINKCTRL);
	reg &= ~LINKCTRL_FORCE_PIPE_EN;
	writel(reg, regs_base + EXYNOS850_DRD_LINKCTRL);

	udelay(1);

	/* APB enable */
	reg = readl(regs_base + EXYNOS850_DRD_SECPMACTL);
	reg &= ~SECPMACTL_PMA_APB_SW_RST;
	writel(reg, regs_base + EXYNOS850_DRD_SECPMACTL);
}

static void
exynos5_usbdrd_usbdp_g2_v4_pma_lane_mux_sel(struct exynos5_usbdrd_phy *phy_drd)
{
	void __iomem *regs_base = phy_drd->reg_pma;
	u32 reg;

	/* lane configuration: USB on all lanes */
	reg = readl(regs_base + EXYNOS9_PMA_USBDP_CMN_REG00B8);
	reg &= ~CMN_REG00B8_LANE_MUX_SEL_DP;
	writel(reg, regs_base + EXYNOS9_PMA_USBDP_CMN_REG00B8);

	/*
	 * FIXME: below code supports one connector orientation only. It needs
	 * updating once we can receive connector events.
	 */
	/* override of TX receiver detector and comparator: lane 1 */
	reg = readl(regs_base + EXYNOS9_PMA_USBDP_TRSV_REG0413);
	reg &= ~TRSV_REG0413_OVRD_LN1_TX_RXD_COMP_EN;
	reg &= ~TRSV_REG0413_OVRD_LN1_TX_RXD_EN;
	writel(reg, regs_base + EXYNOS9_PMA_USBDP_TRSV_REG0413);

	/* lane 3 */
	reg = readl(regs_base + EXYNOS9_PMA_USBDP_TRSV_REG0813);
	reg |= TRSV_REG0813_OVRD_LN3_TX_RXD_COMP_EN;
	reg |= TRSV_REG0813_OVRD_LN3_TX_RXD_EN;
	writel(reg, regs_base + EXYNOS9_PMA_USBDP_TRSV_REG0813);
}

static int
exynos5_usbdrd_usbdp_g2_v4_pma_check_pll_lock(struct exynos5_usbdrd_phy *phy_drd)
{
	static const unsigned int timeout_us = 40000;
	static const unsigned int sleep_us = 40;
	static const u32 locked = (CMN_REG01C0_ANA_LCPLL_LOCK_DONE |
				   CMN_REG01C0_ANA_LCPLL_AFC_DONE);
	u32 reg;
	int err;

	err = readl_poll_timeout(
			phy_drd->reg_pma + EXYNOS9_PMA_USBDP_CMN_REG01C0,
			reg, (reg & locked) == locked, sleep_us, timeout_us);
	if (err)
		dev_err(phy_drd->dev,
			"timed out waiting for PLL lock: %#.8x\n", reg);

	return err;
}

static void
exynos5_usbdrd_usbdp_g2_v4_pma_check_cdr_lock(struct exynos5_usbdrd_phy *phy_drd)
{
	static const unsigned int timeout_us = 40000;
	static const unsigned int sleep_us = 40;
	static const u32 locked =
		(TRSV_REG03C3_LN0_MON_RX_CDR_AFC_DONE
		 | TRSV_REG03C3_LN0_MON_RX_CDR_CAL_DONE
		 | TRSV_REG03C3_LN0_MON_RX_CDR_FLD_PLL_MODE_DONE
		 | TRSV_REG03C3_LN0_MON_RX_CDR_LOCK_DONE);
	u32 reg;
	int err;

	err = readl_poll_timeout(
			phy_drd->reg_pma + EXYNOS9_PMA_USBDP_TRSV_REG03C3,
			reg, (reg & locked) == locked, sleep_us, timeout_us);
	if (!err)
		return;

	dev_err(phy_drd->dev,
		"timed out waiting for CDR lock (l0): %#.8x, retrying\n", reg);

	/* based on cable orientation, this might be on the other phy port */
	err = readl_poll_timeout(
			phy_drd->reg_pma + EXYNOS9_PMA_USBDP_TRSV_REG07C3,
			reg, (reg & locked) == locked, sleep_us, timeout_us);
	if (err)
		dev_err(phy_drd->dev,
			"timed out waiting for CDR lock (l2): %#.8x\n", reg);
}

static void exynos5_usbdrd_utmi_init(struct exynos5_usbdrd_phy *phy_drd)
{
	u32 reg;

	reg = readl(phy_drd->reg_phy + EXYNOS5_DRD_PHYPARAM0);
	/* Set Loss-of-Signal Detector sensitivity */
	reg &= ~PHYPARAM0_REF_LOSLEVEL_MASK;
	reg |=	PHYPARAM0_REF_LOSLEVEL;
	writel(reg, phy_drd->reg_phy + EXYNOS5_DRD_PHYPARAM0);

	reg = readl(phy_drd->reg_phy + EXYNOS5_DRD_PHYPARAM1);
	/* Set Tx De-Emphasis level */
	reg &= ~PHYPARAM1_PCS_TXDEEMPH_MASK;
	reg |=	PHYPARAM1_PCS_TXDEEMPH;
	writel(reg, phy_drd->reg_phy + EXYNOS5_DRD_PHYPARAM1);

	/* UTMI Power Control */
	writel(PHYUTMI_OTGDISABLE, phy_drd->reg_phy + EXYNOS5_DRD_PHYUTMI);

	reg = readl(phy_drd->reg_phy + EXYNOS5_DRD_PHYTEST);
	reg &= ~PHYTEST_POWERDOWN_HSP;
	writel(reg, phy_drd->reg_phy + EXYNOS5_DRD_PHYTEST);
}

static int exynos5_usbdrd_phy_init(struct phy *phy)
{
	int ret;
	u32 reg;
	struct phy_usb_instance *inst = phy_get_drvdata(phy);
	struct exynos5_usbdrd_phy *phy_drd = to_usbdrd_phy(inst);

	ret = clk_bulk_prepare_enable(phy_drd->drv_data->n_clks, phy_drd->clks);
	if (ret)
		return ret;

	/* Reset USB 3.0 PHY */
	writel(0x0, phy_drd->reg_phy + EXYNOS5_DRD_PHYREG0);
	writel(0x0, phy_drd->reg_phy + EXYNOS5_DRD_PHYRESUME);

	/*
	 * Setting the Frame length Adj value[6:1] to default 0x20
	 * See xHCI 1.0 spec, 5.2.4
	 */
	reg =	LINKSYSTEM_XHCI_VERSION_CONTROL |
		LINKSYSTEM_FLADJ(0x20);
	writel(reg, phy_drd->reg_phy + EXYNOS5_DRD_LINKSYSTEM);

	reg = readl(phy_drd->reg_phy + EXYNOS5_DRD_PHYPARAM0);
	/* Select PHY CLK source */
	reg &= ~PHYPARAM0_REF_USE_PAD;
	writel(reg, phy_drd->reg_phy + EXYNOS5_DRD_PHYPARAM0);

	/* This bit must be set for both HS and SS operations */
	reg = readl(phy_drd->reg_phy + EXYNOS5_DRD_PHYUTMICLKSEL);
	reg |= PHYUTMICLKSEL_UTMI_CLKSEL;
	writel(reg, phy_drd->reg_phy + EXYNOS5_DRD_PHYUTMICLKSEL);

	/* UTMI or PIPE3 specific init */
	inst->phy_cfg->phy_init(phy_drd);

	/* reference clock settings */
	reg = inst->phy_cfg->set_refclk(inst);

		/* Digital power supply in normal operating mode */
	reg |=	PHYCLKRST_RETENABLEN |
		/* Enable ref clock for SS function */
		PHYCLKRST_REF_SSP_EN |
		/* Enable spread spectrum */
		PHYCLKRST_SSC_EN |
		/* Power down HS Bias and PLL blocks in suspend mode */
		PHYCLKRST_COMMONONN |
		/* Reset the port */
		PHYCLKRST_PORTRESET;

	writel(reg, phy_drd->reg_phy + EXYNOS5_DRD_PHYCLKRST);

	fsleep(10);

	reg &= ~PHYCLKRST_PORTRESET;
	writel(reg, phy_drd->reg_phy + EXYNOS5_DRD_PHYCLKRST);

	clk_bulk_disable_unprepare(phy_drd->drv_data->n_clks, phy_drd->clks);

	return 0;
}

static int exynos5_usbdrd_phy_exit(struct phy *phy)
{
	int ret;
	u32 reg;
	struct phy_usb_instance *inst = phy_get_drvdata(phy);
	struct exynos5_usbdrd_phy *phy_drd = to_usbdrd_phy(inst);

	ret = clk_bulk_prepare_enable(phy_drd->drv_data->n_clks, phy_drd->clks);
	if (ret)
		return ret;

	reg =	PHYUTMI_OTGDISABLE |
		PHYUTMI_FORCESUSPEND |
		PHYUTMI_FORCESLEEP;
	writel(reg, phy_drd->reg_phy + EXYNOS5_DRD_PHYUTMI);

	/* Resetting the PHYCLKRST enable bits to reduce leakage current */
	reg = readl(phy_drd->reg_phy + EXYNOS5_DRD_PHYCLKRST);
	reg &= ~(PHYCLKRST_REF_SSP_EN |
		 PHYCLKRST_SSC_EN |
		 PHYCLKRST_COMMONONN);
	writel(reg, phy_drd->reg_phy + EXYNOS5_DRD_PHYCLKRST);

	/* Control PHYTEST to remove leakage current */
	reg = readl(phy_drd->reg_phy + EXYNOS5_DRD_PHYTEST);
	reg |=	PHYTEST_POWERDOWN_SSP |
		PHYTEST_POWERDOWN_HSP;
	writel(reg, phy_drd->reg_phy + EXYNOS5_DRD_PHYTEST);

	clk_bulk_disable_unprepare(phy_drd->drv_data->n_clks, phy_drd->clks);

	return 0;
}

static int exynos5_usbdrd_phy_power_on(struct phy *phy)
{
	int ret;
	struct phy_usb_instance *inst = phy_get_drvdata(phy);
	struct exynos5_usbdrd_phy *phy_drd = to_usbdrd_phy(inst);

	dev_dbg(phy_drd->dev, "Request to power_on usbdrd_phy phy\n");

	ret = clk_bulk_prepare_enable(phy_drd->drv_data->n_core_clks,
				      phy_drd->core_clks);
	if (ret)
		return ret;

	/* Enable VBUS supply */
	ret = regulator_bulk_enable(phy_drd->drv_data->n_regulators,
				    phy_drd->regulators);
	if (ret) {
		dev_err(phy_drd->dev, "Failed to enable PHY regulator(s)\n");
		goto fail_vbus;
	}

	/* Power-on PHY */
	inst->phy_cfg->phy_isol(inst, false);

	return 0;

fail_vbus:
	clk_bulk_disable_unprepare(phy_drd->drv_data->n_core_clks,
				   phy_drd->core_clks);

	return ret;
}

static int exynos5_usbdrd_phy_power_off(struct phy *phy)
{
	struct phy_usb_instance *inst = phy_get_drvdata(phy);
	struct exynos5_usbdrd_phy *phy_drd = to_usbdrd_phy(inst);

	dev_dbg(phy_drd->dev, "Request to power_off usbdrd_phy phy\n");

	/* Power-off the PHY */
	inst->phy_cfg->phy_isol(inst, true);

	/* Disable VBUS supply */
	regulator_bulk_disable(phy_drd->drv_data->n_regulators,
			       phy_drd->regulators);

	clk_bulk_disable_unprepare(phy_drd->drv_data->n_core_clks,
				   phy_drd->core_clks);

	return 0;
}

static int crport_handshake(struct exynos5_usbdrd_phy *phy_drd,
			    u32 val, u32 cmd)
{
	unsigned int result;
	int err;

	writel(val | cmd, phy_drd->reg_phy + EXYNOS5_DRD_PHYREG0);

	err = readl_poll_timeout(phy_drd->reg_phy + EXYNOS5_DRD_PHYREG1,
				 result, (result & PHYREG1_CR_ACK), 1, 100);
	if (err == -ETIMEDOUT) {
		dev_err(phy_drd->dev, "CRPORT handshake timeout1 (0x%08x)\n", val);
		return err;
	}

	writel(val, phy_drd->reg_phy + EXYNOS5_DRD_PHYREG0);

	err = readl_poll_timeout(phy_drd->reg_phy + EXYNOS5_DRD_PHYREG1,
				 result, !(result & PHYREG1_CR_ACK), 1, 100);
	if (err == -ETIMEDOUT) {
		dev_err(phy_drd->dev, "CRPORT handshake timeout2 (0x%08x)\n", val);
		return err;
	}

	return 0;
}

static int crport_ctrl_write(struct exynos5_usbdrd_phy *phy_drd,
			     u32 addr, u32 data)
{
	int ret;

	/* Write Address */
	writel(PHYREG0_CR_DATA_IN(addr),
	       phy_drd->reg_phy + EXYNOS5_DRD_PHYREG0);
	ret = crport_handshake(phy_drd, PHYREG0_CR_DATA_IN(addr),
			       PHYREG0_CR_CAP_ADDR);
	if (ret)
		return ret;

	/* Write Data */
	writel(PHYREG0_CR_DATA_IN(data),
	       phy_drd->reg_phy + EXYNOS5_DRD_PHYREG0);
	ret = crport_handshake(phy_drd, PHYREG0_CR_DATA_IN(data),
			       PHYREG0_CR_CAP_DATA);
	if (ret)
		return ret;

	ret = crport_handshake(phy_drd, PHYREG0_CR_DATA_IN(data),
			       PHYREG0_CR_WRITE);

	return ret;
}

/*
 * Calibrate few PHY parameters using CR_PORT register to meet
 * SuperSpeed requirements on Exynos5420 and Exynos5800 systems,
 * which have 28nm USB 3.0 DRD PHY.
 */
static int exynos5420_usbdrd_phy_calibrate(struct exynos5_usbdrd_phy *phy_drd)
{
	unsigned int temp;
	int ret = 0;

	/*
	 * Change los_bias to (0x5) for 28nm PHY from a
	 * default value (0x0); los_level is set as default
	 * (0x9) as also reflected in los_level[30:26] bits
	 * of PHYPARAM0 register.
	 */
	temp = LOSLEVEL_OVRD_IN_LOS_BIAS_5420 |
		LOSLEVEL_OVRD_IN_EN |
		LOSLEVEL_OVRD_IN_LOS_LEVEL_DEFAULT;
	ret = crport_ctrl_write(phy_drd,
				EXYNOS5_DRD_PHYSS_LOSLEVEL_OVRD_IN,
				temp);
	if (ret) {
		dev_err(phy_drd->dev,
			"Failed setting Loss-of-Signal level for SuperSpeed\n");
		return ret;
	}

	/*
	 * Set tx_vboost_lvl to (0x5) for 28nm PHY Tuning,
	 * to raise Tx signal level from its default value of (0x4)
	 */
	temp = TX_VBOOSTLEVEL_OVRD_IN_VBOOST_5420;
	ret = crport_ctrl_write(phy_drd,
				EXYNOS5_DRD_PHYSS_TX_VBOOSTLEVEL_OVRD_IN,
				temp);
	if (ret) {
		dev_err(phy_drd->dev,
			"Failed setting Tx-Vboost-Level for SuperSpeed\n");
		return ret;
	}

	/*
	 * Set proper time to wait for RxDetect measurement, for
	 * desired reference clock of PHY, by tuning the CR_PORT
	 * register LANE0.TX_DEBUG which is internal to PHY.
	 * This fixes issue with few USB 3.0 devices, which are
	 * not detected (not even generate interrupts on the bus
	 * on insertion) without this change.
	 * e.g. Samsung SUM-TSB16S 3.0 USB drive.
	 */
	switch (phy_drd->extrefclk) {
	case EXYNOS5_FSEL_50MHZ:
		temp = LANE0_TX_DEBUG_RXDET_MEAS_TIME_48M_50M_52M;
		break;
	case EXYNOS5_FSEL_20MHZ:
	case EXYNOS5_FSEL_19MHZ2:
		temp = LANE0_TX_DEBUG_RXDET_MEAS_TIME_19M2_20M;
		break;
	case EXYNOS5_FSEL_24MHZ:
	default:
		temp = LANE0_TX_DEBUG_RXDET_MEAS_TIME_24M;
		break;
	}

	ret = crport_ctrl_write(phy_drd,
				EXYNOS5_DRD_PHYSS_LANE0_TX_DEBUG,
				temp);
	if (ret)
		dev_err(phy_drd->dev,
			"Fail to set RxDet measurement time for SuperSpeed\n");

	return ret;
}

static struct phy *exynos5_usbdrd_phy_xlate(struct device *dev,
					const struct of_phandle_args *args)
{
	struct exynos5_usbdrd_phy *phy_drd = dev_get_drvdata(dev);

	if (WARN_ON(args->args[0] >= EXYNOS5_DRDPHYS_NUM))
		return ERR_PTR(-ENODEV);

	return phy_drd->phys[args->args[0]].phy;
}

static int exynos5_usbdrd_phy_calibrate(struct phy *phy)
{
	struct phy_usb_instance *inst = phy_get_drvdata(phy);
	struct exynos5_usbdrd_phy *phy_drd = to_usbdrd_phy(inst);

	if (inst->phy_cfg->id == EXYNOS5_DRDPHY_UTMI)
		return exynos5420_usbdrd_phy_calibrate(phy_drd);
	return 0;
}

static const struct phy_ops exynos5_usbdrd_phy_ops = {
	.init		= exynos5_usbdrd_phy_init,
	.exit		= exynos5_usbdrd_phy_exit,
	.power_on	= exynos5_usbdrd_phy_power_on,
	.power_off	= exynos5_usbdrd_phy_power_off,
	.calibrate	= exynos5_usbdrd_phy_calibrate,
	.owner		= THIS_MODULE,
};

static void
exynos5_usbdrd_usb_v3p1_pipe_override(struct exynos5_usbdrd_phy *phy_drd)
{
	void __iomem *regs_base = phy_drd->reg_phy;
	u32 reg;

	/* force pipe3 signal for link */
	reg = readl(regs_base + EXYNOS850_DRD_LINKCTRL);
	reg &= ~LINKCTRL_FORCE_PHYSTATUS;
	reg |= LINKCTRL_FORCE_PIPE_EN | LINKCTRL_FORCE_RXELECIDLE;
	writel(reg, regs_base + EXYNOS850_DRD_LINKCTRL);

	/* PMA disable */
	reg = readl(regs_base + EXYNOS850_DRD_SECPMACTL);
	reg |= SECPMACTL_PMA_LOW_PWR;
	writel(reg, regs_base + EXYNOS850_DRD_SECPMACTL);
}

static void exynos850_usbdrd_utmi_init(struct exynos5_usbdrd_phy *phy_drd)
{
	void __iomem *regs_base = phy_drd->reg_phy;
	u32 reg;
	u32 ss_ports;

	/*
	 * Disable HWACG (hardware auto clock gating control). This will force
	 * QACTIVE signal in Q-Channel interface to HIGH level, to make sure
	 * the PHY clock is not gated by the hardware.
	 */
	reg = readl(regs_base + EXYNOS850_DRD_LINKCTRL);
	reg |= LINKCTRL_FORCE_QACT;
	writel(reg, regs_base + EXYNOS850_DRD_LINKCTRL);

	reg = readl(regs_base + EXYNOS850_DRD_LINKPORT);
	ss_ports = FIELD_GET(LINKPORT_HOST_NUM_U3, reg);

	/* Start PHY Reset (POR=high) */
	reg = readl(regs_base + EXYNOS850_DRD_CLKRST);
	if (ss_ports) {
		reg |= CLKRST_PHY20_SW_POR;
		reg |= CLKRST_PHY20_SW_POR_SEL;
		reg |= CLKRST_PHY_RESET_SEL;
	}
	reg |= CLKRST_PHY_SW_RST;
	writel(reg, regs_base + EXYNOS850_DRD_CLKRST);

	/* Enable UTMI+ */
	reg = readl(regs_base + EXYNOS850_DRD_UTMI);
	reg &= ~(UTMI_FORCE_SUSPEND | UTMI_FORCE_SLEEP | UTMI_DP_PULLDOWN |
		 UTMI_DM_PULLDOWN);
	writel(reg, regs_base + EXYNOS850_DRD_UTMI);

	/* Set PHY clock and control HS PHY */
	reg = readl(regs_base + EXYNOS850_DRD_HSP);
	reg |= HSP_EN_UTMISUSPEND | HSP_COMMONONN;
	writel(reg, regs_base + EXYNOS850_DRD_HSP);

	/* Set VBUS Valid and D+ pull-up control by VBUS pad usage */
	reg = readl(regs_base + EXYNOS850_DRD_LINKCTRL);
	reg |= LINKCTRL_BUS_FILTER_BYPASS(0xf);
	writel(reg, regs_base + EXYNOS850_DRD_LINKCTRL);

	reg = readl(regs_base + EXYNOS850_DRD_UTMI);
	reg |= UTMI_FORCE_BVALID | UTMI_FORCE_VBUSVALID;
	writel(reg, regs_base + EXYNOS850_DRD_UTMI);

	reg = readl(regs_base + EXYNOS850_DRD_HSP);
	reg |= HSP_VBUSVLDEXT | HSP_VBUSVLDEXTSEL;
	writel(reg, regs_base + EXYNOS850_DRD_HSP);

	reg = readl(regs_base + EXYNOS850_DRD_SSPPLLCTL);
	reg &= ~SSPPLLCTL_FSEL;
	switch (phy_drd->extrefclk) {
	case EXYNOS5_FSEL_50MHZ:
<<<<<<< HEAD
		reg |= FIELD_PREP_CONST(SSPPLLCTL_FSEL, 7);
		break;
	case EXYNOS5_FSEL_26MHZ:
		reg |= FIELD_PREP_CONST(SSPPLLCTL_FSEL, 6);
		break;
	case EXYNOS5_FSEL_24MHZ:
		reg |= FIELD_PREP_CONST(SSPPLLCTL_FSEL, 2);
		break;
	case EXYNOS5_FSEL_20MHZ:
		reg |= FIELD_PREP_CONST(SSPPLLCTL_FSEL, 1);
		break;
	case EXYNOS5_FSEL_19MHZ2:
		reg |= FIELD_PREP_CONST(SSPPLLCTL_FSEL, 0);
=======
		reg |= FIELD_PREP(SSPPLLCTL_FSEL, 7);
		break;
	case EXYNOS5_FSEL_26MHZ:
		reg |= FIELD_PREP(SSPPLLCTL_FSEL, 6);
		break;
	case EXYNOS5_FSEL_24MHZ:
		reg |= FIELD_PREP(SSPPLLCTL_FSEL, 2);
		break;
	case EXYNOS5_FSEL_20MHZ:
		reg |= FIELD_PREP(SSPPLLCTL_FSEL, 1);
		break;
	case EXYNOS5_FSEL_19MHZ2:
		reg |= FIELD_PREP(SSPPLLCTL_FSEL, 0);
>>>>>>> adc21867
		break;
	default:
		dev_warn(phy_drd->dev, "unsupported ref clk: %#.2x\n",
			 phy_drd->extrefclk);
		break;
	}
	writel(reg, regs_base + EXYNOS850_DRD_SSPPLLCTL);

	if (phy_drd->drv_data->phy_tunes)
		exynos5_usbdrd_apply_phy_tunes(phy_drd,
					       PTS_UTMI_POSTINIT);

	/* Power up PHY analog blocks */
	reg = readl(regs_base + EXYNOS850_DRD_HSP_TEST);
	reg &= ~HSP_TEST_SIDDQ;
	writel(reg, regs_base + EXYNOS850_DRD_HSP_TEST);

	/* Finish PHY reset (POR=low) */
	fsleep(10); /* required before doing POR=low */
	reg = readl(regs_base + EXYNOS850_DRD_CLKRST);
	if (ss_ports) {
		reg |= CLKRST_PHY20_SW_POR_SEL;
		reg &= ~CLKRST_PHY20_SW_POR;
	}
	reg &= ~(CLKRST_PHY_SW_RST | CLKRST_PORT_RST);
	writel(reg, regs_base + EXYNOS850_DRD_CLKRST);
	fsleep(75); /* required after POR=low for guaranteed PHY clock */

	/* Disable single ended signal out */
	reg = readl(regs_base + EXYNOS850_DRD_HSP);
	reg &= ~HSP_FSV_OUT_EN;
	writel(reg, regs_base + EXYNOS850_DRD_HSP);

	if (ss_ports)
		exynos5_usbdrd_usb_v3p1_pipe_override(phy_drd);
}

static int exynos850_usbdrd_phy_init(struct phy *phy)
{
	struct phy_usb_instance *inst = phy_get_drvdata(phy);
	struct exynos5_usbdrd_phy *phy_drd = to_usbdrd_phy(inst);
	int ret;

	ret = clk_bulk_prepare_enable(phy_drd->drv_data->n_clks, phy_drd->clks);
	if (ret)
		return ret;

	/* UTMI or PIPE3 specific init */
	inst->phy_cfg->phy_init(phy_drd);

	clk_bulk_disable_unprepare(phy_drd->drv_data->n_clks, phy_drd->clks);

	return 0;
}

static int exynos850_usbdrd_phy_exit(struct phy *phy)
{
	struct phy_usb_instance *inst = phy_get_drvdata(phy);
	struct exynos5_usbdrd_phy *phy_drd = to_usbdrd_phy(inst);
	void __iomem *regs_base = phy_drd->reg_phy;
	u32 reg;
	int ret;

	ret = clk_bulk_prepare_enable(phy_drd->drv_data->n_clks, phy_drd->clks);
	if (ret)
		return ret;

	/* Set PHY clock and control HS PHY */
	reg = readl(regs_base + EXYNOS850_DRD_UTMI);
	reg &= ~(UTMI_DP_PULLDOWN | UTMI_DM_PULLDOWN);
	reg |= UTMI_FORCE_SUSPEND | UTMI_FORCE_SLEEP;
	writel(reg, regs_base + EXYNOS850_DRD_UTMI);

	/* Power down PHY analog blocks */
	reg = readl(regs_base + EXYNOS850_DRD_HSP_TEST);
	reg |= HSP_TEST_SIDDQ;
	writel(reg, regs_base + EXYNOS850_DRD_HSP_TEST);

	/* Link reset */
	reg = readl(regs_base + EXYNOS850_DRD_CLKRST);
	reg |= CLKRST_LINK_SW_RST;
	writel(reg, regs_base + EXYNOS850_DRD_CLKRST);
	fsleep(10); /* required before doing POR=low */
	reg &= ~CLKRST_LINK_SW_RST;
	writel(reg, regs_base + EXYNOS850_DRD_CLKRST);

	clk_bulk_disable_unprepare(phy_drd->drv_data->n_clks, phy_drd->clks);

	return 0;
}

static const struct phy_ops exynos850_usbdrd_phy_ops = {
	.init		= exynos850_usbdrd_phy_init,
	.exit		= exynos850_usbdrd_phy_exit,
	.power_on	= exynos5_usbdrd_phy_power_on,
	.power_off	= exynos5_usbdrd_phy_power_off,
	.owner		= THIS_MODULE,
};

static void exynos5_usbdrd_gs101_pipe3_init(struct exynos5_usbdrd_phy *phy_drd)
{
	void __iomem *regs_pma = phy_drd->reg_pma;
	void __iomem *regs_phy = phy_drd->reg_phy;
	u32 reg;

	exynos5_usbdrd_usbdp_g2_v4_ctrl_pma_ready(phy_drd);

	/* force aux off */
	reg = readl(regs_pma + EXYNOS9_PMA_USBDP_CMN_REG0008);
	reg &= ~CMN_REG0008_AUX_EN;
	reg |= CMN_REG0008_OVRD_AUX_EN;
	writel(reg, regs_pma + EXYNOS9_PMA_USBDP_CMN_REG0008);

	exynos5_usbdrd_apply_phy_tunes(phy_drd, PTS_PIPE3_PREINIT);
	exynos5_usbdrd_apply_phy_tunes(phy_drd, PTS_PIPE3_INIT);
	exynos5_usbdrd_apply_phy_tunes(phy_drd, PTS_PIPE3_POSTINIT);

	exynos5_usbdrd_usbdp_g2_v4_pma_lane_mux_sel(phy_drd);

	/* reset release from port */
	reg = readl(regs_phy + EXYNOS850_DRD_SECPMACTL);
	reg &= ~(SECPMACTL_PMA_TRSV_SW_RST | SECPMACTL_PMA_CMN_SW_RST |
		 SECPMACTL_PMA_INIT_SW_RST);
	writel(reg, regs_phy + EXYNOS850_DRD_SECPMACTL);

	if (!exynos5_usbdrd_usbdp_g2_v4_pma_check_pll_lock(phy_drd))
		exynos5_usbdrd_usbdp_g2_v4_pma_check_cdr_lock(phy_drd);
}

static int exynos5_usbdrd_gs101_phy_init(struct phy *phy)
{
	struct phy_usb_instance *inst = phy_get_drvdata(phy);
	struct exynos5_usbdrd_phy *phy_drd = to_usbdrd_phy(inst);
	int ret;

	if (inst->phy_cfg->id == EXYNOS5_DRDPHY_UTMI) {
		/* Power-on PHY ... */
		ret = regulator_bulk_enable(phy_drd->drv_data->n_regulators,
					    phy_drd->regulators);
		if (ret) {
			dev_err(phy_drd->dev,
				"Failed to enable PHY regulator(s)\n");
			return ret;
		}
	}
	/*
	 * ... and ungate power via PMU. Without this here, we get an SError
	 * trying to access PMA registers
	 */
	exynos5_usbdrd_phy_isol(inst, false);

	return exynos850_usbdrd_phy_init(phy);
}

static int exynos5_usbdrd_gs101_phy_exit(struct phy *phy)
{
	struct phy_usb_instance *inst = phy_get_drvdata(phy);
	struct exynos5_usbdrd_phy *phy_drd = to_usbdrd_phy(inst);
	int ret;

	if (inst->phy_cfg->id != EXYNOS5_DRDPHY_UTMI)
		return 0;

	ret = exynos850_usbdrd_phy_exit(phy);
	if (ret)
		return ret;

	exynos5_usbdrd_phy_isol(inst, true);
	return regulator_bulk_disable(phy_drd->drv_data->n_regulators,
				      phy_drd->regulators);
}

static const struct phy_ops gs101_usbdrd_phy_ops = {
	.init		= exynos5_usbdrd_gs101_phy_init,
	.exit		= exynos5_usbdrd_gs101_phy_exit,
	.owner		= THIS_MODULE,
};

static int exynos5_usbdrd_phy_clk_handle(struct exynos5_usbdrd_phy *phy_drd)
{
	int ret;
	struct clk *ref_clk;
	unsigned long ref_rate;

	phy_drd->clks = devm_kcalloc(phy_drd->dev, phy_drd->drv_data->n_clks,
				     sizeof(*phy_drd->clks), GFP_KERNEL);
	if (!phy_drd->clks)
		return -ENOMEM;

	for (int i = 0; i < phy_drd->drv_data->n_clks; ++i)
		phy_drd->clks[i].id = phy_drd->drv_data->clk_names[i];

	ret = devm_clk_bulk_get(phy_drd->dev, phy_drd->drv_data->n_clks,
				phy_drd->clks);
	if (ret)
		return dev_err_probe(phy_drd->dev, ret,
				     "failed to get phy clock(s)\n");

	phy_drd->core_clks = devm_kcalloc(phy_drd->dev,
					  phy_drd->drv_data->n_core_clks,
					  sizeof(*phy_drd->core_clks),
					  GFP_KERNEL);
	if (!phy_drd->core_clks)
		return -ENOMEM;

	for (int i = 0; i < phy_drd->drv_data->n_core_clks; ++i)
		phy_drd->core_clks[i].id = phy_drd->drv_data->core_clk_names[i];

	ret = devm_clk_bulk_get(phy_drd->dev, phy_drd->drv_data->n_core_clks,
				phy_drd->core_clks);
	if (ret)
		return dev_err_probe(phy_drd->dev, ret,
				     "failed to get phy core clock(s)\n");

	ref_clk = NULL;
	for (int i = 0; i < phy_drd->drv_data->n_core_clks; ++i) {
		if (!strcmp(phy_drd->core_clks[i].id, "ref")) {
			ref_clk = phy_drd->core_clks[i].clk;
			break;
		}
	}
	if (!ref_clk)
		return dev_err_probe(phy_drd->dev, -ENODEV,
				     "failed to find phy reference clock\n");

	ref_rate = clk_get_rate(ref_clk);
	ret = exynos5_rate_to_clk(ref_rate, &phy_drd->extrefclk);
	if (ret)
		return dev_err_probe(phy_drd->dev, ret,
				     "clock rate (%ld) not supported\n",
				     ref_rate);

	return 0;
}

static const struct exynos5_usbdrd_phy_config phy_cfg_exynos5[] = {
	{
		.id		= EXYNOS5_DRDPHY_UTMI,
		.phy_isol	= exynos5_usbdrd_phy_isol,
		.phy_init	= exynos5_usbdrd_utmi_init,
		.set_refclk	= exynos5_usbdrd_utmi_set_refclk,
	},
	{
		.id		= EXYNOS5_DRDPHY_PIPE3,
		.phy_isol	= exynos5_usbdrd_phy_isol,
		.phy_init	= exynos5_usbdrd_pipe3_init,
		.set_refclk	= exynos5_usbdrd_pipe3_set_refclk,
	},
};

static const struct exynos5_usbdrd_phy_config phy_cfg_exynos850[] = {
	{
		.id		= EXYNOS5_DRDPHY_UTMI,
		.phy_isol	= exynos5_usbdrd_phy_isol,
		.phy_init	= exynos850_usbdrd_utmi_init,
	},
};

static const char * const exynos5_clk_names[] = {
	"phy",
};

static const char * const exynos5_core_clk_names[] = {
	"ref",
};

static const char * const exynos5433_core_clk_names[] = {
	"ref", "phy_pipe", "phy_utmi", "itp",
};

static const char * const exynos5_regulator_names[] = {
	"vbus", "vbus-boost",
};

static const struct exynos5_usbdrd_phy_drvdata exynos5420_usbdrd_phy = {
	.phy_cfg		= phy_cfg_exynos5,
	.phy_ops		= &exynos5_usbdrd_phy_ops,
	.pmu_offset_usbdrd0_phy	= EXYNOS5_USBDRD_PHY_CONTROL,
	.pmu_offset_usbdrd1_phy	= EXYNOS5420_USBDRD1_PHY_CONTROL,
	.clk_names		= exynos5_clk_names,
	.n_clks			= ARRAY_SIZE(exynos5_clk_names),
	.core_clk_names		= exynos5_core_clk_names,
	.n_core_clks		= ARRAY_SIZE(exynos5_core_clk_names),
	.regulator_names	= exynos5_regulator_names,
	.n_regulators		= ARRAY_SIZE(exynos5_regulator_names),
};

static const struct exynos5_usbdrd_phy_drvdata exynos5250_usbdrd_phy = {
	.phy_cfg		= phy_cfg_exynos5,
	.phy_ops		= &exynos5_usbdrd_phy_ops,
	.pmu_offset_usbdrd0_phy	= EXYNOS5_USBDRD_PHY_CONTROL,
	.clk_names		= exynos5_clk_names,
	.n_clks			= ARRAY_SIZE(exynos5_clk_names),
	.core_clk_names		= exynos5_core_clk_names,
	.n_core_clks		= ARRAY_SIZE(exynos5_core_clk_names),
	.regulator_names	= exynos5_regulator_names,
	.n_regulators		= ARRAY_SIZE(exynos5_regulator_names),
};

static const struct exynos5_usbdrd_phy_drvdata exynos5433_usbdrd_phy = {
	.phy_cfg		= phy_cfg_exynos5,
	.phy_ops		= &exynos5_usbdrd_phy_ops,
	.pmu_offset_usbdrd0_phy	= EXYNOS5_USBDRD_PHY_CONTROL,
	.pmu_offset_usbdrd1_phy	= EXYNOS5433_USBHOST30_PHY_CONTROL,
	.clk_names		= exynos5_clk_names,
	.n_clks			= ARRAY_SIZE(exynos5_clk_names),
	.core_clk_names		= exynos5433_core_clk_names,
	.n_core_clks		= ARRAY_SIZE(exynos5433_core_clk_names),
	.regulator_names	= exynos5_regulator_names,
	.n_regulators		= ARRAY_SIZE(exynos5_regulator_names),
};

static const struct exynos5_usbdrd_phy_drvdata exynos7_usbdrd_phy = {
	.phy_cfg		= phy_cfg_exynos5,
	.phy_ops		= &exynos5_usbdrd_phy_ops,
	.pmu_offset_usbdrd0_phy	= EXYNOS5_USBDRD_PHY_CONTROL,
	.clk_names		= exynos5_clk_names,
	.n_clks			= ARRAY_SIZE(exynos5_clk_names),
	.core_clk_names		= exynos5433_core_clk_names,
	.n_core_clks		= ARRAY_SIZE(exynos5433_core_clk_names),
	.regulator_names	= exynos5_regulator_names,
	.n_regulators		= ARRAY_SIZE(exynos5_regulator_names),
};

static const struct exynos5_usbdrd_phy_drvdata exynos850_usbdrd_phy = {
	.phy_cfg		= phy_cfg_exynos850,
	.phy_ops		= &exynos850_usbdrd_phy_ops,
	.pmu_offset_usbdrd0_phy	= EXYNOS5_USBDRD_PHY_CONTROL,
	.clk_names		= exynos5_clk_names,
	.n_clks			= ARRAY_SIZE(exynos5_clk_names),
	.core_clk_names		= exynos5_core_clk_names,
	.n_core_clks		= ARRAY_SIZE(exynos5_core_clk_names),
	.regulator_names	= exynos5_regulator_names,
	.n_regulators		= ARRAY_SIZE(exynos5_regulator_names),
};

static const struct exynos5_usbdrd_phy_config phy_cfg_gs101[] = {
	{
		.id		= EXYNOS5_DRDPHY_UTMI,
		.phy_isol	= exynos5_usbdrd_phy_isol,
		.phy_init	= exynos850_usbdrd_utmi_init,
	},
	{
		.id		= EXYNOS5_DRDPHY_PIPE3,
		.phy_isol	= exynos5_usbdrd_phy_isol,
		.phy_init	= exynos5_usbdrd_gs101_pipe3_init,
	},
};

static const struct exynos5_usbdrd_phy_tuning gs101_tunes_utmi_postinit[] = {
	PHY_TUNING_ENTRY_PHY(EXYNOS850_DRD_HSPPARACON,
			     (HSPPARACON_TXVREF | HSPPARACON_TXRES |
			      HSPPARACON_TXPREEMPAMP | HSPPARACON_SQRX |
			      HSPPARACON_COMPDIS),
			     (FIELD_PREP_CONST(HSPPARACON_TXVREF, 6) |
			      FIELD_PREP_CONST(HSPPARACON_TXRES, 1) |
			      FIELD_PREP_CONST(HSPPARACON_TXPREEMPAMP, 3) |
			      FIELD_PREP_CONST(HSPPARACON_SQRX, 5) |
			      FIELD_PREP_CONST(HSPPARACON_COMPDIS, 7))),
	PHY_TUNING_ENTRY_LAST
};

static const struct exynos5_usbdrd_phy_tuning gs101_tunes_pipe3_preinit[] = {
	/* preinit */
	/* CDR data mode exit GEN1 ON / GEN2 OFF */
	PHY_TUNING_ENTRY_PMA(0x0c8c, -1, 0xff),
	PHY_TUNING_ENTRY_PMA(0x1c8c, -1, 0xff),
	PHY_TUNING_ENTRY_PMA(0x0c9c, -1, 0x7d),
	PHY_TUNING_ENTRY_PMA(0x1c9c, -1, 0x7d),
	/* improve EDS distribution */
	PHY_TUNING_ENTRY_PMA(0x0e7c, -1, 0x06),
	PHY_TUNING_ENTRY_PMA(0x09e0, -1, 0x00),
	PHY_TUNING_ENTRY_PMA(0x09e4, -1, 0x36),
	PHY_TUNING_ENTRY_PMA(0x1e7c, -1, 0x06),
	PHY_TUNING_ENTRY_PMA(0x1e90, -1, 0x00),
	PHY_TUNING_ENTRY_PMA(0x1e94, -1, 0x36),
	/* improve LVCC */
	PHY_TUNING_ENTRY_PMA(0x08f0, -1, 0x30),
	PHY_TUNING_ENTRY_PMA(0x18f0, -1, 0x30),
	/* LFPS RX VIH shmoo hole */
	PHY_TUNING_ENTRY_PMA(0x0a08, -1, 0x0c),
	PHY_TUNING_ENTRY_PMA(0x1a08, -1, 0x0c),
	/* remove unrelated option for v4 phy */
	PHY_TUNING_ENTRY_PMA(0x0a0c, -1, 0x05),
	PHY_TUNING_ENTRY_PMA(0x1a0c, -1, 0x05),
	/* improve Gen2 LVCC */
	PHY_TUNING_ENTRY_PMA(0x00f8, -1, 0x1c),
	PHY_TUNING_ENTRY_PMA(0x00fc, -1, 0x54),
	/* Change Vth of RCV_DET because of TD 7.40 Polling Retry Test */
	PHY_TUNING_ENTRY_PMA(0x104c, -1, 0x07),
	PHY_TUNING_ENTRY_PMA(0x204c, -1, 0x07),
	/* reduce Ux Exit time, assuming 26MHz clock */
	/* Gen1 */
	PHY_TUNING_ENTRY_PMA(0x0ca8, -1, 0x00),
	PHY_TUNING_ENTRY_PMA(0x0cac, -1, 0x04),
	PHY_TUNING_ENTRY_PMA(0x1ca8, -1, 0x00),
	PHY_TUNING_ENTRY_PMA(0x1cac, -1, 0x04),
	/* Gen2 */
	PHY_TUNING_ENTRY_PMA(0x0cb8, -1, 0x00),
	PHY_TUNING_ENTRY_PMA(0x0cbc, -1, 0x04),
	PHY_TUNING_ENTRY_PMA(0x1cb8, -1, 0x00),
	PHY_TUNING_ENTRY_PMA(0x1cbc, -1, 0x04),
	/* RX impedance setting */
	PHY_TUNING_ENTRY_PMA(0x0bb0, 0x03, 0x01),
	PHY_TUNING_ENTRY_PMA(0x0bb4, 0xf0, 0xa0),
	PHY_TUNING_ENTRY_PMA(0x1bb0, 0x03, 0x01),
	PHY_TUNING_ENTRY_PMA(0x1bb4, 0xf0, 0xa0),

	PHY_TUNING_ENTRY_LAST
};

static const struct exynos5_usbdrd_phy_tuning gs101_tunes_pipe3_init[] = {
	/* init */
	/* abnormal common pattern mask */
	PHY_TUNING_ENTRY_PCS(EXYNOS9_PCS_BACK_END_MODE_VEC,
			     BACK_END_MODE_VEC_DISABLE_DATA_MASK, 0),
	/* de-serializer enabled when U2 */
	PHY_TUNING_ENTRY_PCS(EXYNOS9_PCS_OUT_VEC_2, PCS_OUT_VEC_B4_DYNAMIC,
			     PCS_OUT_VEC_B4_SEL_OUT),
	/* TX Keeper Disable, Squelch on when U3 */
	PHY_TUNING_ENTRY_PCS(EXYNOS9_PCS_OUT_VEC_3, PCS_OUT_VEC_B7_DYNAMIC,
			     PCS_OUT_VEC_B7_SEL_OUT | PCS_OUT_VEC_B2_SEL_OUT),
	PHY_TUNING_ENTRY_PCS(EXYNOS9_PCS_NS_VEC_PS1_N1, -1,
			     (FIELD_PREP_CONST(NS_VEC_NS_REQ, 5) |
			      NS_VEC_ENABLE_TIMER |
			      FIELD_PREP_CONST(NS_VEC_SEL_TIMEOUT, 3))),
	PHY_TUNING_ENTRY_PCS(EXYNOS9_PCS_NS_VEC_PS2_N0, -1,
			     (FIELD_PREP_CONST(NS_VEC_NS_REQ, 1) |
			      NS_VEC_ENABLE_TIMER |
			      FIELD_PREP_CONST(NS_VEC_SEL_TIMEOUT, 3) |
			      FIELD_PREP_CONST(NS_VEC_COND_MASK, 2) |
			      FIELD_PREP_CONST(NS_VEC_EXP_COND, 2))),
	PHY_TUNING_ENTRY_PCS(EXYNOS9_PCS_NS_VEC_PS3_N0, -1,
			     (FIELD_PREP_CONST(NS_VEC_NS_REQ, 1) |
			      NS_VEC_ENABLE_TIMER |
			      FIELD_PREP_CONST(NS_VEC_SEL_TIMEOUT, 3) |
			      FIELD_PREP_CONST(NS_VEC_COND_MASK, 7) |
			      FIELD_PREP_CONST(NS_VEC_EXP_COND, 7))),
	PHY_TUNING_ENTRY_PCS(EXYNOS9_PCS_TIMEOUT_0, -1, 112),
	/* Block Aligner Type B */
	PHY_TUNING_ENTRY_PCS(EXYNOS9_PCS_RX_CONTROL, 0,
			     RX_CONTROL_EN_BLOCK_ALIGNER_TYPE_B),
	/* Block align at TS1/TS2 for Gen2 stability (Gen2 only) */
	PHY_TUNING_ENTRY_PCS(EXYNOS9_PCS_RX_CONTROL_DEBUG,
		RX_CONTROL_DEBUG_NUM_COM_FOUND,
		(RX_CONTROL_DEBUG_EN_TS_CHECK |
		 /*
		  * increase pcs ts1 adding packet-cnt 1 --> 4
		  * lnx_rx_valid_rstn_delay_rise_sp/ssp :
		  * 19.6us(0x200) -> 15.3us(0x4)
		  */
		 FIELD_PREP_CONST(RX_CONTROL_DEBUG_NUM_COM_FOUND, 4))),
	/* Gen1 Tx DRIVER pre-shoot, de-emphasis, level ctrl */
	PHY_TUNING_ENTRY_PCS(EXYNOS9_PCS_HS_TX_COEF_MAP_0,
		(HS_TX_COEF_MAP_0_SSTX_DEEMP | HS_TX_COEF_MAP_0_SSTX_LEVEL |
		 HS_TX_COEF_MAP_0_SSTX_PRE_SHOOT),
		(FIELD_PREP_CONST(HS_TX_COEF_MAP_0_SSTX_DEEMP, 8) |
		 FIELD_PREP_CONST(HS_TX_COEF_MAP_0_SSTX_LEVEL, 0xb) |
		 FIELD_PREP_CONST(HS_TX_COEF_MAP_0_SSTX_PRE_SHOOT, 0))),
	/* Gen2 Tx DRIVER level ctrl */
	PHY_TUNING_ENTRY_PCS(EXYNOS9_PCS_LOCAL_COEF,
		LOCAL_COEF_PMA_CENTER_COEF,
		FIELD_PREP_CONST(LOCAL_COEF_PMA_CENTER_COEF, 0xb)),
	/* Gen2 U1 exit LFPS duration : 900ns ~ 1.2us */
	PHY_TUNING_ENTRY_PCS(EXYNOS9_PCS_TIMEOUT_3, -1, 4096),
	/* set skp_remove_th 0x2 -> 0x7 for avoiding retry problem. */
	PHY_TUNING_ENTRY_PCS(EXYNOS9_PCS_EBUF_PARAM,
		EBUF_PARAM_SKP_REMOVE_TH_EMPTY_MODE,
		FIELD_PREP_CONST(EBUF_PARAM_SKP_REMOVE_TH_EMPTY_MODE, 0x7)),

	PHY_TUNING_ENTRY_LAST
};

static const struct exynos5_usbdrd_phy_tuning gs101_tunes_pipe3_postlock[] = {
	/* Squelch off when U3 */
	PHY_TUNING_ENTRY_PCS(EXYNOS9_PCS_OUT_VEC_3, PCS_OUT_VEC_B2_SEL_OUT, 0),

	PHY_TUNING_ENTRY_LAST
};

static const struct exynos5_usbdrd_phy_tuning *gs101_tunes[PTS_MAX] = {
	[PTS_UTMI_POSTINIT] = gs101_tunes_utmi_postinit,
	[PTS_PIPE3_PREINIT] = gs101_tunes_pipe3_preinit,
	[PTS_PIPE3_INIT] = gs101_tunes_pipe3_init,
	[PTS_PIPE3_POSTLOCK] = gs101_tunes_pipe3_postlock,
};

static const char * const gs101_clk_names[] = {
	"phy", "ctrl_aclk", "ctrl_pclk", "scl_pclk",
};

static const char * const gs101_regulator_names[] = {
	"pll",
	"dvdd-usb20", "vddh-usb20", "vdd33-usb20",
	"vdda-usbdp", "vddh-usbdp",
};

static const struct exynos5_usbdrd_phy_drvdata gs101_usbd31rd_phy = {
	.phy_cfg			= phy_cfg_gs101,
	.phy_tunes			= gs101_tunes,
	.phy_ops			= &gs101_usbdrd_phy_ops,
	.pmu_offset_usbdrd0_phy		= GS101_PHY_CTRL_USB20,
	.pmu_offset_usbdrd0_phy_ss	= GS101_PHY_CTRL_USBDP,
	.clk_names			= gs101_clk_names,
	.n_clks				= ARRAY_SIZE(gs101_clk_names),
	.core_clk_names			= exynos5_core_clk_names,
	.n_core_clks			= ARRAY_SIZE(exynos5_core_clk_names),
	.regulator_names		= gs101_regulator_names,
	.n_regulators			= ARRAY_SIZE(gs101_regulator_names),
};

static const struct of_device_id exynos5_usbdrd_phy_of_match[] = {
	{
		.compatible = "google,gs101-usb31drd-phy",
		.data = &gs101_usbd31rd_phy
	}, {
		.compatible = "samsung,exynos5250-usbdrd-phy",
		.data = &exynos5250_usbdrd_phy
	}, {
		.compatible = "samsung,exynos5420-usbdrd-phy",
		.data = &exynos5420_usbdrd_phy
	}, {
		.compatible = "samsung,exynos5433-usbdrd-phy",
		.data = &exynos5433_usbdrd_phy
	}, {
		.compatible = "samsung,exynos7-usbdrd-phy",
		.data = &exynos7_usbdrd_phy
	}, {
		.compatible = "samsung,exynos850-usbdrd-phy",
		.data = &exynos850_usbdrd_phy
	},
	{ },
};
MODULE_DEVICE_TABLE(of, exynos5_usbdrd_phy_of_match);

static int exynos5_usbdrd_phy_probe(struct platform_device *pdev)
{
	struct device *dev = &pdev->dev;
	struct device_node *node = dev->of_node;
	struct exynos5_usbdrd_phy *phy_drd;
	struct phy_provider *phy_provider;
	const struct exynos5_usbdrd_phy_drvdata *drv_data;
	struct regmap *reg_pmu;
	u32 pmu_offset;
	int i, ret;
	int channel;

	phy_drd = devm_kzalloc(dev, sizeof(*phy_drd), GFP_KERNEL);
	if (!phy_drd)
		return -ENOMEM;

	dev_set_drvdata(dev, phy_drd);
	phy_drd->dev = dev;

	drv_data = of_device_get_match_data(dev);
	if (!drv_data)
		return -EINVAL;
	phy_drd->drv_data = drv_data;

	if (of_property_present(dev->of_node, "reg-names")) {
		void __iomem *reg;

		reg = devm_platform_ioremap_resource_byname(pdev, "phy");
		if (IS_ERR(reg))
			return PTR_ERR(reg);
		phy_drd->reg_phy = reg;

		reg = devm_platform_ioremap_resource_byname(pdev, "pcs");
		if (IS_ERR(reg))
			return PTR_ERR(reg);
		phy_drd->reg_pcs = reg;

		reg = devm_platform_ioremap_resource_byname(pdev, "pma");
		if (IS_ERR(reg))
			return PTR_ERR(reg);
		phy_drd->reg_pma = reg;
	} else {
		/* DTB with just a single region */
		phy_drd->reg_phy = devm_platform_ioremap_resource(pdev, 0);
		if (IS_ERR(phy_drd->reg_phy))
			return PTR_ERR(phy_drd->reg_phy);
	}

	ret = exynos5_usbdrd_phy_clk_handle(phy_drd);
	if (ret)
		return ret;

	reg_pmu = syscon_regmap_lookup_by_phandle(dev->of_node,
						   "samsung,pmu-syscon");
	if (IS_ERR(reg_pmu)) {
		dev_err(dev, "Failed to lookup PMU regmap\n");
		return PTR_ERR(reg_pmu);
	}

	/*
	 * Exynos5420 SoC has multiple channels for USB 3.0 PHY, with
	 * each having separate power control registers.
	 * 'channel' facilitates to set such registers.
	 */
	channel = of_alias_get_id(node, "usbdrdphy");
	if (channel < 0)
		dev_dbg(dev, "Not a multi-controller usbdrd phy\n");

	/* Get regulators */
	phy_drd->regulators = devm_kcalloc(dev,
					   drv_data->n_regulators,
					   sizeof(*phy_drd->regulators),
					   GFP_KERNEL);
	if (!phy_drd->regulators)
		return -ENOMEM;
	regulator_bulk_set_supply_names(phy_drd->regulators,
					drv_data->regulator_names,
					drv_data->n_regulators);
	ret = devm_regulator_bulk_get(dev, drv_data->n_regulators,
				      phy_drd->regulators);
	if (ret)
		return dev_err_probe(dev, ret, "failed to get regulators\n");

	dev_vdbg(dev, "Creating usbdrd_phy phy\n");

	for (i = 0; i < EXYNOS5_DRDPHYS_NUM; i++) {
		struct phy *phy = devm_phy_create(dev, NULL, drv_data->phy_ops);

		if (IS_ERR(phy)) {
			dev_err(dev, "Failed to create usbdrd_phy phy\n");
			return PTR_ERR(phy);
		}

		phy_drd->phys[i].phy = phy;
		phy_drd->phys[i].index = i;
		phy_drd->phys[i].reg_pmu = reg_pmu;
		switch (channel) {
		case 1:
			pmu_offset = drv_data->pmu_offset_usbdrd1_phy;
			break;
		case 0:
		default:
			pmu_offset = drv_data->pmu_offset_usbdrd0_phy;
			if (i == EXYNOS5_DRDPHY_PIPE3 && drv_data
						->pmu_offset_usbdrd0_phy_ss)
				pmu_offset = drv_data->pmu_offset_usbdrd0_phy_ss;
			break;
		}
		phy_drd->phys[i].pmu_offset = pmu_offset;
		phy_drd->phys[i].phy_cfg = &drv_data->phy_cfg[i];
		phy_set_drvdata(phy, &phy_drd->phys[i]);
	}

	phy_provider = devm_of_phy_provider_register(dev,
						     exynos5_usbdrd_phy_xlate);
	if (IS_ERR(phy_provider)) {
		dev_err(phy_drd->dev, "Failed to register phy provider\n");
		return PTR_ERR(phy_provider);
	}

	return 0;
}

static struct platform_driver exynos5_usb3drd_phy = {
	.probe	= exynos5_usbdrd_phy_probe,
	.driver = {
		.of_match_table	= exynos5_usbdrd_phy_of_match,
		.name		= "exynos5_usb3drd_phy",
		.suppress_bind_attrs = true,
	}
};

module_platform_driver(exynos5_usb3drd_phy);
MODULE_DESCRIPTION("Samsung Exynos5 SoCs USB 3.0 DRD controller PHY driver");
MODULE_AUTHOR("Vivek Gautam <gautam.vivek@samsung.com>");
MODULE_LICENSE("GPL v2");
MODULE_ALIAS("platform:exynos5_usb3drd_phy");<|MERGE_RESOLUTION|>--- conflicted
+++ resolved
@@ -607,11 +607,7 @@
 
 	reg = readl(regs_base + EXYNOS850_DRD_SECPMACTL);
 	reg &= ~SECPMACTL_PMA_REF_FREQ_SEL;
-<<<<<<< HEAD
-	reg |= FIELD_PREP_CONST(SECPMACTL_PMA_REF_FREQ_SEL, 1);
-=======
 	reg |= FIELD_PREP(SECPMACTL_PMA_REF_FREQ_SEL, 1);
->>>>>>> adc21867
 	/* SFR reset */
 	reg |= (SECPMACTL_PMA_LOW_PWR | SECPMACTL_PMA_APB_SW_RST);
 	reg &= ~(SECPMACTL_PMA_ROPLL_REF_CLK_SEL |
@@ -1127,21 +1123,6 @@
 	reg &= ~SSPPLLCTL_FSEL;
 	switch (phy_drd->extrefclk) {
 	case EXYNOS5_FSEL_50MHZ:
-<<<<<<< HEAD
-		reg |= FIELD_PREP_CONST(SSPPLLCTL_FSEL, 7);
-		break;
-	case EXYNOS5_FSEL_26MHZ:
-		reg |= FIELD_PREP_CONST(SSPPLLCTL_FSEL, 6);
-		break;
-	case EXYNOS5_FSEL_24MHZ:
-		reg |= FIELD_PREP_CONST(SSPPLLCTL_FSEL, 2);
-		break;
-	case EXYNOS5_FSEL_20MHZ:
-		reg |= FIELD_PREP_CONST(SSPPLLCTL_FSEL, 1);
-		break;
-	case EXYNOS5_FSEL_19MHZ2:
-		reg |= FIELD_PREP_CONST(SSPPLLCTL_FSEL, 0);
-=======
 		reg |= FIELD_PREP(SSPPLLCTL_FSEL, 7);
 		break;
 	case EXYNOS5_FSEL_26MHZ:
@@ -1155,7 +1136,6 @@
 		break;
 	case EXYNOS5_FSEL_19MHZ2:
 		reg |= FIELD_PREP(SSPPLLCTL_FSEL, 0);
->>>>>>> adc21867
 		break;
 	default:
 		dev_warn(phy_drd->dev, "unsupported ref clk: %#.2x\n",
