--- conflicted
+++ resolved
@@ -1183,10 +1183,6 @@
 		if (ret) {
 			dev_err_probe(dev, ret, "Failed to register %s clock\n",
 				      node_name);
-<<<<<<< HEAD
-			of_node_put(clk_node);
-=======
->>>>>>> adc21867
 			goto err;
 		}
 
@@ -1206,10 +1202,6 @@
 		if (ret) {
 			dev_err_probe(dev, ret, "Failed to register %s clock\n",
 				      node_name);
-<<<<<<< HEAD
-			of_node_put(clk_node);
-=======
->>>>>>> adc21867
 			goto err;
 		}
 	}
