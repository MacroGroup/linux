// SPDX-License-Identifier: GPL-2.0-or-later
/*
 * AMD Platform Management Framework Driver
 *
 * Copyright (c) 2022, Advanced Micro Devices, Inc.
 * All Rights Reserved.
 *
 * Author: Shyam Sundar S K <Shyam-sundar.S-k@amd.com>
 */

#include <asm/amd_nb.h>
#include <linux/debugfs.h>
#include <linux/iopoll.h>
#include <linux/module.h>
#include <linux/pci.h>
#include <linux/platform_device.h>
#include <linux/power_supply.h>
#include "pmf.h"

/* PMF-SMU communication registers */
#define AMD_PMF_REGISTER_MESSAGE	0xA18
#define AMD_PMF_REGISTER_RESPONSE	0xA78
#define AMD_PMF_REGISTER_ARGUMENT	0xA58

/* Base address of SMU for mapping physical address to virtual address */
#define AMD_PMF_MAPPING_SIZE		0x01000
#define AMD_PMF_BASE_ADDR_OFFSET	0x10000
#define AMD_PMF_BASE_ADDR_LO		0x13B102E8
#define AMD_PMF_BASE_ADDR_HI		0x13B102EC
#define AMD_PMF_BASE_ADDR_LO_MASK	GENMASK(15, 0)
#define AMD_PMF_BASE_ADDR_HI_MASK	GENMASK(31, 20)

/* SMU Response Codes */
#define AMD_PMF_RESULT_OK                    0x01
#define AMD_PMF_RESULT_CMD_REJECT_BUSY       0xFC
#define AMD_PMF_RESULT_CMD_REJECT_PREREQ     0xFD
#define AMD_PMF_RESULT_CMD_UNKNOWN           0xFE
#define AMD_PMF_RESULT_FAILED                0xFF

<<<<<<< HEAD
/* List of supported CPU ids */
#define AMD_CPU_ID_RMB			0x14b5
#define AMD_CPU_ID_PS			0x14e8
#define PCI_DEVICE_ID_AMD_1AH_M20H_ROOT	0x1507
#define PCI_DEVICE_ID_AMD_1AH_M60H_ROOT	0x1122

=======
>>>>>>> adc21867
#define PMF_MSG_DELAY_MIN_US		50
#define RESPONSE_REGISTER_LOOP_MAX	20000

#define DELAY_MIN_US	2000
#define DELAY_MAX_US	3000

/* override Metrics Table sample size time (in ms) */
static int metrics_table_loop_ms = 1000;
module_param(metrics_table_loop_ms, int, 0644);
MODULE_PARM_DESC(metrics_table_loop_ms, "Metrics Table sample size time (default = 1000ms)");

/* Force load on supported older platforms */
static bool force_load;
module_param(force_load, bool, 0444);
MODULE_PARM_DESC(force_load, "Force load this driver on supported older platforms (experimental)");

static int amd_pmf_pwr_src_notify_call(struct notifier_block *nb, unsigned long event, void *data)
{
	struct amd_pmf_dev *pmf = container_of(nb, struct amd_pmf_dev, pwr_src_notifier);

	if (event != PSY_EVENT_PROP_CHANGED)
		return NOTIFY_OK;

	if (is_apmf_func_supported(pmf, APMF_FUNC_AUTO_MODE) ||
	    is_apmf_func_supported(pmf, APMF_FUNC_DYN_SLIDER_DC) ||
	    is_apmf_func_supported(pmf, APMF_FUNC_DYN_SLIDER_AC)) {
		if ((pmf->amt_enabled || pmf->cnqf_enabled) && is_pprof_balanced(pmf))
			return NOTIFY_DONE;
	}

	if (is_apmf_func_supported(pmf, APMF_FUNC_STATIC_SLIDER_GRANULAR))
		amd_pmf_set_sps_power_limits(pmf);

	if (is_apmf_func_supported(pmf, APMF_FUNC_OS_POWER_SLIDER_UPDATE))
		amd_pmf_power_slider_update_event(pmf);

	return NOTIFY_OK;
}

static int current_power_limits_show(struct seq_file *seq, void *unused)
{
	struct amd_pmf_dev *dev = seq->private;
	struct amd_pmf_static_slider_granular table;
	int mode, src = 0;

	mode = amd_pmf_get_pprof_modes(dev);
	if (mode < 0)
		return mode;

	src = amd_pmf_get_power_source();
	amd_pmf_update_slider(dev, SLIDER_OP_GET, mode, &table);
	seq_printf(seq, "spl:%u fppt:%u sppt:%u sppt_apu_only:%u stt_min:%u stt[APU]:%u stt[HS2]: %u\n",
		   table.prop[src][mode].spl,
		   table.prop[src][mode].fppt,
		   table.prop[src][mode].sppt,
		   table.prop[src][mode].sppt_apu_only,
		   table.prop[src][mode].stt_min,
		   table.prop[src][mode].stt_skin_temp[STT_TEMP_APU],
		   table.prop[src][mode].stt_skin_temp[STT_TEMP_HS2]);
	return 0;
}
DEFINE_SHOW_ATTRIBUTE(current_power_limits);

static void amd_pmf_dbgfs_unregister(struct amd_pmf_dev *dev)
{
	debugfs_remove_recursive(dev->dbgfs_dir);
}

static void amd_pmf_dbgfs_register(struct amd_pmf_dev *dev)
{
	dev->dbgfs_dir = debugfs_create_dir("amd_pmf", NULL);
	if (dev->pmf_if_version == PMF_IF_V1)
		debugfs_create_file("current_power_limits", 0644, dev->dbgfs_dir, dev,
				    &current_power_limits_fops);
}

int amd_pmf_get_power_source(void)
{
	if (power_supply_is_system_supplied() > 0)
		return POWER_SOURCE_AC;
	else
		return POWER_SOURCE_DC;
}

static void amd_pmf_get_metrics(struct work_struct *work)
{
	struct amd_pmf_dev *dev = container_of(work, struct amd_pmf_dev, work_buffer.work);
	ktime_t time_elapsed_ms;
	int socket_power;

	mutex_lock(&dev->update_mutex);
	/* Transfer table contents */
	memset(dev->buf, 0, sizeof(dev->m_table));
	amd_pmf_send_cmd(dev, SET_TRANSFER_TABLE, 0, 7, NULL);
	memcpy(&dev->m_table, dev->buf, sizeof(dev->m_table));

	time_elapsed_ms = ktime_to_ms(ktime_get()) - dev->start_time;
	/* Calculate the avg SoC power consumption */
	socket_power = dev->m_table.apu_power + dev->m_table.dgpu_power;

	if (dev->amt_enabled) {
		/* Apply the Auto Mode transition */
		amd_pmf_trans_automode(dev, socket_power, time_elapsed_ms);
	}

	if (dev->cnqf_enabled) {
		/* Apply the CnQF transition */
		amd_pmf_trans_cnqf(dev, socket_power, time_elapsed_ms);
	}

	dev->start_time = ktime_to_ms(ktime_get());
	schedule_delayed_work(&dev->work_buffer, msecs_to_jiffies(metrics_table_loop_ms));
	mutex_unlock(&dev->update_mutex);
}

static inline u32 amd_pmf_reg_read(struct amd_pmf_dev *dev, int reg_offset)
{
	return ioread32(dev->regbase + reg_offset);
}

static inline void amd_pmf_reg_write(struct amd_pmf_dev *dev, int reg_offset, u32 val)
{
	iowrite32(val, dev->regbase + reg_offset);
}

static void __maybe_unused amd_pmf_dump_registers(struct amd_pmf_dev *dev)
{
	u32 value;

	value = amd_pmf_reg_read(dev, AMD_PMF_REGISTER_RESPONSE);
	dev_dbg(dev->dev, "AMD_PMF_REGISTER_RESPONSE:%x\n", value);

	value = amd_pmf_reg_read(dev, AMD_PMF_REGISTER_ARGUMENT);
	dev_dbg(dev->dev, "AMD_PMF_REGISTER_ARGUMENT:%d\n", value);

	value = amd_pmf_reg_read(dev, AMD_PMF_REGISTER_MESSAGE);
	dev_dbg(dev->dev, "AMD_PMF_REGISTER_MESSAGE:%x\n", value);
}

int amd_pmf_send_cmd(struct amd_pmf_dev *dev, u8 message, bool get, u32 arg, u32 *data)
{
	int rc;
	u32 val;

	mutex_lock(&dev->lock);

	/* Wait until we get a valid response */
	rc = readx_poll_timeout(ioread32, dev->regbase + AMD_PMF_REGISTER_RESPONSE,
				val, val != 0, PMF_MSG_DELAY_MIN_US,
				PMF_MSG_DELAY_MIN_US * RESPONSE_REGISTER_LOOP_MAX);
	if (rc) {
		dev_err(dev->dev, "failed to talk to SMU\n");
		goto out_unlock;
	}

	/* Write zero to response register */
	amd_pmf_reg_write(dev, AMD_PMF_REGISTER_RESPONSE, 0);

	/* Write argument into argument register */
	amd_pmf_reg_write(dev, AMD_PMF_REGISTER_ARGUMENT, arg);

	/* Write message ID to message ID register */
	amd_pmf_reg_write(dev, AMD_PMF_REGISTER_MESSAGE, message);

	/* Wait until we get a valid response */
	rc = readx_poll_timeout(ioread32, dev->regbase + AMD_PMF_REGISTER_RESPONSE,
				val, val != 0, PMF_MSG_DELAY_MIN_US,
				PMF_MSG_DELAY_MIN_US * RESPONSE_REGISTER_LOOP_MAX);
	if (rc) {
		dev_err(dev->dev, "SMU response timed out\n");
		goto out_unlock;
	}

	switch (val) {
	case AMD_PMF_RESULT_OK:
		if (get) {
			/* PMFW may take longer time to return back the data */
			usleep_range(DELAY_MIN_US, 10 * DELAY_MAX_US);
			*data = amd_pmf_reg_read(dev, AMD_PMF_REGISTER_ARGUMENT);
		}
		break;
	case AMD_PMF_RESULT_CMD_REJECT_BUSY:
		dev_err(dev->dev, "SMU not ready. err: 0x%x\n", val);
		rc = -EBUSY;
		goto out_unlock;
	case AMD_PMF_RESULT_CMD_UNKNOWN:
		dev_err(dev->dev, "SMU cmd unknown. err: 0x%x\n", val);
		rc = -EINVAL;
		goto out_unlock;
	case AMD_PMF_RESULT_CMD_REJECT_PREREQ:
	case AMD_PMF_RESULT_FAILED:
	default:
		dev_err(dev->dev, "SMU cmd failed. err: 0x%x\n", val);
		rc = -EIO;
		goto out_unlock;
	}

out_unlock:
	mutex_unlock(&dev->lock);
	amd_pmf_dump_registers(dev);
	return rc;
}

static const struct pci_device_id pmf_pci_ids[] = {
	{ PCI_DEVICE(PCI_VENDOR_ID_AMD, AMD_CPU_ID_RMB) },
	{ PCI_DEVICE(PCI_VENDOR_ID_AMD, AMD_CPU_ID_PS) },
	{ PCI_DEVICE(PCI_VENDOR_ID_AMD, PCI_DEVICE_ID_AMD_1AH_M20H_ROOT) },
	{ PCI_DEVICE(PCI_VENDOR_ID_AMD, PCI_DEVICE_ID_AMD_1AH_M60H_ROOT) },
	{ }
};

int amd_pmf_set_dram_addr(struct amd_pmf_dev *dev, bool alloc_buffer)
{
	u64 phys_addr;
	u32 hi, low;

	/* Get Metrics Table Address */
	if (alloc_buffer) {
		switch (dev->cpu_id) {
		case AMD_CPU_ID_PS:
		case AMD_CPU_ID_RMB:
			dev->mtable_size = sizeof(dev->m_table);
			break;
		case PCI_DEVICE_ID_AMD_1AH_M20H_ROOT:
		case PCI_DEVICE_ID_AMD_1AH_M60H_ROOT:
			dev->mtable_size = sizeof(dev->m_table_v2);
			break;
		default:
			dev_err(dev->dev, "Invalid CPU id: 0x%x", dev->cpu_id);
		}

		dev->buf = kzalloc(dev->mtable_size, GFP_KERNEL);
		if (!dev->buf)
			return -ENOMEM;
	}

	phys_addr = virt_to_phys(dev->buf);
	hi = phys_addr >> 32;
	low = phys_addr & GENMASK(31, 0);

	amd_pmf_send_cmd(dev, SET_DRAM_ADDR_HIGH, 0, hi, NULL);
	amd_pmf_send_cmd(dev, SET_DRAM_ADDR_LOW, 0, low, NULL);

	return 0;
}

int amd_pmf_init_metrics_table(struct amd_pmf_dev *dev)
{
	int ret;

	INIT_DELAYED_WORK(&dev->work_buffer, amd_pmf_get_metrics);

	ret = amd_pmf_set_dram_addr(dev, true);
	if (ret)
		return ret;

	/*
	 * Start collecting the metrics data after a small delay
	 * or else, we might end up getting stale values from PMFW.
	 */
	schedule_delayed_work(&dev->work_buffer, msecs_to_jiffies(metrics_table_loop_ms * 3));

	return 0;
}

static int amd_pmf_suspend_handler(struct device *dev)
{
	struct amd_pmf_dev *pdev = dev_get_drvdata(dev);

	if (pdev->smart_pc_enabled)
		cancel_delayed_work_sync(&pdev->pb_work);

	if (is_apmf_func_supported(pdev, APMF_FUNC_SBIOS_HEARTBEAT_V2))
		amd_pmf_notify_sbios_heartbeat_event_v2(pdev, ON_SUSPEND);

	return 0;
}

static int amd_pmf_resume_handler(struct device *dev)
{
	struct amd_pmf_dev *pdev = dev_get_drvdata(dev);
	int ret;

	if (pdev->buf) {
		ret = amd_pmf_set_dram_addr(pdev, false);
		if (ret)
			return ret;
	}

	if (is_apmf_func_supported(pdev, APMF_FUNC_SBIOS_HEARTBEAT_V2))
		amd_pmf_notify_sbios_heartbeat_event_v2(pdev, ON_RESUME);

	if (pdev->smart_pc_enabled)
		schedule_delayed_work(&pdev->pb_work, msecs_to_jiffies(2000));

	return 0;
}

static DEFINE_SIMPLE_DEV_PM_OPS(amd_pmf_pm, amd_pmf_suspend_handler, amd_pmf_resume_handler);

static void amd_pmf_init_features(struct amd_pmf_dev *dev)
{
	int ret;

	/* Enable Static Slider */
	if (is_apmf_func_supported(dev, APMF_FUNC_STATIC_SLIDER_GRANULAR) ||
	    is_apmf_func_supported(dev, APMF_FUNC_OS_POWER_SLIDER_UPDATE)) {
		amd_pmf_init_sps(dev);
		dev->pwr_src_notifier.notifier_call = amd_pmf_pwr_src_notify_call;
		power_supply_reg_notifier(&dev->pwr_src_notifier);
		dev_dbg(dev->dev, "SPS enabled and Platform Profiles registered\n");
	}

	amd_pmf_init_smart_pc(dev);
	if (dev->smart_pc_enabled) {
		dev_dbg(dev->dev, "Smart PC Solution Enabled\n");
		/* If Smart PC is enabled, no need to check for other features */
		return;
	}

	if (is_apmf_func_supported(dev, APMF_FUNC_AUTO_MODE)) {
		amd_pmf_init_auto_mode(dev);
		dev_dbg(dev->dev, "Auto Mode Init done\n");
	} else if (is_apmf_func_supported(dev, APMF_FUNC_DYN_SLIDER_AC) ||
			  is_apmf_func_supported(dev, APMF_FUNC_DYN_SLIDER_DC)) {
		ret = amd_pmf_init_cnqf(dev);
		if (ret)
			dev_warn(dev->dev, "CnQF Init failed\n");
	}
}

static void amd_pmf_deinit_features(struct amd_pmf_dev *dev)
{
	if (is_apmf_func_supported(dev, APMF_FUNC_STATIC_SLIDER_GRANULAR) ||
	    is_apmf_func_supported(dev, APMF_FUNC_OS_POWER_SLIDER_UPDATE)) {
		power_supply_unreg_notifier(&dev->pwr_src_notifier);
		amd_pmf_deinit_sps(dev);
	}

	if (dev->smart_pc_enabled) {
		amd_pmf_deinit_smart_pc(dev);
	} else if (is_apmf_func_supported(dev, APMF_FUNC_AUTO_MODE)) {
		amd_pmf_deinit_auto_mode(dev);
	} else if (is_apmf_func_supported(dev, APMF_FUNC_DYN_SLIDER_AC) ||
			  is_apmf_func_supported(dev, APMF_FUNC_DYN_SLIDER_DC)) {
		amd_pmf_deinit_cnqf(dev);
	}
}

static const struct acpi_device_id amd_pmf_acpi_ids[] = {
	{"AMDI0100", 0x100},
	{"AMDI0102", 0},
	{"AMDI0103", 0},
	{"AMDI0105", 0},
	{"AMDI0107", 0},
	{ }
};
MODULE_DEVICE_TABLE(acpi, amd_pmf_acpi_ids);

static int amd_pmf_probe(struct platform_device *pdev)
{
	const struct acpi_device_id *id;
	struct amd_pmf_dev *dev;
	struct pci_dev *rdev;
	u32 base_addr_lo;
	u32 base_addr_hi;
	u64 base_addr;
	u32 val;
	int err;

	id = acpi_match_device(amd_pmf_acpi_ids, &pdev->dev);
	if (!id)
		return -ENODEV;

	if (id->driver_data == 0x100 && !force_load)
		return -ENODEV;

	dev = devm_kzalloc(&pdev->dev, sizeof(*dev), GFP_KERNEL);
	if (!dev)
		return -ENOMEM;

	dev->dev = &pdev->dev;

	rdev = pci_get_domain_bus_and_slot(0, 0, PCI_DEVFN(0, 0));
	if (!rdev || !pci_match_id(pmf_pci_ids, rdev)) {
		pci_dev_put(rdev);
		return -ENODEV;
	}

	dev->cpu_id = rdev->device;

	err = amd_smn_read(0, AMD_PMF_BASE_ADDR_LO, &val);
	if (err) {
		dev_err(dev->dev, "error in reading from 0x%x\n", AMD_PMF_BASE_ADDR_LO);
		pci_dev_put(rdev);
		return pcibios_err_to_errno(err);
	}

	base_addr_lo = val & AMD_PMF_BASE_ADDR_HI_MASK;

	err = amd_smn_read(0, AMD_PMF_BASE_ADDR_HI, &val);
	if (err) {
		dev_err(dev->dev, "error in reading from 0x%x\n", AMD_PMF_BASE_ADDR_HI);
		pci_dev_put(rdev);
		return pcibios_err_to_errno(err);
	}

	base_addr_hi = val & AMD_PMF_BASE_ADDR_LO_MASK;
	pci_dev_put(rdev);
	base_addr = ((u64)base_addr_hi << 32 | base_addr_lo);

	dev->regbase = devm_ioremap(dev->dev, base_addr + AMD_PMF_BASE_ADDR_OFFSET,
				    AMD_PMF_MAPPING_SIZE);
	if (!dev->regbase)
		return -ENOMEM;

	mutex_init(&dev->lock);
	mutex_init(&dev->update_mutex);

	amd_pmf_quirks_init(dev);
	apmf_acpi_init(dev);
	platform_set_drvdata(pdev, dev);
	amd_pmf_dbgfs_register(dev);
	amd_pmf_init_features(dev);
	apmf_install_handler(dev);
	if (is_apmf_func_supported(dev, APMF_FUNC_SBIOS_HEARTBEAT_V2))
		amd_pmf_notify_sbios_heartbeat_event_v2(dev, ON_LOAD);

	dev_info(dev->dev, "registered PMF device successfully\n");

	return 0;
}

static void amd_pmf_remove(struct platform_device *pdev)
{
	struct amd_pmf_dev *dev = platform_get_drvdata(pdev);

	amd_pmf_deinit_features(dev);
	if (is_apmf_func_supported(dev, APMF_FUNC_SBIOS_HEARTBEAT_V2))
		amd_pmf_notify_sbios_heartbeat_event_v2(dev, ON_UNLOAD);
	apmf_acpi_deinit(dev);
	amd_pmf_dbgfs_unregister(dev);
	mutex_destroy(&dev->lock);
	mutex_destroy(&dev->update_mutex);
	kfree(dev->buf);
}

static const struct attribute_group *amd_pmf_driver_groups[] = {
	&cnqf_feature_attribute_group,
	NULL,
};

static struct platform_driver amd_pmf_driver = {
	.driver = {
		.name = "amd-pmf",
		.acpi_match_table = amd_pmf_acpi_ids,
		.dev_groups = amd_pmf_driver_groups,
		.pm = pm_sleep_ptr(&amd_pmf_pm),
	},
	.probe = amd_pmf_probe,
	.remove_new = amd_pmf_remove,
};
module_platform_driver(amd_pmf_driver);

MODULE_LICENSE("GPL");
MODULE_DESCRIPTION("AMD Platform Management Framework Driver");
MODULE_SOFTDEP("pre: amdtee");<|MERGE_RESOLUTION|>--- conflicted
+++ resolved
@@ -37,15 +37,6 @@
 #define AMD_PMF_RESULT_CMD_UNKNOWN           0xFE
 #define AMD_PMF_RESULT_FAILED                0xFF
 
-<<<<<<< HEAD
-/* List of supported CPU ids */
-#define AMD_CPU_ID_RMB			0x14b5
-#define AMD_CPU_ID_PS			0x14e8
-#define PCI_DEVICE_ID_AMD_1AH_M20H_ROOT	0x1507
-#define PCI_DEVICE_ID_AMD_1AH_M60H_ROOT	0x1122
-
-=======
->>>>>>> adc21867
 #define PMF_MSG_DELAY_MIN_US		50
 #define RESPONSE_REGISTER_LOOP_MAX	20000
 
