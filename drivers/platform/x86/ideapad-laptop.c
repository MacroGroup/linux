// SPDX-License-Identifier: GPL-2.0-or-later
/*
 *  ideapad-laptop.c - Lenovo IdeaPad ACPI Extras
 *
 *  Copyright © 2010 Intel Corporation
 *  Copyright © 2010 David Woodhouse <dwmw2@infradead.org>
 */

#define pr_fmt(fmt) KBUILD_MODNAME ": " fmt

#include <linux/acpi.h>
#include <linux/backlight.h>
#include <linux/bitfield.h>
#include <linux/bitops.h>
#include <linux/bug.h>
#include <linux/cleanup.h>
#include <linux/debugfs.h>
#include <linux/device.h>
#include <linux/dmi.h>
#include <linux/i8042.h>
#include <linux/init.h>
#include <linux/input.h>
#include <linux/input/sparse-keymap.h>
#include <linux/jiffies.h>
#include <linux/kernel.h>
#include <linux/leds.h>
#include <linux/module.h>
#include <linux/platform_device.h>
#include <linux/platform_profile.h>
#include <linux/rfkill.h>
#include <linux/seq_file.h>
#include <linux/sysfs.h>
#include <linux/types.h>
#include <linux/wmi.h>
#include "ideapad-laptop.h"

#include <acpi/video.h>

#include <dt-bindings/leds/common.h>

#define IDEAPAD_RFKILL_DEV_NUM	3

enum {
	CFG_CAP_BT_BIT       = 16,
	CFG_CAP_3G_BIT       = 17,
	CFG_CAP_WIFI_BIT     = 18,
	CFG_CAP_CAM_BIT      = 19,

	/*
	 * These are OnScreenDisplay support bits that can be useful to determine
	 * whether a hotkey exists/should show OSD. But they aren't particularly
	 * meaningful since they were introduced later, i.e. 2010 IdeaPads
	 * don't have these, but they still have had OSD for hotkeys.
	 */
	CFG_OSD_NUMLK_BIT    = 27,
	CFG_OSD_CAPSLK_BIT   = 28,
	CFG_OSD_MICMUTE_BIT  = 29,
	CFG_OSD_TOUCHPAD_BIT = 30,
	CFG_OSD_CAM_BIT      = 31,
};

enum {
	GBMD_CONSERVATION_STATE_BIT = 5,
};

enum {
	SBMC_CONSERVATION_ON  = 3,
	SBMC_CONSERVATION_OFF = 5,
};

enum {
	HALS_KBD_BL_SUPPORT_BIT       = 4,
	HALS_KBD_BL_STATE_BIT         = 5,
	HALS_USB_CHARGING_SUPPORT_BIT = 6,
	HALS_USB_CHARGING_STATE_BIT   = 7,
	HALS_FNLOCK_SUPPORT_BIT       = 9,
	HALS_FNLOCK_STATE_BIT         = 10,
	HALS_HOTKEYS_PRIMARY_BIT      = 11,
};

enum {
	SALS_KBD_BL_ON        = 0x8,
	SALS_KBD_BL_OFF       = 0x9,
	SALS_USB_CHARGING_ON  = 0xa,
	SALS_USB_CHARGING_OFF = 0xb,
	SALS_FNLOCK_ON        = 0xe,
	SALS_FNLOCK_OFF       = 0xf,
};

enum {
	VPCCMD_R_VPC1 = 0x10,
	VPCCMD_R_BL_MAX,
	VPCCMD_R_BL,
	VPCCMD_W_BL,
	VPCCMD_R_WIFI,
	VPCCMD_W_WIFI,
	VPCCMD_R_BT,
	VPCCMD_W_BT,
	VPCCMD_R_BL_POWER,
	VPCCMD_R_NOVO,
	VPCCMD_R_VPC2,
	VPCCMD_R_TOUCHPAD,
	VPCCMD_W_TOUCHPAD,
	VPCCMD_R_CAMERA,
	VPCCMD_W_CAMERA,
	VPCCMD_R_3G,
	VPCCMD_W_3G,
	VPCCMD_R_ODD, /* 0x21 */
	VPCCMD_W_FAN,
	VPCCMD_R_RF,
	VPCCMD_W_RF,
	VPCCMD_W_YMC = 0x2A,
	VPCCMD_R_FAN = 0x2B,
	VPCCMD_R_SPECIAL_BUTTONS = 0x31,
	VPCCMD_W_BL_POWER = 0x33,
};

/*
 * These correspond to the number of supported states - 1
 * Future keyboard types may need a new system, if there's a collision
 * KBD_BL_TRISTATE_AUTO has no way to report or set the auto state
 * so it effectively has 3 states, but needs to handle 4
 */
enum {
	KBD_BL_STANDARD      = 1,
	KBD_BL_TRISTATE      = 2,
	KBD_BL_TRISTATE_AUTO = 3,
};

#define KBD_BL_QUERY_TYPE		0x1
#define KBD_BL_TRISTATE_TYPE		0x5
#define KBD_BL_TRISTATE_AUTO_TYPE	0x7

#define KBD_BL_COMMAND_GET		0x2
#define KBD_BL_COMMAND_SET		0x3
#define KBD_BL_COMMAND_TYPE		GENMASK(7, 4)

#define KBD_BL_GET_BRIGHTNESS		GENMASK(15, 1)
#define KBD_BL_SET_BRIGHTNESS		GENMASK(19, 16)

#define KBD_BL_KBLC_CHANGED_EVENT	12

struct ideapad_dytc_priv {
	enum platform_profile_option current_profile;
	struct platform_profile_handler pprof;
	struct mutex mutex; /* protects the DYTC interface */
	struct ideapad_private *priv;
};

struct ideapad_rfk_priv {
	int dev;
	struct ideapad_private *priv;
};

struct ideapad_private {
	struct acpi_device *adev;
	struct mutex vpc_mutex; /* protects the VPC calls */
	struct rfkill *rfk[IDEAPAD_RFKILL_DEV_NUM];
	struct ideapad_rfk_priv rfk_priv[IDEAPAD_RFKILL_DEV_NUM];
	struct platform_device *platform_device;
	struct input_dev *inputdev;
	struct backlight_device *blightdev;
	struct ideapad_dytc_priv *dytc;
	struct dentry *debug;
	unsigned long cfg;
	unsigned long r_touchpad_val;
	struct {
		bool conservation_mode    : 1;
		bool dytc                 : 1;
		bool fan_mode             : 1;
		bool fn_lock              : 1;
		bool set_fn_lock_led      : 1;
		bool hw_rfkill_switch     : 1;
		bool kbd_bl               : 1;
		bool touchpad_ctrl_via_ec : 1;
		bool ctrl_ps2_aux_port    : 1;
		bool usb_charging         : 1;
		bool ymc_ec_trigger       : 1;
	} features;
	struct {
		bool initialized;
		int type;
		struct led_classdev led;
		unsigned int last_brightness;
	} kbd_bl;
	struct {
		bool initialized;
		struct led_classdev led;
		unsigned int last_brightness;
	} fn_lock;
};

static bool no_bt_rfkill;
module_param(no_bt_rfkill, bool, 0444);
MODULE_PARM_DESC(no_bt_rfkill, "No rfkill for bluetooth.");

static bool allow_v4_dytc;
module_param(allow_v4_dytc, bool, 0444);
MODULE_PARM_DESC(allow_v4_dytc,
	"Enable DYTC version 4 platform-profile support. "
	"If you need this please report this to: platform-driver-x86@vger.kernel.org");

static bool hw_rfkill_switch;
module_param(hw_rfkill_switch, bool, 0444);
MODULE_PARM_DESC(hw_rfkill_switch,
	"Enable rfkill support for laptops with a hw on/off wifi switch/slider. "
	"If you need this please report this to: platform-driver-x86@vger.kernel.org");

static bool set_fn_lock_led;
module_param(set_fn_lock_led, bool, 0444);
MODULE_PARM_DESC(set_fn_lock_led,
	"Enable driver based updates of the fn-lock LED on fn-lock changes. "
	"If you need this please report this to: platform-driver-x86@vger.kernel.org");

static bool ctrl_ps2_aux_port;
module_param(ctrl_ps2_aux_port, bool, 0444);
MODULE_PARM_DESC(ctrl_ps2_aux_port,
	"Enable driver based PS/2 aux port en-/dis-abling on touchpad on/off toggle. "
	"If you need this please report this to: platform-driver-x86@vger.kernel.org");

static bool touchpad_ctrl_via_ec;
module_param(touchpad_ctrl_via_ec, bool, 0444);
MODULE_PARM_DESC(touchpad_ctrl_via_ec,
	"Enable registering a 'touchpad' sysfs-attribute which can be used to manually "
	"tell the EC to enable/disable the touchpad. This may not work on all models.");

static bool ymc_ec_trigger __read_mostly;
module_param(ymc_ec_trigger, bool, 0444);
MODULE_PARM_DESC(ymc_ec_trigger,
	"Enable EC triggering work-around to force emitting tablet mode events. "
	"If you need this please report this to: platform-driver-x86@vger.kernel.org");

/*
 * shared data
 */

static struct ideapad_private *ideapad_shared;
static DEFINE_MUTEX(ideapad_shared_mutex);

static int ideapad_shared_init(struct ideapad_private *priv)
{
	int ret;

	guard(mutex)(&ideapad_shared_mutex);

	if (!ideapad_shared) {
		ideapad_shared = priv;
		ret = 0;
	} else {
		dev_warn(&priv->adev->dev, "found multiple platform devices\n");
		ret = -EINVAL;
	}

	return ret;
}

static void ideapad_shared_exit(struct ideapad_private *priv)
{
	guard(mutex)(&ideapad_shared_mutex);

	if (ideapad_shared == priv)
		ideapad_shared = NULL;
}

/*
 * ACPI Helpers
 */
#define IDEAPAD_EC_TIMEOUT 200 /* in ms */

static int eval_int(acpi_handle handle, const char *name, unsigned long *res)
{
	unsigned long long result;
	acpi_status status;

	status = acpi_evaluate_integer(handle, (char *)name, NULL, &result);
	if (ACPI_FAILURE(status))
		return -EIO;

	*res = result;

	return 0;
}

static int eval_int_with_arg(acpi_handle handle, const char *name, unsigned long arg,
			     unsigned long *res)
{
	struct acpi_object_list params;
	unsigned long long result;
	union acpi_object in_obj;
	acpi_status status;

	params.count = 1;
	params.pointer = &in_obj;
	in_obj.type = ACPI_TYPE_INTEGER;
	in_obj.integer.value = arg;

	status = acpi_evaluate_integer(handle, (char *)name, &params, &result);
	if (ACPI_FAILURE(status))
		return -EIO;

	if (res)
		*res = result;

	return 0;
}

static int exec_simple_method(acpi_handle handle, const char *name, unsigned long arg)
{
	acpi_status status = acpi_execute_simple_method(handle, (char *)name, arg);

	return ACPI_FAILURE(status) ? -EIO : 0;
}

static int eval_gbmd(acpi_handle handle, unsigned long *res)
{
	return eval_int(handle, "GBMD", res);
}

static int exec_sbmc(acpi_handle handle, unsigned long arg)
{
	return exec_simple_method(handle, "SBMC", arg);
}

static int eval_hals(acpi_handle handle, unsigned long *res)
{
	return eval_int(handle, "HALS", res);
}

static int exec_sals(acpi_handle handle, unsigned long arg)
{
	return exec_simple_method(handle, "SALS", arg);
}

static int exec_kblc(acpi_handle handle, unsigned long arg)
{
	return exec_simple_method(handle, "KBLC", arg);
}

static int eval_kblc(acpi_handle handle, unsigned long cmd, unsigned long *res)
{
	return eval_int_with_arg(handle, "KBLC", cmd, res);
}

static int eval_dytc(acpi_handle handle, unsigned long cmd, unsigned long *res)
{
	return eval_int_with_arg(handle, "DYTC", cmd, res);
}

static int eval_vpcr(acpi_handle handle, unsigned long cmd, unsigned long *res)
{
	return eval_int_with_arg(handle, "VPCR", cmd, res);
}

static int eval_vpcw(acpi_handle handle, unsigned long cmd, unsigned long data)
{
	struct acpi_object_list params;
	union acpi_object in_obj[2];
	acpi_status status;

	params.count = 2;
	params.pointer = in_obj;
	in_obj[0].type = ACPI_TYPE_INTEGER;
	in_obj[0].integer.value = cmd;
	in_obj[1].type = ACPI_TYPE_INTEGER;
	in_obj[1].integer.value = data;

	status = acpi_evaluate_object(handle, "VPCW", &params, NULL);
	if (ACPI_FAILURE(status))
		return -EIO;

	return 0;
}

static int read_ec_data(acpi_handle handle, unsigned long cmd, unsigned long *data)
{
	unsigned long end_jiffies, val;
	int err;

	err = eval_vpcw(handle, 1, cmd);
	if (err)
		return err;

	end_jiffies = jiffies + msecs_to_jiffies(IDEAPAD_EC_TIMEOUT) + 1;

	while (time_before(jiffies, end_jiffies)) {
		schedule();

		err = eval_vpcr(handle, 1, &val);
		if (err)
			return err;

		if (val == 0)
			return eval_vpcr(handle, 0, data);
	}

	acpi_handle_err(handle, "timeout in %s\n", __func__);

	return -ETIMEDOUT;
}

static int write_ec_cmd(acpi_handle handle, unsigned long cmd, unsigned long data)
{
	unsigned long end_jiffies, val;
	int err;

	err = eval_vpcw(handle, 0, data);
	if (err)
		return err;

	err = eval_vpcw(handle, 1, cmd);
	if (err)
		return err;

	end_jiffies = jiffies + msecs_to_jiffies(IDEAPAD_EC_TIMEOUT) + 1;

	while (time_before(jiffies, end_jiffies)) {
		schedule();

		err = eval_vpcr(handle, 1, &val);
		if (err)
			return err;

		if (val == 0)
			return 0;
	}

	acpi_handle_err(handle, "timeout in %s\n", __func__);

	return -ETIMEDOUT;
}

/*
 * debugfs
 */
static int debugfs_status_show(struct seq_file *s, void *data)
{
	struct ideapad_private *priv = s->private;
	unsigned long value;

	guard(mutex)(&priv->vpc_mutex);

	if (!read_ec_data(priv->adev->handle, VPCCMD_R_BL_MAX, &value))
		seq_printf(s, "Backlight max:  %lu\n", value);
	if (!read_ec_data(priv->adev->handle, VPCCMD_R_BL, &value))
		seq_printf(s, "Backlight now:  %lu\n", value);
	if (!read_ec_data(priv->adev->handle, VPCCMD_R_BL_POWER, &value))
		seq_printf(s, "BL power value: %s (%lu)\n", value ? "on" : "off", value);

	seq_puts(s, "=====================\n");

	if (!read_ec_data(priv->adev->handle, VPCCMD_R_RF, &value))
		seq_printf(s, "Radio status: %s (%lu)\n", value ? "on" : "off", value);
	if (!read_ec_data(priv->adev->handle, VPCCMD_R_WIFI, &value))
		seq_printf(s, "Wifi status:  %s (%lu)\n", value ? "on" : "off", value);
	if (!read_ec_data(priv->adev->handle, VPCCMD_R_BT, &value))
		seq_printf(s, "BT status:    %s (%lu)\n", value ? "on" : "off", value);
	if (!read_ec_data(priv->adev->handle, VPCCMD_R_3G, &value))
		seq_printf(s, "3G status:    %s (%lu)\n", value ? "on" : "off", value);

	seq_puts(s, "=====================\n");

	if (!read_ec_data(priv->adev->handle, VPCCMD_R_TOUCHPAD, &value))
		seq_printf(s, "Touchpad status: %s (%lu)\n", value ? "on" : "off", value);
	if (!read_ec_data(priv->adev->handle, VPCCMD_R_CAMERA, &value))
		seq_printf(s, "Camera status:   %s (%lu)\n", value ? "on" : "off", value);

	seq_puts(s, "=====================\n");

	if (!eval_gbmd(priv->adev->handle, &value))
		seq_printf(s, "GBMD: %#010lx\n", value);
	if (!eval_hals(priv->adev->handle, &value))
		seq_printf(s, "HALS: %#010lx\n", value);

	return 0;
}
DEFINE_SHOW_ATTRIBUTE(debugfs_status);

static int debugfs_cfg_show(struct seq_file *s, void *data)
{
	struct ideapad_private *priv = s->private;

	seq_printf(s, "_CFG: %#010lx\n\n", priv->cfg);

	seq_puts(s, "Capabilities:");
	if (test_bit(CFG_CAP_BT_BIT, &priv->cfg))
		seq_puts(s, " bluetooth");
	if (test_bit(CFG_CAP_3G_BIT, &priv->cfg))
		seq_puts(s, " 3G");
	if (test_bit(CFG_CAP_WIFI_BIT, &priv->cfg))
		seq_puts(s, " wifi");
	if (test_bit(CFG_CAP_CAM_BIT, &priv->cfg))
		seq_puts(s, " camera");
	seq_puts(s, "\n");

	seq_puts(s, "OSD support:");
	if (test_bit(CFG_OSD_NUMLK_BIT, &priv->cfg))
		seq_puts(s, " num-lock");
	if (test_bit(CFG_OSD_CAPSLK_BIT, &priv->cfg))
		seq_puts(s, " caps-lock");
	if (test_bit(CFG_OSD_MICMUTE_BIT, &priv->cfg))
		seq_puts(s, " mic-mute");
	if (test_bit(CFG_OSD_TOUCHPAD_BIT, &priv->cfg))
		seq_puts(s, " touchpad");
	if (test_bit(CFG_OSD_CAM_BIT, &priv->cfg))
		seq_puts(s, " camera");
	seq_puts(s, "\n");

	seq_puts(s, "Graphics: ");
	switch (priv->cfg & 0x700) {
	case 0x100:
		seq_puts(s, "Intel");
		break;
	case 0x200:
		seq_puts(s, "ATI");
		break;
	case 0x300:
		seq_puts(s, "Nvidia");
		break;
	case 0x400:
		seq_puts(s, "Intel and ATI");
		break;
	case 0x500:
		seq_puts(s, "Intel and Nvidia");
		break;
	}
	seq_puts(s, "\n");

	return 0;
}
DEFINE_SHOW_ATTRIBUTE(debugfs_cfg);

static void ideapad_debugfs_init(struct ideapad_private *priv)
{
	struct dentry *dir;

	dir = debugfs_create_dir("ideapad", NULL);
	priv->debug = dir;

	debugfs_create_file("cfg", 0444, dir, priv, &debugfs_cfg_fops);
	debugfs_create_file("status", 0444, dir, priv, &debugfs_status_fops);
}

static void ideapad_debugfs_exit(struct ideapad_private *priv)
{
	debugfs_remove_recursive(priv->debug);
	priv->debug = NULL;
}

/*
 * sysfs
 */
static ssize_t camera_power_show(struct device *dev,
				 struct device_attribute *attr,
				 char *buf)
{
	struct ideapad_private *priv = dev_get_drvdata(dev);
	unsigned long result = 0;
	int err;

<<<<<<< HEAD
	scoped_guard(mutex, &priv->vpc_mutex)
		err = read_ec_data(priv->adev->handle, VPCCMD_R_CAMERA, &result);
	if (err)
		return err;
=======
	scoped_guard(mutex, &priv->vpc_mutex) {
		err = read_ec_data(priv->adev->handle, VPCCMD_R_CAMERA, &result);
		if (err)
			return err;
	}
>>>>>>> adc21867

	return sysfs_emit(buf, "%d\n", !!result);
}

static ssize_t camera_power_store(struct device *dev,
				  struct device_attribute *attr,
				  const char *buf, size_t count)
{
	struct ideapad_private *priv = dev_get_drvdata(dev);
	bool state;
	int err;

	err = kstrtobool(buf, &state);
	if (err)
		return err;

<<<<<<< HEAD
	scoped_guard(mutex, &priv->vpc_mutex)
		err = write_ec_cmd(priv->adev->handle, VPCCMD_W_CAMERA, state);
	if (err)
		return err;
=======
	scoped_guard(mutex, &priv->vpc_mutex) {
		err = write_ec_cmd(priv->adev->handle, VPCCMD_W_CAMERA, state);
		if (err)
			return err;
	}
>>>>>>> adc21867

	return count;
}

static DEVICE_ATTR_RW(camera_power);

static ssize_t conservation_mode_show(struct device *dev,
				      struct device_attribute *attr,
				      char *buf)
{
	struct ideapad_private *priv = dev_get_drvdata(dev);
	unsigned long result;
	int err;

	err = eval_gbmd(priv->adev->handle, &result);
	if (err)
		return err;

	return sysfs_emit(buf, "%d\n", !!test_bit(GBMD_CONSERVATION_STATE_BIT, &result));
}

static ssize_t conservation_mode_store(struct device *dev,
				       struct device_attribute *attr,
				       const char *buf, size_t count)
{
	struct ideapad_private *priv = dev_get_drvdata(dev);
	bool state;
	int err;

	err = kstrtobool(buf, &state);
	if (err)
		return err;

	err = exec_sbmc(priv->adev->handle, state ? SBMC_CONSERVATION_ON : SBMC_CONSERVATION_OFF);
	if (err)
		return err;

	return count;
}

static DEVICE_ATTR_RW(conservation_mode);

static ssize_t fan_mode_show(struct device *dev,
			     struct device_attribute *attr,
			     char *buf)
{
	struct ideapad_private *priv = dev_get_drvdata(dev);
	unsigned long result = 0;
	int err;

<<<<<<< HEAD
	scoped_guard(mutex, &priv->vpc_mutex)
		err = read_ec_data(priv->adev->handle, VPCCMD_R_FAN, &result);
	if (err)
		return err;
=======
	scoped_guard(mutex, &priv->vpc_mutex) {
		err = read_ec_data(priv->adev->handle, VPCCMD_R_FAN, &result);
		if (err)
			return err;
	}
>>>>>>> adc21867

	return sysfs_emit(buf, "%lu\n", result);
}

static ssize_t fan_mode_store(struct device *dev,
			      struct device_attribute *attr,
			      const char *buf, size_t count)
{
	struct ideapad_private *priv = dev_get_drvdata(dev);
	unsigned int state;
	int err;

	err = kstrtouint(buf, 0, &state);
	if (err)
		return err;

	if (state > 4 || state == 3)
		return -EINVAL;

<<<<<<< HEAD
	scoped_guard(mutex, &priv->vpc_mutex)
		err = write_ec_cmd(priv->adev->handle, VPCCMD_W_FAN, state);
	if (err)
		return err;
=======
	scoped_guard(mutex, &priv->vpc_mutex) {
		err = write_ec_cmd(priv->adev->handle, VPCCMD_W_FAN, state);
		if (err)
			return err;
	}
>>>>>>> adc21867

	return count;
}

static DEVICE_ATTR_RW(fan_mode);

static int ideapad_fn_lock_get(struct ideapad_private *priv)
{
	unsigned long hals;
	int err;

	err = eval_hals(priv->adev->handle, &hals);
	if (err)
		return err;

	return !!test_bit(HALS_FNLOCK_STATE_BIT, &hals);
}

static int ideapad_fn_lock_set(struct ideapad_private *priv, bool state)
{
	return exec_sals(priv->adev->handle,
		state ? SALS_FNLOCK_ON : SALS_FNLOCK_OFF);
}

static void ideapad_fn_lock_led_notify(struct ideapad_private *priv, int brightness)
{
	if (!priv->fn_lock.initialized)
		return;

	if (brightness == priv->fn_lock.last_brightness)
		return;

	priv->fn_lock.last_brightness = brightness;

	led_classdev_notify_brightness_hw_changed(&priv->fn_lock.led, brightness);
}

static ssize_t fn_lock_show(struct device *dev,
			    struct device_attribute *attr,
			    char *buf)
{
	struct ideapad_private *priv = dev_get_drvdata(dev);
	int brightness;

	brightness = ideapad_fn_lock_get(priv);
	if (brightness < 0)
		return brightness;

	return sysfs_emit(buf, "%d\n", brightness);
}

static ssize_t fn_lock_store(struct device *dev,
			     struct device_attribute *attr,
			     const char *buf, size_t count)
{
	struct ideapad_private *priv = dev_get_drvdata(dev);
	bool state;
	int err;

	err = kstrtobool(buf, &state);
	if (err)
		return err;

	err = ideapad_fn_lock_set(priv, state);
	if (err)
		return err;

	ideapad_fn_lock_led_notify(priv, state);

	return count;
}

static DEVICE_ATTR_RW(fn_lock);

static ssize_t touchpad_show(struct device *dev,
			     struct device_attribute *attr,
			     char *buf)
{
	struct ideapad_private *priv = dev_get_drvdata(dev);
	unsigned long result = 0;
	int err;

<<<<<<< HEAD
	scoped_guard(mutex, &priv->vpc_mutex)
		err = read_ec_data(priv->adev->handle, VPCCMD_R_TOUCHPAD, &result);
	if (err)
		return err;
=======
	scoped_guard(mutex, &priv->vpc_mutex) {
		err = read_ec_data(priv->adev->handle, VPCCMD_R_TOUCHPAD, &result);
		if (err)
			return err;
	}
>>>>>>> adc21867

	priv->r_touchpad_val = result;

	return sysfs_emit(buf, "%d\n", !!result);
}

static ssize_t touchpad_store(struct device *dev,
			      struct device_attribute *attr,
			      const char *buf, size_t count)
{
	struct ideapad_private *priv = dev_get_drvdata(dev);
	bool state;
	int err;

	err = kstrtobool(buf, &state);
	if (err)
		return err;

<<<<<<< HEAD
	scoped_guard(mutex, &priv->vpc_mutex)
		err = write_ec_cmd(priv->adev->handle, VPCCMD_W_TOUCHPAD, state);
	if (err)
		return err;
=======
	scoped_guard(mutex, &priv->vpc_mutex) {
		err = write_ec_cmd(priv->adev->handle, VPCCMD_W_TOUCHPAD, state);
		if (err)
			return err;
	}
>>>>>>> adc21867

	priv->r_touchpad_val = state;

	return count;
}

static DEVICE_ATTR_RW(touchpad);

static ssize_t usb_charging_show(struct device *dev,
				 struct device_attribute *attr,
				 char *buf)
{
	struct ideapad_private *priv = dev_get_drvdata(dev);
	unsigned long hals;
	int err;

	err = eval_hals(priv->adev->handle, &hals);
	if (err)
		return err;

	return sysfs_emit(buf, "%d\n", !!test_bit(HALS_USB_CHARGING_STATE_BIT, &hals));
}

static ssize_t usb_charging_store(struct device *dev,
				  struct device_attribute *attr,
				  const char *buf, size_t count)
{
	struct ideapad_private *priv = dev_get_drvdata(dev);
	bool state;
	int err;

	err = kstrtobool(buf, &state);
	if (err)
		return err;

	err = exec_sals(priv->adev->handle, state ? SALS_USB_CHARGING_ON : SALS_USB_CHARGING_OFF);
	if (err)
		return err;

	return count;
}

static DEVICE_ATTR_RW(usb_charging);

static struct attribute *ideapad_attributes[] = {
	&dev_attr_camera_power.attr,
	&dev_attr_conservation_mode.attr,
	&dev_attr_fan_mode.attr,
	&dev_attr_fn_lock.attr,
	&dev_attr_touchpad.attr,
	&dev_attr_usb_charging.attr,
	NULL
};

static umode_t ideapad_is_visible(struct kobject *kobj,
				  struct attribute *attr,
				  int idx)
{
	struct device *dev = kobj_to_dev(kobj);
	struct ideapad_private *priv = dev_get_drvdata(dev);
	bool supported = true;

	if (attr == &dev_attr_camera_power.attr)
		supported = test_bit(CFG_CAP_CAM_BIT, &priv->cfg);
	else if (attr == &dev_attr_conservation_mode.attr)
		supported = priv->features.conservation_mode;
	else if (attr == &dev_attr_fan_mode.attr)
		supported = priv->features.fan_mode;
	else if (attr == &dev_attr_fn_lock.attr)
		supported = priv->features.fn_lock;
	else if (attr == &dev_attr_touchpad.attr)
		supported = priv->features.touchpad_ctrl_via_ec;
	else if (attr == &dev_attr_usb_charging.attr)
		supported = priv->features.usb_charging;

	return supported ? attr->mode : 0;
}

static const struct attribute_group ideapad_attribute_group = {
	.is_visible = ideapad_is_visible,
	.attrs = ideapad_attributes
};

/*
 * DYTC Platform profile
 */
#define DYTC_CMD_QUERY        0 /* To get DYTC status - enable/revision */
#define DYTC_CMD_SET          1 /* To enable/disable IC function mode */
#define DYTC_CMD_GET          2 /* To get current IC function and mode */
#define DYTC_CMD_RESET    0x1ff /* To reset back to default */

#define DYTC_QUERY_ENABLE_BIT 8  /* Bit        8 - 0 = disabled, 1 = enabled */
#define DYTC_QUERY_SUBREV_BIT 16 /* Bits 16 - 27 - sub revision */
#define DYTC_QUERY_REV_BIT    28 /* Bits 28 - 31 - revision */

#define DYTC_GET_FUNCTION_BIT 8  /* Bits  8-11 - function setting */
#define DYTC_GET_MODE_BIT     12 /* Bits 12-15 - mode setting */

#define DYTC_SET_FUNCTION_BIT 12 /* Bits 12-15 - function setting */
#define DYTC_SET_MODE_BIT     16 /* Bits 16-19 - mode setting */
#define DYTC_SET_VALID_BIT    20 /* Bit     20 - 1 = on, 0 = off */

#define DYTC_FUNCTION_STD     0  /* Function = 0, standard mode */
#define DYTC_FUNCTION_CQL     1  /* Function = 1, lap mode */
#define DYTC_FUNCTION_MMC     11 /* Function = 11, desk mode */

#define DYTC_MODE_PERFORM     2  /* High power mode aka performance */
#define DYTC_MODE_LOW_POWER       3  /* Low power mode aka quiet */
#define DYTC_MODE_BALANCE   0xF  /* Default mode aka balanced */

#define DYTC_SET_COMMAND(function, mode, on) \
	(DYTC_CMD_SET | (function) << DYTC_SET_FUNCTION_BIT | \
	 (mode) << DYTC_SET_MODE_BIT | \
	 (on) << DYTC_SET_VALID_BIT)

#define DYTC_DISABLE_CQL DYTC_SET_COMMAND(DYTC_FUNCTION_CQL, DYTC_MODE_BALANCE, 0)

#define DYTC_ENABLE_CQL DYTC_SET_COMMAND(DYTC_FUNCTION_CQL, DYTC_MODE_BALANCE, 1)

static int convert_dytc_to_profile(int dytcmode, enum platform_profile_option *profile)
{
	switch (dytcmode) {
	case DYTC_MODE_LOW_POWER:
		*profile = PLATFORM_PROFILE_LOW_POWER;
		break;
	case DYTC_MODE_BALANCE:
		*profile =  PLATFORM_PROFILE_BALANCED;
		break;
	case DYTC_MODE_PERFORM:
		*profile =  PLATFORM_PROFILE_PERFORMANCE;
		break;
	default: /* Unknown mode */
		return -EINVAL;
	}

	return 0;
}

static int convert_profile_to_dytc(enum platform_profile_option profile, int *perfmode)
{
	switch (profile) {
	case PLATFORM_PROFILE_LOW_POWER:
		*perfmode = DYTC_MODE_LOW_POWER;
		break;
	case PLATFORM_PROFILE_BALANCED:
		*perfmode = DYTC_MODE_BALANCE;
		break;
	case PLATFORM_PROFILE_PERFORMANCE:
		*perfmode = DYTC_MODE_PERFORM;
		break;
	default: /* Unknown profile */
		return -EOPNOTSUPP;
	}

	return 0;
}

/*
 * dytc_profile_get: Function to register with platform_profile
 * handler. Returns current platform profile.
 */
static int dytc_profile_get(struct platform_profile_handler *pprof,
			    enum platform_profile_option *profile)
{
	struct ideapad_dytc_priv *dytc = container_of(pprof, struct ideapad_dytc_priv, pprof);

	*profile = dytc->current_profile;
	return 0;
}

/*
 * Helper function - check if we are in CQL mode and if we are
 *  - disable CQL,
 *  - run the command
 *  - enable CQL
 *  If not in CQL mode, just run the command
 */
static int dytc_cql_command(struct ideapad_private *priv, unsigned long cmd,
			    unsigned long *output)
{
	int err, cmd_err, cur_funcmode;

	/* Determine if we are in CQL mode. This alters the commands we do */
	err = eval_dytc(priv->adev->handle, DYTC_CMD_GET, output);
	if (err)
		return err;

	cur_funcmode = (*output >> DYTC_GET_FUNCTION_BIT) & 0xF;
	/* Check if we're OK to return immediately */
	if (cmd == DYTC_CMD_GET && cur_funcmode != DYTC_FUNCTION_CQL)
		return 0;

	if (cur_funcmode == DYTC_FUNCTION_CQL) {
		err = eval_dytc(priv->adev->handle, DYTC_DISABLE_CQL, NULL);
		if (err)
			return err;
	}

	cmd_err = eval_dytc(priv->adev->handle, cmd, output);
	/* Check return condition after we've restored CQL state */

	if (cur_funcmode == DYTC_FUNCTION_CQL) {
		err = eval_dytc(priv->adev->handle, DYTC_ENABLE_CQL, NULL);
		if (err)
			return err;
	}

	return cmd_err;
}

/*
 * dytc_profile_set: Function to register with platform_profile
 * handler. Sets current platform profile.
 */
static int dytc_profile_set(struct platform_profile_handler *pprof,
			    enum platform_profile_option profile)
{
	struct ideapad_dytc_priv *dytc = container_of(pprof, struct ideapad_dytc_priv, pprof);
	struct ideapad_private *priv = dytc->priv;
	unsigned long output;
	int err;

	scoped_guard(mutex_intr, &dytc->mutex) {
		if (profile == PLATFORM_PROFILE_BALANCED) {
			/* To get back to balanced mode we just issue a reset command */
			err = eval_dytc(priv->adev->handle, DYTC_CMD_RESET, NULL);
			if (err)
				return err;
		} else {
			int perfmode;

			err = convert_profile_to_dytc(profile, &perfmode);
			if (err)
				return err;

			/* Determine if we are in CQL mode. This alters the commands we do */
			err = dytc_cql_command(priv,
					       DYTC_SET_COMMAND(DYTC_FUNCTION_MMC, perfmode, 1),
					       &output);
			if (err)
				return err;
		}

		/* Success - update current profile */
		dytc->current_profile = profile;
		return 0;
	}

	return -EINTR;
}

static void dytc_profile_refresh(struct ideapad_private *priv)
{
	enum platform_profile_option profile;
	unsigned long output;
	int err, perfmode;

	scoped_guard(mutex, &priv->dytc->mutex)
		err = dytc_cql_command(priv, DYTC_CMD_GET, &output);
	if (err)
		return;

	perfmode = (output >> DYTC_GET_MODE_BIT) & 0xF;

	if (convert_dytc_to_profile(perfmode, &profile))
		return;

	if (profile != priv->dytc->current_profile) {
		priv->dytc->current_profile = profile;
		platform_profile_notify();
	}
}

static const struct dmi_system_id ideapad_dytc_v4_allow_table[] = {
	{
		/* Ideapad 5 Pro 16ACH6 */
		.matches = {
			DMI_MATCH(DMI_SYS_VENDOR, "LENOVO"),
			DMI_MATCH(DMI_PRODUCT_NAME, "82L5")
		}
	},
	{
		/* Ideapad 5 15ITL05 */
		.matches = {
			DMI_MATCH(DMI_SYS_VENDOR, "LENOVO"),
			DMI_MATCH(DMI_PRODUCT_VERSION, "IdeaPad 5 15ITL05")
		}
	},
	{}
};

static int ideapad_dytc_profile_init(struct ideapad_private *priv)
{
	int err, dytc_version;
	unsigned long output;

	if (!priv->features.dytc)
		return -ENODEV;

	err = eval_dytc(priv->adev->handle, DYTC_CMD_QUERY, &output);
	/* For all other errors we can flag the failure */
	if (err)
		return err;

	/* Check DYTC is enabled and supports mode setting */
	if (!test_bit(DYTC_QUERY_ENABLE_BIT, &output)) {
		dev_info(&priv->platform_device->dev, "DYTC_QUERY_ENABLE_BIT returned false\n");
		return -ENODEV;
	}

	dytc_version = (output >> DYTC_QUERY_REV_BIT) & 0xF;

	if (dytc_version < 4) {
		dev_info(&priv->platform_device->dev, "DYTC_VERSION < 4 is not supported\n");
		return -ENODEV;
	}

	if (dytc_version < 5 &&
	    !(allow_v4_dytc || dmi_check_system(ideapad_dytc_v4_allow_table))) {
		dev_info(&priv->platform_device->dev,
			 "DYTC_VERSION 4 support may not work. Pass ideapad_laptop.allow_v4_dytc=Y on the kernel commandline to enable\n");
		return -ENODEV;
	}

	priv->dytc = kzalloc(sizeof(*priv->dytc), GFP_KERNEL);
	if (!priv->dytc)
		return -ENOMEM;

	mutex_init(&priv->dytc->mutex);

	priv->dytc->priv = priv;
	priv->dytc->pprof.profile_get = dytc_profile_get;
	priv->dytc->pprof.profile_set = dytc_profile_set;

	/* Setup supported modes */
	set_bit(PLATFORM_PROFILE_LOW_POWER, priv->dytc->pprof.choices);
	set_bit(PLATFORM_PROFILE_BALANCED, priv->dytc->pprof.choices);
	set_bit(PLATFORM_PROFILE_PERFORMANCE, priv->dytc->pprof.choices);

	/* Create platform_profile structure and register */
	err = platform_profile_register(&priv->dytc->pprof);
	if (err)
		goto pp_reg_failed;

	/* Ensure initial values are correct */
	dytc_profile_refresh(priv);

	return 0;

pp_reg_failed:
	mutex_destroy(&priv->dytc->mutex);
	kfree(priv->dytc);
	priv->dytc = NULL;

	return err;
}

static void ideapad_dytc_profile_exit(struct ideapad_private *priv)
{
	if (!priv->dytc)
		return;

	platform_profile_remove();
	mutex_destroy(&priv->dytc->mutex);
	kfree(priv->dytc);

	priv->dytc = NULL;
}

/*
 * Rfkill
 */
struct ideapad_rfk_data {
	char *name;
	int cfgbit;
	int opcode;
	int type;
};

static const struct ideapad_rfk_data ideapad_rfk_data[] = {
	{ "ideapad_wlan",      CFG_CAP_WIFI_BIT, VPCCMD_W_WIFI, RFKILL_TYPE_WLAN },
	{ "ideapad_bluetooth", CFG_CAP_BT_BIT,   VPCCMD_W_BT,   RFKILL_TYPE_BLUETOOTH },
	{ "ideapad_3g",        CFG_CAP_3G_BIT,   VPCCMD_W_3G,   RFKILL_TYPE_WWAN },
};

static int ideapad_rfk_set(void *data, bool blocked)
{
	struct ideapad_rfk_priv *priv = data;
	int opcode = ideapad_rfk_data[priv->dev].opcode;

	guard(mutex)(&priv->priv->vpc_mutex);

	return write_ec_cmd(priv->priv->adev->handle, opcode, !blocked);
}

static const struct rfkill_ops ideapad_rfk_ops = {
	.set_block = ideapad_rfk_set,
};

static void ideapad_sync_rfk_state(struct ideapad_private *priv)
{
	unsigned long hw_blocked = 0;
	int i;

	if (priv->features.hw_rfkill_switch) {
		guard(mutex)(&priv->vpc_mutex);

		if (read_ec_data(priv->adev->handle, VPCCMD_R_RF, &hw_blocked))
			return;
		hw_blocked = !hw_blocked;
	}

	for (i = 0; i < IDEAPAD_RFKILL_DEV_NUM; i++)
		if (priv->rfk[i])
			rfkill_set_hw_state(priv->rfk[i], hw_blocked);
}

static int ideapad_register_rfkill(struct ideapad_private *priv, int dev)
{
	unsigned long rf_enabled;
	int err;

	if (no_bt_rfkill && ideapad_rfk_data[dev].type == RFKILL_TYPE_BLUETOOTH) {
		/* Force to enable bluetooth when no_bt_rfkill=1 */
		write_ec_cmd(priv->adev->handle, ideapad_rfk_data[dev].opcode, 1);
		return 0;
	}

	priv->rfk_priv[dev].dev = dev;
	priv->rfk_priv[dev].priv = priv;

	priv->rfk[dev] = rfkill_alloc(ideapad_rfk_data[dev].name,
				      &priv->platform_device->dev,
				      ideapad_rfk_data[dev].type,
				      &ideapad_rfk_ops,
				      &priv->rfk_priv[dev]);
	if (!priv->rfk[dev])
		return -ENOMEM;

	err = read_ec_data(priv->adev->handle, ideapad_rfk_data[dev].opcode - 1, &rf_enabled);
	if (err)
		rf_enabled = 1;

	rfkill_init_sw_state(priv->rfk[dev], !rf_enabled);

	err = rfkill_register(priv->rfk[dev]);
	if (err)
		rfkill_destroy(priv->rfk[dev]);

	return err;
}

static void ideapad_unregister_rfkill(struct ideapad_private *priv, int dev)
{
	if (!priv->rfk[dev])
		return;

	rfkill_unregister(priv->rfk[dev]);
	rfkill_destroy(priv->rfk[dev]);
}

/*
 * Platform device
 */
static int ideapad_sysfs_init(struct ideapad_private *priv)
{
	return device_add_group(&priv->platform_device->dev,
				&ideapad_attribute_group);
}

static void ideapad_sysfs_exit(struct ideapad_private *priv)
{
	device_remove_group(&priv->platform_device->dev,
			    &ideapad_attribute_group);
}

/*
 * input device
 */
#define IDEAPAD_WMI_KEY 0x100

static const struct key_entry ideapad_keymap[] = {
	{ KE_KEY,   6, { KEY_SWITCHVIDEOMODE } },
	{ KE_KEY,   7, { KEY_CAMERA } },
	{ KE_KEY,   8, { KEY_MICMUTE } },
	{ KE_KEY,  11, { KEY_F16 } },
	{ KE_KEY,  13, { KEY_WLAN } },
	{ KE_KEY,  16, { KEY_PROG1 } },
	{ KE_KEY,  17, { KEY_PROG2 } },
	{ KE_KEY,  64, { KEY_PROG3 } },
	{ KE_KEY,  65, { KEY_PROG4 } },
	{ KE_KEY,  66, { KEY_TOUCHPAD_OFF } },
	{ KE_KEY,  67, { KEY_TOUCHPAD_ON } },
	{ KE_KEY, 128, { KEY_ESC } },

	/*
	 * WMI keys
	 */

	/* FnLock (handled by the firmware) */
	{ KE_IGNORE,	0x02 | IDEAPAD_WMI_KEY },
	/* Esc (handled by the firmware) */
	{ KE_IGNORE,	0x03 | IDEAPAD_WMI_KEY },
	/* Customizable Lenovo Hotkey ("star" with 'S' inside) */
	{ KE_KEY,	0x01 | IDEAPAD_WMI_KEY, { KEY_FAVORITES } },
	{ KE_KEY,	0x04 | IDEAPAD_WMI_KEY, { KEY_SELECTIVE_SCREENSHOT } },
	/* Lenovo Support */
	{ KE_KEY,	0x07 | IDEAPAD_WMI_KEY, { KEY_HELP } },
	{ KE_KEY,	0x0e | IDEAPAD_WMI_KEY, { KEY_PICKUP_PHONE } },
	{ KE_KEY,	0x0f | IDEAPAD_WMI_KEY, { KEY_HANGUP_PHONE } },
	/* Refresh Rate Toggle (Fn+R) */
	{ KE_KEY,	0x10 | IDEAPAD_WMI_KEY, { KEY_REFRESH_RATE_TOGGLE } },
	/* Dark mode toggle */
	{ KE_KEY,	0x13 | IDEAPAD_WMI_KEY, { KEY_PROG1 } },
	/* Sound profile switch */
	{ KE_KEY,	0x12 | IDEAPAD_WMI_KEY, { KEY_PROG2 } },
	/* Lenovo Virtual Background application */
	{ KE_KEY,	0x28 | IDEAPAD_WMI_KEY, { KEY_PROG3 } },
	/* Lenovo Support */
	{ KE_KEY,	0x27 | IDEAPAD_WMI_KEY, { KEY_HELP } },
	/* Refresh Rate Toggle */
	{ KE_KEY,	0x0a | IDEAPAD_WMI_KEY, { KEY_REFRESH_RATE_TOGGLE } },
	/* Specific to some newer models */
	{ KE_KEY,	0x3e | IDEAPAD_WMI_KEY, { KEY_MICMUTE } },
	{ KE_KEY,	0x3f | IDEAPAD_WMI_KEY, { KEY_RFKILL } },

	{ KE_END },
};

static int ideapad_input_init(struct ideapad_private *priv)
{
	struct input_dev *inputdev;
	int err;

	inputdev = input_allocate_device();
	if (!inputdev)
		return -ENOMEM;

	inputdev->name = "Ideapad extra buttons";
	inputdev->phys = "ideapad/input0";
	inputdev->id.bustype = BUS_HOST;
	inputdev->dev.parent = &priv->platform_device->dev;

	err = sparse_keymap_setup(inputdev, ideapad_keymap, NULL);
	if (err) {
		dev_err(&priv->platform_device->dev,
			"Could not set up input device keymap: %d\n", err);
		goto err_free_dev;
	}

	err = input_register_device(inputdev);
	if (err) {
		dev_err(&priv->platform_device->dev,
			"Could not register input device: %d\n", err);
		goto err_free_dev;
	}

	priv->inputdev = inputdev;

	return 0;

err_free_dev:
	input_free_device(inputdev);

	return err;
}

static void ideapad_input_exit(struct ideapad_private *priv)
{
	input_unregister_device(priv->inputdev);
	priv->inputdev = NULL;
}

static void ideapad_input_report(struct ideapad_private *priv,
				 unsigned long scancode)
{
	sparse_keymap_report_event(priv->inputdev, scancode, 1, true);
}

static void ideapad_input_novokey(struct ideapad_private *priv)
{
	unsigned long long_pressed;

	scoped_guard(mutex, &priv->vpc_mutex)
		if (read_ec_data(priv->adev->handle, VPCCMD_R_NOVO, &long_pressed))
			return;

	if (long_pressed)
		ideapad_input_report(priv, 17);
	else
		ideapad_input_report(priv, 16);
}

static void ideapad_check_special_buttons(struct ideapad_private *priv)
{
	unsigned long bit, value;

	scoped_guard(mutex, &priv->vpc_mutex)
		if (read_ec_data(priv->adev->handle, VPCCMD_R_SPECIAL_BUTTONS, &value))
			return;

	for_each_set_bit (bit, &value, 16) {
		switch (bit) {
		case 6:	/* Z570 */
		case 0:	/* Z580 */
			/* Thermal Management / Performance Mode button */
			if (priv->dytc)
				platform_profile_cycle();
			else
				ideapad_input_report(priv, 65);
			break;
		case 1:
			/* OneKey Theater button */
			ideapad_input_report(priv, 64);
			break;
		default:
			dev_info(&priv->platform_device->dev,
				 "Unknown special button: %lu\n", bit);
			break;
		}
	}
}

/*
 * backlight
 */
static int ideapad_backlight_get_brightness(struct backlight_device *blightdev)
{
	struct ideapad_private *priv = bl_get_data(blightdev);
	unsigned long now;
	int err;

	guard(mutex)(&priv->vpc_mutex);

	err = read_ec_data(priv->adev->handle, VPCCMD_R_BL, &now);
	if (err)
		return err;

	return now;
}

static int ideapad_backlight_update_status(struct backlight_device *blightdev)
{
	struct ideapad_private *priv = bl_get_data(blightdev);
	int err;

	guard(mutex)(&priv->vpc_mutex);

	err = write_ec_cmd(priv->adev->handle, VPCCMD_W_BL,
			   blightdev->props.brightness);
	if (err)
		return err;

	err = write_ec_cmd(priv->adev->handle, VPCCMD_W_BL_POWER,
			   blightdev->props.power != BACKLIGHT_POWER_OFF);
	if (err)
		return err;

	return 0;
}

static const struct backlight_ops ideapad_backlight_ops = {
	.get_brightness = ideapad_backlight_get_brightness,
	.update_status = ideapad_backlight_update_status,
};

static int ideapad_backlight_init(struct ideapad_private *priv)
{
	struct backlight_device *blightdev;
	struct backlight_properties props;
	unsigned long max, now, power;
	int err;

	err = read_ec_data(priv->adev->handle, VPCCMD_R_BL_MAX, &max);
	if (err)
		return err;

	err = read_ec_data(priv->adev->handle, VPCCMD_R_BL, &now);
	if (err)
		return err;

	err = read_ec_data(priv->adev->handle, VPCCMD_R_BL_POWER, &power);
	if (err)
		return err;

	memset(&props, 0, sizeof(props));

	props.max_brightness = max;
	props.type = BACKLIGHT_PLATFORM;

	blightdev = backlight_device_register("ideapad",
					      &priv->platform_device->dev,
					      priv,
					      &ideapad_backlight_ops,
					      &props);
	if (IS_ERR(blightdev)) {
		err = PTR_ERR(blightdev);
		dev_err(&priv->platform_device->dev,
			"Could not register backlight device: %d\n", err);
		return err;
	}

	priv->blightdev = blightdev;
	blightdev->props.brightness = now;
	blightdev->props.power = power ? BACKLIGHT_POWER_ON : BACKLIGHT_POWER_OFF;

	backlight_update_status(blightdev);

	return 0;
}

static void ideapad_backlight_exit(struct ideapad_private *priv)
{
	backlight_device_unregister(priv->blightdev);
	priv->blightdev = NULL;
}

static void ideapad_backlight_notify_power(struct ideapad_private *priv)
{
	struct backlight_device *blightdev = priv->blightdev;
	unsigned long power;

	if (!blightdev)
		return;

	guard(mutex)(&priv->vpc_mutex);

	if (read_ec_data(priv->adev->handle, VPCCMD_R_BL_POWER, &power))
		return;

	blightdev->props.power = power ? BACKLIGHT_POWER_ON : BACKLIGHT_POWER_OFF;
}

static void ideapad_backlight_notify_brightness(struct ideapad_private *priv)
{
	unsigned long now;

	/* if we control brightness via acpi video driver */
	if (!priv->blightdev)
		scoped_guard(mutex, &priv->vpc_mutex)
			read_ec_data(priv->adev->handle, VPCCMD_R_BL, &now);
	else
		backlight_force_update(priv->blightdev, BACKLIGHT_UPDATE_HOTKEY);
}

/*
 * keyboard backlight
 */
static int ideapad_kbd_bl_check_tristate(int type)
{
	return (type == KBD_BL_TRISTATE) || (type == KBD_BL_TRISTATE_AUTO);
}

static int ideapad_kbd_bl_brightness_get(struct ideapad_private *priv)
{
	unsigned long value;
	int err;

	if (ideapad_kbd_bl_check_tristate(priv->kbd_bl.type)) {
		err = eval_kblc(priv->adev->handle,
				FIELD_PREP(KBD_BL_COMMAND_TYPE, priv->kbd_bl.type) |
				KBD_BL_COMMAND_GET,
				&value);

		if (err)
			return err;

		/* Convert returned value to brightness level */
		value = FIELD_GET(KBD_BL_GET_BRIGHTNESS, value);

		/* Off, low or high */
		if (value <= priv->kbd_bl.led.max_brightness)
			return value;

		/* Auto, report as off */
		if (value == priv->kbd_bl.led.max_brightness + 1)
			return 0;

		/* Unknown value */
		dev_warn(&priv->platform_device->dev,
			 "Unknown keyboard backlight value: %lu", value);
		return -EINVAL;
	}

	err = eval_hals(priv->adev->handle, &value);
	if (err)
		return err;

	return !!test_bit(HALS_KBD_BL_STATE_BIT, &value);
}

static enum led_brightness ideapad_kbd_bl_led_cdev_brightness_get(struct led_classdev *led_cdev)
{
	struct ideapad_private *priv = container_of(led_cdev, struct ideapad_private, kbd_bl.led);

	return ideapad_kbd_bl_brightness_get(priv);
}

static int ideapad_kbd_bl_brightness_set(struct ideapad_private *priv, unsigned int brightness)
{
	int err;
	unsigned long value;
	int type = priv->kbd_bl.type;

	if (ideapad_kbd_bl_check_tristate(type)) {
		if (brightness > priv->kbd_bl.led.max_brightness)
			return -EINVAL;

		value = FIELD_PREP(KBD_BL_SET_BRIGHTNESS, brightness) |
			FIELD_PREP(KBD_BL_COMMAND_TYPE, type) |
			KBD_BL_COMMAND_SET;
		err = exec_kblc(priv->adev->handle, value);
	} else {
		err = exec_sals(priv->adev->handle, brightness ? SALS_KBD_BL_ON : SALS_KBD_BL_OFF);
	}

	if (err)
		return err;

	priv->kbd_bl.last_brightness = brightness;

	return 0;
}

static int ideapad_kbd_bl_led_cdev_brightness_set(struct led_classdev *led_cdev,
						  enum led_brightness brightness)
{
	struct ideapad_private *priv = container_of(led_cdev, struct ideapad_private, kbd_bl.led);

	return ideapad_kbd_bl_brightness_set(priv, brightness);
}

static void ideapad_kbd_bl_notify(struct ideapad_private *priv)
{
	int brightness;

	if (!priv->kbd_bl.initialized)
		return;

	brightness = ideapad_kbd_bl_brightness_get(priv);
	if (brightness < 0)
		return;

	if (brightness == priv->kbd_bl.last_brightness)
		return;

	priv->kbd_bl.last_brightness = brightness;

	led_classdev_notify_brightness_hw_changed(&priv->kbd_bl.led, brightness);
}

static int ideapad_kbd_bl_init(struct ideapad_private *priv)
{
	int brightness, err;

	if (!priv->features.kbd_bl)
		return -ENODEV;

	if (WARN_ON(priv->kbd_bl.initialized))
		return -EEXIST;

	if (ideapad_kbd_bl_check_tristate(priv->kbd_bl.type)) {
		priv->kbd_bl.led.max_brightness = 2;
	} else {
		priv->kbd_bl.led.max_brightness = 1;
	}

	brightness = ideapad_kbd_bl_brightness_get(priv);
	if (brightness < 0)
		return brightness;

	priv->kbd_bl.last_brightness = brightness;
	priv->kbd_bl.led.name                    = "platform::" LED_FUNCTION_KBD_BACKLIGHT;
	priv->kbd_bl.led.brightness_get          = ideapad_kbd_bl_led_cdev_brightness_get;
	priv->kbd_bl.led.brightness_set_blocking = ideapad_kbd_bl_led_cdev_brightness_set;
	priv->kbd_bl.led.flags                   = LED_BRIGHT_HW_CHANGED;

	err = led_classdev_register(&priv->platform_device->dev, &priv->kbd_bl.led);
	if (err)
		return err;

	priv->kbd_bl.initialized = true;

	return 0;
}

static void ideapad_kbd_bl_exit(struct ideapad_private *priv)
{
	if (!priv->kbd_bl.initialized)
		return;

	priv->kbd_bl.initialized = false;

	led_classdev_unregister(&priv->kbd_bl.led);
}

/*
 * FnLock LED
 */
static enum led_brightness ideapad_fn_lock_led_cdev_get(struct led_classdev *led_cdev)
{
	struct ideapad_private *priv = container_of(led_cdev, struct ideapad_private, fn_lock.led);

	return ideapad_fn_lock_get(priv);
}

static int ideapad_fn_lock_led_cdev_set(struct led_classdev *led_cdev,
	enum led_brightness brightness)
{
	struct ideapad_private *priv = container_of(led_cdev, struct ideapad_private, fn_lock.led);

	return ideapad_fn_lock_set(priv, brightness);
}

static int ideapad_fn_lock_led_init(struct ideapad_private *priv)
{
	int brightness, err;

	if (!priv->features.fn_lock)
		return -ENODEV;

	if (WARN_ON(priv->fn_lock.initialized))
		return -EEXIST;

	priv->fn_lock.led.max_brightness = 1;

	brightness = ideapad_fn_lock_get(priv);
	if (brightness < 0)
		return brightness;

	priv->fn_lock.last_brightness = brightness;
	priv->fn_lock.led.name                    = "platform::" LED_FUNCTION_FNLOCK;
	priv->fn_lock.led.brightness_get          = ideapad_fn_lock_led_cdev_get;
	priv->fn_lock.led.brightness_set_blocking = ideapad_fn_lock_led_cdev_set;
	priv->fn_lock.led.flags                   = LED_BRIGHT_HW_CHANGED;

	err = led_classdev_register(&priv->platform_device->dev, &priv->fn_lock.led);
	if (err)
		return err;

	priv->fn_lock.initialized = true;

	return 0;
}

static void ideapad_fn_lock_led_exit(struct ideapad_private *priv)
{
	if (!priv->fn_lock.initialized)
		return;

	priv->fn_lock.initialized = false;

	led_classdev_unregister(&priv->fn_lock.led);
}

/*
 * module init/exit
 */
static void ideapad_sync_touchpad_state(struct ideapad_private *priv, bool send_events)
{
	unsigned long value;
	unsigned char param;
	int ret;

	/* Without reading from EC touchpad LED doesn't switch state */
	scoped_guard(mutex, &priv->vpc_mutex)
		ret = read_ec_data(priv->adev->handle, VPCCMD_R_TOUCHPAD, &value);
	if (ret)
		return;

	/*
	 * Some IdeaPads don't really turn off touchpad - they only
	 * switch the LED state. We (de)activate KBC AUX port to turn
	 * touchpad off and on. We send KEY_TOUCHPAD_OFF and
	 * KEY_TOUCHPAD_ON to not to get out of sync with LED
	 */
	if (priv->features.ctrl_ps2_aux_port)
		i8042_command(&param, value ? I8042_CMD_AUX_ENABLE : I8042_CMD_AUX_DISABLE);

	/*
	 * On older models the EC controls the touchpad and toggles it on/off
	 * itself, in this case we report KEY_TOUCHPAD_ON/_OFF. Some models do
	 * an acpi-notify with VPC bit 5 set on resume, so this function get
	 * called with send_events=true on every resume. Therefor if the EC did
	 * not toggle, do nothing to avoid sending spurious KEY_TOUCHPAD_TOGGLE.
	 */
	if (send_events && value != priv->r_touchpad_val) {
		ideapad_input_report(priv, value ? 67 : 66);
		sysfs_notify(&priv->platform_device->dev.kobj, NULL, "touchpad");
	}

	priv->r_touchpad_val = value;
}

static const struct dmi_system_id ymc_ec_trigger_quirk_dmi_table[] = {
	{
		/* Lenovo Yoga 7 14ARB7 */
		.matches = {
			DMI_MATCH(DMI_SYS_VENDOR, "LENOVO"),
			DMI_MATCH(DMI_PRODUCT_NAME, "82QF"),
		},
	},
	{
		/* Lenovo Yoga 7 14ACN6 */
		.matches = {
			DMI_MATCH(DMI_SYS_VENDOR, "LENOVO"),
			DMI_MATCH(DMI_PRODUCT_NAME, "82N7"),
		},
	},
	{ }
};

static void ideapad_laptop_trigger_ec(void)
{
	struct ideapad_private *priv;
	int ret;

	guard(mutex)(&ideapad_shared_mutex);

	priv = ideapad_shared;
	if (!priv)
		return;

	if (!priv->features.ymc_ec_trigger)
		return;

	scoped_guard(mutex, &priv->vpc_mutex)
		ret = write_ec_cmd(priv->adev->handle, VPCCMD_W_YMC, 1);
	if (ret)
		dev_warn(&priv->platform_device->dev, "Could not write YMC: %d\n", ret);
}

static int ideapad_laptop_nb_notify(struct notifier_block *nb,
				    unsigned long action, void *data)
{
	switch (action) {
	case IDEAPAD_LAPTOP_YMC_EVENT:
		ideapad_laptop_trigger_ec();
		break;
	}

	return 0;
}

static struct notifier_block ideapad_laptop_notifier = {
	.notifier_call = ideapad_laptop_nb_notify,
};

static BLOCKING_NOTIFIER_HEAD(ideapad_laptop_chain_head);

int ideapad_laptop_register_notifier(struct notifier_block *nb)
{
	return blocking_notifier_chain_register(&ideapad_laptop_chain_head, nb);
}
EXPORT_SYMBOL_NS_GPL(ideapad_laptop_register_notifier, IDEAPAD_LAPTOP);

int ideapad_laptop_unregister_notifier(struct notifier_block *nb)
{
	return blocking_notifier_chain_unregister(&ideapad_laptop_chain_head, nb);
}
EXPORT_SYMBOL_NS_GPL(ideapad_laptop_unregister_notifier, IDEAPAD_LAPTOP);

void ideapad_laptop_call_notifier(unsigned long action, void *data)
{
	blocking_notifier_call_chain(&ideapad_laptop_chain_head, action, data);
}
EXPORT_SYMBOL_NS_GPL(ideapad_laptop_call_notifier, IDEAPAD_LAPTOP);

static void ideapad_acpi_notify(acpi_handle handle, u32 event, void *data)
{
	struct ideapad_private *priv = data;
	unsigned long vpc1, vpc2, bit;

	scoped_guard(mutex, &priv->vpc_mutex) {
		if (read_ec_data(handle, VPCCMD_R_VPC1, &vpc1))
			return;

		if (read_ec_data(handle, VPCCMD_R_VPC2, &vpc2))
			return;
	}

	vpc1 = (vpc2 << 8) | vpc1;

	for_each_set_bit (bit, &vpc1, 16) {
		switch (bit) {
		case 13:
		case 11:
		case 8:
		case 7:
		case 6:
			ideapad_input_report(priv, bit);
			break;
		case 10:
			/*
			 * This event gets send on a Yoga 300-11IBR when the EC
			 * believes that the device has changed between laptop/
			 * tent/stand/tablet mode. The EC relies on getting
			 * angle info from 2 accelerometers through a special
			 * windows service calling a DSM on the DUAL250E ACPI-
			 * device. Linux does not do this, making the laptop/
			 * tent/stand/tablet mode info unreliable, so we simply
			 * ignore these events.
			 */
			break;
		case 9:
			ideapad_sync_rfk_state(priv);
			break;
		case 5:
			ideapad_sync_touchpad_state(priv, true);
			break;
		case 4:
			ideapad_backlight_notify_brightness(priv);
			break;
		case 3:
			ideapad_input_novokey(priv);
			break;
		case 2:
			ideapad_backlight_notify_power(priv);
			break;
		case KBD_BL_KBLC_CHANGED_EVENT:
		case 1:
			/*
			 * Some IdeaPads report event 1 every ~20
			 * seconds while on battery power; some
			 * report this when changing to/from tablet
			 * mode; some report this when the keyboard
			 * backlight has changed.
			 */
			ideapad_kbd_bl_notify(priv);
			break;
		case 0:
			ideapad_check_special_buttons(priv);
			break;
		default:
			dev_info(&priv->platform_device->dev,
				 "Unknown event: %lu\n", bit);
		}
	}
}

/* On some models we need to call exec_sals(SALS_FNLOCK_ON/OFF) to set the LED */
static const struct dmi_system_id set_fn_lock_led_list[] = {
	{
		/* https://bugzilla.kernel.org/show_bug.cgi?id=212671 */
		.matches = {
			DMI_MATCH(DMI_SYS_VENDOR, "LENOVO"),
			DMI_MATCH(DMI_PRODUCT_VERSION, "Lenovo Legion R7000P2020H"),
		}
	},
	{
		.matches = {
			DMI_MATCH(DMI_SYS_VENDOR, "LENOVO"),
			DMI_MATCH(DMI_PRODUCT_VERSION, "Lenovo Legion 5 15ARH05"),
		}
	},
	{}
};

/*
 * Some ideapads have a hardware rfkill switch, but most do not have one.
 * Reading VPCCMD_R_RF always results in 0 on models without a hardware rfkill,
 * switch causing ideapad_laptop to wrongly report all radios as hw-blocked.
 * There used to be a long list of DMI ids for models without a hw rfkill
 * switch here, but that resulted in playing whack a mole.
 * More importantly wrongly reporting the wifi radio as hw-blocked, results in
 * non working wifi. Whereas not reporting it hw-blocked, when it actually is
 * hw-blocked results in an empty SSID list, which is a much more benign
 * failure mode.
 * So the default now is the much safer option of assuming there is no
 * hardware rfkill switch. This default also actually matches most hardware,
 * since having a hw rfkill switch is quite rare on modern hardware, so this
 * also leads to a much shorter list.
 */
static const struct dmi_system_id hw_rfkill_list[] = {
	{}
};

/*
 * On some models the EC toggles the touchpad muted LED on touchpad toggle
 * hotkey presses, but the EC does not actually disable the touchpad itself.
 * On these models the driver needs to explicitly enable/disable the i8042
 * (PS/2) aux port.
 */
static const struct dmi_system_id ctrl_ps2_aux_port_list[] = {
	{
	/* Lenovo Ideapad Z570 */
	.matches = {
		DMI_MATCH(DMI_SYS_VENDOR, "LENOVO"),
		DMI_MATCH(DMI_PRODUCT_VERSION, "Ideapad Z570"),
		},
	},
	{}
};

static void ideapad_check_features(struct ideapad_private *priv)
{
	acpi_handle handle = priv->adev->handle;
	unsigned long val;

	priv->features.set_fn_lock_led =
		set_fn_lock_led || dmi_check_system(set_fn_lock_led_list);
	priv->features.hw_rfkill_switch =
		hw_rfkill_switch || dmi_check_system(hw_rfkill_list);
	priv->features.ctrl_ps2_aux_port =
		ctrl_ps2_aux_port || dmi_check_system(ctrl_ps2_aux_port_list);
	priv->features.touchpad_ctrl_via_ec = touchpad_ctrl_via_ec;
	priv->features.ymc_ec_trigger =
		ymc_ec_trigger || dmi_check_system(ymc_ec_trigger_quirk_dmi_table);

	if (!read_ec_data(handle, VPCCMD_R_FAN, &val))
		priv->features.fan_mode = true;

	if (acpi_has_method(handle, "GBMD") && acpi_has_method(handle, "SBMC"))
		priv->features.conservation_mode = true;

	if (acpi_has_method(handle, "DYTC"))
		priv->features.dytc = true;

	if (acpi_has_method(handle, "HALS") && acpi_has_method(handle, "SALS")) {
		if (!eval_hals(handle, &val)) {
			if (test_bit(HALS_FNLOCK_SUPPORT_BIT, &val))
				priv->features.fn_lock = true;

			if (test_bit(HALS_KBD_BL_SUPPORT_BIT, &val)) {
				priv->features.kbd_bl = true;
				priv->kbd_bl.type = KBD_BL_STANDARD;
			}

			if (test_bit(HALS_USB_CHARGING_SUPPORT_BIT, &val))
				priv->features.usb_charging = true;
		}
	}

	if (acpi_has_method(handle, "KBLC")) {
		if (!eval_kblc(priv->adev->handle, KBD_BL_QUERY_TYPE, &val)) {
			if (val == KBD_BL_TRISTATE_TYPE) {
				priv->features.kbd_bl = true;
				priv->kbd_bl.type = KBD_BL_TRISTATE;
			} else if (val == KBD_BL_TRISTATE_AUTO_TYPE) {
				priv->features.kbd_bl = true;
				priv->kbd_bl.type = KBD_BL_TRISTATE_AUTO;
			} else {
				dev_warn(&priv->platform_device->dev,
					 "Unknown keyboard type: %lu",
					 val);
			}
		}
	}
}

#if IS_ENABLED(CONFIG_ACPI_WMI)
/*
 * WMI driver
 */
enum ideapad_wmi_event_type {
	IDEAPAD_WMI_EVENT_ESC,
	IDEAPAD_WMI_EVENT_FN_KEYS,
};

struct ideapad_wmi_private {
	enum ideapad_wmi_event_type event;
};

static int ideapad_wmi_probe(struct wmi_device *wdev, const void *context)
{
	struct ideapad_wmi_private *wpriv;

	wpriv = devm_kzalloc(&wdev->dev, sizeof(*wpriv), GFP_KERNEL);
	if (!wpriv)
		return -ENOMEM;

	*wpriv = *(const struct ideapad_wmi_private *)context;

	dev_set_drvdata(&wdev->dev, wpriv);
	return 0;
}

static void ideapad_wmi_notify(struct wmi_device *wdev, union acpi_object *data)
{
	struct ideapad_wmi_private *wpriv = dev_get_drvdata(&wdev->dev);
	struct ideapad_private *priv;

	guard(mutex)(&ideapad_shared_mutex);

	priv = ideapad_shared;
	if (!priv)
		return;

	switch (wpriv->event) {
	case IDEAPAD_WMI_EVENT_ESC:
		ideapad_input_report(priv, 128);
		break;
	case IDEAPAD_WMI_EVENT_FN_KEYS:
		if (priv->features.set_fn_lock_led) {
			int brightness = ideapad_fn_lock_get(priv);

			if (brightness >= 0) {
				ideapad_fn_lock_set(priv, brightness);
				ideapad_fn_lock_led_notify(priv, brightness);
			}
		}

		if (data->type != ACPI_TYPE_INTEGER) {
			dev_warn(&wdev->dev,
				 "WMI event data is not an integer\n");
			break;
		}

		dev_dbg(&wdev->dev, "WMI fn-key event: 0x%llx\n",
			data->integer.value);

		/* 0x02 FnLock, 0x03 Esc */
		if (data->integer.value == 0x02 || data->integer.value == 0x03)
			ideapad_fn_lock_led_notify(priv, data->integer.value == 0x02);

		ideapad_input_report(priv,
				     data->integer.value | IDEAPAD_WMI_KEY);

		break;
	}
}

static const struct ideapad_wmi_private ideapad_wmi_context_esc = {
	.event = IDEAPAD_WMI_EVENT_ESC
};

static const struct ideapad_wmi_private ideapad_wmi_context_fn_keys = {
	.event = IDEAPAD_WMI_EVENT_FN_KEYS
};

static const struct wmi_device_id ideapad_wmi_ids[] = {
	{ "26CAB2E5-5CF1-46AE-AAC3-4A12B6BA50E6", &ideapad_wmi_context_esc }, /* Yoga 3 */
	{ "56322276-8493-4CE8-A783-98C991274F5E", &ideapad_wmi_context_esc }, /* Yoga 700 */
	{ "8FC0DE0C-B4E4-43FD-B0F3-8871711C1294", &ideapad_wmi_context_fn_keys }, /* Legion 5 */
	{},
};
MODULE_DEVICE_TABLE(wmi, ideapad_wmi_ids);

static struct wmi_driver ideapad_wmi_driver = {
	.driver = {
		.name = "ideapad_wmi",
	},
	.id_table = ideapad_wmi_ids,
	.probe = ideapad_wmi_probe,
	.notify = ideapad_wmi_notify,
};

static int ideapad_wmi_driver_register(void)
{
	return wmi_driver_register(&ideapad_wmi_driver);
}

static void ideapad_wmi_driver_unregister(void)
{
	return wmi_driver_unregister(&ideapad_wmi_driver);
}

#else
static inline int ideapad_wmi_driver_register(void) { return 0; }
static inline void ideapad_wmi_driver_unregister(void) { }
#endif

/*
 * ACPI driver
 */
static int ideapad_acpi_add(struct platform_device *pdev)
{
	struct acpi_device *adev = ACPI_COMPANION(&pdev->dev);
	struct ideapad_private *priv;
	acpi_status status;
	unsigned long cfg;
	int err, i;

	if (!adev || eval_int(adev->handle, "_CFG", &cfg))
		return -ENODEV;

	priv = devm_kzalloc(&pdev->dev, sizeof(*priv), GFP_KERNEL);
	if (!priv)
		return -ENOMEM;

	dev_set_drvdata(&pdev->dev, priv);

	priv->cfg = cfg;
	priv->adev = adev;
	priv->platform_device = pdev;

	err = devm_mutex_init(&pdev->dev, &priv->vpc_mutex);
	if (err)
		return err;

	ideapad_check_features(priv);

	err = ideapad_sysfs_init(priv);
	if (err)
		return err;

	ideapad_debugfs_init(priv);

	err = ideapad_input_init(priv);
	if (err)
		goto input_failed;

	err = ideapad_kbd_bl_init(priv);
	if (err) {
		if (err != -ENODEV)
			dev_warn(&pdev->dev, "Could not set up keyboard backlight LED: %d\n", err);
		else
			dev_info(&pdev->dev, "Keyboard backlight control not available\n");
	}

	err = ideapad_fn_lock_led_init(priv);
	if (err) {
		if (err != -ENODEV)
			dev_warn(&pdev->dev, "Could not set up FnLock LED: %d\n", err);
		else
			dev_info(&pdev->dev, "FnLock control not available\n");
	}

	/*
	 * On some models without a hw-switch (the yoga 2 13 at least)
	 * VPCCMD_W_RF must be explicitly set to 1 for the wifi to work.
	 */
	if (!priv->features.hw_rfkill_switch)
		write_ec_cmd(priv->adev->handle, VPCCMD_W_RF, 1);

	for (i = 0; i < IDEAPAD_RFKILL_DEV_NUM; i++)
		if (test_bit(ideapad_rfk_data[i].cfgbit, &priv->cfg))
			ideapad_register_rfkill(priv, i);

	ideapad_sync_rfk_state(priv);
	ideapad_sync_touchpad_state(priv, false);

	err = ideapad_dytc_profile_init(priv);
	if (err) {
		if (err != -ENODEV)
			dev_warn(&pdev->dev, "Could not set up DYTC interface: %d\n", err);
		else
			dev_info(&pdev->dev, "DYTC interface is not available\n");
	}

	if (acpi_video_get_backlight_type() == acpi_backlight_vendor) {
		err = ideapad_backlight_init(priv);
		if (err && err != -ENODEV)
			goto backlight_failed;
	}

	status = acpi_install_notify_handler(adev->handle,
					     ACPI_DEVICE_NOTIFY,
					     ideapad_acpi_notify, priv);
	if (ACPI_FAILURE(status)) {
		err = -EIO;
		goto notification_failed;
	}

	err = ideapad_shared_init(priv);
	if (err)
		goto shared_init_failed;

	ideapad_laptop_register_notifier(&ideapad_laptop_notifier);

	return 0;

shared_init_failed:
	acpi_remove_notify_handler(priv->adev->handle,
				   ACPI_DEVICE_NOTIFY,
				   ideapad_acpi_notify);

notification_failed:
	ideapad_backlight_exit(priv);

backlight_failed:
	ideapad_dytc_profile_exit(priv);

	for (i = 0; i < IDEAPAD_RFKILL_DEV_NUM; i++)
		ideapad_unregister_rfkill(priv, i);

	ideapad_fn_lock_led_exit(priv);
	ideapad_kbd_bl_exit(priv);
	ideapad_input_exit(priv);

input_failed:
	ideapad_debugfs_exit(priv);
	ideapad_sysfs_exit(priv);

	return err;
}

static void ideapad_acpi_remove(struct platform_device *pdev)
{
	struct ideapad_private *priv = dev_get_drvdata(&pdev->dev);
	int i;

	ideapad_laptop_unregister_notifier(&ideapad_laptop_notifier);

	ideapad_shared_exit(priv);

	acpi_remove_notify_handler(priv->adev->handle,
				   ACPI_DEVICE_NOTIFY,
				   ideapad_acpi_notify);

	ideapad_backlight_exit(priv);
	ideapad_dytc_profile_exit(priv);

	for (i = 0; i < IDEAPAD_RFKILL_DEV_NUM; i++)
		ideapad_unregister_rfkill(priv, i);

	ideapad_fn_lock_led_exit(priv);
	ideapad_kbd_bl_exit(priv);
	ideapad_input_exit(priv);
	ideapad_debugfs_exit(priv);
	ideapad_sysfs_exit(priv);
}

#ifdef CONFIG_PM_SLEEP
static int ideapad_acpi_resume(struct device *dev)
{
	struct ideapad_private *priv = dev_get_drvdata(dev);

	ideapad_sync_rfk_state(priv);
	ideapad_sync_touchpad_state(priv, false);

	if (priv->dytc)
		dytc_profile_refresh(priv);

	return 0;
}
#endif
static SIMPLE_DEV_PM_OPS(ideapad_pm, NULL, ideapad_acpi_resume);

static const struct acpi_device_id ideapad_device_ids[] = {
	{"VPC2004", 0},
	{"", 0},
};
MODULE_DEVICE_TABLE(acpi, ideapad_device_ids);

static struct platform_driver ideapad_acpi_driver = {
	.probe = ideapad_acpi_add,
	.remove_new = ideapad_acpi_remove,
	.driver = {
		.name   = "ideapad_acpi",
		.pm     = &ideapad_pm,
		.acpi_match_table = ACPI_PTR(ideapad_device_ids),
	},
};

static int __init ideapad_laptop_init(void)
{
	int err;

	err = ideapad_wmi_driver_register();
	if (err)
		return err;

	err = platform_driver_register(&ideapad_acpi_driver);
	if (err) {
		ideapad_wmi_driver_unregister();
		return err;
	}

	return 0;
}
module_init(ideapad_laptop_init)

static void __exit ideapad_laptop_exit(void)
{
	ideapad_wmi_driver_unregister();
	platform_driver_unregister(&ideapad_acpi_driver);
}
module_exit(ideapad_laptop_exit)

MODULE_AUTHOR("David Woodhouse <dwmw2@infradead.org>");
MODULE_DESCRIPTION("IdeaPad ACPI Extras");
MODULE_LICENSE("GPL");<|MERGE_RESOLUTION|>--- conflicted
+++ resolved
@@ -557,18 +557,11 @@
 	unsigned long result = 0;
 	int err;
 
-<<<<<<< HEAD
-	scoped_guard(mutex, &priv->vpc_mutex)
-		err = read_ec_data(priv->adev->handle, VPCCMD_R_CAMERA, &result);
-	if (err)
-		return err;
-=======
 	scoped_guard(mutex, &priv->vpc_mutex) {
 		err = read_ec_data(priv->adev->handle, VPCCMD_R_CAMERA, &result);
 		if (err)
 			return err;
 	}
->>>>>>> adc21867
 
 	return sysfs_emit(buf, "%d\n", !!result);
 }
@@ -585,18 +578,11 @@
 	if (err)
 		return err;
 
-<<<<<<< HEAD
-	scoped_guard(mutex, &priv->vpc_mutex)
-		err = write_ec_cmd(priv->adev->handle, VPCCMD_W_CAMERA, state);
-	if (err)
-		return err;
-=======
 	scoped_guard(mutex, &priv->vpc_mutex) {
 		err = write_ec_cmd(priv->adev->handle, VPCCMD_W_CAMERA, state);
 		if (err)
 			return err;
 	}
->>>>>>> adc21867
 
 	return count;
 }
@@ -647,18 +633,11 @@
 	unsigned long result = 0;
 	int err;
 
-<<<<<<< HEAD
-	scoped_guard(mutex, &priv->vpc_mutex)
-		err = read_ec_data(priv->adev->handle, VPCCMD_R_FAN, &result);
-	if (err)
-		return err;
-=======
 	scoped_guard(mutex, &priv->vpc_mutex) {
 		err = read_ec_data(priv->adev->handle, VPCCMD_R_FAN, &result);
 		if (err)
 			return err;
 	}
->>>>>>> adc21867
 
 	return sysfs_emit(buf, "%lu\n", result);
 }
@@ -678,18 +657,11 @@
 	if (state > 4 || state == 3)
 		return -EINVAL;
 
-<<<<<<< HEAD
-	scoped_guard(mutex, &priv->vpc_mutex)
-		err = write_ec_cmd(priv->adev->handle, VPCCMD_W_FAN, state);
-	if (err)
-		return err;
-=======
 	scoped_guard(mutex, &priv->vpc_mutex) {
 		err = write_ec_cmd(priv->adev->handle, VPCCMD_W_FAN, state);
 		if (err)
 			return err;
 	}
->>>>>>> adc21867
 
 	return count;
 }
@@ -772,18 +744,11 @@
 	unsigned long result = 0;
 	int err;
 
-<<<<<<< HEAD
-	scoped_guard(mutex, &priv->vpc_mutex)
-		err = read_ec_data(priv->adev->handle, VPCCMD_R_TOUCHPAD, &result);
-	if (err)
-		return err;
-=======
 	scoped_guard(mutex, &priv->vpc_mutex) {
 		err = read_ec_data(priv->adev->handle, VPCCMD_R_TOUCHPAD, &result);
 		if (err)
 			return err;
 	}
->>>>>>> adc21867
 
 	priv->r_touchpad_val = result;
 
@@ -802,18 +767,11 @@
 	if (err)
 		return err;
 
-<<<<<<< HEAD
-	scoped_guard(mutex, &priv->vpc_mutex)
-		err = write_ec_cmd(priv->adev->handle, VPCCMD_W_TOUCHPAD, state);
-	if (err)
-		return err;
-=======
 	scoped_guard(mutex, &priv->vpc_mutex) {
 		err = write_ec_cmd(priv->adev->handle, VPCCMD_W_TOUCHPAD, state);
 		if (err)
 			return err;
 	}
->>>>>>> adc21867
 
 	priv->r_touchpad_val = state;
 
