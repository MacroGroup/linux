// SPDX-License-Identifier: GPL-2.0-or-later
/*
 * Generic pwmlib implementation
 *
 * Copyright (C) 2011 Sascha Hauer <s.hauer@pengutronix.de>
 * Copyright (C) 2011-2012 Avionic Design GmbH
 */

#define DEFAULT_SYMBOL_NAMESPACE PWM

#include <linux/acpi.h>
#include <linux/module.h>
#include <linux/idr.h>
#include <linux/of.h>
#include <linux/pwm.h>
#include <linux/list.h>
#include <linux/mutex.h>
#include <linux/err.h>
#include <linux/slab.h>
#include <linux/device.h>
#include <linux/debugfs.h>
#include <linux/seq_file.h>

#include <dt-bindings/pwm/pwm.h>

#define CREATE_TRACE_POINTS
#include <trace/events/pwm.h>

/* protects access to pwm_chips */
static DEFINE_MUTEX(pwm_lock);

static DEFINE_IDR(pwm_chips);

static void pwm_apply_debug(struct pwm_device *pwm,
			    const struct pwm_state *state)
{
	struct pwm_state *last = &pwm->last;
	struct pwm_chip *chip = pwm->chip;
	struct pwm_state s1 = { 0 }, s2 = { 0 };
	int err;

	if (!IS_ENABLED(CONFIG_PWM_DEBUG))
		return;

	/* No reasonable diagnosis possible without .get_state() */
	if (!chip->ops->get_state)
		return;

	/*
	 * *state was just applied. Read out the hardware state and do some
	 * checks.
	 */

	err = chip->ops->get_state(chip, pwm, &s1);
	trace_pwm_get(pwm, &s1, err);
	if (err)
		/* If that failed there isn't much to debug */
		return;

	/*
	 * The lowlevel driver either ignored .polarity (which is a bug) or as
	 * best effort inverted .polarity and fixed .duty_cycle respectively.
	 * Undo this inversion and fixup for further tests.
	 */
	if (s1.enabled && s1.polarity != state->polarity) {
		s2.polarity = state->polarity;
		s2.duty_cycle = s1.period - s1.duty_cycle;
		s2.period = s1.period;
		s2.enabled = s1.enabled;
	} else {
		s2 = s1;
	}

	if (s2.polarity != state->polarity &&
	    state->duty_cycle < state->period)
		dev_warn(pwmchip_parent(chip), ".apply ignored .polarity\n");

	if (state->enabled &&
	    last->polarity == state->polarity &&
	    last->period > s2.period &&
	    last->period <= state->period)
		dev_warn(pwmchip_parent(chip),
			 ".apply didn't pick the best available period (requested: %llu, applied: %llu, possible: %llu)\n",
			 state->period, s2.period, last->period);

	if (state->enabled && state->period < s2.period)
		dev_warn(pwmchip_parent(chip),
			 ".apply is supposed to round down period (requested: %llu, applied: %llu)\n",
			 state->period, s2.period);

	if (state->enabled &&
	    last->polarity == state->polarity &&
	    last->period == s2.period &&
	    last->duty_cycle > s2.duty_cycle &&
	    last->duty_cycle <= state->duty_cycle)
		dev_warn(pwmchip_parent(chip),
			 ".apply didn't pick the best available duty cycle (requested: %llu/%llu, applied: %llu/%llu, possible: %llu/%llu)\n",
			 state->duty_cycle, state->period,
			 s2.duty_cycle, s2.period,
			 last->duty_cycle, last->period);

	if (state->enabled && state->duty_cycle < s2.duty_cycle)
		dev_warn(pwmchip_parent(chip),
			 ".apply is supposed to round down duty_cycle (requested: %llu/%llu, applied: %llu/%llu)\n",
			 state->duty_cycle, state->period,
			 s2.duty_cycle, s2.period);

	if (!state->enabled && s2.enabled && s2.duty_cycle > 0)
		dev_warn(pwmchip_parent(chip),
			 "requested disabled, but yielded enabled with duty > 0\n");

	/* reapply the state that the driver reported being configured. */
	err = chip->ops->apply(chip, pwm, &s1);
	trace_pwm_apply(pwm, &s1, err);
	if (err) {
		*last = s1;
		dev_err(pwmchip_parent(chip), "failed to reapply current setting\n");
		return;
	}

	*last = (struct pwm_state){ 0 };
	err = chip->ops->get_state(chip, pwm, last);
	trace_pwm_get(pwm, last, err);
	if (err)
		return;

	/* reapplication of the current state should give an exact match */
	if (s1.enabled != last->enabled ||
	    s1.polarity != last->polarity ||
	    (s1.enabled && s1.period != last->period) ||
	    (s1.enabled && s1.duty_cycle != last->duty_cycle)) {
		dev_err(pwmchip_parent(chip),
			".apply is not idempotent (ena=%d pol=%d %llu/%llu) -> (ena=%d pol=%d %llu/%llu)\n",
			s1.enabled, s1.polarity, s1.duty_cycle, s1.period,
			last->enabled, last->polarity, last->duty_cycle,
			last->period);
	}
}

static bool pwm_state_valid(const struct pwm_state *state)
{
	/*
	 * For a disabled state all other state description is irrelevant and
	 * and supposed to be ignored. So also ignore any strange values and
	 * consider the state ok.
	 */
	if (state->enabled)
		return true;

	if (!state->period)
		return false;

	if (state->duty_cycle > state->period)
		return false;

	return true;
}

/**
 * __pwm_apply() - atomically apply a new state to a PWM device
 * @pwm: PWM device
 * @state: new state to apply
 */
static int __pwm_apply(struct pwm_device *pwm, const struct pwm_state *state)
{
	struct pwm_chip *chip;
	int err;

	if (!pwm || !state)
		return -EINVAL;

	if (!pwm_state_valid(state)) {
		/*
		 * Allow to transition from one invalid state to another.
		 * This ensures that you can e.g. change the polarity while
		 * the period is zero. (This happens on stm32 when the hardware
		 * is in its poweron default state.) This greatly simplifies
		 * working with the sysfs API where you can only change one
		 * parameter at a time.
		 */
		if (!pwm_state_valid(&pwm->state)) {
			pwm->state = *state;
			return 0;
		}

		return -EINVAL;
	}

	chip = pwm->chip;

	if (state->period == pwm->state.period &&
	    state->duty_cycle == pwm->state.duty_cycle &&
	    state->polarity == pwm->state.polarity &&
	    state->enabled == pwm->state.enabled &&
	    state->usage_power == pwm->state.usage_power)
		return 0;

	err = chip->ops->apply(chip, pwm, state);
	trace_pwm_apply(pwm, state, err);
	if (err)
		return err;

	pwm->state = *state;

	/*
	 * only do this after pwm->state was applied as some
	 * implementations of .get_state depend on this
	 */
	pwm_apply_debug(pwm, state);

	return 0;
}

/**
 * pwm_apply_might_sleep() - atomically apply a new state to a PWM device
 * Cannot be used in atomic context.
 * @pwm: PWM device
 * @state: new state to apply
 */
int pwm_apply_might_sleep(struct pwm_device *pwm, const struct pwm_state *state)
{
	int err;

	/*
	 * Some lowlevel driver's implementations of .apply() make use of
	 * mutexes, also with some drivers only returning when the new
	 * configuration is active calling pwm_apply_might_sleep() from atomic context
	 * is a bad idea. So make it explicit that calling this function might
	 * sleep.
	 */
	might_sleep();

	if (IS_ENABLED(CONFIG_PWM_DEBUG) && pwm->chip->atomic) {
		/*
		 * Catch any drivers that have been marked as atomic but
		 * that will sleep anyway.
		 */
		non_block_start();
		err = __pwm_apply(pwm, state);
		non_block_end();
	} else {
		err = __pwm_apply(pwm, state);
	}

	return err;
}
EXPORT_SYMBOL_GPL(pwm_apply_might_sleep);

/**
 * pwm_apply_atomic() - apply a new state to a PWM device from atomic context
 * Not all PWM devices support this function, check with pwm_might_sleep().
 * @pwm: PWM device
 * @state: new state to apply
 */
int pwm_apply_atomic(struct pwm_device *pwm, const struct pwm_state *state)
{
	WARN_ONCE(!pwm->chip->atomic,
		  "sleeping PWM driver used in atomic context\n");

	return __pwm_apply(pwm, state);
}
EXPORT_SYMBOL_GPL(pwm_apply_atomic);

/**
 * pwm_adjust_config() - adjust the current PWM config to the PWM arguments
 * @pwm: PWM device
 *
 * This function will adjust the PWM config to the PWM arguments provided
 * by the DT or PWM lookup table. This is particularly useful to adapt
 * the bootloader config to the Linux one.
 */
int pwm_adjust_config(struct pwm_device *pwm)
{
	struct pwm_state state;
	struct pwm_args pargs;

	pwm_get_args(pwm, &pargs);
	pwm_get_state(pwm, &state);

	/*
	 * If the current period is zero it means that either the PWM driver
	 * does not support initial state retrieval or the PWM has not yet
	 * been configured.
	 *
	 * In either case, we setup the new period and polarity, and assign a
	 * duty cycle of 0.
	 */
	if (!state.period) {
		state.duty_cycle = 0;
		state.period = pargs.period;
		state.polarity = pargs.polarity;

		return pwm_apply_might_sleep(pwm, &state);
	}

	/*
	 * Adjust the PWM duty cycle/period based on the period value provided
	 * in PWM args.
	 */
	if (pargs.period != state.period) {
		u64 dutycycle = (u64)state.duty_cycle * pargs.period;

		do_div(dutycycle, state.period);
		state.duty_cycle = dutycycle;
		state.period = pargs.period;
	}

	/*
	 * If the polarity changed, we should also change the duty cycle.
	 */
	if (pargs.polarity != state.polarity) {
		state.polarity = pargs.polarity;
		state.duty_cycle = state.period - state.duty_cycle;
	}

	return pwm_apply_might_sleep(pwm, &state);
}
EXPORT_SYMBOL_GPL(pwm_adjust_config);

/**
 * pwm_capture() - capture and report a PWM signal
 * @pwm: PWM device
 * @result: structure to fill with capture result
 * @timeout: time to wait, in milliseconds, before giving up on capture
 *
 * Returns: 0 on success or a negative error code on failure.
 */
static int pwm_capture(struct pwm_device *pwm, struct pwm_capture *result,
		       unsigned long timeout)
{
<<<<<<< HEAD
	if (!pwm || !pwm->chip->ops)
		return -EINVAL;
=======
	struct pwm_chip *chip = pwm->chip;
	const struct pwm_ops *ops = chip->ops;
>>>>>>> adc21867

	if (!ops->capture)
		return -ENOSYS;

	guard(mutex)(&pwm_lock);

<<<<<<< HEAD
	return pwm->chip->ops->capture(pwm->chip, pwm, result, timeout);
=======
	return ops->capture(chip, pwm, result, timeout);
>>>>>>> adc21867
}

static struct pwm_chip *pwmchip_find_by_name(const char *name)
{
	struct pwm_chip *chip;
	unsigned long id, tmp;

	if (!name)
		return NULL;

	guard(mutex)(&pwm_lock);

	idr_for_each_entry_ul(&pwm_chips, chip, tmp, id) {
		const char *chip_name = dev_name(pwmchip_parent(chip));

		if (chip_name && strcmp(chip_name, name) == 0)
			return chip;
	}

	return NULL;
}

static int pwm_device_request(struct pwm_device *pwm, const char *label)
{
	int err;
	struct pwm_chip *chip = pwm->chip;
	const struct pwm_ops *ops = chip->ops;

	if (test_bit(PWMF_REQUESTED, &pwm->flags))
		return -EBUSY;

	if (!try_module_get(chip->owner))
		return -ENODEV;

	if (!get_device(&chip->dev)) {
		err = -ENODEV;
		goto err_get_device;
	}

	if (ops->request) {
		err = ops->request(chip, pwm);
		if (err) {
			put_device(&chip->dev);
err_get_device:
			module_put(chip->owner);
			return err;
		}
	}

	if (ops->get_state) {
		/*
		 * Zero-initialize state because most drivers are unaware of
		 * .usage_power. The other members of state are supposed to be
		 * set by lowlevel drivers. We still initialize the whole
		 * structure for simplicity even though this might paper over
		 * faulty implementations of .get_state().
		 */
		struct pwm_state state = { 0, };

		err = ops->get_state(chip, pwm, &state);
		trace_pwm_get(pwm, &state, err);

		if (!err)
			pwm->state = state;

		if (IS_ENABLED(CONFIG_PWM_DEBUG))
			pwm->last = pwm->state;
	}

	set_bit(PWMF_REQUESTED, &pwm->flags);
	pwm->label = label;

	return 0;
}

/**
 * pwm_request_from_chip() - request a PWM device relative to a PWM chip
 * @chip: PWM chip
 * @index: per-chip index of the PWM to request
 * @label: a literal description string of this PWM
 *
 * Returns: A pointer to the PWM device at the given index of the given PWM
 * chip. A negative error code is returned if the index is not valid for the
 * specified PWM chip or if the PWM device cannot be requested.
 */
static struct pwm_device *pwm_request_from_chip(struct pwm_chip *chip,
						unsigned int index,
						const char *label)
{
	struct pwm_device *pwm;
	int err;

	if (!chip || index >= chip->npwm)
		return ERR_PTR(-EINVAL);

	guard(mutex)(&pwm_lock);

	pwm = &chip->pwms[index];

	err = pwm_device_request(pwm, label);
	if (err < 0)
		return ERR_PTR(err);

	return pwm;
}

struct pwm_device *
of_pwm_xlate_with_flags(struct pwm_chip *chip, const struct of_phandle_args *args)
{
	struct pwm_device *pwm;

	/* period in the second cell and flags in the third cell are optional */
	if (args->args_count < 1)
		return ERR_PTR(-EINVAL);

	pwm = pwm_request_from_chip(chip, args->args[0], NULL);
	if (IS_ERR(pwm))
		return pwm;

	if (args->args_count > 1)
		pwm->args.period = args->args[1];

	pwm->args.polarity = PWM_POLARITY_NORMAL;
	if (args->args_count > 2 && args->args[2] & PWM_POLARITY_INVERTED)
		pwm->args.polarity = PWM_POLARITY_INVERSED;

	return pwm;
}
EXPORT_SYMBOL_GPL(of_pwm_xlate_with_flags);

struct pwm_device *
of_pwm_single_xlate(struct pwm_chip *chip, const struct of_phandle_args *args)
{
	struct pwm_device *pwm;

	pwm = pwm_request_from_chip(chip, 0, NULL);
	if (IS_ERR(pwm))
		return pwm;

	if (args->args_count > 0)
		pwm->args.period = args->args[0];

	pwm->args.polarity = PWM_POLARITY_NORMAL;
	if (args->args_count > 1 && args->args[1] & PWM_POLARITY_INVERTED)
		pwm->args.polarity = PWM_POLARITY_INVERSED;

	return pwm;
}
EXPORT_SYMBOL_GPL(of_pwm_single_xlate);

struct pwm_export {
	struct device pwm_dev;
	struct pwm_device *pwm;
	struct mutex lock;
	struct pwm_state suspend;
};

static inline struct pwm_chip *pwmchip_from_dev(struct device *pwmchip_dev)
{
	return container_of(pwmchip_dev, struct pwm_chip, dev);
}

static inline struct pwm_export *pwmexport_from_dev(struct device *pwm_dev)
{
	return container_of(pwm_dev, struct pwm_export, pwm_dev);
}

static inline struct pwm_device *pwm_from_dev(struct device *pwm_dev)
{
	struct pwm_export *export = pwmexport_from_dev(pwm_dev);

	return export->pwm;
}

static ssize_t period_show(struct device *pwm_dev,
			   struct device_attribute *attr,
			   char *buf)
{
	const struct pwm_device *pwm = pwm_from_dev(pwm_dev);
	struct pwm_state state;

	pwm_get_state(pwm, &state);

	return sysfs_emit(buf, "%llu\n", state.period);
}

static ssize_t period_store(struct device *pwm_dev,
			    struct device_attribute *attr,
			    const char *buf, size_t size)
{
	struct pwm_export *export = pwmexport_from_dev(pwm_dev);
	struct pwm_device *pwm = export->pwm;
	struct pwm_state state;
	u64 val;
	int ret;

	ret = kstrtou64(buf, 0, &val);
	if (ret)
		return ret;

	guard(mutex)(&export->lock);

	pwm_get_state(pwm, &state);
	state.period = val;
	ret = pwm_apply_might_sleep(pwm, &state);

	return ret ? : size;
}

static ssize_t duty_cycle_show(struct device *pwm_dev,
			       struct device_attribute *attr,
			       char *buf)
{
	const struct pwm_device *pwm = pwm_from_dev(pwm_dev);
	struct pwm_state state;

	pwm_get_state(pwm, &state);

	return sysfs_emit(buf, "%llu\n", state.duty_cycle);
}

static ssize_t duty_cycle_store(struct device *pwm_dev,
				struct device_attribute *attr,
				const char *buf, size_t size)
{
	struct pwm_export *export = pwmexport_from_dev(pwm_dev);
	struct pwm_device *pwm = export->pwm;
	struct pwm_state state;
	u64 val;
	int ret;

	ret = kstrtou64(buf, 0, &val);
	if (ret)
		return ret;

	guard(mutex)(&export->lock);

	pwm_get_state(pwm, &state);
	state.duty_cycle = val;
	ret = pwm_apply_might_sleep(pwm, &state);

	return ret ? : size;
}

static ssize_t enable_show(struct device *pwm_dev,
			   struct device_attribute *attr,
			   char *buf)
{
	const struct pwm_device *pwm = pwm_from_dev(pwm_dev);
	struct pwm_state state;

	pwm_get_state(pwm, &state);

	return sysfs_emit(buf, "%d\n", state.enabled);
}

static ssize_t enable_store(struct device *pwm_dev,
			    struct device_attribute *attr,
			    const char *buf, size_t size)
{
	struct pwm_export *export = pwmexport_from_dev(pwm_dev);
	struct pwm_device *pwm = export->pwm;
	struct pwm_state state;
	int val, ret;

	ret = kstrtoint(buf, 0, &val);
	if (ret)
		return ret;

	guard(mutex)(&export->lock);

	pwm_get_state(pwm, &state);

	switch (val) {
	case 0:
		state.enabled = false;
		break;
	case 1:
		state.enabled = true;
		break;
	default:
		return -EINVAL;
	}

	ret = pwm_apply_might_sleep(pwm, &state);

	return ret ? : size;
}

static ssize_t polarity_show(struct device *pwm_dev,
			     struct device_attribute *attr,
			     char *buf)
{
	const struct pwm_device *pwm = pwm_from_dev(pwm_dev);
	const char *polarity = "unknown";
	struct pwm_state state;

	pwm_get_state(pwm, &state);

	switch (state.polarity) {
	case PWM_POLARITY_NORMAL:
		polarity = "normal";
		break;

	case PWM_POLARITY_INVERSED:
		polarity = "inversed";
		break;
	}

	return sysfs_emit(buf, "%s\n", polarity);
}

static ssize_t polarity_store(struct device *pwm_dev,
			      struct device_attribute *attr,
			      const char *buf, size_t size)
{
	struct pwm_export *export = pwmexport_from_dev(pwm_dev);
	struct pwm_device *pwm = export->pwm;
	enum pwm_polarity polarity;
	struct pwm_state state;
	int ret;

	if (sysfs_streq(buf, "normal"))
		polarity = PWM_POLARITY_NORMAL;
	else if (sysfs_streq(buf, "inversed"))
		polarity = PWM_POLARITY_INVERSED;
	else
		return -EINVAL;

	guard(mutex)(&export->lock);

	pwm_get_state(pwm, &state);
	state.polarity = polarity;
	ret = pwm_apply_might_sleep(pwm, &state);

	return ret ? : size;
}

static ssize_t capture_show(struct device *pwm_dev,
			    struct device_attribute *attr,
			    char *buf)
{
	struct pwm_device *pwm = pwm_from_dev(pwm_dev);
	struct pwm_capture result;
	int ret;

	ret = pwm_capture(pwm, &result, jiffies_to_msecs(HZ));
	if (ret)
		return ret;

	return sysfs_emit(buf, "%u %u\n", result.period, result.duty_cycle);
}

static DEVICE_ATTR_RW(period);
static DEVICE_ATTR_RW(duty_cycle);
static DEVICE_ATTR_RW(enable);
static DEVICE_ATTR_RW(polarity);
static DEVICE_ATTR_RO(capture);

static struct attribute *pwm_attrs[] = {
	&dev_attr_period.attr,
	&dev_attr_duty_cycle.attr,
	&dev_attr_enable.attr,
	&dev_attr_polarity.attr,
	&dev_attr_capture.attr,
	NULL
};
ATTRIBUTE_GROUPS(pwm);

static void pwm_export_release(struct device *pwm_dev)
{
	struct pwm_export *export = pwmexport_from_dev(pwm_dev);

	kfree(export);
}

static int pwm_export_child(struct device *pwmchip_dev, struct pwm_device *pwm)
{
	struct pwm_export *export;
	char *pwm_prop[2];
	int ret;

	if (test_and_set_bit(PWMF_EXPORTED, &pwm->flags))
		return -EBUSY;

	export = kzalloc(sizeof(*export), GFP_KERNEL);
	if (!export) {
		clear_bit(PWMF_EXPORTED, &pwm->flags);
		return -ENOMEM;
	}

	export->pwm = pwm;
	mutex_init(&export->lock);

	export->pwm_dev.release = pwm_export_release;
	export->pwm_dev.parent = pwmchip_dev;
	export->pwm_dev.devt = MKDEV(0, 0);
	export->pwm_dev.groups = pwm_groups;
	dev_set_name(&export->pwm_dev, "pwm%u", pwm->hwpwm);

	ret = device_register(&export->pwm_dev);
	if (ret) {
		clear_bit(PWMF_EXPORTED, &pwm->flags);
		put_device(&export->pwm_dev);
		export = NULL;
		return ret;
	}
	pwm_prop[0] = kasprintf(GFP_KERNEL, "EXPORT=pwm%u", pwm->hwpwm);
	pwm_prop[1] = NULL;
	kobject_uevent_env(&pwmchip_dev->kobj, KOBJ_CHANGE, pwm_prop);
	kfree(pwm_prop[0]);

	return 0;
}

static int pwm_unexport_match(struct device *pwm_dev, void *data)
{
	return pwm_from_dev(pwm_dev) == data;
}

static int pwm_unexport_child(struct device *pwmchip_dev, struct pwm_device *pwm)
{
	struct device *pwm_dev;
	char *pwm_prop[2];

	if (!test_and_clear_bit(PWMF_EXPORTED, &pwm->flags))
		return -ENODEV;

	pwm_dev = device_find_child(pwmchip_dev, pwm, pwm_unexport_match);
	if (!pwm_dev)
		return -ENODEV;

	pwm_prop[0] = kasprintf(GFP_KERNEL, "UNEXPORT=pwm%u", pwm->hwpwm);
	pwm_prop[1] = NULL;
	kobject_uevent_env(&pwmchip_dev->kobj, KOBJ_CHANGE, pwm_prop);
	kfree(pwm_prop[0]);

	/* for device_find_child() */
	put_device(pwm_dev);
	device_unregister(pwm_dev);
	pwm_put(pwm);

	return 0;
}

static ssize_t export_store(struct device *pwmchip_dev,
			    struct device_attribute *attr,
			    const char *buf, size_t len)
{
	struct pwm_chip *chip = pwmchip_from_dev(pwmchip_dev);
	struct pwm_device *pwm;
	unsigned int hwpwm;
	int ret;

	ret = kstrtouint(buf, 0, &hwpwm);
	if (ret < 0)
		return ret;

	if (hwpwm >= chip->npwm)
		return -ENODEV;

	pwm = pwm_request_from_chip(chip, hwpwm, "sysfs");
	if (IS_ERR(pwm))
		return PTR_ERR(pwm);

	ret = pwm_export_child(pwmchip_dev, pwm);
	if (ret < 0)
		pwm_put(pwm);

	return ret ? : len;
}
static DEVICE_ATTR_WO(export);

static ssize_t unexport_store(struct device *pwmchip_dev,
			      struct device_attribute *attr,
			      const char *buf, size_t len)
{
	struct pwm_chip *chip = pwmchip_from_dev(pwmchip_dev);
	unsigned int hwpwm;
	int ret;

	ret = kstrtouint(buf, 0, &hwpwm);
	if (ret < 0)
		return ret;

	if (hwpwm >= chip->npwm)
		return -ENODEV;

	ret = pwm_unexport_child(pwmchip_dev, &chip->pwms[hwpwm]);

	return ret ? : len;
}
static DEVICE_ATTR_WO(unexport);

static ssize_t npwm_show(struct device *pwmchip_dev, struct device_attribute *attr,
			 char *buf)
{
	const struct pwm_chip *chip = pwmchip_from_dev(pwmchip_dev);

	return sysfs_emit(buf, "%u\n", chip->npwm);
}
static DEVICE_ATTR_RO(npwm);

static struct attribute *pwm_chip_attrs[] = {
	&dev_attr_export.attr,
	&dev_attr_unexport.attr,
	&dev_attr_npwm.attr,
	NULL,
};
ATTRIBUTE_GROUPS(pwm_chip);

/* takes export->lock on success */
static struct pwm_export *pwm_class_get_state(struct device *pwmchip_dev,
					      struct pwm_device *pwm,
					      struct pwm_state *state)
{
	struct device *pwm_dev;
	struct pwm_export *export;

	if (!test_bit(PWMF_EXPORTED, &pwm->flags))
		return NULL;

	pwm_dev = device_find_child(pwmchip_dev, pwm, pwm_unexport_match);
	if (!pwm_dev)
		return NULL;

	export = pwmexport_from_dev(pwm_dev);
	put_device(pwm_dev);	/* for device_find_child() */

	mutex_lock(&export->lock);
	pwm_get_state(pwm, state);

	return export;
}

static int pwm_class_apply_state(struct pwm_export *export,
				 struct pwm_device *pwm,
				 struct pwm_state *state)
{
	int ret = pwm_apply_might_sleep(pwm, state);

	/* release lock taken in pwm_class_get_state */
	mutex_unlock(&export->lock);

	return ret;
}

static int pwm_class_resume_npwm(struct device *pwmchip_dev, unsigned int npwm)
{
	struct pwm_chip *chip = pwmchip_from_dev(pwmchip_dev);
	unsigned int i;
	int ret = 0;

	for (i = 0; i < npwm; i++) {
		struct pwm_device *pwm = &chip->pwms[i];
		struct pwm_state state;
		struct pwm_export *export;

		export = pwm_class_get_state(pwmchip_dev, pwm, &state);
		if (!export)
			continue;

		/* If pwmchip was not enabled before suspend, do nothing. */
		if (!export->suspend.enabled) {
			/* release lock taken in pwm_class_get_state */
			mutex_unlock(&export->lock);
			continue;
		}

		state.enabled = export->suspend.enabled;
		ret = pwm_class_apply_state(export, pwm, &state);
		if (ret < 0)
			break;
	}

	return ret;
}

static int pwm_class_suspend(struct device *pwmchip_dev)
{
	struct pwm_chip *chip = pwmchip_from_dev(pwmchip_dev);
	unsigned int i;
	int ret = 0;

	for (i = 0; i < chip->npwm; i++) {
		struct pwm_device *pwm = &chip->pwms[i];
		struct pwm_state state;
		struct pwm_export *export;

		export = pwm_class_get_state(pwmchip_dev, pwm, &state);
		if (!export)
			continue;

		/*
		 * If pwmchip was not enabled before suspend, save
		 * state for resume time and do nothing else.
		 */
		export->suspend = state;
		if (!state.enabled) {
			/* release lock taken in pwm_class_get_state */
			mutex_unlock(&export->lock);
			continue;
		}

		state.enabled = false;
		ret = pwm_class_apply_state(export, pwm, &state);
		if (ret < 0) {
			/*
			 * roll back the PWM devices that were disabled by
			 * this suspend function.
			 */
			pwm_class_resume_npwm(pwmchip_dev, i);
			break;
		}
	}

	return ret;
}

static int pwm_class_resume(struct device *pwmchip_dev)
{
	struct pwm_chip *chip = pwmchip_from_dev(pwmchip_dev);

	return pwm_class_resume_npwm(pwmchip_dev, chip->npwm);
}

static DEFINE_SIMPLE_DEV_PM_OPS(pwm_class_pm_ops, pwm_class_suspend, pwm_class_resume);

static struct class pwm_class = {
	.name = "pwm",
	.dev_groups = pwm_chip_groups,
	.pm = pm_sleep_ptr(&pwm_class_pm_ops),
};

static void pwmchip_sysfs_unexport(struct pwm_chip *chip)
{
	unsigned int i;

	for (i = 0; i < chip->npwm; i++) {
		struct pwm_device *pwm = &chip->pwms[i];

		if (test_bit(PWMF_EXPORTED, &pwm->flags))
			pwm_unexport_child(&chip->dev, pwm);
	}
}

#define PWMCHIP_ALIGN ARCH_DMA_MINALIGN

static void *pwmchip_priv(struct pwm_chip *chip)
{
	return (void *)chip + ALIGN(struct_size(chip, pwms, chip->npwm), PWMCHIP_ALIGN);
}

/* This is the counterpart to pwmchip_alloc() */
void pwmchip_put(struct pwm_chip *chip)
{
	put_device(&chip->dev);
}
EXPORT_SYMBOL_GPL(pwmchip_put);

static void pwmchip_release(struct device *pwmchip_dev)
{
	struct pwm_chip *chip = pwmchip_from_dev(pwmchip_dev);

	kfree(chip);
}

struct pwm_chip *pwmchip_alloc(struct device *parent, unsigned int npwm, size_t sizeof_priv)
{
	struct pwm_chip *chip;
	struct device *pwmchip_dev;
	size_t alloc_size;
	unsigned int i;

	alloc_size = size_add(ALIGN(struct_size(chip, pwms, npwm), PWMCHIP_ALIGN),
			      sizeof_priv);

	chip = kzalloc(alloc_size, GFP_KERNEL);
	if (!chip)
		return ERR_PTR(-ENOMEM);

	chip->npwm = npwm;
	chip->uses_pwmchip_alloc = true;

	pwmchip_dev = &chip->dev;
	device_initialize(pwmchip_dev);
	pwmchip_dev->class = &pwm_class;
	pwmchip_dev->parent = parent;
	pwmchip_dev->release = pwmchip_release;

	pwmchip_set_drvdata(chip, pwmchip_priv(chip));

	for (i = 0; i < chip->npwm; i++) {
		struct pwm_device *pwm = &chip->pwms[i];
		pwm->chip = chip;
		pwm->hwpwm = i;
	}

	return chip;
}
EXPORT_SYMBOL_GPL(pwmchip_alloc);

static void devm_pwmchip_put(void *data)
{
	struct pwm_chip *chip = data;

	pwmchip_put(chip);
}

struct pwm_chip *devm_pwmchip_alloc(struct device *parent, unsigned int npwm, size_t sizeof_priv)
{
	struct pwm_chip *chip;
	int ret;

	chip = pwmchip_alloc(parent, npwm, sizeof_priv);
	if (IS_ERR(chip))
		return chip;

	ret = devm_add_action_or_reset(parent, devm_pwmchip_put, chip);
	if (ret)
		return ERR_PTR(ret);

	return chip;
}
EXPORT_SYMBOL_GPL(devm_pwmchip_alloc);

static void of_pwmchip_add(struct pwm_chip *chip)
{
	if (!pwmchip_parent(chip) || !pwmchip_parent(chip)->of_node)
		return;

	if (!chip->of_xlate)
		chip->of_xlate = of_pwm_xlate_with_flags;

	of_node_get(pwmchip_parent(chip)->of_node);
}

static void of_pwmchip_remove(struct pwm_chip *chip)
{
	if (pwmchip_parent(chip))
		of_node_put(pwmchip_parent(chip)->of_node);
}

static bool pwm_ops_check(const struct pwm_chip *chip)
{
	const struct pwm_ops *ops = chip->ops;

	if (!ops->apply)
		return false;

	if (IS_ENABLED(CONFIG_PWM_DEBUG) && !ops->get_state)
		dev_warn(pwmchip_parent(chip),
			 "Please implement the .get_state() callback\n");

	return true;
}

/**
 * __pwmchip_add() - register a new PWM chip
 * @chip: the PWM chip to add
 * @owner: reference to the module providing the chip.
 *
 * Register a new PWM chip. @owner is supposed to be THIS_MODULE, use the
 * pwmchip_add wrapper to do this right.
 *
 * Returns: 0 on success or a negative error code on failure.
 */
int __pwmchip_add(struct pwm_chip *chip, struct module *owner)
{
	int ret;

	if (!chip || !pwmchip_parent(chip) || !chip->ops || !chip->npwm)
		return -EINVAL;

	/*
	 * a struct pwm_chip must be allocated using (devm_)pwmchip_alloc,
	 * otherwise the embedded struct device might disappear too early
	 * resulting in memory corruption.
	 * Catch drivers that were not converted appropriately.
	 */
	if (!chip->uses_pwmchip_alloc)
		return -EINVAL;

	if (!pwm_ops_check(chip))
		return -EINVAL;

	chip->owner = owner;

	guard(mutex)(&pwm_lock);

	ret = idr_alloc(&pwm_chips, chip, 0, 0, GFP_KERNEL);
	if (ret < 0)
		return ret;

	chip->id = ret;

	dev_set_name(&chip->dev, "pwmchip%u", chip->id);

	if (IS_ENABLED(CONFIG_OF))
		of_pwmchip_add(chip);

	ret = device_add(&chip->dev);
	if (ret)
		goto err_device_add;

	return 0;

err_device_add:
	if (IS_ENABLED(CONFIG_OF))
		of_pwmchip_remove(chip);

	idr_remove(&pwm_chips, chip->id);

	return ret;
}
EXPORT_SYMBOL_GPL(__pwmchip_add);

/**
 * pwmchip_remove() - remove a PWM chip
 * @chip: the PWM chip to remove
 *
 * Removes a PWM chip.
 */
void pwmchip_remove(struct pwm_chip *chip)
{
	pwmchip_sysfs_unexport(chip);

	if (IS_ENABLED(CONFIG_OF))
		of_pwmchip_remove(chip);

	scoped_guard(mutex, &pwm_lock)
		idr_remove(&pwm_chips, chip->id);

	device_del(&chip->dev);
}
EXPORT_SYMBOL_GPL(pwmchip_remove);

static void devm_pwmchip_remove(void *data)
{
	struct pwm_chip *chip = data;

	pwmchip_remove(chip);
}

int __devm_pwmchip_add(struct device *dev, struct pwm_chip *chip, struct module *owner)
{
	int ret;

	ret = __pwmchip_add(chip, owner);
	if (ret)
		return ret;

	return devm_add_action_or_reset(dev, devm_pwmchip_remove, chip);
}
EXPORT_SYMBOL_GPL(__devm_pwmchip_add);

static struct device_link *pwm_device_link_add(struct device *dev,
					       struct pwm_device *pwm)
{
	struct device_link *dl;

	if (!dev) {
		/*
		 * No device for the PWM consumer has been provided. It may
		 * impact the PM sequence ordering: the PWM supplier may get
		 * suspended before the consumer.
		 */
		dev_warn(pwmchip_parent(pwm->chip),
			 "No consumer device specified to create a link to\n");
		return NULL;
	}

	dl = device_link_add(dev, pwmchip_parent(pwm->chip), DL_FLAG_AUTOREMOVE_CONSUMER);
	if (!dl) {
		dev_err(dev, "failed to create device link to %s\n",
			dev_name(pwmchip_parent(pwm->chip)));
		return ERR_PTR(-EINVAL);
	}

	return dl;
}

static struct pwm_chip *fwnode_to_pwmchip(struct fwnode_handle *fwnode)
{
	struct pwm_chip *chip;
	unsigned long id, tmp;

	guard(mutex)(&pwm_lock);

	idr_for_each_entry_ul(&pwm_chips, chip, tmp, id)
		if (pwmchip_parent(chip) && device_match_fwnode(pwmchip_parent(chip), fwnode))
			return chip;

	return ERR_PTR(-EPROBE_DEFER);
}

/**
 * of_pwm_get() - request a PWM via the PWM framework
 * @dev: device for PWM consumer
 * @np: device node to get the PWM from
 * @con_id: consumer name
 *
 * Returns the PWM device parsed from the phandle and index specified in the
 * "pwms" property of a device tree node or a negative error-code on failure.
 * Values parsed from the device tree are stored in the returned PWM device
 * object.
 *
 * If con_id is NULL, the first PWM device listed in the "pwms" property will
 * be requested. Otherwise the "pwm-names" property is used to do a reverse
 * lookup of the PWM index. This also means that the "pwm-names" property
 * becomes mandatory for devices that look up the PWM device via the con_id
 * parameter.
 *
 * Returns: A pointer to the requested PWM device or an ERR_PTR()-encoded
 * error code on failure.
 */
static struct pwm_device *of_pwm_get(struct device *dev, struct device_node *np,
				     const char *con_id)
{
	struct pwm_device *pwm = NULL;
	struct of_phandle_args args;
	struct device_link *dl;
	struct pwm_chip *chip;
	int index = 0;
	int err;

	if (con_id) {
		index = of_property_match_string(np, "pwm-names", con_id);
		if (index < 0)
			return ERR_PTR(index);
	}

	err = of_parse_phandle_with_args(np, "pwms", "#pwm-cells", index,
					 &args);
	if (err) {
		pr_err("%s(): can't parse \"pwms\" property\n", __func__);
		return ERR_PTR(err);
	}

	chip = fwnode_to_pwmchip(of_fwnode_handle(args.np));
	if (IS_ERR(chip)) {
		if (PTR_ERR(chip) != -EPROBE_DEFER)
			pr_err("%s(): PWM chip not found\n", __func__);

		pwm = ERR_CAST(chip);
		goto put;
	}

	pwm = chip->of_xlate(chip, &args);
	if (IS_ERR(pwm))
		goto put;

	dl = pwm_device_link_add(dev, pwm);
	if (IS_ERR(dl)) {
		/* of_xlate ended up calling pwm_request_from_chip() */
		pwm_put(pwm);
		pwm = ERR_CAST(dl);
		goto put;
	}

	/*
	 * If a consumer name was not given, try to look it up from the
	 * "pwm-names" property if it exists. Otherwise use the name of
	 * the user device node.
	 */
	if (!con_id) {
		err = of_property_read_string_index(np, "pwm-names", index,
						    &con_id);
		if (err < 0)
			con_id = np->name;
	}

	pwm->label = con_id;

put:
	of_node_put(args.np);

	return pwm;
}

/**
 * acpi_pwm_get() - request a PWM via parsing "pwms" property in ACPI
 * @fwnode: firmware node to get the "pwms" property from
 *
 * Returns the PWM device parsed from the fwnode and index specified in the
 * "pwms" property or a negative error-code on failure.
 * Values parsed from the device tree are stored in the returned PWM device
 * object.
 *
 * This is analogous to of_pwm_get() except con_id is not yet supported.
 * ACPI entries must look like
 * Package () {"pwms", Package ()
 *     { <PWM device reference>, <PWM index>, <PWM period> [, <PWM flags>]}}
 *
 * Returns: A pointer to the requested PWM device or an ERR_PTR()-encoded
 * error code on failure.
 */
static struct pwm_device *acpi_pwm_get(const struct fwnode_handle *fwnode)
{
	struct pwm_device *pwm;
	struct fwnode_reference_args args;
	struct pwm_chip *chip;
	int ret;

	memset(&args, 0, sizeof(args));

	ret = __acpi_node_get_property_reference(fwnode, "pwms", 0, 3, &args);
	if (ret < 0)
		return ERR_PTR(ret);

	if (args.nargs < 2)
		return ERR_PTR(-EPROTO);

	chip = fwnode_to_pwmchip(args.fwnode);
	if (IS_ERR(chip))
		return ERR_CAST(chip);

	pwm = pwm_request_from_chip(chip, args.args[0], NULL);
	if (IS_ERR(pwm))
		return pwm;

	pwm->args.period = args.args[1];
	pwm->args.polarity = PWM_POLARITY_NORMAL;

	if (args.nargs > 2 && args.args[2] & PWM_POLARITY_INVERTED)
		pwm->args.polarity = PWM_POLARITY_INVERSED;

	return pwm;
}

static DEFINE_MUTEX(pwm_lookup_lock);
static LIST_HEAD(pwm_lookup_list);

/**
 * pwm_add_table() - register PWM device consumers
 * @table: array of consumers to register
 * @num: number of consumers in table
 */
void pwm_add_table(struct pwm_lookup *table, size_t num)
{
	guard(mutex)(&pwm_lookup_lock);

	while (num--) {
		list_add_tail(&table->list, &pwm_lookup_list);
		table++;
	}
}

/**
 * pwm_remove_table() - unregister PWM device consumers
 * @table: array of consumers to unregister
 * @num: number of consumers in table
 */
void pwm_remove_table(struct pwm_lookup *table, size_t num)
{
	guard(mutex)(&pwm_lookup_lock);

	while (num--) {
		list_del(&table->list);
		table++;
	}
}

/**
 * pwm_get() - look up and request a PWM device
 * @dev: device for PWM consumer
 * @con_id: consumer name
 *
 * Lookup is first attempted using DT. If the device was not instantiated from
 * a device tree, a PWM chip and a relative index is looked up via a table
 * supplied by board setup code (see pwm_add_table()).
 *
 * Once a PWM chip has been found the specified PWM device will be requested
 * and is ready to be used.
 *
 * Returns: A pointer to the requested PWM device or an ERR_PTR()-encoded
 * error code on failure.
 */
struct pwm_device *pwm_get(struct device *dev, const char *con_id)
{
	const struct fwnode_handle *fwnode = dev ? dev_fwnode(dev) : NULL;
	const char *dev_id = dev ? dev_name(dev) : NULL;
	struct pwm_device *pwm;
	struct pwm_chip *chip;
	struct device_link *dl;
	unsigned int best = 0;
	struct pwm_lookup *p, *chosen = NULL;
	unsigned int match;
	int err;

	/* look up via DT first */
	if (is_of_node(fwnode))
		return of_pwm_get(dev, to_of_node(fwnode), con_id);

	/* then lookup via ACPI */
	if (is_acpi_node(fwnode)) {
		pwm = acpi_pwm_get(fwnode);
		if (!IS_ERR(pwm) || PTR_ERR(pwm) != -ENOENT)
			return pwm;
	}

	/*
	 * We look up the provider in the static table typically provided by
	 * board setup code. We first try to lookup the consumer device by
	 * name. If the consumer device was passed in as NULL or if no match
	 * was found, we try to find the consumer by directly looking it up
	 * by name.
	 *
	 * If a match is found, the provider PWM chip is looked up by name
	 * and a PWM device is requested using the PWM device per-chip index.
	 *
	 * The lookup algorithm was shamelessly taken from the clock
	 * framework:
	 *
	 * We do slightly fuzzy matching here:
	 *  An entry with a NULL ID is assumed to be a wildcard.
	 *  If an entry has a device ID, it must match
	 *  If an entry has a connection ID, it must match
	 * Then we take the most specific entry - with the following order
	 * of precedence: dev+con > dev only > con only.
	 */
	scoped_guard(mutex, &pwm_lookup_lock)
		list_for_each_entry(p, &pwm_lookup_list, list) {
			match = 0;
<<<<<<< HEAD

			if (p->dev_id) {
				if (!dev_id || strcmp(p->dev_id, dev_id))
					continue;

				match += 2;
			}

=======

			if (p->dev_id) {
				if (!dev_id || strcmp(p->dev_id, dev_id))
					continue;

				match += 2;
			}

>>>>>>> adc21867
			if (p->con_id) {
				if (!con_id || strcmp(p->con_id, con_id))
					continue;

				match += 1;
			}

			if (match > best) {
				chosen = p;

				if (match != 3)
					best = match;
				else
					break;
			}
		}

	if (!chosen)
		return ERR_PTR(-ENODEV);

	chip = pwmchip_find_by_name(chosen->provider);

	/*
	 * If the lookup entry specifies a module, load the module and retry
	 * the PWM chip lookup. This can be used to work around driver load
	 * ordering issues if driver's can't be made to properly support the
	 * deferred probe mechanism.
	 */
	if (!chip && chosen->module) {
		err = request_module(chosen->module);
		if (err == 0)
			chip = pwmchip_find_by_name(chosen->provider);
	}

	if (!chip)
		return ERR_PTR(-EPROBE_DEFER);

	pwm = pwm_request_from_chip(chip, chosen->index, con_id ?: dev_id);
	if (IS_ERR(pwm))
		return pwm;

	dl = pwm_device_link_add(dev, pwm);
	if (IS_ERR(dl)) {
		pwm_put(pwm);
		return ERR_CAST(dl);
	}

	pwm->args.period = chosen->period;
	pwm->args.polarity = chosen->polarity;

	return pwm;
}
EXPORT_SYMBOL_GPL(pwm_get);

/**
 * pwm_put() - release a PWM device
 * @pwm: PWM device
 */
void pwm_put(struct pwm_device *pwm)
{
	struct pwm_chip *chip;

	if (!pwm)
		return;

	chip = pwm->chip;

	guard(mutex)(&pwm_lock);

	if (!test_and_clear_bit(PWMF_REQUESTED, &pwm->flags)) {
		pr_warn("PWM device already freed\n");
		return;
	}

	if (chip->ops->free)
		pwm->chip->ops->free(pwm->chip, pwm);

	pwm->label = NULL;

	put_device(&chip->dev);

	module_put(chip->owner);
}
EXPORT_SYMBOL_GPL(pwm_put);

static void devm_pwm_release(void *pwm)
{
	pwm_put(pwm);
}

/**
 * devm_pwm_get() - resource managed pwm_get()
 * @dev: device for PWM consumer
 * @con_id: consumer name
 *
 * This function performs like pwm_get() but the acquired PWM device will
 * automatically be released on driver detach.
 *
 * Returns: A pointer to the requested PWM device or an ERR_PTR()-encoded
 * error code on failure.
 */
struct pwm_device *devm_pwm_get(struct device *dev, const char *con_id)
{
	struct pwm_device *pwm;
	int ret;

	pwm = pwm_get(dev, con_id);
	if (IS_ERR(pwm))
		return pwm;

	ret = devm_add_action_or_reset(dev, devm_pwm_release, pwm);
	if (ret)
		return ERR_PTR(ret);

	return pwm;
}
EXPORT_SYMBOL_GPL(devm_pwm_get);

/**
 * devm_fwnode_pwm_get() - request a resource managed PWM from firmware node
 * @dev: device for PWM consumer
 * @fwnode: firmware node to get the PWM from
 * @con_id: consumer name
 *
 * Returns the PWM device parsed from the firmware node. See of_pwm_get() and
 * acpi_pwm_get() for a detailed description.
 *
 * Returns: A pointer to the requested PWM device or an ERR_PTR()-encoded
 * error code on failure.
 */
struct pwm_device *devm_fwnode_pwm_get(struct device *dev,
				       struct fwnode_handle *fwnode,
				       const char *con_id)
{
	struct pwm_device *pwm = ERR_PTR(-ENODEV);
	int ret;

	if (is_of_node(fwnode))
		pwm = of_pwm_get(dev, to_of_node(fwnode), con_id);
	else if (is_acpi_node(fwnode))
		pwm = acpi_pwm_get(fwnode);
	if (IS_ERR(pwm))
		return pwm;

	ret = devm_add_action_or_reset(dev, devm_pwm_release, pwm);
	if (ret)
		return ERR_PTR(ret);

	return pwm;
}
EXPORT_SYMBOL_GPL(devm_fwnode_pwm_get);

static void pwm_dbg_show(struct pwm_chip *chip, struct seq_file *s)
{
	unsigned int i;

	for (i = 0; i < chip->npwm; i++) {
		struct pwm_device *pwm = &chip->pwms[i];
		struct pwm_state state;

		pwm_get_state(pwm, &state);

		seq_printf(s, " pwm-%-3d (%-20.20s):", i, pwm->label);

		if (test_bit(PWMF_REQUESTED, &pwm->flags))
			seq_puts(s, " requested");

		if (state.enabled)
			seq_puts(s, " enabled");

		seq_printf(s, " period: %llu ns", state.period);
		seq_printf(s, " duty: %llu ns", state.duty_cycle);
		seq_printf(s, " polarity: %s",
			   state.polarity ? "inverse" : "normal");

		if (state.usage_power)
			seq_puts(s, " usage_power");

		seq_puts(s, "\n");
	}
}

static void *pwm_seq_start(struct seq_file *s, loff_t *pos)
{
	unsigned long id = *pos;
	void *ret;

	mutex_lock(&pwm_lock);
	s->private = "";

	ret = idr_get_next_ul(&pwm_chips, &id);
	*pos = id;
	return ret;
}

static void *pwm_seq_next(struct seq_file *s, void *v, loff_t *pos)
{
	unsigned long id = *pos + 1;
	void *ret;

	s->private = "\n";

	ret = idr_get_next_ul(&pwm_chips, &id);
	*pos = id;
	return ret;
}

static void pwm_seq_stop(struct seq_file *s, void *v)
{
	mutex_unlock(&pwm_lock);
}

static int pwm_seq_show(struct seq_file *s, void *v)
{
	struct pwm_chip *chip = v;

	seq_printf(s, "%s%d: %s/%s, %d PWM device%s\n",
		   (char *)s->private, chip->id,
		   pwmchip_parent(chip)->bus ? pwmchip_parent(chip)->bus->name : "no-bus",
		   dev_name(pwmchip_parent(chip)), chip->npwm,
		   (chip->npwm != 1) ? "s" : "");

	pwm_dbg_show(chip, s);

	return 0;
}

static const struct seq_operations pwm_debugfs_sops = {
	.start = pwm_seq_start,
	.next = pwm_seq_next,
	.stop = pwm_seq_stop,
	.show = pwm_seq_show,
};

DEFINE_SEQ_ATTRIBUTE(pwm_debugfs);

static int __init pwm_init(void)
{
	int ret;

	ret = class_register(&pwm_class);
	if (ret) {
		pr_err("Failed to initialize PWM class (%pe)\n", ERR_PTR(ret));
		return ret;
	}

	if (IS_ENABLED(CONFIG_DEBUG_FS))
		debugfs_create_file("pwm", 0444, NULL, NULL, &pwm_debugfs_fops);

	return 0;
}
subsys_initcall(pwm_init);<|MERGE_RESOLUTION|>--- conflicted
+++ resolved
@@ -328,24 +328,15 @@
 static int pwm_capture(struct pwm_device *pwm, struct pwm_capture *result,
 		       unsigned long timeout)
 {
-<<<<<<< HEAD
-	if (!pwm || !pwm->chip->ops)
-		return -EINVAL;
-=======
 	struct pwm_chip *chip = pwm->chip;
 	const struct pwm_ops *ops = chip->ops;
->>>>>>> adc21867
 
 	if (!ops->capture)
 		return -ENOSYS;
 
 	guard(mutex)(&pwm_lock);
 
-<<<<<<< HEAD
-	return pwm->chip->ops->capture(pwm->chip, pwm, result, timeout);
-=======
 	return ops->capture(chip, pwm, result, timeout);
->>>>>>> adc21867
 }
 
 static struct pwm_chip *pwmchip_find_by_name(const char *name)
@@ -1470,7 +1461,6 @@
 	scoped_guard(mutex, &pwm_lookup_lock)
 		list_for_each_entry(p, &pwm_lookup_list, list) {
 			match = 0;
-<<<<<<< HEAD
 
 			if (p->dev_id) {
 				if (!dev_id || strcmp(p->dev_id, dev_id))
@@ -1479,16 +1469,6 @@
 				match += 2;
 			}
 
-=======
-
-			if (p->dev_id) {
-				if (!dev_id || strcmp(p->dev_id, dev_id))
-					continue;
-
-				match += 2;
-			}
-
->>>>>>> adc21867
 			if (p->con_id) {
 				if (!con_id || strcmp(p->con_id, con_id))
 					continue;
