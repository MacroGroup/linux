// SPDX-License-Identifier: GPL-2.0
/*
 * Copyright (C) 2020 MediaTek Inc.
 * Copyright (c) 2024 Collabora Ltd.
 *                    AngeloGioacchino Del Regno <angelogioacchino.delregno@collabora.com>
 */

#include <linux/module.h>
#include <linux/platform_device.h>
#include <linux/of.h>
#include <linux/regulator/driver.h>
#include <linux/regulator/of_regulator.h>
#include <linux/soc/mediatek/dvfsrc.h>

enum dvfsrc_regulator_id {
	DVFSRC_ID_VCORE,
	DVFSRC_ID_VSCP,
	DVFSRC_ID_MAX
};

struct dvfsrc_regulator_pdata {
<<<<<<< HEAD
	struct regulator_desc *descs;
=======
	const struct regulator_desc *descs;
>>>>>>> adc21867
	u32 size;
};

#define MTK_DVFSRC_VREG(match, _name, _volt_table)	\
{							\
	.name = match,					\
	.of_match = match,				\
	.ops = &dvfsrc_vcore_ops,			\
	.type = REGULATOR_VOLTAGE,			\
	.id = DVFSRC_ID_##_name,			\
	.owner = THIS_MODULE,				\
	.n_voltages = ARRAY_SIZE(_volt_table),		\
	.volt_table = _volt_table,			\
}

static inline struct device *to_dvfs_regulator_dev(struct regulator_dev *rdev)
{
	return rdev_get_dev(rdev)->parent;
}

static inline struct device *to_dvfsrc_dev(struct regulator_dev *rdev)
{
	return to_dvfs_regulator_dev(rdev)->parent;
}

static int dvfsrc_get_cmd(int rdev_id, enum mtk_dvfsrc_cmd *cmd)
{
	switch (rdev_id) {
	case DVFSRC_ID_VCORE:
		*cmd = MTK_DVFSRC_CMD_VCORE_LEVEL;
		break;
	case DVFSRC_ID_VSCP:
		*cmd = MTK_DVFSRC_CMD_VSCP_LEVEL;
		break;
	default:
		return -EINVAL;
	}

	return 0;
}

static int dvfsrc_set_voltage_sel(struct regulator_dev *rdev,
				  unsigned int selector)
{
	struct device *dvfsrc_dev = to_dvfsrc_dev(rdev);
	enum mtk_dvfsrc_cmd req_cmd;
	int id = rdev_get_id(rdev);
	int ret;

	ret = dvfsrc_get_cmd(id, &req_cmd);
	if (ret)
		return ret;

	return mtk_dvfsrc_send_request(dvfsrc_dev, req_cmd, selector);
}

static int dvfsrc_get_voltage_sel(struct regulator_dev *rdev)
{
	struct device *dvfsrc_dev = to_dvfsrc_dev(rdev);
	enum mtk_dvfsrc_cmd query_cmd;
	int id = rdev_get_id(rdev);
	int val, ret;

	ret = dvfsrc_get_cmd(id, &query_cmd);
	if (ret)
		return ret;

	ret = mtk_dvfsrc_query_info(dvfsrc_dev, query_cmd, &val);
	if (ret)
		return ret;

	return val;
}

static const struct regulator_ops dvfsrc_vcore_ops = {
	.list_voltage = regulator_list_voltage_table,
	.get_voltage_sel = dvfsrc_get_voltage_sel,
	.set_voltage_sel = dvfsrc_set_voltage_sel,
};

static const unsigned int mt6873_voltages[] = {
	575000,
	600000,
	650000,
	725000,
};

<<<<<<< HEAD
static struct regulator_desc mt6873_regulators[] = {
=======
static const struct regulator_desc mt6873_regulators[] = {
>>>>>>> adc21867
	MTK_DVFSRC_VREG("dvfsrc-vcore", VCORE, mt6873_voltages),
	MTK_DVFSRC_VREG("dvfsrc-vscp", VSCP, mt6873_voltages),
};

static const struct dvfsrc_regulator_pdata mt6873_data = {
	.descs = mt6873_regulators,
	.size = ARRAY_SIZE(mt6873_regulators),
};

static const unsigned int mt8183_voltages[] = {
	725000,
	800000,
};

<<<<<<< HEAD
static struct regulator_desc mt8183_regulators[] = {
=======
static const struct regulator_desc mt8183_regulators[] = {
>>>>>>> adc21867
	MTK_DVFSRC_VREG("dvfsrc-vcore", VCORE, mt8183_voltages),
};

static const struct dvfsrc_regulator_pdata mt8183_data = {
	.descs = mt8183_regulators,
	.size = ARRAY_SIZE(mt8183_regulators),
};

static const unsigned int mt8195_voltages[] = {
	550000,
	600000,
	650000,
	750000,
};

<<<<<<< HEAD
static struct regulator_desc mt8195_regulators[] = {
=======
static const struct regulator_desc mt8195_regulators[] = {
>>>>>>> adc21867
	MTK_DVFSRC_VREG("dvfsrc-vcore", VCORE, mt8195_voltages),
	MTK_DVFSRC_VREG("dvfsrc-vscp", VSCP, mt8195_voltages),
};

static const struct dvfsrc_regulator_pdata mt8195_data = {
	.descs = mt8195_regulators,
	.size = ARRAY_SIZE(mt8195_regulators),
};

static int dvfsrc_vcore_regulator_probe(struct platform_device *pdev)
{
	struct regulator_config config = { .dev = &pdev->dev };
	const struct dvfsrc_regulator_pdata *pdata;
	int i;

	pdata = device_get_match_data(&pdev->dev);
	if (!pdata)
		return -EINVAL;

	for (i = 0; i < pdata->size; i++) {
<<<<<<< HEAD
		struct regulator_desc *vrdesc = &pdata->descs[i];
=======
		const struct regulator_desc *vrdesc = &pdata->descs[i];
>>>>>>> adc21867
		struct regulator_dev *rdev;

		rdev = devm_regulator_register(&pdev->dev, vrdesc, &config);
		if (IS_ERR(rdev))
			return dev_err_probe(&pdev->dev, PTR_ERR(rdev),
					     "failed to register %s\n", vrdesc->name);
	}

	return 0;
}

static const struct of_device_id mtk_dvfsrc_regulator_match[] = {
	{ .compatible = "mediatek,mt6873-dvfsrc-regulator", .data = &mt6873_data },
	{ .compatible = "mediatek,mt8183-dvfsrc-regulator", .data = &mt8183_data },
	{ .compatible = "mediatek,mt8192-dvfsrc-regulator", .data = &mt6873_data },
	{ .compatible = "mediatek,mt8195-dvfsrc-regulator", .data = &mt8195_data },
	{ /* sentinel */ }
};
MODULE_DEVICE_TABLE(of, mtk_dvfsrc_regulator_match);

static struct platform_driver mtk_dvfsrc_regulator_driver = {
	.driver = {
		.name  = "mtk-dvfsrc-regulator",
		.of_match_table = mtk_dvfsrc_regulator_match,
		.probe_type = PROBE_PREFER_ASYNCHRONOUS,
	},
	.probe = dvfsrc_vcore_regulator_probe,
};
module_platform_driver(mtk_dvfsrc_regulator_driver);

MODULE_AUTHOR("AngeloGioacchino Del Regno <angelogioacchino.delregno@collabora.com>");
MODULE_AUTHOR("Arvin wang <arvin.wang@mediatek.com>");
MODULE_DESCRIPTION("MediaTek DVFS Resource Collector Regulator driver");
MODULE_LICENSE("GPL");<|MERGE_RESOLUTION|>--- conflicted
+++ resolved
@@ -19,11 +19,7 @@
 };
 
 struct dvfsrc_regulator_pdata {
-<<<<<<< HEAD
-	struct regulator_desc *descs;
-=======
 	const struct regulator_desc *descs;
->>>>>>> adc21867
 	u32 size;
 };
 
@@ -111,11 +107,7 @@
 	725000,
 };
 
-<<<<<<< HEAD
-static struct regulator_desc mt6873_regulators[] = {
-=======
 static const struct regulator_desc mt6873_regulators[] = {
->>>>>>> adc21867
 	MTK_DVFSRC_VREG("dvfsrc-vcore", VCORE, mt6873_voltages),
 	MTK_DVFSRC_VREG("dvfsrc-vscp", VSCP, mt6873_voltages),
 };
@@ -130,11 +122,7 @@
 	800000,
 };
 
-<<<<<<< HEAD
-static struct regulator_desc mt8183_regulators[] = {
-=======
 static const struct regulator_desc mt8183_regulators[] = {
->>>>>>> adc21867
 	MTK_DVFSRC_VREG("dvfsrc-vcore", VCORE, mt8183_voltages),
 };
 
@@ -150,11 +138,7 @@
 	750000,
 };
 
-<<<<<<< HEAD
-static struct regulator_desc mt8195_regulators[] = {
-=======
 static const struct regulator_desc mt8195_regulators[] = {
->>>>>>> adc21867
 	MTK_DVFSRC_VREG("dvfsrc-vcore", VCORE, mt8195_voltages),
 	MTK_DVFSRC_VREG("dvfsrc-vscp", VSCP, mt8195_voltages),
 };
@@ -175,11 +159,7 @@
 		return -EINVAL;
 
 	for (i = 0; i < pdata->size; i++) {
-<<<<<<< HEAD
-		struct regulator_desc *vrdesc = &pdata->descs[i];
-=======
 		const struct regulator_desc *vrdesc = &pdata->descs[i];
->>>>>>> adc21867
 		struct regulator_dev *rdev;
 
 		rdev = devm_regulator_register(&pdev->dev, vrdesc, &config);
