// SPDX-License-Identifier: GPL-2.0-only
/*
 * Copyright (c) 2017 Pengutronix, Oleksij Rempel <kernel@pengutronix.de>
 */

#include <dt-bindings/firmware/imx/rsrc.h>
#include <linux/arm-smccc.h>
#include <linux/clk.h>
#include <linux/err.h>
#include <linux/firmware/imx/sci.h>
#include <linux/interrupt.h>
#include <linux/kernel.h>
#include <linux/mailbox_client.h>
#include <linux/mfd/syscon.h>
#include <linux/module.h>
#include <linux/of.h>
#include <linux/of_address.h>
#include <linux/of_reserved_mem.h>
#include <linux/platform_device.h>
#include <linux/pm_domain.h>
#include <linux/reboot.h>
#include <linux/regmap.h>
#include <linux/remoteproc.h>
#include <linux/workqueue.h>

#include "imx_rproc.h"
#include "remoteproc_internal.h"

#define IMX7D_SRC_SCR			0x0C
#define IMX7D_ENABLE_M4			BIT(3)
#define IMX7D_SW_M4P_RST		BIT(2)
#define IMX7D_SW_M4C_RST		BIT(1)
#define IMX7D_SW_M4C_NON_SCLR_RST	BIT(0)

#define IMX7D_M4_RST_MASK		(IMX7D_ENABLE_M4 | IMX7D_SW_M4P_RST \
					 | IMX7D_SW_M4C_RST \
					 | IMX7D_SW_M4C_NON_SCLR_RST)

#define IMX7D_M4_START			(IMX7D_ENABLE_M4 | IMX7D_SW_M4P_RST \
					 | IMX7D_SW_M4C_RST)
#define IMX7D_M4_STOP			(IMX7D_ENABLE_M4 | IMX7D_SW_M4C_RST | \
					 IMX7D_SW_M4C_NON_SCLR_RST)

#define IMX8M_M7_STOP			(IMX7D_ENABLE_M4 | IMX7D_SW_M4C_RST)
#define IMX8M_M7_POLL			IMX7D_ENABLE_M4

#define IMX8M_GPR22			0x58
#define IMX8M_GPR22_CM7_CPUWAIT		BIT(0)

/* Address: 0x020D8000 */
#define IMX6SX_SRC_SCR			0x00
#define IMX6SX_ENABLE_M4		BIT(22)
#define IMX6SX_SW_M4P_RST		BIT(12)
#define IMX6SX_SW_M4C_NON_SCLR_RST	BIT(4)
#define IMX6SX_SW_M4C_RST		BIT(3)

#define IMX6SX_M4_START			(IMX6SX_ENABLE_M4 | IMX6SX_SW_M4P_RST \
					 | IMX6SX_SW_M4C_RST)
#define IMX6SX_M4_STOP			(IMX6SX_ENABLE_M4 | IMX6SX_SW_M4C_RST | \
					 IMX6SX_SW_M4C_NON_SCLR_RST)
#define IMX6SX_M4_RST_MASK		(IMX6SX_ENABLE_M4 | IMX6SX_SW_M4P_RST \
					 | IMX6SX_SW_M4C_NON_SCLR_RST \
					 | IMX6SX_SW_M4C_RST)

#define IMX_RPROC_MEM_MAX		32

#define IMX_SIP_RPROC			0xC2000005
#define IMX_SIP_RPROC_START		0x00
#define IMX_SIP_RPROC_STARTED		0x01
#define IMX_SIP_RPROC_STOP		0x02

#define IMX_SC_IRQ_GROUP_REBOOTED	5

/**
 * struct imx_rproc_mem - slim internal memory structure
 * @cpu_addr: MPU virtual address of the memory region
 * @sys_addr: Bus address used to access the memory region
 * @size: Size of the memory region
 */
struct imx_rproc_mem {
	void __iomem *cpu_addr;
	phys_addr_t sys_addr;
	size_t size;
};

/* att flags: lower 16 bits specifying core, higher 16 bits for flags  */
/* M4 own area. Can be mapped at probe */
#define ATT_OWN         BIT(31)
#define ATT_IOMEM       BIT(30)

#define ATT_CORE_MASK   0xffff
#define ATT_CORE(I)     BIT((I))

static int imx_rproc_xtr_mbox_init(struct rproc *rproc, bool tx_block);
static void imx_rproc_free_mbox(struct rproc *rproc);

struct imx_rproc {
	struct device			*dev;
	struct regmap			*regmap;
	struct regmap			*gpr;
	struct rproc			*rproc;
	const struct imx_rproc_dcfg	*dcfg;
	struct imx_rproc_mem		mem[IMX_RPROC_MEM_MAX];
	struct clk			*clk;
	struct mbox_client		cl;
	struct mbox_chan		*tx_ch;
	struct mbox_chan		*rx_ch;
	struct work_struct		rproc_work;
	struct workqueue_struct		*workqueue;
	void __iomem			*rsc_table;
	struct imx_sc_ipc		*ipc_handle;
	struct notifier_block		rproc_nb;
	u32				rproc_pt;	/* partition id */
	u32				rsrc_id;	/* resource id */
	u32				entry;		/* cpu start address */
	u32				core_index;
	struct dev_pm_domain_list	*pd_list;
};

static const struct imx_rproc_att imx_rproc_att_imx93[] = {
	/* dev addr , sys addr  , size	    , flags */
	/* TCM CODE NON-SECURE */
	{ 0x0FFC0000, 0x201C0000, 0x00040000, ATT_OWN | ATT_IOMEM },

	/* TCM CODE SECURE */
	{ 0x1FFC0000, 0x201C0000, 0x00040000, ATT_OWN | ATT_IOMEM },

	/* TCM SYS NON-SECURE*/
	{ 0x20000000, 0x20200000, 0x00040000, ATT_OWN | ATT_IOMEM },

	/* TCM SYS SECURE*/
	{ 0x30000000, 0x20200000, 0x00040000, ATT_OWN | ATT_IOMEM },

	/* DDR */
	{ 0x80000000, 0x80000000, 0x10000000, 0 },
	{ 0x90000000, 0x80000000, 0x10000000, 0 },

	{ 0xC0000000, 0xC0000000, 0x10000000, 0 },
	{ 0xD0000000, 0xC0000000, 0x10000000, 0 },
};

static const struct imx_rproc_att imx_rproc_att_imx8qm[] = {
	/* dev addr , sys addr  , size      , flags */
	{ 0x08000000, 0x08000000, 0x10000000, 0},
	/* TCML */
	{ 0x1FFE0000, 0x34FE0000, 0x00020000, ATT_OWN | ATT_IOMEM | ATT_CORE(0)},
	{ 0x1FFE0000, 0x38FE0000, 0x00020000, ATT_OWN | ATT_IOMEM | ATT_CORE(1)},
	/* TCMU */
	{ 0x20000000, 0x35000000, 0x00020000, ATT_OWN | ATT_IOMEM | ATT_CORE(0)},
	{ 0x20000000, 0x39000000, 0x00020000, ATT_OWN | ATT_IOMEM | ATT_CORE(1)},
	/* DDR (Data) */
	{ 0x80000000, 0x80000000, 0x60000000, 0 },
};

static const struct imx_rproc_att imx_rproc_att_imx8qxp[] = {
	{ 0x08000000, 0x08000000, 0x10000000, 0 },
	/* TCML/U */
	{ 0x1FFE0000, 0x34FE0000, 0x00040000, ATT_OWN | ATT_IOMEM },
	/* OCRAM(Low 96KB) */
	{ 0x21000000, 0x00100000, 0x00018000, 0 },
	/* OCRAM */
	{ 0x21100000, 0x00100000, 0x00040000, 0 },
	/* DDR (Data) */
	{ 0x80000000, 0x80000000, 0x60000000, 0 },
};

static const struct imx_rproc_att imx_rproc_att_imx8mn[] = {
	/* dev addr , sys addr  , size	    , flags */
	/* ITCM   */
	{ 0x00000000, 0x007E0000, 0x00020000, ATT_OWN | ATT_IOMEM },
	/* OCRAM_S */
	{ 0x00180000, 0x00180000, 0x00009000, 0 },
	/* OCRAM */
	{ 0x00900000, 0x00900000, 0x00020000, 0 },
	/* OCRAM */
	{ 0x00920000, 0x00920000, 0x00020000, 0 },
	/* OCRAM */
	{ 0x00940000, 0x00940000, 0x00050000, 0 },
	/* QSPI Code - alias */
	{ 0x08000000, 0x08000000, 0x08000000, 0 },
	/* DDR (Code) - alias */
	{ 0x10000000, 0x40000000, 0x0FFE0000, 0 },
	/* DTCM */
	{ 0x20000000, 0x00800000, 0x00020000, ATT_OWN | ATT_IOMEM },
	/* OCRAM_S - alias */
	{ 0x20180000, 0x00180000, 0x00008000, ATT_OWN },
	/* OCRAM */
	{ 0x20200000, 0x00900000, 0x00020000, ATT_OWN },
	/* OCRAM */
	{ 0x20220000, 0x00920000, 0x00020000, ATT_OWN },
	/* OCRAM */
	{ 0x20240000, 0x00940000, 0x00040000, ATT_OWN },
	/* DDR (Data) */
	{ 0x40000000, 0x40000000, 0x80000000, 0 },
};

static const struct imx_rproc_att imx_rproc_att_imx8mq[] = {
	/* dev addr , sys addr  , size	    , flags */
	/* TCML - alias */
	{ 0x00000000, 0x007e0000, 0x00020000, ATT_IOMEM},
	/* OCRAM_S */
	{ 0x00180000, 0x00180000, 0x00008000, 0 },
	/* OCRAM */
	{ 0x00900000, 0x00900000, 0x00020000, 0 },
	/* OCRAM */
	{ 0x00920000, 0x00920000, 0x00020000, 0 },
	/* QSPI Code - alias */
	{ 0x08000000, 0x08000000, 0x08000000, 0 },
	/* DDR (Code) - alias */
	{ 0x10000000, 0x40000000, 0x0FFE0000, 0 },
<<<<<<< HEAD
	/* TCML */
	{ 0x1FFE0000, 0x007E0000, 0x00020000, ATT_OWN  | ATT_IOMEM},
	/* TCMU */
	{ 0x20000000, 0x00800000, 0x00020000, ATT_OWN  | ATT_IOMEM},
=======
	/* TCML/U */
	{ 0x1FFE0000, 0x007E0000, 0x00040000, ATT_OWN  | ATT_IOMEM},
>>>>>>> adc21867
	/* OCRAM_S */
	{ 0x20180000, 0x00180000, 0x00008000, ATT_OWN },
	/* OCRAM */
	{ 0x20200000, 0x00900000, 0x00020000, ATT_OWN },
	/* OCRAM */
	{ 0x20220000, 0x00920000, 0x00020000, ATT_OWN },
	/* DDR (Data) */
	{ 0x40000000, 0x40000000, 0x80000000, 0 },
};

static const struct imx_rproc_att imx_rproc_att_imx8ulp[] = {
	{0x1FFC0000, 0x1FFC0000, 0xC0000, ATT_OWN},
	{0x21000000, 0x21000000, 0x10000, ATT_OWN},
	{0x80000000, 0x80000000, 0x60000000, 0}
};

static const struct imx_rproc_att imx_rproc_att_imx7ulp[] = {
	{0x1FFD0000, 0x1FFD0000, 0x30000, ATT_OWN},
	{0x20000000, 0x20000000, 0x10000, ATT_OWN},
	{0x2F000000, 0x2F000000, 0x20000, ATT_OWN},
	{0x2F020000, 0x2F020000, 0x20000, ATT_OWN},
	{0x60000000, 0x60000000, 0x40000000, 0}
};

static const struct imx_rproc_att imx_rproc_att_imx7d[] = {
	/* dev addr , sys addr  , size	    , flags */
	/* OCRAM_S (M4 Boot code) - alias */
	{ 0x00000000, 0x00180000, 0x00008000, 0 },
	/* OCRAM_S (Code) */
	{ 0x00180000, 0x00180000, 0x00008000, ATT_OWN },
	/* OCRAM (Code) - alias */
	{ 0x00900000, 0x00900000, 0x00020000, 0 },
	/* OCRAM_EPDC (Code) - alias */
	{ 0x00920000, 0x00920000, 0x00020000, 0 },
	/* OCRAM_PXP (Code) - alias */
	{ 0x00940000, 0x00940000, 0x00008000, 0 },
	/* TCML (Code) */
	{ 0x1FFF8000, 0x007F8000, 0x00008000, ATT_OWN | ATT_IOMEM },
	/* DDR (Code) - alias, first part of DDR (Data) */
	{ 0x10000000, 0x80000000, 0x0FFF0000, 0 },

	/* TCMU (Data) */
	{ 0x20000000, 0x00800000, 0x00008000, ATT_OWN | ATT_IOMEM },
	/* OCRAM (Data) */
	{ 0x20200000, 0x00900000, 0x00020000, 0 },
	/* OCRAM_EPDC (Data) */
	{ 0x20220000, 0x00920000, 0x00020000, 0 },
	/* OCRAM_PXP (Data) */
	{ 0x20240000, 0x00940000, 0x00008000, 0 },
	/* DDR (Data) */
	{ 0x80000000, 0x80000000, 0x60000000, 0 },
};

static const struct imx_rproc_att imx_rproc_att_imx6sx[] = {
	/* dev addr , sys addr  , size	    , flags */
	/* TCML (M4 Boot Code) - alias */
	{ 0x00000000, 0x007F8000, 0x00008000, ATT_IOMEM },
	/* OCRAM_S (Code) */
	{ 0x00180000, 0x008F8000, 0x00004000, 0 },
	/* OCRAM_S (Code) - alias */
	{ 0x00180000, 0x008FC000, 0x00004000, 0 },
	/* TCML (Code) */
	{ 0x1FFF8000, 0x007F8000, 0x00008000, ATT_OWN | ATT_IOMEM },
	/* DDR (Code) - alias, first part of DDR (Data) */
	{ 0x10000000, 0x80000000, 0x0FFF8000, 0 },

	/* TCMU (Data) */
	{ 0x20000000, 0x00800000, 0x00008000, ATT_OWN | ATT_IOMEM },
	/* OCRAM_S (Data) - alias? */
	{ 0x208F8000, 0x008F8000, 0x00004000, 0 },
	/* DDR (Data) */
	{ 0x80000000, 0x80000000, 0x60000000, 0 },
};

static const struct imx_rproc_dcfg imx_rproc_cfg_imx8mn_mmio = {
	.src_reg	= IMX7D_SRC_SCR,
	.src_mask	= IMX7D_M4_RST_MASK,
	.src_start	= IMX7D_M4_START,
	.src_stop	= IMX8M_M7_STOP,
	.gpr_reg	= IMX8M_GPR22,
	.gpr_wait	= IMX8M_GPR22_CM7_CPUWAIT,
	.att		= imx_rproc_att_imx8mn,
	.att_size	= ARRAY_SIZE(imx_rproc_att_imx8mn),
	.method		= IMX_RPROC_MMIO,
};

static const struct imx_rproc_dcfg imx_rproc_cfg_imx8mn = {
	.att		= imx_rproc_att_imx8mn,
	.att_size	= ARRAY_SIZE(imx_rproc_att_imx8mn),
	.method		= IMX_RPROC_SMC,
};

static const struct imx_rproc_dcfg imx_rproc_cfg_imx8mq = {
	.src_reg	= IMX7D_SRC_SCR,
	.src_mask	= IMX7D_M4_RST_MASK,
	.src_start	= IMX7D_M4_START,
	.src_stop	= IMX7D_M4_STOP,
	.att		= imx_rproc_att_imx8mq,
	.att_size	= ARRAY_SIZE(imx_rproc_att_imx8mq),
	.method		= IMX_RPROC_MMIO,
};

static const struct imx_rproc_dcfg imx_rproc_cfg_imx8qm = {
	.att            = imx_rproc_att_imx8qm,
	.att_size       = ARRAY_SIZE(imx_rproc_att_imx8qm),
	.method         = IMX_RPROC_SCU_API,
};

static const struct imx_rproc_dcfg imx_rproc_cfg_imx8qxp = {
	.att		= imx_rproc_att_imx8qxp,
	.att_size	= ARRAY_SIZE(imx_rproc_att_imx8qxp),
	.method		= IMX_RPROC_SCU_API,
};

static const struct imx_rproc_dcfg imx_rproc_cfg_imx8ulp = {
	.att		= imx_rproc_att_imx8ulp,
	.att_size	= ARRAY_SIZE(imx_rproc_att_imx8ulp),
	.method		= IMX_RPROC_NONE,
};

static const struct imx_rproc_dcfg imx_rproc_cfg_imx7ulp = {
	.att		= imx_rproc_att_imx7ulp,
	.att_size	= ARRAY_SIZE(imx_rproc_att_imx7ulp),
	.method		= IMX_RPROC_NONE,
	.flags		= IMX_RPROC_NEED_SYSTEM_OFF,
};

static const struct imx_rproc_dcfg imx_rproc_cfg_imx7d = {
	.src_reg	= IMX7D_SRC_SCR,
	.src_mask	= IMX7D_M4_RST_MASK,
	.src_start	= IMX7D_M4_START,
	.src_stop	= IMX7D_M4_STOP,
	.att		= imx_rproc_att_imx7d,
	.att_size	= ARRAY_SIZE(imx_rproc_att_imx7d),
	.method		= IMX_RPROC_MMIO,
};

static const struct imx_rproc_dcfg imx_rproc_cfg_imx6sx = {
	.src_reg	= IMX6SX_SRC_SCR,
	.src_mask	= IMX6SX_M4_RST_MASK,
	.src_start	= IMX6SX_M4_START,
	.src_stop	= IMX6SX_M4_STOP,
	.att		= imx_rproc_att_imx6sx,
	.att_size	= ARRAY_SIZE(imx_rproc_att_imx6sx),
	.method		= IMX_RPROC_MMIO,
};

static const struct imx_rproc_dcfg imx_rproc_cfg_imx93 = {
	.att		= imx_rproc_att_imx93,
	.att_size	= ARRAY_SIZE(imx_rproc_att_imx93),
	.method		= IMX_RPROC_SMC,
};

static int imx_rproc_start(struct rproc *rproc)
{
	struct imx_rproc *priv = rproc->priv;
	const struct imx_rproc_dcfg *dcfg = priv->dcfg;
	struct device *dev = priv->dev;
	struct arm_smccc_res res;
	int ret;

	ret = imx_rproc_xtr_mbox_init(rproc, true);
	if (ret)
		return ret;

	switch (dcfg->method) {
	case IMX_RPROC_MMIO:
		if (priv->gpr) {
			ret = regmap_clear_bits(priv->gpr, dcfg->gpr_reg,
						dcfg->gpr_wait);
		} else {
			ret = regmap_update_bits(priv->regmap, dcfg->src_reg,
						 dcfg->src_mask,
						 dcfg->src_start);
		}
		break;
	case IMX_RPROC_SMC:
		arm_smccc_smc(IMX_SIP_RPROC, IMX_SIP_RPROC_START, 0, 0, 0, 0, 0, 0, &res);
		ret = res.a0;
		break;
	case IMX_RPROC_SCU_API:
		ret = imx_sc_pm_cpu_start(priv->ipc_handle, priv->rsrc_id, true, priv->entry);
		break;
	default:
		return -EOPNOTSUPP;
	}

	if (ret)
		dev_err(dev, "Failed to enable remote core!\n");

	return ret;
}

static int imx_rproc_stop(struct rproc *rproc)
{
	struct imx_rproc *priv = rproc->priv;
	const struct imx_rproc_dcfg *dcfg = priv->dcfg;
	struct device *dev = priv->dev;
	struct arm_smccc_res res;
	int ret;

	switch (dcfg->method) {
	case IMX_RPROC_MMIO:
		if (priv->gpr) {
			ret = regmap_set_bits(priv->gpr, dcfg->gpr_reg,
					      dcfg->gpr_wait);
			if (ret) {
				dev_err(priv->dev,
					"Failed to quiescence M4 platform!\n");
				return ret;
			}
		}

		ret = regmap_update_bits(priv->regmap, dcfg->src_reg, dcfg->src_mask,
					 dcfg->src_stop);
		break;
	case IMX_RPROC_SMC:
		arm_smccc_smc(IMX_SIP_RPROC, IMX_SIP_RPROC_STOP, 0, 0, 0, 0, 0, 0, &res);
		ret = res.a0;
		if (res.a1)
			dev_info(dev, "Not in wfi, force stopped\n");
		break;
	case IMX_RPROC_SCU_API:
		ret = imx_sc_pm_cpu_start(priv->ipc_handle, priv->rsrc_id, false, priv->entry);
		break;
	default:
		return -EOPNOTSUPP;
	}

	if (ret)
		dev_err(dev, "Failed to stop remote core\n");
	else
		imx_rproc_free_mbox(rproc);

	return ret;
}

static int imx_rproc_da_to_sys(struct imx_rproc *priv, u64 da,
			       size_t len, u64 *sys, bool *is_iomem)
{
	const struct imx_rproc_dcfg *dcfg = priv->dcfg;
	int i;

	/* parse address translation table */
	for (i = 0; i < dcfg->att_size; i++) {
		const struct imx_rproc_att *att = &dcfg->att[i];

		/*
		 * Ignore entries not belong to current core:
		 * i.MX8QM has dual general M4_[0,1] cores, M4_0's own entries
		 * has "ATT_CORE(0) & BIT(0)" true, M4_1's own entries has
		 * "ATT_CORE(1) & BIT(1)" true.
		 */
		if (att->flags & ATT_CORE_MASK) {
			if (!((BIT(priv->core_index)) & (att->flags & ATT_CORE_MASK)))
				continue;
		}

		if (da >= att->da && da + len < att->da + att->size) {
			unsigned int offset = da - att->da;

			*sys = att->sa + offset;
			if (is_iomem)
				*is_iomem = att->flags & ATT_IOMEM;
			return 0;
		}
	}

	dev_warn(priv->dev, "Translation failed: da = 0x%llx len = 0x%zx\n",
		 da, len);
	return -ENOENT;
}

static void *imx_rproc_da_to_va(struct rproc *rproc, u64 da, size_t len, bool *is_iomem)
{
	struct imx_rproc *priv = rproc->priv;
	void *va = NULL;
	u64 sys;
	int i;

	if (len == 0)
		return NULL;

	/*
	 * On device side we have many aliases, so we need to convert device
	 * address (M4) to system bus address first.
	 */
	if (imx_rproc_da_to_sys(priv, da, len, &sys, is_iomem))
		return NULL;

	for (i = 0; i < IMX_RPROC_MEM_MAX; i++) {
		if (sys >= priv->mem[i].sys_addr && sys + len <
		    priv->mem[i].sys_addr +  priv->mem[i].size) {
			unsigned int offset = sys - priv->mem[i].sys_addr;
			/* __force to make sparse happy with type conversion */
			va = (__force void *)(priv->mem[i].cpu_addr + offset);
			break;
		}
	}

	dev_dbg(&rproc->dev, "da = 0x%llx len = 0x%zx va = 0x%p\n",
		da, len, va);

	return va;
}

static int imx_rproc_mem_alloc(struct rproc *rproc,
			       struct rproc_mem_entry *mem)
{
	struct device *dev = rproc->dev.parent;
	void *va;

	dev_dbg(dev, "map memory: %p+%zx\n", &mem->dma, mem->len);
	va = ioremap_wc(mem->dma, mem->len);
	if (IS_ERR_OR_NULL(va)) {
		dev_err(dev, "Unable to map memory region: %p+%zx\n",
			&mem->dma, mem->len);
		return -ENOMEM;
	}

	/* Update memory entry va */
	mem->va = va;

	return 0;
}

static int imx_rproc_mem_release(struct rproc *rproc,
				 struct rproc_mem_entry *mem)
{
	dev_dbg(rproc->dev.parent, "unmap memory: %pa\n", &mem->dma);
	iounmap(mem->va);

	return 0;
}

static int imx_rproc_prepare(struct rproc *rproc)
{
	struct imx_rproc *priv = rproc->priv;
	struct device_node *np = priv->dev->of_node;
	struct of_phandle_iterator it;
	struct rproc_mem_entry *mem;
	struct reserved_mem *rmem;
	u32 da;

	/* Register associated reserved memory regions */
	of_phandle_iterator_init(&it, np, "memory-region", NULL, 0);
	while (of_phandle_iterator_next(&it) == 0) {
		/*
		 * Ignore the first memory region which will be used vdev buffer.
		 * No need to do extra handlings, rproc_add_virtio_dev will handle it.
		 */
		if (!strcmp(it.node->name, "vdev0buffer"))
			continue;

		if (!strcmp(it.node->name, "rsc-table"))
			continue;

		rmem = of_reserved_mem_lookup(it.node);
		if (!rmem) {
			of_node_put(it.node);
			dev_err(priv->dev, "unable to acquire memory-region\n");
			return -EINVAL;
		}

		/* No need to translate pa to da, i.MX use same map */
		da = rmem->base;

		/* Register memory region */
		mem = rproc_mem_entry_init(priv->dev, NULL, (dma_addr_t)rmem->base, rmem->size, da,
					   imx_rproc_mem_alloc, imx_rproc_mem_release,
					   it.node->name);

		if (mem) {
			rproc_coredump_add_segment(rproc, da, rmem->size);
		} else {
			of_node_put(it.node);
			return -ENOMEM;
		}

		rproc_add_carveout(rproc, mem);
	}

	return  0;
}

static int imx_rproc_parse_fw(struct rproc *rproc, const struct firmware *fw)
{
	int ret;

	ret = rproc_elf_load_rsc_table(rproc, fw);
	if (ret)
		dev_info(&rproc->dev, "No resource table in elf\n");

	return 0;
}

static void imx_rproc_kick(struct rproc *rproc, int vqid)
{
	struct imx_rproc *priv = rproc->priv;
	int err;
	__u32 mmsg;

	if (!priv->tx_ch) {
		dev_err(priv->dev, "No initialized mbox tx channel\n");
		return;
	}

	/*
	 * Send the index of the triggered virtqueue as the mu payload.
	 * Let remote processor know which virtqueue is used.
	 */
	mmsg = vqid << 16;

	err = mbox_send_message(priv->tx_ch, (void *)&mmsg);
	if (err < 0)
		dev_err(priv->dev, "%s: failed (%d, err:%d)\n",
			__func__, vqid, err);
}

static int imx_rproc_attach(struct rproc *rproc)
{
	return imx_rproc_xtr_mbox_init(rproc, true);
}

static int imx_rproc_detach(struct rproc *rproc)
{
	struct imx_rproc *priv = rproc->priv;
	const struct imx_rproc_dcfg *dcfg = priv->dcfg;

	if (dcfg->method != IMX_RPROC_SCU_API)
		return -EOPNOTSUPP;

	if (imx_sc_rm_is_resource_owned(priv->ipc_handle, priv->rsrc_id))
		return -EOPNOTSUPP;

	imx_rproc_free_mbox(rproc);

	return 0;
}

static struct resource_table *imx_rproc_get_loaded_rsc_table(struct rproc *rproc, size_t *table_sz)
{
	struct imx_rproc *priv = rproc->priv;

	/* The resource table has already been mapped in imx_rproc_addr_init */
	if (!priv->rsc_table)
		return NULL;

	*table_sz = SZ_1K;
	return (struct resource_table *)priv->rsc_table;
}

static struct resource_table *
imx_rproc_elf_find_loaded_rsc_table(struct rproc *rproc, const struct firmware *fw)
{
	struct imx_rproc *priv = rproc->priv;

	if (priv->rsc_table)
		return (struct resource_table *)priv->rsc_table;

	return rproc_elf_find_loaded_rsc_table(rproc, fw);
}

static const struct rproc_ops imx_rproc_ops = {
	.prepare	= imx_rproc_prepare,
	.attach		= imx_rproc_attach,
	.detach		= imx_rproc_detach,
	.start		= imx_rproc_start,
	.stop		= imx_rproc_stop,
	.kick		= imx_rproc_kick,
	.da_to_va       = imx_rproc_da_to_va,
	.load		= rproc_elf_load_segments,
	.parse_fw	= imx_rproc_parse_fw,
	.find_loaded_rsc_table = imx_rproc_elf_find_loaded_rsc_table,
	.get_loaded_rsc_table = imx_rproc_get_loaded_rsc_table,
	.sanity_check	= rproc_elf_sanity_check,
	.get_boot_addr	= rproc_elf_get_boot_addr,
};

static int imx_rproc_addr_init(struct imx_rproc *priv,
			       struct platform_device *pdev)
{
	const struct imx_rproc_dcfg *dcfg = priv->dcfg;
	struct device *dev = &pdev->dev;
	struct device_node *np = dev->of_node;
	int a, b = 0, err, nph;

	/* remap required addresses */
	for (a = 0; a < dcfg->att_size; a++) {
		const struct imx_rproc_att *att = &dcfg->att[a];

		if (!(att->flags & ATT_OWN))
			continue;

		if (b >= IMX_RPROC_MEM_MAX)
			break;

		if (att->flags & ATT_IOMEM)
			priv->mem[b].cpu_addr = devm_ioremap(&pdev->dev,
							     att->sa, att->size);
		else
			priv->mem[b].cpu_addr = devm_ioremap_wc(&pdev->dev,
								att->sa, att->size);
		if (!priv->mem[b].cpu_addr) {
			dev_err(dev, "failed to remap %#x bytes from %#x\n", att->size, att->sa);
			return -ENOMEM;
		}
		priv->mem[b].sys_addr = att->sa;
		priv->mem[b].size = att->size;
		b++;
	}

	/* memory-region is optional property */
	nph = of_count_phandle_with_args(np, "memory-region", NULL);
	if (nph <= 0)
		return 0;

	/* remap optional addresses */
	for (a = 0; a < nph; a++) {
		struct device_node *node;
		struct resource res;

		node = of_parse_phandle(np, "memory-region", a);
		if (!node)
			continue;
		/* Not map vdevbuffer, vdevring region */
		if (!strncmp(node->name, "vdev", strlen("vdev"))) {
			of_node_put(node);
			continue;
		}
		err = of_address_to_resource(node, 0, &res);
		if (err) {
			dev_err(dev, "unable to resolve memory region\n");
			of_node_put(node);
			return err;
		}

		if (b >= IMX_RPROC_MEM_MAX) {
			of_node_put(node);
			break;
		}

		/* Not use resource version, because we might share region */
		priv->mem[b].cpu_addr = devm_ioremap_wc(&pdev->dev, res.start, resource_size(&res));
		if (!priv->mem[b].cpu_addr) {
			dev_err(dev, "failed to remap %pr\n", &res);
			of_node_put(node);
			return -ENOMEM;
		}
		priv->mem[b].sys_addr = res.start;
		priv->mem[b].size = resource_size(&res);
		if (!strcmp(node->name, "rsc-table"))
			priv->rsc_table = priv->mem[b].cpu_addr;
		of_node_put(node);
		b++;
	}

	return 0;
}

static int imx_rproc_notified_idr_cb(int id, void *ptr, void *data)
{
	struct rproc *rproc = data;

	rproc_vq_interrupt(rproc, id);

	return 0;
}

static void imx_rproc_vq_work(struct work_struct *work)
{
	struct imx_rproc *priv = container_of(work, struct imx_rproc,
					      rproc_work);
	struct rproc *rproc = priv->rproc;

	idr_for_each(&rproc->notifyids, imx_rproc_notified_idr_cb, rproc);
}

static void imx_rproc_rx_callback(struct mbox_client *cl, void *msg)
{
	struct rproc *rproc = dev_get_drvdata(cl->dev);
	struct imx_rproc *priv = rproc->priv;

	queue_work(priv->workqueue, &priv->rproc_work);
}

static int imx_rproc_xtr_mbox_init(struct rproc *rproc, bool tx_block)
{
	struct imx_rproc *priv = rproc->priv;
	struct device *dev = priv->dev;
	struct mbox_client *cl;

	/*
	 * stop() and detach() will free the mbox channels, so need
	 * to request mbox channels in start() and attach().
	 *
	 * Because start() and attach() not able to handle mbox defer
	 * probe, imx_rproc_xtr_mbox_init is also called in probe().
	 * The check is to avoid request mbox again when start() or
	 * attach() after probe() returns success.
	 */
	if (priv->tx_ch && priv->rx_ch)
		return 0;

	if (!of_property_present(dev->of_node, "mbox-names"))
		return 0;

	cl = &priv->cl;
	cl->dev = dev;
	cl->tx_block = tx_block;
	cl->tx_tout = 100;
	cl->knows_txdone = false;
	cl->rx_callback = imx_rproc_rx_callback;

	priv->tx_ch = mbox_request_channel_byname(cl, "tx");
	if (IS_ERR(priv->tx_ch))
		return dev_err_probe(cl->dev, PTR_ERR(priv->tx_ch),
				     "failed to request tx mailbox channel\n");

	priv->rx_ch = mbox_request_channel_byname(cl, "rx");
	if (IS_ERR(priv->rx_ch)) {
		mbox_free_channel(priv->tx_ch);
		return dev_err_probe(cl->dev, PTR_ERR(priv->rx_ch),
				     "failed to request rx mailbox channel\n");
	}

	return 0;
}

static void imx_rproc_free_mbox(struct rproc *rproc)
{
	struct imx_rproc *priv = rproc->priv;

	if (priv->tx_ch) {
		mbox_free_channel(priv->tx_ch);
		priv->tx_ch = NULL;
	}

	if (priv->rx_ch) {
		mbox_free_channel(priv->rx_ch);
		priv->rx_ch = NULL;
	}
}

static void imx_rproc_put_scu(struct rproc *rproc)
{
	struct imx_rproc *priv = rproc->priv;
	const struct imx_rproc_dcfg *dcfg = priv->dcfg;

	if (dcfg->method != IMX_RPROC_SCU_API)
		return;

	if (imx_sc_rm_is_resource_owned(priv->ipc_handle, priv->rsrc_id)) {
		dev_pm_domain_detach_list(priv->pd_list);
		return;
	}

	imx_scu_irq_group_enable(IMX_SC_IRQ_GROUP_REBOOTED, BIT(priv->rproc_pt), false);
	imx_scu_irq_unregister_notifier(&priv->rproc_nb);
}

static int imx_rproc_partition_notify(struct notifier_block *nb,
				      unsigned long event, void *group)
{
	struct imx_rproc *priv = container_of(nb, struct imx_rproc, rproc_nb);

	/* Ignore other irqs */
	if (!((event & BIT(priv->rproc_pt)) && (*(u8 *)group == IMX_SC_IRQ_GROUP_REBOOTED)))
		return 0;

	rproc_report_crash(priv->rproc, RPROC_WATCHDOG);

	pr_info("Partition%d reset!\n", priv->rproc_pt);

	return 0;
}

static int imx_rproc_attach_pd(struct imx_rproc *priv)
{
	struct device *dev = priv->dev;
	int ret;
	struct dev_pm_domain_attach_data pd_data = {
		.pd_flags = PD_FLAG_DEV_LINK_ON,
	};

	/*
	 * If there is only one power-domain entry, the platform driver framework
	 * will handle it, no need handle it in this driver.
	 */
	if (dev->pm_domain)
		return 0;

	ret = dev_pm_domain_attach_list(dev, &pd_data, &priv->pd_list);
	return ret < 0 ? ret : 0;
}

static int imx_rproc_detect_mode(struct imx_rproc *priv)
{
	struct regmap_config config = { .name = "imx-rproc" };
	const struct imx_rproc_dcfg *dcfg = priv->dcfg;
	struct device *dev = priv->dev;
	struct regmap *regmap;
	struct arm_smccc_res res;
	int ret;
	u32 val;
	u8 pt;

	switch (dcfg->method) {
	case IMX_RPROC_NONE:
		priv->rproc->state = RPROC_DETACHED;
		return 0;
	case IMX_RPROC_SMC:
		arm_smccc_smc(IMX_SIP_RPROC, IMX_SIP_RPROC_STARTED, 0, 0, 0, 0, 0, 0, &res);
		if (res.a0)
			priv->rproc->state = RPROC_DETACHED;
		return 0;
	case IMX_RPROC_SCU_API:
		ret = imx_scu_get_handle(&priv->ipc_handle);
		if (ret)
			return ret;
		ret = of_property_read_u32(dev->of_node, "fsl,resource-id", &priv->rsrc_id);
		if (ret) {
			dev_err(dev, "No fsl,resource-id property\n");
			return ret;
		}

		if (priv->rsrc_id == IMX_SC_R_M4_1_PID0)
			priv->core_index = 1;
		else
			priv->core_index = 0;

		/*
		 * If Mcore resource is not owned by Acore partition, It is kicked by ROM,
		 * and Linux could only do IPC with Mcore and nothing else.
		 */
		if (imx_sc_rm_is_resource_owned(priv->ipc_handle, priv->rsrc_id)) {
			if (of_property_read_u32(dev->of_node, "fsl,entry-address", &priv->entry))
				return -EINVAL;

			return imx_rproc_attach_pd(priv);
		}

		priv->rproc->state = RPROC_DETACHED;
		priv->rproc->recovery_disabled = false;
		rproc_set_feature(priv->rproc, RPROC_FEAT_ATTACH_ON_RECOVERY);

		/* Get partition id and enable irq in SCFW */
		ret = imx_sc_rm_get_resource_owner(priv->ipc_handle, priv->rsrc_id, &pt);
		if (ret) {
			dev_err(dev, "not able to get resource owner\n");
			return ret;
		}

		priv->rproc_pt = pt;
		priv->rproc_nb.notifier_call = imx_rproc_partition_notify;

		ret = imx_scu_irq_register_notifier(&priv->rproc_nb);
		if (ret) {
			dev_err(dev, "register scu notifier failed, %d\n", ret);
			return ret;
		}

		ret = imx_scu_irq_group_enable(IMX_SC_IRQ_GROUP_REBOOTED, BIT(priv->rproc_pt),
					       true);
		if (ret) {
			imx_scu_irq_unregister_notifier(&priv->rproc_nb);
			dev_err(dev, "Enable irq failed, %d\n", ret);
			return ret;
		}

		return 0;
	default:
		break;
	}

	priv->gpr = syscon_regmap_lookup_by_phandle(dev->of_node, "fsl,iomuxc-gpr");
	if (IS_ERR(priv->gpr))
		priv->gpr = NULL;

	regmap = syscon_regmap_lookup_by_phandle(dev->of_node, "syscon");
	if (IS_ERR(regmap)) {
		dev_err(dev, "failed to find syscon\n");
		return PTR_ERR(regmap);
	}

	priv->regmap = regmap;
	regmap_attach_dev(dev, regmap, &config);

	if (priv->gpr) {
		ret = regmap_read(priv->gpr, dcfg->gpr_reg, &val);
		if (val & dcfg->gpr_wait) {
			/*
			 * After cold boot, the CM indicates its in wait
			 * state, but not fully powered off. Power it off
			 * fully so firmware can be loaded into it.
			 */
			imx_rproc_stop(priv->rproc);
			return 0;
		}
	}

	ret = regmap_read(regmap, dcfg->src_reg, &val);
	if (ret) {
		dev_err(dev, "Failed to read src\n");
		return ret;
	}

	if ((val & dcfg->src_mask) != dcfg->src_stop)
		priv->rproc->state = RPROC_DETACHED;

	return 0;
}

static int imx_rproc_clk_enable(struct imx_rproc *priv)
{
	const struct imx_rproc_dcfg *dcfg = priv->dcfg;
	struct device *dev = priv->dev;
	int ret;

	/* Remote core is not under control of Linux */
	if (dcfg->method == IMX_RPROC_NONE)
		return 0;

	priv->clk = devm_clk_get(dev, NULL);
	if (IS_ERR(priv->clk)) {
		dev_err(dev, "Failed to get clock\n");
		return PTR_ERR(priv->clk);
	}

	/*
	 * clk for M4 block including memory. Should be
	 * enabled before .start for FW transfer.
	 */
	ret = clk_prepare_enable(priv->clk);
	if (ret) {
		dev_err(dev, "Failed to enable clock\n");
		return ret;
	}

	return 0;
}

static int imx_rproc_sys_off_handler(struct sys_off_data *data)
{
	struct rproc *rproc = data->cb_data;
	int ret;

	imx_rproc_free_mbox(rproc);

	ret = imx_rproc_xtr_mbox_init(rproc, false);
	if (ret) {
		dev_err(&rproc->dev, "Failed to request non-blocking mbox\n");
		return NOTIFY_BAD;
	}

	return NOTIFY_DONE;
}

static int imx_rproc_probe(struct platform_device *pdev)
{
	struct device *dev = &pdev->dev;
	struct device_node *np = dev->of_node;
	struct imx_rproc *priv;
	struct rproc *rproc;
	const struct imx_rproc_dcfg *dcfg;
	int ret;

	/* set some other name then imx */
	rproc = devm_rproc_alloc(dev, "imx-rproc", &imx_rproc_ops,
				 NULL, sizeof(*priv));
	if (!rproc)
		return -ENOMEM;

	dcfg = of_device_get_match_data(dev);
	if (!dcfg)
		return -EINVAL;

	priv = rproc->priv;
	priv->rproc = rproc;
	priv->dcfg = dcfg;
	priv->dev = dev;

	dev_set_drvdata(dev, rproc);
	priv->workqueue = create_workqueue(dev_name(dev));
	if (!priv->workqueue) {
		dev_err(dev, "cannot create workqueue\n");
		return -ENOMEM;
	}

	INIT_WORK(&priv->rproc_work, imx_rproc_vq_work);

<<<<<<< HEAD
	ret = imx_rproc_xtr_mbox_init(rproc);
=======
	ret = imx_rproc_xtr_mbox_init(rproc, true);
>>>>>>> adc21867
	if (ret)
		goto err_put_wkq;

	ret = imx_rproc_addr_init(priv, pdev);
	if (ret) {
		dev_err(dev, "failed on imx_rproc_addr_init\n");
		goto err_put_mbox;
	}

	ret = imx_rproc_detect_mode(priv);
	if (ret)
		goto err_put_mbox;

	ret = imx_rproc_clk_enable(priv);
	if (ret)
		goto err_put_scu;

	if (rproc->state != RPROC_DETACHED)
		rproc->auto_boot = of_property_read_bool(np, "fsl,auto-boot");

	if (dcfg->flags & IMX_RPROC_NEED_SYSTEM_OFF) {
		/*
		 * setup mailbox to non-blocking mode in
		 * [SYS_OFF_MODE_POWER_OFF_PREPARE, SYS_OFF_MODE_RESTART_PREPARE]
		 * phase before invoking [SYS_OFF_MODE_POWER_OFF, SYS_OFF_MODE_RESTART]
		 * atomic chain, see kernel/reboot.c.
		 */
		ret = devm_register_sys_off_handler(dev, SYS_OFF_MODE_POWER_OFF_PREPARE,
						    SYS_OFF_PRIO_DEFAULT,
						    imx_rproc_sys_off_handler, rproc);
		if (ret) {
			dev_err(dev, "register power off handler failure\n");
			goto err_put_clk;
		}

		ret = devm_register_sys_off_handler(dev, SYS_OFF_MODE_RESTART_PREPARE,
						    SYS_OFF_PRIO_DEFAULT,
						    imx_rproc_sys_off_handler, rproc);
		if (ret) {
			dev_err(dev, "register restart handler failure\n");
			goto err_put_clk;
		}
	}

	ret = rproc_add(rproc);
	if (ret) {
		dev_err(dev, "rproc_add failed\n");
		goto err_put_clk;
	}

	return 0;

err_put_clk:
	clk_disable_unprepare(priv->clk);
err_put_scu:
	imx_rproc_put_scu(rproc);
err_put_mbox:
	imx_rproc_free_mbox(rproc);
err_put_wkq:
	destroy_workqueue(priv->workqueue);

	return ret;
}

static void imx_rproc_remove(struct platform_device *pdev)
{
	struct rproc *rproc = platform_get_drvdata(pdev);
	struct imx_rproc *priv = rproc->priv;

	clk_disable_unprepare(priv->clk);
	rproc_del(rproc);
	imx_rproc_put_scu(rproc);
	imx_rproc_free_mbox(rproc);
	destroy_workqueue(priv->workqueue);
}

static const struct of_device_id imx_rproc_of_match[] = {
	{ .compatible = "fsl,imx7ulp-cm4", .data = &imx_rproc_cfg_imx7ulp },
	{ .compatible = "fsl,imx7d-cm4", .data = &imx_rproc_cfg_imx7d },
	{ .compatible = "fsl,imx6sx-cm4", .data = &imx_rproc_cfg_imx6sx },
	{ .compatible = "fsl,imx8mq-cm4", .data = &imx_rproc_cfg_imx8mq },
	{ .compatible = "fsl,imx8mm-cm4", .data = &imx_rproc_cfg_imx8mq },
	{ .compatible = "fsl,imx8mn-cm7", .data = &imx_rproc_cfg_imx8mn },
	{ .compatible = "fsl,imx8mp-cm7", .data = &imx_rproc_cfg_imx8mn },
	{ .compatible = "fsl,imx8mn-cm7-mmio", .data = &imx_rproc_cfg_imx8mn_mmio },
	{ .compatible = "fsl,imx8mp-cm7-mmio", .data = &imx_rproc_cfg_imx8mn_mmio },
	{ .compatible = "fsl,imx8qxp-cm4", .data = &imx_rproc_cfg_imx8qxp },
	{ .compatible = "fsl,imx8qm-cm4", .data = &imx_rproc_cfg_imx8qm },
	{ .compatible = "fsl,imx8ulp-cm33", .data = &imx_rproc_cfg_imx8ulp },
	{ .compatible = "fsl,imx93-cm33", .data = &imx_rproc_cfg_imx93 },
	{},
};
MODULE_DEVICE_TABLE(of, imx_rproc_of_match);

static struct platform_driver imx_rproc_driver = {
	.probe = imx_rproc_probe,
	.remove_new = imx_rproc_remove,
	.driver = {
		.name = "imx-rproc",
		.of_match_table = imx_rproc_of_match,
	},
};

module_platform_driver(imx_rproc_driver);

MODULE_LICENSE("GPL v2");
MODULE_DESCRIPTION("i.MX remote processor control driver");
MODULE_AUTHOR("Oleksij Rempel <o.rempel@pengutronix.de>");<|MERGE_RESOLUTION|>--- conflicted
+++ resolved
@@ -208,15 +208,8 @@
 	{ 0x08000000, 0x08000000, 0x08000000, 0 },
 	/* DDR (Code) - alias */
 	{ 0x10000000, 0x40000000, 0x0FFE0000, 0 },
-<<<<<<< HEAD
-	/* TCML */
-	{ 0x1FFE0000, 0x007E0000, 0x00020000, ATT_OWN  | ATT_IOMEM},
-	/* TCMU */
-	{ 0x20000000, 0x00800000, 0x00020000, ATT_OWN  | ATT_IOMEM},
-=======
 	/* TCML/U */
 	{ 0x1FFE0000, 0x007E0000, 0x00040000, ATT_OWN  | ATT_IOMEM},
->>>>>>> adc21867
 	/* OCRAM_S */
 	{ 0x20180000, 0x00180000, 0x00008000, ATT_OWN },
 	/* OCRAM */
@@ -1108,11 +1101,7 @@
 
 	INIT_WORK(&priv->rproc_work, imx_rproc_vq_work);
 
-<<<<<<< HEAD
-	ret = imx_rproc_xtr_mbox_init(rproc);
-=======
 	ret = imx_rproc_xtr_mbox_init(rproc, true);
->>>>>>> adc21867
 	if (ret)
 		goto err_put_wkq;
 
