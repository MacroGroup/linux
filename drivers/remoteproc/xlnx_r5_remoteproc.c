// SPDX-License-Identifier: GPL-2.0
/*
 * ZynqMP R5 Remote Processor driver
 *
 */

#include <dt-bindings/power/xlnx-zynqmp-power.h>
#include <linux/dma-mapping.h>
#include <linux/firmware/xlnx-zynqmp.h>
#include <linux/kernel.h>
#include <linux/mailbox_client.h>
#include <linux/mailbox/zynqmp-ipi-message.h>
#include <linux/module.h>
#include <linux/of_address.h>
#include <linux/of_platform.h>
#include <linux/of_reserved_mem.h>
#include <linux/platform_device.h>
#include <linux/remoteproc.h>

#include "remoteproc_internal.h"

/* IPI buffer MAX length */
#define IPI_BUF_LEN_MAX	32U

/* RX mailbox client buffer max length */
#define MBOX_CLIENT_BUF_MAX	(IPI_BUF_LEN_MAX + \
				 sizeof(struct zynqmp_ipi_message))

#define RSC_TBL_XLNX_MAGIC	((uint32_t)'x' << 24 | (uint32_t)'a' << 16 | \
				 (uint32_t)'m' << 8 | (uint32_t)'p')

/*
 * settings for RPU cluster mode which
 * reflects possible values of xlnx,cluster-mode dt-property
 */
enum zynqmp_r5_cluster_mode {
	SPLIT_MODE = 0, /* When cores run as separate processor */
	LOCKSTEP_MODE = 1, /* cores execute same code in lockstep,clk-for-clk */
	SINGLE_CPU_MODE = 2, /* core0 is held in reset and only core1 runs */
};

/**
 * struct mem_bank_data - Memory Bank description
 *
 * @addr: Start address of memory bank
 * @da: device address
 * @size: Size of Memory bank
 * @pm_domain_id: Power-domains id of memory bank for firmware to turn on/off
 * @bank_name: name of the bank for remoteproc framework
 */
struct mem_bank_data {
	phys_addr_t addr;
	u32 da;
	size_t size;
	u32 pm_domain_id;
	char *bank_name;
};

/**
 * struct zynqmp_sram_bank - sram bank description
 *
 * @sram_res: sram address region information
 * @da: device address of sram
 */
struct zynqmp_sram_bank {
	struct resource sram_res;
	u32 da;
};

/**
 * struct mbox_info
 *
 * @rx_mc_buf: to copy data from mailbox rx channel
 * @tx_mc_buf: to copy data to mailbox tx channel
 * @r5_core: this mailbox's corresponding r5_core pointer
 * @mbox_work: schedule work after receiving data from mailbox
 * @mbox_cl: mailbox client
 * @tx_chan: mailbox tx channel
 * @rx_chan: mailbox rx channel
 */
struct mbox_info {
	unsigned char rx_mc_buf[MBOX_CLIENT_BUF_MAX];
	unsigned char tx_mc_buf[MBOX_CLIENT_BUF_MAX];
	struct zynqmp_r5_core *r5_core;
	struct work_struct mbox_work;
	struct mbox_client mbox_cl;
	struct mbox_chan *tx_chan;
	struct mbox_chan *rx_chan;
};

/**
 * struct rsc_tbl_data
 *
 * Platform specific data structure used to sync resource table address.
 * It's important to maintain order and size of each field on remote side.
 *
 * @version: version of data structure
 * @magic_num: 32-bit magic number.
 * @comp_magic_num: complement of above magic number
 * @rsc_tbl_size: resource table size
 * @rsc_tbl: resource table address
 */
struct rsc_tbl_data {
	const int version;
	const u32 magic_num;
	const u32 comp_magic_num;
	const u32 rsc_tbl_size;
	const uintptr_t rsc_tbl;
} __packed;

/*
 * Hardcoded TCM bank values. This will stay in driver to maintain backward
 * compatibility with device-tree that does not have TCM information.
 */
static const struct mem_bank_data zynqmp_tcm_banks_split[] = {
	{0xffe00000UL, 0x0, 0x10000UL, PD_R5_0_ATCM, "atcm0"}, /* TCM 64KB each */
	{0xffe20000UL, 0x20000, 0x10000UL, PD_R5_0_BTCM, "btcm0"},
	{0xffe90000UL, 0x0, 0x10000UL, PD_R5_1_ATCM, "atcm1"},
	{0xffeb0000UL, 0x20000, 0x10000UL, PD_R5_1_BTCM, "btcm1"},
};

/* In lockstep mode cluster uses each 64KB TCM from second core as well */
static const struct mem_bank_data zynqmp_tcm_banks_lockstep[] = {
	{0xffe00000UL, 0x0, 0x10000UL, PD_R5_0_ATCM, "atcm0"}, /* TCM 64KB each */
	{0xffe20000UL, 0x20000, 0x10000UL, PD_R5_0_BTCM, "btcm0"},
	{0xffe10000UL, 0x10000, 0x10000UL, PD_R5_1_ATCM, "atcm1"},
	{0xffe30000UL, 0x30000, 0x10000UL, PD_R5_1_BTCM, "btcm1"},
};

/**
 * struct zynqmp_r5_core
 *
 * @rsc_tbl_va: resource table virtual address
<<<<<<< HEAD
=======
 * @sram: Array of sram memories assigned to this core
 * @num_sram: number of sram for this core
>>>>>>> adc21867
 * @dev: device of RPU instance
 * @np: device node of RPU instance
 * @tcm_bank_count: number TCM banks accessible to this RPU
 * @tcm_banks: array of each TCM bank data
 * @rproc: rproc handle
 * @rsc_tbl_size: resource table size retrieved from remote
 * @pm_domain_id: RPU CPU power domain id
 * @ipi: pointer to mailbox information
 */
struct zynqmp_r5_core {
	void __iomem *rsc_tbl_va;
<<<<<<< HEAD
=======
	struct zynqmp_sram_bank *sram;
	int num_sram;
>>>>>>> adc21867
	struct device *dev;
	struct device_node *np;
	int tcm_bank_count;
	struct mem_bank_data **tcm_banks;
	struct rproc *rproc;
	u32 rsc_tbl_size;
	u32 pm_domain_id;
	struct mbox_info *ipi;
};

/**
 * struct zynqmp_r5_cluster
 *
 * @dev: r5f subsystem cluster device node
 * @mode: cluster mode of type zynqmp_r5_cluster_mode
 * @core_count: number of r5 cores used for this cluster mode
 * @r5_cores: Array of pointers pointing to r5 core
 */
struct zynqmp_r5_cluster {
	struct device *dev;
	enum  zynqmp_r5_cluster_mode mode;
	int core_count;
	struct zynqmp_r5_core **r5_cores;
};

/**
 * event_notified_idr_cb() - callback for vq_interrupt per notifyid
 * @id: rproc->notify id
 * @ptr: pointer to idr private data
 * @data: data passed to idr_for_each callback
 *
 * Pass notification to remoteproc virtio
 *
 * Return: 0. having return is to satisfy the idr_for_each() function
 *          pointer input argument requirement.
 **/
static int event_notified_idr_cb(int id, void *ptr, void *data)
{
	struct rproc *rproc = data;

	if (rproc_vq_interrupt(rproc, id) == IRQ_NONE)
		dev_dbg(&rproc->dev, "data not found for vqid=%d\n", id);

	return 0;
}

/**
 * handle_event_notified() - remoteproc notification work function
 * @work: pointer to the work structure
 *
 * It checks each registered remoteproc notify IDs.
 */
static void handle_event_notified(struct work_struct *work)
{
	struct mbox_info *ipi;
	struct rproc *rproc;

	ipi = container_of(work, struct mbox_info, mbox_work);
	rproc = ipi->r5_core->rproc;

	/*
	 * We only use IPI for interrupt. The RPU firmware side may or may
	 * not write the notifyid when it trigger IPI.
	 * And thus, we scan through all the registered notifyids and
	 * find which one is valid to get the message.
	 * Even if message from firmware is NULL, we attempt to get vqid
	 */
	idr_for_each(&rproc->notifyids, event_notified_idr_cb, rproc);
}

/**
 * zynqmp_r5_mb_rx_cb() - receive channel mailbox callback
 * @cl: mailbox client
 * @msg: message pointer
 *
 * Receive data from ipi buffer, ack interrupt and then
 * it will schedule the R5 notification work.
 */
static void zynqmp_r5_mb_rx_cb(struct mbox_client *cl, void *msg)
{
	struct zynqmp_ipi_message *ipi_msg, *buf_msg;
	struct mbox_info *ipi;
	size_t len;

	ipi = container_of(cl, struct mbox_info, mbox_cl);

	/* copy data from ipi buffer to r5_core */
	ipi_msg = (struct zynqmp_ipi_message *)msg;
	buf_msg = (struct zynqmp_ipi_message *)ipi->rx_mc_buf;
	len = ipi_msg->len;
	if (len > IPI_BUF_LEN_MAX) {
		dev_warn(cl->dev, "msg size exceeded than %d\n",
			 IPI_BUF_LEN_MAX);
		len = IPI_BUF_LEN_MAX;
	}
	buf_msg->len = len;
	memcpy(buf_msg->data, ipi_msg->data, len);

	/* received and processed interrupt ack */
	if (mbox_send_message(ipi->rx_chan, NULL) < 0)
		dev_err(cl->dev, "ack failed to mbox rx_chan\n");

	schedule_work(&ipi->mbox_work);
}

/**
 * zynqmp_r5_setup_mbox() - Setup mailboxes related properties
 *			    this is used for each individual R5 core
 *
 * @cdev: child node device
 *
 * Function to setup mailboxes related properties
 * return : NULL if failed else pointer to mbox_info
 */
static struct mbox_info *zynqmp_r5_setup_mbox(struct device *cdev)
{
	struct mbox_client *mbox_cl;
	struct mbox_info *ipi;

	ipi = kzalloc(sizeof(*ipi), GFP_KERNEL);
	if (!ipi)
		return NULL;

	mbox_cl = &ipi->mbox_cl;
	mbox_cl->rx_callback = zynqmp_r5_mb_rx_cb;
	mbox_cl->tx_block = false;
	mbox_cl->knows_txdone = false;
	mbox_cl->tx_done = NULL;
	mbox_cl->dev = cdev;

	/* Request TX and RX channels */
	ipi->tx_chan = mbox_request_channel_byname(mbox_cl, "tx");
	if (IS_ERR(ipi->tx_chan)) {
		ipi->tx_chan = NULL;
		kfree(ipi);
		dev_warn(cdev, "mbox tx channel request failed\n");
		return NULL;
	}

	ipi->rx_chan = mbox_request_channel_byname(mbox_cl, "rx");
	if (IS_ERR(ipi->rx_chan)) {
		mbox_free_channel(ipi->tx_chan);
		ipi->rx_chan = NULL;
		ipi->tx_chan = NULL;
		kfree(ipi);
		dev_warn(cdev, "mbox rx channel request failed\n");
		return NULL;
	}

	INIT_WORK(&ipi->mbox_work, handle_event_notified);

	return ipi;
}

static void zynqmp_r5_free_mbox(struct mbox_info *ipi)
{
	if (!ipi)
		return;

	if (ipi->tx_chan) {
		mbox_free_channel(ipi->tx_chan);
		ipi->tx_chan = NULL;
	}

	if (ipi->rx_chan) {
		mbox_free_channel(ipi->rx_chan);
		ipi->rx_chan = NULL;
	}

	kfree(ipi);
}

/*
 * zynqmp_r5_core_kick() - kick a firmware if mbox is provided
 * @rproc: r5 core's corresponding rproc structure
 * @vqid: virtqueue ID
 */
static void zynqmp_r5_rproc_kick(struct rproc *rproc, int vqid)
{
	struct zynqmp_r5_core *r5_core = rproc->priv;
	struct device *dev = r5_core->dev;
	struct zynqmp_ipi_message *mb_msg;
	struct mbox_info *ipi;
	int ret;

	ipi = r5_core->ipi;
	if (!ipi)
		return;

	mb_msg = (struct zynqmp_ipi_message *)ipi->tx_mc_buf;
	memcpy(mb_msg->data, &vqid, sizeof(vqid));
	mb_msg->len = sizeof(vqid);
	ret = mbox_send_message(ipi->tx_chan, mb_msg);
	if (ret < 0)
		dev_warn(dev, "failed to send message\n");
}

/*
 * zynqmp_r5_rproc_start()
 * @rproc: single R5 core's corresponding rproc instance
 *
 * Start R5 Core from designated boot address.
 *
 * return 0 on success, otherwise non-zero value on failure
 */
static int zynqmp_r5_rproc_start(struct rproc *rproc)
{
	struct zynqmp_r5_core *r5_core = rproc->priv;
	enum rpu_boot_mem bootmem;
	int ret;

	/*
	 * The exception vector pointers (EVP) refer to the base-address of
	 * exception vectors (for reset, IRQ, FIQ, etc). The reset-vector
	 * starts at the base-address and subsequent vectors are on 4-byte
	 * boundaries.
	 *
	 * Exception vectors can start either from 0x0000_0000 (LOVEC) or
	 * from 0xFFFF_0000 (HIVEC) which is mapped in the OCM (On-Chip Memory)
	 *
	 * Usually firmware will put Exception vectors at LOVEC.
	 *
	 * It is not recommend that you change the exception vector.
	 * Changing the EVP to HIVEC will result in increased interrupt latency
	 * and jitter. Also, if the OCM is secured and the Cortex-R5F processor
	 * is non-secured, then the Cortex-R5F processor cannot access the
	 * HIVEC exception vectors in the OCM.
	 */
	bootmem = (rproc->bootaddr >= 0xFFFC0000) ?
		   PM_RPU_BOOTMEM_HIVEC : PM_RPU_BOOTMEM_LOVEC;

	dev_dbg(r5_core->dev, "RPU boot addr 0x%llx from %s.", rproc->bootaddr,
		bootmem == PM_RPU_BOOTMEM_HIVEC ? "OCM" : "TCM");

	ret = zynqmp_pm_request_wake(r5_core->pm_domain_id, 1,
				     bootmem, ZYNQMP_PM_REQUEST_ACK_NO);
	if (ret)
		dev_err(r5_core->dev,
			"failed to start RPU = 0x%x\n", r5_core->pm_domain_id);
	return ret;
}

/*
 * zynqmp_r5_rproc_stop()
 * @rproc: single R5 core's corresponding rproc instance
 *
 * Power down  R5 Core.
 *
 * return 0 on success, otherwise non-zero value on failure
 */
static int zynqmp_r5_rproc_stop(struct rproc *rproc)
{
	struct zynqmp_r5_core *r5_core = rproc->priv;
	int ret;

	ret = zynqmp_pm_force_pwrdwn(r5_core->pm_domain_id,
				     ZYNQMP_PM_REQUEST_ACK_BLOCKING);
	if (ret)
		dev_err(r5_core->dev, "failed to stop remoteproc RPU %d\n", ret);

	return ret;
}

/*
 * zynqmp_r5_mem_region_map()
 * @rproc: single R5 core's corresponding rproc instance
 * @mem: mem descriptor to map reserved memory-regions
 *
 * Callback to map va for memory-region's carveout.
 *
 * return 0 on success, otherwise non-zero value on failure
 */
static int zynqmp_r5_mem_region_map(struct rproc *rproc,
				    struct rproc_mem_entry *mem)
{
	void __iomem *va;

	va = ioremap_wc(mem->dma, mem->len);
	if (IS_ERR_OR_NULL(va))
		return -ENOMEM;

	mem->va = (void *)va;

	return 0;
}

/*
 * zynqmp_r5_rproc_mem_unmap
 * @rproc: single R5 core's corresponding rproc instance
 * @mem: mem entry to unmap
 *
 * Unmap memory-region carveout
 *
 * return: always returns 0
 */
static int zynqmp_r5_mem_region_unmap(struct rproc *rproc,
				      struct rproc_mem_entry *mem)
{
	iounmap((void __iomem *)mem->va);
	return 0;
}

/*
 * add_mem_regions_carveout()
 * @rproc: single R5 core's corresponding rproc instance
 *
 * Construct rproc mem carveouts from memory-region property nodes
 *
 * return 0 on success, otherwise non-zero value on failure
 */
static int add_mem_regions_carveout(struct rproc *rproc)
{
	struct rproc_mem_entry *rproc_mem;
	struct zynqmp_r5_core *r5_core;
	struct of_phandle_iterator it;
	struct reserved_mem *rmem;
	int i = 0;

	r5_core = rproc->priv;

	/* Register associated reserved memory regions */
	of_phandle_iterator_init(&it, r5_core->np, "memory-region", NULL, 0);

	while (of_phandle_iterator_next(&it) == 0) {
		rmem = of_reserved_mem_lookup(it.node);
		if (!rmem) {
			of_node_put(it.node);
			dev_err(&rproc->dev, "unable to acquire memory-region\n");
			return -EINVAL;
		}

		if (!strcmp(it.node->name, "vdev0buffer")) {
			/* Init reserved memory for vdev buffer */
			rproc_mem = rproc_of_resm_mem_entry_init(&rproc->dev, i,
								 rmem->size,
								 rmem->base,
								 it.node->name);
		} else {
			/* Register associated reserved memory regions */
			rproc_mem = rproc_mem_entry_init(&rproc->dev, NULL,
							 (dma_addr_t)rmem->base,
							 rmem->size, rmem->base,
							 zynqmp_r5_mem_region_map,
							 zynqmp_r5_mem_region_unmap,
							 it.node->name);
		}

		if (!rproc_mem) {
			of_node_put(it.node);
			return -ENOMEM;
		}

		rproc_add_carveout(rproc, rproc_mem);
		rproc_coredump_add_segment(rproc, rmem->base, rmem->size);

		dev_dbg(&rproc->dev, "reserved mem carveout %s addr=%llx, size=0x%llx",
			it.node->name, rmem->base, rmem->size);
		i++;
	}

	return 0;
}

static int add_sram_carveouts(struct rproc *rproc)
{
	struct zynqmp_r5_core *r5_core = rproc->priv;
	struct rproc_mem_entry *rproc_mem;
	struct zynqmp_sram_bank *sram;
	dma_addr_t dma_addr;
	size_t len;
	int da, i;

	for (i = 0; i < r5_core->num_sram; i++) {
		sram = &r5_core->sram[i];

		dma_addr = (dma_addr_t)sram->sram_res.start;

		len = resource_size(&sram->sram_res);
		da = sram->da;

		rproc_mem = rproc_mem_entry_init(&rproc->dev, NULL,
						 dma_addr,
						 len, da,
						 zynqmp_r5_mem_region_map,
						 zynqmp_r5_mem_region_unmap,
						 sram->sram_res.name);
		if (!rproc_mem) {
			dev_err(&rproc->dev, "failed to add sram %s da=0x%x, size=0x%lx",
				sram->sram_res.name, da, len);
			return -ENOMEM;
		}

		rproc_add_carveout(rproc, rproc_mem);
		rproc_coredump_add_segment(rproc, da, len);

		dev_dbg(&rproc->dev, "sram carveout %s addr=%llx, da=0x%x, size=0x%lx",
			sram->sram_res.name, dma_addr, da, len);
	}

	return 0;
}

/*
 * tcm_mem_unmap()
 * @rproc: single R5 core's corresponding rproc instance
 * @mem: tcm mem entry to unmap
 *
 * Unmap TCM banks when powering down R5 core.
 *
 * return always 0
 */
static int tcm_mem_unmap(struct rproc *rproc, struct rproc_mem_entry *mem)
{
	iounmap((void __iomem *)mem->va);

	return 0;
}

/*
 * tcm_mem_map()
 * @rproc: single R5 core's corresponding rproc instance
 * @mem: tcm memory entry descriptor
 *
 * Given TCM bank entry, this func setup virtual address for TCM bank
 * remoteproc carveout. It also takes care of va to da address translation
 *
 * return 0 on success, otherwise non-zero value on failure
 */
static int tcm_mem_map(struct rproc *rproc,
		       struct rproc_mem_entry *mem)
{
	void __iomem *va;

	va = ioremap_wc(mem->dma, mem->len);
	if (IS_ERR_OR_NULL(va))
		return -ENOMEM;

	/* Update memory entry va */
	mem->va = (void *)va;

	/* clear TCMs */
	memset_io(va, 0, mem->len);

	return 0;
}

/*
 * add_tcm_banks()
 * @rproc: single R5 core's corresponding rproc instance
 *
 * allocate and add remoteproc carveout for TCM memory
 *
 * return 0 on success, otherwise non-zero value on failure
 */
static int add_tcm_banks(struct rproc *rproc)
{
	struct rproc_mem_entry *rproc_mem;
	struct zynqmp_r5_core *r5_core;
	int i, num_banks, ret;
	phys_addr_t bank_addr;
	struct device *dev;
	u32 pm_domain_id;
	size_t bank_size;
	char *bank_name;
	u32 da;

	r5_core = rproc->priv;
	dev = r5_core->dev;
	num_banks = r5_core->tcm_bank_count;

	/*
	 * Power-on Each 64KB TCM,
	 * register its address space, map and unmap functions
	 * and add carveouts accordingly
	 */
	for (i = 0; i < num_banks; i++) {
		bank_addr = r5_core->tcm_banks[i]->addr;
		da = r5_core->tcm_banks[i]->da;
		bank_name = r5_core->tcm_banks[i]->bank_name;
		bank_size = r5_core->tcm_banks[i]->size;
		pm_domain_id = r5_core->tcm_banks[i]->pm_domain_id;

		ret = zynqmp_pm_request_node(pm_domain_id,
					     ZYNQMP_PM_CAPABILITY_ACCESS, 0,
					     ZYNQMP_PM_REQUEST_ACK_BLOCKING);
		if (ret < 0) {
			dev_err(dev, "failed to turn on TCM 0x%x", pm_domain_id);
			goto release_tcm;
		}

		dev_dbg(dev, "TCM carveout %s addr=%llx, da=0x%x, size=0x%lx",
			bank_name, bank_addr, da, bank_size);

		/*
		 * In DETACHED state firmware is already running so no need to
		 * request add TCM registers. However, request TCM PD node to let
		 * platform management firmware know that TCM is in use.
		 */
		if (rproc->state == RPROC_DETACHED)
			continue;

		rproc_mem = rproc_mem_entry_init(dev, NULL, bank_addr,
						 bank_size, da,
						 tcm_mem_map, tcm_mem_unmap,
						 bank_name);
		if (!rproc_mem) {
			ret = -ENOMEM;
			zynqmp_pm_release_node(pm_domain_id);
			goto release_tcm;
		}

		rproc_add_carveout(rproc, rproc_mem);
		rproc_coredump_add_segment(rproc, da, bank_size);
	}

	return 0;

release_tcm:
	/* If failed, Turn off all TCM banks turned on before */
	for (i--; i >= 0; i--) {
		pm_domain_id = r5_core->tcm_banks[i]->pm_domain_id;
		zynqmp_pm_release_node(pm_domain_id);
	}
	return ret;
}

/*
 * zynqmp_r5_parse_fw()
 * @rproc: single R5 core's corresponding rproc instance
 * @fw: ptr to firmware to be loaded onto r5 core
 *
 * get resource table if available
 *
 * return 0 on success, otherwise non-zero value on failure
 */
static int zynqmp_r5_parse_fw(struct rproc *rproc, const struct firmware *fw)
{
	int ret;

	ret = rproc_elf_load_rsc_table(rproc, fw);
	if (ret == -EINVAL) {
		/*
		 * resource table only required for IPC.
		 * if not present, this is not necessarily an error;
		 * for example, loading r5 hello world application
		 * so simply inform user and keep going.
		 */
		dev_info(&rproc->dev, "no resource table found.\n");
		ret = 0;
	}
	return ret;
}

/**
 * zynqmp_r5_rproc_prepare()
 * adds carveouts for TCM bank and reserved memory regions
 *
 * @rproc: Device node of each rproc
 *
 * Return: 0 for success else < 0 error code
 */
static int zynqmp_r5_rproc_prepare(struct rproc *rproc)
{
	int ret;

	ret = add_tcm_banks(rproc);
	if (ret) {
		dev_err(&rproc->dev, "failed to get TCM banks, err %d\n", ret);
		return ret;
	}

	ret = add_mem_regions_carveout(rproc);
	if (ret) {
		dev_err(&rproc->dev, "failed to get reserve mem regions %d\n", ret);
		return ret;
	}

	ret = add_sram_carveouts(rproc);
	if (ret) {
		dev_err(&rproc->dev, "failed to get sram carveout %d\n", ret);
		return ret;
	}

	return 0;
}

/**
 * zynqmp_r5_rproc_unprepare()
 * Turns off TCM banks using power-domain id
 *
 * @rproc: Device node of each rproc
 *
 * Return: always 0
 */
static int zynqmp_r5_rproc_unprepare(struct rproc *rproc)
{
	struct zynqmp_r5_core *r5_core;
	u32 pm_domain_id;
	int i;

	r5_core = rproc->priv;

	for (i = 0; i < r5_core->tcm_bank_count; i++) {
		pm_domain_id = r5_core->tcm_banks[i]->pm_domain_id;
		if (zynqmp_pm_release_node(pm_domain_id))
			dev_warn(r5_core->dev,
				 "can't turn off TCM bank 0x%x", pm_domain_id);
	}

	return 0;
}

static struct resource_table *zynqmp_r5_get_loaded_rsc_table(struct rproc *rproc,
							     size_t *size)
{
	struct zynqmp_r5_core *r5_core;

	r5_core = rproc->priv;

	*size = r5_core->rsc_tbl_size;

	return (struct resource_table *)r5_core->rsc_tbl_va;
}

static int zynqmp_r5_get_rsc_table_va(struct zynqmp_r5_core *r5_core)
{
	struct resource_table *rsc_tbl_addr;
	struct device *dev = r5_core->dev;
	struct rsc_tbl_data *rsc_data_va;
	struct resource res_mem;
	struct device_node *np;
	int ret;

	/*
	 * It is expected from remote processor firmware to provide resource
	 * table address via struct rsc_tbl_data data structure.
	 * Start address of first entry under "memory-region" property list
	 * contains that data structure which holds resource table address, size
	 * and some magic number to validate correct resource table entry.
	 */
	np = of_parse_phandle(r5_core->np, "memory-region", 0);
	if (!np) {
		dev_err(dev, "failed to get memory region dev node\n");
		return -EINVAL;
	}

	ret = of_address_to_resource(np, 0, &res_mem);
	of_node_put(np);
	if (ret) {
		dev_err(dev, "failed to get memory-region resource addr\n");
		return -EINVAL;
	}

	rsc_data_va = (struct rsc_tbl_data *)ioremap_wc(res_mem.start,
							sizeof(struct rsc_tbl_data));
	if (!rsc_data_va) {
		dev_err(dev, "failed to map resource table data address\n");
		return -EIO;
	}

	/*
	 * If RSC_TBL_XLNX_MAGIC number and its complement isn't found then
	 * do not consider resource table address valid and don't attach
	 */
	if (rsc_data_va->magic_num != RSC_TBL_XLNX_MAGIC ||
	    rsc_data_va->comp_magic_num != ~RSC_TBL_XLNX_MAGIC) {
		dev_dbg(dev, "invalid magic number, won't attach\n");
		return -EINVAL;
	}

	r5_core->rsc_tbl_va = ioremap_wc(rsc_data_va->rsc_tbl,
					 rsc_data_va->rsc_tbl_size);
	if (!r5_core->rsc_tbl_va) {
		dev_err(dev, "failed to get resource table va\n");
		return -EINVAL;
	}

	rsc_tbl_addr = (struct resource_table *)r5_core->rsc_tbl_va;

	/*
	 * As of now resource table version 1 is expected. Don't fail to attach
	 * but warn users about it.
	 */
	if (rsc_tbl_addr->ver != 1)
		dev_warn(dev, "unexpected resource table version %d\n",
			 rsc_tbl_addr->ver);

	r5_core->rsc_tbl_size = rsc_data_va->rsc_tbl_size;

	iounmap((void __iomem *)rsc_data_va);

	return 0;
}

static int zynqmp_r5_attach(struct rproc *rproc)
{
	dev_dbg(&rproc->dev, "rproc %d attached\n", rproc->index);

	return 0;
}

static int zynqmp_r5_detach(struct rproc *rproc)
{
	/*
	 * Generate last notification to remote after clearing virtio flag.
	 * Remote can avoid polling on virtio reset flag if kick is generated
	 * during detach by host and check virtio reset flag on kick interrupt.
	 */
	zynqmp_r5_rproc_kick(rproc, 0);

	return 0;
}

static const struct rproc_ops zynqmp_r5_rproc_ops = {
	.prepare	= zynqmp_r5_rproc_prepare,
	.unprepare	= zynqmp_r5_rproc_unprepare,
	.start		= zynqmp_r5_rproc_start,
	.stop		= zynqmp_r5_rproc_stop,
	.load		= rproc_elf_load_segments,
	.parse_fw	= zynqmp_r5_parse_fw,
	.find_loaded_rsc_table = rproc_elf_find_loaded_rsc_table,
	.sanity_check	= rproc_elf_sanity_check,
	.get_boot_addr	= rproc_elf_get_boot_addr,
	.kick		= zynqmp_r5_rproc_kick,
	.get_loaded_rsc_table = zynqmp_r5_get_loaded_rsc_table,
	.attach		= zynqmp_r5_attach,
	.detach		= zynqmp_r5_detach,
};

/**
 * zynqmp_r5_add_rproc_core()
 * Allocate and add struct rproc object for each r5f core
 * This is called for each individual r5f core
 *
 * @cdev: Device node of each r5 core
 *
 * Return: zynqmp_r5_core object for success else error code pointer
 */
static struct zynqmp_r5_core *zynqmp_r5_add_rproc_core(struct device *cdev)
{
	struct zynqmp_r5_core *r5_core;
	struct rproc *r5_rproc;
	int ret;

	/* Set up DMA mask */
	ret = dma_set_coherent_mask(cdev, DMA_BIT_MASK(32));
	if (ret)
		return ERR_PTR(ret);

	/* Allocate remoteproc instance */
	r5_rproc = rproc_alloc(cdev, dev_name(cdev),
			       &zynqmp_r5_rproc_ops,
			       NULL, sizeof(struct zynqmp_r5_core));
	if (!r5_rproc) {
		dev_err(cdev, "failed to allocate memory for rproc instance\n");
		return ERR_PTR(-ENOMEM);
	}

	rproc_coredump_set_elf_info(r5_rproc, ELFCLASS32, EM_ARM);

	r5_rproc->auto_boot = false;
	r5_core = r5_rproc->priv;
	r5_core->dev = cdev;
	r5_core->np = dev_of_node(cdev);
	if (!r5_core->np) {
		dev_err(cdev, "can't get device node for r5 core\n");
		ret = -EINVAL;
		goto free_rproc;
	}

	/* Add R5 remoteproc core */
	ret = rproc_add(r5_rproc);
	if (ret) {
		dev_err(cdev, "failed to add r5 remoteproc\n");
		goto free_rproc;
	}

	/*
	 * If firmware is already available in the memory then move rproc state
	 * to DETACHED. Firmware can be preloaded via debugger or by any other
	 * agent (processors) in the system.
	 * If firmware isn't available in the memory and resource table isn't
	 * found, then rproc state remains OFFLINE.
	 */
	if (!zynqmp_r5_get_rsc_table_va(r5_core))
		r5_rproc->state = RPROC_DETACHED;

	r5_core->rproc = r5_rproc;
	return r5_core;

free_rproc:
	rproc_free(r5_rproc);
	return ERR_PTR(ret);
}

static int zynqmp_r5_get_sram_banks(struct zynqmp_r5_core *r5_core)
{
	struct device_node *np = r5_core->np;
	struct device *dev = r5_core->dev;
	struct zynqmp_sram_bank *sram;
	struct device_node *sram_np;
	int num_sram, i, ret;
	u64 abs_addr, size;

	/* "sram" is optional property. Do not fail, if unavailable. */
	if (!of_property_present(r5_core->np, "sram"))
		return 0;

	num_sram = of_property_count_elems_of_size(np, "sram", sizeof(phandle));
	if (num_sram <= 0) {
		dev_err(dev, "Invalid sram property, ret = %d\n",
			num_sram);
		return -EINVAL;
	}

	sram = devm_kcalloc(dev, num_sram,
			    sizeof(struct zynqmp_sram_bank), GFP_KERNEL);
	if (!sram)
		return -ENOMEM;

	for (i = 0; i < num_sram; i++) {
		sram_np = of_parse_phandle(np, "sram", i);
		if (!sram_np) {
			dev_err(dev, "failed to get sram %d phandle\n", i);
			return -EINVAL;
		}

		if (!of_device_is_available(sram_np)) {
			dev_err(dev, "sram device not available\n");
			ret = -EINVAL;
			goto fail_sram_get;
		}

		ret = of_address_to_resource(sram_np, 0, &sram[i].sram_res);
		if (ret) {
			dev_err(dev, "addr to res failed\n");
			goto fail_sram_get;
		}

		/* Get SRAM device address */
		ret = of_property_read_reg(sram_np, i, &abs_addr, &size);
		if (ret) {
			dev_err(dev, "failed to get reg property\n");
			goto fail_sram_get;
		}

		sram[i].da = (u32)abs_addr;

		of_node_put(sram_np);

		dev_dbg(dev, "sram %d: name=%s, addr=0x%llx, da=0x%x, size=0x%llx\n",
			i, sram[i].sram_res.name, sram[i].sram_res.start,
			sram[i].da, resource_size(&sram[i].sram_res));
	}

	r5_core->sram = sram;
	r5_core->num_sram = num_sram;

	return 0;

fail_sram_get:
	of_node_put(sram_np);

	return ret;
}

static int zynqmp_r5_get_tcm_node_from_dt(struct zynqmp_r5_cluster *cluster)
{
	int i, j, tcm_bank_count, ret, tcm_pd_idx, pd_count;
	struct of_phandle_args out_args;
	struct zynqmp_r5_core *r5_core;
	struct platform_device *cpdev;
	struct mem_bank_data *tcm;
	struct device_node *np;
	struct resource *res;
	u64 abs_addr, size;
	struct device *dev;

	for (i = 0; i < cluster->core_count; i++) {
		r5_core = cluster->r5_cores[i];
		dev = r5_core->dev;
		np = r5_core->np;

		pd_count = of_count_phandle_with_args(np, "power-domains",
						      "#power-domain-cells");

		if (pd_count <= 0) {
			dev_err(dev, "invalid power-domains property, %d\n", pd_count);
			return -EINVAL;
		}

		/* First entry in power-domains list is for r5 core, rest for TCM. */
		tcm_bank_count = pd_count - 1;

		if (tcm_bank_count <= 0) {
			dev_err(dev, "invalid TCM count %d\n", tcm_bank_count);
			return -EINVAL;
		}

		r5_core->tcm_banks = devm_kcalloc(dev, tcm_bank_count,
						  sizeof(struct mem_bank_data *),
						  GFP_KERNEL);
		if (!r5_core->tcm_banks)
			return -ENOMEM;

		r5_core->tcm_bank_count = tcm_bank_count;
		for (j = 0, tcm_pd_idx = 1; j < tcm_bank_count; j++, tcm_pd_idx++) {
			tcm = devm_kzalloc(dev, sizeof(struct mem_bank_data),
					   GFP_KERNEL);
			if (!tcm)
				return -ENOMEM;

			r5_core->tcm_banks[j] = tcm;

			/* Get power-domains id of TCM. */
			ret = of_parse_phandle_with_args(np, "power-domains",
							 "#power-domain-cells",
							 tcm_pd_idx, &out_args);
			if (ret) {
				dev_err(r5_core->dev,
					"failed to get tcm %d pm domain, ret %d\n",
					tcm_pd_idx, ret);
				return ret;
			}
			tcm->pm_domain_id = out_args.args[0];
			of_node_put(out_args.np);

			/* Get TCM address without translation. */
			ret = of_property_read_reg(np, j, &abs_addr, &size);
			if (ret) {
				dev_err(dev, "failed to get reg property\n");
				return ret;
			}

			/*
			 * Remote processor can address only 32 bits
			 * so convert 64-bits into 32-bits. This will discard
			 * any unwanted upper 32-bits.
			 */
			tcm->da = (u32)abs_addr;
			tcm->size = (u32)size;

			cpdev = to_platform_device(dev);
			res = platform_get_resource(cpdev, IORESOURCE_MEM, j);
			if (!res) {
				dev_err(dev, "failed to get tcm resource\n");
				return -EINVAL;
			}

			tcm->addr = (u32)res->start;
			tcm->bank_name = (char *)res->name;
			res = devm_request_mem_region(dev, tcm->addr, tcm->size,
						      tcm->bank_name);
			if (!res) {
				dev_err(dev, "failed to request tcm resource\n");
				return -EINVAL;
			}
		}
	}

	return 0;
}

/**
 * zynqmp_r5_get_tcm_node()
 * Ideally this function should parse tcm node and store information
 * in r5_core instance. For now, Hardcoded TCM information is used.
 * This approach is used as TCM bindings for system-dt is being developed
 *
 * @cluster: pointer to zynqmp_r5_cluster type object
 *
 * Return: 0 for success and < 0 error code for failure.
 */
static int zynqmp_r5_get_tcm_node(struct zynqmp_r5_cluster *cluster)
{
	const struct mem_bank_data *zynqmp_tcm_banks;
	struct device *dev = cluster->dev;
	struct zynqmp_r5_core *r5_core;
	int tcm_bank_count, tcm_node;
	int i, j;

	if (cluster->mode == SPLIT_MODE) {
		zynqmp_tcm_banks = zynqmp_tcm_banks_split;
		tcm_bank_count = ARRAY_SIZE(zynqmp_tcm_banks_split);
	} else {
		zynqmp_tcm_banks = zynqmp_tcm_banks_lockstep;
		tcm_bank_count = ARRAY_SIZE(zynqmp_tcm_banks_lockstep);
	}

	/* count per core tcm banks */
	tcm_bank_count = tcm_bank_count / cluster->core_count;

	/*
	 * r5 core 0 will use all of TCM banks in lockstep mode.
	 * In split mode, r5 core0 will use 128k and r5 core1 will use another
	 * 128k. Assign TCM banks to each core accordingly
	 */
	tcm_node = 0;
	for (i = 0; i < cluster->core_count; i++) {
		r5_core = cluster->r5_cores[i];
		r5_core->tcm_banks = devm_kcalloc(dev, tcm_bank_count,
						  sizeof(struct mem_bank_data *),
						  GFP_KERNEL);
		if (!r5_core->tcm_banks)
			return -ENOMEM;

		for (j = 0; j < tcm_bank_count; j++) {
			/*
			 * Use pre-defined TCM reg values.
			 * Eventually this should be replaced by values
			 * parsed from dts.
			 */
			r5_core->tcm_banks[j] =
				(struct mem_bank_data *)&zynqmp_tcm_banks[tcm_node];
			tcm_node++;
		}

		r5_core->tcm_bank_count = tcm_bank_count;
	}

	return 0;
}

/*
 * zynqmp_r5_core_init()
 * Create and initialize zynqmp_r5_core type object
 *
 * @cluster: pointer to zynqmp_r5_cluster type object
 * @fw_reg_val: value expected by firmware to configure RPU cluster mode
 * @tcm_mode: value expected by fw to configure TCM mode (lockstep or split)
 *
 * Return: 0 for success and error code for failure.
 */
static int zynqmp_r5_core_init(struct zynqmp_r5_cluster *cluster,
			       enum rpu_oper_mode fw_reg_val,
			       enum rpu_tcm_comb tcm_mode)
{
	struct device *dev = cluster->dev;
	struct zynqmp_r5_core *r5_core;
	int ret = -EINVAL, i;

	r5_core = cluster->r5_cores[0];

	/* Maintain backward compatibility for zynqmp by using hardcode TCM address. */
	if (of_property_present(r5_core->np, "reg"))
		ret = zynqmp_r5_get_tcm_node_from_dt(cluster);
	else if (device_is_compatible(dev, "xlnx,zynqmp-r5fss"))
		ret = zynqmp_r5_get_tcm_node(cluster);

	if (ret) {
		dev_err(dev, "can't get tcm, err %d\n", ret);
		return ret;
	}

	for (i = 0; i < cluster->core_count; i++) {
		r5_core = cluster->r5_cores[i];

		/* Initialize r5 cores with power-domains parsed from dts */
		ret = of_property_read_u32_index(r5_core->np, "power-domains",
						 1, &r5_core->pm_domain_id);
		if (ret) {
			dev_err(dev, "failed to get power-domains property\n");
			return ret;
		}

		ret = zynqmp_pm_set_rpu_mode(r5_core->pm_domain_id, fw_reg_val);
		if (ret < 0) {
			dev_err(r5_core->dev, "failed to set RPU mode\n");
			return ret;
		}

		if (of_property_present(dev_of_node(dev), "xlnx,tcm-mode") ||
		    device_is_compatible(dev, "xlnx,zynqmp-r5fss")) {
			ret = zynqmp_pm_set_tcm_config(r5_core->pm_domain_id,
						       tcm_mode);
			if (ret < 0) {
				dev_err(r5_core->dev, "failed to configure TCM\n");
				return ret;
			}
		}

		ret = zynqmp_r5_get_sram_banks(r5_core);
		if (ret)
			return ret;
	}

	return 0;
}

/*
 * zynqmp_r5_cluster_init()
 * Create and initialize zynqmp_r5_cluster type object
 *
 * @cluster: pointer to zynqmp_r5_cluster type object
 *
 * Return: 0 for success and error code for failure.
 */
static int zynqmp_r5_cluster_init(struct zynqmp_r5_cluster *cluster)
{
	enum zynqmp_r5_cluster_mode cluster_mode = LOCKSTEP_MODE;
	struct device *dev = cluster->dev;
	struct device_node *dev_node = dev_of_node(dev);
	struct platform_device *child_pdev;
	struct zynqmp_r5_core **r5_cores;
	enum rpu_oper_mode fw_reg_val;
	struct device **child_devs;
	struct device_node *child;
	enum rpu_tcm_comb tcm_mode;
	int core_count, ret, i;
	struct mbox_info *ipi;

	ret = of_property_read_u32(dev_node, "xlnx,cluster-mode", &cluster_mode);

	/*
	 * on success returns 0, if not defined then returns -EINVAL,
	 * In that case, default is LOCKSTEP mode. Other than that
	 * returns relative error code < 0.
	 */
	if (ret != -EINVAL && ret != 0) {
		dev_err(dev, "Invalid xlnx,cluster-mode property\n");
		return ret;
	}

	/*
	 * For now driver only supports split mode and lockstep mode.
	 * fail driver probe if either of that is not set in dts.
	 */
	if (cluster_mode == LOCKSTEP_MODE) {
		fw_reg_val = PM_RPU_MODE_LOCKSTEP;
	} else if (cluster_mode == SPLIT_MODE) {
		fw_reg_val = PM_RPU_MODE_SPLIT;
	} else {
		dev_err(dev, "driver does not support cluster mode %d\n", cluster_mode);
		return -EINVAL;
	}

	if (of_property_present(dev_node, "xlnx,tcm-mode")) {
		ret = of_property_read_u32(dev_node, "xlnx,tcm-mode", (u32 *)&tcm_mode);
		if (ret)
			return ret;
	} else if (device_is_compatible(dev, "xlnx,zynqmp-r5fss")) {
		if (cluster_mode == LOCKSTEP_MODE)
			tcm_mode = PM_RPU_TCM_COMB;
		else
			tcm_mode = PM_RPU_TCM_SPLIT;
	} else {
		tcm_mode = PM_RPU_TCM_COMB;
	}

	/*
	 * Number of cores is decided by number of child nodes of
	 * r5f subsystem node in dts. If Split mode is used in dts
	 * 2 child nodes are expected.
	 * In lockstep mode if two child nodes are available,
	 * only use first child node and consider it as core0
	 * and ignore core1 dt node.
	 */
	core_count = of_get_available_child_count(dev_node);
	if (core_count == 0) {
		dev_err(dev, "Invalid number of r5 cores %d", core_count);
		return -EINVAL;
	} else if (cluster_mode == SPLIT_MODE && core_count != 2) {
		dev_err(dev, "Invalid number of r5 cores for split mode\n");
		return -EINVAL;
	} else if (cluster_mode == LOCKSTEP_MODE && core_count == 2) {
		dev_warn(dev, "Only r5 core0 will be used\n");
		core_count = 1;
	}

	child_devs = kcalloc(core_count, sizeof(struct device *), GFP_KERNEL);
	if (!child_devs)
		return -ENOMEM;

	r5_cores = kcalloc(core_count,
			   sizeof(struct zynqmp_r5_core *), GFP_KERNEL);
	if (!r5_cores) {
		kfree(child_devs);
		return -ENOMEM;
	}

	i = 0;
	for_each_available_child_of_node(dev_node, child) {
		child_pdev = of_find_device_by_node(child);
		if (!child_pdev) {
			of_node_put(child);
			ret = -ENODEV;
			goto release_r5_cores;
		}

		child_devs[i] = &child_pdev->dev;

		/* create and add remoteproc instance of type struct rproc */
		r5_cores[i] = zynqmp_r5_add_rproc_core(&child_pdev->dev);
		if (IS_ERR(r5_cores[i])) {
			of_node_put(child);
			ret = PTR_ERR(r5_cores[i]);
			r5_cores[i] = NULL;
			goto release_r5_cores;
		}

		/*
		 * If mailbox nodes are disabled using "status" property then
		 * setting up mailbox channels will fail.
		 */
		ipi = zynqmp_r5_setup_mbox(&child_pdev->dev);
		if (ipi) {
			r5_cores[i]->ipi = ipi;
			ipi->r5_core = r5_cores[i];
		}

		/*
		 * If two child nodes are available in dts in lockstep mode,
		 * then ignore second child node.
		 */
		if (cluster_mode == LOCKSTEP_MODE) {
			of_node_put(child);
			break;
		}

		i++;
	}

	cluster->mode = cluster_mode;
	cluster->core_count = core_count;
	cluster->r5_cores = r5_cores;

	ret = zynqmp_r5_core_init(cluster, fw_reg_val, tcm_mode);
	if (ret < 0) {
		dev_err(dev, "failed to init r5 core err %d\n", ret);
		cluster->core_count = 0;
		cluster->r5_cores = NULL;

		/*
		 * at this point rproc resources for each core are allocated.
		 * adjust index to free resources in reverse order
		 */
		i = core_count - 1;
		goto release_r5_cores;
	}

	kfree(child_devs);
	return 0;

release_r5_cores:
	while (i >= 0) {
		put_device(child_devs[i]);
		if (r5_cores[i]) {
			zynqmp_r5_free_mbox(r5_cores[i]->ipi);
			of_reserved_mem_device_release(r5_cores[i]->dev);
			rproc_del(r5_cores[i]->rproc);
			rproc_free(r5_cores[i]->rproc);
		}
		i--;
	}
	kfree(r5_cores);
	kfree(child_devs);
	return ret;
}

static void zynqmp_r5_cluster_exit(void *data)
{
	struct platform_device *pdev = data;
	struct zynqmp_r5_cluster *cluster;
	struct zynqmp_r5_core *r5_core;
	int i;

	cluster = platform_get_drvdata(pdev);
	if (!cluster)
		return;

	for (i = 0; i < cluster->core_count; i++) {
		r5_core = cluster->r5_cores[i];
		zynqmp_r5_free_mbox(r5_core->ipi);
		iounmap(r5_core->rsc_tbl_va);
		of_reserved_mem_device_release(r5_core->dev);
		put_device(r5_core->dev);
		rproc_del(r5_core->rproc);
		rproc_free(r5_core->rproc);
	}

	kfree(cluster->r5_cores);
	kfree(cluster);
	platform_set_drvdata(pdev, NULL);
}

/*
 * zynqmp_r5_remoteproc_probe()
 * parse device-tree, initialize hardware and allocate required resources
 * and remoteproc ops
 *
 * @pdev: domain platform device for R5 cluster
 *
 * Return: 0 for success and < 0 for failure.
 */
static int zynqmp_r5_remoteproc_probe(struct platform_device *pdev)
{
	struct zynqmp_r5_cluster *cluster;
	struct device *dev = &pdev->dev;
	int ret;

	cluster = kzalloc(sizeof(*cluster), GFP_KERNEL);
	if (!cluster)
		return -ENOMEM;

	cluster->dev = dev;

	ret = devm_of_platform_populate(dev);
	if (ret) {
		dev_err_probe(dev, ret, "failed to populate platform dev\n");
		kfree(cluster);
		return ret;
	}

	/* wire in so each core can be cleaned up at driver remove */
	platform_set_drvdata(pdev, cluster);

	ret = zynqmp_r5_cluster_init(cluster);
	if (ret) {
		kfree(cluster);
		platform_set_drvdata(pdev, NULL);
		dev_err_probe(dev, ret, "Invalid r5f subsystem device tree\n");
		return ret;
	}

	ret = devm_add_action_or_reset(dev, zynqmp_r5_cluster_exit, pdev);
	if (ret)
		return ret;

	return 0;
}

/* Match table for OF platform binding */
static const struct of_device_id zynqmp_r5_remoteproc_match[] = {
	{ .compatible = "xlnx,versal-net-r52fss", },
	{ .compatible = "xlnx,versal-r5fss", },
	{ .compatible = "xlnx,zynqmp-r5fss", },
	{ /* end of list */ },
};
MODULE_DEVICE_TABLE(of, zynqmp_r5_remoteproc_match);

static struct platform_driver zynqmp_r5_remoteproc_driver = {
	.probe = zynqmp_r5_remoteproc_probe,
	.driver = {
		.name = "zynqmp_r5_remoteproc",
		.of_match_table = zynqmp_r5_remoteproc_match,
	},
};
module_platform_driver(zynqmp_r5_remoteproc_driver);

MODULE_DESCRIPTION("Xilinx R5F remote processor driver");
MODULE_AUTHOR("Xilinx Inc.");
MODULE_LICENSE("GPL");<|MERGE_RESOLUTION|>--- conflicted
+++ resolved
@@ -131,11 +131,8 @@
  * struct zynqmp_r5_core
  *
  * @rsc_tbl_va: resource table virtual address
-<<<<<<< HEAD
-=======
  * @sram: Array of sram memories assigned to this core
  * @num_sram: number of sram for this core
->>>>>>> adc21867
  * @dev: device of RPU instance
  * @np: device node of RPU instance
  * @tcm_bank_count: number TCM banks accessible to this RPU
@@ -147,11 +144,8 @@
  */
 struct zynqmp_r5_core {
 	void __iomem *rsc_tbl_va;
-<<<<<<< HEAD
-=======
 	struct zynqmp_sram_bank *sram;
 	int num_sram;
->>>>>>> adc21867
 	struct device *dev;
 	struct device_node *np;
 	int tcm_bank_count;
