// SPDX-License-Identifier: GPL-2.0
/*
 * Copyright (C) STMicroelectronics 2017
 * Author:  Amelie Delaunay <amelie.delaunay@st.com>
 */

#include <linux/bcd.h>
#include <linux/bitfield.h>
#include <linux/clk.h>
#include <linux/clk-provider.h>
#include <linux/errno.h>
#include <linux/iopoll.h>
#include <linux/ioport.h>
#include <linux/mfd/syscon.h>
#include <linux/module.h>
#include <linux/of.h>
#include <linux/pinctrl/pinctrl.h>
#include <linux/pinctrl/pinconf-generic.h>
#include <linux/pinctrl/pinmux.h>
#include <linux/platform_device.h>
#include <linux/pm_wakeirq.h>
#include <linux/regmap.h>
#include <linux/rtc.h>

#define DRIVER_NAME "stm32_rtc"

/* STM32_RTC_TR bit fields  */
#define STM32_RTC_TR_SEC_SHIFT		0
#define STM32_RTC_TR_SEC		GENMASK(6, 0)
#define STM32_RTC_TR_MIN_SHIFT		8
#define STM32_RTC_TR_MIN		GENMASK(14, 8)
#define STM32_RTC_TR_HOUR_SHIFT		16
#define STM32_RTC_TR_HOUR		GENMASK(21, 16)

/* STM32_RTC_DR bit fields */
#define STM32_RTC_DR_DATE_SHIFT		0
#define STM32_RTC_DR_DATE		GENMASK(5, 0)
#define STM32_RTC_DR_MONTH_SHIFT	8
#define STM32_RTC_DR_MONTH		GENMASK(12, 8)
#define STM32_RTC_DR_WDAY_SHIFT		13
#define STM32_RTC_DR_WDAY		GENMASK(15, 13)
#define STM32_RTC_DR_YEAR_SHIFT		16
#define STM32_RTC_DR_YEAR		GENMASK(23, 16)

/* STM32_RTC_CR bit fields */
#define STM32_RTC_CR_FMT		BIT(6)
#define STM32_RTC_CR_ALRAE		BIT(8)
#define STM32_RTC_CR_ALRAIE		BIT(12)
#define STM32_RTC_CR_OSEL		GENMASK(22, 21)
#define STM32_RTC_CR_OSEL_ALARM_A	FIELD_PREP(STM32_RTC_CR_OSEL, 0x01)
#define STM32_RTC_CR_COE		BIT(23)
#define STM32_RTC_CR_TAMPOE		BIT(26)
#define STM32_RTC_CR_TAMPALRM_TYPE	BIT(30)
#define STM32_RTC_CR_OUT2EN		BIT(31)

/* STM32_RTC_ISR/STM32_RTC_ICSR bit fields */
#define STM32_RTC_ISR_ALRAWF		BIT(0)
#define STM32_RTC_ISR_INITS		BIT(4)
#define STM32_RTC_ISR_RSF		BIT(5)
#define STM32_RTC_ISR_INITF		BIT(6)
#define STM32_RTC_ISR_INIT		BIT(7)
#define STM32_RTC_ISR_ALRAF		BIT(8)

/* STM32_RTC_PRER bit fields */
#define STM32_RTC_PRER_PRED_S_SHIFT	0
#define STM32_RTC_PRER_PRED_S		GENMASK(14, 0)
#define STM32_RTC_PRER_PRED_A_SHIFT	16
#define STM32_RTC_PRER_PRED_A		GENMASK(22, 16)

/* STM32_RTC_ALRMAR and STM32_RTC_ALRMBR bit fields */
#define STM32_RTC_ALRMXR_SEC_SHIFT	0
#define STM32_RTC_ALRMXR_SEC		GENMASK(6, 0)
#define STM32_RTC_ALRMXR_SEC_MASK	BIT(7)
#define STM32_RTC_ALRMXR_MIN_SHIFT	8
#define STM32_RTC_ALRMXR_MIN		GENMASK(14, 8)
#define STM32_RTC_ALRMXR_MIN_MASK	BIT(15)
#define STM32_RTC_ALRMXR_HOUR_SHIFT	16
#define STM32_RTC_ALRMXR_HOUR		GENMASK(21, 16)
#define STM32_RTC_ALRMXR_PM		BIT(22)
#define STM32_RTC_ALRMXR_HOUR_MASK	BIT(23)
#define STM32_RTC_ALRMXR_DATE_SHIFT	24
#define STM32_RTC_ALRMXR_DATE		GENMASK(29, 24)
#define STM32_RTC_ALRMXR_WDSEL		BIT(30)
#define STM32_RTC_ALRMXR_WDAY_SHIFT	24
#define STM32_RTC_ALRMXR_WDAY		GENMASK(27, 24)
#define STM32_RTC_ALRMXR_DATE_MASK	BIT(31)

/* STM32_RTC_SR/_SCR bit fields */
#define STM32_RTC_SR_ALRA		BIT(0)

/* STM32_RTC_CFGR bit fields */
#define STM32_RTC_CFGR_OUT2_RMP		BIT(0)
#define STM32_RTC_CFGR_LSCOEN		GENMASK(2, 1)
#define STM32_RTC_CFGR_LSCOEN_OUT1	1
#define STM32_RTC_CFGR_LSCOEN_OUT2_RMP	2

/* STM32_RTC_VERR bit fields */
#define STM32_RTC_VERR_MINREV_SHIFT	0
#define STM32_RTC_VERR_MINREV		GENMASK(3, 0)
#define STM32_RTC_VERR_MAJREV_SHIFT	4
#define STM32_RTC_VERR_MAJREV		GENMASK(7, 4)

/* STM32_RTC_SECCFGR bit fields */
#define STM32_RTC_SECCFGR		0x20
#define STM32_RTC_SECCFGR_ALRA_SEC	BIT(0)
#define STM32_RTC_SECCFGR_INIT_SEC	BIT(14)
#define STM32_RTC_SECCFGR_SEC		BIT(15)

/* STM32_RTC_RXCIDCFGR bit fields */
#define STM32_RTC_RXCIDCFGR(x)		(0x80 + 0x4 * (x))
#define STM32_RTC_RXCIDCFGR_CFEN	BIT(0)
#define STM32_RTC_RXCIDCFGR_CID		GENMASK(6, 4)
#define STM32_RTC_RXCIDCFGR_CID1	1

/* STM32_RTC_WPR key constants */
#define RTC_WPR_1ST_KEY			0xCA
#define RTC_WPR_2ND_KEY			0x53
#define RTC_WPR_WRONG_KEY		0xFF

/* Max STM32 RTC register offset is 0x3FC */
#define UNDEF_REG			0xFFFF

/* STM32 RTC driver time helpers */
#define SEC_PER_DAY		(24 * 60 * 60)

/* STM32 RTC pinctrl helpers */
#define STM32_RTC_PINMUX(_name, _action, ...) { \
	.name = (_name), \
	.action = (_action), \
	.groups = ((const char *[]){ __VA_ARGS__ }), \
	.num_groups = ARRAY_SIZE(((const char *[]){ __VA_ARGS__ })), \
}

struct stm32_rtc;

struct stm32_rtc_registers {
	u16 tr;
	u16 dr;
	u16 cr;
	u16 isr;
	u16 prer;
	u16 alrmar;
	u16 wpr;
	u16 sr;
	u16 scr;
	u16 cfgr;
	u16 verr;
};

struct stm32_rtc_events {
	u32 alra;
};

struct stm32_rtc_data {
	const struct stm32_rtc_registers regs;
	const struct stm32_rtc_events events;
	void (*clear_events)(struct stm32_rtc *rtc, unsigned int flags);
	bool has_pclk;
	bool need_dbp;
	bool need_accuracy;
	bool rif_protected;
<<<<<<< HEAD
=======
	bool has_lsco;
	bool has_alarm_out;
>>>>>>> adc21867
};

struct stm32_rtc {
	struct rtc_device *rtc_dev;
	void __iomem *base;
	struct regmap *dbp;
	unsigned int dbp_reg;
	unsigned int dbp_mask;
	struct clk *pclk;
	struct clk *rtc_ck;
	const struct stm32_rtc_data *data;
	int irq_alarm;
	struct clk *clk_lsco;
};

struct stm32_rtc_rif_resource {
	unsigned int num;
	u32 bit;
};

static const struct stm32_rtc_rif_resource STM32_RTC_RES_ALRA = {0, STM32_RTC_SECCFGR_ALRA_SEC};
static const struct stm32_rtc_rif_resource STM32_RTC_RES_INIT = {5, STM32_RTC_SECCFGR_INIT_SEC};

static void stm32_rtc_wpr_unlock(struct stm32_rtc *rtc)
{
	const struct stm32_rtc_registers *regs = &rtc->data->regs;

	writel_relaxed(RTC_WPR_1ST_KEY, rtc->base + regs->wpr);
	writel_relaxed(RTC_WPR_2ND_KEY, rtc->base + regs->wpr);
}

static void stm32_rtc_wpr_lock(struct stm32_rtc *rtc)
{
	const struct stm32_rtc_registers *regs = &rtc->data->regs;

	writel_relaxed(RTC_WPR_WRONG_KEY, rtc->base + regs->wpr);
}

enum stm32_rtc_pin_name {
	NONE,
	OUT1,
	OUT2,
	OUT2_RMP
};

static const struct pinctrl_pin_desc stm32_rtc_pinctrl_pins[] = {
	PINCTRL_PIN(OUT1, "out1"),
	PINCTRL_PIN(OUT2, "out2"),
	PINCTRL_PIN(OUT2_RMP, "out2_rmp"),
};

static int stm32_rtc_pinctrl_get_groups_count(struct pinctrl_dev *pctldev)
{
	return ARRAY_SIZE(stm32_rtc_pinctrl_pins);
}

static const char *stm32_rtc_pinctrl_get_group_name(struct pinctrl_dev *pctldev,
						    unsigned int selector)
{
	return stm32_rtc_pinctrl_pins[selector].name;
}

static int stm32_rtc_pinctrl_get_group_pins(struct pinctrl_dev *pctldev,
					    unsigned int selector,
					    const unsigned int **pins,
					    unsigned int *num_pins)
{
	*pins = &stm32_rtc_pinctrl_pins[selector].number;
	*num_pins = 1;
	return 0;
}

static const struct pinctrl_ops stm32_rtc_pinctrl_ops = {
	.dt_node_to_map		= pinconf_generic_dt_node_to_map_all,
	.dt_free_map		= pinconf_generic_dt_free_map,
	.get_groups_count	= stm32_rtc_pinctrl_get_groups_count,
	.get_group_name		= stm32_rtc_pinctrl_get_group_name,
	.get_group_pins		= stm32_rtc_pinctrl_get_group_pins,
};

struct stm32_rtc_pinmux_func {
	const char *name;
	const char * const *groups;
	const unsigned int num_groups;
	int (*action)(struct pinctrl_dev *pctl_dev, unsigned int pin);
};

static int stm32_rtc_pinmux_action_alarm(struct pinctrl_dev *pctldev, unsigned int pin)
{
	struct stm32_rtc *rtc = pinctrl_dev_get_drvdata(pctldev);
	struct stm32_rtc_registers regs = rtc->data->regs;
	unsigned int cr = readl_relaxed(rtc->base + regs.cr);
	unsigned int cfgr = readl_relaxed(rtc->base + regs.cfgr);

	if (!rtc->data->has_alarm_out)
		return -EPERM;

	cr &= ~STM32_RTC_CR_OSEL;
	cr |= STM32_RTC_CR_OSEL_ALARM_A;
	cr &= ~STM32_RTC_CR_TAMPOE;
	cr &= ~STM32_RTC_CR_COE;
	cr &= ~STM32_RTC_CR_TAMPALRM_TYPE;

	switch (pin) {
	case OUT1:
		cr &= ~STM32_RTC_CR_OUT2EN;
		cfgr &= ~STM32_RTC_CFGR_OUT2_RMP;
		break;
	case OUT2:
		cr |= STM32_RTC_CR_OUT2EN;
		cfgr &= ~STM32_RTC_CFGR_OUT2_RMP;
		break;
	case OUT2_RMP:
		cr |= STM32_RTC_CR_OUT2EN;
		cfgr |= STM32_RTC_CFGR_OUT2_RMP;
		break;
	default:
		return -EINVAL;
	}

	stm32_rtc_wpr_unlock(rtc);
	writel_relaxed(cr, rtc->base + regs.cr);
	writel_relaxed(cfgr, rtc->base + regs.cfgr);
	stm32_rtc_wpr_lock(rtc);

	return 0;
}

static int stm32_rtc_pinmux_lsco_available(struct pinctrl_dev *pctldev, unsigned int pin)
{
	struct stm32_rtc *rtc = pinctrl_dev_get_drvdata(pctldev);
	struct stm32_rtc_registers regs = rtc->data->regs;
	unsigned int cr = readl_relaxed(rtc->base + regs.cr);
	unsigned int cfgr = readl_relaxed(rtc->base + regs.cfgr);
	unsigned int calib = STM32_RTC_CR_COE;
	unsigned int tampalrm = STM32_RTC_CR_TAMPOE | STM32_RTC_CR_OSEL;

	switch (pin) {
	case OUT1:
		if ((!(cr & STM32_RTC_CR_OUT2EN) &&
		     ((cr & calib) || cr & tampalrm)) ||
		     ((cr & calib) && (cr & tampalrm)))
			return -EBUSY;
		break;
	case OUT2_RMP:
		if ((cr & STM32_RTC_CR_OUT2EN) &&
		    (cfgr & STM32_RTC_CFGR_OUT2_RMP) &&
		    ((cr & calib) || (cr & tampalrm)))
			return -EBUSY;
		break;
	default:
		return -EINVAL;
	}

	if (clk_get_rate(rtc->rtc_ck) != 32768)
		return -ERANGE;

	return 0;
}

static int stm32_rtc_pinmux_action_lsco(struct pinctrl_dev *pctldev, unsigned int pin)
{
	struct stm32_rtc *rtc = pinctrl_dev_get_drvdata(pctldev);
	struct stm32_rtc_registers regs = rtc->data->regs;
	struct device *dev = rtc->rtc_dev->dev.parent;
	u8 lscoen;
	int ret;

	if (!rtc->data->has_lsco)
		return -EPERM;

	ret = stm32_rtc_pinmux_lsco_available(pctldev, pin);
	if (ret)
		return ret;

	lscoen = (pin == OUT1) ? STM32_RTC_CFGR_LSCOEN_OUT1 : STM32_RTC_CFGR_LSCOEN_OUT2_RMP;

	rtc->clk_lsco = clk_register_gate(dev, "rtc_lsco", __clk_get_name(rtc->rtc_ck),
					  CLK_IGNORE_UNUSED | CLK_IS_CRITICAL,
					  rtc->base + regs.cfgr, lscoen, 0, NULL);
	if (IS_ERR(rtc->clk_lsco))
		return PTR_ERR(rtc->clk_lsco);

	of_clk_add_provider(dev->of_node, of_clk_src_simple_get, rtc->clk_lsco);

	return 0;
}

static const struct stm32_rtc_pinmux_func stm32_rtc_pinmux_functions[] = {
	STM32_RTC_PINMUX("lsco", &stm32_rtc_pinmux_action_lsco, "out1", "out2_rmp"),
	STM32_RTC_PINMUX("alarm-a", &stm32_rtc_pinmux_action_alarm, "out1", "out2", "out2_rmp"),
};

static int stm32_rtc_pinmux_get_functions_count(struct pinctrl_dev *pctldev)
{
	return ARRAY_SIZE(stm32_rtc_pinmux_functions);
}

static const char *stm32_rtc_pinmux_get_fname(struct pinctrl_dev *pctldev, unsigned int selector)
{
	return stm32_rtc_pinmux_functions[selector].name;
}

static int stm32_rtc_pinmux_get_groups(struct pinctrl_dev *pctldev, unsigned int selector,
				       const char * const **groups, unsigned int * const num_groups)
{
	*groups = stm32_rtc_pinmux_functions[selector].groups;
	*num_groups = stm32_rtc_pinmux_functions[selector].num_groups;
	return 0;
}

static int stm32_rtc_pinmux_set_mux(struct pinctrl_dev *pctldev, unsigned int selector,
				    unsigned int group)
{
	struct stm32_rtc_pinmux_func selected_func = stm32_rtc_pinmux_functions[selector];
	struct pinctrl_pin_desc pin = stm32_rtc_pinctrl_pins[group];

	/* Call action */
	if (selected_func.action)
		return selected_func.action(pctldev, pin.number);

	return -EINVAL;
}

static const struct pinmux_ops stm32_rtc_pinmux_ops = {
	.get_functions_count	= stm32_rtc_pinmux_get_functions_count,
	.get_function_name	= stm32_rtc_pinmux_get_fname,
	.get_function_groups	= stm32_rtc_pinmux_get_groups,
	.set_mux		= stm32_rtc_pinmux_set_mux,
	.strict			= true,
};

static struct pinctrl_desc stm32_rtc_pdesc = {
	.name = DRIVER_NAME,
	.pins = stm32_rtc_pinctrl_pins,
	.npins = ARRAY_SIZE(stm32_rtc_pinctrl_pins),
	.owner = THIS_MODULE,
	.pctlops = &stm32_rtc_pinctrl_ops,
	.pmxops = &stm32_rtc_pinmux_ops,
};

static int stm32_rtc_enter_init_mode(struct stm32_rtc *rtc)
{
	const struct stm32_rtc_registers *regs = &rtc->data->regs;
	unsigned int isr = readl_relaxed(rtc->base + regs->isr);

	if (!(isr & STM32_RTC_ISR_INITF)) {
		isr |= STM32_RTC_ISR_INIT;
		writel_relaxed(isr, rtc->base + regs->isr);

		/*
		 * It takes around 2 rtc_ck clock cycles to enter in
		 * initialization phase mode (and have INITF flag set). As
		 * slowest rtc_ck frequency may be 32kHz and highest should be
		 * 1MHz, we poll every 10 us with a timeout of 100ms.
		 */
		return readl_relaxed_poll_timeout_atomic(rtc->base + regs->isr, isr,
							 (isr & STM32_RTC_ISR_INITF),
							 10, 100000);
	}

	return 0;
}

static void stm32_rtc_exit_init_mode(struct stm32_rtc *rtc)
{
	const struct stm32_rtc_registers *regs = &rtc->data->regs;
	unsigned int isr = readl_relaxed(rtc->base + regs->isr);

	isr &= ~STM32_RTC_ISR_INIT;
	writel_relaxed(isr, rtc->base + regs->isr);
}

static int stm32_rtc_wait_sync(struct stm32_rtc *rtc)
{
	const struct stm32_rtc_registers *regs = &rtc->data->regs;
	unsigned int isr = readl_relaxed(rtc->base + regs->isr);

	isr &= ~STM32_RTC_ISR_RSF;
	writel_relaxed(isr, rtc->base + regs->isr);

	/*
	 * Wait for RSF to be set to ensure the calendar registers are
	 * synchronised, it takes around 2 rtc_ck clock cycles
	 */
	return readl_relaxed_poll_timeout_atomic(rtc->base + regs->isr,
						 isr,
						 (isr & STM32_RTC_ISR_RSF),
						 10, 100000);
}

static void stm32_rtc_clear_event_flags(struct stm32_rtc *rtc,
					unsigned int flags)
{
	rtc->data->clear_events(rtc, flags);
}

static irqreturn_t stm32_rtc_alarm_irq(int irq, void *dev_id)
{
	struct stm32_rtc *rtc = (struct stm32_rtc *)dev_id;
	const struct stm32_rtc_registers *regs = &rtc->data->regs;
	const struct stm32_rtc_events *evts = &rtc->data->events;
	unsigned int status, cr;

	rtc_lock(rtc->rtc_dev);

	status = readl_relaxed(rtc->base + regs->sr);
	cr = readl_relaxed(rtc->base + regs->cr);

	if ((status & evts->alra) &&
	    (cr & STM32_RTC_CR_ALRAIE)) {
		/* Alarm A flag - Alarm interrupt */
		dev_dbg(&rtc->rtc_dev->dev, "Alarm occurred\n");

		/* Pass event to the kernel */
		rtc_update_irq(rtc->rtc_dev, 1, RTC_IRQF | RTC_AF);

		/* Clear event flags, otherwise new events won't be received */
		stm32_rtc_clear_event_flags(rtc, evts->alra);
	}

	rtc_unlock(rtc->rtc_dev);

	return IRQ_HANDLED;
}

/* Convert rtc_time structure from bin to bcd format */
static void tm2bcd(struct rtc_time *tm)
{
	tm->tm_sec = bin2bcd(tm->tm_sec);
	tm->tm_min = bin2bcd(tm->tm_min);
	tm->tm_hour = bin2bcd(tm->tm_hour);

	tm->tm_mday = bin2bcd(tm->tm_mday);
	tm->tm_mon = bin2bcd(tm->tm_mon + 1);
	tm->tm_year = bin2bcd(tm->tm_year - 100);
	/*
	 * Number of days since Sunday
	 * - on kernel side, 0=Sunday...6=Saturday
	 * - on rtc side, 0=invalid,1=Monday...7=Sunday
	 */
	tm->tm_wday = (!tm->tm_wday) ? 7 : tm->tm_wday;
}

/* Convert rtc_time structure from bcd to bin format */
static void bcd2tm(struct rtc_time *tm)
{
	tm->tm_sec = bcd2bin(tm->tm_sec);
	tm->tm_min = bcd2bin(tm->tm_min);
	tm->tm_hour = bcd2bin(tm->tm_hour);

	tm->tm_mday = bcd2bin(tm->tm_mday);
	tm->tm_mon = bcd2bin(tm->tm_mon) - 1;
	tm->tm_year = bcd2bin(tm->tm_year) + 100;
	/*
	 * Number of days since Sunday
	 * - on kernel side, 0=Sunday...6=Saturday
	 * - on rtc side, 0=invalid,1=Monday...7=Sunday
	 */
	tm->tm_wday %= 7;
}

static int stm32_rtc_read_time(struct device *dev, struct rtc_time *tm)
{
	struct stm32_rtc *rtc = dev_get_drvdata(dev);
	const struct stm32_rtc_registers *regs = &rtc->data->regs;
	unsigned int tr, dr;

	/* Time and Date in BCD format */
	tr = readl_relaxed(rtc->base + regs->tr);
	dr = readl_relaxed(rtc->base + regs->dr);

	tm->tm_sec = (tr & STM32_RTC_TR_SEC) >> STM32_RTC_TR_SEC_SHIFT;
	tm->tm_min = (tr & STM32_RTC_TR_MIN) >> STM32_RTC_TR_MIN_SHIFT;
	tm->tm_hour = (tr & STM32_RTC_TR_HOUR) >> STM32_RTC_TR_HOUR_SHIFT;

	tm->tm_mday = (dr & STM32_RTC_DR_DATE) >> STM32_RTC_DR_DATE_SHIFT;
	tm->tm_mon = (dr & STM32_RTC_DR_MONTH) >> STM32_RTC_DR_MONTH_SHIFT;
	tm->tm_year = (dr & STM32_RTC_DR_YEAR) >> STM32_RTC_DR_YEAR_SHIFT;
	tm->tm_wday = (dr & STM32_RTC_DR_WDAY) >> STM32_RTC_DR_WDAY_SHIFT;

	/* We don't report tm_yday and tm_isdst */

	bcd2tm(tm);

	return 0;
}

static int stm32_rtc_set_time(struct device *dev, struct rtc_time *tm)
{
	struct stm32_rtc *rtc = dev_get_drvdata(dev);
	const struct stm32_rtc_registers *regs = &rtc->data->regs;
	unsigned int tr, dr;
	int ret = 0;

	tm2bcd(tm);

	/* Time in BCD format */
	tr = ((tm->tm_sec << STM32_RTC_TR_SEC_SHIFT) & STM32_RTC_TR_SEC) |
	     ((tm->tm_min << STM32_RTC_TR_MIN_SHIFT) & STM32_RTC_TR_MIN) |
	     ((tm->tm_hour << STM32_RTC_TR_HOUR_SHIFT) & STM32_RTC_TR_HOUR);

	/* Date in BCD format */
	dr = ((tm->tm_mday << STM32_RTC_DR_DATE_SHIFT) & STM32_RTC_DR_DATE) |
	     ((tm->tm_mon << STM32_RTC_DR_MONTH_SHIFT) & STM32_RTC_DR_MONTH) |
	     ((tm->tm_year << STM32_RTC_DR_YEAR_SHIFT) & STM32_RTC_DR_YEAR) |
	     ((tm->tm_wday << STM32_RTC_DR_WDAY_SHIFT) & STM32_RTC_DR_WDAY);

	stm32_rtc_wpr_unlock(rtc);

	ret = stm32_rtc_enter_init_mode(rtc);
	if (ret) {
		dev_err(dev, "Can't enter in init mode. Set time aborted.\n");
		goto end;
	}

	writel_relaxed(tr, rtc->base + regs->tr);
	writel_relaxed(dr, rtc->base + regs->dr);

	stm32_rtc_exit_init_mode(rtc);

	ret = stm32_rtc_wait_sync(rtc);
end:
	stm32_rtc_wpr_lock(rtc);

	return ret;
}

static int stm32_rtc_read_alarm(struct device *dev, struct rtc_wkalrm *alrm)
{
	struct stm32_rtc *rtc = dev_get_drvdata(dev);
	const struct stm32_rtc_registers *regs = &rtc->data->regs;
	const struct stm32_rtc_events *evts = &rtc->data->events;
	struct rtc_time *tm = &alrm->time;
	unsigned int alrmar, cr, status;

	alrmar = readl_relaxed(rtc->base + regs->alrmar);
	cr = readl_relaxed(rtc->base + regs->cr);
	status = readl_relaxed(rtc->base + regs->sr);

	if (alrmar & STM32_RTC_ALRMXR_DATE_MASK) {
		/*
		 * Date/day doesn't matter in Alarm comparison so alarm
		 * triggers every day
		 */
		tm->tm_mday = -1;
		tm->tm_wday = -1;
	} else {
		if (alrmar & STM32_RTC_ALRMXR_WDSEL) {
			/* Alarm is set to a day of week */
			tm->tm_mday = -1;
			tm->tm_wday = (alrmar & STM32_RTC_ALRMXR_WDAY) >>
				      STM32_RTC_ALRMXR_WDAY_SHIFT;
			tm->tm_wday %= 7;
		} else {
			/* Alarm is set to a day of month */
			tm->tm_wday = -1;
			tm->tm_mday = (alrmar & STM32_RTC_ALRMXR_DATE) >>
				       STM32_RTC_ALRMXR_DATE_SHIFT;
		}
	}

	if (alrmar & STM32_RTC_ALRMXR_HOUR_MASK) {
		/* Hours don't matter in Alarm comparison */
		tm->tm_hour = -1;
	} else {
		tm->tm_hour = (alrmar & STM32_RTC_ALRMXR_HOUR) >>
			       STM32_RTC_ALRMXR_HOUR_SHIFT;
		if (alrmar & STM32_RTC_ALRMXR_PM)
			tm->tm_hour += 12;
	}

	if (alrmar & STM32_RTC_ALRMXR_MIN_MASK) {
		/* Minutes don't matter in Alarm comparison */
		tm->tm_min = -1;
	} else {
		tm->tm_min = (alrmar & STM32_RTC_ALRMXR_MIN) >>
			      STM32_RTC_ALRMXR_MIN_SHIFT;
	}

	if (alrmar & STM32_RTC_ALRMXR_SEC_MASK) {
		/* Seconds don't matter in Alarm comparison */
		tm->tm_sec = -1;
	} else {
		tm->tm_sec = (alrmar & STM32_RTC_ALRMXR_SEC) >>
			      STM32_RTC_ALRMXR_SEC_SHIFT;
	}

	bcd2tm(tm);

	alrm->enabled = (cr & STM32_RTC_CR_ALRAE) ? 1 : 0;
	alrm->pending = (status & evts->alra) ? 1 : 0;

	return 0;
}

static int stm32_rtc_alarm_irq_enable(struct device *dev, unsigned int enabled)
{
	struct stm32_rtc *rtc = dev_get_drvdata(dev);
	const struct stm32_rtc_registers *regs = &rtc->data->regs;
	const struct stm32_rtc_events *evts = &rtc->data->events;
	unsigned int cr;

	cr = readl_relaxed(rtc->base + regs->cr);

	stm32_rtc_wpr_unlock(rtc);

	/* We expose Alarm A to the kernel */
	if (enabled)
		cr |= (STM32_RTC_CR_ALRAIE | STM32_RTC_CR_ALRAE);
	else
		cr &= ~(STM32_RTC_CR_ALRAIE | STM32_RTC_CR_ALRAE);
	writel_relaxed(cr, rtc->base + regs->cr);

	/* Clear event flags, otherwise new events won't be received */
	stm32_rtc_clear_event_flags(rtc, evts->alra);

	stm32_rtc_wpr_lock(rtc);

	return 0;
}

static int stm32_rtc_valid_alrm(struct device *dev, struct rtc_time *tm)
{
	static struct rtc_time now;
	time64_t max_alarm_time64;
	int max_day_forward;
	int next_month;
	int next_year;

	/*
	 * Assuming current date is M-D-Y H:M:S.
	 * RTC alarm can't be set on a specific month and year.
	 * So the valid alarm range is:
	 *	M-D-Y H:M:S < alarm <= (M+1)-D-Y H:M:S
	 */
	stm32_rtc_read_time(dev, &now);

	/*
	 * Find the next month and the year of the next month.
	 * Note: tm_mon and next_month are from 0 to 11
	 */
	next_month = now.tm_mon + 1;
	if (next_month == 12) {
		next_month = 0;
		next_year = now.tm_year + 1;
	} else {
		next_year = now.tm_year;
	}

	/* Find the maximum limit of alarm in days. */
	max_day_forward = rtc_month_days(now.tm_mon, now.tm_year)
			 - now.tm_mday
			 + min(rtc_month_days(next_month, next_year), now.tm_mday);

	/* Convert to timestamp and compare the alarm time and its upper limit */
	max_alarm_time64 = rtc_tm_to_time64(&now) + max_day_forward * SEC_PER_DAY;
	return rtc_tm_to_time64(tm) <= max_alarm_time64 ? 0 : -EINVAL;
}

static int stm32_rtc_set_alarm(struct device *dev, struct rtc_wkalrm *alrm)
{
	struct stm32_rtc *rtc = dev_get_drvdata(dev);
	const struct stm32_rtc_registers *regs = &rtc->data->regs;
	struct rtc_time *tm = &alrm->time;
	unsigned int cr, isr, alrmar;
	int ret = 0;

	/*
	 * RTC alarm can't be set on a specific date, unless this date is
	 * up to the same day of month next month.
	 */
	if (stm32_rtc_valid_alrm(dev, tm) < 0) {
		dev_err(dev, "Alarm can be set only on upcoming month.\n");
		return -EINVAL;
	}

	tm2bcd(tm);

	alrmar = 0;
	/* tm_year and tm_mon are not used because not supported by RTC */
	alrmar |= (tm->tm_mday << STM32_RTC_ALRMXR_DATE_SHIFT) &
		  STM32_RTC_ALRMXR_DATE;
	/* 24-hour format */
	alrmar &= ~STM32_RTC_ALRMXR_PM;
	alrmar |= (tm->tm_hour << STM32_RTC_ALRMXR_HOUR_SHIFT) &
		  STM32_RTC_ALRMXR_HOUR;
	alrmar |= (tm->tm_min << STM32_RTC_ALRMXR_MIN_SHIFT) &
		  STM32_RTC_ALRMXR_MIN;
	alrmar |= (tm->tm_sec << STM32_RTC_ALRMXR_SEC_SHIFT) &
		  STM32_RTC_ALRMXR_SEC;

	stm32_rtc_wpr_unlock(rtc);

	/* Disable Alarm */
	cr = readl_relaxed(rtc->base + regs->cr);
	cr &= ~STM32_RTC_CR_ALRAE;
	writel_relaxed(cr, rtc->base + regs->cr);

	/*
	 * Poll Alarm write flag to be sure that Alarm update is allowed: it
	 * takes around 2 rtc_ck clock cycles
	 */
	ret = readl_relaxed_poll_timeout_atomic(rtc->base + regs->isr,
						isr,
						(isr & STM32_RTC_ISR_ALRAWF),
						10, 100000);

	if (ret) {
		dev_err(dev, "Alarm update not allowed\n");
		goto end;
	}

	/* Write to Alarm register */
	writel_relaxed(alrmar, rtc->base + regs->alrmar);

	stm32_rtc_alarm_irq_enable(dev, alrm->enabled);
end:
	stm32_rtc_wpr_lock(rtc);

	return ret;
}

static const struct rtc_class_ops stm32_rtc_ops = {
	.read_time	= stm32_rtc_read_time,
	.set_time	= stm32_rtc_set_time,
	.read_alarm	= stm32_rtc_read_alarm,
	.set_alarm	= stm32_rtc_set_alarm,
	.alarm_irq_enable = stm32_rtc_alarm_irq_enable,
};

static void stm32_rtc_clear_events(struct stm32_rtc *rtc,
				   unsigned int flags)
{
	const struct stm32_rtc_registers *regs = &rtc->data->regs;

	/* Flags are cleared by writing 0 in RTC_ISR */
	writel_relaxed(readl_relaxed(rtc->base + regs->isr) & ~flags,
		       rtc->base + regs->isr);
}

static const struct stm32_rtc_data stm32_rtc_data = {
	.has_pclk = false,
	.need_dbp = true,
	.need_accuracy = false,
	.rif_protected = false,
<<<<<<< HEAD
=======
	.has_lsco = false,
	.has_alarm_out = false,
>>>>>>> adc21867
	.regs = {
		.tr = 0x00,
		.dr = 0x04,
		.cr = 0x08,
		.isr = 0x0C,
		.prer = 0x10,
		.alrmar = 0x1C,
		.wpr = 0x24,
		.sr = 0x0C, /* set to ISR offset to ease alarm management */
		.scr = UNDEF_REG,
		.cfgr = UNDEF_REG,
		.verr = UNDEF_REG,
	},
	.events = {
		.alra = STM32_RTC_ISR_ALRAF,
	},
	.clear_events = stm32_rtc_clear_events,
};

static const struct stm32_rtc_data stm32h7_rtc_data = {
	.has_pclk = true,
	.need_dbp = true,
	.need_accuracy = false,
	.rif_protected = false,
<<<<<<< HEAD
=======
	.has_lsco = false,
	.has_alarm_out = false,
>>>>>>> adc21867
	.regs = {
		.tr = 0x00,
		.dr = 0x04,
		.cr = 0x08,
		.isr = 0x0C,
		.prer = 0x10,
		.alrmar = 0x1C,
		.wpr = 0x24,
		.sr = 0x0C, /* set to ISR offset to ease alarm management */
		.scr = UNDEF_REG,
		.cfgr = UNDEF_REG,
		.verr = UNDEF_REG,
	},
	.events = {
		.alra = STM32_RTC_ISR_ALRAF,
	},
	.clear_events = stm32_rtc_clear_events,
};

static void stm32mp1_rtc_clear_events(struct stm32_rtc *rtc,
				      unsigned int flags)
{
	struct stm32_rtc_registers regs = rtc->data->regs;

	/* Flags are cleared by writing 1 in RTC_SCR */
	writel_relaxed(flags, rtc->base + regs.scr);
}

static const struct stm32_rtc_data stm32mp1_data = {
	.has_pclk = true,
	.need_dbp = false,
	.need_accuracy = true,
	.rif_protected = false,
<<<<<<< HEAD
=======
	.has_lsco = true,
	.has_alarm_out = true,
>>>>>>> adc21867
	.regs = {
		.tr = 0x00,
		.dr = 0x04,
		.cr = 0x18,
		.isr = 0x0C, /* named RTC_ICSR on stm32mp1 */
		.prer = 0x10,
		.alrmar = 0x40,
		.wpr = 0x24,
		.sr = 0x50,
		.scr = 0x5C,
		.cfgr = 0x60,
		.verr = 0x3F4,
	},
	.events = {
		.alra = STM32_RTC_SR_ALRA,
	},
	.clear_events = stm32mp1_rtc_clear_events,
};

static const struct stm32_rtc_data stm32mp25_data = {
	.has_pclk = true,
	.need_dbp = false,
	.need_accuracy = true,
	.rif_protected = true,
	.has_lsco = true,
	.has_alarm_out = true,
	.regs = {
		.tr = 0x00,
		.dr = 0x04,
		.cr = 0x18,
		.isr = 0x0C, /* named RTC_ICSR on stm32mp25 */
		.prer = 0x10,
		.alrmar = 0x40,
		.wpr = 0x24,
		.sr = 0x50,
		.scr = 0x5C,
		.cfgr = 0x60,
		.verr = 0x3F4,
	},
	.events = {
		.alra = STM32_RTC_SR_ALRA,
	},
	.clear_events = stm32mp1_rtc_clear_events,
};

static const struct stm32_rtc_data stm32mp25_data = {
	.has_pclk = true,
	.need_dbp = false,
	.need_accuracy = true,
	.rif_protected = true,
	.regs = {
		.tr = 0x00,
		.dr = 0x04,
		.cr = 0x18,
		.isr = 0x0C, /* named RTC_ICSR on stm32mp25 */
		.prer = 0x10,
		.alrmar = 0x40,
		.wpr = 0x24,
		.sr = 0x50,
		.scr = 0x5C,
		.verr = 0x3F4,
	},
	.events = {
		.alra = STM32_RTC_SR_ALRA,
	},
	.clear_events = stm32mp1_rtc_clear_events,
};

static const struct of_device_id stm32_rtc_of_match[] = {
	{ .compatible = "st,stm32-rtc", .data = &stm32_rtc_data },
	{ .compatible = "st,stm32h7-rtc", .data = &stm32h7_rtc_data },
	{ .compatible = "st,stm32mp1-rtc", .data = &stm32mp1_data },
	{ .compatible = "st,stm32mp25-rtc", .data = &stm32mp25_data },
	{}
};
MODULE_DEVICE_TABLE(of, stm32_rtc_of_match);

<<<<<<< HEAD
=======
static void stm32_rtc_clean_outs(struct stm32_rtc *rtc)
{
	struct stm32_rtc_registers regs = rtc->data->regs;
	unsigned int cr = readl_relaxed(rtc->base + regs.cr);

	cr &= ~STM32_RTC_CR_OSEL;
	cr &= ~STM32_RTC_CR_TAMPOE;
	cr &= ~STM32_RTC_CR_COE;
	cr &= ~STM32_RTC_CR_TAMPALRM_TYPE;
	cr &= ~STM32_RTC_CR_OUT2EN;

	stm32_rtc_wpr_unlock(rtc);
	writel_relaxed(cr, rtc->base + regs.cr);
	stm32_rtc_wpr_lock(rtc);

	if (regs.cfgr != UNDEF_REG) {
		unsigned int cfgr = readl_relaxed(rtc->base + regs.cfgr);

		cfgr &= ~STM32_RTC_CFGR_LSCOEN;
		cfgr &= ~STM32_RTC_CFGR_OUT2_RMP;
		writel_relaxed(cfgr, rtc->base + regs.cfgr);
	}
}

>>>>>>> adc21867
static int stm32_rtc_check_rif(struct stm32_rtc *stm32_rtc,
			       struct stm32_rtc_rif_resource res)
{
	u32 rxcidcfgr = readl_relaxed(stm32_rtc->base + STM32_RTC_RXCIDCFGR(res.num));
	u32 seccfgr;

	/* Check if RTC available for our CID */
	if ((rxcidcfgr & STM32_RTC_RXCIDCFGR_CFEN) &&
	    (FIELD_GET(STM32_RTC_RXCIDCFGR_CID, rxcidcfgr) != STM32_RTC_RXCIDCFGR_CID1))
		return -EACCES;

	/* Check if RTC available for non secure world */
	seccfgr = readl_relaxed(stm32_rtc->base + STM32_RTC_SECCFGR);
	if ((seccfgr & STM32_RTC_SECCFGR_SEC) | (seccfgr & res.bit))
		return -EACCES;

	return 0;
}

static int stm32_rtc_init(struct platform_device *pdev,
			  struct stm32_rtc *rtc)
{
	const struct stm32_rtc_registers *regs = &rtc->data->regs;
	unsigned int prer, pred_a, pred_s, pred_a_max, pred_s_max, cr;
	unsigned int rate;
	int ret;

	rate = clk_get_rate(rtc->rtc_ck);

	/* Find prediv_a and prediv_s to obtain the 1Hz calendar clock */
	pred_a_max = STM32_RTC_PRER_PRED_A >> STM32_RTC_PRER_PRED_A_SHIFT;
	pred_s_max = STM32_RTC_PRER_PRED_S >> STM32_RTC_PRER_PRED_S_SHIFT;

	if (rate > (pred_a_max + 1) * (pred_s_max + 1)) {
		dev_err(&pdev->dev, "rtc_ck rate is too high: %dHz\n", rate);
		return -EINVAL;
	}

	if (rtc->data->need_accuracy) {
		for (pred_a = 0; pred_a <= pred_a_max; pred_a++) {
			pred_s = (rate / (pred_a + 1)) - 1;

			if (pred_s <= pred_s_max && ((pred_s + 1) * (pred_a + 1)) == rate)
				break;
		}
	} else {
		for (pred_a = pred_a_max; pred_a + 1 > 0; pred_a--) {
			pred_s = (rate / (pred_a + 1)) - 1;

			if (((pred_s + 1) * (pred_a + 1)) == rate)
				break;
		}
	}

	/*
	 * Can't find a 1Hz, so give priority to RTC power consumption
	 * by choosing the higher possible value for prediv_a
	 */
	if (pred_s > pred_s_max || pred_a > pred_a_max) {
		pred_a = pred_a_max;
		pred_s = (rate / (pred_a + 1)) - 1;

		dev_warn(&pdev->dev, "rtc_ck is %s\n",
			 (rate < ((pred_a + 1) * (pred_s + 1))) ?
			 "fast" : "slow");
	}

	cr = readl_relaxed(rtc->base + regs->cr);

	prer = readl_relaxed(rtc->base + regs->prer);
	prer &= STM32_RTC_PRER_PRED_S | STM32_RTC_PRER_PRED_A;

	pred_s = (pred_s << STM32_RTC_PRER_PRED_S_SHIFT) &
		 STM32_RTC_PRER_PRED_S;
	pred_a = (pred_a << STM32_RTC_PRER_PRED_A_SHIFT) &
		 STM32_RTC_PRER_PRED_A;

	/* quit if there is nothing to initialize */
	if ((cr & STM32_RTC_CR_FMT) == 0 && prer == (pred_s | pred_a))
		return 0;

	stm32_rtc_wpr_unlock(rtc);

	ret = stm32_rtc_enter_init_mode(rtc);
	if (ret) {
		dev_err(&pdev->dev,
			"Can't enter in init mode. Prescaler config failed.\n");
		goto end;
	}

	writel_relaxed(pred_s, rtc->base + regs->prer);
	writel_relaxed(pred_a | pred_s, rtc->base + regs->prer);

	/* Force 24h time format */
	cr &= ~STM32_RTC_CR_FMT;
	writel_relaxed(cr, rtc->base + regs->cr);

	stm32_rtc_exit_init_mode(rtc);

	ret = stm32_rtc_wait_sync(rtc);
end:
	stm32_rtc_wpr_lock(rtc);

	return ret;
}

static int stm32_rtc_probe(struct platform_device *pdev)
{
	struct stm32_rtc *rtc;
	const struct stm32_rtc_registers *regs;
	struct pinctrl_dev *pctl;
	int ret;

	rtc = devm_kzalloc(&pdev->dev, sizeof(*rtc), GFP_KERNEL);
	if (!rtc)
		return -ENOMEM;

	rtc->base = devm_platform_ioremap_resource(pdev, 0);
	if (IS_ERR(rtc->base))
		return PTR_ERR(rtc->base);

	rtc->data = (struct stm32_rtc_data *)
		    of_device_get_match_data(&pdev->dev);
	regs = &rtc->data->regs;

	if (rtc->data->need_dbp) {
		rtc->dbp = syscon_regmap_lookup_by_phandle(pdev->dev.of_node,
							   "st,syscfg");
		if (IS_ERR(rtc->dbp)) {
			dev_err(&pdev->dev, "no st,syscfg\n");
			return PTR_ERR(rtc->dbp);
		}

		ret = of_property_read_u32_index(pdev->dev.of_node, "st,syscfg",
						 1, &rtc->dbp_reg);
		if (ret) {
			dev_err(&pdev->dev, "can't read DBP register offset\n");
			return ret;
		}

		ret = of_property_read_u32_index(pdev->dev.of_node, "st,syscfg",
						 2, &rtc->dbp_mask);
		if (ret) {
			dev_err(&pdev->dev, "can't read DBP register mask\n");
			return ret;
		}
	}

	if (!rtc->data->has_pclk) {
		rtc->pclk = NULL;
		rtc->rtc_ck = devm_clk_get(&pdev->dev, NULL);
	} else {
		rtc->pclk = devm_clk_get(&pdev->dev, "pclk");
		if (IS_ERR(rtc->pclk))
			return dev_err_probe(&pdev->dev, PTR_ERR(rtc->pclk), "no pclk clock");

		rtc->rtc_ck = devm_clk_get(&pdev->dev, "rtc_ck");
	}
	if (IS_ERR(rtc->rtc_ck))
		return dev_err_probe(&pdev->dev, PTR_ERR(rtc->rtc_ck), "no rtc_ck clock");

	if (rtc->data->has_pclk) {
		ret = clk_prepare_enable(rtc->pclk);
		if (ret)
			return ret;
	}

	ret = clk_prepare_enable(rtc->rtc_ck);
	if (ret)
		goto err_no_rtc_ck;

	if (rtc->data->need_dbp)
		regmap_update_bits(rtc->dbp, rtc->dbp_reg,
				   rtc->dbp_mask, rtc->dbp_mask);

	if (rtc->data->rif_protected) {
		ret = stm32_rtc_check_rif(rtc, STM32_RTC_RES_INIT);
		if (!ret)
			ret = stm32_rtc_check_rif(rtc, STM32_RTC_RES_ALRA);
		if (ret) {
			dev_err(&pdev->dev, "Failed to probe RTC due to RIF configuration\n");
			goto err;
		}
	}

	/*
	 * After a system reset, RTC_ISR.INITS flag can be read to check if
	 * the calendar has been initialized or not. INITS flag is reset by a
	 * power-on reset (no vbat, no power-supply). It is not reset if
	 * rtc_ck parent clock has changed (so RTC prescalers need to be
	 * changed). That's why we cannot rely on this flag to know if RTC
	 * init has to be done.
	 */
	ret = stm32_rtc_init(pdev, rtc);
	if (ret)
		goto err;

	rtc->irq_alarm = platform_get_irq(pdev, 0);
	if (rtc->irq_alarm <= 0) {
		ret = rtc->irq_alarm;
		goto err;
	}

	ret = device_init_wakeup(&pdev->dev, true);
	if (ret)
		goto err;

	ret = dev_pm_set_wake_irq(&pdev->dev, rtc->irq_alarm);
	if (ret)
		goto err;

	platform_set_drvdata(pdev, rtc);

	rtc->rtc_dev = devm_rtc_device_register(&pdev->dev, pdev->name,
						&stm32_rtc_ops, THIS_MODULE);
	if (IS_ERR(rtc->rtc_dev)) {
		ret = PTR_ERR(rtc->rtc_dev);
		dev_err(&pdev->dev, "rtc device registration failed, err=%d\n",
			ret);
		goto err;
	}

	/* Handle RTC alarm interrupts */
	ret = devm_request_threaded_irq(&pdev->dev, rtc->irq_alarm, NULL,
					stm32_rtc_alarm_irq, IRQF_ONESHOT,
					pdev->name, rtc);
	if (ret) {
		dev_err(&pdev->dev, "IRQ%d (alarm interrupt) already claimed\n",
			rtc->irq_alarm);
		goto err;
	}

	stm32_rtc_clean_outs(rtc);

	ret = devm_pinctrl_register_and_init(&pdev->dev, &stm32_rtc_pdesc, rtc, &pctl);
	if (ret)
		return dev_err_probe(&pdev->dev, ret, "pinctrl register failed");

	ret = pinctrl_enable(pctl);
	if (ret)
		return dev_err_probe(&pdev->dev, ret, "pinctrl enable failed");

	/*
	 * If INITS flag is reset (calendar year field set to 0x00), calendar
	 * must be initialized
	 */
	if (!(readl_relaxed(rtc->base + regs->isr) & STM32_RTC_ISR_INITS))
		dev_warn(&pdev->dev, "Date/Time must be initialized\n");

	if (regs->verr != UNDEF_REG) {
		u32 ver = readl_relaxed(rtc->base + regs->verr);

		dev_info(&pdev->dev, "registered rev:%d.%d\n",
			 (ver >> STM32_RTC_VERR_MAJREV_SHIFT) & 0xF,
			 (ver >> STM32_RTC_VERR_MINREV_SHIFT) & 0xF);
	}

	return 0;

err:
	clk_disable_unprepare(rtc->rtc_ck);
err_no_rtc_ck:
	if (rtc->data->has_pclk)
		clk_disable_unprepare(rtc->pclk);

	if (rtc->data->need_dbp)
		regmap_update_bits(rtc->dbp, rtc->dbp_reg, rtc->dbp_mask, 0);

	dev_pm_clear_wake_irq(&pdev->dev);
	device_init_wakeup(&pdev->dev, false);

	return ret;
}

static void stm32_rtc_remove(struct platform_device *pdev)
{
	struct stm32_rtc *rtc = platform_get_drvdata(pdev);
	const struct stm32_rtc_registers *regs = &rtc->data->regs;
	unsigned int cr;

	if (!IS_ERR_OR_NULL(rtc->clk_lsco))
		clk_unregister_gate(rtc->clk_lsco);

	/* Disable interrupts */
	stm32_rtc_wpr_unlock(rtc);
	cr = readl_relaxed(rtc->base + regs->cr);
	cr &= ~STM32_RTC_CR_ALRAIE;
	writel_relaxed(cr, rtc->base + regs->cr);
	stm32_rtc_wpr_lock(rtc);

	clk_disable_unprepare(rtc->rtc_ck);
	if (rtc->data->has_pclk)
		clk_disable_unprepare(rtc->pclk);

	/* Enable backup domain write protection if needed */
	if (rtc->data->need_dbp)
		regmap_update_bits(rtc->dbp, rtc->dbp_reg, rtc->dbp_mask, 0);

	dev_pm_clear_wake_irq(&pdev->dev);
	device_init_wakeup(&pdev->dev, false);
}

static int stm32_rtc_suspend(struct device *dev)
{
	struct stm32_rtc *rtc = dev_get_drvdata(dev);

	if (rtc->data->has_pclk)
		clk_disable_unprepare(rtc->pclk);

	return 0;
}

static int stm32_rtc_resume(struct device *dev)
{
	struct stm32_rtc *rtc = dev_get_drvdata(dev);
	int ret = 0;

	if (rtc->data->has_pclk) {
		ret = clk_prepare_enable(rtc->pclk);
		if (ret)
			return ret;
	}

	ret = stm32_rtc_wait_sync(rtc);
	if (ret < 0) {
		if (rtc->data->has_pclk)
			clk_disable_unprepare(rtc->pclk);
		return ret;
	}

	return ret;
}

static const struct dev_pm_ops stm32_rtc_pm_ops = {
	NOIRQ_SYSTEM_SLEEP_PM_OPS(stm32_rtc_suspend, stm32_rtc_resume)
};

static struct platform_driver stm32_rtc_driver = {
	.probe		= stm32_rtc_probe,
	.remove_new	= stm32_rtc_remove,
	.driver		= {
		.name	= DRIVER_NAME,
		.pm	= &stm32_rtc_pm_ops,
		.of_match_table = stm32_rtc_of_match,
	},
};

module_platform_driver(stm32_rtc_driver);

MODULE_ALIAS("platform:" DRIVER_NAME);
MODULE_AUTHOR("Amelie Delaunay <amelie.delaunay@st.com>");
MODULE_DESCRIPTION("STMicroelectronics STM32 Real Time Clock driver");
MODULE_LICENSE("GPL v2");<|MERGE_RESOLUTION|>--- conflicted
+++ resolved
@@ -159,11 +159,8 @@
 	bool need_dbp;
 	bool need_accuracy;
 	bool rif_protected;
-<<<<<<< HEAD
-=======
 	bool has_lsco;
 	bool has_alarm_out;
->>>>>>> adc21867
 };
 
 struct stm32_rtc {
@@ -810,11 +807,8 @@
 	.need_dbp = true,
 	.need_accuracy = false,
 	.rif_protected = false,
-<<<<<<< HEAD
-=======
 	.has_lsco = false,
 	.has_alarm_out = false,
->>>>>>> adc21867
 	.regs = {
 		.tr = 0x00,
 		.dr = 0x04,
@@ -839,11 +833,8 @@
 	.need_dbp = true,
 	.need_accuracy = false,
 	.rif_protected = false,
-<<<<<<< HEAD
-=======
 	.has_lsco = false,
 	.has_alarm_out = false,
->>>>>>> adc21867
 	.regs = {
 		.tr = 0x00,
 		.dr = 0x04,
@@ -877,11 +868,8 @@
 	.need_dbp = false,
 	.need_accuracy = true,
 	.rif_protected = false,
-<<<<<<< HEAD
-=======
 	.has_lsco = true,
 	.has_alarm_out = true,
->>>>>>> adc21867
 	.regs = {
 		.tr = 0x00,
 		.dr = 0x04,
@@ -927,29 +915,6 @@
 	.clear_events = stm32mp1_rtc_clear_events,
 };
 
-static const struct stm32_rtc_data stm32mp25_data = {
-	.has_pclk = true,
-	.need_dbp = false,
-	.need_accuracy = true,
-	.rif_protected = true,
-	.regs = {
-		.tr = 0x00,
-		.dr = 0x04,
-		.cr = 0x18,
-		.isr = 0x0C, /* named RTC_ICSR on stm32mp25 */
-		.prer = 0x10,
-		.alrmar = 0x40,
-		.wpr = 0x24,
-		.sr = 0x50,
-		.scr = 0x5C,
-		.verr = 0x3F4,
-	},
-	.events = {
-		.alra = STM32_RTC_SR_ALRA,
-	},
-	.clear_events = stm32mp1_rtc_clear_events,
-};
-
 static const struct of_device_id stm32_rtc_of_match[] = {
 	{ .compatible = "st,stm32-rtc", .data = &stm32_rtc_data },
 	{ .compatible = "st,stm32h7-rtc", .data = &stm32h7_rtc_data },
@@ -959,8 +924,6 @@
 };
 MODULE_DEVICE_TABLE(of, stm32_rtc_of_match);
 
-<<<<<<< HEAD
-=======
 static void stm32_rtc_clean_outs(struct stm32_rtc *rtc)
 {
 	struct stm32_rtc_registers regs = rtc->data->regs;
@@ -985,7 +948,6 @@
 	}
 }
 
->>>>>>> adc21867
 static int stm32_rtc_check_rif(struct stm32_rtc *stm32_rtc,
 			       struct stm32_rtc_rif_resource res)
 {
