--- conflicted
+++ resolved
@@ -345,10 +345,7 @@
 {
 	u16 reply_desc_type, host_tag = 0;
 	u16 ioc_status = MPI3_IOCSTATUS_SUCCESS;
-<<<<<<< HEAD
-=======
 	u16 masked_ioc_status = MPI3_IOCSTATUS_SUCCESS;
->>>>>>> adc21867
 	u32 ioc_loginfo = 0, sense_count = 0;
 	struct mpi3_status_reply_descriptor *status_desc;
 	struct mpi3_address_reply_descriptor *addr_desc;
@@ -370,13 +367,8 @@
 		if (ioc_status &
 		    MPI3_REPLY_DESCRIPT_STATUS_IOCSTATUS_LOGINFOAVAIL)
 			ioc_loginfo = le32_to_cpu(status_desc->ioc_log_info);
-<<<<<<< HEAD
-		ioc_status &= MPI3_REPLY_DESCRIPT_STATUS_IOCSTATUS_STATUS_MASK;
-		mpi3mr_reply_trigger(mrioc, ioc_status, ioc_loginfo);
-=======
 		masked_ioc_status = ioc_status & MPI3_IOCSTATUS_STATUS_MASK;
 		mpi3mr_reply_trigger(mrioc, masked_ioc_status, ioc_loginfo);
->>>>>>> adc21867
 		break;
 	case MPI3_REPLY_DESCRIPT_FLAGS_TYPE_ADDRESS_REPLY:
 		addr_desc = (struct mpi3_address_reply_descriptor *)reply_desc;
@@ -402,11 +394,7 @@
 				    sshdr.asc, sshdr.ascq);
 			}
 		}
-<<<<<<< HEAD
-		mpi3mr_reply_trigger(mrioc, ioc_status, ioc_loginfo);
-=======
 		mpi3mr_reply_trigger(mrioc, masked_ioc_status, ioc_loginfo);
->>>>>>> adc21867
 		break;
 	case MPI3_REPLY_DESCRIPT_FLAGS_TYPE_SUCCESS:
 		success_desc = (struct mpi3_success_reply_descriptor *)reply_desc;
@@ -3877,8 +3865,6 @@
 }
 
 /**
-<<<<<<< HEAD
-=======
  * mpi3mr_read_tsu_interval - Update time stamp interval
  * @mrioc: Adapter instance reference
  *
@@ -3902,7 +3888,6 @@
 }
 
 /**
->>>>>>> adc21867
  * mpi3mr_print_ioc_info - Display controller information
  * @mrioc: Adapter instance reference
  *
