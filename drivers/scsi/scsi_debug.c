// SPDX-License-Identifier: GPL-2.0-or-later
/*
 * vvvvvvvvvvvvvvvvvvvvvvv Original vvvvvvvvvvvvvvvvvvvvvvvvvvvvvvv
 *  Copyright (C) 1992  Eric Youngdale
 *  Simulate a host adapter with 2 disks attached.  Do a lot of checking
 *  to make sure that we are not getting blocks mixed up, and PANIC if
 *  anything out of the ordinary is seen.
 * ^^^^^^^^^^^^^^^^^^^^^^^ Original ^^^^^^^^^^^^^^^^^^^^^^^^^^^^^^^
 *
 * Copyright (C) 2001 - 2021 Douglas Gilbert
 *
 *  For documentation see http://sg.danny.cz/sg/scsi_debug.html
 */


#define pr_fmt(fmt) KBUILD_MODNAME ":%s: " fmt, __func__

#include <linux/module.h>
#include <linux/align.h>
#include <linux/kernel.h>
#include <linux/errno.h>
#include <linux/jiffies.h>
#include <linux/slab.h>
#include <linux/types.h>
#include <linux/string.h>
#include <linux/fs.h>
#include <linux/init.h>
#include <linux/proc_fs.h>
#include <linux/vmalloc.h>
#include <linux/moduleparam.h>
#include <linux/scatterlist.h>
#include <linux/blkdev.h>
#include <linux/crc-t10dif.h>
#include <linux/spinlock.h>
#include <linux/interrupt.h>
#include <linux/atomic.h>
#include <linux/hrtimer.h>
#include <linux/uuid.h>
#include <linux/t10-pi.h>
#include <linux/msdos_partition.h>
#include <linux/random.h>
#include <linux/xarray.h>
#include <linux/prefetch.h>
#include <linux/debugfs.h>
#include <linux/async.h>
#include <linux/cleanup.h>

#include <net/checksum.h>

#include <linux/unaligned.h>

#include <scsi/scsi.h>
#include <scsi/scsi_cmnd.h>
#include <scsi/scsi_device.h>
#include <scsi/scsi_host.h>
#include <scsi/scsicam.h>
#include <scsi/scsi_eh.h>
#include <scsi/scsi_tcq.h>
#include <scsi/scsi_dbg.h>

#include "sd.h"
#include "scsi_logging.h"

/* make sure inq_product_rev string corresponds to this version */
#define SDEBUG_VERSION "0191"	/* format to fit INQUIRY revision field */
static const char *sdebug_version_date = "20210520";

#define MY_NAME "scsi_debug"

/* Additional Sense Code (ASC) */
#define NO_ADDITIONAL_SENSE 0x0
#define OVERLAP_ATOMIC_COMMAND_ASC 0x0
#define OVERLAP_ATOMIC_COMMAND_ASCQ 0x23
#define LOGICAL_UNIT_NOT_READY 0x4
#define LOGICAL_UNIT_COMMUNICATION_FAILURE 0x8
#define UNRECOVERED_READ_ERR 0x11
#define PARAMETER_LIST_LENGTH_ERR 0x1a
#define INVALID_OPCODE 0x20
#define LBA_OUT_OF_RANGE 0x21
#define INVALID_FIELD_IN_CDB 0x24
#define INVALID_FIELD_IN_PARAM_LIST 0x26
#define WRITE_PROTECTED 0x27
#define UA_RESET_ASC 0x29
#define UA_CHANGED_ASC 0x2a
#define TARGET_CHANGED_ASC 0x3f
#define LUNS_CHANGED_ASCQ 0x0e
#define INSUFF_RES_ASC 0x55
#define INSUFF_RES_ASCQ 0x3
#define POWER_ON_RESET_ASCQ 0x0
#define POWER_ON_OCCURRED_ASCQ 0x1
#define BUS_RESET_ASCQ 0x2	/* scsi bus reset occurred */
#define MODE_CHANGED_ASCQ 0x1	/* mode parameters changed */
#define CAPACITY_CHANGED_ASCQ 0x9
#define SAVING_PARAMS_UNSUP 0x39
#define TRANSPORT_PROBLEM 0x4b
#define THRESHOLD_EXCEEDED 0x5d
#define LOW_POWER_COND_ON 0x5e
#define MISCOMPARE_VERIFY_ASC 0x1d
#define MICROCODE_CHANGED_ASCQ 0x1	/* with TARGET_CHANGED_ASC */
#define MICROCODE_CHANGED_WO_RESET_ASCQ 0x16
#define WRITE_ERROR_ASC 0xc
#define UNALIGNED_WRITE_ASCQ 0x4
#define WRITE_BOUNDARY_ASCQ 0x5
#define READ_INVDATA_ASCQ 0x6
#define READ_BOUNDARY_ASCQ 0x7
#define ATTEMPT_ACCESS_GAP 0x9
#define INSUFF_ZONE_ASCQ 0xe
/* see drivers/scsi/sense_codes.h */

/* Additional Sense Code Qualifier (ASCQ) */
#define ACK_NAK_TO 0x3

/* Default values for driver parameters */
#define DEF_NUM_HOST   1
#define DEF_NUM_TGTS   1
#define DEF_MAX_LUNS   1
/* With these defaults, this driver will make 1 host with 1 target
 * (id 0) containing 1 logical unit (lun 0). That is 1 device.
 */
#define DEF_ATO 1
#define DEF_CDB_LEN 10
#define DEF_JDELAY   1		/* if > 0 unit is a jiffy */
#define DEF_DEV_SIZE_PRE_INIT   0
#define DEF_DEV_SIZE_MB   8
#define DEF_ZBC_DEV_SIZE_MB   128
#define DEF_DIF 0
#define DEF_DIX 0
#define DEF_PER_HOST_STORE false
#define DEF_D_SENSE   0
#define DEF_EVERY_NTH   0
#define DEF_FAKE_RW	0
#define DEF_GUARD 0
#define DEF_HOST_LOCK 0
#define DEF_LBPU 0
#define DEF_LBPWS 0
#define DEF_LBPWS10 0
#define DEF_LBPRZ 1
#define DEF_LOWEST_ALIGNED 0
#define DEF_NDELAY   0		/* if > 0 unit is a nanosecond */
#define DEF_NO_LUN_0   0
#define DEF_NUM_PARTS   0
#define DEF_OPTS   0
#define DEF_OPT_BLKS 1024
#define DEF_PHYSBLK_EXP 0
#define DEF_OPT_XFERLEN_EXP 0
#define DEF_PTYPE   TYPE_DISK
#define DEF_RANDOM false
#define DEF_REMOVABLE false
#define DEF_SCSI_LEVEL   7    /* INQUIRY, byte2 [6->SPC-4; 7->SPC-5] */
#define DEF_SECTOR_SIZE 512
#define DEF_UNMAP_ALIGNMENT 0
#define DEF_UNMAP_GRANULARITY 1
#define DEF_UNMAP_MAX_BLOCKS 0xFFFFFFFF
#define DEF_UNMAP_MAX_DESC 256
#define DEF_VIRTUAL_GB   0
#define DEF_VPD_USE_HOSTNO 1
#define DEF_WRITESAME_LENGTH 0xFFFF
#define DEF_ATOMIC_WR 0
#define DEF_ATOMIC_WR_MAX_LENGTH 8192
#define DEF_ATOMIC_WR_ALIGN 2
#define DEF_ATOMIC_WR_GRAN 2
#define DEF_ATOMIC_WR_MAX_LENGTH_BNDRY (DEF_ATOMIC_WR_MAX_LENGTH)
#define DEF_ATOMIC_WR_MAX_BNDRY 128
#define DEF_STRICT 0
#define DEF_STATISTICS false
#define DEF_SUBMIT_QUEUES 1
#define DEF_TUR_MS_TO_READY 0
#define DEF_UUID_CTL 0
#define JDELAY_OVERRIDDEN -9999

/* Default parameters for ZBC drives */
#define DEF_ZBC_ZONE_SIZE_MB	128
#define DEF_ZBC_MAX_OPEN_ZONES	8
#define DEF_ZBC_NR_CONV_ZONES	1

#define SDEBUG_LUN_0_VAL 0

/* bit mask values for sdebug_opts */
#define SDEBUG_OPT_NOISE		1
#define SDEBUG_OPT_MEDIUM_ERR		2
#define SDEBUG_OPT_TIMEOUT		4
#define SDEBUG_OPT_RECOVERED_ERR	8
#define SDEBUG_OPT_TRANSPORT_ERR	16
#define SDEBUG_OPT_DIF_ERR		32
#define SDEBUG_OPT_DIX_ERR		64
#define SDEBUG_OPT_MAC_TIMEOUT		128
#define SDEBUG_OPT_SHORT_TRANSFER	0x100
#define SDEBUG_OPT_Q_NOISE		0x200
#define SDEBUG_OPT_ALL_TSF		0x400	/* ignore */
#define SDEBUG_OPT_RARE_TSF		0x800
#define SDEBUG_OPT_N_WCE		0x1000
#define SDEBUG_OPT_RESET_NOISE		0x2000
#define SDEBUG_OPT_NO_CDB_NOISE		0x4000
#define SDEBUG_OPT_HOST_BUSY		0x8000
#define SDEBUG_OPT_CMD_ABORT		0x10000
#define SDEBUG_OPT_ALL_NOISE (SDEBUG_OPT_NOISE | SDEBUG_OPT_Q_NOISE | \
			      SDEBUG_OPT_RESET_NOISE)
#define SDEBUG_OPT_ALL_INJECTING (SDEBUG_OPT_RECOVERED_ERR | \
				  SDEBUG_OPT_TRANSPORT_ERR | \
				  SDEBUG_OPT_DIF_ERR | SDEBUG_OPT_DIX_ERR | \
				  SDEBUG_OPT_SHORT_TRANSFER | \
				  SDEBUG_OPT_HOST_BUSY | \
				  SDEBUG_OPT_CMD_ABORT)
#define SDEBUG_OPT_RECOV_DIF_DIX (SDEBUG_OPT_RECOVERED_ERR | \
				  SDEBUG_OPT_DIF_ERR | SDEBUG_OPT_DIX_ERR)

/* As indicated in SAM-5 and SPC-4 Unit Attentions (UAs) are returned in
 * priority order. In the subset implemented here lower numbers have higher
 * priority. The UA numbers should be a sequence starting from 0 with
 * SDEBUG_NUM_UAS being 1 higher than the highest numbered UA. */
#define SDEBUG_UA_POR 0		/* Power on, reset, or bus device reset */
#define SDEBUG_UA_POOCCUR 1	/* Power on occurred */
#define SDEBUG_UA_BUS_RESET 2
#define SDEBUG_UA_MODE_CHANGED 3
#define SDEBUG_UA_CAPACITY_CHANGED 4
#define SDEBUG_UA_LUNS_CHANGED 5
#define SDEBUG_UA_MICROCODE_CHANGED 6	/* simulate firmware change */
#define SDEBUG_UA_MICROCODE_CHANGED_WO_RESET 7
#define SDEBUG_NUM_UAS 8

/* when 1==SDEBUG_OPT_MEDIUM_ERR, a medium error is simulated at this
 * sector on read commands: */
#define OPT_MEDIUM_ERR_ADDR   0x1234 /* that's sector 4660 in decimal */
#define OPT_MEDIUM_ERR_NUM    10     /* number of consecutive medium errs */

/* SDEBUG_CANQUEUE is the maximum number of commands that can be queued
 * (for response) per submit queue at one time. Can be reduced by max_queue
 * option. Command responses are not queued when jdelay=0 and ndelay=0. The
 * per-device DEF_CMD_PER_LUN can be changed via sysfs:
 * /sys/class/scsi_device/<h:c:t:l>/device/queue_depth
 * but cannot exceed SDEBUG_CANQUEUE .
 */
#define SDEBUG_CANQUEUE_WORDS  3	/* a WORD is bits in a long */
#define SDEBUG_CANQUEUE  (SDEBUG_CANQUEUE_WORDS * BITS_PER_LONG)
#define DEF_CMD_PER_LUN  SDEBUG_CANQUEUE

/* UA - Unit Attention; SA - Service Action; SSU - Start Stop Unit */
#define F_D_IN			1	/* Data-in command (e.g. READ) */
#define F_D_OUT			2	/* Data-out command (e.g. WRITE) */
#define F_D_OUT_MAYBE		4	/* WRITE SAME, NDOB bit */
#define F_D_UNKN		8
#define F_RL_WLUN_OK		0x10	/* allowed with REPORT LUNS W-LUN */
#define F_SKIP_UA		0x20	/* bypass UAs (e.g. INQUIRY command) */
#define F_DELAY_OVERR		0x40	/* for commands like INQUIRY */
#define F_SA_LOW		0x80	/* SA is in cdb byte 1, bits 4 to 0 */
#define F_SA_HIGH		0x100	/* SA is in cdb bytes 8 and 9 */
#define F_INV_OP		0x200	/* invalid opcode (not supported) */
#define F_FAKE_RW		0x400	/* bypass resp_*() when fake_rw set */
#define F_M_ACCESS		0x800	/* media access, reacts to SSU state */
#define F_SSU_DELAY		0x1000	/* SSU command delay (long-ish) */
#define F_SYNC_DELAY		0x2000	/* SYNCHRONIZE CACHE delay */

/* Useful combinations of the above flags */
#define FF_RESPOND (F_RL_WLUN_OK | F_SKIP_UA | F_DELAY_OVERR)
#define FF_MEDIA_IO (F_M_ACCESS | F_FAKE_RW)
#define FF_SA (F_SA_HIGH | F_SA_LOW)
#define F_LONG_DELAY		(F_SSU_DELAY | F_SYNC_DELAY)

#define SDEBUG_MAX_PARTS 4

#define SDEBUG_MAX_CMD_LEN 32

#define SDEB_XA_NOT_IN_USE XA_MARK_1

static struct kmem_cache *queued_cmd_cache;

#define TO_QUEUED_CMD(scmd)  ((void *)(scmd)->host_scribble)
#define ASSIGN_QUEUED_CMD(scmnd, qc) { (scmnd)->host_scribble = (void *) qc; }

/* Zone types (zbcr05 table 25) */
enum sdebug_z_type {
	ZBC_ZTYPE_CNV	= 0x1,
	ZBC_ZTYPE_SWR	= 0x2,
	ZBC_ZTYPE_SWP	= 0x3,
	/* ZBC_ZTYPE_SOBR = 0x4, */
	ZBC_ZTYPE_GAP	= 0x5,
};

/* enumeration names taken from table 26, zbcr05 */
enum sdebug_z_cond {
	ZBC_NOT_WRITE_POINTER	= 0x0,
	ZC1_EMPTY		= 0x1,
	ZC2_IMPLICIT_OPEN	= 0x2,
	ZC3_EXPLICIT_OPEN	= 0x3,
	ZC4_CLOSED		= 0x4,
	ZC6_READ_ONLY		= 0xd,
	ZC5_FULL		= 0xe,
	ZC7_OFFLINE		= 0xf,
};

struct sdeb_zone_state {	/* ZBC: per zone state */
	enum sdebug_z_type z_type;
	enum sdebug_z_cond z_cond;
	bool z_non_seq_resource;
	unsigned int z_size;
	sector_t z_start;
	sector_t z_wp;
};

enum sdebug_err_type {
	ERR_TMOUT_CMD		= 0,	/* make specific scsi command timeout */
	ERR_FAIL_QUEUE_CMD	= 1,	/* make specific scsi command's */
					/* queuecmd return failed */
	ERR_FAIL_CMD		= 2,	/* make specific scsi command's */
					/* queuecmd return succeed but */
					/* with errors set in scsi_cmnd */
	ERR_ABORT_CMD_FAILED	= 3,	/* control return FAILED from */
					/* scsi_debug_abort() */
	ERR_LUN_RESET_FAILED	= 4,	/* control return FAILED from */
					/* scsi_debug_device_reseLUN_RESET_FAILEDt() */
};

struct sdebug_err_inject {
	int type;
	struct list_head list;
	int cnt;
	unsigned char cmd;
	struct rcu_head rcu;

	union {
		/*
		 * For ERR_FAIL_QUEUE_CMD
		 */
		int queuecmd_ret;

		/*
		 * For ERR_FAIL_CMD
		 */
		struct {
			unsigned char host_byte;
			unsigned char driver_byte;
			unsigned char status_byte;
			unsigned char sense_key;
			unsigned char asc;
			unsigned char asq;
		};
	};
};

struct sdebug_dev_info {
	struct list_head dev_list;
	unsigned int channel;
	unsigned int target;
	u64 lun;
	uuid_t lu_name;
	struct sdebug_host_info *sdbg_host;
	unsigned long uas_bm[1];
	atomic_t stopped;	/* 1: by SSU, 2: device start */
	bool used;

	/* For ZBC devices */
	bool zoned;
	unsigned int zcap;
	unsigned int zsize;
	unsigned int zsize_shift;
	unsigned int nr_zones;
	unsigned int nr_conv_zones;
	unsigned int nr_seq_zones;
	unsigned int nr_imp_open;
	unsigned int nr_exp_open;
	unsigned int nr_closed;
	unsigned int max_open;
	ktime_t create_ts;	/* time since bootup that this device was created */
	struct sdeb_zone_state *zstate;

	struct dentry *debugfs_entry;
	struct spinlock list_lock;
	struct list_head inject_err_list;
};

struct sdebug_target_info {
	bool reset_fail;
	struct dentry *debugfs_entry;
};

struct sdebug_host_info {
	struct list_head host_list;
	int si_idx;	/* sdeb_store_info (per host) xarray index */
	struct Scsi_Host *shost;
	struct device dev;
	struct list_head dev_info_list;
};

/* There is an xarray of pointers to this struct's objects, one per host */
struct sdeb_store_info {
	rwlock_t macc_data_lck;	/* for media data access on this store */
	rwlock_t macc_meta_lck;	/* for atomic media meta access on this store */
	rwlock_t macc_sector_lck;	/* per-sector media data access on this store */
	u8 *storep;		/* user data storage (ram) */
	struct t10_pi_tuple *dif_storep; /* protection info */
	void *map_storep;	/* provisioning map */
};

#define dev_to_sdebug_host(d)	\
	container_of(d, struct sdebug_host_info, dev)

#define shost_to_sdebug_host(shost)	\
	dev_to_sdebug_host(shost->dma_dev)

enum sdeb_defer_type {SDEB_DEFER_NONE = 0, SDEB_DEFER_HRT = 1,
		      SDEB_DEFER_WQ = 2, SDEB_DEFER_POLL = 3};

struct sdebug_defer {
	struct hrtimer hrt;
	struct execute_work ew;
	ktime_t cmpl_ts;/* time since boot to complete this cmd */
	int issuing_cpu;
	bool aborted;	/* true when blk_abort_request() already called */
	enum sdeb_defer_type defer_t;
};

struct sdebug_device_access_info {
	bool atomic_write;
	u64 lba;
	u32 num;
	struct scsi_cmnd *self;
};

struct sdebug_queued_cmd {
	/* corresponding bit set in in_use_bm[] in owning struct sdebug_queue
	 * instance indicates this slot is in use.
	 */
	struct sdebug_defer sd_dp;
	struct scsi_cmnd *scmd;
	struct sdebug_device_access_info *i;
};

struct sdebug_scsi_cmd {
	spinlock_t   lock;
};

static atomic_t sdebug_cmnd_count;   /* number of incoming commands */
static atomic_t sdebug_completions;  /* count of deferred completions */
static atomic_t sdebug_miss_cpus;    /* submission + completion cpus differ */
static atomic_t sdebug_a_tsf;	     /* 'almost task set full' counter */
static atomic_t sdeb_inject_pending;
static atomic_t sdeb_mq_poll_count;  /* bumped when mq_poll returns > 0 */

struct opcode_info_t {
	u8 num_attached;	/* 0 if this is it (i.e. a leaf); use 0xff */
				/* for terminating element */
	u8 opcode;		/* if num_attached > 0, preferred */
	u16 sa;			/* service action */
	u32 flags;		/* OR-ed set of SDEB_F_* */
	int (*pfp)(struct scsi_cmnd *, struct sdebug_dev_info *);
	const struct opcode_info_t *arrp;  /* num_attached elements or NULL */
	u8 len_mask[16];	/* len_mask[0]-->cdb_len, then mask for cdb */
				/* 1 to min(cdb_len, 15); ignore cdb[15...] */
};

/* SCSI opcodes (first byte of cdb) of interest mapped onto these indexes */
enum sdeb_opcode_index {
	SDEB_I_INVALID_OPCODE =	0,
	SDEB_I_INQUIRY = 1,
	SDEB_I_REPORT_LUNS = 2,
	SDEB_I_REQUEST_SENSE = 3,
	SDEB_I_TEST_UNIT_READY = 4,
	SDEB_I_MODE_SENSE = 5,		/* 6, 10 */
	SDEB_I_MODE_SELECT = 6,		/* 6, 10 */
	SDEB_I_LOG_SENSE = 7,
	SDEB_I_READ_CAPACITY = 8,	/* 10; 16 is in SA_IN(16) */
	SDEB_I_READ = 9,		/* 6, 10, 12, 16 */
	SDEB_I_WRITE = 10,		/* 6, 10, 12, 16 */
	SDEB_I_START_STOP = 11,
	SDEB_I_SERV_ACT_IN_16 = 12,	/* add ...SERV_ACT_IN_12 if needed */
	SDEB_I_SERV_ACT_OUT_16 = 13,	/* add ...SERV_ACT_OUT_12 if needed */
	SDEB_I_MAINT_IN = 14,
	SDEB_I_MAINT_OUT = 15,
	SDEB_I_VERIFY = 16,		/* VERIFY(10), VERIFY(16) */
	SDEB_I_VARIABLE_LEN = 17,	/* READ(32), WRITE(32), WR_SCAT(32) */
	SDEB_I_RESERVE = 18,		/* 6, 10 */
	SDEB_I_RELEASE = 19,		/* 6, 10 */
	SDEB_I_ALLOW_REMOVAL = 20,	/* PREVENT ALLOW MEDIUM REMOVAL */
	SDEB_I_REZERO_UNIT = 21,	/* REWIND in SSC */
	SDEB_I_ATA_PT = 22,		/* 12, 16 */
	SDEB_I_SEND_DIAG = 23,
	SDEB_I_UNMAP = 24,
	SDEB_I_WRITE_BUFFER = 25,
	SDEB_I_WRITE_SAME = 26,		/* 10, 16 */
	SDEB_I_SYNC_CACHE = 27,		/* 10, 16 */
	SDEB_I_COMP_WRITE = 28,
	SDEB_I_PRE_FETCH = 29,		/* 10, 16 */
	SDEB_I_ZONE_OUT = 30,		/* 0x94+SA; includes no data xfer */
	SDEB_I_ZONE_IN = 31,		/* 0x95+SA; all have data-in */
	SDEB_I_ATOMIC_WRITE_16 = 32,
	SDEB_I_LAST_ELEM_P1 = 33,	/* keep this last (previous + 1) */
};


static const unsigned char opcode_ind_arr[256] = {
/* 0x0; 0x0->0x1f: 6 byte cdbs */
	SDEB_I_TEST_UNIT_READY, SDEB_I_REZERO_UNIT, 0, SDEB_I_REQUEST_SENSE,
	    0, 0, 0, 0,
	SDEB_I_READ, 0, SDEB_I_WRITE, 0, 0, 0, 0, 0,
	0, 0, SDEB_I_INQUIRY, 0, 0, SDEB_I_MODE_SELECT, SDEB_I_RESERVE,
	    SDEB_I_RELEASE,
	0, 0, SDEB_I_MODE_SENSE, SDEB_I_START_STOP, 0, SDEB_I_SEND_DIAG,
	    SDEB_I_ALLOW_REMOVAL, 0,
/* 0x20; 0x20->0x3f: 10 byte cdbs */
	0, 0, 0, 0, 0, SDEB_I_READ_CAPACITY, 0, 0,
	SDEB_I_READ, 0, SDEB_I_WRITE, 0, 0, 0, 0, SDEB_I_VERIFY,
	0, 0, 0, 0, SDEB_I_PRE_FETCH, SDEB_I_SYNC_CACHE, 0, 0,
	0, 0, 0, SDEB_I_WRITE_BUFFER, 0, 0, 0, 0,
/* 0x40; 0x40->0x5f: 10 byte cdbs */
	0, SDEB_I_WRITE_SAME, SDEB_I_UNMAP, 0, 0, 0, 0, 0,
	0, 0, 0, 0, 0, SDEB_I_LOG_SENSE, 0, 0,
	0, 0, 0, 0, 0, SDEB_I_MODE_SELECT, SDEB_I_RESERVE,
	    SDEB_I_RELEASE,
	0, 0, SDEB_I_MODE_SENSE, 0, 0, 0, 0, 0,
/* 0x60; 0x60->0x7d are reserved, 0x7e is "extended cdb" */
	0, 0, 0, 0, 0, 0, 0, 0, 0, 0, 0, 0, 0, 0, 0, 0,
	0, 0, 0, 0, 0, 0, 0, 0, 0, 0, 0, 0, 0, 0,
	0, SDEB_I_VARIABLE_LEN,
/* 0x80; 0x80->0x9f: 16 byte cdbs */
	0, 0, 0, 0, 0, SDEB_I_ATA_PT, 0, 0,
	SDEB_I_READ, SDEB_I_COMP_WRITE, SDEB_I_WRITE, 0,
	0, 0, 0, SDEB_I_VERIFY,
	SDEB_I_PRE_FETCH, SDEB_I_SYNC_CACHE, 0, SDEB_I_WRITE_SAME,
	SDEB_I_ZONE_OUT, SDEB_I_ZONE_IN, 0, 0,
	0, 0, 0, 0,
	SDEB_I_ATOMIC_WRITE_16, 0, SDEB_I_SERV_ACT_IN_16, SDEB_I_SERV_ACT_OUT_16,
/* 0xa0; 0xa0->0xbf: 12 byte cdbs */
	SDEB_I_REPORT_LUNS, SDEB_I_ATA_PT, 0, SDEB_I_MAINT_IN,
	     SDEB_I_MAINT_OUT, 0, 0, 0,
	SDEB_I_READ, 0 /* SDEB_I_SERV_ACT_OUT_12 */, SDEB_I_WRITE,
	     0 /* SDEB_I_SERV_ACT_IN_12 */, 0, 0, 0, 0,
	0, 0, 0, 0, 0, 0, 0, 0,
	0, 0, 0, 0, 0, 0, 0, 0,
/* 0xc0; 0xc0->0xff: vendor specific */
	0, 0, 0, 0, 0, 0, 0, 0, 0, 0, 0, 0, 0, 0, 0, 0,
	0, 0, 0, 0, 0, 0, 0, 0, 0, 0, 0, 0, 0, 0, 0, 0,
	0, 0, 0, 0, 0, 0, 0, 0, 0, 0, 0, 0, 0, 0, 0, 0,
	0, 0, 0, 0, 0, 0, 0, 0, 0, 0, 0, 0, 0, 0, 0, 0,
};

/*
 * The following "response" functions return the SCSI mid-level's 4 byte
 * tuple-in-an-int. To handle commands with an IMMED bit, for a faster
 * command completion, they can mask their return value with
 * SDEG_RES_IMMED_MASK .
 */
#define SDEG_RES_IMMED_MASK 0x40000000

static int resp_inquiry(struct scsi_cmnd *, struct sdebug_dev_info *);
static int resp_report_luns(struct scsi_cmnd *, struct sdebug_dev_info *);
static int resp_requests(struct scsi_cmnd *, struct sdebug_dev_info *);
static int resp_mode_sense(struct scsi_cmnd *, struct sdebug_dev_info *);
static int resp_mode_select(struct scsi_cmnd *, struct sdebug_dev_info *);
static int resp_log_sense(struct scsi_cmnd *, struct sdebug_dev_info *);
static int resp_readcap(struct scsi_cmnd *, struct sdebug_dev_info *);
static int resp_read_dt0(struct scsi_cmnd *, struct sdebug_dev_info *);
static int resp_write_dt0(struct scsi_cmnd *, struct sdebug_dev_info *);
static int resp_write_scat(struct scsi_cmnd *, struct sdebug_dev_info *);
static int resp_start_stop(struct scsi_cmnd *, struct sdebug_dev_info *);
static int resp_readcap16(struct scsi_cmnd *, struct sdebug_dev_info *);
static int resp_get_lba_status(struct scsi_cmnd *, struct sdebug_dev_info *);
static int resp_get_stream_status(struct scsi_cmnd *scp,
				  struct sdebug_dev_info *devip);
static int resp_report_tgtpgs(struct scsi_cmnd *, struct sdebug_dev_info *);
static int resp_unmap(struct scsi_cmnd *, struct sdebug_dev_info *);
static int resp_rsup_opcodes(struct scsi_cmnd *, struct sdebug_dev_info *);
static int resp_rsup_tmfs(struct scsi_cmnd *, struct sdebug_dev_info *);
static int resp_verify(struct scsi_cmnd *, struct sdebug_dev_info *);
static int resp_write_same_10(struct scsi_cmnd *, struct sdebug_dev_info *);
static int resp_write_same_16(struct scsi_cmnd *, struct sdebug_dev_info *);
static int resp_comp_write(struct scsi_cmnd *, struct sdebug_dev_info *);
static int resp_write_buffer(struct scsi_cmnd *, struct sdebug_dev_info *);
static int resp_sync_cache(struct scsi_cmnd *, struct sdebug_dev_info *);
static int resp_pre_fetch(struct scsi_cmnd *, struct sdebug_dev_info *);
static int resp_report_zones(struct scsi_cmnd *, struct sdebug_dev_info *);
static int resp_atomic_write(struct scsi_cmnd *, struct sdebug_dev_info *);
static int resp_open_zone(struct scsi_cmnd *, struct sdebug_dev_info *);
static int resp_close_zone(struct scsi_cmnd *, struct sdebug_dev_info *);
static int resp_finish_zone(struct scsi_cmnd *, struct sdebug_dev_info *);
static int resp_rwp_zone(struct scsi_cmnd *, struct sdebug_dev_info *);

static int sdebug_do_add_host(bool mk_new_store);
static int sdebug_add_host_helper(int per_host_idx);
static void sdebug_do_remove_host(bool the_end);
static int sdebug_add_store(void);
static void sdebug_erase_store(int idx, struct sdeb_store_info *sip);
static void sdebug_erase_all_stores(bool apart_from_first);

static void sdebug_free_queued_cmd(struct sdebug_queued_cmd *sqcp);

/*
 * The following are overflow arrays for cdbs that "hit" the same index in
 * the opcode_info_arr array. The most time sensitive (or commonly used) cdb
 * should be placed in opcode_info_arr[], the others should be placed here.
 */
static const struct opcode_info_t msense_iarr[] = {
	{0, 0x1a, 0, F_D_IN, NULL, NULL,
	    {6,  0xe8, 0xff, 0xff, 0xff, 0xc7, 0, 0, 0, 0, 0, 0, 0, 0, 0, 0} },
};

static const struct opcode_info_t mselect_iarr[] = {
	{0, 0x15, 0, F_D_OUT, NULL, NULL,
	    {6,  0xf1, 0, 0, 0xff, 0xc7, 0, 0, 0, 0, 0, 0, 0, 0, 0, 0} },
};

static const struct opcode_info_t read_iarr[] = {
	{0, 0x28, 0, F_D_IN | FF_MEDIA_IO, resp_read_dt0, NULL,/* READ(10) */
	    {10,  0xff, 0xff, 0xff, 0xff, 0xff, 0x3f, 0xff, 0xff, 0xc7, 0, 0,
	     0, 0, 0, 0} },
	{0, 0x8, 0, F_D_IN | FF_MEDIA_IO, resp_read_dt0, NULL, /* READ(6) */
	    {6,  0xff, 0xff, 0xff, 0xff, 0xc7, 0, 0, 0, 0, 0, 0, 0, 0, 0, 0} },
	{0, 0xa8, 0, F_D_IN | FF_MEDIA_IO, resp_read_dt0, NULL,/* READ(12) */
	    {12,  0xff, 0xff, 0xff, 0xff, 0xff, 0xff, 0xff, 0xff, 0xff, 0xbf,
	     0xc7, 0, 0, 0, 0} },
};

static const struct opcode_info_t write_iarr[] = {
	{0, 0x2a, 0, F_D_OUT | FF_MEDIA_IO, resp_write_dt0,  /* WRITE(10) */
	    NULL, {10,  0xfb, 0xff, 0xff, 0xff, 0xff, 0x3f, 0xff, 0xff, 0xc7,
		   0, 0, 0, 0, 0, 0} },
	{0, 0xa, 0, F_D_OUT | FF_MEDIA_IO, resp_write_dt0,   /* WRITE(6) */
	    NULL, {6,  0xff, 0xff, 0xff, 0xff, 0xc7, 0, 0, 0, 0, 0, 0, 0,
		   0, 0, 0} },
	{0, 0xaa, 0, F_D_OUT | FF_MEDIA_IO, resp_write_dt0,  /* WRITE(12) */
	    NULL, {12,  0xfb, 0xff, 0xff, 0xff, 0xff, 0xff, 0xff, 0xff, 0xff,
		   0xbf, 0xc7, 0, 0, 0, 0} },
};

static const struct opcode_info_t verify_iarr[] = {
	{0, 0x2f, 0, F_D_OUT_MAYBE | FF_MEDIA_IO, resp_verify,/* VERIFY(10) */
	    NULL, {10,  0xf7, 0xff, 0xff, 0xff, 0xff, 0xbf, 0xff, 0xff, 0xc7,
		   0, 0, 0, 0, 0, 0} },
};

static const struct opcode_info_t sa_in_16_iarr[] = {
	{0, 0x9e, 0x12, F_SA_LOW | F_D_IN, resp_get_lba_status, NULL,
	    {16,  0x12, 0xff, 0xff, 0xff, 0xff, 0xff, 0xff, 0xff, 0xff, 0xff,
	     0xff, 0xff, 0xff, 0, 0xc7} },	/* GET LBA STATUS(16) */
	{0, 0x9e, 0x16, F_SA_LOW | F_D_IN, resp_get_stream_status, NULL,
	    {16, 0x16, 0, 0, 0xff, 0xff, 0, 0, 0, 0, 0xff, 0xff, 0xff, 0xff,
	     0, 0} },	/* GET STREAM STATUS */
};

static const struct opcode_info_t vl_iarr[] = {	/* VARIABLE LENGTH */
	{0, 0x7f, 0xb, F_SA_HIGH | F_D_OUT | FF_MEDIA_IO, resp_write_dt0,
	    NULL, {32,  0xc7, 0, 0, 0, 0, 0x3f, 0x18, 0x0, 0xb, 0xfa,
		   0, 0xff, 0xff, 0xff, 0xff} },	/* WRITE(32) */
	{0, 0x7f, 0x11, F_SA_HIGH | F_D_OUT | FF_MEDIA_IO, resp_write_scat,
	    NULL, {32,  0xc7, 0, 0, 0, 0, 0x3f, 0x18, 0x0, 0x11, 0xf8,
		   0, 0xff, 0xff, 0x0, 0x0} },	/* WRITE SCATTERED(32) */
};

static const struct opcode_info_t maint_in_iarr[] = {	/* MAINT IN */
	{0, 0xa3, 0xc, F_SA_LOW | F_D_IN, resp_rsup_opcodes, NULL,
	    {12,  0xc, 0x87, 0xff, 0xff, 0xff, 0xff, 0xff, 0xff, 0xff, 0,
	     0xc7, 0, 0, 0, 0} }, /* REPORT SUPPORTED OPERATION CODES */
	{0, 0xa3, 0xd, F_SA_LOW | F_D_IN, resp_rsup_tmfs, NULL,
	    {12,  0xd, 0x80, 0, 0, 0, 0xff, 0xff, 0xff, 0xff, 0, 0xc7, 0, 0,
	     0, 0} },	/* REPORTED SUPPORTED TASK MANAGEMENT FUNCTIONS */
};

static const struct opcode_info_t write_same_iarr[] = {
	{0, 0x93, 0, F_D_OUT_MAYBE | FF_MEDIA_IO, resp_write_same_16, NULL,
	    {16,  0xff, 0xff, 0xff, 0xff, 0xff, 0xff, 0xff, 0xff, 0xff, 0xff,
	     0xff, 0xff, 0xff, 0x3f, 0xc7} },		/* WRITE SAME(16) */
};

static const struct opcode_info_t reserve_iarr[] = {
	{0, 0x16, 0, F_D_OUT, NULL, NULL,		/* RESERVE(6) */
	    {6,  0x1f, 0xff, 0xff, 0xff, 0xc7, 0, 0, 0, 0, 0, 0, 0, 0, 0, 0} },
};

static const struct opcode_info_t release_iarr[] = {
	{0, 0x17, 0, F_D_OUT, NULL, NULL,		/* RELEASE(6) */
	    {6,  0x1f, 0xff, 0, 0, 0xc7, 0, 0, 0, 0, 0, 0, 0, 0, 0, 0} },
};

static const struct opcode_info_t sync_cache_iarr[] = {
	{0, 0x91, 0, F_SYNC_DELAY | F_M_ACCESS, resp_sync_cache, NULL,
	    {16,  0x6, 0xff, 0xff, 0xff, 0xff, 0xff, 0xff, 0xff, 0xff,
	     0xff, 0xff, 0xff, 0xff, 0x3f, 0xc7} },	/* SYNC_CACHE (16) */
};

static const struct opcode_info_t pre_fetch_iarr[] = {
	{0, 0x90, 0, F_SYNC_DELAY | FF_MEDIA_IO, resp_pre_fetch, NULL,
	    {16,  0x2, 0xff, 0xff, 0xff, 0xff, 0xff, 0xff, 0xff, 0xff,
	     0xff, 0xff, 0xff, 0xff, 0x3f, 0xc7} },	/* PRE-FETCH (16) */
};

static const struct opcode_info_t zone_out_iarr[] = {	/* ZONE OUT(16) */
	{0, 0x94, 0x1, F_SA_LOW | F_M_ACCESS, resp_close_zone, NULL,
	    {16, 0x1, 0xff, 0xff, 0xff, 0xff, 0xff, 0xff, 0xff,
	     0xff, 0, 0, 0xff, 0xff, 0x1, 0xc7} },	/* CLOSE ZONE */
	{0, 0x94, 0x2, F_SA_LOW | F_M_ACCESS, resp_finish_zone, NULL,
	    {16, 0x2, 0xff, 0xff, 0xff, 0xff, 0xff, 0xff, 0xff,
	     0xff, 0, 0, 0xff, 0xff, 0x1, 0xc7} },	/* FINISH ZONE */
	{0, 0x94, 0x4, F_SA_LOW | F_M_ACCESS, resp_rwp_zone, NULL,
	    {16, 0x4, 0xff, 0xff, 0xff, 0xff, 0xff, 0xff, 0xff,
	     0xff, 0, 0, 0xff, 0xff, 0x1, 0xc7} },  /* RESET WRITE POINTER */
};

static const struct opcode_info_t zone_in_iarr[] = {	/* ZONE IN(16) */
	{0, 0x95, 0x6, F_SA_LOW | F_D_IN | F_M_ACCESS, NULL, NULL,
	    {16, 0x6, 0xff, 0xff, 0xff, 0xff, 0xff, 0xff, 0xff, 0xff,
	     0xff, 0xff, 0xff, 0xff, 0x3f, 0xc7} }, /* REPORT ZONES */
};


/* This array is accessed via SDEB_I_* values. Make sure all are mapped,
 * plus the terminating elements for logic that scans this table such as
 * REPORT SUPPORTED OPERATION CODES. */
static const struct opcode_info_t opcode_info_arr[SDEB_I_LAST_ELEM_P1 + 1] = {
/* 0 */
	{0, 0, 0, F_INV_OP | FF_RESPOND, NULL, NULL,	/* unknown opcodes */
	    {0,  0, 0, 0, 0, 0, 0, 0, 0, 0, 0, 0, 0, 0, 0, 0} },
	{0, 0x12, 0, FF_RESPOND | F_D_IN, resp_inquiry, NULL, /* INQUIRY */
	    {6,  0xe3, 0xff, 0xff, 0xff, 0xc7, 0, 0, 0, 0, 0, 0, 0, 0, 0, 0} },
	{0, 0xa0, 0, FF_RESPOND | F_D_IN, resp_report_luns, NULL,
	    {12,  0xe3, 0xff, 0, 0, 0, 0xff, 0xff, 0xff, 0xff, 0, 0xc7, 0, 0,
	     0, 0} },					/* REPORT LUNS */
	{0, 0x3, 0, FF_RESPOND | F_D_IN, resp_requests, NULL,
	    {6,  0xe1, 0, 0, 0xff, 0xc7, 0, 0, 0, 0, 0, 0, 0, 0, 0, 0} },
	{0, 0x0, 0, F_M_ACCESS | F_RL_WLUN_OK, NULL, NULL,/* TEST UNIT READY */
	    {6,  0, 0, 0, 0, 0xc7, 0, 0, 0, 0, 0, 0, 0, 0, 0, 0} },
/* 5 */
	{ARRAY_SIZE(msense_iarr), 0x5a, 0, F_D_IN,	/* MODE SENSE(10) */
	    resp_mode_sense, msense_iarr, {10,  0xf8, 0xff, 0xff, 0, 0, 0,
		0xff, 0xff, 0xc7, 0, 0, 0, 0, 0, 0} },
	{ARRAY_SIZE(mselect_iarr), 0x55, 0, F_D_OUT,	/* MODE SELECT(10) */
	    resp_mode_select, mselect_iarr, {10,  0xf1, 0, 0, 0, 0, 0, 0xff,
		0xff, 0xc7, 0, 0, 0, 0, 0, 0} },
	{0, 0x4d, 0, F_D_IN, resp_log_sense, NULL,	/* LOG SENSE */
	    {10,  0xe3, 0xff, 0xff, 0, 0xff, 0xff, 0xff, 0xff, 0xc7, 0, 0, 0,
	     0, 0, 0} },
	{0, 0x25, 0, F_D_IN, resp_readcap, NULL,    /* READ CAPACITY(10) */
	    {10,  0xe1, 0xff, 0xff, 0xff, 0xff, 0, 0, 0x1, 0xc7, 0, 0, 0, 0,
	     0, 0} },
	{ARRAY_SIZE(read_iarr), 0x88, 0, F_D_IN | FF_MEDIA_IO, /* READ(16) */
	    resp_read_dt0, read_iarr, {16,  0xfe, 0xff, 0xff, 0xff, 0xff,
	    0xff, 0xff, 0xff, 0xff, 0xff, 0xff, 0xff, 0xff, 0xff, 0xc7} },
/* 10 */
	{ARRAY_SIZE(write_iarr), 0x8a, 0, F_D_OUT | FF_MEDIA_IO,
	    resp_write_dt0, write_iarr,			/* WRITE(16) */
		{16,  0xfa, 0xff, 0xff, 0xff, 0xff, 0xff, 0xff, 0xff, 0xff,
		 0xff, 0xff, 0xff, 0xff, 0xff, 0xc7} },
	{0, 0x1b, 0, F_SSU_DELAY, resp_start_stop, NULL,/* START STOP UNIT */
	    {6,  0x1, 0, 0xf, 0xf7, 0xc7, 0, 0, 0, 0, 0, 0, 0, 0, 0, 0} },
	{ARRAY_SIZE(sa_in_16_iarr), 0x9e, 0x10, F_SA_LOW | F_D_IN,
	    resp_readcap16, sa_in_16_iarr, /* SA_IN(16), READ CAPACITY(16) */
		{16,  0x10, 0xff, 0xff, 0xff, 0xff, 0xff, 0xff, 0xff, 0xff,
		 0xff, 0xff, 0xff, 0xff, 0x1, 0xc7} },
	{0, 0x9f, 0x12, F_SA_LOW | F_D_OUT | FF_MEDIA_IO, resp_write_scat,
	    NULL, {16,  0x12, 0xf9, 0x0, 0xff, 0xff, 0, 0, 0xff, 0xff, 0xff,
	    0xff, 0xff, 0xff, 0xff, 0xc7} },  /* SA_OUT(16), WRITE SCAT(16) */
	{ARRAY_SIZE(maint_in_iarr), 0xa3, 0xa, F_SA_LOW | F_D_IN,
	    resp_report_tgtpgs,	/* MAINT IN, REPORT TARGET PORT GROUPS */
		maint_in_iarr, {12,  0xea, 0, 0, 0, 0, 0xff, 0xff, 0xff,
				0xff, 0, 0xc7, 0, 0, 0, 0} },
/* 15 */
	{0, 0, 0, F_INV_OP | FF_RESPOND, NULL, NULL, /* MAINT OUT */
	    {0,  0, 0, 0, 0, 0, 0, 0, 0, 0, 0, 0, 0, 0, 0, 0} },
	{ARRAY_SIZE(verify_iarr), 0x8f, 0,
	    F_D_OUT_MAYBE | FF_MEDIA_IO, resp_verify,	/* VERIFY(16) */
	    verify_iarr, {16,  0xf6, 0xff, 0xff, 0xff, 0xff, 0xff, 0xff,
			  0xff, 0xff, 0xff, 0xff, 0xff, 0xff, 0x3f, 0xc7} },
	{ARRAY_SIZE(vl_iarr), 0x7f, 0x9, F_SA_HIGH | F_D_IN | FF_MEDIA_IO,
	    resp_read_dt0, vl_iarr,	/* VARIABLE LENGTH, READ(32) */
	    {32,  0xc7, 0, 0, 0, 0, 0x3f, 0x18, 0x0, 0x9, 0xfe, 0, 0xff, 0xff,
	     0xff, 0xff} },
	{ARRAY_SIZE(reserve_iarr), 0x56, 0, F_D_OUT,
	    NULL, reserve_iarr,	/* RESERVE(10) <no response function> */
	    {10,  0xff, 0xff, 0xff, 0, 0, 0, 0xff, 0xff, 0xc7, 0, 0, 0, 0, 0,
	     0} },
	{ARRAY_SIZE(release_iarr), 0x57, 0, F_D_OUT,
	    NULL, release_iarr, /* RELEASE(10) <no response function> */
	    {10,  0x13, 0xff, 0xff, 0, 0, 0, 0xff, 0xff, 0xc7, 0, 0, 0, 0, 0,
	     0} },
/* 20 */
	{0, 0x1e, 0, 0, NULL, NULL, /* ALLOW REMOVAL */
	    {6,  0, 0, 0, 0x3, 0xc7, 0, 0, 0, 0, 0, 0, 0, 0, 0, 0} },
	{0, 0x1, 0, 0, resp_start_stop, NULL, /* REWIND ?? */
	    {6,  0x1, 0, 0, 0, 0xc7, 0, 0, 0, 0, 0, 0, 0, 0, 0, 0} },
	{0, 0, 0, F_INV_OP | FF_RESPOND, NULL, NULL, /* ATA_PT */
	    {0,  0, 0, 0, 0, 0, 0, 0, 0, 0, 0, 0, 0, 0, 0, 0} },
	{0, 0x1d, F_D_OUT, 0, NULL, NULL,	/* SEND DIAGNOSTIC */
	    {6,  0xf7, 0, 0xff, 0xff, 0xc7, 0, 0, 0, 0, 0, 0, 0, 0, 0, 0} },
	{0, 0x42, 0, F_D_OUT | FF_MEDIA_IO, resp_unmap, NULL, /* UNMAP */
	    {10,  0x1, 0, 0, 0, 0, 0x3f, 0xff, 0xff, 0xc7, 0, 0, 0, 0, 0, 0} },
/* 25 */
	{0, 0x3b, 0, F_D_OUT_MAYBE, resp_write_buffer, NULL,
	    {10,  0xff, 0xff, 0xff, 0xff, 0xff, 0xff, 0xff, 0xff, 0xc7, 0, 0,
	     0, 0, 0, 0} },			/* WRITE_BUFFER */
	{ARRAY_SIZE(write_same_iarr), 0x41, 0, F_D_OUT_MAYBE | FF_MEDIA_IO,
	    resp_write_same_10, write_same_iarr,	/* WRITE SAME(10) */
		{10,  0xff, 0xff, 0xff, 0xff, 0xff, 0x3f, 0xff, 0xff, 0xc7, 0,
		 0, 0, 0, 0, 0} },
	{ARRAY_SIZE(sync_cache_iarr), 0x35, 0, F_SYNC_DELAY | F_M_ACCESS,
	    resp_sync_cache, sync_cache_iarr,
	    {10,  0x7, 0xff, 0xff, 0xff, 0xff, 0x3f, 0xff, 0xff, 0xc7, 0, 0,
	     0, 0, 0, 0} },			/* SYNC_CACHE (10) */
	{0, 0x89, 0, F_D_OUT | FF_MEDIA_IO, resp_comp_write, NULL,
	    {16,  0xf8, 0xff, 0xff, 0xff, 0xff, 0xff, 0xff, 0xff, 0xff, 0, 0,
	     0, 0xff, 0x3f, 0xc7} },		/* COMPARE AND WRITE */
	{ARRAY_SIZE(pre_fetch_iarr), 0x34, 0, F_SYNC_DELAY | FF_MEDIA_IO,
	    resp_pre_fetch, pre_fetch_iarr,
	    {10,  0x2, 0xff, 0xff, 0xff, 0xff, 0x3f, 0xff, 0xff, 0xc7, 0, 0,
	     0, 0, 0, 0} },			/* PRE-FETCH (10) */

/* 30 */
	{ARRAY_SIZE(zone_out_iarr), 0x94, 0x3, F_SA_LOW | F_M_ACCESS,
	    resp_open_zone, zone_out_iarr, /* ZONE_OUT(16), OPEN ZONE) */
		{16,  0x3 /* SA */, 0xff, 0xff, 0xff, 0xff, 0xff, 0xff,
		 0xff, 0xff, 0x0, 0x0, 0xff, 0xff, 0x1, 0xc7} },
	{ARRAY_SIZE(zone_in_iarr), 0x95, 0x0, F_SA_LOW | F_M_ACCESS,
	    resp_report_zones, zone_in_iarr, /* ZONE_IN(16), REPORT ZONES) */
		{16,  0x0 /* SA */, 0xff, 0xff, 0xff, 0xff, 0xff, 0xff,
		 0xff, 0xff, 0xff, 0xff, 0xff, 0xff, 0xbf, 0xc7} },
/* 31 */
	{0, 0x0, 0x0, F_D_OUT | FF_MEDIA_IO,
	    resp_atomic_write, NULL, /* ATOMIC WRITE 16 */
		{16,  0xff, 0xff, 0xff, 0xff, 0xff, 0xff, 0xff,
		 0xff, 0xff, 0xff, 0xff, 0xff, 0xff, 0xff, 0xff} },
/* sentinel */
	{0xff, 0, 0, 0, NULL, NULL,		/* terminating element */
	    {0,  0, 0, 0, 0, 0, 0, 0, 0, 0, 0, 0, 0, 0, 0, 0} },
};

static int sdebug_num_hosts;
static int sdebug_add_host = DEF_NUM_HOST;  /* in sysfs this is relative */
static int sdebug_ato = DEF_ATO;
static int sdebug_cdb_len = DEF_CDB_LEN;
static int sdebug_jdelay = DEF_JDELAY;	/* if > 0 then unit is jiffies */
static int sdebug_dev_size_mb = DEF_DEV_SIZE_PRE_INIT;
static int sdebug_dif = DEF_DIF;
static int sdebug_dix = DEF_DIX;
static int sdebug_dsense = DEF_D_SENSE;
static int sdebug_every_nth = DEF_EVERY_NTH;
static int sdebug_fake_rw = DEF_FAKE_RW;
static unsigned int sdebug_guard = DEF_GUARD;
static int sdebug_host_max_queue;	/* per host */
static int sdebug_lowest_aligned = DEF_LOWEST_ALIGNED;
static int sdebug_max_luns = DEF_MAX_LUNS;
static int sdebug_max_queue = SDEBUG_CANQUEUE;	/* per submit queue */
static unsigned int sdebug_medium_error_start = OPT_MEDIUM_ERR_ADDR;
static int sdebug_medium_error_count = OPT_MEDIUM_ERR_NUM;
static int sdebug_ndelay = DEF_NDELAY;	/* if > 0 then unit is nanoseconds */
static int sdebug_no_lun_0 = DEF_NO_LUN_0;
static int sdebug_no_uld;
static int sdebug_num_parts = DEF_NUM_PARTS;
static int sdebug_num_tgts = DEF_NUM_TGTS; /* targets per host */
static int sdebug_opt_blks = DEF_OPT_BLKS;
static int sdebug_opts = DEF_OPTS;
static int sdebug_physblk_exp = DEF_PHYSBLK_EXP;
static int sdebug_opt_xferlen_exp = DEF_OPT_XFERLEN_EXP;
static int sdebug_ptype = DEF_PTYPE; /* SCSI peripheral device type */
static int sdebug_scsi_level = DEF_SCSI_LEVEL;
static int sdebug_sector_size = DEF_SECTOR_SIZE;
static int sdeb_tur_ms_to_ready = DEF_TUR_MS_TO_READY;
static int sdebug_virtual_gb = DEF_VIRTUAL_GB;
static int sdebug_vpd_use_hostno = DEF_VPD_USE_HOSTNO;
static unsigned int sdebug_lbpu = DEF_LBPU;
static unsigned int sdebug_lbpws = DEF_LBPWS;
static unsigned int sdebug_lbpws10 = DEF_LBPWS10;
static unsigned int sdebug_lbprz = DEF_LBPRZ;
static unsigned int sdebug_unmap_alignment = DEF_UNMAP_ALIGNMENT;
static unsigned int sdebug_unmap_granularity = DEF_UNMAP_GRANULARITY;
static unsigned int sdebug_unmap_max_blocks = DEF_UNMAP_MAX_BLOCKS;
static unsigned int sdebug_unmap_max_desc = DEF_UNMAP_MAX_DESC;
static unsigned int sdebug_write_same_length = DEF_WRITESAME_LENGTH;
static unsigned int sdebug_atomic_wr = DEF_ATOMIC_WR;
static unsigned int sdebug_atomic_wr_max_length = DEF_ATOMIC_WR_MAX_LENGTH;
static unsigned int sdebug_atomic_wr_align = DEF_ATOMIC_WR_ALIGN;
static unsigned int sdebug_atomic_wr_gran = DEF_ATOMIC_WR_GRAN;
static unsigned int sdebug_atomic_wr_max_length_bndry =
			DEF_ATOMIC_WR_MAX_LENGTH_BNDRY;
static unsigned int sdebug_atomic_wr_max_bndry = DEF_ATOMIC_WR_MAX_BNDRY;
static int sdebug_uuid_ctl = DEF_UUID_CTL;
static bool sdebug_random = DEF_RANDOM;
static bool sdebug_per_host_store = DEF_PER_HOST_STORE;
static bool sdebug_removable = DEF_REMOVABLE;
static bool sdebug_clustering;
static bool sdebug_host_lock = DEF_HOST_LOCK;
static bool sdebug_strict = DEF_STRICT;
static bool sdebug_any_injecting_opt;
static bool sdebug_no_rwlock;
static bool sdebug_verbose;
static bool have_dif_prot;
static bool write_since_sync;
static bool sdebug_statistics = DEF_STATISTICS;
static bool sdebug_wp;
static bool sdebug_allow_restart;
static enum {
	BLK_ZONED_NONE	= 0,
	BLK_ZONED_HA	= 1,
	BLK_ZONED_HM	= 2,
} sdeb_zbc_model = BLK_ZONED_NONE;
static char *sdeb_zbc_model_s;

enum sam_lun_addr_method {SAM_LUN_AM_PERIPHERAL = 0x0,
			  SAM_LUN_AM_FLAT = 0x1,
			  SAM_LUN_AM_LOGICAL_UNIT = 0x2,
			  SAM_LUN_AM_EXTENDED = 0x3};
static enum sam_lun_addr_method sdebug_lun_am = SAM_LUN_AM_PERIPHERAL;
static int sdebug_lun_am_i = (int)SAM_LUN_AM_PERIPHERAL;

static unsigned int sdebug_store_sectors;
static sector_t sdebug_capacity;	/* in sectors */

/* old BIOS stuff, kernel may get rid of them but some mode sense pages
   may still need them */
static int sdebug_heads;		/* heads per disk */
static int sdebug_cylinders_per;	/* cylinders per surface */
static int sdebug_sectors_per;		/* sectors per cylinder */

static LIST_HEAD(sdebug_host_list);
static DEFINE_MUTEX(sdebug_host_list_mutex);

static struct xarray per_store_arr;
static struct xarray *per_store_ap = &per_store_arr;
static int sdeb_first_idx = -1;		/* invalid index ==> none created */
static int sdeb_most_recent_idx = -1;
static DEFINE_RWLOCK(sdeb_fake_rw_lck);	/* need a RW lock when fake_rw=1 */

static unsigned long map_size;
static int num_aborts;
static int num_dev_resets;
static int num_target_resets;
static int num_bus_resets;
static int num_host_resets;
static int dix_writes;
static int dix_reads;
static int dif_errors;

/* ZBC global data */
static bool sdeb_zbc_in_use;	/* true for host-aware and host-managed disks */
static int sdeb_zbc_zone_cap_mb;
static int sdeb_zbc_zone_size_mb;
static int sdeb_zbc_max_open = DEF_ZBC_MAX_OPEN_ZONES;
static int sdeb_zbc_nr_conv = DEF_ZBC_NR_CONV_ZONES;

static int submit_queues = DEF_SUBMIT_QUEUES;  /* > 1 for multi-queue (mq) */
static int poll_queues; /* iouring iopoll interface.*/

static atomic_long_t writes_by_group_number[64];

static char sdebug_proc_name[] = MY_NAME;
static const char *my_name = MY_NAME;

static const struct bus_type pseudo_lld_bus;

static struct device_driver sdebug_driverfs_driver = {
	.name 		= sdebug_proc_name,
	.bus		= &pseudo_lld_bus,
};

static const int check_condition_result =
	SAM_STAT_CHECK_CONDITION;

static const int illegal_condition_result =
	(DID_ABORT << 16) | SAM_STAT_CHECK_CONDITION;

static const int device_qfull_result =
	(DID_ABORT << 16) | SAM_STAT_TASK_SET_FULL;

static const int condition_met_result = SAM_STAT_CONDITION_MET;

static struct dentry *sdebug_debugfs_root;
static ASYNC_DOMAIN_EXCLUSIVE(sdebug_async_domain);

static void sdebug_err_free(struct rcu_head *head)
{
	struct sdebug_err_inject *inject =
		container_of(head, typeof(*inject), rcu);

	kfree(inject);
}

static void sdebug_err_add(struct scsi_device *sdev, struct sdebug_err_inject *new)
{
	struct sdebug_dev_info *devip = (struct sdebug_dev_info *)sdev->hostdata;
	struct sdebug_err_inject *err;

	spin_lock(&devip->list_lock);
	list_for_each_entry_rcu(err, &devip->inject_err_list, list) {
		if (err->type == new->type && err->cmd == new->cmd) {
			list_del_rcu(&err->list);
			call_rcu(&err->rcu, sdebug_err_free);
		}
	}

	list_add_tail_rcu(&new->list, &devip->inject_err_list);
	spin_unlock(&devip->list_lock);
}

static int sdebug_err_remove(struct scsi_device *sdev, const char *buf, size_t count)
{
	struct sdebug_dev_info *devip = (struct sdebug_dev_info *)sdev->hostdata;
	struct sdebug_err_inject *err;
	int type;
	unsigned char cmd;

	if (sscanf(buf, "- %d %hhx", &type, &cmd) != 2) {
		kfree(buf);
		return -EINVAL;
	}

	spin_lock(&devip->list_lock);
	list_for_each_entry_rcu(err, &devip->inject_err_list, list) {
		if (err->type == type && err->cmd == cmd) {
			list_del_rcu(&err->list);
			call_rcu(&err->rcu, sdebug_err_free);
			spin_unlock(&devip->list_lock);
			kfree(buf);
			return count;
		}
	}
	spin_unlock(&devip->list_lock);

	kfree(buf);
	return -EINVAL;
}

static int sdebug_error_show(struct seq_file *m, void *p)
{
	struct scsi_device *sdev = (struct scsi_device *)m->private;
	struct sdebug_dev_info *devip = (struct sdebug_dev_info *)sdev->hostdata;
	struct sdebug_err_inject *err;

	seq_puts(m, "Type\tCount\tCommand\n");

	rcu_read_lock();
	list_for_each_entry_rcu(err, &devip->inject_err_list, list) {
		switch (err->type) {
		case ERR_TMOUT_CMD:
		case ERR_ABORT_CMD_FAILED:
		case ERR_LUN_RESET_FAILED:
			seq_printf(m, "%d\t%d\t0x%x\n", err->type, err->cnt,
				err->cmd);
		break;

		case ERR_FAIL_QUEUE_CMD:
			seq_printf(m, "%d\t%d\t0x%x\t0x%x\n", err->type,
				err->cnt, err->cmd, err->queuecmd_ret);
		break;

		case ERR_FAIL_CMD:
			seq_printf(m, "%d\t%d\t0x%x\t0x%x 0x%x 0x%x 0x%x 0x%x 0x%x\n",
				err->type, err->cnt, err->cmd,
				err->host_byte, err->driver_byte,
				err->status_byte, err->sense_key,
				err->asc, err->asq);
		break;
		}
	}
	rcu_read_unlock();

	return 0;
}

static int sdebug_error_open(struct inode *inode, struct file *file)
{
	return single_open(file, sdebug_error_show, inode->i_private);
}

static ssize_t sdebug_error_write(struct file *file, const char __user *ubuf,
		size_t count, loff_t *ppos)
{
	char *buf;
	unsigned int inject_type;
	struct sdebug_err_inject *inject;
	struct scsi_device *sdev = (struct scsi_device *)file->f_inode->i_private;

	buf = kzalloc(count + 1, GFP_KERNEL);
	if (!buf)
		return -ENOMEM;

	if (copy_from_user(buf, ubuf, count)) {
		kfree(buf);
		return -EFAULT;
	}

	if (buf[0] == '-')
		return sdebug_err_remove(sdev, buf, count);

	if (sscanf(buf, "%d", &inject_type) != 1) {
		kfree(buf);
		return -EINVAL;
	}

	inject = kzalloc(sizeof(struct sdebug_err_inject), GFP_KERNEL);
	if (!inject) {
		kfree(buf);
		return -ENOMEM;
	}

	switch (inject_type) {
	case ERR_TMOUT_CMD:
	case ERR_ABORT_CMD_FAILED:
	case ERR_LUN_RESET_FAILED:
		if (sscanf(buf, "%d %d %hhx", &inject->type, &inject->cnt,
			   &inject->cmd) != 3)
			goto out_error;
	break;

	case ERR_FAIL_QUEUE_CMD:
		if (sscanf(buf, "%d %d %hhx %x", &inject->type, &inject->cnt,
			   &inject->cmd, &inject->queuecmd_ret) != 4)
			goto out_error;
	break;

	case ERR_FAIL_CMD:
		if (sscanf(buf, "%d %d %hhx %hhx %hhx %hhx %hhx %hhx %hhx",
			   &inject->type, &inject->cnt, &inject->cmd,
			   &inject->host_byte, &inject->driver_byte,
			   &inject->status_byte, &inject->sense_key,
			   &inject->asc, &inject->asq) != 9)
			goto out_error;
	break;

	default:
		goto out_error;
	break;
	}

	kfree(buf);
	sdebug_err_add(sdev, inject);

	return count;

out_error:
	kfree(buf);
	kfree(inject);
	return -EINVAL;
}

static const struct file_operations sdebug_error_fops = {
	.open	= sdebug_error_open,
	.read	= seq_read,
	.write	= sdebug_error_write,
	.release = single_release,
};

static int sdebug_target_reset_fail_show(struct seq_file *m, void *p)
{
	struct scsi_target *starget = (struct scsi_target *)m->private;
	struct sdebug_target_info *targetip =
		(struct sdebug_target_info *)starget->hostdata;

	if (targetip)
		seq_printf(m, "%c\n", targetip->reset_fail ? 'Y' : 'N');

	return 0;
}

static int sdebug_target_reset_fail_open(struct inode *inode, struct file *file)
{
	return single_open(file, sdebug_target_reset_fail_show, inode->i_private);
}

static ssize_t sdebug_target_reset_fail_write(struct file *file,
		const char __user *ubuf, size_t count, loff_t *ppos)
{
	int ret;
	struct scsi_target *starget =
		(struct scsi_target *)file->f_inode->i_private;
	struct sdebug_target_info *targetip =
		(struct sdebug_target_info *)starget->hostdata;

	if (targetip) {
		ret = kstrtobool_from_user(ubuf, count, &targetip->reset_fail);
		return ret < 0 ? ret : count;
	}
	return -ENODEV;
}

static const struct file_operations sdebug_target_reset_fail_fops = {
	.open	= sdebug_target_reset_fail_open,
	.read	= seq_read,
	.write	= sdebug_target_reset_fail_write,
	.release = single_release,
};

static int sdebug_target_alloc(struct scsi_target *starget)
{
	struct sdebug_target_info *targetip;

	targetip = kzalloc(sizeof(struct sdebug_target_info), GFP_KERNEL);
	if (!targetip)
		return -ENOMEM;

	async_synchronize_full_domain(&sdebug_async_domain);

	targetip->debugfs_entry = debugfs_create_dir(dev_name(&starget->dev),
				sdebug_debugfs_root);

	debugfs_create_file("fail_reset", 0600, targetip->debugfs_entry, starget,
				&sdebug_target_reset_fail_fops);

	starget->hostdata = targetip;

	return 0;
}

static void sdebug_tartget_cleanup_async(void *data, async_cookie_t cookie)
{
	struct sdebug_target_info *targetip = data;

	debugfs_remove(targetip->debugfs_entry);
	kfree(targetip);
}

static void sdebug_target_destroy(struct scsi_target *starget)
{
	struct sdebug_target_info *targetip;

	targetip = (struct sdebug_target_info *)starget->hostdata;
	if (targetip) {
		starget->hostdata = NULL;
		async_schedule_domain(sdebug_tartget_cleanup_async, targetip,
				&sdebug_async_domain);
	}
}

/* Only do the extra work involved in logical block provisioning if one or
 * more of the lbpu, lbpws or lbpws10 parameters are given and we are doing
 * real reads and writes (i.e. not skipping them for speed).
 */
static inline bool scsi_debug_lbp(void)
{
	return 0 == sdebug_fake_rw &&
		(sdebug_lbpu || sdebug_lbpws || sdebug_lbpws10);
}

static inline bool scsi_debug_atomic_write(void)
{
	return sdebug_fake_rw == 0 && sdebug_atomic_wr;
}

static void *lba2fake_store(struct sdeb_store_info *sip,
			    unsigned long long lba)
{
	struct sdeb_store_info *lsip = sip;

	lba = do_div(lba, sdebug_store_sectors);
	if (!sip || !sip->storep) {
		WARN_ON_ONCE(true);
		lsip = xa_load(per_store_ap, 0);  /* should never be NULL */
	}
	return lsip->storep + lba * sdebug_sector_size;
}

static struct t10_pi_tuple *dif_store(struct sdeb_store_info *sip,
				      sector_t sector)
{
	sector = sector_div(sector, sdebug_store_sectors);

	return sip->dif_storep + sector;
}

static void sdebug_max_tgts_luns(void)
{
	struct sdebug_host_info *sdbg_host;
	struct Scsi_Host *hpnt;

	mutex_lock(&sdebug_host_list_mutex);
	list_for_each_entry(sdbg_host, &sdebug_host_list, host_list) {
		hpnt = sdbg_host->shost;
		if ((hpnt->this_id >= 0) &&
		    (sdebug_num_tgts > hpnt->this_id))
			hpnt->max_id = sdebug_num_tgts + 1;
		else
			hpnt->max_id = sdebug_num_tgts;
		/* sdebug_max_luns; */
		hpnt->max_lun = SCSI_W_LUN_REPORT_LUNS + 1;
	}
	mutex_unlock(&sdebug_host_list_mutex);
}

enum sdeb_cmd_data {SDEB_IN_DATA = 0, SDEB_IN_CDB = 1};

/* Set in_bit to -1 to indicate no bit position of invalid field */
static void mk_sense_invalid_fld(struct scsi_cmnd *scp,
				 enum sdeb_cmd_data c_d,
				 int in_byte, int in_bit)
{
	unsigned char *sbuff;
	u8 sks[4];
	int sl, asc;

	sbuff = scp->sense_buffer;
	if (!sbuff) {
		sdev_printk(KERN_ERR, scp->device,
			    "%s: sense_buffer is NULL\n", __func__);
		return;
	}
	asc = c_d ? INVALID_FIELD_IN_CDB : INVALID_FIELD_IN_PARAM_LIST;
	memset(sbuff, 0, SCSI_SENSE_BUFFERSIZE);
	scsi_build_sense(scp, sdebug_dsense, ILLEGAL_REQUEST, asc, 0);
	memset(sks, 0, sizeof(sks));
	sks[0] = 0x80;
	if (c_d)
		sks[0] |= 0x40;
	if (in_bit >= 0) {
		sks[0] |= 0x8;
		sks[0] |= 0x7 & in_bit;
	}
	put_unaligned_be16(in_byte, sks + 1);
	if (sdebug_dsense) {
		sl = sbuff[7] + 8;
		sbuff[7] = sl;
		sbuff[sl] = 0x2;
		sbuff[sl + 1] = 0x6;
		memcpy(sbuff + sl + 4, sks, 3);
	} else
		memcpy(sbuff + 15, sks, 3);
	if (sdebug_verbose)
		sdev_printk(KERN_INFO, scp->device, "%s:  [sense_key,asc,ascq"
			    "]: [0x5,0x%x,0x0] %c byte=%d, bit=%d\n",
			    my_name, asc, c_d ? 'C' : 'D', in_byte, in_bit);
}

static void mk_sense_buffer(struct scsi_cmnd *scp, int key, int asc, int asq)
{
	if (!scp->sense_buffer) {
		sdev_printk(KERN_ERR, scp->device,
			    "%s: sense_buffer is NULL\n", __func__);
		return;
	}
	memset(scp->sense_buffer, 0, SCSI_SENSE_BUFFERSIZE);

	scsi_build_sense(scp, sdebug_dsense, key, asc, asq);

	if (sdebug_verbose)
		sdev_printk(KERN_INFO, scp->device,
			    "%s:  [sense_key,asc,ascq]: [0x%x,0x%x,0x%x]\n",
			    my_name, key, asc, asq);
}

static void mk_sense_invalid_opcode(struct scsi_cmnd *scp)
{
	mk_sense_buffer(scp, ILLEGAL_REQUEST, INVALID_OPCODE, 0);
}

static int scsi_debug_ioctl(struct scsi_device *dev, unsigned int cmd,
			    void __user *arg)
{
	if (sdebug_verbose) {
		if (0x1261 == cmd)
			sdev_printk(KERN_INFO, dev,
				    "%s: BLKFLSBUF [0x1261]\n", __func__);
		else if (0x5331 == cmd)
			sdev_printk(KERN_INFO, dev,
				    "%s: CDROM_GET_CAPABILITY [0x5331]\n",
				    __func__);
		else
			sdev_printk(KERN_INFO, dev, "%s: cmd=0x%x\n",
				    __func__, cmd);
	}
	return -EINVAL;
	/* return -ENOTTY; // correct return but upsets fdisk */
}

static void config_cdb_len(struct scsi_device *sdev)
{
	switch (sdebug_cdb_len) {
	case 6:	/* suggest 6 byte READ, WRITE and MODE SENSE/SELECT */
		sdev->use_10_for_rw = false;
		sdev->use_16_for_rw = false;
		sdev->use_10_for_ms = false;
		break;
	case 10: /* suggest 10 byte RWs and 6 byte MODE SENSE/SELECT */
		sdev->use_10_for_rw = true;
		sdev->use_16_for_rw = false;
		sdev->use_10_for_ms = false;
		break;
	case 12: /* suggest 10 byte RWs and 10 byte MODE SENSE/SELECT */
		sdev->use_10_for_rw = true;
		sdev->use_16_for_rw = false;
		sdev->use_10_for_ms = true;
		break;
	case 16:
		sdev->use_10_for_rw = false;
		sdev->use_16_for_rw = true;
		sdev->use_10_for_ms = true;
		break;
	case 32: /* No knobs to suggest this so same as 16 for now */
		sdev->use_10_for_rw = false;
		sdev->use_16_for_rw = true;
		sdev->use_10_for_ms = true;
		break;
	default:
		pr_warn("unexpected cdb_len=%d, force to 10\n",
			sdebug_cdb_len);
		sdev->use_10_for_rw = true;
		sdev->use_16_for_rw = false;
		sdev->use_10_for_ms = false;
		sdebug_cdb_len = 10;
		break;
	}
}

static void all_config_cdb_len(void)
{
	struct sdebug_host_info *sdbg_host;
	struct Scsi_Host *shost;
	struct scsi_device *sdev;

	mutex_lock(&sdebug_host_list_mutex);
	list_for_each_entry(sdbg_host, &sdebug_host_list, host_list) {
		shost = sdbg_host->shost;
		shost_for_each_device(sdev, shost) {
			config_cdb_len(sdev);
		}
	}
	mutex_unlock(&sdebug_host_list_mutex);
}

static void clear_luns_changed_on_target(struct sdebug_dev_info *devip)
{
	struct sdebug_host_info *sdhp = devip->sdbg_host;
	struct sdebug_dev_info *dp;

	list_for_each_entry(dp, &sdhp->dev_info_list, dev_list) {
		if ((devip->sdbg_host == dp->sdbg_host) &&
		    (devip->target == dp->target)) {
			clear_bit(SDEBUG_UA_LUNS_CHANGED, dp->uas_bm);
		}
	}
}

static int make_ua(struct scsi_cmnd *scp, struct sdebug_dev_info *devip)
{
	int k;

	k = find_first_bit(devip->uas_bm, SDEBUG_NUM_UAS);
	if (k != SDEBUG_NUM_UAS) {
		const char *cp = NULL;

		switch (k) {
		case SDEBUG_UA_POR:
			mk_sense_buffer(scp, UNIT_ATTENTION, UA_RESET_ASC,
					POWER_ON_RESET_ASCQ);
			if (sdebug_verbose)
				cp = "power on reset";
			break;
		case SDEBUG_UA_POOCCUR:
			mk_sense_buffer(scp, UNIT_ATTENTION, UA_RESET_ASC,
					POWER_ON_OCCURRED_ASCQ);
			if (sdebug_verbose)
				cp = "power on occurred";
			break;
		case SDEBUG_UA_BUS_RESET:
			mk_sense_buffer(scp, UNIT_ATTENTION, UA_RESET_ASC,
					BUS_RESET_ASCQ);
			if (sdebug_verbose)
				cp = "bus reset";
			break;
		case SDEBUG_UA_MODE_CHANGED:
			mk_sense_buffer(scp, UNIT_ATTENTION, UA_CHANGED_ASC,
					MODE_CHANGED_ASCQ);
			if (sdebug_verbose)
				cp = "mode parameters changed";
			break;
		case SDEBUG_UA_CAPACITY_CHANGED:
			mk_sense_buffer(scp, UNIT_ATTENTION, UA_CHANGED_ASC,
					CAPACITY_CHANGED_ASCQ);
			if (sdebug_verbose)
				cp = "capacity data changed";
			break;
		case SDEBUG_UA_MICROCODE_CHANGED:
			mk_sense_buffer(scp, UNIT_ATTENTION,
					TARGET_CHANGED_ASC,
					MICROCODE_CHANGED_ASCQ);
			if (sdebug_verbose)
				cp = "microcode has been changed";
			break;
		case SDEBUG_UA_MICROCODE_CHANGED_WO_RESET:
			mk_sense_buffer(scp, UNIT_ATTENTION,
					TARGET_CHANGED_ASC,
					MICROCODE_CHANGED_WO_RESET_ASCQ);
			if (sdebug_verbose)
				cp = "microcode has been changed without reset";
			break;
		case SDEBUG_UA_LUNS_CHANGED:
			/*
			 * SPC-3 behavior is to report a UNIT ATTENTION with
			 * ASC/ASCQ REPORTED LUNS DATA HAS CHANGED on every LUN
			 * on the target, until a REPORT LUNS command is
			 * received.  SPC-4 behavior is to report it only once.
			 * NOTE:  sdebug_scsi_level does not use the same
			 * values as struct scsi_device->scsi_level.
			 */
			if (sdebug_scsi_level >= 6)	/* SPC-4 and above */
				clear_luns_changed_on_target(devip);
			mk_sense_buffer(scp, UNIT_ATTENTION,
					TARGET_CHANGED_ASC,
					LUNS_CHANGED_ASCQ);
			if (sdebug_verbose)
				cp = "reported luns data has changed";
			break;
		default:
			pr_warn("unexpected unit attention code=%d\n", k);
			if (sdebug_verbose)
				cp = "unknown";
			break;
		}
		clear_bit(k, devip->uas_bm);
		if (sdebug_verbose)
			sdev_printk(KERN_INFO, scp->device,
				   "%s reports: Unit attention: %s\n",
				   my_name, cp);
		return check_condition_result;
	}
	return 0;
}

/* Build SCSI "data-in" buffer. Returns 0 if ok else (DID_ERROR << 16). */
static int fill_from_dev_buffer(struct scsi_cmnd *scp, unsigned char *arr,
				int arr_len)
{
	int act_len;
	struct scsi_data_buffer *sdb = &scp->sdb;

	if (!sdb->length)
		return 0;
	if (scp->sc_data_direction != DMA_FROM_DEVICE)
		return DID_ERROR << 16;

	act_len = sg_copy_from_buffer(sdb->table.sgl, sdb->table.nents,
				      arr, arr_len);
	scsi_set_resid(scp, scsi_bufflen(scp) - act_len);

	return 0;
}

/* Partial build of SCSI "data-in" buffer. Returns 0 if ok else
 * (DID_ERROR << 16). Can write to offset in data-in buffer. If multiple
 * calls, not required to write in ascending offset order. Assumes resid
 * set to scsi_bufflen() prior to any calls.
 */
static int p_fill_from_dev_buffer(struct scsi_cmnd *scp, const void *arr,
				  int arr_len, unsigned int off_dst)
{
	unsigned int act_len, n;
	struct scsi_data_buffer *sdb = &scp->sdb;
	off_t skip = off_dst;

	if (sdb->length <= off_dst)
		return 0;
	if (scp->sc_data_direction != DMA_FROM_DEVICE)
		return DID_ERROR << 16;

	act_len = sg_pcopy_from_buffer(sdb->table.sgl, sdb->table.nents,
				       arr, arr_len, skip);
	pr_debug("%s: off_dst=%u, scsi_bufflen=%u, act_len=%u, resid=%d\n",
		 __func__, off_dst, scsi_bufflen(scp), act_len,
		 scsi_get_resid(scp));
	n = scsi_bufflen(scp) - (off_dst + act_len);
	scsi_set_resid(scp, min_t(u32, scsi_get_resid(scp), n));
	return 0;
}

/* Fetches from SCSI "data-out" buffer. Returns number of bytes fetched into
 * 'arr' or -1 if error.
 */
static int fetch_to_dev_buffer(struct scsi_cmnd *scp, unsigned char *arr,
			       int arr_len)
{
	if (!scsi_bufflen(scp))
		return 0;
	if (scp->sc_data_direction != DMA_TO_DEVICE)
		return -1;

	return scsi_sg_copy_to_buffer(scp, arr, arr_len);
}


static char sdebug_inq_vendor_id[9] = "Linux   ";
static char sdebug_inq_product_id[17] = "scsi_debug      ";
static char sdebug_inq_product_rev[5] = SDEBUG_VERSION;
/* Use some locally assigned NAAs for SAS addresses. */
static const u64 naa3_comp_a = 0x3222222000000000ULL;
static const u64 naa3_comp_b = 0x3333333000000000ULL;
static const u64 naa3_comp_c = 0x3111111000000000ULL;

/* Device identification VPD page. Returns number of bytes placed in arr */
static int inquiry_vpd_83(unsigned char *arr, int port_group_id,
			  int target_dev_id, int dev_id_num,
			  const char *dev_id_str, int dev_id_str_len,
			  const uuid_t *lu_name)
{
	int num, port_a;
	char b[32];

	port_a = target_dev_id + 1;
	/* T10 vendor identifier field format (faked) */
	arr[0] = 0x2;	/* ASCII */
	arr[1] = 0x1;
	arr[2] = 0x0;
	memcpy(&arr[4], sdebug_inq_vendor_id, 8);
	memcpy(&arr[12], sdebug_inq_product_id, 16);
	memcpy(&arr[28], dev_id_str, dev_id_str_len);
	num = 8 + 16 + dev_id_str_len;
	arr[3] = num;
	num += 4;
	if (dev_id_num >= 0) {
		if (sdebug_uuid_ctl) {
			/* Locally assigned UUID */
			arr[num++] = 0x1;  /* binary (not necessarily sas) */
			arr[num++] = 0xa;  /* PIV=0, lu, naa */
			arr[num++] = 0x0;
			arr[num++] = 0x12;
			arr[num++] = 0x10; /* uuid type=1, locally assigned */
			arr[num++] = 0x0;
			memcpy(arr + num, lu_name, 16);
			num += 16;
		} else {
			/* NAA-3, Logical unit identifier (binary) */
			arr[num++] = 0x1;  /* binary (not necessarily sas) */
			arr[num++] = 0x3;  /* PIV=0, lu, naa */
			arr[num++] = 0x0;
			arr[num++] = 0x8;
			put_unaligned_be64(naa3_comp_b + dev_id_num, arr + num);
			num += 8;
		}
		/* Target relative port number */
		arr[num++] = 0x61;	/* proto=sas, binary */
		arr[num++] = 0x94;	/* PIV=1, target port, rel port */
		arr[num++] = 0x0;	/* reserved */
		arr[num++] = 0x4;	/* length */
		arr[num++] = 0x0;	/* reserved */
		arr[num++] = 0x0;	/* reserved */
		arr[num++] = 0x0;
		arr[num++] = 0x1;	/* relative port A */
	}
	/* NAA-3, Target port identifier */
	arr[num++] = 0x61;	/* proto=sas, binary */
	arr[num++] = 0x93;	/* piv=1, target port, naa */
	arr[num++] = 0x0;
	arr[num++] = 0x8;
	put_unaligned_be64(naa3_comp_a + port_a, arr + num);
	num += 8;
	/* NAA-3, Target port group identifier */
	arr[num++] = 0x61;	/* proto=sas, binary */
	arr[num++] = 0x95;	/* piv=1, target port group id */
	arr[num++] = 0x0;
	arr[num++] = 0x4;
	arr[num++] = 0;
	arr[num++] = 0;
	put_unaligned_be16(port_group_id, arr + num);
	num += 2;
	/* NAA-3, Target device identifier */
	arr[num++] = 0x61;	/* proto=sas, binary */
	arr[num++] = 0xa3;	/* piv=1, target device, naa */
	arr[num++] = 0x0;
	arr[num++] = 0x8;
	put_unaligned_be64(naa3_comp_a + target_dev_id, arr + num);
	num += 8;
	/* SCSI name string: Target device identifier */
	arr[num++] = 0x63;	/* proto=sas, UTF-8 */
	arr[num++] = 0xa8;	/* piv=1, target device, SCSI name string */
	arr[num++] = 0x0;
	arr[num++] = 24;
	memcpy(arr + num, "naa.32222220", 12);
	num += 12;
	snprintf(b, sizeof(b), "%08X", target_dev_id);
	memcpy(arr + num, b, 8);
	num += 8;
	memset(arr + num, 0, 4);
	num += 4;
	return num;
}

static unsigned char vpd84_data[] = {
/* from 4th byte */ 0x22,0x22,0x22,0x0,0xbb,0x0,
    0x22,0x22,0x22,0x0,0xbb,0x1,
    0x22,0x22,0x22,0x0,0xbb,0x2,
};

/*  Software interface identification VPD page */
static int inquiry_vpd_84(unsigned char *arr)
{
	memcpy(arr, vpd84_data, sizeof(vpd84_data));
	return sizeof(vpd84_data);
}

/* Management network addresses VPD page */
static int inquiry_vpd_85(unsigned char *arr)
{
	int num = 0;
	const char *na1 = "https://www.kernel.org/config";
	const char *na2 = "http://www.kernel.org/log";
	int plen, olen;

	arr[num++] = 0x1;	/* lu, storage config */
	arr[num++] = 0x0;	/* reserved */
	arr[num++] = 0x0;
	olen = strlen(na1);
	plen = olen + 1;
	if (plen % 4)
		plen = ((plen / 4) + 1) * 4;
	arr[num++] = plen;	/* length, null termianted, padded */
	memcpy(arr + num, na1, olen);
	memset(arr + num + olen, 0, plen - olen);
	num += plen;

	arr[num++] = 0x4;	/* lu, logging */
	arr[num++] = 0x0;	/* reserved */
	arr[num++] = 0x0;
	olen = strlen(na2);
	plen = olen + 1;
	if (plen % 4)
		plen = ((plen / 4) + 1) * 4;
	arr[num++] = plen;	/* length, null terminated, padded */
	memcpy(arr + num, na2, olen);
	memset(arr + num + olen, 0, plen - olen);
	num += plen;

	return num;
}

/* SCSI ports VPD page */
static int inquiry_vpd_88(unsigned char *arr, int target_dev_id)
{
	int num = 0;
	int port_a, port_b;

	port_a = target_dev_id + 1;
	port_b = port_a + 1;
	arr[num++] = 0x0;	/* reserved */
	arr[num++] = 0x0;	/* reserved */
	arr[num++] = 0x0;
	arr[num++] = 0x1;	/* relative port 1 (primary) */
	memset(arr + num, 0, 6);
	num += 6;
	arr[num++] = 0x0;
	arr[num++] = 12;	/* length tp descriptor */
	/* naa-5 target port identifier (A) */
	arr[num++] = 0x61;	/* proto=sas, binary */
	arr[num++] = 0x93;	/* PIV=1, target port, NAA */
	arr[num++] = 0x0;	/* reserved */
	arr[num++] = 0x8;	/* length */
	put_unaligned_be64(naa3_comp_a + port_a, arr + num);
	num += 8;
	arr[num++] = 0x0;	/* reserved */
	arr[num++] = 0x0;	/* reserved */
	arr[num++] = 0x0;
	arr[num++] = 0x2;	/* relative port 2 (secondary) */
	memset(arr + num, 0, 6);
	num += 6;
	arr[num++] = 0x0;
	arr[num++] = 12;	/* length tp descriptor */
	/* naa-5 target port identifier (B) */
	arr[num++] = 0x61;	/* proto=sas, binary */
	arr[num++] = 0x93;	/* PIV=1, target port, NAA */
	arr[num++] = 0x0;	/* reserved */
	arr[num++] = 0x8;	/* length */
	put_unaligned_be64(naa3_comp_a + port_b, arr + num);
	num += 8;

	return num;
}


static unsigned char vpd89_data[] = {
/* from 4th byte */ 0,0,0,0,
'l','i','n','u','x',' ',' ',' ',
'S','A','T',' ','s','c','s','i','_','d','e','b','u','g',' ',' ',
'1','2','3','4',
0x34,0,0,0,1,0,0,0,0,0,0,0,1,0,0,0,0,0,0,0,
0xec,0,0,0,
0x5a,0xc,0xff,0x3f,0x37,0xc8,0x10,0,0,0,0,0,0x3f,0,0,0,
0,0,0,0,0x58,0x58,0x58,0x58,0x58,0x58,0x58,0x58,0x20,0x20,0x20,0x20,
0x20,0x20,0x20,0x20,0x20,0x20,0x20,0x20,0,0,0,0x40,0x4,0,0x2e,0x33,
0x38,0x31,0x20,0x20,0x20,0x20,0x54,0x53,0x38,0x33,0x30,0x30,0x33,0x31,
0x53,0x41,
0x20,0x20,0x20,0x20,0x20,0x20,0x20,0x20,0x20,0x20,0x20,0x20,0x20,0x20,
0x20,0x20,
0x20,0x20,0x20,0x20,0x20,0x20,0x20,0x20,0x20,0x20,0x20,0x20,0x20,0x20,
0x10,0x80,
0,0,0,0x2f,0,0,0,0x2,0,0x2,0x7,0,0xff,0xff,0x1,0,
0x3f,0,0xc1,0xff,0x3e,0,0x10,0x1,0xb0,0xf8,0x50,0x9,0,0,0x7,0,
0x3,0,0x78,0,0x78,0,0xf0,0,0x78,0,0,0,0,0,0,0,
0,0,0,0,0,0,0,0,0x2,0,0,0,0,0,0,0,
0x7e,0,0x1b,0,0x6b,0x34,0x1,0x7d,0x3,0x40,0x69,0x34,0x1,0x3c,0x3,0x40,
0x7f,0x40,0,0,0,0,0xfe,0xfe,0,0,0,0,0,0xfe,0,0,
0,0,0,0,0,0,0,0,0xb0,0xf8,0x50,0x9,0,0,0,0,
0,0,0,0,0,0,0,0,0,0,0,0,0,0,0,0,
0,0,0,0,0,0,0,0,0,0,0,0,0,0,0,0,
0,0,0,0,0,0,0,0,0,0,0,0,0,0,0,0,
0x1,0,0xb0,0xf8,0x50,0x9,0xb0,0xf8,0x50,0x9,0x20,0x20,0x2,0,0xb6,0x42,
0,0x80,0x8a,0,0x6,0x3c,0xa,0x3c,0xff,0xff,0xc6,0x7,0,0x1,0,0x8,
0xf0,0xf,0,0x10,0x2,0,0x30,0,0,0,0,0,0,0,0x6,0xfe,
0,0,0x2,0,0x50,0,0x8a,0,0x4f,0x95,0,0,0x21,0,0xb,0,
0,0,0,0,0,0,0,0,0,0,0,0,0,0,0,0,
0,0,0,0,0,0,0,0,0,0,0,0,0,0,0,0,
0,0,0,0,0,0,0,0,0,0,0,0,0,0,0,0,
0,0,0,0,0,0,0,0,0,0,0,0,0,0,0,0,
0,0,0,0,0,0,0,0,0,0,0,0,0,0,0,0,
0,0,0,0,0,0,0,0,0,0,0,0,0,0,0,0,
0,0,0,0,0,0,0,0,0,0,0,0,0,0,0,0,
0,0,0,0,0,0,0,0,0,0,0,0,0,0,0,0,
0,0,0,0,0,0,0,0,0,0,0,0,0,0,0,0,
0,0,0,0,0,0,0,0,0,0,0,0,0,0,0,0,
0,0,0,0,0,0,0,0,0,0,0,0,0,0,0,0,
0,0,0,0,0,0,0,0,0,0,0,0,0,0,0xa5,0x51,
};

/* ATA Information VPD page */
static int inquiry_vpd_89(unsigned char *arr)
{
	memcpy(arr, vpd89_data, sizeof(vpd89_data));
	return sizeof(vpd89_data);
}


static unsigned char vpdb0_data[] = {
	/* from 4th byte */ 0,0,0,4, 0,0,0x4,0, 0,0,0,64,
	0,0,0,0,0,0,0,0,0,0,0,0,0,0,0,0,
	0,0,0,0,0,0,0,0,0,0,0,0,0,0,0,0,
	0,0,0,0,0,0,0,0,0,0,0,0,0,0,0,0,
};

/* Block limits VPD page (SBC-3) */
static int inquiry_vpd_b0(unsigned char *arr)
{
	unsigned int gran;

	memcpy(arr, vpdb0_data, sizeof(vpdb0_data));

	/* Optimal transfer length granularity */
	if (sdebug_opt_xferlen_exp != 0 &&
	    sdebug_physblk_exp < sdebug_opt_xferlen_exp)
		gran = 1 << sdebug_opt_xferlen_exp;
	else
		gran = 1 << sdebug_physblk_exp;
	put_unaligned_be16(gran, arr + 2);

	/* Maximum Transfer Length */
	if (sdebug_store_sectors > 0x400)
		put_unaligned_be32(sdebug_store_sectors, arr + 4);

	/* Optimal Transfer Length */
	put_unaligned_be32(sdebug_opt_blks, &arr[8]);

	if (sdebug_lbpu) {
		/* Maximum Unmap LBA Count */
		put_unaligned_be32(sdebug_unmap_max_blocks, &arr[16]);

		/* Maximum Unmap Block Descriptor Count */
		put_unaligned_be32(sdebug_unmap_max_desc, &arr[20]);
	}

	/* Unmap Granularity Alignment */
	if (sdebug_unmap_alignment) {
		put_unaligned_be32(sdebug_unmap_alignment, &arr[28]);
		arr[28] |= 0x80; /* UGAVALID */
	}

	/* Optimal Unmap Granularity */
	put_unaligned_be32(sdebug_unmap_granularity, &arr[24]);

	/* Maximum WRITE SAME Length */
	put_unaligned_be64(sdebug_write_same_length, &arr[32]);

	if (sdebug_atomic_wr) {
		put_unaligned_be32(sdebug_atomic_wr_max_length, &arr[40]);
		put_unaligned_be32(sdebug_atomic_wr_align, &arr[44]);
		put_unaligned_be32(sdebug_atomic_wr_gran, &arr[48]);
		put_unaligned_be32(sdebug_atomic_wr_max_length_bndry, &arr[52]);
		put_unaligned_be32(sdebug_atomic_wr_max_bndry, &arr[56]);
	}

	return 0x3c; /* Mandatory page length for Logical Block Provisioning */
}

/* Block device characteristics VPD page (SBC-3) */
static int inquiry_vpd_b1(struct sdebug_dev_info *devip, unsigned char *arr)
{
	memset(arr, 0, 0x3c);
	arr[0] = 0;
	arr[1] = 1;	/* non rotating medium (e.g. solid state) */
	arr[2] = 0;
	arr[3] = 5;	/* less than 1.8" */

	return 0x3c;
}

/* Logical block provisioning VPD page (SBC-4) */
static int inquiry_vpd_b2(unsigned char *arr)
{
	memset(arr, 0, 0x4);
	arr[0] = 0;			/* threshold exponent */
	if (sdebug_lbpu)
		arr[1] = 1 << 7;
	if (sdebug_lbpws)
		arr[1] |= 1 << 6;
	if (sdebug_lbpws10)
		arr[1] |= 1 << 5;
	if (sdebug_lbprz && scsi_debug_lbp())
		arr[1] |= (sdebug_lbprz & 0x7) << 2;  /* sbc4r07 and later */
	/* anc_sup=0; dp=0 (no provisioning group descriptor) */
	/* minimum_percentage=0; provisioning_type=0 (unknown) */
	/* threshold_percentage=0 */
	return 0x4;
}

/* Zoned block device characteristics VPD page (ZBC mandatory) */
static int inquiry_vpd_b6(struct sdebug_dev_info *devip, unsigned char *arr)
{
	memset(arr, 0, 0x3c);
	arr[0] = 0x1; /* set URSWRZ (unrestricted read in seq. wr req zone) */
	/*
	 * Set Optimal number of open sequential write preferred zones and
	 * Optimal number of non-sequentially written sequential write
	 * preferred zones fields to 'not reported' (0xffffffff). Leave other
	 * fields set to zero, apart from Max. number of open swrz_s field.
	 */
	put_unaligned_be32(0xffffffff, &arr[4]);
	put_unaligned_be32(0xffffffff, &arr[8]);
	if (sdeb_zbc_model == BLK_ZONED_HM && devip->max_open)
		put_unaligned_be32(devip->max_open, &arr[12]);
	else
		put_unaligned_be32(0xffffffff, &arr[12]);
	if (devip->zcap < devip->zsize) {
		arr[19] = ZBC_CONSTANT_ZONE_START_OFFSET;
		put_unaligned_be64(devip->zsize, &arr[20]);
	} else {
		arr[19] = 0;
	}
	return 0x3c;
}

#define SDEBUG_BLE_LEN_AFTER_B4 28	/* thus vpage 32 bytes long */

enum { MAXIMUM_NUMBER_OF_STREAMS = 6, PERMANENT_STREAM_COUNT = 5 };

/* Block limits extension VPD page (SBC-4) */
static int inquiry_vpd_b7(unsigned char *arrb4)
{
	memset(arrb4, 0, SDEBUG_BLE_LEN_AFTER_B4);
	arrb4[1] = 1; /* Reduced stream control support (RSCS) */
	put_unaligned_be16(MAXIMUM_NUMBER_OF_STREAMS, &arrb4[2]);
	return SDEBUG_BLE_LEN_AFTER_B4;
}

#define SDEBUG_LONG_INQ_SZ 96
#define SDEBUG_MAX_INQ_ARR_SZ 584

static int resp_inquiry(struct scsi_cmnd *scp, struct sdebug_dev_info *devip)
{
	unsigned char pq_pdt;
	unsigned char *arr;
	unsigned char *cmd = scp->cmnd;
	u32 alloc_len, n;
	int ret;
	bool have_wlun, is_disk, is_zbc, is_disk_zbc;

	alloc_len = get_unaligned_be16(cmd + 3);
	arr = kzalloc(SDEBUG_MAX_INQ_ARR_SZ, GFP_ATOMIC);
	if (! arr)
		return DID_REQUEUE << 16;
	is_disk = (sdebug_ptype == TYPE_DISK);
	is_zbc = devip->zoned;
	is_disk_zbc = (is_disk || is_zbc);
	have_wlun = scsi_is_wlun(scp->device->lun);
	if (have_wlun)
		pq_pdt = TYPE_WLUN;	/* present, wlun */
	else if (sdebug_no_lun_0 && (devip->lun == SDEBUG_LUN_0_VAL))
		pq_pdt = 0x7f;	/* not present, PQ=3, PDT=0x1f */
	else
		pq_pdt = (sdebug_ptype & 0x1f);
	arr[0] = pq_pdt;
	if (0x2 & cmd[1]) {  /* CMDDT bit set */
		mk_sense_invalid_fld(scp, SDEB_IN_CDB, 1, 1);
		kfree(arr);
		return check_condition_result;
	} else if (0x1 & cmd[1]) {  /* EVPD bit set */
		int lu_id_num, port_group_id, target_dev_id;
		u32 len;
		char lu_id_str[6];
		int host_no = devip->sdbg_host->shost->host_no;

		arr[1] = cmd[2];
		port_group_id = (((host_no + 1) & 0x7f) << 8) +
		    (devip->channel & 0x7f);
		if (sdebug_vpd_use_hostno == 0)
			host_no = 0;
		lu_id_num = have_wlun ? -1 : (((host_no + 1) * 2000) +
			    (devip->target * 1000) + devip->lun);
		target_dev_id = ((host_no + 1) * 2000) +
				 (devip->target * 1000) - 3;
		len = scnprintf(lu_id_str, 6, "%d", lu_id_num);
		if (0 == cmd[2]) { /* supported vital product data pages */
			n = 4;
			arr[n++] = 0x0;   /* this page */
			arr[n++] = 0x80;  /* unit serial number */
			arr[n++] = 0x83;  /* device identification */
			arr[n++] = 0x84;  /* software interface ident. */
			arr[n++] = 0x85;  /* management network addresses */
			arr[n++] = 0x86;  /* extended inquiry */
			arr[n++] = 0x87;  /* mode page policy */
			arr[n++] = 0x88;  /* SCSI ports */
			if (is_disk_zbc) {	  /* SBC or ZBC */
				arr[n++] = 0x89;  /* ATA information */
				arr[n++] = 0xb0;  /* Block limits */
				arr[n++] = 0xb1;  /* Block characteristics */
				if (is_disk)
					arr[n++] = 0xb2;  /* LB Provisioning */
				if (is_zbc)
					arr[n++] = 0xb6;  /* ZB dev. char. */
				arr[n++] = 0xb7;  /* Block limits extension */
			}
			arr[3] = n - 4;	  /* number of supported VPD pages */
		} else if (0x80 == cmd[2]) { /* unit serial number */
			arr[3] = len;
			memcpy(&arr[4], lu_id_str, len);
		} else if (0x83 == cmd[2]) { /* device identification */
			arr[3] = inquiry_vpd_83(&arr[4], port_group_id,
						target_dev_id, lu_id_num,
						lu_id_str, len,
						&devip->lu_name);
		} else if (0x84 == cmd[2]) { /* Software interface ident. */
			arr[3] = inquiry_vpd_84(&arr[4]);
		} else if (0x85 == cmd[2]) { /* Management network addresses */
			arr[3] = inquiry_vpd_85(&arr[4]);
		} else if (0x86 == cmd[2]) { /* extended inquiry */
			arr[3] = 0x3c;	/* number of following entries */
			if (sdebug_dif == T10_PI_TYPE3_PROTECTION)
				arr[4] = 0x4;	/* SPT: GRD_CHK:1 */
			else if (have_dif_prot)
				arr[4] = 0x5;   /* SPT: GRD_CHK:1, REF_CHK:1 */
			else
				arr[4] = 0x0;   /* no protection stuff */
			/*
			 * GROUP_SUP=1; HEADSUP=1 (HEAD OF QUEUE); ORDSUP=1
			 * (ORDERED queuing); SIMPSUP=1 (SIMPLE queuing).
			 */
			arr[5] = 0x17;
		} else if (0x87 == cmd[2]) { /* mode page policy */
			arr[3] = 0x8;	/* number of following entries */
			arr[4] = 0x2;	/* disconnect-reconnect mp */
			arr[6] = 0x80;	/* mlus, shared */
			arr[8] = 0x18;	 /* protocol specific lu */
			arr[10] = 0x82;	 /* mlus, per initiator port */
		} else if (0x88 == cmd[2]) { /* SCSI Ports */
			arr[3] = inquiry_vpd_88(&arr[4], target_dev_id);
		} else if (is_disk_zbc && 0x89 == cmd[2]) { /* ATA info */
			n = inquiry_vpd_89(&arr[4]);
			put_unaligned_be16(n, arr + 2);
		} else if (is_disk_zbc && 0xb0 == cmd[2]) { /* Block limits */
			arr[3] = inquiry_vpd_b0(&arr[4]);
		} else if (is_disk_zbc && 0xb1 == cmd[2]) { /* Block char. */
			arr[3] = inquiry_vpd_b1(devip, &arr[4]);
		} else if (is_disk && 0xb2 == cmd[2]) { /* LB Prov. */
			arr[3] = inquiry_vpd_b2(&arr[4]);
		} else if (is_zbc && cmd[2] == 0xb6) { /* ZB dev. charact. */
			arr[3] = inquiry_vpd_b6(devip, &arr[4]);
		} else if (cmd[2] == 0xb7) { /* block limits extension page */
			arr[3] = inquiry_vpd_b7(&arr[4]);
		} else {
			mk_sense_invalid_fld(scp, SDEB_IN_CDB, 2, -1);
			kfree(arr);
			return check_condition_result;
		}
		len = min_t(u32, get_unaligned_be16(arr + 2) + 4, alloc_len);
		ret = fill_from_dev_buffer(scp, arr,
			    min_t(u32, len, SDEBUG_MAX_INQ_ARR_SZ));
		kfree(arr);
		return ret;
	}
	/* drops through here for a standard inquiry */
	arr[1] = sdebug_removable ? 0x80 : 0;	/* Removable disk */
	arr[2] = sdebug_scsi_level;
	arr[3] = 2;    /* response_data_format==2 */
	arr[4] = SDEBUG_LONG_INQ_SZ - 5;
	arr[5] = (int)have_dif_prot;	/* PROTECT bit */
	if (sdebug_vpd_use_hostno == 0)
		arr[5] |= 0x10; /* claim: implicit TPGS */
	arr[6] = 0x10; /* claim: MultiP */
	/* arr[6] |= 0x40; ... claim: EncServ (enclosure services) */
	arr[7] = 0xa; /* claim: LINKED + CMDQUE */
	memcpy(&arr[8], sdebug_inq_vendor_id, 8);
	memcpy(&arr[16], sdebug_inq_product_id, 16);
	memcpy(&arr[32], sdebug_inq_product_rev, 4);
	/* Use Vendor Specific area to place driver date in ASCII hex */
	memcpy(&arr[36], sdebug_version_date, 8);
	/* version descriptors (2 bytes each) follow */
	put_unaligned_be16(0xc0, arr + 58);   /* SAM-6 no version claimed */
	put_unaligned_be16(0x5c0, arr + 60);  /* SPC-5 no version claimed */
	n = 62;
	if (is_disk) {		/* SBC-4 no version claimed */
		put_unaligned_be16(0x600, arr + n);
		n += 2;
	} else if (sdebug_ptype == TYPE_TAPE) {	/* SSC-4 rev 3 */
		put_unaligned_be16(0x525, arr + n);
		n += 2;
	} else if (is_zbc) {	/* ZBC BSR INCITS 536 revision 05 */
		put_unaligned_be16(0x624, arr + n);
		n += 2;
	}
	put_unaligned_be16(0x2100, arr + n);	/* SPL-4 no version claimed */
	ret = fill_from_dev_buffer(scp, arr,
			    min_t(u32, alloc_len, SDEBUG_LONG_INQ_SZ));
	kfree(arr);
	return ret;
}

/* See resp_iec_m_pg() for how this data is manipulated */
static unsigned char iec_m_pg[] = {0x1c, 0xa, 0x08, 0, 0, 0, 0, 0,
				   0, 0, 0x0, 0x0};

static int resp_requests(struct scsi_cmnd *scp,
			 struct sdebug_dev_info *devip)
{
	unsigned char *cmd = scp->cmnd;
	unsigned char arr[SCSI_SENSE_BUFFERSIZE];	/* assume >= 18 bytes */
	bool dsense = !!(cmd[1] & 1);
	u32 alloc_len = cmd[4];
	u32 len = 18;
	int stopped_state = atomic_read(&devip->stopped);

	memset(arr, 0, sizeof(arr));
	if (stopped_state > 0) {	/* some "pollable" data [spc6r02: 5.12.2] */
		if (dsense) {
			arr[0] = 0x72;
			arr[1] = NOT_READY;
			arr[2] = LOGICAL_UNIT_NOT_READY;
			arr[3] = (stopped_state == 2) ? 0x1 : 0x2;
			len = 8;
		} else {
			arr[0] = 0x70;
			arr[2] = NOT_READY;		/* NO_SENSE in sense_key */
			arr[7] = 0xa;			/* 18 byte sense buffer */
			arr[12] = LOGICAL_UNIT_NOT_READY;
			arr[13] = (stopped_state == 2) ? 0x1 : 0x2;
		}
	} else if ((iec_m_pg[2] & 0x4) && (6 == (iec_m_pg[3] & 0xf))) {
		/* Information exceptions control mode page: TEST=1, MRIE=6 */
		if (dsense) {
			arr[0] = 0x72;
			arr[1] = 0x0;		/* NO_SENSE in sense_key */
			arr[2] = THRESHOLD_EXCEEDED;
			arr[3] = 0xff;		/* Failure prediction(false) */
			len = 8;
		} else {
			arr[0] = 0x70;
			arr[2] = 0x0;		/* NO_SENSE in sense_key */
			arr[7] = 0xa;   	/* 18 byte sense buffer */
			arr[12] = THRESHOLD_EXCEEDED;
			arr[13] = 0xff;		/* Failure prediction(false) */
		}
	} else {	/* nothing to report */
		if (dsense) {
			len = 8;
			memset(arr, 0, len);
			arr[0] = 0x72;
		} else {
			memset(arr, 0, len);
			arr[0] = 0x70;
			arr[7] = 0xa;
		}
	}
	return fill_from_dev_buffer(scp, arr, min_t(u32, len, alloc_len));
}

static int resp_start_stop(struct scsi_cmnd *scp, struct sdebug_dev_info *devip)
{
	unsigned char *cmd = scp->cmnd;
	int power_cond, want_stop, stopped_state;
	bool changing;

	power_cond = (cmd[4] & 0xf0) >> 4;
	if (power_cond) {
		mk_sense_invalid_fld(scp, SDEB_IN_CDB, 4, 7);
		return check_condition_result;
	}
	want_stop = !(cmd[4] & 1);
	stopped_state = atomic_read(&devip->stopped);
	if (stopped_state == 2) {
		ktime_t now_ts = ktime_get_boottime();

		if (ktime_to_ns(now_ts) > ktime_to_ns(devip->create_ts)) {
			u64 diff_ns = ktime_to_ns(ktime_sub(now_ts, devip->create_ts));

			if (diff_ns >= ((u64)sdeb_tur_ms_to_ready * 1000000)) {
				/* tur_ms_to_ready timer extinguished */
				atomic_set(&devip->stopped, 0);
				stopped_state = 0;
			}
		}
		if (stopped_state == 2) {
			if (want_stop) {
				stopped_state = 1;	/* dummy up success */
			} else {	/* Disallow tur_ms_to_ready delay to be overridden */
				mk_sense_invalid_fld(scp, SDEB_IN_CDB, 4, 0 /* START bit */);
				return check_condition_result;
			}
		}
	}
	changing = (stopped_state != want_stop);
	if (changing)
		atomic_xchg(&devip->stopped, want_stop);
	if (!changing || (cmd[1] & 0x1))  /* state unchanged or IMMED bit set in cdb */
		return SDEG_RES_IMMED_MASK;
	else
		return 0;
}

static sector_t get_sdebug_capacity(void)
{
	static const unsigned int gibibyte = 1073741824;

	if (sdebug_virtual_gb > 0)
		return (sector_t)sdebug_virtual_gb *
			(gibibyte / sdebug_sector_size);
	else
		return sdebug_store_sectors;
}

#define SDEBUG_READCAP_ARR_SZ 8
static int resp_readcap(struct scsi_cmnd *scp,
			struct sdebug_dev_info *devip)
{
	unsigned char arr[SDEBUG_READCAP_ARR_SZ];
	unsigned int capac;

	/* following just in case virtual_gb changed */
	sdebug_capacity = get_sdebug_capacity();
	memset(arr, 0, SDEBUG_READCAP_ARR_SZ);
	if (sdebug_capacity < 0xffffffff) {
		capac = (unsigned int)sdebug_capacity - 1;
		put_unaligned_be32(capac, arr + 0);
	} else
		put_unaligned_be32(0xffffffff, arr + 0);
	put_unaligned_be16(sdebug_sector_size, arr + 6);
	return fill_from_dev_buffer(scp, arr, SDEBUG_READCAP_ARR_SZ);
}

#define SDEBUG_READCAP16_ARR_SZ 32
static int resp_readcap16(struct scsi_cmnd *scp,
			  struct sdebug_dev_info *devip)
{
	unsigned char *cmd = scp->cmnd;
	unsigned char arr[SDEBUG_READCAP16_ARR_SZ];
	u32 alloc_len;

	alloc_len = get_unaligned_be32(cmd + 10);
	/* following just in case virtual_gb changed */
	sdebug_capacity = get_sdebug_capacity();
	memset(arr, 0, SDEBUG_READCAP16_ARR_SZ);
	put_unaligned_be64((u64)(sdebug_capacity - 1), arr + 0);
	put_unaligned_be32(sdebug_sector_size, arr + 8);
	arr[13] = sdebug_physblk_exp & 0xf;
	arr[14] = (sdebug_lowest_aligned >> 8) & 0x3f;

	if (scsi_debug_lbp()) {
		arr[14] |= 0x80; /* LBPME */
		/* from sbc4r07, this LBPRZ field is 1 bit, but the LBPRZ in
		 * the LB Provisioning VPD page is 3 bits. Note that lbprz=2
		 * in the wider field maps to 0 in this field.
		 */
		if (sdebug_lbprz & 1)	/* precisely what the draft requires */
			arr[14] |= 0x40;
	}

	/*
	 * Since the scsi_debug READ CAPACITY implementation always reports the
	 * total disk capacity, set RC BASIS = 1 for host-managed ZBC devices.
	 */
	if (devip->zoned)
		arr[12] |= 1 << 4;

	arr[15] = sdebug_lowest_aligned & 0xff;

	if (have_dif_prot) {
		arr[12] = (sdebug_dif - 1) << 1; /* P_TYPE */
		arr[12] |= 1; /* PROT_EN */
	}

	return fill_from_dev_buffer(scp, arr,
			    min_t(u32, alloc_len, SDEBUG_READCAP16_ARR_SZ));
}

#define SDEBUG_MAX_TGTPGS_ARR_SZ 1412

static int resp_report_tgtpgs(struct scsi_cmnd *scp,
			      struct sdebug_dev_info *devip)
{
	unsigned char *cmd = scp->cmnd;
	unsigned char *arr;
	int host_no = devip->sdbg_host->shost->host_no;
	int port_group_a, port_group_b, port_a, port_b;
	u32 alen, n, rlen;
	int ret;

	alen = get_unaligned_be32(cmd + 6);
	arr = kzalloc(SDEBUG_MAX_TGTPGS_ARR_SZ, GFP_ATOMIC);
	if (! arr)
		return DID_REQUEUE << 16;
	/*
	 * EVPD page 0x88 states we have two ports, one
	 * real and a fake port with no device connected.
	 * So we create two port groups with one port each
	 * and set the group with port B to unavailable.
	 */
	port_a = 0x1; /* relative port A */
	port_b = 0x2; /* relative port B */
	port_group_a = (((host_no + 1) & 0x7f) << 8) +
			(devip->channel & 0x7f);
	port_group_b = (((host_no + 1) & 0x7f) << 8) +
			(devip->channel & 0x7f) + 0x80;

	/*
	 * The asymmetric access state is cycled according to the host_id.
	 */
	n = 4;
	if (sdebug_vpd_use_hostno == 0) {
		arr[n++] = host_no % 3; /* Asymm access state */
		arr[n++] = 0x0F; /* claim: all states are supported */
	} else {
		arr[n++] = 0x0; /* Active/Optimized path */
		arr[n++] = 0x01; /* only support active/optimized paths */
	}
	put_unaligned_be16(port_group_a, arr + n);
	n += 2;
	arr[n++] = 0;    /* Reserved */
	arr[n++] = 0;    /* Status code */
	arr[n++] = 0;    /* Vendor unique */
	arr[n++] = 0x1;  /* One port per group */
	arr[n++] = 0;    /* Reserved */
	arr[n++] = 0;    /* Reserved */
	put_unaligned_be16(port_a, arr + n);
	n += 2;
	arr[n++] = 3;    /* Port unavailable */
	arr[n++] = 0x08; /* claim: only unavailalbe paths are supported */
	put_unaligned_be16(port_group_b, arr + n);
	n += 2;
	arr[n++] = 0;    /* Reserved */
	arr[n++] = 0;    /* Status code */
	arr[n++] = 0;    /* Vendor unique */
	arr[n++] = 0x1;  /* One port per group */
	arr[n++] = 0;    /* Reserved */
	arr[n++] = 0;    /* Reserved */
	put_unaligned_be16(port_b, arr + n);
	n += 2;

	rlen = n - 4;
	put_unaligned_be32(rlen, arr + 0);

	/*
	 * Return the smallest value of either
	 * - The allocated length
	 * - The constructed command length
	 * - The maximum array size
	 */
	rlen = min(alen, n);
	ret = fill_from_dev_buffer(scp, arr,
			   min_t(u32, rlen, SDEBUG_MAX_TGTPGS_ARR_SZ));
	kfree(arr);
	return ret;
}

static int resp_rsup_opcodes(struct scsi_cmnd *scp,
			     struct sdebug_dev_info *devip)
{
	bool rctd;
	u8 reporting_opts, req_opcode, sdeb_i, supp;
	u16 req_sa, u;
	u32 alloc_len, a_len;
	int k, offset, len, errsts, count, bump, na;
	const struct opcode_info_t *oip;
	const struct opcode_info_t *r_oip;
	u8 *arr;
	u8 *cmd = scp->cmnd;

	rctd = !!(cmd[2] & 0x80);
	reporting_opts = cmd[2] & 0x7;
	req_opcode = cmd[3];
	req_sa = get_unaligned_be16(cmd + 4);
	alloc_len = get_unaligned_be32(cmd + 6);
	if (alloc_len < 4 || alloc_len > 0xffff) {
		mk_sense_invalid_fld(scp, SDEB_IN_CDB, 6, -1);
		return check_condition_result;
	}
	if (alloc_len > 8192)
		a_len = 8192;
	else
		a_len = alloc_len;
	arr = kzalloc((a_len < 256) ? 320 : a_len + 64, GFP_ATOMIC);
	if (NULL == arr) {
		mk_sense_buffer(scp, ILLEGAL_REQUEST, INSUFF_RES_ASC,
				INSUFF_RES_ASCQ);
		return check_condition_result;
	}
	switch (reporting_opts) {
	case 0:	/* all commands */
		/* count number of commands */
		for (count = 0, oip = opcode_info_arr;
		     oip->num_attached != 0xff; ++oip) {
			if (F_INV_OP & oip->flags)
				continue;
			count += (oip->num_attached + 1);
		}
		bump = rctd ? 20 : 8;
		put_unaligned_be32(count * bump, arr);
		for (offset = 4, oip = opcode_info_arr;
		     oip->num_attached != 0xff && offset < a_len; ++oip) {
			if (F_INV_OP & oip->flags)
				continue;
			na = oip->num_attached;
			arr[offset] = oip->opcode;
			put_unaligned_be16(oip->sa, arr + offset + 2);
			if (rctd)
				arr[offset + 5] |= 0x2;
			if (FF_SA & oip->flags)
				arr[offset + 5] |= 0x1;
			put_unaligned_be16(oip->len_mask[0], arr + offset + 6);
			if (rctd)
				put_unaligned_be16(0xa, arr + offset + 8);
			r_oip = oip;
			for (k = 0, oip = oip->arrp; k < na; ++k, ++oip) {
				if (F_INV_OP & oip->flags)
					continue;
				offset += bump;
				arr[offset] = oip->opcode;
				put_unaligned_be16(oip->sa, arr + offset + 2);
				if (rctd)
					arr[offset + 5] |= 0x2;
				if (FF_SA & oip->flags)
					arr[offset + 5] |= 0x1;
				put_unaligned_be16(oip->len_mask[0],
						   arr + offset + 6);
				if (rctd)
					put_unaligned_be16(0xa,
							   arr + offset + 8);
			}
			oip = r_oip;
			offset += bump;
		}
		break;
	case 1:	/* one command: opcode only */
	case 2:	/* one command: opcode plus service action */
	case 3:	/* one command: if sa==0 then opcode only else opcode+sa */
		sdeb_i = opcode_ind_arr[req_opcode];
		oip = &opcode_info_arr[sdeb_i];
		if (F_INV_OP & oip->flags) {
			supp = 1;
			offset = 4;
		} else {
			if (1 == reporting_opts) {
				if (FF_SA & oip->flags) {
					mk_sense_invalid_fld(scp, SDEB_IN_CDB,
							     2, 2);
					kfree(arr);
					return check_condition_result;
				}
				req_sa = 0;
			} else if (2 == reporting_opts &&
				   0 == (FF_SA & oip->flags)) {
				mk_sense_invalid_fld(scp, SDEB_IN_CDB, 4, -1);
				kfree(arr);	/* point at requested sa */
				return check_condition_result;
			}
			if (0 == (FF_SA & oip->flags) &&
			    req_opcode == oip->opcode)
				supp = 3;
			else if (0 == (FF_SA & oip->flags)) {
				na = oip->num_attached;
				for (k = 0, oip = oip->arrp; k < na;
				     ++k, ++oip) {
					if (req_opcode == oip->opcode)
						break;
				}
				supp = (k >= na) ? 1 : 3;
			} else if (req_sa != oip->sa) {
				na = oip->num_attached;
				for (k = 0, oip = oip->arrp; k < na;
				     ++k, ++oip) {
					if (req_sa == oip->sa)
						break;
				}
				supp = (k >= na) ? 1 : 3;
			} else
				supp = 3;
			if (3 == supp) {
				u = oip->len_mask[0];
				put_unaligned_be16(u, arr + 2);
				arr[4] = oip->opcode;
				for (k = 1; k < u; ++k)
					arr[4 + k] = (k < 16) ?
						 oip->len_mask[k] : 0xff;
				offset = 4 + u;
			} else
				offset = 4;
		}
		arr[1] = (rctd ? 0x80 : 0) | supp;
		if (rctd) {
			put_unaligned_be16(0xa, arr + offset);
			offset += 12;
		}
		break;
	default:
		mk_sense_invalid_fld(scp, SDEB_IN_CDB, 2, 2);
		kfree(arr);
		return check_condition_result;
	}
	offset = (offset < a_len) ? offset : a_len;
	len = (offset < alloc_len) ? offset : alloc_len;
	errsts = fill_from_dev_buffer(scp, arr, len);
	kfree(arr);
	return errsts;
}

static int resp_rsup_tmfs(struct scsi_cmnd *scp,
			  struct sdebug_dev_info *devip)
{
	bool repd;
	u32 alloc_len, len;
	u8 arr[16];
	u8 *cmd = scp->cmnd;

	memset(arr, 0, sizeof(arr));
	repd = !!(cmd[2] & 0x80);
	alloc_len = get_unaligned_be32(cmd + 6);
	if (alloc_len < 4) {
		mk_sense_invalid_fld(scp, SDEB_IN_CDB, 6, -1);
		return check_condition_result;
	}
	arr[0] = 0xc8;		/* ATS | ATSS | LURS */
	arr[1] = 0x1;		/* ITNRS */
	if (repd) {
		arr[3] = 0xc;
		len = 16;
	} else
		len = 4;

	len = (len < alloc_len) ? len : alloc_len;
	return fill_from_dev_buffer(scp, arr, len);
}

/* <<Following mode page info copied from ST318451LW>> */

static int resp_err_recov_pg(unsigned char *p, int pcontrol, int target)
{	/* Read-Write Error Recovery page for mode_sense */
	unsigned char err_recov_pg[] = {0x1, 0xa, 0xc0, 11, 240, 0, 0, 0,
					5, 0, 0xff, 0xff};

	memcpy(p, err_recov_pg, sizeof(err_recov_pg));
	if (1 == pcontrol)
		memset(p + 2, 0, sizeof(err_recov_pg) - 2);
	return sizeof(err_recov_pg);
}

static int resp_disconnect_pg(unsigned char *p, int pcontrol, int target)
{ 	/* Disconnect-Reconnect page for mode_sense */
	unsigned char disconnect_pg[] = {0x2, 0xe, 128, 128, 0, 10, 0, 0,
					 0, 0, 0, 0, 0, 0, 0, 0};

	memcpy(p, disconnect_pg, sizeof(disconnect_pg));
	if (1 == pcontrol)
		memset(p + 2, 0, sizeof(disconnect_pg) - 2);
	return sizeof(disconnect_pg);
}

static int resp_format_pg(unsigned char *p, int pcontrol, int target)
{       /* Format device page for mode_sense */
	unsigned char format_pg[] = {0x3, 0x16, 0, 0, 0, 0, 0, 0,
				     0, 0, 0, 0, 0, 0, 0, 0,
				     0, 0, 0, 0, 0x40, 0, 0, 0};

	memcpy(p, format_pg, sizeof(format_pg));
	put_unaligned_be16(sdebug_sectors_per, p + 10);
	put_unaligned_be16(sdebug_sector_size, p + 12);
	if (sdebug_removable)
		p[20] |= 0x20; /* should agree with INQUIRY */
	if (1 == pcontrol)
		memset(p + 2, 0, sizeof(format_pg) - 2);
	return sizeof(format_pg);
}

static unsigned char caching_pg[] = {0x8, 18, 0x14, 0, 0xff, 0xff, 0, 0,
				     0xff, 0xff, 0xff, 0xff, 0x80, 0x14, 0, 0,
				     0, 0, 0, 0};

static int resp_caching_pg(unsigned char *p, int pcontrol, int target)
{ 	/* Caching page for mode_sense */
	unsigned char ch_caching_pg[] = {/* 0x8, 18, */ 0x4, 0, 0, 0, 0, 0,
		0, 0, 0, 0, 0, 0, 0, 0, 0, 0, 0, 0};
	unsigned char d_caching_pg[] = {0x8, 18, 0x14, 0, 0xff, 0xff, 0, 0,
		0xff, 0xff, 0xff, 0xff, 0x80, 0x14, 0, 0,     0, 0, 0, 0};

	if (SDEBUG_OPT_N_WCE & sdebug_opts)
		caching_pg[2] &= ~0x4;	/* set WCE=0 (default WCE=1) */
	memcpy(p, caching_pg, sizeof(caching_pg));
	if (1 == pcontrol)
		memcpy(p + 2, ch_caching_pg, sizeof(ch_caching_pg));
	else if (2 == pcontrol)
		memcpy(p, d_caching_pg, sizeof(d_caching_pg));
	return sizeof(caching_pg);
}

static unsigned char ctrl_m_pg[] = {0xa, 10, 2, 0, 0, 0, 0, 0,
				    0, 0, 0x2, 0x4b};

static int resp_ctrl_m_pg(unsigned char *p, int pcontrol, int target)
{ 	/* Control mode page for mode_sense */
	unsigned char ch_ctrl_m_pg[] = {/* 0xa, 10, */ 0x6, 0, 0, 0, 0, 0,
					0, 0, 0, 0};
	unsigned char d_ctrl_m_pg[] = {0xa, 10, 2, 0, 0, 0, 0, 0,
				     0, 0, 0x2, 0x4b};

	if (sdebug_dsense)
		ctrl_m_pg[2] |= 0x4;
	else
		ctrl_m_pg[2] &= ~0x4;

	if (sdebug_ato)
		ctrl_m_pg[5] |= 0x80; /* ATO=1 */

	memcpy(p, ctrl_m_pg, sizeof(ctrl_m_pg));
	if (1 == pcontrol)
		memcpy(p + 2, ch_ctrl_m_pg, sizeof(ch_ctrl_m_pg));
	else if (2 == pcontrol)
		memcpy(p, d_ctrl_m_pg, sizeof(d_ctrl_m_pg));
	return sizeof(ctrl_m_pg);
}

/* IO Advice Hints Grouping mode page */
static int resp_grouping_m_pg(unsigned char *p, int pcontrol, int target)
{
	/* IO Advice Hints Grouping mode page */
	struct grouping_m_pg {
		u8 page_code;	/* OR 0x40 when subpage_code > 0 */
		u8 subpage_code;
		__be16 page_length;
		u8 reserved[12];
		struct scsi_io_group_descriptor descr[MAXIMUM_NUMBER_OF_STREAMS];
	};
	static const struct grouping_m_pg gr_m_pg = {
		.page_code = 0xa | 0x40,
		.subpage_code = 5,
		.page_length = cpu_to_be16(sizeof(gr_m_pg) - 4),
		.descr = {
			{ .st_enble = 1 },
			{ .st_enble = 1 },
			{ .st_enble = 1 },
			{ .st_enble = 1 },
			{ .st_enble = 1 },
			{ .st_enble = 0 },
		}
	};

	BUILD_BUG_ON(sizeof(struct grouping_m_pg) !=
		     16 + MAXIMUM_NUMBER_OF_STREAMS * 16);
	memcpy(p, &gr_m_pg, sizeof(gr_m_pg));
	if (1 == pcontrol) {
		/* There are no changeable values so clear from byte 4 on. */
		memset(p + 4, 0, sizeof(gr_m_pg) - 4);
	}
	return sizeof(gr_m_pg);
}

static int resp_iec_m_pg(unsigned char *p, int pcontrol, int target)
{	/* Informational Exceptions control mode page for mode_sense */
	unsigned char ch_iec_m_pg[] = {/* 0x1c, 0xa, */ 0x4, 0xf, 0, 0, 0, 0,
				       0, 0, 0x0, 0x0};
	unsigned char d_iec_m_pg[] = {0x1c, 0xa, 0x08, 0, 0, 0, 0, 0,
				      0, 0, 0x0, 0x0};

	memcpy(p, iec_m_pg, sizeof(iec_m_pg));
	if (1 == pcontrol)
		memcpy(p + 2, ch_iec_m_pg, sizeof(ch_iec_m_pg));
	else if (2 == pcontrol)
		memcpy(p, d_iec_m_pg, sizeof(d_iec_m_pg));
	return sizeof(iec_m_pg);
}

static int resp_sas_sf_m_pg(unsigned char *p, int pcontrol, int target)
{	/* SAS SSP mode page - short format for mode_sense */
	unsigned char sas_sf_m_pg[] = {0x19, 0x6,
		0x6, 0x0, 0x7, 0xd0, 0x0, 0x0};

	memcpy(p, sas_sf_m_pg, sizeof(sas_sf_m_pg));
	if (1 == pcontrol)
		memset(p + 2, 0, sizeof(sas_sf_m_pg) - 2);
	return sizeof(sas_sf_m_pg);
}


static int resp_sas_pcd_m_spg(unsigned char *p, int pcontrol, int target,
			      int target_dev_id)
{	/* SAS phy control and discover mode page for mode_sense */
	unsigned char sas_pcd_m_pg[] = {0x59, 0x1, 0, 0x64, 0, 0x6, 0, 2,
		    0, 0, 0, 0, 0x10, 0x9, 0x8, 0x0,
		    0, 0, 0, 0, 0, 0, 0, 0,	/* insert SAS addr */
		    0, 0, 0, 0, 0, 0, 0, 0,	/* insert SAS addr */
		    0x2, 0, 0, 0, 0, 0, 0, 0,
		    0x88, 0x99, 0, 0, 0, 0, 0, 0,
		    0, 0, 0, 0, 0, 0, 0, 0,
		    0, 1, 0, 0, 0x10, 0x9, 0x8, 0x0,
		    0, 0, 0, 0, 0, 0, 0, 0,	/* insert SAS addr */
		    0, 0, 0, 0, 0, 0, 0, 0,	/* insert SAS addr */
		    0x3, 0, 0, 0, 0, 0, 0, 0,
		    0x88, 0x99, 0, 0, 0, 0, 0, 0,
		    0, 0, 0, 0, 0, 0, 0, 0,
		};
	int port_a, port_b;

	put_unaligned_be64(naa3_comp_a, sas_pcd_m_pg + 16);
	put_unaligned_be64(naa3_comp_c + 1, sas_pcd_m_pg + 24);
	put_unaligned_be64(naa3_comp_a, sas_pcd_m_pg + 64);
	put_unaligned_be64(naa3_comp_c + 1, sas_pcd_m_pg + 72);
	port_a = target_dev_id + 1;
	port_b = port_a + 1;
	memcpy(p, sas_pcd_m_pg, sizeof(sas_pcd_m_pg));
	put_unaligned_be32(port_a, p + 20);
	put_unaligned_be32(port_b, p + 48 + 20);
	if (1 == pcontrol)
		memset(p + 4, 0, sizeof(sas_pcd_m_pg) - 4);
	return sizeof(sas_pcd_m_pg);
}

static int resp_sas_sha_m_spg(unsigned char *p, int pcontrol)
{	/* SAS SSP shared protocol specific port mode subpage */
	unsigned char sas_sha_m_pg[] = {0x59, 0x2, 0, 0xc, 0, 0x6, 0x10, 0,
		    0, 0, 0, 0, 0, 0, 0, 0,
		};

	memcpy(p, sas_sha_m_pg, sizeof(sas_sha_m_pg));
	if (1 == pcontrol)
		memset(p + 4, 0, sizeof(sas_sha_m_pg) - 4);
	return sizeof(sas_sha_m_pg);
}

/* PAGE_SIZE is more than necessary but provides room for future expansion. */
#define SDEBUG_MAX_MSENSE_SZ PAGE_SIZE

static int resp_mode_sense(struct scsi_cmnd *scp,
			   struct sdebug_dev_info *devip)
{
	int pcontrol, pcode, subpcode, bd_len;
	unsigned char dev_spec;
	u32 alloc_len, offset, len;
	int target_dev_id;
	int target = scp->device->id;
	unsigned char *ap;
	unsigned char *arr __free(kfree);
	unsigned char *cmd = scp->cmnd;
	bool dbd, llbaa, msense_6, is_disk, is_zbc;

	arr = kzalloc(SDEBUG_MAX_MSENSE_SZ, GFP_ATOMIC);
	if (!arr)
		return -ENOMEM;
	dbd = !!(cmd[1] & 0x8);		/* disable block descriptors */
	pcontrol = (cmd[2] & 0xc0) >> 6;
	pcode = cmd[2] & 0x3f;
	subpcode = cmd[3];
	msense_6 = (MODE_SENSE == cmd[0]);
	llbaa = msense_6 ? false : !!(cmd[1] & 0x10);
	is_disk = (sdebug_ptype == TYPE_DISK);
	is_zbc = devip->zoned;
	if ((is_disk || is_zbc) && !dbd)
		bd_len = llbaa ? 16 : 8;
	else
		bd_len = 0;
	alloc_len = msense_6 ? cmd[4] : get_unaligned_be16(cmd + 7);
	if (0x3 == pcontrol) {  /* Saving values not supported */
		mk_sense_buffer(scp, ILLEGAL_REQUEST, SAVING_PARAMS_UNSUP, 0);
		return check_condition_result;
	}
	target_dev_id = ((devip->sdbg_host->shost->host_no + 1) * 2000) +
			(devip->target * 1000) - 3;
	/* for disks+zbc set DPOFUA bit and clear write protect (WP) bit */
	if (is_disk || is_zbc) {
		dev_spec = 0x10;	/* =0x90 if WP=1 implies read-only */
		if (sdebug_wp)
			dev_spec |= 0x80;
	} else
		dev_spec = 0x0;
	if (msense_6) {
		arr[2] = dev_spec;
		arr[3] = bd_len;
		offset = 4;
	} else {
		arr[3] = dev_spec;
		if (16 == bd_len)
			arr[4] = 0x1;	/* set LONGLBA bit */
		arr[7] = bd_len;	/* assume 255 or less */
		offset = 8;
	}
	ap = arr + offset;
	if ((bd_len > 0) && (!sdebug_capacity))
		sdebug_capacity = get_sdebug_capacity();

	if (8 == bd_len) {
		if (sdebug_capacity > 0xfffffffe)
			put_unaligned_be32(0xffffffff, ap + 0);
		else
			put_unaligned_be32(sdebug_capacity, ap + 0);
		put_unaligned_be16(sdebug_sector_size, ap + 6);
		offset += bd_len;
		ap = arr + offset;
	} else if (16 == bd_len) {
		put_unaligned_be64((u64)sdebug_capacity, ap + 0);
		put_unaligned_be32(sdebug_sector_size, ap + 12);
		offset += bd_len;
		ap = arr + offset;
	}

	/*
	 * N.B. If len>0 before resp_*_pg() call, then form of that call should be:
	 *        len += resp_*_pg(ap + len, pcontrol, target);
	 */
	switch (pcode) {
	case 0x1:	/* Read-Write error recovery page, direct access */
		if (subpcode > 0x0 && subpcode < 0xff)
			goto bad_subpcode;
		len = resp_err_recov_pg(ap, pcontrol, target);
		offset += len;
		break;
	case 0x2:	/* Disconnect-Reconnect page, all devices */
		if (subpcode > 0x0 && subpcode < 0xff)
			goto bad_subpcode;
		len = resp_disconnect_pg(ap, pcontrol, target);
		offset += len;
		break;
	case 0x3:       /* Format device page, direct access */
		if (subpcode > 0x0 && subpcode < 0xff)
			goto bad_subpcode;
		if (is_disk) {
			len = resp_format_pg(ap, pcontrol, target);
			offset += len;
		} else {
			goto bad_pcode;
		}
		break;
	case 0x8:	/* Caching page, direct access */
		if (subpcode > 0x0 && subpcode < 0xff)
			goto bad_subpcode;
		if (is_disk || is_zbc) {
			len = resp_caching_pg(ap, pcontrol, target);
			offset += len;
		} else {
			goto bad_pcode;
		}
		break;
	case 0xa:	/* Control Mode page, all devices */
		switch (subpcode) {
		case 0:
			len = resp_ctrl_m_pg(ap, pcontrol, target);
			break;
		case 0x05:
			len = resp_grouping_m_pg(ap, pcontrol, target);
			break;
		case 0xff:
			len = resp_ctrl_m_pg(ap, pcontrol, target);
			len += resp_grouping_m_pg(ap + len, pcontrol, target);
			break;
		default:
			goto bad_subpcode;
		}
		offset += len;
		break;
	case 0x19:	/* if spc==1 then sas phy, control+discover */
		if (subpcode > 0x2 && subpcode < 0xff)
			goto bad_subpcode;
		len = 0;
		if ((0x0 == subpcode) || (0xff == subpcode))
			len += resp_sas_sf_m_pg(ap + len, pcontrol, target);
		if ((0x1 == subpcode) || (0xff == subpcode))
			len += resp_sas_pcd_m_spg(ap + len, pcontrol, target,
						  target_dev_id);
		if ((0x2 == subpcode) || (0xff == subpcode))
			len += resp_sas_sha_m_spg(ap + len, pcontrol);
		offset += len;
		break;
	case 0x1c:	/* Informational Exceptions Mode page, all devices */
		if (subpcode > 0x0 && subpcode < 0xff)
			goto bad_subpcode;
		len = resp_iec_m_pg(ap, pcontrol, target);
		offset += len;
		break;
	case 0x3f:	/* Read all Mode pages */
		if (subpcode > 0x0 && subpcode < 0xff)
			goto bad_subpcode;
		len = resp_err_recov_pg(ap, pcontrol, target);
		len += resp_disconnect_pg(ap + len, pcontrol, target);
		if (is_disk) {
			len += resp_format_pg(ap + len, pcontrol, target);
			len += resp_caching_pg(ap + len, pcontrol, target);
		} else if (is_zbc) {
			len += resp_caching_pg(ap + len, pcontrol, target);
		}
		len += resp_ctrl_m_pg(ap + len, pcontrol, target);
		if (0xff == subpcode)
			len += resp_grouping_m_pg(ap + len, pcontrol, target);
		len += resp_sas_sf_m_pg(ap + len, pcontrol, target);
		if (0xff == subpcode) {
			len += resp_sas_pcd_m_spg(ap + len, pcontrol, target,
						  target_dev_id);
			len += resp_sas_sha_m_spg(ap + len, pcontrol);
		}
		len += resp_iec_m_pg(ap + len, pcontrol, target);
		offset += len;
		break;
	default:
		goto bad_pcode;
	}
	if (msense_6)
		arr[0] = offset - 1;
	else
		put_unaligned_be16((offset - 2), arr + 0);
	return fill_from_dev_buffer(scp, arr, min_t(u32, alloc_len, offset));

bad_pcode:
	mk_sense_invalid_fld(scp, SDEB_IN_CDB, 2, 5);
	return check_condition_result;

bad_subpcode:
	mk_sense_invalid_fld(scp, SDEB_IN_CDB, 3, -1);
	return check_condition_result;
}

#define SDEBUG_MAX_MSELECT_SZ 512

static int resp_mode_select(struct scsi_cmnd *scp,
			    struct sdebug_dev_info *devip)
{
	int pf, sp, ps, md_len, bd_len, off, spf, pg_len;
	int param_len, res, mpage;
	unsigned char arr[SDEBUG_MAX_MSELECT_SZ];
	unsigned char *cmd = scp->cmnd;
	int mselect6 = (MODE_SELECT == cmd[0]);

	memset(arr, 0, sizeof(arr));
	pf = cmd[1] & 0x10;
	sp = cmd[1] & 0x1;
	param_len = mselect6 ? cmd[4] : get_unaligned_be16(cmd + 7);
	if ((0 == pf) || sp || (param_len > SDEBUG_MAX_MSELECT_SZ)) {
		mk_sense_invalid_fld(scp, SDEB_IN_CDB, mselect6 ? 4 : 7, -1);
		return check_condition_result;
	}
	res = fetch_to_dev_buffer(scp, arr, param_len);
	if (-1 == res)
		return DID_ERROR << 16;
	else if (sdebug_verbose && (res < param_len))
		sdev_printk(KERN_INFO, scp->device,
			    "%s: cdb indicated=%d, IO sent=%d bytes\n",
			    __func__, param_len, res);
	md_len = mselect6 ? (arr[0] + 1) : (get_unaligned_be16(arr + 0) + 2);
	bd_len = mselect6 ? arr[3] : get_unaligned_be16(arr + 6);
	off = bd_len + (mselect6 ? 4 : 8);
	if (md_len > 2 || off >= res) {
		mk_sense_invalid_fld(scp, SDEB_IN_DATA, 0, -1);
		return check_condition_result;
	}
	mpage = arr[off] & 0x3f;
	ps = !!(arr[off] & 0x80);
	if (ps) {
		mk_sense_invalid_fld(scp, SDEB_IN_DATA, off, 7);
		return check_condition_result;
	}
	spf = !!(arr[off] & 0x40);
	pg_len = spf ? (get_unaligned_be16(arr + off + 2) + 4) :
		       (arr[off + 1] + 2);
	if ((pg_len + off) > param_len) {
		mk_sense_buffer(scp, ILLEGAL_REQUEST,
				PARAMETER_LIST_LENGTH_ERR, 0);
		return check_condition_result;
	}
	switch (mpage) {
	case 0x8:      /* Caching Mode page */
		if (caching_pg[1] == arr[off + 1]) {
			memcpy(caching_pg + 2, arr + off + 2,
			       sizeof(caching_pg) - 2);
			goto set_mode_changed_ua;
		}
		break;
	case 0xa:      /* Control Mode page */
		if (ctrl_m_pg[1] == arr[off + 1]) {
			memcpy(ctrl_m_pg + 2, arr + off + 2,
			       sizeof(ctrl_m_pg) - 2);
			if (ctrl_m_pg[4] & 0x8)
				sdebug_wp = true;
			else
				sdebug_wp = false;
			sdebug_dsense = !!(ctrl_m_pg[2] & 0x4);
			goto set_mode_changed_ua;
		}
		break;
	case 0x1c:      /* Informational Exceptions Mode page */
		if (iec_m_pg[1] == arr[off + 1]) {
			memcpy(iec_m_pg + 2, arr + off + 2,
			       sizeof(iec_m_pg) - 2);
			goto set_mode_changed_ua;
		}
		break;
	default:
		break;
	}
	mk_sense_invalid_fld(scp, SDEB_IN_DATA, off, 5);
	return check_condition_result;
set_mode_changed_ua:
	set_bit(SDEBUG_UA_MODE_CHANGED, devip->uas_bm);
	return 0;
}

static int resp_temp_l_pg(unsigned char *arr)
{
	unsigned char temp_l_pg[] = {0x0, 0x0, 0x3, 0x2, 0x0, 38,
				     0x0, 0x1, 0x3, 0x2, 0x0, 65,
		};

	memcpy(arr, temp_l_pg, sizeof(temp_l_pg));
	return sizeof(temp_l_pg);
}

static int resp_ie_l_pg(unsigned char *arr)
{
	unsigned char ie_l_pg[] = {0x0, 0x0, 0x3, 0x3, 0x0, 0x0, 38,
		};

	memcpy(arr, ie_l_pg, sizeof(ie_l_pg));
	if (iec_m_pg[2] & 0x4) {	/* TEST bit set */
		arr[4] = THRESHOLD_EXCEEDED;
		arr[5] = 0xff;
	}
	return sizeof(ie_l_pg);
}

static int resp_env_rep_l_spg(unsigned char *arr)
{
	unsigned char env_rep_l_spg[] = {0x0, 0x0, 0x23, 0x8,
					 0x0, 40, 72, 0xff, 45, 18, 0, 0,
					 0x1, 0x0, 0x23, 0x8,
					 0x0, 55, 72, 35, 55, 45, 0, 0,
		};

	memcpy(arr, env_rep_l_spg, sizeof(env_rep_l_spg));
	return sizeof(env_rep_l_spg);
}

#define SDEBUG_MAX_LSENSE_SZ 512

static int resp_log_sense(struct scsi_cmnd *scp,
			  struct sdebug_dev_info *devip)
{
	int ppc, sp, pcode, subpcode;
	u32 alloc_len, len, n;
	unsigned char arr[SDEBUG_MAX_LSENSE_SZ];
	unsigned char *cmd = scp->cmnd;

	memset(arr, 0, sizeof(arr));
	ppc = cmd[1] & 0x2;
	sp = cmd[1] & 0x1;
	if (ppc || sp) {
		mk_sense_invalid_fld(scp, SDEB_IN_CDB, 1, ppc ? 1 : 0);
		return check_condition_result;
	}
	pcode = cmd[2] & 0x3f;
	subpcode = cmd[3] & 0xff;
	alloc_len = get_unaligned_be16(cmd + 7);
	arr[0] = pcode;
	if (0 == subpcode) {
		switch (pcode) {
		case 0x0:	/* Supported log pages log page */
			n = 4;
			arr[n++] = 0x0;		/* this page */
			arr[n++] = 0xd;		/* Temperature */
			arr[n++] = 0x2f;	/* Informational exceptions */
			arr[3] = n - 4;
			break;
		case 0xd:	/* Temperature log page */
			arr[3] = resp_temp_l_pg(arr + 4);
			break;
		case 0x2f:	/* Informational exceptions log page */
			arr[3] = resp_ie_l_pg(arr + 4);
			break;
		default:
			mk_sense_invalid_fld(scp, SDEB_IN_CDB, 2, 5);
			return check_condition_result;
		}
	} else if (0xff == subpcode) {
		arr[0] |= 0x40;
		arr[1] = subpcode;
		switch (pcode) {
		case 0x0:	/* Supported log pages and subpages log page */
			n = 4;
			arr[n++] = 0x0;
			arr[n++] = 0x0;		/* 0,0 page */
			arr[n++] = 0x0;
			arr[n++] = 0xff;	/* this page */
			arr[n++] = 0xd;
			arr[n++] = 0x0;		/* Temperature */
			arr[n++] = 0xd;
			arr[n++] = 0x1;		/* Environment reporting */
			arr[n++] = 0xd;
			arr[n++] = 0xff;	/* all 0xd subpages */
			arr[n++] = 0x2f;
			arr[n++] = 0x0;	/* Informational exceptions */
			arr[n++] = 0x2f;
			arr[n++] = 0xff;	/* all 0x2f subpages */
			arr[3] = n - 4;
			break;
		case 0xd:	/* Temperature subpages */
			n = 4;
			arr[n++] = 0xd;
			arr[n++] = 0x0;		/* Temperature */
			arr[n++] = 0xd;
			arr[n++] = 0x1;		/* Environment reporting */
			arr[n++] = 0xd;
			arr[n++] = 0xff;	/* these subpages */
			arr[3] = n - 4;
			break;
		case 0x2f:	/* Informational exceptions subpages */
			n = 4;
			arr[n++] = 0x2f;
			arr[n++] = 0x0;		/* Informational exceptions */
			arr[n++] = 0x2f;
			arr[n++] = 0xff;	/* these subpages */
			arr[3] = n - 4;
			break;
		default:
			mk_sense_invalid_fld(scp, SDEB_IN_CDB, 2, 5);
			return check_condition_result;
		}
	} else if (subpcode > 0) {
		arr[0] |= 0x40;
		arr[1] = subpcode;
		if (pcode == 0xd && subpcode == 1)
			arr[3] = resp_env_rep_l_spg(arr + 4);
		else {
			mk_sense_invalid_fld(scp, SDEB_IN_CDB, 2, 5);
			return check_condition_result;
		}
	} else {
		mk_sense_invalid_fld(scp, SDEB_IN_CDB, 3, -1);
		return check_condition_result;
	}
	len = min_t(u32, get_unaligned_be16(arr + 2) + 4, alloc_len);
	return fill_from_dev_buffer(scp, arr,
		    min_t(u32, len, SDEBUG_MAX_INQ_ARR_SZ));
}

static inline bool sdebug_dev_is_zoned(struct sdebug_dev_info *devip)
{
	return devip->nr_zones != 0;
}

static struct sdeb_zone_state *zbc_zone(struct sdebug_dev_info *devip,
					unsigned long long lba)
{
	u32 zno = lba >> devip->zsize_shift;
	struct sdeb_zone_state *zsp;

	if (devip->zcap == devip->zsize || zno < devip->nr_conv_zones)
		return &devip->zstate[zno];

	/*
	 * If the zone capacity is less than the zone size, adjust for gap
	 * zones.
	 */
	zno = 2 * zno - devip->nr_conv_zones;
	WARN_ONCE(zno >= devip->nr_zones, "%u > %u\n", zno, devip->nr_zones);
	zsp = &devip->zstate[zno];
	if (lba >= zsp->z_start + zsp->z_size)
		zsp++;
	WARN_ON_ONCE(lba >= zsp->z_start + zsp->z_size);
	return zsp;
}

static inline bool zbc_zone_is_conv(struct sdeb_zone_state *zsp)
{
	return zsp->z_type == ZBC_ZTYPE_CNV;
}

static inline bool zbc_zone_is_gap(struct sdeb_zone_state *zsp)
{
	return zsp->z_type == ZBC_ZTYPE_GAP;
}

static inline bool zbc_zone_is_seq(struct sdeb_zone_state *zsp)
{
	return !zbc_zone_is_conv(zsp) && !zbc_zone_is_gap(zsp);
}

static void zbc_close_zone(struct sdebug_dev_info *devip,
			   struct sdeb_zone_state *zsp)
{
	enum sdebug_z_cond zc;

	if (!zbc_zone_is_seq(zsp))
		return;

	zc = zsp->z_cond;
	if (!(zc == ZC2_IMPLICIT_OPEN || zc == ZC3_EXPLICIT_OPEN))
		return;

	if (zc == ZC2_IMPLICIT_OPEN)
		devip->nr_imp_open--;
	else
		devip->nr_exp_open--;

	if (zsp->z_wp == zsp->z_start) {
		zsp->z_cond = ZC1_EMPTY;
	} else {
		zsp->z_cond = ZC4_CLOSED;
		devip->nr_closed++;
	}
}

static void zbc_close_imp_open_zone(struct sdebug_dev_info *devip)
{
	struct sdeb_zone_state *zsp = &devip->zstate[0];
	unsigned int i;

	for (i = 0; i < devip->nr_zones; i++, zsp++) {
		if (zsp->z_cond == ZC2_IMPLICIT_OPEN) {
			zbc_close_zone(devip, zsp);
			return;
		}
	}
}

static void zbc_open_zone(struct sdebug_dev_info *devip,
			  struct sdeb_zone_state *zsp, bool explicit)
{
	enum sdebug_z_cond zc;

	if (!zbc_zone_is_seq(zsp))
		return;

	zc = zsp->z_cond;
	if ((explicit && zc == ZC3_EXPLICIT_OPEN) ||
	    (!explicit && zc == ZC2_IMPLICIT_OPEN))
		return;

	/* Close an implicit open zone if necessary */
	if (explicit && zsp->z_cond == ZC2_IMPLICIT_OPEN)
		zbc_close_zone(devip, zsp);
	else if (devip->max_open &&
		 devip->nr_imp_open + devip->nr_exp_open >= devip->max_open)
		zbc_close_imp_open_zone(devip);

	if (zsp->z_cond == ZC4_CLOSED)
		devip->nr_closed--;
	if (explicit) {
		zsp->z_cond = ZC3_EXPLICIT_OPEN;
		devip->nr_exp_open++;
	} else {
		zsp->z_cond = ZC2_IMPLICIT_OPEN;
		devip->nr_imp_open++;
	}
}

static inline void zbc_set_zone_full(struct sdebug_dev_info *devip,
				     struct sdeb_zone_state *zsp)
{
	switch (zsp->z_cond) {
	case ZC2_IMPLICIT_OPEN:
		devip->nr_imp_open--;
		break;
	case ZC3_EXPLICIT_OPEN:
		devip->nr_exp_open--;
		break;
	default:
		WARN_ONCE(true, "Invalid zone %llu condition %x\n",
			  zsp->z_start, zsp->z_cond);
		break;
	}
	zsp->z_cond = ZC5_FULL;
}

static void zbc_inc_wp(struct sdebug_dev_info *devip,
		       unsigned long long lba, unsigned int num)
{
	struct sdeb_zone_state *zsp = zbc_zone(devip, lba);
	unsigned long long n, end, zend = zsp->z_start + zsp->z_size;

	if (!zbc_zone_is_seq(zsp))
		return;

	if (zsp->z_type == ZBC_ZTYPE_SWR) {
		zsp->z_wp += num;
		if (zsp->z_wp >= zend)
			zbc_set_zone_full(devip, zsp);
		return;
	}

	while (num) {
		if (lba != zsp->z_wp)
			zsp->z_non_seq_resource = true;

		end = lba + num;
		if (end >= zend) {
			n = zend - lba;
			zsp->z_wp = zend;
		} else if (end > zsp->z_wp) {
			n = num;
			zsp->z_wp = end;
		} else {
			n = num;
		}
		if (zsp->z_wp >= zend)
			zbc_set_zone_full(devip, zsp);

		num -= n;
		lba += n;
		if (num) {
			zsp++;
			zend = zsp->z_start + zsp->z_size;
		}
	}
}

static int check_zbc_access_params(struct scsi_cmnd *scp,
			unsigned long long lba, unsigned int num, bool write)
{
	struct scsi_device *sdp = scp->device;
	struct sdebug_dev_info *devip = (struct sdebug_dev_info *)sdp->hostdata;
	struct sdeb_zone_state *zsp = zbc_zone(devip, lba);
	struct sdeb_zone_state *zsp_end = zbc_zone(devip, lba + num - 1);

	if (!write) {
		/* For host-managed, reads cannot cross zone types boundaries */
		if (zsp->z_type != zsp_end->z_type) {
			mk_sense_buffer(scp, ILLEGAL_REQUEST,
					LBA_OUT_OF_RANGE,
					READ_INVDATA_ASCQ);
			return check_condition_result;
		}
		return 0;
	}

	/* Writing into a gap zone is not allowed */
	if (zbc_zone_is_gap(zsp)) {
		mk_sense_buffer(scp, ILLEGAL_REQUEST, LBA_OUT_OF_RANGE,
				ATTEMPT_ACCESS_GAP);
		return check_condition_result;
	}

	/* No restrictions for writes within conventional zones */
	if (zbc_zone_is_conv(zsp)) {
		if (!zbc_zone_is_conv(zsp_end)) {
			mk_sense_buffer(scp, ILLEGAL_REQUEST,
					LBA_OUT_OF_RANGE,
					WRITE_BOUNDARY_ASCQ);
			return check_condition_result;
		}
		return 0;
	}

	if (zsp->z_type == ZBC_ZTYPE_SWR) {
		/* Writes cannot cross sequential zone boundaries */
		if (zsp_end != zsp) {
			mk_sense_buffer(scp, ILLEGAL_REQUEST,
					LBA_OUT_OF_RANGE,
					WRITE_BOUNDARY_ASCQ);
			return check_condition_result;
		}
		/* Cannot write full zones */
		if (zsp->z_cond == ZC5_FULL) {
			mk_sense_buffer(scp, ILLEGAL_REQUEST,
					INVALID_FIELD_IN_CDB, 0);
			return check_condition_result;
		}
		/* Writes must be aligned to the zone WP */
		if (lba != zsp->z_wp) {
			mk_sense_buffer(scp, ILLEGAL_REQUEST,
					LBA_OUT_OF_RANGE,
					UNALIGNED_WRITE_ASCQ);
			return check_condition_result;
		}
	}

	/* Handle implicit open of closed and empty zones */
	if (zsp->z_cond == ZC1_EMPTY || zsp->z_cond == ZC4_CLOSED) {
		if (devip->max_open &&
		    devip->nr_exp_open >= devip->max_open) {
			mk_sense_buffer(scp, DATA_PROTECT,
					INSUFF_RES_ASC,
					INSUFF_ZONE_ASCQ);
			return check_condition_result;
		}
		zbc_open_zone(devip, zsp, false);
	}

	return 0;
}

static inline int check_device_access_params
			(struct scsi_cmnd *scp, unsigned long long lba,
			 unsigned int num, bool write)
{
	struct scsi_device *sdp = scp->device;
	struct sdebug_dev_info *devip = (struct sdebug_dev_info *)sdp->hostdata;

	if (lba + num > sdebug_capacity) {
		mk_sense_buffer(scp, ILLEGAL_REQUEST, LBA_OUT_OF_RANGE, 0);
		return check_condition_result;
	}
	/* transfer length excessive (tie in to block limits VPD page) */
	if (num > sdebug_store_sectors) {
		/* needs work to find which cdb byte 'num' comes from */
		mk_sense_buffer(scp, ILLEGAL_REQUEST, INVALID_FIELD_IN_CDB, 0);
		return check_condition_result;
	}
	if (write && unlikely(sdebug_wp)) {
		mk_sense_buffer(scp, DATA_PROTECT, WRITE_PROTECTED, 0x2);
		return check_condition_result;
	}
	if (sdebug_dev_is_zoned(devip))
		return check_zbc_access_params(scp, lba, num, write);

	return 0;
}

/*
 * Note: if BUG_ON() fires it usually indicates a problem with the parser
 * tables. Perhaps a missing F_FAKE_RW or FF_MEDIA_IO flag. Response functions
 * that access any of the "stores" in struct sdeb_store_info should call this
 * function with bug_if_fake_rw set to true.
 */
static inline struct sdeb_store_info *devip2sip(struct sdebug_dev_info *devip,
						bool bug_if_fake_rw)
{
	if (sdebug_fake_rw) {
		BUG_ON(bug_if_fake_rw);	/* See note above */
		return NULL;
	}
	return xa_load(per_store_ap, devip->sdbg_host->si_idx);
}

static inline void
sdeb_read_lock(rwlock_t *lock)
{
	if (sdebug_no_rwlock)
		__acquire(lock);
	else
		read_lock(lock);
}

static inline void
sdeb_read_unlock(rwlock_t *lock)
{
	if (sdebug_no_rwlock)
		__release(lock);
	else
		read_unlock(lock);
}

static inline void
sdeb_write_lock(rwlock_t *lock)
{
	if (sdebug_no_rwlock)
		__acquire(lock);
	else
		write_lock(lock);
}

static inline void
sdeb_write_unlock(rwlock_t *lock)
{
	if (sdebug_no_rwlock)
		__release(lock);
	else
		write_unlock(lock);
}

static inline void
sdeb_data_read_lock(struct sdeb_store_info *sip)
{
	BUG_ON(!sip);

	sdeb_read_lock(&sip->macc_data_lck);
}

static inline void
sdeb_data_read_unlock(struct sdeb_store_info *sip)
{
	BUG_ON(!sip);

	sdeb_read_unlock(&sip->macc_data_lck);
}

static inline void
sdeb_data_write_lock(struct sdeb_store_info *sip)
{
	BUG_ON(!sip);

	sdeb_write_lock(&sip->macc_data_lck);
}

static inline void
sdeb_data_write_unlock(struct sdeb_store_info *sip)
{
	BUG_ON(!sip);

	sdeb_write_unlock(&sip->macc_data_lck);
}

static inline void
sdeb_data_sector_read_lock(struct sdeb_store_info *sip)
{
	BUG_ON(!sip);

	sdeb_read_lock(&sip->macc_sector_lck);
}

static inline void
sdeb_data_sector_read_unlock(struct sdeb_store_info *sip)
{
	BUG_ON(!sip);

	sdeb_read_unlock(&sip->macc_sector_lck);
}

static inline void
sdeb_data_sector_write_lock(struct sdeb_store_info *sip)
{
	BUG_ON(!sip);

	sdeb_write_lock(&sip->macc_sector_lck);
}

static inline void
sdeb_data_sector_write_unlock(struct sdeb_store_info *sip)
{
	BUG_ON(!sip);

	sdeb_write_unlock(&sip->macc_sector_lck);
}

/*
 * Atomic locking:
 * We simplify the atomic model to allow only 1x atomic write and many non-
 * atomic reads or writes for all LBAs.

 * A RW lock has a similar bahaviour:
 * Only 1x writer and many readers.

 * So use a RW lock for per-device read and write locking:
 * An atomic access grabs the lock as a writer and non-atomic grabs the lock
 * as a reader.
 */

static inline void
sdeb_data_lock(struct sdeb_store_info *sip, bool atomic)
{
	if (atomic)
		sdeb_data_write_lock(sip);
	else
		sdeb_data_read_lock(sip);
}

static inline void
sdeb_data_unlock(struct sdeb_store_info *sip, bool atomic)
{
	if (atomic)
		sdeb_data_write_unlock(sip);
	else
		sdeb_data_read_unlock(sip);
}

/* Allow many reads but only 1x write per sector */
static inline void
sdeb_data_sector_lock(struct sdeb_store_info *sip, bool do_write)
{
	if (do_write)
		sdeb_data_sector_write_lock(sip);
	else
		sdeb_data_sector_read_lock(sip);
}

static inline void
sdeb_data_sector_unlock(struct sdeb_store_info *sip, bool do_write)
{
	if (do_write)
		sdeb_data_sector_write_unlock(sip);
	else
		sdeb_data_sector_read_unlock(sip);
}

static inline void
sdeb_meta_read_lock(struct sdeb_store_info *sip)
{
	if (sdebug_no_rwlock) {
		if (sip)
			__acquire(&sip->macc_meta_lck);
		else
			__acquire(&sdeb_fake_rw_lck);
	} else {
		if (sip)
			read_lock(&sip->macc_meta_lck);
		else
			read_lock(&sdeb_fake_rw_lck);
	}
}

static inline void
sdeb_meta_read_unlock(struct sdeb_store_info *sip)
{
	if (sdebug_no_rwlock) {
		if (sip)
			__release(&sip->macc_meta_lck);
		else
			__release(&sdeb_fake_rw_lck);
	} else {
		if (sip)
			read_unlock(&sip->macc_meta_lck);
		else
			read_unlock(&sdeb_fake_rw_lck);
	}
}

static inline void
sdeb_meta_write_lock(struct sdeb_store_info *sip)
{
	if (sdebug_no_rwlock) {
		if (sip)
			__acquire(&sip->macc_meta_lck);
		else
			__acquire(&sdeb_fake_rw_lck);
	} else {
		if (sip)
			write_lock(&sip->macc_meta_lck);
		else
			write_lock(&sdeb_fake_rw_lck);
	}
}

static inline void
sdeb_meta_write_unlock(struct sdeb_store_info *sip)
{
	if (sdebug_no_rwlock) {
		if (sip)
			__release(&sip->macc_meta_lck);
		else
			__release(&sdeb_fake_rw_lck);
	} else {
		if (sip)
			write_unlock(&sip->macc_meta_lck);
		else
			write_unlock(&sdeb_fake_rw_lck);
	}
}

/* Returns number of bytes copied or -1 if error. */
static int do_device_access(struct sdeb_store_info *sip, struct scsi_cmnd *scp,
			    u32 sg_skip, u64 lba, u32 num, u8 group_number,
			    bool do_write, bool atomic)
{
	int ret;
	u64 block;
	enum dma_data_direction dir;
	struct scsi_data_buffer *sdb = &scp->sdb;
	u8 *fsp;
<<<<<<< HEAD
	int i;
=======
	int i, total = 0;
>>>>>>> adc21867

	/*
	 * Even though reads are inherently atomic (in this driver), we expect
	 * the atomic flag only for writes.
	 */
	if (!do_write && atomic)
		return -1;

	if (do_write) {
		dir = DMA_TO_DEVICE;
		write_since_sync = true;
	} else {
		dir = DMA_FROM_DEVICE;
	}

	if (!sdb->length || !sip)
		return 0;
	if (scp->sc_data_direction != dir)
		return -1;

	if (do_write && group_number < ARRAY_SIZE(writes_by_group_number))
		atomic_long_inc(&writes_by_group_number[group_number]);

	fsp = sip->storep;

	block = do_div(lba, sdebug_store_sectors);

	/* Only allow 1x atomic write or multiple non-atomic writes at any given time */
	sdeb_data_lock(sip, atomic);
	for (i = 0; i < num; i++) {
		/* We shouldn't need to lock for atomic writes, but do it anyway */
		sdeb_data_sector_lock(sip, do_write);
		ret = sg_copy_buffer(sdb->table.sgl, sdb->table.nents,
		   fsp + (block * sdebug_sector_size),
		   sdebug_sector_size, sg_skip, do_write);
		sdeb_data_sector_unlock(sip, do_write);
<<<<<<< HEAD
		if (ret != sdebug_sector_size) {
			ret += (i * sdebug_sector_size);
			break;
		}
=======
		total += ret;
		if (ret != sdebug_sector_size)
			break;
>>>>>>> adc21867
		sg_skip += sdebug_sector_size;
		if (++block >= sdebug_store_sectors)
			block = 0;
	}
<<<<<<< HEAD
	ret = num * sdebug_sector_size;
=======
>>>>>>> adc21867
	sdeb_data_unlock(sip, atomic);

	return total;
}

/* Returns number of bytes copied or -1 if error. */
static int do_dout_fetch(struct scsi_cmnd *scp, u32 num, u8 *doutp)
{
	struct scsi_data_buffer *sdb = &scp->sdb;

	if (!sdb->length)
		return 0;
	if (scp->sc_data_direction != DMA_TO_DEVICE)
		return -1;
	return sg_copy_buffer(sdb->table.sgl, sdb->table.nents, doutp,
			      num * sdebug_sector_size, 0, true);
}

/* If sip->storep+lba compares equal to arr(num), then copy top half of
 * arr into sip->storep+lba and return true. If comparison fails then
 * return false. */
static bool comp_write_worker(struct sdeb_store_info *sip, u64 lba, u32 num,
			      const u8 *arr, bool compare_only)
{
	bool res;
	u64 block, rest = 0;
	u32 store_blks = sdebug_store_sectors;
	u32 lb_size = sdebug_sector_size;
	u8 *fsp = sip->storep;

	block = do_div(lba, store_blks);
	if (block + num > store_blks)
		rest = block + num - store_blks;

	res = !memcmp(fsp + (block * lb_size), arr, (num - rest) * lb_size);
	if (!res)
		return res;
	if (rest)
		res = memcmp(fsp, arr + ((num - rest) * lb_size),
			     rest * lb_size);
	if (!res)
		return res;
	if (compare_only)
		return true;
	arr += num * lb_size;
	memcpy(fsp + (block * lb_size), arr, (num - rest) * lb_size);
	if (rest)
		memcpy(fsp, arr + ((num - rest) * lb_size), rest * lb_size);
	return res;
}

static __be16 dif_compute_csum(const void *buf, int len)
{
	__be16 csum;

	if (sdebug_guard)
		csum = (__force __be16)ip_compute_csum(buf, len);
	else
		csum = cpu_to_be16(crc_t10dif(buf, len));

	return csum;
}

static int dif_verify(struct t10_pi_tuple *sdt, const void *data,
		      sector_t sector, u32 ei_lba)
{
	__be16 csum = dif_compute_csum(data, sdebug_sector_size);

	if (sdt->guard_tag != csum) {
		pr_err("GUARD check failed on sector %lu rcvd 0x%04x, data 0x%04x\n",
			(unsigned long)sector,
			be16_to_cpu(sdt->guard_tag),
			be16_to_cpu(csum));
		return 0x01;
	}
	if (sdebug_dif == T10_PI_TYPE1_PROTECTION &&
	    be32_to_cpu(sdt->ref_tag) != (sector & 0xffffffff)) {
		pr_err("REF check failed on sector %lu\n",
			(unsigned long)sector);
		return 0x03;
	}
	if (sdebug_dif == T10_PI_TYPE2_PROTECTION &&
	    be32_to_cpu(sdt->ref_tag) != ei_lba) {
		pr_err("REF check failed on sector %lu\n",
			(unsigned long)sector);
		return 0x03;
	}
	return 0;
}

static void dif_copy_prot(struct scsi_cmnd *scp, sector_t sector,
			  unsigned int sectors, bool read)
{
	size_t resid;
	void *paddr;
	struct sdeb_store_info *sip = devip2sip((struct sdebug_dev_info *)
						scp->device->hostdata, true);
	struct t10_pi_tuple *dif_storep = sip->dif_storep;
	const void *dif_store_end = dif_storep + sdebug_store_sectors;
	struct sg_mapping_iter miter;

	/* Bytes of protection data to copy into sgl */
	resid = sectors * sizeof(*dif_storep);

	sg_miter_start(&miter, scsi_prot_sglist(scp),
		       scsi_prot_sg_count(scp), SG_MITER_ATOMIC |
		       (read ? SG_MITER_TO_SG : SG_MITER_FROM_SG));

	while (sg_miter_next(&miter) && resid > 0) {
		size_t len = min_t(size_t, miter.length, resid);
		void *start = dif_store(sip, sector);
		size_t rest = 0;

		if (dif_store_end < start + len)
			rest = start + len - dif_store_end;

		paddr = miter.addr;

		if (read)
			memcpy(paddr, start, len - rest);
		else
			memcpy(start, paddr, len - rest);

		if (rest) {
			if (read)
				memcpy(paddr + len - rest, dif_storep, rest);
			else
				memcpy(dif_storep, paddr + len - rest, rest);
		}

		sector += len / sizeof(*dif_storep);
		resid -= len;
	}
	sg_miter_stop(&miter);
}

static int prot_verify_read(struct scsi_cmnd *scp, sector_t start_sec,
			    unsigned int sectors, u32 ei_lba)
{
	int ret = 0;
	unsigned int i;
	sector_t sector;
	struct sdeb_store_info *sip = devip2sip((struct sdebug_dev_info *)
						scp->device->hostdata, true);
	struct t10_pi_tuple *sdt;

	for (i = 0; i < sectors; i++, ei_lba++) {
		sector = start_sec + i;
		sdt = dif_store(sip, sector);

		if (sdt->app_tag == cpu_to_be16(0xffff))
			continue;

		/*
		 * Because scsi_debug acts as both initiator and
		 * target we proceed to verify the PI even if
		 * RDPROTECT=3. This is done so the "initiator" knows
		 * which type of error to return. Otherwise we would
		 * have to iterate over the PI twice.
		 */
		if (scp->cmnd[1] >> 5) { /* RDPROTECT */
			ret = dif_verify(sdt, lba2fake_store(sip, sector),
					 sector, ei_lba);
			if (ret) {
				dif_errors++;
				break;
			}
		}
	}

	dif_copy_prot(scp, start_sec, sectors, true);
	dix_reads++;

	return ret;
}

static int resp_read_dt0(struct scsi_cmnd *scp, struct sdebug_dev_info *devip)
{
	bool check_prot;
	u32 num;
	u32 ei_lba;
	int ret;
	u64 lba;
	struct sdeb_store_info *sip = devip2sip(devip, true);
	u8 *cmd = scp->cmnd;
	bool meta_data_locked = false;

	switch (cmd[0]) {
	case READ_16:
		ei_lba = 0;
		lba = get_unaligned_be64(cmd + 2);
		num = get_unaligned_be32(cmd + 10);
		check_prot = true;
		break;
	case READ_10:
		ei_lba = 0;
		lba = get_unaligned_be32(cmd + 2);
		num = get_unaligned_be16(cmd + 7);
		check_prot = true;
		break;
	case READ_6:
		ei_lba = 0;
		lba = (u32)cmd[3] | (u32)cmd[2] << 8 |
		      (u32)(cmd[1] & 0x1f) << 16;
		num = (0 == cmd[4]) ? 256 : cmd[4];
		check_prot = true;
		break;
	case READ_12:
		ei_lba = 0;
		lba = get_unaligned_be32(cmd + 2);
		num = get_unaligned_be32(cmd + 6);
		check_prot = true;
		break;
	case XDWRITEREAD_10:
		ei_lba = 0;
		lba = get_unaligned_be32(cmd + 2);
		num = get_unaligned_be16(cmd + 7);
		check_prot = false;
		break;
	default:	/* assume READ(32) */
		lba = get_unaligned_be64(cmd + 12);
		ei_lba = get_unaligned_be32(cmd + 20);
		num = get_unaligned_be32(cmd + 28);
		check_prot = false;
		break;
	}
	if (unlikely(have_dif_prot && check_prot)) {
		if (sdebug_dif == T10_PI_TYPE2_PROTECTION &&
		    (cmd[1] & 0xe0)) {
			mk_sense_invalid_opcode(scp);
			return check_condition_result;
		}
		if ((sdebug_dif == T10_PI_TYPE1_PROTECTION ||
		     sdebug_dif == T10_PI_TYPE3_PROTECTION) &&
		    (cmd[1] & 0xe0) == 0)
			sdev_printk(KERN_ERR, scp->device, "Unprotected RD "
				    "to DIF device\n");
	}
	if (unlikely((sdebug_opts & SDEBUG_OPT_SHORT_TRANSFER) &&
		     atomic_read(&sdeb_inject_pending))) {
		num /= 2;
		atomic_set(&sdeb_inject_pending, 0);
	}

	/*
	 * When checking device access params, for reads we only check data
	 * versus what is set at init time, so no need to lock.
	 */
	ret = check_device_access_params(scp, lba, num, false);
	if (ret)
		return ret;
	if (unlikely((SDEBUG_OPT_MEDIUM_ERR & sdebug_opts) &&
		     (lba <= (sdebug_medium_error_start + sdebug_medium_error_count - 1)) &&
		     ((lba + num) > sdebug_medium_error_start))) {
		/* claim unrecoverable read error */
		mk_sense_buffer(scp, MEDIUM_ERROR, UNRECOVERED_READ_ERR, 0);
		/* set info field and valid bit for fixed descriptor */
		if (0x70 == (scp->sense_buffer[0] & 0x7f)) {
			scp->sense_buffer[0] |= 0x80;	/* Valid bit */
			ret = (lba < OPT_MEDIUM_ERR_ADDR)
			      ? OPT_MEDIUM_ERR_ADDR : (int)lba;
			put_unaligned_be32(ret, scp->sense_buffer + 3);
		}
		scsi_set_resid(scp, scsi_bufflen(scp));
		return check_condition_result;
	}

	if (sdebug_dev_is_zoned(devip) ||
	    (sdebug_dix && scsi_prot_sg_count(scp)))  {
		sdeb_meta_read_lock(sip);
		meta_data_locked = true;
	}

	/* DIX + T10 DIF */
	if (unlikely(sdebug_dix && scsi_prot_sg_count(scp))) {
		switch (prot_verify_read(scp, lba, num, ei_lba)) {
		case 1: /* Guard tag error */
			if (cmd[1] >> 5 != 3) { /* RDPROTECT != 3 */
				sdeb_meta_read_unlock(sip);
				mk_sense_buffer(scp, ABORTED_COMMAND, 0x10, 1);
				return check_condition_result;
			} else if (scp->prot_flags & SCSI_PROT_GUARD_CHECK) {
				sdeb_meta_read_unlock(sip);
				mk_sense_buffer(scp, ILLEGAL_REQUEST, 0x10, 1);
				return illegal_condition_result;
			}
			break;
		case 3: /* Reference tag error */
			if (cmd[1] >> 5 != 3) { /* RDPROTECT != 3 */
				sdeb_meta_read_unlock(sip);
				mk_sense_buffer(scp, ABORTED_COMMAND, 0x10, 3);
				return check_condition_result;
			} else if (scp->prot_flags & SCSI_PROT_REF_CHECK) {
				sdeb_meta_read_unlock(sip);
				mk_sense_buffer(scp, ILLEGAL_REQUEST, 0x10, 3);
				return illegal_condition_result;
			}
			break;
		}
	}

	ret = do_device_access(sip, scp, 0, lba, num, 0, false, false);
	if (meta_data_locked)
		sdeb_meta_read_unlock(sip);
	if (unlikely(ret == -1))
		return DID_ERROR << 16;

	scsi_set_resid(scp, scsi_bufflen(scp) - ret);

	if (unlikely((sdebug_opts & SDEBUG_OPT_RECOV_DIF_DIX) &&
		     atomic_read(&sdeb_inject_pending))) {
		if (sdebug_opts & SDEBUG_OPT_RECOVERED_ERR) {
			mk_sense_buffer(scp, RECOVERED_ERROR, THRESHOLD_EXCEEDED, 0);
			atomic_set(&sdeb_inject_pending, 0);
			return check_condition_result;
		} else if (sdebug_opts & SDEBUG_OPT_DIF_ERR) {
			/* Logical block guard check failed */
			mk_sense_buffer(scp, ABORTED_COMMAND, 0x10, 1);
			atomic_set(&sdeb_inject_pending, 0);
			return illegal_condition_result;
		} else if (SDEBUG_OPT_DIX_ERR & sdebug_opts) {
			mk_sense_buffer(scp, ILLEGAL_REQUEST, 0x10, 1);
			atomic_set(&sdeb_inject_pending, 0);
			return illegal_condition_result;
		}
	}
	return 0;
}

static int prot_verify_write(struct scsi_cmnd *SCpnt, sector_t start_sec,
			     unsigned int sectors, u32 ei_lba)
{
	int ret;
	struct t10_pi_tuple *sdt;
	void *daddr;
	sector_t sector = start_sec;
	int ppage_offset;
	int dpage_offset;
	struct sg_mapping_iter diter;
	struct sg_mapping_iter piter;

	BUG_ON(scsi_sg_count(SCpnt) == 0);
	BUG_ON(scsi_prot_sg_count(SCpnt) == 0);

	sg_miter_start(&piter, scsi_prot_sglist(SCpnt),
			scsi_prot_sg_count(SCpnt),
			SG_MITER_ATOMIC | SG_MITER_FROM_SG);
	sg_miter_start(&diter, scsi_sglist(SCpnt), scsi_sg_count(SCpnt),
			SG_MITER_ATOMIC | SG_MITER_FROM_SG);

	/* For each protection page */
	while (sg_miter_next(&piter)) {
		dpage_offset = 0;
		if (WARN_ON(!sg_miter_next(&diter))) {
			ret = 0x01;
			goto out;
		}

		for (ppage_offset = 0; ppage_offset < piter.length;
		     ppage_offset += sizeof(struct t10_pi_tuple)) {
			/* If we're at the end of the current
			 * data page advance to the next one
			 */
			if (dpage_offset >= diter.length) {
				if (WARN_ON(!sg_miter_next(&diter))) {
					ret = 0x01;
					goto out;
				}
				dpage_offset = 0;
			}

			sdt = piter.addr + ppage_offset;
			daddr = diter.addr + dpage_offset;

			if (SCpnt->cmnd[1] >> 5 != 3) { /* WRPROTECT */
				ret = dif_verify(sdt, daddr, sector, ei_lba);
				if (ret)
					goto out;
			}

			sector++;
			ei_lba++;
			dpage_offset += sdebug_sector_size;
		}
		diter.consumed = dpage_offset;
		sg_miter_stop(&diter);
	}
	sg_miter_stop(&piter);

	dif_copy_prot(SCpnt, start_sec, sectors, false);
	dix_writes++;

	return 0;

out:
	dif_errors++;
	sg_miter_stop(&diter);
	sg_miter_stop(&piter);
	return ret;
}

static unsigned long lba_to_map_index(sector_t lba)
{
	if (sdebug_unmap_alignment)
		lba += sdebug_unmap_granularity - sdebug_unmap_alignment;
	sector_div(lba, sdebug_unmap_granularity);
	return lba;
}

static sector_t map_index_to_lba(unsigned long index)
{
	sector_t lba = index * sdebug_unmap_granularity;

	if (sdebug_unmap_alignment)
		lba -= sdebug_unmap_granularity - sdebug_unmap_alignment;
	return lba;
}

static unsigned int map_state(struct sdeb_store_info *sip, sector_t lba,
			      unsigned int *num)
{
	sector_t end;
	unsigned int mapped;
	unsigned long index;
	unsigned long next;

	index = lba_to_map_index(lba);
	mapped = test_bit(index, sip->map_storep);

	if (mapped)
		next = find_next_zero_bit(sip->map_storep, map_size, index);
	else
		next = find_next_bit(sip->map_storep, map_size, index);

	end = min_t(sector_t, sdebug_store_sectors,  map_index_to_lba(next));
	*num = end - lba;
	return mapped;
}

static void map_region(struct sdeb_store_info *sip, sector_t lba,
		       unsigned int len)
{
	sector_t end = lba + len;

	while (lba < end) {
		unsigned long index = lba_to_map_index(lba);

		if (index < map_size)
			set_bit(index, sip->map_storep);

		lba = map_index_to_lba(index + 1);
	}
}

static void unmap_region(struct sdeb_store_info *sip, sector_t lba,
			 unsigned int len)
{
	sector_t end = lba + len;
	u8 *fsp = sip->storep;

	while (lba < end) {
		unsigned long index = lba_to_map_index(lba);

		if (lba == map_index_to_lba(index) &&
		    lba + sdebug_unmap_granularity <= end &&
		    index < map_size) {
			clear_bit(index, sip->map_storep);
			if (sdebug_lbprz) {  /* for LBPRZ=2 return 0xff_s */
				memset(fsp + lba * sdebug_sector_size,
				       (sdebug_lbprz & 1) ? 0 : 0xff,
				       sdebug_sector_size *
				       sdebug_unmap_granularity);
			}
			if (sip->dif_storep) {
				memset(sip->dif_storep + lba, 0xff,
				       sizeof(*sip->dif_storep) *
				       sdebug_unmap_granularity);
			}
		}
		lba = map_index_to_lba(index + 1);
	}
}

static int resp_write_dt0(struct scsi_cmnd *scp, struct sdebug_dev_info *devip)
{
	bool check_prot;
	u32 num;
	u8 group = 0;
	u32 ei_lba;
	int ret;
	u64 lba;
	struct sdeb_store_info *sip = devip2sip(devip, true);
	u8 *cmd = scp->cmnd;
	bool meta_data_locked = false;

	switch (cmd[0]) {
	case WRITE_16:
		ei_lba = 0;
		lba = get_unaligned_be64(cmd + 2);
		num = get_unaligned_be32(cmd + 10);
		group = cmd[14] & 0x3f;
		check_prot = true;
		break;
	case WRITE_10:
		ei_lba = 0;
		lba = get_unaligned_be32(cmd + 2);
		group = cmd[6] & 0x3f;
		num = get_unaligned_be16(cmd + 7);
		check_prot = true;
		break;
	case WRITE_6:
		ei_lba = 0;
		lba = (u32)cmd[3] | (u32)cmd[2] << 8 |
		      (u32)(cmd[1] & 0x1f) << 16;
		num = (0 == cmd[4]) ? 256 : cmd[4];
		check_prot = true;
		break;
	case WRITE_12:
		ei_lba = 0;
		lba = get_unaligned_be32(cmd + 2);
		num = get_unaligned_be32(cmd + 6);
		group = cmd[6] & 0x3f;
		check_prot = true;
		break;
	case 0x53:	/* XDWRITEREAD(10) */
		ei_lba = 0;
		lba = get_unaligned_be32(cmd + 2);
		group = cmd[6] & 0x1f;
		num = get_unaligned_be16(cmd + 7);
		check_prot = false;
		break;
	default:	/* assume WRITE(32) */
		group = cmd[6] & 0x3f;
		lba = get_unaligned_be64(cmd + 12);
		ei_lba = get_unaligned_be32(cmd + 20);
		num = get_unaligned_be32(cmd + 28);
		check_prot = false;
		break;
	}
	if (unlikely(have_dif_prot && check_prot)) {
		if (sdebug_dif == T10_PI_TYPE2_PROTECTION &&
		    (cmd[1] & 0xe0)) {
			mk_sense_invalid_opcode(scp);
			return check_condition_result;
		}
		if ((sdebug_dif == T10_PI_TYPE1_PROTECTION ||
		     sdebug_dif == T10_PI_TYPE3_PROTECTION) &&
		    (cmd[1] & 0xe0) == 0)
			sdev_printk(KERN_ERR, scp->device, "Unprotected WR "
				    "to DIF device\n");
	}

	if (sdebug_dev_is_zoned(devip) ||
	    (sdebug_dix && scsi_prot_sg_count(scp)) ||
	    scsi_debug_lbp())  {
		sdeb_meta_write_lock(sip);
		meta_data_locked = true;
	}

	ret = check_device_access_params(scp, lba, num, true);
	if (ret) {
		if (meta_data_locked)
			sdeb_meta_write_unlock(sip);
		return ret;
	}

	/* DIX + T10 DIF */
	if (unlikely(sdebug_dix && scsi_prot_sg_count(scp))) {
		switch (prot_verify_write(scp, lba, num, ei_lba)) {
		case 1: /* Guard tag error */
			if (scp->prot_flags & SCSI_PROT_GUARD_CHECK) {
				sdeb_meta_write_unlock(sip);
				mk_sense_buffer(scp, ILLEGAL_REQUEST, 0x10, 1);
				return illegal_condition_result;
			} else if (scp->cmnd[1] >> 5 != 3) { /* WRPROTECT != 3 */
				sdeb_meta_write_unlock(sip);
				mk_sense_buffer(scp, ABORTED_COMMAND, 0x10, 1);
				return check_condition_result;
			}
			break;
		case 3: /* Reference tag error */
			if (scp->prot_flags & SCSI_PROT_REF_CHECK) {
				sdeb_meta_write_unlock(sip);
				mk_sense_buffer(scp, ILLEGAL_REQUEST, 0x10, 3);
				return illegal_condition_result;
			} else if (scp->cmnd[1] >> 5 != 3) { /* WRPROTECT != 3 */
				sdeb_meta_write_unlock(sip);
				mk_sense_buffer(scp, ABORTED_COMMAND, 0x10, 3);
				return check_condition_result;
			}
			break;
		}
	}

	ret = do_device_access(sip, scp, 0, lba, num, group, true, false);
	if (unlikely(scsi_debug_lbp()))
		map_region(sip, lba, num);

	/* If ZBC zone then bump its write pointer */
	if (sdebug_dev_is_zoned(devip))
		zbc_inc_wp(devip, lba, num);
	if (meta_data_locked)
		sdeb_meta_write_unlock(sip);

	if (unlikely(-1 == ret))
		return DID_ERROR << 16;
	else if (unlikely(sdebug_verbose &&
			  (ret < (num * sdebug_sector_size))))
		sdev_printk(KERN_INFO, scp->device,
			    "%s: write: cdb indicated=%u, IO sent=%d bytes\n",
			    my_name, num * sdebug_sector_size, ret);

	if (unlikely((sdebug_opts & SDEBUG_OPT_RECOV_DIF_DIX) &&
		     atomic_read(&sdeb_inject_pending))) {
		if (sdebug_opts & SDEBUG_OPT_RECOVERED_ERR) {
			mk_sense_buffer(scp, RECOVERED_ERROR, THRESHOLD_EXCEEDED, 0);
			atomic_set(&sdeb_inject_pending, 0);
			return check_condition_result;
		} else if (sdebug_opts & SDEBUG_OPT_DIF_ERR) {
			/* Logical block guard check failed */
			mk_sense_buffer(scp, ABORTED_COMMAND, 0x10, 1);
			atomic_set(&sdeb_inject_pending, 0);
			return illegal_condition_result;
		} else if (sdebug_opts & SDEBUG_OPT_DIX_ERR) {
			mk_sense_buffer(scp, ILLEGAL_REQUEST, 0x10, 1);
			atomic_set(&sdeb_inject_pending, 0);
			return illegal_condition_result;
		}
	}
	return 0;
}

/*
 * T10 has only specified WRITE SCATTERED(16) and WRITE SCATTERED(32).
 * No READ GATHERED yet (requires bidi or long cdb holding gather list).
 */
static int resp_write_scat(struct scsi_cmnd *scp,
			   struct sdebug_dev_info *devip)
{
	u8 *cmd = scp->cmnd;
	u8 *lrdp = NULL;
	u8 *up;
	struct sdeb_store_info *sip = devip2sip(devip, true);
	u8 wrprotect;
	u16 lbdof, num_lrd, k;
	u32 num, num_by, bt_len, lbdof_blen, sg_off, cum_lb;
	u32 lb_size = sdebug_sector_size;
	u32 ei_lba;
	u64 lba;
	u8 group;
	int ret, res;
	bool is_16;
	static const u32 lrd_size = 32; /* + parameter list header size */

	if (cmd[0] == VARIABLE_LENGTH_CMD) {
		is_16 = false;
		group = cmd[6] & 0x3f;
		wrprotect = (cmd[10] >> 5) & 0x7;
		lbdof = get_unaligned_be16(cmd + 12);
		num_lrd = get_unaligned_be16(cmd + 16);
		bt_len = get_unaligned_be32(cmd + 28);
	} else {        /* that leaves WRITE SCATTERED(16) */
		is_16 = true;
		wrprotect = (cmd[2] >> 5) & 0x7;
		lbdof = get_unaligned_be16(cmd + 4);
		num_lrd = get_unaligned_be16(cmd + 8);
		bt_len = get_unaligned_be32(cmd + 10);
		group = cmd[14] & 0x3f;
		if (unlikely(have_dif_prot)) {
			if (sdebug_dif == T10_PI_TYPE2_PROTECTION &&
			    wrprotect) {
				mk_sense_invalid_opcode(scp);
				return illegal_condition_result;
			}
			if ((sdebug_dif == T10_PI_TYPE1_PROTECTION ||
			     sdebug_dif == T10_PI_TYPE3_PROTECTION) &&
			     wrprotect == 0)
				sdev_printk(KERN_ERR, scp->device,
					    "Unprotected WR to DIF device\n");
		}
	}
	if ((num_lrd == 0) || (bt_len == 0))
		return 0;       /* T10 says these do-nothings are not errors */
	if (lbdof == 0) {
		if (sdebug_verbose)
			sdev_printk(KERN_INFO, scp->device,
				"%s: %s: LB Data Offset field bad\n",
				my_name, __func__);
		mk_sense_buffer(scp, ILLEGAL_REQUEST, INVALID_FIELD_IN_CDB, 0);
		return illegal_condition_result;
	}
	lbdof_blen = lbdof * lb_size;
	if ((lrd_size + (num_lrd * lrd_size)) > lbdof_blen) {
		if (sdebug_verbose)
			sdev_printk(KERN_INFO, scp->device,
				"%s: %s: LBA range descriptors don't fit\n",
				my_name, __func__);
		mk_sense_buffer(scp, ILLEGAL_REQUEST, INVALID_FIELD_IN_CDB, 0);
		return illegal_condition_result;
	}
	lrdp = kzalloc(lbdof_blen, GFP_ATOMIC | __GFP_NOWARN);
	if (lrdp == NULL)
		return SCSI_MLQUEUE_HOST_BUSY;
	if (sdebug_verbose)
		sdev_printk(KERN_INFO, scp->device,
			"%s: %s: Fetch header+scatter_list, lbdof_blen=%u\n",
			my_name, __func__, lbdof_blen);
	res = fetch_to_dev_buffer(scp, lrdp, lbdof_blen);
	if (res == -1) {
		ret = DID_ERROR << 16;
		goto err_out;
	}

	/* Just keep it simple and always lock for now */
	sdeb_meta_write_lock(sip);
	sg_off = lbdof_blen;
	/* Spec says Buffer xfer Length field in number of LBs in dout */
	cum_lb = 0;
	for (k = 0, up = lrdp + lrd_size; k < num_lrd; ++k, up += lrd_size) {
		lba = get_unaligned_be64(up + 0);
		num = get_unaligned_be32(up + 8);
		if (sdebug_verbose)
			sdev_printk(KERN_INFO, scp->device,
				"%s: %s: k=%d  LBA=0x%llx num=%u  sg_off=%u\n",
				my_name, __func__, k, lba, num, sg_off);
		if (num == 0)
			continue;
		ret = check_device_access_params(scp, lba, num, true);
		if (ret)
			goto err_out_unlock;
		num_by = num * lb_size;
		ei_lba = is_16 ? 0 : get_unaligned_be32(up + 12);

		if ((cum_lb + num) > bt_len) {
			if (sdebug_verbose)
				sdev_printk(KERN_INFO, scp->device,
				    "%s: %s: sum of blocks > data provided\n",
				    my_name, __func__);
			mk_sense_buffer(scp, ILLEGAL_REQUEST, WRITE_ERROR_ASC,
					0);
			ret = illegal_condition_result;
			goto err_out_unlock;
		}

		/* DIX + T10 DIF */
		if (unlikely(sdebug_dix && scsi_prot_sg_count(scp))) {
			int prot_ret = prot_verify_write(scp, lba, num,
							 ei_lba);

			if (prot_ret) {
				mk_sense_buffer(scp, ILLEGAL_REQUEST, 0x10,
						prot_ret);
				ret = illegal_condition_result;
				goto err_out_unlock;
			}
		}

		/*
		 * Write ranges atomically to keep as close to pre-atomic
		 * writes behaviour as possible.
		 */
		ret = do_device_access(sip, scp, sg_off, lba, num, group, true, true);
		/* If ZBC zone then bump its write pointer */
		if (sdebug_dev_is_zoned(devip))
			zbc_inc_wp(devip, lba, num);
		if (unlikely(scsi_debug_lbp()))
			map_region(sip, lba, num);
		if (unlikely(-1 == ret)) {
			ret = DID_ERROR << 16;
			goto err_out_unlock;
		} else if (unlikely(sdebug_verbose && (ret < num_by)))
			sdev_printk(KERN_INFO, scp->device,
			    "%s: write: cdb indicated=%u, IO sent=%d bytes\n",
			    my_name, num_by, ret);

		if (unlikely((sdebug_opts & SDEBUG_OPT_RECOV_DIF_DIX) &&
			     atomic_read(&sdeb_inject_pending))) {
			if (sdebug_opts & SDEBUG_OPT_RECOVERED_ERR) {
				mk_sense_buffer(scp, RECOVERED_ERROR, THRESHOLD_EXCEEDED, 0);
				atomic_set(&sdeb_inject_pending, 0);
				ret = check_condition_result;
				goto err_out_unlock;
			} else if (sdebug_opts & SDEBUG_OPT_DIF_ERR) {
				/* Logical block guard check failed */
				mk_sense_buffer(scp, ABORTED_COMMAND, 0x10, 1);
				atomic_set(&sdeb_inject_pending, 0);
				ret = illegal_condition_result;
				goto err_out_unlock;
			} else if (sdebug_opts & SDEBUG_OPT_DIX_ERR) {
				mk_sense_buffer(scp, ILLEGAL_REQUEST, 0x10, 1);
				atomic_set(&sdeb_inject_pending, 0);
				ret = illegal_condition_result;
				goto err_out_unlock;
			}
		}
		sg_off += num_by;
		cum_lb += num;
	}
	ret = 0;
err_out_unlock:
	sdeb_meta_write_unlock(sip);
err_out:
	kfree(lrdp);
	return ret;
}

static int resp_write_same(struct scsi_cmnd *scp, u64 lba, u32 num,
			   u32 ei_lba, bool unmap, bool ndob)
{
	struct scsi_device *sdp = scp->device;
	struct sdebug_dev_info *devip = (struct sdebug_dev_info *)sdp->hostdata;
	unsigned long long i;
	u64 block, lbaa;
	u32 lb_size = sdebug_sector_size;
	int ret;
	struct sdeb_store_info *sip = devip2sip((struct sdebug_dev_info *)
						scp->device->hostdata, true);
	u8 *fs1p;
	u8 *fsp;
	bool meta_data_locked = false;

	if (sdebug_dev_is_zoned(devip) || scsi_debug_lbp()) {
		sdeb_meta_write_lock(sip);
		meta_data_locked = true;
	}

	ret = check_device_access_params(scp, lba, num, true);
	if (ret)
		goto out;

	if (unmap && scsi_debug_lbp()) {
		unmap_region(sip, lba, num);
		goto out;
	}
	lbaa = lba;
	block = do_div(lbaa, sdebug_store_sectors);
	/* if ndob then zero 1 logical block, else fetch 1 logical block */
	fsp = sip->storep;
	fs1p = fsp + (block * lb_size);
	sdeb_data_write_lock(sip);
	if (ndob) {
		memset(fs1p, 0, lb_size);
		ret = 0;
	} else
		ret = fetch_to_dev_buffer(scp, fs1p, lb_size);

	if (-1 == ret) {
		ret = DID_ERROR << 16;
		goto out;
	} else if (sdebug_verbose && !ndob && (ret < lb_size))
		sdev_printk(KERN_INFO, scp->device,
			    "%s: %s: lb size=%u, IO sent=%d bytes\n",
			    my_name, "write same", lb_size, ret);

	/* Copy first sector to remaining blocks */
	for (i = 1 ; i < num ; i++) {
		lbaa = lba + i;
		block = do_div(lbaa, sdebug_store_sectors);
		memmove(fsp + (block * lb_size), fs1p, lb_size);
	}
	if (scsi_debug_lbp())
		map_region(sip, lba, num);
	/* If ZBC zone then bump its write pointer */
	if (sdebug_dev_is_zoned(devip))
		zbc_inc_wp(devip, lba, num);
	sdeb_data_write_unlock(sip);
	ret = 0;
out:
	if (meta_data_locked)
		sdeb_meta_write_unlock(sip);
	return ret;
}

static int resp_write_same_10(struct scsi_cmnd *scp,
			      struct sdebug_dev_info *devip)
{
	u8 *cmd = scp->cmnd;
	u32 lba;
	u16 num;
	u32 ei_lba = 0;
	bool unmap = false;

	if (cmd[1] & 0x8) {
		if (sdebug_lbpws10 == 0) {
			mk_sense_invalid_fld(scp, SDEB_IN_CDB, 1, 3);
			return check_condition_result;
		} else
			unmap = true;
	}
	lba = get_unaligned_be32(cmd + 2);
	num = get_unaligned_be16(cmd + 7);
	if (num > sdebug_write_same_length) {
		mk_sense_invalid_fld(scp, SDEB_IN_CDB, 7, -1);
		return check_condition_result;
	}
	return resp_write_same(scp, lba, num, ei_lba, unmap, false);
}

static int resp_write_same_16(struct scsi_cmnd *scp,
			      struct sdebug_dev_info *devip)
{
	u8 *cmd = scp->cmnd;
	u64 lba;
	u32 num;
	u32 ei_lba = 0;
	bool unmap = false;
	bool ndob = false;

	if (cmd[1] & 0x8) {	/* UNMAP */
		if (sdebug_lbpws == 0) {
			mk_sense_invalid_fld(scp, SDEB_IN_CDB, 1, 3);
			return check_condition_result;
		} else
			unmap = true;
	}
	if (cmd[1] & 0x1)  /* NDOB (no data-out buffer, assumes zeroes) */
		ndob = true;
	lba = get_unaligned_be64(cmd + 2);
	num = get_unaligned_be32(cmd + 10);
	if (num > sdebug_write_same_length) {
		mk_sense_invalid_fld(scp, SDEB_IN_CDB, 10, -1);
		return check_condition_result;
	}
	return resp_write_same(scp, lba, num, ei_lba, unmap, ndob);
}

/* Note the mode field is in the same position as the (lower) service action
 * field. For the Report supported operation codes command, SPC-4 suggests
 * each mode of this command should be reported separately; for future. */
static int resp_write_buffer(struct scsi_cmnd *scp,
			     struct sdebug_dev_info *devip)
{
	u8 *cmd = scp->cmnd;
	struct scsi_device *sdp = scp->device;
	struct sdebug_dev_info *dp;
	u8 mode;

	mode = cmd[1] & 0x1f;
	switch (mode) {
	case 0x4:	/* download microcode (MC) and activate (ACT) */
		/* set UAs on this device only */
		set_bit(SDEBUG_UA_BUS_RESET, devip->uas_bm);
		set_bit(SDEBUG_UA_MICROCODE_CHANGED, devip->uas_bm);
		break;
	case 0x5:	/* download MC, save and ACT */
		set_bit(SDEBUG_UA_MICROCODE_CHANGED_WO_RESET, devip->uas_bm);
		break;
	case 0x6:	/* download MC with offsets and ACT */
		/* set UAs on most devices (LUs) in this target */
		list_for_each_entry(dp,
				    &devip->sdbg_host->dev_info_list,
				    dev_list)
			if (dp->target == sdp->id) {
				set_bit(SDEBUG_UA_BUS_RESET, dp->uas_bm);
				if (devip != dp)
					set_bit(SDEBUG_UA_MICROCODE_CHANGED,
						dp->uas_bm);
			}
		break;
	case 0x7:	/* download MC with offsets, save, and ACT */
		/* set UA on all devices (LUs) in this target */
		list_for_each_entry(dp,
				    &devip->sdbg_host->dev_info_list,
				    dev_list)
			if (dp->target == sdp->id)
				set_bit(SDEBUG_UA_MICROCODE_CHANGED_WO_RESET,
					dp->uas_bm);
		break;
	default:
		/* do nothing for this command for other mode values */
		break;
	}
	return 0;
}

static int resp_comp_write(struct scsi_cmnd *scp,
			   struct sdebug_dev_info *devip)
{
	u8 *cmd = scp->cmnd;
	u8 *arr;
	struct sdeb_store_info *sip = devip2sip(devip, true);
	u64 lba;
	u32 dnum;
	u32 lb_size = sdebug_sector_size;
	u8 num;
	int ret;
	int retval = 0;

	lba = get_unaligned_be64(cmd + 2);
	num = cmd[13];		/* 1 to a maximum of 255 logical blocks */
	if (0 == num)
		return 0;	/* degenerate case, not an error */
	if (sdebug_dif == T10_PI_TYPE2_PROTECTION &&
	    (cmd[1] & 0xe0)) {
		mk_sense_invalid_opcode(scp);
		return check_condition_result;
	}
	if ((sdebug_dif == T10_PI_TYPE1_PROTECTION ||
	     sdebug_dif == T10_PI_TYPE3_PROTECTION) &&
	    (cmd[1] & 0xe0) == 0)
		sdev_printk(KERN_ERR, scp->device, "Unprotected WR "
			    "to DIF device\n");
	ret = check_device_access_params(scp, lba, num, false);
	if (ret)
		return ret;
	dnum = 2 * num;
	arr = kcalloc(lb_size, dnum, GFP_ATOMIC);
	if (NULL == arr) {
		mk_sense_buffer(scp, ILLEGAL_REQUEST, INSUFF_RES_ASC,
				INSUFF_RES_ASCQ);
		return check_condition_result;
	}

	ret = do_dout_fetch(scp, dnum, arr);
	if (ret == -1) {
		retval = DID_ERROR << 16;
		goto cleanup_free;
	} else if (sdebug_verbose && (ret < (dnum * lb_size)))
		sdev_printk(KERN_INFO, scp->device, "%s: compare_write: cdb "
			    "indicated=%u, IO sent=%d bytes\n", my_name,
			    dnum * lb_size, ret);

	sdeb_data_write_lock(sip);
	sdeb_meta_write_lock(sip);
	if (!comp_write_worker(sip, lba, num, arr, false)) {
		mk_sense_buffer(scp, MISCOMPARE, MISCOMPARE_VERIFY_ASC, 0);
		retval = check_condition_result;
		goto cleanup_unlock;
	}

	/* Cover sip->map_storep (which map_region()) sets with data lock */
	if (scsi_debug_lbp())
		map_region(sip, lba, num);
cleanup_unlock:
	sdeb_meta_write_unlock(sip);
	sdeb_data_write_unlock(sip);
cleanup_free:
	kfree(arr);
	return retval;
}

struct unmap_block_desc {
	__be64	lba;
	__be32	blocks;
	__be32	__reserved;
};

static int resp_unmap(struct scsi_cmnd *scp, struct sdebug_dev_info *devip)
{
	unsigned char *buf;
	struct unmap_block_desc *desc;
	struct sdeb_store_info *sip = devip2sip(devip, true);
	unsigned int i, payload_len, descriptors;
	int ret;

	if (!scsi_debug_lbp())
		return 0;	/* fib and say its done */
	payload_len = get_unaligned_be16(scp->cmnd + 7);
	BUG_ON(scsi_bufflen(scp) != payload_len);

	descriptors = (payload_len - 8) / 16;
	if (descriptors > sdebug_unmap_max_desc) {
		mk_sense_invalid_fld(scp, SDEB_IN_CDB, 7, -1);
		return check_condition_result;
	}

	buf = kzalloc(scsi_bufflen(scp), GFP_ATOMIC);
	if (!buf) {
		mk_sense_buffer(scp, ILLEGAL_REQUEST, INSUFF_RES_ASC,
				INSUFF_RES_ASCQ);
		return check_condition_result;
	}

	scsi_sg_copy_to_buffer(scp, buf, scsi_bufflen(scp));

	BUG_ON(get_unaligned_be16(&buf[0]) != payload_len - 2);
	BUG_ON(get_unaligned_be16(&buf[2]) != descriptors * 16);

	desc = (void *)&buf[8];

	sdeb_meta_write_lock(sip);

	for (i = 0 ; i < descriptors ; i++) {
		unsigned long long lba = get_unaligned_be64(&desc[i].lba);
		unsigned int num = get_unaligned_be32(&desc[i].blocks);

		ret = check_device_access_params(scp, lba, num, true);
		if (ret)
			goto out;

		unmap_region(sip, lba, num);
	}

	ret = 0;

out:
	sdeb_meta_write_unlock(sip);
	kfree(buf);

	return ret;
}

#define SDEBUG_GET_LBA_STATUS_LEN 32

static int resp_get_lba_status(struct scsi_cmnd *scp,
			       struct sdebug_dev_info *devip)
{
	u8 *cmd = scp->cmnd;
	u64 lba;
	u32 alloc_len, mapped, num;
	int ret;
	u8 arr[SDEBUG_GET_LBA_STATUS_LEN];

	lba = get_unaligned_be64(cmd + 2);
	alloc_len = get_unaligned_be32(cmd + 10);

	if (alloc_len < 24)
		return 0;

	ret = check_device_access_params(scp, lba, 1, false);
	if (ret)
		return ret;

	if (scsi_debug_lbp()) {
		struct sdeb_store_info *sip = devip2sip(devip, true);

		mapped = map_state(sip, lba, &num);
	} else {
		mapped = 1;
		/* following just in case virtual_gb changed */
		sdebug_capacity = get_sdebug_capacity();
		if (sdebug_capacity - lba <= 0xffffffff)
			num = sdebug_capacity - lba;
		else
			num = 0xffffffff;
	}

	memset(arr, 0, SDEBUG_GET_LBA_STATUS_LEN);
	put_unaligned_be32(20, arr);		/* Parameter Data Length */
	put_unaligned_be64(lba, arr + 8);	/* LBA */
	put_unaligned_be32(num, arr + 16);	/* Number of blocks */
	arr[20] = !mapped;		/* prov_stat=0: mapped; 1: dealloc */

	return fill_from_dev_buffer(scp, arr, SDEBUG_GET_LBA_STATUS_LEN);
}

static int resp_get_stream_status(struct scsi_cmnd *scp,
				  struct sdebug_dev_info *devip)
{
	u16 starting_stream_id, stream_id;
	const u8 *cmd = scp->cmnd;
	u32 alloc_len, offset;
	u8 arr[256] = {};
	struct scsi_stream_status_header *h = (void *)arr;

	starting_stream_id = get_unaligned_be16(cmd + 4);
	alloc_len = get_unaligned_be32(cmd + 10);

	if (alloc_len < 8) {
		mk_sense_invalid_fld(scp, SDEB_IN_CDB, 10, -1);
		return check_condition_result;
	}

	if (starting_stream_id >= MAXIMUM_NUMBER_OF_STREAMS) {
		mk_sense_invalid_fld(scp, SDEB_IN_CDB, 4, -1);
		return check_condition_result;
	}

	/*
	 * The GET STREAM STATUS command only reports status information
	 * about open streams. Treat the non-permanent stream as open.
	 */
	put_unaligned_be16(MAXIMUM_NUMBER_OF_STREAMS,
			   &h->number_of_open_streams);

	for (offset = 8, stream_id = starting_stream_id;
	     offset + 8 <= min_t(u32, alloc_len, sizeof(arr)) &&
		     stream_id < MAXIMUM_NUMBER_OF_STREAMS;
	     offset += 8, stream_id++) {
		struct scsi_stream_status *stream_status = (void *)arr + offset;

		stream_status->perm = stream_id < PERMANENT_STREAM_COUNT;
		put_unaligned_be16(stream_id,
				   &stream_status->stream_identifier);
		stream_status->rel_lifetime = stream_id + 1;
	}
	put_unaligned_be32(offset - 8, &h->len); /* PARAMETER DATA LENGTH */

	return fill_from_dev_buffer(scp, arr, min(offset, alloc_len));
}

static int resp_sync_cache(struct scsi_cmnd *scp,
			   struct sdebug_dev_info *devip)
{
	int res = 0;
	u64 lba;
	u32 num_blocks;
	u8 *cmd = scp->cmnd;

	if (cmd[0] == SYNCHRONIZE_CACHE) {	/* 10 byte cdb */
		lba = get_unaligned_be32(cmd + 2);
		num_blocks = get_unaligned_be16(cmd + 7);
	} else {				/* SYNCHRONIZE_CACHE(16) */
		lba = get_unaligned_be64(cmd + 2);
		num_blocks = get_unaligned_be32(cmd + 10);
	}
	if (lba + num_blocks > sdebug_capacity) {
		mk_sense_buffer(scp, ILLEGAL_REQUEST, LBA_OUT_OF_RANGE, 0);
		return check_condition_result;
	}
	if (!write_since_sync || (cmd[1] & 0x2))
		res = SDEG_RES_IMMED_MASK;
	else		/* delay if write_since_sync and IMMED clear */
		write_since_sync = false;
	return res;
}

/*
 * Assuming the LBA+num_blocks is not out-of-range, this function will return
 * CONDITION MET if the specified blocks will/have fitted in the cache, and
 * a GOOD status otherwise. Model a disk with a big cache and yield
 * CONDITION MET. Actually tries to bring range in main memory into the
 * cache associated with the CPU(s).
 */
static int resp_pre_fetch(struct scsi_cmnd *scp,
			  struct sdebug_dev_info *devip)
{
	int res = 0;
	u64 lba;
	u64 block, rest = 0;
	u32 nblks;
	u8 *cmd = scp->cmnd;
	struct sdeb_store_info *sip = devip2sip(devip, true);
	u8 *fsp = sip->storep;

	if (cmd[0] == PRE_FETCH) {	/* 10 byte cdb */
		lba = get_unaligned_be32(cmd + 2);
		nblks = get_unaligned_be16(cmd + 7);
	} else {			/* PRE-FETCH(16) */
		lba = get_unaligned_be64(cmd + 2);
		nblks = get_unaligned_be32(cmd + 10);
	}
	if (lba + nblks > sdebug_capacity) {
		mk_sense_buffer(scp, ILLEGAL_REQUEST, LBA_OUT_OF_RANGE, 0);
		return check_condition_result;
	}
	if (!fsp)
		goto fini;
	/* PRE-FETCH spec says nothing about LBP or PI so skip them */
	block = do_div(lba, sdebug_store_sectors);
	if (block + nblks > sdebug_store_sectors)
		rest = block + nblks - sdebug_store_sectors;

	/* Try to bring the PRE-FETCH range into CPU's cache */
	sdeb_data_read_lock(sip);
	prefetch_range(fsp + (sdebug_sector_size * block),
		       (nblks - rest) * sdebug_sector_size);
	if (rest)
		prefetch_range(fsp, rest * sdebug_sector_size);

	sdeb_data_read_unlock(sip);
fini:
	if (cmd[1] & 0x2)
		res = SDEG_RES_IMMED_MASK;
	return res | condition_met_result;
}

#define RL_BUCKET_ELEMS 8

/* Even though each pseudo target has a REPORT LUNS "well known logical unit"
 * (W-LUN), the normal Linux scanning logic does not associate it with a
 * device (e.g. /dev/sg7). The following magic will make that association:
 *   "cd /sys/class/scsi_host/host<n> ; echo '- - 49409' > scan"
 * where <n> is a host number. If there are multiple targets in a host then
 * the above will associate a W-LUN to each target. To only get a W-LUN
 * for target 2, then use "echo '- 2 49409' > scan" .
 */
static int resp_report_luns(struct scsi_cmnd *scp,
			    struct sdebug_dev_info *devip)
{
	unsigned char *cmd = scp->cmnd;
	unsigned int alloc_len;
	unsigned char select_report;
	u64 lun;
	struct scsi_lun *lun_p;
	u8 arr[RL_BUCKET_ELEMS * sizeof(struct scsi_lun)];
	unsigned int lun_cnt;	/* normal LUN count (max: 256) */
	unsigned int wlun_cnt;	/* report luns W-LUN count */
	unsigned int tlun_cnt;	/* total LUN count */
	unsigned int rlen;	/* response length (in bytes) */
	int k, j, n, res;
	unsigned int off_rsp = 0;
	const int sz_lun = sizeof(struct scsi_lun);

	clear_luns_changed_on_target(devip);

	select_report = cmd[2];
	alloc_len = get_unaligned_be32(cmd + 6);

	if (alloc_len < 4) {
		pr_err("alloc len too small %d\n", alloc_len);
		mk_sense_invalid_fld(scp, SDEB_IN_CDB, 6, -1);
		return check_condition_result;
	}

	switch (select_report) {
	case 0:		/* all LUNs apart from W-LUNs */
		lun_cnt = sdebug_max_luns;
		wlun_cnt = 0;
		break;
	case 1:		/* only W-LUNs */
		lun_cnt = 0;
		wlun_cnt = 1;
		break;
	case 2:		/* all LUNs */
		lun_cnt = sdebug_max_luns;
		wlun_cnt = 1;
		break;
	case 0x10:	/* only administrative LUs */
	case 0x11:	/* see SPC-5 */
	case 0x12:	/* only subsiduary LUs owned by referenced LU */
	default:
		pr_debug("select report invalid %d\n", select_report);
		mk_sense_invalid_fld(scp, SDEB_IN_CDB, 2, -1);
		return check_condition_result;
	}

	if (sdebug_no_lun_0 && (lun_cnt > 0))
		--lun_cnt;

	tlun_cnt = lun_cnt + wlun_cnt;
	rlen = tlun_cnt * sz_lun;	/* excluding 8 byte header */
	scsi_set_resid(scp, scsi_bufflen(scp));
	pr_debug("select_report %d luns = %d wluns = %d no_lun0 %d\n",
		 select_report, lun_cnt, wlun_cnt, sdebug_no_lun_0);

	/* loops rely on sizeof response header same as sizeof lun (both 8) */
	lun = sdebug_no_lun_0 ? 1 : 0;
	for (k = 0, j = 0, res = 0; true; ++k, j = 0) {
		memset(arr, 0, sizeof(arr));
		lun_p = (struct scsi_lun *)&arr[0];
		if (k == 0) {
			put_unaligned_be32(rlen, &arr[0]);
			++lun_p;
			j = 1;
		}
		for ( ; j < RL_BUCKET_ELEMS; ++j, ++lun_p) {
			if ((k * RL_BUCKET_ELEMS) + j > lun_cnt)
				break;
			int_to_scsilun(lun++, lun_p);
			if (lun > 1 && sdebug_lun_am == SAM_LUN_AM_FLAT)
				lun_p->scsi_lun[0] |= 0x40;
		}
		if (j < RL_BUCKET_ELEMS)
			break;
		n = j * sz_lun;
		res = p_fill_from_dev_buffer(scp, arr, n, off_rsp);
		if (res)
			return res;
		off_rsp += n;
	}
	if (wlun_cnt) {
		int_to_scsilun(SCSI_W_LUN_REPORT_LUNS, lun_p);
		++j;
	}
	if (j > 0)
		res = p_fill_from_dev_buffer(scp, arr, j * sz_lun, off_rsp);
	return res;
}

static int resp_verify(struct scsi_cmnd *scp, struct sdebug_dev_info *devip)
{
	bool is_bytchk3 = false;
	u8 bytchk;
	int ret, j;
	u32 vnum, a_num, off;
	const u32 lb_size = sdebug_sector_size;
	u64 lba;
	u8 *arr;
	u8 *cmd = scp->cmnd;
	struct sdeb_store_info *sip = devip2sip(devip, true);

	bytchk = (cmd[1] >> 1) & 0x3;
	if (bytchk == 0) {
		return 0;	/* always claim internal verify okay */
	} else if (bytchk == 2) {
		mk_sense_invalid_fld(scp, SDEB_IN_CDB, 2, 2);
		return check_condition_result;
	} else if (bytchk == 3) {
		is_bytchk3 = true;	/* 1 block sent, compared repeatedly */
	}
	switch (cmd[0]) {
	case VERIFY_16:
		lba = get_unaligned_be64(cmd + 2);
		vnum = get_unaligned_be32(cmd + 10);
		break;
	case VERIFY:		/* is VERIFY(10) */
		lba = get_unaligned_be32(cmd + 2);
		vnum = get_unaligned_be16(cmd + 7);
		break;
	default:
		mk_sense_invalid_opcode(scp);
		return check_condition_result;
	}
	if (vnum == 0)
		return 0;	/* not an error */
	a_num = is_bytchk3 ? 1 : vnum;
	/* Treat following check like one for read (i.e. no write) access */
	ret = check_device_access_params(scp, lba, a_num, false);
	if (ret)
		return ret;

	arr = kcalloc(lb_size, vnum, GFP_ATOMIC | __GFP_NOWARN);
	if (!arr) {
		mk_sense_buffer(scp, ILLEGAL_REQUEST, INSUFF_RES_ASC,
				INSUFF_RES_ASCQ);
		return check_condition_result;
	}
	/* Not changing store, so only need read access */
	sdeb_data_read_lock(sip);

	ret = do_dout_fetch(scp, a_num, arr);
	if (ret == -1) {
		ret = DID_ERROR << 16;
		goto cleanup;
	} else if (sdebug_verbose && (ret < (a_num * lb_size))) {
		sdev_printk(KERN_INFO, scp->device,
			    "%s: %s: cdb indicated=%u, IO sent=%d bytes\n",
			    my_name, __func__, a_num * lb_size, ret);
	}
	if (is_bytchk3) {
		for (j = 1, off = lb_size; j < vnum; ++j, off += lb_size)
			memcpy(arr + off, arr, lb_size);
	}
	ret = 0;
	if (!comp_write_worker(sip, lba, vnum, arr, true)) {
		mk_sense_buffer(scp, MISCOMPARE, MISCOMPARE_VERIFY_ASC, 0);
		ret = check_condition_result;
		goto cleanup;
	}
cleanup:
	sdeb_data_read_unlock(sip);
	kfree(arr);
	return ret;
}

#define RZONES_DESC_HD 64

/* Report zones depending on start LBA and reporting options */
static int resp_report_zones(struct scsi_cmnd *scp,
			     struct sdebug_dev_info *devip)
{
	unsigned int rep_max_zones, nrz = 0;
	int ret = 0;
	u32 alloc_len, rep_opts, rep_len;
	bool partial;
	u64 lba, zs_lba;
	u8 *arr = NULL, *desc;
	u8 *cmd = scp->cmnd;
	struct sdeb_zone_state *zsp = NULL;
	struct sdeb_store_info *sip = devip2sip(devip, false);

	if (!sdebug_dev_is_zoned(devip)) {
		mk_sense_invalid_opcode(scp);
		return check_condition_result;
	}
	zs_lba = get_unaligned_be64(cmd + 2);
	alloc_len = get_unaligned_be32(cmd + 10);
	if (alloc_len == 0)
		return 0;	/* not an error */
	rep_opts = cmd[14] & 0x3f;
	partial = cmd[14] & 0x80;

	if (zs_lba >= sdebug_capacity) {
		mk_sense_buffer(scp, ILLEGAL_REQUEST, LBA_OUT_OF_RANGE, 0);
		return check_condition_result;
	}

	rep_max_zones = (alloc_len - 64) >> ilog2(RZONES_DESC_HD);

	arr = kzalloc(alloc_len, GFP_ATOMIC | __GFP_NOWARN);
	if (!arr) {
		mk_sense_buffer(scp, ILLEGAL_REQUEST, INSUFF_RES_ASC,
				INSUFF_RES_ASCQ);
		return check_condition_result;
	}

	sdeb_meta_read_lock(sip);

	desc = arr + 64;
	for (lba = zs_lba; lba < sdebug_capacity;
	     lba = zsp->z_start + zsp->z_size) {
		if (WARN_ONCE(zbc_zone(devip, lba) == zsp, "lba = %llu\n", lba))
			break;
		zsp = zbc_zone(devip, lba);
		switch (rep_opts) {
		case 0x00:
			/* All zones */
			break;
		case 0x01:
			/* Empty zones */
			if (zsp->z_cond != ZC1_EMPTY)
				continue;
			break;
		case 0x02:
			/* Implicit open zones */
			if (zsp->z_cond != ZC2_IMPLICIT_OPEN)
				continue;
			break;
		case 0x03:
			/* Explicit open zones */
			if (zsp->z_cond != ZC3_EXPLICIT_OPEN)
				continue;
			break;
		case 0x04:
			/* Closed zones */
			if (zsp->z_cond != ZC4_CLOSED)
				continue;
			break;
		case 0x05:
			/* Full zones */
			if (zsp->z_cond != ZC5_FULL)
				continue;
			break;
		case 0x06:
		case 0x07:
		case 0x10:
			/*
			 * Read-only, offline, reset WP recommended are
			 * not emulated: no zones to report;
			 */
			continue;
		case 0x11:
			/* non-seq-resource set */
			if (!zsp->z_non_seq_resource)
				continue;
			break;
		case 0x3e:
			/* All zones except gap zones. */
			if (zbc_zone_is_gap(zsp))
				continue;
			break;
		case 0x3f:
			/* Not write pointer (conventional) zones */
			if (zbc_zone_is_seq(zsp))
				continue;
			break;
		default:
			mk_sense_buffer(scp, ILLEGAL_REQUEST,
					INVALID_FIELD_IN_CDB, 0);
			ret = check_condition_result;
			goto fini;
		}

		if (nrz < rep_max_zones) {
			/* Fill zone descriptor */
			desc[0] = zsp->z_type;
			desc[1] = zsp->z_cond << 4;
			if (zsp->z_non_seq_resource)
				desc[1] |= 1 << 1;
			put_unaligned_be64((u64)zsp->z_size, desc + 8);
			put_unaligned_be64((u64)zsp->z_start, desc + 16);
			put_unaligned_be64((u64)zsp->z_wp, desc + 24);
			desc += 64;
		}

		if (partial && nrz >= rep_max_zones)
			break;

		nrz++;
	}

	/* Report header */
	/* Zone list length. */
	put_unaligned_be32(nrz * RZONES_DESC_HD, arr + 0);
	/* Maximum LBA */
	put_unaligned_be64(sdebug_capacity - 1, arr + 8);
	/* Zone starting LBA granularity. */
	if (devip->zcap < devip->zsize)
		put_unaligned_be64(devip->zsize, arr + 16);

	rep_len = (unsigned long)desc - (unsigned long)arr;
	ret = fill_from_dev_buffer(scp, arr, min_t(u32, alloc_len, rep_len));

fini:
	sdeb_meta_read_unlock(sip);
	kfree(arr);
	return ret;
}

static int resp_atomic_write(struct scsi_cmnd *scp,
			     struct sdebug_dev_info *devip)
{
	struct sdeb_store_info *sip;
	u8 *cmd = scp->cmnd;
	u16 boundary, len;
	u64 lba, lba_tmp;
	int ret;

	if (!scsi_debug_atomic_write()) {
		mk_sense_invalid_opcode(scp);
		return check_condition_result;
	}

	sip = devip2sip(devip, true);

	lba = get_unaligned_be64(cmd + 2);
	boundary = get_unaligned_be16(cmd + 10);
	len = get_unaligned_be16(cmd + 12);

	lba_tmp = lba;
	if (sdebug_atomic_wr_align &&
	    do_div(lba_tmp, sdebug_atomic_wr_align)) {
		/* Does not meet alignment requirement */
		mk_sense_buffer(scp, ILLEGAL_REQUEST, INVALID_FIELD_IN_CDB, 0);
		return check_condition_result;
	}

	if (sdebug_atomic_wr_gran && len % sdebug_atomic_wr_gran) {
		/* Does not meet alignment requirement */
		mk_sense_buffer(scp, ILLEGAL_REQUEST, INVALID_FIELD_IN_CDB, 0);
		return check_condition_result;
	}

	if (boundary > 0) {
		if (boundary > sdebug_atomic_wr_max_bndry) {
			mk_sense_invalid_fld(scp, SDEB_IN_CDB, 12, -1);
			return check_condition_result;
		}

		if (len > sdebug_atomic_wr_max_length_bndry) {
			mk_sense_invalid_fld(scp, SDEB_IN_CDB, 12, -1);
			return check_condition_result;
		}
	} else {
		if (len > sdebug_atomic_wr_max_length) {
			mk_sense_invalid_fld(scp, SDEB_IN_CDB, 12, -1);
			return check_condition_result;
		}
	}

	ret = do_device_access(sip, scp, 0, lba, len, 0, true, true);
	if (unlikely(ret == -1))
		return DID_ERROR << 16;
	if (unlikely(ret != len * sdebug_sector_size))
		return DID_ERROR << 16;
	return 0;
}

/* Logic transplanted from tcmu-runner, file_zbc.c */
static void zbc_open_all(struct sdebug_dev_info *devip)
{
	struct sdeb_zone_state *zsp = &devip->zstate[0];
	unsigned int i;

	for (i = 0; i < devip->nr_zones; i++, zsp++) {
		if (zsp->z_cond == ZC4_CLOSED)
			zbc_open_zone(devip, &devip->zstate[i], true);
	}
}

static int resp_open_zone(struct scsi_cmnd *scp, struct sdebug_dev_info *devip)
{
	int res = 0;
	u64 z_id;
	enum sdebug_z_cond zc;
	u8 *cmd = scp->cmnd;
	struct sdeb_zone_state *zsp;
	bool all = cmd[14] & 0x01;
	struct sdeb_store_info *sip = devip2sip(devip, false);

	if (!sdebug_dev_is_zoned(devip)) {
		mk_sense_invalid_opcode(scp);
		return check_condition_result;
	}
	sdeb_meta_write_lock(sip);

	if (all) {
		/* Check if all closed zones can be open */
		if (devip->max_open &&
		    devip->nr_exp_open + devip->nr_closed > devip->max_open) {
			mk_sense_buffer(scp, DATA_PROTECT, INSUFF_RES_ASC,
					INSUFF_ZONE_ASCQ);
			res = check_condition_result;
			goto fini;
		}
		/* Open all closed zones */
		zbc_open_all(devip);
		goto fini;
	}

	/* Open the specified zone */
	z_id = get_unaligned_be64(cmd + 2);
	if (z_id >= sdebug_capacity) {
		mk_sense_buffer(scp, ILLEGAL_REQUEST, LBA_OUT_OF_RANGE, 0);
		res = check_condition_result;
		goto fini;
	}

	zsp = zbc_zone(devip, z_id);
	if (z_id != zsp->z_start) {
		mk_sense_buffer(scp, ILLEGAL_REQUEST, INVALID_FIELD_IN_CDB, 0);
		res = check_condition_result;
		goto fini;
	}
	if (zbc_zone_is_conv(zsp)) {
		mk_sense_buffer(scp, ILLEGAL_REQUEST, INVALID_FIELD_IN_CDB, 0);
		res = check_condition_result;
		goto fini;
	}

	zc = zsp->z_cond;
	if (zc == ZC3_EXPLICIT_OPEN || zc == ZC5_FULL)
		goto fini;

	if (devip->max_open && devip->nr_exp_open >= devip->max_open) {
		mk_sense_buffer(scp, DATA_PROTECT, INSUFF_RES_ASC,
				INSUFF_ZONE_ASCQ);
		res = check_condition_result;
		goto fini;
	}

	zbc_open_zone(devip, zsp, true);
fini:
	sdeb_meta_write_unlock(sip);
	return res;
}

static void zbc_close_all(struct sdebug_dev_info *devip)
{
	unsigned int i;

	for (i = 0; i < devip->nr_zones; i++)
		zbc_close_zone(devip, &devip->zstate[i]);
}

static int resp_close_zone(struct scsi_cmnd *scp,
			   struct sdebug_dev_info *devip)
{
	int res = 0;
	u64 z_id;
	u8 *cmd = scp->cmnd;
	struct sdeb_zone_state *zsp;
	bool all = cmd[14] & 0x01;
	struct sdeb_store_info *sip = devip2sip(devip, false);

	if (!sdebug_dev_is_zoned(devip)) {
		mk_sense_invalid_opcode(scp);
		return check_condition_result;
	}

	sdeb_meta_write_lock(sip);

	if (all) {
		zbc_close_all(devip);
		goto fini;
	}

	/* Close specified zone */
	z_id = get_unaligned_be64(cmd + 2);
	if (z_id >= sdebug_capacity) {
		mk_sense_buffer(scp, ILLEGAL_REQUEST, LBA_OUT_OF_RANGE, 0);
		res = check_condition_result;
		goto fini;
	}

	zsp = zbc_zone(devip, z_id);
	if (z_id != zsp->z_start) {
		mk_sense_buffer(scp, ILLEGAL_REQUEST, INVALID_FIELD_IN_CDB, 0);
		res = check_condition_result;
		goto fini;
	}
	if (zbc_zone_is_conv(zsp)) {
		mk_sense_buffer(scp, ILLEGAL_REQUEST, INVALID_FIELD_IN_CDB, 0);
		res = check_condition_result;
		goto fini;
	}

	zbc_close_zone(devip, zsp);
fini:
	sdeb_meta_write_unlock(sip);
	return res;
}

static void zbc_finish_zone(struct sdebug_dev_info *devip,
			    struct sdeb_zone_state *zsp, bool empty)
{
	enum sdebug_z_cond zc = zsp->z_cond;

	if (zc == ZC4_CLOSED || zc == ZC2_IMPLICIT_OPEN ||
	    zc == ZC3_EXPLICIT_OPEN || (empty && zc == ZC1_EMPTY)) {
		if (zc == ZC2_IMPLICIT_OPEN || zc == ZC3_EXPLICIT_OPEN)
			zbc_close_zone(devip, zsp);
		if (zsp->z_cond == ZC4_CLOSED)
			devip->nr_closed--;
		zsp->z_wp = zsp->z_start + zsp->z_size;
		zsp->z_cond = ZC5_FULL;
	}
}

static void zbc_finish_all(struct sdebug_dev_info *devip)
{
	unsigned int i;

	for (i = 0; i < devip->nr_zones; i++)
		zbc_finish_zone(devip, &devip->zstate[i], false);
}

static int resp_finish_zone(struct scsi_cmnd *scp,
			    struct sdebug_dev_info *devip)
{
	struct sdeb_zone_state *zsp;
	int res = 0;
	u64 z_id;
	u8 *cmd = scp->cmnd;
	bool all = cmd[14] & 0x01;
	struct sdeb_store_info *sip = devip2sip(devip, false);

	if (!sdebug_dev_is_zoned(devip)) {
		mk_sense_invalid_opcode(scp);
		return check_condition_result;
	}

	sdeb_meta_write_lock(sip);

	if (all) {
		zbc_finish_all(devip);
		goto fini;
	}

	/* Finish the specified zone */
	z_id = get_unaligned_be64(cmd + 2);
	if (z_id >= sdebug_capacity) {
		mk_sense_buffer(scp, ILLEGAL_REQUEST, LBA_OUT_OF_RANGE, 0);
		res = check_condition_result;
		goto fini;
	}

	zsp = zbc_zone(devip, z_id);
	if (z_id != zsp->z_start) {
		mk_sense_buffer(scp, ILLEGAL_REQUEST, INVALID_FIELD_IN_CDB, 0);
		res = check_condition_result;
		goto fini;
	}
	if (zbc_zone_is_conv(zsp)) {
		mk_sense_buffer(scp, ILLEGAL_REQUEST, INVALID_FIELD_IN_CDB, 0);
		res = check_condition_result;
		goto fini;
	}

	zbc_finish_zone(devip, zsp, true);
fini:
	sdeb_meta_write_unlock(sip);
	return res;
}

static void zbc_rwp_zone(struct sdebug_dev_info *devip,
			 struct sdeb_zone_state *zsp)
{
	enum sdebug_z_cond zc;
	struct sdeb_store_info *sip = devip2sip(devip, false);

	if (!zbc_zone_is_seq(zsp))
		return;

	zc = zsp->z_cond;
	if (zc == ZC2_IMPLICIT_OPEN || zc == ZC3_EXPLICIT_OPEN)
		zbc_close_zone(devip, zsp);

	if (zsp->z_cond == ZC4_CLOSED)
		devip->nr_closed--;

	if (zsp->z_wp > zsp->z_start)
		memset(sip->storep + zsp->z_start * sdebug_sector_size, 0,
		       (zsp->z_wp - zsp->z_start) * sdebug_sector_size);

	zsp->z_non_seq_resource = false;
	zsp->z_wp = zsp->z_start;
	zsp->z_cond = ZC1_EMPTY;
}

static void zbc_rwp_all(struct sdebug_dev_info *devip)
{
	unsigned int i;

	for (i = 0; i < devip->nr_zones; i++)
		zbc_rwp_zone(devip, &devip->zstate[i]);
}

static int resp_rwp_zone(struct scsi_cmnd *scp, struct sdebug_dev_info *devip)
{
	struct sdeb_zone_state *zsp;
	int res = 0;
	u64 z_id;
	u8 *cmd = scp->cmnd;
	bool all = cmd[14] & 0x01;
	struct sdeb_store_info *sip = devip2sip(devip, false);

	if (!sdebug_dev_is_zoned(devip)) {
		mk_sense_invalid_opcode(scp);
		return check_condition_result;
	}

	sdeb_meta_write_lock(sip);

	if (all) {
		zbc_rwp_all(devip);
		goto fini;
	}

	z_id = get_unaligned_be64(cmd + 2);
	if (z_id >= sdebug_capacity) {
		mk_sense_buffer(scp, ILLEGAL_REQUEST, LBA_OUT_OF_RANGE, 0);
		res = check_condition_result;
		goto fini;
	}

	zsp = zbc_zone(devip, z_id);
	if (z_id != zsp->z_start) {
		mk_sense_buffer(scp, ILLEGAL_REQUEST, INVALID_FIELD_IN_CDB, 0);
		res = check_condition_result;
		goto fini;
	}
	if (zbc_zone_is_conv(zsp)) {
		mk_sense_buffer(scp, ILLEGAL_REQUEST, INVALID_FIELD_IN_CDB, 0);
		res = check_condition_result;
		goto fini;
	}

	zbc_rwp_zone(devip, zsp);
fini:
	sdeb_meta_write_unlock(sip);
	return res;
}

static u32 get_tag(struct scsi_cmnd *cmnd)
{
	return blk_mq_unique_tag(scsi_cmd_to_rq(cmnd));
}

/* Queued (deferred) command completions converge here. */
static void sdebug_q_cmd_complete(struct sdebug_defer *sd_dp)
{
	struct sdebug_queued_cmd *sqcp = container_of(sd_dp, struct sdebug_queued_cmd, sd_dp);
	unsigned long flags;
	struct scsi_cmnd *scp = sqcp->scmd;
	struct sdebug_scsi_cmd *sdsc;
	bool aborted;

	if (sdebug_statistics) {
		atomic_inc(&sdebug_completions);
		if (raw_smp_processor_id() != sd_dp->issuing_cpu)
			atomic_inc(&sdebug_miss_cpus);
	}

	if (!scp) {
		pr_err("scmd=NULL\n");
		goto out;
	}

	sdsc = scsi_cmd_priv(scp);
	spin_lock_irqsave(&sdsc->lock, flags);
	aborted = sd_dp->aborted;
	if (unlikely(aborted))
		sd_dp->aborted = false;
	ASSIGN_QUEUED_CMD(scp, NULL);

	spin_unlock_irqrestore(&sdsc->lock, flags);

	if (aborted) {
		pr_info("bypassing scsi_done() due to aborted cmd, kicking-off EH\n");
		blk_abort_request(scsi_cmd_to_rq(scp));
		goto out;
	}

	scsi_done(scp); /* callback to mid level */
out:
	sdebug_free_queued_cmd(sqcp);
}

/* When high resolution timer goes off this function is called. */
static enum hrtimer_restart sdebug_q_cmd_hrt_complete(struct hrtimer *timer)
{
	struct sdebug_defer *sd_dp = container_of(timer, struct sdebug_defer,
						  hrt);
	sdebug_q_cmd_complete(sd_dp);
	return HRTIMER_NORESTART;
}

/* When work queue schedules work, it calls this function. */
static void sdebug_q_cmd_wq_complete(struct work_struct *work)
{
	struct sdebug_defer *sd_dp = container_of(work, struct sdebug_defer,
						  ew.work);
	sdebug_q_cmd_complete(sd_dp);
}

static bool got_shared_uuid;
static uuid_t shared_uuid;

static int sdebug_device_create_zones(struct sdebug_dev_info *devip)
{
	struct sdeb_zone_state *zsp;
	sector_t capacity = get_sdebug_capacity();
	sector_t conv_capacity;
	sector_t zstart = 0;
	unsigned int i;

	/*
	 * Set the zone size: if sdeb_zbc_zone_size_mb is not set, figure out
	 * a zone size allowing for at least 4 zones on the device. Otherwise,
	 * use the specified zone size checking that at least 2 zones can be
	 * created for the device.
	 */
	if (!sdeb_zbc_zone_size_mb) {
		devip->zsize = (DEF_ZBC_ZONE_SIZE_MB * SZ_1M)
			>> ilog2(sdebug_sector_size);
		while (capacity < devip->zsize << 2 && devip->zsize >= 2)
			devip->zsize >>= 1;
		if (devip->zsize < 2) {
			pr_err("Device capacity too small\n");
			return -EINVAL;
		}
	} else {
		if (!is_power_of_2(sdeb_zbc_zone_size_mb)) {
			pr_err("Zone size is not a power of 2\n");
			return -EINVAL;
		}
		devip->zsize = (sdeb_zbc_zone_size_mb * SZ_1M)
			>> ilog2(sdebug_sector_size);
		if (devip->zsize >= capacity) {
			pr_err("Zone size too large for device capacity\n");
			return -EINVAL;
		}
	}

	devip->zsize_shift = ilog2(devip->zsize);
	devip->nr_zones = (capacity + devip->zsize - 1) >> devip->zsize_shift;

	if (sdeb_zbc_zone_cap_mb == 0) {
		devip->zcap = devip->zsize;
	} else {
		devip->zcap = (sdeb_zbc_zone_cap_mb * SZ_1M) >>
			      ilog2(sdebug_sector_size);
		if (devip->zcap > devip->zsize) {
			pr_err("Zone capacity too large\n");
			return -EINVAL;
		}
	}

	conv_capacity = (sector_t)sdeb_zbc_nr_conv << devip->zsize_shift;
	if (conv_capacity >= capacity) {
		pr_err("Number of conventional zones too large\n");
		return -EINVAL;
	}
	devip->nr_conv_zones = sdeb_zbc_nr_conv;
	devip->nr_seq_zones = ALIGN(capacity - conv_capacity, devip->zsize) >>
			      devip->zsize_shift;
	devip->nr_zones = devip->nr_conv_zones + devip->nr_seq_zones;

	/* Add gap zones if zone capacity is smaller than the zone size */
	if (devip->zcap < devip->zsize)
		devip->nr_zones += devip->nr_seq_zones;

	if (devip->zoned) {
		/* zbc_max_open_zones can be 0, meaning "not reported" */
		if (sdeb_zbc_max_open >= devip->nr_zones - 1)
			devip->max_open = (devip->nr_zones - 1) / 2;
		else
			devip->max_open = sdeb_zbc_max_open;
	}

	devip->zstate = kcalloc(devip->nr_zones,
				sizeof(struct sdeb_zone_state), GFP_KERNEL);
	if (!devip->zstate)
		return -ENOMEM;

	for (i = 0; i < devip->nr_zones; i++) {
		zsp = &devip->zstate[i];

		zsp->z_start = zstart;

		if (i < devip->nr_conv_zones) {
			zsp->z_type = ZBC_ZTYPE_CNV;
			zsp->z_cond = ZBC_NOT_WRITE_POINTER;
			zsp->z_wp = (sector_t)-1;
			zsp->z_size =
				min_t(u64, devip->zsize, capacity - zstart);
		} else if ((zstart & (devip->zsize - 1)) == 0) {
			if (devip->zoned)
				zsp->z_type = ZBC_ZTYPE_SWR;
			else
				zsp->z_type = ZBC_ZTYPE_SWP;
			zsp->z_cond = ZC1_EMPTY;
			zsp->z_wp = zsp->z_start;
			zsp->z_size =
				min_t(u64, devip->zcap, capacity - zstart);
		} else {
			zsp->z_type = ZBC_ZTYPE_GAP;
			zsp->z_cond = ZBC_NOT_WRITE_POINTER;
			zsp->z_wp = (sector_t)-1;
			zsp->z_size = min_t(u64, devip->zsize - devip->zcap,
					    capacity - zstart);
		}

		WARN_ON_ONCE((int)zsp->z_size <= 0);
		zstart += zsp->z_size;
	}

	return 0;
}

static struct sdebug_dev_info *sdebug_device_create(
			struct sdebug_host_info *sdbg_host, gfp_t flags)
{
	struct sdebug_dev_info *devip;

	devip = kzalloc(sizeof(*devip), flags);
	if (devip) {
		if (sdebug_uuid_ctl == 1)
			uuid_gen(&devip->lu_name);
		else if (sdebug_uuid_ctl == 2) {
			if (got_shared_uuid)
				devip->lu_name = shared_uuid;
			else {
				uuid_gen(&shared_uuid);
				got_shared_uuid = true;
				devip->lu_name = shared_uuid;
			}
		}
		devip->sdbg_host = sdbg_host;
		if (sdeb_zbc_in_use) {
			devip->zoned = sdeb_zbc_model == BLK_ZONED_HM;
			if (sdebug_device_create_zones(devip)) {
				kfree(devip);
				return NULL;
			}
		} else {
			devip->zoned = false;
		}
		devip->create_ts = ktime_get_boottime();
		atomic_set(&devip->stopped, (sdeb_tur_ms_to_ready > 0 ? 2 : 0));
		spin_lock_init(&devip->list_lock);
		INIT_LIST_HEAD(&devip->inject_err_list);
		list_add_tail(&devip->dev_list, &sdbg_host->dev_info_list);
	}
	return devip;
}

static struct sdebug_dev_info *find_build_dev_info(struct scsi_device *sdev)
{
	struct sdebug_host_info *sdbg_host;
	struct sdebug_dev_info *open_devip = NULL;
	struct sdebug_dev_info *devip;

	sdbg_host = shost_to_sdebug_host(sdev->host);

	list_for_each_entry(devip, &sdbg_host->dev_info_list, dev_list) {
		if ((devip->used) && (devip->channel == sdev->channel) &&
		    (devip->target == sdev->id) &&
		    (devip->lun == sdev->lun))
			return devip;
		else {
			if ((!devip->used) && (!open_devip))
				open_devip = devip;
		}
	}
	if (!open_devip) { /* try and make a new one */
		open_devip = sdebug_device_create(sdbg_host, GFP_ATOMIC);
		if (!open_devip) {
			pr_err("out of memory at line %d\n", __LINE__);
			return NULL;
		}
	}

	open_devip->channel = sdev->channel;
	open_devip->target = sdev->id;
	open_devip->lun = sdev->lun;
	open_devip->sdbg_host = sdbg_host;
	set_bit(SDEBUG_UA_POOCCUR, open_devip->uas_bm);
	open_devip->used = true;
	return open_devip;
}

static int scsi_debug_slave_alloc(struct scsi_device *sdp)
{
	if (sdebug_verbose)
		pr_info("slave_alloc <%u %u %u %llu>\n",
		       sdp->host->host_no, sdp->channel, sdp->id, sdp->lun);

	return 0;
}

static int scsi_debug_slave_configure(struct scsi_device *sdp)
{
	struct sdebug_dev_info *devip =
			(struct sdebug_dev_info *)sdp->hostdata;
	struct dentry *dentry;

	if (sdebug_verbose)
		pr_info("slave_configure <%u %u %u %llu>\n",
		       sdp->host->host_no, sdp->channel, sdp->id, sdp->lun);
	if (sdp->host->max_cmd_len != SDEBUG_MAX_CMD_LEN)
		sdp->host->max_cmd_len = SDEBUG_MAX_CMD_LEN;
	if (devip == NULL) {
		devip = find_build_dev_info(sdp);
		if (devip == NULL)
			return 1;  /* no resources, will be marked offline */
	}
	sdp->hostdata = devip;
	if (sdebug_no_uld)
		sdp->no_uld_attach = 1;
	config_cdb_len(sdp);

	if (sdebug_allow_restart)
		sdp->allow_restart = 1;

	devip->debugfs_entry = debugfs_create_dir(dev_name(&sdp->sdev_dev),
				sdebug_debugfs_root);
	if (IS_ERR_OR_NULL(devip->debugfs_entry))
		pr_info("%s: failed to create debugfs directory for device %s\n",
			__func__, dev_name(&sdp->sdev_gendev));

	dentry = debugfs_create_file("error", 0600, devip->debugfs_entry, sdp,
				&sdebug_error_fops);
	if (IS_ERR_OR_NULL(dentry))
		pr_info("%s: failed to create error file for device %s\n",
			__func__, dev_name(&sdp->sdev_gendev));

	return 0;
}

static void scsi_debug_slave_destroy(struct scsi_device *sdp)
{
	struct sdebug_dev_info *devip =
		(struct sdebug_dev_info *)sdp->hostdata;
	struct sdebug_err_inject *err;

	if (sdebug_verbose)
		pr_info("slave_destroy <%u %u %u %llu>\n",
		       sdp->host->host_no, sdp->channel, sdp->id, sdp->lun);

	if (!devip)
		return;

	spin_lock(&devip->list_lock);
	list_for_each_entry_rcu(err, &devip->inject_err_list, list) {
		list_del_rcu(&err->list);
		call_rcu(&err->rcu, sdebug_err_free);
	}
	spin_unlock(&devip->list_lock);

	debugfs_remove(devip->debugfs_entry);

	/* make this slot available for re-use */
	devip->used = false;
	sdp->hostdata = NULL;
}

/* Returns true if we require the queued memory to be freed by the caller. */
static bool stop_qc_helper(struct sdebug_defer *sd_dp,
			   enum sdeb_defer_type defer_t)
{
	if (defer_t == SDEB_DEFER_HRT) {
		int res = hrtimer_try_to_cancel(&sd_dp->hrt);

		switch (res) {
		case 0: /* Not active, it must have already run */
		case -1: /* -1 It's executing the CB */
			return false;
		case 1: /* Was active, we've now cancelled */
		default:
			return true;
		}
	} else if (defer_t == SDEB_DEFER_WQ) {
		/* Cancel if pending */
		if (cancel_work_sync(&sd_dp->ew.work))
			return true;
		/* Was not pending, so it must have run */
		return false;
	} else if (defer_t == SDEB_DEFER_POLL) {
		return true;
	}

	return false;
}


static bool scsi_debug_stop_cmnd(struct scsi_cmnd *cmnd)
{
	enum sdeb_defer_type l_defer_t;
	struct sdebug_defer *sd_dp;
	struct sdebug_scsi_cmd *sdsc = scsi_cmd_priv(cmnd);
	struct sdebug_queued_cmd *sqcp = TO_QUEUED_CMD(cmnd);

	lockdep_assert_held(&sdsc->lock);

	if (!sqcp)
		return false;
	sd_dp = &sqcp->sd_dp;
	l_defer_t = READ_ONCE(sd_dp->defer_t);
	ASSIGN_QUEUED_CMD(cmnd, NULL);

	if (stop_qc_helper(sd_dp, l_defer_t))
		sdebug_free_queued_cmd(sqcp);

	return true;
}

/*
 * Called from scsi_debug_abort() only, which is for timed-out cmd.
 */
static bool scsi_debug_abort_cmnd(struct scsi_cmnd *cmnd)
{
	struct sdebug_scsi_cmd *sdsc = scsi_cmd_priv(cmnd);
	unsigned long flags;
	bool res;

	spin_lock_irqsave(&sdsc->lock, flags);
	res = scsi_debug_stop_cmnd(cmnd);
	spin_unlock_irqrestore(&sdsc->lock, flags);

	return res;
}

/*
 * All we can do is set the cmnd as internally aborted and wait for it to
 * finish. We cannot call scsi_done() as normal completion path may do that.
 */
static bool sdebug_stop_cmnd(struct request *rq, void *data)
{
	scsi_debug_abort_cmnd(blk_mq_rq_to_pdu(rq));

	return true;
}

/* Deletes (stops) timers or work queues of all queued commands */
static void stop_all_queued(void)
{
	struct sdebug_host_info *sdhp;

	mutex_lock(&sdebug_host_list_mutex);
	list_for_each_entry(sdhp, &sdebug_host_list, host_list) {
		struct Scsi_Host *shost = sdhp->shost;

		blk_mq_tagset_busy_iter(&shost->tag_set, sdebug_stop_cmnd, NULL);
	}
	mutex_unlock(&sdebug_host_list_mutex);
}

static int sdebug_fail_abort(struct scsi_cmnd *cmnd)
{
	struct scsi_device *sdp = cmnd->device;
	struct sdebug_dev_info *devip = (struct sdebug_dev_info *)sdp->hostdata;
	struct sdebug_err_inject *err;
	unsigned char *cmd = cmnd->cmnd;
	int ret = 0;

	if (devip == NULL)
		return 0;

	rcu_read_lock();
	list_for_each_entry_rcu(err, &devip->inject_err_list, list) {
		if (err->type == ERR_ABORT_CMD_FAILED &&
		    (err->cmd == cmd[0] || err->cmd == 0xff)) {
			ret = !!err->cnt;
			if (err->cnt < 0)
				err->cnt++;

			rcu_read_unlock();
			return ret;
		}
	}
	rcu_read_unlock();

	return 0;
}

static int scsi_debug_abort(struct scsi_cmnd *SCpnt)
{
	bool ok = scsi_debug_abort_cmnd(SCpnt);
	u8 *cmd = SCpnt->cmnd;
	u8 opcode = cmd[0];

	++num_aborts;

	if (SDEBUG_OPT_ALL_NOISE & sdebug_opts)
		sdev_printk(KERN_INFO, SCpnt->device,
			    "%s: command%s found\n", __func__,
			    ok ? "" : " not");

	if (sdebug_fail_abort(SCpnt)) {
		scmd_printk(KERN_INFO, SCpnt, "fail abort command 0x%x\n",
			    opcode);
		return FAILED;
	}

	return SUCCESS;
}

static bool scsi_debug_stop_all_queued_iter(struct request *rq, void *data)
{
	struct scsi_device *sdp = data;
	struct scsi_cmnd *scmd = blk_mq_rq_to_pdu(rq);

	if (scmd->device == sdp)
		scsi_debug_abort_cmnd(scmd);

	return true;
}

/* Deletes (stops) timers or work queues of all queued commands per sdev */
static void scsi_debug_stop_all_queued(struct scsi_device *sdp)
{
	struct Scsi_Host *shost = sdp->host;

	blk_mq_tagset_busy_iter(&shost->tag_set,
				scsi_debug_stop_all_queued_iter, sdp);
}

static int sdebug_fail_lun_reset(struct scsi_cmnd *cmnd)
{
	struct scsi_device *sdp = cmnd->device;
	struct sdebug_dev_info *devip = (struct sdebug_dev_info *)sdp->hostdata;
	struct sdebug_err_inject *err;
	unsigned char *cmd = cmnd->cmnd;
	int ret = 0;

	if (devip == NULL)
		return 0;

	rcu_read_lock();
	list_for_each_entry_rcu(err, &devip->inject_err_list, list) {
		if (err->type == ERR_LUN_RESET_FAILED &&
		    (err->cmd == cmd[0] || err->cmd == 0xff)) {
			ret = !!err->cnt;
			if (err->cnt < 0)
				err->cnt++;

			rcu_read_unlock();
			return ret;
		}
	}
	rcu_read_unlock();

	return 0;
}

static int scsi_debug_device_reset(struct scsi_cmnd *SCpnt)
{
	struct scsi_device *sdp = SCpnt->device;
	struct sdebug_dev_info *devip = sdp->hostdata;
	u8 *cmd = SCpnt->cmnd;
	u8 opcode = cmd[0];

	++num_dev_resets;

	if (SDEBUG_OPT_ALL_NOISE & sdebug_opts)
		sdev_printk(KERN_INFO, sdp, "%s\n", __func__);

	scsi_debug_stop_all_queued(sdp);
	if (devip)
		set_bit(SDEBUG_UA_POR, devip->uas_bm);

	if (sdebug_fail_lun_reset(SCpnt)) {
		scmd_printk(KERN_INFO, SCpnt, "fail lun reset 0x%x\n", opcode);
		return FAILED;
	}

	return SUCCESS;
}

static int sdebug_fail_target_reset(struct scsi_cmnd *cmnd)
{
	struct scsi_target *starget = scsi_target(cmnd->device);
	struct sdebug_target_info *targetip =
		(struct sdebug_target_info *)starget->hostdata;

	if (targetip)
		return targetip->reset_fail;

	return 0;
}

static int scsi_debug_target_reset(struct scsi_cmnd *SCpnt)
{
	struct scsi_device *sdp = SCpnt->device;
	struct sdebug_host_info *sdbg_host = shost_to_sdebug_host(sdp->host);
	struct sdebug_dev_info *devip;
	u8 *cmd = SCpnt->cmnd;
	u8 opcode = cmd[0];
	int k = 0;

	++num_target_resets;
	if (SDEBUG_OPT_ALL_NOISE & sdebug_opts)
		sdev_printk(KERN_INFO, sdp, "%s\n", __func__);

	list_for_each_entry(devip, &sdbg_host->dev_info_list, dev_list) {
		if (devip->target == sdp->id) {
			set_bit(SDEBUG_UA_BUS_RESET, devip->uas_bm);
			++k;
		}
	}

	if (SDEBUG_OPT_RESET_NOISE & sdebug_opts)
		sdev_printk(KERN_INFO, sdp,
			    "%s: %d device(s) found in target\n", __func__, k);

	if (sdebug_fail_target_reset(SCpnt)) {
		scmd_printk(KERN_INFO, SCpnt, "fail target reset 0x%x\n",
			    opcode);
		return FAILED;
	}

	return SUCCESS;
}

static int scsi_debug_bus_reset(struct scsi_cmnd *SCpnt)
{
	struct scsi_device *sdp = SCpnt->device;
	struct sdebug_host_info *sdbg_host = shost_to_sdebug_host(sdp->host);
	struct sdebug_dev_info *devip;
	int k = 0;

	++num_bus_resets;

	if (SDEBUG_OPT_ALL_NOISE & sdebug_opts)
		sdev_printk(KERN_INFO, sdp, "%s\n", __func__);

	list_for_each_entry(devip, &sdbg_host->dev_info_list, dev_list) {
		set_bit(SDEBUG_UA_BUS_RESET, devip->uas_bm);
		++k;
	}

	if (SDEBUG_OPT_RESET_NOISE & sdebug_opts)
		sdev_printk(KERN_INFO, sdp,
			    "%s: %d device(s) found in host\n", __func__, k);
	return SUCCESS;
}

static int scsi_debug_host_reset(struct scsi_cmnd *SCpnt)
{
	struct sdebug_host_info *sdbg_host;
	struct sdebug_dev_info *devip;
	int k = 0;

	++num_host_resets;
	if (SDEBUG_OPT_ALL_NOISE & sdebug_opts)
		sdev_printk(KERN_INFO, SCpnt->device, "%s\n", __func__);
	mutex_lock(&sdebug_host_list_mutex);
	list_for_each_entry(sdbg_host, &sdebug_host_list, host_list) {
		list_for_each_entry(devip, &sdbg_host->dev_info_list,
				    dev_list) {
			set_bit(SDEBUG_UA_BUS_RESET, devip->uas_bm);
			++k;
		}
	}
	mutex_unlock(&sdebug_host_list_mutex);
	stop_all_queued();
	if (SDEBUG_OPT_RESET_NOISE & sdebug_opts)
		sdev_printk(KERN_INFO, SCpnt->device,
			    "%s: %d device(s) found\n", __func__, k);
	return SUCCESS;
}

static void sdebug_build_parts(unsigned char *ramp, unsigned long store_size)
{
	struct msdos_partition *pp;
	int starts[SDEBUG_MAX_PARTS + 2], max_part_secs;
	int sectors_per_part, num_sectors, k;
	int heads_by_sects, start_sec, end_sec;

	/* assume partition table already zeroed */
	if ((sdebug_num_parts < 1) || (store_size < 1048576))
		return;
	if (sdebug_num_parts > SDEBUG_MAX_PARTS) {
		sdebug_num_parts = SDEBUG_MAX_PARTS;
		pr_warn("reducing partitions to %d\n", SDEBUG_MAX_PARTS);
	}
	num_sectors = (int)get_sdebug_capacity();
	sectors_per_part = (num_sectors - sdebug_sectors_per)
			   / sdebug_num_parts;
	heads_by_sects = sdebug_heads * sdebug_sectors_per;
	starts[0] = sdebug_sectors_per;
	max_part_secs = sectors_per_part;
	for (k = 1; k < sdebug_num_parts; ++k) {
		starts[k] = ((k * sectors_per_part) / heads_by_sects)
			    * heads_by_sects;
		if (starts[k] - starts[k - 1] < max_part_secs)
			max_part_secs = starts[k] - starts[k - 1];
	}
	starts[sdebug_num_parts] = num_sectors;
	starts[sdebug_num_parts + 1] = 0;

	ramp[510] = 0x55;	/* magic partition markings */
	ramp[511] = 0xAA;
	pp = (struct msdos_partition *)(ramp + 0x1be);
	for (k = 0; starts[k + 1]; ++k, ++pp) {
		start_sec = starts[k];
		end_sec = starts[k] + max_part_secs - 1;
		pp->boot_ind = 0;

		pp->cyl = start_sec / heads_by_sects;
		pp->head = (start_sec - (pp->cyl * heads_by_sects))
			   / sdebug_sectors_per;
		pp->sector = (start_sec % sdebug_sectors_per) + 1;

		pp->end_cyl = end_sec / heads_by_sects;
		pp->end_head = (end_sec - (pp->end_cyl * heads_by_sects))
			       / sdebug_sectors_per;
		pp->end_sector = (end_sec % sdebug_sectors_per) + 1;

		pp->start_sect = cpu_to_le32(start_sec);
		pp->nr_sects = cpu_to_le32(end_sec - start_sec + 1);
		pp->sys_ind = 0x83;	/* plain Linux partition */
	}
}

static void block_unblock_all_queues(bool block)
{
	struct sdebug_host_info *sdhp;

	lockdep_assert_held(&sdebug_host_list_mutex);

	list_for_each_entry(sdhp, &sdebug_host_list, host_list) {
		struct Scsi_Host *shost = sdhp->shost;

		if (block)
			scsi_block_requests(shost);
		else
			scsi_unblock_requests(shost);
	}
}

/* Adjust (by rounding down) the sdebug_cmnd_count so abs(every_nth)-1
 * commands will be processed normally before triggers occur.
 */
static void tweak_cmnd_count(void)
{
	int count, modulo;

	modulo = abs(sdebug_every_nth);
	if (modulo < 2)
		return;

	mutex_lock(&sdebug_host_list_mutex);
	block_unblock_all_queues(true);
	count = atomic_read(&sdebug_cmnd_count);
	atomic_set(&sdebug_cmnd_count, (count / modulo) * modulo);
	block_unblock_all_queues(false);
	mutex_unlock(&sdebug_host_list_mutex);
}

static void clear_queue_stats(void)
{
	atomic_set(&sdebug_cmnd_count, 0);
	atomic_set(&sdebug_completions, 0);
	atomic_set(&sdebug_miss_cpus, 0);
	atomic_set(&sdebug_a_tsf, 0);
}

static bool inject_on_this_cmd(void)
{
	if (sdebug_every_nth == 0)
		return false;
	return (atomic_read(&sdebug_cmnd_count) % abs(sdebug_every_nth)) == 0;
}

#define INCLUSIVE_TIMING_MAX_NS 1000000		/* 1 millisecond */


void sdebug_free_queued_cmd(struct sdebug_queued_cmd *sqcp)
{
	if (sqcp)
		kmem_cache_free(queued_cmd_cache, sqcp);
}

static struct sdebug_queued_cmd *sdebug_alloc_queued_cmd(struct scsi_cmnd *scmd)
{
	struct sdebug_queued_cmd *sqcp;
	struct sdebug_defer *sd_dp;

	sqcp = kmem_cache_zalloc(queued_cmd_cache, GFP_ATOMIC);
	if (!sqcp)
		return NULL;

	sd_dp = &sqcp->sd_dp;

	hrtimer_init(&sd_dp->hrt, CLOCK_MONOTONIC, HRTIMER_MODE_REL_PINNED);
	sd_dp->hrt.function = sdebug_q_cmd_hrt_complete;
	INIT_WORK(&sd_dp->ew.work, sdebug_q_cmd_wq_complete);

	sqcp->scmd = scmd;

	return sqcp;
}

/* Complete the processing of the thread that queued a SCSI command to this
 * driver. It either completes the command by calling cmnd_done() or
 * schedules a hr timer or work queue then returns 0. Returns
 * SCSI_MLQUEUE_HOST_BUSY if temporarily out of resources.
 */
static int schedule_resp(struct scsi_cmnd *cmnd, struct sdebug_dev_info *devip,
			 int scsi_result,
			 int (*pfp)(struct scsi_cmnd *,
				    struct sdebug_dev_info *),
			 int delta_jiff, int ndelay)
{
	struct request *rq = scsi_cmd_to_rq(cmnd);
	bool polled = rq->cmd_flags & REQ_POLLED;
	struct sdebug_scsi_cmd *sdsc = scsi_cmd_priv(cmnd);
	unsigned long flags;
	u64 ns_from_boot = 0;
	struct sdebug_queued_cmd *sqcp;
	struct scsi_device *sdp;
	struct sdebug_defer *sd_dp;

	if (unlikely(devip == NULL)) {
		if (scsi_result == 0)
			scsi_result = DID_NO_CONNECT << 16;
		goto respond_in_thread;
	}
	sdp = cmnd->device;

	if (delta_jiff == 0)
		goto respond_in_thread;


	if (unlikely(sdebug_every_nth && (SDEBUG_OPT_RARE_TSF & sdebug_opts) &&
		     (scsi_result == 0))) {
		int num_in_q = scsi_device_busy(sdp);
		int qdepth = cmnd->device->queue_depth;

		if ((num_in_q == qdepth) &&
		    (atomic_inc_return(&sdebug_a_tsf) >=
		     abs(sdebug_every_nth))) {
			atomic_set(&sdebug_a_tsf, 0);
			scsi_result = device_qfull_result;

			if (unlikely(SDEBUG_OPT_Q_NOISE & sdebug_opts))
				sdev_printk(KERN_INFO, sdp, "%s: num_in_q=%d +1, <inject> status: TASK SET FULL\n",
					    __func__, num_in_q);
		}
	}

	sqcp = sdebug_alloc_queued_cmd(cmnd);
	if (!sqcp) {
		pr_err("%s no alloc\n", __func__);
		return SCSI_MLQUEUE_HOST_BUSY;
	}
	sd_dp = &sqcp->sd_dp;

	if (polled)
		ns_from_boot = ktime_get_boottime_ns();

	/* one of the resp_*() response functions is called here */
	cmnd->result = pfp ? pfp(cmnd, devip) : 0;
	if (cmnd->result & SDEG_RES_IMMED_MASK) {
		cmnd->result &= ~SDEG_RES_IMMED_MASK;
		delta_jiff = ndelay = 0;
	}
	if (cmnd->result == 0 && scsi_result != 0)
		cmnd->result = scsi_result;
	if (cmnd->result == 0 && unlikely(sdebug_opts & SDEBUG_OPT_TRANSPORT_ERR)) {
		if (atomic_read(&sdeb_inject_pending)) {
			mk_sense_buffer(cmnd, ABORTED_COMMAND, TRANSPORT_PROBLEM, ACK_NAK_TO);
			atomic_set(&sdeb_inject_pending, 0);
			cmnd->result = check_condition_result;
		}
	}

	if (unlikely(sdebug_verbose && cmnd->result))
		sdev_printk(KERN_INFO, sdp, "%s: non-zero result=0x%x\n",
			    __func__, cmnd->result);

	if (delta_jiff > 0 || ndelay > 0) {
		ktime_t kt;

		if (delta_jiff > 0) {
			u64 ns = jiffies_to_nsecs(delta_jiff);

			if (sdebug_random && ns < U32_MAX) {
				ns = get_random_u32_below((u32)ns);
			} else if (sdebug_random) {
				ns >>= 12;	/* scale to 4 usec precision */
				if (ns < U32_MAX)	/* over 4 hours max */
					ns = get_random_u32_below((u32)ns);
				ns <<= 12;
			}
			kt = ns_to_ktime(ns);
		} else {	/* ndelay has a 4.2 second max */
			kt = sdebug_random ? get_random_u32_below((u32)ndelay) :
					     (u32)ndelay;
			if (ndelay < INCLUSIVE_TIMING_MAX_NS) {
				u64 d = ktime_get_boottime_ns() - ns_from_boot;

				if (kt <= d) {	/* elapsed duration >= kt */
					/* call scsi_done() from this thread */
					sdebug_free_queued_cmd(sqcp);
					scsi_done(cmnd);
					return 0;
				}
				/* otherwise reduce kt by elapsed time */
				kt -= d;
			}
		}
		if (sdebug_statistics)
			sd_dp->issuing_cpu = raw_smp_processor_id();
		if (polled) {
			spin_lock_irqsave(&sdsc->lock, flags);
			sd_dp->cmpl_ts = ktime_add(ns_to_ktime(ns_from_boot), kt);
			ASSIGN_QUEUED_CMD(cmnd, sqcp);
			WRITE_ONCE(sd_dp->defer_t, SDEB_DEFER_POLL);
			spin_unlock_irqrestore(&sdsc->lock, flags);
		} else {
			/* schedule the invocation of scsi_done() for a later time */
			spin_lock_irqsave(&sdsc->lock, flags);
			ASSIGN_QUEUED_CMD(cmnd, sqcp);
			WRITE_ONCE(sd_dp->defer_t, SDEB_DEFER_HRT);
			hrtimer_start(&sd_dp->hrt, kt, HRTIMER_MODE_REL_PINNED);
			/*
			 * The completion handler will try to grab sqcp->lock,
			 * so there is no chance that the completion handler
			 * will call scsi_done() until we release the lock
			 * here (so ok to keep referencing sdsc).
			 */
			spin_unlock_irqrestore(&sdsc->lock, flags);
		}
	} else {	/* jdelay < 0, use work queue */
		if (unlikely((sdebug_opts & SDEBUG_OPT_CMD_ABORT) &&
			     atomic_read(&sdeb_inject_pending))) {
			sd_dp->aborted = true;
			atomic_set(&sdeb_inject_pending, 0);
			sdev_printk(KERN_INFO, sdp, "abort request tag=%#x\n",
				    blk_mq_unique_tag_to_tag(get_tag(cmnd)));
		}

		if (sdebug_statistics)
			sd_dp->issuing_cpu = raw_smp_processor_id();
		if (polled) {
			spin_lock_irqsave(&sdsc->lock, flags);
			ASSIGN_QUEUED_CMD(cmnd, sqcp);
			sd_dp->cmpl_ts = ns_to_ktime(ns_from_boot);
			WRITE_ONCE(sd_dp->defer_t, SDEB_DEFER_POLL);
			spin_unlock_irqrestore(&sdsc->lock, flags);
		} else {
			spin_lock_irqsave(&sdsc->lock, flags);
			ASSIGN_QUEUED_CMD(cmnd, sqcp);
			WRITE_ONCE(sd_dp->defer_t, SDEB_DEFER_WQ);
			schedule_work(&sd_dp->ew.work);
			spin_unlock_irqrestore(&sdsc->lock, flags);
		}
	}

	return 0;

respond_in_thread:	/* call back to mid-layer using invocation thread */
	cmnd->result = pfp != NULL ? pfp(cmnd, devip) : 0;
	cmnd->result &= ~SDEG_RES_IMMED_MASK;
	if (cmnd->result == 0 && scsi_result != 0)
		cmnd->result = scsi_result;
	scsi_done(cmnd);
	return 0;
}

/* Note: The following macros create attribute files in the
   /sys/module/scsi_debug/parameters directory. Unfortunately this
   driver is unaware of a change and cannot trigger auxiliary actions
   as it can when the corresponding attribute in the
   /sys/bus/pseudo/drivers/scsi_debug directory is changed.
 */
module_param_named(add_host, sdebug_add_host, int, S_IRUGO | S_IWUSR);
module_param_named(ato, sdebug_ato, int, S_IRUGO);
module_param_named(cdb_len, sdebug_cdb_len, int, 0644);
module_param_named(clustering, sdebug_clustering, bool, S_IRUGO | S_IWUSR);
module_param_named(delay, sdebug_jdelay, int, S_IRUGO | S_IWUSR);
module_param_named(dev_size_mb, sdebug_dev_size_mb, int, S_IRUGO);
module_param_named(dif, sdebug_dif, int, S_IRUGO);
module_param_named(dix, sdebug_dix, int, S_IRUGO);
module_param_named(dsense, sdebug_dsense, int, S_IRUGO | S_IWUSR);
module_param_named(every_nth, sdebug_every_nth, int, S_IRUGO | S_IWUSR);
module_param_named(fake_rw, sdebug_fake_rw, int, S_IRUGO | S_IWUSR);
module_param_named(guard, sdebug_guard, uint, S_IRUGO);
module_param_named(host_lock, sdebug_host_lock, bool, S_IRUGO | S_IWUSR);
module_param_named(host_max_queue, sdebug_host_max_queue, int, S_IRUGO);
module_param_string(inq_product, sdebug_inq_product_id,
		    sizeof(sdebug_inq_product_id), S_IRUGO | S_IWUSR);
module_param_string(inq_rev, sdebug_inq_product_rev,
		    sizeof(sdebug_inq_product_rev), S_IRUGO | S_IWUSR);
module_param_string(inq_vendor, sdebug_inq_vendor_id,
		    sizeof(sdebug_inq_vendor_id), S_IRUGO | S_IWUSR);
module_param_named(lbprz, sdebug_lbprz, int, S_IRUGO);
module_param_named(lbpu, sdebug_lbpu, int, S_IRUGO);
module_param_named(lbpws, sdebug_lbpws, int, S_IRUGO);
module_param_named(lbpws10, sdebug_lbpws10, int, S_IRUGO);
module_param_named(atomic_wr, sdebug_atomic_wr, int, S_IRUGO);
module_param_named(lowest_aligned, sdebug_lowest_aligned, int, S_IRUGO);
module_param_named(lun_format, sdebug_lun_am_i, int, S_IRUGO | S_IWUSR);
module_param_named(max_luns, sdebug_max_luns, int, S_IRUGO | S_IWUSR);
module_param_named(max_queue, sdebug_max_queue, int, S_IRUGO | S_IWUSR);
module_param_named(medium_error_count, sdebug_medium_error_count, int,
		   S_IRUGO | S_IWUSR);
module_param_named(medium_error_start, sdebug_medium_error_start, int,
		   S_IRUGO | S_IWUSR);
module_param_named(ndelay, sdebug_ndelay, int, S_IRUGO | S_IWUSR);
module_param_named(no_lun_0, sdebug_no_lun_0, int, S_IRUGO | S_IWUSR);
module_param_named(no_rwlock, sdebug_no_rwlock, bool, S_IRUGO | S_IWUSR);
module_param_named(no_uld, sdebug_no_uld, int, S_IRUGO);
module_param_named(num_parts, sdebug_num_parts, int, S_IRUGO);
module_param_named(num_tgts, sdebug_num_tgts, int, S_IRUGO | S_IWUSR);
module_param_named(opt_blks, sdebug_opt_blks, int, S_IRUGO);
module_param_named(opt_xferlen_exp, sdebug_opt_xferlen_exp, int, S_IRUGO);
module_param_named(opts, sdebug_opts, int, S_IRUGO | S_IWUSR);
module_param_named(per_host_store, sdebug_per_host_store, bool,
		   S_IRUGO | S_IWUSR);
module_param_named(physblk_exp, sdebug_physblk_exp, int, S_IRUGO);
module_param_named(ptype, sdebug_ptype, int, S_IRUGO | S_IWUSR);
module_param_named(random, sdebug_random, bool, S_IRUGO | S_IWUSR);
module_param_named(removable, sdebug_removable, bool, S_IRUGO | S_IWUSR);
module_param_named(scsi_level, sdebug_scsi_level, int, S_IRUGO);
module_param_named(sector_size, sdebug_sector_size, int, S_IRUGO);
module_param_named(statistics, sdebug_statistics, bool, S_IRUGO | S_IWUSR);
module_param_named(strict, sdebug_strict, bool, S_IRUGO | S_IWUSR);
module_param_named(submit_queues, submit_queues, int, S_IRUGO);
module_param_named(poll_queues, poll_queues, int, S_IRUGO);
module_param_named(tur_ms_to_ready, sdeb_tur_ms_to_ready, int, S_IRUGO);
module_param_named(unmap_alignment, sdebug_unmap_alignment, int, S_IRUGO);
module_param_named(unmap_granularity, sdebug_unmap_granularity, int, S_IRUGO);
module_param_named(unmap_max_blocks, sdebug_unmap_max_blocks, int, S_IRUGO);
module_param_named(unmap_max_desc, sdebug_unmap_max_desc, int, S_IRUGO);
module_param_named(atomic_wr_max_length, sdebug_atomic_wr_max_length, int, S_IRUGO);
module_param_named(atomic_wr_align, sdebug_atomic_wr_align, int, S_IRUGO);
module_param_named(atomic_wr_gran, sdebug_atomic_wr_gran, int, S_IRUGO);
module_param_named(atomic_wr_max_length_bndry, sdebug_atomic_wr_max_length_bndry, int, S_IRUGO);
module_param_named(atomic_wr_max_bndry, sdebug_atomic_wr_max_bndry, int, S_IRUGO);
module_param_named(uuid_ctl, sdebug_uuid_ctl, int, S_IRUGO);
module_param_named(virtual_gb, sdebug_virtual_gb, int, S_IRUGO | S_IWUSR);
module_param_named(vpd_use_hostno, sdebug_vpd_use_hostno, int,
		   S_IRUGO | S_IWUSR);
module_param_named(wp, sdebug_wp, bool, S_IRUGO | S_IWUSR);
module_param_named(write_same_length, sdebug_write_same_length, int,
		   S_IRUGO | S_IWUSR);
module_param_named(zbc, sdeb_zbc_model_s, charp, S_IRUGO);
module_param_named(zone_cap_mb, sdeb_zbc_zone_cap_mb, int, S_IRUGO);
module_param_named(zone_max_open, sdeb_zbc_max_open, int, S_IRUGO);
module_param_named(zone_nr_conv, sdeb_zbc_nr_conv, int, S_IRUGO);
module_param_named(zone_size_mb, sdeb_zbc_zone_size_mb, int, S_IRUGO);
module_param_named(allow_restart, sdebug_allow_restart, bool, S_IRUGO | S_IWUSR);

MODULE_AUTHOR("Eric Youngdale + Douglas Gilbert");
MODULE_DESCRIPTION("SCSI debug adapter driver");
MODULE_LICENSE("GPL");
MODULE_VERSION(SDEBUG_VERSION);

MODULE_PARM_DESC(add_host, "add n hosts, in sysfs if negative remove host(s) (def=1)");
MODULE_PARM_DESC(ato, "application tag ownership: 0=disk 1=host (def=1)");
MODULE_PARM_DESC(cdb_len, "suggest CDB lengths to drivers (def=10)");
MODULE_PARM_DESC(clustering, "when set enables larger transfers (def=0)");
MODULE_PARM_DESC(delay, "response delay (def=1 jiffy); 0:imm, -1,-2:tiny");
MODULE_PARM_DESC(dev_size_mb, "size in MiB of ram shared by devs(def=8)");
MODULE_PARM_DESC(dif, "data integrity field type: 0-3 (def=0)");
MODULE_PARM_DESC(dix, "data integrity extensions mask (def=0)");
MODULE_PARM_DESC(dsense, "use descriptor sense format(def=0 -> fixed)");
MODULE_PARM_DESC(every_nth, "timeout every nth command(def=0)");
MODULE_PARM_DESC(fake_rw, "fake reads/writes instead of copying (def=0)");
MODULE_PARM_DESC(guard, "protection checksum: 0=crc, 1=ip (def=0)");
MODULE_PARM_DESC(host_lock, "host_lock is ignored (def=0)");
MODULE_PARM_DESC(host_max_queue,
		 "host max # of queued cmds (0 to max(def) [max_queue fixed equal for !0])");
MODULE_PARM_DESC(inq_product, "SCSI INQUIRY product string (def=\"scsi_debug\")");
MODULE_PARM_DESC(inq_rev, "SCSI INQUIRY revision string (def=\""
		 SDEBUG_VERSION "\")");
MODULE_PARM_DESC(inq_vendor, "SCSI INQUIRY vendor string (def=\"Linux\")");
MODULE_PARM_DESC(lbprz,
		 "on read unmapped LBs return 0 when 1 (def), return 0xff when 2");
MODULE_PARM_DESC(lbpu, "enable LBP, support UNMAP command (def=0)");
MODULE_PARM_DESC(lbpws, "enable LBP, support WRITE SAME(16) with UNMAP bit (def=0)");
MODULE_PARM_DESC(lbpws10, "enable LBP, support WRITE SAME(10) with UNMAP bit (def=0)");
MODULE_PARM_DESC(atomic_write, "enable ATOMIC WRITE support, support WRITE ATOMIC(16) (def=0)");
MODULE_PARM_DESC(lowest_aligned, "lowest aligned lba (def=0)");
MODULE_PARM_DESC(lun_format, "LUN format: 0->peripheral (def); 1 --> flat address method");
MODULE_PARM_DESC(max_luns, "number of LUNs per target to simulate(def=1)");
MODULE_PARM_DESC(max_queue, "max number of queued commands (1 to max(def))");
MODULE_PARM_DESC(medium_error_count, "count of sectors to return follow on MEDIUM error");
MODULE_PARM_DESC(medium_error_start, "starting sector number to return MEDIUM error");
MODULE_PARM_DESC(ndelay, "response delay in nanoseconds (def=0 -> ignore)");
MODULE_PARM_DESC(no_lun_0, "no LU number 0 (def=0 -> have lun 0)");
MODULE_PARM_DESC(no_rwlock, "don't protect user data reads+writes (def=0)");
MODULE_PARM_DESC(no_uld, "stop ULD (e.g. sd driver) attaching (def=0))");
MODULE_PARM_DESC(num_parts, "number of partitions(def=0)");
MODULE_PARM_DESC(num_tgts, "number of targets per host to simulate(def=1)");
MODULE_PARM_DESC(opt_blks, "optimal transfer length in blocks (def=1024)");
MODULE_PARM_DESC(opt_xferlen_exp, "optimal transfer length granularity exponent (def=physblk_exp)");
MODULE_PARM_DESC(opts, "1->noise, 2->medium_err, 4->timeout, 8->recovered_err... (def=0)");
MODULE_PARM_DESC(per_host_store, "If set, next positive add_host will get new store (def=0)");
MODULE_PARM_DESC(physblk_exp, "physical block exponent (def=0)");
MODULE_PARM_DESC(poll_queues, "support for iouring iopoll queues (1 to max(submit_queues - 1))");
MODULE_PARM_DESC(ptype, "SCSI peripheral type(def=0[disk])");
MODULE_PARM_DESC(random, "If set, uniformly randomize command duration between 0 and delay_in_ns");
MODULE_PARM_DESC(removable, "claim to have removable media (def=0)");
MODULE_PARM_DESC(scsi_level, "SCSI level to simulate(def=7[SPC-5])");
MODULE_PARM_DESC(sector_size, "logical block size in bytes (def=512)");
MODULE_PARM_DESC(statistics, "collect statistics on commands, queues (def=0)");
MODULE_PARM_DESC(strict, "stricter checks: reserved field in cdb (def=0)");
MODULE_PARM_DESC(submit_queues, "support for block multi-queue (def=1)");
MODULE_PARM_DESC(tur_ms_to_ready, "TEST UNIT READY millisecs before initial good status (def=0)");
MODULE_PARM_DESC(unmap_alignment, "lowest aligned thin provisioning lba (def=0)");
MODULE_PARM_DESC(unmap_granularity, "thin provisioning granularity in blocks (def=1)");
MODULE_PARM_DESC(unmap_max_blocks, "max # of blocks can be unmapped in one cmd (def=0xffffffff)");
MODULE_PARM_DESC(unmap_max_desc, "max # of ranges that can be unmapped in one cmd (def=256)");
MODULE_PARM_DESC(atomic_wr_max_length, "max # of blocks can be atomically written in one cmd (def=8192)");
MODULE_PARM_DESC(atomic_wr_align, "minimum alignment of atomic write in blocks (def=2)");
MODULE_PARM_DESC(atomic_wr_gran, "minimum granularity of atomic write in blocks (def=2)");
MODULE_PARM_DESC(atomic_wr_max_length_bndry, "max # of blocks can be atomically written in one cmd with boundary set (def=8192)");
MODULE_PARM_DESC(atomic_wr_max_bndry, "max # boundaries per atomic write (def=128)");
MODULE_PARM_DESC(uuid_ctl,
		 "1->use uuid for lu name, 0->don't, 2->all use same (def=0)");
MODULE_PARM_DESC(virtual_gb, "virtual gigabyte (GiB) size (def=0 -> use dev_size_mb)");
MODULE_PARM_DESC(vpd_use_hostno, "0 -> dev ids ignore hostno (def=1 -> unique dev ids)");
MODULE_PARM_DESC(wp, "Write Protect (def=0)");
MODULE_PARM_DESC(write_same_length, "Maximum blocks per WRITE SAME cmd (def=0xffff)");
MODULE_PARM_DESC(zbc, "'none' [0]; 'aware' [1]; 'managed' [2] (def=0). Can have 'host-' prefix");
MODULE_PARM_DESC(zone_cap_mb, "Zone capacity in MiB (def=zone size)");
MODULE_PARM_DESC(zone_max_open, "Maximum number of open zones; [0] for no limit (def=auto)");
MODULE_PARM_DESC(zone_nr_conv, "Number of conventional zones (def=1)");
MODULE_PARM_DESC(zone_size_mb, "Zone size in MiB (def=auto)");
MODULE_PARM_DESC(allow_restart, "Set scsi_device's allow_restart flag(def=0)");

#define SDEBUG_INFO_LEN 256
static char sdebug_info[SDEBUG_INFO_LEN];

static const char *scsi_debug_info(struct Scsi_Host *shp)
{
	int k;

	k = scnprintf(sdebug_info, SDEBUG_INFO_LEN, "%s: version %s [%s]\n",
		      my_name, SDEBUG_VERSION, sdebug_version_date);
	if (k >= (SDEBUG_INFO_LEN - 1))
		return sdebug_info;
	scnprintf(sdebug_info + k, SDEBUG_INFO_LEN - k,
		  "  dev_size_mb=%d, opts=0x%x, submit_queues=%d, %s=%d",
		  sdebug_dev_size_mb, sdebug_opts, submit_queues,
		  "statistics", (int)sdebug_statistics);
	return sdebug_info;
}

/* 'echo <val> > /proc/scsi/scsi_debug/<host_id>' writes to opts */
static int scsi_debug_write_info(struct Scsi_Host *host, char *buffer,
				 int length)
{
	char arr[16];
	int opts;
	int minLen = length > 15 ? 15 : length;

	if (!capable(CAP_SYS_ADMIN) || !capable(CAP_SYS_RAWIO))
		return -EACCES;
	memcpy(arr, buffer, minLen);
	arr[minLen] = '\0';
	if (1 != sscanf(arr, "%d", &opts))
		return -EINVAL;
	sdebug_opts = opts;
	sdebug_verbose = !!(SDEBUG_OPT_NOISE & opts);
	sdebug_any_injecting_opt = !!(SDEBUG_OPT_ALL_INJECTING & opts);
	if (sdebug_every_nth != 0)
		tweak_cmnd_count();
	return length;
}

struct sdebug_submit_queue_data {
	int *first;
	int *last;
	int queue_num;
};

static bool sdebug_submit_queue_iter(struct request *rq, void *opaque)
{
	struct sdebug_submit_queue_data *data = opaque;
	u32 unique_tag = blk_mq_unique_tag(rq);
	u16 hwq = blk_mq_unique_tag_to_hwq(unique_tag);
	u16 tag = blk_mq_unique_tag_to_tag(unique_tag);
	int queue_num = data->queue_num;

	if (hwq != queue_num)
		return true;

	/* Rely on iter'ing in ascending tag order */
	if (*data->first == -1)
		*data->first = *data->last = tag;
	else
		*data->last = tag;

	return true;
}

/* Output seen with 'cat /proc/scsi/scsi_debug/<host_id>'. It will be the
 * same for each scsi_debug host (if more than one). Some of the counters
 * output are not atomics so might be inaccurate in a busy system. */
static int scsi_debug_show_info(struct seq_file *m, struct Scsi_Host *host)
{
	struct sdebug_host_info *sdhp;
	int j;

	seq_printf(m, "scsi_debug adapter driver, version %s [%s]\n",
		   SDEBUG_VERSION, sdebug_version_date);
	seq_printf(m, "num_tgts=%d, %ssize=%d MB, opts=0x%x, every_nth=%d\n",
		   sdebug_num_tgts, "shared (ram) ", sdebug_dev_size_mb,
		   sdebug_opts, sdebug_every_nth);
	seq_printf(m, "delay=%d, ndelay=%d, max_luns=%d, sector_size=%d %s\n",
		   sdebug_jdelay, sdebug_ndelay, sdebug_max_luns,
		   sdebug_sector_size, "bytes");
	seq_printf(m, "cylinders=%d, heads=%d, sectors=%d, command aborts=%d\n",
		   sdebug_cylinders_per, sdebug_heads, sdebug_sectors_per,
		   num_aborts);
	seq_printf(m, "RESETs: device=%d, target=%d, bus=%d, host=%d\n",
		   num_dev_resets, num_target_resets, num_bus_resets,
		   num_host_resets);
	seq_printf(m, "dix_reads=%d, dix_writes=%d, dif_errors=%d\n",
		   dix_reads, dix_writes, dif_errors);
	seq_printf(m, "usec_in_jiffy=%lu, statistics=%d\n", TICK_NSEC / 1000,
		   sdebug_statistics);
	seq_printf(m, "cmnd_count=%d, completions=%d, %s=%d, a_tsf=%d, mq_polls=%d\n",
		   atomic_read(&sdebug_cmnd_count),
		   atomic_read(&sdebug_completions),
		   "miss_cpus", atomic_read(&sdebug_miss_cpus),
		   atomic_read(&sdebug_a_tsf),
		   atomic_read(&sdeb_mq_poll_count));

	seq_printf(m, "submit_queues=%d\n", submit_queues);
	for (j = 0; j < submit_queues; ++j) {
		int f = -1, l = -1;
		struct sdebug_submit_queue_data data = {
			.queue_num = j,
			.first = &f,
			.last = &l,
		};
		seq_printf(m, "  queue %d:\n", j);
		blk_mq_tagset_busy_iter(&host->tag_set, sdebug_submit_queue_iter,
					&data);
		if (f >= 0) {
			seq_printf(m, "    in_use_bm BUSY: %s: %d,%d\n",
				   "first,last bits", f, l);
		}
	}

	seq_printf(m, "this host_no=%d\n", host->host_no);
	if (!xa_empty(per_store_ap)) {
		bool niu;
		int idx;
		unsigned long l_idx;
		struct sdeb_store_info *sip;

		seq_puts(m, "\nhost list:\n");
		j = 0;
		list_for_each_entry(sdhp, &sdebug_host_list, host_list) {
			idx = sdhp->si_idx;
			seq_printf(m, "  %d: host_no=%d, si_idx=%d\n", j,
				   sdhp->shost->host_no, idx);
			++j;
		}
		seq_printf(m, "\nper_store array [most_recent_idx=%d]:\n",
			   sdeb_most_recent_idx);
		j = 0;
		xa_for_each(per_store_ap, l_idx, sip) {
			niu = xa_get_mark(per_store_ap, l_idx,
					  SDEB_XA_NOT_IN_USE);
			idx = (int)l_idx;
			seq_printf(m, "  %d: idx=%d%s\n", j, idx,
				   (niu ? "  not_in_use" : ""));
			++j;
		}
	}
	return 0;
}

static ssize_t delay_show(struct device_driver *ddp, char *buf)
{
	return scnprintf(buf, PAGE_SIZE, "%d\n", sdebug_jdelay);
}
/* Returns -EBUSY if jdelay is being changed and commands are queued. The unit
 * of delay is jiffies.
 */
static ssize_t delay_store(struct device_driver *ddp, const char *buf,
			   size_t count)
{
	int jdelay, res;

	if (count > 0 && sscanf(buf, "%d", &jdelay) == 1) {
		res = count;
		if (sdebug_jdelay != jdelay) {
			struct sdebug_host_info *sdhp;

			mutex_lock(&sdebug_host_list_mutex);
			block_unblock_all_queues(true);

			list_for_each_entry(sdhp, &sdebug_host_list, host_list) {
				struct Scsi_Host *shost = sdhp->shost;

				if (scsi_host_busy(shost)) {
					res = -EBUSY;   /* queued commands */
					break;
				}
			}
			if (res > 0) {
				sdebug_jdelay = jdelay;
				sdebug_ndelay = 0;
			}
			block_unblock_all_queues(false);
			mutex_unlock(&sdebug_host_list_mutex);
		}
		return res;
	}
	return -EINVAL;
}
static DRIVER_ATTR_RW(delay);

static ssize_t ndelay_show(struct device_driver *ddp, char *buf)
{
	return scnprintf(buf, PAGE_SIZE, "%d\n", sdebug_ndelay);
}
/* Returns -EBUSY if ndelay is being changed and commands are queued */
/* If > 0 and accepted then sdebug_jdelay is set to JDELAY_OVERRIDDEN */
static ssize_t ndelay_store(struct device_driver *ddp, const char *buf,
			    size_t count)
{
	int ndelay, res;

	if ((count > 0) && (1 == sscanf(buf, "%d", &ndelay)) &&
	    (ndelay >= 0) && (ndelay < (1000 * 1000 * 1000))) {
		res = count;
		if (sdebug_ndelay != ndelay) {
			struct sdebug_host_info *sdhp;

			mutex_lock(&sdebug_host_list_mutex);
			block_unblock_all_queues(true);

			list_for_each_entry(sdhp, &sdebug_host_list, host_list) {
				struct Scsi_Host *shost = sdhp->shost;

				if (scsi_host_busy(shost)) {
					res = -EBUSY;   /* queued commands */
					break;
				}
			}

			if (res > 0) {
				sdebug_ndelay = ndelay;
				sdebug_jdelay = ndelay  ? JDELAY_OVERRIDDEN
							: DEF_JDELAY;
			}
			block_unblock_all_queues(false);
			mutex_unlock(&sdebug_host_list_mutex);
		}
		return res;
	}
	return -EINVAL;
}
static DRIVER_ATTR_RW(ndelay);

static ssize_t opts_show(struct device_driver *ddp, char *buf)
{
	return scnprintf(buf, PAGE_SIZE, "0x%x\n", sdebug_opts);
}

static ssize_t opts_store(struct device_driver *ddp, const char *buf,
			  size_t count)
{
	int opts;
	char work[20];

	if (sscanf(buf, "%10s", work) == 1) {
		if (strncasecmp(work, "0x", 2) == 0) {
			if (kstrtoint(work + 2, 16, &opts) == 0)
				goto opts_done;
		} else {
			if (kstrtoint(work, 10, &opts) == 0)
				goto opts_done;
		}
	}
	return -EINVAL;
opts_done:
	sdebug_opts = opts;
	sdebug_verbose = !!(SDEBUG_OPT_NOISE & opts);
	sdebug_any_injecting_opt = !!(SDEBUG_OPT_ALL_INJECTING & opts);
	tweak_cmnd_count();
	return count;
}
static DRIVER_ATTR_RW(opts);

static ssize_t ptype_show(struct device_driver *ddp, char *buf)
{
	return scnprintf(buf, PAGE_SIZE, "%d\n", sdebug_ptype);
}
static ssize_t ptype_store(struct device_driver *ddp, const char *buf,
			   size_t count)
{
	int n;

	/* Cannot change from or to TYPE_ZBC with sysfs */
	if (sdebug_ptype == TYPE_ZBC)
		return -EINVAL;

	if ((count > 0) && (1 == sscanf(buf, "%d", &n)) && (n >= 0)) {
		if (n == TYPE_ZBC)
			return -EINVAL;
		sdebug_ptype = n;
		return count;
	}
	return -EINVAL;
}
static DRIVER_ATTR_RW(ptype);

static ssize_t dsense_show(struct device_driver *ddp, char *buf)
{
	return scnprintf(buf, PAGE_SIZE, "%d\n", sdebug_dsense);
}
static ssize_t dsense_store(struct device_driver *ddp, const char *buf,
			    size_t count)
{
	int n;

	if ((count > 0) && (1 == sscanf(buf, "%d", &n)) && (n >= 0)) {
		sdebug_dsense = n;
		return count;
	}
	return -EINVAL;
}
static DRIVER_ATTR_RW(dsense);

static ssize_t fake_rw_show(struct device_driver *ddp, char *buf)
{
	return scnprintf(buf, PAGE_SIZE, "%d\n", sdebug_fake_rw);
}
static ssize_t fake_rw_store(struct device_driver *ddp, const char *buf,
			     size_t count)
{
	int n, idx;

	if ((count > 0) && (1 == sscanf(buf, "%d", &n)) && (n >= 0)) {
		bool want_store = (n == 0);
		struct sdebug_host_info *sdhp;

		n = (n > 0);
		sdebug_fake_rw = (sdebug_fake_rw > 0);
		if (sdebug_fake_rw == n)
			return count;	/* not transitioning so do nothing */

		if (want_store) {	/* 1 --> 0 transition, set up store */
			if (sdeb_first_idx < 0) {
				idx = sdebug_add_store();
				if (idx < 0)
					return idx;
			} else {
				idx = sdeb_first_idx;
				xa_clear_mark(per_store_ap, idx,
					      SDEB_XA_NOT_IN_USE);
			}
			/* make all hosts use same store */
			list_for_each_entry(sdhp, &sdebug_host_list,
					    host_list) {
				if (sdhp->si_idx != idx) {
					xa_set_mark(per_store_ap, sdhp->si_idx,
						    SDEB_XA_NOT_IN_USE);
					sdhp->si_idx = idx;
				}
			}
			sdeb_most_recent_idx = idx;
		} else {	/* 0 --> 1 transition is trigger for shrink */
			sdebug_erase_all_stores(true /* apart from first */);
		}
		sdebug_fake_rw = n;
		return count;
	}
	return -EINVAL;
}
static DRIVER_ATTR_RW(fake_rw);

static ssize_t no_lun_0_show(struct device_driver *ddp, char *buf)
{
	return scnprintf(buf, PAGE_SIZE, "%d\n", sdebug_no_lun_0);
}
static ssize_t no_lun_0_store(struct device_driver *ddp, const char *buf,
			      size_t count)
{
	int n;

	if ((count > 0) && (1 == sscanf(buf, "%d", &n)) && (n >= 0)) {
		sdebug_no_lun_0 = n;
		return count;
	}
	return -EINVAL;
}
static DRIVER_ATTR_RW(no_lun_0);

static ssize_t num_tgts_show(struct device_driver *ddp, char *buf)
{
	return scnprintf(buf, PAGE_SIZE, "%d\n", sdebug_num_tgts);
}
static ssize_t num_tgts_store(struct device_driver *ddp, const char *buf,
			      size_t count)
{
	int n;

	if ((count > 0) && (1 == sscanf(buf, "%d", &n)) && (n >= 0)) {
		sdebug_num_tgts = n;
		sdebug_max_tgts_luns();
		return count;
	}
	return -EINVAL;
}
static DRIVER_ATTR_RW(num_tgts);

static ssize_t dev_size_mb_show(struct device_driver *ddp, char *buf)
{
	return scnprintf(buf, PAGE_SIZE, "%d\n", sdebug_dev_size_mb);
}
static DRIVER_ATTR_RO(dev_size_mb);

static ssize_t per_host_store_show(struct device_driver *ddp, char *buf)
{
	return scnprintf(buf, PAGE_SIZE, "%d\n", sdebug_per_host_store);
}

static ssize_t per_host_store_store(struct device_driver *ddp, const char *buf,
				    size_t count)
{
	bool v;

	if (kstrtobool(buf, &v))
		return -EINVAL;

	sdebug_per_host_store = v;
	return count;
}
static DRIVER_ATTR_RW(per_host_store);

static ssize_t num_parts_show(struct device_driver *ddp, char *buf)
{
	return scnprintf(buf, PAGE_SIZE, "%d\n", sdebug_num_parts);
}
static DRIVER_ATTR_RO(num_parts);

static ssize_t every_nth_show(struct device_driver *ddp, char *buf)
{
	return scnprintf(buf, PAGE_SIZE, "%d\n", sdebug_every_nth);
}
static ssize_t every_nth_store(struct device_driver *ddp, const char *buf,
			       size_t count)
{
	int nth;
	char work[20];

	if (sscanf(buf, "%10s", work) == 1) {
		if (strncasecmp(work, "0x", 2) == 0) {
			if (kstrtoint(work + 2, 16, &nth) == 0)
				goto every_nth_done;
		} else {
			if (kstrtoint(work, 10, &nth) == 0)
				goto every_nth_done;
		}
	}
	return -EINVAL;

every_nth_done:
	sdebug_every_nth = nth;
	if (nth && !sdebug_statistics) {
		pr_info("every_nth needs statistics=1, set it\n");
		sdebug_statistics = true;
	}
	tweak_cmnd_count();
	return count;
}
static DRIVER_ATTR_RW(every_nth);

static ssize_t lun_format_show(struct device_driver *ddp, char *buf)
{
	return scnprintf(buf, PAGE_SIZE, "%d\n", (int)sdebug_lun_am);
}
static ssize_t lun_format_store(struct device_driver *ddp, const char *buf,
				size_t count)
{
	int n;
	bool changed;

	if (kstrtoint(buf, 0, &n))
		return -EINVAL;
	if (n >= 0) {
		if (n > (int)SAM_LUN_AM_FLAT) {
			pr_warn("only LUN address methods 0 and 1 are supported\n");
			return -EINVAL;
		}
		changed = ((int)sdebug_lun_am != n);
		sdebug_lun_am = n;
		if (changed && sdebug_scsi_level >= 5) {	/* >= SPC-3 */
			struct sdebug_host_info *sdhp;
			struct sdebug_dev_info *dp;

			mutex_lock(&sdebug_host_list_mutex);
			list_for_each_entry(sdhp, &sdebug_host_list, host_list) {
				list_for_each_entry(dp, &sdhp->dev_info_list, dev_list) {
					set_bit(SDEBUG_UA_LUNS_CHANGED, dp->uas_bm);
				}
			}
			mutex_unlock(&sdebug_host_list_mutex);
		}
		return count;
	}
	return -EINVAL;
}
static DRIVER_ATTR_RW(lun_format);

static ssize_t max_luns_show(struct device_driver *ddp, char *buf)
{
	return scnprintf(buf, PAGE_SIZE, "%d\n", sdebug_max_luns);
}
static ssize_t max_luns_store(struct device_driver *ddp, const char *buf,
			      size_t count)
{
	int n;
	bool changed;

	if ((count > 0) && (1 == sscanf(buf, "%d", &n)) && (n >= 0)) {
		if (n > 256) {
			pr_warn("max_luns can be no more than 256\n");
			return -EINVAL;
		}
		changed = (sdebug_max_luns != n);
		sdebug_max_luns = n;
		sdebug_max_tgts_luns();
		if (changed && (sdebug_scsi_level >= 5)) {	/* >= SPC-3 */
			struct sdebug_host_info *sdhp;
			struct sdebug_dev_info *dp;

			mutex_lock(&sdebug_host_list_mutex);
			list_for_each_entry(sdhp, &sdebug_host_list,
					    host_list) {
				list_for_each_entry(dp, &sdhp->dev_info_list,
						    dev_list) {
					set_bit(SDEBUG_UA_LUNS_CHANGED,
						dp->uas_bm);
				}
			}
			mutex_unlock(&sdebug_host_list_mutex);
		}
		return count;
	}
	return -EINVAL;
}
static DRIVER_ATTR_RW(max_luns);

static ssize_t max_queue_show(struct device_driver *ddp, char *buf)
{
	return scnprintf(buf, PAGE_SIZE, "%d\n", sdebug_max_queue);
}
/* N.B. max_queue can be changed while there are queued commands. In flight
 * commands beyond the new max_queue will be completed. */
static ssize_t max_queue_store(struct device_driver *ddp, const char *buf,
			       size_t count)
{
	int n;

	if ((count > 0) && (1 == sscanf(buf, "%d", &n)) && (n > 0) &&
	    (n <= SDEBUG_CANQUEUE) &&
	    (sdebug_host_max_queue == 0)) {
		mutex_lock(&sdebug_host_list_mutex);

		/* We may only change sdebug_max_queue when we have no shosts */
		if (list_empty(&sdebug_host_list))
			sdebug_max_queue = n;
		else
			count = -EBUSY;
		mutex_unlock(&sdebug_host_list_mutex);
		return count;
	}
	return -EINVAL;
}
static DRIVER_ATTR_RW(max_queue);

static ssize_t host_max_queue_show(struct device_driver *ddp, char *buf)
{
	return scnprintf(buf, PAGE_SIZE, "%d\n", sdebug_host_max_queue);
}

static ssize_t no_rwlock_show(struct device_driver *ddp, char *buf)
{
	return scnprintf(buf, PAGE_SIZE, "%d\n", sdebug_no_rwlock);
}

static ssize_t no_rwlock_store(struct device_driver *ddp, const char *buf, size_t count)
{
	bool v;

	if (kstrtobool(buf, &v))
		return -EINVAL;

	sdebug_no_rwlock = v;
	return count;
}
static DRIVER_ATTR_RW(no_rwlock);

/*
 * Since this is used for .can_queue, and we get the hc_idx tag from the bitmap
 * in range [0, sdebug_host_max_queue), we can't change it.
 */
static DRIVER_ATTR_RO(host_max_queue);

static ssize_t no_uld_show(struct device_driver *ddp, char *buf)
{
	return scnprintf(buf, PAGE_SIZE, "%d\n", sdebug_no_uld);
}
static DRIVER_ATTR_RO(no_uld);

static ssize_t scsi_level_show(struct device_driver *ddp, char *buf)
{
	return scnprintf(buf, PAGE_SIZE, "%d\n", sdebug_scsi_level);
}
static DRIVER_ATTR_RO(scsi_level);

static ssize_t virtual_gb_show(struct device_driver *ddp, char *buf)
{
	return scnprintf(buf, PAGE_SIZE, "%d\n", sdebug_virtual_gb);
}
static ssize_t virtual_gb_store(struct device_driver *ddp, const char *buf,
				size_t count)
{
	int n;
	bool changed;

	/* Ignore capacity change for ZBC drives for now */
	if (sdeb_zbc_in_use)
		return -ENOTSUPP;

	if ((count > 0) && (1 == sscanf(buf, "%d", &n)) && (n >= 0)) {
		changed = (sdebug_virtual_gb != n);
		sdebug_virtual_gb = n;
		sdebug_capacity = get_sdebug_capacity();
		if (changed) {
			struct sdebug_host_info *sdhp;
			struct sdebug_dev_info *dp;

			mutex_lock(&sdebug_host_list_mutex);
			list_for_each_entry(sdhp, &sdebug_host_list,
					    host_list) {
				list_for_each_entry(dp, &sdhp->dev_info_list,
						    dev_list) {
					set_bit(SDEBUG_UA_CAPACITY_CHANGED,
						dp->uas_bm);
				}
			}
			mutex_unlock(&sdebug_host_list_mutex);
		}
		return count;
	}
	return -EINVAL;
}
static DRIVER_ATTR_RW(virtual_gb);

static ssize_t add_host_show(struct device_driver *ddp, char *buf)
{
	/* absolute number of hosts currently active is what is shown */
	return scnprintf(buf, PAGE_SIZE, "%d\n", sdebug_num_hosts);
}

static ssize_t add_host_store(struct device_driver *ddp, const char *buf,
			      size_t count)
{
	bool found;
	unsigned long idx;
	struct sdeb_store_info *sip;
	bool want_phs = (sdebug_fake_rw == 0) && sdebug_per_host_store;
	int delta_hosts;

	if (sscanf(buf, "%d", &delta_hosts) != 1)
		return -EINVAL;
	if (delta_hosts > 0) {
		do {
			found = false;
			if (want_phs) {
				xa_for_each_marked(per_store_ap, idx, sip,
						   SDEB_XA_NOT_IN_USE) {
					sdeb_most_recent_idx = (int)idx;
					found = true;
					break;
				}
				if (found)	/* re-use case */
					sdebug_add_host_helper((int)idx);
				else
					sdebug_do_add_host(true);
			} else {
				sdebug_do_add_host(false);
			}
		} while (--delta_hosts);
	} else if (delta_hosts < 0) {
		do {
			sdebug_do_remove_host(false);
		} while (++delta_hosts);
	}
	return count;
}
static DRIVER_ATTR_RW(add_host);

static ssize_t vpd_use_hostno_show(struct device_driver *ddp, char *buf)
{
	return scnprintf(buf, PAGE_SIZE, "%d\n", sdebug_vpd_use_hostno);
}
static ssize_t vpd_use_hostno_store(struct device_driver *ddp, const char *buf,
				    size_t count)
{
	int n;

	if ((count > 0) && (1 == sscanf(buf, "%d", &n)) && (n >= 0)) {
		sdebug_vpd_use_hostno = n;
		return count;
	}
	return -EINVAL;
}
static DRIVER_ATTR_RW(vpd_use_hostno);

static ssize_t statistics_show(struct device_driver *ddp, char *buf)
{
	return scnprintf(buf, PAGE_SIZE, "%d\n", (int)sdebug_statistics);
}
static ssize_t statistics_store(struct device_driver *ddp, const char *buf,
				size_t count)
{
	int n;

	if ((count > 0) && (sscanf(buf, "%d", &n) == 1) && (n >= 0)) {
		if (n > 0)
			sdebug_statistics = true;
		else {
			clear_queue_stats();
			sdebug_statistics = false;
		}
		return count;
	}
	return -EINVAL;
}
static DRIVER_ATTR_RW(statistics);

static ssize_t sector_size_show(struct device_driver *ddp, char *buf)
{
	return scnprintf(buf, PAGE_SIZE, "%u\n", sdebug_sector_size);
}
static DRIVER_ATTR_RO(sector_size);

static ssize_t submit_queues_show(struct device_driver *ddp, char *buf)
{
	return scnprintf(buf, PAGE_SIZE, "%d\n", submit_queues);
}
static DRIVER_ATTR_RO(submit_queues);

static ssize_t dix_show(struct device_driver *ddp, char *buf)
{
	return scnprintf(buf, PAGE_SIZE, "%d\n", sdebug_dix);
}
static DRIVER_ATTR_RO(dix);

static ssize_t dif_show(struct device_driver *ddp, char *buf)
{
	return scnprintf(buf, PAGE_SIZE, "%d\n", sdebug_dif);
}
static DRIVER_ATTR_RO(dif);

static ssize_t guard_show(struct device_driver *ddp, char *buf)
{
	return scnprintf(buf, PAGE_SIZE, "%u\n", sdebug_guard);
}
static DRIVER_ATTR_RO(guard);

static ssize_t ato_show(struct device_driver *ddp, char *buf)
{
	return scnprintf(buf, PAGE_SIZE, "%d\n", sdebug_ato);
}
static DRIVER_ATTR_RO(ato);

static ssize_t map_show(struct device_driver *ddp, char *buf)
{
	ssize_t count = 0;

	if (!scsi_debug_lbp())
		return scnprintf(buf, PAGE_SIZE, "0-%u\n",
				 sdebug_store_sectors);

	if (sdebug_fake_rw == 0 && !xa_empty(per_store_ap)) {
		struct sdeb_store_info *sip = xa_load(per_store_ap, 0);

		if (sip)
			count = scnprintf(buf, PAGE_SIZE - 1, "%*pbl",
					  (int)map_size, sip->map_storep);
	}
	buf[count++] = '\n';
	buf[count] = '\0';

	return count;
}
static DRIVER_ATTR_RO(map);

static ssize_t random_show(struct device_driver *ddp, char *buf)
{
	return scnprintf(buf, PAGE_SIZE, "%d\n", sdebug_random);
}

static ssize_t random_store(struct device_driver *ddp, const char *buf,
			    size_t count)
{
	bool v;

	if (kstrtobool(buf, &v))
		return -EINVAL;

	sdebug_random = v;
	return count;
}
static DRIVER_ATTR_RW(random);

static ssize_t removable_show(struct device_driver *ddp, char *buf)
{
	return scnprintf(buf, PAGE_SIZE, "%d\n", sdebug_removable ? 1 : 0);
}
static ssize_t removable_store(struct device_driver *ddp, const char *buf,
			       size_t count)
{
	int n;

	if ((count > 0) && (1 == sscanf(buf, "%d", &n)) && (n >= 0)) {
		sdebug_removable = (n > 0);
		return count;
	}
	return -EINVAL;
}
static DRIVER_ATTR_RW(removable);

static ssize_t host_lock_show(struct device_driver *ddp, char *buf)
{
	return scnprintf(buf, PAGE_SIZE, "%d\n", !!sdebug_host_lock);
}
/* N.B. sdebug_host_lock does nothing, kept for backward compatibility */
static ssize_t host_lock_store(struct device_driver *ddp, const char *buf,
			       size_t count)
{
	int n;

	if ((count > 0) && (1 == sscanf(buf, "%d", &n)) && (n >= 0)) {
		sdebug_host_lock = (n > 0);
		return count;
	}
	return -EINVAL;
}
static DRIVER_ATTR_RW(host_lock);

static ssize_t strict_show(struct device_driver *ddp, char *buf)
{
	return scnprintf(buf, PAGE_SIZE, "%d\n", !!sdebug_strict);
}
static ssize_t strict_store(struct device_driver *ddp, const char *buf,
			    size_t count)
{
	int n;

	if ((count > 0) && (1 == sscanf(buf, "%d", &n)) && (n >= 0)) {
		sdebug_strict = (n > 0);
		return count;
	}
	return -EINVAL;
}
static DRIVER_ATTR_RW(strict);

static ssize_t uuid_ctl_show(struct device_driver *ddp, char *buf)
{
	return scnprintf(buf, PAGE_SIZE, "%d\n", !!sdebug_uuid_ctl);
}
static DRIVER_ATTR_RO(uuid_ctl);

static ssize_t cdb_len_show(struct device_driver *ddp, char *buf)
{
	return scnprintf(buf, PAGE_SIZE, "%d\n", sdebug_cdb_len);
}
static ssize_t cdb_len_store(struct device_driver *ddp, const char *buf,
			     size_t count)
{
	int ret, n;

	ret = kstrtoint(buf, 0, &n);
	if (ret)
		return ret;
	sdebug_cdb_len = n;
	all_config_cdb_len();
	return count;
}
static DRIVER_ATTR_RW(cdb_len);

static const char * const zbc_model_strs_a[] = {
	[BLK_ZONED_NONE] = "none",
	[BLK_ZONED_HA]   = "host-aware",
	[BLK_ZONED_HM]   = "host-managed",
};

static const char * const zbc_model_strs_b[] = {
	[BLK_ZONED_NONE] = "no",
	[BLK_ZONED_HA]   = "aware",
	[BLK_ZONED_HM]   = "managed",
};

static const char * const zbc_model_strs_c[] = {
	[BLK_ZONED_NONE] = "0",
	[BLK_ZONED_HA]   = "1",
	[BLK_ZONED_HM]   = "2",
};

static int sdeb_zbc_model_str(const char *cp)
{
	int res = sysfs_match_string(zbc_model_strs_a, cp);

	if (res < 0) {
		res = sysfs_match_string(zbc_model_strs_b, cp);
		if (res < 0) {
			res = sysfs_match_string(zbc_model_strs_c, cp);
			if (res < 0)
				return -EINVAL;
		}
	}
	return res;
}

static ssize_t zbc_show(struct device_driver *ddp, char *buf)
{
	return scnprintf(buf, PAGE_SIZE, "%s\n",
			 zbc_model_strs_a[sdeb_zbc_model]);
}
static DRIVER_ATTR_RO(zbc);

static ssize_t tur_ms_to_ready_show(struct device_driver *ddp, char *buf)
{
	return scnprintf(buf, PAGE_SIZE, "%d\n", sdeb_tur_ms_to_ready);
}
static DRIVER_ATTR_RO(tur_ms_to_ready);

static ssize_t group_number_stats_show(struct device_driver *ddp, char *buf)
{
	char *p = buf, *end = buf + PAGE_SIZE;
	int i;

	for (i = 0; i < ARRAY_SIZE(writes_by_group_number); i++)
		p += scnprintf(p, end - p, "%d %ld\n", i,
			       atomic_long_read(&writes_by_group_number[i]));

	return p - buf;
}

static ssize_t group_number_stats_store(struct device_driver *ddp,
					const char *buf, size_t count)
{
	int i;

	for (i = 0; i < ARRAY_SIZE(writes_by_group_number); i++)
		atomic_long_set(&writes_by_group_number[i], 0);

	return count;
}
static DRIVER_ATTR_RW(group_number_stats);

/* Note: The following array creates attribute files in the
   /sys/bus/pseudo/drivers/scsi_debug directory. The advantage of these
   files (over those found in the /sys/module/scsi_debug/parameters
   directory) is that auxiliary actions can be triggered when an attribute
   is changed. For example see: add_host_store() above.
 */

static struct attribute *sdebug_drv_attrs[] = {
	&driver_attr_delay.attr,
	&driver_attr_opts.attr,
	&driver_attr_ptype.attr,
	&driver_attr_dsense.attr,
	&driver_attr_fake_rw.attr,
	&driver_attr_host_max_queue.attr,
	&driver_attr_no_lun_0.attr,
	&driver_attr_num_tgts.attr,
	&driver_attr_dev_size_mb.attr,
	&driver_attr_num_parts.attr,
	&driver_attr_every_nth.attr,
	&driver_attr_lun_format.attr,
	&driver_attr_max_luns.attr,
	&driver_attr_max_queue.attr,
	&driver_attr_no_rwlock.attr,
	&driver_attr_no_uld.attr,
	&driver_attr_scsi_level.attr,
	&driver_attr_virtual_gb.attr,
	&driver_attr_add_host.attr,
	&driver_attr_per_host_store.attr,
	&driver_attr_vpd_use_hostno.attr,
	&driver_attr_sector_size.attr,
	&driver_attr_statistics.attr,
	&driver_attr_submit_queues.attr,
	&driver_attr_dix.attr,
	&driver_attr_dif.attr,
	&driver_attr_guard.attr,
	&driver_attr_ato.attr,
	&driver_attr_map.attr,
	&driver_attr_random.attr,
	&driver_attr_removable.attr,
	&driver_attr_host_lock.attr,
	&driver_attr_ndelay.attr,
	&driver_attr_strict.attr,
	&driver_attr_uuid_ctl.attr,
	&driver_attr_cdb_len.attr,
	&driver_attr_tur_ms_to_ready.attr,
	&driver_attr_zbc.attr,
	&driver_attr_group_number_stats.attr,
	NULL,
};
ATTRIBUTE_GROUPS(sdebug_drv);

static struct device *pseudo_primary;

static int __init scsi_debug_init(void)
{
	bool want_store = (sdebug_fake_rw == 0);
	unsigned long sz;
	int k, ret, hosts_to_add;
	int idx = -1;

	if (sdebug_ndelay >= 1000 * 1000 * 1000) {
		pr_warn("ndelay must be less than 1 second, ignored\n");
		sdebug_ndelay = 0;
	} else if (sdebug_ndelay > 0)
		sdebug_jdelay = JDELAY_OVERRIDDEN;

	switch (sdebug_sector_size) {
	case  512:
	case 1024:
	case 2048:
	case 4096:
		break;
	default:
		pr_err("invalid sector_size %d\n", sdebug_sector_size);
		return -EINVAL;
	}

	switch (sdebug_dif) {
	case T10_PI_TYPE0_PROTECTION:
		break;
	case T10_PI_TYPE1_PROTECTION:
	case T10_PI_TYPE2_PROTECTION:
	case T10_PI_TYPE3_PROTECTION:
		have_dif_prot = true;
		break;

	default:
		pr_err("dif must be 0, 1, 2 or 3\n");
		return -EINVAL;
	}

	if (sdebug_num_tgts < 0) {
		pr_err("num_tgts must be >= 0\n");
		return -EINVAL;
	}

	if (sdebug_guard > 1) {
		pr_err("guard must be 0 or 1\n");
		return -EINVAL;
	}

	if (sdebug_ato > 1) {
		pr_err("ato must be 0 or 1\n");
		return -EINVAL;
	}

	if (sdebug_physblk_exp > 15) {
		pr_err("invalid physblk_exp %u\n", sdebug_physblk_exp);
		return -EINVAL;
	}

	sdebug_lun_am = sdebug_lun_am_i;
	if (sdebug_lun_am > SAM_LUN_AM_FLAT) {
		pr_warn("Invalid LUN format %u, using default\n", (int)sdebug_lun_am);
		sdebug_lun_am = SAM_LUN_AM_PERIPHERAL;
	}

	if (sdebug_max_luns > 256) {
		if (sdebug_max_luns > 16384) {
			pr_warn("max_luns can be no more than 16384, use default\n");
			sdebug_max_luns = DEF_MAX_LUNS;
		}
		sdebug_lun_am = SAM_LUN_AM_FLAT;
	}

	if (sdebug_lowest_aligned > 0x3fff) {
		pr_err("lowest_aligned too big: %u\n", sdebug_lowest_aligned);
		return -EINVAL;
	}

	if (submit_queues < 1) {
		pr_err("submit_queues must be 1 or more\n");
		return -EINVAL;
	}

	if ((sdebug_max_queue > SDEBUG_CANQUEUE) || (sdebug_max_queue < 1)) {
		pr_err("max_queue must be in range [1, %d]\n", SDEBUG_CANQUEUE);
		return -EINVAL;
	}

	if ((sdebug_host_max_queue > SDEBUG_CANQUEUE) ||
	    (sdebug_host_max_queue < 0)) {
		pr_err("host_max_queue must be in range [0 %d]\n",
		       SDEBUG_CANQUEUE);
		return -EINVAL;
	}

	if (sdebug_host_max_queue &&
	    (sdebug_max_queue != sdebug_host_max_queue)) {
		sdebug_max_queue = sdebug_host_max_queue;
		pr_warn("fixing max submit queue depth to host max queue depth, %d\n",
			sdebug_max_queue);
	}

	/*
	 * check for host managed zoned block device specified with
	 * ptype=0x14 or zbc=XXX.
	 */
	if (sdebug_ptype == TYPE_ZBC) {
		sdeb_zbc_model = BLK_ZONED_HM;
	} else if (sdeb_zbc_model_s && *sdeb_zbc_model_s) {
		k = sdeb_zbc_model_str(sdeb_zbc_model_s);
		if (k < 0)
			return k;
		sdeb_zbc_model = k;
		switch (sdeb_zbc_model) {
		case BLK_ZONED_NONE:
		case BLK_ZONED_HA:
			sdebug_ptype = TYPE_DISK;
			break;
		case BLK_ZONED_HM:
			sdebug_ptype = TYPE_ZBC;
			break;
		default:
			pr_err("Invalid ZBC model\n");
			return -EINVAL;
		}
	}
	if (sdeb_zbc_model != BLK_ZONED_NONE) {
		sdeb_zbc_in_use = true;
		if (sdebug_dev_size_mb == DEF_DEV_SIZE_PRE_INIT)
			sdebug_dev_size_mb = DEF_ZBC_DEV_SIZE_MB;
	}

	if (sdebug_dev_size_mb == DEF_DEV_SIZE_PRE_INIT)
		sdebug_dev_size_mb = DEF_DEV_SIZE_MB;
	if (sdebug_dev_size_mb < 1)
		sdebug_dev_size_mb = 1;  /* force minimum 1 MB ramdisk */
	sz = (unsigned long)sdebug_dev_size_mb * 1048576;
	sdebug_store_sectors = sz / sdebug_sector_size;
	sdebug_capacity = get_sdebug_capacity();

	/* play around with geometry, don't waste too much on track 0 */
	sdebug_heads = 8;
	sdebug_sectors_per = 32;
	if (sdebug_dev_size_mb >= 256)
		sdebug_heads = 64;
	else if (sdebug_dev_size_mb >= 16)
		sdebug_heads = 32;
	sdebug_cylinders_per = (unsigned long)sdebug_capacity /
			       (sdebug_sectors_per * sdebug_heads);
	if (sdebug_cylinders_per >= 1024) {
		/* other LLDs do this; implies >= 1GB ram disk ... */
		sdebug_heads = 255;
		sdebug_sectors_per = 63;
		sdebug_cylinders_per = (unsigned long)sdebug_capacity /
			       (sdebug_sectors_per * sdebug_heads);
	}
	if (scsi_debug_lbp()) {
		sdebug_unmap_max_blocks =
			clamp(sdebug_unmap_max_blocks, 0U, 0xffffffffU);

		sdebug_unmap_max_desc =
			clamp(sdebug_unmap_max_desc, 0U, 256U);

		sdebug_unmap_granularity =
			clamp(sdebug_unmap_granularity, 1U, 0xffffffffU);

		if (sdebug_unmap_alignment &&
		    sdebug_unmap_granularity <=
		    sdebug_unmap_alignment) {
			pr_err("ERR: unmap_granularity <= unmap_alignment\n");
			return -EINVAL;
		}
	}

	xa_init_flags(per_store_ap, XA_FLAGS_ALLOC | XA_FLAGS_LOCK_IRQ);
	if (want_store) {
		idx = sdebug_add_store();
		if (idx < 0)
			return idx;
	}

	pseudo_primary = root_device_register("pseudo_0");
	if (IS_ERR(pseudo_primary)) {
		pr_warn("root_device_register() error\n");
		ret = PTR_ERR(pseudo_primary);
		goto free_vm;
	}
	ret = bus_register(&pseudo_lld_bus);
	if (ret < 0) {
		pr_warn("bus_register error: %d\n", ret);
		goto dev_unreg;
	}
	ret = driver_register(&sdebug_driverfs_driver);
	if (ret < 0) {
		pr_warn("driver_register error: %d\n", ret);
		goto bus_unreg;
	}

	hosts_to_add = sdebug_add_host;
	sdebug_add_host = 0;

	queued_cmd_cache = KMEM_CACHE(sdebug_queued_cmd, SLAB_HWCACHE_ALIGN);
	if (!queued_cmd_cache) {
		ret = -ENOMEM;
		goto driver_unreg;
	}

	sdebug_debugfs_root = debugfs_create_dir("scsi_debug", NULL);
	if (IS_ERR_OR_NULL(sdebug_debugfs_root))
		pr_info("%s: failed to create initial debugfs directory\n", __func__);

	for (k = 0; k < hosts_to_add; k++) {
		if (want_store && k == 0) {
			ret = sdebug_add_host_helper(idx);
			if (ret < 0) {
				pr_err("add_host_helper k=%d, error=%d\n",
				       k, -ret);
				break;
			}
		} else {
			ret = sdebug_do_add_host(want_store &&
						 sdebug_per_host_store);
			if (ret < 0) {
				pr_err("add_host k=%d error=%d\n", k, -ret);
				break;
			}
		}
	}
	if (sdebug_verbose)
		pr_info("built %d host(s)\n", sdebug_num_hosts);

	return 0;

driver_unreg:
	driver_unregister(&sdebug_driverfs_driver);
bus_unreg:
	bus_unregister(&pseudo_lld_bus);
dev_unreg:
	root_device_unregister(pseudo_primary);
free_vm:
	sdebug_erase_store(idx, NULL);
	return ret;
}

static void __exit scsi_debug_exit(void)
{
	int k = sdebug_num_hosts;

	for (; k; k--)
		sdebug_do_remove_host(true);
	kmem_cache_destroy(queued_cmd_cache);
	driver_unregister(&sdebug_driverfs_driver);
	bus_unregister(&pseudo_lld_bus);
	root_device_unregister(pseudo_primary);

	sdebug_erase_all_stores(false);
	xa_destroy(per_store_ap);
	debugfs_remove(sdebug_debugfs_root);
}

device_initcall(scsi_debug_init);
module_exit(scsi_debug_exit);

static void sdebug_release_adapter(struct device *dev)
{
	struct sdebug_host_info *sdbg_host;

	sdbg_host = dev_to_sdebug_host(dev);
	kfree(sdbg_host);
}

/* idx must be valid, if sip is NULL then it will be obtained using idx */
static void sdebug_erase_store(int idx, struct sdeb_store_info *sip)
{
	if (idx < 0)
		return;
	if (!sip) {
		if (xa_empty(per_store_ap))
			return;
		sip = xa_load(per_store_ap, idx);
		if (!sip)
			return;
	}
	vfree(sip->map_storep);
	vfree(sip->dif_storep);
	vfree(sip->storep);
	xa_erase(per_store_ap, idx);
	kfree(sip);
}

/* Assume apart_from_first==false only in shutdown case. */
static void sdebug_erase_all_stores(bool apart_from_first)
{
	unsigned long idx;
	struct sdeb_store_info *sip = NULL;

	xa_for_each(per_store_ap, idx, sip) {
		if (apart_from_first)
			apart_from_first = false;
		else
			sdebug_erase_store(idx, sip);
	}
	if (apart_from_first)
		sdeb_most_recent_idx = sdeb_first_idx;
}

/*
 * Returns store xarray new element index (idx) if >=0 else negated errno.
 * Limit the number of stores to 65536.
 */
static int sdebug_add_store(void)
{
	int res;
	u32 n_idx;
	unsigned long iflags;
	unsigned long sz = (unsigned long)sdebug_dev_size_mb * 1048576;
	struct sdeb_store_info *sip = NULL;
	struct xa_limit xal = { .max = 1 << 16, .min = 0 };

	sip = kzalloc(sizeof(*sip), GFP_KERNEL);
	if (!sip)
		return -ENOMEM;

	xa_lock_irqsave(per_store_ap, iflags);
	res = __xa_alloc(per_store_ap, &n_idx, sip, xal, GFP_ATOMIC);
	if (unlikely(res < 0)) {
		xa_unlock_irqrestore(per_store_ap, iflags);
		kfree(sip);
		pr_warn("%s: xa_alloc() errno=%d\n", __func__, -res);
		return res;
	}
	sdeb_most_recent_idx = n_idx;
	if (sdeb_first_idx < 0)
		sdeb_first_idx = n_idx;
	xa_unlock_irqrestore(per_store_ap, iflags);

	res = -ENOMEM;
	sip->storep = vzalloc(sz);
	if (!sip->storep) {
		pr_err("user data oom\n");
		goto err;
	}
	if (sdebug_num_parts > 0)
		sdebug_build_parts(sip->storep, sz);

	/* DIF/DIX: what T10 calls Protection Information (PI) */
	if (sdebug_dix) {
		int dif_size;

		dif_size = sdebug_store_sectors * sizeof(struct t10_pi_tuple);
		sip->dif_storep = vmalloc(dif_size);

		pr_info("dif_storep %u bytes @ %pK\n", dif_size,
			sip->dif_storep);

		if (!sip->dif_storep) {
			pr_err("DIX oom\n");
			goto err;
		}
		memset(sip->dif_storep, 0xff, dif_size);
	}
	/* Logical Block Provisioning */
	if (scsi_debug_lbp()) {
		map_size = lba_to_map_index(sdebug_store_sectors - 1) + 1;
		sip->map_storep = vmalloc(array_size(sizeof(long),
						     BITS_TO_LONGS(map_size)));

		pr_info("%lu provisioning blocks\n", map_size);

		if (!sip->map_storep) {
			pr_err("LBP map oom\n");
			goto err;
		}

		bitmap_zero(sip->map_storep, map_size);

		/* Map first 1KB for partition table */
		if (sdebug_num_parts)
			map_region(sip, 0, 2);
	}

	rwlock_init(&sip->macc_data_lck);
	rwlock_init(&sip->macc_meta_lck);
	rwlock_init(&sip->macc_sector_lck);
	return (int)n_idx;
err:
	sdebug_erase_store((int)n_idx, sip);
	pr_warn("%s: failed, errno=%d\n", __func__, -res);
	return res;
}

static int sdebug_add_host_helper(int per_host_idx)
{
	int k, devs_per_host, idx;
	int error = -ENOMEM;
	struct sdebug_host_info *sdbg_host;
	struct sdebug_dev_info *sdbg_devinfo, *tmp;

	sdbg_host = kzalloc(sizeof(*sdbg_host), GFP_KERNEL);
	if (!sdbg_host)
		return -ENOMEM;
	idx = (per_host_idx < 0) ? sdeb_first_idx : per_host_idx;
	if (xa_get_mark(per_store_ap, idx, SDEB_XA_NOT_IN_USE))
		xa_clear_mark(per_store_ap, idx, SDEB_XA_NOT_IN_USE);
	sdbg_host->si_idx = idx;

	INIT_LIST_HEAD(&sdbg_host->dev_info_list);

	devs_per_host = sdebug_num_tgts * sdebug_max_luns;
	for (k = 0; k < devs_per_host; k++) {
		sdbg_devinfo = sdebug_device_create(sdbg_host, GFP_KERNEL);
		if (!sdbg_devinfo)
			goto clean;
	}

	mutex_lock(&sdebug_host_list_mutex);
	list_add_tail(&sdbg_host->host_list, &sdebug_host_list);
	mutex_unlock(&sdebug_host_list_mutex);

	sdbg_host->dev.bus = &pseudo_lld_bus;
	sdbg_host->dev.parent = pseudo_primary;
	sdbg_host->dev.release = &sdebug_release_adapter;
	dev_set_name(&sdbg_host->dev, "adapter%d", sdebug_num_hosts);

	error = device_register(&sdbg_host->dev);
	if (error) {
		mutex_lock(&sdebug_host_list_mutex);
		list_del(&sdbg_host->host_list);
		mutex_unlock(&sdebug_host_list_mutex);
		goto clean;
	}

	++sdebug_num_hosts;
	return 0;

clean:
	list_for_each_entry_safe(sdbg_devinfo, tmp, &sdbg_host->dev_info_list,
				 dev_list) {
		list_del(&sdbg_devinfo->dev_list);
		kfree(sdbg_devinfo->zstate);
		kfree(sdbg_devinfo);
	}
	if (sdbg_host->dev.release)
		put_device(&sdbg_host->dev);
	else
		kfree(sdbg_host);
	pr_warn("%s: failed, errno=%d\n", __func__, -error);
	return error;
}

static int sdebug_do_add_host(bool mk_new_store)
{
	int ph_idx = sdeb_most_recent_idx;

	if (mk_new_store) {
		ph_idx = sdebug_add_store();
		if (ph_idx < 0)
			return ph_idx;
	}
	return sdebug_add_host_helper(ph_idx);
}

static void sdebug_do_remove_host(bool the_end)
{
	int idx = -1;
	struct sdebug_host_info *sdbg_host = NULL;
	struct sdebug_host_info *sdbg_host2;

	mutex_lock(&sdebug_host_list_mutex);
	if (!list_empty(&sdebug_host_list)) {
		sdbg_host = list_entry(sdebug_host_list.prev,
				       struct sdebug_host_info, host_list);
		idx = sdbg_host->si_idx;
	}
	if (!the_end && idx >= 0) {
		bool unique = true;

		list_for_each_entry(sdbg_host2, &sdebug_host_list, host_list) {
			if (sdbg_host2 == sdbg_host)
				continue;
			if (idx == sdbg_host2->si_idx) {
				unique = false;
				break;
			}
		}
		if (unique) {
			xa_set_mark(per_store_ap, idx, SDEB_XA_NOT_IN_USE);
			if (idx == sdeb_most_recent_idx)
				--sdeb_most_recent_idx;
		}
	}
	if (sdbg_host)
		list_del(&sdbg_host->host_list);
	mutex_unlock(&sdebug_host_list_mutex);

	if (!sdbg_host)
		return;

	device_unregister(&sdbg_host->dev);
	--sdebug_num_hosts;
}

static int sdebug_change_qdepth(struct scsi_device *sdev, int qdepth)
{
	struct sdebug_dev_info *devip = sdev->hostdata;

	if (!devip)
		return	-ENODEV;

	mutex_lock(&sdebug_host_list_mutex);
	block_unblock_all_queues(true);

	if (qdepth > SDEBUG_CANQUEUE) {
		qdepth = SDEBUG_CANQUEUE;
		pr_warn("%s: requested qdepth [%d] exceeds canqueue [%d], trim\n", __func__,
			qdepth, SDEBUG_CANQUEUE);
	}
	if (qdepth < 1)
		qdepth = 1;
	if (qdepth != sdev->queue_depth)
		scsi_change_queue_depth(sdev, qdepth);

	block_unblock_all_queues(false);
	mutex_unlock(&sdebug_host_list_mutex);

	if (SDEBUG_OPT_Q_NOISE & sdebug_opts)
		sdev_printk(KERN_INFO, sdev, "%s: qdepth=%d\n", __func__, qdepth);

	return sdev->queue_depth;
}

static bool fake_timeout(struct scsi_cmnd *scp)
{
	if (0 == (atomic_read(&sdebug_cmnd_count) % abs(sdebug_every_nth))) {
		if (sdebug_every_nth < -1)
			sdebug_every_nth = -1;
		if (SDEBUG_OPT_TIMEOUT & sdebug_opts)
			return true; /* ignore command causing timeout */
		else if (SDEBUG_OPT_MAC_TIMEOUT & sdebug_opts &&
			 scsi_medium_access_command(scp))
			return true; /* time out reads and writes */
	}
	return false;
}

/* Response to TUR or media access command when device stopped */
static int resp_not_ready(struct scsi_cmnd *scp, struct sdebug_dev_info *devip)
{
	int stopped_state;
	u64 diff_ns = 0;
	ktime_t now_ts = ktime_get_boottime();
	struct scsi_device *sdp = scp->device;

	stopped_state = atomic_read(&devip->stopped);
	if (stopped_state == 2) {
		if (ktime_to_ns(now_ts) > ktime_to_ns(devip->create_ts)) {
			diff_ns = ktime_to_ns(ktime_sub(now_ts, devip->create_ts));
			if (diff_ns >= ((u64)sdeb_tur_ms_to_ready * 1000000)) {
				/* tur_ms_to_ready timer extinguished */
				atomic_set(&devip->stopped, 0);
				return 0;
			}
		}
		mk_sense_buffer(scp, NOT_READY, LOGICAL_UNIT_NOT_READY, 0x1);
		if (sdebug_verbose)
			sdev_printk(KERN_INFO, sdp,
				    "%s: Not ready: in process of becoming ready\n", my_name);
		if (scp->cmnd[0] == TEST_UNIT_READY) {
			u64 tur_nanosecs_to_ready = (u64)sdeb_tur_ms_to_ready * 1000000;

			if (diff_ns <= tur_nanosecs_to_ready)
				diff_ns = tur_nanosecs_to_ready - diff_ns;
			else
				diff_ns = tur_nanosecs_to_ready;
			/* As per 20-061r2 approved for spc6 by T10 on 20200716 */
			do_div(diff_ns, 1000000);	/* diff_ns becomes milliseconds */
			scsi_set_sense_information(scp->sense_buffer, SCSI_SENSE_BUFFERSIZE,
						   diff_ns);
			return check_condition_result;
		}
	}
	mk_sense_buffer(scp, NOT_READY, LOGICAL_UNIT_NOT_READY, 0x2);
	if (sdebug_verbose)
		sdev_printk(KERN_INFO, sdp, "%s: Not ready: initializing command required\n",
			    my_name);
	return check_condition_result;
}

static void sdebug_map_queues(struct Scsi_Host *shost)
{
	int i, qoff;

	if (shost->nr_hw_queues == 1)
		return;

	for (i = 0, qoff = 0; i < HCTX_MAX_TYPES; i++) {
		struct blk_mq_queue_map *map = &shost->tag_set.map[i];

		map->nr_queues  = 0;

		if (i == HCTX_TYPE_DEFAULT)
			map->nr_queues = submit_queues - poll_queues;
		else if (i == HCTX_TYPE_POLL)
			map->nr_queues = poll_queues;

		if (!map->nr_queues) {
			BUG_ON(i == HCTX_TYPE_DEFAULT);
			continue;
		}

		map->queue_offset = qoff;
		blk_mq_map_queues(map);

		qoff += map->nr_queues;
	}
}

struct sdebug_blk_mq_poll_data {
	unsigned int queue_num;
	int *num_entries;
};

/*
 * We don't handle aborted commands here, but it does not seem possible to have
 * aborted polled commands from schedule_resp()
 */
static bool sdebug_blk_mq_poll_iter(struct request *rq, void *opaque)
{
	struct sdebug_blk_mq_poll_data *data = opaque;
	struct scsi_cmnd *cmd = blk_mq_rq_to_pdu(rq);
	struct sdebug_scsi_cmd *sdsc = scsi_cmd_priv(cmd);
	struct sdebug_defer *sd_dp;
	u32 unique_tag = blk_mq_unique_tag(rq);
	u16 hwq = blk_mq_unique_tag_to_hwq(unique_tag);
	struct sdebug_queued_cmd *sqcp;
	unsigned long flags;
	int queue_num = data->queue_num;
	ktime_t time;

	/* We're only interested in one queue for this iteration */
	if (hwq != queue_num)
		return true;

	/* Subsequent checks would fail if this failed, but check anyway */
	if (!test_bit(SCMD_STATE_INFLIGHT, &cmd->state))
		return true;

	time = ktime_get_boottime();

	spin_lock_irqsave(&sdsc->lock, flags);
	sqcp = TO_QUEUED_CMD(cmd);
	if (!sqcp) {
		spin_unlock_irqrestore(&sdsc->lock, flags);
		return true;
	}

	sd_dp = &sqcp->sd_dp;
	if (READ_ONCE(sd_dp->defer_t) != SDEB_DEFER_POLL) {
		spin_unlock_irqrestore(&sdsc->lock, flags);
		return true;
	}

	if (time < sd_dp->cmpl_ts) {
		spin_unlock_irqrestore(&sdsc->lock, flags);
		return true;
	}

	ASSIGN_QUEUED_CMD(cmd, NULL);
	spin_unlock_irqrestore(&sdsc->lock, flags);

	if (sdebug_statistics) {
		atomic_inc(&sdebug_completions);
		if (raw_smp_processor_id() != sd_dp->issuing_cpu)
			atomic_inc(&sdebug_miss_cpus);
	}

	sdebug_free_queued_cmd(sqcp);

	scsi_done(cmd); /* callback to mid level */
	(*data->num_entries)++;
	return true;
}

static int sdebug_blk_mq_poll(struct Scsi_Host *shost, unsigned int queue_num)
{
	int num_entries = 0;
	struct sdebug_blk_mq_poll_data data = {
		.queue_num = queue_num,
		.num_entries = &num_entries,
	};

	blk_mq_tagset_busy_iter(&shost->tag_set, sdebug_blk_mq_poll_iter,
				&data);

	if (num_entries > 0)
		atomic_add(num_entries, &sdeb_mq_poll_count);
	return num_entries;
}

static int sdebug_timeout_cmd(struct scsi_cmnd *cmnd)
{
	struct scsi_device *sdp = cmnd->device;
	struct sdebug_dev_info *devip = (struct sdebug_dev_info *)sdp->hostdata;
	struct sdebug_err_inject *err;
	unsigned char *cmd = cmnd->cmnd;
	int ret = 0;

	if (devip == NULL)
		return 0;

	rcu_read_lock();
	list_for_each_entry_rcu(err, &devip->inject_err_list, list) {
		if (err->type == ERR_TMOUT_CMD &&
		    (err->cmd == cmd[0] || err->cmd == 0xff)) {
			ret = !!err->cnt;
			if (err->cnt < 0)
				err->cnt++;

			rcu_read_unlock();
			return ret;
		}
	}
	rcu_read_unlock();

	return 0;
}

static int sdebug_fail_queue_cmd(struct scsi_cmnd *cmnd)
{
	struct scsi_device *sdp = cmnd->device;
	struct sdebug_dev_info *devip = (struct sdebug_dev_info *)sdp->hostdata;
	struct sdebug_err_inject *err;
	unsigned char *cmd = cmnd->cmnd;
	int ret = 0;

	if (devip == NULL)
		return 0;

	rcu_read_lock();
	list_for_each_entry_rcu(err, &devip->inject_err_list, list) {
		if (err->type == ERR_FAIL_QUEUE_CMD &&
		    (err->cmd == cmd[0] || err->cmd == 0xff)) {
			ret = err->cnt ? err->queuecmd_ret : 0;
			if (err->cnt < 0)
				err->cnt++;

			rcu_read_unlock();
			return ret;
		}
	}
	rcu_read_unlock();

	return 0;
}

static int sdebug_fail_cmd(struct scsi_cmnd *cmnd, int *retval,
			   struct sdebug_err_inject *info)
{
	struct scsi_device *sdp = cmnd->device;
	struct sdebug_dev_info *devip = (struct sdebug_dev_info *)sdp->hostdata;
	struct sdebug_err_inject *err;
	unsigned char *cmd = cmnd->cmnd;
	int ret = 0;
	int result;

	if (devip == NULL)
		return 0;

	rcu_read_lock();
	list_for_each_entry_rcu(err, &devip->inject_err_list, list) {
		if (err->type == ERR_FAIL_CMD &&
		    (err->cmd == cmd[0] || err->cmd == 0xff)) {
			if (!err->cnt) {
				rcu_read_unlock();
				return 0;
			}

			ret = !!err->cnt;
			rcu_read_unlock();
			goto out_handle;
		}
	}
	rcu_read_unlock();

	return 0;

out_handle:
	if (err->cnt < 0)
		err->cnt++;
	mk_sense_buffer(cmnd, err->sense_key, err->asc, err->asq);
	result = err->status_byte | err->host_byte << 16 | err->driver_byte << 24;
	*info = *err;
	*retval = schedule_resp(cmnd, devip, result, NULL, 0, 0);

	return ret;
}

static int scsi_debug_queuecommand(struct Scsi_Host *shost,
				   struct scsi_cmnd *scp)
{
	u8 sdeb_i;
	struct scsi_device *sdp = scp->device;
	const struct opcode_info_t *oip;
	const struct opcode_info_t *r_oip;
	struct sdebug_dev_info *devip;
	u8 *cmd = scp->cmnd;
	int (*r_pfp)(struct scsi_cmnd *, struct sdebug_dev_info *);
	int (*pfp)(struct scsi_cmnd *, struct sdebug_dev_info *) = NULL;
	int k, na;
	int errsts = 0;
	u64 lun_index = sdp->lun & 0x3FFF;
	u32 flags;
	u16 sa;
	u8 opcode = cmd[0];
	bool has_wlun_rl;
	bool inject_now;
	int ret = 0;
	struct sdebug_err_inject err;

	scsi_set_resid(scp, 0);
	if (sdebug_statistics) {
		atomic_inc(&sdebug_cmnd_count);
		inject_now = inject_on_this_cmd();
	} else {
		inject_now = false;
	}
	if (unlikely(sdebug_verbose &&
		     !(SDEBUG_OPT_NO_CDB_NOISE & sdebug_opts))) {
		char b[120];
		int n, len, sb;

		len = scp->cmd_len;
		sb = (int)sizeof(b);
		if (len > 32)
			strcpy(b, "too long, over 32 bytes");
		else {
			for (k = 0, n = 0; k < len && n < sb; ++k)
				n += scnprintf(b + n, sb - n, "%02x ",
					       (u32)cmd[k]);
		}
		sdev_printk(KERN_INFO, sdp, "%s: tag=%#x, cmd %s\n", my_name,
			    blk_mq_unique_tag(scsi_cmd_to_rq(scp)), b);
	}
	if (unlikely(inject_now && (sdebug_opts & SDEBUG_OPT_HOST_BUSY)))
		return SCSI_MLQUEUE_HOST_BUSY;
	has_wlun_rl = (sdp->lun == SCSI_W_LUN_REPORT_LUNS);
	if (unlikely(lun_index >= sdebug_max_luns && !has_wlun_rl))
		goto err_out;

	sdeb_i = opcode_ind_arr[opcode];	/* fully mapped */
	oip = &opcode_info_arr[sdeb_i];		/* safe if table consistent */
	devip = (struct sdebug_dev_info *)sdp->hostdata;
	if (unlikely(!devip)) {
		devip = find_build_dev_info(sdp);
		if (NULL == devip)
			goto err_out;
	}

	if (sdebug_timeout_cmd(scp)) {
		scmd_printk(KERN_INFO, scp, "timeout command 0x%x\n", opcode);
		return 0;
	}

	ret = sdebug_fail_queue_cmd(scp);
	if (ret) {
		scmd_printk(KERN_INFO, scp, "fail queue command 0x%x with 0x%x\n",
				opcode, ret);
		return ret;
	}

	if (sdebug_fail_cmd(scp, &ret, &err)) {
		scmd_printk(KERN_INFO, scp,
			"fail command 0x%x with hostbyte=0x%x, "
			"driverbyte=0x%x, statusbyte=0x%x, "
			"sense_key=0x%x, asc=0x%x, asq=0x%x\n",
			opcode, err.host_byte, err.driver_byte,
			err.status_byte, err.sense_key, err.asc, err.asq);
		return ret;
	}

	if (unlikely(inject_now && !atomic_read(&sdeb_inject_pending)))
		atomic_set(&sdeb_inject_pending, 1);

	na = oip->num_attached;
	r_pfp = oip->pfp;
	if (na) {	/* multiple commands with this opcode */
		r_oip = oip;
		if (FF_SA & r_oip->flags) {
			if (F_SA_LOW & oip->flags)
				sa = 0x1f & cmd[1];
			else
				sa = get_unaligned_be16(cmd + 8);
			for (k = 0; k <= na; oip = r_oip->arrp + k++) {
				if (opcode == oip->opcode && sa == oip->sa)
					break;
			}
		} else {   /* since no service action only check opcode */
			for (k = 0; k <= na; oip = r_oip->arrp + k++) {
				if (opcode == oip->opcode)
					break;
			}
		}
		if (k > na) {
			if (F_SA_LOW & r_oip->flags)
				mk_sense_invalid_fld(scp, SDEB_IN_CDB, 1, 4);
			else if (F_SA_HIGH & r_oip->flags)
				mk_sense_invalid_fld(scp, SDEB_IN_CDB, 8, 7);
			else
				mk_sense_invalid_opcode(scp);
			goto check_cond;
		}
	}	/* else (when na==0) we assume the oip is a match */
	flags = oip->flags;
	if (unlikely(F_INV_OP & flags)) {
		mk_sense_invalid_opcode(scp);
		goto check_cond;
	}
	if (unlikely(has_wlun_rl && !(F_RL_WLUN_OK & flags))) {
		if (sdebug_verbose)
			sdev_printk(KERN_INFO, sdp, "%s: Opcode 0x%x not%s\n",
				    my_name, opcode, " supported for wlun");
		mk_sense_invalid_opcode(scp);
		goto check_cond;
	}
	if (unlikely(sdebug_strict)) {	/* check cdb against mask */
		u8 rem;
		int j;

		for (k = 1; k < oip->len_mask[0] && k < 16; ++k) {
			rem = ~oip->len_mask[k] & cmd[k];
			if (rem) {
				for (j = 7; j >= 0; --j, rem <<= 1) {
					if (0x80 & rem)
						break;
				}
				mk_sense_invalid_fld(scp, SDEB_IN_CDB, k, j);
				goto check_cond;
			}
		}
	}
	if (unlikely(!(F_SKIP_UA & flags) &&
		     find_first_bit(devip->uas_bm,
				    SDEBUG_NUM_UAS) != SDEBUG_NUM_UAS)) {
		errsts = make_ua(scp, devip);
		if (errsts)
			goto check_cond;
	}
	if (unlikely(((F_M_ACCESS & flags) || scp->cmnd[0] == TEST_UNIT_READY) &&
		     atomic_read(&devip->stopped))) {
		errsts = resp_not_ready(scp, devip);
		if (errsts)
			goto fini;
	}
	if (sdebug_fake_rw && (F_FAKE_RW & flags))
		goto fini;
	if (unlikely(sdebug_every_nth)) {
		if (fake_timeout(scp))
			return 0;	/* ignore command: make trouble */
	}
	if (likely(oip->pfp))
		pfp = oip->pfp;	/* calls a resp_* function */
	else
		pfp = r_pfp;    /* if leaf function ptr NULL, try the root's */

fini:
	if (F_DELAY_OVERR & flags)	/* cmds like INQUIRY respond asap */
		return schedule_resp(scp, devip, errsts, pfp, 0, 0);
	else if ((flags & F_LONG_DELAY) && (sdebug_jdelay > 0 ||
					    sdebug_ndelay > 10000)) {
		/*
		 * Skip long delays if ndelay <= 10 microseconds. Otherwise
		 * for Start Stop Unit (SSU) want at least 1 second delay and
		 * if sdebug_jdelay>1 want a long delay of that many seconds.
		 * For Synchronize Cache want 1/20 of SSU's delay.
		 */
		int jdelay = (sdebug_jdelay < 2) ? 1 : sdebug_jdelay;
		int denom = (flags & F_SYNC_DELAY) ? 20 : 1;

		jdelay = mult_frac(USER_HZ * jdelay, HZ, denom * USER_HZ);
		return schedule_resp(scp, devip, errsts, pfp, jdelay, 0);
	} else
		return schedule_resp(scp, devip, errsts, pfp, sdebug_jdelay,
				     sdebug_ndelay);
check_cond:
	return schedule_resp(scp, devip, check_condition_result, NULL, 0, 0);
err_out:
	return schedule_resp(scp, NULL, DID_NO_CONNECT << 16, NULL, 0, 0);
}

static int sdebug_init_cmd_priv(struct Scsi_Host *shost, struct scsi_cmnd *cmd)
{
	struct sdebug_scsi_cmd *sdsc = scsi_cmd_priv(cmd);

	spin_lock_init(&sdsc->lock);

	return 0;
}

static struct scsi_host_template sdebug_driver_template = {
	.show_info =		scsi_debug_show_info,
	.write_info =		scsi_debug_write_info,
	.proc_name =		sdebug_proc_name,
	.name =			"SCSI DEBUG",
	.info =			scsi_debug_info,
	.slave_alloc =		scsi_debug_slave_alloc,
	.slave_configure =	scsi_debug_slave_configure,
	.slave_destroy =	scsi_debug_slave_destroy,
	.ioctl =		scsi_debug_ioctl,
	.queuecommand =		scsi_debug_queuecommand,
	.change_queue_depth =	sdebug_change_qdepth,
	.map_queues =		sdebug_map_queues,
	.mq_poll =		sdebug_blk_mq_poll,
	.eh_abort_handler =	scsi_debug_abort,
	.eh_device_reset_handler = scsi_debug_device_reset,
	.eh_target_reset_handler = scsi_debug_target_reset,
	.eh_bus_reset_handler = scsi_debug_bus_reset,
	.eh_host_reset_handler = scsi_debug_host_reset,
	.can_queue =		SDEBUG_CANQUEUE,
	.this_id =		7,
	.sg_tablesize =		SG_MAX_SEGMENTS,
	.cmd_per_lun =		DEF_CMD_PER_LUN,
	.max_sectors =		-1U,
	.max_segment_size =	-1U,
	.module =		THIS_MODULE,
	.track_queue_depth =	1,
	.cmd_size = sizeof(struct sdebug_scsi_cmd),
	.init_cmd_priv = sdebug_init_cmd_priv,
	.target_alloc =		sdebug_target_alloc,
	.target_destroy =	sdebug_target_destroy,
};

static int sdebug_driver_probe(struct device *dev)
{
	int error = 0;
	struct sdebug_host_info *sdbg_host;
	struct Scsi_Host *hpnt;
	int hprot;

	sdbg_host = dev_to_sdebug_host(dev);

	sdebug_driver_template.can_queue = sdebug_max_queue;
	sdebug_driver_template.cmd_per_lun = sdebug_max_queue;
	if (!sdebug_clustering)
		sdebug_driver_template.dma_boundary = PAGE_SIZE - 1;

	hpnt = scsi_host_alloc(&sdebug_driver_template, 0);
	if (NULL == hpnt) {
		pr_err("scsi_host_alloc failed\n");
		error = -ENODEV;
		return error;
	}
	if (submit_queues > nr_cpu_ids) {
		pr_warn("%s: trim submit_queues (was %d) to nr_cpu_ids=%u\n",
			my_name, submit_queues, nr_cpu_ids);
		submit_queues = nr_cpu_ids;
	}
	/*
	 * Decide whether to tell scsi subsystem that we want mq. The
	 * following should give the same answer for each host.
	 */
	hpnt->nr_hw_queues = submit_queues;
	if (sdebug_host_max_queue)
		hpnt->host_tagset = 1;

	/* poll queues are possible for nr_hw_queues > 1 */
	if (hpnt->nr_hw_queues == 1 || (poll_queues < 1)) {
		pr_warn("%s: trim poll_queues to 0. poll_q/nr_hw = (%d/%d)\n",
			 my_name, poll_queues, hpnt->nr_hw_queues);
		poll_queues = 0;
	}

	/*
	 * Poll queues don't need interrupts, but we need at least one I/O queue
	 * left over for non-polled I/O.
	 * If condition not met, trim poll_queues to 1 (just for simplicity).
	 */
	if (poll_queues >= submit_queues) {
		if (submit_queues < 3)
			pr_warn("%s: trim poll_queues to 1\n", my_name);
		else
			pr_warn("%s: trim poll_queues to 1. Perhaps try poll_queues=%d\n",
				my_name, submit_queues - 1);
		poll_queues = 1;
	}
	if (poll_queues)
		hpnt->nr_maps = 3;

	sdbg_host->shost = hpnt;
	if ((hpnt->this_id >= 0) && (sdebug_num_tgts > hpnt->this_id))
		hpnt->max_id = sdebug_num_tgts + 1;
	else
		hpnt->max_id = sdebug_num_tgts;
	/* = sdebug_max_luns; */
	hpnt->max_lun = SCSI_W_LUN_REPORT_LUNS + 1;

	hprot = 0;

	switch (sdebug_dif) {

	case T10_PI_TYPE1_PROTECTION:
		hprot = SHOST_DIF_TYPE1_PROTECTION;
		if (sdebug_dix)
			hprot |= SHOST_DIX_TYPE1_PROTECTION;
		break;

	case T10_PI_TYPE2_PROTECTION:
		hprot = SHOST_DIF_TYPE2_PROTECTION;
		if (sdebug_dix)
			hprot |= SHOST_DIX_TYPE2_PROTECTION;
		break;

	case T10_PI_TYPE3_PROTECTION:
		hprot = SHOST_DIF_TYPE3_PROTECTION;
		if (sdebug_dix)
			hprot |= SHOST_DIX_TYPE3_PROTECTION;
		break;

	default:
		if (sdebug_dix)
			hprot |= SHOST_DIX_TYPE0_PROTECTION;
		break;
	}

	scsi_host_set_prot(hpnt, hprot);

	if (have_dif_prot || sdebug_dix)
		pr_info("host protection%s%s%s%s%s%s%s\n",
			(hprot & SHOST_DIF_TYPE1_PROTECTION) ? " DIF1" : "",
			(hprot & SHOST_DIF_TYPE2_PROTECTION) ? " DIF2" : "",
			(hprot & SHOST_DIF_TYPE3_PROTECTION) ? " DIF3" : "",
			(hprot & SHOST_DIX_TYPE0_PROTECTION) ? " DIX0" : "",
			(hprot & SHOST_DIX_TYPE1_PROTECTION) ? " DIX1" : "",
			(hprot & SHOST_DIX_TYPE2_PROTECTION) ? " DIX2" : "",
			(hprot & SHOST_DIX_TYPE3_PROTECTION) ? " DIX3" : "");

	if (sdebug_guard == 1)
		scsi_host_set_guard(hpnt, SHOST_DIX_GUARD_IP);
	else
		scsi_host_set_guard(hpnt, SHOST_DIX_GUARD_CRC);

	sdebug_verbose = !!(SDEBUG_OPT_NOISE & sdebug_opts);
	sdebug_any_injecting_opt = !!(SDEBUG_OPT_ALL_INJECTING & sdebug_opts);
	if (sdebug_every_nth)	/* need stats counters for every_nth */
		sdebug_statistics = true;
	error = scsi_add_host(hpnt, &sdbg_host->dev);
	if (error) {
		pr_err("scsi_add_host failed\n");
		error = -ENODEV;
		scsi_host_put(hpnt);
	} else {
		scsi_scan_host(hpnt);
	}

	return error;
}

static void sdebug_driver_remove(struct device *dev)
{
	struct sdebug_host_info *sdbg_host;
	struct sdebug_dev_info *sdbg_devinfo, *tmp;

	sdbg_host = dev_to_sdebug_host(dev);

	scsi_remove_host(sdbg_host->shost);

	list_for_each_entry_safe(sdbg_devinfo, tmp, &sdbg_host->dev_info_list,
				 dev_list) {
		list_del(&sdbg_devinfo->dev_list);
		kfree(sdbg_devinfo->zstate);
		kfree(sdbg_devinfo);
	}

	scsi_host_put(sdbg_host->shost);
}

static const struct bus_type pseudo_lld_bus = {
	.name = "pseudo",
	.probe = sdebug_driver_probe,
	.remove = sdebug_driver_remove,
	.drv_groups = sdebug_drv_groups,
};<|MERGE_RESOLUTION|>--- conflicted
+++ resolved
@@ -3651,11 +3651,7 @@
 	enum dma_data_direction dir;
 	struct scsi_data_buffer *sdb = &scp->sdb;
 	u8 *fsp;
-<<<<<<< HEAD
-	int i;
-=======
 	int i, total = 0;
->>>>>>> adc21867
 
 	/*
 	 * Even though reads are inherently atomic (in this driver), we expect
@@ -3692,24 +3688,13 @@
 		   fsp + (block * sdebug_sector_size),
 		   sdebug_sector_size, sg_skip, do_write);
 		sdeb_data_sector_unlock(sip, do_write);
-<<<<<<< HEAD
-		if (ret != sdebug_sector_size) {
-			ret += (i * sdebug_sector_size);
-			break;
-		}
-=======
 		total += ret;
 		if (ret != sdebug_sector_size)
 			break;
->>>>>>> adc21867
 		sg_skip += sdebug_sector_size;
 		if (++block >= sdebug_store_sectors)
 			block = 0;
 	}
-<<<<<<< HEAD
-	ret = num * sdebug_sector_size;
-=======
->>>>>>> adc21867
 	sdeb_data_unlock(sip, atomic);
 
 	return total;
