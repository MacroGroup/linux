// SPDX-License-Identifier: GPL-2.0
/*
 * Copyright (c) 2009-2017, The Linux Foundation. All rights reserved.
 * Copyright (c) 2017-2019, Linaro Ltd.
 */

#include <linux/debugfs.h>
#include <linux/err.h>
#include <linux/module.h>
#include <linux/platform_device.h>
#include <linux/random.h>
#include <linux/slab.h>
#include <linux/soc/qcom/smem.h>
#include <linux/soc/qcom/socinfo.h>
#include <linux/string.h>
#include <linux/stringify.h>
#include <linux/sys_soc.h>
#include <linux/types.h>

#include <linux/unaligned.h>

#include <dt-bindings/arm/qcom,ids.h>

/* Helper macros to create soc_id table */
#define qcom_board_id(id) QCOM_ID_ ## id, __stringify(id)
#define qcom_board_id_named(id, name) QCOM_ID_ ## id, (name)

#ifdef CONFIG_DEBUG_FS
#define SMEM_IMAGE_VERSION_BLOCKS_COUNT        32
#define SMEM_IMAGE_VERSION_SIZE                4096
#define SMEM_IMAGE_VERSION_NAME_SIZE           75
#define SMEM_IMAGE_VERSION_VARIANT_SIZE        20
#define SMEM_IMAGE_VERSION_OEM_SIZE            32

/*
 * SMEM Image table indices
 */
#define SMEM_IMAGE_TABLE_BOOT_INDEX     0
#define SMEM_IMAGE_TABLE_TZ_INDEX       1
#define SMEM_IMAGE_TABLE_RPM_INDEX      3
#define SMEM_IMAGE_TABLE_APPS_INDEX     10
#define SMEM_IMAGE_TABLE_MPSS_INDEX     11
#define SMEM_IMAGE_TABLE_ADSP_INDEX     12
#define SMEM_IMAGE_TABLE_CNSS_INDEX     13
#define SMEM_IMAGE_TABLE_VIDEO_INDEX    14
#define SMEM_IMAGE_TABLE_DSPS_INDEX     15
#define SMEM_IMAGE_TABLE_CDSP_INDEX     16
#define SMEM_IMAGE_TABLE_CDSP1_INDEX    19
#define SMEM_IMAGE_TABLE_GPDSP_INDEX    20
#define SMEM_IMAGE_TABLE_GPDSP1_INDEX   21
#define SMEM_IMAGE_VERSION_TABLE       469

/*
 * SMEM Image table names
 */
static const char *const socinfo_image_names[] = {
	[SMEM_IMAGE_TABLE_ADSP_INDEX] = "adsp",
	[SMEM_IMAGE_TABLE_APPS_INDEX] = "apps",
	[SMEM_IMAGE_TABLE_BOOT_INDEX] = "boot",
	[SMEM_IMAGE_TABLE_CNSS_INDEX] = "cnss",
	[SMEM_IMAGE_TABLE_MPSS_INDEX] = "mpss",
	[SMEM_IMAGE_TABLE_RPM_INDEX] = "rpm",
	[SMEM_IMAGE_TABLE_TZ_INDEX] = "tz",
	[SMEM_IMAGE_TABLE_VIDEO_INDEX] = "video",
	[SMEM_IMAGE_TABLE_DSPS_INDEX] = "dsps",
	[SMEM_IMAGE_TABLE_CDSP_INDEX] = "cdsp",
	[SMEM_IMAGE_TABLE_CDSP1_INDEX] = "cdsp1",
	[SMEM_IMAGE_TABLE_GPDSP_INDEX] = "gpdsp",
	[SMEM_IMAGE_TABLE_GPDSP1_INDEX] = "gpdsp1",
};

static const char *const pmic_models[] = {
	[0]  = "Unknown PMIC model",
	[1]  = "PM8941",
	[2]  = "PM8841",
	[3]  = "PM8019",
	[4]  = "PM8226",
	[5]  = "PM8110",
	[6]  = "PMA8084",
	[7]  = "PMI8962",
	[8]  = "PMD9635",
	[9]  = "PM8994",
	[10] = "PMI8994",
	[11] = "PM8916",
	[12] = "PM8004",
	[13] = "PM8909/PM8058",
	[14] = "PM8028",
	[15] = "PM8901",
	[16] = "PM8950/PM8027",
	[17] = "PMI8950/ISL9519",
	[18] = "PMK8001/PM8921",
	[19] = "PMI8996/PM8018",
	[20] = "PM8998/PM8015",
	[21] = "PMI8998/PM8014",
	[22] = "PM8821",
	[23] = "PM8038",
	[24] = "PM8005/PM8922",
	[25] = "PM8917/PM8937",
	[26] = "PM660L",
	[27] = "PM660",
	[30] = "PM8150",
	[31] = "PM8150L",
	[32] = "PM8150B",
	[33] = "PMK8002",
	[36] = "PM8009",
	[37] = "PMI632",
	[38] = "PM8150C",
	[40] = "PM6150",
	[41] = "SMB2351",
	[44] = "PM8008",
	[45] = "PM6125",
	[46] = "PM7250B",
	[47] = "PMK8350",
	[48] = "PM8350",
	[49] = "PM8350C",
	[50] = "PM8350B",
	[51] = "PMR735A",
	[52] = "PMR735B",
	[54] = "PM6350",
	[55] = "PM4125",
	[58] = "PM8450",
	[65] = "PM8010",
	[69] = "PM8550VS",
	[70] = "PM8550VE",
	[71] = "PM8550B",
	[72] = "PMR735D",
	[73] = "PM8550",
	[74] = "PMK8550",
	[82] = "PMC8380",
	[83] = "SMB2360",
};

struct socinfo_params {
	u32 raw_device_family;
	u32 hw_plat_subtype;
	u32 accessory_chip;
	u32 raw_device_num;
	u32 chip_family;
	u32 foundry_id;
	u32 plat_ver;
	u32 raw_ver;
	u32 hw_plat;
	u32 fmt;
	u32 nproduct_id;
	u32 num_clusters;
	u32 ncluster_array_offset;
	u32 num_subset_parts;
	u32 nsubset_parts_array_offset;
	u32 nmodem_supported;
	u32 feature_code;
	u32 pcode;
	u32 oem_variant;
	u32 num_func_clusters;
	u32 boot_cluster;
	u32 boot_core;
};

struct smem_image_version {
	char name[SMEM_IMAGE_VERSION_NAME_SIZE];
	char variant[SMEM_IMAGE_VERSION_VARIANT_SIZE];
	char pad;
	char oem[SMEM_IMAGE_VERSION_OEM_SIZE];
};
#endif /* CONFIG_DEBUG_FS */

struct qcom_socinfo {
	struct soc_device *soc_dev;
	struct soc_device_attribute attr;
#ifdef CONFIG_DEBUG_FS
	struct dentry *dbg_root;
	struct socinfo_params info;
#endif /* CONFIG_DEBUG_FS */
};

struct soc_id {
	unsigned int id;
	const char *name;
};

static const struct soc_id soc_id[] = {
	{ qcom_board_id(MSM8260) },
	{ qcom_board_id(MSM8660) },
	{ qcom_board_id(APQ8060) },
	{ qcom_board_id(MSM8960) },
	{ qcom_board_id(APQ8064) },
	{ qcom_board_id(MSM8930) },
	{ qcom_board_id(MSM8630) },
	{ qcom_board_id(MSM8230) },
	{ qcom_board_id(APQ8030) },
	{ qcom_board_id(MSM8627) },
	{ qcom_board_id(MSM8227) },
	{ qcom_board_id(MSM8660A) },
	{ qcom_board_id(MSM8260A) },
	{ qcom_board_id(APQ8060A) },
	{ qcom_board_id(MSM8974) },
	{ qcom_board_id(MSM8225) },
	{ qcom_board_id(MSM8625) },
	{ qcom_board_id(MPQ8064) },
	{ qcom_board_id(MSM8960AB) },
	{ qcom_board_id(APQ8060AB) },
	{ qcom_board_id(MSM8260AB) },
	{ qcom_board_id(MSM8660AB) },
	{ qcom_board_id(MSM8930AA) },
	{ qcom_board_id(MSM8630AA) },
	{ qcom_board_id(MSM8230AA) },
	{ qcom_board_id(MSM8626) },
	{ qcom_board_id(MSM8610) },
	{ qcom_board_id(APQ8064AB) },
	{ qcom_board_id(MSM8930AB) },
	{ qcom_board_id(MSM8630AB) },
	{ qcom_board_id(MSM8230AB) },
	{ qcom_board_id(APQ8030AB) },
	{ qcom_board_id(MSM8226) },
	{ qcom_board_id(MSM8526) },
	{ qcom_board_id(APQ8030AA) },
	{ qcom_board_id(MSM8110) },
	{ qcom_board_id(MSM8210) },
	{ qcom_board_id(MSM8810) },
	{ qcom_board_id(MSM8212) },
	{ qcom_board_id(MSM8612) },
	{ qcom_board_id(MSM8112) },
	{ qcom_board_id(MSM8125) },
	{ qcom_board_id(MSM8225Q) },
	{ qcom_board_id(MSM8625Q) },
	{ qcom_board_id(MSM8125Q) },
	{ qcom_board_id(APQ8064AA) },
	{ qcom_board_id(APQ8084) },
	{ qcom_board_id(MSM8130) },
	{ qcom_board_id(MSM8130AA) },
	{ qcom_board_id(MSM8130AB) },
	{ qcom_board_id(MSM8627AA) },
	{ qcom_board_id(MSM8227AA) },
	{ qcom_board_id(APQ8074) },
	{ qcom_board_id(MSM8274) },
	{ qcom_board_id(MSM8674) },
	{ qcom_board_id(MDM9635) },
	{ qcom_board_id_named(MSM8974PRO_AC, "MSM8974PRO-AC") },
	{ qcom_board_id(MSM8126) },
	{ qcom_board_id(APQ8026) },
	{ qcom_board_id(MSM8926) },
	{ qcom_board_id(IPQ8062) },
	{ qcom_board_id(IPQ8064) },
	{ qcom_board_id(IPQ8066) },
	{ qcom_board_id(IPQ8068) },
	{ qcom_board_id(MSM8326) },
	{ qcom_board_id(MSM8916) },
	{ qcom_board_id(MSM8994) },
	{ qcom_board_id_named(APQ8074PRO_AA, "APQ8074PRO-AA") },
	{ qcom_board_id_named(APQ8074PRO_AB, "APQ8074PRO-AB") },
	{ qcom_board_id_named(APQ8074PRO_AC, "APQ8074PRO-AC") },
	{ qcom_board_id_named(MSM8274PRO_AA, "MSM8274PRO-AA") },
	{ qcom_board_id_named(MSM8274PRO_AB, "MSM8274PRO-AB") },
	{ qcom_board_id_named(MSM8274PRO_AC, "MSM8274PRO-AC") },
	{ qcom_board_id_named(MSM8674PRO_AA, "MSM8674PRO-AA") },
	{ qcom_board_id_named(MSM8674PRO_AB, "MSM8674PRO-AB") },
	{ qcom_board_id_named(MSM8674PRO_AC, "MSM8674PRO-AC") },
	{ qcom_board_id_named(MSM8974PRO_AA, "MSM8974PRO-AA") },
	{ qcom_board_id_named(MSM8974PRO_AB, "MSM8974PRO-AB") },
	{ qcom_board_id(APQ8028) },
	{ qcom_board_id(MSM8128) },
	{ qcom_board_id(MSM8228) },
	{ qcom_board_id(MSM8528) },
	{ qcom_board_id(MSM8628) },
	{ qcom_board_id(MSM8928) },
	{ qcom_board_id(MSM8510) },
	{ qcom_board_id(MSM8512) },
	{ qcom_board_id(MSM8936) },
	{ qcom_board_id(MDM9640) },
	{ qcom_board_id(MSM8939) },
	{ qcom_board_id(APQ8036) },
	{ qcom_board_id(APQ8039) },
	{ qcom_board_id(MSM8236) },
	{ qcom_board_id(MSM8636) },
	{ qcom_board_id(MSM8909) },
	{ qcom_board_id(MSM8996) },
	{ qcom_board_id(APQ8016) },
	{ qcom_board_id(MSM8216) },
	{ qcom_board_id(MSM8116) },
	{ qcom_board_id(MSM8616) },
	{ qcom_board_id(MSM8992) },
	{ qcom_board_id(APQ8092) },
	{ qcom_board_id(APQ8094) },
	{ qcom_board_id(MSM8209) },
	{ qcom_board_id(MSM8208) },
	{ qcom_board_id(MDM9209) },
	{ qcom_board_id(MDM9309) },
	{ qcom_board_id(MDM9609) },
	{ qcom_board_id(MSM8239) },
	{ qcom_board_id(MSM8952) },
	{ qcom_board_id(APQ8009) },
	{ qcom_board_id(MSM8956) },
	{ qcom_board_id(MSM8929) },
	{ qcom_board_id(MSM8629) },
	{ qcom_board_id(MSM8229) },
	{ qcom_board_id(APQ8029) },
	{ qcom_board_id(APQ8056) },
	{ qcom_board_id(MSM8609) },
	{ qcom_board_id(APQ8076) },
	{ qcom_board_id(MSM8976) },
	{ qcom_board_id(IPQ8065) },
	{ qcom_board_id(IPQ8069) },
	{ qcom_board_id(MDM9650) },
	{ qcom_board_id(MDM9655) },
	{ qcom_board_id(MDM9250) },
	{ qcom_board_id(MDM9255) },
	{ qcom_board_id(MDM9350) },
	{ qcom_board_id(APQ8052) },
	{ qcom_board_id(MDM9607) },
	{ qcom_board_id(APQ8096) },
	{ qcom_board_id(MSM8998) },
	{ qcom_board_id(MSM8953) },
	{ qcom_board_id(MSM8937) },
	{ qcom_board_id(APQ8037) },
	{ qcom_board_id(MDM8207) },
	{ qcom_board_id(MDM9207) },
	{ qcom_board_id(MDM9307) },
	{ qcom_board_id(MDM9628) },
	{ qcom_board_id(MSM8909W) },
	{ qcom_board_id(APQ8009W) },
	{ qcom_board_id(MSM8996L) },
	{ qcom_board_id(MSM8917) },
	{ qcom_board_id(APQ8053) },
	{ qcom_board_id(MSM8996SG) },
	{ qcom_board_id(APQ8017) },
	{ qcom_board_id(MSM8217) },
	{ qcom_board_id(MSM8617) },
	{ qcom_board_id(MSM8996AU) },
	{ qcom_board_id(APQ8096AU) },
	{ qcom_board_id(APQ8096SG) },
	{ qcom_board_id(MSM8940) },
	{ qcom_board_id(SDX201) },
	{ qcom_board_id(SDM660) },
	{ qcom_board_id(SDM630) },
	{ qcom_board_id(APQ8098) },
	{ qcom_board_id(MSM8920) },
	{ qcom_board_id(SDM845) },
	{ qcom_board_id(MDM9206) },
	{ qcom_board_id(IPQ8074) },
	{ qcom_board_id(SDA660) },
	{ qcom_board_id(SDM658) },
	{ qcom_board_id(SDA658) },
	{ qcom_board_id(SDA630) },
	{ qcom_board_id(MSM8905) },
	{ qcom_board_id(SDX202) },
	{ qcom_board_id(SDM670) },
	{ qcom_board_id(SDM450) },
	{ qcom_board_id(SM8150) },
	{ qcom_board_id(SDA845) },
	{ qcom_board_id(IPQ8072) },
	{ qcom_board_id(IPQ8076) },
	{ qcom_board_id(IPQ8078) },
	{ qcom_board_id(SDM636) },
	{ qcom_board_id(SDA636) },
	{ qcom_board_id(SDM632) },
	{ qcom_board_id(SDA632) },
	{ qcom_board_id(SDA450) },
	{ qcom_board_id(SDM439) },
	{ qcom_board_id(SDM429) },
	{ qcom_board_id(SM8250) },
	{ qcom_board_id(SA8155) },
	{ qcom_board_id(SDA439) },
	{ qcom_board_id(SDA429) },
	{ qcom_board_id(SM7150) },
	{ qcom_board_id(SM7150P) },
	{ qcom_board_id(IPQ8070) },
	{ qcom_board_id(IPQ8071) },
	{ qcom_board_id(QM215) },
	{ qcom_board_id(IPQ8072A) },
	{ qcom_board_id(IPQ8074A) },
	{ qcom_board_id(IPQ8076A) },
	{ qcom_board_id(IPQ8078A) },
	{ qcom_board_id(SM6125) },
	{ qcom_board_id(IPQ8070A) },
	{ qcom_board_id(IPQ8071A) },
	{ qcom_board_id(IPQ8172) },
	{ qcom_board_id(IPQ8173) },
	{ qcom_board_id(IPQ8174) },
	{ qcom_board_id(IPQ6018) },
	{ qcom_board_id(IPQ6028) },
	{ qcom_board_id(SDM429W) },
	{ qcom_board_id(SM4250) },
	{ qcom_board_id(IPQ6000) },
	{ qcom_board_id(IPQ6010) },
	{ qcom_board_id(SC7180) },
	{ qcom_board_id(SM6350) },
	{ qcom_board_id(QCM2150) },
	{ qcom_board_id(SDA429W) },
	{ qcom_board_id(SM8350) },
	{ qcom_board_id(QCM2290) },
	{ qcom_board_id(SM7125) },
	{ qcom_board_id(SM6115) },
	{ qcom_board_id(IPQ5010) },
	{ qcom_board_id(IPQ5018) },
	{ qcom_board_id(IPQ5028) },
	{ qcom_board_id(SC8280XP) },
	{ qcom_board_id(IPQ6005) },
	{ qcom_board_id(QRB5165) },
	{ qcom_board_id(SM8450) },
	{ qcom_board_id(SM7225) },
	{ qcom_board_id(SA8295P) },
	{ qcom_board_id(SA8540P) },
	{ qcom_board_id(QCM4290) },
	{ qcom_board_id(QCS4290) },
	{ qcom_board_id(SM7325) },
	{ qcom_board_id_named(SM8450_2, "SM8450") },
	{ qcom_board_id_named(SM8450_3, "SM8450") },
	{ qcom_board_id(SC7280) },
	{ qcom_board_id(SC7180P) },
	{ qcom_board_id(QCM6490) },
	{ qcom_board_id(SM7325P) },
	{ qcom_board_id(IPQ5000) },
	{ qcom_board_id(IPQ0509) },
	{ qcom_board_id(IPQ0518) },
	{ qcom_board_id(SM6375) },
	{ qcom_board_id(IPQ9514) },
	{ qcom_board_id(IPQ9550) },
	{ qcom_board_id(IPQ9554) },
	{ qcom_board_id(IPQ9570) },
	{ qcom_board_id(IPQ9574) },
	{ qcom_board_id(SM8550) },
	{ qcom_board_id(IPQ5016) },
	{ qcom_board_id(IPQ9510) },
	{ qcom_board_id(QRB4210) },
	{ qcom_board_id(QRB2210) },
	{ qcom_board_id(SM8475) },
	{ qcom_board_id(SM8475P) },
	{ qcom_board_id(SA8775P) },
	{ qcom_board_id(QRU1000) },
	{ qcom_board_id(SM8475_2) },
	{ qcom_board_id(QDU1000) },
	{ qcom_board_id(X1E80100) },
	{ qcom_board_id(SM8650) },
	{ qcom_board_id(SM4450) },
	{ qcom_board_id(QDU1010) },
	{ qcom_board_id(QRU1032) },
	{ qcom_board_id(QRU1052) },
	{ qcom_board_id(QRU1062) },
	{ qcom_board_id(IPQ5332) },
	{ qcom_board_id(IPQ5322) },
	{ qcom_board_id(IPQ5312) },
	{ qcom_board_id(IPQ5302) },
	{ qcom_board_id(QCS8550) },
	{ qcom_board_id(QCM8550) },
	{ qcom_board_id(IPQ5300) },
	{ qcom_board_id(IPQ5321) },
<<<<<<< HEAD
=======
	{ qcom_board_id(QCS8300) },
	{ qcom_board_id(QCS8275) },
>>>>>>> adc21867
};

static const char *socinfo_machine(struct device *dev, unsigned int id)
{
	int idx;

	for (idx = 0; idx < ARRAY_SIZE(soc_id); idx++) {
		if (soc_id[idx].id == id)
			return soc_id[idx].name;
	}

	return NULL;
}

#ifdef CONFIG_DEBUG_FS

#define QCOM_OPEN(name, _func)						\
static int qcom_open_##name(struct inode *inode, struct file *file)	\
{									\
	return single_open(file, _func, inode->i_private);		\
}									\
									\
static const struct file_operations qcom_ ##name## _ops = {		\
	.open = qcom_open_##name,					\
	.read = seq_read,						\
	.llseek = seq_lseek,						\
	.release = single_release,					\
}

#define DEBUGFS_ADD(info, name)						\
	debugfs_create_file(__stringify(name), 0444,			\
			    qcom_socinfo->dbg_root,			\
			    info, &qcom_ ##name## _ops)


static int qcom_show_build_id(struct seq_file *seq, void *p)
{
	struct socinfo *socinfo = seq->private;

	seq_printf(seq, "%s\n", socinfo->build_id);

	return 0;
}

static int qcom_show_pmic_model(struct seq_file *seq, void *p)
{
	struct socinfo *socinfo = seq->private;
	int model = SOCINFO_MINOR(le32_to_cpu(socinfo->pmic_model));

	if (model < 0)
		return -EINVAL;

	if (model < ARRAY_SIZE(pmic_models) && pmic_models[model])
		seq_printf(seq, "%s\n", pmic_models[model]);
	else
		seq_printf(seq, "unknown (%d)\n", model);

	return 0;
}

static int qcom_show_pmic_model_array(struct seq_file *seq, void *p)
{
	struct socinfo *socinfo = seq->private;
	unsigned int num_pmics = le32_to_cpu(socinfo->num_pmics);
	unsigned int pmic_array_offset = le32_to_cpu(socinfo->pmic_array_offset);
	int i;
	void *ptr = socinfo;

	ptr += pmic_array_offset;

	/* No need for bounds checking, it happened at socinfo_debugfs_init */
	for (i = 0; i < num_pmics; i++) {
		unsigned int model = SOCINFO_MINOR(get_unaligned_le32(ptr + 2 * i * sizeof(u32)));
		unsigned int die_rev = get_unaligned_le32(ptr + (2 * i + 1) * sizeof(u32));

		if (model < ARRAY_SIZE(pmic_models) && pmic_models[model])
			seq_printf(seq, "%s %u.%u\n", pmic_models[model],
				   SOCINFO_MAJOR(die_rev),
				   SOCINFO_MINOR(die_rev));
		else
			seq_printf(seq, "unknown (%d)\n", model);
	}

	return 0;
}

static int qcom_show_pmic_die_revision(struct seq_file *seq, void *p)
{
	struct socinfo *socinfo = seq->private;

	seq_printf(seq, "%u.%u\n",
		   SOCINFO_MAJOR(le32_to_cpu(socinfo->pmic_die_rev)),
		   SOCINFO_MINOR(le32_to_cpu(socinfo->pmic_die_rev)));

	return 0;
}

static int qcom_show_chip_id(struct seq_file *seq, void *p)
{
	struct socinfo *socinfo = seq->private;

	seq_printf(seq, "%s\n", socinfo->chip_id);

	return 0;
}

QCOM_OPEN(build_id, qcom_show_build_id);
QCOM_OPEN(pmic_model, qcom_show_pmic_model);
QCOM_OPEN(pmic_model_array, qcom_show_pmic_model_array);
QCOM_OPEN(pmic_die_rev, qcom_show_pmic_die_revision);
QCOM_OPEN(chip_id, qcom_show_chip_id);

#define DEFINE_IMAGE_OPS(type)					\
static int show_image_##type(struct seq_file *seq, void *p)		  \
{								  \
	struct smem_image_version *image_version = seq->private;  \
	if (image_version->type[0] != '\0')			  \
		seq_printf(seq, "%s\n", image_version->type);	  \
	return 0;						  \
}								  \
static int open_image_##type(struct inode *inode, struct file *file)	  \
{									  \
	return single_open(file, show_image_##type, inode->i_private); \
}									  \
									  \
static const struct file_operations qcom_image_##type##_ops = {	  \
	.open = open_image_##type,					  \
	.read = seq_read,						  \
	.llseek = seq_lseek,						  \
	.release = single_release,					  \
}

DEFINE_IMAGE_OPS(name);
DEFINE_IMAGE_OPS(variant);
DEFINE_IMAGE_OPS(oem);

static void socinfo_debugfs_init(struct qcom_socinfo *qcom_socinfo,
				 struct socinfo *info, size_t info_size)
{
	struct smem_image_version *versions;
	struct dentry *dentry;
	size_t size;
	int i;
	unsigned int num_pmics;
	unsigned int pmic_array_offset;

	qcom_socinfo->dbg_root = debugfs_create_dir("qcom_socinfo", NULL);

	qcom_socinfo->info.fmt = __le32_to_cpu(info->fmt);

	debugfs_create_x32("info_fmt", 0444, qcom_socinfo->dbg_root,
			   &qcom_socinfo->info.fmt);

	switch (qcom_socinfo->info.fmt) {
	case SOCINFO_VERSION(0, 19):
		qcom_socinfo->info.num_func_clusters = __le32_to_cpu(info->num_func_clusters);
		qcom_socinfo->info.boot_cluster = __le32_to_cpu(info->boot_cluster);
		qcom_socinfo->info.boot_core = __le32_to_cpu(info->boot_core);

		debugfs_create_u32("num_func_clusters", 0444, qcom_socinfo->dbg_root,
				   &qcom_socinfo->info.num_func_clusters);
		debugfs_create_u32("boot_cluster", 0444, qcom_socinfo->dbg_root,
				   &qcom_socinfo->info.boot_cluster);
		debugfs_create_u32("boot_core", 0444, qcom_socinfo->dbg_root,
				   &qcom_socinfo->info.boot_core);
		fallthrough;
	case SOCINFO_VERSION(0, 18):
	case SOCINFO_VERSION(0, 17):
		qcom_socinfo->info.oem_variant = __le32_to_cpu(info->oem_variant);
		debugfs_create_u32("oem_variant", 0444, qcom_socinfo->dbg_root,
				   &qcom_socinfo->info.oem_variant);
		fallthrough;
	case SOCINFO_VERSION(0, 16):
		qcom_socinfo->info.feature_code = __le32_to_cpu(info->feature_code);
		qcom_socinfo->info.pcode = __le32_to_cpu(info->pcode);

		debugfs_create_u32("feature_code", 0444, qcom_socinfo->dbg_root,
				   &qcom_socinfo->info.feature_code);
		debugfs_create_u32("pcode", 0444, qcom_socinfo->dbg_root,
				   &qcom_socinfo->info.pcode);
		fallthrough;
	case SOCINFO_VERSION(0, 15):
		qcom_socinfo->info.nmodem_supported = __le32_to_cpu(info->nmodem_supported);

		debugfs_create_u32("nmodem_supported", 0444, qcom_socinfo->dbg_root,
				   &qcom_socinfo->info.nmodem_supported);
		fallthrough;
	case SOCINFO_VERSION(0, 14):
		qcom_socinfo->info.num_clusters = __le32_to_cpu(info->num_clusters);
		qcom_socinfo->info.ncluster_array_offset = __le32_to_cpu(info->ncluster_array_offset);
		qcom_socinfo->info.num_subset_parts = __le32_to_cpu(info->num_subset_parts);
		qcom_socinfo->info.nsubset_parts_array_offset =
			__le32_to_cpu(info->nsubset_parts_array_offset);

		debugfs_create_u32("num_clusters", 0444, qcom_socinfo->dbg_root,
				   &qcom_socinfo->info.num_clusters);
		debugfs_create_u32("ncluster_array_offset", 0444, qcom_socinfo->dbg_root,
				   &qcom_socinfo->info.ncluster_array_offset);
		debugfs_create_u32("num_subset_parts", 0444, qcom_socinfo->dbg_root,
				   &qcom_socinfo->info.num_subset_parts);
		debugfs_create_u32("nsubset_parts_array_offset", 0444, qcom_socinfo->dbg_root,
				   &qcom_socinfo->info.nsubset_parts_array_offset);
		fallthrough;
	case SOCINFO_VERSION(0, 13):
		qcom_socinfo->info.nproduct_id = __le32_to_cpu(info->nproduct_id);

		debugfs_create_u32("nproduct_id", 0444, qcom_socinfo->dbg_root,
				   &qcom_socinfo->info.nproduct_id);
		DEBUGFS_ADD(info, chip_id);
		fallthrough;
	case SOCINFO_VERSION(0, 12):
		qcom_socinfo->info.chip_family =
			__le32_to_cpu(info->chip_family);
		qcom_socinfo->info.raw_device_family =
			__le32_to_cpu(info->raw_device_family);
		qcom_socinfo->info.raw_device_num =
			__le32_to_cpu(info->raw_device_num);

		debugfs_create_x32("chip_family", 0444, qcom_socinfo->dbg_root,
				   &qcom_socinfo->info.chip_family);
		debugfs_create_x32("raw_device_family", 0444,
				   qcom_socinfo->dbg_root,
				   &qcom_socinfo->info.raw_device_family);
		debugfs_create_x32("raw_device_number", 0444,
				   qcom_socinfo->dbg_root,
				   &qcom_socinfo->info.raw_device_num);
		fallthrough;
	case SOCINFO_VERSION(0, 11):
		num_pmics = le32_to_cpu(info->num_pmics);
		pmic_array_offset = le32_to_cpu(info->pmic_array_offset);
		if (pmic_array_offset + 2 * num_pmics * sizeof(u32) <= info_size)
			DEBUGFS_ADD(info, pmic_model_array);
		fallthrough;
	case SOCINFO_VERSION(0, 10):
	case SOCINFO_VERSION(0, 9):
		qcom_socinfo->info.foundry_id = __le32_to_cpu(info->foundry_id);

		debugfs_create_u32("foundry_id", 0444, qcom_socinfo->dbg_root,
				   &qcom_socinfo->info.foundry_id);
		fallthrough;
	case SOCINFO_VERSION(0, 8):
	case SOCINFO_VERSION(0, 7):
		DEBUGFS_ADD(info, pmic_model);
		DEBUGFS_ADD(info, pmic_die_rev);
		fallthrough;
	case SOCINFO_VERSION(0, 6):
		qcom_socinfo->info.hw_plat_subtype =
			__le32_to_cpu(info->hw_plat_subtype);

		debugfs_create_u32("hardware_platform_subtype", 0444,
				   qcom_socinfo->dbg_root,
				   &qcom_socinfo->info.hw_plat_subtype);
		fallthrough;
	case SOCINFO_VERSION(0, 5):
		qcom_socinfo->info.accessory_chip =
			__le32_to_cpu(info->accessory_chip);

		debugfs_create_u32("accessory_chip", 0444,
				   qcom_socinfo->dbg_root,
				   &qcom_socinfo->info.accessory_chip);
		fallthrough;
	case SOCINFO_VERSION(0, 4):
		qcom_socinfo->info.plat_ver = __le32_to_cpu(info->plat_ver);

		debugfs_create_u32("platform_version", 0444,
				   qcom_socinfo->dbg_root,
				   &qcom_socinfo->info.plat_ver);
		fallthrough;
	case SOCINFO_VERSION(0, 3):
		qcom_socinfo->info.hw_plat = __le32_to_cpu(info->hw_plat);

		debugfs_create_u32("hardware_platform", 0444,
				   qcom_socinfo->dbg_root,
				   &qcom_socinfo->info.hw_plat);
		fallthrough;
	case SOCINFO_VERSION(0, 2):
		qcom_socinfo->info.raw_ver  = __le32_to_cpu(info->raw_ver);

		debugfs_create_u32("raw_version", 0444, qcom_socinfo->dbg_root,
				   &qcom_socinfo->info.raw_ver);
		fallthrough;
	case SOCINFO_VERSION(0, 1):
		DEBUGFS_ADD(info, build_id);
		break;
	}

	versions = qcom_smem_get(QCOM_SMEM_HOST_ANY, SMEM_IMAGE_VERSION_TABLE,
				 &size);

	for (i = 0; i < ARRAY_SIZE(socinfo_image_names); i++) {
		if (!socinfo_image_names[i])
			continue;

		dentry = debugfs_create_dir(socinfo_image_names[i],
					    qcom_socinfo->dbg_root);
		debugfs_create_file("name", 0444, dentry, &versions[i],
				    &qcom_image_name_ops);
		debugfs_create_file("variant", 0444, dentry, &versions[i],
				    &qcom_image_variant_ops);
		debugfs_create_file("oem", 0444, dentry, &versions[i],
				    &qcom_image_oem_ops);
	}
}

static void socinfo_debugfs_exit(struct qcom_socinfo *qcom_socinfo)
{
	debugfs_remove_recursive(qcom_socinfo->dbg_root);
}
#else
static void socinfo_debugfs_init(struct qcom_socinfo *qcom_socinfo,
				 struct socinfo *info, size_t info_size)
{
}
static void socinfo_debugfs_exit(struct qcom_socinfo *qcom_socinfo) {  }
#endif /* CONFIG_DEBUG_FS */

static int qcom_socinfo_probe(struct platform_device *pdev)
{
	struct qcom_socinfo *qs;
	struct socinfo *info;
	size_t item_size;

	info = qcom_smem_get(QCOM_SMEM_HOST_ANY, SMEM_HW_SW_BUILD_ID,
			      &item_size);
	if (IS_ERR(info)) {
		dev_err(&pdev->dev, "Couldn't find socinfo\n");
		return PTR_ERR(info);
	}

	qs = devm_kzalloc(&pdev->dev, sizeof(*qs), GFP_KERNEL);
	if (!qs)
		return -ENOMEM;

	qs->attr.family = "Snapdragon";
	qs->attr.machine = socinfo_machine(&pdev->dev,
					   le32_to_cpu(info->id));
	qs->attr.soc_id = devm_kasprintf(&pdev->dev, GFP_KERNEL, "%u",
					 le32_to_cpu(info->id));
	qs->attr.revision = devm_kasprintf(&pdev->dev, GFP_KERNEL, "%u.%u",
					   SOCINFO_MAJOR(le32_to_cpu(info->ver)),
					   SOCINFO_MINOR(le32_to_cpu(info->ver)));
	if (!qs->attr.soc_id || !qs->attr.revision)
		return -ENOMEM;

	if (offsetof(struct socinfo, serial_num) <= item_size) {
		qs->attr.serial_number = devm_kasprintf(&pdev->dev, GFP_KERNEL,
							"%u",
							le32_to_cpu(info->serial_num));
		if (!qs->attr.serial_number)
			return -ENOMEM;
	}

	qs->soc_dev = soc_device_register(&qs->attr);
	if (IS_ERR(qs->soc_dev))
		return PTR_ERR(qs->soc_dev);

	socinfo_debugfs_init(qs, info, item_size);

	/* Feed the soc specific unique data into entropy pool */
	add_device_randomness(info, item_size);

	platform_set_drvdata(pdev, qs);

	return 0;
}

static void qcom_socinfo_remove(struct platform_device *pdev)
{
	struct qcom_socinfo *qs = platform_get_drvdata(pdev);

	soc_device_unregister(qs->soc_dev);

	socinfo_debugfs_exit(qs);
}

static struct platform_driver qcom_socinfo_driver = {
	.probe = qcom_socinfo_probe,
	.remove_new = qcom_socinfo_remove,
	.driver  = {
		.name = "qcom-socinfo",
	},
};

module_platform_driver(qcom_socinfo_driver);

MODULE_DESCRIPTION("Qualcomm SoCinfo driver");
MODULE_LICENSE("GPL v2");
MODULE_ALIAS("platform:qcom-socinfo");<|MERGE_RESOLUTION|>--- conflicted
+++ resolved
@@ -443,11 +443,8 @@
 	{ qcom_board_id(QCM8550) },
 	{ qcom_board_id(IPQ5300) },
 	{ qcom_board_id(IPQ5321) },
-<<<<<<< HEAD
-=======
 	{ qcom_board_id(QCS8300) },
 	{ qcom_board_id(QCS8275) },
->>>>>>> adc21867
 };
 
 static const char *socinfo_machine(struct device *dev, unsigned int id)
