--- conflicted
+++ resolved
@@ -600,7 +600,6 @@
 
 	reset_control_assert(xspi->rstc);
 	reset_control_deassert(xspi->rstc);
-<<<<<<< HEAD
 
 	xspi->ref_clk = devm_clk_get_enabled(&pdev->dev, "ref_clk");
 	if (IS_ERR(xspi->ref_clk)) {
@@ -609,16 +608,6 @@
 		goto remove_ctlr;
 	}
 
-=======
-
-	xspi->ref_clk = devm_clk_get_enabled(&pdev->dev, "ref_clk");
-	if (IS_ERR(xspi->ref_clk)) {
-		dev_err(&pdev->dev, "ref_clk clock not found.\n");
-		ret = PTR_ERR(xspi->ref_clk);
-		goto remove_ctlr;
-	}
-
->>>>>>> adc21867
 	if (!spi_controller_is_target(ctlr)) {
 		pm_runtime_use_autosuspend(&pdev->dev);
 		pm_runtime_set_autosuspend_delay(&pdev->dev, SPI_AUTOSUSPEND_TIMEOUT);
