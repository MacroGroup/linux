--- conflicted
+++ resolved
@@ -2435,15 +2435,7 @@
 			nc, rc);
 		return rc;
 	}
-<<<<<<< HEAD
-	if (rc > ctlr->num_chipselect) {
-		dev_err(&ctlr->dev, "%pOF has number of CS > ctlr->num_chipselect (%d)\n",
-			nc, rc);
-		return -EINVAL;
-	}
-=======
-
->>>>>>> 7d0a66e4
+
 	if ((of_property_present(nc, "parallel-memories")) &&
 	    (!(ctlr->flags & SPI_CONTROLLER_MULTI_CS))) {
 		dev_err(&ctlr->dev, "SPI controller doesn't support multi CS\n");
