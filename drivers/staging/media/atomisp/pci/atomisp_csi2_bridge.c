--- conflicted
+++ resolved
@@ -109,11 +109,8 @@
 static struct gmin_cfg_var xiaomi_mipad2_vars[] = {
 	/* _DSM contains the wrong CsiPort for the front facing OV5693 sensor */
 	{ "INT33BE:00", "CsiPort", "0" },
-<<<<<<< HEAD
-=======
 	/* _DSM contains the wrong CsiLanes for the back facing T4KA3 sensor */
 	{ "XMCC0003:00", "CsiLanes", "4" },
->>>>>>> adc21867
 	{}
 };
 
