// SPDX-License-Identifier: GPL-2.0
/*
 * Copyright(c) 2008 - 2010 Realtek Corporation. All rights reserved.
 *
 * Based on the r8180 driver, which is:
 * Copyright 2004-2005 Andrea Merello <andrea.merello@gmail.com>, et al.
 *
 * Contact Information: wlanfae <wlanfae@realtek.com>
 */
#include "rtl_core.h"
#include "r8192E_phy.h"
#include "r8192E_phyreg.h"
#include "r8190P_rtl8256.h"
#include "r8192E_cmdpkt.h"
#include "rtl_dm.h"
#include "rtl_wx.h"

static int WDCAPARA_ADD[] = {EDCAPARA_BE, EDCAPARA_BK, EDCAPARA_VI,
			     EDCAPARA_VO};

static void _rtl92e_update_msr(struct net_device *dev)
{
	struct r8192_priv *priv = rtllib_priv(dev);
	u8 msr;

	msr  = rtl92e_readb(dev, MSR);
	msr &= ~MSR_LINK_MASK;

	switch (priv->rtllib->iw_mode) {
	case IW_MODE_INFRA:
		if (priv->rtllib->link_state == MAC80211_LINKED)
			msr |= MSR_LINK_MANAGED;
		break;
	default:
		break;
	}

	rtl92e_writeb(dev, MSR, msr);
}

void rtl92e_set_reg(struct net_device *dev, u8 variable, u8 *val)
{
	struct r8192_priv *priv = rtllib_priv(dev);

	switch (variable) {
	case HW_VAR_BSSID:
		/* BSSIDR 2 byte alignment */
		rtl92e_writew(dev, BSSIDR, *(u16 *)val);
		rtl92e_writel(dev, BSSIDR + 2, *(u32 *)(val + 2));
		break;

	case HW_VAR_MEDIA_STATUS:
	{
		enum rt_op_mode op_mode = *((enum rt_op_mode *)(val));
		u8 btMsr = rtl92e_readb(dev, MSR);

		btMsr &= 0xfc;

		switch (op_mode) {
		case RT_OP_MODE_INFRASTRUCTURE:
			btMsr |= MSR_INFRA;
			break;

		case RT_OP_MODE_IBSS:
			btMsr |= MSR_ADHOC;
			break;

		case RT_OP_MODE_AP:
			btMsr |= MSR_AP;
			break;

		default:
			btMsr |= MSR_NOLINK;
			break;
		}

		rtl92e_writeb(dev, MSR, btMsr);
	}
	break;

	case HW_VAR_CECHK_BSSID:
	{
		u32	RegRCR, Type;

		Type = val[0];
		RegRCR = rtl92e_readl(dev, RCR);
		priv->receive_config = RegRCR;

		if (Type)
			RegRCR |= (RCR_CBSSID);
		else
			RegRCR &= (~RCR_CBSSID);

		rtl92e_writel(dev, RCR, RegRCR);
		priv->receive_config = RegRCR;
	}
	break;

	case HW_VAR_SLOT_TIME:

		priv->slot_time = val[0];
		rtl92e_writeb(dev, SLOT_TIME, val[0]);

		break;

	case HW_VAR_ACK_PREAMBLE:
	{
		u32 regTmp;

		priv->short_preamble = (bool)*val;
		regTmp = priv->basic_rate;
		if (priv->short_preamble)
			regTmp |= BRSR_AckShortPmb;
		rtl92e_writel(dev, RRSR, regTmp);
		break;
	}

	case HW_VAR_CPU_RST:
		rtl92e_writel(dev, CPU_GEN, ((u32 *)(val))[0]);
		break;

	case HW_VAR_AC_PARAM:
	{
		u8	pAcParam = *val;
		u32	eACI = pAcParam;
		u8		u1bAIFS;
		u32		u4bAcParam;
		u8 mode = priv->rtllib->mode;
		struct rtllib_qos_parameters *qop =
			 &priv->rtllib->current_network.qos_data.parameters;

		u1bAIFS = qop->aifs[pAcParam] *
			  ((mode & (WIRELESS_MODE_G | WIRELESS_MODE_N_24G)) ? 9 : 20) + asifs_time;

		rtl92e_dm_init_edca_turbo(dev);

		u4bAcParam = (le16_to_cpu(qop->tx_op_limit[pAcParam]) <<
			      AC_PARAM_TXOP_LIMIT_OFFSET) |
				((le16_to_cpu(qop->cw_max[pAcParam])) <<
				 AC_PARAM_ECW_MAX_OFFSET) |
				((le16_to_cpu(qop->cw_min[pAcParam])) <<
				 AC_PARAM_ECW_MIN_OFFSET) |
				(((u32)u1bAIFS) << AC_PARAM_AIFS_OFFSET);

		switch (eACI) {
		case AC1_BK:
			rtl92e_writel(dev, EDCAPARA_BK, u4bAcParam);
			break;

		case AC0_BE:
			rtl92e_writel(dev, EDCAPARA_BE, u4bAcParam);
			break;

		case AC2_VI:
			rtl92e_writel(dev, EDCAPARA_VI, u4bAcParam);
			break;

		case AC3_VO:
			rtl92e_writel(dev, EDCAPARA_VO, u4bAcParam);
			break;

		default:
			netdev_info(dev, "SetHwReg8185(): invalid ACI: %d !\n",
				    eACI);
			break;
		}
		priv->rtllib->set_hw_reg_handler(dev, HW_VAR_ACM_CTRL,
					      &pAcParam);
		break;
	}

	case HW_VAR_ACM_CTRL:
	{
		struct rtllib_qos_parameters *qos_parameters =
			 &priv->rtllib->current_network.qos_data.parameters;
		u8 pAcParam = *val;
		u32 eACI = pAcParam;
		union aci_aifsn *pAciAifsn = (union aci_aifsn *)&
					      (qos_parameters->aifs[0]);
		u8 acm = pAciAifsn->f.acm;
		u8 AcmCtrl = rtl92e_readb(dev, ACM_HW_CTRL);

		if (acm) {
			switch (eACI) {
			case AC0_BE:
				AcmCtrl |= ACM_HW_BEQ_EN;
				break;

			case AC2_VI:
				AcmCtrl |= ACM_HW_VIQ_EN;
				break;

			case AC3_VO:
				AcmCtrl |= ACM_HW_VOQ_EN;
				break;
			}
		} else {
			switch (eACI) {
			case AC0_BE:
				AcmCtrl &= (~ACM_HW_BEQ_EN);
				break;

			case AC2_VI:
				AcmCtrl &= (~ACM_HW_VIQ_EN);
				break;

			case AC3_VO:
				AcmCtrl &= (~ACM_HW_BEQ_EN);
				break;

			default:
				break;
			}
		}
		rtl92e_writeb(dev, ACM_HW_CTRL, AcmCtrl);
		break;
	}

	case HW_VAR_SIFS:
		rtl92e_writeb(dev, SIFS, val[0]);
		rtl92e_writeb(dev, SIFS + 1, val[0]);
		break;

	case HW_VAR_RF_TIMING:
	{
		u8 Rf_Timing = *val;

		rtl92e_writeb(dev, rFPGA0_RFTiming1, Rf_Timing);
		break;
	}

	default:
		break;
	}
}

static void _rtl92e_read_eeprom_info(struct net_device *dev)
{
	struct r8192_priv *priv = rtllib_priv(dev);
	const u8 bMac_Tmp_Addr[ETH_ALEN] = {0x00, 0xe0, 0x4c, 0x00, 0x00, 0x01};
	u8 tempval;
	u8 ICVer8192, ICVer8256;
	u16 i, usValue, IC_Version;
	u16 EEPROMId;

	EEPROMId = rtl92e_eeprom_read(dev, 0);
	if (EEPROMId != RTL8190_EEPROM_ID) {
		netdev_err(dev, "%s(): Invalid EEPROM ID: %x\n", __func__,
			   EEPROMId);
		priv->autoload_fail_flag = true;
	} else {
		priv->autoload_fail_flag = false;
	}

	if (!priv->autoload_fail_flag) {
		priv->eeprom_vid = rtl92e_eeprom_read(dev, EEPROM_VID >> 1);
		priv->eeprom_did = rtl92e_eeprom_read(dev, EEPROM_DID >> 1);

		usValue = rtl92e_eeprom_read(dev,
					     (EEPROM_Customer_ID >> 1)) >> 8;
		priv->eeprom_customer_id = usValue & 0xff;
		usValue = rtl92e_eeprom_read(dev,
					     EEPROM_ICVersion_ChannelPlan >> 1);
		IC_Version = (usValue & 0xff00) >> 8;

		ICVer8192 = IC_Version & 0xf;
		ICVer8256 = (IC_Version & 0xf0) >> 4;
		if (ICVer8192 == 0x2) {
			if (ICVer8256 == 0x5)
				priv->card_8192_version = VERSION_8190_BE;
		}
		switch (priv->card_8192_version) {
		case VERSION_8190_BD:
		case VERSION_8190_BE:
			break;
		default:
			priv->card_8192_version = VERSION_8190_BD;
			break;
		}
	} else {
		priv->card_8192_version = VERSION_8190_BD;
		priv->eeprom_vid = 0;
		priv->eeprom_did = 0;
		priv->eeprom_customer_id = 0;
	}

	if (!priv->autoload_fail_flag) {
		u8 addr[ETH_ALEN];

		for (i = 0; i < 6; i += 2) {
			usValue = rtl92e_eeprom_read(dev,
						     (EEPROM_NODE_ADDRESS_BYTE_0 + i) >> 1);
			*(u16 *)(&addr[i]) = usValue;
		}
		eth_hw_addr_set(dev, addr);
	} else {
		eth_hw_addr_set(dev, bMac_Tmp_Addr);
	}

	if (priv->card_8192_version > VERSION_8190_BD)
		priv->tx_pwr_data_read_from_eeprom = true;
	else
		priv->tx_pwr_data_read_from_eeprom = false;

	if (priv->card_8192_version > VERSION_8190_BD) {
		if (!priv->autoload_fail_flag) {
			tempval = (rtl92e_eeprom_read(dev,
						      (EEPROM_RFInd_PowerDiff >> 1))) & 0xff;
			priv->eeprom_legacy_ht_tx_pwr_diff = tempval & 0xf;
		} else {
			priv->eeprom_legacy_ht_tx_pwr_diff = 0x04;
		}

		if (!priv->autoload_fail_flag)
			priv->eeprom_thermal_meter = ((rtl92e_eeprom_read(dev,
						   (EEPROM_ThermalMeter >> 1))) &
						   0xff00) >> 8;
		else
			priv->eeprom_thermal_meter = EEPROM_Default_ThermalMeter;
		priv->tssi_13dBm = priv->eeprom_thermal_meter * 100;

		if (priv->epromtype == EEPROM_93C46) {
			if (!priv->autoload_fail_flag) {
				usValue = rtl92e_eeprom_read(dev,
					  EEPROM_TxPwDiff_CrystalCap >> 1);
				priv->eeprom_ant_pwr_diff = usValue & 0x0fff;
				priv->eeprom_crystal_cap = (usValue & 0xf000)
							 >> 12;
			} else {
				priv->eeprom_ant_pwr_diff =
					 EEPROM_Default_AntTxPowerDiff;
				priv->eeprom_crystal_cap =
					 EEPROM_Default_TxPwDiff_CrystalCap;
			}

			for (i = 0; i < 14; i += 2) {
				if (!priv->autoload_fail_flag)
					usValue = rtl92e_eeprom_read(dev,
						  (EEPROM_TxPwIndex_CCK + i) >> 1);
				else
					usValue = EEPROM_Default_TxPower;
				*((u16 *)(&priv->eeprom_tx_pwr_level_cck[i])) =
								 usValue;
			}
			for (i = 0; i < 14; i += 2) {
				if (!priv->autoload_fail_flag)
					usValue = rtl92e_eeprom_read(dev,
						(EEPROM_TxPwIndex_OFDM_24G + i) >> 1);
				else
					usValue = EEPROM_Default_TxPower;
				*((u16 *)(&priv->eeprom_tx_pwr_level_ofdm24g[i]))
							 = usValue;
			}
		}
		if (priv->epromtype == EEPROM_93C46) {
			for (i = 0; i < 14; i++) {
				priv->tx_pwr_level_cck[i] =
					 priv->eeprom_tx_pwr_level_cck[i];
				priv->tx_pwr_level_ofdm_24g[i] =
					 priv->eeprom_tx_pwr_level_ofdm24g[i];
			}
			priv->legacy_ht_tx_pwr_diff =
					 priv->eeprom_legacy_ht_tx_pwr_diff;
			priv->antenna_tx_pwr_diff[0] = priv->eeprom_ant_pwr_diff & 0xf;
			priv->antenna_tx_pwr_diff[1] = (priv->eeprom_ant_pwr_diff &
							0xf0) >> 4;
			priv->antenna_tx_pwr_diff[2] = (priv->eeprom_ant_pwr_diff &
							0xf00) >> 8;
			priv->crystal_cap = priv->eeprom_crystal_cap;
			priv->thermal_meter[0] = priv->eeprom_thermal_meter & 0xf;
			priv->thermal_meter[1] = (priv->eeprom_thermal_meter &
						     0xf0) >> 4;
		} else if (priv->epromtype == EEPROM_93C56) {
			priv->legacy_ht_tx_pwr_diff =
				 priv->eeprom_legacy_ht_tx_pwr_diff;
			priv->antenna_tx_pwr_diff[0] = 0;
			priv->antenna_tx_pwr_diff[1] = 0;
			priv->antenna_tx_pwr_diff[2] = 0;
			priv->crystal_cap = priv->eeprom_crystal_cap;
			priv->thermal_meter[0] = priv->eeprom_thermal_meter & 0xf;
			priv->thermal_meter[1] = (priv->eeprom_thermal_meter &
						     0xf0) >> 4;
		}
	}

	rtl92e_init_adaptive_rate(dev);

	switch (priv->eeprom_customer_id) {
	case EEPROM_CID_NetCore:
		priv->customer_id = RT_CID_819X_NETCORE;
		break;
	case EEPROM_CID_TOSHIBA:
		priv->customer_id = RT_CID_TOSHIBA;
		break;
	}

	if (priv->eeprom_vid == 0x1186 &&  priv->eeprom_did == 0x3304)
		priv->rtllib->bSupportRemoteWakeUp = true;
	else
		priv->rtllib->bSupportRemoteWakeUp = false;
}

void rtl92e_get_eeprom_size(struct net_device *dev)
{
	u16 curCR;
	struct r8192_priv *priv = rtllib_priv(dev);

	curCR = rtl92e_readw(dev, EPROM_CMD);
	priv->epromtype = (curCR & EPROM_CMD_9356SEL) ? EEPROM_93C56 :
			  EEPROM_93C46;
	_rtl92e_read_eeprom_info(dev);
}

static void _rtl92e_hwconfig(struct net_device *dev)
{
	u32 regRATR = 0, regRRSR = 0;
	u8 regBwOpMode = 0, regTmp = 0;
	struct r8192_priv *priv = rtllib_priv(dev);

	switch (priv->rtllib->mode) {
	case WIRELESS_MODE_B:
		regBwOpMode = BW_OPMODE_20MHZ;
		regRATR = RATE_ALL_CCK;
		regRRSR = RATE_ALL_CCK;
		break;
	case WIRELESS_MODE_AUTO:
	case WIRELESS_MODE_N_24G:
		regBwOpMode = BW_OPMODE_20MHZ;
		regRATR = RATE_ALL_CCK | RATE_ALL_OFDM_AG |
			  RATE_ALL_OFDM_1SS | RATE_ALL_OFDM_2SS;
		regRRSR = RATE_ALL_CCK | RATE_ALL_OFDM_AG;
		break;
	case WIRELESS_MODE_G:
	default:
		regBwOpMode = BW_OPMODE_20MHZ;
		regRATR = RATE_ALL_CCK | RATE_ALL_OFDM_AG;
		regRRSR = RATE_ALL_CCK | RATE_ALL_OFDM_AG;
		break;
	}

	rtl92e_writeb(dev, BW_OPMODE, regBwOpMode);
	{
		u32 ratr_value;

		ratr_value = regRATR;
		ratr_value &= ~(RATE_ALL_OFDM_2SS);
		rtl92e_writel(dev, RATR0, ratr_value);
		rtl92e_writeb(dev, UFWP, 1);
	}
	regTmp = rtl92e_readb(dev, 0x313);
	regRRSR = ((regTmp) << 24) | (regRRSR & 0x00ffffff);
	rtl92e_writel(dev, RRSR, regRRSR);

	rtl92e_writew(dev, RETRY_LIMIT,
		      priv->short_retry_limit << RETRY_LIMIT_SHORT_SHIFT |
		      priv->long_retry_limit << RETRY_LIMIT_LONG_SHIFT);
}

bool rtl92e_start_adapter(struct net_device *dev)
{
	struct r8192_priv *priv = rtllib_priv(dev);
	u32 ulRegRead;
	bool rtStatus = true;
	u8 tmpvalue;
	u8 ICVersion, SwitchingRegulatorOutput;
	bool bfirmwareok = true;
	u32 tmpRegA, TempCCk;
	int i = 0;
	u32 retry_times = 0;

	priv->being_init_adapter = true;

start:
	rtl92e_reset_desc_ring(dev);
	priv->rf_mode = RF_OP_By_SW_3wire;

	rtl92e_writeb(dev, ANAPAR, 0x37);
	mdelay(500);

	priv->fw_info->status = FW_STATUS_0_INIT;

	ulRegRead = rtl92e_readl(dev, CPU_GEN);
	if (priv->fw_info->status == FW_STATUS_0_INIT)
		ulRegRead |= CPU_GEN_SYSTEM_RESET;
	else if (priv->fw_info->status == FW_STATUS_5_READY)
		ulRegRead |= CPU_GEN_FIRMWARE_RESET;
	else
		netdev_err(dev, "%s(): undefined firmware state: %d.\n",
			   __func__, priv->fw_info->status);

	rtl92e_writel(dev, CPU_GEN, ulRegRead);

	ICVersion = rtl92e_readb(dev, IC_VERRSION);
	if (ICVersion >= 0x4) {
		SwitchingRegulatorOutput = rtl92e_readb(dev, SWREGULATOR);
		if (SwitchingRegulatorOutput  != 0xb8) {
			rtl92e_writeb(dev, SWREGULATOR, 0xa8);
			mdelay(1);
			rtl92e_writeb(dev, SWREGULATOR, 0xb8);
		}
	}
	rtStatus = rtl92e_config_bb(dev);
	if (!rtStatus) {
		netdev_warn(dev, "%s(): Failed to configure BB\n", __func__);
		return rtStatus;
	}

	priv->loopback_mode = RTL819X_NO_LOOPBACK;
	ulRegRead = rtl92e_readl(dev, CPU_GEN);
	if (priv->loopback_mode == RTL819X_NO_LOOPBACK)
		ulRegRead = (ulRegRead & CPU_GEN_NO_LOOPBACK_MSK) |
			    CPU_GEN_NO_LOOPBACK_SET;
	else if (priv->loopback_mode == RTL819X_MAC_LOOPBACK)
		ulRegRead |= CPU_CCK_LOOPBACK;
	else
		netdev_err(dev, "%s: Invalid loopback mode setting.\n",
			   __func__);

	rtl92e_writel(dev, CPU_GEN, ulRegRead);

	udelay(500);

	_rtl92e_hwconfig(dev);
	rtl92e_writeb(dev, CMDR, CR_RE | CR_TE);

	rtl92e_writeb(dev, PCIF, ((MXDMA2_NO_LIMIT << MXDMA2_RX_SHIFT) |
				  (MXDMA2_NO_LIMIT << MXDMA2_TX_SHIFT)));
	rtl92e_writel(dev, MAC0, ((u32 *)dev->dev_addr)[0]);
	rtl92e_writew(dev, MAC4, ((u16 *)(dev->dev_addr + 4))[0]);
	rtl92e_writel(dev, RCR, priv->receive_config);

	rtl92e_writel(dev, RQPN1, NUM_OF_PAGE_IN_FW_QUEUE_BK <<
		      RSVD_FW_QUEUE_PAGE_BK_SHIFT |
		      NUM_OF_PAGE_IN_FW_QUEUE_BE <<
		      RSVD_FW_QUEUE_PAGE_BE_SHIFT |
		      NUM_OF_PAGE_IN_FW_QUEUE_VI <<
		      RSVD_FW_QUEUE_PAGE_VI_SHIFT |
		      NUM_OF_PAGE_IN_FW_QUEUE_VO <<
		      RSVD_FW_QUEUE_PAGE_VO_SHIFT);
	rtl92e_writel(dev, RQPN2, NUM_OF_PAGE_IN_FW_QUEUE_MGNT <<
		      RSVD_FW_QUEUE_PAGE_MGNT_SHIFT);
	rtl92e_writel(dev, RQPN3, APPLIED_RESERVED_QUEUE_IN_FW |
		      NUM_OF_PAGE_IN_FW_QUEUE_BCN <<
		      RSVD_FW_QUEUE_PAGE_BCN_SHIFT |
		      NUM_OF_PAGE_IN_FW_QUEUE_PUB <<
		      RSVD_FW_QUEUE_PAGE_PUB_SHIFT);

	rtl92e_tx_enable(dev);
	rtl92e_rx_enable(dev);
	ulRegRead = (0xFFF00000 & rtl92e_readl(dev, RRSR))  |
		     RATE_ALL_OFDM_AG | RATE_ALL_CCK;
	rtl92e_writel(dev, RRSR, ulRegRead);
	rtl92e_writel(dev, RATR0 + 4 * 7, (RATE_ALL_OFDM_AG | RATE_ALL_CCK));

	rtl92e_writeb(dev, ACK_TIMEOUT, 0x30);

	rtl92e_set_wireless_mode(dev, priv->rtllib->mode);
	rtl92e_cam_reset(dev);
	{
		u8 SECR_value = 0x0;

		SECR_value |= SCR_TxEncEnable;
		SECR_value |= SCR_RxDecEnable;
		SECR_value |= SCR_NoSKMC;
		rtl92e_writeb(dev, SECR, SECR_value);
	}
	rtl92e_writew(dev, ATIMWND, 2);
	rtl92e_writew(dev, BCN_INTERVAL, 100);

	for (i = 0; i < QOS_QUEUE_NUM; i++)
		rtl92e_writel(dev, WDCAPARA_ADD[i], 0x005e4332);

	rtl92e_writeb(dev, 0xbe, 0xc0);

	rtl92e_config_mac(dev);

	if (priv->card_8192_version > VERSION_8190_BD) {
		rtl92e_get_tx_power(dev);
		rtl92e_set_tx_power(dev, priv->chan);
	}

	tmpvalue = rtl92e_readb(dev, IC_VERRSION);
	priv->ic_cut = tmpvalue;

	bfirmwareok = rtl92e_init_fw(dev);
	if (!bfirmwareok) {
		if (retry_times < 10) {
			retry_times++;
			goto start;
		} else {
			rtStatus = false;
			goto end;
		}
	}

	rtStatus = rtl92e_config_rf(dev);
	if (!rtStatus) {
		netdev_info(dev, "RF Config failed\n");
		return rtStatus;
	}

	rtl92e_set_bb_reg(dev, rFPGA0_RFMOD, bCCKEn, 0x1);
	rtl92e_set_bb_reg(dev, rFPGA0_RFMOD, bOFDMEn, 0x1);

	rtl92e_writeb(dev, 0x87, 0x0);

	if (priv->rtllib->rf_off_reason > RF_CHANGE_BY_PS) {
		rtl92e_set_rf_state(dev, rf_off, priv->rtllib->rf_off_reason);
	} else if (priv->rtllib->rf_off_reason >= RF_CHANGE_BY_IPS) {
		rtl92e_set_rf_state(dev, rf_off, priv->rtllib->rf_off_reason);
	} else {
		priv->rtllib->rf_power_state = rf_on;
		priv->rtllib->rf_off_reason = 0;
	}

	if (priv->rtllib->FwRWRF)
		priv->rf_mode = RF_OP_By_FW;
	else
		priv->rf_mode = RF_OP_By_SW_3wire;

	rtl92e_dm_init_txpower_tracking(dev);

	if (priv->ic_cut >= IC_VersionCut_D) {
		tmpRegA = rtl92e_get_bb_reg(dev, rOFDM0_XATxIQImbalance,
					    bMaskDWord);
		rtl92e_get_bb_reg(dev, rOFDM0_XCTxIQImbalance, bMaskDWord);

		for (i = 0; i < TX_BB_GAIN_TABLE_LEN; i++) {
			if (tmpRegA == dm_tx_bb_gain[i]) {
				priv->rfa_txpowertrackingindex = i;
				priv->rfa_txpowertrackingindex_real = i;
				priv->rfa_txpowertracking_default =
					 priv->rfa_txpowertrackingindex;
				break;
			}
		}

		TempCCk = rtl92e_get_bb_reg(dev, rCCK0_TxFilter1,
					    bMaskByte2);

		for (i = 0; i < CCK_TX_BB_GAIN_TABLE_LEN; i++) {
			if (TempCCk == dm_cck_tx_bb_gain[i][0]) {
				priv->cck_present_attn_20m_def = i;
				break;
			}
		}
		priv->cck_present_attn_40m_def = 0;
		priv->cck_present_attn_diff = 0;
		priv->cck_present_attn =
			  priv->cck_present_attn_20m_def;
		priv->btxpower_tracking = false;
	}
	rtl92e_irq_enable(dev);
end:
	priv->being_init_adapter = false;
	return rtStatus;
}

static void _rtl92e_net_update(struct net_device *dev)
{
	struct r8192_priv *priv = rtllib_priv(dev);
	struct rtllib_network *net;
	u16 rate_config = 0;

	net = &priv->rtllib->current_network;
	rtl92e_config_rate(dev, &rate_config);
	priv->dot11_current_preamble_mode = PREAMBLE_AUTO;
	priv->basic_rate = rate_config &= 0x15f;
	rtl92e_writew(dev, BSSIDR, *(u16 *)net->bssid);
	rtl92e_writel(dev, BSSIDR + 2, *(u32 *)(net->bssid + 2));
}

void rtl92e_link_change(struct net_device *dev)
{
	struct r8192_priv *priv = rtllib_priv(dev);
	struct rtllib_device *ieee = priv->rtllib;

	if (!priv->up)
		return;

	if (ieee->link_state == MAC80211_LINKED) {
		_rtl92e_net_update(dev);
		rtl92e_update_ratr_table(dev);
		if ((ieee->pairwise_key_type == KEY_TYPE_WEP40) ||
		    (ieee->pairwise_key_type == KEY_TYPE_WEP104))
			rtl92e_enable_hw_security_config(dev);
	} else {
		rtl92e_writeb(dev, 0x173, 0);
	}
	_rtl92e_update_msr(dev);

	if (ieee->iw_mode == IW_MODE_INFRA) {
		u32 reg;

		reg = rtl92e_readl(dev, RCR);
		if (priv->rtllib->link_state == MAC80211_LINKED)
			priv->receive_config = reg |= RCR_CBSSID;
		else
			priv->receive_config = reg &= ~RCR_CBSSID;

		rtl92e_writel(dev, RCR, reg);
	}
}

void rtl92e_set_monitor_mode(struct net_device *dev, bool allow_all_da,
			     bool write_into_reg)
{
	struct r8192_priv *priv = rtllib_priv(dev);

	if (allow_all_da)
		priv->receive_config |= RCR_AAP;
	else
		priv->receive_config &= ~RCR_AAP;

	if (write_into_reg)
		rtl92e_writel(dev, RCR, priv->receive_config);
}

static u8 _rtl92e_rate_mgn_to_hw(u8 rate)
{
	u8  ret = DESC90_RATE1M;

	switch (rate) {
	case MGN_1M:
		ret = DESC90_RATE1M;
		break;
	case MGN_2M:
		ret = DESC90_RATE2M;
		break;
	case MGN_5_5M:
		ret = DESC90_RATE5_5M;
		break;
	case MGN_11M:
		ret = DESC90_RATE11M;
		break;
	case MGN_6M:
		ret = DESC90_RATE6M;
		break;
	case MGN_9M:
		ret = DESC90_RATE9M;
		break;
	case MGN_12M:
		ret = DESC90_RATE12M;
		break;
	case MGN_18M:
		ret = DESC90_RATE18M;
		break;
	case MGN_24M:
		ret = DESC90_RATE24M;
		break;
	case MGN_36M:
		ret = DESC90_RATE36M;
		break;
	case MGN_48M:
		ret = DESC90_RATE48M;
		break;
	case MGN_54M:
		ret = DESC90_RATE54M;
		break;
	case MGN_MCS0:
		ret = DESC90_RATEMCS0;
		break;
	case MGN_MCS1:
		ret = DESC90_RATEMCS1;
		break;
	case MGN_MCS2:
		ret = DESC90_RATEMCS2;
		break;
	case MGN_MCS3:
		ret = DESC90_RATEMCS3;
		break;
	case MGN_MCS4:
		ret = DESC90_RATEMCS4;
		break;
	case MGN_MCS5:
		ret = DESC90_RATEMCS5;
		break;
	case MGN_MCS6:
		ret = DESC90_RATEMCS6;
		break;
	case MGN_MCS7:
		ret = DESC90_RATEMCS7;
		break;
	case MGN_MCS8:
		ret = DESC90_RATEMCS8;
		break;
	case MGN_MCS9:
		ret = DESC90_RATEMCS9;
		break;
	case MGN_MCS10:
		ret = DESC90_RATEMCS10;
		break;
	case MGN_MCS11:
		ret = DESC90_RATEMCS11;
		break;
	case MGN_MCS12:
		ret = DESC90_RATEMCS12;
		break;
	case MGN_MCS13:
		ret = DESC90_RATEMCS13;
		break;
	case MGN_MCS14:
		ret = DESC90_RATEMCS14;
		break;
	case MGN_MCS15:
		ret = DESC90_RATEMCS15;
		break;
	case (0x80 | 0x20):
		ret = DESC90_RATEMCS32;
		break;
	default:
		break;
	}
	return ret;
}

static u8 _rtl92e_hw_queue_to_fw_queue(struct net_device *dev, u8 QueueID,
				       u8 priority)
{
	u8 QueueSelect = 0x0;

	switch (QueueID) {
	case BE_QUEUE:
		QueueSelect = QSLT_BE;
		break;

	case BK_QUEUE:
		QueueSelect = QSLT_BK;
		break;

	case VO_QUEUE:
		QueueSelect = QSLT_VO;
		break;

	case VI_QUEUE:
		QueueSelect = QSLT_VI;
		break;
	case MGNT_QUEUE:
		QueueSelect = QSLT_MGNT;
		break;
	case BEACON_QUEUE:
		QueueSelect = QSLT_BEACON;
		break;
	case TXCMD_QUEUE:
		QueueSelect = QSLT_CMD;
		break;
	case HIGH_QUEUE:
		QueueSelect = QSLT_HIGH;
		break;
	default:
		netdev_warn(dev, "%s(): Impossible Queue Selection: %d\n",
			    __func__, QueueID);
		break;
	}
	return QueueSelect;
}

static u8 _rtl92e_query_is_short(u8 TxHT, u8 TxRate, struct cb_desc *tcb_desc)
{
	u8   tmp_Short;

	tmp_Short = (TxHT == 1) ? ((tcb_desc->use_short_gi) ? 1 : 0) :
			((tcb_desc->use_short_preamble) ? 1 : 0);
	if (TxHT == 1 && TxRate != DESC90_RATEMCS15)
		tmp_Short = 0;

	return tmp_Short;
}

void  rtl92e_fill_tx_desc(struct net_device *dev, struct tx_desc *pdesc,
			  struct cb_desc *cb_desc, struct sk_buff *skb)
{
	struct r8192_priv *priv = rtllib_priv(dev);
	dma_addr_t mapping;
	struct tx_fwinfo_8190pci *pTxFwInfo;

	pTxFwInfo = (struct tx_fwinfo_8190pci *)skb->data;
	memset(pTxFwInfo, 0, sizeof(struct tx_fwinfo_8190pci));
	pTxFwInfo->TxHT = (cb_desc->data_rate & 0x80) ? 1 : 0;
	pTxFwInfo->TxRate = _rtl92e_rate_mgn_to_hw(cb_desc->data_rate);
	pTxFwInfo->EnableCPUDur = cb_desc->tx_enable_fw_calc_dur;
	pTxFwInfo->Short = _rtl92e_query_is_short(pTxFwInfo->TxHT,
						  pTxFwInfo->TxRate, cb_desc);

	if (cb_desc->ampdu_enable) {
		pTxFwInfo->AllowAggregation = 1;
		pTxFwInfo->RxMF = cb_desc->ampdu_factor;
		pTxFwInfo->RxAMD = cb_desc->ampdu_density;
	} else {
		pTxFwInfo->AllowAggregation = 0;
		pTxFwInfo->RxMF = 0;
		pTxFwInfo->RxAMD = 0;
	}

	pTxFwInfo->RtsEnable =	(cb_desc->rts_enable) ? 1 : 0;
	pTxFwInfo->CtsEnable = (cb_desc->cts_enable) ? 1 : 0;
	pTxFwInfo->RtsSTBC = (cb_desc->rtsstbc) ? 1 : 0;
	pTxFwInfo->RtsHT = (cb_desc->rts_rate & 0x80) ? 1 : 0;
	pTxFwInfo->RtsRate = _rtl92e_rate_mgn_to_hw(cb_desc->rts_rate);
	pTxFwInfo->RtsBandwidth = 0;
	pTxFwInfo->RtsSubcarrier = cb_desc->RTSSC;
	pTxFwInfo->RtsShort = (pTxFwInfo->RtsHT == 0) ?
			  (cb_desc->rts_use_short_preamble ? 1 : 0) :
			  (cb_desc->rts_use_short_gi ? 1 : 0);
	if (priv->current_chnl_bw == HT_CHANNEL_WIDTH_20_40) {
		if (cb_desc->packet_bw) {
			pTxFwInfo->TxBandwidth = 1;
			pTxFwInfo->TxSubCarrier = 0;
		} else {
			pTxFwInfo->TxBandwidth = 0;
			pTxFwInfo->TxSubCarrier = priv->n_cur_40mhz_prime_sc;
		}
	} else {
		pTxFwInfo->TxBandwidth = 0;
		pTxFwInfo->TxSubCarrier = 0;
	}

	memset((u8 *)pdesc, 0, 12);

	mapping = dma_map_single(&priv->pdev->dev, skb->data, skb->len,
				 DMA_TO_DEVICE);
	if (dma_mapping_error(&priv->pdev->dev, mapping)) {
		netdev_err(dev, "%s(): DMA Mapping error\n", __func__);
		return;
	}

	pdesc->LINIP = 0;
	pdesc->CmdInit = 1;
	pdesc->Offset = sizeof(struct tx_fwinfo_8190pci) + 8;
	pdesc->PktSize = skb->len - sizeof(struct tx_fwinfo_8190pci);

	pdesc->SecCAMID = 0;
	pdesc->RATid = cb_desc->ratr_index;

	pdesc->NoEnc = 1;
	pdesc->SecType = 0x0;
	if (cb_desc->hw_sec) {
		static u8 tmp;

		if (!tmp)
			tmp = 1;
		switch (priv->rtllib->pairwise_key_type) {
		case KEY_TYPE_WEP40:
		case KEY_TYPE_WEP104:
			pdesc->SecType = 0x1;
			pdesc->NoEnc = 0;
			break;
		case KEY_TYPE_TKIP:
			pdesc->SecType = 0x2;
			pdesc->NoEnc = 0;
			break;
		case KEY_TYPE_CCMP:
			pdesc->SecType = 0x3;
			pdesc->NoEnc = 0;
			break;
		case KEY_TYPE_NA:
			pdesc->SecType = 0x0;
			pdesc->NoEnc = 1;
			break;
		}
	}

	pdesc->PktId = 0x0;

	pdesc->QueueSelect = _rtl92e_hw_queue_to_fw_queue(dev,
							  cb_desc->queue_index,
							  cb_desc->priority);
	pdesc->TxFWInfoSize = sizeof(struct tx_fwinfo_8190pci);

	pdesc->DISFB = cb_desc->tx_dis_rate_fallback;
	pdesc->USERATE = cb_desc->tx_use_drv_assinged_rate;

	pdesc->FirstSeg = 1;
	pdesc->LastSeg = 1;
	pdesc->TxBufferSize = skb->len;

	pdesc->TxBuffAddr = mapping;
}

void  rtl92e_fill_tx_cmd_desc(struct net_device *dev, struct tx_desc_cmd *entry,
			      struct cb_desc *cb_desc, struct sk_buff *skb)
{
	struct r8192_priv *priv = rtllib_priv(dev);
	dma_addr_t mapping = dma_map_single(&priv->pdev->dev, skb->data,
					    skb->len, DMA_TO_DEVICE);

	if (dma_mapping_error(&priv->pdev->dev, mapping))
		netdev_err(dev, "%s(): DMA Mapping error\n", __func__);
	memset(entry, 0, 12);
	entry->LINIP = cb_desc->last_ini_pkt;
	entry->FirstSeg = 1;
	entry->LastSeg = 1;
	if (cb_desc->cmd_or_init == DESC_PACKET_TYPE_INIT) {
		entry->CmdInit = DESC_PACKET_TYPE_INIT;
	} else {
		struct tx_desc *entry_tmp = (struct tx_desc *)entry;

		entry_tmp->CmdInit = DESC_PACKET_TYPE_NORMAL;
		entry_tmp->Offset = sizeof(struct tx_fwinfo_8190pci) + 8;
		entry_tmp->PktSize = cb_desc->pkt_size + entry_tmp->Offset;
		entry_tmp->QueueSelect = QSLT_CMD;
		entry_tmp->TxFWInfoSize = 0x08;
		entry_tmp->RATid = DESC_PACKET_TYPE_INIT;
	}
	entry->TxBufferSize = skb->len;
	entry->TxBuffAddr = mapping;
	entry->OWN = 1;
}

static u8 _rtl92e_rate_hw_to_mgn(bool bIsHT, u8 rate)
{
	u8  ret_rate = 0x02;

	if (!bIsHT) {
		switch (rate) {
		case DESC90_RATE1M:
			ret_rate = MGN_1M;
			break;
		case DESC90_RATE2M:
			ret_rate = MGN_2M;
			break;
		case DESC90_RATE5_5M:
			ret_rate = MGN_5_5M;
			break;
		case DESC90_RATE11M:
			ret_rate = MGN_11M;
			break;
		case DESC90_RATE6M:
			ret_rate = MGN_6M;
			break;
		case DESC90_RATE9M:
			ret_rate = MGN_9M;
			break;
		case DESC90_RATE12M:
			ret_rate = MGN_12M;
			break;
		case DESC90_RATE18M:
			ret_rate = MGN_18M;
			break;
		case DESC90_RATE24M:
			ret_rate = MGN_24M;
			break;
		case DESC90_RATE36M:
			ret_rate = MGN_36M;
			break;
		case DESC90_RATE48M:
			ret_rate = MGN_48M;
			break;
		case DESC90_RATE54M:
			ret_rate = MGN_54M;
			break;
		}

	} else {
		switch (rate) {
		case DESC90_RATEMCS0:
			ret_rate = MGN_MCS0;
			break;
		case DESC90_RATEMCS1:
			ret_rate = MGN_MCS1;
			break;
		case DESC90_RATEMCS2:
			ret_rate = MGN_MCS2;
			break;
		case DESC90_RATEMCS3:
			ret_rate = MGN_MCS3;
			break;
		case DESC90_RATEMCS4:
			ret_rate = MGN_MCS4;
			break;
		case DESC90_RATEMCS5:
			ret_rate = MGN_MCS5;
			break;
		case DESC90_RATEMCS6:
			ret_rate = MGN_MCS6;
			break;
		case DESC90_RATEMCS7:
			ret_rate = MGN_MCS7;
			break;
		case DESC90_RATEMCS8:
			ret_rate = MGN_MCS8;
			break;
		case DESC90_RATEMCS9:
			ret_rate = MGN_MCS9;
			break;
		case DESC90_RATEMCS10:
			ret_rate = MGN_MCS10;
			break;
		case DESC90_RATEMCS11:
			ret_rate = MGN_MCS11;
			break;
		case DESC90_RATEMCS12:
			ret_rate = MGN_MCS12;
			break;
		case DESC90_RATEMCS13:
			ret_rate = MGN_MCS13;
			break;
		case DESC90_RATEMCS14:
			ret_rate = MGN_MCS14;
			break;
		case DESC90_RATEMCS15:
			ret_rate = MGN_MCS15;
			break;
		case DESC90_RATEMCS32:
			ret_rate = 0x80 | 0x20;
			break;
		}
	}

	return ret_rate;
}

static long _rtl92e_signal_scale_mapping(struct r8192_priv *priv, long currsig)
{
	long retsig;

	if (currsig >= 61 && currsig <= 100)
		retsig = 90 + ((currsig - 60) / 4);
	else if (currsig >= 41 && currsig <= 60)
		retsig = 78 + ((currsig - 40) / 2);
	else if (currsig >= 31 && currsig <= 40)
		retsig = 66 + (currsig - 30);
	else if (currsig >= 21 && currsig <= 30)
		retsig = 54 + (currsig - 20);
	else if (currsig >= 5 && currsig <= 20)
		retsig = 42 + (((currsig - 5) * 2) / 3);
	else if (currsig == 4)
		retsig = 36;
	else if (currsig == 3)
		retsig = 27;
	else if (currsig == 2)
		retsig = 18;
	else if (currsig == 1)
		retsig = 9;
	else
		retsig = currsig;

	return retsig;
}

#define	 rx_hal_is_cck_rate(_pdrvinfo)\
			((_pdrvinfo->RxRate == DESC90_RATE1M ||\
			_pdrvinfo->RxRate == DESC90_RATE2M ||\
			_pdrvinfo->RxRate == DESC90_RATE5_5M ||\
			_pdrvinfo->RxRate == DESC90_RATE11M) &&\
			!_pdrvinfo->RxHT)

static void _rtl92e_query_rxphystatus(struct r8192_priv *priv,
				      struct rtllib_rx_stats *pstats,
				      struct rx_desc  *pdesc,
				      struct rx_fwinfo   *pdrvinfo,
				      struct rtllib_rx_stats *precord_stats,
				      bool bpacket_match_bssid,
				      bool bpacket_toself,
				      bool bPacketBeacon,
				      bool bToSelfBA)
{
	struct phy_sts_ofdm_819xpci *pofdm_buf;
	struct phy_sts_cck_819xpci *pcck_buf;
	u8 *prxpkt;
	u8 i, max_spatial_stream, tmp_rxevm;
	s8 rx_pwr[RF90_PATH_MAX], rx_pwr_all = 0;
	s8 rx_evmX;
	u8 evm, pwdb_all;
	u32 RSSI, total_rssi = 0;
	u8 is_cck_rate = 0;
	u8 rf_rx_num = 0;
	static	u8 check_reg824;
	static	u32 reg824_bit9;

	is_cck_rate = rx_hal_is_cck_rate(pdrvinfo);
	memset(precord_stats, 0, sizeof(struct rtllib_rx_stats));
	pstats->bPacketMatchBSSID = precord_stats->bPacketMatchBSSID =
				    bpacket_match_bssid;
	pstats->packet_to_self = precord_stats->packet_to_self = bpacket_toself;
	pstats->bIsCCK = precord_stats->bIsCCK = is_cck_rate;
	pstats->bPacketBeacon = precord_stats->bPacketBeacon = bPacketBeacon;
	pstats->bToSelfBA = precord_stats->bToSelfBA = bToSelfBA;
	if (check_reg824 == 0) {
		reg824_bit9 = rtl92e_get_bb_reg(priv->rtllib->dev,
						rFPGA0_XA_HSSIParameter2,
						0x200);
		check_reg824 = 1;
	}

	prxpkt = (u8 *)pdrvinfo;

	prxpkt += sizeof(struct rx_fwinfo);

	pcck_buf = (struct phy_sts_cck_819xpci *)prxpkt;
	pofdm_buf = (struct phy_sts_ofdm_819xpci *)prxpkt;

	pstats->RxMIMOSignalQuality[0] = -1;
	pstats->RxMIMOSignalQuality[1] = -1;
	precord_stats->RxMIMOSignalQuality[0] = -1;
	precord_stats->RxMIMOSignalQuality[1] = -1;

	if (is_cck_rate) {
		u8 report;

		if (!reg824_bit9) {
			report = pcck_buf->cck_agc_rpt & 0xc0;
			report >>= 6;
			switch (report) {
			case 0x3:
				rx_pwr_all = -35 - (pcck_buf->cck_agc_rpt &
					     0x3e);
				break;
			case 0x2:
				rx_pwr_all = -23 - (pcck_buf->cck_agc_rpt &
					     0x3e);
				break;
			case 0x1:
				rx_pwr_all = -11 - (pcck_buf->cck_agc_rpt &
					     0x3e);
				break;
			case 0x0:
				rx_pwr_all = 8 - (pcck_buf->cck_agc_rpt & 0x3e);
				break;
			}
		} else {
			report = pcck_buf->cck_agc_rpt & 0x60;
			report >>= 5;
			switch (report) {
			case 0x3:
				rx_pwr_all = -35 -
					((pcck_buf->cck_agc_rpt &
					0x1f) << 1);
				break;
			case 0x2:
				rx_pwr_all = -23 -
					((pcck_buf->cck_agc_rpt &
					 0x1f) << 1);
				break;
			case 0x1:
				rx_pwr_all = -11 -
					 ((pcck_buf->cck_agc_rpt &
					 0x1f) << 1);
				break;
			case 0x0:
				rx_pwr_all = -8 -
					 ((pcck_buf->cck_agc_rpt &
					 0x1f) << 1);
				break;
			}
		}

		pwdb_all = rtl92e_rx_db_to_percent(rx_pwr_all);
		pstats->RxPWDBAll = precord_stats->RxPWDBAll = pwdb_all;
		pstats->RecvSignalPower = rx_pwr_all;

		if (bpacket_match_bssid) {
			u8	sq;

			if (pstats->RxPWDBAll > 40) {
				sq = 100;
			} else {
				sq = pcck_buf->sq_rpt;

				if (pcck_buf->sq_rpt > 64)
					sq = 0;
				else if (pcck_buf->sq_rpt < 20)
					sq = 100;
				else
					sq = ((64 - sq) * 100) / 44;
			}
			pstats->signal_quality = sq;
			precord_stats->signal_quality = sq;
			pstats->RxMIMOSignalQuality[0] = sq;
			precord_stats->RxMIMOSignalQuality[0] = sq;
			pstats->RxMIMOSignalQuality[1] = -1;
			precord_stats->RxMIMOSignalQuality[1] = -1;
		}
	} else {
		for (i = RF90_PATH_A; i < RF90_PATH_MAX; i++) {
			if (priv->brfpath_rxenable[i])
				rf_rx_num++;

			rx_pwr[i] = ((pofdm_buf->trsw_gain_X[i] & 0x3F) *
				     2) - 110;

			RSSI = rtl92e_rx_db_to_percent(rx_pwr[i]);
			if (priv->brfpath_rxenable[i])
				total_rssi += RSSI;

			if (bpacket_match_bssid) {
				pstats->RxMIMOSignalStrength[i] = RSSI;
				precord_stats->RxMIMOSignalStrength[i] = RSSI;
			}
		}

		rx_pwr_all = (((pofdm_buf->pwdb_all) >> 1) & 0x7f) - 106;
		pwdb_all = rtl92e_rx_db_to_percent(rx_pwr_all);

		pstats->RxPWDBAll = precord_stats->RxPWDBAll = pwdb_all;
		pstats->RecvSignalPower = rx_pwr_all;
		if (pdrvinfo->RxHT && pdrvinfo->RxRate >= DESC90_RATEMCS8 &&
		    pdrvinfo->RxRate <= DESC90_RATEMCS15)
			max_spatial_stream = 2;
		else
			max_spatial_stream = 1;

		for (i = 0; i < max_spatial_stream; i++) {
			tmp_rxevm = pofdm_buf->rxevm_X[i];
			rx_evmX = (s8)(tmp_rxevm);

			rx_evmX /= 2;

			evm = rtl92e_evm_db_to_percent(rx_evmX);
			if (bpacket_match_bssid) {
				if (i == 0) {
					pstats->signal_quality = evm & 0xff;
					precord_stats->signal_quality = evm & 0xff;
				}
				pstats->RxMIMOSignalQuality[i] = evm & 0xff;
				precord_stats->RxMIMOSignalQuality[i] = evm & 0xff;
			}
		}
	}

	if (is_cck_rate) {
		pstats->signal_strength = precord_stats->signal_strength =
					 _rtl92e_signal_scale_mapping(priv, (long)pwdb_all);

	} else {
		if (rf_rx_num != 0)
			pstats->signal_strength = precord_stats->signal_strength =
					 _rtl92e_signal_scale_mapping(priv,
					 (long)(total_rssi /= rf_rx_num));
	}
}

static void _rtl92e_process_phyinfo(struct r8192_priv *priv, u8 *buffer,
				    struct rtllib_rx_stats *prev_st,
				    struct rtllib_rx_stats *curr_st)
{
	bool bcheck = false;
	u8	rfpath;
	u32 ij, tmp_val;
	static u32 slide_rssi_index, slide_rssi_statistics;
	static u32 slide_evm_index, slide_evm_statistics;
	static u32 last_rssi, last_evm;
	static u32 slide_beacon_adc_pwdb_index;
	static u32 slide_beacon_adc_pwdb_statistics;
	static u32 last_beacon_adc_pwdb;

	if (!prev_st->bIsAMPDU)
		bcheck = true;

	if (slide_rssi_statistics++ >= PHY_RSSI_SLID_WIN_MAX) {
		slide_rssi_statistics = PHY_RSSI_SLID_WIN_MAX;
		last_rssi = priv->stats.slide_signal_strength[slide_rssi_index];
		priv->stats.slide_rssi_total -= last_rssi;
	}
	priv->stats.slide_rssi_total += prev_st->signal_strength;

	priv->stats.slide_signal_strength[slide_rssi_index++] =
					 prev_st->signal_strength;
	if (slide_rssi_index >= PHY_RSSI_SLID_WIN_MAX)
		slide_rssi_index = 0;

	tmp_val = priv->stats.slide_rssi_total / slide_rssi_statistics;
	priv->stats.signal_strength = rtl92e_translate_to_dbm(priv, tmp_val);
	curr_st->rssi = priv->stats.signal_strength;
	if (!prev_st->bPacketMatchBSSID) {
		if (!prev_st->bToSelfBA)
			return;
	}

	if (!bcheck)
		return;

	if (!prev_st->bIsCCK && prev_st->packet_to_self) {
		for (rfpath = RF90_PATH_A; rfpath < priv->num_total_rf_path; rfpath++) {
			if (priv->stats.rx_rssi_percentage[rfpath] == 0) {
				priv->stats.rx_rssi_percentage[rfpath] =
					 prev_st->RxMIMOSignalStrength[rfpath];
			}
			if (prev_st->RxMIMOSignalStrength[rfpath]  >
			    priv->stats.rx_rssi_percentage[rfpath]) {
				priv->stats.rx_rssi_percentage[rfpath] =
					((priv->stats.rx_rssi_percentage[rfpath]
					* (RX_SMOOTH - 1)) +
					(prev_st->RxMIMOSignalStrength
					[rfpath])) / (RX_SMOOTH);
				priv->stats.rx_rssi_percentage[rfpath] =
					 priv->stats.rx_rssi_percentage[rfpath]
					 + 1;
			} else {
				priv->stats.rx_rssi_percentage[rfpath] =
				   ((priv->stats.rx_rssi_percentage[rfpath] *
				   (RX_SMOOTH - 1)) +
				   (prev_st->RxMIMOSignalStrength[rfpath])) /
				   (RX_SMOOTH);
			}
		}
	}

	if (prev_st->bPacketBeacon) {
		if (slide_beacon_adc_pwdb_statistics++ >=
		    PHY_Beacon_RSSI_SLID_WIN_MAX) {
			slide_beacon_adc_pwdb_statistics =
					 PHY_Beacon_RSSI_SLID_WIN_MAX;
			last_beacon_adc_pwdb = priv->stats.slide_beacon_pwdb
					       [slide_beacon_adc_pwdb_index];
			priv->stats.slide_beacon_total -= last_beacon_adc_pwdb;
		}
		priv->stats.slide_beacon_total += prev_st->RxPWDBAll;
		priv->stats.slide_beacon_pwdb[slide_beacon_adc_pwdb_index] =
							 prev_st->RxPWDBAll;
		slide_beacon_adc_pwdb_index++;
		if (slide_beacon_adc_pwdb_index >= PHY_Beacon_RSSI_SLID_WIN_MAX)
			slide_beacon_adc_pwdb_index = 0;
		prev_st->RxPWDBAll = priv->stats.slide_beacon_total /
				     slide_beacon_adc_pwdb_statistics;
		if (prev_st->RxPWDBAll >= 3)
			prev_st->RxPWDBAll -= 3;
	}
	if (prev_st->packet_to_self || prev_st->bPacketBeacon ||
	    prev_st->bToSelfBA) {
		if (priv->undecorated_smoothed_pwdb < 0)
			priv->undecorated_smoothed_pwdb = prev_st->RxPWDBAll;
		if (prev_st->RxPWDBAll > (u32)priv->undecorated_smoothed_pwdb) {
			priv->undecorated_smoothed_pwdb =
					(((priv->undecorated_smoothed_pwdb) *
					(RX_SMOOTH - 1)) +
					(prev_st->RxPWDBAll)) / (RX_SMOOTH);
			priv->undecorated_smoothed_pwdb =
					 priv->undecorated_smoothed_pwdb + 1;
		} else {
			priv->undecorated_smoothed_pwdb =
					(((priv->undecorated_smoothed_pwdb) *
					(RX_SMOOTH - 1)) +
					(prev_st->RxPWDBAll)) / (RX_SMOOTH);
		}
		rtl92e_update_rx_statistics(priv, prev_st);
	}

	if (prev_st->signal_quality != 0) {
		if (prev_st->packet_to_self || prev_st->bPacketBeacon ||
		    prev_st->bToSelfBA) {
			if (slide_evm_statistics++ >= PHY_RSSI_SLID_WIN_MAX) {
				slide_evm_statistics = PHY_RSSI_SLID_WIN_MAX;
				last_evm =
					 priv->stats.slide_evm[slide_evm_index];
				priv->stats.slide_evm_total -= last_evm;
			}

			priv->stats.slide_evm_total += prev_st->signal_quality;

			priv->stats.slide_evm[slide_evm_index++] =
						 prev_st->signal_quality;
			if (slide_evm_index >= PHY_RSSI_SLID_WIN_MAX)
				slide_evm_index = 0;

			tmp_val = priv->stats.slide_evm_total /
				  slide_evm_statistics;
			priv->stats.last_signal_strength_inpercent = tmp_val;
		}

		if (prev_st->packet_to_self ||
		    prev_st->bPacketBeacon ||
		    prev_st->bToSelfBA) {
			for (ij = 0; ij < 2; ij++) {
				if (prev_st->RxMIMOSignalQuality[ij] != -1) {
					if (priv->stats.rx_evm_percentage[ij] == 0)
						priv->stats.rx_evm_percentage[ij] =
						   prev_st->RxMIMOSignalQuality[ij];
					priv->stats.rx_evm_percentage[ij] =
					  ((priv->stats.rx_evm_percentage[ij] *
					  (RX_SMOOTH - 1)) +
					  (prev_st->RxMIMOSignalQuality[ij])) /
					  (RX_SMOOTH);
				}
			}
		}
	}
}

static void _rtl92e_translate_rx_signal_stats(struct net_device *dev,
					      struct sk_buff *skb,
					      struct rtllib_rx_stats *pstats,
					      struct rx_desc *pdesc,
					      struct rx_fwinfo *pdrvinfo)
{
	struct r8192_priv *priv = (struct r8192_priv *)rtllib_priv(dev);
	bool bpacket_match_bssid, bpacket_toself;
	bool bPacketBeacon = false;
	struct ieee80211_hdr_3addr *hdr;
	bool bToSelfBA = false;
	static struct rtllib_rx_stats  previous_stats;
	u16 fc, type;
	u8 *tmp_buf;
	u8 *praddr;

	tmp_buf = skb->data + pstats->rx_drv_info_size + pstats->rx_buf_shift;

	hdr = (struct ieee80211_hdr_3addr *)tmp_buf;
	fc = le16_to_cpu(hdr->frame_control);
	type = WLAN_FC_GET_TYPE(fc);
	praddr = hdr->addr1;

	bpacket_match_bssid =
		((type != RTLLIB_FTYPE_CTL) &&
		 ether_addr_equal(priv->rtllib->current_network.bssid,
				  (fc & IEEE80211_FCTL_TODS) ? hdr->addr1 :
				  (fc & IEEE80211_FCTL_FROMDS) ? hdr->addr2 :
				  hdr->addr3) &&
		 (!pstats->hw_error) && (!pstats->bCRC) && (!pstats->bICV));
	bpacket_toself = bpacket_match_bssid &&		/* check this */
			 ether_addr_equal(praddr, priv->rtllib->dev->dev_addr);
	if (ieee80211_is_beacon(hdr->frame_control))
		bPacketBeacon = true;
	_rtl92e_process_phyinfo(priv, tmp_buf, &previous_stats, pstats);
	_rtl92e_query_rxphystatus(priv, pstats, pdesc, pdrvinfo,
				  &previous_stats, bpacket_match_bssid,
				  bpacket_toself, bPacketBeacon, bToSelfBA);
	rtl92e_copy_mpdu_stats(pstats, &previous_stats);
}

static void _rtl92e_update_received_rate_histogram_stats(struct net_device *dev,
							 struct rtllib_rx_stats *pstats)
{
	struct r8192_priv *priv = (struct r8192_priv *)rtllib_priv(dev);
	u32 rcvType = 1;
	u32 rate_index;

	if (pstats->bCRC)
		rcvType = 2;
	else if (pstats->bICV)
		rcvType = 3;

	switch (pstats->rate) {
	case MGN_1M:
		rate_index = 0;
		break;
	case MGN_2M:
		rate_index = 1;
		break;
	case MGN_5_5M:
		rate_index = 2;
		break;
	case MGN_11M:
		rate_index = 3;
		break;
	case MGN_6M:
		rate_index = 4;
		break;
	case MGN_9M:
		rate_index = 5;
		break;
	case MGN_12M:
		rate_index = 6;
		break;
	case MGN_18M:
		rate_index = 7;
		break;
	case MGN_24M:
		rate_index = 8;
		break;
	case MGN_36M:
		rate_index = 9;
		break;
	case MGN_48M:
		rate_index = 10;
		break;
	case MGN_54M:
		rate_index = 11;
		break;
	case MGN_MCS0:
		rate_index = 12;
		break;
	case MGN_MCS1:
		rate_index = 13;
		break;
	case MGN_MCS2:
		rate_index = 14;
		break;
	case MGN_MCS3:
		rate_index = 15;
		break;
	case MGN_MCS4:
		rate_index = 16;
		break;
	case MGN_MCS5:
		rate_index = 17;
		break;
	case MGN_MCS6:
		rate_index = 18;
		break;
	case MGN_MCS7:
		rate_index = 19;
		break;
	case MGN_MCS8:
		rate_index = 20;
		break;
	case MGN_MCS9:
		rate_index = 21;
		break;
	case MGN_MCS10:
		rate_index = 22;
		break;
	case MGN_MCS11:
		rate_index = 23;
		break;
	case MGN_MCS12:
		rate_index = 24;
		break;
	case MGN_MCS13:
		rate_index = 25;
		break;
	case MGN_MCS14:
		rate_index = 26;
		break;
	case MGN_MCS15:
		rate_index = 27;
		break;
	default:
		rate_index = 28;
		break;
	}
	priv->stats.received_rate_histogram[0][rate_index]++;
	priv->stats.received_rate_histogram[rcvType][rate_index]++;
}

bool rtl92e_get_rx_stats(struct net_device *dev, struct rtllib_rx_stats *stats,
			 struct rx_desc *pdesc, struct sk_buff *skb)
{
	struct rx_fwinfo *pDrvInfo = NULL;

	stats->bICV = pdesc->ICV;
	stats->bCRC = pdesc->CRC32;
	stats->hw_error = pdesc->CRC32 | pdesc->ICV;

	stats->Length = pdesc->Length;
	if (stats->Length < 24)
		stats->hw_error |= 1;

<<<<<<< HEAD
	if (stats->bHwError)
		return false;

	stats->RxDrvInfoSize = pdesc->RxDrvInfoSize;
	stats->RxBufShift = (pdesc->Shift) & 0x03;
=======
	if (stats->hw_error)
		return false;

	stats->rx_drv_info_size = pdesc->rx_drv_info_size;
	stats->rx_buf_shift = (pdesc->Shift) & 0x03;
>>>>>>> adc21867
	stats->decrypted = !pdesc->SWDec;

	pDrvInfo = (struct rx_fwinfo *)(skb->data + stats->rx_buf_shift);

	stats->rate = _rtl92e_rate_hw_to_mgn((bool)pDrvInfo->RxHT,
					     pDrvInfo->RxRate);

	_rtl92e_update_received_rate_histogram_stats(dev, stats);

	stats->bIsAMPDU = (pDrvInfo->PartAggr == 1);
	stats->bFirstMPDU = (pDrvInfo->PartAggr == 1) &&
			    (pDrvInfo->FirstAGGR == 1);

	stats->time_stamp_low = pDrvInfo->TSFL;
	stats->time_stamp_high = rtl92e_readl(dev, TSFR + 4);

	_rtl92e_translate_rx_signal_stats(dev, skb, stats, pdesc, pDrvInfo);
	skb_trim(skb, skb->len - S_CRC_LEN);

	return true;
}

void rtl92e_stop_adapter(struct net_device *dev, bool reset)
{
	struct r8192_priv *priv = rtllib_priv(dev);
	int i;
	u8	op_mode;
	u8	u1bTmp;
	u32	ulRegRead;

	op_mode = RT_OP_MODE_NO_LINK;
	priv->rtllib->set_hw_reg_handler(dev, HW_VAR_MEDIA_STATUS, &op_mode);

	if (!priv->rtllib->bSupportRemoteWakeUp) {
		u1bTmp = 0x0;
		rtl92e_writeb(dev, CMDR, u1bTmp);
	}

	mdelay(20);

	if (!reset) {
		mdelay(150);

		priv->hw_rf_off_action = 2;

		if (!priv->rtllib->bSupportRemoteWakeUp) {
			rtl92e_set_rf_off(dev);
			ulRegRead = rtl92e_readl(dev, CPU_GEN);
			ulRegRead |= CPU_GEN_SYSTEM_RESET;
			rtl92e_writel(dev, CPU_GEN, ulRegRead);
		} else {
			rtl92e_writel(dev, WFCRC0, 0xffffffff);
			rtl92e_writel(dev, WFCRC1, 0xffffffff);
			rtl92e_writel(dev, WFCRC2, 0xffffffff);

			rtl92e_writeb(dev, PMR, 0x5);
			rtl92e_writeb(dev, MAC_BLK_CTRL, 0xa);
		}
	}

	for (i = 0; i < MAX_QUEUE_SIZE; i++)
		skb_queue_purge(&priv->rtllib->skb_waitq[i]);

	skb_queue_purge(&priv->skb_queue);
}

void rtl92e_update_ratr_table(struct net_device *dev)
{
	struct r8192_priv *priv = rtllib_priv(dev);
	struct rtllib_device *ieee = priv->rtllib;
	u8 *pMcsRate = ieee->dot11ht_oper_rate_set;
	u32 ratr_value = 0;
	u16 rate_config = 0;
	u8 rate_index = 0;

	rtl92e_config_rate(dev, &rate_config);
	ratr_value = rate_config | *pMcsRate << 12;
	switch (ieee->mode) {
	case WIRELESS_MODE_B:
		ratr_value &= 0x0000000F;
		break;
	case WIRELESS_MODE_G:
	case WIRELESS_MODE_G | WIRELESS_MODE_B:
		ratr_value &= 0x00000FF7;
		break;
	case WIRELESS_MODE_N_24G:
		ratr_value &= 0x000FF007;
		break;
	default:
		break;
	}
	ratr_value &= 0x0FFFFFFF;
	if (ieee->ht_info->cur_tx_bw40mhz &&
	    ieee->ht_info->cur_short_gi_40mhz)
		ratr_value |= 0x80000000;
	else if (!ieee->ht_info->cur_tx_bw40mhz &&
		  ieee->ht_info->cur_short_gi_20mhz)
		ratr_value |= 0x80000000;
	rtl92e_writel(dev, RATR0 + rate_index * 4, ratr_value);
	rtl92e_writeb(dev, UFWP, 1);
}

void
rtl92e_init_variables(struct net_device  *dev)
{
	struct r8192_priv *priv = rtllib_priv(dev);

	strscpy(priv->nick, "rtl8192E", sizeof(priv->nick));

	priv->rtllib->softmac_features  = IEEE_SOFTMAC_SCAN |
		IEEE_SOFTMAC_ASSOCIATE | IEEE_SOFTMAC_PROBERQ |
		IEEE_SOFTMAC_PROBERS | IEEE_SOFTMAC_TX_QUEUE;

	priv->rtllib->tx_headroom = sizeof(struct tx_fwinfo_8190pci);

	priv->short_retry_limit = 0x30;
	priv->long_retry_limit = 0x30;

	priv->receive_config = RCR_ADD3	|
		RCR_AMF | RCR_ADF |
		RCR_AICV |
		RCR_AB | RCR_AM | RCR_APM |
		RCR_AAP | ((u32)7 << RCR_MXDMA_OFFSET) |
		((u32)7 << RCR_FIFO_OFFSET) | RCR_ONLYERLPKT;

	priv->irq_mask[0] = (u32)(IMR_ROK | IMR_VODOK | IMR_VIDOK |
			    IMR_BEDOK | IMR_BKDOK | IMR_HCCADOK |
			    IMR_MGNTDOK | IMR_COMDOK | IMR_HIGHDOK |
			    IMR_BDOK | IMR_RXCMDOK | IMR_TIMEOUT0 |
			    IMR_RDU | IMR_RXFOVW | IMR_TXFOVW |
			    IMR_TBDOK | IMR_TBDER);

	priv->bfirst_after_down = false;
}

void rtl92e_irq_enable(struct net_device *dev)
{
	struct r8192_priv *priv = (struct r8192_priv *)rtllib_priv(dev);

	priv->irq_enabled = 1;

	rtl92e_writel(dev, INTA_MASK, priv->irq_mask[0]);
}

void rtl92e_irq_disable(struct net_device *dev)
{
	struct r8192_priv *priv = (struct r8192_priv *)rtllib_priv(dev);

	rtl92e_writel(dev, INTA_MASK, 0);

	priv->irq_enabled = 0;
}

void rtl92e_enable_rx(struct net_device *dev)
{
	struct r8192_priv *priv = (struct r8192_priv *)rtllib_priv(dev);

	rtl92e_writel(dev, RDQDA, priv->rx_ring_dma);
}

static const u32 TX_DESC_BASE[] = {
	BKQDA, BEQDA, VIQDA, VOQDA, HCCAQDA, CQDA, MQDA, HQDA, BQDA
};

void rtl92e_enable_tx(struct net_device *dev)
{
	struct r8192_priv *priv = (struct r8192_priv *)rtllib_priv(dev);
	u32 i;

	for (i = 0; i < MAX_TX_QUEUE_COUNT; i++)
		rtl92e_writel(dev, TX_DESC_BASE[i], priv->tx_ring[i].dma);
}

void rtl92e_ack_irq(struct net_device *dev, u32 *p_inta)
{
	*p_inta = rtl92e_readl(dev, ISR);
	rtl92e_writel(dev, ISR, *p_inta);
}

bool rtl92e_is_rx_stuck(struct net_device *dev)
{
	struct r8192_priv *priv = rtllib_priv(dev);
	u16		  RegRxCounter = rtl92e_readw(dev, 0x130);
	bool		  bStuck = false;
	static u8	  rx_chk_cnt;
	u32		slot_index = 0, TotalRxStuckCount = 0;
	u8		i;
	u8		SilentResetRxSoltNum = 4;

	rx_chk_cnt++;
	if (priv->undecorated_smoothed_pwdb >= (RATE_ADAPTIVE_TH_HIGH + 5)) {
		rx_chk_cnt = 0;
	} else if ((priv->undecorated_smoothed_pwdb < (RATE_ADAPTIVE_TH_HIGH + 5)) &&
	  (((priv->current_chnl_bw != HT_CHANNEL_WIDTH_20) &&
	  (priv->undecorated_smoothed_pwdb >= RATE_ADAPTIVE_TH_LOW_40M))
	  || ((priv->current_chnl_bw == HT_CHANNEL_WIDTH_20) &&
	  (priv->undecorated_smoothed_pwdb >= RATE_ADAPTIVE_TH_LOW_20M)))) {
		if (rx_chk_cnt < 2)
			return bStuck;
		rx_chk_cnt = 0;
	} else if ((((priv->current_chnl_bw != HT_CHANNEL_WIDTH_20) &&
		  (priv->undecorated_smoothed_pwdb < RATE_ADAPTIVE_TH_LOW_40M)) ||
		((priv->current_chnl_bw == HT_CHANNEL_WIDTH_20) &&
		 (priv->undecorated_smoothed_pwdb < RATE_ADAPTIVE_TH_LOW_20M))) &&
		priv->undecorated_smoothed_pwdb >= VERY_LOW_RSSI) {
		if (rx_chk_cnt < 4)
			return bStuck;
		rx_chk_cnt = 0;
	} else {
		if (rx_chk_cnt < 8)
			return bStuck;
		rx_chk_cnt = 0;
	}

	slot_index = (priv->silent_reset_rx_slot_index++) % SilentResetRxSoltNum;

	if (priv->rx_ctr == RegRxCounter) {
		priv->silent_reset_rx_stuck_event[slot_index] = 1;

		for (i = 0; i < SilentResetRxSoltNum; i++)
			TotalRxStuckCount += priv->silent_reset_rx_stuck_event[i];

		if (TotalRxStuckCount == SilentResetRxSoltNum) {
			bStuck = true;
			for (i = 0; i < SilentResetRxSoltNum; i++)
				TotalRxStuckCount +=
					 priv->silent_reset_rx_stuck_event[i];
		}
	} else {
		priv->silent_reset_rx_stuck_event[slot_index] = 0;
	}

	priv->rx_ctr = RegRxCounter;

	return bStuck;
}

bool rtl92e_is_tx_stuck(struct net_device *dev)
{
	struct r8192_priv *priv = rtllib_priv(dev);
	bool	bStuck = false;
	u16	RegTxCounter = rtl92e_readw(dev, 0x128);

	if (priv->tx_counter == RegTxCounter)
		bStuck = true;

	priv->tx_counter = RegTxCounter;

	return bStuck;
}

bool rtl92e_get_nmode_support_by_sec(struct net_device *dev)
{
	struct r8192_priv *priv = rtllib_priv(dev);
	struct rtllib_device *ieee = priv->rtllib;

	if (ieee->rtllib_ap_sec_type &&
	   (ieee->rtllib_ap_sec_type(priv->rtllib) & (SEC_ALG_WEP |
				     SEC_ALG_TKIP))) {
		return false;
	} else {
		return true;
	}
}

bool rtl92e_is_halfn_supported_by_ap(struct net_device *dev)
{
	struct r8192_priv *priv = rtllib_priv(dev);
	struct rtllib_device *ieee = priv->rtllib;

	return ieee->half_wireless_n24g_mode;
}<|MERGE_RESOLUTION|>--- conflicted
+++ resolved
@@ -1636,19 +1636,11 @@
 	if (stats->Length < 24)
 		stats->hw_error |= 1;
 
-<<<<<<< HEAD
-	if (stats->bHwError)
-		return false;
-
-	stats->RxDrvInfoSize = pdesc->RxDrvInfoSize;
-	stats->RxBufShift = (pdesc->Shift) & 0x03;
-=======
 	if (stats->hw_error)
 		return false;
 
 	stats->rx_drv_info_size = pdesc->rx_drv_info_size;
 	stats->rx_buf_shift = (pdesc->Shift) & 0x03;
->>>>>>> adc21867
 	stats->decrypted = !pdesc->SWDec;
 
 	pDrvInfo = (struct rx_fwinfo *)(skb->data + stats->rx_buf_shift);
