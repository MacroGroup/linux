--- conflicted
+++ resolved
@@ -625,11 +625,7 @@
 u8 ht_c_check(struct rtllib_device *ieee, u8 *frame)
 {
 	if (ieee->ht_info->current_ht_support) {
-<<<<<<< HEAD
-		if ((is_qos_data_frame(pFrame) && frame_order(pFrame)) == 1) {
-=======
 		if ((is_qos_data_frame(frame) && frame_order(frame)) == 1) {
->>>>>>> adc21867
 			netdev_dbg(ieee->dev, "HT CONTROL FILED EXIST!!\n");
 			return true;
 		}
