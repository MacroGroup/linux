// SPDX-License-Identifier: GPL-2.0
/*
 * Original code based Host AP (software wireless LAN access point) driver
 * for Intersil Prism2/2.5/3 - hostap.o module, common routines
 *
 * Copyright (c) 2001-2002, SSH Communications Security Corp and Jouni Malinen
 * <jkmaline@cc.hut.fi>
 * Copyright (c) 2002-2003, Jouni Malinen <jkmaline@cc.hut.fi>
 * Copyright (c) 2004, Intel Corporation
 *
 * Few modifications for Realtek's Wi-Fi drivers by
 * Andrea Merello <andrea.merello@gmail.com>
 *
 * A special thanks goes to Realtek for their support !
 */
#include <linux/compiler.h>
#include <linux/errno.h>
#include <linux/if_arp.h>
#include <linux/in6.h>
#include <linux/in.h>
#include <linux/ip.h>
#include <linux/kernel.h>
#include <linux/module.h>
#include <linux/netdevice.h>
#include <linux/pci.h>
#include <linux/proc_fs.h>
#include <linux/skbuff.h>
#include <linux/slab.h>
#include <linux/tcp.h>
#include <linux/types.h>
#include <linux/wireless.h>
#include <linux/etherdevice.h>
#include <linux/uaccess.h>
#include <linux/ctype.h>

#include "rtllib.h"

static void rtllib_rx_mgt(struct rtllib_device *ieee, struct sk_buff *skb,
			  struct rtllib_rx_stats *stats);

static inline void rtllib_monitor_rx(struct rtllib_device *ieee,
				     struct sk_buff *skb,
				     struct rtllib_rx_stats *rx_status,
				     size_t hdr_length)
{
	skb->dev = ieee->dev;
	skb_reset_mac_header(skb);
	skb_pull(skb, hdr_length);
	skb->pkt_type = PACKET_OTHERHOST;
	skb->protocol = htons(ETH_P_80211_RAW);
	memset(skb->cb, 0, sizeof(skb->cb));
	netif_rx(skb);
}

/* Called only as a tasklet (software IRQ) */
static struct rtllib_frag_entry *
rtllib_frag_cache_find(struct rtllib_device *ieee, unsigned int seq,
		       unsigned int frag, u8 tid, u8 *src, u8 *dst)
{
	struct rtllib_frag_entry *entry;
	int i;

	for (i = 0; i < RTLLIB_FRAG_CACHE_LEN; i++) {
		entry = &ieee->frag_cache[tid][i];
		if (entry->skb &&
		    time_after(jiffies, entry->first_frag_time + 2 * HZ)) {
			netdev_dbg(ieee->dev,
				   "expiring fragment cache entry seq=%u last_frag=%u\n",
				   entry->seq, entry->last_frag);
			dev_kfree_skb_any(entry->skb);
			entry->skb = NULL;
		}

		if (entry->skb && entry->seq == seq &&
		    (entry->last_frag + 1 == frag || frag == -1) &&
		    memcmp(entry->src_addr, src, ETH_ALEN) == 0 &&
		    memcmp(entry->dst_addr, dst, ETH_ALEN) == 0)
			return entry;
	}

	return NULL;
}

/* Called only as a tasklet (software IRQ) */
static struct sk_buff *
rtllib_frag_cache_get(struct rtllib_device *ieee,
		      struct ieee80211_hdr *hdr)
{
	struct sk_buff *skb = NULL;
	u16 fc = le16_to_cpu(hdr->frame_control);
	u16 sc = le16_to_cpu(hdr->seq_ctrl);
	unsigned int frag = WLAN_GET_SEQ_FRAG(sc);
	unsigned int seq = WLAN_GET_SEQ_SEQ(sc);
	struct rtllib_frag_entry *entry;
	struct ieee80211_qos_hdr *hdr_3addrqos;
	struct ieee80211_qos_hdr_4addr *hdr_4addrqos;
	u8 tid;

	if (ieee80211_has_a4(hdr->frame_control) &&
	    RTLLIB_QOS_HAS_SEQ(fc)) {
		hdr_4addrqos = (struct ieee80211_qos_hdr_4addr *)hdr;
		tid = le16_to_cpu(hdr_4addrqos->qos_ctrl) & RTLLIB_QCTL_TID;
		tid = UP2AC(tid);
		tid++;
	} else if (RTLLIB_QOS_HAS_SEQ(fc)) {
		hdr_3addrqos = (struct ieee80211_qos_hdr *)hdr;
		tid = le16_to_cpu(hdr_3addrqos->qos_ctrl) & RTLLIB_QCTL_TID;
		tid = UP2AC(tid);
		tid++;
	} else {
		tid = 0;
	}

	if (frag == 0) {
		/* Reserve enough space to fit maximum frame length */
		skb = dev_alloc_skb(ieee->dev->mtu +
				    sizeof(struct ieee80211_hdr) +
				    8 /* LLC */ +
				    2 /* alignment */ +
				    8 /* WEP */ +
				    ETH_ALEN /* WDS */ +
				    /* QOS Control */
				    (RTLLIB_QOS_HAS_SEQ(fc) ? 2 : 0));
		if (!skb)
			return NULL;

		entry = &ieee->frag_cache[tid][ieee->frag_next_idx[tid]];
		ieee->frag_next_idx[tid]++;
		if (ieee->frag_next_idx[tid] >= RTLLIB_FRAG_CACHE_LEN)
			ieee->frag_next_idx[tid] = 0;

		if (entry->skb)
			dev_kfree_skb_any(entry->skb);

		entry->first_frag_time = jiffies;
		entry->seq = seq;
		entry->last_frag = frag;
		entry->skb = skb;
		ether_addr_copy(entry->src_addr, hdr->addr2);
		ether_addr_copy(entry->dst_addr, hdr->addr1);
	} else {
		/* received a fragment of a frame for which the head fragment
		 * should have already been received
		 */
		entry = rtllib_frag_cache_find(ieee, seq, frag, tid, hdr->addr2,
					       hdr->addr1);
		if (entry) {
			entry->last_frag = frag;
			skb = entry->skb;
		}
	}

	return skb;
}

/* Called only as a tasklet (software IRQ) */
static int rtllib_frag_cache_invalidate(struct rtllib_device *ieee,
					struct ieee80211_hdr *hdr)
{
	u16 fc = le16_to_cpu(hdr->frame_control);
	u16 sc = le16_to_cpu(hdr->seq_ctrl);
	unsigned int seq = WLAN_GET_SEQ_SEQ(sc);
	struct rtllib_frag_entry *entry;
	struct ieee80211_qos_hdr *hdr_3addrqos;
	struct ieee80211_qos_hdr_4addr *hdr_4addrqos;
	u8 tid;

	if (ieee80211_has_a4(hdr->frame_control) &&
	    RTLLIB_QOS_HAS_SEQ(fc)) {
		hdr_4addrqos = (struct ieee80211_qos_hdr_4addr *)hdr;
		tid = le16_to_cpu(hdr_4addrqos->qos_ctrl) & RTLLIB_QCTL_TID;
		tid = UP2AC(tid);
		tid++;
	} else if (RTLLIB_QOS_HAS_SEQ(fc)) {
		hdr_3addrqos = (struct ieee80211_qos_hdr *)hdr;
		tid = le16_to_cpu(hdr_3addrqos->qos_ctrl) & RTLLIB_QCTL_TID;
		tid = UP2AC(tid);
		tid++;
	} else {
		tid = 0;
	}

	entry = rtllib_frag_cache_find(ieee, seq, -1, tid, hdr->addr2,
				       hdr->addr1);

	if (!entry) {
		netdev_dbg(ieee->dev,
			   "Couldn't invalidate fragment cache entry (seq=%u)\n",
			   seq);
		return -1;
	}

	entry->skb = NULL;
	return 0;
}

/* rtllib_rx_frame_mgtmt
 *
 * Responsible for handling management control frames
 *
 * Called by rtllib_rx
 */
static inline int
rtllib_rx_frame_mgmt(struct rtllib_device *ieee, struct sk_buff *skb,
		     struct rtllib_rx_stats *rx_stats, u16 type, u16 stype)
{
	/* On the struct stats definition there is written that
	 * this is not mandatory.... but seems that the probe
	 * response parser uses it
	 */
	struct ieee80211_hdr_3addr *hdr = (struct ieee80211_hdr_3addr *)skb->data;

	rx_stats->len = skb->len;
	rtllib_rx_mgt(ieee, skb, rx_stats);
	if ((memcmp(hdr->addr1, ieee->dev->dev_addr, ETH_ALEN))) {
		dev_kfree_skb_any(skb);
		return 0;
	}
	rtllib_rx_frame_softmac(ieee, skb, rx_stats, type, stype);

	dev_kfree_skb_any(skb);

	return 0;
}

/* No encapsulation header if EtherType < 0x600 (=length) */

/* Called by rtllib_rx_frame_decrypt */
static int rtllib_is_eapol_frame(struct rtllib_device *ieee,
				 struct sk_buff *skb, size_t hdrlen)
{
	struct net_device *dev = ieee->dev;
	u16 fc, ethertype;
	struct ieee80211_hdr *hdr;
	u8 *pos;

	if (skb->len < 24)
		return 0;

	hdr = (struct ieee80211_hdr *)skb->data;
	fc = le16_to_cpu(hdr->frame_control);

	/* check that the frame is unicast frame to us */
	if ((fc & (IEEE80211_FCTL_TODS | IEEE80211_FCTL_FROMDS)) ==
	    IEEE80211_FCTL_TODS &&
	    memcmp(hdr->addr1, dev->dev_addr, ETH_ALEN) == 0 &&
	    memcmp(hdr->addr3, dev->dev_addr, ETH_ALEN) == 0) {
		/* ToDS frame with own addr BSSID and DA */
	} else if ((fc & (IEEE80211_FCTL_TODS | IEEE80211_FCTL_FROMDS)) ==
		   IEEE80211_FCTL_FROMDS &&
		   memcmp(hdr->addr1, dev->dev_addr, ETH_ALEN) == 0) {
		/* FromDS frame with own addr as DA */
	} else {
		return 0;
	}

	if (skb->len < 24 + 8)
		return 0;

	/* check for port access entity Ethernet type */
	pos = skb->data + hdrlen;
	ethertype = (pos[6] << 8) | pos[7];
	if (ethertype == ETH_P_PAE)
		return 1;

	return 0;
}

/* Called only as a tasklet (software IRQ), by rtllib_rx */
static inline int
rtllib_rx_frame_decrypt(struct rtllib_device *ieee, struct sk_buff *skb,
			struct lib80211_crypt_data *crypt)
{
	struct ieee80211_hdr *hdr;
	int res, hdrlen;

	if (!crypt || !crypt->ops->decrypt_mpdu)
		return 0;

	if (ieee->hwsec_active) {
		struct cb_desc *tcb_desc = (struct cb_desc *)
						(skb->cb + MAX_DEV_ADDR_SIZE);

		tcb_desc->hw_sec = 1;

		if (ieee->need_sw_enc)
			tcb_desc->hw_sec = 0;
	}

	hdr = (struct ieee80211_hdr *)skb->data;
	hdrlen = rtllib_get_hdrlen(le16_to_cpu(hdr->frame_control));

	atomic_inc(&crypt->refcnt);
	res = crypt->ops->decrypt_mpdu(skb, hdrlen, crypt->priv);
	atomic_dec(&crypt->refcnt);
	if (res < 0) {
		netdev_dbg(ieee->dev, "decryption failed (SA= %pM) res=%d\n",
			   hdr->addr2, res);
		if (res == -2)
			netdev_dbg(ieee->dev,
				   "Decryption failed ICV mismatch (key %d)\n",
				   skb->data[hdrlen + 3] >> 6);
		return -1;
	}

	return res;
}

/* Called only as a tasklet (software IRQ), by rtllib_rx */
static inline int
rtllib_rx_frame_decrypt_msdu(struct rtllib_device *ieee, struct sk_buff *skb,
			     int keyidx, struct lib80211_crypt_data *crypt)
{
	struct ieee80211_hdr *hdr;
	int res, hdrlen;

	if (!crypt || !crypt->ops->decrypt_msdu)
		return 0;
	if (ieee->hwsec_active) {
		struct cb_desc *tcb_desc = (struct cb_desc *)
						(skb->cb + MAX_DEV_ADDR_SIZE);

		tcb_desc->hw_sec = 1;

		if (ieee->need_sw_enc)
			tcb_desc->hw_sec = 0;
	}

	hdr = (struct ieee80211_hdr *)skb->data;
	hdrlen = rtllib_get_hdrlen(le16_to_cpu(hdr->frame_control));

	atomic_inc(&crypt->refcnt);
	res = crypt->ops->decrypt_msdu(skb, keyidx, hdrlen, crypt->priv);
	atomic_dec(&crypt->refcnt);
	if (res < 0) {
		netdev_dbg(ieee->dev,
			   "MSDU decryption/MIC verification failed (SA= %pM keyidx=%d)\n",
			   hdr->addr2, keyidx);
		return -1;
	}

	return 0;
}

/* this function is stolen from ipw2200 driver*/
#define IEEE_PACKET_RETRY_TIME (5 * HZ)
static int is_duplicate_packet(struct rtllib_device *ieee,
			       struct ieee80211_hdr *header)
{
	u16 fc = le16_to_cpu(header->frame_control);
	u16 sc = le16_to_cpu(header->seq_ctrl);
	u16 seq = WLAN_GET_SEQ_SEQ(sc);
	u16 frag = WLAN_GET_SEQ_FRAG(sc);
	u16 *last_seq, *last_frag;
	unsigned long *last_time;
	struct ieee80211_qos_hdr *hdr_3addrqos;
	struct ieee80211_qos_hdr_4addr *hdr_4addrqos;
	u8 tid;

	if (ieee80211_has_a4(header->frame_control) &&
	    RTLLIB_QOS_HAS_SEQ(fc)) {
		hdr_4addrqos = (struct ieee80211_qos_hdr_4addr *)header;
		tid = le16_to_cpu(hdr_4addrqos->qos_ctrl) & RTLLIB_QCTL_TID;
		tid = UP2AC(tid);
		tid++;
	} else if (RTLLIB_QOS_HAS_SEQ(fc)) {
		hdr_3addrqos = (struct ieee80211_qos_hdr *)header;
		tid = le16_to_cpu(hdr_3addrqos->qos_ctrl) & RTLLIB_QCTL_TID;
		tid = UP2AC(tid);
		tid++;
	} else {
		tid = 0;
	}

	switch (ieee->iw_mode) {
	case IW_MODE_INFRA:
		last_seq = &ieee->last_rxseq_num[tid];
		last_frag = &ieee->last_rxfrag_num[tid];
		last_time = &ieee->last_packet_time[tid];
		break;
	default:
		return 0;
	}

	if ((*last_seq == seq) &&
	    time_after(*last_time + IEEE_PACKET_RETRY_TIME, jiffies)) {
		if (*last_frag == frag)
			goto drop;
		if (*last_frag + 1 != frag)
			/* out-of-order fragment */
			goto drop;
	} else {
		*last_seq = seq;
	}

	*last_frag = frag;
	*last_time = jiffies;
	return 0;

drop:

	return 1;
}

static bool add_reorder_entry(struct rx_ts_record *ts,
<<<<<<< HEAD
			      struct rx_reorder_entry *pReorderEntry)
=======
			      struct rx_reorder_entry *reorder_entry)
>>>>>>> adc21867
{
	struct list_head *list = &ts->rx_pending_pkt_list;

	while (list->next != &ts->rx_pending_pkt_list) {
<<<<<<< HEAD
		if (SN_LESS(pReorderEntry->SeqNum, ((struct rx_reorder_entry *)
		    list_entry(list->next, struct rx_reorder_entry,
		    list))->SeqNum))
			list = list->next;
		else if (SN_EQUAL(pReorderEntry->SeqNum,
			((struct rx_reorder_entry *)list_entry(list->next,
			struct rx_reorder_entry, list))->SeqNum))
=======
		if (SN_LESS(reorder_entry->seq_num, ((struct rx_reorder_entry *)
		    list_entry(list->next, struct rx_reorder_entry,
		    list))->seq_num))
			list = list->next;
		else if (SN_EQUAL(reorder_entry->seq_num,
			((struct rx_reorder_entry *)list_entry(list->next,
			struct rx_reorder_entry, list))->seq_num))
>>>>>>> adc21867
			return false;
		else
			break;
	}
<<<<<<< HEAD
	pReorderEntry->list.next = list->next;
	pReorderEntry->list.next->prev = &pReorderEntry->list;
	pReorderEntry->list.prev = list;
	list->next = &pReorderEntry->list;
=======
	reorder_entry->list.next = list->next;
	reorder_entry->list.next->prev = &reorder_entry->list;
	reorder_entry->list.prev = list;
	list->next = &reorder_entry->list;
>>>>>>> adc21867

	return true;
}

void rtllib_indicate_packets(struct rtllib_device *ieee,
			     struct rtllib_rxb **prxb_indicate_array, u8 index)
{
	struct net_device_stats *stats = &ieee->stats;
	u8 i = 0, j = 0;
	u16 ethertype;

	for (j = 0; j < index; j++) {
		struct rtllib_rxb *prxb = prxb_indicate_array[j];

		for (i = 0; i < prxb->nr_subframes; i++) {
			struct sk_buff *sub_skb = prxb->subframes[i];

		/* convert hdr + possible LLC headers into Ethernet header */
			ethertype = (sub_skb->data[6] << 8) | sub_skb->data[7];
			if (sub_skb->len >= 8 &&
			    ((memcmp(sub_skb->data, rfc1042_header,
				     SNAP_SIZE) == 0 &&
			      ethertype != ETH_P_AARP &&
			      ethertype != ETH_P_IPX) ||
			    memcmp(sub_skb->data, bridge_tunnel_header,
				   SNAP_SIZE) == 0)) {
				/* remove RFC1042 or Bridge-Tunnel encapsulation
				 * and replace EtherType
				 */
				skb_pull(sub_skb, SNAP_SIZE);
				memcpy(skb_push(sub_skb, ETH_ALEN), prxb->src, ETH_ALEN);
				memcpy(skb_push(sub_skb, ETH_ALEN), prxb->dst, ETH_ALEN);
			} else {
				u16 len;
			/* Leave Ethernet header part of hdr and full payload */
				len = sub_skb->len;
				memcpy(skb_push(sub_skb, 2), &len, 2);
				memcpy(skb_push(sub_skb, ETH_ALEN), prxb->src, ETH_ALEN);
				memcpy(skb_push(sub_skb, ETH_ALEN), prxb->dst, ETH_ALEN);
			}

			/* Indicate the packets to upper layer */
			if (sub_skb) {
				stats->rx_packets++;
				stats->rx_bytes += sub_skb->len;

				memset(sub_skb->cb, 0, sizeof(sub_skb->cb));
				sub_skb->protocol = eth_type_trans(sub_skb,
								   ieee->dev);
				sub_skb->dev = ieee->dev;
				sub_skb->dev->stats.rx_packets++;
				sub_skb->dev->stats.rx_bytes += sub_skb->len;
				/* 802.11 crc not sufficient */
				sub_skb->ip_summed = CHECKSUM_NONE;
				ieee->last_rx_ps_time = jiffies;
				netif_rx(sub_skb);
			}
		}
		kfree(prxb);
		prxb = NULL;
	}
}

void rtllib_flush_rx_ts_pending_pkts(struct rtllib_device *ieee,
				     struct rx_ts_record *ts)
{
	struct rx_reorder_entry *pRxReorderEntry;
	u8 rfd_cnt = 0;

	del_timer_sync(&ts->rx_pkt_pending_timer);
	while (!list_empty(&ts->rx_pending_pkt_list)) {
		if (rfd_cnt >= REORDER_WIN_SIZE) {
			netdev_info(ieee->dev,
				    "-------------->%s() error! rfd_cnt >= REORDER_WIN_SIZE\n",
				    __func__);
			break;
		}

		pRxReorderEntry = (struct rx_reorder_entry *)
				  list_entry(ts->rx_pending_pkt_list.prev,
					     struct rx_reorder_entry, list);
		netdev_dbg(ieee->dev, "%s(): Indicate seq_num %d!\n", __func__,
			   pRxReorderEntry->seq_num);
		list_del_init(&pRxReorderEntry->list);

		ieee->rfd_array[rfd_cnt] = pRxReorderEntry->prxb;

		rfd_cnt = rfd_cnt + 1;
		list_add_tail(&pRxReorderEntry->list,
			      &ieee->RxReorder_Unused_List);
	}
	rtllib_indicate_packets(ieee, ieee->rfd_array, rfd_cnt);

	ts->rx_indicate_seq = 0xffff;
}

static void rx_reorder_indicate_packet(struct rtllib_device *ieee,
				       struct rtllib_rxb *prxb,
<<<<<<< HEAD
				       struct rx_ts_record *ts, u16 SeqNum)
{
	struct rt_hi_throughput *ht_info = ieee->ht_info;
	struct rx_reorder_entry *pReorderEntry = NULL;
=======
				       struct rx_ts_record *ts, u16 seq_num)
{
	struct rt_hi_throughput *ht_info = ieee->ht_info;
	struct rx_reorder_entry *reorder_entry = NULL;
>>>>>>> adc21867
	u8 win_size = ht_info->rx_reorder_win_size;
	u16 win_end = 0;
	u8 index = 0;
	bool match_win_start = false, pkt_in_buf = false;
	unsigned long flags;

	netdev_dbg(ieee->dev,
		   "%s(): Seq is %d, ts->rx_indicate_seq is %d, win_size is %d\n",
<<<<<<< HEAD
		   __func__, SeqNum, ts->rx_indicate_seq, win_size);
=======
		   __func__, seq_num, ts->rx_indicate_seq, win_size);
>>>>>>> adc21867

	spin_lock_irqsave(&(ieee->reorder_spinlock), flags);

	win_end = (ts->rx_indicate_seq + win_size - 1) % 4096;
	/* Rx Reorder initialize condition.*/
	if (ts->rx_indicate_seq == 0xffff)
		ts->rx_indicate_seq = seq_num;

	/* Drop out the packet which seq_num is smaller than WinStart */
	if (SN_LESS(seq_num, ts->rx_indicate_seq)) {
		netdev_dbg(ieee->dev,
			   "Packet Drop! IndicateSeq: %d, NewSeq: %d\n",
			   ts->rx_indicate_seq, seq_num);
		ht_info->rx_reorder_drop_counter++;
		{
			int i;

			for (i = 0; i < prxb->nr_subframes; i++)
				dev_kfree_skb(prxb->subframes[i]);
			kfree(prxb);
			prxb = NULL;
		}
		spin_unlock_irqrestore(&(ieee->reorder_spinlock), flags);
		return;
	}

	/* Sliding window manipulation. Conditions includes:
<<<<<<< HEAD
	 * 1. Incoming SeqNum is equal to WinStart =>Window shift 1
	 * 2. Incoming SeqNum is larger than the win_end => Window shift N
=======
	 * 1. Incoming seq_num is equal to WinStart =>Window shift 1
	 * 2. Incoming seq_num is larger than the win_end => Window shift N
>>>>>>> adc21867
	 */
	if (SN_EQUAL(seq_num, ts->rx_indicate_seq)) {
		ts->rx_indicate_seq = (ts->rx_indicate_seq + 1) % 4096;
		match_win_start = true;
<<<<<<< HEAD
	} else if (SN_LESS(win_end, SeqNum)) {
		if (SeqNum >= (win_size - 1))
			ts->rx_indicate_seq = SeqNum + 1 - win_size;
		else
			ts->rx_indicate_seq = 4095 -
					     (win_size - (SeqNum + 1)) + 1;
=======
	} else if (SN_LESS(win_end, seq_num)) {
		if (seq_num >= (win_size - 1))
			ts->rx_indicate_seq = seq_num + 1 - win_size;
		else
			ts->rx_indicate_seq = 4095 -
					     (win_size - (seq_num + 1)) + 1;
>>>>>>> adc21867
		netdev_dbg(ieee->dev,
			   "Window Shift! IndicateSeq: %d, NewSeq: %d\n",
			   ts->rx_indicate_seq, seq_num);
	}

	/* Indication process.
	 * After Packet dropping and Sliding Window shifting as above, we can
	 * now just indicate the packets with the seq_num smaller than latest
	 * WinStart and struct buffer other packets.
	 *
	 * For Rx Reorder condition:
	 * 1. All packets with seq_num smaller than WinStart => Indicate
	 * 2. All packets with seq_num larger than or equal to
	 *	 WinStart => Buffer it.
	 */
	if (match_win_start) {
		/* Current packet is going to be indicated.*/
		netdev_dbg(ieee->dev,
			   "Packets indication! IndicateSeq: %d, NewSeq: %d\n",
<<<<<<< HEAD
			   ts->rx_indicate_seq, SeqNum);
=======
			   ts->rx_indicate_seq, seq_num);
>>>>>>> adc21867
		ieee->prxb_indicate_array[0] = prxb;
		index = 1;
	} else {
		/* Current packet is going to be inserted into pending list.*/
		if (!list_empty(&ieee->RxReorder_Unused_List)) {
			reorder_entry = (struct rx_reorder_entry *)
					list_entry(ieee->RxReorder_Unused_List.next,
					struct rx_reorder_entry, list);
			list_del_init(&reorder_entry->list);

			/* Make a reorder entry and insert
			 * into a the packet list.
			 */
			reorder_entry->seq_num = seq_num;
			reorder_entry->prxb = prxb;

<<<<<<< HEAD
			if (!add_reorder_entry(ts, pReorderEntry)) {
=======
			if (!add_reorder_entry(ts, reorder_entry)) {
>>>>>>> adc21867
				int i;

				netdev_dbg(ieee->dev,
					   "%s(): Duplicate packet is dropped. IndicateSeq: %d, NewSeq: %d\n",
					   __func__, ts->rx_indicate_seq,
					   seq_num);
				list_add_tail(&reorder_entry->list,
					      &ieee->RxReorder_Unused_List);

				for (i = 0; i < prxb->nr_subframes; i++)
					dev_kfree_skb(prxb->subframes[i]);
				kfree(prxb);
				prxb = NULL;
			} else {
				netdev_dbg(ieee->dev,
					   "Pkt insert into struct buffer. IndicateSeq: %d, NewSeq: %d\n",
					   ts->rx_indicate_seq, seq_num);
			}
		} else {
			/* Packets are dropped if there are not enough reorder
			 * entries. This part should be modified!! We can just
			 * indicate all the packets in struct buffer and get
			 * reorder entries.
			 */
			netdev_err(ieee->dev,
				   "%s(): There is no reorder entry! Packet is dropped!\n",
				   __func__);
			{
				int i;

				for (i = 0; i < prxb->nr_subframes; i++)
					dev_kfree_skb(prxb->subframes[i]);
				kfree(prxb);
				prxb = NULL;
			}
		}
	}

	/* Check if there is any packet need indicate.*/
	while (!list_empty(&ts->rx_pending_pkt_list)) {
		netdev_dbg(ieee->dev, "%s(): start RREORDER indicate\n",
			   __func__);

		reorder_entry = (struct rx_reorder_entry *)
					list_entry(ts->rx_pending_pkt_list.prev,
						   struct rx_reorder_entry,
						   list);
		if (SN_LESS(reorder_entry->seq_num, ts->rx_indicate_seq) ||
		    SN_EQUAL(reorder_entry->seq_num, ts->rx_indicate_seq)) {
			/* This protect struct buffer from overflow. */
			if (index >= REORDER_WIN_SIZE) {
				netdev_err(ieee->dev,
					   "%s(): Buffer overflow!\n",
					   __func__);
				pkt_in_buf = true;
				break;
			}

			list_del_init(&reorder_entry->list);

			if (SN_EQUAL(reorder_entry->seq_num, ts->rx_indicate_seq))
				ts->rx_indicate_seq = (ts->rx_indicate_seq + 1) %
						     4096;

<<<<<<< HEAD
			ieee->prxb_indicate_array[index] = pReorderEntry->prxb;
			netdev_dbg(ieee->dev, "%s(): Indicate SeqNum %d!\n",
				   __func__, pReorderEntry->SeqNum);
=======
			ieee->prxb_indicate_array[index] = reorder_entry->prxb;
			netdev_dbg(ieee->dev, "%s(): Indicate seq_num %d!\n",
				   __func__, reorder_entry->seq_num);
>>>>>>> adc21867
			index++;

			list_add_tail(&reorder_entry->list,
				      &ieee->RxReorder_Unused_List);
		} else {
			pkt_in_buf = true;
			break;
		}
	}

	/* Handling pending timer. Set this timer to prevent from long time
	 * Rx buffering.
	 */
	if (index > 0) {
		spin_unlock_irqrestore(&ieee->reorder_spinlock, flags);
		if (timer_pending(&ts->rx_pkt_pending_timer))
			del_timer_sync(&ts->rx_pkt_pending_timer);
		spin_lock_irqsave(&ieee->reorder_spinlock, flags);
		ts->rx_timeout_indicate_seq = 0xffff;

		if (index > REORDER_WIN_SIZE) {
			netdev_err(ieee->dev,
				   "%s(): Rx Reorder struct buffer full!\n",
				   __func__);
			spin_unlock_irqrestore(&(ieee->reorder_spinlock),
					       flags);
			return;
		}
		rtllib_indicate_packets(ieee, ieee->prxb_indicate_array, index);
		pkt_in_buf = false;
	}

	if (pkt_in_buf && ts->rx_timeout_indicate_seq == 0xffff) {
		netdev_dbg(ieee->dev, "%s(): SET rx timeout timer\n", __func__);
		ts->rx_timeout_indicate_seq = ts->rx_indicate_seq;
		spin_unlock_irqrestore(&ieee->reorder_spinlock, flags);
		mod_timer(&ts->rx_pkt_pending_timer, jiffies +
			  msecs_to_jiffies(ht_info->rx_reorder_pending_time));
		spin_lock_irqsave(&ieee->reorder_spinlock, flags);
	}
	spin_unlock_irqrestore(&(ieee->reorder_spinlock), flags);
}

static u8 parse_subframe(struct rtllib_device *ieee, struct sk_buff *skb,
			 struct rtllib_rx_stats *rx_stats,
			 struct rtllib_rxb *rxb, u8 *src, u8 *dst)
{
	struct ieee80211_hdr_3addr  *hdr = (struct ieee80211_hdr_3addr *)skb->data;
	u16		fc = le16_to_cpu(hdr->frame_control);

	u16		llc_offset = sizeof(struct ieee80211_hdr_3addr);
	bool		is_aggregate_frame = false;
<<<<<<< HEAD
	u16		nSubframe_Length;
	u8		pad_len = 0;
	u16		SeqNum = 0;
=======
	u16		subframe_len;
	u8		pad_len = 0;
	u16		seq_num = 0;
>>>>>>> adc21867
	struct sk_buff *sub_skb;
	/* just for debug purpose */
	seq_num = WLAN_GET_SEQ_SEQ(le16_to_cpu(hdr->seq_ctrl));
	if ((RTLLIB_QOS_HAS_SEQ(fc)) &&
	   (((union frameqos *)(skb->data + RTLLIB_3ADDR_LEN))->field.reserved))
		is_aggregate_frame = true;

	if (RTLLIB_QOS_HAS_SEQ(fc))
		llc_offset += 2;
	if (rx_stats->contain_htc)
		llc_offset += sHTCLng;

	if (skb->len <= llc_offset)
		return 0;

	skb_pull(skb, llc_offset);
	ieee->is_aggregate_frame = is_aggregate_frame;
	if (!is_aggregate_frame) {
		rxb->nr_subframes = 1;

		/* altered by clark 3/30/2010
		 * The struct buffer size of the skb indicated to upper layer
		 * must be less than 5000, or the defraged IP datagram
		 * in the IP layer will exceed "ipfrag_high_tresh" and be
		 * discarded. so there must not use the function
		 * "skb_copy" and "skb_clone" for "skb".
		 */

		/* Allocate new skb for releasing to upper layer */
		sub_skb = dev_alloc_skb(RTLLIB_SKBBUFFER_SIZE);
		if (!sub_skb)
			return 0;
		skb_reserve(sub_skb, 12);
		skb_put_data(sub_skb, skb->data, skb->len);
		sub_skb->dev = ieee->dev;

		rxb->subframes[0] = sub_skb;

		memcpy(rxb->src, src, ETH_ALEN);
		memcpy(rxb->dst, dst, ETH_ALEN);
		rxb->subframes[0]->dev = ieee->dev;
		return 1;
	}

	rxb->nr_subframes = 0;
	memcpy(rxb->src, src, ETH_ALEN);
	memcpy(rxb->dst, dst, ETH_ALEN);
	while (skb->len > ETHERNET_HEADER_SIZE) {
		/* Offset 12 denote 2 mac address */
		subframe_len = *((u16 *)(skb->data + 12));
		subframe_len = (subframe_len >> 8) +
				   (subframe_len << 8);

		if (skb->len < (ETHERNET_HEADER_SIZE + subframe_len)) {
			netdev_info(ieee->dev,
				    "%s: A-MSDU parse error!! pRfd->nTotalSubframe : %d\n",
				    __func__, rxb->nr_subframes);
			netdev_info(ieee->dev,
				    "%s: A-MSDU parse error!! Subframe Length: %d\n",
				    __func__, subframe_len);
			netdev_info(ieee->dev,
				    "nRemain_Length is %d and subframe_len is : %d\n",
				    skb->len, subframe_len);
			netdev_info(ieee->dev,
				    "The Packet seq_num is %d\n",
				    seq_num);
			return 0;
		}

		/* move the data point to data content */
		skb_pull(skb, ETHERNET_HEADER_SIZE);

		/* altered by clark 3/30/2010
		 * The struct buffer size of the skb indicated to upper layer
		 * must be less than 5000, or the defraged IP datagram
		 * in the IP layer will exceed "ipfrag_high_tresh" and be
		 * discarded. so there must not use the function
		 * "skb_copy" and "skb_clone" for "skb".
		 */

		/* Allocate new skb for releasing to upper layer */
		sub_skb = dev_alloc_skb(subframe_len + 12);
		if (!sub_skb)
			return 0;
		skb_reserve(sub_skb, 12);
		skb_put_data(sub_skb, skb->data, subframe_len);

		sub_skb->dev = ieee->dev;
		rxb->subframes[rxb->nr_subframes++] = sub_skb;
		if (rxb->nr_subframes >= MAX_SUBFRAME_COUNT) {
			netdev_dbg(ieee->dev,
				   "ParseSubframe(): Too many Subframes! Packets dropped!\n");
			break;
		}
		skb_pull(skb, subframe_len);

		if (skb->len != 0) {
<<<<<<< HEAD
			pad_len = 4 - ((nSubframe_Length +
=======
			pad_len = 4 - ((subframe_len +
>>>>>>> adc21867
					  ETHERNET_HEADER_SIZE) % 4);
			if (pad_len == 4)
				pad_len = 0;

			if (skb->len < pad_len)
				return 0;

			skb_pull(skb, pad_len);
		}
	}

	return rxb->nr_subframes;
}

static size_t rtllib_rx_get_hdrlen(struct rtllib_device *ieee,
				   struct sk_buff *skb,
				   struct rtllib_rx_stats *rx_stats)
{
	struct ieee80211_hdr *hdr = (struct ieee80211_hdr *)skb->data;
	u16 fc = le16_to_cpu(hdr->frame_control);
	size_t hdrlen;

	hdrlen = rtllib_get_hdrlen(fc);
	if (ht_c_check(ieee, skb->data)) {
		if (net_ratelimit())
			netdev_info(ieee->dev, "%s: find HTCControl!\n",
				    __func__);
		hdrlen += 4;
		rx_stats->contain_htc = true;
	}

	return hdrlen;
}

static int rtllib_rx_check_duplicate(struct rtllib_device *ieee,
				     struct sk_buff *skb, u8 multicast)
{
	struct ieee80211_hdr *hdr = (struct ieee80211_hdr *)skb->data;
	u16 fc, sc;
	u8 frag;

	fc = le16_to_cpu(hdr->frame_control);
	sc = le16_to_cpu(hdr->seq_ctrl);
	frag = WLAN_GET_SEQ_FRAG(sc);

	if (!ieee->ht_info->cur_rx_reorder_enable ||
		!ieee->current_network.qos_data.active ||
		!is_data_frame(skb->data) ||
		is_legacy_data_frame(skb->data)) {
		if (!ieee80211_is_beacon(hdr->frame_control)) {
			if (is_duplicate_packet(ieee, hdr))
				return -1;
		}
	} else {
		struct rx_ts_record *ts = NULL;

		if (rtllib_get_ts(ieee, (struct ts_common_info **)&ts, hdr->addr2,
			(u8)frame_qos_tid((u8 *)(skb->data)), RX_DIR, true)) {
			if ((fc & (1 << 11)) && (frag == ts->rx_last_frag_num) &&
			    (WLAN_GET_SEQ_SEQ(sc) == ts->rx_last_seq_num))
				return -1;
			ts->rx_last_frag_num = frag;
			ts->rx_last_seq_num = WLAN_GET_SEQ_SEQ(sc);
		} else {
			netdev_warn(ieee->dev, "%s(): No TS! Skip the check!\n",
				    __func__);
			return -1;
		}
	}

	return 0;
}

static void rtllib_rx_extract_addr(struct rtllib_device *ieee,
				   struct ieee80211_hdr *hdr, u8 *dst,
				   u8 *src, u8 *bssid)
{
	u16 fc = le16_to_cpu(hdr->frame_control);

	switch (fc & (IEEE80211_FCTL_FROMDS | IEEE80211_FCTL_TODS)) {
	case IEEE80211_FCTL_FROMDS:
		ether_addr_copy(dst, hdr->addr1);
		ether_addr_copy(src, hdr->addr3);
		ether_addr_copy(bssid, hdr->addr2);
		break;
	case IEEE80211_FCTL_TODS:
		ether_addr_copy(dst, hdr->addr3);
		ether_addr_copy(src, hdr->addr2);
		ether_addr_copy(bssid, hdr->addr1);
		break;
	case IEEE80211_FCTL_FROMDS | IEEE80211_FCTL_TODS:
		ether_addr_copy(dst, hdr->addr3);
		ether_addr_copy(src, hdr->addr4);
		ether_addr_copy(bssid, ieee->current_network.bssid);
		break;
	default:
		ether_addr_copy(dst, hdr->addr1);
		ether_addr_copy(src, hdr->addr2);
		ether_addr_copy(bssid, hdr->addr3);
		break;
	}
}

static int rtllib_rx_data_filter(struct rtllib_device *ieee, struct ieee80211_hdr *hdr,
				 u8 *dst, u8 *src, u8 *bssid, u8 *addr2)
{
	u16 fc = le16_to_cpu(hdr->frame_control);
	u8 type = WLAN_FC_GET_TYPE(fc);
	u8 stype = WLAN_FC_GET_STYPE(fc);

	/* Filter frames from different BSS */
	if (ieee80211_has_a4(hdr->frame_control) &&
	    !ether_addr_equal(ieee->current_network.bssid, bssid) &&
	    !is_zero_ether_addr(ieee->current_network.bssid)) {
		return -1;
	}

	/* Nullfunc frames may have PS-bit set, so they must be passed to
	 * hostap_handle_sta_rx() before being dropped here.
	 */
	if (stype != IEEE80211_STYPE_DATA &&
	    stype != IEEE80211_STYPE_DATA_CFACK &&
	    stype != IEEE80211_STYPE_DATA_CFPOLL &&
	    stype != IEEE80211_STYPE_DATA_CFACKPOLL &&
	    stype != IEEE80211_STYPE_QOS_DATA) {
		if (stype != IEEE80211_STYPE_NULLFUNC)
			netdev_dbg(ieee->dev,
				   "RX: dropped data frame with no data (type=0x%02x, subtype=0x%02x)\n",
				   type, stype);
		return -1;
	}

	/* packets from our adapter are dropped (echo) */
	if (!memcmp(src, ieee->dev->dev_addr, ETH_ALEN))
		return -1;

	/* {broad,multi}cast packets to our BSS go through */
	if (is_multicast_ether_addr(dst)) {
		if (memcmp(bssid, ieee->current_network.bssid,
			   ETH_ALEN))
			return -1;
	}
	return 0;
}

static int rtllib_rx_get_crypt(struct rtllib_device *ieee, struct sk_buff *skb,
			struct lib80211_crypt_data **crypt, size_t hdrlen)
{
	struct ieee80211_hdr *hdr = (struct ieee80211_hdr *)skb->data;
	u16 fc = le16_to_cpu(hdr->frame_control);
	int idx = 0;

	if (skb->len >= hdrlen + 3)
		idx = skb->data[hdrlen + 3] >> 6;

	*crypt = ieee->crypt_info.crypt[idx];
	/* allow NULL decrypt to indicate an station specific override
	 * for default encryption
	 */
	if (*crypt && (!(*crypt)->ops || !(*crypt)->ops->decrypt_mpdu))
		*crypt = NULL;

	if (!*crypt && (fc & IEEE80211_FCTL_PROTECTED)) {
		/* This seems to be triggered by some (multicast?)
		 * frames from other than current BSS, so just drop the
		 * frames silently instead of filling system log with
		 * these reports.
		 */
		netdev_dbg(ieee->dev,
			   "Decryption failed (not set) (SA= %pM)\n",
			   hdr->addr2);
		return -1;
	}

	return 0;
}

static int rtllib_rx_decrypt(struct rtllib_device *ieee, struct sk_buff *skb,
		      struct rtllib_rx_stats *rx_stats,
		      struct lib80211_crypt_data *crypt, size_t hdrlen)
{
	struct ieee80211_hdr *hdr;
	int keyidx = 0;
	u16 fc, sc;
	u8 frag;

	hdr = (struct ieee80211_hdr *)skb->data;
	fc = le16_to_cpu(hdr->frame_control);
	sc = le16_to_cpu(hdr->seq_ctrl);
	frag = WLAN_GET_SEQ_FRAG(sc);

	if ((!rx_stats->decrypted))
		ieee->need_sw_enc = 1;
	else
		ieee->need_sw_enc = 0;

	keyidx = rtllib_rx_frame_decrypt(ieee, skb, crypt);
	if ((fc & IEEE80211_FCTL_PROTECTED) && (keyidx < 0)) {
		netdev_info(ieee->dev, "%s: decrypt frame error\n", __func__);
		return -1;
	}

	hdr = (struct ieee80211_hdr *)skb->data;
	if ((frag != 0 || (fc & IEEE80211_FCTL_MOREFRAGS))) {
		int flen;
		struct sk_buff *frag_skb = rtllib_frag_cache_get(ieee, hdr);

		netdev_dbg(ieee->dev, "Rx Fragment received (%u)\n", frag);

		if (!frag_skb) {
			netdev_dbg(ieee->dev,
				   "Rx cannot get skb from fragment cache (morefrag=%d seq=%u frag=%u)\n",
				   (fc & IEEE80211_FCTL_MOREFRAGS) != 0,
				   WLAN_GET_SEQ_SEQ(sc), frag);
			return -1;
		}
		flen = skb->len;
		if (frag != 0)
			flen -= hdrlen;

		if (frag_skb->tail + flen > frag_skb->end) {
			netdev_warn(ieee->dev,
				    "%s: host decrypted and reassembled frame did not fit skb\n",
				    __func__);
			rtllib_frag_cache_invalidate(ieee, hdr);
			return -1;
		}

		if (frag == 0) {
			/* copy first fragment (including full headers) into
			 * beginning of the fragment cache skb
			 */
			skb_put_data(frag_skb, skb->data, flen);
		} else {
			/* append frame payload to the end of the fragment
			 * cache skb
			 */
			skb_put_data(frag_skb, skb->data + hdrlen, flen);
		}
		dev_kfree_skb_any(skb);
		skb = NULL;

		if (fc & IEEE80211_FCTL_MOREFRAGS) {
			/* more fragments expected - leave the skb in fragment
			 * cache for now; it will be delivered to upper layers
			 * after all fragments have been received
			 */
			return -2;
		}

		/* this was the last fragment and the frame will be
		 * delivered, so remove skb from fragment cache
		 */
		skb = frag_skb;
		hdr = (struct ieee80211_hdr *)skb->data;
		rtllib_frag_cache_invalidate(ieee, hdr);
	}

	/* skb: hdr + (possible reassembled) full MSDU payload; possibly still
	 * encrypted/authenticated
	 */
	if ((fc & IEEE80211_FCTL_PROTECTED) &&
		rtllib_rx_frame_decrypt_msdu(ieee, skb, keyidx, crypt)) {
		netdev_info(ieee->dev, "%s: ==>decrypt msdu error\n", __func__);
		return -1;
	}

	hdr = (struct ieee80211_hdr *)skb->data;
	if (crypt && !(fc & IEEE80211_FCTL_PROTECTED) && !ieee->open_wep) {
		if (/*ieee->ieee802_1x &&*/
		    rtllib_is_eapol_frame(ieee, skb, hdrlen)) {
			/* pass unencrypted EAPOL frames even if encryption is
			 * configured
			 */
			struct eapol *eap = (struct eapol *)(skb->data +
				24);
			netdev_dbg(ieee->dev,
				   "RX: IEEE 802.1X EAPOL frame: %s\n",
				   eap_get_type(eap->type));
		} else {
			netdev_dbg(ieee->dev,
				   "encryption configured, but RX frame not encrypted (SA= %pM)\n",
				   hdr->addr2);
			return -1;
		}
	}

	if (crypt && !(fc & IEEE80211_FCTL_PROTECTED) &&
	    rtllib_is_eapol_frame(ieee, skb, hdrlen)) {
		struct eapol *eap = (struct eapol *)(skb->data + 24);

		netdev_dbg(ieee->dev, "RX: IEEE 802.1X EAPOL frame: %s\n",
			   eap_get_type(eap->type));
	}

	if (crypt && !(fc & IEEE80211_FCTL_PROTECTED) && !ieee->open_wep &&
	    !rtllib_is_eapol_frame(ieee, skb, hdrlen)) {
		netdev_dbg(ieee->dev,
			   "dropped unencrypted RX data frame from %pM (drop_unencrypted=1)\n",
			   hdr->addr2);
		return -1;
	}

	return 0;
}

static void rtllib_rx_check_leave_lps(struct rtllib_device *ieee, u8 unicast,
				      u8 nr_subframes)
{
	if (unicast) {
		if (ieee->link_state == MAC80211_LINKED) {
			if (((ieee->link_detect_info.num_rx_unicast_ok_in_period +
			    ieee->link_detect_info.num_tx_ok_in_period) > 8) ||
			    (ieee->link_detect_info.num_rx_unicast_ok_in_period > 2)) {
				ieee->leisure_ps_leave(ieee->dev);
			}
		}
	}
	ieee->last_rx_ps_time = jiffies;
}

static void rtllib_rx_indicate_pkt_legacy(struct rtllib_device *ieee,
		struct rtllib_rx_stats *rx_stats,
		struct rtllib_rxb *rxb,
		u8 *dst,
		u8 *src)
{
	struct net_device *dev = ieee->dev;
	u16 ethertype;
	int i = 0;

	if (!rxb) {
		netdev_info(dev, "%s: rxb is NULL!!\n", __func__);
		return;
	}

	for (i = 0; i < rxb->nr_subframes; i++) {
		struct sk_buff *sub_skb = rxb->subframes[i];

		if (sub_skb) {
			/* convert hdr + possible LLC headers
			 * into Ethernet header
			 */
			ethertype = (sub_skb->data[6] << 8) | sub_skb->data[7];
			if (sub_skb->len >= 8 &&
				((memcmp(sub_skb->data, rfc1042_header, SNAP_SIZE) == 0 &&
				ethertype != ETH_P_AARP && ethertype != ETH_P_IPX) ||
				memcmp(sub_skb->data, bridge_tunnel_header, SNAP_SIZE) == 0)) {
				/* remove RFC1042 or Bridge-Tunnel encapsulation
				 * and replace EtherType
				 */
				skb_pull(sub_skb, SNAP_SIZE);
				ether_addr_copy(skb_push(sub_skb, ETH_ALEN),
						src);
				ether_addr_copy(skb_push(sub_skb, ETH_ALEN),
						dst);
			} else {
				u16 len;
				/* Leave Ethernet header part of hdr
				 * and full payload
				 */
				len = sub_skb->len;
				memcpy(skb_push(sub_skb, 2), &len, 2);
				ether_addr_copy(skb_push(sub_skb, ETH_ALEN),
						src);
				ether_addr_copy(skb_push(sub_skb, ETH_ALEN),
						dst);
			}

			ieee->stats.rx_packets++;
			ieee->stats.rx_bytes += sub_skb->len;

			if (is_multicast_ether_addr(dst))
				ieee->stats.multicast++;

			/* Indicate the packets to upper layer */
			memset(sub_skb->cb, 0, sizeof(sub_skb->cb));
			sub_skb->protocol = eth_type_trans(sub_skb, dev);
			sub_skb->dev = dev;
			sub_skb->dev->stats.rx_packets++;
			sub_skb->dev->stats.rx_bytes += sub_skb->len;
			/* 802.11 crc not sufficient */
			sub_skb->ip_summed = CHECKSUM_NONE;
			netif_rx(sub_skb);
		}
	}
	kfree(rxb);
}

static int rtllib_rx_infra_adhoc(struct rtllib_device *ieee, struct sk_buff *skb,
		 struct rtllib_rx_stats *rx_stats)
{
	struct net_device *dev = ieee->dev;
	struct ieee80211_hdr *hdr = (struct ieee80211_hdr *)skb->data;
	struct lib80211_crypt_data *crypt = NULL;
	struct rtllib_rxb *rxb = NULL;
	struct rx_ts_record *ts = NULL;
	u16 fc, sc, seq_num = 0;
	u8 type, stype, multicast = 0, unicast = 0, nr_subframes = 0, TID = 0;
	u8 dst[ETH_ALEN];
	u8 src[ETH_ALEN];
	u8 bssid[ETH_ALEN] = {0};

	size_t hdrlen = 0;
	int ret = 0, i = 0;

	fc = le16_to_cpu(hdr->frame_control);
	type = WLAN_FC_GET_TYPE(fc);
	stype = WLAN_FC_GET_STYPE(fc);
	sc = le16_to_cpu(hdr->seq_ctrl);

	/*Filter pkt not to me*/
	multicast = is_multicast_ether_addr(hdr->addr1);
	unicast = !multicast;
	if (unicast && !ether_addr_equal(dev->dev_addr, hdr->addr1))
		goto rx_dropped;

	/*Filter pkt has too small length */
	hdrlen = rtllib_rx_get_hdrlen(ieee, skb, rx_stats);
	if (skb->len < hdrlen) {
		netdev_info(dev,
			    "%s():ERR!!! skb->len is smaller than hdrlen\n",
			    __func__);
		goto rx_dropped;
	}

	/* Filter Duplicate pkt */
	ret = rtllib_rx_check_duplicate(ieee, skb, multicast);
	if (ret < 0)
		goto rx_dropped;

	/* Filter CTRL Frame */
	if (type == RTLLIB_FTYPE_CTL)
		goto rx_dropped;

	/* Filter MGNT Frame */
	if (type == RTLLIB_FTYPE_MGMT) {
		if (rtllib_rx_frame_mgmt(ieee, skb, rx_stats, type, stype))
			goto rx_dropped;
		else
			goto rx_exit;
	}

	/* Filter WAPI DATA Frame */

	/* Update statstics for AP roaming */
	ieee->link_detect_info.num_recv_data_in_period++;
	ieee->link_detect_info.num_rx_ok_in_period++;

	/* Data frame - extract src/dst addresses */
	rtllib_rx_extract_addr(ieee, hdr, dst, src, bssid);

	/* Filter Data frames */
	ret = rtllib_rx_data_filter(ieee, hdr, dst, src, bssid, hdr->addr2);
	if (ret < 0)
		goto rx_dropped;

	if (skb->len == hdrlen)
		goto rx_dropped;

	/* Send pspoll based on moredata */
	if ((ieee->iw_mode == IW_MODE_INFRA)  &&
	    (ieee->sta_sleep == LPS_IS_SLEEP) &&
	    (ieee->polling)) {
		if (WLAN_FC_MORE_DATA(fc)) {
			/* more data bit is set, let's request a new frame
			 * from the AP
			 */
			rtllib_sta_ps_send_pspoll_frame(ieee);
		} else {
			ieee->polling =  false;
		}
	}

	/* Get crypt if encrypted */
	ret = rtllib_rx_get_crypt(ieee, skb, &crypt, hdrlen);
	if (ret == -1)
		goto rx_dropped;

	/* Decrypt data frame (including reassemble) */
	ret = rtllib_rx_decrypt(ieee, skb, rx_stats, crypt, hdrlen);
	if (ret == -1)
		goto rx_dropped;
	else if (ret == -2)
		goto rx_exit;

	/* Get TS for Rx Reorder  */
	hdr = (struct ieee80211_hdr *)skb->data;
	if (ieee->current_network.qos_data.active && is_qos_data_frame(skb->data)
		&& !is_multicast_ether_addr(hdr->addr1)) {
		TID = frame_qos_tid(skb->data);
<<<<<<< HEAD
		SeqNum = WLAN_GET_SEQ_SEQ(sc);
=======
		seq_num = WLAN_GET_SEQ_SEQ(sc);
>>>>>>> adc21867
		rtllib_get_ts(ieee, (struct ts_common_info **)&ts, hdr->addr2, TID,
		      RX_DIR, true);
		if (TID != 0 && TID != 3)
			ieee->bis_any_nonbepkts = true;
	}

	/* Parse rx data frame (For AMSDU) */
	/* skb: hdr + (possible reassembled) full plaintext payload */
	rxb = kmalloc(sizeof(struct rtllib_rxb), GFP_ATOMIC);
	if (!rxb)
		goto rx_dropped;

	/* to parse amsdu packets */
	/* qos data packets & reserved bit is 1 */
	if (parse_subframe(ieee, skb, rx_stats, rxb, src, dst) == 0) {
		/* only to free rxb, and not submit the packets
		 * to upper layer
		 */
		for (i = 0; i < rxb->nr_subframes; i++)
			dev_kfree_skb(rxb->subframes[i]);
		kfree(rxb);
		rxb = NULL;
		goto rx_dropped;
	}

	/* Update WAPI PN */

	/* Check if leave LPS */
	if (ieee->is_aggregate_frame)
		nr_subframes = rxb->nr_subframes;
	else
		nr_subframes = 1;
	if (unicast)
		ieee->link_detect_info.num_rx_unicast_ok_in_period += nr_subframes;
	rtllib_rx_check_leave_lps(ieee, unicast, nr_subframes);

	/* Indicate packets to upper layer or Rx Reorder */
	if (!ieee->ht_info->cur_rx_reorder_enable || !ts)
		rtllib_rx_indicate_pkt_legacy(ieee, rx_stats, rxb, dst, src);
	else
<<<<<<< HEAD
		rx_reorder_indicate_packet(ieee, rxb, ts, SeqNum);
=======
		rx_reorder_indicate_packet(ieee, rxb, ts, seq_num);
>>>>>>> adc21867

	dev_kfree_skb(skb);

 rx_exit:
	return 1;

 rx_dropped:
	ieee->stats.rx_dropped++;

	/* Returning 0 indicates to caller that we have not handled the SKB--
	 * so it is still allocated and can be used again by underlying
	 * hardware as a DMA target
	 */
	return 0;
}

static int rtllib_rx_monitor(struct rtllib_device *ieee, struct sk_buff *skb,
		 struct rtllib_rx_stats *rx_stats)
{
	struct ieee80211_hdr *hdr = (struct ieee80211_hdr *)skb->data;
	u16 fc = le16_to_cpu(hdr->frame_control);
	size_t hdrlen = rtllib_get_hdrlen(fc);

	if (skb->len < hdrlen) {
		netdev_info(ieee->dev,
			    "%s():ERR!!! skb->len is smaller than hdrlen\n",
			    __func__);
		return 0;
	}

	if (ht_c_check(ieee, skb->data)) {
		if (net_ratelimit())
			netdev_info(ieee->dev, "%s: Find HTCControl!\n",
				    __func__);
		hdrlen += 4;
	}

	ieee->stats.rx_packets++;
	ieee->stats.rx_bytes += skb->len;
	rtllib_monitor_rx(ieee, skb, rx_stats, hdrlen);

	return 1;
}

/* All received frames are sent to this function. @skb contains the frame in
 * IEEE 802.11 format, i.e., in the format it was sent over air.
 * This function is called only as a tasklet (software IRQ).
 */
int rtllib_rx(struct rtllib_device *ieee, struct sk_buff *skb,
		 struct rtllib_rx_stats *rx_stats)
{
	int ret = 0;

	if (!ieee || !skb || !rx_stats) {
		pr_info("%s: Input parameters NULL!\n", __func__);
		goto rx_dropped;
	}
	if (skb->len < 10) {
		netdev_info(ieee->dev, "%s: SKB length < 10\n", __func__);
		goto rx_dropped;
	}

	switch (ieee->iw_mode) {
	case IW_MODE_INFRA:
		ret = rtllib_rx_infra_adhoc(ieee, skb, rx_stats);
		break;
	case IW_MODE_MONITOR:
		ret = rtllib_rx_monitor(ieee, skb, rx_stats);
		break;
	default:
		netdev_info(ieee->dev, "%s: ERR iw mode!!!\n", __func__);
		break;
	}

	return ret;

 rx_dropped:
	if (ieee)
		ieee->stats.rx_dropped++;
	return 0;
}
EXPORT_SYMBOL(rtllib_rx);

static u8 qos_oui[QOS_OUI_LEN] = { 0x00, 0x50, 0xF2 };

/* Make ther structure we read from the beacon packet has the right values */
static int rtllib_verify_qos_info(struct rtllib_qos_information_element
				     *info_element, int sub_type)
{
	if (info_element->element_id != QOS_ELEMENT_ID)
		return -1;
	if (info_element->qui_subtype != sub_type)
		return -1;
	if (memcmp(info_element->qui, qos_oui, QOS_OUI_LEN))
		return -1;
	if (info_element->qui_type != QOS_OUI_TYPE)
		return -1;
	if (info_element->version != QOS_VERSION_1)
		return -1;

	return 0;
}

/* Parse a QoS parameter element */
static int rtllib_read_qos_param_element(
			struct rtllib_qos_parameter_info *element_param,
			struct rtllib_info_element *info_element)
{
	size_t size = sizeof(*element_param);

	if (!element_param || !info_element || info_element->len != size - 2)
		return -1;

	memcpy(element_param, info_element, size);
	return rtllib_verify_qos_info(&element_param->info_element,
				      QOS_OUI_PARAM_SUB_TYPE);
}

/* Parse a QoS information element */
static int rtllib_read_qos_info_element(
			struct rtllib_qos_information_element *element_info,
			struct rtllib_info_element *info_element)
{
	size_t size = sizeof(*element_info);

	if (!element_info || !info_element || info_element->len != size - 2)
		return -1;

	memcpy(element_info, info_element, size);
	return rtllib_verify_qos_info(element_info, QOS_OUI_INFO_SUB_TYPE);
}

/* Write QoS parameters from the ac parameters. */
static int rtllib_qos_convert_ac_to_parameters(struct rtllib_qos_parameter_info *param_elm,
					       struct rtllib_qos_data *qos_data)
{
	struct rtllib_qos_ac_parameter *ac_params;
	struct rtllib_qos_parameters *qos_param = &(qos_data->parameters);
	int i;
	u8 aci;
	u8 acm;

	qos_data->wmm_acm = 0;
	for (i = 0; i < QOS_QUEUE_NUM; i++) {
		ac_params = &(param_elm->ac_params_record[i]);

		aci = (ac_params->aci_aifsn & 0x60) >> 5;
		acm = (ac_params->aci_aifsn & 0x10) >> 4;

		if (aci >= QOS_QUEUE_NUM)
			continue;
		switch (aci) {
		case 1:
			/* BIT(0) | BIT(3) */
			if (acm)
				qos_data->wmm_acm |= (0x01 << 0) | (0x01 << 3);
			break;
		case 2:
			/* BIT(4) | BIT(5) */
			if (acm)
				qos_data->wmm_acm |= (0x01 << 4) | (0x01 << 5);
			break;
		case 3:
			/* BIT(6) | BIT(7) */
			if (acm)
				qos_data->wmm_acm |= (0x01 << 6) | (0x01 << 7);
			break;
		case 0:
		default:
			/* BIT(1) | BIT(2) */
			if (acm)
				qos_data->wmm_acm |= (0x01 << 1) | (0x01 << 2);
			break;
		}

		qos_param->aifs[aci] = (ac_params->aci_aifsn) & 0x0f;

		/* WMM spec P.11: The minimum value for AIFSN shall be 2 */
		qos_param->aifs[aci] = max_t(u8, qos_param->aifs[aci], 2);

		qos_param->cw_min[aci] = cpu_to_le16(ac_params->ecw_min_max &
						     0x0F);

		qos_param->cw_max[aci] = cpu_to_le16((ac_params->ecw_min_max &
						      0xF0) >> 4);

		qos_param->flag[aci] =
		    (ac_params->aci_aifsn & 0x10) ? 0x01 : 0x00;
		qos_param->tx_op_limit[aci] = ac_params->tx_op_limit;
	}
	return 0;
}

/* we have a generic data element which it may contain QoS information or
 * parameters element. check the information element length to decide
 * which type to read
 */
static int rtllib_parse_qos_info_param_IE(struct rtllib_device *ieee,
					  struct rtllib_info_element
					     *info_element,
					  struct rtllib_network *network)
{
	int rc = 0;
	struct rtllib_qos_information_element qos_info_element;

	rc = rtllib_read_qos_info_element(&qos_info_element, info_element);

	if (rc == 0) {
		network->qos_data.param_count = qos_info_element.ac_info & 0x0F;
		network->flags |= NETWORK_HAS_QOS_INFORMATION;
	} else {
		struct rtllib_qos_parameter_info param_element;

		rc = rtllib_read_qos_param_element(&param_element,
						      info_element);
		if (rc == 0) {
			rtllib_qos_convert_ac_to_parameters(&param_element,
							       &(network->qos_data));
			network->flags |= NETWORK_HAS_QOS_PARAMETERS;
			network->qos_data.param_count =
			    param_element.info_element.ac_info & 0x0F;
		}
	}

	if (rc == 0) {
		netdev_dbg(ieee->dev, "QoS is supported\n");
		network->qos_data.supported = 1;
	}
	return rc;
}

static const char *get_info_element_string(u16 id)
{
	switch (id) {
	case MFIE_TYPE_SSID:
		return "SSID";
	case MFIE_TYPE_RATES:
		return "RATES";
	case MFIE_TYPE_FH_SET:
		return "FH_SET";
	case MFIE_TYPE_DS_SET:
		return "DS_SET";
	case MFIE_TYPE_CF_SET:
		return "CF_SET";
	case MFIE_TYPE_TIM:
		return "TIM";
	case MFIE_TYPE_IBSS_SET:
		return "IBSS_SET";
	case MFIE_TYPE_COUNTRY:
		return "COUNTRY";
	case MFIE_TYPE_HOP_PARAMS:
		return "HOP_PARAMS";
	case MFIE_TYPE_HOP_TABLE:
		return "HOP_TABLE";
	case MFIE_TYPE_REQUEST:
		return "REQUEST";
	case MFIE_TYPE_CHALLENGE:
		return "CHALLENGE";
	case MFIE_TYPE_POWER_CONSTRAINT:
		return "POWER_CONSTRAINT";
	case MFIE_TYPE_POWER_CAPABILITY:
		return "POWER_CAPABILITY";
	case MFIE_TYPE_TPC_REQUEST:
		return "TPC_REQUEST";
	case MFIE_TYPE_TPC_REPORT:
		return "TPC_REPORT";
	case MFIE_TYPE_SUPP_CHANNELS:
		return "SUPP_CHANNELS";
	case MFIE_TYPE_CSA:
		return "CSA";
	case MFIE_TYPE_MEASURE_REQUEST:
		return "MEASURE_REQUEST";
	case MFIE_TYPE_MEASURE_REPORT:
		return "MEASURE_REPORT";
	case MFIE_TYPE_QUIET:
		return "QUIET";
	case MFIE_TYPE_IBSS_DFS:
		return "IBSS_DFS";
	case MFIE_TYPE_RSN:
		return "RSN";
	case MFIE_TYPE_RATES_EX:
		return "RATES_EX";
	case MFIE_TYPE_GENERIC:
		return "GENERIC";
	case MFIE_TYPE_QOS_PARAMETER:
		return "QOS_PARAMETER";
	default:
		return "UNKNOWN";
	}
}

static void rtllib_parse_mife_generic(struct rtllib_device *ieee,
				      struct rtllib_info_element *info_element,
				      struct rtllib_network *network,
				      u16 *tmp_htcap_len,
				      u16 *tmp_htinfo_len)
{
	u16 ht_realtek_agg_len = 0;
	u8  ht_realtek_agg_buf[MAX_IE_LEN];

	if (!rtllib_parse_qos_info_param_IE(ieee, info_element, network))
		return;
	if (info_element->len >= 4 &&
	    info_element->data[0] == 0x00 &&
	    info_element->data[1] == 0x50 &&
	    info_element->data[2] == 0xf2 &&
	    info_element->data[3] == 0x01) {
		network->wpa_ie_len = min(info_element->len + 2,
					  MAX_WPA_IE_LEN);
		memcpy(network->wpa_ie, info_element, network->wpa_ie_len);
		return;
	}
	if (info_element->len == 7 &&
	    info_element->data[0] == 0x00 &&
	    info_element->data[1] == 0xe0 &&
	    info_element->data[2] == 0x4c &&
	    info_element->data[3] == 0x01 &&
	    info_element->data[4] == 0x02)
		network->turbo_enable = 1;

	if (*tmp_htcap_len == 0) {
		if (info_element->len >= 4 &&
		    info_element->data[0] == 0x00 &&
		    info_element->data[1] == 0x90 &&
		    info_element->data[2] == 0x4c &&
		    info_element->data[3] == 0x033) {
			*tmp_htcap_len = min_t(u8, info_element->len,
					       MAX_IE_LEN);
			if (*tmp_htcap_len != 0) {
				network->bssht.bd_ht_spec_ver = HT_SPEC_VER_EWC;
				network->bssht.bd_ht_cap_len = min_t(u16, *tmp_htcap_len,
								  sizeof(network->bssht.bd_ht_cap_buf));
				memcpy(network->bssht.bd_ht_cap_buf,
				       info_element->data,
				       network->bssht.bd_ht_cap_len);
			}
		}
		if (*tmp_htcap_len != 0) {
			network->bssht.bd_support_ht = true;
			network->bssht.bd_ht_1r = ((((struct ht_capab_ele *)(network->bssht.bd_ht_cap_buf))->MCS[1]) == 0);
		} else {
			network->bssht.bd_support_ht = false;
			network->bssht.bd_ht_1r = false;
		}
	}

	if (*tmp_htinfo_len == 0) {
		if (info_element->len >= 4 &&
		    info_element->data[0] == 0x00 &&
		    info_element->data[1] == 0x90 &&
		    info_element->data[2] == 0x4c &&
		    info_element->data[3] == 0x034) {
			*tmp_htinfo_len = min_t(u8, info_element->len,
						MAX_IE_LEN);
			if (*tmp_htinfo_len != 0) {
				network->bssht.bd_ht_spec_ver = HT_SPEC_VER_EWC;
				network->bssht.bd_ht_info_len = min_t(u16, *tmp_htinfo_len,
								      sizeof(network->bssht.bd_ht_info_buf));
				memcpy(network->bssht.bd_ht_info_buf,
				       info_element->data,
				       network->bssht.bd_ht_info_len);
			}
		}
	}

	if (network->bssht.bd_support_ht) {
		if (info_element->len >= 4 &&
		    info_element->data[0] == 0x00 &&
		    info_element->data[1] == 0xe0 &&
		    info_element->data[2] == 0x4c &&
		    info_element->data[3] == 0x02) {
			ht_realtek_agg_len = min_t(u8, info_element->len,
						   MAX_IE_LEN);
			memcpy(ht_realtek_agg_buf, info_element->data,
			       info_element->len);
		}
		if (ht_realtek_agg_len >= 5) {
			network->realtek_cap_exit = true;
			network->bssht.bd_rt2rt_aggregation = true;

			if ((ht_realtek_agg_buf[4] == 1) &&
			    (ht_realtek_agg_buf[5] & 0x02))
				network->bssht.bd_rt2rt_long_slot_time = true;

			if ((ht_realtek_agg_buf[4] == 1) &&
			    (ht_realtek_agg_buf[5] & RT_HT_CAP_USE_92SE))
				network->bssht.rt2rt_ht_mode |= RT_HT_CAP_USE_92SE;
		}
	}
	if (ht_realtek_agg_len >= 5) {
		if ((ht_realtek_agg_buf[5] & RT_HT_CAP_USE_SOFTAP))
			network->bssht.rt2rt_ht_mode |= RT_HT_CAP_USE_SOFTAP;
	}

	if ((info_element->len >= 3 &&
	     info_element->data[0] == 0x00 &&
	     info_element->data[1] == 0x05 &&
	     info_element->data[2] == 0xb5) ||
	     (info_element->len >= 3 &&
	     info_element->data[0] == 0x00 &&
	     info_element->data[1] == 0x0a &&
	     info_element->data[2] == 0xf7) ||
	     (info_element->len >= 3 &&
	     info_element->data[0] == 0x00 &&
	     info_element->data[1] == 0x10 &&
	     info_element->data[2] == 0x18)) {
		network->broadcom_cap_exist = true;
	}
	if (info_element->len >= 3 &&
	    info_element->data[0] == 0x00 &&
	    info_element->data[1] == 0x0c &&
	    info_element->data[2] == 0x43)
		network->ralink_cap_exist = true;
	if ((info_element->len >= 3 &&
	     info_element->data[0] == 0x00 &&
	     info_element->data[1] == 0x03 &&
	     info_element->data[2] == 0x7f) ||
	     (info_element->len >= 3 &&
	     info_element->data[0] == 0x00 &&
	     info_element->data[1] == 0x13 &&
	     info_element->data[2] == 0x74))
		network->atheros_cap_exist = true;

	if ((info_element->len >= 3 &&
	     info_element->data[0] == 0x00 &&
	     info_element->data[1] == 0x50 &&
	     info_element->data[2] == 0x43))
		network->marvell_cap_exist = true;
	if (info_element->len >= 3 &&
	    info_element->data[0] == 0x00 &&
	    info_element->data[1] == 0x40 &&
	    info_element->data[2] == 0x96)
		network->cisco_cap_exist = true;

	if (info_element->len >= 3 &&
	    info_element->data[0] == 0x00 &&
	    info_element->data[1] == 0x0a &&
	    info_element->data[2] == 0xf5)
		network->airgo_cap_exist = true;

	if (info_element->len > 4 &&
	    info_element->data[0] == 0x00 &&
	    info_element->data[1] == 0x40 &&
	    info_element->data[2] == 0x96 &&
	    info_element->data[3] == 0x01) {
		if (info_element->len == 6) {
			memcpy(network->ccx_rm_state, &info_element->data[4], 2);
			if (network->ccx_rm_state[0] != 0)
				network->ccx_rm_enable = true;
			else
				network->ccx_rm_enable = false;
			network->mb_ssid_mask = network->ccx_rm_state[1] & 0x07;
			if (network->mb_ssid_mask != 0) {
				network->mb_ssid_valid = true;
				network->mb_ssid_mask = 0xff <<
						      (network->mb_ssid_mask);
				ether_addr_copy(network->mb_ssid,
						network->bssid);
				network->mb_ssid[5] &= network->mb_ssid_mask;
			} else {
				network->mb_ssid_valid = false;
			}
		} else {
			network->ccx_rm_enable = false;
		}
	}
	if (info_element->len > 4  &&
	    info_element->data[0] == 0x00 &&
	    info_element->data[1] == 0x40 &&
	    info_element->data[2] == 0x96 &&
	    info_element->data[3] == 0x03) {
		if (info_element->len == 5) {
			network->with_ccx_ver_num = true;
			network->bss_ccx_ver_number = info_element->data[4];
		} else {
			network->with_ccx_ver_num = false;
			network->bss_ccx_ver_number = 0;
		}
	}
	if (info_element->len > 4  &&
	    info_element->data[0] == 0x00 &&
	    info_element->data[1] == 0x50 &&
	    info_element->data[2] == 0xf2 &&
	    info_element->data[3] == 0x04) {
		netdev_dbg(ieee->dev, "MFIE_TYPE_WZC: %d bytes\n",
			   info_element->len);
		network->wzc_ie_len = min(info_element->len + 2, MAX_WZC_IE_LEN);
		memcpy(network->wzc_ie, info_element, network->wzc_ie_len);
	}
}

static void rtllib_parse_mfie_ht_cap(struct rtllib_info_element *info_element,
				     struct rtllib_network *network,
				     u16 *tmp_htcap_len)
{
	struct bss_ht *ht = &network->bssht;

	*tmp_htcap_len = min_t(u8, info_element->len, MAX_IE_LEN);
	if (*tmp_htcap_len != 0) {
		ht->bd_ht_spec_ver = HT_SPEC_VER_EWC;
		ht->bd_ht_cap_len = min_t(u16, *tmp_htcap_len,
				       sizeof(ht->bd_ht_cap_buf));
		memcpy(ht->bd_ht_cap_buf, info_element->data, ht->bd_ht_cap_len);

		ht->bd_support_ht = true;
		ht->bd_ht_1r = ((((struct ht_capab_ele *)
				ht->bd_ht_cap_buf))->MCS[1]) == 0;

		ht->bd_bandwidth = (enum ht_channel_width)
					     (((struct ht_capab_ele *)
					     (ht->bd_ht_cap_buf))->chl_width);
	} else {
		ht->bd_support_ht = false;
		ht->bd_ht_1r = false;
		ht->bd_bandwidth = HT_CHANNEL_WIDTH_20;
	}
}

int rtllib_parse_info_param(struct rtllib_device *ieee,
		struct rtllib_info_element *info_element,
		u16 length,
		struct rtllib_network *network,
		struct rtllib_rx_stats *stats)
{
	u8 i;
	short offset;
	u16	tmp_htcap_len = 0;
	u16	tmp_htinfo_len = 0;
	char rates_str[64];
	char *p;

	while (length >= sizeof(*info_element)) {
		if (sizeof(*info_element) + info_element->len > length) {
			netdev_dbg(ieee->dev,
				   "Info elem: parse failed: info_element->len + 2 > left : info_element->len+2=%zd left=%d, id=%d.\n",
				   info_element->len + sizeof(*info_element),
				   length, info_element->id);
			/* We stop processing but don't return an error here
			 * because some misbehaviour APs break this rule. ie.
			 * Orinoco AP1000.
			 */
			break;
		}

		switch (info_element->id) {
		case MFIE_TYPE_SSID:
			if (rtllib_is_empty_essid(info_element->data,
						  info_element->len)) {
				network->flags |= NETWORK_EMPTY_ESSID;
				break;
			}

			network->ssid_len = min(info_element->len,
						(u8)IW_ESSID_MAX_SIZE);
			memcpy(network->ssid, info_element->data,
			       network->ssid_len);
			if (network->ssid_len < IW_ESSID_MAX_SIZE)
				memset(network->ssid + network->ssid_len, 0,
				       IW_ESSID_MAX_SIZE - network->ssid_len);

			netdev_dbg(ieee->dev, "MFIE_TYPE_SSID: '%s' len=%d.\n",
				   network->ssid, network->ssid_len);
			break;

		case MFIE_TYPE_RATES:
			p = rates_str;
			network->rates_len = min(info_element->len,
						 MAX_RATES_LENGTH);
			for (i = 0; i < network->rates_len; i++) {
				network->rates[i] = info_element->data[i];
				p += scnprintf(p, sizeof(rates_str) -
					      (p - rates_str), "%02X ",
					      network->rates[i]);
				if (rtllib_is_ofdm_rate
				    (info_element->data[i])) {
					network->flags |= NETWORK_HAS_OFDM;
					if (info_element->data[i] &
					    RTLLIB_BASIC_RATE_MASK)
						network->flags &=
						    ~NETWORK_HAS_CCK;
				}

				if (rtllib_is_cck_rate
				    (info_element->data[i])) {
					network->flags |= NETWORK_HAS_CCK;
				}
			}

			netdev_dbg(ieee->dev, "MFIE_TYPE_RATES: '%s' (%d)\n",
				   rates_str, network->rates_len);
			break;

		case MFIE_TYPE_RATES_EX:
			p = rates_str;
			network->rates_ex_len = min(info_element->len,
						    MAX_RATES_EX_LENGTH);
			for (i = 0; i < network->rates_ex_len; i++) {
				network->rates_ex[i] = info_element->data[i];
				p += scnprintf(p, sizeof(rates_str) -
					      (p - rates_str), "%02X ",
					      network->rates_ex[i]);
				if (rtllib_is_ofdm_rate
				    (info_element->data[i])) {
					network->flags |= NETWORK_HAS_OFDM;
					if (info_element->data[i] &
					    RTLLIB_BASIC_RATE_MASK)
						network->flags &=
						    ~NETWORK_HAS_CCK;
				}
			}

			netdev_dbg(ieee->dev, "MFIE_TYPE_RATES_EX: '%s' (%d)\n",
				   rates_str, network->rates_ex_len);
			break;

		case MFIE_TYPE_DS_SET:
			netdev_dbg(ieee->dev, "MFIE_TYPE_DS_SET: %d\n",
				   info_element->data[0]);
			network->channel = info_element->data[0];
			break;

		case MFIE_TYPE_FH_SET:
			netdev_dbg(ieee->dev, "MFIE_TYPE_FH_SET: ignored\n");
			break;

		case MFIE_TYPE_CF_SET:
			netdev_dbg(ieee->dev, "MFIE_TYPE_CF_SET: ignored\n");
			break;

		case MFIE_TYPE_TIM:
			if (info_element->len < 4)
				break;

			network->tim.tim_count = info_element->data[0];
			network->tim.tim_period = info_element->data[1];

			network->dtim_period = info_element->data[1];
			if (ieee->link_state != MAC80211_LINKED)
				break;
			network->last_dtim_sta_time = jiffies;

			network->dtim_data = RTLLIB_DTIM_VALID;

			if (info_element->data[2] & 1)
				network->dtim_data |= RTLLIB_DTIM_MBCAST;

			offset = (info_element->data[2] >> 1) * 2;

			if (ieee->assoc_id < 8 * offset ||
			    ieee->assoc_id > 8 * (offset + info_element->len - 3))
				break;

			offset = (ieee->assoc_id / 8) - offset;
			if (info_element->data[3 + offset] &
			   (1 << (ieee->assoc_id % 8)))
				network->dtim_data |= RTLLIB_DTIM_UCAST;

			network->listen_interval = network->dtim_period;
			break;

		case MFIE_TYPE_ERP:
			network->erp_value = info_element->data[0];
			network->flags |= NETWORK_HAS_ERP_VALUE;
			netdev_dbg(ieee->dev, "MFIE_TYPE_ERP_SET: %d\n",
				   network->erp_value);
			break;
		case MFIE_TYPE_IBSS_SET:
			network->atim_window = info_element->data[0];
			netdev_dbg(ieee->dev, "MFIE_TYPE_IBSS_SET: %d\n",
				   network->atim_window);
			break;

		case MFIE_TYPE_CHALLENGE:
			netdev_dbg(ieee->dev, "MFIE_TYPE_CHALLENGE: ignored\n");
			break;

		case MFIE_TYPE_GENERIC:
			netdev_dbg(ieee->dev, "MFIE_TYPE_GENERIC: %d bytes\n",
				   info_element->len);

			rtllib_parse_mife_generic(ieee, info_element, network,
						  &tmp_htcap_len,
						  &tmp_htinfo_len);
			break;

		case MFIE_TYPE_RSN:
			netdev_dbg(ieee->dev, "MFIE_TYPE_RSN: %d bytes\n",
				   info_element->len);
			network->rsn_ie_len = min(info_element->len + 2,
						  MAX_WPA_IE_LEN);
			memcpy(network->rsn_ie, info_element,
			       network->rsn_ie_len);
			break;

		case MFIE_TYPE_HT_CAP:
			netdev_dbg(ieee->dev, "MFIE_TYPE_HT_CAP: %d bytes\n",
				   info_element->len);

			rtllib_parse_mfie_ht_cap(info_element, network,
						 &tmp_htcap_len);
			break;

		case MFIE_TYPE_HT_INFO:
			netdev_dbg(ieee->dev, "MFIE_TYPE_HT_INFO: %d bytes\n",
				   info_element->len);
			tmp_htinfo_len = min_t(u8, info_element->len,
					       MAX_IE_LEN);
			if (tmp_htinfo_len) {
				network->bssht.bd_ht_spec_ver = HT_SPEC_VER_IEEE;
				network->bssht.bd_ht_info_len = tmp_htinfo_len >
					sizeof(network->bssht.bd_ht_info_buf) ?
					sizeof(network->bssht.bd_ht_info_buf) :
					tmp_htinfo_len;
				memcpy(network->bssht.bd_ht_info_buf,
				       info_element->data,
				       network->bssht.bd_ht_info_len);
			}
			break;

		case MFIE_TYPE_AIRONET:
			netdev_dbg(ieee->dev, "MFIE_TYPE_AIRONET: %d bytes\n",
				   info_element->len);
			if (info_element->len > IE_CISCO_FLAG_POSITION) {
				network->with_aironet_ie = true;

				if ((info_element->data[IE_CISCO_FLAG_POSITION]
				     & SUPPORT_CKIP_MIC) ||
				     (info_element->data[IE_CISCO_FLAG_POSITION]
				     & SUPPORT_CKIP_PK))
					network->ckip_supported = true;
				else
					network->ckip_supported = false;
			} else {
				network->with_aironet_ie = false;
				network->ckip_supported = false;
			}
			break;
		case MFIE_TYPE_QOS_PARAMETER:
			netdev_err(ieee->dev,
				   "QoS Error need to parse QOS_PARAMETER IE\n");
			break;

		case MFIE_TYPE_COUNTRY:
			netdev_dbg(ieee->dev, "MFIE_TYPE_COUNTRY: %d bytes\n",
				   info_element->len);
			break;
/* TODO */
		default:
			netdev_dbg(ieee->dev,
				   "Unsupported info element: %s (%d)\n",
				   get_info_element_string(info_element->id),
				   info_element->id);
			break;
		}

		length -= sizeof(*info_element) + info_element->len;
		info_element =
		    (struct rtllib_info_element *)&info_element->data[info_element->len];
	}

	if (!network->atheros_cap_exist && !network->broadcom_cap_exist &&
	    !network->cisco_cap_exist && !network->ralink_cap_exist &&
	    !network->bssht.bd_rt2rt_aggregation)
		network->unknown_cap_exist = true;
	else
		network->unknown_cap_exist = false;
	return 0;
}

static long rtllib_translate_todbm(u8 signal_strength_index)
{
	long	signal_power;

	signal_power = (long)((signal_strength_index + 1) >> 1);
	signal_power -= 95;

	return signal_power;
}

static inline int rtllib_network_init(
	struct rtllib_device *ieee,
	struct rtllib_probe_response *beacon,
	struct rtllib_network *network,
	struct rtllib_rx_stats *stats)
{
	memset(&network->qos_data, 0, sizeof(struct rtllib_qos_data));

	/* Pull out fixed field data */
	ether_addr_copy(network->bssid, beacon->header.addr3);
	network->capability = le16_to_cpu(beacon->capability);
	network->last_scanned = jiffies;
	network->time_stamp[0] = beacon->time_stamp[0];
	network->time_stamp[1] = beacon->time_stamp[1];
	network->beacon_interval = le16_to_cpu(beacon->beacon_interval);
	/* Where to pull this? beacon->listen_interval;*/
	network->listen_interval = 0x0A;
	network->rates_len = network->rates_ex_len = 0;
	network->ssid_len = 0;
	network->hidden_ssid_len = 0;
	memset(network->hidden_ssid, 0, sizeof(network->hidden_ssid));
	network->flags = 0;
	network->atim_window = 0;
	network->erp_value = (network->capability & WLAN_CAPABILITY_IBSS) ?
	    0x3 : 0x0;
	network->berp_info_valid = false;
	network->broadcom_cap_exist = false;
	network->ralink_cap_exist = false;
	network->atheros_cap_exist = false;
	network->cisco_cap_exist = false;
	network->unknown_cap_exist = false;
	network->realtek_cap_exit = false;
	network->marvell_cap_exist = false;
	network->airgo_cap_exist = false;
	network->turbo_enable = 0;
<<<<<<< HEAD
	network->SignalStrength = stats->SignalStrength;
	network->RSSI = stats->SignalStrength;
=======
	network->signal_strength = stats->signal_strength;
	network->RSSI = stats->signal_strength;
>>>>>>> adc21867
	network->country_ie_len = 0;
	memset(network->country_ie_buf, 0, MAX_IE_LEN);
	ht_initialize_bss_desc(&network->bssht);
	network->flags |= NETWORK_HAS_CCK;

	network->wpa_ie_len = 0;
	network->rsn_ie_len = 0;
	network->wzc_ie_len = 0;

	if (rtllib_parse_info_param(ieee,
				    beacon->info_element,
				    (stats->len - sizeof(*beacon)),
				    network,
				    stats))
		return 1;

	network->mode = 0;

	if (network->flags & NETWORK_HAS_OFDM)
		network->mode |= WIRELESS_MODE_G;
	if (network->flags & NETWORK_HAS_CCK)
		network->mode |= WIRELESS_MODE_B;

	if (network->mode == 0) {
		netdev_dbg(ieee->dev, "Filtered out '%s (%pM)' network.\n",
			   escape_essid(network->ssid, network->ssid_len),
			   network->bssid);
		return 1;
	}

	if (network->bssht.bd_support_ht) {
		if (network->mode & (WIRELESS_MODE_G | WIRELESS_MODE_B))
			network->mode = WIRELESS_MODE_N_24G;
	}
	if (rtllib_is_empty_essid(network->ssid, network->ssid_len))
		network->flags |= NETWORK_EMPTY_ESSID;
	stats->signal = 30 + (stats->signal_strength * 70) / 100;
	stats->noise = rtllib_translate_todbm((u8)(100 - stats->signal)) - 25;

	memcpy(&network->stats, stats, sizeof(network->stats));

	return 0;
}

static inline int is_same_network(struct rtllib_network *src,
				  struct rtllib_network *dst, u8 ssidbroad)
{
	/* A network is only a duplicate if the channel, BSSID, ESSID
	 * and the capability field (in particular IBSS and BSS) all match.
	 * We treat all <hidden> with the same BSSID and channel
	 * as one network
	 */
	return (((src->ssid_len == dst->ssid_len) || (!ssidbroad)) &&
		(src->channel == dst->channel) &&
		!memcmp(src->bssid, dst->bssid, ETH_ALEN) &&
		(!memcmp(src->ssid, dst->ssid, src->ssid_len) ||
		(!ssidbroad)) &&
		((src->capability & WLAN_CAPABILITY_IBSS) ==
		(dst->capability & WLAN_CAPABILITY_IBSS)) &&
		((src->capability & WLAN_CAPABILITY_ESS) ==
		(dst->capability & WLAN_CAPABILITY_ESS)));
}

static inline void update_network(struct rtllib_device *ieee,
				  struct rtllib_network *dst,
				  struct rtllib_network *src)
{
	int qos_active;
	u8 old_param;

	memcpy(&dst->stats, &src->stats, sizeof(struct rtllib_rx_stats));
	dst->capability = src->capability;
	memcpy(dst->rates, src->rates, src->rates_len);
	dst->rates_len = src->rates_len;
	memcpy(dst->rates_ex, src->rates_ex, src->rates_ex_len);
	dst->rates_ex_len = src->rates_ex_len;
	if (src->ssid_len > 0) {
		if (dst->ssid_len == 0) {
			memset(dst->hidden_ssid, 0, sizeof(dst->hidden_ssid));
			dst->hidden_ssid_len = src->ssid_len;
			memcpy(dst->hidden_ssid, src->ssid, src->ssid_len);
		} else {
			memset(dst->ssid, 0, dst->ssid_len);
			dst->ssid_len = src->ssid_len;
			memcpy(dst->ssid, src->ssid, src->ssid_len);
		}
	}
	dst->mode = src->mode;
	dst->flags = src->flags;
	dst->time_stamp[0] = src->time_stamp[0];
	dst->time_stamp[1] = src->time_stamp[1];
	if (src->flags & NETWORK_HAS_ERP_VALUE) {
		dst->erp_value = src->erp_value;
		dst->berp_info_valid = src->berp_info_valid = true;
	}
	dst->beacon_interval = src->beacon_interval;
	dst->listen_interval = src->listen_interval;
	dst->atim_window = src->atim_window;
	dst->dtim_period = src->dtim_period;
	dst->dtim_data = src->dtim_data;
	dst->last_dtim_sta_time = src->last_dtim_sta_time;
	memcpy(&dst->tim, &src->tim, sizeof(struct rtllib_tim_parameters));

	dst->bssht.bd_support_ht = src->bssht.bd_support_ht;
	dst->bssht.bd_rt2rt_aggregation = src->bssht.bd_rt2rt_aggregation;
	dst->bssht.bd_ht_cap_len = src->bssht.bd_ht_cap_len;
	memcpy(dst->bssht.bd_ht_cap_buf, src->bssht.bd_ht_cap_buf,
	       src->bssht.bd_ht_cap_len);
	dst->bssht.bd_ht_info_len = src->bssht.bd_ht_info_len;
	memcpy(dst->bssht.bd_ht_info_buf, src->bssht.bd_ht_info_buf,
	       src->bssht.bd_ht_info_len);
	dst->bssht.bd_ht_spec_ver = src->bssht.bd_ht_spec_ver;
	dst->bssht.bd_rt2rt_long_slot_time = src->bssht.bd_rt2rt_long_slot_time;
	dst->broadcom_cap_exist = src->broadcom_cap_exist;
	dst->ralink_cap_exist = src->ralink_cap_exist;
	dst->atheros_cap_exist = src->atheros_cap_exist;
	dst->realtek_cap_exit = src->realtek_cap_exit;
	dst->marvell_cap_exist = src->marvell_cap_exist;
	dst->cisco_cap_exist = src->cisco_cap_exist;
	dst->airgo_cap_exist = src->airgo_cap_exist;
	dst->unknown_cap_exist = src->unknown_cap_exist;
	memcpy(dst->wpa_ie, src->wpa_ie, src->wpa_ie_len);
	dst->wpa_ie_len = src->wpa_ie_len;
	memcpy(dst->rsn_ie, src->rsn_ie, src->rsn_ie_len);
	dst->rsn_ie_len = src->rsn_ie_len;
	memcpy(dst->wzc_ie, src->wzc_ie, src->wzc_ie_len);
	dst->wzc_ie_len = src->wzc_ie_len;

	dst->last_scanned = jiffies;
	/* qos related parameters */
	qos_active = dst->qos_data.active;
	old_param = dst->qos_data.param_count;
	dst->qos_data.supported = src->qos_data.supported;
	if (dst->flags & NETWORK_HAS_QOS_PARAMETERS)
		memcpy(&dst->qos_data, &src->qos_data,
		       sizeof(struct rtllib_qos_data));
	if (dst->qos_data.supported == 1) {
		if (dst->ssid_len)
			netdev_dbg(ieee->dev,
				   "QoS the network %s is QoS supported\n",
				   dst->ssid);
		else
			netdev_dbg(ieee->dev,
				   "QoS the network is QoS supported\n");
	}
	dst->qos_data.active = qos_active;
	dst->qos_data.old_param_count = old_param;

	dst->wmm_info = src->wmm_info;
	if (src->wmm_param[0].ac_aci_acm_aifsn ||
	   src->wmm_param[1].ac_aci_acm_aifsn ||
	   src->wmm_param[2].ac_aci_acm_aifsn ||
	   src->wmm_param[3].ac_aci_acm_aifsn)
		memcpy(dst->wmm_param, src->wmm_param, WME_AC_PRAM_LEN);

	dst->signal_strength = src->signal_strength;
	dst->RSSI = src->RSSI;
	dst->turbo_enable = src->turbo_enable;

	dst->country_ie_len = src->country_ie_len;
	memcpy(dst->country_ie_buf, src->country_ie_buf, src->country_ie_len);

	dst->with_aironet_ie = src->with_aironet_ie;
	dst->ckip_supported = src->ckip_supported;
	memcpy(dst->ccx_rm_state, src->ccx_rm_state, 2);
	dst->ccx_rm_enable = src->ccx_rm_enable;
	dst->mb_ssid_mask = src->mb_ssid_mask;
	dst->mb_ssid_valid = src->mb_ssid_valid;
	memcpy(dst->mb_ssid, src->mb_ssid, 6);
	dst->with_ccx_ver_num = src->with_ccx_ver_num;
	dst->bss_ccx_ver_number = src->bss_ccx_ver_number;
}

static int is_passive_channel(struct rtllib_device *rtllib, u8 channel)
{
	if (channel > MAX_CHANNEL_NUMBER) {
		netdev_info(rtllib->dev, "%s(): Invalid Channel\n", __func__);
		return 0;
	}

	if (rtllib->active_channel_map[channel] == 2)
		return 1;

	return 0;
}

int rtllib_legal_channel(struct rtllib_device *rtllib, u8 channel)
{
	if (channel > MAX_CHANNEL_NUMBER) {
		netdev_info(rtllib->dev, "%s(): Invalid Channel\n", __func__);
		return 0;
	}
	if (rtllib->active_channel_map[channel] > 0)
		return 1;

	return 0;
}
EXPORT_SYMBOL(rtllib_legal_channel);

static inline void rtllib_process_probe_response(
	struct rtllib_device *ieee,
	struct rtllib_probe_response *beacon,
	struct rtllib_rx_stats *stats)
{
	struct rtllib_network *target;
	struct rtllib_network *oldest = NULL;
	struct rtllib_info_element *info_element = &beacon->info_element[0];
	unsigned long flags;
	short renew;
	struct rtllib_network *network = kzalloc(sizeof(struct rtllib_network),
						 GFP_ATOMIC);
	__le16 frame_ctl = beacon->header.frame_control;

	if (!network)
		return;

	netdev_dbg(ieee->dev,
		   "'%s' ( %pM ): %c%c%c%c %c%c%c%c-%c%c%c%c %c%c%c%c\n",
		   escape_essid(info_element->data, info_element->len),
		   beacon->header.addr3,
		   (le16_to_cpu(beacon->capability) & (1 << 0xf)) ? '1' : '0',
		   (le16_to_cpu(beacon->capability) & (1 << 0xe)) ? '1' : '0',
		   (le16_to_cpu(beacon->capability) & (1 << 0xd)) ? '1' : '0',
		   (le16_to_cpu(beacon->capability) & (1 << 0xc)) ? '1' : '0',
		   (le16_to_cpu(beacon->capability) & (1 << 0xb)) ? '1' : '0',
		   (le16_to_cpu(beacon->capability) & (1 << 0xa)) ? '1' : '0',
		   (le16_to_cpu(beacon->capability) & (1 << 0x9)) ? '1' : '0',
		   (le16_to_cpu(beacon->capability) & (1 << 0x8)) ? '1' : '0',
		   (le16_to_cpu(beacon->capability) & (1 << 0x7)) ? '1' : '0',
		   (le16_to_cpu(beacon->capability) & (1 << 0x6)) ? '1' : '0',
		   (le16_to_cpu(beacon->capability) & (1 << 0x5)) ? '1' : '0',
		   (le16_to_cpu(beacon->capability) & (1 << 0x4)) ? '1' : '0',
		   (le16_to_cpu(beacon->capability) & (1 << 0x3)) ? '1' : '0',
		   (le16_to_cpu(beacon->capability) & (1 << 0x2)) ? '1' : '0',
		   (le16_to_cpu(beacon->capability) & (1 << 0x1)) ? '1' : '0',
		   (le16_to_cpu(beacon->capability) & (1 << 0x0)) ? '1' : '0');

	if (rtllib_network_init(ieee, beacon, network, stats)) {
		netdev_dbg(ieee->dev, "Dropped '%s' ( %pM) via %s.\n",
			   escape_essid(info_element->data, info_element->len),
			   beacon->header.addr3,
			   ieee80211_is_beacon(frame_ctl) ? "BEACON" : "PROBE RESPONSE");
		goto free_network;
	}

	if (!rtllib_legal_channel(ieee, network->channel))
		goto free_network;

	if (ieee80211_is_probe_resp(frame_ctl)) {
		if (is_passive_channel(ieee, network->channel)) {
			netdev_info(ieee->dev,
				    "GetScanInfo(): For Global Domain, filter probe response at channel(%d).\n",
				    network->channel);
			goto free_network;
		}
	}

	/* The network parsed correctly -- so now we scan our known networks
	 * to see if we can find it in our list.
	 *
	 * NOTE:  This search is definitely not optimized.  Once its doing
	 *	the "right thing" we'll optimize it for efficiency if
	 *	necessary
	 */

	/* Search for this entry in the list and update it if it is
	 * already there.
	 */

	spin_lock_irqsave(&ieee->lock, flags);
	if (is_same_network(&ieee->current_network, network,
	   (network->ssid_len ? 1 : 0))) {
		update_network(ieee, &ieee->current_network, network);
		if ((ieee->current_network.mode == WIRELESS_MODE_N_24G ||
		     ieee->current_network.mode == WIRELESS_MODE_G) &&
		    ieee->current_network.berp_info_valid) {
			if (ieee->current_network.erp_value & ERP_UseProtection)
				ieee->current_network.buseprotection = true;
			else
				ieee->current_network.buseprotection = false;
		}
		if (ieee80211_is_beacon(frame_ctl)) {
			if (ieee->link_state >= MAC80211_LINKED)
				ieee->link_detect_info.num_recv_bcn_in_period++;
		}
	}
	list_for_each_entry(target, &ieee->network_list, list) {
		if (is_same_network(target, network,
		   (target->ssid_len ? 1 : 0)))
			break;
		if (!oldest || (target->last_scanned < oldest->last_scanned))
			oldest = target;
	}

	/* If we didn't find a match, then get a new network slot to initialize
	 * with this beacon's information
	 */
	if (&target->list == &ieee->network_list) {
		if (list_empty(&ieee->network_free_list)) {
			/* If there are no more slots, expire the oldest */
			list_del(&oldest->list);
			target = oldest;
			netdev_dbg(ieee->dev,
				   "Expired '%s' ( %pM) from network list.\n",
				   escape_essid(target->ssid, target->ssid_len),
				   target->bssid);
		} else {
			/* Otherwise just pull from the free list */
			target = list_entry(ieee->network_free_list.next,
					    struct rtllib_network, list);
			list_del(ieee->network_free_list.next);
		}

		netdev_dbg(ieee->dev, "Adding '%s' ( %pM) via %s.\n",
			   escape_essid(network->ssid, network->ssid_len),
			   network->bssid,
			   ieee80211_is_beacon(frame_ctl) ? "BEACON" : "PROBE RESPONSE");

		memcpy(target, network, sizeof(*target));
		list_add_tail(&target->list, &ieee->network_list);
		if (ieee->softmac_features & IEEE_SOFTMAC_ASSOCIATE)
			rtllib_softmac_new_net(ieee, network);
	} else {
		netdev_dbg(ieee->dev, "Updating '%s' ( %pM) via %s.\n",
			   escape_essid(target->ssid, target->ssid_len),
			   target->bssid,
			   ieee80211_is_beacon(frame_ctl) ? "BEACON" : "PROBE RESPONSE");

		/* we have an entry and we are going to update it. But this
		 *  entry may be already expired. In this case we do the same
		 * as we found a new net and call the new_net handler
		 */
		renew = !time_after(target->last_scanned + ieee->scan_age,
				    jiffies);
		if ((!target->ssid_len) &&
		    (((network->ssid_len > 0) && (target->hidden_ssid_len == 0))
		    || ((ieee->current_network.ssid_len == network->ssid_len) &&
		    (strncmp(ieee->current_network.ssid, network->ssid,
		    network->ssid_len) == 0) &&
		    (ieee->link_state == MAC80211_NOLINK))))
			renew = 1;
		update_network(ieee, target, network);
		if (renew && (ieee->softmac_features & IEEE_SOFTMAC_ASSOCIATE))
			rtllib_softmac_new_net(ieee, network);
	}

	spin_unlock_irqrestore(&ieee->lock, flags);
	if (ieee80211_is_beacon(frame_ctl) &&
	    is_same_network(&ieee->current_network, network,
	    (network->ssid_len ? 1 : 0)) &&
	    (ieee->link_state == MAC80211_LINKED)) {
		ieee->handle_beacon(ieee->dev, beacon, &ieee->current_network);
	}
free_network:
	kfree(network);
}

static void rtllib_rx_mgt(struct rtllib_device *ieee,
			  struct sk_buff *skb,
			  struct rtllib_rx_stats *stats)
{
	struct ieee80211_hdr *header = (struct ieee80211_hdr *)skb->data;

	if (!ieee80211_is_probe_resp(header->frame_control) &&
	    (!ieee80211_is_beacon(header->frame_control)))
		ieee->last_rx_ps_time = jiffies;

	if (ieee80211_is_beacon(header->frame_control)) {
		netdev_dbg(ieee->dev, "received BEACON\n");
		rtllib_process_probe_response(
				ieee, (struct rtllib_probe_response *)header,
				stats);

		if (ieee->sta_sleep || (ieee->ps != RTLLIB_PS_DISABLED &&
		    ieee->iw_mode == IW_MODE_INFRA &&
		    ieee->link_state == MAC80211_LINKED))
			schedule_work(&ieee->ps_task);
	} else if (ieee80211_is_probe_resp(header->frame_control)) {
		netdev_dbg(ieee->dev, "received PROBE RESPONSE\n");
		rtllib_process_probe_response(ieee, (struct rtllib_probe_response *)header,
					      stats);
	}
}<|MERGE_RESOLUTION|>--- conflicted
+++ resolved
@@ -403,24 +403,11 @@
 }
 
 static bool add_reorder_entry(struct rx_ts_record *ts,
-<<<<<<< HEAD
-			      struct rx_reorder_entry *pReorderEntry)
-=======
 			      struct rx_reorder_entry *reorder_entry)
->>>>>>> adc21867
 {
 	struct list_head *list = &ts->rx_pending_pkt_list;
 
 	while (list->next != &ts->rx_pending_pkt_list) {
-<<<<<<< HEAD
-		if (SN_LESS(pReorderEntry->SeqNum, ((struct rx_reorder_entry *)
-		    list_entry(list->next, struct rx_reorder_entry,
-		    list))->SeqNum))
-			list = list->next;
-		else if (SN_EQUAL(pReorderEntry->SeqNum,
-			((struct rx_reorder_entry *)list_entry(list->next,
-			struct rx_reorder_entry, list))->SeqNum))
-=======
 		if (SN_LESS(reorder_entry->seq_num, ((struct rx_reorder_entry *)
 		    list_entry(list->next, struct rx_reorder_entry,
 		    list))->seq_num))
@@ -428,22 +415,14 @@
 		else if (SN_EQUAL(reorder_entry->seq_num,
 			((struct rx_reorder_entry *)list_entry(list->next,
 			struct rx_reorder_entry, list))->seq_num))
->>>>>>> adc21867
 			return false;
 		else
 			break;
 	}
-<<<<<<< HEAD
-	pReorderEntry->list.next = list->next;
-	pReorderEntry->list.next->prev = &pReorderEntry->list;
-	pReorderEntry->list.prev = list;
-	list->next = &pReorderEntry->list;
-=======
 	reorder_entry->list.next = list->next;
 	reorder_entry->list.next->prev = &reorder_entry->list;
 	reorder_entry->list.prev = list;
 	list->next = &reorder_entry->list;
->>>>>>> adc21867
 
 	return true;
 }
@@ -542,17 +521,10 @@
 
 static void rx_reorder_indicate_packet(struct rtllib_device *ieee,
 				       struct rtllib_rxb *prxb,
-<<<<<<< HEAD
-				       struct rx_ts_record *ts, u16 SeqNum)
-{
-	struct rt_hi_throughput *ht_info = ieee->ht_info;
-	struct rx_reorder_entry *pReorderEntry = NULL;
-=======
 				       struct rx_ts_record *ts, u16 seq_num)
 {
 	struct rt_hi_throughput *ht_info = ieee->ht_info;
 	struct rx_reorder_entry *reorder_entry = NULL;
->>>>>>> adc21867
 	u8 win_size = ht_info->rx_reorder_win_size;
 	u16 win_end = 0;
 	u8 index = 0;
@@ -561,11 +533,7 @@
 
 	netdev_dbg(ieee->dev,
 		   "%s(): Seq is %d, ts->rx_indicate_seq is %d, win_size is %d\n",
-<<<<<<< HEAD
-		   __func__, SeqNum, ts->rx_indicate_seq, win_size);
-=======
 		   __func__, seq_num, ts->rx_indicate_seq, win_size);
->>>>>>> adc21867
 
 	spin_lock_irqsave(&(ieee->reorder_spinlock), flags);
 
@@ -593,32 +561,18 @@
 	}
 
 	/* Sliding window manipulation. Conditions includes:
-<<<<<<< HEAD
-	 * 1. Incoming SeqNum is equal to WinStart =>Window shift 1
-	 * 2. Incoming SeqNum is larger than the win_end => Window shift N
-=======
 	 * 1. Incoming seq_num is equal to WinStart =>Window shift 1
 	 * 2. Incoming seq_num is larger than the win_end => Window shift N
->>>>>>> adc21867
 	 */
 	if (SN_EQUAL(seq_num, ts->rx_indicate_seq)) {
 		ts->rx_indicate_seq = (ts->rx_indicate_seq + 1) % 4096;
 		match_win_start = true;
-<<<<<<< HEAD
-	} else if (SN_LESS(win_end, SeqNum)) {
-		if (SeqNum >= (win_size - 1))
-			ts->rx_indicate_seq = SeqNum + 1 - win_size;
-		else
-			ts->rx_indicate_seq = 4095 -
-					     (win_size - (SeqNum + 1)) + 1;
-=======
 	} else if (SN_LESS(win_end, seq_num)) {
 		if (seq_num >= (win_size - 1))
 			ts->rx_indicate_seq = seq_num + 1 - win_size;
 		else
 			ts->rx_indicate_seq = 4095 -
 					     (win_size - (seq_num + 1)) + 1;
->>>>>>> adc21867
 		netdev_dbg(ieee->dev,
 			   "Window Shift! IndicateSeq: %d, NewSeq: %d\n",
 			   ts->rx_indicate_seq, seq_num);
@@ -638,11 +592,7 @@
 		/* Current packet is going to be indicated.*/
 		netdev_dbg(ieee->dev,
 			   "Packets indication! IndicateSeq: %d, NewSeq: %d\n",
-<<<<<<< HEAD
-			   ts->rx_indicate_seq, SeqNum);
-=======
 			   ts->rx_indicate_seq, seq_num);
->>>>>>> adc21867
 		ieee->prxb_indicate_array[0] = prxb;
 		index = 1;
 	} else {
@@ -659,11 +609,7 @@
 			reorder_entry->seq_num = seq_num;
 			reorder_entry->prxb = prxb;
 
-<<<<<<< HEAD
-			if (!add_reorder_entry(ts, pReorderEntry)) {
-=======
 			if (!add_reorder_entry(ts, reorder_entry)) {
->>>>>>> adc21867
 				int i;
 
 				netdev_dbg(ieee->dev,
@@ -728,15 +674,9 @@
 				ts->rx_indicate_seq = (ts->rx_indicate_seq + 1) %
 						     4096;
 
-<<<<<<< HEAD
-			ieee->prxb_indicate_array[index] = pReorderEntry->prxb;
-			netdev_dbg(ieee->dev, "%s(): Indicate SeqNum %d!\n",
-				   __func__, pReorderEntry->SeqNum);
-=======
 			ieee->prxb_indicate_array[index] = reorder_entry->prxb;
 			netdev_dbg(ieee->dev, "%s(): Indicate seq_num %d!\n",
 				   __func__, reorder_entry->seq_num);
->>>>>>> adc21867
 			index++;
 
 			list_add_tail(&reorder_entry->list,
@@ -789,15 +729,9 @@
 
 	u16		llc_offset = sizeof(struct ieee80211_hdr_3addr);
 	bool		is_aggregate_frame = false;
-<<<<<<< HEAD
-	u16		nSubframe_Length;
-	u8		pad_len = 0;
-	u16		SeqNum = 0;
-=======
 	u16		subframe_len;
 	u8		pad_len = 0;
 	u16		seq_num = 0;
->>>>>>> adc21867
 	struct sk_buff *sub_skb;
 	/* just for debug purpose */
 	seq_num = WLAN_GET_SEQ_SEQ(le16_to_cpu(hdr->seq_ctrl));
@@ -895,11 +829,7 @@
 		skb_pull(skb, subframe_len);
 
 		if (skb->len != 0) {
-<<<<<<< HEAD
-			pad_len = 4 - ((nSubframe_Length +
-=======
 			pad_len = 4 - ((subframe_len +
->>>>>>> adc21867
 					  ETHERNET_HEADER_SIZE) % 4);
 			if (pad_len == 4)
 				pad_len = 0;
@@ -1391,11 +1321,7 @@
 	if (ieee->current_network.qos_data.active && is_qos_data_frame(skb->data)
 		&& !is_multicast_ether_addr(hdr->addr1)) {
 		TID = frame_qos_tid(skb->data);
-<<<<<<< HEAD
-		SeqNum = WLAN_GET_SEQ_SEQ(sc);
-=======
 		seq_num = WLAN_GET_SEQ_SEQ(sc);
->>>>>>> adc21867
 		rtllib_get_ts(ieee, (struct ts_common_info **)&ts, hdr->addr2, TID,
 		      RX_DIR, true);
 		if (TID != 0 && TID != 3)
@@ -1436,11 +1362,7 @@
 	if (!ieee->ht_info->cur_rx_reorder_enable || !ts)
 		rtllib_rx_indicate_pkt_legacy(ieee, rx_stats, rxb, dst, src);
 	else
-<<<<<<< HEAD
-		rx_reorder_indicate_packet(ieee, rxb, ts, SeqNum);
-=======
 		rx_reorder_indicate_packet(ieee, rxb, ts, seq_num);
->>>>>>> adc21867
 
 	dev_kfree_skb(skb);
 
@@ -2255,13 +2177,8 @@
 	network->marvell_cap_exist = false;
 	network->airgo_cap_exist = false;
 	network->turbo_enable = 0;
-<<<<<<< HEAD
-	network->SignalStrength = stats->SignalStrength;
-	network->RSSI = stats->SignalStrength;
-=======
 	network->signal_strength = stats->signal_strength;
 	network->RSSI = stats->signal_strength;
->>>>>>> adc21867
 	network->country_ie_len = 0;
 	memset(network->country_ie_buf, 0, MAX_IE_LEN);
 	ht_initialize_bss_desc(&network->bssht);
