/* SPDX-License-Identifier: GPL-2.0 */
/******************************************************************************
 *
 * Copyright(c) 2007 - 2011 Realtek Corporation. All rights reserved.
 *
 ******************************************************************************/

#ifndef _RTW_IO_H_
#define _RTW_IO_H_

/*
	For prompt mode accessing, caller shall free io_req
	Otherwise, io_handler will free io_req
*/

<<<<<<< HEAD
/* below is for the intf_option bit defition... */
=======
/* below is for the intf_option bit definition... */
>>>>>>> adc21867

struct intf_priv;
struct intf_hdl;
struct io_queue;

struct _io_ops {
		u8 (*_read8)(struct intf_hdl *pintfhdl, u32 addr);
		u16 (*_read16)(struct intf_hdl *pintfhdl, u32 addr);
		u32 (*_read32)(struct intf_hdl *pintfhdl, u32 addr);

		int (*_write8)(struct intf_hdl *pintfhdl, u32 addr, u8 val);
		int (*_write16)(struct intf_hdl *pintfhdl, u32 addr, u16 val);
		int (*_write32)(struct intf_hdl *pintfhdl, u32 addr, u32 val);
		int (*_writeN)(struct intf_hdl *pintfhdl, u32 addr, u32 length, u8 *pdata);

		int (*_write8_async)(struct intf_hdl *pintfhdl, u32 addr, u8 val);
		int (*_write16_async)(struct intf_hdl *pintfhdl, u32 addr, u16 val);
		int (*_write32_async)(struct intf_hdl *pintfhdl, u32 addr, u32 val);

		void (*_read_mem)(struct intf_hdl *pintfhdl, u32 addr, u32 cnt, u8 *pmem);
		void (*_write_mem)(struct intf_hdl *pintfhdl, u32 addr, u32 cnt, u8 *pmem);

		void (*_sync_irp_protocol_rw)(struct io_queue *pio_q);

		u32 (*_read_interrupt)(struct intf_hdl *pintfhdl, u32 addr);

		u32 (*_read_port)(struct intf_hdl *pintfhdl, u32 addr, u32 cnt, u8 *pmem);
		u32 (*_write_port)(struct intf_hdl *pintfhdl, u32 addr, u32 cnt, u8 *pmem);

		u32 (*_write_scsi)(struct intf_hdl *pintfhdl, u32 cnt, u8 *pmem);

		void (*_read_port_cancel)(struct intf_hdl *pintfhdl);
		void (*_write_port_cancel)(struct intf_hdl *pintfhdl);
};

struct io_req {
	struct list_head	list;
	u32 addr;
	volatile u32 val;
	u32 command;
	u32 status;
	u8 *pbuf;

	void (*_async_io_callback)(struct adapter *padater, struct io_req *pio_req, u8 *cnxt);
	u8 *cnxt;
};

struct	intf_hdl {
	struct adapter *padapter;
	struct dvobj_priv *pintf_dev;/* 	pointer to &(padapter->dvobjpriv); */

	struct _io_ops	io_ops;
};

#define SD_IO_TRY_CNT (8)
#define MAX_CONTINUAL_IO_ERR SD_IO_TRY_CNT

int rtw_inc_and_chk_continual_io_error(struct dvobj_priv *dvobj);
void rtw_reset_continual_io_error(struct dvobj_priv *dvobj);

/*
Below is the data structure used by _io_handler

*/

struct io_queue {
	spinlock_t	lock;
	struct list_head	free_ioreqs;
	struct list_head		pending;		/* The io_req list that will be served in the single protocol read/write. */
	struct list_head		processing;
	u8 *free_ioreqs_buf; /*  4-byte aligned */
	u8 *pallocated_free_ioreqs_buf;
	struct	intf_hdl	intf;
};

struct io_priv {

	struct adapter *padapter;

	struct intf_hdl intf;

};

extern uint ioreq_flush(struct adapter *adapter, struct io_queue *ioqueue);
extern void sync_ioreq_enqueue(struct io_req *preq, struct io_queue *ioqueue);
extern uint sync_ioreq_flush(struct adapter *adapter, struct io_queue *ioqueue);


extern uint free_ioreq(struct io_req *preq, struct io_queue *pio_queue);
extern struct io_req *alloc_ioreq(struct io_queue *pio_q);

extern uint register_intf_hdl(u8 *dev, struct intf_hdl *pintfhdl);
extern void unregister_intf_hdl(struct intf_hdl *pintfhdl);

extern void _rtw_attrib_read(struct adapter *adapter, u32 addr, u32 cnt, u8 *pmem);
extern void _rtw_attrib_write(struct adapter *adapter, u32 addr, u32 cnt, u8 *pmem);

extern u8 rtw_read8(struct adapter *adapter, u32 addr);
extern u16 rtw_read16(struct adapter *adapter, u32 addr);
extern u32 rtw_read32(struct adapter *adapter, u32 addr);

extern int rtw_write8(struct adapter *adapter, u32 addr, u8 val);
extern int rtw_write16(struct adapter *adapter, u32 addr, u16 val);
extern int rtw_write32(struct adapter *adapter, u32 addr, u32 val);

extern u32 rtw_write_port(struct adapter *adapter, u32 addr, u32 cnt, u8 *pmem);

extern void rtw_write_scsi(struct adapter *adapter, u32 cnt, u8 *pmem);

/* ioreq */
extern void ioreq_read8(struct adapter *adapter, u32 addr, u8 *pval);
extern void ioreq_read16(struct adapter *adapter, u32 addr, u16 *pval);
extern void ioreq_read32(struct adapter *adapter, u32 addr, u32 *pval);
extern void ioreq_write8(struct adapter *adapter, u32 addr, u8 val);
extern void ioreq_write16(struct adapter *adapter, u32 addr, u16 val);
extern void ioreq_write32(struct adapter *adapter, u32 addr, u32 val);


extern uint async_read8(struct adapter *adapter, u32 addr, u8 *pbuff,
	void (*_async_io_callback)(struct adapter *padater, struct io_req *pio_req, u8 *cnxt), u8 *cnxt);
extern uint async_read16(struct adapter *adapter, u32 addr,  u8 *pbuff,
	void (*_async_io_callback)(struct adapter *padater, struct io_req *pio_req, u8 *cnxt), u8 *cnxt);
extern uint async_read32(struct adapter *adapter, u32 addr,  u8 *pbuff,
	void (*_async_io_callback)(struct adapter *padater, struct io_req *pio_req, u8 *cnxt), u8 *cnxt);

extern void async_read_mem(struct adapter *adapter, u32 addr, u32 cnt, u8 *pmem);
extern void async_read_port(struct adapter *adapter, u32 addr, u32 cnt, u8 *pmem);

extern void async_write8(struct adapter *adapter, u32 addr, u8 val,
	void (*_async_io_callback)(struct adapter *padater, struct io_req *pio_req, u8 *cnxt), u8 *cnxt);
extern void async_write16(struct adapter *adapter, u32 addr, u16 val,
	void (*_async_io_callback)(struct adapter *padater, struct io_req *pio_req, u8 *cnxt), u8 *cnxt);
extern void async_write32(struct adapter *adapter, u32 addr, u32 val,
	void (*_async_io_callback)(struct adapter *padater, struct io_req *pio_req, u8 *cnxt), u8 *cnxt);

extern void async_write_mem(struct adapter *adapter, u32 addr, u32 cnt, u8 *pmem);
extern void async_write_port(struct adapter *adapter, u32 addr, u32 cnt, u8 *pmem);


int rtw_init_io_priv(struct adapter *padapter, void (*set_intf_ops)(struct adapter *padapter, struct _io_ops *pops));


extern uint alloc_io_queue(struct adapter *adapter);
extern void free_io_queue(struct adapter *adapter);
extern void async_bus_io(struct io_queue *pio_q);
extern void bus_sync_io(struct io_queue *pio_q);
extern u32 _ioreq2rwmem(struct io_queue *pio_q);
extern void dev_power_down(struct adapter *Adapter, u8 bpwrup);

#endif	/* _RTL8711_IO_H_ */<|MERGE_RESOLUTION|>--- conflicted
+++ resolved
@@ -13,11 +13,7 @@
 	Otherwise, io_handler will free io_req
 */
 
-<<<<<<< HEAD
-/* below is for the intf_option bit defition... */
-=======
 /* below is for the intf_option bit definition... */
->>>>>>> adc21867
 
 struct intf_priv;
 struct intf_hdl;
