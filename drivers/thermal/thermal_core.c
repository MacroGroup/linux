--- conflicted
+++ resolved
@@ -327,34 +327,6 @@
 		delay = round_jiffies_relative(delay);
 
 	mod_delayed_work(system_freezable_power_efficient_wq, &tz->poll_queue, delay);
-}
-
-static void thermal_zone_recheck(struct thermal_zone_device *tz, int error)
-{
-	if (error == -EAGAIN) {
-		thermal_zone_device_set_polling(tz, THERMAL_RECHECK_DELAY);
-		return;
-	}
-
-	/*
-	 * Print the message once to reduce log noise.  It will be followed by
-	 * another one if the temperature cannot be determined after multiple
-	 * attempts.
-	 */
-	if (tz->recheck_delay_jiffies == THERMAL_RECHECK_DELAY)
-		dev_info(&tz->device, "Temperature check failed (%d)\n", error);
-
-	thermal_zone_device_set_polling(tz, tz->recheck_delay_jiffies);
-
-	tz->recheck_delay_jiffies += max(tz->recheck_delay_jiffies >> 1, 1ULL);
-	if (tz->recheck_delay_jiffies > THERMAL_MAX_RECHECK_DELAY) {
-		thermal_zone_broken_disable(tz);
-		/*
-		 * Restore the original recheck delay value to allow the thermal
-		 * zone to try to recover when it is reenabled by user space.
-		 */
-		tz->recheck_delay_jiffies = THERMAL_RECHECK_DELAY;
-	}
 }
 
 static void thermal_zone_recheck(struct thermal_zone_device *tz, int error)
@@ -572,10 +544,7 @@
 	struct thermal_trip_desc *td;
 	LIST_HEAD(way_down_list);
 	LIST_HEAD(way_up_list);
-<<<<<<< HEAD
-=======
 	int low = -INT_MAX, high = INT_MAX;
->>>>>>> adc21867
 	int temp, ret;
 
 	if (tz->suspended || tz->mode != THERMAL_DEVICE_ENABLED)
@@ -595,23 +564,6 @@
 		goto monitor;
 	}
 
-<<<<<<< HEAD
-	ret = __thermal_zone_get_temp(tz, &temp);
-	if (ret) {
-		thermal_zone_recheck(tz, ret);
-		return;
-	} else if (temp <= THERMAL_TEMP_INVALID) {
-		/*
-		 * Special case: No valid temperature value is available, but
-		 * the zone owner does not want the core to do anything about
-		 * it.  Continue regular zone polling if needed, so that this
-		 * function can be called again, but skip everything else.
-		 */
-		goto monitor;
-	}
-
-=======
->>>>>>> adc21867
 	tz->recheck_delay_jiffies = THERMAL_RECHECK_DELAY;
 
 	tz->last_temperature = tz->temperature;
@@ -626,9 +578,6 @@
 	for_each_trip_desc(tz, td) {
 		handle_thermal_trip(tz, td, &way_up_list, &way_down_list);
 
-<<<<<<< HEAD
-	thermal_zone_set_trips(tz);
-=======
 		if (td->threshold <= tz->temperature && td->threshold > low)
 			low = td->threshold;
 
@@ -637,7 +586,6 @@
 	}
 
 	thermal_zone_set_trips(tz, low, high);
->>>>>>> adc21867
 
 	list_sort(NULL, &way_up_list, thermal_trip_notify_cmp);
 	list_for_each_entry(td, &way_up_list, notify_list_node)
@@ -1449,18 +1397,8 @@
 	if (num_trips > 0 && !trips)
 		return ERR_PTR(-EINVAL);
 
-<<<<<<< HEAD
-	if (polling_delay) {
-		if (passive_delay > polling_delay)
-			return ERR_PTR(-EINVAL);
-
-		if (!passive_delay)
-			passive_delay = polling_delay;
-	}
-=======
 	if (polling_delay && passive_delay > polling_delay)
 		return ERR_PTR(-EINVAL);
->>>>>>> adc21867
 
 	if (!thermal_class)
 		return ERR_PTR(-ENODEV);
@@ -1509,13 +1447,8 @@
 		td->threshold = INT_MAX;
 	}
 
-<<<<<<< HEAD
-	thermal_set_delay_jiffies(&tz->passive_delay_jiffies, passive_delay);
-	thermal_set_delay_jiffies(&tz->polling_delay_jiffies, polling_delay);
-=======
 	tz->polling_delay_jiffies = msecs_to_jiffies(polling_delay);
 	tz->passive_delay_jiffies = msecs_to_jiffies(passive_delay);
->>>>>>> adc21867
 	tz->recheck_delay_jiffies = THERMAL_RECHECK_DELAY;
 
 	/* sys I/F */
