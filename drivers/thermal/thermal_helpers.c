// SPDX-License-Identifier: GPL-2.0
/*
 *  thermal_helpers.c - helper functions to handle thermal devices
 *
 *  Copyright (C) 2016 Eduardo Valentin <edubezval@gmail.com>
 *
 *  Highly based on original thermal_core.c
 *  Copyright (C) 2008 Intel Corp
 *  Copyright (C) 2008 Zhang Rui <rui.zhang@intel.com>
 *  Copyright (C) 2008 Sujith Thomas <sujith.thomas@intel.com>
 */

#define pr_fmt(fmt) KBUILD_MODNAME ": " fmt

#include <linux/device.h>
#include <linux/err.h>
#include <linux/export.h>
#include <linux/slab.h>
#include <linux/string.h>
#include <linux/sysfs.h>

#include "thermal_core.h"
#include "thermal_trace.h"

int get_tz_trend(struct thermal_zone_device *tz, const struct thermal_trip *trip)
{
	enum thermal_trend trend;

	if (tz->emul_temperature || !tz->ops.get_trend ||
	    tz->ops.get_trend(tz, trip, &trend)) {
		if (tz->temperature > tz->last_temperature)
			trend = THERMAL_TREND_RAISING;
		else if (tz->temperature < tz->last_temperature)
			trend = THERMAL_TREND_DROPPING;
		else
			trend = THERMAL_TREND_STABLE;
	}

	return trend;
}

<<<<<<< HEAD
static struct thermal_instance *get_instance(struct thermal_zone_device *tz,
					     struct thermal_cooling_device *cdev,
					     const struct thermal_trip *trip)
{
	struct thermal_instance *ti;

	list_for_each_entry(ti, &tz->thermal_instances, tz_node) {
		if (ti->trip == trip && ti->cdev == cdev)
			return ti;
	}

	return NULL;
}

bool thermal_trip_is_bound_to_cdev(struct thermal_zone_device *tz,
				   const struct thermal_trip *trip,
				   struct thermal_cooling_device *cdev)
{
	bool ret;

	mutex_lock(&tz->lock);
	mutex_lock(&cdev->lock);

	ret = !!get_instance(tz, cdev, trip);

	mutex_unlock(&cdev->lock);
	mutex_unlock(&tz->lock);

	return ret;
}
EXPORT_SYMBOL_GPL(thermal_trip_is_bound_to_cdev);

struct thermal_instance *
get_thermal_instance(struct thermal_zone_device *tz,
		     struct thermal_cooling_device *cdev, int trip_index)
{
	struct thermal_instance *ti;
=======
static bool thermal_instance_present(struct thermal_zone_device *tz,
				     struct thermal_cooling_device *cdev,
				     const struct thermal_trip *trip)
{
	struct thermal_instance *ti;

	list_for_each_entry(ti, &tz->thermal_instances, tz_node) {
		if (ti->trip == trip && ti->cdev == cdev)
			return true;
	}

	return false;
}

bool thermal_trip_is_bound_to_cdev(struct thermal_zone_device *tz,
				   const struct thermal_trip *trip,
				   struct thermal_cooling_device *cdev)
{
	bool ret;
>>>>>>> adc21867

	mutex_lock(&tz->lock);
	mutex_lock(&cdev->lock);

<<<<<<< HEAD
	ti = get_instance(tz, cdev, &tz->trips[trip_index].trip);
=======
	ret = thermal_instance_present(tz, cdev, trip);
>>>>>>> adc21867

	mutex_unlock(&cdev->lock);
	mutex_unlock(&tz->lock);

<<<<<<< HEAD
	return ti;
=======
	return ret;
>>>>>>> adc21867
}
EXPORT_SYMBOL_GPL(thermal_trip_is_bound_to_cdev);

/**
 * __thermal_zone_get_temp() - returns the temperature of a thermal zone
 * @tz: a valid pointer to a struct thermal_zone_device
 * @temp: a valid pointer to where to store the resulting temperature.
 *
 * When a valid thermal zone reference is passed, it will fetch its
 * temperature and fill @temp.
 *
 * Both tz and tz->ops must be valid pointers when calling this function,
 * and the tz->ops.get_temp callback must be provided.
 * The function must be called under tz->lock.
 *
 * Return: On success returns 0, an error code otherwise
 */
int __thermal_zone_get_temp(struct thermal_zone_device *tz, int *temp)
{
	const struct thermal_trip_desc *td;
	int crit_temp = INT_MAX;
	int ret = -EINVAL;

	lockdep_assert_held(&tz->lock);

	ret = tz->ops.get_temp(tz, temp);

	if (IS_ENABLED(CONFIG_THERMAL_EMULATION) && tz->emul_temperature) {
		for_each_trip_desc(tz, td) {
			const struct thermal_trip *trip = &td->trip;

			if (trip->type == THERMAL_TRIP_CRITICAL) {
				crit_temp = trip->temperature;
				break;
			}
		}

		/*
		 * Only allow emulating a temperature when the real temperature
		 * is below the critical temperature so that the emulation code
		 * cannot hide critical conditions.
		 */
		if (!ret && *temp < crit_temp)
			*temp = tz->emul_temperature;
	}

	if (ret)
		dev_dbg(&tz->device, "Failed to get temperature: %d\n", ret);

	return ret;
}

/**
 * thermal_zone_get_temp() - returns the temperature of a thermal zone
 * @tz: a valid pointer to a struct thermal_zone_device
 * @temp: a valid pointer to where to store the resulting temperature.
 *
 * When a valid thermal zone reference is passed, it will fetch its
 * temperature and fill @temp.
 *
 * Return: On success returns 0, an error code otherwise
 */
int thermal_zone_get_temp(struct thermal_zone_device *tz, int *temp)
{
	int ret;

	if (IS_ERR_OR_NULL(tz))
		return -EINVAL;

	mutex_lock(&tz->lock);

	if (!tz->ops.get_temp) {
		ret = -EINVAL;
		goto unlock;
	}

	ret = __thermal_zone_get_temp(tz, temp);
	if (!ret && *temp <= THERMAL_TEMP_INVALID)
		ret = -ENODATA;

unlock:
	mutex_unlock(&tz->lock);

	return ret;
}
EXPORT_SYMBOL_GPL(thermal_zone_get_temp);

static int thermal_cdev_set_cur_state(struct thermal_cooling_device *cdev, int state)
{
	int ret;

	/*
	 * No check is needed for the ops->set_cur_state as the
	 * registering function checked the ops are correctly set
	 */
	ret = cdev->ops->set_cur_state(cdev, state);
	if (ret)
		return ret;

	thermal_notify_cdev_state_update(cdev, state);
	thermal_cooling_device_stats_update(cdev, state);
	thermal_debug_cdev_state_update(cdev, state);

	return 0;
}

void __thermal_cdev_update(struct thermal_cooling_device *cdev)
{
	struct thermal_instance *instance;
	unsigned long target = 0;

	/* Make sure cdev enters the deepest cooling state */
	list_for_each_entry(instance, &cdev->thermal_instances, cdev_node) {
		if (instance->target == THERMAL_NO_TARGET)
			continue;
		if (instance->target > target)
			target = instance->target;
	}

	thermal_cdev_set_cur_state(cdev, target);

	trace_cdev_update(cdev, target);
	dev_dbg(&cdev->device, "set to state %lu\n", target);
}

/**
 * thermal_cdev_update - update cooling device state if needed
 * @cdev:	pointer to struct thermal_cooling_device
 *
 * Update the cooling device state if there is a need.
 */
void thermal_cdev_update(struct thermal_cooling_device *cdev)
{
	mutex_lock(&cdev->lock);
	if (!cdev->updated) {
		__thermal_cdev_update(cdev);
		cdev->updated = true;
	}
	mutex_unlock(&cdev->lock);
}

/**
 * thermal_zone_get_slope - return the slope attribute of the thermal zone
 * @tz: thermal zone device with the slope attribute
 *
 * Return: If the thermal zone device has a slope attribute, return it, else
 * return 1.
 */
int thermal_zone_get_slope(struct thermal_zone_device *tz)
{
	if (tz && tz->tzp)
		return tz->tzp->slope;
	return 1;
}
EXPORT_SYMBOL_GPL(thermal_zone_get_slope);

/**
 * thermal_zone_get_offset - return the offset attribute of the thermal zone
 * @tz: thermal zone device with the offset attribute
 *
 * Return: If the thermal zone device has a offset attribute, return it, else
 * return 0.
 */
int thermal_zone_get_offset(struct thermal_zone_device *tz)
{
	if (tz && tz->tzp)
		return tz->tzp->offset;
	return 0;
}
EXPORT_SYMBOL_GPL(thermal_zone_get_offset);<|MERGE_RESOLUTION|>--- conflicted
+++ resolved
@@ -39,19 +39,18 @@
 	return trend;
 }
 
-<<<<<<< HEAD
-static struct thermal_instance *get_instance(struct thermal_zone_device *tz,
-					     struct thermal_cooling_device *cdev,
-					     const struct thermal_trip *trip)
+static bool thermal_instance_present(struct thermal_zone_device *tz,
+				     struct thermal_cooling_device *cdev,
+				     const struct thermal_trip *trip)
 {
 	struct thermal_instance *ti;
 
 	list_for_each_entry(ti, &tz->thermal_instances, tz_node) {
 		if (ti->trip == trip && ti->cdev == cdev)
-			return ti;
-	}
-
-	return NULL;
+			return true;
+	}
+
+	return false;
 }
 
 bool thermal_trip_is_bound_to_cdev(struct thermal_zone_device *tz,
@@ -63,59 +62,12 @@
 	mutex_lock(&tz->lock);
 	mutex_lock(&cdev->lock);
 
-	ret = !!get_instance(tz, cdev, trip);
+	ret = thermal_instance_present(tz, cdev, trip);
 
 	mutex_unlock(&cdev->lock);
 	mutex_unlock(&tz->lock);
 
 	return ret;
-}
-EXPORT_SYMBOL_GPL(thermal_trip_is_bound_to_cdev);
-
-struct thermal_instance *
-get_thermal_instance(struct thermal_zone_device *tz,
-		     struct thermal_cooling_device *cdev, int trip_index)
-{
-	struct thermal_instance *ti;
-=======
-static bool thermal_instance_present(struct thermal_zone_device *tz,
-				     struct thermal_cooling_device *cdev,
-				     const struct thermal_trip *trip)
-{
-	struct thermal_instance *ti;
-
-	list_for_each_entry(ti, &tz->thermal_instances, tz_node) {
-		if (ti->trip == trip && ti->cdev == cdev)
-			return true;
-	}
-
-	return false;
-}
-
-bool thermal_trip_is_bound_to_cdev(struct thermal_zone_device *tz,
-				   const struct thermal_trip *trip,
-				   struct thermal_cooling_device *cdev)
-{
-	bool ret;
->>>>>>> adc21867
-
-	mutex_lock(&tz->lock);
-	mutex_lock(&cdev->lock);
-
-<<<<<<< HEAD
-	ti = get_instance(tz, cdev, &tz->trips[trip_index].trip);
-=======
-	ret = thermal_instance_present(tz, cdev, trip);
->>>>>>> adc21867
-
-	mutex_unlock(&cdev->lock);
-	mutex_unlock(&tz->lock);
-
-<<<<<<< HEAD
-	return ti;
-=======
-	return ret;
->>>>>>> adc21867
 }
 EXPORT_SYMBOL_GPL(thermal_trip_is_bound_to_cdev);
 
