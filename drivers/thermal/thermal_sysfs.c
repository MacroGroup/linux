// SPDX-License-Identifier: GPL-2.0
/*
 *  thermal.c - sysfs interface of thermal devices
 *
 *  Copyright (C) 2016 Eduardo Valentin <edubezval@gmail.com>
 *
 *  Highly based on original thermal_core.c
 *  Copyright (C) 2008 Intel Corp
 *  Copyright (C) 2008 Zhang Rui <rui.zhang@intel.com>
 *  Copyright (C) 2008 Sujith Thomas <sujith.thomas@intel.com>
 */

#define pr_fmt(fmt) KBUILD_MODNAME ": " fmt

#include <linux/container_of.h>
#include <linux/sysfs.h>
#include <linux/device.h>
#include <linux/err.h>
#include <linux/slab.h>
#include <linux/string.h>
#include <linux/jiffies.h>

#include "thermal_core.h"

/* sys I/F for thermal zone */

static ssize_t
type_show(struct device *dev, struct device_attribute *attr, char *buf)
{
	struct thermal_zone_device *tz = to_thermal_zone(dev);

	return sprintf(buf, "%s\n", tz->type);
}

static ssize_t
temp_show(struct device *dev, struct device_attribute *attr, char *buf)
{
	struct thermal_zone_device *tz = to_thermal_zone(dev);
	int temperature, ret;

	ret = thermal_zone_get_temp(tz, &temperature);

	if (ret)
		return ret;

	return sprintf(buf, "%d\n", temperature);
}

static ssize_t
mode_show(struct device *dev, struct device_attribute *attr, char *buf)
{
	struct thermal_zone_device *tz = to_thermal_zone(dev);
	int enabled;

	mutex_lock(&tz->lock);
	enabled = tz->mode == THERMAL_DEVICE_ENABLED;
	mutex_unlock(&tz->lock);

	return sprintf(buf, "%s\n", enabled ? "enabled" : "disabled");
}

static ssize_t
mode_store(struct device *dev, struct device_attribute *attr,
	   const char *buf, size_t count)
{
	struct thermal_zone_device *tz = to_thermal_zone(dev);
	int result;

	if (!strncmp(buf, "enabled", sizeof("enabled") - 1))
		result = thermal_zone_device_enable(tz);
	else if (!strncmp(buf, "disabled", sizeof("disabled") - 1))
		result = thermal_zone_device_disable(tz);
	else
		result = -EINVAL;

	if (result)
		return result;

	return count;
}

#define thermal_trip_of_attr(_ptr_, _attr_)				\
	({ 								\
		struct thermal_trip_desc *td;				\
									\
		td = container_of(_ptr_, struct thermal_trip_desc,	\
				  trip_attrs._attr_.attr);		\
		&td->trip;						\
	})

static ssize_t
trip_point_type_show(struct device *dev, struct device_attribute *attr,
		     char *buf)
{
	struct thermal_trip *trip = thermal_trip_of_attr(attr, type);

<<<<<<< HEAD
	if (sscanf(attr->attr.name, "trip_point_%d_type", &trip_id) != 1)
		return -EINVAL;

	return sprintf(buf, "%s\n", thermal_trip_type_name(tz->trips[trip_id].trip.type));
=======
	return sprintf(buf, "%s\n", thermal_trip_type_name(trip->type));
>>>>>>> adc21867
}

static ssize_t
trip_point_temp_store(struct device *dev, struct device_attribute *attr,
		      const char *buf, size_t count)
{
	struct thermal_trip *trip = thermal_trip_of_attr(attr, temp);
	struct thermal_zone_device *tz = to_thermal_zone(dev);
	int ret, temp;

	ret = kstrtoint(buf, 10, &temp);
	if (ret)
		return -EINVAL;

	mutex_lock(&tz->lock);

<<<<<<< HEAD
	trip = &tz->trips[trip_id].trip;

	if (temp != trip->temperature) {
		if (tz->ops.set_trip_temp) {
			ret = tz->ops.set_trip_temp(tz, trip, temp);
			if (ret)
				goto unlock;
		}
=======
	if (temp == trip->temperature)
		goto unlock;
>>>>>>> adc21867

	/* Arrange the condition to avoid integer overflows. */
	if (temp != THERMAL_TEMP_INVALID &&
	    temp <= trip->hysteresis + THERMAL_TEMP_INVALID) {
		ret = -EINVAL;
		goto unlock;
	}

	if (tz->ops.set_trip_temp) {
		ret = tz->ops.set_trip_temp(tz, trip, temp);
		if (ret)
			goto unlock;
	}

	thermal_zone_set_trip_temp(tz, trip, temp);

	__thermal_zone_device_update(tz, THERMAL_TRIP_CHANGED);

unlock:
	mutex_unlock(&tz->lock);

	return ret ? ret : count;
}

static ssize_t
trip_point_temp_show(struct device *dev, struct device_attribute *attr,
		     char *buf)
{
	struct thermal_trip *trip = thermal_trip_of_attr(attr, temp);

<<<<<<< HEAD
	if (sscanf(attr->attr.name, "trip_point_%d_temp", &trip_id) != 1)
		return -EINVAL;

	return sprintf(buf, "%d\n", READ_ONCE(tz->trips[trip_id].trip.temperature));
=======
	return sprintf(buf, "%d\n", READ_ONCE(trip->temperature));
>>>>>>> adc21867
}

static ssize_t
trip_point_hyst_store(struct device *dev, struct device_attribute *attr,
		      const char *buf, size_t count)
{
	struct thermal_trip *trip = thermal_trip_of_attr(attr, hyst);
	struct thermal_zone_device *tz = to_thermal_zone(dev);
	int ret, hyst;

	ret = kstrtoint(buf, 10, &hyst);
	if (ret || hyst < 0)
		return -EINVAL;

	mutex_lock(&tz->lock);

	if (hyst == trip->hysteresis)
		goto unlock;

<<<<<<< HEAD
	if (hyst != trip->hysteresis) {
		WRITE_ONCE(trip->hysteresis, hyst);
=======
	/*
	 * Allow the hysteresis to be updated when the temperature is invalid
	 * to allow user space to avoid having to adjust hysteresis after a
	 * valid temperature has been set, but in that case just change the
	 * value and do nothing else.
	 */
	if (trip->temperature == THERMAL_TEMP_INVALID) {
		WRITE_ONCE(trip->hysteresis, hyst);
		goto unlock;
	}
>>>>>>> adc21867

	if (trip->temperature - hyst <= THERMAL_TEMP_INVALID) {
		ret = -EINVAL;
		goto unlock;
	}

	thermal_zone_set_trip_hyst(tz, trip, hyst);

	__thermal_zone_device_update(tz, THERMAL_TRIP_CHANGED);

unlock:
	mutex_unlock(&tz->lock);

	return ret ? ret : count;
}

static ssize_t
trip_point_hyst_show(struct device *dev, struct device_attribute *attr,
		     char *buf)
{
	struct thermal_trip *trip = thermal_trip_of_attr(attr, hyst);

<<<<<<< HEAD
	if (sscanf(attr->attr.name, "trip_point_%d_hyst", &trip_id) != 1)
		return -EINVAL;

	return sprintf(buf, "%d\n", READ_ONCE(tz->trips[trip_id].trip.hysteresis));
=======
	return sprintf(buf, "%d\n", READ_ONCE(trip->hysteresis));
>>>>>>> adc21867
}

static ssize_t
policy_store(struct device *dev, struct device_attribute *attr,
	     const char *buf, size_t count)
{
	struct thermal_zone_device *tz = to_thermal_zone(dev);
	char name[THERMAL_NAME_LENGTH];
	int ret;

	snprintf(name, sizeof(name), "%s", buf);

	ret = thermal_zone_device_set_policy(tz, name);
	if (!ret)
		ret = count;

	return ret;
}

static ssize_t
policy_show(struct device *dev, struct device_attribute *devattr, char *buf)
{
	struct thermal_zone_device *tz = to_thermal_zone(dev);

	return sprintf(buf, "%s\n", tz->governor->name);
}

static ssize_t
available_policies_show(struct device *dev, struct device_attribute *devattr,
			char *buf)
{
	return thermal_build_list_of_policies(buf);
}

#if (IS_ENABLED(CONFIG_THERMAL_EMULATION))
static ssize_t
emul_temp_store(struct device *dev, struct device_attribute *attr,
		const char *buf, size_t count)
{
	struct thermal_zone_device *tz = to_thermal_zone(dev);
	int ret = 0;
	int temperature;

	if (kstrtoint(buf, 10, &temperature))
		return -EINVAL;

	mutex_lock(&tz->lock);

	if (!tz->ops.set_emul_temp)
		tz->emul_temperature = temperature;
	else
		ret = tz->ops.set_emul_temp(tz, temperature);

	if (!ret)
		__thermal_zone_device_update(tz, THERMAL_EVENT_UNSPECIFIED);

	mutex_unlock(&tz->lock);

	return ret ? ret : count;
}
static DEVICE_ATTR_WO(emul_temp);
#endif

static ssize_t
sustainable_power_show(struct device *dev, struct device_attribute *devattr,
		       char *buf)
{
	struct thermal_zone_device *tz = to_thermal_zone(dev);

	if (tz->tzp)
		return sprintf(buf, "%u\n", tz->tzp->sustainable_power);
	else
		return -EIO;
}

static ssize_t
sustainable_power_store(struct device *dev, struct device_attribute *devattr,
			const char *buf, size_t count)
{
	struct thermal_zone_device *tz = to_thermal_zone(dev);
	u32 sustainable_power;

	if (!tz->tzp)
		return -EIO;

	if (kstrtou32(buf, 10, &sustainable_power))
		return -EINVAL;

	tz->tzp->sustainable_power = sustainable_power;

	return count;
}

#define create_s32_tzp_attr(name)					\
	static ssize_t							\
	name##_show(struct device *dev, struct device_attribute *devattr, \
		char *buf)						\
	{								\
	struct thermal_zone_device *tz = to_thermal_zone(dev);		\
									\
	if (tz->tzp)							\
		return sprintf(buf, "%d\n", tz->tzp->name);		\
	else								\
		return -EIO;						\
	}								\
									\
	static ssize_t							\
	name##_store(struct device *dev, struct device_attribute *devattr, \
		const char *buf, size_t count)				\
	{								\
		struct thermal_zone_device *tz = to_thermal_zone(dev);	\
		s32 value;						\
									\
		if (!tz->tzp)						\
			return -EIO;					\
									\
		if (kstrtos32(buf, 10, &value))				\
			return -EINVAL;					\
									\
		tz->tzp->name = value;					\
									\
		return count;						\
	}								\
	static DEVICE_ATTR_RW(name)

create_s32_tzp_attr(k_po);
create_s32_tzp_attr(k_pu);
create_s32_tzp_attr(k_i);
create_s32_tzp_attr(k_d);
create_s32_tzp_attr(integral_cutoff);
create_s32_tzp_attr(slope);
create_s32_tzp_attr(offset);
#undef create_s32_tzp_attr

/*
 * These are thermal zone device attributes that will always be present.
 * All the attributes created for tzp (create_s32_tzp_attr) also are always
 * present on the sysfs interface.
 */
static DEVICE_ATTR_RO(type);
static DEVICE_ATTR_RO(temp);
static DEVICE_ATTR_RW(policy);
static DEVICE_ATTR_RO(available_policies);
static DEVICE_ATTR_RW(sustainable_power);

/* These thermal zone device attributes are created based on conditions */
static DEVICE_ATTR_RW(mode);

/* These attributes are unconditionally added to a thermal zone */
static struct attribute *thermal_zone_dev_attrs[] = {
	&dev_attr_type.attr,
	&dev_attr_temp.attr,
#if (IS_ENABLED(CONFIG_THERMAL_EMULATION))
	&dev_attr_emul_temp.attr,
#endif
	&dev_attr_policy.attr,
	&dev_attr_available_policies.attr,
	&dev_attr_sustainable_power.attr,
	&dev_attr_k_po.attr,
	&dev_attr_k_pu.attr,
	&dev_attr_k_i.attr,
	&dev_attr_k_d.attr,
	&dev_attr_integral_cutoff.attr,
	&dev_attr_slope.attr,
	&dev_attr_offset.attr,
	NULL,
};

static const struct attribute_group thermal_zone_attribute_group = {
	.attrs = thermal_zone_dev_attrs,
};

static struct attribute *thermal_zone_mode_attrs[] = {
	&dev_attr_mode.attr,
	NULL,
};

static const struct attribute_group thermal_zone_mode_attribute_group = {
	.attrs = thermal_zone_mode_attrs,
};

static const struct attribute_group *thermal_zone_attribute_groups[] = {
	&thermal_zone_attribute_group,
	&thermal_zone_mode_attribute_group,
	/* This is not NULL terminated as we create the group dynamically */
};

/**
 * create_trip_attrs() - create attributes for trip points
 * @tz:		the thermal zone device
 *
 * helper function to instantiate sysfs entries for every trip
 * point and its properties of a struct thermal_zone_device.
 *
 * Return: 0 on success, the proper error value otherwise.
 */
static int create_trip_attrs(struct thermal_zone_device *tz)
{
	struct thermal_trip_desc *td;
	struct attribute **attrs;
	int i;

	attrs = kcalloc(tz->num_trips * 3 + 1, sizeof(*attrs), GFP_KERNEL);
	if (!attrs)
		return -ENOMEM;

	i = 0;
	for_each_trip_desc(tz, td) {
		struct thermal_trip_attrs *trip_attrs = &td->trip_attrs;

		/* create trip type attribute */
		snprintf(trip_attrs->type.name, THERMAL_NAME_LENGTH,
			 "trip_point_%d_type", i);

		sysfs_attr_init(&trip_attrs->type.attr.attr);
		trip_attrs->type.attr.attr.name = trip_attrs->type.name;
		trip_attrs->type.attr.attr.mode = S_IRUGO;
		trip_attrs->type.attr.show = trip_point_type_show;
		attrs[i] = &trip_attrs->type.attr.attr;

		/* create trip temp attribute */
		snprintf(trip_attrs->temp.name, THERMAL_NAME_LENGTH,
			 "trip_point_%d_temp", i);

		sysfs_attr_init(&trip_attrs->temp.attr.attr);
		trip_attrs->temp.attr.attr.name = trip_attrs->temp.name;
		trip_attrs->temp.attr.attr.mode = S_IRUGO;
		trip_attrs->temp.attr.show = trip_point_temp_show;
		if (td->trip.flags & THERMAL_TRIP_FLAG_RW_TEMP) {
			trip_attrs->temp.attr.attr.mode |= S_IWUSR;
			trip_attrs->temp.attr.store = trip_point_temp_store;
		}
		attrs[i + tz->num_trips] = &trip_attrs->temp.attr.attr;

		snprintf(trip_attrs->hyst.name, THERMAL_NAME_LENGTH,
			 "trip_point_%d_hyst", i);

		sysfs_attr_init(&trip_attrs->hyst.attr.attr);
		trip_attrs->hyst.attr.attr.name = trip_attrs->hyst.name;
		trip_attrs->hyst.attr.attr.mode = S_IRUGO;
		trip_attrs->hyst.attr.show = trip_point_hyst_show;
		if (td->trip.flags & THERMAL_TRIP_FLAG_RW_HYST) {
			trip_attrs->hyst.attr.attr.mode |= S_IWUSR;
			trip_attrs->hyst.attr.store = trip_point_hyst_store;
		}
		attrs[i + 2 * tz->num_trips] = &trip_attrs->hyst.attr.attr;
		i++;
	}
	attrs[tz->num_trips * 3] = NULL;

	tz->trips_attribute_group.attrs = attrs;

	return 0;
}

/**
 * destroy_trip_attrs() - destroy attributes for trip points
 * @tz:		the thermal zone device
 *
 * helper function to free resources allocated by create_trip_attrs()
 */
static void destroy_trip_attrs(struct thermal_zone_device *tz)
{
	if (tz)
		kfree(tz->trips_attribute_group.attrs);
}

int thermal_zone_create_device_groups(struct thermal_zone_device *tz)
{
	const struct attribute_group **groups;
	int i, size, result;

	/* we need one extra for trips and the NULL to terminate the array */
	size = ARRAY_SIZE(thermal_zone_attribute_groups) + 2;
	/* This also takes care of API requirement to be NULL terminated */
	groups = kcalloc(size, sizeof(*groups), GFP_KERNEL);
	if (!groups)
		return -ENOMEM;

	for (i = 0; i < size - 2; i++)
		groups[i] = thermal_zone_attribute_groups[i];

	if (tz->num_trips) {
		result = create_trip_attrs(tz);
		if (result) {
			kfree(groups);

			return result;
		}

		groups[size - 2] = &tz->trips_attribute_group;
	}

	tz->device.groups = groups;

	return 0;
}

void thermal_zone_destroy_device_groups(struct thermal_zone_device *tz)
{
	if (!tz)
		return;

	if (tz->num_trips)
		destroy_trip_attrs(tz);

	kfree(tz->device.groups);
}

/* sys I/F for cooling device */
static ssize_t
cdev_type_show(struct device *dev, struct device_attribute *attr, char *buf)
{
	struct thermal_cooling_device *cdev = to_cooling_device(dev);

	return sprintf(buf, "%s\n", cdev->type);
}

static ssize_t max_state_show(struct device *dev, struct device_attribute *attr,
			      char *buf)
{
	struct thermal_cooling_device *cdev = to_cooling_device(dev);

	return sprintf(buf, "%ld\n", cdev->max_state);
}

static ssize_t cur_state_show(struct device *dev, struct device_attribute *attr,
			      char *buf)
{
	struct thermal_cooling_device *cdev = to_cooling_device(dev);
	unsigned long state;
	int ret;

	ret = cdev->ops->get_cur_state(cdev, &state);
	if (ret)
		return ret;
	return sprintf(buf, "%ld\n", state);
}

static ssize_t
cur_state_store(struct device *dev, struct device_attribute *attr,
		const char *buf, size_t count)
{
	struct thermal_cooling_device *cdev = to_cooling_device(dev);
	unsigned long state;
	int result;

	if (sscanf(buf, "%ld\n", &state) != 1)
		return -EINVAL;

	if ((long)state < 0)
		return -EINVAL;

	/* Requested state should be less than max_state + 1 */
	if (state > cdev->max_state)
		return -EINVAL;

	mutex_lock(&cdev->lock);

	result = cdev->ops->set_cur_state(cdev, state);
	if (!result)
		thermal_cooling_device_stats_update(cdev, state);

	mutex_unlock(&cdev->lock);
	return result ? result : count;
}

static struct device_attribute
dev_attr_cdev_type = __ATTR(type, 0444, cdev_type_show, NULL);
static DEVICE_ATTR_RO(max_state);
static DEVICE_ATTR_RW(cur_state);

static struct attribute *cooling_device_attrs[] = {
	&dev_attr_cdev_type.attr,
	&dev_attr_max_state.attr,
	&dev_attr_cur_state.attr,
	NULL,
};

static const struct attribute_group cooling_device_attr_group = {
	.attrs = cooling_device_attrs,
};

static const struct attribute_group *cooling_device_attr_groups[] = {
	&cooling_device_attr_group,
	NULL, /* Space allocated for cooling_device_stats_attr_group */
	NULL,
};

#ifdef CONFIG_THERMAL_STATISTICS
struct cooling_dev_stats {
	spinlock_t lock;
	unsigned int total_trans;
	unsigned long state;
	ktime_t last_time;
	ktime_t *time_in_state;
	unsigned int *trans_table;
};

static void update_time_in_state(struct cooling_dev_stats *stats)
{
	ktime_t now = ktime_get(), delta;

	delta = ktime_sub(now, stats->last_time);
	stats->time_in_state[stats->state] =
		ktime_add(stats->time_in_state[stats->state], delta);
	stats->last_time = now;
}

void thermal_cooling_device_stats_update(struct thermal_cooling_device *cdev,
					 unsigned long new_state)
{
	struct cooling_dev_stats *stats = cdev->stats;

	lockdep_assert_held(&cdev->lock);

	if (!stats)
		return;

	spin_lock(&stats->lock);

	if (stats->state == new_state)
		goto unlock;

	update_time_in_state(stats);
	stats->trans_table[stats->state * (cdev->max_state + 1) + new_state]++;
	stats->state = new_state;
	stats->total_trans++;

unlock:
	spin_unlock(&stats->lock);
}

static ssize_t total_trans_show(struct device *dev,
				struct device_attribute *attr, char *buf)
{
	struct thermal_cooling_device *cdev = to_cooling_device(dev);
	struct cooling_dev_stats *stats;
	int ret = 0;

	mutex_lock(&cdev->lock);

	stats = cdev->stats;
	if (!stats)
		goto unlock;

	spin_lock(&stats->lock);
	ret = sprintf(buf, "%u\n", stats->total_trans);
	spin_unlock(&stats->lock);

unlock:
	mutex_unlock(&cdev->lock);

	return ret;
}

static ssize_t
time_in_state_ms_show(struct device *dev, struct device_attribute *attr,
		      char *buf)
{
	struct thermal_cooling_device *cdev = to_cooling_device(dev);
	struct cooling_dev_stats *stats;
	ssize_t len = 0;
	int i;

	mutex_lock(&cdev->lock);

	stats = cdev->stats;
	if (!stats)
		goto unlock;

	spin_lock(&stats->lock);

	update_time_in_state(stats);

	for (i = 0; i <= cdev->max_state; i++) {
		len += sprintf(buf + len, "state%u\t%llu\n", i,
			       ktime_to_ms(stats->time_in_state[i]));
	}
	spin_unlock(&stats->lock);

unlock:
	mutex_unlock(&cdev->lock);

	return len;
}

static ssize_t
reset_store(struct device *dev, struct device_attribute *attr, const char *buf,
	    size_t count)
{
	struct thermal_cooling_device *cdev = to_cooling_device(dev);
	struct cooling_dev_stats *stats;
	int i, states;

	mutex_lock(&cdev->lock);

	stats = cdev->stats;
	if (!stats)
		goto unlock;

	states = cdev->max_state + 1;

	spin_lock(&stats->lock);

	stats->total_trans = 0;
	stats->last_time = ktime_get();
	memset(stats->trans_table, 0,
	       states * states * sizeof(*stats->trans_table));

	for (i = 0; i < states; i++)
		stats->time_in_state[i] = ktime_set(0, 0);

	spin_unlock(&stats->lock);

unlock:
	mutex_unlock(&cdev->lock);

	return count;
}

static ssize_t trans_table_show(struct device *dev,
				struct device_attribute *attr, char *buf)
{
	struct thermal_cooling_device *cdev = to_cooling_device(dev);
	struct cooling_dev_stats *stats;
	ssize_t len = 0;
	int i, j;

	mutex_lock(&cdev->lock);

	stats = cdev->stats;
	if (!stats) {
		len = -ENODATA;
		goto unlock;
	}

	len += snprintf(buf + len, PAGE_SIZE - len, " From  :    To\n");
	len += snprintf(buf + len, PAGE_SIZE - len, "       : ");
	for (i = 0; i <= cdev->max_state; i++) {
		if (len >= PAGE_SIZE)
			break;
		len += snprintf(buf + len, PAGE_SIZE - len, "state%2u  ", i);
	}
	if (len >= PAGE_SIZE) {
		len = PAGE_SIZE;
		goto unlock;
	}

	len += snprintf(buf + len, PAGE_SIZE - len, "\n");

	for (i = 0; i <= cdev->max_state; i++) {
		if (len >= PAGE_SIZE)
			break;

		len += snprintf(buf + len, PAGE_SIZE - len, "state%2u:", i);

		for (j = 0; j <= cdev->max_state; j++) {
			if (len >= PAGE_SIZE)
				break;
			len += snprintf(buf + len, PAGE_SIZE - len, "%8u ",
				stats->trans_table[i * (cdev->max_state + 1) + j]);
		}
		if (len >= PAGE_SIZE)
			break;
		len += snprintf(buf + len, PAGE_SIZE - len, "\n");
	}

	if (len >= PAGE_SIZE) {
		pr_warn_once("Thermal transition table exceeds PAGE_SIZE. Disabling\n");
		len = -EFBIG;
	}

unlock:
	mutex_unlock(&cdev->lock);

	return len;
}

static DEVICE_ATTR_RO(total_trans);
static DEVICE_ATTR_RO(time_in_state_ms);
static DEVICE_ATTR_WO(reset);
static DEVICE_ATTR_RO(trans_table);

static struct attribute *cooling_device_stats_attrs[] = {
	&dev_attr_total_trans.attr,
	&dev_attr_time_in_state_ms.attr,
	&dev_attr_reset.attr,
	&dev_attr_trans_table.attr,
	NULL
};

static const struct attribute_group cooling_device_stats_attr_group = {
	.attrs = cooling_device_stats_attrs,
	.name = "stats"
};

static void cooling_device_stats_setup(struct thermal_cooling_device *cdev)
{
	const struct attribute_group *stats_attr_group = NULL;
	struct cooling_dev_stats *stats;
	/* Total number of states is highest state + 1 */
	unsigned long states = cdev->max_state + 1;
	int var;

	var = sizeof(*stats);
	var += sizeof(*stats->time_in_state) * states;
	var += sizeof(*stats->trans_table) * states * states;

	stats = kzalloc(var, GFP_KERNEL);
	if (!stats)
		goto out;

	stats->time_in_state = (ktime_t *)(stats + 1);
	stats->trans_table = (unsigned int *)(stats->time_in_state + states);
	cdev->stats = stats;
	stats->last_time = ktime_get();

	spin_lock_init(&stats->lock);

	stats_attr_group = &cooling_device_stats_attr_group;

out:
	/* Fill the empty slot left in cooling_device_attr_groups */
	var = ARRAY_SIZE(cooling_device_attr_groups) - 2;
	cooling_device_attr_groups[var] = stats_attr_group;
}

static void cooling_device_stats_destroy(struct thermal_cooling_device *cdev)
{
	kfree(cdev->stats);
	cdev->stats = NULL;
}

#else

static inline void
cooling_device_stats_setup(struct thermal_cooling_device *cdev) {}
static inline void
cooling_device_stats_destroy(struct thermal_cooling_device *cdev) {}

#endif /* CONFIG_THERMAL_STATISTICS */

void thermal_cooling_device_setup_sysfs(struct thermal_cooling_device *cdev)
{
	cooling_device_stats_setup(cdev);
	cdev->device.groups = cooling_device_attr_groups;
}

void thermal_cooling_device_destroy_sysfs(struct thermal_cooling_device *cdev)
{
	cooling_device_stats_destroy(cdev);
}

void thermal_cooling_device_stats_reinit(struct thermal_cooling_device *cdev)
{
	lockdep_assert_held(&cdev->lock);

	cooling_device_stats_destroy(cdev);
	cooling_device_stats_setup(cdev);
}

/* these helper will be used only at the time of bindig */
ssize_t
trip_point_show(struct device *dev, struct device_attribute *attr, char *buf)
{
	struct thermal_zone_device *tz = to_thermal_zone(dev);
	struct thermal_instance *instance;

	instance = container_of(attr, struct thermal_instance, attr);

	return sprintf(buf, "%d\n", thermal_zone_trip_id(tz, instance->trip));
}

ssize_t
weight_show(struct device *dev, struct device_attribute *attr, char *buf)
{
	struct thermal_instance *instance;

	instance = container_of(attr, struct thermal_instance, weight_attr);

	return sprintf(buf, "%d\n", instance->weight);
}

ssize_t weight_store(struct device *dev, struct device_attribute *attr,
		     const char *buf, size_t count)
{
	struct thermal_zone_device *tz = to_thermal_zone(dev);
	struct thermal_instance *instance;
	int ret, weight;

	ret = kstrtoint(buf, 0, &weight);
	if (ret)
		return ret;

	instance = container_of(attr, struct thermal_instance, weight_attr);

	/* Don't race with governors using the 'weight' value */
	mutex_lock(&tz->lock);

	instance->weight = weight;

	thermal_governor_update_tz(tz, THERMAL_INSTANCE_WEIGHT_CHANGED);

	mutex_unlock(&tz->lock);

	return count;
}<|MERGE_RESOLUTION|>--- conflicted
+++ resolved
@@ -94,14 +94,7 @@
 {
 	struct thermal_trip *trip = thermal_trip_of_attr(attr, type);
 
-<<<<<<< HEAD
-	if (sscanf(attr->attr.name, "trip_point_%d_type", &trip_id) != 1)
-		return -EINVAL;
-
-	return sprintf(buf, "%s\n", thermal_trip_type_name(tz->trips[trip_id].trip.type));
-=======
 	return sprintf(buf, "%s\n", thermal_trip_type_name(trip->type));
->>>>>>> adc21867
 }
 
 static ssize_t
@@ -118,19 +111,8 @@
 
 	mutex_lock(&tz->lock);
 
-<<<<<<< HEAD
-	trip = &tz->trips[trip_id].trip;
-
-	if (temp != trip->temperature) {
-		if (tz->ops.set_trip_temp) {
-			ret = tz->ops.set_trip_temp(tz, trip, temp);
-			if (ret)
-				goto unlock;
-		}
-=======
 	if (temp == trip->temperature)
 		goto unlock;
->>>>>>> adc21867
 
 	/* Arrange the condition to avoid integer overflows. */
 	if (temp != THERMAL_TEMP_INVALID &&
@@ -161,14 +143,7 @@
 {
 	struct thermal_trip *trip = thermal_trip_of_attr(attr, temp);
 
-<<<<<<< HEAD
-	if (sscanf(attr->attr.name, "trip_point_%d_temp", &trip_id) != 1)
-		return -EINVAL;
-
-	return sprintf(buf, "%d\n", READ_ONCE(tz->trips[trip_id].trip.temperature));
-=======
 	return sprintf(buf, "%d\n", READ_ONCE(trip->temperature));
->>>>>>> adc21867
 }
 
 static ssize_t
@@ -188,10 +163,6 @@
 	if (hyst == trip->hysteresis)
 		goto unlock;
 
-<<<<<<< HEAD
-	if (hyst != trip->hysteresis) {
-		WRITE_ONCE(trip->hysteresis, hyst);
-=======
 	/*
 	 * Allow the hysteresis to be updated when the temperature is invalid
 	 * to allow user space to avoid having to adjust hysteresis after a
@@ -202,7 +173,6 @@
 		WRITE_ONCE(trip->hysteresis, hyst);
 		goto unlock;
 	}
->>>>>>> adc21867
 
 	if (trip->temperature - hyst <= THERMAL_TEMP_INVALID) {
 		ret = -EINVAL;
@@ -225,14 +195,7 @@
 {
 	struct thermal_trip *trip = thermal_trip_of_attr(attr, hyst);
 
-<<<<<<< HEAD
-	if (sscanf(attr->attr.name, "trip_point_%d_hyst", &trip_id) != 1)
-		return -EINVAL;
-
-	return sprintf(buf, "%d\n", READ_ONCE(tz->trips[trip_id].trip.hysteresis));
-=======
 	return sprintf(buf, "%d\n", READ_ONCE(trip->hysteresis));
->>>>>>> adc21867
 }
 
 static ssize_t
