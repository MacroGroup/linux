--- conflicted
+++ resolved
@@ -35,8 +35,6 @@
 
 #define COUNTER_SET_LEN		3
 
-<<<<<<< HEAD
-=======
 /*
  * USB4 spec doesn't specify dwell range, the range of 100 ms to 500 ms
  * probed to give good results.
@@ -45,7 +43,6 @@
 #define MAX_DWELL_TIME		500 /* ms */
 #define DWELL_SAMPLE_INTERVAL	10
 
->>>>>>> adc21867
 /* Sideband registers and their sizes as defined in the USB4 spec */
 struct sb_reg {
 	unsigned int reg;
@@ -446,8 +443,6 @@
 	bool right_high;
 };
 
-<<<<<<< HEAD
-=======
 static int margining_modify_error_counter(struct tb_margining *margining,
 	u32 lanes, enum usb4_margin_sw_error_counter error_counter)
 {
@@ -466,7 +461,6 @@
 				   &params, &result);
 }
 
->>>>>>> adc21867
 static bool supports_software(const struct tb_margining *margining)
 {
 	return margining->caps[0] & USB4_MARGIN_CAP_0_MODES_SW;
@@ -496,10 +490,6 @@
 /* Only applicable if supports_time() returns true */
 static unsigned int
 independent_time_margins(const struct tb_margining *margining)
-<<<<<<< HEAD
-{
-	return FIELD_GET(USB4_MARGIN_CAP_1_TIME_INDP_MASK, margining->caps[1]);
-=======
 {
 	return FIELD_GET(USB4_MARGIN_CAP_1_TIME_INDP_MASK, margining->caps[1]);
 }
@@ -508,7 +498,6 @@
 supports_optional_voltage_offset_range(const struct tb_margining *margining)
 {
 	return margining->caps[0] & USB4_MARGIN_CAP_0_OPT_VOLTAGE_SUPPORT;
->>>>>>> adc21867
 }
 
 static ssize_t
@@ -610,8 +599,6 @@
 		   margining->voltage_steps);
 	seq_printf(s, "# maximum voltage offset: %u mV\n",
 		   margining->max_voltage_offset);
-<<<<<<< HEAD
-=======
 	seq_printf(s, "# optional voltage offset range support: %s\n",
 		   str_yes_no(supports_optional_voltage_offset_range(margining)));
 	if (supports_optional_voltage_offset_range(margining)) {
@@ -620,7 +607,6 @@
 		seq_printf(s, "# maximum voltage offset, optional range: %u mV\n",
 			   margining->max_voltage_offset_optional_range);
 	}
->>>>>>> adc21867
 
 	switch (independent_voltage_margins(margining)) {
 	case USB4_MARGIN_CAP_0_VOLTAGE_MIN:
@@ -1084,9 +1070,6 @@
 		clx = ret;
 	}
 
-<<<<<<< HEAD
-	if (margining->software) {
-=======
 	/* Clear the results */
 	memset(margining->results, 0, sizeof(margining->results));
 
@@ -1100,24 +1083,10 @@
 			.optional_voltage_offset_range = margining->optional_voltage_offset_range,
 		};
 
->>>>>>> adc21867
 		tb_port_dbg(port,
 			    "running software %s lane margining for %s lanes %u\n",
 			    margining->time ? "time" : "voltage", dev_name(dev),
 			    margining->lanes);
-<<<<<<< HEAD
-		ret = usb4_port_sw_margin(port, margining->target, margining->index,
-					  margining->lanes, margining->time,
-					  margining->right_high,
-					  USB4_MARGIN_SW_COUNTER_CLEAR);
-		if (ret)
-			goto out_clx;
-
-		ret = usb4_port_sw_margin_errors(port, margining->target,
-						 margining->index,
-						 &margining->results[0]);
-	} else {
-=======
 
 		ret = margining_run_sw(margining, &params);
 	} else {
@@ -1129,22 +1098,12 @@
 			.optional_voltage_offset_range = margining->optional_voltage_offset_range,
 		};
 
->>>>>>> adc21867
 		tb_port_dbg(port,
 			    "running hardware %s lane margining for %s lanes %u\n",
 			    margining->time ? "time" : "voltage", dev_name(dev),
 			    margining->lanes);
-<<<<<<< HEAD
-		/* Clear the results */
-		margining->results[0] = 0;
-		margining->results[1] = 0;
-		ret = usb4_port_hw_margin(port, margining->target, margining->index,
-					  margining->lanes, margining->ber_level,
-					  margining->time, margining->right_high,
-=======
 
 		ret = usb4_port_hw_margin(port, margining->target, margining->index, &params,
->>>>>>> adc21867
 					  margining->results);
 	}
 
@@ -1175,8 +1134,6 @@
 	/* Just clear the results */
 	margining->results[0] = 0;
 	margining->results[1] = 0;
-<<<<<<< HEAD
-=======
 
 	if (margining->software) {
 		/* Clear the error counters */
@@ -1184,7 +1141,6 @@
 					       USB4_MARGIN_SW_ALL_LANES,
 					       USB4_MARGIN_SW_ERROR_COUNTER_CLEAR);
 	}
->>>>>>> adc21867
 
 	mutex_unlock(&tb->lock);
 	return count;
@@ -1439,21 +1395,12 @@
 	margining = kzalloc(sizeof(*margining), GFP_KERNEL);
 	if (!margining)
 		return NULL;
-<<<<<<< HEAD
 
 	margining->port = port;
 	margining->target = target;
 	margining->index = index;
 	margining->dev = dev;
 
-=======
-
-	margining->port = port;
-	margining->target = target;
-	margining->index = index;
-	margining->dev = dev;
-
->>>>>>> adc21867
 	ret = usb4_port_margining_caps(port, target, index, margining->caps);
 	if (ret) {
 		kfree(margining);
@@ -1469,8 +1416,6 @@
 	val = FIELD_GET(USB4_MARGIN_CAP_0_MAX_VOLTAGE_OFFSET_MASK, margining->caps[0]);
 	margining->max_voltage_offset = 74 + val * 2;
 
-<<<<<<< HEAD
-=======
 	if (supports_optional_voltage_offset_range(margining)) {
 		val = FIELD_GET(USB4_MARGIN_CAP_0_VOLT_STEPS_OPT_MASK,
 				margining->caps[0]);
@@ -1480,7 +1425,6 @@
 		margining->max_voltage_offset_optional_range = 74 + val * 2;
 	}
 
->>>>>>> adc21867
 	if (supports_time(margining)) {
 		val = FIELD_GET(USB4_MARGIN_CAP_1_TIME_STEPS_MASK, margining->caps[1]);
 		margining->time_steps = val;
@@ -1517,8 +1461,6 @@
 	     independent_time_margins(margining) == USB4_MARGIN_CAP_1_TIME_LR))
 		debugfs_create_file("margin", 0600, dir, margining,
 				    &margining_margin_fops);
-<<<<<<< HEAD
-=======
 
 	margining->error_counter = USB4_MARGIN_SW_ERROR_COUNTER_CLEAR;
 	margining->dwell_time = MIN_DWELL_TIME;
@@ -1535,7 +1477,6 @@
 		debugfs_create_file("dwell_time", DEBUGFS_MODE, dir, margining,
 				    &margining_dwell_time_fops);
 	}
->>>>>>> adc21867
 	return margining;
 }
 
