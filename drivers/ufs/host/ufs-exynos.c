// SPDX-License-Identifier: GPL-2.0-only
/*
 * UFS Host Controller driver for Exynos specific extensions
 *
 * Copyright (C) 2014-2015 Samsung Electronics Co., Ltd.
 * Author: Seungwon Jeon  <essuuj@gmail.com>
 * Author: Alim Akhtar <alim.akhtar@samsung.com>
 *
 */

<<<<<<< HEAD
#include <asm/unaligned.h>
=======
#include <linux/unaligned.h>
>>>>>>> adc21867
#include <crypto/aes.h>
#include <linux/arm-smccc.h>
#include <linux/clk.h>
#include <linux/delay.h>
#include <linux/module.h>
#include <linux/of.h>
#include <linux/of_address.h>
#include <linux/mfd/syscon.h>
#include <linux/phy/phy.h>
#include <linux/platform_device.h>
#include <linux/regmap.h>

#include <ufs/ufshcd.h>
#include "ufshcd-pltfrm.h"
#include <ufs/ufshci.h>
#include <ufs/unipro.h>

#include "ufs-exynos.h"

#define DATA_UNIT_SIZE		4096

/*
 * Exynos's Vendor specific registers for UFSHCI
 */
#define HCI_TXPRDT_ENTRY_SIZE	0x00
#define PRDT_PREFECT_EN		BIT(31)
#define HCI_RXPRDT_ENTRY_SIZE	0x04
#define HCI_1US_TO_CNT_VAL	0x0C
#define CNT_VAL_1US_MASK	0x3FF
#define HCI_UTRL_NEXUS_TYPE	0x40
#define HCI_UTMRL_NEXUS_TYPE	0x44
#define HCI_SW_RST		0x50
#define UFS_LINK_SW_RST		BIT(0)
#define UFS_UNIPRO_SW_RST	BIT(1)
#define UFS_SW_RST_MASK		(UFS_UNIPRO_SW_RST | UFS_LINK_SW_RST)
#define HCI_DATA_REORDER	0x60
#define HCI_UNIPRO_APB_CLK_CTRL	0x68
#define UNIPRO_APB_CLK(v, x)	(((v) & ~0xF) | ((x) & 0xF))
#define HCI_AXIDMA_RWDATA_BURST_LEN	0x6C
#define HCI_GPIO_OUT		0x70
#define HCI_ERR_EN_PA_LAYER	0x78
#define HCI_ERR_EN_DL_LAYER	0x7C
#define HCI_ERR_EN_N_LAYER	0x80
#define HCI_ERR_EN_T_LAYER	0x84
#define HCI_ERR_EN_DME_LAYER	0x88
#define HCI_V2P1_CTRL		0x8C
#define IA_TICK_SEL		BIT(16)
#define HCI_CLKSTOP_CTRL	0xB0
#define REFCLKOUT_STOP		BIT(4)
#define MPHY_APBCLK_STOP	BIT(3)
#define REFCLK_STOP		BIT(2)
#define UNIPRO_MCLK_STOP	BIT(1)
#define UNIPRO_PCLK_STOP	BIT(0)
#define CLK_STOP_MASK		(REFCLKOUT_STOP | REFCLK_STOP |\
				 UNIPRO_MCLK_STOP | MPHY_APBCLK_STOP|\
				 UNIPRO_PCLK_STOP)
/* HCI_MISC is also known as HCI_FORCE_HCS */
#define HCI_MISC		0xB4
#define REFCLK_CTRL_EN		BIT(7)
#define UNIPRO_PCLK_CTRL_EN	BIT(6)
#define UNIPRO_MCLK_CTRL_EN	BIT(5)
#define HCI_CORECLK_CTRL_EN	BIT(4)
#define CLK_CTRL_EN_MASK	(REFCLK_CTRL_EN |\
				 UNIPRO_PCLK_CTRL_EN |\
				 UNIPRO_MCLK_CTRL_EN)
/* Device fatal error */
#define DFES_ERR_EN		BIT(31)
#define DFES_DEF_L2_ERRS	(UIC_DATA_LINK_LAYER_ERROR_RX_BUF_OF |\
				 UIC_DATA_LINK_LAYER_ERROR_PA_INIT)
#define DFES_DEF_L3_ERRS	(UIC_NETWORK_UNSUPPORTED_HEADER_TYPE |\
				 UIC_NETWORK_BAD_DEVICEID_ENC |\
				 UIC_NETWORK_LHDR_TRAP_PACKET_DROPPING)
#define DFES_DEF_L4_ERRS	(UIC_TRANSPORT_UNSUPPORTED_HEADER_TYPE |\
				 UIC_TRANSPORT_UNKNOWN_CPORTID |\
				 UIC_TRANSPORT_NO_CONNECTION_RX |\
				 UIC_TRANSPORT_BAD_TC)

/* FSYS UFS Shareability */
#define UFS_WR_SHARABLE		BIT(2)
#define UFS_RD_SHARABLE		BIT(1)
#define UFS_SHARABLE		(UFS_WR_SHARABLE | UFS_RD_SHARABLE)
#define UFS_SHAREABILITY_OFFSET	0x710

/* Multi-host registers */
#define MHCTRL			0xC4
#define MHCTRL_EN_VH_MASK	(0xE)
#define MHCTRL_EN_VH(vh)	(vh << 1)
#define PH2VH_MBOX		0xD8

#define MH_MSG_MASK		(0xFF)

#define MH_MSG(id, msg)		((id << 8) | (msg & 0xFF))
#define MH_MSG_PH_READY		0x1
#define MH_MSG_VH_READY		0x2

#define ALLOW_INQUIRY		BIT(25)
#define ALLOW_MODE_SELECT	BIT(24)
#define ALLOW_MODE_SENSE	BIT(23)
#define ALLOW_PRE_FETCH		GENMASK(22, 21)
#define ALLOW_READ_CMD_ALL	GENMASK(20, 18)	/* read_6/10/16 */
#define ALLOW_READ_BUFFER	BIT(17)
#define ALLOW_READ_CAPACITY	GENMASK(16, 15)
#define ALLOW_REPORT_LUNS	BIT(14)
#define ALLOW_REQUEST_SENSE	BIT(13)
#define ALLOW_SYNCHRONIZE_CACHE	GENMASK(8, 7)
#define ALLOW_TEST_UNIT_READY	BIT(6)
#define ALLOW_UNMAP		BIT(5)
#define ALLOW_VERIFY		BIT(4)
#define ALLOW_WRITE_CMD_ALL	GENMASK(3, 1)	/* write_6/10/16 */

#define ALLOW_TRANS_VH_DEFAULT	(ALLOW_INQUIRY | ALLOW_MODE_SELECT | \
				 ALLOW_MODE_SENSE | ALLOW_PRE_FETCH | \
				 ALLOW_READ_CMD_ALL | ALLOW_READ_BUFFER | \
				 ALLOW_READ_CAPACITY | ALLOW_REPORT_LUNS | \
				 ALLOW_REQUEST_SENSE | ALLOW_SYNCHRONIZE_CACHE | \
				 ALLOW_TEST_UNIT_READY | ALLOW_UNMAP | \
				 ALLOW_VERIFY | ALLOW_WRITE_CMD_ALL)

#define HCI_MH_ALLOWABLE_TRAN_OF_VH		0x30C
#define HCI_MH_IID_IN_TASK_TAG			0X308

#define PH_READY_TIMEOUT_MS			(5 * MSEC_PER_SEC)

enum {
	UNIPRO_L1_5 = 0,/* PHY Adapter */
	UNIPRO_L2,	/* Data Link */
	UNIPRO_L3,	/* Network */
	UNIPRO_L4,	/* Transport */
	UNIPRO_DME,	/* DME */
};

/*
 * UNIPRO registers
 */
#define UNIPRO_DME_POWERMODE_REQ_LOCALL2TIMER0	0x7888
#define UNIPRO_DME_POWERMODE_REQ_LOCALL2TIMER1	0x788c
#define UNIPRO_DME_POWERMODE_REQ_LOCALL2TIMER2	0x7890
#define UNIPRO_DME_POWERMODE_REQ_REMOTEL2TIMER0	0x78B8
#define UNIPRO_DME_POWERMODE_REQ_REMOTEL2TIMER1	0x78BC
#define UNIPRO_DME_POWERMODE_REQ_REMOTEL2TIMER2	0x78C0

/*
 * UFS Protector registers
 */
#define UFSPRSECURITY	0x010
#define NSSMU		BIT(14)
#define UFSPSBEGIN0	0x200
#define UFSPSEND0	0x204
#define UFSPSLUN0	0x208
#define UFSPSCTRL0	0x20C

#define CNTR_DIV_VAL 40

static void exynos_ufs_auto_ctrl_hcc(struct exynos_ufs *ufs, bool en);
static void exynos_ufs_ctrl_clkstop(struct exynos_ufs *ufs, bool en);

static inline void exynos_ufs_enable_auto_ctrl_hcc(struct exynos_ufs *ufs)
{
	exynos_ufs_auto_ctrl_hcc(ufs, true);
}

static inline void exynos_ufs_disable_auto_ctrl_hcc(struct exynos_ufs *ufs)
{
	exynos_ufs_auto_ctrl_hcc(ufs, false);
}

static inline void exynos_ufs_disable_auto_ctrl_hcc_save(
					struct exynos_ufs *ufs, u32 *val)
{
	*val = hci_readl(ufs, HCI_MISC);
	exynos_ufs_auto_ctrl_hcc(ufs, false);
}

static inline void exynos_ufs_auto_ctrl_hcc_restore(
					struct exynos_ufs *ufs, u32 *val)
{
	hci_writel(ufs, *val, HCI_MISC);
}

static inline void exynos_ufs_gate_clks(struct exynos_ufs *ufs)
{
	exynos_ufs_ctrl_clkstop(ufs, true);
}

static inline void exynos_ufs_ungate_clks(struct exynos_ufs *ufs)
{
	exynos_ufs_ctrl_clkstop(ufs, false);
}

static int exynos7_ufs_drv_init(struct device *dev, struct exynos_ufs *ufs)
{
	return 0;
}

static int exynosauto_ufs_drv_init(struct device *dev, struct exynos_ufs *ufs)
{
	struct exynos_ufs_uic_attr *attr = ufs->drv_data->uic_attr;

	/* IO Coherency setting */
	if (ufs->sysreg) {
		return regmap_update_bits(ufs->sysreg,
					  ufs->shareability_reg_offset,
					  UFS_SHARABLE, UFS_SHARABLE);
	}

	attr->tx_dif_p_nsec = 3200000;

	return 0;
}

static int exynosauto_ufs_post_hce_enable(struct exynos_ufs *ufs)
{
	struct ufs_hba *hba = ufs->hba;

	/* Enable Virtual Host #1 */
	ufshcd_rmwl(hba, MHCTRL_EN_VH_MASK, MHCTRL_EN_VH(1), MHCTRL);
	/* Default VH Transfer permissions */
	hci_writel(ufs, ALLOW_TRANS_VH_DEFAULT, HCI_MH_ALLOWABLE_TRAN_OF_VH);
	/* IID information is replaced in TASKTAG[7:5] instead of IID in UCD */
	hci_writel(ufs, 0x1, HCI_MH_IID_IN_TASK_TAG);

	return 0;
}

static int exynosauto_ufs_pre_link(struct exynos_ufs *ufs)
{
	struct ufs_hba *hba = ufs->hba;
	int i;
	u32 tx_line_reset_period, rx_line_reset_period;

	rx_line_reset_period = (RX_LINE_RESET_TIME * ufs->mclk_rate) / NSEC_PER_MSEC;
	tx_line_reset_period = (TX_LINE_RESET_TIME * ufs->mclk_rate) / NSEC_PER_MSEC;

	ufshcd_dme_set(hba, UIC_ARG_MIB(0x200), 0x40);
	for_each_ufs_rx_lane(ufs, i) {
		ufshcd_dme_set(hba, UIC_ARG_MIB_SEL(VND_RX_CLK_PRD, i),
			       DIV_ROUND_UP(NSEC_PER_SEC, ufs->mclk_rate));
		ufshcd_dme_set(hba, UIC_ARG_MIB_SEL(VND_RX_CLK_PRD_EN, i), 0x0);

		ufshcd_dme_set(hba, UIC_ARG_MIB_SEL(VND_RX_LINERESET_VALUE2, i),
			       (rx_line_reset_period >> 16) & 0xFF);
		ufshcd_dme_set(hba, UIC_ARG_MIB_SEL(VND_RX_LINERESET_VALUE1, i),
			       (rx_line_reset_period >> 8) & 0xFF);
		ufshcd_dme_set(hba, UIC_ARG_MIB_SEL(VND_RX_LINERESET_VALUE0, i),
			       (rx_line_reset_period) & 0xFF);

		ufshcd_dme_set(hba, UIC_ARG_MIB_SEL(0x2f, i), 0x79);
		ufshcd_dme_set(hba, UIC_ARG_MIB_SEL(0x84, i), 0x1);
		ufshcd_dme_set(hba, UIC_ARG_MIB_SEL(0x25, i), 0xf6);
	}

	for_each_ufs_tx_lane(ufs, i) {
		ufshcd_dme_set(hba, UIC_ARG_MIB_SEL(VND_TX_CLK_PRD, i),
			       DIV_ROUND_UP(NSEC_PER_SEC, ufs->mclk_rate));
		/* Not to affect VND_TX_LINERESET_PVALUE to VND_TX_CLK_PRD */
		ufshcd_dme_set(hba, UIC_ARG_MIB_SEL(VND_TX_CLK_PRD_EN, i),
			       0x02);

		ufshcd_dme_set(hba, UIC_ARG_MIB_SEL(VND_TX_LINERESET_PVALUE2, i),
			       (tx_line_reset_period >> 16) & 0xFF);
		ufshcd_dme_set(hba, UIC_ARG_MIB_SEL(VND_TX_LINERESET_PVALUE1, i),
			       (tx_line_reset_period >> 8) & 0xFF);
		ufshcd_dme_set(hba, UIC_ARG_MIB_SEL(VND_TX_LINERESET_PVALUE0, i),
			       (tx_line_reset_period) & 0xFF);

		/* TX PWM Gear Capability / PWM_G1_ONLY */
		ufshcd_dme_set(hba, UIC_ARG_MIB_SEL(0x04, i), 0x1);
	}

	ufshcd_dme_set(hba, UIC_ARG_MIB(0x200), 0x0);

	ufshcd_dme_set(hba, UIC_ARG_MIB(PA_LOCAL_TX_LCC_ENABLE), 0x0);

	ufshcd_dme_set(hba, UIC_ARG_MIB(0xa011), 0x8000);

	return 0;
}

static int exynosauto_ufs_pre_pwr_change(struct exynos_ufs *ufs,
					 struct ufs_pa_layer_attr *pwr)
{
	struct ufs_hba *hba = ufs->hba;

	/* PACP_PWR_req and delivered to the remote DME */
	ufshcd_dme_set(hba, UIC_ARG_MIB(PA_PWRMODEUSERDATA0), 12000);
	ufshcd_dme_set(hba, UIC_ARG_MIB(PA_PWRMODEUSERDATA1), 32000);
	ufshcd_dme_set(hba, UIC_ARG_MIB(PA_PWRMODEUSERDATA2), 16000);

	return 0;
}

static int exynosauto_ufs_post_pwr_change(struct exynos_ufs *ufs,
					  struct ufs_pa_layer_attr *pwr)
{
	struct ufs_hba *hba = ufs->hba;
	u32 enabled_vh;

	enabled_vh = ufshcd_readl(hba, MHCTRL) & MHCTRL_EN_VH_MASK;

	/* Send physical host ready message to virtual hosts */
	ufshcd_writel(hba, MH_MSG(enabled_vh, MH_MSG_PH_READY), PH2VH_MBOX);

	return 0;
}

static int exynos7_ufs_pre_link(struct exynos_ufs *ufs)
{
	struct exynos_ufs_uic_attr *attr = ufs->drv_data->uic_attr;
	u32 val = attr->pa_dbg_opt_suite1_val;
	struct ufs_hba *hba = ufs->hba;
	int i;

	exynos_ufs_enable_ov_tm(hba);
	for_each_ufs_tx_lane(ufs, i)
		ufshcd_dme_set(hba, UIC_ARG_MIB_SEL(0x297, i), 0x17);
	for_each_ufs_rx_lane(ufs, i) {
		ufshcd_dme_set(hba, UIC_ARG_MIB_SEL(0x362, i), 0xff);
		ufshcd_dme_set(hba, UIC_ARG_MIB_SEL(0x363, i), 0x00);
	}
	exynos_ufs_disable_ov_tm(hba);

	for_each_ufs_tx_lane(ufs, i)
		ufshcd_dme_set(hba,
			UIC_ARG_MIB_SEL(TX_HIBERN8_CONTROL, i), 0x0);
	ufshcd_dme_set(hba, UIC_ARG_MIB(PA_DBG_TXPHY_CFGUPDT), 0x1);
	udelay(1);
	ufshcd_dme_set(hba, UIC_ARG_MIB(attr->pa_dbg_opt_suite1_off),
					val | (1 << 12));
	ufshcd_dme_set(hba, UIC_ARG_MIB(PA_DBG_SKIP_RESET_PHY), 0x1);
	ufshcd_dme_set(hba, UIC_ARG_MIB(PA_DBG_SKIP_LINE_RESET), 0x1);
	ufshcd_dme_set(hba, UIC_ARG_MIB(PA_DBG_LINE_RESET_REQ), 0x1);
	udelay(1600);
	ufshcd_dme_set(hba, UIC_ARG_MIB(attr->pa_dbg_opt_suite1_off), val);

	return 0;
}

static int exynos7_ufs_post_link(struct exynos_ufs *ufs)
{
	struct ufs_hba *hba = ufs->hba;
	int i;

	exynos_ufs_enable_ov_tm(hba);
	for_each_ufs_tx_lane(ufs, i) {
		ufshcd_dme_set(hba, UIC_ARG_MIB_SEL(0x28b, i), 0x83);
		ufshcd_dme_set(hba, UIC_ARG_MIB_SEL(0x29a, i), 0x07);
		ufshcd_dme_set(hba, UIC_ARG_MIB_SEL(0x277, i),
			TX_LINERESET_N(exynos_ufs_calc_time_cntr(ufs, 200000)));
	}
	exynos_ufs_disable_ov_tm(hba);

	exynos_ufs_enable_dbg_mode(hba);
	ufshcd_dme_set(hba, UIC_ARG_MIB(PA_SAVECONFIGTIME), 0xbb8);
	exynos_ufs_disable_dbg_mode(hba);

	return 0;
}

static int exynos7_ufs_pre_pwr_change(struct exynos_ufs *ufs,
						struct ufs_pa_layer_attr *pwr)
{
	unipro_writel(ufs, 0x22, UNIPRO_DBG_FORCE_DME_CTRL_STATE);

	return 0;
}

static int exynos7_ufs_post_pwr_change(struct exynos_ufs *ufs,
						struct ufs_pa_layer_attr *pwr)
{
	struct ufs_hba *hba = ufs->hba;
	int lanes = max_t(u32, pwr->lane_rx, pwr->lane_tx);

	ufshcd_dme_set(hba, UIC_ARG_MIB(PA_DBG_RXPHY_CFGUPDT), 0x1);

	if (lanes == 1) {
		exynos_ufs_enable_dbg_mode(hba);
		ufshcd_dme_set(hba, UIC_ARG_MIB(PA_CONNECTEDTXDATALANES), 0x1);
		exynos_ufs_disable_dbg_mode(hba);
	}

	return 0;
}

/*
 * exynos_ufs_auto_ctrl_hcc - HCI core clock control by h/w
 * Control should be disabled in the below cases
 * - Before host controller S/W reset
 * - Access to UFS protector's register
 */
static void exynos_ufs_auto_ctrl_hcc(struct exynos_ufs *ufs, bool en)
{
	u32 misc = hci_readl(ufs, HCI_MISC);

	if (en)
		hci_writel(ufs, misc | HCI_CORECLK_CTRL_EN, HCI_MISC);
	else
		hci_writel(ufs, misc & ~HCI_CORECLK_CTRL_EN, HCI_MISC);
}

static void exynos_ufs_ctrl_clkstop(struct exynos_ufs *ufs, bool en)
{
	u32 ctrl = hci_readl(ufs, HCI_CLKSTOP_CTRL);
	u32 misc = hci_readl(ufs, HCI_MISC);

	if (en) {
		hci_writel(ufs, misc | CLK_CTRL_EN_MASK, HCI_MISC);
		hci_writel(ufs, ctrl | CLK_STOP_MASK, HCI_CLKSTOP_CTRL);
	} else {
		hci_writel(ufs, ctrl & ~CLK_STOP_MASK, HCI_CLKSTOP_CTRL);
		hci_writel(ufs, misc & ~CLK_CTRL_EN_MASK, HCI_MISC);
	}
}

static int exynos_ufs_get_clk_info(struct exynos_ufs *ufs)
{
	struct ufs_hba *hba = ufs->hba;
	struct list_head *head = &hba->clk_list_head;
	struct ufs_clk_info *clki;
	unsigned long pclk_rate;
	u32 f_min, f_max;
	u8 div = 0;
	int ret = 0;

	if (list_empty(head))
		goto out;

	list_for_each_entry(clki, head, list) {
		if (!IS_ERR(clki->clk)) {
			if (!strcmp(clki->name, "core_clk"))
				ufs->clk_hci_core = clki->clk;
			else if (!strcmp(clki->name, "sclk_unipro_main"))
				ufs->clk_unipro_main = clki->clk;
		}
	}

	if (!ufs->clk_hci_core || !ufs->clk_unipro_main) {
		dev_err(hba->dev, "failed to get clk info\n");
		ret = -EINVAL;
		goto out;
	}

	ufs->mclk_rate = clk_get_rate(ufs->clk_unipro_main);
	pclk_rate = clk_get_rate(ufs->clk_hci_core);
	f_min = ufs->pclk_avail_min;
	f_max = ufs->pclk_avail_max;

	if (ufs->opts & EXYNOS_UFS_OPT_HAS_APB_CLK_CTRL) {
		do {
			pclk_rate /= (div + 1);

			if (pclk_rate <= f_max)
				break;
			div++;
		} while (pclk_rate >= f_min);
	}

	if (unlikely(pclk_rate < f_min || pclk_rate > f_max)) {
		dev_err(hba->dev, "not available pclk range %lu\n", pclk_rate);
		ret = -EINVAL;
		goto out;
	}

	ufs->pclk_rate = pclk_rate;
	ufs->pclk_div = div;

out:
	return ret;
}

static void exynos_ufs_set_unipro_pclk_div(struct exynos_ufs *ufs)
{
	if (ufs->opts & EXYNOS_UFS_OPT_HAS_APB_CLK_CTRL) {
		u32 val;

		val = hci_readl(ufs, HCI_UNIPRO_APB_CLK_CTRL);
		hci_writel(ufs, UNIPRO_APB_CLK(val, ufs->pclk_div),
			   HCI_UNIPRO_APB_CLK_CTRL);
	}
}

static void exynos_ufs_set_pwm_clk_div(struct exynos_ufs *ufs)
{
	struct ufs_hba *hba = ufs->hba;
	struct exynos_ufs_uic_attr *attr = ufs->drv_data->uic_attr;

	ufshcd_dme_set(hba,
		UIC_ARG_MIB(CMN_PWM_CLK_CTRL), attr->cmn_pwm_clk_ctrl);
}

static void exynos_ufs_calc_pwm_clk_div(struct exynos_ufs *ufs)
{
	struct ufs_hba *hba = ufs->hba;
	struct exynos_ufs_uic_attr *attr = ufs->drv_data->uic_attr;
	const unsigned int div = 30, mult = 20;
	const unsigned long pwm_min = 3 * 1000 * 1000;
	const unsigned long pwm_max = 9 * 1000 * 1000;
	const int divs[] = {32, 16, 8, 4};
	unsigned long clk = 0, _clk, clk_period;
	int i = 0, clk_idx = -1;

	clk_period = UNIPRO_PCLK_PERIOD(ufs);
	for (i = 0; i < ARRAY_SIZE(divs); i++) {
		_clk = NSEC_PER_SEC * mult / (clk_period * divs[i] * div);
		if (_clk >= pwm_min && _clk <= pwm_max) {
			if (_clk > clk) {
				clk_idx = i;
				clk = _clk;
			}
		}
	}

	if (clk_idx == -1) {
		ufshcd_dme_get(hba, UIC_ARG_MIB(CMN_PWM_CLK_CTRL), &clk_idx);
		dev_err(hba->dev,
			"failed to decide pwm clock divider, will not change\n");
	}

	attr->cmn_pwm_clk_ctrl = clk_idx & PWM_CLK_CTRL_MASK;
}

long exynos_ufs_calc_time_cntr(struct exynos_ufs *ufs, long period)
{
	const int precise = 10;
	long pclk_rate = ufs->pclk_rate;
	long clk_period, fraction;

	clk_period = UNIPRO_PCLK_PERIOD(ufs);
	fraction = ((NSEC_PER_SEC % pclk_rate) * precise) / pclk_rate;

	return (period * precise) / ((clk_period * precise) + fraction);
}

static void exynos_ufs_specify_phy_time_attr(struct exynos_ufs *ufs)
{
	struct exynos_ufs_uic_attr *attr = ufs->drv_data->uic_attr;
	struct ufs_phy_time_cfg *t_cfg = &ufs->t_cfg;

	t_cfg->tx_linereset_p =
		exynos_ufs_calc_time_cntr(ufs, attr->tx_dif_p_nsec);
	t_cfg->tx_linereset_n =
		exynos_ufs_calc_time_cntr(ufs, attr->tx_dif_n_nsec);
	t_cfg->tx_high_z_cnt =
		exynos_ufs_calc_time_cntr(ufs, attr->tx_high_z_cnt_nsec);
	t_cfg->tx_base_n_val =
		exynos_ufs_calc_time_cntr(ufs, attr->tx_base_unit_nsec);
	t_cfg->tx_gran_n_val =
		exynos_ufs_calc_time_cntr(ufs, attr->tx_gran_unit_nsec);
	t_cfg->tx_sleep_cnt =
		exynos_ufs_calc_time_cntr(ufs, attr->tx_sleep_cnt);

	t_cfg->rx_linereset =
		exynos_ufs_calc_time_cntr(ufs, attr->rx_dif_p_nsec);
	t_cfg->rx_hibern8_wait =
		exynos_ufs_calc_time_cntr(ufs, attr->rx_hibern8_wait_nsec);
	t_cfg->rx_base_n_val =
		exynos_ufs_calc_time_cntr(ufs, attr->rx_base_unit_nsec);
	t_cfg->rx_gran_n_val =
		exynos_ufs_calc_time_cntr(ufs, attr->rx_gran_unit_nsec);
	t_cfg->rx_sleep_cnt =
		exynos_ufs_calc_time_cntr(ufs, attr->rx_sleep_cnt);
	t_cfg->rx_stall_cnt =
		exynos_ufs_calc_time_cntr(ufs, attr->rx_stall_cnt);
}

static void exynos_ufs_config_phy_time_attr(struct exynos_ufs *ufs)
{
	struct ufs_hba *hba = ufs->hba;
	struct ufs_phy_time_cfg *t_cfg = &ufs->t_cfg;
	int i;

	exynos_ufs_set_pwm_clk_div(ufs);

	exynos_ufs_enable_ov_tm(hba);

	for_each_ufs_rx_lane(ufs, i) {
		ufshcd_dme_set(hba, UIC_ARG_MIB_SEL(RX_FILLER_ENABLE, i),
				ufs->drv_data->uic_attr->rx_filler_enable);
		ufshcd_dme_set(hba, UIC_ARG_MIB_SEL(RX_LINERESET_VAL, i),
				RX_LINERESET(t_cfg->rx_linereset));
		ufshcd_dme_set(hba, UIC_ARG_MIB_SEL(RX_BASE_NVAL_07_00, i),
				RX_BASE_NVAL_L(t_cfg->rx_base_n_val));
		ufshcd_dme_set(hba, UIC_ARG_MIB_SEL(RX_BASE_NVAL_15_08, i),
				RX_BASE_NVAL_H(t_cfg->rx_base_n_val));
		ufshcd_dme_set(hba, UIC_ARG_MIB_SEL(RX_GRAN_NVAL_07_00, i),
				RX_GRAN_NVAL_L(t_cfg->rx_gran_n_val));
		ufshcd_dme_set(hba, UIC_ARG_MIB_SEL(RX_GRAN_NVAL_10_08, i),
				RX_GRAN_NVAL_H(t_cfg->rx_gran_n_val));
		ufshcd_dme_set(hba, UIC_ARG_MIB_SEL(RX_OV_SLEEP_CNT_TIMER, i),
				RX_OV_SLEEP_CNT(t_cfg->rx_sleep_cnt));
		ufshcd_dme_set(hba, UIC_ARG_MIB_SEL(RX_OV_STALL_CNT_TIMER, i),
				RX_OV_STALL_CNT(t_cfg->rx_stall_cnt));
	}

	for_each_ufs_tx_lane(ufs, i) {
		ufshcd_dme_set(hba, UIC_ARG_MIB_SEL(TX_LINERESET_P_VAL, i),
				TX_LINERESET_P(t_cfg->tx_linereset_p));
		ufshcd_dme_set(hba, UIC_ARG_MIB_SEL(TX_HIGH_Z_CNT_07_00, i),
				TX_HIGH_Z_CNT_L(t_cfg->tx_high_z_cnt));
		ufshcd_dme_set(hba, UIC_ARG_MIB_SEL(TX_HIGH_Z_CNT_11_08, i),
				TX_HIGH_Z_CNT_H(t_cfg->tx_high_z_cnt));
		ufshcd_dme_set(hba, UIC_ARG_MIB_SEL(TX_BASE_NVAL_07_00, i),
				TX_BASE_NVAL_L(t_cfg->tx_base_n_val));
		ufshcd_dme_set(hba, UIC_ARG_MIB_SEL(TX_BASE_NVAL_15_08, i),
				TX_BASE_NVAL_H(t_cfg->tx_base_n_val));
		ufshcd_dme_set(hba, UIC_ARG_MIB_SEL(TX_GRAN_NVAL_07_00, i),
				TX_GRAN_NVAL_L(t_cfg->tx_gran_n_val));
		ufshcd_dme_set(hba, UIC_ARG_MIB_SEL(TX_GRAN_NVAL_10_08, i),
				TX_GRAN_NVAL_H(t_cfg->tx_gran_n_val));
		ufshcd_dme_set(hba, UIC_ARG_MIB_SEL(TX_OV_SLEEP_CNT_TIMER, i),
				TX_OV_H8_ENTER_EN |
				TX_OV_SLEEP_CNT(t_cfg->tx_sleep_cnt));
		ufshcd_dme_set(hba, UIC_ARG_MIB_SEL(TX_MIN_ACTIVATETIME, i),
				ufs->drv_data->uic_attr->tx_min_activatetime);
	}

	exynos_ufs_disable_ov_tm(hba);
}

static void exynos_ufs_config_phy_cap_attr(struct exynos_ufs *ufs)
{
	struct ufs_hba *hba = ufs->hba;
	struct exynos_ufs_uic_attr *attr = ufs->drv_data->uic_attr;
	int i;

	exynos_ufs_enable_ov_tm(hba);

	for_each_ufs_rx_lane(ufs, i) {
		ufshcd_dme_set(hba,
				UIC_ARG_MIB_SEL(RX_HS_G1_SYNC_LENGTH_CAP, i),
				attr->rx_hs_g1_sync_len_cap);
		ufshcd_dme_set(hba,
				UIC_ARG_MIB_SEL(RX_HS_G2_SYNC_LENGTH_CAP, i),
				attr->rx_hs_g2_sync_len_cap);
		ufshcd_dme_set(hba,
				UIC_ARG_MIB_SEL(RX_HS_G3_SYNC_LENGTH_CAP, i),
				attr->rx_hs_g3_sync_len_cap);
		ufshcd_dme_set(hba,
				UIC_ARG_MIB_SEL(RX_HS_G1_PREP_LENGTH_CAP, i),
				attr->rx_hs_g1_prep_sync_len_cap);
		ufshcd_dme_set(hba,
				UIC_ARG_MIB_SEL(RX_HS_G2_PREP_LENGTH_CAP, i),
				attr->rx_hs_g2_prep_sync_len_cap);
		ufshcd_dme_set(hba,
				UIC_ARG_MIB_SEL(RX_HS_G3_PREP_LENGTH_CAP, i),
				attr->rx_hs_g3_prep_sync_len_cap);
	}

	if (attr->rx_adv_fine_gran_sup_en == 0) {
		for_each_ufs_rx_lane(ufs, i) {
			ufshcd_dme_set(hba,
				UIC_ARG_MIB_SEL(RX_ADV_GRANULARITY_CAP, i), 0);

			if (attr->rx_min_actv_time_cap)
				ufshcd_dme_set(hba,
					UIC_ARG_MIB_SEL(
					RX_MIN_ACTIVATETIME_CAPABILITY, i),
					attr->rx_min_actv_time_cap);

			if (attr->rx_hibern8_time_cap)
				ufshcd_dme_set(hba,
					UIC_ARG_MIB_SEL(RX_HIBERN8TIME_CAP, i),
						attr->rx_hibern8_time_cap);
		}
	} else if (attr->rx_adv_fine_gran_sup_en == 1) {
		for_each_ufs_rx_lane(ufs, i) {
			if (attr->rx_adv_fine_gran_step)
				ufshcd_dme_set(hba,
					UIC_ARG_MIB_SEL(RX_ADV_GRANULARITY_CAP,
						i), RX_ADV_FINE_GRAN_STEP(
						attr->rx_adv_fine_gran_step));

			if (attr->rx_adv_min_actv_time_cap)
				ufshcd_dme_set(hba,
					UIC_ARG_MIB_SEL(
						RX_ADV_MIN_ACTIVATETIME_CAP, i),
						attr->rx_adv_min_actv_time_cap);

			if (attr->rx_adv_hibern8_time_cap)
				ufshcd_dme_set(hba,
					UIC_ARG_MIB_SEL(RX_ADV_HIBERN8TIME_CAP,
						i),
						attr->rx_adv_hibern8_time_cap);
		}
	}

	exynos_ufs_disable_ov_tm(hba);
}

static void exynos_ufs_establish_connt(struct exynos_ufs *ufs)
{
	struct ufs_hba *hba = ufs->hba;
	enum {
		DEV_ID		= 0x00,
		PEER_DEV_ID	= 0x01,
		PEER_CPORT_ID	= 0x00,
		TRAFFIC_CLASS	= 0x00,
	};

	/* allow cport attributes to be set */
	ufshcd_dme_set(hba, UIC_ARG_MIB(T_CONNECTIONSTATE), CPORT_IDLE);

	/* local unipro attributes */
	ufshcd_dme_set(hba, UIC_ARG_MIB(N_DEVICEID), DEV_ID);
	ufshcd_dme_set(hba, UIC_ARG_MIB(N_DEVICEID_VALID), true);
	ufshcd_dme_set(hba, UIC_ARG_MIB(T_PEERDEVICEID), PEER_DEV_ID);
	ufshcd_dme_set(hba, UIC_ARG_MIB(T_PEERCPORTID), PEER_CPORT_ID);
	ufshcd_dme_set(hba, UIC_ARG_MIB(T_CPORTFLAGS), CPORT_DEF_FLAGS);
	ufshcd_dme_set(hba, UIC_ARG_MIB(T_TRAFFICCLASS), TRAFFIC_CLASS);
	ufshcd_dme_set(hba, UIC_ARG_MIB(T_CONNECTIONSTATE), CPORT_CONNECTED);
}

static void exynos_ufs_config_smu(struct exynos_ufs *ufs)
{
	u32 reg, val;

	exynos_ufs_disable_auto_ctrl_hcc_save(ufs, &val);

	/* make encryption disabled by default */
	reg = ufsp_readl(ufs, UFSPRSECURITY);
	ufsp_writel(ufs, reg | NSSMU, UFSPRSECURITY);
	ufsp_writel(ufs, 0x0, UFSPSBEGIN0);
	ufsp_writel(ufs, 0xffffffff, UFSPSEND0);
	ufsp_writel(ufs, 0xff, UFSPSLUN0);
	ufsp_writel(ufs, 0xf1, UFSPSCTRL0);

	exynos_ufs_auto_ctrl_hcc_restore(ufs, &val);
}

static void exynos_ufs_config_sync_pattern_mask(struct exynos_ufs *ufs,
					struct ufs_pa_layer_attr *pwr)
{
	struct ufs_hba *hba = ufs->hba;
	u8 g = max_t(u32, pwr->gear_rx, pwr->gear_tx);
	u32 mask, sync_len;
	enum {
		SYNC_LEN_G1 = 80 * 1000, /* 80us */
		SYNC_LEN_G2 = 40 * 1000, /* 44us */
		SYNC_LEN_G3 = 20 * 1000, /* 20us */
	};
	int i;

	if (g == 1)
		sync_len = SYNC_LEN_G1;
	else if (g == 2)
		sync_len = SYNC_LEN_G2;
	else if (g == 3)
		sync_len = SYNC_LEN_G3;
	else
		return;

	mask = exynos_ufs_calc_time_cntr(ufs, sync_len);
	mask = (mask >> 8) & 0xff;

	exynos_ufs_enable_ov_tm(hba);

	for_each_ufs_rx_lane(ufs, i)
		ufshcd_dme_set(hba,
			UIC_ARG_MIB_SEL(RX_SYNC_MASK_LENGTH, i), mask);

	exynos_ufs_disable_ov_tm(hba);
}

static int exynos_ufs_pre_pwr_mode(struct ufs_hba *hba,
				struct ufs_pa_layer_attr *dev_max_params,
				struct ufs_pa_layer_attr *dev_req_params)
{
	struct exynos_ufs *ufs = ufshcd_get_variant(hba);
	struct phy *generic_phy = ufs->phy;
	struct ufs_host_params host_params;
	int ret;

	if (!dev_req_params) {
		pr_err("%s: incoming dev_req_params is NULL\n", __func__);
		ret = -EINVAL;
		goto out;
	}

	ufshcd_init_host_params(&host_params);

	ret = ufshcd_negotiate_pwr_params(&host_params, dev_max_params, dev_req_params);
	if (ret) {
		pr_err("%s: failed to determine capabilities\n", __func__);
		goto out;
	}

	if (ufs->drv_data->pre_pwr_change)
		ufs->drv_data->pre_pwr_change(ufs, dev_req_params);

	if (ufshcd_is_hs_mode(dev_req_params)) {
		exynos_ufs_config_sync_pattern_mask(ufs, dev_req_params);

		switch (dev_req_params->hs_rate) {
		case PA_HS_MODE_A:
		case PA_HS_MODE_B:
			phy_calibrate(generic_phy);
			break;
		}
	}

	/* setting for three timeout values for traffic class #0 */
	ufshcd_dme_set(hba, UIC_ARG_MIB(DL_FC0PROTTIMEOUTVAL), 8064);
	ufshcd_dme_set(hba, UIC_ARG_MIB(DL_TC0REPLAYTIMEOUTVAL), 28224);
	ufshcd_dme_set(hba, UIC_ARG_MIB(DL_AFC0REQTIMEOUTVAL), 20160);

	return 0;
out:
	return ret;
}

#define PWR_MODE_STR_LEN	64
static int exynos_ufs_post_pwr_mode(struct ufs_hba *hba,
				struct ufs_pa_layer_attr *pwr_req)
{
	struct exynos_ufs *ufs = ufshcd_get_variant(hba);
	struct phy *generic_phy = ufs->phy;
	int gear = max_t(u32, pwr_req->gear_rx, pwr_req->gear_tx);
	int lanes = max_t(u32, pwr_req->lane_rx, pwr_req->lane_tx);
	char pwr_str[PWR_MODE_STR_LEN] = "";

	/* let default be PWM Gear 1, Lane 1 */
	if (!gear)
		gear = 1;

	if (!lanes)
		lanes = 1;

	if (ufs->drv_data->post_pwr_change)
		ufs->drv_data->post_pwr_change(ufs, pwr_req);

	if ((ufshcd_is_hs_mode(pwr_req))) {
		switch (pwr_req->hs_rate) {
		case PA_HS_MODE_A:
		case PA_HS_MODE_B:
			phy_calibrate(generic_phy);
			break;
		}

		snprintf(pwr_str, PWR_MODE_STR_LEN, "%s series_%s G_%d L_%d",
			"FAST",	pwr_req->hs_rate == PA_HS_MODE_A ? "A" : "B",
			gear, lanes);
	} else {
		snprintf(pwr_str, PWR_MODE_STR_LEN, "%s G_%d L_%d",
			"SLOW", gear, lanes);
	}

	dev_info(hba->dev, "Power mode changed to : %s\n", pwr_str);

	return 0;
}

static void exynos_ufs_specify_nexus_t_xfer_req(struct ufs_hba *hba,
						int tag, bool is_scsi_cmd)
{
	struct exynos_ufs *ufs = ufshcd_get_variant(hba);
	u32 type;

	type =  hci_readl(ufs, HCI_UTRL_NEXUS_TYPE);

	if (is_scsi_cmd)
		hci_writel(ufs, type | (1 << tag), HCI_UTRL_NEXUS_TYPE);
	else
		hci_writel(ufs, type & ~(1 << tag), HCI_UTRL_NEXUS_TYPE);
}

static void exynos_ufs_specify_nexus_t_tm_req(struct ufs_hba *hba,
						int tag, u8 func)
{
	struct exynos_ufs *ufs = ufshcd_get_variant(hba);
	u32 type;

	type =  hci_readl(ufs, HCI_UTMRL_NEXUS_TYPE);

	switch (func) {
	case UFS_ABORT_TASK:
	case UFS_QUERY_TASK:
		hci_writel(ufs, type | (1 << tag), HCI_UTMRL_NEXUS_TYPE);
		break;
	case UFS_ABORT_TASK_SET:
	case UFS_CLEAR_TASK_SET:
	case UFS_LOGICAL_RESET:
	case UFS_QUERY_TASK_SET:
		hci_writel(ufs, type & ~(1 << tag), HCI_UTMRL_NEXUS_TYPE);
		break;
	}
}

static int exynos_ufs_phy_init(struct exynos_ufs *ufs)
{
	struct ufs_hba *hba = ufs->hba;
	struct phy *generic_phy = ufs->phy;
	int ret = 0;

	if (ufs->avail_ln_rx == 0 || ufs->avail_ln_tx == 0) {
		ufshcd_dme_get(hba, UIC_ARG_MIB(PA_AVAILRXDATALANES),
			&ufs->avail_ln_rx);
		ufshcd_dme_get(hba, UIC_ARG_MIB(PA_AVAILTXDATALANES),
			&ufs->avail_ln_tx);
		WARN(ufs->avail_ln_rx != ufs->avail_ln_tx,
			"available data lane is not equal(rx:%d, tx:%d)\n",
			ufs->avail_ln_rx, ufs->avail_ln_tx);
	}

	phy_set_bus_width(generic_phy, ufs->avail_ln_rx);
	ret = phy_init(generic_phy);
	if (ret) {
		dev_err(hba->dev, "%s: phy init failed, ret = %d\n",
			__func__, ret);
		return ret;
	}

	ret = phy_power_on(generic_phy);
	if (ret)
		goto out_exit_phy;

	return 0;

out_exit_phy:
	phy_exit(generic_phy);

	return ret;
}

static void exynos_ufs_config_unipro(struct exynos_ufs *ufs)
{
	struct exynos_ufs_uic_attr *attr = ufs->drv_data->uic_attr;
	struct ufs_hba *hba = ufs->hba;

	if (attr->pa_dbg_clk_period_off)
		ufshcd_dme_set(hba, UIC_ARG_MIB(attr->pa_dbg_clk_period_off),
			       DIV_ROUND_UP(NSEC_PER_SEC, ufs->mclk_rate));

	ufshcd_dme_set(hba, UIC_ARG_MIB(PA_TXTRAILINGCLOCKS),
			ufs->drv_data->uic_attr->tx_trailingclks);

	if (attr->pa_dbg_opt_suite1_off)
		ufshcd_dme_set(hba, UIC_ARG_MIB(attr->pa_dbg_opt_suite1_off),
			       attr->pa_dbg_opt_suite1_val);

	if (attr->pa_dbg_opt_suite2_off)
		ufshcd_dme_set(hba, UIC_ARG_MIB(attr->pa_dbg_opt_suite2_off),
			       attr->pa_dbg_opt_suite2_val);
}

static void exynos_ufs_config_intr(struct exynos_ufs *ufs, u32 errs, u8 index)
{
	switch (index) {
	case UNIPRO_L1_5:
		hci_writel(ufs, DFES_ERR_EN | errs, HCI_ERR_EN_PA_LAYER);
		break;
	case UNIPRO_L2:
		hci_writel(ufs, DFES_ERR_EN | errs, HCI_ERR_EN_DL_LAYER);
		break;
	case UNIPRO_L3:
		hci_writel(ufs, DFES_ERR_EN | errs, HCI_ERR_EN_N_LAYER);
		break;
	case UNIPRO_L4:
		hci_writel(ufs, DFES_ERR_EN | errs, HCI_ERR_EN_T_LAYER);
		break;
	case UNIPRO_DME:
		hci_writel(ufs, DFES_ERR_EN | errs, HCI_ERR_EN_DME_LAYER);
		break;
	}
}

static int exynos_ufs_setup_clocks(struct ufs_hba *hba, bool on,
				   enum ufs_notify_change_status status)
{
	struct exynos_ufs *ufs = ufshcd_get_variant(hba);

	if (!ufs)
		return 0;

	if (on && status == PRE_CHANGE) {
		if (ufs->opts & EXYNOS_UFS_OPT_BROKEN_AUTO_CLK_CTRL)
			exynos_ufs_disable_auto_ctrl_hcc(ufs);
		exynos_ufs_ungate_clks(ufs);
	} else if (!on && status == POST_CHANGE) {
		exynos_ufs_gate_clks(ufs);
		if (ufs->opts & EXYNOS_UFS_OPT_BROKEN_AUTO_CLK_CTRL)
			exynos_ufs_enable_auto_ctrl_hcc(ufs);
	}

	return 0;
}

static int exynos_ufs_pre_link(struct ufs_hba *hba)
{
	struct exynos_ufs *ufs = ufshcd_get_variant(hba);

	/* hci */
	exynos_ufs_config_intr(ufs, DFES_DEF_L2_ERRS, UNIPRO_L2);
	exynos_ufs_config_intr(ufs, DFES_DEF_L3_ERRS, UNIPRO_L3);
	exynos_ufs_config_intr(ufs, DFES_DEF_L4_ERRS, UNIPRO_L4);
	exynos_ufs_set_unipro_pclk_div(ufs);

	/* unipro */
	exynos_ufs_config_unipro(ufs);

	/* m-phy */
	exynos_ufs_phy_init(ufs);
	if (!(ufs->opts & EXYNOS_UFS_OPT_SKIP_CONFIG_PHY_ATTR)) {
		exynos_ufs_config_phy_time_attr(ufs);
		exynos_ufs_config_phy_cap_attr(ufs);
	}

	exynos_ufs_setup_clocks(hba, true, PRE_CHANGE);

	if (ufs->drv_data->pre_link)
		ufs->drv_data->pre_link(ufs);

	return 0;
}

static void exynos_ufs_fit_aggr_timeout(struct exynos_ufs *ufs)
{
	u32 val;

	/* Select function clock (mclk) for timer tick */
	if (ufs->opts & EXYNOS_UFS_OPT_TIMER_TICK_SELECT) {
		val = hci_readl(ufs, HCI_V2P1_CTRL);
		val |= IA_TICK_SEL;
		hci_writel(ufs, val, HCI_V2P1_CTRL);
	}

	val = exynos_ufs_calc_time_cntr(ufs, IATOVAL_NSEC / CNTR_DIV_VAL);
	hci_writel(ufs, val & CNT_VAL_1US_MASK, HCI_1US_TO_CNT_VAL);
}

static int exynos_ufs_post_link(struct ufs_hba *hba)
{
	struct exynos_ufs *ufs = ufshcd_get_variant(hba);
	struct phy *generic_phy = ufs->phy;
	struct exynos_ufs_uic_attr *attr = ufs->drv_data->uic_attr;

	exynos_ufs_establish_connt(ufs);
	exynos_ufs_fit_aggr_timeout(ufs);

	hci_writel(ufs, 0xa, HCI_DATA_REORDER);
	hci_writel(ufs, ilog2(DATA_UNIT_SIZE), HCI_TXPRDT_ENTRY_SIZE);
	hci_writel(ufs, ilog2(DATA_UNIT_SIZE), HCI_RXPRDT_ENTRY_SIZE);
	hci_writel(ufs, (1 << hba->nutrs) - 1, HCI_UTRL_NEXUS_TYPE);
	hci_writel(ufs, (1 << hba->nutmrs) - 1, HCI_UTMRL_NEXUS_TYPE);
	hci_writel(ufs, 0xf, HCI_AXIDMA_RWDATA_BURST_LEN);

	if (ufs->opts & EXYNOS_UFS_OPT_SKIP_CONNECTION_ESTAB)
		ufshcd_dme_set(hba,
			UIC_ARG_MIB(T_DBG_SKIP_INIT_HIBERN8_EXIT), true);

	if (attr->pa_granularity) {
		exynos_ufs_enable_dbg_mode(hba);
		ufshcd_dme_set(hba, UIC_ARG_MIB(PA_GRANULARITY),
				attr->pa_granularity);
		exynos_ufs_disable_dbg_mode(hba);

		if (attr->pa_tactivate)
			ufshcd_dme_set(hba, UIC_ARG_MIB(PA_TACTIVATE),
					attr->pa_tactivate);
		if (attr->pa_hibern8time &&
		    !(ufs->opts & EXYNOS_UFS_OPT_USE_SW_HIBERN8_TIMER))
			ufshcd_dme_set(hba, UIC_ARG_MIB(PA_HIBERN8TIME),
					attr->pa_hibern8time);
	}

	if (ufs->opts & EXYNOS_UFS_OPT_USE_SW_HIBERN8_TIMER) {
		if (!attr->pa_granularity)
			ufshcd_dme_get(hba, UIC_ARG_MIB(PA_GRANULARITY),
					&attr->pa_granularity);
		if (!attr->pa_hibern8time)
			ufshcd_dme_get(hba, UIC_ARG_MIB(PA_HIBERN8TIME),
					&attr->pa_hibern8time);
		/*
		 * not wait for HIBERN8 time to exit hibernation
		 */
		ufshcd_dme_set(hba, UIC_ARG_MIB(PA_HIBERN8TIME), 0);

		if (attr->pa_granularity < 1 || attr->pa_granularity > 6) {
			/* Valid range for granularity: 1 ~ 6 */
			dev_warn(hba->dev,
				"%s: pa_granularity %d is invalid, assuming backwards compatibility\n",
				__func__,
				attr->pa_granularity);
			attr->pa_granularity = 6;
		}
	}

	phy_calibrate(generic_phy);

	if (ufs->drv_data->post_link)
		ufs->drv_data->post_link(ufs);

	return 0;
}

static int exynos_ufs_parse_dt(struct device *dev, struct exynos_ufs *ufs)
{
	struct device_node *np = dev->of_node;
	struct exynos_ufs_uic_attr *attr;
	int ret = 0;

	ufs->drv_data = device_get_match_data(dev);

	if (ufs->drv_data && ufs->drv_data->uic_attr) {
		attr = ufs->drv_data->uic_attr;
	} else {
		dev_err(dev, "failed to get uic attributes\n");
		ret = -EINVAL;
		goto out;
	}

	ufs->sysreg = syscon_regmap_lookup_by_phandle(np, "samsung,sysreg");
	if (IS_ERR(ufs->sysreg))
		ufs->sysreg = NULL;
	else {
		if (of_property_read_u32_index(np, "samsung,sysreg", 1,
					       &ufs->shareability_reg_offset)) {
			dev_warn(dev, "can't get an offset from sysreg. Set to default value\n");
			ufs->shareability_reg_offset = UFS_SHAREABILITY_OFFSET;
		}
	}

	ufs->pclk_avail_min = PCLK_AVAIL_MIN;
	ufs->pclk_avail_max = PCLK_AVAIL_MAX;

	attr->rx_adv_fine_gran_sup_en = RX_ADV_FINE_GRAN_SUP_EN;
	attr->rx_adv_fine_gran_step = RX_ADV_FINE_GRAN_STEP_VAL;
	attr->rx_adv_min_actv_time_cap = RX_ADV_MIN_ACTV_TIME_CAP;
	attr->pa_granularity = PA_GRANULARITY_VAL;
	attr->pa_tactivate = PA_TACTIVATE_VAL;
	attr->pa_hibern8time = PA_HIBERN8TIME_VAL;

out:
	return ret;
}

static inline void exynos_ufs_priv_init(struct ufs_hba *hba,
					struct exynos_ufs *ufs)
{
	ufs->hba = hba;
	ufs->opts = ufs->drv_data->opts;
	ufs->rx_sel_idx = PA_MAXDATALANES;
	if (ufs->opts & EXYNOS_UFS_OPT_BROKEN_RX_SEL_IDX)
		ufs->rx_sel_idx = 0;
	hba->priv = (void *)ufs;
	hba->quirks = ufs->drv_data->quirks;
}

#ifdef CONFIG_SCSI_UFS_CRYPTO

/*
 * Support for Flash Memory Protector (FMP), which is the inline encryption
 * hardware on Exynos and Exynos-based SoCs.  The interface to this hardware is
 * not compatible with the standard UFS crypto.  It requires that encryption be
 * configured in the PRDT using a nonstandard extension.
 */

enum fmp_crypto_algo_mode {
	FMP_BYPASS_MODE = 0,
	FMP_ALGO_MODE_AES_CBC = 1,
	FMP_ALGO_MODE_AES_XTS = 2,
};
enum fmp_crypto_key_length {
	FMP_KEYLEN_256BIT = 1,
};

/**
 * struct fmp_sg_entry - nonstandard format of PRDT entries when FMP is enabled
 *
 * @base: The standard PRDT entry, but with nonstandard bitfields in the high
 *	bits of the 'size' field, i.e. the last 32-bit word.  When these
 *	nonstandard bitfields are zero, the data segment won't be encrypted or
 *	decrypted.  Otherwise they specify the algorithm and key length with
 *	which the data segment will be encrypted or decrypted.
 * @file_iv: The initialization vector (IV) with all bytes reversed
 * @file_enckey: The first half of the AES-XTS key with all bytes reserved
 * @file_twkey: The second half of the AES-XTS key with all bytes reserved
 * @disk_iv: Unused
 * @reserved: Unused
 */
struct fmp_sg_entry {
	struct ufshcd_sg_entry base;
	__be64 file_iv[2];
	__be64 file_enckey[4];
	__be64 file_twkey[4];
	__be64 disk_iv[2];
	__be64 reserved[2];
};

#define SMC_CMD_FMP_SECURITY	\
	ARM_SMCCC_CALL_VAL(ARM_SMCCC_FAST_CALL, ARM_SMCCC_SMC_64, \
			   ARM_SMCCC_OWNER_SIP, 0x1810)
#define SMC_CMD_SMU		\
	ARM_SMCCC_CALL_VAL(ARM_SMCCC_FAST_CALL, ARM_SMCCC_SMC_64, \
			   ARM_SMCCC_OWNER_SIP, 0x1850)
#define SMC_CMD_FMP_SMU_RESUME	\
	ARM_SMCCC_CALL_VAL(ARM_SMCCC_FAST_CALL, ARM_SMCCC_SMC_64, \
			   ARM_SMCCC_OWNER_SIP, 0x1860)
#define SMU_EMBEDDED			0
#define SMU_INIT			0
#define CFG_DESCTYPE_3			3

static void exynos_ufs_fmp_init(struct ufs_hba *hba, struct exynos_ufs *ufs)
{
	struct blk_crypto_profile *profile = &hba->crypto_profile;
	struct arm_smccc_res res;
	int err;

	/*
	 * Check for the standard crypto support bit, since it's available even
	 * though the rest of the interface to FMP is nonstandard.
	 *
	 * This check should have the effect of preventing the driver from
	 * trying to use FMP on old Exynos SoCs that don't have FMP.
	 */
	if (!(ufshcd_readl(hba, REG_CONTROLLER_CAPABILITIES) &
	      MASK_CRYPTO_SUPPORT))
		return;

	/*
	 * The below sequence of SMC calls to enable FMP can be found in the
	 * downstream driver source for gs101 and other Exynos-based SoCs.  It
	 * is the only way to enable FMP that works on SoCs such as gs101 that
	 * don't make the FMP registers accessible to Linux.  It probably works
	 * on other Exynos-based SoCs too, and might even still be the only way
	 * that works.  But this hasn't been properly tested, and this code is
	 * mutually exclusive with exynos_ufs_config_smu().  So for now only
	 * enable FMP support on SoCs with EXYNOS_UFS_OPT_UFSPR_SECURE.
	 */
	if (!(ufs->opts & EXYNOS_UFS_OPT_UFSPR_SECURE))
		return;

	/*
	 * This call (which sets DESCTYPE to 0x3 in the FMPSECURITY0 register)
	 * is needed to make the hardware use the larger PRDT entry size.
	 */
	BUILD_BUG_ON(sizeof(struct fmp_sg_entry) != 128);
	arm_smccc_smc(SMC_CMD_FMP_SECURITY, 0, SMU_EMBEDDED, CFG_DESCTYPE_3,
		      0, 0, 0, 0, &res);
	if (res.a0) {
		dev_warn(hba->dev,
			 "SMC_CMD_FMP_SECURITY failed on init: %ld.  Disabling FMP support.\n",
			 res.a0);
		return;
	}
	ufshcd_set_sg_entry_size(hba, sizeof(struct fmp_sg_entry));

	/*
	 * This is needed to initialize FMP.  Without it, errors occur when
	 * inline encryption is used.
	 */
	arm_smccc_smc(SMC_CMD_SMU, SMU_INIT, SMU_EMBEDDED, 0, 0, 0, 0, 0, &res);
	if (res.a0) {
		dev_err(hba->dev,
			"SMC_CMD_SMU(SMU_INIT) failed: %ld.  Disabling FMP support.\n",
			res.a0);
		return;
	}

	/* Advertise crypto capabilities to the block layer. */
	err = devm_blk_crypto_profile_init(hba->dev, profile, 0);
	if (err) {
		/* Only ENOMEM should be possible here. */
		dev_err(hba->dev, "Failed to initialize crypto profile: %d\n",
			err);
		return;
	}
	profile->max_dun_bytes_supported = AES_BLOCK_SIZE;
	profile->dev = hba->dev;
	profile->modes_supported[BLK_ENCRYPTION_MODE_AES_256_XTS] =
		DATA_UNIT_SIZE;

	/* Advertise crypto support to ufshcd-core. */
	hba->caps |= UFSHCD_CAP_CRYPTO;

	/* Advertise crypto quirks to ufshcd-core. */
	hba->quirks |= UFSHCD_QUIRK_CUSTOM_CRYPTO_PROFILE |
		       UFSHCD_QUIRK_BROKEN_CRYPTO_ENABLE |
		       UFSHCD_QUIRK_KEYS_IN_PRDT;

}

static void exynos_ufs_fmp_resume(struct ufs_hba *hba)
{
	struct arm_smccc_res res;

	if (!(hba->caps & UFSHCD_CAP_CRYPTO))
		return;

	arm_smccc_smc(SMC_CMD_FMP_SECURITY, 0, SMU_EMBEDDED, CFG_DESCTYPE_3,
		      0, 0, 0, 0, &res);
	if (res.a0)
		dev_err(hba->dev,
			"SMC_CMD_FMP_SECURITY failed on resume: %ld\n", res.a0);

	arm_smccc_smc(SMC_CMD_FMP_SMU_RESUME, 0, SMU_EMBEDDED, 0, 0, 0, 0, 0,
		      &res);
	if (res.a0)
		dev_err(hba->dev,
			"SMC_CMD_FMP_SMU_RESUME failed: %ld\n", res.a0);
}

static inline __be64 fmp_key_word(const u8 *key, int j)
{
	return cpu_to_be64(get_unaligned_le64(
			key + AES_KEYSIZE_256 - (j + 1) * sizeof(u64)));
}

/* Fill the PRDT for a request according to the given encryption context. */
static int exynos_ufs_fmp_fill_prdt(struct ufs_hba *hba,
				    const struct bio_crypt_ctx *crypt_ctx,
				    void *prdt, unsigned int num_segments)
{
	struct fmp_sg_entry *fmp_prdt = prdt;
	const u8 *enckey = crypt_ctx->bc_key->raw;
	const u8 *twkey = enckey + AES_KEYSIZE_256;
	u64 dun_lo = crypt_ctx->bc_dun[0];
	u64 dun_hi = crypt_ctx->bc_dun[1];
	unsigned int i;

	/* If FMP wasn't enabled, we shouldn't get any encrypted requests. */
	if (WARN_ON_ONCE(!(hba->caps & UFSHCD_CAP_CRYPTO)))
		return -EIO;

	/* Configure FMP on each segment of the request. */
	for (i = 0; i < num_segments; i++) {
		struct fmp_sg_entry *prd = &fmp_prdt[i];
		int j;

		/* Each segment must be exactly one data unit. */
		if (prd->base.size != cpu_to_le32(DATA_UNIT_SIZE - 1)) {
			dev_err(hba->dev,
				"data segment is misaligned for FMP\n");
			return -EIO;
		}

		/* Set the algorithm and key length. */
		prd->base.size |= cpu_to_le32((FMP_ALGO_MODE_AES_XTS << 28) |
					      (FMP_KEYLEN_256BIT << 26));

		/* Set the IV. */
		prd->file_iv[0] = cpu_to_be64(dun_hi);
		prd->file_iv[1] = cpu_to_be64(dun_lo);

		/* Set the key. */
		for (j = 0; j < AES_KEYSIZE_256 / sizeof(u64); j++) {
			prd->file_enckey[j] = fmp_key_word(enckey, j);
			prd->file_twkey[j] = fmp_key_word(twkey, j);
		}

		/* Increment the data unit number. */
		dun_lo++;
		if (dun_lo == 0)
			dun_hi++;
	}
	return 0;
}

#else /* CONFIG_SCSI_UFS_CRYPTO */

static void exynos_ufs_fmp_init(struct ufs_hba *hba, struct exynos_ufs *ufs)
{
}

static void exynos_ufs_fmp_resume(struct ufs_hba *hba)
{
}

#define exynos_ufs_fmp_fill_prdt NULL

#endif /* !CONFIG_SCSI_UFS_CRYPTO */

static int exynos_ufs_init(struct ufs_hba *hba)
{
	struct device *dev = hba->dev;
	struct platform_device *pdev = to_platform_device(dev);
	struct exynos_ufs *ufs;
	int ret;

	ufs = devm_kzalloc(dev, sizeof(*ufs), GFP_KERNEL);
	if (!ufs)
		return -ENOMEM;

	/* exynos-specific hci */
	ufs->reg_hci = devm_platform_ioremap_resource_byname(pdev, "vs_hci");
	if (IS_ERR(ufs->reg_hci)) {
		dev_err(dev, "cannot ioremap for hci vendor register\n");
		return PTR_ERR(ufs->reg_hci);
	}

	/* unipro */
	ufs->reg_unipro = devm_platform_ioremap_resource_byname(pdev, "unipro");
	if (IS_ERR(ufs->reg_unipro)) {
		dev_err(dev, "cannot ioremap for unipro register\n");
		return PTR_ERR(ufs->reg_unipro);
	}

	/* ufs protector */
	ufs->reg_ufsp = devm_platform_ioremap_resource_byname(pdev, "ufsp");
	if (IS_ERR(ufs->reg_ufsp)) {
		dev_err(dev, "cannot ioremap for ufs protector register\n");
		return PTR_ERR(ufs->reg_ufsp);
	}

	ret = exynos_ufs_parse_dt(dev, ufs);
	if (ret) {
		dev_err(dev, "failed to get dt info.\n");
		goto out;
	}

	ufs->phy = devm_phy_get(dev, "ufs-phy");
	if (IS_ERR(ufs->phy)) {
		ret = PTR_ERR(ufs->phy);
		dev_err(dev, "failed to get ufs-phy\n");
		goto out;
	}

	exynos_ufs_priv_init(hba, ufs);

	exynos_ufs_fmp_init(hba, ufs);

	if (ufs->drv_data->drv_init) {
		ret = ufs->drv_data->drv_init(dev, ufs);
		if (ret) {
			dev_err(dev, "failed to init drv-data\n");
			goto out;
		}
	}

	ret = exynos_ufs_get_clk_info(ufs);
	if (ret)
		goto out;
	exynos_ufs_specify_phy_time_attr(ufs);
	if (!(ufs->opts & EXYNOS_UFS_OPT_UFSPR_SECURE))
		exynos_ufs_config_smu(ufs);

	hba->host->dma_alignment = DATA_UNIT_SIZE - 1;
	return 0;

out:
	hba->priv = NULL;
	return ret;
}

static int exynos_ufs_host_reset(struct ufs_hba *hba)
{
	struct exynos_ufs *ufs = ufshcd_get_variant(hba);
	unsigned long timeout = jiffies + msecs_to_jiffies(1);
	u32 val;
	int ret = 0;

	exynos_ufs_disable_auto_ctrl_hcc_save(ufs, &val);

	hci_writel(ufs, UFS_SW_RST_MASK, HCI_SW_RST);

	do {
		if (!(hci_readl(ufs, HCI_SW_RST) & UFS_SW_RST_MASK))
			goto out;
	} while (time_before(jiffies, timeout));

	dev_err(hba->dev, "timeout host sw-reset\n");
	ret = -ETIMEDOUT;

out:
	exynos_ufs_auto_ctrl_hcc_restore(ufs, &val);
	return ret;
}

static void exynos_ufs_dev_hw_reset(struct ufs_hba *hba)
{
	struct exynos_ufs *ufs = ufshcd_get_variant(hba);

	hci_writel(ufs, 0 << 0, HCI_GPIO_OUT);
	udelay(5);
	hci_writel(ufs, 1 << 0, HCI_GPIO_OUT);
}

static void exynos_ufs_pre_hibern8(struct ufs_hba *hba, u8 enter)
{
	struct exynos_ufs *ufs = ufshcd_get_variant(hba);
	struct exynos_ufs_uic_attr *attr = ufs->drv_data->uic_attr;

	if (!enter) {
		if (ufs->opts & EXYNOS_UFS_OPT_BROKEN_AUTO_CLK_CTRL)
			exynos_ufs_disable_auto_ctrl_hcc(ufs);
		exynos_ufs_ungate_clks(ufs);

		if (ufs->opts & EXYNOS_UFS_OPT_USE_SW_HIBERN8_TIMER) {
			static const unsigned int granularity_tbl[] = {
				1, 4, 8, 16, 32, 100
			};
			int h8_time = attr->pa_hibern8time *
				granularity_tbl[attr->pa_granularity - 1];
			unsigned long us;
			s64 delta;

			do {
				delta = h8_time - ktime_us_delta(ktime_get(),
							ufs->entry_hibern8_t);
				if (delta <= 0)
					break;

				us = min_t(s64, delta, USEC_PER_MSEC);
				if (us >= 10)
					usleep_range(us, us + 10);
			} while (1);
		}
	}
}

static void exynos_ufs_post_hibern8(struct ufs_hba *hba, u8 enter)
{
	struct exynos_ufs *ufs = ufshcd_get_variant(hba);

	if (!enter) {
		u32 cur_mode = 0;
		u32 pwrmode;

		if (ufshcd_is_hs_mode(&ufs->dev_req_params))
			pwrmode = FAST_MODE;
		else
			pwrmode = SLOW_MODE;

		ufshcd_dme_get(hba, UIC_ARG_MIB(PA_PWRMODE), &cur_mode);
		if (cur_mode != (pwrmode << 4 | pwrmode)) {
			dev_warn(hba->dev, "%s: power mode change\n", __func__);
			hba->pwr_info.pwr_rx = (cur_mode >> 4) & 0xf;
			hba->pwr_info.pwr_tx = cur_mode & 0xf;
			ufshcd_config_pwr_mode(hba, &hba->max_pwr_info.info);
		}

		if (!(ufs->opts & EXYNOS_UFS_OPT_SKIP_CONNECTION_ESTAB))
			exynos_ufs_establish_connt(ufs);
	} else {
		ufs->entry_hibern8_t = ktime_get();
		exynos_ufs_gate_clks(ufs);
		if (ufs->opts & EXYNOS_UFS_OPT_BROKEN_AUTO_CLK_CTRL)
			exynos_ufs_enable_auto_ctrl_hcc(ufs);
	}
}

static int exynos_ufs_hce_enable_notify(struct ufs_hba *hba,
					enum ufs_notify_change_status status)
{
	struct exynos_ufs *ufs = ufshcd_get_variant(hba);
	int ret = 0;

	switch (status) {
	case PRE_CHANGE:
		/*
		 * The maximum segment size must be set after scsi_host_alloc()
		 * has been called and before LUN scanning starts
		 * (ufshcd_async_scan()). Note: this callback may also be called
		 * from other functions than ufshcd_init().
		 */
		hba->host->max_segment_size = DATA_UNIT_SIZE;

		if (ufs->drv_data->pre_hce_enable) {
			ret = ufs->drv_data->pre_hce_enable(ufs);
			if (ret)
				return ret;
		}

		ret = exynos_ufs_host_reset(hba);
		if (ret)
			return ret;
		exynos_ufs_dev_hw_reset(hba);
		break;
	case POST_CHANGE:
		exynos_ufs_calc_pwm_clk_div(ufs);
		if (!(ufs->opts & EXYNOS_UFS_OPT_BROKEN_AUTO_CLK_CTRL))
			exynos_ufs_enable_auto_ctrl_hcc(ufs);

		if (ufs->drv_data->post_hce_enable)
			ret = ufs->drv_data->post_hce_enable(ufs);

		break;
	}

	return ret;
}

static int exynos_ufs_link_startup_notify(struct ufs_hba *hba,
					  enum ufs_notify_change_status status)
{
	int ret = 0;

	switch (status) {
	case PRE_CHANGE:
		ret = exynos_ufs_pre_link(hba);
		break;
	case POST_CHANGE:
		ret = exynos_ufs_post_link(hba);
		break;
	}

	return ret;
}

static int exynos_ufs_pwr_change_notify(struct ufs_hba *hba,
				enum ufs_notify_change_status status,
				struct ufs_pa_layer_attr *dev_max_params,
				struct ufs_pa_layer_attr *dev_req_params)
{
	int ret = 0;

	switch (status) {
	case PRE_CHANGE:
		ret = exynos_ufs_pre_pwr_mode(hba, dev_max_params,
					      dev_req_params);
		break;
	case POST_CHANGE:
		ret = exynos_ufs_post_pwr_mode(hba, dev_req_params);
		break;
	}

	return ret;
}

static void exynos_ufs_hibern8_notify(struct ufs_hba *hba,
				     enum uic_cmd_dme enter,
				     enum ufs_notify_change_status notify)
{
	switch ((u8)notify) {
	case PRE_CHANGE:
		exynos_ufs_pre_hibern8(hba, enter);
		break;
	case POST_CHANGE:
		exynos_ufs_post_hibern8(hba, enter);
		break;
	}
}

static int exynos_ufs_suspend(struct ufs_hba *hba, enum ufs_pm_op pm_op,
	enum ufs_notify_change_status status)
{
	struct exynos_ufs *ufs = ufshcd_get_variant(hba);

	if (status == PRE_CHANGE)
		return 0;

	if (!ufshcd_is_link_active(hba))
		phy_power_off(ufs->phy);

	return 0;
}

static int exynos_ufs_resume(struct ufs_hba *hba, enum ufs_pm_op pm_op)
{
	struct exynos_ufs *ufs = ufshcd_get_variant(hba);

	if (!ufshcd_is_link_active(hba))
		phy_power_on(ufs->phy);

	exynos_ufs_config_smu(ufs);
	exynos_ufs_fmp_resume(hba);
	return 0;
}

static int exynosauto_ufs_vh_link_startup_notify(struct ufs_hba *hba,
						 enum ufs_notify_change_status status)
{
	if (status == POST_CHANGE) {
		ufshcd_set_link_active(hba);
		ufshcd_set_ufs_dev_active(hba);
	}

	return 0;
}

static int exynosauto_ufs_vh_wait_ph_ready(struct ufs_hba *hba)
{
	u32 mbox;
	ktime_t start, stop;

	start = ktime_get();
	stop = ktime_add(start, ms_to_ktime(PH_READY_TIMEOUT_MS));

	do {
		mbox = ufshcd_readl(hba, PH2VH_MBOX);
		/* TODO: Mailbox message protocols between the PH and VHs are
		 * not implemented yet. This will be supported later
		 */
		if ((mbox & MH_MSG_MASK) == MH_MSG_PH_READY)
			return 0;

		usleep_range(40, 50);
	} while (ktime_before(ktime_get(), stop));

	return -ETIME;
}

static int exynosauto_ufs_vh_init(struct ufs_hba *hba)
{
	struct device *dev = hba->dev;
	struct platform_device *pdev = to_platform_device(dev);
	struct exynos_ufs *ufs;
	int ret;

	ufs = devm_kzalloc(dev, sizeof(*ufs), GFP_KERNEL);
	if (!ufs)
		return -ENOMEM;

	/* exynos-specific hci */
	ufs->reg_hci = devm_platform_ioremap_resource_byname(pdev, "vs_hci");
	if (IS_ERR(ufs->reg_hci)) {
		dev_err(dev, "cannot ioremap for hci vendor register\n");
		return PTR_ERR(ufs->reg_hci);
	}

	ret = exynosauto_ufs_vh_wait_ph_ready(hba);
	if (ret)
		return ret;

	ufs->drv_data = device_get_match_data(dev);
	if (!ufs->drv_data)
		return -ENODEV;

	exynos_ufs_priv_init(hba, ufs);

	return 0;
}

static int fsd_ufs_pre_link(struct exynos_ufs *ufs)
{
	struct exynos_ufs_uic_attr *attr = ufs->drv_data->uic_attr;
	struct ufs_hba *hba = ufs->hba;
	int i;

	ufshcd_dme_set(hba, UIC_ARG_MIB(attr->pa_dbg_clk_period_off),
		       DIV_ROUND_UP(NSEC_PER_SEC,  ufs->mclk_rate));
	ufshcd_dme_set(hba, UIC_ARG_MIB(0x201), 0x12);
	ufshcd_dme_set(hba, UIC_ARG_MIB(0x200), 0x40);

	for_each_ufs_tx_lane(ufs, i) {
		ufshcd_dme_set(hba, UIC_ARG_MIB_SEL(0xAA, i),
			       DIV_ROUND_UP(NSEC_PER_SEC, ufs->mclk_rate));
		ufshcd_dme_set(hba, UIC_ARG_MIB_SEL(0x8F, i), 0x3F);
	}

	for_each_ufs_rx_lane(ufs, i) {
		ufshcd_dme_set(hba, UIC_ARG_MIB_SEL(0x12, i),
			       DIV_ROUND_UP(NSEC_PER_SEC, ufs->mclk_rate));
		ufshcd_dme_set(hba, UIC_ARG_MIB_SEL(0x5C, i), 0x38);
		ufshcd_dme_set(hba, UIC_ARG_MIB_SEL(0x0F, i), 0x0);
		ufshcd_dme_set(hba, UIC_ARG_MIB_SEL(0x65, i), 0x1);
		ufshcd_dme_set(hba, UIC_ARG_MIB_SEL(0x69, i), 0x1);
		ufshcd_dme_set(hba, UIC_ARG_MIB_SEL(0x21, i), 0x0);
		ufshcd_dme_set(hba, UIC_ARG_MIB_SEL(0x22, i), 0x0);
	}

	ufshcd_dme_set(hba, UIC_ARG_MIB(0x200), 0x0);
	ufshcd_dme_set(hba, UIC_ARG_MIB(PA_DBG_AUTOMODE_THLD), 0x4E20);

	ufshcd_dme_set(hba, UIC_ARG_MIB(attr->pa_dbg_opt_suite1_off),
		       0x2e820183);
	ufshcd_dme_set(hba, UIC_ARG_MIB(PA_LOCAL_TX_LCC_ENABLE), 0x0);

	exynos_ufs_establish_connt(ufs);

	return 0;
}

static int fsd_ufs_post_link(struct exynos_ufs *ufs)
{
	int i;
	struct ufs_hba *hba = ufs->hba;
	u32 hw_cap_min_tactivate;
	u32 peer_rx_min_actv_time_cap;
	u32 max_rx_hibern8_time_cap;

	ufshcd_dme_get(hba, UIC_ARG_MIB_SEL(0x8F, 4),
			&hw_cap_min_tactivate); /* HW Capability of MIN_TACTIVATE */
	ufshcd_dme_get(hba, UIC_ARG_MIB(PA_TACTIVATE),
			&peer_rx_min_actv_time_cap);    /* PA_TActivate */
	ufshcd_dme_get(hba, UIC_ARG_MIB(PA_HIBERN8TIME),
			&max_rx_hibern8_time_cap);      /* PA_Hibern8Time */

	if (peer_rx_min_actv_time_cap >= hw_cap_min_tactivate)
		ufshcd_dme_peer_set(hba, UIC_ARG_MIB(PA_TACTIVATE),
					peer_rx_min_actv_time_cap + 1);
	ufshcd_dme_set(hba, UIC_ARG_MIB(PA_HIBERN8TIME), max_rx_hibern8_time_cap + 1);

	ufshcd_dme_set(hba, UIC_ARG_MIB(PA_DBG_MODE), 0x01);
	ufshcd_dme_set(hba, UIC_ARG_MIB(PA_SAVECONFIGTIME), 0xFA);
	ufshcd_dme_set(hba, UIC_ARG_MIB(PA_DBG_MODE), 0x00);

	ufshcd_dme_set(hba, UIC_ARG_MIB(0x200), 0x40);

	for_each_ufs_rx_lane(ufs, i) {
		ufshcd_dme_set(hba, UIC_ARG_MIB_SEL(0x35, i), 0x05);
		ufshcd_dme_set(hba, UIC_ARG_MIB_SEL(0x73, i), 0x01);
		ufshcd_dme_set(hba, UIC_ARG_MIB_SEL(0x41, i), 0x02);
		ufshcd_dme_set(hba, UIC_ARG_MIB_SEL(0x42, i), 0xAC);
	}

	ufshcd_dme_set(hba, UIC_ARG_MIB(0x200), 0x0);

	return 0;
}

static int fsd_ufs_pre_pwr_change(struct exynos_ufs *ufs,
					struct ufs_pa_layer_attr *pwr)
{
	struct ufs_hba *hba = ufs->hba;

	ufshcd_dme_set(hba, UIC_ARG_MIB(PA_TXTERMINATION), 0x1);
	ufshcd_dme_set(hba, UIC_ARG_MIB(PA_RXTERMINATION), 0x1);
	ufshcd_dme_set(hba, UIC_ARG_MIB(PA_PWRMODEUSERDATA0), 12000);
	ufshcd_dme_set(hba, UIC_ARG_MIB(PA_PWRMODEUSERDATA1), 32000);
	ufshcd_dme_set(hba, UIC_ARG_MIB(PA_PWRMODEUSERDATA2), 16000);

	unipro_writel(ufs, 12000, UNIPRO_DME_POWERMODE_REQ_REMOTEL2TIMER0);
	unipro_writel(ufs, 32000, UNIPRO_DME_POWERMODE_REQ_REMOTEL2TIMER1);
	unipro_writel(ufs, 16000, UNIPRO_DME_POWERMODE_REQ_REMOTEL2TIMER2);

	return 0;
}

static inline u32 get_mclk_period_unipro_18(struct exynos_ufs *ufs)
{
	return (16 * 1000 * 1000000UL / ufs->mclk_rate);
}

static int gs101_ufs_pre_link(struct exynos_ufs *ufs)
{
	struct ufs_hba *hba = ufs->hba;
	int i;
	u32 tx_line_reset_period, rx_line_reset_period;

	rx_line_reset_period = (RX_LINE_RESET_TIME * ufs->mclk_rate)
				/ NSEC_PER_MSEC;
	tx_line_reset_period = (TX_LINE_RESET_TIME * ufs->mclk_rate)
				/ NSEC_PER_MSEC;

	unipro_writel(ufs, get_mclk_period_unipro_18(ufs), COMP_CLK_PERIOD);

	ufshcd_dme_set(hba, UIC_ARG_MIB(0x200), 0x40);

	for_each_ufs_rx_lane(ufs, i) {
		ufshcd_dme_set(hba, UIC_ARG_MIB_SEL(VND_RX_CLK_PRD, i),
			       DIV_ROUND_UP(NSEC_PER_SEC, ufs->mclk_rate));
		ufshcd_dme_set(hba, UIC_ARG_MIB_SEL(VND_RX_CLK_PRD_EN, i), 0x0);
		ufshcd_dme_set(hba, UIC_ARG_MIB_SEL(VND_RX_LINERESET_VALUE2, i),
			       (rx_line_reset_period >> 16) & 0xFF);
		ufshcd_dme_set(hba, UIC_ARG_MIB_SEL(VND_RX_LINERESET_VALUE1, i),
			       (rx_line_reset_period >> 8) & 0xFF);
		ufshcd_dme_set(hba, UIC_ARG_MIB_SEL(VND_RX_LINERESET_VALUE0, i),
			       (rx_line_reset_period) & 0xFF);
		ufshcd_dme_set(hba, UIC_ARG_MIB_SEL(0x2f, i), 0x69);
		ufshcd_dme_set(hba, UIC_ARG_MIB_SEL(0x84, i), 0x1);
		ufshcd_dme_set(hba, UIC_ARG_MIB_SEL(0x25, i), 0xf6);
	}

	for_each_ufs_tx_lane(ufs, i) {
		ufshcd_dme_set(hba, UIC_ARG_MIB_SEL(VND_TX_CLK_PRD, i),
			       DIV_ROUND_UP(NSEC_PER_SEC, ufs->mclk_rate));
		ufshcd_dme_set(hba, UIC_ARG_MIB_SEL(VND_TX_CLK_PRD_EN, i),
			       0x02);
		ufshcd_dme_set(hba, UIC_ARG_MIB_SEL(VND_TX_LINERESET_PVALUE2, i),
			       (tx_line_reset_period >> 16) & 0xFF);
		ufshcd_dme_set(hba, UIC_ARG_MIB_SEL(VND_TX_LINERESET_PVALUE1, i),
			       (tx_line_reset_period >> 8) & 0xFF);
		ufshcd_dme_set(hba, UIC_ARG_MIB_SEL(VND_TX_LINERESET_PVALUE0, i),
			       (tx_line_reset_period) & 0xFF);
		ufshcd_dme_set(hba, UIC_ARG_MIB_SEL(0x04, i), 1);
		ufshcd_dme_set(hba, UIC_ARG_MIB_SEL(0x7F, i), 0);
	}

	ufshcd_dme_set(hba, UIC_ARG_MIB(0x200), 0x0);
	ufshcd_dme_set(hba, UIC_ARG_MIB(PA_LOCAL_TX_LCC_ENABLE), 0x0);
	ufshcd_dme_set(hba, UIC_ARG_MIB(N_DEVICEID), 0x0);
	ufshcd_dme_set(hba, UIC_ARG_MIB(N_DEVICEID_VALID), 0x1);
	ufshcd_dme_set(hba, UIC_ARG_MIB(T_PEERDEVICEID), 0x1);
	ufshcd_dme_set(hba, UIC_ARG_MIB(T_CONNECTIONSTATE), CPORT_CONNECTED);
	ufshcd_dme_set(hba, UIC_ARG_MIB(0xA006), 0x8000);

	return 0;
}

static int gs101_ufs_post_link(struct exynos_ufs *ufs)
{
	struct ufs_hba *hba = ufs->hba;

	exynos_ufs_enable_dbg_mode(hba);
	ufshcd_dme_set(hba, UIC_ARG_MIB(PA_SAVECONFIGTIME), 0x3e8);
	exynos_ufs_disable_dbg_mode(hba);

	return 0;
}

static int gs101_ufs_pre_pwr_change(struct exynos_ufs *ufs,
					 struct ufs_pa_layer_attr *pwr)
{
	struct ufs_hba *hba = ufs->hba;

	ufshcd_dme_set(hba, UIC_ARG_MIB(PA_PWRMODEUSERDATA0), 12000);
	ufshcd_dme_set(hba, UIC_ARG_MIB(PA_PWRMODEUSERDATA1), 32000);
	ufshcd_dme_set(hba, UIC_ARG_MIB(PA_PWRMODEUSERDATA2), 16000);
	unipro_writel(ufs, 8064, UNIPRO_DME_POWERMODE_REQ_LOCALL2TIMER0);
	unipro_writel(ufs, 28224, UNIPRO_DME_POWERMODE_REQ_LOCALL2TIMER1);
	unipro_writel(ufs, 20160, UNIPRO_DME_POWERMODE_REQ_LOCALL2TIMER2);
	unipro_writel(ufs, 12000, UNIPRO_DME_POWERMODE_REQ_REMOTEL2TIMER0);
	unipro_writel(ufs, 32000, UNIPRO_DME_POWERMODE_REQ_REMOTEL2TIMER1);
	unipro_writel(ufs, 16000, UNIPRO_DME_POWERMODE_REQ_REMOTEL2TIMER2);

	return 0;
}

static const struct ufs_hba_variant_ops ufs_hba_exynos_ops = {
	.name				= "exynos_ufs",
	.init				= exynos_ufs_init,
	.hce_enable_notify		= exynos_ufs_hce_enable_notify,
	.link_startup_notify		= exynos_ufs_link_startup_notify,
	.pwr_change_notify		= exynos_ufs_pwr_change_notify,
	.setup_clocks			= exynos_ufs_setup_clocks,
	.setup_xfer_req			= exynos_ufs_specify_nexus_t_xfer_req,
	.setup_task_mgmt		= exynos_ufs_specify_nexus_t_tm_req,
	.hibern8_notify			= exynos_ufs_hibern8_notify,
	.suspend			= exynos_ufs_suspend,
	.resume				= exynos_ufs_resume,
	.fill_crypto_prdt		= exynos_ufs_fmp_fill_prdt,
};

static struct ufs_hba_variant_ops ufs_hba_exynosauto_vh_ops = {
	.name				= "exynosauto_ufs_vh",
	.init				= exynosauto_ufs_vh_init,
	.link_startup_notify		= exynosauto_ufs_vh_link_startup_notify,
};

static int exynos_ufs_probe(struct platform_device *pdev)
{
	int err;
	struct device *dev = &pdev->dev;
	const struct ufs_hba_variant_ops *vops = &ufs_hba_exynos_ops;
	const struct exynos_ufs_drv_data *drv_data =
		device_get_match_data(dev);

	if (drv_data && drv_data->vops)
		vops = drv_data->vops;

	err = ufshcd_pltfrm_init(pdev, vops);
	if (err)
		dev_err(dev, "ufshcd_pltfrm_init() failed %d\n", err);

	return err;
}

static void exynos_ufs_remove(struct platform_device *pdev)
{
	struct ufs_hba *hba =  platform_get_drvdata(pdev);
	struct exynos_ufs *ufs = ufshcd_get_variant(hba);

	pm_runtime_get_sync(&(pdev)->dev);
	ufshcd_remove(hba);

	phy_power_off(ufs->phy);
	phy_exit(ufs->phy);
}

static struct exynos_ufs_uic_attr exynos7_uic_attr = {
	.tx_trailingclks		= 0x10,
	.tx_dif_p_nsec			= 3000000,	/* unit: ns */
	.tx_dif_n_nsec			= 1000000,	/* unit: ns */
	.tx_high_z_cnt_nsec		= 20000,	/* unit: ns */
	.tx_base_unit_nsec		= 100000,	/* unit: ns */
	.tx_gran_unit_nsec		= 4000,		/* unit: ns */
	.tx_sleep_cnt			= 1000,		/* unit: ns */
	.tx_min_activatetime		= 0xa,
	.rx_filler_enable		= 0x2,
	.rx_dif_p_nsec			= 1000000,	/* unit: ns */
	.rx_hibern8_wait_nsec		= 4000000,	/* unit: ns */
	.rx_base_unit_nsec		= 100000,	/* unit: ns */
	.rx_gran_unit_nsec		= 4000,		/* unit: ns */
	.rx_sleep_cnt			= 1280,		/* unit: ns */
	.rx_stall_cnt			= 320,		/* unit: ns */
	.rx_hs_g1_sync_len_cap		= SYNC_LEN_COARSE(0xf),
	.rx_hs_g2_sync_len_cap		= SYNC_LEN_COARSE(0xf),
	.rx_hs_g3_sync_len_cap		= SYNC_LEN_COARSE(0xf),
	.rx_hs_g1_prep_sync_len_cap	= PREP_LEN(0xf),
	.rx_hs_g2_prep_sync_len_cap	= PREP_LEN(0xf),
	.rx_hs_g3_prep_sync_len_cap	= PREP_LEN(0xf),
	.pa_dbg_clk_period_off		= PA_DBG_CLK_PERIOD,
	.pa_dbg_opt_suite1_val		= 0x30103,
	.pa_dbg_opt_suite1_off		= PA_DBG_OPTION_SUITE,
};

static const struct exynos_ufs_drv_data exynosauto_ufs_drvs = {
	.uic_attr		= &exynos7_uic_attr,
	.quirks			= UFSHCD_QUIRK_PRDT_BYTE_GRAN |
				  UFSHCI_QUIRK_SKIP_RESET_INTR_AGGR |
				  UFSHCD_QUIRK_BROKEN_OCS_FATAL_ERROR |
				  UFSHCD_QUIRK_SKIP_DEF_UNIPRO_TIMEOUT_SETTING,
	.opts			= EXYNOS_UFS_OPT_BROKEN_AUTO_CLK_CTRL |
				  EXYNOS_UFS_OPT_SKIP_CONFIG_PHY_ATTR |
				  EXYNOS_UFS_OPT_BROKEN_RX_SEL_IDX,
	.drv_init		= exynosauto_ufs_drv_init,
	.post_hce_enable	= exynosauto_ufs_post_hce_enable,
	.pre_link		= exynosauto_ufs_pre_link,
	.pre_pwr_change		= exynosauto_ufs_pre_pwr_change,
	.post_pwr_change	= exynosauto_ufs_post_pwr_change,
};

static const struct exynos_ufs_drv_data exynosauto_ufs_vh_drvs = {
	.vops			= &ufs_hba_exynosauto_vh_ops,
	.quirks			= UFSHCD_QUIRK_PRDT_BYTE_GRAN |
				  UFSHCI_QUIRK_SKIP_RESET_INTR_AGGR |
				  UFSHCD_QUIRK_BROKEN_OCS_FATAL_ERROR |
				  UFSHCI_QUIRK_BROKEN_HCE |
				  UFSHCD_QUIRK_BROKEN_UIC_CMD |
				  UFSHCD_QUIRK_SKIP_PH_CONFIGURATION |
				  UFSHCD_QUIRK_SKIP_DEF_UNIPRO_TIMEOUT_SETTING,
	.opts			= EXYNOS_UFS_OPT_BROKEN_RX_SEL_IDX,
};

static const struct exynos_ufs_drv_data exynos_ufs_drvs = {
	.uic_attr		= &exynos7_uic_attr,
	.quirks			= UFSHCD_QUIRK_PRDT_BYTE_GRAN |
				  UFSHCI_QUIRK_BROKEN_REQ_LIST_CLR |
				  UFSHCI_QUIRK_BROKEN_HCE |
				  UFSHCI_QUIRK_SKIP_RESET_INTR_AGGR |
				  UFSHCD_QUIRK_BROKEN_OCS_FATAL_ERROR |
				  UFSHCI_QUIRK_SKIP_MANUAL_WB_FLUSH_CTRL |
				  UFSHCD_QUIRK_SKIP_DEF_UNIPRO_TIMEOUT_SETTING,
	.opts			= EXYNOS_UFS_OPT_HAS_APB_CLK_CTRL |
				  EXYNOS_UFS_OPT_BROKEN_AUTO_CLK_CTRL |
				  EXYNOS_UFS_OPT_BROKEN_RX_SEL_IDX |
				  EXYNOS_UFS_OPT_SKIP_CONNECTION_ESTAB |
				  EXYNOS_UFS_OPT_USE_SW_HIBERN8_TIMER,
	.drv_init		= exynos7_ufs_drv_init,
	.pre_link		= exynos7_ufs_pre_link,
	.post_link		= exynos7_ufs_post_link,
	.pre_pwr_change		= exynos7_ufs_pre_pwr_change,
	.post_pwr_change	= exynos7_ufs_post_pwr_change,
};

static struct exynos_ufs_uic_attr gs101_uic_attr = {
	.tx_trailingclks		= 0xff,
	.tx_dif_p_nsec			= 3000000,	/* unit: ns */
	.tx_dif_n_nsec			= 1000000,	/* unit: ns */
	.tx_high_z_cnt_nsec		= 20000,	/* unit: ns */
	.tx_base_unit_nsec		= 100000,	/* unit: ns */
	.tx_gran_unit_nsec		= 4000,		/* unit: ns */
	.tx_sleep_cnt			= 1000,		/* unit: ns */
	.tx_min_activatetime		= 0xa,
	.rx_filler_enable		= 0x2,
	.rx_dif_p_nsec			= 1000000,	/* unit: ns */
	.rx_hibern8_wait_nsec		= 4000000,	/* unit: ns */
	.rx_base_unit_nsec		= 100000,	/* unit: ns */
	.rx_gran_unit_nsec		= 4000,		/* unit: ns */
	.rx_sleep_cnt			= 1280,		/* unit: ns */
	.rx_stall_cnt			= 320,		/* unit: ns */
	.rx_hs_g1_sync_len_cap		= SYNC_LEN_COARSE(0xf),
	.rx_hs_g2_sync_len_cap		= SYNC_LEN_COARSE(0xf),
	.rx_hs_g3_sync_len_cap		= SYNC_LEN_COARSE(0xf),
	.rx_hs_g1_prep_sync_len_cap	= PREP_LEN(0xf),
	.rx_hs_g2_prep_sync_len_cap	= PREP_LEN(0xf),
	.rx_hs_g3_prep_sync_len_cap	= PREP_LEN(0xf),
	.pa_dbg_opt_suite1_val		= 0x90913C1C,
	.pa_dbg_opt_suite1_off		= PA_GS101_DBG_OPTION_SUITE1,
	.pa_dbg_opt_suite2_val		= 0xE01C115F,
	.pa_dbg_opt_suite2_off		= PA_GS101_DBG_OPTION_SUITE2,
};

static struct exynos_ufs_uic_attr fsd_uic_attr = {
	.tx_trailingclks		= 0x10,
	.tx_dif_p_nsec			= 3000000,	/* unit: ns */
	.tx_dif_n_nsec			= 1000000,	/* unit: ns */
	.tx_high_z_cnt_nsec		= 20000,	/* unit: ns */
	.tx_base_unit_nsec		= 100000,	/* unit: ns */
	.tx_gran_unit_nsec		= 4000,		/* unit: ns */
	.tx_sleep_cnt			= 1000,		/* unit: ns */
	.tx_min_activatetime		= 0xa,
	.rx_filler_enable		= 0x2,
	.rx_dif_p_nsec			= 1000000,	/* unit: ns */
	.rx_hibern8_wait_nsec		= 4000000,	/* unit: ns */
	.rx_base_unit_nsec		= 100000,	/* unit: ns */
	.rx_gran_unit_nsec		= 4000,		/* unit: ns */
	.rx_sleep_cnt			= 1280,		/* unit: ns */
	.rx_stall_cnt			= 320,		/* unit: ns */
	.rx_hs_g1_sync_len_cap		= SYNC_LEN_COARSE(0xf),
	.rx_hs_g2_sync_len_cap		= SYNC_LEN_COARSE(0xf),
	.rx_hs_g3_sync_len_cap		= SYNC_LEN_COARSE(0xf),
	.rx_hs_g1_prep_sync_len_cap	= PREP_LEN(0xf),
	.rx_hs_g2_prep_sync_len_cap	= PREP_LEN(0xf),
	.rx_hs_g3_prep_sync_len_cap	= PREP_LEN(0xf),
	.pa_dbg_clk_period_off		= PA_DBG_CLK_PERIOD,
	.pa_dbg_opt_suite1_val		= 0x2E820183,
	.pa_dbg_opt_suite1_off		= PA_DBG_OPTION_SUITE,
};

static const struct exynos_ufs_drv_data fsd_ufs_drvs = {
	.uic_attr               = &fsd_uic_attr,
	.quirks                 = UFSHCD_QUIRK_PRDT_BYTE_GRAN |
				  UFSHCI_QUIRK_BROKEN_REQ_LIST_CLR |
				  UFSHCD_QUIRK_BROKEN_OCS_FATAL_ERROR |
				  UFSHCD_QUIRK_SKIP_DEF_UNIPRO_TIMEOUT_SETTING |
				  UFSHCI_QUIRK_SKIP_RESET_INTR_AGGR,
	.opts                   = EXYNOS_UFS_OPT_HAS_APB_CLK_CTRL |
				  EXYNOS_UFS_OPT_BROKEN_AUTO_CLK_CTRL |
				  EXYNOS_UFS_OPT_SKIP_CONFIG_PHY_ATTR |
				  EXYNOS_UFS_OPT_BROKEN_RX_SEL_IDX,
	.pre_link               = fsd_ufs_pre_link,
	.post_link              = fsd_ufs_post_link,
	.pre_pwr_change         = fsd_ufs_pre_pwr_change,
};

static const struct exynos_ufs_drv_data gs101_ufs_drvs = {
	.uic_attr		= &gs101_uic_attr,
	.quirks			= UFSHCD_QUIRK_PRDT_BYTE_GRAN |
				  UFSHCI_QUIRK_SKIP_RESET_INTR_AGGR |
				  UFSHCI_QUIRK_BROKEN_REQ_LIST_CLR |
				  UFSHCD_QUIRK_BROKEN_OCS_FATAL_ERROR |
				  UFSHCI_QUIRK_SKIP_MANUAL_WB_FLUSH_CTRL |
				  UFSHCD_QUIRK_SKIP_DEF_UNIPRO_TIMEOUT_SETTING,
	.opts			= EXYNOS_UFS_OPT_BROKEN_AUTO_CLK_CTRL |
				  EXYNOS_UFS_OPT_SKIP_CONFIG_PHY_ATTR |
				  EXYNOS_UFS_OPT_UFSPR_SECURE |
				  EXYNOS_UFS_OPT_TIMER_TICK_SELECT,
	.drv_init		= exynosauto_ufs_drv_init,
	.pre_link		= gs101_ufs_pre_link,
	.post_link		= gs101_ufs_post_link,
	.pre_pwr_change		= gs101_ufs_pre_pwr_change,
};

static const struct of_device_id exynos_ufs_of_match[] = {
	{ .compatible = "google,gs101-ufs",
	  .data	      = &gs101_ufs_drvs },
	{ .compatible = "samsung,exynos7-ufs",
	  .data	      = &exynos_ufs_drvs },
	{ .compatible = "samsung,exynosautov9-ufs",
	  .data	      = &exynosauto_ufs_drvs },
	{ .compatible = "samsung,exynosautov9-ufs-vh",
	  .data	      = &exynosauto_ufs_vh_drvs },
	{ .compatible = "tesla,fsd-ufs",
	  .data       = &fsd_ufs_drvs },
	{},
};
MODULE_DEVICE_TABLE(of, exynos_ufs_of_match);

static const struct dev_pm_ops exynos_ufs_pm_ops = {
	SET_SYSTEM_SLEEP_PM_OPS(ufshcd_system_suspend, ufshcd_system_resume)
	SET_RUNTIME_PM_OPS(ufshcd_runtime_suspend, ufshcd_runtime_resume, NULL)
	.prepare	 = ufshcd_suspend_prepare,
	.complete	 = ufshcd_resume_complete,
};

static struct platform_driver exynos_ufs_pltform = {
	.probe	= exynos_ufs_probe,
	.remove_new = exynos_ufs_remove,
	.driver	= {
		.name	= "exynos-ufshc",
		.pm	= &exynos_ufs_pm_ops,
		.of_match_table = exynos_ufs_of_match,
	},
};
module_platform_driver(exynos_ufs_pltform);

MODULE_AUTHOR("Alim Akhtar <alim.akhtar@samsung.com>");
MODULE_AUTHOR("Seungwon Jeon  <essuuj@gmail.com>");
MODULE_DESCRIPTION("Exynos UFS HCI Driver");
MODULE_LICENSE("GPL v2");<|MERGE_RESOLUTION|>--- conflicted
+++ resolved
@@ -8,11 +8,7 @@
  *
  */
 
-<<<<<<< HEAD
-#include <asm/unaligned.h>
-=======
 #include <linux/unaligned.h>
->>>>>>> adc21867
 #include <crypto/aes.h>
 #include <linux/arm-smccc.h>
 #include <linux/clk.h>
