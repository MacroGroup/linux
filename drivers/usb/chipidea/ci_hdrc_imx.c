--- conflicted
+++ resolved
@@ -212,11 +212,7 @@
 		/* Get wakeup clock. Not all of the platforms need to
 		 * handle this clock. So make it optional.
 		 */
-<<<<<<< HEAD
-		data->clk_wakeup = devm_clk_get_optional(dev, "usb_wakeup_clk");
-=======
 		data->clk_wakeup = devm_clk_get_optional(dev, "usb_wakeup");
->>>>>>> 0c383648
 		if (IS_ERR(data->clk_wakeup))
 			ret = dev_err_probe(dev, PTR_ERR(data->clk_wakeup),
 					"Failed to get wakeup clk\n");
