// SPDX-License-Identifier: GPL-2.0+
/*
 * f_uac2.c -- USB Audio Class 2.0 Function
 *
 * Copyright (C) 2011
 *    Yadwinder Singh (yadi.brar01@gmail.com)
 *    Jaswinder Singh (jaswinder.singh@linaro.org)
 *
 * Copyright (C) 2020
 *    Ruslan Bilovol (ruslan.bilovol@gmail.com)
 */

#include <linux/usb/audio.h>
#include <linux/usb/audio-v2.h>
#include <linux/module.h>

#include "u_audio.h"

#include "u_uac2.h"

/* UAC2 spec: 4.1 Audio Channel Cluster Descriptor */
#define UAC2_CHANNEL_MASK 0x07FFFFFF

/*
 * The driver implements a simple UAC_2 topology.
 * USB-OUT -> IT_1 -> FU -> OT_3 -> ALSA_Capture
 * ALSA_Playback -> IT_2 -> FU -> OT_4 -> USB-IN
 * Capture and Playback sampling rates are independently
 *  controlled by two clock sources :
 *    CLK_5 := c_srate, and CLK_6 := p_srate
 */
#define USB_OUT_CLK_ID	(out_clk_src_desc.bClockID)
#define USB_IN_CLK_ID	(in_clk_src_desc.bClockID)
#define USB_OUT_FU_ID	(out_feature_unit_desc->bUnitID)
#define USB_IN_FU_ID	(in_feature_unit_desc->bUnitID)

#define CONTROL_ABSENT	0
#define CONTROL_RDONLY	1
#define CONTROL_RDWR	3

#define CLK_FREQ_CTRL	0
#define CLK_VLD_CTRL	2
#define FU_MUTE_CTRL	0
#define FU_VOL_CTRL	2

#define COPY_CTRL	0
#define CONN_CTRL	2
#define OVRLD_CTRL	4
#define CLSTR_CTRL	6
#define UNFLW_CTRL	8
#define OVFLW_CTRL	10

#define EPIN_EN(_opts) ((_opts)->p_chmask != 0)
#define EPOUT_EN(_opts) ((_opts)->c_chmask != 0)
#define FUIN_EN(_opts) (EPIN_EN(_opts) \
				&& ((_opts)->p_mute_present \
				|| (_opts)->p_volume_present))
#define FUOUT_EN(_opts) (EPOUT_EN(_opts) \
				&& ((_opts)->c_mute_present \
				|| (_opts)->c_volume_present))
#define EPOUT_FBACK_IN_EN(_opts) ((_opts)->c_sync == USB_ENDPOINT_SYNC_ASYNC)

struct f_uac2 {
	struct g_audio g_audio;
	u8 ac_intf, as_in_intf, as_out_intf;
	u8 ac_alt, as_in_alt, as_out_alt;	/* needed for get_alt() */

	struct usb_ctrlrequest setup_cr;	/* will be used in data stage */

	/* Interrupt IN endpoint of AC interface */
	struct usb_ep	*int_ep;
	atomic_t	int_count;
	/* transient state, only valid during handling of a single control request */
	int clock_id;
};

static inline struct f_uac2 *func_to_uac2(struct usb_function *f)
{
	return container_of(f, struct f_uac2, g_audio.func);
}

static inline
struct f_uac2_opts *g_audio_to_uac2_opts(struct g_audio *agdev)
{
	return container_of(agdev->func.fi, struct f_uac2_opts, func_inst);
}

static int afunc_notify(struct g_audio *agdev, int unit_id, int cs);

/* --------- USB Function Interface ------------- */

enum {
	STR_ASSOC,
	STR_IF_CTRL,
	STR_CLKSRC_IN,
	STR_CLKSRC_OUT,
	STR_USB_IT,
	STR_USB_IT_CH,
	STR_IO_IT,
	STR_IO_IT_CH,
	STR_USB_OT,
	STR_IO_OT,
	STR_FU_IN,
	STR_FU_OUT,
	STR_AS_OUT_ALT0,
	STR_AS_OUT_ALT1,
	STR_AS_IN_ALT0,
	STR_AS_IN_ALT1,
	NUM_STR_DESCRIPTORS,
};

static struct usb_string strings_fn[NUM_STR_DESCRIPTORS + 1] = {};

static const char *const speed_names[] = {
	[USB_SPEED_UNKNOWN] = "UNKNOWN",
	[USB_SPEED_LOW] = "LS",
	[USB_SPEED_FULL] = "FS",
	[USB_SPEED_HIGH] = "HS",
	[USB_SPEED_WIRELESS] = "W",
	[USB_SPEED_SUPER] = "SS",
	[USB_SPEED_SUPER_PLUS] = "SS+",
};

static struct usb_gadget_strings str_fn = {
	.language = 0x0409,	/* en-us */
	.strings = strings_fn,
};

static struct usb_gadget_strings *fn_strings[] = {
	&str_fn,
	NULL,
};

static struct usb_interface_assoc_descriptor iad_desc = {
	.bLength = sizeof iad_desc,
	.bDescriptorType = USB_DT_INTERFACE_ASSOCIATION,

	.bFirstInterface = 0,
	.bInterfaceCount = 3,
	.bFunctionClass = USB_CLASS_AUDIO,
	.bFunctionSubClass = UAC2_FUNCTION_SUBCLASS_UNDEFINED,
	.bFunctionProtocol = UAC_VERSION_2,
};

/* Audio Control Interface */
static struct usb_interface_descriptor std_ac_if_desc = {
	.bLength = sizeof std_ac_if_desc,
	.bDescriptorType = USB_DT_INTERFACE,

	.bAlternateSetting = 0,
	/* .bNumEndpoints = DYNAMIC */
	.bInterfaceClass = USB_CLASS_AUDIO,
	.bInterfaceSubClass = USB_SUBCLASS_AUDIOCONTROL,
	.bInterfaceProtocol = UAC_VERSION_2,
};

/* Clock source for IN traffic */
static struct uac_clock_source_descriptor in_clk_src_desc = {
	.bLength = sizeof in_clk_src_desc,
	.bDescriptorType = USB_DT_CS_INTERFACE,

	.bDescriptorSubtype = UAC2_CLOCK_SOURCE,
	/* .bClockID = DYNAMIC */
	.bmAttributes = UAC_CLOCK_SOURCE_TYPE_INT_FIXED,
	.bmControls = (CONTROL_RDWR << CLK_FREQ_CTRL),
	.bAssocTerminal = 0,
};

/* Clock source for OUT traffic */
static struct uac_clock_source_descriptor out_clk_src_desc = {
	.bLength = sizeof out_clk_src_desc,
	.bDescriptorType = USB_DT_CS_INTERFACE,

	.bDescriptorSubtype = UAC2_CLOCK_SOURCE,
	/* .bClockID = DYNAMIC */
	.bmAttributes = UAC_CLOCK_SOURCE_TYPE_INT_FIXED,
	.bmControls = (CONTROL_RDWR << CLK_FREQ_CTRL),
	.bAssocTerminal = 0,
};

/* Input Terminal for USB_OUT */
static struct uac2_input_terminal_descriptor usb_out_it_desc = {
	.bLength = sizeof usb_out_it_desc,
	.bDescriptorType = USB_DT_CS_INTERFACE,

	.bDescriptorSubtype = UAC_INPUT_TERMINAL,
	/* .bTerminalID = DYNAMIC */
	.wTerminalType = cpu_to_le16(UAC_TERMINAL_STREAMING),
	.bAssocTerminal = 0,
	/* .bCSourceID = DYNAMIC */
	.iChannelNames = 0,
	.bmControls = cpu_to_le16(CONTROL_RDWR << COPY_CTRL),
};

/* Input Terminal for I/O-In */
static struct uac2_input_terminal_descriptor io_in_it_desc = {
	.bLength = sizeof io_in_it_desc,
	.bDescriptorType = USB_DT_CS_INTERFACE,

	.bDescriptorSubtype = UAC_INPUT_TERMINAL,
	/* .bTerminalID = DYNAMIC */
	/* .wTerminalType = DYNAMIC */
	.bAssocTerminal = 0,
	/* .bCSourceID = DYNAMIC */
	.iChannelNames = 0,
	.bmControls = cpu_to_le16(CONTROL_RDWR << COPY_CTRL),
};

/* Ouput Terminal for USB_IN */
static struct uac2_output_terminal_descriptor usb_in_ot_desc = {
	.bLength = sizeof usb_in_ot_desc,
	.bDescriptorType = USB_DT_CS_INTERFACE,

	.bDescriptorSubtype = UAC_OUTPUT_TERMINAL,
	/* .bTerminalID = DYNAMIC */
	.wTerminalType = cpu_to_le16(UAC_TERMINAL_STREAMING),
	.bAssocTerminal = 0,
	/* .bSourceID = DYNAMIC */
	/* .bCSourceID = DYNAMIC */
	.bmControls = cpu_to_le16(CONTROL_RDWR << COPY_CTRL),
};

/* Ouput Terminal for I/O-Out */
static struct uac2_output_terminal_descriptor io_out_ot_desc = {
	.bLength = sizeof io_out_ot_desc,
	.bDescriptorType = USB_DT_CS_INTERFACE,

	.bDescriptorSubtype = UAC_OUTPUT_TERMINAL,
	/* .bTerminalID = DYNAMIC */
	/* .wTerminalType = DYNAMIC */
	.bAssocTerminal = 0,
	/* .bSourceID = DYNAMIC */
	/* .bCSourceID = DYNAMIC */
	.bmControls = cpu_to_le16(CONTROL_RDWR << COPY_CTRL),
};

static struct uac2_feature_unit_descriptor *in_feature_unit_desc;
static struct uac2_feature_unit_descriptor *out_feature_unit_desc;

static struct uac2_ac_header_descriptor ac_hdr_desc = {
	.bLength = sizeof ac_hdr_desc,
	.bDescriptorType = USB_DT_CS_INTERFACE,

	.bDescriptorSubtype = UAC_MS_HEADER,
	.bcdADC = cpu_to_le16(0x200),
	.bCategory = UAC2_FUNCTION_IO_BOX,
	/* .wTotalLength = DYNAMIC */
	.bmControls = 0,
};

/* AC IN Interrupt Endpoint */
static struct usb_endpoint_descriptor fs_ep_int_desc = {
	.bLength = USB_DT_ENDPOINT_SIZE,
	.bDescriptorType = USB_DT_ENDPOINT,

	.bEndpointAddress = USB_DIR_IN,
	.bmAttributes = USB_ENDPOINT_XFER_INT,
	.wMaxPacketSize = cpu_to_le16(6),
	.bInterval = 1,
};

static struct usb_endpoint_descriptor hs_ep_int_desc = {
	.bLength = USB_DT_ENDPOINT_SIZE,
	.bDescriptorType = USB_DT_ENDPOINT,

	.bmAttributes = USB_ENDPOINT_XFER_INT,
	.wMaxPacketSize = cpu_to_le16(6),
	.bInterval = 4,
};

static struct usb_endpoint_descriptor ss_ep_int_desc = {
	.bLength = USB_DT_ENDPOINT_SIZE,
	.bDescriptorType = USB_DT_ENDPOINT,

	.bEndpointAddress = USB_DIR_IN,
	.bmAttributes = USB_ENDPOINT_XFER_INT,
	.wMaxPacketSize = cpu_to_le16(6),
	.bInterval = 4,
};

static struct usb_ss_ep_comp_descriptor ss_ep_int_desc_comp = {
	.bLength = sizeof(ss_ep_int_desc_comp),
	.bDescriptorType = USB_DT_SS_ENDPOINT_COMP,
	.wBytesPerInterval = cpu_to_le16(6),
};

/* Audio Streaming OUT Interface - Alt0 */
static struct usb_interface_descriptor std_as_out_if0_desc = {
	.bLength = sizeof std_as_out_if0_desc,
	.bDescriptorType = USB_DT_INTERFACE,

	.bAlternateSetting = 0,
	.bNumEndpoints = 0,
	.bInterfaceClass = USB_CLASS_AUDIO,
	.bInterfaceSubClass = USB_SUBCLASS_AUDIOSTREAMING,
	.bInterfaceProtocol = UAC_VERSION_2,
};

/* Audio Streaming OUT Interface - Alt1 */
static struct usb_interface_descriptor std_as_out_if1_desc = {
	.bLength = sizeof std_as_out_if1_desc,
	.bDescriptorType = USB_DT_INTERFACE,

	.bAlternateSetting = 1,
	.bNumEndpoints = 1,
	.bInterfaceClass = USB_CLASS_AUDIO,
	.bInterfaceSubClass = USB_SUBCLASS_AUDIOSTREAMING,
	.bInterfaceProtocol = UAC_VERSION_2,
};

/* Audio Stream OUT Intface Desc */
static struct uac2_as_header_descriptor as_out_hdr_desc = {
	.bLength = sizeof as_out_hdr_desc,
	.bDescriptorType = USB_DT_CS_INTERFACE,

	.bDescriptorSubtype = UAC_AS_GENERAL,
	/* .bTerminalLink = DYNAMIC */
	.bmControls = 0,
	.bFormatType = UAC_FORMAT_TYPE_I,
	.bmFormats = cpu_to_le32(UAC_FORMAT_TYPE_I_PCM),
	.iChannelNames = 0,
};

/* Audio USB_OUT Format */
static struct uac2_format_type_i_descriptor as_out_fmt1_desc = {
	.bLength = sizeof as_out_fmt1_desc,
	.bDescriptorType = USB_DT_CS_INTERFACE,
	.bDescriptorSubtype = UAC_FORMAT_TYPE,
	.bFormatType = UAC_FORMAT_TYPE_I,
};

/* STD AS ISO OUT Endpoint */
static struct usb_endpoint_descriptor fs_epout_desc = {
	.bLength = USB_DT_ENDPOINT_SIZE,
	.bDescriptorType = USB_DT_ENDPOINT,

	.bEndpointAddress = USB_DIR_OUT,
	/* .bmAttributes = DYNAMIC */
	/* .wMaxPacketSize = DYNAMIC */
	.bInterval = 1,
};

static struct usb_endpoint_descriptor hs_epout_desc = {
	.bLength = USB_DT_ENDPOINT_SIZE,
	.bDescriptorType = USB_DT_ENDPOINT,

	/* .bmAttributes = DYNAMIC */
	/* .wMaxPacketSize = DYNAMIC */
	/* .bInterval = DYNAMIC */
};

static struct usb_endpoint_descriptor ss_epout_desc = {
	.bLength = USB_DT_ENDPOINT_SIZE,
	.bDescriptorType = USB_DT_ENDPOINT,

	.bEndpointAddress = USB_DIR_OUT,
	/* .bmAttributes = DYNAMIC */
	/* .wMaxPacketSize = DYNAMIC */
	/* .bInterval = DYNAMIC */
};

static struct usb_ss_ep_comp_descriptor ss_epout_desc_comp = {
	.bLength		= sizeof(ss_epout_desc_comp),
	.bDescriptorType	= USB_DT_SS_ENDPOINT_COMP,
	.bMaxBurst		= 0,
	.bmAttributes		= 0,
	/* wBytesPerInterval = DYNAMIC */
};

/* CS AS ISO OUT Endpoint */
static struct uac2_iso_endpoint_descriptor as_iso_out_desc = {
	.bLength = sizeof as_iso_out_desc,
	.bDescriptorType = USB_DT_CS_ENDPOINT,

	.bDescriptorSubtype = UAC_EP_GENERAL,
	.bmAttributes = 0,
	.bmControls = 0,
	.bLockDelayUnits = 0,
	.wLockDelay = 0,
};

/* STD AS ISO IN Feedback Endpoint */
static struct usb_endpoint_descriptor fs_epin_fback_desc = {
	.bLength = USB_DT_ENDPOINT_SIZE,
	.bDescriptorType = USB_DT_ENDPOINT,

	.bEndpointAddress = USB_DIR_IN,
	.bmAttributes = USB_ENDPOINT_XFER_ISOC | USB_ENDPOINT_USAGE_FEEDBACK,
	.wMaxPacketSize = cpu_to_le16(3),
	.bInterval = 1,
};

static struct usb_endpoint_descriptor hs_epin_fback_desc = {
	.bLength = USB_DT_ENDPOINT_SIZE,
	.bDescriptorType = USB_DT_ENDPOINT,

	.bmAttributes = USB_ENDPOINT_XFER_ISOC | USB_ENDPOINT_USAGE_FEEDBACK,
	.wMaxPacketSize = cpu_to_le16(4),
	.bInterval = 4,
};

static struct usb_endpoint_descriptor ss_epin_fback_desc = {
	.bLength = USB_DT_ENDPOINT_SIZE,
	.bDescriptorType = USB_DT_ENDPOINT,

	.bEndpointAddress = USB_DIR_IN,
	.bmAttributes = USB_ENDPOINT_XFER_ISOC | USB_ENDPOINT_USAGE_FEEDBACK,
	.wMaxPacketSize = cpu_to_le16(4),
	.bInterval = 4,
};

static struct usb_ss_ep_comp_descriptor ss_epin_fback_desc_comp = {
	.bLength		= sizeof(ss_epin_fback_desc_comp),
	.bDescriptorType	= USB_DT_SS_ENDPOINT_COMP,
	.bMaxBurst		= 0,
	.bmAttributes		= 0,
	.wBytesPerInterval	= cpu_to_le16(4),
};


/* Audio Streaming IN Interface - Alt0 */
static struct usb_interface_descriptor std_as_in_if0_desc = {
	.bLength = sizeof std_as_in_if0_desc,
	.bDescriptorType = USB_DT_INTERFACE,

	.bAlternateSetting = 0,
	.bNumEndpoints = 0,
	.bInterfaceClass = USB_CLASS_AUDIO,
	.bInterfaceSubClass = USB_SUBCLASS_AUDIOSTREAMING,
	.bInterfaceProtocol = UAC_VERSION_2,
};

/* Audio Streaming IN Interface - Alt1 */
static struct usb_interface_descriptor std_as_in_if1_desc = {
	.bLength = sizeof std_as_in_if1_desc,
	.bDescriptorType = USB_DT_INTERFACE,

	.bAlternateSetting = 1,
	.bNumEndpoints = 1,
	.bInterfaceClass = USB_CLASS_AUDIO,
	.bInterfaceSubClass = USB_SUBCLASS_AUDIOSTREAMING,
	.bInterfaceProtocol = UAC_VERSION_2,
};

/* Audio Stream IN Intface Desc */
static struct uac2_as_header_descriptor as_in_hdr_desc = {
	.bLength = sizeof as_in_hdr_desc,
	.bDescriptorType = USB_DT_CS_INTERFACE,

	.bDescriptorSubtype = UAC_AS_GENERAL,
	/* .bTerminalLink = DYNAMIC */
	.bmControls = 0,
	.bFormatType = UAC_FORMAT_TYPE_I,
	.bmFormats = cpu_to_le32(UAC_FORMAT_TYPE_I_PCM),
	.iChannelNames = 0,
};

/* Audio USB_IN Format */
static struct uac2_format_type_i_descriptor as_in_fmt1_desc = {
	.bLength = sizeof as_in_fmt1_desc,
	.bDescriptorType = USB_DT_CS_INTERFACE,
	.bDescriptorSubtype = UAC_FORMAT_TYPE,
	.bFormatType = UAC_FORMAT_TYPE_I,
};

/* STD AS ISO IN Endpoint */
static struct usb_endpoint_descriptor fs_epin_desc = {
	.bLength = USB_DT_ENDPOINT_SIZE,
	.bDescriptorType = USB_DT_ENDPOINT,

	.bEndpointAddress = USB_DIR_IN,
	.bmAttributes = USB_ENDPOINT_XFER_ISOC | USB_ENDPOINT_SYNC_ASYNC,
	/* .wMaxPacketSize = DYNAMIC */
	.bInterval = 1,
};

static struct usb_endpoint_descriptor hs_epin_desc = {
	.bLength = USB_DT_ENDPOINT_SIZE,
	.bDescriptorType = USB_DT_ENDPOINT,

	.bmAttributes = USB_ENDPOINT_XFER_ISOC | USB_ENDPOINT_SYNC_ASYNC,
	/* .wMaxPacketSize = DYNAMIC */
	/* .bInterval = DYNAMIC */
};

static struct usb_endpoint_descriptor ss_epin_desc = {
	.bLength = USB_DT_ENDPOINT_SIZE,
	.bDescriptorType = USB_DT_ENDPOINT,

	.bEndpointAddress = USB_DIR_IN,
	.bmAttributes = USB_ENDPOINT_XFER_ISOC | USB_ENDPOINT_SYNC_ASYNC,
	/* .wMaxPacketSize = DYNAMIC */
	/* .bInterval = DYNAMIC */
};

static struct usb_ss_ep_comp_descriptor ss_epin_desc_comp = {
	.bLength		= sizeof(ss_epin_desc_comp),
	.bDescriptorType	= USB_DT_SS_ENDPOINT_COMP,
	.bMaxBurst		= 0,
	.bmAttributes		= 0,
	/* wBytesPerInterval = DYNAMIC */
};

/* CS AS ISO IN Endpoint */
static struct uac2_iso_endpoint_descriptor as_iso_in_desc = {
	.bLength = sizeof as_iso_in_desc,
	.bDescriptorType = USB_DT_CS_ENDPOINT,

	.bDescriptorSubtype = UAC_EP_GENERAL,
	.bmAttributes = 0,
	.bmControls = 0,
	.bLockDelayUnits = 0,
	.wLockDelay = 0,
};

static struct usb_descriptor_header *fs_audio_desc[] = {
	(struct usb_descriptor_header *)&iad_desc,
	(struct usb_descriptor_header *)&std_ac_if_desc,

	(struct usb_descriptor_header *)&ac_hdr_desc,
	(struct usb_descriptor_header *)&in_clk_src_desc,
	(struct usb_descriptor_header *)&out_clk_src_desc,
	(struct usb_descriptor_header *)&usb_out_it_desc,
	(struct usb_descriptor_header *)&out_feature_unit_desc,
	(struct usb_descriptor_header *)&io_in_it_desc,
	(struct usb_descriptor_header *)&usb_in_ot_desc,
	(struct usb_descriptor_header *)&in_feature_unit_desc,
	(struct usb_descriptor_header *)&io_out_ot_desc,

	(struct usb_descriptor_header *)&fs_ep_int_desc,

	(struct usb_descriptor_header *)&std_as_out_if0_desc,
	(struct usb_descriptor_header *)&std_as_out_if1_desc,

	(struct usb_descriptor_header *)&as_out_hdr_desc,
	(struct usb_descriptor_header *)&as_out_fmt1_desc,
	(struct usb_descriptor_header *)&fs_epout_desc,
	(struct usb_descriptor_header *)&as_iso_out_desc,
	(struct usb_descriptor_header *)&fs_epin_fback_desc,

	(struct usb_descriptor_header *)&std_as_in_if0_desc,
	(struct usb_descriptor_header *)&std_as_in_if1_desc,

	(struct usb_descriptor_header *)&as_in_hdr_desc,
	(struct usb_descriptor_header *)&as_in_fmt1_desc,
	(struct usb_descriptor_header *)&fs_epin_desc,
	(struct usb_descriptor_header *)&as_iso_in_desc,
	NULL,
};

static struct usb_descriptor_header *hs_audio_desc[] = {
	(struct usb_descriptor_header *)&iad_desc,
	(struct usb_descriptor_header *)&std_ac_if_desc,

	(struct usb_descriptor_header *)&ac_hdr_desc,
	(struct usb_descriptor_header *)&in_clk_src_desc,
	(struct usb_descriptor_header *)&out_clk_src_desc,
	(struct usb_descriptor_header *)&usb_out_it_desc,
	(struct usb_descriptor_header *)&out_feature_unit_desc,
	(struct usb_descriptor_header *)&io_in_it_desc,
	(struct usb_descriptor_header *)&usb_in_ot_desc,
	(struct usb_descriptor_header *)&in_feature_unit_desc,
	(struct usb_descriptor_header *)&io_out_ot_desc,

	(struct usb_descriptor_header *)&hs_ep_int_desc,

	(struct usb_descriptor_header *)&std_as_out_if0_desc,
	(struct usb_descriptor_header *)&std_as_out_if1_desc,

	(struct usb_descriptor_header *)&as_out_hdr_desc,
	(struct usb_descriptor_header *)&as_out_fmt1_desc,
	(struct usb_descriptor_header *)&hs_epout_desc,
	(struct usb_descriptor_header *)&as_iso_out_desc,
	(struct usb_descriptor_header *)&hs_epin_fback_desc,

	(struct usb_descriptor_header *)&std_as_in_if0_desc,
	(struct usb_descriptor_header *)&std_as_in_if1_desc,

	(struct usb_descriptor_header *)&as_in_hdr_desc,
	(struct usb_descriptor_header *)&as_in_fmt1_desc,
	(struct usb_descriptor_header *)&hs_epin_desc,
	(struct usb_descriptor_header *)&as_iso_in_desc,
	NULL,
};

static struct usb_descriptor_header *ss_audio_desc[] = {
	(struct usb_descriptor_header *)&iad_desc,
	(struct usb_descriptor_header *)&std_ac_if_desc,

	(struct usb_descriptor_header *)&ac_hdr_desc,
	(struct usb_descriptor_header *)&in_clk_src_desc,
	(struct usb_descriptor_header *)&out_clk_src_desc,
	(struct usb_descriptor_header *)&usb_out_it_desc,
  (struct usb_descriptor_header *)&out_feature_unit_desc,
	(struct usb_descriptor_header *)&io_in_it_desc,
	(struct usb_descriptor_header *)&usb_in_ot_desc,
	(struct usb_descriptor_header *)&in_feature_unit_desc,
	(struct usb_descriptor_header *)&io_out_ot_desc,

	(struct usb_descriptor_header *)&ss_ep_int_desc,
	(struct usb_descriptor_header *)&ss_ep_int_desc_comp,

	(struct usb_descriptor_header *)&std_as_out_if0_desc,
	(struct usb_descriptor_header *)&std_as_out_if1_desc,

	(struct usb_descriptor_header *)&as_out_hdr_desc,
	(struct usb_descriptor_header *)&as_out_fmt1_desc,
	(struct usb_descriptor_header *)&ss_epout_desc,
	(struct usb_descriptor_header *)&ss_epout_desc_comp,
	(struct usb_descriptor_header *)&as_iso_out_desc,
	(struct usb_descriptor_header *)&ss_epin_fback_desc,
	(struct usb_descriptor_header *)&ss_epin_fback_desc_comp,

	(struct usb_descriptor_header *)&std_as_in_if0_desc,
	(struct usb_descriptor_header *)&std_as_in_if1_desc,

	(struct usb_descriptor_header *)&as_in_hdr_desc,
	(struct usb_descriptor_header *)&as_in_fmt1_desc,
	(struct usb_descriptor_header *)&ss_epin_desc,
	(struct usb_descriptor_header *)&ss_epin_desc_comp,
	(struct usb_descriptor_header *)&as_iso_in_desc,
	NULL,
};

struct cntrl_cur_lay2 {
	__le16	wCUR;
};

struct cntrl_range_lay2 {
	__le16	wNumSubRanges;
	__le16	wMIN;
	__le16	wMAX;
	__le16	wRES;
} __packed;

struct cntrl_cur_lay3 {
	__le32	dCUR;
};

struct cntrl_subrange_lay3 {
	__le32	dMIN;
	__le32	dMAX;
	__le32	dRES;
} __packed;

#define ranges_lay3_size(c) (sizeof(c.wNumSubRanges)	\
		+ le16_to_cpu(c.wNumSubRanges)		\
		* sizeof(struct cntrl_subrange_lay3))

#define DECLARE_UAC2_CNTRL_RANGES_LAY3(k, n)		\
	struct cntrl_ranges_lay3_##k {			\
	__le16	wNumSubRanges;				\
	struct cntrl_subrange_lay3 r[n];		\
} __packed

DECLARE_UAC2_CNTRL_RANGES_LAY3(srates, UAC_MAX_RATES);

static int get_max_srate(const int *srates)
{
	int i, max_srate = 0;

	for (i = 0; i < UAC_MAX_RATES; i++) {
		if (srates[i] == 0)
			break;
		if (srates[i] > max_srate)
			max_srate = srates[i];
	}
	return max_srate;
}

static int get_max_bw_for_bint(const struct f_uac2_opts *uac2_opts,
	u8 bint, unsigned int factor, bool is_playback)
{
	int chmask, srate, ssize;
	u16 max_size_bw;

	if (is_playback) {
		chmask = uac2_opts->p_chmask;
		srate = get_max_srate(uac2_opts->p_srates);
		ssize = uac2_opts->p_ssize;
	} else {
		chmask = uac2_opts->c_chmask;
		srate = get_max_srate(uac2_opts->c_srates);
		ssize = uac2_opts->c_ssize;
	}

	if (is_playback || (uac2_opts->c_sync == USB_ENDPOINT_SYNC_ASYNC)) {
		// playback is always async, capture only when configured
		// Win10 requires max packet size + 1 frame
		srate = srate * (1000 + uac2_opts->fb_max) / 1000;
		// updated srate is always bigger, therefore DIV_ROUND_UP always yields +1
		max_size_bw = num_channels(chmask) * ssize *
			(DIV_ROUND_UP(srate, factor / (1 << (bint - 1))));
	} else {
		// adding 1 frame provision for Win10
		max_size_bw = num_channels(chmask) * ssize *
			(DIV_ROUND_UP(srate, factor / (1 << (bint - 1))) + 1);
	}
	return max_size_bw;
}

static int set_ep_max_packet_size_bint(struct device *dev, const struct f_uac2_opts *uac2_opts,
	struct usb_endpoint_descriptor *ep_desc,
	enum usb_device_speed speed, bool is_playback)
{
	u16 max_size_bw, max_size_ep;
	u8 bint, opts_bint;
	char *dir;

	switch (speed) {
	case USB_SPEED_FULL:
		max_size_ep = 1023;
		// fixed
		bint = ep_desc->bInterval;
		max_size_bw = get_max_bw_for_bint(uac2_opts, bint, 1000, is_playback);
		break;

	case USB_SPEED_HIGH:
	case USB_SPEED_SUPER:
		max_size_ep = 1024;
		if (is_playback)
			opts_bint = uac2_opts->p_hs_bint;
		else
			opts_bint = uac2_opts->c_hs_bint;

		if (opts_bint > 0) {
			/* fixed bint */
			bint = opts_bint;
			max_size_bw = get_max_bw_for_bint(uac2_opts, bint, 8000, is_playback);
		} else {
			/* checking bInterval from 4 to 1 whether the required bandwidth fits */
			for (bint = 4; bint > 0; --bint) {
				max_size_bw = get_max_bw_for_bint(
					uac2_opts, bint, 8000, is_playback);
				if (max_size_bw <= max_size_ep)
					break;
			}
		}
		break;

	default:
		return -EINVAL;
	}

	if (is_playback)
		dir = "Playback";
	else
		dir = "Capture";

	if (max_size_bw <= max_size_ep)
		dev_dbg(dev,
			"%s %s: Would use wMaxPacketSize %d and bInterval %d\n",
			speed_names[speed], dir, max_size_bw, bint);
	else {
		dev_warn(dev,
			"%s %s: Req. wMaxPacketSize %d at bInterval %d > max ISOC %d, may drop data!\n",
			speed_names[speed], dir, max_size_bw, bint, max_size_ep);
		max_size_bw = max_size_ep;
	}

	ep_desc->wMaxPacketSize = cpu_to_le16(max_size_bw);
	ep_desc->bInterval = bint;

	return 0;
}

static struct uac2_feature_unit_descriptor *build_fu_desc(int chmask)
{
	struct uac2_feature_unit_descriptor *fu_desc;
	int channels = num_channels(chmask);
	int fu_desc_size = UAC2_DT_FEATURE_UNIT_SIZE(channels);

	fu_desc = kzalloc(fu_desc_size, GFP_KERNEL);
	if (!fu_desc)
		return NULL;

	fu_desc->bLength = fu_desc_size;
	fu_desc->bDescriptorType = USB_DT_CS_INTERFACE;

	fu_desc->bDescriptorSubtype = UAC_FEATURE_UNIT;

	/* bUnitID, bSourceID and bmaControls will be defined later */

	return fu_desc;
}

/* Use macro to overcome line length limitation */
#define USBDHDR(p) (struct usb_descriptor_header *)(p)

static void setup_headers(struct f_uac2_opts *opts,
			  struct usb_descriptor_header **headers,
			  enum usb_device_speed speed)
{
	struct usb_ss_ep_comp_descriptor *epout_desc_comp = NULL;
	struct usb_ss_ep_comp_descriptor *epin_desc_comp = NULL;
	struct usb_ss_ep_comp_descriptor *epin_fback_desc_comp = NULL;
	struct usb_ss_ep_comp_descriptor *ep_int_desc_comp = NULL;
	struct usb_endpoint_descriptor *epout_desc;
	struct usb_endpoint_descriptor *epin_desc;
	struct usb_endpoint_descriptor *epin_fback_desc;
	struct usb_endpoint_descriptor *ep_int_desc;
	int i;

	switch (speed) {
	case USB_SPEED_FULL:
		epout_desc = &fs_epout_desc;
		epin_desc = &fs_epin_desc;
		epin_fback_desc = &fs_epin_fback_desc;
		ep_int_desc = &fs_ep_int_desc;
		break;
	case USB_SPEED_HIGH:
		epout_desc = &hs_epout_desc;
		epin_desc = &hs_epin_desc;
		epin_fback_desc = &hs_epin_fback_desc;
		ep_int_desc = &hs_ep_int_desc;
		break;
	default:
		epout_desc = &ss_epout_desc;
		epin_desc = &ss_epin_desc;
		epout_desc_comp = &ss_epout_desc_comp;
		epin_desc_comp = &ss_epin_desc_comp;
		epin_fback_desc = &ss_epin_fback_desc;
		epin_fback_desc_comp = &ss_epin_fback_desc_comp;
		ep_int_desc = &ss_ep_int_desc;
		ep_int_desc_comp = &ss_ep_int_desc_comp;
	}

	i = 0;
	headers[i++] = USBDHDR(&iad_desc);
	headers[i++] = USBDHDR(&std_ac_if_desc);
	headers[i++] = USBDHDR(&ac_hdr_desc);
	if (EPIN_EN(opts))
		headers[i++] = USBDHDR(&in_clk_src_desc);
	if (EPOUT_EN(opts)) {
		headers[i++] = USBDHDR(&out_clk_src_desc);
		headers[i++] = USBDHDR(&usb_out_it_desc);

		if (FUOUT_EN(opts))
			headers[i++] = USBDHDR(out_feature_unit_desc);
	}

	if (EPIN_EN(opts)) {
		headers[i++] = USBDHDR(&io_in_it_desc);

		if (FUIN_EN(opts))
			headers[i++] = USBDHDR(in_feature_unit_desc);

		headers[i++] = USBDHDR(&usb_in_ot_desc);
	}

	if (EPOUT_EN(opts))
		headers[i++] = USBDHDR(&io_out_ot_desc);

	if (FUOUT_EN(opts) || FUIN_EN(opts)) {
		headers[i++] = USBDHDR(ep_int_desc);
		if (ep_int_desc_comp)
			headers[i++] = USBDHDR(ep_int_desc_comp);
	}

	if (EPOUT_EN(opts)) {
		headers[i++] = USBDHDR(&std_as_out_if0_desc);
		headers[i++] = USBDHDR(&std_as_out_if1_desc);
		headers[i++] = USBDHDR(&as_out_hdr_desc);
		headers[i++] = USBDHDR(&as_out_fmt1_desc);
		headers[i++] = USBDHDR(epout_desc);
		if (epout_desc_comp)
			headers[i++] = USBDHDR(epout_desc_comp);

		headers[i++] = USBDHDR(&as_iso_out_desc);

		if (EPOUT_FBACK_IN_EN(opts)) {
			headers[i++] = USBDHDR(epin_fback_desc);
			if (epin_fback_desc_comp)
				headers[i++] = USBDHDR(epin_fback_desc_comp);
		}
	}

	if (EPIN_EN(opts)) {
		headers[i++] = USBDHDR(&std_as_in_if0_desc);
		headers[i++] = USBDHDR(&std_as_in_if1_desc);
		headers[i++] = USBDHDR(&as_in_hdr_desc);
		headers[i++] = USBDHDR(&as_in_fmt1_desc);
		headers[i++] = USBDHDR(epin_desc);
		if (epin_desc_comp)
			headers[i++] = USBDHDR(epin_desc_comp);

		headers[i++] = USBDHDR(&as_iso_in_desc);
	}
	headers[i] = NULL;
}

static void setup_descriptor(struct f_uac2_opts *opts)
{
	/* patch descriptors */
	int i = 1; /* ID's start with 1 */

	if (EPOUT_EN(opts))
		usb_out_it_desc.bTerminalID = i++;
	if (EPIN_EN(opts))
		io_in_it_desc.bTerminalID = i++;
	if (EPOUT_EN(opts))
		io_out_ot_desc.bTerminalID = i++;
	if (EPIN_EN(opts))
		usb_in_ot_desc.bTerminalID = i++;
	if (FUOUT_EN(opts))
		out_feature_unit_desc->bUnitID = i++;
	if (FUIN_EN(opts))
		in_feature_unit_desc->bUnitID = i++;
	if (EPOUT_EN(opts))
		out_clk_src_desc.bClockID = i++;
	if (EPIN_EN(opts))
		in_clk_src_desc.bClockID = i++;

	usb_out_it_desc.bCSourceID = out_clk_src_desc.bClockID;

	if (FUIN_EN(opts)) {
		usb_in_ot_desc.bSourceID = in_feature_unit_desc->bUnitID;
		in_feature_unit_desc->bSourceID = io_in_it_desc.bTerminalID;
	} else {
		usb_in_ot_desc.bSourceID = io_in_it_desc.bTerminalID;
	}

	usb_in_ot_desc.bCSourceID = in_clk_src_desc.bClockID;
	io_in_it_desc.bCSourceID = in_clk_src_desc.bClockID;
	io_out_ot_desc.bCSourceID = out_clk_src_desc.bClockID;

	if (FUOUT_EN(opts)) {
		io_out_ot_desc.bSourceID = out_feature_unit_desc->bUnitID;
		out_feature_unit_desc->bSourceID = usb_out_it_desc.bTerminalID;
	} else {
		io_out_ot_desc.bSourceID = usb_out_it_desc.bTerminalID;
	}

	as_out_hdr_desc.bTerminalLink = usb_out_it_desc.bTerminalID;
	as_in_hdr_desc.bTerminalLink = usb_in_ot_desc.bTerminalID;

	iad_desc.bInterfaceCount = 1;
	ac_hdr_desc.wTotalLength = cpu_to_le16(sizeof(ac_hdr_desc));

	if (EPIN_EN(opts)) {
		u16 len = le16_to_cpu(ac_hdr_desc.wTotalLength);

		len += sizeof(in_clk_src_desc);
		len += sizeof(usb_in_ot_desc);

		if (FUIN_EN(opts))
			len += in_feature_unit_desc->bLength;

		len += sizeof(io_in_it_desc);
		ac_hdr_desc.wTotalLength = cpu_to_le16(len);
		iad_desc.bInterfaceCount++;
	}
	if (EPOUT_EN(opts)) {
		u16 len = le16_to_cpu(ac_hdr_desc.wTotalLength);

		len += sizeof(out_clk_src_desc);
		len += sizeof(usb_out_it_desc);

		if (FUOUT_EN(opts))
			len += out_feature_unit_desc->bLength;

		len += sizeof(io_out_ot_desc);
		ac_hdr_desc.wTotalLength = cpu_to_le16(len);
		iad_desc.bInterfaceCount++;
	}

	io_in_it_desc.wTerminalType = cpu_to_le16(opts->c_terminal_type);
	io_out_ot_desc.wTerminalType = cpu_to_le16(opts->p_terminal_type);

	setup_headers(opts, fs_audio_desc, USB_SPEED_FULL);
	setup_headers(opts, hs_audio_desc, USB_SPEED_HIGH);
	setup_headers(opts, ss_audio_desc, USB_SPEED_SUPER);
}

static int afunc_validate_opts(struct g_audio *agdev, struct device *dev)
{
	struct f_uac2_opts *opts = g_audio_to_uac2_opts(agdev);
	const char *msg = NULL;

	if (!opts->p_chmask && !opts->c_chmask)
		msg = "no playback and capture channels";
	else if (opts->p_chmask & ~UAC2_CHANNEL_MASK)
		msg = "unsupported playback channels mask";
	else if (opts->c_chmask & ~UAC2_CHANNEL_MASK)
		msg = "unsupported capture channels mask";
	else if ((opts->p_ssize < 1) || (opts->p_ssize > 4))
		msg = "incorrect playback sample size";
	else if ((opts->c_ssize < 1) || (opts->c_ssize > 4))
		msg = "incorrect capture sample size";
	else if (!opts->p_srates[0])
		msg = "incorrect playback sampling rate";
	else if (!opts->c_srates[0])
		msg = "incorrect capture sampling rate";

	else if (opts->p_volume_max <= opts->p_volume_min)
		msg = "incorrect playback volume max/min";
	else if (opts->c_volume_max <= opts->c_volume_min)
		msg = "incorrect capture volume max/min";
	else if (opts->p_volume_res <= 0)
		msg = "negative/zero playback volume resolution";
	else if (opts->c_volume_res <= 0)
		msg = "negative/zero capture volume resolution";

	else if ((opts->p_volume_max - opts->p_volume_min) % opts->p_volume_res)
		msg = "incorrect playback volume resolution";
	else if ((opts->c_volume_max - opts->c_volume_min) % opts->c_volume_res)
		msg = "incorrect capture volume resolution";

	else if ((opts->p_hs_bint < 0) || (opts->p_hs_bint > 4))
		msg = "incorrect playback HS/SS bInterval (1-4: fixed, 0: auto)";
	else if ((opts->c_hs_bint < 0) || (opts->c_hs_bint > 4))
		msg = "incorrect capture HS/SS bInterval (1-4: fixed, 0: auto)";

	if (msg) {
		dev_err(dev, "Error: %s\n", msg);
		return -EINVAL;
	}

	return 0;
}

static int
afunc_bind(struct usb_configuration *cfg, struct usb_function *fn)
{
	struct f_uac2 *uac2 = func_to_uac2(fn);
	struct g_audio *agdev = func_to_g_audio(fn);
	struct usb_composite_dev *cdev = cfg->cdev;
	struct usb_gadget *gadget = cdev->gadget;
	struct device *dev = &gadget->dev;
	struct f_uac2_opts *uac2_opts = g_audio_to_uac2_opts(agdev);
	struct usb_string *us;
	int ret;

	ret = afunc_validate_opts(agdev, dev);
	if (ret)
		return ret;

	strings_fn[STR_ASSOC].s = uac2_opts->function_name;
	strings_fn[STR_IF_CTRL].s = uac2_opts->if_ctrl_name;
	strings_fn[STR_CLKSRC_IN].s = uac2_opts->clksrc_in_name;
	strings_fn[STR_CLKSRC_OUT].s = uac2_opts->clksrc_out_name;

	strings_fn[STR_USB_IT].s = uac2_opts->c_it_name;
	strings_fn[STR_USB_IT_CH].s = uac2_opts->c_it_ch_name;
	strings_fn[STR_IO_OT].s = uac2_opts->c_ot_name;
	strings_fn[STR_FU_OUT].s = uac2_opts->c_fu_vol_name;
	strings_fn[STR_AS_OUT_ALT0].s = "Playback Inactive";
	strings_fn[STR_AS_OUT_ALT1].s = "Playback Active";

	strings_fn[STR_IO_IT].s = uac2_opts->p_it_name;
	strings_fn[STR_IO_IT_CH].s = uac2_opts->p_it_ch_name;
	strings_fn[STR_USB_OT].s = uac2_opts->p_ot_name;
	strings_fn[STR_FU_IN].s = uac2_opts->p_fu_vol_name;
	strings_fn[STR_AS_IN_ALT0].s = "Capture Inactive";
	strings_fn[STR_AS_IN_ALT1].s = "Capture Active";

	us = usb_gstrings_attach(cdev, fn_strings, ARRAY_SIZE(strings_fn));
	if (IS_ERR(us))
		return PTR_ERR(us);

	if (FUOUT_EN(uac2_opts)) {
		out_feature_unit_desc = build_fu_desc(uac2_opts->c_chmask);
		if (!out_feature_unit_desc)
			return -ENOMEM;
	}
	if (FUIN_EN(uac2_opts)) {
		in_feature_unit_desc = build_fu_desc(uac2_opts->p_chmask);
		if (!in_feature_unit_desc) {
			ret = -ENOMEM;
			goto err_free_fu;
		}
	}

	iad_desc.iFunction = us[STR_ASSOC].id;
	std_ac_if_desc.iInterface = us[STR_IF_CTRL].id;
	in_clk_src_desc.iClockSource = us[STR_CLKSRC_IN].id;
	out_clk_src_desc.iClockSource = us[STR_CLKSRC_OUT].id;
	usb_out_it_desc.iTerminal = us[STR_USB_IT].id;
	usb_out_it_desc.iChannelNames = us[STR_USB_IT_CH].id;
	io_in_it_desc.iTerminal = us[STR_IO_IT].id;
	io_in_it_desc.iChannelNames = us[STR_IO_IT_CH].id;
	usb_in_ot_desc.iTerminal = us[STR_USB_OT].id;
	io_out_ot_desc.iTerminal = us[STR_IO_OT].id;
	std_as_out_if0_desc.iInterface = us[STR_AS_OUT_ALT0].id;
	std_as_out_if1_desc.iInterface = us[STR_AS_OUT_ALT1].id;
	std_as_in_if0_desc.iInterface = us[STR_AS_IN_ALT0].id;
	std_as_in_if1_desc.iInterface = us[STR_AS_IN_ALT1].id;

	if (FUOUT_EN(uac2_opts)) {
		u8 *i_feature = (u8 *)out_feature_unit_desc +
				out_feature_unit_desc->bLength - 1;
		*i_feature = us[STR_FU_OUT].id;
	}
	if (FUIN_EN(uac2_opts)) {
		u8 *i_feature = (u8 *)in_feature_unit_desc +
				in_feature_unit_desc->bLength - 1;
		*i_feature = us[STR_FU_IN].id;
	}


	/* Initialize the configurable parameters */
	usb_out_it_desc.bNrChannels = num_channels(uac2_opts->c_chmask);
	usb_out_it_desc.bmChannelConfig = cpu_to_le32(uac2_opts->c_chmask);
	io_in_it_desc.bNrChannels = num_channels(uac2_opts->p_chmask);
	io_in_it_desc.bmChannelConfig = cpu_to_le32(uac2_opts->p_chmask);
	as_out_hdr_desc.bNrChannels = num_channels(uac2_opts->c_chmask);
	as_out_hdr_desc.bmChannelConfig = cpu_to_le32(uac2_opts->c_chmask);
	as_in_hdr_desc.bNrChannels = num_channels(uac2_opts->p_chmask);
	as_in_hdr_desc.bmChannelConfig = cpu_to_le32(uac2_opts->p_chmask);
	as_out_fmt1_desc.bSubslotSize = uac2_opts->c_ssize;
	as_out_fmt1_desc.bBitResolution = uac2_opts->c_ssize * 8;
	as_in_fmt1_desc.bSubslotSize = uac2_opts->p_ssize;
	as_in_fmt1_desc.bBitResolution = uac2_opts->p_ssize * 8;
	if (FUOUT_EN(uac2_opts)) {
		__le32 *bma = (__le32 *)&out_feature_unit_desc->bmaControls[0];
		u32 control = 0;

		if (uac2_opts->c_mute_present)
			control |= CONTROL_RDWR << FU_MUTE_CTRL;
		if (uac2_opts->c_volume_present)
			control |= CONTROL_RDWR << FU_VOL_CTRL;
		*bma = cpu_to_le32(control);
	}
	if (FUIN_EN(uac2_opts)) {
		__le32 *bma = (__le32 *)&in_feature_unit_desc->bmaControls[0];
		u32 control = 0;

		if (uac2_opts->p_mute_present)
			control |= CONTROL_RDWR << FU_MUTE_CTRL;
		if (uac2_opts->p_volume_present)
			control |= CONTROL_RDWR << FU_VOL_CTRL;
		*bma = cpu_to_le32(control);
	}

	ret = usb_interface_id(cfg, fn);
	if (ret < 0) {
		dev_err(dev, "%s:%d Error!\n", __func__, __LINE__);
		goto err_free_fu;
	}
	iad_desc.bFirstInterface = ret;

	std_ac_if_desc.bInterfaceNumber = ret;
	uac2->ac_intf = ret;
	uac2->ac_alt = 0;

	if (EPOUT_EN(uac2_opts)) {
		ret = usb_interface_id(cfg, fn);
		if (ret < 0) {
			dev_err(dev, "%s:%d Error!\n", __func__, __LINE__);
			goto err_free_fu;
		}
		std_as_out_if0_desc.bInterfaceNumber = ret;
		std_as_out_if1_desc.bInterfaceNumber = ret;
		std_as_out_if1_desc.bNumEndpoints = 1;
		uac2->as_out_intf = ret;
		uac2->as_out_alt = 0;

		if (EPOUT_FBACK_IN_EN(uac2_opts)) {
			fs_epout_desc.bmAttributes =
			  USB_ENDPOINT_XFER_ISOC | USB_ENDPOINT_SYNC_ASYNC;
			hs_epout_desc.bmAttributes =
			  USB_ENDPOINT_XFER_ISOC | USB_ENDPOINT_SYNC_ASYNC;
			ss_epout_desc.bmAttributes =
			  USB_ENDPOINT_XFER_ISOC | USB_ENDPOINT_SYNC_ASYNC;
			std_as_out_if1_desc.bNumEndpoints++;
		} else {
			fs_epout_desc.bmAttributes =
			  USB_ENDPOINT_XFER_ISOC | USB_ENDPOINT_SYNC_ADAPTIVE;
			hs_epout_desc.bmAttributes =
			  USB_ENDPOINT_XFER_ISOC | USB_ENDPOINT_SYNC_ADAPTIVE;
			ss_epout_desc.bmAttributes =
			  USB_ENDPOINT_XFER_ISOC | USB_ENDPOINT_SYNC_ADAPTIVE;
		}
	}

	if (EPIN_EN(uac2_opts)) {
		ret = usb_interface_id(cfg, fn);
		if (ret < 0) {
			dev_err(dev, "%s:%d Error!\n", __func__, __LINE__);
			goto err_free_fu;
		}
		std_as_in_if0_desc.bInterfaceNumber = ret;
		std_as_in_if1_desc.bInterfaceNumber = ret;
		uac2->as_in_intf = ret;
		uac2->as_in_alt = 0;
	}

	if (FUOUT_EN(uac2_opts) || FUIN_EN(uac2_opts)) {
		uac2->int_ep = usb_ep_autoconfig(gadget, &fs_ep_int_desc);
		if (!uac2->int_ep) {
			dev_err(dev, "%s:%d Error!\n", __func__, __LINE__);
			ret = -ENODEV;
			goto err_free_fu;
		}

		std_ac_if_desc.bNumEndpoints = 1;
	}

	hs_epin_desc.bInterval = uac2_opts->p_hs_bint;
	ss_epin_desc.bInterval = uac2_opts->p_hs_bint;
	hs_epout_desc.bInterval = uac2_opts->c_hs_bint;
	ss_epout_desc.bInterval = uac2_opts->c_hs_bint;

	/* Calculate wMaxPacketSize according to audio bandwidth */
	ret = set_ep_max_packet_size_bint(dev, uac2_opts, &fs_epin_desc,
					USB_SPEED_FULL, true);
	if (ret < 0) {
		dev_err(dev, "%s:%d Error!\n", __func__, __LINE__);
		return ret;
	}

	ret = set_ep_max_packet_size_bint(dev, uac2_opts, &fs_epout_desc,
					USB_SPEED_FULL, false);
	if (ret < 0) {
		dev_err(dev, "%s:%d Error!\n", __func__, __LINE__);
		return ret;
	}

	ret = set_ep_max_packet_size_bint(dev, uac2_opts, &hs_epin_desc,
					USB_SPEED_HIGH, true);
	if (ret < 0) {
		dev_err(dev, "%s:%d Error!\n", __func__, __LINE__);
		return ret;
	}

	ret = set_ep_max_packet_size_bint(dev, uac2_opts, &hs_epout_desc,
					USB_SPEED_HIGH, false);
	if (ret < 0) {
		dev_err(dev, "%s:%d Error!\n", __func__, __LINE__);
		return ret;
	}

	ret = set_ep_max_packet_size_bint(dev, uac2_opts, &ss_epin_desc,
					USB_SPEED_SUPER, true);
	if (ret < 0) {
		dev_err(dev, "%s:%d Error!\n", __func__, __LINE__);
		return ret;
	}

	ret = set_ep_max_packet_size_bint(dev, uac2_opts, &ss_epout_desc,
					USB_SPEED_SUPER, false);
	if (ret < 0) {
		dev_err(dev, "%s:%d Error!\n", __func__, __LINE__);
		return ret;
	}

	if (EPOUT_EN(uac2_opts)) {
		agdev->out_ep = usb_ep_autoconfig(gadget, &fs_epout_desc);
		if (!agdev->out_ep) {
			dev_err(dev, "%s:%d Error!\n", __func__, __LINE__);
			ret = -ENODEV;
			goto err_free_fu;
		}
		if (EPOUT_FBACK_IN_EN(uac2_opts)) {
			agdev->in_ep_fback = usb_ep_autoconfig(gadget,
						       &fs_epin_fback_desc);
			if (!agdev->in_ep_fback) {
				dev_err(dev, "%s:%d Error!\n",
					__func__, __LINE__);
				ret = -ENODEV;
				goto err_free_fu;
			}
		}
	}

	if (EPIN_EN(uac2_opts)) {
		agdev->in_ep = usb_ep_autoconfig(gadget, &fs_epin_desc);
		if (!agdev->in_ep) {
			dev_err(dev, "%s:%d Error!\n", __func__, __LINE__);
			ret = -ENODEV;
			goto err_free_fu;
		}
	}

	agdev->in_ep_maxpsize = max_t(u16,
				le16_to_cpu(fs_epin_desc.wMaxPacketSize),
				le16_to_cpu(hs_epin_desc.wMaxPacketSize));
	agdev->out_ep_maxpsize = max_t(u16,
				le16_to_cpu(fs_epout_desc.wMaxPacketSize),
				le16_to_cpu(hs_epout_desc.wMaxPacketSize));

	agdev->in_ep_maxpsize = max_t(u16, agdev->in_ep_maxpsize,
				le16_to_cpu(ss_epin_desc.wMaxPacketSize));
	agdev->out_ep_maxpsize = max_t(u16, agdev->out_ep_maxpsize,
				le16_to_cpu(ss_epout_desc.wMaxPacketSize));

	ss_epin_desc_comp.wBytesPerInterval = ss_epin_desc.wMaxPacketSize;
	ss_epout_desc_comp.wBytesPerInterval = ss_epout_desc.wMaxPacketSize;

	// HS and SS endpoint addresses are copied from autoconfigured FS descriptors
	hs_ep_int_desc.bEndpointAddress = fs_ep_int_desc.bEndpointAddress;
	hs_epout_desc.bEndpointAddress = fs_epout_desc.bEndpointAddress;
	hs_epin_fback_desc.bEndpointAddress = fs_epin_fback_desc.bEndpointAddress;
	hs_epin_desc.bEndpointAddress = fs_epin_desc.bEndpointAddress;
	ss_epout_desc.bEndpointAddress = fs_epout_desc.bEndpointAddress;
	ss_epin_fback_desc.bEndpointAddress = fs_epin_fback_desc.bEndpointAddress;
	ss_epin_desc.bEndpointAddress = fs_epin_desc.bEndpointAddress;
	ss_ep_int_desc.bEndpointAddress = fs_ep_int_desc.bEndpointAddress;

	setup_descriptor(uac2_opts);

	ret = usb_assign_descriptors(fn, fs_audio_desc, hs_audio_desc, ss_audio_desc,
				     ss_audio_desc);
	if (ret)
		goto err_free_fu;

	agdev->gadget = gadget;

	agdev->params.p_chmask = uac2_opts->p_chmask;
	memcpy(agdev->params.p_srates, uac2_opts->p_srates,
			sizeof(agdev->params.p_srates));
	agdev->params.p_ssize = uac2_opts->p_ssize;
	if (FUIN_EN(uac2_opts)) {
		agdev->params.p_fu.id = USB_IN_FU_ID;
		agdev->params.p_fu.mute_present = uac2_opts->p_mute_present;
		agdev->params.p_fu.volume_present = uac2_opts->p_volume_present;
		agdev->params.p_fu.volume_min = uac2_opts->p_volume_min;
		agdev->params.p_fu.volume_max = uac2_opts->p_volume_max;
		agdev->params.p_fu.volume_res = uac2_opts->p_volume_res;
	}
	agdev->params.c_chmask = uac2_opts->c_chmask;
	memcpy(agdev->params.c_srates, uac2_opts->c_srates,
			sizeof(agdev->params.c_srates));
	agdev->params.c_ssize = uac2_opts->c_ssize;
	if (FUOUT_EN(uac2_opts)) {
		agdev->params.c_fu.id = USB_OUT_FU_ID;
		agdev->params.c_fu.mute_present = uac2_opts->c_mute_present;
		agdev->params.c_fu.volume_present = uac2_opts->c_volume_present;
		agdev->params.c_fu.volume_min = uac2_opts->c_volume_min;
		agdev->params.c_fu.volume_max = uac2_opts->c_volume_max;
		agdev->params.c_fu.volume_res = uac2_opts->c_volume_res;
	}
	agdev->params.req_number = uac2_opts->req_number;
	agdev->params.fb_max = uac2_opts->fb_max;

	if (FUOUT_EN(uac2_opts) || FUIN_EN(uac2_opts))
    agdev->notify = afunc_notify;

	ret = g_audio_setup(agdev, "UAC2 PCM", "UAC2_Gadget");
	if (ret)
		goto err_free_descs;

	return 0;

err_free_descs:
	usb_free_all_descriptors(fn);
	agdev->gadget = NULL;
err_free_fu:
	kfree(out_feature_unit_desc);
	out_feature_unit_desc = NULL;
	kfree(in_feature_unit_desc);
	in_feature_unit_desc = NULL;
	return ret;
}

static void
afunc_notify_complete(struct usb_ep *_ep, struct usb_request *req)
{
	struct g_audio *agdev = req->context;
	struct f_uac2 *uac2 = func_to_uac2(&agdev->func);

	atomic_dec(&uac2->int_count);
	kfree(req->buf);
	usb_ep_free_request(_ep, req);
}

static int
afunc_notify(struct g_audio *agdev, int unit_id, int cs)
{
	struct f_uac2 *uac2 = func_to_uac2(&agdev->func);
	struct usb_request *req;
	struct uac2_interrupt_data_msg *msg;
	u16 w_index, w_value;
	int ret;

	if (!uac2->int_ep->enabled)
		return 0;

	if (atomic_inc_return(&uac2->int_count) > UAC2_DEF_INT_REQ_NUM) {
		atomic_dec(&uac2->int_count);
		return 0;
	}

	req = usb_ep_alloc_request(uac2->int_ep, GFP_ATOMIC);
	if (req == NULL) {
		ret = -ENOMEM;
		goto err_dec_int_count;
	}

	msg = kzalloc(sizeof(*msg), GFP_ATOMIC);
	if (msg == NULL) {
		ret = -ENOMEM;
		goto err_free_request;
	}

	w_index = unit_id << 8 | uac2->ac_intf;
	w_value = cs << 8;

	msg->bInfo = 0; /* Non-vendor, interface interrupt */
	msg->bAttribute = UAC2_CS_CUR;
	msg->wIndex = cpu_to_le16(w_index);
	msg->wValue = cpu_to_le16(w_value);

	req->length = sizeof(*msg);
	req->buf = msg;
	req->context = agdev;
	req->complete = afunc_notify_complete;

	ret = usb_ep_queue(uac2->int_ep, req, GFP_ATOMIC);

	if (ret)
		goto err_free_msg;

	return 0;

err_free_msg:
	kfree(msg);
err_free_request:
	usb_ep_free_request(uac2->int_ep, req);
err_dec_int_count:
	atomic_dec(&uac2->int_count);

	return ret;
}

static int
afunc_set_alt(struct usb_function *fn, unsigned intf, unsigned alt)
{
	struct usb_composite_dev *cdev = fn->config->cdev;
	struct f_uac2 *uac2 = func_to_uac2(fn);
	struct g_audio *agdev = func_to_g_audio(fn);
	struct usb_gadget *gadget = cdev->gadget;
	struct device *dev = &gadget->dev;
	int ret = 0;

	/* No i/f has more than 2 alt settings */
	if (alt > 1) {
		dev_err(dev, "%s:%d Error!\n", __func__, __LINE__);
		return -EINVAL;
	}

	if (intf == uac2->ac_intf) {
		/* Control I/f has only 1 AltSetting - 0 */
		if (alt) {
			dev_err(dev, "%s:%d Error!\n", __func__, __LINE__);
			return -EINVAL;
		}

		/* restart interrupt endpoint */
		if (uac2->int_ep) {
			usb_ep_disable(uac2->int_ep);
			config_ep_by_speed(gadget, &agdev->func, uac2->int_ep);
			usb_ep_enable(uac2->int_ep);
		}

		return 0;
	}

	if (intf == uac2->as_out_intf) {
		uac2->as_out_alt = alt;

		if (alt)
			ret = u_audio_start_capture(&uac2->g_audio);
		else
			u_audio_stop_capture(&uac2->g_audio);
	} else if (intf == uac2->as_in_intf) {
		uac2->as_in_alt = alt;

		if (alt)
			ret = u_audio_start_playback(&uac2->g_audio);
		else
			u_audio_stop_playback(&uac2->g_audio);
	} else {
		dev_err(dev, "%s:%d Error!\n", __func__, __LINE__);
		return -EINVAL;
	}

	return ret;
}

static int
afunc_get_alt(struct usb_function *fn, unsigned intf)
{
	struct f_uac2 *uac2 = func_to_uac2(fn);
	struct g_audio *agdev = func_to_g_audio(fn);

	if (intf == uac2->ac_intf)
		return uac2->ac_alt;
	else if (intf == uac2->as_out_intf)
		return uac2->as_out_alt;
	else if (intf == uac2->as_in_intf)
		return uac2->as_in_alt;
	else
		dev_err(&agdev->gadget->dev,
			"%s:%d Invalid Interface %d!\n",
			__func__, __LINE__, intf);

	return -EINVAL;
}

static void
afunc_disable(struct usb_function *fn)
{
	struct f_uac2 *uac2 = func_to_uac2(fn);

	uac2->as_in_alt = 0;
	uac2->as_out_alt = 0;
	u_audio_stop_capture(&uac2->g_audio);
	u_audio_stop_playback(&uac2->g_audio);
	if (uac2->int_ep)
		usb_ep_disable(uac2->int_ep);
}

static void
afunc_suspend(struct usb_function *fn)
{
	struct f_uac2 *uac2 = func_to_uac2(fn);

	u_audio_suspend(&uac2->g_audio);
}

static int
in_rq_cur(struct usb_function *fn, const struct usb_ctrlrequest *cr)
{
	struct usb_request *req = fn->config->cdev->req;
	struct g_audio *agdev = func_to_g_audio(fn);
	struct f_uac2_opts *opts = g_audio_to_uac2_opts(agdev);
	u16 w_length = le16_to_cpu(cr->wLength);
	u16 w_index = le16_to_cpu(cr->wIndex);
	u16 w_value = le16_to_cpu(cr->wValue);
	u8 entity_id = (w_index >> 8) & 0xff;
	u8 control_selector = w_value >> 8;
	int value = -EOPNOTSUPP;
	u32 p_srate, c_srate;

	u_audio_get_playback_srate(agdev, &p_srate);
	u_audio_get_capture_srate(agdev, &c_srate);

	if ((entity_id == USB_IN_CLK_ID) || (entity_id == USB_OUT_CLK_ID)) {
		if (control_selector == UAC2_CS_CONTROL_SAM_FREQ) {
			struct cntrl_cur_lay3 c;

			memset(&c, 0, sizeof(struct cntrl_cur_lay3));

			if (entity_id == USB_IN_CLK_ID)
				c.dCUR = cpu_to_le32(p_srate);
			else if (entity_id == USB_OUT_CLK_ID)
				c.dCUR = cpu_to_le32(c_srate);

			value = min_t(unsigned int, w_length, sizeof(c));
			memcpy(req->buf, &c, value);
		} else if (control_selector == UAC2_CS_CONTROL_CLOCK_VALID) {
			*(u8 *)req->buf = 1;
			value = min_t(unsigned int, w_length, 1);
		} else {
			dev_err(&agdev->gadget->dev,
				"%s:%d control_selector=%d TODO!\n",
				__func__, __LINE__, control_selector);
		}
	} else if ((FUIN_EN(opts) && (entity_id == USB_IN_FU_ID)) ||
			(FUOUT_EN(opts) && (entity_id == USB_OUT_FU_ID))) {
		unsigned int is_playback = 0;

		if (FUIN_EN(opts) && (entity_id == USB_IN_FU_ID))
			is_playback = 1;

		if (control_selector == UAC_FU_MUTE) {
			unsigned int mute;

			u_audio_get_mute(agdev, is_playback, &mute);

			*(u8 *)req->buf = mute;
			value = min_t(unsigned int, w_length, 1);
		} else if (control_selector == UAC_FU_VOLUME) {
			struct cntrl_cur_lay2 c;
			s16 volume;

			memset(&c, 0, sizeof(struct cntrl_cur_lay2));

			u_audio_get_volume(agdev, is_playback, &volume);
			c.wCUR = cpu_to_le16(volume);

			value = min_t(unsigned int, w_length, sizeof(c));
			memcpy(req->buf, &c, value);
		} else {
			dev_err(&agdev->gadget->dev,
				"%s:%d control_selector=%d TODO!\n",
				__func__, __LINE__, control_selector);
		}
	} else {
		dev_err(&agdev->gadget->dev,
			"%s:%d entity_id=%d control_selector=%d TODO!\n",
			__func__, __LINE__, entity_id, control_selector);
	}

	return value;
}

static int
in_rq_range(struct usb_function *fn, const struct usb_ctrlrequest *cr)
{
	struct usb_request *req = fn->config->cdev->req;
	struct g_audio *agdev = func_to_g_audio(fn);
	struct f_uac2_opts *opts = g_audio_to_uac2_opts(agdev);
	u16 w_length = le16_to_cpu(cr->wLength);
	u16 w_index = le16_to_cpu(cr->wIndex);
	u16 w_value = le16_to_cpu(cr->wValue);
	u8 entity_id = (w_index >> 8) & 0xff;
	u8 control_selector = w_value >> 8;
	int value = -EOPNOTSUPP;

	if ((entity_id == USB_IN_CLK_ID) || (entity_id == USB_OUT_CLK_ID)) {
		if (control_selector == UAC2_CS_CONTROL_SAM_FREQ) {
			struct cntrl_ranges_lay3_srates rs;
			int i;
			int wNumSubRanges = 0;
			int srate;
			int *srates;

			if (entity_id == USB_IN_CLK_ID)
				srates = opts->p_srates;
			else if (entity_id == USB_OUT_CLK_ID)
				srates = opts->c_srates;
			else
				return -EOPNOTSUPP;
			for (i = 0; i < UAC_MAX_RATES; i++) {
				srate = srates[i];
				if (srate == 0)
					break;

				rs.r[wNumSubRanges].dMIN = cpu_to_le32(srate);
				rs.r[wNumSubRanges].dMAX = cpu_to_le32(srate);
				rs.r[wNumSubRanges].dRES = 0;
				wNumSubRanges++;
				dev_dbg(&agdev->gadget->dev,
					"%s(): clk %d: rate ID %d: %d\n",
					__func__, entity_id, wNumSubRanges, srate);
			}
			rs.wNumSubRanges = cpu_to_le16(wNumSubRanges);
			value = min_t(unsigned int, w_length, ranges_lay3_size(rs));
			dev_dbg(&agdev->gadget->dev, "%s(): sending %d rates, size %d\n",
				__func__, rs.wNumSubRanges, value);
			memcpy(req->buf, &rs, value);
		} else {
			dev_err(&agdev->gadget->dev,
				"%s:%d control_selector=%d TODO!\n",
				__func__, __LINE__, control_selector);
		}
	} else if ((FUIN_EN(opts) && (entity_id == USB_IN_FU_ID)) ||
			(FUOUT_EN(opts) && (entity_id == USB_OUT_FU_ID))) {
		unsigned int is_playback = 0;

		if (FUIN_EN(opts) && (entity_id == USB_IN_FU_ID))
			is_playback = 1;

		if (control_selector == UAC_FU_VOLUME) {
			struct cntrl_range_lay2 r;
			s16 max_db, min_db, res_db;

			if (is_playback) {
				max_db = opts->p_volume_max;
				min_db = opts->p_volume_min;
				res_db = opts->p_volume_res;
			} else {
				max_db = opts->c_volume_max;
				min_db = opts->c_volume_min;
				res_db = opts->c_volume_res;
			}

			r.wMAX = cpu_to_le16(max_db);
			r.wMIN = cpu_to_le16(min_db);
			r.wRES = cpu_to_le16(res_db);
			r.wNumSubRanges = cpu_to_le16(1);

			value = min_t(unsigned int, w_length, sizeof(r));
			memcpy(req->buf, &r, value);
		} else {
			dev_err(&agdev->gadget->dev,
				"%s:%d control_selector=%d TODO!\n",
				__func__, __LINE__, control_selector);
		}
	} else {
		dev_err(&agdev->gadget->dev,
			"%s:%d entity_id=%d control_selector=%d TODO!\n",
			__func__, __LINE__, entity_id, control_selector);
	}

	return value;
}

static int
ac_rq_in(struct usb_function *fn, const struct usb_ctrlrequest *cr)
{
	if (cr->bRequest == UAC2_CS_CUR)
		return in_rq_cur(fn, cr);
	else if (cr->bRequest == UAC2_CS_RANGE)
		return in_rq_range(fn, cr);
	else
		return -EOPNOTSUPP;
}

static void uac2_cs_control_sam_freq(struct usb_ep *ep, struct usb_request *req)
{
	struct usb_function *fn = ep->driver_data;
	struct g_audio *agdev = func_to_g_audio(fn);
	struct f_uac2 *uac2 = func_to_uac2(fn);
	u32 val;

	if (req->actual != 4)
		return;

	val = le32_to_cpu(*((__le32 *)req->buf));
	dev_dbg(&agdev->gadget->dev, "%s val: %d.\n", __func__, val);
	if (uac2->clock_id == USB_IN_CLK_ID) {
		u_audio_set_playback_srate(agdev, val);
	} else if (uac2->clock_id == USB_OUT_CLK_ID) {
		u_audio_set_capture_srate(agdev, val);
	}
}

static void
out_rq_cur_complete(struct usb_ep *ep, struct usb_request *req)
{
	struct g_audio *agdev = req->context;
	struct usb_composite_dev *cdev = agdev->func.config->cdev;
	struct f_uac2_opts *opts = g_audio_to_uac2_opts(agdev);
	struct f_uac2 *uac2 = func_to_uac2(&agdev->func);
	struct usb_ctrlrequest *cr = &uac2->setup_cr;
	u16 w_index = le16_to_cpu(cr->wIndex);
	u16 w_value = le16_to_cpu(cr->wValue);
	u8 entity_id = (w_index >> 8) & 0xff;
	u8 control_selector = w_value >> 8;

	if (req->status != 0) {
		dev_dbg(&cdev->gadget->dev, "completion err %d\n", req->status);
		return;
	}

	if ((FUIN_EN(opts) && (entity_id == USB_IN_FU_ID)) ||
		(FUOUT_EN(opts) && (entity_id == USB_OUT_FU_ID))) {
		unsigned int is_playback = 0;

		if (FUIN_EN(opts) && (entity_id == USB_IN_FU_ID))
			is_playback = 1;

		if (control_selector == UAC_FU_MUTE) {
			u8 mute = *(u8 *)req->buf;

			u_audio_set_mute(agdev, is_playback, mute);

			return;
		} else if (control_selector == UAC_FU_VOLUME) {
			struct cntrl_cur_lay2 *c = req->buf;
			s16 volume;

			volume = le16_to_cpu(c->wCUR);
			u_audio_set_volume(agdev, is_playback, volume);

			return;
		} else {
			dev_err(&agdev->gadget->dev,
				"%s:%d control_selector=%d TODO!\n",
				__func__, __LINE__, control_selector);
			usb_ep_set_halt(ep);
		}
	}
}

static int
out_rq_cur(struct usb_function *fn, const struct usb_ctrlrequest *cr)
{
	struct usb_composite_dev *cdev = fn->config->cdev;
	struct usb_request *req = fn->config->cdev->req;
	struct g_audio *agdev = func_to_g_audio(fn);
	struct f_uac2_opts *opts = g_audio_to_uac2_opts(agdev);
	struct f_uac2 *uac2 = func_to_uac2(fn);
	u16 w_length = le16_to_cpu(cr->wLength);
	u16 w_index = le16_to_cpu(cr->wIndex);
	u16 w_value = le16_to_cpu(cr->wValue);
	u8 entity_id = (w_index >> 8) & 0xff;
	u8 control_selector = w_value >> 8;
	u8 clock_id = w_index >> 8;

	if ((entity_id == USB_IN_CLK_ID) || (entity_id == USB_OUT_CLK_ID)) {
		if (control_selector == UAC2_CS_CONTROL_SAM_FREQ) {
			dev_dbg(&agdev->gadget->dev,
				"control_selector UAC2_CS_CONTROL_SAM_FREQ, clock: %d\n", clock_id);
			cdev->gadget->ep0->driver_data = fn;
			uac2->clock_id = clock_id;
			req->complete = uac2_cs_control_sam_freq;
			return w_length;
		}
	} else if ((FUIN_EN(opts) && (entity_id == USB_IN_FU_ID)) ||
			(FUOUT_EN(opts) && (entity_id == USB_OUT_FU_ID))) {
		memcpy(&uac2->setup_cr, cr, sizeof(*cr));
		req->context = agdev;
		req->complete = out_rq_cur_complete;

		return w_length;
	} else {
		dev_err(&agdev->gadget->dev,
			"%s:%d entity_id=%d control_selector=%d TODO!\n",
			__func__, __LINE__, entity_id, control_selector);
	}
	return -EOPNOTSUPP;
}

static int
setup_rq_inf(struct usb_function *fn, const struct usb_ctrlrequest *cr)
{
	struct f_uac2 *uac2 = func_to_uac2(fn);
	struct g_audio *agdev = func_to_g_audio(fn);
	u16 w_index = le16_to_cpu(cr->wIndex);
	u8 intf = w_index & 0xff;

	if (intf != uac2->ac_intf) {
		dev_err(&agdev->gadget->dev,
			"%s:%d Error!\n", __func__, __LINE__);
		return -EOPNOTSUPP;
	}

	if (cr->bRequestType & USB_DIR_IN)
		return ac_rq_in(fn, cr);
	else if (cr->bRequest == UAC2_CS_CUR)
		return out_rq_cur(fn, cr);

	return -EOPNOTSUPP;
}

static int
afunc_setup(struct usb_function *fn, const struct usb_ctrlrequest *cr)
{
	struct usb_composite_dev *cdev = fn->config->cdev;
	struct g_audio *agdev = func_to_g_audio(fn);
	struct usb_request *req = cdev->req;
	u16 w_length = le16_to_cpu(cr->wLength);
	int value = -EOPNOTSUPP;

	/* Only Class specific requests are supposed to reach here */
	if ((cr->bRequestType & USB_TYPE_MASK) != USB_TYPE_CLASS)
		return -EOPNOTSUPP;

	if ((cr->bRequestType & USB_RECIP_MASK) == USB_RECIP_INTERFACE)
		value = setup_rq_inf(fn, cr);
	else
		dev_err(&agdev->gadget->dev, "%s:%d Error!\n",
				__func__, __LINE__);

	if (value >= 0) {
		req->length = value;
		req->zero = value < w_length;
		value = usb_ep_queue(cdev->gadget->ep0, req, GFP_ATOMIC);
		if (value < 0) {
			dev_err(&agdev->gadget->dev,
				"%s:%d Error!\n", __func__, __LINE__);
			req->status = 0;
		}
	}

	return value;
}

static inline struct f_uac2_opts *to_f_uac2_opts(struct config_item *item)
{
	return container_of(to_config_group(item), struct f_uac2_opts,
			    func_inst.group);
}

static void f_uac2_attr_release(struct config_item *item)
{
	struct f_uac2_opts *opts = to_f_uac2_opts(item);

	usb_put_function_instance(&opts->func_inst);
}

static struct configfs_item_operations f_uac2_item_ops = {
	.release	= f_uac2_attr_release,
};

#define uac2_kstrtou8 kstrtou8
#define uac2_kstrtou32 kstrtou32
#define uac2_kstrtos16 kstrtos16
#define uac2_kstrtobool(s, base, res) kstrtobool((s), (res))

static const char *u8_fmt = "%u\n";
static const char *u32_fmt = "%u\n";
static const char *s16_fmt = "%hd\n";
static const char *bool_fmt = "%u\n";

#define UAC2_ATTRIBUTE(type, name)					\
static ssize_t f_uac2_opts_##name##_show(struct config_item *item,	\
					 char *page)			\
{									\
	struct f_uac2_opts *opts = to_f_uac2_opts(item);		\
	int result;							\
									\
	mutex_lock(&opts->lock);					\
	result = sprintf(page, type##_fmt, opts->name);			\
	mutex_unlock(&opts->lock);					\
									\
	return result;							\
}									\
									\
static ssize_t f_uac2_opts_##name##_store(struct config_item *item,	\
					  const char *page, size_t len)	\
{									\
	struct f_uac2_opts *opts = to_f_uac2_opts(item);		\
	int ret;							\
	type num;							\
									\
	mutex_lock(&opts->lock);					\
	if (opts->refcnt) {						\
		ret = -EBUSY;						\
		goto end;						\
	}								\
									\
	ret = uac2_kstrto##type(page, 0, &num);				\
	if (ret)							\
		goto end;						\
									\
	opts->name = num;						\
	ret = len;							\
									\
end:									\
	mutex_unlock(&opts->lock);					\
	return ret;							\
}									\
									\
CONFIGFS_ATTR(f_uac2_opts_, name)

#define UAC2_ATTRIBUTE_SYNC(name)					\
static ssize_t f_uac2_opts_##name##_show(struct config_item *item,	\
					 char *page)			\
{									\
	struct f_uac2_opts *opts = to_f_uac2_opts(item);		\
	int result;							\
	char *str;							\
									\
	mutex_lock(&opts->lock);					\
	switch (opts->name) {						\
	case USB_ENDPOINT_SYNC_ASYNC:					\
		str = "async";						\
		break;							\
	case USB_ENDPOINT_SYNC_ADAPTIVE:				\
		str = "adaptive";					\
		break;							\
	default:							\
		str = "unknown";					\
		break;							\
	}								\
	result = sprintf(page, "%s\n", str);				\
	mutex_unlock(&opts->lock);					\
									\
	return result;							\
}									\
									\
static ssize_t f_uac2_opts_##name##_store(struct config_item *item,	\
					  const char *page, size_t len)	\
{									\
	struct f_uac2_opts *opts = to_f_uac2_opts(item);		\
	int ret = 0;							\
									\
	mutex_lock(&opts->lock);					\
	if (opts->refcnt) {						\
		ret = -EBUSY;						\
		goto end;						\
	}								\
									\
	if (!strncmp(page, "async", 5))					\
		opts->name = USB_ENDPOINT_SYNC_ASYNC;			\
	else if (!strncmp(page, "adaptive", 8))				\
		opts->name = USB_ENDPOINT_SYNC_ADAPTIVE;		\
	else {								\
		ret = -EINVAL;						\
		goto end;						\
	}								\
									\
	ret = len;							\
									\
end:									\
	mutex_unlock(&opts->lock);					\
	return ret;							\
}									\
									\
CONFIGFS_ATTR(f_uac2_opts_, name)

#define UAC2_RATE_ATTRIBUTE(name)					\
static ssize_t f_uac2_opts_##name##_show(struct config_item *item,	\
					 char *page)			\
{									\
	struct f_uac2_opts *opts = to_f_uac2_opts(item);		\
	int result = 0;							\
	int i;								\
									\
	mutex_lock(&opts->lock);					\
	page[0] = '\0';							\
	for (i = 0; i < UAC_MAX_RATES; i++) {				\
		if (opts->name##s[i] == 0)				\
			break;						\
		result += sprintf(page + strlen(page), "%u,",		\
				opts->name##s[i]);			\
	}								\
	if (strlen(page) > 0)						\
		page[strlen(page) - 1] = '\n';				\
	mutex_unlock(&opts->lock);					\
									\
	return result;							\
}									\
									\
static ssize_t f_uac2_opts_##name##_store(struct config_item *item,	\
					  const char *page, size_t len)	\
{									\
	struct f_uac2_opts *opts = to_f_uac2_opts(item);		\
	char *split_page = NULL;					\
	int ret = -EINVAL;						\
	char *token;							\
	u32 num;							\
	int i;								\
									\
	mutex_lock(&opts->lock);					\
	if (opts->refcnt) {						\
		ret = -EBUSY;						\
		goto end;						\
	}								\
									\
	i = 0;								\
	memset(opts->name##s, 0x00, sizeof(opts->name##s));		\
	split_page = kstrdup(page, GFP_KERNEL);				\
	while ((token = strsep(&split_page, ",")) != NULL) {		\
		ret = kstrtou32(token, 0, &num);			\
		if (ret)						\
			goto end;					\
									\
		opts->name##s[i++] = num;				\
		ret = len;						\
	};								\
									\
end:									\
	kfree(split_page);						\
	mutex_unlock(&opts->lock);					\
	return ret;							\
}									\
									\
CONFIGFS_ATTR(f_uac2_opts_, name)

#define UAC2_ATTRIBUTE_STRING(name)					\
static ssize_t f_uac2_opts_##name##_show(struct config_item *item,	\
					 char *page)			\
{									\
	struct f_uac2_opts *opts = to_f_uac2_opts(item);		\
	int result;							\
									\
	mutex_lock(&opts->lock);					\
	result = scnprintf(page, sizeof(opts->name), "%s", opts->name);	\
	mutex_unlock(&opts->lock);					\
									\
	return result;							\
}									\
									\
static ssize_t f_uac2_opts_##name##_store(struct config_item *item,	\
					  const char *page, size_t len)	\
{									\
	struct f_uac2_opts *opts = to_f_uac2_opts(item);		\
	int ret = len;							\
									\
	mutex_lock(&opts->lock);					\
	if (opts->refcnt) {						\
		ret = -EBUSY;						\
		goto end;						\
	}								\
									\
	if (len && page[len - 1] == '\n')				\
		len--;							\
									\
<<<<<<< HEAD
	ret = scnprintf(opts->name, min(sizeof(opts->name), len + 1),	\
			"%s", page);					\
=======
	scnprintf(opts->name, min(sizeof(opts->name), len + 1),		\
		  "%s", page);						\
>>>>>>> adc21867
									\
end:									\
	mutex_unlock(&opts->lock);					\
	return ret;							\
}									\
									\
CONFIGFS_ATTR(f_uac2_opts_, name)

UAC2_ATTRIBUTE(u32, p_chmask);
UAC2_RATE_ATTRIBUTE(p_srate);
UAC2_ATTRIBUTE(u32, p_ssize);
UAC2_ATTRIBUTE(u8, p_hs_bint);
UAC2_ATTRIBUTE(u32, c_chmask);
UAC2_RATE_ATTRIBUTE(c_srate);
UAC2_ATTRIBUTE_SYNC(c_sync);
UAC2_ATTRIBUTE(u32, c_ssize);
UAC2_ATTRIBUTE(u8, c_hs_bint);
UAC2_ATTRIBUTE(u32, req_number);

UAC2_ATTRIBUTE(bool, p_mute_present);
UAC2_ATTRIBUTE(bool, p_volume_present);
UAC2_ATTRIBUTE(s16, p_volume_min);
UAC2_ATTRIBUTE(s16, p_volume_max);
UAC2_ATTRIBUTE(s16, p_volume_res);

UAC2_ATTRIBUTE(bool, c_mute_present);
UAC2_ATTRIBUTE(bool, c_volume_present);
UAC2_ATTRIBUTE(s16, c_volume_min);
UAC2_ATTRIBUTE(s16, c_volume_max);
UAC2_ATTRIBUTE(s16, c_volume_res);
UAC2_ATTRIBUTE(u32, fb_max);
UAC2_ATTRIBUTE_STRING(function_name);
UAC2_ATTRIBUTE_STRING(if_ctrl_name);
UAC2_ATTRIBUTE_STRING(clksrc_in_name);
UAC2_ATTRIBUTE_STRING(clksrc_out_name);

UAC2_ATTRIBUTE_STRING(p_it_name);
UAC2_ATTRIBUTE_STRING(p_it_ch_name);
UAC2_ATTRIBUTE_STRING(p_ot_name);
UAC2_ATTRIBUTE_STRING(p_fu_vol_name);

UAC2_ATTRIBUTE_STRING(c_it_name);
UAC2_ATTRIBUTE_STRING(c_it_ch_name);
UAC2_ATTRIBUTE_STRING(c_ot_name);
UAC2_ATTRIBUTE_STRING(c_fu_vol_name);

UAC2_ATTRIBUTE(s16, p_terminal_type);
UAC2_ATTRIBUTE(s16, c_terminal_type);


static struct configfs_attribute *f_uac2_attrs[] = {
	&f_uac2_opts_attr_p_chmask,
	&f_uac2_opts_attr_p_srate,
	&f_uac2_opts_attr_p_ssize,
	&f_uac2_opts_attr_p_hs_bint,
	&f_uac2_opts_attr_c_chmask,
	&f_uac2_opts_attr_c_srate,
	&f_uac2_opts_attr_c_ssize,
	&f_uac2_opts_attr_c_hs_bint,
	&f_uac2_opts_attr_c_sync,
	&f_uac2_opts_attr_req_number,
	&f_uac2_opts_attr_fb_max,

	&f_uac2_opts_attr_p_mute_present,
	&f_uac2_opts_attr_p_volume_present,
	&f_uac2_opts_attr_p_volume_min,
	&f_uac2_opts_attr_p_volume_max,
	&f_uac2_opts_attr_p_volume_res,

	&f_uac2_opts_attr_c_mute_present,
	&f_uac2_opts_attr_c_volume_present,
	&f_uac2_opts_attr_c_volume_min,
	&f_uac2_opts_attr_c_volume_max,
	&f_uac2_opts_attr_c_volume_res,

	&f_uac2_opts_attr_function_name,
	&f_uac2_opts_attr_if_ctrl_name,
	&f_uac2_opts_attr_clksrc_in_name,
	&f_uac2_opts_attr_clksrc_out_name,

	&f_uac2_opts_attr_p_it_name,
	&f_uac2_opts_attr_p_it_ch_name,
	&f_uac2_opts_attr_p_ot_name,
	&f_uac2_opts_attr_p_fu_vol_name,

	&f_uac2_opts_attr_c_it_name,
	&f_uac2_opts_attr_c_it_ch_name,
	&f_uac2_opts_attr_c_ot_name,
	&f_uac2_opts_attr_c_fu_vol_name,

	&f_uac2_opts_attr_p_terminal_type,
	&f_uac2_opts_attr_c_terminal_type,

	NULL,
};

static const struct config_item_type f_uac2_func_type = {
	.ct_item_ops	= &f_uac2_item_ops,
	.ct_attrs	= f_uac2_attrs,
	.ct_owner	= THIS_MODULE,
};

static void afunc_free_inst(struct usb_function_instance *f)
{
	struct f_uac2_opts *opts;

	opts = container_of(f, struct f_uac2_opts, func_inst);
	kfree(opts);
}

static struct usb_function_instance *afunc_alloc_inst(void)
{
	struct f_uac2_opts *opts;

	opts = kzalloc(sizeof(*opts), GFP_KERNEL);
	if (!opts)
		return ERR_PTR(-ENOMEM);

	mutex_init(&opts->lock);
	opts->func_inst.free_func_inst = afunc_free_inst;

	config_group_init_type_name(&opts->func_inst.group, "",
				    &f_uac2_func_type);

	opts->p_chmask = UAC2_DEF_PCHMASK;
	opts->p_srates[0] = UAC2_DEF_PSRATE;
	opts->p_ssize = UAC2_DEF_PSSIZE;
	opts->p_hs_bint = UAC2_DEF_PHSBINT;
	opts->c_chmask = UAC2_DEF_CCHMASK;
	opts->c_srates[0] = UAC2_DEF_CSRATE;
	opts->c_ssize = UAC2_DEF_CSSIZE;
	opts->c_hs_bint = UAC2_DEF_CHSBINT;
	opts->c_sync = UAC2_DEF_CSYNC;

	opts->p_mute_present = UAC2_DEF_MUTE_PRESENT;
	opts->p_volume_present = UAC2_DEF_VOLUME_PRESENT;
	opts->p_volume_min = UAC2_DEF_MIN_DB;
	opts->p_volume_max = UAC2_DEF_MAX_DB;
	opts->p_volume_res = UAC2_DEF_RES_DB;

	opts->c_mute_present = UAC2_DEF_MUTE_PRESENT;
	opts->c_volume_present = UAC2_DEF_VOLUME_PRESENT;
	opts->c_volume_min = UAC2_DEF_MIN_DB;
	opts->c_volume_max = UAC2_DEF_MAX_DB;
	opts->c_volume_res = UAC2_DEF_RES_DB;

	opts->req_number = UAC2_DEF_REQ_NUM;
	opts->fb_max = FBACK_FAST_MAX;

	scnprintf(opts->function_name, sizeof(opts->function_name), "Source/Sink");
	scnprintf(opts->if_ctrl_name, sizeof(opts->if_ctrl_name), "Topology Control");
	scnprintf(opts->clksrc_in_name, sizeof(opts->clksrc_in_name), "Input Clock");
	scnprintf(opts->clksrc_out_name, sizeof(opts->clksrc_out_name), "Output Clock");

	scnprintf(opts->p_it_name, sizeof(opts->p_it_name), "USBD Out");
	scnprintf(opts->p_it_ch_name, sizeof(opts->p_it_ch_name), "Capture Channels");
	scnprintf(opts->p_ot_name, sizeof(opts->p_ot_name), "USBH In");
	scnprintf(opts->p_fu_vol_name, sizeof(opts->p_fu_vol_name), "Capture Volume");

	scnprintf(opts->c_it_name, sizeof(opts->c_it_name), "USBH Out");
	scnprintf(opts->c_it_ch_name, sizeof(opts->c_it_ch_name), "Playback Channels");
	scnprintf(opts->c_ot_name, sizeof(opts->c_ot_name), "USBD In");
	scnprintf(opts->c_fu_vol_name, sizeof(opts->c_fu_vol_name), "Playback Volume");

	opts->p_terminal_type = UAC2_DEF_P_TERM_TYPE;
	opts->c_terminal_type = UAC2_DEF_C_TERM_TYPE;

	return &opts->func_inst;
}

static void afunc_free(struct usb_function *f)
{
	struct g_audio *agdev;
	struct f_uac2_opts *opts;

	agdev = func_to_g_audio(f);
	opts = container_of(f->fi, struct f_uac2_opts, func_inst);
	kfree(agdev);
	mutex_lock(&opts->lock);
	--opts->refcnt;
	mutex_unlock(&opts->lock);
}

static void afunc_unbind(struct usb_configuration *c, struct usb_function *f)
{
	struct g_audio *agdev = func_to_g_audio(f);

	g_audio_cleanup(agdev);
	usb_free_all_descriptors(f);

	agdev->gadget = NULL;

	kfree(out_feature_unit_desc);
	out_feature_unit_desc = NULL;
	kfree(in_feature_unit_desc);
	in_feature_unit_desc = NULL;
}

static struct usb_function *afunc_alloc(struct usb_function_instance *fi)
{
	struct f_uac2	*uac2;
	struct f_uac2_opts *opts;

	uac2 = kzalloc(sizeof(*uac2), GFP_KERNEL);
	if (uac2 == NULL)
		return ERR_PTR(-ENOMEM);

	opts = container_of(fi, struct f_uac2_opts, func_inst);
	mutex_lock(&opts->lock);
	++opts->refcnt;
	mutex_unlock(&opts->lock);

	uac2->g_audio.func.name = "uac2_func";
	uac2->g_audio.func.bind = afunc_bind;
	uac2->g_audio.func.unbind = afunc_unbind;
	uac2->g_audio.func.set_alt = afunc_set_alt;
	uac2->g_audio.func.get_alt = afunc_get_alt;
	uac2->g_audio.func.disable = afunc_disable;
	uac2->g_audio.func.suspend = afunc_suspend;
	uac2->g_audio.func.setup = afunc_setup;
	uac2->g_audio.func.free_func = afunc_free;

	return &uac2->g_audio.func;
}

DECLARE_USB_FUNCTION_INIT(uac2, afunc_alloc_inst, afunc_alloc);
MODULE_DESCRIPTION("USB Audio Class 2.0 Function");
MODULE_LICENSE("GPL");
MODULE_AUTHOR("Yadwinder Singh");
MODULE_AUTHOR("Jaswinder Singh");
MODULE_AUTHOR("Ruslan Bilovol");<|MERGE_RESOLUTION|>--- conflicted
+++ resolved
@@ -2072,13 +2072,8 @@
 	if (len && page[len - 1] == '\n')				\
 		len--;							\
 									\
-<<<<<<< HEAD
-	ret = scnprintf(opts->name, min(sizeof(opts->name), len + 1),	\
-			"%s", page);					\
-=======
 	scnprintf(opts->name, min(sizeof(opts->name), len + 1),		\
 		  "%s", page);						\
->>>>>>> adc21867
 									\
 end:									\
 	mutex_unlock(&opts->lock);					\
