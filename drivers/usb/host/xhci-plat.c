--- conflicted
+++ resolved
@@ -259,15 +259,12 @@
 		if (device_property_read_bool(tmpdev, "write-64-hi-lo-quirk"))
 			xhci->quirks |= XHCI_WRITE_64_HI_LO;
 
-<<<<<<< HEAD
-=======
 		if (device_property_read_bool(tmpdev, "xhci-missing-cas-quirk"))
 			xhci->quirks |= XHCI_MISSING_CAS;
 
 		if (device_property_read_bool(tmpdev, "xhci-skip-phy-init-quirk"))
 			xhci->quirks |= XHCI_SKIP_PHY_INIT;
 
->>>>>>> adc21867
 		device_property_read_u32(tmpdev, "imod-interval-ns",
 					 &xhci->imod_interval);
 	}
