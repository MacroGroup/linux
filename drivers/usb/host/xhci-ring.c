--- conflicted
+++ resolved
@@ -2790,22 +2790,6 @@
 	 */
 	td = list_first_entry_or_null(&ep_ring->td_list, struct xhci_td, td_list);
 
-<<<<<<< HEAD
-			if (!(trb_comp_code == COMP_STOPPED ||
-			      trb_comp_code == COMP_STOPPED_LENGTH_INVALID ||
-			      ep_ring->last_td_was_short)) {
-				xhci_warn(xhci, "WARN Event TRB for slot %u ep %d with no TDs queued?\n",
-					  slot_id, ep_index);
-			}
-			if (ep->skip) {
-				ep->skip = false;
-				xhci_dbg(xhci, "td_list is empty while skip flag set. Clear skip flag for slot %u ep %u.\n",
-					 slot_id, ep_index);
-			}
-
-			td = NULL;
-			goto check_endpoint_halted;
-=======
 	if (td && td->error_mid_td && !trb_in_td(xhci, td, ep_trb_dma, false)) {
 		xhci_dbg(xhci, "Missing TD completion event after mid TD error\n");
 		ep_ring->dequeue = td->last_trb;
@@ -2826,7 +2810,6 @@
 		    !ep_ring->last_td_was_short) {
 			xhci_warn(xhci, "Event TRB for slot %u ep %u with no TDs queued\n",
 				  slot_id, ep_index);
->>>>>>> adc21867
 		}
 
 		ep->skip = false;
@@ -2852,18 +2835,6 @@
 				ep->skip = false;
 				td = NULL;
 				goto check_endpoint_halted;
-			}
-
-			/*
-			 * Skip the Force Stopped Event. The 'ep_trb' of FSE is not in the current
-			 * TD pointed by 'ep_ring->dequeue' because that the hardware dequeue
-			 * pointer still at the previous TRB of the current TD. The previous TRB
-			 * maybe a Link TD or the last TRB of the previous TD. The command
-			 * completion handle will take care the rest.
-			 */
-			if (trb_comp_code == COMP_STOPPED ||
-			    trb_comp_code == COMP_STOPPED_LENGTH_INVALID) {
-				return 0;
 			}
 
 			/*
