// SPDX-License-Identifier: GPL-2.0+
/*
 * Copyright 2015-2017 Google, Inc
 *
 * USB Type-C Port Controller Interface.
 */

#include <linux/bitfield.h>
#include <linux/delay.h>
#include <linux/kernel.h>
#include <linux/module.h>
#include <linux/i2c.h>
#include <linux/interrupt.h>
#include <linux/property.h>
#include <linux/regmap.h>
#include <linux/usb/pd.h>
#include <linux/usb/tcpci.h>
#include <linux/usb/tcpm.h>
#include <linux/usb/typec.h>

#define	PD_RETRY_COUNT_DEFAULT			3
#define	PD_RETRY_COUNT_3_0_OR_HIGHER		2
#define	AUTO_DISCHARGE_DEFAULT_THRESHOLD_MV	3500
#define	VSINKPD_MIN_IR_DROP_MV			750
#define	VSRC_NEW_MIN_PERCENT			95
#define	VSRC_VALID_MIN_MV			500
#define	VPPS_NEW_MIN_PERCENT			95
#define	VPPS_VALID_MIN_MV			100
#define	VSINKDISCONNECT_PD_MIN_PERCENT		90

struct tcpci {
	struct device *dev;

	struct tcpm_port *port;

	struct regmap *regmap;
	unsigned int alert_mask;

	bool controls_vbus;

	struct tcpc_dev tcpc;
	struct tcpci_data *data;
};

struct tcpci_chip {
	struct tcpci *tcpci;
	struct tcpci_data data;
};

struct tcpm_port *tcpci_get_tcpm_port(struct tcpci *tcpci)
{
	return tcpci->port;
}
EXPORT_SYMBOL_GPL(tcpci_get_tcpm_port);

static inline struct tcpci *tcpc_to_tcpci(struct tcpc_dev *tcpc)
{
	return container_of(tcpc, struct tcpci, tcpc);
}

static int tcpci_read16(struct tcpci *tcpci, unsigned int reg, u16 *val)
{
	return regmap_raw_read(tcpci->regmap, reg, val, sizeof(u16));
}

static int tcpci_write16(struct tcpci *tcpci, unsigned int reg, u16 val)
{
	return regmap_raw_write(tcpci->regmap, reg, &val, sizeof(u16));
}

static int tcpci_check_std_output_cap(struct regmap *regmap, u8 mask)
{
	unsigned int reg;
	int ret;

	ret = regmap_read(regmap, TCPC_STD_OUTPUT_CAP, &reg);
	if (ret < 0)
		return ret;

	return (reg & mask) == mask;
}

static int tcpci_set_cc(struct tcpc_dev *tcpc, enum typec_cc_status cc)
{
	struct tcpci *tcpci = tcpc_to_tcpci(tcpc);
	bool vconn_pres;
	enum typec_cc_polarity polarity = TYPEC_POLARITY_CC1;
	unsigned int reg;
	int ret;

	ret = regmap_read(tcpci->regmap, TCPC_POWER_STATUS, &reg);
	if (ret < 0)
		return ret;

	vconn_pres = !!(reg & TCPC_POWER_STATUS_VCONN_PRES);
	if (vconn_pres) {
		ret = regmap_read(tcpci->regmap, TCPC_TCPC_CTRL, &reg);
		if (ret < 0)
			return ret;

		if (reg & TCPC_TCPC_CTRL_ORIENTATION)
			polarity = TYPEC_POLARITY_CC2;
	}

	switch (cc) {
	case TYPEC_CC_RA:
		reg = (FIELD_PREP(TCPC_ROLE_CTRL_CC1, TCPC_ROLE_CTRL_CC_RA)
		       | FIELD_PREP(TCPC_ROLE_CTRL_CC2, TCPC_ROLE_CTRL_CC_RA));
		break;
	case TYPEC_CC_RD:
		reg = (FIELD_PREP(TCPC_ROLE_CTRL_CC1, TCPC_ROLE_CTRL_CC_RD)
		       | FIELD_PREP(TCPC_ROLE_CTRL_CC2, TCPC_ROLE_CTRL_CC_RD));
		break;
	case TYPEC_CC_RP_DEF:
		reg = (FIELD_PREP(TCPC_ROLE_CTRL_CC1, TCPC_ROLE_CTRL_CC_RP)
		       | FIELD_PREP(TCPC_ROLE_CTRL_CC2, TCPC_ROLE_CTRL_CC_RP)
		       | FIELD_PREP(TCPC_ROLE_CTRL_RP_VAL,
				    TCPC_ROLE_CTRL_RP_VAL_DEF));
		break;
	case TYPEC_CC_RP_1_5:
		reg = (FIELD_PREP(TCPC_ROLE_CTRL_CC1, TCPC_ROLE_CTRL_CC_RP)
		       | FIELD_PREP(TCPC_ROLE_CTRL_CC2, TCPC_ROLE_CTRL_CC_RP)
		       | FIELD_PREP(TCPC_ROLE_CTRL_RP_VAL,
				    TCPC_ROLE_CTRL_RP_VAL_1_5));
		break;
	case TYPEC_CC_RP_3_0:
		reg = (FIELD_PREP(TCPC_ROLE_CTRL_CC1, TCPC_ROLE_CTRL_CC_RP)
		       | FIELD_PREP(TCPC_ROLE_CTRL_CC2, TCPC_ROLE_CTRL_CC_RP)
		       | FIELD_PREP(TCPC_ROLE_CTRL_RP_VAL,
				    TCPC_ROLE_CTRL_RP_VAL_3_0));
		break;
	case TYPEC_CC_OPEN:
	default:
		reg = (FIELD_PREP(TCPC_ROLE_CTRL_CC1, TCPC_ROLE_CTRL_CC_OPEN)
		       | FIELD_PREP(TCPC_ROLE_CTRL_CC2, TCPC_ROLE_CTRL_CC_OPEN));
		break;
	}

	if (vconn_pres) {
		if (polarity == TYPEC_POLARITY_CC2) {
			reg &= ~TCPC_ROLE_CTRL_CC1;
			reg |= FIELD_PREP(TCPC_ROLE_CTRL_CC1, TCPC_ROLE_CTRL_CC_OPEN);
		} else {
			reg &= ~TCPC_ROLE_CTRL_CC2;
			reg |= FIELD_PREP(TCPC_ROLE_CTRL_CC2, TCPC_ROLE_CTRL_CC_OPEN);
		}
	}

	ret = regmap_write(tcpci->regmap, TCPC_ROLE_CTRL, reg);
	if (ret < 0)
		return ret;

	return 0;
}

static int tcpci_apply_rc(struct tcpc_dev *tcpc, enum typec_cc_status cc,
			  enum typec_cc_polarity polarity)
{
	struct tcpci *tcpci = tcpc_to_tcpci(tcpc);
	unsigned int reg;
	int ret;

	ret = regmap_read(tcpci->regmap, TCPC_ROLE_CTRL, &reg);
	if (ret < 0)
		return ret;

	/*
	 * APPLY_RC state is when ROLE_CONTROL.CC1 != ROLE_CONTROL.CC2 and vbus autodischarge on
	 * disconnect is disabled. Bail out when ROLE_CONTROL.CC1 != ROLE_CONTROL.CC2.
	 */
	if (FIELD_GET(TCPC_ROLE_CTRL_CC2, reg) != FIELD_GET(TCPC_ROLE_CTRL_CC1, reg))
		return 0;

	return regmap_update_bits(tcpci->regmap, TCPC_ROLE_CTRL, polarity == TYPEC_POLARITY_CC1 ?
				  TCPC_ROLE_CTRL_CC2 : TCPC_ROLE_CTRL_CC1,
				  TCPC_ROLE_CTRL_CC_OPEN);
}

static int tcpci_start_toggling(struct tcpc_dev *tcpc,
				enum typec_port_type port_type,
				enum typec_cc_status cc)
{
	int ret;
	struct tcpci *tcpci = tcpc_to_tcpci(tcpc);
	unsigned int reg = TCPC_ROLE_CTRL_DRP;

	if (port_type != TYPEC_PORT_DRP)
		return -EOPNOTSUPP;

	/* Handle vendor drp toggling */
	if (tcpci->data->start_drp_toggling) {
		ret = tcpci->data->start_drp_toggling(tcpci, tcpci->data, cc);
		if (ret < 0)
			return ret;
	}

	switch (cc) {
	default:
	case TYPEC_CC_RP_DEF:
		reg |= FIELD_PREP(TCPC_ROLE_CTRL_RP_VAL,
				  TCPC_ROLE_CTRL_RP_VAL_DEF);
		break;
	case TYPEC_CC_RP_1_5:
		reg |= FIELD_PREP(TCPC_ROLE_CTRL_RP_VAL,
				  TCPC_ROLE_CTRL_RP_VAL_1_5);
		break;
	case TYPEC_CC_RP_3_0:
		reg |= FIELD_PREP(TCPC_ROLE_CTRL_RP_VAL,
				  TCPC_ROLE_CTRL_RP_VAL_3_0);
		break;
	}

	if (cc == TYPEC_CC_RD)
		reg |= (FIELD_PREP(TCPC_ROLE_CTRL_CC1, TCPC_ROLE_CTRL_CC_RD)
			| FIELD_PREP(TCPC_ROLE_CTRL_CC2, TCPC_ROLE_CTRL_CC_RD));
	else
		reg |= (FIELD_PREP(TCPC_ROLE_CTRL_CC1, TCPC_ROLE_CTRL_CC_RP)
			| FIELD_PREP(TCPC_ROLE_CTRL_CC2, TCPC_ROLE_CTRL_CC_RP));
	ret = regmap_write(tcpci->regmap, TCPC_ROLE_CTRL, reg);
	if (ret < 0)
		return ret;
	return regmap_write(tcpci->regmap, TCPC_COMMAND,
			    TCPC_CMD_LOOK4CONNECTION);
}

static int tcpci_get_cc(struct tcpc_dev *tcpc,
			enum typec_cc_status *cc1, enum typec_cc_status *cc2)
{
	struct tcpci *tcpci = tcpc_to_tcpci(tcpc);
	unsigned int reg, role_control;
	int ret;

	ret = regmap_read(tcpci->regmap, TCPC_ROLE_CTRL, &role_control);
	if (ret < 0)
		return ret;

	ret = regmap_read(tcpci->regmap, TCPC_CC_STATUS, &reg);
	if (ret < 0)
		return ret;

	*cc1 = tcpci_to_typec_cc(FIELD_GET(TCPC_CC_STATUS_CC1, reg),
				 reg & TCPC_CC_STATUS_TERM ||
				 tcpc_presenting_rd(role_control, CC1));
	*cc2 = tcpci_to_typec_cc(FIELD_GET(TCPC_CC_STATUS_CC2, reg),
				 reg & TCPC_CC_STATUS_TERM ||
				 tcpc_presenting_rd(role_control, CC2));

	return 0;
}

static int tcpci_set_polarity(struct tcpc_dev *tcpc,
			      enum typec_cc_polarity polarity)
{
	struct tcpci *tcpci = tcpc_to_tcpci(tcpc);
	unsigned int reg;
	int ret;
	enum typec_cc_status cc1, cc2;

	/* Obtain Rp setting from role control */
	ret = regmap_read(tcpci->regmap, TCPC_ROLE_CTRL, &reg);
	if (ret < 0)
		return ret;

	ret = tcpci_get_cc(tcpc, &cc1, &cc2);
	if (ret < 0)
		return ret;

	/*
	 * When port has drp toggling enabled, ROLE_CONTROL would only have the initial
	 * terminations for the toggling and does not indicate the final cc
	 * terminations when ConnectionResult is 0 i.e. drp toggling stops and
	 * the connection is resolved. Infer port role from TCPC_CC_STATUS based on the
	 * terminations seen. The port role is then used to set the cc terminations.
	 */
	if (reg & TCPC_ROLE_CTRL_DRP) {
		/* Disable DRP for the OPEN setting to take effect */
		reg = reg & ~TCPC_ROLE_CTRL_DRP;

		if (polarity == TYPEC_POLARITY_CC2) {
			reg &= ~TCPC_ROLE_CTRL_CC2;
			/* Local port is source */
			if (cc2 == TYPEC_CC_RD)
				/* Role control would have the Rp setting when DRP was enabled */
				reg |= FIELD_PREP(TCPC_ROLE_CTRL_CC2, TCPC_ROLE_CTRL_CC_RP);
			else
				reg |= FIELD_PREP(TCPC_ROLE_CTRL_CC2, TCPC_ROLE_CTRL_CC_RD);
		} else {
			reg &= ~TCPC_ROLE_CTRL_CC1;
			/* Local port is source */
			if (cc1 == TYPEC_CC_RD)
				/* Role control would have the Rp setting when DRP was enabled */
				reg |= FIELD_PREP(TCPC_ROLE_CTRL_CC1, TCPC_ROLE_CTRL_CC_RP);
			else
				reg |= FIELD_PREP(TCPC_ROLE_CTRL_CC1, TCPC_ROLE_CTRL_CC_RD);
		}
	}

	if (polarity == TYPEC_POLARITY_CC2)
		reg |= FIELD_PREP(TCPC_ROLE_CTRL_CC1, TCPC_ROLE_CTRL_CC_OPEN);
	else
		reg |= FIELD_PREP(TCPC_ROLE_CTRL_CC2, TCPC_ROLE_CTRL_CC_OPEN);
	ret = regmap_write(tcpci->regmap, TCPC_ROLE_CTRL, reg);
	if (ret < 0)
		return ret;

	return regmap_write(tcpci->regmap, TCPC_TCPC_CTRL,
			   (polarity == TYPEC_POLARITY_CC2) ?
			   TCPC_TCPC_CTRL_ORIENTATION : 0);
}

static int tcpci_set_orientation(struct tcpc_dev *tcpc,
				 enum typec_orientation orientation)
{
	struct tcpci *tcpci = tcpc_to_tcpci(tcpc);
	unsigned int reg;

	switch (orientation) {
	case TYPEC_ORIENTATION_NONE:
		/* We can't put a single output into high impedance */
		fallthrough;
	case TYPEC_ORIENTATION_NORMAL:
		reg = TCPC_CONFIG_STD_OUTPUT_ORIENTATION_NORMAL;
		break;
	case TYPEC_ORIENTATION_REVERSE:
		reg = TCPC_CONFIG_STD_OUTPUT_ORIENTATION_FLIPPED;
		break;
	}

	return regmap_update_bits(tcpci->regmap, TCPC_CONFIG_STD_OUTPUT,
				  TCPC_CONFIG_STD_OUTPUT_ORIENTATION_MASK, reg);
}

static void tcpci_set_partner_usb_comm_capable(struct tcpc_dev *tcpc, bool capable)
{
	struct tcpci *tcpci = tcpc_to_tcpci(tcpc);

	if (tcpci->data->set_partner_usb_comm_capable)
		tcpci->data->set_partner_usb_comm_capable(tcpci, tcpci->data, capable);
}

static int tcpci_set_vconn(struct tcpc_dev *tcpc, bool enable)
{
	struct tcpci *tcpci = tcpc_to_tcpci(tcpc);
	int ret;

	/* Handle vendor set vconn */
	if (tcpci->data->set_vconn) {
		ret = tcpci->data->set_vconn(tcpci, tcpci->data, enable);
		if (ret < 0)
			return ret;
	}

	return regmap_update_bits(tcpci->regmap, TCPC_POWER_CTRL,
				TCPC_POWER_CTRL_VCONN_ENABLE,
				enable ? TCPC_POWER_CTRL_VCONN_ENABLE : 0);
}

static int tcpci_enable_auto_vbus_discharge(struct tcpc_dev *dev, bool enable)
{
	struct tcpci *tcpci = tcpc_to_tcpci(dev);
	int ret;

	ret = regmap_update_bits(tcpci->regmap, TCPC_POWER_CTRL, TCPC_POWER_CTRL_AUTO_DISCHARGE,
				 enable ? TCPC_POWER_CTRL_AUTO_DISCHARGE : 0);
	return ret;
}

static int tcpci_set_auto_vbus_discharge_threshold(struct tcpc_dev *dev, enum typec_pwr_opmode mode,
						   bool pps_active, u32 requested_vbus_voltage_mv)
{
	struct tcpci *tcpci = tcpc_to_tcpci(dev);
	unsigned int pwr_ctrl, threshold = 0;
	int ret;

	/*
	 * Indicates that vbus is going to go away due PR_SWAP, hard reset etc.
	 * Do not discharge vbus here.
	 */
	if (requested_vbus_voltage_mv == 0)
		goto write_thresh;

	ret = regmap_read(tcpci->regmap, TCPC_POWER_CTRL, &pwr_ctrl);
	if (ret < 0)
		return ret;

	if (pwr_ctrl & TCPC_FAST_ROLE_SWAP_EN) {
		/* To prevent disconnect when the source is fast role swap is capable. */
		threshold = AUTO_DISCHARGE_DEFAULT_THRESHOLD_MV;
	} else if (mode == TYPEC_PWR_MODE_PD) {
		if (pps_active)
			threshold = ((VPPS_NEW_MIN_PERCENT * requested_vbus_voltage_mv / 100) -
				     VSINKPD_MIN_IR_DROP_MV - VPPS_VALID_MIN_MV) *
				     VSINKDISCONNECT_PD_MIN_PERCENT / 100;
		else
			threshold = ((VSRC_NEW_MIN_PERCENT * requested_vbus_voltage_mv / 100) -
				     VSINKPD_MIN_IR_DROP_MV - VSRC_VALID_MIN_MV) *
				     VSINKDISCONNECT_PD_MIN_PERCENT / 100;
	} else {
		/* 3.5V for non-pd sink */
		threshold = AUTO_DISCHARGE_DEFAULT_THRESHOLD_MV;
	}

	threshold = threshold / TCPC_VBUS_SINK_DISCONNECT_THRESH_LSB_MV;

	if (threshold > TCPC_VBUS_SINK_DISCONNECT_THRESH_MAX)
		return -EINVAL;

write_thresh:
	return tcpci_write16(tcpci, TCPC_VBUS_SINK_DISCONNECT_THRESH, threshold);
}

static int tcpci_enable_frs(struct tcpc_dev *dev, bool enable)
{
	struct tcpci *tcpci = tcpc_to_tcpci(dev);
	int ret;

	/* To prevent disconnect during FRS, set disconnect threshold to 3.5V */
	ret = tcpci_write16(tcpci, TCPC_VBUS_SINK_DISCONNECT_THRESH, enable ? 0 : 0x8c);
	if (ret < 0)
		return ret;

	ret = regmap_update_bits(tcpci->regmap, TCPC_POWER_CTRL, TCPC_FAST_ROLE_SWAP_EN, enable ?
				 TCPC_FAST_ROLE_SWAP_EN : 0);

	return ret;
}

static void tcpci_frs_sourcing_vbus(struct tcpc_dev *dev)
{
	struct tcpci *tcpci = tcpc_to_tcpci(dev);

	if (tcpci->data->frs_sourcing_vbus)
		tcpci->data->frs_sourcing_vbus(tcpci, tcpci->data);
}

static void tcpci_check_contaminant(struct tcpc_dev *dev)
{
	struct tcpci *tcpci = tcpc_to_tcpci(dev);

	if (tcpci->data->check_contaminant)
		tcpci->data->check_contaminant(tcpci, tcpci->data);
}

static int tcpci_set_bist_data(struct tcpc_dev *tcpc, bool enable)
{
	struct tcpci *tcpci = tcpc_to_tcpci(tcpc);

	return regmap_update_bits(tcpci->regmap, TCPC_TCPC_CTRL, TCPC_TCPC_CTRL_BIST_TM,
				 enable ? TCPC_TCPC_CTRL_BIST_TM : 0);
}

static int tcpci_set_roles(struct tcpc_dev *tcpc, bool attached,
			   enum typec_role role, enum typec_data_role data)
{
	struct tcpci *tcpci = tcpc_to_tcpci(tcpc);
	unsigned int reg;
	int ret;

	reg = FIELD_PREP(TCPC_MSG_HDR_INFO_REV, PD_REV20);
	if (role == TYPEC_SOURCE)
		reg |= TCPC_MSG_HDR_INFO_PWR_ROLE;
	if (data == TYPEC_HOST)
		reg |= TCPC_MSG_HDR_INFO_DATA_ROLE;
	ret = regmap_write(tcpci->regmap, TCPC_MSG_HDR_INFO, reg);
	if (ret < 0)
		return ret;

	return 0;
}

static int tcpci_set_pd_rx(struct tcpc_dev *tcpc, bool enable)
{
	struct tcpci *tcpci = tcpc_to_tcpci(tcpc);
	unsigned int reg = 0;
	int ret;

	if (enable) {
		reg = TCPC_RX_DETECT_SOP | TCPC_RX_DETECT_HARD_RESET;
		if (tcpci->data->cable_comm_capable)
			reg |= TCPC_RX_DETECT_SOP1;
	}
	ret = regmap_write(tcpci->regmap, TCPC_RX_DETECT, reg);
	if (ret < 0)
		return ret;

	return 0;
}

static int tcpci_get_vbus(struct tcpc_dev *tcpc)
{
	struct tcpci *tcpci = tcpc_to_tcpci(tcpc);
	unsigned int reg;
	int ret;

	ret = regmap_read(tcpci->regmap, TCPC_POWER_STATUS, &reg);
	if (ret < 0)
		return ret;

	return !!(reg & TCPC_POWER_STATUS_VBUS_PRES);
}

static bool tcpci_is_vbus_vsafe0v(struct tcpc_dev *tcpc)
{
	struct tcpci *tcpci = tcpc_to_tcpci(tcpc);
	unsigned int reg;
	int ret;

	ret = regmap_read(tcpci->regmap, TCPC_EXTENDED_STATUS, &reg);
	if (ret < 0)
		return false;

	return !!(reg & TCPC_EXTENDED_STATUS_VSAFE0V);
}

static int tcpci_set_vbus(struct tcpc_dev *tcpc, bool source, bool sink)
{
	struct tcpci *tcpci = tcpc_to_tcpci(tcpc);
	int ret;

	if (tcpci->data->set_vbus) {
		ret = tcpci->data->set_vbus(tcpci, tcpci->data, source, sink);
		/* Bypass when ret > 0 */
		if (ret != 0)
			return ret < 0 ? ret : 0;
	}

	/* Disable both source and sink first before enabling anything */

	if (!source) {
		ret = regmap_write(tcpci->regmap, TCPC_COMMAND,
				   TCPC_CMD_DISABLE_SRC_VBUS);
		if (ret < 0)
			return ret;
	}

	if (!sink) {
		ret = regmap_write(tcpci->regmap, TCPC_COMMAND,
				   TCPC_CMD_DISABLE_SINK_VBUS);
		if (ret < 0)
			return ret;
	}

	if (source) {
		ret = regmap_write(tcpci->regmap, TCPC_COMMAND,
				   TCPC_CMD_SRC_VBUS_DEFAULT);
		if (ret < 0)
			return ret;
	}

	if (sink) {
		ret = regmap_write(tcpci->regmap, TCPC_COMMAND,
				   TCPC_CMD_SINK_VBUS);
		if (ret < 0)
			return ret;
	}

	return 0;
}

static int tcpci_pd_transmit(struct tcpc_dev *tcpc, enum tcpm_transmit_type type,
			     const struct pd_message *msg, unsigned int negotiated_rev)
{
	struct tcpci *tcpci = tcpc_to_tcpci(tcpc);
	u16 header = msg ? le16_to_cpu(msg->header) : 0;
	unsigned int reg, cnt;
	int ret;

	cnt = msg ? pd_header_cnt(header) * 4 : 0;
	/**
	 * TCPCI spec forbids direct access of TCPC_TX_DATA.
	 * But, since some of the chipsets offer this capability,
	 * it's fair to support both.
	 */
	if (tcpci->data->TX_BUF_BYTE_x_hidden) {
		u8 buf[TCPC_TRANSMIT_BUFFER_MAX_LEN] = {0,};
		u8 pos = 0;

		/* Payload + header + TCPC_TX_BYTE_CNT */
		buf[pos++] = cnt + 2;

		if (msg)
			memcpy(&buf[pos], &msg->header, sizeof(msg->header));

		pos += sizeof(header);

		if (cnt > 0)
			memcpy(&buf[pos], msg->payload, cnt);

		pos += cnt;
		ret = regmap_raw_write(tcpci->regmap, TCPC_TX_BYTE_CNT, buf, pos);
		if (ret < 0)
			return ret;
	} else {
		ret = regmap_write(tcpci->regmap, TCPC_TX_BYTE_CNT, cnt + 2);
		if (ret < 0)
			return ret;

		ret = tcpci_write16(tcpci, TCPC_TX_HDR, header);
		if (ret < 0)
			return ret;

		if (cnt > 0) {
			ret = regmap_raw_write(tcpci->regmap, TCPC_TX_DATA, &msg->payload, cnt);
			if (ret < 0)
				return ret;
		}
	}

	/* nRetryCount is 3 in PD2.0 spec where 2 in PD3.0 spec */
	reg = FIELD_PREP(TCPC_TRANSMIT_RETRY,
			 (negotiated_rev > PD_REV20
			  ? PD_RETRY_COUNT_3_0_OR_HIGHER
			  : PD_RETRY_COUNT_DEFAULT));
	reg |= FIELD_PREP(TCPC_TRANSMIT_TYPE, type);
	ret = regmap_write(tcpci->regmap, TCPC_TRANSMIT, reg);
	if (ret < 0)
		return ret;

	return 0;
}

static bool tcpci_cable_comm_capable(struct tcpc_dev *tcpc)
{
	struct tcpci *tcpci = tcpc_to_tcpci(tcpc);

	return tcpci->data->cable_comm_capable;
}

static bool tcpci_attempt_vconn_swap_discovery(struct tcpc_dev *tcpc)
{
	struct tcpci *tcpci = tcpc_to_tcpci(tcpc);

	if (tcpci->data->attempt_vconn_swap_discovery)
		return tcpci->data->attempt_vconn_swap_discovery(tcpci, tcpci->data);

	return false;
}

static int tcpci_init(struct tcpc_dev *tcpc)
{
	struct tcpci *tcpci = tcpc_to_tcpci(tcpc);
	unsigned long timeout = jiffies + msecs_to_jiffies(2000); /* XXX */
	unsigned int reg;
	int ret;

	while (time_before_eq(jiffies, timeout)) {
		ret = regmap_read(tcpci->regmap, TCPC_POWER_STATUS, &reg);
		if (ret < 0)
			return ret;
		if (!(reg & TCPC_POWER_STATUS_UNINIT))
			break;
		usleep_range(10000, 20000);
	}
	if (time_after(jiffies, timeout))
		return -ETIMEDOUT;

	ret = tcpci_write16(tcpci, TCPC_FAULT_STATUS, TCPC_FAULT_STATUS_ALL_REG_RST_TO_DEFAULT);
	if (ret < 0)
		return ret;

	/* Handle vendor init */
	if (tcpci->data->init) {
		ret = tcpci->data->init(tcpci, tcpci->data);
		if (ret < 0)
			return ret;
	}

	/* Clear all events */
	ret = tcpci_write16(tcpci, TCPC_ALERT, 0xffff);
	if (ret < 0)
		return ret;

	if (tcpci->controls_vbus)
		reg = TCPC_POWER_STATUS_VBUS_PRES;
	else
		reg = 0;
	ret = regmap_write(tcpci->regmap, TCPC_POWER_STATUS_MASK, reg);
	if (ret < 0)
		return ret;

	/* Enable Vbus detection */
	ret = regmap_write(tcpci->regmap, TCPC_COMMAND,
			   TCPC_CMD_ENABLE_VBUS_DETECT);
	if (ret < 0)
		return ret;

	reg = TCPC_ALERT_TX_SUCCESS | TCPC_ALERT_TX_FAILED |
		TCPC_ALERT_TX_DISCARDED | TCPC_ALERT_RX_STATUS |
		TCPC_ALERT_RX_HARD_RST | TCPC_ALERT_CC_STATUS;
	if (tcpci->controls_vbus)
		reg |= TCPC_ALERT_POWER_STATUS;
	/* Enable VSAFE0V status interrupt when detecting VSAFE0V is supported */
	if (tcpci->data->vbus_vsafe0v) {
		reg |= TCPC_ALERT_EXTENDED_STATUS;
		ret = regmap_write(tcpci->regmap, TCPC_EXTENDED_STATUS_MASK,
				   TCPC_EXTENDED_STATUS_VSAFE0V);
		if (ret < 0)
			return ret;
	}

	tcpci->alert_mask = reg;

	return tcpci_write16(tcpci, TCPC_ALERT_MASK, reg);
}

irqreturn_t tcpci_irq(struct tcpci *tcpci)
{
	u16 status;
	int ret;
	int irq_ret;
	unsigned int raw;

	tcpci_read16(tcpci, TCPC_ALERT, &status);
	irq_ret = status & tcpci->alert_mask;

process_status:
	/*
	 * Clear alert status for everything except RX_STATUS, which shouldn't
	 * be cleared until we have successfully retrieved message.
	 */
	if (status & ~TCPC_ALERT_RX_STATUS)
		tcpci_write16(tcpci, TCPC_ALERT,
			      status & ~TCPC_ALERT_RX_STATUS);

	if (status & TCPC_ALERT_CC_STATUS)
		tcpm_cc_change(tcpci->port);

	if (status & TCPC_ALERT_POWER_STATUS) {
		regmap_read(tcpci->regmap, TCPC_POWER_STATUS_MASK, &raw);
		/*
		 * If power status mask has been reset, then the TCPC
		 * has reset.
		 */
		if (raw == 0xff)
			tcpm_tcpc_reset(tcpci->port);
		else
			tcpm_vbus_change(tcpci->port);
	}

	if (status & TCPC_ALERT_RX_STATUS) {
		struct pd_message msg;
		unsigned int cnt, payload_cnt;
		u16 header;

		regmap_read(tcpci->regmap, TCPC_RX_BYTE_CNT, &cnt);
		/*
		 * 'cnt' corresponds to READABLE_BYTE_COUNT in section 4.4.14
		 * of the TCPCI spec [Rev 2.0 Ver 1.0 October 2017] and is
		 * defined in table 4-36 as one greater than the number of
		 * bytes received. And that number includes the header. So:
		 */
		if (cnt > 3)
			payload_cnt = cnt - (1 + sizeof(msg.header));
		else
			payload_cnt = 0;

		tcpci_read16(tcpci, TCPC_RX_HDR, &header);
		msg.header = cpu_to_le16(header);

		if (WARN_ON(payload_cnt > sizeof(msg.payload)))
			payload_cnt = sizeof(msg.payload);

		if (payload_cnt > 0)
			regmap_raw_read(tcpci->regmap, TCPC_RX_DATA,
					&msg.payload, payload_cnt);

		/* Read complete, clear RX status alert bit */
		tcpci_write16(tcpci, TCPC_ALERT, TCPC_ALERT_RX_STATUS);

		tcpm_pd_receive(tcpci->port, &msg, TCPC_TX_SOP);
	}

	if (tcpci->data->vbus_vsafe0v && (status & TCPC_ALERT_EXTENDED_STATUS)) {
		ret = regmap_read(tcpci->regmap, TCPC_EXTENDED_STATUS, &raw);
		if (!ret && (raw & TCPC_EXTENDED_STATUS_VSAFE0V))
			tcpm_vbus_change(tcpci->port);
	}

	if (status & TCPC_ALERT_RX_HARD_RST)
		tcpm_pd_hard_reset(tcpci->port);

	if (status & TCPC_ALERT_TX_SUCCESS)
		tcpm_pd_transmit_complete(tcpci->port, TCPC_TX_SUCCESS);
	else if (status & TCPC_ALERT_TX_DISCARDED)
		tcpm_pd_transmit_complete(tcpci->port, TCPC_TX_DISCARDED);
	else if (status & TCPC_ALERT_TX_FAILED)
		tcpm_pd_transmit_complete(tcpci->port, TCPC_TX_FAILED);

	tcpci_read16(tcpci, TCPC_ALERT, &status);

	if (status & tcpci->alert_mask)
		goto process_status;

	return IRQ_RETVAL(irq_ret);
}
EXPORT_SYMBOL_GPL(tcpci_irq);

static irqreturn_t _tcpci_irq(int irq, void *dev_id)
{
	struct tcpci_chip *chip = dev_id;

	return tcpci_irq(chip->tcpci);
}

static const struct regmap_config tcpci_regmap_config = {
	.reg_bits = 8,
	.val_bits = 8,

	.max_register = 0x7F, /* 0x80 .. 0xFF are vendor defined */
};

static int tcpci_parse_config(struct tcpci *tcpci)
{
	tcpci->controls_vbus = true; /* XXX */

	tcpci->tcpc.fwnode = device_get_named_child_node(tcpci->dev,
							 "connector");
	if (!tcpci->tcpc.fwnode) {
		dev_err(tcpci->dev, "Can't find connector node.\n");
		return -EINVAL;
	}

	return 0;
}

struct tcpci *tcpci_register_port(struct device *dev, struct tcpci_data *data)
{
	struct tcpci *tcpci;
	int err;

	tcpci = devm_kzalloc(dev, sizeof(*tcpci), GFP_KERNEL);
	if (!tcpci)
		return ERR_PTR(-ENOMEM);

	tcpci->dev = dev;
	tcpci->data = data;
	tcpci->regmap = data->regmap;

	tcpci->tcpc.init = tcpci_init;
	tcpci->tcpc.get_vbus = tcpci_get_vbus;
	tcpci->tcpc.set_vbus = tcpci_set_vbus;
	tcpci->tcpc.set_cc = tcpci_set_cc;
	tcpci->tcpc.apply_rc = tcpci_apply_rc;
	tcpci->tcpc.get_cc = tcpci_get_cc;
	tcpci->tcpc.set_polarity = tcpci_set_polarity;
	tcpci->tcpc.set_vconn = tcpci_set_vconn;
	tcpci->tcpc.start_toggling = tcpci_start_toggling;

	tcpci->tcpc.set_pd_rx = tcpci_set_pd_rx;
	tcpci->tcpc.set_roles = tcpci_set_roles;
	tcpci->tcpc.pd_transmit = tcpci_pd_transmit;
	tcpci->tcpc.set_bist_data = tcpci_set_bist_data;
	tcpci->tcpc.enable_frs = tcpci_enable_frs;
	tcpci->tcpc.frs_sourcing_vbus = tcpci_frs_sourcing_vbus;
	tcpci->tcpc.set_partner_usb_comm_capable = tcpci_set_partner_usb_comm_capable;
	tcpci->tcpc.cable_comm_capable = tcpci_cable_comm_capable;
	tcpci->tcpc.attempt_vconn_swap_discovery = tcpci_attempt_vconn_swap_discovery;

	if (tcpci->data->check_contaminant)
		tcpci->tcpc.check_contaminant = tcpci_check_contaminant;

	if (tcpci->data->auto_discharge_disconnect) {
		tcpci->tcpc.enable_auto_vbus_discharge = tcpci_enable_auto_vbus_discharge;
		tcpci->tcpc.set_auto_vbus_discharge_threshold =
			tcpci_set_auto_vbus_discharge_threshold;
		regmap_update_bits(tcpci->regmap, TCPC_POWER_CTRL, TCPC_POWER_CTRL_BLEED_DISCHARGE,
				   TCPC_POWER_CTRL_BLEED_DISCHARGE);
	}

	if (tcpci->data->vbus_vsafe0v)
		tcpci->tcpc.is_vbus_vsafe0v = tcpci_is_vbus_vsafe0v;

	if (tcpci->data->set_orientation)
		tcpci->tcpc.set_orientation = tcpci_set_orientation;

	err = tcpci_parse_config(tcpci);
	if (err < 0)
		return ERR_PTR(err);

	tcpci->port = tcpm_register_port(tcpci->dev, &tcpci->tcpc);
	if (IS_ERR(tcpci->port)) {
		fwnode_handle_put(tcpci->tcpc.fwnode);
		return ERR_CAST(tcpci->port);
	}

	return tcpci;
}
EXPORT_SYMBOL_GPL(tcpci_register_port);

void tcpci_unregister_port(struct tcpci *tcpci)
{
	tcpm_unregister_port(tcpci->port);
	fwnode_handle_put(tcpci->tcpc.fwnode);
}
EXPORT_SYMBOL_GPL(tcpci_unregister_port);

static int tcpci_probe(struct i2c_client *client)
{
	struct tcpci_chip *chip;
	int err;
	u16 val = 0;

	chip = devm_kzalloc(&client->dev, sizeof(*chip), GFP_KERNEL);
	if (!chip)
		return -ENOMEM;

	chip->data.regmap = devm_regmap_init_i2c(client, &tcpci_regmap_config);
	if (IS_ERR(chip->data.regmap))
		return PTR_ERR(chip->data.regmap);

	i2c_set_clientdata(client, chip);

	/* Disable chip interrupts before requesting irq */
	err = regmap_raw_write(chip->data.regmap, TCPC_ALERT_MASK, &val,
			       sizeof(u16));
	if (err < 0)
		return err;

	err = tcpci_check_std_output_cap(chip->data.regmap,
					 TCPC_STD_OUTPUT_CAP_ORIENTATION);
	if (err < 0)
		return err;

	chip->data.set_orientation = err;
<<<<<<< HEAD

	chip->tcpci = tcpci_register_port(&client->dev, &chip->data);
	if (IS_ERR(chip->tcpci))
		return PTR_ERR(chip->tcpci);
=======
>>>>>>> adc21867

	err = devm_request_threaded_irq(&client->dev, client->irq, NULL,
					_tcpci_irq,
					IRQF_SHARED | IRQF_ONESHOT,
					dev_name(&client->dev), chip);
	if (err < 0)
		return err;

	/*
	 * Disable irq while registering port. If irq is configured as an edge
	 * irq this allow to keep track and process the irq as soon as it is enabled.
	 */
	disable_irq(client->irq);
	chip->tcpci = tcpci_register_port(&client->dev, &chip->data);
	enable_irq(client->irq);

	return PTR_ERR_OR_ZERO(chip->tcpci);
}

static void tcpci_remove(struct i2c_client *client)
{
	struct tcpci_chip *chip = i2c_get_clientdata(client);
	int err;

	/* Disable chip interrupts before unregistering port */
	err = tcpci_write16(chip->tcpci, TCPC_ALERT_MASK, 0);
	if (err < 0)
		dev_warn(&client->dev, "Failed to disable irqs (%pe)\n", ERR_PTR(err));

	tcpci_unregister_port(chip->tcpci);
}

static const struct i2c_device_id tcpci_id[] = {
	{ "tcpci" },
	{ }
};
MODULE_DEVICE_TABLE(i2c, tcpci_id);

#ifdef CONFIG_OF
static const struct of_device_id tcpci_of_match[] = {
	{ .compatible = "nxp,ptn5110", },
	{ .compatible = "tcpci", },
	{},
};
MODULE_DEVICE_TABLE(of, tcpci_of_match);
#endif

static struct i2c_driver tcpci_i2c_driver = {
	.driver = {
		.name = "tcpci",
		.of_match_table = of_match_ptr(tcpci_of_match),
	},
	.probe = tcpci_probe,
	.remove = tcpci_remove,
	.id_table = tcpci_id,
};
module_i2c_driver(tcpci_i2c_driver);

MODULE_DESCRIPTION("USB Type-C Port Controller Interface driver");
MODULE_LICENSE("GPL");<|MERGE_RESOLUTION|>--- conflicted
+++ resolved
@@ -922,13 +922,6 @@
 		return err;
 
 	chip->data.set_orientation = err;
-<<<<<<< HEAD
-
-	chip->tcpci = tcpci_register_port(&client->dev, &chip->data);
-	if (IS_ERR(chip->tcpci))
-		return PTR_ERR(chip->tcpci);
-=======
->>>>>>> adc21867
 
 	err = devm_request_threaded_irq(&client->dev, client->irq, NULL,
 					_tcpci_irq,
