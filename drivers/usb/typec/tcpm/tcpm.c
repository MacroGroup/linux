// SPDX-License-Identifier: GPL-2.0+
/*
 * Copyright 2015-2017 Google, Inc
 *
 * USB Power Delivery protocol stack.
 */

#include <linux/completion.h>
#include <linux/debugfs.h>
#include <linux/device.h>
#include <linux/hrtimer.h>
#include <linux/jiffies.h>
#include <linux/kernel.h>
#include <linux/kthread.h>
#include <linux/module.h>
#include <linux/mutex.h>
#include <linux/power_supply.h>
#include <linux/proc_fs.h>
#include <linux/property.h>
#include <linux/sched/clock.h>
#include <linux/seq_file.h>
#include <linux/slab.h>
#include <linux/spinlock.h>
#include <linux/usb.h>
#include <linux/usb/pd.h>
#include <linux/usb/pd_ado.h>
#include <linux/usb/pd_bdo.h>
#include <linux/usb/pd_ext_sdb.h>
#include <linux/usb/pd_vdo.h>
#include <linux/usb/role.h>
#include <linux/usb/tcpm.h>
#include <linux/usb/typec_altmode.h>

#include <uapi/linux/sched/types.h>

#define FOREACH_STATE(S)			\
	S(INVALID_STATE),			\
	S(TOGGLING),			\
	S(CHECK_CONTAMINANT),			\
	S(SRC_UNATTACHED),			\
	S(SRC_ATTACH_WAIT),			\
	S(SRC_ATTACHED),			\
	S(SRC_STARTUP),				\
	S(SRC_SEND_CAPABILITIES),		\
	S(SRC_SEND_CAPABILITIES_TIMEOUT),	\
	S(SRC_NEGOTIATE_CAPABILITIES),		\
	S(SRC_TRANSITION_SUPPLY),		\
	S(SRC_READY),				\
	S(SRC_WAIT_NEW_CAPABILITIES),		\
						\
	S(SNK_UNATTACHED),			\
	S(SNK_ATTACH_WAIT),			\
	S(SNK_DEBOUNCED),			\
	S(SNK_ATTACHED),			\
	S(SNK_STARTUP),				\
	S(SNK_DISCOVERY),			\
	S(SNK_DISCOVERY_DEBOUNCE),		\
	S(SNK_DISCOVERY_DEBOUNCE_DONE),		\
	S(SNK_WAIT_CAPABILITIES),		\
	S(SNK_NEGOTIATE_CAPABILITIES),		\
	S(SNK_NEGOTIATE_PPS_CAPABILITIES),	\
	S(SNK_TRANSITION_SINK),			\
	S(SNK_TRANSITION_SINK_VBUS),		\
	S(SNK_READY),				\
						\
	S(ACC_UNATTACHED),			\
	S(DEBUG_ACC_ATTACHED),			\
	S(AUDIO_ACC_ATTACHED),			\
	S(AUDIO_ACC_DEBOUNCE),			\
						\
	S(HARD_RESET_SEND),			\
	S(HARD_RESET_START),			\
	S(SRC_HARD_RESET_VBUS_OFF),		\
	S(SRC_HARD_RESET_VBUS_ON),		\
	S(SNK_HARD_RESET_SINK_OFF),		\
	S(SNK_HARD_RESET_WAIT_VBUS),		\
	S(SNK_HARD_RESET_SINK_ON),		\
						\
	S(SOFT_RESET),				\
	S(SRC_SOFT_RESET_WAIT_SNK_TX),		\
	S(SNK_SOFT_RESET),			\
	S(SOFT_RESET_SEND),			\
						\
	S(DR_SWAP_ACCEPT),			\
	S(DR_SWAP_SEND),			\
	S(DR_SWAP_SEND_TIMEOUT),		\
	S(DR_SWAP_CANCEL),			\
	S(DR_SWAP_CHANGE_DR),			\
						\
	S(PR_SWAP_ACCEPT),			\
	S(PR_SWAP_SEND),			\
	S(PR_SWAP_SEND_TIMEOUT),		\
	S(PR_SWAP_CANCEL),			\
	S(PR_SWAP_START),			\
	S(PR_SWAP_SRC_SNK_TRANSITION_OFF),	\
	S(PR_SWAP_SRC_SNK_SOURCE_OFF),		\
	S(PR_SWAP_SRC_SNK_SOURCE_OFF_CC_DEBOUNCED), \
	S(PR_SWAP_SRC_SNK_SINK_ON),		\
	S(PR_SWAP_SNK_SRC_SINK_OFF),		\
	S(PR_SWAP_SNK_SRC_SOURCE_ON),		\
	S(PR_SWAP_SNK_SRC_SOURCE_ON_VBUS_RAMPED_UP),    \
						\
	S(VCONN_SWAP_ACCEPT),			\
	S(VCONN_SWAP_SEND),			\
	S(VCONN_SWAP_SEND_TIMEOUT),		\
	S(VCONN_SWAP_CANCEL),			\
	S(VCONN_SWAP_START),			\
	S(VCONN_SWAP_WAIT_FOR_VCONN),		\
	S(VCONN_SWAP_TURN_ON_VCONN),		\
	S(VCONN_SWAP_TURN_OFF_VCONN),		\
	S(VCONN_SWAP_SEND_SOFT_RESET),		\
						\
	S(FR_SWAP_SEND),			\
	S(FR_SWAP_SEND_TIMEOUT),		\
	S(FR_SWAP_SNK_SRC_TRANSITION_TO_OFF),			\
	S(FR_SWAP_SNK_SRC_NEW_SINK_READY),		\
	S(FR_SWAP_SNK_SRC_SOURCE_VBUS_APPLIED),	\
	S(FR_SWAP_CANCEL),			\
						\
	S(SNK_TRY),				\
	S(SNK_TRY_WAIT),			\
	S(SNK_TRY_WAIT_DEBOUNCE),               \
	S(SNK_TRY_WAIT_DEBOUNCE_CHECK_VBUS),    \
	S(SRC_TRYWAIT),				\
	S(SRC_TRYWAIT_DEBOUNCE),		\
	S(SRC_TRYWAIT_UNATTACHED),		\
						\
	S(SRC_TRY),				\
	S(SRC_TRY_WAIT),                        \
	S(SRC_TRY_DEBOUNCE),			\
	S(SNK_TRYWAIT),				\
	S(SNK_TRYWAIT_DEBOUNCE),		\
	S(SNK_TRYWAIT_VBUS),			\
	S(BIST_RX),				\
						\
	S(GET_STATUS_SEND),			\
	S(GET_STATUS_SEND_TIMEOUT),		\
	S(GET_PPS_STATUS_SEND),			\
	S(GET_PPS_STATUS_SEND_TIMEOUT),		\
						\
	S(GET_SINK_CAP),			\
	S(GET_SINK_CAP_TIMEOUT),		\
						\
	S(ERROR_RECOVERY),			\
	S(PORT_RESET),				\
	S(PORT_RESET_WAIT_OFF),			\
						\
	S(AMS_START),				\
	S(CHUNK_NOT_SUPP),			\
						\
	S(SRC_VDM_IDENTITY_REQUEST)

#define FOREACH_AMS(S)				\
	S(NONE_AMS),				\
	S(POWER_NEGOTIATION),			\
	S(GOTOMIN),				\
	S(SOFT_RESET_AMS),			\
	S(HARD_RESET),				\
	S(CABLE_RESET),				\
	S(GET_SOURCE_CAPABILITIES),		\
	S(GET_SINK_CAPABILITIES),		\
	S(POWER_ROLE_SWAP),			\
	S(FAST_ROLE_SWAP),			\
	S(DATA_ROLE_SWAP),			\
	S(VCONN_SWAP),				\
	S(SOURCE_ALERT),			\
	S(GETTING_SOURCE_EXTENDED_CAPABILITIES),\
	S(GETTING_SOURCE_SINK_STATUS),		\
	S(GETTING_BATTERY_CAPABILITIES),	\
	S(GETTING_BATTERY_STATUS),		\
	S(GETTING_MANUFACTURER_INFORMATION),	\
	S(SECURITY),				\
	S(FIRMWARE_UPDATE),			\
	S(DISCOVER_IDENTITY),			\
	S(SOURCE_STARTUP_CABLE_PLUG_DISCOVER_IDENTITY),	\
	S(DISCOVER_SVIDS),			\
	S(DISCOVER_MODES),			\
	S(DFP_TO_UFP_ENTER_MODE),		\
	S(DFP_TO_UFP_EXIT_MODE),		\
	S(DFP_TO_CABLE_PLUG_ENTER_MODE),	\
	S(DFP_TO_CABLE_PLUG_EXIT_MODE),		\
	S(ATTENTION),				\
	S(BIST),				\
	S(UNSTRUCTURED_VDMS),			\
	S(STRUCTURED_VDMS),			\
	S(COUNTRY_INFO),			\
	S(COUNTRY_CODES)

#define GENERATE_ENUM(e)	e
#define GENERATE_STRING(s)	#s

enum tcpm_state {
	FOREACH_STATE(GENERATE_ENUM)
};

static const char * const tcpm_states[] = {
	FOREACH_STATE(GENERATE_STRING)
};

enum tcpm_ams {
	FOREACH_AMS(GENERATE_ENUM)
};

static const char * const tcpm_ams_str[] = {
	FOREACH_AMS(GENERATE_STRING)
};

enum vdm_states {
	VDM_STATE_ERR_BUSY = -3,
	VDM_STATE_ERR_SEND = -2,
	VDM_STATE_ERR_TMOUT = -1,
	VDM_STATE_DONE = 0,
	/* Anything >0 represents an active state */
	VDM_STATE_READY = 1,
	VDM_STATE_BUSY = 2,
	VDM_STATE_WAIT_RSP_BUSY = 3,
	VDM_STATE_SEND_MESSAGE = 4,
};

enum pd_msg_request {
	PD_MSG_NONE = 0,
	PD_MSG_CTRL_REJECT,
	PD_MSG_CTRL_WAIT,
	PD_MSG_CTRL_NOT_SUPP,
	PD_MSG_DATA_SINK_CAP,
	PD_MSG_DATA_SOURCE_CAP,
};

enum adev_actions {
	ADEV_NONE = 0,
	ADEV_NOTIFY_USB_AND_QUEUE_VDM,
	ADEV_QUEUE_VDM,
	ADEV_QUEUE_VDM_SEND_EXIT_MODE_ON_FAIL,
	ADEV_ATTENTION,
};

/*
 * Initial current capability of the new source when vSafe5V is applied during PD3.0 Fast Role Swap.
 * Based on "Table 6-14 Fixed Supply PDO - Sink" of "USB Power Delivery Specification Revision 3.0,
 * Version 1.2"
 */
enum frs_typec_current {
	FRS_NOT_SUPPORTED,
	FRS_DEFAULT_POWER,
	FRS_5V_1P5A,
	FRS_5V_3A,
};

/* Events from low level driver */

#define TCPM_CC_EVENT		BIT(0)
#define TCPM_VBUS_EVENT		BIT(1)
#define TCPM_RESET_EVENT	BIT(2)
#define TCPM_FRS_EVENT		BIT(3)
#define TCPM_SOURCING_VBUS	BIT(4)
#define TCPM_PORT_CLEAN		BIT(5)
#define TCPM_PORT_ERROR		BIT(6)

#define LOG_BUFFER_ENTRIES	1024
#define LOG_BUFFER_ENTRY_SIZE	128

/* Alternate mode support */

#define SVID_DISCOVERY_MAX	16
#define ALTMODE_DISCOVERY_MAX	(SVID_DISCOVERY_MAX * MODE_DISCOVERY_MAX)

#define GET_SINK_CAP_RETRY_MS	100
#define SEND_DISCOVER_RETRY_MS	100

struct pd_mode_data {
	int svid_index;		/* current SVID index		*/
	int nsvids;
	u16 svids[SVID_DISCOVERY_MAX];
	int altmodes;		/* number of alternate modes	*/
	struct typec_altmode_desc altmode_desc[ALTMODE_DISCOVERY_MAX];
};

/*
 * @min_volt: Actual min voltage at the local port
 * @req_min_volt: Requested min voltage to the port partner
 * @max_volt: Actual max voltage at the local port
 * @req_max_volt: Requested max voltage to the port partner
 * @max_curr: Actual max current at the local port
 * @req_max_curr: Requested max current of the port partner
 * @req_out_volt: Requested output voltage to the port partner
 * @req_op_curr: Requested operating current to the port partner
 * @supported: Parter has at least one APDO hence supports PPS
 * @active: PPS mode is active
 */
struct pd_pps_data {
	u32 min_volt;
	u32 req_min_volt;
	u32 max_volt;
	u32 req_max_volt;
	u32 max_curr;
	u32 req_max_curr;
	u32 req_out_volt;
	u32 req_op_curr;
	bool supported;
	bool active;
};

struct pd_data {
	struct usb_power_delivery *pd;
	struct usb_power_delivery_capabilities *source_cap;
	struct usb_power_delivery_capabilities_desc source_desc;
	struct usb_power_delivery_capabilities *sink_cap;
	struct usb_power_delivery_capabilities_desc sink_desc;
	unsigned int operating_snk_mw;
};

struct tcpm_port {
	struct device *dev;

	struct mutex lock;		/* tcpm state machine lock */
	struct kthread_worker *wq;

	struct typec_capability typec_caps;
	struct typec_port *typec_port;

	struct tcpc_dev	*tcpc;
	struct usb_role_switch *role_sw;

	enum typec_role vconn_role;
	enum typec_role pwr_role;
	enum typec_data_role data_role;
	enum typec_pwr_opmode pwr_opmode;

	struct usb_pd_identity partner_ident;
	struct typec_partner_desc partner_desc;
	struct typec_partner *partner;

	struct usb_pd_identity cable_ident;
	struct typec_cable_desc cable_desc;
	struct typec_cable *cable;
	struct typec_plug_desc plug_prime_desc;
	struct typec_plug *plug_prime;

	enum typec_cc_status cc_req;
	enum typec_cc_status src_rp;	/* work only if pd_supported == false */

	enum typec_cc_status cc1;
	enum typec_cc_status cc2;
	enum typec_cc_polarity polarity;

	bool attached;
	bool connected;
	bool registered;
	bool pd_supported;
	enum typec_port_type port_type;

	/*
	 * Set to true when vbus is greater than VSAFE5V min.
	 * Set to false when vbus falls below vSinkDisconnect max threshold.
	 */
	bool vbus_present;

	/*
	 * Set to true when vbus is less than VSAFE0V max.
	 * Set to false when vbus is greater than VSAFE0V max.
	 */
	bool vbus_vsafe0v;

	bool vbus_never_low;
	bool vbus_source;
	bool vbus_charge;

	/* Set to true when Discover_Identity Command is expected to be sent in Ready states. */
	bool send_discover;
	bool op_vsafe5v;

	int try_role;
	int try_snk_count;
	int try_src_count;

	enum pd_msg_request queued_message;

	enum tcpm_state enter_state;
	enum tcpm_state prev_state;
	enum tcpm_state state;
	enum tcpm_state delayed_state;
	ktime_t delayed_runtime;
	unsigned long delay_ms;

	spinlock_t pd_event_lock;
	u32 pd_events;

	struct kthread_work event_work;
	struct hrtimer state_machine_timer;
	struct kthread_work state_machine;
	struct hrtimer vdm_state_machine_timer;
	struct kthread_work vdm_state_machine;
	struct hrtimer enable_frs_timer;
	struct kthread_work enable_frs;
	struct hrtimer send_discover_timer;
	struct kthread_work send_discover_work;
	bool state_machine_running;
	/* Set to true when VDM State Machine has following actions. */
	bool vdm_sm_running;

	struct completion tx_complete;
	enum tcpm_transmit_status tx_status;

	struct mutex swap_lock;		/* swap command lock */
	bool swap_pending;
	bool non_pd_role_swap;
	struct completion swap_complete;
	int swap_status;

	unsigned int negotiated_rev;
	unsigned int message_id;
	unsigned int caps_count;
	unsigned int hard_reset_count;
	bool pd_capable;
	bool explicit_contract;
	unsigned int rx_msgid;

	/* USB PD objects */
	struct usb_power_delivery **pds;
	struct pd_data **pd_list;
	struct usb_power_delivery_capabilities *port_source_caps;
	struct usb_power_delivery_capabilities *port_sink_caps;
	struct usb_power_delivery *partner_pd;
	struct usb_power_delivery_capabilities *partner_source_caps;
	struct usb_power_delivery_capabilities *partner_sink_caps;
	struct usb_power_delivery *selected_pd;

	/* Partner capabilities/requests */
	u32 sink_request;
	u32 source_caps[PDO_MAX_OBJECTS];
	unsigned int nr_source_caps;
	u32 sink_caps[PDO_MAX_OBJECTS];
	unsigned int nr_sink_caps;

	/* Local capabilities */
	unsigned int pd_count;
	u32 src_pdo[PDO_MAX_OBJECTS];
	unsigned int nr_src_pdo;
	u32 snk_pdo[PDO_MAX_OBJECTS];
	unsigned int nr_snk_pdo;
	u32 snk_vdo_v1[VDO_MAX_OBJECTS];
	unsigned int nr_snk_vdo_v1;
	u32 snk_vdo[VDO_MAX_OBJECTS];
	unsigned int nr_snk_vdo;

	unsigned int operating_snk_mw;
	bool update_sink_caps;

	/* Requested current / voltage to the port partner */
	u32 req_current_limit;
	u32 req_supply_voltage;
	/* Actual current / voltage limit of the local port */
	u32 current_limit;
	u32 supply_voltage;

	/* Used to export TA voltage and current */
	struct power_supply *psy;
	struct power_supply_desc psy_desc;
	enum power_supply_usb_type usb_type;

	u32 bist_request;

	/* PD state for Vendor Defined Messages */
	enum vdm_states vdm_state;
	u32 vdm_retries;
	/* next Vendor Defined Message to send */
	u32 vdo_data[VDO_MAX_SIZE];
	u8 vdo_count;
	/* VDO to retry if UFP responder replied busy */
	u32 vdo_retry;

	/* PPS */
	struct pd_pps_data pps_data;
	struct completion pps_complete;
	bool pps_pending;
	int pps_status;

	/* Alternate mode data */
	struct pd_mode_data mode_data;
	struct pd_mode_data mode_data_prime;
	struct typec_altmode *partner_altmode[ALTMODE_DISCOVERY_MAX];
	struct typec_altmode *plug_prime_altmode[ALTMODE_DISCOVERY_MAX];
	struct typec_altmode *port_altmode[ALTMODE_DISCOVERY_MAX];

	/* Deadline in jiffies to exit src_try_wait state */
	unsigned long max_wait;

	/* port belongs to a self powered device */
	bool self_powered;

	/* Sink FRS */
	enum frs_typec_current new_source_frs_current;

	/* Sink caps have been queried */
	bool sink_cap_done;

	/* Collision Avoidance and Atomic Message Sequence */
	enum tcpm_state upcoming_state;
	enum tcpm_ams ams;
	enum tcpm_ams next_ams;
	bool in_ams;

	/* Auto vbus discharge status */
	bool auto_vbus_discharge_enabled;

	/*
	 * When set, port requests PD_P_SNK_STDBY_MW upon entering SNK_DISCOVERY and
	 * the actual current limit after RX of PD_CTRL_PSRDY for PD link,
	 * SNK_READY for non-pd link.
	 */
	bool slow_charger_loop;

	/*
	 * When true indicates that the lower level drivers indicate potential presence
	 * of contaminant in the connector pins based on the tcpm state machine
	 * transitions.
	 */
	bool potential_contaminant;

	/* SOP* Related Fields */
	/*
	 * Flag to determine if SOP' Discover Identity is available. The flag
	 * is set if Discover Identity on SOP' does not immediately follow
	 * Discover Identity on SOP.
	 */
	bool send_discover_prime;
	/*
	 * tx_sop_type determines which SOP* a message is being sent on.
	 * For messages that are queued and not sent immediately such as in
	 * tcpm_queue_message or messages that send after state changes,
	 * the tx_sop_type is set accordingly.
	 */
	enum tcpm_transmit_type tx_sop_type;
	/*
	 * Prior to discovering the port partner's Specification Revision, the
	 * Vconn source and cable plug will use the lower of their two revisions.
	 *
	 * When the port partner's Specification Revision is discovered, the following
	 * rules are put in place.
	 *	1. If the cable revision (1) is lower than the revision negotiated
	 * between the port and partner (2), the port and partner will communicate
	 * on revision (2), but the port and cable will communicate on revision (1).
	 *	2. If the cable revision (1) is higher than the revision negotiated
	 * between the port and partner (2), the port and partner will communicate
	 * on revision (2), and the port and cable will communicate on revision (2)
	 * as well.
	 */
	unsigned int negotiated_rev_prime;
	/*
	 * Each SOP* type must maintain their own tx and rx message IDs
	 */
	unsigned int message_id_prime;
	unsigned int rx_msgid_prime;
#ifdef CONFIG_DEBUG_FS
	struct dentry *dentry;
	struct mutex logbuffer_lock;	/* log buffer access lock */
	int logbuffer_head;
	int logbuffer_tail;
	u8 *logbuffer[LOG_BUFFER_ENTRIES];
#endif
};

struct pd_rx_event {
	struct kthread_work work;
	struct tcpm_port *port;
	struct pd_message msg;
	enum tcpm_transmit_type rx_sop_type;
};

static const char * const pd_rev[] = {
	[PD_REV10]		= "rev1",
	[PD_REV20]		= "rev2",
	[PD_REV30]		= "rev3",
};

#define tcpm_cc_is_sink(cc) \
	((cc) == TYPEC_CC_RP_DEF || (cc) == TYPEC_CC_RP_1_5 || \
	 (cc) == TYPEC_CC_RP_3_0)

/* As long as cc is pulled up, we can consider it as sink. */
#define tcpm_port_is_sink(port) \
	(tcpm_cc_is_sink((port)->cc1) || tcpm_cc_is_sink((port)->cc2))

#define tcpm_cc_is_source(cc) ((cc) == TYPEC_CC_RD)
#define tcpm_cc_is_audio(cc) ((cc) == TYPEC_CC_RA)
#define tcpm_cc_is_open(cc) ((cc) == TYPEC_CC_OPEN)

#define tcpm_port_is_source(port) \
	((tcpm_cc_is_source((port)->cc1) && \
	 !tcpm_cc_is_source((port)->cc2)) || \
	 (tcpm_cc_is_source((port)->cc2) && \
	  !tcpm_cc_is_source((port)->cc1)))

#define tcpm_port_is_debug(port) \
	(tcpm_cc_is_source((port)->cc1) && tcpm_cc_is_source((port)->cc2))

#define tcpm_port_is_audio(port) \
	(tcpm_cc_is_audio((port)->cc1) && tcpm_cc_is_audio((port)->cc2))

#define tcpm_port_is_audio_detached(port) \
	((tcpm_cc_is_audio((port)->cc1) && tcpm_cc_is_open((port)->cc2)) || \
	 (tcpm_cc_is_audio((port)->cc2) && tcpm_cc_is_open((port)->cc1)))

#define tcpm_try_snk(port) \
	((port)->try_snk_count == 0 && (port)->try_role == TYPEC_SINK && \
	(port)->port_type == TYPEC_PORT_DRP)

#define tcpm_try_src(port) \
	((port)->try_src_count == 0 && (port)->try_role == TYPEC_SOURCE && \
	(port)->port_type == TYPEC_PORT_DRP)

#define tcpm_data_role_for_source(port) \
	((port)->typec_caps.data == TYPEC_PORT_UFP ? \
	TYPEC_DEVICE : TYPEC_HOST)

#define tcpm_data_role_for_sink(port) \
	((port)->typec_caps.data == TYPEC_PORT_DFP ? \
	TYPEC_HOST : TYPEC_DEVICE)

#define tcpm_sink_tx_ok(port) \
	(tcpm_port_is_sink(port) && \
	((port)->cc1 == TYPEC_CC_RP_3_0 || (port)->cc2 == TYPEC_CC_RP_3_0))

#define tcpm_wait_for_discharge(port) \
	(((port)->auto_vbus_discharge_enabled && !(port)->vbus_vsafe0v) ? PD_T_SAFE_0V : 0)

static enum tcpm_state tcpm_default_state(struct tcpm_port *port)
{
	if (port->port_type == TYPEC_PORT_DRP) {
		if (port->try_role == TYPEC_SINK)
			return SNK_UNATTACHED;
		else if (port->try_role == TYPEC_SOURCE)
			return SRC_UNATTACHED;
		/* Fall through to return SRC_UNATTACHED */
	} else if (port->port_type == TYPEC_PORT_SNK) {
		return SNK_UNATTACHED;
	}
	return SRC_UNATTACHED;
}

static bool tcpm_port_is_disconnected(struct tcpm_port *port)
{
	return (!port->attached && port->cc1 == TYPEC_CC_OPEN &&
		port->cc2 == TYPEC_CC_OPEN) ||
	       (port->attached && ((port->polarity == TYPEC_POLARITY_CC1 &&
				    port->cc1 == TYPEC_CC_OPEN) ||
				   (port->polarity == TYPEC_POLARITY_CC2 &&
				    port->cc2 == TYPEC_CC_OPEN)));
}

/*
 * Logging
 */

#ifdef CONFIG_DEBUG_FS

static bool tcpm_log_full(struct tcpm_port *port)
{
	return port->logbuffer_tail ==
		(port->logbuffer_head + 1) % LOG_BUFFER_ENTRIES;
}

__printf(2, 0)
static void _tcpm_log(struct tcpm_port *port, const char *fmt, va_list args)
{
	char tmpbuffer[LOG_BUFFER_ENTRY_SIZE];
	u64 ts_nsec = local_clock();
	unsigned long rem_nsec;

	mutex_lock(&port->logbuffer_lock);
	if (!port->logbuffer[port->logbuffer_head]) {
		port->logbuffer[port->logbuffer_head] =
				kzalloc(LOG_BUFFER_ENTRY_SIZE, GFP_KERNEL);
		if (!port->logbuffer[port->logbuffer_head]) {
			mutex_unlock(&port->logbuffer_lock);
			return;
		}
	}

	vsnprintf(tmpbuffer, sizeof(tmpbuffer), fmt, args);

	if (tcpm_log_full(port)) {
		port->logbuffer_head = max(port->logbuffer_head - 1, 0);
		strcpy(tmpbuffer, "overflow");
	}

	if (port->logbuffer_head < 0 ||
	    port->logbuffer_head >= LOG_BUFFER_ENTRIES) {
		dev_warn(port->dev,
			 "Bad log buffer index %d\n", port->logbuffer_head);
		goto abort;
	}

	if (!port->logbuffer[port->logbuffer_head]) {
		dev_warn(port->dev,
			 "Log buffer index %d is NULL\n", port->logbuffer_head);
		goto abort;
	}

	rem_nsec = do_div(ts_nsec, 1000000000);
	scnprintf(port->logbuffer[port->logbuffer_head],
		  LOG_BUFFER_ENTRY_SIZE, "[%5lu.%06lu] %s",
		  (unsigned long)ts_nsec, rem_nsec / 1000,
		  tmpbuffer);
	port->logbuffer_head = (port->logbuffer_head + 1) % LOG_BUFFER_ENTRIES;

abort:
	mutex_unlock(&port->logbuffer_lock);
}

__printf(2, 3)
static void tcpm_log(struct tcpm_port *port, const char *fmt, ...)
{
	va_list args;

	/* Do not log while disconnected and unattached */
	if (tcpm_port_is_disconnected(port) &&
	    (port->state == SRC_UNATTACHED || port->state == SNK_UNATTACHED ||
	     port->state == TOGGLING || port->state == CHECK_CONTAMINANT))
		return;

	va_start(args, fmt);
	_tcpm_log(port, fmt, args);
	va_end(args);
}

__printf(2, 3)
static void tcpm_log_force(struct tcpm_port *port, const char *fmt, ...)
{
	va_list args;

	va_start(args, fmt);
	_tcpm_log(port, fmt, args);
	va_end(args);
}

static void tcpm_log_source_caps(struct tcpm_port *port)
{
	int i;

	for (i = 0; i < port->nr_source_caps; i++) {
		u32 pdo = port->source_caps[i];
		enum pd_pdo_type type = pdo_type(pdo);
		char msg[64];

		switch (type) {
		case PDO_TYPE_FIXED:
			scnprintf(msg, sizeof(msg),
				  "%u mV, %u mA [%s%s%s%s%s%s]",
				  pdo_fixed_voltage(pdo),
				  pdo_max_current(pdo),
				  (pdo & PDO_FIXED_DUAL_ROLE) ?
							"R" : "",
				  (pdo & PDO_FIXED_SUSPEND) ?
							"S" : "",
				  (pdo & PDO_FIXED_HIGHER_CAP) ?
							"H" : "",
				  (pdo & PDO_FIXED_USB_COMM) ?
							"U" : "",
				  (pdo & PDO_FIXED_DATA_SWAP) ?
							"D" : "",
				  (pdo & PDO_FIXED_EXTPOWER) ?
							"E" : "");
			break;
		case PDO_TYPE_VAR:
			scnprintf(msg, sizeof(msg),
				  "%u-%u mV, %u mA",
				  pdo_min_voltage(pdo),
				  pdo_max_voltage(pdo),
				  pdo_max_current(pdo));
			break;
		case PDO_TYPE_BATT:
			scnprintf(msg, sizeof(msg),
				  "%u-%u mV, %u mW",
				  pdo_min_voltage(pdo),
				  pdo_max_voltage(pdo),
				  pdo_max_power(pdo));
			break;
		case PDO_TYPE_APDO:
			if (pdo_apdo_type(pdo) == APDO_TYPE_PPS)
				scnprintf(msg, sizeof(msg),
					  "%u-%u mV, %u mA",
					  pdo_pps_apdo_min_voltage(pdo),
					  pdo_pps_apdo_max_voltage(pdo),
					  pdo_pps_apdo_max_current(pdo));
			else
				strcpy(msg, "undefined APDO");
			break;
		default:
			strcpy(msg, "undefined");
			break;
		}
		tcpm_log(port, " PDO %d: type %d, %s",
			 i, type, msg);
	}
}

static int tcpm_debug_show(struct seq_file *s, void *v)
{
	struct tcpm_port *port = s->private;
	int tail;

	mutex_lock(&port->logbuffer_lock);
	tail = port->logbuffer_tail;
	while (tail != port->logbuffer_head) {
		seq_printf(s, "%s\n", port->logbuffer[tail]);
		tail = (tail + 1) % LOG_BUFFER_ENTRIES;
	}
	if (!seq_has_overflowed(s))
		port->logbuffer_tail = tail;
	mutex_unlock(&port->logbuffer_lock);

	return 0;
}
DEFINE_SHOW_ATTRIBUTE(tcpm_debug);

static void tcpm_debugfs_init(struct tcpm_port *port)
{
	char name[NAME_MAX];

	mutex_init(&port->logbuffer_lock);
	snprintf(name, NAME_MAX, "tcpm-%s", dev_name(port->dev));
	port->dentry = debugfs_create_dir(name, usb_debug_root);
	debugfs_create_file("log", S_IFREG | 0444, port->dentry, port,
			    &tcpm_debug_fops);
}

static void tcpm_debugfs_exit(struct tcpm_port *port)
{
	int i;

	mutex_lock(&port->logbuffer_lock);
	for (i = 0; i < LOG_BUFFER_ENTRIES; i++) {
		kfree(port->logbuffer[i]);
		port->logbuffer[i] = NULL;
	}
	mutex_unlock(&port->logbuffer_lock);

	debugfs_remove(port->dentry);
}

#else

__printf(2, 3)
static void tcpm_log(const struct tcpm_port *port, const char *fmt, ...) { }
__printf(2, 3)
static void tcpm_log_force(struct tcpm_port *port, const char *fmt, ...) { }
static void tcpm_log_source_caps(struct tcpm_port *port) { }
static void tcpm_debugfs_init(const struct tcpm_port *port) { }
static void tcpm_debugfs_exit(const struct tcpm_port *port) { }

#endif

static void tcpm_set_cc(struct tcpm_port *port, enum typec_cc_status cc)
{
	tcpm_log(port, "cc:=%d", cc);
	port->cc_req = cc;
	port->tcpc->set_cc(port->tcpc, cc);
}

static int tcpm_enable_auto_vbus_discharge(struct tcpm_port *port, bool enable)
{
	int ret = 0;

	if (port->tcpc->enable_auto_vbus_discharge) {
		ret = port->tcpc->enable_auto_vbus_discharge(port->tcpc, enable);
		tcpm_log_force(port, "%s vbus discharge ret:%d", enable ? "enable" : "disable",
			       ret);
		if (!ret)
			port->auto_vbus_discharge_enabled = enable;
	}

	return ret;
}

static void tcpm_apply_rc(struct tcpm_port *port)
{
	/*
	 * TCPCI: Move to APPLY_RC state to prevent disconnect during PR_SWAP
	 * when Vbus auto discharge on disconnect is enabled.
	 */
	if (port->tcpc->enable_auto_vbus_discharge && port->tcpc->apply_rc) {
		tcpm_log(port, "Apply_RC");
		port->tcpc->apply_rc(port->tcpc, port->cc_req, port->polarity);
		tcpm_enable_auto_vbus_discharge(port, false);
	}
}

/*
 * Determine RP value to set based on maximum current supported
 * by a port if configured as source.
 * Returns CC value to report to link partner.
 */
static enum typec_cc_status tcpm_rp_cc(struct tcpm_port *port)
{
	const u32 *src_pdo = port->src_pdo;
	int nr_pdo = port->nr_src_pdo;
	int i;

	if (!port->pd_supported)
		return port->src_rp;

	/*
	 * Search for first entry with matching voltage.
	 * It should report the maximum supported current.
	 */
	for (i = 0; i < nr_pdo; i++) {
		const u32 pdo = src_pdo[i];

		if (pdo_type(pdo) == PDO_TYPE_FIXED &&
		    pdo_fixed_voltage(pdo) == 5000) {
			unsigned int curr = pdo_max_current(pdo);

			if (curr >= 3000)
				return TYPEC_CC_RP_3_0;
			else if (curr >= 1500)
				return TYPEC_CC_RP_1_5;
			return TYPEC_CC_RP_DEF;
		}
	}

	return TYPEC_CC_RP_DEF;
}

static void tcpm_ams_finish(struct tcpm_port *port)
{
	tcpm_log(port, "AMS %s finished", tcpm_ams_str[port->ams]);

	if (port->pd_capable && port->pwr_role == TYPEC_SOURCE) {
		if (port->negotiated_rev >= PD_REV30)
			tcpm_set_cc(port, SINK_TX_OK);
		else
			tcpm_set_cc(port, SINK_TX_NG);
	} else if (port->pwr_role == TYPEC_SOURCE) {
		tcpm_set_cc(port, tcpm_rp_cc(port));
	}

	port->in_ams = false;
	port->ams = NONE_AMS;
}

static int tcpm_pd_transmit(struct tcpm_port *port,
			    enum tcpm_transmit_type tx_sop_type,
			    const struct pd_message *msg)
{
	unsigned long timeout;
	int ret;
	unsigned int negotiated_rev;

	switch (tx_sop_type) {
	case TCPC_TX_SOP_PRIME:
		negotiated_rev = port->negotiated_rev_prime;
		break;
	case TCPC_TX_SOP:
	default:
		negotiated_rev = port->negotiated_rev;
		break;
	}

	if (msg)
		tcpm_log(port, "PD TX, header: %#x", le16_to_cpu(msg->header));
	else
		tcpm_log(port, "PD TX, type: %#x", tx_sop_type);

	reinit_completion(&port->tx_complete);
	ret = port->tcpc->pd_transmit(port->tcpc, tx_sop_type, msg, negotiated_rev);
	if (ret < 0)
		return ret;

	mutex_unlock(&port->lock);
	timeout = wait_for_completion_timeout(&port->tx_complete,
				msecs_to_jiffies(PD_T_TCPC_TX_TIMEOUT));
	mutex_lock(&port->lock);
	if (!timeout)
		return -ETIMEDOUT;

	switch (port->tx_status) {
	case TCPC_TX_SUCCESS:
		switch (tx_sop_type) {
		case TCPC_TX_SOP_PRIME:
			port->message_id_prime = (port->message_id_prime + 1) &
						 PD_HEADER_ID_MASK;
			break;
		case TCPC_TX_SOP:
		default:
			port->message_id = (port->message_id + 1) &
					   PD_HEADER_ID_MASK;
			break;
		}
		/*
		 * USB PD rev 2.0, 8.3.2.2.1:
		 * USB PD rev 3.0, 8.3.2.1.3:
		 * "... Note that every AMS is Interruptible until the first
		 * Message in the sequence has been successfully sent (GoodCRC
		 * Message received)."
		 */
		if (port->ams != NONE_AMS)
			port->in_ams = true;
		break;
	case TCPC_TX_DISCARDED:
		ret = -EAGAIN;
		break;
	case TCPC_TX_FAILED:
	default:
		ret = -EIO;
		break;
	}

	/* Some AMS don't expect responses. Finish them here. */
	if (port->ams == ATTENTION || port->ams == SOURCE_ALERT)
		tcpm_ams_finish(port);

	return ret;
}

void tcpm_pd_transmit_complete(struct tcpm_port *port,
			       enum tcpm_transmit_status status)
{
	tcpm_log(port, "PD TX complete, status: %u", status);
	port->tx_status = status;
	complete(&port->tx_complete);
}
EXPORT_SYMBOL_GPL(tcpm_pd_transmit_complete);

static int tcpm_mux_set(struct tcpm_port *port, int state,
			enum usb_role usb_role,
			enum typec_orientation orientation)
{
	int ret;

	tcpm_log(port, "Requesting mux state %d, usb-role %d, orientation %d",
		 state, usb_role, orientation);

	ret = typec_set_orientation(port->typec_port, orientation);
	if (ret)
		return ret;

	if (port->role_sw) {
		ret = usb_role_switch_set_role(port->role_sw, usb_role);
		if (ret)
			return ret;
	}

	return typec_set_mode(port->typec_port, state);
}

static int tcpm_set_polarity(struct tcpm_port *port,
			     enum typec_cc_polarity polarity)
{
	int ret;

	tcpm_log(port, "polarity %d", polarity);

	ret = port->tcpc->set_polarity(port->tcpc, polarity);
	if (ret < 0)
		return ret;

	port->polarity = polarity;

	return 0;
}

static int tcpm_set_vconn(struct tcpm_port *port, bool enable)
{
	int ret;

	tcpm_log(port, "vconn:=%d", enable);

	ret = port->tcpc->set_vconn(port->tcpc, enable);
	if (!ret) {
		port->vconn_role = enable ? TYPEC_SOURCE : TYPEC_SINK;
		typec_set_vconn_role(port->typec_port, port->vconn_role);
	}

	return ret;
}

static u32 tcpm_get_current_limit(struct tcpm_port *port)
{
	enum typec_cc_status cc;
	u32 limit;

	cc = port->polarity ? port->cc2 : port->cc1;
	switch (cc) {
	case TYPEC_CC_RP_1_5:
		limit = 1500;
		break;
	case TYPEC_CC_RP_3_0:
		limit = 3000;
		break;
	case TYPEC_CC_RP_DEF:
	default:
		if (port->tcpc->get_current_limit)
			limit = port->tcpc->get_current_limit(port->tcpc);
		else
			limit = 0;
		break;
	}

	return limit;
}

static int tcpm_set_current_limit(struct tcpm_port *port, u32 max_ma, u32 mv)
{
	int ret = -EOPNOTSUPP;

	tcpm_log(port, "Setting voltage/current limit %u mV %u mA", mv, max_ma);

	port->supply_voltage = mv;
	port->current_limit = max_ma;
	power_supply_changed(port->psy);

	if (port->tcpc->set_current_limit)
		ret = port->tcpc->set_current_limit(port->tcpc, max_ma, mv);

	return ret;
}

static int tcpm_set_attached_state(struct tcpm_port *port, bool attached)
{
	return port->tcpc->set_roles(port->tcpc, attached, port->pwr_role,
				     port->data_role);
}

static int tcpm_set_roles(struct tcpm_port *port, bool attached,
			  enum typec_role role, enum typec_data_role data)
{
	enum typec_orientation orientation;
	enum usb_role usb_role;
	int ret;

	if (port->polarity == TYPEC_POLARITY_CC1)
		orientation = TYPEC_ORIENTATION_NORMAL;
	else
		orientation = TYPEC_ORIENTATION_REVERSE;

	if (port->typec_caps.data == TYPEC_PORT_DRD) {
		if (data == TYPEC_HOST)
			usb_role = USB_ROLE_HOST;
		else
			usb_role = USB_ROLE_DEVICE;
	} else if (port->typec_caps.data == TYPEC_PORT_DFP) {
		if (data == TYPEC_HOST) {
			if (role == TYPEC_SOURCE)
				usb_role = USB_ROLE_HOST;
			else
				usb_role = USB_ROLE_NONE;
		} else {
			return -ENOTSUPP;
		}
	} else {
		if (data == TYPEC_DEVICE) {
			if (role == TYPEC_SINK)
				usb_role = USB_ROLE_DEVICE;
			else
				usb_role = USB_ROLE_NONE;
		} else {
			return -ENOTSUPP;
		}
	}

	ret = tcpm_mux_set(port, TYPEC_STATE_USB, usb_role, orientation);
	if (ret < 0)
		return ret;

	ret = port->tcpc->set_roles(port->tcpc, attached, role, data);
	if (ret < 0)
		return ret;

	if (port->tcpc->set_orientation) {
		ret = port->tcpc->set_orientation(port->tcpc, orientation);
		if (ret < 0)
			return ret;
	}

	port->pwr_role = role;
	port->data_role = data;
	typec_set_data_role(port->typec_port, data);
	typec_set_pwr_role(port->typec_port, role);

	return 0;
}

static int tcpm_set_pwr_role(struct tcpm_port *port, enum typec_role role)
{
	int ret;

	ret = port->tcpc->set_roles(port->tcpc, true, role,
				    port->data_role);
	if (ret < 0)
		return ret;

	port->pwr_role = role;
	typec_set_pwr_role(port->typec_port, role);

	return 0;
}

/*
 * Transform the PDO to be compliant to PD rev2.0.
 * Return 0 if the PDO type is not defined in PD rev2.0.
 * Otherwise, return the converted PDO.
 */
static u32 tcpm_forge_legacy_pdo(struct tcpm_port *port, u32 pdo, enum typec_role role)
{
	switch (pdo_type(pdo)) {
	case PDO_TYPE_FIXED:
		if (role == TYPEC_SINK)
			return pdo & ~PDO_FIXED_FRS_CURR_MASK;
		else
			return pdo & ~PDO_FIXED_UNCHUNK_EXT;
	case PDO_TYPE_VAR:
	case PDO_TYPE_BATT:
		return pdo;
	case PDO_TYPE_APDO:
	default:
		return 0;
	}
}

static int tcpm_pd_send_source_caps(struct tcpm_port *port)
{
	struct pd_message msg;
	u32 pdo;
	unsigned int i, nr_pdo = 0;

	memset(&msg, 0, sizeof(msg));

	for (i = 0; i < port->nr_src_pdo; i++) {
		if (port->negotiated_rev >= PD_REV30) {
			msg.payload[nr_pdo++] =	cpu_to_le32(port->src_pdo[i]);
		} else {
			pdo = tcpm_forge_legacy_pdo(port, port->src_pdo[i], TYPEC_SOURCE);
			if (pdo)
				msg.payload[nr_pdo++] = cpu_to_le32(pdo);
		}
	}

	if (!nr_pdo) {
		/* No source capabilities defined, sink only */
		msg.header = PD_HEADER_LE(PD_CTRL_REJECT,
					  port->pwr_role,
					  port->data_role,
					  port->negotiated_rev,
					  port->message_id, 0);
	} else {
		msg.header = PD_HEADER_LE(PD_DATA_SOURCE_CAP,
					  port->pwr_role,
					  port->data_role,
					  port->negotiated_rev,
					  port->message_id,
					  nr_pdo);
	}

	return tcpm_pd_transmit(port, TCPC_TX_SOP, &msg);
}

static int tcpm_pd_send_sink_caps(struct tcpm_port *port)
{
	struct pd_message msg;
	u32 pdo;
	unsigned int i, nr_pdo = 0;

	memset(&msg, 0, sizeof(msg));

	for (i = 0; i < port->nr_snk_pdo; i++) {
		if (port->negotiated_rev >= PD_REV30) {
			msg.payload[nr_pdo++] =	cpu_to_le32(port->snk_pdo[i]);
		} else {
			pdo = tcpm_forge_legacy_pdo(port, port->snk_pdo[i], TYPEC_SINK);
			if (pdo)
				msg.payload[nr_pdo++] = cpu_to_le32(pdo);
		}
	}

	if (!nr_pdo) {
		/* No sink capabilities defined, source only */
		msg.header = PD_HEADER_LE(PD_CTRL_REJECT,
					  port->pwr_role,
					  port->data_role,
					  port->negotiated_rev,
					  port->message_id, 0);
	} else {
		msg.header = PD_HEADER_LE(PD_DATA_SINK_CAP,
					  port->pwr_role,
					  port->data_role,
					  port->negotiated_rev,
					  port->message_id,
					  nr_pdo);
	}

	return tcpm_pd_transmit(port, TCPC_TX_SOP, &msg);
}

static void mod_tcpm_delayed_work(struct tcpm_port *port, unsigned int delay_ms)
{
	if (delay_ms) {
		hrtimer_start(&port->state_machine_timer, ms_to_ktime(delay_ms), HRTIMER_MODE_REL);
	} else {
		hrtimer_cancel(&port->state_machine_timer);
		kthread_queue_work(port->wq, &port->state_machine);
	}
}

static void mod_vdm_delayed_work(struct tcpm_port *port, unsigned int delay_ms)
{
	if (delay_ms) {
		hrtimer_start(&port->vdm_state_machine_timer, ms_to_ktime(delay_ms),
			      HRTIMER_MODE_REL);
	} else {
		hrtimer_cancel(&port->vdm_state_machine_timer);
		kthread_queue_work(port->wq, &port->vdm_state_machine);
	}
}

static void mod_enable_frs_delayed_work(struct tcpm_port *port, unsigned int delay_ms)
{
	if (delay_ms) {
		hrtimer_start(&port->enable_frs_timer, ms_to_ktime(delay_ms), HRTIMER_MODE_REL);
	} else {
		hrtimer_cancel(&port->enable_frs_timer);
		kthread_queue_work(port->wq, &port->enable_frs);
	}
}

static void mod_send_discover_delayed_work(struct tcpm_port *port, unsigned int delay_ms)
{
	if (delay_ms) {
		hrtimer_start(&port->send_discover_timer, ms_to_ktime(delay_ms), HRTIMER_MODE_REL);
	} else {
		hrtimer_cancel(&port->send_discover_timer);
		kthread_queue_work(port->wq, &port->send_discover_work);
	}
}

static void tcpm_set_state(struct tcpm_port *port, enum tcpm_state state,
			   unsigned int delay_ms)
{
	if (delay_ms) {
		tcpm_log(port, "pending state change %s -> %s @ %u ms [%s %s]",
			 tcpm_states[port->state], tcpm_states[state], delay_ms,
			 pd_rev[port->negotiated_rev], tcpm_ams_str[port->ams]);
		port->delayed_state = state;
		mod_tcpm_delayed_work(port, delay_ms);
		port->delayed_runtime = ktime_add(ktime_get(), ms_to_ktime(delay_ms));
		port->delay_ms = delay_ms;
	} else {
		tcpm_log(port, "state change %s -> %s [%s %s]",
			 tcpm_states[port->state], tcpm_states[state],
			 pd_rev[port->negotiated_rev], tcpm_ams_str[port->ams]);
		port->delayed_state = INVALID_STATE;
		port->prev_state = port->state;
		port->state = state;
		/*
		 * Don't re-queue the state machine work item if we're currently
		 * in the state machine and we're immediately changing states.
		 * tcpm_state_machine_work() will continue running the state
		 * machine.
		 */
		if (!port->state_machine_running)
			mod_tcpm_delayed_work(port, 0);
	}
}

static void tcpm_set_state_cond(struct tcpm_port *port, enum tcpm_state state,
				unsigned int delay_ms)
{
	if (port->enter_state == port->state)
		tcpm_set_state(port, state, delay_ms);
	else
		tcpm_log(port,
			 "skipped %sstate change %s -> %s [%u ms], context state %s [%s %s]",
			 delay_ms ? "delayed " : "",
			 tcpm_states[port->state], tcpm_states[state],
			 delay_ms, tcpm_states[port->enter_state],
			 pd_rev[port->negotiated_rev], tcpm_ams_str[port->ams]);
}

static void tcpm_queue_message(struct tcpm_port *port,
			       enum pd_msg_request message)
{
	port->queued_message = message;
	mod_tcpm_delayed_work(port, 0);
}

static bool tcpm_vdm_ams(struct tcpm_port *port)
{
	switch (port->ams) {
	case DISCOVER_IDENTITY:
	case SOURCE_STARTUP_CABLE_PLUG_DISCOVER_IDENTITY:
	case DISCOVER_SVIDS:
	case DISCOVER_MODES:
	case DFP_TO_UFP_ENTER_MODE:
	case DFP_TO_UFP_EXIT_MODE:
	case DFP_TO_CABLE_PLUG_ENTER_MODE:
	case DFP_TO_CABLE_PLUG_EXIT_MODE:
	case ATTENTION:
	case UNSTRUCTURED_VDMS:
	case STRUCTURED_VDMS:
		break;
	default:
		return false;
	}

	return true;
}

static bool tcpm_ams_interruptible(struct tcpm_port *port)
{
	switch (port->ams) {
	/* Interruptible AMS */
	case NONE_AMS:
	case SECURITY:
	case FIRMWARE_UPDATE:
	case DISCOVER_IDENTITY:
	case SOURCE_STARTUP_CABLE_PLUG_DISCOVER_IDENTITY:
	case DISCOVER_SVIDS:
	case DISCOVER_MODES:
	case DFP_TO_UFP_ENTER_MODE:
	case DFP_TO_UFP_EXIT_MODE:
	case DFP_TO_CABLE_PLUG_ENTER_MODE:
	case DFP_TO_CABLE_PLUG_EXIT_MODE:
	case UNSTRUCTURED_VDMS:
	case STRUCTURED_VDMS:
	case COUNTRY_INFO:
	case COUNTRY_CODES:
		break;
	/* Non-Interruptible AMS */
	default:
		if (port->in_ams)
			return false;
		break;
	}

	return true;
}

static int tcpm_ams_start(struct tcpm_port *port, enum tcpm_ams ams)
{
	int ret = 0;

	tcpm_log(port, "AMS %s start", tcpm_ams_str[ams]);

	if (!tcpm_ams_interruptible(port) &&
	    !(ams == HARD_RESET || ams == SOFT_RESET_AMS)) {
		port->upcoming_state = INVALID_STATE;
		tcpm_log(port, "AMS %s not interruptible, aborting",
			 tcpm_ams_str[port->ams]);
		return -EAGAIN;
	}

	if (port->pwr_role == TYPEC_SOURCE) {
		enum typec_cc_status cc_req = port->cc_req;

		port->ams = ams;

		if (ams == HARD_RESET) {
			tcpm_set_cc(port, tcpm_rp_cc(port));
			tcpm_pd_transmit(port, TCPC_TX_HARD_RESET, NULL);
			tcpm_set_state(port, HARD_RESET_START, 0);
			return ret;
		} else if (ams == SOFT_RESET_AMS) {
			if (!port->explicit_contract)
				tcpm_set_cc(port, tcpm_rp_cc(port));
			tcpm_set_state(port, SOFT_RESET_SEND, 0);
			return ret;
		} else if (tcpm_vdm_ams(port)) {
			/* tSinkTx is enforced in vdm_run_state_machine */
			if (port->negotiated_rev >= PD_REV30)
				tcpm_set_cc(port, SINK_TX_NG);
			return ret;
		}

		if (port->negotiated_rev >= PD_REV30)
			tcpm_set_cc(port, SINK_TX_NG);

		switch (port->state) {
		case SRC_READY:
		case SRC_STARTUP:
		case SRC_SOFT_RESET_WAIT_SNK_TX:
		case SOFT_RESET:
		case SOFT_RESET_SEND:
			if (port->negotiated_rev >= PD_REV30)
				tcpm_set_state(port, AMS_START,
					       cc_req == SINK_TX_OK ?
					       PD_T_SINK_TX : 0);
			else
				tcpm_set_state(port, AMS_START, 0);
			break;
		default:
			if (port->negotiated_rev >= PD_REV30)
				tcpm_set_state(port, SRC_READY,
					       cc_req == SINK_TX_OK ?
					       PD_T_SINK_TX : 0);
			else
				tcpm_set_state(port, SRC_READY, 0);
			break;
		}
	} else {
		if (port->negotiated_rev >= PD_REV30 &&
		    !tcpm_sink_tx_ok(port) &&
		    ams != SOFT_RESET_AMS &&
		    ams != HARD_RESET) {
			port->upcoming_state = INVALID_STATE;
			tcpm_log(port, "Sink TX No Go");
			return -EAGAIN;
		}

		port->ams = ams;

		if (ams == HARD_RESET) {
			tcpm_pd_transmit(port, TCPC_TX_HARD_RESET, NULL);
			tcpm_set_state(port, HARD_RESET_START, 0);
			return ret;
		} else if (tcpm_vdm_ams(port)) {
			return ret;
		}

		if (port->state == SNK_READY ||
		    port->state == SNK_SOFT_RESET)
			tcpm_set_state(port, AMS_START, 0);
		else
			tcpm_set_state(port, SNK_READY, 0);
	}

	return ret;
}

/*
 * VDM/VDO handling functions
 */
static void tcpm_queue_vdm(struct tcpm_port *port, const u32 header,
			   const u32 *data, int cnt, enum tcpm_transmit_type tx_sop_type)
{
	u32 vdo_hdr = port->vdo_data[0];

	WARN_ON(!mutex_is_locked(&port->lock));

	/* If is sending discover_identity, handle received message first */
	if (PD_VDO_SVDM(vdo_hdr) && PD_VDO_CMD(vdo_hdr) == CMD_DISCOVER_IDENT) {
		if (tx_sop_type == TCPC_TX_SOP_PRIME)
			port->send_discover_prime = true;
		else
			port->send_discover = true;
		mod_send_discover_delayed_work(port, SEND_DISCOVER_RETRY_MS);
	} else {
		/* Make sure we are not still processing a previous VDM packet */
		WARN_ON(port->vdm_state > VDM_STATE_DONE);
	}

	port->vdo_count = cnt + 1;
	port->vdo_data[0] = header;
	memcpy(&port->vdo_data[1], data, sizeof(u32) * cnt);
	/* Set ready, vdm state machine will actually send */
	port->vdm_retries = 0;
	port->vdm_state = VDM_STATE_READY;
	port->vdm_sm_running = true;

	port->tx_sop_type = tx_sop_type;

	mod_vdm_delayed_work(port, 0);
}

static void tcpm_queue_vdm_unlocked(struct tcpm_port *port, const u32 header,
				    const u32 *data, int cnt, enum tcpm_transmit_type tx_sop_type)
{
	if (port->state != SRC_READY && port->state != SNK_READY &&
	    port->state != SRC_VDM_IDENTITY_REQUEST)
		return;

	mutex_lock(&port->lock);
	tcpm_queue_vdm(port, header, data, cnt, tx_sop_type);
	mutex_unlock(&port->lock);
}

static void svdm_consume_identity(struct tcpm_port *port, const u32 *p, int cnt)
{
	u32 vdo = p[VDO_INDEX_IDH];
	u32 product = p[VDO_INDEX_PRODUCT];

	memset(&port->mode_data, 0, sizeof(port->mode_data));

	port->partner_ident.id_header = vdo;
	port->partner_ident.cert_stat = p[VDO_INDEX_CSTAT];
	port->partner_ident.product = product;

	if (port->partner)
		typec_partner_set_identity(port->partner);

	tcpm_log(port, "Identity: %04x:%04x.%04x",
		 PD_IDH_VID(vdo),
		 PD_PRODUCT_PID(product), product & 0xffff);
}

static void svdm_consume_identity_sop_prime(struct tcpm_port *port, const u32 *p, int cnt)
{
	u32 idh = p[VDO_INDEX_IDH];
	u32 product = p[VDO_INDEX_PRODUCT];
	int svdm_version;

	/*
	 * Attempt to consume identity only if cable currently is not set
	 */
	if (!IS_ERR_OR_NULL(port->cable))
		goto register_plug;

	/* Reset cable identity */
	memset(&port->cable_ident, 0, sizeof(port->cable_ident));

	/* Fill out id header, cert, product, cable VDO 1 */
	port->cable_ident.id_header = idh;
	port->cable_ident.cert_stat = p[VDO_INDEX_CSTAT];
	port->cable_ident.product = product;
	port->cable_ident.vdo[0] = p[VDO_INDEX_CABLE_1];

	/* Fill out cable desc, infer svdm_version from pd revision */
	port->cable_desc.type = (enum typec_plug_type) (VDO_TYPEC_CABLE_TYPE(p[VDO_INDEX_CABLE_1]) +
							USB_PLUG_TYPE_A);
	port->cable_desc.active = PD_IDH_PTYPE(idh) == IDH_PTYPE_ACABLE ? 1 : 0;
	/* Log PD Revision and additional cable VDO from negotiated revision */
	switch (port->negotiated_rev_prime) {
	case PD_REV30:
		port->cable_desc.pd_revision = 0x0300;
		if (port->cable_desc.active)
			port->cable_ident.vdo[1] = p[VDO_INDEX_CABLE_2];
		break;
	case PD_REV20:
		port->cable_desc.pd_revision = 0x0200;
		break;
	default:
		port->cable_desc.pd_revision = 0x0200;
		break;
	}
	port->cable_desc.identity = &port->cable_ident;
	/* Register Cable, set identity and svdm_version */
	port->cable = typec_register_cable(port->typec_port, &port->cable_desc);
	if (IS_ERR_OR_NULL(port->cable))
		return;
	typec_cable_set_identity(port->cable);
	/* Get SVDM version */
	svdm_version = PD_VDO_SVDM_VER(p[VDO_INDEX_HDR]);
	typec_cable_set_svdm_version(port->cable, svdm_version);

register_plug:
	if (IS_ERR_OR_NULL(port->plug_prime)) {
		port->plug_prime_desc.index = TYPEC_PLUG_SOP_P;
		port->plug_prime = typec_register_plug(port->cable,
						       &port->plug_prime_desc);
	}
}

static bool svdm_consume_svids(struct tcpm_port *port, const u32 *p, int cnt,
			       enum tcpm_transmit_type rx_sop_type)
{
	struct pd_mode_data *pmdata = rx_sop_type == TCPC_TX_SOP_PRIME ?
				      &port->mode_data_prime : &port->mode_data;
	int i;

	for (i = 1; i < cnt; i++) {
		u16 svid;

		svid = (p[i] >> 16) & 0xffff;
		if (!svid)
			return false;

		if (pmdata->nsvids >= SVID_DISCOVERY_MAX)
			goto abort;

		pmdata->svids[pmdata->nsvids++] = svid;
		tcpm_log(port, "SVID %d: 0x%x", pmdata->nsvids, svid);

		svid = p[i] & 0xffff;
		if (!svid)
			return false;

		if (pmdata->nsvids >= SVID_DISCOVERY_MAX)
			goto abort;

		pmdata->svids[pmdata->nsvids++] = svid;
		tcpm_log(port, "SVID %d: 0x%x", pmdata->nsvids, svid);
	}

	/*
	 * PD3.0 Spec 6.4.4.3.2: The SVIDs are returned 2 per VDO (see Table
	 * 6-43), and can be returned maximum 6 VDOs per response (see Figure
	 * 6-19). If the Respondersupports 12 or more SVID then the Discover
	 * SVIDs Command Shall be executed multiple times until a Discover
	 * SVIDs VDO is returned ending either with a SVID value of 0x0000 in
	 * the last part of the last VDO or with a VDO containing two SVIDs
	 * with values of 0x0000.
	 *
	 * However, some odd dockers support SVIDs less than 12 but without
	 * 0x0000 in the last VDO, so we need to break the Discover SVIDs
	 * request and return false here.
	 */
	return cnt == 7;
abort:
	tcpm_log(port, "SVID_DISCOVERY_MAX(%d) too low!", SVID_DISCOVERY_MAX);
	return false;
}

static void svdm_consume_modes(struct tcpm_port *port, const u32 *p, int cnt,
			       enum tcpm_transmit_type rx_sop_type)
{
	struct pd_mode_data *pmdata = &port->mode_data;
	struct typec_altmode_desc *paltmode;
	int i;

	switch (rx_sop_type) {
	case TCPC_TX_SOP_PRIME:
		pmdata = &port->mode_data_prime;
		if (pmdata->altmodes >= ARRAY_SIZE(port->plug_prime_altmode)) {
			/* Already logged in svdm_consume_svids() */
			return;
		}
		break;
	case TCPC_TX_SOP:
		pmdata = &port->mode_data;
		if (pmdata->altmodes >= ARRAY_SIZE(port->partner_altmode)) {
			/* Already logged in svdm_consume_svids() */
			return;
		}
		break;
	default:
		return;
	}

	for (i = 1; i < cnt; i++) {
		paltmode = &pmdata->altmode_desc[pmdata->altmodes];
		memset(paltmode, 0, sizeof(*paltmode));

		paltmode->svid = pmdata->svids[pmdata->svid_index];
		paltmode->mode = i;
		paltmode->vdo = p[i];

		tcpm_log(port, " Alternate mode %d: SVID 0x%04x, VDO %d: 0x%08x",
			 pmdata->altmodes, paltmode->svid,
			 paltmode->mode, paltmode->vdo);

		pmdata->altmodes++;
	}
}

static void tcpm_register_partner_altmodes(struct tcpm_port *port)
{
	struct pd_mode_data *modep = &port->mode_data;
	struct typec_altmode *altmode;
	int i;

	if (!port->partner)
		return;

	for (i = 0; i < modep->altmodes; i++) {
		altmode = typec_partner_register_altmode(port->partner,
						&modep->altmode_desc[i]);
		if (IS_ERR(altmode)) {
			tcpm_log(port, "Failed to register partner SVID 0x%04x",
				 modep->altmode_desc[i].svid);
			altmode = NULL;
		}
		port->partner_altmode[i] = altmode;
	}
}

static void tcpm_register_plug_altmodes(struct tcpm_port *port)
{
	struct pd_mode_data *modep = &port->mode_data_prime;
	struct typec_altmode *altmode;
	int i;

	typec_plug_set_num_altmodes(port->plug_prime, modep->altmodes);

	for (i = 0; i < modep->altmodes; i++) {
		altmode = typec_plug_register_altmode(port->plug_prime,
						&modep->altmode_desc[i]);
		if (IS_ERR(altmode)) {
			tcpm_log(port, "Failed to register plug SVID 0x%04x",
				 modep->altmode_desc[i].svid);
			altmode = NULL;
		}
		port->plug_prime_altmode[i] = altmode;
	}
}

#define supports_modal(port)	PD_IDH_MODAL_SUPP((port)->partner_ident.id_header)
#define supports_modal_cable(port)     PD_IDH_MODAL_SUPP((port)->cable_ident.id_header)
#define supports_host(port)    PD_IDH_HOST_SUPP((port->partner_ident.id_header))

/*
 * Helper to determine whether the port is capable of SOP' communication at the
 * current point in time.
 */
static bool tcpm_can_communicate_sop_prime(struct tcpm_port *port)
{
	/* Check to see if tcpc supports SOP' communication */
	if (!port->tcpc->cable_comm_capable || !port->tcpc->cable_comm_capable(port->tcpc))
		return false;
	/*
	 * Power Delivery 2.0 Section 6.3.11
	 * Before communicating with a Cable Plug a Port Should ensure that it
	 * is the Vconn Source and that the Cable Plugs are powered by
	 * performing a Vconn swap if necessary. Since it cannot be guaranteed
	 * that the present Vconn Source is supplying Vconn, the only means to
	 * ensure that the Cable Plugs are powered is for a Port wishing to
	 * communicate with a Cable Plug is to become the Vconn Source.
	 *
	 * Power Delivery 3.0 Section 6.3.11
	 * Before communicating with a Cable Plug a Port Shall ensure that it
	 * is the Vconn source.
	 */
	if (port->vconn_role != TYPEC_SOURCE)
		return false;
	/*
	 * Power Delivery 2.0 Section 2.4.4
	 * When no Contract or an Implicit Contract is in place the Source can
	 * communicate with a Cable Plug using SOP' packets in order to discover
	 * its characteristics.
	 *
	 * Power Delivery 3.0 Section 2.4.4
	 * When no Contract or an Implicit Contract is in place only the Source
	 * port that is supplying Vconn is allowed to send packets to a Cable
	 * Plug and is allowed to respond to packets from the Cable Plug.
	 */
	if (!port->explicit_contract)
		return port->pwr_role == TYPEC_SOURCE;
	if (port->negotiated_rev == PD_REV30)
		return true;
	/*
	 * Power Delivery 2.0 Section 2.4.4
	 *
	 * When an Explicit Contract is in place the DFP (either the Source or
	 * the Sink) can communicate with the Cable Plug(s) using SOP’/SOP”
	 * Packets (see Figure 2-3).
	 */
	if (port->negotiated_rev == PD_REV20)
		return port->data_role == TYPEC_HOST;
	return false;
}

static bool tcpm_attempt_vconn_swap_discovery(struct tcpm_port *port)
{
	if (!port->tcpc->attempt_vconn_swap_discovery)
		return false;

	/* Port is already source, no need to perform swap */
	if (port->vconn_role == TYPEC_SOURCE)
		return false;

	/*
	 * Partner needs to support Alternate Modes with modal support. If
	 * partner is also capable of being a USB Host, it could be a device
	 * that supports Alternate Modes as the DFP.
	 */
	if (!supports_modal(port) || supports_host(port))
		return false;

	if ((port->negotiated_rev == PD_REV20 && port->data_role == TYPEC_HOST) ||
	    port->negotiated_rev == PD_REV30)
		return port->tcpc->attempt_vconn_swap_discovery(port->tcpc);

	return false;
}


static bool tcpm_cable_vdm_supported(struct tcpm_port *port)
{
	return !IS_ERR_OR_NULL(port->cable) &&
	       typec_cable_is_active(port->cable) &&
	       supports_modal_cable(port) &&
	       tcpm_can_communicate_sop_prime(port);
}

static int tcpm_pd_svdm(struct tcpm_port *port, struct typec_altmode *adev,
			const u32 *p, int cnt, u32 *response,
			enum adev_actions *adev_action,
			enum tcpm_transmit_type rx_sop_type,
			enum tcpm_transmit_type *response_tx_sop_type)
{
	struct typec_port *typec = port->typec_port;
	struct typec_altmode *pdev, *pdev_prime;
	struct pd_mode_data *modep, *modep_prime;
	int svdm_version;
	int rlen = 0;
	int cmd_type;
	int cmd;
	int i;
	int ret;

	cmd_type = PD_VDO_CMDT(p[0]);
	cmd = PD_VDO_CMD(p[0]);

	tcpm_log(port, "Rx VDM cmd 0x%x type %d cmd %d len %d",
		 p[0], cmd_type, cmd, cnt);

	switch (rx_sop_type) {
	case TCPC_TX_SOP_PRIME:
		modep_prime = &port->mode_data_prime;
		pdev_prime = typec_match_altmode(port->plug_prime_altmode,
						 ALTMODE_DISCOVERY_MAX,
						 PD_VDO_VID(p[0]),
						 PD_VDO_OPOS(p[0]));
		svdm_version = typec_get_cable_svdm_version(typec);
		/*
		 * Update SVDM version if cable was discovered before port partner.
		 */
		if (!IS_ERR_OR_NULL(port->cable) &&
		    PD_VDO_SVDM_VER(p[0]) < svdm_version)
			typec_cable_set_svdm_version(port->cable, svdm_version);
		break;
	case TCPC_TX_SOP:
		modep = &port->mode_data;
		pdev = typec_match_altmode(port->partner_altmode,
					   ALTMODE_DISCOVERY_MAX,
					   PD_VDO_VID(p[0]),
					   PD_VDO_OPOS(p[0]));
		svdm_version = typec_get_negotiated_svdm_version(typec);
		if (svdm_version < 0)
			return 0;
		break;
	default:
		modep = &port->mode_data;
		pdev = typec_match_altmode(port->partner_altmode,
					   ALTMODE_DISCOVERY_MAX,
					   PD_VDO_VID(p[0]),
					   PD_VDO_OPOS(p[0]));
		svdm_version = typec_get_negotiated_svdm_version(typec);
		if (svdm_version < 0)
			return 0;
		break;
	}

	switch (cmd_type) {
	case CMDT_INIT:
		/*
		 * Only the port or port partner is allowed to initialize SVDM
		 * commands over SOP'. In case the port partner initializes a
		 * sequence when it is not allowed to send SOP' messages, drop
		 * the message should the TCPM port try to process it.
		 */
		if (rx_sop_type == TCPC_TX_SOP_PRIME)
			return 0;

		switch (cmd) {
		case CMD_DISCOVER_IDENT:
			if (PD_VDO_VID(p[0]) != USB_SID_PD)
				break;

			if (IS_ERR_OR_NULL(port->partner))
				break;

			if (PD_VDO_SVDM_VER(p[0]) < svdm_version) {
				typec_partner_set_svdm_version(port->partner,
							       PD_VDO_SVDM_VER(p[0]));
				svdm_version = PD_VDO_SVDM_VER(p[0]);
			}

			port->ams = DISCOVER_IDENTITY;
			/*
			 * PD2.0 Spec 6.10.3: respond with NAK as DFP (data host)
			 * PD3.1 Spec 6.4.4.2.5.1: respond with NAK if "invalid field" or
			 * "wrong configuation" or "Unrecognized"
			 */
			if ((port->data_role == TYPEC_DEVICE || svdm_version >= SVDM_VER_2_0) &&
			    port->nr_snk_vdo) {
				if (svdm_version < SVDM_VER_2_0) {
					for (i = 0; i < port->nr_snk_vdo_v1; i++)
						response[i + 1] = port->snk_vdo_v1[i];
					rlen = port->nr_snk_vdo_v1 + 1;

				} else {
					for (i = 0; i < port->nr_snk_vdo; i++)
						response[i + 1] = port->snk_vdo[i];
					rlen = port->nr_snk_vdo + 1;
				}
			}
			break;
		case CMD_DISCOVER_SVID:
			port->ams = DISCOVER_SVIDS;
			break;
		case CMD_DISCOVER_MODES:
			port->ams = DISCOVER_MODES;
			break;
		case CMD_ENTER_MODE:
			port->ams = DFP_TO_UFP_ENTER_MODE;
			break;
		case CMD_EXIT_MODE:
			port->ams = DFP_TO_UFP_EXIT_MODE;
			break;
		case CMD_ATTENTION:
			/* Attention command does not have response */
			*adev_action = ADEV_ATTENTION;
			return 0;
		default:
			break;
		}
		if (rlen >= 1) {
			response[0] = p[0] | VDO_CMDT(CMDT_RSP_ACK);
		} else if (rlen == 0) {
			response[0] = p[0] | VDO_CMDT(CMDT_RSP_NAK);
			rlen = 1;
		} else {
			response[0] = p[0] | VDO_CMDT(CMDT_RSP_BUSY);
			rlen = 1;
		}
		response[0] = (response[0] & ~VDO_SVDM_VERS_MASK) |
			      (VDO_SVDM_VERS(typec_get_negotiated_svdm_version(typec)));
		break;
	case CMDT_RSP_ACK:
		/*
		 * Silently drop message if we are not connected, but can process
		 * if SOP' Discover Identity prior to explicit contract.
		 */
		if (IS_ERR_OR_NULL(port->partner) &&
		    !(rx_sop_type == TCPC_TX_SOP_PRIME && cmd == CMD_DISCOVER_IDENT))
			break;

		tcpm_ams_finish(port);

		switch (cmd) {
		/*
		 * SVDM Command Flow for SOP and SOP':
		 * SOP		Discover Identity
		 * SOP'		Discover Identity
		 * SOP		Discover SVIDs
		 *		Discover Modes
		 * (Active Cables)
		 * SOP'		Discover SVIDs
		 *		Discover Modes
		 *
		 * Perform Discover SOP' if the port can communicate with cable
		 * plug.
		 */
		case CMD_DISCOVER_IDENT:
			switch (rx_sop_type) {
			case TCPC_TX_SOP:
				if (PD_VDO_SVDM_VER(p[0]) < svdm_version) {
					typec_partner_set_svdm_version(port->partner,
								       PD_VDO_SVDM_VER(p[0]));
					/* If cable is discovered before partner, downgrade svdm */
					if (!IS_ERR_OR_NULL(port->cable) &&
					    (typec_get_cable_svdm_version(port->typec_port) >
					    svdm_version))
						typec_cable_set_svdm_version(port->cable,
									     svdm_version);
				}
				/* 6.4.4.3.1 */
				svdm_consume_identity(port, p, cnt);
				/* Attempt Vconn swap, delay SOP' discovery if necessary */
				if (tcpm_attempt_vconn_swap_discovery(port)) {
					port->send_discover_prime = true;
					port->upcoming_state = VCONN_SWAP_SEND;
					ret = tcpm_ams_start(port, VCONN_SWAP);
					if (!ret)
						return 0;
					/* Cannot perform Vconn swap */
					port->upcoming_state = INVALID_STATE;
					port->send_discover_prime = false;
				}

				/*
				 * Attempt Discover Identity on SOP' if the
				 * cable was not discovered previously, and use
				 * the SVDM version of the partner to probe.
				 */
				if (IS_ERR_OR_NULL(port->cable) &&
				    tcpm_can_communicate_sop_prime(port)) {
					*response_tx_sop_type = TCPC_TX_SOP_PRIME;
					port->send_discover_prime = true;
					response[0] = VDO(USB_SID_PD, 1,
							  typec_get_negotiated_svdm_version(typec),
							  CMD_DISCOVER_IDENT);
					rlen = 1;
				} else {
					*response_tx_sop_type = TCPC_TX_SOP;
					response[0] = VDO(USB_SID_PD, 1,
							  typec_get_negotiated_svdm_version(typec),
							  CMD_DISCOVER_SVID);
					rlen = 1;
				}
				break;
			case TCPC_TX_SOP_PRIME:
				/*
				 * svdm_consume_identity_sop_prime will determine
				 * the svdm_version for the cable moving forward.
				 */
				svdm_consume_identity_sop_prime(port, p, cnt);

				/*
				 * If received in SRC_VDM_IDENTITY_REQUEST, continue
				 * to SRC_SEND_CAPABILITIES
				 */
				if (port->state == SRC_VDM_IDENTITY_REQUEST) {
					tcpm_set_state(port, SRC_SEND_CAPABILITIES, 0);
					return 0;
				}

				*response_tx_sop_type = TCPC_TX_SOP;
				response[0] = VDO(USB_SID_PD, 1,
						  typec_get_negotiated_svdm_version(typec),
						  CMD_DISCOVER_SVID);
				rlen = 1;
				break;
			default:
				return 0;
			}
			break;
		case CMD_DISCOVER_SVID:
			*response_tx_sop_type = rx_sop_type;
			/* 6.4.4.3.2 */
			if (svdm_consume_svids(port, p, cnt, rx_sop_type)) {
				response[0] = VDO(USB_SID_PD, 1, svdm_version, CMD_DISCOVER_SVID);
				rlen = 1;
			} else {
				if (rx_sop_type == TCPC_TX_SOP) {
					if (modep->nsvids && supports_modal(port)) {
						response[0] = VDO(modep->svids[0], 1, svdm_version,
								CMD_DISCOVER_MODES);
						rlen = 1;
					}
				} else if (rx_sop_type == TCPC_TX_SOP_PRIME) {
					if (modep_prime->nsvids) {
						response[0] = VDO(modep_prime->svids[0], 1,
								  svdm_version, CMD_DISCOVER_MODES);
						rlen = 1;
					}
				}
			}
			break;
		case CMD_DISCOVER_MODES:
			if (rx_sop_type == TCPC_TX_SOP) {
				/* 6.4.4.3.3 */
				svdm_consume_modes(port, p, cnt, rx_sop_type);
				modep->svid_index++;
				if (modep->svid_index < modep->nsvids) {
					u16 svid = modep->svids[modep->svid_index];
					*response_tx_sop_type = TCPC_TX_SOP;
					response[0] = VDO(svid, 1, svdm_version,
							  CMD_DISCOVER_MODES);
					rlen = 1;
				} else if (tcpm_cable_vdm_supported(port)) {
					*response_tx_sop_type = TCPC_TX_SOP_PRIME;
					response[0] = VDO(USB_SID_PD, 1,
							  typec_get_cable_svdm_version(typec),
							  CMD_DISCOVER_SVID);
					rlen = 1;
				} else {
					tcpm_register_partner_altmodes(port);
				}
			} else if (rx_sop_type == TCPC_TX_SOP_PRIME) {
				/* 6.4.4.3.3 */
				svdm_consume_modes(port, p, cnt, rx_sop_type);
				modep_prime->svid_index++;
				if (modep_prime->svid_index < modep_prime->nsvids) {
					u16 svid = modep_prime->svids[modep_prime->svid_index];
					*response_tx_sop_type = TCPC_TX_SOP_PRIME;
					response[0] = VDO(svid, 1,
							  typec_get_cable_svdm_version(typec),
							  CMD_DISCOVER_MODES);
					rlen = 1;
				} else {
					tcpm_register_plug_altmodes(port);
					tcpm_register_partner_altmodes(port);
				}
			}
			break;
		case CMD_ENTER_MODE:
			*response_tx_sop_type = rx_sop_type;
			if (rx_sop_type == TCPC_TX_SOP) {
				if (adev && pdev) {
					typec_altmode_update_active(pdev, true);
					*adev_action = ADEV_QUEUE_VDM_SEND_EXIT_MODE_ON_FAIL;
				}
			} else if (rx_sop_type == TCPC_TX_SOP_PRIME) {
				if (adev && pdev_prime) {
					typec_altmode_update_active(pdev_prime, true);
					*adev_action = ADEV_QUEUE_VDM_SEND_EXIT_MODE_ON_FAIL;
				}
			}
			return 0;
		case CMD_EXIT_MODE:
			*response_tx_sop_type = rx_sop_type;
			if (rx_sop_type == TCPC_TX_SOP) {
				if (adev && pdev) {
					typec_altmode_update_active(pdev, false);
					/* Back to USB Operation */
					*adev_action = ADEV_NOTIFY_USB_AND_QUEUE_VDM;
					return 0;
				}
			}
			break;
		case VDO_CMD_VENDOR(0) ... VDO_CMD_VENDOR(15):
			break;
		default:
			/* Unrecognized SVDM */
			response[0] = p[0] | VDO_CMDT(CMDT_RSP_NAK);
			rlen = 1;
			response[0] = (response[0] & ~VDO_SVDM_VERS_MASK) |
				      (VDO_SVDM_VERS(svdm_version));
			break;
		}
		break;
	case CMDT_RSP_NAK:
		tcpm_ams_finish(port);
		switch (cmd) {
		case CMD_DISCOVER_IDENT:
		case CMD_DISCOVER_SVID:
		case CMD_DISCOVER_MODES:
		case VDO_CMD_VENDOR(0) ... VDO_CMD_VENDOR(15):
			break;
		case CMD_ENTER_MODE:
			/* Back to USB Operation */
			*adev_action = ADEV_NOTIFY_USB_AND_QUEUE_VDM;
			return 0;
		default:
			/* Unrecognized SVDM */
			response[0] = p[0] | VDO_CMDT(CMDT_RSP_NAK);
			rlen = 1;
			response[0] = (response[0] & ~VDO_SVDM_VERS_MASK) |
				      (VDO_SVDM_VERS(svdm_version));
			break;
		}
		break;
	default:
		response[0] = p[0] | VDO_CMDT(CMDT_RSP_NAK);
		rlen = 1;
		response[0] = (response[0] & ~VDO_SVDM_VERS_MASK) |
			      (VDO_SVDM_VERS(svdm_version));
		break;
	}

	/* Informing the alternate mode drivers about everything */
	*adev_action = ADEV_QUEUE_VDM;
	return rlen;
}

static void tcpm_pd_handle_msg(struct tcpm_port *port,
			       enum pd_msg_request message,
			       enum tcpm_ams ams);

static void tcpm_handle_vdm_request(struct tcpm_port *port,
				    const __le32 *payload, int cnt,
				    enum tcpm_transmit_type rx_sop_type)
{
	enum adev_actions adev_action = ADEV_NONE;
	struct typec_altmode *adev;
	u32 p[PD_MAX_PAYLOAD];
	u32 response[8] = { };
	int i, rlen = 0;
	enum tcpm_transmit_type response_tx_sop_type = TCPC_TX_SOP;

	for (i = 0; i < cnt; i++)
		p[i] = le32_to_cpu(payload[i]);

	adev = typec_match_altmode(port->port_altmode, ALTMODE_DISCOVERY_MAX,
				   PD_VDO_VID(p[0]), PD_VDO_OPOS(p[0]));

	if (port->vdm_state == VDM_STATE_BUSY) {
		/* If UFP responded busy retry after timeout */
		if (PD_VDO_CMDT(p[0]) == CMDT_RSP_BUSY) {
			port->vdm_state = VDM_STATE_WAIT_RSP_BUSY;
			port->vdo_retry = (p[0] & ~VDO_CMDT_MASK) |
				CMDT_INIT;
			mod_vdm_delayed_work(port, PD_T_VDM_BUSY);
			return;
		}
		port->vdm_state = VDM_STATE_DONE;
	}

	if (PD_VDO_SVDM(p[0]) && (adev || tcpm_vdm_ams(port) || port->nr_snk_vdo)) {
		/*
		 * Here a SVDM is received (INIT or RSP or unknown). Set the vdm_sm_running in
		 * advance because we are dropping the lock but may send VDMs soon.
		 * For the cases of INIT received:
		 *  - If no response to send, it will be cleared later in this function.
		 *  - If there are responses to send, it will be cleared in the state machine.
		 * For the cases of RSP received:
		 *  - If no further INIT to send, it will be cleared later in this function.
		 *  - Otherwise, it will be cleared in the state machine if timeout or it will go
		 *    back here until no further INIT to send.
		 * For the cases of unknown type received:
		 *  - We will send NAK and the flag will be cleared in the state machine.
		 */
		port->vdm_sm_running = true;
		rlen = tcpm_pd_svdm(port, adev, p, cnt, response, &adev_action,
				    rx_sop_type, &response_tx_sop_type);
	} else {
		if (port->negotiated_rev >= PD_REV30)
			tcpm_pd_handle_msg(port, PD_MSG_CTRL_NOT_SUPP, NONE_AMS);
	}

	/*
	 * We are done with any state stored in the port struct now, except
	 * for any port struct changes done by the tcpm_queue_vdm() call
	 * below, which is a separate operation.
	 *
	 * So we can safely release the lock here; and we MUST release the
	 * lock here to avoid an AB BA lock inversion:
	 *
	 * If we keep the lock here then the lock ordering in this path is:
	 * 1. tcpm_pd_rx_handler take the tcpm port lock
	 * 2. One of the typec_altmode_* calls below takes the alt-mode's lock
	 *
	 * And we also have this ordering:
	 * 1. alt-mode driver takes the alt-mode's lock
	 * 2. alt-mode driver calls tcpm_altmode_enter which takes the
	 *    tcpm port lock
	 *
	 * Dropping our lock here avoids this.
	 */
	mutex_unlock(&port->lock);

	if (adev) {
		switch (adev_action) {
		case ADEV_NONE:
			break;
		case ADEV_NOTIFY_USB_AND_QUEUE_VDM:
			WARN_ON(typec_altmode_notify(adev, TYPEC_STATE_USB, NULL));
			typec_altmode_vdm(adev, p[0], &p[1], cnt);
			break;
		case ADEV_QUEUE_VDM:
			if (response_tx_sop_type == TCPC_TX_SOP_PRIME)
				typec_cable_altmode_vdm(adev, TYPEC_PLUG_SOP_P, p[0], &p[1], cnt);
			else
				typec_altmode_vdm(adev, p[0], &p[1], cnt);
			break;
		case ADEV_QUEUE_VDM_SEND_EXIT_MODE_ON_FAIL:
			if (response_tx_sop_type == TCPC_TX_SOP_PRIME) {
				if (typec_cable_altmode_vdm(adev, TYPEC_PLUG_SOP_P,
							    p[0], &p[1], cnt)) {
					int svdm_version = typec_get_cable_svdm_version(
										port->typec_port);
					if (svdm_version < 0)
						break;

					response[0] = VDO(adev->svid, 1, svdm_version,
							CMD_EXIT_MODE);
					response[0] |= VDO_OPOS(adev->mode);
					rlen = 1;
				}
			} else {
				if (typec_altmode_vdm(adev, p[0], &p[1], cnt)) {
					int svdm_version = typec_get_negotiated_svdm_version(
										port->typec_port);
					if (svdm_version < 0)
						break;

					response[0] = VDO(adev->svid, 1, svdm_version,
							CMD_EXIT_MODE);
					response[0] |= VDO_OPOS(adev->mode);
					rlen = 1;
				}
			}
			break;
		case ADEV_ATTENTION:
			if (typec_altmode_attention(adev, p[1]))
				tcpm_log(port, "typec_altmode_attention no port partner altmode");
			break;
		}
	}

	/*
	 * We must re-take the lock here to balance the unlock in
	 * tcpm_pd_rx_handler, note that no changes, other then the
	 * tcpm_queue_vdm call, are made while the lock is held again.
	 * All that is done after the call is unwinding the call stack until
	 * we return to tcpm_pd_rx_handler and do the unlock there.
	 */
	mutex_lock(&port->lock);

	if (rlen > 0)
		tcpm_queue_vdm(port, response[0], &response[1], rlen - 1, response_tx_sop_type);
	else
		port->vdm_sm_running = false;
}

static void tcpm_send_vdm(struct tcpm_port *port, u32 vid, int cmd,
			  const u32 *data, int count, enum tcpm_transmit_type tx_sop_type)
{
	int svdm_version;
	u32 header;

	switch (tx_sop_type) {
	case TCPC_TX_SOP_PRIME:
		/*
		 * If the port partner is discovered, then the port partner's
		 * SVDM Version will be returned
		 */
		svdm_version = typec_get_cable_svdm_version(port->typec_port);
		if (svdm_version < 0)
			svdm_version = SVDM_VER_MAX;
		break;
	case TCPC_TX_SOP:
		svdm_version = typec_get_negotiated_svdm_version(port->typec_port);
		if (svdm_version < 0)
			return;
		break;
	default:
		svdm_version = typec_get_negotiated_svdm_version(port->typec_port);
		if (svdm_version < 0)
			return;
		break;
	}

	if (WARN_ON(count > VDO_MAX_SIZE - 1))
		count = VDO_MAX_SIZE - 1;

	/* set VDM header with VID & CMD */
	header = VDO(vid, ((vid & USB_SID_PD) == USB_SID_PD) ?
			1 : (PD_VDO_CMD(cmd) <= CMD_ATTENTION),
			svdm_version, cmd);
	tcpm_queue_vdm(port, header, data, count, tx_sop_type);
}

static unsigned int vdm_ready_timeout(u32 vdm_hdr)
{
	unsigned int timeout;
	int cmd = PD_VDO_CMD(vdm_hdr);

	/* its not a structured VDM command */
	if (!PD_VDO_SVDM(vdm_hdr))
		return PD_T_VDM_UNSTRUCTURED;

	switch (PD_VDO_CMDT(vdm_hdr)) {
	case CMDT_INIT:
		if (cmd == CMD_ENTER_MODE || cmd == CMD_EXIT_MODE)
			timeout = PD_T_VDM_WAIT_MODE_E;
		else
			timeout = PD_T_VDM_SNDR_RSP;
		break;
	default:
		if (cmd == CMD_ENTER_MODE || cmd == CMD_EXIT_MODE)
			timeout = PD_T_VDM_E_MODE;
		else
			timeout = PD_T_VDM_RCVR_RSP;
		break;
	}
	return timeout;
}

static void vdm_run_state_machine(struct tcpm_port *port)
{
	struct pd_message msg;
	int i, res = 0;
	u32 vdo_hdr = port->vdo_data[0];
	u32 response[8] = { };

	switch (port->vdm_state) {
	case VDM_STATE_READY:
		/* Only transmit VDM if attached */
		if (!port->attached) {
			port->vdm_state = VDM_STATE_ERR_BUSY;
			break;
		}

		/*
		 * if there's traffic or we're not in PDO ready state don't send
		 * a VDM.
		 */
		if (port->state != SRC_READY && port->state != SNK_READY &&
		    port->state != SRC_VDM_IDENTITY_REQUEST) {
			port->vdm_sm_running = false;
			break;
		}

		/* TODO: AMS operation for Unstructured VDM */
		if (PD_VDO_SVDM(vdo_hdr) && PD_VDO_CMDT(vdo_hdr) == CMDT_INIT) {
			switch (PD_VDO_CMD(vdo_hdr)) {
			case CMD_DISCOVER_IDENT:
				res = tcpm_ams_start(port, DISCOVER_IDENTITY);
				if (res == 0) {
					switch (port->tx_sop_type) {
					case TCPC_TX_SOP_PRIME:
						port->send_discover_prime = false;
						break;
					case TCPC_TX_SOP:
						port->send_discover = false;
						break;
					default:
						port->send_discover = false;
						break;
					}
				} else if (res == -EAGAIN) {
					port->vdo_data[0] = 0;
					mod_send_discover_delayed_work(port,
								       SEND_DISCOVER_RETRY_MS);
				}
				break;
			case CMD_DISCOVER_SVID:
				res = tcpm_ams_start(port, DISCOVER_SVIDS);
				break;
			case CMD_DISCOVER_MODES:
				res = tcpm_ams_start(port, DISCOVER_MODES);
				break;
			case CMD_ENTER_MODE:
				res = tcpm_ams_start(port, DFP_TO_UFP_ENTER_MODE);
				break;
			case CMD_EXIT_MODE:
				res = tcpm_ams_start(port, DFP_TO_UFP_EXIT_MODE);
				break;
			case CMD_ATTENTION:
				res = tcpm_ams_start(port, ATTENTION);
				break;
			case VDO_CMD_VENDOR(0) ... VDO_CMD_VENDOR(15):
				res = tcpm_ams_start(port, STRUCTURED_VDMS);
				break;
			default:
				res = -EOPNOTSUPP;
				break;
			}

			if (res < 0) {
				port->vdm_state = VDM_STATE_ERR_BUSY;
				return;
			}
		}

		port->vdm_state = VDM_STATE_SEND_MESSAGE;
		mod_vdm_delayed_work(port, (port->negotiated_rev >= PD_REV30 &&
					    port->pwr_role == TYPEC_SOURCE &&
					    PD_VDO_SVDM(vdo_hdr) &&
					    PD_VDO_CMDT(vdo_hdr) == CMDT_INIT) ?
					   PD_T_SINK_TX : 0);
		break;
	case VDM_STATE_WAIT_RSP_BUSY:
		port->vdo_data[0] = port->vdo_retry;
		port->vdo_count = 1;
		port->vdm_state = VDM_STATE_READY;
		tcpm_ams_finish(port);
		break;
	case VDM_STATE_BUSY:
		port->vdm_state = VDM_STATE_ERR_TMOUT;
		if (port->ams != NONE_AMS)
			tcpm_ams_finish(port);
		break;
	case VDM_STATE_ERR_SEND:
		/*
		 * When sending Discover Identity to SOP' before establishing an
		 * explicit contract, do not retry. Instead, weave sending
		 * Source_Capabilities over SOP and Discover Identity over SOP'.
		 */
		if (port->state == SRC_VDM_IDENTITY_REQUEST) {
			tcpm_ams_finish(port);
			port->vdm_state = VDM_STATE_DONE;
			tcpm_set_state(port, SRC_SEND_CAPABILITIES, 0);
		/*
		 * A partner which does not support USB PD will not reply,
		 * so this is not a fatal error. At the same time, some
		 * devices may not return GoodCRC under some circumstances,
		 * so we need to retry.
		 */
		} else if (port->vdm_retries < 3) {
			tcpm_log(port, "VDM Tx error, retry");
			port->vdm_retries++;
			port->vdm_state = VDM_STATE_READY;
			if (PD_VDO_SVDM(vdo_hdr) && PD_VDO_CMDT(vdo_hdr) == CMDT_INIT)
				tcpm_ams_finish(port);
		} else {
			tcpm_ams_finish(port);
			if (port->tx_sop_type == TCPC_TX_SOP)
				break;
			/* Handle SOP' Transmission Errors */
			switch (PD_VDO_CMD(vdo_hdr)) {
			/*
			 * If Discover Identity fails on SOP', then resume
			 * discovery process on SOP only.
			 */
			case CMD_DISCOVER_IDENT:
				port->vdo_data[0] = 0;
				response[0] = VDO(USB_SID_PD, 1,
						  typec_get_negotiated_svdm_version(
									port->typec_port),
						  CMD_DISCOVER_SVID);
				tcpm_queue_vdm(port, response[0], &response[1],
					       0, TCPC_TX_SOP);
				break;
			/*
			 * If Discover SVIDs or Discover Modes fail, then
			 * proceed with Alt Mode discovery process on SOP.
			 */
			case CMD_DISCOVER_SVID:
				tcpm_register_partner_altmodes(port);
				break;
			case CMD_DISCOVER_MODES:
				tcpm_register_partner_altmodes(port);
				break;
			default:
				break;
			}
		}
		break;
	case VDM_STATE_SEND_MESSAGE:
		/* Prepare and send VDM */
		memset(&msg, 0, sizeof(msg));
		if (port->tx_sop_type == TCPC_TX_SOP_PRIME) {
			msg.header = PD_HEADER_LE(PD_DATA_VENDOR_DEF,
						  0,	/* Cable Plug Indicator for DFP/UFP */
						  0,	/* Reserved */
						  port->negotiated_rev_prime,
						  port->message_id_prime,
						  port->vdo_count);
		} else {
			msg.header = PD_HEADER_LE(PD_DATA_VENDOR_DEF,
						  port->pwr_role,
						  port->data_role,
						  port->negotiated_rev,
						  port->message_id,
						  port->vdo_count);
		}
		for (i = 0; i < port->vdo_count; i++)
			msg.payload[i] = cpu_to_le32(port->vdo_data[i]);
		res = tcpm_pd_transmit(port, port->tx_sop_type, &msg);
		if (res < 0) {
			port->vdm_state = VDM_STATE_ERR_SEND;
		} else {
			unsigned long timeout;

			port->vdm_retries = 0;
			port->vdo_data[0] = 0;
			port->vdm_state = VDM_STATE_BUSY;
			timeout = vdm_ready_timeout(vdo_hdr);
			mod_vdm_delayed_work(port, timeout);
		}
		break;
	default:
		break;
	}
}

static void vdm_state_machine_work(struct kthread_work *work)
{
	struct tcpm_port *port = container_of(work, struct tcpm_port, vdm_state_machine);
	enum vdm_states prev_state;

	mutex_lock(&port->lock);

	/*
	 * Continue running as long as the port is not busy and there was
	 * a state change.
	 */
	do {
		prev_state = port->vdm_state;
		vdm_run_state_machine(port);
	} while (port->vdm_state != prev_state &&
		 port->vdm_state != VDM_STATE_BUSY &&
		 port->vdm_state != VDM_STATE_SEND_MESSAGE);

	if (port->vdm_state < VDM_STATE_READY)
		port->vdm_sm_running = false;

	mutex_unlock(&port->lock);
}

enum pdo_err {
	PDO_NO_ERR,
	PDO_ERR_NO_VSAFE5V,
	PDO_ERR_VSAFE5V_NOT_FIRST,
	PDO_ERR_PDO_TYPE_NOT_IN_ORDER,
	PDO_ERR_FIXED_NOT_SORTED,
	PDO_ERR_VARIABLE_BATT_NOT_SORTED,
	PDO_ERR_DUPE_PDO,
	PDO_ERR_PPS_APDO_NOT_SORTED,
	PDO_ERR_DUPE_PPS_APDO,
};

static const char * const pdo_err_msg[] = {
	[PDO_ERR_NO_VSAFE5V] =
	" err: source/sink caps should at least have vSafe5V",
	[PDO_ERR_VSAFE5V_NOT_FIRST] =
	" err: vSafe5V Fixed Supply Object Shall always be the first object",
	[PDO_ERR_PDO_TYPE_NOT_IN_ORDER] =
	" err: PDOs should be in the following order: Fixed; Battery; Variable",
	[PDO_ERR_FIXED_NOT_SORTED] =
	" err: Fixed supply pdos should be in increasing order of their fixed voltage",
	[PDO_ERR_VARIABLE_BATT_NOT_SORTED] =
	" err: Variable/Battery supply pdos should be in increasing order of their minimum voltage",
	[PDO_ERR_DUPE_PDO] =
	" err: Variable/Batt supply pdos cannot have same min/max voltage",
	[PDO_ERR_PPS_APDO_NOT_SORTED] =
	" err: Programmable power supply apdos should be in increasing order of their maximum voltage",
	[PDO_ERR_DUPE_PPS_APDO] =
	" err: Programmable power supply apdos cannot have same min/max voltage and max current",
};

static enum pdo_err tcpm_caps_err(struct tcpm_port *port, const u32 *pdo,
				  unsigned int nr_pdo)
{
	unsigned int i;

	/* Should at least contain vSafe5v */
	if (nr_pdo < 1)
		return PDO_ERR_NO_VSAFE5V;

	/* The vSafe5V Fixed Supply Object Shall always be the first object */
	if (pdo_type(pdo[0]) != PDO_TYPE_FIXED ||
	    pdo_fixed_voltage(pdo[0]) != VSAFE5V)
		return PDO_ERR_VSAFE5V_NOT_FIRST;

	for (i = 1; i < nr_pdo; i++) {
		if (pdo_type(pdo[i]) < pdo_type(pdo[i - 1])) {
			return PDO_ERR_PDO_TYPE_NOT_IN_ORDER;
		} else if (pdo_type(pdo[i]) == pdo_type(pdo[i - 1])) {
			enum pd_pdo_type type = pdo_type(pdo[i]);

			switch (type) {
			/*
			 * The remaining Fixed Supply Objects, if
			 * present, shall be sent in voltage order;
			 * lowest to highest.
			 */
			case PDO_TYPE_FIXED:
				if (pdo_fixed_voltage(pdo[i]) <=
				    pdo_fixed_voltage(pdo[i - 1]))
					return PDO_ERR_FIXED_NOT_SORTED;
				break;
			/*
			 * The Battery Supply Objects and Variable
			 * supply, if present shall be sent in Minimum
			 * Voltage order; lowest to highest.
			 */
			case PDO_TYPE_VAR:
			case PDO_TYPE_BATT:
				if (pdo_min_voltage(pdo[i]) <
				    pdo_min_voltage(pdo[i - 1]))
					return PDO_ERR_VARIABLE_BATT_NOT_SORTED;
				else if ((pdo_min_voltage(pdo[i]) ==
					  pdo_min_voltage(pdo[i - 1])) &&
					 (pdo_max_voltage(pdo[i]) ==
					  pdo_max_voltage(pdo[i - 1])))
					return PDO_ERR_DUPE_PDO;
				break;
			/*
			 * The Programmable Power Supply APDOs, if present,
			 * shall be sent in Maximum Voltage order;
			 * lowest to highest.
			 */
			case PDO_TYPE_APDO:
				if (pdo_apdo_type(pdo[i]) != APDO_TYPE_PPS)
					break;

				if (pdo_pps_apdo_max_voltage(pdo[i]) <
				    pdo_pps_apdo_max_voltage(pdo[i - 1]))
					return PDO_ERR_PPS_APDO_NOT_SORTED;
				else if (pdo_pps_apdo_min_voltage(pdo[i]) ==
					  pdo_pps_apdo_min_voltage(pdo[i - 1]) &&
					 pdo_pps_apdo_max_voltage(pdo[i]) ==
					  pdo_pps_apdo_max_voltage(pdo[i - 1]) &&
					 pdo_pps_apdo_max_current(pdo[i]) ==
					  pdo_pps_apdo_max_current(pdo[i - 1]))
					return PDO_ERR_DUPE_PPS_APDO;
				break;
			default:
				tcpm_log_force(port, " Unknown pdo type");
			}
		}
	}

	return PDO_NO_ERR;
}

static int tcpm_validate_caps(struct tcpm_port *port, const u32 *pdo,
			      unsigned int nr_pdo)
{
	enum pdo_err err_index = tcpm_caps_err(port, pdo, nr_pdo);

	if (err_index != PDO_NO_ERR) {
		tcpm_log_force(port, " %s", pdo_err_msg[err_index]);
		return -EINVAL;
	}

	return 0;
}

static int tcpm_altmode_enter(struct typec_altmode *altmode, u32 *vdo)
{
	struct tcpm_port *port = typec_altmode_get_drvdata(altmode);
	int svdm_version;
	u32 header;

	svdm_version = typec_get_negotiated_svdm_version(port->typec_port);
	if (svdm_version < 0)
		return svdm_version;

	header = VDO(altmode->svid, vdo ? 2 : 1, svdm_version, CMD_ENTER_MODE);
	header |= VDO_OPOS(altmode->mode);

	tcpm_queue_vdm_unlocked(port, header, vdo, vdo ? 1 : 0, TCPC_TX_SOP);
	return 0;
}

static int tcpm_altmode_exit(struct typec_altmode *altmode)
{
	struct tcpm_port *port = typec_altmode_get_drvdata(altmode);
	int svdm_version;
	u32 header;

	svdm_version = typec_get_negotiated_svdm_version(port->typec_port);
	if (svdm_version < 0)
		return svdm_version;

	header = VDO(altmode->svid, 1, svdm_version, CMD_EXIT_MODE);
	header |= VDO_OPOS(altmode->mode);

	tcpm_queue_vdm_unlocked(port, header, NULL, 0, TCPC_TX_SOP);
	return 0;
}

static int tcpm_altmode_vdm(struct typec_altmode *altmode,
			    u32 header, const u32 *data, int count)
{
	struct tcpm_port *port = typec_altmode_get_drvdata(altmode);

	tcpm_queue_vdm_unlocked(port, header, data, count - 1, TCPC_TX_SOP);

	return 0;
}

static const struct typec_altmode_ops tcpm_altmode_ops = {
	.enter = tcpm_altmode_enter,
	.exit = tcpm_altmode_exit,
	.vdm = tcpm_altmode_vdm,
};


static int tcpm_cable_altmode_enter(struct typec_altmode *altmode, enum typec_plug_index sop,
				    u32 *vdo)
{
	struct tcpm_port *port = typec_altmode_get_drvdata(altmode);
	int svdm_version;
	u32 header;

	svdm_version = typec_get_cable_svdm_version(port->typec_port);
	if (svdm_version < 0)
		return svdm_version;

	header = VDO(altmode->svid, vdo ? 2 : 1, svdm_version, CMD_ENTER_MODE);
	header |= VDO_OPOS(altmode->mode);

	tcpm_queue_vdm_unlocked(port, header, vdo, vdo ? 1 : 0, TCPC_TX_SOP_PRIME);
	return 0;
}

static int tcpm_cable_altmode_exit(struct typec_altmode *altmode, enum typec_plug_index sop)
{
	struct tcpm_port *port = typec_altmode_get_drvdata(altmode);
	int svdm_version;
	u32 header;

	svdm_version = typec_get_cable_svdm_version(port->typec_port);
	if (svdm_version < 0)
		return svdm_version;

	header = VDO(altmode->svid, 1, svdm_version, CMD_EXIT_MODE);
	header |= VDO_OPOS(altmode->mode);

	tcpm_queue_vdm_unlocked(port, header, NULL, 0, TCPC_TX_SOP_PRIME);
	return 0;
}

static int tcpm_cable_altmode_vdm(struct typec_altmode *altmode, enum typec_plug_index sop,
				  u32 header, const u32 *data, int count)
{
	struct tcpm_port *port = typec_altmode_get_drvdata(altmode);

	tcpm_queue_vdm_unlocked(port, header, data, count - 1, TCPC_TX_SOP_PRIME);

	return 0;
}

static const struct typec_cable_ops tcpm_cable_ops = {
	.enter = tcpm_cable_altmode_enter,
	.exit = tcpm_cable_altmode_exit,
	.vdm = tcpm_cable_altmode_vdm,
};

/*
 * PD (data, control) command handling functions
 */
static inline enum tcpm_state ready_state(struct tcpm_port *port)
{
	if (port->pwr_role == TYPEC_SOURCE)
		return SRC_READY;
	else
		return SNK_READY;
}

static int tcpm_pd_send_control(struct tcpm_port *port,
				enum pd_ctrl_msg_type type,
				enum tcpm_transmit_type tx_sop_type);

static void tcpm_handle_alert(struct tcpm_port *port, const __le32 *payload,
			      int cnt)
{
	u32 p0 = le32_to_cpu(payload[0]);
	unsigned int type = usb_pd_ado_type(p0);

	if (!type) {
		tcpm_log(port, "Alert message received with no type");
		tcpm_queue_message(port, PD_MSG_CTRL_NOT_SUPP);
		return;
	}

	/* Just handling non-battery alerts for now */
	if (!(type & USB_PD_ADO_TYPE_BATT_STATUS_CHANGE)) {
		if (port->pwr_role == TYPEC_SOURCE) {
			port->upcoming_state = GET_STATUS_SEND;
			tcpm_ams_start(port, GETTING_SOURCE_SINK_STATUS);
		} else {
			/*
			 * Do not check SinkTxOk here in case the Source doesn't set its Rp to
			 * SinkTxOk in time.
			 */
			port->ams = GETTING_SOURCE_SINK_STATUS;
			tcpm_set_state(port, GET_STATUS_SEND, 0);
		}
	} else {
		tcpm_queue_message(port, PD_MSG_CTRL_NOT_SUPP);
	}
}

static int tcpm_set_auto_vbus_discharge_threshold(struct tcpm_port *port,
						  enum typec_pwr_opmode mode, bool pps_active,
						  u32 requested_vbus_voltage)
{
	int ret;

	if (!port->tcpc->set_auto_vbus_discharge_threshold)
		return 0;

	ret = port->tcpc->set_auto_vbus_discharge_threshold(port->tcpc, mode, pps_active,
							    requested_vbus_voltage);
	tcpm_log_force(port,
		       "set_auto_vbus_discharge_threshold mode:%d pps_active:%c vbus:%u ret:%d",
		       mode, pps_active ? 'y' : 'n', requested_vbus_voltage, ret);

	return ret;
}

static void tcpm_pd_handle_state(struct tcpm_port *port,
				 enum tcpm_state state,
				 enum tcpm_ams ams,
				 unsigned int delay_ms)
{
	switch (port->state) {
	case SRC_READY:
	case SNK_READY:
		port->ams = ams;
		tcpm_set_state(port, state, delay_ms);
		break;
	/* 8.3.3.4.1.1 and 6.8.1 power transitioning */
	case SNK_TRANSITION_SINK:
	case SNK_TRANSITION_SINK_VBUS:
	case SRC_TRANSITION_SUPPLY:
		tcpm_set_state(port, HARD_RESET_SEND, 0);
		break;
	default:
		if (!tcpm_ams_interruptible(port)) {
			tcpm_set_state(port, port->pwr_role == TYPEC_SOURCE ?
				       SRC_SOFT_RESET_WAIT_SNK_TX :
				       SNK_SOFT_RESET,
				       0);
		} else {
			/* process the Message 6.8.1 */
			port->upcoming_state = state;
			port->next_ams = ams;
			tcpm_set_state(port, ready_state(port), delay_ms);
		}
		break;
	}
}

static void tcpm_pd_handle_msg(struct tcpm_port *port,
			       enum pd_msg_request message,
			       enum tcpm_ams ams)
{
	switch (port->state) {
	case SRC_READY:
	case SNK_READY:
		port->ams = ams;
		tcpm_queue_message(port, message);
		break;
	/* PD 3.0 Spec 8.3.3.4.1.1 and 6.8.1 */
	case SNK_TRANSITION_SINK:
	case SNK_TRANSITION_SINK_VBUS:
	case SRC_TRANSITION_SUPPLY:
		tcpm_set_state(port, HARD_RESET_SEND, 0);
		break;
	default:
		if (!tcpm_ams_interruptible(port)) {
			tcpm_set_state(port, port->pwr_role == TYPEC_SOURCE ?
				       SRC_SOFT_RESET_WAIT_SNK_TX :
				       SNK_SOFT_RESET,
				       0);
		} else {
			port->next_ams = ams;
			tcpm_set_state(port, ready_state(port), 0);
			/* 6.8.1 process the Message */
			tcpm_queue_message(port, message);
		}
		break;
	}
}

static int tcpm_register_source_caps(struct tcpm_port *port)
{
	struct usb_power_delivery_desc desc = { port->negotiated_rev };
	struct usb_power_delivery_capabilities_desc caps = { };
	struct usb_power_delivery_capabilities *cap = port->partner_source_caps;

	if (!port->partner_pd)
		port->partner_pd = usb_power_delivery_register(NULL, &desc);
	if (IS_ERR(port->partner_pd))
		return PTR_ERR(port->partner_pd);

	memcpy(caps.pdo, port->source_caps, sizeof(u32) * port->nr_source_caps);
	caps.role = TYPEC_SOURCE;

	if (cap)
		usb_power_delivery_unregister_capabilities(cap);

	cap = usb_power_delivery_register_capabilities(port->partner_pd, &caps);
	if (IS_ERR(cap))
		return PTR_ERR(cap);

	port->partner_source_caps = cap;

	return 0;
}

static int tcpm_register_sink_caps(struct tcpm_port *port)
{
	struct usb_power_delivery_desc desc = { port->negotiated_rev };
	struct usb_power_delivery_capabilities_desc caps = { };
	struct usb_power_delivery_capabilities *cap;

	if (!port->partner_pd)
		port->partner_pd = usb_power_delivery_register(NULL, &desc);
	if (IS_ERR(port->partner_pd))
		return PTR_ERR(port->partner_pd);

	memcpy(caps.pdo, port->sink_caps, sizeof(u32) * port->nr_sink_caps);
	caps.role = TYPEC_SINK;

	cap = usb_power_delivery_register_capabilities(port->partner_pd, &caps);
	if (IS_ERR(cap))
		return PTR_ERR(cap);

	port->partner_sink_caps = cap;

	return 0;
}

static void tcpm_pd_data_request(struct tcpm_port *port,
				 const struct pd_message *msg,
				 enum tcpm_transmit_type rx_sop_type)
{
	enum pd_data_msg_type type = pd_header_type_le(msg->header);
	unsigned int cnt = pd_header_cnt_le(msg->header);
	unsigned int rev = pd_header_rev_le(msg->header);
	unsigned int i;
	enum frs_typec_current partner_frs_current;
	bool frs_enable;
	int ret;

	if (tcpm_vdm_ams(port) && type != PD_DATA_VENDOR_DEF) {
		port->vdm_state = VDM_STATE_ERR_BUSY;
		tcpm_ams_finish(port);
		mod_vdm_delayed_work(port, 0);
	}

	switch (type) {
	case PD_DATA_SOURCE_CAP:
		for (i = 0; i < cnt; i++)
			port->source_caps[i] = le32_to_cpu(msg->payload[i]);

		port->nr_source_caps = cnt;

		tcpm_log_source_caps(port);

		tcpm_validate_caps(port, port->source_caps,
				   port->nr_source_caps);

		tcpm_register_source_caps(port);

		/*
		 * Adjust revision in subsequent message headers, as required,
		 * to comply with 6.2.1.1.5 of the USB PD 3.0 spec. We don't
		 * support Rev 1.0 so just do nothing in that scenario.
		 */
		if (rev == PD_REV10) {
			if (port->ams == GET_SOURCE_CAPABILITIES)
				tcpm_ams_finish(port);
			break;
		}

		if (rev < PD_MAX_REV) {
			port->negotiated_rev = rev;
			if (port->negotiated_rev_prime > port->negotiated_rev)
				port->negotiated_rev_prime = port->negotiated_rev;
		}

		if (port->pwr_role == TYPEC_SOURCE) {
			if (port->ams == GET_SOURCE_CAPABILITIES)
				tcpm_pd_handle_state(port, SRC_READY, NONE_AMS, 0);
			/* Unexpected Source Capabilities */
			else
				tcpm_pd_handle_msg(port,
						   port->negotiated_rev < PD_REV30 ?
						   PD_MSG_CTRL_REJECT :
						   PD_MSG_CTRL_NOT_SUPP,
						   NONE_AMS);
		} else if (port->state == SNK_WAIT_CAPABILITIES) {
		/*
		 * This message may be received even if VBUS is not
		 * present. This is quite unexpected; see USB PD
		 * specification, sections 8.3.3.6.3.1 and 8.3.3.6.3.2.
		 * However, at the same time, we must be ready to
		 * receive this message and respond to it 15ms after
		 * receiving PS_RDY during power swap operations, no matter
		 * if VBUS is available or not (USB PD specification,
		 * section 6.5.9.2).
		 * So we need to accept the message either way,
		 * but be prepared to keep waiting for VBUS after it was
		 * handled.
		 */
			port->ams = POWER_NEGOTIATION;
			port->in_ams = true;
			tcpm_set_state(port, SNK_NEGOTIATE_CAPABILITIES, 0);
		} else {
			if (port->ams == GET_SOURCE_CAPABILITIES)
				tcpm_ams_finish(port);
			tcpm_pd_handle_state(port, SNK_NEGOTIATE_CAPABILITIES,
					     POWER_NEGOTIATION, 0);
		}
		break;
	case PD_DATA_REQUEST:
		/*
		 * Adjust revision in subsequent message headers, as required,
		 * to comply with 6.2.1.1.5 of the USB PD 3.0 spec. We don't
		 * support Rev 1.0 so just reject in that scenario.
		 */
		if (rev == PD_REV10) {
			tcpm_pd_handle_msg(port,
					   port->negotiated_rev < PD_REV30 ?
					   PD_MSG_CTRL_REJECT :
					   PD_MSG_CTRL_NOT_SUPP,
					   NONE_AMS);
			break;
		}

		if (rev < PD_MAX_REV) {
			port->negotiated_rev = rev;
			if (port->negotiated_rev_prime > port->negotiated_rev)
				port->negotiated_rev_prime = port->negotiated_rev;
		}

		if (port->pwr_role != TYPEC_SOURCE || cnt != 1) {
			tcpm_pd_handle_msg(port,
					   port->negotiated_rev < PD_REV30 ?
					   PD_MSG_CTRL_REJECT :
					   PD_MSG_CTRL_NOT_SUPP,
					   NONE_AMS);
			break;
		}

		port->sink_request = le32_to_cpu(msg->payload[0]);

		if (port->vdm_sm_running && port->explicit_contract) {
			tcpm_pd_handle_msg(port, PD_MSG_CTRL_WAIT, port->ams);
			break;
		}

		if (port->state == SRC_SEND_CAPABILITIES)
			tcpm_set_state(port, SRC_NEGOTIATE_CAPABILITIES, 0);
		else
			tcpm_pd_handle_state(port, SRC_NEGOTIATE_CAPABILITIES,
					     POWER_NEGOTIATION, 0);
		break;
	case PD_DATA_SINK_CAP:
		/* We don't do anything with this at the moment... */
		for (i = 0; i < cnt; i++)
			port->sink_caps[i] = le32_to_cpu(msg->payload[i]);

		partner_frs_current = (port->sink_caps[0] & PDO_FIXED_FRS_CURR_MASK) >>
			PDO_FIXED_FRS_CURR_SHIFT;
		frs_enable = partner_frs_current && (partner_frs_current <=
						     port->new_source_frs_current);
		tcpm_log(port,
			 "Port partner FRS capable partner_frs_current:%u port_frs_current:%u enable:%c",
			 partner_frs_current, port->new_source_frs_current, frs_enable ? 'y' : 'n');
		if (frs_enable) {
			ret  = port->tcpc->enable_frs(port->tcpc, true);
			tcpm_log(port, "Enable FRS %s, ret:%d\n", ret ? "fail" : "success", ret);
		}

		port->nr_sink_caps = cnt;
		port->sink_cap_done = true;
		tcpm_register_sink_caps(port);

		if (port->ams == GET_SINK_CAPABILITIES)
			tcpm_set_state(port, ready_state(port), 0);
		/* Unexpected Sink Capabilities */
		else
			tcpm_pd_handle_msg(port,
					   port->negotiated_rev < PD_REV30 ?
					   PD_MSG_CTRL_REJECT :
					   PD_MSG_CTRL_NOT_SUPP,
					   NONE_AMS);
		break;
	case PD_DATA_VENDOR_DEF:
		tcpm_handle_vdm_request(port, msg->payload, cnt, rx_sop_type);
		break;
	case PD_DATA_BIST:
		port->bist_request = le32_to_cpu(msg->payload[0]);
		tcpm_pd_handle_state(port, BIST_RX, BIST, 0);
		break;
	case PD_DATA_ALERT:
		if (port->state != SRC_READY && port->state != SNK_READY)
			tcpm_pd_handle_state(port, port->pwr_role == TYPEC_SOURCE ?
					     SRC_SOFT_RESET_WAIT_SNK_TX : SNK_SOFT_RESET,
					     NONE_AMS, 0);
		else
			tcpm_handle_alert(port, msg->payload, cnt);
		break;
	case PD_DATA_BATT_STATUS:
	case PD_DATA_GET_COUNTRY_INFO:
		/* Currently unsupported */
		tcpm_pd_handle_msg(port, port->negotiated_rev < PD_REV30 ?
				   PD_MSG_CTRL_REJECT :
				   PD_MSG_CTRL_NOT_SUPP,
				   NONE_AMS);
		break;
	default:
		tcpm_pd_handle_msg(port, port->negotiated_rev < PD_REV30 ?
				   PD_MSG_CTRL_REJECT :
				   PD_MSG_CTRL_NOT_SUPP,
				   NONE_AMS);
		tcpm_log(port, "Unrecognized data message type %#x", type);
		break;
	}
}

static void tcpm_pps_complete(struct tcpm_port *port, int result)
{
	if (port->pps_pending) {
		port->pps_status = result;
		port->pps_pending = false;
		complete(&port->pps_complete);
	}
}

static void tcpm_pd_ctrl_request(struct tcpm_port *port,
				 const struct pd_message *msg,
				 enum tcpm_transmit_type rx_sop_type)
{
	enum pd_ctrl_msg_type type = pd_header_type_le(msg->header);
	enum tcpm_state next_state;
	unsigned int rev = pd_header_rev_le(msg->header);

	/*
	 * Stop VDM state machine if interrupted by other Messages while NOT_SUPP is allowed in
	 * VDM AMS if waiting for VDM responses and will be handled later.
	 */
	if (tcpm_vdm_ams(port) && type != PD_CTRL_NOT_SUPP && type != PD_CTRL_GOOD_CRC) {
		port->vdm_state = VDM_STATE_ERR_BUSY;
		tcpm_ams_finish(port);
		mod_vdm_delayed_work(port, 0);
	}

	switch (type) {
	case PD_CTRL_GOOD_CRC:
	case PD_CTRL_PING:
		break;
	case PD_CTRL_GET_SOURCE_CAP:
		tcpm_pd_handle_msg(port, PD_MSG_DATA_SOURCE_CAP, GET_SOURCE_CAPABILITIES);
		break;
	case PD_CTRL_GET_SINK_CAP:
		tcpm_pd_handle_msg(port, PD_MSG_DATA_SINK_CAP, GET_SINK_CAPABILITIES);
		break;
	case PD_CTRL_GOTO_MIN:
		break;
	case PD_CTRL_PS_RDY:
		switch (port->state) {
		case SNK_TRANSITION_SINK:
			if (port->vbus_present) {
				tcpm_set_current_limit(port,
						       port->req_current_limit,
						       port->req_supply_voltage);
				port->explicit_contract = true;
				tcpm_set_auto_vbus_discharge_threshold(port,
								       TYPEC_PWR_MODE_PD,
								       port->pps_data.active,
								       port->supply_voltage);
				tcpm_set_state(port, SNK_READY, 0);
			} else {
				/*
				 * Seen after power swap. Keep waiting for VBUS
				 * in a transitional state.
				 */
				tcpm_set_state(port,
					       SNK_TRANSITION_SINK_VBUS, 0);
			}
			break;
		case PR_SWAP_SRC_SNK_SOURCE_OFF_CC_DEBOUNCED:
			tcpm_set_state(port, PR_SWAP_SRC_SNK_SINK_ON, 0);
			break;
		case PR_SWAP_SNK_SRC_SINK_OFF:
			tcpm_set_state(port, PR_SWAP_SNK_SRC_SOURCE_ON, 0);
			break;
		case VCONN_SWAP_WAIT_FOR_VCONN:
			tcpm_set_state(port, VCONN_SWAP_TURN_OFF_VCONN, 0);
			break;
		case FR_SWAP_SNK_SRC_TRANSITION_TO_OFF:
			tcpm_set_state(port, FR_SWAP_SNK_SRC_NEW_SINK_READY, 0);
			break;
		default:
			tcpm_pd_handle_state(port,
					     port->pwr_role == TYPEC_SOURCE ?
					     SRC_SOFT_RESET_WAIT_SNK_TX :
					     SNK_SOFT_RESET,
					     NONE_AMS, 0);
			break;
		}
		break;
	case PD_CTRL_REJECT:
	case PD_CTRL_WAIT:
	case PD_CTRL_NOT_SUPP:
		switch (port->state) {
		case SNK_NEGOTIATE_CAPABILITIES:
			/* USB PD specification, Figure 8-43 */
			if (port->explicit_contract)
				next_state = SNK_READY;
			else
				next_state = SNK_WAIT_CAPABILITIES;

			/* Threshold was relaxed before sending Request. Restore it back. */
			tcpm_set_auto_vbus_discharge_threshold(port, TYPEC_PWR_MODE_PD,
							       port->pps_data.active,
							       port->supply_voltage);
			tcpm_set_state(port, next_state, 0);
			break;
		case SNK_NEGOTIATE_PPS_CAPABILITIES:
			/* Revert data back from any requested PPS updates */
			port->pps_data.req_out_volt = port->supply_voltage;
			port->pps_data.req_op_curr = port->current_limit;
			port->pps_status = (type == PD_CTRL_WAIT ?
					    -EAGAIN : -EOPNOTSUPP);

			/* Threshold was relaxed before sending Request. Restore it back. */
			tcpm_set_auto_vbus_discharge_threshold(port, TYPEC_PWR_MODE_PD,
							       port->pps_data.active,
							       port->supply_voltage);

			tcpm_set_state(port, SNK_READY, 0);
			break;
		case DR_SWAP_SEND:
			port->swap_status = (type == PD_CTRL_WAIT ?
					     -EAGAIN : -EOPNOTSUPP);
			tcpm_set_state(port, DR_SWAP_CANCEL, 0);
			break;
		case PR_SWAP_SEND:
			port->swap_status = (type == PD_CTRL_WAIT ?
					     -EAGAIN : -EOPNOTSUPP);
			tcpm_set_state(port, PR_SWAP_CANCEL, 0);
			break;
		case VCONN_SWAP_SEND:
			port->swap_status = (type == PD_CTRL_WAIT ?
					     -EAGAIN : -EOPNOTSUPP);
			tcpm_set_state(port, VCONN_SWAP_CANCEL, 0);
			break;
		case FR_SWAP_SEND:
			tcpm_set_state(port, FR_SWAP_CANCEL, 0);
			break;
		case GET_SINK_CAP:
			port->sink_cap_done = true;
			tcpm_set_state(port, ready_state(port), 0);
			break;
		/*
		 * Some port partners do not support GET_STATUS, avoid soft reset the link to
		 * prevent redundant power re-negotiation
		 */
		case GET_STATUS_SEND:
			tcpm_set_state(port, ready_state(port), 0);
			break;
		case SRC_READY:
		case SNK_READY:
			if (port->vdm_state > VDM_STATE_READY) {
				port->vdm_state = VDM_STATE_DONE;
				if (tcpm_vdm_ams(port))
					tcpm_ams_finish(port);
				mod_vdm_delayed_work(port, 0);
				break;
			}
			fallthrough;
		default:
			tcpm_pd_handle_state(port,
					     port->pwr_role == TYPEC_SOURCE ?
					     SRC_SOFT_RESET_WAIT_SNK_TX :
					     SNK_SOFT_RESET,
					     NONE_AMS, 0);
			break;
		}
		break;
	case PD_CTRL_ACCEPT:
		switch (port->state) {
		case SNK_NEGOTIATE_CAPABILITIES:
			port->pps_data.active = false;
			tcpm_set_state(port, SNK_TRANSITION_SINK, 0);
			break;
		case SNK_NEGOTIATE_PPS_CAPABILITIES:
			port->pps_data.active = true;
			port->pps_data.min_volt = port->pps_data.req_min_volt;
			port->pps_data.max_volt = port->pps_data.req_max_volt;
			port->pps_data.max_curr = port->pps_data.req_max_curr;
			port->req_supply_voltage = port->pps_data.req_out_volt;
			port->req_current_limit = port->pps_data.req_op_curr;
			power_supply_changed(port->psy);
			tcpm_set_state(port, SNK_TRANSITION_SINK, 0);
			break;
		case SOFT_RESET_SEND:
			if (port->ams == SOFT_RESET_AMS)
				tcpm_ams_finish(port);
			/*
			 * SOP' Soft Reset is done after Vconn Swap,
			 * which returns to ready state
			 */
			if (rx_sop_type == TCPC_TX_SOP_PRIME) {
				if (rev < port->negotiated_rev_prime)
					port->negotiated_rev_prime = rev;
				tcpm_set_state(port, ready_state(port), 0);
				break;
			}
			if (port->pwr_role == TYPEC_SOURCE) {
				port->upcoming_state = SRC_SEND_CAPABILITIES;
				tcpm_ams_start(port, POWER_NEGOTIATION);
			} else {
				tcpm_set_state(port, SNK_WAIT_CAPABILITIES, 0);
			}
			break;
		case DR_SWAP_SEND:
			tcpm_set_state(port, DR_SWAP_CHANGE_DR, 0);
			break;
		case PR_SWAP_SEND:
			tcpm_set_state(port, PR_SWAP_START, 0);
			break;
		case VCONN_SWAP_SEND:
			tcpm_set_state(port, VCONN_SWAP_START, 0);
			break;
		case FR_SWAP_SEND:
			tcpm_set_state(port, FR_SWAP_SNK_SRC_TRANSITION_TO_OFF, 0);
			break;
		default:
			tcpm_pd_handle_state(port,
					     port->pwr_role == TYPEC_SOURCE ?
					     SRC_SOFT_RESET_WAIT_SNK_TX :
					     SNK_SOFT_RESET,
					     NONE_AMS, 0);
			break;
		}
		break;
	case PD_CTRL_SOFT_RESET:
		port->ams = SOFT_RESET_AMS;
		tcpm_set_state(port, SOFT_RESET, 0);
		break;
	case PD_CTRL_DR_SWAP:
		/*
		 * XXX
		 * 6.3.9: If an alternate mode is active, a request to swap
		 * alternate modes shall trigger a port reset.
		 */
		if (port->typec_caps.data != TYPEC_PORT_DRD) {
			tcpm_pd_handle_msg(port,
					   port->negotiated_rev < PD_REV30 ?
					   PD_MSG_CTRL_REJECT :
					   PD_MSG_CTRL_NOT_SUPP,
					   NONE_AMS);
		} else {
			if (port->send_discover && port->negotiated_rev < PD_REV30) {
				tcpm_queue_message(port, PD_MSG_CTRL_WAIT);
				break;
			}

			tcpm_pd_handle_state(port, DR_SWAP_ACCEPT, DATA_ROLE_SWAP, 0);
		}
		break;
	case PD_CTRL_PR_SWAP:
		if (port->port_type != TYPEC_PORT_DRP) {
			tcpm_pd_handle_msg(port,
					   port->negotiated_rev < PD_REV30 ?
					   PD_MSG_CTRL_REJECT :
					   PD_MSG_CTRL_NOT_SUPP,
					   NONE_AMS);
		} else {
			if (port->send_discover && port->negotiated_rev < PD_REV30) {
				tcpm_queue_message(port, PD_MSG_CTRL_WAIT);
				break;
			}

			tcpm_pd_handle_state(port, PR_SWAP_ACCEPT, POWER_ROLE_SWAP, 0);
		}
		break;
	case PD_CTRL_VCONN_SWAP:
		if (port->send_discover && port->negotiated_rev < PD_REV30) {
			tcpm_queue_message(port, PD_MSG_CTRL_WAIT);
			break;
		}

		tcpm_pd_handle_state(port, VCONN_SWAP_ACCEPT, VCONN_SWAP, 0);
		break;
	case PD_CTRL_GET_SOURCE_CAP_EXT:
	case PD_CTRL_GET_STATUS:
	case PD_CTRL_FR_SWAP:
	case PD_CTRL_GET_PPS_STATUS:
	case PD_CTRL_GET_COUNTRY_CODES:
		/* Currently not supported */
		tcpm_pd_handle_msg(port,
				   port->negotiated_rev < PD_REV30 ?
				   PD_MSG_CTRL_REJECT :
				   PD_MSG_CTRL_NOT_SUPP,
				   NONE_AMS);
		break;
	default:
		tcpm_pd_handle_msg(port,
				   port->negotiated_rev < PD_REV30 ?
				   PD_MSG_CTRL_REJECT :
				   PD_MSG_CTRL_NOT_SUPP,
				   NONE_AMS);
		tcpm_log(port, "Unrecognized ctrl message type %#x", type);
		break;
	}
}

static void tcpm_pd_ext_msg_request(struct tcpm_port *port,
				    const struct pd_message *msg)
{
	enum pd_ext_msg_type type = pd_header_type_le(msg->header);
	unsigned int data_size = pd_ext_header_data_size_le(msg->ext_msg.header);

	/* stopping VDM state machine if interrupted by other Messages */
	if (tcpm_vdm_ams(port)) {
		port->vdm_state = VDM_STATE_ERR_BUSY;
		tcpm_ams_finish(port);
		mod_vdm_delayed_work(port, 0);
	}

	if (!(le16_to_cpu(msg->ext_msg.header) & PD_EXT_HDR_CHUNKED)) {
		tcpm_pd_handle_msg(port, PD_MSG_CTRL_NOT_SUPP, NONE_AMS);
		tcpm_log(port, "Unchunked extended messages unsupported");
		return;
	}

	if (data_size > PD_EXT_MAX_CHUNK_DATA) {
		tcpm_pd_handle_state(port, CHUNK_NOT_SUPP, NONE_AMS, PD_T_CHUNK_NOT_SUPP);
		tcpm_log(port, "Chunk handling not yet supported");
		return;
	}

	switch (type) {
	case PD_EXT_STATUS:
	case PD_EXT_PPS_STATUS:
		if (port->ams == GETTING_SOURCE_SINK_STATUS) {
			tcpm_ams_finish(port);
			tcpm_set_state(port, ready_state(port), 0);
		} else {
			/* unexpected Status or PPS_Status Message */
			tcpm_pd_handle_state(port, port->pwr_role == TYPEC_SOURCE ?
					     SRC_SOFT_RESET_WAIT_SNK_TX : SNK_SOFT_RESET,
					     NONE_AMS, 0);
		}
		break;
	case PD_EXT_SOURCE_CAP_EXT:
	case PD_EXT_GET_BATT_CAP:
	case PD_EXT_GET_BATT_STATUS:
	case PD_EXT_BATT_CAP:
	case PD_EXT_GET_MANUFACTURER_INFO:
	case PD_EXT_MANUFACTURER_INFO:
	case PD_EXT_SECURITY_REQUEST:
	case PD_EXT_SECURITY_RESPONSE:
	case PD_EXT_FW_UPDATE_REQUEST:
	case PD_EXT_FW_UPDATE_RESPONSE:
	case PD_EXT_COUNTRY_INFO:
	case PD_EXT_COUNTRY_CODES:
		tcpm_pd_handle_msg(port, PD_MSG_CTRL_NOT_SUPP, NONE_AMS);
		break;
	default:
		tcpm_pd_handle_msg(port, PD_MSG_CTRL_NOT_SUPP, NONE_AMS);
		tcpm_log(port, "Unrecognized extended message type %#x", type);
		break;
	}
}

static void tcpm_pd_rx_handler(struct kthread_work *work)
{
	struct pd_rx_event *event = container_of(work,
						 struct pd_rx_event, work);
	const struct pd_message *msg = &event->msg;
	unsigned int cnt = pd_header_cnt_le(msg->header);
	struct tcpm_port *port = event->port;
	enum tcpm_transmit_type rx_sop_type = event->rx_sop_type;

	mutex_lock(&port->lock);

	tcpm_log(port, "PD RX, header: %#x [%d]", le16_to_cpu(msg->header),
		 port->attached);

	if (port->attached) {
		enum pd_ctrl_msg_type type = pd_header_type_le(msg->header);
		unsigned int msgid = pd_header_msgid_le(msg->header);

		/*
		 * Drop SOP' messages if cannot receive via
		 * tcpm_can_communicate_sop_prime
		 */
		if (rx_sop_type == TCPC_TX_SOP_PRIME &&
		    !tcpm_can_communicate_sop_prime(port))
			goto done;

		/*
		 * USB PD standard, 6.6.1.2:
		 * "... if MessageID value in a received Message is the
		 * same as the stored value, the receiver shall return a
		 * GoodCRC Message with that MessageID value and drop
		 * the Message (this is a retry of an already received
		 * Message). Note: this shall not apply to the Soft_Reset
		 * Message which always has a MessageID value of zero."
		 */
		switch (rx_sop_type) {
		case TCPC_TX_SOP_PRIME:
			if (msgid == port->rx_msgid_prime)
				goto done;
			port->rx_msgid_prime = msgid;
			break;
		case TCPC_TX_SOP:
		default:
			if (msgid == port->rx_msgid && type != PD_CTRL_SOFT_RESET)
				goto done;
			port->rx_msgid = msgid;
			break;
		}

		/*
		 * If both ends believe to be DFP/host, we have a data role
		 * mismatch.
		 */
		if (!!(le16_to_cpu(msg->header) & PD_HEADER_DATA_ROLE) ==
		    (port->data_role == TYPEC_HOST) && rx_sop_type == TCPC_TX_SOP) {
			tcpm_log(port,
				 "Data role mismatch, initiating error recovery");
			tcpm_set_state(port, ERROR_RECOVERY, 0);
		} else {
			if (le16_to_cpu(msg->header) & PD_HEADER_EXT_HDR)
				tcpm_pd_ext_msg_request(port, msg);
			else if (cnt)
				tcpm_pd_data_request(port, msg, rx_sop_type);
			else
				tcpm_pd_ctrl_request(port, msg, rx_sop_type);
		}
	}

done:
	mutex_unlock(&port->lock);
	kfree(event);
}

void tcpm_pd_receive(struct tcpm_port *port, const struct pd_message *msg,
		     enum tcpm_transmit_type rx_sop_type)
{
	struct pd_rx_event *event;

	event = kzalloc(sizeof(*event), GFP_ATOMIC);
	if (!event)
		return;

	kthread_init_work(&event->work, tcpm_pd_rx_handler);
	event->port = port;
	event->rx_sop_type = rx_sop_type;
	memcpy(&event->msg, msg, sizeof(*msg));
	kthread_queue_work(port->wq, &event->work);
}
EXPORT_SYMBOL_GPL(tcpm_pd_receive);

static int tcpm_pd_send_control(struct tcpm_port *port,
				enum pd_ctrl_msg_type type,
				enum tcpm_transmit_type tx_sop_type)
{
	struct pd_message msg;

	memset(&msg, 0, sizeof(msg));
	switch (tx_sop_type) {
	case TCPC_TX_SOP_PRIME:
		msg.header = PD_HEADER_LE(type,
					  0,	/* Cable Plug Indicator for DFP/UFP */
					  0,	/* Reserved */
					  port->negotiated_rev,
					  port->message_id_prime,
					  0);
		break;
	case TCPC_TX_SOP:
		msg.header = PD_HEADER_LE(type,
					  port->pwr_role,
					  port->data_role,
					  port->negotiated_rev,
					  port->message_id,
					  0);
		break;
	default:
		msg.header = PD_HEADER_LE(type,
					  port->pwr_role,
					  port->data_role,
					  port->negotiated_rev,
					  port->message_id,
					  0);
		break;
	}

	return tcpm_pd_transmit(port, tx_sop_type, &msg);
}

/*
 * Send queued message without affecting state.
 * Return true if state machine should go back to sleep,
 * false otherwise.
 */
static bool tcpm_send_queued_message(struct tcpm_port *port)
{
	enum pd_msg_request queued_message;
	int ret;

	do {
		queued_message = port->queued_message;
		port->queued_message = PD_MSG_NONE;

		switch (queued_message) {
		case PD_MSG_CTRL_WAIT:
			tcpm_pd_send_control(port, PD_CTRL_WAIT, TCPC_TX_SOP);
			break;
		case PD_MSG_CTRL_REJECT:
			tcpm_pd_send_control(port, PD_CTRL_REJECT, TCPC_TX_SOP);
			break;
		case PD_MSG_CTRL_NOT_SUPP:
			tcpm_pd_send_control(port, PD_CTRL_NOT_SUPP, TCPC_TX_SOP);
			break;
		case PD_MSG_DATA_SINK_CAP:
			ret = tcpm_pd_send_sink_caps(port);
			if (ret < 0) {
				tcpm_log(port, "Unable to send snk caps, ret=%d", ret);
				tcpm_set_state(port, SNK_SOFT_RESET, 0);
			}
			tcpm_ams_finish(port);
			break;
		case PD_MSG_DATA_SOURCE_CAP:
			ret = tcpm_pd_send_source_caps(port);
			if (ret < 0) {
				tcpm_log(port,
					 "Unable to send src caps, ret=%d",
					 ret);
				tcpm_set_state(port, SOFT_RESET_SEND, 0);
			} else if (port->pwr_role == TYPEC_SOURCE) {
				tcpm_ams_finish(port);
				tcpm_set_state(port, HARD_RESET_SEND,
					       PD_T_SENDER_RESPONSE);
			} else {
				tcpm_ams_finish(port);
			}
			break;
		default:
			break;
		}
	} while (port->queued_message != PD_MSG_NONE);

	if (port->delayed_state != INVALID_STATE) {
		if (ktime_after(port->delayed_runtime, ktime_get())) {
			mod_tcpm_delayed_work(port, ktime_to_ms(ktime_sub(port->delayed_runtime,
									  ktime_get())));
			return true;
		}
		port->delayed_state = INVALID_STATE;
	}
	return false;
}

static int tcpm_pd_check_request(struct tcpm_port *port)
{
	u32 pdo, rdo = port->sink_request;
	unsigned int max, op, pdo_max, index;
	enum pd_pdo_type type;

	index = rdo_index(rdo);
	if (!index || index > port->nr_src_pdo)
		return -EINVAL;

	pdo = port->src_pdo[index - 1];
	type = pdo_type(pdo);
	switch (type) {
	case PDO_TYPE_FIXED:
	case PDO_TYPE_VAR:
		max = rdo_max_current(rdo);
		op = rdo_op_current(rdo);
		pdo_max = pdo_max_current(pdo);

		if (op > pdo_max)
			return -EINVAL;
		if (max > pdo_max && !(rdo & RDO_CAP_MISMATCH))
			return -EINVAL;

		if (type == PDO_TYPE_FIXED)
			tcpm_log(port,
				 "Requested %u mV, %u mA for %u / %u mA",
				 pdo_fixed_voltage(pdo), pdo_max, op, max);
		else
			tcpm_log(port,
				 "Requested %u -> %u mV, %u mA for %u / %u mA",
				 pdo_min_voltage(pdo), pdo_max_voltage(pdo),
				 pdo_max, op, max);
		break;
	case PDO_TYPE_BATT:
		max = rdo_max_power(rdo);
		op = rdo_op_power(rdo);
		pdo_max = pdo_max_power(pdo);

		if (op > pdo_max)
			return -EINVAL;
		if (max > pdo_max && !(rdo & RDO_CAP_MISMATCH))
			return -EINVAL;
		tcpm_log(port,
			 "Requested %u -> %u mV, %u mW for %u / %u mW",
			 pdo_min_voltage(pdo), pdo_max_voltage(pdo),
			 pdo_max, op, max);
		break;
	default:
		return -EINVAL;
	}

	port->op_vsafe5v = index == 1;

	return 0;
}

#define min_power(x, y) min(pdo_max_power(x), pdo_max_power(y))
#define min_current(x, y) min(pdo_max_current(x), pdo_max_current(y))

static int tcpm_pd_select_pdo(struct tcpm_port *port, int *sink_pdo,
			      int *src_pdo)
{
	unsigned int i, j, max_src_mv = 0, min_src_mv = 0, max_mw = 0,
		     max_mv = 0, src_mw = 0, src_ma = 0, max_snk_mv = 0,
		     min_snk_mv = 0;
	int ret = -EINVAL;

	port->pps_data.supported = false;
	port->usb_type = POWER_SUPPLY_USB_TYPE_PD;
	power_supply_changed(port->psy);

	/*
	 * Select the source PDO providing the most power which has a
	 * matchig sink cap.
	 */
	for (i = 0; i < port->nr_source_caps; i++) {
		u32 pdo = port->source_caps[i];
		enum pd_pdo_type type = pdo_type(pdo);

		switch (type) {
		case PDO_TYPE_FIXED:
			max_src_mv = pdo_fixed_voltage(pdo);
			min_src_mv = max_src_mv;
			break;
		case PDO_TYPE_BATT:
		case PDO_TYPE_VAR:
			max_src_mv = pdo_max_voltage(pdo);
			min_src_mv = pdo_min_voltage(pdo);
			break;
		case PDO_TYPE_APDO:
			if (pdo_apdo_type(pdo) == APDO_TYPE_PPS) {
				port->pps_data.supported = true;
				port->usb_type =
					POWER_SUPPLY_USB_TYPE_PD_PPS;
				power_supply_changed(port->psy);
			}
			continue;
		default:
			tcpm_log(port, "Invalid source PDO type, ignoring");
			continue;
		}

		switch (type) {
		case PDO_TYPE_FIXED:
		case PDO_TYPE_VAR:
			src_ma = pdo_max_current(pdo);
			src_mw = src_ma * min_src_mv / 1000;
			break;
		case PDO_TYPE_BATT:
			src_mw = pdo_max_power(pdo);
			break;
		case PDO_TYPE_APDO:
			continue;
		default:
			tcpm_log(port, "Invalid source PDO type, ignoring");
			continue;
		}

		for (j = 0; j < port->nr_snk_pdo; j++) {
			pdo = port->snk_pdo[j];

			switch (pdo_type(pdo)) {
			case PDO_TYPE_FIXED:
				max_snk_mv = pdo_fixed_voltage(pdo);
				min_snk_mv = max_snk_mv;
				break;
			case PDO_TYPE_BATT:
			case PDO_TYPE_VAR:
				max_snk_mv = pdo_max_voltage(pdo);
				min_snk_mv = pdo_min_voltage(pdo);
				break;
			case PDO_TYPE_APDO:
				continue;
			default:
				tcpm_log(port, "Invalid sink PDO type, ignoring");
				continue;
			}

			if (max_src_mv <= max_snk_mv &&
				min_src_mv >= min_snk_mv) {
				/* Prefer higher voltages if available */
				if ((src_mw == max_mw && min_src_mv > max_mv) ||
							src_mw > max_mw) {
					*src_pdo = i;
					*sink_pdo = j;
					max_mw = src_mw;
					max_mv = min_src_mv;
					ret = 0;
				}
			}
		}
	}

	return ret;
}

static unsigned int tcpm_pd_select_pps_apdo(struct tcpm_port *port)
{
	unsigned int i, src_ma, max_temp_mw = 0, max_op_ma, op_mw;
	unsigned int src_pdo = 0;
	u32 pdo, src;

	for (i = 1; i < port->nr_source_caps; ++i) {
		pdo = port->source_caps[i];

		switch (pdo_type(pdo)) {
		case PDO_TYPE_APDO:
			if (pdo_apdo_type(pdo) != APDO_TYPE_PPS) {
				tcpm_log(port, "Not PPS APDO (source), ignoring");
				continue;
			}

			if (port->pps_data.req_out_volt > pdo_pps_apdo_max_voltage(pdo) ||
			    port->pps_data.req_out_volt < pdo_pps_apdo_min_voltage(pdo))
				continue;

			src_ma = pdo_pps_apdo_max_current(pdo);
			max_op_ma = min(src_ma, port->pps_data.req_op_curr);
			op_mw = max_op_ma * port->pps_data.req_out_volt / 1000;
			if (op_mw > max_temp_mw) {
				src_pdo = i;
				max_temp_mw = op_mw;
			}
			break;
		default:
			tcpm_log(port, "Not APDO type (source), ignoring");
			continue;
		}
	}

	if (src_pdo) {
		src = port->source_caps[src_pdo];

		port->pps_data.req_min_volt = pdo_pps_apdo_min_voltage(src);
		port->pps_data.req_max_volt = pdo_pps_apdo_max_voltage(src);
		port->pps_data.req_max_curr = pdo_pps_apdo_max_current(src);
		port->pps_data.req_op_curr = min(port->pps_data.req_max_curr,
						 port->pps_data.req_op_curr);
	}

	return src_pdo;
}

static int tcpm_pd_build_request(struct tcpm_port *port, u32 *rdo)
{
	unsigned int mv, ma, mw, flags;
	unsigned int max_ma, max_mw;
	enum pd_pdo_type type;
	u32 pdo, matching_snk_pdo;
	int src_pdo_index = 0;
	int snk_pdo_index = 0;
	int ret;

	ret = tcpm_pd_select_pdo(port, &snk_pdo_index, &src_pdo_index);
	if (ret < 0)
		return ret;

	pdo = port->source_caps[src_pdo_index];
	matching_snk_pdo = port->snk_pdo[snk_pdo_index];
	type = pdo_type(pdo);

	switch (type) {
	case PDO_TYPE_FIXED:
		mv = pdo_fixed_voltage(pdo);
		break;
	case PDO_TYPE_BATT:
	case PDO_TYPE_VAR:
		mv = pdo_min_voltage(pdo);
		break;
	default:
		tcpm_log(port, "Invalid PDO selected!");
		return -EINVAL;
	}

	/* Select maximum available current within the sink pdo's limit */
	if (type == PDO_TYPE_BATT) {
		mw = min_power(pdo, matching_snk_pdo);
		ma = 1000 * mw / mv;
	} else {
		ma = min_current(pdo, matching_snk_pdo);
		mw = ma * mv / 1000;
	}

	flags = RDO_USB_COMM | RDO_NO_SUSPEND;

	/* Set mismatch bit if offered power is less than operating power */
	max_ma = ma;
	max_mw = mw;
	if (mw < port->operating_snk_mw) {
		flags |= RDO_CAP_MISMATCH;
		if (type == PDO_TYPE_BATT &&
		    (pdo_max_power(matching_snk_pdo) > pdo_max_power(pdo)))
			max_mw = pdo_max_power(matching_snk_pdo);
		else if (pdo_max_current(matching_snk_pdo) >
			 pdo_max_current(pdo))
			max_ma = pdo_max_current(matching_snk_pdo);
	}

	tcpm_log(port, "cc=%d cc1=%d cc2=%d vbus=%d vconn=%s polarity=%d",
		 port->cc_req, port->cc1, port->cc2, port->vbus_source,
		 port->vconn_role == TYPEC_SOURCE ? "source" : "sink",
		 port->polarity);

	if (type == PDO_TYPE_BATT) {
		*rdo = RDO_BATT(src_pdo_index + 1, mw, max_mw, flags);

		tcpm_log(port, "Requesting PDO %d: %u mV, %u mW%s",
			 src_pdo_index, mv, mw,
			 flags & RDO_CAP_MISMATCH ? " [mismatch]" : "");
	} else {
		*rdo = RDO_FIXED(src_pdo_index + 1, ma, max_ma, flags);

		tcpm_log(port, "Requesting PDO %d: %u mV, %u mA%s",
			 src_pdo_index, mv, ma,
			 flags & RDO_CAP_MISMATCH ? " [mismatch]" : "");
	}

	port->req_current_limit = ma;
	port->req_supply_voltage = mv;

	return 0;
}

static int tcpm_pd_send_request(struct tcpm_port *port)
{
	struct pd_message msg;
	int ret;
	u32 rdo;

	ret = tcpm_pd_build_request(port, &rdo);
	if (ret < 0)
		return ret;

	/*
	 * Relax the threshold as voltage will be adjusted after Accept Message plus tSrcTransition.
	 * It is safer to modify the threshold here.
	 */
	tcpm_set_auto_vbus_discharge_threshold(port, TYPEC_PWR_MODE_USB, false, 0);

	memset(&msg, 0, sizeof(msg));
	msg.header = PD_HEADER_LE(PD_DATA_REQUEST,
				  port->pwr_role,
				  port->data_role,
				  port->negotiated_rev,
				  port->message_id, 1);
	msg.payload[0] = cpu_to_le32(rdo);

	return tcpm_pd_transmit(port, TCPC_TX_SOP, &msg);
}

static int tcpm_pd_build_pps_request(struct tcpm_port *port, u32 *rdo)
{
	unsigned int out_mv, op_ma, op_mw, max_mv, max_ma, flags;
	unsigned int src_pdo_index;

	src_pdo_index = tcpm_pd_select_pps_apdo(port);
	if (!src_pdo_index)
		return -EOPNOTSUPP;

	max_mv = port->pps_data.req_max_volt;
	max_ma = port->pps_data.req_max_curr;
	out_mv = port->pps_data.req_out_volt;
	op_ma = port->pps_data.req_op_curr;

	flags = RDO_USB_COMM | RDO_NO_SUSPEND;

	op_mw = (op_ma * out_mv) / 1000;
	if (op_mw < port->operating_snk_mw) {
		/*
		 * Try raising current to meet power needs. If that's not enough
		 * then try upping the voltage. If that's still not enough
		 * then we've obviously chosen a PPS APDO which really isn't
		 * suitable so abandon ship.
		 */
		op_ma = (port->operating_snk_mw * 1000) / out_mv;
		if ((port->operating_snk_mw * 1000) % out_mv)
			++op_ma;
		op_ma += RDO_PROG_CURR_MA_STEP - (op_ma % RDO_PROG_CURR_MA_STEP);

		if (op_ma > max_ma) {
			op_ma = max_ma;
			out_mv = (port->operating_snk_mw * 1000) / op_ma;
			if ((port->operating_snk_mw * 1000) % op_ma)
				++out_mv;
			out_mv += RDO_PROG_VOLT_MV_STEP -
				  (out_mv % RDO_PROG_VOLT_MV_STEP);

			if (out_mv > max_mv) {
				tcpm_log(port, "Invalid PPS APDO selected!");
				return -EINVAL;
			}
		}
	}

	tcpm_log(port, "cc=%d cc1=%d cc2=%d vbus=%d vconn=%s polarity=%d",
		 port->cc_req, port->cc1, port->cc2, port->vbus_source,
		 port->vconn_role == TYPEC_SOURCE ? "source" : "sink",
		 port->polarity);

	*rdo = RDO_PROG(src_pdo_index + 1, out_mv, op_ma, flags);

	tcpm_log(port, "Requesting APDO %d: %u mV, %u mA",
		 src_pdo_index, out_mv, op_ma);

	port->pps_data.req_op_curr = op_ma;
	port->pps_data.req_out_volt = out_mv;

	return 0;
}

static int tcpm_pd_send_pps_request(struct tcpm_port *port)
{
	struct pd_message msg;
	int ret;
	u32 rdo;

	ret = tcpm_pd_build_pps_request(port, &rdo);
	if (ret < 0)
		return ret;

	/* Relax the threshold as voltage will be adjusted right after Accept Message. */
	tcpm_set_auto_vbus_discharge_threshold(port, TYPEC_PWR_MODE_USB, false, 0);

	memset(&msg, 0, sizeof(msg));
	msg.header = PD_HEADER_LE(PD_DATA_REQUEST,
				  port->pwr_role,
				  port->data_role,
				  port->negotiated_rev,
				  port->message_id, 1);
	msg.payload[0] = cpu_to_le32(rdo);

	return tcpm_pd_transmit(port, TCPC_TX_SOP, &msg);
}

static int tcpm_set_vbus(struct tcpm_port *port, bool enable)
{
	int ret;

	if (enable && port->vbus_charge)
		return -EINVAL;

	tcpm_log(port, "vbus:=%d charge=%d", enable, port->vbus_charge);

	ret = port->tcpc->set_vbus(port->tcpc, enable, port->vbus_charge);
	if (ret < 0)
		return ret;

	port->vbus_source = enable;
	return 0;
}

static int tcpm_set_charge(struct tcpm_port *port, bool charge)
{
	int ret;

	if (charge && port->vbus_source)
		return -EINVAL;

	if (charge != port->vbus_charge) {
		tcpm_log(port, "vbus=%d charge:=%d", port->vbus_source, charge);
		ret = port->tcpc->set_vbus(port->tcpc, port->vbus_source,
					   charge);
		if (ret < 0)
			return ret;
	}
	port->vbus_charge = charge;
	power_supply_changed(port->psy);
	return 0;
}

static bool tcpm_start_toggling(struct tcpm_port *port, enum typec_cc_status cc)
{
	int ret;

	if (!port->tcpc->start_toggling)
		return false;

	tcpm_log_force(port, "Start toggling");
	ret = port->tcpc->start_toggling(port->tcpc, port->port_type, cc);
	return ret == 0;
}

static int tcpm_init_vbus(struct tcpm_port *port)
{
	int ret;

	ret = port->tcpc->set_vbus(port->tcpc, false, false);
	port->vbus_source = false;
	port->vbus_charge = false;
	return ret;
}

static int tcpm_init_vconn(struct tcpm_port *port)
{
	int ret;

	ret = port->tcpc->set_vconn(port->tcpc, false);
	port->vconn_role = TYPEC_SINK;
	return ret;
}

static void tcpm_typec_connect(struct tcpm_port *port)
{
	struct typec_partner *partner;

	if (!port->connected) {
		port->connected = true;
		/* Make sure we don't report stale identity information */
		memset(&port->partner_ident, 0, sizeof(port->partner_ident));
		port->partner_desc.usb_pd = port->pd_capable;
		if (tcpm_port_is_debug(port))
			port->partner_desc.accessory = TYPEC_ACCESSORY_DEBUG;
		else if (tcpm_port_is_audio(port))
			port->partner_desc.accessory = TYPEC_ACCESSORY_AUDIO;
		else
			port->partner_desc.accessory = TYPEC_ACCESSORY_NONE;
		partner = typec_register_partner(port->typec_port, &port->partner_desc);
		if (IS_ERR(partner)) {
			dev_err(port->dev, "Failed to register partner (%ld)\n", PTR_ERR(partner));
			return;
		}

		port->partner = partner;
		typec_partner_set_usb_power_delivery(port->partner, port->partner_pd);
	}
}

static int tcpm_src_attach(struct tcpm_port *port)
{
	enum typec_cc_polarity polarity =
				port->cc2 == TYPEC_CC_RD ? TYPEC_POLARITY_CC2
							 : TYPEC_POLARITY_CC1;
	int ret;

	if (port->attached)
		return 0;

	ret = tcpm_set_polarity(port, polarity);
	if (ret < 0)
		return ret;

	tcpm_enable_auto_vbus_discharge(port, true);

	ret = tcpm_set_roles(port, true, TYPEC_SOURCE, tcpm_data_role_for_source(port));
	if (ret < 0)
		return ret;

	if (port->pd_supported) {
		ret = port->tcpc->set_pd_rx(port->tcpc, true);
		if (ret < 0)
			goto out_disable_mux;
	}

	/*
	 * USB Type-C specification, version 1.2,
	 * chapter 4.5.2.2.8.1 (Attached.SRC Requirements)
	 * Enable VCONN only if the non-RD port is set to RA.
	 */
	if ((polarity == TYPEC_POLARITY_CC1 && port->cc2 == TYPEC_CC_RA) ||
	    (polarity == TYPEC_POLARITY_CC2 && port->cc1 == TYPEC_CC_RA)) {
		ret = tcpm_set_vconn(port, true);
		if (ret < 0)
			goto out_disable_pd;
	}

	ret = tcpm_set_vbus(port, true);
	if (ret < 0)
		goto out_disable_vconn;

	port->pd_capable = false;

	port->partner = NULL;

	port->attached = true;
	port->send_discover = true;
	port->send_discover_prime = false;

	return 0;

out_disable_vconn:
	tcpm_set_vconn(port, false);
out_disable_pd:
	if (port->pd_supported)
		port->tcpc->set_pd_rx(port->tcpc, false);
out_disable_mux:
	tcpm_mux_set(port, TYPEC_STATE_SAFE, USB_ROLE_NONE,
		     TYPEC_ORIENTATION_NONE);
	return ret;
}

static void tcpm_typec_disconnect(struct tcpm_port *port)
{
	/*
	 * Unregister plug/cable outside of port->connected because cable can
	 * be discovered before SRC_READY/SNK_READY states where port->connected
	 * is set.
	 */
	typec_unregister_plug(port->plug_prime);
	typec_unregister_cable(port->cable);
	port->plug_prime = NULL;
	port->cable = NULL;
	if (port->connected) {
		if (port->partner) {
			typec_partner_set_usb_power_delivery(port->partner, NULL);
			typec_unregister_partner(port->partner);
			port->partner = NULL;
		}
		port->connected = false;
	}
}

static void tcpm_unregister_altmodes(struct tcpm_port *port)
{
	struct pd_mode_data *modep = &port->mode_data;
	struct pd_mode_data *modep_prime = &port->mode_data_prime;
	int i;

	for (i = 0; i < modep->altmodes; i++) {
		typec_unregister_altmode(port->partner_altmode[i]);
		port->partner_altmode[i] = NULL;
	}
	for (i = 0; i < modep_prime->altmodes; i++) {
		typec_unregister_altmode(port->plug_prime_altmode[i]);
		port->plug_prime_altmode[i] = NULL;
	}

	memset(modep, 0, sizeof(*modep));
	memset(modep_prime, 0, sizeof(*modep_prime));
}

static void tcpm_set_partner_usb_comm_capable(struct tcpm_port *port, bool capable)
{
	tcpm_log(port, "Setting usb_comm capable %s", capable ? "true" : "false");

	if (port->tcpc->set_partner_usb_comm_capable)
		port->tcpc->set_partner_usb_comm_capable(port->tcpc, capable);
}

static void tcpm_reset_port(struct tcpm_port *port)
{
	tcpm_enable_auto_vbus_discharge(port, false);
	port->in_ams = false;
	port->ams = NONE_AMS;
	port->vdm_sm_running = false;
	tcpm_unregister_altmodes(port);
	tcpm_typec_disconnect(port);
	port->attached = false;
	port->pd_capable = false;
	port->pps_data.supported = false;
	tcpm_set_partner_usb_comm_capable(port, false);

	/*
	 * First Rx ID should be 0; set this to a sentinel of -1 so that
	 * we can check tcpm_pd_rx_handler() if we had seen it before.
	 */
	port->rx_msgid = -1;
	port->rx_msgid_prime = -1;

	port->tcpc->set_pd_rx(port->tcpc, false);
	tcpm_init_vbus(port);	/* also disables charging */
	tcpm_init_vconn(port);
	tcpm_set_current_limit(port, 0, 0);
	tcpm_set_polarity(port, TYPEC_POLARITY_CC1);
	tcpm_mux_set(port, TYPEC_STATE_SAFE, USB_ROLE_NONE,
		     TYPEC_ORIENTATION_NONE);
	tcpm_set_attached_state(port, false);
	port->try_src_count = 0;
	port->try_snk_count = 0;
	port->usb_type = POWER_SUPPLY_USB_TYPE_C;
	power_supply_changed(port->psy);
	port->nr_sink_caps = 0;
	port->sink_cap_done = false;
	if (port->tcpc->enable_frs)
		port->tcpc->enable_frs(port->tcpc, false);

	usb_power_delivery_unregister_capabilities(port->partner_sink_caps);
	port->partner_sink_caps = NULL;
	usb_power_delivery_unregister_capabilities(port->partner_source_caps);
	port->partner_source_caps = NULL;
	usb_power_delivery_unregister(port->partner_pd);
	port->partner_pd = NULL;
}

static void tcpm_detach(struct tcpm_port *port)
{
	if (tcpm_port_is_disconnected(port))
		port->hard_reset_count = 0;

	if (!port->attached)
		return;

	if (port->tcpc->set_bist_data) {
		tcpm_log(port, "disable BIST MODE TESTDATA");
		port->tcpc->set_bist_data(port->tcpc, false);
	}

	tcpm_reset_port(port);
}

static void tcpm_src_detach(struct tcpm_port *port)
{
	tcpm_detach(port);
}

static int tcpm_snk_attach(struct tcpm_port *port)
{
	int ret;

	if (port->attached)
		return 0;

	ret = tcpm_set_polarity(port, port->cc2 != TYPEC_CC_OPEN ?
				TYPEC_POLARITY_CC2 : TYPEC_POLARITY_CC1);
	if (ret < 0)
		return ret;

	tcpm_enable_auto_vbus_discharge(port, true);

	ret = tcpm_set_roles(port, true, TYPEC_SINK, tcpm_data_role_for_sink(port));
	if (ret < 0)
		return ret;

	port->pd_capable = false;

	port->partner = NULL;

	port->attached = true;
	port->send_discover = true;
	port->send_discover_prime = false;

	return 0;
}

static void tcpm_snk_detach(struct tcpm_port *port)
{
	tcpm_detach(port);
}

static int tcpm_acc_attach(struct tcpm_port *port)
{
	int ret;

	if (port->attached)
		return 0;

	ret = tcpm_set_roles(port, true, TYPEC_SOURCE,
			     tcpm_data_role_for_source(port));
	if (ret < 0)
		return ret;

	port->partner = NULL;

	tcpm_typec_connect(port);

	port->attached = true;

	return 0;
}

static void tcpm_acc_detach(struct tcpm_port *port)
{
	tcpm_detach(port);
}

static inline enum tcpm_state hard_reset_state(struct tcpm_port *port)
{
	if (port->hard_reset_count < PD_N_HARD_RESET_COUNT)
		return HARD_RESET_SEND;
	if (port->pd_capable)
		return ERROR_RECOVERY;
	if (port->pwr_role == TYPEC_SOURCE)
		return SRC_UNATTACHED;
	if (port->state == SNK_WAIT_CAPABILITIES)
		return SNK_READY;
	return SNK_UNATTACHED;
}

static inline enum tcpm_state unattached_state(struct tcpm_port *port)
{
	if (port->port_type == TYPEC_PORT_DRP) {
		if (port->pwr_role == TYPEC_SOURCE)
			return SRC_UNATTACHED;
		else
			return SNK_UNATTACHED;
	} else if (port->port_type == TYPEC_PORT_SRC) {
		return SRC_UNATTACHED;
	}

	return SNK_UNATTACHED;
}

static void tcpm_swap_complete(struct tcpm_port *port, int result)
{
	if (port->swap_pending) {
		port->swap_status = result;
		port->swap_pending = false;
		port->non_pd_role_swap = false;
		complete(&port->swap_complete);
	}
}

static enum typec_pwr_opmode tcpm_get_pwr_opmode(enum typec_cc_status cc)
{
	switch (cc) {
	case TYPEC_CC_RP_1_5:
		return TYPEC_PWR_MODE_1_5A;
	case TYPEC_CC_RP_3_0:
		return TYPEC_PWR_MODE_3_0A;
	case TYPEC_CC_RP_DEF:
	default:
		return TYPEC_PWR_MODE_USB;
	}
}

static enum typec_cc_status tcpm_pwr_opmode_to_rp(enum typec_pwr_opmode opmode)
{
	switch (opmode) {
	case TYPEC_PWR_MODE_USB:
		return TYPEC_CC_RP_DEF;
	case TYPEC_PWR_MODE_1_5A:
		return TYPEC_CC_RP_1_5;
	case TYPEC_PWR_MODE_3_0A:
	case TYPEC_PWR_MODE_PD:
	default:
		return TYPEC_CC_RP_3_0;
	}
}

static void tcpm_set_initial_svdm_version(struct tcpm_port *port)
{
	if (!port->partner)
		return;

	switch (port->negotiated_rev) {
	case PD_REV30:
		break;
	/*
	 * 6.4.4.2.3 Structured VDM Version
	 * 2.0 states "At this time, there is only one version (1.0) defined.
	 * This field Shall be set to zero to indicate Version 1.0."
	 * 3.0 states "This field Shall be set to 01b to indicate Version 2.0."
	 * To ensure that we follow the Power Delivery revision we are currently
	 * operating on, downgrade the SVDM version to the highest one supported
	 * by the Power Delivery revision.
	 */
	case PD_REV20:
		typec_partner_set_svdm_version(port->partner, SVDM_VER_1_0);
		break;
	default:
		typec_partner_set_svdm_version(port->partner, SVDM_VER_1_0);
		break;
	}
}

static void run_state_machine(struct tcpm_port *port)
{
	int ret;
	enum typec_pwr_opmode opmode;
	unsigned int msecs;
	enum tcpm_state upcoming_state;

	if (port->tcpc->check_contaminant && port->state != CHECK_CONTAMINANT)
		port->potential_contaminant = ((port->enter_state == SRC_ATTACH_WAIT &&
						port->state == SRC_UNATTACHED) ||
					       (port->enter_state == SNK_ATTACH_WAIT &&
						port->state == SNK_UNATTACHED) ||
					       (port->enter_state == SNK_DEBOUNCED &&
						port->state == SNK_UNATTACHED));

	port->enter_state = port->state;
	switch (port->state) {
	case TOGGLING:
		break;
	case CHECK_CONTAMINANT:
		port->tcpc->check_contaminant(port->tcpc);
		break;
	/* SRC states */
	case SRC_UNATTACHED:
		if (!port->non_pd_role_swap)
			tcpm_swap_complete(port, -ENOTCONN);
		tcpm_src_detach(port);
		if (port->potential_contaminant) {
			tcpm_set_state(port, CHECK_CONTAMINANT, 0);
			break;
		}
		if (tcpm_start_toggling(port, tcpm_rp_cc(port))) {
			tcpm_set_state(port, TOGGLING, 0);
			break;
		}
		tcpm_set_cc(port, tcpm_rp_cc(port));
		if (port->port_type == TYPEC_PORT_DRP)
			tcpm_set_state(port, SNK_UNATTACHED, PD_T_DRP_SNK);
		break;
	case SRC_ATTACH_WAIT:
		if (tcpm_port_is_debug(port))
			tcpm_set_state(port, DEBUG_ACC_ATTACHED,
				       PD_T_CC_DEBOUNCE);
		else if (tcpm_port_is_audio(port))
			tcpm_set_state(port, AUDIO_ACC_ATTACHED,
				       PD_T_CC_DEBOUNCE);
		else if (tcpm_port_is_source(port) && port->vbus_vsafe0v)
			tcpm_set_state(port,
				       tcpm_try_snk(port) ? SNK_TRY
							  : SRC_ATTACHED,
				       PD_T_CC_DEBOUNCE);
		break;

	case SNK_TRY:
		port->try_snk_count++;
		/*
		 * Requirements:
		 * - Do not drive vconn or vbus
		 * - Terminate CC pins (both) to Rd
		 * Action:
		 * - Wait for tDRPTry (PD_T_DRP_TRY).
		 *   Until then, ignore any state changes.
		 */
		tcpm_set_cc(port, TYPEC_CC_RD);
		tcpm_set_state(port, SNK_TRY_WAIT, PD_T_DRP_TRY);
		break;
	case SNK_TRY_WAIT:
		if (tcpm_port_is_sink(port)) {
			tcpm_set_state(port, SNK_TRY_WAIT_DEBOUNCE, 0);
		} else {
			tcpm_set_state(port, SRC_TRYWAIT, 0);
			port->max_wait = 0;
		}
		break;
	case SNK_TRY_WAIT_DEBOUNCE:
		tcpm_set_state(port, SNK_TRY_WAIT_DEBOUNCE_CHECK_VBUS,
			       PD_T_TRY_CC_DEBOUNCE);
		break;
	case SNK_TRY_WAIT_DEBOUNCE_CHECK_VBUS:
		if (port->vbus_present && tcpm_port_is_sink(port))
			tcpm_set_state(port, SNK_ATTACHED, 0);
		else
			port->max_wait = 0;
		break;
	case SRC_TRYWAIT:
		tcpm_set_cc(port, tcpm_rp_cc(port));
		if (port->max_wait == 0) {
			port->max_wait = jiffies +
					 msecs_to_jiffies(PD_T_DRP_TRY);
			tcpm_set_state(port, SRC_TRYWAIT_UNATTACHED,
				       PD_T_DRP_TRY);
		} else {
			if (time_is_after_jiffies(port->max_wait))
				tcpm_set_state(port, SRC_TRYWAIT_UNATTACHED,
					       jiffies_to_msecs(port->max_wait -
								jiffies));
			else
				tcpm_set_state(port, SNK_UNATTACHED, 0);
		}
		break;
	case SRC_TRYWAIT_DEBOUNCE:
		tcpm_set_state(port, SRC_ATTACHED, PD_T_CC_DEBOUNCE);
		break;
	case SRC_TRYWAIT_UNATTACHED:
		tcpm_set_state(port, SNK_UNATTACHED, 0);
		break;

	case SRC_ATTACHED:
		ret = tcpm_src_attach(port);
		tcpm_set_state(port, SRC_UNATTACHED,
			       ret < 0 ? 0 : PD_T_PS_SOURCE_ON);
		break;
	case SRC_STARTUP:
		opmode =  tcpm_get_pwr_opmode(tcpm_rp_cc(port));
		typec_set_pwr_opmode(port->typec_port, opmode);
		port->pwr_opmode = TYPEC_PWR_MODE_USB;
		port->caps_count = 0;
		port->negotiated_rev = PD_MAX_REV;
		port->negotiated_rev_prime = PD_MAX_REV;
		port->message_id = 0;
		port->message_id_prime = 0;
		port->rx_msgid = -1;
		port->rx_msgid_prime = -1;
		port->explicit_contract = false;
		/* SNK -> SRC POWER/FAST_ROLE_SWAP finished */
		if (port->ams == POWER_ROLE_SWAP ||
		    port->ams == FAST_ROLE_SWAP)
			tcpm_ams_finish(port);
		if (!port->pd_supported) {
			tcpm_set_state(port, SRC_READY, 0);
			break;
		}
		port->upcoming_state = SRC_SEND_CAPABILITIES;
		tcpm_ams_start(port, POWER_NEGOTIATION);
		break;
	case SRC_SEND_CAPABILITIES:
		port->caps_count++;
		if (port->caps_count > PD_N_CAPS_COUNT) {
			tcpm_set_state(port, SRC_READY, 0);
			break;
		}
		ret = tcpm_pd_send_source_caps(port);
		if (ret < 0) {
			if (tcpm_can_communicate_sop_prime(port) &&
			    IS_ERR_OR_NULL(port->cable))
				tcpm_set_state(port, SRC_VDM_IDENTITY_REQUEST, 0);
			else
				tcpm_set_state(port, SRC_SEND_CAPABILITIES,
					       PD_T_SEND_SOURCE_CAP);
		} else {
			/*
			 * Per standard, we should clear the reset counter here.
			 * However, that can result in state machine hang-ups.
			 * Reset it only in READY state to improve stability.
			 */
			/* port->hard_reset_count = 0; */
			port->caps_count = 0;
			port->pd_capable = true;
			tcpm_set_state_cond(port, SRC_SEND_CAPABILITIES_TIMEOUT,
					    PD_T_SEND_SOURCE_CAP);
		}
		break;
	case SRC_SEND_CAPABILITIES_TIMEOUT:
		/*
		 * Error recovery for a PD_DATA_SOURCE_CAP reply timeout.
		 *
		 * PD 2.0 sinks are supposed to accept src-capabilities with a
		 * 3.0 header and simply ignore any src PDOs which the sink does
		 * not understand such as PPS but some 2.0 sinks instead ignore
		 * the entire PD_DATA_SOURCE_CAP message, causing contract
		 * negotiation to fail.
		 *
		 * After PD_N_HARD_RESET_COUNT hard-reset attempts, we try
		 * sending src-capabilities with a lower PD revision to
		 * make these broken sinks work.
		 */
		if (port->hard_reset_count < PD_N_HARD_RESET_COUNT) {
			tcpm_set_state(port, HARD_RESET_SEND, 0);
		} else if (port->negotiated_rev > PD_REV20) {
			port->negotiated_rev--;
			port->hard_reset_count = 0;
			tcpm_set_state(port, SRC_SEND_CAPABILITIES, 0);
		} else {
			tcpm_set_state(port, hard_reset_state(port), 0);
		}
		break;
	case SRC_NEGOTIATE_CAPABILITIES:
		ret = tcpm_pd_check_request(port);
		if (ret < 0) {
			tcpm_pd_send_control(port, PD_CTRL_REJECT, TCPC_TX_SOP);
			if (!port->explicit_contract) {
				tcpm_set_state(port,
					       SRC_WAIT_NEW_CAPABILITIES, 0);
			} else {
				tcpm_set_state(port, SRC_READY, 0);
			}
		} else {
			tcpm_pd_send_control(port, PD_CTRL_ACCEPT, TCPC_TX_SOP);
			tcpm_set_partner_usb_comm_capable(port,
							  !!(port->sink_request & RDO_USB_COMM));
			tcpm_set_state(port, SRC_TRANSITION_SUPPLY,
				       PD_T_SRC_TRANSITION);
		}
		break;
	case SRC_TRANSITION_SUPPLY:
		/* XXX: regulator_set_voltage(vbus, ...) */
		tcpm_pd_send_control(port, PD_CTRL_PS_RDY, TCPC_TX_SOP);
		port->explicit_contract = true;
		typec_set_pwr_opmode(port->typec_port, TYPEC_PWR_MODE_PD);
		port->pwr_opmode = TYPEC_PWR_MODE_PD;
		tcpm_set_state_cond(port, SRC_READY, 0);
		break;
	case SRC_READY:
#if 1
		port->hard_reset_count = 0;
#endif
		port->try_src_count = 0;

		tcpm_swap_complete(port, 0);
		tcpm_typec_connect(port);

		if (port->ams != NONE_AMS)
			tcpm_ams_finish(port);
		if (port->next_ams != NONE_AMS) {
			port->ams = port->next_ams;
			port->next_ams = NONE_AMS;
		}

		/*
		 * If previous AMS is interrupted, switch to the upcoming
		 * state.
		 */
		if (port->upcoming_state != INVALID_STATE) {
			upcoming_state = port->upcoming_state;
			port->upcoming_state = INVALID_STATE;
			tcpm_set_state(port, upcoming_state, 0);
			break;
		}

		/*
		 * 6.4.4.3.1 Discover Identity
		 * "The Discover Identity Command Shall only be sent to SOP when there is an
		 * Explicit Contract."
		 *
		 * Discover Identity on SOP' should be discovered prior to the
		 * ready state, but if done after a Vconn Swap following Discover
		 * Identity on SOP then the discovery process can be run here
		 * as well.
		 */
		if (port->explicit_contract) {
			if (port->send_discover_prime) {
				port->tx_sop_type = TCPC_TX_SOP_PRIME;
			} else {
				port->tx_sop_type = TCPC_TX_SOP;
				tcpm_set_initial_svdm_version(port);
			}
			mod_send_discover_delayed_work(port, 0);
		} else {
			port->send_discover = false;
			port->send_discover_prime = false;
		}

		/*
		 * 6.3.5
		 * Sending ping messages is not necessary if
		 * - the source operates at vSafe5V
		 * or
		 * - The system is not operating in PD mode
		 * or
		 * - Both partners are connected using a Type-C connector
		 *
		 * There is no actual need to send PD messages since the local
		 * port type-c and the spec does not clearly say whether PD is
		 * possible when type-c is connected to Type-A/B
		 */
		break;
	case SRC_WAIT_NEW_CAPABILITIES:
		/* Nothing to do... */
		break;

	/* SNK states */
	case SNK_UNATTACHED:
		if (!port->non_pd_role_swap)
			tcpm_swap_complete(port, -ENOTCONN);
		tcpm_pps_complete(port, -ENOTCONN);
		tcpm_snk_detach(port);
		if (port->potential_contaminant) {
			tcpm_set_state(port, CHECK_CONTAMINANT, 0);
			break;
		}
		if (tcpm_start_toggling(port, TYPEC_CC_RD)) {
			tcpm_set_state(port, TOGGLING, 0);
			break;
		}
		tcpm_set_cc(port, TYPEC_CC_RD);
		if (port->port_type == TYPEC_PORT_DRP)
			tcpm_set_state(port, SRC_UNATTACHED, PD_T_DRP_SRC);
		break;
	case SNK_ATTACH_WAIT:
		if ((port->cc1 == TYPEC_CC_OPEN &&
		     port->cc2 != TYPEC_CC_OPEN) ||
		    (port->cc1 != TYPEC_CC_OPEN &&
		     port->cc2 == TYPEC_CC_OPEN))
			tcpm_set_state(port, SNK_DEBOUNCED,
				       PD_T_CC_DEBOUNCE);
		else if (tcpm_port_is_disconnected(port))
			tcpm_set_state(port, SNK_UNATTACHED,
				       PD_T_PD_DEBOUNCE);
		break;
	case SNK_DEBOUNCED:
		if (tcpm_port_is_disconnected(port))
			tcpm_set_state(port, SNK_UNATTACHED,
				       PD_T_PD_DEBOUNCE);
		else if (port->vbus_present)
			tcpm_set_state(port,
				       tcpm_try_src(port) ? SRC_TRY
							  : SNK_ATTACHED,
				       0);
		break;
	case SRC_TRY:
		port->try_src_count++;
		tcpm_set_cc(port, tcpm_rp_cc(port));
		port->max_wait = 0;
		tcpm_set_state(port, SRC_TRY_WAIT, 0);
		break;
	case SRC_TRY_WAIT:
		if (port->max_wait == 0) {
			port->max_wait = jiffies +
					 msecs_to_jiffies(PD_T_DRP_TRY);
			msecs = PD_T_DRP_TRY;
		} else {
			if (time_is_after_jiffies(port->max_wait))
				msecs = jiffies_to_msecs(port->max_wait -
							 jiffies);
			else
				msecs = 0;
		}
		tcpm_set_state(port, SNK_TRYWAIT, msecs);
		break;
	case SRC_TRY_DEBOUNCE:
		tcpm_set_state(port, SRC_ATTACHED, PD_T_PD_DEBOUNCE);
		break;
	case SNK_TRYWAIT:
		tcpm_set_cc(port, TYPEC_CC_RD);
		tcpm_set_state(port, SNK_TRYWAIT_VBUS, PD_T_CC_DEBOUNCE);
		break;
	case SNK_TRYWAIT_VBUS:
		/*
		 * TCPM stays in this state indefinitely until VBUS
		 * is detected as long as Rp is not detected for
		 * more than a time period of tPDDebounce.
		 */
		if (port->vbus_present && tcpm_port_is_sink(port)) {
			tcpm_set_state(port, SNK_ATTACHED, 0);
			break;
		}
		if (!tcpm_port_is_sink(port))
			tcpm_set_state(port, SNK_TRYWAIT_DEBOUNCE, 0);
		break;
	case SNK_TRYWAIT_DEBOUNCE:
		tcpm_set_state(port, SNK_UNATTACHED, PD_T_PD_DEBOUNCE);
		break;
	case SNK_ATTACHED:
		ret = tcpm_snk_attach(port);
		if (ret < 0)
			tcpm_set_state(port, SNK_UNATTACHED, 0);
		else
			tcpm_set_state(port, SNK_STARTUP, 0);
		break;
	case SNK_STARTUP:
		opmode =  tcpm_get_pwr_opmode(port->polarity ?
					      port->cc2 : port->cc1);
		typec_set_pwr_opmode(port->typec_port, opmode);
		port->pwr_opmode = TYPEC_PWR_MODE_USB;
		port->negotiated_rev = PD_MAX_REV;
		port->negotiated_rev_prime = PD_MAX_REV;
		port->message_id = 0;
		port->message_id_prime = 0;
		port->rx_msgid = -1;
		port->rx_msgid_prime = -1;
		port->explicit_contract = false;

		if (port->ams == POWER_ROLE_SWAP ||
		    port->ams == FAST_ROLE_SWAP)
			/* SRC -> SNK POWER/FAST_ROLE_SWAP finished */
			tcpm_ams_finish(port);

		tcpm_set_state(port, SNK_DISCOVERY, 0);
		break;
	case SNK_DISCOVERY:
		if (port->vbus_present) {
			u32 current_lim = tcpm_get_current_limit(port);

			if (port->slow_charger_loop && (current_lim > PD_P_SNK_STDBY_MW / 5))
				current_lim = PD_P_SNK_STDBY_MW / 5;
			tcpm_set_current_limit(port, current_lim, 5000);
			/* Not sink vbus if operational current is 0mA */
			tcpm_set_charge(port, !port->pd_supported ||
					pdo_max_current(port->snk_pdo[0]));

			if (!port->pd_supported)
				tcpm_set_state(port, SNK_READY, 0);
			else
				tcpm_set_state(port, SNK_WAIT_CAPABILITIES, 0);
			break;
		}
		/*
		 * For DRP, timeouts differ. Also, handling is supposed to be
		 * different and much more complex (dead battery detection;
		 * see USB power delivery specification, section 8.3.3.6.1.5.1).
		 */
		tcpm_set_state(port, hard_reset_state(port),
			       port->port_type == TYPEC_PORT_DRP ?
					PD_T_DB_DETECT : PD_T_NO_RESPONSE);
		break;
	case SNK_DISCOVERY_DEBOUNCE:
		tcpm_set_state(port, SNK_DISCOVERY_DEBOUNCE_DONE,
			       PD_T_CC_DEBOUNCE);
		break;
	case SNK_DISCOVERY_DEBOUNCE_DONE:
		if (!tcpm_port_is_disconnected(port) &&
		    tcpm_port_is_sink(port) &&
		    ktime_after(port->delayed_runtime, ktime_get())) {
			tcpm_set_state(port, SNK_DISCOVERY,
				       ktime_to_ms(ktime_sub(port->delayed_runtime, ktime_get())));
			break;
		}
		tcpm_set_state(port, unattached_state(port), 0);
		break;
	case SNK_WAIT_CAPABILITIES:
		ret = port->tcpc->set_pd_rx(port->tcpc, true);
		if (ret < 0) {
			tcpm_set_state(port, SNK_READY, 0);
			break;
		}
		/*
		 * If VBUS has never been low, and we time out waiting
		 * for source cap, try a soft reset first, in case we
		 * were already in a stable contract before this boot.
		 * Do this only once.
		 */
		if (port->vbus_never_low) {
			port->vbus_never_low = false;
			tcpm_set_state(port, SNK_SOFT_RESET,
				       PD_T_SINK_WAIT_CAP);
		} else {
			tcpm_set_state(port, hard_reset_state(port),
				       PD_T_SINK_WAIT_CAP);
		}
		break;
	case SNK_NEGOTIATE_CAPABILITIES:
		port->pd_capable = true;
		tcpm_set_partner_usb_comm_capable(port,
						  !!(port->source_caps[0] & PDO_FIXED_USB_COMM));
		port->hard_reset_count = 0;
		ret = tcpm_pd_send_request(port);
		if (ret < 0) {
			/* Restore back to the original state */
			tcpm_set_auto_vbus_discharge_threshold(port, TYPEC_PWR_MODE_PD,
							       port->pps_data.active,
							       port->supply_voltage);
			/* Let the Source send capabilities again. */
			tcpm_set_state(port, SNK_WAIT_CAPABILITIES, 0);
		} else {
			tcpm_set_state_cond(port, hard_reset_state(port),
					    PD_T_SENDER_RESPONSE);
		}
		break;
	case SNK_NEGOTIATE_PPS_CAPABILITIES:
		ret = tcpm_pd_send_pps_request(port);
		if (ret < 0) {
			/* Restore back to the original state */
			tcpm_set_auto_vbus_discharge_threshold(port, TYPEC_PWR_MODE_PD,
							       port->pps_data.active,
							       port->supply_voltage);
			port->pps_status = ret;
			/*
			 * If this was called due to updates to sink
			 * capabilities, and pps is no longer valid, we should
			 * safely fall back to a standard PDO.
			 */
			if (port->update_sink_caps)
				tcpm_set_state(port, SNK_NEGOTIATE_CAPABILITIES, 0);
			else
				tcpm_set_state(port, SNK_READY, 0);
		} else {
			tcpm_set_state_cond(port, hard_reset_state(port),
					    PD_T_SENDER_RESPONSE);
		}
		break;
	case SNK_TRANSITION_SINK:
		/* From the USB PD spec:
		 * "The Sink Shall transition to Sink Standby before a positive or
		 * negative voltage transition of VBUS. During Sink Standby
		 * the Sink Shall reduce its power draw to pSnkStdby."
		 *
		 * This is not applicable to PPS though as the port can continue
		 * to draw negotiated power without switching to standby.
		 */
		if (port->supply_voltage != port->req_supply_voltage && !port->pps_data.active &&
		    port->current_limit * port->supply_voltage / 1000 > PD_P_SNK_STDBY_MW) {
			u32 stdby_ma = PD_P_SNK_STDBY_MW * 1000 / port->supply_voltage;

			tcpm_log(port, "Setting standby current %u mV @ %u mA",
				 port->supply_voltage, stdby_ma);
			tcpm_set_current_limit(port, stdby_ma, port->supply_voltage);
		}
		fallthrough;
	case SNK_TRANSITION_SINK_VBUS:
		tcpm_set_state(port, hard_reset_state(port),
			       PD_T_PS_TRANSITION);
		break;
	case SNK_READY:
		port->try_snk_count = 0;
		port->update_sink_caps = false;
		if (port->explicit_contract) {
			typec_set_pwr_opmode(port->typec_port,
					     TYPEC_PWR_MODE_PD);
			port->pwr_opmode = TYPEC_PWR_MODE_PD;
		}

		if (!port->pd_capable && port->slow_charger_loop)
			tcpm_set_current_limit(port, tcpm_get_current_limit(port), 5000);
		tcpm_swap_complete(port, 0);
		tcpm_typec_connect(port);
		if (port->pd_capable && port->source_caps[0] & PDO_FIXED_DUAL_ROLE)
			mod_enable_frs_delayed_work(port, 0);
		tcpm_pps_complete(port, port->pps_status);

		if (port->ams != NONE_AMS)
			tcpm_ams_finish(port);
		if (port->next_ams != NONE_AMS) {
			port->ams = port->next_ams;
			port->next_ams = NONE_AMS;
		}

		/*
		 * If previous AMS is interrupted, switch to the upcoming
		 * state.
		 */
		if (port->upcoming_state != INVALID_STATE) {
			upcoming_state = port->upcoming_state;
			port->upcoming_state = INVALID_STATE;
			tcpm_set_state(port, upcoming_state, 0);
			break;
		}

		/*
		 * 6.4.4.3.1 Discover Identity
		 * "The Discover Identity Command Shall only be sent to SOP when there is an
		 * Explicit Contract."
		 *
		 * Discover Identity on SOP' should be discovered prior to the
		 * ready state, but if done after a Vconn Swap following Discover
		 * Identity on SOP then the discovery process can be run here
		 * as well.
		 */
		if (port->explicit_contract) {
			if (port->send_discover_prime) {
				port->tx_sop_type = TCPC_TX_SOP_PRIME;
			} else {
				port->tx_sop_type = TCPC_TX_SOP;
				tcpm_set_initial_svdm_version(port);
			}
			mod_send_discover_delayed_work(port, 0);
		} else {
			port->send_discover = false;
			port->send_discover_prime = false;
		}

		power_supply_changed(port->psy);
		break;

	/* Accessory states */
	case ACC_UNATTACHED:
		tcpm_acc_detach(port);
		tcpm_set_state(port, SRC_UNATTACHED, 0);
		break;
	case DEBUG_ACC_ATTACHED:
	case AUDIO_ACC_ATTACHED:
		ret = tcpm_acc_attach(port);
		if (ret < 0)
			tcpm_set_state(port, ACC_UNATTACHED, 0);
		break;
	case AUDIO_ACC_DEBOUNCE:
		tcpm_set_state(port, ACC_UNATTACHED, PD_T_CC_DEBOUNCE);
		break;

	/* Hard_Reset states */
	case HARD_RESET_SEND:
		if (port->ams != NONE_AMS)
			tcpm_ams_finish(port);
		/*
		 * State machine will be directed to HARD_RESET_START,
		 * thus set upcoming_state to INVALID_STATE.
		 */
		port->upcoming_state = INVALID_STATE;
		tcpm_ams_start(port, HARD_RESET);
		break;
	case HARD_RESET_START:
		port->sink_cap_done = false;
		if (port->tcpc->enable_frs)
			port->tcpc->enable_frs(port->tcpc, false);
		port->hard_reset_count++;
		port->tcpc->set_pd_rx(port->tcpc, false);
		tcpm_unregister_altmodes(port);
		port->nr_sink_caps = 0;
		port->send_discover = true;
		port->send_discover_prime = false;
		if (port->pwr_role == TYPEC_SOURCE)
			tcpm_set_state(port, SRC_HARD_RESET_VBUS_OFF,
				       PD_T_PS_HARD_RESET);
		else
			tcpm_set_state(port, SNK_HARD_RESET_SINK_OFF, 0);
		break;
	case SRC_HARD_RESET_VBUS_OFF:
		/*
		 * 7.1.5 Response to Hard Resets
		 * Hard Reset Signaling indicates a communication failure has occurred and the
		 * Source Shall stop driving VCONN, Shall remove Rp from the VCONN pin and Shall
		 * drive VBUS to vSafe0V as shown in Figure 7-9.
		 */
		tcpm_set_vconn(port, false);
		tcpm_set_vbus(port, false);
		tcpm_set_roles(port, port->self_powered, TYPEC_SOURCE,
			       tcpm_data_role_for_source(port));
		/*
		 * If tcpc fails to notify vbus off, TCPM will wait for PD_T_SAFE_0V +
		 * PD_T_SRC_RECOVER before turning vbus back on.
		 * From Table 7-12 Sequence Description for a Source Initiated Hard Reset:
		 * 4. Policy Engine waits tPSHardReset after sending Hard Reset Signaling and then
		 * tells the Device Policy Manager to instruct the power supply to perform a
		 * Hard Reset. The transition to vSafe0V Shall occur within tSafe0V (t2).
		 * 5. After tSrcRecover the Source applies power to VBUS in an attempt to
		 * re-establish communication with the Sink and resume USB Default Operation.
		 * The transition to vSafe5V Shall occur within tSrcTurnOn(t4).
		 */
		tcpm_set_state(port, SRC_HARD_RESET_VBUS_ON, PD_T_SAFE_0V + PD_T_SRC_RECOVER);
		break;
	case SRC_HARD_RESET_VBUS_ON:
		tcpm_set_vconn(port, true);
		tcpm_set_vbus(port, true);
		if (port->ams == HARD_RESET)
			tcpm_ams_finish(port);
		if (port->pd_supported)
			port->tcpc->set_pd_rx(port->tcpc, true);
		tcpm_set_attached_state(port, true);
		tcpm_set_state(port, SRC_UNATTACHED, PD_T_PS_SOURCE_ON);
		break;
	case SNK_HARD_RESET_SINK_OFF:
		/* Do not discharge/disconnect during hard reseet */
		tcpm_set_auto_vbus_discharge_threshold(port, TYPEC_PWR_MODE_USB, false, 0);
		memset(&port->pps_data, 0, sizeof(port->pps_data));
		tcpm_set_vconn(port, false);
		if (port->pd_capable)
			tcpm_set_charge(port, false);
		tcpm_set_roles(port, port->self_powered, TYPEC_SINK,
			       tcpm_data_role_for_sink(port));
		/*
		 * VBUS may or may not toggle, depending on the adapter.
		 * If it doesn't toggle, transition to SNK_HARD_RESET_SINK_ON
		 * directly after timeout.
		 */
		tcpm_set_state(port, SNK_HARD_RESET_SINK_ON, PD_T_SAFE_0V);
		break;
	case SNK_HARD_RESET_WAIT_VBUS:
		if (port->ams == HARD_RESET)
			tcpm_ams_finish(port);
		/* Assume we're disconnected if VBUS doesn't come back. */
		tcpm_set_state(port, SNK_UNATTACHED,
			       PD_T_SRC_RECOVER_MAX + PD_T_SRC_TURN_ON);
		break;
	case SNK_HARD_RESET_SINK_ON:
		/* Note: There is no guarantee that VBUS is on in this state */
		/*
		 * XXX:
		 * The specification suggests that dual mode ports in sink
		 * mode should transition to state PE_SRC_Transition_to_default.
		 * See USB power delivery specification chapter 8.3.3.6.1.3.
		 * This would mean to
		 * - turn off VCONN, reset power supply
		 * - request hardware reset
		 * - turn on VCONN
		 * - Transition to state PE_Src_Startup
		 * SNK only ports shall transition to state Snk_Startup
		 * (see chapter 8.3.3.3.8).
		 * Similar, dual-mode ports in source mode should transition
		 * to PE_SNK_Transition_to_default.
		 */
		if (port->pd_capable) {
			tcpm_set_current_limit(port,
					       tcpm_get_current_limit(port),
					       5000);
			/* Not sink vbus if operational current is 0mA */
			tcpm_set_charge(port, !!pdo_max_current(port->snk_pdo[0]));
		}
		if (port->ams == HARD_RESET)
			tcpm_ams_finish(port);
		tcpm_set_attached_state(port, true);
		tcpm_set_auto_vbus_discharge_threshold(port, TYPEC_PWR_MODE_USB, false, VSAFE5V);
		tcpm_set_state(port, SNK_STARTUP, 0);
		break;

	/* Soft_Reset states */
	case SOFT_RESET:
		port->message_id = 0;
		port->rx_msgid = -1;
		/* remove existing capabilities */
		usb_power_delivery_unregister_capabilities(port->partner_source_caps);
		port->partner_source_caps = NULL;
		tcpm_pd_send_control(port, PD_CTRL_ACCEPT, TCPC_TX_SOP);
		tcpm_ams_finish(port);
		if (port->pwr_role == TYPEC_SOURCE) {
			port->upcoming_state = SRC_SEND_CAPABILITIES;
			tcpm_ams_start(port, POWER_NEGOTIATION);
		} else {
			tcpm_set_state(port, SNK_WAIT_CAPABILITIES, 0);
		}
		break;
	case SRC_SOFT_RESET_WAIT_SNK_TX:
	case SNK_SOFT_RESET:
		if (port->ams != NONE_AMS)
			tcpm_ams_finish(port);
		port->upcoming_state = SOFT_RESET_SEND;
		tcpm_ams_start(port, SOFT_RESET_AMS);
		break;
	case SOFT_RESET_SEND:
		/*
		 * Power Delivery 3.0 Section 6.3.13
		 *
		 * A Soft_Reset Message Shall be targeted at a specific entity
		 * depending on the type of SOP* packet used.
		 */
		if (port->tx_sop_type == TCPC_TX_SOP_PRIME) {
			port->message_id_prime = 0;
			port->rx_msgid_prime = -1;
			tcpm_pd_send_control(port, PD_CTRL_SOFT_RESET, TCPC_TX_SOP_PRIME);
			tcpm_set_state_cond(port, ready_state(port), PD_T_SENDER_RESPONSE);
		} else {
			port->message_id = 0;
			port->rx_msgid = -1;
			/* remove existing capabilities */
			usb_power_delivery_unregister_capabilities(port->partner_source_caps);
			port->partner_source_caps = NULL;
			if (tcpm_pd_send_control(port, PD_CTRL_SOFT_RESET, TCPC_TX_SOP))
				tcpm_set_state_cond(port, hard_reset_state(port), 0);
			else
				tcpm_set_state_cond(port, hard_reset_state(port),
						    PD_T_SENDER_RESPONSE);
		}
		break;

	/* DR_Swap states */
	case DR_SWAP_SEND:
		tcpm_pd_send_control(port, PD_CTRL_DR_SWAP, TCPC_TX_SOP);
		if (port->data_role == TYPEC_DEVICE || port->negotiated_rev > PD_REV20) {
			port->send_discover = true;
			port->send_discover_prime = false;
		}
		tcpm_set_state_cond(port, DR_SWAP_SEND_TIMEOUT,
				    PD_T_SENDER_RESPONSE);
		break;
	case DR_SWAP_ACCEPT:
		tcpm_pd_send_control(port, PD_CTRL_ACCEPT, TCPC_TX_SOP);
		if (port->data_role == TYPEC_DEVICE || port->negotiated_rev > PD_REV20) {
			port->send_discover = true;
			port->send_discover_prime = false;
		}
		tcpm_set_state_cond(port, DR_SWAP_CHANGE_DR, 0);
		break;
	case DR_SWAP_SEND_TIMEOUT:
		tcpm_swap_complete(port, -ETIMEDOUT);
		port->send_discover = false;
		port->send_discover_prime = false;
		tcpm_ams_finish(port);
		tcpm_set_state(port, ready_state(port), 0);
		break;
	case DR_SWAP_CHANGE_DR:
		tcpm_unregister_altmodes(port);
		if (port->data_role == TYPEC_HOST)
			tcpm_set_roles(port, true, port->pwr_role,
				       TYPEC_DEVICE);
		else
			tcpm_set_roles(port, true, port->pwr_role,
				       TYPEC_HOST);
		tcpm_ams_finish(port);
		tcpm_set_state(port, ready_state(port), 0);
		break;

	case FR_SWAP_SEND:
		if (tcpm_pd_send_control(port, PD_CTRL_FR_SWAP, TCPC_TX_SOP)) {
			tcpm_set_state(port, ERROR_RECOVERY, 0);
			break;
		}
		tcpm_set_state_cond(port, FR_SWAP_SEND_TIMEOUT, PD_T_SENDER_RESPONSE);
		break;
	case FR_SWAP_SEND_TIMEOUT:
		tcpm_set_state(port, ERROR_RECOVERY, 0);
		break;
	case FR_SWAP_SNK_SRC_TRANSITION_TO_OFF:
		tcpm_set_state(port, ERROR_RECOVERY, PD_T_PS_SOURCE_OFF);
		break;
	case FR_SWAP_SNK_SRC_NEW_SINK_READY:
		if (port->vbus_source)
			tcpm_set_state(port, FR_SWAP_SNK_SRC_SOURCE_VBUS_APPLIED, 0);
		else
			tcpm_set_state(port, ERROR_RECOVERY, PD_T_RECEIVER_RESPONSE);
		break;
	case FR_SWAP_SNK_SRC_SOURCE_VBUS_APPLIED:
		tcpm_set_pwr_role(port, TYPEC_SOURCE);
		if (tcpm_pd_send_control(port, PD_CTRL_PS_RDY, TCPC_TX_SOP)) {
			tcpm_set_state(port, ERROR_RECOVERY, 0);
			break;
		}
		tcpm_set_cc(port, tcpm_rp_cc(port));
		tcpm_set_state(port, SRC_STARTUP, PD_T_SWAP_SRC_START);
		break;

	/* PR_Swap states */
	case PR_SWAP_ACCEPT:
		tcpm_pd_send_control(port, PD_CTRL_ACCEPT, TCPC_TX_SOP);
		tcpm_set_state(port, PR_SWAP_START, 0);
		break;
	case PR_SWAP_SEND:
		tcpm_pd_send_control(port, PD_CTRL_PR_SWAP, TCPC_TX_SOP);
		tcpm_set_state_cond(port, PR_SWAP_SEND_TIMEOUT,
				    PD_T_SENDER_RESPONSE);
		break;
	case PR_SWAP_SEND_TIMEOUT:
		tcpm_swap_complete(port, -ETIMEDOUT);
		tcpm_set_state(port, ready_state(port), 0);
		break;
	case PR_SWAP_START:
		tcpm_apply_rc(port);
		if (port->pwr_role == TYPEC_SOURCE)
			tcpm_set_state(port, PR_SWAP_SRC_SNK_TRANSITION_OFF,
				       PD_T_SRC_TRANSITION);
		else
			tcpm_set_state(port, PR_SWAP_SNK_SRC_SINK_OFF, 0);
		break;
	case PR_SWAP_SRC_SNK_TRANSITION_OFF:
		/*
		 * Prevent vbus discharge circuit from turning on during PR_SWAP
		 * as this is not a disconnect.
		 */
		tcpm_set_vbus(port, false);
		port->explicit_contract = false;
		/* allow time for Vbus discharge, must be < tSrcSwapStdby */
		tcpm_set_state(port, PR_SWAP_SRC_SNK_SOURCE_OFF,
			       PD_T_SRCSWAPSTDBY);
		break;
	case PR_SWAP_SRC_SNK_SOURCE_OFF:
		tcpm_set_cc(port, TYPEC_CC_RD);
		/* allow CC debounce */
		tcpm_set_state(port, PR_SWAP_SRC_SNK_SOURCE_OFF_CC_DEBOUNCED,
			       PD_T_CC_DEBOUNCE);
		break;
	case PR_SWAP_SRC_SNK_SOURCE_OFF_CC_DEBOUNCED:
		/*
		 * USB-PD standard, 6.2.1.4, Port Power Role:
		 * "During the Power Role Swap Sequence, for the initial Source
		 * Port, the Port Power Role field shall be set to Sink in the
		 * PS_RDY Message indicating that the initial Source’s power
		 * supply is turned off"
		 */
		tcpm_set_pwr_role(port, TYPEC_SINK);
		if (tcpm_pd_send_control(port, PD_CTRL_PS_RDY, TCPC_TX_SOP)) {
			tcpm_set_state(port, ERROR_RECOVERY, 0);
			break;
		}
		tcpm_set_state(port, ERROR_RECOVERY, PD_T_PS_SOURCE_ON_PRS);
		break;
	case PR_SWAP_SRC_SNK_SINK_ON:
		tcpm_enable_auto_vbus_discharge(port, true);
		/* Set the vbus disconnect threshold for implicit contract */
		tcpm_set_auto_vbus_discharge_threshold(port, TYPEC_PWR_MODE_USB, false, VSAFE5V);
		tcpm_set_state(port, SNK_STARTUP, 0);
		break;
	case PR_SWAP_SNK_SRC_SINK_OFF:
		/* will be source, remove existing capabilities */
		usb_power_delivery_unregister_capabilities(port->partner_source_caps);
		port->partner_source_caps = NULL;
		/*
		 * Prevent vbus discharge circuit from turning on during PR_SWAP
		 * as this is not a disconnect.
		 */
		tcpm_set_auto_vbus_discharge_threshold(port, TYPEC_PWR_MODE_USB,
						       port->pps_data.active, 0);
		tcpm_set_charge(port, false);
		tcpm_set_state(port, hard_reset_state(port),
			       PD_T_PS_SOURCE_OFF);
		break;
	case PR_SWAP_SNK_SRC_SOURCE_ON:
		tcpm_enable_auto_vbus_discharge(port, true);
		tcpm_set_cc(port, tcpm_rp_cc(port));
		tcpm_set_vbus(port, true);
		/*
		 * allow time VBUS ramp-up, must be < tNewSrc
		 * Also, this window overlaps with CC debounce as well.
		 * So, Wait for the max of two which is PD_T_NEWSRC
		 */
		tcpm_set_state(port, PR_SWAP_SNK_SRC_SOURCE_ON_VBUS_RAMPED_UP,
			       PD_T_NEWSRC);
		break;
	case PR_SWAP_SNK_SRC_SOURCE_ON_VBUS_RAMPED_UP:
		/*
		 * USB PD standard, 6.2.1.4:
		 * "Subsequent Messages initiated by the Policy Engine,
		 * such as the PS_RDY Message sent to indicate that Vbus
		 * is ready, will have the Port Power Role field set to
		 * Source."
		 */
		tcpm_set_pwr_role(port, TYPEC_SOURCE);
		tcpm_pd_send_control(port, PD_CTRL_PS_RDY, TCPC_TX_SOP);
		tcpm_set_state(port, SRC_STARTUP, PD_T_SWAP_SRC_START);
		break;

	case VCONN_SWAP_ACCEPT:
		tcpm_pd_send_control(port, PD_CTRL_ACCEPT, TCPC_TX_SOP);
		tcpm_ams_finish(port);
		tcpm_set_state(port, VCONN_SWAP_START, 0);
		break;
	case VCONN_SWAP_SEND:
		tcpm_pd_send_control(port, PD_CTRL_VCONN_SWAP, TCPC_TX_SOP);
		tcpm_set_state(port, VCONN_SWAP_SEND_TIMEOUT,
			       PD_T_SENDER_RESPONSE);
		break;
	case VCONN_SWAP_SEND_TIMEOUT:
		tcpm_swap_complete(port, -ETIMEDOUT);
		tcpm_set_state(port, ready_state(port), 0);
		break;
	case VCONN_SWAP_START:
		if (port->vconn_role == TYPEC_SOURCE)
			tcpm_set_state(port, VCONN_SWAP_WAIT_FOR_VCONN, 0);
		else
			tcpm_set_state(port, VCONN_SWAP_TURN_ON_VCONN, 0);
		break;
	case VCONN_SWAP_WAIT_FOR_VCONN:
		tcpm_set_state(port, hard_reset_state(port),
			       PD_T_VCONN_SOURCE_ON);
		break;
	case VCONN_SWAP_TURN_ON_VCONN:
		ret = tcpm_set_vconn(port, true);
		tcpm_pd_send_control(port, PD_CTRL_PS_RDY, TCPC_TX_SOP);
		/*
		 * USB PD 3.0 Section 6.4.4.3.1
		 *
		 * Note that a Cable Plug or VPD will not be ready for PD
		 * Communication until tVCONNStable after VCONN has been applied
		 */
		if (!ret)
			tcpm_set_state(port, VCONN_SWAP_SEND_SOFT_RESET,
				       PD_T_VCONN_STABLE);
		else
			tcpm_set_state(port, ready_state(port), 0);
		break;
	case VCONN_SWAP_TURN_OFF_VCONN:
		tcpm_set_vconn(port, false);
		tcpm_set_state(port, ready_state(port), 0);
		break;
	case VCONN_SWAP_SEND_SOFT_RESET:
		tcpm_swap_complete(port, port->swap_status);
		if (tcpm_can_communicate_sop_prime(port)) {
			port->tx_sop_type = TCPC_TX_SOP_PRIME;
			port->upcoming_state = SOFT_RESET_SEND;
			tcpm_ams_start(port, SOFT_RESET_AMS);
		} else {
			tcpm_set_state(port, ready_state(port), 0);
		}
		break;

	case DR_SWAP_CANCEL:
	case PR_SWAP_CANCEL:
	case VCONN_SWAP_CANCEL:
		tcpm_swap_complete(port, port->swap_status);
		if (port->pwr_role == TYPEC_SOURCE)
			tcpm_set_state(port, SRC_READY, 0);
		else
			tcpm_set_state(port, SNK_READY, 0);
		break;
	case FR_SWAP_CANCEL:
		if (port->pwr_role == TYPEC_SOURCE)
			tcpm_set_state(port, SRC_READY, 0);
		else
			tcpm_set_state(port, SNK_READY, 0);
		break;

	case BIST_RX:
		switch (BDO_MODE_MASK(port->bist_request)) {
		case BDO_MODE_CARRIER2:
			tcpm_pd_transmit(port, TCPC_TX_BIST_MODE_2, NULL);
			tcpm_set_state(port, unattached_state(port),
				       PD_T_BIST_CONT_MODE);
			break;
		case BDO_MODE_TESTDATA:
			if (port->tcpc->set_bist_data) {
				tcpm_log(port, "Enable BIST MODE TESTDATA");
				port->tcpc->set_bist_data(port->tcpc, true);
			}
			break;
		default:
			break;
		}
		break;
	case GET_STATUS_SEND:
		tcpm_pd_send_control(port, PD_CTRL_GET_STATUS, TCPC_TX_SOP);
		tcpm_set_state(port, GET_STATUS_SEND_TIMEOUT,
			       PD_T_SENDER_RESPONSE);
		break;
	case GET_STATUS_SEND_TIMEOUT:
		tcpm_set_state(port, ready_state(port), 0);
		break;
	case GET_PPS_STATUS_SEND:
		tcpm_pd_send_control(port, PD_CTRL_GET_PPS_STATUS, TCPC_TX_SOP);
		tcpm_set_state(port, GET_PPS_STATUS_SEND_TIMEOUT,
			       PD_T_SENDER_RESPONSE);
		break;
	case GET_PPS_STATUS_SEND_TIMEOUT:
		tcpm_set_state(port, ready_state(port), 0);
		break;
	case GET_SINK_CAP:
		tcpm_pd_send_control(port, PD_CTRL_GET_SINK_CAP, TCPC_TX_SOP);
		tcpm_set_state(port, GET_SINK_CAP_TIMEOUT, PD_T_SENDER_RESPONSE);
		break;
	case GET_SINK_CAP_TIMEOUT:
		port->sink_cap_done = true;
		tcpm_set_state(port, ready_state(port), 0);
		break;
	case ERROR_RECOVERY:
		tcpm_swap_complete(port, -EPROTO);
		tcpm_pps_complete(port, -EPROTO);
		tcpm_set_state(port, PORT_RESET, 0);
		break;
	case PORT_RESET:
		tcpm_reset_port(port);
		port->pd_events = 0;
		if (port->self_powered)
			tcpm_set_cc(port, TYPEC_CC_OPEN);
		else
			tcpm_set_cc(port, tcpm_default_state(port) == SNK_UNATTACHED ?
				    TYPEC_CC_RD : tcpm_rp_cc(port));
		tcpm_set_state(port, PORT_RESET_WAIT_OFF,
			       PD_T_ERROR_RECOVERY);
		break;
	case PORT_RESET_WAIT_OFF:
		tcpm_set_state(port,
			       tcpm_default_state(port),
			       port->vbus_present ? PD_T_PS_SOURCE_OFF : 0);
		break;

	/* AMS intermediate state */
	case AMS_START:
		if (port->upcoming_state == INVALID_STATE) {
			tcpm_set_state(port, port->pwr_role == TYPEC_SOURCE ?
				       SRC_READY : SNK_READY, 0);
			break;
		}

		upcoming_state = port->upcoming_state;
		port->upcoming_state = INVALID_STATE;
		tcpm_set_state(port, upcoming_state, 0);
		break;

	/* Chunk state */
	case CHUNK_NOT_SUPP:
		tcpm_pd_send_control(port, PD_CTRL_NOT_SUPP, TCPC_TX_SOP);
		tcpm_set_state(port, port->pwr_role == TYPEC_SOURCE ? SRC_READY : SNK_READY, 0);
		break;

	/* Cable states */
	case SRC_VDM_IDENTITY_REQUEST:
		port->send_discover_prime = true;
		port->tx_sop_type = TCPC_TX_SOP_PRIME;
		mod_send_discover_delayed_work(port, 0);
		port->upcoming_state = SRC_SEND_CAPABILITIES;
		break;

	default:
		WARN(1, "Unexpected port state %d\n", port->state);
		break;
	}
}

static void tcpm_state_machine_work(struct kthread_work *work)
{
	struct tcpm_port *port = container_of(work, struct tcpm_port, state_machine);
	enum tcpm_state prev_state;

	mutex_lock(&port->lock);
	port->state_machine_running = true;

	if (port->queued_message && tcpm_send_queued_message(port))
		goto done;

	/* If we were queued due to a delayed state change, update it now */
	if (port->delayed_state) {
		tcpm_log(port, "state change %s -> %s [delayed %ld ms]",
			 tcpm_states[port->state],
			 tcpm_states[port->delayed_state], port->delay_ms);
		port->prev_state = port->state;
		port->state = port->delayed_state;
		port->delayed_state = INVALID_STATE;
	}

	/*
	 * Continue running as long as we have (non-delayed) state changes
	 * to make.
	 */
	do {
		prev_state = port->state;
		run_state_machine(port);
		if (port->queued_message)
			tcpm_send_queued_message(port);
	} while (port->state != prev_state && !port->delayed_state);

done:
	port->state_machine_running = false;
	mutex_unlock(&port->lock);
}

static void _tcpm_cc_change(struct tcpm_port *port, enum typec_cc_status cc1,
			    enum typec_cc_status cc2)
{
	enum typec_cc_status old_cc1, old_cc2;
	enum tcpm_state new_state;

	old_cc1 = port->cc1;
	old_cc2 = port->cc2;
	port->cc1 = cc1;
	port->cc2 = cc2;

	tcpm_log_force(port,
		       "CC1: %u -> %u, CC2: %u -> %u [state %s, polarity %d, %s]",
		       old_cc1, cc1, old_cc2, cc2, tcpm_states[port->state],
		       port->polarity,
		       tcpm_port_is_disconnected(port) ? "disconnected"
						       : "connected");

	switch (port->state) {
	case TOGGLING:
		if (tcpm_port_is_debug(port) || tcpm_port_is_audio(port) ||
		    tcpm_port_is_source(port))
			tcpm_set_state(port, SRC_ATTACH_WAIT, 0);
		else if (tcpm_port_is_sink(port))
			tcpm_set_state(port, SNK_ATTACH_WAIT, 0);
		break;
	case CHECK_CONTAMINANT:
		/* Wait for Toggling to be resumed */
		break;
	case SRC_UNATTACHED:
	case ACC_UNATTACHED:
		if (tcpm_port_is_debug(port) || tcpm_port_is_audio(port) ||
		    tcpm_port_is_source(port))
			tcpm_set_state(port, SRC_ATTACH_WAIT, 0);
		break;
	case SRC_ATTACH_WAIT:
		if (tcpm_port_is_disconnected(port) ||
		    tcpm_port_is_audio_detached(port))
			tcpm_set_state(port, SRC_UNATTACHED, 0);
		else if (cc1 != old_cc1 || cc2 != old_cc2)
			tcpm_set_state(port, SRC_ATTACH_WAIT, 0);
		break;
	case SRC_ATTACHED:
	case SRC_STARTUP:
	case SRC_SEND_CAPABILITIES:
	case SRC_READY:
		if (tcpm_port_is_disconnected(port) ||
		    !tcpm_port_is_source(port)) {
			if (port->port_type == TYPEC_PORT_SRC)
				tcpm_set_state(port, SRC_UNATTACHED, tcpm_wait_for_discharge(port));
			else
				tcpm_set_state(port, SNK_UNATTACHED, tcpm_wait_for_discharge(port));
		}
		break;
	case SNK_UNATTACHED:
		if (tcpm_port_is_sink(port))
			tcpm_set_state(port, SNK_ATTACH_WAIT, 0);
		break;
	case SNK_ATTACH_WAIT:
		if ((port->cc1 == TYPEC_CC_OPEN &&
		     port->cc2 != TYPEC_CC_OPEN) ||
		    (port->cc1 != TYPEC_CC_OPEN &&
		     port->cc2 == TYPEC_CC_OPEN))
			new_state = SNK_DEBOUNCED;
		else if (tcpm_port_is_disconnected(port))
			new_state = SNK_UNATTACHED;
		else
			break;
		if (new_state != port->delayed_state)
			tcpm_set_state(port, SNK_ATTACH_WAIT, 0);
		break;
	case SNK_DEBOUNCED:
		if (tcpm_port_is_disconnected(port))
			new_state = SNK_UNATTACHED;
		else if (port->vbus_present)
			new_state = tcpm_try_src(port) ? SRC_TRY : SNK_ATTACHED;
		else
			new_state = SNK_UNATTACHED;
		if (new_state != port->delayed_state)
			tcpm_set_state(port, SNK_DEBOUNCED, 0);
		break;
	case SNK_READY:
		/*
		 * EXIT condition is based primarily on vbus disconnect and CC is secondary.
		 * "A port that has entered into USB PD communications with the Source and
		 * has seen the CC voltage exceed vRd-USB may monitor the CC pin to detect
		 * cable disconnect in addition to monitoring VBUS.
		 *
		 * A port that is monitoring the CC voltage for disconnect (but is not in
		 * the process of a USB PD PR_Swap or USB PD FR_Swap) shall transition to
		 * Unattached.SNK within tSinkDisconnect after the CC voltage remains below
		 * vRd-USB for tPDDebounce."
		 *
		 * When set_auto_vbus_discharge_threshold is enabled, CC pins go
		 * away before vbus decays to disconnect threshold. Allow
		 * disconnect to be driven by vbus disconnect when auto vbus
		 * discharge is enabled.
		 */
		if (!port->auto_vbus_discharge_enabled && tcpm_port_is_disconnected(port))
			tcpm_set_state(port, unattached_state(port), 0);
		else if (!port->pd_capable &&
			 (cc1 != old_cc1 || cc2 != old_cc2))
			tcpm_set_current_limit(port,
					       tcpm_get_current_limit(port),
					       5000);
		break;

	case AUDIO_ACC_ATTACHED:
		if (cc1 == TYPEC_CC_OPEN || cc2 == TYPEC_CC_OPEN)
			tcpm_set_state(port, AUDIO_ACC_DEBOUNCE, 0);
		break;
	case AUDIO_ACC_DEBOUNCE:
		if (tcpm_port_is_audio(port))
			tcpm_set_state(port, AUDIO_ACC_ATTACHED, 0);
		break;

	case DEBUG_ACC_ATTACHED:
		if (cc1 == TYPEC_CC_OPEN || cc2 == TYPEC_CC_OPEN)
			tcpm_set_state(port, ACC_UNATTACHED, 0);
		break;

	case SNK_TRY:
		/* Do nothing, waiting for timeout */
		break;

	case SNK_DISCOVERY:
		/* CC line is unstable, wait for debounce */
		if (tcpm_port_is_disconnected(port))
			tcpm_set_state(port, SNK_DISCOVERY_DEBOUNCE, 0);
		break;
	case SNK_DISCOVERY_DEBOUNCE:
		break;

	case SRC_TRYWAIT:
		/* Hand over to state machine if needed */
		if (!port->vbus_present && tcpm_port_is_source(port))
			tcpm_set_state(port, SRC_TRYWAIT_DEBOUNCE, 0);
		break;
	case SRC_TRYWAIT_DEBOUNCE:
		if (port->vbus_present || !tcpm_port_is_source(port))
			tcpm_set_state(port, SRC_TRYWAIT, 0);
		break;
	case SNK_TRY_WAIT_DEBOUNCE:
		if (!tcpm_port_is_sink(port)) {
			port->max_wait = 0;
			tcpm_set_state(port, SRC_TRYWAIT, 0);
		}
		break;
	case SRC_TRY_WAIT:
		if (tcpm_port_is_source(port))
			tcpm_set_state(port, SRC_TRY_DEBOUNCE, 0);
		break;
	case SRC_TRY_DEBOUNCE:
		tcpm_set_state(port, SRC_TRY_WAIT, 0);
		break;
	case SNK_TRYWAIT_DEBOUNCE:
		if (tcpm_port_is_sink(port))
			tcpm_set_state(port, SNK_TRYWAIT_VBUS, 0);
		break;
	case SNK_TRYWAIT_VBUS:
		if (!tcpm_port_is_sink(port))
			tcpm_set_state(port, SNK_TRYWAIT_DEBOUNCE, 0);
		break;
	case SNK_TRY_WAIT_DEBOUNCE_CHECK_VBUS:
		if (!tcpm_port_is_sink(port))
			tcpm_set_state(port, SRC_TRYWAIT, PD_T_TRY_CC_DEBOUNCE);
		else
			tcpm_set_state(port, SNK_TRY_WAIT_DEBOUNCE_CHECK_VBUS, 0);
		break;
	case SNK_TRYWAIT:
		/* Do nothing, waiting for tCCDebounce */
		break;
	case PR_SWAP_SNK_SRC_SINK_OFF:
	case PR_SWAP_SRC_SNK_TRANSITION_OFF:
	case PR_SWAP_SRC_SNK_SOURCE_OFF:
	case PR_SWAP_SRC_SNK_SOURCE_OFF_CC_DEBOUNCED:
	case PR_SWAP_SNK_SRC_SOURCE_ON:
		/*
		 * CC state change is expected in PR_SWAP
		 * Ignore it.
		 */
		break;
	case FR_SWAP_SEND:
	case FR_SWAP_SEND_TIMEOUT:
	case FR_SWAP_SNK_SRC_TRANSITION_TO_OFF:
	case FR_SWAP_SNK_SRC_NEW_SINK_READY:
	case FR_SWAP_SNK_SRC_SOURCE_VBUS_APPLIED:
		/* Do nothing, CC change expected */
		break;

	case PORT_RESET:
	case PORT_RESET_WAIT_OFF:
		/*
		 * State set back to default mode once the timer completes.
		 * Ignore CC changes here.
		 */
		break;
	default:
		/*
		 * While acting as sink and auto vbus discharge is enabled, Allow disconnect
		 * to be driven by vbus disconnect.
		 */
		if (tcpm_port_is_disconnected(port) && !(port->pwr_role == TYPEC_SINK &&
							 port->auto_vbus_discharge_enabled))
			tcpm_set_state(port, unattached_state(port), 0);
		break;
	}
}

static void _tcpm_pd_vbus_on(struct tcpm_port *port)
{
	tcpm_log_force(port, "VBUS on");
	port->vbus_present = true;
	/*
	 * When vbus_present is true i.e. Voltage at VBUS is greater than VSAFE5V implicitly
	 * states that vbus is not at VSAFE0V, hence clear the vbus_vsafe0v flag here.
	 */
	port->vbus_vsafe0v = false;

	switch (port->state) {
	case SNK_TRANSITION_SINK_VBUS:
		port->explicit_contract = true;
		tcpm_set_state(port, SNK_READY, 0);
		break;
	case SNK_DISCOVERY:
		tcpm_set_state(port, SNK_DISCOVERY, 0);
		break;

	case SNK_DEBOUNCED:
		tcpm_set_state(port, tcpm_try_src(port) ? SRC_TRY
							: SNK_ATTACHED,
				       0);
		break;
	case SNK_HARD_RESET_WAIT_VBUS:
		tcpm_set_state(port, SNK_HARD_RESET_SINK_ON, 0);
		break;
	case SRC_ATTACHED:
		tcpm_set_state(port, SRC_STARTUP, 0);
		break;
	case SRC_HARD_RESET_VBUS_ON:
		tcpm_set_state(port, SRC_STARTUP, 0);
		break;

	case SNK_TRY:
		/* Do nothing, waiting for timeout */
		break;
	case SRC_TRYWAIT:
		/* Do nothing, Waiting for Rd to be detected */
		break;
	case SRC_TRYWAIT_DEBOUNCE:
		tcpm_set_state(port, SRC_TRYWAIT, 0);
		break;
	case SNK_TRY_WAIT_DEBOUNCE:
		/* Do nothing, waiting for PD_DEBOUNCE to do be done */
		break;
	case SNK_TRYWAIT:
		/* Do nothing, waiting for tCCDebounce */
		break;
	case SNK_TRYWAIT_VBUS:
		if (tcpm_port_is_sink(port))
			tcpm_set_state(port, SNK_ATTACHED, 0);
		break;
	case SNK_TRYWAIT_DEBOUNCE:
		/* Do nothing, waiting for Rp */
		break;
	case SNK_TRY_WAIT_DEBOUNCE_CHECK_VBUS:
		if (port->vbus_present && tcpm_port_is_sink(port))
			tcpm_set_state(port, SNK_ATTACHED, 0);
		break;
	case SRC_TRY_WAIT:
	case SRC_TRY_DEBOUNCE:
		/* Do nothing, waiting for sink detection */
		break;
	case FR_SWAP_SEND:
	case FR_SWAP_SEND_TIMEOUT:
	case FR_SWAP_SNK_SRC_TRANSITION_TO_OFF:
	case FR_SWAP_SNK_SRC_SOURCE_VBUS_APPLIED:
		if (port->tcpc->frs_sourcing_vbus)
			port->tcpc->frs_sourcing_vbus(port->tcpc);
		break;
	case FR_SWAP_SNK_SRC_NEW_SINK_READY:
		if (port->tcpc->frs_sourcing_vbus)
			port->tcpc->frs_sourcing_vbus(port->tcpc);
		tcpm_set_state(port, FR_SWAP_SNK_SRC_SOURCE_VBUS_APPLIED, 0);
		break;

	case PORT_RESET:
	case PORT_RESET_WAIT_OFF:
		/*
		 * State set back to default mode once the timer completes.
		 * Ignore vbus changes here.
		 */
		break;

	default:
		break;
	}
}

static void _tcpm_pd_vbus_off(struct tcpm_port *port)
{
	tcpm_log_force(port, "VBUS off");
	port->vbus_present = false;
	port->vbus_never_low = false;
	switch (port->state) {
	case SNK_HARD_RESET_SINK_OFF:
		tcpm_set_state(port, SNK_HARD_RESET_WAIT_VBUS, 0);
		break;
	case HARD_RESET_SEND:
		break;
	case SNK_TRY:
		/* Do nothing, waiting for timeout */
		break;
	case SRC_TRYWAIT:
		/* Hand over to state machine if needed */
		if (tcpm_port_is_source(port))
			tcpm_set_state(port, SRC_TRYWAIT_DEBOUNCE, 0);
		break;
	case SNK_TRY_WAIT_DEBOUNCE:
		/* Do nothing, waiting for PD_DEBOUNCE to do be done */
		break;
	case SNK_TRYWAIT:
	case SNK_TRYWAIT_VBUS:
	case SNK_TRYWAIT_DEBOUNCE:
		break;
	case SNK_ATTACH_WAIT:
	case SNK_DEBOUNCED:
		/* Do nothing, as TCPM is still waiting for vbus to reaach VSAFE5V to connect */
		break;

	case SNK_NEGOTIATE_CAPABILITIES:
		break;

	case PR_SWAP_SRC_SNK_TRANSITION_OFF:
		tcpm_set_state(port, PR_SWAP_SRC_SNK_SOURCE_OFF, 0);
		break;

	case PR_SWAP_SNK_SRC_SINK_OFF:
		/* Do nothing, expected */
		break;

	case PR_SWAP_SNK_SRC_SOURCE_ON:
		/*
		 * Do nothing when vbus off notification is received.
		 * TCPM can wait for PD_T_NEWSRC in PR_SWAP_SNK_SRC_SOURCE_ON
		 * for the vbus source to ramp up.
		 */
		break;

	case PORT_RESET_WAIT_OFF:
		tcpm_set_state(port, tcpm_default_state(port), 0);
		break;

	case SRC_TRY_WAIT:
	case SRC_TRY_DEBOUNCE:
		/* Do nothing, waiting for sink detection */
		break;

	case SRC_STARTUP:
	case SRC_SEND_CAPABILITIES:
	case SRC_SEND_CAPABILITIES_TIMEOUT:
	case SRC_NEGOTIATE_CAPABILITIES:
	case SRC_TRANSITION_SUPPLY:
	case SRC_READY:
	case SRC_WAIT_NEW_CAPABILITIES:
		/*
		 * Force to unattached state to re-initiate connection.
		 * DRP port should move to Unattached.SNK instead of Unattached.SRC if
		 * sink removed. Although sink removal here is due to source's vbus collapse,
		 * treat it the same way for consistency.
		 */
		if (port->port_type == TYPEC_PORT_SRC)
			tcpm_set_state(port, SRC_UNATTACHED, tcpm_wait_for_discharge(port));
		else
			tcpm_set_state(port, SNK_UNATTACHED, tcpm_wait_for_discharge(port));
		break;

	case PORT_RESET:
		/*
		 * State set back to default mode once the timer completes.
		 * Ignore vbus changes here.
		 */
		break;

	case FR_SWAP_SEND:
	case FR_SWAP_SEND_TIMEOUT:
	case FR_SWAP_SNK_SRC_TRANSITION_TO_OFF:
	case FR_SWAP_SNK_SRC_NEW_SINK_READY:
	case FR_SWAP_SNK_SRC_SOURCE_VBUS_APPLIED:
		/* Do nothing, vbus drop expected */
		break;

	case SNK_HARD_RESET_WAIT_VBUS:
		/* Do nothing, its OK to receive vbus off events */
		break;

	default:
		if (port->pwr_role == TYPEC_SINK && port->attached)
			tcpm_set_state(port, SNK_UNATTACHED, tcpm_wait_for_discharge(port));
		break;
	}
}

static void _tcpm_pd_vbus_vsafe0v(struct tcpm_port *port)
{
	tcpm_log_force(port, "VBUS VSAFE0V");
	port->vbus_vsafe0v = true;
	switch (port->state) {
	case SRC_HARD_RESET_VBUS_OFF:
		/*
		 * After establishing the vSafe0V voltage condition on VBUS, the Source Shall wait
		 * tSrcRecover before re-applying VCONN and restoring VBUS to vSafe5V.
		 */
		tcpm_set_state(port, SRC_HARD_RESET_VBUS_ON, PD_T_SRC_RECOVER);
		break;
	case SRC_ATTACH_WAIT:
		if (tcpm_port_is_source(port))
			tcpm_set_state(port, tcpm_try_snk(port) ? SNK_TRY : SRC_ATTACHED,
				       PD_T_CC_DEBOUNCE);
		break;
	case SRC_STARTUP:
	case SRC_SEND_CAPABILITIES:
	case SRC_SEND_CAPABILITIES_TIMEOUT:
	case SRC_NEGOTIATE_CAPABILITIES:
	case SRC_TRANSITION_SUPPLY:
	case SRC_READY:
	case SRC_WAIT_NEW_CAPABILITIES:
		if (port->auto_vbus_discharge_enabled) {
			if (port->port_type == TYPEC_PORT_SRC)
				tcpm_set_state(port, SRC_UNATTACHED, 0);
			else
				tcpm_set_state(port, SNK_UNATTACHED, 0);
		}
		break;
	case PR_SWAP_SNK_SRC_SINK_OFF:
	case PR_SWAP_SNK_SRC_SOURCE_ON:
		/* Do nothing, vsafe0v is expected during transition */
		break;
	case SNK_ATTACH_WAIT:
	case SNK_DEBOUNCED:
		/*Do nothing, still waiting for VSAFE5V for connect */
		break;
	case SNK_HARD_RESET_WAIT_VBUS:
		/* Do nothing, its OK to receive vbus off events */
		break;
	default:
		if (port->pwr_role == TYPEC_SINK && port->auto_vbus_discharge_enabled)
			tcpm_set_state(port, SNK_UNATTACHED, 0);
		break;
	}
}

static void _tcpm_pd_hard_reset(struct tcpm_port *port)
{
	tcpm_log_force(port, "Received hard reset");
	if (port->bist_request == BDO_MODE_TESTDATA && port->tcpc->set_bist_data)
		port->tcpc->set_bist_data(port->tcpc, false);

	switch (port->state) {
	case ERROR_RECOVERY:
	case PORT_RESET:
	case PORT_RESET_WAIT_OFF:
		return;
	default:
		break;
	}

	if (port->ams != NONE_AMS)
		port->ams = NONE_AMS;
	if (port->hard_reset_count < PD_N_HARD_RESET_COUNT)
		port->ams = HARD_RESET;
	/*
	 * If we keep receiving hard reset requests, executing the hard reset
	 * must have failed. Revert to error recovery if that happens.
	 */
	tcpm_set_state(port,
		       port->hard_reset_count < PD_N_HARD_RESET_COUNT ?
				HARD_RESET_START : ERROR_RECOVERY,
		       0);
}

static void tcpm_pd_event_handler(struct kthread_work *work)
{
	struct tcpm_port *port = container_of(work, struct tcpm_port,
					      event_work);
	u32 events;

	mutex_lock(&port->lock);

	spin_lock(&port->pd_event_lock);
	while (port->pd_events) {
		events = port->pd_events;
		port->pd_events = 0;
		spin_unlock(&port->pd_event_lock);
		if (events & TCPM_RESET_EVENT)
			_tcpm_pd_hard_reset(port);
		if (events & TCPM_VBUS_EVENT) {
			bool vbus;

			vbus = port->tcpc->get_vbus(port->tcpc);
			if (vbus) {
				_tcpm_pd_vbus_on(port);
			} else {
				_tcpm_pd_vbus_off(port);
				/*
				 * When TCPC does not support detecting vsafe0v voltage level,
				 * treat vbus absent as vsafe0v. Else invoke is_vbus_vsafe0v
				 * to see if vbus has discharge to VSAFE0V.
				 */
				if (!port->tcpc->is_vbus_vsafe0v ||
				    port->tcpc->is_vbus_vsafe0v(port->tcpc))
					_tcpm_pd_vbus_vsafe0v(port);
			}
		}
		if (events & TCPM_CC_EVENT) {
			enum typec_cc_status cc1, cc2;

			if (port->tcpc->get_cc(port->tcpc, &cc1, &cc2) == 0)
				_tcpm_cc_change(port, cc1, cc2);
		}
		if (events & TCPM_FRS_EVENT) {
			if (port->state == SNK_READY) {
				int ret;

				port->upcoming_state = FR_SWAP_SEND;
				ret = tcpm_ams_start(port, FAST_ROLE_SWAP);
				if (ret == -EAGAIN)
					port->upcoming_state = INVALID_STATE;
			} else {
				tcpm_log(port, "Discarding FRS_SIGNAL! Not in sink ready");
			}
		}
		if (events & TCPM_SOURCING_VBUS) {
			tcpm_log(port, "sourcing vbus");
			/*
			 * In fast role swap case TCPC autonomously sources vbus. Set vbus_source
			 * true as TCPM wouldn't have called tcpm_set_vbus.
			 *
			 * When vbus is sourced on the command on TCPM i.e. TCPM called
			 * tcpm_set_vbus to source vbus, vbus_source would already be true.
			 */
			port->vbus_source = true;
			_tcpm_pd_vbus_on(port);
		}
		if (events & TCPM_PORT_CLEAN) {
			tcpm_log(port, "port clean");
			if (port->state == CHECK_CONTAMINANT) {
				if (tcpm_start_toggling(port, tcpm_rp_cc(port)))
					tcpm_set_state(port, TOGGLING, 0);
				else
					tcpm_set_state(port, tcpm_default_state(port), 0);
			}
		}
		if (events & TCPM_PORT_ERROR) {
			tcpm_log(port, "port triggering error recovery");
			tcpm_set_state(port, ERROR_RECOVERY, 0);
		}

		spin_lock(&port->pd_event_lock);
	}
	spin_unlock(&port->pd_event_lock);
	mutex_unlock(&port->lock);
}

void tcpm_cc_change(struct tcpm_port *port)
{
	spin_lock(&port->pd_event_lock);
	port->pd_events |= TCPM_CC_EVENT;
	spin_unlock(&port->pd_event_lock);
	kthread_queue_work(port->wq, &port->event_work);
}
EXPORT_SYMBOL_GPL(tcpm_cc_change);

void tcpm_vbus_change(struct tcpm_port *port)
{
	spin_lock(&port->pd_event_lock);
	port->pd_events |= TCPM_VBUS_EVENT;
	spin_unlock(&port->pd_event_lock);
	kthread_queue_work(port->wq, &port->event_work);
}
EXPORT_SYMBOL_GPL(tcpm_vbus_change);

void tcpm_pd_hard_reset(struct tcpm_port *port)
{
	spin_lock(&port->pd_event_lock);
	port->pd_events = TCPM_RESET_EVENT;
	spin_unlock(&port->pd_event_lock);
	kthread_queue_work(port->wq, &port->event_work);
}
EXPORT_SYMBOL_GPL(tcpm_pd_hard_reset);

void tcpm_sink_frs(struct tcpm_port *port)
{
	spin_lock(&port->pd_event_lock);
	port->pd_events |= TCPM_FRS_EVENT;
	spin_unlock(&port->pd_event_lock);
	kthread_queue_work(port->wq, &port->event_work);
}
EXPORT_SYMBOL_GPL(tcpm_sink_frs);

void tcpm_sourcing_vbus(struct tcpm_port *port)
{
	spin_lock(&port->pd_event_lock);
	port->pd_events |= TCPM_SOURCING_VBUS;
	spin_unlock(&port->pd_event_lock);
	kthread_queue_work(port->wq, &port->event_work);
}
EXPORT_SYMBOL_GPL(tcpm_sourcing_vbus);

void tcpm_port_clean(struct tcpm_port *port)
{
	spin_lock(&port->pd_event_lock);
	port->pd_events |= TCPM_PORT_CLEAN;
	spin_unlock(&port->pd_event_lock);
	kthread_queue_work(port->wq, &port->event_work);
}
EXPORT_SYMBOL_GPL(tcpm_port_clean);

bool tcpm_port_is_toggling(struct tcpm_port *port)
{
	return port->port_type == TYPEC_PORT_DRP && port->state == TOGGLING;
}
EXPORT_SYMBOL_GPL(tcpm_port_is_toggling);

void tcpm_port_error_recovery(struct tcpm_port *port)
{
	spin_lock(&port->pd_event_lock);
	port->pd_events |= TCPM_PORT_ERROR;
	spin_unlock(&port->pd_event_lock);
	kthread_queue_work(port->wq, &port->event_work);
}
EXPORT_SYMBOL_GPL(tcpm_port_error_recovery);

static void tcpm_enable_frs_work(struct kthread_work *work)
{
	struct tcpm_port *port = container_of(work, struct tcpm_port, enable_frs);
	int ret;

	mutex_lock(&port->lock);
	/* Not FRS capable */
	if (!port->connected || port->port_type != TYPEC_PORT_DRP ||
	    port->pwr_opmode != TYPEC_PWR_MODE_PD ||
	    !port->tcpc->enable_frs ||
	    /* Sink caps queried */
	    port->sink_cap_done || port->negotiated_rev < PD_REV30)
		goto unlock;

	/* Send when the state machine is idle */
	if (port->state != SNK_READY || port->vdm_sm_running || port->send_discover ||
	    port->send_discover_prime)
		goto resched;

	port->upcoming_state = GET_SINK_CAP;
	ret = tcpm_ams_start(port, GET_SINK_CAPABILITIES);
	if (ret == -EAGAIN) {
		port->upcoming_state = INVALID_STATE;
	} else {
		port->sink_cap_done = true;
		goto unlock;
	}
resched:
	mod_enable_frs_delayed_work(port, GET_SINK_CAP_RETRY_MS);
unlock:
	mutex_unlock(&port->lock);
}

static void tcpm_send_discover_work(struct kthread_work *work)
{
	struct tcpm_port *port = container_of(work, struct tcpm_port, send_discover_work);

	mutex_lock(&port->lock);
	/* No need to send DISCOVER_IDENTITY anymore */
	if (!port->send_discover && !port->send_discover_prime)
		goto unlock;

	if (port->data_role == TYPEC_DEVICE && port->negotiated_rev < PD_REV30) {
		port->send_discover = false;
		port->send_discover_prime = false;
		goto unlock;
	}

	/* Retry if the port is not idle */
	if ((port->state != SRC_READY && port->state != SNK_READY &&
	     port->state != SRC_VDM_IDENTITY_REQUEST) || port->vdm_sm_running) {
		mod_send_discover_delayed_work(port, SEND_DISCOVER_RETRY_MS);
		goto unlock;
	}

	tcpm_send_vdm(port, USB_SID_PD, CMD_DISCOVER_IDENT, NULL, 0, port->tx_sop_type);

unlock:
	mutex_unlock(&port->lock);
}

static int tcpm_dr_set(struct typec_port *p, enum typec_data_role data)
{
	struct tcpm_port *port = typec_get_drvdata(p);
	int ret;

	mutex_lock(&port->swap_lock);
	mutex_lock(&port->lock);

	if (port->typec_caps.data != TYPEC_PORT_DRD) {
		ret = -EINVAL;
		goto port_unlock;
	}
	if (port->state != SRC_READY && port->state != SNK_READY) {
		ret = -EAGAIN;
		goto port_unlock;
	}

	if (port->data_role == data) {
		ret = 0;
		goto port_unlock;
	}

	/*
	 * XXX
	 * 6.3.9: If an alternate mode is active, a request to swap
	 * alternate modes shall trigger a port reset.
	 * Reject data role swap request in this case.
	 */

	if (!port->pd_capable) {
		/*
		 * If the partner is not PD capable, reset the port to
		 * trigger a role change. This can only work if a preferred
		 * role is configured, and if it matches the requested role.
		 */
		if (port->try_role == TYPEC_NO_PREFERRED_ROLE ||
		    port->try_role == port->pwr_role) {
			ret = -EINVAL;
			goto port_unlock;
		}
		port->non_pd_role_swap = true;
		tcpm_set_state(port, PORT_RESET, 0);
	} else {
		port->upcoming_state = DR_SWAP_SEND;
		ret = tcpm_ams_start(port, DATA_ROLE_SWAP);
		if (ret == -EAGAIN) {
			port->upcoming_state = INVALID_STATE;
			goto port_unlock;
		}
	}

	port->swap_status = 0;
	port->swap_pending = true;
	reinit_completion(&port->swap_complete);
	mutex_unlock(&port->lock);

	if (!wait_for_completion_timeout(&port->swap_complete,
				msecs_to_jiffies(PD_ROLE_SWAP_TIMEOUT)))
		ret = -ETIMEDOUT;
	else
		ret = port->swap_status;

	port->non_pd_role_swap = false;
	goto swap_unlock;

port_unlock:
	mutex_unlock(&port->lock);
swap_unlock:
	mutex_unlock(&port->swap_lock);
	return ret;
}

static int tcpm_pr_set(struct typec_port *p, enum typec_role role)
{
	struct tcpm_port *port = typec_get_drvdata(p);
	int ret;

	mutex_lock(&port->swap_lock);
	mutex_lock(&port->lock);

	if (port->port_type != TYPEC_PORT_DRP) {
		ret = -EINVAL;
		goto port_unlock;
	}
	if (port->state != SRC_READY && port->state != SNK_READY) {
		ret = -EAGAIN;
		goto port_unlock;
	}

	if (role == port->pwr_role) {
		ret = 0;
		goto port_unlock;
	}

	port->upcoming_state = PR_SWAP_SEND;
	ret = tcpm_ams_start(port, POWER_ROLE_SWAP);
	if (ret == -EAGAIN) {
		port->upcoming_state = INVALID_STATE;
		goto port_unlock;
	}

	port->swap_status = 0;
	port->swap_pending = true;
	reinit_completion(&port->swap_complete);
	mutex_unlock(&port->lock);

	if (!wait_for_completion_timeout(&port->swap_complete,
				msecs_to_jiffies(PD_ROLE_SWAP_TIMEOUT)))
		ret = -ETIMEDOUT;
	else
		ret = port->swap_status;

	goto swap_unlock;

port_unlock:
	mutex_unlock(&port->lock);
swap_unlock:
	mutex_unlock(&port->swap_lock);
	return ret;
}

static int tcpm_vconn_set(struct typec_port *p, enum typec_role role)
{
	struct tcpm_port *port = typec_get_drvdata(p);
	int ret;

	mutex_lock(&port->swap_lock);
	mutex_lock(&port->lock);

	if (port->state != SRC_READY && port->state != SNK_READY) {
		ret = -EAGAIN;
		goto port_unlock;
	}

	if (role == port->vconn_role) {
		ret = 0;
		goto port_unlock;
	}

	port->upcoming_state = VCONN_SWAP_SEND;
	ret = tcpm_ams_start(port, VCONN_SWAP);
	if (ret == -EAGAIN) {
		port->upcoming_state = INVALID_STATE;
		goto port_unlock;
	}

	port->swap_status = 0;
	port->swap_pending = true;
	reinit_completion(&port->swap_complete);
	mutex_unlock(&port->lock);

	if (!wait_for_completion_timeout(&port->swap_complete,
				msecs_to_jiffies(PD_ROLE_SWAP_TIMEOUT)))
		ret = -ETIMEDOUT;
	else
		ret = port->swap_status;

	goto swap_unlock;

port_unlock:
	mutex_unlock(&port->lock);
swap_unlock:
	mutex_unlock(&port->swap_lock);
	return ret;
}

static int tcpm_try_role(struct typec_port *p, int role)
{
	struct tcpm_port *port = typec_get_drvdata(p);
	struct tcpc_dev	*tcpc = port->tcpc;
	int ret = 0;

	mutex_lock(&port->lock);
	if (tcpc->try_role)
		ret = tcpc->try_role(tcpc, role);
	if (!ret)
		port->try_role = role;
	port->try_src_count = 0;
	port->try_snk_count = 0;
	mutex_unlock(&port->lock);

	return ret;
}

static int tcpm_pps_set_op_curr(struct tcpm_port *port, u16 req_op_curr)
{
	unsigned int target_mw;
	int ret;

	mutex_lock(&port->swap_lock);
	mutex_lock(&port->lock);

	if (!port->pps_data.active) {
		ret = -EOPNOTSUPP;
		goto port_unlock;
	}

	if (port->state != SNK_READY) {
		ret = -EAGAIN;
		goto port_unlock;
	}

	if (req_op_curr > port->pps_data.max_curr) {
		ret = -EINVAL;
		goto port_unlock;
	}

	target_mw = (req_op_curr * port->supply_voltage) / 1000;
	if (target_mw < port->operating_snk_mw) {
		ret = -EINVAL;
		goto port_unlock;
	}

	port->upcoming_state = SNK_NEGOTIATE_PPS_CAPABILITIES;
	ret = tcpm_ams_start(port, POWER_NEGOTIATION);
	if (ret == -EAGAIN) {
		port->upcoming_state = INVALID_STATE;
		goto port_unlock;
	}

	/* Round down operating current to align with PPS valid steps */
	req_op_curr = req_op_curr - (req_op_curr % RDO_PROG_CURR_MA_STEP);

	reinit_completion(&port->pps_complete);
	port->pps_data.req_op_curr = req_op_curr;
	port->pps_status = 0;
	port->pps_pending = true;
	mutex_unlock(&port->lock);

	if (!wait_for_completion_timeout(&port->pps_complete,
				msecs_to_jiffies(PD_PPS_CTRL_TIMEOUT)))
		ret = -ETIMEDOUT;
	else
		ret = port->pps_status;

	goto swap_unlock;

port_unlock:
	mutex_unlock(&port->lock);
swap_unlock:
	mutex_unlock(&port->swap_lock);

	return ret;
}

static int tcpm_pps_set_out_volt(struct tcpm_port *port, u16 req_out_volt)
{
	unsigned int target_mw;
	int ret;

	mutex_lock(&port->swap_lock);
	mutex_lock(&port->lock);

	if (!port->pps_data.active) {
		ret = -EOPNOTSUPP;
		goto port_unlock;
	}

	if (port->state != SNK_READY) {
		ret = -EAGAIN;
		goto port_unlock;
	}

	target_mw = (port->current_limit * req_out_volt) / 1000;
	if (target_mw < port->operating_snk_mw) {
		ret = -EINVAL;
		goto port_unlock;
	}

	port->upcoming_state = SNK_NEGOTIATE_PPS_CAPABILITIES;
	ret = tcpm_ams_start(port, POWER_NEGOTIATION);
	if (ret == -EAGAIN) {
		port->upcoming_state = INVALID_STATE;
		goto port_unlock;
	}

	/* Round down output voltage to align with PPS valid steps */
	req_out_volt = req_out_volt - (req_out_volt % RDO_PROG_VOLT_MV_STEP);

	reinit_completion(&port->pps_complete);
	port->pps_data.req_out_volt = req_out_volt;
	port->pps_status = 0;
	port->pps_pending = true;
	mutex_unlock(&port->lock);

	if (!wait_for_completion_timeout(&port->pps_complete,
				msecs_to_jiffies(PD_PPS_CTRL_TIMEOUT)))
		ret = -ETIMEDOUT;
	else
		ret = port->pps_status;

	goto swap_unlock;

port_unlock:
	mutex_unlock(&port->lock);
swap_unlock:
	mutex_unlock(&port->swap_lock);

	return ret;
}

static int tcpm_pps_activate(struct tcpm_port *port, bool activate)
{
	int ret = 0;

	mutex_lock(&port->swap_lock);
	mutex_lock(&port->lock);

	if (!port->pps_data.supported) {
		ret = -EOPNOTSUPP;
		goto port_unlock;
	}

	/* Trying to deactivate PPS when already deactivated so just bail */
	if (!port->pps_data.active && !activate)
		goto port_unlock;

	if (port->state != SNK_READY) {
		ret = -EAGAIN;
		goto port_unlock;
	}

	if (activate)
		port->upcoming_state = SNK_NEGOTIATE_PPS_CAPABILITIES;
	else
		port->upcoming_state = SNK_NEGOTIATE_CAPABILITIES;
	ret = tcpm_ams_start(port, POWER_NEGOTIATION);
	if (ret == -EAGAIN) {
		port->upcoming_state = INVALID_STATE;
		goto port_unlock;
	}

	reinit_completion(&port->pps_complete);
	port->pps_status = 0;
	port->pps_pending = true;

	/* Trigger PPS request or move back to standard PDO contract */
	if (activate) {
		port->pps_data.req_out_volt = port->supply_voltage;
		port->pps_data.req_op_curr = port->current_limit;
	}
	mutex_unlock(&port->lock);

	if (!wait_for_completion_timeout(&port->pps_complete,
				msecs_to_jiffies(PD_PPS_CTRL_TIMEOUT)))
		ret = -ETIMEDOUT;
	else
		ret = port->pps_status;

	goto swap_unlock;

port_unlock:
	mutex_unlock(&port->lock);
swap_unlock:
	mutex_unlock(&port->swap_lock);

	return ret;
}

static void tcpm_init(struct tcpm_port *port)
{
	enum typec_cc_status cc1, cc2;

	port->tcpc->init(port->tcpc);

	tcpm_reset_port(port);

	/*
	 * XXX
	 * Should possibly wait for VBUS to settle if it was enabled locally
	 * since tcpm_reset_port() will disable VBUS.
	 */
	port->vbus_present = port->tcpc->get_vbus(port->tcpc);
	if (port->vbus_present)
		port->vbus_never_low = true;

	/*
	 * 1. When vbus_present is true, voltage on VBUS is already at VSAFE5V.
	 * So implicitly vbus_vsafe0v = false.
	 *
	 * 2. When vbus_present is false and TCPC does NOT support querying
	 * vsafe0v status, then, it's best to assume vbus is at VSAFE0V i.e.
	 * vbus_vsafe0v is true.
	 *
	 * 3. When vbus_present is false and TCPC does support querying vsafe0v,
	 * then, query tcpc for vsafe0v status.
	 */
	if (port->vbus_present)
		port->vbus_vsafe0v = false;
	else if (!port->tcpc->is_vbus_vsafe0v)
		port->vbus_vsafe0v = true;
	else
		port->vbus_vsafe0v = port->tcpc->is_vbus_vsafe0v(port->tcpc);

	tcpm_set_state(port, tcpm_default_state(port), 0);

	if (port->tcpc->get_cc(port->tcpc, &cc1, &cc2) == 0)
		_tcpm_cc_change(port, cc1, cc2);

	/*
	 * Some adapters need a clean slate at startup, and won't recover
	 * otherwise. So do not try to be fancy and force a clean disconnect.
	 */
	tcpm_set_state(port, PORT_RESET, 0);
}

static int tcpm_port_type_set(struct typec_port *p, enum typec_port_type type)
{
	struct tcpm_port *port = typec_get_drvdata(p);

	mutex_lock(&port->lock);
	if (type == port->port_type)
		goto port_unlock;

	port->port_type = type;

	if (!port->connected) {
		tcpm_set_state(port, PORT_RESET, 0);
	} else if (type == TYPEC_PORT_SNK) {
		if (!(port->pwr_role == TYPEC_SINK &&
		      port->data_role == TYPEC_DEVICE))
			tcpm_set_state(port, PORT_RESET, 0);
	} else if (type == TYPEC_PORT_SRC) {
		if (!(port->pwr_role == TYPEC_SOURCE &&
		      port->data_role == TYPEC_HOST))
			tcpm_set_state(port, PORT_RESET, 0);
	}

port_unlock:
	mutex_unlock(&port->lock);
	return 0;
}

static struct pd_data *tcpm_find_pd_data(struct tcpm_port *port, struct usb_power_delivery *pd)
{
	int i;

	for (i = 0; port->pd_list[i]; i++) {
		if (port->pd_list[i]->pd == pd)
			return port->pd_list[i];
	}

	return ERR_PTR(-ENODATA);
}

static struct usb_power_delivery **tcpm_pd_get(struct typec_port *p)
{
	struct tcpm_port *port = typec_get_drvdata(p);

	return port->pds;
}

static int tcpm_pd_set(struct typec_port *p, struct usb_power_delivery *pd)
{
	struct tcpm_port *port = typec_get_drvdata(p);
	struct pd_data *data;
	int i, ret = 0;

	mutex_lock(&port->lock);

	if (port->selected_pd == pd)
		goto unlock;

	data = tcpm_find_pd_data(port, pd);
	if (IS_ERR(data)) {
		ret = PTR_ERR(data);
		goto unlock;
	}

	if (data->sink_desc.pdo[0]) {
		for (i = 0; i < PDO_MAX_OBJECTS && data->sink_desc.pdo[i]; i++)
			port->snk_pdo[i] = data->sink_desc.pdo[i];
		port->nr_snk_pdo = i;
		port->operating_snk_mw = data->operating_snk_mw;
	}

	if (data->source_desc.pdo[0]) {
		for (i = 0; i < PDO_MAX_OBJECTS && data->source_desc.pdo[i]; i++)
			port->src_pdo[i] = data->source_desc.pdo[i];
<<<<<<< HEAD
		port->nr_src_pdo = i + 1;
=======
		port->nr_src_pdo = i;
>>>>>>> a38297e3
	}

	switch (port->state) {
	case SRC_UNATTACHED:
	case SRC_ATTACH_WAIT:
	case SRC_TRYWAIT:
		tcpm_set_cc(port, tcpm_rp_cc(port));
		break;
	case SRC_SEND_CAPABILITIES:
	case SRC_SEND_CAPABILITIES_TIMEOUT:
	case SRC_NEGOTIATE_CAPABILITIES:
	case SRC_READY:
	case SRC_WAIT_NEW_CAPABILITIES:
		port->caps_count = 0;
		port->upcoming_state = SRC_SEND_CAPABILITIES;
		ret = tcpm_ams_start(port, POWER_NEGOTIATION);
		if (ret == -EAGAIN) {
			port->upcoming_state = INVALID_STATE;
			goto unlock;
		}
		break;
	case SNK_NEGOTIATE_CAPABILITIES:
	case SNK_NEGOTIATE_PPS_CAPABILITIES:
	case SNK_READY:
	case SNK_TRANSITION_SINK:
	case SNK_TRANSITION_SINK_VBUS:
		if (port->pps_data.active)
			port->upcoming_state = SNK_NEGOTIATE_PPS_CAPABILITIES;
		else if (port->pd_capable)
			port->upcoming_state = SNK_NEGOTIATE_CAPABILITIES;
		else
			break;

		port->update_sink_caps = true;

		ret = tcpm_ams_start(port, POWER_NEGOTIATION);
		if (ret == -EAGAIN) {
			port->upcoming_state = INVALID_STATE;
			goto unlock;
		}
		break;
	default:
		break;
	}

	port->port_source_caps = data->source_cap;
	port->port_sink_caps = data->sink_cap;
	typec_port_set_usb_power_delivery(p, NULL);
	port->selected_pd = pd;
	typec_port_set_usb_power_delivery(p, port->selected_pd);
unlock:
	mutex_unlock(&port->lock);
	return ret;
}

static const struct typec_operations tcpm_ops = {
	.try_role = tcpm_try_role,
	.dr_set = tcpm_dr_set,
	.pr_set = tcpm_pr_set,
	.vconn_set = tcpm_vconn_set,
	.port_type_set = tcpm_port_type_set,
	.pd_get = tcpm_pd_get,
	.pd_set = tcpm_pd_set
};

void tcpm_tcpc_reset(struct tcpm_port *port)
{
	mutex_lock(&port->lock);
	/* XXX: Maintain PD connection if possible? */
	tcpm_init(port);
	mutex_unlock(&port->lock);
}
EXPORT_SYMBOL_GPL(tcpm_tcpc_reset);

static void tcpm_port_unregister_pd(struct tcpm_port *port)
{
	int i;

	port->port_sink_caps = NULL;
	port->port_source_caps = NULL;
	for (i = 0; i < port->pd_count; i++) {
		usb_power_delivery_unregister_capabilities(port->pd_list[i]->sink_cap);
		usb_power_delivery_unregister_capabilities(port->pd_list[i]->source_cap);
		devm_kfree(port->dev, port->pd_list[i]);
		port->pd_list[i] = NULL;
		usb_power_delivery_unregister(port->pds[i]);
		port->pds[i] = NULL;
	}
}

static int tcpm_port_register_pd(struct tcpm_port *port)
{
	struct usb_power_delivery_desc desc = { port->typec_caps.pd_revision };
	struct usb_power_delivery_capabilities *cap;
	int ret, i;

	if (!port->nr_src_pdo && !port->nr_snk_pdo)
		return 0;

	for (i = 0; i < port->pd_count; i++) {
		port->pds[i] = usb_power_delivery_register(port->dev, &desc);
		if (IS_ERR(port->pds[i])) {
			ret = PTR_ERR(port->pds[i]);
			goto err_unregister;
		}
		port->pd_list[i]->pd = port->pds[i];

		if (port->pd_list[i]->source_desc.pdo[0]) {
			cap = usb_power_delivery_register_capabilities(port->pds[i],
								&port->pd_list[i]->source_desc);
			if (IS_ERR(cap)) {
				ret = PTR_ERR(cap);
				goto err_unregister;
			}
			port->pd_list[i]->source_cap = cap;
		}

		if (port->pd_list[i]->sink_desc.pdo[0]) {
			cap = usb_power_delivery_register_capabilities(port->pds[i],
								&port->pd_list[i]->sink_desc);
			if (IS_ERR(cap)) {
				ret = PTR_ERR(cap);
				goto err_unregister;
			}
			port->pd_list[i]->sink_cap = cap;
		}
	}

	port->port_source_caps = port->pd_list[0]->source_cap;
	port->port_sink_caps = port->pd_list[0]->sink_cap;
	port->selected_pd = port->pds[0];
	return 0;

err_unregister:
	tcpm_port_unregister_pd(port);

	return ret;
}

static int tcpm_fw_get_caps(struct tcpm_port *port, struct fwnode_handle *fwnode)
{
	struct fwnode_handle *capabilities, *child, *caps = NULL;
	unsigned int nr_src_pdo, nr_snk_pdo;
	const char *opmode_str;
	u32 *src_pdo, *snk_pdo;
	u32 uw, frs_current;
	int ret = 0, i;
	int mode;

	if (!fwnode)
		return -EINVAL;

	/*
	 * This fwnode has a "compatible" property, but is never populated as a
	 * struct device. Instead we simply parse it to read the properties.
	 * This it breaks fw_devlink=on. To maintain backward compatibility
	 * with existing DT files, we work around this by deleting any
	 * fwnode_links to/from this fwnode.
	 */
	fw_devlink_purge_absent_suppliers(fwnode);

	ret = typec_get_fw_cap(&port->typec_caps, fwnode);
	if (ret < 0)
		return ret;

	mode = 0;

	if (fwnode_property_read_bool(fwnode, "accessory-mode-audio"))
		port->typec_caps.accessory[mode++] = TYPEC_ACCESSORY_AUDIO;

	if (fwnode_property_read_bool(fwnode, "accessory-mode-debug"))
		port->typec_caps.accessory[mode++] = TYPEC_ACCESSORY_DEBUG;

	port->port_type = port->typec_caps.type;
	port->pd_supported = !fwnode_property_read_bool(fwnode, "pd-disable");
	port->slow_charger_loop = fwnode_property_read_bool(fwnode, "slow-charger-loop");
	port->self_powered = fwnode_property_read_bool(fwnode, "self-powered");

	if (!port->pd_supported) {
		ret = fwnode_property_read_string(fwnode, "typec-power-opmode", &opmode_str);
		if (ret)
			return ret;
		ret = typec_find_pwr_opmode(opmode_str);
		if (ret < 0)
			return ret;
		port->src_rp = tcpm_pwr_opmode_to_rp(ret);
		return 0;
	}

	/* The following code are applicable to pd-capable ports, i.e. pd_supported is true. */

	/* FRS can only be supported by DRP ports */
	if (port->port_type == TYPEC_PORT_DRP) {
		ret = fwnode_property_read_u32(fwnode, "new-source-frs-typec-current",
					       &frs_current);
		if (!ret && frs_current <= FRS_5V_3A)
			port->new_source_frs_current = frs_current;

		if (ret)
			ret = 0;
	}

	/* For the backward compatibility, "capabilities" node is optional. */
	capabilities = fwnode_get_named_child_node(fwnode, "capabilities");
	if (!capabilities) {
		port->pd_count = 1;
	} else {
		fwnode_for_each_child_node(capabilities, child)
			port->pd_count++;

		if (!port->pd_count) {
			ret = -ENODATA;
			goto put_capabilities;
		}
	}

	port->pds = devm_kcalloc(port->dev, port->pd_count, sizeof(struct usb_power_delivery *),
				 GFP_KERNEL);
	if (!port->pds) {
		ret = -ENOMEM;
		goto put_capabilities;
	}

	port->pd_list = devm_kcalloc(port->dev, port->pd_count, sizeof(struct pd_data *),
				     GFP_KERNEL);
	if (!port->pd_list) {
		ret = -ENOMEM;
		goto put_capabilities;
	}

	for (i = 0; i < port->pd_count; i++) {
		port->pd_list[i] = devm_kzalloc(port->dev, sizeof(struct pd_data), GFP_KERNEL);
		if (!port->pd_list[i]) {
			ret = -ENOMEM;
			goto put_capabilities;
		}

		src_pdo = port->pd_list[i]->source_desc.pdo;
		port->pd_list[i]->source_desc.role = TYPEC_SOURCE;
		snk_pdo = port->pd_list[i]->sink_desc.pdo;
		port->pd_list[i]->sink_desc.role = TYPEC_SINK;

		/* If "capabilities" is NULL, fall back to single pd cap population. */
		if (!capabilities)
			caps = fwnode;
		else
			caps = fwnode_get_next_child_node(capabilities, caps);

		if (port->port_type != TYPEC_PORT_SNK) {
			ret = fwnode_property_count_u32(caps, "source-pdos");
			if (ret == 0) {
				ret = -EINVAL;
				goto put_caps;
			}
			if (ret < 0)
				goto put_caps;

			nr_src_pdo = min(ret, PDO_MAX_OBJECTS);
			ret = fwnode_property_read_u32_array(caps, "source-pdos", src_pdo,
							     nr_src_pdo);
			if (ret)
				goto put_caps;

			ret = tcpm_validate_caps(port, src_pdo, nr_src_pdo);
			if (ret)
				goto put_caps;

			if (i == 0) {
				port->nr_src_pdo = nr_src_pdo;
				memcpy_and_pad(port->src_pdo, sizeof(u32) * PDO_MAX_OBJECTS,
					       port->pd_list[0]->source_desc.pdo,
					       sizeof(u32) * nr_src_pdo,
					       0);
			}
		}

		if (port->port_type != TYPEC_PORT_SRC) {
			ret = fwnode_property_count_u32(caps, "sink-pdos");
			if (ret == 0) {
				ret = -EINVAL;
				goto put_caps;
			}

			if (ret < 0)
				goto put_caps;

			nr_snk_pdo = min(ret, PDO_MAX_OBJECTS);
			ret = fwnode_property_read_u32_array(caps, "sink-pdos", snk_pdo,
							     nr_snk_pdo);
			if (ret)
				goto put_caps;

			ret = tcpm_validate_caps(port, snk_pdo, nr_snk_pdo);
			if (ret)
				goto put_caps;

			if (fwnode_property_read_u32(caps, "op-sink-microwatt", &uw) < 0) {
				ret = -EINVAL;
				goto put_caps;
			}

			port->pd_list[i]->operating_snk_mw = uw / 1000;

			if (i == 0) {
				port->nr_snk_pdo = nr_snk_pdo;
				memcpy_and_pad(port->snk_pdo, sizeof(u32) * PDO_MAX_OBJECTS,
					       port->pd_list[0]->sink_desc.pdo,
					       sizeof(u32) * nr_snk_pdo,
					       0);
				port->operating_snk_mw = port->pd_list[0]->operating_snk_mw;
			}
		}
	}

put_caps:
	if (caps != fwnode)
		fwnode_handle_put(caps);
put_capabilities:
	fwnode_handle_put(capabilities);
	return ret;
}

static int tcpm_fw_get_snk_vdos(struct tcpm_port *port, struct fwnode_handle *fwnode)
{
	int ret;

	/* sink-vdos is optional */
	ret = fwnode_property_count_u32(fwnode, "sink-vdos");
	if (ret < 0)
		return 0;

	port->nr_snk_vdo = min(ret, VDO_MAX_OBJECTS);
	if (port->nr_snk_vdo) {
		ret = fwnode_property_read_u32_array(fwnode, "sink-vdos",
						     port->snk_vdo,
						     port->nr_snk_vdo);
		if (ret < 0)
			return ret;
	}

	/* If sink-vdos is found, sink-vdos-v1 is expected for backward compatibility. */
	if (port->nr_snk_vdo) {
		ret = fwnode_property_count_u32(fwnode, "sink-vdos-v1");
		if (ret < 0)
			return ret;
		else if (ret == 0)
			return -ENODATA;

		port->nr_snk_vdo_v1 = min(ret, VDO_MAX_OBJECTS);
		ret = fwnode_property_read_u32_array(fwnode, "sink-vdos-v1",
						     port->snk_vdo_v1,
						     port->nr_snk_vdo_v1);
		if (ret < 0)
			return ret;
	}

	return 0;
}

/* Power Supply access to expose source power information */
enum tcpm_psy_online_states {
	TCPM_PSY_OFFLINE = 0,
	TCPM_PSY_FIXED_ONLINE,
	TCPM_PSY_PROG_ONLINE,
};

static enum power_supply_property tcpm_psy_props[] = {
	POWER_SUPPLY_PROP_USB_TYPE,
	POWER_SUPPLY_PROP_ONLINE,
	POWER_SUPPLY_PROP_VOLTAGE_MIN,
	POWER_SUPPLY_PROP_VOLTAGE_MAX,
	POWER_SUPPLY_PROP_VOLTAGE_NOW,
	POWER_SUPPLY_PROP_CURRENT_MAX,
	POWER_SUPPLY_PROP_CURRENT_NOW,
};

static int tcpm_psy_get_online(struct tcpm_port *port,
			       union power_supply_propval *val)
{
	if (port->vbus_charge) {
		if (port->pps_data.active)
			val->intval = TCPM_PSY_PROG_ONLINE;
		else
			val->intval = TCPM_PSY_FIXED_ONLINE;
	} else {
		val->intval = TCPM_PSY_OFFLINE;
	}

	return 0;
}

static int tcpm_psy_get_voltage_min(struct tcpm_port *port,
				    union power_supply_propval *val)
{
	if (port->pps_data.active)
		val->intval = port->pps_data.min_volt * 1000;
	else
		val->intval = port->supply_voltage * 1000;

	return 0;
}

static int tcpm_psy_get_voltage_max(struct tcpm_port *port,
				    union power_supply_propval *val)
{
	if (port->pps_data.active)
		val->intval = port->pps_data.max_volt * 1000;
	else
		val->intval = port->supply_voltage * 1000;

	return 0;
}

static int tcpm_psy_get_voltage_now(struct tcpm_port *port,
				    union power_supply_propval *val)
{
	val->intval = port->supply_voltage * 1000;

	return 0;
}

static int tcpm_psy_get_current_max(struct tcpm_port *port,
				    union power_supply_propval *val)
{
	if (port->pps_data.active)
		val->intval = port->pps_data.max_curr * 1000;
	else
		val->intval = port->current_limit * 1000;

	return 0;
}

static int tcpm_psy_get_current_now(struct tcpm_port *port,
				    union power_supply_propval *val)
{
	val->intval = port->current_limit * 1000;

	return 0;
}

static int tcpm_psy_get_input_power_limit(struct tcpm_port *port,
					  union power_supply_propval *val)
{
	unsigned int src_mv, src_ma, max_src_uw = 0;
	unsigned int i, tmp;

	for (i = 0; i < port->nr_source_caps; i++) {
		u32 pdo = port->source_caps[i];

		if (pdo_type(pdo) == PDO_TYPE_FIXED) {
			src_mv = pdo_fixed_voltage(pdo);
			src_ma = pdo_max_current(pdo);
			tmp = src_mv * src_ma;
			max_src_uw = tmp > max_src_uw ? tmp : max_src_uw;
		}
	}

	val->intval = max_src_uw;
	return 0;
}

static int tcpm_psy_get_prop(struct power_supply *psy,
			     enum power_supply_property psp,
			     union power_supply_propval *val)
{
	struct tcpm_port *port = power_supply_get_drvdata(psy);
	int ret = 0;

	switch (psp) {
	case POWER_SUPPLY_PROP_USB_TYPE:
		val->intval = port->usb_type;
		break;
	case POWER_SUPPLY_PROP_ONLINE:
		ret = tcpm_psy_get_online(port, val);
		break;
	case POWER_SUPPLY_PROP_VOLTAGE_MIN:
		ret = tcpm_psy_get_voltage_min(port, val);
		break;
	case POWER_SUPPLY_PROP_VOLTAGE_MAX:
		ret = tcpm_psy_get_voltage_max(port, val);
		break;
	case POWER_SUPPLY_PROP_VOLTAGE_NOW:
		ret = tcpm_psy_get_voltage_now(port, val);
		break;
	case POWER_SUPPLY_PROP_CURRENT_MAX:
		ret = tcpm_psy_get_current_max(port, val);
		break;
	case POWER_SUPPLY_PROP_CURRENT_NOW:
		ret = tcpm_psy_get_current_now(port, val);
		break;
	case POWER_SUPPLY_PROP_INPUT_POWER_LIMIT:
		tcpm_psy_get_input_power_limit(port, val);
		break;
	default:
		ret = -EINVAL;
		break;
	}

	return ret;
}

static int tcpm_psy_set_online(struct tcpm_port *port,
			       const union power_supply_propval *val)
{
	int ret;

	switch (val->intval) {
	case TCPM_PSY_FIXED_ONLINE:
		ret = tcpm_pps_activate(port, false);
		break;
	case TCPM_PSY_PROG_ONLINE:
		ret = tcpm_pps_activate(port, true);
		break;
	default:
		ret = -EINVAL;
		break;
	}

	return ret;
}

static int tcpm_psy_set_prop(struct power_supply *psy,
			     enum power_supply_property psp,
			     const union power_supply_propval *val)
{
	struct tcpm_port *port = power_supply_get_drvdata(psy);
	int ret;

	/*
	 * All the properties below are related to USB PD. The check needs to be
	 * property specific when a non-pd related property is added.
	 */
	if (!port->pd_supported)
		return -EOPNOTSUPP;

	switch (psp) {
	case POWER_SUPPLY_PROP_ONLINE:
		ret = tcpm_psy_set_online(port, val);
		break;
	case POWER_SUPPLY_PROP_VOLTAGE_NOW:
		ret = tcpm_pps_set_out_volt(port, val->intval / 1000);
		break;
	case POWER_SUPPLY_PROP_CURRENT_NOW:
		if (val->intval > port->pps_data.max_curr * 1000)
			ret = -EINVAL;
		else
			ret = tcpm_pps_set_op_curr(port, val->intval / 1000);
		break;
	default:
		ret = -EINVAL;
		break;
	}
	power_supply_changed(port->psy);
	return ret;
}

static int tcpm_psy_prop_writeable(struct power_supply *psy,
				   enum power_supply_property psp)
{
	switch (psp) {
	case POWER_SUPPLY_PROP_ONLINE:
	case POWER_SUPPLY_PROP_VOLTAGE_NOW:
	case POWER_SUPPLY_PROP_CURRENT_NOW:
		return 1;
	default:
		return 0;
	}
}

static enum power_supply_usb_type tcpm_psy_usb_types[] = {
	POWER_SUPPLY_USB_TYPE_C,
	POWER_SUPPLY_USB_TYPE_PD,
	POWER_SUPPLY_USB_TYPE_PD_PPS,
};

static const char *tcpm_psy_name_prefix = "tcpm-source-psy-";

static int devm_tcpm_psy_register(struct tcpm_port *port)
{
	struct power_supply_config psy_cfg = {};
	const char *port_dev_name = dev_name(port->dev);
	size_t psy_name_len = strlen(tcpm_psy_name_prefix) +
				     strlen(port_dev_name) + 1;
	char *psy_name;

	psy_cfg.drv_data = port;
	psy_cfg.fwnode = dev_fwnode(port->dev);
	psy_name = devm_kzalloc(port->dev, psy_name_len, GFP_KERNEL);
	if (!psy_name)
		return -ENOMEM;

	snprintf(psy_name, psy_name_len, "%s%s", tcpm_psy_name_prefix,
		 port_dev_name);
	port->psy_desc.name = psy_name;
	port->psy_desc.type = POWER_SUPPLY_TYPE_USB;
	port->psy_desc.usb_types = tcpm_psy_usb_types;
	port->psy_desc.num_usb_types = ARRAY_SIZE(tcpm_psy_usb_types);
	port->psy_desc.properties = tcpm_psy_props;
	port->psy_desc.num_properties = ARRAY_SIZE(tcpm_psy_props);
	port->psy_desc.get_property = tcpm_psy_get_prop;
	port->psy_desc.set_property = tcpm_psy_set_prop;
	port->psy_desc.property_is_writeable = tcpm_psy_prop_writeable;

	port->usb_type = POWER_SUPPLY_USB_TYPE_C;

	port->psy = devm_power_supply_register(port->dev, &port->psy_desc,
					       &psy_cfg);

	return PTR_ERR_OR_ZERO(port->psy);
}

static enum hrtimer_restart state_machine_timer_handler(struct hrtimer *timer)
{
	struct tcpm_port *port = container_of(timer, struct tcpm_port, state_machine_timer);

	if (port->registered)
		kthread_queue_work(port->wq, &port->state_machine);
	return HRTIMER_NORESTART;
}

static enum hrtimer_restart vdm_state_machine_timer_handler(struct hrtimer *timer)
{
	struct tcpm_port *port = container_of(timer, struct tcpm_port, vdm_state_machine_timer);

	if (port->registered)
		kthread_queue_work(port->wq, &port->vdm_state_machine);
	return HRTIMER_NORESTART;
}

static enum hrtimer_restart enable_frs_timer_handler(struct hrtimer *timer)
{
	struct tcpm_port *port = container_of(timer, struct tcpm_port, enable_frs_timer);

	if (port->registered)
		kthread_queue_work(port->wq, &port->enable_frs);
	return HRTIMER_NORESTART;
}

static enum hrtimer_restart send_discover_timer_handler(struct hrtimer *timer)
{
	struct tcpm_port *port = container_of(timer, struct tcpm_port, send_discover_timer);

	if (port->registered)
		kthread_queue_work(port->wq, &port->send_discover_work);
	return HRTIMER_NORESTART;
}

struct tcpm_port *tcpm_register_port(struct device *dev, struct tcpc_dev *tcpc)
{
	struct tcpm_port *port;
	int err;

	if (!dev || !tcpc ||
	    !tcpc->get_vbus || !tcpc->set_cc || !tcpc->get_cc ||
	    !tcpc->set_polarity || !tcpc->set_vconn || !tcpc->set_vbus ||
	    !tcpc->set_pd_rx || !tcpc->set_roles || !tcpc->pd_transmit)
		return ERR_PTR(-EINVAL);

	port = devm_kzalloc(dev, sizeof(*port), GFP_KERNEL);
	if (!port)
		return ERR_PTR(-ENOMEM);

	port->dev = dev;
	port->tcpc = tcpc;

	mutex_init(&port->lock);
	mutex_init(&port->swap_lock);

	port->wq = kthread_create_worker(0, dev_name(dev));
	if (IS_ERR(port->wq))
		return ERR_CAST(port->wq);
	sched_set_fifo(port->wq->task);

	kthread_init_work(&port->state_machine, tcpm_state_machine_work);
	kthread_init_work(&port->vdm_state_machine, vdm_state_machine_work);
	kthread_init_work(&port->event_work, tcpm_pd_event_handler);
	kthread_init_work(&port->enable_frs, tcpm_enable_frs_work);
	kthread_init_work(&port->send_discover_work, tcpm_send_discover_work);
	hrtimer_init(&port->state_machine_timer, CLOCK_MONOTONIC, HRTIMER_MODE_REL);
	port->state_machine_timer.function = state_machine_timer_handler;
	hrtimer_init(&port->vdm_state_machine_timer, CLOCK_MONOTONIC, HRTIMER_MODE_REL);
	port->vdm_state_machine_timer.function = vdm_state_machine_timer_handler;
	hrtimer_init(&port->enable_frs_timer, CLOCK_MONOTONIC, HRTIMER_MODE_REL);
	port->enable_frs_timer.function = enable_frs_timer_handler;
	hrtimer_init(&port->send_discover_timer, CLOCK_MONOTONIC, HRTIMER_MODE_REL);
	port->send_discover_timer.function = send_discover_timer_handler;

	spin_lock_init(&port->pd_event_lock);

	init_completion(&port->tx_complete);
	init_completion(&port->swap_complete);
	init_completion(&port->pps_complete);
	tcpm_debugfs_init(port);

	err = tcpm_fw_get_caps(port, tcpc->fwnode);
	if (err < 0)
		goto out_destroy_wq;
	err = tcpm_fw_get_snk_vdos(port, tcpc->fwnode);
	if (err < 0)
		goto out_destroy_wq;

	port->try_role = port->typec_caps.prefer_role;

	port->typec_caps.revision = 0x0120;	/* Type-C spec release 1.2 */
	port->typec_caps.pd_revision = 0x0300;	/* USB-PD spec release 3.0 */
	port->typec_caps.svdm_version = SVDM_VER_2_0;
	port->typec_caps.driver_data = port;
	port->typec_caps.ops = &tcpm_ops;
	port->typec_caps.orientation_aware = 1;

	port->partner_desc.identity = &port->partner_ident;

	port->role_sw = usb_role_switch_get(port->dev);
	if (!port->role_sw)
		port->role_sw = fwnode_usb_role_switch_get(tcpc->fwnode);
	if (IS_ERR(port->role_sw)) {
		err = PTR_ERR(port->role_sw);
		goto out_destroy_wq;
	}

	err = devm_tcpm_psy_register(port);
	if (err)
		goto out_role_sw_put;
	power_supply_changed(port->psy);

	err = tcpm_port_register_pd(port);
	if (err)
		goto out_role_sw_put;

	if (port->pds)
		port->typec_caps.pd = port->pds[0];

	port->typec_port = typec_register_port(port->dev, &port->typec_caps);
	if (IS_ERR(port->typec_port)) {
		err = PTR_ERR(port->typec_port);
		goto out_unregister_pd;
	}

	typec_port_register_altmodes(port->typec_port,
				     &tcpm_altmode_ops, port,
				     port->port_altmode, ALTMODE_DISCOVERY_MAX);
	typec_port_register_cable_ops(port->port_altmode, ARRAY_SIZE(port->port_altmode),
				      &tcpm_cable_ops);
	port->registered = true;

	mutex_lock(&port->lock);
	tcpm_init(port);
	mutex_unlock(&port->lock);

	tcpm_log(port, "%s: registered", dev_name(dev));
	return port;

out_unregister_pd:
	tcpm_port_unregister_pd(port);
out_role_sw_put:
	usb_role_switch_put(port->role_sw);
out_destroy_wq:
	tcpm_debugfs_exit(port);
	kthread_destroy_worker(port->wq);
	return ERR_PTR(err);
}
EXPORT_SYMBOL_GPL(tcpm_register_port);

void tcpm_unregister_port(struct tcpm_port *port)
{
	int i;

	port->registered = false;
	kthread_destroy_worker(port->wq);

	hrtimer_cancel(&port->send_discover_timer);
	hrtimer_cancel(&port->enable_frs_timer);
	hrtimer_cancel(&port->vdm_state_machine_timer);
	hrtimer_cancel(&port->state_machine_timer);

	tcpm_reset_port(port);

	tcpm_port_unregister_pd(port);

	for (i = 0; i < ARRAY_SIZE(port->port_altmode); i++)
		typec_unregister_altmode(port->port_altmode[i]);
	typec_unregister_port(port->typec_port);
	usb_role_switch_put(port->role_sw);
	tcpm_debugfs_exit(port);
}
EXPORT_SYMBOL_GPL(tcpm_unregister_port);

MODULE_AUTHOR("Guenter Roeck <groeck@chromium.org>");
MODULE_DESCRIPTION("USB Type-C Port Manager");
MODULE_LICENSE("GPL");<|MERGE_RESOLUTION|>--- conflicted
+++ resolved
@@ -6886,11 +6886,7 @@
 	if (data->source_desc.pdo[0]) {
 		for (i = 0; i < PDO_MAX_OBJECTS && data->source_desc.pdo[i]; i++)
 			port->src_pdo[i] = data->source_desc.pdo[i];
-<<<<<<< HEAD
-		port->nr_src_pdo = i + 1;
-=======
 		port->nr_src_pdo = i;
->>>>>>> a38297e3
 	}
 
 	switch (port->state) {
