// SPDX-License-Identifier: GPL-2.0-or-later
/*
 * Virtio PCI driver - common functionality for all device versions
 *
 * This module allows virtio devices to be used over a virtual PCI device.
 * This can be used with QEMU based VMMs like KVM or Xen.
 *
 * Copyright IBM Corp. 2007
 * Copyright Red Hat, Inc. 2014
 *
 * Authors:
 *  Anthony Liguori  <aliguori@us.ibm.com>
 *  Rusty Russell <rusty@rustcorp.com.au>
 *  Michael S. Tsirkin <mst@redhat.com>
 */

#include "virtio_pci_common.h"

static bool force_legacy = false;

#if IS_ENABLED(CONFIG_VIRTIO_PCI_LEGACY)
module_param(force_legacy, bool, 0444);
MODULE_PARM_DESC(force_legacy,
		 "Force legacy mode for transitional virtio 1 devices");
#endif

bool vp_is_avq(struct virtio_device *vdev, unsigned int index)
{
	struct virtio_pci_device *vp_dev = to_vp_device(vdev);

	if (!virtio_has_feature(vdev, VIRTIO_F_ADMIN_VQ))
		return false;

	return index == vp_dev->admin_vq.vq_index;
}

/* wait for pending irq handlers */
void vp_synchronize_vectors(struct virtio_device *vdev)
{
	struct virtio_pci_device *vp_dev = to_vp_device(vdev);
	int i;

	if (vp_dev->intx_enabled)
		synchronize_irq(vp_dev->pci_dev->irq);

	for (i = 0; i < vp_dev->msix_vectors; ++i)
		synchronize_irq(pci_irq_vector(vp_dev->pci_dev, i));
}

/* the notify function used when creating a virt queue */
bool vp_notify(struct virtqueue *vq)
{
	/* we write the queue's selector into the notification register to
	 * signal the other end */
	iowrite16(vq->index, (void __iomem *)vq->priv);
	return true;
}

/* Notify all slow path virtqueues on an interrupt. */
static void vp_vring_slow_path_interrupt(int irq,
					 struct virtio_pci_device *vp_dev)
{
	struct virtio_pci_vq_info *info;
	unsigned long flags;

	spin_lock_irqsave(&vp_dev->lock, flags);
	list_for_each_entry(info, &vp_dev->slow_virtqueues, node)
		vring_interrupt(irq, info->vq);
	spin_unlock_irqrestore(&vp_dev->lock, flags);
}

/* Handle a configuration change: Tell driver if it wants to know. */
static irqreturn_t vp_config_changed(int irq, void *opaque)
{
	struct virtio_pci_device *vp_dev = opaque;

	virtio_config_changed(&vp_dev->vdev);
	vp_vring_slow_path_interrupt(irq, vp_dev);
	return IRQ_HANDLED;
}

/* Notify all virtqueues on an interrupt. */
static irqreturn_t vp_vring_interrupt(int irq, void *opaque)
{
	struct virtio_pci_device *vp_dev = opaque;
	struct virtio_pci_vq_info *info;
	irqreturn_t ret = IRQ_NONE;
	unsigned long flags;

	spin_lock_irqsave(&vp_dev->lock, flags);
	list_for_each_entry(info, &vp_dev->virtqueues, node) {
		if (vring_interrupt(irq, info->vq) == IRQ_HANDLED)
			ret = IRQ_HANDLED;
	}
	spin_unlock_irqrestore(&vp_dev->lock, flags);

	return ret;
}

/* A small wrapper to also acknowledge the interrupt when it's handled.
 * I really need an EIO hook for the vring so I can ack the interrupt once we
 * know that we'll be handling the IRQ but before we invoke the callback since
 * the callback may notify the host which results in the host attempting to
 * raise an interrupt that we would then mask once we acknowledged the
 * interrupt. */
static irqreturn_t vp_interrupt(int irq, void *opaque)
{
	struct virtio_pci_device *vp_dev = opaque;
	u8 isr;

	/* reading the ISR has the effect of also clearing it so it's very
	 * important to save off the value. */
	isr = ioread8(vp_dev->isr);

	/* It's definitely not us if the ISR was not high */
	if (!isr)
		return IRQ_NONE;

	/* Configuration change?  Tell driver if it wants to know. */
	if (isr & VIRTIO_PCI_ISR_CONFIG)
		vp_config_changed(irq, opaque);

	return vp_vring_interrupt(irq, opaque);
}

static int vp_request_msix_vectors(struct virtio_device *vdev, int nvectors,
				   bool per_vq_vectors, struct irq_affinity *desc)
{
	struct virtio_pci_device *vp_dev = to_vp_device(vdev);
	const char *name = dev_name(&vp_dev->vdev.dev);
	unsigned int flags = PCI_IRQ_MSIX;
	unsigned int i, v;
	int err = -ENOMEM;

	vp_dev->msix_vectors = nvectors;

	vp_dev->msix_names = kmalloc_array(nvectors,
					   sizeof(*vp_dev->msix_names),
					   GFP_KERNEL);
	if (!vp_dev->msix_names)
		goto error;
	vp_dev->msix_affinity_masks
		= kcalloc(nvectors, sizeof(*vp_dev->msix_affinity_masks),
			  GFP_KERNEL);
	if (!vp_dev->msix_affinity_masks)
		goto error;
	for (i = 0; i < nvectors; ++i)
		if (!alloc_cpumask_var(&vp_dev->msix_affinity_masks[i],
					GFP_KERNEL))
			goto error;

	if (!per_vq_vectors)
		desc = NULL;

	if (desc) {
		flags |= PCI_IRQ_AFFINITY;
		desc->pre_vectors++; /* virtio config vector */
	}

	err = pci_alloc_irq_vectors_affinity(vp_dev->pci_dev, nvectors,
					     nvectors, flags, desc);
	if (err < 0)
		goto error;
	vp_dev->msix_enabled = 1;

	/* Set the vector used for configuration */
	v = vp_dev->msix_used_vectors;
	snprintf(vp_dev->msix_names[v], sizeof *vp_dev->msix_names,
		 "%s-config", name);
	err = request_irq(pci_irq_vector(vp_dev->pci_dev, v),
			  vp_config_changed, 0, vp_dev->msix_names[v],
			  vp_dev);
	if (err)
		goto error;
	++vp_dev->msix_used_vectors;

	v = vp_dev->config_vector(vp_dev, v);
	/* Verify we had enough resources to assign the vector */
	if (v == VIRTIO_MSI_NO_VECTOR) {
		err = -EBUSY;
		goto error;
	}

	if (!per_vq_vectors) {
		/* Shared vector for all VQs */
		v = vp_dev->msix_used_vectors;
		snprintf(vp_dev->msix_names[v], sizeof *vp_dev->msix_names,
			 "%s-virtqueues", name);
		err = request_irq(pci_irq_vector(vp_dev->pci_dev, v),
				  vp_vring_interrupt, 0, vp_dev->msix_names[v],
				  vp_dev);
		if (err)
			goto error;
		++vp_dev->msix_used_vectors;
	}
	return 0;
error:
	return err;
}

static bool vp_is_slow_path_vector(u16 msix_vec)
{
	return msix_vec == VP_MSIX_CONFIG_VECTOR;
}

static struct virtqueue *vp_setup_vq(struct virtio_device *vdev, unsigned int index,
				     void (*callback)(struct virtqueue *vq),
				     const char *name,
				     bool ctx,
				     u16 msix_vec,
				     struct virtio_pci_vq_info **p_info)
{
	struct virtio_pci_device *vp_dev = to_vp_device(vdev);
	struct virtio_pci_vq_info *info = kmalloc(sizeof *info, GFP_KERNEL);
	struct virtqueue *vq;
	unsigned long flags;

	/* fill out our structure that represents an active queue */
	if (!info)
		return ERR_PTR(-ENOMEM);

	vq = vp_dev->setup_vq(vp_dev, info, index, callback, name, ctx,
			      msix_vec);
	if (IS_ERR(vq))
		goto out_info;

	info->vq = vq;
	if (callback) {
		spin_lock_irqsave(&vp_dev->lock, flags);
		if (!vp_is_slow_path_vector(msix_vec))
			list_add(&info->node, &vp_dev->virtqueues);
		else
			list_add(&info->node, &vp_dev->slow_virtqueues);
		spin_unlock_irqrestore(&vp_dev->lock, flags);
	} else {
		INIT_LIST_HEAD(&info->node);
	}

	*p_info = info;
	return vq;

out_info:
	kfree(info);
	return vq;
}

static void vp_del_vq(struct virtqueue *vq, struct virtio_pci_vq_info *info)
{
	struct virtio_pci_device *vp_dev = to_vp_device(vq->vdev);
	unsigned long flags;

	/*
	 * If it fails during re-enable reset vq. This way we won't rejoin
	 * info->node to the queue. Prevent unexpected irqs.
	 */
	if (!vq->reset) {
		spin_lock_irqsave(&vp_dev->lock, flags);
		list_del(&info->node);
		spin_unlock_irqrestore(&vp_dev->lock, flags);
	}

	vp_dev->del_vq(info);
	kfree(info);
}

/* the config->del_vqs() implementation */
void vp_del_vqs(struct virtio_device *vdev)
{
	struct virtio_pci_device *vp_dev = to_vp_device(vdev);
	struct virtio_pci_vq_info *info;
	struct virtqueue *vq, *n;
	int i;

	list_for_each_entry_safe(vq, n, &vdev->vqs, list) {
<<<<<<< HEAD
		if (vp_dev->per_vq_vectors) {
			int v = vp_dev->vqs[vq->index]->msix_vector;

=======
		info = vp_is_avq(vdev, vq->index) ? vp_dev->admin_vq.info :
						    vp_dev->vqs[vq->index];

		if (vp_dev->per_vq_vectors) {
			int v = info->msix_vector;
>>>>>>> adc21867
			if (v != VIRTIO_MSI_NO_VECTOR &&
			    !vp_is_slow_path_vector(v)) {
				int irq = pci_irq_vector(vp_dev->pci_dev, v);

				irq_update_affinity_hint(irq, NULL);
				free_irq(irq, vq);
			}
		}
		vp_del_vq(vq, info);
	}
	vp_dev->per_vq_vectors = false;

	if (vp_dev->intx_enabled) {
		free_irq(vp_dev->pci_dev->irq, vp_dev);
		vp_dev->intx_enabled = 0;
	}

	for (i = 0; i < vp_dev->msix_used_vectors; ++i)
		free_irq(pci_irq_vector(vp_dev->pci_dev, i), vp_dev);

	if (vp_dev->msix_affinity_masks) {
		for (i = 0; i < vp_dev->msix_vectors; i++)
			free_cpumask_var(vp_dev->msix_affinity_masks[i]);
	}

	if (vp_dev->msix_enabled) {
		/* Disable the vector used for configuration */
		vp_dev->config_vector(vp_dev, VIRTIO_MSI_NO_VECTOR);

		pci_free_irq_vectors(vp_dev->pci_dev);
		vp_dev->msix_enabled = 0;
	}

	vp_dev->msix_vectors = 0;
	vp_dev->msix_used_vectors = 0;
	kfree(vp_dev->msix_names);
	vp_dev->msix_names = NULL;
	kfree(vp_dev->msix_affinity_masks);
	vp_dev->msix_affinity_masks = NULL;
	kfree(vp_dev->vqs);
	vp_dev->vqs = NULL;
}

enum vp_vq_vector_policy {
	VP_VQ_VECTOR_POLICY_EACH,
	VP_VQ_VECTOR_POLICY_SHARED_SLOW,
	VP_VQ_VECTOR_POLICY_SHARED,
};

static struct virtqueue *
vp_find_one_vq_msix(struct virtio_device *vdev, int queue_idx,
		    vq_callback_t *callback, const char *name, bool ctx,
		    bool slow_path, int *allocated_vectors,
		    enum vp_vq_vector_policy vector_policy,
		    struct virtio_pci_vq_info **p_info)
{
	struct virtio_pci_device *vp_dev = to_vp_device(vdev);
	struct virtqueue *vq;
	u16 msix_vec;
	int err;

	if (!callback)
		msix_vec = VIRTIO_MSI_NO_VECTOR;
	else if (vector_policy == VP_VQ_VECTOR_POLICY_EACH ||
		 (vector_policy == VP_VQ_VECTOR_POLICY_SHARED_SLOW &&
		 !slow_path))
		msix_vec = (*allocated_vectors)++;
	else if (vector_policy != VP_VQ_VECTOR_POLICY_EACH &&
		 slow_path)
		msix_vec = VP_MSIX_CONFIG_VECTOR;
	else
		msix_vec = VP_MSIX_VQ_VECTOR;
	vq = vp_setup_vq(vdev, queue_idx, callback, name, ctx, msix_vec,
			 p_info);
	if (IS_ERR(vq))
		return vq;

	if (vector_policy == VP_VQ_VECTOR_POLICY_SHARED ||
	    msix_vec == VIRTIO_MSI_NO_VECTOR ||
	    vp_is_slow_path_vector(msix_vec))
		return vq;

	/* allocate per-vq irq if available and necessary */
	snprintf(vp_dev->msix_names[msix_vec], sizeof(*vp_dev->msix_names),
		 "%s-%s", dev_name(&vp_dev->vdev.dev), name);
	err = request_irq(pci_irq_vector(vp_dev->pci_dev, msix_vec),
			  vring_interrupt, 0,
			  vp_dev->msix_names[msix_vec], vq);
	if (err) {
<<<<<<< HEAD
		vp_del_vq(vq);
=======
		vp_del_vq(vq, *p_info);
>>>>>>> adc21867
		return ERR_PTR(err);
	}

	return vq;
}

static int vp_find_vqs_msix(struct virtio_device *vdev, unsigned int nvqs,
			    struct virtqueue *vqs[],
			    struct virtqueue_info vqs_info[],
			    enum vp_vq_vector_policy vector_policy,
			    struct irq_affinity *desc)
{
	struct virtio_pci_device *vp_dev = to_vp_device(vdev);
	struct virtio_pci_admin_vq *avq = &vp_dev->admin_vq;
	struct virtqueue_info *vqi;
	int i, err, nvectors, allocated_vectors, queue_idx = 0;
	struct virtqueue *vq;
	bool per_vq_vectors;
	u16 avq_num = 0;

	vp_dev->vqs = kcalloc(nvqs, sizeof(*vp_dev->vqs), GFP_KERNEL);
	if (!vp_dev->vqs)
		return -ENOMEM;

	if (vp_dev->avq_index) {
		err = vp_dev->avq_index(vdev, &avq->vq_index, &avq_num);
		if (err)
			goto error_find;
	}

	per_vq_vectors = vector_policy != VP_VQ_VECTOR_POLICY_SHARED;

	if (per_vq_vectors) {
		/* Best option: one for change interrupt, one per vq. */
		nvectors = 1;
		for (i = 0; i < nvqs; ++i) {
			vqi = &vqs_info[i];
			if (vqi->name && vqi->callback)
				++nvectors;
		}
		if (avq_num && vector_policy == VP_VQ_VECTOR_POLICY_EACH)
			++nvectors;
	} else {
		/* Second best: one for change, shared for all vqs. */
		nvectors = 2;
	}

	err = vp_request_msix_vectors(vdev, nvectors, per_vq_vectors, desc);
	if (err)
		goto error_find;

	vp_dev->per_vq_vectors = per_vq_vectors;
	allocated_vectors = vp_dev->msix_used_vectors;
	for (i = 0; i < nvqs; ++i) {
		vqi = &vqs_info[i];
		if (!vqi->name) {
			vqs[i] = NULL;
			continue;
		}
		vqs[i] = vp_find_one_vq_msix(vdev, queue_idx++, vqi->callback,
					     vqi->name, vqi->ctx, false,
					     &allocated_vectors, vector_policy,
					     &vp_dev->vqs[i]);
		if (IS_ERR(vqs[i])) {
			err = PTR_ERR(vqs[i]);
			goto error_find;
		}
	}

	if (!avq_num)
		return 0;
	sprintf(avq->name, "avq.%u", avq->vq_index);
	vq = vp_find_one_vq_msix(vdev, avq->vq_index, vp_modern_avq_done,
				 avq->name, false, true, &allocated_vectors,
				 vector_policy, &vp_dev->admin_vq.info);
	if (IS_ERR(vq)) {
		err = PTR_ERR(vq);
		goto error_find;
	}

	return 0;

error_find:
	vp_del_vqs(vdev);
	return err;
}

static int vp_find_vqs_intx(struct virtio_device *vdev, unsigned int nvqs,
			    struct virtqueue *vqs[],
			    struct virtqueue_info vqs_info[])
{
	struct virtio_pci_device *vp_dev = to_vp_device(vdev);
	struct virtio_pci_admin_vq *avq = &vp_dev->admin_vq;
	int i, err, queue_idx = 0;
	struct virtqueue *vq;
	u16 avq_num = 0;

	vp_dev->vqs = kcalloc(nvqs, sizeof(*vp_dev->vqs), GFP_KERNEL);
	if (!vp_dev->vqs)
		return -ENOMEM;

	if (vp_dev->avq_index) {
		err = vp_dev->avq_index(vdev, &avq->vq_index, &avq_num);
		if (err)
			goto out_del_vqs;
	}

	err = request_irq(vp_dev->pci_dev->irq, vp_interrupt, IRQF_SHARED,
			dev_name(&vdev->dev), vp_dev);
	if (err)
		goto out_del_vqs;

	vp_dev->intx_enabled = 1;
	vp_dev->per_vq_vectors = false;
	for (i = 0; i < nvqs; ++i) {
		struct virtqueue_info *vqi = &vqs_info[i];

		if (!vqi->name) {
			vqs[i] = NULL;
			continue;
		}
		vqs[i] = vp_setup_vq(vdev, queue_idx++, vqi->callback,
				     vqi->name, vqi->ctx,
				     VIRTIO_MSI_NO_VECTOR, &vp_dev->vqs[i]);
		if (IS_ERR(vqs[i])) {
			err = PTR_ERR(vqs[i]);
			goto out_del_vqs;
		}
	}

	if (!avq_num)
		return 0;
	sprintf(avq->name, "avq.%u", avq->vq_index);
	vq = vp_setup_vq(vdev, queue_idx++, vp_modern_avq_done, avq->name,
			 false, VIRTIO_MSI_NO_VECTOR,
			 &vp_dev->admin_vq.info);
	if (IS_ERR(vq)) {
		err = PTR_ERR(vq);
		goto out_del_vqs;
	}

	return 0;
out_del_vqs:
	vp_del_vqs(vdev);
	return err;
}

/* the config->find_vqs() implementation */
int vp_find_vqs(struct virtio_device *vdev, unsigned int nvqs,
		struct virtqueue *vqs[], struct virtqueue_info vqs_info[],
		struct irq_affinity *desc)
{
	int err;

	/* Try MSI-X with one vector per queue. */
	err = vp_find_vqs_msix(vdev, nvqs, vqs, vqs_info,
			       VP_VQ_VECTOR_POLICY_EACH, desc);
	if (!err)
		return 0;
	/* Fallback: MSI-X with one shared vector for config and
	 * slow path queues, one vector per queue for the rest.
	 */
	err = vp_find_vqs_msix(vdev, nvqs, vqs, vqs_info,
			       VP_VQ_VECTOR_POLICY_SHARED_SLOW, desc);
	if (!err)
		return 0;
	/* Fallback: MSI-X with one vector for config, one shared for queues. */
	err = vp_find_vqs_msix(vdev, nvqs, vqs, vqs_info,
			       VP_VQ_VECTOR_POLICY_SHARED, desc);
	if (!err)
		return 0;
	/* Is there an interrupt? If not give up. */
	if (!(to_vp_device(vdev)->pci_dev->irq))
		return err;
	/* Finally fall back to regular interrupts. */
	return vp_find_vqs_intx(vdev, nvqs, vqs, vqs_info);
}

const char *vp_bus_name(struct virtio_device *vdev)
{
	struct virtio_pci_device *vp_dev = to_vp_device(vdev);

	return pci_name(vp_dev->pci_dev);
}

/* Setup the affinity for a virtqueue:
 * - force the affinity for per vq vector
 * - OR over all affinities for shared MSI
 * - ignore the affinity request if we're using INTX
 */
int vp_set_vq_affinity(struct virtqueue *vq, const struct cpumask *cpu_mask)
{
	struct virtio_device *vdev = vq->vdev;
	struct virtio_pci_device *vp_dev = to_vp_device(vdev);
	struct virtio_pci_vq_info *info = vp_dev->vqs[vq->index];
	struct cpumask *mask;
	unsigned int irq;

	if (!vq->callback)
		return -EINVAL;

	if (vp_dev->msix_enabled) {
		mask = vp_dev->msix_affinity_masks[info->msix_vector];
		irq = pci_irq_vector(vp_dev->pci_dev, info->msix_vector);
		if (!cpu_mask)
			irq_update_affinity_hint(irq, NULL);
		else {
			cpumask_copy(mask, cpu_mask);
			irq_set_affinity_and_hint(irq, mask);
		}
	}
	return 0;
}

const struct cpumask *vp_get_vq_affinity(struct virtio_device *vdev, int index)
{
	struct virtio_pci_device *vp_dev = to_vp_device(vdev);

	if (!vp_dev->per_vq_vectors ||
	    vp_dev->vqs[index]->msix_vector == VIRTIO_MSI_NO_VECTOR ||
	    vp_is_slow_path_vector(vp_dev->vqs[index]->msix_vector))
		return NULL;

	return pci_irq_get_affinity(vp_dev->pci_dev,
				    vp_dev->vqs[index]->msix_vector);
}

#ifdef CONFIG_PM_SLEEP
static int virtio_pci_freeze(struct device *dev)
{
	struct pci_dev *pci_dev = to_pci_dev(dev);
	struct virtio_pci_device *vp_dev = pci_get_drvdata(pci_dev);
	int ret;

	ret = virtio_device_freeze(&vp_dev->vdev);

	if (!ret)
		pci_disable_device(pci_dev);
	return ret;
}

static int virtio_pci_restore(struct device *dev)
{
	struct pci_dev *pci_dev = to_pci_dev(dev);
	struct virtio_pci_device *vp_dev = pci_get_drvdata(pci_dev);
	int ret;

	ret = pci_enable_device(pci_dev);
	if (ret)
		return ret;

	pci_set_master(pci_dev);
	return virtio_device_restore(&vp_dev->vdev);
}

static bool vp_supports_pm_no_reset(struct device *dev)
{
	struct pci_dev *pci_dev = to_pci_dev(dev);
	u16 pmcsr;

	if (!pci_dev->pm_cap)
		return false;

	pci_read_config_word(pci_dev, pci_dev->pm_cap + PCI_PM_CTRL, &pmcsr);
	if (PCI_POSSIBLE_ERROR(pmcsr)) {
		dev_err(dev, "Unable to query pmcsr");
		return false;
	}

	return pmcsr & PCI_PM_CTRL_NO_SOFT_RESET;
}

static int virtio_pci_suspend(struct device *dev)
{
	return vp_supports_pm_no_reset(dev) ? 0 : virtio_pci_freeze(dev);
}

static int virtio_pci_resume(struct device *dev)
{
	return vp_supports_pm_no_reset(dev) ? 0 : virtio_pci_restore(dev);
}

static const struct dev_pm_ops virtio_pci_pm_ops = {
	.suspend = virtio_pci_suspend,
	.resume = virtio_pci_resume,
	.freeze = virtio_pci_freeze,
	.thaw = virtio_pci_restore,
	.poweroff = virtio_pci_freeze,
	.restore = virtio_pci_restore,
};
#endif


/* Qumranet donated their vendor ID for devices 0x1000 thru 0x10FF. */
static const struct pci_device_id virtio_pci_id_table[] = {
	{ PCI_DEVICE(PCI_VENDOR_ID_REDHAT_QUMRANET, PCI_ANY_ID) },
	{ 0 }
};

MODULE_DEVICE_TABLE(pci, virtio_pci_id_table);

static void virtio_pci_release_dev(struct device *_d)
{
	struct virtio_device *vdev = dev_to_virtio(_d);
	struct virtio_pci_device *vp_dev = to_vp_device(vdev);

	/* As struct device is a kobject, it's not safe to
	 * free the memory (including the reference counter itself)
	 * until it's release callback. */
	kfree(vp_dev);
}

static int virtio_pci_probe(struct pci_dev *pci_dev,
			    const struct pci_device_id *id)
{
	struct virtio_pci_device *vp_dev, *reg_dev = NULL;
	int rc;

	/* allocate our structure and fill it out */
	vp_dev = kzalloc(sizeof(struct virtio_pci_device), GFP_KERNEL);
	if (!vp_dev)
		return -ENOMEM;

	pci_set_drvdata(pci_dev, vp_dev);
	vp_dev->vdev.dev.parent = &pci_dev->dev;
	vp_dev->vdev.dev.release = virtio_pci_release_dev;
	vp_dev->pci_dev = pci_dev;
	INIT_LIST_HEAD(&vp_dev->virtqueues);
	INIT_LIST_HEAD(&vp_dev->slow_virtqueues);
	spin_lock_init(&vp_dev->lock);

	/* enable the device */
	rc = pci_enable_device(pci_dev);
	if (rc)
		goto err_enable_device;

	if (force_legacy) {
		rc = virtio_pci_legacy_probe(vp_dev);
		/* Also try modern mode if we can't map BAR0 (no IO space). */
		if (rc == -ENODEV || rc == -ENOMEM)
			rc = virtio_pci_modern_probe(vp_dev);
		if (rc)
			goto err_probe;
	} else {
		rc = virtio_pci_modern_probe(vp_dev);
		if (rc == -ENODEV)
			rc = virtio_pci_legacy_probe(vp_dev);
		if (rc)
			goto err_probe;
	}

	pci_set_master(pci_dev);

	rc = register_virtio_device(&vp_dev->vdev);
	reg_dev = vp_dev;
	if (rc)
		goto err_register;

	return 0;

err_register:
	if (vp_dev->is_legacy)
		virtio_pci_legacy_remove(vp_dev);
	else
		virtio_pci_modern_remove(vp_dev);
err_probe:
	pci_disable_device(pci_dev);
err_enable_device:
	if (reg_dev)
		put_device(&vp_dev->vdev.dev);
	else
		kfree(vp_dev);
	return rc;
}

static void virtio_pci_remove(struct pci_dev *pci_dev)
{
	struct virtio_pci_device *vp_dev = pci_get_drvdata(pci_dev);
	struct device *dev = get_device(&vp_dev->vdev.dev);

	/*
	 * Device is marked broken on surprise removal so that virtio upper
	 * layers can abort any ongoing operation.
	 */
	if (!pci_device_is_present(pci_dev))
		virtio_break_device(&vp_dev->vdev);

	pci_disable_sriov(pci_dev);

	unregister_virtio_device(&vp_dev->vdev);

	if (vp_dev->is_legacy)
		virtio_pci_legacy_remove(vp_dev);
	else
		virtio_pci_modern_remove(vp_dev);

	pci_disable_device(pci_dev);
	put_device(dev);
}

static int virtio_pci_sriov_configure(struct pci_dev *pci_dev, int num_vfs)
{
	struct virtio_pci_device *vp_dev = pci_get_drvdata(pci_dev);
	struct virtio_device *vdev = &vp_dev->vdev;
	int ret;

	if (!(vdev->config->get_status(vdev) & VIRTIO_CONFIG_S_DRIVER_OK))
		return -EBUSY;

	if (!__virtio_test_bit(vdev, VIRTIO_F_SR_IOV))
		return -EINVAL;

	if (pci_vfs_assigned(pci_dev))
		return -EPERM;

	if (num_vfs == 0) {
		pci_disable_sriov(pci_dev);
		return 0;
	}

	ret = pci_enable_sriov(pci_dev, num_vfs);
	if (ret < 0)
		return ret;

	return num_vfs;
}

static struct pci_driver virtio_pci_driver = {
	.name		= "virtio-pci",
	.id_table	= virtio_pci_id_table,
	.probe		= virtio_pci_probe,
	.remove		= virtio_pci_remove,
#ifdef CONFIG_PM_SLEEP
	.driver.pm	= &virtio_pci_pm_ops,
#endif
	.sriov_configure = virtio_pci_sriov_configure,
};

struct virtio_device *virtio_pci_vf_get_pf_dev(struct pci_dev *pdev)
{
	struct virtio_pci_device *pf_vp_dev;

	pf_vp_dev = pci_iov_get_pf_drvdata(pdev, &virtio_pci_driver);
	if (IS_ERR(pf_vp_dev))
		return NULL;

	return &pf_vp_dev->vdev;
}

module_pci_driver(virtio_pci_driver);

MODULE_AUTHOR("Anthony Liguori <aliguori@us.ibm.com>");
MODULE_DESCRIPTION("virtio-pci");
MODULE_LICENSE("GPL");
MODULE_VERSION("1");<|MERGE_RESOLUTION|>--- conflicted
+++ resolved
@@ -272,17 +272,11 @@
 	int i;
 
 	list_for_each_entry_safe(vq, n, &vdev->vqs, list) {
-<<<<<<< HEAD
-		if (vp_dev->per_vq_vectors) {
-			int v = vp_dev->vqs[vq->index]->msix_vector;
-
-=======
 		info = vp_is_avq(vdev, vq->index) ? vp_dev->admin_vq.info :
 						    vp_dev->vqs[vq->index];
 
 		if (vp_dev->per_vq_vectors) {
 			int v = info->msix_vector;
->>>>>>> adc21867
 			if (v != VIRTIO_MSI_NO_VECTOR &&
 			    !vp_is_slow_path_vector(v)) {
 				int irq = pci_irq_vector(vp_dev->pci_dev, v);
@@ -372,11 +366,7 @@
 			  vring_interrupt, 0,
 			  vp_dev->msix_names[msix_vec], vq);
 	if (err) {
-<<<<<<< HEAD
-		vp_del_vq(vq);
-=======
 		vp_del_vq(vq, *p_info);
->>>>>>> adc21867
 		return ERR_PTR(err);
 	}
 
