--- conflicted
+++ resolved
@@ -178,10 +178,7 @@
 #define VIRTIO_ADMIN_CMD_BITMAP 0
 #endif
 
-<<<<<<< HEAD
-=======
 bool vp_is_avq(struct virtio_device *vdev, unsigned int index);
->>>>>>> adc21867
 void vp_modern_avq_done(struct virtqueue *vq);
 int vp_modern_admin_cmd_exec(struct virtio_device *vdev,
 			     struct virtio_admin_cmd *cmd);
