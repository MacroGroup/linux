// SPDX-License-Identifier: GPL-2.0
/*
 * Copyright 2012 Google, Inc.
 *
 * Foreground allocator code: allocate buckets from freelist, and allocate in
 * sector granularity from writepoints.
 *
 * bch2_bucket_alloc() allocates a single bucket from a specific device.
 *
 * bch2_bucket_alloc_set() allocates one or more buckets from different devices
 * in a given filesystem.
 */

#include "bcachefs.h"
#include "alloc_background.h"
#include "alloc_foreground.h"
#include "backpointers.h"
#include "btree_iter.h"
#include "btree_update.h"
#include "btree_gc.h"
#include "buckets.h"
#include "buckets_waiting_for_journal.h"
#include "clock.h"
#include "debug.h"
#include "disk_groups.h"
#include "ec.h"
#include "error.h"
#include "io_write.h"
#include "journal.h"
#include "movinggc.h"
#include "nocow_locking.h"
#include "trace.h"

#include <linux/math64.h>
#include <linux/rculist.h>
#include <linux/rcupdate.h>

static void bch2_trans_mutex_lock_norelock(struct btree_trans *trans,
					   struct mutex *lock)
{
	if (!mutex_trylock(lock)) {
		bch2_trans_unlock(trans);
		mutex_lock(lock);
	}
}

const char * const bch2_watermarks[] = {
#define x(t) #t,
	BCH_WATERMARKS()
#undef x
	NULL
};

/*
 * Open buckets represent a bucket that's currently being allocated from.  They
 * serve two purposes:
 *
 *  - They track buckets that have been partially allocated, allowing for
 *    sub-bucket sized allocations - they're used by the sector allocator below
 *
 *  - They provide a reference to the buckets they own that mark and sweep GC
 *    can find, until the new allocation has a pointer to it inserted into the
 *    btree
 *
 * When allocating some space with the sector allocator, the allocation comes
 * with a reference to an open bucket - the caller is required to put that
 * reference _after_ doing the index update that makes its allocation reachable.
 */

void bch2_reset_alloc_cursors(struct bch_fs *c)
{
	rcu_read_lock();
	for_each_member_device_rcu(c, ca, NULL)
		memset(ca->alloc_cursor, 0, sizeof(ca->alloc_cursor));
	rcu_read_unlock();
}

static void bch2_open_bucket_hash_add(struct bch_fs *c, struct open_bucket *ob)
{
	open_bucket_idx_t idx = ob - c->open_buckets;
	open_bucket_idx_t *slot = open_bucket_hashslot(c, ob->dev, ob->bucket);

	ob->hash = *slot;
	*slot = idx;
}

static void bch2_open_bucket_hash_remove(struct bch_fs *c, struct open_bucket *ob)
{
	open_bucket_idx_t idx = ob - c->open_buckets;
	open_bucket_idx_t *slot = open_bucket_hashslot(c, ob->dev, ob->bucket);

	while (*slot != idx) {
		BUG_ON(!*slot);
		slot = &c->open_buckets[*slot].hash;
	}

	*slot = ob->hash;
	ob->hash = 0;
}

void __bch2_open_bucket_put(struct bch_fs *c, struct open_bucket *ob)
{
	struct bch_dev *ca = ob_dev(c, ob);

	if (ob->ec) {
		ec_stripe_new_put(c, ob->ec, STRIPE_REF_io);
		return;
	}

	percpu_down_read(&c->mark_lock);
	spin_lock(&ob->lock);

	ob->valid = false;
	ob->data_type = 0;

	spin_unlock(&ob->lock);
	percpu_up_read(&c->mark_lock);

	spin_lock(&c->freelist_lock);
	bch2_open_bucket_hash_remove(c, ob);

	ob->freelist = c->open_buckets_freelist;
	c->open_buckets_freelist = ob - c->open_buckets;

	c->open_buckets_nr_free++;
	ca->nr_open_buckets--;
	spin_unlock(&c->freelist_lock);

	closure_wake_up(&c->open_buckets_wait);
}

void bch2_open_bucket_write_error(struct bch_fs *c,
				  struct open_buckets *obs,
				  unsigned dev)
{
	struct open_bucket *ob;
	unsigned i;

	open_bucket_for_each(c, obs, ob, i)
		if (ob->dev == dev && ob->ec)
			bch2_ec_bucket_cancel(c, ob);
}

static struct open_bucket *bch2_open_bucket_alloc(struct bch_fs *c)
{
	struct open_bucket *ob;

	BUG_ON(!c->open_buckets_freelist || !c->open_buckets_nr_free);

	ob = c->open_buckets + c->open_buckets_freelist;
	c->open_buckets_freelist = ob->freelist;
	atomic_set(&ob->pin, 1);
	ob->data_type = 0;

	c->open_buckets_nr_free--;
	return ob;
}

static void open_bucket_free_unused(struct bch_fs *c, struct open_bucket *ob)
{
	BUG_ON(c->open_buckets_partial_nr >=
	       ARRAY_SIZE(c->open_buckets_partial));

	spin_lock(&c->freelist_lock);
	rcu_read_lock();
	bch2_dev_rcu(c, ob->dev)->nr_partial_buckets++;
	rcu_read_unlock();

	ob->on_partial_list = true;
	c->open_buckets_partial[c->open_buckets_partial_nr++] =
		ob - c->open_buckets;
	spin_unlock(&c->freelist_lock);

	closure_wake_up(&c->open_buckets_wait);
	closure_wake_up(&c->freelist_wait);
}

/* _only_ for allocating the journal on a new device: */
long bch2_bucket_alloc_new_fs(struct bch_dev *ca)
{
	while (ca->new_fs_bucket_idx < ca->mi.nbuckets) {
		u64 b = ca->new_fs_bucket_idx++;

		if (!is_superblock_bucket(ca, b) &&
		    (!ca->buckets_nouse || !test_bit(b, ca->buckets_nouse)))
			return b;
	}

	return -1;
}

static inline unsigned open_buckets_reserved(enum bch_watermark watermark)
{
	switch (watermark) {
	case BCH_WATERMARK_interior_updates:
		return 0;
	case BCH_WATERMARK_reclaim:
		return OPEN_BUCKETS_COUNT / 6;
	case BCH_WATERMARK_btree:
	case BCH_WATERMARK_btree_copygc:
		return OPEN_BUCKETS_COUNT / 4;
	case BCH_WATERMARK_copygc:
		return OPEN_BUCKETS_COUNT / 3;
	default:
		return OPEN_BUCKETS_COUNT / 2;
	}
}

static struct open_bucket *__try_alloc_bucket(struct bch_fs *c, struct bch_dev *ca,
					      u64 bucket,
					      enum bch_watermark watermark,
					      const struct bch_alloc_v4 *a,
					      struct bucket_alloc_state *s,
					      struct closure *cl)
{
	struct open_bucket *ob;

	if (unlikely(ca->buckets_nouse && test_bit(bucket, ca->buckets_nouse))) {
		s->skipped_nouse++;
		return NULL;
	}

	if (bch2_bucket_is_open(c, ca->dev_idx, bucket)) {
		s->skipped_open++;
		return NULL;
	}

	if (bch2_bucket_needs_journal_commit(&c->buckets_waiting_for_journal,
			c->journal.flushed_seq_ondisk, ca->dev_idx, bucket)) {
		s->skipped_need_journal_commit++;
		return NULL;
	}

	if (bch2_bucket_nocow_is_locked(&c->nocow_locks, POS(ca->dev_idx, bucket))) {
		s->skipped_nocow++;
		return NULL;
	}

	spin_lock(&c->freelist_lock);

	if (unlikely(c->open_buckets_nr_free <= open_buckets_reserved(watermark))) {
		if (cl)
			closure_wait(&c->open_buckets_wait, cl);

		track_event_change(&c->times[BCH_TIME_blocked_allocate_open_bucket], true);
		spin_unlock(&c->freelist_lock);
		return ERR_PTR(-BCH_ERR_open_buckets_empty);
	}

	/* Recheck under lock: */
	if (bch2_bucket_is_open(c, ca->dev_idx, bucket)) {
		spin_unlock(&c->freelist_lock);
		s->skipped_open++;
		return NULL;
	}

	ob = bch2_open_bucket_alloc(c);

	spin_lock(&ob->lock);

	ob->valid	= true;
	ob->sectors_free = ca->mi.bucket_size;
	ob->dev		= ca->dev_idx;
	ob->gen		= a->gen;
	ob->bucket	= bucket;
	spin_unlock(&ob->lock);

	ca->nr_open_buckets++;
	bch2_open_bucket_hash_add(c, ob);

	track_event_change(&c->times[BCH_TIME_blocked_allocate_open_bucket], false);
	track_event_change(&c->times[BCH_TIME_blocked_allocate], false);

	spin_unlock(&c->freelist_lock);
	return ob;
}

static struct open_bucket *try_alloc_bucket(struct btree_trans *trans, struct bch_dev *ca,
					    enum bch_watermark watermark, u64 free_entry,
					    struct bucket_alloc_state *s,
					    struct bkey_s_c freespace_k,
					    struct closure *cl)
{
	struct bch_fs *c = trans->c;
	struct btree_iter iter = { NULL };
	struct bkey_s_c k;
	struct open_bucket *ob;
	struct bch_alloc_v4 a_convert;
	const struct bch_alloc_v4 *a;
	u64 b = free_entry & ~(~0ULL << 56);
	unsigned genbits = free_entry >> 56;
	struct printbuf buf = PRINTBUF;
	int ret;

	if (b < ca->mi.first_bucket || b >= ca->mi.nbuckets) {
		prt_printf(&buf, "freespace btree has bucket outside allowed range %u-%llu\n"
		       "  freespace key ",
			ca->mi.first_bucket, ca->mi.nbuckets);
		bch2_bkey_val_to_text(&buf, c, freespace_k);
		bch2_trans_inconsistent(trans, "%s", buf.buf);
		ob = ERR_PTR(-EIO);
		goto err;
	}

	k = bch2_bkey_get_iter(trans, &iter,
			       BTREE_ID_alloc, POS(ca->dev_idx, b),
			       BTREE_ITER_cached);
	ret = bkey_err(k);
	if (ret) {
		ob = ERR_PTR(ret);
		goto err;
	}

	a = bch2_alloc_to_v4(k, &a_convert);

	if (a->data_type != BCH_DATA_free) {
		if (c->curr_recovery_pass <= BCH_RECOVERY_PASS_check_alloc_info) {
			ob = NULL;
			goto err;
		}

		prt_printf(&buf, "non free bucket in freespace btree\n"
		       "  freespace key ");
		bch2_bkey_val_to_text(&buf, c, freespace_k);
		prt_printf(&buf, "\n  ");
		bch2_bkey_val_to_text(&buf, c, k);
		bch2_trans_inconsistent(trans, "%s", buf.buf);
		ob = ERR_PTR(-EIO);
		goto err;
	}

	if (genbits != (alloc_freespace_genbits(*a) >> 56) &&
	    c->curr_recovery_pass > BCH_RECOVERY_PASS_check_alloc_info) {
		prt_printf(&buf, "bucket in freespace btree with wrong genbits (got %u should be %llu)\n"
		       "  freespace key ",
		       genbits, alloc_freespace_genbits(*a) >> 56);
		bch2_bkey_val_to_text(&buf, c, freespace_k);
		prt_printf(&buf, "\n  ");
		bch2_bkey_val_to_text(&buf, c, k);
		bch2_trans_inconsistent(trans, "%s", buf.buf);
		ob = ERR_PTR(-EIO);
		goto err;
	}

	if (c->curr_recovery_pass <= BCH_RECOVERY_PASS_check_extents_to_backpointers) {
		struct bch_backpointer bp;
		struct bpos bp_pos = POS_MIN;

		ret = bch2_get_next_backpointer(trans, ca, POS(ca->dev_idx, b), -1,
						&bp_pos, &bp,
						BTREE_ITER_nopreserve);
		if (ret) {
			ob = ERR_PTR(ret);
			goto err;
		}

		if (!bkey_eq(bp_pos, POS_MAX)) {
			/*
			 * Bucket may have data in it - we don't call
			 * bc2h_trans_inconnsistent() because fsck hasn't
			 * finished yet
			 */
			ob = NULL;
			goto err;
		}
	}

	ob = __try_alloc_bucket(c, ca, b, watermark, a, s, cl);
	if (!ob)
		bch2_set_btree_iter_dontneed(&iter);
err:
	if (iter.path)
		bch2_set_btree_iter_dontneed(&iter);
	bch2_trans_iter_exit(trans, &iter);
	printbuf_exit(&buf);
	return ob;
}

/*
 * This path is for before the freespace btree is initialized:
 *
 * If ca->new_fs_bucket_idx is nonzero, we haven't yet marked superblock &
 * journal buckets - journal buckets will be < ca->new_fs_bucket_idx
 */
static noinline struct open_bucket *
bch2_bucket_alloc_early(struct btree_trans *trans,
			struct bch_dev *ca,
			enum bch_watermark watermark,
			struct bucket_alloc_state *s,
			struct closure *cl)
{
	struct btree_iter iter, citer;
	struct bkey_s_c k, ck;
	struct open_bucket *ob = NULL;
	u64 first_bucket = max_t(u64, ca->mi.first_bucket, ca->new_fs_bucket_idx);
	u64 *dev_alloc_cursor = &ca->alloc_cursor[s->btree_bitmap];
	u64 alloc_start = max(first_bucket, *dev_alloc_cursor);
	u64 alloc_cursor = alloc_start;
	int ret;

	/*
	 * Scan with an uncached iterator to avoid polluting the key cache. An
	 * uncached iter will return a cached key if one exists, but if not
	 * there is no other underlying protection for the associated key cache
	 * slot. To avoid racing bucket allocations, look up the cached key slot
	 * of any likely allocation candidate before attempting to proceed with
	 * the allocation. This provides proper exclusion on the associated
	 * bucket.
	 */
again:
	for_each_btree_key_norestart(trans, iter, BTREE_ID_alloc, POS(ca->dev_idx, alloc_cursor),
			   BTREE_ITER_slots, k, ret) {
		u64 bucket = k.k->p.offset;

		if (bkey_ge(k.k->p, POS(ca->dev_idx, ca->mi.nbuckets)))
			break;

		if (ca->new_fs_bucket_idx &&
		    is_superblock_bucket(ca, k.k->p.offset))
			continue;

		if (s->btree_bitmap != BTREE_BITMAP_ANY &&
		    s->btree_bitmap != bch2_dev_btree_bitmap_marked_sectors(ca,
				bucket_to_sector(ca, bucket), ca->mi.bucket_size)) {
			if (s->btree_bitmap == BTREE_BITMAP_YES &&
			    bucket_to_sector(ca, bucket) > 64ULL << ca->mi.btree_bitmap_shift)
				break;

			bucket = sector_to_bucket(ca,
					round_up(bucket_to_sector(ca, bucket) + 1,
						 1ULL << ca->mi.btree_bitmap_shift));
			bch2_btree_iter_set_pos(&iter, POS(ca->dev_idx, bucket));
			s->buckets_seen++;
			s->skipped_mi_btree_bitmap++;
			continue;
		}

		struct bch_alloc_v4 a_convert;
		const struct bch_alloc_v4 *a = bch2_alloc_to_v4(k, &a_convert);
		if (a->data_type != BCH_DATA_free)
			continue;

		/* now check the cached key to serialize concurrent allocs of the bucket */
		ck = bch2_bkey_get_iter(trans, &citer, BTREE_ID_alloc, k.k->p, BTREE_ITER_cached);
		ret = bkey_err(ck);
		if (ret)
			break;

		a = bch2_alloc_to_v4(ck, &a_convert);
		if (a->data_type != BCH_DATA_free)
			goto next;

		s->buckets_seen++;

		ob = __try_alloc_bucket(trans->c, ca, k.k->p.offset, watermark, a, s, cl);
next:
		bch2_set_btree_iter_dontneed(&citer);
		bch2_trans_iter_exit(trans, &citer);
		if (ob)
			break;
	}
	bch2_trans_iter_exit(trans, &iter);

	alloc_cursor = iter.pos.offset;

	if (!ob && ret)
		ob = ERR_PTR(ret);

	if (!ob && alloc_start > first_bucket) {
		alloc_cursor = alloc_start = first_bucket;
		goto again;
	}

	*dev_alloc_cursor = alloc_cursor;

	return ob;
}

static struct open_bucket *bch2_bucket_alloc_freelist(struct btree_trans *trans,
						   struct bch_dev *ca,
						   enum bch_watermark watermark,
						   struct bucket_alloc_state *s,
						   struct closure *cl)
{
	struct btree_iter iter;
	struct bkey_s_c k;
	struct open_bucket *ob = NULL;
	u64 *dev_alloc_cursor = &ca->alloc_cursor[s->btree_bitmap];
	u64 alloc_start = max_t(u64, ca->mi.first_bucket, READ_ONCE(*dev_alloc_cursor));
	u64 alloc_cursor = alloc_start;
	int ret;

	BUG_ON(ca->new_fs_bucket_idx);
again:
	for_each_btree_key_norestart(trans, iter, BTREE_ID_freespace,
				     POS(ca->dev_idx, alloc_cursor), 0, k, ret) {
		if (k.k->p.inode != ca->dev_idx)
			break;

		for (alloc_cursor = max(alloc_cursor, bkey_start_offset(k.k));
		     alloc_cursor < k.k->p.offset;
		     alloc_cursor++) {
			s->buckets_seen++;

			u64 bucket = alloc_cursor & ~(~0ULL << 56);
			if (s->btree_bitmap != BTREE_BITMAP_ANY &&
			    s->btree_bitmap != bch2_dev_btree_bitmap_marked_sectors(ca,
					bucket_to_sector(ca, bucket), ca->mi.bucket_size)) {
				if (s->btree_bitmap == BTREE_BITMAP_YES &&
				    bucket_to_sector(ca, bucket) > 64ULL << ca->mi.btree_bitmap_shift)
					goto fail;

				bucket = sector_to_bucket(ca,
						round_up(bucket_to_sector(ca, bucket) + 1,
							 1ULL << ca->mi.btree_bitmap_shift));
				u64 genbits = alloc_cursor >> 56;
				alloc_cursor = bucket | (genbits << 56);

				if (alloc_cursor > k.k->p.offset)
					bch2_btree_iter_set_pos(&iter, POS(ca->dev_idx, alloc_cursor));
				s->skipped_mi_btree_bitmap++;
				continue;
			}

			ob = try_alloc_bucket(trans, ca, watermark,
					      alloc_cursor, s, k, cl);
			if (ob) {
				bch2_set_btree_iter_dontneed(&iter);
				break;
			}
		}

		if (ob || ret)
			break;
	}
fail:
	bch2_trans_iter_exit(trans, &iter);

	if (!ob && ret)
		ob = ERR_PTR(ret);

	if (!ob && alloc_start > ca->mi.first_bucket) {
		alloc_cursor = alloc_start = ca->mi.first_bucket;
		goto again;
	}

	*dev_alloc_cursor = alloc_cursor;

	return ob;
}

static noinline void trace_bucket_alloc2(struct bch_fs *c, struct bch_dev *ca,
					 enum bch_watermark watermark,
					 enum bch_data_type data_type,
					 struct closure *cl,
					 struct bch_dev_usage *usage,
					 struct bucket_alloc_state *s,
					 struct open_bucket *ob)
{
	struct printbuf buf = PRINTBUF;

	printbuf_tabstop_push(&buf, 24);

	prt_printf(&buf, "dev\t%s (%u)\n",	ca->name, ca->dev_idx);
	prt_printf(&buf, "watermark\t%s\n",	bch2_watermarks[watermark]);
	prt_printf(&buf, "data type\t%s\n",	__bch2_data_types[data_type]);
	prt_printf(&buf, "blocking\t%u\n",	cl != NULL);
	prt_printf(&buf, "free\t%llu\n",	usage->d[BCH_DATA_free].buckets);
	prt_printf(&buf, "avail\t%llu\n",	dev_buckets_free(ca, *usage, watermark));
	prt_printf(&buf, "copygc_wait\t%lu/%lli\n",
		   bch2_copygc_wait_amount(c),
		   c->copygc_wait - atomic64_read(&c->io_clock[WRITE].now));
	prt_printf(&buf, "seen\t%llu\n",	s->buckets_seen);
	prt_printf(&buf, "open\t%llu\n",	s->skipped_open);
	prt_printf(&buf, "need journal commit\t%llu\n", s->skipped_need_journal_commit);
	prt_printf(&buf, "nocow\t%llu\n",	s->skipped_nocow);
	prt_printf(&buf, "nouse\t%llu\n",	s->skipped_nouse);
	prt_printf(&buf, "mi_btree_bitmap\t%llu\n", s->skipped_mi_btree_bitmap);

	if (!IS_ERR(ob)) {
		prt_printf(&buf, "allocated\t%llu\n", ob->bucket);
		trace_bucket_alloc(c, buf.buf);
	} else {
		prt_printf(&buf, "err\t%s\n", bch2_err_str(PTR_ERR(ob)));
		trace_bucket_alloc_fail(c, buf.buf);
	}

	printbuf_exit(&buf);
}

/**
 * bch2_bucket_alloc_trans - allocate a single bucket from a specific device
 * @trans:	transaction object
 * @ca:		device to allocate from
 * @watermark:	how important is this allocation?
 * @data_type:	BCH_DATA_journal, btree, user...
 * @cl:		if not NULL, closure to be used to wait if buckets not available
 * @usage:	for secondarily also returning the current device usage
 *
 * Returns:	an open_bucket on success, or an ERR_PTR() on failure.
 */
static struct open_bucket *bch2_bucket_alloc_trans(struct btree_trans *trans,
				      struct bch_dev *ca,
				      enum bch_watermark watermark,
				      enum bch_data_type data_type,
				      struct closure *cl,
				      bool nowait,
				      struct bch_dev_usage *usage)
{
	struct bch_fs *c = trans->c;
	struct open_bucket *ob = NULL;
	bool freespace = READ_ONCE(ca->mi.freespace_initialized);
	u64 avail;
	struct bucket_alloc_state s = {
		.btree_bitmap = data_type == BCH_DATA_btree,
	};
	bool waiting = nowait;
again:
	bch2_dev_usage_read_fast(ca, usage);
	avail = dev_buckets_free(ca, *usage, watermark);

	if (usage->d[BCH_DATA_need_discard].buckets > avail)
		bch2_dev_do_discards(ca);

	if (usage->d[BCH_DATA_need_gc_gens].buckets > avail)
		bch2_gc_gens_async(c);

	if (should_invalidate_buckets(ca, *usage))
		bch2_dev_do_invalidates(ca);

	if (!avail) {
		if (cl && !waiting) {
			closure_wait(&c->freelist_wait, cl);
			waiting = true;
			goto again;
		}

		track_event_change(&c->times[BCH_TIME_blocked_allocate], true);

		ob = ERR_PTR(-BCH_ERR_freelist_empty);
		goto err;
	}

	if (waiting)
		closure_wake_up(&c->freelist_wait);
alloc:
	ob = likely(freespace)
		? bch2_bucket_alloc_freelist(trans, ca, watermark, &s, cl)
		: bch2_bucket_alloc_early(trans, ca, watermark, &s, cl);

	if (s.skipped_need_journal_commit * 2 > avail)
		bch2_journal_flush_async(&c->journal, NULL);

	if (!ob && s.btree_bitmap != BTREE_BITMAP_ANY) {
		s.btree_bitmap = BTREE_BITMAP_ANY;
		goto alloc;
	}

	if (!ob && freespace && c->curr_recovery_pass <= BCH_RECOVERY_PASS_check_alloc_info) {
		freespace = false;
		goto alloc;
	}
err:
	if (!ob)
		ob = ERR_PTR(-BCH_ERR_no_buckets_found);

	if (!IS_ERR(ob))
		ob->data_type = data_type;

	if (!IS_ERR(ob))
		count_event(c, bucket_alloc);
	else if (!bch2_err_matches(PTR_ERR(ob), BCH_ERR_transaction_restart))
		count_event(c, bucket_alloc_fail);

	if (!IS_ERR(ob)
	    ? trace_bucket_alloc_enabled()
	    : trace_bucket_alloc_fail_enabled())
		trace_bucket_alloc2(c, ca, watermark, data_type, cl, usage, &s, ob);

	return ob;
}

struct open_bucket *bch2_bucket_alloc(struct bch_fs *c, struct bch_dev *ca,
				      enum bch_watermark watermark,
				      enum bch_data_type data_type,
				      struct closure *cl)
{
	struct bch_dev_usage usage;
	struct open_bucket *ob;

	bch2_trans_do(c,
		      PTR_ERR_OR_ZERO(ob = bch2_bucket_alloc_trans(trans, ca, watermark,
							data_type, cl, false, &usage)));
	return ob;
}

static int __dev_stripe_cmp(struct dev_stripe_state *stripe,
			    unsigned l, unsigned r)
{
	return ((stripe->next_alloc[l] > stripe->next_alloc[r]) -
		(stripe->next_alloc[l] < stripe->next_alloc[r]));
}

#define dev_stripe_cmp(l, r) __dev_stripe_cmp(stripe, l, r)

struct dev_alloc_list bch2_dev_alloc_list(struct bch_fs *c,
					  struct dev_stripe_state *stripe,
					  struct bch_devs_mask *devs)
{
	struct dev_alloc_list ret = { .nr = 0 };
	unsigned i;

	for_each_set_bit(i, devs->d, BCH_SB_MEMBERS_MAX)
		ret.devs[ret.nr++] = i;

	bubble_sort(ret.devs, ret.nr, dev_stripe_cmp);
	return ret;
}

static inline void bch2_dev_stripe_increment_inlined(struct bch_dev *ca,
			       struct dev_stripe_state *stripe,
			       struct bch_dev_usage *usage)
{
	u64 *v = stripe->next_alloc + ca->dev_idx;
	u64 free_space = dev_buckets_available(ca, BCH_WATERMARK_normal);
	u64 free_space_inv = free_space
		? div64_u64(1ULL << 48, free_space)
		: 1ULL << 48;
	u64 scale = *v / 4;

	if (*v + free_space_inv >= *v)
		*v += free_space_inv;
	else
		*v = U64_MAX;

	for (v = stripe->next_alloc;
	     v < stripe->next_alloc + ARRAY_SIZE(stripe->next_alloc); v++)
		*v = *v < scale ? 0 : *v - scale;
}

void bch2_dev_stripe_increment(struct bch_dev *ca,
			       struct dev_stripe_state *stripe)
{
	struct bch_dev_usage usage;

	bch2_dev_usage_read_fast(ca, &usage);
	bch2_dev_stripe_increment_inlined(ca, stripe, &usage);
}

static int add_new_bucket(struct bch_fs *c,
			   struct open_buckets *ptrs,
			   struct bch_devs_mask *devs_may_alloc,
			   unsigned nr_replicas,
			   unsigned *nr_effective,
			   bool *have_cache,
			   struct open_bucket *ob)
{
	unsigned durability = ob_dev(c, ob)->mi.durability;

	BUG_ON(*nr_effective >= nr_replicas);

	__clear_bit(ob->dev, devs_may_alloc->d);
	*nr_effective	+= durability;
	*have_cache	|= !durability;

	ob_push(c, ptrs, ob);

	if (*nr_effective >= nr_replicas)
		return 1;
	if (ob->ec)
		return 1;
	return 0;
}

int bch2_bucket_alloc_set_trans(struct btree_trans *trans,
		      struct open_buckets *ptrs,
		      struct dev_stripe_state *stripe,
		      struct bch_devs_mask *devs_may_alloc,
		      unsigned nr_replicas,
		      unsigned *nr_effective,
		      bool *have_cache,
		      enum bch_write_flags flags,
		      enum bch_data_type data_type,
		      enum bch_watermark watermark,
		      struct closure *cl)
{
	struct bch_fs *c = trans->c;
	struct dev_alloc_list devs_sorted =
		bch2_dev_alloc_list(c, stripe, devs_may_alloc);
	int ret = -BCH_ERR_insufficient_devices;

	BUG_ON(*nr_effective >= nr_replicas);

	for (unsigned i = 0; i < devs_sorted.nr; i++) {
		struct bch_dev_usage usage;
		struct open_bucket *ob;

		unsigned dev = devs_sorted.devs[i];
		struct bch_dev *ca = bch2_dev_tryget_noerror(c, dev);
		if (!ca)
			continue;

		if (!ca->mi.durability && *have_cache) {
			bch2_dev_put(ca);
			continue;
		}

		ob = bch2_bucket_alloc_trans(trans, ca, watermark, data_type,
					     cl, flags & BCH_WRITE_ALLOC_NOWAIT, &usage);
		if (!IS_ERR(ob))
			bch2_dev_stripe_increment_inlined(ca, stripe, &usage);
		bch2_dev_put(ca);

		if (IS_ERR(ob)) {
			ret = PTR_ERR(ob);
			if (bch2_err_matches(ret, BCH_ERR_transaction_restart) || cl)
				break;
			continue;
		}

		if (add_new_bucket(c, ptrs, devs_may_alloc,
				   nr_replicas, nr_effective,
				   have_cache, ob)) {
			ret = 0;
			break;
		}
	}

	return ret;
}

/* Allocate from stripes: */

/*
 * if we can't allocate a new stripe because there are already too many
 * partially filled stripes, force allocating from an existing stripe even when
 * it's to a device we don't want:
 */

static int bucket_alloc_from_stripe(struct btree_trans *trans,
			 struct open_buckets *ptrs,
			 struct write_point *wp,
			 struct bch_devs_mask *devs_may_alloc,
			 u16 target,
			 unsigned nr_replicas,
			 unsigned *nr_effective,
			 bool *have_cache,
			 enum bch_watermark watermark,
			 enum bch_write_flags flags,
			 struct closure *cl)
{
	struct bch_fs *c = trans->c;
	struct dev_alloc_list devs_sorted;
	struct ec_stripe_head *h;
	struct open_bucket *ob;
	unsigned i, ec_idx;
	int ret = 0;

	if (nr_replicas < 2)
		return 0;

	if (ec_open_bucket(c, ptrs))
		return 0;

	h = bch2_ec_stripe_head_get(trans, target, 0, nr_replicas - 1, watermark, cl);
	if (IS_ERR(h))
		return PTR_ERR(h);
	if (!h)
		return 0;

	devs_sorted = bch2_dev_alloc_list(c, &wp->stripe, devs_may_alloc);

	for (i = 0; i < devs_sorted.nr; i++)
		for (ec_idx = 0; ec_idx < h->s->nr_data; ec_idx++) {
			if (!h->s->blocks[ec_idx])
				continue;

			ob = c->open_buckets + h->s->blocks[ec_idx];
			if (ob->dev == devs_sorted.devs[i] &&
			    !test_and_set_bit(ec_idx, h->s->blocks_allocated))
				goto got_bucket;
		}
	goto out_put_head;
got_bucket:
	ob->ec_idx	= ec_idx;
	ob->ec		= h->s;
	ec_stripe_new_get(h->s, STRIPE_REF_io);

	ret = add_new_bucket(c, ptrs, devs_may_alloc,
			     nr_replicas, nr_effective,
			     have_cache, ob);
out_put_head:
	bch2_ec_stripe_head_put(c, h);
	return ret;
}

/* Sector allocator */

static bool want_bucket(struct bch_fs *c,
			struct write_point *wp,
			struct bch_devs_mask *devs_may_alloc,
			bool *have_cache, bool ec,
			struct open_bucket *ob)
{
	struct bch_dev *ca = ob_dev(c, ob);

	if (!test_bit(ob->dev, devs_may_alloc->d))
		return false;

	if (ob->data_type != wp->data_type)
		return false;

	if (!ca->mi.durability &&
	    (wp->data_type == BCH_DATA_btree || ec || *have_cache))
		return false;

	if (ec != (ob->ec != NULL))
		return false;

	return true;
}

static int bucket_alloc_set_writepoint(struct bch_fs *c,
				       struct open_buckets *ptrs,
				       struct write_point *wp,
				       struct bch_devs_mask *devs_may_alloc,
				       unsigned nr_replicas,
				       unsigned *nr_effective,
				       bool *have_cache,
				       bool ec)
{
	struct open_buckets ptrs_skip = { .nr = 0 };
	struct open_bucket *ob;
	unsigned i;
	int ret = 0;

	open_bucket_for_each(c, &wp->ptrs, ob, i) {
		if (!ret && want_bucket(c, wp, devs_may_alloc,
					have_cache, ec, ob))
			ret = add_new_bucket(c, ptrs, devs_may_alloc,
				       nr_replicas, nr_effective,
				       have_cache, ob);
		else
			ob_push(c, &ptrs_skip, ob);
	}
	wp->ptrs = ptrs_skip;

	return ret;
}

static int bucket_alloc_set_partial(struct bch_fs *c,
				    struct open_buckets *ptrs,
				    struct write_point *wp,
				    struct bch_devs_mask *devs_may_alloc,
				    unsigned nr_replicas,
				    unsigned *nr_effective,
				    bool *have_cache, bool ec,
				    enum bch_watermark watermark)
{
	int i, ret = 0;

	if (!c->open_buckets_partial_nr)
		return 0;

	spin_lock(&c->freelist_lock);

	if (!c->open_buckets_partial_nr)
		goto unlock;

	for (i = c->open_buckets_partial_nr - 1; i >= 0; --i) {
		struct open_bucket *ob = c->open_buckets + c->open_buckets_partial[i];

		if (want_bucket(c, wp, devs_may_alloc, have_cache, ec, ob)) {
			struct bch_dev *ca = ob_dev(c, ob);
			struct bch_dev_usage usage;
			u64 avail;

			bch2_dev_usage_read_fast(ca, &usage);
			avail = dev_buckets_free(ca, usage, watermark) + ca->nr_partial_buckets;
			if (!avail)
				continue;

			array_remove_item(c->open_buckets_partial,
					  c->open_buckets_partial_nr,
					  i);
			ob->on_partial_list = false;

			rcu_read_lock();
			bch2_dev_rcu(c, ob->dev)->nr_partial_buckets--;
			rcu_read_unlock();

			ret = add_new_bucket(c, ptrs, devs_may_alloc,
					     nr_replicas, nr_effective,
					     have_cache, ob);
			if (ret)
				break;
		}
	}
unlock:
	spin_unlock(&c->freelist_lock);
	return ret;
}

static int __open_bucket_add_buckets(struct btree_trans *trans,
			struct open_buckets *ptrs,
			struct write_point *wp,
			struct bch_devs_list *devs_have,
			u16 target,
			bool erasure_code,
			unsigned nr_replicas,
			unsigned *nr_effective,
			bool *have_cache,
			enum bch_watermark watermark,
			enum bch_write_flags flags,
			struct closure *_cl)
{
	struct bch_fs *c = trans->c;
	struct bch_devs_mask devs;
	struct open_bucket *ob;
	struct closure *cl = NULL;
	unsigned i;
	int ret;

	devs = target_rw_devs(c, wp->data_type, target);

	/* Don't allocate from devices we already have pointers to: */
	darray_for_each(*devs_have, i)
		__clear_bit(*i, devs.d);

	open_bucket_for_each(c, ptrs, ob, i)
		__clear_bit(ob->dev, devs.d);

	ret = bucket_alloc_set_writepoint(c, ptrs, wp, &devs,
				 nr_replicas, nr_effective,
				 have_cache, erasure_code);
	if (ret)
		return ret;

	ret = bucket_alloc_set_partial(c, ptrs, wp, &devs,
				 nr_replicas, nr_effective,
				 have_cache, erasure_code, watermark);
	if (ret)
		return ret;

	if (erasure_code) {
		ret = bucket_alloc_from_stripe(trans, ptrs, wp, &devs,
					 target,
					 nr_replicas, nr_effective,
					 have_cache,
					 watermark, flags, _cl);
	} else {
retry_blocking:
		/*
		 * Try nonblocking first, so that if one device is full we'll try from
		 * other devices:
		 */
		ret = bch2_bucket_alloc_set_trans(trans, ptrs, &wp->stripe, &devs,
					nr_replicas, nr_effective, have_cache,
					flags, wp->data_type, watermark, cl);
		if (ret &&
		    !bch2_err_matches(ret, BCH_ERR_transaction_restart) &&
		    !bch2_err_matches(ret, BCH_ERR_insufficient_devices) &&
		    !cl && _cl) {
			cl = _cl;
			goto retry_blocking;
		}
	}

	return ret;
}

static int open_bucket_add_buckets(struct btree_trans *trans,
			struct open_buckets *ptrs,
			struct write_point *wp,
			struct bch_devs_list *devs_have,
			u16 target,
			unsigned erasure_code,
			unsigned nr_replicas,
			unsigned *nr_effective,
			bool *have_cache,
			enum bch_watermark watermark,
			enum bch_write_flags flags,
			struct closure *cl)
{
	int ret;

	if (erasure_code && !ec_open_bucket(trans->c, ptrs)) {
		ret = __open_bucket_add_buckets(trans, ptrs, wp,
				devs_have, target, erasure_code,
				nr_replicas, nr_effective, have_cache,
				watermark, flags, cl);
		if (bch2_err_matches(ret, BCH_ERR_transaction_restart) ||
		    bch2_err_matches(ret, BCH_ERR_operation_blocked) ||
		    bch2_err_matches(ret, BCH_ERR_freelist_empty) ||
		    bch2_err_matches(ret, BCH_ERR_open_buckets_empty))
			return ret;
		if (*nr_effective >= nr_replicas)
			return 0;
	}

	ret = __open_bucket_add_buckets(trans, ptrs, wp,
			devs_have, target, false,
			nr_replicas, nr_effective, have_cache,
			watermark, flags, cl);
	return ret < 0 ? ret : 0;
}

/**
 * should_drop_bucket - check if this is open_bucket should go away
 * @ob:		open_bucket to predicate on
 * @c:		filesystem handle
 * @ca:		if set, we're killing buckets for a particular device
 * @ec:		if true, we're shutting down erasure coding and killing all ec
 *		open_buckets
 *		otherwise, return true
 * Returns: true if we should kill this open_bucket
 *
 * We're killing open_buckets because we're shutting down a device, erasure
 * coding, or the entire filesystem - check if this open_bucket matches:
 */
static bool should_drop_bucket(struct open_bucket *ob, struct bch_fs *c,
			       struct bch_dev *ca, bool ec)
{
	if (ec) {
		return ob->ec != NULL;
	} else if (ca) {
		bool drop = ob->dev == ca->dev_idx;
		struct open_bucket *ob2;
		unsigned i;

		if (!drop && ob->ec) {
			unsigned nr_blocks;

			mutex_lock(&ob->ec->lock);
			nr_blocks = bkey_i_to_stripe(&ob->ec->new_stripe.key)->v.nr_blocks;

			for (i = 0; i < nr_blocks; i++) {
				if (!ob->ec->blocks[i])
					continue;

				ob2 = c->open_buckets + ob->ec->blocks[i];
				drop |= ob2->dev == ca->dev_idx;
			}
			mutex_unlock(&ob->ec->lock);
		}

		return drop;
	} else {
		return true;
	}
}

static void bch2_writepoint_stop(struct bch_fs *c, struct bch_dev *ca,
				 bool ec, struct write_point *wp)
{
	struct open_buckets ptrs = { .nr = 0 };
	struct open_bucket *ob;
	unsigned i;

	mutex_lock(&wp->lock);
	open_bucket_for_each(c, &wp->ptrs, ob, i)
		if (should_drop_bucket(ob, c, ca, ec))
			bch2_open_bucket_put(c, ob);
		else
			ob_push(c, &ptrs, ob);
	wp->ptrs = ptrs;
	mutex_unlock(&wp->lock);
}

void bch2_open_buckets_stop(struct bch_fs *c, struct bch_dev *ca,
			    bool ec)
{
	unsigned i;

	/* Next, close write points that point to this device... */
	for (i = 0; i < ARRAY_SIZE(c->write_points); i++)
		bch2_writepoint_stop(c, ca, ec, &c->write_points[i]);

	bch2_writepoint_stop(c, ca, ec, &c->copygc_write_point);
	bch2_writepoint_stop(c, ca, ec, &c->rebalance_write_point);
	bch2_writepoint_stop(c, ca, ec, &c->btree_write_point);

	mutex_lock(&c->btree_reserve_cache_lock);
	while (c->btree_reserve_cache_nr) {
		struct btree_alloc *a =
			&c->btree_reserve_cache[--c->btree_reserve_cache_nr];

		bch2_open_buckets_put(c, &a->ob);
	}
	mutex_unlock(&c->btree_reserve_cache_lock);

	spin_lock(&c->freelist_lock);
	i = 0;
	while (i < c->open_buckets_partial_nr) {
		struct open_bucket *ob =
			c->open_buckets + c->open_buckets_partial[i];

		if (should_drop_bucket(ob, c, ca, ec)) {
			--c->open_buckets_partial_nr;
			swap(c->open_buckets_partial[i],
			     c->open_buckets_partial[c->open_buckets_partial_nr]);

			ob->on_partial_list = false;

			rcu_read_lock();
			bch2_dev_rcu(c, ob->dev)->nr_partial_buckets--;
			rcu_read_unlock();

			spin_unlock(&c->freelist_lock);
			bch2_open_bucket_put(c, ob);
			spin_lock(&c->freelist_lock);
		} else {
			i++;
		}
	}
	spin_unlock(&c->freelist_lock);

	bch2_ec_stop_dev(c, ca);
}

static inline struct hlist_head *writepoint_hash(struct bch_fs *c,
						 unsigned long write_point)
{
	unsigned hash =
		hash_long(write_point, ilog2(ARRAY_SIZE(c->write_points_hash)));

	return &c->write_points_hash[hash];
}

static struct write_point *__writepoint_find(struct hlist_head *head,
					     unsigned long write_point)
{
	struct write_point *wp;

	rcu_read_lock();
	hlist_for_each_entry_rcu(wp, head, node)
		if (wp->write_point == write_point)
			goto out;
	wp = NULL;
out:
	rcu_read_unlock();
	return wp;
}

static inline bool too_many_writepoints(struct bch_fs *c, unsigned factor)
{
	u64 stranded	= c->write_points_nr * c->bucket_size_max;
	u64 free	= bch2_fs_usage_read_short(c).free;

	return stranded * factor > free;
}

static bool try_increase_writepoints(struct bch_fs *c)
{
	struct write_point *wp;

	if (c->write_points_nr == ARRAY_SIZE(c->write_points) ||
	    too_many_writepoints(c, 32))
		return false;

	wp = c->write_points + c->write_points_nr++;
	hlist_add_head_rcu(&wp->node, writepoint_hash(c, wp->write_point));
	return true;
}

static bool try_decrease_writepoints(struct btree_trans *trans, unsigned old_nr)
{
	struct bch_fs *c = trans->c;
	struct write_point *wp;
	struct open_bucket *ob;
	unsigned i;

	mutex_lock(&c->write_points_hash_lock);
	if (c->write_points_nr < old_nr) {
		mutex_unlock(&c->write_points_hash_lock);
		return true;
	}

	if (c->write_points_nr == 1 ||
	    !too_many_writepoints(c, 8)) {
		mutex_unlock(&c->write_points_hash_lock);
		return false;
	}

	wp = c->write_points + --c->write_points_nr;

	hlist_del_rcu(&wp->node);
	mutex_unlock(&c->write_points_hash_lock);

	bch2_trans_mutex_lock_norelock(trans, &wp->lock);
	open_bucket_for_each(c, &wp->ptrs, ob, i)
		open_bucket_free_unused(c, ob);
	wp->ptrs.nr = 0;
	mutex_unlock(&wp->lock);
	return true;
}

static struct write_point *writepoint_find(struct btree_trans *trans,
					   unsigned long write_point)
{
	struct bch_fs *c = trans->c;
	struct write_point *wp, *oldest;
	struct hlist_head *head;

	if (!(write_point & 1UL)) {
		wp = (struct write_point *) write_point;
		bch2_trans_mutex_lock_norelock(trans, &wp->lock);
		return wp;
	}

	head = writepoint_hash(c, write_point);
restart_find:
	wp = __writepoint_find(head, write_point);
	if (wp) {
lock_wp:
		bch2_trans_mutex_lock_norelock(trans, &wp->lock);
		if (wp->write_point == write_point)
			goto out;
		mutex_unlock(&wp->lock);
		goto restart_find;
	}
restart_find_oldest:
	oldest = NULL;
	for (wp = c->write_points;
	     wp < c->write_points + c->write_points_nr; wp++)
		if (!oldest || time_before64(wp->last_used, oldest->last_used))
			oldest = wp;

	bch2_trans_mutex_lock_norelock(trans, &oldest->lock);
	bch2_trans_mutex_lock_norelock(trans, &c->write_points_hash_lock);
	if (oldest >= c->write_points + c->write_points_nr ||
	    try_increase_writepoints(c)) {
		mutex_unlock(&c->write_points_hash_lock);
		mutex_unlock(&oldest->lock);
		goto restart_find_oldest;
	}

	wp = __writepoint_find(head, write_point);
	if (wp && wp != oldest) {
		mutex_unlock(&c->write_points_hash_lock);
		mutex_unlock(&oldest->lock);
		goto lock_wp;
	}

	wp = oldest;
	hlist_del_rcu(&wp->node);
	wp->write_point = write_point;
	hlist_add_head_rcu(&wp->node, head);
	mutex_unlock(&c->write_points_hash_lock);
out:
	wp->last_used = local_clock();
	return wp;
}

static noinline void
deallocate_extra_replicas(struct bch_fs *c,
			  struct open_buckets *ptrs,
			  struct open_buckets *ptrs_no_use,
			  unsigned extra_replicas)
{
	struct open_buckets ptrs2 = { 0 };
	struct open_bucket *ob;
	unsigned i;

	open_bucket_for_each(c, ptrs, ob, i) {
		unsigned d = ob_dev(c, ob)->mi.durability;

		if (d && d <= extra_replicas) {
			extra_replicas -= d;
			ob_push(c, ptrs_no_use, ob);
		} else {
			ob_push(c, &ptrs2, ob);
		}
	}

	*ptrs = ptrs2;
}

/*
 * Get us an open_bucket we can allocate from, return with it locked:
 */
int bch2_alloc_sectors_start_trans(struct btree_trans *trans,
			     unsigned target,
			     unsigned erasure_code,
			     struct write_point_specifier write_point,
			     struct bch_devs_list *devs_have,
			     unsigned nr_replicas,
			     unsigned nr_replicas_required,
			     enum bch_watermark watermark,
			     enum bch_write_flags flags,
			     struct closure *cl,
			     struct write_point **wp_ret)
{
	struct bch_fs *c = trans->c;
	struct write_point *wp;
	struct open_bucket *ob;
	struct open_buckets ptrs;
	unsigned nr_effective, write_points_nr;
	bool have_cache;
	int ret;
	int i;

	if (!IS_ENABLED(CONFIG_BCACHEFS_ERASURE_CODING))
		erasure_code = false;

	BUG_ON(!nr_replicas || !nr_replicas_required);
retry:
	ptrs.nr		= 0;
	nr_effective	= 0;
	write_points_nr = c->write_points_nr;
	have_cache	= false;

	*wp_ret = wp = writepoint_find(trans, write_point.v);

	ret = bch2_trans_relock(trans);
	if (ret)
		goto err;

	/* metadata may not allocate on cache devices: */
	if (wp->data_type != BCH_DATA_user)
		have_cache = true;

	if (target && !(flags & BCH_WRITE_ONLY_SPECIFIED_DEVS)) {
		ret = open_bucket_add_buckets(trans, &ptrs, wp, devs_have,
					      target, erasure_code,
					      nr_replicas, &nr_effective,
					      &have_cache, watermark,
					      flags, NULL);
		if (!ret ||
		    bch2_err_matches(ret, BCH_ERR_transaction_restart))
			goto alloc_done;

		/* Don't retry from all devices if we're out of open buckets: */
		if (bch2_err_matches(ret, BCH_ERR_open_buckets_empty)) {
			int ret2 = open_bucket_add_buckets(trans, &ptrs, wp, devs_have,
					      target, erasure_code,
					      nr_replicas, &nr_effective,
					      &have_cache, watermark,
					      flags, cl);
			if (!ret2 ||
			    bch2_err_matches(ret2, BCH_ERR_transaction_restart) ||
			    bch2_err_matches(ret2, BCH_ERR_open_buckets_empty)) {
				ret = ret2;
				goto alloc_done;
			}
		}

		/*
		 * Only try to allocate cache (durability = 0 devices) from the
		 * specified target:
		 */
		have_cache = true;

		ret = open_bucket_add_buckets(trans, &ptrs, wp, devs_have,
					      0, erasure_code,
					      nr_replicas, &nr_effective,
					      &have_cache, watermark,
					      flags, cl);
	} else {
		ret = open_bucket_add_buckets(trans, &ptrs, wp, devs_have,
					      target, erasure_code,
					      nr_replicas, &nr_effective,
					      &have_cache, watermark,
					      flags, cl);
	}
alloc_done:
	BUG_ON(!ret && nr_effective < nr_replicas);

	if (erasure_code && !ec_open_bucket(c, &ptrs))
		pr_debug("failed to get ec bucket: ret %u", ret);

	if (ret == -BCH_ERR_insufficient_devices &&
	    nr_effective >= nr_replicas_required)
		ret = 0;

	if (ret)
		goto err;

	if (nr_effective > nr_replicas)
		deallocate_extra_replicas(c, &ptrs, &wp->ptrs, nr_effective - nr_replicas);

	/* Free buckets we didn't use: */
	open_bucket_for_each(c, &wp->ptrs, ob, i)
		open_bucket_free_unused(c, ob);

	wp->ptrs = ptrs;

	wp->sectors_free = UINT_MAX;

	open_bucket_for_each(c, &wp->ptrs, ob, i)
		wp->sectors_free = min(wp->sectors_free, ob->sectors_free);

	BUG_ON(!wp->sectors_free || wp->sectors_free == UINT_MAX);

	return 0;
err:
	open_bucket_for_each(c, &wp->ptrs, ob, i)
		if (ptrs.nr < ARRAY_SIZE(ptrs.v))
			ob_push(c, &ptrs, ob);
		else
			open_bucket_free_unused(c, ob);
	wp->ptrs = ptrs;

	mutex_unlock(&wp->lock);

	if (bch2_err_matches(ret, BCH_ERR_freelist_empty) &&
	    try_decrease_writepoints(trans, write_points_nr))
		goto retry;

	if (cl && bch2_err_matches(ret, BCH_ERR_open_buckets_empty))
		ret = -BCH_ERR_bucket_alloc_blocked;

	if (cl && !(flags & BCH_WRITE_ALLOC_NOWAIT) &&
	    bch2_err_matches(ret, BCH_ERR_freelist_empty))
		ret = -BCH_ERR_bucket_alloc_blocked;

	return ret;
}

struct bch_extent_ptr bch2_ob_ptr(struct bch_fs *c, struct open_bucket *ob)
{
	struct bch_dev *ca = ob_dev(c, ob);

	return (struct bch_extent_ptr) {
		.type	= 1 << BCH_EXTENT_ENTRY_ptr,
		.gen	= ob->gen,
		.dev	= ob->dev,
		.offset	= bucket_to_sector(ca, ob->bucket) +
			ca->mi.bucket_size -
			ob->sectors_free,
	};
}

void bch2_alloc_sectors_append_ptrs(struct bch_fs *c, struct write_point *wp,
				    struct bkey_i *k, unsigned sectors,
				    bool cached)
{
	bch2_alloc_sectors_append_ptrs_inlined(c, wp, k, sectors, cached);
}

/*
 * Append pointers to the space we just allocated to @k, and mark @sectors space
 * as allocated out of @ob
 */
void bch2_alloc_sectors_done(struct bch_fs *c, struct write_point *wp)
{
	bch2_alloc_sectors_done_inlined(c, wp);
}

static inline void writepoint_init(struct write_point *wp,
				   enum bch_data_type type)
{
	mutex_init(&wp->lock);
	wp->data_type = type;

	INIT_WORK(&wp->index_update_work, bch2_write_point_do_index_updates);
	INIT_LIST_HEAD(&wp->writes);
	spin_lock_init(&wp->writes_lock);
}

void bch2_fs_allocator_foreground_init(struct bch_fs *c)
{
	struct open_bucket *ob;
	struct write_point *wp;

	mutex_init(&c->write_points_hash_lock);
	c->write_points_nr = ARRAY_SIZE(c->write_points);

	/* open bucket 0 is a sentinal NULL: */
	spin_lock_init(&c->open_buckets[0].lock);

	for (ob = c->open_buckets + 1;
	     ob < c->open_buckets + ARRAY_SIZE(c->open_buckets); ob++) {
		spin_lock_init(&ob->lock);
		c->open_buckets_nr_free++;

		ob->freelist = c->open_buckets_freelist;
		c->open_buckets_freelist = ob - c->open_buckets;
	}

	writepoint_init(&c->btree_write_point,		BCH_DATA_btree);
	writepoint_init(&c->rebalance_write_point,	BCH_DATA_user);
	writepoint_init(&c->copygc_write_point,		BCH_DATA_user);

	for (wp = c->write_points;
	     wp < c->write_points + c->write_points_nr; wp++) {
		writepoint_init(wp, BCH_DATA_user);

		wp->last_used	= local_clock();
		wp->write_point	= (unsigned long) wp;
		hlist_add_head_rcu(&wp->node,
				   writepoint_hash(c, wp->write_point));
	}
}

void bch2_open_bucket_to_text(struct printbuf *out, struct bch_fs *c, struct open_bucket *ob)
{
	struct bch_dev *ca = ob_dev(c, ob);
	unsigned data_type = ob->data_type;
	barrier(); /* READ_ONCE() doesn't work on bitfields */

	prt_printf(out, "%zu ref %u ",
		   ob - c->open_buckets,
		   atomic_read(&ob->pin));
	bch2_prt_data_type(out, data_type);
	prt_printf(out, " %u:%llu gen %u allocated %u/%u",
		   ob->dev, ob->bucket, ob->gen,
		   ca->mi.bucket_size - ob->sectors_free, ca->mi.bucket_size);
	if (ob->ec)
		prt_printf(out, " ec idx %llu", ob->ec->idx);
	if (ob->on_partial_list)
		prt_str(out, " partial");
	prt_newline(out);
}

void bch2_open_buckets_to_text(struct printbuf *out, struct bch_fs *c,
			       struct bch_dev *ca)
{
	struct open_bucket *ob;

	out->atomic++;

	for (ob = c->open_buckets;
	     ob < c->open_buckets + ARRAY_SIZE(c->open_buckets);
	     ob++) {
		spin_lock(&ob->lock);
<<<<<<< HEAD
		if (ob->valid && !ob->on_partial_list &&
		    (!ca || ob->dev == ca->dev_idx))
=======
		if (ob->valid && (!ca || ob->dev == ca->dev_idx))
>>>>>>> adc21867
			bch2_open_bucket_to_text(out, c, ob);
		spin_unlock(&ob->lock);
	}

	--out->atomic;
}

void bch2_open_buckets_partial_to_text(struct printbuf *out, struct bch_fs *c)
{
	unsigned i;

	out->atomic++;
	spin_lock(&c->freelist_lock);

	for (i = 0; i < c->open_buckets_partial_nr; i++)
		bch2_open_bucket_to_text(out, c,
				c->open_buckets + c->open_buckets_partial[i]);

	spin_unlock(&c->freelist_lock);
	--out->atomic;
}

static const char * const bch2_write_point_states[] = {
#define x(n)	#n,
	WRITE_POINT_STATES()
#undef x
	NULL
};

static void bch2_write_point_to_text(struct printbuf *out, struct bch_fs *c,
				     struct write_point *wp)
{
	struct open_bucket *ob;
	unsigned i;

	prt_printf(out, "%lu: ", wp->write_point);
	prt_human_readable_u64(out, wp->sectors_allocated);

	prt_printf(out, " last wrote: ");
	bch2_pr_time_units(out, sched_clock() - wp->last_used);

	for (i = 0; i < WRITE_POINT_STATE_NR; i++) {
		prt_printf(out, " %s: ", bch2_write_point_states[i]);
		bch2_pr_time_units(out, wp->time[i]);
	}

	prt_newline(out);

	printbuf_indent_add(out, 2);
	open_bucket_for_each(c, &wp->ptrs, ob, i)
		bch2_open_bucket_to_text(out, c, ob);
	printbuf_indent_sub(out, 2);
}

void bch2_write_points_to_text(struct printbuf *out, struct bch_fs *c)
{
	struct write_point *wp;

	prt_str(out, "Foreground write points\n");
	for (wp = c->write_points;
	     wp < c->write_points + ARRAY_SIZE(c->write_points);
	     wp++)
		bch2_write_point_to_text(out, c, wp);

	prt_str(out, "Copygc write point\n");
	bch2_write_point_to_text(out, c, &c->copygc_write_point);

	prt_str(out, "Rebalance write point\n");
	bch2_write_point_to_text(out, c, &c->rebalance_write_point);

	prt_str(out, "Btree write point\n");
	bch2_write_point_to_text(out, c, &c->btree_write_point);
}

void bch2_fs_alloc_debug_to_text(struct printbuf *out, struct bch_fs *c)
{
	unsigned nr[BCH_DATA_NR];

	memset(nr, 0, sizeof(nr));

	for (unsigned i = 0; i < ARRAY_SIZE(c->open_buckets); i++)
		nr[c->open_buckets[i].data_type]++;

	printbuf_tabstops_reset(out);
	printbuf_tabstop_push(out, 24);

	prt_printf(out, "capacity\t%llu\n",		c->capacity);
	prt_printf(out, "reserved\t%llu\n",		c->reserved);
	prt_printf(out, "hidden\t%llu\n",		percpu_u64_get(&c->usage->hidden));
	prt_printf(out, "btree\t%llu\n",		percpu_u64_get(&c->usage->btree));
	prt_printf(out, "data\t%llu\n",			percpu_u64_get(&c->usage->data));
	prt_printf(out, "cached\t%llu\n",		percpu_u64_get(&c->usage->cached));
	prt_printf(out, "reserved\t%llu\n",		percpu_u64_get(&c->usage->reserved));
	prt_printf(out, "online_reserved\t%llu\n",	percpu_u64_get(c->online_reserved));
	prt_printf(out, "nr_inodes\t%llu\n",		percpu_u64_get(&c->usage->nr_inodes));

	prt_newline(out);
	prt_printf(out, "freelist_wait\t%s\n",			c->freelist_wait.list.first ? "waiting" : "empty");
	prt_printf(out, "open buckets allocated\t%i\n",		OPEN_BUCKETS_COUNT - c->open_buckets_nr_free);
	prt_printf(out, "open buckets total\t%u\n",		OPEN_BUCKETS_COUNT);
	prt_printf(out, "open_buckets_wait\t%s\n",		c->open_buckets_wait.list.first ? "waiting" : "empty");
	prt_printf(out, "open_buckets_btree\t%u\n",		nr[BCH_DATA_btree]);
	prt_printf(out, "open_buckets_user\t%u\n",		nr[BCH_DATA_user]);
	prt_printf(out, "btree reserve cache\t%u\n",		c->btree_reserve_cache_nr);
}

void bch2_dev_alloc_debug_to_text(struct printbuf *out, struct bch_dev *ca)
{
	struct bch_fs *c = ca->fs;
	struct bch_dev_usage stats = bch2_dev_usage_read(ca);
	unsigned nr[BCH_DATA_NR];

	memset(nr, 0, sizeof(nr));

	for (unsigned i = 0; i < ARRAY_SIZE(c->open_buckets); i++)
		nr[c->open_buckets[i].data_type]++;

<<<<<<< HEAD
	printbuf_tabstops_reset(out);
	printbuf_tabstop_push(out, 12);
	printbuf_tabstop_push(out, 16);
	printbuf_tabstop_push(out, 16);
	printbuf_tabstop_push(out, 16);
	printbuf_tabstop_push(out, 16);

=======
>>>>>>> adc21867
	bch2_dev_usage_to_text(out, ca, &stats);

	prt_newline(out);

	prt_printf(out, "reserves:\n");
	for (unsigned i = 0; i < BCH_WATERMARK_NR; i++)
		prt_printf(out, "%s\t%llu\r\n", bch2_watermarks[i], bch2_dev_buckets_reserved(ca, i));

	prt_newline(out);

	printbuf_tabstops_reset(out);
	printbuf_tabstop_push(out, 12);
	printbuf_tabstop_push(out, 16);

	prt_printf(out, "open buckets\t%i\r\n",	ca->nr_open_buckets);
	prt_printf(out, "buckets to invalidate\t%llu\r\n",	should_invalidate_buckets(ca, stats));
}

static noinline void bch2_print_allocator_stuck(struct bch_fs *c)
{
	struct printbuf buf = PRINTBUF;

	prt_printf(&buf, "Allocator stuck? Waited for %u seconds\n",
		   c->opts.allocator_stuck_timeout);

	prt_printf(&buf, "Allocator debug:\n");
	printbuf_indent_add(&buf, 2);
	bch2_fs_alloc_debug_to_text(&buf, c);
	printbuf_indent_sub(&buf, 2);
	prt_newline(&buf);

	for_each_online_member(c, ca) {
		prt_printf(&buf, "Dev %u:\n", ca->dev_idx);
		printbuf_indent_add(&buf, 2);
		bch2_dev_alloc_debug_to_text(&buf, ca);
		printbuf_indent_sub(&buf, 2);
		prt_newline(&buf);
	}

	prt_printf(&buf, "Copygc debug:\n");
	printbuf_indent_add(&buf, 2);
	bch2_copygc_wait_to_text(&buf, c);
	printbuf_indent_sub(&buf, 2);
	prt_newline(&buf);

	prt_printf(&buf, "Journal debug:\n");
	printbuf_indent_add(&buf, 2);
	bch2_journal_debug_to_text(&buf, &c->journal);
	printbuf_indent_sub(&buf, 2);

	bch2_print_string_as_lines(KERN_ERR, buf.buf);
	printbuf_exit(&buf);
}

static inline unsigned allocator_wait_timeout(struct bch_fs *c)
{
	if (c->allocator_last_stuck &&
	    time_after(c->allocator_last_stuck + HZ * 60 * 2, jiffies))
		return 0;

	return c->opts.allocator_stuck_timeout * HZ;
}

void __bch2_wait_on_allocator(struct bch_fs *c, struct closure *cl)
{
	unsigned t = allocator_wait_timeout(c);

	if (t && closure_sync_timeout(cl, t)) {
		c->allocator_last_stuck = jiffies;
		bch2_print_allocator_stuck(c);
	}

	closure_sync(cl);
}<|MERGE_RESOLUTION|>--- conflicted
+++ resolved
@@ -1624,12 +1624,7 @@
 	     ob < c->open_buckets + ARRAY_SIZE(c->open_buckets);
 	     ob++) {
 		spin_lock(&ob->lock);
-<<<<<<< HEAD
-		if (ob->valid && !ob->on_partial_list &&
-		    (!ca || ob->dev == ca->dev_idx))
-=======
 		if (ob->valid && (!ca || ob->dev == ca->dev_idx))
->>>>>>> adc21867
 			bch2_open_bucket_to_text(out, c, ob);
 		spin_unlock(&ob->lock);
 	}
@@ -1747,16 +1742,6 @@
 	for (unsigned i = 0; i < ARRAY_SIZE(c->open_buckets); i++)
 		nr[c->open_buckets[i].data_type]++;
 
-<<<<<<< HEAD
-	printbuf_tabstops_reset(out);
-	printbuf_tabstop_push(out, 12);
-	printbuf_tabstop_push(out, 16);
-	printbuf_tabstop_push(out, 16);
-	printbuf_tabstop_push(out, 16);
-	printbuf_tabstop_push(out, 16);
-
-=======
->>>>>>> adc21867
 	bch2_dev_usage_to_text(out, ca, &stats);
 
 	prt_newline(out);
