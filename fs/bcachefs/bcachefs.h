/* SPDX-License-Identifier: GPL-2.0 */
#ifndef _BCACHEFS_H
#define _BCACHEFS_H

/*
 * SOME HIGH LEVEL CODE DOCUMENTATION:
 *
 * Bcache mostly works with cache sets, cache devices, and backing devices.
 *
 * Support for multiple cache devices hasn't quite been finished off yet, but
 * it's about 95% plumbed through. A cache set and its cache devices is sort of
 * like a md raid array and its component devices. Most of the code doesn't care
 * about individual cache devices, the main abstraction is the cache set.
 *
 * Multiple cache devices is intended to give us the ability to mirror dirty
 * cached data and metadata, without mirroring clean cached data.
 *
 * Backing devices are different, in that they have a lifetime independent of a
 * cache set. When you register a newly formatted backing device it'll come up
 * in passthrough mode, and then you can attach and detach a backing device from
 * a cache set at runtime - while it's mounted and in use. Detaching implicitly
 * invalidates any cached data for that backing device.
 *
 * A cache set can have multiple (many) backing devices attached to it.
 *
 * There's also flash only volumes - this is the reason for the distinction
 * between struct cached_dev and struct bcache_device. A flash only volume
 * works much like a bcache device that has a backing device, except the
 * "cached" data is always dirty. The end result is that we get thin
 * provisioning with very little additional code.
 *
 * Flash only volumes work but they're not production ready because the moving
 * garbage collector needs more work. More on that later.
 *
 * BUCKETS/ALLOCATION:
 *
 * Bcache is primarily designed for caching, which means that in normal
 * operation all of our available space will be allocated. Thus, we need an
 * efficient way of deleting things from the cache so we can write new things to
 * it.
 *
 * To do this, we first divide the cache device up into buckets. A bucket is the
 * unit of allocation; they're typically around 1 mb - anywhere from 128k to 2M+
 * works efficiently.
 *
 * Each bucket has a 16 bit priority, and an 8 bit generation associated with
 * it. The gens and priorities for all the buckets are stored contiguously and
 * packed on disk (in a linked list of buckets - aside from the superblock, all
 * of bcache's metadata is stored in buckets).
 *
 * The priority is used to implement an LRU. We reset a bucket's priority when
 * we allocate it or on cache it, and every so often we decrement the priority
 * of each bucket. It could be used to implement something more sophisticated,
 * if anyone ever gets around to it.
 *
 * The generation is used for invalidating buckets. Each pointer also has an 8
 * bit generation embedded in it; for a pointer to be considered valid, its gen
 * must match the gen of the bucket it points into.  Thus, to reuse a bucket all
 * we have to do is increment its gen (and write its new gen to disk; we batch
 * this up).
 *
 * Bcache is entirely COW - we never write twice to a bucket, even buckets that
 * contain metadata (including btree nodes).
 *
 * THE BTREE:
 *
 * Bcache is in large part design around the btree.
 *
 * At a high level, the btree is just an index of key -> ptr tuples.
 *
 * Keys represent extents, and thus have a size field. Keys also have a variable
 * number of pointers attached to them (potentially zero, which is handy for
 * invalidating the cache).
 *
 * The key itself is an inode:offset pair. The inode number corresponds to a
 * backing device or a flash only volume. The offset is the ending offset of the
 * extent within the inode - not the starting offset; this makes lookups
 * slightly more convenient.
 *
 * Pointers contain the cache device id, the offset on that device, and an 8 bit
 * generation number. More on the gen later.
 *
 * Index lookups are not fully abstracted - cache lookups in particular are
 * still somewhat mixed in with the btree code, but things are headed in that
 * direction.
 *
 * Updates are fairly well abstracted, though. There are two different ways of
 * updating the btree; insert and replace.
 *
 * BTREE_INSERT will just take a list of keys and insert them into the btree -
 * overwriting (possibly only partially) any extents they overlap with. This is
 * used to update the index after a write.
 *
 * BTREE_REPLACE is really cmpxchg(); it inserts a key into the btree iff it is
 * overwriting a key that matches another given key. This is used for inserting
 * data into the cache after a cache miss, and for background writeback, and for
 * the moving garbage collector.
 *
 * There is no "delete" operation; deleting things from the index is
 * accomplished by either by invalidating pointers (by incrementing a bucket's
 * gen) or by inserting a key with 0 pointers - which will overwrite anything
 * previously present at that location in the index.
 *
 * This means that there are always stale/invalid keys in the btree. They're
 * filtered out by the code that iterates through a btree node, and removed when
 * a btree node is rewritten.
 *
 * BTREE NODES:
 *
 * Our unit of allocation is a bucket, and we can't arbitrarily allocate and
 * free smaller than a bucket - so, that's how big our btree nodes are.
 *
 * (If buckets are really big we'll only use part of the bucket for a btree node
 * - no less than 1/4th - but a bucket still contains no more than a single
 * btree node. I'd actually like to change this, but for now we rely on the
 * bucket's gen for deleting btree nodes when we rewrite/split a node.)
 *
 * Anyways, btree nodes are big - big enough to be inefficient with a textbook
 * btree implementation.
 *
 * The way this is solved is that btree nodes are internally log structured; we
 * can append new keys to an existing btree node without rewriting it. This
 * means each set of keys we write is sorted, but the node is not.
 *
 * We maintain this log structure in memory - keeping 1Mb of keys sorted would
 * be expensive, and we have to distinguish between the keys we have written and
 * the keys we haven't. So to do a lookup in a btree node, we have to search
 * each sorted set. But we do merge written sets together lazily, so the cost of
 * these extra searches is quite low (normally most of the keys in a btree node
 * will be in one big set, and then there'll be one or two sets that are much
 * smaller).
 *
 * This log structure makes bcache's btree more of a hybrid between a
 * conventional btree and a compacting data structure, with some of the
 * advantages of both.
 *
 * GARBAGE COLLECTION:
 *
 * We can't just invalidate any bucket - it might contain dirty data or
 * metadata. If it once contained dirty data, other writes might overwrite it
 * later, leaving no valid pointers into that bucket in the index.
 *
 * Thus, the primary purpose of garbage collection is to find buckets to reuse.
 * It also counts how much valid data it each bucket currently contains, so that
 * allocation can reuse buckets sooner when they've been mostly overwritten.
 *
 * It also does some things that are really internal to the btree
 * implementation. If a btree node contains pointers that are stale by more than
 * some threshold, it rewrites the btree node to avoid the bucket's generation
 * wrapping around. It also merges adjacent btree nodes if they're empty enough.
 *
 * THE JOURNAL:
 *
 * Bcache's journal is not necessary for consistency; we always strictly
 * order metadata writes so that the btree and everything else is consistent on
 * disk in the event of an unclean shutdown, and in fact bcache had writeback
 * caching (with recovery from unclean shutdown) before journalling was
 * implemented.
 *
 * Rather, the journal is purely a performance optimization; we can't complete a
 * write until we've updated the index on disk, otherwise the cache would be
 * inconsistent in the event of an unclean shutdown. This means that without the
 * journal, on random write workloads we constantly have to update all the leaf
 * nodes in the btree, and those writes will be mostly empty (appending at most
 * a few keys each) - highly inefficient in terms of amount of metadata writes,
 * and it puts more strain on the various btree resorting/compacting code.
 *
 * The journal is just a log of keys we've inserted; on startup we just reinsert
 * all the keys in the open journal entries. That means that when we're updating
 * a node in the btree, we can wait until a 4k block of keys fills up before
 * writing them out.
 *
 * For simplicity, we only journal updates to leaf nodes; updates to parent
 * nodes are rare enough (since our leaf nodes are huge) that it wasn't worth
 * the complexity to deal with journalling them (in particular, journal replay)
 * - updates to non leaf nodes just happen synchronously (see btree_split()).
 */

#undef pr_fmt
#ifdef __KERNEL__
#define pr_fmt(fmt) "bcachefs: %s() " fmt "\n", __func__
#else
#define pr_fmt(fmt) "%s() " fmt "\n", __func__
#endif

#include <linux/backing-dev-defs.h>
#include <linux/bug.h>
#include <linux/bio.h>
#include <linux/closure.h>
#include <linux/kobject.h>
#include <linux/list.h>
#include <linux/math64.h>
#include <linux/mutex.h>
#include <linux/percpu-refcount.h>
#include <linux/percpu-rwsem.h>
#include <linux/refcount.h>
#include <linux/rhashtable.h>
#include <linux/rwsem.h>
#include <linux/semaphore.h>
#include <linux/seqlock.h>
#include <linux/shrinker.h>
#include <linux/srcu.h>
#include <linux/types.h>
#include <linux/workqueue.h>
#include <linux/zstd.h>

#include "bcachefs_format.h"
#include "disk_accounting_types.h"
#include "errcode.h"
#include "fifo.h"
#include "nocow_locking_types.h"
#include "opts.h"
#include "recovery_passes_types.h"
#include "sb-errors_types.h"
#include "seqmutex.h"
#include "time_stats.h"
#include "util.h"

#ifdef CONFIG_BCACHEFS_DEBUG
#define BCH_WRITE_REF_DEBUG
#endif

#ifndef dynamic_fault
#define dynamic_fault(...)		0
#endif

#define race_fault(...)			dynamic_fault("bcachefs:race")

#define count_event(_c, _name)	this_cpu_inc((_c)->counters[BCH_COUNTER_##_name])

#define trace_and_count(_c, _name, ...)					\
do {									\
	count_event(_c, _name);						\
	trace_##_name(__VA_ARGS__);					\
} while (0)

#define bch2_fs_init_fault(name)					\
	dynamic_fault("bcachefs:bch_fs_init:" name)
#define bch2_meta_read_fault(name)					\
	 dynamic_fault("bcachefs:meta:read:" name)
#define bch2_meta_write_fault(name)					\
	 dynamic_fault("bcachefs:meta:write:" name)

#ifdef __KERNEL__
#define BCACHEFS_LOG_PREFIX
#endif

#ifdef BCACHEFS_LOG_PREFIX

#define bch2_log_msg(_c, fmt)			"bcachefs (%s): " fmt, ((_c)->name)
#define bch2_fmt_dev(_ca, fmt)			"bcachefs (%s): " fmt "\n", ((_ca)->name)
#define bch2_fmt_dev_offset(_ca, _offset, fmt)	"bcachefs (%s sector %llu): " fmt "\n", ((_ca)->name), (_offset)
#define bch2_fmt_inum(_c, _inum, fmt)		"bcachefs (%s inum %llu): " fmt "\n", ((_c)->name), (_inum)
#define bch2_fmt_inum_offset(_c, _inum, _offset, fmt)			\
	 "bcachefs (%s inum %llu offset %llu): " fmt "\n", ((_c)->name), (_inum), (_offset)

#else

#define bch2_log_msg(_c, fmt)			fmt
#define bch2_fmt_dev(_ca, fmt)			"%s: " fmt "\n", ((_ca)->name)
#define bch2_fmt_dev_offset(_ca, _offset, fmt)	"%s sector %llu: " fmt "\n", ((_ca)->name), (_offset)
#define bch2_fmt_inum(_c, _inum, fmt)		"inum %llu: " fmt "\n", (_inum)
#define bch2_fmt_inum_offset(_c, _inum, _offset, fmt)				\
	 "inum %llu offset %llu: " fmt "\n", (_inum), (_offset)

#endif

#define bch2_fmt(_c, fmt)		bch2_log_msg(_c, fmt "\n")

void bch2_print_str(struct bch_fs *, const char *);

__printf(2, 3)
void bch2_print_opts(struct bch_opts *, const char *, ...);

__printf(2, 3)
void __bch2_print(struct bch_fs *c, const char *fmt, ...);

#define maybe_dev_to_fs(_c)	_Generic((_c),				\
	struct bch_dev *:	((struct bch_dev *) (_c))->fs,		\
	struct bch_fs *:	(_c))

#define bch2_print(_c, ...) __bch2_print(maybe_dev_to_fs(_c), __VA_ARGS__)

#define bch2_print_ratelimited(_c, ...)					\
do {									\
	static DEFINE_RATELIMIT_STATE(_rs,				\
				      DEFAULT_RATELIMIT_INTERVAL,	\
				      DEFAULT_RATELIMIT_BURST);		\
									\
	if (__ratelimit(&_rs))						\
		bch2_print(_c, __VA_ARGS__);				\
} while (0)

#define bch_info(c, fmt, ...) \
	bch2_print(c, KERN_INFO bch2_fmt(c, fmt), ##__VA_ARGS__)
#define bch_notice(c, fmt, ...) \
	bch2_print(c, KERN_NOTICE bch2_fmt(c, fmt), ##__VA_ARGS__)
#define bch_warn(c, fmt, ...) \
	bch2_print(c, KERN_WARNING bch2_fmt(c, fmt), ##__VA_ARGS__)
#define bch_warn_ratelimited(c, fmt, ...) \
	bch2_print_ratelimited(c, KERN_WARNING bch2_fmt(c, fmt), ##__VA_ARGS__)

#define bch_err(c, fmt, ...) \
	bch2_print(c, KERN_ERR bch2_fmt(c, fmt), ##__VA_ARGS__)
#define bch_err_dev(ca, fmt, ...) \
	bch2_print(c, KERN_ERR bch2_fmt_dev(ca, fmt), ##__VA_ARGS__)
#define bch_err_dev_offset(ca, _offset, fmt, ...) \
	bch2_print(c, KERN_ERR bch2_fmt_dev_offset(ca, _offset, fmt), ##__VA_ARGS__)
#define bch_err_inum(c, _inum, fmt, ...) \
	bch2_print(c, KERN_ERR bch2_fmt_inum(c, _inum, fmt), ##__VA_ARGS__)
#define bch_err_inum_offset(c, _inum, _offset, fmt, ...) \
	bch2_print(c, KERN_ERR bch2_fmt_inum_offset(c, _inum, _offset, fmt), ##__VA_ARGS__)

#define bch_err_ratelimited(c, fmt, ...) \
	bch2_print_ratelimited(c, KERN_ERR bch2_fmt(c, fmt), ##__VA_ARGS__)
#define bch_err_dev_ratelimited(ca, fmt, ...) \
	bch2_print_ratelimited(ca, KERN_ERR bch2_fmt_dev(ca, fmt), ##__VA_ARGS__)
#define bch_err_dev_offset_ratelimited(ca, _offset, fmt, ...) \
	bch2_print_ratelimited(ca, KERN_ERR bch2_fmt_dev_offset(ca, _offset, fmt), ##__VA_ARGS__)
#define bch_err_inum_ratelimited(c, _inum, fmt, ...) \
	bch2_print_ratelimited(c, KERN_ERR bch2_fmt_inum(c, _inum, fmt), ##__VA_ARGS__)
#define bch_err_inum_offset_ratelimited(c, _inum, _offset, fmt, ...) \
	bch2_print_ratelimited(c, KERN_ERR bch2_fmt_inum_offset(c, _inum, _offset, fmt), ##__VA_ARGS__)

static inline bool should_print_err(int err)
{
	return err && !bch2_err_matches(err, BCH_ERR_transaction_restart);
}

#define bch_err_fn(_c, _ret)						\
do {									\
	if (should_print_err(_ret))					\
		bch_err(_c, "%s(): error %s", __func__, bch2_err_str(_ret));\
} while (0)

#define bch_err_fn_ratelimited(_c, _ret)				\
do {									\
	if (should_print_err(_ret))					\
		bch_err_ratelimited(_c, "%s(): error %s", __func__, bch2_err_str(_ret));\
} while (0)

#define bch_err_msg(_c, _ret, _msg, ...)				\
do {									\
	if (should_print_err(_ret))					\
		bch_err(_c, "%s(): error " _msg " %s", __func__,	\
			##__VA_ARGS__, bch2_err_str(_ret));		\
} while (0)

#define bch_verbose(c, fmt, ...)					\
do {									\
	if ((c)->opts.verbose)						\
		bch_info(c, fmt, ##__VA_ARGS__);			\
} while (0)

#define pr_verbose_init(opts, fmt, ...)					\
do {									\
	if (opt_get(opts, verbose))					\
		pr_info(fmt, ##__VA_ARGS__);				\
} while (0)

/* Parameters that are useful for debugging, but should always be compiled in: */
#define BCH_DEBUG_PARAMS_ALWAYS()					\
	BCH_DEBUG_PARAM(key_merging_disabled,				\
		"Disables merging of extents")				\
	BCH_DEBUG_PARAM(btree_node_merging_disabled,			\
		"Disables merging of btree nodes")			\
	BCH_DEBUG_PARAM(btree_gc_always_rewrite,			\
		"Causes mark and sweep to compact and rewrite every "	\
		"btree node it traverses")				\
	BCH_DEBUG_PARAM(btree_gc_rewrite_disabled,			\
		"Disables rewriting of btree nodes during mark and sweep")\
	BCH_DEBUG_PARAM(btree_shrinker_disabled,			\
		"Disables the shrinker callback for the btree node cache")\
	BCH_DEBUG_PARAM(verify_btree_ondisk,				\
		"Reread btree nodes at various points to verify the "	\
		"mergesort in the read path against modifications "	\
		"done in memory")					\
	BCH_DEBUG_PARAM(verify_all_btree_replicas,			\
		"When reading btree nodes, read all replicas and "	\
		"compare them")						\
	BCH_DEBUG_PARAM(backpointers_no_use_write_buffer,		\
		"Don't use the write buffer for backpointers, enabling "\
		"extra runtime checks")

/* Parameters that should only be compiled in debug mode: */
#define BCH_DEBUG_PARAMS_DEBUG()					\
	BCH_DEBUG_PARAM(expensive_debug_checks,				\
		"Enables various runtime debugging checks that "	\
		"significantly affect performance")			\
	BCH_DEBUG_PARAM(debug_check_iterators,				\
		"Enables extra verification for btree iterators")	\
	BCH_DEBUG_PARAM(debug_check_btree_accounting,			\
		"Verify btree accounting for keys within a node")	\
	BCH_DEBUG_PARAM(journal_seq_verify,				\
		"Store the journal sequence number in the version "	\
		"number of every btree key, and verify that btree "	\
		"update ordering is preserved during recovery")		\
	BCH_DEBUG_PARAM(inject_invalid_keys,				\
		"Store the journal sequence number in the version "	\
		"number of every btree key, and verify that btree "	\
		"update ordering is preserved during recovery")		\
	BCH_DEBUG_PARAM(test_alloc_startup,				\
		"Force allocator startup to use the slowpath where it"	\
		"can't find enough free buckets without invalidating"	\
		"cached data")						\
	BCH_DEBUG_PARAM(force_reconstruct_read,				\
		"Force reads to use the reconstruct path, when reading"	\
		"from erasure coded extents")				\
	BCH_DEBUG_PARAM(test_restart_gc,				\
		"Test restarting mark and sweep gc when bucket gens change")

#define BCH_DEBUG_PARAMS_ALL() BCH_DEBUG_PARAMS_ALWAYS() BCH_DEBUG_PARAMS_DEBUG()

#ifdef CONFIG_BCACHEFS_DEBUG
#define BCH_DEBUG_PARAMS() BCH_DEBUG_PARAMS_ALL()
#else
#define BCH_DEBUG_PARAMS() BCH_DEBUG_PARAMS_ALWAYS()
#endif

#define BCH_DEBUG_PARAM(name, description) extern bool bch2_##name;
BCH_DEBUG_PARAMS()
#undef BCH_DEBUG_PARAM

#ifndef CONFIG_BCACHEFS_DEBUG
#define BCH_DEBUG_PARAM(name, description) static const __maybe_unused bool bch2_##name;
BCH_DEBUG_PARAMS_DEBUG()
#undef BCH_DEBUG_PARAM
#endif

#define BCH_TIME_STATS()			\
	x(btree_node_mem_alloc)			\
	x(btree_node_split)			\
	x(btree_node_compact)			\
	x(btree_node_merge)			\
	x(btree_node_sort)			\
	x(btree_node_read)			\
	x(btree_node_read_done)			\
	x(btree_interior_update_foreground)	\
	x(btree_interior_update_total)		\
	x(btree_gc)				\
	x(data_write)				\
	x(data_read)				\
	x(data_promote)				\
	x(journal_flush_write)			\
	x(journal_noflush_write)		\
	x(journal_flush_seq)			\
	x(blocked_journal_low_on_space)		\
	x(blocked_journal_low_on_pin)		\
	x(blocked_journal_max_in_flight)	\
	x(blocked_key_cache_flush)		\
	x(blocked_allocate)			\
	x(blocked_allocate_open_bucket)		\
	x(blocked_write_buffer_full)		\
	x(nocow_lock_contended)

enum bch_time_stats {
#define x(name) BCH_TIME_##name,
	BCH_TIME_STATS()
#undef x
	BCH_TIME_STAT_NR
};

#include "alloc_types.h"
#include "btree_gc_types.h"
#include "btree_types.h"
#include "btree_node_scan_types.h"
#include "btree_write_buffer_types.h"
#include "buckets_types.h"
#include "buckets_waiting_for_journal_types.h"
#include "clock_types.h"
#include "disk_groups_types.h"
#include "ec_types.h"
#include "journal_types.h"
#include "keylist_types.h"
#include "quota_types.h"
#include "rebalance_types.h"
#include "replicas_types.h"
#include "sb-members_types.h"
#include "subvolume_types.h"
#include "super_types.h"
#include "thread_with_file_types.h"

/* Number of nodes btree coalesce will try to coalesce at once */
#define GC_MERGE_NODES		4U

/* Maximum number of nodes we might need to allocate atomically: */
#define BTREE_RESERVE_MAX	(BTREE_MAX_DEPTH + (BTREE_MAX_DEPTH - 1))

/* Size of the freelist we allocate btree nodes from: */
#define BTREE_NODE_RESERVE	(BTREE_RESERVE_MAX * 4)

#define BTREE_NODE_OPEN_BUCKET_RESERVE	(BTREE_RESERVE_MAX * BCH_REPLICAS_MAX)

struct btree;

struct io_count {
	u64			sectors[2][BCH_DATA_NR];
};

struct discard_in_flight {
	bool			in_progress:1;
	u64			bucket:63;
};

struct bch_dev {
	struct kobject		kobj;
#ifdef CONFIG_BCACHEFS_DEBUG
	atomic_long_t		ref;
	bool			dying;
	unsigned long		last_put;
#else
	struct percpu_ref	ref;
#endif
	struct completion	ref_completion;
	struct percpu_ref	io_ref;
	struct completion	io_ref_completion;

	struct bch_fs		*fs;

	u8			dev_idx;
	/*
	 * Cached version of this device's member info from superblock
	 * Committed by bch2_write_super() -> bch_fs_mi_update()
	 */
	struct bch_member_cpu	mi;
	atomic64_t		errors[BCH_MEMBER_ERROR_NR];

	__uuid_t		uuid;
	char			name[BDEVNAME_SIZE];

	struct bch_sb_handle	disk_sb;
	struct bch_sb		*sb_read_scratch;
	int			sb_write_error;
	dev_t			dev;
	atomic_t		flush_seq;

	struct bch_devs_mask	self;

	/*
	 * Buckets:
	 * Per-bucket arrays are protected by c->mark_lock, bucket_lock and
	 * gc_gens_lock, for device resize - holding any is sufficient for
	 * access: Or rcu_read_lock(), but only for dev_ptr_stale():
	 */
	GENRADIX(struct bucket)	buckets_gc;
	struct bucket_gens __rcu *bucket_gens;
	u8			*oldest_gen;
	unsigned long		*buckets_nouse;
	struct rw_semaphore	bucket_lock;

	struct bch_dev_usage __percpu	*usage;

	/* Allocator: */
	u64			new_fs_bucket_idx;
	u64			alloc_cursor[3];

	unsigned		nr_open_buckets;
	unsigned		nr_partial_buckets;
	unsigned		nr_btree_reserve;

	size_t			inc_gen_needs_gc;
	size_t			inc_gen_really_needs_gc;
	size_t			buckets_waiting_on_journal;

	struct work_struct	invalidate_work;
	struct work_struct	discard_work;
	struct mutex		discard_buckets_in_flight_lock;
	DARRAY(struct discard_in_flight)	discard_buckets_in_flight;
	struct work_struct	discard_fast_work;

	atomic64_t		rebalance_work;

	struct journal_device	journal;
	u64			prev_journal_sector;

	struct work_struct	io_error_work;

	/* The rest of this all shows up in sysfs */
	atomic64_t		cur_latency[2];
	struct bch2_time_stats_quantiles io_latency[2];

#define CONGESTED_MAX		1024
	atomic_t		congested;
	u64			congested_last;

	struct io_count __percpu *io_done;
};

/*
 * initial_gc_unfixed
 * error
 * topology error
 */

#define BCH_FS_FLAGS()			\
	x(new_fs)			\
	x(started)			\
<<<<<<< HEAD
=======
	x(clean_recovery)		\
>>>>>>> adc21867
	x(btree_running)		\
	x(accounting_replay_done)	\
	x(may_go_rw)			\
	x(rw)				\
	x(was_rw)			\
	x(stopping)			\
	x(emergency_ro)			\
	x(going_ro)			\
	x(write_disable_complete)	\
	x(clean_shutdown)		\
	x(fsck_running)			\
	x(initial_gc_unfixed)		\
	x(need_delete_dead_snapshots)	\
	x(error)			\
	x(topology_error)		\
	x(errors_fixed)			\
	x(errors_not_fixed)		\
	x(no_invalid_checks)

enum bch_fs_flags {
#define x(n)		BCH_FS_##n,
	BCH_FS_FLAGS()
#undef x
};

struct btree_debug {
	unsigned		id;
};

#define BCH_TRANSACTIONS_NR 128

struct btree_transaction_stats {
	struct bch2_time_stats	duration;
	struct bch2_time_stats	lock_hold_times;
	struct mutex		lock;
	unsigned		nr_max_paths;
	unsigned		journal_entries_size;
	unsigned		max_mem;
	char			*max_paths_text;
};

struct bch_fs_pcpu {
	u64			sectors_available;
};

struct journal_seq_blacklist_table {
	size_t			nr;
	struct journal_seq_blacklist_table_entry {
		u64		start;
		u64		end;
		bool		dirty;
	}			entries[];
};

struct journal_keys {
	/* must match layout in darray_types.h */
	size_t			nr, size;
	struct journal_key {
		u64		journal_seq;
		u32		journal_offset;
		enum btree_id	btree_id:8;
		unsigned	level:8;
		bool		allocated;
		bool		overwritten;
		struct bkey_i	*k;
	}			*data;
	/*
	 * Gap buffer: instead of all the empty space in the array being at the
	 * end of the buffer - from @nr to @size - the empty space is at @gap.
	 * This means that sequential insertions are O(n) instead of O(n^2).
	 */
	size_t			gap;
	atomic_t		ref;
	bool			initial_ref_held;
};

struct btree_trans_buf {
	struct btree_trans	*trans;
};

#define BCACHEFS_ROOT_SUBVOL_INUM					\
	((subvol_inum) { BCACHEFS_ROOT_SUBVOL,	BCACHEFS_ROOT_INO })

#define BCH_WRITE_REFS()						\
	x(trans)							\
	x(write)							\
	x(promote)							\
	x(node_rewrite)							\
	x(stripe_create)						\
	x(stripe_delete)						\
	x(reflink)							\
	x(fallocate)							\
	x(fsync)							\
	x(dio_write)							\
	x(discard)							\
	x(discard_fast)							\
	x(invalidate)							\
	x(delete_dead_snapshots)					\
	x(gc_gens)							\
	x(snapshot_delete_pagecache)					\
	x(sysfs)							\
	x(btree_write_buffer)

enum bch_write_ref {
#define x(n) BCH_WRITE_REF_##n,
	BCH_WRITE_REFS()
#undef x
	BCH_WRITE_REF_NR,
};

struct bch_fs {
	struct closure		cl;

	struct list_head	list;
	struct kobject		kobj;
	struct kobject		counters_kobj;
	struct kobject		internal;
	struct kobject		opts_dir;
	struct kobject		time_stats;
	unsigned long		flags;

	int			minor;
	struct device		*chardev;
	struct super_block	*vfs_sb;
	dev_t			dev;
	char			name[40];
	struct stdio_redirect	*stdio;
	struct task_struct	*stdio_filter;

	/* ro/rw, add/remove/resize devices: */
	struct rw_semaphore	state_lock;

	/* Counts outstanding writes, for clean transition to read-only */
#ifdef BCH_WRITE_REF_DEBUG
	atomic_long_t		writes[BCH_WRITE_REF_NR];
#else
	struct percpu_ref	writes;
#endif
	/*
	 * Analagous to c->writes, for asynchronous ops that don't necessarily
	 * need fs to be read-write
	 */
	refcount_t		ro_ref;
	wait_queue_head_t	ro_ref_wait;

	struct work_struct	read_only_work;

	struct bch_dev __rcu	*devs[BCH_SB_MEMBERS_MAX];

	struct bch_accounting_mem accounting;

	struct bch_replicas_cpu replicas;
	struct bch_replicas_cpu replicas_gc;
	struct mutex		replicas_gc_lock;

	struct journal_entry_res btree_root_journal_res;
	struct journal_entry_res clock_journal_res;

	struct bch_disk_groups_cpu __rcu *disk_groups;

	struct bch_opts		opts;

	/* Updated by bch2_sb_update():*/
	struct {
		__uuid_t	uuid;
		__uuid_t	user_uuid;

		u16		version;
		u16		version_min;
		u16		version_upgrade_complete;

		u8		nr_devices;
		u8		clean;

		u8		encryption_type;

		u64		time_base_lo;
		u32		time_base_hi;
		unsigned	time_units_per_sec;
		unsigned	nsec_per_time_unit;
		u64		features;
		u64		compat;
		unsigned long	errors_silent[BITS_TO_LONGS(BCH_FSCK_ERR_MAX)];
		u64		btrees_lost_data;
	}			sb;


	struct bch_sb_handle	disk_sb;

	unsigned short		block_bits;	/* ilog2(block_size) */

	u16			btree_foreground_merge_threshold;

	struct closure		sb_write;
	struct mutex		sb_lock;

	/* snapshot.c: */
	struct snapshot_table __rcu *snapshots;
	struct mutex		snapshot_table_lock;
	struct rw_semaphore	snapshot_create_lock;

	struct work_struct	snapshot_delete_work;
	struct work_struct	snapshot_wait_for_pagecache_and_delete_work;
	snapshot_id_list	snapshots_unlinked;
	struct mutex		snapshots_unlinked_lock;

	/* BTREE CACHE */
	struct bio_set		btree_bio;
	struct workqueue_struct	*btree_read_complete_wq;
	struct workqueue_struct	*btree_write_submit_wq;

	struct btree_root	btree_roots_known[BTREE_ID_NR];
	DARRAY(struct btree_root) btree_roots_extra;
	struct mutex		btree_root_lock;

	struct btree_cache	btree_cache;

	/*
	 * Cache of allocated btree nodes - if we allocate a btree node and
	 * don't use it, if we free it that space can't be reused until going
	 * _all_ the way through the allocator (which exposes us to a livelock
	 * when allocating btree reserves fail halfway through) - instead, we
	 * can stick them here:
	 */
	struct btree_alloc	btree_reserve_cache[BTREE_NODE_RESERVE * 2];
	unsigned		btree_reserve_cache_nr;
	struct mutex		btree_reserve_cache_lock;

	mempool_t		btree_interior_update_pool;
	struct list_head	btree_interior_update_list;
	struct list_head	btree_interior_updates_unwritten;
	struct mutex		btree_interior_update_lock;
	struct closure_waitlist	btree_interior_update_wait;

	struct workqueue_struct	*btree_interior_update_worker;
	struct work_struct	btree_interior_update_work;

	struct workqueue_struct	*btree_node_rewrite_worker;

	struct list_head	pending_node_rewrites;
	struct mutex		pending_node_rewrites_lock;

	/* btree_io.c: */
	spinlock_t		btree_write_error_lock;
	struct btree_write_stats {
		atomic64_t	nr;
		atomic64_t	bytes;
	}			btree_write_stats[BTREE_WRITE_TYPE_NR];

	/* btree_iter.c: */
	struct seqmutex		btree_trans_lock;
	struct list_head	btree_trans_list;
	mempool_t		btree_trans_pool;
	mempool_t		btree_trans_mem_pool;
	struct btree_trans_buf  __percpu	*btree_trans_bufs;

	struct srcu_struct	btree_trans_barrier;
	bool			btree_trans_barrier_initialized;

	struct btree_key_cache	btree_key_cache;
	unsigned		btree_key_cache_btrees;

	struct btree_write_buffer btree_write_buffer;

	struct workqueue_struct	*btree_update_wq;
	struct workqueue_struct	*btree_io_complete_wq;
	/* copygc needs its own workqueue for index updates.. */
	struct workqueue_struct	*copygc_wq;
	/*
	 * Use a dedicated wq for write ref holder tasks. Required to avoid
	 * dependency problems with other wq tasks that can block on ref
	 * draining, such as read-only transition.
	 */
	struct workqueue_struct *write_ref_wq;

	/* ALLOCATION */
	struct bch_devs_mask	rw_devs[BCH_DATA_NR];
	unsigned long		rw_devs_change_count;

	u64			capacity; /* sectors */
	u64			reserved; /* sectors */

	/*
	 * When capacity _decreases_ (due to a disk being removed), we
	 * increment capacity_gen - this invalidates outstanding reservations
	 * and forces them to be revalidated
	 */
	u32			capacity_gen;
	unsigned		bucket_size_max;

	atomic64_t		sectors_available;
	struct mutex		sectors_available_lock;

	struct bch_fs_pcpu __percpu	*pcpu;

	struct percpu_rw_semaphore	mark_lock;

	seqcount_t			usage_lock;
	struct bch_fs_usage_base __percpu *usage;
	u64 __percpu		*online_reserved;

	unsigned long		allocator_last_stuck;

	struct io_clock		io_clock[2];

	/* JOURNAL SEQ BLACKLIST */
	struct journal_seq_blacklist_table *
				journal_seq_blacklist_table;

	/* ALLOCATOR */
	spinlock_t		freelist_lock;
	struct closure_waitlist	freelist_wait;

	open_bucket_idx_t	open_buckets_freelist;
	open_bucket_idx_t	open_buckets_nr_free;
	struct closure_waitlist	open_buckets_wait;
	struct open_bucket	open_buckets[OPEN_BUCKETS_COUNT];
	open_bucket_idx_t	open_buckets_hash[OPEN_BUCKETS_COUNT];

	open_bucket_idx_t	open_buckets_partial[OPEN_BUCKETS_COUNT];
	open_bucket_idx_t	open_buckets_partial_nr;

	struct write_point	btree_write_point;
	struct write_point	rebalance_write_point;

	struct write_point	write_points[WRITE_POINT_MAX];
	struct hlist_head	write_points_hash[WRITE_POINT_HASH_NR];
	struct mutex		write_points_hash_lock;
	unsigned		write_points_nr;

	struct buckets_waiting_for_journal buckets_waiting_for_journal;

	/* GARBAGE COLLECTION */
	struct work_struct	gc_gens_work;
	unsigned long		gc_count;

	enum btree_id		gc_gens_btree;
	struct bpos		gc_gens_pos;

	/*
	 * Tracks GC's progress - everything in the range [ZERO_KEY..gc_cur_pos]
	 * has been marked by GC.
	 *
	 * gc_cur_phase is a superset of btree_ids (BTREE_ID_extents etc.)
	 *
	 * Protected by gc_pos_lock. Only written to by GC thread, so GC thread
	 * can read without a lock.
	 */
	seqcount_t		gc_pos_lock;
	struct gc_pos		gc_pos;

	/*
	 * The allocation code needs gc_mark in struct bucket to be correct, but
	 * it's not while a gc is in progress.
	 */
	struct rw_semaphore	gc_lock;
	struct mutex		gc_gens_lock;

	/* IO PATH */
	struct semaphore	io_in_flight;
	struct bio_set		bio_read;
	struct bio_set		bio_read_split;
	struct bio_set		bio_write;
	struct bio_set		replica_set;
	struct mutex		bio_bounce_pages_lock;
	mempool_t		bio_bounce_pages;
	struct bucket_nocow_lock_table
				nocow_locks;
	struct rhashtable	promote_table;

	mempool_t		compression_bounce[2];
	mempool_t		compress_workspace[BCH_COMPRESSION_TYPE_NR];
	mempool_t		decompress_workspace;
	size_t			zstd_workspace_size;

	struct crypto_shash	*sha256;
	struct crypto_sync_skcipher *chacha20;
	struct crypto_shash	*poly1305;

	atomic64_t		key_version;

	mempool_t		large_bkey_pool;

	/* MOVE.C */
	struct list_head	moving_context_list;
	struct mutex		moving_context_lock;

	/* REBALANCE */
	struct bch_fs_rebalance	rebalance;

	/* COPYGC */
	struct task_struct	*copygc_thread;
	struct write_point	copygc_write_point;
	s64			copygc_wait_at;
	s64			copygc_wait;
	bool			copygc_running;
	wait_queue_head_t	copygc_running_wq;

	/* STRIPES: */
	GENRADIX(struct stripe) stripes;
	GENRADIX(struct gc_stripe) gc_stripes;

	struct hlist_head	ec_stripes_new[32];
	spinlock_t		ec_stripes_new_lock;

	ec_stripes_heap		ec_stripes_heap;
	struct mutex		ec_stripes_heap_lock;

	/* ERASURE CODING */
	struct list_head	ec_stripe_head_list;
	struct mutex		ec_stripe_head_lock;

	struct list_head	ec_stripe_new_list;
	struct mutex		ec_stripe_new_lock;
	wait_queue_head_t	ec_stripe_new_wait;

	struct work_struct	ec_stripe_create_work;
	u64			ec_stripe_hint;

	struct work_struct	ec_stripe_delete_work;

	struct bio_set		ec_bioset;

	/* REFLINK */
	reflink_gc_table	reflink_gc_table;
	size_t			reflink_gc_nr;

	/* fs.c */
	struct list_head	vfs_inodes_list;
	struct mutex		vfs_inodes_lock;
	struct rhashtable	vfs_inodes_table;

	/* VFS IO PATH - fs-io.c */
	struct bio_set		writepage_bioset;
	struct bio_set		dio_write_bioset;
	struct bio_set		dio_read_bioset;
	struct bio_set		nocow_flush_bioset;

	/* QUOTAS */
	struct bch_memquota_type quotas[QTYP_NR];

	/* RECOVERY */
	u64			journal_replay_seq_start;
	u64			journal_replay_seq_end;
	/*
	 * Two different uses:
	 * "Has this fsck pass?" - i.e. should this type of error be an
	 * emergency read-only
	 * And, in certain situations fsck will rewind to an earlier pass: used
	 * for signaling to the toplevel code which pass we want to run now.
	 */
	enum bch_recovery_pass	curr_recovery_pass;
	/* bitmask of recovery passes that we actually ran */
	u64			recovery_passes_complete;
	/* never rewinds version of curr_recovery_pass */
	enum bch_recovery_pass	recovery_pass_done;
	struct semaphore	online_fsck_mutex;

	/* DEBUG JUNK */
	struct dentry		*fs_debug_dir;
	struct dentry		*btree_debug_dir;
	struct btree_debug	btree_debug[BTREE_ID_NR];
	struct btree		*verify_data;
	struct btree_node	*verify_ondisk;
	struct mutex		verify_lock;

	u64			*unused_inode_hints;
	unsigned		inode_shard_bits;

	/*
	 * A btree node on disk could have too many bsets for an iterator to fit
	 * on the stack - have to dynamically allocate them
	 */
	mempool_t		fill_iter;

	mempool_t		btree_bounce_pool;

	struct journal		journal;
	GENRADIX(struct journal_replay *) journal_entries;
	u64			journal_entries_base_seq;
	struct journal_keys	journal_keys;
	struct list_head	journal_iters;

	struct find_btree_nodes	found_btree_nodes;

	u64			last_bucket_seq_cleanup;

	u64			counters_on_mount[BCH_COUNTER_NR];
	u64 __percpu		*counters;

	unsigned		copy_gc_enabled:1;

	struct bch2_time_stats	times[BCH_TIME_STAT_NR];

	struct btree_transaction_stats btree_transaction_stats[BCH_TRANSACTIONS_NR];

	/* ERRORS */
	struct list_head	fsck_error_msgs;
	struct mutex		fsck_error_msgs_lock;
	bool			fsck_alloc_msgs_err;

	bch_sb_errors_cpu	fsck_error_counts;
	struct mutex		fsck_error_counts_lock;
};

extern struct wait_queue_head bch2_read_only_wait;

static inline void bch2_write_ref_get(struct bch_fs *c, enum bch_write_ref ref)
{
#ifdef BCH_WRITE_REF_DEBUG
	atomic_long_inc(&c->writes[ref]);
#else
	percpu_ref_get(&c->writes);
#endif
}

static inline bool __bch2_write_ref_tryget(struct bch_fs *c, enum bch_write_ref ref)
{
#ifdef BCH_WRITE_REF_DEBUG
	return !test_bit(BCH_FS_going_ro, &c->flags) &&
		atomic_long_inc_not_zero(&c->writes[ref]);
#else
	return percpu_ref_tryget(&c->writes);
#endif
}

static inline bool bch2_write_ref_tryget(struct bch_fs *c, enum bch_write_ref ref)
{
#ifdef BCH_WRITE_REF_DEBUG
	return !test_bit(BCH_FS_going_ro, &c->flags) &&
		atomic_long_inc_not_zero(&c->writes[ref]);
#else
	return percpu_ref_tryget_live(&c->writes);
#endif
}

static inline void bch2_write_ref_put(struct bch_fs *c, enum bch_write_ref ref)
{
#ifdef BCH_WRITE_REF_DEBUG
	long v = atomic_long_dec_return(&c->writes[ref]);

	BUG_ON(v < 0);
	if (v)
		return;
	for (unsigned i = 0; i < BCH_WRITE_REF_NR; i++)
		if (atomic_long_read(&c->writes[i]))
			return;

	set_bit(BCH_FS_write_disable_complete, &c->flags);
	wake_up(&bch2_read_only_wait);
#else
	percpu_ref_put(&c->writes);
#endif
}

static inline bool bch2_ro_ref_tryget(struct bch_fs *c)
{
	if (test_bit(BCH_FS_stopping, &c->flags))
		return false;

	return refcount_inc_not_zero(&c->ro_ref);
}

static inline void bch2_ro_ref_put(struct bch_fs *c)
{
	if (refcount_dec_and_test(&c->ro_ref))
		wake_up(&c->ro_ref_wait);
}

static inline void bch2_set_ra_pages(struct bch_fs *c, unsigned ra_pages)
{
#ifndef NO_BCACHEFS_FS
	if (c->vfs_sb)
		c->vfs_sb->s_bdi->ra_pages = ra_pages;
#endif
}

static inline unsigned bucket_bytes(const struct bch_dev *ca)
{
	return ca->mi.bucket_size << 9;
}

static inline unsigned block_bytes(const struct bch_fs *c)
{
	return c->opts.block_size;
}

static inline unsigned block_sectors(const struct bch_fs *c)
{
	return c->opts.block_size >> 9;
}

static inline bool btree_id_cached(const struct bch_fs *c, enum btree_id btree)
{
	return c->btree_key_cache_btrees & (1U << btree);
}

static inline struct timespec64 bch2_time_to_timespec(const struct bch_fs *c, s64 time)
{
	struct timespec64 t;
	s64 sec;
	s32 rem;

	time += c->sb.time_base_lo;

	sec = div_s64_rem(time, c->sb.time_units_per_sec, &rem);

	set_normalized_timespec64(&t, sec, rem * (s64)c->sb.nsec_per_time_unit);

	return t;
}

static inline s64 timespec_to_bch2_time(const struct bch_fs *c, struct timespec64 ts)
{
	return (ts.tv_sec * c->sb.time_units_per_sec +
		(int) ts.tv_nsec / c->sb.nsec_per_time_unit) - c->sb.time_base_lo;
}

static inline s64 bch2_current_time(const struct bch_fs *c)
{
	struct timespec64 now;

	ktime_get_coarse_real_ts64(&now);
	return timespec_to_bch2_time(c, now);
}

static inline u64 bch2_current_io_time(const struct bch_fs *c, int rw)
{
	return max(1ULL, (u64) atomic64_read(&c->io_clock[rw].now) & LRU_TIME_MAX);
}

static inline struct stdio_redirect *bch2_fs_stdio_redirect(struct bch_fs *c)
{
	struct stdio_redirect *stdio = c->stdio;

	if (c->stdio_filter && c->stdio_filter != current)
		stdio = NULL;
	return stdio;
}

static inline unsigned metadata_replicas_required(struct bch_fs *c)
{
	return min(c->opts.metadata_replicas,
		   c->opts.metadata_replicas_required);
}

static inline unsigned data_replicas_required(struct bch_fs *c)
{
	return min(c->opts.data_replicas,
		   c->opts.data_replicas_required);
}

#define BKEY_PADDED_ONSTACK(key, pad)				\
	struct { struct bkey_i key; __u64 key ## _pad[pad]; }

#endif /* _BCACHEFS_H */<|MERGE_RESOLUTION|>--- conflicted
+++ resolved
@@ -595,10 +595,7 @@
 #define BCH_FS_FLAGS()			\
 	x(new_fs)			\
 	x(started)			\
-<<<<<<< HEAD
-=======
 	x(clean_recovery)		\
->>>>>>> adc21867
 	x(btree_running)		\
 	x(accounting_replay_done)	\
 	x(may_go_rw)			\
