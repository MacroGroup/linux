--- conflicted
+++ resolved
@@ -678,12 +678,8 @@
 	x(disk_accounting_v2,		BCH_VERSION(1,  9))		\
 	x(disk_accounting_v3,		BCH_VERSION(1, 10))		\
 	x(disk_accounting_inum,		BCH_VERSION(1, 11))		\
-<<<<<<< HEAD
-	x(rebalance_work_acct_fix,	BCH_VERSION(1, 12))
-=======
 	x(rebalance_work_acct_fix,	BCH_VERSION(1, 12))		\
 	x(inode_has_child_snapshots,	BCH_VERSION(1, 13))
->>>>>>> adc21867
 
 enum bcachefs_metadata_version {
 	bcachefs_metadata_version_min = 9,
