--- conflicted
+++ resolved
@@ -206,16 +206,6 @@
 	return b;
 }
 
-<<<<<<< HEAD
-void bch2_btree_node_to_freelist(struct bch_fs *c, struct btree *b)
-{
-	mutex_lock(&c->btree_cache.lock);
-	list_move(&b->list, &c->btree_cache.freeable);
-	mutex_unlock(&c->btree_cache.lock);
-
-	six_unlock_write(&b->c.lock);
-	six_unlock_intent(&b->c.lock);
-=======
 static inline bool __btree_node_pinned(struct btree_cache *bc, struct btree *b)
 {
 	struct bbpos pos = BBPOS(b->c.btree_id, b->key.k.p);
@@ -259,7 +249,6 @@
 	}
 
 	mutex_unlock(&bc->lock);
->>>>>>> adc21867
 }
 
 /* Btree in memory cache - hash table */
@@ -864,11 +853,6 @@
 	bch2_time_stats_update(&c->times[BCH_TIME_btree_node_mem_alloc],
 			       start_time);
 
-<<<<<<< HEAD
-	memalloc_nofs_restore(flags);
-
-=======
->>>>>>> adc21867
 	int ret = bch2_trans_relock(trans);
 	if (unlikely(ret)) {
 		bch2_btree_node_to_freelist(c, b);
