// SPDX-License-Identifier: GPL-2.0
/*
 * Copyright (C) 2010 Kent Overstreet <kent.overstreet@gmail.com>
 * Copyright (C) 2014 Datera Inc.
 */

#include "bcachefs.h"
#include "alloc_background.h"
#include "alloc_foreground.h"
#include "backpointers.h"
#include "bkey_methods.h"
#include "bkey_buf.h"
#include "btree_journal_iter.h"
#include "btree_key_cache.h"
#include "btree_locking.h"
#include "btree_node_scan.h"
#include "btree_update_interior.h"
#include "btree_io.h"
#include "btree_gc.h"
#include "buckets.h"
#include "clock.h"
#include "debug.h"
#include "disk_accounting.h"
#include "ec.h"
#include "error.h"
#include "extents.h"
#include "journal.h"
#include "keylist.h"
#include "move.h"
#include "recovery_passes.h"
#include "reflink.h"
#include "replicas.h"
#include "super-io.h"
#include "trace.h"

#include <linux/slab.h>
#include <linux/bitops.h>
#include <linux/freezer.h>
#include <linux/kthread.h>
#include <linux/preempt.h>
#include <linux/rcupdate.h>
#include <linux/sched/task.h>

#define DROP_THIS_NODE		10
#define DROP_PREV_NODE		11
#define DID_FILL_FROM_SCAN	12

static const char * const bch2_gc_phase_strs[] = {
#define x(n)	#n,
	GC_PHASES()
#undef x
	NULL
};

void bch2_gc_pos_to_text(struct printbuf *out, struct gc_pos *p)
{
	prt_str(out, bch2_gc_phase_strs[p->phase]);
	prt_char(out, ' ');
	bch2_btree_id_to_text(out, p->btree);
	prt_printf(out, " l=%u ", p->level);
	bch2_bpos_to_text(out, p->pos);
}

static struct bkey_s unsafe_bkey_s_c_to_s(struct bkey_s_c k)
{
	return (struct bkey_s) {{{
		(struct bkey *) k.k,
		(struct bch_val *) k.v
	}}};
}

static inline void __gc_pos_set(struct bch_fs *c, struct gc_pos new_pos)
{
	preempt_disable();
	write_seqcount_begin(&c->gc_pos_lock);
	c->gc_pos = new_pos;
	write_seqcount_end(&c->gc_pos_lock);
	preempt_enable();
}

static inline void gc_pos_set(struct bch_fs *c, struct gc_pos new_pos)
{
	BUG_ON(gc_pos_cmp(new_pos, c->gc_pos) < 0);
	__gc_pos_set(c, new_pos);
}

static void btree_ptr_to_v2(struct btree *b, struct bkey_i_btree_ptr_v2 *dst)
{
	switch (b->key.k.type) {
	case KEY_TYPE_btree_ptr: {
		struct bkey_i_btree_ptr *src = bkey_i_to_btree_ptr(&b->key);

		dst->k.p		= src->k.p;
		dst->v.mem_ptr		= 0;
		dst->v.seq		= b->data->keys.seq;
		dst->v.sectors_written	= 0;
		dst->v.flags		= 0;
		dst->v.min_key		= b->data->min_key;
		set_bkey_val_bytes(&dst->k, sizeof(dst->v) + bkey_val_bytes(&src->k));
		memcpy(dst->v.start, src->v.start, bkey_val_bytes(&src->k));
		break;
	}
	case KEY_TYPE_btree_ptr_v2:
		bkey_copy(&dst->k_i, &b->key);
		break;
	default:
		BUG();
	}
}

static int set_node_min(struct bch_fs *c, struct btree *b, struct bpos new_min)
{
	struct bkey_i_btree_ptr_v2 *new;
	int ret;

	if (c->opts.verbose) {
		struct printbuf buf = PRINTBUF;

		bch2_bkey_val_to_text(&buf, c, bkey_i_to_s_c(&b->key));
		prt_str(&buf, " -> ");
		bch2_bpos_to_text(&buf, new_min);

		bch_info(c, "%s(): %s", __func__, buf.buf);
		printbuf_exit(&buf);
	}

	new = kmalloc_array(BKEY_BTREE_PTR_U64s_MAX, sizeof(u64), GFP_KERNEL);
	if (!new)
		return -BCH_ERR_ENOMEM_gc_repair_key;

	btree_ptr_to_v2(b, new);
	b->data->min_key	= new_min;
	new->v.min_key		= new_min;
	SET_BTREE_PTR_RANGE_UPDATED(&new->v, true);

	ret = bch2_journal_key_insert_take(c, b->c.btree_id, b->c.level + 1, &new->k_i);
	if (ret) {
		kfree(new);
		return ret;
	}

	bch2_btree_node_drop_keys_outside_node(b);
	bkey_copy(&b->key, &new->k_i);
	return 0;
}

static int set_node_max(struct bch_fs *c, struct btree *b, struct bpos new_max)
{
	struct bkey_i_btree_ptr_v2 *new;
	int ret;

	if (c->opts.verbose) {
		struct printbuf buf = PRINTBUF;

		bch2_bkey_val_to_text(&buf, c, bkey_i_to_s_c(&b->key));
		prt_str(&buf, " -> ");
		bch2_bpos_to_text(&buf, new_max);

		bch_info(c, "%s(): %s", __func__, buf.buf);
		printbuf_exit(&buf);
	}

	ret = bch2_journal_key_delete(c, b->c.btree_id, b->c.level + 1, b->key.k.p);
	if (ret)
		return ret;

	new = kmalloc_array(BKEY_BTREE_PTR_U64s_MAX, sizeof(u64), GFP_KERNEL);
	if (!new)
		return -BCH_ERR_ENOMEM_gc_repair_key;

	btree_ptr_to_v2(b, new);
	b->data->max_key	= new_max;
	new->k.p		= new_max;
	SET_BTREE_PTR_RANGE_UPDATED(&new->v, true);

	ret = bch2_journal_key_insert_take(c, b->c.btree_id, b->c.level + 1, &new->k_i);
	if (ret) {
		kfree(new);
		return ret;
	}

	bch2_btree_node_drop_keys_outside_node(b);

	mutex_lock(&c->btree_cache.lock);
	__bch2_btree_node_hash_remove(&c->btree_cache, b);

	bkey_copy(&b->key, &new->k_i);
	ret = __bch2_btree_node_hash_insert(&c->btree_cache, b);
	BUG_ON(ret);
	mutex_unlock(&c->btree_cache.lock);
	return 0;
}

static int btree_check_node_boundaries(struct btree_trans *trans, struct btree *b,
				       struct btree *prev, struct btree *cur,
				       struct bpos *pulled_from_scan)
{
	struct bch_fs *c = trans->c;
	struct bpos expected_start = !prev
		? b->data->min_key
		: bpos_successor(prev->key.k.p);
	struct printbuf buf = PRINTBUF;
	int ret = 0;

	BUG_ON(b->key.k.type == KEY_TYPE_btree_ptr_v2 &&
	       !bpos_eq(bkey_i_to_btree_ptr_v2(&b->key)->v.min_key,
			b->data->min_key));

	if (bpos_eq(expected_start, cur->data->min_key))
		return 0;

	prt_printf(&buf, "  at btree %s level %u:\n  parent: ",
		   bch2_btree_id_str(b->c.btree_id), b->c.level);
	bch2_bkey_val_to_text(&buf, c, bkey_i_to_s_c(&b->key));

	if (prev) {
		prt_printf(&buf, "\n  prev: ");
		bch2_bkey_val_to_text(&buf, c, bkey_i_to_s_c(&prev->key));
	}

	prt_str(&buf, "\n  next: ");
	bch2_bkey_val_to_text(&buf, c, bkey_i_to_s_c(&cur->key));

	if (bpos_lt(expected_start, cur->data->min_key)) {				/* gap */
		if (b->c.level == 1 &&
		    bpos_lt(*pulled_from_scan, cur->data->min_key)) {
			ret = bch2_get_scanned_nodes(c, b->c.btree_id, 0,
						     expected_start,
						     bpos_predecessor(cur->data->min_key));
			if (ret)
				goto err;

			*pulled_from_scan = cur->data->min_key;
			ret = DID_FILL_FROM_SCAN;
		} else {
			if (mustfix_fsck_err(trans, btree_node_topology_bad_min_key,
					     "btree node with incorrect min_key%s", buf.buf))
				ret = set_node_min(c, cur, expected_start);
		}
	} else {									/* overlap */
		if (prev && BTREE_NODE_SEQ(cur->data) > BTREE_NODE_SEQ(prev->data)) {	/* cur overwrites prev */
			if (bpos_ge(prev->data->min_key, cur->data->min_key)) {		/* fully? */
				if (mustfix_fsck_err(trans, btree_node_topology_overwritten_by_next_node,
						     "btree node overwritten by next node%s", buf.buf))
					ret = DROP_PREV_NODE;
			} else {
				if (mustfix_fsck_err(trans, btree_node_topology_bad_max_key,
						     "btree node with incorrect max_key%s", buf.buf))
					ret = set_node_max(c, prev,
							   bpos_predecessor(cur->data->min_key));
			}
		} else {
			if (bpos_ge(expected_start, cur->data->max_key)) {		/* fully? */
				if (mustfix_fsck_err(trans, btree_node_topology_overwritten_by_prev_node,
						     "btree node overwritten by prev node%s", buf.buf))
					ret = DROP_THIS_NODE;
			} else {
				if (mustfix_fsck_err(trans, btree_node_topology_bad_min_key,
						     "btree node with incorrect min_key%s", buf.buf))
					ret = set_node_min(c, cur, expected_start);
			}
		}
	}
err:
fsck_err:
	printbuf_exit(&buf);
	return ret;
}

static int btree_repair_node_end(struct btree_trans *trans, struct btree *b,
				 struct btree *child, struct bpos *pulled_from_scan)
{
	struct bch_fs *c = trans->c;
	struct printbuf buf = PRINTBUF;
	int ret = 0;

	if (bpos_eq(child->key.k.p, b->key.k.p))
		return 0;

	prt_printf(&buf, "at btree %s level %u:\n  parent: ",
		   bch2_btree_id_str(b->c.btree_id), b->c.level);
	bch2_bkey_val_to_text(&buf, c, bkey_i_to_s_c(&b->key));

	prt_str(&buf, "\n  child: ");
	bch2_bkey_val_to_text(&buf, c, bkey_i_to_s_c(&child->key));

	if (mustfix_fsck_err(trans, btree_node_topology_bad_max_key,
			     "btree node with incorrect max_key%s", buf.buf)) {
		if (b->c.level == 1 &&
		    bpos_lt(*pulled_from_scan, b->key.k.p)) {
			ret = bch2_get_scanned_nodes(c, b->c.btree_id, 0,
						bpos_successor(child->key.k.p), b->key.k.p);
			if (ret)
				goto err;

			*pulled_from_scan = b->key.k.p;
			ret = DID_FILL_FROM_SCAN;
		} else {
			ret = set_node_max(c, child, b->key.k.p);
		}
	}
err:
fsck_err:
	printbuf_exit(&buf);
	return ret;
}

static int bch2_btree_repair_topology_recurse(struct btree_trans *trans, struct btree *b,
					      struct bpos *pulled_from_scan)
{
	struct bch_fs *c = trans->c;
	struct btree_and_journal_iter iter;
	struct bkey_s_c k;
	struct bkey_buf prev_k, cur_k;
	struct btree *prev = NULL, *cur = NULL;
	bool have_child, new_pass = false;
	struct printbuf buf = PRINTBUF;
	int ret = 0;

	if (!b->c.level)
		return 0;

	bch2_bkey_buf_init(&prev_k);
	bch2_bkey_buf_init(&cur_k);
again:
	cur = prev = NULL;
	have_child = new_pass = false;
	bch2_btree_and_journal_iter_init_node_iter(trans, &iter, b);
	iter.prefetch = true;

	while ((k = bch2_btree_and_journal_iter_peek(&iter)).k) {
		BUG_ON(bpos_lt(k.k->p, b->data->min_key));
		BUG_ON(bpos_gt(k.k->p, b->data->max_key));

		bch2_btree_and_journal_iter_advance(&iter);
		bch2_bkey_buf_reassemble(&cur_k, c, k);

		cur = bch2_btree_node_get_noiter(trans, cur_k.k,
					b->c.btree_id, b->c.level - 1,
					false);
		ret = PTR_ERR_OR_ZERO(cur);

		printbuf_reset(&buf);
		bch2_bkey_val_to_text(&buf, c, bkey_i_to_s_c(cur_k.k));

		if (mustfix_fsck_err_on(bch2_err_matches(ret, EIO),
				trans, btree_node_unreadable,
				"Topology repair: unreadable btree node at btree %s level %u:\n"
				"  %s",
				bch2_btree_id_str(b->c.btree_id),
				b->c.level - 1,
				buf.buf)) {
			bch2_btree_node_evict(trans, cur_k.k);
			cur = NULL;
			ret = bch2_journal_key_delete(c, b->c.btree_id,
						      b->c.level, cur_k.k->k.p);
			if (ret)
				break;

			if (!btree_id_is_alloc(b->c.btree_id)) {
				ret = bch2_run_explicit_recovery_pass(c, BCH_RECOVERY_PASS_scan_for_btree_nodes);
				if (ret)
					break;
			}
			continue;
		}

		bch_err_msg(c, ret, "getting btree node");
		if (ret)
			break;

		if (bch2_btree_node_is_stale(c, cur)) {
			bch_info(c, "btree node %s older than nodes found by scanning", buf.buf);
			six_unlock_read(&cur->c.lock);
			bch2_btree_node_evict(trans, cur_k.k);
			ret = bch2_journal_key_delete(c, b->c.btree_id,
						      b->c.level, cur_k.k->k.p);
			cur = NULL;
			if (ret)
				break;
			continue;
		}

		ret = btree_check_node_boundaries(trans, b, prev, cur, pulled_from_scan);
		if (ret == DID_FILL_FROM_SCAN) {
			new_pass = true;
			ret = 0;
		}

		if (ret == DROP_THIS_NODE) {
			six_unlock_read(&cur->c.lock);
			bch2_btree_node_evict(trans, cur_k.k);
			ret = bch2_journal_key_delete(c, b->c.btree_id,
						      b->c.level, cur_k.k->k.p);
			cur = NULL;
			if (ret)
				break;
			continue;
		}

		if (prev)
			six_unlock_read(&prev->c.lock);
		prev = NULL;

		if (ret == DROP_PREV_NODE) {
			bch_info(c, "dropped prev node");
			bch2_btree_node_evict(trans, prev_k.k);
			ret = bch2_journal_key_delete(c, b->c.btree_id,
						      b->c.level, prev_k.k->k.p);
			if (ret)
				break;

			bch2_btree_and_journal_iter_exit(&iter);
			goto again;
		} else if (ret)
			break;

		prev = cur;
		cur = NULL;
		bch2_bkey_buf_copy(&prev_k, c, cur_k.k);
	}

	if (!ret && !IS_ERR_OR_NULL(prev)) {
		BUG_ON(cur);
		ret = btree_repair_node_end(trans, b, prev, pulled_from_scan);
		if (ret == DID_FILL_FROM_SCAN) {
			new_pass = true;
			ret = 0;
		}
	}

	if (!IS_ERR_OR_NULL(prev))
		six_unlock_read(&prev->c.lock);
	prev = NULL;
	if (!IS_ERR_OR_NULL(cur))
		six_unlock_read(&cur->c.lock);
	cur = NULL;

	if (ret)
		goto err;

	bch2_btree_and_journal_iter_exit(&iter);

	if (new_pass)
		goto again;

	bch2_btree_and_journal_iter_init_node_iter(trans, &iter, b);
	iter.prefetch = true;

	while ((k = bch2_btree_and_journal_iter_peek(&iter)).k) {
		bch2_bkey_buf_reassemble(&cur_k, c, k);
		bch2_btree_and_journal_iter_advance(&iter);

		cur = bch2_btree_node_get_noiter(trans, cur_k.k,
					b->c.btree_id, b->c.level - 1,
					false);
		ret = PTR_ERR_OR_ZERO(cur);

		bch_err_msg(c, ret, "getting btree node");
		if (ret)
			goto err;

		ret = bch2_btree_repair_topology_recurse(trans, cur, pulled_from_scan);
		six_unlock_read(&cur->c.lock);
		cur = NULL;

		if (ret == DROP_THIS_NODE) {
			bch2_btree_node_evict(trans, cur_k.k);
			ret = bch2_journal_key_delete(c, b->c.btree_id,
						      b->c.level, cur_k.k->k.p);
			new_pass = true;
		}

		if (ret)
			goto err;

		have_child = true;
	}

	printbuf_reset(&buf);
	bch2_bkey_val_to_text(&buf, c, bkey_i_to_s_c(&b->key));

	if (mustfix_fsck_err_on(!have_child,
			trans, btree_node_topology_interior_node_empty,
			"empty interior btree node at btree %s level %u\n"
			"  %s",
			bch2_btree_id_str(b->c.btree_id),
			b->c.level, buf.buf))
		ret = DROP_THIS_NODE;
err:
fsck_err:
	if (!IS_ERR_OR_NULL(prev))
		six_unlock_read(&prev->c.lock);
	if (!IS_ERR_OR_NULL(cur))
		six_unlock_read(&cur->c.lock);

	bch2_btree_and_journal_iter_exit(&iter);

	if (!ret && new_pass)
		goto again;

	BUG_ON(!ret && bch2_btree_node_check_topology(trans, b));

	bch2_bkey_buf_exit(&prev_k, c);
	bch2_bkey_buf_exit(&cur_k, c);
	printbuf_exit(&buf);
	return ret;
}

int bch2_check_topology(struct bch_fs *c)
{
	struct btree_trans *trans = bch2_trans_get(c);
	struct bpos pulled_from_scan = POS_MIN;
	int ret = 0;

	bch2_trans_srcu_unlock(trans);

	for (unsigned i = 0; i < btree_id_nr_alive(c) && !ret; i++) {
		struct btree_root *r = bch2_btree_id_root(c, i);
		bool reconstructed_root = false;

		if (r->error) {
			ret = bch2_run_explicit_recovery_pass(c, BCH_RECOVERY_PASS_scan_for_btree_nodes);
			if (ret)
				break;
reconstruct_root:
			bch_info(c, "btree root %s unreadable, must recover from scan", bch2_btree_id_str(i));

			r->alive = false;
			r->error = 0;

			if (!bch2_btree_has_scanned_nodes(c, i)) {
				mustfix_fsck_err(trans, btree_root_unreadable_and_scan_found_nothing,
						 "no nodes found for btree %s, continue?", bch2_btree_id_str(i));
				bch2_btree_root_alloc_fake_trans(trans, i, 0);
			} else {
				bch2_btree_root_alloc_fake_trans(trans, i, 1);
				bch2_shoot_down_journal_keys(c, i, 1, BTREE_MAX_DEPTH, POS_MIN, SPOS_MAX);
				ret = bch2_get_scanned_nodes(c, i, 0, POS_MIN, SPOS_MAX);
				if (ret)
					break;
			}

			reconstructed_root = true;
		}

		struct btree *b = r->b;

		btree_node_lock_nopath_nofail(trans, &b->c, SIX_LOCK_read);
		ret = bch2_btree_repair_topology_recurse(trans, b, &pulled_from_scan);
		six_unlock_read(&b->c.lock);

		if (ret == DROP_THIS_NODE) {
			mutex_lock(&c->btree_cache.lock);
			bch2_btree_node_hash_remove(&c->btree_cache, b);
			mutex_unlock(&c->btree_cache.lock);

			r->b = NULL;

			if (!reconstructed_root)
				goto reconstruct_root;

			bch_err(c, "empty btree root %s", bch2_btree_id_str(i));
			bch2_btree_root_alloc_fake_trans(trans, i, 0);
			r->alive = false;
			ret = 0;
		}
	}
fsck_err:
	bch2_trans_put(trans);
	return ret;
}

/* marking of btree keys/nodes: */

static int bch2_gc_mark_key(struct btree_trans *trans, enum btree_id btree_id,
			    unsigned level, struct btree **prev,
			    struct btree_iter *iter, struct bkey_s_c k,
			    bool initial)
{
	struct bch_fs *c = trans->c;

	if (iter) {
		struct btree_path *path = btree_iter_path(trans, iter);
		struct btree *b = path_l(path)->b;

		if (*prev != b) {
			int ret = bch2_btree_node_check_topology(trans, b);
			if (ret)
				return ret;
		}
		*prev = b;
	}

	struct bkey deleted = KEY(0, 0, 0);
	struct bkey_s_c old = (struct bkey_s_c) { &deleted, NULL };
	struct printbuf buf = PRINTBUF;
	int ret = 0;

	deleted.p = k.k->p;

	if (initial) {
		BUG_ON(bch2_journal_seq_verify &&
		       k.k->bversion.lo > atomic64_read(&c->journal.seq));

		if (fsck_err_on(btree_id != BTREE_ID_accounting &&
<<<<<<< HEAD
				k.k->version.lo > atomic64_read(&c->key_version),
=======
				k.k->bversion.lo > atomic64_read(&c->key_version),
>>>>>>> adc21867
				trans, bkey_version_in_future,
				"key version number higher than recorded %llu\n  %s",
				atomic64_read(&c->key_version),
				(bch2_bkey_val_to_text(&buf, c, k), buf.buf)))
			atomic64_set(&c->key_version, k.k->bversion.lo);
	}

	if (mustfix_fsck_err_on(level && !bch2_dev_btree_bitmap_marked(c, k),
				trans, btree_bitmap_not_marked,
				"btree ptr not marked in member info btree allocated bitmap\n  %s",
				(printbuf_reset(&buf),
				 bch2_bkey_val_to_text(&buf, c, k),
				 buf.buf))) {
		mutex_lock(&c->sb_lock);
		bch2_dev_btree_bitmap_mark(c, k);
		bch2_write_super(c);
		mutex_unlock(&c->sb_lock);
	}

	/*
	 * We require a commit before key_trigger() because
	 * key_trigger(BTREE_TRIGGER_GC) is not idempotant; we'll calculate the
	 * wrong result if we run it multiple times.
	 */
	unsigned flags = !iter ? BTREE_TRIGGER_is_root : 0;

	ret = bch2_key_trigger(trans, btree_id, level, old, unsafe_bkey_s_c_to_s(k),
			       BTREE_TRIGGER_check_repair|flags);
	if (ret)
		goto out;

	if (trans->nr_updates) {
		ret = bch2_trans_commit(trans, NULL, NULL, 0) ?:
			-BCH_ERR_transaction_restart_nested;
		goto out;
	}

	ret = bch2_key_trigger(trans, btree_id, level, old, unsafe_bkey_s_c_to_s(k),
			       BTREE_TRIGGER_gc|BTREE_TRIGGER_insert|flags);
out:
fsck_err:
	printbuf_exit(&buf);
	bch_err_fn(c, ret);
	return ret;
}

static int bch2_gc_btree(struct btree_trans *trans, enum btree_id btree, bool initial)
{
	struct bch_fs *c = trans->c;
	unsigned target_depth = btree_node_type_has_triggers(__btree_node_type(0, btree)) ? 0 : 1;
	int ret = 0;

	/* We need to make sure every leaf node is readable before going RW */
	if (initial)
		target_depth = 0;

	for (unsigned level = target_depth; level < BTREE_MAX_DEPTH; level++) {
		struct btree *prev = NULL;
		struct btree_iter iter;
		bch2_trans_node_iter_init(trans, &iter, btree, POS_MIN, 0, level,
					  BTREE_ITER_prefetch);

		ret = for_each_btree_key_continue(trans, iter, 0, k, ({
			gc_pos_set(c, gc_pos_btree(btree, level, k.k->p));
			bch2_gc_mark_key(trans, btree, level, &prev, &iter, k, initial);
		}));
		if (ret)
			goto err;
	}

	/* root */
	do {
retry_root:
		bch2_trans_begin(trans);

		struct btree_iter iter;
		bch2_trans_node_iter_init(trans, &iter, btree, POS_MIN,
					  0, bch2_btree_id_root(c, btree)->b->c.level, 0);
		struct btree *b = bch2_btree_iter_peek_node(&iter);
		ret = PTR_ERR_OR_ZERO(b);
		if (ret)
			goto err_root;

		if (b != btree_node_root(c, b)) {
			bch2_trans_iter_exit(trans, &iter);
			goto retry_root;
		}

		gc_pos_set(c, gc_pos_btree(btree, b->c.level + 1, SPOS_MAX));
		struct bkey_s_c k = bkey_i_to_s_c(&b->key);
		ret = bch2_gc_mark_key(trans, btree, b->c.level + 1, NULL, NULL, k, initial);
err_root:
		bch2_trans_iter_exit(trans, &iter);
	} while (bch2_err_matches(ret, BCH_ERR_transaction_restart));
err:
	bch_err_fn(c, ret);
	return ret;
}

static inline int btree_id_gc_phase_cmp(enum btree_id l, enum btree_id r)
{
	return cmp_int(gc_btree_order(l), gc_btree_order(r));
}

static int bch2_gc_btrees(struct bch_fs *c)
{
	struct btree_trans *trans = bch2_trans_get(c);
	enum btree_id ids[BTREE_ID_NR];
	unsigned i;
	int ret = 0;

	for (i = 0; i < BTREE_ID_NR; i++)
		ids[i] = i;
	bubble_sort(ids, BTREE_ID_NR, btree_id_gc_phase_cmp);

	for (i = 0; i < btree_id_nr_alive(c) && !ret; i++) {
		unsigned btree = i < BTREE_ID_NR ? ids[i] : i;

		if (IS_ERR_OR_NULL(bch2_btree_id_root(c, btree)->b))
			continue;

		ret = bch2_gc_btree(trans, btree, true);

		if (mustfix_fsck_err_on(bch2_err_matches(ret, EIO),
					trans, btree_node_read_error,
			       "btree node read error for %s",
			       bch2_btree_id_str(btree)))
			ret = bch2_run_explicit_recovery_pass(c, BCH_RECOVERY_PASS_check_topology);
	}
fsck_err:
	bch2_trans_put(trans);
	bch_err_fn(c, ret);
	return ret;
}

static int bch2_mark_superblocks(struct bch_fs *c)
{
	gc_pos_set(c, gc_phase(GC_PHASE_sb));

	return bch2_trans_mark_dev_sbs_flags(c, BTREE_TRIGGER_gc);
}

static void bch2_gc_free(struct bch_fs *c)
{
	bch2_accounting_gc_free(c);

	genradix_free(&c->reflink_gc_table);
	genradix_free(&c->gc_stripes);

<<<<<<< HEAD
	for_each_member_device(c, ca) {
		kvfree(rcu_dereference_protected(ca->buckets_gc, 1));
		ca->buckets_gc = NULL;
	}
=======
	for_each_member_device(c, ca)
		genradix_free(&ca->buckets_gc);
>>>>>>> adc21867
}

static int bch2_gc_start(struct bch_fs *c)
{
	for_each_member_device(c, ca) {
		int ret = bch2_dev_usage_init(ca, true);
		if (ret) {
			bch2_dev_put(ca);
			return ret;
		}
	}

	return 0;
}

/* returns true if not equal */
static inline bool bch2_alloc_v4_cmp(struct bch_alloc_v4 l,
				     struct bch_alloc_v4 r)
{
	return  l.gen != r.gen				||
		l.oldest_gen != r.oldest_gen		||
		l.data_type != r.data_type		||
		l.dirty_sectors	!= r.dirty_sectors	||
		l.stripe_sectors != r.stripe_sectors	||
		l.cached_sectors != r.cached_sectors	 ||
		l.stripe_redundancy != r.stripe_redundancy ||
		l.stripe != r.stripe;
}

static int bch2_alloc_write_key(struct btree_trans *trans,
				struct btree_iter *iter,
				struct bch_dev *ca,
				struct bkey_s_c k)
{
	struct bch_fs *c = trans->c;
	struct bkey_i_alloc_v4 *a;
	struct bch_alloc_v4 old_gc, gc, old_convert, new;
	const struct bch_alloc_v4 *old;
	int ret;

	if (!bucket_valid(ca, k.k->p.offset))
		return 0;

	old = bch2_alloc_to_v4(k, &old_convert);
	gc = new = *old;

	percpu_down_read(&c->mark_lock);
	__bucket_m_to_alloc(&gc, *gc_bucket(ca, iter->pos.offset));

	old_gc = gc;

	if ((old->data_type == BCH_DATA_sb ||
	     old->data_type == BCH_DATA_journal) &&
	    !bch2_dev_is_online(ca)) {
		gc.data_type = old->data_type;
		gc.dirty_sectors = old->dirty_sectors;
	}
	percpu_up_read(&c->mark_lock);

	/*
	 * gc.data_type doesn't yet include need_discard & need_gc_gen states -
	 * fix that here:
	 */
	alloc_data_type_set(&gc, gc.data_type);
	if (gc.data_type != old_gc.data_type ||
	    gc.dirty_sectors != old_gc.dirty_sectors) {
		ret = bch2_alloc_key_to_dev_counters(trans, ca, &old_gc, &gc, BTREE_TRIGGER_gc);
		if (ret)
			return ret;
<<<<<<< HEAD
	}
=======
>>>>>>> adc21867

		/*
		 * Ugly: alloc_key_to_dev_counters(..., BTREE_TRIGGER_gc) is not
		 * safe w.r.t. transaction restarts, so fixup the gc_bucket so
		 * we don't run it twice:
		 */
		percpu_down_read(&c->mark_lock);
		struct bucket *gc_m = gc_bucket(ca, iter->pos.offset);
		gc_m->data_type = gc.data_type;
		gc_m->dirty_sectors = gc.dirty_sectors;
		percpu_up_read(&c->mark_lock);
	}

	if (fsck_err_on(new.data_type != gc.data_type,
			trans, alloc_key_data_type_wrong,
			"bucket %llu:%llu gen %u has wrong data_type"
			": got %s, should be %s",
			iter->pos.inode, iter->pos.offset,
			gc.gen,
			bch2_data_type_str(new.data_type),
			bch2_data_type_str(gc.data_type)))
		new.data_type = gc.data_type;

#define copy_bucket_field(_errtype, _f)					\
	if (fsck_err_on(new._f != gc._f,				\
			trans, _errtype,				\
			"bucket %llu:%llu gen %u data type %s has wrong " #_f	\
			": got %llu, should be %llu",			\
			iter->pos.inode, iter->pos.offset,		\
			gc.gen,						\
			bch2_data_type_str(gc.data_type),		\
			(u64) new._f, (u64) gc._f))				\
		new._f = gc._f;						\

	copy_bucket_field(alloc_key_gen_wrong,			gen);
	copy_bucket_field(alloc_key_dirty_sectors_wrong,	dirty_sectors);
	copy_bucket_field(alloc_key_stripe_sectors_wrong,	stripe_sectors);
	copy_bucket_field(alloc_key_cached_sectors_wrong,	cached_sectors);
	copy_bucket_field(alloc_key_stripe_wrong,		stripe);
	copy_bucket_field(alloc_key_stripe_redundancy_wrong,	stripe_redundancy);
#undef copy_bucket_field

	if (!bch2_alloc_v4_cmp(*old, new))
		return 0;

	a = bch2_alloc_to_v4_mut(trans, k);
	ret = PTR_ERR_OR_ZERO(a);
	if (ret)
		return ret;

	a->v = new;

	/*
	 * The trigger normally makes sure these are set, but we're not running
	 * triggers:
	 */
	if (a->v.data_type == BCH_DATA_cached && !a->v.io_time[READ])
		a->v.io_time[READ] = max_t(u64, 1, atomic64_read(&c->io_clock[READ].now));

	ret = bch2_trans_update(trans, iter, &a->k_i, BTREE_TRIGGER_norun);
fsck_err:
	return ret;
}

static int bch2_gc_alloc_done(struct bch_fs *c)
{
	int ret = 0;

	for_each_member_device(c, ca) {
		ret = bch2_trans_run(c,
			for_each_btree_key_upto_commit(trans, iter, BTREE_ID_alloc,
					POS(ca->dev_idx, ca->mi.first_bucket),
					POS(ca->dev_idx, ca->mi.nbuckets - 1),
					BTREE_ITER_slots|BTREE_ITER_prefetch, k,
					NULL, NULL, BCH_TRANS_COMMIT_lazy_rw,
				bch2_alloc_write_key(trans, &iter, ca, k)));
		if (ret) {
			bch2_dev_put(ca);
			break;
		}
	}

	bch_err_fn(c, ret);
	return ret;
}

static int bch2_gc_alloc_start(struct bch_fs *c)
{
	int ret = 0;

	for_each_member_device(c, ca) {
		ret = genradix_prealloc(&ca->buckets_gc, ca->mi.nbuckets, GFP_KERNEL);
		if (ret) {
			bch2_dev_put(ca);
			ret = -BCH_ERR_ENOMEM_gc_alloc_start;
			break;
		}
	}

	bch_err_fn(c, ret);
	return ret;
}

static int bch2_gc_write_reflink_key(struct btree_trans *trans,
				     struct btree_iter *iter,
				     struct bkey_s_c k,
				     size_t *idx)
{
	struct bch_fs *c = trans->c;
	const __le64 *refcount = bkey_refcount_c(k);
	struct printbuf buf = PRINTBUF;
	struct reflink_gc *r;
	int ret = 0;

	if (!refcount)
		return 0;

	while ((r = genradix_ptr(&c->reflink_gc_table, *idx)) &&
	       r->offset < k.k->p.offset)
		++*idx;

	if (!r ||
	    r->offset != k.k->p.offset ||
	    r->size != k.k->size) {
		bch_err(c, "unexpected inconsistency walking reflink table at gc finish");
		return -EINVAL;
	}

	if (fsck_err_on(r->refcount != le64_to_cpu(*refcount),
			trans, reflink_v_refcount_wrong,
			"reflink key has wrong refcount:\n"
			"  %s\n"
			"  should be %u",
			(bch2_bkey_val_to_text(&buf, c, k), buf.buf),
			r->refcount)) {
		struct bkey_i *new = bch2_bkey_make_mut_noupdate(trans, k);
		ret = PTR_ERR_OR_ZERO(new);
		if (ret)
			goto out;

		if (!r->refcount)
			new->k.type = KEY_TYPE_deleted;
		else
			*bkey_refcount(bkey_i_to_s(new)) = cpu_to_le64(r->refcount);
		ret = bch2_trans_update(trans, iter, new, 0);
	}
out:
fsck_err:
	printbuf_exit(&buf);
	return ret;
}

static int bch2_gc_reflink_done(struct bch_fs *c)
{
	size_t idx = 0;

	int ret = bch2_trans_run(c,
		for_each_btree_key_commit(trans, iter,
				BTREE_ID_reflink, POS_MIN,
				BTREE_ITER_prefetch, k,
				NULL, NULL, BCH_TRANS_COMMIT_no_enospc,
			bch2_gc_write_reflink_key(trans, &iter, k, &idx)));
	c->reflink_gc_nr = 0;
	return ret;
}

static int bch2_gc_reflink_start(struct bch_fs *c)
{
	c->reflink_gc_nr = 0;

	int ret = bch2_trans_run(c,
		for_each_btree_key(trans, iter, BTREE_ID_reflink, POS_MIN,
				   BTREE_ITER_prefetch, k, ({
			const __le64 *refcount = bkey_refcount_c(k);

			if (!refcount)
				continue;

			struct reflink_gc *r = genradix_ptr_alloc(&c->reflink_gc_table,
							c->reflink_gc_nr++, GFP_KERNEL);
			if (!r) {
				ret = -BCH_ERR_ENOMEM_gc_reflink_start;
				break;
			}

			r->offset	= k.k->p.offset;
			r->size		= k.k->size;
			r->refcount	= 0;
			0;
		})));

	bch_err_fn(c, ret);
	return ret;
}

static int bch2_gc_write_stripes_key(struct btree_trans *trans,
				     struct btree_iter *iter,
				     struct bkey_s_c k)
{
	struct bch_fs *c = trans->c;
	struct printbuf buf = PRINTBUF;
	const struct bch_stripe *s;
	struct gc_stripe *m;
	bool bad = false;
	unsigned i;
	int ret = 0;

	if (k.k->type != KEY_TYPE_stripe)
		return 0;

	s = bkey_s_c_to_stripe(k).v;
	m = genradix_ptr(&c->gc_stripes, k.k->p.offset);

	for (i = 0; i < s->nr_blocks; i++) {
		u32 old = stripe_blockcount_get(s, i);
		u32 new = (m ? m->block_sectors[i] : 0);

		if (old != new) {
			prt_printf(&buf, "stripe block %u has wrong sector count: got %u, should be %u\n",
				   i, old, new);
			bad = true;
		}
	}

	if (bad)
		bch2_bkey_val_to_text(&buf, c, k);

	if (fsck_err_on(bad,
			trans, stripe_sector_count_wrong,
			"%s", buf.buf)) {
		struct bkey_i_stripe *new;

		new = bch2_trans_kmalloc(trans, bkey_bytes(k.k));
		ret = PTR_ERR_OR_ZERO(new);
		if (ret)
			return ret;

		bkey_reassemble(&new->k_i, k);

		for (i = 0; i < new->v.nr_blocks; i++)
			stripe_blockcount_set(&new->v, i, m ? m->block_sectors[i] : 0);

		ret = bch2_trans_update(trans, iter, &new->k_i, 0);
	}
fsck_err:
	printbuf_exit(&buf);
	return ret;
}

static int bch2_gc_stripes_done(struct bch_fs *c)
{
	return bch2_trans_run(c,
		for_each_btree_key_commit(trans, iter,
				BTREE_ID_stripes, POS_MIN,
				BTREE_ITER_prefetch, k,
				NULL, NULL, BCH_TRANS_COMMIT_no_enospc,
			bch2_gc_write_stripes_key(trans, &iter, k)));
}

/**
 * bch2_check_allocations - walk all references to buckets, and recompute them:
 *
 * @c:			filesystem object
 *
 * Returns: 0 on success, or standard errcode on failure
 *
 * Order matters here:
 *  - Concurrent GC relies on the fact that we have a total ordering for
 *    everything that GC walks - see  gc_will_visit_node(),
 *    gc_will_visit_root()
 *
 *  - also, references move around in the course of index updates and
 *    various other crap: everything needs to agree on the ordering
 *    references are allowed to move around in - e.g., we're allowed to
 *    start with a reference owned by an open_bucket (the allocator) and
 *    move it to the btree, but not the reverse.
 *
 *    This is necessary to ensure that gc doesn't miss references that
 *    move around - if references move backwards in the ordering GC
 *    uses, GC could skip past them
 */
int bch2_check_allocations(struct bch_fs *c)
{
	int ret;

	lockdep_assert_held(&c->state_lock);

	down_write(&c->gc_lock);

	bch2_btree_interior_updates_flush(c);

	ret   = bch2_gc_accounting_start(c) ?:
		bch2_gc_start(c) ?:
		bch2_gc_alloc_start(c) ?:
		bch2_gc_reflink_start(c);
	if (ret)
		goto out;

	gc_pos_set(c, gc_phase(GC_PHASE_start));

	ret = bch2_mark_superblocks(c);
	bch_err_msg(c, ret, "marking superblocks");
	if (ret)
		goto out;

	ret = bch2_gc_btrees(c);
	if (ret)
		goto out;

	c->gc_count++;

	ret   = bch2_gc_alloc_done(c) ?:
		bch2_gc_accounting_done(c) ?:
		bch2_gc_stripes_done(c) ?:
		bch2_gc_reflink_done(c);
out:
	percpu_down_write(&c->mark_lock);
	/* Indicates that gc is no longer in progress: */
	__gc_pos_set(c, gc_phase(GC_PHASE_not_running));

	bch2_gc_free(c);
	percpu_up_write(&c->mark_lock);

	up_write(&c->gc_lock);

	/*
	 * At startup, allocations can happen directly instead of via the
	 * allocator thread - issue wakeup in case they blocked on gc_lock:
	 */
	closure_wake_up(&c->freelist_wait);
	bch_err_fn(c, ret);
	return ret;
}

static int gc_btree_gens_key(struct btree_trans *trans,
			     struct btree_iter *iter,
			     struct bkey_s_c k)
{
	struct bch_fs *c = trans->c;
	struct bkey_ptrs_c ptrs = bch2_bkey_ptrs_c(k);
	struct bkey_i *u;
	int ret;

	if (unlikely(test_bit(BCH_FS_going_ro, &c->flags)))
		return -EROFS;

	percpu_down_read(&c->mark_lock);
	rcu_read_lock();
	bkey_for_each_ptr(ptrs, ptr) {
		struct bch_dev *ca = bch2_dev_rcu(c, ptr->dev);
		if (!ca)
			continue;

		if (dev_ptr_stale(ca, ptr) > 16) {
			rcu_read_unlock();
			percpu_up_read(&c->mark_lock);
			goto update;
		}
	}

	bkey_for_each_ptr(ptrs, ptr) {
		struct bch_dev *ca = bch2_dev_rcu(c, ptr->dev);
		if (!ca)
			continue;

		u8 *gen = &ca->oldest_gen[PTR_BUCKET_NR(ca, ptr)];
		if (gen_after(*gen, ptr->gen))
			*gen = ptr->gen;
	}
	rcu_read_unlock();
	percpu_up_read(&c->mark_lock);
	return 0;
update:
	u = bch2_bkey_make_mut(trans, iter, &k, 0);
	ret = PTR_ERR_OR_ZERO(u);
	if (ret)
		return ret;

	bch2_extent_normalize(c, bkey_i_to_s(u));
	return 0;
}

static int bch2_alloc_write_oldest_gen(struct btree_trans *trans, struct bch_dev *ca,
				       struct btree_iter *iter, struct bkey_s_c k)
{
	struct bch_alloc_v4 a_convert;
	const struct bch_alloc_v4 *a = bch2_alloc_to_v4(k, &a_convert);
	struct bkey_i_alloc_v4 *a_mut;
	int ret;

	if (a->oldest_gen == ca->oldest_gen[iter->pos.offset])
		return 0;

	a_mut = bch2_alloc_to_v4_mut(trans, k);
	ret = PTR_ERR_OR_ZERO(a_mut);
	if (ret)
		return ret;

	a_mut->v.oldest_gen = ca->oldest_gen[iter->pos.offset];
	alloc_data_type_set(&a_mut->v, a_mut->v.data_type);

	return bch2_trans_update(trans, iter, &a_mut->k_i, 0);
}

int bch2_gc_gens(struct bch_fs *c)
{
	u64 b, start_time = local_clock();
	int ret;

<<<<<<< HEAD
	/*
	 * Ideally we would be using state_lock and not gc_gens_lock here, but that
	 * introduces a deadlock in the RO path - we currently take the state
	 * lock at the start of going RO, thus the gc thread may get stuck:
	 */
=======
>>>>>>> adc21867
	if (!mutex_trylock(&c->gc_gens_lock))
		return 0;

	trace_and_count(c, gc_gens_start, c);

<<<<<<< HEAD
	down_read(&c->state_lock);
=======
	/*
	 * We have to use trylock here. Otherwise, we would
	 * introduce a deadlock in the RO path - we take the
	 * state lock at the start of going RO.
	 */
	if (!down_read_trylock(&c->state_lock)) {
		mutex_unlock(&c->gc_gens_lock);
		return 0;
	}
>>>>>>> adc21867

	for_each_member_device(c, ca) {
		struct bucket_gens *gens = bucket_gens(ca);

		BUG_ON(ca->oldest_gen);

		ca->oldest_gen = kvmalloc(gens->nbuckets, GFP_KERNEL);
		if (!ca->oldest_gen) {
			bch2_dev_put(ca);
			ret = -BCH_ERR_ENOMEM_gc_gens;
			goto err;
		}

		for (b = gens->first_bucket;
		     b < gens->nbuckets; b++)
			ca->oldest_gen[b] = gens->b[b];
	}

	for (unsigned i = 0; i < BTREE_ID_NR; i++)
		if (btree_type_has_ptrs(i)) {
			c->gc_gens_btree = i;
			c->gc_gens_pos = POS_MIN;

			ret = bch2_trans_run(c,
				for_each_btree_key_commit(trans, iter, i,
						POS_MIN,
						BTREE_ITER_prefetch|BTREE_ITER_all_snapshots,
						k,
						NULL, NULL,
						BCH_TRANS_COMMIT_no_enospc,
					gc_btree_gens_key(trans, &iter, k)));
			if (ret)
				goto err;
		}

	struct bch_dev *ca = NULL;
	ret = bch2_trans_run(c,
		for_each_btree_key_commit(trans, iter, BTREE_ID_alloc,
				POS_MIN,
				BTREE_ITER_prefetch,
				k,
				NULL, NULL,
				BCH_TRANS_COMMIT_no_enospc, ({
			ca = bch2_dev_iterate(c, ca, k.k->p.inode);
			if (!ca) {
				bch2_btree_iter_set_pos(&iter, POS(k.k->p.inode + 1, 0));
				continue;
			}
			bch2_alloc_write_oldest_gen(trans, ca, &iter, k);
		})));
	bch2_dev_put(ca);

	if (ret)
		goto err;

	c->gc_gens_btree	= 0;
	c->gc_gens_pos		= POS_MIN;

	c->gc_count++;

	bch2_time_stats_update(&c->times[BCH_TIME_btree_gc], start_time);
	trace_and_count(c, gc_gens_end, c);
err:
	for_each_member_device(c, ca) {
		kvfree(ca->oldest_gen);
		ca->oldest_gen = NULL;
	}

	up_read(&c->state_lock);
	mutex_unlock(&c->gc_gens_lock);
	if (!bch2_err_matches(ret, EROFS))
		bch_err_fn(c, ret);
	return ret;
}

static void bch2_gc_gens_work(struct work_struct *work)
{
	struct bch_fs *c = container_of(work, struct bch_fs, gc_gens_work);
	bch2_gc_gens(c);
	bch2_write_ref_put(c, BCH_WRITE_REF_gc_gens);
}

void bch2_gc_gens_async(struct bch_fs *c)
{
	if (bch2_write_ref_tryget(c, BCH_WRITE_REF_gc_gens) &&
	    !queue_work(c->write_ref_wq, &c->gc_gens_work))
		bch2_write_ref_put(c, BCH_WRITE_REF_gc_gens);
}

void bch2_fs_gc_init(struct bch_fs *c)
{
	seqcount_init(&c->gc_pos_lock);

	INIT_WORK(&c->gc_gens_work, bch2_gc_gens_work);
}<|MERGE_RESOLUTION|>--- conflicted
+++ resolved
@@ -604,11 +604,7 @@
 		       k.k->bversion.lo > atomic64_read(&c->journal.seq));
 
 		if (fsck_err_on(btree_id != BTREE_ID_accounting &&
-<<<<<<< HEAD
-				k.k->version.lo > atomic64_read(&c->key_version),
-=======
 				k.k->bversion.lo > atomic64_read(&c->key_version),
->>>>>>> adc21867
 				trans, bkey_version_in_future,
 				"key version number higher than recorded %llu\n  %s",
 				atomic64_read(&c->key_version),
@@ -758,15 +754,8 @@
 	genradix_free(&c->reflink_gc_table);
 	genradix_free(&c->gc_stripes);
 
-<<<<<<< HEAD
-	for_each_member_device(c, ca) {
-		kvfree(rcu_dereference_protected(ca->buckets_gc, 1));
-		ca->buckets_gc = NULL;
-	}
-=======
 	for_each_member_device(c, ca)
 		genradix_free(&ca->buckets_gc);
->>>>>>> adc21867
 }
 
 static int bch2_gc_start(struct bch_fs *c)
@@ -836,10 +825,6 @@
 		ret = bch2_alloc_key_to_dev_counters(trans, ca, &old_gc, &gc, BTREE_TRIGGER_gc);
 		if (ret)
 			return ret;
-<<<<<<< HEAD
-	}
-=======
->>>>>>> adc21867
 
 		/*
 		 * Ugly: alloc_key_to_dev_counters(..., BTREE_TRIGGER_gc) is not
@@ -1249,22 +1234,11 @@
 	u64 b, start_time = local_clock();
 	int ret;
 
-<<<<<<< HEAD
-	/*
-	 * Ideally we would be using state_lock and not gc_gens_lock here, but that
-	 * introduces a deadlock in the RO path - we currently take the state
-	 * lock at the start of going RO, thus the gc thread may get stuck:
-	 */
-=======
->>>>>>> adc21867
 	if (!mutex_trylock(&c->gc_gens_lock))
 		return 0;
 
 	trace_and_count(c, gc_gens_start, c);
 
-<<<<<<< HEAD
-	down_read(&c->state_lock);
-=======
 	/*
 	 * We have to use trylock here. Otherwise, we would
 	 * introduce a deadlock in the RO path - we take the
@@ -1274,7 +1248,6 @@
 		mutex_unlock(&c->gc_gens_lock);
 		return 0;
 	}
->>>>>>> adc21867
 
 	for_each_member_device(c, ca) {
 		struct bucket_gens *gens = bucket_gens(ca);
