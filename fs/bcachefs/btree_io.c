// SPDX-License-Identifier: GPL-2.0

#include "bcachefs.h"
#include "bkey_methods.h"
#include "bkey_sort.h"
#include "btree_cache.h"
#include "btree_io.h"
#include "btree_iter.h"
#include "btree_locking.h"
#include "btree_update.h"
#include "btree_update_interior.h"
#include "buckets.h"
#include "checksum.h"
#include "debug.h"
#include "error.h"
#include "extents.h"
#include "io_write.h"
#include "journal_reclaim.h"
#include "journal_seq_blacklist.h"
#include "recovery.h"
#include "super-io.h"
#include "trace.h"

#include <linux/sched/mm.h>

static void bch2_btree_node_header_to_text(struct printbuf *out, struct btree_node *bn)
{
	prt_printf(out, "btree=%s l=%u seq %llux\n",
		   bch2_btree_id_str(BTREE_NODE_ID(bn)),
		   (unsigned) BTREE_NODE_LEVEL(bn), bn->keys.seq);
	prt_str(out, "min: ");
	bch2_bpos_to_text(out, bn->min_key);
	prt_newline(out);
	prt_str(out, "max: ");
	bch2_bpos_to_text(out, bn->max_key);
}

void bch2_btree_node_io_unlock(struct btree *b)
{
	EBUG_ON(!btree_node_write_in_flight(b));

	clear_btree_node_write_in_flight_inner(b);
	clear_btree_node_write_in_flight(b);
	wake_up_bit(&b->flags, BTREE_NODE_write_in_flight);
}

void bch2_btree_node_io_lock(struct btree *b)
{
	wait_on_bit_lock_io(&b->flags, BTREE_NODE_write_in_flight,
			    TASK_UNINTERRUPTIBLE);
}

void __bch2_btree_node_wait_on_read(struct btree *b)
{
	wait_on_bit_io(&b->flags, BTREE_NODE_read_in_flight,
		       TASK_UNINTERRUPTIBLE);
}

void __bch2_btree_node_wait_on_write(struct btree *b)
{
	wait_on_bit_io(&b->flags, BTREE_NODE_write_in_flight,
		       TASK_UNINTERRUPTIBLE);
}

void bch2_btree_node_wait_on_read(struct btree *b)
{
	wait_on_bit_io(&b->flags, BTREE_NODE_read_in_flight,
		       TASK_UNINTERRUPTIBLE);
}

void bch2_btree_node_wait_on_write(struct btree *b)
{
	wait_on_bit_io(&b->flags, BTREE_NODE_write_in_flight,
		       TASK_UNINTERRUPTIBLE);
}

static void verify_no_dups(struct btree *b,
			   struct bkey_packed *start,
			   struct bkey_packed *end)
{
#ifdef CONFIG_BCACHEFS_DEBUG
	struct bkey_packed *k, *p;

	if (start == end)
		return;

	for (p = start, k = bkey_p_next(start);
	     k != end;
	     p = k, k = bkey_p_next(k)) {
		struct bkey l = bkey_unpack_key(b, p);
		struct bkey r = bkey_unpack_key(b, k);

		BUG_ON(bpos_ge(l.p, bkey_start_pos(&r)));
	}
#endif
}

static void set_needs_whiteout(struct bset *i, int v)
{
	struct bkey_packed *k;

	for (k = i->start; k != vstruct_last(i); k = bkey_p_next(k))
		k->needs_whiteout = v;
}

static void btree_bounce_free(struct bch_fs *c, size_t size,
			      bool used_mempool, void *p)
{
	if (used_mempool)
		mempool_free(p, &c->btree_bounce_pool);
	else
		kvfree(p);
}

static void *btree_bounce_alloc(struct bch_fs *c, size_t size,
				bool *used_mempool)
{
	unsigned flags = memalloc_nofs_save();
	void *p;

	BUG_ON(size > c->opts.btree_node_size);

	*used_mempool = false;
	p = kvmalloc(size, __GFP_NOWARN|GFP_NOWAIT);
	if (!p) {
		*used_mempool = true;
		p = mempool_alloc(&c->btree_bounce_pool, GFP_NOFS);
	}
	memalloc_nofs_restore(flags);
	return p;
}

static void sort_bkey_ptrs(const struct btree *bt,
			   struct bkey_packed **ptrs, unsigned nr)
{
	unsigned n = nr, a = nr / 2, b, c, d;

	if (!a)
		return;

	/* Heap sort: see lib/sort.c: */
	while (1) {
		if (a)
			a--;
		else if (--n)
			swap(ptrs[0], ptrs[n]);
		else
			break;

		for (b = a; c = 2 * b + 1, (d = c + 1) < n;)
			b = bch2_bkey_cmp_packed(bt,
					    ptrs[c],
					    ptrs[d]) >= 0 ? c : d;
		if (d == n)
			b = c;

		while (b != a &&
		       bch2_bkey_cmp_packed(bt,
				       ptrs[a],
				       ptrs[b]) >= 0)
			b = (b - 1) / 2;
		c = b;
		while (b != a) {
			b = (b - 1) / 2;
			swap(ptrs[b], ptrs[c]);
		}
	}
}

static void bch2_sort_whiteouts(struct bch_fs *c, struct btree *b)
{
	struct bkey_packed *new_whiteouts, **ptrs, **ptrs_end, *k;
	bool used_mempool = false;
	size_t bytes = b->whiteout_u64s * sizeof(u64);

	if (!b->whiteout_u64s)
		return;

	new_whiteouts = btree_bounce_alloc(c, bytes, &used_mempool);

	ptrs = ptrs_end = ((void *) new_whiteouts + bytes);

	for (k = unwritten_whiteouts_start(b);
	     k != unwritten_whiteouts_end(b);
	     k = bkey_p_next(k))
		*--ptrs = k;

	sort_bkey_ptrs(b, ptrs, ptrs_end - ptrs);

	k = new_whiteouts;

	while (ptrs != ptrs_end) {
		bkey_p_copy(k, *ptrs);
		k = bkey_p_next(k);
		ptrs++;
	}

	verify_no_dups(b, new_whiteouts,
		       (void *) ((u64 *) new_whiteouts + b->whiteout_u64s));

	memcpy_u64s(unwritten_whiteouts_start(b),
		    new_whiteouts, b->whiteout_u64s);

	btree_bounce_free(c, bytes, used_mempool, new_whiteouts);
}

static bool should_compact_bset(struct btree *b, struct bset_tree *t,
				bool compacting, enum compact_mode mode)
{
	if (!bset_dead_u64s(b, t))
		return false;

	switch (mode) {
	case COMPACT_LAZY:
		return should_compact_bset_lazy(b, t) ||
			(compacting && !bset_written(b, bset(b, t)));
	case COMPACT_ALL:
		return true;
	default:
		BUG();
	}
}

static bool bch2_drop_whiteouts(struct btree *b, enum compact_mode mode)
{
	bool ret = false;

	for_each_bset(b, t) {
		struct bset *i = bset(b, t);
		struct bkey_packed *k, *n, *out, *start, *end;
		struct btree_node_entry *src = NULL, *dst = NULL;

		if (t != b->set && !bset_written(b, i)) {
			src = container_of(i, struct btree_node_entry, keys);
			dst = max(write_block(b),
				  (void *) btree_bkey_last(b, t - 1));
		}

		if (src != dst)
			ret = true;

		if (!should_compact_bset(b, t, ret, mode)) {
			if (src != dst) {
				memmove(dst, src, sizeof(*src) +
					le16_to_cpu(src->keys.u64s) *
					sizeof(u64));
				i = &dst->keys;
				set_btree_bset(b, t, i);
			}
			continue;
		}

		start	= btree_bkey_first(b, t);
		end	= btree_bkey_last(b, t);

		if (src != dst) {
			memmove(dst, src, sizeof(*src));
			i = &dst->keys;
			set_btree_bset(b, t, i);
		}

		out = i->start;

		for (k = start; k != end; k = n) {
			n = bkey_p_next(k);

			if (!bkey_deleted(k)) {
				bkey_p_copy(out, k);
				out = bkey_p_next(out);
			} else {
				BUG_ON(k->needs_whiteout);
			}
		}

		i->u64s = cpu_to_le16((u64 *) out - i->_data);
		set_btree_bset_end(b, t);
		bch2_bset_set_no_aux_tree(b, t);
		ret = true;
	}

	bch2_verify_btree_nr_keys(b);

	bch2_btree_build_aux_trees(b);

	return ret;
}

bool bch2_compact_whiteouts(struct bch_fs *c, struct btree *b,
			    enum compact_mode mode)
{
	return bch2_drop_whiteouts(b, mode);
}

static void btree_node_sort(struct bch_fs *c, struct btree *b,
			    unsigned start_idx,
			    unsigned end_idx)
{
	struct btree_node *out;
	struct sort_iter_stack sort_iter;
	struct bset_tree *t;
	struct bset *start_bset = bset(b, &b->set[start_idx]);
	bool used_mempool = false;
	u64 start_time, seq = 0;
	unsigned i, u64s = 0, bytes, shift = end_idx - start_idx - 1;
	bool sorting_entire_node = start_idx == 0 &&
		end_idx == b->nsets;

	sort_iter_stack_init(&sort_iter, b);

	for (t = b->set + start_idx;
	     t < b->set + end_idx;
	     t++) {
		u64s += le16_to_cpu(bset(b, t)->u64s);
		sort_iter_add(&sort_iter.iter,
			      btree_bkey_first(b, t),
			      btree_bkey_last(b, t));
	}

	bytes = sorting_entire_node
		? btree_buf_bytes(b)
		: __vstruct_bytes(struct btree_node, u64s);

	out = btree_bounce_alloc(c, bytes, &used_mempool);

	start_time = local_clock();

	u64s = bch2_sort_keys(out->keys.start, &sort_iter.iter);

	out->keys.u64s = cpu_to_le16(u64s);

	BUG_ON(vstruct_end(&out->keys) > (void *) out + bytes);

	if (sorting_entire_node)
		bch2_time_stats_update(&c->times[BCH_TIME_btree_node_sort],
				       start_time);

	/* Make sure we preserve bset journal_seq: */
	for (t = b->set + start_idx; t < b->set + end_idx; t++)
		seq = max(seq, le64_to_cpu(bset(b, t)->journal_seq));
	start_bset->journal_seq = cpu_to_le64(seq);

	if (sorting_entire_node) {
		u64s = le16_to_cpu(out->keys.u64s);

		BUG_ON(bytes != btree_buf_bytes(b));

		/*
		 * Our temporary buffer is the same size as the btree node's
		 * buffer, we can just swap buffers instead of doing a big
		 * memcpy()
		 */
		*out = *b->data;
		out->keys.u64s = cpu_to_le16(u64s);
		swap(out, b->data);
		set_btree_bset(b, b->set, &b->data->keys);
	} else {
		start_bset->u64s = out->keys.u64s;
		memcpy_u64s(start_bset->start,
			    out->keys.start,
			    le16_to_cpu(out->keys.u64s));
	}

	for (i = start_idx + 1; i < end_idx; i++)
		b->nr.bset_u64s[start_idx] +=
			b->nr.bset_u64s[i];

	b->nsets -= shift;

	for (i = start_idx + 1; i < b->nsets; i++) {
		b->nr.bset_u64s[i]	= b->nr.bset_u64s[i + shift];
		b->set[i]		= b->set[i + shift];
	}

	for (i = b->nsets; i < MAX_BSETS; i++)
		b->nr.bset_u64s[i] = 0;

	set_btree_bset_end(b, &b->set[start_idx]);
	bch2_bset_set_no_aux_tree(b, &b->set[start_idx]);

	btree_bounce_free(c, bytes, used_mempool, out);

	bch2_verify_btree_nr_keys(b);
}

void bch2_btree_sort_into(struct bch_fs *c,
			 struct btree *dst,
			 struct btree *src)
{
	struct btree_nr_keys nr;
	struct btree_node_iter src_iter;
	u64 start_time = local_clock();

	BUG_ON(dst->nsets != 1);

	bch2_bset_set_no_aux_tree(dst, dst->set);

	bch2_btree_node_iter_init_from_start(&src_iter, src);

	nr = bch2_sort_repack(btree_bset_first(dst),
			src, &src_iter,
			&dst->format,
			true);

	bch2_time_stats_update(&c->times[BCH_TIME_btree_node_sort],
			       start_time);

	set_btree_bset_end(dst, dst->set);

	dst->nr.live_u64s	+= nr.live_u64s;
	dst->nr.bset_u64s[0]	+= nr.bset_u64s[0];
	dst->nr.packed_keys	+= nr.packed_keys;
	dst->nr.unpacked_keys	+= nr.unpacked_keys;

	bch2_verify_btree_nr_keys(dst);
}

/*
 * We're about to add another bset to the btree node, so if there's currently
 * too many bsets - sort some of them together:
 */
static bool btree_node_compact(struct bch_fs *c, struct btree *b)
{
	unsigned unwritten_idx;
	bool ret = false;

	for (unwritten_idx = 0;
	     unwritten_idx < b->nsets;
	     unwritten_idx++)
		if (!bset_written(b, bset(b, &b->set[unwritten_idx])))
			break;

	if (b->nsets - unwritten_idx > 1) {
		btree_node_sort(c, b, unwritten_idx, b->nsets);
		ret = true;
	}

	if (unwritten_idx > 1) {
		btree_node_sort(c, b, 0, unwritten_idx);
		ret = true;
	}

	return ret;
}

void bch2_btree_build_aux_trees(struct btree *b)
{
	for_each_bset(b, t)
		bch2_bset_build_aux_tree(b, t,
				!bset_written(b, bset(b, t)) &&
				t == bset_tree_last(b));
}

/*
 * If we have MAX_BSETS (3) bsets, should we sort them all down to just one?
 *
 * The first bset is going to be of similar order to the size of the node, the
 * last bset is bounded by btree_write_set_buffer(), which is set to keep the
 * memmove on insert from being too expensive: the middle bset should, ideally,
 * be the geometric mean of the first and the last.
 *
 * Returns true if the middle bset is greater than that geometric mean:
 */
static inline bool should_compact_all(struct bch_fs *c, struct btree *b)
{
	unsigned mid_u64s_bits =
		(ilog2(btree_max_u64s(c)) + BTREE_WRITE_SET_U64s_BITS) / 2;

	return bset_u64s(&b->set[1]) > 1U << mid_u64s_bits;
}

/*
 * @bch_btree_init_next - initialize a new (unwritten) bset that can then be
 * inserted into
 *
 * Safe to call if there already is an unwritten bset - will only add a new bset
 * if @b doesn't already have one.
 *
 * Returns true if we sorted (i.e. invalidated iterators
 */
void bch2_btree_init_next(struct btree_trans *trans, struct btree *b)
{
	struct bch_fs *c = trans->c;
	struct btree_node_entry *bne;
	bool reinit_iter = false;

	EBUG_ON(!six_lock_counts(&b->c.lock).n[SIX_LOCK_write]);
	BUG_ON(bset_written(b, bset(b, &b->set[1])));
	BUG_ON(btree_node_just_written(b));

	if (b->nsets == MAX_BSETS &&
	    !btree_node_write_in_flight(b) &&
	    should_compact_all(c, b)) {
		bch2_btree_node_write(c, b, SIX_LOCK_write,
				      BTREE_WRITE_init_next_bset);
		reinit_iter = true;
	}

	if (b->nsets == MAX_BSETS &&
	    btree_node_compact(c, b))
		reinit_iter = true;

	BUG_ON(b->nsets >= MAX_BSETS);

	bne = want_new_bset(c, b);
	if (bne)
		bch2_bset_init_next(b, bne);

	bch2_btree_build_aux_trees(b);

	if (reinit_iter)
		bch2_trans_node_reinit_iter(trans, b);
}

static void btree_err_msg(struct printbuf *out, struct bch_fs *c,
			  struct bch_dev *ca,
			  struct btree *b, struct bset *i, struct bkey_packed *k,
			  unsigned offset, int write)
{
	prt_printf(out, bch2_log_msg(c, "%s"),
		   write == READ
		   ? "error validating btree node "
		   : "corrupt btree node before write ");
	if (ca)
		prt_printf(out, "on %s ", ca->name);
	prt_printf(out, "at btree ");
	bch2_btree_pos_to_text(out, c, b);

	printbuf_indent_add(out, 2);

	prt_printf(out, "\nnode offset %u/%u",
		   b->written, btree_ptr_sectors_written(bkey_i_to_s_c(&b->key)));
	if (i)
		prt_printf(out, " bset u64s %u", le16_to_cpu(i->u64s));
	if (k)
		prt_printf(out, " bset byte offset %lu",
			   (unsigned long)(void *)k -
			   ((unsigned long)(void *)i & ~511UL));
	prt_str(out, ": ");
}

__printf(10, 11)
static int __btree_err(int ret,
		       struct bch_fs *c,
		       struct bch_dev *ca,
		       struct btree *b,
		       struct bset *i,
		       struct bkey_packed *k,
		       int write,
		       bool have_retry,
		       enum bch_sb_error_id err_type,
		       const char *fmt, ...)
{
	struct printbuf out = PRINTBUF;
	bool silent = c->curr_recovery_pass == BCH_RECOVERY_PASS_scan_for_btree_nodes;
	va_list args;

	btree_err_msg(&out, c, ca, b, i, k, b->written, write);

	va_start(args, fmt);
	prt_vprintf(&out, fmt, args);
	va_end(args);

	if (write == WRITE) {
		bch2_print_string_as_lines(KERN_ERR, out.buf);
		ret = c->opts.errors == BCH_ON_ERROR_continue
			? 0
			: -BCH_ERR_fsck_errors_not_fixed;
		goto out;
	}

	if (!have_retry && ret == -BCH_ERR_btree_node_read_err_want_retry)
		ret = -BCH_ERR_btree_node_read_err_fixable;
	if (!have_retry && ret == -BCH_ERR_btree_node_read_err_must_retry)
		ret = -BCH_ERR_btree_node_read_err_bad_node;

	if (!silent && ret != -BCH_ERR_btree_node_read_err_fixable)
		bch2_sb_error_count(c, err_type);

	switch (ret) {
	case -BCH_ERR_btree_node_read_err_fixable:
		ret = !silent
			? __bch2_fsck_err(c, NULL, FSCK_CAN_FIX, err_type, "%s", out.buf)
			: -BCH_ERR_fsck_fix;
		if (ret != -BCH_ERR_fsck_fix &&
		    ret != -BCH_ERR_fsck_ignore)
			goto fsck_err;
		ret = -BCH_ERR_fsck_fix;
		break;
	case -BCH_ERR_btree_node_read_err_want_retry:
	case -BCH_ERR_btree_node_read_err_must_retry:
		if (!silent)
			bch2_print_string_as_lines(KERN_ERR, out.buf);
		break;
	case -BCH_ERR_btree_node_read_err_bad_node:
		if (!silent)
			bch2_print_string_as_lines(KERN_ERR, out.buf);
		ret = bch2_topology_error(c);
		break;
	case -BCH_ERR_btree_node_read_err_incompatible:
		if (!silent)
			bch2_print_string_as_lines(KERN_ERR, out.buf);
		ret = -BCH_ERR_fsck_errors_not_fixed;
		break;
	default:
		BUG();
	}
out:
fsck_err:
	printbuf_exit(&out);
	return ret;
}

#define btree_err(type, c, ca, b, i, k, _err_type, msg, ...)		\
({									\
	int _ret = __btree_err(type, c, ca, b, i, k, write, have_retry,	\
			       BCH_FSCK_ERR_##_err_type,		\
			       msg, ##__VA_ARGS__);			\
									\
	if (_ret != -BCH_ERR_fsck_fix) {				\
		ret = _ret;						\
		goto fsck_err;						\
	}								\
									\
	*saw_error = true;						\
})

#define btree_err_on(cond, ...)	((cond) ? btree_err(__VA_ARGS__) : false)

/*
 * When btree topology repair changes the start or end of a node, that might
 * mean we have to drop keys that are no longer inside the node:
 */
__cold
void bch2_btree_node_drop_keys_outside_node(struct btree *b)
{
	for_each_bset(b, t) {
		struct bset *i = bset(b, t);
		struct bkey_packed *k;

		for (k = i->start; k != vstruct_last(i); k = bkey_p_next(k))
			if (bkey_cmp_left_packed(b, k, &b->data->min_key) >= 0)
				break;

		if (k != i->start) {
			unsigned shift = (u64 *) k - (u64 *) i->start;

			memmove_u64s_down(i->start, k,
					  (u64 *) vstruct_end(i) - (u64 *) k);
			i->u64s = cpu_to_le16(le16_to_cpu(i->u64s) - shift);
			set_btree_bset_end(b, t);
		}

		for (k = i->start; k != vstruct_last(i); k = bkey_p_next(k))
			if (bkey_cmp_left_packed(b, k, &b->data->max_key) > 0)
				break;

		if (k != vstruct_last(i)) {
			i->u64s = cpu_to_le16((u64 *) k - (u64 *) i->start);
			set_btree_bset_end(b, t);
		}
	}

	/*
	 * Always rebuild search trees: eytzinger search tree nodes directly
	 * depend on the values of min/max key:
	 */
	bch2_bset_set_no_aux_tree(b, b->set);
	bch2_btree_build_aux_trees(b);
	b->nr = bch2_btree_node_count_keys(b);

	struct bkey_s_c k;
	struct bkey unpacked;
	struct btree_node_iter iter;
	for_each_btree_node_key_unpack(b, k, &iter, &unpacked) {
		BUG_ON(bpos_lt(k.k->p, b->data->min_key));
		BUG_ON(bpos_gt(k.k->p, b->data->max_key));
	}
}

static int validate_bset(struct bch_fs *c, struct bch_dev *ca,
			 struct btree *b, struct bset *i,
			 unsigned offset, unsigned sectors,
			 int write, bool have_retry, bool *saw_error)
{
	unsigned version = le16_to_cpu(i->version);
	unsigned ptr_written = btree_ptr_sectors_written(bkey_i_to_s_c(&b->key));
	struct printbuf buf1 = PRINTBUF;
	struct printbuf buf2 = PRINTBUF;
	int ret = 0;

	btree_err_on(!bch2_version_compatible(version),
		     -BCH_ERR_btree_node_read_err_incompatible,
		     c, ca, b, i, NULL,
		     btree_node_unsupported_version,
		     "unsupported bset version %u.%u",
		     BCH_VERSION_MAJOR(version),
		     BCH_VERSION_MINOR(version));

	if (btree_err_on(version < c->sb.version_min,
			 -BCH_ERR_btree_node_read_err_fixable,
			 c, NULL, b, i, NULL,
			 btree_node_bset_older_than_sb_min,
			 "bset version %u older than superblock version_min %u",
			 version, c->sb.version_min)) {
		mutex_lock(&c->sb_lock);
		c->disk_sb.sb->version_min = cpu_to_le16(version);
		bch2_write_super(c);
		mutex_unlock(&c->sb_lock);
	}

	if (btree_err_on(BCH_VERSION_MAJOR(version) >
			 BCH_VERSION_MAJOR(c->sb.version),
			 -BCH_ERR_btree_node_read_err_fixable,
			 c, NULL, b, i, NULL,
			 btree_node_bset_newer_than_sb,
			 "bset version %u newer than superblock version %u",
			 version, c->sb.version)) {
		mutex_lock(&c->sb_lock);
		c->disk_sb.sb->version = cpu_to_le16(version);
		bch2_write_super(c);
		mutex_unlock(&c->sb_lock);
	}

	btree_err_on(BSET_SEPARATE_WHITEOUTS(i),
		     -BCH_ERR_btree_node_read_err_incompatible,
		     c, ca, b, i, NULL,
		     btree_node_unsupported_version,
		     "BSET_SEPARATE_WHITEOUTS no longer supported");

	if (!write &&
	    btree_err_on(offset + sectors > (ptr_written ?: btree_sectors(c)),
			 -BCH_ERR_btree_node_read_err_fixable,
			 c, ca, b, i, NULL,
			 bset_past_end_of_btree_node,
			 "bset past end of btree node (offset %u len %u but written %zu)",
<<<<<<< HEAD
			 offset, sectors, ptr_written ?: btree_sectors(c))) {
=======
			 offset, sectors, ptr_written ?: btree_sectors(c)))
>>>>>>> adc21867
		i->u64s = 0;

	btree_err_on(offset && !i->u64s,
		     -BCH_ERR_btree_node_read_err_fixable,
		     c, ca, b, i, NULL,
		     bset_empty,
		     "empty bset");

	btree_err_on(BSET_OFFSET(i) && BSET_OFFSET(i) != offset,
		     -BCH_ERR_btree_node_read_err_want_retry,
		     c, ca, b, i, NULL,
		     bset_wrong_sector_offset,
		     "bset at wrong sector offset");

	if (!offset) {
		struct btree_node *bn =
			container_of(i, struct btree_node, keys);
		/* These indicate that we read the wrong btree node: */

		if (b->key.k.type == KEY_TYPE_btree_ptr_v2) {
			struct bch_btree_ptr_v2 *bp =
				&bkey_i_to_btree_ptr_v2(&b->key)->v;

			/* XXX endianness */
			btree_err_on(bp->seq != bn->keys.seq,
				     -BCH_ERR_btree_node_read_err_must_retry,
				     c, ca, b, NULL, NULL,
				     bset_bad_seq,
				     "incorrect sequence number (wrong btree node)");
		}

		btree_err_on(BTREE_NODE_ID(bn) != b->c.btree_id,
			     -BCH_ERR_btree_node_read_err_must_retry,
			     c, ca, b, i, NULL,
			     btree_node_bad_btree,
			     "incorrect btree id");

		btree_err_on(BTREE_NODE_LEVEL(bn) != b->c.level,
			     -BCH_ERR_btree_node_read_err_must_retry,
			     c, ca, b, i, NULL,
			     btree_node_bad_level,
			     "incorrect level");

		if (!write)
			compat_btree_node(b->c.level, b->c.btree_id, version,
					  BSET_BIG_ENDIAN(i), write, bn);

		if (b->key.k.type == KEY_TYPE_btree_ptr_v2) {
			struct bch_btree_ptr_v2 *bp =
				&bkey_i_to_btree_ptr_v2(&b->key)->v;

			if (BTREE_PTR_RANGE_UPDATED(bp)) {
				b->data->min_key = bp->min_key;
				b->data->max_key = b->key.k.p;
			}

			btree_err_on(!bpos_eq(b->data->min_key, bp->min_key),
				     -BCH_ERR_btree_node_read_err_must_retry,
				     c, ca, b, NULL, NULL,
				     btree_node_bad_min_key,
				     "incorrect min_key: got %s should be %s",
				     (printbuf_reset(&buf1),
				      bch2_bpos_to_text(&buf1, bn->min_key), buf1.buf),
				     (printbuf_reset(&buf2),
				      bch2_bpos_to_text(&buf2, bp->min_key), buf2.buf));
		}

		btree_err_on(!bpos_eq(bn->max_key, b->key.k.p),
			     -BCH_ERR_btree_node_read_err_must_retry,
			     c, ca, b, i, NULL,
			     btree_node_bad_max_key,
			     "incorrect max key %s",
			     (printbuf_reset(&buf1),
			      bch2_bpos_to_text(&buf1, bn->max_key), buf1.buf));

		if (write)
			compat_btree_node(b->c.level, b->c.btree_id, version,
					  BSET_BIG_ENDIAN(i), write, bn);

		btree_err_on(bch2_bkey_format_invalid(c, &bn->format, write, &buf1),
			     -BCH_ERR_btree_node_read_err_bad_node,
			     c, ca, b, i, NULL,
			     btree_node_bad_format,
			     "invalid bkey format: %s\n  %s", buf1.buf,
			     (printbuf_reset(&buf2),
			      bch2_bkey_format_to_text(&buf2, &bn->format), buf2.buf));
		printbuf_reset(&buf1);

		compat_bformat(b->c.level, b->c.btree_id, version,
			       BSET_BIG_ENDIAN(i), write,
			       &bn->format);
	}
fsck_err:
	printbuf_exit(&buf2);
	printbuf_exit(&buf1);
	return ret;
}

static int bset_key_validate(struct bch_fs *c, struct btree *b,
			     struct bkey_s_c k,
			     bool updated_range, int rw)
{
	return __bch2_bkey_validate(c, k, btree_node_type(b), 0) ?:
		(!updated_range ? bch2_bkey_in_btree_node(c, b, k, 0) : 0) ?:
		(rw == WRITE ? bch2_bkey_val_validate(c, k, 0) : 0);
}

static bool bkey_packed_valid(struct bch_fs *c, struct btree *b,
			 struct bset *i, struct bkey_packed *k)
{
	if (bkey_p_next(k) > vstruct_last(i))
		return false;

	if (k->format > KEY_FORMAT_CURRENT)
		return false;

	if (!bkeyp_u64s_valid(&b->format, k))
		return false;

	struct bkey tmp;
	struct bkey_s u = __bkey_disassemble(b, k, &tmp);
	return !__bch2_bkey_validate(c, u.s_c, btree_node_type(b), BCH_VALIDATE_silent);
}

static int validate_bset_keys(struct bch_fs *c, struct btree *b,
			 struct bset *i, int write,
			 bool have_retry, bool *saw_error)
{
	unsigned version = le16_to_cpu(i->version);
	struct bkey_packed *k, *prev = NULL;
	struct printbuf buf = PRINTBUF;
	bool updated_range = b->key.k.type == KEY_TYPE_btree_ptr_v2 &&
		BTREE_PTR_RANGE_UPDATED(&bkey_i_to_btree_ptr_v2(&b->key)->v);
	int ret = 0;

	for (k = i->start;
	     k != vstruct_last(i);) {
		struct bkey_s u;
		struct bkey tmp;
		unsigned next_good_key;

		if (btree_err_on(bkey_p_next(k) > vstruct_last(i),
				 -BCH_ERR_btree_node_read_err_fixable,
				 c, NULL, b, i, k,
				 btree_node_bkey_past_bset_end,
				 "key extends past end of bset")) {
			i->u64s = cpu_to_le16((u64 *) k - i->_data);
			break;
		}

		if (btree_err_on(k->format > KEY_FORMAT_CURRENT,
				 -BCH_ERR_btree_node_read_err_fixable,
				 c, NULL, b, i, k,
				 btree_node_bkey_bad_format,
				 "invalid bkey format %u", k->format))
			goto drop_this_key;

		if (btree_err_on(!bkeyp_u64s_valid(&b->format, k),
				 -BCH_ERR_btree_node_read_err_fixable,
				 c, NULL, b, i, k,
				 btree_node_bkey_bad_u64s,
				 "bad k->u64s %u (min %u max %zu)", k->u64s,
				 bkeyp_key_u64s(&b->format, k),
				 U8_MAX - BKEY_U64s + bkeyp_key_u64s(&b->format, k)))
			goto drop_this_key;

		if (!write)
			bch2_bkey_compat(b->c.level, b->c.btree_id, version,
				    BSET_BIG_ENDIAN(i), write,
				    &b->format, k);

		u = __bkey_disassemble(b, k, &tmp);

		ret = bset_key_validate(c, b, u.s_c, updated_range, write);
		if (ret == -BCH_ERR_fsck_delete_bkey)
			goto drop_this_key;
		if (ret)
			goto fsck_err;

		if (write)
			bch2_bkey_compat(b->c.level, b->c.btree_id, version,
				    BSET_BIG_ENDIAN(i), write,
				    &b->format, k);

		if (prev && bkey_iter_cmp(b, prev, k) > 0) {
			struct bkey up = bkey_unpack_key(b, prev);

			printbuf_reset(&buf);
			prt_printf(&buf, "keys out of order: ");
			bch2_bkey_to_text(&buf, &up);
			prt_printf(&buf, " > ");
			bch2_bkey_to_text(&buf, u.k);

			if (btree_err(-BCH_ERR_btree_node_read_err_fixable,
				      c, NULL, b, i, k,
				      btree_node_bkey_out_of_order,
				      "%s", buf.buf))
				goto drop_this_key;
		}

		prev = k;
		k = bkey_p_next(k);
		continue;
drop_this_key:
		next_good_key = k->u64s;

		if (!next_good_key ||
		    (BSET_BIG_ENDIAN(i) == CPU_BIG_ENDIAN &&
		     version >= bcachefs_metadata_version_snapshot)) {
			/*
			 * only do scanning if bch2_bkey_compat() has nothing to
			 * do
			 */

			if (!bkey_packed_valid(c, b, i, (void *) ((u64 *) k + next_good_key))) {
				for (next_good_key = 1;
				     next_good_key < (u64 *) vstruct_last(i) - (u64 *) k;
				     next_good_key++)
					if (bkey_packed_valid(c, b, i, (void *) ((u64 *) k + next_good_key)))
						goto got_good_key;
			}

			/*
			 * didn't find a good key, have to truncate the rest of
			 * the bset
			 */
			next_good_key = (u64 *) vstruct_last(i) - (u64 *) k;
		}
got_good_key:
		le16_add_cpu(&i->u64s, -next_good_key);
		memmove_u64s_down(k, bkey_p_next(k), (u64 *) vstruct_end(i) - (u64 *) k);
	}
fsck_err:
	printbuf_exit(&buf);
	return ret;
}

int bch2_btree_node_read_done(struct bch_fs *c, struct bch_dev *ca,
			      struct btree *b, bool have_retry, bool *saw_error)
{
	struct btree_node_entry *bne;
	struct sort_iter *iter;
	struct btree_node *sorted;
	struct bkey_packed *k;
	struct bset *i;
	bool used_mempool, blacklisted;
	bool updated_range = b->key.k.type == KEY_TYPE_btree_ptr_v2 &&
		BTREE_PTR_RANGE_UPDATED(&bkey_i_to_btree_ptr_v2(&b->key)->v);
	unsigned u64s;
	unsigned ptr_written = btree_ptr_sectors_written(bkey_i_to_s_c(&b->key));
	u64 max_journal_seq = 0;
	struct printbuf buf = PRINTBUF;
	int ret = 0, retry_read = 0, write = READ;
	u64 start_time = local_clock();

	b->version_ondisk = U16_MAX;
	/* We might get called multiple times on read retry: */
	b->written = 0;

	iter = mempool_alloc(&c->fill_iter, GFP_NOFS);
	sort_iter_init(iter, b, (btree_blocks(c) + 1) * 2);

	if (bch2_meta_read_fault("btree"))
		btree_err(-BCH_ERR_btree_node_read_err_must_retry,
			  c, ca, b, NULL, NULL,
			  btree_node_fault_injected,
			  "dynamic fault");

	btree_err_on(le64_to_cpu(b->data->magic) != bset_magic(c),
		     -BCH_ERR_btree_node_read_err_must_retry,
		     c, ca, b, NULL, NULL,
		     btree_node_bad_magic,
		     "bad magic: want %llx, got %llx",
		     bset_magic(c), le64_to_cpu(b->data->magic));

	if (b->key.k.type == KEY_TYPE_btree_ptr_v2) {
		struct bch_btree_ptr_v2 *bp =
			&bkey_i_to_btree_ptr_v2(&b->key)->v;

		bch2_bpos_to_text(&buf, b->data->min_key);
		prt_str(&buf, "-");
		bch2_bpos_to_text(&buf, b->data->max_key);

		btree_err_on(b->data->keys.seq != bp->seq,
			     -BCH_ERR_btree_node_read_err_must_retry,
			     c, ca, b, NULL, NULL,
			     btree_node_bad_seq,
			     "got wrong btree node: got\n%s",
			     (printbuf_reset(&buf),
			      bch2_btree_node_header_to_text(&buf, b->data),
			      buf.buf));
	} else {
		btree_err_on(!b->data->keys.seq,
			     -BCH_ERR_btree_node_read_err_must_retry,
			     c, ca, b, NULL, NULL,
			     btree_node_bad_seq,
			     "bad btree header: seq 0\n%s",
			     (printbuf_reset(&buf),
			      bch2_btree_node_header_to_text(&buf, b->data),
			      buf.buf));
	}

	while (b->written < (ptr_written ?: btree_sectors(c))) {
		unsigned sectors;
		struct nonce nonce;
		bool first = !b->written;
		bool csum_bad;

		if (!b->written) {
			i = &b->data->keys;

			btree_err_on(!bch2_checksum_type_valid(c, BSET_CSUM_TYPE(i)),
				     -BCH_ERR_btree_node_read_err_want_retry,
				     c, ca, b, i, NULL,
				     bset_unknown_csum,
				     "unknown checksum type %llu", BSET_CSUM_TYPE(i));

			nonce = btree_nonce(i, b->written << 9);

			struct bch_csum csum = csum_vstruct(c, BSET_CSUM_TYPE(i), nonce, b->data);
			csum_bad = bch2_crc_cmp(b->data->csum, csum);
			if (csum_bad)
				bch2_io_error(ca, BCH_MEMBER_ERROR_checksum);

			btree_err_on(csum_bad,
				     -BCH_ERR_btree_node_read_err_want_retry,
				     c, ca, b, i, NULL,
				     bset_bad_csum,
				     "%s",
				     (printbuf_reset(&buf),
				      bch2_csum_err_msg(&buf, BSET_CSUM_TYPE(i), b->data->csum, csum),
				      buf.buf));

			ret = bset_encrypt(c, i, b->written << 9);
			if (bch2_fs_fatal_err_on(ret, c,
					"decrypting btree node: %s", bch2_err_str(ret)))
				goto fsck_err;

			btree_err_on(btree_node_type_is_extents(btree_node_type(b)) &&
				     !BTREE_NODE_NEW_EXTENT_OVERWRITE(b->data),
				     -BCH_ERR_btree_node_read_err_incompatible,
				     c, NULL, b, NULL, NULL,
				     btree_node_unsupported_version,
				     "btree node does not have NEW_EXTENT_OVERWRITE set");

			sectors = vstruct_sectors(b->data, c->block_bits);
		} else {
			bne = write_block(b);
			i = &bne->keys;

			if (i->seq != b->data->keys.seq)
				break;

			btree_err_on(!bch2_checksum_type_valid(c, BSET_CSUM_TYPE(i)),
				     -BCH_ERR_btree_node_read_err_want_retry,
				     c, ca, b, i, NULL,
				     bset_unknown_csum,
				     "unknown checksum type %llu", BSET_CSUM_TYPE(i));

			nonce = btree_nonce(i, b->written << 9);
			struct bch_csum csum = csum_vstruct(c, BSET_CSUM_TYPE(i), nonce, bne);
			csum_bad = bch2_crc_cmp(bne->csum, csum);
			if (ca && csum_bad)
				bch2_io_error(ca, BCH_MEMBER_ERROR_checksum);

			btree_err_on(csum_bad,
				     -BCH_ERR_btree_node_read_err_want_retry,
				     c, ca, b, i, NULL,
				     bset_bad_csum,
				     "%s",
				     (printbuf_reset(&buf),
				      bch2_csum_err_msg(&buf, BSET_CSUM_TYPE(i), bne->csum, csum),
				      buf.buf));

			ret = bset_encrypt(c, i, b->written << 9);
			if (bch2_fs_fatal_err_on(ret, c,
					"decrypting btree node: %s", bch2_err_str(ret)))
				goto fsck_err;

			sectors = vstruct_sectors(bne, c->block_bits);
		}

		b->version_ondisk = min(b->version_ondisk,
					le16_to_cpu(i->version));

		ret = validate_bset(c, ca, b, i, b->written, sectors,
				    READ, have_retry, saw_error);
		if (ret)
			goto fsck_err;

		if (!b->written)
			btree_node_set_format(b, b->data->format);

		ret = validate_bset_keys(c, b, i, READ, have_retry, saw_error);
		if (ret)
			goto fsck_err;

		SET_BSET_BIG_ENDIAN(i, CPU_BIG_ENDIAN);

		blacklisted = bch2_journal_seq_is_blacklisted(c,
					le64_to_cpu(i->journal_seq),
					true);

		btree_err_on(blacklisted && first,
			     -BCH_ERR_btree_node_read_err_fixable,
			     c, ca, b, i, NULL,
			     bset_blacklisted_journal_seq,
			     "first btree node bset has blacklisted journal seq (%llu)",
			     le64_to_cpu(i->journal_seq));

		btree_err_on(blacklisted && ptr_written,
			     -BCH_ERR_btree_node_read_err_fixable,
			     c, ca, b, i, NULL,
			     first_bset_blacklisted_journal_seq,
			     "found blacklisted bset (journal seq %llu) in btree node at offset %u-%u/%u",
			     le64_to_cpu(i->journal_seq),
			     b->written, b->written + sectors, ptr_written);

		b->written += sectors;

		if (blacklisted && !first)
			continue;

		sort_iter_add(iter,
			      vstruct_idx(i, 0),
			      vstruct_last(i));

		max_journal_seq = max(max_journal_seq, le64_to_cpu(i->journal_seq));
	}

	if (ptr_written) {
		btree_err_on(b->written < ptr_written,
			     -BCH_ERR_btree_node_read_err_want_retry,
			     c, ca, b, NULL, NULL,
			     btree_node_data_missing,
			     "btree node data missing: expected %u sectors, found %u",
			     ptr_written, b->written);
	} else {
		for (bne = write_block(b);
		     bset_byte_offset(b, bne) < btree_buf_bytes(b);
		     bne = (void *) bne + block_bytes(c))
			btree_err_on(bne->keys.seq == b->data->keys.seq &&
				     !bch2_journal_seq_is_blacklisted(c,
								      le64_to_cpu(bne->keys.journal_seq),
								      true),
				     -BCH_ERR_btree_node_read_err_want_retry,
				     c, ca, b, NULL, NULL,
				     btree_node_bset_after_end,
				     "found bset signature after last bset");
	}

	sorted = btree_bounce_alloc(c, btree_buf_bytes(b), &used_mempool);
	sorted->keys.u64s = 0;

	set_btree_bset(b, b->set, &b->data->keys);

	b->nr = bch2_key_sort_fix_overlapping(c, &sorted->keys, iter);
	memset((uint8_t *)(sorted + 1) + b->nr.live_u64s * sizeof(u64), 0,
			btree_buf_bytes(b) -
			sizeof(struct btree_node) -
			b->nr.live_u64s * sizeof(u64));

	u64s = le16_to_cpu(sorted->keys.u64s);
	*sorted = *b->data;
	sorted->keys.u64s = cpu_to_le16(u64s);
	swap(sorted, b->data);
	set_btree_bset(b, b->set, &b->data->keys);
	b->nsets = 1;
	b->data->keys.journal_seq = cpu_to_le64(max_journal_seq);

	BUG_ON(b->nr.live_u64s != u64s);

	btree_bounce_free(c, btree_buf_bytes(b), used_mempool, sorted);

	if (updated_range)
		bch2_btree_node_drop_keys_outside_node(b);

	i = &b->data->keys;
	for (k = i->start; k != vstruct_last(i);) {
		struct bkey tmp;
		struct bkey_s u = __bkey_disassemble(b, k, &tmp);

		ret = bch2_bkey_val_validate(c, u.s_c, READ);
		if (ret == -BCH_ERR_fsck_delete_bkey ||
		    (bch2_inject_invalid_keys &&
<<<<<<< HEAD
		     !bversion_cmp(u.k->version, MAX_VERSION))) {
=======
		     !bversion_cmp(u.k->bversion, MAX_VERSION))) {
>>>>>>> adc21867
			btree_keys_account_key_drop(&b->nr, 0, k);

			i->u64s = cpu_to_le16(le16_to_cpu(i->u64s) - k->u64s);
			memmove_u64s_down(k, bkey_p_next(k),
					  (u64 *) vstruct_end(i) - (u64 *) k);
			set_btree_bset_end(b, b->set);
			continue;
		}
		if (ret)
			goto fsck_err;

		if (u.k->type == KEY_TYPE_btree_ptr_v2) {
			struct bkey_s_btree_ptr_v2 bp = bkey_s_to_btree_ptr_v2(u);

			bp.v->mem_ptr = 0;
		}

		k = bkey_p_next(k);
	}

	bch2_bset_build_aux_tree(b, b->set, false);

	set_needs_whiteout(btree_bset_first(b), true);

	btree_node_reset_sib_u64s(b);

	rcu_read_lock();
	bkey_for_each_ptr(bch2_bkey_ptrs(bkey_i_to_s(&b->key)), ptr) {
		struct bch_dev *ca2 = bch2_dev_rcu(c, ptr->dev);

		if (!ca2 || ca2->mi.state != BCH_MEMBER_STATE_rw)
			set_btree_node_need_rewrite(b);
	}
	rcu_read_unlock();

	if (!ptr_written)
		set_btree_node_need_rewrite(b);
out:
	mempool_free(iter, &c->fill_iter);
	printbuf_exit(&buf);
	bch2_time_stats_update(&c->times[BCH_TIME_btree_node_read_done], start_time);
	return retry_read;
fsck_err:
	if (ret == -BCH_ERR_btree_node_read_err_want_retry ||
	    ret == -BCH_ERR_btree_node_read_err_must_retry) {
		retry_read = 1;
	} else {
		set_btree_node_read_error(b);
		bch2_btree_lost_data(c, b->c.btree_id);
	}
	goto out;
}

static void btree_node_read_work(struct work_struct *work)
{
	struct btree_read_bio *rb =
		container_of(work, struct btree_read_bio, work);
	struct bch_fs *c	= rb->c;
	struct bch_dev *ca	= rb->have_ioref ? bch2_dev_have_ref(c, rb->pick.ptr.dev) : NULL;
	struct btree *b		= rb->b;
	struct bio *bio		= &rb->bio;
	struct bch_io_failures failed = { .nr = 0 };
	struct printbuf buf = PRINTBUF;
	bool saw_error = false;
	bool retry = false;
	bool can_retry;

	goto start;
	while (1) {
		retry = true;
		bch_info(c, "retrying read");
		ca = bch2_dev_get_ioref(c, rb->pick.ptr.dev, READ);
		rb->have_ioref		= ca != NULL;
		bio_reset(bio, NULL, REQ_OP_READ|REQ_SYNC|REQ_META);
		bio->bi_iter.bi_sector	= rb->pick.ptr.offset;
		bio->bi_iter.bi_size	= btree_buf_bytes(b);

		if (rb->have_ioref) {
			bio_set_dev(bio, ca->disk_sb.bdev);
			submit_bio_wait(bio);
		} else {
			bio->bi_status = BLK_STS_REMOVED;
		}
start:
		printbuf_reset(&buf);
		bch2_btree_pos_to_text(&buf, c, b);
		bch2_dev_io_err_on(ca && bio->bi_status, ca, BCH_MEMBER_ERROR_read,
				   "btree read error %s for %s",
				   bch2_blk_status_to_str(bio->bi_status), buf.buf);
		if (rb->have_ioref)
			percpu_ref_put(&ca->io_ref);
		rb->have_ioref = false;

		bch2_mark_io_failure(&failed, &rb->pick);

		can_retry = bch2_bkey_pick_read_device(c,
				bkey_i_to_s_c(&b->key),
				&failed, &rb->pick) > 0;

		if (!bio->bi_status &&
		    !bch2_btree_node_read_done(c, ca, b, can_retry, &saw_error)) {
			if (retry)
				bch_info(c, "retry success");
			break;
		}

		saw_error = true;

		if (!can_retry) {
			set_btree_node_read_error(b);
			bch2_btree_lost_data(c, b->c.btree_id);
			break;
		}
	}

	bch2_time_stats_update(&c->times[BCH_TIME_btree_node_read],
			       rb->start_time);
	bio_put(&rb->bio);

	if (saw_error &&
	    !btree_node_read_error(b) &&
	    c->curr_recovery_pass != BCH_RECOVERY_PASS_scan_for_btree_nodes) {
		printbuf_reset(&buf);
		bch2_bpos_to_text(&buf, b->key.k.p);
		bch_err_ratelimited(c, "%s: rewriting btree node at btree=%s level=%u %s due to error",
			 __func__, bch2_btree_id_str(b->c.btree_id), b->c.level, buf.buf);

		bch2_btree_node_rewrite_async(c, b);
	}

	printbuf_exit(&buf);
	clear_btree_node_read_in_flight(b);
	wake_up_bit(&b->flags, BTREE_NODE_read_in_flight);
}

static void btree_node_read_endio(struct bio *bio)
{
	struct btree_read_bio *rb =
		container_of(bio, struct btree_read_bio, bio);
	struct bch_fs *c	= rb->c;

	if (rb->have_ioref) {
		struct bch_dev *ca = bch2_dev_have_ref(c, rb->pick.ptr.dev);

		bch2_latency_acct(ca, rb->start_time, READ);
	}

	queue_work(c->btree_read_complete_wq, &rb->work);
}

struct btree_node_read_all {
	struct closure		cl;
	struct bch_fs		*c;
	struct btree		*b;
	unsigned		nr;
	void			*buf[BCH_REPLICAS_MAX];
	struct bio		*bio[BCH_REPLICAS_MAX];
	blk_status_t		err[BCH_REPLICAS_MAX];
};

static unsigned btree_node_sectors_written(struct bch_fs *c, void *data)
{
	struct btree_node *bn = data;
	struct btree_node_entry *bne;
	unsigned offset = 0;

	if (le64_to_cpu(bn->magic) !=  bset_magic(c))
		return 0;

	while (offset < btree_sectors(c)) {
		if (!offset) {
			offset += vstruct_sectors(bn, c->block_bits);
		} else {
			bne = data + (offset << 9);
			if (bne->keys.seq != bn->keys.seq)
				break;
			offset += vstruct_sectors(bne, c->block_bits);
		}
	}

	return offset;
}

static bool btree_node_has_extra_bsets(struct bch_fs *c, unsigned offset, void *data)
{
	struct btree_node *bn = data;
	struct btree_node_entry *bne;

	if (!offset)
		return false;

	while (offset < btree_sectors(c)) {
		bne = data + (offset << 9);
		if (bne->keys.seq == bn->keys.seq)
			return true;
		offset++;
	}

	return false;
	return offset;
}

static CLOSURE_CALLBACK(btree_node_read_all_replicas_done)
{
	closure_type(ra, struct btree_node_read_all, cl);
	struct bch_fs *c = ra->c;
	struct btree *b = ra->b;
	struct printbuf buf = PRINTBUF;
	bool dump_bset_maps = false;
	bool have_retry = false;
	int ret = 0, best = -1, write = READ;
	unsigned i, written = 0, written2 = 0;
	__le64 seq = b->key.k.type == KEY_TYPE_btree_ptr_v2
		? bkey_i_to_btree_ptr_v2(&b->key)->v.seq : 0;
	bool _saw_error = false, *saw_error = &_saw_error;

	for (i = 0; i < ra->nr; i++) {
		struct btree_node *bn = ra->buf[i];

		if (ra->err[i])
			continue;

		if (le64_to_cpu(bn->magic) != bset_magic(c) ||
		    (seq && seq != bn->keys.seq))
			continue;

		if (best < 0) {
			best = i;
			written = btree_node_sectors_written(c, bn);
			continue;
		}

		written2 = btree_node_sectors_written(c, ra->buf[i]);
		if (btree_err_on(written2 != written, -BCH_ERR_btree_node_read_err_fixable,
				 c, NULL, b, NULL, NULL,
				 btree_node_replicas_sectors_written_mismatch,
				 "btree node sectors written mismatch: %u != %u",
				 written, written2) ||
		    btree_err_on(btree_node_has_extra_bsets(c, written2, ra->buf[i]),
				 -BCH_ERR_btree_node_read_err_fixable,
				 c, NULL, b, NULL, NULL,
				 btree_node_bset_after_end,
				 "found bset signature after last bset") ||
		    btree_err_on(memcmp(ra->buf[best], ra->buf[i], written << 9),
				 -BCH_ERR_btree_node_read_err_fixable,
				 c, NULL, b, NULL, NULL,
				 btree_node_replicas_data_mismatch,
				 "btree node replicas content mismatch"))
			dump_bset_maps = true;

		if (written2 > written) {
			written = written2;
			best = i;
		}
	}
fsck_err:
	if (dump_bset_maps) {
		for (i = 0; i < ra->nr; i++) {
			struct btree_node *bn = ra->buf[i];
			struct btree_node_entry *bne = NULL;
			unsigned offset = 0, sectors;
			bool gap = false;

			if (ra->err[i])
				continue;

			printbuf_reset(&buf);

			while (offset < btree_sectors(c)) {
				if (!offset) {
					sectors = vstruct_sectors(bn, c->block_bits);
				} else {
					bne = ra->buf[i] + (offset << 9);
					if (bne->keys.seq != bn->keys.seq)
						break;
					sectors = vstruct_sectors(bne, c->block_bits);
				}

				prt_printf(&buf, " %u-%u", offset, offset + sectors);
				if (bne && bch2_journal_seq_is_blacklisted(c,
							le64_to_cpu(bne->keys.journal_seq), false))
					prt_printf(&buf, "*");
				offset += sectors;
			}

			while (offset < btree_sectors(c)) {
				bne = ra->buf[i] + (offset << 9);
				if (bne->keys.seq == bn->keys.seq) {
					if (!gap)
						prt_printf(&buf, " GAP");
					gap = true;

					sectors = vstruct_sectors(bne, c->block_bits);
					prt_printf(&buf, " %u-%u", offset, offset + sectors);
					if (bch2_journal_seq_is_blacklisted(c,
							le64_to_cpu(bne->keys.journal_seq), false))
						prt_printf(&buf, "*");
				}
				offset++;
			}

			bch_err(c, "replica %u:%s", i, buf.buf);
		}
	}

	if (best >= 0) {
		memcpy(b->data, ra->buf[best], btree_buf_bytes(b));
		ret = bch2_btree_node_read_done(c, NULL, b, false, saw_error);
	} else {
		ret = -1;
	}

	if (ret) {
		set_btree_node_read_error(b);
		bch2_btree_lost_data(c, b->c.btree_id);
	} else if (*saw_error)
		bch2_btree_node_rewrite_async(c, b);

	for (i = 0; i < ra->nr; i++) {
		mempool_free(ra->buf[i], &c->btree_bounce_pool);
		bio_put(ra->bio[i]);
	}

	closure_debug_destroy(&ra->cl);
	kfree(ra);
	printbuf_exit(&buf);

	clear_btree_node_read_in_flight(b);
	wake_up_bit(&b->flags, BTREE_NODE_read_in_flight);
}

static void btree_node_read_all_replicas_endio(struct bio *bio)
{
	struct btree_read_bio *rb =
		container_of(bio, struct btree_read_bio, bio);
	struct bch_fs *c	= rb->c;
	struct btree_node_read_all *ra = rb->ra;

	if (rb->have_ioref) {
		struct bch_dev *ca = bch2_dev_have_ref(c, rb->pick.ptr.dev);

		bch2_latency_acct(ca, rb->start_time, READ);
	}

	ra->err[rb->idx] = bio->bi_status;
	closure_put(&ra->cl);
}

/*
 * XXX This allocates multiple times from the same mempools, and can deadlock
 * under sufficient memory pressure (but is only a debug path)
 */
static int btree_node_read_all_replicas(struct bch_fs *c, struct btree *b, bool sync)
{
	struct bkey_s_c k = bkey_i_to_s_c(&b->key);
	struct bkey_ptrs_c ptrs = bch2_bkey_ptrs_c(k);
	const union bch_extent_entry *entry;
	struct extent_ptr_decoded pick;
	struct btree_node_read_all *ra;
	unsigned i;

	ra = kzalloc(sizeof(*ra), GFP_NOFS);
	if (!ra)
		return -BCH_ERR_ENOMEM_btree_node_read_all_replicas;

	closure_init(&ra->cl, NULL);
	ra->c	= c;
	ra->b	= b;
	ra->nr	= bch2_bkey_nr_ptrs(k);

	for (i = 0; i < ra->nr; i++) {
		ra->buf[i] = mempool_alloc(&c->btree_bounce_pool, GFP_NOFS);
		ra->bio[i] = bio_alloc_bioset(NULL,
					      buf_pages(ra->buf[i], btree_buf_bytes(b)),
					      REQ_OP_READ|REQ_SYNC|REQ_META,
					      GFP_NOFS,
					      &c->btree_bio);
	}

	i = 0;
	bkey_for_each_ptr_decode(k.k, ptrs, pick, entry) {
		struct bch_dev *ca = bch2_dev_get_ioref(c, pick.ptr.dev, READ);
		struct btree_read_bio *rb =
			container_of(ra->bio[i], struct btree_read_bio, bio);
		rb->c			= c;
		rb->b			= b;
		rb->ra			= ra;
		rb->start_time		= local_clock();
		rb->have_ioref		= ca != NULL;
		rb->idx			= i;
		rb->pick		= pick;
		rb->bio.bi_iter.bi_sector = pick.ptr.offset;
		rb->bio.bi_end_io	= btree_node_read_all_replicas_endio;
		bch2_bio_map(&rb->bio, ra->buf[i], btree_buf_bytes(b));

		if (rb->have_ioref) {
			this_cpu_add(ca->io_done->sectors[READ][BCH_DATA_btree],
				     bio_sectors(&rb->bio));
			bio_set_dev(&rb->bio, ca->disk_sb.bdev);

			closure_get(&ra->cl);
			submit_bio(&rb->bio);
		} else {
			ra->err[i] = BLK_STS_REMOVED;
		}

		i++;
	}

	if (sync) {
		closure_sync(&ra->cl);
		btree_node_read_all_replicas_done(&ra->cl.work);
	} else {
		continue_at(&ra->cl, btree_node_read_all_replicas_done,
			    c->btree_read_complete_wq);
	}

	return 0;
}

void bch2_btree_node_read(struct btree_trans *trans, struct btree *b,
			  bool sync)
{
	struct bch_fs *c = trans->c;
	struct extent_ptr_decoded pick;
	struct btree_read_bio *rb;
	struct bch_dev *ca;
	struct bio *bio;
	int ret;

	trace_and_count(c, btree_node_read, trans, b);

	if (bch2_verify_all_btree_replicas &&
	    !btree_node_read_all_replicas(c, b, sync))
		return;

	ret = bch2_bkey_pick_read_device(c, bkey_i_to_s_c(&b->key),
					 NULL, &pick);

	if (ret <= 0) {
		struct printbuf buf = PRINTBUF;

		prt_str(&buf, "btree node read error: no device to read from\n at ");
		bch2_btree_pos_to_text(&buf, c, b);
		bch_err_ratelimited(c, "%s", buf.buf);

		if (c->opts.recovery_passes & BIT_ULL(BCH_RECOVERY_PASS_check_topology) &&
		    c->curr_recovery_pass > BCH_RECOVERY_PASS_check_topology)
			bch2_fatal_error(c);

		set_btree_node_read_error(b);
		bch2_btree_lost_data(c, b->c.btree_id);
		clear_btree_node_read_in_flight(b);
		wake_up_bit(&b->flags, BTREE_NODE_read_in_flight);
		printbuf_exit(&buf);
		return;
	}

	ca = bch2_dev_get_ioref(c, pick.ptr.dev, READ);

	bio = bio_alloc_bioset(NULL,
			       buf_pages(b->data, btree_buf_bytes(b)),
			       REQ_OP_READ|REQ_SYNC|REQ_META,
			       GFP_NOFS,
			       &c->btree_bio);
	rb = container_of(bio, struct btree_read_bio, bio);
	rb->c			= c;
	rb->b			= b;
	rb->ra			= NULL;
	rb->start_time		= local_clock();
	rb->have_ioref		= ca != NULL;
	rb->pick		= pick;
	INIT_WORK(&rb->work, btree_node_read_work);
	bio->bi_iter.bi_sector	= pick.ptr.offset;
	bio->bi_end_io		= btree_node_read_endio;
	bch2_bio_map(bio, b->data, btree_buf_bytes(b));

	if (rb->have_ioref) {
		this_cpu_add(ca->io_done->sectors[READ][BCH_DATA_btree],
			     bio_sectors(bio));
		bio_set_dev(bio, ca->disk_sb.bdev);

		if (sync) {
			submit_bio_wait(bio);
			bch2_latency_acct(ca, rb->start_time, READ);
			btree_node_read_work(&rb->work);
		} else {
			submit_bio(bio);
		}
	} else {
		bio->bi_status = BLK_STS_REMOVED;

		if (sync)
			btree_node_read_work(&rb->work);
		else
			queue_work(c->btree_read_complete_wq, &rb->work);
	}
}

static int __bch2_btree_root_read(struct btree_trans *trans, enum btree_id id,
				  const struct bkey_i *k, unsigned level)
{
	struct bch_fs *c = trans->c;
	struct closure cl;
	struct btree *b;
	int ret;

	closure_init_stack(&cl);

	do {
		ret = bch2_btree_cache_cannibalize_lock(trans, &cl);
		closure_sync(&cl);
	} while (ret);

	b = bch2_btree_node_mem_alloc(trans, level != 0);
	bch2_btree_cache_cannibalize_unlock(trans);

	BUG_ON(IS_ERR(b));

	bkey_copy(&b->key, k);
	BUG_ON(bch2_btree_node_hash_insert(&c->btree_cache, b, level, id));

	set_btree_node_read_in_flight(b);

	/* we can't pass the trans to read_done() for fsck errors, so it must be unlocked */
	bch2_trans_unlock(trans);
	bch2_btree_node_read(trans, b, true);

	if (btree_node_read_error(b)) {
		mutex_lock(&c->btree_cache.lock);
		bch2_btree_node_hash_remove(&c->btree_cache, b);
		mutex_unlock(&c->btree_cache.lock);

		ret = -BCH_ERR_btree_node_read_error;
		goto err;
	}

	bch2_btree_set_root_for_read(c, b);
err:
	six_unlock_write(&b->c.lock);
	six_unlock_intent(&b->c.lock);

	return ret;
}

int bch2_btree_root_read(struct bch_fs *c, enum btree_id id,
			const struct bkey_i *k, unsigned level)
{
	return bch2_trans_run(c, __bch2_btree_root_read(trans, id, k, level));
}

static void bch2_btree_complete_write(struct bch_fs *c, struct btree *b,
				      struct btree_write *w)
{
	unsigned long old, new;

	old = READ_ONCE(b->will_make_reachable);
	do {
		new = old;
		if (!(old & 1))
			break;

		new &= ~1UL;
	} while (!try_cmpxchg(&b->will_make_reachable, &old, new));

	if (old & 1)
		closure_put(&((struct btree_update *) new)->cl);

	bch2_journal_pin_drop(&c->journal, &w->journal);
}

static void __btree_node_write_done(struct bch_fs *c, struct btree *b)
{
	struct btree_write *w = btree_prev_write(b);
	unsigned long old, new;
	unsigned type = 0;

	bch2_btree_complete_write(c, b, w);

	old = READ_ONCE(b->flags);
	do {
		new = old;

		if ((old & (1U << BTREE_NODE_dirty)) &&
		    (old & (1U << BTREE_NODE_need_write)) &&
		    !(old & (1U << BTREE_NODE_never_write)) &&
		    !(old & (1U << BTREE_NODE_write_blocked)) &&
		    !(old & (1U << BTREE_NODE_will_make_reachable))) {
			new &= ~(1U << BTREE_NODE_dirty);
			new &= ~(1U << BTREE_NODE_need_write);
			new |=  (1U << BTREE_NODE_write_in_flight);
			new |=  (1U << BTREE_NODE_write_in_flight_inner);
			new |=  (1U << BTREE_NODE_just_written);
			new ^=  (1U << BTREE_NODE_write_idx);

			type = new & BTREE_WRITE_TYPE_MASK;
			new &= ~BTREE_WRITE_TYPE_MASK;
		} else {
			new &= ~(1U << BTREE_NODE_write_in_flight);
			new &= ~(1U << BTREE_NODE_write_in_flight_inner);
		}
	} while (!try_cmpxchg(&b->flags, &old, new));

	if (new & (1U << BTREE_NODE_write_in_flight))
		__bch2_btree_node_write(c, b, BTREE_WRITE_ALREADY_STARTED|type);
	else
		wake_up_bit(&b->flags, BTREE_NODE_write_in_flight);
}

static void btree_node_write_done(struct bch_fs *c, struct btree *b)
{
	struct btree_trans *trans = bch2_trans_get(c);

	btree_node_lock_nopath_nofail(trans, &b->c, SIX_LOCK_read);

	/* we don't need transaction context anymore after we got the lock. */
	bch2_trans_put(trans);
	__btree_node_write_done(c, b);
	six_unlock_read(&b->c.lock);
}

static void btree_node_write_work(struct work_struct *work)
{
	struct btree_write_bio *wbio =
		container_of(work, struct btree_write_bio, work);
	struct bch_fs *c	= wbio->wbio.c;
	struct btree *b		= wbio->wbio.bio.bi_private;
	int ret = 0;

	btree_bounce_free(c,
		wbio->data_bytes,
		wbio->wbio.used_mempool,
		wbio->data);

	bch2_bkey_drop_ptrs(bkey_i_to_s(&wbio->key), ptr,
		bch2_dev_list_has_dev(wbio->wbio.failed, ptr->dev));

	if (!bch2_bkey_nr_ptrs(bkey_i_to_s_c(&wbio->key))) {
		ret = -BCH_ERR_btree_node_write_all_failed;
		goto err;
	}

	if (wbio->wbio.first_btree_write) {
		if (wbio->wbio.failed.nr) {

		}
	} else {
		ret = bch2_trans_do(c,
			bch2_btree_node_update_key_get_iter(trans, b, &wbio->key,
					BCH_WATERMARK_interior_updates|
					BCH_TRANS_COMMIT_journal_reclaim|
					BCH_TRANS_COMMIT_no_enospc|
					BCH_TRANS_COMMIT_no_check_rw,
					!wbio->wbio.failed.nr));
		if (ret)
			goto err;
	}
out:
	bio_put(&wbio->wbio.bio);
	btree_node_write_done(c, b);
	return;
err:
	set_btree_node_noevict(b);
	bch2_fs_fatal_err_on(!bch2_err_matches(ret, EROFS), c,
			     "writing btree node: %s", bch2_err_str(ret));
	goto out;
}

static void btree_node_write_endio(struct bio *bio)
{
	struct bch_write_bio *wbio	= to_wbio(bio);
	struct bch_write_bio *parent	= wbio->split ? wbio->parent : NULL;
	struct bch_write_bio *orig	= parent ?: wbio;
	struct btree_write_bio *wb	= container_of(orig, struct btree_write_bio, wbio);
	struct bch_fs *c		= wbio->c;
	struct btree *b			= wbio->bio.bi_private;
	struct bch_dev *ca		= wbio->have_ioref ? bch2_dev_have_ref(c, wbio->dev) : NULL;
	unsigned long flags;

	if (wbio->have_ioref)
		bch2_latency_acct(ca, wbio->submit_time, WRITE);

	if (!ca ||
	    bch2_dev_io_err_on(bio->bi_status, ca, BCH_MEMBER_ERROR_write,
			       "btree write error: %s",
			       bch2_blk_status_to_str(bio->bi_status)) ||
	    bch2_meta_write_fault("btree")) {
		spin_lock_irqsave(&c->btree_write_error_lock, flags);
		bch2_dev_list_add_dev(&orig->failed, wbio->dev);
		spin_unlock_irqrestore(&c->btree_write_error_lock, flags);
	}

	if (wbio->have_ioref)
		percpu_ref_put(&ca->io_ref);

	if (parent) {
		bio_put(bio);
		bio_endio(&parent->bio);
		return;
	}

	clear_btree_node_write_in_flight_inner(b);
	wake_up_bit(&b->flags, BTREE_NODE_write_in_flight_inner);
	INIT_WORK(&wb->work, btree_node_write_work);
	queue_work(c->btree_io_complete_wq, &wb->work);
}

static int validate_bset_for_write(struct bch_fs *c, struct btree *b,
				   struct bset *i, unsigned sectors)
{
	bool saw_error;

	int ret = bch2_bkey_validate(c, bkey_i_to_s_c(&b->key),
				     BKEY_TYPE_btree, WRITE);
	if (ret) {
		bch2_fs_inconsistent(c, "invalid btree node key before write");
		return ret;
	}

	ret = validate_bset_keys(c, b, i, WRITE, false, &saw_error) ?:
		validate_bset(c, NULL, b, i, b->written, sectors, WRITE, false, &saw_error);
	if (ret) {
		bch2_inconsistent_error(c);
		dump_stack();
	}

	return ret;
}

static void btree_write_submit(struct work_struct *work)
{
	struct btree_write_bio *wbio = container_of(work, struct btree_write_bio, work);
	BKEY_PADDED_ONSTACK(k, BKEY_BTREE_PTR_VAL_U64s_MAX) tmp;

	bkey_copy(&tmp.k, &wbio->key);

	bkey_for_each_ptr(bch2_bkey_ptrs(bkey_i_to_s(&tmp.k)), ptr)
		ptr->offset += wbio->sector_offset;

	bch2_submit_wbio_replicas(&wbio->wbio, wbio->wbio.c, BCH_DATA_btree,
				  &tmp.k, false);
}

void __bch2_btree_node_write(struct bch_fs *c, struct btree *b, unsigned flags)
{
	struct btree_write_bio *wbio;
	struct bset *i;
	struct btree_node *bn = NULL;
	struct btree_node_entry *bne = NULL;
	struct sort_iter_stack sort_iter;
	struct nonce nonce;
	unsigned bytes_to_write, sectors_to_write, bytes, u64s;
	u64 seq = 0;
	bool used_mempool;
	unsigned long old, new;
	bool validate_before_checksum = false;
	enum btree_write_type type = flags & BTREE_WRITE_TYPE_MASK;
	void *data;
	int ret;

	if (flags & BTREE_WRITE_ALREADY_STARTED)
		goto do_write;

	/*
	 * We may only have a read lock on the btree node - the dirty bit is our
	 * "lock" against racing with other threads that may be trying to start
	 * a write, we do a write iff we clear the dirty bit. Since setting the
	 * dirty bit requires a write lock, we can't race with other threads
	 * redirtying it:
	 */
	old = READ_ONCE(b->flags);
	do {
		new = old;

		if (!(old & (1 << BTREE_NODE_dirty)))
			return;

		if ((flags & BTREE_WRITE_ONLY_IF_NEED) &&
		    !(old & (1 << BTREE_NODE_need_write)))
			return;

		if (old &
		    ((1 << BTREE_NODE_never_write)|
		     (1 << BTREE_NODE_write_blocked)))
			return;

		if (b->written &&
		    (old & (1 << BTREE_NODE_will_make_reachable)))
			return;

		if (old & (1 << BTREE_NODE_write_in_flight))
			return;

		if (flags & BTREE_WRITE_ONLY_IF_NEED)
			type = new & BTREE_WRITE_TYPE_MASK;
		new &= ~BTREE_WRITE_TYPE_MASK;

		new &= ~(1 << BTREE_NODE_dirty);
		new &= ~(1 << BTREE_NODE_need_write);
		new |=  (1 << BTREE_NODE_write_in_flight);
		new |=  (1 << BTREE_NODE_write_in_flight_inner);
		new |=  (1 << BTREE_NODE_just_written);
		new ^=  (1 << BTREE_NODE_write_idx);
	} while (!try_cmpxchg_acquire(&b->flags, &old, new));

	if (new & (1U << BTREE_NODE_need_write))
		return;
do_write:
	BUG_ON((type == BTREE_WRITE_initial) != (b->written == 0));

	atomic_long_dec(&c->btree_cache.nr_dirty);

	BUG_ON(btree_node_fake(b));
	BUG_ON((b->will_make_reachable != 0) != !b->written);

	BUG_ON(b->written >= btree_sectors(c));
	BUG_ON(b->written & (block_sectors(c) - 1));
	BUG_ON(bset_written(b, btree_bset_last(b)));
	BUG_ON(le64_to_cpu(b->data->magic) != bset_magic(c));
	BUG_ON(memcmp(&b->data->format, &b->format, sizeof(b->format)));

	bch2_sort_whiteouts(c, b);

	sort_iter_stack_init(&sort_iter, b);

	bytes = !b->written
		? sizeof(struct btree_node)
		: sizeof(struct btree_node_entry);

	bytes += b->whiteout_u64s * sizeof(u64);

	for_each_bset(b, t) {
		i = bset(b, t);

		if (bset_written(b, i))
			continue;

		bytes += le16_to_cpu(i->u64s) * sizeof(u64);
		sort_iter_add(&sort_iter.iter,
			      btree_bkey_first(b, t),
			      btree_bkey_last(b, t));
		seq = max(seq, le64_to_cpu(i->journal_seq));
	}

	BUG_ON(b->written && !seq);

	/* bch2_varint_decode may read up to 7 bytes past the end of the buffer: */
	bytes += 8;

	/* buffer must be a multiple of the block size */
	bytes = round_up(bytes, block_bytes(c));

	data = btree_bounce_alloc(c, bytes, &used_mempool);

	if (!b->written) {
		bn = data;
		*bn = *b->data;
		i = &bn->keys;
	} else {
		bne = data;
		bne->keys = b->data->keys;
		i = &bne->keys;
	}

	i->journal_seq	= cpu_to_le64(seq);
	i->u64s		= 0;

	sort_iter_add(&sort_iter.iter,
		      unwritten_whiteouts_start(b),
		      unwritten_whiteouts_end(b));
	SET_BSET_SEPARATE_WHITEOUTS(i, false);

	u64s = bch2_sort_keys_keep_unwritten_whiteouts(i->start, &sort_iter.iter);
	le16_add_cpu(&i->u64s, u64s);

	b->whiteout_u64s = 0;

	BUG_ON(!b->written && i->u64s != b->data->keys.u64s);

	set_needs_whiteout(i, false);

	/* do we have data to write? */
	if (b->written && !i->u64s)
		goto nowrite;

	bytes_to_write = vstruct_end(i) - data;
	sectors_to_write = round_up(bytes_to_write, block_bytes(c)) >> 9;

	if (!b->written &&
	    b->key.k.type == KEY_TYPE_btree_ptr_v2)
		BUG_ON(btree_ptr_sectors_written(bkey_i_to_s_c(&b->key)) != sectors_to_write);

	memset(data + bytes_to_write, 0,
	       (sectors_to_write << 9) - bytes_to_write);

	BUG_ON(b->written + sectors_to_write > btree_sectors(c));
	BUG_ON(BSET_BIG_ENDIAN(i) != CPU_BIG_ENDIAN);
	BUG_ON(i->seq != b->data->keys.seq);

	i->version = cpu_to_le16(c->sb.version);
	SET_BSET_OFFSET(i, b->written);
	SET_BSET_CSUM_TYPE(i, bch2_meta_checksum_type(c));

	if (bch2_csum_type_is_encryption(BSET_CSUM_TYPE(i)))
		validate_before_checksum = true;

	/* validate_bset will be modifying: */
	if (le16_to_cpu(i->version) < bcachefs_metadata_version_current)
		validate_before_checksum = true;

	/* if we're going to be encrypting, check metadata validity first: */
	if (validate_before_checksum &&
	    validate_bset_for_write(c, b, i, sectors_to_write))
		goto err;

	ret = bset_encrypt(c, i, b->written << 9);
	if (bch2_fs_fatal_err_on(ret, c,
			"encrypting btree node: %s", bch2_err_str(ret)))
		goto err;

	nonce = btree_nonce(i, b->written << 9);

	if (bn)
		bn->csum = csum_vstruct(c, BSET_CSUM_TYPE(i), nonce, bn);
	else
		bne->csum = csum_vstruct(c, BSET_CSUM_TYPE(i), nonce, bne);

	/* if we're not encrypting, check metadata after checksumming: */
	if (!validate_before_checksum &&
	    validate_bset_for_write(c, b, i, sectors_to_write))
		goto err;

	/*
	 * We handle btree write errors by immediately halting the journal -
	 * after we've done that, we can't issue any subsequent btree writes
	 * because they might have pointers to new nodes that failed to write.
	 *
	 * Furthermore, there's no point in doing any more btree writes because
	 * with the journal stopped, we're never going to update the journal to
	 * reflect that those writes were done and the data flushed from the
	 * journal:
	 *
	 * Also on journal error, the pending write may have updates that were
	 * never journalled (interior nodes, see btree_update_nodes_written()) -
	 * it's critical that we don't do the write in that case otherwise we
	 * will have updates visible that weren't in the journal:
	 *
	 * Make sure to update b->written so bch2_btree_init_next() doesn't
	 * break:
	 */
	if (bch2_journal_error(&c->journal) ||
	    c->opts.nochanges)
		goto err;

	trace_and_count(c, btree_node_write, b, bytes_to_write, sectors_to_write);

	wbio = container_of(bio_alloc_bioset(NULL,
				buf_pages(data, sectors_to_write << 9),
				REQ_OP_WRITE|REQ_META,
				GFP_NOFS,
				&c->btree_bio),
			    struct btree_write_bio, wbio.bio);
	wbio_init(&wbio->wbio.bio);
	wbio->data			= data;
	wbio->data_bytes		= bytes;
	wbio->sector_offset		= b->written;
	wbio->wbio.c			= c;
	wbio->wbio.used_mempool		= used_mempool;
	wbio->wbio.first_btree_write	= !b->written;
	wbio->wbio.bio.bi_end_io	= btree_node_write_endio;
	wbio->wbio.bio.bi_private	= b;

	bch2_bio_map(&wbio->wbio.bio, data, sectors_to_write << 9);

	bkey_copy(&wbio->key, &b->key);

	b->written += sectors_to_write;

	if (wbio->key.k.type == KEY_TYPE_btree_ptr_v2)
		bkey_i_to_btree_ptr_v2(&wbio->key)->v.sectors_written =
			cpu_to_le16(b->written);

	atomic64_inc(&c->btree_write_stats[type].nr);
	atomic64_add(bytes_to_write, &c->btree_write_stats[type].bytes);

	INIT_WORK(&wbio->work, btree_write_submit);
	queue_work(c->btree_write_submit_wq, &wbio->work);
	return;
err:
	set_btree_node_noevict(b);
	b->written += sectors_to_write;
nowrite:
	btree_bounce_free(c, bytes, used_mempool, data);
	__btree_node_write_done(c, b);
}

/*
 * Work that must be done with write lock held:
 */
bool bch2_btree_post_write_cleanup(struct bch_fs *c, struct btree *b)
{
	bool invalidated_iter = false;
	struct btree_node_entry *bne;

	if (!btree_node_just_written(b))
		return false;

	BUG_ON(b->whiteout_u64s);

	clear_btree_node_just_written(b);

	/*
	 * Note: immediately after write, bset_written() doesn't work - the
	 * amount of data we had to write after compaction might have been
	 * smaller than the offset of the last bset.
	 *
	 * However, we know that all bsets have been written here, as long as
	 * we're still holding the write lock:
	 */

	/*
	 * XXX: decide if we really want to unconditionally sort down to a
	 * single bset:
	 */
	if (b->nsets > 1) {
		btree_node_sort(c, b, 0, b->nsets);
		invalidated_iter = true;
	} else {
		invalidated_iter = bch2_drop_whiteouts(b, COMPACT_ALL);
	}

	for_each_bset(b, t)
		set_needs_whiteout(bset(b, t), true);

	bch2_btree_verify(c, b);

	/*
	 * If later we don't unconditionally sort down to a single bset, we have
	 * to ensure this is still true:
	 */
	BUG_ON((void *) btree_bkey_last(b, bset_tree_last(b)) > write_block(b));

	bne = want_new_bset(c, b);
	if (bne)
		bch2_bset_init_next(b, bne);

	bch2_btree_build_aux_trees(b);

	return invalidated_iter;
}

/*
 * Use this one if the node is intent locked:
 */
void bch2_btree_node_write(struct bch_fs *c, struct btree *b,
			   enum six_lock_type lock_type_held,
			   unsigned flags)
{
	if (lock_type_held == SIX_LOCK_intent ||
	    (lock_type_held == SIX_LOCK_read &&
	     six_lock_tryupgrade(&b->c.lock))) {
		__bch2_btree_node_write(c, b, flags);

		/* don't cycle lock unnecessarily: */
		if (btree_node_just_written(b) &&
		    six_trylock_write(&b->c.lock)) {
			bch2_btree_post_write_cleanup(c, b);
			six_unlock_write(&b->c.lock);
		}

		if (lock_type_held == SIX_LOCK_read)
			six_lock_downgrade(&b->c.lock);
	} else {
		__bch2_btree_node_write(c, b, flags);
		if (lock_type_held == SIX_LOCK_write &&
		    btree_node_just_written(b))
			bch2_btree_post_write_cleanup(c, b);
	}
}

static bool __bch2_btree_flush_all(struct bch_fs *c, unsigned flag)
{
	struct bucket_table *tbl;
	struct rhash_head *pos;
	struct btree *b;
	unsigned i;
	bool ret = false;
restart:
	rcu_read_lock();
	for_each_cached_btree(b, c, tbl, i, pos)
		if (test_bit(flag, &b->flags)) {
			rcu_read_unlock();
			wait_on_bit_io(&b->flags, flag, TASK_UNINTERRUPTIBLE);
			ret = true;
			goto restart;
		}
	rcu_read_unlock();

	return ret;
}

bool bch2_btree_flush_all_reads(struct bch_fs *c)
{
	return __bch2_btree_flush_all(c, BTREE_NODE_read_in_flight);
}

bool bch2_btree_flush_all_writes(struct bch_fs *c)
{
	return __bch2_btree_flush_all(c, BTREE_NODE_write_in_flight);
}

static const char * const bch2_btree_write_types[] = {
#define x(t, n) [n] = #t,
	BCH_BTREE_WRITE_TYPES()
	NULL
};

void bch2_btree_write_stats_to_text(struct printbuf *out, struct bch_fs *c)
{
	printbuf_tabstop_push(out, 20);
	printbuf_tabstop_push(out, 10);

	prt_printf(out, "\tnr\tsize\n");

	for (unsigned i = 0; i < BTREE_WRITE_TYPE_NR; i++) {
		u64 nr		= atomic64_read(&c->btree_write_stats[i].nr);
		u64 bytes	= atomic64_read(&c->btree_write_stats[i].bytes);

		prt_printf(out, "%s:\t%llu\t", bch2_btree_write_types[i], nr);
		prt_human_readable_u64(out, nr ? div64_u64(bytes, nr) : 0);
		prt_newline(out);
	}
}<|MERGE_RESOLUTION|>--- conflicted
+++ resolved
@@ -733,11 +733,7 @@
 			 c, ca, b, i, NULL,
 			 bset_past_end_of_btree_node,
 			 "bset past end of btree node (offset %u len %u but written %zu)",
-<<<<<<< HEAD
-			 offset, sectors, ptr_written ?: btree_sectors(c))) {
-=======
 			 offset, sectors, ptr_written ?: btree_sectors(c)))
->>>>>>> adc21867
 		i->u64s = 0;
 
 	btree_err_on(offset && !i->u64s,
@@ -1223,11 +1219,7 @@
 		ret = bch2_bkey_val_validate(c, u.s_c, READ);
 		if (ret == -BCH_ERR_fsck_delete_bkey ||
 		    (bch2_inject_invalid_keys &&
-<<<<<<< HEAD
-		     !bversion_cmp(u.k->version, MAX_VERSION))) {
-=======
 		     !bversion_cmp(u.k->bversion, MAX_VERSION))) {
->>>>>>> adc21867
 			btree_keys_account_key_drop(&b->nr, 0, k);
 
 			i->u64s = cpu_to_le16(le16_to_cpu(i->u64s) - k->u64s);
