--- conflicted
+++ resolved
@@ -700,29 +700,6 @@
 
 	struct jset_entry *entry = trans->journal_entries;
 
-<<<<<<< HEAD
-	if (likely(!(flags & BCH_TRANS_COMMIT_skip_accounting_apply))) {
-		percpu_down_read(&c->mark_lock);
-
-		for (entry = trans->journal_entries;
-		     entry != (void *) ((u64 *) trans->journal_entries + trans->journal_entries_u64s);
-		     entry = vstruct_next(entry))
-			if (jset_entry_is_key(entry) && entry->start->k.type == KEY_TYPE_accounting) {
-				struct bkey_i_accounting *a = bkey_i_to_accounting(entry->start);
-
-				a->k.version = journal_pos_to_bversion(&trans->journal_res,
-								(u64 *) entry - (u64 *) trans->journal_entries);
-				BUG_ON(bversion_zero(a->k.version));
-				ret = bch2_accounting_mem_mod_locked(trans, accounting_i_to_s_c(a), false, false);
-				if (ret)
-					goto revert_fs_usage;
-			}
-		percpu_up_read(&c->mark_lock);
-
-		/* XXX: we only want to run this if deltas are nonzero */
-		bch2_trans_account_disk_usage_change(trans);
-	}
-=======
 	percpu_down_read(&c->mark_lock);
 
 	for (entry = trans->journal_entries;
@@ -748,7 +725,6 @@
 
 	/* XXX: we only want to run this if deltas are nonzero */
 	bch2_trans_account_disk_usage_change(trans);
->>>>>>> adc21867
 
 	trans_for_each_update(trans, i)
 		if (btree_node_type_has_atomic_triggers(i->bkey_type)) {
@@ -856,20 +832,12 @@
 	for (struct jset_entry *entry2 = trans->journal_entries;
 	     entry2 != entry;
 	     entry2 = vstruct_next(entry2))
-<<<<<<< HEAD
-		if (jset_entry_is_key(entry2) && entry2->start->k.type == KEY_TYPE_accounting) {
-			struct bkey_s_accounting a = bkey_i_to_s_accounting(entry2->start);
-
-			bch2_accounting_neg(a);
-			bch2_accounting_mem_mod_locked(trans, a.c, false, false);
-=======
 		if (entry2->type == BCH_JSET_ENTRY_write_buffer_keys &&
 		    entry2->start->k.type == KEY_TYPE_accounting) {
 			struct bkey_s_accounting a = bkey_i_to_s_accounting(entry2->start);
 
 			bch2_accounting_neg(a);
 			bch2_accounting_mem_mod_locked(trans, a.c, BCH_ACCOUNTING_normal);
->>>>>>> adc21867
 			bch2_accounting_neg(a);
 		}
 	percpu_up_read(&c->mark_lock);
@@ -1090,43 +1058,6 @@
 	if (ret)
 		goto out_reset;
 
-<<<<<<< HEAD
-	trans_for_each_update(trans, i) {
-		enum bch_validate_flags invalid_flags = 0;
-
-		if (!(flags & BCH_TRANS_COMMIT_no_journal_res))
-			invalid_flags |= BCH_VALIDATE_write|BCH_VALIDATE_commit;
-
-		ret = bch2_bkey_validate(c, bkey_i_to_s_c(i->k),
-					 i->bkey_type, invalid_flags);
-		if (unlikely(ret)){
-			bch2_trans_inconsistent(trans, "invalid bkey on insert from %s -> %ps\n",
-						trans->fn, (void *) i->ip_allocated);
-			return ret;
-		}
-		btree_insert_entry_checks(trans, i);
-	}
-
-	for (struct jset_entry *i = trans->journal_entries;
-	     i != (void *) ((u64 *) trans->journal_entries + trans->journal_entries_u64s);
-	     i = vstruct_next(i)) {
-		enum bch_validate_flags invalid_flags = 0;
-
-		if (!(flags & BCH_TRANS_COMMIT_no_journal_res))
-			invalid_flags |= BCH_VALIDATE_write|BCH_VALIDATE_commit;
-
-		ret = bch2_journal_entry_validate(c, NULL, i,
-						  bcachefs_metadata_version_current,
-						  CPU_BIG_ENDIAN, invalid_flags);
-		if (unlikely(ret)) {
-			bch2_trans_inconsistent(trans, "invalid journal entry on insert from %s\n",
-						trans->fn);
-			return ret;
-		}
-	}
-
-=======
->>>>>>> adc21867
 	if (unlikely(!test_bit(BCH_FS_may_go_rw, &c->flags))) {
 		ret = do_bch2_trans_commit_to_journal_replay(trans);
 		goto out_reset;
