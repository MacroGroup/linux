--- conflicted
+++ resolved
@@ -668,11 +668,7 @@
 		      struct disk_reservation *disk_res, int flags,
 		      enum btree_iter_update_trigger_flags iter_flags)
 {
-<<<<<<< HEAD
-	return bch2_trans_do(c, disk_res, NULL, flags,
-=======
 	return bch2_trans_commit_do(c, disk_res, NULL, flags,
->>>>>>> adc21867
 			     bch2_btree_insert_trans(trans, id, k, iter_flags));
 }
 
