// SPDX-License-Identifier: GPL-2.0
/*
 * Code for manipulating bucket marks for garbage collection.
 *
 * Copyright 2014 Datera, Inc.
 */

#include "bcachefs.h"
#include "alloc_background.h"
#include "backpointers.h"
#include "bset.h"
#include "btree_gc.h"
#include "btree_update.h"
#include "buckets.h"
#include "buckets_waiting_for_journal.h"
#include "disk_accounting.h"
#include "ec.h"
#include "error.h"
#include "inode.h"
#include "movinggc.h"
#include "recovery.h"
#include "reflink.h"
#include "replicas.h"
#include "subvolume.h"
#include "trace.h"

#include <linux/preempt.h>

void bch2_dev_usage_read_fast(struct bch_dev *ca, struct bch_dev_usage *usage)
{
	memset(usage, 0, sizeof(*usage));
	acc_u64s_percpu((u64 *) usage, (u64 __percpu *) ca->usage, dev_usage_u64s());
}

static u64 reserve_factor(u64 r)
{
	return r + (round_up(r, (1 << RESERVE_FACTOR)) >> RESERVE_FACTOR);
}

static struct bch_fs_usage_short
__bch2_fs_usage_read_short(struct bch_fs *c)
{
	struct bch_fs_usage_short ret;
	u64 data, reserved;

	ret.capacity = c->capacity -
		percpu_u64_get(&c->usage->hidden);

	data		= percpu_u64_get(&c->usage->data) +
		percpu_u64_get(&c->usage->btree);
	reserved	= percpu_u64_get(&c->usage->reserved) +
		percpu_u64_get(c->online_reserved);

	ret.used	= min(ret.capacity, data + reserve_factor(reserved));
	ret.free	= ret.capacity - ret.used;

	ret.nr_inodes	= percpu_u64_get(&c->usage->nr_inodes);

	return ret;
}

struct bch_fs_usage_short
bch2_fs_usage_read_short(struct bch_fs *c)
{
	struct bch_fs_usage_short ret;

	percpu_down_read(&c->mark_lock);
	ret = __bch2_fs_usage_read_short(c);
	percpu_up_read(&c->mark_lock);

	return ret;
}

void bch2_dev_usage_to_text(struct printbuf *out,
			    struct bch_dev *ca,
			    struct bch_dev_usage *usage)
{
<<<<<<< HEAD
=======
	if (out->nr_tabstops < 5) {
		printbuf_tabstops_reset(out);
		printbuf_tabstop_push(out, 12);
		printbuf_tabstop_push(out, 16);
		printbuf_tabstop_push(out, 16);
		printbuf_tabstop_push(out, 16);
		printbuf_tabstop_push(out, 16);
	}

>>>>>>> adc21867
	prt_printf(out, "\tbuckets\rsectors\rfragmented\r\n");

	for (unsigned i = 0; i < BCH_DATA_NR; i++) {
		bch2_prt_data_type(out, i);
		prt_printf(out, "\t%llu\r%llu\r%llu\r\n",
			   usage->d[i].buckets,
			   usage->d[i].sectors,
			   usage->d[i].fragmented);
	}

	prt_printf(out, "capacity\t%llu\r\n", ca->mi.nbuckets);
}

static int bch2_check_fix_ptr(struct btree_trans *trans,
			      struct bkey_s_c k,
			      struct extent_ptr_decoded p,
			      const union bch_extent_entry *entry,
			      bool *do_update)
{
	struct bch_fs *c = trans->c;
	struct printbuf buf = PRINTBUF;
	int ret = 0;

	struct bch_dev *ca = bch2_dev_tryget(c, p.ptr.dev);
	if (!ca) {
		if (fsck_err_on(p.ptr.dev != BCH_SB_MEMBER_INVALID,
				trans, ptr_to_invalid_device,
				"pointer to missing device %u\n"
				"while marking %s",
				p.ptr.dev,
				(printbuf_reset(&buf),
				 bch2_bkey_val_to_text(&buf, c, k), buf.buf)))
			*do_update = true;
		return 0;
	}

	struct bucket *g = PTR_GC_BUCKET(ca, &p.ptr);
	if (!g) {
		if (fsck_err(trans, ptr_to_invalid_device,
			     "pointer to invalid bucket on device %u\n"
			     "while marking %s",
			     p.ptr.dev,
			     (printbuf_reset(&buf),
			      bch2_bkey_val_to_text(&buf, c, k), buf.buf)))
			*do_update = true;
		goto out;
	}

	enum bch_data_type data_type = bch2_bkey_ptr_data_type(k, p, entry);

	if (fsck_err_on(!g->gen_valid,
			trans, ptr_to_missing_alloc_key,
			"bucket %u:%zu data type %s ptr gen %u missing in alloc btree\n"
			"while marking %s",
			p.ptr.dev, PTR_BUCKET_NR(ca, &p.ptr),
			bch2_data_type_str(ptr_data_type(k.k, &p.ptr)),
			p.ptr.gen,
			(printbuf_reset(&buf),
			 bch2_bkey_val_to_text(&buf, c, k), buf.buf))) {
		if (!p.ptr.cached) {
			g->gen_valid		= true;
			g->gen			= p.ptr.gen;
		} else {
			*do_update = true;
		}
	}

	if (fsck_err_on(gen_cmp(p.ptr.gen, g->gen) > 0,
			trans, ptr_gen_newer_than_bucket_gen,
			"bucket %u:%zu data type %s ptr gen in the future: %u > %u\n"
			"while marking %s",
			p.ptr.dev, PTR_BUCKET_NR(ca, &p.ptr),
			bch2_data_type_str(ptr_data_type(k.k, &p.ptr)),
			p.ptr.gen, g->gen,
			(printbuf_reset(&buf),
			 bch2_bkey_val_to_text(&buf, c, k), buf.buf))) {
		if (!p.ptr.cached &&
		    (g->data_type != BCH_DATA_btree ||
		     data_type == BCH_DATA_btree)) {
			g->gen_valid		= true;
			g->gen			= p.ptr.gen;
			g->data_type		= 0;
			g->stripe_sectors	= 0;
			g->dirty_sectors	= 0;
			g->cached_sectors	= 0;
		} else {
			*do_update = true;
		}
	}

	if (fsck_err_on(gen_cmp(g->gen, p.ptr.gen) > BUCKET_GC_GEN_MAX,
			trans, ptr_gen_newer_than_bucket_gen,
			"bucket %u:%zu gen %u data type %s: ptr gen %u too stale\n"
			"while marking %s",
			p.ptr.dev, PTR_BUCKET_NR(ca, &p.ptr), g->gen,
			bch2_data_type_str(ptr_data_type(k.k, &p.ptr)),
			p.ptr.gen,
			(printbuf_reset(&buf),
			 bch2_bkey_val_to_text(&buf, c, k), buf.buf)))
		*do_update = true;

	if (fsck_err_on(!p.ptr.cached && gen_cmp(p.ptr.gen, g->gen) < 0,
			trans, stale_dirty_ptr,
			"bucket %u:%zu data type %s stale dirty ptr: %u < %u\n"
			"while marking %s",
			p.ptr.dev, PTR_BUCKET_NR(ca, &p.ptr),
			bch2_data_type_str(ptr_data_type(k.k, &p.ptr)),
			p.ptr.gen, g->gen,
			(printbuf_reset(&buf),
			 bch2_bkey_val_to_text(&buf, c, k), buf.buf)))
		*do_update = true;

	if (data_type != BCH_DATA_btree && p.ptr.gen != g->gen)
		goto out;

	if (fsck_err_on(bucket_data_type_mismatch(g->data_type, data_type),
			trans, ptr_bucket_data_type_mismatch,
			"bucket %u:%zu gen %u different types of data in same bucket: %s, %s\n"
			"while marking %s",
			p.ptr.dev, PTR_BUCKET_NR(ca, &p.ptr), g->gen,
			bch2_data_type_str(g->data_type),
			bch2_data_type_str(data_type),
			(printbuf_reset(&buf),
			 bch2_bkey_val_to_text(&buf, c, k), buf.buf))) {
		if (data_type == BCH_DATA_btree) {
			g->gen_valid		= true;
			g->gen			= p.ptr.gen;
			g->data_type		= data_type;
			g->stripe_sectors	= 0;
			g->dirty_sectors	= 0;
			g->cached_sectors	= 0;
		} else {
			*do_update = true;
		}
	}

	if (p.has_ec) {
		struct gc_stripe *m = genradix_ptr(&c->gc_stripes, p.ec.idx);

		if (fsck_err_on(!m || !m->alive,
				trans, ptr_to_missing_stripe,
				"pointer to nonexistent stripe %llu\n"
				"while marking %s",
				(u64) p.ec.idx,
				(printbuf_reset(&buf),
				 bch2_bkey_val_to_text(&buf, c, k), buf.buf)))
			*do_update = true;

		if (fsck_err_on(m && m->alive && !bch2_ptr_matches_stripe_m(m, p),
				trans, ptr_to_incorrect_stripe,
				"pointer does not match stripe %llu\n"
				"while marking %s",
				(u64) p.ec.idx,
				(printbuf_reset(&buf),
				 bch2_bkey_val_to_text(&buf, c, k), buf.buf)))
			*do_update = true;
	}
out:
fsck_err:
	bch2_dev_put(ca);
	printbuf_exit(&buf);
	return ret;
}

int bch2_check_fix_ptrs(struct btree_trans *trans,
			enum btree_id btree, unsigned level, struct bkey_s_c k,
			enum btree_iter_update_trigger_flags flags)
{
	struct bch_fs *c = trans->c;
	struct bkey_ptrs_c ptrs_c = bch2_bkey_ptrs_c(k);
	const union bch_extent_entry *entry_c;
	struct extent_ptr_decoded p = { 0 };
	bool do_update = false;
	struct printbuf buf = PRINTBUF;
	int ret = 0;

	percpu_down_read(&c->mark_lock);

	bkey_for_each_ptr_decode(k.k, ptrs_c, p, entry_c) {
		ret = bch2_check_fix_ptr(trans, k, p, entry_c, &do_update);
		if (ret)
			goto err;
	}

	if (do_update) {
		if (flags & BTREE_TRIGGER_is_root) {
			bch_err(c, "cannot update btree roots yet");
			ret = -EINVAL;
			goto err;
		}

		struct bkey_i *new = bch2_bkey_make_mut_noupdate(trans, k);
		ret = PTR_ERR_OR_ZERO(new);
		if (ret)
			goto err;

		rcu_read_lock();
		bch2_bkey_drop_ptrs(bkey_i_to_s(new), ptr, !bch2_dev_exists(c, ptr->dev));
		rcu_read_unlock();

		if (level) {
			/*
			 * We don't want to drop btree node pointers - if the
			 * btree node isn't there anymore, the read path will
			 * sort it out:
			 */
			struct bkey_ptrs ptrs = bch2_bkey_ptrs(bkey_i_to_s(new));
			rcu_read_lock();
			bkey_for_each_ptr(ptrs, ptr) {
				struct bch_dev *ca = bch2_dev_rcu(c, ptr->dev);
				struct bucket *g = PTR_GC_BUCKET(ca, ptr);

				ptr->gen = g->gen;
			}
			rcu_read_unlock();
		} else {
			struct bkey_ptrs ptrs;
			union bch_extent_entry *entry;

			rcu_read_lock();
restart_drop_ptrs:
			ptrs = bch2_bkey_ptrs(bkey_i_to_s(new));
			bkey_for_each_ptr_decode(bkey_i_to_s(new).k, ptrs, p, entry) {
				struct bch_dev *ca = bch2_dev_rcu(c, p.ptr.dev);
				struct bucket *g = PTR_GC_BUCKET(ca, &p.ptr);
				enum bch_data_type data_type = bch2_bkey_ptr_data_type(bkey_i_to_s_c(new), p, entry);

				if ((p.ptr.cached &&
				     (!g->gen_valid || gen_cmp(p.ptr.gen, g->gen) > 0)) ||
				    (!p.ptr.cached &&
				     gen_cmp(p.ptr.gen, g->gen) < 0) ||
				    gen_cmp(g->gen, p.ptr.gen) > BUCKET_GC_GEN_MAX ||
				    (g->data_type &&
				     g->data_type != data_type)) {
					bch2_bkey_drop_ptr(bkey_i_to_s(new), &entry->ptr);
					goto restart_drop_ptrs;
				}
			}
			rcu_read_unlock();
again:
			ptrs = bch2_bkey_ptrs(bkey_i_to_s(new));
			bkey_extent_entry_for_each(ptrs, entry) {
				if (extent_entry_type(entry) == BCH_EXTENT_ENTRY_stripe_ptr) {
					struct gc_stripe *m = genradix_ptr(&c->gc_stripes,
									entry->stripe_ptr.idx);
					union bch_extent_entry *next_ptr;

					bkey_extent_entry_for_each_from(ptrs, next_ptr, entry)
						if (extent_entry_type(next_ptr) == BCH_EXTENT_ENTRY_ptr)
							goto found;
					next_ptr = NULL;
found:
					if (!next_ptr) {
						bch_err(c, "aieee, found stripe ptr with no data ptr");
						continue;
					}

					if (!m || !m->alive ||
					    !__bch2_ptr_matches_stripe(&m->ptrs[entry->stripe_ptr.block],
								       &next_ptr->ptr,
								       m->sectors)) {
						bch2_bkey_extent_entry_drop(new, entry);
						goto again;
					}
				}
			}
		}

		if (0) {
			printbuf_reset(&buf);
			bch2_bkey_val_to_text(&buf, c, k);
			bch_info(c, "updated %s", buf.buf);

			printbuf_reset(&buf);
			bch2_bkey_val_to_text(&buf, c, bkey_i_to_s_c(new));
			bch_info(c, "new key %s", buf.buf);
		}

		percpu_up_read(&c->mark_lock);
		struct btree_iter iter;
		bch2_trans_node_iter_init(trans, &iter, btree, new->k.p, 0, level,
					  BTREE_ITER_intent|BTREE_ITER_all_snapshots);
		ret =   bch2_btree_iter_traverse(&iter) ?:
			bch2_trans_update(trans, &iter, new,
					  BTREE_UPDATE_internal_snapshot_node|
					  BTREE_TRIGGER_norun);
		bch2_trans_iter_exit(trans, &iter);
		percpu_down_read(&c->mark_lock);

		if (ret)
			goto err;

		if (level)
			bch2_btree_node_update_key_early(trans, btree, level - 1, k, new);
	}
err:
	percpu_up_read(&c->mark_lock);
	printbuf_exit(&buf);
	return ret;
}

int bch2_bucket_ref_update(struct btree_trans *trans, struct bch_dev *ca,
			   struct bkey_s_c k,
			   const struct bch_extent_ptr *ptr,
			   s64 sectors, enum bch_data_type ptr_data_type,
			   u8 b_gen, u8 bucket_data_type,
			   u32 *bucket_sectors)
{
	struct bch_fs *c = trans->c;
	size_t bucket_nr = PTR_BUCKET_NR(ca, ptr);
	struct printbuf buf = PRINTBUF;
	bool inserting = sectors > 0;
	int ret = 0;

	BUG_ON(!sectors);

	if (gen_after(ptr->gen, b_gen)) {
		bch2_fsck_err(trans, FSCK_CAN_IGNORE|FSCK_NEED_FSCK,
			      ptr_gen_newer_than_bucket_gen,
			"bucket %u:%zu gen %u data type %s: ptr gen %u newer than bucket gen\n"
			"while marking %s",
			ptr->dev, bucket_nr, b_gen,
			bch2_data_type_str(bucket_data_type ?: ptr_data_type),
			ptr->gen,
			(bch2_bkey_val_to_text(&buf, c, k), buf.buf));
		if (inserting)
			goto err;
		goto out;
	}

	if (gen_cmp(b_gen, ptr->gen) > BUCKET_GC_GEN_MAX) {
		bch2_fsck_err(trans, FSCK_CAN_IGNORE|FSCK_NEED_FSCK,
			      ptr_too_stale,
			"bucket %u:%zu gen %u data type %s: ptr gen %u too stale\n"
			"while marking %s",
			ptr->dev, bucket_nr, b_gen,
			bch2_data_type_str(bucket_data_type ?: ptr_data_type),
			ptr->gen,
			(printbuf_reset(&buf),
			 bch2_bkey_val_to_text(&buf, c, k), buf.buf));
		if (inserting)
			goto err;
		goto out;
	}

	if (b_gen != ptr->gen && ptr->cached) {
		ret = 1;
		goto out;
	}

	if (b_gen != ptr->gen) {
		bch2_fsck_err(trans, FSCK_CAN_IGNORE|FSCK_NEED_FSCK,
			      stale_dirty_ptr,
			"bucket %u:%zu gen %u (mem gen %u) data type %s: stale dirty ptr (gen %u)\n"
			"while marking %s",
			ptr->dev, bucket_nr, b_gen,
			bucket_gen_get(ca, bucket_nr),
			bch2_data_type_str(bucket_data_type ?: ptr_data_type),
			ptr->gen,
			(printbuf_reset(&buf),
			 bch2_bkey_val_to_text(&buf, c, k), buf.buf));
		if (inserting)
			goto err;
		goto out;
	}

	if (bucket_data_type_mismatch(bucket_data_type, ptr_data_type)) {
		bch2_fsck_err(trans, FSCK_CAN_IGNORE|FSCK_NEED_FSCK,
			      ptr_bucket_data_type_mismatch,
			"bucket %u:%zu gen %u different types of data in same bucket: %s, %s\n"
			"while marking %s",
			ptr->dev, bucket_nr, b_gen,
			bch2_data_type_str(bucket_data_type),
			bch2_data_type_str(ptr_data_type),
			(printbuf_reset(&buf),
			 bch2_bkey_val_to_text(&buf, c, k), buf.buf));
		if (inserting)
			goto err;
		goto out;
	}

	if ((u64) *bucket_sectors + sectors > U32_MAX) {
		bch2_fsck_err(trans, FSCK_CAN_IGNORE|FSCK_NEED_FSCK,
			      bucket_sector_count_overflow,
			"bucket %u:%zu gen %u data type %s sector count overflow: %u + %lli > U32_MAX\n"
			"while marking %s",
			ptr->dev, bucket_nr, b_gen,
			bch2_data_type_str(bucket_data_type ?: ptr_data_type),
			*bucket_sectors, sectors,
			(printbuf_reset(&buf),
			 bch2_bkey_val_to_text(&buf, c, k), buf.buf));
		if (inserting)
			goto err;
		sectors = -*bucket_sectors;
	}

	*bucket_sectors += sectors;
out:
	printbuf_exit(&buf);
	return ret;
err:
	bch2_dump_trans_updates(trans);
	ret = -BCH_ERR_bucket_ref_update;
	goto out;
}

void bch2_trans_account_disk_usage_change(struct btree_trans *trans)
{
	struct bch_fs *c = trans->c;
	u64 disk_res_sectors = trans->disk_res ? trans->disk_res->sectors : 0;
	static int warned_disk_usage = 0;
	bool warn = false;

	percpu_down_read(&c->mark_lock);
	struct bch_fs_usage_base *src = &trans->fs_usage_delta;

	s64 added = src->btree + src->data + src->reserved;

	/*
	 * Not allowed to reduce sectors_available except by getting a
	 * reservation:
	 */
	s64 should_not_have_added = added - (s64) disk_res_sectors;
	if (unlikely(should_not_have_added > 0)) {
		u64 old, new;

		old = atomic64_read(&c->sectors_available);
		do {
			new = max_t(s64, 0, old - should_not_have_added);
		} while (!atomic64_try_cmpxchg(&c->sectors_available,
					       &old, new));

		added -= should_not_have_added;
		warn = true;
	}

	if (added > 0) {
		trans->disk_res->sectors -= added;
		this_cpu_sub(*c->online_reserved, added);
	}

	preempt_disable();
	struct bch_fs_usage_base *dst = this_cpu_ptr(c->usage);
	acc_u64s((u64 *) dst, (u64 *) src, sizeof(*src) / sizeof(u64));
	preempt_enable();
	percpu_up_read(&c->mark_lock);

	if (unlikely(warn) && !xchg(&warned_disk_usage, 1))
		bch2_trans_inconsistent(trans,
					"disk usage increased %lli more than %llu sectors reserved)",
					should_not_have_added, disk_res_sectors);
}

/* KEY_TYPE_extent: */

static int __mark_pointer(struct btree_trans *trans, struct bch_dev *ca,
			  struct bkey_s_c k,
			  const struct extent_ptr_decoded *p,
			  s64 sectors, enum bch_data_type ptr_data_type,
			  struct bch_alloc_v4 *a)
{
	u32 *dst_sectors = p->has_ec	? &a->stripe_sectors :
		!p->ptr.cached		? &a->dirty_sectors :
					  &a->cached_sectors;
	int ret = bch2_bucket_ref_update(trans, ca, k, &p->ptr, sectors, ptr_data_type,
					 a->gen, a->data_type, dst_sectors);

	if (ret)
		return ret;

	alloc_data_type_set(a, ptr_data_type);
	return 0;
}

static int bch2_trigger_pointer(struct btree_trans *trans,
			enum btree_id btree_id, unsigned level,
			struct bkey_s_c k, struct extent_ptr_decoded p,
			const union bch_extent_entry *entry,
			s64 *sectors,
			enum btree_iter_update_trigger_flags flags)
{
	struct bch_fs *c = trans->c;
	bool insert = !(flags & BTREE_TRIGGER_overwrite);
	struct printbuf buf = PRINTBUF;
	int ret = 0;

	u64 abs_sectors = ptr_disk_sectors(level ? btree_sectors(c) : k.k->size, p);
	*sectors = insert ? abs_sectors : -abs_sectors;

	struct bch_dev *ca = bch2_dev_tryget(c, p.ptr.dev);
	if (unlikely(!ca)) {
		if (insert && p.ptr.dev != BCH_SB_MEMBER_INVALID)
<<<<<<< HEAD
			ret = -EIO;
=======
			ret = -BCH_ERR_trigger_pointer;
>>>>>>> adc21867
		goto err;
	}

	struct bpos bucket;
	struct bch_backpointer bp;
	__bch2_extent_ptr_to_bp(trans->c, ca, btree_id, level, k, p, entry, &bucket, &bp, abs_sectors);

	if (flags & BTREE_TRIGGER_transactional) {
		struct bkey_i_alloc_v4 *a = bch2_trans_start_alloc_update(trans, bucket, 0);
		ret = PTR_ERR_OR_ZERO(a) ?:
			__mark_pointer(trans, ca, k, &p, *sectors, bp.data_type, &a->v);
		if (ret)
			goto err;

		if (!p.ptr.cached) {
			ret = bch2_bucket_backpointer_mod(trans, ca, bucket, bp, k, insert);
			if (ret)
				goto err;
		}
	}

	if (flags & BTREE_TRIGGER_gc) {
		percpu_down_read(&c->mark_lock);
		struct bucket *g = gc_bucket(ca, bucket.offset);
		if (bch2_fs_inconsistent_on(!g, c, "reference to invalid bucket on device %u\n  %s",
					    p.ptr.dev,
					    (bch2_bkey_val_to_text(&buf, c, k), buf.buf))) {
			ret = -BCH_ERR_trigger_pointer;
			goto err_unlock;
		}

		bucket_lock(g);
		struct bch_alloc_v4 old = bucket_m_to_alloc(*g), new = old;
		ret = __mark_pointer(trans, ca, k, &p, *sectors, bp.data_type, &new);
		alloc_to_bucket(g, new);
		bucket_unlock(g);
err_unlock:
		percpu_up_read(&c->mark_lock);

		if (!ret)
			ret = bch2_alloc_key_to_dev_counters(trans, ca, &old, &new, flags);
	}
err:
	bch2_dev_put(ca);
	printbuf_exit(&buf);
	return ret;
}

static int bch2_trigger_stripe_ptr(struct btree_trans *trans,
				struct bkey_s_c k,
				struct extent_ptr_decoded p,
				enum bch_data_type data_type,
				s64 sectors,
				enum btree_iter_update_trigger_flags flags)
{
	if (flags & BTREE_TRIGGER_transactional) {
		struct btree_iter iter;
		struct bkey_i_stripe *s = bch2_bkey_get_mut_typed(trans, &iter,
				BTREE_ID_stripes, POS(0, p.ec.idx),
				BTREE_ITER_with_updates, stripe);
		int ret = PTR_ERR_OR_ZERO(s);
		if (unlikely(ret)) {
			bch2_trans_inconsistent_on(bch2_err_matches(ret, ENOENT), trans,
				"pointer to nonexistent stripe %llu",
				(u64) p.ec.idx);
			goto err;
		}

		if (!bch2_ptr_matches_stripe(&s->v, p)) {
			bch2_trans_inconsistent(trans,
				"stripe pointer doesn't match stripe %llu",
				(u64) p.ec.idx);
			ret = -BCH_ERR_trigger_stripe_pointer;
			goto err;
		}

		stripe_blockcount_set(&s->v, p.ec.block,
			stripe_blockcount_get(&s->v, p.ec.block) +
			sectors);

		struct disk_accounting_pos acc = {
			.type = BCH_DISK_ACCOUNTING_replicas,
		};
		bch2_bkey_to_replicas(&acc.replicas, bkey_i_to_s_c(&s->k_i));
		acc.replicas.data_type = data_type;
		ret = bch2_disk_accounting_mod(trans, &acc, &sectors, 1, false);
err:
		bch2_trans_iter_exit(trans, &iter);
		return ret;
	}

	if (flags & BTREE_TRIGGER_gc) {
		struct bch_fs *c = trans->c;

		struct gc_stripe *m = genradix_ptr_alloc(&c->gc_stripes, p.ec.idx, GFP_KERNEL);
		if (!m) {
			bch_err(c, "error allocating memory for gc_stripes, idx %llu",
				(u64) p.ec.idx);
			return -BCH_ERR_ENOMEM_mark_stripe_ptr;
		}

		mutex_lock(&c->ec_stripes_heap_lock);

		if (!m || !m->alive) {
			mutex_unlock(&c->ec_stripes_heap_lock);
			struct printbuf buf = PRINTBUF;
			bch2_bkey_val_to_text(&buf, c, k);
			bch_err_ratelimited(c, "pointer to nonexistent stripe %llu\n  while marking %s",
					    (u64) p.ec.idx, buf.buf);
			printbuf_exit(&buf);
			bch2_inconsistent_error(c);
			return -BCH_ERR_trigger_stripe_pointer;
		}

		m->block_sectors[p.ec.block] += sectors;

		struct disk_accounting_pos acc = {
			.type = BCH_DISK_ACCOUNTING_replicas,
		};
		memcpy(&acc.replicas, &m->r.e, replicas_entry_bytes(&m->r.e));
		mutex_unlock(&c->ec_stripes_heap_lock);

		acc.replicas.data_type = data_type;
		int ret = bch2_disk_accounting_mod(trans, &acc, &sectors, 1, true);
		if (ret)
			return ret;
	}

	return 0;
}

static int __trigger_extent(struct btree_trans *trans,
			    enum btree_id btree_id, unsigned level,
			    struct bkey_s_c k,
			    enum btree_iter_update_trigger_flags flags,
			    s64 *replicas_sectors)
{
	bool gc = flags & BTREE_TRIGGER_gc;
	struct bkey_ptrs_c ptrs = bch2_bkey_ptrs_c(k);
	const union bch_extent_entry *entry;
	struct extent_ptr_decoded p;
	enum bch_data_type data_type = bkey_is_btree_ptr(k.k)
		? BCH_DATA_btree
		: BCH_DATA_user;
	int ret = 0;

	struct disk_accounting_pos acc_replicas_key = {
		.type			= BCH_DISK_ACCOUNTING_replicas,
		.replicas.data_type	= data_type,
		.replicas.nr_devs	= 0,
		.replicas.nr_required	= 1,
	};

	struct disk_accounting_pos acct_compression_key = {
		.type			= BCH_DISK_ACCOUNTING_compression,
	};
	u64 compression_acct[3] = { 1, 0, 0 };

	bkey_for_each_ptr_decode(k.k, ptrs, p, entry) {
		s64 disk_sectors = 0;
		ret = bch2_trigger_pointer(trans, btree_id, level, k, p, entry, &disk_sectors, flags);
		if (ret < 0)
			return ret;

		bool stale = ret > 0;

		if (p.ptr.cached && stale)
			continue;

		if (p.ptr.cached) {
			ret = bch2_mod_dev_cached_sectors(trans, p.ptr.dev, disk_sectors, gc);
			if (ret)
				return ret;
		} else if (!p.has_ec) {
			*replicas_sectors       += disk_sectors;
<<<<<<< HEAD
			acc_replicas_key.replicas.devs[acc_replicas_key.replicas.nr_devs++] = p.ptr.dev;
=======
			replicas_entry_add_dev(&acc_replicas_key.replicas, p.ptr.dev);
>>>>>>> adc21867
		} else {
			ret = bch2_trigger_stripe_ptr(trans, k, p, data_type, disk_sectors, flags);
			if (ret)
				return ret;

			/*
			 * There may be other dirty pointers in this extent, but
			 * if so they're not required for mounting if we have an
			 * erasure coded pointer in this extent:
			 */
			acc_replicas_key.replicas.nr_required = 0;
		}

		if (acct_compression_key.compression.type &&
		    acct_compression_key.compression.type != p.crc.compression_type) {
			if (flags & BTREE_TRIGGER_overwrite)
				bch2_u64s_neg(compression_acct, ARRAY_SIZE(compression_acct));

			ret = bch2_disk_accounting_mod(trans, &acct_compression_key, compression_acct,
						       ARRAY_SIZE(compression_acct), gc);
			if (ret)
				return ret;

			compression_acct[0] = 1;
			compression_acct[1] = 0;
			compression_acct[2] = 0;
		}

		acct_compression_key.compression.type = p.crc.compression_type;
		if (p.crc.compression_type) {
			compression_acct[1] += p.crc.uncompressed_size;
			compression_acct[2] += p.crc.compressed_size;
		}
	}

	if (acc_replicas_key.replicas.nr_devs) {
		ret = bch2_disk_accounting_mod(trans, &acc_replicas_key, replicas_sectors, 1, gc);
		if (ret)
			return ret;
	}

	if (acc_replicas_key.replicas.nr_devs && !level && k.k->p.snapshot) {
		struct disk_accounting_pos acc_snapshot_key = {
			.type			= BCH_DISK_ACCOUNTING_snapshot,
			.snapshot.id		= k.k->p.snapshot,
		};
		ret = bch2_disk_accounting_mod(trans, &acc_snapshot_key, replicas_sectors, 1, gc);
		if (ret)
			return ret;
	}

	if (acct_compression_key.compression.type) {
		if (flags & BTREE_TRIGGER_overwrite)
			bch2_u64s_neg(compression_acct, ARRAY_SIZE(compression_acct));

		ret = bch2_disk_accounting_mod(trans, &acct_compression_key, compression_acct,
					       ARRAY_SIZE(compression_acct), gc);
		if (ret)
			return ret;
	}

	if (level) {
		struct disk_accounting_pos acc_btree_key = {
			.type		= BCH_DISK_ACCOUNTING_btree,
			.btree.id	= btree_id,
		};
		ret = bch2_disk_accounting_mod(trans, &acc_btree_key, replicas_sectors, 1, gc);
		if (ret)
			return ret;
	} else {
		bool insert = !(flags & BTREE_TRIGGER_overwrite);
		struct disk_accounting_pos acc_inum_key = {
			.type		= BCH_DISK_ACCOUNTING_inum,
			.inum.inum	= k.k->p.inode,
		};
		s64 v[3] = {
			insert ? 1 : -1,
			insert ? k.k->size : -((s64) k.k->size),
			*replicas_sectors,
		};
		ret = bch2_disk_accounting_mod(trans, &acc_inum_key, v, ARRAY_SIZE(v), gc);
		if (ret)
			return ret;
	}

	return 0;
}

int bch2_trigger_extent(struct btree_trans *trans,
			enum btree_id btree, unsigned level,
			struct bkey_s_c old, struct bkey_s new,
			enum btree_iter_update_trigger_flags flags)
{
	struct bch_fs *c = trans->c;
	struct bkey_ptrs_c new_ptrs = bch2_bkey_ptrs_c(new.s_c);
	struct bkey_ptrs_c old_ptrs = bch2_bkey_ptrs_c(old);
	unsigned new_ptrs_bytes = (void *) new_ptrs.end - (void *) new_ptrs.start;
	unsigned old_ptrs_bytes = (void *) old_ptrs.end - (void *) old_ptrs.start;

	if (unlikely(flags & BTREE_TRIGGER_check_repair))
		return bch2_check_fix_ptrs(trans, btree, level, new.s_c, flags);

	/* if pointers aren't changing - nothing to do: */
	if (new_ptrs_bytes == old_ptrs_bytes &&
	    !memcmp(new_ptrs.start,
		    old_ptrs.start,
		    new_ptrs_bytes))
		return 0;

	if (flags & (BTREE_TRIGGER_transactional|BTREE_TRIGGER_gc)) {
		s64 old_replicas_sectors = 0, new_replicas_sectors = 0;

		if (old.k->type) {
			int ret = __trigger_extent(trans, btree, level, old,
						   flags & ~BTREE_TRIGGER_insert,
						   &old_replicas_sectors);
			if (ret)
				return ret;
		}

		if (new.k->type) {
			int ret = __trigger_extent(trans, btree, level, new.s_c,
						   flags & ~BTREE_TRIGGER_overwrite,
						   &new_replicas_sectors);
			if (ret)
				return ret;
		}

		int need_rebalance_delta = 0;
		s64 need_rebalance_sectors_delta = 0;

		s64 s = bch2_bkey_sectors_need_rebalance(c, old);
		need_rebalance_delta -= s != 0;
		need_rebalance_sectors_delta -= s;

		s = bch2_bkey_sectors_need_rebalance(c, new.s_c);
		need_rebalance_delta += s != 0;
		need_rebalance_sectors_delta += s;

		if ((flags & BTREE_TRIGGER_transactional) && need_rebalance_delta) {
			int ret = bch2_btree_bit_mod_buffered(trans, BTREE_ID_rebalance_work,
							  new.k->p, need_rebalance_delta > 0);
			if (ret)
				return ret;
		}

		if (need_rebalance_sectors_delta) {
			struct disk_accounting_pos acc = {
				.type		= BCH_DISK_ACCOUNTING_rebalance_work,
			};
			int ret = bch2_disk_accounting_mod(trans, &acc, &need_rebalance_sectors_delta, 1,
							   flags & BTREE_TRIGGER_gc);
			if (ret)
				return ret;
		}
	}

	return 0;
}

/* KEY_TYPE_reservation */

static int __trigger_reservation(struct btree_trans *trans,
			enum btree_id btree_id, unsigned level, struct bkey_s_c k,
			enum btree_iter_update_trigger_flags flags)
{
	if (flags & (BTREE_TRIGGER_transactional|BTREE_TRIGGER_gc)) {
		s64 sectors = k.k->size;

		if (flags & BTREE_TRIGGER_overwrite)
			sectors = -sectors;

		struct disk_accounting_pos acc = {
			.type = BCH_DISK_ACCOUNTING_persistent_reserved,
			.persistent_reserved.nr_replicas = bkey_s_c_to_reservation(k).v->nr_replicas,
		};

		return bch2_disk_accounting_mod(trans, &acc, &sectors, 1, flags & BTREE_TRIGGER_gc);
	}

	return 0;
}

int bch2_trigger_reservation(struct btree_trans *trans,
			  enum btree_id btree_id, unsigned level,
			  struct bkey_s_c old, struct bkey_s new,
			  enum btree_iter_update_trigger_flags flags)
{
	return trigger_run_overwrite_then_insert(__trigger_reservation, trans, btree_id, level, old, new, flags);
}

/* Mark superblocks: */

static int __bch2_trans_mark_metadata_bucket(struct btree_trans *trans,
				    struct bch_dev *ca, u64 b,
				    enum bch_data_type type,
				    unsigned sectors)
{
	struct btree_iter iter;
	int ret = 0;

	struct bkey_i_alloc_v4 *a =
		bch2_trans_start_alloc_update_noupdate(trans, &iter, POS(ca->dev_idx, b));
	if (IS_ERR(a))
		return PTR_ERR(a);

	if (a->v.data_type && type && a->v.data_type != type) {
		bch2_fsck_err(trans, FSCK_CAN_IGNORE|FSCK_NEED_FSCK,
			      bucket_metadata_type_mismatch,
			"bucket %llu:%llu gen %u different types of data in same bucket: %s, %s\n"
			"while marking %s",
			iter.pos.inode, iter.pos.offset, a->v.gen,
			bch2_data_type_str(a->v.data_type),
			bch2_data_type_str(type),
			bch2_data_type_str(type));
		ret = -BCH_ERR_metadata_bucket_inconsistency;
		goto err;
	}

	if (a->v.data_type	!= type ||
	    a->v.dirty_sectors	!= sectors) {
		a->v.data_type		= type;
		a->v.dirty_sectors	= sectors;
		ret = bch2_trans_update(trans, &iter, &a->k_i, 0);
	}
err:
	bch2_trans_iter_exit(trans, &iter);
	return ret;
}

static int bch2_mark_metadata_bucket(struct btree_trans *trans, struct bch_dev *ca,
			u64 b, enum bch_data_type data_type, unsigned sectors,
			enum btree_iter_update_trigger_flags flags)
{
	struct bch_fs *c = trans->c;
	int ret = 0;

	percpu_down_read(&c->mark_lock);
	struct bucket *g = gc_bucket(ca, b);
	if (bch2_fs_inconsistent_on(!g, c, "reference to invalid bucket on device %u when marking metadata type %s",
				    ca->dev_idx, bch2_data_type_str(data_type)))
		goto err_unlock;

	bucket_lock(g);
	struct bch_alloc_v4 old = bucket_m_to_alloc(*g);

	if (bch2_fs_inconsistent_on(g->data_type &&
			g->data_type != data_type, c,
			"different types of data in same bucket: %s, %s",
			bch2_data_type_str(g->data_type),
			bch2_data_type_str(data_type)))
		goto err;

	if (bch2_fs_inconsistent_on((u64) g->dirty_sectors + sectors > ca->mi.bucket_size, c,
			"bucket %u:%llu gen %u data type %s sector count overflow: %u + %u > bucket size",
			ca->dev_idx, b, g->gen,
			bch2_data_type_str(g->data_type ?: data_type),
			g->dirty_sectors, sectors))
		goto err;

	g->data_type = data_type;
	g->dirty_sectors += sectors;
	struct bch_alloc_v4 new = bucket_m_to_alloc(*g);
	bucket_unlock(g);
	percpu_up_read(&c->mark_lock);
	ret = bch2_alloc_key_to_dev_counters(trans, ca, &old, &new, flags);
	return ret;
err:
	bucket_unlock(g);
err_unlock:
	percpu_up_read(&c->mark_lock);
	return -BCH_ERR_metadata_bucket_inconsistency;
}

int bch2_trans_mark_metadata_bucket(struct btree_trans *trans,
			struct bch_dev *ca, u64 b,
			enum bch_data_type type, unsigned sectors,
			enum btree_iter_update_trigger_flags flags)
{
	BUG_ON(type != BCH_DATA_free &&
	       type != BCH_DATA_sb &&
	       type != BCH_DATA_journal);

	/*
	 * Backup superblock might be past the end of our normal usable space:
	 */
	if (b >= ca->mi.nbuckets)
		return 0;

	if (flags & BTREE_TRIGGER_gc)
		return bch2_mark_metadata_bucket(trans, ca, b, type, sectors, flags);
	else if (flags & BTREE_TRIGGER_transactional)
		return commit_do(trans, NULL, NULL, 0,
				 __bch2_trans_mark_metadata_bucket(trans, ca, b, type, sectors));
	else
		BUG();
}

static int bch2_trans_mark_metadata_sectors(struct btree_trans *trans,
			struct bch_dev *ca, u64 start, u64 end,
			enum bch_data_type type, u64 *bucket, unsigned *bucket_sectors,
			enum btree_iter_update_trigger_flags flags)
{
	do {
		u64 b = sector_to_bucket(ca, start);
		unsigned sectors =
			min_t(u64, bucket_to_sector(ca, b + 1), end) - start;

		if (b != *bucket && *bucket_sectors) {
			int ret = bch2_trans_mark_metadata_bucket(trans, ca, *bucket,
							type, *bucket_sectors, flags);
			if (ret)
				return ret;

			*bucket_sectors = 0;
		}

		*bucket		= b;
		*bucket_sectors	+= sectors;
		start += sectors;
	} while (start < end);

	return 0;
}

static int __bch2_trans_mark_dev_sb(struct btree_trans *trans, struct bch_dev *ca,
			enum btree_iter_update_trigger_flags flags)
{
	struct bch_fs *c = trans->c;

	mutex_lock(&c->sb_lock);
	struct bch_sb_layout layout = ca->disk_sb.sb->layout;
	mutex_unlock(&c->sb_lock);

	u64 bucket = 0;
	unsigned i, bucket_sectors = 0;
	int ret;

	for (i = 0; i < layout.nr_superblocks; i++) {
		u64 offset = le64_to_cpu(layout.sb_offset[i]);

		if (offset == BCH_SB_SECTOR) {
			ret = bch2_trans_mark_metadata_sectors(trans, ca,
						0, BCH_SB_SECTOR,
						BCH_DATA_sb, &bucket, &bucket_sectors, flags);
			if (ret)
				return ret;
		}

		ret = bch2_trans_mark_metadata_sectors(trans, ca, offset,
				      offset + (1 << layout.sb_max_size_bits),
				      BCH_DATA_sb, &bucket, &bucket_sectors, flags);
		if (ret)
			return ret;
	}

	if (bucket_sectors) {
		ret = bch2_trans_mark_metadata_bucket(trans, ca,
				bucket, BCH_DATA_sb, bucket_sectors, flags);
		if (ret)
			return ret;
	}

	for (i = 0; i < ca->journal.nr; i++) {
		ret = bch2_trans_mark_metadata_bucket(trans, ca,
				ca->journal.buckets[i],
				BCH_DATA_journal, ca->mi.bucket_size, flags);
		if (ret)
			return ret;
	}

	return 0;
}

int bch2_trans_mark_dev_sb(struct bch_fs *c, struct bch_dev *ca,
			enum btree_iter_update_trigger_flags flags)
{
	int ret = bch2_trans_run(c,
		__bch2_trans_mark_dev_sb(trans, ca, flags));
	bch_err_fn(c, ret);
	return ret;
}

int bch2_trans_mark_dev_sbs_flags(struct bch_fs *c,
			enum btree_iter_update_trigger_flags flags)
{
	for_each_online_member(c, ca) {
		int ret = bch2_trans_mark_dev_sb(c, ca, flags);
		if (ret) {
			percpu_ref_put(&ca->io_ref);
			return ret;
		}
	}

	return 0;
}

int bch2_trans_mark_dev_sbs(struct bch_fs *c)
{
	return bch2_trans_mark_dev_sbs_flags(c, BTREE_TRIGGER_transactional);
}

/* Disk reservations: */

#define SECTORS_CACHE	1024

int __bch2_disk_reservation_add(struct bch_fs *c, struct disk_reservation *res,
				u64 sectors, enum bch_reservation_flags flags)
{
	struct bch_fs_pcpu *pcpu;
	u64 old, get;
<<<<<<< HEAD
	s64 sectors_available;
=======
	u64 sectors_available;
>>>>>>> adc21867
	int ret;

	percpu_down_read(&c->mark_lock);
	preempt_disable();
	pcpu = this_cpu_ptr(c->pcpu);

	if (sectors <= pcpu->sectors_available)
		goto out;

	old = atomic64_read(&c->sectors_available);
	do {
		get = min((u64) sectors + SECTORS_CACHE, old);

		if (get < sectors) {
			preempt_enable();
			goto recalculate;
		}
	} while (!atomic64_try_cmpxchg(&c->sectors_available,
				       &old, old - get));

	pcpu->sectors_available		+= get;

out:
	pcpu->sectors_available		-= sectors;
	this_cpu_add(*c->online_reserved, sectors);
	res->sectors			+= sectors;

	preempt_enable();
	percpu_up_read(&c->mark_lock);
	return 0;

recalculate:
	mutex_lock(&c->sectors_available_lock);

	percpu_u64_set(&c->pcpu->sectors_available, 0);
	sectors_available = avail_factor(__bch2_fs_usage_read_short(c).free);

	if (sectors_available && (flags & BCH_DISK_RESERVATION_PARTIAL))
		sectors = min(sectors, sectors_available);

	if (sectors <= sectors_available ||
	    (flags & BCH_DISK_RESERVATION_NOFAIL)) {
		atomic64_set(&c->sectors_available,
			     max_t(s64, 0, sectors_available - sectors));
		this_cpu_add(*c->online_reserved, sectors);
		res->sectors			+= sectors;
		ret = 0;
	} else {
		atomic64_set(&c->sectors_available, sectors_available);
		ret = -BCH_ERR_ENOSPC_disk_reservation;
	}

	mutex_unlock(&c->sectors_available_lock);
	percpu_up_read(&c->mark_lock);

	return ret;
}

/* Startup/shutdown: */

void bch2_buckets_nouse_free(struct bch_fs *c)
{
	for_each_member_device(c, ca) {
		kvfree_rcu_mightsleep(ca->buckets_nouse);
		ca->buckets_nouse = NULL;
	}
}

int bch2_buckets_nouse_alloc(struct bch_fs *c)
{
	for_each_member_device(c, ca) {
		BUG_ON(ca->buckets_nouse);

		ca->buckets_nouse = kvmalloc(BITS_TO_LONGS(ca->mi.nbuckets) *
					    sizeof(unsigned long),
					    GFP_KERNEL|__GFP_ZERO);
		if (!ca->buckets_nouse) {
			bch2_dev_put(ca);
			return -BCH_ERR_ENOMEM_buckets_nouse;
		}
	}

	return 0;
}

static void bucket_gens_free_rcu(struct rcu_head *rcu)
{
	struct bucket_gens *buckets =
		container_of(rcu, struct bucket_gens, rcu);

	kvfree(buckets);
}

int bch2_dev_buckets_resize(struct bch_fs *c, struct bch_dev *ca, u64 nbuckets)
{
	struct bucket_gens *bucket_gens = NULL, *old_bucket_gens = NULL;
	bool resize = ca->bucket_gens != NULL;
	int ret;

	BUG_ON(resize && ca->buckets_nouse);

	if (!(bucket_gens	= kvmalloc(sizeof(struct bucket_gens) + nbuckets,
					   GFP_KERNEL|__GFP_ZERO))) {
		ret = -BCH_ERR_ENOMEM_bucket_gens;
		goto err;
	}

	bucket_gens->first_bucket = ca->mi.first_bucket;
	bucket_gens->nbuckets	= nbuckets;
	bucket_gens->nbuckets_minus_first =
		bucket_gens->nbuckets - bucket_gens->first_bucket;

	if (resize) {
		down_write(&ca->bucket_lock);
		percpu_down_write(&c->mark_lock);
	}

	old_bucket_gens = rcu_dereference_protected(ca->bucket_gens, 1);

	if (resize) {
		size_t n = min(bucket_gens->nbuckets, old_bucket_gens->nbuckets);

		memcpy(bucket_gens->b,
		       old_bucket_gens->b,
		       n);
	}

	rcu_assign_pointer(ca->bucket_gens, bucket_gens);
	bucket_gens	= old_bucket_gens;

	nbuckets = ca->mi.nbuckets;

	if (resize) {
		percpu_up_write(&c->mark_lock);
		up_write(&ca->bucket_lock);
	}

	ret = 0;
err:
	if (bucket_gens)
		call_rcu(&bucket_gens->rcu, bucket_gens_free_rcu);

	return ret;
}

void bch2_dev_buckets_free(struct bch_dev *ca)
{
	kvfree(ca->buckets_nouse);
	kvfree(rcu_dereference_protected(ca->bucket_gens, 1));
	free_percpu(ca->usage);
}

int bch2_dev_buckets_alloc(struct bch_fs *c, struct bch_dev *ca)
{
	ca->usage = alloc_percpu(struct bch_dev_usage);
	if (!ca->usage)
		return -BCH_ERR_ENOMEM_usage_init;

	return bch2_dev_buckets_resize(c, ca, ca->mi.nbuckets);
}<|MERGE_RESOLUTION|>--- conflicted
+++ resolved
@@ -75,8 +75,6 @@
 			    struct bch_dev *ca,
 			    struct bch_dev_usage *usage)
 {
-<<<<<<< HEAD
-=======
 	if (out->nr_tabstops < 5) {
 		printbuf_tabstops_reset(out);
 		printbuf_tabstop_push(out, 12);
@@ -86,7 +84,6 @@
 		printbuf_tabstop_push(out, 16);
 	}
 
->>>>>>> adc21867
 	prt_printf(out, "\tbuckets\rsectors\rfragmented\r\n");
 
 	for (unsigned i = 0; i < BCH_DATA_NR; i++) {
@@ -579,11 +576,7 @@
 	struct bch_dev *ca = bch2_dev_tryget(c, p.ptr.dev);
 	if (unlikely(!ca)) {
 		if (insert && p.ptr.dev != BCH_SB_MEMBER_INVALID)
-<<<<<<< HEAD
-			ret = -EIO;
-=======
 			ret = -BCH_ERR_trigger_pointer;
->>>>>>> adc21867
 		goto err;
 	}
 
@@ -759,11 +752,7 @@
 				return ret;
 		} else if (!p.has_ec) {
 			*replicas_sectors       += disk_sectors;
-<<<<<<< HEAD
-			acc_replicas_key.replicas.devs[acc_replicas_key.replicas.nr_devs++] = p.ptr.dev;
-=======
 			replicas_entry_add_dev(&acc_replicas_key.replicas, p.ptr.dev);
->>>>>>> adc21867
 		} else {
 			ret = bch2_trigger_stripe_ptr(trans, k, p, data_type, disk_sectors, flags);
 			if (ret)
@@ -1175,11 +1164,7 @@
 {
 	struct bch_fs_pcpu *pcpu;
 	u64 old, get;
-<<<<<<< HEAD
-	s64 sectors_available;
-=======
 	u64 sectors_available;
->>>>>>> adc21867
 	int ret;
 
 	percpu_down_read(&c->mark_lock);
