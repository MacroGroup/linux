--- conflicted
+++ resolved
@@ -225,10 +225,7 @@
 
 	opt_set(thr->opts, stdio, (u64)(unsigned long)&thr->thr.stdio);
 	opt_set(thr->opts, read_only, 1);
-<<<<<<< HEAD
-=======
 	opt_set(thr->opts, ratelimit_errors, 0);
->>>>>>> adc21867
 
 	/* We need request_key() to be called before we punt to kthread: */
 	opt_set(thr->opts, nostart, true);
