// SPDX-License-Identifier: GPL-2.0

#include "bcachefs.h"
#include "alloc_foreground.h"
#include "bkey_buf.h"
#include "btree_update.h"
#include "buckets.h"
#include "compress.h"
#include "data_update.h"
#include "disk_groups.h"
#include "ec.h"
#include "error.h"
#include "extents.h"
#include "io_write.h"
#include "keylist.h"
#include "move.h"
#include "nocow_locking.h"
#include "rebalance.h"
#include "snapshot.h"
#include "subvolume.h"
#include "trace.h"

static void bkey_put_dev_refs(struct bch_fs *c, struct bkey_s_c k)
{
	struct bkey_ptrs_c ptrs = bch2_bkey_ptrs_c(k);

	bkey_for_each_ptr(ptrs, ptr)
		bch2_dev_put(bch2_dev_have_ref(c, ptr->dev));
}

static bool bkey_get_dev_refs(struct bch_fs *c, struct bkey_s_c k)
{
	struct bkey_ptrs_c ptrs = bch2_bkey_ptrs_c(k);

	bkey_for_each_ptr(ptrs, ptr) {
		if (!bch2_dev_tryget(c, ptr->dev)) {
			bkey_for_each_ptr(ptrs, ptr2) {
				if (ptr2 == ptr)
					break;
				bch2_dev_put(bch2_dev_have_ref(c, ptr2->dev));
			}
			return false;
		}
	}
	return true;
}

static void bkey_nocow_unlock(struct bch_fs *c, struct bkey_s_c k)
{
	struct bkey_ptrs_c ptrs = bch2_bkey_ptrs_c(k);

	bkey_for_each_ptr(ptrs, ptr) {
		struct bch_dev *ca = bch2_dev_have_ref(c, ptr->dev);
		struct bpos bucket = PTR_BUCKET_POS(ca, ptr);

		bch2_bucket_nocow_unlock(&c->nocow_locks, bucket, 0);
	}
}

static bool bkey_nocow_lock(struct bch_fs *c, struct moving_context *ctxt, struct bkey_s_c k)
{
	struct bkey_ptrs_c ptrs = bch2_bkey_ptrs_c(k);

	bkey_for_each_ptr(ptrs, ptr) {
		struct bch_dev *ca = bch2_dev_have_ref(c, ptr->dev);
		struct bpos bucket = PTR_BUCKET_POS(ca, ptr);

		if (ctxt) {
			bool locked;

			move_ctxt_wait_event(ctxt,
				(locked = bch2_bucket_nocow_trylock(&c->nocow_locks, bucket, 0)) ||
				list_empty(&ctxt->ios));

			if (!locked)
				bch2_bucket_nocow_lock(&c->nocow_locks, bucket, 0);
		} else {
			if (!bch2_bucket_nocow_trylock(&c->nocow_locks, bucket, 0)) {
				bkey_for_each_ptr(ptrs, ptr2) {
					if (ptr2 == ptr)
						break;

<<<<<<< HEAD
=======
					ca = bch2_dev_have_ref(c, ptr2->dev);
>>>>>>> adc21867
					bucket = PTR_BUCKET_POS(ca, ptr2);
					bch2_bucket_nocow_unlock(&c->nocow_locks, bucket, 0);
				}
				return false;
			}
		}
	}
	return true;
}

static void trace_move_extent_finish2(struct bch_fs *c, struct bkey_s_c k)
{
	if (trace_move_extent_finish_enabled()) {
		struct printbuf buf = PRINTBUF;

		bch2_bkey_val_to_text(&buf, c, k);
		trace_move_extent_finish(c, buf.buf);
		printbuf_exit(&buf);
	}
}

static void trace_move_extent_fail2(struct data_update *m,
			 struct bkey_s_c new,
			 struct bkey_s_c wrote,
			 struct bkey_i *insert,
			 const char *msg)
{
	struct bch_fs *c = m->op.c;
	struct bkey_s_c old = bkey_i_to_s_c(m->k.k);
	const union bch_extent_entry *entry;
	struct bch_extent_ptr *ptr;
	struct extent_ptr_decoded p;
	struct printbuf buf = PRINTBUF;
	unsigned i, rewrites_found = 0;

	if (!trace_move_extent_fail_enabled())
		return;

	prt_str(&buf, msg);

	if (insert) {
		i = 0;
		bkey_for_each_ptr_decode(old.k, bch2_bkey_ptrs_c(old), p, entry) {
			if (((1U << i) & m->data_opts.rewrite_ptrs) &&
			    (ptr = bch2_extent_has_ptr(old, p, bkey_i_to_s(insert))) &&
			    !ptr->cached)
				rewrites_found |= 1U << i;
			i++;
		}
	}

	prt_printf(&buf, "\nrewrite ptrs:   %u%u%u%u",
		   (m->data_opts.rewrite_ptrs & (1 << 0)) != 0,
		   (m->data_opts.rewrite_ptrs & (1 << 1)) != 0,
		   (m->data_opts.rewrite_ptrs & (1 << 2)) != 0,
		   (m->data_opts.rewrite_ptrs & (1 << 3)) != 0);

	prt_printf(&buf, "\nrewrites found: %u%u%u%u",
		   (rewrites_found & (1 << 0)) != 0,
		   (rewrites_found & (1 << 1)) != 0,
		   (rewrites_found & (1 << 2)) != 0,
		   (rewrites_found & (1 << 3)) != 0);

	prt_str(&buf, "\nold:    ");
	bch2_bkey_val_to_text(&buf, c, old);

	prt_str(&buf, "\nnew:    ");
	bch2_bkey_val_to_text(&buf, c, new);

	prt_str(&buf, "\nwrote:  ");
	bch2_bkey_val_to_text(&buf, c, wrote);

	if (insert) {
		prt_str(&buf, "\ninsert: ");
		bch2_bkey_val_to_text(&buf, c, bkey_i_to_s_c(insert));
	}

	trace_move_extent_fail(c, buf.buf);
	printbuf_exit(&buf);
}

static int __bch2_data_update_index_update(struct btree_trans *trans,
					   struct bch_write_op *op)
{
	struct bch_fs *c = op->c;
	struct btree_iter iter;
	struct data_update *m =
		container_of(op, struct data_update, op);
	struct keylist *keys = &op->insert_keys;
	struct bkey_buf _new, _insert;
	int ret = 0;

	bch2_bkey_buf_init(&_new);
	bch2_bkey_buf_init(&_insert);
	bch2_bkey_buf_realloc(&_insert, c, U8_MAX);

	bch2_trans_iter_init(trans, &iter, m->btree_id,
			     bkey_start_pos(&bch2_keylist_front(keys)->k),
			     BTREE_ITER_slots|BTREE_ITER_intent);

	while (1) {
		struct bkey_s_c k;
		struct bkey_s_c old = bkey_i_to_s_c(m->k.k);
		struct bkey_i *insert = NULL;
		struct bkey_i_extent *new;
		const union bch_extent_entry *entry_c;
		union bch_extent_entry *entry;
		struct extent_ptr_decoded p;
		struct bch_extent_ptr *ptr;
		const struct bch_extent_ptr *ptr_c;
		struct bpos next_pos;
		bool should_check_enospc;
		s64 i_sectors_delta = 0, disk_sectors_delta = 0;
		unsigned rewrites_found = 0, durability, i;

		bch2_trans_begin(trans);

		k = bch2_btree_iter_peek_slot(&iter);
		ret = bkey_err(k);
		if (ret)
			goto err;

		new = bkey_i_to_extent(bch2_keylist_front(keys));

		if (!bch2_extents_match(k, old)) {
			trace_move_extent_fail2(m, k, bkey_i_to_s_c(&new->k_i),
						NULL, "no match:");
			goto nowork;
		}

		bkey_reassemble(_insert.k, k);
		insert = _insert.k;

		bch2_bkey_buf_copy(&_new, c, bch2_keylist_front(keys));
		new = bkey_i_to_extent(_new.k);
		bch2_cut_front(iter.pos, &new->k_i);

		bch2_cut_front(iter.pos,	insert);
		bch2_cut_back(new->k.p,		insert);
		bch2_cut_back(insert->k.p,	&new->k_i);

		/*
		 * @old: extent that we read from
		 * @insert: key that we're going to update, initialized from
		 * extent currently in btree - same as @old unless we raced with
		 * other updates
		 * @new: extent with new pointers that we'll be adding to @insert
		 *
		 * Fist, drop rewrite_ptrs from @new:
		 */
		i = 0;
		bkey_for_each_ptr_decode(old.k, bch2_bkey_ptrs_c(old), p, entry_c) {
			if (((1U << i) & m->data_opts.rewrite_ptrs) &&
			    (ptr = bch2_extent_has_ptr(old, p, bkey_i_to_s(insert))) &&
			    !ptr->cached) {
				bch2_extent_ptr_set_cached(c, &m->op.opts,
							   bkey_i_to_s(insert), ptr);
				rewrites_found |= 1U << i;
			}
			i++;
		}

		if (m->data_opts.rewrite_ptrs &&
		    !rewrites_found &&
		    bch2_bkey_durability(c, k) >= m->op.opts.data_replicas) {
			trace_move_extent_fail2(m, k, bkey_i_to_s_c(&new->k_i), insert, "no rewrites found:");
			goto nowork;
		}

		/*
		 * A replica that we just wrote might conflict with a replica
		 * that we want to keep, due to racing with another move:
		 */
restart_drop_conflicting_replicas:
		extent_for_each_ptr(extent_i_to_s(new), ptr)
			if ((ptr_c = bch2_bkey_has_device_c(bkey_i_to_s_c(insert), ptr->dev)) &&
			    !ptr_c->cached) {
				bch2_bkey_drop_ptr_noerror(bkey_i_to_s(&new->k_i), ptr);
				goto restart_drop_conflicting_replicas;
			}

		if (!bkey_val_u64s(&new->k)) {
			trace_move_extent_fail2(m, k, bkey_i_to_s_c(&new->k_i), insert, "new replicas conflicted:");
			goto nowork;
		}

		/* Now, drop pointers that conflict with what we just wrote: */
		extent_for_each_ptr_decode(extent_i_to_s(new), p, entry)
			if ((ptr = bch2_bkey_has_device(bkey_i_to_s(insert), p.ptr.dev)))
				bch2_bkey_drop_ptr_noerror(bkey_i_to_s(insert), ptr);

		durability = bch2_bkey_durability(c, bkey_i_to_s_c(insert)) +
			bch2_bkey_durability(c, bkey_i_to_s_c(&new->k_i));

		/* Now, drop excess replicas: */
		rcu_read_lock();
restart_drop_extra_replicas:
		bkey_for_each_ptr_decode(old.k, bch2_bkey_ptrs(bkey_i_to_s(insert)), p, entry) {
			unsigned ptr_durability = bch2_extent_ptr_durability(c, &p);

			if (!p.ptr.cached &&
			    durability - ptr_durability >= m->op.opts.data_replicas) {
				durability -= ptr_durability;

				bch2_extent_ptr_set_cached(c, &m->op.opts,
							   bkey_i_to_s(insert), &entry->ptr);
				goto restart_drop_extra_replicas;
			}
		}
		rcu_read_unlock();

		/* Finally, add the pointers we just wrote: */
		extent_for_each_ptr_decode(extent_i_to_s(new), p, entry)
			bch2_extent_ptr_decoded_append(insert, &p);

		bch2_bkey_narrow_crcs(insert, (struct bch_extent_crc_unpacked) { 0 });
		bch2_extent_normalize_by_opts(c, &m->op.opts, bkey_i_to_s(insert));

		ret = bch2_sum_sector_overwrites(trans, &iter, insert,
						 &should_check_enospc,
						 &i_sectors_delta,
						 &disk_sectors_delta);
		if (ret)
			goto err;

		if (disk_sectors_delta > (s64) op->res.sectors) {
			ret = bch2_disk_reservation_add(c, &op->res,
						disk_sectors_delta - op->res.sectors,
						!should_check_enospc
						? BCH_DISK_RESERVATION_NOFAIL : 0);
			if (ret)
				goto out;
		}

		next_pos = insert->k.p;

		/*
		 * Check for nonce offset inconsistency:
		 * This is debug code - we've been seeing this bug rarely, and
		 * it's been hard to reproduce, so this should give us some more
		 * information when it does occur:
		 */
		int invalid = bch2_bkey_validate(c, bkey_i_to_s_c(insert), __btree_node_type(0, m->btree_id),
						 BCH_VALIDATE_commit);
		if (invalid) {
			struct printbuf buf = PRINTBUF;

			prt_str(&buf, "about to insert invalid key in data update path");
			prt_str(&buf, "\nold: ");
			bch2_bkey_val_to_text(&buf, c, old);
			prt_str(&buf, "\nk:   ");
			bch2_bkey_val_to_text(&buf, c, k);
			prt_str(&buf, "\nnew: ");
			bch2_bkey_val_to_text(&buf, c, bkey_i_to_s_c(insert));

			bch2_print_string_as_lines(KERN_ERR, buf.buf);
			printbuf_exit(&buf);

			bch2_fatal_error(c);
			ret = -EIO;
			goto out;
		}

		if (trace_data_update_enabled()) {
			struct printbuf buf = PRINTBUF;

			prt_str(&buf, "\nold: ");
			bch2_bkey_val_to_text(&buf, c, old);
			prt_str(&buf, "\nk:   ");
			bch2_bkey_val_to_text(&buf, c, k);
			prt_str(&buf, "\nnew: ");
			bch2_bkey_val_to_text(&buf, c, bkey_i_to_s_c(insert));

			trace_data_update(c, buf.buf);
			printbuf_exit(&buf);
		}

		ret =   bch2_insert_snapshot_whiteouts(trans, m->btree_id,
						k.k->p, bkey_start_pos(&insert->k)) ?:
			bch2_insert_snapshot_whiteouts(trans, m->btree_id,
						k.k->p, insert->k.p) ?:
			bch2_bkey_set_needs_rebalance(c, insert, &op->opts) ?:
			bch2_trans_update(trans, &iter, insert,
				BTREE_UPDATE_internal_snapshot_node) ?:
			bch2_trans_commit(trans, &op->res,
				NULL,
				BCH_TRANS_COMMIT_no_check_rw|
				BCH_TRANS_COMMIT_no_enospc|
				m->data_opts.btree_insert_flags);
		if (!ret) {
			bch2_btree_iter_set_pos(&iter, next_pos);

			this_cpu_add(c->counters[BCH_COUNTER_move_extent_finish], new->k.size);
			trace_move_extent_finish2(c, bkey_i_to_s_c(&new->k_i));
		}
err:
		if (bch2_err_matches(ret, BCH_ERR_transaction_restart))
			ret = 0;
		if (ret)
			break;
next:
		while (bkey_ge(iter.pos, bch2_keylist_front(keys)->k.p)) {
			bch2_keylist_pop_front(keys);
			if (bch2_keylist_empty(keys))
				goto out;
		}
		continue;
nowork:
		if (m->stats) {
			BUG_ON(k.k->p.offset <= iter.pos.offset);
			atomic64_inc(&m->stats->keys_raced);
			atomic64_add(k.k->p.offset - iter.pos.offset,
				     &m->stats->sectors_raced);
		}

		count_event(c, move_extent_fail);

		bch2_btree_iter_advance(&iter);
		goto next;
	}
out:
	bch2_trans_iter_exit(trans, &iter);
	bch2_bkey_buf_exit(&_insert, c);
	bch2_bkey_buf_exit(&_new, c);
	BUG_ON(bch2_err_matches(ret, BCH_ERR_transaction_restart));
	return ret;
}

int bch2_data_update_index_update(struct bch_write_op *op)
{
	return bch2_trans_run(op->c, __bch2_data_update_index_update(trans, op));
}

void bch2_data_update_read_done(struct data_update *m,
				struct bch_extent_crc_unpacked crc)
{
	/* write bio must own pages: */
	BUG_ON(!m->op.wbio.bio.bi_vcnt);

	m->op.crc = crc;
	m->op.wbio.bio.bi_iter.bi_size = crc.compressed_size << 9;

	closure_call(&m->op.cl, bch2_write, NULL, NULL);
}

void bch2_data_update_exit(struct data_update *update)
{
	struct bch_fs *c = update->op.c;
	struct bkey_s_c k = bkey_i_to_s_c(update->k.k);

	if (c->opts.nocow_enabled)
		bkey_nocow_unlock(c, k);
	bkey_put_dev_refs(c, k);
	bch2_bkey_buf_exit(&update->k, c);
	bch2_disk_reservation_put(c, &update->op.res);
	bch2_bio_free_pages_pool(c, &update->op.wbio.bio);
}

static void bch2_update_unwritten_extent(struct btree_trans *trans,
				  struct data_update *update)
{
	struct bch_fs *c = update->op.c;
	struct bio *bio = &update->op.wbio.bio;
	struct bkey_i_extent *e;
	struct write_point *wp;
	struct closure cl;
	struct btree_iter iter;
	struct bkey_s_c k;
	int ret;

	closure_init_stack(&cl);
	bch2_keylist_init(&update->op.insert_keys, update->op.inline_keys);

	while (bio_sectors(bio)) {
		unsigned sectors = bio_sectors(bio);

		bch2_trans_begin(trans);

		bch2_trans_iter_init(trans, &iter, update->btree_id, update->op.pos,
				     BTREE_ITER_slots);
		ret = lockrestart_do(trans, ({
			k = bch2_btree_iter_peek_slot(&iter);
			bkey_err(k);
		}));
		bch2_trans_iter_exit(trans, &iter);

		if (ret || !bch2_extents_match(k, bkey_i_to_s_c(update->k.k)))
			break;

		e = bkey_extent_init(update->op.insert_keys.top);
		e->k.p = update->op.pos;

		ret = bch2_alloc_sectors_start_trans(trans,
				update->op.target,
				false,
				update->op.write_point,
				&update->op.devs_have,
				update->op.nr_replicas,
				update->op.nr_replicas,
				update->op.watermark,
				0, &cl, &wp);
		if (bch2_err_matches(ret, BCH_ERR_operation_blocked)) {
			bch2_trans_unlock(trans);
			closure_sync(&cl);
			continue;
		}

		bch_err_fn_ratelimited(c, ret);

		if (ret)
			return;

		sectors = min(sectors, wp->sectors_free);

		bch2_key_resize(&e->k, sectors);

		bch2_open_bucket_get(c, wp, &update->op.open_buckets);
		bch2_alloc_sectors_append_ptrs(c, wp, &e->k_i, sectors, false);
		bch2_alloc_sectors_done(c, wp);

		bio_advance(bio, sectors << 9);
		update->op.pos.offset += sectors;

		extent_for_each_ptr(extent_i_to_s(e), ptr)
			ptr->unwritten = true;
		bch2_keylist_push(&update->op.insert_keys);

		ret = __bch2_data_update_index_update(trans, &update->op);

		bch2_open_buckets_put(c, &update->op.open_buckets);

		if (ret)
			break;
	}

	if (closure_nr_remaining(&cl) != 1) {
		bch2_trans_unlock(trans);
		closure_sync(&cl);
	}
}

void bch2_data_update_opts_to_text(struct printbuf *out, struct bch_fs *c,
				   struct bch_io_opts *io_opts,
				   struct data_update_opts *data_opts)
{
	printbuf_tabstop_push(out, 20);
	prt_str(out, "rewrite ptrs:\t");
	bch2_prt_u64_base2(out, data_opts->rewrite_ptrs);
	prt_newline(out);

	prt_str(out, "kill ptrs:\t");
	bch2_prt_u64_base2(out, data_opts->kill_ptrs);
	prt_newline(out);

	prt_str(out, "target:\t");
	bch2_target_to_text(out, c, data_opts->target);
	prt_newline(out);

	prt_str(out, "compression:\t");
	bch2_compression_opt_to_text(out, background_compression(*io_opts));
	prt_newline(out);

	prt_str(out, "opts.replicas:\t");
	prt_u64(out, io_opts->data_replicas);

	prt_str(out, "extra replicas:\t");
	prt_u64(out, data_opts->extra_replicas);
}

void bch2_data_update_to_text(struct printbuf *out, struct data_update *m)
{
	bch2_bkey_val_to_text(out, m->op.c, bkey_i_to_s_c(m->k.k));
	prt_newline(out);
	bch2_data_update_opts_to_text(out, m->op.c, &m->op.opts, &m->data_opts);
}

int bch2_extent_drop_ptrs(struct btree_trans *trans,
			  struct btree_iter *iter,
			  struct bkey_s_c k,
			  struct bch_io_opts *io_opts,
			  struct data_update_opts *data_opts)
{
	struct bch_fs *c = trans->c;
	struct bkey_i *n;
	int ret;

	n = bch2_bkey_make_mut_noupdate(trans, k);
	ret = PTR_ERR_OR_ZERO(n);
	if (ret)
		return ret;

	while (data_opts->kill_ptrs) {
		unsigned i = 0, drop = __fls(data_opts->kill_ptrs);

		bch2_bkey_drop_ptrs_noerror(bkey_i_to_s(n), ptr, i++ == drop);
		data_opts->kill_ptrs ^= 1U << drop;
	}

	/*
	 * If the new extent no longer has any pointers, bch2_extent_normalize()
	 * will do the appropriate thing with it (turning it into a
	 * KEY_TYPE_error key, or just a discard if it was a cached extent)
	 */
	bch2_extent_normalize_by_opts(c, io_opts, bkey_i_to_s(n));

	/*
	 * Since we're not inserting through an extent iterator
	 * (BTREE_ITER_all_snapshots iterators aren't extent iterators),
	 * we aren't using the extent overwrite path to delete, we're
	 * just using the normal key deletion path:
	 */
	if (bkey_deleted(&n->k) && !(iter->flags & BTREE_ITER_is_extents))
		n->k.size = 0;

	return bch2_trans_relock(trans) ?:
		bch2_trans_update(trans, iter, n, BTREE_UPDATE_internal_snapshot_node) ?:
		bch2_trans_commit(trans, NULL, NULL, BCH_TRANS_COMMIT_no_enospc);
}

int bch2_data_update_init(struct btree_trans *trans,
			  struct btree_iter *iter,
			  struct moving_context *ctxt,
			  struct data_update *m,
			  struct write_point_specifier wp,
			  struct bch_io_opts io_opts,
			  struct data_update_opts data_opts,
			  enum btree_id btree_id,
			  struct bkey_s_c k)
{
	struct bch_fs *c = trans->c;
	struct bkey_ptrs_c ptrs = bch2_bkey_ptrs_c(k);
	const union bch_extent_entry *entry;
	struct extent_ptr_decoded p;
	unsigned i, reserve_sectors = k.k->size * data_opts.extra_replicas;
	int ret = 0;

	/*
	 * fs is corrupt  we have a key for a snapshot node that doesn't exist,
	 * and we have to check for this because we go rw before repairing the
	 * snapshots table - just skip it, we can move it later.
	 */
	if (unlikely(k.k->p.snapshot && !bch2_snapshot_equiv(c, k.k->p.snapshot)))
		return -BCH_ERR_data_update_done;

	if (!bkey_get_dev_refs(c, k))
		return -BCH_ERR_data_update_done;

	if (c->opts.nocow_enabled &&
	    !bkey_nocow_lock(c, ctxt, k)) {
		bkey_put_dev_refs(c, k);
		return -BCH_ERR_nocow_lock_blocked;
	}

	bch2_bkey_buf_init(&m->k);
	bch2_bkey_buf_reassemble(&m->k, c, k);
	m->btree_id	= btree_id;
	m->data_opts	= data_opts;
	m->ctxt		= ctxt;
	m->stats	= ctxt ? ctxt->stats : NULL;

	bch2_write_op_init(&m->op, c, io_opts);
	m->op.pos	= bkey_start_pos(k.k);
	m->op.version	= k.k->bversion;
	m->op.target	= data_opts.target;
	m->op.write_point = wp;
	m->op.nr_replicas = 0;
	m->op.flags	|= BCH_WRITE_PAGES_STABLE|
		BCH_WRITE_PAGES_OWNED|
		BCH_WRITE_DATA_ENCODED|
		BCH_WRITE_MOVE|
		m->data_opts.write_flags;
	m->op.compression_opt	= background_compression(io_opts);
	m->op.watermark		= m->data_opts.btree_insert_flags & BCH_WATERMARK_MASK;

	unsigned durability_have = 0, durability_removing = 0;

	i = 0;
	bkey_for_each_ptr_decode(k.k, ptrs, p, entry) {
		if (!p.ptr.cached) {
			rcu_read_lock();
			if (BIT(i) & m->data_opts.rewrite_ptrs) {
				if (crc_is_compressed(p.crc))
					reserve_sectors += k.k->size;

				m->op.nr_replicas += bch2_extent_ptr_desired_durability(c, &p);
				durability_removing += bch2_extent_ptr_desired_durability(c, &p);
			} else if (!(BIT(i) & m->data_opts.kill_ptrs)) {
				bch2_dev_list_add_dev(&m->op.devs_have, p.ptr.dev);
				durability_have += bch2_extent_ptr_durability(c, &p);
			}
			rcu_read_unlock();
		}

		/*
		 * op->csum_type is normally initialized from the fs/file's
		 * current options - but if an extent is encrypted, we require
		 * that it stays encrypted:
		 */
		if (bch2_csum_type_is_encryption(p.crc.csum_type)) {
			m->op.nonce	= p.crc.nonce + p.crc.offset;
			m->op.csum_type = p.crc.csum_type;
		}

		if (p.crc.compression_type == BCH_COMPRESSION_TYPE_incompressible)
			m->op.incompressible = true;

		i++;
	}

	unsigned durability_required = max(0, (int) (io_opts.data_replicas - durability_have));

	/*
	 * If current extent durability is less than io_opts.data_replicas,
	 * we're not trying to rereplicate the extent up to data_replicas here -
	 * unless extra_replicas was specified
	 *
	 * Increasing replication is an explicit operation triggered by
	 * rereplicate, currently, so that users don't get an unexpected -ENOSPC
	 */
	m->op.nr_replicas = min(durability_removing, durability_required) +
		m->data_opts.extra_replicas;

	/*
	 * If device(s) were set to durability=0 after data was written to them
	 * we can end up with a duribilty=0 extent, and the normal algorithm
	 * that tries not to increase durability doesn't work:
	 */
	if (!(durability_have + durability_removing))
		m->op.nr_replicas = max((unsigned) m->op.nr_replicas, 1);

	m->op.nr_replicas_required = m->op.nr_replicas;

	/*
	 * It might turn out that we don't need any new replicas, if the
	 * replicas or durability settings have been changed since the extent
	 * was written:
	 */
	if (!m->op.nr_replicas) {
		m->data_opts.kill_ptrs |= m->data_opts.rewrite_ptrs;
		m->data_opts.rewrite_ptrs = 0;
		/* if iter == NULL, it's just a promote */
		if (iter)
<<<<<<< HEAD
			ret = bch2_extent_drop_ptrs(trans, iter, k, m->data_opts);
=======
			ret = bch2_extent_drop_ptrs(trans, iter, k, &io_opts, &m->data_opts);
>>>>>>> adc21867
		goto out;
	}

	if (reserve_sectors) {
		ret = bch2_disk_reservation_add(c, &m->op.res, reserve_sectors,
				m->data_opts.extra_replicas
				? 0
				: BCH_DISK_RESERVATION_NOFAIL);
		if (ret)
			goto out;
	}

	if (bkey_extent_is_unwritten(k)) {
		bch2_update_unwritten_extent(trans, m);
		goto out;
	}

	return 0;
out:
	bch2_data_update_exit(m);
	return ret ?: -BCH_ERR_data_update_done;
}

void bch2_data_update_opts_normalize(struct bkey_s_c k, struct data_update_opts *opts)
{
	struct bkey_ptrs_c ptrs = bch2_bkey_ptrs_c(k);
	unsigned i = 0;

	bkey_for_each_ptr(ptrs, ptr) {
		if ((opts->rewrite_ptrs & (1U << i)) && ptr->cached) {
			opts->kill_ptrs |= 1U << i;
			opts->rewrite_ptrs ^= 1U << i;
		}

		i++;
	}
}<|MERGE_RESOLUTION|>--- conflicted
+++ resolved
@@ -80,10 +80,7 @@
 					if (ptr2 == ptr)
 						break;
 
-<<<<<<< HEAD
-=======
 					ca = bch2_dev_have_ref(c, ptr2->dev);
->>>>>>> adc21867
 					bucket = PTR_BUCKET_POS(ca, ptr2);
 					bch2_bucket_nocow_unlock(&c->nocow_locks, bucket, 0);
 				}
@@ -726,11 +723,7 @@
 		m->data_opts.rewrite_ptrs = 0;
 		/* if iter == NULL, it's just a promote */
 		if (iter)
-<<<<<<< HEAD
-			ret = bch2_extent_drop_ptrs(trans, iter, k, m->data_opts);
-=======
 			ret = bch2_extent_drop_ptrs(trans, iter, k, &io_opts, &m->data_opts);
->>>>>>> adc21867
 		goto out;
 	}
 
