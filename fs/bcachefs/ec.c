// SPDX-License-Identifier: GPL-2.0

/* erasure coding */

#include "bcachefs.h"
#include "alloc_background.h"
#include "alloc_foreground.h"
#include "backpointers.h"
#include "bkey_buf.h"
#include "bset.h"
#include "btree_gc.h"
#include "btree_update.h"
#include "btree_write_buffer.h"
#include "buckets.h"
#include "checksum.h"
#include "disk_accounting.h"
#include "disk_groups.h"
#include "ec.h"
#include "error.h"
#include "io_read.h"
#include "io_write.h"
#include "keylist.h"
#include "recovery.h"
#include "replicas.h"
#include "super-io.h"
#include "util.h"

#include <linux/sort.h>

#ifdef __KERNEL__

#include <linux/raid/pq.h>
#include <linux/raid/xor.h>

static void raid5_recov(unsigned disks, unsigned failed_idx,
			size_t size, void **data)
{
	unsigned i = 2, nr;

	BUG_ON(failed_idx >= disks);

	swap(data[0], data[failed_idx]);
	memcpy(data[0], data[1], size);

	while (i < disks) {
		nr = min_t(unsigned, disks - i, MAX_XOR_BLOCKS);
		xor_blocks(nr, size, data[0], data + i);
		i += nr;
	}

	swap(data[0], data[failed_idx]);
}

static void raid_gen(int nd, int np, size_t size, void **v)
{
	if (np >= 1)
		raid5_recov(nd + np, nd, size, v);
	if (np >= 2)
		raid6_call.gen_syndrome(nd + np, size, v);
	BUG_ON(np > 2);
}

static void raid_rec(int nr, int *ir, int nd, int np, size_t size, void **v)
{
	switch (nr) {
	case 0:
		break;
	case 1:
		if (ir[0] < nd + 1)
			raid5_recov(nd + 1, ir[0], size, v);
		else
			raid6_call.gen_syndrome(nd + np, size, v);
		break;
	case 2:
		if (ir[1] < nd) {
			/* data+data failure. */
			raid6_2data_recov(nd + np, size, ir[0], ir[1], v);
		} else if (ir[0] < nd) {
			/* data + p/q failure */

			if (ir[1] == nd) /* data + p failure */
				raid6_datap_recov(nd + np, size, ir[0], v);
			else { /* data + q failure */
				raid5_recov(nd + 1, ir[0], size, v);
				raid6_call.gen_syndrome(nd + np, size, v);
			}
		} else {
			raid_gen(nd, np, size, v);
		}
		break;
	default:
		BUG();
	}
}

#else

#include <raid/raid.h>

#endif

struct ec_bio {
	struct bch_dev		*ca;
	struct ec_stripe_buf	*buf;
	size_t			idx;
	struct bio		bio;
};

/* Stripes btree keys: */

int bch2_stripe_validate(struct bch_fs *c, struct bkey_s_c k,
			 enum bch_validate_flags flags)
{
	const struct bch_stripe *s = bkey_s_c_to_stripe(k).v;
	int ret = 0;

	bkey_fsck_err_on(bkey_eq(k.k->p, POS_MIN) ||
			 bpos_gt(k.k->p, POS(0, U32_MAX)),
			 c, stripe_pos_bad,
			 "stripe at bad pos");

	bkey_fsck_err_on(bkey_val_u64s(k.k) < stripe_val_u64s(s),
			 c, stripe_val_size_bad,
			 "incorrect value size (%zu < %u)",
			 bkey_val_u64s(k.k), stripe_val_u64s(s));

<<<<<<< HEAD
=======
	bkey_fsck_err_on(s->csum_granularity_bits >= 64,
			 c, stripe_csum_granularity_bad,
			 "invalid csum granularity (%u >= 64)",
			 s->csum_granularity_bits);

>>>>>>> adc21867
	ret = bch2_bkey_ptrs_validate(c, k, flags);
fsck_err:
	return ret;
}

void bch2_stripe_to_text(struct printbuf *out, struct bch_fs *c,
			 struct bkey_s_c k)
{
	const struct bch_stripe *sp = bkey_s_c_to_stripe(k).v;
	struct bch_stripe s = {};

	memcpy(&s, sp, min(sizeof(s), bkey_val_bytes(k.k)));

	unsigned nr_data = s.nr_blocks - s.nr_redundant;

	prt_printf(out, "algo %u sectors %u blocks %u:%u csum ",
		   s.algorithm,
		   le16_to_cpu(s.sectors),
		   nr_data,
		   s.nr_redundant);
	bch2_prt_csum_type(out, s.csum_type);
	prt_str(out, " gran ");
	if (s.csum_granularity_bits < 64)
		prt_printf(out, "%llu", 1ULL << s.csum_granularity_bits);
	else
		prt_printf(out, "(invalid shift %u)", s.csum_granularity_bits);

	if (s.disk_label) {
		prt_str(out, " label");
		bch2_disk_path_to_text(out, c, s.disk_label - 1);
	}

	for (unsigned i = 0; i < s.nr_blocks; i++) {
		const struct bch_extent_ptr *ptr = sp->ptrs + i;

		if ((void *) ptr >= bkey_val_end(k))
			break;

		prt_char(out, ' ');
		bch2_extent_ptr_to_text(out, c, ptr);

		if (s.csum_type < BCH_CSUM_NR &&
		    i < nr_data &&
		    stripe_blockcount_offset(&s, i) < bkey_val_bytes(k.k))
			prt_printf(out,  "#%u", stripe_blockcount_get(sp, i));
	}
}

/* Triggers: */

static int __mark_stripe_bucket(struct btree_trans *trans,
				struct bch_dev *ca,
				struct bkey_s_c_stripe s,
				unsigned ptr_idx, bool deleting,
				struct bpos bucket,
				struct bch_alloc_v4 *a,
				enum btree_iter_update_trigger_flags flags)
{
	const struct bch_extent_ptr *ptr = s.v->ptrs + ptr_idx;
	unsigned nr_data = s.v->nr_blocks - s.v->nr_redundant;
	bool parity = ptr_idx >= nr_data;
	enum bch_data_type data_type = parity ? BCH_DATA_parity : BCH_DATA_stripe;
	s64 sectors = parity ? le16_to_cpu(s.v->sectors) : 0;
	struct printbuf buf = PRINTBUF;
	int ret = 0;

	struct bch_fs *c = trans->c;
	if (deleting)
		sectors = -sectors;

	if (!deleting) {
		if (bch2_trans_inconsistent_on(a->stripe ||
					       a->stripe_redundancy, trans,
				"bucket %llu:%llu gen %u data type %s dirty_sectors %u: multiple stripes using same bucket (%u, %llu)\n%s",
				bucket.inode, bucket.offset, a->gen,
				bch2_data_type_str(a->data_type),
				a->dirty_sectors,
				a->stripe, s.k->p.offset,
				(bch2_bkey_val_to_text(&buf, c, s.s_c), buf.buf))) {
			ret = -BCH_ERR_mark_stripe;
			goto err;
		}

		if (bch2_trans_inconsistent_on(parity && bch2_bucket_sectors_total(*a), trans,
				"bucket %llu:%llu gen %u data type %s dirty_sectors %u cached_sectors %u: data already in parity bucket\n%s",
				bucket.inode, bucket.offset, a->gen,
				bch2_data_type_str(a->data_type),
				a->dirty_sectors,
				a->cached_sectors,
				(bch2_bkey_val_to_text(&buf, c, s.s_c), buf.buf))) {
			ret = -BCH_ERR_mark_stripe;
			goto err;
		}
	} else {
		if (bch2_trans_inconsistent_on(a->stripe != s.k->p.offset ||
					       a->stripe_redundancy != s.v->nr_redundant, trans,
				"bucket %llu:%llu gen %u: not marked as stripe when deleting stripe (got %u)\n%s",
				bucket.inode, bucket.offset, a->gen,
				a->stripe,
				(bch2_bkey_val_to_text(&buf, c, s.s_c), buf.buf))) {
			ret = -BCH_ERR_mark_stripe;
			goto err;
		}

		if (bch2_trans_inconsistent_on(a->data_type != data_type, trans,
				"bucket %llu:%llu gen %u data type %s: wrong data type when stripe, should be %s\n%s",
				bucket.inode, bucket.offset, a->gen,
				bch2_data_type_str(a->data_type),
				bch2_data_type_str(data_type),
				(bch2_bkey_val_to_text(&buf, c, s.s_c), buf.buf))) {
			ret = -BCH_ERR_mark_stripe;
			goto err;
		}

		if (bch2_trans_inconsistent_on(parity &&
					       (a->dirty_sectors != -sectors ||
						a->cached_sectors), trans,
				"bucket %llu:%llu gen %u dirty_sectors %u cached_sectors %u: wrong sectors when deleting parity block of stripe\n%s",
				bucket.inode, bucket.offset, a->gen,
				a->dirty_sectors,
				a->cached_sectors,
				(bch2_bkey_val_to_text(&buf, c, s.s_c), buf.buf))) {
			ret = -BCH_ERR_mark_stripe;
			goto err;
		}
	}

	if (sectors) {
		ret = bch2_bucket_ref_update(trans, ca, s.s_c, ptr, sectors, data_type,
					     a->gen, a->data_type, &a->dirty_sectors);
		if (ret)
			goto err;
	}

	if (!deleting) {
		a->stripe		= s.k->p.offset;
		a->stripe_redundancy	= s.v->nr_redundant;
		alloc_data_type_set(a, data_type);
	} else {
		a->stripe		= 0;
		a->stripe_redundancy	= 0;
		alloc_data_type_set(a, BCH_DATA_user);
	}
err:
	printbuf_exit(&buf);
	return ret;
}

static int mark_stripe_bucket(struct btree_trans *trans,
			      struct bkey_s_c_stripe s,
			      unsigned ptr_idx, bool deleting,
			      enum btree_iter_update_trigger_flags flags)
{
	struct bch_fs *c = trans->c;
	const struct bch_extent_ptr *ptr = s.v->ptrs + ptr_idx;
	struct printbuf buf = PRINTBUF;
	int ret = 0;

	struct bch_dev *ca = bch2_dev_tryget(c, ptr->dev);
	if (unlikely(!ca)) {
		if (ptr->dev != BCH_SB_MEMBER_INVALID && !(flags & BTREE_TRIGGER_overwrite))
			ret = -BCH_ERR_mark_stripe;
		goto err;
	}

	struct bpos bucket = PTR_BUCKET_POS(ca, ptr);

	if (flags & BTREE_TRIGGER_transactional) {
		struct bkey_i_alloc_v4 *a =
			bch2_trans_start_alloc_update(trans, bucket, 0);
		ret = PTR_ERR_OR_ZERO(a) ?:
			__mark_stripe_bucket(trans, ca, s, ptr_idx, deleting, bucket, &a->v, flags);
	}

	if (flags & BTREE_TRIGGER_gc) {
		percpu_down_read(&c->mark_lock);
		struct bucket *g = gc_bucket(ca, bucket.offset);
		if (bch2_fs_inconsistent_on(!g, c, "reference to invalid bucket on device %u\n  %s",
					    ptr->dev,
					    (bch2_bkey_val_to_text(&buf, c, s.s_c), buf.buf))) {
			ret = -BCH_ERR_mark_stripe;
			goto err_unlock;
		}

		bucket_lock(g);
		struct bch_alloc_v4 old = bucket_m_to_alloc(*g), new = old;
		ret = __mark_stripe_bucket(trans, ca, s, ptr_idx, deleting, bucket, &new, flags);
		alloc_to_bucket(g, new);
		bucket_unlock(g);
err_unlock:
		percpu_up_read(&c->mark_lock);
		if (!ret)
			ret = bch2_alloc_key_to_dev_counters(trans, ca, &old, &new, flags);
	}
err:
	bch2_dev_put(ca);
	printbuf_exit(&buf);
	return ret;
}

static int mark_stripe_buckets(struct btree_trans *trans,
			       struct bkey_s_c old, struct bkey_s_c new,
			       enum btree_iter_update_trigger_flags flags)
{
	const struct bch_stripe *old_s = old.k->type == KEY_TYPE_stripe
		? bkey_s_c_to_stripe(old).v : NULL;
	const struct bch_stripe *new_s = new.k->type == KEY_TYPE_stripe
		? bkey_s_c_to_stripe(new).v : NULL;

	BUG_ON(old_s && new_s && old_s->nr_blocks != new_s->nr_blocks);

	unsigned nr_blocks = new_s ? new_s->nr_blocks : old_s->nr_blocks;

	for (unsigned i = 0; i < nr_blocks; i++) {
		if (new_s && old_s &&
		    !memcmp(&new_s->ptrs[i],
			    &old_s->ptrs[i],
			    sizeof(new_s->ptrs[i])))
			continue;

		if (new_s) {
			int ret = mark_stripe_bucket(trans,
					bkey_s_c_to_stripe(new), i, false, flags);
			if (ret)
				return ret;
		}

		if (old_s) {
			int ret = mark_stripe_bucket(trans,
					bkey_s_c_to_stripe(old), i, true, flags);
			if (ret)
				return ret;
		}
	}

	return 0;
}

static inline void stripe_to_mem(struct stripe *m, const struct bch_stripe *s)
{
	m->sectors	= le16_to_cpu(s->sectors);
	m->algorithm	= s->algorithm;
	m->nr_blocks	= s->nr_blocks;
	m->nr_redundant	= s->nr_redundant;
	m->disk_label	= s->disk_label;
	m->blocks_nonempty = 0;

	for (unsigned i = 0; i < s->nr_blocks; i++)
		m->blocks_nonempty += !!stripe_blockcount_get(s, i);
}

int bch2_trigger_stripe(struct btree_trans *trans,
			enum btree_id btree, unsigned level,
			struct bkey_s_c old, struct bkey_s _new,
			enum btree_iter_update_trigger_flags flags)
{
	struct bkey_s_c new = _new.s_c;
	struct bch_fs *c = trans->c;
	u64 idx = new.k->p.offset;
	const struct bch_stripe *old_s = old.k->type == KEY_TYPE_stripe
		? bkey_s_c_to_stripe(old).v : NULL;
	const struct bch_stripe *new_s = new.k->type == KEY_TYPE_stripe
		? bkey_s_c_to_stripe(new).v : NULL;

	if (unlikely(flags & BTREE_TRIGGER_check_repair))
		return bch2_check_fix_ptrs(trans, btree, level, _new.s_c, flags);

	BUG_ON(new_s && old_s &&
	       (new_s->nr_blocks	!= old_s->nr_blocks ||
		new_s->nr_redundant	!= old_s->nr_redundant));


	if (flags & (BTREE_TRIGGER_transactional|BTREE_TRIGGER_gc)) {
		/*
		 * If the pointers aren't changing, we don't need to do anything:
		 */
		if (new_s && old_s &&
		    new_s->nr_blocks	== old_s->nr_blocks &&
		    new_s->nr_redundant	== old_s->nr_redundant &&
		    !memcmp(old_s->ptrs, new_s->ptrs,
			    new_s->nr_blocks * sizeof(struct bch_extent_ptr)))
			return 0;

		struct gc_stripe *gc = NULL;
		if (flags & BTREE_TRIGGER_gc) {
			gc = genradix_ptr_alloc(&c->gc_stripes, idx, GFP_KERNEL);
			if (!gc) {
				bch_err(c, "error allocating memory for gc_stripes, idx %llu", idx);
				return -BCH_ERR_ENOMEM_mark_stripe;
			}

			/*
			 * This will be wrong when we bring back runtime gc: we should
			 * be unmarking the old key and then marking the new key
			 *
			 * Also: when we bring back runtime gc, locking
			 */
			gc->alive	= true;
			gc->sectors	= le16_to_cpu(new_s->sectors);
			gc->nr_blocks	= new_s->nr_blocks;
			gc->nr_redundant	= new_s->nr_redundant;

			for (unsigned i = 0; i < new_s->nr_blocks; i++)
				gc->ptrs[i] = new_s->ptrs[i];

			/*
			 * gc recalculates this field from stripe ptr
			 * references:
			 */
			memset(gc->block_sectors, 0, sizeof(gc->block_sectors));
		}

		if (new_s) {
			s64 sectors = (u64) le16_to_cpu(new_s->sectors) * new_s->nr_redundant;

			struct disk_accounting_pos acc = {
				.type = BCH_DISK_ACCOUNTING_replicas,
			};
			bch2_bkey_to_replicas(&acc.replicas, new);
			int ret = bch2_disk_accounting_mod(trans, &acc, &sectors, 1, gc);
			if (ret)
				return ret;

			if (gc)
				memcpy(&gc->r.e, &acc.replicas, replicas_entry_bytes(&acc.replicas));
		}

		if (old_s) {
			s64 sectors = -((s64) le16_to_cpu(old_s->sectors)) * old_s->nr_redundant;

			struct disk_accounting_pos acc = {
				.type = BCH_DISK_ACCOUNTING_replicas,
			};
			bch2_bkey_to_replicas(&acc.replicas, old);
			int ret = bch2_disk_accounting_mod(trans, &acc, &sectors, 1, gc);
			if (ret)
				return ret;
		}

		int ret = mark_stripe_buckets(trans, old, new, flags);
		if (ret)
			return ret;
	}

	if (flags & BTREE_TRIGGER_atomic) {
		struct stripe *m = genradix_ptr(&c->stripes, idx);

		if (!m) {
			struct printbuf buf1 = PRINTBUF;
			struct printbuf buf2 = PRINTBUF;

			bch2_bkey_val_to_text(&buf1, c, old);
			bch2_bkey_val_to_text(&buf2, c, new);
			bch_err_ratelimited(c, "error marking nonexistent stripe %llu while marking\n"
					    "old %s\n"
					    "new %s", idx, buf1.buf, buf2.buf);
			printbuf_exit(&buf2);
			printbuf_exit(&buf1);
			bch2_inconsistent_error(c);
			return -1;
		}

		if (!new_s) {
			bch2_stripes_heap_del(c, m, idx);

			memset(m, 0, sizeof(*m));
		} else {
			stripe_to_mem(m, new_s);

			if (!old_s)
				bch2_stripes_heap_insert(c, m, idx);
			else
				bch2_stripes_heap_update(c, m, idx);
		}
	}

	return 0;
}

/* returns blocknr in stripe that we matched: */
static const struct bch_extent_ptr *bkey_matches_stripe(struct bch_stripe *s,
						struct bkey_s_c k, unsigned *block)
{
	struct bkey_ptrs_c ptrs = bch2_bkey_ptrs_c(k);
	unsigned i, nr_data = s->nr_blocks - s->nr_redundant;

	bkey_for_each_ptr(ptrs, ptr)
		for (i = 0; i < nr_data; i++)
			if (__bch2_ptr_matches_stripe(&s->ptrs[i], ptr,
						      le16_to_cpu(s->sectors))) {
				*block = i;
				return ptr;
			}

	return NULL;
}

static bool extent_has_stripe_ptr(struct bkey_s_c k, u64 idx)
{
	switch (k.k->type) {
	case KEY_TYPE_extent: {
		struct bkey_s_c_extent e = bkey_s_c_to_extent(k);
		const union bch_extent_entry *entry;

		extent_for_each_entry(e, entry)
			if (extent_entry_type(entry) ==
			    BCH_EXTENT_ENTRY_stripe_ptr &&
			    entry->stripe_ptr.idx == idx)
				return true;

		break;
	}
	}

	return false;
}

/* Stripe bufs: */

static void ec_stripe_buf_exit(struct ec_stripe_buf *buf)
{
	if (buf->key.k.type == KEY_TYPE_stripe) {
		struct bkey_i_stripe *s = bkey_i_to_stripe(&buf->key);
		unsigned i;

		for (i = 0; i < s->v.nr_blocks; i++) {
			kvfree(buf->data[i]);
			buf->data[i] = NULL;
		}
	}
}

/* XXX: this is a non-mempoolified memory allocation: */
static int ec_stripe_buf_init(struct ec_stripe_buf *buf,
			      unsigned offset, unsigned size)
{
	struct bch_stripe *v = &bkey_i_to_stripe(&buf->key)->v;
	unsigned csum_granularity = 1U << v->csum_granularity_bits;
	unsigned end = offset + size;
	unsigned i;

	BUG_ON(end > le16_to_cpu(v->sectors));

	offset	= round_down(offset, csum_granularity);
	end	= min_t(unsigned, le16_to_cpu(v->sectors),
			round_up(end, csum_granularity));

	buf->offset	= offset;
	buf->size	= end - offset;

	memset(buf->valid, 0xFF, sizeof(buf->valid));

	for (i = 0; i < v->nr_blocks; i++) {
		buf->data[i] = kvmalloc(buf->size << 9, GFP_KERNEL);
		if (!buf->data[i])
			goto err;
	}

	return 0;
err:
	ec_stripe_buf_exit(buf);
	return -BCH_ERR_ENOMEM_stripe_buf;
}

/* Checksumming: */

static struct bch_csum ec_block_checksum(struct ec_stripe_buf *buf,
					 unsigned block, unsigned offset)
{
	struct bch_stripe *v = &bkey_i_to_stripe(&buf->key)->v;
	unsigned csum_granularity = 1 << v->csum_granularity_bits;
	unsigned end = buf->offset + buf->size;
	unsigned len = min(csum_granularity, end - offset);

	BUG_ON(offset >= end);
	BUG_ON(offset <  buf->offset);
	BUG_ON(offset & (csum_granularity - 1));
	BUG_ON(offset + len != le16_to_cpu(v->sectors) &&
	       (len & (csum_granularity - 1)));

	return bch2_checksum(NULL, v->csum_type,
			     null_nonce(),
			     buf->data[block] + ((offset - buf->offset) << 9),
			     len << 9);
}

static void ec_generate_checksums(struct ec_stripe_buf *buf)
{
	struct bch_stripe *v = &bkey_i_to_stripe(&buf->key)->v;
	unsigned i, j, csums_per_device = stripe_csums_per_device(v);

	if (!v->csum_type)
		return;

	BUG_ON(buf->offset);
	BUG_ON(buf->size != le16_to_cpu(v->sectors));

	for (i = 0; i < v->nr_blocks; i++)
		for (j = 0; j < csums_per_device; j++)
			stripe_csum_set(v, i, j,
				ec_block_checksum(buf, i, j << v->csum_granularity_bits));
}

static void ec_validate_checksums(struct bch_fs *c, struct ec_stripe_buf *buf)
{
	struct bch_stripe *v = &bkey_i_to_stripe(&buf->key)->v;
	unsigned csum_granularity = 1 << v->csum_granularity_bits;
	unsigned i;

	if (!v->csum_type)
		return;

	for (i = 0; i < v->nr_blocks; i++) {
		unsigned offset = buf->offset;
		unsigned end = buf->offset + buf->size;

		if (!test_bit(i, buf->valid))
			continue;

		while (offset < end) {
			unsigned j = offset >> v->csum_granularity_bits;
			unsigned len = min(csum_granularity, end - offset);
			struct bch_csum want = stripe_csum_get(v, i, j);
			struct bch_csum got = ec_block_checksum(buf, i, offset);

			if (bch2_crc_cmp(want, got)) {
				struct bch_dev *ca = bch2_dev_tryget(c, v->ptrs[i].dev);
				if (ca) {
					struct printbuf err = PRINTBUF;

					prt_str(&err, "stripe ");
					bch2_csum_err_msg(&err, v->csum_type, want, got);
					prt_printf(&err, "  for %ps at %u of\n  ", (void *) _RET_IP_, i);
					bch2_bkey_val_to_text(&err, c, bkey_i_to_s_c(&buf->key));
					bch_err_ratelimited(ca, "%s", err.buf);
					printbuf_exit(&err);

					bch2_io_error(ca, BCH_MEMBER_ERROR_checksum);
				}

				clear_bit(i, buf->valid);
				break;
			}

			offset += len;
		}
	}
}

/* Erasure coding: */

static void ec_generate_ec(struct ec_stripe_buf *buf)
{
	struct bch_stripe *v = &bkey_i_to_stripe(&buf->key)->v;
	unsigned nr_data = v->nr_blocks - v->nr_redundant;
	unsigned bytes = le16_to_cpu(v->sectors) << 9;

	raid_gen(nr_data, v->nr_redundant, bytes, buf->data);
}

static unsigned ec_nr_failed(struct ec_stripe_buf *buf)
{
	struct bch_stripe *v = &bkey_i_to_stripe(&buf->key)->v;

	return v->nr_blocks - bitmap_weight(buf->valid, v->nr_blocks);
}

static int ec_do_recov(struct bch_fs *c, struct ec_stripe_buf *buf)
{
	struct bch_stripe *v = &bkey_i_to_stripe(&buf->key)->v;
	unsigned i, failed[BCH_BKEY_PTRS_MAX], nr_failed = 0;
	unsigned nr_data = v->nr_blocks - v->nr_redundant;
	unsigned bytes = buf->size << 9;

	if (ec_nr_failed(buf) > v->nr_redundant) {
		bch_err_ratelimited(c,
			"error doing reconstruct read: unable to read enough blocks");
		return -1;
	}

	for (i = 0; i < nr_data; i++)
		if (!test_bit(i, buf->valid))
			failed[nr_failed++] = i;

	raid_rec(nr_failed, failed, nr_data, v->nr_redundant, bytes, buf->data);
	return 0;
}

/* IO: */

static void ec_block_endio(struct bio *bio)
{
	struct ec_bio *ec_bio = container_of(bio, struct ec_bio, bio);
	struct bch_stripe *v = &bkey_i_to_stripe(&ec_bio->buf->key)->v;
	struct bch_extent_ptr *ptr = &v->ptrs[ec_bio->idx];
	struct bch_dev *ca = ec_bio->ca;
	struct closure *cl = bio->bi_private;

	if (bch2_dev_io_err_on(bio->bi_status, ca,
			       bio_data_dir(bio)
			       ? BCH_MEMBER_ERROR_write
			       : BCH_MEMBER_ERROR_read,
			       "erasure coding %s error: %s",
			       bio_data_dir(bio) ? "write" : "read",
			       bch2_blk_status_to_str(bio->bi_status)))
		clear_bit(ec_bio->idx, ec_bio->buf->valid);

	int stale = dev_ptr_stale(ca, ptr);
	if (stale) {
		bch_err_ratelimited(ca->fs,
				    "error %s stripe: stale/invalid pointer (%i) after io",
				    bio_data_dir(bio) == READ ? "reading from" : "writing to",
				    stale);
		clear_bit(ec_bio->idx, ec_bio->buf->valid);
	}

	bio_put(&ec_bio->bio);
	percpu_ref_put(&ca->io_ref);
	closure_put(cl);
}

static void ec_block_io(struct bch_fs *c, struct ec_stripe_buf *buf,
			blk_opf_t opf, unsigned idx, struct closure *cl)
{
	struct bch_stripe *v = &bkey_i_to_stripe(&buf->key)->v;
	unsigned offset = 0, bytes = buf->size << 9;
	struct bch_extent_ptr *ptr = &v->ptrs[idx];
	enum bch_data_type data_type = idx < v->nr_blocks - v->nr_redundant
		? BCH_DATA_user
		: BCH_DATA_parity;
	int rw = op_is_write(opf);

	struct bch_dev *ca = bch2_dev_get_ioref(c, ptr->dev, rw);
	if (!ca) {
		clear_bit(idx, buf->valid);
		return;
	}

	int stale = dev_ptr_stale(ca, ptr);
	if (stale) {
		bch_err_ratelimited(c,
				    "error %s stripe: stale pointer (%i)",
				    rw == READ ? "reading from" : "writing to",
				    stale);
		clear_bit(idx, buf->valid);
		return;
	}


	this_cpu_add(ca->io_done->sectors[rw][data_type], buf->size);

	while (offset < bytes) {
		unsigned nr_iovecs = min_t(size_t, BIO_MAX_VECS,
					   DIV_ROUND_UP(bytes, PAGE_SIZE));
		unsigned b = min_t(size_t, bytes - offset,
				   nr_iovecs << PAGE_SHIFT);
		struct ec_bio *ec_bio;

		ec_bio = container_of(bio_alloc_bioset(ca->disk_sb.bdev,
						       nr_iovecs,
						       opf,
						       GFP_KERNEL,
						       &c->ec_bioset),
				      struct ec_bio, bio);

		ec_bio->ca			= ca;
		ec_bio->buf			= buf;
		ec_bio->idx			= idx;

		ec_bio->bio.bi_iter.bi_sector	= ptr->offset + buf->offset + (offset >> 9);
		ec_bio->bio.bi_end_io		= ec_block_endio;
		ec_bio->bio.bi_private		= cl;

		bch2_bio_map(&ec_bio->bio, buf->data[idx] + offset, b);

		closure_get(cl);
		percpu_ref_get(&ca->io_ref);

		submit_bio(&ec_bio->bio);

		offset += b;
	}

	percpu_ref_put(&ca->io_ref);
}

static int get_stripe_key_trans(struct btree_trans *trans, u64 idx,
				struct ec_stripe_buf *stripe)
{
	struct btree_iter iter;
	struct bkey_s_c k;
	int ret;

	k = bch2_bkey_get_iter(trans, &iter, BTREE_ID_stripes,
			       POS(0, idx), BTREE_ITER_slots);
	ret = bkey_err(k);
	if (ret)
		goto err;
	if (k.k->type != KEY_TYPE_stripe) {
		ret = -ENOENT;
		goto err;
	}
	bkey_reassemble(&stripe->key, k);
err:
	bch2_trans_iter_exit(trans, &iter);
	return ret;
}

/* recovery read path: */
int bch2_ec_read_extent(struct btree_trans *trans, struct bch_read_bio *rbio,
			struct bkey_s_c orig_k)
{
	struct bch_fs *c = trans->c;
	struct ec_stripe_buf *buf = NULL;
	struct closure cl;
	struct bch_stripe *v;
	unsigned i, offset;
	const char *msg = NULL;
	struct printbuf msgbuf = PRINTBUF;
	int ret = 0;

	closure_init_stack(&cl);

	BUG_ON(!rbio->pick.has_ec);

	buf = kzalloc(sizeof(*buf), GFP_NOFS);
	if (!buf)
		return -BCH_ERR_ENOMEM_ec_read_extent;

	ret = lockrestart_do(trans, get_stripe_key_trans(trans, rbio->pick.ec.idx, buf));
	if (ret) {
		msg = "stripe not found";
		goto err;
	}

	v = &bkey_i_to_stripe(&buf->key)->v;

	if (!bch2_ptr_matches_stripe(v, rbio->pick)) {
		msg = "pointer doesn't match stripe";
		goto err;
	}

	offset = rbio->bio.bi_iter.bi_sector - v->ptrs[rbio->pick.ec.block].offset;
	if (offset + bio_sectors(&rbio->bio) > le16_to_cpu(v->sectors)) {
		msg = "read is bigger than stripe";
		goto err;
	}

	ret = ec_stripe_buf_init(buf, offset, bio_sectors(&rbio->bio));
	if (ret) {
		msg = "-ENOMEM";
		goto err;
	}

	for (i = 0; i < v->nr_blocks; i++)
		ec_block_io(c, buf, REQ_OP_READ, i, &cl);

	closure_sync(&cl);

	if (ec_nr_failed(buf) > v->nr_redundant) {
		msg = "unable to read enough blocks";
		goto err;
	}

	ec_validate_checksums(c, buf);

	ret = ec_do_recov(c, buf);
	if (ret)
		goto err;

	memcpy_to_bio(&rbio->bio, rbio->bio.bi_iter,
		      buf->data[rbio->pick.ec.block] + ((offset - buf->offset) << 9));
out:
	ec_stripe_buf_exit(buf);
	kfree(buf);
	return ret;
err:
	bch2_bkey_val_to_text(&msgbuf, c, orig_k);
	bch_err_ratelimited(c,
			    "error doing reconstruct read: %s\n  %s", msg, msgbuf.buf);
	printbuf_exit(&msgbuf);;
	ret = -BCH_ERR_stripe_reconstruct;
	goto out;
}

/* stripe bucket accounting: */

static int __ec_stripe_mem_alloc(struct bch_fs *c, size_t idx, gfp_t gfp)
{
	ec_stripes_heap n, *h = &c->ec_stripes_heap;

	if (idx >= h->size) {
		if (!init_heap(&n, max(1024UL, roundup_pow_of_two(idx + 1)), gfp))
			return -BCH_ERR_ENOMEM_ec_stripe_mem_alloc;

		mutex_lock(&c->ec_stripes_heap_lock);
		if (n.size > h->size) {
			memcpy(n.data, h->data, h->nr * sizeof(h->data[0]));
			n.nr = h->nr;
			swap(*h, n);
		}
		mutex_unlock(&c->ec_stripes_heap_lock);

		free_heap(&n);
	}

	if (!genradix_ptr_alloc(&c->stripes, idx, gfp))
		return -BCH_ERR_ENOMEM_ec_stripe_mem_alloc;

	if (c->gc_pos.phase != GC_PHASE_not_running &&
	    !genradix_ptr_alloc(&c->gc_stripes, idx, gfp))
		return -BCH_ERR_ENOMEM_ec_stripe_mem_alloc;

	return 0;
}

static int ec_stripe_mem_alloc(struct btree_trans *trans,
			       struct btree_iter *iter)
{
	return allocate_dropping_locks_errcode(trans,
			__ec_stripe_mem_alloc(trans->c, iter->pos.offset, _gfp));
}

/*
 * Hash table of open stripes:
 * Stripes that are being created or modified are kept in a hash table, so that
 * stripe deletion can skip them.
 */

static bool __bch2_stripe_is_open(struct bch_fs *c, u64 idx)
{
	unsigned hash = hash_64(idx, ilog2(ARRAY_SIZE(c->ec_stripes_new)));
	struct ec_stripe_new *s;

	hlist_for_each_entry(s, &c->ec_stripes_new[hash], hash)
		if (s->idx == idx)
			return true;
	return false;
}

static bool bch2_stripe_is_open(struct bch_fs *c, u64 idx)
{
	bool ret = false;

	spin_lock(&c->ec_stripes_new_lock);
	ret = __bch2_stripe_is_open(c, idx);
	spin_unlock(&c->ec_stripes_new_lock);

	return ret;
}

static bool bch2_try_open_stripe(struct bch_fs *c,
				 struct ec_stripe_new *s,
				 u64 idx)
{
	bool ret;

	spin_lock(&c->ec_stripes_new_lock);
	ret = !__bch2_stripe_is_open(c, idx);
	if (ret) {
		unsigned hash = hash_64(idx, ilog2(ARRAY_SIZE(c->ec_stripes_new)));

		s->idx = idx;
		hlist_add_head(&s->hash, &c->ec_stripes_new[hash]);
	}
	spin_unlock(&c->ec_stripes_new_lock);

	return ret;
}

static void bch2_stripe_close(struct bch_fs *c, struct ec_stripe_new *s)
{
	BUG_ON(!s->idx);

	spin_lock(&c->ec_stripes_new_lock);
	hlist_del_init(&s->hash);
	spin_unlock(&c->ec_stripes_new_lock);

	s->idx = 0;
}

/* Heap of all existing stripes, ordered by blocks_nonempty */

static u64 stripe_idx_to_delete(struct bch_fs *c)
{
	ec_stripes_heap *h = &c->ec_stripes_heap;

	lockdep_assert_held(&c->ec_stripes_heap_lock);

	if (h->nr &&
	    h->data[0].blocks_nonempty == 0 &&
	    !bch2_stripe_is_open(c, h->data[0].idx))
		return h->data[0].idx;

	return 0;
}

static inline void ec_stripes_heap_set_backpointer(ec_stripes_heap *h,
						   size_t i)
{
	struct bch_fs *c = container_of(h, struct bch_fs, ec_stripes_heap);

	genradix_ptr(&c->stripes, h->data[i].idx)->heap_idx = i;
}

static inline bool ec_stripes_heap_cmp(const void *l, const void *r, void __always_unused *args)
{
	struct ec_stripe_heap_entry *_l = (struct ec_stripe_heap_entry *)l;
	struct ec_stripe_heap_entry *_r = (struct ec_stripe_heap_entry *)r;

	return ((_l->blocks_nonempty > _r->blocks_nonempty) <
		(_l->blocks_nonempty < _r->blocks_nonempty));
}

static inline void ec_stripes_heap_swap(void *l, void *r, void *h)
{
	struct ec_stripe_heap_entry *_l = (struct ec_stripe_heap_entry *)l;
	struct ec_stripe_heap_entry *_r = (struct ec_stripe_heap_entry *)r;
	ec_stripes_heap *_h = (ec_stripes_heap *)h;
	size_t i = _l - _h->data;
	size_t j = _r - _h->data;

	swap(*_l, *_r);

	ec_stripes_heap_set_backpointer(_h, i);
	ec_stripes_heap_set_backpointer(_h, j);
}

static void heap_verify_backpointer(struct bch_fs *c, size_t idx)
{
	ec_stripes_heap *h = &c->ec_stripes_heap;
	struct stripe *m = genradix_ptr(&c->stripes, idx);

	BUG_ON(m->heap_idx >= h->nr);
	BUG_ON(h->data[m->heap_idx].idx != idx);
}

void bch2_stripes_heap_del(struct bch_fs *c,
			   struct stripe *m, size_t idx)
{
	const struct min_heap_callbacks callbacks = {
		.less = ec_stripes_heap_cmp,
		.swp = ec_stripes_heap_swap,
	};

	mutex_lock(&c->ec_stripes_heap_lock);
	heap_verify_backpointer(c, idx);

	min_heap_del(&c->ec_stripes_heap, m->heap_idx, &callbacks, &c->ec_stripes_heap);
	mutex_unlock(&c->ec_stripes_heap_lock);
}

void bch2_stripes_heap_insert(struct bch_fs *c,
			      struct stripe *m, size_t idx)
{
	const struct min_heap_callbacks callbacks = {
		.less = ec_stripes_heap_cmp,
		.swp = ec_stripes_heap_swap,
	};

	mutex_lock(&c->ec_stripes_heap_lock);
	BUG_ON(min_heap_full(&c->ec_stripes_heap));

	genradix_ptr(&c->stripes, idx)->heap_idx = c->ec_stripes_heap.nr;
	min_heap_push(&c->ec_stripes_heap, &((struct ec_stripe_heap_entry) {
			.idx = idx,
			.blocks_nonempty = m->blocks_nonempty,
		}),
		&callbacks,
		&c->ec_stripes_heap);

	heap_verify_backpointer(c, idx);
	mutex_unlock(&c->ec_stripes_heap_lock);
}

void bch2_stripes_heap_update(struct bch_fs *c,
			      struct stripe *m, size_t idx)
{
	const struct min_heap_callbacks callbacks = {
		.less = ec_stripes_heap_cmp,
		.swp = ec_stripes_heap_swap,
	};
	ec_stripes_heap *h = &c->ec_stripes_heap;
	bool do_deletes;
	size_t i;

	mutex_lock(&c->ec_stripes_heap_lock);
	heap_verify_backpointer(c, idx);

	h->data[m->heap_idx].blocks_nonempty = m->blocks_nonempty;

	i = m->heap_idx;
	min_heap_sift_up(h,	i, &callbacks, &c->ec_stripes_heap);
	min_heap_sift_down(h, i, &callbacks, &c->ec_stripes_heap);

	heap_verify_backpointer(c, idx);

	do_deletes = stripe_idx_to_delete(c) != 0;
	mutex_unlock(&c->ec_stripes_heap_lock);

	if (do_deletes)
		bch2_do_stripe_deletes(c);
}

/* stripe deletion */

static int ec_stripe_delete(struct btree_trans *trans, u64 idx)
{
	struct bch_fs *c = trans->c;
	struct btree_iter iter;
	struct bkey_s_c k;
	struct bkey_s_c_stripe s;
	int ret;

	k = bch2_bkey_get_iter(trans, &iter, BTREE_ID_stripes, POS(0, idx),
			       BTREE_ITER_intent);
	ret = bkey_err(k);
	if (ret)
		goto err;

	if (k.k->type != KEY_TYPE_stripe) {
		bch2_fs_inconsistent(c, "attempting to delete nonexistent stripe %llu", idx);
		ret = -EINVAL;
		goto err;
	}

	s = bkey_s_c_to_stripe(k);
	for (unsigned i = 0; i < s.v->nr_blocks; i++)
		if (stripe_blockcount_get(s.v, i)) {
			struct printbuf buf = PRINTBUF;

			bch2_bkey_val_to_text(&buf, c, k);
			bch2_fs_inconsistent(c, "attempting to delete nonempty stripe %s", buf.buf);
			printbuf_exit(&buf);
			ret = -EINVAL;
			goto err;
		}

	ret = bch2_btree_delete_at(trans, &iter, 0);
err:
	bch2_trans_iter_exit(trans, &iter);
	return ret;
}

static void ec_stripe_delete_work(struct work_struct *work)
{
	struct bch_fs *c =
		container_of(work, struct bch_fs, ec_stripe_delete_work);

	while (1) {
		mutex_lock(&c->ec_stripes_heap_lock);
		u64 idx = stripe_idx_to_delete(c);
		mutex_unlock(&c->ec_stripes_heap_lock);

		if (!idx)
			break;

		int ret = bch2_trans_commit_do(c, NULL, NULL, BCH_TRANS_COMMIT_no_enospc,
					ec_stripe_delete(trans, idx));
		bch_err_fn(c, ret);
		if (ret)
			break;
	}

	bch2_write_ref_put(c, BCH_WRITE_REF_stripe_delete);
}

void bch2_do_stripe_deletes(struct bch_fs *c)
{
	if (bch2_write_ref_tryget(c, BCH_WRITE_REF_stripe_delete) &&
	    !queue_work(c->write_ref_wq, &c->ec_stripe_delete_work))
		bch2_write_ref_put(c, BCH_WRITE_REF_stripe_delete);
}

/* stripe creation: */

static int ec_stripe_key_update(struct btree_trans *trans,
				struct bkey_i_stripe *old,
				struct bkey_i_stripe *new)
{
	struct bch_fs *c = trans->c;
	bool create = !old;

	struct btree_iter iter;
	struct bkey_s_c k = bch2_bkey_get_iter(trans, &iter, BTREE_ID_stripes,
					       new->k.p, BTREE_ITER_intent);
	int ret = bkey_err(k);
	if (ret)
		goto err;

	if (bch2_fs_inconsistent_on(k.k->type != (create ? KEY_TYPE_deleted : KEY_TYPE_stripe),
				    c, "error %s stripe: got existing key type %s",
				    create ? "creating" : "updating",
				    bch2_bkey_types[k.k->type])) {
		ret = -EINVAL;
		goto err;
	}

	if (k.k->type == KEY_TYPE_stripe) {
		const struct bch_stripe *v = bkey_s_c_to_stripe(k).v;

		BUG_ON(old->v.nr_blocks != new->v.nr_blocks);
		BUG_ON(old->v.nr_blocks != v->nr_blocks);

		for (unsigned i = 0; i < new->v.nr_blocks; i++) {
			unsigned sectors = stripe_blockcount_get(v, i);

			if (!bch2_extent_ptr_eq(old->v.ptrs[i], new->v.ptrs[i]) && sectors) {
				struct printbuf buf = PRINTBUF;

				prt_printf(&buf, "stripe changed nonempty block %u", i);
				prt_str(&buf, "\nold: ");
				bch2_bkey_val_to_text(&buf, c, k);
				prt_str(&buf, "\nnew: ");
				bch2_bkey_val_to_text(&buf, c, bkey_i_to_s_c(&new->k_i));
				bch2_fs_inconsistent(c, "%s", buf.buf);
				printbuf_exit(&buf);
				ret = -EINVAL;
				goto err;
			}

			/*
			 * If the stripe ptr changed underneath us, it must have
			 * been dev_remove_stripes() -> * invalidate_stripe_to_dev()
			 */
			if (!bch2_extent_ptr_eq(old->v.ptrs[i], v->ptrs[i])) {
				BUG_ON(v->ptrs[i].dev != BCH_SB_MEMBER_INVALID);

				if (bch2_extent_ptr_eq(old->v.ptrs[i], new->v.ptrs[i]))
					new->v.ptrs[i].dev = BCH_SB_MEMBER_INVALID;
			}

			stripe_blockcount_set(&new->v, i, sectors);
		}
	}

	ret = bch2_trans_update(trans, &iter, &new->k_i, 0);
err:
	bch2_trans_iter_exit(trans, &iter);
	return ret;
}

static int ec_stripe_update_extent(struct btree_trans *trans,
				   struct bch_dev *ca,
				   struct bpos bucket, u8 gen,
				   struct ec_stripe_buf *s,
				   struct bpos *bp_pos)
{
	struct bch_stripe *v = &bkey_i_to_stripe(&s->key)->v;
	struct bch_fs *c = trans->c;
	struct bch_backpointer bp;
	struct btree_iter iter;
	struct bkey_s_c k;
	const struct bch_extent_ptr *ptr_c;
	struct bch_extent_ptr *ec_ptr = NULL;
	struct bch_extent_stripe_ptr stripe_ptr;
	struct bkey_i *n;
	int ret, dev, block;

	ret = bch2_get_next_backpointer(trans, ca, bucket, gen,
				bp_pos, &bp, BTREE_ITER_cached);
	if (ret)
		return ret;
	if (bpos_eq(*bp_pos, SPOS_MAX))
		return 0;

	if (bp.level) {
		struct printbuf buf = PRINTBUF;
		struct btree_iter node_iter;
		struct btree *b;

		b = bch2_backpointer_get_node(trans, &node_iter, *bp_pos, bp);
		bch2_trans_iter_exit(trans, &node_iter);

		if (!b)
			return 0;

		prt_printf(&buf, "found btree node in erasure coded bucket: b=%px\n", b);
		bch2_backpointer_to_text(&buf, &bp);

		bch2_fs_inconsistent(c, "%s", buf.buf);
		printbuf_exit(&buf);
		return -EIO;
	}

	k = bch2_backpointer_get_key(trans, &iter, *bp_pos, bp, BTREE_ITER_intent);
	ret = bkey_err(k);
	if (ret)
		return ret;
	if (!k.k) {
		/*
		 * extent no longer exists - we could flush the btree
		 * write buffer and retry to verify, but no need:
		 */
		return 0;
	}

	if (extent_has_stripe_ptr(k, s->key.k.p.offset))
		goto out;

	ptr_c = bkey_matches_stripe(v, k, &block);
	/*
	 * It doesn't generally make sense to erasure code cached ptrs:
	 * XXX: should we be incrementing a counter?
	 */
	if (!ptr_c || ptr_c->cached)
		goto out;

	dev = v->ptrs[block].dev;

	n = bch2_trans_kmalloc(trans, bkey_bytes(k.k) + sizeof(stripe_ptr));
	ret = PTR_ERR_OR_ZERO(n);
	if (ret)
		goto out;

	bkey_reassemble(n, k);

	bch2_bkey_drop_ptrs_noerror(bkey_i_to_s(n), ptr, ptr->dev != dev);
	ec_ptr = bch2_bkey_has_device(bkey_i_to_s(n), dev);
	BUG_ON(!ec_ptr);

	stripe_ptr = (struct bch_extent_stripe_ptr) {
		.type = 1 << BCH_EXTENT_ENTRY_stripe_ptr,
		.block		= block,
		.redundancy	= v->nr_redundant,
		.idx		= s->key.k.p.offset,
	};

	__extent_entry_insert(n,
			(union bch_extent_entry *) ec_ptr,
			(union bch_extent_entry *) &stripe_ptr);

	ret = bch2_trans_update(trans, &iter, n, 0);
out:
	bch2_trans_iter_exit(trans, &iter);
	return ret;
}

static int ec_stripe_update_bucket(struct btree_trans *trans, struct ec_stripe_buf *s,
				   unsigned block)
{
	struct bch_fs *c = trans->c;
	struct bch_stripe *v = &bkey_i_to_stripe(&s->key)->v;
	struct bch_extent_ptr ptr = v->ptrs[block];
	struct bpos bp_pos = POS_MIN;
	int ret = 0;

	struct bch_dev *ca = bch2_dev_tryget(c, ptr.dev);
	if (!ca)
		return -EIO;

	struct bpos bucket_pos = PTR_BUCKET_POS(ca, &ptr);

	while (1) {
		ret = commit_do(trans, NULL, NULL,
				BCH_TRANS_COMMIT_no_check_rw|
				BCH_TRANS_COMMIT_no_enospc,
			ec_stripe_update_extent(trans, ca, bucket_pos, ptr.gen, s, &bp_pos));
		if (ret)
			break;
		if (bkey_eq(bp_pos, POS_MAX))
			break;

		bp_pos = bpos_nosnap_successor(bp_pos);
	}

	bch2_dev_put(ca);
	return ret;
}

static int ec_stripe_update_extents(struct bch_fs *c, struct ec_stripe_buf *s)
{
	struct btree_trans *trans = bch2_trans_get(c);
	struct bch_stripe *v = &bkey_i_to_stripe(&s->key)->v;
	unsigned i, nr_data = v->nr_blocks - v->nr_redundant;
	int ret = 0;

	ret = bch2_btree_write_buffer_flush_sync(trans);
	if (ret)
		goto err;

	for (i = 0; i < nr_data; i++) {
		ret = ec_stripe_update_bucket(trans, s, i);
		if (ret)
			break;
	}
err:
	bch2_trans_put(trans);

	return ret;
}

static void zero_out_rest_of_ec_bucket(struct bch_fs *c,
				       struct ec_stripe_new *s,
				       unsigned block,
				       struct open_bucket *ob)
{
	struct bch_dev *ca = bch2_dev_get_ioref(c, ob->dev, WRITE);
	if (!ca) {
		s->err = -BCH_ERR_erofs_no_writes;
		return;
	}

	unsigned offset = ca->mi.bucket_size - ob->sectors_free;
	memset(s->new_stripe.data[block] + (offset << 9),
	       0,
	       ob->sectors_free << 9);

	int ret = blkdev_issue_zeroout(ca->disk_sb.bdev,
			ob->bucket * ca->mi.bucket_size + offset,
			ob->sectors_free,
			GFP_KERNEL, 0);

	percpu_ref_put(&ca->io_ref);

	if (ret)
		s->err = ret;
}

void bch2_ec_stripe_new_free(struct bch_fs *c, struct ec_stripe_new *s)
{
	if (s->idx)
		bch2_stripe_close(c, s);
	kfree(s);
}

/*
 * data buckets of new stripe all written: create the stripe
 */
static void ec_stripe_create(struct ec_stripe_new *s)
{
	struct bch_fs *c = s->c;
	struct open_bucket *ob;
	struct bch_stripe *v = &bkey_i_to_stripe(&s->new_stripe.key)->v;
	unsigned i, nr_data = v->nr_blocks - v->nr_redundant;
	int ret;

	BUG_ON(s->h->s == s);

	closure_sync(&s->iodone);

	if (!s->err) {
		for (i = 0; i < nr_data; i++)
			if (s->blocks[i]) {
				ob = c->open_buckets + s->blocks[i];

				if (ob->sectors_free)
					zero_out_rest_of_ec_bucket(c, s, i, ob);
			}
	}

	if (s->err) {
		if (!bch2_err_matches(s->err, EROFS))
			bch_err(c, "error creating stripe: error writing data buckets");
		goto err;
	}

	if (s->have_existing_stripe) {
		ec_validate_checksums(c, &s->existing_stripe);

		if (ec_do_recov(c, &s->existing_stripe)) {
			bch_err(c, "error creating stripe: error reading existing stripe");
			goto err;
		}

		for (i = 0; i < nr_data; i++)
			if (stripe_blockcount_get(&bkey_i_to_stripe(&s->existing_stripe.key)->v, i))
				swap(s->new_stripe.data[i],
				     s->existing_stripe.data[i]);

		ec_stripe_buf_exit(&s->existing_stripe);
	}

	BUG_ON(!s->allocated);
	BUG_ON(!s->idx);

	ec_generate_ec(&s->new_stripe);

	ec_generate_checksums(&s->new_stripe);

	/* write p/q: */
	for (i = nr_data; i < v->nr_blocks; i++)
		ec_block_io(c, &s->new_stripe, REQ_OP_WRITE, i, &s->iodone);
	closure_sync(&s->iodone);

	if (ec_nr_failed(&s->new_stripe)) {
		bch_err(c, "error creating stripe: error writing redundancy buckets");
		goto err;
	}

	ret = bch2_trans_commit_do(c, &s->res, NULL,
		BCH_TRANS_COMMIT_no_check_rw|
		BCH_TRANS_COMMIT_no_enospc,
		ec_stripe_key_update(trans,
				     s->have_existing_stripe
				     ? bkey_i_to_stripe(&s->existing_stripe.key)
				     : NULL,
				     bkey_i_to_stripe(&s->new_stripe.key)));
	bch_err_msg(c, ret, "creating stripe key");
	if (ret) {
		goto err;
	}

	ret = ec_stripe_update_extents(c, &s->new_stripe);
	bch_err_msg(c, ret, "error updating extents");
	if (ret)
		goto err;
err:
	bch2_disk_reservation_put(c, &s->res);

	for (i = 0; i < v->nr_blocks; i++)
		if (s->blocks[i]) {
			ob = c->open_buckets + s->blocks[i];

			if (i < nr_data) {
				ob->ec = NULL;
				__bch2_open_bucket_put(c, ob);
			} else {
				bch2_open_bucket_put(c, ob);
			}
		}

	mutex_lock(&c->ec_stripe_new_lock);
	list_del(&s->list);
	mutex_unlock(&c->ec_stripe_new_lock);
	wake_up(&c->ec_stripe_new_wait);

	ec_stripe_buf_exit(&s->existing_stripe);
	ec_stripe_buf_exit(&s->new_stripe);
	closure_debug_destroy(&s->iodone);

	ec_stripe_new_put(c, s, STRIPE_REF_stripe);
}

static struct ec_stripe_new *get_pending_stripe(struct bch_fs *c)
{
	struct ec_stripe_new *s;

	mutex_lock(&c->ec_stripe_new_lock);
	list_for_each_entry(s, &c->ec_stripe_new_list, list)
		if (!atomic_read(&s->ref[STRIPE_REF_io]))
			goto out;
	s = NULL;
out:
	mutex_unlock(&c->ec_stripe_new_lock);

	return s;
}

static void ec_stripe_create_work(struct work_struct *work)
{
	struct bch_fs *c = container_of(work,
		struct bch_fs, ec_stripe_create_work);
	struct ec_stripe_new *s;

	while ((s = get_pending_stripe(c)))
		ec_stripe_create(s);

	bch2_write_ref_put(c, BCH_WRITE_REF_stripe_create);
}

void bch2_ec_do_stripe_creates(struct bch_fs *c)
{
	bch2_write_ref_get(c, BCH_WRITE_REF_stripe_create);

	if (!queue_work(system_long_wq, &c->ec_stripe_create_work))
		bch2_write_ref_put(c, BCH_WRITE_REF_stripe_create);
}

static void ec_stripe_new_set_pending(struct bch_fs *c, struct ec_stripe_head *h)
{
	struct ec_stripe_new *s = h->s;

	lockdep_assert_held(&h->lock);

	BUG_ON(!s->allocated && !s->err);

	h->s		= NULL;
	s->pending	= true;

	mutex_lock(&c->ec_stripe_new_lock);
	list_add(&s->list, &c->ec_stripe_new_list);
	mutex_unlock(&c->ec_stripe_new_lock);

	ec_stripe_new_put(c, s, STRIPE_REF_io);
}

static void ec_stripe_new_cancel(struct bch_fs *c, struct ec_stripe_head *h, int err)
{
	h->s->err = err;
	ec_stripe_new_set_pending(c, h);
}

void bch2_ec_bucket_cancel(struct bch_fs *c, struct open_bucket *ob)
{
	struct ec_stripe_new *s = ob->ec;

	s->err = -EIO;
}

void *bch2_writepoint_ec_buf(struct bch_fs *c, struct write_point *wp)
{
	struct open_bucket *ob = ec_open_bucket(c, &wp->ptrs);
	if (!ob)
		return NULL;

	BUG_ON(!ob->ec->new_stripe.data[ob->ec_idx]);

	struct bch_dev *ca	= ob_dev(c, ob);
	unsigned offset		= ca->mi.bucket_size - ob->sectors_free;

	return ob->ec->new_stripe.data[ob->ec_idx] + (offset << 9);
}

static int unsigned_cmp(const void *_l, const void *_r)
{
	unsigned l = *((const unsigned *) _l);
	unsigned r = *((const unsigned *) _r);

	return cmp_int(l, r);
}

/* pick most common bucket size: */
static unsigned pick_blocksize(struct bch_fs *c,
			       struct bch_devs_mask *devs)
{
	unsigned nr = 0, sizes[BCH_SB_MEMBERS_MAX];
	struct {
		unsigned nr, size;
	} cur = { 0, 0 }, best = { 0, 0 };

	for_each_member_device_rcu(c, ca, devs)
		sizes[nr++] = ca->mi.bucket_size;

	sort(sizes, nr, sizeof(unsigned), unsigned_cmp, NULL);

	for (unsigned i = 0; i < nr; i++) {
		if (sizes[i] != cur.size) {
			if (cur.nr > best.nr)
				best = cur;

			cur.nr = 0;
			cur.size = sizes[i];
		}

		cur.nr++;
	}

	if (cur.nr > best.nr)
		best = cur;

	return best.size;
}

static bool may_create_new_stripe(struct bch_fs *c)
{
	return false;
}

static void ec_stripe_key_init(struct bch_fs *c,
			       struct bkey_i *k,
			       unsigned nr_data,
			       unsigned nr_parity,
			       unsigned stripe_size,
			       unsigned disk_label)
{
	struct bkey_i_stripe *s = bkey_stripe_init(k);
	unsigned u64s;

	s->v.sectors			= cpu_to_le16(stripe_size);
	s->v.algorithm			= 0;
	s->v.nr_blocks			= nr_data + nr_parity;
	s->v.nr_redundant		= nr_parity;
	s->v.csum_granularity_bits	= ilog2(c->opts.encoded_extent_max >> 9);
	s->v.csum_type			= BCH_CSUM_crc32c;
	s->v.disk_label			= disk_label;

	while ((u64s = stripe_val_u64s(&s->v)) > BKEY_VAL_U64s_MAX) {
		BUG_ON(1 << s->v.csum_granularity_bits >=
		       le16_to_cpu(s->v.sectors) ||
		       s->v.csum_granularity_bits == U8_MAX);
		s->v.csum_granularity_bits++;
	}

	set_bkey_val_u64s(&s->k, u64s);
}

static int ec_new_stripe_alloc(struct bch_fs *c, struct ec_stripe_head *h)
{
	struct ec_stripe_new *s;

	lockdep_assert_held(&h->lock);

	s = kzalloc(sizeof(*s), GFP_KERNEL);
	if (!s)
		return -BCH_ERR_ENOMEM_ec_new_stripe_alloc;

	mutex_init(&s->lock);
	closure_init(&s->iodone, NULL);
	atomic_set(&s->ref[STRIPE_REF_stripe], 1);
	atomic_set(&s->ref[STRIPE_REF_io], 1);
	s->c		= c;
	s->h		= h;
	s->nr_data	= min_t(unsigned, h->nr_active_devs,
				BCH_BKEY_PTRS_MAX) - h->redundancy;
	s->nr_parity	= h->redundancy;

	ec_stripe_key_init(c, &s->new_stripe.key,
			   s->nr_data, s->nr_parity,
			   h->blocksize, h->disk_label);

	h->s = s;
	h->nr_created++;
	return 0;
}

static void ec_stripe_head_devs_update(struct bch_fs *c, struct ec_stripe_head *h)
{
	struct bch_devs_mask devs = h->devs;

	rcu_read_lock();
	h->devs = target_rw_devs(c, BCH_DATA_user, h->disk_label
				 ? group_to_target(h->disk_label - 1)
				 : 0);
	unsigned nr_devs = dev_mask_nr(&h->devs);

	for_each_member_device_rcu(c, ca, &h->devs)
		if (!ca->mi.durability)
			__clear_bit(ca->dev_idx, h->devs.d);
	unsigned nr_devs_with_durability = dev_mask_nr(&h->devs);

	h->blocksize = pick_blocksize(c, &h->devs);

	h->nr_active_devs = 0;
	for_each_member_device_rcu(c, ca, &h->devs)
		if (ca->mi.bucket_size == h->blocksize)
			h->nr_active_devs++;

	rcu_read_unlock();

	/*
	 * If we only have redundancy + 1 devices, we're better off with just
	 * replication:
	 */
	h->insufficient_devs = h->nr_active_devs < h->redundancy + 2;

	if (h->insufficient_devs) {
		const char *err;

		if (nr_devs < h->redundancy + 2)
			err = NULL;
		else if (nr_devs_with_durability < h->redundancy + 2)
			err = "cannot use durability=0 devices";
		else
			err = "mismatched bucket sizes";

		if (err)
			bch_err(c, "insufficient devices available to create stripe (have %u, need %u): %s",
				h->nr_active_devs, h->redundancy + 2, err);
	}

	struct bch_devs_mask devs_leaving;
	bitmap_andnot(devs_leaving.d, devs.d, h->devs.d, BCH_SB_MEMBERS_MAX);

	if (h->s && !h->s->allocated && dev_mask_nr(&devs_leaving))
		ec_stripe_new_cancel(c, h, -EINTR);

	h->rw_devs_change_count = c->rw_devs_change_count;
}

static struct ec_stripe_head *
ec_new_stripe_head_alloc(struct bch_fs *c, unsigned disk_label,
			 unsigned algo, unsigned redundancy,
			 enum bch_watermark watermark)
{
	struct ec_stripe_head *h;

	h = kzalloc(sizeof(*h), GFP_KERNEL);
	if (!h)
		return NULL;

	mutex_init(&h->lock);
	BUG_ON(!mutex_trylock(&h->lock));

	h->disk_label	= disk_label;
	h->algo		= algo;
	h->redundancy	= redundancy;
	h->watermark	= watermark;

	list_add(&h->list, &c->ec_stripe_head_list);
	return h;
}

void bch2_ec_stripe_head_put(struct bch_fs *c, struct ec_stripe_head *h)
{
	if (h->s &&
	    h->s->allocated &&
	    bitmap_weight(h->s->blocks_allocated,
			  h->s->nr_data) == h->s->nr_data)
		ec_stripe_new_set_pending(c, h);

	mutex_unlock(&h->lock);
}

static struct ec_stripe_head *
__bch2_ec_stripe_head_get(struct btree_trans *trans,
			  unsigned disk_label,
			  unsigned algo,
			  unsigned redundancy,
			  enum bch_watermark watermark)
{
	struct bch_fs *c = trans->c;
	struct ec_stripe_head *h;
	int ret;

	if (!redundancy)
		return NULL;

	ret = bch2_trans_mutex_lock(trans, &c->ec_stripe_head_lock);
	if (ret)
		return ERR_PTR(ret);

	if (test_bit(BCH_FS_going_ro, &c->flags)) {
		h = ERR_PTR(-BCH_ERR_erofs_no_writes);
		goto err;
	}

	list_for_each_entry(h, &c->ec_stripe_head_list, list)
		if (h->disk_label	== disk_label &&
		    h->algo		== algo &&
		    h->redundancy	== redundancy &&
		    h->watermark	== watermark) {
			ret = bch2_trans_mutex_lock(trans, &h->lock);
			if (ret) {
				h = ERR_PTR(ret);
				goto err;
			}
			goto found;
		}

	h = ec_new_stripe_head_alloc(c, disk_label, algo, redundancy, watermark);
	if (!h) {
		h = ERR_PTR(-BCH_ERR_ENOMEM_stripe_head_alloc);
		goto err;
	}
found:
	if (h->rw_devs_change_count != c->rw_devs_change_count)
		ec_stripe_head_devs_update(c, h);

	if (h->insufficient_devs) {
		mutex_unlock(&h->lock);
		h = NULL;
	}
err:
	mutex_unlock(&c->ec_stripe_head_lock);
	return h;
}

static int new_stripe_alloc_buckets(struct btree_trans *trans, struct ec_stripe_head *h,
				    enum bch_watermark watermark, struct closure *cl)
{
	struct bch_fs *c = trans->c;
	struct bch_devs_mask devs = h->devs;
	struct open_bucket *ob;
	struct open_buckets buckets;
	struct bch_stripe *v = &bkey_i_to_stripe(&h->s->new_stripe.key)->v;
	unsigned i, j, nr_have_parity = 0, nr_have_data = 0;
	bool have_cache = true;
	int ret = 0;

	BUG_ON(v->nr_blocks	!= h->s->nr_data + h->s->nr_parity);
	BUG_ON(v->nr_redundant	!= h->s->nr_parity);

	/* * We bypass the sector allocator which normally does this: */
	bitmap_and(devs.d, devs.d, c->rw_devs[BCH_DATA_user].d, BCH_SB_MEMBERS_MAX);

	for_each_set_bit(i, h->s->blocks_gotten, v->nr_blocks) {
		/*
		 * Note: we don't yet repair invalid blocks (failed/removed
		 * devices) when reusing stripes - we still need a codepath to
		 * walk backpointers and update all extents that point to that
		 * block when updating the stripe
		 */
		if (v->ptrs[i].dev != BCH_SB_MEMBER_INVALID)
			__clear_bit(v->ptrs[i].dev, devs.d);

		if (i < h->s->nr_data)
			nr_have_data++;
		else
			nr_have_parity++;
	}

	BUG_ON(nr_have_data	> h->s->nr_data);
	BUG_ON(nr_have_parity	> h->s->nr_parity);

	buckets.nr = 0;
	if (nr_have_parity < h->s->nr_parity) {
		ret = bch2_bucket_alloc_set_trans(trans, &buckets,
					    &h->parity_stripe,
					    &devs,
					    h->s->nr_parity,
					    &nr_have_parity,
					    &have_cache, 0,
					    BCH_DATA_parity,
					    watermark,
					    cl);

		open_bucket_for_each(c, &buckets, ob, i) {
			j = find_next_zero_bit(h->s->blocks_gotten,
					       h->s->nr_data + h->s->nr_parity,
					       h->s->nr_data);
			BUG_ON(j >= h->s->nr_data + h->s->nr_parity);

			h->s->blocks[j] = buckets.v[i];
			v->ptrs[j] = bch2_ob_ptr(c, ob);
			__set_bit(j, h->s->blocks_gotten);
		}

		if (ret)
			return ret;
	}

	buckets.nr = 0;
	if (nr_have_data < h->s->nr_data) {
		ret = bch2_bucket_alloc_set_trans(trans, &buckets,
					    &h->block_stripe,
					    &devs,
					    h->s->nr_data,
					    &nr_have_data,
					    &have_cache, 0,
					    BCH_DATA_user,
					    watermark,
					    cl);

		open_bucket_for_each(c, &buckets, ob, i) {
			j = find_next_zero_bit(h->s->blocks_gotten,
					       h->s->nr_data, 0);
			BUG_ON(j >= h->s->nr_data);

			h->s->blocks[j] = buckets.v[i];
			v->ptrs[j] = bch2_ob_ptr(c, ob);
			__set_bit(j, h->s->blocks_gotten);
		}

		if (ret)
			return ret;
	}

	return 0;
}

static s64 get_existing_stripe(struct bch_fs *c,
			       struct ec_stripe_head *head)
{
	ec_stripes_heap *h = &c->ec_stripes_heap;
	struct stripe *m;
	size_t heap_idx;
	u64 stripe_idx;
	s64 ret = -1;

	if (may_create_new_stripe(c))
		return -1;

	mutex_lock(&c->ec_stripes_heap_lock);
	for (heap_idx = 0; heap_idx < h->nr; heap_idx++) {
		/* No blocks worth reusing, stripe will just be deleted: */
		if (!h->data[heap_idx].blocks_nonempty)
			continue;

		stripe_idx = h->data[heap_idx].idx;

		m = genradix_ptr(&c->stripes, stripe_idx);

		if (m->disk_label	== head->disk_label &&
		    m->algorithm	== head->algo &&
		    m->nr_redundant	== head->redundancy &&
		    m->sectors		== head->blocksize &&
		    m->blocks_nonempty	< m->nr_blocks - m->nr_redundant &&
		    bch2_try_open_stripe(c, head->s, stripe_idx)) {
			ret = stripe_idx;
			break;
		}
	}
	mutex_unlock(&c->ec_stripes_heap_lock);
	return ret;
}

static int __bch2_ec_stripe_head_reuse(struct btree_trans *trans, struct ec_stripe_head *h)
{
	struct bch_fs *c = trans->c;
	struct bch_stripe *new_v = &bkey_i_to_stripe(&h->s->new_stripe.key)->v;
	struct bch_stripe *existing_v;
	unsigned i;
	s64 idx;
	int ret;

	/*
	 * If we can't allocate a new stripe, and there's no stripes with empty
	 * blocks for us to reuse, that means we have to wait on copygc:
	 */
	idx = get_existing_stripe(c, h);
	if (idx < 0)
		return -BCH_ERR_stripe_alloc_blocked;

	ret = get_stripe_key_trans(trans, idx, &h->s->existing_stripe);
	bch2_fs_fatal_err_on(ret && !bch2_err_matches(ret, BCH_ERR_transaction_restart), c,
			     "reading stripe key: %s", bch2_err_str(ret));
	if (ret) {
		bch2_stripe_close(c, h->s);
		return ret;
	}

	existing_v = &bkey_i_to_stripe(&h->s->existing_stripe.key)->v;

	BUG_ON(existing_v->nr_redundant != h->s->nr_parity);
	h->s->nr_data = existing_v->nr_blocks -
		existing_v->nr_redundant;

	ret = ec_stripe_buf_init(&h->s->existing_stripe, 0, h->blocksize);
	if (ret) {
		bch2_stripe_close(c, h->s);
		return ret;
	}

	BUG_ON(h->s->existing_stripe.size != h->blocksize);
	BUG_ON(h->s->existing_stripe.size != le16_to_cpu(existing_v->sectors));

	/*
	 * Free buckets we initially allocated - they might conflict with
	 * blocks from the stripe we're reusing:
	 */
	for_each_set_bit(i, h->s->blocks_gotten, new_v->nr_blocks) {
		bch2_open_bucket_put(c, c->open_buckets + h->s->blocks[i]);
		h->s->blocks[i] = 0;
	}
	memset(h->s->blocks_gotten, 0, sizeof(h->s->blocks_gotten));
	memset(h->s->blocks_allocated, 0, sizeof(h->s->blocks_allocated));

	for (i = 0; i < existing_v->nr_blocks; i++) {
		if (stripe_blockcount_get(existing_v, i)) {
			__set_bit(i, h->s->blocks_gotten);
			__set_bit(i, h->s->blocks_allocated);
		}

		ec_block_io(c, &h->s->existing_stripe, READ, i, &h->s->iodone);
	}

	bkey_copy(&h->s->new_stripe.key, &h->s->existing_stripe.key);
	h->s->have_existing_stripe = true;

	return 0;
}

static int __bch2_ec_stripe_head_reserve(struct btree_trans *trans, struct ec_stripe_head *h)
{
	struct bch_fs *c = trans->c;
	struct btree_iter iter;
	struct bkey_s_c k;
	struct bpos min_pos = POS(0, 1);
	struct bpos start_pos = bpos_max(min_pos, POS(0, c->ec_stripe_hint));
	int ret;

	if (!h->s->res.sectors) {
		ret = bch2_disk_reservation_get(c, &h->s->res,
					h->blocksize,
					h->s->nr_parity,
					BCH_DISK_RESERVATION_NOFAIL);
		if (ret)
			return ret;
	}

	for_each_btree_key_norestart(trans, iter, BTREE_ID_stripes, start_pos,
			   BTREE_ITER_slots|BTREE_ITER_intent, k, ret) {
		if (bkey_gt(k.k->p, POS(0, U32_MAX))) {
			if (start_pos.offset) {
				start_pos = min_pos;
				bch2_btree_iter_set_pos(&iter, start_pos);
				continue;
			}

			ret = -BCH_ERR_ENOSPC_stripe_create;
			break;
		}

		if (bkey_deleted(k.k) &&
		    bch2_try_open_stripe(c, h->s, k.k->p.offset))
			break;
	}

	c->ec_stripe_hint = iter.pos.offset;

	if (ret)
		goto err;

	ret = ec_stripe_mem_alloc(trans, &iter);
	if (ret) {
		bch2_stripe_close(c, h->s);
		goto err;
	}

	h->s->new_stripe.key.k.p = iter.pos;
out:
	bch2_trans_iter_exit(trans, &iter);
	return ret;
err:
	bch2_disk_reservation_put(c, &h->s->res);
	goto out;
}

struct ec_stripe_head *bch2_ec_stripe_head_get(struct btree_trans *trans,
					       unsigned target,
					       unsigned algo,
					       unsigned redundancy,
					       enum bch_watermark watermark,
					       struct closure *cl)
{
	struct bch_fs *c = trans->c;
	struct ec_stripe_head *h;
	bool waiting = false;
	unsigned disk_label = 0;
	struct target t = target_decode(target);
	int ret;

	if (t.type == TARGET_GROUP) {
		if (t.group > U8_MAX) {
			bch_err(c, "cannot create a stripe when disk_label > U8_MAX");
			return NULL;
		}
		disk_label = t.group + 1; /* 0 == no label */
	}

	h = __bch2_ec_stripe_head_get(trans, disk_label, algo, redundancy, watermark);
	if (IS_ERR_OR_NULL(h))
		return h;

	if (!h->s) {
		ret = ec_new_stripe_alloc(c, h);
		if (ret) {
			bch_err(c, "failed to allocate new stripe");
			goto err;
		}
	}

	if (h->s->allocated)
		goto allocated;

	if (h->s->have_existing_stripe)
		goto alloc_existing;

	/* First, try to allocate a full stripe: */
	ret =   new_stripe_alloc_buckets(trans, h, BCH_WATERMARK_stripe, NULL) ?:
		__bch2_ec_stripe_head_reserve(trans, h);
	if (!ret)
		goto allocate_buf;
	if (bch2_err_matches(ret, BCH_ERR_transaction_restart) ||
	    bch2_err_matches(ret, ENOMEM))
		goto err;

	/*
	 * Not enough buckets available for a full stripe: we must reuse an
	 * existing stripe:
	 */
	while (1) {
		ret = __bch2_ec_stripe_head_reuse(trans, h);
		if (!ret)
			break;
		if (waiting || !cl || ret != -BCH_ERR_stripe_alloc_blocked)
			goto err;

		if (watermark == BCH_WATERMARK_copygc) {
			ret =   new_stripe_alloc_buckets(trans, h, watermark, NULL) ?:
				__bch2_ec_stripe_head_reserve(trans, h);
			if (ret)
				goto err;
			goto allocate_buf;
		}

		/* XXX freelist_wait? */
		closure_wait(&c->freelist_wait, cl);
		waiting = true;
	}

	if (waiting)
		closure_wake_up(&c->freelist_wait);
alloc_existing:
	/*
	 * Retry allocating buckets, with the watermark for this
	 * particular write:
	 */
	ret = new_stripe_alloc_buckets(trans, h, watermark, cl);
	if (ret)
		goto err;

allocate_buf:
	ret = ec_stripe_buf_init(&h->s->new_stripe, 0, h->blocksize);
	if (ret)
		goto err;

	h->s->allocated = true;
allocated:
	BUG_ON(!h->s->idx);
	BUG_ON(!h->s->new_stripe.data[0]);
	BUG_ON(trans->restarted);
	return h;
err:
	bch2_ec_stripe_head_put(c, h);
	return ERR_PTR(ret);
}

/* device removal */

static int bch2_invalidate_stripe_to_dev(struct btree_trans *trans, struct bkey_s_c k_a)
{
	struct bch_alloc_v4 a_convert;
	const struct bch_alloc_v4 *a = bch2_alloc_to_v4(k_a, &a_convert);

	if (!a->stripe)
		return 0;

	if (a->stripe_sectors) {
		bch_err(trans->c, "trying to invalidate device in stripe when bucket has stripe data");
		return -BCH_ERR_invalidate_stripe_to_dev;
	}

	struct btree_iter iter;
	struct bkey_i_stripe *s =
		bch2_bkey_get_mut_typed(trans, &iter, BTREE_ID_stripes, POS(0, a->stripe),
					BTREE_ITER_slots, stripe);
	int ret = PTR_ERR_OR_ZERO(s);
	if (ret)
		return ret;

	struct disk_accounting_pos acc = {
		.type = BCH_DISK_ACCOUNTING_replicas,
	};

	s64 sectors = 0;
	for (unsigned i = 0; i < s->v.nr_blocks; i++)
		sectors -= stripe_blockcount_get(&s->v, i);

	bch2_bkey_to_replicas(&acc.replicas, bkey_i_to_s_c(&s->k_i));
	acc.replicas.data_type = BCH_DATA_user;
	ret = bch2_disk_accounting_mod(trans, &acc, &sectors, 1, false);
	if (ret)
		goto err;

	struct bkey_ptrs ptrs = bch2_bkey_ptrs(bkey_i_to_s(&s->k_i));
	bkey_for_each_ptr(ptrs, ptr)
		if (ptr->dev == k_a.k->p.inode)
			ptr->dev = BCH_SB_MEMBER_INVALID;

	sectors = -sectors;

	bch2_bkey_to_replicas(&acc.replicas, bkey_i_to_s_c(&s->k_i));
	acc.replicas.data_type = BCH_DATA_user;
	ret = bch2_disk_accounting_mod(trans, &acc, &sectors, 1, false);
	if (ret)
		goto err;
err:
	bch2_trans_iter_exit(trans, &iter);
	return ret;
}

int bch2_dev_remove_stripes(struct bch_fs *c, unsigned dev_idx)
{
	return bch2_trans_run(c,
		for_each_btree_key_upto_commit(trans, iter,
				  BTREE_ID_alloc, POS(dev_idx, 0), POS(dev_idx, U64_MAX),
				  BTREE_ITER_intent, k,
				  NULL, NULL, 0, ({
			bch2_invalidate_stripe_to_dev(trans, k);
	})));
}

/* startup/shutdown */

static void __bch2_ec_stop(struct bch_fs *c, struct bch_dev *ca)
{
	struct ec_stripe_head *h;
	struct open_bucket *ob;
	unsigned i;

	mutex_lock(&c->ec_stripe_head_lock);
	list_for_each_entry(h, &c->ec_stripe_head_list, list) {
		mutex_lock(&h->lock);
		if (!h->s)
			goto unlock;

		if (!ca)
			goto found;

		for (i = 0; i < bkey_i_to_stripe(&h->s->new_stripe.key)->v.nr_blocks; i++) {
			if (!h->s->blocks[i])
				continue;

			ob = c->open_buckets + h->s->blocks[i];
			if (ob->dev == ca->dev_idx)
				goto found;
		}
		goto unlock;
found:
		ec_stripe_new_cancel(c, h, -BCH_ERR_erofs_no_writes);
unlock:
		mutex_unlock(&h->lock);
	}
	mutex_unlock(&c->ec_stripe_head_lock);
}

void bch2_ec_stop_dev(struct bch_fs *c, struct bch_dev *ca)
{
	__bch2_ec_stop(c, ca);
}

void bch2_fs_ec_stop(struct bch_fs *c)
{
	__bch2_ec_stop(c, NULL);
}

static bool bch2_fs_ec_flush_done(struct bch_fs *c)
{
	bool ret;

	mutex_lock(&c->ec_stripe_new_lock);
	ret = list_empty(&c->ec_stripe_new_list);
	mutex_unlock(&c->ec_stripe_new_lock);

	return ret;
}

void bch2_fs_ec_flush(struct bch_fs *c)
{
	wait_event(c->ec_stripe_new_wait, bch2_fs_ec_flush_done(c));
}

int bch2_stripes_read(struct bch_fs *c)
{
	int ret = bch2_trans_run(c,
		for_each_btree_key(trans, iter, BTREE_ID_stripes, POS_MIN,
				   BTREE_ITER_prefetch, k, ({
			if (k.k->type != KEY_TYPE_stripe)
				continue;

			ret = __ec_stripe_mem_alloc(c, k.k->p.offset, GFP_KERNEL);
			if (ret)
				break;

			struct stripe *m = genradix_ptr(&c->stripes, k.k->p.offset);

			stripe_to_mem(m, bkey_s_c_to_stripe(k).v);

			bch2_stripes_heap_insert(c, m, k.k->p.offset);
			0;
		})));
	bch_err_fn(c, ret);
	return ret;
}

void bch2_stripes_heap_to_text(struct printbuf *out, struct bch_fs *c)
{
	ec_stripes_heap *h = &c->ec_stripes_heap;
	struct stripe *m;
	size_t i;

	mutex_lock(&c->ec_stripes_heap_lock);
	for (i = 0; i < min_t(size_t, h->nr, 50); i++) {
		m = genradix_ptr(&c->stripes, h->data[i].idx);

		prt_printf(out, "%zu %u/%u+%u", h->data[i].idx,
		       h->data[i].blocks_nonempty,
		       m->nr_blocks - m->nr_redundant,
		       m->nr_redundant);
		if (bch2_stripe_is_open(c, h->data[i].idx))
			prt_str(out, " open");
		prt_newline(out);
	}
	mutex_unlock(&c->ec_stripes_heap_lock);
}

static void bch2_new_stripe_to_text(struct printbuf *out, struct bch_fs *c,
				    struct ec_stripe_new *s)
{
	prt_printf(out, "\tidx %llu blocks %u+%u allocated %u ref %u %u %s obs",
		   s->idx, s->nr_data, s->nr_parity,
		   bitmap_weight(s->blocks_allocated, s->nr_data),
		   atomic_read(&s->ref[STRIPE_REF_io]),
		   atomic_read(&s->ref[STRIPE_REF_stripe]),
		   bch2_watermarks[s->h->watermark]);

	struct bch_stripe *v = &bkey_i_to_stripe(&s->new_stripe.key)->v;
	unsigned i;
	for_each_set_bit(i, s->blocks_gotten, v->nr_blocks)
		prt_printf(out, " %u", s->blocks[i]);
	prt_newline(out);
<<<<<<< HEAD
=======
	bch2_bkey_val_to_text(out, c, bkey_i_to_s_c(&s->new_stripe.key));
	prt_newline(out);
>>>>>>> adc21867
}

void bch2_new_stripes_to_text(struct printbuf *out, struct bch_fs *c)
{
	struct ec_stripe_head *h;
	struct ec_stripe_new *s;

	mutex_lock(&c->ec_stripe_head_lock);
	list_for_each_entry(h, &c->ec_stripe_head_list, list) {
		prt_printf(out, "disk label %u algo %u redundancy %u %s nr created %llu:\n",
		       h->disk_label, h->algo, h->redundancy,
		       bch2_watermarks[h->watermark],
		       h->nr_created);

		if (h->s)
			bch2_new_stripe_to_text(out, c, h->s);
	}
	mutex_unlock(&c->ec_stripe_head_lock);

	prt_printf(out, "in flight:\n");

	mutex_lock(&c->ec_stripe_new_lock);
	list_for_each_entry(s, &c->ec_stripe_new_list, list)
		bch2_new_stripe_to_text(out, c, s);
	mutex_unlock(&c->ec_stripe_new_lock);
}

void bch2_fs_ec_exit(struct bch_fs *c)
{
	struct ec_stripe_head *h;
	unsigned i;

	while (1) {
		mutex_lock(&c->ec_stripe_head_lock);
		h = list_first_entry_or_null(&c->ec_stripe_head_list,
					     struct ec_stripe_head, list);
		if (h)
			list_del(&h->list);
		mutex_unlock(&c->ec_stripe_head_lock);
		if (!h)
			break;

		if (h->s) {
			for (i = 0; i < bkey_i_to_stripe(&h->s->new_stripe.key)->v.nr_blocks; i++)
				BUG_ON(h->s->blocks[i]);

			kfree(h->s);
		}
		kfree(h);
	}

	BUG_ON(!list_empty(&c->ec_stripe_new_list));

	free_heap(&c->ec_stripes_heap);
	genradix_free(&c->stripes);
	bioset_exit(&c->ec_bioset);
}

void bch2_fs_ec_init_early(struct bch_fs *c)
{
	spin_lock_init(&c->ec_stripes_new_lock);
	mutex_init(&c->ec_stripes_heap_lock);

	INIT_LIST_HEAD(&c->ec_stripe_head_list);
	mutex_init(&c->ec_stripe_head_lock);

	INIT_LIST_HEAD(&c->ec_stripe_new_list);
	mutex_init(&c->ec_stripe_new_lock);
	init_waitqueue_head(&c->ec_stripe_new_wait);

	INIT_WORK(&c->ec_stripe_create_work, ec_stripe_create_work);
	INIT_WORK(&c->ec_stripe_delete_work, ec_stripe_delete_work);
}

int bch2_fs_ec_init(struct bch_fs *c)
{
	return bioset_init(&c->ec_bioset, 1, offsetof(struct ec_bio, bio),
			   BIOSET_NEED_BVECS);
}<|MERGE_RESOLUTION|>--- conflicted
+++ resolved
@@ -124,14 +124,11 @@
 			 "incorrect value size (%zu < %u)",
 			 bkey_val_u64s(k.k), stripe_val_u64s(s));
 
-<<<<<<< HEAD
-=======
 	bkey_fsck_err_on(s->csum_granularity_bits >= 64,
 			 c, stripe_csum_granularity_bad,
 			 "invalid csum granularity (%u >= 64)",
 			 s->csum_granularity_bits);
 
->>>>>>> adc21867
 	ret = bch2_bkey_ptrs_validate(c, k, flags);
 fsck_err:
 	return ret;
@@ -2425,11 +2422,8 @@
 	for_each_set_bit(i, s->blocks_gotten, v->nr_blocks)
 		prt_printf(out, " %u", s->blocks[i]);
 	prt_newline(out);
-<<<<<<< HEAD
-=======
 	bch2_bkey_val_to_text(out, c, bkey_i_to_s_c(&s->new_stripe.key));
 	prt_newline(out);
->>>>>>> adc21867
 }
 
 void bch2_new_stripes_to_text(struct printbuf *out, struct bch_fs *c)
