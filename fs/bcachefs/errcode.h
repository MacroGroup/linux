--- conflicted
+++ resolved
@@ -271,12 +271,8 @@
 	x(BCH_ERR_nopromote,		nopromote_no_writes)			\
 	x(BCH_ERR_nopromote,		nopromote_enomem)			\
 	x(0,				invalid_snapshot_node)			\
-<<<<<<< HEAD
-	x(0,				option_needs_open_fs)
-=======
 	x(0,				option_needs_open_fs)			\
 	x(0,				remove_disk_accounting_entry)
->>>>>>> adc21867
 
 enum bch_errcode {
 	BCH_ERR_START		= 2048,
