--- conflicted
+++ resolved
@@ -239,9 +239,6 @@
 	if (!c)
 		c = trans->c;
 
-<<<<<<< HEAD
-	WARN_ON(!trans && bch2_current_has_btree_trans(c));
-=======
 	/*
 	 * Ugly: if there's a transaction in the current task it has to be
 	 * passed in to unlock if we prompt for user input.
@@ -258,7 +255,6 @@
 		!(flags & FSCK_AUTOFIX) &&
 		!trans &&
 		bch2_current_has_btree_trans(c));
->>>>>>> adc21867
 
 	if ((flags & FSCK_CAN_FIX) &&
 	    test_bit(err, c->sb.errors_silent))
@@ -443,12 +439,6 @@
 
 int __bch2_bkey_fsck_err(struct bch_fs *c,
 			 struct bkey_s_c k,
-<<<<<<< HEAD
-			 enum bch_fsck_flags flags,
-			 enum bch_sb_error_id err,
-			 const char *fmt, ...)
-{
-=======
 			 enum bch_validate_flags validate_flags,
 			 enum bch_sb_error_id err,
 			 const char *fmt, ...)
@@ -460,7 +450,6 @@
 	if (!(validate_flags & (BCH_VALIDATE_write|BCH_VALIDATE_commit)))
 		fsck_flags |= FSCK_AUTOFIX|FSCK_CAN_FIX;
 
->>>>>>> adc21867
 	struct printbuf buf = PRINTBUF;
 	va_list args;
 
@@ -472,11 +461,7 @@
 	va_end(args);
 	prt_str(&buf, ": delete?");
 
-<<<<<<< HEAD
-	int ret = __bch2_fsck_err(c, NULL, flags, err, "%s", buf.buf);
-=======
 	int ret = __bch2_fsck_err(c, NULL, fsck_flags, err, "%s", buf.buf);
->>>>>>> adc21867
 	printbuf_exit(&buf);
 	return ret;
 }
