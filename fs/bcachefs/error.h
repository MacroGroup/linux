/* SPDX-License-Identifier: GPL-2.0 */
#ifndef _BCACHEFS_ERROR_H
#define _BCACHEFS_ERROR_H

#include <linux/list.h>
#include <linux/printk.h>
#include "bkey_types.h"
#include "sb-errors.h"

struct bch_dev;
struct bch_fs;
struct work_struct;

/*
 * XXX: separate out errors that indicate on disk data is inconsistent, and flag
 * superblock as such
 */

/* Error messages: */

/*
 * Inconsistency errors: The on disk data is inconsistent. If these occur during
 * initial recovery, they don't indicate a bug in the running code - we walk all
 * the metadata before modifying anything. If they occur at runtime, they
 * indicate either a bug in the running code or (less likely) data is being
 * silently corrupted under us.
 *
 * XXX: audit all inconsistent errors and make sure they're all recoverable, in
 * BCH_ON_ERROR_CONTINUE mode
 */

bool bch2_inconsistent_error(struct bch_fs *);

int bch2_topology_error(struct bch_fs *);

#define bch2_fs_topology_error(c, ...)					\
({									\
	bch_err(c, "btree topology error: " __VA_ARGS__);		\
	bch2_topology_error(c);						\
})

#define bch2_fs_inconsistent(c, ...)					\
({									\
	bch_err(c, __VA_ARGS__);					\
	bch2_inconsistent_error(c);					\
})

#define bch2_fs_inconsistent_on(cond, c, ...)				\
({									\
	bool _ret = unlikely(!!(cond));					\
									\
	if (_ret)							\
		bch2_fs_inconsistent(c, __VA_ARGS__);			\
	_ret;								\
})

/*
 * Later we might want to mark only the particular device inconsistent, not the
 * entire filesystem:
 */

#define bch2_dev_inconsistent(ca, ...)					\
do {									\
	bch_err(ca, __VA_ARGS__);					\
	bch2_inconsistent_error((ca)->fs);				\
} while (0)

#define bch2_dev_inconsistent_on(cond, ca, ...)				\
({									\
	bool _ret = unlikely(!!(cond));					\
									\
	if (_ret)							\
		bch2_dev_inconsistent(ca, __VA_ARGS__);			\
	_ret;								\
})

/*
 * When a transaction update discovers or is causing a fs inconsistency, it's
 * helpful to also dump the pending updates:
 */
#define bch2_trans_inconsistent(trans, ...)				\
({									\
	bch_err(trans->c, __VA_ARGS__);					\
	bch2_dump_trans_updates(trans);					\
	bch2_inconsistent_error(trans->c);				\
})

#define bch2_trans_inconsistent_on(cond, trans, ...)			\
({									\
	bool _ret = unlikely(!!(cond));					\
									\
	if (_ret)							\
		bch2_trans_inconsistent(trans, __VA_ARGS__);		\
	_ret;								\
})

/*
 * Fsck errors: inconsistency errors we detect at mount time, and should ideally
 * be able to repair:
 */

struct fsck_err_state {
	struct list_head	list;
	const char		*fmt;
	u64			nr;
	bool			ratelimited;
	int			ret;
	int			fix;
	char			*last_msg;
};

#define fsck_err_count(_c, _err)	bch2_sb_err_count(_c, BCH_FSCK_ERR_##_err)

__printf(5, 6) __cold
int __bch2_fsck_err(struct bch_fs *, struct btree_trans *,
		  enum bch_fsck_flags,
		  enum bch_sb_error_id,
		  const char *, ...);
#define bch2_fsck_err(c, _flags, _err_type, ...)				\
	__bch2_fsck_err(type_is(c, struct bch_fs *) ? (struct bch_fs *) c : NULL,\
			type_is(c, struct btree_trans *) ? (struct btree_trans *) c : NULL,\
			_flags, BCH_FSCK_ERR_##_err_type, __VA_ARGS__)

void bch2_flush_fsck_errs(struct bch_fs *);

#define __fsck_err(c, _flags, _err_type, ...)				\
({									\
	int _ret = bch2_fsck_err(c, _flags, _err_type, __VA_ARGS__);	\
	if (_ret != -BCH_ERR_fsck_fix &&				\
	    _ret != -BCH_ERR_fsck_ignore) {				\
		ret = _ret;						\
		goto fsck_err;						\
	}								\
									\
	_ret == -BCH_ERR_fsck_fix;					\
})

/* These macros return true if error should be fixed: */

/* XXX: mark in superblock that filesystem contains errors, if we ignore: */

#define __fsck_err_on(cond, c, _flags, _err_type, ...)			\
({									\
	might_sleep();							\
									\
	if (type_is(c, struct bch_fs *))				\
		WARN_ON(bch2_current_has_btree_trans((struct bch_fs *) c));\
									\
	(unlikely(cond) ? __fsck_err(c, _flags, _err_type, __VA_ARGS__) : false);\
})

#define need_fsck_err_on(cond, c, _err_type, ...)				\
	__fsck_err_on(cond, c, FSCK_CAN_IGNORE|FSCK_NEED_FSCK, _err_type, __VA_ARGS__)

#define need_fsck_err(c, _err_type, ...)				\
	__fsck_err(c, FSCK_CAN_IGNORE|FSCK_NEED_FSCK, _err_type, __VA_ARGS__)

#define mustfix_fsck_err(c, _err_type, ...)				\
	__fsck_err(c, FSCK_CAN_FIX, _err_type, __VA_ARGS__)

#define mustfix_fsck_err_on(cond, c, _err_type, ...)			\
	__fsck_err_on(cond, c, FSCK_CAN_FIX, _err_type, __VA_ARGS__)

#define fsck_err(c, _err_type, ...)					\
	__fsck_err(c, FSCK_CAN_FIX|FSCK_CAN_IGNORE, _err_type, __VA_ARGS__)

#define fsck_err_on(cond, c, _err_type, ...)				\
	__fsck_err_on(cond, c, FSCK_CAN_FIX|FSCK_CAN_IGNORE, _err_type, __VA_ARGS__)

<<<<<<< HEAD
__printf(5, 6)
int __bch2_bkey_fsck_err(struct bch_fs *,
			 struct bkey_s_c,
			 enum bch_fsck_flags,
=======
enum bch_validate_flags;
__printf(5, 6)
int __bch2_bkey_fsck_err(struct bch_fs *,
			 struct bkey_s_c,
			 enum bch_validate_flags,
>>>>>>> adc21867
			 enum bch_sb_error_id,
			 const char *, ...);

/*
 * for now, bkey fsck errors are always handled by deleting the entire key -
 * this will change at some point
 */
#define bkey_fsck_err(c, _err_type, _err_msg, ...)			\
do {									\
<<<<<<< HEAD
	if ((flags & BCH_VALIDATE_silent)) {				\
		ret = -BCH_ERR_fsck_delete_bkey;			\
		goto fsck_err;						\
	}								\
	int _ret = __bch2_bkey_fsck_err(c, k, FSCK_CAN_FIX,		\
=======
	int _ret = __bch2_bkey_fsck_err(c, k, flags,			\
>>>>>>> adc21867
				BCH_FSCK_ERR_##_err_type,		\
				_err_msg, ##__VA_ARGS__);		\
	if (_ret != -BCH_ERR_fsck_fix &&				\
	    _ret != -BCH_ERR_fsck_ignore)				\
		ret = _ret;						\
	ret = -BCH_ERR_fsck_delete_bkey;				\
	goto fsck_err;							\
} while (0)

#define bkey_fsck_err_on(cond, ...)					\
do {									\
	if (unlikely(cond))						\
		bkey_fsck_err(__VA_ARGS__);				\
} while (0)

/*
 * Fatal errors: these don't indicate a bug, but we can't continue running in RW
 * mode - pretty much just due to metadata IO errors:
 */

void bch2_fatal_error(struct bch_fs *);

#define bch2_fs_fatal_error(c, _msg, ...)				\
do {									\
	bch_err(c, "%s(): fatal error " _msg, __func__, ##__VA_ARGS__);	\
	bch2_fatal_error(c);						\
} while (0)

#define bch2_fs_fatal_err_on(cond, c, ...)				\
({									\
	bool _ret = unlikely(!!(cond));					\
									\
	if (_ret)							\
		bch2_fs_fatal_error(c, __VA_ARGS__);			\
	_ret;								\
})

/*
 * IO errors: either recoverable metadata IO (because we have replicas), or data
 * IO - we need to log it and print out a message, but we don't (necessarily)
 * want to shut down the fs:
 */

void bch2_io_error_work(struct work_struct *);

/* Does the error handling without logging a message */
void bch2_io_error(struct bch_dev *, enum bch_member_error_type);

#define bch2_dev_io_err_on(cond, ca, _type, ...)			\
({									\
	bool _ret = (cond);						\
									\
	if (_ret) {							\
		bch_err_dev_ratelimited(ca, __VA_ARGS__);		\
		bch2_io_error(ca, _type);				\
	}								\
	_ret;								\
})

#define bch2_dev_inum_io_err_on(cond, ca, _type, ...)			\
({									\
	bool _ret = (cond);						\
									\
	if (_ret) {							\
		bch_err_inum_offset_ratelimited(ca, __VA_ARGS__);	\
		bch2_io_error(ca, _type);				\
	}								\
	_ret;								\
})

#endif /* _BCACHEFS_ERROR_H */<|MERGE_RESOLUTION|>--- conflicted
+++ resolved
@@ -167,18 +167,11 @@
 #define fsck_err_on(cond, c, _err_type, ...)				\
 	__fsck_err_on(cond, c, FSCK_CAN_FIX|FSCK_CAN_IGNORE, _err_type, __VA_ARGS__)
 
-<<<<<<< HEAD
-__printf(5, 6)
-int __bch2_bkey_fsck_err(struct bch_fs *,
-			 struct bkey_s_c,
-			 enum bch_fsck_flags,
-=======
 enum bch_validate_flags;
 __printf(5, 6)
 int __bch2_bkey_fsck_err(struct bch_fs *,
 			 struct bkey_s_c,
 			 enum bch_validate_flags,
->>>>>>> adc21867
 			 enum bch_sb_error_id,
 			 const char *, ...);
 
@@ -188,15 +181,7 @@
  */
 #define bkey_fsck_err(c, _err_type, _err_msg, ...)			\
 do {									\
-<<<<<<< HEAD
-	if ((flags & BCH_VALIDATE_silent)) {				\
-		ret = -BCH_ERR_fsck_delete_bkey;			\
-		goto fsck_err;						\
-	}								\
-	int _ret = __bch2_bkey_fsck_err(c, k, FSCK_CAN_FIX,		\
-=======
 	int _ret = __bch2_bkey_fsck_err(c, k, flags,			\
->>>>>>> adc21867
 				BCH_FSCK_ERR_##_err_type,		\
 				_err_msg, ##__VA_ARGS__);		\
 	if (_ret != -BCH_ERR_fsck_fix &&				\
