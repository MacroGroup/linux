--- conflicted
+++ resolved
@@ -661,11 +661,6 @@
 									\
 	bkey_for_each_ptr(_ptrs, _ptr)					\
 		if (_cond) {						\
-<<<<<<< HEAD
-			bch2_bkey_drop_ptr(_k, _ptr);			\
-			goto _again;					\
-		}							\
-=======
 			bch2_bkey_drop_ptr_noerror(_k, _ptr);		\
 			goto _again;					\
 		}							\
@@ -683,7 +678,6 @@
 			bch2_bkey_drop_ptr(_k, _ptr);			\
 			goto _again;					\
 		}							\
->>>>>>> adc21867
 } while (0)
 
 bool bch2_bkey_matches_ptr(struct bch_fs *, struct bkey_s_c,
@@ -703,8 +697,6 @@
 			    struct bkey_s_c);
 int bch2_bkey_ptrs_validate(struct bch_fs *, struct bkey_s_c,
 			    enum bch_validate_flags);
-<<<<<<< HEAD
-=======
 
 static inline bool bch2_extent_ptr_eq(struct bch_extent_ptr ptr1,
 				      struct bch_extent_ptr ptr2)
@@ -715,7 +707,6 @@
 		ptr1.dev	== ptr2.dev &&
 		ptr1.dev	== ptr2.dev);
 }
->>>>>>> adc21867
 
 void bch2_ptr_swab(struct bkey_s);
 
