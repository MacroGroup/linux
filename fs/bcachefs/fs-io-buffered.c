--- conflicted
+++ resolved
@@ -856,15 +856,12 @@
 				folios_trunc(&fs, fi);
 				end = min(end, folio_end_pos(darray_last(fs)));
 			} else {
-<<<<<<< HEAD
-=======
 				if (!folio_test_uptodate(f)) {
 					ret = bch2_read_single_folio(f, mapping);
 					if (ret)
 						goto out;
 				}
 
->>>>>>> adc21867
 				folios_trunc(&fs, fi + 1);
 				end = f_pos + f_reserved;
 			}
@@ -1039,7 +1036,6 @@
 		ret = bch2_direct_write(iocb, from);
 		goto out;
 	}
-<<<<<<< HEAD
 
 	inode_lock(&inode->v);
 
@@ -1055,23 +1051,6 @@
 	if (ret)
 		goto unlock;
 
-=======
-
-	inode_lock(&inode->v);
-
-	ret = generic_write_checks(iocb, from);
-	if (ret <= 0)
-		goto unlock;
-
-	ret = file_remove_privs(file);
-	if (ret)
-		goto unlock;
-
-	ret = file_update_time(file);
-	if (ret)
-		goto unlock;
-
->>>>>>> adc21867
 	ret = bch2_buffered_write(iocb, from);
 	if (likely(ret > 0))
 		iocb->ki_pos += ret;
