--- conflicted
+++ resolved
@@ -403,12 +403,8 @@
 			struct bch_inode_info *inode,
 			struct folio *folio,
 			struct bch2_folio_reservation *res,
-<<<<<<< HEAD
-			size_t offset, size_t len)
-=======
 			size_t offset, size_t len,
 			bool partial)
->>>>>>> adc21867
 {
 	struct bch_folio *s = bch2_folio_create(folio, 0);
 	unsigned i, disk_sectors = 0, quota_sectors = 0;
@@ -463,14 +459,7 @@
 	if (quota_sectors) {
 		ret = bch2_quota_reservation_add(c, inode, &res->quota, quota_sectors, true);
 		if (unlikely(ret)) {
-<<<<<<< HEAD
-			struct disk_reservation tmp = { .sectors = disk_sectors };
-
-			bch2_disk_reservation_put(c, &tmp);
-			res->disk.sectors -= disk_sectors;
-=======
 			bch2_disk_reservation_put(c, &disk_res);
->>>>>>> adc21867
 			return ret;
 		}
 	}
@@ -495,31 +484,6 @@
 			size_t offset, size_t len)
 {
 	return __bch2_folio_reservation_get(c, inode, folio, res, offset, len, true);
-}
-
-ssize_t bch2_folio_reservation_get_partial(struct bch_fs *c,
-			struct bch_inode_info *inode,
-			struct folio *folio,
-			struct bch2_folio_reservation *res,
-			size_t offset, size_t len)
-{
-	size_t l, reserved = 0;
-	int ret;
-
-	while ((l = len - reserved)) {
-		while ((ret = bch2_folio_reservation_get(c, inode, folio, res, offset, l))) {
-			if ((offset & (block_bytes(c) - 1)) + l <= block_bytes(c))
-				return reserved ?: ret;
-
-			len = reserved + l;
-			l /= 2;
-		}
-
-		offset += l;
-		reserved += l;
-	}
-
-	return reserved;
 }
 
 static void bch2_clear_folio_bits(struct folio *folio)
