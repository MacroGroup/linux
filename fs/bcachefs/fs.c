--- conflicted
+++ resolved
@@ -339,21 +339,9 @@
 	}
 }
 
-<<<<<<< HEAD
-struct bch_inode_info *__bch2_inode_hash_find(struct bch_fs *c, subvol_inum inum)
-{
-	return to_bch_ei(ilookup5_nowait(c->vfs_sb,
-					 bch2_inode_hash(inum),
-					 bch2_iget5_test,
-					 &inum));
-}
-
-static struct bch_inode_info *bch2_inode_insert(struct bch_fs *c, struct bch_inode_info *inode)
-=======
 static struct bch_inode_info *bch2_inode_hash_insert(struct bch_fs *c,
 						     struct btree_trans *trans,
 						     struct bch_inode_info *inode)
->>>>>>> adc21867
 {
 	struct bch_inode_info *old = inode;
 
@@ -878,13 +866,8 @@
 
 	trans = bch2_trans_get(c);
 
-<<<<<<< HEAD
-	ret   = bch2_subvol_is_ro_trans(trans, src_dir->ei_subvol) ?:
-		bch2_subvol_is_ro_trans(trans, dst_dir->ei_subvol);
-=======
 	ret   = bch2_subvol_is_ro_trans(trans, src_dir->ei_inum.subvol) ?:
 		bch2_subvol_is_ro_trans(trans, dst_dir->ei_inum.subvol);
->>>>>>> adc21867
 	if (ret)
 		goto err_tx_restart;
 
@@ -2050,23 +2033,10 @@
 	struct bch_fs *c = root->d_sb->s_fs_info;
 	struct printbuf buf = PRINTBUF;
 
-<<<<<<< HEAD
-	for (i = 0; i < bch2_opts_nr; i++) {
-		const struct bch_option *opt = &bch2_opt_table[i];
-		u64 v = bch2_opt_get_by_id(&c->opts, i);
-
-		if ((opt->flags & OPT_HIDDEN) ||
-		    !(opt->flags & OPT_MOUNT))
-			continue;
-
-		if (v == bch2_opt_get_by_id(&bch2_opts_default, i))
-			continue;
-=======
 	bch2_opts_to_text(&buf, c->opts, c, c->disk_sb.sb,
 			  OPT_MOUNT, OPT_HIDDEN, OPT_SHOW_MOUNT_STYLE);
 	printbuf_nul_terminate(&buf);
 	seq_printf(seq, ",%s", buf.buf);
->>>>>>> adc21867
 
 	int ret = buf.allocation_failure ? -ENOMEM : 0;
 	printbuf_exit(&buf);
@@ -2373,8 +2343,6 @@
 	return 0;
 }
 
-<<<<<<< HEAD
-=======
 void bch2_fs_vfs_exit(struct bch_fs *c)
 {
 	if (c->vfs_inodes_table.tbl)
@@ -2386,17 +2354,12 @@
 	return rhashtable_init(&c->vfs_inodes_table, &bch2_vfs_inodes_params);
 }
 
->>>>>>> adc21867
 static struct file_system_type bcache_fs_type = {
 	.owner			= THIS_MODULE,
 	.name			= "bcachefs",
 	.init_fs_context	= bch2_init_fs_context,
 	.kill_sb		= bch2_kill_sb,
-<<<<<<< HEAD
-	.fs_flags		= FS_REQUIRES_DEV,
-=======
 	.fs_flags		= FS_REQUIRES_DEV | FS_ALLOW_IDMAP,
->>>>>>> adc21867
 };
 
 MODULE_ALIAS_FS("bcachefs");
