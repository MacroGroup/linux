--- conflicted
+++ resolved
@@ -287,11 +287,7 @@
 	 */
 	bool promote_full = (failed ||
 			     *read_full ||
-<<<<<<< HEAD
-			     READ_ONCE(c->promote_whole_extents));
-=======
 			     READ_ONCE(c->opts.promote_whole_extents));
->>>>>>> adc21867
 	/* data might have to be decompressed in the write path: */
 	unsigned sectors = promote_full
 		? max(pick->crc.compressed_size, pick->crc.live_size)
@@ -1224,13 +1220,6 @@
 
 		swap(bvec_iter.bi_size, bytes);
 		bio_advance_iter(&rbio->bio, &bvec_iter, bytes);
-<<<<<<< HEAD
-
-		ret = btree_trans_too_many_iters(trans);
-		if (ret)
-			goto err;
-=======
->>>>>>> adc21867
 err:
 		if (ret &&
 		    !bch2_err_matches(ret, BCH_ERR_transaction_restart) &&
