--- conflicted
+++ resolved
@@ -54,19 +54,6 @@
 
 /* When can be set: */
 enum opt_flags {
-<<<<<<< HEAD
-	OPT_FS		= (1 << 0),	/* Filesystem option */
-	OPT_DEVICE	= (1 << 1),	/* Device option */
-	OPT_INODE	= (1 << 2),	/* Inode option */
-	OPT_FORMAT	= (1 << 3),	/* May be specified at format time */
-	OPT_MOUNT	= (1 << 4),	/* May be specified at mount time */
-	OPT_RUNTIME	= (1 << 5),	/* May be specified at runtime */
-	OPT_HUMAN_READABLE = (1 << 6),
-	OPT_MUST_BE_POW_2 = (1 << 7),	/* Must be power of 2 */
-	OPT_SB_FIELD_SECTORS = (1 << 8),/* Superblock field is >> 9 of actual value */
-	OPT_SB_FIELD_ILOG2 = (1 << 9),	/* Superblock field is ilog2 of actual value */
-	OPT_HIDDEN	= (1 << 10),
-=======
 	OPT_FS			= BIT(0),	/* Filesystem option */
 	OPT_DEVICE		= BIT(1),	/* Device option */
 	OPT_INODE		= BIT(2),	/* Inode option */
@@ -79,7 +66,6 @@
 	OPT_SB_FIELD_ILOG2	= BIT(9),	/* Superblock field is ilog2 of actual value */
 	OPT_SB_FIELD_ONE_BIAS	= BIT(10),	/* 0 means default value */
 	OPT_HIDDEN		= BIT(11),
->>>>>>> adc21867
 };
 
 enum opt_type {
