// SPDX-License-Identifier: GPL-2.0

/*
 * Superblock section that contains a list of recovery passes to run when
 * downgrading past a given version
 */

#include "bcachefs.h"
#include "darray.h"
#include "recovery_passes.h"
#include "sb-downgrade.h"
#include "sb-errors.h"
#include "super-io.h"

#define RECOVERY_PASS_ALL_FSCK		BIT_ULL(63)

/*
 * Upgrade, downgrade tables - run certain recovery passes, fix certain errors
 *
 * x(version, recovery_passes, errors...)
 */
#define UPGRADE_TABLE()						\
	x(backpointers,						\
	  RECOVERY_PASS_ALL_FSCK)				\
	x(inode_v3,						\
	  RECOVERY_PASS_ALL_FSCK)				\
	x(unwritten_extents,					\
	  RECOVERY_PASS_ALL_FSCK)				\
	x(bucket_gens,						\
	  BIT_ULL(BCH_RECOVERY_PASS_bucket_gens_init)|		\
	  RECOVERY_PASS_ALL_FSCK)				\
	x(lru_v2,						\
	  RECOVERY_PASS_ALL_FSCK)				\
	x(fragmentation_lru,					\
	  RECOVERY_PASS_ALL_FSCK)				\
	x(no_bps_in_alloc_keys,					\
	  RECOVERY_PASS_ALL_FSCK)				\
	x(snapshot_trees,					\
	  RECOVERY_PASS_ALL_FSCK)				\
	x(snapshot_skiplists,					\
	  BIT_ULL(BCH_RECOVERY_PASS_check_snapshots),		\
	  BCH_FSCK_ERR_snapshot_bad_depth,			\
	  BCH_FSCK_ERR_snapshot_bad_skiplist)			\
	x(deleted_inodes,					\
	  BIT_ULL(BCH_RECOVERY_PASS_check_inodes),		\
	  BCH_FSCK_ERR_unlinked_inode_not_on_deleted_list)	\
	x(rebalance_work,					\
	  BIT_ULL(BCH_RECOVERY_PASS_set_fs_needs_rebalance))	\
	x(subvolume_fs_parent,					\
	  BIT_ULL(BCH_RECOVERY_PASS_check_dirents),		\
	  BCH_FSCK_ERR_subvol_fs_path_parent_wrong)		\
	x(btree_subvolume_children,				\
	  BIT_ULL(BCH_RECOVERY_PASS_check_subvols),		\
	  BCH_FSCK_ERR_subvol_children_not_set)			\
	x(mi_btree_bitmap,					\
	  BIT_ULL(BCH_RECOVERY_PASS_check_allocations),		\
	  BCH_FSCK_ERR_btree_bitmap_not_marked)			\
	x(disk_accounting_v2,					\
	  BIT_ULL(BCH_RECOVERY_PASS_check_allocations),		\
	  BCH_FSCK_ERR_bkey_version_in_future,			\
	  BCH_FSCK_ERR_dev_usage_buckets_wrong,			\
	  BCH_FSCK_ERR_dev_usage_sectors_wrong,			\
	  BCH_FSCK_ERR_dev_usage_fragmented_wrong,		\
	  BCH_FSCK_ERR_accounting_mismatch)			\
	x(disk_accounting_v3,					\
	  BIT_ULL(BCH_RECOVERY_PASS_check_allocations),		\
	  BCH_FSCK_ERR_bkey_version_in_future,			\
	  BCH_FSCK_ERR_dev_usage_buckets_wrong,			\
	  BCH_FSCK_ERR_dev_usage_sectors_wrong,			\
	  BCH_FSCK_ERR_dev_usage_fragmented_wrong,		\
	  BCH_FSCK_ERR_accounting_mismatch,			\
	  BCH_FSCK_ERR_accounting_key_replicas_nr_devs_0,	\
	  BCH_FSCK_ERR_accounting_key_replicas_nr_required_bad,	\
	  BCH_FSCK_ERR_accounting_key_replicas_devs_unsorted,	\
	  BCH_FSCK_ERR_accounting_key_junk_at_end)		\
	x(disk_accounting_inum,					\
	  BIT_ULL(BCH_RECOVERY_PASS_check_allocations),		\
	  BCH_FSCK_ERR_accounting_mismatch)			\
	x(rebalance_work_acct_fix,				\
	  BIT_ULL(BCH_RECOVERY_PASS_check_allocations),		\
<<<<<<< HEAD
	  BCH_FSCK_ERR_accounting_mismatch)
=======
	  BCH_FSCK_ERR_accounting_mismatch)			\
	x(inode_has_child_snapshots,				\
	  BIT_ULL(BCH_RECOVERY_PASS_check_inodes),		\
	  BCH_FSCK_ERR_inode_has_child_snapshots_wrong)
>>>>>>> adc21867

#define DOWNGRADE_TABLE()					\
	x(bucket_stripe_sectors,				\
	  0)							\
	x(disk_accounting_v2,					\
	  BIT_ULL(BCH_RECOVERY_PASS_check_allocations),		\
	  BCH_FSCK_ERR_dev_usage_buckets_wrong,			\
	  BCH_FSCK_ERR_dev_usage_sectors_wrong,			\
	  BCH_FSCK_ERR_dev_usage_fragmented_wrong,		\
	  BCH_FSCK_ERR_fs_usage_hidden_wrong,			\
	  BCH_FSCK_ERR_fs_usage_btree_wrong,			\
	  BCH_FSCK_ERR_fs_usage_data_wrong,			\
	  BCH_FSCK_ERR_fs_usage_cached_wrong,			\
	  BCH_FSCK_ERR_fs_usage_reserved_wrong,			\
	  BCH_FSCK_ERR_fs_usage_nr_inodes_wrong,		\
	  BCH_FSCK_ERR_fs_usage_persistent_reserved_wrong,	\
	  BCH_FSCK_ERR_fs_usage_replicas_wrong,			\
	  BCH_FSCK_ERR_bkey_version_in_future)			\
	x(disk_accounting_v3,					\
	  BIT_ULL(BCH_RECOVERY_PASS_check_allocations),		\
	  BCH_FSCK_ERR_dev_usage_buckets_wrong,			\
	  BCH_FSCK_ERR_dev_usage_sectors_wrong,			\
	  BCH_FSCK_ERR_dev_usage_fragmented_wrong,		\
	  BCH_FSCK_ERR_fs_usage_hidden_wrong,			\
	  BCH_FSCK_ERR_fs_usage_btree_wrong,			\
	  BCH_FSCK_ERR_fs_usage_data_wrong,			\
	  BCH_FSCK_ERR_fs_usage_cached_wrong,			\
	  BCH_FSCK_ERR_fs_usage_reserved_wrong,			\
	  BCH_FSCK_ERR_fs_usage_nr_inodes_wrong,		\
	  BCH_FSCK_ERR_fs_usage_persistent_reserved_wrong,	\
	  BCH_FSCK_ERR_fs_usage_replicas_wrong,			\
	  BCH_FSCK_ERR_accounting_replicas_not_marked,		\
	  BCH_FSCK_ERR_bkey_version_in_future)			\
	x(rebalance_work_acct_fix,				\
	  BIT_ULL(BCH_RECOVERY_PASS_check_allocations),		\
	  BCH_FSCK_ERR_accounting_mismatch)

struct upgrade_downgrade_entry {
	u64		recovery_passes;
	u16		version;
	u16		nr_errors;
	const u16	*errors;
};

#define x(ver, passes, ...) static const u16 upgrade_##ver##_errors[] = { __VA_ARGS__ };
UPGRADE_TABLE()
#undef x

static const struct upgrade_downgrade_entry upgrade_table[] = {
#define x(ver, passes, ...) {					\
	.recovery_passes	= passes,			\
	.version		= bcachefs_metadata_version_##ver,\
	.nr_errors		= ARRAY_SIZE(upgrade_##ver##_errors),	\
	.errors			= upgrade_##ver##_errors,	\
},
UPGRADE_TABLE()
#undef x
};

static int have_stripes(struct bch_fs *c)
{
<<<<<<< HEAD
=======
	if (IS_ERR_OR_NULL(c->btree_roots_known[BTREE_ID_stripes].b))
		return 0;

>>>>>>> adc21867
	return !btree_node_fake(c->btree_roots_known[BTREE_ID_stripes].b);
}

int bch2_sb_set_upgrade_extra(struct bch_fs *c)
{
	unsigned old_version = c->sb.version_upgrade_complete ?: c->sb.version;
	unsigned new_version = c->sb.version;
	bool write_sb = false;
	int ret = 0;

	mutex_lock(&c->sb_lock);
	struct bch_sb_field_ext *ext = bch2_sb_field_get(c->disk_sb.sb, ext);

	if (old_version <  bcachefs_metadata_version_bucket_stripe_sectors &&
	    new_version >= bcachefs_metadata_version_bucket_stripe_sectors &&
	    (ret = have_stripes(c) > 0)) {
		__set_bit_le64(BCH_RECOVERY_PASS_STABLE_check_allocations, ext->recovery_passes_required);
		__set_bit_le64(BCH_FSCK_ERR_alloc_key_dirty_sectors_wrong, ext->errors_silent);
		__set_bit_le64(BCH_FSCK_ERR_alloc_key_stripe_sectors_wrong, ext->errors_silent);
		write_sb = true;
	}

	if (write_sb)
		bch2_write_super(c);
	mutex_unlock(&c->sb_lock);

	return ret < 0 ? ret : 0;
}

void bch2_sb_set_upgrade(struct bch_fs *c,
			 unsigned old_version,
			 unsigned new_version)
{
	lockdep_assert_held(&c->sb_lock);

	struct bch_sb_field_ext *ext = bch2_sb_field_get(c->disk_sb.sb, ext);

	for (const struct upgrade_downgrade_entry *i = upgrade_table;
	     i < upgrade_table + ARRAY_SIZE(upgrade_table);
	     i++)
		if (i->version > old_version && i->version <= new_version) {
			u64 passes = i->recovery_passes;

			if (passes & RECOVERY_PASS_ALL_FSCK)
				passes |= bch2_fsck_recovery_passes();
			passes &= ~RECOVERY_PASS_ALL_FSCK;

			ext->recovery_passes_required[0] |=
				cpu_to_le64(bch2_recovery_passes_to_stable(passes));

			for (const u16 *e = i->errors; e < i->errors + i->nr_errors; e++)
				__set_bit_le64(*e, ext->errors_silent);
		}
}

#define x(ver, passes, ...) static const u16 downgrade_##ver##_errors[] = { __VA_ARGS__ };
DOWNGRADE_TABLE()
#undef x

static const struct upgrade_downgrade_entry downgrade_table[] = {
#define x(ver, passes, ...) {					\
	.recovery_passes	= passes,			\
	.version		= bcachefs_metadata_version_##ver,\
	.nr_errors		= ARRAY_SIZE(downgrade_##ver##_errors),	\
	.errors			= downgrade_##ver##_errors,	\
},
DOWNGRADE_TABLE()
#undef x
};

static int downgrade_table_extra(struct bch_fs *c, darray_char *table)
{
	struct bch_sb_field_downgrade_entry *dst = (void *) &darray_top(*table);
	unsigned bytes = sizeof(*dst) + sizeof(dst->errors[0]) * le16_to_cpu(dst->nr_errors);
	int ret = 0;

	unsigned nr_errors = le16_to_cpu(dst->nr_errors);

	switch (le16_to_cpu(dst->version)) {
	case bcachefs_metadata_version_bucket_stripe_sectors:
		if (have_stripes(c)) {
			bytes += sizeof(dst->errors[0]) * 2;

			ret = darray_make_room(table, bytes);
			if (ret)
				return ret;

			/* open coded __set_bit_le64, as dst is packed and
			 * dst->recovery_passes is misaligned */
			unsigned b = BCH_RECOVERY_PASS_STABLE_check_allocations;
			dst->recovery_passes[b / 64] |= cpu_to_le64(BIT_ULL(b % 64));

			dst->errors[nr_errors++] = cpu_to_le16(BCH_FSCK_ERR_alloc_key_dirty_sectors_wrong);
		}
		break;
	}

	dst->nr_errors = cpu_to_le16(nr_errors);
	return ret;
}

static inline const struct bch_sb_field_downgrade_entry *
downgrade_entry_next_c(const struct bch_sb_field_downgrade_entry *e)
{
	return (void *) &e->errors[le16_to_cpu(e->nr_errors)];
}

#define for_each_downgrade_entry(_d, _i)						\
	for (const struct bch_sb_field_downgrade_entry *_i = (_d)->entries;		\
	     (void *) _i	< vstruct_end(&(_d)->field) &&				\
	     (void *) &_i->errors[0] <= vstruct_end(&(_d)->field) &&			\
	     (void *) downgrade_entry_next_c(_i) <= vstruct_end(&(_d)->field);		\
	     _i = downgrade_entry_next_c(_i))

static int bch2_sb_downgrade_validate(struct bch_sb *sb, struct bch_sb_field *f,
				      enum bch_validate_flags flags, struct printbuf *err)
{
	struct bch_sb_field_downgrade *e = field_to_type(f, downgrade);

	for (const struct bch_sb_field_downgrade_entry *i = e->entries;
	     (void *) i	< vstruct_end(&e->field);
	     i = downgrade_entry_next_c(i)) {
		/*
		 * Careful: sb_field_downgrade_entry is only 2 byte aligned, but
		 * section sizes are 8 byte aligned - an empty entry spanning
		 * the end of the section is allowed (and ignored):
		 */
		if ((void *) &i->errors[0] > vstruct_end(&e->field))
			break;

		if (flags & BCH_VALIDATE_write &&
		    (void *) downgrade_entry_next_c(i) > vstruct_end(&e->field)) {
			prt_printf(err, "downgrade entry overruns end of superblock section");
			return -BCH_ERR_invalid_sb_downgrade;
		}

		if (BCH_VERSION_MAJOR(le16_to_cpu(i->version)) !=
		    BCH_VERSION_MAJOR(le16_to_cpu(sb->version))) {
			prt_printf(err, "downgrade entry with mismatched major version (%u != %u)",
				   BCH_VERSION_MAJOR(le16_to_cpu(i->version)),
				   BCH_VERSION_MAJOR(le16_to_cpu(sb->version)));
			return -BCH_ERR_invalid_sb_downgrade;
		}
	}

	return 0;
}

static void bch2_sb_downgrade_to_text(struct printbuf *out, struct bch_sb *sb,
				      struct bch_sb_field *f)
{
	struct bch_sb_field_downgrade *e = field_to_type(f, downgrade);

	if (out->nr_tabstops <= 1)
		printbuf_tabstop_push(out, 16);

	for_each_downgrade_entry(e, i) {
		prt_str(out, "version:\t");
		bch2_version_to_text(out, le16_to_cpu(i->version));
		prt_newline(out);

		prt_str(out, "recovery passes:\t");
		prt_bitflags(out, bch2_recovery_passes,
			     bch2_recovery_passes_from_stable(le64_to_cpu(i->recovery_passes[0])));
		prt_newline(out);

		prt_str(out, "errors:\t");
		bool first = true;
		for (unsigned j = 0; j < le16_to_cpu(i->nr_errors); j++) {
			if (!first)
				prt_char(out, ',');
			first = false;
			bch2_sb_error_id_to_text(out, le16_to_cpu(i->errors[j]));
		}
		prt_newline(out);
	}
}

const struct bch_sb_field_ops bch_sb_field_ops_downgrade = {
	.validate	= bch2_sb_downgrade_validate,
	.to_text	= bch2_sb_downgrade_to_text,
};

int bch2_sb_downgrade_update(struct bch_fs *c)
{
	if (!test_bit(BCH_FS_btree_running, &c->flags))
		return 0;

	darray_char table = {};
	int ret = 0;

	for (const struct upgrade_downgrade_entry *src = downgrade_table;
	     src < downgrade_table + ARRAY_SIZE(downgrade_table);
	     src++) {
		if (BCH_VERSION_MAJOR(src->version) != BCH_VERSION_MAJOR(le16_to_cpu(c->disk_sb.sb->version)))
			continue;

		struct bch_sb_field_downgrade_entry *dst;
		unsigned bytes = sizeof(*dst) + sizeof(dst->errors[0]) * src->nr_errors;

		ret = darray_make_room(&table, bytes);
		if (ret)
			goto out;

		dst = (void *) &darray_top(table);
		dst->version = cpu_to_le16(src->version);
		dst->recovery_passes[0]	= cpu_to_le64(bch2_recovery_passes_to_stable(src->recovery_passes));
		dst->recovery_passes[1]	= 0;
		dst->nr_errors		= cpu_to_le16(src->nr_errors);
		for (unsigned i = 0; i < src->nr_errors; i++)
			dst->errors[i] = cpu_to_le16(src->errors[i]);

<<<<<<< HEAD
		downgrade_table_extra(c, &table);
=======
		ret = downgrade_table_extra(c, &table);
		if (ret)
			goto out;
>>>>>>> adc21867

		if (!dst->recovery_passes[0] &&
		    !dst->recovery_passes[1] &&
		    !dst->nr_errors)
			continue;

		table.nr += sizeof(*dst) + sizeof(dst->errors[0]) * le16_to_cpu(dst->nr_errors);
	}

	struct bch_sb_field_downgrade *d = bch2_sb_field_get(c->disk_sb.sb, downgrade);

	unsigned sb_u64s = DIV_ROUND_UP(sizeof(*d) + table.nr, sizeof(u64));

	if (d && le32_to_cpu(d->field.u64s) > sb_u64s)
		goto out;

	d = bch2_sb_field_resize(&c->disk_sb, downgrade, sb_u64s);
	if (!d) {
		ret = -BCH_ERR_ENOSPC_sb_downgrade;
		goto out;
	}

	memcpy(d->entries, table.data, table.nr);
	memset_u64s_tail(d->entries, 0, table.nr);
out:
	darray_exit(&table);
	return ret;
}

void bch2_sb_set_downgrade(struct bch_fs *c, unsigned new_minor, unsigned old_minor)
{
	struct bch_sb_field_downgrade *d = bch2_sb_field_get(c->disk_sb.sb, downgrade);
	if (!d)
		return;

	struct bch_sb_field_ext *ext = bch2_sb_field_get(c->disk_sb.sb, ext);

	for_each_downgrade_entry(d, i) {
		unsigned minor = BCH_VERSION_MINOR(le16_to_cpu(i->version));
		if (new_minor < minor && minor <= old_minor) {
			ext->recovery_passes_required[0] |= i->recovery_passes[0];
			ext->recovery_passes_required[1] |= i->recovery_passes[1];

			for (unsigned j = 0; j < le16_to_cpu(i->nr_errors); j++) {
				unsigned e = le16_to_cpu(i->errors[j]);
				if (e < BCH_FSCK_ERR_MAX)
					__set_bit(e, c->sb.errors_silent);
				if (e < sizeof(ext->errors_silent) * 8)
					__set_bit_le64(e, ext->errors_silent);
			}
		}
	}
}<|MERGE_RESOLUTION|>--- conflicted
+++ resolved
@@ -78,14 +78,10 @@
 	  BCH_FSCK_ERR_accounting_mismatch)			\
 	x(rebalance_work_acct_fix,				\
 	  BIT_ULL(BCH_RECOVERY_PASS_check_allocations),		\
-<<<<<<< HEAD
-	  BCH_FSCK_ERR_accounting_mismatch)
-=======
 	  BCH_FSCK_ERR_accounting_mismatch)			\
 	x(inode_has_child_snapshots,				\
 	  BIT_ULL(BCH_RECOVERY_PASS_check_inodes),		\
 	  BCH_FSCK_ERR_inode_has_child_snapshots_wrong)
->>>>>>> adc21867
 
 #define DOWNGRADE_TABLE()					\
 	x(bucket_stripe_sectors,				\
@@ -147,12 +143,9 @@
 
 static int have_stripes(struct bch_fs *c)
 {
-<<<<<<< HEAD
-=======
 	if (IS_ERR_OR_NULL(c->btree_roots_known[BTREE_ID_stripes].b))
 		return 0;
 
->>>>>>> adc21867
 	return !btree_node_fake(c->btree_roots_known[BTREE_ID_stripes].b);
 }
 
@@ -365,13 +358,9 @@
 		for (unsigned i = 0; i < src->nr_errors; i++)
 			dst->errors[i] = cpu_to_le16(src->errors[i]);
 
-<<<<<<< HEAD
-		downgrade_table_extra(c, &table);
-=======
 		ret = downgrade_table_extra(c, &table);
 		if (ret)
 			goto out;
->>>>>>> adc21867
 
 		if (!dst->recovery_passes[0] &&
 		    !dst->recovery_passes[1] &&
