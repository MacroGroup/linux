// SPDX-License-Identifier: GPL-2.0

#include "bcachefs.h"
#include "checksum.h"
#include "disk_groups.h"
#include "ec.h"
#include "error.h"
#include "journal.h"
#include "journal_sb.h"
#include "journal_seq_blacklist.h"
#include "recovery_passes.h"
#include "replicas.h"
#include "quota.h"
#include "sb-clean.h"
#include "sb-counters.h"
#include "sb-downgrade.h"
#include "sb-errors.h"
#include "sb-members.h"
#include "super-io.h"
#include "super.h"
#include "trace.h"
#include "vstructs.h"

#include <linux/backing-dev.h>
#include <linux/sort.h>

static const struct blk_holder_ops bch2_sb_handle_bdev_ops = {
};

struct bch2_metadata_version {
	u16		version;
	const char	*name;
};

static const struct bch2_metadata_version bch2_metadata_versions[] = {
#define x(n, v) {		\
	.version = v,				\
	.name = #n,				\
},
	BCH_METADATA_VERSIONS()
#undef x
};

void bch2_version_to_text(struct printbuf *out, unsigned v)
{
	const char *str = "(unknown version)";

	for (unsigned i = 0; i < ARRAY_SIZE(bch2_metadata_versions); i++)
		if (bch2_metadata_versions[i].version == v) {
			str = bch2_metadata_versions[i].name;
			break;
		}

	prt_printf(out, "%u.%u: %s", BCH_VERSION_MAJOR(v), BCH_VERSION_MINOR(v), str);
}

unsigned bch2_latest_compatible_version(unsigned v)
{
	if (!BCH_VERSION_MAJOR(v))
		return v;

	for (unsigned i = 0; i < ARRAY_SIZE(bch2_metadata_versions); i++)
		if (bch2_metadata_versions[i].version > v &&
		    BCH_VERSION_MAJOR(bch2_metadata_versions[i].version) ==
		    BCH_VERSION_MAJOR(v))
			v = bch2_metadata_versions[i].version;

	return v;
}

const char * const bch2_sb_fields[] = {
#define x(name, nr)	#name,
	BCH_SB_FIELDS()
#undef x
	NULL
};

static int bch2_sb_field_validate(struct bch_sb *, struct bch_sb_field *,
				  enum bch_validate_flags, struct printbuf *);

struct bch_sb_field *bch2_sb_field_get_id(struct bch_sb *sb,
				      enum bch_sb_field_type type)
{
	/* XXX: need locking around superblock to access optional fields */

	vstruct_for_each(sb, f)
		if (le32_to_cpu(f->type) == type)
			return f;
	return NULL;
}

static struct bch_sb_field *__bch2_sb_field_resize(struct bch_sb_handle *sb,
						   struct bch_sb_field *f,
						   unsigned u64s)
{
	unsigned old_u64s = f ? le32_to_cpu(f->u64s) : 0;
	unsigned sb_u64s = le32_to_cpu(sb->sb->u64s) + u64s - old_u64s;

	BUG_ON(__vstruct_bytes(struct bch_sb, sb_u64s) > sb->buffer_size);

	if (!f && !u64s) {
		/* nothing to do: */
	} else if (!f) {
		f = vstruct_last(sb->sb);
		memset(f, 0, sizeof(u64) * u64s);
		f->u64s = cpu_to_le32(u64s);
		f->type = 0;
	} else {
		void *src, *dst;

		src = vstruct_end(f);

		if (u64s) {
			f->u64s = cpu_to_le32(u64s);
			dst = vstruct_end(f);
		} else {
			dst = f;
		}

		memmove(dst, src, vstruct_end(sb->sb) - src);

		if (dst > src)
			memset(src, 0, dst - src);
	}

	sb->sb->u64s = cpu_to_le32(sb_u64s);

	return u64s ? f : NULL;
}

void bch2_sb_field_delete(struct bch_sb_handle *sb,
			  enum bch_sb_field_type type)
{
	struct bch_sb_field *f = bch2_sb_field_get_id(sb->sb, type);

	if (f)
		__bch2_sb_field_resize(sb, f, 0);
}

/* Superblock realloc/free: */

void bch2_free_super(struct bch_sb_handle *sb)
{
	kfree(sb->bio);
	if (!IS_ERR_OR_NULL(sb->s_bdev_file))
		bdev_fput(sb->s_bdev_file);
	kfree(sb->holder);
	kfree(sb->sb_name);

	kfree(sb->sb);
	memset(sb, 0, sizeof(*sb));
}

int bch2_sb_realloc(struct bch_sb_handle *sb, unsigned u64s)
{
	size_t new_bytes = __vstruct_bytes(struct bch_sb, u64s);
	size_t new_buffer_size;
	struct bch_sb *new_sb;
	struct bio *bio;

	if (sb->bdev)
		new_bytes = max_t(size_t, new_bytes, bdev_logical_block_size(sb->bdev));

	new_buffer_size = roundup_pow_of_two(new_bytes);

	if (sb->sb && sb->buffer_size >= new_buffer_size)
		return 0;

	if (sb->sb && sb->have_layout) {
		u64 max_bytes = 512 << sb->sb->layout.sb_max_size_bits;

		if (new_bytes > max_bytes) {
			struct printbuf buf = PRINTBUF;

			prt_bdevname(&buf, sb->bdev);
			prt_printf(&buf, ": superblock too big: want %zu but have %llu", new_bytes, max_bytes);
			pr_err("%s", buf.buf);
			printbuf_exit(&buf);
			return -BCH_ERR_ENOSPC_sb;
		}
	}

	if (sb->buffer_size >= new_buffer_size && sb->sb)
		return 0;

	if (dynamic_fault("bcachefs:add:super_realloc"))
		return -BCH_ERR_ENOMEM_sb_realloc_injected;

	new_sb = krealloc(sb->sb, new_buffer_size, GFP_NOFS|__GFP_ZERO);
	if (!new_sb)
		return -BCH_ERR_ENOMEM_sb_buf_realloc;

	sb->sb = new_sb;

	if (sb->have_bio) {
		unsigned nr_bvecs = buf_pages(sb->sb, new_buffer_size);

		bio = bio_kmalloc(nr_bvecs, GFP_KERNEL);
		if (!bio)
			return -BCH_ERR_ENOMEM_sb_bio_realloc;

		bio_init(bio, NULL, bio->bi_inline_vecs, nr_bvecs, 0);

		kfree(sb->bio);
		sb->bio = bio;
	}

	sb->buffer_size = new_buffer_size;

	return 0;
}

struct bch_sb_field *bch2_sb_field_resize_id(struct bch_sb_handle *sb,
					  enum bch_sb_field_type type,
					  unsigned u64s)
{
	struct bch_sb_field *f = bch2_sb_field_get_id(sb->sb, type);
	ssize_t old_u64s = f ? le32_to_cpu(f->u64s) : 0;
	ssize_t d = -old_u64s + u64s;

	if (bch2_sb_realloc(sb, le32_to_cpu(sb->sb->u64s) + d))
		return NULL;

	if (sb->fs_sb) {
		struct bch_fs *c = container_of(sb, struct bch_fs, disk_sb);

		lockdep_assert_held(&c->sb_lock);

		/* XXX: we're not checking that offline device have enough space */

		for_each_online_member(c, ca) {
			struct bch_sb_handle *dev_sb = &ca->disk_sb;

			if (bch2_sb_realloc(dev_sb, le32_to_cpu(dev_sb->sb->u64s) + d)) {
				percpu_ref_put(&ca->io_ref);
				return NULL;
			}
		}
	}

	f = bch2_sb_field_get_id(sb->sb, type);
	f = __bch2_sb_field_resize(sb, f, u64s);
	if (f)
		f->type = cpu_to_le32(type);
	return f;
}

struct bch_sb_field *bch2_sb_field_get_minsize_id(struct bch_sb_handle *sb,
						  enum bch_sb_field_type type,
						  unsigned u64s)
{
	struct bch_sb_field *f = bch2_sb_field_get_id(sb->sb, type);

	if (!f || le32_to_cpu(f->u64s) < u64s)
		f = bch2_sb_field_resize_id(sb, type, u64s);
	return f;
}

/* Superblock validate: */

static int validate_sb_layout(struct bch_sb_layout *layout, struct printbuf *out)
{
	u64 offset, prev_offset, max_sectors;
	unsigned i;

	BUILD_BUG_ON(sizeof(struct bch_sb_layout) != 512);

	if (!uuid_equal(&layout->magic, &BCACHE_MAGIC) &&
	    !uuid_equal(&layout->magic, &BCHFS_MAGIC)) {
		prt_printf(out, "Not a bcachefs superblock layout");
		return -BCH_ERR_invalid_sb_layout;
	}

	if (layout->layout_type != 0) {
		prt_printf(out, "Invalid superblock layout type %u",
		       layout->layout_type);
		return -BCH_ERR_invalid_sb_layout_type;
	}

	if (!layout->nr_superblocks) {
		prt_printf(out, "Invalid superblock layout: no superblocks");
		return -BCH_ERR_invalid_sb_layout_nr_superblocks;
	}

	if (layout->nr_superblocks > ARRAY_SIZE(layout->sb_offset)) {
		prt_printf(out, "Invalid superblock layout: too many superblocks");
		return -BCH_ERR_invalid_sb_layout_nr_superblocks;
	}

	if (layout->sb_max_size_bits > BCH_SB_LAYOUT_SIZE_BITS_MAX) {
		prt_printf(out, "Invalid superblock layout: max_size_bits too high");
		return -BCH_ERR_invalid_sb_layout_sb_max_size_bits;
	}

	max_sectors = 1 << layout->sb_max_size_bits;

	prev_offset = le64_to_cpu(layout->sb_offset[0]);

	for (i = 1; i < layout->nr_superblocks; i++) {
		offset = le64_to_cpu(layout->sb_offset[i]);

		if (offset < prev_offset + max_sectors) {
			prt_printf(out, "Invalid superblock layout: superblocks overlap\n"
			       "  (sb %u ends at %llu next starts at %llu",
			       i - 1, prev_offset + max_sectors, offset);
			return -BCH_ERR_invalid_sb_layout_superblocks_overlap;
		}
		prev_offset = offset;
	}

	return 0;
}

static int bch2_sb_compatible(struct bch_sb *sb, struct printbuf *out)
{
	u16 version		= le16_to_cpu(sb->version);
	u16 version_min		= le16_to_cpu(sb->version_min);

	if (!bch2_version_compatible(version)) {
		prt_str(out, "Unsupported superblock version ");
		bch2_version_to_text(out, version);
		prt_str(out, " (min ");
		bch2_version_to_text(out, bcachefs_metadata_version_min);
		prt_str(out, ", max ");
		bch2_version_to_text(out, bcachefs_metadata_version_current);
		prt_str(out, ")");
		return -BCH_ERR_invalid_sb_version;
	}

	if (!bch2_version_compatible(version_min)) {
		prt_str(out, "Unsupported superblock version_min ");
		bch2_version_to_text(out, version_min);
		prt_str(out, " (min ");
		bch2_version_to_text(out, bcachefs_metadata_version_min);
		prt_str(out, ", max ");
		bch2_version_to_text(out, bcachefs_metadata_version_current);
		prt_str(out, ")");
		return -BCH_ERR_invalid_sb_version;
	}

	if (version_min > version) {
		prt_str(out, "Bad minimum version ");
		bch2_version_to_text(out, version_min);
		prt_str(out, ", greater than version field ");
		bch2_version_to_text(out, version);
		return -BCH_ERR_invalid_sb_version;
	}

	return 0;
}

static int bch2_sb_validate(struct bch_sb_handle *disk_sb,
			    enum bch_validate_flags flags, struct printbuf *out)
{
	struct bch_sb *sb = disk_sb->sb;
	struct bch_sb_field_members_v1 *mi;
	enum bch_opt_id opt_id;
	u16 block_size;
	int ret;

	ret = bch2_sb_compatible(sb, out);
	if (ret)
		return ret;

	if (sb->features[1] ||
	    (le64_to_cpu(sb->features[0]) & (~0ULL << BCH_FEATURE_NR))) {
		prt_printf(out, "Filesystem has incompatible features");
		return -BCH_ERR_invalid_sb_features;
	}

	block_size = le16_to_cpu(sb->block_size);

	if (block_size > PAGE_SECTORS) {
		prt_printf(out, "Block size too big (got %u, max %u)",
		       block_size, PAGE_SECTORS);
		return -BCH_ERR_invalid_sb_block_size;
	}

	if (bch2_is_zero(sb->user_uuid.b, sizeof(sb->user_uuid))) {
		prt_printf(out, "Bad user UUID (got zeroes)");
		return -BCH_ERR_invalid_sb_uuid;
	}

	if (bch2_is_zero(sb->uuid.b, sizeof(sb->uuid))) {
		prt_printf(out, "Bad internal UUID (got zeroes)");
		return -BCH_ERR_invalid_sb_uuid;
	}

	if (!sb->nr_devices ||
	    sb->nr_devices > BCH_SB_MEMBERS_MAX) {
		prt_printf(out, "Bad number of member devices %u (max %u)",
		       sb->nr_devices, BCH_SB_MEMBERS_MAX);
		return -BCH_ERR_invalid_sb_too_many_members;
	}

	if (sb->dev_idx >= sb->nr_devices) {
		prt_printf(out, "Bad dev_idx (got %u, nr_devices %u)",
		       sb->dev_idx, sb->nr_devices);
		return -BCH_ERR_invalid_sb_dev_idx;
	}

	if (!sb->time_precision ||
	    le32_to_cpu(sb->time_precision) > NSEC_PER_SEC) {
		prt_printf(out, "Invalid time precision: %u (min 1, max %lu)",
		       le32_to_cpu(sb->time_precision), NSEC_PER_SEC);
		return -BCH_ERR_invalid_sb_time_precision;
	}

	if (!flags) {
		/*
		 * Been seeing a bug where these are getting inexplicably
		 * zeroed, so we're now validating them, but we have to be
		 * careful not to preven people's filesystems from mounting:
		 */
		if (!BCH_SB_JOURNAL_FLUSH_DELAY(sb))
			SET_BCH_SB_JOURNAL_FLUSH_DELAY(sb, 1000);
		if (!BCH_SB_JOURNAL_RECLAIM_DELAY(sb))
			SET_BCH_SB_JOURNAL_RECLAIM_DELAY(sb, 1000);

		if (!BCH_SB_VERSION_UPGRADE_COMPLETE(sb))
			SET_BCH_SB_VERSION_UPGRADE_COMPLETE(sb, le16_to_cpu(sb->version));

		if (le16_to_cpu(sb->version) <= bcachefs_metadata_version_disk_accounting_v2 &&
		    !BCH_SB_ALLOCATOR_STUCK_TIMEOUT(sb))
			SET_BCH_SB_ALLOCATOR_STUCK_TIMEOUT(sb, 30);
<<<<<<< HEAD
=======

		if (le16_to_cpu(sb->version) <= bcachefs_metadata_version_disk_accounting_v2)
			SET_BCH_SB_PROMOTE_WHOLE_EXTENTS(sb, true);
>>>>>>> adc21867
	}

	for (opt_id = 0; opt_id < bch2_opts_nr; opt_id++) {
		const struct bch_option *opt = bch2_opt_table + opt_id;

		if (opt->get_sb != BCH2_NO_SB_OPT) {
			u64 v = bch2_opt_from_sb(sb, opt_id);

			prt_printf(out, "Invalid option ");
			ret = bch2_opt_validate(opt, v, out);
			if (ret)
				return ret;

			printbuf_reset(out);
		}
	}

	/* validate layout */
	ret = validate_sb_layout(&sb->layout, out);
	if (ret)
		return ret;

	vstruct_for_each(sb, f) {
		if (!f->u64s) {
			prt_printf(out, "Invalid superblock: optional field with size 0 (type %u)",
			       le32_to_cpu(f->type));
			return -BCH_ERR_invalid_sb_field_size;
		}

		if (vstruct_next(f) > vstruct_last(sb)) {
			prt_printf(out, "Invalid superblock: optional field extends past end of superblock (type %u)",
			       le32_to_cpu(f->type));
			return -BCH_ERR_invalid_sb_field_size;
		}
	}

	/* members must be validated first: */
	mi = bch2_sb_field_get(sb, members_v1);
	if (!mi) {
		prt_printf(out, "Invalid superblock: member info area missing");
		return -BCH_ERR_invalid_sb_members_missing;
	}

	ret = bch2_sb_field_validate(sb, &mi->field, flags, out);
	if (ret)
		return ret;

	vstruct_for_each(sb, f) {
		if (le32_to_cpu(f->type) == BCH_SB_FIELD_members_v1)
			continue;

		ret = bch2_sb_field_validate(sb, f, flags, out);
		if (ret)
			return ret;
	}

	if ((flags & BCH_VALIDATE_write) &&
	    bch2_sb_member_get(sb, sb->dev_idx).seq != sb->seq) {
		prt_printf(out, "Invalid superblock: member seq %llu != sb seq %llu",
			   le64_to_cpu(bch2_sb_member_get(sb, sb->dev_idx).seq),
			   le64_to_cpu(sb->seq));
		return -BCH_ERR_invalid_sb_members_missing;
	}

	return 0;
}

/* device open: */

static unsigned long le_ulong_to_cpu(unsigned long v)
{
	return sizeof(unsigned long) == 8
		? le64_to_cpu(v)
		: le32_to_cpu(v);
}

static void le_bitvector_to_cpu(unsigned long *dst, unsigned long *src, unsigned nr)
{
	BUG_ON(nr & (BITS_PER_TYPE(long) - 1));

	for (unsigned i = 0; i < BITS_TO_LONGS(nr); i++)
		dst[i] = le_ulong_to_cpu(src[i]);
}

static void bch2_sb_update(struct bch_fs *c)
{
	struct bch_sb *src = c->disk_sb.sb;

	lockdep_assert_held(&c->sb_lock);

	c->sb.uuid		= src->uuid;
	c->sb.user_uuid		= src->user_uuid;
	c->sb.version		= le16_to_cpu(src->version);
	c->sb.version_min	= le16_to_cpu(src->version_min);
	c->sb.version_upgrade_complete = BCH_SB_VERSION_UPGRADE_COMPLETE(src);
	c->sb.nr_devices	= src->nr_devices;
	c->sb.clean		= BCH_SB_CLEAN(src);
	c->sb.encryption_type	= BCH_SB_ENCRYPTION_TYPE(src);

	c->sb.nsec_per_time_unit = le32_to_cpu(src->time_precision);
	c->sb.time_units_per_sec = NSEC_PER_SEC / c->sb.nsec_per_time_unit;

	/* XXX this is wrong, we need a 96 or 128 bit integer type */
	c->sb.time_base_lo	= div_u64(le64_to_cpu(src->time_base_lo),
					  c->sb.nsec_per_time_unit);
	c->sb.time_base_hi	= le32_to_cpu(src->time_base_hi);

	c->sb.features		= le64_to_cpu(src->features[0]);
	c->sb.compat		= le64_to_cpu(src->compat[0]);

	memset(c->sb.errors_silent, 0, sizeof(c->sb.errors_silent));

	struct bch_sb_field_ext *ext = bch2_sb_field_get(src, ext);
	if (ext) {
		le_bitvector_to_cpu(c->sb.errors_silent, (void *) ext->errors_silent,
				    sizeof(c->sb.errors_silent) * 8);
		c->sb.btrees_lost_data = le64_to_cpu(ext->btrees_lost_data);
	}

	for_each_member_device(c, ca) {
		struct bch_member m = bch2_sb_member_get(src, ca->dev_idx);
		ca->mi = bch2_mi_to_cpu(&m);
	}
}

static int __copy_super(struct bch_sb_handle *dst_handle, struct bch_sb *src)
{
	struct bch_sb_field *src_f, *dst_f;
	struct bch_sb *dst = dst_handle->sb;
	unsigned i;

	dst->version		= src->version;
	dst->version_min	= src->version_min;
	dst->seq		= src->seq;
	dst->uuid		= src->uuid;
	dst->user_uuid		= src->user_uuid;
	memcpy(dst->label,	src->label, sizeof(dst->label));

	dst->block_size		= src->block_size;
	dst->nr_devices		= src->nr_devices;

	dst->time_base_lo	= src->time_base_lo;
	dst->time_base_hi	= src->time_base_hi;
	dst->time_precision	= src->time_precision;
	dst->write_time		= src->write_time;

	memcpy(dst->flags,	src->flags,	sizeof(dst->flags));
	memcpy(dst->features,	src->features,	sizeof(dst->features));
	memcpy(dst->compat,	src->compat,	sizeof(dst->compat));

	for (i = 0; i < BCH_SB_FIELD_NR; i++) {
		int d;

		if ((1U << i) & BCH_SINGLE_DEVICE_SB_FIELDS)
			continue;

		src_f = bch2_sb_field_get_id(src, i);
		dst_f = bch2_sb_field_get_id(dst, i);

		d = (src_f ? le32_to_cpu(src_f->u64s) : 0) -
		    (dst_f ? le32_to_cpu(dst_f->u64s) : 0);
		if (d > 0) {
			int ret = bch2_sb_realloc(dst_handle,
					le32_to_cpu(dst_handle->sb->u64s) + d);

			if (ret)
				return ret;

			dst = dst_handle->sb;
			dst_f = bch2_sb_field_get_id(dst, i);
		}

		dst_f = __bch2_sb_field_resize(dst_handle, dst_f,
				src_f ? le32_to_cpu(src_f->u64s) : 0);

		if (src_f)
			memcpy(dst_f, src_f, vstruct_bytes(src_f));
	}

	return 0;
}

int bch2_sb_to_fs(struct bch_fs *c, struct bch_sb *src)
{
	int ret;

	lockdep_assert_held(&c->sb_lock);

	ret =   bch2_sb_realloc(&c->disk_sb, 0) ?:
		__copy_super(&c->disk_sb, src) ?:
		bch2_sb_replicas_to_cpu_replicas(c) ?:
		bch2_sb_disk_groups_to_cpu(c);
	if (ret)
		return ret;

	bch2_sb_update(c);
	return 0;
}

int bch2_sb_from_fs(struct bch_fs *c, struct bch_dev *ca)
{
	return __copy_super(&ca->disk_sb, c->disk_sb.sb);
}

/* read superblock: */

static int read_one_super(struct bch_sb_handle *sb, u64 offset, struct printbuf *err)
{
	size_t bytes;
	int ret;
reread:
	bio_reset(sb->bio, sb->bdev, REQ_OP_READ|REQ_SYNC|REQ_META);
	sb->bio->bi_iter.bi_sector = offset;
	bch2_bio_map(sb->bio, sb->sb, sb->buffer_size);

	ret = submit_bio_wait(sb->bio);
	if (ret) {
		prt_printf(err, "IO error: %i", ret);
		return ret;
	}

	if (!uuid_equal(&sb->sb->magic, &BCACHE_MAGIC) &&
	    !uuid_equal(&sb->sb->magic, &BCHFS_MAGIC)) {
		prt_str(err, "Not a bcachefs superblock (got magic ");
		pr_uuid(err, sb->sb->magic.b);
		prt_str(err, ")");
		return -BCH_ERR_invalid_sb_magic;
	}

	ret = bch2_sb_compatible(sb->sb, err);
	if (ret)
		return ret;

	bytes = vstruct_bytes(sb->sb);

	u64 sb_size = 512ULL << min(BCH_SB_LAYOUT_SIZE_BITS_MAX, sb->sb->layout.sb_max_size_bits);
	if (bytes > sb_size) {
		prt_printf(err, "Invalid superblock: too big (got %zu bytes, layout max %llu)",
			   bytes, sb_size);
		return -BCH_ERR_invalid_sb_too_big;
	}

	if (bytes > sb->buffer_size) {
		ret = bch2_sb_realloc(sb, le32_to_cpu(sb->sb->u64s));
		if (ret)
			return ret;
		goto reread;
	}

	enum bch_csum_type csum_type = BCH_SB_CSUM_TYPE(sb->sb);
	if (csum_type >= BCH_CSUM_NR) {
		prt_printf(err, "unknown checksum type %llu", BCH_SB_CSUM_TYPE(sb->sb));
		return -BCH_ERR_invalid_sb_csum_type;
	}

	/* XXX: verify MACs */
	struct bch_csum csum = csum_vstruct(NULL, csum_type, null_nonce(), sb->sb);
	if (bch2_crc_cmp(csum, sb->sb->csum)) {
		bch2_csum_err_msg(err, csum_type, sb->sb->csum, csum);
		return -BCH_ERR_invalid_sb_csum;
	}

	sb->seq = le64_to_cpu(sb->sb->seq);

	return 0;
}

static int __bch2_read_super(const char *path, struct bch_opts *opts,
		    struct bch_sb_handle *sb, bool ignore_notbchfs_msg)
{
	u64 offset = opt_get(*opts, sb);
	struct bch_sb_layout layout;
	struct printbuf err = PRINTBUF;
	struct printbuf err2 = PRINTBUF;
	__le64 *i;
	int ret;
#ifndef __KERNEL__
retry:
#endif
	memset(sb, 0, sizeof(*sb));
	sb->mode	= BLK_OPEN_READ;
	sb->have_bio	= true;
	sb->holder	= kmalloc(1, GFP_KERNEL);
	if (!sb->holder)
		return -ENOMEM;

	sb->sb_name = kstrdup(path, GFP_KERNEL);
	if (!sb->sb_name) {
		ret = -ENOMEM;
		prt_printf(&err, "error allocating memory for sb_name");
		goto err;
	}

#ifndef __KERNEL__
	if (opt_get(*opts, direct_io) == false)
		sb->mode |= BLK_OPEN_BUFFERED;
#endif

	if (!opt_get(*opts, noexcl))
		sb->mode |= BLK_OPEN_EXCL;

	if (!opt_get(*opts, nochanges))
		sb->mode |= BLK_OPEN_WRITE;

	sb->s_bdev_file = bdev_file_open_by_path(path, sb->mode, sb->holder, &bch2_sb_handle_bdev_ops);
	if (IS_ERR(sb->s_bdev_file) &&
	    PTR_ERR(sb->s_bdev_file) == -EACCES &&
	    opt_get(*opts, read_only)) {
		sb->mode &= ~BLK_OPEN_WRITE;

		sb->s_bdev_file = bdev_file_open_by_path(path, sb->mode, sb->holder, &bch2_sb_handle_bdev_ops);
		if (!IS_ERR(sb->s_bdev_file))
			opt_set(*opts, nochanges, true);
	}

	if (IS_ERR(sb->s_bdev_file)) {
		ret = PTR_ERR(sb->s_bdev_file);
		prt_printf(&err, "error opening %s: %s", path, bch2_err_str(ret));
		goto err;
	}
	sb->bdev = file_bdev(sb->s_bdev_file);

	ret = bch2_sb_realloc(sb, 0);
	if (ret) {
		prt_printf(&err, "error allocating memory for superblock");
		goto err;
	}

	if (bch2_fs_init_fault("read_super")) {
		prt_printf(&err, "dynamic fault");
		ret = -EFAULT;
		goto err;
	}

	ret = read_one_super(sb, offset, &err);
	if (!ret)
		goto got_super;

	if (opt_defined(*opts, sb))
		goto err;

	prt_printf(&err2, "bcachefs (%s): error reading default superblock: %s\n",
	       path, err.buf);
	if (ret == -BCH_ERR_invalid_sb_magic && ignore_notbchfs_msg)
		bch2_print_opts(opts, KERN_INFO "%s", err2.buf);
	else
		bch2_print_opts(opts, KERN_ERR "%s", err2.buf);

	printbuf_exit(&err2);
	printbuf_reset(&err);

	/*
	 * Error reading primary superblock - read location of backup
	 * superblocks:
	 */
	bio_reset(sb->bio, sb->bdev, REQ_OP_READ|REQ_SYNC|REQ_META);
	sb->bio->bi_iter.bi_sector = BCH_SB_LAYOUT_SECTOR;
	/*
	 * use sb buffer to read layout, since sb buffer is page aligned but
	 * layout won't be:
	 */
	bch2_bio_map(sb->bio, sb->sb, sizeof(struct bch_sb_layout));

	ret = submit_bio_wait(sb->bio);
	if (ret) {
		prt_printf(&err, "IO error: %i", ret);
		goto err;
	}

	memcpy(&layout, sb->sb, sizeof(layout));
	ret = validate_sb_layout(&layout, &err);
	if (ret)
		goto err;

	for (i = layout.sb_offset;
	     i < layout.sb_offset + layout.nr_superblocks; i++) {
		offset = le64_to_cpu(*i);

		if (offset == opt_get(*opts, sb)) {
			ret = -BCH_ERR_invalid;
			continue;
		}

		ret = read_one_super(sb, offset, &err);
		if (!ret)
			goto got_super;
	}

	goto err;

got_super:
	if (le16_to_cpu(sb->sb->block_size) << 9 <
	    bdev_logical_block_size(sb->bdev) &&
	    opt_get(*opts, direct_io)) {
#ifndef __KERNEL__
		opt_set(*opts, direct_io, false);
		bch2_free_super(sb);
		goto retry;
#endif
		prt_printf(&err, "block size (%u) smaller than device block size (%u)",
		       le16_to_cpu(sb->sb->block_size) << 9,
		       bdev_logical_block_size(sb->bdev));
		ret = -BCH_ERR_block_size_too_small;
		goto err;
	}

	sb->have_layout = true;

	ret = bch2_sb_validate(sb, 0, &err);
	if (ret) {
		bch2_print_opts(opts, KERN_ERR "bcachefs (%s): error validating superblock: %s\n",
				path, err.buf);
		goto err_no_print;
	}
out:
	printbuf_exit(&err);
	return ret;
err:
	bch2_print_opts(opts, KERN_ERR "bcachefs (%s): error reading superblock: %s\n",
			path, err.buf);
err_no_print:
	bch2_free_super(sb);
	goto out;
}

int bch2_read_super(const char *path, struct bch_opts *opts,
		    struct bch_sb_handle *sb)
{
	return __bch2_read_super(path, opts, sb, false);
}

/* provide a silenced version for mount.bcachefs */

int bch2_read_super_silent(const char *path, struct bch_opts *opts,
		    struct bch_sb_handle *sb)
{
	return __bch2_read_super(path, opts, sb, true);
}

/* write superblock: */

static void write_super_endio(struct bio *bio)
{
	struct bch_dev *ca = bio->bi_private;

	/* XXX: return errors directly */

	if (bch2_dev_io_err_on(bio->bi_status, ca,
			       bio_data_dir(bio)
			       ? BCH_MEMBER_ERROR_write
			       : BCH_MEMBER_ERROR_read,
			       "superblock %s error: %s",
			       bio_data_dir(bio) ? "write" : "read",
			       bch2_blk_status_to_str(bio->bi_status)))
		ca->sb_write_error = 1;

	closure_put(&ca->fs->sb_write);
	percpu_ref_put(&ca->io_ref);
}

static void read_back_super(struct bch_fs *c, struct bch_dev *ca)
{
	struct bch_sb *sb = ca->disk_sb.sb;
	struct bio *bio = ca->disk_sb.bio;

	bio_reset(bio, ca->disk_sb.bdev, REQ_OP_READ|REQ_SYNC|REQ_META);
	bio->bi_iter.bi_sector	= le64_to_cpu(sb->layout.sb_offset[0]);
	bio->bi_end_io		= write_super_endio;
	bio->bi_private		= ca;
	bch2_bio_map(bio, ca->sb_read_scratch, PAGE_SIZE);

	this_cpu_add(ca->io_done->sectors[READ][BCH_DATA_sb],
		     bio_sectors(bio));

	percpu_ref_get(&ca->io_ref);
	closure_bio_submit(bio, &c->sb_write);
}

static void write_one_super(struct bch_fs *c, struct bch_dev *ca, unsigned idx)
{
	struct bch_sb *sb = ca->disk_sb.sb;
	struct bio *bio = ca->disk_sb.bio;

	sb->offset = sb->layout.sb_offset[idx];

	SET_BCH_SB_CSUM_TYPE(sb, bch2_csum_opt_to_type(c->opts.metadata_checksum, false));
	sb->csum = csum_vstruct(c, BCH_SB_CSUM_TYPE(sb),
				null_nonce(), sb);

	bio_reset(bio, ca->disk_sb.bdev, REQ_OP_WRITE|REQ_SYNC|REQ_META);
	bio->bi_iter.bi_sector	= le64_to_cpu(sb->offset);
	bio->bi_end_io		= write_super_endio;
	bio->bi_private		= ca;
	bch2_bio_map(bio, sb,
		     roundup((size_t) vstruct_bytes(sb),
			     bdev_logical_block_size(ca->disk_sb.bdev)));

	this_cpu_add(ca->io_done->sectors[WRITE][BCH_DATA_sb],
		     bio_sectors(bio));

	percpu_ref_get(&ca->io_ref);
	closure_bio_submit(bio, &c->sb_write);
}

int bch2_write_super(struct bch_fs *c)
{
	struct closure *cl = &c->sb_write;
	struct printbuf err = PRINTBUF;
	unsigned sb = 0, nr_wrote;
	struct bch_devs_mask sb_written;
	bool wrote, can_mount_without_written, can_mount_with_written;
	unsigned degraded_flags = BCH_FORCE_IF_DEGRADED;
	DARRAY(struct bch_dev *) online_devices = {};
	int ret = 0;

	trace_and_count(c, write_super, c, _RET_IP_);

	if (c->opts.very_degraded)
		degraded_flags |= BCH_FORCE_IF_LOST;

	lockdep_assert_held(&c->sb_lock);

	closure_init_stack(cl);
	memset(&sb_written, 0, sizeof(sb_written));

	for_each_online_member(c, ca) {
		ret = darray_push(&online_devices, ca);
		if (bch2_fs_fatal_err_on(ret, c, "%s: error allocating online devices", __func__)) {
			percpu_ref_put(&ca->io_ref);
			goto out;
		}
		percpu_ref_get(&ca->io_ref);
	}

	/* Make sure we're using the new magic numbers: */
	c->disk_sb.sb->magic = BCHFS_MAGIC;
	c->disk_sb.sb->layout.magic = BCHFS_MAGIC;

	le64_add_cpu(&c->disk_sb.sb->seq, 1);

	struct bch_sb_field_members_v2 *mi = bch2_sb_field_get(c->disk_sb.sb, members_v2);
	darray_for_each(online_devices, ca)
		__bch2_members_v2_get_mut(mi, (*ca)->dev_idx)->seq = c->disk_sb.sb->seq;
	c->disk_sb.sb->write_time = cpu_to_le64(ktime_get_real_seconds());

	if (test_bit(BCH_FS_error, &c->flags))
		SET_BCH_SB_HAS_ERRORS(c->disk_sb.sb, 1);
	if (test_bit(BCH_FS_topology_error, &c->flags))
		SET_BCH_SB_HAS_TOPOLOGY_ERRORS(c->disk_sb.sb, 1);

	SET_BCH_SB_BIG_ENDIAN(c->disk_sb.sb, CPU_BIG_ENDIAN);

	bch2_sb_counters_from_cpu(c);
	bch2_sb_members_from_cpu(c);
	bch2_sb_members_cpy_v2_v1(&c->disk_sb);
	bch2_sb_errors_from_cpu(c);
	bch2_sb_downgrade_update(c);

	darray_for_each(online_devices, ca)
		bch2_sb_from_fs(c, (*ca));

	darray_for_each(online_devices, ca) {
		printbuf_reset(&err);

		ret = bch2_sb_validate(&(*ca)->disk_sb, BCH_VALIDATE_write, &err);
		if (ret) {
			bch2_fs_inconsistent(c, "sb invalid before write: %s", err.buf);
			goto out;
		}
	}

	if (c->opts.nochanges)
		goto out;

	/*
	 * Defer writing the superblock until filesystem initialization is
	 * complete - don't write out a partly initialized superblock:
	 */
	if (!BCH_SB_INITIALIZED(c->disk_sb.sb))
		goto out;

	if (le16_to_cpu(c->disk_sb.sb->version) > bcachefs_metadata_version_current) {
		struct printbuf buf = PRINTBUF;
		prt_printf(&buf, "attempting to write superblock that wasn't version downgraded (");
		bch2_version_to_text(&buf, le16_to_cpu(c->disk_sb.sb->version));
		prt_str(&buf, " > ");
		bch2_version_to_text(&buf, bcachefs_metadata_version_current);
		prt_str(&buf, ")");
		bch2_fs_fatal_error(c, ": %s", buf.buf);
		printbuf_exit(&buf);
		return -BCH_ERR_sb_not_downgraded;
	}

	darray_for_each(online_devices, ca) {
		__set_bit((*ca)->dev_idx, sb_written.d);
		(*ca)->sb_write_error = 0;
	}

	darray_for_each(online_devices, ca)
		read_back_super(c, *ca);
	closure_sync(cl);

	darray_for_each(online_devices, cap) {
		struct bch_dev *ca = *cap;

		if (ca->sb_write_error)
			continue;

		if (le64_to_cpu(ca->sb_read_scratch->seq) < ca->disk_sb.seq) {
			struct printbuf buf = PRINTBUF;
			prt_char(&buf, ' ');
			prt_bdevname(&buf, ca->disk_sb.bdev);
			prt_printf(&buf,
				": Superblock write was silently dropped! (seq %llu expected %llu)",
				le64_to_cpu(ca->sb_read_scratch->seq),
				ca->disk_sb.seq);
			bch2_fs_fatal_error(c, "%s", buf.buf);
			printbuf_exit(&buf);
			ret = -BCH_ERR_erofs_sb_err;
		}

		if (le64_to_cpu(ca->sb_read_scratch->seq) > ca->disk_sb.seq) {
			struct printbuf buf = PRINTBUF;
			prt_char(&buf, ' ');
			prt_bdevname(&buf, ca->disk_sb.bdev);
			prt_printf(&buf,
				": Superblock modified by another process (seq %llu expected %llu)",
				le64_to_cpu(ca->sb_read_scratch->seq),
				ca->disk_sb.seq);
			bch2_fs_fatal_error(c, "%s", buf.buf);
			printbuf_exit(&buf);
			ret = -BCH_ERR_erofs_sb_err;
		}
	}

	if (ret)
		goto out;

	do {
		wrote = false;
		darray_for_each(online_devices, cap) {
			struct bch_dev *ca = *cap;
			if (!ca->sb_write_error &&
			    sb < ca->disk_sb.sb->layout.nr_superblocks) {
				write_one_super(c, ca, sb);
				wrote = true;
			}
		}
		closure_sync(cl);
		sb++;
	} while (wrote);

	darray_for_each(online_devices, cap) {
		struct bch_dev *ca = *cap;
		if (ca->sb_write_error)
			__clear_bit(ca->dev_idx, sb_written.d);
		else
			ca->disk_sb.seq = le64_to_cpu(ca->disk_sb.sb->seq);
	}

	nr_wrote = dev_mask_nr(&sb_written);

	can_mount_with_written =
		bch2_have_enough_devs(c, sb_written, degraded_flags, false);

	for (unsigned i = 0; i < ARRAY_SIZE(sb_written.d); i++)
		sb_written.d[i] = ~sb_written.d[i];

	can_mount_without_written =
		bch2_have_enough_devs(c, sb_written, degraded_flags, false);

	/*
	 * If we would be able to mount _without_ the devices we successfully
	 * wrote superblocks to, we weren't able to write to enough devices:
	 *
	 * Exception: if we can mount without the successes because we haven't
	 * written anything (new filesystem), we continue if we'd be able to
	 * mount with the devices we did successfully write to:
	 */
	if (bch2_fs_fatal_err_on(!nr_wrote ||
				 !can_mount_with_written ||
				 (can_mount_without_written &&
				  !can_mount_with_written), c,
		": Unable to write superblock to sufficient devices (from %ps)",
		(void *) _RET_IP_))
		ret = -1;
out:
	/* Make new options visible after they're persistent: */
	bch2_sb_update(c);
	darray_for_each(online_devices, ca)
		percpu_ref_put(&(*ca)->io_ref);
	darray_exit(&online_devices);
	printbuf_exit(&err);
	return ret;
}

void __bch2_check_set_feature(struct bch_fs *c, unsigned feat)
{
	mutex_lock(&c->sb_lock);
	if (!(c->sb.features & (1ULL << feat))) {
		c->disk_sb.sb->features[0] |= cpu_to_le64(1ULL << feat);

		bch2_write_super(c);
	}
	mutex_unlock(&c->sb_lock);
}

/* Downgrade if superblock is at a higher version than currently supported: */
bool bch2_check_version_downgrade(struct bch_fs *c)
{
	bool ret = bcachefs_metadata_version_current < c->sb.version;

	lockdep_assert_held(&c->sb_lock);

	/*
	 * Downgrade, if superblock is at a higher version than currently
	 * supported:
	 *
	 * c->sb will be checked before we write the superblock, so update it as
	 * well:
	 */
	if (BCH_SB_VERSION_UPGRADE_COMPLETE(c->disk_sb.sb) > bcachefs_metadata_version_current)
		SET_BCH_SB_VERSION_UPGRADE_COMPLETE(c->disk_sb.sb, bcachefs_metadata_version_current);
	if (c->sb.version > bcachefs_metadata_version_current)
		c->disk_sb.sb->version = cpu_to_le16(bcachefs_metadata_version_current);
	if (c->sb.version_min > bcachefs_metadata_version_current)
		c->disk_sb.sb->version_min = cpu_to_le16(bcachefs_metadata_version_current);
	c->disk_sb.sb->compat[0] &= cpu_to_le64((1ULL << BCH_COMPAT_NR) - 1);
	return ret;
}

void bch2_sb_upgrade(struct bch_fs *c, unsigned new_version)
{
	lockdep_assert_held(&c->sb_lock);

	if (BCH_VERSION_MAJOR(new_version) >
	    BCH_VERSION_MAJOR(le16_to_cpu(c->disk_sb.sb->version)))
		bch2_sb_field_resize(&c->disk_sb, downgrade, 0);

	c->disk_sb.sb->version = cpu_to_le16(new_version);
	c->disk_sb.sb->features[0] |= cpu_to_le64(BCH_SB_FEATURES_ALL);
}

static int bch2_sb_ext_validate(struct bch_sb *sb, struct bch_sb_field *f,
				enum bch_validate_flags flags, struct printbuf *err)
{
	if (vstruct_bytes(f) < 88) {
		prt_printf(err, "field too small (%zu < %u)", vstruct_bytes(f), 88);
		return -BCH_ERR_invalid_sb_ext;
	}

	return 0;
}

static void bch2_sb_ext_to_text(struct printbuf *out, struct bch_sb *sb,
				struct bch_sb_field *f)
{
	struct bch_sb_field_ext *e = field_to_type(f, ext);

	prt_printf(out, "Recovery passes required:\t");
	prt_bitflags(out, bch2_recovery_passes,
		     bch2_recovery_passes_from_stable(le64_to_cpu(e->recovery_passes_required[0])));
	prt_newline(out);

	unsigned long *errors_silent = kmalloc(sizeof(e->errors_silent), GFP_KERNEL);
	if (errors_silent) {
		le_bitvector_to_cpu(errors_silent, (void *) e->errors_silent, sizeof(e->errors_silent) * 8);

		prt_printf(out, "Errors to silently fix:\t");
		prt_bitflags_vector(out, bch2_sb_error_strs, errors_silent,
				    min(BCH_FSCK_ERR_MAX, sizeof(e->errors_silent) * 8));
		prt_newline(out);

		kfree(errors_silent);
	}

	prt_printf(out, "Btrees with missing data:\t");
	prt_bitflags(out, __bch2_btree_ids, le64_to_cpu(e->btrees_lost_data));
	prt_newline(out);
}

static const struct bch_sb_field_ops bch_sb_field_ops_ext = {
	.validate	= bch2_sb_ext_validate,
	.to_text	= bch2_sb_ext_to_text,
};

static const struct bch_sb_field_ops *bch2_sb_field_ops[] = {
#define x(f, nr)					\
	[BCH_SB_FIELD_##f] = &bch_sb_field_ops_##f,
	BCH_SB_FIELDS()
#undef x
};

static const struct bch_sb_field_ops bch2_sb_field_null_ops;

static const struct bch_sb_field_ops *bch2_sb_field_type_ops(unsigned type)
{
	return likely(type < ARRAY_SIZE(bch2_sb_field_ops))
		? bch2_sb_field_ops[type]
		: &bch2_sb_field_null_ops;
}

static int bch2_sb_field_validate(struct bch_sb *sb, struct bch_sb_field *f,
				  enum bch_validate_flags flags, struct printbuf *err)
{
	unsigned type = le32_to_cpu(f->type);
	struct printbuf field_err = PRINTBUF;
	const struct bch_sb_field_ops *ops = bch2_sb_field_type_ops(type);
	int ret;

	ret = ops->validate ? ops->validate(sb, f, flags, &field_err) : 0;
	if (ret) {
		prt_printf(err, "Invalid superblock section %s: %s",
			   bch2_sb_fields[type], field_err.buf);
		prt_newline(err);
		bch2_sb_field_to_text(err, sb, f);
	}

	printbuf_exit(&field_err);
	return ret;
}

void __bch2_sb_field_to_text(struct printbuf *out, struct bch_sb *sb,
			     struct bch_sb_field *f)
{
	unsigned type = le32_to_cpu(f->type);
	const struct bch_sb_field_ops *ops = bch2_sb_field_type_ops(type);

	if (!out->nr_tabstops)
		printbuf_tabstop_push(out, 32);

	if (ops->to_text)
		ops->to_text(out, sb, f);
}

void bch2_sb_field_to_text(struct printbuf *out, struct bch_sb *sb,
			   struct bch_sb_field *f)
{
	unsigned type = le32_to_cpu(f->type);

	if (type < BCH_SB_FIELD_NR)
		prt_printf(out, "%s", bch2_sb_fields[type]);
	else
		prt_printf(out, "(unknown field %u)", type);

	prt_printf(out, " (size %zu):", vstruct_bytes(f));
	prt_newline(out);

	__bch2_sb_field_to_text(out, sb, f);
}

void bch2_sb_layout_to_text(struct printbuf *out, struct bch_sb_layout *l)
{
	unsigned i;

	prt_printf(out, "Type:                    %u", l->layout_type);
	prt_newline(out);

	prt_str(out, "Superblock max size:     ");
	prt_units_u64(out, 512 << l->sb_max_size_bits);
	prt_newline(out);

	prt_printf(out, "Nr superblocks:          %u", l->nr_superblocks);
	prt_newline(out);

	prt_str(out, "Offsets:                 ");
	for (i = 0; i < l->nr_superblocks; i++) {
		if (i)
			prt_str(out, ", ");
		prt_printf(out, "%llu", le64_to_cpu(l->sb_offset[i]));
	}
	prt_newline(out);
}

void bch2_sb_to_text(struct printbuf *out, struct bch_sb *sb,
		     bool print_layout, unsigned fields)
{
	if (!out->nr_tabstops)
		printbuf_tabstop_push(out, 44);

	prt_printf(out, "External UUID:\t");
	pr_uuid(out, sb->user_uuid.b);
	prt_newline(out);

	prt_printf(out, "Internal UUID:\t");
	pr_uuid(out, sb->uuid.b);
	prt_newline(out);

	prt_printf(out, "Magic number:\t");
	pr_uuid(out, sb->magic.b);
	prt_newline(out);

	prt_printf(out, "Device index:\t%u\n", sb->dev_idx);

	prt_printf(out, "Label:\t");
	if (!strlen(sb->label))
		prt_printf(out, "(none)");
	else
		prt_printf(out, "%.*s", (int) sizeof(sb->label), sb->label);
	prt_newline(out);

	prt_printf(out, "Version:\t");
	bch2_version_to_text(out, le16_to_cpu(sb->version));
	prt_newline(out);

	prt_printf(out, "Version upgrade complete:\t");
	bch2_version_to_text(out, BCH_SB_VERSION_UPGRADE_COMPLETE(sb));
	prt_newline(out);

	prt_printf(out, "Oldest version on disk:\t");
	bch2_version_to_text(out, le16_to_cpu(sb->version_min));
	prt_newline(out);

	prt_printf(out, "Created:\t");
	if (sb->time_base_lo)
		bch2_prt_datetime(out, div_u64(le64_to_cpu(sb->time_base_lo), NSEC_PER_SEC));
	else
		prt_printf(out, "(not set)");
	prt_newline(out);

	prt_printf(out, "Sequence number:\t");
	prt_printf(out, "%llu", le64_to_cpu(sb->seq));
	prt_newline(out);

	prt_printf(out, "Time of last write:\t");
	bch2_prt_datetime(out, le64_to_cpu(sb->write_time));
	prt_newline(out);

	prt_printf(out, "Superblock size:\t");
	prt_units_u64(out, vstruct_bytes(sb));
	prt_str(out, "/");
	prt_units_u64(out, 512ULL << sb->layout.sb_max_size_bits);
	prt_newline(out);

	prt_printf(out, "Clean:\t%llu\n", BCH_SB_CLEAN(sb));
	prt_printf(out, "Devices:\t%u\n", bch2_sb_nr_devices(sb));

	prt_printf(out, "Sections:\t");
	u64 fields_have = 0;
	vstruct_for_each(sb, f)
		fields_have |= 1 << le32_to_cpu(f->type);
	prt_bitflags(out, bch2_sb_fields, fields_have);
	prt_newline(out);

	prt_printf(out, "Features:\t");
	prt_bitflags(out, bch2_sb_features, le64_to_cpu(sb->features[0]));
	prt_newline(out);

	prt_printf(out, "Compat features:\t");
	prt_bitflags(out, bch2_sb_compat, le64_to_cpu(sb->compat[0]));
	prt_newline(out);

	prt_newline(out);
	prt_printf(out, "Options:");
	prt_newline(out);
	printbuf_indent_add(out, 2);
	{
		enum bch_opt_id id;

		for (id = 0; id < bch2_opts_nr; id++) {
			const struct bch_option *opt = bch2_opt_table + id;

			if (opt->get_sb != BCH2_NO_SB_OPT) {
				u64 v = bch2_opt_from_sb(sb, id);

				prt_printf(out, "%s:\t", opt->attr.name);
				bch2_opt_to_text(out, NULL, sb, opt, v,
						 OPT_HUMAN_READABLE|OPT_SHOW_FULL_LIST);
				prt_newline(out);
			}
		}
	}

	printbuf_indent_sub(out, 2);

	if (print_layout) {
		prt_newline(out);
		prt_printf(out, "layout:");
		prt_newline(out);
		printbuf_indent_add(out, 2);
		bch2_sb_layout_to_text(out, &sb->layout);
		printbuf_indent_sub(out, 2);
	}

	vstruct_for_each(sb, f)
		if (fields & (1 << le32_to_cpu(f->type))) {
			prt_newline(out);
			bch2_sb_field_to_text(out, sb, f);
		}
}<|MERGE_RESOLUTION|>--- conflicted
+++ resolved
@@ -423,12 +423,9 @@
 		if (le16_to_cpu(sb->version) <= bcachefs_metadata_version_disk_accounting_v2 &&
 		    !BCH_SB_ALLOCATOR_STUCK_TIMEOUT(sb))
 			SET_BCH_SB_ALLOCATOR_STUCK_TIMEOUT(sb, 30);
-<<<<<<< HEAD
-=======
 
 		if (le16_to_cpu(sb->version) <= bcachefs_metadata_version_disk_accounting_v2)
 			SET_BCH_SB_PROMOTE_WHOLE_EXTENTS(sb, true);
->>>>>>> adc21867
 	}
 
 	for (opt_id = 0; opt_id < bch2_opts_nr; opt_id++) {
