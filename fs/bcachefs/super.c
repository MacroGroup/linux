// SPDX-License-Identifier: GPL-2.0
/*
 * bcachefs setup/teardown code, and some metadata io - read a superblock and
 * figure out what to do with it.
 *
 * Copyright 2010, 2011 Kent Overstreet <kent.overstreet@gmail.com>
 * Copyright 2012 Google, Inc.
 */

#include "bcachefs.h"
#include "alloc_background.h"
#include "alloc_foreground.h"
#include "bkey_sort.h"
#include "btree_cache.h"
#include "btree_gc.h"
#include "btree_journal_iter.h"
#include "btree_key_cache.h"
#include "btree_node_scan.h"
#include "btree_update_interior.h"
#include "btree_io.h"
#include "btree_write_buffer.h"
#include "buckets_waiting_for_journal.h"
#include "chardev.h"
#include "checksum.h"
#include "clock.h"
#include "compress.h"
#include "debug.h"
#include "disk_accounting.h"
#include "disk_groups.h"
#include "ec.h"
#include "errcode.h"
#include "error.h"
#include "fs.h"
#include "fs-io.h"
#include "fs-io-buffered.h"
#include "fs-io-direct.h"
#include "fsck.h"
#include "inode.h"
#include "io_read.h"
#include "io_write.h"
#include "journal.h"
#include "journal_reclaim.h"
#include "journal_seq_blacklist.h"
#include "move.h"
#include "migrate.h"
#include "movinggc.h"
#include "nocow_locking.h"
#include "quota.h"
#include "rebalance.h"
#include "recovery.h"
#include "replicas.h"
#include "sb-clean.h"
#include "sb-counters.h"
#include "sb-errors.h"
#include "sb-members.h"
#include "snapshot.h"
#include "subvolume.h"
#include "super.h"
#include "super-io.h"
#include "sysfs.h"
#include "thread_with_file.h"
#include "trace.h"

#include <linux/backing-dev.h>
#include <linux/blkdev.h>
#include <linux/debugfs.h>
#include <linux/device.h>
#include <linux/idr.h>
#include <linux/module.h>
#include <linux/percpu.h>
#include <linux/random.h>
#include <linux/sysfs.h>
#include <crypto/hash.h>

MODULE_LICENSE("GPL");
MODULE_AUTHOR("Kent Overstreet <kent.overstreet@gmail.com>");
MODULE_DESCRIPTION("bcachefs filesystem");
MODULE_SOFTDEP("pre: crc32c");
MODULE_SOFTDEP("pre: crc64");
MODULE_SOFTDEP("pre: sha256");
MODULE_SOFTDEP("pre: chacha20");
MODULE_SOFTDEP("pre: poly1305");
MODULE_SOFTDEP("pre: xxhash");

const char * const bch2_fs_flag_strs[] = {
#define x(n)		#n,
	BCH_FS_FLAGS()
#undef x
	NULL
};

void bch2_print_str(struct bch_fs *c, const char *str)
{
#ifdef __KERNEL__
	struct stdio_redirect *stdio = bch2_fs_stdio_redirect(c);

	if (unlikely(stdio)) {
		bch2_stdio_redirect_printf(stdio, true, "%s", str);
		return;
	}
#endif
	bch2_print_string_as_lines(KERN_ERR, str);
}

__printf(2, 0)
static void bch2_print_maybe_redirect(struct stdio_redirect *stdio, const char *fmt, va_list args)
{
#ifdef __KERNEL__
	if (unlikely(stdio)) {
		if (fmt[0] == KERN_SOH[0])
			fmt += 2;

		bch2_stdio_redirect_vprintf(stdio, true, fmt, args);
		return;
	}
#endif
	vprintk(fmt, args);
}

void bch2_print_opts(struct bch_opts *opts, const char *fmt, ...)
{
	struct stdio_redirect *stdio = (void *)(unsigned long)opts->stdio;

	va_list args;
	va_start(args, fmt);
	bch2_print_maybe_redirect(stdio, fmt, args);
	va_end(args);
}

void __bch2_print(struct bch_fs *c, const char *fmt, ...)
{
	struct stdio_redirect *stdio = bch2_fs_stdio_redirect(c);

	va_list args;
	va_start(args, fmt);
	bch2_print_maybe_redirect(stdio, fmt, args);
	va_end(args);
}

#define KTYPE(type)							\
static const struct attribute_group type ## _group = {			\
	.attrs = type ## _files						\
};									\
									\
static const struct attribute_group *type ## _groups[] = {		\
	&type ## _group,						\
	NULL								\
};									\
									\
static const struct kobj_type type ## _ktype = {			\
	.release	= type ## _release,				\
	.sysfs_ops	= &type ## _sysfs_ops,				\
	.default_groups = type ## _groups				\
}

static void bch2_fs_release(struct kobject *);
static void bch2_dev_release(struct kobject *);
static void bch2_fs_counters_release(struct kobject *k)
{
}

static void bch2_fs_internal_release(struct kobject *k)
{
}

static void bch2_fs_opts_dir_release(struct kobject *k)
{
}

static void bch2_fs_time_stats_release(struct kobject *k)
{
}

KTYPE(bch2_fs);
KTYPE(bch2_fs_counters);
KTYPE(bch2_fs_internal);
KTYPE(bch2_fs_opts_dir);
KTYPE(bch2_fs_time_stats);
KTYPE(bch2_dev);

static struct kset *bcachefs_kset;
static LIST_HEAD(bch_fs_list);
static DEFINE_MUTEX(bch_fs_list_lock);

DECLARE_WAIT_QUEUE_HEAD(bch2_read_only_wait);

static void bch2_dev_unlink(struct bch_dev *);
static void bch2_dev_free(struct bch_dev *);
static int bch2_dev_alloc(struct bch_fs *, unsigned);
static int bch2_dev_sysfs_online(struct bch_fs *, struct bch_dev *);
static void __bch2_dev_read_only(struct bch_fs *, struct bch_dev *);

struct bch_fs *bch2_dev_to_fs(dev_t dev)
{
	struct bch_fs *c;

	mutex_lock(&bch_fs_list_lock);
	rcu_read_lock();

	list_for_each_entry(c, &bch_fs_list, list)
		for_each_member_device_rcu(c, ca, NULL)
			if (ca->disk_sb.bdev && ca->disk_sb.bdev->bd_dev == dev) {
				closure_get(&c->cl);
				goto found;
			}
	c = NULL;
found:
	rcu_read_unlock();
	mutex_unlock(&bch_fs_list_lock);

	return c;
}

static struct bch_fs *__bch2_uuid_to_fs(__uuid_t uuid)
{
	struct bch_fs *c;

	lockdep_assert_held(&bch_fs_list_lock);

	list_for_each_entry(c, &bch_fs_list, list)
		if (!memcmp(&c->disk_sb.sb->uuid, &uuid, sizeof(uuid)))
			return c;

	return NULL;
}

struct bch_fs *bch2_uuid_to_fs(__uuid_t uuid)
{
	struct bch_fs *c;

	mutex_lock(&bch_fs_list_lock);
	c = __bch2_uuid_to_fs(uuid);
	if (c)
		closure_get(&c->cl);
	mutex_unlock(&bch_fs_list_lock);

	return c;
}

/* Filesystem RO/RW: */

/*
 * For startup/shutdown of RW stuff, the dependencies are:
 *
 * - foreground writes depend on copygc and rebalance (to free up space)
 *
 * - copygc and rebalance depend on mark and sweep gc (they actually probably
 *   don't because they either reserve ahead of time or don't block if
 *   allocations fail, but allocations can require mark and sweep gc to run
 *   because of generation number wraparound)
 *
 * - all of the above depends on the allocator threads
 *
 * - allocator depends on the journal (when it rewrites prios and gens)
 */

static void __bch2_fs_read_only(struct bch_fs *c)
{
	unsigned clean_passes = 0;
	u64 seq = 0;

	bch2_fs_ec_stop(c);
	bch2_open_buckets_stop(c, NULL, true);
	bch2_rebalance_stop(c);
	bch2_copygc_stop(c);
	bch2_fs_ec_flush(c);

	bch_verbose(c, "flushing journal and stopping allocators, journal seq %llu",
		    journal_cur_seq(&c->journal));

	do {
		clean_passes++;

		if (bch2_btree_interior_updates_flush(c) ||
		    bch2_btree_write_buffer_flush_going_ro(c) ||
		    bch2_journal_flush_all_pins(&c->journal) ||
		    bch2_btree_flush_all_writes(c) ||
		    seq != atomic64_read(&c->journal.seq)) {
			seq = atomic64_read(&c->journal.seq);
			clean_passes = 0;
		}
	} while (clean_passes < 2);

	bch_verbose(c, "flushing journal and stopping allocators complete, journal seq %llu",
		    journal_cur_seq(&c->journal));

	if (test_bit(JOURNAL_replay_done, &c->journal.flags) &&
	    !test_bit(BCH_FS_emergency_ro, &c->flags))
		set_bit(BCH_FS_clean_shutdown, &c->flags);

	bch2_fs_journal_stop(&c->journal);

	bch_info(c, "%sshutdown complete, journal seq %llu",
		 test_bit(BCH_FS_clean_shutdown, &c->flags) ? "" : "un",
		 c->journal.seq_ondisk);

	/*
	 * After stopping journal:
	 */
	for_each_member_device(c, ca)
		bch2_dev_allocator_remove(c, ca);
}

#ifndef BCH_WRITE_REF_DEBUG
static void bch2_writes_disabled(struct percpu_ref *writes)
{
	struct bch_fs *c = container_of(writes, struct bch_fs, writes);

	set_bit(BCH_FS_write_disable_complete, &c->flags);
	wake_up(&bch2_read_only_wait);
}
#endif

void bch2_fs_read_only(struct bch_fs *c)
{
	if (!test_bit(BCH_FS_rw, &c->flags)) {
		bch2_journal_reclaim_stop(&c->journal);
		return;
	}

	BUG_ON(test_bit(BCH_FS_write_disable_complete, &c->flags));

	bch_verbose(c, "going read-only");

	/*
	 * Block new foreground-end write operations from starting - any new
	 * writes will return -EROFS:
	 */
	set_bit(BCH_FS_going_ro, &c->flags);
#ifndef BCH_WRITE_REF_DEBUG
	percpu_ref_kill(&c->writes);
#else
	for (unsigned i = 0; i < BCH_WRITE_REF_NR; i++)
		bch2_write_ref_put(c, i);
#endif

	/*
	 * If we're not doing an emergency shutdown, we want to wait on
	 * outstanding writes to complete so they don't see spurious errors due
	 * to shutting down the allocator:
	 *
	 * If we are doing an emergency shutdown outstanding writes may
	 * hang until we shutdown the allocator so we don't want to wait
	 * on outstanding writes before shutting everything down - but
	 * we do need to wait on them before returning and signalling
	 * that going RO is complete:
	 */
	wait_event(bch2_read_only_wait,
		   test_bit(BCH_FS_write_disable_complete, &c->flags) ||
		   test_bit(BCH_FS_emergency_ro, &c->flags));

	bool writes_disabled = test_bit(BCH_FS_write_disable_complete, &c->flags);
	if (writes_disabled)
		bch_verbose(c, "finished waiting for writes to stop");

	__bch2_fs_read_only(c);

	wait_event(bch2_read_only_wait,
		   test_bit(BCH_FS_write_disable_complete, &c->flags));

	if (!writes_disabled)
		bch_verbose(c, "finished waiting for writes to stop");

	clear_bit(BCH_FS_write_disable_complete, &c->flags);
	clear_bit(BCH_FS_going_ro, &c->flags);
	clear_bit(BCH_FS_rw, &c->flags);

	if (!bch2_journal_error(&c->journal) &&
	    !test_bit(BCH_FS_error, &c->flags) &&
	    !test_bit(BCH_FS_emergency_ro, &c->flags) &&
	    test_bit(BCH_FS_started, &c->flags) &&
	    test_bit(BCH_FS_clean_shutdown, &c->flags) &&
	    c->recovery_pass_done >= BCH_RECOVERY_PASS_journal_replay) {
		BUG_ON(c->journal.last_empty_seq != journal_cur_seq(&c->journal));
		BUG_ON(atomic_long_read(&c->btree_cache.nr_dirty));
		BUG_ON(atomic_long_read(&c->btree_key_cache.nr_dirty));
		BUG_ON(c->btree_write_buffer.inc.keys.nr);
		BUG_ON(c->btree_write_buffer.flushing.keys.nr);
		bch2_verify_accounting_clean(c);

		bch_verbose(c, "marking filesystem clean");
		bch2_fs_mark_clean(c);
	} else {
		bch_verbose(c, "done going read-only, filesystem not clean");
	}
}

static void bch2_fs_read_only_work(struct work_struct *work)
{
	struct bch_fs *c =
		container_of(work, struct bch_fs, read_only_work);

	down_write(&c->state_lock);
	bch2_fs_read_only(c);
	up_write(&c->state_lock);
}

static void bch2_fs_read_only_async(struct bch_fs *c)
{
	queue_work(system_long_wq, &c->read_only_work);
}

bool bch2_fs_emergency_read_only(struct bch_fs *c)
{
	bool ret = !test_and_set_bit(BCH_FS_emergency_ro, &c->flags);

	bch2_journal_halt(&c->journal);
	bch2_fs_read_only_async(c);

	wake_up(&bch2_read_only_wait);
	return ret;
}

static int bch2_fs_read_write_late(struct bch_fs *c)
{
	int ret;

	/*
	 * Data move operations can't run until after check_snapshots has
	 * completed, and bch2_snapshot_is_ancestor() is available.
	 *
	 * Ideally we'd start copygc/rebalance earlier instead of waiting for
	 * all of recovery/fsck to complete:
	 */
	ret = bch2_copygc_start(c);
	if (ret) {
		bch_err(c, "error starting copygc thread");
		return ret;
	}

	ret = bch2_rebalance_start(c);
	if (ret) {
		bch_err(c, "error starting rebalance thread");
		return ret;
	}

	return 0;
}

static int __bch2_fs_read_write(struct bch_fs *c, bool early)
{
	int ret;

	if (test_bit(BCH_FS_initial_gc_unfixed, &c->flags)) {
		bch_err(c, "cannot go rw, unfixed btree errors");
		return -BCH_ERR_erofs_unfixed_errors;
	}

	if (test_bit(BCH_FS_rw, &c->flags))
		return 0;

	bch_info(c, "going read-write");

	ret = bch2_sb_members_v2_init(c);
	if (ret)
		goto err;

	ret = bch2_fs_mark_dirty(c);
	if (ret)
		goto err;

	clear_bit(BCH_FS_clean_shutdown, &c->flags);

	/*
	 * First journal write must be a flush write: after a clean shutdown we
	 * don't read the journal, so the first journal write may end up
	 * overwriting whatever was there previously, and there must always be
	 * at least one non-flush write in the journal or recovery will fail:
	 */
	set_bit(JOURNAL_need_flush_write, &c->journal.flags);
	set_bit(JOURNAL_running, &c->journal.flags);

	for_each_rw_member(c, ca)
		bch2_dev_allocator_add(c, ca);
	bch2_recalc_capacity(c);

	set_bit(BCH_FS_rw, &c->flags);
	set_bit(BCH_FS_was_rw, &c->flags);

#ifndef BCH_WRITE_REF_DEBUG
	percpu_ref_reinit(&c->writes);
#else
	for (unsigned i = 0; i < BCH_WRITE_REF_NR; i++) {
		BUG_ON(atomic_long_read(&c->writes[i]));
		atomic_long_inc(&c->writes[i]);
	}
#endif

	ret = bch2_journal_reclaim_start(&c->journal);
	if (ret)
		goto err;

	if (!early) {
		ret = bch2_fs_read_write_late(c);
		if (ret)
			goto err;
	}

	bch2_do_discards(c);
	bch2_do_invalidates(c);
	bch2_do_stripe_deletes(c);
	bch2_do_pending_node_rewrites(c);
	return 0;
err:
	if (test_bit(BCH_FS_rw, &c->flags))
		bch2_fs_read_only(c);
	else
		__bch2_fs_read_only(c);
	return ret;
}

int bch2_fs_read_write(struct bch_fs *c)
{
	if (c->opts.recovery_pass_last &&
	    c->opts.recovery_pass_last < BCH_RECOVERY_PASS_journal_replay)
		return -BCH_ERR_erofs_norecovery;

	if (c->opts.nochanges)
		return -BCH_ERR_erofs_nochanges;

	return __bch2_fs_read_write(c, false);
}

int bch2_fs_read_write_early(struct bch_fs *c)
{
	lockdep_assert_held(&c->state_lock);

	return __bch2_fs_read_write(c, true);
}

/* Filesystem startup/shutdown: */

static void __bch2_fs_free(struct bch_fs *c)
{
	for (unsigned i = 0; i < BCH_TIME_STAT_NR; i++)
		bch2_time_stats_exit(&c->times[i]);

	bch2_find_btree_nodes_exit(&c->found_btree_nodes);
	bch2_free_pending_node_rewrites(c);
	bch2_fs_accounting_exit(c);
	bch2_fs_sb_errors_exit(c);
	bch2_fs_counters_exit(c);
	bch2_fs_snapshots_exit(c);
	bch2_fs_quota_exit(c);
	bch2_fs_fs_io_direct_exit(c);
	bch2_fs_fs_io_buffered_exit(c);
	bch2_fs_fsio_exit(c);
	bch2_fs_vfs_exit(c);
	bch2_fs_ec_exit(c);
	bch2_fs_encryption_exit(c);
	bch2_fs_nocow_locking_exit(c);
	bch2_fs_io_write_exit(c);
	bch2_fs_io_read_exit(c);
	bch2_fs_buckets_waiting_for_journal_exit(c);
	bch2_fs_btree_interior_update_exit(c);
	bch2_fs_btree_key_cache_exit(&c->btree_key_cache);
	bch2_fs_btree_cache_exit(c);
	bch2_fs_btree_iter_exit(c);
	bch2_fs_replicas_exit(c);
	bch2_fs_journal_exit(&c->journal);
	bch2_io_clock_exit(&c->io_clock[WRITE]);
	bch2_io_clock_exit(&c->io_clock[READ]);
	bch2_fs_compress_exit(c);
	bch2_journal_keys_put_initial(c);
	bch2_find_btree_nodes_exit(&c->found_btree_nodes);
	BUG_ON(atomic_read(&c->journal_keys.ref));
	bch2_fs_btree_write_buffer_exit(c);
	percpu_free_rwsem(&c->mark_lock);
	if (c->online_reserved) {
		u64 v = percpu_u64_get(c->online_reserved);
		WARN(v, "online_reserved not 0 at shutdown: %lli", v);
		free_percpu(c->online_reserved);
	}

	darray_exit(&c->btree_roots_extra);
	free_percpu(c->pcpu);
	free_percpu(c->usage);
	mempool_exit(&c->large_bkey_pool);
	mempool_exit(&c->btree_bounce_pool);
	bioset_exit(&c->btree_bio);
	mempool_exit(&c->fill_iter);
#ifndef BCH_WRITE_REF_DEBUG
	percpu_ref_exit(&c->writes);
#endif
	kfree(rcu_dereference_protected(c->disk_groups, 1));
	kfree(c->journal_seq_blacklist_table);
	kfree(c->unused_inode_hints);

	if (c->write_ref_wq)
		destroy_workqueue(c->write_ref_wq);
	if (c->btree_write_submit_wq)
		destroy_workqueue(c->btree_write_submit_wq);
	if (c->btree_read_complete_wq)
		destroy_workqueue(c->btree_read_complete_wq);
	if (c->copygc_wq)
		destroy_workqueue(c->copygc_wq);
	if (c->btree_io_complete_wq)
		destroy_workqueue(c->btree_io_complete_wq);
	if (c->btree_update_wq)
		destroy_workqueue(c->btree_update_wq);

	bch2_free_super(&c->disk_sb);
	kvfree(c);
	module_put(THIS_MODULE);
}

static void bch2_fs_release(struct kobject *kobj)
{
	struct bch_fs *c = container_of(kobj, struct bch_fs, kobj);

	__bch2_fs_free(c);
}

void __bch2_fs_stop(struct bch_fs *c)
{
	bch_verbose(c, "shutting down");

	set_bit(BCH_FS_stopping, &c->flags);

	down_write(&c->state_lock);
	bch2_fs_read_only(c);
	up_write(&c->state_lock);

	for_each_member_device(c, ca)
		bch2_dev_unlink(ca);

	if (c->kobj.state_in_sysfs)
		kobject_del(&c->kobj);

	bch2_fs_debug_exit(c);
	bch2_fs_chardev_exit(c);

	bch2_ro_ref_put(c);
	wait_event(c->ro_ref_wait, !refcount_read(&c->ro_ref));

	kobject_put(&c->counters_kobj);
	kobject_put(&c->time_stats);
	kobject_put(&c->opts_dir);
	kobject_put(&c->internal);

	/* btree prefetch might have kicked off reads in the background: */
	bch2_btree_flush_all_reads(c);

	for_each_member_device(c, ca)
		cancel_work_sync(&ca->io_error_work);

	cancel_work_sync(&c->read_only_work);
}

void bch2_fs_free(struct bch_fs *c)
{
	unsigned i;

	mutex_lock(&bch_fs_list_lock);
	list_del(&c->list);
	mutex_unlock(&bch_fs_list_lock);

	closure_sync(&c->cl);
	closure_debug_destroy(&c->cl);

	for (i = 0; i < c->sb.nr_devices; i++) {
		struct bch_dev *ca = rcu_dereference_protected(c->devs[i], true);

		if (ca) {
			EBUG_ON(atomic_long_read(&ca->ref) != 1);
			bch2_free_super(&ca->disk_sb);
			bch2_dev_free(ca);
		}
	}

	bch_verbose(c, "shutdown complete");

	kobject_put(&c->kobj);
}

void bch2_fs_stop(struct bch_fs *c)
{
	__bch2_fs_stop(c);
	bch2_fs_free(c);
}

static int bch2_fs_online(struct bch_fs *c)
{
	int ret = 0;

	lockdep_assert_held(&bch_fs_list_lock);

	if (__bch2_uuid_to_fs(c->sb.uuid)) {
		bch_err(c, "filesystem UUID already open");
		return -EINVAL;
	}

	ret = bch2_fs_chardev_init(c);
	if (ret) {
		bch_err(c, "error creating character device");
		return ret;
	}

	bch2_fs_debug_init(c);

	ret = kobject_add(&c->kobj, NULL, "%pU", c->sb.user_uuid.b) ?:
	    kobject_add(&c->internal, &c->kobj, "internal") ?:
	    kobject_add(&c->opts_dir, &c->kobj, "options") ?:
#ifndef CONFIG_BCACHEFS_NO_LATENCY_ACCT
	    kobject_add(&c->time_stats, &c->kobj, "time_stats") ?:
#endif
	    kobject_add(&c->counters_kobj, &c->kobj, "counters") ?:
	    bch2_opts_create_sysfs_files(&c->opts_dir);
	if (ret) {
		bch_err(c, "error creating sysfs objects");
		return ret;
	}

	down_write(&c->state_lock);

	for_each_member_device(c, ca) {
		ret = bch2_dev_sysfs_online(c, ca);
		if (ret) {
			bch_err(c, "error creating sysfs objects");
			bch2_dev_put(ca);
			goto err;
		}
	}

	BUG_ON(!list_empty(&c->list));
	list_add(&c->list, &bch_fs_list);
err:
	up_write(&c->state_lock);
	return ret;
}

static struct bch_fs *bch2_fs_alloc(struct bch_sb *sb, struct bch_opts opts)
{
	struct bch_fs *c;
	struct printbuf name = PRINTBUF;
	unsigned i, iter_size;
	int ret = 0;

	c = kvmalloc(sizeof(struct bch_fs), GFP_KERNEL|__GFP_ZERO);
	if (!c) {
		c = ERR_PTR(-BCH_ERR_ENOMEM_fs_alloc);
		goto out;
	}

	c->stdio = (void *)(unsigned long) opts.stdio;

	__module_get(THIS_MODULE);

	closure_init(&c->cl, NULL);

	c->kobj.kset = bcachefs_kset;
	kobject_init(&c->kobj, &bch2_fs_ktype);
	kobject_init(&c->internal, &bch2_fs_internal_ktype);
	kobject_init(&c->opts_dir, &bch2_fs_opts_dir_ktype);
	kobject_init(&c->time_stats, &bch2_fs_time_stats_ktype);
	kobject_init(&c->counters_kobj, &bch2_fs_counters_ktype);

	c->minor		= -1;
	c->disk_sb.fs_sb	= true;

	init_rwsem(&c->state_lock);
	mutex_init(&c->sb_lock);
	mutex_init(&c->replicas_gc_lock);
	mutex_init(&c->btree_root_lock);
	INIT_WORK(&c->read_only_work, bch2_fs_read_only_work);

	refcount_set(&c->ro_ref, 1);
	init_waitqueue_head(&c->ro_ref_wait);
	sema_init(&c->online_fsck_mutex, 1);

	init_rwsem(&c->gc_lock);
	mutex_init(&c->gc_gens_lock);
	atomic_set(&c->journal_keys.ref, 1);
	c->journal_keys.initial_ref_held = true;

	for (i = 0; i < BCH_TIME_STAT_NR; i++)
		bch2_time_stats_init(&c->times[i]);

	bch2_fs_gc_init(c);
	bch2_fs_copygc_init(c);
	bch2_fs_btree_key_cache_init_early(&c->btree_key_cache);
	bch2_fs_btree_iter_init_early(c);
	bch2_fs_btree_interior_update_init_early(c);
	bch2_fs_allocator_background_init(c);
	bch2_fs_allocator_foreground_init(c);
	bch2_fs_rebalance_init(c);
	bch2_fs_quota_init(c);
	bch2_fs_ec_init_early(c);
	bch2_fs_move_init(c);
	bch2_fs_sb_errors_init_early(c);

	INIT_LIST_HEAD(&c->list);

	mutex_init(&c->bio_bounce_pages_lock);
	mutex_init(&c->snapshot_table_lock);
	init_rwsem(&c->snapshot_create_lock);

	spin_lock_init(&c->btree_write_error_lock);

	INIT_LIST_HEAD(&c->journal_iters);

	INIT_LIST_HEAD(&c->fsck_error_msgs);
	mutex_init(&c->fsck_error_msgs_lock);

	seqcount_init(&c->usage_lock);

	sema_init(&c->io_in_flight, 128);

	INIT_LIST_HEAD(&c->vfs_inodes_list);
	mutex_init(&c->vfs_inodes_lock);

	c->copy_gc_enabled		= 1;
	c->rebalance.enabled		= 1;

	c->journal.flush_write_time	= &c->times[BCH_TIME_journal_flush_write];
	c->journal.noflush_write_time	= &c->times[BCH_TIME_journal_noflush_write];
	c->journal.flush_seq_time	= &c->times[BCH_TIME_journal_flush_seq];

	bch2_fs_btree_cache_init_early(&c->btree_cache);

	mutex_init(&c->sectors_available_lock);

	ret = percpu_init_rwsem(&c->mark_lock);
	if (ret)
		goto err;

	mutex_lock(&c->sb_lock);
	ret = bch2_sb_to_fs(c, sb);
	mutex_unlock(&c->sb_lock);

	if (ret)
		goto err;

	pr_uuid(&name, c->sb.user_uuid.b);
	ret = name.allocation_failure ? -BCH_ERR_ENOMEM_fs_name_alloc : 0;
	if (ret)
		goto err;

	strscpy(c->name, name.buf, sizeof(c->name));
	printbuf_exit(&name);

	/* Compat: */
	if (le16_to_cpu(sb->version) <= bcachefs_metadata_version_inode_v2 &&
	    !BCH_SB_JOURNAL_FLUSH_DELAY(sb))
		SET_BCH_SB_JOURNAL_FLUSH_DELAY(sb, 1000);

	if (le16_to_cpu(sb->version) <= bcachefs_metadata_version_inode_v2 &&
	    !BCH_SB_JOURNAL_RECLAIM_DELAY(sb))
		SET_BCH_SB_JOURNAL_RECLAIM_DELAY(sb, 100);

	c->opts = bch2_opts_default;
	ret = bch2_opts_from_sb(&c->opts, sb);
	if (ret)
		goto err;

	bch2_opts_apply(&c->opts, opts);

	c->btree_key_cache_btrees |= 1U << BTREE_ID_alloc;
	if (c->opts.inodes_use_key_cache)
		c->btree_key_cache_btrees |= 1U << BTREE_ID_inodes;
	c->btree_key_cache_btrees |= 1U << BTREE_ID_logged_ops;

	c->block_bits		= ilog2(block_sectors(c));
	c->btree_foreground_merge_threshold = BTREE_FOREGROUND_MERGE_THRESHOLD(c);

	if (bch2_fs_init_fault("fs_alloc")) {
		bch_err(c, "fs_alloc fault injected");
		ret = -EFAULT;
		goto err;
	}

	iter_size = sizeof(struct sort_iter) +
		(btree_blocks(c) + 1) * 2 *
		sizeof(struct sort_iter_set);

	c->inode_shard_bits = ilog2(roundup_pow_of_two(num_possible_cpus()));

	if (!(c->btree_update_wq = alloc_workqueue("bcachefs",
				WQ_HIGHPRI|WQ_FREEZABLE|WQ_MEM_RECLAIM|WQ_UNBOUND, 512)) ||
	    !(c->btree_io_complete_wq = alloc_workqueue("bcachefs_btree_io",
				WQ_HIGHPRI|WQ_FREEZABLE|WQ_MEM_RECLAIM, 1)) ||
	    !(c->copygc_wq = alloc_workqueue("bcachefs_copygc",
				WQ_HIGHPRI|WQ_FREEZABLE|WQ_MEM_RECLAIM|WQ_CPU_INTENSIVE, 1)) ||
	    !(c->btree_read_complete_wq = alloc_workqueue("bcachefs_btree_read_complete",
				WQ_HIGHPRI|WQ_FREEZABLE|WQ_MEM_RECLAIM, 512)) ||
	    !(c->btree_write_submit_wq = alloc_workqueue("bcachefs_btree_write_sumit",
				WQ_HIGHPRI|WQ_FREEZABLE|WQ_MEM_RECLAIM, 1)) ||
	    !(c->write_ref_wq = alloc_workqueue("bcachefs_write_ref",
				WQ_FREEZABLE, 0)) ||
#ifndef BCH_WRITE_REF_DEBUG
	    percpu_ref_init(&c->writes, bch2_writes_disabled,
			    PERCPU_REF_INIT_DEAD, GFP_KERNEL) ||
#endif
	    mempool_init_kmalloc_pool(&c->fill_iter, 1, iter_size) ||
	    bioset_init(&c->btree_bio, 1,
			max(offsetof(struct btree_read_bio, bio),
			    offsetof(struct btree_write_bio, wbio.bio)),
			BIOSET_NEED_BVECS) ||
	    !(c->pcpu = alloc_percpu(struct bch_fs_pcpu)) ||
	    !(c->usage = alloc_percpu(struct bch_fs_usage_base)) ||
	    !(c->online_reserved = alloc_percpu(u64)) ||
	    mempool_init_kvmalloc_pool(&c->btree_bounce_pool, 1,
				       c->opts.btree_node_size) ||
	    mempool_init_kmalloc_pool(&c->large_bkey_pool, 1, 2048) ||
	    !(c->unused_inode_hints = kcalloc(1U << c->inode_shard_bits,
					      sizeof(u64), GFP_KERNEL))) {
		ret = -BCH_ERR_ENOMEM_fs_other_alloc;
		goto err;
	}

	ret = bch2_fs_counters_init(c) ?:
	    bch2_fs_sb_errors_init(c) ?:
	    bch2_io_clock_init(&c->io_clock[READ]) ?:
	    bch2_io_clock_init(&c->io_clock[WRITE]) ?:
	    bch2_fs_journal_init(&c->journal) ?:
	    bch2_fs_btree_iter_init(c) ?:
	    bch2_fs_btree_cache_init(c) ?:
	    bch2_fs_btree_key_cache_init(&c->btree_key_cache) ?:
	    bch2_fs_btree_interior_update_init(c) ?:
	    bch2_fs_buckets_waiting_for_journal_init(c) ?:
	    bch2_fs_btree_write_buffer_init(c) ?:
	    bch2_fs_subvolumes_init(c) ?:
	    bch2_fs_io_read_init(c) ?:
	    bch2_fs_io_write_init(c) ?:
	    bch2_fs_nocow_locking_init(c) ?:
	    bch2_fs_encryption_init(c) ?:
	    bch2_fs_compress_init(c) ?:
	    bch2_fs_ec_init(c) ?:
	    bch2_fs_vfs_init(c) ?:
	    bch2_fs_fsio_init(c) ?:
	    bch2_fs_fs_io_buffered_init(c) ?:
	    bch2_fs_fs_io_direct_init(c);
	if (ret)
		goto err;

	for (i = 0; i < c->sb.nr_devices; i++) {
		if (!bch2_member_exists(c->disk_sb.sb, i))
			continue;
		ret = bch2_dev_alloc(c, i);
		if (ret)
			goto err;
	}

	bch2_journal_entry_res_resize(&c->journal,
			&c->btree_root_journal_res,
			BTREE_ID_NR * (JSET_KEYS_U64s + BKEY_BTREE_PTR_U64s_MAX));
	bch2_journal_entry_res_resize(&c->journal,
			&c->clock_journal_res,
			(sizeof(struct jset_entry_clock) / sizeof(u64)) * 2);

	mutex_lock(&bch_fs_list_lock);
	ret = bch2_fs_online(c);
	mutex_unlock(&bch_fs_list_lock);

	if (ret)
		goto err;
out:
	return c;
err:
	bch2_fs_free(c);
	c = ERR_PTR(ret);
	goto out;
}

noinline_for_stack
static void print_mount_opts(struct bch_fs *c)
{
	enum bch_opt_id i;
	struct printbuf p = PRINTBUF;
	bool first = true;

	prt_str(&p, "starting version ");
	bch2_version_to_text(&p, c->sb.version);

	if (c->opts.read_only) {
		prt_str(&p, " opts=");
		first = false;
		prt_printf(&p, "ro");
	}

	for (i = 0; i < bch2_opts_nr; i++) {
		const struct bch_option *opt = &bch2_opt_table[i];
		u64 v = bch2_opt_get_by_id(&c->opts, i);

		if (!(opt->flags & OPT_MOUNT))
			continue;

		if (v == bch2_opt_get_by_id(&bch2_opts_default, i))
			continue;

		prt_str(&p, first ? " opts=" : ",");
		first = false;
		bch2_opt_to_text(&p, c, c->disk_sb.sb, opt, v, OPT_SHOW_MOUNT_STYLE);
	}

	bch_info(c, "%s", p.buf);
	printbuf_exit(&p);
}

int bch2_fs_start(struct bch_fs *c)
{
	time64_t now = ktime_get_real_seconds();
	int ret;

	print_mount_opts(c);

	down_write(&c->state_lock);

	BUG_ON(test_bit(BCH_FS_started, &c->flags));

	mutex_lock(&c->sb_lock);

	ret = bch2_sb_members_v2_init(c);
	if (ret) {
		mutex_unlock(&c->sb_lock);
		goto err;
	}

	for_each_online_member(c, ca)
		bch2_members_v2_get_mut(c->disk_sb.sb, ca->dev_idx)->last_mount = cpu_to_le64(now);

	struct bch_sb_field_ext *ext =
		bch2_sb_field_get_minsize(&c->disk_sb, ext, sizeof(*ext) / sizeof(u64));
	mutex_unlock(&c->sb_lock);

	if (!ext) {
		bch_err(c, "insufficient space in superblock for sb_field_ext");
		ret = -BCH_ERR_ENOSPC_sb;
		goto err;
	}

	for_each_rw_member(c, ca)
		bch2_dev_allocator_add(c, ca);
	bch2_recalc_capacity(c);

	ret = BCH_SB_INITIALIZED(c->disk_sb.sb)
		? bch2_fs_recovery(c)
		: bch2_fs_initialize(c);
	if (ret)
		goto err;

	ret = bch2_opts_check_may_set(c);
	if (ret)
		goto err;

	if (bch2_fs_init_fault("fs_start")) {
		bch_err(c, "fs_start fault injected");
		ret = -EINVAL;
		goto err;
	}

	set_bit(BCH_FS_started, &c->flags);

	if (c->opts.read_only) {
		bch2_fs_read_only(c);
	} else {
		ret = !test_bit(BCH_FS_rw, &c->flags)
			? bch2_fs_read_write(c)
			: bch2_fs_read_write_late(c);
		if (ret)
			goto err;
	}

	ret = 0;
err:
	if (ret)
		bch_err_msg(c, ret, "starting filesystem");
	else
		bch_verbose(c, "done starting filesystem");
	up_write(&c->state_lock);
	return ret;
}

static int bch2_dev_may_add(struct bch_sb *sb, struct bch_fs *c)
{
	struct bch_member m = bch2_sb_member_get(sb, sb->dev_idx);

	if (le16_to_cpu(sb->block_size) != block_sectors(c))
		return -BCH_ERR_mismatched_block_size;

	if (le16_to_cpu(m.bucket_size) <
	    BCH_SB_BTREE_NODE_SIZE(c->disk_sb.sb))
		return -BCH_ERR_bucket_size_too_small;

	return 0;
}

static int bch2_dev_in_fs(struct bch_sb_handle *fs,
			  struct bch_sb_handle *sb,
			  struct bch_opts *opts)
{
	if (fs == sb)
		return 0;

	if (!uuid_equal(&fs->sb->uuid, &sb->sb->uuid))
		return -BCH_ERR_device_not_a_member_of_filesystem;

	if (!bch2_member_exists(fs->sb, sb->sb->dev_idx))
		return -BCH_ERR_device_has_been_removed;

	if (fs->sb->block_size != sb->sb->block_size)
		return -BCH_ERR_mismatched_block_size;

	if (le16_to_cpu(fs->sb->version) < bcachefs_metadata_version_member_seq ||
	    le16_to_cpu(sb->sb->version) < bcachefs_metadata_version_member_seq)
		return 0;

	if (fs->sb->seq == sb->sb->seq &&
	    fs->sb->write_time != sb->sb->write_time) {
		struct printbuf buf = PRINTBUF;

		prt_str(&buf, "Split brain detected between ");
		prt_bdevname(&buf, sb->bdev);
		prt_str(&buf, " and ");
		prt_bdevname(&buf, fs->bdev);
		prt_char(&buf, ':');
		prt_newline(&buf);
		prt_printf(&buf, "seq=%llu but write_time different, got", le64_to_cpu(sb->sb->seq));
		prt_newline(&buf);

		prt_bdevname(&buf, fs->bdev);
		prt_char(&buf, ' ');
		bch2_prt_datetime(&buf, le64_to_cpu(fs->sb->write_time));;
		prt_newline(&buf);

		prt_bdevname(&buf, sb->bdev);
		prt_char(&buf, ' ');
		bch2_prt_datetime(&buf, le64_to_cpu(sb->sb->write_time));;
		prt_newline(&buf);

		if (!opts->no_splitbrain_check)
			prt_printf(&buf, "Not using older sb");

		pr_err("%s", buf.buf);
		printbuf_exit(&buf);

		if (!opts->no_splitbrain_check)
			return -BCH_ERR_device_splitbrain;
	}

	struct bch_member m = bch2_sb_member_get(fs->sb, sb->sb->dev_idx);
	u64 seq_from_fs		= le64_to_cpu(m.seq);
	u64 seq_from_member	= le64_to_cpu(sb->sb->seq);

	if (seq_from_fs && seq_from_fs < seq_from_member) {
		struct printbuf buf = PRINTBUF;

		prt_str(&buf, "Split brain detected between ");
		prt_bdevname(&buf, sb->bdev);
		prt_str(&buf, " and ");
		prt_bdevname(&buf, fs->bdev);
		prt_char(&buf, ':');
		prt_newline(&buf);

		prt_bdevname(&buf, fs->bdev);
		prt_str(&buf, " believes seq of ");
		prt_bdevname(&buf, sb->bdev);
		prt_printf(&buf, " to be %llu, but ", seq_from_fs);
		prt_bdevname(&buf, sb->bdev);
		prt_printf(&buf, " has %llu\n", seq_from_member);

		if (!opts->no_splitbrain_check) {
			prt_str(&buf, "Not using ");
			prt_bdevname(&buf, sb->bdev);
		}

		pr_err("%s", buf.buf);
		printbuf_exit(&buf);

		if (!opts->no_splitbrain_check)
			return -BCH_ERR_device_splitbrain;
	}

	return 0;
}

/* Device startup/shutdown: */

static void bch2_dev_release(struct kobject *kobj)
{
	struct bch_dev *ca = container_of(kobj, struct bch_dev, kobj);

	kfree(ca);
}

static void bch2_dev_free(struct bch_dev *ca)
{
	cancel_work_sync(&ca->io_error_work);

	bch2_dev_unlink(ca);

	if (ca->kobj.state_in_sysfs)
		kobject_del(&ca->kobj);

	bch2_free_super(&ca->disk_sb);
	bch2_dev_allocator_background_exit(ca);
	bch2_dev_journal_exit(ca);

	free_percpu(ca->io_done);
	bch2_dev_buckets_free(ca);
	free_page((unsigned long) ca->sb_read_scratch);

	bch2_time_stats_quantiles_exit(&ca->io_latency[WRITE]);
	bch2_time_stats_quantiles_exit(&ca->io_latency[READ]);

	percpu_ref_exit(&ca->io_ref);
#ifndef CONFIG_BCACHEFS_DEBUG
	percpu_ref_exit(&ca->ref);
#endif
	kobject_put(&ca->kobj);
}

static void __bch2_dev_offline(struct bch_fs *c, struct bch_dev *ca)
{

	lockdep_assert_held(&c->state_lock);

	if (percpu_ref_is_zero(&ca->io_ref))
		return;

	__bch2_dev_read_only(c, ca);

	reinit_completion(&ca->io_ref_completion);
	percpu_ref_kill(&ca->io_ref);
	wait_for_completion(&ca->io_ref_completion);

	bch2_dev_unlink(ca);

	bch2_free_super(&ca->disk_sb);
	bch2_dev_journal_exit(ca);
}

#ifndef CONFIG_BCACHEFS_DEBUG
static void bch2_dev_ref_complete(struct percpu_ref *ref)
{
	struct bch_dev *ca = container_of(ref, struct bch_dev, ref);

	complete(&ca->ref_completion);
}
#endif

static void bch2_dev_io_ref_complete(struct percpu_ref *ref)
{
	struct bch_dev *ca = container_of(ref, struct bch_dev, io_ref);

	complete(&ca->io_ref_completion);
}

static void bch2_dev_unlink(struct bch_dev *ca)
{
	struct kobject *b;

	/*
	 * This is racy w.r.t. the underlying block device being hot-removed,
	 * which removes it from sysfs.
	 *
	 * It'd be lovely if we had a way to handle this race, but the sysfs
	 * code doesn't appear to provide a good method and block/holder.c is
	 * susceptible as well:
	 */
	if (ca->kobj.state_in_sysfs &&
	    ca->disk_sb.bdev &&
	    (b = bdev_kobj(ca->disk_sb.bdev))->state_in_sysfs) {
		sysfs_remove_link(b, "bcachefs");
		sysfs_remove_link(&ca->kobj, "block");
	}
}

static int bch2_dev_sysfs_online(struct bch_fs *c, struct bch_dev *ca)
{
	int ret;

	if (!c->kobj.state_in_sysfs)
		return 0;

	if (!ca->kobj.state_in_sysfs) {
		ret = kobject_add(&ca->kobj, &c->kobj,
				  "dev-%u", ca->dev_idx);
		if (ret)
			return ret;
	}

	if (ca->disk_sb.bdev) {
		struct kobject *block = bdev_kobj(ca->disk_sb.bdev);

		ret = sysfs_create_link(block, &ca->kobj, "bcachefs");
		if (ret)
			return ret;

		ret = sysfs_create_link(&ca->kobj, block, "block");
		if (ret)
			return ret;
	}

	return 0;
}

static struct bch_dev *__bch2_dev_alloc(struct bch_fs *c,
					struct bch_member *member)
{
	struct bch_dev *ca;
	unsigned i;

	ca = kzalloc(sizeof(*ca), GFP_KERNEL);
	if (!ca)
		return NULL;

	kobject_init(&ca->kobj, &bch2_dev_ktype);
	init_completion(&ca->ref_completion);
	init_completion(&ca->io_ref_completion);

	init_rwsem(&ca->bucket_lock);

	INIT_WORK(&ca->io_error_work, bch2_io_error_work);

	bch2_time_stats_quantiles_init(&ca->io_latency[READ]);
	bch2_time_stats_quantiles_init(&ca->io_latency[WRITE]);

	ca->mi = bch2_mi_to_cpu(member);

	for (i = 0; i < ARRAY_SIZE(member->errors); i++)
		atomic64_set(&ca->errors[i], le64_to_cpu(member->errors[i]));

	ca->uuid = member->uuid;

	ca->nr_btree_reserve = DIV_ROUND_UP(BTREE_NODE_RESERVE,
			     ca->mi.bucket_size / btree_sectors(c));

#ifndef CONFIG_BCACHEFS_DEBUG
	if (percpu_ref_init(&ca->ref, bch2_dev_ref_complete, 0, GFP_KERNEL))
		goto err;
#else
	atomic_long_set(&ca->ref, 1);
#endif

	bch2_dev_allocator_background_init(ca);

	if (percpu_ref_init(&ca->io_ref, bch2_dev_io_ref_complete,
			    PERCPU_REF_INIT_DEAD, GFP_KERNEL) ||
	    !(ca->sb_read_scratch = (void *) __get_free_page(GFP_KERNEL)) ||
	    bch2_dev_buckets_alloc(c, ca) ||
	    !(ca->io_done	= alloc_percpu(*ca->io_done)))
		goto err;

	return ca;
err:
	bch2_dev_free(ca);
	return NULL;
}

static void bch2_dev_attach(struct bch_fs *c, struct bch_dev *ca,
			    unsigned dev_idx)
{
	ca->dev_idx = dev_idx;
	__set_bit(ca->dev_idx, ca->self.d);
	scnprintf(ca->name, sizeof(ca->name), "dev-%u", dev_idx);

	ca->fs = c;
	rcu_assign_pointer(c->devs[ca->dev_idx], ca);

	if (bch2_dev_sysfs_online(c, ca))
		pr_warn("error creating sysfs objects");
}

static int bch2_dev_alloc(struct bch_fs *c, unsigned dev_idx)
{
	struct bch_member member = bch2_sb_member_get(c->disk_sb.sb, dev_idx);
	struct bch_dev *ca = NULL;
	int ret = 0;

	if (bch2_fs_init_fault("dev_alloc"))
		goto err;

	ca = __bch2_dev_alloc(c, &member);
	if (!ca)
		goto err;

	ca->fs = c;

	bch2_dev_attach(c, ca, dev_idx);
	return ret;
err:
	if (ca)
		bch2_dev_free(ca);
	return -BCH_ERR_ENOMEM_dev_alloc;
}

static int __bch2_dev_attach_bdev(struct bch_dev *ca, struct bch_sb_handle *sb)
{
	unsigned ret;

	if (bch2_dev_is_online(ca)) {
		bch_err(ca, "already have device online in slot %u",
			sb->sb->dev_idx);
		return -BCH_ERR_device_already_online;
	}

	if (get_capacity(sb->bdev->bd_disk) <
	    ca->mi.bucket_size * ca->mi.nbuckets) {
		bch_err(ca, "cannot online: device too small");
		return -BCH_ERR_device_size_too_small;
	}

	BUG_ON(!percpu_ref_is_zero(&ca->io_ref));

	ret = bch2_dev_journal_init(ca, sb->sb);
	if (ret)
		return ret;

	/* Commit: */
	ca->disk_sb = *sb;
	memset(sb, 0, sizeof(*sb));

	ca->dev = ca->disk_sb.bdev->bd_dev;

	percpu_ref_reinit(&ca->io_ref);

	return 0;
}

static int bch2_dev_attach_bdev(struct bch_fs *c, struct bch_sb_handle *sb)
{
	struct bch_dev *ca;
	int ret;

	lockdep_assert_held(&c->state_lock);

	if (le64_to_cpu(sb->sb->seq) >
	    le64_to_cpu(c->disk_sb.sb->seq))
		bch2_sb_to_fs(c, sb->sb);

	BUG_ON(!bch2_dev_exists(c, sb->sb->dev_idx));

	ca = bch2_dev_locked(c, sb->sb->dev_idx);

	ret = __bch2_dev_attach_bdev(ca, sb);
	if (ret)
		return ret;

	bch2_dev_sysfs_online(c, ca);

	struct printbuf name = PRINTBUF;
	prt_bdevname(&name, ca->disk_sb.bdev);

	if (c->sb.nr_devices == 1)
		strscpy(c->name, name.buf, sizeof(c->name));
	strscpy(ca->name, name.buf, sizeof(ca->name));

	printbuf_exit(&name);

	rebalance_wakeup(c);
	return 0;
}

/* Device management: */

/*
 * Note: this function is also used by the error paths - when a particular
 * device sees an error, we call it to determine whether we can just set the
 * device RO, or - if this function returns false - we'll set the whole
 * filesystem RO:
 *
 * XXX: maybe we should be more explicit about whether we're changing state
 * because we got an error or what have you?
 */
bool bch2_dev_state_allowed(struct bch_fs *c, struct bch_dev *ca,
			    enum bch_member_state new_state, int flags)
{
	struct bch_devs_mask new_online_devs;
	int nr_rw = 0, required;

	lockdep_assert_held(&c->state_lock);

	switch (new_state) {
	case BCH_MEMBER_STATE_rw:
		return true;
	case BCH_MEMBER_STATE_ro:
		if (ca->mi.state != BCH_MEMBER_STATE_rw)
			return true;

		/* do we have enough devices to write to?  */
		for_each_member_device(c, ca2)
			if (ca2 != ca)
				nr_rw += ca2->mi.state == BCH_MEMBER_STATE_rw;

		required = max(!(flags & BCH_FORCE_IF_METADATA_DEGRADED)
			       ? c->opts.metadata_replicas
			       : metadata_replicas_required(c),
			       !(flags & BCH_FORCE_IF_DATA_DEGRADED)
			       ? c->opts.data_replicas
			       : data_replicas_required(c));

		return nr_rw >= required;
	case BCH_MEMBER_STATE_failed:
	case BCH_MEMBER_STATE_spare:
		if (ca->mi.state != BCH_MEMBER_STATE_rw &&
		    ca->mi.state != BCH_MEMBER_STATE_ro)
			return true;

		/* do we have enough devices to read from?  */
		new_online_devs = bch2_online_devs(c);
		__clear_bit(ca->dev_idx, new_online_devs.d);

		return bch2_have_enough_devs(c, new_online_devs, flags, false);
	default:
		BUG();
	}
}

static bool bch2_fs_may_start(struct bch_fs *c)
{
	struct bch_dev *ca;
	unsigned i, flags = 0;

	if (c->opts.very_degraded)
		flags |= BCH_FORCE_IF_DEGRADED|BCH_FORCE_IF_LOST;

	if (c->opts.degraded)
		flags |= BCH_FORCE_IF_DEGRADED;

	if (!c->opts.degraded &&
	    !c->opts.very_degraded) {
		mutex_lock(&c->sb_lock);

		for (i = 0; i < c->disk_sb.sb->nr_devices; i++) {
			if (!bch2_member_exists(c->disk_sb.sb, i))
				continue;

			ca = bch2_dev_locked(c, i);

			if (!bch2_dev_is_online(ca) &&
			    (ca->mi.state == BCH_MEMBER_STATE_rw ||
			     ca->mi.state == BCH_MEMBER_STATE_ro)) {
				mutex_unlock(&c->sb_lock);
				return false;
			}
		}
		mutex_unlock(&c->sb_lock);
	}

	return bch2_have_enough_devs(c, bch2_online_devs(c), flags, true);
}

static void __bch2_dev_read_only(struct bch_fs *c, struct bch_dev *ca)
{
	/*
	 * The allocator thread itself allocates btree nodes, so stop it first:
	 */
	bch2_dev_allocator_remove(c, ca);
	bch2_recalc_capacity(c);
	bch2_dev_journal_stop(&c->journal, ca);
}

static void __bch2_dev_read_write(struct bch_fs *c, struct bch_dev *ca)
{
	lockdep_assert_held(&c->state_lock);

	BUG_ON(ca->mi.state != BCH_MEMBER_STATE_rw);

	bch2_dev_allocator_add(c, ca);
	bch2_recalc_capacity(c);
	bch2_dev_do_discards(ca);
}

int __bch2_dev_set_state(struct bch_fs *c, struct bch_dev *ca,
			 enum bch_member_state new_state, int flags)
{
	struct bch_member *m;
	int ret = 0;

	if (ca->mi.state == new_state)
		return 0;

	if (!bch2_dev_state_allowed(c, ca, new_state, flags))
		return -BCH_ERR_device_state_not_allowed;

	if (new_state != BCH_MEMBER_STATE_rw)
		__bch2_dev_read_only(c, ca);

	bch_notice(ca, "%s", bch2_member_states[new_state]);

	mutex_lock(&c->sb_lock);
	m = bch2_members_v2_get_mut(c->disk_sb.sb, ca->dev_idx);
	SET_BCH_MEMBER_STATE(m, new_state);
	bch2_write_super(c);
	mutex_unlock(&c->sb_lock);

	if (new_state == BCH_MEMBER_STATE_rw)
		__bch2_dev_read_write(c, ca);

	rebalance_wakeup(c);

	return ret;
}

int bch2_dev_set_state(struct bch_fs *c, struct bch_dev *ca,
		       enum bch_member_state new_state, int flags)
{
	int ret;

	down_write(&c->state_lock);
	ret = __bch2_dev_set_state(c, ca, new_state, flags);
	up_write(&c->state_lock);

	return ret;
}

/* Device add/removal: */

<<<<<<< HEAD
static int bch2_dev_remove_alloc(struct bch_fs *c, struct bch_dev *ca)
{
	struct bpos start	= POS(ca->dev_idx, 0);
	struct bpos end		= POS(ca->dev_idx, U64_MAX);
	int ret;

	/*
	 * We clear the LRU and need_discard btrees first so that we don't race
	 * with bch2_do_invalidates() and bch2_do_discards()
	 */
	ret =   bch2_btree_delete_range(c, BTREE_ID_lru, start, end,
					BTREE_TRIGGER_norun, NULL) ?:
		bch2_btree_delete_range(c, BTREE_ID_need_discard, start, end,
					BTREE_TRIGGER_norun, NULL) ?:
		bch2_btree_delete_range(c, BTREE_ID_freespace, start, end,
					BTREE_TRIGGER_norun, NULL) ?:
		bch2_btree_delete_range(c, BTREE_ID_backpointers, start, end,
					BTREE_TRIGGER_norun, NULL) ?:
		bch2_btree_delete_range(c, BTREE_ID_alloc, start, end,
					BTREE_TRIGGER_norun, NULL) ?:
		bch2_btree_delete_range(c, BTREE_ID_bucket_gens, start, end,
					BTREE_TRIGGER_norun, NULL) ?:
		bch2_dev_usage_remove(c, ca->dev_idx);
	bch_err_msg(c, ret, "removing dev alloc info");
	return ret;
}

=======
>>>>>>> adc21867
int bch2_dev_remove(struct bch_fs *c, struct bch_dev *ca, int flags)
{
	struct bch_member *m;
	unsigned dev_idx = ca->dev_idx, data;
	int ret;

	down_write(&c->state_lock);

	/*
	 * We consume a reference to ca->ref, regardless of whether we succeed
	 * or fail:
	 */
	bch2_dev_put(ca);

	if (!bch2_dev_state_allowed(c, ca, BCH_MEMBER_STATE_failed, flags)) {
		bch_err(ca, "Cannot remove without losing data");
		ret = -BCH_ERR_device_state_not_allowed;
		goto err;
	}

	__bch2_dev_read_only(c, ca);

	ret = bch2_dev_data_drop(c, ca->dev_idx, flags);
	bch_err_msg(ca, ret, "bch2_dev_data_drop()");
	if (ret)
		goto err;

	ret = bch2_dev_remove_alloc(c, ca);
	bch_err_msg(ca, ret, "bch2_dev_remove_alloc()");
	if (ret)
		goto err;

	/*
	 * We need to flush the entire journal to get rid of keys that reference
	 * the device being removed before removing the superblock entry
	 */
	bch2_journal_flush_all_pins(&c->journal);

	/*
	 * this is really just needed for the bch2_replicas_gc_(start|end)
	 * calls, and could be cleaned up:
	 */
	ret = bch2_journal_flush_device_pins(&c->journal, ca->dev_idx);
	bch_err_msg(ca, ret, "bch2_journal_flush_device_pins()");
	if (ret)
		goto err;

	ret = bch2_journal_flush(&c->journal);
	bch_err_msg(ca, ret, "bch2_journal_flush()");
	if (ret)
		goto err;

	ret = bch2_replicas_gc2(c);
	bch_err_msg(ca, ret, "bch2_replicas_gc2()");
	if (ret)
		goto err;

	data = bch2_dev_has_data(c, ca);
	if (data) {
		struct printbuf data_has = PRINTBUF;

		prt_bitflags(&data_has, __bch2_data_types, data);
		bch_err(ca, "Remove failed, still has data (%s)", data_has.buf);
		printbuf_exit(&data_has);
		ret = -EBUSY;
		goto err;
	}

	__bch2_dev_offline(c, ca);

	mutex_lock(&c->sb_lock);
	rcu_assign_pointer(c->devs[ca->dev_idx], NULL);
	mutex_unlock(&c->sb_lock);

#ifndef CONFIG_BCACHEFS_DEBUG
	percpu_ref_kill(&ca->ref);
#else
	ca->dying = true;
	bch2_dev_put(ca);
#endif
	wait_for_completion(&ca->ref_completion);

	bch2_dev_free(ca);

	/*
	 * Free this device's slot in the bch_member array - all pointers to
	 * this device must be gone:
	 */
	mutex_lock(&c->sb_lock);
	m = bch2_members_v2_get_mut(c->disk_sb.sb, dev_idx);
	memset(&m->uuid, 0, sizeof(m->uuid));

	bch2_write_super(c);

	mutex_unlock(&c->sb_lock);
	up_write(&c->state_lock);
	return 0;
err:
	if (ca->mi.state == BCH_MEMBER_STATE_rw &&
	    !percpu_ref_is_zero(&ca->io_ref))
		__bch2_dev_read_write(c, ca);
	up_write(&c->state_lock);
	return ret;
}

/* Add new device to running filesystem: */
int bch2_dev_add(struct bch_fs *c, const char *path)
{
	struct bch_opts opts = bch2_opts_empty();
	struct bch_sb_handle sb;
	struct bch_dev *ca = NULL;
	struct printbuf errbuf = PRINTBUF;
	struct printbuf label = PRINTBUF;
	int ret;

	ret = bch2_read_super(path, &opts, &sb);
	bch_err_msg(c, ret, "reading super");
	if (ret)
		goto err;

	struct bch_member dev_mi = bch2_sb_member_get(sb.sb, sb.sb->dev_idx);

	if (BCH_MEMBER_GROUP(&dev_mi)) {
		bch2_disk_path_to_text_sb(&label, sb.sb, BCH_MEMBER_GROUP(&dev_mi) - 1);
		if (label.allocation_failure) {
			ret = -ENOMEM;
			goto err;
		}
	}

	ret = bch2_dev_may_add(sb.sb, c);
	if (ret)
		goto err;

	ca = __bch2_dev_alloc(c, &dev_mi);
	if (!ca) {
		ret = -ENOMEM;
		goto err;
	}

	ret = __bch2_dev_attach_bdev(ca, &sb);
	if (ret)
		goto err;

	ret = bch2_dev_journal_alloc(ca, true);
	bch_err_msg(c, ret, "allocating journal");
	if (ret)
		goto err;

	down_write(&c->state_lock);
	mutex_lock(&c->sb_lock);

	ret = bch2_sb_from_fs(c, ca);
	bch_err_msg(c, ret, "setting up new superblock");
	if (ret)
		goto err_unlock;

	if (dynamic_fault("bcachefs:add:no_slot"))
		goto err_unlock;

	ret = bch2_sb_member_alloc(c);
	if (ret < 0) {
		bch_err_msg(c, ret, "setting up new superblock");
		goto err_unlock;
	}
	unsigned dev_idx = ret;

	/* success: */

	dev_mi.last_mount = cpu_to_le64(ktime_get_real_seconds());
	*bch2_members_v2_get_mut(c->disk_sb.sb, dev_idx) = dev_mi;

	ca->disk_sb.sb->dev_idx	= dev_idx;
	bch2_dev_attach(c, ca, dev_idx);

	if (BCH_MEMBER_GROUP(&dev_mi)) {
		ret = __bch2_dev_group_set(c, ca, label.buf);
		bch_err_msg(c, ret, "creating new label");
		if (ret)
			goto err_unlock;
	}

	bch2_write_super(c);
	mutex_unlock(&c->sb_lock);

	ret = bch2_dev_usage_init(ca, false);
	if (ret)
		goto err_late;

	ret = bch2_trans_mark_dev_sb(c, ca, BTREE_TRIGGER_transactional);
	bch_err_msg(ca, ret, "marking new superblock");
	if (ret)
		goto err_late;

	ret = bch2_fs_freespace_init(c);
	bch_err_msg(ca, ret, "initializing free space");
	if (ret)
		goto err_late;

	ca->new_fs_bucket_idx = 0;

	if (ca->mi.state == BCH_MEMBER_STATE_rw)
		__bch2_dev_read_write(c, ca);

	up_write(&c->state_lock);
	return 0;

err_unlock:
	mutex_unlock(&c->sb_lock);
	up_write(&c->state_lock);
err:
	if (ca)
		bch2_dev_free(ca);
	bch2_free_super(&sb);
	printbuf_exit(&label);
	printbuf_exit(&errbuf);
	bch_err_fn(c, ret);
	return ret;
err_late:
	up_write(&c->state_lock);
	ca = NULL;
	goto err;
}

/* Hot add existing device to running filesystem: */
int bch2_dev_online(struct bch_fs *c, const char *path)
{
	struct bch_opts opts = bch2_opts_empty();
	struct bch_sb_handle sb = { NULL };
	struct bch_dev *ca;
	unsigned dev_idx;
	int ret;

	down_write(&c->state_lock);

	ret = bch2_read_super(path, &opts, &sb);
	if (ret) {
		up_write(&c->state_lock);
		return ret;
	}

	dev_idx = sb.sb->dev_idx;

	ret = bch2_dev_in_fs(&c->disk_sb, &sb, &c->opts);
	bch_err_msg(c, ret, "bringing %s online", path);
	if (ret)
		goto err;

	ret = bch2_dev_attach_bdev(c, &sb);
	if (ret)
		goto err;

	ca = bch2_dev_locked(c, dev_idx);

	ret = bch2_trans_mark_dev_sb(c, ca, BTREE_TRIGGER_transactional);
	bch_err_msg(c, ret, "bringing %s online: error from bch2_trans_mark_dev_sb", path);
	if (ret)
		goto err;

	if (ca->mi.state == BCH_MEMBER_STATE_rw)
		__bch2_dev_read_write(c, ca);

	if (!ca->mi.freespace_initialized) {
		ret = bch2_dev_freespace_init(c, ca, 0, ca->mi.nbuckets);
		bch_err_msg(ca, ret, "initializing free space");
		if (ret)
			goto err;
	}

	if (!ca->journal.nr) {
		ret = bch2_dev_journal_alloc(ca, false);
		bch_err_msg(ca, ret, "allocating journal");
		if (ret)
			goto err;
	}

	mutex_lock(&c->sb_lock);
	bch2_members_v2_get_mut(c->disk_sb.sb, ca->dev_idx)->last_mount =
		cpu_to_le64(ktime_get_real_seconds());
	bch2_write_super(c);
	mutex_unlock(&c->sb_lock);

	up_write(&c->state_lock);
	return 0;
err:
	up_write(&c->state_lock);
	bch2_free_super(&sb);
	return ret;
}

int bch2_dev_offline(struct bch_fs *c, struct bch_dev *ca, int flags)
{
	down_write(&c->state_lock);

	if (!bch2_dev_is_online(ca)) {
		bch_err(ca, "Already offline");
		up_write(&c->state_lock);
		return 0;
	}

	if (!bch2_dev_state_allowed(c, ca, BCH_MEMBER_STATE_failed, flags)) {
		bch_err(ca, "Cannot offline required disk");
		up_write(&c->state_lock);
		return -BCH_ERR_device_state_not_allowed;
	}

	__bch2_dev_offline(c, ca);

	up_write(&c->state_lock);
	return 0;
}

int bch2_dev_resize(struct bch_fs *c, struct bch_dev *ca, u64 nbuckets)
{
	struct bch_member *m;
	u64 old_nbuckets;
	int ret = 0;

	down_write(&c->state_lock);
	old_nbuckets = ca->mi.nbuckets;

	if (nbuckets < ca->mi.nbuckets) {
		bch_err(ca, "Cannot shrink yet");
		ret = -EINVAL;
		goto err;
	}

	if (nbuckets > BCH_MEMBER_NBUCKETS_MAX) {
		bch_err(ca, "New device size too big (%llu greater than max %u)",
			nbuckets, BCH_MEMBER_NBUCKETS_MAX);
		ret = -BCH_ERR_device_size_too_big;
		goto err;
	}

	if (bch2_dev_is_online(ca) &&
	    get_capacity(ca->disk_sb.bdev->bd_disk) <
	    ca->mi.bucket_size * nbuckets) {
		bch_err(ca, "New size larger than device");
		ret = -BCH_ERR_device_size_too_small;
		goto err;
	}

	ret = bch2_dev_buckets_resize(c, ca, nbuckets);
	bch_err_msg(ca, ret, "resizing buckets");
	if (ret)
		goto err;

	ret = bch2_trans_mark_dev_sb(c, ca, BTREE_TRIGGER_transactional);
	if (ret)
		goto err;

	mutex_lock(&c->sb_lock);
	m = bch2_members_v2_get_mut(c->disk_sb.sb, ca->dev_idx);
	m->nbuckets = cpu_to_le64(nbuckets);

	bch2_write_super(c);
	mutex_unlock(&c->sb_lock);

	if (ca->mi.freespace_initialized) {
		struct disk_accounting_pos acc = {
			.type = BCH_DISK_ACCOUNTING_dev_data_type,
			.dev_data_type.dev = ca->dev_idx,
			.dev_data_type.data_type = BCH_DATA_free,
		};
		u64 v[3] = { nbuckets - old_nbuckets, 0, 0 };

<<<<<<< HEAD
		ret   = bch2_trans_do(ca->fs, NULL, NULL, 0,
=======
		ret   = bch2_trans_commit_do(ca->fs, NULL, NULL, 0,
>>>>>>> adc21867
				bch2_disk_accounting_mod(trans, &acc, v, ARRAY_SIZE(v), false)) ?:
			bch2_dev_freespace_init(c, ca, old_nbuckets, nbuckets);
		if (ret)
			goto err;
	}

	bch2_recalc_capacity(c);
err:
	up_write(&c->state_lock);
	return ret;
}

/* return with ref on ca->ref: */
struct bch_dev *bch2_dev_lookup(struct bch_fs *c, const char *name)
{
	if (!strncmp(name, "/dev/", strlen("/dev/")))
		name += strlen("/dev/");

	for_each_member_device(c, ca)
		if (!strcmp(name, ca->name))
			return ca;
	return ERR_PTR(-BCH_ERR_ENOENT_dev_not_found);
}

/* Filesystem open: */

static inline int sb_cmp(struct bch_sb *l, struct bch_sb *r)
{
	return  cmp_int(le64_to_cpu(l->seq), le64_to_cpu(r->seq)) ?:
		cmp_int(le64_to_cpu(l->write_time), le64_to_cpu(r->write_time));
}

struct bch_fs *bch2_fs_open(char * const *devices, unsigned nr_devices,
			    struct bch_opts opts)
{
	DARRAY(struct bch_sb_handle) sbs = { 0 };
	struct bch_fs *c = NULL;
	struct bch_sb_handle *best = NULL;
	struct printbuf errbuf = PRINTBUF;
	int ret = 0;

	if (!try_module_get(THIS_MODULE))
		return ERR_PTR(-ENODEV);

	if (!nr_devices) {
		ret = -EINVAL;
		goto err;
	}

	ret = darray_make_room(&sbs, nr_devices);
	if (ret)
		goto err;

	for (unsigned i = 0; i < nr_devices; i++) {
		struct bch_sb_handle sb = { NULL };

		ret = bch2_read_super(devices[i], &opts, &sb);
		if (ret)
			goto err;

		BUG_ON(darray_push(&sbs, sb));
	}

	if (opts.nochanges && !opts.read_only) {
		ret = -BCH_ERR_erofs_nochanges;
		goto err_print;
	}

	darray_for_each(sbs, sb)
		if (!best || sb_cmp(sb->sb, best->sb) > 0)
			best = sb;

	darray_for_each_reverse(sbs, sb) {
		ret = bch2_dev_in_fs(best, sb, &opts);

		if (ret == -BCH_ERR_device_has_been_removed ||
		    ret == -BCH_ERR_device_splitbrain) {
			bch2_free_super(sb);
			darray_remove_item(&sbs, sb);
			best -= best > sb;
			ret = 0;
			continue;
		}

		if (ret)
			goto err_print;
	}

	c = bch2_fs_alloc(best->sb, opts);
	ret = PTR_ERR_OR_ZERO(c);
	if (ret)
		goto err;

	down_write(&c->state_lock);
	darray_for_each(sbs, sb) {
		ret = bch2_dev_attach_bdev(c, sb);
		if (ret) {
			up_write(&c->state_lock);
			goto err;
		}
	}
	up_write(&c->state_lock);

	if (!bch2_fs_may_start(c)) {
		ret = -BCH_ERR_insufficient_devices_to_start;
		goto err_print;
	}

	if (!c->opts.nostart) {
		ret = bch2_fs_start(c);
		if (ret)
			goto err;
	}
out:
	darray_for_each(sbs, sb)
		bch2_free_super(sb);
	darray_exit(&sbs);
	printbuf_exit(&errbuf);
	module_put(THIS_MODULE);
	return c;
err_print:
	pr_err("bch_fs_open err opening %s: %s",
	       devices[0], bch2_err_str(ret));
err:
	if (!IS_ERR_OR_NULL(c))
		bch2_fs_stop(c);
	c = ERR_PTR(ret);
	goto out;
}

/* Global interfaces/init */

static void bcachefs_exit(void)
{
	bch2_debug_exit();
	bch2_vfs_exit();
	bch2_chardev_exit();
	bch2_btree_key_cache_exit();
	if (bcachefs_kset)
		kset_unregister(bcachefs_kset);
}

static int __init bcachefs_init(void)
{
	bch2_bkey_pack_test();

	if (!(bcachefs_kset = kset_create_and_add("bcachefs", NULL, fs_kobj)) ||
	    bch2_btree_key_cache_init() ||
	    bch2_chardev_init() ||
	    bch2_vfs_init() ||
	    bch2_debug_init())
		goto err;

	return 0;
err:
	bcachefs_exit();
	return -ENOMEM;
}

#define BCH_DEBUG_PARAM(name, description)			\
	bool bch2_##name;					\
	module_param_named(name, bch2_##name, bool, 0644);	\
	MODULE_PARM_DESC(name, description);
BCH_DEBUG_PARAMS()
#undef BCH_DEBUG_PARAM

__maybe_unused
static unsigned bch2_metadata_version = bcachefs_metadata_version_current;
module_param_named(version, bch2_metadata_version, uint, 0400);

module_exit(bcachefs_exit);
module_init(bcachefs_init);<|MERGE_RESOLUTION|>--- conflicted
+++ resolved
@@ -1607,36 +1607,6 @@
 
 /* Device add/removal: */
 
-<<<<<<< HEAD
-static int bch2_dev_remove_alloc(struct bch_fs *c, struct bch_dev *ca)
-{
-	struct bpos start	= POS(ca->dev_idx, 0);
-	struct bpos end		= POS(ca->dev_idx, U64_MAX);
-	int ret;
-
-	/*
-	 * We clear the LRU and need_discard btrees first so that we don't race
-	 * with bch2_do_invalidates() and bch2_do_discards()
-	 */
-	ret =   bch2_btree_delete_range(c, BTREE_ID_lru, start, end,
-					BTREE_TRIGGER_norun, NULL) ?:
-		bch2_btree_delete_range(c, BTREE_ID_need_discard, start, end,
-					BTREE_TRIGGER_norun, NULL) ?:
-		bch2_btree_delete_range(c, BTREE_ID_freespace, start, end,
-					BTREE_TRIGGER_norun, NULL) ?:
-		bch2_btree_delete_range(c, BTREE_ID_backpointers, start, end,
-					BTREE_TRIGGER_norun, NULL) ?:
-		bch2_btree_delete_range(c, BTREE_ID_alloc, start, end,
-					BTREE_TRIGGER_norun, NULL) ?:
-		bch2_btree_delete_range(c, BTREE_ID_bucket_gens, start, end,
-					BTREE_TRIGGER_norun, NULL) ?:
-		bch2_dev_usage_remove(c, ca->dev_idx);
-	bch_err_msg(c, ret, "removing dev alloc info");
-	return ret;
-}
-
-=======
->>>>>>> adc21867
 int bch2_dev_remove(struct bch_fs *c, struct bch_dev *ca, int flags)
 {
 	struct bch_member *m;
@@ -2003,11 +1973,7 @@
 		};
 		u64 v[3] = { nbuckets - old_nbuckets, 0, 0 };
 
-<<<<<<< HEAD
-		ret   = bch2_trans_do(ca->fs, NULL, NULL, 0,
-=======
 		ret   = bch2_trans_commit_do(ca->fs, NULL, NULL, 0,
->>>>>>> adc21867
 				bch2_disk_accounting_mod(trans, &acc, v, ARRAY_SIZE(v), false)) ?:
 			bch2_dev_freespace_init(c, ca, old_nbuckets, nbuckets);
 		if (ret)
