--- conflicted
+++ resolved
@@ -291,11 +291,7 @@
 		prt_tab_rjust(out);
 
 		prt_human_readable_u64(out, nr_extents
-<<<<<<< HEAD
-				       ? div_u64(sectors_uncompressed << 9, nr_extents)
-=======
 				       ? div64_u64(sectors_uncompressed << 9, nr_extents)
->>>>>>> adc21867
 				       : 0);
 		prt_tab_rjust(out);
 		prt_newline(out);
