// SPDX-License-Identifier: GPL-2.0
/*
 * Copyright (C) 2008 Oracle.  All rights reserved.
 */

#include <linux/kernel.h>
#include <linux/bio.h>
#include <linux/file.h>
#include <linux/fs.h>
#include <linux/pagemap.h>
#include <linux/pagevec.h>
#include <linux/highmem.h>
#include <linux/kthread.h>
#include <linux/time.h>
#include <linux/init.h>
#include <linux/string.h>
#include <linux/backing-dev.h>
#include <linux/writeback.h>
#include <linux/psi.h>
#include <linux/slab.h>
#include <linux/sched/mm.h>
#include <linux/log2.h>
#include <linux/shrinker.h>
#include <crypto/hash.h>
#include "misc.h"
#include "ctree.h"
#include "fs.h"
#include "btrfs_inode.h"
#include "bio.h"
#include "ordered-data.h"
#include "compression.h"
#include "extent_io.h"
#include "extent_map.h"
#include "subpage.h"
#include "messages.h"
#include "super.h"

static struct bio_set btrfs_compressed_bioset;

static const char* const btrfs_compress_types[] = { "", "zlib", "lzo", "zstd" };

const char* btrfs_compress_type2str(enum btrfs_compression_type type)
{
	switch (type) {
	case BTRFS_COMPRESS_ZLIB:
	case BTRFS_COMPRESS_LZO:
	case BTRFS_COMPRESS_ZSTD:
	case BTRFS_COMPRESS_NONE:
		return btrfs_compress_types[type];
	default:
		break;
	}

	return NULL;
}

static inline struct compressed_bio *to_compressed_bio(struct btrfs_bio *bbio)
{
	return container_of(bbio, struct compressed_bio, bbio);
}

static struct compressed_bio *alloc_compressed_bio(struct btrfs_inode *inode,
						   u64 start, blk_opf_t op,
						   btrfs_bio_end_io_t end_io)
{
	struct btrfs_bio *bbio;

	bbio = btrfs_bio(bio_alloc_bioset(NULL, BTRFS_MAX_COMPRESSED_PAGES, op,
					  GFP_NOFS, &btrfs_compressed_bioset));
	btrfs_bio_init(bbio, inode->root->fs_info, end_io, NULL);
	bbio->inode = inode;
	bbio->file_offset = start;
	return to_compressed_bio(bbio);
}

bool btrfs_compress_is_valid_type(const char *str, size_t len)
{
	int i;

	for (i = 1; i < ARRAY_SIZE(btrfs_compress_types); i++) {
		size_t comp_len = strlen(btrfs_compress_types[i]);

		if (len < comp_len)
			continue;

		if (!strncmp(btrfs_compress_types[i], str, comp_len))
			return true;
	}
	return false;
}

static int compression_compress_pages(int type, struct list_head *ws,
				      struct address_space *mapping, u64 start,
				      struct folio **folios, unsigned long *out_folios,
				      unsigned long *total_in, unsigned long *total_out)
{
	switch (type) {
	case BTRFS_COMPRESS_ZLIB:
		return zlib_compress_folios(ws, mapping, start, folios,
					    out_folios, total_in, total_out);
	case BTRFS_COMPRESS_LZO:
		return lzo_compress_folios(ws, mapping, start, folios,
					   out_folios, total_in, total_out);
	case BTRFS_COMPRESS_ZSTD:
		return zstd_compress_folios(ws, mapping, start, folios,
					    out_folios, total_in, total_out);
	case BTRFS_COMPRESS_NONE:
	default:
		/*
		 * This can happen when compression races with remount setting
		 * it to 'no compress', while caller doesn't call
		 * inode_need_compress() to check if we really need to
		 * compress.
		 *
		 * Not a big deal, just need to inform caller that we
		 * haven't allocated any pages yet.
		 */
		*out_folios = 0;
		return -E2BIG;
	}
}

static int compression_decompress_bio(struct list_head *ws,
				      struct compressed_bio *cb)
{
	switch (cb->compress_type) {
	case BTRFS_COMPRESS_ZLIB: return zlib_decompress_bio(ws, cb);
	case BTRFS_COMPRESS_LZO:  return lzo_decompress_bio(ws, cb);
	case BTRFS_COMPRESS_ZSTD: return zstd_decompress_bio(ws, cb);
	case BTRFS_COMPRESS_NONE:
	default:
		/*
		 * This can't happen, the type is validated several times
		 * before we get here.
		 */
		BUG();
	}
}

static int compression_decompress(int type, struct list_head *ws,
		const u8 *data_in, struct folio *dest_folio,
		unsigned long dest_pgoff, size_t srclen, size_t destlen)
{
	switch (type) {
	case BTRFS_COMPRESS_ZLIB: return zlib_decompress(ws, data_in, dest_folio,
						dest_pgoff, srclen, destlen);
	case BTRFS_COMPRESS_LZO:  return lzo_decompress(ws, data_in, dest_folio,
						dest_pgoff, srclen, destlen);
	case BTRFS_COMPRESS_ZSTD: return zstd_decompress(ws, data_in, dest_folio,
						dest_pgoff, srclen, destlen);
	case BTRFS_COMPRESS_NONE:
	default:
		/*
		 * This can't happen, the type is validated several times
		 * before we get here.
		 */
		BUG();
	}
}

static void btrfs_free_compressed_folios(struct compressed_bio *cb)
{
	for (unsigned int i = 0; i < cb->nr_folios; i++)
		btrfs_free_compr_folio(cb->compressed_folios[i]);
	kfree(cb->compressed_folios);
}

static int btrfs_decompress_bio(struct compressed_bio *cb);

/*
 * Global cache of last unused pages for compression/decompression.
 */
static struct btrfs_compr_pool {
	struct shrinker *shrinker;
	spinlock_t lock;
	struct list_head list;
	int count;
	int thresh;
} compr_pool;

static unsigned long btrfs_compr_pool_count(struct shrinker *sh, struct shrink_control *sc)
{
	int ret;

	/*
	 * We must not read the values more than once if 'ret' gets expanded in
	 * the return statement so we don't accidentally return a negative
	 * number, even if the first condition finds it positive.
	 */
	ret = READ_ONCE(compr_pool.count) - READ_ONCE(compr_pool.thresh);

	return ret > 0 ? ret : 0;
}

static unsigned long btrfs_compr_pool_scan(struct shrinker *sh, struct shrink_control *sc)
{
	struct list_head remove;
	struct list_head *tmp, *next;
	int freed;

	if (compr_pool.count == 0)
		return SHRINK_STOP;

	INIT_LIST_HEAD(&remove);

	/* For now, just simply drain the whole list. */
	spin_lock(&compr_pool.lock);
	list_splice_init(&compr_pool.list, &remove);
	freed = compr_pool.count;
	compr_pool.count = 0;
	spin_unlock(&compr_pool.lock);

	list_for_each_safe(tmp, next, &remove) {
		struct page *page = list_entry(tmp, struct page, lru);

		ASSERT(page_ref_count(page) == 1);
		put_page(page);
	}

	return freed;
}

/*
 * Common wrappers for page allocation from compression wrappers
 */
struct folio *btrfs_alloc_compr_folio(void)
{
	struct folio *folio = NULL;

	spin_lock(&compr_pool.lock);
	if (compr_pool.count > 0) {
		folio = list_first_entry(&compr_pool.list, struct folio, lru);
		list_del_init(&folio->lru);
		compr_pool.count--;
	}
	spin_unlock(&compr_pool.lock);

	if (folio)
		return folio;

	return folio_alloc(GFP_NOFS, 0);
}

void btrfs_free_compr_folio(struct folio *folio)
{
	bool do_free = false;

	spin_lock(&compr_pool.lock);
	if (compr_pool.count > compr_pool.thresh) {
		do_free = true;
	} else {
		list_add(&folio->lru, &compr_pool.list);
		compr_pool.count++;
	}
	spin_unlock(&compr_pool.lock);

	if (!do_free)
		return;

	ASSERT(folio_ref_count(folio) == 1);
	folio_put(folio);
}

static void end_bbio_compressed_read(struct btrfs_bio *bbio)
{
	struct compressed_bio *cb = to_compressed_bio(bbio);
	blk_status_t status = bbio->bio.bi_status;

	if (!status)
		status = errno_to_blk_status(btrfs_decompress_bio(cb));

	btrfs_free_compressed_folios(cb);
	btrfs_bio_end_io(cb->orig_bbio, status);
	bio_put(&bbio->bio);
}

/*
 * Clear the writeback bits on all of the file
 * pages for a compressed write
 */
static noinline void end_compressed_writeback(const struct compressed_bio *cb)
{
	struct inode *inode = &cb->bbio.inode->vfs_inode;
	struct btrfs_fs_info *fs_info = inode_to_fs_info(inode);
	unsigned long index = cb->start >> PAGE_SHIFT;
	unsigned long end_index = (cb->start + cb->len - 1) >> PAGE_SHIFT;
	struct folio_batch fbatch;
	const int error = blk_status_to_errno(cb->bbio.bio.bi_status);
	int i;
	int ret;

	if (error)
		mapping_set_error(inode->i_mapping, error);

	folio_batch_init(&fbatch);
	while (index <= end_index) {
		ret = filemap_get_folios(inode->i_mapping, &index, end_index,
				&fbatch);

		if (ret == 0)
			return;

		for (i = 0; i < ret; i++) {
			struct folio *folio = fbatch.folios[i];

			btrfs_folio_clamp_clear_writeback(fs_info, folio,
							  cb->start, cb->len);
		}
		folio_batch_release(&fbatch);
	}
	/* the inode may be gone now */
}

static void btrfs_finish_compressed_write_work(struct work_struct *work)
{
	struct compressed_bio *cb =
		container_of(work, struct compressed_bio, write_end_work);

	btrfs_finish_ordered_extent(cb->bbio.ordered, NULL, cb->start, cb->len,
				    cb->bbio.bio.bi_status == BLK_STS_OK);

	if (cb->writeback)
		end_compressed_writeback(cb);
	/* Note, our inode could be gone now */

	btrfs_free_compressed_folios(cb);
	bio_put(&cb->bbio.bio);
}

/*
 * Do the cleanup once all the compressed pages hit the disk.  This will clear
 * writeback on the file pages and free the compressed pages.
 *
 * This also calls the writeback end hooks for the file pages so that metadata
 * and checksums can be updated in the file.
 */
static void end_bbio_compressed_write(struct btrfs_bio *bbio)
{
	struct compressed_bio *cb = to_compressed_bio(bbio);
	struct btrfs_fs_info *fs_info = bbio->inode->root->fs_info;

	queue_work(fs_info->compressed_write_workers, &cb->write_end_work);
}

static void btrfs_add_compressed_bio_folios(struct compressed_bio *cb)
{
	struct bio *bio = &cb->bbio.bio;
	u32 offset = 0;

	while (offset < cb->compressed_len) {
		int ret;
		u32 len = min_t(u32, cb->compressed_len - offset, PAGE_SIZE);

		/* Maximum compressed extent is smaller than bio size limit. */
		ret = bio_add_folio(bio, cb->compressed_folios[offset >> PAGE_SHIFT],
				    len, 0);
		ASSERT(ret);
		offset += len;
	}
}

/*
 * worker function to build and submit bios for previously compressed pages.
 * The corresponding pages in the inode should be marked for writeback
 * and the compressed pages should have a reference on them for dropping
 * when the IO is complete.
 *
 * This also checksums the file bytes and gets things ready for
 * the end io hooks.
 */
void btrfs_submit_compressed_write(struct btrfs_ordered_extent *ordered,
				   struct folio **compressed_folios,
				   unsigned int nr_folios,
				   blk_opf_t write_flags,
				   bool writeback)
{
	struct btrfs_inode *inode = ordered->inode;
	struct btrfs_fs_info *fs_info = inode->root->fs_info;
	struct compressed_bio *cb;

	ASSERT(IS_ALIGNED(ordered->file_offset, fs_info->sectorsize));
	ASSERT(IS_ALIGNED(ordered->num_bytes, fs_info->sectorsize));

	cb = alloc_compressed_bio(inode, ordered->file_offset,
				  REQ_OP_WRITE | write_flags,
				  end_bbio_compressed_write);
	cb->start = ordered->file_offset;
	cb->len = ordered->num_bytes;
	cb->compressed_folios = compressed_folios;
	cb->compressed_len = ordered->disk_num_bytes;
	cb->writeback = writeback;
	INIT_WORK(&cb->write_end_work, btrfs_finish_compressed_write_work);
	cb->nr_folios = nr_folios;
	cb->bbio.bio.bi_iter.bi_sector = ordered->disk_bytenr >> SECTOR_SHIFT;
	cb->bbio.ordered = ordered;
	btrfs_add_compressed_bio_folios(cb);

	btrfs_submit_bbio(&cb->bbio, 0);
}

/*
 * Add extra pages in the same compressed file extent so that we don't need to
 * re-read the same extent again and again.
 *
 * NOTE: this won't work well for subpage, as for subpage read, we lock the
 * full page then submit bio for each compressed/regular extents.
 *
 * This means, if we have several sectors in the same page points to the same
 * on-disk compressed data, we will re-read the same extent many times and
 * this function can only help for the next page.
 */
static noinline int add_ra_bio_pages(struct inode *inode,
				     u64 compressed_end,
				     struct compressed_bio *cb,
				     int *memstall, unsigned long *pflags)
{
	struct btrfs_fs_info *fs_info = inode_to_fs_info(inode);
	unsigned long end_index;
	struct bio *orig_bio = &cb->orig_bbio->bio;
	u64 cur = cb->orig_bbio->file_offset + orig_bio->bi_iter.bi_size;
	u64 isize = i_size_read(inode);
	int ret;
	struct folio *folio;
	struct extent_map *em;
	struct address_space *mapping = inode->i_mapping;
	struct extent_map_tree *em_tree;
	struct extent_io_tree *tree;
	int sectors_missed = 0;

	em_tree = &BTRFS_I(inode)->extent_tree;
	tree = &BTRFS_I(inode)->io_tree;

	if (isize == 0)
		return 0;

	/*
	 * For current subpage support, we only support 64K page size,
	 * which means maximum compressed extent size (128K) is just 2x page
	 * size.
	 * This makes readahead less effective, so here disable readahead for
	 * subpage for now, until full compressed write is supported.
	 */
	if (fs_info->sectorsize < PAGE_SIZE)
		return 0;

	end_index = (i_size_read(inode) - 1) >> PAGE_SHIFT;

	while (cur < compressed_end) {
		u64 page_end;
		u64 pg_index = cur >> PAGE_SHIFT;
		u32 add_size;

		if (pg_index > end_index)
			break;

		folio = __filemap_get_folio(mapping, pg_index, 0, 0);
		if (!IS_ERR(folio)) {
			u64 folio_sz = folio_size(folio);
			u64 offset = offset_in_folio(folio, cur);

			folio_put(folio);
			sectors_missed += (folio_sz - offset) >>
					  fs_info->sectorsize_bits;

			/* Beyond threshold, no need to continue */
			if (sectors_missed > 4)
				break;

			/*
			 * Jump to next page start as we already have page for
			 * current offset.
			 */
			cur += (folio_sz - offset);
			continue;
		}

		folio = filemap_alloc_folio(mapping_gfp_constraint(mapping,
								   ~__GFP_FS), 0);
		if (!folio)
			break;

		if (filemap_add_folio(mapping, folio, pg_index, GFP_NOFS)) {
			/* There is already a page, skip to page end */
			cur += folio_size(folio);
			folio_put(folio);
			continue;
		}

		if (!*memstall && folio_test_workingset(folio)) {
			psi_memstall_enter(pflags);
			*memstall = 1;
		}

		ret = set_folio_extent_mapped(folio);
		if (ret < 0) {
			folio_unlock(folio);
			folio_put(folio);
			break;
		}

		page_end = (pg_index << PAGE_SHIFT) + folio_size(folio) - 1;
		lock_extent(tree, cur, page_end, NULL);
		read_lock(&em_tree->lock);
		em = lookup_extent_mapping(em_tree, cur, page_end + 1 - cur);
		read_unlock(&em_tree->lock);

		/*
		 * At this point, we have a locked page in the page cache for
		 * these bytes in the file.  But, we have to make sure they map
		 * to this compressed extent on disk.
		 */
		if (!em || cur < em->start ||
		    (cur + fs_info->sectorsize > extent_map_end(em)) ||
		    (extent_map_block_start(em) >> SECTOR_SHIFT) !=
		    orig_bio->bi_iter.bi_sector) {
			free_extent_map(em);
			unlock_extent(tree, cur, page_end, NULL);
			folio_unlock(folio);
			folio_put(folio);
			break;
		}
		add_size = min(em->start + em->len, page_end + 1) - cur;
		free_extent_map(em);
		unlock_extent(tree, cur, page_end, NULL);

		if (folio->index == end_index) {
			size_t zero_offset = offset_in_folio(folio, isize);

			if (zero_offset) {
				int zeros;
				zeros = folio_size(folio) - zero_offset;
				folio_zero_range(folio, zero_offset, zeros);
			}
		}

<<<<<<< HEAD
		ret = bio_add_page(orig_bio, page, add_size, offset_in_page(cur));
		if (ret != add_size) {
			unlock_extent(tree, cur, page_end, NULL);
			unlock_page(page);
			put_page(page);
=======
		if (!bio_add_folio(orig_bio, folio, add_size,
				   offset_in_folio(folio, cur))) {
			folio_unlock(folio);
			folio_put(folio);
>>>>>>> adc21867
			break;
		}
		/*
		 * If it's subpage, we also need to increase its
		 * subpage::readers number, as at endio we will decrease
		 * subpage::readers and to unlock the page.
		 */
		if (fs_info->sectorsize < PAGE_SIZE)
			btrfs_subpage_start_reader(fs_info, folio, cur,
						   add_size);
		folio_put(folio);
		cur += add_size;
	}
	return 0;
}

/*
 * for a compressed read, the bio we get passed has all the inode pages
 * in it.  We don't actually do IO on those pages but allocate new ones
 * to hold the compressed pages on disk.
 *
 * bio->bi_iter.bi_sector points to the compressed extent on disk
 * bio->bi_io_vec points to all of the inode pages
 *
 * After the compressed pages are read, we copy the bytes into the
 * bio we were passed and then call the bio end_io calls
 */
void btrfs_submit_compressed_read(struct btrfs_bio *bbio)
{
	struct btrfs_inode *inode = bbio->inode;
	struct btrfs_fs_info *fs_info = inode->root->fs_info;
	struct extent_map_tree *em_tree = &inode->extent_tree;
	struct compressed_bio *cb;
	unsigned int compressed_len;
	u64 file_offset = bbio->file_offset;
	u64 em_len;
	u64 em_start;
	struct extent_map *em;
	unsigned long pflags;
	int memstall = 0;
	blk_status_t ret;
	int ret2;

	/* we need the actual starting offset of this extent in the file */
	read_lock(&em_tree->lock);
	em = lookup_extent_mapping(em_tree, file_offset, fs_info->sectorsize);
	read_unlock(&em_tree->lock);
	if (!em) {
		ret = BLK_STS_IOERR;
		goto out;
	}

	ASSERT(extent_map_is_compressed(em));
	compressed_len = em->disk_num_bytes;

	cb = alloc_compressed_bio(inode, file_offset, REQ_OP_READ,
				  end_bbio_compressed_read);

	cb->start = em->start - em->offset;
	em_len = em->len;
	em_start = em->start;

	cb->len = bbio->bio.bi_iter.bi_size;
	cb->compressed_len = compressed_len;
	cb->compress_type = extent_map_compression(em);
	cb->orig_bbio = bbio;

	free_extent_map(em);

	cb->nr_folios = DIV_ROUND_UP(compressed_len, PAGE_SIZE);
	cb->compressed_folios = kcalloc(cb->nr_folios, sizeof(struct page *), GFP_NOFS);
	if (!cb->compressed_folios) {
		ret = BLK_STS_RESOURCE;
		goto out_free_bio;
	}

	ret2 = btrfs_alloc_folio_array(cb->nr_folios, cb->compressed_folios);
	if (ret2) {
		ret = BLK_STS_RESOURCE;
		goto out_free_compressed_pages;
	}

	add_ra_bio_pages(&inode->vfs_inode, em_start + em_len, cb, &memstall,
			 &pflags);

	/* include any pages we added in add_ra-bio_pages */
	cb->len = bbio->bio.bi_iter.bi_size;
	cb->bbio.bio.bi_iter.bi_sector = bbio->bio.bi_iter.bi_sector;
	btrfs_add_compressed_bio_folios(cb);

	if (memstall)
		psi_memstall_leave(&pflags);

	btrfs_submit_bbio(&cb->bbio, 0);
	return;

out_free_compressed_pages:
	kfree(cb->compressed_folios);
out_free_bio:
	bio_put(&cb->bbio.bio);
out:
	btrfs_bio_end_io(bbio, ret);
}

/*
 * Heuristic uses systematic sampling to collect data from the input data
 * range, the logic can be tuned by the following constants:
 *
 * @SAMPLING_READ_SIZE - how many bytes will be copied from for each sample
 * @SAMPLING_INTERVAL  - range from which the sampled data can be collected
 */
#define SAMPLING_READ_SIZE	(16)
#define SAMPLING_INTERVAL	(256)

/*
 * For statistical analysis of the input data we consider bytes that form a
 * Galois Field of 256 objects. Each object has an attribute count, ie. how
 * many times the object appeared in the sample.
 */
#define BUCKET_SIZE		(256)

/*
 * The size of the sample is based on a statistical sampling rule of thumb.
 * The common way is to perform sampling tests as long as the number of
 * elements in each cell is at least 5.
 *
 * Instead of 5, we choose 32 to obtain more accurate results.
 * If the data contain the maximum number of symbols, which is 256, we obtain a
 * sample size bound by 8192.
 *
 * For a sample of at most 8KB of data per data range: 16 consecutive bytes
 * from up to 512 locations.
 */
#define MAX_SAMPLE_SIZE		(BTRFS_MAX_UNCOMPRESSED *		\
				 SAMPLING_READ_SIZE / SAMPLING_INTERVAL)

struct bucket_item {
	u32 count;
};

struct heuristic_ws {
	/* Partial copy of input data */
	u8 *sample;
	u32 sample_size;
	/* Buckets store counters for each byte value */
	struct bucket_item *bucket;
	/* Sorting buffer */
	struct bucket_item *bucket_b;
	struct list_head list;
};

static struct workspace_manager heuristic_wsm;

static void free_heuristic_ws(struct list_head *ws)
{
	struct heuristic_ws *workspace;

	workspace = list_entry(ws, struct heuristic_ws, list);

	kvfree(workspace->sample);
	kfree(workspace->bucket);
	kfree(workspace->bucket_b);
	kfree(workspace);
}

static struct list_head *alloc_heuristic_ws(unsigned int level)
{
	struct heuristic_ws *ws;

	ws = kzalloc(sizeof(*ws), GFP_KERNEL);
	if (!ws)
		return ERR_PTR(-ENOMEM);

	ws->sample = kvmalloc(MAX_SAMPLE_SIZE, GFP_KERNEL);
	if (!ws->sample)
		goto fail;

	ws->bucket = kcalloc(BUCKET_SIZE, sizeof(*ws->bucket), GFP_KERNEL);
	if (!ws->bucket)
		goto fail;

	ws->bucket_b = kcalloc(BUCKET_SIZE, sizeof(*ws->bucket_b), GFP_KERNEL);
	if (!ws->bucket_b)
		goto fail;

	INIT_LIST_HEAD(&ws->list);
	return &ws->list;
fail:
	free_heuristic_ws(&ws->list);
	return ERR_PTR(-ENOMEM);
}

const struct btrfs_compress_op btrfs_heuristic_compress = {
	.workspace_manager = &heuristic_wsm,
};

static const struct btrfs_compress_op * const btrfs_compress_op[] = {
	/* The heuristic is represented as compression type 0 */
	&btrfs_heuristic_compress,
	&btrfs_zlib_compress,
	&btrfs_lzo_compress,
	&btrfs_zstd_compress,
};

static struct list_head *alloc_workspace(int type, unsigned int level)
{
	switch (type) {
	case BTRFS_COMPRESS_NONE: return alloc_heuristic_ws(level);
	case BTRFS_COMPRESS_ZLIB: return zlib_alloc_workspace(level);
	case BTRFS_COMPRESS_LZO:  return lzo_alloc_workspace(level);
	case BTRFS_COMPRESS_ZSTD: return zstd_alloc_workspace(level);
	default:
		/*
		 * This can't happen, the type is validated several times
		 * before we get here.
		 */
		BUG();
	}
}

static void free_workspace(int type, struct list_head *ws)
{
	switch (type) {
	case BTRFS_COMPRESS_NONE: return free_heuristic_ws(ws);
	case BTRFS_COMPRESS_ZLIB: return zlib_free_workspace(ws);
	case BTRFS_COMPRESS_LZO:  return lzo_free_workspace(ws);
	case BTRFS_COMPRESS_ZSTD: return zstd_free_workspace(ws);
	default:
		/*
		 * This can't happen, the type is validated several times
		 * before we get here.
		 */
		BUG();
	}
}

static void btrfs_init_workspace_manager(int type)
{
	struct workspace_manager *wsm;
	struct list_head *workspace;

	wsm = btrfs_compress_op[type]->workspace_manager;
	INIT_LIST_HEAD(&wsm->idle_ws);
	spin_lock_init(&wsm->ws_lock);
	atomic_set(&wsm->total_ws, 0);
	init_waitqueue_head(&wsm->ws_wait);

	/*
	 * Preallocate one workspace for each compression type so we can
	 * guarantee forward progress in the worst case
	 */
	workspace = alloc_workspace(type, 0);
	if (IS_ERR(workspace)) {
		pr_warn(
	"BTRFS: cannot preallocate compression workspace, will try later\n");
	} else {
		atomic_set(&wsm->total_ws, 1);
		wsm->free_ws = 1;
		list_add(workspace, &wsm->idle_ws);
	}
}

static void btrfs_cleanup_workspace_manager(int type)
{
	struct workspace_manager *wsman;
	struct list_head *ws;

	wsman = btrfs_compress_op[type]->workspace_manager;
	while (!list_empty(&wsman->idle_ws)) {
		ws = wsman->idle_ws.next;
		list_del(ws);
		free_workspace(type, ws);
		atomic_dec(&wsman->total_ws);
	}
}

/*
 * This finds an available workspace or allocates a new one.
 * If it's not possible to allocate a new one, waits until there's one.
 * Preallocation makes a forward progress guarantees and we do not return
 * errors.
 */
struct list_head *btrfs_get_workspace(int type, unsigned int level)
{
	struct workspace_manager *wsm;
	struct list_head *workspace;
	int cpus = num_online_cpus();
	unsigned nofs_flag;
	struct list_head *idle_ws;
	spinlock_t *ws_lock;
	atomic_t *total_ws;
	wait_queue_head_t *ws_wait;
	int *free_ws;

	wsm = btrfs_compress_op[type]->workspace_manager;
	idle_ws	 = &wsm->idle_ws;
	ws_lock	 = &wsm->ws_lock;
	total_ws = &wsm->total_ws;
	ws_wait	 = &wsm->ws_wait;
	free_ws	 = &wsm->free_ws;

again:
	spin_lock(ws_lock);
	if (!list_empty(idle_ws)) {
		workspace = idle_ws->next;
		list_del(workspace);
		(*free_ws)--;
		spin_unlock(ws_lock);
		return workspace;

	}
	if (atomic_read(total_ws) > cpus) {
		DEFINE_WAIT(wait);

		spin_unlock(ws_lock);
		prepare_to_wait(ws_wait, &wait, TASK_UNINTERRUPTIBLE);
		if (atomic_read(total_ws) > cpus && !*free_ws)
			schedule();
		finish_wait(ws_wait, &wait);
		goto again;
	}
	atomic_inc(total_ws);
	spin_unlock(ws_lock);

	/*
	 * Allocation helpers call vmalloc that can't use GFP_NOFS, so we have
	 * to turn it off here because we might get called from the restricted
	 * context of btrfs_compress_bio/btrfs_compress_pages
	 */
	nofs_flag = memalloc_nofs_save();
	workspace = alloc_workspace(type, level);
	memalloc_nofs_restore(nofs_flag);

	if (IS_ERR(workspace)) {
		atomic_dec(total_ws);
		wake_up(ws_wait);

		/*
		 * Do not return the error but go back to waiting. There's a
		 * workspace preallocated for each type and the compression
		 * time is bounded so we get to a workspace eventually. This
		 * makes our caller's life easier.
		 *
		 * To prevent silent and low-probability deadlocks (when the
		 * initial preallocation fails), check if there are any
		 * workspaces at all.
		 */
		if (atomic_read(total_ws) == 0) {
			static DEFINE_RATELIMIT_STATE(_rs,
					/* once per minute */ 60 * HZ,
					/* no burst */ 1);

			if (__ratelimit(&_rs)) {
				pr_warn("BTRFS: no compression workspaces, low memory, retrying\n");
			}
		}
		goto again;
	}
	return workspace;
}

static struct list_head *get_workspace(int type, int level)
{
	switch (type) {
	case BTRFS_COMPRESS_NONE: return btrfs_get_workspace(type, level);
	case BTRFS_COMPRESS_ZLIB: return zlib_get_workspace(level);
	case BTRFS_COMPRESS_LZO:  return btrfs_get_workspace(type, level);
	case BTRFS_COMPRESS_ZSTD: return zstd_get_workspace(level);
	default:
		/*
		 * This can't happen, the type is validated several times
		 * before we get here.
		 */
		BUG();
	}
}

/*
 * put a workspace struct back on the list or free it if we have enough
 * idle ones sitting around
 */
void btrfs_put_workspace(int type, struct list_head *ws)
{
	struct workspace_manager *wsm;
	struct list_head *idle_ws;
	spinlock_t *ws_lock;
	atomic_t *total_ws;
	wait_queue_head_t *ws_wait;
	int *free_ws;

	wsm = btrfs_compress_op[type]->workspace_manager;
	idle_ws	 = &wsm->idle_ws;
	ws_lock	 = &wsm->ws_lock;
	total_ws = &wsm->total_ws;
	ws_wait	 = &wsm->ws_wait;
	free_ws	 = &wsm->free_ws;

	spin_lock(ws_lock);
	if (*free_ws <= num_online_cpus()) {
		list_add(ws, idle_ws);
		(*free_ws)++;
		spin_unlock(ws_lock);
		goto wake;
	}
	spin_unlock(ws_lock);

	free_workspace(type, ws);
	atomic_dec(total_ws);
wake:
	cond_wake_up(ws_wait);
}

static void put_workspace(int type, struct list_head *ws)
{
	switch (type) {
	case BTRFS_COMPRESS_NONE: return btrfs_put_workspace(type, ws);
	case BTRFS_COMPRESS_ZLIB: return btrfs_put_workspace(type, ws);
	case BTRFS_COMPRESS_LZO:  return btrfs_put_workspace(type, ws);
	case BTRFS_COMPRESS_ZSTD: return zstd_put_workspace(ws);
	default:
		/*
		 * This can't happen, the type is validated several times
		 * before we get here.
		 */
		BUG();
	}
}

/*
 * Adjust @level according to the limits of the compression algorithm or
 * fallback to default
 */
static unsigned int btrfs_compress_set_level(int type, unsigned level)
{
	const struct btrfs_compress_op *ops = btrfs_compress_op[type];

	if (level == 0)
		level = ops->default_level;
	else
		level = min(level, ops->max_level);

	return level;
}

/* Wrapper around find_get_page(), with extra error message. */
int btrfs_compress_filemap_get_folio(struct address_space *mapping, u64 start,
				     struct folio **in_folio_ret)
{
	struct folio *in_folio;

	/*
	 * The compressed write path should have the folio locked already, thus
	 * we only need to grab one reference.
	 */
	in_folio = filemap_get_folio(mapping, start >> PAGE_SHIFT);
	if (IS_ERR(in_folio)) {
		struct btrfs_inode *inode = BTRFS_I(mapping->host);

		btrfs_crit(inode->root->fs_info,
		"failed to get page cache, root %lld ino %llu file offset %llu",
			   btrfs_root_id(inode->root), btrfs_ino(inode), start);
		return -ENOENT;
	}
	*in_folio_ret = in_folio;
	return 0;
}

/*
 * Given an address space and start and length, compress the bytes into @pages
 * that are allocated on demand.
 *
 * @type_level is encoded algorithm and level, where level 0 means whatever
 * default the algorithm chooses and is opaque here;
 * - compression algo are 0-3
 * - the level are bits 4-7
 *
 * @out_pages is an in/out parameter, holds maximum number of pages to allocate
 * and returns number of actually allocated pages
 *
 * @total_in is used to return the number of bytes actually read.  It
 * may be smaller than the input length if we had to exit early because we
 * ran out of room in the pages array or because we cross the
 * max_out threshold.
 *
 * @total_out is an in/out parameter, must be set to the input length and will
 * be also used to return the total number of compressed bytes
 */
int btrfs_compress_folios(unsigned int type_level, struct address_space *mapping,
			 u64 start, struct folio **folios, unsigned long *out_folios,
			 unsigned long *total_in, unsigned long *total_out)
{
	int type = btrfs_compress_type(type_level);
	int level = btrfs_compress_level(type_level);
	struct list_head *workspace;
	int ret;

	level = btrfs_compress_set_level(type, level);
	workspace = get_workspace(type, level);
	ret = compression_compress_pages(type, workspace, mapping, start, folios,
					 out_folios, total_in, total_out);
	put_workspace(type, workspace);
	return ret;
}

static int btrfs_decompress_bio(struct compressed_bio *cb)
{
	struct list_head *workspace;
	int ret;
	int type = cb->compress_type;

	workspace = get_workspace(type, 0);
	ret = compression_decompress_bio(workspace, cb);
	put_workspace(type, workspace);

	if (!ret)
		zero_fill_bio(&cb->orig_bbio->bio);
	return ret;
}

/*
 * a less complex decompression routine.  Our compressed data fits in a
 * single page, and we want to read a single page out of it.
 * start_byte tells us the offset into the compressed data we're interested in
 */
int btrfs_decompress(int type, const u8 *data_in, struct folio *dest_folio,
		     unsigned long dest_pgoff, size_t srclen, size_t destlen)
{
	struct btrfs_fs_info *fs_info = folio_to_fs_info(dest_folio);
	struct list_head *workspace;
	const u32 sectorsize = fs_info->sectorsize;
	int ret;

	/*
	 * The full destination page range should not exceed the page size.
	 * And the @destlen should not exceed sectorsize, as this is only called for
	 * inline file extents, which should not exceed sectorsize.
	 */
	ASSERT(dest_pgoff + destlen <= PAGE_SIZE && destlen <= sectorsize);

	workspace = get_workspace(type, 0);
	ret = compression_decompress(type, workspace, data_in, dest_folio,
				     dest_pgoff, srclen, destlen);
	put_workspace(type, workspace);

	return ret;
}

int __init btrfs_init_compress(void)
{
	if (bioset_init(&btrfs_compressed_bioset, BIO_POOL_SIZE,
			offsetof(struct compressed_bio, bbio.bio),
			BIOSET_NEED_BVECS))
		return -ENOMEM;

	compr_pool.shrinker = shrinker_alloc(SHRINKER_NONSLAB, "btrfs-compr-pages");
	if (!compr_pool.shrinker)
		return -ENOMEM;

	btrfs_init_workspace_manager(BTRFS_COMPRESS_NONE);
	btrfs_init_workspace_manager(BTRFS_COMPRESS_ZLIB);
	btrfs_init_workspace_manager(BTRFS_COMPRESS_LZO);
	zstd_init_workspace_manager();

	spin_lock_init(&compr_pool.lock);
	INIT_LIST_HEAD(&compr_pool.list);
	compr_pool.count = 0;
	/* 128K / 4K = 32, for 8 threads is 256 pages. */
	compr_pool.thresh = BTRFS_MAX_COMPRESSED / PAGE_SIZE * 8;
	compr_pool.shrinker->count_objects = btrfs_compr_pool_count;
	compr_pool.shrinker->scan_objects = btrfs_compr_pool_scan;
	compr_pool.shrinker->batch = 32;
	compr_pool.shrinker->seeks = DEFAULT_SEEKS;
	shrinker_register(compr_pool.shrinker);

	return 0;
}

void __cold btrfs_exit_compress(void)
{
	/* For now scan drains all pages and does not touch the parameters. */
	btrfs_compr_pool_scan(NULL, NULL);
	shrinker_free(compr_pool.shrinker);

	btrfs_cleanup_workspace_manager(BTRFS_COMPRESS_NONE);
	btrfs_cleanup_workspace_manager(BTRFS_COMPRESS_ZLIB);
	btrfs_cleanup_workspace_manager(BTRFS_COMPRESS_LZO);
	zstd_cleanup_workspace_manager();
	bioset_exit(&btrfs_compressed_bioset);
}

/*
 * Copy decompressed data from working buffer to pages.
 *
 * @buf:		The decompressed data buffer
 * @buf_len:		The decompressed data length
 * @decompressed:	Number of bytes that are already decompressed inside the
 * 			compressed extent
 * @cb:			The compressed extent descriptor
 * @orig_bio:		The original bio that the caller wants to read for
 *
 * An easier to understand graph is like below:
 *
 * 		|<- orig_bio ->|     |<- orig_bio->|
 * 	|<-------      full decompressed extent      ----->|
 * 	|<-----------    @cb range   ---->|
 * 	|			|<-- @buf_len -->|
 * 	|<--- @decompressed --->|
 *
 * Note that, @cb can be a subpage of the full decompressed extent, but
 * @cb->start always has the same as the orig_file_offset value of the full
 * decompressed extent.
 *
 * When reading compressed extent, we have to read the full compressed extent,
 * while @orig_bio may only want part of the range.
 * Thus this function will ensure only data covered by @orig_bio will be copied
 * to.
 *
 * Return 0 if we have copied all needed contents for @orig_bio.
 * Return >0 if we need continue decompress.
 */
int btrfs_decompress_buf2page(const char *buf, u32 buf_len,
			      struct compressed_bio *cb, u32 decompressed)
{
	struct bio *orig_bio = &cb->orig_bbio->bio;
	/* Offset inside the full decompressed extent */
	u32 cur_offset;

	cur_offset = decompressed;
	/* The main loop to do the copy */
	while (cur_offset < decompressed + buf_len) {
		struct bio_vec bvec;
		size_t copy_len;
		u32 copy_start;
		/* Offset inside the full decompressed extent */
		u32 bvec_offset;

		bvec = bio_iter_iovec(orig_bio, orig_bio->bi_iter);
		/*
		 * cb->start may underflow, but subtracting that value can still
		 * give us correct offset inside the full decompressed extent.
		 */
		bvec_offset = page_offset(bvec.bv_page) + bvec.bv_offset - cb->start;

		/* Haven't reached the bvec range, exit */
		if (decompressed + buf_len <= bvec_offset)
			return 1;

		copy_start = max(cur_offset, bvec_offset);
		copy_len = min(bvec_offset + bvec.bv_len,
			       decompressed + buf_len) - copy_start;
		ASSERT(copy_len);

		/*
		 * Extra range check to ensure we didn't go beyond
		 * @buf + @buf_len.
		 */
		ASSERT(copy_start - decompressed < buf_len);
		memcpy_to_page(bvec.bv_page, bvec.bv_offset,
			       buf + copy_start - decompressed, copy_len);
		cur_offset += copy_len;

		bio_advance(orig_bio, copy_len);
		/* Finished the bio */
		if (!orig_bio->bi_iter.bi_size)
			return 0;
	}
	return 1;
}

/*
 * Shannon Entropy calculation
 *
 * Pure byte distribution analysis fails to determine compressibility of data.
 * Try calculating entropy to estimate the average minimum number of bits
 * needed to encode the sampled data.
 *
 * For convenience, return the percentage of needed bits, instead of amount of
 * bits directly.
 *
 * @ENTROPY_LVL_ACEPTABLE - below that threshold, sample has low byte entropy
 *			    and can be compressible with high probability
 *
 * @ENTROPY_LVL_HIGH - data are not compressible with high probability
 *
 * Use of ilog2() decreases precision, we lower the LVL to 5 to compensate.
 */
#define ENTROPY_LVL_ACEPTABLE		(65)
#define ENTROPY_LVL_HIGH		(80)

/*
 * For increasead precision in shannon_entropy calculation,
 * let's do pow(n, M) to save more digits after comma:
 *
 * - maximum int bit length is 64
 * - ilog2(MAX_SAMPLE_SIZE)	-> 13
 * - 13 * 4 = 52 < 64		-> M = 4
 *
 * So use pow(n, 4).
 */
static inline u32 ilog2_w(u64 n)
{
	return ilog2(n * n * n * n);
}

static u32 shannon_entropy(struct heuristic_ws *ws)
{
	const u32 entropy_max = 8 * ilog2_w(2);
	u32 entropy_sum = 0;
	u32 p, p_base, sz_base;
	u32 i;

	sz_base = ilog2_w(ws->sample_size);
	for (i = 0; i < BUCKET_SIZE && ws->bucket[i].count > 0; i++) {
		p = ws->bucket[i].count;
		p_base = ilog2_w(p);
		entropy_sum += p * (sz_base - p_base);
	}

	entropy_sum /= ws->sample_size;
	return entropy_sum * 100 / entropy_max;
}

#define RADIX_BASE		4U
#define COUNTERS_SIZE		(1U << RADIX_BASE)

static u8 get4bits(u64 num, int shift) {
	u8 low4bits;

	num >>= shift;
	/* Reverse order */
	low4bits = (COUNTERS_SIZE - 1) - (num % COUNTERS_SIZE);
	return low4bits;
}

/*
 * Use 4 bits as radix base
 * Use 16 u32 counters for calculating new position in buf array
 *
 * @array     - array that will be sorted
 * @array_buf - buffer array to store sorting results
 *              must be equal in size to @array
 * @num       - array size
 */
static void radix_sort(struct bucket_item *array, struct bucket_item *array_buf,
		       int num)
{
	u64 max_num;
	u64 buf_num;
	u32 counters[COUNTERS_SIZE];
	u32 new_addr;
	u32 addr;
	int bitlen;
	int shift;
	int i;

	/*
	 * Try avoid useless loop iterations for small numbers stored in big
	 * counters.  Example: 48 33 4 ... in 64bit array
	 */
	max_num = array[0].count;
	for (i = 1; i < num; i++) {
		buf_num = array[i].count;
		if (buf_num > max_num)
			max_num = buf_num;
	}

	buf_num = ilog2(max_num);
	bitlen = ALIGN(buf_num, RADIX_BASE * 2);

	shift = 0;
	while (shift < bitlen) {
		memset(counters, 0, sizeof(counters));

		for (i = 0; i < num; i++) {
			buf_num = array[i].count;
			addr = get4bits(buf_num, shift);
			counters[addr]++;
		}

		for (i = 1; i < COUNTERS_SIZE; i++)
			counters[i] += counters[i - 1];

		for (i = num - 1; i >= 0; i--) {
			buf_num = array[i].count;
			addr = get4bits(buf_num, shift);
			counters[addr]--;
			new_addr = counters[addr];
			array_buf[new_addr] = array[i];
		}

		shift += RADIX_BASE;

		/*
		 * Normal radix expects to move data from a temporary array, to
		 * the main one.  But that requires some CPU time. Avoid that
		 * by doing another sort iteration to original array instead of
		 * memcpy()
		 */
		memset(counters, 0, sizeof(counters));

		for (i = 0; i < num; i ++) {
			buf_num = array_buf[i].count;
			addr = get4bits(buf_num, shift);
			counters[addr]++;
		}

		for (i = 1; i < COUNTERS_SIZE; i++)
			counters[i] += counters[i - 1];

		for (i = num - 1; i >= 0; i--) {
			buf_num = array_buf[i].count;
			addr = get4bits(buf_num, shift);
			counters[addr]--;
			new_addr = counters[addr];
			array[new_addr] = array_buf[i];
		}

		shift += RADIX_BASE;
	}
}

/*
 * Size of the core byte set - how many bytes cover 90% of the sample
 *
 * There are several types of structured binary data that use nearly all byte
 * values. The distribution can be uniform and counts in all buckets will be
 * nearly the same (eg. encrypted data). Unlikely to be compressible.
 *
 * Other possibility is normal (Gaussian) distribution, where the data could
 * be potentially compressible, but we have to take a few more steps to decide
 * how much.
 *
 * @BYTE_CORE_SET_LOW  - main part of byte values repeated frequently,
 *                       compression algo can easy fix that
 * @BYTE_CORE_SET_HIGH - data have uniform distribution and with high
 *                       probability is not compressible
 */
#define BYTE_CORE_SET_LOW		(64)
#define BYTE_CORE_SET_HIGH		(200)

static int byte_core_set_size(struct heuristic_ws *ws)
{
	u32 i;
	u32 coreset_sum = 0;
	const u32 core_set_threshold = ws->sample_size * 90 / 100;
	struct bucket_item *bucket = ws->bucket;

	/* Sort in reverse order */
	radix_sort(ws->bucket, ws->bucket_b, BUCKET_SIZE);

	for (i = 0; i < BYTE_CORE_SET_LOW; i++)
		coreset_sum += bucket[i].count;

	if (coreset_sum > core_set_threshold)
		return i;

	for (; i < BYTE_CORE_SET_HIGH && bucket[i].count > 0; i++) {
		coreset_sum += bucket[i].count;
		if (coreset_sum > core_set_threshold)
			break;
	}

	return i;
}

/*
 * Count byte values in buckets.
 * This heuristic can detect textual data (configs, xml, json, html, etc).
 * Because in most text-like data byte set is restricted to limited number of
 * possible characters, and that restriction in most cases makes data easy to
 * compress.
 *
 * @BYTE_SET_THRESHOLD - consider all data within this byte set size:
 *	less - compressible
 *	more - need additional analysis
 */
#define BYTE_SET_THRESHOLD		(64)

static u32 byte_set_size(const struct heuristic_ws *ws)
{
	u32 i;
	u32 byte_set_size = 0;

	for (i = 0; i < BYTE_SET_THRESHOLD; i++) {
		if (ws->bucket[i].count > 0)
			byte_set_size++;
	}

	/*
	 * Continue collecting count of byte values in buckets.  If the byte
	 * set size is bigger then the threshold, it's pointless to continue,
	 * the detection technique would fail for this type of data.
	 */
	for (; i < BUCKET_SIZE; i++) {
		if (ws->bucket[i].count > 0) {
			byte_set_size++;
			if (byte_set_size > BYTE_SET_THRESHOLD)
				return byte_set_size;
		}
	}

	return byte_set_size;
}

static bool sample_repeated_patterns(struct heuristic_ws *ws)
{
	const u32 half_of_sample = ws->sample_size / 2;
	const u8 *data = ws->sample;

	return memcmp(&data[0], &data[half_of_sample], half_of_sample) == 0;
}

static void heuristic_collect_sample(struct inode *inode, u64 start, u64 end,
				     struct heuristic_ws *ws)
{
	struct page *page;
	u64 index, index_end;
	u32 i, curr_sample_pos;
	u8 *in_data;

	/*
	 * Compression handles the input data by chunks of 128KiB
	 * (defined by BTRFS_MAX_UNCOMPRESSED)
	 *
	 * We do the same for the heuristic and loop over the whole range.
	 *
	 * MAX_SAMPLE_SIZE - calculated under assumption that heuristic will
	 * process no more than BTRFS_MAX_UNCOMPRESSED at a time.
	 */
	if (end - start > BTRFS_MAX_UNCOMPRESSED)
		end = start + BTRFS_MAX_UNCOMPRESSED;

	index = start >> PAGE_SHIFT;
	index_end = end >> PAGE_SHIFT;

	/* Don't miss unaligned end */
	if (!PAGE_ALIGNED(end))
		index_end++;

	curr_sample_pos = 0;
	while (index < index_end) {
		page = find_get_page(inode->i_mapping, index);
		in_data = kmap_local_page(page);
		/* Handle case where the start is not aligned to PAGE_SIZE */
		i = start % PAGE_SIZE;
		while (i < PAGE_SIZE - SAMPLING_READ_SIZE) {
			/* Don't sample any garbage from the last page */
			if (start > end - SAMPLING_READ_SIZE)
				break;
			memcpy(&ws->sample[curr_sample_pos], &in_data[i],
					SAMPLING_READ_SIZE);
			i += SAMPLING_INTERVAL;
			start += SAMPLING_INTERVAL;
			curr_sample_pos += SAMPLING_READ_SIZE;
		}
		kunmap_local(in_data);
		put_page(page);

		index++;
	}

	ws->sample_size = curr_sample_pos;
}

/*
 * Compression heuristic.
 *
 * The following types of analysis can be performed:
 * - detect mostly zero data
 * - detect data with low "byte set" size (text, etc)
 * - detect data with low/high "core byte" set
 *
 * Return non-zero if the compression should be done, 0 otherwise.
 */
int btrfs_compress_heuristic(struct btrfs_inode *inode, u64 start, u64 end)
{
	struct list_head *ws_list = get_workspace(0, 0);
	struct heuristic_ws *ws;
	u32 i;
	u8 byte;
	int ret = 0;

	ws = list_entry(ws_list, struct heuristic_ws, list);

	heuristic_collect_sample(&inode->vfs_inode, start, end, ws);

	if (sample_repeated_patterns(ws)) {
		ret = 1;
		goto out;
	}

	memset(ws->bucket, 0, sizeof(*ws->bucket)*BUCKET_SIZE);

	for (i = 0; i < ws->sample_size; i++) {
		byte = ws->sample[i];
		ws->bucket[byte].count++;
	}

	i = byte_set_size(ws);
	if (i < BYTE_SET_THRESHOLD) {
		ret = 2;
		goto out;
	}

	i = byte_core_set_size(ws);
	if (i <= BYTE_CORE_SET_LOW) {
		ret = 3;
		goto out;
	}

	if (i >= BYTE_CORE_SET_HIGH) {
		ret = 0;
		goto out;
	}

	i = shannon_entropy(ws);
	if (i <= ENTROPY_LVL_ACEPTABLE) {
		ret = 4;
		goto out;
	}

	/*
	 * For the levels below ENTROPY_LVL_HIGH, additional analysis would be
	 * needed to give green light to compression.
	 *
	 * For now just assume that compression at that level is not worth the
	 * resources because:
	 *
	 * 1. it is possible to defrag the data later
	 *
	 * 2. the data would turn out to be hardly compressible, eg. 150 byte
	 * values, every bucket has counter at level ~54. The heuristic would
	 * be confused. This can happen when data have some internal repeated
	 * patterns like "abbacbbc...". This can be detected by analyzing
	 * pairs of bytes, which is too costly.
	 */
	if (i < ENTROPY_LVL_HIGH) {
		ret = 5;
		goto out;
	} else {
		ret = 0;
		goto out;
	}

out:
	put_workspace(0, ws_list);
	return ret;
}

/*
 * Convert the compression suffix (eg. after "zlib" starting with ":") to
 * level, unrecognized string will set the default level
 */
unsigned int btrfs_compress_str2level(unsigned int type, const char *str)
{
	unsigned int level = 0;
	int ret;

	if (!type)
		return 0;

	if (str[0] == ':') {
		ret = kstrtouint(str + 1, 10, &level);
		if (ret)
			level = 0;
	}

	level = btrfs_compress_set_level(type, level);

	return level;
}<|MERGE_RESOLUTION|>--- conflicted
+++ resolved
@@ -533,18 +533,10 @@
 			}
 		}
 
-<<<<<<< HEAD
-		ret = bio_add_page(orig_bio, page, add_size, offset_in_page(cur));
-		if (ret != add_size) {
-			unlock_extent(tree, cur, page_end, NULL);
-			unlock_page(page);
-			put_page(page);
-=======
 		if (!bio_add_folio(orig_bio, folio, add_size,
 				   offset_in_folio(folio, cur))) {
 			folio_unlock(folio);
 			folio_put(folio);
->>>>>>> adc21867
 			break;
 		}
 		/*
