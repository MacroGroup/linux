// SPDX-License-Identifier: GPL-2.0
/*
 * Copyright (C) 2007 Oracle.  All rights reserved.
 */

#include <linux/sched.h>
#include "ctree.h"
#include "disk-io.h"
#include "transaction.h"
#include "locking.h"
#include "accessors.h"
#include "messages.h"
#include "delalloc-space.h"
#include "subpage.h"
#include "defrag.h"
#include "file-item.h"
#include "super.h"

static struct kmem_cache *btrfs_inode_defrag_cachep;

/*
 * When auto defrag is enabled we queue up these defrag structs to remember
 * which inodes need defragging passes.
 */
struct inode_defrag {
	struct rb_node rb_node;
	/* Inode number */
	u64 ino;
	/*
	 * Transid where the defrag was added, we search for extents newer than
	 * this.
	 */
	u64 transid;

	/* Root objectid */
	u64 root;

	/*
	 * The extent size threshold for autodefrag.
	 *
	 * This value is different for compressed/non-compressed extents, thus
	 * needs to be passed from higher layer.
	 * (aka, inode_should_defrag())
	 */
	u32 extent_thresh;
};

static int compare_inode_defrag(const struct inode_defrag *defrag1,
				const struct inode_defrag *defrag2)
{
	if (defrag1->root > defrag2->root)
		return 1;
	else if (defrag1->root < defrag2->root)
		return -1;
	else if (defrag1->ino > defrag2->ino)
		return 1;
	else if (defrag1->ino < defrag2->ino)
		return -1;
	else
		return 0;
}

/*
 * Insert a record for an inode into the defrag tree.  The lock must be held
 * already.
 *
 * If you're inserting a record for an older transid than an existing record,
 * the transid already in the tree is lowered.
 */
static int btrfs_insert_inode_defrag(struct btrfs_inode *inode,
				     struct inode_defrag *defrag)
{
	struct btrfs_fs_info *fs_info = inode->root->fs_info;
	struct inode_defrag *entry;
	struct rb_node **p;
	struct rb_node *parent = NULL;
	int ret;

	p = &fs_info->defrag_inodes.rb_node;
	while (*p) {
		parent = *p;
		entry = rb_entry(parent, struct inode_defrag, rb_node);

		ret = compare_inode_defrag(defrag, entry);
		if (ret < 0)
			p = &parent->rb_left;
		else if (ret > 0)
			p = &parent->rb_right;
		else {
			/*
			 * If we're reinserting an entry for an old defrag run,
			 * make sure to lower the transid of our existing
			 * record.
			 */
			if (defrag->transid < entry->transid)
				entry->transid = defrag->transid;
			entry->extent_thresh = min(defrag->extent_thresh,
						   entry->extent_thresh);
			return -EEXIST;
		}
	}
	set_bit(BTRFS_INODE_IN_DEFRAG, &inode->runtime_flags);
	rb_link_node(&defrag->rb_node, parent, p);
	rb_insert_color(&defrag->rb_node, &fs_info->defrag_inodes);
	return 0;
}

static inline int need_auto_defrag(struct btrfs_fs_info *fs_info)
{
	if (!btrfs_test_opt(fs_info, AUTO_DEFRAG))
		return 0;

	if (btrfs_fs_closing(fs_info))
		return 0;

	return 1;
}

/*
 * Insert a defrag record for this inode if auto defrag is enabled. No errors
 * returned as they're not considered fatal.
 */
void btrfs_add_inode_defrag(struct btrfs_inode *inode, u32 extent_thresh)
{
	struct btrfs_root *root = inode->root;
	struct btrfs_fs_info *fs_info = root->fs_info;
	struct inode_defrag *defrag;
	int ret;

	if (!need_auto_defrag(fs_info))
		return;

	if (test_bit(BTRFS_INODE_IN_DEFRAG, &inode->runtime_flags))
<<<<<<< HEAD
		return 0;

	if (trans)
		transid = trans->transid;
	else
		transid = btrfs_get_root_last_trans(root);
=======
		return;
>>>>>>> adc21867

	defrag = kmem_cache_zalloc(btrfs_inode_defrag_cachep, GFP_NOFS);
	if (!defrag)
		return;

	defrag->ino = btrfs_ino(inode);
	defrag->transid = btrfs_get_root_last_trans(root);
	defrag->root = btrfs_root_id(root);
	defrag->extent_thresh = extent_thresh;

	spin_lock(&fs_info->defrag_inodes_lock);
	if (!test_bit(BTRFS_INODE_IN_DEFRAG, &inode->runtime_flags)) {
		/*
		 * If we set IN_DEFRAG flag and evict the inode from memory,
		 * and then re-read this inode, this new inode doesn't have
		 * IN_DEFRAG flag. At the case, we may find the existed defrag.
		 */
		ret = btrfs_insert_inode_defrag(inode, defrag);
		if (ret)
			kmem_cache_free(btrfs_inode_defrag_cachep, defrag);
	} else {
		kmem_cache_free(btrfs_inode_defrag_cachep, defrag);
	}
	spin_unlock(&fs_info->defrag_inodes_lock);
}

/*
 * Pick the defragable inode that we want, if it doesn't exist, we will get the
 * next one.
 */
static struct inode_defrag *btrfs_pick_defrag_inode(
			struct btrfs_fs_info *fs_info, u64 root, u64 ino)
{
	struct inode_defrag *entry = NULL;
	struct inode_defrag tmp;
	struct rb_node *p;
	struct rb_node *parent = NULL;
	int ret;

	tmp.ino = ino;
	tmp.root = root;

	spin_lock(&fs_info->defrag_inodes_lock);
	p = fs_info->defrag_inodes.rb_node;
	while (p) {
		parent = p;
		entry = rb_entry(parent, struct inode_defrag, rb_node);

		ret = compare_inode_defrag(&tmp, entry);
		if (ret < 0)
			p = parent->rb_left;
		else if (ret > 0)
			p = parent->rb_right;
		else
			goto out;
	}

	if (parent && compare_inode_defrag(&tmp, entry) > 0) {
		parent = rb_next(parent);
		if (parent)
			entry = rb_entry(parent, struct inode_defrag, rb_node);
		else
			entry = NULL;
	}
out:
	if (entry)
		rb_erase(parent, &fs_info->defrag_inodes);
	spin_unlock(&fs_info->defrag_inodes_lock);
	return entry;
}

void btrfs_cleanup_defrag_inodes(struct btrfs_fs_info *fs_info)
{
	struct inode_defrag *defrag, *next;

	spin_lock(&fs_info->defrag_inodes_lock);

	rbtree_postorder_for_each_entry_safe(defrag, next,
					     &fs_info->defrag_inodes, rb_node)
		kmem_cache_free(btrfs_inode_defrag_cachep, defrag);

	fs_info->defrag_inodes = RB_ROOT;

	spin_unlock(&fs_info->defrag_inodes_lock);
}

#define BTRFS_DEFRAG_BATCH	1024

static int btrfs_run_defrag_inode(struct btrfs_fs_info *fs_info,
				  struct inode_defrag *defrag,
				  struct file_ra_state *ra)
{
	struct btrfs_root *inode_root;
	struct inode *inode;
	struct btrfs_ioctl_defrag_range_args range;
	int ret = 0;
	u64 cur = 0;

again:
	if (test_bit(BTRFS_FS_STATE_REMOUNTING, &fs_info->fs_state))
		goto cleanup;
	if (!need_auto_defrag(fs_info))
		goto cleanup;

	/* Get the inode */
	inode_root = btrfs_get_fs_root(fs_info, defrag->root, true);
	if (IS_ERR(inode_root)) {
		ret = PTR_ERR(inode_root);
		goto cleanup;
	}

	inode = btrfs_iget(defrag->ino, inode_root);
	btrfs_put_root(inode_root);
	if (IS_ERR(inode)) {
		ret = PTR_ERR(inode);
		goto cleanup;
	}

	if (cur >= i_size_read(inode)) {
		iput(inode);
		goto cleanup;
	}

	/* Do a chunk of defrag */
	clear_bit(BTRFS_INODE_IN_DEFRAG, &BTRFS_I(inode)->runtime_flags);
	memset(&range, 0, sizeof(range));
	range.len = (u64)-1;
	range.start = cur;
	range.extent_thresh = defrag->extent_thresh;
	file_ra_state_init(ra, inode->i_mapping);

	sb_start_write(fs_info->sb);
	ret = btrfs_defrag_file(inode, ra, &range, defrag->transid,
				       BTRFS_DEFRAG_BATCH);
	sb_end_write(fs_info->sb);
	iput(inode);

	if (ret < 0)
		goto cleanup;

	cur = max(cur + fs_info->sectorsize, range.start);
	goto again;

cleanup:
	kmem_cache_free(btrfs_inode_defrag_cachep, defrag);
	return ret;
}

/*
 * Run through the list of inodes in the FS that need defragging.
 */
int btrfs_run_defrag_inodes(struct btrfs_fs_info *fs_info)
{
	struct inode_defrag *defrag;
	u64 first_ino = 0;
	u64 root_objectid = 0;

	atomic_inc(&fs_info->defrag_running);
	while (1) {
		struct file_ra_state ra = { 0 };

		/* Pause the auto defragger. */
		if (test_bit(BTRFS_FS_STATE_REMOUNTING, &fs_info->fs_state))
			break;

		if (!need_auto_defrag(fs_info))
			break;

		/* find an inode to defrag */
		defrag = btrfs_pick_defrag_inode(fs_info, root_objectid, first_ino);
		if (!defrag) {
			if (root_objectid || first_ino) {
				root_objectid = 0;
				first_ino = 0;
				continue;
			} else {
				break;
			}
		}

		first_ino = defrag->ino + 1;
		root_objectid = defrag->root;

		btrfs_run_defrag_inode(fs_info, defrag, &ra);
	}
	atomic_dec(&fs_info->defrag_running);

	/*
	 * During unmount, we use the transaction_wait queue to wait for the
	 * defragger to stop.
	 */
	wake_up(&fs_info->transaction_wait);
	return 0;
}

/*
 * Check if two blocks addresses are close, used by defrag.
 */
static bool close_blocks(u64 blocknr, u64 other, u32 blocksize)
{
	if (blocknr < other && other - (blocknr + blocksize) < SZ_32K)
		return true;
	if (blocknr > other && blocknr - (other + blocksize) < SZ_32K)
		return true;
	return false;
}

/*
 * Go through all the leaves pointed to by a node and reallocate them so that
 * disk order is close to key order.
 */
static int btrfs_realloc_node(struct btrfs_trans_handle *trans,
			      struct btrfs_root *root,
			      struct extent_buffer *parent,
			      int start_slot, u64 *last_ret,
			      struct btrfs_key *progress)
{
	struct btrfs_fs_info *fs_info = root->fs_info;
	const u32 blocksize = fs_info->nodesize;
	const int end_slot = btrfs_header_nritems(parent) - 1;
	u64 search_start = *last_ret;
	u64 last_block = 0;
	int ret = 0;
	bool progress_passed = false;

	/*
	 * COWing must happen through a running transaction, which always
	 * matches the current fs generation (it's a transaction with a state
	 * less than TRANS_STATE_UNBLOCKED). If it doesn't, then turn the fs
	 * into error state to prevent the commit of any transaction.
	 */
	if (unlikely(trans->transaction != fs_info->running_transaction ||
		     trans->transid != fs_info->generation)) {
		btrfs_abort_transaction(trans, -EUCLEAN);
		btrfs_crit(fs_info,
"unexpected transaction when attempting to reallocate parent %llu for root %llu, transaction %llu running transaction %llu fs generation %llu",
			   parent->start, btrfs_root_id(root), trans->transid,
			   fs_info->running_transaction->transid,
			   fs_info->generation);
		return -EUCLEAN;
	}

	if (btrfs_header_nritems(parent) <= 1)
		return 0;

	for (int i = start_slot; i <= end_slot; i++) {
		struct extent_buffer *cur;
		struct btrfs_disk_key disk_key;
		u64 blocknr;
		u64 other;
		bool close = true;

		btrfs_node_key(parent, &disk_key, i);
		if (!progress_passed && btrfs_comp_keys(&disk_key, progress) < 0)
			continue;

		progress_passed = true;
		blocknr = btrfs_node_blockptr(parent, i);
		if (last_block == 0)
			last_block = blocknr;

		if (i > 0) {
			other = btrfs_node_blockptr(parent, i - 1);
			close = close_blocks(blocknr, other, blocksize);
		}
		if (!close && i < end_slot) {
			other = btrfs_node_blockptr(parent, i + 1);
			close = close_blocks(blocknr, other, blocksize);
		}
		if (close) {
			last_block = blocknr;
			continue;
		}

		cur = btrfs_read_node_slot(parent, i);
		if (IS_ERR(cur))
			return PTR_ERR(cur);
		if (search_start == 0)
			search_start = last_block;

		btrfs_tree_lock(cur);
		ret = btrfs_force_cow_block(trans, root, cur, parent, i,
					    &cur, search_start,
					    min(16 * blocksize,
						(end_slot - i) * blocksize),
					    BTRFS_NESTING_COW);
		if (ret) {
			btrfs_tree_unlock(cur);
			free_extent_buffer(cur);
			break;
		}
		search_start = cur->start;
		last_block = cur->start;
		*last_ret = search_start;
		btrfs_tree_unlock(cur);
		free_extent_buffer(cur);
	}
	return ret;
}

/*
 * Defrag all the leaves in a given btree.
 * Read all the leaves and try to get key order to
 * better reflect disk order
 */

static int btrfs_defrag_leaves(struct btrfs_trans_handle *trans,
			       struct btrfs_root *root)
{
	struct btrfs_path *path = NULL;
	struct btrfs_key key;
	int ret = 0;
	int wret;
	int level;
	int next_key_ret = 0;
	u64 last_ret = 0;

	if (!test_bit(BTRFS_ROOT_SHAREABLE, &root->state))
		goto out;

	path = btrfs_alloc_path();
	if (!path) {
		ret = -ENOMEM;
		goto out;
	}

	level = btrfs_header_level(root->node);

	if (level == 0)
		goto out;

	if (root->defrag_progress.objectid == 0) {
		struct extent_buffer *root_node;
		u32 nritems;

		root_node = btrfs_lock_root_node(root);
		nritems = btrfs_header_nritems(root_node);
		root->defrag_max.objectid = 0;
		/* from above we know this is not a leaf */
		btrfs_node_key_to_cpu(root_node, &root->defrag_max,
				      nritems - 1);
		btrfs_tree_unlock(root_node);
		free_extent_buffer(root_node);
		memset(&key, 0, sizeof(key));
	} else {
		memcpy(&key, &root->defrag_progress, sizeof(key));
	}

	path->keep_locks = 1;

	ret = btrfs_search_forward(root, &key, path, BTRFS_OLDEST_GENERATION);
	if (ret < 0)
		goto out;
	if (ret > 0) {
		ret = 0;
		goto out;
	}
	btrfs_release_path(path);
	/*
	 * We don't need a lock on a leaf. btrfs_realloc_node() will lock all
	 * leafs from path->nodes[1], so set lowest_level to 1 to avoid later
	 * a deadlock (attempting to write lock an already write locked leaf).
	 */
	path->lowest_level = 1;
	wret = btrfs_search_slot(trans, root, &key, path, 0, 1);

	if (wret < 0) {
		ret = wret;
		goto out;
	}
	if (!path->nodes[1]) {
		ret = 0;
		goto out;
	}
	/*
	 * The node at level 1 must always be locked when our path has
	 * keep_locks set and lowest_level is 1, regardless of the value of
	 * path->slots[1].
	 */
	ASSERT(path->locks[1] != 0);
	ret = btrfs_realloc_node(trans, root,
				 path->nodes[1], 0,
				 &last_ret,
				 &root->defrag_progress);
	if (ret) {
		WARN_ON(ret == -EAGAIN);
		goto out;
	}
	/*
	 * Now that we reallocated the node we can find the next key. Note that
	 * btrfs_find_next_key() can release our path and do another search
	 * without COWing, this is because even with path->keep_locks = 1,
	 * btrfs_search_slot() / ctree.c:unlock_up() does not keeps a lock on a
	 * node when path->slots[node_level - 1] does not point to the last
	 * item or a slot beyond the last item (ctree.c:unlock_up()). Therefore
	 * we search for the next key after reallocating our node.
	 */
	path->slots[1] = btrfs_header_nritems(path->nodes[1]);
	next_key_ret = btrfs_find_next_key(root, path, &key, 1,
					   BTRFS_OLDEST_GENERATION);
	if (next_key_ret == 0) {
		memcpy(&root->defrag_progress, &key, sizeof(key));
		ret = -EAGAIN;
	}
out:
	btrfs_free_path(path);
	if (ret == -EAGAIN) {
		if (root->defrag_max.objectid > root->defrag_progress.objectid)
			goto done;
		if (root->defrag_max.type > root->defrag_progress.type)
			goto done;
		if (root->defrag_max.offset > root->defrag_progress.offset)
			goto done;
		ret = 0;
	}
done:
	if (ret != -EAGAIN)
		memset(&root->defrag_progress, 0,
		       sizeof(root->defrag_progress));

	return ret;
}

/*
 * Defrag a given btree.  Every leaf in the btree is read and defragmented.
 */
int btrfs_defrag_root(struct btrfs_root *root)
{
	struct btrfs_fs_info *fs_info = root->fs_info;
	int ret;

	if (test_and_set_bit(BTRFS_ROOT_DEFRAG_RUNNING, &root->state))
		return 0;

	while (1) {
		struct btrfs_trans_handle *trans;

		trans = btrfs_start_transaction(root, 0);
		if (IS_ERR(trans)) {
			ret = PTR_ERR(trans);
			break;
		}

		ret = btrfs_defrag_leaves(trans, root);

		btrfs_end_transaction(trans);
		btrfs_btree_balance_dirty(fs_info);
		cond_resched();

		if (btrfs_fs_closing(fs_info) || ret != -EAGAIN)
			break;

		if (btrfs_defrag_cancelled(fs_info)) {
			btrfs_debug(fs_info, "defrag_root cancelled");
			ret = -EAGAIN;
			break;
		}
	}
	clear_bit(BTRFS_ROOT_DEFRAG_RUNNING, &root->state);
	return ret;
}

/*
 * Defrag specific helper to get an extent map.
 *
 * Differences between this and btrfs_get_extent() are:
 *
 * - No extent_map will be added to inode->extent_tree
 *   To reduce memory usage in the long run.
 *
 * - Extra optimization to skip file extents older than @newer_than
 *   By using btrfs_search_forward() we can skip entire file ranges that
 *   have extents created in past transactions, because btrfs_search_forward()
 *   will not visit leaves and nodes with a generation smaller than given
 *   minimal generation threshold (@newer_than).
 *
 * Return valid em if we find a file extent matching the requirement.
 * Return NULL if we can not find a file extent matching the requirement.
 *
 * Return ERR_PTR() for error.
 */
static struct extent_map *defrag_get_extent(struct btrfs_inode *inode,
					    u64 start, u64 newer_than)
{
	struct btrfs_root *root = inode->root;
	struct btrfs_file_extent_item *fi;
	struct btrfs_path path = { 0 };
	struct extent_map *em;
	struct btrfs_key key;
	u64 ino = btrfs_ino(inode);
	int ret;

	em = alloc_extent_map();
	if (!em) {
		ret = -ENOMEM;
		goto err;
	}

	key.objectid = ino;
	key.type = BTRFS_EXTENT_DATA_KEY;
	key.offset = start;

	if (newer_than) {
		ret = btrfs_search_forward(root, &key, &path, newer_than);
		if (ret < 0)
			goto err;
		/* Can't find anything newer */
		if (ret > 0)
			goto not_found;
	} else {
		ret = btrfs_search_slot(NULL, root, &key, &path, 0, 0);
		if (ret < 0)
			goto err;
	}
	if (path.slots[0] >= btrfs_header_nritems(path.nodes[0])) {
		/*
		 * If btrfs_search_slot() makes path to point beyond nritems,
		 * we should not have an empty leaf, as this inode must at
		 * least have its INODE_ITEM.
		 */
		ASSERT(btrfs_header_nritems(path.nodes[0]));
		path.slots[0] = btrfs_header_nritems(path.nodes[0]) - 1;
	}
	btrfs_item_key_to_cpu(path.nodes[0], &key, path.slots[0]);
	/* Perfect match, no need to go one slot back */
	if (key.objectid == ino && key.type == BTRFS_EXTENT_DATA_KEY &&
	    key.offset == start)
		goto iterate;

	/* We didn't find a perfect match, needs to go one slot back */
	if (path.slots[0] > 0) {
		btrfs_item_key_to_cpu(path.nodes[0], &key, path.slots[0]);
		if (key.objectid == ino && key.type == BTRFS_EXTENT_DATA_KEY)
			path.slots[0]--;
	}

iterate:
	/* Iterate through the path to find a file extent covering @start */
	while (true) {
		u64 extent_end;

		if (path.slots[0] >= btrfs_header_nritems(path.nodes[0]))
			goto next;

		btrfs_item_key_to_cpu(path.nodes[0], &key, path.slots[0]);

		/*
		 * We may go one slot back to INODE_REF/XATTR item, then
		 * need to go forward until we reach an EXTENT_DATA.
		 * But we should still has the correct ino as key.objectid.
		 */
		if (WARN_ON(key.objectid < ino) || key.type < BTRFS_EXTENT_DATA_KEY)
			goto next;

		/* It's beyond our target range, definitely not extent found */
		if (key.objectid > ino || key.type > BTRFS_EXTENT_DATA_KEY)
			goto not_found;

		/*
		 *	|	|<- File extent ->|
		 *	\- start
		 *
		 * This means there is a hole between start and key.offset.
		 */
		if (key.offset > start) {
			em->start = start;
			em->disk_bytenr = EXTENT_MAP_HOLE;
			em->disk_num_bytes = 0;
			em->ram_bytes = 0;
			em->offset = 0;
			em->len = key.offset - start;
			break;
		}

		fi = btrfs_item_ptr(path.nodes[0], path.slots[0],
				    struct btrfs_file_extent_item);
		extent_end = btrfs_file_extent_end(&path);

		/*
		 *	|<- file extent ->|	|
		 *				\- start
		 *
		 * We haven't reached start, search next slot.
		 */
		if (extent_end <= start)
			goto next;

		/* Now this extent covers @start, convert it to em */
		btrfs_extent_item_to_extent_map(inode, &path, fi, em);
		break;
next:
		ret = btrfs_next_item(root, &path);
		if (ret < 0)
			goto err;
		if (ret > 0)
			goto not_found;
	}
	btrfs_release_path(&path);
	return em;

not_found:
	btrfs_release_path(&path);
	free_extent_map(em);
	return NULL;

err:
	btrfs_release_path(&path);
	free_extent_map(em);
	return ERR_PTR(ret);
}

static struct extent_map *defrag_lookup_extent(struct inode *inode, u64 start,
					       u64 newer_than, bool locked)
{
	struct extent_map_tree *em_tree = &BTRFS_I(inode)->extent_tree;
	struct extent_io_tree *io_tree = &BTRFS_I(inode)->io_tree;
	struct extent_map *em;
	const u32 sectorsize = BTRFS_I(inode)->root->fs_info->sectorsize;

	/*
	 * Hopefully we have this extent in the tree already, try without the
	 * full extent lock.
	 */
	read_lock(&em_tree->lock);
	em = lookup_extent_mapping(em_tree, start, sectorsize);
	read_unlock(&em_tree->lock);

	/*
	 * We can get a merged extent, in that case, we need to re-search
	 * tree to get the original em for defrag.
	 *
	 * This is because even if we have adjacent extents that are contiguous
	 * and compatible (same type and flags), we still want to defrag them
	 * so that we use less metadata (extent items in the extent tree and
	 * file extent items in the inode's subvolume tree).
	 */
	if (em && (em->flags & EXTENT_FLAG_MERGED)) {
		free_extent_map(em);
		em = NULL;
	}

	if (!em) {
		struct extent_state *cached = NULL;
		u64 end = start + sectorsize - 1;

		/* Get the big lock and read metadata off disk. */
		if (!locked)
			lock_extent(io_tree, start, end, &cached);
		em = defrag_get_extent(BTRFS_I(inode), start, newer_than);
		if (!locked)
			unlock_extent(io_tree, start, end, &cached);

		if (IS_ERR(em))
			return NULL;
	}

	return em;
}

static u32 get_extent_max_capacity(const struct btrfs_fs_info *fs_info,
				   const struct extent_map *em)
{
	if (extent_map_is_compressed(em))
		return BTRFS_MAX_COMPRESSED;
	return fs_info->max_extent_size;
}

static bool defrag_check_next_extent(struct inode *inode, struct extent_map *em,
				     u32 extent_thresh, u64 newer_than, bool locked)
{
	struct btrfs_fs_info *fs_info = inode_to_fs_info(inode);
	struct extent_map *next;
	bool ret = false;

	/* This is the last extent */
	if (em->start + em->len >= i_size_read(inode))
		return false;

	/*
	 * Here we need to pass @newer_then when checking the next extent, or
	 * we will hit a case we mark current extent for defrag, but the next
	 * one will not be a target.
	 * This will just cause extra IO without really reducing the fragments.
	 */
	next = defrag_lookup_extent(inode, em->start + em->len, newer_than, locked);
	/* No more em or hole */
	if (!next || next->disk_bytenr >= EXTENT_MAP_LAST_BYTE)
		goto out;
	if (next->flags & EXTENT_FLAG_PREALLOC)
		goto out;
	/*
	 * If the next extent is at its max capacity, defragging current extent
	 * makes no sense, as the total number of extents won't change.
	 */
	if (next->len >= get_extent_max_capacity(fs_info, em))
		goto out;
	/* Skip older extent */
	if (next->generation < newer_than)
		goto out;
	/* Also check extent size */
	if (next->len >= extent_thresh)
		goto out;

	ret = true;
out:
	free_extent_map(next);
	return ret;
}

/*
 * Prepare one page to be defragged.
 *
 * This will ensure:
 *
 * - Returned page is locked and has been set up properly.
 * - No ordered extent exists in the page.
 * - The page is uptodate.
 *
 * NOTE: Caller should also wait for page writeback after the cluster is
 * prepared, here we don't do writeback wait for each page.
 */
static struct folio *defrag_prepare_one_folio(struct btrfs_inode *inode, pgoff_t index)
{
	struct address_space *mapping = inode->vfs_inode.i_mapping;
	gfp_t mask = btrfs_alloc_write_mask(mapping);
	u64 page_start = (u64)index << PAGE_SHIFT;
	u64 page_end = page_start + PAGE_SIZE - 1;
	struct extent_state *cached_state = NULL;
	struct folio *folio;
	int ret;

again:
	folio = __filemap_get_folio(mapping, index,
				    FGP_LOCK | FGP_ACCESSED | FGP_CREAT, mask);
	if (IS_ERR(folio))
		return folio;

	/*
	 * Since we can defragment files opened read-only, we can encounter
	 * transparent huge pages here (see CONFIG_READ_ONLY_THP_FOR_FS). We
	 * can't do I/O using huge pages yet, so return an error for now.
	 * Filesystem transparent huge pages are typically only used for
	 * executables that explicitly enable them, so this isn't very
	 * restrictive.
	 */
	if (folio_test_large(folio)) {
		folio_unlock(folio);
		folio_put(folio);
		return ERR_PTR(-ETXTBSY);
	}

	ret = set_folio_extent_mapped(folio);
	if (ret < 0) {
		folio_unlock(folio);
		folio_put(folio);
		return ERR_PTR(ret);
	}

	/* Wait for any existing ordered extent in the range */
	while (1) {
		struct btrfs_ordered_extent *ordered;

		lock_extent(&inode->io_tree, page_start, page_end, &cached_state);
		ordered = btrfs_lookup_ordered_range(inode, page_start, PAGE_SIZE);
		unlock_extent(&inode->io_tree, page_start, page_end,
			      &cached_state);
		if (!ordered)
			break;

		folio_unlock(folio);
		btrfs_start_ordered_extent(ordered);
		btrfs_put_ordered_extent(ordered);
		folio_lock(folio);
		/*
		 * We unlocked the folio above, so we need check if it was
		 * released or not.
		 */
		if (folio->mapping != mapping || !folio->private) {
			folio_unlock(folio);
			folio_put(folio);
			goto again;
		}
	}

	/*
	 * Now the page range has no ordered extent any more.  Read the page to
	 * make it uptodate.
	 */
	if (!folio_test_uptodate(folio)) {
		btrfs_read_folio(NULL, folio);
		folio_lock(folio);
		if (folio->mapping != mapping || !folio->private) {
			folio_unlock(folio);
			folio_put(folio);
			goto again;
		}
		if (!folio_test_uptodate(folio)) {
			folio_unlock(folio);
			folio_put(folio);
			return ERR_PTR(-EIO);
		}
	}
	return folio;
}

struct defrag_target_range {
	struct list_head list;
	u64 start;
	u64 len;
};

/*
 * Collect all valid target extents.
 *
 * @start:	   file offset to lookup
 * @len:	   length to lookup
 * @extent_thresh: file extent size threshold, any extent size >= this value
 *		   will be ignored
 * @newer_than:    only defrag extents newer than this value
 * @do_compress:   whether the defrag is doing compression
 *		   if true, @extent_thresh will be ignored and all regular
 *		   file extents meeting @newer_than will be targets.
 * @locked:	   if the range has already held extent lock
 * @target_list:   list of targets file extents
 */
static int defrag_collect_targets(struct btrfs_inode *inode,
				  u64 start, u64 len, u32 extent_thresh,
				  u64 newer_than, bool do_compress,
				  bool locked, struct list_head *target_list,
				  u64 *last_scanned_ret)
{
	struct btrfs_fs_info *fs_info = inode->root->fs_info;
	bool last_is_target = false;
	u64 cur = start;
	int ret = 0;

	while (cur < start + len) {
		struct extent_map *em;
		struct defrag_target_range *new;
		bool next_mergeable = true;
		u64 range_len;

		last_is_target = false;
		em = defrag_lookup_extent(&inode->vfs_inode, cur, newer_than, locked);
		if (!em)
			break;

		/*
		 * If the file extent is an inlined one, we may still want to
		 * defrag it (fallthrough) if it will cause a regular extent.
		 * This is for users who want to convert inline extents to
		 * regular ones through max_inline= mount option.
		 */
		if (em->disk_bytenr == EXTENT_MAP_INLINE &&
		    em->len <= inode->root->fs_info->max_inline)
			goto next;

		/* Skip holes and preallocated extents. */
		if (em->disk_bytenr == EXTENT_MAP_HOLE ||
		    (em->flags & EXTENT_FLAG_PREALLOC))
			goto next;

		/* Skip older extent */
		if (em->generation < newer_than)
			goto next;

		/* This em is under writeback, no need to defrag */
		if (em->generation == (u64)-1)
			goto next;

		/*
		 * Our start offset might be in the middle of an existing extent
		 * map, so take that into account.
		 */
		range_len = em->len - (cur - em->start);
		/*
		 * If this range of the extent map is already flagged for delalloc,
		 * skip it, because:
		 *
		 * 1) We could deadlock later, when trying to reserve space for
		 *    delalloc, because in case we can't immediately reserve space
		 *    the flusher can start delalloc and wait for the respective
		 *    ordered extents to complete. The deadlock would happen
		 *    because we do the space reservation while holding the range
		 *    locked, and starting writeback, or finishing an ordered
		 *    extent, requires locking the range;
		 *
		 * 2) If there's delalloc there, it means there's dirty pages for
		 *    which writeback has not started yet (we clean the delalloc
		 *    flag when starting writeback and after creating an ordered
		 *    extent). If we mark pages in an adjacent range for defrag,
		 *    then we will have a larger contiguous range for delalloc,
		 *    very likely resulting in a larger extent after writeback is
		 *    triggered (except in a case of free space fragmentation).
		 */
		if (test_range_bit_exists(&inode->io_tree, cur, cur + range_len - 1,
					  EXTENT_DELALLOC))
			goto next;

		/*
		 * For do_compress case, we want to compress all valid file
		 * extents, thus no @extent_thresh or mergeable check.
		 */
		if (do_compress)
			goto add;

		/* Skip too large extent */
		if (em->len >= extent_thresh)
			goto next;

		/*
		 * Skip extents already at its max capacity, this is mostly for
		 * compressed extents, which max cap is only 128K.
		 */
		if (em->len >= get_extent_max_capacity(fs_info, em))
			goto next;

		/*
		 * Normally there are no more extents after an inline one, thus
		 * @next_mergeable will normally be false and not defragged.
		 * So if an inline extent passed all above checks, just add it
		 * for defrag, and be converted to regular extents.
		 */
		if (em->disk_bytenr == EXTENT_MAP_INLINE)
			goto add;

		next_mergeable = defrag_check_next_extent(&inode->vfs_inode, em,
						extent_thresh, newer_than, locked);
		if (!next_mergeable) {
			struct defrag_target_range *last;

			/* Empty target list, no way to merge with last entry */
			if (list_empty(target_list))
				goto next;
			last = list_entry(target_list->prev,
					  struct defrag_target_range, list);
			/* Not mergeable with last entry */
			if (last->start + last->len != cur)
				goto next;

			/* Mergeable, fall through to add it to @target_list. */
		}

add:
		last_is_target = true;
		range_len = min(extent_map_end(em), start + len) - cur;
		/*
		 * This one is a good target, check if it can be merged into
		 * last range of the target list.
		 */
		if (!list_empty(target_list)) {
			struct defrag_target_range *last;

			last = list_entry(target_list->prev,
					  struct defrag_target_range, list);
			ASSERT(last->start + last->len <= cur);
			if (last->start + last->len == cur) {
				/* Mergeable, enlarge the last entry */
				last->len += range_len;
				goto next;
			}
			/* Fall through to allocate a new entry */
		}

		/* Allocate new defrag_target_range */
		new = kmalloc(sizeof(*new), GFP_NOFS);
		if (!new) {
			free_extent_map(em);
			ret = -ENOMEM;
			break;
		}
		new->start = cur;
		new->len = range_len;
		list_add_tail(&new->list, target_list);

next:
		cur = extent_map_end(em);
		free_extent_map(em);
	}
	if (ret < 0) {
		struct defrag_target_range *entry;
		struct defrag_target_range *tmp;

		list_for_each_entry_safe(entry, tmp, target_list, list) {
			list_del_init(&entry->list);
			kfree(entry);
		}
	}
	if (!ret && last_scanned_ret) {
		/*
		 * If the last extent is not a target, the caller can skip to
		 * the end of that extent.
		 * Otherwise, we can only go the end of the specified range.
		 */
		if (!last_is_target)
			*last_scanned_ret = max(cur, *last_scanned_ret);
		else
			*last_scanned_ret = max(start + len, *last_scanned_ret);
	}
	return ret;
}

#define CLUSTER_SIZE	(SZ_256K)
static_assert(PAGE_ALIGNED(CLUSTER_SIZE));

/*
 * Defrag one contiguous target range.
 *
 * @inode:	target inode
 * @target:	target range to defrag
 * @pages:	locked pages covering the defrag range
 * @nr_pages:	number of locked pages
 *
 * Caller should ensure:
 *
 * - Pages are prepared
 *   Pages should be locked, no ordered extent in the pages range,
 *   no writeback.
 *
 * - Extent bits are locked
 */
static int defrag_one_locked_target(struct btrfs_inode *inode,
				    struct defrag_target_range *target,
				    struct folio **folios, int nr_pages,
				    struct extent_state **cached_state)
{
	struct btrfs_fs_info *fs_info = inode->root->fs_info;
	struct extent_changeset *data_reserved = NULL;
	const u64 start = target->start;
	const u64 len = target->len;
	unsigned long last_index = (start + len - 1) >> PAGE_SHIFT;
	unsigned long start_index = start >> PAGE_SHIFT;
	unsigned long first_index = folios[0]->index;
	int ret = 0;
	int i;

	ASSERT(last_index - first_index + 1 <= nr_pages);

	ret = btrfs_delalloc_reserve_space(inode, &data_reserved, start, len);
	if (ret < 0)
		return ret;
	clear_extent_bit(&inode->io_tree, start, start + len - 1,
			 EXTENT_DELALLOC | EXTENT_DO_ACCOUNTING |
			 EXTENT_DEFRAG, cached_state);
	set_extent_bit(&inode->io_tree, start, start + len - 1,
		       EXTENT_DELALLOC | EXTENT_DEFRAG, cached_state);

	/* Update the page status */
	for (i = start_index - first_index; i <= last_index - first_index; i++) {
		folio_clear_checked(folios[i]);
		btrfs_folio_clamp_set_dirty(fs_info, folios[i], start, len);
	}
	btrfs_delalloc_release_extents(inode, len);
	extent_changeset_free(data_reserved);

	return ret;
}

static int defrag_one_range(struct btrfs_inode *inode, u64 start, u32 len,
			    u32 extent_thresh, u64 newer_than, bool do_compress,
			    u64 *last_scanned_ret)
{
	struct extent_state *cached_state = NULL;
	struct defrag_target_range *entry;
	struct defrag_target_range *tmp;
	LIST_HEAD(target_list);
	struct folio **folios;
	const u32 sectorsize = inode->root->fs_info->sectorsize;
	u64 last_index = (start + len - 1) >> PAGE_SHIFT;
	u64 start_index = start >> PAGE_SHIFT;
	unsigned int nr_pages = last_index - start_index + 1;
	int ret = 0;
	int i;

	ASSERT(nr_pages <= CLUSTER_SIZE / PAGE_SIZE);
	ASSERT(IS_ALIGNED(start, sectorsize) && IS_ALIGNED(len, sectorsize));

	folios = kcalloc(nr_pages, sizeof(struct folio *), GFP_NOFS);
	if (!folios)
		return -ENOMEM;

	/* Prepare all pages */
	for (i = 0; i < nr_pages; i++) {
		folios[i] = defrag_prepare_one_folio(inode, start_index + i);
		if (IS_ERR(folios[i])) {
			ret = PTR_ERR(folios[i]);
			nr_pages = i;
			goto free_folios;
		}
	}
	for (i = 0; i < nr_pages; i++)
		folio_wait_writeback(folios[i]);

	/* Lock the pages range */
	lock_extent(&inode->io_tree, start_index << PAGE_SHIFT,
		    (last_index << PAGE_SHIFT) + PAGE_SIZE - 1,
		    &cached_state);
	/*
	 * Now we have a consistent view about the extent map, re-check
	 * which range really needs to be defragged.
	 *
	 * And this time we have extent locked already, pass @locked = true
	 * so that we won't relock the extent range and cause deadlock.
	 */
	ret = defrag_collect_targets(inode, start, len, extent_thresh,
				     newer_than, do_compress, true,
				     &target_list, last_scanned_ret);
	if (ret < 0)
		goto unlock_extent;

	list_for_each_entry(entry, &target_list, list) {
		ret = defrag_one_locked_target(inode, entry, folios, nr_pages,
					       &cached_state);
		if (ret < 0)
			break;
	}

	list_for_each_entry_safe(entry, tmp, &target_list, list) {
		list_del_init(&entry->list);
		kfree(entry);
	}
unlock_extent:
	unlock_extent(&inode->io_tree, start_index << PAGE_SHIFT,
		      (last_index << PAGE_SHIFT) + PAGE_SIZE - 1,
		      &cached_state);
free_folios:
	for (i = 0; i < nr_pages; i++) {
		folio_unlock(folios[i]);
		folio_put(folios[i]);
	}
	kfree(folios);
	return ret;
}

static int defrag_one_cluster(struct btrfs_inode *inode,
			      struct file_ra_state *ra,
			      u64 start, u32 len, u32 extent_thresh,
			      u64 newer_than, bool do_compress,
			      unsigned long *sectors_defragged,
			      unsigned long max_sectors,
			      u64 *last_scanned_ret)
{
	const u32 sectorsize = inode->root->fs_info->sectorsize;
	struct defrag_target_range *entry;
	struct defrag_target_range *tmp;
	LIST_HEAD(target_list);
	int ret;

	ret = defrag_collect_targets(inode, start, len, extent_thresh,
				     newer_than, do_compress, false,
				     &target_list, NULL);
	if (ret < 0)
		goto out;

	list_for_each_entry(entry, &target_list, list) {
		u32 range_len = entry->len;

		/* Reached or beyond the limit */
		if (max_sectors && *sectors_defragged >= max_sectors) {
			ret = 1;
			break;
		}

		if (max_sectors)
			range_len = min_t(u32, range_len,
				(max_sectors - *sectors_defragged) * sectorsize);

		/*
		 * If defrag_one_range() has updated last_scanned_ret,
		 * our range may already be invalid (e.g. hole punched).
		 * Skip if our range is before last_scanned_ret, as there is
		 * no need to defrag the range anymore.
		 */
		if (entry->start + range_len <= *last_scanned_ret)
			continue;

		page_cache_sync_readahead(inode->vfs_inode.i_mapping,
				ra, NULL, entry->start >> PAGE_SHIFT,
				((entry->start + range_len - 1) >> PAGE_SHIFT) -
				(entry->start >> PAGE_SHIFT) + 1);
		/*
		 * Here we may not defrag any range if holes are punched before
		 * we locked the pages.
		 * But that's fine, it only affects the @sectors_defragged
		 * accounting.
		 */
		ret = defrag_one_range(inode, entry->start, range_len,
				       extent_thresh, newer_than, do_compress,
				       last_scanned_ret);
		if (ret < 0)
			break;
		*sectors_defragged += range_len >>
				      inode->root->fs_info->sectorsize_bits;
	}
out:
	list_for_each_entry_safe(entry, tmp, &target_list, list) {
		list_del_init(&entry->list);
		kfree(entry);
	}
	if (ret >= 0)
		*last_scanned_ret = max(*last_scanned_ret, start + len);
	return ret;
}

/*
 * Entry point to file defragmentation.
 *
 * @inode:	   inode to be defragged
 * @ra:		   readahead state
 * @range:	   defrag options including range and flags
 * @newer_than:	   minimum transid to defrag
 * @max_to_defrag: max number of sectors to be defragged, if 0, the whole inode
 *		   will be defragged.
 *
 * Return <0 for error.
 * Return >=0 for the number of sectors defragged, and range->start will be updated
 * to indicate the file offset where next defrag should be started at.
 * (Mostly for autodefrag, which sets @max_to_defrag thus we may exit early without
 *  defragging all the range).
 */
int btrfs_defrag_file(struct inode *inode, struct file_ra_state *ra,
		      struct btrfs_ioctl_defrag_range_args *range,
		      u64 newer_than, unsigned long max_to_defrag)
{
	struct btrfs_fs_info *fs_info = inode_to_fs_info(inode);
	unsigned long sectors_defragged = 0;
	u64 isize = i_size_read(inode);
	u64 cur;
	u64 last_byte;
	bool do_compress = (range->flags & BTRFS_DEFRAG_RANGE_COMPRESS);
	int compress_type = BTRFS_COMPRESS_ZLIB;
	int ret = 0;
	u32 extent_thresh = range->extent_thresh;
	pgoff_t start_index;

	ASSERT(ra);

	if (isize == 0)
		return 0;

	if (range->start >= isize)
		return -EINVAL;

	if (do_compress) {
		if (range->compress_type >= BTRFS_NR_COMPRESS_TYPES)
			return -EINVAL;
		if (range->compress_type)
			compress_type = range->compress_type;
	}

	if (extent_thresh == 0)
		extent_thresh = SZ_256K;

	if (range->start + range->len > range->start) {
		/* Got a specific range */
		last_byte = min(isize, range->start + range->len);
	} else {
		/* Defrag until file end */
		last_byte = isize;
	}

	/* Align the range */
	cur = round_down(range->start, fs_info->sectorsize);
	last_byte = round_up(last_byte, fs_info->sectorsize) - 1;

	/*
	 * Make writeback start from the beginning of the range, so that the
	 * defrag range can be written sequentially.
	 */
	start_index = cur >> PAGE_SHIFT;
	if (start_index < inode->i_mapping->writeback_index)
		inode->i_mapping->writeback_index = start_index;

	while (cur < last_byte) {
		const unsigned long prev_sectors_defragged = sectors_defragged;
		u64 last_scanned = cur;
		u64 cluster_end;

		if (btrfs_defrag_cancelled(fs_info)) {
			ret = -EAGAIN;
			break;
		}

		/* We want the cluster end at page boundary when possible */
		cluster_end = (((cur >> PAGE_SHIFT) +
			       (SZ_256K >> PAGE_SHIFT)) << PAGE_SHIFT) - 1;
		cluster_end = min(cluster_end, last_byte);

		btrfs_inode_lock(BTRFS_I(inode), 0);
		if (IS_SWAPFILE(inode)) {
			ret = -ETXTBSY;
			btrfs_inode_unlock(BTRFS_I(inode), 0);
			break;
		}
		if (!(inode->i_sb->s_flags & SB_ACTIVE)) {
			btrfs_inode_unlock(BTRFS_I(inode), 0);
			break;
		}
		if (do_compress)
			BTRFS_I(inode)->defrag_compress = compress_type;
		ret = defrag_one_cluster(BTRFS_I(inode), ra, cur,
				cluster_end + 1 - cur, extent_thresh,
				newer_than, do_compress, &sectors_defragged,
				max_to_defrag, &last_scanned);

		if (sectors_defragged > prev_sectors_defragged)
			balance_dirty_pages_ratelimited(inode->i_mapping);

		btrfs_inode_unlock(BTRFS_I(inode), 0);
		if (ret < 0)
			break;
		cur = max(cluster_end + 1, last_scanned);
		if (ret > 0) {
			ret = 0;
			break;
		}
		cond_resched();
	}

	/*
	 * Update range.start for autodefrag, this will indicate where to start
	 * in next run.
	 */
	range->start = cur;
	if (sectors_defragged) {
		/*
		 * We have defragged some sectors, for compression case they
		 * need to be written back immediately.
		 */
		if (range->flags & BTRFS_DEFRAG_RANGE_START_IO) {
			filemap_flush(inode->i_mapping);
			if (test_bit(BTRFS_INODE_HAS_ASYNC_EXTENT,
				     &BTRFS_I(inode)->runtime_flags))
				filemap_flush(inode->i_mapping);
		}
		if (range->compress_type == BTRFS_COMPRESS_LZO)
			btrfs_set_fs_incompat(fs_info, COMPRESS_LZO);
		else if (range->compress_type == BTRFS_COMPRESS_ZSTD)
			btrfs_set_fs_incompat(fs_info, COMPRESS_ZSTD);
		ret = sectors_defragged;
	}
	if (do_compress) {
		btrfs_inode_lock(BTRFS_I(inode), 0);
		BTRFS_I(inode)->defrag_compress = BTRFS_COMPRESS_NONE;
		btrfs_inode_unlock(BTRFS_I(inode), 0);
	}
	return ret;
}

void __cold btrfs_auto_defrag_exit(void)
{
	kmem_cache_destroy(btrfs_inode_defrag_cachep);
}

int __init btrfs_auto_defrag_init(void)
{
	btrfs_inode_defrag_cachep = kmem_cache_create("btrfs_inode_defrag",
					sizeof(struct inode_defrag), 0, 0, NULL);
	if (!btrfs_inode_defrag_cachep)
		return -ENOMEM;

	return 0;
}<|MERGE_RESOLUTION|>--- conflicted
+++ resolved
@@ -131,16 +131,7 @@
 		return;
 
 	if (test_bit(BTRFS_INODE_IN_DEFRAG, &inode->runtime_flags))
-<<<<<<< HEAD
-		return 0;
-
-	if (trans)
-		transid = trans->transid;
-	else
-		transid = btrfs_get_root_last_trans(root);
-=======
 		return;
->>>>>>> adc21867
 
 	defrag = kmem_cache_zalloc(btrfs_inode_defrag_cachep, GFP_NOFS);
 	if (!defrag)
