--- conflicted
+++ resolved
@@ -171,18 +171,10 @@
 	kmem_cache_destroy(extent_buffer_cache);
 }
 
-<<<<<<< HEAD
-static void process_one_page(struct btrfs_fs_info *fs_info,
-			     struct page *page, const struct page *locked_page,
-			     unsigned long page_ops, u64 start, u64 end)
-{
-	struct folio *folio = page_folio(page);
-=======
 static void process_one_folio(struct btrfs_fs_info *fs_info,
 			      struct folio *folio, const struct folio *locked_folio,
 			      unsigned long page_ops, u64 start, u64 end)
 {
->>>>>>> adc21867
 	u32 len;
 
 	ASSERT(end + 1 - start != 0 && end + 1 - start < U32_MAX);
@@ -201,15 +193,9 @@
 		btrfs_folio_end_writer_lock(fs_info, folio, start, len);
 }
 
-<<<<<<< HEAD
-static void __process_pages_contig(struct address_space *mapping,
-				   const struct page *locked_page, u64 start, u64 end,
-				   unsigned long page_ops)
-=======
 static void __process_folios_contig(struct address_space *mapping,
 				    const struct folio *locked_folio, u64 start,
 				    u64 end, unsigned long page_ops)
->>>>>>> adc21867
 {
 	struct btrfs_fs_info *fs_info = inode_to_fs_info(mapping->host);
 	pgoff_t start_index = start >> PAGE_SHIFT;
@@ -236,11 +222,7 @@
 }
 
 static noinline void __unlock_for_delalloc(const struct inode *inode,
-<<<<<<< HEAD
-					   const struct page *locked_page,
-=======
 					   const struct folio *locked_folio,
->>>>>>> adc21867
 					   u64 start, u64 end)
 {
 	unsigned long index = start >> PAGE_SHIFT;
@@ -254,16 +236,9 @@
 				PAGE_UNLOCK);
 }
 
-<<<<<<< HEAD
-static noinline int lock_delalloc_pages(struct inode *inode,
-					const struct page *locked_page,
-					u64 start,
-					u64 end)
-=======
 static noinline int lock_delalloc_folios(struct inode *inode,
 					 const struct folio *locked_folio,
 					 u64 start, u64 end)
->>>>>>> adc21867
 {
 	struct btrfs_fs_info *fs_info = inode_to_fs_info(inode);
 	struct address_space *mapping = inode->i_mapping;
@@ -427,11 +402,7 @@
 }
 
 void extent_clear_unlock_delalloc(struct btrfs_inode *inode, u64 start, u64 end,
-<<<<<<< HEAD
-				  const struct page *locked_page,
-=======
 				  const struct folio *locked_folio,
->>>>>>> adc21867
 				  struct extent_state **cached,
 				  u32 clear_bits, unsigned long page_ops)
 {
@@ -1146,17 +1117,10 @@
 						 struct btrfs_bio_ctrl *bio_ctrl)
 {
 	struct btrfs_fs_info *fs_info = inode_to_fs_info(&inode->vfs_inode);
-<<<<<<< HEAD
-	struct folio *folio = page_folio(page);
-	const bool is_subpage = btrfs_is_subpage(fs_info, page->mapping);
-	const u64 page_start = page_offset(page);
-	const u64 page_end = page_start + PAGE_SIZE - 1;
-=======
 	struct writeback_control *wbc = bio_ctrl->wbc;
 	const bool is_subpage = btrfs_is_subpage(fs_info, folio->mapping);
 	const u64 page_start = folio_pos(folio);
 	const u64 page_end = page_start + folio_size(folio) - 1;
->>>>>>> adc21867
 	/*
 	 * Save the last found delalloc end. As the delalloc end can go beyond
 	 * page boundary, thus we cannot rely on subpage bitmap to locate the
@@ -1168,9 +1132,6 @@
 	u64 delalloc_to_write = 0;
 	int ret = 0;
 
-<<<<<<< HEAD
-	/* Lock all (subpage) delalloc ranges inside the page first. */
-=======
 	/* Save the dirty bitmap as our submission bitmap will be a subset of it. */
 	if (btrfs_is_subpage(fs_info, inode->vfs_inode.i_mapping)) {
 		ASSERT(fs_info->sectors_per_page > 1);
@@ -1180,7 +1141,6 @@
 	}
 
 	/* Lock all (subpage) delalloc ranges inside the folio first. */
->>>>>>> adc21867
 	while (delalloc_start < page_end) {
 		delalloc_end = page_end;
 		if (!find_lock_delalloc_range(&inode->vfs_inode, folio,
@@ -1208,11 +1168,7 @@
 		if (!is_subpage) {
 			/*
 			 * For non-subpage case, the found delalloc range must
-<<<<<<< HEAD
-			 * cover this page and there must be only one locked
-=======
 			 * cover this folio and there must be only one locked
->>>>>>> adc21867
 			 * delalloc range.
 			 */
 			found_start = page_start;
@@ -1226,11 +1182,7 @@
 			break;
 		/*
 		 * The subpage range covers the last sector, the delalloc range may
-<<<<<<< HEAD
-		 * end beyond the page boundary, use the saved delalloc_end
-=======
 		 * end beyond the folio boundary, use the saved delalloc_end
->>>>>>> adc21867
 		 * instead.
 		 */
 		if (found_start + found_len >= page_end)
@@ -1238,12 +1190,8 @@
 
 		if (ret >= 0) {
 			/* No errors hit so far, run the current delalloc range. */
-<<<<<<< HEAD
-			ret = btrfs_run_delalloc_range(inode, page, found_start,
-=======
 			ret = btrfs_run_delalloc_range(inode, folio,
 						       found_start,
->>>>>>> adc21867
 						       found_start + found_len - 1,
 						       wbc);
 		} else {
@@ -1253,36 +1201,6 @@
 			 */
 			unlock_extent(&inode->io_tree, found_start,
 				      found_start + found_len - 1, NULL);
-<<<<<<< HEAD
-			__unlock_for_delalloc(&inode->vfs_inode, page, found_start,
-					      found_start + found_len - 1);
-		}
-
-		/*
-		 * We can hit btrfs_run_delalloc_range() with >0 return value.
-		 *
-		 * This happens when either the IO is already done and page
-		 * unlocked (inline) or the IO submission and page unlock would
-		 * be handled as async (compression).
-		 *
-		 * Inline is only possible for regular sectorsize for now.
-		 *
-		 * Compression is possible for both subpage and regular cases,
-		 * but even for subpage compression only happens for page aligned
-		 * range, thus the found delalloc range must go beyond current
-		 * page.
-		 */
-		if (ret > 0)
-			ASSERT(!is_subpage || found_start + found_len >= page_end);
-
-		/*
-		 * Above btrfs_run_delalloc_range() may have unlocked the page,
-		 * thus for the last range, we cannot touch the page anymore.
-		 */
-		if (found_start + found_len >= last_delalloc_end + 1)
-			break;
-
-=======
 			__unlock_for_delalloc(&inode->vfs_inode, folio,
 					      found_start,
 					      found_start + found_len - 1);
@@ -1308,7 +1226,6 @@
 		if (found_start + found_len >= last_delalloc_end + 1)
 			break;
 
->>>>>>> adc21867
 		delalloc_start = found_start + found_len;
 	}
 	if (ret < 0)
@@ -1352,15 +1269,10 @@
  *
  * Caller should make sure filepos < i_size and handle filepos >= i_size case.
  */
-<<<<<<< HEAD
-static void find_next_dirty_byte(const struct btrfs_fs_info *fs_info,
-				 struct page *page, u64 *start, u64 *end)
-=======
 static int submit_one_sector(struct btrfs_inode *inode,
 			     struct folio *folio,
 			     u64 filepos, struct btrfs_bio_ctrl *bio_ctrl,
 			     loff_t i_size)
->>>>>>> adc21867
 {
 	struct btrfs_fs_info *fs_info = inode->root->fs_info;
 	struct extent_map *em;
@@ -1424,20 +1336,6 @@
  * 0 if all went well (page still locked)
  * < 0 if there were errors (page still locked)
  */
-<<<<<<< HEAD
-static noinline_for_stack int __extent_writepage_io(struct btrfs_inode *inode,
-				 struct page *page, u64 start, u32 len,
-				 struct btrfs_bio_ctrl *bio_ctrl,
-				 loff_t i_size,
-				 int *nr_ret)
-{
-	struct btrfs_fs_info *fs_info = inode->root->fs_info;
-	u64 cur = start;
-	u64 end = start + len - 1;
-	u64 extent_offset;
-	u64 block_start;
-	struct extent_map *em;
-=======
 static noinline_for_stack int extent_writepage_io(struct btrfs_inode *inode,
 						  struct folio *folio,
 						  u64 start, u32 len,
@@ -1450,20 +1348,12 @@
 	const u64 folio_start = folio_pos(folio);
 	u64 cur;
 	int bit;
->>>>>>> adc21867
 	int ret = 0;
 
-<<<<<<< HEAD
-	ASSERT(start >= page_offset(page) &&
-	       start + len <= page_offset(page) + PAGE_SIZE);
-
-	ret = btrfs_writepage_cow_fixup(page);
-=======
 	ASSERT(start >= folio_start &&
 	       start + len <= folio_start + folio_size(folio));
 
 	ret = btrfs_writepage_cow_fixup(folio);
->>>>>>> adc21867
 	if (ret) {
 		/* Fixup worker will requeue */
 		folio_redirty_for_writepage(bio_ctrl->wbc, folio);
@@ -1496,70 +1386,6 @@
 						start + len - cur);
 			break;
 		}
-<<<<<<< HEAD
-
-		find_next_dirty_byte(fs_info, page, &dirty_range_start,
-				     &dirty_range_end);
-		if (cur < dirty_range_start) {
-			cur = dirty_range_start;
-			continue;
-		}
-
-		em = btrfs_get_extent(inode, NULL, cur, len);
-		if (IS_ERR(em)) {
-			ret = PTR_ERR_OR_ZERO(em);
-			goto out_error;
-		}
-
-		extent_offset = cur - em->start;
-		em_end = extent_map_end(em);
-		ASSERT(cur <= em_end);
-		ASSERT(cur < end);
-		ASSERT(IS_ALIGNED(em->start, fs_info->sectorsize));
-		ASSERT(IS_ALIGNED(em->len, fs_info->sectorsize));
-
-		block_start = extent_map_block_start(em);
-		disk_bytenr = extent_map_block_start(em) + extent_offset;
-
-		ASSERT(!extent_map_is_compressed(em));
-		ASSERT(block_start != EXTENT_MAP_HOLE);
-		ASSERT(block_start != EXTENT_MAP_INLINE);
-
-		/*
-		 * Note that em_end from extent_map_end() and dirty_range_end from
-		 * find_next_dirty_byte() are all exclusive
-		 */
-		iosize = min(min(em_end, end + 1), dirty_range_end) - cur;
-		free_extent_map(em);
-		em = NULL;
-
-		/*
-		 * Although the PageDirty bit might be cleared before entering
-		 * this function, subpage dirty bit is not cleared.
-		 * So clear subpage dirty bit here so next time we won't submit
-		 * page for range already written to disk.
-		 */
-		btrfs_folio_clear_dirty(fs_info, page_folio(page), cur, iosize);
-		btrfs_set_range_writeback(inode, cur, cur + iosize - 1);
-		if (!PageWriteback(page)) {
-			btrfs_err(inode->root->fs_info,
-				   "page %lu not writeback, cur %llu end %llu",
-			       page->index, cur, end);
-		}
-
-
-		submit_extent_page(bio_ctrl, disk_bytenr, page, iosize,
-				   cur - page_offset(page));
-		cur += iosize;
-		nr++;
-	}
-
-	btrfs_folio_assert_not_dirty(fs_info, page_folio(page), start, len);
-	*nr_ret = nr;
-	return 0;
-
-out_error:
-=======
 		ret = submit_one_sector(inode, folio, cur, bio_ctrl, i_size);
 		if (ret < 0)
 			goto out;
@@ -1568,7 +1394,6 @@
 
 	btrfs_folio_assert_not_dirty(fs_info, folio, start, len);
 out:
->>>>>>> adc21867
 	/*
 	 * If we didn't submitted any sector (>= i_size), folio dirty get
 	 * cleared but PAGECACHE_TAG_DIRTY is not cleared (only cleared
@@ -1633,13 +1458,8 @@
 	if (ret)
 		goto done;
 
-<<<<<<< HEAD
-	ret = __extent_writepage_io(BTRFS_I(inode), page, page_offset(page),
-				    PAGE_SIZE, bio_ctrl, i_size, &nr);
-=======
 	ret = extent_writepage_io(BTRFS_I(inode), folio, folio_pos(folio),
 				  PAGE_SIZE, bio_ctrl, i_size);
->>>>>>> adc21867
 	if (ret == 1)
 		return 0;
 
@@ -1652,15 +1472,11 @@
 		mapping_set_error(folio->mapping, ret);
 	}
 
-<<<<<<< HEAD
-	btrfs_folio_end_all_writers(inode_to_fs_info(inode), folio);
-=======
 	/*
 	 * Only unlock ranges that are submitted. As there can be some async
 	 * submitted ranges inside the folio.
 	 */
 	btrfs_folio_end_writer_lock_bitmap(fs_info, folio, bio_ctrl->submit_bitmap);
->>>>>>> adc21867
 	ASSERT(ret <= 0);
 	return ret;
 }
@@ -2359,11 +2175,7 @@
  * already been ran (aka, ordered extent inserted) and all pages are still
  * locked.
  */
-<<<<<<< HEAD
-void extent_write_locked_range(struct inode *inode, const struct page *locked_page,
-=======
 void extent_write_locked_range(struct inode *inode, const struct folio *locked_folio,
->>>>>>> adc21867
 			       u64 start, u64 end, struct writeback_control *wbc,
 			       bool pages_dirty)
 {
@@ -2387,29 +2199,6 @@
 	while (cur <= end) {
 		u64 cur_end = min(round_down(cur, PAGE_SIZE) + PAGE_SIZE - 1, end);
 		u32 cur_len = cur_end + 1 - cur;
-<<<<<<< HEAD
-		struct page *page;
-		int nr = 0;
-
-		page = find_get_page(mapping, cur >> PAGE_SHIFT);
-		ASSERT(PageLocked(page));
-		if (pages_dirty && page != locked_page)
-			ASSERT(PageDirty(page));
-
-		ret = __extent_writepage_io(BTRFS_I(inode), page, cur, cur_len,
-					    &bio_ctrl, i_size, &nr);
-		if (ret == 1)
-			goto next_page;
-
-		/* Make sure the mapping tag for page dirty gets cleared. */
-		if (nr == 0) {
-			struct folio *folio;
-
-			folio = page_folio(page);
-			btrfs_folio_set_writeback(fs_info, folio, cur, cur_len);
-			btrfs_folio_clear_writeback(fs_info, folio, cur, cur_len);
-		}
-=======
 		struct folio *folio;
 
 		folio = __filemap_get_folio(mapping, cur >> PAGE_SHIFT, 0, 0);
@@ -2440,7 +2229,6 @@
 		if (ret == 1)
 			goto next_page;
 
->>>>>>> adc21867
 		if (ret) {
 			btrfs_mark_ordered_io_finished(BTRFS_I(inode), folio,
 						       cur, cur_len, !ret);
@@ -2641,11 +2429,7 @@
 			cond_resched();
 		}
 	}
-<<<<<<< HEAD
-	return try_release_extent_state(io_tree, page, mask);
-=======
 	return try_release_extent_state(io_tree, folio, mask);
->>>>>>> adc21867
 }
 
 static void __free_extent_buffer(struct extent_buffer *eb)
@@ -4270,11 +4054,7 @@
 
 #define GANG_LOOKUP_SIZE	16
 static struct extent_buffer *get_next_extent_buffer(
-<<<<<<< HEAD
-		const struct btrfs_fs_info *fs_info, struct page *page, u64 bytenr)
-=======
 		const struct btrfs_fs_info *fs_info, struct folio *folio, u64 bytenr)
->>>>>>> adc21867
 {
 	struct extent_buffer *gang[GANG_LOOKUP_SIZE];
 	struct extent_buffer *found = NULL;
