/* SPDX-License-Identifier: GPL-2.0 */

#ifndef BTRFS_EXTENT_IO_H
#define BTRFS_EXTENT_IO_H

#include <linux/rbtree.h>
#include <linux/refcount.h>
#include <linux/fiemap.h>
#include <linux/btrfs_tree.h>
#include <linux/spinlock.h>
#include <linux/atomic.h>
#include <linux/rwsem.h>
#include <linux/list.h>
#include <linux/slab.h>
#include "compression.h"
#include "messages.h"
#include "ulist.h"
#include "misc.h"

struct page;
struct file;
struct folio;
struct inode;
struct fiemap_extent_info;
struct readahead_control;
struct address_space;
struct writeback_control;
struct extent_io_tree;
struct extent_map_tree;
struct extent_state;
struct btrfs_block_group;
struct btrfs_fs_info;
struct btrfs_inode;
struct btrfs_root;
struct btrfs_trans_handle;
struct btrfs_tree_parent_check;

enum {
	EXTENT_BUFFER_UPTODATE,
	EXTENT_BUFFER_DIRTY,
	EXTENT_BUFFER_CORRUPT,
	/* this got triggered by readahead */
	EXTENT_BUFFER_READAHEAD,
	EXTENT_BUFFER_TREE_REF,
	EXTENT_BUFFER_STALE,
	EXTENT_BUFFER_WRITEBACK,
	/* read IO error */
	EXTENT_BUFFER_READ_ERR,
	EXTENT_BUFFER_UNMAPPED,
	EXTENT_BUFFER_IN_TREE,
	/* write IO error */
	EXTENT_BUFFER_WRITE_ERR,
	/* Indicate the extent buffer is written zeroed out (for zoned) */
	EXTENT_BUFFER_ZONED_ZEROOUT,
	/* Indicate that extent buffer pages a being read */
	EXTENT_BUFFER_READING,
};

/* these are flags for __process_pages_contig */
enum {
	ENUM_BIT(PAGE_UNLOCK),
	/* Page starts writeback, clear dirty bit and set writeback bit */
	ENUM_BIT(PAGE_START_WRITEBACK),
	ENUM_BIT(PAGE_END_WRITEBACK),
	ENUM_BIT(PAGE_SET_ORDERED),
};

/*
 * Folio private values.  Every page that is controlled by the extent map has
 * folio private set to this value.
 */
#define EXTENT_FOLIO_PRIVATE			1

/*
 * The extent buffer bitmap operations are done with byte granularity instead of
 * word granularity for two reasons:
 * 1. The bitmaps must be little-endian on disk.
 * 2. Bitmap items are not guaranteed to be aligned to a word and therefore a
 *    single word in a bitmap may straddle two pages in the extent buffer.
 */
#define BIT_BYTE(nr) ((nr) / BITS_PER_BYTE)
#define BYTE_MASK ((1 << BITS_PER_BYTE) - 1)
#define BITMAP_FIRST_BYTE_MASK(start) \
	((BYTE_MASK << ((start) & (BITS_PER_BYTE - 1))) & BYTE_MASK)
#define BITMAP_LAST_BYTE_MASK(nbits) \
	(BYTE_MASK >> (-(nbits) & (BITS_PER_BYTE - 1)))


int __init extent_buffer_init_cachep(void);
void __cold extent_buffer_free_cachep(void);

#define INLINE_EXTENT_BUFFER_PAGES     (BTRFS_MAX_METADATA_BLOCKSIZE / PAGE_SIZE)
struct extent_buffer {
	u64 start;
	u32 len;
	u32 folio_size;
	unsigned long bflags;
	struct btrfs_fs_info *fs_info;

	/*
	 * The address where the eb can be accessed without any cross-page handling.
	 * This can be NULL if not possible.
	 */
	void *addr;

	spinlock_t refs_lock;
	atomic_t refs;
	int read_mirror;
	/* >= 0 if eb belongs to a log tree, -1 otherwise */
	s8 log_index;
	u8 folio_shift;
	struct rcu_head rcu_head;

	struct rw_semaphore lock;

	/*
	 * Pointers to all the folios of the extent buffer.
	 *
	 * For now the folio is always order 0 (aka, a single page).
	 */
	struct folio *folios[INLINE_EXTENT_BUFFER_PAGES];
#ifdef CONFIG_BTRFS_DEBUG
	struct list_head leak_list;
	pid_t lock_owner;
#endif
};

struct btrfs_eb_write_context {
	struct writeback_control *wbc;
	struct extent_buffer *eb;
	/* Block group @eb resides in. Only used for zoned mode. */
	struct btrfs_block_group *zoned_bg;
};

static inline unsigned long offset_in_eb_folio(const struct extent_buffer *eb,
					       u64 start)
{
	ASSERT(eb->folio_size);
	return start & (eb->folio_size - 1);
}

/*
 * Get the correct offset inside the page of extent buffer.
 *
 * @eb:		target extent buffer
 * @start:	offset inside the extent buffer
 *
 * Will handle both sectorsize == PAGE_SIZE and sectorsize < PAGE_SIZE cases.
 */
static inline size_t get_eb_offset_in_folio(const struct extent_buffer *eb,
					    unsigned long offset)
{
	/*
	 * 1) sectorsize == PAGE_SIZE and nodesize >= PAGE_SIZE case
	 *    1.1) One large folio covering the whole eb
	 *	   The eb->start is aligned to folio size, thus adding it
	 *	   won't cause any difference.
	 *    1.2) Several page sized folios
	 *	   The eb->start is aligned to folio (page) size, thus
	 *	   adding it won't cause any difference.
	 *
	 * 2) sectorsize < PAGE_SIZE and nodesize < PAGE_SIZE case
	 *    In this case there would only be one page sized folio, and there
	 *    may be several different extent buffers in the page/folio.
	 *    We need to add eb->start to properly access the offset inside
	 *    that eb.
	 */
	return offset_in_folio(eb->folios[0], offset + eb->start);
}

static inline unsigned long get_eb_folio_index(const struct extent_buffer *eb,
					       unsigned long offset)
{
	/*
	 * 1) sectorsize == PAGE_SIZE and nodesize >= PAGE_SIZE case
	 *    1.1) One large folio covering the whole eb.
	 *	   the folio_shift would be large enough to always make us
	 *	   return 0 as index.
	 *    1.2) Several page sized folios
	 *         The folio_shift would be PAGE_SHIFT, giving us the correct
	 *         index.
	 *
	 * 2) sectorsize < PAGE_SIZE and nodesize < PAGE_SIZE case
	 *    The folio would only be page sized, and always give us 0 as index.
	 */
	return offset >> eb->folio_shift;
}

/*
 * Structure to record how many bytes and which ranges are set/cleared
 */
struct extent_changeset {
	/* How many bytes are set/cleared in this operation */
	u64 bytes_changed;

	/* Changed ranges */
	struct ulist range_changed;
};

static inline void extent_changeset_init(struct extent_changeset *changeset)
{
	changeset->bytes_changed = 0;
	ulist_init(&changeset->range_changed);
}

static inline struct extent_changeset *extent_changeset_alloc(void)
{
	struct extent_changeset *ret;

	ret = kmalloc(sizeof(*ret), GFP_KERNEL);
	if (!ret)
		return NULL;

	extent_changeset_init(ret);
	return ret;
}

static inline void extent_changeset_prealloc(struct extent_changeset *changeset, gfp_t gfp_mask)
{
	ulist_prealloc(&changeset->range_changed, gfp_mask);
}

static inline void extent_changeset_release(struct extent_changeset *changeset)
{
	if (!changeset)
		return;
	changeset->bytes_changed = 0;
	ulist_release(&changeset->range_changed);
}

static inline void extent_changeset_free(struct extent_changeset *changeset)
{
	if (!changeset)
		return;
	extent_changeset_release(changeset);
	kfree(changeset);
}

bool try_release_extent_mapping(struct folio *folio, gfp_t mask);
int try_release_extent_buffer(struct folio *folio);

int btrfs_read_folio(struct file *file, struct folio *folio);
<<<<<<< HEAD
void extent_write_locked_range(struct inode *inode, const struct page *locked_page,
=======
void extent_write_locked_range(struct inode *inode, const struct folio *locked_folio,
>>>>>>> adc21867
			       u64 start, u64 end, struct writeback_control *wbc,
			       bool pages_dirty);
int btrfs_writepages(struct address_space *mapping, struct writeback_control *wbc);
int btree_write_cache_pages(struct address_space *mapping,
			    struct writeback_control *wbc);
void btrfs_readahead(struct readahead_control *rac);
int set_folio_extent_mapped(struct folio *folio);
int set_page_extent_mapped(struct page *page);
void clear_folio_extent_mapped(struct folio *folio);

struct extent_buffer *alloc_extent_buffer(struct btrfs_fs_info *fs_info,
					  u64 start, u64 owner_root, int level);
struct extent_buffer *__alloc_dummy_extent_buffer(struct btrfs_fs_info *fs_info,
						  u64 start, unsigned long len);
struct extent_buffer *alloc_dummy_extent_buffer(struct btrfs_fs_info *fs_info,
						u64 start);
struct extent_buffer *btrfs_clone_extent_buffer(const struct extent_buffer *src);
struct extent_buffer *find_extent_buffer(struct btrfs_fs_info *fs_info,
					 u64 start);
void free_extent_buffer(struct extent_buffer *eb);
void free_extent_buffer_stale(struct extent_buffer *eb);
#define WAIT_NONE	0
#define WAIT_COMPLETE	1
#define WAIT_PAGE_LOCK	2
int read_extent_buffer_pages(struct extent_buffer *eb, int wait, int mirror_num,
			     const struct btrfs_tree_parent_check *parent_check);
void wait_on_extent_buffer_writeback(struct extent_buffer *eb);
void btrfs_readahead_tree_block(struct btrfs_fs_info *fs_info,
				u64 bytenr, u64 owner_root, u64 gen, int level);
void btrfs_readahead_node_child(struct extent_buffer *node, int slot);

static inline int num_extent_pages(const struct extent_buffer *eb)
{
	/*
	 * For sectorsize == PAGE_SIZE case, since nodesize is always aligned to
	 * sectorsize, it's just eb->len >> PAGE_SHIFT.
	 *
	 * For sectorsize < PAGE_SIZE case, we could have nodesize < PAGE_SIZE,
	 * thus have to ensure we get at least one page.
	 */
	return (eb->len >> PAGE_SHIFT) ?: 1;
}

/*
 * This can only be determined at runtime by checking eb::folios[0].
 *
 * As we can have either one large folio covering the whole eb
 * (either nodesize <= PAGE_SIZE, or high order folio), or multiple
 * single-paged folios.
 */
static inline int num_extent_folios(const struct extent_buffer *eb)
{
	if (folio_order(eb->folios[0]))
		return 1;
	return num_extent_pages(eb);
}

static inline int extent_buffer_uptodate(const struct extent_buffer *eb)
{
	return test_bit(EXTENT_BUFFER_UPTODATE, &eb->bflags);
}

int memcmp_extent_buffer(const struct extent_buffer *eb, const void *ptrv,
			 unsigned long start, unsigned long len);
void read_extent_buffer(const struct extent_buffer *eb, void *dst,
			unsigned long start,
			unsigned long len);
int read_extent_buffer_to_user_nofault(const struct extent_buffer *eb,
				       void __user *dst, unsigned long start,
				       unsigned long len);
void write_extent_buffer(const struct extent_buffer *eb, const void *src,
			 unsigned long start, unsigned long len);

static inline void write_extent_buffer_chunk_tree_uuid(
		const struct extent_buffer *eb, const void *chunk_tree_uuid)
{
	write_extent_buffer(eb, chunk_tree_uuid,
			    offsetof(struct btrfs_header, chunk_tree_uuid),
			    BTRFS_FSID_SIZE);
}

static inline void write_extent_buffer_fsid(const struct extent_buffer *eb,
					    const void *fsid)
{
	write_extent_buffer(eb, fsid, offsetof(struct btrfs_header, fsid),
			    BTRFS_FSID_SIZE);
}

void copy_extent_buffer_full(const struct extent_buffer *dst,
			     const struct extent_buffer *src);
void copy_extent_buffer(const struct extent_buffer *dst,
			const struct extent_buffer *src,
			unsigned long dst_offset, unsigned long src_offset,
			unsigned long len);
void memcpy_extent_buffer(const struct extent_buffer *dst,
			  unsigned long dst_offset, unsigned long src_offset,
			  unsigned long len);
void memmove_extent_buffer(const struct extent_buffer *dst,
			   unsigned long dst_offset, unsigned long src_offset,
			   unsigned long len);
void memzero_extent_buffer(const struct extent_buffer *eb, unsigned long start,
			   unsigned long len);
int extent_buffer_test_bit(const struct extent_buffer *eb, unsigned long start,
			   unsigned long pos);
void extent_buffer_bitmap_set(const struct extent_buffer *eb, unsigned long start,
			      unsigned long pos, unsigned long len);
void extent_buffer_bitmap_clear(const struct extent_buffer *eb,
				unsigned long start, unsigned long pos,
				unsigned long len);
void set_extent_buffer_dirty(struct extent_buffer *eb);
void set_extent_buffer_uptodate(struct extent_buffer *eb);
void clear_extent_buffer_uptodate(struct extent_buffer *eb);
void extent_clear_unlock_delalloc(struct btrfs_inode *inode, u64 start, u64 end,
<<<<<<< HEAD
				  const struct page *locked_page,
=======
				  const struct folio *locked_folio,
>>>>>>> adc21867
				  struct extent_state **cached,
				  u32 bits_to_clear, unsigned long page_ops);
int extent_invalidate_folio(struct extent_io_tree *tree,
			    struct folio *folio, size_t offset);
void btrfs_clear_buffer_dirty(struct btrfs_trans_handle *trans,
			      struct extent_buffer *buf);

int btrfs_alloc_page_array(unsigned int nr_pages, struct page **page_array,
			   bool nofail);
int btrfs_alloc_folio_array(unsigned int nr_folios, struct folio **folio_array);

#ifdef CONFIG_BTRFS_FS_RUN_SANITY_TESTS
bool find_lock_delalloc_range(struct inode *inode,
			      struct folio *locked_folio, u64 *start,
			     u64 *end);
#endif
struct extent_buffer *alloc_test_extent_buffer(struct btrfs_fs_info *fs_info,
					       u64 start);

#ifdef CONFIG_BTRFS_DEBUG
void btrfs_extent_buffer_leak_debug_check(struct btrfs_fs_info *fs_info);
#else
#define btrfs_extent_buffer_leak_debug_check(fs_info)	do {} while (0)
#endif

#endif<|MERGE_RESOLUTION|>--- conflicted
+++ resolved
@@ -240,11 +240,7 @@
 int try_release_extent_buffer(struct folio *folio);
 
 int btrfs_read_folio(struct file *file, struct folio *folio);
-<<<<<<< HEAD
-void extent_write_locked_range(struct inode *inode, const struct page *locked_page,
-=======
 void extent_write_locked_range(struct inode *inode, const struct folio *locked_folio,
->>>>>>> adc21867
 			       u64 start, u64 end, struct writeback_control *wbc,
 			       bool pages_dirty);
 int btrfs_writepages(struct address_space *mapping, struct writeback_control *wbc);
@@ -358,11 +354,7 @@
 void set_extent_buffer_uptodate(struct extent_buffer *eb);
 void clear_extent_buffer_uptodate(struct extent_buffer *eb);
 void extent_clear_unlock_delalloc(struct btrfs_inode *inode, u64 start, u64 end,
-<<<<<<< HEAD
-				  const struct page *locked_page,
-=======
 				  const struct folio *locked_folio,
->>>>>>> adc21867
 				  struct extent_state **cached,
 				  u32 bits_to_clear, unsigned long page_ops);
 int extent_invalidate_folio(struct extent_io_tree *tree,
