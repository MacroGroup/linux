// SPDX-License-Identifier: GPL-2.0

#include <linux/err.h>
#include <linux/slab.h>
#include <linux/spinlock.h>
#include "messages.h"
#include "ctree.h"
#include "extent_map.h"
#include "compression.h"
#include "btrfs_inode.h"
#include "disk-io.h"


static struct kmem_cache *extent_map_cache;

int __init extent_map_init(void)
{
	extent_map_cache = kmem_cache_create("btrfs_extent_map",
					     sizeof(struct extent_map), 0, 0, NULL);
	if (!extent_map_cache)
		return -ENOMEM;
	return 0;
}

void __cold extent_map_exit(void)
{
	kmem_cache_destroy(extent_map_cache);
}

/*
 * Initialize the extent tree @tree.  Should be called for each new inode or
 * other user of the extent_map interface.
 */
void extent_map_tree_init(struct extent_map_tree *tree)
{
	tree->root = RB_ROOT;
	INIT_LIST_HEAD(&tree->modified_extents);
	rwlock_init(&tree->lock);
}

/*
 * Allocate a new extent_map structure.  The new structure is returned with a
 * reference count of one and needs to be freed using free_extent_map()
 */
struct extent_map *alloc_extent_map(void)
{
	struct extent_map *em;
	em = kmem_cache_zalloc(extent_map_cache, GFP_NOFS);
	if (!em)
		return NULL;
	RB_CLEAR_NODE(&em->rb_node);
	refcount_set(&em->refs, 1);
	INIT_LIST_HEAD(&em->list);
	return em;
}

/*
 * Drop the reference out on @em by one and free the structure if the reference
 * count hits zero.
 */
void free_extent_map(struct extent_map *em)
{
	if (!em)
		return;
	if (refcount_dec_and_test(&em->refs)) {
		WARN_ON(extent_map_in_tree(em));
		WARN_ON(!list_empty(&em->list));
		kmem_cache_free(extent_map_cache, em);
	}
}

/* Do the math around the end of an extent, handling wrapping. */
static u64 range_end(u64 start, u64 len)
{
	if (start + len < start)
		return (u64)-1;
	return start + len;
}

static void dec_evictable_extent_maps(struct btrfs_inode *inode)
{
	struct btrfs_fs_info *fs_info = inode->root->fs_info;

	if (!btrfs_is_testing(fs_info) && is_fstree(btrfs_root_id(inode->root)))
		percpu_counter_dec(&fs_info->evictable_extent_maps);
}

static int tree_insert(struct rb_root *root, struct extent_map *em)
{
	struct rb_node **p = &root->rb_node;
	struct rb_node *parent = NULL;
	struct extent_map *entry = NULL;
	struct rb_node *orig_parent = NULL;
	u64 end = range_end(em->start, em->len);

	while (*p) {
		parent = *p;
		entry = rb_entry(parent, struct extent_map, rb_node);

		if (em->start < entry->start)
			p = &(*p)->rb_left;
		else if (em->start >= extent_map_end(entry))
			p = &(*p)->rb_right;
		else
			return -EEXIST;
	}

	orig_parent = parent;
	while (parent && em->start >= extent_map_end(entry)) {
		parent = rb_next(parent);
		entry = rb_entry(parent, struct extent_map, rb_node);
	}
	if (parent)
		if (end > entry->start && em->start < extent_map_end(entry))
			return -EEXIST;

	parent = orig_parent;
	entry = rb_entry(parent, struct extent_map, rb_node);
	while (parent && em->start < entry->start) {
		parent = rb_prev(parent);
		entry = rb_entry(parent, struct extent_map, rb_node);
	}
	if (parent)
		if (end > entry->start && em->start < extent_map_end(entry))
			return -EEXIST;

	rb_link_node(&em->rb_node, orig_parent, p);
	rb_insert_color(&em->rb_node, root);
	return 0;
}

/*
 * Search through the tree for an extent_map with a given offset.  If it can't
 * be found, try to find some neighboring extents
 */
static struct rb_node *__tree_search(struct rb_root *root, u64 offset,
				     struct rb_node **prev_or_next_ret)
{
	struct rb_node *n = root->rb_node;
	struct rb_node *prev = NULL;
	struct rb_node *orig_prev = NULL;
	struct extent_map *entry;
	struct extent_map *prev_entry = NULL;

	ASSERT(prev_or_next_ret);

	while (n) {
		entry = rb_entry(n, struct extent_map, rb_node);
		prev = n;
		prev_entry = entry;

		if (offset < entry->start)
			n = n->rb_left;
		else if (offset >= extent_map_end(entry))
			n = n->rb_right;
		else
			return n;
	}

	orig_prev = prev;
	while (prev && offset >= extent_map_end(prev_entry)) {
		prev = rb_next(prev);
		prev_entry = rb_entry(prev, struct extent_map, rb_node);
	}

	/*
	 * Previous extent map found, return as in this case the caller does not
	 * care about the next one.
	 */
	if (prev) {
		*prev_or_next_ret = prev;
		return NULL;
	}

	prev = orig_prev;
	prev_entry = rb_entry(prev, struct extent_map, rb_node);
	while (prev && offset < prev_entry->start) {
		prev = rb_prev(prev);
		prev_entry = rb_entry(prev, struct extent_map, rb_node);
	}
	*prev_or_next_ret = prev;

	return NULL;
}

static inline u64 extent_map_block_len(const struct extent_map *em)
{
	if (extent_map_is_compressed(em))
		return em->disk_num_bytes;
	return em->len;
}

static inline u64 extent_map_block_end(const struct extent_map *em)
{
<<<<<<< HEAD
	if (extent_map_block_start(em) + extent_map_block_len(em) <
	    extent_map_block_start(em))
		return (u64)-1;
	return extent_map_block_start(em) + extent_map_block_len(em);
=======
	const u64 block_start = extent_map_block_start(em);
	const u64 block_end = block_start + extent_map_block_len(em);

	if (block_end < block_start)
		return (u64)-1;

	return block_end;
>>>>>>> adc21867
}

static bool can_merge_extent_map(const struct extent_map *em)
{
	if (em->flags & EXTENT_FLAG_PINNED)
		return false;

	/* Don't merge compressed extents, we need to know their actual size. */
	if (extent_map_is_compressed(em))
		return false;

	if (em->flags & EXTENT_FLAG_LOGGING)
		return false;

	/*
	 * We don't want to merge stuff that hasn't been written to the log yet
	 * since it may not reflect exactly what is on disk, and that would be
	 * bad.
	 */
	if (!list_empty(&em->list))
		return false;

	return true;
}

/* Check to see if two extent_map structs are adjacent and safe to merge. */
static bool mergeable_maps(const struct extent_map *prev, const struct extent_map *next)
{
	if (extent_map_end(prev) != next->start)
		return false;

	/*
	 * The merged flag is not an on-disk flag, it just indicates we had the
	 * extent maps of 2 (or more) adjacent extents merged, so factor it out.
	 */
	if ((prev->flags & ~EXTENT_FLAG_MERGED) !=
	    (next->flags & ~EXTENT_FLAG_MERGED))
		return false;

	if (next->disk_bytenr < EXTENT_MAP_LAST_BYTE - 1)
		return extent_map_block_start(next) == extent_map_block_end(prev);

	/* HOLES and INLINE extents. */
	return next->disk_bytenr == prev->disk_bytenr;
}

/*
 * Handle the on-disk data extents merge for @prev and @next.
 *
<<<<<<< HEAD
 * Only touches disk_bytenr/disk_num_bytes/offset/ram_bytes.
 * For now only uncompressed regular extent can be merged.
 *
 * @prev and @next will be both updated to point to the new merged range.
 * Thus one of them should be removed by the caller.
 */
static void merge_ondisk_extents(struct extent_map *prev, struct extent_map *next)
=======
 * @prev:    left extent to merge
 * @next:    right extent to merge
 * @merged:  the extent we will not discard after the merge; updated with new values
 *
 * After this, one of the two extents is the new merged extent and the other is
 * removed from the tree and likely freed. Note that @merged is one of @prev/@next
 * so there is const/non-const aliasing occurring here.
 *
 * Only touches disk_bytenr/disk_num_bytes/offset/ram_bytes.
 * For now only uncompressed regular extent can be merged.
 */
static void merge_ondisk_extents(const struct extent_map *prev, const struct extent_map *next,
				 struct extent_map *merged)
>>>>>>> adc21867
{
	u64 new_disk_bytenr;
	u64 new_disk_num_bytes;
	u64 new_offset;

	/* @prev and @next should not be compressed. */
	ASSERT(!extent_map_is_compressed(prev));
	ASSERT(!extent_map_is_compressed(next));

	/*
	 * There are two different cases where @prev and @next can be merged.
	 *
	 * 1) They are referring to the same data extent:
	 *
	 * |<----- data extent A ----->|
	 *    |<- prev ->|<- next ->|
	 *
	 * 2) They are referring to different data extents but still adjacent:
	 *
	 * |<-- data extent A -->|<-- data extent B -->|
	 *            |<- prev ->|<- next ->|
	 *
	 * The calculation here always merges the data extents first, then updates
	 * @offset using the new data extents.
	 *
	 * For case 1), the merged data extent would be the same.
	 * For case 2), we just merge the two data extents into one.
	 */
	new_disk_bytenr = min(prev->disk_bytenr, next->disk_bytenr);
	new_disk_num_bytes = max(prev->disk_bytenr + prev->disk_num_bytes,
				 next->disk_bytenr + next->disk_num_bytes) -
			     new_disk_bytenr;
	new_offset = prev->disk_bytenr + prev->offset - new_disk_bytenr;

<<<<<<< HEAD
	prev->disk_bytenr = new_disk_bytenr;
	prev->disk_num_bytes = new_disk_num_bytes;
	prev->ram_bytes = new_disk_num_bytes;
	prev->offset = new_offset;

	next->disk_bytenr = new_disk_bytenr;
	next->disk_num_bytes = new_disk_num_bytes;
	next->ram_bytes = new_disk_num_bytes;
	next->offset = new_offset;
=======
	merged->disk_bytenr = new_disk_bytenr;
	merged->disk_num_bytes = new_disk_num_bytes;
	merged->ram_bytes = new_disk_num_bytes;
	merged->offset = new_offset;
>>>>>>> adc21867
}

static void dump_extent_map(struct btrfs_fs_info *fs_info, const char *prefix,
			    struct extent_map *em)
{
	if (!IS_ENABLED(CONFIG_BTRFS_DEBUG))
		return;
	btrfs_crit(fs_info,
"%s, start=%llu len=%llu disk_bytenr=%llu disk_num_bytes=%llu ram_bytes=%llu offset=%llu flags=0x%x",
		prefix, em->start, em->len, em->disk_bytenr, em->disk_num_bytes,
		em->ram_bytes, em->offset, em->flags);
	ASSERT(0);
}

/* Internal sanity checks for btrfs debug builds. */
static void validate_extent_map(struct btrfs_fs_info *fs_info, struct extent_map *em)
{
	if (!IS_ENABLED(CONFIG_BTRFS_DEBUG))
		return;
	if (em->disk_bytenr < EXTENT_MAP_LAST_BYTE) {
		if (em->disk_num_bytes == 0)
			dump_extent_map(fs_info, "zero disk_num_bytes", em);
		if (em->offset + em->len > em->ram_bytes)
			dump_extent_map(fs_info, "ram_bytes too small", em);
		if (em->offset + em->len > em->disk_num_bytes &&
		    !extent_map_is_compressed(em))
			dump_extent_map(fs_info, "disk_num_bytes too small", em);
		if (!extent_map_is_compressed(em) &&
		    em->ram_bytes != em->disk_num_bytes)
			dump_extent_map(fs_info,
		"ram_bytes mismatch with disk_num_bytes for non-compressed em",
					em);
	} else if (em->offset) {
		dump_extent_map(fs_info, "non-zero offset for hole/inline", em);
	}
}

static void try_merge_map(struct btrfs_inode *inode, struct extent_map *em)
{
	struct btrfs_fs_info *fs_info = inode->root->fs_info;
	struct extent_map_tree *tree = &inode->extent_tree;
	struct extent_map *merge = NULL;
	struct rb_node *rb;

	/*
	 * We can't modify an extent map that is in the tree and that is being
	 * used by another task, as it can cause that other task to see it in
	 * inconsistent state during the merging. We always have 1 reference for
	 * the tree and 1 for this task (which is unpinning the extent map or
	 * clearing the logging flag), so anything > 2 means it's being used by
	 * other tasks too.
	 */
	if (refcount_read(&em->refs) > 2)
		return;

	if (!can_merge_extent_map(em))
		return;

	if (em->start != 0) {
		rb = rb_prev(&em->rb_node);
		if (rb)
			merge = rb_entry(rb, struct extent_map, rb_node);
		if (rb && can_merge_extent_map(merge) && mergeable_maps(merge, em)) {
			em->start = merge->start;
			em->len += merge->len;
			em->generation = max(em->generation, merge->generation);

			if (em->disk_bytenr < EXTENT_MAP_LAST_BYTE)
<<<<<<< HEAD
				merge_ondisk_extents(merge, em);
=======
				merge_ondisk_extents(merge, em, em);
>>>>>>> adc21867
			em->flags |= EXTENT_FLAG_MERGED;

			validate_extent_map(fs_info, em);
			rb_erase(&merge->rb_node, &tree->root);
			RB_CLEAR_NODE(&merge->rb_node);
			free_extent_map(merge);
			dec_evictable_extent_maps(inode);
		}
	}

	rb = rb_next(&em->rb_node);
	if (rb)
		merge = rb_entry(rb, struct extent_map, rb_node);
	if (rb && can_merge_extent_map(merge) && mergeable_maps(em, merge)) {
		em->len += merge->len;
		if (em->disk_bytenr < EXTENT_MAP_LAST_BYTE)
<<<<<<< HEAD
			merge_ondisk_extents(em, merge);
=======
			merge_ondisk_extents(em, merge, em);
>>>>>>> adc21867
		validate_extent_map(fs_info, em);
		rb_erase(&merge->rb_node, &tree->root);
		RB_CLEAR_NODE(&merge->rb_node);
		em->generation = max(em->generation, merge->generation);
		em->flags |= EXTENT_FLAG_MERGED;
		free_extent_map(merge);
		dec_evictable_extent_maps(inode);
	}
}

/*
 * Unpin an extent from the cache.
 *
 * @inode:	the inode from which we are unpinning an extent range
 * @start:	logical offset in the file
 * @len:	length of the extent
 * @gen:	generation that this extent has been modified in
 *
 * Called after an extent has been written to disk properly.  Set the generation
 * to the generation that actually added the file item to the inode so we know
 * we need to sync this extent when we call fsync().
 *
 * Returns: 0	     on success
 * 	    -ENOENT  when the extent is not found in the tree
 * 	    -EUCLEAN if the found extent does not match the expected start
 */
int unpin_extent_cache(struct btrfs_inode *inode, u64 start, u64 len, u64 gen)
{
	struct btrfs_fs_info *fs_info = inode->root->fs_info;
	struct extent_map_tree *tree = &inode->extent_tree;
	int ret = 0;
	struct extent_map *em;

	write_lock(&tree->lock);
	em = lookup_extent_mapping(tree, start, len);

	if (WARN_ON(!em)) {
		btrfs_warn(fs_info,
"no extent map found for inode %llu (root %lld) when unpinning extent range [%llu, %llu), generation %llu",
			   btrfs_ino(inode), btrfs_root_id(inode->root),
			   start, start + len, gen);
		ret = -ENOENT;
		goto out;
	}

	if (WARN_ON(em->start != start)) {
		btrfs_warn(fs_info,
"found extent map for inode %llu (root %lld) with unexpected start offset %llu when unpinning extent range [%llu, %llu), generation %llu",
			   btrfs_ino(inode), btrfs_root_id(inode->root),
			   em->start, start, start + len, gen);
		ret = -EUCLEAN;
		goto out;
	}

	em->generation = gen;
	em->flags &= ~EXTENT_FLAG_PINNED;

	try_merge_map(inode, em);

out:
	write_unlock(&tree->lock);
	free_extent_map(em);
	return ret;

}

void clear_em_logging(struct btrfs_inode *inode, struct extent_map *em)
{
	lockdep_assert_held_write(&inode->extent_tree.lock);

	em->flags &= ~EXTENT_FLAG_LOGGING;
	if (extent_map_in_tree(em))
		try_merge_map(inode, em);
}

static inline void setup_extent_mapping(struct btrfs_inode *inode,
					struct extent_map *em,
					int modified)
{
	refcount_inc(&em->refs);

	ASSERT(list_empty(&em->list));

	if (modified)
		list_add(&em->list, &inode->extent_tree.modified_extents);
	else
		try_merge_map(inode, em);
}

/*
 * Add a new extent map to an inode's extent map tree.
 *
 * @inode:	the target inode
 * @em:		map to insert
 * @modified:	indicate whether the given @em should be added to the
 *	        modified list, which indicates the extent needs to be logged
 *
 * Insert @em into the @inode's extent map tree or perform a simple
 * forward/backward merge with existing mappings.  The extent_map struct passed
 * in will be inserted into the tree directly, with an additional reference
 * taken, or a reference dropped if the merge attempt was successful.
 */
static int add_extent_mapping(struct btrfs_inode *inode,
			      struct extent_map *em, int modified)
{
	struct extent_map_tree *tree = &inode->extent_tree;
	struct btrfs_root *root = inode->root;
	struct btrfs_fs_info *fs_info = root->fs_info;
	int ret;

	lockdep_assert_held_write(&tree->lock);

	validate_extent_map(fs_info, em);
	ret = tree_insert(&tree->root, em);
	if (ret)
		return ret;

	setup_extent_mapping(inode, em, modified);

	if (!btrfs_is_testing(fs_info) && is_fstree(btrfs_root_id(root)))
		percpu_counter_inc(&fs_info->evictable_extent_maps);

	return 0;
}

static struct extent_map *
__lookup_extent_mapping(struct extent_map_tree *tree,
			u64 start, u64 len, int strict)
{
	struct extent_map *em;
	struct rb_node *rb_node;
	struct rb_node *prev_or_next = NULL;
	u64 end = range_end(start, len);

	rb_node = __tree_search(&tree->root, start, &prev_or_next);
	if (!rb_node) {
		if (prev_or_next)
			rb_node = prev_or_next;
		else
			return NULL;
	}

	em = rb_entry(rb_node, struct extent_map, rb_node);

	if (strict && !(end > em->start && start < extent_map_end(em)))
		return NULL;

	refcount_inc(&em->refs);
	return em;
}

/*
 * Lookup extent_map that intersects @start + @len range.
 *
 * @tree:	tree to lookup in
 * @start:	byte offset to start the search
 * @len:	length of the lookup range
 *
 * Find and return the first extent_map struct in @tree that intersects the
 * [start, len] range.  There may be additional objects in the tree that
 * intersect, so check the object returned carefully to make sure that no
 * additional lookups are needed.
 */
struct extent_map *lookup_extent_mapping(struct extent_map_tree *tree,
					 u64 start, u64 len)
{
	return __lookup_extent_mapping(tree, start, len, 1);
}

/*
 * Find a nearby extent map intersecting @start + @len (not an exact search).
 *
 * @tree:	tree to lookup in
 * @start:	byte offset to start the search
 * @len:	length of the lookup range
 *
 * Find and return the first extent_map struct in @tree that intersects the
 * [start, len] range.
 *
 * If one can't be found, any nearby extent may be returned
 */
struct extent_map *search_extent_mapping(struct extent_map_tree *tree,
					 u64 start, u64 len)
{
	return __lookup_extent_mapping(tree, start, len, 0);
}

/*
 * Remove an extent_map from its inode's extent tree.
 *
 * @inode:	the inode the extent map belongs to
 * @em:		extent map being removed
 *
 * Remove @em from the extent tree of @inode.  No reference counts are dropped,
 * and no checks are done to see if the range is in use.
 */
void remove_extent_mapping(struct btrfs_inode *inode, struct extent_map *em)
{
	struct extent_map_tree *tree = &inode->extent_tree;

	lockdep_assert_held_write(&tree->lock);

	WARN_ON(em->flags & EXTENT_FLAG_PINNED);
	rb_erase(&em->rb_node, &tree->root);
	if (!(em->flags & EXTENT_FLAG_LOGGING))
		list_del_init(&em->list);
	RB_CLEAR_NODE(&em->rb_node);

	dec_evictable_extent_maps(inode);
}

static void replace_extent_mapping(struct btrfs_inode *inode,
				   struct extent_map *cur,
				   struct extent_map *new,
				   int modified)
{
	struct btrfs_fs_info *fs_info = inode->root->fs_info;
	struct extent_map_tree *tree = &inode->extent_tree;

	lockdep_assert_held_write(&tree->lock);

	validate_extent_map(fs_info, new);

	WARN_ON(cur->flags & EXTENT_FLAG_PINNED);
	ASSERT(extent_map_in_tree(cur));
	if (!(cur->flags & EXTENT_FLAG_LOGGING))
		list_del_init(&cur->list);
	rb_replace_node(&cur->rb_node, &new->rb_node, &tree->root);
	RB_CLEAR_NODE(&cur->rb_node);

	setup_extent_mapping(inode, new, modified);
}

static struct extent_map *next_extent_map(const struct extent_map *em)
{
	struct rb_node *next;

	next = rb_next(&em->rb_node);
	if (!next)
		return NULL;
	return container_of(next, struct extent_map, rb_node);
}

static struct extent_map *prev_extent_map(struct extent_map *em)
{
	struct rb_node *prev;

	prev = rb_prev(&em->rb_node);
	if (!prev)
		return NULL;
	return container_of(prev, struct extent_map, rb_node);
}

/*
 * Helper for btrfs_get_extent.  Given an existing extent in the tree,
 * the existing extent is the nearest extent to map_start,
 * and an extent that you want to insert, deal with overlap and insert
 * the best fitted new extent into the tree.
 */
static noinline int merge_extent_mapping(struct btrfs_inode *inode,
					 struct extent_map *existing,
					 struct extent_map *em,
					 u64 map_start)
{
	struct extent_map *prev;
	struct extent_map *next;
	u64 start;
	u64 end;
	u64 start_diff;

	if (map_start < em->start || map_start >= extent_map_end(em))
		return -EINVAL;

	if (existing->start > map_start) {
		next = existing;
		prev = prev_extent_map(next);
	} else {
		prev = existing;
		next = next_extent_map(prev);
	}

	start = prev ? extent_map_end(prev) : em->start;
	start = max_t(u64, start, em->start);
	end = next ? next->start : extent_map_end(em);
	end = min_t(u64, end, extent_map_end(em));
	start_diff = start - em->start;
	em->start = start;
	em->len = end - start;
	if (em->disk_bytenr < EXTENT_MAP_LAST_BYTE)
		em->offset += start_diff;
	return add_extent_mapping(inode, em, 0);
}

/*
 * Add extent mapping into an inode's extent map tree.
 *
 * @inode:    target inode
 * @em_in:    extent we are inserting
 * @start:    start of the logical range btrfs_get_extent() is requesting
 * @len:      length of the logical range btrfs_get_extent() is requesting
 *
 * Note that @em_in's range may be different from [start, start+len),
 * but they must be overlapped.
 *
 * Insert @em_in into the inode's extent map tree. In case there is an
 * overlapping range, handle the -EEXIST by either:
 * a) Returning the existing extent in @em_in if @start is within the
 *    existing em.
 * b) Merge the existing extent with @em_in passed in.
 *
 * Return 0 on success, otherwise -EEXIST.
 *
 */
int btrfs_add_extent_mapping(struct btrfs_inode *inode,
			     struct extent_map **em_in, u64 start, u64 len)
{
	int ret;
	struct extent_map *em = *em_in;
	struct btrfs_fs_info *fs_info = inode->root->fs_info;

	/*
	 * Tree-checker should have rejected any inline extent with non-zero
	 * file offset. Here just do a sanity check.
	 */
	if (em->disk_bytenr == EXTENT_MAP_INLINE)
		ASSERT(em->start == 0);

	ret = add_extent_mapping(inode, em, 0);
	/* it is possible that someone inserted the extent into the tree
	 * while we had the lock dropped.  It is also possible that
	 * an overlapping map exists in the tree
	 */
	if (ret == -EEXIST) {
		struct extent_map *existing;

		existing = search_extent_mapping(&inode->extent_tree, start, len);

		trace_btrfs_handle_em_exist(fs_info, existing, em, start, len);

		/*
		 * existing will always be non-NULL, since there must be
		 * extent causing the -EEXIST.
		 */
		if (start >= existing->start &&
		    start < extent_map_end(existing)) {
			free_extent_map(em);
			*em_in = existing;
			ret = 0;
		} else {
			u64 orig_start = em->start;
			u64 orig_len = em->len;

			/*
			 * The existing extent map is the one nearest to
			 * the [start, start + len) range which overlaps
			 */
			ret = merge_extent_mapping(inode, existing, em, start);
			if (WARN_ON(ret)) {
				free_extent_map(em);
				*em_in = NULL;
				btrfs_warn(fs_info,
"extent map merge error existing [%llu, %llu) with em [%llu, %llu) start %llu",
					   existing->start, extent_map_end(existing),
					   orig_start, orig_start + orig_len, start);
			}
			free_extent_map(existing);
		}
	}

	ASSERT(ret == 0 || ret == -EEXIST);
	return ret;
}

/*
 * Drop all extent maps from a tree in the fastest possible way, rescheduling
 * if needed. This avoids searching the tree, from the root down to the first
 * extent map, before each deletion.
 */
static void drop_all_extent_maps_fast(struct btrfs_inode *inode)
{
	struct extent_map_tree *tree = &inode->extent_tree;
	struct rb_node *node;

	write_lock(&tree->lock);
	node = rb_first(&tree->root);
	while (node) {
		struct extent_map *em;
		struct rb_node *next = rb_next(node);

		em = rb_entry(node, struct extent_map, rb_node);
		em->flags &= ~(EXTENT_FLAG_PINNED | EXTENT_FLAG_LOGGING);
		remove_extent_mapping(inode, em);
		free_extent_map(em);

		if (cond_resched_rwlock_write(&tree->lock))
			node = rb_first(&tree->root);
		else
			node = next;
	}
	write_unlock(&tree->lock);
}

/*
 * Drop all extent maps in a given range.
 *
 * @inode:       The target inode.
 * @start:       Start offset of the range.
 * @end:         End offset of the range (inclusive value).
 * @skip_pinned: Indicate if pinned extent maps should be ignored or not.
 *
 * This drops all the extent maps that intersect the given range [@start, @end].
 * Extent maps that partially overlap the range and extend behind or beyond it,
 * are split.
 * The caller should have locked an appropriate file range in the inode's io
 * tree before calling this function.
 */
void btrfs_drop_extent_map_range(struct btrfs_inode *inode, u64 start, u64 end,
				 bool skip_pinned)
{
	struct extent_map *split;
	struct extent_map *split2;
	struct extent_map *em;
	struct extent_map_tree *em_tree = &inode->extent_tree;
	u64 len = end - start + 1;

	WARN_ON(end < start);
	if (end == (u64)-1) {
		if (start == 0 && !skip_pinned) {
			drop_all_extent_maps_fast(inode);
			return;
		}
		len = (u64)-1;
	} else {
		/* Make end offset exclusive for use in the loop below. */
		end++;
	}

	/*
	 * It's ok if we fail to allocate the extent maps, see the comment near
	 * the bottom of the loop below. We only need two spare extent maps in
	 * the worst case, where the first extent map that intersects our range
	 * starts before the range and the last extent map that intersects our
	 * range ends after our range (and they might be the same extent map),
	 * because we need to split those two extent maps at the boundaries.
	 */
	split = alloc_extent_map();
	split2 = alloc_extent_map();

	write_lock(&em_tree->lock);
	em = lookup_extent_mapping(em_tree, start, len);

	while (em) {
		/* extent_map_end() returns exclusive value (last byte + 1). */
		const u64 em_end = extent_map_end(em);
		struct extent_map *next_em = NULL;
		u64 gen;
		unsigned long flags;
		bool modified;

		if (em_end < end) {
			next_em = next_extent_map(em);
			if (next_em) {
				if (next_em->start < end)
					refcount_inc(&next_em->refs);
				else
					next_em = NULL;
			}
		}

		if (skip_pinned && (em->flags & EXTENT_FLAG_PINNED)) {
			start = em_end;
			goto next;
		}

		flags = em->flags;
		/*
		 * In case we split the extent map, we want to preserve the
		 * EXTENT_FLAG_LOGGING flag on our extent map, but we don't want
		 * it on the new extent maps.
		 */
		em->flags &= ~(EXTENT_FLAG_PINNED | EXTENT_FLAG_LOGGING);
		modified = !list_empty(&em->list);

		/*
		 * The extent map does not cross our target range, so no need to
		 * split it, we can remove it directly.
		 */
		if (em->start >= start && em_end <= end)
			goto remove_em;

		gen = em->generation;

		if (em->start < start) {
			if (!split) {
				split = split2;
				split2 = NULL;
				if (!split)
					goto remove_em;
			}
			split->start = em->start;
			split->len = start - em->start;

			if (em->disk_bytenr < EXTENT_MAP_LAST_BYTE) {
				split->disk_bytenr = em->disk_bytenr;
				split->disk_num_bytes = em->disk_num_bytes;
				split->offset = em->offset;
				split->ram_bytes = em->ram_bytes;
			} else {
				split->disk_bytenr = em->disk_bytenr;
				split->disk_num_bytes = 0;
				split->offset = 0;
				split->ram_bytes = split->len;
			}

			split->generation = gen;
			split->flags = flags;
			replace_extent_mapping(inode, em, split, modified);
			free_extent_map(split);
			split = split2;
			split2 = NULL;
		}
		if (em_end > end) {
			if (!split) {
				split = split2;
				split2 = NULL;
				if (!split)
					goto remove_em;
			}
			split->start = end;
			split->len = em_end - end;
			split->disk_bytenr = em->disk_bytenr;
			split->flags = flags;
			split->generation = gen;

			if (em->disk_bytenr < EXTENT_MAP_LAST_BYTE) {
				split->disk_num_bytes = em->disk_num_bytes;
				split->offset = em->offset + end - em->start;
				split->ram_bytes = em->ram_bytes;
			} else {
				split->disk_num_bytes = 0;
				split->offset = 0;
				split->ram_bytes = split->len;
			}

			if (extent_map_in_tree(em)) {
				replace_extent_mapping(inode, em, split, modified);
			} else {
				int ret;

				ret = add_extent_mapping(inode, split, modified);
				/* Logic error, shouldn't happen. */
				ASSERT(ret == 0);
				if (WARN_ON(ret != 0) && modified)
					btrfs_set_inode_full_sync(inode);
			}
			free_extent_map(split);
			split = NULL;
		}
remove_em:
		if (extent_map_in_tree(em)) {
			/*
			 * If the extent map is still in the tree it means that
			 * either of the following is true:
			 *
			 * 1) It fits entirely in our range (doesn't end beyond
			 *    it or starts before it);
			 *
			 * 2) It starts before our range and/or ends after our
			 *    range, and we were not able to allocate the extent
			 *    maps for split operations, @split and @split2.
			 *
			 * If we are at case 2) then we just remove the entire
			 * extent map - this is fine since if anyone needs it to
			 * access the subranges outside our range, will just
			 * load it again from the subvolume tree's file extent
			 * item. However if the extent map was in the list of
			 * modified extents, then we must mark the inode for a
			 * full fsync, otherwise a fast fsync will miss this
			 * extent if it's new and needs to be logged.
			 */
			if ((em->start < start || em_end > end) && modified) {
				ASSERT(!split);
				btrfs_set_inode_full_sync(inode);
			}
			remove_extent_mapping(inode, em);
		}

		/*
		 * Once for the tree reference (we replaced or removed the
		 * extent map from the tree).
		 */
		free_extent_map(em);
next:
		/* Once for us (for our lookup reference). */
		free_extent_map(em);

		em = next_em;
	}

	write_unlock(&em_tree->lock);

	free_extent_map(split);
	free_extent_map(split2);
}

/*
 * Replace a range in the inode's extent map tree with a new extent map.
 *
 * @inode:      The target inode.
 * @new_em:     The new extent map to add to the inode's extent map tree.
 * @modified:   Indicate if the new extent map should be added to the list of
 *              modified extents (for fast fsync tracking).
 *
 * Drops all the extent maps in the inode's extent map tree that intersect the
 * range of the new extent map and adds the new extent map to the tree.
 * The caller should have locked an appropriate file range in the inode's io
 * tree before calling this function.
 */
int btrfs_replace_extent_map_range(struct btrfs_inode *inode,
				   struct extent_map *new_em,
				   bool modified)
{
	const u64 end = new_em->start + new_em->len - 1;
	struct extent_map_tree *tree = &inode->extent_tree;
	int ret;

	ASSERT(!extent_map_in_tree(new_em));

	/*
	 * The caller has locked an appropriate file range in the inode's io
	 * tree, but getting -EEXIST when adding the new extent map can still
	 * happen in case there are extents that partially cover the range, and
	 * this is due to two tasks operating on different parts of the extent.
	 * See commit 18e83ac75bfe67 ("Btrfs: fix unexpected EEXIST from
	 * btrfs_get_extent") for an example and details.
	 */
	do {
		btrfs_drop_extent_map_range(inode, new_em->start, end, false);
		write_lock(&tree->lock);
		ret = add_extent_mapping(inode, new_em, modified);
		write_unlock(&tree->lock);
	} while (ret == -EEXIST);

	return ret;
}

/*
 * Split off the first pre bytes from the extent_map at [start, start + len],
 * and set the block_start for it to new_logical.
 *
 * This function is used when an ordered_extent needs to be split.
 */
int split_extent_map(struct btrfs_inode *inode, u64 start, u64 len, u64 pre,
		     u64 new_logical)
{
	struct extent_map_tree *em_tree = &inode->extent_tree;
	struct extent_map *em;
	struct extent_map *split_pre = NULL;
	struct extent_map *split_mid = NULL;
	int ret = 0;
	unsigned long flags;

	ASSERT(pre != 0);
	ASSERT(pre < len);

	split_pre = alloc_extent_map();
	if (!split_pre)
		return -ENOMEM;
	split_mid = alloc_extent_map();
	if (!split_mid) {
		ret = -ENOMEM;
		goto out_free_pre;
	}

	lock_extent(&inode->io_tree, start, start + len - 1, NULL);
	write_lock(&em_tree->lock);
	em = lookup_extent_mapping(em_tree, start, len);
	if (!em) {
		ret = -EIO;
		goto out_unlock;
	}

	ASSERT(em->len == len);
	ASSERT(!extent_map_is_compressed(em));
	ASSERT(em->disk_bytenr < EXTENT_MAP_LAST_BYTE);
	ASSERT(em->flags & EXTENT_FLAG_PINNED);
	ASSERT(!(em->flags & EXTENT_FLAG_LOGGING));
	ASSERT(!list_empty(&em->list));

	flags = em->flags;
	em->flags &= ~EXTENT_FLAG_PINNED;

	/* First, replace the em with a new extent_map starting from * em->start */
	split_pre->start = em->start;
	split_pre->len = pre;
	split_pre->disk_bytenr = new_logical;
	split_pre->disk_num_bytes = split_pre->len;
	split_pre->offset = 0;
	split_pre->ram_bytes = split_pre->len;
	split_pre->flags = flags;
	split_pre->generation = em->generation;

	replace_extent_mapping(inode, em, split_pre, 1);

	/*
	 * Now we only have an extent_map at:
	 *     [em->start, em->start + pre]
	 */

	/* Insert the middle extent_map. */
	split_mid->start = em->start + pre;
	split_mid->len = em->len - pre;
	split_mid->disk_bytenr = extent_map_block_start(em) + pre;
	split_mid->disk_num_bytes = split_mid->len;
	split_mid->offset = 0;
	split_mid->ram_bytes = split_mid->len;
	split_mid->flags = flags;
	split_mid->generation = em->generation;
	add_extent_mapping(inode, split_mid, 1);

	/* Once for us */
	free_extent_map(em);
	/* Once for the tree */
	free_extent_map(em);

out_unlock:
	write_unlock(&em_tree->lock);
	unlock_extent(&inode->io_tree, start, start + len - 1, NULL);
	free_extent_map(split_mid);
out_free_pre:
	free_extent_map(split_pre);
	return ret;
}

struct btrfs_em_shrink_ctx {
	long nr_to_scan;
	long scanned;
	u64 last_ino;
	u64 last_root;
};

static long btrfs_scan_inode(struct btrfs_inode *inode, struct btrfs_em_shrink_ctx *ctx)
{
	const u64 cur_fs_gen = btrfs_get_fs_generation(inode->root->fs_info);
	struct extent_map_tree *tree = &inode->extent_tree;
	long nr_dropped = 0;
	struct rb_node *node;

	/*
	 * Take the mmap lock so that we serialize with the inode logging phase
	 * of fsync because we may need to set the full sync flag on the inode,
	 * in case we have to remove extent maps in the tree's list of modified
	 * extents. If we set the full sync flag in the inode while an fsync is
	 * in progress, we may risk missing new extents because before the flag
	 * is set, fsync decides to only wait for writeback to complete and then
	 * during inode logging it sees the flag set and uses the subvolume tree
	 * to find new extents, which may not be there yet because ordered
	 * extents haven't completed yet.
	 *
	 * We also do a try lock because otherwise we could deadlock. This is
	 * because the shrinker for this filesystem may be invoked while we are
	 * in a path that is holding the mmap lock in write mode. For example in
	 * a reflink operation while COWing an extent buffer, when allocating
	 * pages for a new extent buffer and under memory pressure, the shrinker
	 * may be invoked, and therefore we would deadlock by attempting to read
	 * lock the mmap lock while we are holding already a write lock on it.
	 */
	if (!down_read_trylock(&inode->i_mmap_lock))
		return 0;

	/*
	 * We want to be fast so if the lock is busy we don't want to spend time
	 * waiting for it - either some task is about to do IO for the inode or
	 * we may have another task shrinking extent maps, here in this code, so
	 * skip this inode.
	 */
	if (!write_trylock(&tree->lock)) {
		up_read(&inode->i_mmap_lock);
		return 0;
	}

	node = rb_first(&tree->root);
	while (node) {
		struct rb_node *next = rb_next(node);
		struct extent_map *em;

		em = rb_entry(node, struct extent_map, rb_node);
		ctx->scanned++;

		if (em->flags & EXTENT_FLAG_PINNED)
			goto next;

		/*
		 * If the inode is in the list of modified extents (new) and its
		 * generation is the same (or is greater than) the current fs
		 * generation, it means it was not yet persisted so we have to
		 * set the full sync flag so that the next fsync will not miss
		 * it.
		 */
		if (!list_empty(&em->list) && em->generation >= cur_fs_gen)
			btrfs_set_inode_full_sync(inode);

		remove_extent_mapping(inode, em);
		trace_btrfs_extent_map_shrinker_remove_em(inode, em);
		/* Drop the reference for the tree. */
		free_extent_map(em);
		nr_dropped++;
next:
		if (ctx->scanned >= ctx->nr_to_scan)
			break;

		/*
		 * Stop if we need to reschedule or there's contention on the
		 * lock. This is to avoid slowing other tasks trying to take the
		 * lock.
		 */
		if (need_resched() || rwlock_needbreak(&tree->lock))
			break;
		node = next;
	}
	write_unlock(&tree->lock);
	up_read(&inode->i_mmap_lock);

	return nr_dropped;
}

static long btrfs_scan_root(struct btrfs_root *root, struct btrfs_em_shrink_ctx *ctx)
{
	struct btrfs_inode *inode;
	long nr_dropped = 0;
	u64 min_ino = ctx->last_ino + 1;

	inode = btrfs_find_first_inode(root, min_ino);
	while (inode) {
		nr_dropped += btrfs_scan_inode(inode, ctx);

		min_ino = btrfs_ino(inode) + 1;
		ctx->last_ino = btrfs_ino(inode);
		btrfs_add_delayed_iput(inode);

		if (ctx->scanned >= ctx->nr_to_scan)
			break;

		cond_resched();

		inode = btrfs_find_first_inode(root, min_ino);
	}

	if (inode) {
		/*
		 * There are still inodes in this root or we happened to process
		 * the last one and reached the scan limit. In either case set
		 * the current root to this one, so we'll resume from the next
		 * inode if there is one or we will find out this was the last
		 * one and move to the next root.
		 */
		ctx->last_root = btrfs_root_id(root);
	} else {
		/*
		 * No more inodes in this root, set extent_map_shrinker_last_ino to 0 so
		 * that when processing the next root we start from its first inode.
		 */
		ctx->last_ino = 0;
		ctx->last_root = btrfs_root_id(root) + 1;
	}

	return nr_dropped;
}

long btrfs_free_extent_maps(struct btrfs_fs_info *fs_info, long nr_to_scan)
{
	struct btrfs_em_shrink_ctx ctx;
	u64 start_root_id;
	u64 next_root_id;
	bool cycled = false;
	long nr_dropped = 0;

	ctx.scanned = 0;
	ctx.nr_to_scan = nr_to_scan;

	/*
	 * In case we have multiple tasks running this shrinker, make the next
	 * one start from the next inode in case it starts before we finish.
	 */
	spin_lock(&fs_info->extent_map_shrinker_lock);
	ctx.last_ino = fs_info->extent_map_shrinker_last_ino;
	fs_info->extent_map_shrinker_last_ino++;
	ctx.last_root = fs_info->extent_map_shrinker_last_root;
	spin_unlock(&fs_info->extent_map_shrinker_lock);

	start_root_id = ctx.last_root;
	next_root_id = ctx.last_root;

	if (trace_btrfs_extent_map_shrinker_scan_enter_enabled()) {
		s64 nr = percpu_counter_sum_positive(&fs_info->evictable_extent_maps);

		trace_btrfs_extent_map_shrinker_scan_enter(fs_info, nr_to_scan,
							   nr, ctx.last_root,
							   ctx.last_ino);
	}

	while (ctx.scanned < ctx.nr_to_scan) {
		struct btrfs_root *root;
		unsigned long count;

		cond_resched();

		spin_lock(&fs_info->fs_roots_radix_lock);
		count = radix_tree_gang_lookup(&fs_info->fs_roots_radix,
					       (void **)&root,
					       (unsigned long)next_root_id, 1);
		if (count == 0) {
			spin_unlock(&fs_info->fs_roots_radix_lock);
			if (start_root_id > 0 && !cycled) {
				next_root_id = 0;
				ctx.last_root = 0;
				ctx.last_ino = 0;
				cycled = true;
				continue;
			}
			break;
		}
		next_root_id = btrfs_root_id(root) + 1;
		root = btrfs_grab_root(root);
		spin_unlock(&fs_info->fs_roots_radix_lock);

		if (!root)
			continue;

		if (is_fstree(btrfs_root_id(root)))
			nr_dropped += btrfs_scan_root(root, &ctx);

		btrfs_put_root(root);
	}

	/*
	 * In case of multiple tasks running this extent map shrinking code this
	 * isn't perfect but it's simple and silences things like KCSAN. It's
	 * not possible to know which task made more progress because we can
	 * cycle back to the first root and first inode if it's not the first
	 * time the shrinker ran, see the above logic. Also a task that started
	 * later may finish ealier than another task and made less progress. So
	 * make this simple and update to the progress of the last task that
	 * finished, with the occasional possiblity of having two consecutive
	 * runs of the shrinker process the same inodes.
	 */
	spin_lock(&fs_info->extent_map_shrinker_lock);
	fs_info->extent_map_shrinker_last_ino = ctx.last_ino;
	fs_info->extent_map_shrinker_last_root = ctx.last_root;
	spin_unlock(&fs_info->extent_map_shrinker_lock);

	if (trace_btrfs_extent_map_shrinker_scan_exit_enabled()) {
		s64 nr = percpu_counter_sum_positive(&fs_info->evictable_extent_maps);

		trace_btrfs_extent_map_shrinker_scan_exit(fs_info, nr_dropped,
							  nr, ctx.last_root,
							  ctx.last_ino);
	}

	return nr_dropped;
}<|MERGE_RESOLUTION|>--- conflicted
+++ resolved
@@ -192,12 +192,6 @@
 
 static inline u64 extent_map_block_end(const struct extent_map *em)
 {
-<<<<<<< HEAD
-	if (extent_map_block_start(em) + extent_map_block_len(em) <
-	    extent_map_block_start(em))
-		return (u64)-1;
-	return extent_map_block_start(em) + extent_map_block_len(em);
-=======
 	const u64 block_start = extent_map_block_start(em);
 	const u64 block_end = block_start + extent_map_block_len(em);
 
@@ -205,7 +199,6 @@
 		return (u64)-1;
 
 	return block_end;
->>>>>>> adc21867
 }
 
 static bool can_merge_extent_map(const struct extent_map *em)
@@ -255,15 +248,6 @@
 /*
  * Handle the on-disk data extents merge for @prev and @next.
  *
-<<<<<<< HEAD
- * Only touches disk_bytenr/disk_num_bytes/offset/ram_bytes.
- * For now only uncompressed regular extent can be merged.
- *
- * @prev and @next will be both updated to point to the new merged range.
- * Thus one of them should be removed by the caller.
- */
-static void merge_ondisk_extents(struct extent_map *prev, struct extent_map *next)
-=======
  * @prev:    left extent to merge
  * @next:    right extent to merge
  * @merged:  the extent we will not discard after the merge; updated with new values
@@ -277,7 +261,6 @@
  */
 static void merge_ondisk_extents(const struct extent_map *prev, const struct extent_map *next,
 				 struct extent_map *merged)
->>>>>>> adc21867
 {
 	u64 new_disk_bytenr;
 	u64 new_disk_num_bytes;
@@ -312,22 +295,10 @@
 			     new_disk_bytenr;
 	new_offset = prev->disk_bytenr + prev->offset - new_disk_bytenr;
 
-<<<<<<< HEAD
-	prev->disk_bytenr = new_disk_bytenr;
-	prev->disk_num_bytes = new_disk_num_bytes;
-	prev->ram_bytes = new_disk_num_bytes;
-	prev->offset = new_offset;
-
-	next->disk_bytenr = new_disk_bytenr;
-	next->disk_num_bytes = new_disk_num_bytes;
-	next->ram_bytes = new_disk_num_bytes;
-	next->offset = new_offset;
-=======
 	merged->disk_bytenr = new_disk_bytenr;
 	merged->disk_num_bytes = new_disk_num_bytes;
 	merged->ram_bytes = new_disk_num_bytes;
 	merged->offset = new_offset;
->>>>>>> adc21867
 }
 
 static void dump_extent_map(struct btrfs_fs_info *fs_info, const char *prefix,
@@ -396,11 +367,7 @@
 			em->generation = max(em->generation, merge->generation);
 
 			if (em->disk_bytenr < EXTENT_MAP_LAST_BYTE)
-<<<<<<< HEAD
-				merge_ondisk_extents(merge, em);
-=======
 				merge_ondisk_extents(merge, em, em);
->>>>>>> adc21867
 			em->flags |= EXTENT_FLAG_MERGED;
 
 			validate_extent_map(fs_info, em);
@@ -417,11 +384,7 @@
 	if (rb && can_merge_extent_map(merge) && mergeable_maps(em, merge)) {
 		em->len += merge->len;
 		if (em->disk_bytenr < EXTENT_MAP_LAST_BYTE)
-<<<<<<< HEAD
-			merge_ondisk_extents(em, merge);
-=======
 			merge_ondisk_extents(em, merge, em);
->>>>>>> adc21867
 		validate_extent_map(fs_info, em);
 		rb_erase(&merge->rb_node, &tree->root);
 		RB_CLEAR_NODE(&merge->rb_node);
