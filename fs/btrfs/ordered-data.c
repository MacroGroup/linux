// SPDX-License-Identifier: GPL-2.0
/*
 * Copyright (C) 2007 Oracle.  All rights reserved.
 */

#include <linux/slab.h>
#include <linux/blkdev.h>
#include <linux/writeback.h>
#include <linux/sched/mm.h>
#include "messages.h"
#include "misc.h"
#include "ctree.h"
#include "transaction.h"
#include "btrfs_inode.h"
#include "extent_io.h"
#include "disk-io.h"
#include "compression.h"
#include "delalloc-space.h"
#include "qgroup.h"
#include "subpage.h"
#include "file.h"
#include "block-group.h"

static struct kmem_cache *btrfs_ordered_extent_cache;

static u64 entry_end(struct btrfs_ordered_extent *entry)
{
	if (entry->file_offset + entry->num_bytes < entry->file_offset)
		return (u64)-1;
	return entry->file_offset + entry->num_bytes;
}

/* returns NULL if the insertion worked, or it returns the node it did find
 * in the tree
 */
static struct rb_node *tree_insert(struct rb_root *root, u64 file_offset,
				   struct rb_node *node)
{
	struct rb_node **p = &root->rb_node;
	struct rb_node *parent = NULL;
	struct btrfs_ordered_extent *entry;

	while (*p) {
		parent = *p;
		entry = rb_entry(parent, struct btrfs_ordered_extent, rb_node);

		if (file_offset < entry->file_offset)
			p = &(*p)->rb_left;
		else if (file_offset >= entry_end(entry))
			p = &(*p)->rb_right;
		else
			return parent;
	}

	rb_link_node(node, parent, p);
	rb_insert_color(node, root);
	return NULL;
}

/*
 * look for a given offset in the tree, and if it can't be found return the
 * first lesser offset
 */
static struct rb_node *__tree_search(struct rb_root *root, u64 file_offset,
				     struct rb_node **prev_ret)
{
	struct rb_node *n = root->rb_node;
	struct rb_node *prev = NULL;
	struct rb_node *test;
	struct btrfs_ordered_extent *entry;
	struct btrfs_ordered_extent *prev_entry = NULL;

	while (n) {
		entry = rb_entry(n, struct btrfs_ordered_extent, rb_node);
		prev = n;
		prev_entry = entry;

		if (file_offset < entry->file_offset)
			n = n->rb_left;
		else if (file_offset >= entry_end(entry))
			n = n->rb_right;
		else
			return n;
	}
	if (!prev_ret)
		return NULL;

	while (prev && file_offset >= entry_end(prev_entry)) {
		test = rb_next(prev);
		if (!test)
			break;
		prev_entry = rb_entry(test, struct btrfs_ordered_extent,
				      rb_node);
		if (file_offset < entry_end(prev_entry))
			break;

		prev = test;
	}
	if (prev)
		prev_entry = rb_entry(prev, struct btrfs_ordered_extent,
				      rb_node);
	while (prev && file_offset < entry_end(prev_entry)) {
		test = rb_prev(prev);
		if (!test)
			break;
		prev_entry = rb_entry(test, struct btrfs_ordered_extent,
				      rb_node);
		prev = test;
	}
	*prev_ret = prev;
	return NULL;
}

static int range_overlaps(struct btrfs_ordered_extent *entry, u64 file_offset,
			  u64 len)
{
	if (file_offset + len <= entry->file_offset ||
	    entry->file_offset + entry->num_bytes <= file_offset)
		return 0;
	return 1;
}

/*
 * look find the first ordered struct that has this offset, otherwise
 * the first one less than this offset
 */
static inline struct rb_node *ordered_tree_search(struct btrfs_inode *inode,
						  u64 file_offset)
{
	struct rb_node *prev = NULL;
	struct rb_node *ret;
	struct btrfs_ordered_extent *entry;

	if (inode->ordered_tree_last) {
		entry = rb_entry(inode->ordered_tree_last, struct btrfs_ordered_extent,
				 rb_node);
		if (in_range(file_offset, entry->file_offset, entry->num_bytes))
			return inode->ordered_tree_last;
	}
	ret = __tree_search(&inode->ordered_tree, file_offset, &prev);
	if (!ret)
		ret = prev;
	if (ret)
		inode->ordered_tree_last = ret;
	return ret;
}

static struct btrfs_ordered_extent *alloc_ordered_extent(
			struct btrfs_inode *inode, u64 file_offset, u64 num_bytes,
			u64 ram_bytes, u64 disk_bytenr, u64 disk_num_bytes,
			u64 offset, unsigned long flags, int compress_type)
{
	struct btrfs_ordered_extent *entry;
	int ret;
	u64 qgroup_rsv = 0;

	if (flags &
	    ((1 << BTRFS_ORDERED_NOCOW) | (1 << BTRFS_ORDERED_PREALLOC))) {
		/* For nocow write, we can release the qgroup rsv right now */
		ret = btrfs_qgroup_free_data(inode, NULL, file_offset, num_bytes, &qgroup_rsv);
		if (ret < 0)
			return ERR_PTR(ret);
	} else {
		/*
		 * The ordered extent has reserved qgroup space, release now
		 * and pass the reserved number for qgroup_record to free.
		 */
		ret = btrfs_qgroup_release_data(inode, file_offset, num_bytes, &qgroup_rsv);
		if (ret < 0)
			return ERR_PTR(ret);
	}
	entry = kmem_cache_zalloc(btrfs_ordered_extent_cache, GFP_NOFS);
	if (!entry)
		return ERR_PTR(-ENOMEM);

	entry->file_offset = file_offset;
	entry->num_bytes = num_bytes;
	entry->ram_bytes = ram_bytes;
	entry->disk_bytenr = disk_bytenr;
	entry->disk_num_bytes = disk_num_bytes;
	entry->offset = offset;
	entry->bytes_left = num_bytes;
	entry->inode = BTRFS_I(igrab(&inode->vfs_inode));
	entry->compress_type = compress_type;
	entry->truncated_len = (u64)-1;
	entry->qgroup_rsv = qgroup_rsv;
	entry->flags = flags;
	refcount_set(&entry->refs, 1);
	init_waitqueue_head(&entry->wait);
	INIT_LIST_HEAD(&entry->list);
	INIT_LIST_HEAD(&entry->log_list);
	INIT_LIST_HEAD(&entry->root_extent_list);
	INIT_LIST_HEAD(&entry->work_list);
	INIT_LIST_HEAD(&entry->bioc_list);
	init_completion(&entry->completion);

	/*
	 * We don't need the count_max_extents here, we can assume that all of
	 * that work has been done at higher layers, so this is truly the
	 * smallest the extent is going to get.
	 */
	spin_lock(&inode->lock);
	btrfs_mod_outstanding_extents(inode, 1);
	spin_unlock(&inode->lock);

	return entry;
}

static void insert_ordered_extent(struct btrfs_ordered_extent *entry)
{
	struct btrfs_inode *inode = entry->inode;
	struct btrfs_root *root = inode->root;
	struct btrfs_fs_info *fs_info = root->fs_info;
	struct rb_node *node;

	trace_btrfs_ordered_extent_add(inode, entry);

	percpu_counter_add_batch(&fs_info->ordered_bytes, entry->num_bytes,
				 fs_info->delalloc_batch);

	/* One ref for the tree. */
	refcount_inc(&entry->refs);

	spin_lock_irq(&inode->ordered_tree_lock);
	node = tree_insert(&inode->ordered_tree, entry->file_offset,
			   &entry->rb_node);
	if (unlikely(node))
		btrfs_panic(fs_info, -EEXIST,
				"inconsistency in ordered tree at offset %llu",
				entry->file_offset);
	spin_unlock_irq(&inode->ordered_tree_lock);

	spin_lock(&root->ordered_extent_lock);
	list_add_tail(&entry->root_extent_list,
		      &root->ordered_extents);
	root->nr_ordered_extents++;
	if (root->nr_ordered_extents == 1) {
		spin_lock(&fs_info->ordered_root_lock);
		BUG_ON(!list_empty(&root->ordered_root));
		list_add_tail(&root->ordered_root, &fs_info->ordered_roots);
		spin_unlock(&fs_info->ordered_root_lock);
	}
	spin_unlock(&root->ordered_extent_lock);
}

/*
 * Add an ordered extent to the per-inode tree.
 *
 * @inode:           Inode that this extent is for.
 * @file_offset:     Logical offset in file where the extent starts.
 * @num_bytes:       Logical length of extent in file.
 * @ram_bytes:       Full length of unencoded data.
 * @disk_bytenr:     Offset of extent on disk.
 * @disk_num_bytes:  Size of extent on disk.
 * @offset:          Offset into unencoded data where file data starts.
 * @flags:           Flags specifying type of extent (1 << BTRFS_ORDERED_*).
 * @compress_type:   Compression algorithm used for data.
 *
 * Most of these parameters correspond to &struct btrfs_file_extent_item. The
 * tree is given a single reference on the ordered extent that was inserted, and
 * the returned pointer is given a second reference.
 *
 * Return: the new ordered extent or error pointer.
 */
struct btrfs_ordered_extent *btrfs_alloc_ordered_extent(
			struct btrfs_inode *inode, u64 file_offset,
			const struct btrfs_file_extent *file_extent, unsigned long flags)
{
	struct btrfs_ordered_extent *entry;

	ASSERT((flags & ~BTRFS_ORDERED_TYPE_FLAGS) == 0);

	/*
	 * For regular writes, we just use the members in @file_extent.
	 *
	 * For NOCOW, we don't really care about the numbers except @start and
	 * file_extent->num_bytes, as we won't insert a file extent item at all.
	 *
	 * For PREALLOC, we do not use ordered extent members, but
	 * btrfs_mark_extent_written() handles everything.
	 *
	 * So here we always pass 0 as offset for NOCOW/PREALLOC ordered extents,
	 * or btrfs_split_ordered_extent() cannot handle it correctly.
	 */
	if (flags & ((1U << BTRFS_ORDERED_NOCOW) | (1U << BTRFS_ORDERED_PREALLOC)))
		entry = alloc_ordered_extent(inode, file_offset,
					     file_extent->num_bytes,
					     file_extent->num_bytes,
					     file_extent->disk_bytenr + file_extent->offset,
					     file_extent->num_bytes, 0, flags,
					     file_extent->compression);
	else
		entry = alloc_ordered_extent(inode, file_offset,
					     file_extent->num_bytes,
					     file_extent->ram_bytes,
					     file_extent->disk_bytenr,
					     file_extent->disk_num_bytes,
					     file_extent->offset, flags,
					     file_extent->compression);
	if (!IS_ERR(entry))
		insert_ordered_extent(entry);
	return entry;
}

/*
 * Add a struct btrfs_ordered_sum into the list of checksums to be inserted
 * when an ordered extent is finished.  If the list covers more than one
 * ordered extent, it is split across multiples.
 */
void btrfs_add_ordered_sum(struct btrfs_ordered_extent *entry,
			   struct btrfs_ordered_sum *sum)
{
	struct btrfs_inode *inode = entry->inode;

	spin_lock_irq(&inode->ordered_tree_lock);
	list_add_tail(&sum->list, &entry->list);
	spin_unlock_irq(&inode->ordered_tree_lock);
}

void btrfs_mark_ordered_extent_error(struct btrfs_ordered_extent *ordered)
{
	if (!test_and_set_bit(BTRFS_ORDERED_IOERR, &ordered->flags))
		mapping_set_error(ordered->inode->vfs_inode.i_mapping, -EIO);
}

static void finish_ordered_fn(struct btrfs_work *work)
{
	struct btrfs_ordered_extent *ordered_extent;

	ordered_extent = container_of(work, struct btrfs_ordered_extent, work);
	btrfs_finish_ordered_io(ordered_extent);
}

static bool can_finish_ordered_extent(struct btrfs_ordered_extent *ordered,
				      struct folio *folio, u64 file_offset,
				      u64 len, bool uptodate)
{
	struct btrfs_inode *inode = ordered->inode;
	struct btrfs_fs_info *fs_info = inode->root->fs_info;

	lockdep_assert_held(&inode->ordered_tree_lock);

	if (folio) {
		ASSERT(folio->mapping);
		ASSERT(folio_pos(folio) <= file_offset);
		ASSERT(file_offset + len <= folio_pos(folio) + folio_size(folio));

		/*
		 * Ordered (Private2) bit indicates whether we still have
		 * pending io unfinished for the ordered extent.
		 *
		 * If there's no such bit, we need to skip to next range.
		 */
		if (!btrfs_folio_test_ordered(fs_info, folio, file_offset, len))
			return false;
		btrfs_folio_clear_ordered(fs_info, folio, file_offset, len);
	}

	/* Now we're fine to update the accounting. */
	if (WARN_ON_ONCE(len > ordered->bytes_left)) {
		btrfs_crit(fs_info,
"bad ordered extent accounting, root=%llu ino=%llu OE offset=%llu OE len=%llu to_dec=%llu left=%llu",
			   btrfs_root_id(inode->root), btrfs_ino(inode),
			   ordered->file_offset, ordered->num_bytes,
			   len, ordered->bytes_left);
		ordered->bytes_left = 0;
	} else {
		ordered->bytes_left -= len;
	}

	if (!uptodate)
		set_bit(BTRFS_ORDERED_IOERR, &ordered->flags);

	if (ordered->bytes_left)
		return false;

	/*
	 * All the IO of the ordered extent is finished, we need to queue
	 * the finish_func to be executed.
	 */
	set_bit(BTRFS_ORDERED_IO_DONE, &ordered->flags);
	cond_wake_up(&ordered->wait);
	refcount_inc(&ordered->refs);
	trace_btrfs_ordered_extent_mark_finished(inode, ordered);
	return true;
}

static void btrfs_queue_ordered_fn(struct btrfs_ordered_extent *ordered)
{
	struct btrfs_inode *inode = ordered->inode;
	struct btrfs_fs_info *fs_info = inode->root->fs_info;
	struct btrfs_workqueue *wq = btrfs_is_free_space_inode(inode) ?
		fs_info->endio_freespace_worker : fs_info->endio_write_workers;

	btrfs_init_work(&ordered->work, finish_ordered_fn, NULL);
	btrfs_queue_work(wq, &ordered->work);
}

void btrfs_finish_ordered_extent(struct btrfs_ordered_extent *ordered,
<<<<<<< HEAD
				 struct page *page, u64 file_offset, u64 len,
=======
				 struct folio *folio, u64 file_offset, u64 len,
>>>>>>> adc21867
				 bool uptodate)
{
	struct btrfs_inode *inode = ordered->inode;
	unsigned long flags;
	bool ret;

	trace_btrfs_finish_ordered_extent(inode, file_offset, len, uptodate);

	spin_lock_irqsave(&inode->ordered_tree_lock, flags);
	ret = can_finish_ordered_extent(ordered, folio, file_offset, len,
					uptodate);
	spin_unlock_irqrestore(&inode->ordered_tree_lock, flags);

	/*
	 * If this is a COW write it means we created new extent maps for the
	 * range and they point to unwritten locations if we got an error either
	 * before submitting a bio or during IO.
	 *
	 * We have marked the ordered extent with BTRFS_ORDERED_IOERR, and we
	 * are queuing its completion below. During completion, at
	 * btrfs_finish_one_ordered(), we will drop the extent maps for the
	 * unwritten extents.
	 *
	 * However because completion runs in a work queue we can end up having
	 * a fast fsync running before that. In the case of direct IO, once we
	 * unlock the inode the fsync might start, and we queue the completion
	 * before unlocking the inode. In the case of buffered IO when writeback
	 * finishes (end_bbio_data_write()) we queue the completion, so if the
	 * writeback was triggered by a fast fsync, the fsync might start
	 * logging before ordered extent completion runs in the work queue.
	 *
	 * The fast fsync will log file extent items based on the extent maps it
	 * finds, so if by the time it collects extent maps the ordered extent
	 * completion didn't happen yet, it will log file extent items that
	 * point to unwritten extents, resulting in a corruption if a crash
	 * happens and the log tree is replayed. Note that a fast fsync does not
	 * wait for completion of ordered extents in order to reduce latency.
	 *
	 * Set a flag in the inode so that the next fast fsync will wait for
	 * ordered extents to complete before starting to log.
	 */
	if (!uptodate && !test_bit(BTRFS_ORDERED_NOCOW, &ordered->flags))
		set_bit(BTRFS_INODE_COW_WRITE_ERROR, &inode->runtime_flags);

	if (ret)
		btrfs_queue_ordered_fn(ordered);
}

/*
 * Mark all ordered extents io inside the specified range finished.
 *
 * @folio:	 The involved folio for the operation.
 *		 For uncompressed buffered IO, the folio status also needs to be
 *		 updated to indicate whether the pending ordered io is finished.
 *		 Can be NULL for direct IO and compressed write.
 *		 For these cases, callers are ensured they won't execute the
 *		 endio function twice.
 *
 * This function is called for endio, thus the range must have ordered
 * extent(s) covering it.
 */
void btrfs_mark_ordered_io_finished(struct btrfs_inode *inode,
				    struct folio *folio, u64 file_offset,
				    u64 num_bytes, bool uptodate)
{
	struct rb_node *node;
	struct btrfs_ordered_extent *entry = NULL;
	unsigned long flags;
	u64 cur = file_offset;

	trace_btrfs_writepage_end_io_hook(inode, file_offset,
					  file_offset + num_bytes - 1,
					  uptodate);

	spin_lock_irqsave(&inode->ordered_tree_lock, flags);
	while (cur < file_offset + num_bytes) {
		u64 entry_end;
		u64 end;
		u32 len;

		node = ordered_tree_search(inode, cur);
		/* No ordered extents at all */
		if (!node)
			break;

		entry = rb_entry(node, struct btrfs_ordered_extent, rb_node);
		entry_end = entry->file_offset + entry->num_bytes;
		/*
		 * |<-- OE --->|  |
		 *		  cur
		 * Go to next OE.
		 */
		if (cur >= entry_end) {
			node = rb_next(node);
			/* No more ordered extents, exit */
			if (!node)
				break;
			entry = rb_entry(node, struct btrfs_ordered_extent,
					 rb_node);

			/* Go to next ordered extent and continue */
			cur = entry->file_offset;
			continue;
		}
		/*
		 * |	|<--- OE --->|
		 * cur
		 * Go to the start of OE.
		 */
		if (cur < entry->file_offset) {
			cur = entry->file_offset;
			continue;
		}

		/*
		 * Now we are definitely inside one ordered extent.
		 *
		 * |<--- OE --->|
		 *	|
		 *	cur
		 */
		end = min(entry->file_offset + entry->num_bytes,
			  file_offset + num_bytes) - 1;
		ASSERT(end + 1 - cur < U32_MAX);
		len = end + 1 - cur;

		if (can_finish_ordered_extent(entry, folio, cur, len, uptodate)) {
			spin_unlock_irqrestore(&inode->ordered_tree_lock, flags);
			btrfs_queue_ordered_fn(entry);
			spin_lock_irqsave(&inode->ordered_tree_lock, flags);
		}
		cur += len;
	}
	spin_unlock_irqrestore(&inode->ordered_tree_lock, flags);
}

/*
 * Finish IO for one ordered extent across a given range.  The range can only
 * contain one ordered extent.
 *
 * @cached:	 The cached ordered extent. If not NULL, we can skip the tree
 *               search and use the ordered extent directly.
 * 		 Will be also used to store the finished ordered extent.
 * @file_offset: File offset for the finished IO
 * @io_size:	 Length of the finish IO range
 *
 * Return true if the ordered extent is finished in the range, and update
 * @cached.
 * Return false otherwise.
 *
 * NOTE: The range can NOT cross multiple ordered extents.
 * Thus caller should ensure the range doesn't cross ordered extents.
 */
bool btrfs_dec_test_ordered_pending(struct btrfs_inode *inode,
				    struct btrfs_ordered_extent **cached,
				    u64 file_offset, u64 io_size)
{
	struct rb_node *node;
	struct btrfs_ordered_extent *entry = NULL;
	unsigned long flags;
	bool finished = false;

	spin_lock_irqsave(&inode->ordered_tree_lock, flags);
	if (cached && *cached) {
		entry = *cached;
		goto have_entry;
	}

	node = ordered_tree_search(inode, file_offset);
	if (!node)
		goto out;

	entry = rb_entry(node, struct btrfs_ordered_extent, rb_node);
have_entry:
	if (!in_range(file_offset, entry->file_offset, entry->num_bytes))
		goto out;

	if (io_size > entry->bytes_left)
		btrfs_crit(inode->root->fs_info,
			   "bad ordered accounting left %llu size %llu",
		       entry->bytes_left, io_size);

	entry->bytes_left -= io_size;

	if (entry->bytes_left == 0) {
		/*
		 * Ensure only one caller can set the flag and finished_ret
		 * accordingly
		 */
		finished = !test_and_set_bit(BTRFS_ORDERED_IO_DONE, &entry->flags);
		/* test_and_set_bit implies a barrier */
		cond_wake_up_nomb(&entry->wait);
	}
out:
	if (finished && cached && entry) {
		*cached = entry;
		refcount_inc(&entry->refs);
		trace_btrfs_ordered_extent_dec_test_pending(inode, entry);
	}
	spin_unlock_irqrestore(&inode->ordered_tree_lock, flags);
	return finished;
}

/*
 * used to drop a reference on an ordered extent.  This will free
 * the extent if the last reference is dropped
 */
void btrfs_put_ordered_extent(struct btrfs_ordered_extent *entry)
{
	struct list_head *cur;
	struct btrfs_ordered_sum *sum;

	trace_btrfs_ordered_extent_put(entry->inode, entry);

	if (refcount_dec_and_test(&entry->refs)) {
		ASSERT(list_empty(&entry->root_extent_list));
		ASSERT(list_empty(&entry->log_list));
		ASSERT(RB_EMPTY_NODE(&entry->rb_node));
		if (entry->inode)
			btrfs_add_delayed_iput(entry->inode);
		while (!list_empty(&entry->list)) {
			cur = entry->list.next;
			sum = list_entry(cur, struct btrfs_ordered_sum, list);
			list_del(&sum->list);
			kvfree(sum);
		}
		kmem_cache_free(btrfs_ordered_extent_cache, entry);
	}
}

/*
 * remove an ordered extent from the tree.  No references are dropped
 * and waiters are woken up.
 */
void btrfs_remove_ordered_extent(struct btrfs_inode *btrfs_inode,
				 struct btrfs_ordered_extent *entry)
{
	struct btrfs_root *root = btrfs_inode->root;
	struct btrfs_fs_info *fs_info = root->fs_info;
	struct rb_node *node;
	bool pending;
	bool freespace_inode;

	/*
	 * If this is a free space inode the thread has not acquired the ordered
	 * extents lockdep map.
	 */
	freespace_inode = btrfs_is_free_space_inode(btrfs_inode);

	btrfs_lockdep_acquire(fs_info, btrfs_trans_pending_ordered);
	/* This is paired with alloc_ordered_extent(). */
	spin_lock(&btrfs_inode->lock);
	btrfs_mod_outstanding_extents(btrfs_inode, -1);
	spin_unlock(&btrfs_inode->lock);
	if (root != fs_info->tree_root) {
		u64 release;

		if (test_bit(BTRFS_ORDERED_ENCODED, &entry->flags))
			release = entry->disk_num_bytes;
		else
			release = entry->num_bytes;
		btrfs_delalloc_release_metadata(btrfs_inode, release,
						test_bit(BTRFS_ORDERED_IOERR,
							 &entry->flags));
	}

	percpu_counter_add_batch(&fs_info->ordered_bytes, -entry->num_bytes,
				 fs_info->delalloc_batch);

	spin_lock_irq(&btrfs_inode->ordered_tree_lock);
	node = &entry->rb_node;
	rb_erase(node, &btrfs_inode->ordered_tree);
	RB_CLEAR_NODE(node);
	if (btrfs_inode->ordered_tree_last == node)
		btrfs_inode->ordered_tree_last = NULL;
	set_bit(BTRFS_ORDERED_COMPLETE, &entry->flags);
	pending = test_and_clear_bit(BTRFS_ORDERED_PENDING, &entry->flags);
	spin_unlock_irq(&btrfs_inode->ordered_tree_lock);

	/*
	 * The current running transaction is waiting on us, we need to let it
	 * know that we're complete and wake it up.
	 */
	if (pending) {
		struct btrfs_transaction *trans;

		/*
		 * The checks for trans are just a formality, it should be set,
		 * but if it isn't we don't want to deref/assert under the spin
		 * lock, so be nice and check if trans is set, but ASSERT() so
		 * if it isn't set a developer will notice.
		 */
		spin_lock(&fs_info->trans_lock);
		trans = fs_info->running_transaction;
		if (trans)
			refcount_inc(&trans->use_count);
		spin_unlock(&fs_info->trans_lock);

		ASSERT(trans || BTRFS_FS_ERROR(fs_info));
		if (trans) {
			if (atomic_dec_and_test(&trans->pending_ordered))
				wake_up(&trans->pending_wait);
			btrfs_put_transaction(trans);
		}
	}

	btrfs_lockdep_release(fs_info, btrfs_trans_pending_ordered);

	spin_lock(&root->ordered_extent_lock);
	list_del_init(&entry->root_extent_list);
	root->nr_ordered_extents--;

	trace_btrfs_ordered_extent_remove(btrfs_inode, entry);

	if (!root->nr_ordered_extents) {
		spin_lock(&fs_info->ordered_root_lock);
		BUG_ON(list_empty(&root->ordered_root));
		list_del_init(&root->ordered_root);
		spin_unlock(&fs_info->ordered_root_lock);
	}
	spin_unlock(&root->ordered_extent_lock);
	wake_up(&entry->wait);
	if (!freespace_inode)
		btrfs_lockdep_release(fs_info, btrfs_ordered_extent);
}

static void btrfs_run_ordered_extent_work(struct btrfs_work *work)
{
	struct btrfs_ordered_extent *ordered;

	ordered = container_of(work, struct btrfs_ordered_extent, flush_work);
	btrfs_start_ordered_extent(ordered);
	complete(&ordered->completion);
}

/*
 * Wait for all the ordered extents in a root. Use @bg as range or do whole
 * range if it's NULL.
 */
u64 btrfs_wait_ordered_extents(struct btrfs_root *root, u64 nr,
			       const struct btrfs_block_group *bg)
{
	struct btrfs_fs_info *fs_info = root->fs_info;
	LIST_HEAD(splice);
	LIST_HEAD(skipped);
	LIST_HEAD(works);
	struct btrfs_ordered_extent *ordered, *next;
	u64 count = 0;
	u64 range_start, range_len;
	u64 range_end;

	if (bg) {
		range_start = bg->start;
		range_len = bg->length;
	} else {
		range_start = 0;
		range_len = U64_MAX;
	}
	range_end = range_start + range_len;

	mutex_lock(&root->ordered_extent_mutex);
	spin_lock(&root->ordered_extent_lock);
	list_splice_init(&root->ordered_extents, &splice);
	while (!list_empty(&splice) && nr) {
		ordered = list_first_entry(&splice, struct btrfs_ordered_extent,
					   root_extent_list);

		if (range_end <= ordered->disk_bytenr ||
		    ordered->disk_bytenr + ordered->disk_num_bytes <= range_start) {
			list_move_tail(&ordered->root_extent_list, &skipped);
			cond_resched_lock(&root->ordered_extent_lock);
			continue;
		}

		list_move_tail(&ordered->root_extent_list,
			       &root->ordered_extents);
		refcount_inc(&ordered->refs);
		spin_unlock(&root->ordered_extent_lock);

		btrfs_init_work(&ordered->flush_work,
				btrfs_run_ordered_extent_work, NULL);
		list_add_tail(&ordered->work_list, &works);
		btrfs_queue_work(fs_info->flush_workers, &ordered->flush_work);

		cond_resched();
		if (nr != U64_MAX)
			nr--;
		count++;
		spin_lock(&root->ordered_extent_lock);
	}
	list_splice_tail(&skipped, &root->ordered_extents);
	list_splice_tail(&splice, &root->ordered_extents);
	spin_unlock(&root->ordered_extent_lock);

	list_for_each_entry_safe(ordered, next, &works, work_list) {
		list_del_init(&ordered->work_list);
		wait_for_completion(&ordered->completion);
		btrfs_put_ordered_extent(ordered);
		cond_resched();
	}
	mutex_unlock(&root->ordered_extent_mutex);

	return count;
}

/*
 * Wait for @nr ordered extents that intersect the @bg, or the whole range of
 * the filesystem if @bg is NULL.
 */
void btrfs_wait_ordered_roots(struct btrfs_fs_info *fs_info, u64 nr,
			      const struct btrfs_block_group *bg)
{
	struct btrfs_root *root;
	LIST_HEAD(splice);
	u64 done;

	mutex_lock(&fs_info->ordered_operations_mutex);
	spin_lock(&fs_info->ordered_root_lock);
	list_splice_init(&fs_info->ordered_roots, &splice);
	while (!list_empty(&splice) && nr) {
		root = list_first_entry(&splice, struct btrfs_root,
					ordered_root);
		root = btrfs_grab_root(root);
		BUG_ON(!root);
		list_move_tail(&root->ordered_root,
			       &fs_info->ordered_roots);
		spin_unlock(&fs_info->ordered_root_lock);

		done = btrfs_wait_ordered_extents(root, nr, bg);
		btrfs_put_root(root);

		if (nr != U64_MAX)
			nr -= done;

		spin_lock(&fs_info->ordered_root_lock);
	}
	list_splice_tail(&splice, &fs_info->ordered_roots);
	spin_unlock(&fs_info->ordered_root_lock);
	mutex_unlock(&fs_info->ordered_operations_mutex);
}

/*
 * Start IO and wait for a given ordered extent to finish.
 *
 * Wait on page writeback for all the pages in the extent and the IO completion
 * code to insert metadata into the btree corresponding to the extent.
 */
void btrfs_start_ordered_extent(struct btrfs_ordered_extent *entry)
{
	u64 start = entry->file_offset;
	u64 end = start + entry->num_bytes - 1;
	struct btrfs_inode *inode = entry->inode;
	bool freespace_inode;

	trace_btrfs_ordered_extent_start(inode, entry);

	/*
	 * If this is a free space inode do not take the ordered extents lockdep
	 * map.
	 */
	freespace_inode = btrfs_is_free_space_inode(inode);

	/*
	 * pages in the range can be dirty, clean or writeback.  We
	 * start IO on any dirty ones so the wait doesn't stall waiting
	 * for the flusher thread to find them
	 */
	if (!test_bit(BTRFS_ORDERED_DIRECT, &entry->flags))
		filemap_fdatawrite_range(inode->vfs_inode.i_mapping, start, end);

	if (!freespace_inode)
		btrfs_might_wait_for_event(inode->root->fs_info, btrfs_ordered_extent);
	wait_event(entry->wait, test_bit(BTRFS_ORDERED_COMPLETE, &entry->flags));
}

/*
 * Used to wait on ordered extents across a large range of bytes.
 */
int btrfs_wait_ordered_range(struct btrfs_inode *inode, u64 start, u64 len)
{
	int ret = 0;
	int ret_wb = 0;
	u64 end;
	u64 orig_end;
	struct btrfs_ordered_extent *ordered;

	if (start + len < start) {
		orig_end = OFFSET_MAX;
	} else {
		orig_end = start + len - 1;
		if (orig_end > OFFSET_MAX)
			orig_end = OFFSET_MAX;
	}

	/* start IO across the range first to instantiate any delalloc
	 * extents
	 */
	ret = btrfs_fdatawrite_range(inode, start, orig_end);
	if (ret)
		return ret;

	/*
	 * If we have a writeback error don't return immediately. Wait first
	 * for any ordered extents that haven't completed yet. This is to make
	 * sure no one can dirty the same page ranges and call writepages()
	 * before the ordered extents complete - to avoid failures (-EEXIST)
	 * when adding the new ordered extents to the ordered tree.
	 */
	ret_wb = filemap_fdatawait_range(inode->vfs_inode.i_mapping, start, orig_end);

	end = orig_end;
	while (1) {
		ordered = btrfs_lookup_first_ordered_extent(inode, end);
		if (!ordered)
			break;
		if (ordered->file_offset > orig_end) {
			btrfs_put_ordered_extent(ordered);
			break;
		}
		if (ordered->file_offset + ordered->num_bytes <= start) {
			btrfs_put_ordered_extent(ordered);
			break;
		}
		btrfs_start_ordered_extent(ordered);
		end = ordered->file_offset;
		/*
		 * If the ordered extent had an error save the error but don't
		 * exit without waiting first for all other ordered extents in
		 * the range to complete.
		 */
		if (test_bit(BTRFS_ORDERED_IOERR, &ordered->flags))
			ret = -EIO;
		btrfs_put_ordered_extent(ordered);
		if (end == 0 || end == start)
			break;
		end--;
	}
	return ret_wb ? ret_wb : ret;
}

/*
 * find an ordered extent corresponding to file_offset.  return NULL if
 * nothing is found, otherwise take a reference on the extent and return it
 */
struct btrfs_ordered_extent *btrfs_lookup_ordered_extent(struct btrfs_inode *inode,
							 u64 file_offset)
{
	struct rb_node *node;
	struct btrfs_ordered_extent *entry = NULL;
	unsigned long flags;

	spin_lock_irqsave(&inode->ordered_tree_lock, flags);
	node = ordered_tree_search(inode, file_offset);
	if (!node)
		goto out;

	entry = rb_entry(node, struct btrfs_ordered_extent, rb_node);
	if (!in_range(file_offset, entry->file_offset, entry->num_bytes))
		entry = NULL;
	if (entry) {
		refcount_inc(&entry->refs);
		trace_btrfs_ordered_extent_lookup(inode, entry);
	}
out:
	spin_unlock_irqrestore(&inode->ordered_tree_lock, flags);
	return entry;
}

/* Since the DIO code tries to lock a wide area we need to look for any ordered
 * extents that exist in the range, rather than just the start of the range.
 */
struct btrfs_ordered_extent *btrfs_lookup_ordered_range(
		struct btrfs_inode *inode, u64 file_offset, u64 len)
{
	struct rb_node *node;
	struct btrfs_ordered_extent *entry = NULL;

	spin_lock_irq(&inode->ordered_tree_lock);
	node = ordered_tree_search(inode, file_offset);
	if (!node) {
		node = ordered_tree_search(inode, file_offset + len);
		if (!node)
			goto out;
	}

	while (1) {
		entry = rb_entry(node, struct btrfs_ordered_extent, rb_node);
		if (range_overlaps(entry, file_offset, len))
			break;

		if (entry->file_offset >= file_offset + len) {
			entry = NULL;
			break;
		}
		entry = NULL;
		node = rb_next(node);
		if (!node)
			break;
	}
out:
	if (entry) {
		refcount_inc(&entry->refs);
		trace_btrfs_ordered_extent_lookup_range(inode, entry);
	}
	spin_unlock_irq(&inode->ordered_tree_lock);
	return entry;
}

/*
 * Adds all ordered extents to the given list. The list ends up sorted by the
 * file_offset of the ordered extents.
 */
void btrfs_get_ordered_extents_for_logging(struct btrfs_inode *inode,
					   struct list_head *list)
{
	struct rb_node *n;

	btrfs_assert_inode_locked(inode);

	spin_lock_irq(&inode->ordered_tree_lock);
	for (n = rb_first(&inode->ordered_tree); n; n = rb_next(n)) {
		struct btrfs_ordered_extent *ordered;

		ordered = rb_entry(n, struct btrfs_ordered_extent, rb_node);

		if (test_bit(BTRFS_ORDERED_LOGGED, &ordered->flags))
			continue;

		ASSERT(list_empty(&ordered->log_list));
		list_add_tail(&ordered->log_list, list);
		refcount_inc(&ordered->refs);
		trace_btrfs_ordered_extent_lookup_for_logging(inode, ordered);
	}
	spin_unlock_irq(&inode->ordered_tree_lock);
}

/*
 * lookup and return any extent before 'file_offset'.  NULL is returned
 * if none is found
 */
struct btrfs_ordered_extent *
btrfs_lookup_first_ordered_extent(struct btrfs_inode *inode, u64 file_offset)
{
	struct rb_node *node;
	struct btrfs_ordered_extent *entry = NULL;

	spin_lock_irq(&inode->ordered_tree_lock);
	node = ordered_tree_search(inode, file_offset);
	if (!node)
		goto out;

	entry = rb_entry(node, struct btrfs_ordered_extent, rb_node);
	refcount_inc(&entry->refs);
	trace_btrfs_ordered_extent_lookup_first(inode, entry);
out:
	spin_unlock_irq(&inode->ordered_tree_lock);
	return entry;
}

/*
 * Lookup the first ordered extent that overlaps the range
 * [@file_offset, @file_offset + @len).
 *
 * The difference between this and btrfs_lookup_first_ordered_extent() is
 * that this one won't return any ordered extent that does not overlap the range.
 * And the difference against btrfs_lookup_ordered_extent() is, this function
 * ensures the first ordered extent gets returned.
 */
struct btrfs_ordered_extent *btrfs_lookup_first_ordered_range(
			struct btrfs_inode *inode, u64 file_offset, u64 len)
{
	struct rb_node *node;
	struct rb_node *cur;
	struct rb_node *prev;
	struct rb_node *next;
	struct btrfs_ordered_extent *entry = NULL;

	spin_lock_irq(&inode->ordered_tree_lock);
	node = inode->ordered_tree.rb_node;
	/*
	 * Here we don't want to use tree_search() which will use tree->last
	 * and screw up the search order.
	 * And __tree_search() can't return the adjacent ordered extents
	 * either, thus here we do our own search.
	 */
	while (node) {
		entry = rb_entry(node, struct btrfs_ordered_extent, rb_node);

		if (file_offset < entry->file_offset) {
			node = node->rb_left;
		} else if (file_offset >= entry_end(entry)) {
			node = node->rb_right;
		} else {
			/*
			 * Direct hit, got an ordered extent that starts at
			 * @file_offset
			 */
			goto out;
		}
	}
	if (!entry) {
		/* Empty tree */
		goto out;
	}

	cur = &entry->rb_node;
	/* We got an entry around @file_offset, check adjacent entries */
	if (entry->file_offset < file_offset) {
		prev = cur;
		next = rb_next(cur);
	} else {
		prev = rb_prev(cur);
		next = cur;
	}
	if (prev) {
		entry = rb_entry(prev, struct btrfs_ordered_extent, rb_node);
		if (range_overlaps(entry, file_offset, len))
			goto out;
	}
	if (next) {
		entry = rb_entry(next, struct btrfs_ordered_extent, rb_node);
		if (range_overlaps(entry, file_offset, len))
			goto out;
	}
	/* No ordered extent in the range */
	entry = NULL;
out:
	if (entry) {
		refcount_inc(&entry->refs);
		trace_btrfs_ordered_extent_lookup_first_range(inode, entry);
	}

	spin_unlock_irq(&inode->ordered_tree_lock);
	return entry;
}

/*
 * Lock the passed range and ensures all pending ordered extents in it are run
 * to completion.
 *
 * @inode:        Inode whose ordered tree is to be searched
 * @start:        Beginning of range to flush
 * @end:          Last byte of range to lock
 * @cached_state: If passed, will return the extent state responsible for the
 *                locked range. It's the caller's responsibility to free the
 *                cached state.
 *
 * Always return with the given range locked, ensuring after it's called no
 * order extent can be pending.
 */
void btrfs_lock_and_flush_ordered_range(struct btrfs_inode *inode, u64 start,
					u64 end,
					struct extent_state **cached_state)
{
	struct btrfs_ordered_extent *ordered;
	struct extent_state *cache = NULL;
	struct extent_state **cachedp = &cache;

	if (cached_state)
		cachedp = cached_state;

	while (1) {
		lock_extent(&inode->io_tree, start, end, cachedp);
		ordered = btrfs_lookup_ordered_range(inode, start,
						     end - start + 1);
		if (!ordered) {
			/*
			 * If no external cached_state has been passed then
			 * decrement the extra ref taken for cachedp since we
			 * aren't exposing it outside of this function
			 */
			if (!cached_state)
				refcount_dec(&cache->refs);
			break;
		}
		unlock_extent(&inode->io_tree, start, end, cachedp);
		btrfs_start_ordered_extent(ordered);
		btrfs_put_ordered_extent(ordered);
	}
}

/*
 * Lock the passed range and ensure all pending ordered extents in it are run
 * to completion in nowait mode.
 *
 * Return true if btrfs_lock_ordered_range does not return any extents,
 * otherwise false.
 */
bool btrfs_try_lock_ordered_range(struct btrfs_inode *inode, u64 start, u64 end,
				  struct extent_state **cached_state)
{
	struct btrfs_ordered_extent *ordered;

	if (!try_lock_extent(&inode->io_tree, start, end, cached_state))
		return false;

	ordered = btrfs_lookup_ordered_range(inode, start, end - start + 1);
	if (!ordered)
		return true;

	btrfs_put_ordered_extent(ordered);
	unlock_extent(&inode->io_tree, start, end, cached_state);

	return false;
}

/* Split out a new ordered extent for this first @len bytes of @ordered. */
struct btrfs_ordered_extent *btrfs_split_ordered_extent(
			struct btrfs_ordered_extent *ordered, u64 len)
{
	struct btrfs_inode *inode = ordered->inode;
	struct btrfs_root *root = inode->root;
	struct btrfs_fs_info *fs_info = root->fs_info;
	u64 file_offset = ordered->file_offset;
	u64 disk_bytenr = ordered->disk_bytenr;
	unsigned long flags = ordered->flags;
	struct btrfs_ordered_sum *sum, *tmpsum;
	struct btrfs_ordered_extent *new;
	struct rb_node *node;
	u64 offset = 0;

	trace_btrfs_ordered_extent_split(inode, ordered);

	ASSERT(!(flags & (1U << BTRFS_ORDERED_COMPRESSED)));

	/*
	 * The entire bio must be covered by the ordered extent, but we can't
	 * reduce the original extent to a zero length either.
	 */
	if (WARN_ON_ONCE(len >= ordered->num_bytes))
		return ERR_PTR(-EINVAL);
	/* We cannot split partially completed ordered extents. */
	if (ordered->bytes_left) {
		ASSERT(!(flags & ~BTRFS_ORDERED_TYPE_FLAGS));
		if (WARN_ON_ONCE(ordered->bytes_left != ordered->disk_num_bytes))
			return ERR_PTR(-EINVAL);
	}
	/* We cannot split a compressed ordered extent. */
	if (WARN_ON_ONCE(ordered->disk_num_bytes != ordered->num_bytes))
		return ERR_PTR(-EINVAL);

	new = alloc_ordered_extent(inode, file_offset, len, len, disk_bytenr,
				   len, 0, flags, ordered->compress_type);
	if (IS_ERR(new))
		return new;

	/* One ref for the tree. */
	refcount_inc(&new->refs);

	/*
	 * Take the root's ordered_extent_lock to avoid a race with
	 * btrfs_wait_ordered_extents() when updating the disk_bytenr and
	 * disk_num_bytes fields of the ordered extent below. And we disable
	 * IRQs because the inode's ordered_tree_lock is used in IRQ context
	 * elsewhere.
	 *
	 * There's no concern about a previous caller of
	 * btrfs_wait_ordered_extents() getting the trimmed ordered extent
	 * before we insert the new one, because even if it gets the ordered
	 * extent before it's trimmed and the new one inserted, right before it
	 * uses it or during its use, the ordered extent might have been
	 * trimmed in the meanwhile, and it missed the new ordered extent.
	 * There's no way around this and it's harmless for current use cases,
	 * so we take the root's ordered_extent_lock to fix that race during
	 * trimming and silence tools like KCSAN.
	 */
	spin_lock_irq(&root->ordered_extent_lock);
	spin_lock(&inode->ordered_tree_lock);

	/*
	 * We don't have overlapping ordered extents (that would imply double
	 * allocation of extents) and we checked above that the split length
	 * does not cross the ordered extent's num_bytes field, so there's
	 * no need to remove it and re-insert it in the tree.
	 */
	ordered->file_offset += len;
	ordered->disk_bytenr += len;
	ordered->num_bytes -= len;
	ordered->disk_num_bytes -= len;
	ordered->ram_bytes -= len;

	if (test_bit(BTRFS_ORDERED_IO_DONE, &ordered->flags)) {
		ASSERT(ordered->bytes_left == 0);
		new->bytes_left = 0;
	} else {
		ordered->bytes_left -= len;
	}

	if (test_bit(BTRFS_ORDERED_TRUNCATED, &ordered->flags)) {
		if (ordered->truncated_len > len) {
			ordered->truncated_len -= len;
		} else {
			new->truncated_len = ordered->truncated_len;
			ordered->truncated_len = 0;
		}
	}

	list_for_each_entry_safe(sum, tmpsum, &ordered->list, list) {
		if (offset == len)
			break;
		list_move_tail(&sum->list, &new->list);
		offset += sum->len;
	}

	node = tree_insert(&inode->ordered_tree, new->file_offset, &new->rb_node);
	if (unlikely(node))
		btrfs_panic(fs_info, -EEXIST,
			"inconsistency in ordered tree at offset %llu after split",
			new->file_offset);
	spin_unlock(&inode->ordered_tree_lock);

	list_add_tail(&new->root_extent_list, &root->ordered_extents);
	root->nr_ordered_extents++;
	spin_unlock_irq(&root->ordered_extent_lock);
	return new;
}

int __init ordered_data_init(void)
{
	btrfs_ordered_extent_cache = KMEM_CACHE(btrfs_ordered_extent, 0);
	if (!btrfs_ordered_extent_cache)
		return -ENOMEM;

	return 0;
}

void __cold ordered_data_exit(void)
{
	kmem_cache_destroy(btrfs_ordered_extent_cache);
}<|MERGE_RESOLUTION|>--- conflicted
+++ resolved
@@ -397,11 +397,7 @@
 }
 
 void btrfs_finish_ordered_extent(struct btrfs_ordered_extent *ordered,
-<<<<<<< HEAD
-				 struct page *page, u64 file_offset, u64 len,
-=======
 				 struct folio *folio, u64 file_offset, u64 len,
->>>>>>> adc21867
 				 bool uptodate)
 {
 	struct btrfs_inode *inode = ordered->inode;
