/* SPDX-License-Identifier: GPL-2.0 */
/*
 * Copyright (C) 2007 Oracle.  All rights reserved.
 */

#ifndef BTRFS_ORDERED_DATA_H
#define BTRFS_ORDERED_DATA_H

#include <linux/types.h>
#include <linux/list.h>
#include <linux/refcount.h>
#include <linux/completion.h>
#include <linux/rbtree.h>
#include <linux/wait.h>
#include "async-thread.h"

struct inode;
struct page;
struct extent_state;
struct btrfs_inode;
struct btrfs_root;
struct btrfs_fs_info;

struct btrfs_ordered_sum {
	/*
	 * Logical start address and length for of the blocks covered by
	 * the sums array.
	 */
	u64 logical;
	u32 len;

	struct list_head list;
	/* last field is a variable length array of csums */
	u8 sums[];
};

/*
 * Bits for btrfs_ordered_extent::flags.
 *
 * BTRFS_ORDERED_IO_DONE is set when all of the blocks are written.
 * It is used to make sure metadata is inserted into the tree only once
 * per extent.
 *
 * BTRFS_ORDERED_COMPLETE is set when the extent is removed from the
 * rbtree, just before waking any waiters.  It is used to indicate the
 * IO is done and any metadata is inserted into the tree.
 */
enum {
	/*
	 * Different types for ordered extents, one and only one of the 4 types
	 * need to be set when creating ordered extent.
	 *
	 * REGULAR:	For regular non-compressed COW write
	 * NOCOW:	For NOCOW write into existing non-hole extent
	 * PREALLOC:	For NOCOW write into preallocated extent
	 * COMPRESSED:	For compressed COW write
	 */
	BTRFS_ORDERED_REGULAR,
	BTRFS_ORDERED_NOCOW,
	BTRFS_ORDERED_PREALLOC,
	BTRFS_ORDERED_COMPRESSED,

	/*
	 * Extra bit for direct io, can only be set for
	 * REGULAR/NOCOW/PREALLOC. No direct io for compressed extent.
	 */
	BTRFS_ORDERED_DIRECT,

	/* Extra status bits for ordered extents */

	/* set when all the pages are written */
	BTRFS_ORDERED_IO_DONE,
	/* set when removed from the tree */
	BTRFS_ORDERED_COMPLETE,
	/* We had an io error when writing this out */
	BTRFS_ORDERED_IOERR,
	/* Set when we have to truncate an extent */
	BTRFS_ORDERED_TRUNCATED,
	/* Used during fsync to track already logged extents */
	BTRFS_ORDERED_LOGGED,
	/* We have already logged all the csums of the ordered extent */
	BTRFS_ORDERED_LOGGED_CSUM,
	/* We wait for this extent to complete in the current transaction */
	BTRFS_ORDERED_PENDING,
	/* BTRFS_IOC_ENCODED_WRITE */
	BTRFS_ORDERED_ENCODED,
};

/* BTRFS_ORDERED_* flags that specify the type of the extent. */
#define BTRFS_ORDERED_TYPE_FLAGS ((1UL << BTRFS_ORDERED_REGULAR) |	\
				  (1UL << BTRFS_ORDERED_NOCOW) |	\
				  (1UL << BTRFS_ORDERED_PREALLOC) |	\
				  (1UL << BTRFS_ORDERED_COMPRESSED) |	\
				  (1UL << BTRFS_ORDERED_DIRECT) |	\
				  (1UL << BTRFS_ORDERED_ENCODED))

struct btrfs_ordered_extent {
	/* logical offset in the file */
	u64 file_offset;

	/*
	 * These fields directly correspond to the same fields in
	 * btrfs_file_extent_item.
	 */
	u64 num_bytes;
	u64 ram_bytes;
	u64 disk_bytenr;
	u64 disk_num_bytes;
	u64 offset;

	/* number of bytes that still need writing */
	u64 bytes_left;

	/*
	 * If we get truncated we need to adjust the file extent we enter for
	 * this ordered extent so that we do not expose stale data.
	 */
	u64 truncated_len;

	/* flags (described above) */
	unsigned long flags;

	/* compression algorithm */
	int compress_type;

	/* Qgroup reserved space */
	int qgroup_rsv;

	/* reference count */
	refcount_t refs;

	/* the inode we belong to */
	struct btrfs_inode *inode;

	/* list of checksums for insertion when the extent io is done */
	struct list_head list;

	/* used for fast fsyncs */
	struct list_head log_list;

	/* used to wait for the BTRFS_ORDERED_COMPLETE bit */
	wait_queue_head_t wait;

	/* our friendly rbtree entry */
	struct rb_node rb_node;

	/* a per root list of all the pending ordered extents */
	struct list_head root_extent_list;

	struct btrfs_work work;

	struct completion completion;
	struct btrfs_work flush_work;
	struct list_head work_list;

	struct list_head bioc_list;
};

int btrfs_finish_one_ordered(struct btrfs_ordered_extent *ordered_extent);
int btrfs_finish_ordered_io(struct btrfs_ordered_extent *ordered_extent);

void btrfs_put_ordered_extent(struct btrfs_ordered_extent *entry);
void btrfs_remove_ordered_extent(struct btrfs_inode *btrfs_inode,
				struct btrfs_ordered_extent *entry);
void btrfs_finish_ordered_extent(struct btrfs_ordered_extent *ordered,
<<<<<<< HEAD
				 struct page *page, u64 file_offset, u64 len,
=======
				 struct folio *folio, u64 file_offset, u64 len,
>>>>>>> adc21867
				 bool uptodate);
void btrfs_mark_ordered_io_finished(struct btrfs_inode *inode,
				    struct folio *folio, u64 file_offset,
				    u64 num_bytes, bool uptodate);
bool btrfs_dec_test_ordered_pending(struct btrfs_inode *inode,
				    struct btrfs_ordered_extent **cached,
				    u64 file_offset, u64 io_size);

/*
 * This represents details about the target file extent item of a write operation.
 */
struct btrfs_file_extent {
	u64 disk_bytenr;
	u64 disk_num_bytes;
	u64 num_bytes;
	u64 ram_bytes;
	u64 offset;
	u8 compression;
};

struct btrfs_ordered_extent *btrfs_alloc_ordered_extent(
			struct btrfs_inode *inode, u64 file_offset,
			const struct btrfs_file_extent *file_extent, unsigned long flags);
void btrfs_add_ordered_sum(struct btrfs_ordered_extent *entry,
			   struct btrfs_ordered_sum *sum);
struct btrfs_ordered_extent *btrfs_lookup_ordered_extent(struct btrfs_inode *inode,
							 u64 file_offset);
void btrfs_start_ordered_extent(struct btrfs_ordered_extent *entry);
int btrfs_wait_ordered_range(struct btrfs_inode *inode, u64 start, u64 len);
struct btrfs_ordered_extent *
btrfs_lookup_first_ordered_extent(struct btrfs_inode *inode, u64 file_offset);
struct btrfs_ordered_extent *btrfs_lookup_first_ordered_range(
			struct btrfs_inode *inode, u64 file_offset, u64 len);
struct btrfs_ordered_extent *btrfs_lookup_ordered_range(
		struct btrfs_inode *inode,
		u64 file_offset,
		u64 len);
void btrfs_get_ordered_extents_for_logging(struct btrfs_inode *inode,
					   struct list_head *list);
u64 btrfs_wait_ordered_extents(struct btrfs_root *root, u64 nr,
			       const struct btrfs_block_group *bg);
void btrfs_wait_ordered_roots(struct btrfs_fs_info *fs_info, u64 nr,
			      const struct btrfs_block_group *bg);
void btrfs_lock_and_flush_ordered_range(struct btrfs_inode *inode, u64 start,
					u64 end,
					struct extent_state **cached_state);
bool btrfs_try_lock_ordered_range(struct btrfs_inode *inode, u64 start, u64 end,
				  struct extent_state **cached_state);
struct btrfs_ordered_extent *btrfs_split_ordered_extent(
			struct btrfs_ordered_extent *ordered, u64 len);
void btrfs_mark_ordered_extent_error(struct btrfs_ordered_extent *ordered);
int __init ordered_data_init(void);
void __cold ordered_data_exit(void);

#endif<|MERGE_RESOLUTION|>--- conflicted
+++ resolved
@@ -163,11 +163,7 @@
 void btrfs_remove_ordered_extent(struct btrfs_inode *btrfs_inode,
 				struct btrfs_ordered_extent *entry);
 void btrfs_finish_ordered_extent(struct btrfs_ordered_extent *ordered,
-<<<<<<< HEAD
-				 struct page *page, u64 file_offset, u64 len,
-=======
 				 struct folio *folio, u64 file_offset, u64 len,
->>>>>>> adc21867
 				 bool uptodate);
 void btrfs_mark_ordered_io_finished(struct btrfs_inode *inode,
 				    struct folio *folio, u64 file_offset,
