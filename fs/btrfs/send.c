// SPDX-License-Identifier: GPL-2.0
/*
 * Copyright (C) 2012 Alexander Block.  All rights reserved.
 */

#include <linux/bsearch.h>
#include <linux/fs.h>
#include <linux/file.h>
#include <linux/sort.h>
#include <linux/mount.h>
#include <linux/xattr.h>
#include <linux/posix_acl_xattr.h>
#include <linux/radix-tree.h>
#include <linux/vmalloc.h>
#include <linux/string.h>
#include <linux/compat.h>
#include <linux/crc32c.h>
#include <linux/fsverity.h>

#include "send.h"
#include "ctree.h"
#include "backref.h"
#include "locking.h"
#include "disk-io.h"
#include "btrfs_inode.h"
#include "transaction.h"
#include "compression.h"
#include "print-tree.h"
#include "accessors.h"
#include "dir-item.h"
#include "file-item.h"
#include "ioctl.h"
#include "verity.h"
#include "lru_cache.h"

/*
 * Maximum number of references an extent can have in order for us to attempt to
 * issue clone operations instead of write operations. This currently exists to
 * avoid hitting limitations of the backreference walking code (taking a lot of
 * time and using too much memory for extents with large number of references).
 */
#define SEND_MAX_EXTENT_REFS	1024

/*
 * A fs_path is a helper to dynamically build path names with unknown size.
 * It reallocates the internal buffer on demand.
 * It allows fast adding of path elements on the right side (normal path) and
 * fast adding to the left side (reversed path). A reversed path can also be
 * unreversed if needed.
 */
struct fs_path {
	union {
		struct {
			char *start;
			char *end;

			char *buf;
			unsigned short buf_len:15;
			unsigned short reversed:1;
			char inline_buf[];
		};
		/*
		 * Average path length does not exceed 200 bytes, we'll have
		 * better packing in the slab and higher chance to satisfy
		 * an allocation later during send.
		 */
		char pad[256];
	};
};
#define FS_PATH_INLINE_SIZE \
	(sizeof(struct fs_path) - offsetof(struct fs_path, inline_buf))


/* reused for each extent */
struct clone_root {
	struct btrfs_root *root;
	u64 ino;
	u64 offset;
	u64 num_bytes;
	bool found_ref;
};

#define SEND_MAX_NAME_CACHE_SIZE			256

/*
 * Limit the root_ids array of struct backref_cache_entry to 17 elements.
 * This makes the size of a cache entry to be exactly 192 bytes on x86_64, which
 * can be satisfied from the kmalloc-192 slab, without wasting any space.
 * The most common case is to have a single root for cloning, which corresponds
 * to the send root. Having the user specify more than 16 clone roots is not
 * common, and in such rare cases we simply don't use caching if the number of
 * cloning roots that lead down to a leaf is more than 17.
 */
#define SEND_MAX_BACKREF_CACHE_ROOTS			17

/*
 * Max number of entries in the cache.
 * With SEND_MAX_BACKREF_CACHE_ROOTS as 17, the size in bytes, excluding
 * maple tree's internal nodes, is 24K.
 */
#define SEND_MAX_BACKREF_CACHE_SIZE 128

/*
 * A backref cache entry maps a leaf to a list of IDs of roots from which the
 * leaf is accessible and we can use for clone operations.
 * With SEND_MAX_BACKREF_CACHE_ROOTS as 12, each cache entry is 128 bytes (on
 * x86_64).
 */
struct backref_cache_entry {
	struct btrfs_lru_cache_entry entry;
	u64 root_ids[SEND_MAX_BACKREF_CACHE_ROOTS];
	/* Number of valid elements in the root_ids array. */
	int num_roots;
};

/* See the comment at lru_cache.h about struct btrfs_lru_cache_entry. */
static_assert(offsetof(struct backref_cache_entry, entry) == 0);

/*
 * Max number of entries in the cache that stores directories that were already
 * created. The cache uses raw struct btrfs_lru_cache_entry entries, so it uses
 * at most 4096 bytes - sizeof(struct btrfs_lru_cache_entry) is 48 bytes, but
 * the kmalloc-64 slab is used, so we get 4096 bytes (64 bytes * 64).
 */
#define SEND_MAX_DIR_CREATED_CACHE_SIZE			64

/*
 * Max number of entries in the cache that stores directories that were already
 * created. The cache uses raw struct btrfs_lru_cache_entry entries, so it uses
 * at most 4096 bytes - sizeof(struct btrfs_lru_cache_entry) is 48 bytes, but
 * the kmalloc-64 slab is used, so we get 4096 bytes (64 bytes * 64).
 */
#define SEND_MAX_DIR_UTIMES_CACHE_SIZE			64

struct send_ctx {
	struct file *send_filp;
	loff_t send_off;
	char *send_buf;
	u32 send_size;
	u32 send_max_size;
	/*
	 * Whether BTRFS_SEND_A_DATA attribute was already added to current
	 * command (since protocol v2, data must be the last attribute).
	 */
	bool put_data;
	struct page **send_buf_pages;
	u64 flags;	/* 'flags' member of btrfs_ioctl_send_args is u64 */
	/* Protocol version compatibility requested */
	u32 proto;

	struct btrfs_root *send_root;
	struct btrfs_root *parent_root;
	struct clone_root *clone_roots;
	int clone_roots_cnt;

	/* current state of the compare_tree call */
	struct btrfs_path *left_path;
	struct btrfs_path *right_path;
	struct btrfs_key *cmp_key;

	/*
	 * Keep track of the generation of the last transaction that was used
	 * for relocating a block group. This is periodically checked in order
	 * to detect if a relocation happened since the last check, so that we
	 * don't operate on stale extent buffers for nodes (level >= 1) or on
	 * stale disk_bytenr values of file extent items.
	 */
	u64 last_reloc_trans;

	/*
	 * infos of the currently processed inode. In case of deleted inodes,
	 * these are the values from the deleted inode.
	 */
	u64 cur_ino;
	u64 cur_inode_gen;
	u64 cur_inode_size;
	u64 cur_inode_mode;
	u64 cur_inode_rdev;
	u64 cur_inode_last_extent;
	u64 cur_inode_next_write_offset;
	bool cur_inode_new;
	bool cur_inode_new_gen;
	bool cur_inode_deleted;
	bool ignore_cur_inode;
	bool cur_inode_needs_verity;
	void *verity_descriptor;

	u64 send_progress;

	struct list_head new_refs;
	struct list_head deleted_refs;

	struct btrfs_lru_cache name_cache;

	/*
	 * The inode we are currently processing. It's not NULL only when we
	 * need to issue write commands for data extents from this inode.
	 */
	struct inode *cur_inode;
	struct file_ra_state ra;
	u64 page_cache_clear_start;
	bool clean_page_cache;

	/*
	 * We process inodes by their increasing order, so if before an
	 * incremental send we reverse the parent/child relationship of
	 * directories such that a directory with a lower inode number was
	 * the parent of a directory with a higher inode number, and the one
	 * becoming the new parent got renamed too, we can't rename/move the
	 * directory with lower inode number when we finish processing it - we
	 * must process the directory with higher inode number first, then
	 * rename/move it and then rename/move the directory with lower inode
	 * number. Example follows.
	 *
	 * Tree state when the first send was performed:
	 *
	 * .
	 * |-- a                   (ino 257)
	 *     |-- b               (ino 258)
	 *         |
	 *         |
	 *         |-- c           (ino 259)
	 *         |   |-- d       (ino 260)
	 *         |
	 *         |-- c2          (ino 261)
	 *
	 * Tree state when the second (incremental) send is performed:
	 *
	 * .
	 * |-- a                   (ino 257)
	 *     |-- b               (ino 258)
	 *         |-- c2          (ino 261)
	 *             |-- d2      (ino 260)
	 *                 |-- cc  (ino 259)
	 *
	 * The sequence of steps that lead to the second state was:
	 *
	 * mv /a/b/c/d /a/b/c2/d2
	 * mv /a/b/c /a/b/c2/d2/cc
	 *
	 * "c" has lower inode number, but we can't move it (2nd mv operation)
	 * before we move "d", which has higher inode number.
	 *
	 * So we just memorize which move/rename operations must be performed
	 * later when their respective parent is processed and moved/renamed.
	 */

	/* Indexed by parent directory inode number. */
	struct rb_root pending_dir_moves;

	/*
	 * Reverse index, indexed by the inode number of a directory that
	 * is waiting for the move/rename of its immediate parent before its
	 * own move/rename can be performed.
	 */
	struct rb_root waiting_dir_moves;

	/*
	 * A directory that is going to be rm'ed might have a child directory
	 * which is in the pending directory moves index above. In this case,
	 * the directory can only be removed after the move/rename of its child
	 * is performed. Example:
	 *
	 * Parent snapshot:
	 *
	 * .                        (ino 256)
	 * |-- a/                   (ino 257)
	 *     |-- b/               (ino 258)
	 *         |-- c/           (ino 259)
	 *         |   |-- x/       (ino 260)
	 *         |
	 *         |-- y/           (ino 261)
	 *
	 * Send snapshot:
	 *
	 * .                        (ino 256)
	 * |-- a/                   (ino 257)
	 *     |-- b/               (ino 258)
	 *         |-- YY/          (ino 261)
	 *              |-- x/      (ino 260)
	 *
	 * Sequence of steps that lead to the send snapshot:
	 * rm -f /a/b/c/foo.txt
	 * mv /a/b/y /a/b/YY
	 * mv /a/b/c/x /a/b/YY
	 * rmdir /a/b/c
	 *
	 * When the child is processed, its move/rename is delayed until its
	 * parent is processed (as explained above), but all other operations
	 * like update utimes, chown, chgrp, etc, are performed and the paths
	 * that it uses for those operations must use the orphanized name of
	 * its parent (the directory we're going to rm later), so we need to
	 * memorize that name.
	 *
	 * Indexed by the inode number of the directory to be deleted.
	 */
	struct rb_root orphan_dirs;

	struct rb_root rbtree_new_refs;
	struct rb_root rbtree_deleted_refs;

	struct btrfs_lru_cache backref_cache;
	u64 backref_cache_last_reloc_trans;

	struct btrfs_lru_cache dir_created_cache;
	struct btrfs_lru_cache dir_utimes_cache;
};

struct pending_dir_move {
	struct rb_node node;
	struct list_head list;
	u64 parent_ino;
	u64 ino;
	u64 gen;
	struct list_head update_refs;
};

struct waiting_dir_move {
	struct rb_node node;
	u64 ino;
	/*
	 * There might be some directory that could not be removed because it
	 * was waiting for this directory inode to be moved first. Therefore
	 * after this directory is moved, we can try to rmdir the ino rmdir_ino.
	 */
	u64 rmdir_ino;
	u64 rmdir_gen;
	bool orphanized;
};

struct orphan_dir_info {
	struct rb_node node;
	u64 ino;
	u64 gen;
	u64 last_dir_index_offset;
	u64 dir_high_seq_ino;
};

struct name_cache_entry {
	/*
	 * The key in the entry is an inode number, and the generation matches
	 * the inode's generation.
	 */
	struct btrfs_lru_cache_entry entry;
	u64 parent_ino;
	u64 parent_gen;
	int ret;
	int need_later_update;
	/* Name length without NUL terminator. */
	int name_len;
<<<<<<< HEAD
	char name[] __counted_by(name_len);
=======
	/* Not NUL terminated. */
	char name[] __counted_by(name_len) __nonstring;
>>>>>>> adc21867
};

/* See the comment at lru_cache.h about struct btrfs_lru_cache_entry. */
static_assert(offsetof(struct name_cache_entry, entry) == 0);

#define ADVANCE							1
#define ADVANCE_ONLY_NEXT					-1

enum btrfs_compare_tree_result {
	BTRFS_COMPARE_TREE_NEW,
	BTRFS_COMPARE_TREE_DELETED,
	BTRFS_COMPARE_TREE_CHANGED,
	BTRFS_COMPARE_TREE_SAME,
};

__cold
static void inconsistent_snapshot_error(struct send_ctx *sctx,
					enum btrfs_compare_tree_result result,
					const char *what)
{
	const char *result_string;

	switch (result) {
	case BTRFS_COMPARE_TREE_NEW:
		result_string = "new";
		break;
	case BTRFS_COMPARE_TREE_DELETED:
		result_string = "deleted";
		break;
	case BTRFS_COMPARE_TREE_CHANGED:
		result_string = "updated";
		break;
	case BTRFS_COMPARE_TREE_SAME:
		ASSERT(0);
		result_string = "unchanged";
		break;
	default:
		ASSERT(0);
		result_string = "unexpected";
	}

	btrfs_err(sctx->send_root->fs_info,
		  "Send: inconsistent snapshot, found %s %s for inode %llu without updated inode item, send root is %llu, parent root is %llu",
		  result_string, what, sctx->cmp_key->objectid,
		  btrfs_root_id(sctx->send_root),
		  (sctx->parent_root ?  btrfs_root_id(sctx->parent_root) : 0));
}

__maybe_unused
static bool proto_cmd_ok(const struct send_ctx *sctx, int cmd)
{
	switch (sctx->proto) {
	case 1:	 return cmd <= BTRFS_SEND_C_MAX_V1;
	case 2:	 return cmd <= BTRFS_SEND_C_MAX_V2;
	case 3:	 return cmd <= BTRFS_SEND_C_MAX_V3;
	default: return false;
	}
}

static int is_waiting_for_move(struct send_ctx *sctx, u64 ino);

static struct waiting_dir_move *
get_waiting_dir_move(struct send_ctx *sctx, u64 ino);

static int is_waiting_for_rm(struct send_ctx *sctx, u64 dir_ino, u64 gen);

static int need_send_hole(struct send_ctx *sctx)
{
	return (sctx->parent_root && !sctx->cur_inode_new &&
		!sctx->cur_inode_new_gen && !sctx->cur_inode_deleted &&
		S_ISREG(sctx->cur_inode_mode));
}

static void fs_path_reset(struct fs_path *p)
{
	if (p->reversed) {
		p->start = p->buf + p->buf_len - 1;
		p->end = p->start;
		*p->start = 0;
	} else {
		p->start = p->buf;
		p->end = p->start;
		*p->start = 0;
	}
}

static struct fs_path *fs_path_alloc(void)
{
	struct fs_path *p;

	p = kmalloc(sizeof(*p), GFP_KERNEL);
	if (!p)
		return NULL;
	p->reversed = 0;
	p->buf = p->inline_buf;
	p->buf_len = FS_PATH_INLINE_SIZE;
	fs_path_reset(p);
	return p;
}

static struct fs_path *fs_path_alloc_reversed(void)
{
	struct fs_path *p;

	p = fs_path_alloc();
	if (!p)
		return NULL;
	p->reversed = 1;
	fs_path_reset(p);
	return p;
}

static void fs_path_free(struct fs_path *p)
{
	if (!p)
		return;
	if (p->buf != p->inline_buf)
		kfree(p->buf);
	kfree(p);
}

static int fs_path_len(struct fs_path *p)
{
	return p->end - p->start;
}

static int fs_path_ensure_buf(struct fs_path *p, int len)
{
	char *tmp_buf;
	int path_len;
	int old_buf_len;

	len++;

	if (p->buf_len >= len)
		return 0;

	if (len > PATH_MAX) {
		WARN_ON(1);
		return -ENOMEM;
	}

	path_len = p->end - p->start;
	old_buf_len = p->buf_len;

	/*
	 * Allocate to the next largest kmalloc bucket size, to let
	 * the fast path happen most of the time.
	 */
	len = kmalloc_size_roundup(len);
	/*
	 * First time the inline_buf does not suffice
	 */
	if (p->buf == p->inline_buf) {
		tmp_buf = kmalloc(len, GFP_KERNEL);
		if (tmp_buf)
			memcpy(tmp_buf, p->buf, old_buf_len);
	} else {
		tmp_buf = krealloc(p->buf, len, GFP_KERNEL);
	}
	if (!tmp_buf)
		return -ENOMEM;
	p->buf = tmp_buf;
	p->buf_len = len;

	if (p->reversed) {
		tmp_buf = p->buf + old_buf_len - path_len - 1;
		p->end = p->buf + p->buf_len - 1;
		p->start = p->end - path_len;
		memmove(p->start, tmp_buf, path_len + 1);
	} else {
		p->start = p->buf;
		p->end = p->start + path_len;
	}
	return 0;
}

static int fs_path_prepare_for_add(struct fs_path *p, int name_len,
				   char **prepared)
{
	int ret;
	int new_len;

	new_len = p->end - p->start + name_len;
	if (p->start != p->end)
		new_len++;
	ret = fs_path_ensure_buf(p, new_len);
	if (ret < 0)
		goto out;

	if (p->reversed) {
		if (p->start != p->end)
			*--p->start = '/';
		p->start -= name_len;
		*prepared = p->start;
	} else {
		if (p->start != p->end)
			*p->end++ = '/';
		*prepared = p->end;
		p->end += name_len;
		*p->end = 0;
	}

out:
	return ret;
}

static int fs_path_add(struct fs_path *p, const char *name, int name_len)
{
	int ret;
	char *prepared;

	ret = fs_path_prepare_for_add(p, name_len, &prepared);
	if (ret < 0)
		goto out;
	memcpy(prepared, name, name_len);

out:
	return ret;
}

static int fs_path_add_path(struct fs_path *p, struct fs_path *p2)
{
	int ret;
	char *prepared;

	ret = fs_path_prepare_for_add(p, p2->end - p2->start, &prepared);
	if (ret < 0)
		goto out;
	memcpy(prepared, p2->start, p2->end - p2->start);

out:
	return ret;
}

static int fs_path_add_from_extent_buffer(struct fs_path *p,
					  struct extent_buffer *eb,
					  unsigned long off, int len)
{
	int ret;
	char *prepared;

	ret = fs_path_prepare_for_add(p, len, &prepared);
	if (ret < 0)
		goto out;

	read_extent_buffer(eb, prepared, off, len);

out:
	return ret;
}

static int fs_path_copy(struct fs_path *p, struct fs_path *from)
{
	p->reversed = from->reversed;
	fs_path_reset(p);

	return fs_path_add_path(p, from);
}

static void fs_path_unreverse(struct fs_path *p)
{
	char *tmp;
	int len;

	if (!p->reversed)
		return;

	tmp = p->start;
	len = p->end - p->start;
	p->start = p->buf;
	p->end = p->start + len;
	memmove(p->start, tmp, len + 1);
	p->reversed = 0;
}

static struct btrfs_path *alloc_path_for_send(void)
{
	struct btrfs_path *path;

	path = btrfs_alloc_path();
	if (!path)
		return NULL;
	path->search_commit_root = 1;
	path->skip_locking = 1;
	path->need_commit_sem = 1;
	return path;
}

static int write_buf(struct file *filp, const void *buf, u32 len, loff_t *off)
{
	int ret;
	u32 pos = 0;

	while (pos < len) {
		ret = kernel_write(filp, buf + pos, len - pos, off);
		if (ret < 0)
			return ret;
		if (ret == 0)
			return -EIO;
		pos += ret;
	}

	return 0;
}

static int tlv_put(struct send_ctx *sctx, u16 attr, const void *data, int len)
{
	struct btrfs_tlv_header *hdr;
	int total_len = sizeof(*hdr) + len;
	int left = sctx->send_max_size - sctx->send_size;

	if (WARN_ON_ONCE(sctx->put_data))
		return -EINVAL;

	if (unlikely(left < total_len))
		return -EOVERFLOW;

	hdr = (struct btrfs_tlv_header *) (sctx->send_buf + sctx->send_size);
	put_unaligned_le16(attr, &hdr->tlv_type);
	put_unaligned_le16(len, &hdr->tlv_len);
	memcpy(hdr + 1, data, len);
	sctx->send_size += total_len;

	return 0;
}

#define TLV_PUT_DEFINE_INT(bits) \
	static int tlv_put_u##bits(struct send_ctx *sctx,	 	\
			u##bits attr, u##bits value)			\
	{								\
		__le##bits __tmp = cpu_to_le##bits(value);		\
		return tlv_put(sctx, attr, &__tmp, sizeof(__tmp));	\
	}

TLV_PUT_DEFINE_INT(8)
TLV_PUT_DEFINE_INT(32)
TLV_PUT_DEFINE_INT(64)

static int tlv_put_string(struct send_ctx *sctx, u16 attr,
			  const char *str, int len)
{
	if (len == -1)
		len = strlen(str);
	return tlv_put(sctx, attr, str, len);
}

static int tlv_put_uuid(struct send_ctx *sctx, u16 attr,
			const u8 *uuid)
{
	return tlv_put(sctx, attr, uuid, BTRFS_UUID_SIZE);
}

static int tlv_put_btrfs_timespec(struct send_ctx *sctx, u16 attr,
				  struct extent_buffer *eb,
				  struct btrfs_timespec *ts)
{
	struct btrfs_timespec bts;
	read_extent_buffer(eb, &bts, (unsigned long)ts, sizeof(bts));
	return tlv_put(sctx, attr, &bts, sizeof(bts));
}


#define TLV_PUT(sctx, attrtype, data, attrlen) \
	do { \
		ret = tlv_put(sctx, attrtype, data, attrlen); \
		if (ret < 0) \
			goto tlv_put_failure; \
	} while (0)

#define TLV_PUT_INT(sctx, attrtype, bits, value) \
	do { \
		ret = tlv_put_u##bits(sctx, attrtype, value); \
		if (ret < 0) \
			goto tlv_put_failure; \
	} while (0)

#define TLV_PUT_U8(sctx, attrtype, data) TLV_PUT_INT(sctx, attrtype, 8, data)
#define TLV_PUT_U16(sctx, attrtype, data) TLV_PUT_INT(sctx, attrtype, 16, data)
#define TLV_PUT_U32(sctx, attrtype, data) TLV_PUT_INT(sctx, attrtype, 32, data)
#define TLV_PUT_U64(sctx, attrtype, data) TLV_PUT_INT(sctx, attrtype, 64, data)
#define TLV_PUT_STRING(sctx, attrtype, str, len) \
	do { \
		ret = tlv_put_string(sctx, attrtype, str, len); \
		if (ret < 0) \
			goto tlv_put_failure; \
	} while (0)
#define TLV_PUT_PATH(sctx, attrtype, p) \
	do { \
		ret = tlv_put_string(sctx, attrtype, p->start, \
			p->end - p->start); \
		if (ret < 0) \
			goto tlv_put_failure; \
	} while(0)
#define TLV_PUT_UUID(sctx, attrtype, uuid) \
	do { \
		ret = tlv_put_uuid(sctx, attrtype, uuid); \
		if (ret < 0) \
			goto tlv_put_failure; \
	} while (0)
#define TLV_PUT_BTRFS_TIMESPEC(sctx, attrtype, eb, ts) \
	do { \
		ret = tlv_put_btrfs_timespec(sctx, attrtype, eb, ts); \
		if (ret < 0) \
			goto tlv_put_failure; \
	} while (0)

static int send_header(struct send_ctx *sctx)
{
	struct btrfs_stream_header hdr;

	strcpy(hdr.magic, BTRFS_SEND_STREAM_MAGIC);
	hdr.version = cpu_to_le32(sctx->proto);
	return write_buf(sctx->send_filp, &hdr, sizeof(hdr),
					&sctx->send_off);
}

/*
 * For each command/item we want to send to userspace, we call this function.
 */
static int begin_cmd(struct send_ctx *sctx, int cmd)
{
	struct btrfs_cmd_header *hdr;

	if (WARN_ON(!sctx->send_buf))
		return -EINVAL;

	if (unlikely(sctx->send_size != 0)) {
		btrfs_err(sctx->send_root->fs_info,
			  "send: command header buffer not empty cmd %d offset %llu",
			  cmd, sctx->send_off);
		return -EINVAL;
	}

	sctx->send_size += sizeof(*hdr);
	hdr = (struct btrfs_cmd_header *)sctx->send_buf;
	put_unaligned_le16(cmd, &hdr->cmd);

	return 0;
}

static int send_cmd(struct send_ctx *sctx)
{
	int ret;
	struct btrfs_cmd_header *hdr;
	u32 crc;

	hdr = (struct btrfs_cmd_header *)sctx->send_buf;
	put_unaligned_le32(sctx->send_size - sizeof(*hdr), &hdr->len);
	put_unaligned_le32(0, &hdr->crc);

	crc = crc32c(0, (unsigned char *)sctx->send_buf, sctx->send_size);
	put_unaligned_le32(crc, &hdr->crc);

	ret = write_buf(sctx->send_filp, sctx->send_buf, sctx->send_size,
					&sctx->send_off);

	sctx->send_size = 0;
	sctx->put_data = false;

	return ret;
}

/*
 * Sends a move instruction to user space
 */
static int send_rename(struct send_ctx *sctx,
		     struct fs_path *from, struct fs_path *to)
{
	struct btrfs_fs_info *fs_info = sctx->send_root->fs_info;
	int ret;

	btrfs_debug(fs_info, "send_rename %s -> %s", from->start, to->start);

	ret = begin_cmd(sctx, BTRFS_SEND_C_RENAME);
	if (ret < 0)
		goto out;

	TLV_PUT_PATH(sctx, BTRFS_SEND_A_PATH, from);
	TLV_PUT_PATH(sctx, BTRFS_SEND_A_PATH_TO, to);

	ret = send_cmd(sctx);

tlv_put_failure:
out:
	return ret;
}

/*
 * Sends a link instruction to user space
 */
static int send_link(struct send_ctx *sctx,
		     struct fs_path *path, struct fs_path *lnk)
{
	struct btrfs_fs_info *fs_info = sctx->send_root->fs_info;
	int ret;

	btrfs_debug(fs_info, "send_link %s -> %s", path->start, lnk->start);

	ret = begin_cmd(sctx, BTRFS_SEND_C_LINK);
	if (ret < 0)
		goto out;

	TLV_PUT_PATH(sctx, BTRFS_SEND_A_PATH, path);
	TLV_PUT_PATH(sctx, BTRFS_SEND_A_PATH_LINK, lnk);

	ret = send_cmd(sctx);

tlv_put_failure:
out:
	return ret;
}

/*
 * Sends an unlink instruction to user space
 */
static int send_unlink(struct send_ctx *sctx, struct fs_path *path)
{
	struct btrfs_fs_info *fs_info = sctx->send_root->fs_info;
	int ret;

	btrfs_debug(fs_info, "send_unlink %s", path->start);

	ret = begin_cmd(sctx, BTRFS_SEND_C_UNLINK);
	if (ret < 0)
		goto out;

	TLV_PUT_PATH(sctx, BTRFS_SEND_A_PATH, path);

	ret = send_cmd(sctx);

tlv_put_failure:
out:
	return ret;
}

/*
 * Sends a rmdir instruction to user space
 */
static int send_rmdir(struct send_ctx *sctx, struct fs_path *path)
{
	struct btrfs_fs_info *fs_info = sctx->send_root->fs_info;
	int ret;

	btrfs_debug(fs_info, "send_rmdir %s", path->start);

	ret = begin_cmd(sctx, BTRFS_SEND_C_RMDIR);
	if (ret < 0)
		goto out;

	TLV_PUT_PATH(sctx, BTRFS_SEND_A_PATH, path);

	ret = send_cmd(sctx);

tlv_put_failure:
out:
	return ret;
}

struct btrfs_inode_info {
	u64 size;
	u64 gen;
	u64 mode;
	u64 uid;
	u64 gid;
	u64 rdev;
	u64 fileattr;
	u64 nlink;
};

/*
 * Helper function to retrieve some fields from an inode item.
 */
static int get_inode_info(struct btrfs_root *root, u64 ino,
			  struct btrfs_inode_info *info)
{
	int ret;
	struct btrfs_path *path;
	struct btrfs_inode_item *ii;
	struct btrfs_key key;

	path = alloc_path_for_send();
	if (!path)
		return -ENOMEM;

	key.objectid = ino;
	key.type = BTRFS_INODE_ITEM_KEY;
	key.offset = 0;
	ret = btrfs_search_slot(NULL, root, &key, path, 0, 0);
	if (ret) {
		if (ret > 0)
			ret = -ENOENT;
		goto out;
	}

	if (!info)
		goto out;

	ii = btrfs_item_ptr(path->nodes[0], path->slots[0],
			struct btrfs_inode_item);
	info->size = btrfs_inode_size(path->nodes[0], ii);
	info->gen = btrfs_inode_generation(path->nodes[0], ii);
	info->mode = btrfs_inode_mode(path->nodes[0], ii);
	info->uid = btrfs_inode_uid(path->nodes[0], ii);
	info->gid = btrfs_inode_gid(path->nodes[0], ii);
	info->rdev = btrfs_inode_rdev(path->nodes[0], ii);
	info->nlink = btrfs_inode_nlink(path->nodes[0], ii);
	/*
	 * Transfer the unchanged u64 value of btrfs_inode_item::flags, that's
	 * otherwise logically split to 32/32 parts.
	 */
	info->fileattr = btrfs_inode_flags(path->nodes[0], ii);

out:
	btrfs_free_path(path);
	return ret;
}

static int get_inode_gen(struct btrfs_root *root, u64 ino, u64 *gen)
{
	int ret;
	struct btrfs_inode_info info = { 0 };

	ASSERT(gen);

	ret = get_inode_info(root, ino, &info);
	*gen = info.gen;
	return ret;
}

typedef int (*iterate_inode_ref_t)(int num, u64 dir, int index,
				   struct fs_path *p,
				   void *ctx);

/*
 * Helper function to iterate the entries in ONE btrfs_inode_ref or
 * btrfs_inode_extref.
 * The iterate callback may return a non zero value to stop iteration. This can
 * be a negative value for error codes or 1 to simply stop it.
 *
 * path must point to the INODE_REF or INODE_EXTREF when called.
 */
static int iterate_inode_ref(struct btrfs_root *root, struct btrfs_path *path,
			     struct btrfs_key *found_key, int resolve,
			     iterate_inode_ref_t iterate, void *ctx)
{
	struct extent_buffer *eb = path->nodes[0];
	struct btrfs_inode_ref *iref;
	struct btrfs_inode_extref *extref;
	struct btrfs_path *tmp_path;
	struct fs_path *p;
	u32 cur = 0;
	u32 total;
	int slot = path->slots[0];
	u32 name_len;
	char *start;
	int ret = 0;
	int num = 0;
	int index;
	u64 dir;
	unsigned long name_off;
	unsigned long elem_size;
	unsigned long ptr;

	p = fs_path_alloc_reversed();
	if (!p)
		return -ENOMEM;

	tmp_path = alloc_path_for_send();
	if (!tmp_path) {
		fs_path_free(p);
		return -ENOMEM;
	}


	if (found_key->type == BTRFS_INODE_REF_KEY) {
		ptr = (unsigned long)btrfs_item_ptr(eb, slot,
						    struct btrfs_inode_ref);
		total = btrfs_item_size(eb, slot);
		elem_size = sizeof(*iref);
	} else {
		ptr = btrfs_item_ptr_offset(eb, slot);
		total = btrfs_item_size(eb, slot);
		elem_size = sizeof(*extref);
	}

	while (cur < total) {
		fs_path_reset(p);

		if (found_key->type == BTRFS_INODE_REF_KEY) {
			iref = (struct btrfs_inode_ref *)(ptr + cur);
			name_len = btrfs_inode_ref_name_len(eb, iref);
			name_off = (unsigned long)(iref + 1);
			index = btrfs_inode_ref_index(eb, iref);
			dir = found_key->offset;
		} else {
			extref = (struct btrfs_inode_extref *)(ptr + cur);
			name_len = btrfs_inode_extref_name_len(eb, extref);
			name_off = (unsigned long)&extref->name;
			index = btrfs_inode_extref_index(eb, extref);
			dir = btrfs_inode_extref_parent(eb, extref);
		}

		if (resolve) {
			start = btrfs_ref_to_path(root, tmp_path, name_len,
						  name_off, eb, dir,
						  p->buf, p->buf_len);
			if (IS_ERR(start)) {
				ret = PTR_ERR(start);
				goto out;
			}
			if (start < p->buf) {
				/* overflow , try again with larger buffer */
				ret = fs_path_ensure_buf(p,
						p->buf_len + p->buf - start);
				if (ret < 0)
					goto out;
				start = btrfs_ref_to_path(root, tmp_path,
							  name_len, name_off,
							  eb, dir,
							  p->buf, p->buf_len);
				if (IS_ERR(start)) {
					ret = PTR_ERR(start);
					goto out;
				}
				if (unlikely(start < p->buf)) {
					btrfs_err(root->fs_info,
			"send: path ref buffer underflow for key (%llu %u %llu)",
						  found_key->objectid,
						  found_key->type,
						  found_key->offset);
					ret = -EINVAL;
					goto out;
				}
			}
			p->start = start;
		} else {
			ret = fs_path_add_from_extent_buffer(p, eb, name_off,
							     name_len);
			if (ret < 0)
				goto out;
		}

		cur += elem_size + name_len;
		ret = iterate(num, dir, index, p, ctx);
		if (ret)
			goto out;
		num++;
	}

out:
	btrfs_free_path(tmp_path);
	fs_path_free(p);
	return ret;
}

typedef int (*iterate_dir_item_t)(int num, struct btrfs_key *di_key,
				  const char *name, int name_len,
				  const char *data, int data_len,
				  void *ctx);

/*
 * Helper function to iterate the entries in ONE btrfs_dir_item.
 * The iterate callback may return a non zero value to stop iteration. This can
 * be a negative value for error codes or 1 to simply stop it.
 *
 * path must point to the dir item when called.
 */
static int iterate_dir_item(struct btrfs_root *root, struct btrfs_path *path,
			    iterate_dir_item_t iterate, void *ctx)
{
	int ret = 0;
	struct extent_buffer *eb;
	struct btrfs_dir_item *di;
	struct btrfs_key di_key;
	char *buf = NULL;
	int buf_len;
	u32 name_len;
	u32 data_len;
	u32 cur;
	u32 len;
	u32 total;
	int slot;
	int num;

	/*
	 * Start with a small buffer (1 page). If later we end up needing more
	 * space, which can happen for xattrs on a fs with a leaf size greater
	 * than the page size, attempt to increase the buffer. Typically xattr
	 * values are small.
	 */
	buf_len = PATH_MAX;
	buf = kmalloc(buf_len, GFP_KERNEL);
	if (!buf) {
		ret = -ENOMEM;
		goto out;
	}

	eb = path->nodes[0];
	slot = path->slots[0];
	di = btrfs_item_ptr(eb, slot, struct btrfs_dir_item);
	cur = 0;
	len = 0;
	total = btrfs_item_size(eb, slot);

	num = 0;
	while (cur < total) {
		name_len = btrfs_dir_name_len(eb, di);
		data_len = btrfs_dir_data_len(eb, di);
		btrfs_dir_item_key_to_cpu(eb, di, &di_key);

		if (btrfs_dir_ftype(eb, di) == BTRFS_FT_XATTR) {
			if (name_len > XATTR_NAME_MAX) {
				ret = -ENAMETOOLONG;
				goto out;
			}
			if (name_len + data_len >
					BTRFS_MAX_XATTR_SIZE(root->fs_info)) {
				ret = -E2BIG;
				goto out;
			}
		} else {
			/*
			 * Path too long
			 */
			if (name_len + data_len > PATH_MAX) {
				ret = -ENAMETOOLONG;
				goto out;
			}
		}

		if (name_len + data_len > buf_len) {
			buf_len = name_len + data_len;
			if (is_vmalloc_addr(buf)) {
				vfree(buf);
				buf = NULL;
			} else {
				char *tmp = krealloc(buf, buf_len,
						GFP_KERNEL | __GFP_NOWARN);

				if (!tmp)
					kfree(buf);
				buf = tmp;
			}
			if (!buf) {
				buf = kvmalloc(buf_len, GFP_KERNEL);
				if (!buf) {
					ret = -ENOMEM;
					goto out;
				}
			}
		}

		read_extent_buffer(eb, buf, (unsigned long)(di + 1),
				name_len + data_len);

		len = sizeof(*di) + name_len + data_len;
		di = (struct btrfs_dir_item *)((char *)di + len);
		cur += len;

		ret = iterate(num, &di_key, buf, name_len, buf + name_len,
			      data_len, ctx);
		if (ret < 0)
			goto out;
		if (ret) {
			ret = 0;
			goto out;
		}

		num++;
	}

out:
	kvfree(buf);
	return ret;
}

static int __copy_first_ref(int num, u64 dir, int index,
			    struct fs_path *p, void *ctx)
{
	int ret;
	struct fs_path *pt = ctx;

	ret = fs_path_copy(pt, p);
	if (ret < 0)
		return ret;

	/* we want the first only */
	return 1;
}

/*
 * Retrieve the first path of an inode. If an inode has more then one
 * ref/hardlink, this is ignored.
 */
static int get_inode_path(struct btrfs_root *root,
			  u64 ino, struct fs_path *path)
{
	int ret;
	struct btrfs_key key, found_key;
	struct btrfs_path *p;

	p = alloc_path_for_send();
	if (!p)
		return -ENOMEM;

	fs_path_reset(path);

	key.objectid = ino;
	key.type = BTRFS_INODE_REF_KEY;
	key.offset = 0;

	ret = btrfs_search_slot_for_read(root, &key, p, 1, 0);
	if (ret < 0)
		goto out;
	if (ret) {
		ret = 1;
		goto out;
	}
	btrfs_item_key_to_cpu(p->nodes[0], &found_key, p->slots[0]);
	if (found_key.objectid != ino ||
	    (found_key.type != BTRFS_INODE_REF_KEY &&
	     found_key.type != BTRFS_INODE_EXTREF_KEY)) {
		ret = -ENOENT;
		goto out;
	}

	ret = iterate_inode_ref(root, p, &found_key, 1,
				__copy_first_ref, path);
	if (ret < 0)
		goto out;
	ret = 0;

out:
	btrfs_free_path(p);
	return ret;
}

struct backref_ctx {
	struct send_ctx *sctx;

	/* number of total found references */
	u64 found;

	/*
	 * used for clones found in send_root. clones found behind cur_objectid
	 * and cur_offset are not considered as allowed clones.
	 */
	u64 cur_objectid;
	u64 cur_offset;

	/* may be truncated in case it's the last extent in a file */
	u64 extent_len;

	/* The bytenr the file extent item we are processing refers to. */
	u64 bytenr;
	/* The owner (root id) of the data backref for the current extent. */
	u64 backref_owner;
	/* The offset of the data backref for the current extent. */
	u64 backref_offset;
};

static int __clone_root_cmp_bsearch(const void *key, const void *elt)
{
	u64 root = (u64)(uintptr_t)key;
	const struct clone_root *cr = elt;

	if (root < btrfs_root_id(cr->root))
		return -1;
	if (root > btrfs_root_id(cr->root))
		return 1;
	return 0;
}

static int __clone_root_cmp_sort(const void *e1, const void *e2)
{
	const struct clone_root *cr1 = e1;
	const struct clone_root *cr2 = e2;

	if (btrfs_root_id(cr1->root) < btrfs_root_id(cr2->root))
		return -1;
	if (btrfs_root_id(cr1->root) > btrfs_root_id(cr2->root))
		return 1;
	return 0;
}

/*
 * Called for every backref that is found for the current extent.
 * Results are collected in sctx->clone_roots->ino/offset.
 */
static int iterate_backrefs(u64 ino, u64 offset, u64 num_bytes, u64 root_id,
			    void *ctx_)
{
	struct backref_ctx *bctx = ctx_;
	struct clone_root *clone_root;

	/* First check if the root is in the list of accepted clone sources */
	clone_root = bsearch((void *)(uintptr_t)root_id, bctx->sctx->clone_roots,
			     bctx->sctx->clone_roots_cnt,
			     sizeof(struct clone_root),
			     __clone_root_cmp_bsearch);
	if (!clone_root)
		return 0;

	/* This is our own reference, bail out as we can't clone from it. */
	if (clone_root->root == bctx->sctx->send_root &&
	    ino == bctx->cur_objectid &&
	    offset == bctx->cur_offset)
		return 0;

	/*
	 * Make sure we don't consider clones from send_root that are
	 * behind the current inode/offset.
	 */
	if (clone_root->root == bctx->sctx->send_root) {
		/*
		 * If the source inode was not yet processed we can't issue a
		 * clone operation, as the source extent does not exist yet at
		 * the destination of the stream.
		 */
		if (ino > bctx->cur_objectid)
			return 0;
		/*
		 * We clone from the inode currently being sent as long as the
		 * source extent is already processed, otherwise we could try
		 * to clone from an extent that does not exist yet at the
		 * destination of the stream.
		 */
		if (ino == bctx->cur_objectid &&
		    offset + bctx->extent_len >
		    bctx->sctx->cur_inode_next_write_offset)
			return 0;
	}

	bctx->found++;
	clone_root->found_ref = true;

	/*
	 * If the given backref refers to a file extent item with a larger
	 * number of bytes than what we found before, use the new one so that
	 * we clone more optimally and end up doing less writes and getting
	 * less exclusive, non-shared extents at the destination.
	 */
	if (num_bytes > clone_root->num_bytes) {
		clone_root->ino = ino;
		clone_root->offset = offset;
		clone_root->num_bytes = num_bytes;

		/*
		 * Found a perfect candidate, so there's no need to continue
		 * backref walking.
		 */
		if (num_bytes >= bctx->extent_len)
			return BTRFS_ITERATE_EXTENT_INODES_STOP;
	}

	return 0;
}

static bool lookup_backref_cache(u64 leaf_bytenr, void *ctx,
				 const u64 **root_ids_ret, int *root_count_ret)
{
	struct backref_ctx *bctx = ctx;
	struct send_ctx *sctx = bctx->sctx;
	struct btrfs_fs_info *fs_info = sctx->send_root->fs_info;
	const u64 key = leaf_bytenr >> fs_info->sectorsize_bits;
	struct btrfs_lru_cache_entry *raw_entry;
	struct backref_cache_entry *entry;

	if (sctx->backref_cache.size == 0)
		return false;

	/*
	 * If relocation happened since we first filled the cache, then we must
	 * empty the cache and can not use it, because even though we operate on
	 * read-only roots, their leaves and nodes may have been reallocated and
	 * now be used for different nodes/leaves of the same tree or some other
	 * tree.
	 *
	 * We are called from iterate_extent_inodes() while either holding a
	 * transaction handle or holding fs_info->commit_root_sem, so no need
	 * to take any lock here.
	 */
	if (fs_info->last_reloc_trans > sctx->backref_cache_last_reloc_trans) {
		btrfs_lru_cache_clear(&sctx->backref_cache);
		return false;
	}

	raw_entry = btrfs_lru_cache_lookup(&sctx->backref_cache, key, 0);
	if (!raw_entry)
		return false;

	entry = container_of(raw_entry, struct backref_cache_entry, entry);
	*root_ids_ret = entry->root_ids;
	*root_count_ret = entry->num_roots;

	return true;
}

static void store_backref_cache(u64 leaf_bytenr, const struct ulist *root_ids,
				void *ctx)
{
	struct backref_ctx *bctx = ctx;
	struct send_ctx *sctx = bctx->sctx;
	struct btrfs_fs_info *fs_info = sctx->send_root->fs_info;
	struct backref_cache_entry *new_entry;
	struct ulist_iterator uiter;
	struct ulist_node *node;
	int ret;

	/*
	 * We're called while holding a transaction handle or while holding
	 * fs_info->commit_root_sem (at iterate_extent_inodes()), so must do a
	 * NOFS allocation.
	 */
	new_entry = kmalloc(sizeof(struct backref_cache_entry), GFP_NOFS);
	/* No worries, cache is optional. */
	if (!new_entry)
		return;

	new_entry->entry.key = leaf_bytenr >> fs_info->sectorsize_bits;
	new_entry->entry.gen = 0;
	new_entry->num_roots = 0;
	ULIST_ITER_INIT(&uiter);
	while ((node = ulist_next(root_ids, &uiter)) != NULL) {
		const u64 root_id = node->val;
		struct clone_root *root;

		root = bsearch((void *)(uintptr_t)root_id, sctx->clone_roots,
			       sctx->clone_roots_cnt, sizeof(struct clone_root),
			       __clone_root_cmp_bsearch);
		if (!root)
			continue;

		/* Too many roots, just exit, no worries as caching is optional. */
		if (new_entry->num_roots >= SEND_MAX_BACKREF_CACHE_ROOTS) {
			kfree(new_entry);
			return;
		}

		new_entry->root_ids[new_entry->num_roots] = root_id;
		new_entry->num_roots++;
	}

	/*
	 * We may have not added any roots to the new cache entry, which means
	 * none of the roots is part of the list of roots from which we are
	 * allowed to clone. Cache the new entry as it's still useful to avoid
	 * backref walking to determine which roots have a path to the leaf.
	 *
	 * Also use GFP_NOFS because we're called while holding a transaction
	 * handle or while holding fs_info->commit_root_sem.
	 */
	ret = btrfs_lru_cache_store(&sctx->backref_cache, &new_entry->entry,
				    GFP_NOFS);
	ASSERT(ret == 0 || ret == -ENOMEM);
	if (ret) {
		/* Caching is optional, no worries. */
		kfree(new_entry);
		return;
	}

	/*
	 * We are called from iterate_extent_inodes() while either holding a
	 * transaction handle or holding fs_info->commit_root_sem, so no need
	 * to take any lock here.
	 */
	if (sctx->backref_cache.size == 1)
		sctx->backref_cache_last_reloc_trans = fs_info->last_reloc_trans;
}

static int check_extent_item(u64 bytenr, const struct btrfs_extent_item *ei,
			     const struct extent_buffer *leaf, void *ctx)
{
	const u64 refs = btrfs_extent_refs(leaf, ei);
	const struct backref_ctx *bctx = ctx;
	const struct send_ctx *sctx = bctx->sctx;

	if (bytenr == bctx->bytenr) {
		const u64 flags = btrfs_extent_flags(leaf, ei);

		if (WARN_ON(flags & BTRFS_EXTENT_FLAG_TREE_BLOCK))
			return -EUCLEAN;

		/*
		 * If we have only one reference and only the send root as a
		 * clone source - meaning no clone roots were given in the
		 * struct btrfs_ioctl_send_args passed to the send ioctl - then
		 * it's our reference and there's no point in doing backref
		 * walking which is expensive, so exit early.
		 */
		if (refs == 1 && sctx->clone_roots_cnt == 1)
			return -ENOENT;
	}

	/*
	 * Backreference walking (iterate_extent_inodes() below) is currently
	 * too expensive when an extent has a large number of references, both
	 * in time spent and used memory. So for now just fallback to write
	 * operations instead of clone operations when an extent has more than
	 * a certain amount of references.
	 */
	if (refs > SEND_MAX_EXTENT_REFS)
		return -ENOENT;

	return 0;
}

static bool skip_self_data_ref(u64 root, u64 ino, u64 offset, void *ctx)
{
	const struct backref_ctx *bctx = ctx;

	if (ino == bctx->cur_objectid &&
	    root == bctx->backref_owner &&
	    offset == bctx->backref_offset)
		return true;

	return false;
}

/*
 * Given an inode, offset and extent item, it finds a good clone for a clone
 * instruction. Returns -ENOENT when none could be found. The function makes
 * sure that the returned clone is usable at the point where sending is at the
 * moment. This means, that no clones are accepted which lie behind the current
 * inode+offset.
 *
 * path must point to the extent item when called.
 */
static int find_extent_clone(struct send_ctx *sctx,
			     struct btrfs_path *path,
			     u64 ino, u64 data_offset,
			     u64 ino_size,
			     struct clone_root **found)
{
	struct btrfs_fs_info *fs_info = sctx->send_root->fs_info;
	int ret;
	int extent_type;
	u64 logical;
	u64 disk_byte;
	u64 num_bytes;
	struct btrfs_file_extent_item *fi;
	struct extent_buffer *eb = path->nodes[0];
	struct backref_ctx backref_ctx = { 0 };
	struct btrfs_backref_walk_ctx backref_walk_ctx = { 0 };
	struct clone_root *cur_clone_root;
	int compressed;
	u32 i;

	/*
	 * With fallocate we can get prealloc extents beyond the inode's i_size,
	 * so we don't do anything here because clone operations can not clone
	 * to a range beyond i_size without increasing the i_size of the
	 * destination inode.
	 */
	if (data_offset >= ino_size)
		return 0;

	fi = btrfs_item_ptr(eb, path->slots[0], struct btrfs_file_extent_item);
	extent_type = btrfs_file_extent_type(eb, fi);
	if (extent_type == BTRFS_FILE_EXTENT_INLINE)
		return -ENOENT;

	disk_byte = btrfs_file_extent_disk_bytenr(eb, fi);
	if (disk_byte == 0)
		return -ENOENT;

	compressed = btrfs_file_extent_compression(eb, fi);
	num_bytes = btrfs_file_extent_num_bytes(eb, fi);
	logical = disk_byte + btrfs_file_extent_offset(eb, fi);

	/*
	 * Setup the clone roots.
	 */
	for (i = 0; i < sctx->clone_roots_cnt; i++) {
		cur_clone_root = sctx->clone_roots + i;
		cur_clone_root->ino = (u64)-1;
		cur_clone_root->offset = 0;
		cur_clone_root->num_bytes = 0;
		cur_clone_root->found_ref = false;
	}

	backref_ctx.sctx = sctx;
	backref_ctx.cur_objectid = ino;
	backref_ctx.cur_offset = data_offset;
	backref_ctx.bytenr = disk_byte;
	/*
	 * Use the header owner and not the send root's id, because in case of a
	 * snapshot we can have shared subtrees.
	 */
	backref_ctx.backref_owner = btrfs_header_owner(eb);
	backref_ctx.backref_offset = data_offset - btrfs_file_extent_offset(eb, fi);

	/*
	 * The last extent of a file may be too large due to page alignment.
	 * We need to adjust extent_len in this case so that the checks in
	 * iterate_backrefs() work.
	 */
	if (data_offset + num_bytes >= ino_size)
		backref_ctx.extent_len = ino_size - data_offset;
	else
		backref_ctx.extent_len = num_bytes;

	/*
	 * Now collect all backrefs.
	 */
	backref_walk_ctx.bytenr = disk_byte;
	if (compressed == BTRFS_COMPRESS_NONE)
		backref_walk_ctx.extent_item_pos = btrfs_file_extent_offset(eb, fi);
	backref_walk_ctx.fs_info = fs_info;
	backref_walk_ctx.cache_lookup = lookup_backref_cache;
	backref_walk_ctx.cache_store = store_backref_cache;
	backref_walk_ctx.indirect_ref_iterator = iterate_backrefs;
	backref_walk_ctx.check_extent_item = check_extent_item;
	backref_walk_ctx.user_ctx = &backref_ctx;

	/*
	 * If have a single clone root, then it's the send root and we can tell
	 * the backref walking code to skip our own backref and not resolve it,
	 * since we can not use it for cloning - the source and destination
	 * ranges can't overlap and in case the leaf is shared through a subtree
	 * due to snapshots, we can't use those other roots since they are not
	 * in the list of clone roots.
	 */
	if (sctx->clone_roots_cnt == 1)
		backref_walk_ctx.skip_data_ref = skip_self_data_ref;

	ret = iterate_extent_inodes(&backref_walk_ctx, true, iterate_backrefs,
				    &backref_ctx);
	if (ret < 0)
		return ret;

	down_read(&fs_info->commit_root_sem);
	if (fs_info->last_reloc_trans > sctx->last_reloc_trans) {
		/*
		 * A transaction commit for a transaction in which block group
		 * relocation was done just happened.
		 * The disk_bytenr of the file extent item we processed is
		 * possibly stale, referring to the extent's location before
		 * relocation. So act as if we haven't found any clone sources
		 * and fallback to write commands, which will read the correct
		 * data from the new extent location. Otherwise we will fail
		 * below because we haven't found our own back reference or we
		 * could be getting incorrect sources in case the old extent
		 * was already reallocated after the relocation.
		 */
		up_read(&fs_info->commit_root_sem);
		return -ENOENT;
	}
	up_read(&fs_info->commit_root_sem);

	btrfs_debug(fs_info,
		    "find_extent_clone: data_offset=%llu, ino=%llu, num_bytes=%llu, logical=%llu",
		    data_offset, ino, num_bytes, logical);

	if (!backref_ctx.found) {
		btrfs_debug(fs_info, "no clones found");
		return -ENOENT;
	}

	cur_clone_root = NULL;
	for (i = 0; i < sctx->clone_roots_cnt; i++) {
		struct clone_root *clone_root = &sctx->clone_roots[i];

		if (!clone_root->found_ref)
			continue;

		/*
		 * Choose the root from which we can clone more bytes, to
		 * minimize write operations and therefore have more extent
		 * sharing at the destination (the same as in the source).
		 */
		if (!cur_clone_root ||
		    clone_root->num_bytes > cur_clone_root->num_bytes) {
			cur_clone_root = clone_root;

			/*
			 * We found an optimal clone candidate (any inode from
			 * any root is fine), so we're done.
			 */
			if (clone_root->num_bytes >= backref_ctx.extent_len)
				break;
		}
	}

	if (cur_clone_root) {
		*found = cur_clone_root;
		ret = 0;
	} else {
		ret = -ENOENT;
	}

	return ret;
}

static int read_symlink(struct btrfs_root *root,
			u64 ino,
			struct fs_path *dest)
{
	int ret;
	struct btrfs_path *path;
	struct btrfs_key key;
	struct btrfs_file_extent_item *ei;
	u8 type;
	u8 compression;
	unsigned long off;
	int len;

	path = alloc_path_for_send();
	if (!path)
		return -ENOMEM;

	key.objectid = ino;
	key.type = BTRFS_EXTENT_DATA_KEY;
	key.offset = 0;
	ret = btrfs_search_slot(NULL, root, &key, path, 0, 0);
	if (ret < 0)
		goto out;
	if (ret) {
		/*
		 * An empty symlink inode. Can happen in rare error paths when
		 * creating a symlink (transaction committed before the inode
		 * eviction handler removed the symlink inode items and a crash
		 * happened in between or the subvol was snapshoted in between).
		 * Print an informative message to dmesg/syslog so that the user
		 * can delete the symlink.
		 */
		btrfs_err(root->fs_info,
			  "Found empty symlink inode %llu at root %llu",
			  ino, btrfs_root_id(root));
		ret = -EIO;
		goto out;
	}

	ei = btrfs_item_ptr(path->nodes[0], path->slots[0],
			struct btrfs_file_extent_item);
	type = btrfs_file_extent_type(path->nodes[0], ei);
	if (unlikely(type != BTRFS_FILE_EXTENT_INLINE)) {
		ret = -EUCLEAN;
		btrfs_crit(root->fs_info,
"send: found symlink extent that is not inline, ino %llu root %llu extent type %d",
			   ino, btrfs_root_id(root), type);
		goto out;
	}
	compression = btrfs_file_extent_compression(path->nodes[0], ei);
	if (unlikely(compression != BTRFS_COMPRESS_NONE)) {
		ret = -EUCLEAN;
		btrfs_crit(root->fs_info,
"send: found symlink extent with compression, ino %llu root %llu compression type %d",
			   ino, btrfs_root_id(root), compression);
		goto out;
	}

	off = btrfs_file_extent_inline_start(ei);
	len = btrfs_file_extent_ram_bytes(path->nodes[0], ei);

	ret = fs_path_add_from_extent_buffer(dest, path->nodes[0], off, len);

out:
	btrfs_free_path(path);
	return ret;
}

/*
 * Helper function to generate a file name that is unique in the root of
 * send_root and parent_root. This is used to generate names for orphan inodes.
 */
static int gen_unique_name(struct send_ctx *sctx,
			   u64 ino, u64 gen,
			   struct fs_path *dest)
{
	int ret = 0;
	struct btrfs_path *path;
	struct btrfs_dir_item *di;
	char tmp[64];
	int len;
	u64 idx = 0;

	path = alloc_path_for_send();
	if (!path)
		return -ENOMEM;

	while (1) {
		struct fscrypt_str tmp_name;

		len = snprintf(tmp, sizeof(tmp), "o%llu-%llu-%llu",
				ino, gen, idx);
		ASSERT(len < sizeof(tmp));
		tmp_name.name = tmp;
		tmp_name.len = strlen(tmp);

		di = btrfs_lookup_dir_item(NULL, sctx->send_root,
				path, BTRFS_FIRST_FREE_OBJECTID,
				&tmp_name, 0);
		btrfs_release_path(path);
		if (IS_ERR(di)) {
			ret = PTR_ERR(di);
			goto out;
		}
		if (di) {
			/* not unique, try again */
			idx++;
			continue;
		}

		if (!sctx->parent_root) {
			/* unique */
			ret = 0;
			break;
		}

		di = btrfs_lookup_dir_item(NULL, sctx->parent_root,
				path, BTRFS_FIRST_FREE_OBJECTID,
				&tmp_name, 0);
		btrfs_release_path(path);
		if (IS_ERR(di)) {
			ret = PTR_ERR(di);
			goto out;
		}
		if (di) {
			/* not unique, try again */
			idx++;
			continue;
		}
		/* unique */
		break;
	}

	ret = fs_path_add(dest, tmp, strlen(tmp));

out:
	btrfs_free_path(path);
	return ret;
}

enum inode_state {
	inode_state_no_change,
	inode_state_will_create,
	inode_state_did_create,
	inode_state_will_delete,
	inode_state_did_delete,
};

static int get_cur_inode_state(struct send_ctx *sctx, u64 ino, u64 gen,
			       u64 *send_gen, u64 *parent_gen)
{
	int ret;
	int left_ret;
	int right_ret;
	u64 left_gen;
	u64 right_gen = 0;
	struct btrfs_inode_info info;

	ret = get_inode_info(sctx->send_root, ino, &info);
	if (ret < 0 && ret != -ENOENT)
		goto out;
	left_ret = (info.nlink == 0) ? -ENOENT : ret;
	left_gen = info.gen;
	if (send_gen)
		*send_gen = ((left_ret == -ENOENT) ? 0 : info.gen);

	if (!sctx->parent_root) {
		right_ret = -ENOENT;
	} else {
		ret = get_inode_info(sctx->parent_root, ino, &info);
		if (ret < 0 && ret != -ENOENT)
			goto out;
		right_ret = (info.nlink == 0) ? -ENOENT : ret;
		right_gen = info.gen;
		if (parent_gen)
			*parent_gen = ((right_ret == -ENOENT) ? 0 : info.gen);
	}

	if (!left_ret && !right_ret) {
		if (left_gen == gen && right_gen == gen) {
			ret = inode_state_no_change;
		} else if (left_gen == gen) {
			if (ino < sctx->send_progress)
				ret = inode_state_did_create;
			else
				ret = inode_state_will_create;
		} else if (right_gen == gen) {
			if (ino < sctx->send_progress)
				ret = inode_state_did_delete;
			else
				ret = inode_state_will_delete;
		} else  {
			ret = -ENOENT;
		}
	} else if (!left_ret) {
		if (left_gen == gen) {
			if (ino < sctx->send_progress)
				ret = inode_state_did_create;
			else
				ret = inode_state_will_create;
		} else {
			ret = -ENOENT;
		}
	} else if (!right_ret) {
		if (right_gen == gen) {
			if (ino < sctx->send_progress)
				ret = inode_state_did_delete;
			else
				ret = inode_state_will_delete;
		} else {
			ret = -ENOENT;
		}
	} else {
		ret = -ENOENT;
	}

out:
	return ret;
}

static int is_inode_existent(struct send_ctx *sctx, u64 ino, u64 gen,
			     u64 *send_gen, u64 *parent_gen)
{
	int ret;

	if (ino == BTRFS_FIRST_FREE_OBJECTID)
		return 1;

	ret = get_cur_inode_state(sctx, ino, gen, send_gen, parent_gen);
	if (ret < 0)
		goto out;

	if (ret == inode_state_no_change ||
	    ret == inode_state_did_create ||
	    ret == inode_state_will_delete)
		ret = 1;
	else
		ret = 0;

out:
	return ret;
}

/*
 * Helper function to lookup a dir item in a dir.
 */
static int lookup_dir_item_inode(struct btrfs_root *root,
				 u64 dir, const char *name, int name_len,
				 u64 *found_inode)
{
	int ret = 0;
	struct btrfs_dir_item *di;
	struct btrfs_key key;
	struct btrfs_path *path;
	struct fscrypt_str name_str = FSTR_INIT((char *)name, name_len);

	path = alloc_path_for_send();
	if (!path)
		return -ENOMEM;

	di = btrfs_lookup_dir_item(NULL, root, path, dir, &name_str, 0);
	if (IS_ERR_OR_NULL(di)) {
		ret = di ? PTR_ERR(di) : -ENOENT;
		goto out;
	}
	btrfs_dir_item_key_to_cpu(path->nodes[0], di, &key);
	if (key.type == BTRFS_ROOT_ITEM_KEY) {
		ret = -ENOENT;
		goto out;
	}
	*found_inode = key.objectid;

out:
	btrfs_free_path(path);
	return ret;
}

/*
 * Looks up the first btrfs_inode_ref of a given ino. It returns the parent dir,
 * generation of the parent dir and the name of the dir entry.
 */
static int get_first_ref(struct btrfs_root *root, u64 ino,
			 u64 *dir, u64 *dir_gen, struct fs_path *name)
{
	int ret;
	struct btrfs_key key;
	struct btrfs_key found_key;
	struct btrfs_path *path;
	int len;
	u64 parent_dir;

	path = alloc_path_for_send();
	if (!path)
		return -ENOMEM;

	key.objectid = ino;
	key.type = BTRFS_INODE_REF_KEY;
	key.offset = 0;

	ret = btrfs_search_slot_for_read(root, &key, path, 1, 0);
	if (ret < 0)
		goto out;
	if (!ret)
		btrfs_item_key_to_cpu(path->nodes[0], &found_key,
				path->slots[0]);
	if (ret || found_key.objectid != ino ||
	    (found_key.type != BTRFS_INODE_REF_KEY &&
	     found_key.type != BTRFS_INODE_EXTREF_KEY)) {
		ret = -ENOENT;
		goto out;
	}

	if (found_key.type == BTRFS_INODE_REF_KEY) {
		struct btrfs_inode_ref *iref;
		iref = btrfs_item_ptr(path->nodes[0], path->slots[0],
				      struct btrfs_inode_ref);
		len = btrfs_inode_ref_name_len(path->nodes[0], iref);
		ret = fs_path_add_from_extent_buffer(name, path->nodes[0],
						     (unsigned long)(iref + 1),
						     len);
		parent_dir = found_key.offset;
	} else {
		struct btrfs_inode_extref *extref;
		extref = btrfs_item_ptr(path->nodes[0], path->slots[0],
					struct btrfs_inode_extref);
		len = btrfs_inode_extref_name_len(path->nodes[0], extref);
		ret = fs_path_add_from_extent_buffer(name, path->nodes[0],
					(unsigned long)&extref->name, len);
		parent_dir = btrfs_inode_extref_parent(path->nodes[0], extref);
	}
	if (ret < 0)
		goto out;
	btrfs_release_path(path);

	if (dir_gen) {
		ret = get_inode_gen(root, parent_dir, dir_gen);
		if (ret < 0)
			goto out;
	}

	*dir = parent_dir;

out:
	btrfs_free_path(path);
	return ret;
}

static int is_first_ref(struct btrfs_root *root,
			u64 ino, u64 dir,
			const char *name, int name_len)
{
	int ret;
	struct fs_path *tmp_name;
	u64 tmp_dir;

	tmp_name = fs_path_alloc();
	if (!tmp_name)
		return -ENOMEM;

	ret = get_first_ref(root, ino, &tmp_dir, NULL, tmp_name);
	if (ret < 0)
		goto out;

	if (dir != tmp_dir || name_len != fs_path_len(tmp_name)) {
		ret = 0;
		goto out;
	}

	ret = !memcmp(tmp_name->start, name, name_len);

out:
	fs_path_free(tmp_name);
	return ret;
}

/*
 * Used by process_recorded_refs to determine if a new ref would overwrite an
 * already existing ref. In case it detects an overwrite, it returns the
 * inode/gen in who_ino/who_gen.
 * When an overwrite is detected, process_recorded_refs does proper orphanizing
 * to make sure later references to the overwritten inode are possible.
 * Orphanizing is however only required for the first ref of an inode.
 * process_recorded_refs does an additional is_first_ref check to see if
 * orphanizing is really required.
 */
static int will_overwrite_ref(struct send_ctx *sctx, u64 dir, u64 dir_gen,
			      const char *name, int name_len,
			      u64 *who_ino, u64 *who_gen, u64 *who_mode)
{
	int ret;
	u64 parent_root_dir_gen;
	u64 other_inode = 0;
	struct btrfs_inode_info info;

	if (!sctx->parent_root)
		return 0;

	ret = is_inode_existent(sctx, dir, dir_gen, NULL, &parent_root_dir_gen);
	if (ret <= 0)
		return 0;

	/*
	 * If we have a parent root we need to verify that the parent dir was
	 * not deleted and then re-created, if it was then we have no overwrite
	 * and we can just unlink this entry.
	 *
	 * @parent_root_dir_gen was set to 0 if the inode does not exist in the
	 * parent root.
	 */
	if (sctx->parent_root && dir != BTRFS_FIRST_FREE_OBJECTID &&
	    parent_root_dir_gen != dir_gen)
		return 0;

	ret = lookup_dir_item_inode(sctx->parent_root, dir, name, name_len,
				    &other_inode);
	if (ret == -ENOENT)
		return 0;
	else if (ret < 0)
		return ret;

	/*
	 * Check if the overwritten ref was already processed. If yes, the ref
	 * was already unlinked/moved, so we can safely assume that we will not
	 * overwrite anything at this point in time.
	 */
	if (other_inode > sctx->send_progress ||
	    is_waiting_for_move(sctx, other_inode)) {
		ret = get_inode_info(sctx->parent_root, other_inode, &info);
		if (ret < 0)
			return ret;

		*who_ino = other_inode;
		*who_gen = info.gen;
		*who_mode = info.mode;
		return 1;
	}

	return 0;
}

/*
 * Checks if the ref was overwritten by an already processed inode. This is
 * used by __get_cur_name_and_parent to find out if the ref was orphanized and
 * thus the orphan name needs be used.
 * process_recorded_refs also uses it to avoid unlinking of refs that were
 * overwritten.
 */
static int did_overwrite_ref(struct send_ctx *sctx,
			    u64 dir, u64 dir_gen,
			    u64 ino, u64 ino_gen,
			    const char *name, int name_len)
{
	int ret;
	u64 ow_inode;
	u64 ow_gen = 0;
	u64 send_root_dir_gen;

	if (!sctx->parent_root)
		return 0;

	ret = is_inode_existent(sctx, dir, dir_gen, &send_root_dir_gen, NULL);
	if (ret <= 0)
		return ret;

	/*
	 * @send_root_dir_gen was set to 0 if the inode does not exist in the
	 * send root.
	 */
	if (dir != BTRFS_FIRST_FREE_OBJECTID && send_root_dir_gen != dir_gen)
		return 0;

	/* check if the ref was overwritten by another ref */
	ret = lookup_dir_item_inode(sctx->send_root, dir, name, name_len,
				    &ow_inode);
	if (ret == -ENOENT) {
		/* was never and will never be overwritten */
		return 0;
	} else if (ret < 0) {
		return ret;
	}

	if (ow_inode == ino) {
		ret = get_inode_gen(sctx->send_root, ow_inode, &ow_gen);
		if (ret < 0)
			return ret;

		/* It's the same inode, so no overwrite happened. */
		if (ow_gen == ino_gen)
			return 0;
	}

	/*
	 * We know that it is or will be overwritten. Check this now.
	 * The current inode being processed might have been the one that caused
	 * inode 'ino' to be orphanized, therefore check if ow_inode matches
	 * the current inode being processed.
	 */
	if (ow_inode < sctx->send_progress)
		return 1;

	if (ino != sctx->cur_ino && ow_inode == sctx->cur_ino) {
		if (ow_gen == 0) {
			ret = get_inode_gen(sctx->send_root, ow_inode, &ow_gen);
			if (ret < 0)
				return ret;
		}
		if (ow_gen == sctx->cur_inode_gen)
			return 1;
	}

	return 0;
}

/*
 * Same as did_overwrite_ref, but also checks if it is the first ref of an inode
 * that got overwritten. This is used by process_recorded_refs to determine
 * if it has to use the path as returned by get_cur_path or the orphan name.
 */
static int did_overwrite_first_ref(struct send_ctx *sctx, u64 ino, u64 gen)
{
	int ret = 0;
	struct fs_path *name = NULL;
	u64 dir;
	u64 dir_gen;

	if (!sctx->parent_root)
		goto out;

	name = fs_path_alloc();
	if (!name)
		return -ENOMEM;

	ret = get_first_ref(sctx->parent_root, ino, &dir, &dir_gen, name);
	if (ret < 0)
		goto out;

	ret = did_overwrite_ref(sctx, dir, dir_gen, ino, gen,
			name->start, fs_path_len(name));

out:
	fs_path_free(name);
	return ret;
}

static inline struct name_cache_entry *name_cache_search(struct send_ctx *sctx,
							 u64 ino, u64 gen)
{
	struct btrfs_lru_cache_entry *entry;

	entry = btrfs_lru_cache_lookup(&sctx->name_cache, ino, gen);
	if (!entry)
		return NULL;

	return container_of(entry, struct name_cache_entry, entry);
}

/*
 * Used by get_cur_path for each ref up to the root.
 * Returns 0 if it succeeded.
 * Returns 1 if the inode is not existent or got overwritten. In that case, the
 * name is an orphan name. This instructs get_cur_path to stop iterating. If 1
 * is returned, parent_ino/parent_gen are not guaranteed to be valid.
 * Returns <0 in case of error.
 */
static int __get_cur_name_and_parent(struct send_ctx *sctx,
				     u64 ino, u64 gen,
				     u64 *parent_ino,
				     u64 *parent_gen,
				     struct fs_path *dest)
{
	int ret;
	int nce_ret;
	struct name_cache_entry *nce;

	/*
	 * First check if we already did a call to this function with the same
	 * ino/gen. If yes, check if the cache entry is still up-to-date. If yes
	 * return the cached result.
	 */
	nce = name_cache_search(sctx, ino, gen);
	if (nce) {
		if (ino < sctx->send_progress && nce->need_later_update) {
			btrfs_lru_cache_remove(&sctx->name_cache, &nce->entry);
			nce = NULL;
		} else {
			*parent_ino = nce->parent_ino;
			*parent_gen = nce->parent_gen;
			ret = fs_path_add(dest, nce->name, nce->name_len);
			if (ret < 0)
				goto out;
			ret = nce->ret;
			goto out;
		}
	}

	/*
	 * If the inode is not existent yet, add the orphan name and return 1.
	 * This should only happen for the parent dir that we determine in
	 * record_new_ref_if_needed().
	 */
	ret = is_inode_existent(sctx, ino, gen, NULL, NULL);
	if (ret < 0)
		goto out;

	if (!ret) {
		ret = gen_unique_name(sctx, ino, gen, dest);
		if (ret < 0)
			goto out;
		ret = 1;
		goto out_cache;
	}

	/*
	 * Depending on whether the inode was already processed or not, use
	 * send_root or parent_root for ref lookup.
	 */
	if (ino < sctx->send_progress)
		ret = get_first_ref(sctx->send_root, ino,
				    parent_ino, parent_gen, dest);
	else
		ret = get_first_ref(sctx->parent_root, ino,
				    parent_ino, parent_gen, dest);
	if (ret < 0)
		goto out;

	/*
	 * Check if the ref was overwritten by an inode's ref that was processed
	 * earlier. If yes, treat as orphan and return 1.
	 */
	ret = did_overwrite_ref(sctx, *parent_ino, *parent_gen, ino, gen,
			dest->start, dest->end - dest->start);
	if (ret < 0)
		goto out;
	if (ret) {
		fs_path_reset(dest);
		ret = gen_unique_name(sctx, ino, gen, dest);
		if (ret < 0)
			goto out;
		ret = 1;
	}

out_cache:
	/*
	 * Store the result of the lookup in the name cache.
	 */
	nce = kmalloc(sizeof(*nce) + fs_path_len(dest), GFP_KERNEL);
	if (!nce) {
		ret = -ENOMEM;
		goto out;
	}

	nce->entry.key = ino;
	nce->entry.gen = gen;
	nce->parent_ino = *parent_ino;
	nce->parent_gen = *parent_gen;
	nce->name_len = fs_path_len(dest);
	nce->ret = ret;
	memcpy(nce->name, dest->start, nce->name_len);

	if (ino < sctx->send_progress)
		nce->need_later_update = 0;
	else
		nce->need_later_update = 1;

	nce_ret = btrfs_lru_cache_store(&sctx->name_cache, &nce->entry, GFP_KERNEL);
	if (nce_ret < 0) {
		kfree(nce);
		ret = nce_ret;
	}

out:
	return ret;
}

/*
 * Magic happens here. This function returns the first ref to an inode as it
 * would look like while receiving the stream at this point in time.
 * We walk the path up to the root. For every inode in between, we check if it
 * was already processed/sent. If yes, we continue with the parent as found
 * in send_root. If not, we continue with the parent as found in parent_root.
 * If we encounter an inode that was deleted at this point in time, we use the
 * inodes "orphan" name instead of the real name and stop. Same with new inodes
 * that were not created yet and overwritten inodes/refs.
 *
 * When do we have orphan inodes:
 * 1. When an inode is freshly created and thus no valid refs are available yet
 * 2. When a directory lost all it's refs (deleted) but still has dir items
 *    inside which were not processed yet (pending for move/delete). If anyone
 *    tried to get the path to the dir items, it would get a path inside that
 *    orphan directory.
 * 3. When an inode is moved around or gets new links, it may overwrite the ref
 *    of an unprocessed inode. If in that case the first ref would be
 *    overwritten, the overwritten inode gets "orphanized". Later when we
 *    process this overwritten inode, it is restored at a new place by moving
 *    the orphan inode.
 *
 * sctx->send_progress tells this function at which point in time receiving
 * would be.
 */
static int get_cur_path(struct send_ctx *sctx, u64 ino, u64 gen,
			struct fs_path *dest)
{
	int ret = 0;
	struct fs_path *name = NULL;
	u64 parent_inode = 0;
	u64 parent_gen = 0;
	int stop = 0;

	name = fs_path_alloc();
	if (!name) {
		ret = -ENOMEM;
		goto out;
	}

	dest->reversed = 1;
	fs_path_reset(dest);

	while (!stop && ino != BTRFS_FIRST_FREE_OBJECTID) {
		struct waiting_dir_move *wdm;

		fs_path_reset(name);

		if (is_waiting_for_rm(sctx, ino, gen)) {
			ret = gen_unique_name(sctx, ino, gen, name);
			if (ret < 0)
				goto out;
			ret = fs_path_add_path(dest, name);
			break;
		}

		wdm = get_waiting_dir_move(sctx, ino);
		if (wdm && wdm->orphanized) {
			ret = gen_unique_name(sctx, ino, gen, name);
			stop = 1;
		} else if (wdm) {
			ret = get_first_ref(sctx->parent_root, ino,
					    &parent_inode, &parent_gen, name);
		} else {
			ret = __get_cur_name_and_parent(sctx, ino, gen,
							&parent_inode,
							&parent_gen, name);
			if (ret)
				stop = 1;
		}

		if (ret < 0)
			goto out;

		ret = fs_path_add_path(dest, name);
		if (ret < 0)
			goto out;

		ino = parent_inode;
		gen = parent_gen;
	}

out:
	fs_path_free(name);
	if (!ret)
		fs_path_unreverse(dest);
	return ret;
}

/*
 * Sends a BTRFS_SEND_C_SUBVOL command/item to userspace
 */
static int send_subvol_begin(struct send_ctx *sctx)
{
	int ret;
	struct btrfs_root *send_root = sctx->send_root;
	struct btrfs_root *parent_root = sctx->parent_root;
	struct btrfs_path *path;
	struct btrfs_key key;
	struct btrfs_root_ref *ref;
	struct extent_buffer *leaf;
	char *name = NULL;
	int namelen;

	path = btrfs_alloc_path();
	if (!path)
		return -ENOMEM;

	name = kmalloc(BTRFS_PATH_NAME_MAX, GFP_KERNEL);
	if (!name) {
		btrfs_free_path(path);
		return -ENOMEM;
	}

	key.objectid = btrfs_root_id(send_root);
	key.type = BTRFS_ROOT_BACKREF_KEY;
	key.offset = 0;

	ret = btrfs_search_slot_for_read(send_root->fs_info->tree_root,
				&key, path, 1, 0);
	if (ret < 0)
		goto out;
	if (ret) {
		ret = -ENOENT;
		goto out;
	}

	leaf = path->nodes[0];
	btrfs_item_key_to_cpu(leaf, &key, path->slots[0]);
	if (key.type != BTRFS_ROOT_BACKREF_KEY ||
	    key.objectid != btrfs_root_id(send_root)) {
		ret = -ENOENT;
		goto out;
	}
	ref = btrfs_item_ptr(leaf, path->slots[0], struct btrfs_root_ref);
	namelen = btrfs_root_ref_name_len(leaf, ref);
	read_extent_buffer(leaf, name, (unsigned long)(ref + 1), namelen);
	btrfs_release_path(path);

	if (parent_root) {
		ret = begin_cmd(sctx, BTRFS_SEND_C_SNAPSHOT);
		if (ret < 0)
			goto out;
	} else {
		ret = begin_cmd(sctx, BTRFS_SEND_C_SUBVOL);
		if (ret < 0)
			goto out;
	}

	TLV_PUT_STRING(sctx, BTRFS_SEND_A_PATH, name, namelen);

	if (!btrfs_is_empty_uuid(sctx->send_root->root_item.received_uuid))
		TLV_PUT_UUID(sctx, BTRFS_SEND_A_UUID,
			    sctx->send_root->root_item.received_uuid);
	else
		TLV_PUT_UUID(sctx, BTRFS_SEND_A_UUID,
			    sctx->send_root->root_item.uuid);

	TLV_PUT_U64(sctx, BTRFS_SEND_A_CTRANSID,
		    btrfs_root_ctransid(&sctx->send_root->root_item));
	if (parent_root) {
		if (!btrfs_is_empty_uuid(parent_root->root_item.received_uuid))
			TLV_PUT_UUID(sctx, BTRFS_SEND_A_CLONE_UUID,
				     parent_root->root_item.received_uuid);
		else
			TLV_PUT_UUID(sctx, BTRFS_SEND_A_CLONE_UUID,
				     parent_root->root_item.uuid);
		TLV_PUT_U64(sctx, BTRFS_SEND_A_CLONE_CTRANSID,
			    btrfs_root_ctransid(&sctx->parent_root->root_item));
	}

	ret = send_cmd(sctx);

tlv_put_failure:
out:
	btrfs_free_path(path);
	kfree(name);
	return ret;
}

static int send_truncate(struct send_ctx *sctx, u64 ino, u64 gen, u64 size)
{
	struct btrfs_fs_info *fs_info = sctx->send_root->fs_info;
	int ret = 0;
	struct fs_path *p;

	btrfs_debug(fs_info, "send_truncate %llu size=%llu", ino, size);

	p = fs_path_alloc();
	if (!p)
		return -ENOMEM;

	ret = begin_cmd(sctx, BTRFS_SEND_C_TRUNCATE);
	if (ret < 0)
		goto out;

	ret = get_cur_path(sctx, ino, gen, p);
	if (ret < 0)
		goto out;
	TLV_PUT_PATH(sctx, BTRFS_SEND_A_PATH, p);
	TLV_PUT_U64(sctx, BTRFS_SEND_A_SIZE, size);

	ret = send_cmd(sctx);

tlv_put_failure:
out:
	fs_path_free(p);
	return ret;
}

static int send_chmod(struct send_ctx *sctx, u64 ino, u64 gen, u64 mode)
{
	struct btrfs_fs_info *fs_info = sctx->send_root->fs_info;
	int ret = 0;
	struct fs_path *p;

	btrfs_debug(fs_info, "send_chmod %llu mode=%llu", ino, mode);

	p = fs_path_alloc();
	if (!p)
		return -ENOMEM;

	ret = begin_cmd(sctx, BTRFS_SEND_C_CHMOD);
	if (ret < 0)
		goto out;

	ret = get_cur_path(sctx, ino, gen, p);
	if (ret < 0)
		goto out;
	TLV_PUT_PATH(sctx, BTRFS_SEND_A_PATH, p);
	TLV_PUT_U64(sctx, BTRFS_SEND_A_MODE, mode & 07777);

	ret = send_cmd(sctx);

tlv_put_failure:
out:
	fs_path_free(p);
	return ret;
}

static int send_fileattr(struct send_ctx *sctx, u64 ino, u64 gen, u64 fileattr)
{
	struct btrfs_fs_info *fs_info = sctx->send_root->fs_info;
	int ret = 0;
	struct fs_path *p;

	if (sctx->proto < 2)
		return 0;

	btrfs_debug(fs_info, "send_fileattr %llu fileattr=%llu", ino, fileattr);

	p = fs_path_alloc();
	if (!p)
		return -ENOMEM;

	ret = begin_cmd(sctx, BTRFS_SEND_C_FILEATTR);
	if (ret < 0)
		goto out;

	ret = get_cur_path(sctx, ino, gen, p);
	if (ret < 0)
		goto out;
	TLV_PUT_PATH(sctx, BTRFS_SEND_A_PATH, p);
	TLV_PUT_U64(sctx, BTRFS_SEND_A_FILEATTR, fileattr);

	ret = send_cmd(sctx);

tlv_put_failure:
out:
	fs_path_free(p);
	return ret;
}

static int send_chown(struct send_ctx *sctx, u64 ino, u64 gen, u64 uid, u64 gid)
{
	struct btrfs_fs_info *fs_info = sctx->send_root->fs_info;
	int ret = 0;
	struct fs_path *p;

	btrfs_debug(fs_info, "send_chown %llu uid=%llu, gid=%llu",
		    ino, uid, gid);

	p = fs_path_alloc();
	if (!p)
		return -ENOMEM;

	ret = begin_cmd(sctx, BTRFS_SEND_C_CHOWN);
	if (ret < 0)
		goto out;

	ret = get_cur_path(sctx, ino, gen, p);
	if (ret < 0)
		goto out;
	TLV_PUT_PATH(sctx, BTRFS_SEND_A_PATH, p);
	TLV_PUT_U64(sctx, BTRFS_SEND_A_UID, uid);
	TLV_PUT_U64(sctx, BTRFS_SEND_A_GID, gid);

	ret = send_cmd(sctx);

tlv_put_failure:
out:
	fs_path_free(p);
	return ret;
}

static int send_utimes(struct send_ctx *sctx, u64 ino, u64 gen)
{
	struct btrfs_fs_info *fs_info = sctx->send_root->fs_info;
	int ret = 0;
	struct fs_path *p = NULL;
	struct btrfs_inode_item *ii;
	struct btrfs_path *path = NULL;
	struct extent_buffer *eb;
	struct btrfs_key key;
	int slot;

	btrfs_debug(fs_info, "send_utimes %llu", ino);

	p = fs_path_alloc();
	if (!p)
		return -ENOMEM;

	path = alloc_path_for_send();
	if (!path) {
		ret = -ENOMEM;
		goto out;
	}

	key.objectid = ino;
	key.type = BTRFS_INODE_ITEM_KEY;
	key.offset = 0;
	ret = btrfs_search_slot(NULL, sctx->send_root, &key, path, 0, 0);
	if (ret > 0)
		ret = -ENOENT;
	if (ret < 0)
		goto out;

	eb = path->nodes[0];
	slot = path->slots[0];
	ii = btrfs_item_ptr(eb, slot, struct btrfs_inode_item);

	ret = begin_cmd(sctx, BTRFS_SEND_C_UTIMES);
	if (ret < 0)
		goto out;

	ret = get_cur_path(sctx, ino, gen, p);
	if (ret < 0)
		goto out;
	TLV_PUT_PATH(sctx, BTRFS_SEND_A_PATH, p);
	TLV_PUT_BTRFS_TIMESPEC(sctx, BTRFS_SEND_A_ATIME, eb, &ii->atime);
	TLV_PUT_BTRFS_TIMESPEC(sctx, BTRFS_SEND_A_MTIME, eb, &ii->mtime);
	TLV_PUT_BTRFS_TIMESPEC(sctx, BTRFS_SEND_A_CTIME, eb, &ii->ctime);
	if (sctx->proto >= 2)
		TLV_PUT_BTRFS_TIMESPEC(sctx, BTRFS_SEND_A_OTIME, eb, &ii->otime);

	ret = send_cmd(sctx);

tlv_put_failure:
out:
	fs_path_free(p);
	btrfs_free_path(path);
	return ret;
}

/*
 * If the cache is full, we can't remove entries from it and do a call to
 * send_utimes() for each respective inode, because we might be finishing
 * processing an inode that is a directory and it just got renamed, and existing
 * entries in the cache may refer to inodes that have the directory in their
 * full path - in which case we would generate outdated paths (pre-rename)
 * for the inodes that the cache entries point to. Instead of prunning the
 * cache when inserting, do it after we finish processing each inode at
 * finish_inode_if_needed().
 */
static int cache_dir_utimes(struct send_ctx *sctx, u64 dir, u64 gen)
{
	struct btrfs_lru_cache_entry *entry;
	int ret;

	entry = btrfs_lru_cache_lookup(&sctx->dir_utimes_cache, dir, gen);
	if (entry != NULL)
		return 0;

	/* Caching is optional, don't fail if we can't allocate memory. */
	entry = kmalloc(sizeof(*entry), GFP_KERNEL);
	if (!entry)
		return send_utimes(sctx, dir, gen);

	entry->key = dir;
	entry->gen = gen;

	ret = btrfs_lru_cache_store(&sctx->dir_utimes_cache, entry, GFP_KERNEL);
	ASSERT(ret != -EEXIST);
	if (ret) {
		kfree(entry);
		return send_utimes(sctx, dir, gen);
	}

	return 0;
}

static int trim_dir_utimes_cache(struct send_ctx *sctx)
{
	while (sctx->dir_utimes_cache.size > SEND_MAX_DIR_UTIMES_CACHE_SIZE) {
		struct btrfs_lru_cache_entry *lru;
		int ret;

		lru = btrfs_lru_cache_lru_entry(&sctx->dir_utimes_cache);
		ASSERT(lru != NULL);

		ret = send_utimes(sctx, lru->key, lru->gen);
		if (ret)
			return ret;

		btrfs_lru_cache_remove(&sctx->dir_utimes_cache, lru);
	}

	return 0;
}

/*
 * Sends a BTRFS_SEND_C_MKXXX or SYMLINK command to user space. We don't have
 * a valid path yet because we did not process the refs yet. So, the inode
 * is created as orphan.
 */
static int send_create_inode(struct send_ctx *sctx, u64 ino)
{
	struct btrfs_fs_info *fs_info = sctx->send_root->fs_info;
	int ret = 0;
	struct fs_path *p;
	int cmd;
	struct btrfs_inode_info info;
	u64 gen;
	u64 mode;
	u64 rdev;

	btrfs_debug(fs_info, "send_create_inode %llu", ino);

	p = fs_path_alloc();
	if (!p)
		return -ENOMEM;

	if (ino != sctx->cur_ino) {
		ret = get_inode_info(sctx->send_root, ino, &info);
		if (ret < 0)
			goto out;
		gen = info.gen;
		mode = info.mode;
		rdev = info.rdev;
	} else {
		gen = sctx->cur_inode_gen;
		mode = sctx->cur_inode_mode;
		rdev = sctx->cur_inode_rdev;
	}

	if (S_ISREG(mode)) {
		cmd = BTRFS_SEND_C_MKFILE;
	} else if (S_ISDIR(mode)) {
		cmd = BTRFS_SEND_C_MKDIR;
	} else if (S_ISLNK(mode)) {
		cmd = BTRFS_SEND_C_SYMLINK;
	} else if (S_ISCHR(mode) || S_ISBLK(mode)) {
		cmd = BTRFS_SEND_C_MKNOD;
	} else if (S_ISFIFO(mode)) {
		cmd = BTRFS_SEND_C_MKFIFO;
	} else if (S_ISSOCK(mode)) {
		cmd = BTRFS_SEND_C_MKSOCK;
	} else {
		btrfs_warn(sctx->send_root->fs_info, "unexpected inode type %o",
				(int)(mode & S_IFMT));
		ret = -EOPNOTSUPP;
		goto out;
	}

	ret = begin_cmd(sctx, cmd);
	if (ret < 0)
		goto out;

	ret = gen_unique_name(sctx, ino, gen, p);
	if (ret < 0)
		goto out;

	TLV_PUT_PATH(sctx, BTRFS_SEND_A_PATH, p);
	TLV_PUT_U64(sctx, BTRFS_SEND_A_INO, ino);

	if (S_ISLNK(mode)) {
		fs_path_reset(p);
		ret = read_symlink(sctx->send_root, ino, p);
		if (ret < 0)
			goto out;
		TLV_PUT_PATH(sctx, BTRFS_SEND_A_PATH_LINK, p);
	} else if (S_ISCHR(mode) || S_ISBLK(mode) ||
		   S_ISFIFO(mode) || S_ISSOCK(mode)) {
		TLV_PUT_U64(sctx, BTRFS_SEND_A_RDEV, new_encode_dev(rdev));
		TLV_PUT_U64(sctx, BTRFS_SEND_A_MODE, mode);
	}

	ret = send_cmd(sctx);
	if (ret < 0)
		goto out;


tlv_put_failure:
out:
	fs_path_free(p);
	return ret;
}

static void cache_dir_created(struct send_ctx *sctx, u64 dir)
{
	struct btrfs_lru_cache_entry *entry;
	int ret;

	/* Caching is optional, ignore any failures. */
	entry = kmalloc(sizeof(*entry), GFP_KERNEL);
	if (!entry)
		return;

	entry->key = dir;
	entry->gen = 0;
	ret = btrfs_lru_cache_store(&sctx->dir_created_cache, entry, GFP_KERNEL);
	if (ret < 0)
		kfree(entry);
}

/*
 * We need some special handling for inodes that get processed before the parent
 * directory got created. See process_recorded_refs for details.
 * This function does the check if we already created the dir out of order.
 */
static int did_create_dir(struct send_ctx *sctx, u64 dir)
{
	int ret = 0;
	int iter_ret = 0;
	struct btrfs_path *path = NULL;
	struct btrfs_key key;
	struct btrfs_key found_key;
	struct btrfs_key di_key;
	struct btrfs_dir_item *di;

	if (btrfs_lru_cache_lookup(&sctx->dir_created_cache, dir, 0))
		return 1;

	path = alloc_path_for_send();
	if (!path)
		return -ENOMEM;

	key.objectid = dir;
	key.type = BTRFS_DIR_INDEX_KEY;
	key.offset = 0;

	btrfs_for_each_slot(sctx->send_root, &key, &found_key, path, iter_ret) {
		struct extent_buffer *eb = path->nodes[0];

		if (found_key.objectid != key.objectid ||
		    found_key.type != key.type) {
			ret = 0;
			break;
		}

		di = btrfs_item_ptr(eb, path->slots[0], struct btrfs_dir_item);
		btrfs_dir_item_key_to_cpu(eb, di, &di_key);

		if (di_key.type != BTRFS_ROOT_ITEM_KEY &&
		    di_key.objectid < sctx->send_progress) {
			ret = 1;
			cache_dir_created(sctx, dir);
			break;
		}
	}
	/* Catch error found during iteration */
	if (iter_ret < 0)
		ret = iter_ret;

	btrfs_free_path(path);
	return ret;
}

/*
 * Only creates the inode if it is:
 * 1. Not a directory
 * 2. Or a directory which was not created already due to out of order
 *    directories. See did_create_dir and process_recorded_refs for details.
 */
static int send_create_inode_if_needed(struct send_ctx *sctx)
{
	int ret;

	if (S_ISDIR(sctx->cur_inode_mode)) {
		ret = did_create_dir(sctx, sctx->cur_ino);
		if (ret < 0)
			return ret;
		else if (ret > 0)
			return 0;
	}

	ret = send_create_inode(sctx, sctx->cur_ino);

	if (ret == 0 && S_ISDIR(sctx->cur_inode_mode))
		cache_dir_created(sctx, sctx->cur_ino);

	return ret;
}

struct recorded_ref {
	struct list_head list;
	char *name;
	struct fs_path *full_path;
	u64 dir;
	u64 dir_gen;
	int name_len;
	struct rb_node node;
	struct rb_root *root;
};

static struct recorded_ref *recorded_ref_alloc(void)
{
	struct recorded_ref *ref;

	ref = kzalloc(sizeof(*ref), GFP_KERNEL);
	if (!ref)
		return NULL;
	RB_CLEAR_NODE(&ref->node);
	INIT_LIST_HEAD(&ref->list);
	return ref;
}

static void recorded_ref_free(struct recorded_ref *ref)
{
	if (!ref)
		return;
	if (!RB_EMPTY_NODE(&ref->node))
		rb_erase(&ref->node, ref->root);
	list_del(&ref->list);
	fs_path_free(ref->full_path);
	kfree(ref);
}

static void set_ref_path(struct recorded_ref *ref, struct fs_path *path)
{
	ref->full_path = path;
	ref->name = (char *)kbasename(ref->full_path->start);
	ref->name_len = ref->full_path->end - ref->name;
}

static int dup_ref(struct recorded_ref *ref, struct list_head *list)
{
	struct recorded_ref *new;

	new = recorded_ref_alloc();
	if (!new)
		return -ENOMEM;

	new->dir = ref->dir;
	new->dir_gen = ref->dir_gen;
	list_add_tail(&new->list, list);
	return 0;
}

static void __free_recorded_refs(struct list_head *head)
{
	struct recorded_ref *cur;

	while (!list_empty(head)) {
		cur = list_entry(head->next, struct recorded_ref, list);
		recorded_ref_free(cur);
	}
}

static void free_recorded_refs(struct send_ctx *sctx)
{
	__free_recorded_refs(&sctx->new_refs);
	__free_recorded_refs(&sctx->deleted_refs);
}

/*
 * Renames/moves a file/dir to its orphan name. Used when the first
 * ref of an unprocessed inode gets overwritten and for all non empty
 * directories.
 */
static int orphanize_inode(struct send_ctx *sctx, u64 ino, u64 gen,
			  struct fs_path *path)
{
	int ret;
	struct fs_path *orphan;

	orphan = fs_path_alloc();
	if (!orphan)
		return -ENOMEM;

	ret = gen_unique_name(sctx, ino, gen, orphan);
	if (ret < 0)
		goto out;

	ret = send_rename(sctx, path, orphan);

out:
	fs_path_free(orphan);
	return ret;
}

static struct orphan_dir_info *add_orphan_dir_info(struct send_ctx *sctx,
						   u64 dir_ino, u64 dir_gen)
{
	struct rb_node **p = &sctx->orphan_dirs.rb_node;
	struct rb_node *parent = NULL;
	struct orphan_dir_info *entry, *odi;

	while (*p) {
		parent = *p;
		entry = rb_entry(parent, struct orphan_dir_info, node);
		if (dir_ino < entry->ino)
			p = &(*p)->rb_left;
		else if (dir_ino > entry->ino)
			p = &(*p)->rb_right;
		else if (dir_gen < entry->gen)
			p = &(*p)->rb_left;
		else if (dir_gen > entry->gen)
			p = &(*p)->rb_right;
		else
			return entry;
	}

	odi = kmalloc(sizeof(*odi), GFP_KERNEL);
	if (!odi)
		return ERR_PTR(-ENOMEM);
	odi->ino = dir_ino;
	odi->gen = dir_gen;
	odi->last_dir_index_offset = 0;
	odi->dir_high_seq_ino = 0;

	rb_link_node(&odi->node, parent, p);
	rb_insert_color(&odi->node, &sctx->orphan_dirs);
	return odi;
}

static struct orphan_dir_info *get_orphan_dir_info(struct send_ctx *sctx,
						   u64 dir_ino, u64 gen)
{
	struct rb_node *n = sctx->orphan_dirs.rb_node;
	struct orphan_dir_info *entry;

	while (n) {
		entry = rb_entry(n, struct orphan_dir_info, node);
		if (dir_ino < entry->ino)
			n = n->rb_left;
		else if (dir_ino > entry->ino)
			n = n->rb_right;
		else if (gen < entry->gen)
			n = n->rb_left;
		else if (gen > entry->gen)
			n = n->rb_right;
		else
			return entry;
	}
	return NULL;
}

static int is_waiting_for_rm(struct send_ctx *sctx, u64 dir_ino, u64 gen)
{
	struct orphan_dir_info *odi = get_orphan_dir_info(sctx, dir_ino, gen);

	return odi != NULL;
}

static void free_orphan_dir_info(struct send_ctx *sctx,
				 struct orphan_dir_info *odi)
{
	if (!odi)
		return;
	rb_erase(&odi->node, &sctx->orphan_dirs);
	kfree(odi);
}

/*
 * Returns 1 if a directory can be removed at this point in time.
 * We check this by iterating all dir items and checking if the inode behind
 * the dir item was already processed.
 */
static int can_rmdir(struct send_ctx *sctx, u64 dir, u64 dir_gen)
{
	int ret = 0;
	int iter_ret = 0;
	struct btrfs_root *root = sctx->parent_root;
	struct btrfs_path *path;
	struct btrfs_key key;
	struct btrfs_key found_key;
	struct btrfs_key loc;
	struct btrfs_dir_item *di;
	struct orphan_dir_info *odi = NULL;
	u64 dir_high_seq_ino = 0;
	u64 last_dir_index_offset = 0;

	/*
	 * Don't try to rmdir the top/root subvolume dir.
	 */
	if (dir == BTRFS_FIRST_FREE_OBJECTID)
		return 0;

	odi = get_orphan_dir_info(sctx, dir, dir_gen);
	if (odi && sctx->cur_ino < odi->dir_high_seq_ino)
		return 0;

	path = alloc_path_for_send();
	if (!path)
		return -ENOMEM;

	if (!odi) {
		/*
		 * Find the inode number associated with the last dir index
		 * entry. This is very likely the inode with the highest number
		 * of all inodes that have an entry in the directory. We can
		 * then use it to avoid future calls to can_rmdir(), when
		 * processing inodes with a lower number, from having to search
		 * the parent root b+tree for dir index keys.
		 */
		key.objectid = dir;
		key.type = BTRFS_DIR_INDEX_KEY;
		key.offset = (u64)-1;

		ret = btrfs_search_slot(NULL, root, &key, path, 0, 0);
		if (ret < 0) {
			goto out;
		} else if (ret > 0) {
			/* Can't happen, the root is never empty. */
			ASSERT(path->slots[0] > 0);
			if (WARN_ON(path->slots[0] == 0)) {
				ret = -EUCLEAN;
				goto out;
			}
			path->slots[0]--;
		}

		btrfs_item_key_to_cpu(path->nodes[0], &key, path->slots[0]);
		if (key.objectid != dir || key.type != BTRFS_DIR_INDEX_KEY) {
			/* No index keys, dir can be removed. */
			ret = 1;
			goto out;
		}

		di = btrfs_item_ptr(path->nodes[0], path->slots[0],
				    struct btrfs_dir_item);
		btrfs_dir_item_key_to_cpu(path->nodes[0], di, &loc);
		dir_high_seq_ino = loc.objectid;
		if (sctx->cur_ino < dir_high_seq_ino) {
			ret = 0;
			goto out;
		}

		btrfs_release_path(path);
	}

	key.objectid = dir;
	key.type = BTRFS_DIR_INDEX_KEY;
	key.offset = (odi ? odi->last_dir_index_offset : 0);

	btrfs_for_each_slot(root, &key, &found_key, path, iter_ret) {
		struct waiting_dir_move *dm;

		if (found_key.objectid != key.objectid ||
		    found_key.type != key.type)
			break;

		di = btrfs_item_ptr(path->nodes[0], path->slots[0],
				struct btrfs_dir_item);
		btrfs_dir_item_key_to_cpu(path->nodes[0], di, &loc);

		dir_high_seq_ino = max(dir_high_seq_ino, loc.objectid);
		last_dir_index_offset = found_key.offset;

		dm = get_waiting_dir_move(sctx, loc.objectid);
		if (dm) {
			dm->rmdir_ino = dir;
			dm->rmdir_gen = dir_gen;
			ret = 0;
			goto out;
		}

		if (loc.objectid > sctx->cur_ino) {
			ret = 0;
			goto out;
		}
	}
	if (iter_ret < 0) {
		ret = iter_ret;
		goto out;
	}
	free_orphan_dir_info(sctx, odi);

	ret = 1;

out:
	btrfs_free_path(path);

	if (ret)
		return ret;

	if (!odi) {
		odi = add_orphan_dir_info(sctx, dir, dir_gen);
		if (IS_ERR(odi))
			return PTR_ERR(odi);

		odi->gen = dir_gen;
	}

	odi->last_dir_index_offset = last_dir_index_offset;
	odi->dir_high_seq_ino = max(odi->dir_high_seq_ino, dir_high_seq_ino);

	return 0;
}

static int is_waiting_for_move(struct send_ctx *sctx, u64 ino)
{
	struct waiting_dir_move *entry = get_waiting_dir_move(sctx, ino);

	return entry != NULL;
}

static int add_waiting_dir_move(struct send_ctx *sctx, u64 ino, bool orphanized)
{
	struct rb_node **p = &sctx->waiting_dir_moves.rb_node;
	struct rb_node *parent = NULL;
	struct waiting_dir_move *entry, *dm;

	dm = kmalloc(sizeof(*dm), GFP_KERNEL);
	if (!dm)
		return -ENOMEM;
	dm->ino = ino;
	dm->rmdir_ino = 0;
	dm->rmdir_gen = 0;
	dm->orphanized = orphanized;

	while (*p) {
		parent = *p;
		entry = rb_entry(parent, struct waiting_dir_move, node);
		if (ino < entry->ino) {
			p = &(*p)->rb_left;
		} else if (ino > entry->ino) {
			p = &(*p)->rb_right;
		} else {
			kfree(dm);
			return -EEXIST;
		}
	}

	rb_link_node(&dm->node, parent, p);
	rb_insert_color(&dm->node, &sctx->waiting_dir_moves);
	return 0;
}

static struct waiting_dir_move *
get_waiting_dir_move(struct send_ctx *sctx, u64 ino)
{
	struct rb_node *n = sctx->waiting_dir_moves.rb_node;
	struct waiting_dir_move *entry;

	while (n) {
		entry = rb_entry(n, struct waiting_dir_move, node);
		if (ino < entry->ino)
			n = n->rb_left;
		else if (ino > entry->ino)
			n = n->rb_right;
		else
			return entry;
	}
	return NULL;
}

static void free_waiting_dir_move(struct send_ctx *sctx,
				  struct waiting_dir_move *dm)
{
	if (!dm)
		return;
	rb_erase(&dm->node, &sctx->waiting_dir_moves);
	kfree(dm);
}

static int add_pending_dir_move(struct send_ctx *sctx,
				u64 ino,
				u64 ino_gen,
				u64 parent_ino,
				struct list_head *new_refs,
				struct list_head *deleted_refs,
				const bool is_orphan)
{
	struct rb_node **p = &sctx->pending_dir_moves.rb_node;
	struct rb_node *parent = NULL;
	struct pending_dir_move *entry = NULL, *pm;
	struct recorded_ref *cur;
	int exists = 0;
	int ret;

	pm = kmalloc(sizeof(*pm), GFP_KERNEL);
	if (!pm)
		return -ENOMEM;
	pm->parent_ino = parent_ino;
	pm->ino = ino;
	pm->gen = ino_gen;
	INIT_LIST_HEAD(&pm->list);
	INIT_LIST_HEAD(&pm->update_refs);
	RB_CLEAR_NODE(&pm->node);

	while (*p) {
		parent = *p;
		entry = rb_entry(parent, struct pending_dir_move, node);
		if (parent_ino < entry->parent_ino) {
			p = &(*p)->rb_left;
		} else if (parent_ino > entry->parent_ino) {
			p = &(*p)->rb_right;
		} else {
			exists = 1;
			break;
		}
	}

	list_for_each_entry(cur, deleted_refs, list) {
		ret = dup_ref(cur, &pm->update_refs);
		if (ret < 0)
			goto out;
	}
	list_for_each_entry(cur, new_refs, list) {
		ret = dup_ref(cur, &pm->update_refs);
		if (ret < 0)
			goto out;
	}

	ret = add_waiting_dir_move(sctx, pm->ino, is_orphan);
	if (ret)
		goto out;

	if (exists) {
		list_add_tail(&pm->list, &entry->list);
	} else {
		rb_link_node(&pm->node, parent, p);
		rb_insert_color(&pm->node, &sctx->pending_dir_moves);
	}
	ret = 0;
out:
	if (ret) {
		__free_recorded_refs(&pm->update_refs);
		kfree(pm);
	}
	return ret;
}

static struct pending_dir_move *get_pending_dir_moves(struct send_ctx *sctx,
						      u64 parent_ino)
{
	struct rb_node *n = sctx->pending_dir_moves.rb_node;
	struct pending_dir_move *entry;

	while (n) {
		entry = rb_entry(n, struct pending_dir_move, node);
		if (parent_ino < entry->parent_ino)
			n = n->rb_left;
		else if (parent_ino > entry->parent_ino)
			n = n->rb_right;
		else
			return entry;
	}
	return NULL;
}

static int path_loop(struct send_ctx *sctx, struct fs_path *name,
		     u64 ino, u64 gen, u64 *ancestor_ino)
{
	int ret = 0;
	u64 parent_inode = 0;
	u64 parent_gen = 0;
	u64 start_ino = ino;

	*ancestor_ino = 0;
	while (ino != BTRFS_FIRST_FREE_OBJECTID) {
		fs_path_reset(name);

		if (is_waiting_for_rm(sctx, ino, gen))
			break;
		if (is_waiting_for_move(sctx, ino)) {
			if (*ancestor_ino == 0)
				*ancestor_ino = ino;
			ret = get_first_ref(sctx->parent_root, ino,
					    &parent_inode, &parent_gen, name);
		} else {
			ret = __get_cur_name_and_parent(sctx, ino, gen,
							&parent_inode,
							&parent_gen, name);
			if (ret > 0) {
				ret = 0;
				break;
			}
		}
		if (ret < 0)
			break;
		if (parent_inode == start_ino) {
			ret = 1;
			if (*ancestor_ino == 0)
				*ancestor_ino = ino;
			break;
		}
		ino = parent_inode;
		gen = parent_gen;
	}
	return ret;
}

static int apply_dir_move(struct send_ctx *sctx, struct pending_dir_move *pm)
{
	struct fs_path *from_path = NULL;
	struct fs_path *to_path = NULL;
	struct fs_path *name = NULL;
	u64 orig_progress = sctx->send_progress;
	struct recorded_ref *cur;
	u64 parent_ino, parent_gen;
	struct waiting_dir_move *dm = NULL;
	u64 rmdir_ino = 0;
	u64 rmdir_gen;
	u64 ancestor;
	bool is_orphan;
	int ret;

	name = fs_path_alloc();
	from_path = fs_path_alloc();
	if (!name || !from_path) {
		ret = -ENOMEM;
		goto out;
	}

	dm = get_waiting_dir_move(sctx, pm->ino);
	ASSERT(dm);
	rmdir_ino = dm->rmdir_ino;
	rmdir_gen = dm->rmdir_gen;
	is_orphan = dm->orphanized;
	free_waiting_dir_move(sctx, dm);

	if (is_orphan) {
		ret = gen_unique_name(sctx, pm->ino,
				      pm->gen, from_path);
	} else {
		ret = get_first_ref(sctx->parent_root, pm->ino,
				    &parent_ino, &parent_gen, name);
		if (ret < 0)
			goto out;
		ret = get_cur_path(sctx, parent_ino, parent_gen,
				   from_path);
		if (ret < 0)
			goto out;
		ret = fs_path_add_path(from_path, name);
	}
	if (ret < 0)
		goto out;

	sctx->send_progress = sctx->cur_ino + 1;
	ret = path_loop(sctx, name, pm->ino, pm->gen, &ancestor);
	if (ret < 0)
		goto out;
	if (ret) {
		LIST_HEAD(deleted_refs);
		ASSERT(ancestor > BTRFS_FIRST_FREE_OBJECTID);
		ret = add_pending_dir_move(sctx, pm->ino, pm->gen, ancestor,
					   &pm->update_refs, &deleted_refs,
					   is_orphan);
		if (ret < 0)
			goto out;
		if (rmdir_ino) {
			dm = get_waiting_dir_move(sctx, pm->ino);
			ASSERT(dm);
			dm->rmdir_ino = rmdir_ino;
			dm->rmdir_gen = rmdir_gen;
		}
		goto out;
	}
	fs_path_reset(name);
	to_path = name;
	name = NULL;
	ret = get_cur_path(sctx, pm->ino, pm->gen, to_path);
	if (ret < 0)
		goto out;

	ret = send_rename(sctx, from_path, to_path);
	if (ret < 0)
		goto out;

	if (rmdir_ino) {
		struct orphan_dir_info *odi;
		u64 gen;

		odi = get_orphan_dir_info(sctx, rmdir_ino, rmdir_gen);
		if (!odi) {
			/* already deleted */
			goto finish;
		}
		gen = odi->gen;

		ret = can_rmdir(sctx, rmdir_ino, gen);
		if (ret < 0)
			goto out;
		if (!ret)
			goto finish;

		name = fs_path_alloc();
		if (!name) {
			ret = -ENOMEM;
			goto out;
		}
		ret = get_cur_path(sctx, rmdir_ino, gen, name);
		if (ret < 0)
			goto out;
		ret = send_rmdir(sctx, name);
		if (ret < 0)
			goto out;
	}

finish:
	ret = cache_dir_utimes(sctx, pm->ino, pm->gen);
	if (ret < 0)
		goto out;

	/*
	 * After rename/move, need to update the utimes of both new parent(s)
	 * and old parent(s).
	 */
	list_for_each_entry(cur, &pm->update_refs, list) {
		/*
		 * The parent inode might have been deleted in the send snapshot
		 */
		ret = get_inode_info(sctx->send_root, cur->dir, NULL);
		if (ret == -ENOENT) {
			ret = 0;
			continue;
		}
		if (ret < 0)
			goto out;

		ret = cache_dir_utimes(sctx, cur->dir, cur->dir_gen);
		if (ret < 0)
			goto out;
	}

out:
	fs_path_free(name);
	fs_path_free(from_path);
	fs_path_free(to_path);
	sctx->send_progress = orig_progress;

	return ret;
}

static void free_pending_move(struct send_ctx *sctx, struct pending_dir_move *m)
{
	if (!list_empty(&m->list))
		list_del(&m->list);
	if (!RB_EMPTY_NODE(&m->node))
		rb_erase(&m->node, &sctx->pending_dir_moves);
	__free_recorded_refs(&m->update_refs);
	kfree(m);
}

static void tail_append_pending_moves(struct send_ctx *sctx,
				      struct pending_dir_move *moves,
				      struct list_head *stack)
{
	if (list_empty(&moves->list)) {
		list_add_tail(&moves->list, stack);
	} else {
		LIST_HEAD(list);
		list_splice_init(&moves->list, &list);
		list_add_tail(&moves->list, stack);
		list_splice_tail(&list, stack);
	}
	if (!RB_EMPTY_NODE(&moves->node)) {
		rb_erase(&moves->node, &sctx->pending_dir_moves);
		RB_CLEAR_NODE(&moves->node);
	}
}

static int apply_children_dir_moves(struct send_ctx *sctx)
{
	struct pending_dir_move *pm;
	LIST_HEAD(stack);
	u64 parent_ino = sctx->cur_ino;
	int ret = 0;

	pm = get_pending_dir_moves(sctx, parent_ino);
	if (!pm)
		return 0;

	tail_append_pending_moves(sctx, pm, &stack);

	while (!list_empty(&stack)) {
		pm = list_first_entry(&stack, struct pending_dir_move, list);
		parent_ino = pm->ino;
		ret = apply_dir_move(sctx, pm);
		free_pending_move(sctx, pm);
		if (ret)
			goto out;
		pm = get_pending_dir_moves(sctx, parent_ino);
		if (pm)
			tail_append_pending_moves(sctx, pm, &stack);
	}
	return 0;

out:
	while (!list_empty(&stack)) {
		pm = list_first_entry(&stack, struct pending_dir_move, list);
		free_pending_move(sctx, pm);
	}
	return ret;
}

/*
 * We might need to delay a directory rename even when no ancestor directory
 * (in the send root) with a higher inode number than ours (sctx->cur_ino) was
 * renamed. This happens when we rename a directory to the old name (the name
 * in the parent root) of some other unrelated directory that got its rename
 * delayed due to some ancestor with higher number that got renamed.
 *
 * Example:
 *
 * Parent snapshot:
 * .                                       (ino 256)
 * |---- a/                                (ino 257)
 * |     |---- file                        (ino 260)
 * |
 * |---- b/                                (ino 258)
 * |---- c/                                (ino 259)
 *
 * Send snapshot:
 * .                                       (ino 256)
 * |---- a/                                (ino 258)
 * |---- x/                                (ino 259)
 *       |---- y/                          (ino 257)
 *             |----- file                 (ino 260)
 *
 * Here we can not rename 258 from 'b' to 'a' without the rename of inode 257
 * from 'a' to 'x/y' happening first, which in turn depends on the rename of
 * inode 259 from 'c' to 'x'. So the order of rename commands the send stream
 * must issue is:
 *
 * 1 - rename 259 from 'c' to 'x'
 * 2 - rename 257 from 'a' to 'x/y'
 * 3 - rename 258 from 'b' to 'a'
 *
 * Returns 1 if the rename of sctx->cur_ino needs to be delayed, 0 if it can
 * be done right away and < 0 on error.
 */
static int wait_for_dest_dir_move(struct send_ctx *sctx,
				  struct recorded_ref *parent_ref,
				  const bool is_orphan)
{
	struct btrfs_fs_info *fs_info = sctx->parent_root->fs_info;
	struct btrfs_path *path;
	struct btrfs_key key;
	struct btrfs_key di_key;
	struct btrfs_dir_item *di;
	u64 left_gen;
	u64 right_gen;
	int ret = 0;
	struct waiting_dir_move *wdm;

	if (RB_EMPTY_ROOT(&sctx->waiting_dir_moves))
		return 0;

	path = alloc_path_for_send();
	if (!path)
		return -ENOMEM;

	key.objectid = parent_ref->dir;
	key.type = BTRFS_DIR_ITEM_KEY;
	key.offset = btrfs_name_hash(parent_ref->name, parent_ref->name_len);

	ret = btrfs_search_slot(NULL, sctx->parent_root, &key, path, 0, 0);
	if (ret < 0) {
		goto out;
	} else if (ret > 0) {
		ret = 0;
		goto out;
	}

	di = btrfs_match_dir_item_name(fs_info, path, parent_ref->name,
				       parent_ref->name_len);
	if (!di) {
		ret = 0;
		goto out;
	}
	/*
	 * di_key.objectid has the number of the inode that has a dentry in the
	 * parent directory with the same name that sctx->cur_ino is being
	 * renamed to. We need to check if that inode is in the send root as
	 * well and if it is currently marked as an inode with a pending rename,
	 * if it is, we need to delay the rename of sctx->cur_ino as well, so
	 * that it happens after that other inode is renamed.
	 */
	btrfs_dir_item_key_to_cpu(path->nodes[0], di, &di_key);
	if (di_key.type != BTRFS_INODE_ITEM_KEY) {
		ret = 0;
		goto out;
	}

	ret = get_inode_gen(sctx->parent_root, di_key.objectid, &left_gen);
	if (ret < 0)
		goto out;
	ret = get_inode_gen(sctx->send_root, di_key.objectid, &right_gen);
	if (ret < 0) {
		if (ret == -ENOENT)
			ret = 0;
		goto out;
	}

	/* Different inode, no need to delay the rename of sctx->cur_ino */
	if (right_gen != left_gen) {
		ret = 0;
		goto out;
	}

	wdm = get_waiting_dir_move(sctx, di_key.objectid);
	if (wdm && !wdm->orphanized) {
		ret = add_pending_dir_move(sctx,
					   sctx->cur_ino,
					   sctx->cur_inode_gen,
					   di_key.objectid,
					   &sctx->new_refs,
					   &sctx->deleted_refs,
					   is_orphan);
		if (!ret)
			ret = 1;
	}
out:
	btrfs_free_path(path);
	return ret;
}

/*
 * Check if inode ino2, or any of its ancestors, is inode ino1.
 * Return 1 if true, 0 if false and < 0 on error.
 */
static int check_ino_in_path(struct btrfs_root *root,
			     const u64 ino1,
			     const u64 ino1_gen,
			     const u64 ino2,
			     const u64 ino2_gen,
			     struct fs_path *fs_path)
{
	u64 ino = ino2;

	if (ino1 == ino2)
		return ino1_gen == ino2_gen;

	while (ino > BTRFS_FIRST_FREE_OBJECTID) {
		u64 parent;
		u64 parent_gen;
		int ret;

		fs_path_reset(fs_path);
		ret = get_first_ref(root, ino, &parent, &parent_gen, fs_path);
		if (ret < 0)
			return ret;
		if (parent == ino1)
			return parent_gen == ino1_gen;
		ino = parent;
	}
	return 0;
}

/*
 * Check if inode ino1 is an ancestor of inode ino2 in the given root for any
 * possible path (in case ino2 is not a directory and has multiple hard links).
 * Return 1 if true, 0 if false and < 0 on error.
 */
static int is_ancestor(struct btrfs_root *root,
		       const u64 ino1,
		       const u64 ino1_gen,
		       const u64 ino2,
		       struct fs_path *fs_path)
{
	bool free_fs_path = false;
	int ret = 0;
	int iter_ret = 0;
	struct btrfs_path *path = NULL;
	struct btrfs_key key;

	if (!fs_path) {
		fs_path = fs_path_alloc();
		if (!fs_path)
			return -ENOMEM;
		free_fs_path = true;
	}

	path = alloc_path_for_send();
	if (!path) {
		ret = -ENOMEM;
		goto out;
	}

	key.objectid = ino2;
	key.type = BTRFS_INODE_REF_KEY;
	key.offset = 0;

	btrfs_for_each_slot(root, &key, &key, path, iter_ret) {
		struct extent_buffer *leaf = path->nodes[0];
		int slot = path->slots[0];
		u32 cur_offset = 0;
		u32 item_size;

		if (key.objectid != ino2)
			break;
		if (key.type != BTRFS_INODE_REF_KEY &&
		    key.type != BTRFS_INODE_EXTREF_KEY)
			break;

		item_size = btrfs_item_size(leaf, slot);
		while (cur_offset < item_size) {
			u64 parent;
			u64 parent_gen;

			if (key.type == BTRFS_INODE_EXTREF_KEY) {
				unsigned long ptr;
				struct btrfs_inode_extref *extref;

				ptr = btrfs_item_ptr_offset(leaf, slot);
				extref = (struct btrfs_inode_extref *)
					(ptr + cur_offset);
				parent = btrfs_inode_extref_parent(leaf,
								   extref);
				cur_offset += sizeof(*extref);
				cur_offset += btrfs_inode_extref_name_len(leaf,
								  extref);
			} else {
				parent = key.offset;
				cur_offset = item_size;
			}

			ret = get_inode_gen(root, parent, &parent_gen);
			if (ret < 0)
				goto out;
			ret = check_ino_in_path(root, ino1, ino1_gen,
						parent, parent_gen, fs_path);
			if (ret)
				goto out;
		}
	}
	ret = 0;
	if (iter_ret < 0)
		ret = iter_ret;

out:
	btrfs_free_path(path);
	if (free_fs_path)
		fs_path_free(fs_path);
	return ret;
}

static int wait_for_parent_move(struct send_ctx *sctx,
				struct recorded_ref *parent_ref,
				const bool is_orphan)
{
	int ret = 0;
	u64 ino = parent_ref->dir;
	u64 ino_gen = parent_ref->dir_gen;
	u64 parent_ino_before, parent_ino_after;
	struct fs_path *path_before = NULL;
	struct fs_path *path_after = NULL;
	int len1, len2;

	path_after = fs_path_alloc();
	path_before = fs_path_alloc();
	if (!path_after || !path_before) {
		ret = -ENOMEM;
		goto out;
	}

	/*
	 * Our current directory inode may not yet be renamed/moved because some
	 * ancestor (immediate or not) has to be renamed/moved first. So find if
	 * such ancestor exists and make sure our own rename/move happens after
	 * that ancestor is processed to avoid path build infinite loops (done
	 * at get_cur_path()).
	 */
	while (ino > BTRFS_FIRST_FREE_OBJECTID) {
		u64 parent_ino_after_gen;

		if (is_waiting_for_move(sctx, ino)) {
			/*
			 * If the current inode is an ancestor of ino in the
			 * parent root, we need to delay the rename of the
			 * current inode, otherwise don't delayed the rename
			 * because we can end up with a circular dependency
			 * of renames, resulting in some directories never
			 * getting the respective rename operations issued in
			 * the send stream or getting into infinite path build
			 * loops.
			 */
			ret = is_ancestor(sctx->parent_root,
					  sctx->cur_ino, sctx->cur_inode_gen,
					  ino, path_before);
			if (ret)
				break;
		}

		fs_path_reset(path_before);
		fs_path_reset(path_after);

		ret = get_first_ref(sctx->send_root, ino, &parent_ino_after,
				    &parent_ino_after_gen, path_after);
		if (ret < 0)
			goto out;
		ret = get_first_ref(sctx->parent_root, ino, &parent_ino_before,
				    NULL, path_before);
		if (ret < 0 && ret != -ENOENT) {
			goto out;
		} else if (ret == -ENOENT) {
			ret = 0;
			break;
		}

		len1 = fs_path_len(path_before);
		len2 = fs_path_len(path_after);
		if (ino > sctx->cur_ino &&
		    (parent_ino_before != parent_ino_after || len1 != len2 ||
		     memcmp(path_before->start, path_after->start, len1))) {
			u64 parent_ino_gen;

			ret = get_inode_gen(sctx->parent_root, ino, &parent_ino_gen);
			if (ret < 0)
				goto out;
			if (ino_gen == parent_ino_gen) {
				ret = 1;
				break;
			}
		}
		ino = parent_ino_after;
		ino_gen = parent_ino_after_gen;
	}

out:
	fs_path_free(path_before);
	fs_path_free(path_after);

	if (ret == 1) {
		ret = add_pending_dir_move(sctx,
					   sctx->cur_ino,
					   sctx->cur_inode_gen,
					   ino,
					   &sctx->new_refs,
					   &sctx->deleted_refs,
					   is_orphan);
		if (!ret)
			ret = 1;
	}

	return ret;
}

static int update_ref_path(struct send_ctx *sctx, struct recorded_ref *ref)
{
	int ret;
	struct fs_path *new_path;

	/*
	 * Our reference's name member points to its full_path member string, so
	 * we use here a new path.
	 */
	new_path = fs_path_alloc();
	if (!new_path)
		return -ENOMEM;

	ret = get_cur_path(sctx, ref->dir, ref->dir_gen, new_path);
	if (ret < 0) {
		fs_path_free(new_path);
		return ret;
	}
	ret = fs_path_add(new_path, ref->name, ref->name_len);
	if (ret < 0) {
		fs_path_free(new_path);
		return ret;
	}

	fs_path_free(ref->full_path);
	set_ref_path(ref, new_path);

	return 0;
}

/*
 * When processing the new references for an inode we may orphanize an existing
 * directory inode because its old name conflicts with one of the new references
 * of the current inode. Later, when processing another new reference of our
 * inode, we might need to orphanize another inode, but the path we have in the
 * reference reflects the pre-orphanization name of the directory we previously
 * orphanized. For example:
 *
 * parent snapshot looks like:
 *
 * .                                     (ino 256)
 * |----- f1                             (ino 257)
 * |----- f2                             (ino 258)
 * |----- d1/                            (ino 259)
 *        |----- d2/                     (ino 260)
 *
 * send snapshot looks like:
 *
 * .                                     (ino 256)
 * |----- d1                             (ino 258)
 * |----- f2/                            (ino 259)
 *        |----- f2_link/                (ino 260)
 *        |       |----- f1              (ino 257)
 *        |
 *        |----- d2                      (ino 258)
 *
 * When processing inode 257 we compute the name for inode 259 as "d1", and we
 * cache it in the name cache. Later when we start processing inode 258, when
 * collecting all its new references we set a full path of "d1/d2" for its new
 * reference with name "d2". When we start processing the new references we
 * start by processing the new reference with name "d1", and this results in
 * orphanizing inode 259, since its old reference causes a conflict. Then we
 * move on the next new reference, with name "d2", and we find out we must
 * orphanize inode 260, as its old reference conflicts with ours - but for the
 * orphanization we use a source path corresponding to the path we stored in the
 * new reference, which is "d1/d2" and not "o259-6-0/d2" - this makes the
 * receiver fail since the path component "d1/" no longer exists, it was renamed
 * to "o259-6-0/" when processing the previous new reference. So in this case we
 * must recompute the path in the new reference and use it for the new
 * orphanization operation.
 */
static int refresh_ref_path(struct send_ctx *sctx, struct recorded_ref *ref)
{
	char *name;
	int ret;

	name = kmemdup(ref->name, ref->name_len, GFP_KERNEL);
	if (!name)
		return -ENOMEM;

	fs_path_reset(ref->full_path);
	ret = get_cur_path(sctx, ref->dir, ref->dir_gen, ref->full_path);
	if (ret < 0)
		goto out;

	ret = fs_path_add(ref->full_path, name, ref->name_len);
	if (ret < 0)
		goto out;

	/* Update the reference's base name pointer. */
	set_ref_path(ref, ref->full_path);
out:
	kfree(name);
	return ret;
}

/*
 * This does all the move/link/unlink/rmdir magic.
 */
static int process_recorded_refs(struct send_ctx *sctx, int *pending_move)
{
	struct btrfs_fs_info *fs_info = sctx->send_root->fs_info;
	int ret = 0;
	struct recorded_ref *cur;
	struct recorded_ref *cur2;
	LIST_HEAD(check_dirs);
	struct fs_path *valid_path = NULL;
	u64 ow_inode = 0;
	u64 ow_gen;
	u64 ow_mode;
	int did_overwrite = 0;
	int is_orphan = 0;
	u64 last_dir_ino_rm = 0;
	bool can_rename = true;
	bool orphanized_dir = false;
	bool orphanized_ancestor = false;

	btrfs_debug(fs_info, "process_recorded_refs %llu", sctx->cur_ino);

	/*
	 * This should never happen as the root dir always has the same ref
	 * which is always '..'
	 */
	if (unlikely(sctx->cur_ino <= BTRFS_FIRST_FREE_OBJECTID)) {
		btrfs_err(fs_info,
			  "send: unexpected inode %llu in process_recorded_refs()",
			  sctx->cur_ino);
		ret = -EINVAL;
		goto out;
	}

	valid_path = fs_path_alloc();
	if (!valid_path) {
		ret = -ENOMEM;
		goto out;
	}

	/*
	 * First, check if the first ref of the current inode was overwritten
	 * before. If yes, we know that the current inode was already orphanized
	 * and thus use the orphan name. If not, we can use get_cur_path to
	 * get the path of the first ref as it would like while receiving at
	 * this point in time.
	 * New inodes are always orphan at the beginning, so force to use the
	 * orphan name in this case.
	 * The first ref is stored in valid_path and will be updated if it
	 * gets moved around.
	 */
	if (!sctx->cur_inode_new) {
		ret = did_overwrite_first_ref(sctx, sctx->cur_ino,
				sctx->cur_inode_gen);
		if (ret < 0)
			goto out;
		if (ret)
			did_overwrite = 1;
	}
	if (sctx->cur_inode_new || did_overwrite) {
		ret = gen_unique_name(sctx, sctx->cur_ino,
				sctx->cur_inode_gen, valid_path);
		if (ret < 0)
			goto out;
		is_orphan = 1;
	} else {
		ret = get_cur_path(sctx, sctx->cur_ino, sctx->cur_inode_gen,
				valid_path);
		if (ret < 0)
			goto out;
	}

	/*
	 * Before doing any rename and link operations, do a first pass on the
	 * new references to orphanize any unprocessed inodes that may have a
	 * reference that conflicts with one of the new references of the current
	 * inode. This needs to happen first because a new reference may conflict
	 * with the old reference of a parent directory, so we must make sure
	 * that the path used for link and rename commands don't use an
	 * orphanized name when an ancestor was not yet orphanized.
	 *
	 * Example:
	 *
	 * Parent snapshot:
	 *
	 * .                                                      (ino 256)
	 * |----- testdir/                                        (ino 259)
	 * |          |----- a                                    (ino 257)
	 * |
	 * |----- b                                               (ino 258)
	 *
	 * Send snapshot:
	 *
	 * .                                                      (ino 256)
	 * |----- testdir_2/                                      (ino 259)
	 * |          |----- a                                    (ino 260)
	 * |
	 * |----- testdir                                         (ino 257)
	 * |----- b                                               (ino 257)
	 * |----- b2                                              (ino 258)
	 *
	 * Processing the new reference for inode 257 with name "b" may happen
	 * before processing the new reference with name "testdir". If so, we
	 * must make sure that by the time we send a link command to create the
	 * hard link "b", inode 259 was already orphanized, since the generated
	 * path in "valid_path" already contains the orphanized name for 259.
	 * We are processing inode 257, so only later when processing 259 we do
	 * the rename operation to change its temporary (orphanized) name to
	 * "testdir_2".
	 */
	list_for_each_entry(cur, &sctx->new_refs, list) {
		ret = get_cur_inode_state(sctx, cur->dir, cur->dir_gen, NULL, NULL);
		if (ret < 0)
			goto out;
		if (ret == inode_state_will_create)
			continue;

		/*
		 * Check if this new ref would overwrite the first ref of another
		 * unprocessed inode. If yes, orphanize the overwritten inode.
		 * If we find an overwritten ref that is not the first ref,
		 * simply unlink it.
		 */
		ret = will_overwrite_ref(sctx, cur->dir, cur->dir_gen,
				cur->name, cur->name_len,
				&ow_inode, &ow_gen, &ow_mode);
		if (ret < 0)
			goto out;
		if (ret) {
			ret = is_first_ref(sctx->parent_root,
					   ow_inode, cur->dir, cur->name,
					   cur->name_len);
			if (ret < 0)
				goto out;
			if (ret) {
				struct name_cache_entry *nce;
				struct waiting_dir_move *wdm;

				if (orphanized_dir) {
					ret = refresh_ref_path(sctx, cur);
					if (ret < 0)
						goto out;
				}

				ret = orphanize_inode(sctx, ow_inode, ow_gen,
						cur->full_path);
				if (ret < 0)
					goto out;
				if (S_ISDIR(ow_mode))
					orphanized_dir = true;

				/*
				 * If ow_inode has its rename operation delayed
				 * make sure that its orphanized name is used in
				 * the source path when performing its rename
				 * operation.
				 */
				wdm = get_waiting_dir_move(sctx, ow_inode);
				if (wdm)
					wdm->orphanized = true;

				/*
				 * Make sure we clear our orphanized inode's
				 * name from the name cache. This is because the
				 * inode ow_inode might be an ancestor of some
				 * other inode that will be orphanized as well
				 * later and has an inode number greater than
				 * sctx->send_progress. We need to prevent
				 * future name lookups from using the old name
				 * and get instead the orphan name.
				 */
				nce = name_cache_search(sctx, ow_inode, ow_gen);
				if (nce)
					btrfs_lru_cache_remove(&sctx->name_cache,
							       &nce->entry);

				/*
				 * ow_inode might currently be an ancestor of
				 * cur_ino, therefore compute valid_path (the
				 * current path of cur_ino) again because it
				 * might contain the pre-orphanization name of
				 * ow_inode, which is no longer valid.
				 */
				ret = is_ancestor(sctx->parent_root,
						  ow_inode, ow_gen,
						  sctx->cur_ino, NULL);
				if (ret > 0) {
					orphanized_ancestor = true;
					fs_path_reset(valid_path);
					ret = get_cur_path(sctx, sctx->cur_ino,
							   sctx->cur_inode_gen,
							   valid_path);
				}
				if (ret < 0)
					goto out;
			} else {
				/*
				 * If we previously orphanized a directory that
				 * collided with a new reference that we already
				 * processed, recompute the current path because
				 * that directory may be part of the path.
				 */
				if (orphanized_dir) {
					ret = refresh_ref_path(sctx, cur);
					if (ret < 0)
						goto out;
				}
				ret = send_unlink(sctx, cur->full_path);
				if (ret < 0)
					goto out;
			}
		}

	}

	list_for_each_entry(cur, &sctx->new_refs, list) {
		/*
		 * We may have refs where the parent directory does not exist
		 * yet. This happens if the parent directories inum is higher
		 * than the current inum. To handle this case, we create the
		 * parent directory out of order. But we need to check if this
		 * did already happen before due to other refs in the same dir.
		 */
		ret = get_cur_inode_state(sctx, cur->dir, cur->dir_gen, NULL, NULL);
		if (ret < 0)
			goto out;
		if (ret == inode_state_will_create) {
			ret = 0;
			/*
			 * First check if any of the current inodes refs did
			 * already create the dir.
			 */
			list_for_each_entry(cur2, &sctx->new_refs, list) {
				if (cur == cur2)
					break;
				if (cur2->dir == cur->dir) {
					ret = 1;
					break;
				}
			}

			/*
			 * If that did not happen, check if a previous inode
			 * did already create the dir.
			 */
			if (!ret)
				ret = did_create_dir(sctx, cur->dir);
			if (ret < 0)
				goto out;
			if (!ret) {
				ret = send_create_inode(sctx, cur->dir);
				if (ret < 0)
					goto out;
				cache_dir_created(sctx, cur->dir);
			}
		}

		if (S_ISDIR(sctx->cur_inode_mode) && sctx->parent_root) {
			ret = wait_for_dest_dir_move(sctx, cur, is_orphan);
			if (ret < 0)
				goto out;
			if (ret == 1) {
				can_rename = false;
				*pending_move = 1;
			}
		}

		if (S_ISDIR(sctx->cur_inode_mode) && sctx->parent_root &&
		    can_rename) {
			ret = wait_for_parent_move(sctx, cur, is_orphan);
			if (ret < 0)
				goto out;
			if (ret == 1) {
				can_rename = false;
				*pending_move = 1;
			}
		}

		/*
		 * link/move the ref to the new place. If we have an orphan
		 * inode, move it and update valid_path. If not, link or move
		 * it depending on the inode mode.
		 */
		if (is_orphan && can_rename) {
			ret = send_rename(sctx, valid_path, cur->full_path);
			if (ret < 0)
				goto out;
			is_orphan = 0;
			ret = fs_path_copy(valid_path, cur->full_path);
			if (ret < 0)
				goto out;
		} else if (can_rename) {
			if (S_ISDIR(sctx->cur_inode_mode)) {
				/*
				 * Dirs can't be linked, so move it. For moved
				 * dirs, we always have one new and one deleted
				 * ref. The deleted ref is ignored later.
				 */
				ret = send_rename(sctx, valid_path,
						  cur->full_path);
				if (!ret)
					ret = fs_path_copy(valid_path,
							   cur->full_path);
				if (ret < 0)
					goto out;
			} else {
				/*
				 * We might have previously orphanized an inode
				 * which is an ancestor of our current inode,
				 * so our reference's full path, which was
				 * computed before any such orphanizations, must
				 * be updated.
				 */
				if (orphanized_dir) {
					ret = update_ref_path(sctx, cur);
					if (ret < 0)
						goto out;
				}
				ret = send_link(sctx, cur->full_path,
						valid_path);
				if (ret < 0)
					goto out;
			}
		}
		ret = dup_ref(cur, &check_dirs);
		if (ret < 0)
			goto out;
	}

	if (S_ISDIR(sctx->cur_inode_mode) && sctx->cur_inode_deleted) {
		/*
		 * Check if we can already rmdir the directory. If not,
		 * orphanize it. For every dir item inside that gets deleted
		 * later, we do this check again and rmdir it then if possible.
		 * See the use of check_dirs for more details.
		 */
		ret = can_rmdir(sctx, sctx->cur_ino, sctx->cur_inode_gen);
		if (ret < 0)
			goto out;
		if (ret) {
			ret = send_rmdir(sctx, valid_path);
			if (ret < 0)
				goto out;
		} else if (!is_orphan) {
			ret = orphanize_inode(sctx, sctx->cur_ino,
					sctx->cur_inode_gen, valid_path);
			if (ret < 0)
				goto out;
			is_orphan = 1;
		}

		list_for_each_entry(cur, &sctx->deleted_refs, list) {
			ret = dup_ref(cur, &check_dirs);
			if (ret < 0)
				goto out;
		}
	} else if (S_ISDIR(sctx->cur_inode_mode) &&
		   !list_empty(&sctx->deleted_refs)) {
		/*
		 * We have a moved dir. Add the old parent to check_dirs
		 */
		cur = list_entry(sctx->deleted_refs.next, struct recorded_ref,
				list);
		ret = dup_ref(cur, &check_dirs);
		if (ret < 0)
			goto out;
	} else if (!S_ISDIR(sctx->cur_inode_mode)) {
		/*
		 * We have a non dir inode. Go through all deleted refs and
		 * unlink them if they were not already overwritten by other
		 * inodes.
		 */
		list_for_each_entry(cur, &sctx->deleted_refs, list) {
			ret = did_overwrite_ref(sctx, cur->dir, cur->dir_gen,
					sctx->cur_ino, sctx->cur_inode_gen,
					cur->name, cur->name_len);
			if (ret < 0)
				goto out;
			if (!ret) {
				/*
				 * If we orphanized any ancestor before, we need
				 * to recompute the full path for deleted names,
				 * since any such path was computed before we
				 * processed any references and orphanized any
				 * ancestor inode.
				 */
				if (orphanized_ancestor) {
					ret = update_ref_path(sctx, cur);
					if (ret < 0)
						goto out;
				}
				ret = send_unlink(sctx, cur->full_path);
				if (ret < 0)
					goto out;
			}
			ret = dup_ref(cur, &check_dirs);
			if (ret < 0)
				goto out;
		}
		/*
		 * If the inode is still orphan, unlink the orphan. This may
		 * happen when a previous inode did overwrite the first ref
		 * of this inode and no new refs were added for the current
		 * inode. Unlinking does not mean that the inode is deleted in
		 * all cases. There may still be links to this inode in other
		 * places.
		 */
		if (is_orphan) {
			ret = send_unlink(sctx, valid_path);
			if (ret < 0)
				goto out;
		}
	}

	/*
	 * We did collect all parent dirs where cur_inode was once located. We
	 * now go through all these dirs and check if they are pending for
	 * deletion and if it's finally possible to perform the rmdir now.
	 * We also update the inode stats of the parent dirs here.
	 */
	list_for_each_entry(cur, &check_dirs, list) {
		/*
		 * In case we had refs into dirs that were not processed yet,
		 * we don't need to do the utime and rmdir logic for these dirs.
		 * The dir will be processed later.
		 */
		if (cur->dir > sctx->cur_ino)
			continue;

		ret = get_cur_inode_state(sctx, cur->dir, cur->dir_gen, NULL, NULL);
		if (ret < 0)
			goto out;

		if (ret == inode_state_did_create ||
		    ret == inode_state_no_change) {
			ret = cache_dir_utimes(sctx, cur->dir, cur->dir_gen);
			if (ret < 0)
				goto out;
		} else if (ret == inode_state_did_delete &&
			   cur->dir != last_dir_ino_rm) {
			ret = can_rmdir(sctx, cur->dir, cur->dir_gen);
			if (ret < 0)
				goto out;
			if (ret) {
				ret = get_cur_path(sctx, cur->dir,
						   cur->dir_gen, valid_path);
				if (ret < 0)
					goto out;
				ret = send_rmdir(sctx, valid_path);
				if (ret < 0)
					goto out;
				last_dir_ino_rm = cur->dir;
			}
		}
	}

	ret = 0;

out:
	__free_recorded_refs(&check_dirs);
	free_recorded_refs(sctx);
	fs_path_free(valid_path);
	return ret;
}

static int rbtree_ref_comp(const void *k, const struct rb_node *node)
{
	const struct recorded_ref *data = k;
	const struct recorded_ref *ref = rb_entry(node, struct recorded_ref, node);
	int result;

	if (data->dir > ref->dir)
		return 1;
	if (data->dir < ref->dir)
		return -1;
	if (data->dir_gen > ref->dir_gen)
		return 1;
	if (data->dir_gen < ref->dir_gen)
		return -1;
	if (data->name_len > ref->name_len)
		return 1;
	if (data->name_len < ref->name_len)
		return -1;
	result = strcmp(data->name, ref->name);
	if (result > 0)
		return 1;
	if (result < 0)
		return -1;
	return 0;
}

static bool rbtree_ref_less(struct rb_node *node, const struct rb_node *parent)
{
	const struct recorded_ref *entry = rb_entry(node, struct recorded_ref, node);

	return rbtree_ref_comp(entry, parent) < 0;
}

static int record_ref_in_tree(struct rb_root *root, struct list_head *refs,
			      struct fs_path *name, u64 dir, u64 dir_gen,
			      struct send_ctx *sctx)
{
	int ret = 0;
	struct fs_path *path = NULL;
	struct recorded_ref *ref = NULL;

	path = fs_path_alloc();
	if (!path) {
		ret = -ENOMEM;
		goto out;
	}

	ref = recorded_ref_alloc();
	if (!ref) {
		ret = -ENOMEM;
		goto out;
	}

	ret = get_cur_path(sctx, dir, dir_gen, path);
	if (ret < 0)
		goto out;
	ret = fs_path_add_path(path, name);
	if (ret < 0)
		goto out;

	ref->dir = dir;
	ref->dir_gen = dir_gen;
	set_ref_path(ref, path);
	list_add_tail(&ref->list, refs);
	rb_add(&ref->node, root, rbtree_ref_less);
	ref->root = root;
out:
	if (ret) {
		if (path && (!ref || !ref->full_path))
			fs_path_free(path);
		recorded_ref_free(ref);
	}
	return ret;
}

static int record_new_ref_if_needed(int num, u64 dir, int index,
				    struct fs_path *name, void *ctx)
{
	int ret = 0;
	struct send_ctx *sctx = ctx;
	struct rb_node *node = NULL;
	struct recorded_ref data;
	struct recorded_ref *ref;
	u64 dir_gen;

	ret = get_inode_gen(sctx->send_root, dir, &dir_gen);
	if (ret < 0)
		goto out;

	data.dir = dir;
	data.dir_gen = dir_gen;
	set_ref_path(&data, name);
	node = rb_find(&data, &sctx->rbtree_deleted_refs, rbtree_ref_comp);
	if (node) {
		ref = rb_entry(node, struct recorded_ref, node);
		recorded_ref_free(ref);
	} else {
		ret = record_ref_in_tree(&sctx->rbtree_new_refs,
					 &sctx->new_refs, name, dir, dir_gen,
					 sctx);
	}
out:
	return ret;
}

static int record_deleted_ref_if_needed(int num, u64 dir, int index,
					struct fs_path *name, void *ctx)
{
	int ret = 0;
	struct send_ctx *sctx = ctx;
	struct rb_node *node = NULL;
	struct recorded_ref data;
	struct recorded_ref *ref;
	u64 dir_gen;

	ret = get_inode_gen(sctx->parent_root, dir, &dir_gen);
	if (ret < 0)
		goto out;

	data.dir = dir;
	data.dir_gen = dir_gen;
	set_ref_path(&data, name);
	node = rb_find(&data, &sctx->rbtree_new_refs, rbtree_ref_comp);
	if (node) {
		ref = rb_entry(node, struct recorded_ref, node);
		recorded_ref_free(ref);
	} else {
		ret = record_ref_in_tree(&sctx->rbtree_deleted_refs,
					 &sctx->deleted_refs, name, dir,
					 dir_gen, sctx);
	}
out:
	return ret;
}

static int record_new_ref(struct send_ctx *sctx)
{
	int ret;

	ret = iterate_inode_ref(sctx->send_root, sctx->left_path,
				sctx->cmp_key, 0, record_new_ref_if_needed, sctx);
	if (ret < 0)
		goto out;
	ret = 0;

out:
	return ret;
}

static int record_deleted_ref(struct send_ctx *sctx)
{
	int ret;

	ret = iterate_inode_ref(sctx->parent_root, sctx->right_path,
				sctx->cmp_key, 0, record_deleted_ref_if_needed,
				sctx);
	if (ret < 0)
		goto out;
	ret = 0;

out:
	return ret;
}

static int record_changed_ref(struct send_ctx *sctx)
{
	int ret = 0;

	ret = iterate_inode_ref(sctx->send_root, sctx->left_path,
			sctx->cmp_key, 0, record_new_ref_if_needed, sctx);
	if (ret < 0)
		goto out;
	ret = iterate_inode_ref(sctx->parent_root, sctx->right_path,
			sctx->cmp_key, 0, record_deleted_ref_if_needed, sctx);
	if (ret < 0)
		goto out;
	ret = 0;

out:
	return ret;
}

/*
 * Record and process all refs at once. Needed when an inode changes the
 * generation number, which means that it was deleted and recreated.
 */
static int process_all_refs(struct send_ctx *sctx,
			    enum btrfs_compare_tree_result cmd)
{
	int ret = 0;
	int iter_ret = 0;
	struct btrfs_root *root;
	struct btrfs_path *path;
	struct btrfs_key key;
	struct btrfs_key found_key;
	iterate_inode_ref_t cb;
	int pending_move = 0;

	path = alloc_path_for_send();
	if (!path)
		return -ENOMEM;

	if (cmd == BTRFS_COMPARE_TREE_NEW) {
		root = sctx->send_root;
		cb = record_new_ref_if_needed;
	} else if (cmd == BTRFS_COMPARE_TREE_DELETED) {
		root = sctx->parent_root;
		cb = record_deleted_ref_if_needed;
	} else {
		btrfs_err(sctx->send_root->fs_info,
				"Wrong command %d in process_all_refs", cmd);
		ret = -EINVAL;
		goto out;
	}

	key.objectid = sctx->cmp_key->objectid;
	key.type = BTRFS_INODE_REF_KEY;
	key.offset = 0;
	btrfs_for_each_slot(root, &key, &found_key, path, iter_ret) {
		if (found_key.objectid != key.objectid ||
		    (found_key.type != BTRFS_INODE_REF_KEY &&
		     found_key.type != BTRFS_INODE_EXTREF_KEY))
			break;

		ret = iterate_inode_ref(root, path, &found_key, 0, cb, sctx);
		if (ret < 0)
			goto out;
	}
	/* Catch error found during iteration */
	if (iter_ret < 0) {
		ret = iter_ret;
		goto out;
	}
	btrfs_release_path(path);

	/*
	 * We don't actually care about pending_move as we are simply
	 * re-creating this inode and will be rename'ing it into place once we
	 * rename the parent directory.
	 */
	ret = process_recorded_refs(sctx, &pending_move);
out:
	btrfs_free_path(path);
	return ret;
}

static int send_set_xattr(struct send_ctx *sctx,
			  struct fs_path *path,
			  const char *name, int name_len,
			  const char *data, int data_len)
{
	int ret = 0;

	ret = begin_cmd(sctx, BTRFS_SEND_C_SET_XATTR);
	if (ret < 0)
		goto out;

	TLV_PUT_PATH(sctx, BTRFS_SEND_A_PATH, path);
	TLV_PUT_STRING(sctx, BTRFS_SEND_A_XATTR_NAME, name, name_len);
	TLV_PUT(sctx, BTRFS_SEND_A_XATTR_DATA, data, data_len);

	ret = send_cmd(sctx);

tlv_put_failure:
out:
	return ret;
}

static int send_remove_xattr(struct send_ctx *sctx,
			  struct fs_path *path,
			  const char *name, int name_len)
{
	int ret = 0;

	ret = begin_cmd(sctx, BTRFS_SEND_C_REMOVE_XATTR);
	if (ret < 0)
		goto out;

	TLV_PUT_PATH(sctx, BTRFS_SEND_A_PATH, path);
	TLV_PUT_STRING(sctx, BTRFS_SEND_A_XATTR_NAME, name, name_len);

	ret = send_cmd(sctx);

tlv_put_failure:
out:
	return ret;
}

static int __process_new_xattr(int num, struct btrfs_key *di_key,
			       const char *name, int name_len, const char *data,
			       int data_len, void *ctx)
{
	int ret;
	struct send_ctx *sctx = ctx;
	struct fs_path *p;
	struct posix_acl_xattr_header dummy_acl;

	/* Capabilities are emitted by finish_inode_if_needed */
	if (!strncmp(name, XATTR_NAME_CAPS, name_len))
		return 0;

	p = fs_path_alloc();
	if (!p)
		return -ENOMEM;

	/*
	 * This hack is needed because empty acls are stored as zero byte
	 * data in xattrs. Problem with that is, that receiving these zero byte
	 * acls will fail later. To fix this, we send a dummy acl list that
	 * only contains the version number and no entries.
	 */
	if (!strncmp(name, XATTR_NAME_POSIX_ACL_ACCESS, name_len) ||
	    !strncmp(name, XATTR_NAME_POSIX_ACL_DEFAULT, name_len)) {
		if (data_len == 0) {
			dummy_acl.a_version =
					cpu_to_le32(POSIX_ACL_XATTR_VERSION);
			data = (char *)&dummy_acl;
			data_len = sizeof(dummy_acl);
		}
	}

	ret = get_cur_path(sctx, sctx->cur_ino, sctx->cur_inode_gen, p);
	if (ret < 0)
		goto out;

	ret = send_set_xattr(sctx, p, name, name_len, data, data_len);

out:
	fs_path_free(p);
	return ret;
}

static int __process_deleted_xattr(int num, struct btrfs_key *di_key,
				   const char *name, int name_len,
				   const char *data, int data_len, void *ctx)
{
	int ret;
	struct send_ctx *sctx = ctx;
	struct fs_path *p;

	p = fs_path_alloc();
	if (!p)
		return -ENOMEM;

	ret = get_cur_path(sctx, sctx->cur_ino, sctx->cur_inode_gen, p);
	if (ret < 0)
		goto out;

	ret = send_remove_xattr(sctx, p, name, name_len);

out:
	fs_path_free(p);
	return ret;
}

static int process_new_xattr(struct send_ctx *sctx)
{
	int ret = 0;

	ret = iterate_dir_item(sctx->send_root, sctx->left_path,
			       __process_new_xattr, sctx);

	return ret;
}

static int process_deleted_xattr(struct send_ctx *sctx)
{
	return iterate_dir_item(sctx->parent_root, sctx->right_path,
				__process_deleted_xattr, sctx);
}

struct find_xattr_ctx {
	const char *name;
	int name_len;
	int found_idx;
	char *found_data;
	int found_data_len;
};

static int __find_xattr(int num, struct btrfs_key *di_key, const char *name,
			int name_len, const char *data, int data_len, void *vctx)
{
	struct find_xattr_ctx *ctx = vctx;

	if (name_len == ctx->name_len &&
	    strncmp(name, ctx->name, name_len) == 0) {
		ctx->found_idx = num;
		ctx->found_data_len = data_len;
		ctx->found_data = kmemdup(data, data_len, GFP_KERNEL);
		if (!ctx->found_data)
			return -ENOMEM;
		return 1;
	}
	return 0;
}

static int find_xattr(struct btrfs_root *root,
		      struct btrfs_path *path,
		      struct btrfs_key *key,
		      const char *name, int name_len,
		      char **data, int *data_len)
{
	int ret;
	struct find_xattr_ctx ctx;

	ctx.name = name;
	ctx.name_len = name_len;
	ctx.found_idx = -1;
	ctx.found_data = NULL;
	ctx.found_data_len = 0;

	ret = iterate_dir_item(root, path, __find_xattr, &ctx);
	if (ret < 0)
		return ret;

	if (ctx.found_idx == -1)
		return -ENOENT;
	if (data) {
		*data = ctx.found_data;
		*data_len = ctx.found_data_len;
	} else {
		kfree(ctx.found_data);
	}
	return ctx.found_idx;
}


static int __process_changed_new_xattr(int num, struct btrfs_key *di_key,
				       const char *name, int name_len,
				       const char *data, int data_len,
				       void *ctx)
{
	int ret;
	struct send_ctx *sctx = ctx;
	char *found_data = NULL;
	int found_data_len  = 0;

	ret = find_xattr(sctx->parent_root, sctx->right_path,
			 sctx->cmp_key, name, name_len, &found_data,
			 &found_data_len);
	if (ret == -ENOENT) {
		ret = __process_new_xattr(num, di_key, name, name_len, data,
					  data_len, ctx);
	} else if (ret >= 0) {
		if (data_len != found_data_len ||
		    memcmp(data, found_data, data_len)) {
			ret = __process_new_xattr(num, di_key, name, name_len,
						  data, data_len, ctx);
		} else {
			ret = 0;
		}
	}

	kfree(found_data);
	return ret;
}

static int __process_changed_deleted_xattr(int num, struct btrfs_key *di_key,
					   const char *name, int name_len,
					   const char *data, int data_len,
					   void *ctx)
{
	int ret;
	struct send_ctx *sctx = ctx;

	ret = find_xattr(sctx->send_root, sctx->left_path, sctx->cmp_key,
			 name, name_len, NULL, NULL);
	if (ret == -ENOENT)
		ret = __process_deleted_xattr(num, di_key, name, name_len, data,
					      data_len, ctx);
	else if (ret >= 0)
		ret = 0;

	return ret;
}

static int process_changed_xattr(struct send_ctx *sctx)
{
	int ret = 0;

	ret = iterate_dir_item(sctx->send_root, sctx->left_path,
			__process_changed_new_xattr, sctx);
	if (ret < 0)
		goto out;
	ret = iterate_dir_item(sctx->parent_root, sctx->right_path,
			__process_changed_deleted_xattr, sctx);

out:
	return ret;
}

static int process_all_new_xattrs(struct send_ctx *sctx)
{
	int ret = 0;
	int iter_ret = 0;
	struct btrfs_root *root;
	struct btrfs_path *path;
	struct btrfs_key key;
	struct btrfs_key found_key;

	path = alloc_path_for_send();
	if (!path)
		return -ENOMEM;

	root = sctx->send_root;

	key.objectid = sctx->cmp_key->objectid;
	key.type = BTRFS_XATTR_ITEM_KEY;
	key.offset = 0;
	btrfs_for_each_slot(root, &key, &found_key, path, iter_ret) {
		if (found_key.objectid != key.objectid ||
		    found_key.type != key.type) {
			ret = 0;
			break;
		}

		ret = iterate_dir_item(root, path, __process_new_xattr, sctx);
		if (ret < 0)
			break;
	}
	/* Catch error found during iteration */
	if (iter_ret < 0)
		ret = iter_ret;

	btrfs_free_path(path);
	return ret;
}

static int send_verity(struct send_ctx *sctx, struct fs_path *path,
		       struct fsverity_descriptor *desc)
{
	int ret;

	ret = begin_cmd(sctx, BTRFS_SEND_C_ENABLE_VERITY);
	if (ret < 0)
		goto out;

	TLV_PUT_PATH(sctx, BTRFS_SEND_A_PATH, path);
	TLV_PUT_U8(sctx, BTRFS_SEND_A_VERITY_ALGORITHM,
			le8_to_cpu(desc->hash_algorithm));
	TLV_PUT_U32(sctx, BTRFS_SEND_A_VERITY_BLOCK_SIZE,
			1U << le8_to_cpu(desc->log_blocksize));
	TLV_PUT(sctx, BTRFS_SEND_A_VERITY_SALT_DATA, desc->salt,
			le8_to_cpu(desc->salt_size));
	TLV_PUT(sctx, BTRFS_SEND_A_VERITY_SIG_DATA, desc->signature,
			le32_to_cpu(desc->sig_size));

	ret = send_cmd(sctx);

tlv_put_failure:
out:
	return ret;
}

static int process_verity(struct send_ctx *sctx)
{
	int ret = 0;
	struct inode *inode;
	struct fs_path *p;

	inode = btrfs_iget(sctx->cur_ino, sctx->send_root);
	if (IS_ERR(inode))
		return PTR_ERR(inode);

	ret = btrfs_get_verity_descriptor(inode, NULL, 0);
	if (ret < 0)
		goto iput;

	if (ret > FS_VERITY_MAX_DESCRIPTOR_SIZE) {
		ret = -EMSGSIZE;
		goto iput;
	}
	if (!sctx->verity_descriptor) {
		sctx->verity_descriptor = kvmalloc(FS_VERITY_MAX_DESCRIPTOR_SIZE,
						   GFP_KERNEL);
		if (!sctx->verity_descriptor) {
			ret = -ENOMEM;
			goto iput;
		}
	}

	ret = btrfs_get_verity_descriptor(inode, sctx->verity_descriptor, ret);
	if (ret < 0)
		goto iput;

	p = fs_path_alloc();
	if (!p) {
		ret = -ENOMEM;
		goto iput;
	}
	ret = get_cur_path(sctx, sctx->cur_ino, sctx->cur_inode_gen, p);
	if (ret < 0)
		goto free_path;

	ret = send_verity(sctx, p, sctx->verity_descriptor);
	if (ret < 0)
		goto free_path;

free_path:
	fs_path_free(p);
iput:
	iput(inode);
	return ret;
}

static inline u64 max_send_read_size(const struct send_ctx *sctx)
{
	return sctx->send_max_size - SZ_16K;
}

static int put_data_header(struct send_ctx *sctx, u32 len)
{
	if (WARN_ON_ONCE(sctx->put_data))
		return -EINVAL;
	sctx->put_data = true;
	if (sctx->proto >= 2) {
		/*
		 * Since v2, the data attribute header doesn't include a length,
		 * it is implicitly to the end of the command.
		 */
		if (sctx->send_max_size - sctx->send_size < sizeof(__le16) + len)
			return -EOVERFLOW;
		put_unaligned_le16(BTRFS_SEND_A_DATA, sctx->send_buf + sctx->send_size);
		sctx->send_size += sizeof(__le16);
	} else {
		struct btrfs_tlv_header *hdr;

		if (sctx->send_max_size - sctx->send_size < sizeof(*hdr) + len)
			return -EOVERFLOW;
		hdr = (struct btrfs_tlv_header *)(sctx->send_buf + sctx->send_size);
		put_unaligned_le16(BTRFS_SEND_A_DATA, &hdr->tlv_type);
		put_unaligned_le16(len, &hdr->tlv_len);
		sctx->send_size += sizeof(*hdr);
	}
	return 0;
}

static int put_file_data(struct send_ctx *sctx, u64 offset, u32 len)
{
	struct btrfs_root *root = sctx->send_root;
	struct btrfs_fs_info *fs_info = root->fs_info;
	struct folio *folio;
	pgoff_t index = offset >> PAGE_SHIFT;
	pgoff_t last_index;
	unsigned pg_offset = offset_in_page(offset);
	struct address_space *mapping = sctx->cur_inode->i_mapping;
	int ret;

	ret = put_data_header(sctx, len);
	if (ret)
		return ret;

	last_index = (offset + len - 1) >> PAGE_SHIFT;

	while (index <= last_index) {
		unsigned cur_len = min_t(unsigned, len,
					 PAGE_SIZE - pg_offset);

		folio = filemap_lock_folio(mapping, index);
		if (IS_ERR(folio)) {
			page_cache_sync_readahead(mapping,
						  &sctx->ra, NULL, index,
						  last_index + 1 - index);

	                folio = filemap_grab_folio(mapping, index);
			if (IS_ERR(folio)) {
				ret = PTR_ERR(folio);
				break;
			}
		}

		WARN_ON(folio_order(folio));

		if (folio_test_readahead(folio))
			page_cache_async_readahead(mapping, &sctx->ra, NULL, folio,
						   last_index + 1 - index);

		if (!folio_test_uptodate(folio)) {
			btrfs_read_folio(NULL, folio);
			folio_lock(folio);
			if (!folio_test_uptodate(folio)) {
				folio_unlock(folio);
				btrfs_err(fs_info,
			"send: IO error at offset %llu for inode %llu root %llu",
					folio_pos(folio), sctx->cur_ino,
					btrfs_root_id(sctx->send_root));
				folio_put(folio);
				ret = -EIO;
				break;
			}
		}

		memcpy_from_folio(sctx->send_buf + sctx->send_size, folio,
				  pg_offset, cur_len);
		folio_unlock(folio);
		folio_put(folio);
		index++;
		pg_offset = 0;
		len -= cur_len;
		sctx->send_size += cur_len;
	}

	return ret;
}

/*
 * Read some bytes from the current inode/file and send a write command to
 * user space.
 */
static int send_write(struct send_ctx *sctx, u64 offset, u32 len)
{
	struct btrfs_fs_info *fs_info = sctx->send_root->fs_info;
	int ret = 0;
	struct fs_path *p;

	p = fs_path_alloc();
	if (!p)
		return -ENOMEM;

	btrfs_debug(fs_info, "send_write offset=%llu, len=%d", offset, len);

	ret = begin_cmd(sctx, BTRFS_SEND_C_WRITE);
	if (ret < 0)
		goto out;

	ret = get_cur_path(sctx, sctx->cur_ino, sctx->cur_inode_gen, p);
	if (ret < 0)
		goto out;

	TLV_PUT_PATH(sctx, BTRFS_SEND_A_PATH, p);
	TLV_PUT_U64(sctx, BTRFS_SEND_A_FILE_OFFSET, offset);
	ret = put_file_data(sctx, offset, len);
	if (ret < 0)
		goto out;

	ret = send_cmd(sctx);

tlv_put_failure:
out:
	fs_path_free(p);
	return ret;
}

/*
 * Send a clone command to user space.
 */
static int send_clone(struct send_ctx *sctx,
		      u64 offset, u32 len,
		      struct clone_root *clone_root)
{
	int ret = 0;
	struct fs_path *p;
	u64 gen;

	btrfs_debug(sctx->send_root->fs_info,
		    "send_clone offset=%llu, len=%d, clone_root=%llu, clone_inode=%llu, clone_offset=%llu",
		    offset, len, btrfs_root_id(clone_root->root),
		    clone_root->ino, clone_root->offset);

	p = fs_path_alloc();
	if (!p)
		return -ENOMEM;

	ret = begin_cmd(sctx, BTRFS_SEND_C_CLONE);
	if (ret < 0)
		goto out;

	ret = get_cur_path(sctx, sctx->cur_ino, sctx->cur_inode_gen, p);
	if (ret < 0)
		goto out;

	TLV_PUT_U64(sctx, BTRFS_SEND_A_FILE_OFFSET, offset);
	TLV_PUT_U64(sctx, BTRFS_SEND_A_CLONE_LEN, len);
	TLV_PUT_PATH(sctx, BTRFS_SEND_A_PATH, p);

	if (clone_root->root == sctx->send_root) {
		ret = get_inode_gen(sctx->send_root, clone_root->ino, &gen);
		if (ret < 0)
			goto out;
		ret = get_cur_path(sctx, clone_root->ino, gen, p);
	} else {
		ret = get_inode_path(clone_root->root, clone_root->ino, p);
	}
	if (ret < 0)
		goto out;

	/*
	 * If the parent we're using has a received_uuid set then use that as
	 * our clone source as that is what we will look for when doing a
	 * receive.
	 *
	 * This covers the case that we create a snapshot off of a received
	 * subvolume and then use that as the parent and try to receive on a
	 * different host.
	 */
	if (!btrfs_is_empty_uuid(clone_root->root->root_item.received_uuid))
		TLV_PUT_UUID(sctx, BTRFS_SEND_A_CLONE_UUID,
			     clone_root->root->root_item.received_uuid);
	else
		TLV_PUT_UUID(sctx, BTRFS_SEND_A_CLONE_UUID,
			     clone_root->root->root_item.uuid);
	TLV_PUT_U64(sctx, BTRFS_SEND_A_CLONE_CTRANSID,
		    btrfs_root_ctransid(&clone_root->root->root_item));
	TLV_PUT_PATH(sctx, BTRFS_SEND_A_CLONE_PATH, p);
	TLV_PUT_U64(sctx, BTRFS_SEND_A_CLONE_OFFSET,
			clone_root->offset);

	ret = send_cmd(sctx);

tlv_put_failure:
out:
	fs_path_free(p);
	return ret;
}

/*
 * Send an update extent command to user space.
 */
static int send_update_extent(struct send_ctx *sctx,
			      u64 offset, u32 len)
{
	int ret = 0;
	struct fs_path *p;

	p = fs_path_alloc();
	if (!p)
		return -ENOMEM;

	ret = begin_cmd(sctx, BTRFS_SEND_C_UPDATE_EXTENT);
	if (ret < 0)
		goto out;

	ret = get_cur_path(sctx, sctx->cur_ino, sctx->cur_inode_gen, p);
	if (ret < 0)
		goto out;

	TLV_PUT_PATH(sctx, BTRFS_SEND_A_PATH, p);
	TLV_PUT_U64(sctx, BTRFS_SEND_A_FILE_OFFSET, offset);
	TLV_PUT_U64(sctx, BTRFS_SEND_A_SIZE, len);

	ret = send_cmd(sctx);

tlv_put_failure:
out:
	fs_path_free(p);
	return ret;
}

static int send_hole(struct send_ctx *sctx, u64 end)
{
	struct fs_path *p = NULL;
	u64 read_size = max_send_read_size(sctx);
	u64 offset = sctx->cur_inode_last_extent;
	int ret = 0;

	/*
	 * A hole that starts at EOF or beyond it. Since we do not yet support
	 * fallocate (for extent preallocation and hole punching), sending a
	 * write of zeroes starting at EOF or beyond would later require issuing
	 * a truncate operation which would undo the write and achieve nothing.
	 */
	if (offset >= sctx->cur_inode_size)
		return 0;

	/*
	 * Don't go beyond the inode's i_size due to prealloc extents that start
	 * after the i_size.
	 */
	end = min_t(u64, end, sctx->cur_inode_size);

	if (sctx->flags & BTRFS_SEND_FLAG_NO_FILE_DATA)
		return send_update_extent(sctx, offset, end - offset);

	p = fs_path_alloc();
	if (!p)
		return -ENOMEM;
	ret = get_cur_path(sctx, sctx->cur_ino, sctx->cur_inode_gen, p);
	if (ret < 0)
		goto tlv_put_failure;
	while (offset < end) {
		u64 len = min(end - offset, read_size);

		ret = begin_cmd(sctx, BTRFS_SEND_C_WRITE);
		if (ret < 0)
			break;
		TLV_PUT_PATH(sctx, BTRFS_SEND_A_PATH, p);
		TLV_PUT_U64(sctx, BTRFS_SEND_A_FILE_OFFSET, offset);
		ret = put_data_header(sctx, len);
		if (ret < 0)
			break;
		memset(sctx->send_buf + sctx->send_size, 0, len);
		sctx->send_size += len;
		ret = send_cmd(sctx);
		if (ret < 0)
			break;
		offset += len;
	}
	sctx->cur_inode_next_write_offset = offset;
tlv_put_failure:
	fs_path_free(p);
	return ret;
}

static int send_encoded_inline_extent(struct send_ctx *sctx,
				      struct btrfs_path *path, u64 offset,
				      u64 len)
{
	struct btrfs_root *root = sctx->send_root;
	struct btrfs_fs_info *fs_info = root->fs_info;
	struct inode *inode;
	struct fs_path *fspath;
	struct extent_buffer *leaf = path->nodes[0];
	struct btrfs_key key;
	struct btrfs_file_extent_item *ei;
	u64 ram_bytes;
	size_t inline_size;
	int ret;

	inode = btrfs_iget(sctx->cur_ino, root);
	if (IS_ERR(inode))
		return PTR_ERR(inode);

	fspath = fs_path_alloc();
	if (!fspath) {
		ret = -ENOMEM;
		goto out;
	}

	ret = begin_cmd(sctx, BTRFS_SEND_C_ENCODED_WRITE);
	if (ret < 0)
		goto out;

	ret = get_cur_path(sctx, sctx->cur_ino, sctx->cur_inode_gen, fspath);
	if (ret < 0)
		goto out;

	btrfs_item_key_to_cpu(leaf, &key, path->slots[0]);
	ei = btrfs_item_ptr(leaf, path->slots[0], struct btrfs_file_extent_item);
	ram_bytes = btrfs_file_extent_ram_bytes(leaf, ei);
	inline_size = btrfs_file_extent_inline_item_len(leaf, path->slots[0]);

	TLV_PUT_PATH(sctx, BTRFS_SEND_A_PATH, fspath);
	TLV_PUT_U64(sctx, BTRFS_SEND_A_FILE_OFFSET, offset);
	TLV_PUT_U64(sctx, BTRFS_SEND_A_UNENCODED_FILE_LEN,
		    min(key.offset + ram_bytes - offset, len));
	TLV_PUT_U64(sctx, BTRFS_SEND_A_UNENCODED_LEN, ram_bytes);
	TLV_PUT_U64(sctx, BTRFS_SEND_A_UNENCODED_OFFSET, offset - key.offset);
	ret = btrfs_encoded_io_compression_from_extent(fs_info,
				btrfs_file_extent_compression(leaf, ei));
	if (ret < 0)
		goto out;
	TLV_PUT_U32(sctx, BTRFS_SEND_A_COMPRESSION, ret);

	ret = put_data_header(sctx, inline_size);
	if (ret < 0)
		goto out;
	read_extent_buffer(leaf, sctx->send_buf + sctx->send_size,
			   btrfs_file_extent_inline_start(ei), inline_size);
	sctx->send_size += inline_size;

	ret = send_cmd(sctx);

tlv_put_failure:
out:
	fs_path_free(fspath);
	iput(inode);
	return ret;
}

static int send_encoded_extent(struct send_ctx *sctx, struct btrfs_path *path,
			       u64 offset, u64 len)
{
	struct btrfs_root *root = sctx->send_root;
	struct btrfs_fs_info *fs_info = root->fs_info;
	struct inode *inode;
	struct fs_path *fspath;
	struct extent_buffer *leaf = path->nodes[0];
	struct btrfs_key key;
	struct btrfs_file_extent_item *ei;
	u64 disk_bytenr, disk_num_bytes;
	u32 data_offset;
	struct btrfs_cmd_header *hdr;
	u32 crc;
	int ret;

	inode = btrfs_iget(sctx->cur_ino, root);
	if (IS_ERR(inode))
		return PTR_ERR(inode);

	fspath = fs_path_alloc();
	if (!fspath) {
		ret = -ENOMEM;
		goto out;
	}

	ret = begin_cmd(sctx, BTRFS_SEND_C_ENCODED_WRITE);
	if (ret < 0)
		goto out;

	ret = get_cur_path(sctx, sctx->cur_ino, sctx->cur_inode_gen, fspath);
	if (ret < 0)
		goto out;

	btrfs_item_key_to_cpu(leaf, &key, path->slots[0]);
	ei = btrfs_item_ptr(leaf, path->slots[0], struct btrfs_file_extent_item);
	disk_bytenr = btrfs_file_extent_disk_bytenr(leaf, ei);
	disk_num_bytes = btrfs_file_extent_disk_num_bytes(leaf, ei);

	TLV_PUT_PATH(sctx, BTRFS_SEND_A_PATH, fspath);
	TLV_PUT_U64(sctx, BTRFS_SEND_A_FILE_OFFSET, offset);
	TLV_PUT_U64(sctx, BTRFS_SEND_A_UNENCODED_FILE_LEN,
		    min(key.offset + btrfs_file_extent_num_bytes(leaf, ei) - offset,
			len));
	TLV_PUT_U64(sctx, BTRFS_SEND_A_UNENCODED_LEN,
		    btrfs_file_extent_ram_bytes(leaf, ei));
	TLV_PUT_U64(sctx, BTRFS_SEND_A_UNENCODED_OFFSET,
		    offset - key.offset + btrfs_file_extent_offset(leaf, ei));
	ret = btrfs_encoded_io_compression_from_extent(fs_info,
				btrfs_file_extent_compression(leaf, ei));
	if (ret < 0)
		goto out;
	TLV_PUT_U32(sctx, BTRFS_SEND_A_COMPRESSION, ret);
	TLV_PUT_U32(sctx, BTRFS_SEND_A_ENCRYPTION, 0);

	ret = put_data_header(sctx, disk_num_bytes);
	if (ret < 0)
		goto out;

	/*
	 * We want to do I/O directly into the send buffer, so get the next page
	 * boundary in the send buffer. This means that there may be a gap
	 * between the beginning of the command and the file data.
	 */
	data_offset = PAGE_ALIGN(sctx->send_size);
	if (data_offset > sctx->send_max_size ||
	    sctx->send_max_size - data_offset < disk_num_bytes) {
		ret = -EOVERFLOW;
		goto out;
	}

	/*
	 * Note that send_buf is a mapping of send_buf_pages, so this is really
	 * reading into send_buf.
	 */
	ret = btrfs_encoded_read_regular_fill_pages(BTRFS_I(inode), offset,
						    disk_bytenr, disk_num_bytes,
						    sctx->send_buf_pages +
						    (data_offset >> PAGE_SHIFT));
	if (ret)
		goto out;

	hdr = (struct btrfs_cmd_header *)sctx->send_buf;
	hdr->len = cpu_to_le32(sctx->send_size + disk_num_bytes - sizeof(*hdr));
	hdr->crc = 0;
	crc = crc32c(0, sctx->send_buf, sctx->send_size);
	crc = crc32c(crc, sctx->send_buf + data_offset, disk_num_bytes);
	hdr->crc = cpu_to_le32(crc);

	ret = write_buf(sctx->send_filp, sctx->send_buf, sctx->send_size,
			&sctx->send_off);
	if (!ret) {
		ret = write_buf(sctx->send_filp, sctx->send_buf + data_offset,
				disk_num_bytes, &sctx->send_off);
	}
	sctx->send_size = 0;
	sctx->put_data = false;

tlv_put_failure:
out:
	fs_path_free(fspath);
	iput(inode);
	return ret;
}

static int send_extent_data(struct send_ctx *sctx, struct btrfs_path *path,
			    const u64 offset, const u64 len)
{
	const u64 end = offset + len;
	struct extent_buffer *leaf = path->nodes[0];
	struct btrfs_file_extent_item *ei;
	u64 read_size = max_send_read_size(sctx);
	u64 sent = 0;

	if (sctx->flags & BTRFS_SEND_FLAG_NO_FILE_DATA)
		return send_update_extent(sctx, offset, len);

	ei = btrfs_item_ptr(leaf, path->slots[0],
			    struct btrfs_file_extent_item);
	if ((sctx->flags & BTRFS_SEND_FLAG_COMPRESSED) &&
	    btrfs_file_extent_compression(leaf, ei) != BTRFS_COMPRESS_NONE) {
		bool is_inline = (btrfs_file_extent_type(leaf, ei) ==
				  BTRFS_FILE_EXTENT_INLINE);

		/*
		 * Send the compressed extent unless the compressed data is
		 * larger than the decompressed data. This can happen if we're
		 * not sending the entire extent, either because it has been
		 * partially overwritten/truncated or because this is a part of
		 * the extent that we couldn't clone in clone_range().
		 */
		if (is_inline &&
		    btrfs_file_extent_inline_item_len(leaf,
						      path->slots[0]) <= len) {
			return send_encoded_inline_extent(sctx, path, offset,
							  len);
		} else if (!is_inline &&
			   btrfs_file_extent_disk_num_bytes(leaf, ei) <= len) {
			return send_encoded_extent(sctx, path, offset, len);
		}
	}

	if (sctx->cur_inode == NULL) {
		struct btrfs_root *root = sctx->send_root;

		sctx->cur_inode = btrfs_iget(sctx->cur_ino, root);
		if (IS_ERR(sctx->cur_inode)) {
			int err = PTR_ERR(sctx->cur_inode);

			sctx->cur_inode = NULL;
			return err;
		}
		memset(&sctx->ra, 0, sizeof(struct file_ra_state));
		file_ra_state_init(&sctx->ra, sctx->cur_inode->i_mapping);

		/*
		 * It's very likely there are no pages from this inode in the page
		 * cache, so after reading extents and sending their data, we clean
		 * the page cache to avoid trashing the page cache (adding pressure
		 * to the page cache and forcing eviction of other data more useful
		 * for applications).
		 *
		 * We decide if we should clean the page cache simply by checking
		 * if the inode's mapping nrpages is 0 when we first open it, and
		 * not by using something like filemap_range_has_page() before
		 * reading an extent because when we ask the readahead code to
		 * read a given file range, it may (and almost always does) read
		 * pages from beyond that range (see the documentation for
		 * page_cache_sync_readahead()), so it would not be reliable,
		 * because after reading the first extent future calls to
		 * filemap_range_has_page() would return true because the readahead
		 * on the previous extent resulted in reading pages of the current
		 * extent as well.
		 */
		sctx->clean_page_cache = (sctx->cur_inode->i_mapping->nrpages == 0);
		sctx->page_cache_clear_start = round_down(offset, PAGE_SIZE);
	}

	while (sent < len) {
		u64 size = min(len - sent, read_size);
		int ret;

		ret = send_write(sctx, offset + sent, size);
		if (ret < 0)
			return ret;
		sent += size;
	}

	if (sctx->clean_page_cache && PAGE_ALIGNED(end)) {
		/*
		 * Always operate only on ranges that are a multiple of the page
		 * size. This is not only to prevent zeroing parts of a page in
		 * the case of subpage sector size, but also to guarantee we evict
		 * pages, as passing a range that is smaller than page size does
		 * not evict the respective page (only zeroes part of its content).
		 *
		 * Always start from the end offset of the last range cleared.
		 * This is because the readahead code may (and very often does)
		 * reads pages beyond the range we request for readahead. So if
		 * we have an extent layout like this:
		 *
		 *            [ extent A ] [ extent B ] [ extent C ]
		 *
		 * When we ask page_cache_sync_readahead() to read extent A, it
		 * may also trigger reads for pages of extent B. If we are doing
		 * an incremental send and extent B has not changed between the
		 * parent and send snapshots, some or all of its pages may end
		 * up being read and placed in the page cache. So when truncating
		 * the page cache we always start from the end offset of the
		 * previously processed extent up to the end of the current
		 * extent.
		 */
		truncate_inode_pages_range(&sctx->cur_inode->i_data,
					   sctx->page_cache_clear_start,
					   end - 1);
		sctx->page_cache_clear_start = end;
	}

	return 0;
}

/*
 * Search for a capability xattr related to sctx->cur_ino. If the capability is
 * found, call send_set_xattr function to emit it.
 *
 * Return 0 if there isn't a capability, or when the capability was emitted
 * successfully, or < 0 if an error occurred.
 */
static int send_capabilities(struct send_ctx *sctx)
{
	struct fs_path *fspath = NULL;
	struct btrfs_path *path;
	struct btrfs_dir_item *di;
	struct extent_buffer *leaf;
	unsigned long data_ptr;
	char *buf = NULL;
	int buf_len;
	int ret = 0;

	path = alloc_path_for_send();
	if (!path)
		return -ENOMEM;

	di = btrfs_lookup_xattr(NULL, sctx->send_root, path, sctx->cur_ino,
				XATTR_NAME_CAPS, strlen(XATTR_NAME_CAPS), 0);
	if (!di) {
		/* There is no xattr for this inode */
		goto out;
	} else if (IS_ERR(di)) {
		ret = PTR_ERR(di);
		goto out;
	}

	leaf = path->nodes[0];
	buf_len = btrfs_dir_data_len(leaf, di);

	fspath = fs_path_alloc();
	buf = kmalloc(buf_len, GFP_KERNEL);
	if (!fspath || !buf) {
		ret = -ENOMEM;
		goto out;
	}

	ret = get_cur_path(sctx, sctx->cur_ino, sctx->cur_inode_gen, fspath);
	if (ret < 0)
		goto out;

	data_ptr = (unsigned long)(di + 1) + btrfs_dir_name_len(leaf, di);
	read_extent_buffer(leaf, buf, data_ptr, buf_len);

	ret = send_set_xattr(sctx, fspath, XATTR_NAME_CAPS,
			strlen(XATTR_NAME_CAPS), buf, buf_len);
out:
	kfree(buf);
	fs_path_free(fspath);
	btrfs_free_path(path);
	return ret;
}

static int clone_range(struct send_ctx *sctx, struct btrfs_path *dst_path,
		       struct clone_root *clone_root, const u64 disk_byte,
		       u64 data_offset, u64 offset, u64 len)
{
	struct btrfs_path *path;
	struct btrfs_key key;
	int ret;
	struct btrfs_inode_info info;
	u64 clone_src_i_size = 0;

	/*
	 * Prevent cloning from a zero offset with a length matching the sector
	 * size because in some scenarios this will make the receiver fail.
	 *
	 * For example, if in the source filesystem the extent at offset 0
	 * has a length of sectorsize and it was written using direct IO, then
	 * it can never be an inline extent (even if compression is enabled).
	 * Then this extent can be cloned in the original filesystem to a non
	 * zero file offset, but it may not be possible to clone in the
	 * destination filesystem because it can be inlined due to compression
	 * on the destination filesystem (as the receiver's write operations are
	 * always done using buffered IO). The same happens when the original
	 * filesystem does not have compression enabled but the destination
	 * filesystem has.
	 */
	if (clone_root->offset == 0 &&
	    len == sctx->send_root->fs_info->sectorsize)
		return send_extent_data(sctx, dst_path, offset, len);

	path = alloc_path_for_send();
	if (!path)
		return -ENOMEM;

	/*
	 * There are inodes that have extents that lie behind its i_size. Don't
	 * accept clones from these extents.
	 */
	ret = get_inode_info(clone_root->root, clone_root->ino, &info);
	btrfs_release_path(path);
	if (ret < 0)
		goto out;
	clone_src_i_size = info.size;

	/*
	 * We can't send a clone operation for the entire range if we find
	 * extent items in the respective range in the source file that
	 * refer to different extents or if we find holes.
	 * So check for that and do a mix of clone and regular write/copy
	 * operations if needed.
	 *
	 * Example:
	 *
	 * mkfs.btrfs -f /dev/sda
	 * mount /dev/sda /mnt
	 * xfs_io -f -c "pwrite -S 0xaa 0K 100K" /mnt/foo
	 * cp --reflink=always /mnt/foo /mnt/bar
	 * xfs_io -c "pwrite -S 0xbb 50K 50K" /mnt/foo
	 * btrfs subvolume snapshot -r /mnt /mnt/snap
	 *
	 * If when we send the snapshot and we are processing file bar (which
	 * has a higher inode number than foo) we blindly send a clone operation
	 * for the [0, 100K[ range from foo to bar, the receiver ends up getting
	 * a file bar that matches the content of file foo - iow, doesn't match
	 * the content from bar in the original filesystem.
	 */
	key.objectid = clone_root->ino;
	key.type = BTRFS_EXTENT_DATA_KEY;
	key.offset = clone_root->offset;
	ret = btrfs_search_slot(NULL, clone_root->root, &key, path, 0, 0);
	if (ret < 0)
		goto out;
	if (ret > 0 && path->slots[0] > 0) {
		btrfs_item_key_to_cpu(path->nodes[0], &key, path->slots[0] - 1);
		if (key.objectid == clone_root->ino &&
		    key.type == BTRFS_EXTENT_DATA_KEY)
			path->slots[0]--;
	}

	while (true) {
		struct extent_buffer *leaf = path->nodes[0];
		int slot = path->slots[0];
		struct btrfs_file_extent_item *ei;
		u8 type;
		u64 ext_len;
		u64 clone_len;
		u64 clone_data_offset;
		bool crossed_src_i_size = false;

		if (slot >= btrfs_header_nritems(leaf)) {
			ret = btrfs_next_leaf(clone_root->root, path);
			if (ret < 0)
				goto out;
			else if (ret > 0)
				break;
			continue;
		}

		btrfs_item_key_to_cpu(leaf, &key, slot);

		/*
		 * We might have an implicit trailing hole (NO_HOLES feature
		 * enabled). We deal with it after leaving this loop.
		 */
		if (key.objectid != clone_root->ino ||
		    key.type != BTRFS_EXTENT_DATA_KEY)
			break;

		ei = btrfs_item_ptr(leaf, slot, struct btrfs_file_extent_item);
		type = btrfs_file_extent_type(leaf, ei);
		if (type == BTRFS_FILE_EXTENT_INLINE) {
			ext_len = btrfs_file_extent_ram_bytes(leaf, ei);
			ext_len = PAGE_ALIGN(ext_len);
		} else {
			ext_len = btrfs_file_extent_num_bytes(leaf, ei);
		}

		if (key.offset + ext_len <= clone_root->offset)
			goto next;

		if (key.offset > clone_root->offset) {
			/* Implicit hole, NO_HOLES feature enabled. */
			u64 hole_len = key.offset - clone_root->offset;

			if (hole_len > len)
				hole_len = len;
			ret = send_extent_data(sctx, dst_path, offset,
					       hole_len);
			if (ret < 0)
				goto out;

			len -= hole_len;
			if (len == 0)
				break;
			offset += hole_len;
			clone_root->offset += hole_len;
			data_offset += hole_len;
		}

		if (key.offset >= clone_root->offset + len)
			break;

		if (key.offset >= clone_src_i_size)
			break;

		if (key.offset + ext_len > clone_src_i_size) {
			ext_len = clone_src_i_size - key.offset;
			crossed_src_i_size = true;
		}

		clone_data_offset = btrfs_file_extent_offset(leaf, ei);
		if (btrfs_file_extent_disk_bytenr(leaf, ei) == disk_byte) {
			clone_root->offset = key.offset;
			if (clone_data_offset < data_offset &&
				clone_data_offset + ext_len > data_offset) {
				u64 extent_offset;

				extent_offset = data_offset - clone_data_offset;
				ext_len -= extent_offset;
				clone_data_offset += extent_offset;
				clone_root->offset += extent_offset;
			}
		}

		clone_len = min_t(u64, ext_len, len);

		if (btrfs_file_extent_disk_bytenr(leaf, ei) == disk_byte &&
		    clone_data_offset == data_offset) {
			const u64 src_end = clone_root->offset + clone_len;
			const u64 sectorsize = SZ_64K;

			/*
			 * We can't clone the last block, when its size is not
			 * sector size aligned, into the middle of a file. If we
			 * do so, the receiver will get a failure (-EINVAL) when
			 * trying to clone or will silently corrupt the data in
			 * the destination file if it's on a kernel without the
			 * fix introduced by commit ac765f83f1397646
			 * ("Btrfs: fix data corruption due to cloning of eof
			 * block).
			 *
			 * So issue a clone of the aligned down range plus a
			 * regular write for the eof block, if we hit that case.
			 *
			 * Also, we use the maximum possible sector size, 64K,
			 * because we don't know what's the sector size of the
			 * filesystem that receives the stream, so we have to
			 * assume the largest possible sector size.
			 */
			if (src_end == clone_src_i_size &&
			    !IS_ALIGNED(src_end, sectorsize) &&
			    offset + clone_len < sctx->cur_inode_size) {
				u64 slen;

				slen = ALIGN_DOWN(src_end - clone_root->offset,
						  sectorsize);
				if (slen > 0) {
					ret = send_clone(sctx, offset, slen,
							 clone_root);
					if (ret < 0)
						goto out;
				}
				ret = send_extent_data(sctx, dst_path,
						       offset + slen,
						       clone_len - slen);
			} else {
				ret = send_clone(sctx, offset, clone_len,
						 clone_root);
			}
		} else if (crossed_src_i_size && clone_len < len) {
			/*
			 * If we are at i_size of the clone source inode and we
			 * can not clone from it, terminate the loop. This is
			 * to avoid sending two write operations, one with a
			 * length matching clone_len and the final one after
			 * this loop with a length of len - clone_len.
			 *
			 * When using encoded writes (BTRFS_SEND_FLAG_COMPRESSED
			 * was passed to the send ioctl), this helps avoid
			 * sending an encoded write for an offset that is not
			 * sector size aligned, in case the i_size of the source
			 * inode is not sector size aligned. That will make the
			 * receiver fallback to decompression of the data and
			 * writing it using regular buffered IO, therefore while
			 * not incorrect, it's not optimal due decompression and
			 * possible re-compression at the receiver.
			 */
			break;
		} else {
			ret = send_extent_data(sctx, dst_path, offset,
					       clone_len);
		}

		if (ret < 0)
			goto out;

		len -= clone_len;
		if (len == 0)
			break;
		offset += clone_len;
		clone_root->offset += clone_len;

		/*
		 * If we are cloning from the file we are currently processing,
		 * and using the send root as the clone root, we must stop once
		 * the current clone offset reaches the current eof of the file
		 * at the receiver, otherwise we would issue an invalid clone
		 * operation (source range going beyond eof) and cause the
		 * receiver to fail. So if we reach the current eof, bail out
		 * and fallback to a regular write.
		 */
		if (clone_root->root == sctx->send_root &&
		    clone_root->ino == sctx->cur_ino &&
		    clone_root->offset >= sctx->cur_inode_next_write_offset)
			break;

		data_offset += clone_len;
next:
		path->slots[0]++;
	}

	if (len > 0)
		ret = send_extent_data(sctx, dst_path, offset, len);
	else
		ret = 0;
out:
	btrfs_free_path(path);
	return ret;
}

static int send_write_or_clone(struct send_ctx *sctx,
			       struct btrfs_path *path,
			       struct btrfs_key *key,
			       struct clone_root *clone_root)
{
	int ret = 0;
	u64 offset = key->offset;
	u64 end;
	u64 bs = sctx->send_root->fs_info->sectorsize;
	struct btrfs_file_extent_item *ei;
	u64 disk_byte;
	u64 data_offset;
	u64 num_bytes;
	struct btrfs_inode_info info = { 0 };

	end = min_t(u64, btrfs_file_extent_end(path), sctx->cur_inode_size);
	if (offset >= end)
		return 0;

	num_bytes = end - offset;

	if (!clone_root)
		goto write_data;

	if (IS_ALIGNED(end, bs))
		goto clone_data;

	/*
	 * If the extent end is not aligned, we can clone if the extent ends at
	 * the i_size of the inode and the clone range ends at the i_size of the
	 * source inode, otherwise the clone operation fails with -EINVAL.
	 */
	if (end != sctx->cur_inode_size)
		goto write_data;

	ret = get_inode_info(clone_root->root, clone_root->ino, &info);
	if (ret < 0)
		return ret;

<<<<<<< HEAD
	if (clone_root->offset + num_bytes == info.size)
		goto clone_data;
=======
	if (clone_root->offset + num_bytes == info.size) {
		/*
		 * The final size of our file matches the end offset, but it may
		 * be that its current size is larger, so we have to truncate it
		 * to any value between the start offset of the range and the
		 * final i_size, otherwise the clone operation is invalid
		 * because it's unaligned and it ends before the current EOF.
		 * We do this truncate to the final i_size when we finish
		 * processing the inode, but it's too late by then. And here we
		 * truncate to the start offset of the range because it's always
		 * sector size aligned while if it were the final i_size it
		 * would result in dirtying part of a page, filling part of a
		 * page with zeroes and then having the clone operation at the
		 * receiver trigger IO and wait for it due to the dirty page.
		 */
		if (sctx->parent_root != NULL) {
			ret = send_truncate(sctx, sctx->cur_ino,
					    sctx->cur_inode_gen, offset);
			if (ret < 0)
				return ret;
		}
		goto clone_data;
	}
>>>>>>> adc21867

write_data:
	ret = send_extent_data(sctx, path, offset, num_bytes);
	sctx->cur_inode_next_write_offset = end;
	return ret;

clone_data:
	ei = btrfs_item_ptr(path->nodes[0], path->slots[0],
			    struct btrfs_file_extent_item);
	disk_byte = btrfs_file_extent_disk_bytenr(path->nodes[0], ei);
	data_offset = btrfs_file_extent_offset(path->nodes[0], ei);
	ret = clone_range(sctx, path, clone_root, disk_byte, data_offset, offset,
			  num_bytes);
	sctx->cur_inode_next_write_offset = end;
	return ret;
}

static int is_extent_unchanged(struct send_ctx *sctx,
			       struct btrfs_path *left_path,
			       struct btrfs_key *ekey)
{
	int ret = 0;
	struct btrfs_key key;
	struct btrfs_path *path = NULL;
	struct extent_buffer *eb;
	int slot;
	struct btrfs_key found_key;
	struct btrfs_file_extent_item *ei;
	u64 left_disknr;
	u64 right_disknr;
	u64 left_offset;
	u64 right_offset;
	u64 left_offset_fixed;
	u64 left_len;
	u64 right_len;
	u64 left_gen;
	u64 right_gen;
	u8 left_type;
	u8 right_type;

	path = alloc_path_for_send();
	if (!path)
		return -ENOMEM;

	eb = left_path->nodes[0];
	slot = left_path->slots[0];
	ei = btrfs_item_ptr(eb, slot, struct btrfs_file_extent_item);
	left_type = btrfs_file_extent_type(eb, ei);

	if (left_type != BTRFS_FILE_EXTENT_REG) {
		ret = 0;
		goto out;
	}
	left_disknr = btrfs_file_extent_disk_bytenr(eb, ei);
	left_len = btrfs_file_extent_num_bytes(eb, ei);
	left_offset = btrfs_file_extent_offset(eb, ei);
	left_gen = btrfs_file_extent_generation(eb, ei);

	/*
	 * Following comments will refer to these graphics. L is the left
	 * extents which we are checking at the moment. 1-8 are the right
	 * extents that we iterate.
	 *
	 *       |-----L-----|
	 * |-1-|-2a-|-3-|-4-|-5-|-6-|
	 *
	 *       |-----L-----|
	 * |--1--|-2b-|...(same as above)
	 *
	 * Alternative situation. Happens on files where extents got split.
	 *       |-----L-----|
	 * |-----------7-----------|-6-|
	 *
	 * Alternative situation. Happens on files which got larger.
	 *       |-----L-----|
	 * |-8-|
	 * Nothing follows after 8.
	 */

	key.objectid = ekey->objectid;
	key.type = BTRFS_EXTENT_DATA_KEY;
	key.offset = ekey->offset;
	ret = btrfs_search_slot_for_read(sctx->parent_root, &key, path, 0, 0);
	if (ret < 0)
		goto out;
	if (ret) {
		ret = 0;
		goto out;
	}

	/*
	 * Handle special case where the right side has no extents at all.
	 */
	eb = path->nodes[0];
	slot = path->slots[0];
	btrfs_item_key_to_cpu(eb, &found_key, slot);
	if (found_key.objectid != key.objectid ||
	    found_key.type != key.type) {
		/* If we're a hole then just pretend nothing changed */
		ret = (left_disknr) ? 0 : 1;
		goto out;
	}

	/*
	 * We're now on 2a, 2b or 7.
	 */
	key = found_key;
	while (key.offset < ekey->offset + left_len) {
		ei = btrfs_item_ptr(eb, slot, struct btrfs_file_extent_item);
		right_type = btrfs_file_extent_type(eb, ei);
		if (right_type != BTRFS_FILE_EXTENT_REG &&
		    right_type != BTRFS_FILE_EXTENT_INLINE) {
			ret = 0;
			goto out;
		}

		if (right_type == BTRFS_FILE_EXTENT_INLINE) {
			right_len = btrfs_file_extent_ram_bytes(eb, ei);
			right_len = PAGE_ALIGN(right_len);
		} else {
			right_len = btrfs_file_extent_num_bytes(eb, ei);
		}

		/*
		 * Are we at extent 8? If yes, we know the extent is changed.
		 * This may only happen on the first iteration.
		 */
		if (found_key.offset + right_len <= ekey->offset) {
			/* If we're a hole just pretend nothing changed */
			ret = (left_disknr) ? 0 : 1;
			goto out;
		}

		/*
		 * We just wanted to see if when we have an inline extent, what
		 * follows it is a regular extent (wanted to check the above
		 * condition for inline extents too). This should normally not
		 * happen but it's possible for example when we have an inline
		 * compressed extent representing data with a size matching
		 * the page size (currently the same as sector size).
		 */
		if (right_type == BTRFS_FILE_EXTENT_INLINE) {
			ret = 0;
			goto out;
		}

		right_disknr = btrfs_file_extent_disk_bytenr(eb, ei);
		right_offset = btrfs_file_extent_offset(eb, ei);
		right_gen = btrfs_file_extent_generation(eb, ei);

		left_offset_fixed = left_offset;
		if (key.offset < ekey->offset) {
			/* Fix the right offset for 2a and 7. */
			right_offset += ekey->offset - key.offset;
		} else {
			/* Fix the left offset for all behind 2a and 2b */
			left_offset_fixed += key.offset - ekey->offset;
		}

		/*
		 * Check if we have the same extent.
		 */
		if (left_disknr != right_disknr ||
		    left_offset_fixed != right_offset ||
		    left_gen != right_gen) {
			ret = 0;
			goto out;
		}

		/*
		 * Go to the next extent.
		 */
		ret = btrfs_next_item(sctx->parent_root, path);
		if (ret < 0)
			goto out;
		if (!ret) {
			eb = path->nodes[0];
			slot = path->slots[0];
			btrfs_item_key_to_cpu(eb, &found_key, slot);
		}
		if (ret || found_key.objectid != key.objectid ||
		    found_key.type != key.type) {
			key.offset += right_len;
			break;
		}
		if (found_key.offset != key.offset + right_len) {
			ret = 0;
			goto out;
		}
		key = found_key;
	}

	/*
	 * We're now behind the left extent (treat as unchanged) or at the end
	 * of the right side (treat as changed).
	 */
	if (key.offset >= ekey->offset + left_len)
		ret = 1;
	else
		ret = 0;


out:
	btrfs_free_path(path);
	return ret;
}

static int get_last_extent(struct send_ctx *sctx, u64 offset)
{
	struct btrfs_path *path;
	struct btrfs_root *root = sctx->send_root;
	struct btrfs_key key;
	int ret;

	path = alloc_path_for_send();
	if (!path)
		return -ENOMEM;

	sctx->cur_inode_last_extent = 0;

	key.objectid = sctx->cur_ino;
	key.type = BTRFS_EXTENT_DATA_KEY;
	key.offset = offset;
	ret = btrfs_search_slot_for_read(root, &key, path, 0, 1);
	if (ret < 0)
		goto out;
	ret = 0;
	btrfs_item_key_to_cpu(path->nodes[0], &key, path->slots[0]);
	if (key.objectid != sctx->cur_ino || key.type != BTRFS_EXTENT_DATA_KEY)
		goto out;

	sctx->cur_inode_last_extent = btrfs_file_extent_end(path);
out:
	btrfs_free_path(path);
	return ret;
}

static int range_is_hole_in_parent(struct send_ctx *sctx,
				   const u64 start,
				   const u64 end)
{
	struct btrfs_path *path;
	struct btrfs_key key;
	struct btrfs_root *root = sctx->parent_root;
	u64 search_start = start;
	int ret;

	path = alloc_path_for_send();
	if (!path)
		return -ENOMEM;

	key.objectid = sctx->cur_ino;
	key.type = BTRFS_EXTENT_DATA_KEY;
	key.offset = search_start;
	ret = btrfs_search_slot(NULL, root, &key, path, 0, 0);
	if (ret < 0)
		goto out;
	if (ret > 0 && path->slots[0] > 0)
		path->slots[0]--;

	while (search_start < end) {
		struct extent_buffer *leaf = path->nodes[0];
		int slot = path->slots[0];
		struct btrfs_file_extent_item *fi;
		u64 extent_end;

		if (slot >= btrfs_header_nritems(leaf)) {
			ret = btrfs_next_leaf(root, path);
			if (ret < 0)
				goto out;
			else if (ret > 0)
				break;
			continue;
		}

		btrfs_item_key_to_cpu(leaf, &key, slot);
		if (key.objectid < sctx->cur_ino ||
		    key.type < BTRFS_EXTENT_DATA_KEY)
			goto next;
		if (key.objectid > sctx->cur_ino ||
		    key.type > BTRFS_EXTENT_DATA_KEY ||
		    key.offset >= end)
			break;

		fi = btrfs_item_ptr(leaf, slot, struct btrfs_file_extent_item);
		extent_end = btrfs_file_extent_end(path);
		if (extent_end <= start)
			goto next;
		if (btrfs_file_extent_disk_bytenr(leaf, fi) == 0) {
			search_start = extent_end;
			goto next;
		}
		ret = 0;
		goto out;
next:
		path->slots[0]++;
	}
	ret = 1;
out:
	btrfs_free_path(path);
	return ret;
}

static int maybe_send_hole(struct send_ctx *sctx, struct btrfs_path *path,
			   struct btrfs_key *key)
{
	int ret = 0;

	if (sctx->cur_ino != key->objectid || !need_send_hole(sctx))
		return 0;

	/*
	 * Get last extent's end offset (exclusive) if we haven't determined it
	 * yet (we're processing the first file extent item that is new), or if
	 * we're at the first slot of a leaf and the last extent's end is less
	 * than the current extent's offset, because we might have skipped
	 * entire leaves that contained only file extent items for our current
	 * inode. These leaves have a generation number smaller (older) than the
	 * one in the current leaf and the leaf our last extent came from, and
	 * are located between these 2 leaves.
	 */
	if ((sctx->cur_inode_last_extent == (u64)-1) ||
	    (path->slots[0] == 0 && sctx->cur_inode_last_extent < key->offset)) {
		ret = get_last_extent(sctx, key->offset - 1);
		if (ret)
			return ret;
	}

	if (sctx->cur_inode_last_extent < key->offset) {
		ret = range_is_hole_in_parent(sctx,
					      sctx->cur_inode_last_extent,
					      key->offset);
		if (ret < 0)
			return ret;
		else if (ret == 0)
			ret = send_hole(sctx, key->offset);
		else
			ret = 0;
	}
	sctx->cur_inode_last_extent = btrfs_file_extent_end(path);
	return ret;
}

static int process_extent(struct send_ctx *sctx,
			  struct btrfs_path *path,
			  struct btrfs_key *key)
{
	struct clone_root *found_clone = NULL;
	int ret = 0;

	if (S_ISLNK(sctx->cur_inode_mode))
		return 0;

	if (sctx->parent_root && !sctx->cur_inode_new) {
		ret = is_extent_unchanged(sctx, path, key);
		if (ret < 0)
			goto out;
		if (ret) {
			ret = 0;
			goto out_hole;
		}
	} else {
		struct btrfs_file_extent_item *ei;
		u8 type;

		ei = btrfs_item_ptr(path->nodes[0], path->slots[0],
				    struct btrfs_file_extent_item);
		type = btrfs_file_extent_type(path->nodes[0], ei);
		if (type == BTRFS_FILE_EXTENT_PREALLOC ||
		    type == BTRFS_FILE_EXTENT_REG) {
			/*
			 * The send spec does not have a prealloc command yet,
			 * so just leave a hole for prealloc'ed extents until
			 * we have enough commands queued up to justify rev'ing
			 * the send spec.
			 */
			if (type == BTRFS_FILE_EXTENT_PREALLOC) {
				ret = 0;
				goto out;
			}

			/* Have a hole, just skip it. */
			if (btrfs_file_extent_disk_bytenr(path->nodes[0], ei) == 0) {
				ret = 0;
				goto out;
			}
		}
	}

	ret = find_extent_clone(sctx, path, key->objectid, key->offset,
			sctx->cur_inode_size, &found_clone);
	if (ret != -ENOENT && ret < 0)
		goto out;

	ret = send_write_or_clone(sctx, path, key, found_clone);
	if (ret)
		goto out;
out_hole:
	ret = maybe_send_hole(sctx, path, key);
out:
	return ret;
}

static int process_all_extents(struct send_ctx *sctx)
{
	int ret = 0;
	int iter_ret = 0;
	struct btrfs_root *root;
	struct btrfs_path *path;
	struct btrfs_key key;
	struct btrfs_key found_key;

	root = sctx->send_root;
	path = alloc_path_for_send();
	if (!path)
		return -ENOMEM;

	key.objectid = sctx->cmp_key->objectid;
	key.type = BTRFS_EXTENT_DATA_KEY;
	key.offset = 0;
	btrfs_for_each_slot(root, &key, &found_key, path, iter_ret) {
		if (found_key.objectid != key.objectid ||
		    found_key.type != key.type) {
			ret = 0;
			break;
		}

		ret = process_extent(sctx, path, &found_key);
		if (ret < 0)
			break;
	}
	/* Catch error found during iteration */
	if (iter_ret < 0)
		ret = iter_ret;

	btrfs_free_path(path);
	return ret;
}

static int process_recorded_refs_if_needed(struct send_ctx *sctx, int at_end,
					   int *pending_move,
					   int *refs_processed)
{
	int ret = 0;

	if (sctx->cur_ino == 0)
		goto out;
	if (!at_end && sctx->cur_ino == sctx->cmp_key->objectid &&
	    sctx->cmp_key->type <= BTRFS_INODE_EXTREF_KEY)
		goto out;
	if (list_empty(&sctx->new_refs) && list_empty(&sctx->deleted_refs))
		goto out;

	ret = process_recorded_refs(sctx, pending_move);
	if (ret < 0)
		goto out;

	*refs_processed = 1;
out:
	return ret;
}

static int finish_inode_if_needed(struct send_ctx *sctx, int at_end)
{
	int ret = 0;
	struct btrfs_inode_info info;
	u64 left_mode;
	u64 left_uid;
	u64 left_gid;
	u64 left_fileattr;
	u64 right_mode;
	u64 right_uid;
	u64 right_gid;
	u64 right_fileattr;
	int need_chmod = 0;
	int need_chown = 0;
	bool need_fileattr = false;
	int need_truncate = 1;
	int pending_move = 0;
	int refs_processed = 0;

	if (sctx->ignore_cur_inode)
		return 0;

	ret = process_recorded_refs_if_needed(sctx, at_end, &pending_move,
					      &refs_processed);
	if (ret < 0)
		goto out;

	/*
	 * We have processed the refs and thus need to advance send_progress.
	 * Now, calls to get_cur_xxx will take the updated refs of the current
	 * inode into account.
	 *
	 * On the other hand, if our current inode is a directory and couldn't
	 * be moved/renamed because its parent was renamed/moved too and it has
	 * a higher inode number, we can only move/rename our current inode
	 * after we moved/renamed its parent. Therefore in this case operate on
	 * the old path (pre move/rename) of our current inode, and the
	 * move/rename will be performed later.
	 */
	if (refs_processed && !pending_move)
		sctx->send_progress = sctx->cur_ino + 1;

	if (sctx->cur_ino == 0 || sctx->cur_inode_deleted)
		goto out;
	if (!at_end && sctx->cmp_key->objectid == sctx->cur_ino)
		goto out;
	ret = get_inode_info(sctx->send_root, sctx->cur_ino, &info);
	if (ret < 0)
		goto out;
	left_mode = info.mode;
	left_uid = info.uid;
	left_gid = info.gid;
	left_fileattr = info.fileattr;

	if (!sctx->parent_root || sctx->cur_inode_new) {
		need_chown = 1;
		if (!S_ISLNK(sctx->cur_inode_mode))
			need_chmod = 1;
		if (sctx->cur_inode_next_write_offset == sctx->cur_inode_size)
			need_truncate = 0;
	} else {
		u64 old_size;

		ret = get_inode_info(sctx->parent_root, sctx->cur_ino, &info);
		if (ret < 0)
			goto out;
		old_size = info.size;
		right_mode = info.mode;
		right_uid = info.uid;
		right_gid = info.gid;
		right_fileattr = info.fileattr;

		if (left_uid != right_uid || left_gid != right_gid)
			need_chown = 1;
		if (!S_ISLNK(sctx->cur_inode_mode) && left_mode != right_mode)
			need_chmod = 1;
		if (!S_ISLNK(sctx->cur_inode_mode) && left_fileattr != right_fileattr)
			need_fileattr = true;
		if ((old_size == sctx->cur_inode_size) ||
		    (sctx->cur_inode_size > old_size &&
		     sctx->cur_inode_next_write_offset == sctx->cur_inode_size))
			need_truncate = 0;
	}

	if (S_ISREG(sctx->cur_inode_mode)) {
		if (need_send_hole(sctx)) {
			if (sctx->cur_inode_last_extent == (u64)-1 ||
			    sctx->cur_inode_last_extent <
			    sctx->cur_inode_size) {
				ret = get_last_extent(sctx, (u64)-1);
				if (ret)
					goto out;
			}
			if (sctx->cur_inode_last_extent < sctx->cur_inode_size) {
				ret = range_is_hole_in_parent(sctx,
						      sctx->cur_inode_last_extent,
						      sctx->cur_inode_size);
				if (ret < 0) {
					goto out;
				} else if (ret == 0) {
					ret = send_hole(sctx, sctx->cur_inode_size);
					if (ret < 0)
						goto out;
				} else {
					/* Range is already a hole, skip. */
					ret = 0;
				}
			}
		}
		if (need_truncate) {
			ret = send_truncate(sctx, sctx->cur_ino,
					    sctx->cur_inode_gen,
					    sctx->cur_inode_size);
			if (ret < 0)
				goto out;
		}
	}

	if (need_chown) {
		ret = send_chown(sctx, sctx->cur_ino, sctx->cur_inode_gen,
				left_uid, left_gid);
		if (ret < 0)
			goto out;
	}
	if (need_chmod) {
		ret = send_chmod(sctx, sctx->cur_ino, sctx->cur_inode_gen,
				left_mode);
		if (ret < 0)
			goto out;
	}
	if (need_fileattr) {
		ret = send_fileattr(sctx, sctx->cur_ino, sctx->cur_inode_gen,
				    left_fileattr);
		if (ret < 0)
			goto out;
	}

	if (proto_cmd_ok(sctx, BTRFS_SEND_C_ENABLE_VERITY)
	    && sctx->cur_inode_needs_verity) {
		ret = process_verity(sctx);
		if (ret < 0)
			goto out;
	}

	ret = send_capabilities(sctx);
	if (ret < 0)
		goto out;

	/*
	 * If other directory inodes depended on our current directory
	 * inode's move/rename, now do their move/rename operations.
	 */
	if (!is_waiting_for_move(sctx, sctx->cur_ino)) {
		ret = apply_children_dir_moves(sctx);
		if (ret)
			goto out;
		/*
		 * Need to send that every time, no matter if it actually
		 * changed between the two trees as we have done changes to
		 * the inode before. If our inode is a directory and it's
		 * waiting to be moved/renamed, we will send its utimes when
		 * it's moved/renamed, therefore we don't need to do it here.
		 */
		sctx->send_progress = sctx->cur_ino + 1;

		/*
		 * If the current inode is a non-empty directory, delay issuing
		 * the utimes command for it, as it's very likely we have inodes
		 * with an higher number inside it. We want to issue the utimes
		 * command only after adding all dentries to it.
		 */
		if (S_ISDIR(sctx->cur_inode_mode) && sctx->cur_inode_size > 0)
			ret = cache_dir_utimes(sctx, sctx->cur_ino, sctx->cur_inode_gen);
		else
			ret = send_utimes(sctx, sctx->cur_ino, sctx->cur_inode_gen);

		if (ret < 0)
			goto out;
	}

out:
	if (!ret)
		ret = trim_dir_utimes_cache(sctx);

	return ret;
}

static void close_current_inode(struct send_ctx *sctx)
{
	u64 i_size;

	if (sctx->cur_inode == NULL)
		return;

	i_size = i_size_read(sctx->cur_inode);

	/*
	 * If we are doing an incremental send, we may have extents between the
	 * last processed extent and the i_size that have not been processed
	 * because they haven't changed but we may have read some of their pages
	 * through readahead, see the comments at send_extent_data().
	 */
	if (sctx->clean_page_cache && sctx->page_cache_clear_start < i_size)
		truncate_inode_pages_range(&sctx->cur_inode->i_data,
					   sctx->page_cache_clear_start,
					   round_up(i_size, PAGE_SIZE) - 1);

	iput(sctx->cur_inode);
	sctx->cur_inode = NULL;
}

static int changed_inode(struct send_ctx *sctx,
			 enum btrfs_compare_tree_result result)
{
	int ret = 0;
	struct btrfs_key *key = sctx->cmp_key;
	struct btrfs_inode_item *left_ii = NULL;
	struct btrfs_inode_item *right_ii = NULL;
	u64 left_gen = 0;
	u64 right_gen = 0;

	close_current_inode(sctx);

	sctx->cur_ino = key->objectid;
	sctx->cur_inode_new_gen = false;
	sctx->cur_inode_last_extent = (u64)-1;
	sctx->cur_inode_next_write_offset = 0;
	sctx->ignore_cur_inode = false;

	/*
	 * Set send_progress to current inode. This will tell all get_cur_xxx
	 * functions that the current inode's refs are not updated yet. Later,
	 * when process_recorded_refs is finished, it is set to cur_ino + 1.
	 */
	sctx->send_progress = sctx->cur_ino;

	if (result == BTRFS_COMPARE_TREE_NEW ||
	    result == BTRFS_COMPARE_TREE_CHANGED) {
		left_ii = btrfs_item_ptr(sctx->left_path->nodes[0],
				sctx->left_path->slots[0],
				struct btrfs_inode_item);
		left_gen = btrfs_inode_generation(sctx->left_path->nodes[0],
				left_ii);
	} else {
		right_ii = btrfs_item_ptr(sctx->right_path->nodes[0],
				sctx->right_path->slots[0],
				struct btrfs_inode_item);
		right_gen = btrfs_inode_generation(sctx->right_path->nodes[0],
				right_ii);
	}
	if (result == BTRFS_COMPARE_TREE_CHANGED) {
		right_ii = btrfs_item_ptr(sctx->right_path->nodes[0],
				sctx->right_path->slots[0],
				struct btrfs_inode_item);

		right_gen = btrfs_inode_generation(sctx->right_path->nodes[0],
				right_ii);

		/*
		 * The cur_ino = root dir case is special here. We can't treat
		 * the inode as deleted+reused because it would generate a
		 * stream that tries to delete/mkdir the root dir.
		 */
		if (left_gen != right_gen &&
		    sctx->cur_ino != BTRFS_FIRST_FREE_OBJECTID)
			sctx->cur_inode_new_gen = true;
	}

	/*
	 * Normally we do not find inodes with a link count of zero (orphans)
	 * because the most common case is to create a snapshot and use it
	 * for a send operation. However other less common use cases involve
	 * using a subvolume and send it after turning it to RO mode just
	 * after deleting all hard links of a file while holding an open
	 * file descriptor against it or turning a RO snapshot into RW mode,
	 * keep an open file descriptor against a file, delete it and then
	 * turn the snapshot back to RO mode before using it for a send
	 * operation. The former is what the receiver operation does.
	 * Therefore, if we want to send these snapshots soon after they're
	 * received, we need to handle orphan inodes as well. Moreover, orphans
	 * can appear not only in the send snapshot but also in the parent
	 * snapshot. Here are several cases:
	 *
	 * Case 1: BTRFS_COMPARE_TREE_NEW
	 *       |  send snapshot  | action
	 * --------------------------------
	 * nlink |        0        | ignore
	 *
	 * Case 2: BTRFS_COMPARE_TREE_DELETED
	 *       | parent snapshot | action
	 * ----------------------------------
	 * nlink |        0        | as usual
	 * Note: No unlinks will be sent because there're no paths for it.
	 *
	 * Case 3: BTRFS_COMPARE_TREE_CHANGED
	 *           |       | parent snapshot | send snapshot | action
	 * -----------------------------------------------------------------------
	 * subcase 1 | nlink |        0        |       0       | ignore
	 * subcase 2 | nlink |       >0        |       0       | new_gen(deletion)
	 * subcase 3 | nlink |        0        |      >0       | new_gen(creation)
	 *
	 */
	if (result == BTRFS_COMPARE_TREE_NEW) {
		if (btrfs_inode_nlink(sctx->left_path->nodes[0], left_ii) == 0) {
			sctx->ignore_cur_inode = true;
			goto out;
		}
		sctx->cur_inode_gen = left_gen;
		sctx->cur_inode_new = true;
		sctx->cur_inode_deleted = false;
		sctx->cur_inode_size = btrfs_inode_size(
				sctx->left_path->nodes[0], left_ii);
		sctx->cur_inode_mode = btrfs_inode_mode(
				sctx->left_path->nodes[0], left_ii);
		sctx->cur_inode_rdev = btrfs_inode_rdev(
				sctx->left_path->nodes[0], left_ii);
		if (sctx->cur_ino != BTRFS_FIRST_FREE_OBJECTID)
			ret = send_create_inode_if_needed(sctx);
	} else if (result == BTRFS_COMPARE_TREE_DELETED) {
		sctx->cur_inode_gen = right_gen;
		sctx->cur_inode_new = false;
		sctx->cur_inode_deleted = true;
		sctx->cur_inode_size = btrfs_inode_size(
				sctx->right_path->nodes[0], right_ii);
		sctx->cur_inode_mode = btrfs_inode_mode(
				sctx->right_path->nodes[0], right_ii);
	} else if (result == BTRFS_COMPARE_TREE_CHANGED) {
		u32 new_nlinks, old_nlinks;

		new_nlinks = btrfs_inode_nlink(sctx->left_path->nodes[0], left_ii);
		old_nlinks = btrfs_inode_nlink(sctx->right_path->nodes[0], right_ii);
		if (new_nlinks == 0 && old_nlinks == 0) {
			sctx->ignore_cur_inode = true;
			goto out;
		} else if (new_nlinks == 0 || old_nlinks == 0) {
			sctx->cur_inode_new_gen = 1;
		}
		/*
		 * We need to do some special handling in case the inode was
		 * reported as changed with a changed generation number. This
		 * means that the original inode was deleted and new inode
		 * reused the same inum. So we have to treat the old inode as
		 * deleted and the new one as new.
		 */
		if (sctx->cur_inode_new_gen) {
			/*
			 * First, process the inode as if it was deleted.
			 */
			if (old_nlinks > 0) {
				sctx->cur_inode_gen = right_gen;
				sctx->cur_inode_new = false;
				sctx->cur_inode_deleted = true;
				sctx->cur_inode_size = btrfs_inode_size(
						sctx->right_path->nodes[0], right_ii);
				sctx->cur_inode_mode = btrfs_inode_mode(
						sctx->right_path->nodes[0], right_ii);
				ret = process_all_refs(sctx,
						BTRFS_COMPARE_TREE_DELETED);
				if (ret < 0)
					goto out;
			}

			/*
			 * Now process the inode as if it was new.
			 */
			if (new_nlinks > 0) {
				sctx->cur_inode_gen = left_gen;
				sctx->cur_inode_new = true;
				sctx->cur_inode_deleted = false;
				sctx->cur_inode_size = btrfs_inode_size(
						sctx->left_path->nodes[0],
						left_ii);
				sctx->cur_inode_mode = btrfs_inode_mode(
						sctx->left_path->nodes[0],
						left_ii);
				sctx->cur_inode_rdev = btrfs_inode_rdev(
						sctx->left_path->nodes[0],
						left_ii);
				ret = send_create_inode_if_needed(sctx);
				if (ret < 0)
					goto out;

				ret = process_all_refs(sctx, BTRFS_COMPARE_TREE_NEW);
				if (ret < 0)
					goto out;
				/*
				 * Advance send_progress now as we did not get
				 * into process_recorded_refs_if_needed in the
				 * new_gen case.
				 */
				sctx->send_progress = sctx->cur_ino + 1;

				/*
				 * Now process all extents and xattrs of the
				 * inode as if they were all new.
				 */
				ret = process_all_extents(sctx);
				if (ret < 0)
					goto out;
				ret = process_all_new_xattrs(sctx);
				if (ret < 0)
					goto out;
			}
		} else {
			sctx->cur_inode_gen = left_gen;
			sctx->cur_inode_new = false;
			sctx->cur_inode_new_gen = false;
			sctx->cur_inode_deleted = false;
			sctx->cur_inode_size = btrfs_inode_size(
					sctx->left_path->nodes[0], left_ii);
			sctx->cur_inode_mode = btrfs_inode_mode(
					sctx->left_path->nodes[0], left_ii);
		}
	}

out:
	return ret;
}

/*
 * We have to process new refs before deleted refs, but compare_trees gives us
 * the new and deleted refs mixed. To fix this, we record the new/deleted refs
 * first and later process them in process_recorded_refs.
 * For the cur_inode_new_gen case, we skip recording completely because
 * changed_inode did already initiate processing of refs. The reason for this is
 * that in this case, compare_tree actually compares the refs of 2 different
 * inodes. To fix this, process_all_refs is used in changed_inode to handle all
 * refs of the right tree as deleted and all refs of the left tree as new.
 */
static int changed_ref(struct send_ctx *sctx,
		       enum btrfs_compare_tree_result result)
{
	int ret = 0;

	if (sctx->cur_ino != sctx->cmp_key->objectid) {
		inconsistent_snapshot_error(sctx, result, "reference");
		return -EIO;
	}

	if (!sctx->cur_inode_new_gen &&
	    sctx->cur_ino != BTRFS_FIRST_FREE_OBJECTID) {
		if (result == BTRFS_COMPARE_TREE_NEW)
			ret = record_new_ref(sctx);
		else if (result == BTRFS_COMPARE_TREE_DELETED)
			ret = record_deleted_ref(sctx);
		else if (result == BTRFS_COMPARE_TREE_CHANGED)
			ret = record_changed_ref(sctx);
	}

	return ret;
}

/*
 * Process new/deleted/changed xattrs. We skip processing in the
 * cur_inode_new_gen case because changed_inode did already initiate processing
 * of xattrs. The reason is the same as in changed_ref
 */
static int changed_xattr(struct send_ctx *sctx,
			 enum btrfs_compare_tree_result result)
{
	int ret = 0;

	if (sctx->cur_ino != sctx->cmp_key->objectid) {
		inconsistent_snapshot_error(sctx, result, "xattr");
		return -EIO;
	}

	if (!sctx->cur_inode_new_gen && !sctx->cur_inode_deleted) {
		if (result == BTRFS_COMPARE_TREE_NEW)
			ret = process_new_xattr(sctx);
		else if (result == BTRFS_COMPARE_TREE_DELETED)
			ret = process_deleted_xattr(sctx);
		else if (result == BTRFS_COMPARE_TREE_CHANGED)
			ret = process_changed_xattr(sctx);
	}

	return ret;
}

/*
 * Process new/deleted/changed extents. We skip processing in the
 * cur_inode_new_gen case because changed_inode did already initiate processing
 * of extents. The reason is the same as in changed_ref
 */
static int changed_extent(struct send_ctx *sctx,
			  enum btrfs_compare_tree_result result)
{
	int ret = 0;

	/*
	 * We have found an extent item that changed without the inode item
	 * having changed. This can happen either after relocation (where the
	 * disk_bytenr of an extent item is replaced at
	 * relocation.c:replace_file_extents()) or after deduplication into a
	 * file in both the parent and send snapshots (where an extent item can
	 * get modified or replaced with a new one). Note that deduplication
	 * updates the inode item, but it only changes the iversion (sequence
	 * field in the inode item) of the inode, so if a file is deduplicated
	 * the same amount of times in both the parent and send snapshots, its
	 * iversion becomes the same in both snapshots, whence the inode item is
	 * the same on both snapshots.
	 */
	if (sctx->cur_ino != sctx->cmp_key->objectid)
		return 0;

	if (!sctx->cur_inode_new_gen && !sctx->cur_inode_deleted) {
		if (result != BTRFS_COMPARE_TREE_DELETED)
			ret = process_extent(sctx, sctx->left_path,
					sctx->cmp_key);
	}

	return ret;
}

static int changed_verity(struct send_ctx *sctx, enum btrfs_compare_tree_result result)
{
	if (!sctx->cur_inode_new_gen && !sctx->cur_inode_deleted) {
		if (result == BTRFS_COMPARE_TREE_NEW)
			sctx->cur_inode_needs_verity = true;
	}
	return 0;
}

static int dir_changed(struct send_ctx *sctx, u64 dir)
{
	u64 orig_gen, new_gen;
	int ret;

	ret = get_inode_gen(sctx->send_root, dir, &new_gen);
	if (ret)
		return ret;

	ret = get_inode_gen(sctx->parent_root, dir, &orig_gen);
	if (ret)
		return ret;

	return (orig_gen != new_gen) ? 1 : 0;
}

static int compare_refs(struct send_ctx *sctx, struct btrfs_path *path,
			struct btrfs_key *key)
{
	struct btrfs_inode_extref *extref;
	struct extent_buffer *leaf;
	u64 dirid = 0, last_dirid = 0;
	unsigned long ptr;
	u32 item_size;
	u32 cur_offset = 0;
	int ref_name_len;
	int ret = 0;

	/* Easy case, just check this one dirid */
	if (key->type == BTRFS_INODE_REF_KEY) {
		dirid = key->offset;

		ret = dir_changed(sctx, dirid);
		goto out;
	}

	leaf = path->nodes[0];
	item_size = btrfs_item_size(leaf, path->slots[0]);
	ptr = btrfs_item_ptr_offset(leaf, path->slots[0]);
	while (cur_offset < item_size) {
		extref = (struct btrfs_inode_extref *)(ptr +
						       cur_offset);
		dirid = btrfs_inode_extref_parent(leaf, extref);
		ref_name_len = btrfs_inode_extref_name_len(leaf, extref);
		cur_offset += ref_name_len + sizeof(*extref);
		if (dirid == last_dirid)
			continue;
		ret = dir_changed(sctx, dirid);
		if (ret)
			break;
		last_dirid = dirid;
	}
out:
	return ret;
}

/*
 * Updates compare related fields in sctx and simply forwards to the actual
 * changed_xxx functions.
 */
static int changed_cb(struct btrfs_path *left_path,
		      struct btrfs_path *right_path,
		      struct btrfs_key *key,
		      enum btrfs_compare_tree_result result,
		      struct send_ctx *sctx)
{
	int ret = 0;

	/*
	 * We can not hold the commit root semaphore here. This is because in
	 * the case of sending and receiving to the same filesystem, using a
	 * pipe, could result in a deadlock:
	 *
	 * 1) The task running send blocks on the pipe because it's full;
	 *
	 * 2) The task running receive, which is the only consumer of the pipe,
	 *    is waiting for a transaction commit (for example due to a space
	 *    reservation when doing a write or triggering a transaction commit
	 *    when creating a subvolume);
	 *
	 * 3) The transaction is waiting to write lock the commit root semaphore,
	 *    but can not acquire it since it's being held at 1).
	 *
	 * Down this call chain we write to the pipe through kernel_write().
	 * The same type of problem can also happen when sending to a file that
	 * is stored in the same filesystem - when reserving space for a write
	 * into the file, we can trigger a transaction commit.
	 *
	 * Our caller has supplied us with clones of leaves from the send and
	 * parent roots, so we're safe here from a concurrent relocation and
	 * further reallocation of metadata extents while we are here. Below we
	 * also assert that the leaves are clones.
	 */
	lockdep_assert_not_held(&sctx->send_root->fs_info->commit_root_sem);

	/*
	 * We always have a send root, so left_path is never NULL. We will not
	 * have a leaf when we have reached the end of the send root but have
	 * not yet reached the end of the parent root.
	 */
	if (left_path->nodes[0])
		ASSERT(test_bit(EXTENT_BUFFER_UNMAPPED,
				&left_path->nodes[0]->bflags));
	/*
	 * When doing a full send we don't have a parent root, so right_path is
	 * NULL. When doing an incremental send, we may have reached the end of
	 * the parent root already, so we don't have a leaf at right_path.
	 */
	if (right_path && right_path->nodes[0])
		ASSERT(test_bit(EXTENT_BUFFER_UNMAPPED,
				&right_path->nodes[0]->bflags));

	if (result == BTRFS_COMPARE_TREE_SAME) {
		if (key->type == BTRFS_INODE_REF_KEY ||
		    key->type == BTRFS_INODE_EXTREF_KEY) {
			ret = compare_refs(sctx, left_path, key);
			if (!ret)
				return 0;
			if (ret < 0)
				return ret;
		} else if (key->type == BTRFS_EXTENT_DATA_KEY) {
			return maybe_send_hole(sctx, left_path, key);
		} else {
			return 0;
		}
		result = BTRFS_COMPARE_TREE_CHANGED;
		ret = 0;
	}

	sctx->left_path = left_path;
	sctx->right_path = right_path;
	sctx->cmp_key = key;

	ret = finish_inode_if_needed(sctx, 0);
	if (ret < 0)
		goto out;

	/* Ignore non-FS objects */
	if (key->objectid == BTRFS_FREE_INO_OBJECTID ||
	    key->objectid == BTRFS_FREE_SPACE_OBJECTID)
		goto out;

	if (key->type == BTRFS_INODE_ITEM_KEY) {
		ret = changed_inode(sctx, result);
	} else if (!sctx->ignore_cur_inode) {
		if (key->type == BTRFS_INODE_REF_KEY ||
		    key->type == BTRFS_INODE_EXTREF_KEY)
			ret = changed_ref(sctx, result);
		else if (key->type == BTRFS_XATTR_ITEM_KEY)
			ret = changed_xattr(sctx, result);
		else if (key->type == BTRFS_EXTENT_DATA_KEY)
			ret = changed_extent(sctx, result);
		else if (key->type == BTRFS_VERITY_DESC_ITEM_KEY &&
			 key->offset == 0)
			ret = changed_verity(sctx, result);
	}

out:
	return ret;
}

static int search_key_again(const struct send_ctx *sctx,
			    struct btrfs_root *root,
			    struct btrfs_path *path,
			    const struct btrfs_key *key)
{
	int ret;

	if (!path->need_commit_sem)
		lockdep_assert_held_read(&root->fs_info->commit_root_sem);

	/*
	 * Roots used for send operations are readonly and no one can add,
	 * update or remove keys from them, so we should be able to find our
	 * key again. The only exception is deduplication, which can operate on
	 * readonly roots and add, update or remove keys to/from them - but at
	 * the moment we don't allow it to run in parallel with send.
	 */
	ret = btrfs_search_slot(NULL, root, key, path, 0, 0);
	ASSERT(ret <= 0);
	if (ret > 0) {
		btrfs_print_tree(path->nodes[path->lowest_level], false);
		btrfs_err(root->fs_info,
"send: key (%llu %u %llu) not found in %s root %llu, lowest_level %d, slot %d",
			  key->objectid, key->type, key->offset,
			  (root == sctx->parent_root ? "parent" : "send"),
			  btrfs_root_id(root), path->lowest_level,
			  path->slots[path->lowest_level]);
		return -EUCLEAN;
	}

	return ret;
}

static int full_send_tree(struct send_ctx *sctx)
{
	int ret;
	struct btrfs_root *send_root = sctx->send_root;
	struct btrfs_key key;
	struct btrfs_fs_info *fs_info = send_root->fs_info;
	struct btrfs_path *path;

	path = alloc_path_for_send();
	if (!path)
		return -ENOMEM;
	path->reada = READA_FORWARD_ALWAYS;

	key.objectid = BTRFS_FIRST_FREE_OBJECTID;
	key.type = BTRFS_INODE_ITEM_KEY;
	key.offset = 0;

	down_read(&fs_info->commit_root_sem);
	sctx->last_reloc_trans = fs_info->last_reloc_trans;
	up_read(&fs_info->commit_root_sem);

	ret = btrfs_search_slot_for_read(send_root, &key, path, 1, 0);
	if (ret < 0)
		goto out;
	if (ret)
		goto out_finish;

	while (1) {
		btrfs_item_key_to_cpu(path->nodes[0], &key, path->slots[0]);

		ret = changed_cb(path, NULL, &key,
				 BTRFS_COMPARE_TREE_NEW, sctx);
		if (ret < 0)
			goto out;

		down_read(&fs_info->commit_root_sem);
		if (fs_info->last_reloc_trans > sctx->last_reloc_trans) {
			sctx->last_reloc_trans = fs_info->last_reloc_trans;
			up_read(&fs_info->commit_root_sem);
			/*
			 * A transaction used for relocating a block group was
			 * committed or is about to finish its commit. Release
			 * our path (leaf) and restart the search, so that we
			 * avoid operating on any file extent items that are
			 * stale, with a disk_bytenr that reflects a pre
			 * relocation value. This way we avoid as much as
			 * possible to fallback to regular writes when checking
			 * if we can clone file ranges.
			 */
			btrfs_release_path(path);
			ret = search_key_again(sctx, send_root, path, &key);
			if (ret < 0)
				goto out;
		} else {
			up_read(&fs_info->commit_root_sem);
		}

		ret = btrfs_next_item(send_root, path);
		if (ret < 0)
			goto out;
		if (ret) {
			ret  = 0;
			break;
		}
	}

out_finish:
	ret = finish_inode_if_needed(sctx, 1);

out:
	btrfs_free_path(path);
	return ret;
}

static int replace_node_with_clone(struct btrfs_path *path, int level)
{
	struct extent_buffer *clone;

	clone = btrfs_clone_extent_buffer(path->nodes[level]);
	if (!clone)
		return -ENOMEM;

	free_extent_buffer(path->nodes[level]);
	path->nodes[level] = clone;

	return 0;
}

static int tree_move_down(struct btrfs_path *path, int *level, u64 reada_min_gen)
{
	struct extent_buffer *eb;
	struct extent_buffer *parent = path->nodes[*level];
	int slot = path->slots[*level];
	const int nritems = btrfs_header_nritems(parent);
	u64 reada_max;
	u64 reada_done = 0;

	lockdep_assert_held_read(&parent->fs_info->commit_root_sem);
	ASSERT(*level != 0);

	eb = btrfs_read_node_slot(parent, slot);
	if (IS_ERR(eb))
		return PTR_ERR(eb);

	/*
	 * Trigger readahead for the next leaves we will process, so that it is
	 * very likely that when we need them they are already in memory and we
	 * will not block on disk IO. For nodes we only do readahead for one,
	 * since the time window between processing nodes is typically larger.
	 */
	reada_max = (*level == 1 ? SZ_128K : eb->fs_info->nodesize);

	for (slot++; slot < nritems && reada_done < reada_max; slot++) {
		if (btrfs_node_ptr_generation(parent, slot) > reada_min_gen) {
			btrfs_readahead_node_child(parent, slot);
			reada_done += eb->fs_info->nodesize;
		}
	}

	path->nodes[*level - 1] = eb;
	path->slots[*level - 1] = 0;
	(*level)--;

	if (*level == 0)
		return replace_node_with_clone(path, 0);

	return 0;
}

static int tree_move_next_or_upnext(struct btrfs_path *path,
				    int *level, int root_level)
{
	int ret = 0;
	int nritems;
	nritems = btrfs_header_nritems(path->nodes[*level]);

	path->slots[*level]++;

	while (path->slots[*level] >= nritems) {
		if (*level == root_level) {
			path->slots[*level] = nritems - 1;
			return -1;
		}

		/* move upnext */
		path->slots[*level] = 0;
		free_extent_buffer(path->nodes[*level]);
		path->nodes[*level] = NULL;
		(*level)++;
		path->slots[*level]++;

		nritems = btrfs_header_nritems(path->nodes[*level]);
		ret = 1;
	}
	return ret;
}

/*
 * Returns 1 if it had to move up and next. 0 is returned if it moved only next
 * or down.
 */
static int tree_advance(struct btrfs_path *path,
			int *level, int root_level,
			int allow_down,
			struct btrfs_key *key,
			u64 reada_min_gen)
{
	int ret;

	if (*level == 0 || !allow_down) {
		ret = tree_move_next_or_upnext(path, level, root_level);
	} else {
		ret = tree_move_down(path, level, reada_min_gen);
	}

	/*
	 * Even if we have reached the end of a tree, ret is -1, update the key
	 * anyway, so that in case we need to restart due to a block group
	 * relocation, we can assert that the last key of the root node still
	 * exists in the tree.
	 */
	if (*level == 0)
		btrfs_item_key_to_cpu(path->nodes[*level], key,
				      path->slots[*level]);
	else
		btrfs_node_key_to_cpu(path->nodes[*level], key,
				      path->slots[*level]);

	return ret;
}

static int tree_compare_item(struct btrfs_path *left_path,
			     struct btrfs_path *right_path,
			     char *tmp_buf)
{
	int cmp;
	int len1, len2;
	unsigned long off1, off2;

	len1 = btrfs_item_size(left_path->nodes[0], left_path->slots[0]);
	len2 = btrfs_item_size(right_path->nodes[0], right_path->slots[0]);
	if (len1 != len2)
		return 1;

	off1 = btrfs_item_ptr_offset(left_path->nodes[0], left_path->slots[0]);
	off2 = btrfs_item_ptr_offset(right_path->nodes[0],
				right_path->slots[0]);

	read_extent_buffer(left_path->nodes[0], tmp_buf, off1, len1);

	cmp = memcmp_extent_buffer(right_path->nodes[0], tmp_buf, off2, len1);
	if (cmp)
		return 1;
	return 0;
}

/*
 * A transaction used for relocating a block group was committed or is about to
 * finish its commit. Release our paths and restart the search, so that we are
 * not using stale extent buffers:
 *
 * 1) For levels > 0, we are only holding references of extent buffers, without
 *    any locks on them, which does not prevent them from having been relocated
 *    and reallocated after the last time we released the commit root semaphore.
 *    The exception are the root nodes, for which we always have a clone, see
 *    the comment at btrfs_compare_trees();
 *
 * 2) For leaves, level 0, we are holding copies (clones) of extent buffers, so
 *    we are safe from the concurrent relocation and reallocation. However they
 *    can have file extent items with a pre relocation disk_bytenr value, so we
 *    restart the start from the current commit roots and clone the new leaves so
 *    that we get the post relocation disk_bytenr values. Not doing so, could
 *    make us clone the wrong data in case there are new extents using the old
 *    disk_bytenr that happen to be shared.
 */
static int restart_after_relocation(struct btrfs_path *left_path,
				    struct btrfs_path *right_path,
				    const struct btrfs_key *left_key,
				    const struct btrfs_key *right_key,
				    int left_level,
				    int right_level,
				    const struct send_ctx *sctx)
{
	int root_level;
	int ret;

	lockdep_assert_held_read(&sctx->send_root->fs_info->commit_root_sem);

	btrfs_release_path(left_path);
	btrfs_release_path(right_path);

	/*
	 * Since keys can not be added or removed to/from our roots because they
	 * are readonly and we do not allow deduplication to run in parallel
	 * (which can add, remove or change keys), the layout of the trees should
	 * not change.
	 */
	left_path->lowest_level = left_level;
	ret = search_key_again(sctx, sctx->send_root, left_path, left_key);
	if (ret < 0)
		return ret;

	right_path->lowest_level = right_level;
	ret = search_key_again(sctx, sctx->parent_root, right_path, right_key);
	if (ret < 0)
		return ret;

	/*
	 * If the lowest level nodes are leaves, clone them so that they can be
	 * safely used by changed_cb() while not under the protection of the
	 * commit root semaphore, even if relocation and reallocation happens in
	 * parallel.
	 */
	if (left_level == 0) {
		ret = replace_node_with_clone(left_path, 0);
		if (ret < 0)
			return ret;
	}

	if (right_level == 0) {
		ret = replace_node_with_clone(right_path, 0);
		if (ret < 0)
			return ret;
	}

	/*
	 * Now clone the root nodes (unless they happen to be the leaves we have
	 * already cloned). This is to protect against concurrent snapshotting of
	 * the send and parent roots (see the comment at btrfs_compare_trees()).
	 */
	root_level = btrfs_header_level(sctx->send_root->commit_root);
	if (root_level > 0) {
		ret = replace_node_with_clone(left_path, root_level);
		if (ret < 0)
			return ret;
	}

	root_level = btrfs_header_level(sctx->parent_root->commit_root);
	if (root_level > 0) {
		ret = replace_node_with_clone(right_path, root_level);
		if (ret < 0)
			return ret;
	}

	return 0;
}

/*
 * This function compares two trees and calls the provided callback for
 * every changed/new/deleted item it finds.
 * If shared tree blocks are encountered, whole subtrees are skipped, making
 * the compare pretty fast on snapshotted subvolumes.
 *
 * This currently works on commit roots only. As commit roots are read only,
 * we don't do any locking. The commit roots are protected with transactions.
 * Transactions are ended and rejoined when a commit is tried in between.
 *
 * This function checks for modifications done to the trees while comparing.
 * If it detects a change, it aborts immediately.
 */
static int btrfs_compare_trees(struct btrfs_root *left_root,
			struct btrfs_root *right_root, struct send_ctx *sctx)
{
	struct btrfs_fs_info *fs_info = left_root->fs_info;
	int ret;
	int cmp;
	struct btrfs_path *left_path = NULL;
	struct btrfs_path *right_path = NULL;
	struct btrfs_key left_key;
	struct btrfs_key right_key;
	char *tmp_buf = NULL;
	int left_root_level;
	int right_root_level;
	int left_level;
	int right_level;
	int left_end_reached = 0;
	int right_end_reached = 0;
	int advance_left = 0;
	int advance_right = 0;
	u64 left_blockptr;
	u64 right_blockptr;
	u64 left_gen;
	u64 right_gen;
	u64 reada_min_gen;

	left_path = btrfs_alloc_path();
	if (!left_path) {
		ret = -ENOMEM;
		goto out;
	}
	right_path = btrfs_alloc_path();
	if (!right_path) {
		ret = -ENOMEM;
		goto out;
	}

	tmp_buf = kvmalloc(fs_info->nodesize, GFP_KERNEL);
	if (!tmp_buf) {
		ret = -ENOMEM;
		goto out;
	}

	left_path->search_commit_root = 1;
	left_path->skip_locking = 1;
	right_path->search_commit_root = 1;
	right_path->skip_locking = 1;

	/*
	 * Strategy: Go to the first items of both trees. Then do
	 *
	 * If both trees are at level 0
	 *   Compare keys of current items
	 *     If left < right treat left item as new, advance left tree
	 *       and repeat
	 *     If left > right treat right item as deleted, advance right tree
	 *       and repeat
	 *     If left == right do deep compare of items, treat as changed if
	 *       needed, advance both trees and repeat
	 * If both trees are at the same level but not at level 0
	 *   Compare keys of current nodes/leafs
	 *     If left < right advance left tree and repeat
	 *     If left > right advance right tree and repeat
	 *     If left == right compare blockptrs of the next nodes/leafs
	 *       If they match advance both trees but stay at the same level
	 *         and repeat
	 *       If they don't match advance both trees while allowing to go
	 *         deeper and repeat
	 * If tree levels are different
	 *   Advance the tree that needs it and repeat
	 *
	 * Advancing a tree means:
	 *   If we are at level 0, try to go to the next slot. If that's not
	 *   possible, go one level up and repeat. Stop when we found a level
	 *   where we could go to the next slot. We may at this point be on a
	 *   node or a leaf.
	 *
	 *   If we are not at level 0 and not on shared tree blocks, go one
	 *   level deeper.
	 *
	 *   If we are not at level 0 and on shared tree blocks, go one slot to
	 *   the right if possible or go up and right.
	 */

	down_read(&fs_info->commit_root_sem);
	left_level = btrfs_header_level(left_root->commit_root);
	left_root_level = left_level;
	/*
	 * We clone the root node of the send and parent roots to prevent races
	 * with snapshot creation of these roots. Snapshot creation COWs the
	 * root node of a tree, so after the transaction is committed the old
	 * extent can be reallocated while this send operation is still ongoing.
	 * So we clone them, under the commit root semaphore, to be race free.
	 */
	left_path->nodes[left_level] =
			btrfs_clone_extent_buffer(left_root->commit_root);
	if (!left_path->nodes[left_level]) {
		ret = -ENOMEM;
		goto out_unlock;
	}

	right_level = btrfs_header_level(right_root->commit_root);
	right_root_level = right_level;
	right_path->nodes[right_level] =
			btrfs_clone_extent_buffer(right_root->commit_root);
	if (!right_path->nodes[right_level]) {
		ret = -ENOMEM;
		goto out_unlock;
	}
	/*
	 * Our right root is the parent root, while the left root is the "send"
	 * root. We know that all new nodes/leaves in the left root must have
	 * a generation greater than the right root's generation, so we trigger
	 * readahead for those nodes and leaves of the left root, as we know we
	 * will need to read them at some point.
	 */
	reada_min_gen = btrfs_header_generation(right_root->commit_root);

	if (left_level == 0)
		btrfs_item_key_to_cpu(left_path->nodes[left_level],
				&left_key, left_path->slots[left_level]);
	else
		btrfs_node_key_to_cpu(left_path->nodes[left_level],
				&left_key, left_path->slots[left_level]);
	if (right_level == 0)
		btrfs_item_key_to_cpu(right_path->nodes[right_level],
				&right_key, right_path->slots[right_level]);
	else
		btrfs_node_key_to_cpu(right_path->nodes[right_level],
				&right_key, right_path->slots[right_level]);

	sctx->last_reloc_trans = fs_info->last_reloc_trans;

	while (1) {
		if (need_resched() ||
		    rwsem_is_contended(&fs_info->commit_root_sem)) {
			up_read(&fs_info->commit_root_sem);
			cond_resched();
			down_read(&fs_info->commit_root_sem);
		}

		if (fs_info->last_reloc_trans > sctx->last_reloc_trans) {
			ret = restart_after_relocation(left_path, right_path,
						       &left_key, &right_key,
						       left_level, right_level,
						       sctx);
			if (ret < 0)
				goto out_unlock;
			sctx->last_reloc_trans = fs_info->last_reloc_trans;
		}

		if (advance_left && !left_end_reached) {
			ret = tree_advance(left_path, &left_level,
					left_root_level,
					advance_left != ADVANCE_ONLY_NEXT,
					&left_key, reada_min_gen);
			if (ret == -1)
				left_end_reached = ADVANCE;
			else if (ret < 0)
				goto out_unlock;
			advance_left = 0;
		}
		if (advance_right && !right_end_reached) {
			ret = tree_advance(right_path, &right_level,
					right_root_level,
					advance_right != ADVANCE_ONLY_NEXT,
					&right_key, reada_min_gen);
			if (ret == -1)
				right_end_reached = ADVANCE;
			else if (ret < 0)
				goto out_unlock;
			advance_right = 0;
		}

		if (left_end_reached && right_end_reached) {
			ret = 0;
			goto out_unlock;
		} else if (left_end_reached) {
			if (right_level == 0) {
				up_read(&fs_info->commit_root_sem);
				ret = changed_cb(left_path, right_path,
						&right_key,
						BTRFS_COMPARE_TREE_DELETED,
						sctx);
				if (ret < 0)
					goto out;
				down_read(&fs_info->commit_root_sem);
			}
			advance_right = ADVANCE;
			continue;
		} else if (right_end_reached) {
			if (left_level == 0) {
				up_read(&fs_info->commit_root_sem);
				ret = changed_cb(left_path, right_path,
						&left_key,
						BTRFS_COMPARE_TREE_NEW,
						sctx);
				if (ret < 0)
					goto out;
				down_read(&fs_info->commit_root_sem);
			}
			advance_left = ADVANCE;
			continue;
		}

		if (left_level == 0 && right_level == 0) {
			up_read(&fs_info->commit_root_sem);
			cmp = btrfs_comp_cpu_keys(&left_key, &right_key);
			if (cmp < 0) {
				ret = changed_cb(left_path, right_path,
						&left_key,
						BTRFS_COMPARE_TREE_NEW,
						sctx);
				advance_left = ADVANCE;
			} else if (cmp > 0) {
				ret = changed_cb(left_path, right_path,
						&right_key,
						BTRFS_COMPARE_TREE_DELETED,
						sctx);
				advance_right = ADVANCE;
			} else {
				enum btrfs_compare_tree_result result;

				WARN_ON(!extent_buffer_uptodate(left_path->nodes[0]));
				ret = tree_compare_item(left_path, right_path,
							tmp_buf);
				if (ret)
					result = BTRFS_COMPARE_TREE_CHANGED;
				else
					result = BTRFS_COMPARE_TREE_SAME;
				ret = changed_cb(left_path, right_path,
						 &left_key, result, sctx);
				advance_left = ADVANCE;
				advance_right = ADVANCE;
			}

			if (ret < 0)
				goto out;
			down_read(&fs_info->commit_root_sem);
		} else if (left_level == right_level) {
			cmp = btrfs_comp_cpu_keys(&left_key, &right_key);
			if (cmp < 0) {
				advance_left = ADVANCE;
			} else if (cmp > 0) {
				advance_right = ADVANCE;
			} else {
				left_blockptr = btrfs_node_blockptr(
						left_path->nodes[left_level],
						left_path->slots[left_level]);
				right_blockptr = btrfs_node_blockptr(
						right_path->nodes[right_level],
						right_path->slots[right_level]);
				left_gen = btrfs_node_ptr_generation(
						left_path->nodes[left_level],
						left_path->slots[left_level]);
				right_gen = btrfs_node_ptr_generation(
						right_path->nodes[right_level],
						right_path->slots[right_level]);
				if (left_blockptr == right_blockptr &&
				    left_gen == right_gen) {
					/*
					 * As we're on a shared block, don't
					 * allow to go deeper.
					 */
					advance_left = ADVANCE_ONLY_NEXT;
					advance_right = ADVANCE_ONLY_NEXT;
				} else {
					advance_left = ADVANCE;
					advance_right = ADVANCE;
				}
			}
		} else if (left_level < right_level) {
			advance_right = ADVANCE;
		} else {
			advance_left = ADVANCE;
		}
	}

out_unlock:
	up_read(&fs_info->commit_root_sem);
out:
	btrfs_free_path(left_path);
	btrfs_free_path(right_path);
	kvfree(tmp_buf);
	return ret;
}

static int send_subvol(struct send_ctx *sctx)
{
	int ret;

	if (!(sctx->flags & BTRFS_SEND_FLAG_OMIT_STREAM_HEADER)) {
		ret = send_header(sctx);
		if (ret < 0)
			goto out;
	}

	ret = send_subvol_begin(sctx);
	if (ret < 0)
		goto out;

	if (sctx->parent_root) {
		ret = btrfs_compare_trees(sctx->send_root, sctx->parent_root, sctx);
		if (ret < 0)
			goto out;
		ret = finish_inode_if_needed(sctx, 1);
		if (ret < 0)
			goto out;
	} else {
		ret = full_send_tree(sctx);
		if (ret < 0)
			goto out;
	}

out:
	free_recorded_refs(sctx);
	return ret;
}

/*
 * If orphan cleanup did remove any orphans from a root, it means the tree
 * was modified and therefore the commit root is not the same as the current
 * root anymore. This is a problem, because send uses the commit root and
 * therefore can see inode items that don't exist in the current root anymore,
 * and for example make calls to btrfs_iget, which will do tree lookups based
 * on the current root and not on the commit root. Those lookups will fail,
 * returning a -ESTALE error, and making send fail with that error. So make
 * sure a send does not see any orphans we have just removed, and that it will
 * see the same inodes regardless of whether a transaction commit happened
 * before it started (meaning that the commit root will be the same as the
 * current root) or not.
 */
static int ensure_commit_roots_uptodate(struct send_ctx *sctx)
{
	struct btrfs_root *root = sctx->parent_root;

	if (root && root->node != root->commit_root)
		return btrfs_commit_current_transaction(root);

	for (int i = 0; i < sctx->clone_roots_cnt; i++) {
		root = sctx->clone_roots[i].root;
		if (root->node != root->commit_root)
			return btrfs_commit_current_transaction(root);
	}

	return 0;
}

/*
 * Make sure any existing dellaloc is flushed for any root used by a send
 * operation so that we do not miss any data and we do not race with writeback
 * finishing and changing a tree while send is using the tree. This could
 * happen if a subvolume is in RW mode, has delalloc, is turned to RO mode and
 * a send operation then uses the subvolume.
 * After flushing delalloc ensure_commit_roots_uptodate() must be called.
 */
static int flush_delalloc_roots(struct send_ctx *sctx)
{
	struct btrfs_root *root = sctx->parent_root;
	int ret;
	int i;

	if (root) {
		ret = btrfs_start_delalloc_snapshot(root, false);
		if (ret)
			return ret;
		btrfs_wait_ordered_extents(root, U64_MAX, NULL);
	}

	for (i = 0; i < sctx->clone_roots_cnt; i++) {
		root = sctx->clone_roots[i].root;
		ret = btrfs_start_delalloc_snapshot(root, false);
		if (ret)
			return ret;
		btrfs_wait_ordered_extents(root, U64_MAX, NULL);
	}

	return 0;
}

static void btrfs_root_dec_send_in_progress(struct btrfs_root* root)
{
	spin_lock(&root->root_item_lock);
	root->send_in_progress--;
	/*
	 * Not much left to do, we don't know why it's unbalanced and
	 * can't blindly reset it to 0.
	 */
	if (root->send_in_progress < 0)
		btrfs_err(root->fs_info,
			  "send_in_progress unbalanced %d root %llu",
			  root->send_in_progress, btrfs_root_id(root));
	spin_unlock(&root->root_item_lock);
}

static void dedupe_in_progress_warn(const struct btrfs_root *root)
{
	btrfs_warn_rl(root->fs_info,
"cannot use root %llu for send while deduplications on it are in progress (%d in progress)",
		      btrfs_root_id(root), root->dedupe_in_progress);
}

long btrfs_ioctl_send(struct btrfs_inode *inode, const struct btrfs_ioctl_send_args *arg)
{
	int ret = 0;
	struct btrfs_root *send_root = inode->root;
	struct btrfs_fs_info *fs_info = send_root->fs_info;
	struct btrfs_root *clone_root;
	struct send_ctx *sctx = NULL;
	u32 i;
	u64 *clone_sources_tmp = NULL;
	int clone_sources_to_rollback = 0;
	size_t alloc_size;
	int sort_clone_roots = 0;
	struct btrfs_lru_cache_entry *entry;
	struct btrfs_lru_cache_entry *tmp;

	if (!capable(CAP_SYS_ADMIN))
		return -EPERM;

	/*
	 * The subvolume must remain read-only during send, protect against
	 * making it RW. This also protects against deletion.
	 */
	spin_lock(&send_root->root_item_lock);
	if (btrfs_root_readonly(send_root) && send_root->dedupe_in_progress) {
		dedupe_in_progress_warn(send_root);
		spin_unlock(&send_root->root_item_lock);
		return -EAGAIN;
	}
	send_root->send_in_progress++;
	spin_unlock(&send_root->root_item_lock);

	/*
	 * Userspace tools do the checks and warn the user if it's
	 * not RO.
	 */
	if (!btrfs_root_readonly(send_root)) {
		ret = -EPERM;
		goto out;
	}

	/*
	 * Check that we don't overflow at later allocations, we request
	 * clone_sources_count + 1 items, and compare to unsigned long inside
	 * access_ok. Also set an upper limit for allocation size so this can't
	 * easily exhaust memory. Max number of clone sources is about 200K.
	 */
	if (arg->clone_sources_count > SZ_8M / sizeof(struct clone_root)) {
		ret = -EINVAL;
		goto out;
	}

	if (arg->flags & ~BTRFS_SEND_FLAG_MASK) {
		ret = -EOPNOTSUPP;
		goto out;
	}

	sctx = kzalloc(sizeof(struct send_ctx), GFP_KERNEL);
	if (!sctx) {
		ret = -ENOMEM;
		goto out;
	}

	INIT_LIST_HEAD(&sctx->new_refs);
	INIT_LIST_HEAD(&sctx->deleted_refs);

	btrfs_lru_cache_init(&sctx->name_cache, SEND_MAX_NAME_CACHE_SIZE);
	btrfs_lru_cache_init(&sctx->backref_cache, SEND_MAX_BACKREF_CACHE_SIZE);
	btrfs_lru_cache_init(&sctx->dir_created_cache,
			     SEND_MAX_DIR_CREATED_CACHE_SIZE);
	/*
	 * This cache is periodically trimmed to a fixed size elsewhere, see
	 * cache_dir_utimes() and trim_dir_utimes_cache().
	 */
	btrfs_lru_cache_init(&sctx->dir_utimes_cache, 0);

	sctx->pending_dir_moves = RB_ROOT;
	sctx->waiting_dir_moves = RB_ROOT;
	sctx->orphan_dirs = RB_ROOT;
	sctx->rbtree_new_refs = RB_ROOT;
	sctx->rbtree_deleted_refs = RB_ROOT;

	sctx->flags = arg->flags;

	if (arg->flags & BTRFS_SEND_FLAG_VERSION) {
		if (arg->version > BTRFS_SEND_STREAM_VERSION) {
			ret = -EPROTO;
			goto out;
		}
		/* Zero means "use the highest version" */
		sctx->proto = arg->version ?: BTRFS_SEND_STREAM_VERSION;
	} else {
		sctx->proto = 1;
	}
	if ((arg->flags & BTRFS_SEND_FLAG_COMPRESSED) && sctx->proto < 2) {
		ret = -EINVAL;
		goto out;
	}

	sctx->send_filp = fget(arg->send_fd);
	if (!sctx->send_filp || !(sctx->send_filp->f_mode & FMODE_WRITE)) {
		ret = -EBADF;
		goto out;
	}

	sctx->send_root = send_root;
	/*
	 * Unlikely but possible, if the subvolume is marked for deletion but
	 * is slow to remove the directory entry, send can still be started
	 */
	if (btrfs_root_dead(sctx->send_root)) {
		ret = -EPERM;
		goto out;
	}

	sctx->clone_roots_cnt = arg->clone_sources_count;

	if (sctx->proto >= 2) {
		u32 send_buf_num_pages;

		sctx->send_max_size = BTRFS_SEND_BUF_SIZE_V2;
		sctx->send_buf = vmalloc(sctx->send_max_size);
		if (!sctx->send_buf) {
			ret = -ENOMEM;
			goto out;
		}
		send_buf_num_pages = sctx->send_max_size >> PAGE_SHIFT;
		sctx->send_buf_pages = kcalloc(send_buf_num_pages,
					       sizeof(*sctx->send_buf_pages),
					       GFP_KERNEL);
		if (!sctx->send_buf_pages) {
			ret = -ENOMEM;
			goto out;
		}
		for (i = 0; i < send_buf_num_pages; i++) {
			sctx->send_buf_pages[i] =
				vmalloc_to_page(sctx->send_buf + (i << PAGE_SHIFT));
		}
	} else {
		sctx->send_max_size = BTRFS_SEND_BUF_SIZE_V1;
		sctx->send_buf = kvmalloc(sctx->send_max_size, GFP_KERNEL);
	}
	if (!sctx->send_buf) {
		ret = -ENOMEM;
		goto out;
	}

	sctx->clone_roots = kvcalloc(arg->clone_sources_count + 1,
				     sizeof(*sctx->clone_roots),
				     GFP_KERNEL);
	if (!sctx->clone_roots) {
		ret = -ENOMEM;
		goto out;
	}

	alloc_size = array_size(sizeof(*arg->clone_sources),
				arg->clone_sources_count);

	if (arg->clone_sources_count) {
		clone_sources_tmp = kvmalloc(alloc_size, GFP_KERNEL);
		if (!clone_sources_tmp) {
			ret = -ENOMEM;
			goto out;
		}

		ret = copy_from_user(clone_sources_tmp, arg->clone_sources,
				alloc_size);
		if (ret) {
			ret = -EFAULT;
			goto out;
		}

		for (i = 0; i < arg->clone_sources_count; i++) {
			clone_root = btrfs_get_fs_root(fs_info,
						clone_sources_tmp[i], true);
			if (IS_ERR(clone_root)) {
				ret = PTR_ERR(clone_root);
				goto out;
			}
			spin_lock(&clone_root->root_item_lock);
			if (!btrfs_root_readonly(clone_root) ||
			    btrfs_root_dead(clone_root)) {
				spin_unlock(&clone_root->root_item_lock);
				btrfs_put_root(clone_root);
				ret = -EPERM;
				goto out;
			}
			if (clone_root->dedupe_in_progress) {
				dedupe_in_progress_warn(clone_root);
				spin_unlock(&clone_root->root_item_lock);
				btrfs_put_root(clone_root);
				ret = -EAGAIN;
				goto out;
			}
			clone_root->send_in_progress++;
			spin_unlock(&clone_root->root_item_lock);

			sctx->clone_roots[i].root = clone_root;
			clone_sources_to_rollback = i + 1;
		}
		kvfree(clone_sources_tmp);
		clone_sources_tmp = NULL;
	}

	if (arg->parent_root) {
		sctx->parent_root = btrfs_get_fs_root(fs_info, arg->parent_root,
						      true);
		if (IS_ERR(sctx->parent_root)) {
			ret = PTR_ERR(sctx->parent_root);
			goto out;
		}

		spin_lock(&sctx->parent_root->root_item_lock);
		sctx->parent_root->send_in_progress++;
		if (!btrfs_root_readonly(sctx->parent_root) ||
				btrfs_root_dead(sctx->parent_root)) {
			spin_unlock(&sctx->parent_root->root_item_lock);
			ret = -EPERM;
			goto out;
		}
		if (sctx->parent_root->dedupe_in_progress) {
			dedupe_in_progress_warn(sctx->parent_root);
			spin_unlock(&sctx->parent_root->root_item_lock);
			ret = -EAGAIN;
			goto out;
		}
		spin_unlock(&sctx->parent_root->root_item_lock);
	}

	/*
	 * Clones from send_root are allowed, but only if the clone source
	 * is behind the current send position. This is checked while searching
	 * for possible clone sources.
	 */
	sctx->clone_roots[sctx->clone_roots_cnt++].root =
		btrfs_grab_root(sctx->send_root);

	/* We do a bsearch later */
	sort(sctx->clone_roots, sctx->clone_roots_cnt,
			sizeof(*sctx->clone_roots), __clone_root_cmp_sort,
			NULL);
	sort_clone_roots = 1;

	ret = flush_delalloc_roots(sctx);
	if (ret)
		goto out;

	ret = ensure_commit_roots_uptodate(sctx);
	if (ret)
		goto out;

	ret = send_subvol(sctx);
	if (ret < 0)
		goto out;

	btrfs_lru_cache_for_each_entry_safe(&sctx->dir_utimes_cache, entry, tmp) {
		ret = send_utimes(sctx, entry->key, entry->gen);
		if (ret < 0)
			goto out;
		btrfs_lru_cache_remove(&sctx->dir_utimes_cache, entry);
	}

	if (!(sctx->flags & BTRFS_SEND_FLAG_OMIT_END_CMD)) {
		ret = begin_cmd(sctx, BTRFS_SEND_C_END);
		if (ret < 0)
			goto out;
		ret = send_cmd(sctx);
		if (ret < 0)
			goto out;
	}

out:
	WARN_ON(sctx && !ret && !RB_EMPTY_ROOT(&sctx->pending_dir_moves));
	while (sctx && !RB_EMPTY_ROOT(&sctx->pending_dir_moves)) {
		struct rb_node *n;
		struct pending_dir_move *pm;

		n = rb_first(&sctx->pending_dir_moves);
		pm = rb_entry(n, struct pending_dir_move, node);
		while (!list_empty(&pm->list)) {
			struct pending_dir_move *pm2;

			pm2 = list_first_entry(&pm->list,
					       struct pending_dir_move, list);
			free_pending_move(sctx, pm2);
		}
		free_pending_move(sctx, pm);
	}

	WARN_ON(sctx && !ret && !RB_EMPTY_ROOT(&sctx->waiting_dir_moves));
	while (sctx && !RB_EMPTY_ROOT(&sctx->waiting_dir_moves)) {
		struct rb_node *n;
		struct waiting_dir_move *dm;

		n = rb_first(&sctx->waiting_dir_moves);
		dm = rb_entry(n, struct waiting_dir_move, node);
		rb_erase(&dm->node, &sctx->waiting_dir_moves);
		kfree(dm);
	}

	WARN_ON(sctx && !ret && !RB_EMPTY_ROOT(&sctx->orphan_dirs));
	while (sctx && !RB_EMPTY_ROOT(&sctx->orphan_dirs)) {
		struct rb_node *n;
		struct orphan_dir_info *odi;

		n = rb_first(&sctx->orphan_dirs);
		odi = rb_entry(n, struct orphan_dir_info, node);
		free_orphan_dir_info(sctx, odi);
	}

	if (sort_clone_roots) {
		for (i = 0; i < sctx->clone_roots_cnt; i++) {
			btrfs_root_dec_send_in_progress(
					sctx->clone_roots[i].root);
			btrfs_put_root(sctx->clone_roots[i].root);
		}
	} else {
		for (i = 0; sctx && i < clone_sources_to_rollback; i++) {
			btrfs_root_dec_send_in_progress(
					sctx->clone_roots[i].root);
			btrfs_put_root(sctx->clone_roots[i].root);
		}

		btrfs_root_dec_send_in_progress(send_root);
	}
	if (sctx && !IS_ERR_OR_NULL(sctx->parent_root)) {
		btrfs_root_dec_send_in_progress(sctx->parent_root);
		btrfs_put_root(sctx->parent_root);
	}

	kvfree(clone_sources_tmp);

	if (sctx) {
		if (sctx->send_filp)
			fput(sctx->send_filp);

		kvfree(sctx->clone_roots);
		kfree(sctx->send_buf_pages);
		kvfree(sctx->send_buf);
		kvfree(sctx->verity_descriptor);

		close_current_inode(sctx);

		btrfs_lru_cache_clear(&sctx->name_cache);
		btrfs_lru_cache_clear(&sctx->backref_cache);
		btrfs_lru_cache_clear(&sctx->dir_created_cache);
		btrfs_lru_cache_clear(&sctx->dir_utimes_cache);

		kfree(sctx);
	}

	return ret;
}<|MERGE_RESOLUTION|>--- conflicted
+++ resolved
@@ -348,12 +348,8 @@
 	int need_later_update;
 	/* Name length without NUL terminator. */
 	int name_len;
-<<<<<<< HEAD
-	char name[] __counted_by(name_len);
-=======
 	/* Not NUL terminated. */
 	char name[] __counted_by(name_len) __nonstring;
->>>>>>> adc21867
 };
 
 /* See the comment at lru_cache.h about struct btrfs_lru_cache_entry. */
@@ -6193,10 +6189,6 @@
 	if (ret < 0)
 		return ret;
 
-<<<<<<< HEAD
-	if (clone_root->offset + num_bytes == info.size)
-		goto clone_data;
-=======
 	if (clone_root->offset + num_bytes == info.size) {
 		/*
 		 * The final size of our file matches the end offset, but it may
@@ -6220,7 +6212,6 @@
 		}
 		goto clone_data;
 	}
->>>>>>> adc21867
 
 write_data:
 	ret = send_extent_data(sctx, path, offset, num_bytes);
