// SPDX-License-Identifier: GPL-2.0

#include "linux/spinlock.h"
#include <linux/minmax.h>
#include "misc.h"
#include "ctree.h"
#include "space-info.h"
#include "sysfs.h"
#include "volumes.h"
#include "free-space-cache.h"
#include "ordered-data.h"
#include "transaction.h"
#include "block-group.h"
#include "fs.h"
#include "accessors.h"
#include "extent-tree.h"

/*
 * HOW DOES SPACE RESERVATION WORK
 *
 * If you want to know about delalloc specifically, there is a separate comment
 * for that with the delalloc code.  This comment is about how the whole system
 * works generally.
 *
 * BASIC CONCEPTS
 *
 *   1) space_info.  This is the ultimate arbiter of how much space we can use.
 *   There's a description of the bytes_ fields with the struct declaration,
 *   refer to that for specifics on each field.  Suffice it to say that for
 *   reservations we care about total_bytes - SUM(space_info->bytes_) when
 *   determining if there is space to make an allocation.  There is a space_info
 *   for METADATA, SYSTEM, and DATA areas.
 *
 *   2) block_rsv's.  These are basically buckets for every different type of
 *   metadata reservation we have.  You can see the comment in the block_rsv
 *   code on the rules for each type, but generally block_rsv->reserved is how
 *   much space is accounted for in space_info->bytes_may_use.
 *
 *   3) btrfs_calc*_size.  These are the worst case calculations we used based
 *   on the number of items we will want to modify.  We have one for changing
 *   items, and one for inserting new items.  Generally we use these helpers to
 *   determine the size of the block reserves, and then use the actual bytes
 *   values to adjust the space_info counters.
 *
 * MAKING RESERVATIONS, THE NORMAL CASE
 *
 *   We call into either btrfs_reserve_data_bytes() or
 *   btrfs_reserve_metadata_bytes(), depending on which we're looking for, with
 *   num_bytes we want to reserve.
 *
 *   ->reserve
 *     space_info->bytes_may_reserve += num_bytes
 *
 *   ->extent allocation
 *     Call btrfs_add_reserved_bytes() which does
 *     space_info->bytes_may_reserve -= num_bytes
 *     space_info->bytes_reserved += extent_bytes
 *
 *   ->insert reference
 *     Call btrfs_update_block_group() which does
 *     space_info->bytes_reserved -= extent_bytes
 *     space_info->bytes_used += extent_bytes
 *
 * MAKING RESERVATIONS, FLUSHING NORMALLY (non-priority)
 *
 *   Assume we are unable to simply make the reservation because we do not have
 *   enough space
 *
 *   -> __reserve_bytes
 *     create a reserve_ticket with ->bytes set to our reservation, add it to
 *     the tail of space_info->tickets, kick async flush thread
 *
 *   ->handle_reserve_ticket
 *     wait on ticket->wait for ->bytes to be reduced to 0, or ->error to be set
 *     on the ticket.
 *
 *   -> btrfs_async_reclaim_metadata_space/btrfs_async_reclaim_data_space
 *     Flushes various things attempting to free up space.
 *
 *   -> btrfs_try_granting_tickets()
 *     This is called by anything that either subtracts space from
 *     space_info->bytes_may_use, ->bytes_pinned, etc, or adds to the
 *     space_info->total_bytes.  This loops through the ->priority_tickets and
 *     then the ->tickets list checking to see if the reservation can be
 *     completed.  If it can the space is added to space_info->bytes_may_use and
 *     the ticket is woken up.
 *
 *   -> ticket wakeup
 *     Check if ->bytes == 0, if it does we got our reservation and we can carry
 *     on, if not return the appropriate error (ENOSPC, but can be EINTR if we
 *     were interrupted.)
 *
 * MAKING RESERVATIONS, FLUSHING HIGH PRIORITY
 *
 *   Same as the above, except we add ourselves to the
 *   space_info->priority_tickets, and we do not use ticket->wait, we simply
 *   call flush_space() ourselves for the states that are safe for us to call
 *   without deadlocking and hope for the best.
 *
 * THE FLUSHING STATES
 *
 *   Generally speaking we will have two cases for each state, a "nice" state
 *   and a "ALL THE THINGS" state.  In btrfs we delay a lot of work in order to
 *   reduce the locking over head on the various trees, and even to keep from
 *   doing any work at all in the case of delayed refs.  Each of these delayed
 *   things however hold reservations, and so letting them run allows us to
 *   reclaim space so we can make new reservations.
 *
 *   FLUSH_DELAYED_ITEMS
 *     Every inode has a delayed item to update the inode.  Take a simple write
 *     for example, we would update the inode item at write time to update the
 *     mtime, and then again at finish_ordered_io() time in order to update the
 *     isize or bytes.  We keep these delayed items to coalesce these operations
 *     into a single operation done on demand.  These are an easy way to reclaim
 *     metadata space.
 *
 *   FLUSH_DELALLOC
 *     Look at the delalloc comment to get an idea of how much space is reserved
 *     for delayed allocation.  We can reclaim some of this space simply by
 *     running delalloc, but usually we need to wait for ordered extents to
 *     reclaim the bulk of this space.
 *
 *   FLUSH_DELAYED_REFS
 *     We have a block reserve for the outstanding delayed refs space, and every
 *     delayed ref operation holds a reservation.  Running these is a quick way
 *     to reclaim space, but we want to hold this until the end because COW can
 *     churn a lot and we can avoid making some extent tree modifications if we
 *     are able to delay for as long as possible.
 *
 *   ALLOC_CHUNK
 *     We will skip this the first time through space reservation, because of
 *     overcommit and we don't want to have a lot of useless metadata space when
 *     our worst case reservations will likely never come true.
 *
 *   RUN_DELAYED_IPUTS
 *     If we're freeing inodes we're likely freeing checksums, file extent
 *     items, and extent tree items.  Loads of space could be freed up by these
 *     operations, however they won't be usable until the transaction commits.
 *
 *   COMMIT_TRANS
 *     This will commit the transaction.  Historically we had a lot of logic
 *     surrounding whether or not we'd commit the transaction, but this waits born
 *     out of a pre-tickets era where we could end up committing the transaction
 *     thousands of times in a row without making progress.  Now thanks to our
 *     ticketing system we know if we're not making progress and can error
 *     everybody out after a few commits rather than burning the disk hoping for
 *     a different answer.
 *
 * OVERCOMMIT
 *
 *   Because we hold so many reservations for metadata we will allow you to
 *   reserve more space than is currently free in the currently allocate
 *   metadata space.  This only happens with metadata, data does not allow
 *   overcommitting.
 *
 *   You can see the current logic for when we allow overcommit in
 *   btrfs_can_overcommit(), but it only applies to unallocated space.  If there
 *   is no unallocated space to be had, all reservations are kept within the
 *   free space in the allocated metadata chunks.
 *
 *   Because of overcommitting, you generally want to use the
 *   btrfs_can_overcommit() logic for metadata allocations, as it does the right
 *   thing with or without extra unallocated space.
 */

u64 __pure btrfs_space_info_used(const struct btrfs_space_info *s_info,
			  bool may_use_included)
{
	ASSERT(s_info);
	return s_info->bytes_used + s_info->bytes_reserved +
		s_info->bytes_pinned + s_info->bytes_readonly +
		s_info->bytes_zone_unusable +
		(may_use_included ? s_info->bytes_may_use : 0);
}

/*
 * after adding space to the filesystem, we need to clear the full flags
 * on all the space infos.
 */
void btrfs_clear_space_info_full(struct btrfs_fs_info *info)
{
	struct list_head *head = &info->space_info;
	struct btrfs_space_info *found;

	list_for_each_entry(found, head, list)
		found->full = 0;
}

/*
 * Block groups with more than this value (percents) of unusable space will be
 * scheduled for background reclaim.
 */
#define BTRFS_DEFAULT_ZONED_RECLAIM_THRESH			(75)

#define BTRFS_UNALLOC_BLOCK_GROUP_TARGET			(10ULL)

/*
 * Calculate chunk size depending on volume type (regular or zoned).
 */
static u64 calc_chunk_size(const struct btrfs_fs_info *fs_info, u64 flags)
{
	if (btrfs_is_zoned(fs_info))
		return fs_info->zone_size;

	ASSERT(flags & BTRFS_BLOCK_GROUP_TYPE_MASK);

	if (flags & BTRFS_BLOCK_GROUP_DATA)
		return BTRFS_MAX_DATA_CHUNK_SIZE;
	else if (flags & BTRFS_BLOCK_GROUP_SYSTEM)
		return SZ_32M;

	/* Handle BTRFS_BLOCK_GROUP_METADATA */
	if (fs_info->fs_devices->total_rw_bytes > 50ULL * SZ_1G)
		return SZ_1G;

	return SZ_256M;
}

/*
 * Update default chunk size.
 */
void btrfs_update_space_info_chunk_size(struct btrfs_space_info *space_info,
					u64 chunk_size)
{
	WRITE_ONCE(space_info->chunk_size, chunk_size);
}

static int create_space_info(struct btrfs_fs_info *info, u64 flags)
{

	struct btrfs_space_info *space_info;
	int i;
	int ret;

	space_info = kzalloc(sizeof(*space_info), GFP_NOFS);
	if (!space_info)
		return -ENOMEM;

	space_info->fs_info = info;
	for (i = 0; i < BTRFS_NR_RAID_TYPES; i++)
		INIT_LIST_HEAD(&space_info->block_groups[i]);
	init_rwsem(&space_info->groups_sem);
	spin_lock_init(&space_info->lock);
	space_info->flags = flags & BTRFS_BLOCK_GROUP_TYPE_MASK;
	space_info->force_alloc = CHUNK_ALLOC_NO_FORCE;
	INIT_LIST_HEAD(&space_info->ro_bgs);
	INIT_LIST_HEAD(&space_info->tickets);
	INIT_LIST_HEAD(&space_info->priority_tickets);
	space_info->clamp = 1;
	btrfs_update_space_info_chunk_size(space_info, calc_chunk_size(info, flags));

	if (btrfs_is_zoned(info))
		space_info->bg_reclaim_threshold = BTRFS_DEFAULT_ZONED_RECLAIM_THRESH;

	ret = btrfs_sysfs_add_space_info_type(info, space_info);
	if (ret)
		return ret;

	list_add(&space_info->list, &info->space_info);
	if (flags & BTRFS_BLOCK_GROUP_DATA)
		info->data_sinfo = space_info;

	return ret;
}

int btrfs_init_space_info(struct btrfs_fs_info *fs_info)
{
	struct btrfs_super_block *disk_super;
	u64 features;
	u64 flags;
	int mixed = 0;
	int ret;

	disk_super = fs_info->super_copy;
	if (!btrfs_super_root(disk_super))
		return -EINVAL;

	features = btrfs_super_incompat_flags(disk_super);
	if (features & BTRFS_FEATURE_INCOMPAT_MIXED_GROUPS)
		mixed = 1;

	flags = BTRFS_BLOCK_GROUP_SYSTEM;
	ret = create_space_info(fs_info, flags);
	if (ret)
		goto out;

	if (mixed) {
		flags = BTRFS_BLOCK_GROUP_METADATA | BTRFS_BLOCK_GROUP_DATA;
		ret = create_space_info(fs_info, flags);
	} else {
		flags = BTRFS_BLOCK_GROUP_METADATA;
		ret = create_space_info(fs_info, flags);
		if (ret)
			goto out;

		flags = BTRFS_BLOCK_GROUP_DATA;
		ret = create_space_info(fs_info, flags);
	}
out:
	return ret;
}

void btrfs_add_bg_to_space_info(struct btrfs_fs_info *info,
				struct btrfs_block_group *block_group)
{
	struct btrfs_space_info *found;
	int factor, index;

	factor = btrfs_bg_type_to_factor(block_group->flags);

	found = btrfs_find_space_info(info, block_group->flags);
	ASSERT(found);
	spin_lock(&found->lock);
	found->total_bytes += block_group->length;
	found->disk_total += block_group->length * factor;
	found->bytes_used += block_group->used;
	found->disk_used += block_group->used * factor;
	found->bytes_readonly += block_group->bytes_super;
	btrfs_space_info_update_bytes_zone_unusable(info, found, block_group->zone_unusable);
	if (block_group->length > 0)
		found->full = 0;
	btrfs_try_granting_tickets(info, found);
	spin_unlock(&found->lock);

	block_group->space_info = found;

	index = btrfs_bg_flags_to_raid_index(block_group->flags);
	down_write(&found->groups_sem);
	list_add_tail(&block_group->list, &found->block_groups[index]);
	up_write(&found->groups_sem);
}

struct btrfs_space_info *btrfs_find_space_info(struct btrfs_fs_info *info,
					       u64 flags)
{
	struct list_head *head = &info->space_info;
	struct btrfs_space_info *found;

	flags &= BTRFS_BLOCK_GROUP_TYPE_MASK;

	list_for_each_entry(found, head, list) {
		if (found->flags & flags)
			return found;
	}
	return NULL;
}

static u64 calc_effective_data_chunk_size(struct btrfs_fs_info *fs_info)
{
	struct btrfs_space_info *data_sinfo;
	u64 data_chunk_size;

	/*
	 * Calculate the data_chunk_size, space_info->chunk_size is the
	 * "optimal" chunk size based on the fs size.  However when we actually
	 * allocate the chunk we will strip this down further, making it no
	 * more than 10% of the disk or 1G, whichever is smaller.
	 *
	 * On the zoned mode, we need to use zone_size (= data_sinfo->chunk_size)
	 * as it is.
	 */
	data_sinfo = btrfs_find_space_info(fs_info, BTRFS_BLOCK_GROUP_DATA);
	if (btrfs_is_zoned(fs_info))
		return data_sinfo->chunk_size;
	data_chunk_size = min(data_sinfo->chunk_size,
			      mult_perc(fs_info->fs_devices->total_rw_bytes, 10));
	return min_t(u64, data_chunk_size, SZ_1G);
}

static u64 calc_available_free_space(struct btrfs_fs_info *fs_info,
			  const struct btrfs_space_info *space_info,
			  enum btrfs_reserve_flush_enum flush)
{
	u64 profile;
	u64 avail;
	u64 data_chunk_size;
	int factor;

	if (space_info->flags & BTRFS_BLOCK_GROUP_SYSTEM)
		profile = btrfs_system_alloc_profile(fs_info);
	else
		profile = btrfs_metadata_alloc_profile(fs_info);

	avail = atomic64_read(&fs_info->free_chunk_space);

	/*
	 * If we have dup, raid1 or raid10 then only half of the free
	 * space is actually usable.  For raid56, the space info used
	 * doesn't include the parity drive, so we don't have to
	 * change the math
	 */
	factor = btrfs_bg_type_to_factor(profile);
	avail = div_u64(avail, factor);
	if (avail == 0)
		return 0;

	data_chunk_size = calc_effective_data_chunk_size(fs_info);

	/*
	 * Since data allocations immediately use block groups as part of the
	 * reservation, because we assume that data reservations will == actual
	 * usage, we could potentially overcommit and then immediately have that
	 * available space used by a data allocation, which could put us in a
	 * bind when we get close to filling the file system.
	 *
	 * To handle this simply remove the data_chunk_size from the available
	 * space.  If we are relatively empty this won't affect our ability to
	 * overcommit much, and if we're very close to full it'll keep us from
	 * getting into a position where we've given ourselves very little
	 * metadata wiggle room.
	 */
	if (avail <= data_chunk_size)
		return 0;
	avail -= data_chunk_size;

	/*
	 * If we aren't flushing all things, let us overcommit up to
	 * 1/2th of the space. If we can flush, don't let us overcommit
	 * too much, let it overcommit up to 1/8 of the space.
	 */
	if (flush == BTRFS_RESERVE_FLUSH_ALL)
		avail >>= 3;
	else
		avail >>= 1;

	/*
	 * On the zoned mode, we always allocate one zone as one chunk.
	 * Returning non-zone size alingned bytes here will result in
	 * less pressure for the async metadata reclaim process, and it
	 * will over-commit too much leading to ENOSPC. Align down to the
	 * zone size to avoid that.
	 */
	if (btrfs_is_zoned(fs_info))
		avail = ALIGN_DOWN(avail, fs_info->zone_size);

	return avail;
}

int btrfs_can_overcommit(struct btrfs_fs_info *fs_info,
			 const struct btrfs_space_info *space_info, u64 bytes,
			 enum btrfs_reserve_flush_enum flush)
{
	u64 avail;
	u64 used;

	/* Don't overcommit when in mixed mode */
	if (space_info->flags & BTRFS_BLOCK_GROUP_DATA)
		return 0;

	used = btrfs_space_info_used(space_info, true);
	avail = calc_available_free_space(fs_info, space_info, flush);

	if (used + bytes < space_info->total_bytes + avail)
		return 1;
	return 0;
}

static void remove_ticket(struct btrfs_space_info *space_info,
			  struct reserve_ticket *ticket)
{
	if (!list_empty(&ticket->list)) {
		list_del_init(&ticket->list);
		ASSERT(space_info->reclaim_size >= ticket->bytes);
		space_info->reclaim_size -= ticket->bytes;
	}
}

/*
 * This is for space we already have accounted in space_info->bytes_may_use, so
 * basically when we're returning space from block_rsv's.
 */
void btrfs_try_granting_tickets(struct btrfs_fs_info *fs_info,
				struct btrfs_space_info *space_info)
{
	struct list_head *head;
	enum btrfs_reserve_flush_enum flush = BTRFS_RESERVE_NO_FLUSH;

	lockdep_assert_held(&space_info->lock);

	head = &space_info->priority_tickets;
again:
	while (!list_empty(head)) {
		struct reserve_ticket *ticket;
		u64 used = btrfs_space_info_used(space_info, true);

		ticket = list_first_entry(head, struct reserve_ticket, list);

		/* Check and see if our ticket can be satisfied now. */
		if ((used + ticket->bytes <= space_info->total_bytes) ||
		    btrfs_can_overcommit(fs_info, space_info, ticket->bytes,
					 flush)) {
			btrfs_space_info_update_bytes_may_use(fs_info,
							      space_info,
							      ticket->bytes);
			remove_ticket(space_info, ticket);
			ticket->bytes = 0;
			space_info->tickets_id++;
			wake_up(&ticket->wait);
		} else {
			break;
		}
	}

	if (head == &space_info->priority_tickets) {
		head = &space_info->tickets;
		flush = BTRFS_RESERVE_FLUSH_ALL;
		goto again;
	}
}

#define DUMP_BLOCK_RSV(fs_info, rsv_name)				\
do {									\
	struct btrfs_block_rsv *__rsv = &(fs_info)->rsv_name;		\
	spin_lock(&__rsv->lock);					\
	btrfs_info(fs_info, #rsv_name ": size %llu reserved %llu",	\
		   __rsv->size, __rsv->reserved);			\
	spin_unlock(&__rsv->lock);					\
} while (0)

static const char *space_info_flag_to_str(const struct btrfs_space_info *space_info)
{
	switch (space_info->flags) {
	case BTRFS_BLOCK_GROUP_SYSTEM:
		return "SYSTEM";
	case BTRFS_BLOCK_GROUP_METADATA | BTRFS_BLOCK_GROUP_DATA:
		return "DATA+METADATA";
	case BTRFS_BLOCK_GROUP_DATA:
		return "DATA";
	case BTRFS_BLOCK_GROUP_METADATA:
		return "METADATA";
	default:
		return "UNKNOWN";
	}
}

static void dump_global_block_rsv(struct btrfs_fs_info *fs_info)
{
	DUMP_BLOCK_RSV(fs_info, global_block_rsv);
	DUMP_BLOCK_RSV(fs_info, trans_block_rsv);
	DUMP_BLOCK_RSV(fs_info, chunk_block_rsv);
	DUMP_BLOCK_RSV(fs_info, delayed_block_rsv);
	DUMP_BLOCK_RSV(fs_info, delayed_refs_rsv);
}

static void __btrfs_dump_space_info(const struct btrfs_fs_info *fs_info,
				    const struct btrfs_space_info *info)
{
	const char *flag_str = space_info_flag_to_str(info);
	lockdep_assert_held(&info->lock);

	/* The free space could be negative in case of overcommit */
	btrfs_info(fs_info, "space_info %s has %lld free, is %sfull",
		   flag_str,
		   (s64)(info->total_bytes - btrfs_space_info_used(info, true)),
		   info->full ? "" : "not ");
	btrfs_info(fs_info,
"space_info total=%llu, used=%llu, pinned=%llu, reserved=%llu, may_use=%llu, readonly=%llu zone_unusable=%llu",
		info->total_bytes, info->bytes_used, info->bytes_pinned,
		info->bytes_reserved, info->bytes_may_use,
		info->bytes_readonly, info->bytes_zone_unusable);
}

void btrfs_dump_space_info(struct btrfs_fs_info *fs_info,
			   struct btrfs_space_info *info, u64 bytes,
			   int dump_block_groups)
{
	struct btrfs_block_group *cache;
	u64 total_avail = 0;
	int index = 0;

	spin_lock(&info->lock);
	__btrfs_dump_space_info(fs_info, info);
	dump_global_block_rsv(fs_info);
	spin_unlock(&info->lock);

	if (!dump_block_groups)
		return;

	down_read(&info->groups_sem);
again:
	list_for_each_entry(cache, &info->block_groups[index], list) {
		u64 avail;

		spin_lock(&cache->lock);
		avail = cache->length - cache->used - cache->pinned -
			cache->reserved - cache->bytes_super - cache->zone_unusable;
		btrfs_info(fs_info,
"block group %llu has %llu bytes, %llu used %llu pinned %llu reserved %llu delalloc %llu super %llu zone_unusable (%llu bytes available) %s",
			   cache->start, cache->length, cache->used, cache->pinned,
			   cache->reserved, cache->delalloc_bytes,
			   cache->bytes_super, cache->zone_unusable,
			   avail, cache->ro ? "[readonly]" : "");
		spin_unlock(&cache->lock);
		btrfs_dump_free_space(cache, bytes);
		total_avail += avail;
	}
	if (++index < BTRFS_NR_RAID_TYPES)
		goto again;
	up_read(&info->groups_sem);

	btrfs_info(fs_info, "%llu bytes available across all block groups", total_avail);
}

static inline u64 calc_reclaim_items_nr(const struct btrfs_fs_info *fs_info,
					u64 to_reclaim)
{
	u64 bytes;
	u64 nr;

	bytes = btrfs_calc_insert_metadata_size(fs_info, 1);
	nr = div64_u64(to_reclaim, bytes);
	if (!nr)
		nr = 1;
	return nr;
}

/*
 * shrink metadata reservation for delalloc
 */
static void shrink_delalloc(struct btrfs_fs_info *fs_info,
			    struct btrfs_space_info *space_info,
			    u64 to_reclaim, bool wait_ordered,
			    bool for_preempt)
{
	struct btrfs_trans_handle *trans;
	u64 delalloc_bytes;
	u64 ordered_bytes;
	u64 items;
	long time_left;
	int loops;

	delalloc_bytes = percpu_counter_sum_positive(&fs_info->delalloc_bytes);
	ordered_bytes = percpu_counter_sum_positive(&fs_info->ordered_bytes);
	if (delalloc_bytes == 0 && ordered_bytes == 0)
		return;

	/* Calc the number of the pages we need flush for space reservation */
	if (to_reclaim == U64_MAX) {
		items = U64_MAX;
	} else {
		/*
		 * to_reclaim is set to however much metadata we need to
		 * reclaim, but reclaiming that much data doesn't really track
		 * exactly.  What we really want to do is reclaim full inode's
		 * worth of reservations, however that's not available to us
		 * here.  We will take a fraction of the delalloc bytes for our
		 * flushing loops and hope for the best.  Delalloc will expand
		 * the amount we write to cover an entire dirty extent, which
		 * will reclaim the metadata reservation for that range.  If
		 * it's not enough subsequent flush stages will be more
		 * aggressive.
		 */
		to_reclaim = max(to_reclaim, delalloc_bytes >> 3);
		items = calc_reclaim_items_nr(fs_info, to_reclaim) * 2;
	}

	trans = current->journal_info;

	/*
	 * If we are doing more ordered than delalloc we need to just wait on
	 * ordered extents, otherwise we'll waste time trying to flush delalloc
	 * that likely won't give us the space back we need.
	 */
	if (ordered_bytes > delalloc_bytes && !for_preempt)
		wait_ordered = true;

	loops = 0;
	while ((delalloc_bytes || ordered_bytes) && loops < 3) {
		u64 temp = min(delalloc_bytes, to_reclaim) >> PAGE_SHIFT;
		long nr_pages = min_t(u64, temp, LONG_MAX);
		int async_pages;

		btrfs_start_delalloc_roots(fs_info, nr_pages, true);

		/*
		 * We need to make sure any outstanding async pages are now
		 * processed before we continue.  This is because things like
		 * sync_inode() try to be smart and skip writing if the inode is
		 * marked clean.  We don't use filemap_fwrite for flushing
		 * because we want to control how many pages we write out at a
		 * time, thus this is the only safe way to make sure we've
		 * waited for outstanding compressed workers to have started
		 * their jobs and thus have ordered extents set up properly.
		 *
		 * This exists because we do not want to wait for each
		 * individual inode to finish its async work, we simply want to
		 * start the IO on everybody, and then come back here and wait
		 * for all of the async work to catch up.  Once we're done with
		 * that we know we'll have ordered extents for everything and we
		 * can decide if we wait for that or not.
		 *
		 * If we choose to replace this in the future, make absolutely
		 * sure that the proper waiting is being done in the async case,
		 * as there have been bugs in that area before.
		 */
		async_pages = atomic_read(&fs_info->async_delalloc_pages);
		if (!async_pages)
			goto skip_async;

		/*
		 * We don't want to wait forever, if we wrote less pages in this
		 * loop than we have outstanding, only wait for that number of
		 * pages, otherwise we can wait for all async pages to finish
		 * before continuing.
		 */
		if (async_pages > nr_pages)
			async_pages -= nr_pages;
		else
			async_pages = 0;
		wait_event(fs_info->async_submit_wait,
			   atomic_read(&fs_info->async_delalloc_pages) <=
			   async_pages);
skip_async:
		loops++;
		if (wait_ordered && !trans) {
			btrfs_wait_ordered_roots(fs_info, items, NULL);
		} else {
			time_left = schedule_timeout_killable(1);
			if (time_left)
				break;
		}

		/*
		 * If we are for preemption we just want a one-shot of delalloc
		 * flushing so we can stop flushing if we decide we don't need
		 * to anymore.
		 */
		if (for_preempt)
			break;

		spin_lock(&space_info->lock);
		if (list_empty(&space_info->tickets) &&
		    list_empty(&space_info->priority_tickets)) {
			spin_unlock(&space_info->lock);
			break;
		}
		spin_unlock(&space_info->lock);

		delalloc_bytes = percpu_counter_sum_positive(
						&fs_info->delalloc_bytes);
		ordered_bytes = percpu_counter_sum_positive(
						&fs_info->ordered_bytes);
	}
}

/*
 * Try to flush some data based on policy set by @state. This is only advisory
 * and may fail for various reasons. The caller is supposed to examine the
 * state of @space_info to detect the outcome.
 */
static void flush_space(struct btrfs_fs_info *fs_info,
		       struct btrfs_space_info *space_info, u64 num_bytes,
		       enum btrfs_flush_state state, bool for_preempt)
{
	struct btrfs_root *root = fs_info->tree_root;
	struct btrfs_trans_handle *trans;
	int nr;
	int ret = 0;

	switch (state) {
	case FLUSH_DELAYED_ITEMS_NR:
	case FLUSH_DELAYED_ITEMS:
		if (state == FLUSH_DELAYED_ITEMS_NR)
			nr = calc_reclaim_items_nr(fs_info, num_bytes) * 2;
		else
			nr = -1;

		trans = btrfs_join_transaction_nostart(root);
		if (IS_ERR(trans)) {
			ret = PTR_ERR(trans);
			if (ret == -ENOENT)
				ret = 0;
			break;
		}
		ret = btrfs_run_delayed_items_nr(trans, nr);
		btrfs_end_transaction(trans);
		break;
	case FLUSH_DELALLOC:
	case FLUSH_DELALLOC_WAIT:
	case FLUSH_DELALLOC_FULL:
		if (state == FLUSH_DELALLOC_FULL)
			num_bytes = U64_MAX;
		shrink_delalloc(fs_info, space_info, num_bytes,
				state != FLUSH_DELALLOC, for_preempt);
		break;
	case FLUSH_DELAYED_REFS_NR:
	case FLUSH_DELAYED_REFS:
		trans = btrfs_join_transaction_nostart(root);
		if (IS_ERR(trans)) {
			ret = PTR_ERR(trans);
			if (ret == -ENOENT)
				ret = 0;
			break;
		}
		if (state == FLUSH_DELAYED_REFS_NR)
			btrfs_run_delayed_refs(trans, num_bytes);
		else
			btrfs_run_delayed_refs(trans, 0);
		btrfs_end_transaction(trans);
		break;
	case ALLOC_CHUNK:
	case ALLOC_CHUNK_FORCE:
		trans = btrfs_join_transaction(root);
		if (IS_ERR(trans)) {
			ret = PTR_ERR(trans);
			break;
		}
		ret = btrfs_chunk_alloc(trans,
				btrfs_get_alloc_profile(fs_info, space_info->flags),
				(state == ALLOC_CHUNK) ? CHUNK_ALLOC_NO_FORCE :
					CHUNK_ALLOC_FORCE);
		btrfs_end_transaction(trans);

		if (ret > 0 || ret == -ENOSPC)
			ret = 0;
		break;
	case RUN_DELAYED_IPUTS:
		/*
		 * If we have pending delayed iputs then we could free up a
		 * bunch of pinned space, so make sure we run the iputs before
		 * we do our pinned bytes check below.
		 */
		btrfs_run_delayed_iputs(fs_info);
		btrfs_wait_on_delayed_iputs(fs_info);
		break;
	case COMMIT_TRANS:
		ASSERT(current->journal_info == NULL);
		/*
		 * We don't want to start a new transaction, just attach to the
		 * current one or wait it fully commits in case its commit is
		 * happening at the moment. Note: we don't use a nostart join
		 * because that does not wait for a transaction to fully commit
		 * (only for it to be unblocked, state TRANS_STATE_UNBLOCKED).
		 */
		ret = btrfs_commit_current_transaction(root);
		break;
	default:
		ret = -ENOSPC;
		break;
	}

	trace_btrfs_flush_space(fs_info, space_info->flags, num_bytes, state,
				ret, for_preempt);
	return;
}

static u64 btrfs_calc_reclaim_metadata_size(struct btrfs_fs_info *fs_info,
					    const struct btrfs_space_info *space_info)
{
	u64 used;
	u64 avail;
	u64 to_reclaim = space_info->reclaim_size;

	lockdep_assert_held(&space_info->lock);

	avail = calc_available_free_space(fs_info, space_info,
					  BTRFS_RESERVE_FLUSH_ALL);
	used = btrfs_space_info_used(space_info, true);

	/*
	 * We may be flushing because suddenly we have less space than we had
	 * before, and now we're well over-committed based on our current free
	 * space.  If that's the case add in our overage so we make sure to put
	 * appropriate pressure on the flushing state machine.
	 */
	if (space_info->total_bytes + avail < used)
		to_reclaim += used - (space_info->total_bytes + avail);

	return to_reclaim;
}

static bool need_preemptive_reclaim(struct btrfs_fs_info *fs_info,
				    const struct btrfs_space_info *space_info)
{
	const u64 global_rsv_size = btrfs_block_rsv_reserved(&fs_info->global_block_rsv);
	u64 ordered, delalloc;
	u64 thresh;
	u64 used;

	thresh = mult_perc(space_info->total_bytes, 90);

	lockdep_assert_held(&space_info->lock);

	/* If we're just plain full then async reclaim just slows us down. */
	if ((space_info->bytes_used + space_info->bytes_reserved +
	     global_rsv_size) >= thresh)
		return false;

	used = space_info->bytes_may_use + space_info->bytes_pinned;

	/* The total flushable belongs to the global rsv, don't flush. */
	if (global_rsv_size >= used)
		return false;

	/*
	 * 128MiB is 1/4 of the maximum global rsv size.  If we have less than
	 * that devoted to other reservations then there's no sense in flushing,
	 * we don't have a lot of things that need flushing.
	 */
	if (used - global_rsv_size <= SZ_128M)
		return false;

	/*
	 * We have tickets queued, bail so we don't compete with the async
	 * flushers.
	 */
	if (space_info->reclaim_size)
		return false;

	/*
	 * If we have over half of the free space occupied by reservations or
	 * pinned then we want to start flushing.
	 *
	 * We do not do the traditional thing here, which is to say
	 *
	 *   if (used >= ((total_bytes + avail) / 2))
	 *     return 1;
	 *
	 * because this doesn't quite work how we want.  If we had more than 50%
	 * of the space_info used by bytes_used and we had 0 available we'd just
	 * constantly run the background flusher.  Instead we want it to kick in
	 * if our reclaimable space exceeds our clamped free space.
	 *
	 * Our clamping range is 2^1 -> 2^8.  Practically speaking that means
	 * the following:
	 *
	 * Amount of RAM        Minimum threshold       Maximum threshold
	 *
	 *        256GiB                     1GiB                  128GiB
	 *        128GiB                   512MiB                   64GiB
	 *         64GiB                   256MiB                   32GiB
	 *         32GiB                   128MiB                   16GiB
	 *         16GiB                    64MiB                    8GiB
	 *
	 * These are the range our thresholds will fall in, corresponding to how
	 * much delalloc we need for the background flusher to kick in.
	 */

	thresh = calc_available_free_space(fs_info, space_info,
					   BTRFS_RESERVE_FLUSH_ALL);
	used = space_info->bytes_used + space_info->bytes_reserved +
	       space_info->bytes_readonly + global_rsv_size;
	if (used < space_info->total_bytes)
		thresh += space_info->total_bytes - used;
	thresh >>= space_info->clamp;

	used = space_info->bytes_pinned;

	/*
	 * If we have more ordered bytes than delalloc bytes then we're either
	 * doing a lot of DIO, or we simply don't have a lot of delalloc waiting
	 * around.  Preemptive flushing is only useful in that it can free up
	 * space before tickets need to wait for things to finish.  In the case
	 * of ordered extents, preemptively waiting on ordered extents gets us
	 * nothing, if our reservations are tied up in ordered extents we'll
	 * simply have to slow down writers by forcing them to wait on ordered
	 * extents.
	 *
	 * In the case that ordered is larger than delalloc, only include the
	 * block reserves that we would actually be able to directly reclaim
	 * from.  In this case if we're heavy on metadata operations this will
	 * clearly be heavy enough to warrant preemptive flushing.  In the case
	 * of heavy DIO or ordered reservations, preemptive flushing will just
	 * waste time and cause us to slow down.
	 *
	 * We want to make sure we truly are maxed out on ordered however, so
	 * cut ordered in half, and if it's still higher than delalloc then we
	 * can keep flushing.  This is to avoid the case where we start
	 * flushing, and now delalloc == ordered and we stop preemptively
	 * flushing when we could still have several gigs of delalloc to flush.
	 */
	ordered = percpu_counter_read_positive(&fs_info->ordered_bytes) >> 1;
	delalloc = percpu_counter_read_positive(&fs_info->delalloc_bytes);
	if (ordered >= delalloc)
		used += btrfs_block_rsv_reserved(&fs_info->delayed_refs_rsv) +
			btrfs_block_rsv_reserved(&fs_info->delayed_block_rsv);
	else
		used += space_info->bytes_may_use - global_rsv_size;

	return (used >= thresh && !btrfs_fs_closing(fs_info) &&
		!test_bit(BTRFS_FS_STATE_REMOUNTING, &fs_info->fs_state));
}

static bool steal_from_global_rsv(struct btrfs_fs_info *fs_info,
				  struct btrfs_space_info *space_info,
				  struct reserve_ticket *ticket)
{
	struct btrfs_block_rsv *global_rsv = &fs_info->global_block_rsv;
	u64 min_bytes;

	if (!ticket->steal)
		return false;

	if (global_rsv->space_info != space_info)
		return false;

	spin_lock(&global_rsv->lock);
	min_bytes = mult_perc(global_rsv->size, 10);
	if (global_rsv->reserved < min_bytes + ticket->bytes) {
		spin_unlock(&global_rsv->lock);
		return false;
	}
	global_rsv->reserved -= ticket->bytes;
	remove_ticket(space_info, ticket);
	ticket->bytes = 0;
	wake_up(&ticket->wait);
	space_info->tickets_id++;
	if (global_rsv->reserved < global_rsv->size)
		global_rsv->full = 0;
	spin_unlock(&global_rsv->lock);

	return true;
}

/*
 * We've exhausted our flushing, start failing tickets.
 *
 * @fs_info - fs_info for this fs
 * @space_info - the space info we were flushing
 *
 * We call this when we've exhausted our flushing ability and haven't made
 * progress in satisfying tickets.  The reservation code handles tickets in
 * order, so if there is a large ticket first and then smaller ones we could
 * very well satisfy the smaller tickets.  This will attempt to wake up any
 * tickets in the list to catch this case.
 *
 * This function returns true if it was able to make progress by clearing out
 * other tickets, or if it stumbles across a ticket that was smaller than the
 * first ticket.
 */
static bool maybe_fail_all_tickets(struct btrfs_fs_info *fs_info,
				   struct btrfs_space_info *space_info)
{
	struct reserve_ticket *ticket;
	u64 tickets_id = space_info->tickets_id;
	const bool aborted = BTRFS_FS_ERROR(fs_info);

	trace_btrfs_fail_all_tickets(fs_info, space_info);

	if (btrfs_test_opt(fs_info, ENOSPC_DEBUG)) {
		btrfs_info(fs_info, "cannot satisfy tickets, dumping space info");
		__btrfs_dump_space_info(fs_info, space_info);
	}

	while (!list_empty(&space_info->tickets) &&
	       tickets_id == space_info->tickets_id) {
		ticket = list_first_entry(&space_info->tickets,
					  struct reserve_ticket, list);

		if (!aborted && steal_from_global_rsv(fs_info, space_info, ticket))
			return true;

		if (!aborted && btrfs_test_opt(fs_info, ENOSPC_DEBUG))
			btrfs_info(fs_info, "failing ticket with %llu bytes",
				   ticket->bytes);

		remove_ticket(space_info, ticket);
		if (aborted)
			ticket->error = -EIO;
		else
			ticket->error = -ENOSPC;
		wake_up(&ticket->wait);

		/*
		 * We're just throwing tickets away, so more flushing may not
		 * trip over btrfs_try_granting_tickets, so we need to call it
		 * here to see if we can make progress with the next ticket in
		 * the list.
		 */
		if (!aborted)
			btrfs_try_granting_tickets(fs_info, space_info);
	}
	return (tickets_id != space_info->tickets_id);
}

/*
 * This is for normal flushers, we can wait all goddamned day if we want to.  We
 * will loop and continuously try to flush as long as we are making progress.
 * We count progress as clearing off tickets each time we have to loop.
 */
static void btrfs_async_reclaim_metadata_space(struct work_struct *work)
{
	struct btrfs_fs_info *fs_info;
	struct btrfs_space_info *space_info;
	u64 to_reclaim;
	enum btrfs_flush_state flush_state;
	int commit_cycles = 0;
	u64 last_tickets_id;

	fs_info = container_of(work, struct btrfs_fs_info, async_reclaim_work);
	space_info = btrfs_find_space_info(fs_info, BTRFS_BLOCK_GROUP_METADATA);

	spin_lock(&space_info->lock);
	to_reclaim = btrfs_calc_reclaim_metadata_size(fs_info, space_info);
	if (!to_reclaim) {
		space_info->flush = 0;
		spin_unlock(&space_info->lock);
		return;
	}
	last_tickets_id = space_info->tickets_id;
	spin_unlock(&space_info->lock);

	flush_state = FLUSH_DELAYED_ITEMS_NR;
	do {
		flush_space(fs_info, space_info, to_reclaim, flush_state, false);
		spin_lock(&space_info->lock);
		if (list_empty(&space_info->tickets)) {
			space_info->flush = 0;
			spin_unlock(&space_info->lock);
			return;
		}
		to_reclaim = btrfs_calc_reclaim_metadata_size(fs_info,
							      space_info);
		if (last_tickets_id == space_info->tickets_id) {
			flush_state++;
		} else {
			last_tickets_id = space_info->tickets_id;
			flush_state = FLUSH_DELAYED_ITEMS_NR;
			if (commit_cycles)
				commit_cycles--;
		}

		/*
		 * We do not want to empty the system of delalloc unless we're
		 * under heavy pressure, so allow one trip through the flushing
		 * logic before we start doing a FLUSH_DELALLOC_FULL.
		 */
		if (flush_state == FLUSH_DELALLOC_FULL && !commit_cycles)
			flush_state++;

		/*
		 * We don't want to force a chunk allocation until we've tried
		 * pretty hard to reclaim space.  Think of the case where we
		 * freed up a bunch of space and so have a lot of pinned space
		 * to reclaim.  We would rather use that than possibly create a
		 * underutilized metadata chunk.  So if this is our first run
		 * through the flushing state machine skip ALLOC_CHUNK_FORCE and
		 * commit the transaction.  If nothing has changed the next go
		 * around then we can force a chunk allocation.
		 */
		if (flush_state == ALLOC_CHUNK_FORCE && !commit_cycles)
			flush_state++;

		if (flush_state > COMMIT_TRANS) {
			commit_cycles++;
			if (commit_cycles > 2) {
				if (maybe_fail_all_tickets(fs_info, space_info)) {
					flush_state = FLUSH_DELAYED_ITEMS_NR;
					commit_cycles--;
				} else {
					space_info->flush = 0;
				}
			} else {
				flush_state = FLUSH_DELAYED_ITEMS_NR;
			}
		}
		spin_unlock(&space_info->lock);
	} while (flush_state <= COMMIT_TRANS);
}

/*
 * This handles pre-flushing of metadata space before we get to the point that
 * we need to start blocking threads on tickets.  The logic here is different
 * from the other flush paths because it doesn't rely on tickets to tell us how
 * much we need to flush, instead it attempts to keep us below the 80% full
 * watermark of space by flushing whichever reservation pool is currently the
 * largest.
 */
static void btrfs_preempt_reclaim_metadata_space(struct work_struct *work)
{
	struct btrfs_fs_info *fs_info;
	struct btrfs_space_info *space_info;
	struct btrfs_block_rsv *delayed_block_rsv;
	struct btrfs_block_rsv *delayed_refs_rsv;
	struct btrfs_block_rsv *global_rsv;
	struct btrfs_block_rsv *trans_rsv;
	int loops = 0;

	fs_info = container_of(work, struct btrfs_fs_info,
			       preempt_reclaim_work);
	space_info = btrfs_find_space_info(fs_info, BTRFS_BLOCK_GROUP_METADATA);
	delayed_block_rsv = &fs_info->delayed_block_rsv;
	delayed_refs_rsv = &fs_info->delayed_refs_rsv;
	global_rsv = &fs_info->global_block_rsv;
	trans_rsv = &fs_info->trans_block_rsv;

	spin_lock(&space_info->lock);
	while (need_preemptive_reclaim(fs_info, space_info)) {
		enum btrfs_flush_state flush;
		u64 delalloc_size = 0;
		u64 to_reclaim, block_rsv_size;
		const u64 global_rsv_size = btrfs_block_rsv_reserved(global_rsv);

		loops++;

		/*
		 * We don't have a precise counter for the metadata being
		 * reserved for delalloc, so we'll approximate it by subtracting
		 * out the block rsv's space from the bytes_may_use.  If that
		 * amount is higher than the individual reserves, then we can
		 * assume it's tied up in delalloc reservations.
		 */
		block_rsv_size = global_rsv_size +
			btrfs_block_rsv_reserved(delayed_block_rsv) +
			btrfs_block_rsv_reserved(delayed_refs_rsv) +
			btrfs_block_rsv_reserved(trans_rsv);
		if (block_rsv_size < space_info->bytes_may_use)
			delalloc_size = space_info->bytes_may_use - block_rsv_size;

		/*
		 * We don't want to include the global_rsv in our calculation,
		 * because that's space we can't touch.  Subtract it from the
		 * block_rsv_size for the next checks.
		 */
		block_rsv_size -= global_rsv_size;

		/*
		 * We really want to avoid flushing delalloc too much, as it
		 * could result in poor allocation patterns, so only flush it if
		 * it's larger than the rest of the pools combined.
		 */
		if (delalloc_size > block_rsv_size) {
			to_reclaim = delalloc_size;
			flush = FLUSH_DELALLOC;
		} else if (space_info->bytes_pinned >
			   (btrfs_block_rsv_reserved(delayed_block_rsv) +
			    btrfs_block_rsv_reserved(delayed_refs_rsv))) {
			to_reclaim = space_info->bytes_pinned;
			flush = COMMIT_TRANS;
		} else if (btrfs_block_rsv_reserved(delayed_block_rsv) >
			   btrfs_block_rsv_reserved(delayed_refs_rsv)) {
			to_reclaim = btrfs_block_rsv_reserved(delayed_block_rsv);
			flush = FLUSH_DELAYED_ITEMS_NR;
		} else {
			to_reclaim = btrfs_block_rsv_reserved(delayed_refs_rsv);
			flush = FLUSH_DELAYED_REFS_NR;
		}

		spin_unlock(&space_info->lock);

		/*
		 * We don't want to reclaim everything, just a portion, so scale
		 * down the to_reclaim by 1/4.  If it takes us down to 0,
		 * reclaim 1 items worth.
		 */
		to_reclaim >>= 2;
		if (!to_reclaim)
			to_reclaim = btrfs_calc_insert_metadata_size(fs_info, 1);
		flush_space(fs_info, space_info, to_reclaim, flush, true);
		cond_resched();
		spin_lock(&space_info->lock);
	}

	/* We only went through once, back off our clamping. */
	if (loops == 1 && !space_info->reclaim_size)
		space_info->clamp = max(1, space_info->clamp - 1);
	trace_btrfs_done_preemptive_reclaim(fs_info, space_info);
	spin_unlock(&space_info->lock);
}

/*
 * FLUSH_DELALLOC_WAIT:
 *   Space is freed from flushing delalloc in one of two ways.
 *
 *   1) compression is on and we allocate less space than we reserved
 *   2) we are overwriting existing space
 *
 *   For #1 that extra space is reclaimed as soon as the delalloc pages are
 *   COWed, by way of btrfs_add_reserved_bytes() which adds the actual extent
 *   length to ->bytes_reserved, and subtracts the reserved space from
 *   ->bytes_may_use.
 *
 *   For #2 this is trickier.  Once the ordered extent runs we will drop the
 *   extent in the range we are overwriting, which creates a delayed ref for
 *   that freed extent.  This however is not reclaimed until the transaction
 *   commits, thus the next stages.
 *
 * RUN_DELAYED_IPUTS
 *   If we are freeing inodes, we want to make sure all delayed iputs have
 *   completed, because they could have been on an inode with i_nlink == 0, and
 *   thus have been truncated and freed up space.  But again this space is not
 *   immediately re-usable, it comes in the form of a delayed ref, which must be
 *   run and then the transaction must be committed.
 *
 * COMMIT_TRANS
 *   This is where we reclaim all of the pinned space generated by running the
 *   iputs
 *
 * ALLOC_CHUNK_FORCE
 *   For data we start with alloc chunk force, however we could have been full
 *   before, and then the transaction commit could have freed new block groups,
 *   so if we now have space to allocate do the force chunk allocation.
 */
static const enum btrfs_flush_state data_flush_states[] = {
	FLUSH_DELALLOC_FULL,
	RUN_DELAYED_IPUTS,
	COMMIT_TRANS,
	ALLOC_CHUNK_FORCE,
};

static void btrfs_async_reclaim_data_space(struct work_struct *work)
{
	struct btrfs_fs_info *fs_info;
	struct btrfs_space_info *space_info;
	u64 last_tickets_id;
	enum btrfs_flush_state flush_state = 0;

	fs_info = container_of(work, struct btrfs_fs_info, async_data_reclaim_work);
	space_info = fs_info->data_sinfo;

	spin_lock(&space_info->lock);
	if (list_empty(&space_info->tickets)) {
		space_info->flush = 0;
		spin_unlock(&space_info->lock);
		return;
	}
	last_tickets_id = space_info->tickets_id;
	spin_unlock(&space_info->lock);

	while (!space_info->full) {
		flush_space(fs_info, space_info, U64_MAX, ALLOC_CHUNK_FORCE, false);
		spin_lock(&space_info->lock);
		if (list_empty(&space_info->tickets)) {
			space_info->flush = 0;
			spin_unlock(&space_info->lock);
			return;
		}

		/* Something happened, fail everything and bail. */
		if (BTRFS_FS_ERROR(fs_info))
			goto aborted_fs;
		last_tickets_id = space_info->tickets_id;
		spin_unlock(&space_info->lock);
	}

	while (flush_state < ARRAY_SIZE(data_flush_states)) {
		flush_space(fs_info, space_info, U64_MAX,
			    data_flush_states[flush_state], false);
		spin_lock(&space_info->lock);
		if (list_empty(&space_info->tickets)) {
			space_info->flush = 0;
			spin_unlock(&space_info->lock);
			return;
		}

		if (last_tickets_id == space_info->tickets_id) {
			flush_state++;
		} else {
			last_tickets_id = space_info->tickets_id;
			flush_state = 0;
		}

		if (flush_state >= ARRAY_SIZE(data_flush_states)) {
			if (space_info->full) {
				if (maybe_fail_all_tickets(fs_info, space_info))
					flush_state = 0;
				else
					space_info->flush = 0;
			} else {
				flush_state = 0;
			}

			/* Something happened, fail everything and bail. */
			if (BTRFS_FS_ERROR(fs_info))
				goto aborted_fs;

		}
		spin_unlock(&space_info->lock);
	}
	return;

aborted_fs:
	maybe_fail_all_tickets(fs_info, space_info);
	space_info->flush = 0;
	spin_unlock(&space_info->lock);
}

void btrfs_init_async_reclaim_work(struct btrfs_fs_info *fs_info)
{
	INIT_WORK(&fs_info->async_reclaim_work, btrfs_async_reclaim_metadata_space);
	INIT_WORK(&fs_info->async_data_reclaim_work, btrfs_async_reclaim_data_space);
	INIT_WORK(&fs_info->preempt_reclaim_work,
		  btrfs_preempt_reclaim_metadata_space);
}

static const enum btrfs_flush_state priority_flush_states[] = {
	FLUSH_DELAYED_ITEMS_NR,
	FLUSH_DELAYED_ITEMS,
	ALLOC_CHUNK,
};

static const enum btrfs_flush_state evict_flush_states[] = {
	FLUSH_DELAYED_ITEMS_NR,
	FLUSH_DELAYED_ITEMS,
	FLUSH_DELAYED_REFS_NR,
	FLUSH_DELAYED_REFS,
	FLUSH_DELALLOC,
	FLUSH_DELALLOC_WAIT,
	FLUSH_DELALLOC_FULL,
	ALLOC_CHUNK,
	COMMIT_TRANS,
};

static void priority_reclaim_metadata_space(struct btrfs_fs_info *fs_info,
				struct btrfs_space_info *space_info,
				struct reserve_ticket *ticket,
				const enum btrfs_flush_state *states,
				int states_nr)
{
	u64 to_reclaim;
	int flush_state = 0;

	spin_lock(&space_info->lock);
	to_reclaim = btrfs_calc_reclaim_metadata_size(fs_info, space_info);
	/*
	 * This is the priority reclaim path, so to_reclaim could be >0 still
	 * because we may have only satisfied the priority tickets and still
	 * left non priority tickets on the list.  We would then have
	 * to_reclaim but ->bytes == 0.
	 */
	if (ticket->bytes == 0) {
		spin_unlock(&space_info->lock);
		return;
	}

	while (flush_state < states_nr) {
		spin_unlock(&space_info->lock);
		flush_space(fs_info, space_info, to_reclaim, states[flush_state],
			    false);
		flush_state++;
		spin_lock(&space_info->lock);
		if (ticket->bytes == 0) {
			spin_unlock(&space_info->lock);
			return;
		}
	}

	/*
	 * Attempt to steal from the global rsv if we can, except if the fs was
	 * turned into error mode due to a transaction abort when flushing space
	 * above, in that case fail with the abort error instead of returning
	 * success to the caller if we can steal from the global rsv - this is
	 * just to have caller fail immeditelly instead of later when trying to
	 * modify the fs, making it easier to debug -ENOSPC problems.
	 */
	if (BTRFS_FS_ERROR(fs_info)) {
		ticket->error = BTRFS_FS_ERROR(fs_info);
		remove_ticket(space_info, ticket);
	} else if (!steal_from_global_rsv(fs_info, space_info, ticket)) {
		ticket->error = -ENOSPC;
		remove_ticket(space_info, ticket);
	}

	/*
	 * We must run try_granting_tickets here because we could be a large
	 * ticket in front of a smaller ticket that can now be satisfied with
	 * the available space.
	 */
	btrfs_try_granting_tickets(fs_info, space_info);
	spin_unlock(&space_info->lock);
}

static void priority_reclaim_data_space(struct btrfs_fs_info *fs_info,
					struct btrfs_space_info *space_info,
					struct reserve_ticket *ticket)
{
	spin_lock(&space_info->lock);

	/* We could have been granted before we got here. */
	if (ticket->bytes == 0) {
		spin_unlock(&space_info->lock);
		return;
	}

	while (!space_info->full) {
		spin_unlock(&space_info->lock);
		flush_space(fs_info, space_info, U64_MAX, ALLOC_CHUNK_FORCE, false);
		spin_lock(&space_info->lock);
		if (ticket->bytes == 0) {
			spin_unlock(&space_info->lock);
			return;
		}
	}

	ticket->error = -ENOSPC;
	remove_ticket(space_info, ticket);
	btrfs_try_granting_tickets(fs_info, space_info);
	spin_unlock(&space_info->lock);
}

static void wait_reserve_ticket(struct btrfs_fs_info *fs_info,
				struct btrfs_space_info *space_info,
				struct reserve_ticket *ticket)

{
	DEFINE_WAIT(wait);
	int ret = 0;

	spin_lock(&space_info->lock);
	while (ticket->bytes > 0 && ticket->error == 0) {
		ret = prepare_to_wait_event(&ticket->wait, &wait, TASK_KILLABLE);
		if (ret) {
			/*
			 * Delete us from the list. After we unlock the space
			 * info, we don't want the async reclaim job to reserve
			 * space for this ticket. If that would happen, then the
			 * ticket's task would not known that space was reserved
			 * despite getting an error, resulting in a space leak
			 * (bytes_may_use counter of our space_info).
			 */
			remove_ticket(space_info, ticket);
			ticket->error = -EINTR;
			break;
		}
		spin_unlock(&space_info->lock);

		schedule();

		finish_wait(&ticket->wait, &wait);
		spin_lock(&space_info->lock);
	}
	spin_unlock(&space_info->lock);
}

/*
 * Do the appropriate flushing and waiting for a ticket.
 *
 * @fs_info:    the filesystem
 * @space_info: space info for the reservation
 * @ticket:     ticket for the reservation
 * @start_ns:   timestamp when the reservation started
 * @orig_bytes: amount of bytes originally reserved
 * @flush:      how much we can flush
 *
 * This does the work of figuring out how to flush for the ticket, waiting for
 * the reservation, and returning the appropriate error if there is one.
 */
static int handle_reserve_ticket(struct btrfs_fs_info *fs_info,
				 struct btrfs_space_info *space_info,
				 struct reserve_ticket *ticket,
				 u64 start_ns, u64 orig_bytes,
				 enum btrfs_reserve_flush_enum flush)
{
	int ret;

	switch (flush) {
	case BTRFS_RESERVE_FLUSH_DATA:
	case BTRFS_RESERVE_FLUSH_ALL:
	case BTRFS_RESERVE_FLUSH_ALL_STEAL:
		wait_reserve_ticket(fs_info, space_info, ticket);
		break;
	case BTRFS_RESERVE_FLUSH_LIMIT:
		priority_reclaim_metadata_space(fs_info, space_info, ticket,
						priority_flush_states,
						ARRAY_SIZE(priority_flush_states));
		break;
	case BTRFS_RESERVE_FLUSH_EVICT:
		priority_reclaim_metadata_space(fs_info, space_info, ticket,
						evict_flush_states,
						ARRAY_SIZE(evict_flush_states));
		break;
	case BTRFS_RESERVE_FLUSH_FREE_SPACE_INODE:
		priority_reclaim_data_space(fs_info, space_info, ticket);
		break;
	default:
		ASSERT(0);
		break;
	}

	ret = ticket->error;
	ASSERT(list_empty(&ticket->list));
	/*
	 * Check that we can't have an error set if the reservation succeeded,
	 * as that would confuse tasks and lead them to error out without
	 * releasing reserved space (if an error happens the expectation is that
	 * space wasn't reserved at all).
	 */
	ASSERT(!(ticket->bytes == 0 && ticket->error));
	trace_btrfs_reserve_ticket(fs_info, space_info->flags, orig_bytes,
				   start_ns, flush, ticket->error);
	return ret;
}

/*
 * This returns true if this flush state will go through the ordinary flushing
 * code.
 */
static inline bool is_normal_flushing(enum btrfs_reserve_flush_enum flush)
{
	return	(flush == BTRFS_RESERVE_FLUSH_ALL) ||
		(flush == BTRFS_RESERVE_FLUSH_ALL_STEAL);
}

static inline void maybe_clamp_preempt(struct btrfs_fs_info *fs_info,
				       struct btrfs_space_info *space_info)
{
	u64 ordered = percpu_counter_sum_positive(&fs_info->ordered_bytes);
	u64 delalloc = percpu_counter_sum_positive(&fs_info->delalloc_bytes);

	/*
	 * If we're heavy on ordered operations then clamping won't help us.  We
	 * need to clamp specifically to keep up with dirty'ing buffered
	 * writers, because there's not a 1:1 correlation of writing delalloc
	 * and freeing space, like there is with flushing delayed refs or
	 * delayed nodes.  If we're already more ordered than delalloc then
	 * we're keeping up, otherwise we aren't and should probably clamp.
	 */
	if (ordered < delalloc)
		space_info->clamp = min(space_info->clamp + 1, 8);
}

static inline bool can_steal(enum btrfs_reserve_flush_enum flush)
{
	return (flush == BTRFS_RESERVE_FLUSH_ALL_STEAL ||
		flush == BTRFS_RESERVE_FLUSH_EVICT);
}

/*
 * NO_FLUSH and FLUSH_EMERGENCY don't want to create a ticket, they just want to
 * fail as quickly as possible.
 */
static inline bool can_ticket(enum btrfs_reserve_flush_enum flush)
{
	return (flush != BTRFS_RESERVE_NO_FLUSH &&
		flush != BTRFS_RESERVE_FLUSH_EMERGENCY);
}

/*
 * Try to reserve bytes from the block_rsv's space.
 *
 * @fs_info:    the filesystem
 * @space_info: space info we want to allocate from
 * @orig_bytes: number of bytes we want
 * @flush:      whether or not we can flush to make our reservation
 *
 * This will reserve orig_bytes number of bytes from the space info associated
 * with the block_rsv.  If there is not enough space it will make an attempt to
 * flush out space to make room.  It will do this by flushing delalloc if
 * possible or committing the transaction.  If flush is 0 then no attempts to
 * regain reservations will be made and this will fail if there is not enough
 * space already.
 */
static int __reserve_bytes(struct btrfs_fs_info *fs_info,
			   struct btrfs_space_info *space_info, u64 orig_bytes,
			   enum btrfs_reserve_flush_enum flush)
{
	struct work_struct *async_work;
	struct reserve_ticket ticket;
	u64 start_ns = 0;
	u64 used;
	int ret = -ENOSPC;
	bool pending_tickets;

	ASSERT(orig_bytes);
	/*
	 * If have a transaction handle (current->journal_info != NULL), then
	 * the flush method can not be neither BTRFS_RESERVE_FLUSH_ALL* nor
	 * BTRFS_RESERVE_FLUSH_EVICT, as we could deadlock because those
	 * flushing methods can trigger transaction commits.
	 */
	if (current->journal_info) {
		/* One assert per line for easier debugging. */
		ASSERT(flush != BTRFS_RESERVE_FLUSH_ALL);
		ASSERT(flush != BTRFS_RESERVE_FLUSH_ALL_STEAL);
		ASSERT(flush != BTRFS_RESERVE_FLUSH_EVICT);
	}

	if (flush == BTRFS_RESERVE_FLUSH_DATA)
		async_work = &fs_info->async_data_reclaim_work;
	else
		async_work = &fs_info->async_reclaim_work;

	spin_lock(&space_info->lock);
	used = btrfs_space_info_used(space_info, true);

	/*
	 * We don't want NO_FLUSH allocations to jump everybody, they can
	 * generally handle ENOSPC in a different way, so treat them the same as
	 * normal flushers when it comes to skipping pending tickets.
	 */
	if (is_normal_flushing(flush) || (flush == BTRFS_RESERVE_NO_FLUSH))
		pending_tickets = !list_empty(&space_info->tickets) ||
			!list_empty(&space_info->priority_tickets);
	else
		pending_tickets = !list_empty(&space_info->priority_tickets);

	/*
	 * Carry on if we have enough space (short-circuit) OR call
	 * can_overcommit() to ensure we can overcommit to continue.
	 */
	if (!pending_tickets &&
	    ((used + orig_bytes <= space_info->total_bytes) ||
	     btrfs_can_overcommit(fs_info, space_info, orig_bytes, flush))) {
		btrfs_space_info_update_bytes_may_use(fs_info, space_info,
						      orig_bytes);
		ret = 0;
	}

	/*
	 * Things are dire, we need to make a reservation so we don't abort.  We
	 * will let this reservation go through as long as we have actual space
	 * left to allocate for the block.
	 */
	if (ret && unlikely(flush == BTRFS_RESERVE_FLUSH_EMERGENCY)) {
		used = btrfs_space_info_used(space_info, false);
		if (used + orig_bytes <= space_info->total_bytes) {
			btrfs_space_info_update_bytes_may_use(fs_info, space_info,
							      orig_bytes);
			ret = 0;
		}
	}

	/*
	 * If we couldn't make a reservation then setup our reservation ticket
	 * and kick the async worker if it's not already running.
	 *
	 * If we are a priority flusher then we just need to add our ticket to
	 * the list and we will do our own flushing further down.
	 */
	if (ret && can_ticket(flush)) {
		ticket.bytes = orig_bytes;
		ticket.error = 0;
		space_info->reclaim_size += ticket.bytes;
		init_waitqueue_head(&ticket.wait);
		ticket.steal = can_steal(flush);
		if (trace_btrfs_reserve_ticket_enabled())
			start_ns = ktime_get_ns();

		if (flush == BTRFS_RESERVE_FLUSH_ALL ||
		    flush == BTRFS_RESERVE_FLUSH_ALL_STEAL ||
		    flush == BTRFS_RESERVE_FLUSH_DATA) {
			list_add_tail(&ticket.list, &space_info->tickets);
			if (!space_info->flush) {
				/*
				 * We were forced to add a reserve ticket, so
				 * our preemptive flushing is unable to keep
				 * up.  Clamp down on the threshold for the
				 * preemptive flushing in order to keep up with
				 * the workload.
				 */
				maybe_clamp_preempt(fs_info, space_info);

				space_info->flush = 1;
				trace_btrfs_trigger_flush(fs_info,
							  space_info->flags,
							  orig_bytes, flush,
							  "enospc");
				queue_work(system_unbound_wq, async_work);
			}
		} else {
			list_add_tail(&ticket.list,
				      &space_info->priority_tickets);
		}
	} else if (!ret && space_info->flags & BTRFS_BLOCK_GROUP_METADATA) {
		/*
		 * We will do the space reservation dance during log replay,
		 * which means we won't have fs_info->fs_root set, so don't do
		 * the async reclaim as we will panic.
		 */
		if (!test_bit(BTRFS_FS_LOG_RECOVERING, &fs_info->flags) &&
		    !work_busy(&fs_info->preempt_reclaim_work) &&
		    need_preemptive_reclaim(fs_info, space_info)) {
			trace_btrfs_trigger_flush(fs_info, space_info->flags,
						  orig_bytes, flush, "preempt");
			queue_work(system_unbound_wq,
				   &fs_info->preempt_reclaim_work);
		}
	}
	spin_unlock(&space_info->lock);
	if (!ret || !can_ticket(flush))
		return ret;

	return handle_reserve_ticket(fs_info, space_info, &ticket, start_ns,
				     orig_bytes, flush);
}

/*
 * Try to reserve metadata bytes from the block_rsv's space.
 *
 * @fs_info:    the filesystem
 * @space_info: the space_info we're allocating for
 * @orig_bytes: number of bytes we want
 * @flush:      whether or not we can flush to make our reservation
 *
 * This will reserve orig_bytes number of bytes from the space info associated
 * with the block_rsv.  If there is not enough space it will make an attempt to
 * flush out space to make room.  It will do this by flushing delalloc if
 * possible or committing the transaction.  If flush is 0 then no attempts to
 * regain reservations will be made and this will fail if there is not enough
 * space already.
 */
int btrfs_reserve_metadata_bytes(struct btrfs_fs_info *fs_info,
				 struct btrfs_space_info *space_info,
				 u64 orig_bytes,
				 enum btrfs_reserve_flush_enum flush)
{
	int ret;

	ret = __reserve_bytes(fs_info, space_info, orig_bytes, flush);
	if (ret == -ENOSPC) {
		trace_btrfs_space_reservation(fs_info, "space_info:enospc",
					      space_info->flags, orig_bytes, 1);

		if (btrfs_test_opt(fs_info, ENOSPC_DEBUG))
			btrfs_dump_space_info(fs_info, space_info, orig_bytes, 0);
	}
	return ret;
}

/*
 * Try to reserve data bytes for an allocation.
 *
 * @fs_info: the filesystem
 * @bytes:   number of bytes we need
 * @flush:   how we are allowed to flush
 *
 * This will reserve bytes from the data space info.  If there is not enough
 * space then we will attempt to flush space as specified by flush.
 */
int btrfs_reserve_data_bytes(struct btrfs_fs_info *fs_info, u64 bytes,
			     enum btrfs_reserve_flush_enum flush)
{
	struct btrfs_space_info *data_sinfo = fs_info->data_sinfo;
	int ret;

	ASSERT(flush == BTRFS_RESERVE_FLUSH_DATA ||
	       flush == BTRFS_RESERVE_FLUSH_FREE_SPACE_INODE ||
	       flush == BTRFS_RESERVE_NO_FLUSH);
	ASSERT(!current->journal_info || flush != BTRFS_RESERVE_FLUSH_DATA);

	ret = __reserve_bytes(fs_info, data_sinfo, bytes, flush);
	if (ret == -ENOSPC) {
		trace_btrfs_space_reservation(fs_info, "space_info:enospc",
					      data_sinfo->flags, bytes, 1);
		if (btrfs_test_opt(fs_info, ENOSPC_DEBUG))
			btrfs_dump_space_info(fs_info, data_sinfo, bytes, 0);
	}
	return ret;
}

/* Dump all the space infos when we abort a transaction due to ENOSPC. */
__cold void btrfs_dump_space_info_for_trans_abort(struct btrfs_fs_info *fs_info)
{
	struct btrfs_space_info *space_info;

	btrfs_info(fs_info, "dumping space info:");
	list_for_each_entry(space_info, &fs_info->space_info, list) {
		spin_lock(&space_info->lock);
		__btrfs_dump_space_info(fs_info, space_info);
		spin_unlock(&space_info->lock);
	}
	dump_global_block_rsv(fs_info);
}

/*
 * Account the unused space of all the readonly block group in the space_info.
 * takes mirrors into account.
 */
u64 btrfs_account_ro_block_groups_free_space(struct btrfs_space_info *sinfo)
{
	struct btrfs_block_group *block_group;
	u64 free_bytes = 0;
	int factor;

	/* It's df, we don't care if it's racy */
	if (list_empty(&sinfo->ro_bgs))
		return 0;

	spin_lock(&sinfo->lock);
	list_for_each_entry(block_group, &sinfo->ro_bgs, ro_list) {
		spin_lock(&block_group->lock);

		if (!block_group->ro) {
			spin_unlock(&block_group->lock);
			continue;
		}

		factor = btrfs_bg_type_to_factor(block_group->flags);
		free_bytes += (block_group->length -
			       block_group->used) * factor;

		spin_unlock(&block_group->lock);
	}
	spin_unlock(&sinfo->lock);

	return free_bytes;
}

static u64 calc_pct_ratio(u64 x, u64 y)
{
	int err;

	if (!y)
		return 0;
again:
	err = check_mul_overflow(100, x, &x);
	if (err)
		goto lose_precision;
	return div64_u64(x, y);
lose_precision:
	x >>= 10;
	y >>= 10;
	if (!y)
		y = 1;
	goto again;
}

/*
 * A reasonable buffer for unallocated space is 10 data block_groups.
 * If we claw this back repeatedly, we can still achieve efficient
 * utilization when near full, and not do too much reclaim while
 * always maintaining a solid buffer for workloads that quickly
 * allocate and pressure the unallocated space.
 */
static u64 calc_unalloc_target(struct btrfs_fs_info *fs_info)
{
	u64 chunk_sz = calc_effective_data_chunk_size(fs_info);

	return BTRFS_UNALLOC_BLOCK_GROUP_TARGET * chunk_sz;
}

/*
 * The fundamental goal of automatic reclaim is to protect the filesystem's
 * unallocated space and thus minimize the probability of the filesystem going
 * read only when a metadata allocation failure causes a transaction abort.
 *
 * However, relocations happen into the space_info's unused space, therefore
 * automatic reclaim must also back off as that space runs low. There is no
 * value in doing trivial "relocations" of re-writing the same block group
 * into a fresh one.
 *
 * Furthermore, we want to avoid doing too much reclaim even if there are good
 * candidates. This is because the allocator is pretty good at filling up the
 * holes with writes. So we want to do just enough reclaim to try and stay
 * safe from running out of unallocated space but not be wasteful about it.
 *
 * Therefore, the dynamic reclaim threshold is calculated as follows:
 * - calculate a target unallocated amount of 5 block group sized chunks
 * - ratchet up the intensity of reclaim depending on how far we are from
 *   that target by using a formula of unalloc / target to set the threshold.
 *
 * Typically with 10 block groups as the target, the discrete values this comes
 * out to are 0, 10, 20, ... , 80, 90, and 99.
 */
<<<<<<< HEAD
static int calc_dynamic_reclaim_threshold(struct btrfs_space_info *space_info)
=======
static int calc_dynamic_reclaim_threshold(const struct btrfs_space_info *space_info)
>>>>>>> adc21867
{
	struct btrfs_fs_info *fs_info = space_info->fs_info;
	u64 unalloc = atomic64_read(&fs_info->free_chunk_space);
	u64 target = calc_unalloc_target(fs_info);
	u64 alloc = space_info->total_bytes;
	u64 used = btrfs_space_info_used(space_info, false);
	u64 unused = alloc - used;
	u64 want = target > unalloc ? target - unalloc : 0;
	u64 data_chunk_size = calc_effective_data_chunk_size(fs_info);

	/* If we have no unused space, don't bother, it won't work anyway. */
	if (unused < data_chunk_size)
		return 0;

	/* Cast to int is OK because want <= target. */
	return calc_pct_ratio(want, target);
}

<<<<<<< HEAD
int btrfs_calc_reclaim_threshold(struct btrfs_space_info *space_info)
=======
int btrfs_calc_reclaim_threshold(const struct btrfs_space_info *space_info)
>>>>>>> adc21867
{
	lockdep_assert_held(&space_info->lock);

	if (READ_ONCE(space_info->dynamic_reclaim))
		return calc_dynamic_reclaim_threshold(space_info);
	return READ_ONCE(space_info->bg_reclaim_threshold);
}

/*
 * Under "urgent" reclaim, we will reclaim even fresh block groups that have
 * recently seen successful allocations, as we are desperate to reclaim
 * whatever we can to avoid ENOSPC in a transaction leading to a readonly fs.
 */
static bool is_reclaim_urgent(struct btrfs_space_info *space_info)
{
	struct btrfs_fs_info *fs_info = space_info->fs_info;
	u64 unalloc = atomic64_read(&fs_info->free_chunk_space);
	u64 data_chunk_size = calc_effective_data_chunk_size(fs_info);

	return unalloc < data_chunk_size;
}

<<<<<<< HEAD
static void do_reclaim_sweep(struct btrfs_fs_info *fs_info,
=======
static void do_reclaim_sweep(const struct btrfs_fs_info *fs_info,
>>>>>>> adc21867
			     struct btrfs_space_info *space_info, int raid)
{
	struct btrfs_block_group *bg;
	int thresh_pct;
	bool try_again = true;
	bool urgent;

	spin_lock(&space_info->lock);
	urgent = is_reclaim_urgent(space_info);
	thresh_pct = btrfs_calc_reclaim_threshold(space_info);
	spin_unlock(&space_info->lock);

	down_read(&space_info->groups_sem);
again:
	list_for_each_entry(bg, &space_info->block_groups[raid], list) {
		u64 thresh;
		bool reclaim = false;

		btrfs_get_block_group(bg);
		spin_lock(&bg->lock);
		thresh = mult_perc(bg->length, thresh_pct);
		if (bg->used < thresh && bg->reclaim_mark) {
			try_again = false;
			reclaim = true;
		}
		bg->reclaim_mark++;
		spin_unlock(&bg->lock);
		if (reclaim)
			btrfs_mark_bg_to_reclaim(bg);
		btrfs_put_block_group(bg);
	}

	/*
	 * In situations where we are very motivated to reclaim (low unalloc)
	 * use two passes to make the reclaim mark check best effort.
	 *
	 * If we have any staler groups, we don't touch the fresher ones, but if we
	 * really need a block group, do take a fresh one.
	 */
	if (try_again && urgent) {
		try_again = false;
		goto again;
	}

	up_read(&space_info->groups_sem);
}

void btrfs_space_info_update_reclaimable(struct btrfs_space_info *space_info, s64 bytes)
{
	u64 chunk_sz = calc_effective_data_chunk_size(space_info->fs_info);

	lockdep_assert_held(&space_info->lock);
	space_info->reclaimable_bytes += bytes;

	if (space_info->reclaimable_bytes >= chunk_sz)
		btrfs_set_periodic_reclaim_ready(space_info, true);
}

void btrfs_set_periodic_reclaim_ready(struct btrfs_space_info *space_info, bool ready)
{
	lockdep_assert_held(&space_info->lock);
	if (!READ_ONCE(space_info->periodic_reclaim))
		return;
	if (ready != space_info->periodic_reclaim_ready) {
		space_info->periodic_reclaim_ready = ready;
		if (!ready)
			space_info->reclaimable_bytes = 0;
	}
}

bool btrfs_should_periodic_reclaim(struct btrfs_space_info *space_info)
{
	bool ret;

	if (space_info->flags & BTRFS_BLOCK_GROUP_SYSTEM)
		return false;
	if (!READ_ONCE(space_info->periodic_reclaim))
		return false;

	spin_lock(&space_info->lock);
	ret = space_info->periodic_reclaim_ready;
	btrfs_set_periodic_reclaim_ready(space_info, false);
	spin_unlock(&space_info->lock);

	return ret;
}

<<<<<<< HEAD
void btrfs_reclaim_sweep(struct btrfs_fs_info *fs_info)
=======
void btrfs_reclaim_sweep(const struct btrfs_fs_info *fs_info)
>>>>>>> adc21867
{
	int raid;
	struct btrfs_space_info *space_info;

	list_for_each_entry(space_info, &fs_info->space_info, list) {
		if (!btrfs_should_periodic_reclaim(space_info))
			continue;
		for (raid = 0; raid < BTRFS_NR_RAID_TYPES; raid++)
			do_reclaim_sweep(fs_info, space_info, raid);
	}
}<|MERGE_RESOLUTION|>--- conflicted
+++ resolved
@@ -1942,11 +1942,7 @@
  * Typically with 10 block groups as the target, the discrete values this comes
  * out to are 0, 10, 20, ... , 80, 90, and 99.
  */
-<<<<<<< HEAD
-static int calc_dynamic_reclaim_threshold(struct btrfs_space_info *space_info)
-=======
 static int calc_dynamic_reclaim_threshold(const struct btrfs_space_info *space_info)
->>>>>>> adc21867
 {
 	struct btrfs_fs_info *fs_info = space_info->fs_info;
 	u64 unalloc = atomic64_read(&fs_info->free_chunk_space);
@@ -1965,11 +1961,7 @@
 	return calc_pct_ratio(want, target);
 }
 
-<<<<<<< HEAD
-int btrfs_calc_reclaim_threshold(struct btrfs_space_info *space_info)
-=======
 int btrfs_calc_reclaim_threshold(const struct btrfs_space_info *space_info)
->>>>>>> adc21867
 {
 	lockdep_assert_held(&space_info->lock);
 
@@ -1992,11 +1984,7 @@
 	return unalloc < data_chunk_size;
 }
 
-<<<<<<< HEAD
-static void do_reclaim_sweep(struct btrfs_fs_info *fs_info,
-=======
 static void do_reclaim_sweep(const struct btrfs_fs_info *fs_info,
->>>>>>> adc21867
 			     struct btrfs_space_info *space_info, int raid)
 {
 	struct btrfs_block_group *bg;
@@ -2084,11 +2072,7 @@
 	return ret;
 }
 
-<<<<<<< HEAD
-void btrfs_reclaim_sweep(struct btrfs_fs_info *fs_info)
-=======
 void btrfs_reclaim_sweep(const struct btrfs_fs_info *fs_info)
->>>>>>> adc21867
 {
 	int raid;
 	struct btrfs_space_info *space_info;
