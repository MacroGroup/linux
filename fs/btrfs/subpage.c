--- conflicted
+++ resolved
@@ -217,11 +217,7 @@
 									\
 	btrfs_subpage_assert(fs_info, folio, start, len);		\
 	__start_bit = offset_in_page(start) >> fs_info->sectorsize_bits; \
-<<<<<<< HEAD
-	__start_bit += fs_info->subpage_info->name##_offset;		\
-=======
 	__start_bit += fs_info->sectors_per_page * btrfs_bitmap_nr_##name; \
->>>>>>> adc21867
 	__start_bit;							\
 })
 
@@ -852,135 +848,6 @@
 	return found;
 }
 
-<<<<<<< HEAD
-/*
- * This is for folio already locked by plain lock_page()/folio_lock(), which
- * doesn't have any subpage awareness.
- *
- * This populates the involved subpage ranges so that subpage helpers can
- * properly unlock them.
- */
-void btrfs_folio_set_writer_lock(const struct btrfs_fs_info *fs_info,
-				 struct folio *folio, u64 start, u32 len)
-{
-	struct btrfs_subpage *subpage;
-	unsigned long flags;
-	unsigned int start_bit;
-	unsigned int nbits;
-	int ret;
-
-	ASSERT(folio_test_locked(folio));
-	if (unlikely(!fs_info) || !btrfs_is_subpage(fs_info, folio->mapping))
-		return;
-
-	subpage = folio_get_private(folio);
-	start_bit = subpage_calc_start_bit(fs_info, folio, locked, start, len);
-	nbits = len >> fs_info->sectorsize_bits;
-	spin_lock_irqsave(&subpage->lock, flags);
-	/* Target range should not yet be locked. */
-	ASSERT(bitmap_test_range_all_zero(subpage->bitmaps, start_bit, nbits));
-	bitmap_set(subpage->bitmaps, start_bit, nbits);
-	ret = atomic_add_return(nbits, &subpage->writers);
-	ASSERT(ret <= fs_info->subpage_info->bitmap_nr_bits);
-	spin_unlock_irqrestore(&subpage->lock, flags);
-}
-
-/*
- * Find any subpage writer locked range inside @folio, starting at file offset
- * @search_start. The caller should ensure the folio is locked.
- *
- * Return true and update @found_start_ret and @found_len_ret to the first
- * writer locked range.
- * Return false if there is no writer locked range.
- */
-bool btrfs_subpage_find_writer_locked(const struct btrfs_fs_info *fs_info,
-				      struct folio *folio, u64 search_start,
-				      u64 *found_start_ret, u32 *found_len_ret)
-{
-	struct btrfs_subpage_info *subpage_info = fs_info->subpage_info;
-	struct btrfs_subpage *subpage = folio_get_private(folio);
-	const unsigned int len = PAGE_SIZE - offset_in_page(search_start);
-	const unsigned int start_bit = subpage_calc_start_bit(fs_info, folio,
-						locked, search_start, len);
-	const unsigned int locked_bitmap_start = subpage_info->locked_offset;
-	const unsigned int locked_bitmap_end = locked_bitmap_start +
-					       subpage_info->bitmap_nr_bits;
-	unsigned long flags;
-	int first_zero;
-	int first_set;
-	bool found = false;
-
-	ASSERT(folio_test_locked(folio));
-	spin_lock_irqsave(&subpage->lock, flags);
-	first_set = find_next_bit(subpage->bitmaps, locked_bitmap_end, start_bit);
-	if (first_set >= locked_bitmap_end)
-		goto out;
-
-	found = true;
-
-	*found_start_ret = folio_pos(folio) +
-		((first_set - locked_bitmap_start) << fs_info->sectorsize_bits);
-	/*
-	 * Since @first_set is ensured to be smaller than locked_bitmap_end
-	 * here, @found_start_ret should be inside the folio.
-	 */
-	ASSERT(*found_start_ret < folio_pos(folio) + PAGE_SIZE);
-
-	first_zero = find_next_zero_bit(subpage->bitmaps, locked_bitmap_end, first_set);
-	*found_len_ret = (first_zero - first_set) << fs_info->sectorsize_bits;
-out:
-	spin_unlock_irqrestore(&subpage->lock, flags);
-	return found;
-}
-
-/*
- * Unlike btrfs_folio_end_writer_lock() which unlocks a specified subpage range,
- * this ends all writer locked ranges of a page.
- *
- * This is for the locked page of __extent_writepage(), as the locked page
- * can contain several locked subpage ranges.
- */
-void btrfs_folio_end_all_writers(const struct btrfs_fs_info *fs_info, struct folio *folio)
-{
-	struct btrfs_subpage *subpage = folio_get_private(folio);
-	u64 folio_start = folio_pos(folio);
-	u64 cur = folio_start;
-
-	ASSERT(folio_test_locked(folio));
-	if (!btrfs_is_subpage(fs_info, folio->mapping)) {
-		folio_unlock(folio);
-		return;
-	}
-
-	/* The page has no new delalloc range locked on it. Just plain unlock. */
-	if (atomic_read(&subpage->writers) == 0) {
-		folio_unlock(folio);
-		return;
-	}
-	while (cur < folio_start + PAGE_SIZE) {
-		u64 found_start;
-		u32 found_len;
-		bool found;
-		bool last;
-
-		found = btrfs_subpage_find_writer_locked(fs_info, folio, cur,
-							 &found_start, &found_len);
-		if (!found)
-			break;
-		last = btrfs_subpage_end_and_test_writer(fs_info, folio,
-							 found_start, found_len);
-		if (last) {
-			folio_unlock(folio);
-			break;
-		}
-		cur = found_start + found_len;
-	}
-}
-
-#define GET_SUBPAGE_BITMAP(subpage, subpage_info, name, dst)		\
-	bitmap_cut(dst, subpage->bitmaps, 0,				\
-		   subpage_info->name##_offset, subpage_info->bitmap_nr_bits)
-=======
 #define GET_SUBPAGE_BITMAP(subpage, fs_info, name, dst)			\
 {									\
 	const int sectors_per_page = fs_info->sectors_per_page;		\
@@ -990,7 +857,6 @@
 			   sectors_per_page * btrfs_bitmap_nr_##name,	\
 			   sectors_per_page);				\
 }
->>>>>>> adc21867
 
 void __cold btrfs_subpage_dump_bitmap(const struct btrfs_fs_info *fs_info,
 				      struct folio *folio, u64 start, u32 len)
@@ -1021,13 +887,6 @@
 	btrfs_warn(fs_info,
 "start=%llu len=%u page=%llu, bitmaps uptodate=%*pbl dirty=%*pbl writeback=%*pbl ordered=%*pbl checked=%*pbl",
 		    start, len, folio_pos(folio),
-<<<<<<< HEAD
-		    subpage_info->bitmap_nr_bits, &uptodate_bitmap,
-		    subpage_info->bitmap_nr_bits, &dirty_bitmap,
-		    subpage_info->bitmap_nr_bits, &writeback_bitmap,
-		    subpage_info->bitmap_nr_bits, &ordered_bitmap,
-		    subpage_info->bitmap_nr_bits, &checked_bitmap);
-=======
 		    sectors_per_page, &uptodate_bitmap,
 		    sectors_per_page, &dirty_bitmap,
 		    sectors_per_page, &writeback_bitmap,
@@ -1049,5 +908,4 @@
 	spin_lock_irqsave(&subpage->lock, flags);
 	GET_SUBPAGE_BITMAP(subpage, fs_info, dirty, ret_bitmap);
 	spin_unlock_irqrestore(&subpage->lock, flags);
->>>>>>> adc21867
 }