--- conflicted
+++ resolved
@@ -1517,11 +1517,7 @@
 				     dref_objectid > BTRFS_LAST_FREE_OBJECTID)) {
 				extent_err(leaf, slot,
 					   "invalid data ref objectid value %llu",
-<<<<<<< HEAD
-					   dref_root);
-=======
 					   dref_objectid);
->>>>>>> adc21867
 				return -EUCLEAN;
 			}
 			if (unlikely(!IS_ALIGNED(dref_offset,
