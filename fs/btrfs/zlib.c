// SPDX-License-Identifier: GPL-2.0
/*
 * Copyright (C) 2008 Oracle.  All rights reserved.
 *
 * Based on jffs2 zlib code:
 * Copyright © 2001-2007 Red Hat, Inc.
 * Created by David Woodhouse <dwmw2@infradead.org>
 */

#include <linux/kernel.h>
#include <linux/slab.h>
#include <linux/zlib.h>
#include <linux/zutil.h>
#include <linux/mm.h>
#include <linux/init.h>
#include <linux/err.h>
#include <linux/sched.h>
#include <linux/pagemap.h>
#include <linux/bio.h>
#include <linux/refcount.h>
#include "btrfs_inode.h"
#include "compression.h"
#include "fs.h"
#include "subpage.h"

/* workspace buffer size for s390 zlib hardware support */
#define ZLIB_DFLTCC_BUF_SIZE    (4 * PAGE_SIZE)

struct workspace {
	z_stream strm;
	char *buf;
	unsigned int buf_size;
	struct list_head list;
	int level;
};

static struct workspace_manager wsm;

struct list_head *zlib_get_workspace(unsigned int level)
{
	struct list_head *ws = btrfs_get_workspace(BTRFS_COMPRESS_ZLIB, level);
	struct workspace *workspace = list_entry(ws, struct workspace, list);

	workspace->level = level;

	return ws;
}

void zlib_free_workspace(struct list_head *ws)
{
	struct workspace *workspace = list_entry(ws, struct workspace, list);

	kvfree(workspace->strm.workspace);
	kfree(workspace->buf);
	kfree(workspace);
}

struct list_head *zlib_alloc_workspace(unsigned int level)
{
	struct workspace *workspace;
	int workspacesize;

	workspace = kzalloc(sizeof(*workspace), GFP_KERNEL);
	if (!workspace)
		return ERR_PTR(-ENOMEM);

	workspacesize = max(zlib_deflate_workspacesize(MAX_WBITS, MAX_MEM_LEVEL),
			zlib_inflate_workspacesize());
	workspace->strm.workspace = kvzalloc(workspacesize, GFP_KERNEL | __GFP_NOWARN);
	workspace->level = level;
	workspace->buf = NULL;
	/*
	 * In case of s390 zlib hardware support, allocate lager workspace
	 * buffer. If allocator fails, fall back to a single page buffer.
	 */
	if (zlib_deflate_dfltcc_enabled()) {
		workspace->buf = kmalloc(ZLIB_DFLTCC_BUF_SIZE,
					 __GFP_NOMEMALLOC | __GFP_NORETRY |
					 __GFP_NOWARN | GFP_NOIO);
		workspace->buf_size = ZLIB_DFLTCC_BUF_SIZE;
	}
	if (!workspace->buf) {
		workspace->buf = kmalloc(PAGE_SIZE, GFP_KERNEL);
		workspace->buf_size = PAGE_SIZE;
	}
	if (!workspace->strm.workspace || !workspace->buf)
		goto fail;

	INIT_LIST_HEAD(&workspace->list);

	return &workspace->list;
fail:
	zlib_free_workspace(&workspace->list);
	return ERR_PTR(-ENOMEM);
}

int zlib_compress_folios(struct list_head *ws, struct address_space *mapping,
			 u64 start, struct folio **folios, unsigned long *out_folios,
			 unsigned long *total_in, unsigned long *total_out)
{
	struct workspace *workspace = list_entry(ws, struct workspace, list);
	int ret;
	char *data_in = NULL;
	char *cfolio_out;
	int nr_folios = 0;
	struct folio *in_folio = NULL;
	struct folio *out_folio = NULL;
	unsigned long bytes_left;
	unsigned int in_buf_folios;
	unsigned long len = *total_out;
	unsigned long nr_dest_folios = *out_folios;
	const unsigned long max_out = nr_dest_folios * PAGE_SIZE;
	const u64 orig_end = start + len;

	*out_folios = 0;
	*total_out = 0;
	*total_in = 0;

	ret = zlib_deflateInit(&workspace->strm, workspace->level);
	if (unlikely(ret != Z_OK)) {
		struct btrfs_inode *inode = BTRFS_I(mapping->host);

		btrfs_err(inode->root->fs_info,
	"zlib compression init failed, error %d root %llu inode %llu offset %llu",
			  ret, btrfs_root_id(inode->root), btrfs_ino(inode), start);
		ret = -EIO;
		goto out;
	}

	workspace->strm.total_in = 0;
	workspace->strm.total_out = 0;

	out_folio = btrfs_alloc_compr_folio();
	if (out_folio == NULL) {
		ret = -ENOMEM;
		goto out;
	}
	cfolio_out = folio_address(out_folio);
	folios[0] = out_folio;
	nr_folios = 1;

	workspace->strm.next_in = workspace->buf;
	workspace->strm.avail_in = 0;
	workspace->strm.next_out = cfolio_out;
	workspace->strm.avail_out = PAGE_SIZE;

	while (workspace->strm.total_in < len) {
		/*
		 * Get next input pages and copy the contents to
		 * the workspace buffer if required.
		 */
		if (workspace->strm.avail_in == 0) {
			bytes_left = len - workspace->strm.total_in;
			in_buf_folios = min(DIV_ROUND_UP(bytes_left, PAGE_SIZE),
					    workspace->buf_size / PAGE_SIZE);
			if (in_buf_folios > 1) {
				int i;

				/* S390 hardware acceleration path, not subpage. */
				ASSERT(!btrfs_is_subpage(
						inode_to_fs_info(mapping->host),
						mapping));
				for (i = 0; i < in_buf_folios; i++) {
					if (data_in) {
						kunmap_local(data_in);
						folio_put(in_folio);
						data_in = NULL;
					}
					ret = btrfs_compress_filemap_get_folio(mapping,
							start, &in_folio);
					if (ret < 0)
						goto out;
					data_in = kmap_local_folio(in_folio, 0);
					copy_page(workspace->buf + i * PAGE_SIZE,
						  data_in);
					start += PAGE_SIZE;
					workspace->strm.avail_in =
						(in_buf_folios << PAGE_SHIFT);
				}
				workspace->strm.next_in = workspace->buf;
			} else {
				unsigned int pg_off;
				unsigned int cur_len;

				if (data_in) {
					kunmap_local(data_in);
					folio_put(in_folio);
					data_in = NULL;
				}
				ret = btrfs_compress_filemap_get_folio(mapping,
						start, &in_folio);
				if (ret < 0)
					goto out;
				pg_off = offset_in_page(start);
				cur_len = btrfs_calc_input_length(orig_end, start);
				data_in = kmap_local_folio(in_folio, pg_off);
				start += PAGE_SIZE;
				workspace->strm.next_in = data_in;
				workspace->strm.avail_in = cur_len;
			}
		}

		ret = zlib_deflate(&workspace->strm, Z_SYNC_FLUSH);
		if (unlikely(ret != Z_OK)) {
			struct btrfs_inode *inode = BTRFS_I(mapping->host);

			btrfs_warn(inode->root->fs_info,
		"zlib compression failed, error %d root %llu inode %llu offset %llu",
				   ret, btrfs_root_id(inode->root), btrfs_ino(inode),
				   start);
			zlib_deflateEnd(&workspace->strm);
			ret = -EIO;
			goto out;
		}

		/* we're making it bigger, give up */
		if (workspace->strm.total_in > 8192 &&
		    workspace->strm.total_in <
		    workspace->strm.total_out) {
			ret = -E2BIG;
			goto out;
		}
		/* we need another page for writing out.  Test this
		 * before the total_in so we will pull in a new page for
		 * the stream end if required
		 */
		if (workspace->strm.avail_out == 0) {
			if (nr_folios == nr_dest_folios) {
				ret = -E2BIG;
				goto out;
			}
			out_folio = btrfs_alloc_compr_folio();
			if (out_folio == NULL) {
				ret = -ENOMEM;
				goto out;
			}
			cfolio_out = folio_address(out_folio);
			folios[nr_folios] = out_folio;
			nr_folios++;
			workspace->strm.avail_out = PAGE_SIZE;
			workspace->strm.next_out = cfolio_out;
		}
		/* we're all done */
		if (workspace->strm.total_in >= len)
			break;
		if (workspace->strm.total_out > max_out)
			break;
	}
	workspace->strm.avail_in = 0;
	/*
	 * Call deflate with Z_FINISH flush parameter providing more output
	 * space but no more input data, until it returns with Z_STREAM_END.
	 */
	while (ret != Z_STREAM_END) {
		ret = zlib_deflate(&workspace->strm, Z_FINISH);
		if (ret == Z_STREAM_END)
			break;
		if (ret != Z_OK && ret != Z_BUF_ERROR) {
			zlib_deflateEnd(&workspace->strm);
			ret = -EIO;
			goto out;
		} else if (workspace->strm.avail_out == 0) {
			/* Get another folio for the stream end. */
			if (nr_folios == nr_dest_folios) {
				ret = -E2BIG;
				goto out;
			}
			out_folio = btrfs_alloc_compr_folio();
			if (out_folio == NULL) {
				ret = -ENOMEM;
				goto out;
			}
			cfolio_out = folio_address(out_folio);
			folios[nr_folios] = out_folio;
			nr_folios++;
			workspace->strm.avail_out = PAGE_SIZE;
			workspace->strm.next_out = cfolio_out;
		}
	}
	zlib_deflateEnd(&workspace->strm);

	if (workspace->strm.total_out >= workspace->strm.total_in) {
		ret = -E2BIG;
		goto out;
	}

	ret = 0;
	*total_out = workspace->strm.total_out;
	*total_in = workspace->strm.total_in;
out:
	*out_folios = nr_folios;
	if (data_in) {
		kunmap_local(data_in);
		folio_put(in_folio);
	}

	return ret;
}

int zlib_decompress_bio(struct list_head *ws, struct compressed_bio *cb)
{
	struct workspace *workspace = list_entry(ws, struct workspace, list);
	int ret = 0, ret2;
	int wbits = MAX_WBITS;
	char *data_in;
	size_t total_out = 0;
	unsigned long folio_in_index = 0;
	size_t srclen = cb->compressed_len;
	unsigned long total_folios_in = DIV_ROUND_UP(srclen, PAGE_SIZE);
	unsigned long buf_start;
	struct folio **folios_in = cb->compressed_folios;

	data_in = kmap_local_folio(folios_in[folio_in_index], 0);
	workspace->strm.next_in = data_in;
	workspace->strm.avail_in = min_t(size_t, srclen, PAGE_SIZE);
	workspace->strm.total_in = 0;

	workspace->strm.total_out = 0;
	workspace->strm.next_out = workspace->buf;
	workspace->strm.avail_out = workspace->buf_size;

	/* If it's deflate, and it's got no preset dictionary, then
	   we can tell zlib to skip the adler32 check. */
	if (srclen > 2 && !(data_in[1] & PRESET_DICT) &&
	    ((data_in[0] & 0x0f) == Z_DEFLATED) &&
	    !(((data_in[0]<<8) + data_in[1]) % 31)) {

		wbits = -((data_in[0] >> 4) + 8);
		workspace->strm.next_in += 2;
		workspace->strm.avail_in -= 2;
	}

	ret = zlib_inflateInit2(&workspace->strm, wbits);
	if (unlikely(ret != Z_OK)) {
		struct btrfs_inode *inode = cb->bbio.inode;

		kunmap_local(data_in);
		btrfs_err(inode->root->fs_info,
	"zlib decompression init failed, error %d root %llu inode %llu offset %llu",
			  ret, btrfs_root_id(inode->root), btrfs_ino(inode), cb->start);
		return -EIO;
	}
	while (workspace->strm.total_in < srclen) {
		ret = zlib_inflate(&workspace->strm, Z_NO_FLUSH);
		if (ret != Z_OK && ret != Z_STREAM_END)
			break;

		buf_start = total_out;
		total_out = workspace->strm.total_out;

		/* we didn't make progress in this inflate call, we're done */
		if (buf_start == total_out)
			break;

		ret2 = btrfs_decompress_buf2page(workspace->buf,
				total_out - buf_start, cb, buf_start);
		if (ret2 == 0) {
			ret = 0;
			goto done;
		}

		workspace->strm.next_out = workspace->buf;
		workspace->strm.avail_out = workspace->buf_size;

		if (workspace->strm.avail_in == 0) {
			unsigned long tmp;
			kunmap_local(data_in);
			folio_in_index++;
			if (folio_in_index >= total_folios_in) {
				data_in = NULL;
				break;
			}
			data_in = kmap_local_folio(folios_in[folio_in_index], 0);
			workspace->strm.next_in = data_in;
			tmp = srclen - workspace->strm.total_in;
			workspace->strm.avail_in = min(tmp, PAGE_SIZE);
		}
	}
	if (unlikely(ret != Z_STREAM_END)) {
		btrfs_err(cb->bbio.inode->root->fs_info,
		"zlib decompression failed, error %d root %llu inode %llu offset %llu",
			  ret, btrfs_root_id(cb->bbio.inode->root),
			  btrfs_ino(cb->bbio.inode), cb->start);
		ret = -EIO;
	} else {
		ret = 0;
	}
done:
	zlib_inflateEnd(&workspace->strm);
	if (data_in)
		kunmap_local(data_in);
	return ret;
}

int zlib_decompress(struct list_head *ws, const u8 *data_in,
		struct folio *dest_folio, unsigned long dest_pgoff, size_t srclen,
		size_t destlen)
{
	struct workspace *workspace = list_entry(ws, struct workspace, list);
	int ret = 0;
	int wbits = MAX_WBITS;
	unsigned long to_copy;

	workspace->strm.next_in = data_in;
	workspace->strm.avail_in = srclen;
	workspace->strm.total_in = 0;

	workspace->strm.next_out = workspace->buf;
	workspace->strm.avail_out = workspace->buf_size;
	workspace->strm.total_out = 0;
	/* If it's deflate, and it's got no preset dictionary, then
	   we can tell zlib to skip the adler32 check. */
	if (srclen > 2 && !(data_in[1] & PRESET_DICT) &&
	    ((data_in[0] & 0x0f) == Z_DEFLATED) &&
	    !(((data_in[0]<<8) + data_in[1]) % 31)) {

		wbits = -((data_in[0] >> 4) + 8);
		workspace->strm.next_in += 2;
		workspace->strm.avail_in -= 2;
	}

	ret = zlib_inflateInit2(&workspace->strm, wbits);
	if (unlikely(ret != Z_OK)) {
<<<<<<< HEAD
		struct btrfs_inode *inode = BTRFS_I(dest_page->mapping->host);
=======
		struct btrfs_inode *inode = folio_to_inode(dest_folio);
>>>>>>> adc21867

		btrfs_err(inode->root->fs_info,
		"zlib decompression init failed, error %d root %llu inode %llu offset %llu",
			  ret, btrfs_root_id(inode->root), btrfs_ino(inode),
<<<<<<< HEAD
			  page_offset(dest_page));
=======
			  folio_pos(dest_folio));
>>>>>>> adc21867
		return -EIO;
	}

	/*
	 * Everything (in/out buf) should be at most one sector, there should
	 * be no need to switch any input/output buffer.
	 */
	ret = zlib_inflate(&workspace->strm, Z_FINISH);
	to_copy = min(workspace->strm.total_out, destlen);
	if (ret != Z_STREAM_END)
		goto out;

	memcpy_to_folio(dest_folio, dest_pgoff, workspace->buf, to_copy);

out:
	if (unlikely(to_copy != destlen)) {
<<<<<<< HEAD
		struct btrfs_inode *inode = BTRFS_I(dest_page->mapping->host);
=======
		struct btrfs_inode *inode = folio_to_inode(dest_folio);
>>>>>>> adc21867

		btrfs_err(inode->root->fs_info,
"zlib decompression failed, error %d root %llu inode %llu offset %llu decompressed %lu expected %zu",
			  ret, btrfs_root_id(inode->root), btrfs_ino(inode),
<<<<<<< HEAD
			  page_offset(dest_page), to_copy, destlen);
=======
			  folio_pos(dest_folio), to_copy, destlen);
>>>>>>> adc21867
		ret = -EIO;
	} else {
		ret = 0;
	}

	zlib_inflateEnd(&workspace->strm);

	if (unlikely(to_copy < destlen))
		folio_zero_range(dest_folio, dest_pgoff + to_copy, destlen - to_copy);
	return ret;
}

const struct btrfs_compress_op btrfs_zlib_compress = {
	.workspace_manager	= &wsm,
	.max_level		= 9,
	.default_level		= BTRFS_ZLIB_DEFAULT_LEVEL,
};<|MERGE_RESOLUTION|>--- conflicted
+++ resolved
@@ -421,20 +421,12 @@
 
 	ret = zlib_inflateInit2(&workspace->strm, wbits);
 	if (unlikely(ret != Z_OK)) {
-<<<<<<< HEAD
-		struct btrfs_inode *inode = BTRFS_I(dest_page->mapping->host);
-=======
 		struct btrfs_inode *inode = folio_to_inode(dest_folio);
->>>>>>> adc21867
 
 		btrfs_err(inode->root->fs_info,
 		"zlib decompression init failed, error %d root %llu inode %llu offset %llu",
 			  ret, btrfs_root_id(inode->root), btrfs_ino(inode),
-<<<<<<< HEAD
-			  page_offset(dest_page));
-=======
 			  folio_pos(dest_folio));
->>>>>>> adc21867
 		return -EIO;
 	}
 
@@ -451,20 +443,12 @@
 
 out:
 	if (unlikely(to_copy != destlen)) {
-<<<<<<< HEAD
-		struct btrfs_inode *inode = BTRFS_I(dest_page->mapping->host);
-=======
 		struct btrfs_inode *inode = folio_to_inode(dest_folio);
->>>>>>> adc21867
 
 		btrfs_err(inode->root->fs_info,
 "zlib decompression failed, error %d root %llu inode %llu offset %llu decompressed %lu expected %zu",
 			  ret, btrfs_root_id(inode->root), btrfs_ino(inode),
-<<<<<<< HEAD
-			  page_offset(dest_page), to_copy, destlen);
-=======
 			  folio_pos(dest_folio), to_copy, destlen);
->>>>>>> adc21867
 		ret = -EIO;
 	} else {
 		ret = 0;
