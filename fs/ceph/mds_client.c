--- conflicted
+++ resolved
@@ -5446,11 +5446,7 @@
 		}
 		mutex_unlock(&mdsc->mutex);
 
-<<<<<<< HEAD
-		ceph_flush_cap_releases(mdsc, s);
-=======
 		ceph_flush_session_cap_releases(mdsc, s);
->>>>>>> adc21867
 
 		mutex_lock(&s->s_mutex);
 		if (renew_caps)
