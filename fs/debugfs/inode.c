// SPDX-License-Identifier: GPL-2.0
/*
 *  inode.c - part of debugfs, a tiny little debug file system
 *
 *  Copyright (C) 2004,2019 Greg Kroah-Hartman <greg@kroah.com>
 *  Copyright (C) 2004 IBM Inc.
 *  Copyright (C) 2019 Linux Foundation <gregkh@linuxfoundation.org>
 *
 *  debugfs is for people to use instead of /proc or /sys.
 *  See ./Documentation/core-api/kernel-api.rst for more details.
 */

#define pr_fmt(fmt)	"debugfs: " fmt

#include <linux/module.h>
#include <linux/fs.h>
#include <linux/fs_context.h>
#include <linux/fs_parser.h>
#include <linux/pagemap.h>
#include <linux/init.h>
#include <linux/kobject.h>
#include <linux/namei.h>
#include <linux/debugfs.h>
#include <linux/fsnotify.h>
#include <linux/string.h>
#include <linux/seq_file.h>
#include <linux/magic.h>
#include <linux/slab.h>
#include <linux/security.h>

#include "internal.h"

#define DEBUGFS_DEFAULT_MODE	0700

static struct vfsmount *debugfs_mount;
static int debugfs_mount_count;
static bool debugfs_registered;
static unsigned int debugfs_allow __ro_after_init = DEFAULT_DEBUGFS_ALLOW_BITS;

/*
 * Don't allow access attributes to be changed whilst the kernel is locked down
 * so that we can use the file mode as part of a heuristic to determine whether
 * to lock down individual files.
 */
static int debugfs_setattr(struct mnt_idmap *idmap,
			   struct dentry *dentry, struct iattr *ia)
{
	int ret;

	if (ia->ia_valid & (ATTR_MODE | ATTR_UID | ATTR_GID)) {
		ret = security_locked_down(LOCKDOWN_DEBUGFS);
		if (ret)
			return ret;
	}
	return simple_setattr(&nop_mnt_idmap, dentry, ia);
}

static const struct inode_operations debugfs_file_inode_operations = {
	.setattr	= debugfs_setattr,
};
static const struct inode_operations debugfs_dir_inode_operations = {
	.lookup		= simple_lookup,
	.setattr	= debugfs_setattr,
};
static const struct inode_operations debugfs_symlink_inode_operations = {
	.get_link	= simple_get_link,
	.setattr	= debugfs_setattr,
};

static struct inode *debugfs_get_inode(struct super_block *sb)
{
	struct inode *inode = new_inode(sb);
	if (inode) {
		inode->i_ino = get_next_ino();
		simple_inode_init_ts(inode);
	}
	return inode;
}

struct debugfs_fs_info {
	kuid_t uid;
	kgid_t gid;
	umode_t mode;
	/* Opt_* bitfield. */
	unsigned int opts;
};

enum {
	Opt_uid,
	Opt_gid,
	Opt_mode,
	Opt_source,
};

static const struct fs_parameter_spec debugfs_param_specs[] = {
	fsparam_gid	("gid",		Opt_gid),
	fsparam_u32oct	("mode",	Opt_mode),
	fsparam_uid	("uid",		Opt_uid),
<<<<<<< HEAD
=======
	fsparam_string	("source",	Opt_source),
>>>>>>> adc21867
	{}
};

static int debugfs_parse_param(struct fs_context *fc, struct fs_parameter *param)
{
	struct debugfs_fs_info *opts = fc->s_fs_info;
	struct fs_parse_result result;
	int opt;

	opt = fs_parse(fc, debugfs_param_specs, param, &result);
	if (opt < 0) {
		/*
                * We might like to report bad mount options here; but
                * traditionally debugfs has ignored all mount options
                */
		if (opt == -ENOPARAM)
			return 0;

		return opt;
	}

	switch (opt) {
	case Opt_uid:
		opts->uid = result.uid;
		break;
	case Opt_gid:
		opts->gid = result.gid;
		break;
	case Opt_mode:
		opts->mode = result.uint_32 & S_IALLUGO;
		break;
	case Opt_source:
		if (fc->source)
			return invalfc(fc, "Multiple sources specified");
		fc->source = param->string;
		param->string = NULL;
		break;
	/*
	 * We might like to report bad mount options here;
	 * but traditionally debugfs has ignored all mount options
	 */
	}

	opts->opts |= BIT(opt);

	return 0;
}

static void _debugfs_apply_options(struct super_block *sb, bool remount)
{
	struct debugfs_fs_info *fsi = sb->s_fs_info;
	struct inode *inode = d_inode(sb->s_root);

	/*
	 * On remount, only reset mode/uid/gid if they were provided as mount
	 * options.
	 */

	if (!remount || fsi->opts & BIT(Opt_mode)) {
		inode->i_mode &= ~S_IALLUGO;
		inode->i_mode |= fsi->mode;
	}

	if (!remount || fsi->opts & BIT(Opt_uid))
		inode->i_uid = fsi->uid;

	if (!remount || fsi->opts & BIT(Opt_gid))
		inode->i_gid = fsi->gid;
}

static void debugfs_apply_options(struct super_block *sb)
{
	_debugfs_apply_options(sb, false);
}

static void debugfs_apply_options_remount(struct super_block *sb)
{
	_debugfs_apply_options(sb, true);
}

static int debugfs_reconfigure(struct fs_context *fc)
{
	struct super_block *sb = fc->root->d_sb;
	struct debugfs_fs_info *sb_opts = sb->s_fs_info;
	struct debugfs_fs_info *new_opts = fc->s_fs_info;

	sync_filesystem(sb);

	/* structure copy of new mount options to sb */
	*sb_opts = *new_opts;
	debugfs_apply_options_remount(sb);

	return 0;
}

static int debugfs_show_options(struct seq_file *m, struct dentry *root)
{
	struct debugfs_fs_info *fsi = root->d_sb->s_fs_info;

	if (!uid_eq(fsi->uid, GLOBAL_ROOT_UID))
		seq_printf(m, ",uid=%u",
			   from_kuid_munged(&init_user_ns, fsi->uid));
	if (!gid_eq(fsi->gid, GLOBAL_ROOT_GID))
		seq_printf(m, ",gid=%u",
			   from_kgid_munged(&init_user_ns, fsi->gid));
	if (fsi->mode != DEBUGFS_DEFAULT_MODE)
		seq_printf(m, ",mode=%o", fsi->mode);

	return 0;
}

static void debugfs_free_inode(struct inode *inode)
{
	if (S_ISLNK(inode->i_mode))
		kfree(inode->i_link);
	free_inode_nonrcu(inode);
}

static const struct super_operations debugfs_super_operations = {
	.statfs		= simple_statfs,
	.show_options	= debugfs_show_options,
	.free_inode	= debugfs_free_inode,
};

static void debugfs_release_dentry(struct dentry *dentry)
{
	struct debugfs_fsdata *fsd = dentry->d_fsdata;

	if ((unsigned long)fsd & DEBUGFS_FSDATA_IS_REAL_FOPS_BIT)
		return;

	/* check it wasn't a dir (no fsdata) or automount (no real_fops) */
	if (fsd && fsd->real_fops) {
		WARN_ON(!list_empty(&fsd->cancellations));
		mutex_destroy(&fsd->cancellations_mtx);
	}

	kfree(fsd);
}

static struct vfsmount *debugfs_automount(struct path *path)
{
	struct debugfs_fsdata *fsd = path->dentry->d_fsdata;

	return fsd->automount(path->dentry, d_inode(path->dentry)->i_private);
}

static const struct dentry_operations debugfs_dops = {
	.d_delete = always_delete_dentry,
	.d_release = debugfs_release_dentry,
	.d_automount = debugfs_automount,
};

static int debugfs_fill_super(struct super_block *sb, struct fs_context *fc)
{
	static const struct tree_descr debug_files[] = {{""}};
	int err;

	err = simple_fill_super(sb, DEBUGFS_MAGIC, debug_files);
	if (err)
		return err;

	sb->s_op = &debugfs_super_operations;
	sb->s_d_op = &debugfs_dops;

	debugfs_apply_options(sb);

	return 0;
}

static int debugfs_get_tree(struct fs_context *fc)
{
	if (!(debugfs_allow & DEBUGFS_ALLOW_API))
		return -EPERM;

	return get_tree_single(fc, debugfs_fill_super);
}

static void debugfs_free_fc(struct fs_context *fc)
{
	kfree(fc->s_fs_info);
}

static const struct fs_context_operations debugfs_context_ops = {
	.free		= debugfs_free_fc,
	.parse_param	= debugfs_parse_param,
	.get_tree	= debugfs_get_tree,
	.reconfigure	= debugfs_reconfigure,
};

static int debugfs_init_fs_context(struct fs_context *fc)
{
	struct debugfs_fs_info *fsi;

	fsi = kzalloc(sizeof(struct debugfs_fs_info), GFP_KERNEL);
	if (!fsi)
		return -ENOMEM;

	fsi->mode = DEBUGFS_DEFAULT_MODE;

	fc->s_fs_info = fsi;
	fc->ops = &debugfs_context_ops;
	return 0;
}

static struct file_system_type debug_fs_type = {
	.owner =	THIS_MODULE,
	.name =		"debugfs",
	.init_fs_context = debugfs_init_fs_context,
	.parameters =	debugfs_param_specs,
	.kill_sb =	kill_litter_super,
};
MODULE_ALIAS_FS("debugfs");

/**
 * debugfs_lookup() - look up an existing debugfs file
 * @name: a pointer to a string containing the name of the file to look up.
 * @parent: a pointer to the parent dentry of the file.
 *
 * This function will return a pointer to a dentry if it succeeds.  If the file
 * doesn't exist or an error occurs, %NULL will be returned.  The returned
 * dentry must be passed to dput() when it is no longer needed.
 *
 * If debugfs is not enabled in the kernel, the value -%ENODEV will be
 * returned.
 */
struct dentry *debugfs_lookup(const char *name, struct dentry *parent)
{
	struct dentry *dentry;

	if (!debugfs_initialized() || IS_ERR_OR_NULL(name) || IS_ERR(parent))
		return NULL;

	if (!parent)
		parent = debugfs_mount->mnt_root;

	dentry = lookup_positive_unlocked(name, parent, strlen(name));
	if (IS_ERR(dentry))
		return NULL;
	return dentry;
}
EXPORT_SYMBOL_GPL(debugfs_lookup);

static struct dentry *start_creating(const char *name, struct dentry *parent)
{
	struct dentry *dentry;
	int error;

	if (!(debugfs_allow & DEBUGFS_ALLOW_API))
		return ERR_PTR(-EPERM);

	if (!debugfs_initialized())
		return ERR_PTR(-ENOENT);

	pr_debug("creating file '%s'\n", name);

	if (IS_ERR(parent))
		return parent;

	error = simple_pin_fs(&debug_fs_type, &debugfs_mount,
			      &debugfs_mount_count);
	if (error) {
		pr_err("Unable to pin filesystem for file '%s'\n", name);
		return ERR_PTR(error);
	}

	/* If the parent is not specified, we create it in the root.
	 * We need the root dentry to do this, which is in the super
	 * block. A pointer to that is in the struct vfsmount that we
	 * have around.
	 */
	if (!parent)
		parent = debugfs_mount->mnt_root;

	inode_lock(d_inode(parent));
	if (unlikely(IS_DEADDIR(d_inode(parent))))
		dentry = ERR_PTR(-ENOENT);
	else
		dentry = lookup_one_len(name, parent, strlen(name));
	if (!IS_ERR(dentry) && d_really_is_positive(dentry)) {
		if (d_is_dir(dentry))
			pr_err("Directory '%s' with parent '%s' already present!\n",
			       name, parent->d_name.name);
		else
			pr_err("File '%s' in directory '%s' already present!\n",
			       name, parent->d_name.name);
		dput(dentry);
		dentry = ERR_PTR(-EEXIST);
	}

	if (IS_ERR(dentry)) {
		inode_unlock(d_inode(parent));
		simple_release_fs(&debugfs_mount, &debugfs_mount_count);
	}

	return dentry;
}

static struct dentry *failed_creating(struct dentry *dentry)
{
	inode_unlock(d_inode(dentry->d_parent));
	dput(dentry);
	simple_release_fs(&debugfs_mount, &debugfs_mount_count);
	return ERR_PTR(-ENOMEM);
}

static struct dentry *end_creating(struct dentry *dentry)
{
	inode_unlock(d_inode(dentry->d_parent));
	return dentry;
}

static struct dentry *__debugfs_create_file(const char *name, umode_t mode,
				struct dentry *parent, void *data,
				const struct file_operations *proxy_fops,
				const struct file_operations *real_fops)
{
	struct dentry *dentry;
	struct inode *inode;

	if (!(mode & S_IFMT))
		mode |= S_IFREG;
	BUG_ON(!S_ISREG(mode));
	dentry = start_creating(name, parent);

	if (IS_ERR(dentry))
		return dentry;

	if (!(debugfs_allow & DEBUGFS_ALLOW_API)) {
		failed_creating(dentry);
		return ERR_PTR(-EPERM);
	}

	inode = debugfs_get_inode(dentry->d_sb);
	if (unlikely(!inode)) {
		pr_err("out of free dentries, can not create file '%s'\n",
		       name);
		return failed_creating(dentry);
	}

	inode->i_mode = mode;
	inode->i_private = data;

	inode->i_op = &debugfs_file_inode_operations;
	inode->i_fop = proxy_fops;
	dentry->d_fsdata = (void *)((unsigned long)real_fops |
				DEBUGFS_FSDATA_IS_REAL_FOPS_BIT);

	d_instantiate(dentry, inode);
	fsnotify_create(d_inode(dentry->d_parent), dentry);
	return end_creating(dentry);
}

/**
 * debugfs_create_file - create a file in the debugfs filesystem
 * @name: a pointer to a string containing the name of the file to create.
 * @mode: the permission that the file should have.
 * @parent: a pointer to the parent dentry for this file.  This should be a
 *          directory dentry if set.  If this parameter is NULL, then the
 *          file will be created in the root of the debugfs filesystem.
 * @data: a pointer to something that the caller will want to get to later
 *        on.  The inode.i_private pointer will point to this value on
 *        the open() call.
 * @fops: a pointer to a struct file_operations that should be used for
 *        this file.
 *
 * This is the basic "create a file" function for debugfs.  It allows for a
 * wide range of flexibility in creating a file, or a directory (if you want
 * to create a directory, the debugfs_create_dir() function is
 * recommended to be used instead.)
 *
 * This function will return a pointer to a dentry if it succeeds.  This
 * pointer must be passed to the debugfs_remove() function when the file is
 * to be removed (no automatic cleanup happens if your module is unloaded,
 * you are responsible here.)  If an error occurs, ERR_PTR(-ERROR) will be
 * returned.
 *
 * If debugfs is not enabled in the kernel, the value -%ENODEV will be
 * returned.
 *
 * NOTE: it's expected that most callers should _ignore_ the errors returned
 * by this function. Other debugfs functions handle the fact that the "dentry"
 * passed to them could be an error and they don't crash in that case.
 * Drivers should generally work fine even if debugfs fails to init anyway.
 */
struct dentry *debugfs_create_file(const char *name, umode_t mode,
				   struct dentry *parent, void *data,
				   const struct file_operations *fops)
{

	return __debugfs_create_file(name, mode, parent, data,
				fops ? &debugfs_full_proxy_file_operations :
					&debugfs_noop_file_operations,
				fops);
}
EXPORT_SYMBOL_GPL(debugfs_create_file);

/**
 * debugfs_create_file_unsafe - create a file in the debugfs filesystem
 * @name: a pointer to a string containing the name of the file to create.
 * @mode: the permission that the file should have.
 * @parent: a pointer to the parent dentry for this file.  This should be a
 *          directory dentry if set.  If this parameter is NULL, then the
 *          file will be created in the root of the debugfs filesystem.
 * @data: a pointer to something that the caller will want to get to later
 *        on.  The inode.i_private pointer will point to this value on
 *        the open() call.
 * @fops: a pointer to a struct file_operations that should be used for
 *        this file.
 *
 * debugfs_create_file_unsafe() is completely analogous to
 * debugfs_create_file(), the only difference being that the fops
 * handed it will not get protected against file removals by the
 * debugfs core.
 *
 * It is your responsibility to protect your struct file_operation
 * methods against file removals by means of debugfs_file_get()
 * and debugfs_file_put(). ->open() is still protected by
 * debugfs though.
 *
 * Any struct file_operations defined by means of
 * DEFINE_DEBUGFS_ATTRIBUTE() is protected against file removals and
 * thus, may be used here.
 */
struct dentry *debugfs_create_file_unsafe(const char *name, umode_t mode,
				   struct dentry *parent, void *data,
				   const struct file_operations *fops)
{

	return __debugfs_create_file(name, mode, parent, data,
				fops ? &debugfs_open_proxy_file_operations :
					&debugfs_noop_file_operations,
				fops);
}
EXPORT_SYMBOL_GPL(debugfs_create_file_unsafe);

/**
 * debugfs_create_file_size - create a file in the debugfs filesystem
 * @name: a pointer to a string containing the name of the file to create.
 * @mode: the permission that the file should have.
 * @parent: a pointer to the parent dentry for this file.  This should be a
 *          directory dentry if set.  If this parameter is NULL, then the
 *          file will be created in the root of the debugfs filesystem.
 * @data: a pointer to something that the caller will want to get to later
 *        on.  The inode.i_private pointer will point to this value on
 *        the open() call.
 * @fops: a pointer to a struct file_operations that should be used for
 *        this file.
 * @file_size: initial file size
 *
 * This is the basic "create a file" function for debugfs.  It allows for a
 * wide range of flexibility in creating a file, or a directory (if you want
 * to create a directory, the debugfs_create_dir() function is
 * recommended to be used instead.)
 */
void debugfs_create_file_size(const char *name, umode_t mode,
			      struct dentry *parent, void *data,
			      const struct file_operations *fops,
			      loff_t file_size)
{
	struct dentry *de = debugfs_create_file(name, mode, parent, data, fops);

	if (!IS_ERR(de))
		d_inode(de)->i_size = file_size;
}
EXPORT_SYMBOL_GPL(debugfs_create_file_size);

/**
 * debugfs_create_dir - create a directory in the debugfs filesystem
 * @name: a pointer to a string containing the name of the directory to
 *        create.
 * @parent: a pointer to the parent dentry for this file.  This should be a
 *          directory dentry if set.  If this parameter is NULL, then the
 *          directory will be created in the root of the debugfs filesystem.
 *
 * This function creates a directory in debugfs with the given name.
 *
 * This function will return a pointer to a dentry if it succeeds.  This
 * pointer must be passed to the debugfs_remove() function when the file is
 * to be removed (no automatic cleanup happens if your module is unloaded,
 * you are responsible here.)  If an error occurs, ERR_PTR(-ERROR) will be
 * returned.
 *
 * If debugfs is not enabled in the kernel, the value -%ENODEV will be
 * returned.
 *
 * NOTE: it's expected that most callers should _ignore_ the errors returned
 * by this function. Other debugfs functions handle the fact that the "dentry"
 * passed to them could be an error and they don't crash in that case.
 * Drivers should generally work fine even if debugfs fails to init anyway.
 */
struct dentry *debugfs_create_dir(const char *name, struct dentry *parent)
{
	struct dentry *dentry = start_creating(name, parent);
	struct inode *inode;

	if (IS_ERR(dentry))
		return dentry;

	if (!(debugfs_allow & DEBUGFS_ALLOW_API)) {
		failed_creating(dentry);
		return ERR_PTR(-EPERM);
	}

	inode = debugfs_get_inode(dentry->d_sb);
	if (unlikely(!inode)) {
		pr_err("out of free dentries, can not create directory '%s'\n",
		       name);
		return failed_creating(dentry);
	}

	inode->i_mode = S_IFDIR | S_IRWXU | S_IRUGO | S_IXUGO;
	inode->i_op = &debugfs_dir_inode_operations;
	inode->i_fop = &simple_dir_operations;

	/* directory inodes start off with i_nlink == 2 (for "." entry) */
	inc_nlink(inode);
	d_instantiate(dentry, inode);
	inc_nlink(d_inode(dentry->d_parent));
	fsnotify_mkdir(d_inode(dentry->d_parent), dentry);
	return end_creating(dentry);
}
EXPORT_SYMBOL_GPL(debugfs_create_dir);

/**
 * debugfs_create_automount - create automount point in the debugfs filesystem
 * @name: a pointer to a string containing the name of the file to create.
 * @parent: a pointer to the parent dentry for this file.  This should be a
 *          directory dentry if set.  If this parameter is NULL, then the
 *          file will be created in the root of the debugfs filesystem.
 * @f: function to be called when pathname resolution steps on that one.
 * @data: opaque argument to pass to f().
 *
 * @f should return what ->d_automount() would.
 */
struct dentry *debugfs_create_automount(const char *name,
					struct dentry *parent,
					debugfs_automount_t f,
					void *data)
{
	struct dentry *dentry = start_creating(name, parent);
	struct debugfs_fsdata *fsd;
	struct inode *inode;

	if (IS_ERR(dentry))
		return dentry;

	fsd = kzalloc(sizeof(*fsd), GFP_KERNEL);
	if (!fsd) {
		failed_creating(dentry);
		return ERR_PTR(-ENOMEM);
	}

	fsd->automount = f;

	if (!(debugfs_allow & DEBUGFS_ALLOW_API)) {
		failed_creating(dentry);
		kfree(fsd);
		return ERR_PTR(-EPERM);
	}

	inode = debugfs_get_inode(dentry->d_sb);
	if (unlikely(!inode)) {
		pr_err("out of free dentries, can not create automount '%s'\n",
		       name);
		kfree(fsd);
		return failed_creating(dentry);
	}

	make_empty_dir_inode(inode);
	inode->i_flags |= S_AUTOMOUNT;
	inode->i_private = data;
	dentry->d_fsdata = fsd;
	/* directory inodes start off with i_nlink == 2 (for "." entry) */
	inc_nlink(inode);
	d_instantiate(dentry, inode);
	inc_nlink(d_inode(dentry->d_parent));
	fsnotify_mkdir(d_inode(dentry->d_parent), dentry);
	return end_creating(dentry);
}
EXPORT_SYMBOL(debugfs_create_automount);

/**
 * debugfs_create_symlink- create a symbolic link in the debugfs filesystem
 * @name: a pointer to a string containing the name of the symbolic link to
 *        create.
 * @parent: a pointer to the parent dentry for this symbolic link.  This
 *          should be a directory dentry if set.  If this parameter is NULL,
 *          then the symbolic link will be created in the root of the debugfs
 *          filesystem.
 * @target: a pointer to a string containing the path to the target of the
 *          symbolic link.
 *
 * This function creates a symbolic link with the given name in debugfs that
 * links to the given target path.
 *
 * This function will return a pointer to a dentry if it succeeds.  This
 * pointer must be passed to the debugfs_remove() function when the symbolic
 * link is to be removed (no automatic cleanup happens if your module is
 * unloaded, you are responsible here.)  If an error occurs, ERR_PTR(-ERROR)
 * will be returned.
 *
 * If debugfs is not enabled in the kernel, the value -%ENODEV will be
 * returned.
 */
struct dentry *debugfs_create_symlink(const char *name, struct dentry *parent,
				      const char *target)
{
	struct dentry *dentry;
	struct inode *inode;
	char *link = kstrdup(target, GFP_KERNEL);
	if (!link)
		return ERR_PTR(-ENOMEM);

	dentry = start_creating(name, parent);
	if (IS_ERR(dentry)) {
		kfree(link);
		return dentry;
	}

	inode = debugfs_get_inode(dentry->d_sb);
	if (unlikely(!inode)) {
		pr_err("out of free dentries, can not create symlink '%s'\n",
		       name);
		kfree(link);
		return failed_creating(dentry);
	}
	inode->i_mode = S_IFLNK | S_IRWXUGO;
	inode->i_op = &debugfs_symlink_inode_operations;
	inode->i_link = link;
	d_instantiate(dentry, inode);
	return end_creating(dentry);
}
EXPORT_SYMBOL_GPL(debugfs_create_symlink);

static void __debugfs_file_removed(struct dentry *dentry)
{
	struct debugfs_fsdata *fsd;

	/*
	 * Paired with the closing smp_mb() implied by a successful
	 * cmpxchg() in debugfs_file_get(): either
	 * debugfs_file_get() must see a dead dentry or we must see a
	 * debugfs_fsdata instance at ->d_fsdata here (or both).
	 */
	smp_mb();
	fsd = READ_ONCE(dentry->d_fsdata);
	if ((unsigned long)fsd & DEBUGFS_FSDATA_IS_REAL_FOPS_BIT)
		return;

	/* if this was the last reference, we're done */
	if (refcount_dec_and_test(&fsd->active_users))
		return;

	/*
	 * If there's still a reference, the code that obtained it can
	 * be in different states:
	 *  - The common case of not using cancellations, or already
	 *    after debugfs_leave_cancellation(), where we just need
	 *    to wait for debugfs_file_put() which signals the completion;
	 *  - inside a cancellation section, i.e. between
	 *    debugfs_enter_cancellation() and debugfs_leave_cancellation(),
	 *    in which case we need to trigger the ->cancel() function,
	 *    and then wait for debugfs_file_put() just like in the
	 *    previous case;
	 *  - before debugfs_enter_cancellation() (but obviously after
	 *    debugfs_file_get()), in which case we may not see the
	 *    cancellation in the list on the first round of the loop,
	 *    but debugfs_enter_cancellation() signals the completion
	 *    after adding it, so this code gets woken up to call the
	 *    ->cancel() function.
	 */
	while (refcount_read(&fsd->active_users)) {
		struct debugfs_cancellation *c;

		/*
		 * Lock the cancellations. Note that the cancellations
		 * structs are meant to be on the stack, so we need to
		 * ensure we either use them here or don't touch them,
		 * and debugfs_leave_cancellation() will wait for this
		 * to be finished processing before exiting one. It may
		 * of course win and remove the cancellation, but then
		 * chances are we never even got into this bit, we only
		 * do if the refcount isn't zero already.
		 */
		mutex_lock(&fsd->cancellations_mtx);
		while ((c = list_first_entry_or_null(&fsd->cancellations,
						     typeof(*c), list))) {
			list_del_init(&c->list);
			c->cancel(dentry, c->cancel_data);
		}
		mutex_unlock(&fsd->cancellations_mtx);

		wait_for_completion(&fsd->active_users_drained);
	}
}

static void remove_one(struct dentry *victim)
{
        if (d_is_reg(victim))
		__debugfs_file_removed(victim);
	simple_release_fs(&debugfs_mount, &debugfs_mount_count);
}

/**
 * debugfs_remove - recursively removes a directory
 * @dentry: a pointer to a the dentry of the directory to be removed.  If this
 *          parameter is NULL or an error value, nothing will be done.
 *
 * This function recursively removes a directory tree in debugfs that
 * was previously created with a call to another debugfs function
 * (like debugfs_create_file() or variants thereof.)
 *
 * This function is required to be called in order for the file to be
 * removed, no automatic cleanup of files will happen when a module is
 * removed, you are responsible here.
 */
void debugfs_remove(struct dentry *dentry)
{
	if (IS_ERR_OR_NULL(dentry))
		return;

	simple_pin_fs(&debug_fs_type, &debugfs_mount, &debugfs_mount_count);
	simple_recursive_removal(dentry, remove_one);
	simple_release_fs(&debugfs_mount, &debugfs_mount_count);
}
EXPORT_SYMBOL_GPL(debugfs_remove);

/**
 * debugfs_lookup_and_remove - lookup a directory or file and recursively remove it
 * @name: a pointer to a string containing the name of the item to look up.
 * @parent: a pointer to the parent dentry of the item.
 *
 * This is the equlivant of doing something like
 * debugfs_remove(debugfs_lookup(..)) but with the proper reference counting
 * handled for the directory being looked up.
 */
void debugfs_lookup_and_remove(const char *name, struct dentry *parent)
{
	struct dentry *dentry;

	dentry = debugfs_lookup(name, parent);
	if (!dentry)
		return;

	debugfs_remove(dentry);
	dput(dentry);
}
EXPORT_SYMBOL_GPL(debugfs_lookup_and_remove);

/**
 * debugfs_rename - rename a file/directory in the debugfs filesystem
 * @old_dir: a pointer to the parent dentry for the renamed object. This
 *          should be a directory dentry.
 * @old_dentry: dentry of an object to be renamed.
 * @new_dir: a pointer to the parent dentry where the object should be
 *          moved. This should be a directory dentry.
 * @new_name: a pointer to a string containing the target name.
 *
 * This function renames a file/directory in debugfs.  The target must not
 * exist for rename to succeed.
 *
 * This function will return a pointer to old_dentry (which is updated to
 * reflect renaming) if it succeeds. If an error occurs, ERR_PTR(-ERROR)
 * will be returned.
 *
 * If debugfs is not enabled in the kernel, the value -%ENODEV will be
 * returned.
 */
struct dentry *debugfs_rename(struct dentry *old_dir, struct dentry *old_dentry,
		struct dentry *new_dir, const char *new_name)
{
	int error;
	struct dentry *dentry = NULL, *trap;
	struct name_snapshot old_name;

	if (IS_ERR(old_dir))
		return old_dir;
	if (IS_ERR(new_dir))
		return new_dir;
	if (IS_ERR_OR_NULL(old_dentry))
		return old_dentry;

	trap = lock_rename(new_dir, old_dir);
	/* Source or destination directories don't exist? */
	if (d_really_is_negative(old_dir) || d_really_is_negative(new_dir))
		goto exit;
	/* Source does not exist, cyclic rename, or mountpoint? */
	if (d_really_is_negative(old_dentry) || old_dentry == trap ||
	    d_mountpoint(old_dentry))
		goto exit;
	dentry = lookup_one_len(new_name, new_dir, strlen(new_name));
	/* Lookup failed, cyclic rename or target exists? */
	if (IS_ERR(dentry) || dentry == trap || d_really_is_positive(dentry))
		goto exit;

	take_dentry_name_snapshot(&old_name, old_dentry);

	error = simple_rename(&nop_mnt_idmap, d_inode(old_dir), old_dentry,
			      d_inode(new_dir), dentry, 0);
	if (error) {
		release_dentry_name_snapshot(&old_name);
		goto exit;
	}
	d_move(old_dentry, dentry);
	fsnotify_move(d_inode(old_dir), d_inode(new_dir), &old_name.name,
		d_is_dir(old_dentry),
		NULL, old_dentry);
	release_dentry_name_snapshot(&old_name);
	unlock_rename(new_dir, old_dir);
	dput(dentry);
	return old_dentry;
exit:
	if (dentry && !IS_ERR(dentry))
		dput(dentry);
	unlock_rename(new_dir, old_dir);
	if (IS_ERR(dentry))
		return dentry;
	return ERR_PTR(-EINVAL);
}
EXPORT_SYMBOL_GPL(debugfs_rename);

/**
 * debugfs_initialized - Tells whether debugfs has been registered
 */
bool debugfs_initialized(void)
{
	return debugfs_registered;
}
EXPORT_SYMBOL_GPL(debugfs_initialized);

static int __init debugfs_kernel(char *str)
{
	if (str) {
		if (!strcmp(str, "on"))
			debugfs_allow = DEBUGFS_ALLOW_API | DEBUGFS_ALLOW_MOUNT;
		else if (!strcmp(str, "no-mount"))
			debugfs_allow = DEBUGFS_ALLOW_API;
		else if (!strcmp(str, "off"))
			debugfs_allow = 0;
	}

	return 0;
}
early_param("debugfs", debugfs_kernel);
static int __init debugfs_init(void)
{
	int retval;

	if (!(debugfs_allow & DEBUGFS_ALLOW_MOUNT))
		return -EPERM;

	retval = sysfs_create_mount_point(kernel_kobj, "debug");
	if (retval)
		return retval;

	retval = register_filesystem(&debug_fs_type);
	if (retval)
		sysfs_remove_mount_point(kernel_kobj, "debug");
	else
		debugfs_registered = true;

	return retval;
}
core_initcall(debugfs_init);<|MERGE_RESOLUTION|>--- conflicted
+++ resolved
@@ -96,10 +96,7 @@
 	fsparam_gid	("gid",		Opt_gid),
 	fsparam_u32oct	("mode",	Opt_mode),
 	fsparam_uid	("uid",		Opt_uid),
-<<<<<<< HEAD
-=======
 	fsparam_string	("source",	Opt_source),
->>>>>>> adc21867
 	{}
 };
 
