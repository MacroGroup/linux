--- conflicted
+++ resolved
@@ -467,17 +467,10 @@
 
 	/* An active rsb should never be on the scan list. */
 	WARN_ON(!rsb_flag(r, RSB_INACTIVE));
-<<<<<<< HEAD
 
 	/* An rsb should not already be on the scan list. */
 	WARN_ON(!list_empty(&r->res_scan_list));
 
-=======
-
-	/* An rsb should not already be on the scan list. */
-	WARN_ON(!list_empty(&r->res_scan_list));
-
->>>>>>> adc21867
 	spin_lock_bh(&ls->ls_scan_lock);
 	/* set the new rsb absolute expire time in the rsb */
 	r->res_toss_time = rsb_toss_jiffies();
@@ -607,11 +600,7 @@
 {
 	struct dlm_rsb *r;
 
-<<<<<<< HEAD
-	r = dlm_allocate_rsb(ls);
-=======
 	r = dlm_allocate_rsb();
->>>>>>> adc21867
 	if (!r)
 		return -ENOMEM;
 
@@ -744,12 +733,9 @@
 	}
 
  retry:
-<<<<<<< HEAD
-=======
 	error = dlm_search_rsb_tree(&ls->ls_rsbtbl, name, len, &r);
 	if (error)
 		goto do_new;
->>>>>>> adc21867
 
 	/* check if the rsb is active under read lock - likely path */
 	read_lock_bh(&ls->ls_rsbtbl_lock);
@@ -934,12 +920,9 @@
 	int error;
 
  retry:
-<<<<<<< HEAD
-=======
 	error = dlm_search_rsb_tree(&ls->ls_rsbtbl, name, len, &r);
 	if (error)
 		goto do_new;
->>>>>>> adc21867
 
 	/* check if the rsb is in active state under read lock - likely path */
 	read_lock_bh(&ls->ls_rsbtbl_lock);
@@ -1297,21 +1280,9 @@
 	}
 
  retry:
-<<<<<<< HEAD
-
-	/* check if the rsb is active under read lock - likely path */
-	read_lock_bh(&ls->ls_rsbtbl_lock);
-	error = dlm_search_rsb_tree(&ls->ls_rsbtbl, name, len, &r);
-	if (!error) {
-		if (rsb_flag(r, RSB_INACTIVE)) {
-			read_unlock_bh(&ls->ls_rsbtbl_lock);
-			goto do_inactive;
-		}
-=======
 	error = dlm_search_rsb_tree(&ls->ls_rsbtbl, name, len, &r);
 	if (error)
 		goto not_found;
->>>>>>> adc21867
 
 	/* check if the rsb is active under read lock - likely path */
 	read_lock_bh(&ls->ls_rsbtbl_lock);
@@ -1343,19 +1314,11 @@
 	return 0;
 
  do_inactive:
-<<<<<<< HEAD
-	/* unlikely path - relookup under write */
-	write_lock_bh(&ls->ls_rsbtbl_lock);
-
-	error = dlm_search_rsb_tree(&ls->ls_rsbtbl, name, len, &r);
-	if (!error) {
-=======
 	/* unlikely path - check if still part of ls_rsbtbl */
 	write_lock_bh(&ls->ls_rsbtbl_lock);
 
 	/* see comment in find_rsb_dir */
 	if (rsb_flag(r, RSB_HASHED)) {
->>>>>>> adc21867
 		if (!rsb_flag(r, RSB_INACTIVE)) {
 			write_unlock_bh(&ls->ls_rsbtbl_lock);
 			/* something as changed, very unlikely but
@@ -1487,19 +1450,6 @@
 
 void free_inactive_rsb(struct dlm_rsb *r)
 {
-<<<<<<< HEAD
-	int rv;
-
-	/* inactive rsbs are not ref counted */
-	WARN_ON(rsb_flag(r, RSB_INACTIVE));
-	rv = kref_put(&r->res_ref, deactivate_rsb);
-	DLM_ASSERT(!rv, dlm_dump_rsb(r););
-}
-
-void free_inactive_rsb(struct dlm_rsb *r)
-{
-=======
->>>>>>> adc21867
 	WARN_ON_ONCE(!rsb_flag(r, RSB_INACTIVE));
 
 	DLM_ASSERT(list_empty(&r->res_lookup), dlm_dump_rsb(r););
@@ -1541,11 +1491,7 @@
 	limit.max = end;
 	limit.min = start;
 
-<<<<<<< HEAD
-	lkb = dlm_allocate_lkb(ls);
-=======
 	lkb = dlm_allocate_lkb();
->>>>>>> adc21867
 	if (!lkb)
 		return -ENOMEM;
 
@@ -1581,13 +1527,6 @@
 {
 	struct dlm_lkb *lkb;
 
-<<<<<<< HEAD
-	read_lock_bh(&ls->ls_lkbxa_lock);
-	lkb = xa_load(&ls->ls_lkbxa, lkid);
-	if (lkb)
-		kref_get(&lkb->lkb_ref);
-	read_unlock_bh(&ls->ls_lkbxa_lock);
-=======
 	rcu_read_lock();
 	lkb = xa_load(&ls->ls_lkbxa, lkid);
 	if (lkb) {
@@ -1603,7 +1542,6 @@
 		read_unlock_bh(&ls->ls_lkbxa_lock);
 	}
 	rcu_read_unlock();
->>>>>>> adc21867
 
 	*lkb_ret = lkb;
 	return lkb ? 0 : -ENOENT;
