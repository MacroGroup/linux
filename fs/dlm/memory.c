--- conflicted
+++ resolved
@@ -106,14 +106,6 @@
 }
 
 void dlm_free_rsb(struct dlm_rsb *r)
-<<<<<<< HEAD
-{
-	call_rcu(&r->rcu, __free_rsb_rcu);
-}
-
-struct dlm_lkb *dlm_allocate_lkb(struct dlm_ls *ls)
-=======
->>>>>>> adc21867
 {
 	call_rcu(&r->rcu, __free_rsb_rcu);
 }
