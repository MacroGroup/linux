--- conflicted
+++ resolved
@@ -539,11 +539,7 @@
 	for (i = 0; i < Z_EROFS_COMPRESSION_MAX; ++i) {
 		err = z_erofs_decomp[i] ? z_erofs_decomp[i]->init() : 0;
 		if (err) {
-<<<<<<< HEAD
-			while (--i)
-=======
 			while (i--)
->>>>>>> adc21867
 				if (z_erofs_decomp[i])
 					z_erofs_decomp[i]->exit();
 			return err;
