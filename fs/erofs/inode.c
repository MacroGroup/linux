--- conflicted
+++ resolved
@@ -251,16 +251,6 @@
 		err = -EOPNOTSUPP;
 #endif
 	} else {
-<<<<<<< HEAD
-		inode->i_mapping->a_ops = &erofs_raw_access_aops;
-#ifdef CONFIG_EROFS_FS_ONDEMAND
-		if (erofs_is_fscache_mode(inode->i_sb))
-			inode->i_mapping->a_ops = &erofs_fscache_access_aops;
-#endif
-	}
-out_unlock:
-	erofs_put_metabuf(&buf);
-=======
 		inode->i_mapping->a_ops = &erofs_aops;
 #ifdef CONFIG_EROFS_FS_ONDEMAND
 		if (erofs_is_fscache_mode(inode->i_sb))
@@ -272,7 +262,6 @@
 #endif
 	}
 
->>>>>>> adc21867
 	return err;
 }
 
