// SPDX-License-Identifier: GPL-2.0-only
/*
 * Copyright (C) 2017-2018 HUAWEI, Inc.
 *             https://www.huawei.com/
 * Copyright (C) 2021, Alibaba Cloud
 */
#include <linux/statfs.h>
#include <linux/seq_file.h>
#include <linux/crc32c.h>
#include <linux/fs_context.h>
#include <linux/fs_parser.h>
#include <linux/exportfs.h>
#include <linux/backing-dev.h>
#include "xattr.h"

#define CREATE_TRACE_POINTS
#include <trace/events/erofs.h>

static struct kmem_cache *erofs_inode_cachep __read_mostly;

void _erofs_err(struct super_block *sb, const char *func, const char *fmt, ...)
{
	struct va_format vaf;
	va_list args;

	va_start(args, fmt);

	vaf.fmt = fmt;
	vaf.va = &args;

	if (sb)
		pr_err("(device %s): %s: %pV", sb->s_id, func, &vaf);
	else
		pr_err("%s: %pV", func, &vaf);
	va_end(args);
}

void _erofs_info(struct super_block *sb, const char *func, const char *fmt, ...)
{
	struct va_format vaf;
	va_list args;

	va_start(args, fmt);

	vaf.fmt = fmt;
	vaf.va = &args;

	if (sb)
		pr_info("(device %s): %pV", sb->s_id, &vaf);
	else
		pr_info("%pV", &vaf);
	va_end(args);
}

static int erofs_superblock_csum_verify(struct super_block *sb, void *sbdata)
{
	size_t len = 1 << EROFS_SB(sb)->blkszbits;
	struct erofs_super_block *dsb;
	u32 expected_crc, crc;

	if (len > EROFS_SUPER_OFFSET)
		len -= EROFS_SUPER_OFFSET;

	dsb = kmemdup(sbdata + EROFS_SUPER_OFFSET, len, GFP_KERNEL);
	if (!dsb)
		return -ENOMEM;

	expected_crc = le32_to_cpu(dsb->checksum);
	dsb->checksum = 0;
	/* to allow for x86 boot sectors and other oddities. */
	crc = crc32c(~0, dsb, len);
	kfree(dsb);

	if (crc != expected_crc) {
		erofs_err(sb, "invalid checksum 0x%08x, 0x%08x expected",
			  crc, expected_crc);
		return -EBADMSG;
	}
	return 0;
}

static void erofs_inode_init_once(void *ptr)
{
	struct erofs_inode *vi = ptr;

	inode_init_once(&vi->vfs_inode);
}

static struct inode *erofs_alloc_inode(struct super_block *sb)
{
	struct erofs_inode *vi =
		alloc_inode_sb(sb, erofs_inode_cachep, GFP_KERNEL);

	if (!vi)
		return NULL;

	/* zero out everything except vfs_inode */
	memset(vi, 0, offsetof(struct erofs_inode, vfs_inode));
	return &vi->vfs_inode;
}

static void erofs_free_inode(struct inode *inode)
{
	struct erofs_inode *vi = EROFS_I(inode);

	if (inode->i_op == &erofs_fast_symlink_iops)
		kfree(inode->i_link);
	kfree(vi->xattr_shared_xattrs);
	kmem_cache_free(erofs_inode_cachep, vi);
}

/* read variable-sized metadata, offset will be aligned by 4-byte */
void *erofs_read_metadata(struct super_block *sb, struct erofs_buf *buf,
			  erofs_off_t *offset, int *lengthp)
{
	u8 *buffer, *ptr;
	int len, i, cnt;

	*offset = round_up(*offset, 4);
	ptr = erofs_bread(buf, *offset, EROFS_KMAP);
	if (IS_ERR(ptr))
		return ptr;

	len = le16_to_cpu(*(__le16 *)ptr);
	if (!len)
		len = U16_MAX + 1;
	buffer = kmalloc(len, GFP_KERNEL);
	if (!buffer)
		return ERR_PTR(-ENOMEM);
	*offset += sizeof(__le16);
	*lengthp = len;

	for (i = 0; i < len; i += cnt) {
		cnt = min_t(int, sb->s_blocksize - erofs_blkoff(sb, *offset),
			    len - i);
		ptr = erofs_bread(buf, *offset, EROFS_KMAP);
		if (IS_ERR(ptr)) {
			kfree(buffer);
			return ptr;
		}
		memcpy(buffer + i, ptr, cnt);
		*offset += cnt;
	}
	return buffer;
}

#ifndef CONFIG_EROFS_FS_ZIP
static int z_erofs_parse_cfgs(struct super_block *sb,
			      struct erofs_super_block *dsb)
{
	if (!dsb->u1.available_compr_algs)
		return 0;

	erofs_err(sb, "compression disabled, unable to mount compressed EROFS");
	return -EOPNOTSUPP;
}
#endif

static int erofs_init_device(struct erofs_buf *buf, struct super_block *sb,
			     struct erofs_device_info *dif, erofs_off_t *pos)
{
	struct erofs_sb_info *sbi = EROFS_SB(sb);
	struct erofs_fscache *fscache;
	struct erofs_deviceslot *dis;
	struct file *file;

	dis = erofs_read_metabuf(buf, sb, *pos, EROFS_KMAP);
	if (IS_ERR(dis))
		return PTR_ERR(dis);

	if (!sbi->devs->flatdev && !dif->path) {
		if (!dis->tag[0]) {
			erofs_err(sb, "empty device tag @ pos %llu", *pos);
			return -EINVAL;
		}
		dif->path = kmemdup_nul(dis->tag, sizeof(dis->tag), GFP_KERNEL);
		if (!dif->path)
			return -ENOMEM;
	}

	if (erofs_is_fscache_mode(sb)) {
		fscache = erofs_fscache_register_cookie(sb, dif->path, 0);
		if (IS_ERR(fscache))
			return PTR_ERR(fscache);
		dif->fscache = fscache;
	} else if (!sbi->devs->flatdev) {
		file = erofs_is_fileio_mode(sbi) ?
				filp_open(dif->path, O_RDONLY | O_LARGEFILE, 0) :
				bdev_file_open_by_path(dif->path,
						BLK_OPEN_READ, sb->s_type, NULL);
		if (IS_ERR(file))
			return PTR_ERR(file);

		if (!erofs_is_fileio_mode(sbi)) {
			dif->dax_dev = fs_dax_get_by_bdev(file_bdev(file),
					&dif->dax_part_off, NULL, NULL);
		} else if (!S_ISREG(file_inode(file)->i_mode)) {
			fput(file);
			return -EINVAL;
		}
		dif->file = file;
	}

	dif->blocks = le32_to_cpu(dis->blocks);
	dif->mapped_blkaddr = le32_to_cpu(dis->mapped_blkaddr);
	sbi->total_blocks += dif->blocks;
	*pos += EROFS_DEVT_SLOT_SIZE;
	return 0;
}

static int erofs_scan_devices(struct super_block *sb,
			      struct erofs_super_block *dsb)
{
	struct erofs_sb_info *sbi = EROFS_SB(sb);
	unsigned int ondisk_extradevs;
	erofs_off_t pos;
	struct erofs_buf buf = __EROFS_BUF_INITIALIZER;
	struct erofs_device_info *dif;
	int id, err = 0;

	sbi->total_blocks = sbi->primarydevice_blocks;
	if (!erofs_sb_has_device_table(sbi))
		ondisk_extradevs = 0;
	else
		ondisk_extradevs = le16_to_cpu(dsb->extra_devices);

	if (sbi->devs->extra_devices &&
	    ondisk_extradevs != sbi->devs->extra_devices) {
		erofs_err(sb, "extra devices don't match (ondisk %u, given %u)",
			  ondisk_extradevs, sbi->devs->extra_devices);
		return -EINVAL;
	}
	if (!ondisk_extradevs)
		return 0;

	if (!sbi->devs->extra_devices && !erofs_is_fscache_mode(sb))
		sbi->devs->flatdev = true;

	sbi->device_id_mask = roundup_pow_of_two(ondisk_extradevs + 1) - 1;
	pos = le16_to_cpu(dsb->devt_slotoff) * EROFS_DEVT_SLOT_SIZE;
	down_read(&sbi->devs->rwsem);
	if (sbi->devs->extra_devices) {
		idr_for_each_entry(&sbi->devs->tree, dif, id) {
			err = erofs_init_device(&buf, sb, dif, &pos);
			if (err)
				break;
		}
	} else {
		for (id = 0; id < ondisk_extradevs; id++) {
			dif = kzalloc(sizeof(*dif), GFP_KERNEL);
			if (!dif) {
				err = -ENOMEM;
				break;
			}

			err = idr_alloc(&sbi->devs->tree, dif, 0, 0, GFP_KERNEL);
			if (err < 0) {
				kfree(dif);
				break;
			}
			++sbi->devs->extra_devices;

			err = erofs_init_device(&buf, sb, dif, &pos);
			if (err)
				break;
		}
	}
	up_read(&sbi->devs->rwsem);
	erofs_put_metabuf(&buf);
	return err;
}

static int erofs_read_superblock(struct super_block *sb)
{
	struct erofs_sb_info *sbi = EROFS_SB(sb);
	struct erofs_buf buf = __EROFS_BUF_INITIALIZER;
	struct erofs_super_block *dsb;
	void *data;
	int ret;

	data = erofs_read_metabuf(&buf, sb, 0, EROFS_KMAP);
	if (IS_ERR(data)) {
		erofs_err(sb, "cannot read erofs superblock");
		return PTR_ERR(data);
	}

	dsb = (struct erofs_super_block *)(data + EROFS_SUPER_OFFSET);
	ret = -EINVAL;
	if (le32_to_cpu(dsb->magic) != EROFS_SUPER_MAGIC_V1) {
		erofs_err(sb, "cannot find valid erofs superblock");
		goto out;
	}

	sbi->blkszbits  = dsb->blkszbits;
	if (sbi->blkszbits < 9 || sbi->blkszbits > PAGE_SHIFT) {
		erofs_err(sb, "blkszbits %u isn't supported", sbi->blkszbits);
		goto out;
	}
	if (dsb->dirblkbits) {
		erofs_err(sb, "dirblkbits %u isn't supported", dsb->dirblkbits);
		goto out;
	}

	sbi->feature_compat = le32_to_cpu(dsb->feature_compat);
	if (erofs_sb_has_sb_chksum(sbi)) {
		ret = erofs_superblock_csum_verify(sb, data);
		if (ret)
			goto out;
	}

	ret = -EINVAL;
	sbi->feature_incompat = le32_to_cpu(dsb->feature_incompat);
	if (sbi->feature_incompat & ~EROFS_ALL_FEATURE_INCOMPAT) {
		erofs_err(sb, "unidentified incompatible feature %x, please upgrade kernel",
			  sbi->feature_incompat & ~EROFS_ALL_FEATURE_INCOMPAT);
		goto out;
	}

	sbi->sb_size = 128 + dsb->sb_extslots * EROFS_SB_EXTSLOT_SIZE;
	if (sbi->sb_size > PAGE_SIZE - EROFS_SUPER_OFFSET) {
		erofs_err(sb, "invalid sb_extslots %u (more than a fs block)",
			  sbi->sb_size);
		goto out;
	}
	sbi->primarydevice_blocks = le32_to_cpu(dsb->blocks);
	sbi->meta_blkaddr = le32_to_cpu(dsb->meta_blkaddr);
#ifdef CONFIG_EROFS_FS_XATTR
	sbi->xattr_blkaddr = le32_to_cpu(dsb->xattr_blkaddr);
	sbi->xattr_prefix_start = le32_to_cpu(dsb->xattr_prefix_start);
	sbi->xattr_prefix_count = dsb->xattr_prefix_count;
	sbi->xattr_filter_reserved = dsb->xattr_filter_reserved;
#endif
	sbi->islotbits = ilog2(sizeof(struct erofs_inode_compact));
	sbi->root_nid = le16_to_cpu(dsb->root_nid);
	sbi->packed_nid = le64_to_cpu(dsb->packed_nid);
	sbi->inos = le64_to_cpu(dsb->inos);

	sbi->build_time = le64_to_cpu(dsb->build_time);
	sbi->build_time_nsec = le32_to_cpu(dsb->build_time_nsec);

	super_set_uuid(sb, (void *)dsb->uuid, sizeof(dsb->uuid));

	ret = strscpy(sbi->volume_name, dsb->volume_name,
		      sizeof(dsb->volume_name));
	if (ret < 0) {	/* -E2BIG */
		erofs_err(sb, "bad volume name without NIL terminator");
		ret = -EFSCORRUPTED;
		goto out;
	}

	/* parse on-disk compression configurations */
	ret = z_erofs_parse_cfgs(sb, dsb);
	if (ret < 0)
		goto out;

	/* handle multiple devices */
	ret = erofs_scan_devices(sb, dsb);

	if (erofs_is_fscache_mode(sb))
		erofs_info(sb, "[deprecated] fscache-based on-demand read feature in use. Use at your own risk!");
out:
	erofs_put_metabuf(&buf);
	return ret;
}

static void erofs_default_options(struct erofs_sb_info *sbi)
{
#ifdef CONFIG_EROFS_FS_ZIP
	sbi->opt.cache_strategy = EROFS_ZIP_CACHE_READAROUND;
	sbi->opt.max_sync_decompress_pages = 3;
	sbi->opt.sync_decompress = EROFS_SYNC_DECOMPRESS_AUTO;
#endif
#ifdef CONFIG_EROFS_FS_XATTR
	set_opt(&sbi->opt, XATTR_USER);
#endif
#ifdef CONFIG_EROFS_FS_POSIX_ACL
	set_opt(&sbi->opt, POSIX_ACL);
#endif
}

enum {
	Opt_user_xattr,
	Opt_acl,
	Opt_cache_strategy,
	Opt_dax,
	Opt_dax_enum,
	Opt_device,
	Opt_fsid,
	Opt_domain_id,
	Opt_err
};

static const struct constant_table erofs_param_cache_strategy[] = {
	{"disabled",	EROFS_ZIP_CACHE_DISABLED},
	{"readahead",	EROFS_ZIP_CACHE_READAHEAD},
	{"readaround",	EROFS_ZIP_CACHE_READAROUND},
	{}
};

static const struct constant_table erofs_dax_param_enums[] = {
	{"always",	EROFS_MOUNT_DAX_ALWAYS},
	{"never",	EROFS_MOUNT_DAX_NEVER},
	{}
};

static const struct fs_parameter_spec erofs_fs_parameters[] = {
	fsparam_flag_no("user_xattr",	Opt_user_xattr),
	fsparam_flag_no("acl",		Opt_acl),
	fsparam_enum("cache_strategy",	Opt_cache_strategy,
		     erofs_param_cache_strategy),
	fsparam_flag("dax",             Opt_dax),
	fsparam_enum("dax",		Opt_dax_enum, erofs_dax_param_enums),
	fsparam_string("device",	Opt_device),
	fsparam_string("fsid",		Opt_fsid),
	fsparam_string("domain_id",	Opt_domain_id),
	{}
};

static bool erofs_fc_set_dax_mode(struct fs_context *fc, unsigned int mode)
{
#ifdef CONFIG_FS_DAX
	struct erofs_sb_info *sbi = fc->s_fs_info;

	switch (mode) {
	case EROFS_MOUNT_DAX_ALWAYS:
		set_opt(&sbi->opt, DAX_ALWAYS);
		clear_opt(&sbi->opt, DAX_NEVER);
		return true;
	case EROFS_MOUNT_DAX_NEVER:
		set_opt(&sbi->opt, DAX_NEVER);
		clear_opt(&sbi->opt, DAX_ALWAYS);
		return true;
	default:
		DBG_BUGON(1);
		return false;
	}
#else
	errorfc(fc, "dax options not supported");
	return false;
#endif
}

static int erofs_fc_parse_param(struct fs_context *fc,
				struct fs_parameter *param)
{
	struct erofs_sb_info *sbi = fc->s_fs_info;
	struct fs_parse_result result;
	struct erofs_device_info *dif;
	int opt, ret;

	opt = fs_parse(fc, erofs_fs_parameters, param, &result);
	if (opt < 0)
		return opt;

	switch (opt) {
	case Opt_user_xattr:
#ifdef CONFIG_EROFS_FS_XATTR
		if (result.boolean)
			set_opt(&sbi->opt, XATTR_USER);
		else
			clear_opt(&sbi->opt, XATTR_USER);
#else
		errorfc(fc, "{,no}user_xattr options not supported");
#endif
		break;
	case Opt_acl:
#ifdef CONFIG_EROFS_FS_POSIX_ACL
		if (result.boolean)
			set_opt(&sbi->opt, POSIX_ACL);
		else
			clear_opt(&sbi->opt, POSIX_ACL);
#else
		errorfc(fc, "{,no}acl options not supported");
#endif
		break;
	case Opt_cache_strategy:
#ifdef CONFIG_EROFS_FS_ZIP
		sbi->opt.cache_strategy = result.uint_32;
#else
		errorfc(fc, "compression not supported, cache_strategy ignored");
#endif
		break;
	case Opt_dax:
		if (!erofs_fc_set_dax_mode(fc, EROFS_MOUNT_DAX_ALWAYS))
			return -EINVAL;
		break;
	case Opt_dax_enum:
		if (!erofs_fc_set_dax_mode(fc, result.uint_32))
			return -EINVAL;
		break;
	case Opt_device:
		dif = kzalloc(sizeof(*dif), GFP_KERNEL);
		if (!dif)
			return -ENOMEM;
		dif->path = kstrdup(param->string, GFP_KERNEL);
		if (!dif->path) {
			kfree(dif);
			return -ENOMEM;
		}
		down_write(&sbi->devs->rwsem);
		ret = idr_alloc(&sbi->devs->tree, dif, 0, 0, GFP_KERNEL);
		up_write(&sbi->devs->rwsem);
		if (ret < 0) {
			kfree(dif->path);
			kfree(dif);
			return ret;
		}
		++sbi->devs->extra_devices;
		break;
#ifdef CONFIG_EROFS_FS_ONDEMAND
	case Opt_fsid:
		kfree(sbi->fsid);
		sbi->fsid = kstrdup(param->string, GFP_KERNEL);
		if (!sbi->fsid)
			return -ENOMEM;
		break;
	case Opt_domain_id:
		kfree(sbi->domain_id);
		sbi->domain_id = kstrdup(param->string, GFP_KERNEL);
		if (!sbi->domain_id)
			return -ENOMEM;
		break;
#else
	case Opt_fsid:
	case Opt_domain_id:
		errorfc(fc, "%s option not supported", erofs_fs_parameters[opt].name);
		break;
#endif
	default:
		return -ENOPARAM;
	}
	return 0;
}

static struct inode *erofs_nfs_get_inode(struct super_block *sb,
					 u64 ino, u32 generation)
{
	return erofs_iget(sb, ino);
}

static struct dentry *erofs_fh_to_dentry(struct super_block *sb,
		struct fid *fid, int fh_len, int fh_type)
{
	return generic_fh_to_dentry(sb, fid, fh_len, fh_type,
				    erofs_nfs_get_inode);
}

static struct dentry *erofs_fh_to_parent(struct super_block *sb,
		struct fid *fid, int fh_len, int fh_type)
{
	return generic_fh_to_parent(sb, fid, fh_len, fh_type,
				    erofs_nfs_get_inode);
}

static struct dentry *erofs_get_parent(struct dentry *child)
{
	erofs_nid_t nid;
	unsigned int d_type;
	int err;

	err = erofs_namei(d_inode(child), &dotdot_name, &nid, &d_type);
	if (err)
		return ERR_PTR(err);
	return d_obtain_alias(erofs_iget(child->d_sb, nid));
}

static const struct export_operations erofs_export_ops = {
	.encode_fh = generic_encode_ino32_fh,
	.fh_to_dentry = erofs_fh_to_dentry,
	.fh_to_parent = erofs_fh_to_parent,
	.get_parent = erofs_get_parent,
};

static void erofs_set_sysfs_name(struct super_block *sb)
{
	struct erofs_sb_info *sbi = EROFS_SB(sb);

<<<<<<< HEAD
	if (erofs_is_fscache_mode(sb)) {
		if (sbi->domain_id)
			super_set_sysfs_name_generic(sb, "%s,%s",sbi->domain_id,
						     sbi->fsid);
		else
			super_set_sysfs_name_generic(sb, "%s", sbi->fsid);
		return;
	}
	super_set_sysfs_name_id(sb);
=======
	if (sbi->domain_id)
		super_set_sysfs_name_generic(sb, "%s,%s", sbi->domain_id,
					     sbi->fsid);
	else if (sbi->fsid)
		super_set_sysfs_name_generic(sb, "%s", sbi->fsid);
	else if (erofs_is_fileio_mode(sbi))
		super_set_sysfs_name_generic(sb, "%s",
					     bdi_dev_name(sb->s_bdi));
	else
		super_set_sysfs_name_id(sb);
>>>>>>> adc21867
}

static int erofs_fc_fill_super(struct super_block *sb, struct fs_context *fc)
{
	struct inode *inode;
	struct erofs_sb_info *sbi = EROFS_SB(sb);
	int err;

	sb->s_magic = EROFS_SUPER_MAGIC;
	sb->s_flags |= SB_RDONLY | SB_NOATIME;
	sb->s_maxbytes = MAX_LFS_FILESIZE;
	sb->s_op = &erofs_sops;

	sbi->blkszbits = PAGE_SHIFT;
	if (!sb->s_bdev) {
		sb->s_blocksize = PAGE_SIZE;
		sb->s_blocksize_bits = PAGE_SHIFT;

		if (erofs_is_fscache_mode(sb)) {
			err = erofs_fscache_register_fs(sb);
			if (err)
				return err;
		}
		err = super_setup_bdi(sb);
		if (err)
			return err;
	} else {
		if (!sb_set_blocksize(sb, PAGE_SIZE)) {
			errorfc(fc, "failed to set initial blksize");
			return -EINVAL;
		}

		sbi->dax_dev = fs_dax_get_by_bdev(sb->s_bdev,
						  &sbi->dax_part_off,
						  NULL, NULL);
	}

	err = erofs_read_superblock(sb);
	if (err)
		return err;

	if (sb->s_blocksize_bits != sbi->blkszbits) {
		if (erofs_is_fscache_mode(sb)) {
			errorfc(fc, "unsupported blksize for fscache mode");
			return -EINVAL;
		}
		if (!sb_set_blocksize(sb, 1 << sbi->blkszbits)) {
			errorfc(fc, "failed to set erofs blksize");
			return -EINVAL;
		}
	}

	if (test_opt(&sbi->opt, DAX_ALWAYS)) {
		if (!sbi->dax_dev) {
			errorfc(fc, "DAX unsupported by block device. Turning off DAX.");
			clear_opt(&sbi->opt, DAX_ALWAYS);
		} else if (sbi->blkszbits != PAGE_SHIFT) {
			errorfc(fc, "unsupported blocksize for DAX");
			clear_opt(&sbi->opt, DAX_ALWAYS);
		}
	}

	sb->s_time_gran = 1;
	sb->s_xattr = erofs_xattr_handlers;
	sb->s_export_op = &erofs_export_ops;

	if (test_opt(&sbi->opt, POSIX_ACL))
		sb->s_flags |= SB_POSIXACL;
	else
		sb->s_flags &= ~SB_POSIXACL;
	erofs_set_sysfs_name(sb);

#ifdef CONFIG_EROFS_FS_ZIP
	xa_init(&sbi->managed_pslots);
#endif

	inode = erofs_iget(sb, sbi->root_nid);
	if (IS_ERR(inode))
		return PTR_ERR(inode);

	if (!S_ISDIR(inode->i_mode)) {
		erofs_err(sb, "rootino(nid %llu) is not a directory(i_mode %o)",
			  sbi->root_nid, inode->i_mode);
		iput(inode);
		return -EINVAL;
	}

	sb->s_root = d_make_root(inode);
	if (!sb->s_root)
		return -ENOMEM;

	erofs_shrinker_register(sb);
	if (erofs_sb_has_fragments(sbi) && sbi->packed_nid) {
		sbi->packed_inode = erofs_iget(sb, sbi->packed_nid);
		if (IS_ERR(sbi->packed_inode)) {
			err = PTR_ERR(sbi->packed_inode);
			sbi->packed_inode = NULL;
			return err;
		}
	}
	err = erofs_init_managed_cache(sb);
	if (err)
		return err;

	err = erofs_xattr_prefixes_init(sb);
	if (err)
		return err;

	erofs_set_sysfs_name(sb);
	err = erofs_register_sysfs(sb);
	if (err)
		return err;

	erofs_info(sb, "mounted with root inode @ nid %llu.", sbi->root_nid);
	return 0;
}

static int erofs_fc_get_tree(struct fs_context *fc)
{
	struct erofs_sb_info *sbi = fc->s_fs_info;
	int ret;

	if (IS_ENABLED(CONFIG_EROFS_FS_ONDEMAND) && sbi->fsid)
		return get_tree_nodev(fc, erofs_fc_fill_super);

	ret = get_tree_bdev_flags(fc, erofs_fc_fill_super,
		IS_ENABLED(CONFIG_EROFS_FS_BACKED_BY_FILE) ?
			GET_TREE_BDEV_QUIET_LOOKUP : 0);
#ifdef CONFIG_EROFS_FS_BACKED_BY_FILE
	if (ret == -ENOTBLK) {
		if (!fc->source)
			return invalf(fc, "No source specified");
		sbi->fdev = filp_open(fc->source, O_RDONLY | O_LARGEFILE, 0);
		if (IS_ERR(sbi->fdev))
			return PTR_ERR(sbi->fdev);

		if (S_ISREG(file_inode(sbi->fdev)->i_mode) &&
		    sbi->fdev->f_mapping->a_ops->read_folio)
			return get_tree_nodev(fc, erofs_fc_fill_super);
		fput(sbi->fdev);
	}
#endif
	return ret;
}

static int erofs_fc_reconfigure(struct fs_context *fc)
{
	struct super_block *sb = fc->root->d_sb;
	struct erofs_sb_info *sbi = EROFS_SB(sb);
	struct erofs_sb_info *new_sbi = fc->s_fs_info;

	DBG_BUGON(!sb_rdonly(sb));

	if (new_sbi->fsid || new_sbi->domain_id)
		erofs_info(sb, "ignoring reconfiguration for fsid|domain_id.");

	if (test_opt(&new_sbi->opt, POSIX_ACL))
		fc->sb_flags |= SB_POSIXACL;
	else
		fc->sb_flags &= ~SB_POSIXACL;

	sbi->opt = new_sbi->opt;

	fc->sb_flags |= SB_RDONLY;
	return 0;
}

static int erofs_release_device_info(int id, void *ptr, void *data)
{
	struct erofs_device_info *dif = ptr;

	fs_put_dax(dif->dax_dev, NULL);
	if (dif->file)
		fput(dif->file);
	erofs_fscache_unregister_cookie(dif->fscache);
	dif->fscache = NULL;
	kfree(dif->path);
	kfree(dif);
	return 0;
}

static void erofs_free_dev_context(struct erofs_dev_context *devs)
{
	if (!devs)
		return;
	idr_for_each(&devs->tree, &erofs_release_device_info, NULL);
	idr_destroy(&devs->tree);
	kfree(devs);
}

static void erofs_fc_free(struct fs_context *fc)
{
	struct erofs_sb_info *sbi = fc->s_fs_info;

	if (!sbi)
		return;

	erofs_free_dev_context(sbi->devs);
	kfree(sbi->fsid);
	kfree(sbi->domain_id);
	kfree(sbi);
}

static const struct fs_context_operations erofs_context_ops = {
	.parse_param	= erofs_fc_parse_param,
	.get_tree       = erofs_fc_get_tree,
	.reconfigure    = erofs_fc_reconfigure,
	.free		= erofs_fc_free,
};

static int erofs_init_fs_context(struct fs_context *fc)
{
	struct erofs_sb_info *sbi;

	sbi = kzalloc(sizeof(*sbi), GFP_KERNEL);
	if (!sbi)
		return -ENOMEM;

	sbi->devs = kzalloc(sizeof(struct erofs_dev_context), GFP_KERNEL);
	if (!sbi->devs) {
		kfree(sbi);
		return -ENOMEM;
	}
	fc->s_fs_info = sbi;

	idr_init(&sbi->devs->tree);
	init_rwsem(&sbi->devs->rwsem);
	erofs_default_options(sbi);
	fc->ops = &erofs_context_ops;
	return 0;
}

static void erofs_kill_sb(struct super_block *sb)
{
	struct erofs_sb_info *sbi = EROFS_SB(sb);

	if ((IS_ENABLED(CONFIG_EROFS_FS_ONDEMAND) && sbi->fsid) || sbi->fdev)
		kill_anon_super(sb);
	else
		kill_block_super(sb);

	erofs_free_dev_context(sbi->devs);
	fs_put_dax(sbi->dax_dev, NULL);
	erofs_fscache_unregister_fs(sb);
	kfree(sbi->fsid);
	kfree(sbi->domain_id);
	if (sbi->fdev)
		fput(sbi->fdev);
	kfree(sbi);
	sb->s_fs_info = NULL;
}

static void erofs_put_super(struct super_block *sb)
{
	struct erofs_sb_info *const sbi = EROFS_SB(sb);

	DBG_BUGON(!sbi);

	erofs_unregister_sysfs(sb);
	erofs_shrinker_unregister(sb);
	erofs_xattr_prefixes_cleanup(sb);
#ifdef CONFIG_EROFS_FS_ZIP
	iput(sbi->managed_cache);
	sbi->managed_cache = NULL;
#endif
	iput(sbi->packed_inode);
	sbi->packed_inode = NULL;
	erofs_free_dev_context(sbi->devs);
	sbi->devs = NULL;
	erofs_fscache_unregister_fs(sb);
}

static struct file_system_type erofs_fs_type = {
	.owner          = THIS_MODULE,
	.name           = "erofs",
	.init_fs_context = erofs_init_fs_context,
	.kill_sb        = erofs_kill_sb,
	.fs_flags       = FS_REQUIRES_DEV | FS_ALLOW_IDMAP,
};
MODULE_ALIAS_FS("erofs");

static int __init erofs_module_init(void)
{
	int err;

	erofs_check_ondisk_layout_definitions();

	erofs_inode_cachep = kmem_cache_create("erofs_inode",
			sizeof(struct erofs_inode), 0,
			SLAB_RECLAIM_ACCOUNT | SLAB_ACCOUNT,
			erofs_inode_init_once);
	if (!erofs_inode_cachep)
		return -ENOMEM;

	err = erofs_init_shrinker();
	if (err)
		goto shrinker_err;

	err = z_erofs_init_subsystem();
	if (err)
		goto zip_err;

	err = erofs_init_sysfs();
	if (err)
		goto sysfs_err;

	err = register_filesystem(&erofs_fs_type);
	if (err)
		goto fs_err;

	return 0;

fs_err:
	erofs_exit_sysfs();
sysfs_err:
	z_erofs_exit_subsystem();
zip_err:
	erofs_exit_shrinker();
shrinker_err:
	kmem_cache_destroy(erofs_inode_cachep);
	return err;
}

static void __exit erofs_module_exit(void)
{
	unregister_filesystem(&erofs_fs_type);

	/* Ensure all RCU free inodes / pclusters are safe to be destroyed. */
	rcu_barrier();

	erofs_exit_sysfs();
	z_erofs_exit_subsystem();
	erofs_exit_shrinker();
	kmem_cache_destroy(erofs_inode_cachep);
}

static int erofs_statfs(struct dentry *dentry, struct kstatfs *buf)
{
	struct super_block *sb = dentry->d_sb;
	struct erofs_sb_info *sbi = EROFS_SB(sb);

	buf->f_type = sb->s_magic;
	buf->f_bsize = sb->s_blocksize;
	buf->f_blocks = sbi->total_blocks;
	buf->f_bfree = buf->f_bavail = 0;
	buf->f_files = ULLONG_MAX;
	buf->f_ffree = ULLONG_MAX - sbi->inos;
	buf->f_namelen = EROFS_NAME_LEN;

	if (uuid_is_null(&sb->s_uuid))
		buf->f_fsid = u64_to_fsid(!sb->s_bdev ? 0 :
				huge_encode_dev(sb->s_bdev->bd_dev));
	else
		buf->f_fsid = uuid_to_fsid(sb->s_uuid.b);
	return 0;
}

static int erofs_show_options(struct seq_file *seq, struct dentry *root)
{
	struct erofs_sb_info *sbi = EROFS_SB(root->d_sb);
	struct erofs_mount_opts *opt = &sbi->opt;

	if (IS_ENABLED(CONFIG_EROFS_FS_XATTR))
		seq_puts(seq, test_opt(opt, XATTR_USER) ?
				",user_xattr" : ",nouser_xattr");
	if (IS_ENABLED(CONFIG_EROFS_FS_POSIX_ACL))
		seq_puts(seq, test_opt(opt, POSIX_ACL) ? ",acl" : ",noacl");
	if (IS_ENABLED(CONFIG_EROFS_FS_ZIP))
		seq_printf(seq, ",cache_strategy=%s",
			  erofs_param_cache_strategy[opt->cache_strategy].name);
	if (test_opt(opt, DAX_ALWAYS))
		seq_puts(seq, ",dax=always");
	if (test_opt(opt, DAX_NEVER))
		seq_puts(seq, ",dax=never");
#ifdef CONFIG_EROFS_FS_ONDEMAND
	if (sbi->fsid)
		seq_printf(seq, ",fsid=%s", sbi->fsid);
	if (sbi->domain_id)
		seq_printf(seq, ",domain_id=%s", sbi->domain_id);
#endif
	return 0;
}

const struct super_operations erofs_sops = {
	.put_super = erofs_put_super,
	.alloc_inode = erofs_alloc_inode,
	.free_inode = erofs_free_inode,
	.statfs = erofs_statfs,
	.show_options = erofs_show_options,
};

module_init(erofs_module_init);
module_exit(erofs_module_exit);

MODULE_DESCRIPTION("Enhanced ROM File System");
MODULE_AUTHOR("Gao Xiang, Chao Yu, Miao Xie, CONSUMER BG, HUAWEI Inc.");
MODULE_LICENSE("GPL");<|MERGE_RESOLUTION|>--- conflicted
+++ resolved
@@ -575,17 +575,6 @@
 {
 	struct erofs_sb_info *sbi = EROFS_SB(sb);
 
-<<<<<<< HEAD
-	if (erofs_is_fscache_mode(sb)) {
-		if (sbi->domain_id)
-			super_set_sysfs_name_generic(sb, "%s,%s",sbi->domain_id,
-						     sbi->fsid);
-		else
-			super_set_sysfs_name_generic(sb, "%s", sbi->fsid);
-		return;
-	}
-	super_set_sysfs_name_id(sb);
-=======
 	if (sbi->domain_id)
 		super_set_sysfs_name_generic(sb, "%s,%s", sbi->domain_id,
 					     sbi->fsid);
@@ -596,7 +585,6 @@
 					     bdi_dev_name(sb->s_bdi));
 	else
 		super_set_sysfs_name_id(sb);
->>>>>>> adc21867
 }
 
 static int erofs_fc_fill_super(struct super_block *sb, struct fs_context *fc)
@@ -667,7 +655,6 @@
 		sb->s_flags |= SB_POSIXACL;
 	else
 		sb->s_flags &= ~SB_POSIXACL;
-	erofs_set_sysfs_name(sb);
 
 #ifdef CONFIG_EROFS_FS_ZIP
 	xa_init(&sbi->managed_pslots);
