// SPDX-License-Identifier: GPL-2.0-only
/*
 * Copyright (C) 2018-2019 HUAWEI, Inc.
 *             https://www.huawei.com/
 */
#include "internal.h"
#include <linux/unaligned.h>
#include <trace/events/erofs.h>

struct z_erofs_maprecorder {
	struct inode *inode;
	struct erofs_map_blocks *map;
	unsigned long lcn;
	/* compression extent information gathered */
	u8  type, headtype;
	u16 clusterofs;
	u16 delta[2];
	erofs_blk_t pblk, compressedblks;
	erofs_off_t nextpackoff;
	bool partialref;
};

static int z_erofs_load_full_lcluster(struct z_erofs_maprecorder *m,
				      unsigned long lcn)
{
	struct inode *const inode = m->inode;
	struct erofs_inode *const vi = EROFS_I(inode);
	const erofs_off_t pos = Z_EROFS_FULL_INDEX_ALIGN(erofs_iloc(inode) +
			vi->inode_isize + vi->xattr_isize) +
			lcn * sizeof(struct z_erofs_lcluster_index);
	struct z_erofs_lcluster_index *di;
	unsigned int advise;

	di = erofs_read_metabuf(&m->map->buf, inode->i_sb, pos, EROFS_KMAP);
	if (IS_ERR(di))
		return PTR_ERR(di);
	m->lcn = lcn;
	m->nextpackoff = pos + sizeof(struct z_erofs_lcluster_index);

	advise = le16_to_cpu(di->di_advise);
	m->type = advise & Z_EROFS_LI_LCLUSTER_TYPE_MASK;
	if (m->type == Z_EROFS_LCLUSTER_TYPE_NONHEAD) {
		m->clusterofs = 1 << vi->z_logical_clusterbits;
		m->delta[0] = le16_to_cpu(di->di_u.delta[0]);
		if (m->delta[0] & Z_EROFS_LI_D0_CBLKCNT) {
			if (!(vi->z_advise & (Z_EROFS_ADVISE_BIG_PCLUSTER_1 |
					Z_EROFS_ADVISE_BIG_PCLUSTER_2))) {
				DBG_BUGON(1);
				return -EFSCORRUPTED;
			}
			m->compressedblks = m->delta[0] & ~Z_EROFS_LI_D0_CBLKCNT;
			m->delta[0] = 1;
		}
		m->delta[1] = le16_to_cpu(di->di_u.delta[1]);
	} else {
		m->partialref = !!(advise & Z_EROFS_LI_PARTIAL_REF);
		m->clusterofs = le16_to_cpu(di->di_clusterofs);
		if (m->clusterofs >= 1 << vi->z_logical_clusterbits) {
			DBG_BUGON(1);
			return -EFSCORRUPTED;
		}
		m->pblk = le32_to_cpu(di->di_u.blkaddr);
	}
	return 0;
}

static unsigned int decode_compactedbits(unsigned int lobits,
					 u8 *in, unsigned int pos, u8 *type)
{
	const unsigned int v = get_unaligned_le32(in + pos / 8) >> (pos & 7);
	const unsigned int lo = v & ((1 << lobits) - 1);

	*type = (v >> lobits) & 3;
	return lo;
}

static int get_compacted_la_distance(unsigned int lobits,
				     unsigned int encodebits,
				     unsigned int vcnt, u8 *in, int i)
{
	unsigned int lo, d1 = 0;
	u8 type;

	DBG_BUGON(i >= vcnt);

	do {
		lo = decode_compactedbits(lobits, in, encodebits * i, &type);

		if (type != Z_EROFS_LCLUSTER_TYPE_NONHEAD)
			return d1;
		++d1;
	} while (++i < vcnt);

	/* vcnt - 1 (Z_EROFS_LCLUSTER_TYPE_NONHEAD) item */
	if (!(lo & Z_EROFS_LI_D0_CBLKCNT))
		d1 += lo - 1;
	return d1;
}

static int unpack_compacted_index(struct z_erofs_maprecorder *m,
				  unsigned int amortizedshift,
				  erofs_off_t pos, bool lookahead)
{
	struct erofs_inode *const vi = EROFS_I(m->inode);
	const unsigned int lclusterbits = vi->z_logical_clusterbits;
	unsigned int vcnt, lo, lobits, encodebits, nblk, bytes;
	bool big_pcluster;
	u8 *in, type;
	int i;

	if (1 << amortizedshift == 4 && lclusterbits <= 14)
		vcnt = 2;
	else if (1 << amortizedshift == 2 && lclusterbits <= 12)
		vcnt = 16;
	else
		return -EOPNOTSUPP;

	in = erofs_read_metabuf(&m->map->buf, m->inode->i_sb, pos, EROFS_KMAP);
	if (IS_ERR(in))
		return PTR_ERR(in);

	/* it doesn't equal to round_up(..) */
	m->nextpackoff = round_down(pos, vcnt << amortizedshift) +
			 (vcnt << amortizedshift);
	big_pcluster = vi->z_advise & Z_EROFS_ADVISE_BIG_PCLUSTER_1;
	lobits = max(lclusterbits, ilog2(Z_EROFS_LI_D0_CBLKCNT) + 1U);
	encodebits = ((vcnt << amortizedshift) - sizeof(__le32)) * 8 / vcnt;
	bytes = pos & ((vcnt << amortizedshift) - 1);
	in -= bytes;
	i = bytes >> amortizedshift;

	lo = decode_compactedbits(lobits, in, encodebits * i, &type);
	m->type = type;
	if (type == Z_EROFS_LCLUSTER_TYPE_NONHEAD) {
		m->clusterofs = 1 << lclusterbits;

		/* figure out lookahead_distance: delta[1] if needed */
		if (lookahead)
			m->delta[1] = get_compacted_la_distance(lobits,
						encodebits, vcnt, in, i);
		if (lo & Z_EROFS_LI_D0_CBLKCNT) {
			if (!big_pcluster) {
				DBG_BUGON(1);
				return -EFSCORRUPTED;
			}
			m->compressedblks = lo & ~Z_EROFS_LI_D0_CBLKCNT;
			m->delta[0] = 1;
			return 0;
		} else if (i + 1 != (int)vcnt) {
			m->delta[0] = lo;
			return 0;
		}
		/*
		 * since the last lcluster in the pack is special,
		 * of which lo saves delta[1] rather than delta[0].
		 * Hence, get delta[0] by the previous lcluster indirectly.
		 */
		lo = decode_compactedbits(lobits, in,
					  encodebits * (i - 1), &type);
		if (type != Z_EROFS_LCLUSTER_TYPE_NONHEAD)
			lo = 0;
		else if (lo & Z_EROFS_LI_D0_CBLKCNT)
			lo = 1;
		m->delta[0] = lo + 1;
		return 0;
	}
	m->clusterofs = lo;
	m->delta[0] = 0;
	/* figout out blkaddr (pblk) for HEAD lclusters */
	if (!big_pcluster) {
		nblk = 1;
		while (i > 0) {
			--i;
			lo = decode_compactedbits(lobits, in,
						  encodebits * i, &type);
			if (type == Z_EROFS_LCLUSTER_TYPE_NONHEAD)
				i -= lo;

			if (i >= 0)
				++nblk;
		}
	} else {
		nblk = 0;
		while (i > 0) {
			--i;
			lo = decode_compactedbits(lobits, in,
						  encodebits * i, &type);
			if (type == Z_EROFS_LCLUSTER_TYPE_NONHEAD) {
				if (lo & Z_EROFS_LI_D0_CBLKCNT) {
					--i;
					nblk += lo & ~Z_EROFS_LI_D0_CBLKCNT;
					continue;
				}
				/* bigpcluster shouldn't have plain d0 == 1 */
				if (lo <= 1) {
					DBG_BUGON(1);
					return -EFSCORRUPTED;
				}
				i -= lo - 2;
				continue;
			}
			++nblk;
		}
	}
	in += (vcnt << amortizedshift) - sizeof(__le32);
	m->pblk = le32_to_cpu(*(__le32 *)in) + nblk;
	return 0;
}

static int z_erofs_load_compact_lcluster(struct z_erofs_maprecorder *m,
					 unsigned long lcn, bool lookahead)
{
	struct inode *const inode = m->inode;
	struct erofs_inode *const vi = EROFS_I(inode);
	const erofs_off_t ebase = sizeof(struct z_erofs_map_header) +
		ALIGN(erofs_iloc(inode) + vi->inode_isize + vi->xattr_isize, 8);
	unsigned int totalidx = erofs_iblks(inode);
	unsigned int compacted_4b_initial, compacted_2b;
	unsigned int amortizedshift;
	erofs_off_t pos;

	if (lcn >= totalidx)
		return -EINVAL;

	m->lcn = lcn;
	/* used to align to 32-byte (compacted_2b) alignment */
	compacted_4b_initial = (32 - ebase % 32) / 4;
	if (compacted_4b_initial == 32 / 4)
		compacted_4b_initial = 0;

	if ((vi->z_advise & Z_EROFS_ADVISE_COMPACTED_2B) &&
	    compacted_4b_initial < totalidx)
		compacted_2b = rounddown(totalidx - compacted_4b_initial, 16);
	else
		compacted_2b = 0;

	pos = ebase;
	if (lcn < compacted_4b_initial) {
		amortizedshift = 2;
		goto out;
	}
	pos += compacted_4b_initial * 4;
	lcn -= compacted_4b_initial;

	if (lcn < compacted_2b) {
		amortizedshift = 1;
		goto out;
	}
	pos += compacted_2b * 2;
	lcn -= compacted_2b;
	amortizedshift = 2;
out:
	pos += lcn * (1 << amortizedshift);
	return unpack_compacted_index(m, amortizedshift, pos, lookahead);
}

static int z_erofs_load_lcluster_from_disk(struct z_erofs_maprecorder *m,
					   unsigned int lcn, bool lookahead)
{
	switch (EROFS_I(m->inode)->datalayout) {
	case EROFS_INODE_COMPRESSED_FULL:
		return z_erofs_load_full_lcluster(m, lcn);
	case EROFS_INODE_COMPRESSED_COMPACT:
		return z_erofs_load_compact_lcluster(m, lcn, lookahead);
	default:
		return -EINVAL;
	}
}

static int z_erofs_extent_lookback(struct z_erofs_maprecorder *m,
				   unsigned int lookback_distance)
{
	struct super_block *sb = m->inode->i_sb;
	struct erofs_inode *const vi = EROFS_I(m->inode);
	const unsigned int lclusterbits = vi->z_logical_clusterbits;

	while (m->lcn >= lookback_distance) {
		unsigned long lcn = m->lcn - lookback_distance;
		int err;

		err = z_erofs_load_lcluster_from_disk(m, lcn, false);
		if (err)
			return err;

		switch (m->type) {
		case Z_EROFS_LCLUSTER_TYPE_NONHEAD:
			lookback_distance = m->delta[0];
			if (!lookback_distance)
				goto err_bogus;
			continue;
		case Z_EROFS_LCLUSTER_TYPE_PLAIN:
		case Z_EROFS_LCLUSTER_TYPE_HEAD1:
		case Z_EROFS_LCLUSTER_TYPE_HEAD2:
			m->headtype = m->type;
			m->map->m_la = (lcn << lclusterbits) | m->clusterofs;
			return 0;
		default:
			erofs_err(sb, "unknown type %u @ lcn %lu of nid %llu",
				  m->type, lcn, vi->nid);
			DBG_BUGON(1);
			return -EOPNOTSUPP;
		}
	}
err_bogus:
	erofs_err(sb, "bogus lookback distance %u @ lcn %lu of nid %llu",
		  lookback_distance, m->lcn, vi->nid);
	DBG_BUGON(1);
	return -EFSCORRUPTED;
}

static int z_erofs_get_extent_compressedlen(struct z_erofs_maprecorder *m,
					    unsigned int initial_lcn)
{
	struct super_block *sb = m->inode->i_sb;
	struct erofs_inode *const vi = EROFS_I(m->inode);
	struct erofs_map_blocks *const map = m->map;
	const unsigned int lclusterbits = vi->z_logical_clusterbits;
	unsigned long lcn;
	int err;

	DBG_BUGON(m->type != Z_EROFS_LCLUSTER_TYPE_PLAIN &&
		  m->type != Z_EROFS_LCLUSTER_TYPE_HEAD1 &&
		  m->type != Z_EROFS_LCLUSTER_TYPE_HEAD2);
	DBG_BUGON(m->type != m->headtype);

	if (m->headtype == Z_EROFS_LCLUSTER_TYPE_PLAIN ||
	    ((m->headtype == Z_EROFS_LCLUSTER_TYPE_HEAD1) &&
	     !(vi->z_advise & Z_EROFS_ADVISE_BIG_PCLUSTER_1)) ||
	    ((m->headtype == Z_EROFS_LCLUSTER_TYPE_HEAD2) &&
	     !(vi->z_advise & Z_EROFS_ADVISE_BIG_PCLUSTER_2))) {
		map->m_plen = 1ULL << lclusterbits;
		return 0;
	}
	lcn = m->lcn + 1;
	if (m->compressedblks)
		goto out;

	err = z_erofs_load_lcluster_from_disk(m, lcn, false);
	if (err)
		return err;

	/*
	 * If the 1st NONHEAD lcluster has already been handled initially w/o
	 * valid compressedblks, which means at least it mustn't be CBLKCNT, or
	 * an internal implemenatation error is detected.
	 *
	 * The following code can also handle it properly anyway, but let's
	 * BUG_ON in the debugging mode only for developers to notice that.
	 */
	DBG_BUGON(lcn == initial_lcn &&
		  m->type == Z_EROFS_LCLUSTER_TYPE_NONHEAD);

	switch (m->type) {
	case Z_EROFS_LCLUSTER_TYPE_PLAIN:
	case Z_EROFS_LCLUSTER_TYPE_HEAD1:
	case Z_EROFS_LCLUSTER_TYPE_HEAD2:
		/*
		 * if the 1st NONHEAD lcluster is actually PLAIN or HEAD type
		 * rather than CBLKCNT, it's a 1 lcluster-sized pcluster.
		 */
		m->compressedblks = 1 << (lclusterbits - sb->s_blocksize_bits);
		break;
	case Z_EROFS_LCLUSTER_TYPE_NONHEAD:
		if (m->delta[0] != 1)
			goto err_bonus_cblkcnt;
		if (m->compressedblks)
			break;
		fallthrough;
	default:
		erofs_err(sb, "cannot found CBLKCNT @ lcn %lu of nid %llu", lcn,
			  vi->nid);
		DBG_BUGON(1);
		return -EFSCORRUPTED;
	}
out:
	map->m_plen = erofs_pos(sb, m->compressedblks);
	return 0;
err_bonus_cblkcnt:
	erofs_err(sb, "bogus CBLKCNT @ lcn %lu of nid %llu", lcn, vi->nid);
	DBG_BUGON(1);
	return -EFSCORRUPTED;
}

static int z_erofs_get_extent_decompressedlen(struct z_erofs_maprecorder *m)
{
	struct inode *inode = m->inode;
	struct erofs_inode *vi = EROFS_I(inode);
	struct erofs_map_blocks *map = m->map;
	unsigned int lclusterbits = vi->z_logical_clusterbits;
	u64 lcn = m->lcn, headlcn = map->m_la >> lclusterbits;
	int err;

	do {
		/* handle the last EOF pcluster (no next HEAD lcluster) */
		if ((lcn << lclusterbits) >= inode->i_size) {
			map->m_llen = inode->i_size - map->m_la;
			return 0;
		}

		err = z_erofs_load_lcluster_from_disk(m, lcn, true);
		if (err)
			return err;

		if (m->type == Z_EROFS_LCLUSTER_TYPE_NONHEAD) {
			DBG_BUGON(!m->delta[1] &&
				  m->clusterofs != 1 << lclusterbits);
		} else if (m->type == Z_EROFS_LCLUSTER_TYPE_PLAIN ||
			   m->type == Z_EROFS_LCLUSTER_TYPE_HEAD1 ||
			   m->type == Z_EROFS_LCLUSTER_TYPE_HEAD2) {
			/* go on until the next HEAD lcluster */
			if (lcn != headlcn)
				break;
			m->delta[1] = 1;
		} else {
			erofs_err(inode->i_sb, "unknown type %u @ lcn %llu of nid %llu",
				  m->type, lcn, vi->nid);
			DBG_BUGON(1);
			return -EOPNOTSUPP;
		}
		lcn += m->delta[1];
	} while (m->delta[1]);

	map->m_llen = (lcn << lclusterbits) + m->clusterofs - map->m_la;
	return 0;
}

static int z_erofs_do_map_blocks(struct inode *inode,
				 struct erofs_map_blocks *map, int flags)
{
	struct erofs_inode *const vi = EROFS_I(inode);
	bool ztailpacking = vi->z_advise & Z_EROFS_ADVISE_INLINE_PCLUSTER;
	bool fragment = vi->z_advise & Z_EROFS_ADVISE_FRAGMENT_PCLUSTER;
	struct z_erofs_maprecorder m = {
		.inode = inode,
		.map = map,
	};
	int err = 0;
	unsigned int lclusterbits, endoff, afmt;
	unsigned long initial_lcn;
	unsigned long long ofs, end;

	lclusterbits = vi->z_logical_clusterbits;
	ofs = flags & EROFS_GET_BLOCKS_FINDTAIL ? inode->i_size - 1 : map->m_la;
	initial_lcn = ofs >> lclusterbits;
	endoff = ofs & ((1 << lclusterbits) - 1);

	err = z_erofs_load_lcluster_from_disk(&m, initial_lcn, false);
	if (err)
		goto unmap_out;

	if (ztailpacking && (flags & EROFS_GET_BLOCKS_FINDTAIL))
		vi->z_idataoff = m.nextpackoff;

	map->m_flags = EROFS_MAP_MAPPED | EROFS_MAP_ENCODED;
	end = (m.lcn + 1ULL) << lclusterbits;

	switch (m.type) {
	case Z_EROFS_LCLUSTER_TYPE_PLAIN:
	case Z_EROFS_LCLUSTER_TYPE_HEAD1:
	case Z_EROFS_LCLUSTER_TYPE_HEAD2:
		if (endoff >= m.clusterofs) {
			m.headtype = m.type;
			map->m_la = (m.lcn << lclusterbits) | m.clusterofs;
			/*
			 * For ztailpacking files, in order to inline data more
			 * effectively, special EOF lclusters are now supported
			 * which can have three parts at most.
			 */
			if (ztailpacking && end > inode->i_size)
				end = inode->i_size;
			break;
		}
		/* m.lcn should be >= 1 if endoff < m.clusterofs */
		if (!m.lcn) {
			erofs_err(inode->i_sb,
				  "invalid logical cluster 0 at nid %llu",
				  vi->nid);
			err = -EFSCORRUPTED;
			goto unmap_out;
		}
		end = (m.lcn << lclusterbits) | m.clusterofs;
		map->m_flags |= EROFS_MAP_FULL_MAPPED;
		m.delta[0] = 1;
		fallthrough;
	case Z_EROFS_LCLUSTER_TYPE_NONHEAD:
		/* get the corresponding first chunk */
		err = z_erofs_extent_lookback(&m, m.delta[0]);
		if (err)
			goto unmap_out;
		break;
	default:
		erofs_err(inode->i_sb,
			  "unknown type %u @ offset %llu of nid %llu",
			  m.type, ofs, vi->nid);
		err = -EOPNOTSUPP;
		goto unmap_out;
	}
	if (m.partialref)
		map->m_flags |= EROFS_MAP_PARTIAL_REF;
	map->m_llen = end - map->m_la;

	if (flags & EROFS_GET_BLOCKS_FINDTAIL) {
		vi->z_tailextent_headlcn = m.lcn;
		/* for non-compact indexes, fragmentoff is 64 bits */
		if (fragment && vi->datalayout == EROFS_INODE_COMPRESSED_FULL)
			vi->z_fragmentoff |= (u64)m.pblk << 32;
	}
	if (ztailpacking && m.lcn == vi->z_tailextent_headlcn) {
		map->m_flags |= EROFS_MAP_META;
		map->m_pa = vi->z_idataoff;
		map->m_plen = vi->z_idata_size;
	} else if (fragment && m.lcn == vi->z_tailextent_headlcn) {
		map->m_flags |= EROFS_MAP_FRAGMENT;
	} else {
		map->m_pa = erofs_pos(inode->i_sb, m.pblk);
		err = z_erofs_get_extent_compressedlen(&m, initial_lcn);
		if (err)
			goto unmap_out;
	}

	if (m.headtype == Z_EROFS_LCLUSTER_TYPE_PLAIN) {
		if (map->m_llen > map->m_plen) {
			DBG_BUGON(1);
			err = -EFSCORRUPTED;
			goto unmap_out;
		}
		afmt = vi->z_advise & Z_EROFS_ADVISE_INTERLACED_PCLUSTER ?
			Z_EROFS_COMPRESSION_INTERLACED :
			Z_EROFS_COMPRESSION_SHIFTED;
	} else {
		afmt = m.headtype == Z_EROFS_LCLUSTER_TYPE_HEAD2 ?
			vi->z_algorithmtype[1] : vi->z_algorithmtype[0];
		if (!(EROFS_I_SB(inode)->available_compr_algs & (1 << afmt))) {
			erofs_err(inode->i_sb, "inconsistent algorithmtype %u for nid %llu",
				  afmt, vi->nid);
			err = -EFSCORRUPTED;
			goto unmap_out;
		}
	}
	map->m_algorithmformat = afmt;

	if ((flags & EROFS_GET_BLOCKS_FIEMAP) ||
	    ((flags & EROFS_GET_BLOCKS_READMORE) &&
	     (map->m_algorithmformat == Z_EROFS_COMPRESSION_LZMA ||
	      map->m_algorithmformat == Z_EROFS_COMPRESSION_DEFLATE ||
	      map->m_algorithmformat == Z_EROFS_COMPRESSION_ZSTD) &&
	      map->m_llen >= i_blocksize(inode))) {
		err = z_erofs_get_extent_decompressedlen(&m);
		if (!err)
			map->m_flags |= EROFS_MAP_FULL_MAPPED;
	}

unmap_out:
	erofs_unmap_metabuf(&m.map->buf);
	return err;
}

static int z_erofs_fill_inode_lazy(struct inode *inode)
{
	struct erofs_inode *const vi = EROFS_I(inode);
	struct super_block *const sb = inode->i_sb;
	int err, headnr;
	erofs_off_t pos;
	struct erofs_buf buf = __EROFS_BUF_INITIALIZER;
	struct z_erofs_map_header *h;

	if (test_bit(EROFS_I_Z_INITED_BIT, &vi->flags)) {
		/*
		 * paired with smp_mb() at the end of the function to ensure
		 * fields will only be observed after the bit is set.
		 */
		smp_mb();
		return 0;
	}

	if (wait_on_bit_lock(&vi->flags, EROFS_I_BL_Z_BIT, TASK_KILLABLE))
		return -ERESTARTSYS;

	err = 0;
	if (test_bit(EROFS_I_Z_INITED_BIT, &vi->flags))
		goto out_unlock;

	pos = ALIGN(erofs_iloc(inode) + vi->inode_isize + vi->xattr_isize, 8);
	h = erofs_read_metabuf(&buf, sb, pos, EROFS_KMAP);
	if (IS_ERR(h)) {
		err = PTR_ERR(h);
		goto out_unlock;
	}

	/*
	 * if the highest bit of the 8-byte map header is set, the whole file
	 * is stored in the packed inode. The rest bits keeps z_fragmentoff.
	 */
	if (h->h_clusterbits >> Z_EROFS_FRAGMENT_INODE_BIT) {
		vi->z_advise = Z_EROFS_ADVISE_FRAGMENT_PCLUSTER;
		vi->z_fragmentoff = le64_to_cpu(*(__le64 *)h) ^ (1ULL << 63);
		vi->z_tailextent_headlcn = 0;
		goto done;
	}
	vi->z_advise = le16_to_cpu(h->h_advise);
	vi->z_algorithmtype[0] = h->h_algorithmtype & 15;
	vi->z_algorithmtype[1] = h->h_algorithmtype >> 4;

	headnr = 0;
	if (vi->z_algorithmtype[0] >= Z_EROFS_COMPRESSION_MAX ||
	    vi->z_algorithmtype[++headnr] >= Z_EROFS_COMPRESSION_MAX) {
		erofs_err(sb, "unknown HEAD%u format %u for nid %llu, please upgrade kernel",
			  headnr + 1, vi->z_algorithmtype[headnr], vi->nid);
		err = -EOPNOTSUPP;
		goto out_put_metabuf;
	}

	vi->z_logical_clusterbits = sb->s_blocksize_bits + (h->h_clusterbits & 7);
	if (!erofs_sb_has_big_pcluster(EROFS_SB(sb)) &&
	    vi->z_advise & (Z_EROFS_ADVISE_BIG_PCLUSTER_1 |
			    Z_EROFS_ADVISE_BIG_PCLUSTER_2)) {
		erofs_err(sb, "per-inode big pcluster without sb feature for nid %llu",
			  vi->nid);
		err = -EFSCORRUPTED;
		goto out_put_metabuf;
	}
	if (vi->datalayout == EROFS_INODE_COMPRESSED_COMPACT &&
	    !(vi->z_advise & Z_EROFS_ADVISE_BIG_PCLUSTER_1) ^
	    !(vi->z_advise & Z_EROFS_ADVISE_BIG_PCLUSTER_2)) {
		erofs_err(sb, "big pcluster head1/2 of compact indexes should be consistent for nid %llu",
			  vi->nid);
		err = -EFSCORRUPTED;
		goto out_put_metabuf;
	}

	if (vi->z_advise & Z_EROFS_ADVISE_INLINE_PCLUSTER) {
		struct erofs_map_blocks map = {
			.buf = __EROFS_BUF_INITIALIZER
		};

		vi->z_idata_size = le16_to_cpu(h->h_idata_size);
		err = z_erofs_do_map_blocks(inode, &map,
					    EROFS_GET_BLOCKS_FINDTAIL);
		erofs_put_metabuf(&map.buf);

		if (!map.m_plen ||
		    erofs_blkoff(sb, map.m_pa) + map.m_plen > sb->s_blocksize) {
			erofs_err(sb, "invalid tail-packing pclustersize %llu",
				  map.m_plen);
			err = -EFSCORRUPTED;
		}
		if (err < 0)
			goto out_put_metabuf;
	}

	if (vi->z_advise & Z_EROFS_ADVISE_FRAGMENT_PCLUSTER &&
	    !(h->h_clusterbits >> Z_EROFS_FRAGMENT_INODE_BIT)) {
		struct erofs_map_blocks map = {
			.buf = __EROFS_BUF_INITIALIZER
		};

		vi->z_fragmentoff = le32_to_cpu(h->h_fragmentoff);
		err = z_erofs_do_map_blocks(inode, &map,
					    EROFS_GET_BLOCKS_FINDTAIL);
		erofs_put_metabuf(&map.buf);
		if (err < 0)
			goto out_put_metabuf;
	}
done:
	/* paired with smp_mb() at the beginning of the function */
	smp_mb();
	set_bit(EROFS_I_Z_INITED_BIT, &vi->flags);
out_put_metabuf:
	erofs_put_metabuf(&buf);
out_unlock:
	clear_and_wake_up_bit(EROFS_I_BL_Z_BIT, &vi->flags);
	return err;
}

int z_erofs_map_blocks_iter(struct inode *inode, struct erofs_map_blocks *map,
			    int flags)
{
	struct erofs_inode *const vi = EROFS_I(inode);
	int err = 0;

	trace_erofs_map_blocks_enter(inode, map, flags);
<<<<<<< HEAD

	/* when trying to read beyond EOF, leave it unmapped */
	if (map->m_la >= inode->i_size) {
=======
	if (map->m_la >= inode->i_size) {	/* post-EOF unmapped extent */
>>>>>>> adc21867
		map->m_llen = map->m_la + 1 - inode->i_size;
		map->m_la = inode->i_size;
		map->m_flags = 0;
	} else {
		err = z_erofs_fill_inode_lazy(inode);
		if (!err) {
			if ((vi->z_advise & Z_EROFS_ADVISE_FRAGMENT_PCLUSTER) &&
			    !vi->z_tailextent_headlcn) {
				map->m_la = 0;
				map->m_llen = inode->i_size;
				map->m_flags = EROFS_MAP_MAPPED |
					EROFS_MAP_FULL_MAPPED | EROFS_MAP_FRAGMENT;
			} else {
				err = z_erofs_do_map_blocks(inode, map, flags);
			}
		}
		if (!err && (map->m_flags & EROFS_MAP_ENCODED) &&
		    unlikely(map->m_plen > Z_EROFS_PCLUSTER_MAX_SIZE ||
			     map->m_llen > Z_EROFS_PCLUSTER_MAX_DSIZE))
			err = -EOPNOTSUPP;
		if (err)
			map->m_llen = 0;
	}
<<<<<<< HEAD

	err = z_erofs_do_map_blocks(inode, map, flags);
out:
	if (err)
		map->m_llen = 0;
=======
>>>>>>> adc21867
	trace_erofs_map_blocks_exit(inode, map, flags, err);
	return err;
}

static int z_erofs_iomap_begin_report(struct inode *inode, loff_t offset,
				loff_t length, unsigned int flags,
				struct iomap *iomap, struct iomap *srcmap)
{
	int ret;
	struct erofs_map_blocks map = { .m_la = offset };

	ret = z_erofs_map_blocks_iter(inode, &map, EROFS_GET_BLOCKS_FIEMAP);
	erofs_put_metabuf(&map.buf);
	if (ret < 0)
		return ret;

	iomap->bdev = inode->i_sb->s_bdev;
	iomap->offset = map.m_la;
	iomap->length = map.m_llen;
	if (map.m_flags & EROFS_MAP_MAPPED) {
		iomap->type = IOMAP_MAPPED;
		iomap->addr = map.m_flags & EROFS_MAP_FRAGMENT ?
			      IOMAP_NULL_ADDR : map.m_pa;
	} else {
		iomap->type = IOMAP_HOLE;
		iomap->addr = IOMAP_NULL_ADDR;
		/*
		 * No strict rule on how to describe extents for post EOF, yet
		 * we need to do like below. Otherwise, iomap itself will get
		 * into an endless loop on post EOF.
		 *
		 * Calculate the effective offset by subtracting extent start
		 * (map.m_la) from the requested offset, and add it to length.
		 * (NB: offset >= map.m_la always)
		 */
		if (iomap->offset >= inode->i_size)
			iomap->length = length + offset - map.m_la;
	}
	iomap->flags = 0;
	return 0;
}

const struct iomap_ops z_erofs_iomap_report_ops = {
	.iomap_begin = z_erofs_iomap_begin_report,
};<|MERGE_RESOLUTION|>--- conflicted
+++ resolved
@@ -679,13 +679,7 @@
 	int err = 0;
 
 	trace_erofs_map_blocks_enter(inode, map, flags);
-<<<<<<< HEAD
-
-	/* when trying to read beyond EOF, leave it unmapped */
-	if (map->m_la >= inode->i_size) {
-=======
 	if (map->m_la >= inode->i_size) {	/* post-EOF unmapped extent */
->>>>>>> adc21867
 		map->m_llen = map->m_la + 1 - inode->i_size;
 		map->m_la = inode->i_size;
 		map->m_flags = 0;
@@ -709,14 +703,6 @@
 		if (err)
 			map->m_llen = 0;
 	}
-<<<<<<< HEAD
-
-	err = z_erofs_do_map_blocks(inode, map, flags);
-out:
-	if (err)
-		map->m_llen = 0;
-=======
->>>>>>> adc21867
 	trace_erofs_map_blocks_exit(inode, map, flags, err);
 	return err;
 }
