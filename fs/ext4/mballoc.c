--- conflicted
+++ resolved
@@ -1083,12 +1083,7 @@
  * Return next linear group for allocation.
  */
 static ext4_group_t
-<<<<<<< HEAD
-next_linear_group(struct ext4_allocation_context *ac, ext4_group_t group,
-		  ext4_group_t ngroups)
-=======
 next_linear_group(ext4_group_t group, ext4_group_t ngroups)
->>>>>>> 0c383648
 {
 	/*
 	 * Artificially restricted ngroups for non-extent
@@ -1485,20 +1480,12 @@
 	}
 
 	/* blocks_per_page == 1, hence we need another page for the buddy */
-<<<<<<< HEAD
-	page = find_or_create_page(inode->i_mapping, block + 1, gfp);
-	if (!page)
-		return -ENOMEM;
-	BUG_ON(page->mapping != inode->i_mapping);
-	e4b->bd_buddy_page = page;
-=======
 	folio = __filemap_get_folio(inode->i_mapping, block + 1,
 			FGP_LOCK | FGP_ACCESSED | FGP_CREAT, gfp);
 	if (IS_ERR(folio))
 		return PTR_ERR(folio);
 	BUG_ON(folio->mapping != inode->i_mapping);
 	e4b->bd_buddy_folio = folio;
->>>>>>> 0c383648
 	return 0;
 }
 
@@ -4148,17 +4135,10 @@
 	err = ext4_mb_mark_context(handle, sb, true, ac->ac_b_ex.fe_group,
 				   ac->ac_b_ex.fe_start, ac->ac_b_ex.fe_len,
 				   flags, &changed);
-<<<<<<< HEAD
 
 	if (err && changed == 0)
 		return err;
 
-=======
-
-	if (err && changed == 0)
-		return err;
-
->>>>>>> 0c383648
 #ifdef AGGRESSIVE_CHECK
 	BUG_ON(changed != ac->ac_b_ex.fe_len);
 #endif
