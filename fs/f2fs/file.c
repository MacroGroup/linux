--- conflicted
+++ resolved
@@ -1050,8 +1050,6 @@
 				return err;
 		}
 
-<<<<<<< HEAD
-=======
 		/*
 		 * wait for inflight dio, blocks should be removed after
 		 * IO completion.
@@ -1059,7 +1057,6 @@
 		if (attr->ia_size < old_size)
 			inode_dio_wait(inode);
 
->>>>>>> adc21867
 		f2fs_down_write(&fi->i_gc_rwsem[WRITE]);
 		filemap_invalidate_lock(inode->i_mapping);
 
