--- conflicted
+++ resolved
@@ -140,15 +140,9 @@
 		spin_unlock(&fs->lock);
 	} else {
 		struct fd f = fdget(fd);
-<<<<<<< HEAD
-		if (!f.file)
-			return -EBADF;
-		*root = f.file->f_path;
-=======
 		if (!fd_file(f))
 			return -EBADF;
 		*root = fd_file(f)->f_path;
->>>>>>> adc21867
 		path_get(root);
 		fdput(f);
 	}
