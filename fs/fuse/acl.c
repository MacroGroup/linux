--- conflicted
+++ resolved
@@ -144,13 +144,8 @@
 		 * be stripped.
 		 */
 		if (fc->posix_acl &&
-<<<<<<< HEAD
-		    !in_group_or_capable(&nop_mnt_idmap, inode,
-					 i_gid_into_vfsgid(&nop_mnt_idmap, inode)))
-=======
 		    !in_group_or_capable(idmap, inode,
 					 i_gid_into_vfsgid(idmap, inode)))
->>>>>>> adc21867
 			extra_flags |= FUSE_SETXATTR_ACL_KILL_SGID;
 
 		ret = fuse_setxattr(inode, name, value, size, 0, extra_flags);
