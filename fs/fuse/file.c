--- conflicted
+++ resolved
@@ -1839,18 +1839,9 @@
 
 	/* After rb_erase() aux request list is private */
 	for (aux = wpa->next; aux; aux = next) {
-		struct backing_dev_info *bdi = inode_to_bdi(aux->inode);
-
 		next = aux->next;
 		aux->next = NULL;
-<<<<<<< HEAD
-
-		dec_wb_stat(&bdi->wb, WB_WRITEBACK);
-		dec_node_page_state(aux->ia.ap.pages[0], NR_WRITEBACK_TEMP);
-		wb_writeout_inc(&bdi->wb);
-=======
 		fuse_writepage_finish_stat(aux->inode, aux->ia.ap.pages[0]);
->>>>>>> adc21867
 		fuse_writepage_free(aux);
 	}
 
