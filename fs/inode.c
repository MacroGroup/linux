--- conflicted
+++ resolved
@@ -505,32 +505,13 @@
 	spin_lock(&inode->i_lock);
 	WARN_ON(!(inode->i_state & I_LRU_ISOLATING));
 	inode->i_state &= ~I_LRU_ISOLATING;
-<<<<<<< HEAD
-	smp_mb();
-	wake_up_bit(&inode->i_state, __I_LRU_ISOLATING);
-=======
 	/* Called with inode->i_lock which ensures memory ordering. */
 	inode_wake_up_bit(inode, __I_LRU_ISOLATING);
->>>>>>> adc21867
 	spin_unlock(&inode->i_lock);
 }
 
 static void inode_wait_for_lru_isolating(struct inode *inode)
 {
-<<<<<<< HEAD
-	spin_lock(&inode->i_lock);
-	if (inode->i_state & I_LRU_ISOLATING) {
-		DEFINE_WAIT_BIT(wq, &inode->i_state, __I_LRU_ISOLATING);
-		wait_queue_head_t *wqh;
-
-		wqh = bit_waitqueue(&inode->i_state, __I_LRU_ISOLATING);
-		spin_unlock(&inode->i_lock);
-		__wait_on_bit(wqh, &wq, bit_wait, TASK_UNINTERRUPTIBLE);
-		spin_lock(&inode->i_lock);
-		WARN_ON(inode->i_state & I_LRU_ISOLATING);
-	}
-	spin_unlock(&inode->i_lock);
-=======
 	struct wait_bit_queue_entry wqe;
 	struct wait_queue_head *wq_head;
 
@@ -553,7 +534,6 @@
 	}
 	finish_wait(wq_head, &wqe.wq_entry);
 	WARN_ON(inode->i_state & I_LRU_ISOLATING);
->>>>>>> adc21867
 }
 
 /**
@@ -729,10 +709,7 @@
 
 	inode_sb_list_del(inode);
 
-<<<<<<< HEAD
-=======
 	spin_lock(&inode->i_lock);
->>>>>>> adc21867
 	inode_wait_for_lru_isolating(inode);
 
 	/*
@@ -1634,13 +1611,7 @@
 	struct hlist_head *head = inode_hashtable + hash(sb, ino);
 	struct inode *inode;
 again:
-<<<<<<< HEAD
-	spin_lock(&inode_hash_lock);
-	inode = find_inode_fast(sb, head, ino, true);
-	spin_unlock(&inode_hash_lock);
-=======
 	inode = find_inode_fast(sb, head, ino, false);
->>>>>>> adc21867
 
 	if (inode) {
 		if (IS_ERR(inode))
@@ -2402,13 +2373,8 @@
  */
 static void __wait_on_freeing_inode(struct inode *inode, bool is_inode_hash_locked)
 {
-<<<<<<< HEAD
-	wait_queue_head_t *wq;
-	DEFINE_WAIT_BIT(wait, &inode->i_state, __I_NEW);
-=======
 	struct wait_bit_queue_entry wqe;
 	struct wait_queue_head *wq_head;
->>>>>>> adc21867
 
 	/*
 	 * Handle racing against evict(), see that routine for more details.
@@ -2419,23 +2385,14 @@
 		return;
 	}
 
-<<<<<<< HEAD
-	wq = bit_waitqueue(&inode->i_state, __I_NEW);
-	prepare_to_wait(wq, &wait.wq_entry, TASK_UNINTERRUPTIBLE);
-=======
 	wq_head = inode_bit_waitqueue(&wqe, inode, __I_NEW);
 	prepare_to_wait_event(wq_head, &wqe.wq_entry, TASK_UNINTERRUPTIBLE);
->>>>>>> adc21867
 	spin_unlock(&inode->i_lock);
 	rcu_read_unlock();
 	if (is_inode_hash_locked)
 		spin_unlock(&inode_hash_lock);
 	schedule();
-<<<<<<< HEAD
-	finish_wait(wq, &wait.wq_entry);
-=======
 	finish_wait(wq_head, &wqe.wq_entry);
->>>>>>> adc21867
 	if (is_inode_hash_locked)
 		spin_lock(&inode_hash_lock);
 	rcu_read_lock();
