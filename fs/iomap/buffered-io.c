// SPDX-License-Identifier: GPL-2.0
/*
 * Copyright (C) 2010 Red Hat, Inc.
 * Copyright (C) 2016-2023 Christoph Hellwig.
 */
#include <linux/module.h>
#include <linux/compiler.h>
#include <linux/fs.h>
#include <linux/iomap.h>
#include <linux/pagemap.h>
#include <linux/uio.h>
#include <linux/buffer_head.h>
#include <linux/dax.h>
#include <linux/writeback.h>
#include <linux/list_sort.h>
#include <linux/swap.h>
#include <linux/bio.h>
#include <linux/sched/signal.h>
#include <linux/migrate.h>
#include "trace.h"

#include "../internal.h"

#define IOEND_BATCH_SIZE	4096

/*
 * Structure allocated for each folio to track per-block uptodate, dirty state
 * and I/O completions.
 */
struct iomap_folio_state {
	spinlock_t		state_lock;
	unsigned int		read_bytes_pending;
	atomic_t		write_bytes_pending;

	/*
	 * Each block has two bits in this bitmap:
	 * Bits [0..blocks_per_folio) has the uptodate status.
	 * Bits [b_p_f...(2*b_p_f))   has the dirty status.
	 */
	unsigned long		state[];
};

static struct bio_set iomap_ioend_bioset;

static inline bool ifs_is_fully_uptodate(struct folio *folio,
		struct iomap_folio_state *ifs)
{
	struct inode *inode = folio->mapping->host;

	return bitmap_full(ifs->state, i_blocks_per_folio(inode, folio));
}

static inline bool ifs_block_is_uptodate(struct iomap_folio_state *ifs,
		unsigned int block)
{
	return test_bit(block, ifs->state);
}

static bool ifs_set_range_uptodate(struct folio *folio,
		struct iomap_folio_state *ifs, size_t off, size_t len)
{
	struct inode *inode = folio->mapping->host;
	unsigned int first_blk = off >> inode->i_blkbits;
	unsigned int last_blk = (off + len - 1) >> inode->i_blkbits;
	unsigned int nr_blks = last_blk - first_blk + 1;

	bitmap_set(ifs->state, first_blk, nr_blks);
	return ifs_is_fully_uptodate(folio, ifs);
}

static void iomap_set_range_uptodate(struct folio *folio, size_t off,
		size_t len)
{
	struct iomap_folio_state *ifs = folio->private;
	unsigned long flags;
	bool uptodate = true;

	if (ifs) {
		spin_lock_irqsave(&ifs->state_lock, flags);
		uptodate = ifs_set_range_uptodate(folio, ifs, off, len);
		spin_unlock_irqrestore(&ifs->state_lock, flags);
	}

	if (uptodate)
		folio_mark_uptodate(folio);
}

static inline bool ifs_block_is_dirty(struct folio *folio,
		struct iomap_folio_state *ifs, int block)
{
	struct inode *inode = folio->mapping->host;
	unsigned int blks_per_folio = i_blocks_per_folio(inode, folio);

	return test_bit(block + blks_per_folio, ifs->state);
}

static unsigned ifs_find_dirty_range(struct folio *folio,
		struct iomap_folio_state *ifs, u64 *range_start, u64 range_end)
{
	struct inode *inode = folio->mapping->host;
	unsigned start_blk =
		offset_in_folio(folio, *range_start) >> inode->i_blkbits;
	unsigned end_blk = min_not_zero(
		offset_in_folio(folio, range_end) >> inode->i_blkbits,
		i_blocks_per_folio(inode, folio));
	unsigned nblks = 1;

	while (!ifs_block_is_dirty(folio, ifs, start_blk))
		if (++start_blk == end_blk)
			return 0;

	while (start_blk + nblks < end_blk) {
		if (!ifs_block_is_dirty(folio, ifs, start_blk + nblks))
			break;
		nblks++;
	}

	*range_start = folio_pos(folio) + (start_blk << inode->i_blkbits);
	return nblks << inode->i_blkbits;
}

static unsigned iomap_find_dirty_range(struct folio *folio, u64 *range_start,
		u64 range_end)
{
	struct iomap_folio_state *ifs = folio->private;

	if (*range_start >= range_end)
		return 0;

	if (ifs)
		return ifs_find_dirty_range(folio, ifs, range_start, range_end);
	return range_end - *range_start;
}

static void ifs_clear_range_dirty(struct folio *folio,
		struct iomap_folio_state *ifs, size_t off, size_t len)
{
	struct inode *inode = folio->mapping->host;
	unsigned int blks_per_folio = i_blocks_per_folio(inode, folio);
	unsigned int first_blk = (off >> inode->i_blkbits);
	unsigned int last_blk = (off + len - 1) >> inode->i_blkbits;
	unsigned int nr_blks = last_blk - first_blk + 1;
	unsigned long flags;

	spin_lock_irqsave(&ifs->state_lock, flags);
	bitmap_clear(ifs->state, first_blk + blks_per_folio, nr_blks);
	spin_unlock_irqrestore(&ifs->state_lock, flags);
}

static void iomap_clear_range_dirty(struct folio *folio, size_t off, size_t len)
{
	struct iomap_folio_state *ifs = folio->private;

	if (ifs)
		ifs_clear_range_dirty(folio, ifs, off, len);
}

static void ifs_set_range_dirty(struct folio *folio,
		struct iomap_folio_state *ifs, size_t off, size_t len)
{
	struct inode *inode = folio->mapping->host;
	unsigned int blks_per_folio = i_blocks_per_folio(inode, folio);
	unsigned int first_blk = (off >> inode->i_blkbits);
	unsigned int last_blk = (off + len - 1) >> inode->i_blkbits;
	unsigned int nr_blks = last_blk - first_blk + 1;
	unsigned long flags;

	spin_lock_irqsave(&ifs->state_lock, flags);
	bitmap_set(ifs->state, first_blk + blks_per_folio, nr_blks);
	spin_unlock_irqrestore(&ifs->state_lock, flags);
}

static void iomap_set_range_dirty(struct folio *folio, size_t off, size_t len)
{
	struct iomap_folio_state *ifs = folio->private;

	if (ifs)
		ifs_set_range_dirty(folio, ifs, off, len);
}

static struct iomap_folio_state *ifs_alloc(struct inode *inode,
		struct folio *folio, unsigned int flags)
{
	struct iomap_folio_state *ifs = folio->private;
	unsigned int nr_blocks = i_blocks_per_folio(inode, folio);
	gfp_t gfp;

	if (ifs || nr_blocks <= 1)
		return ifs;

	if (flags & IOMAP_NOWAIT)
		gfp = GFP_NOWAIT;
	else
		gfp = GFP_NOFS | __GFP_NOFAIL;

	/*
	 * ifs->state tracks two sets of state flags when the
	 * filesystem block size is smaller than the folio size.
	 * The first state tracks per-block uptodate and the
	 * second tracks per-block dirty state.
	 */
	ifs = kzalloc(struct_size(ifs, state,
		      BITS_TO_LONGS(2 * nr_blocks)), gfp);
	if (!ifs)
		return ifs;

	spin_lock_init(&ifs->state_lock);
	if (folio_test_uptodate(folio))
		bitmap_set(ifs->state, 0, nr_blocks);
	if (folio_test_dirty(folio))
		bitmap_set(ifs->state, nr_blocks, nr_blocks);
	folio_attach_private(folio, ifs);

	return ifs;
}

static void ifs_free(struct folio *folio)
{
	struct iomap_folio_state *ifs = folio_detach_private(folio);

	if (!ifs)
		return;
	WARN_ON_ONCE(ifs->read_bytes_pending != 0);
	WARN_ON_ONCE(atomic_read(&ifs->write_bytes_pending));
	WARN_ON_ONCE(ifs_is_fully_uptodate(folio, ifs) !=
			folio_test_uptodate(folio));
	kfree(ifs);
}

/*
 * Calculate the range inside the folio that we actually need to read.
 */
static void iomap_adjust_read_range(struct inode *inode, struct folio *folio,
		loff_t *pos, loff_t length, size_t *offp, size_t *lenp)
{
	struct iomap_folio_state *ifs = folio->private;
	loff_t orig_pos = *pos;
	loff_t isize = i_size_read(inode);
	unsigned block_bits = inode->i_blkbits;
	unsigned block_size = (1 << block_bits);
	size_t poff = offset_in_folio(folio, *pos);
	size_t plen = min_t(loff_t, folio_size(folio) - poff, length);
	size_t orig_plen = plen;
	unsigned first = poff >> block_bits;
	unsigned last = (poff + plen - 1) >> block_bits;

	/*
	 * If the block size is smaller than the page size, we need to check the
	 * per-block uptodate status and adjust the offset and length if needed
	 * to avoid reading in already uptodate ranges.
	 */
	if (ifs) {
		unsigned int i;

		/* move forward for each leading block marked uptodate */
		for (i = first; i <= last; i++) {
			if (!ifs_block_is_uptodate(ifs, i))
				break;
			*pos += block_size;
			poff += block_size;
			plen -= block_size;
			first++;
		}

		/* truncate len if we find any trailing uptodate block(s) */
		for ( ; i <= last; i++) {
			if (ifs_block_is_uptodate(ifs, i)) {
				plen -= (last - i + 1) * block_size;
				last = i - 1;
				break;
			}
		}
	}

	/*
	 * If the extent spans the block that contains the i_size, we need to
	 * handle both halves separately so that we properly zero data in the
	 * page cache for blocks that are entirely outside of i_size.
	 */
	if (orig_pos <= isize && orig_pos + orig_plen > isize) {
		unsigned end = offset_in_folio(folio, isize - 1) >> block_bits;

		if (first <= end && last > end)
			plen -= (last - end) * block_size;
	}

	*offp = poff;
	*lenp = plen;
}

static void iomap_finish_folio_read(struct folio *folio, size_t off,
		size_t len, int error)
{
	struct iomap_folio_state *ifs = folio->private;
	bool uptodate = !error;
	bool finished = true;

	if (ifs) {
		unsigned long flags;

		spin_lock_irqsave(&ifs->state_lock, flags);
		if (!error)
			uptodate = ifs_set_range_uptodate(folio, ifs, off, len);
		ifs->read_bytes_pending -= len;
		finished = !ifs->read_bytes_pending;
		spin_unlock_irqrestore(&ifs->state_lock, flags);
	}

	if (finished)
		folio_end_read(folio, uptodate);
}

static void iomap_read_end_io(struct bio *bio)
{
	int error = blk_status_to_errno(bio->bi_status);
	struct folio_iter fi;

	bio_for_each_folio_all(fi, bio)
		iomap_finish_folio_read(fi.folio, fi.offset, fi.length, error);
	bio_put(bio);
}

struct iomap_readpage_ctx {
	struct folio		*cur_folio;
	bool			cur_folio_in_bio;
	struct bio		*bio;
	struct readahead_control *rac;
};

/**
 * iomap_read_inline_data - copy inline data into the page cache
 * @iter: iteration structure
 * @folio: folio to copy to
 *
 * Copy the inline data in @iter into @folio and zero out the rest of the folio.
 * Only a single IOMAP_INLINE extent is allowed at the end of each file.
 * Returns zero for success to complete the read, or the usual negative errno.
 */
static int iomap_read_inline_data(const struct iomap_iter *iter,
		struct folio *folio)
{
	const struct iomap *iomap = iomap_iter_srcmap(iter);
	size_t size = i_size_read(iter->inode) - iomap->offset;
	size_t offset = offset_in_folio(folio, iomap->offset);

	if (folio_test_uptodate(folio))
		return 0;

	if (WARN_ON_ONCE(size > iomap->length))
		return -EIO;
	if (offset > 0)
		ifs_alloc(iter->inode, folio, iter->flags);

	folio_fill_tail(folio, offset, iomap->inline_data, size);
	iomap_set_range_uptodate(folio, offset, folio_size(folio) - offset);
	return 0;
}

static inline bool iomap_block_needs_zeroing(const struct iomap_iter *iter,
		loff_t pos)
{
	const struct iomap *srcmap = iomap_iter_srcmap(iter);

	return srcmap->type != IOMAP_MAPPED ||
		(srcmap->flags & IOMAP_F_NEW) ||
		pos >= i_size_read(iter->inode);
}

static loff_t iomap_readpage_iter(const struct iomap_iter *iter,
		struct iomap_readpage_ctx *ctx, loff_t offset)
{
	const struct iomap *iomap = &iter->iomap;
	loff_t pos = iter->pos + offset;
	loff_t length = iomap_length(iter) - offset;
	struct folio *folio = ctx->cur_folio;
	struct iomap_folio_state *ifs;
	loff_t orig_pos = pos;
	size_t poff, plen;
	sector_t sector;

	if (iomap->type == IOMAP_INLINE)
		return iomap_read_inline_data(iter, folio);

	/* zero post-eof blocks as the page may be mapped */
	ifs = ifs_alloc(iter->inode, folio, iter->flags);
	iomap_adjust_read_range(iter->inode, folio, &pos, length, &poff, &plen);
	if (plen == 0)
		goto done;

	if (iomap_block_needs_zeroing(iter, pos)) {
		folio_zero_range(folio, poff, plen);
		iomap_set_range_uptodate(folio, poff, plen);
		goto done;
	}

	ctx->cur_folio_in_bio = true;
	if (ifs) {
		spin_lock_irq(&ifs->state_lock);
		ifs->read_bytes_pending += plen;
		spin_unlock_irq(&ifs->state_lock);
	}

	sector = iomap_sector(iomap, pos);
	if (!ctx->bio ||
	    bio_end_sector(ctx->bio) != sector ||
	    !bio_add_folio(ctx->bio, folio, plen, poff)) {
		gfp_t gfp = mapping_gfp_constraint(folio->mapping, GFP_KERNEL);
		gfp_t orig_gfp = gfp;
		unsigned int nr_vecs = DIV_ROUND_UP(length, PAGE_SIZE);

		if (ctx->bio)
			submit_bio(ctx->bio);

		if (ctx->rac) /* same as readahead_gfp_mask */
			gfp |= __GFP_NORETRY | __GFP_NOWARN;
		ctx->bio = bio_alloc(iomap->bdev, bio_max_segs(nr_vecs),
				     REQ_OP_READ, gfp);
		/*
		 * If the bio_alloc fails, try it again for a single page to
		 * avoid having to deal with partial page reads.  This emulates
		 * what do_mpage_read_folio does.
		 */
		if (!ctx->bio) {
			ctx->bio = bio_alloc(iomap->bdev, 1, REQ_OP_READ,
					     orig_gfp);
		}
		if (ctx->rac)
			ctx->bio->bi_opf |= REQ_RAHEAD;
		ctx->bio->bi_iter.bi_sector = sector;
		ctx->bio->bi_end_io = iomap_read_end_io;
		bio_add_folio_nofail(ctx->bio, folio, plen, poff);
	}

done:
	/*
	 * Move the caller beyond our range so that it keeps making progress.
	 * For that, we have to include any leading non-uptodate ranges, but
	 * we can skip trailing ones as they will be handled in the next
	 * iteration.
	 */
	return pos - orig_pos + plen;
}

static loff_t iomap_read_folio_iter(const struct iomap_iter *iter,
		struct iomap_readpage_ctx *ctx)
{
	struct folio *folio = ctx->cur_folio;
	size_t offset = offset_in_folio(folio, iter->pos);
	loff_t length = min_t(loff_t, folio_size(folio) - offset,
			      iomap_length(iter));
	loff_t done, ret;

	for (done = 0; done < length; done += ret) {
		ret = iomap_readpage_iter(iter, ctx, done);
		if (ret <= 0)
			return ret;
	}

	return done;
}

int iomap_read_folio(struct folio *folio, const struct iomap_ops *ops)
{
	struct iomap_iter iter = {
		.inode		= folio->mapping->host,
		.pos		= folio_pos(folio),
		.len		= folio_size(folio),
	};
	struct iomap_readpage_ctx ctx = {
		.cur_folio	= folio,
	};
	int ret;

	trace_iomap_readpage(iter.inode, 1);

	while ((ret = iomap_iter(&iter, ops)) > 0)
		iter.processed = iomap_read_folio_iter(&iter, &ctx);

	if (ctx.bio) {
		submit_bio(ctx.bio);
		WARN_ON_ONCE(!ctx.cur_folio_in_bio);
	} else {
		WARN_ON_ONCE(ctx.cur_folio_in_bio);
		folio_unlock(folio);
	}

	/*
	 * Just like mpage_readahead and block_read_full_folio, we always
	 * return 0 and just set the folio error flag on errors.  This
	 * should be cleaned up throughout the stack eventually.
	 */
	return 0;
}
EXPORT_SYMBOL_GPL(iomap_read_folio);

static loff_t iomap_readahead_iter(const struct iomap_iter *iter,
		struct iomap_readpage_ctx *ctx)
{
	loff_t length = iomap_length(iter);
	loff_t done, ret;

	for (done = 0; done < length; done += ret) {
		if (ctx->cur_folio &&
		    offset_in_folio(ctx->cur_folio, iter->pos + done) == 0) {
			if (!ctx->cur_folio_in_bio)
				folio_unlock(ctx->cur_folio);
			ctx->cur_folio = NULL;
		}
		if (!ctx->cur_folio) {
			ctx->cur_folio = readahead_folio(ctx->rac);
			ctx->cur_folio_in_bio = false;
		}
		ret = iomap_readpage_iter(iter, ctx, done);
		if (ret <= 0)
			return ret;
	}

	return done;
}

/**
 * iomap_readahead - Attempt to read pages from a file.
 * @rac: Describes the pages to be read.
 * @ops: The operations vector for the filesystem.
 *
 * This function is for filesystems to call to implement their readahead
 * address_space operation.
 *
 * Context: The @ops callbacks may submit I/O (eg to read the addresses of
 * blocks from disc), and may wait for it.  The caller may be trying to
 * access a different page, and so sleeping excessively should be avoided.
 * It may allocate memory, but should avoid costly allocations.  This
 * function is called with memalloc_nofs set, so allocations will not cause
 * the filesystem to be reentered.
 */
void iomap_readahead(struct readahead_control *rac, const struct iomap_ops *ops)
{
	struct iomap_iter iter = {
		.inode	= rac->mapping->host,
		.pos	= readahead_pos(rac),
		.len	= readahead_length(rac),
	};
	struct iomap_readpage_ctx ctx = {
		.rac	= rac,
	};

	trace_iomap_readahead(rac->mapping->host, readahead_count(rac));

	while (iomap_iter(&iter, ops) > 0)
		iter.processed = iomap_readahead_iter(&iter, &ctx);

	if (ctx.bio)
		submit_bio(ctx.bio);
	if (ctx.cur_folio) {
		if (!ctx.cur_folio_in_bio)
			folio_unlock(ctx.cur_folio);
	}
}
EXPORT_SYMBOL_GPL(iomap_readahead);

/*
 * iomap_is_partially_uptodate checks whether blocks within a folio are
 * uptodate or not.
 *
 * Returns true if all blocks which correspond to the specified part
 * of the folio are uptodate.
 */
bool iomap_is_partially_uptodate(struct folio *folio, size_t from, size_t count)
{
	struct iomap_folio_state *ifs = folio->private;
	struct inode *inode = folio->mapping->host;
	unsigned first, last, i;

	if (!ifs)
		return false;

	/* Caller's range may extend past the end of this folio */
	count = min(folio_size(folio) - from, count);

	/* First and last blocks in range within folio */
	first = from >> inode->i_blkbits;
	last = (from + count - 1) >> inode->i_blkbits;

	for (i = first; i <= last; i++)
		if (!ifs_block_is_uptodate(ifs, i))
			return false;
	return true;
}
EXPORT_SYMBOL_GPL(iomap_is_partially_uptodate);

/**
 * iomap_get_folio - get a folio reference for writing
 * @iter: iteration structure
 * @pos: start offset of write
 * @len: Suggested size of folio to create.
 *
 * Returns a locked reference to the folio at @pos, or an error pointer if the
 * folio could not be obtained.
 */
struct folio *iomap_get_folio(struct iomap_iter *iter, loff_t pos, size_t len)
{
	fgf_t fgp = FGP_WRITEBEGIN | FGP_NOFS;

	if (iter->flags & IOMAP_NOWAIT)
		fgp |= FGP_NOWAIT;
	fgp |= fgf_set_order(len);

	return __filemap_get_folio(iter->inode->i_mapping, pos >> PAGE_SHIFT,
			fgp, mapping_gfp_mask(iter->inode->i_mapping));
}
EXPORT_SYMBOL_GPL(iomap_get_folio);

bool iomap_release_folio(struct folio *folio, gfp_t gfp_flags)
{
	trace_iomap_release_folio(folio->mapping->host, folio_pos(folio),
			folio_size(folio));

	/*
	 * If the folio is dirty, we refuse to release our metadata because
	 * it may be partially dirty.  Once we track per-block dirty state,
	 * we can release the metadata if every block is dirty.
	 */
	if (folio_test_dirty(folio))
		return false;
	ifs_free(folio);
	return true;
}
EXPORT_SYMBOL_GPL(iomap_release_folio);

void iomap_invalidate_folio(struct folio *folio, size_t offset, size_t len)
{
	trace_iomap_invalidate_folio(folio->mapping->host,
					folio_pos(folio) + offset, len);

	/*
	 * If we're invalidating the entire folio, clear the dirty state
	 * from it and release it to avoid unnecessary buildup of the LRU.
	 */
	if (offset == 0 && len == folio_size(folio)) {
		WARN_ON_ONCE(folio_test_writeback(folio));
		folio_cancel_dirty(folio);
		ifs_free(folio);
	}
}
EXPORT_SYMBOL_GPL(iomap_invalidate_folio);

bool iomap_dirty_folio(struct address_space *mapping, struct folio *folio)
{
	struct inode *inode = mapping->host;
	size_t len = folio_size(folio);

	ifs_alloc(inode, folio, 0);
	iomap_set_range_dirty(folio, 0, len);
	return filemap_dirty_folio(mapping, folio);
}
EXPORT_SYMBOL_GPL(iomap_dirty_folio);

static void
iomap_write_failed(struct inode *inode, loff_t pos, unsigned len)
{
	loff_t i_size = i_size_read(inode);

	/*
	 * Only truncate newly allocated pages beyoned EOF, even if the
	 * write started inside the existing inode size.
	 */
	if (pos + len > i_size)
		truncate_pagecache_range(inode, max(pos, i_size),
					 pos + len - 1);
}

static int iomap_read_folio_sync(loff_t block_start, struct folio *folio,
		size_t poff, size_t plen, const struct iomap *iomap)
{
	struct bio_vec bvec;
	struct bio bio;

	bio_init(&bio, iomap->bdev, &bvec, 1, REQ_OP_READ);
	bio.bi_iter.bi_sector = iomap_sector(iomap, block_start);
	bio_add_folio_nofail(&bio, folio, plen, poff);
	return submit_bio_wait(&bio);
}

static int __iomap_write_begin(const struct iomap_iter *iter, loff_t pos,
		size_t len, struct folio *folio)
{
	const struct iomap *srcmap = iomap_iter_srcmap(iter);
	struct iomap_folio_state *ifs;
	loff_t block_size = i_blocksize(iter->inode);
	loff_t block_start = round_down(pos, block_size);
	loff_t block_end = round_up(pos + len, block_size);
	unsigned int nr_blocks = i_blocks_per_folio(iter->inode, folio);
	size_t from = offset_in_folio(folio, pos), to = from + len;
	size_t poff, plen;

	/*
	 * If the write or zeroing completely overlaps the current folio, then
	 * entire folio will be dirtied so there is no need for
	 * per-block state tracking structures to be attached to this folio.
	 * For the unshare case, we must read in the ondisk contents because we
	 * are not changing pagecache contents.
	 */
	if (!(iter->flags & IOMAP_UNSHARE) && pos <= folio_pos(folio) &&
	    pos + len >= folio_pos(folio) + folio_size(folio))
		return 0;

	ifs = ifs_alloc(iter->inode, folio, iter->flags);
	if ((iter->flags & IOMAP_NOWAIT) && !ifs && nr_blocks > 1)
		return -EAGAIN;

	if (folio_test_uptodate(folio))
		return 0;

	do {
		iomap_adjust_read_range(iter->inode, folio, &block_start,
				block_end - block_start, &poff, &plen);
		if (plen == 0)
			break;

		if (!(iter->flags & IOMAP_UNSHARE) &&
		    (from <= poff || from >= poff + plen) &&
		    (to <= poff || to >= poff + plen))
			continue;

		if (iomap_block_needs_zeroing(iter, block_start)) {
			if (WARN_ON_ONCE(iter->flags & IOMAP_UNSHARE))
				return -EIO;
			folio_zero_segments(folio, poff, from, to, poff + plen);
		} else {
			int status;

			if (iter->flags & IOMAP_NOWAIT)
				return -EAGAIN;

			status = iomap_read_folio_sync(block_start, folio,
					poff, plen, srcmap);
			if (status)
				return status;
		}
		iomap_set_range_uptodate(folio, poff, plen);
	} while ((block_start += plen) < block_end);

	return 0;
}

static struct folio *__iomap_get_folio(struct iomap_iter *iter, loff_t pos,
		size_t len)
{
	const struct iomap_folio_ops *folio_ops = iter->iomap.folio_ops;

	if (folio_ops && folio_ops->get_folio)
		return folio_ops->get_folio(iter, pos, len);
	else
		return iomap_get_folio(iter, pos, len);
}

static void __iomap_put_folio(struct iomap_iter *iter, loff_t pos, size_t ret,
		struct folio *folio)
{
	const struct iomap_folio_ops *folio_ops = iter->iomap.folio_ops;

	if (folio_ops && folio_ops->put_folio) {
		folio_ops->put_folio(iter->inode, pos, ret, folio);
	} else {
		folio_unlock(folio);
		folio_put(folio);
	}
}

static int iomap_write_begin_inline(const struct iomap_iter *iter,
		struct folio *folio)
{
	/* needs more work for the tailpacking case; disable for now */
	if (WARN_ON_ONCE(iomap_iter_srcmap(iter)->offset != 0))
		return -EIO;
	return iomap_read_inline_data(iter, folio);
}

static int iomap_write_begin(struct iomap_iter *iter, loff_t pos,
		size_t len, struct folio **foliop)
{
	const struct iomap_folio_ops *folio_ops = iter->iomap.folio_ops;
	const struct iomap *srcmap = iomap_iter_srcmap(iter);
	struct folio *folio;
	int status = 0;

	BUG_ON(pos + len > iter->iomap.offset + iter->iomap.length);
	if (srcmap != &iter->iomap)
		BUG_ON(pos + len > srcmap->offset + srcmap->length);

	if (fatal_signal_pending(current))
		return -EINTR;

	if (!mapping_large_folio_support(iter->inode->i_mapping))
		len = min_t(size_t, len, PAGE_SIZE - offset_in_page(pos));

	folio = __iomap_get_folio(iter, pos, len);
	if (IS_ERR(folio))
		return PTR_ERR(folio);

	/*
	 * Now we have a locked folio, before we do anything with it we need to
	 * check that the iomap we have cached is not stale. The inode extent
	 * mapping can change due to concurrent IO in flight (e.g.
	 * IOMAP_UNWRITTEN state can change and memory reclaim could have
	 * reclaimed a previously partially written page at this index after IO
	 * completion before this write reaches this file offset) and hence we
	 * could do the wrong thing here (zero a page range incorrectly or fail
	 * to zero) and corrupt data.
	 */
	if (folio_ops && folio_ops->iomap_valid) {
		bool iomap_valid = folio_ops->iomap_valid(iter->inode,
							 &iter->iomap);
		if (!iomap_valid) {
			iter->iomap.flags |= IOMAP_F_STALE;
			status = 0;
			goto out_unlock;
		}
	}

	if (pos + len > folio_pos(folio) + folio_size(folio))
		len = folio_pos(folio) + folio_size(folio) - pos;

	if (srcmap->type == IOMAP_INLINE)
		status = iomap_write_begin_inline(iter, folio);
	else if (srcmap->flags & IOMAP_F_BUFFER_HEAD)
		status = __block_write_begin_int(folio, pos, len, NULL, srcmap);
	else
		status = __iomap_write_begin(iter, pos, len, folio);

	if (unlikely(status))
		goto out_unlock;

	*foliop = folio;
	return 0;

out_unlock:
	__iomap_put_folio(iter, pos, 0, folio);

	return status;
}

static bool __iomap_write_end(struct inode *inode, loff_t pos, size_t len,
		size_t copied, struct folio *folio)
{
	flush_dcache_folio(folio);

	/*
	 * The blocks that were entirely written will now be uptodate, so we
	 * don't have to worry about a read_folio reading them and overwriting a
	 * partial write.  However, if we've encountered a short write and only
	 * partially written into a block, it will not be marked uptodate, so a
	 * read_folio might come in and destroy our partial write.
	 *
	 * Do the simplest thing and just treat any short write to a
	 * non-uptodate page as a zero-length write, and force the caller to
	 * redo the whole thing.
	 */
	if (unlikely(copied < len && !folio_test_uptodate(folio)))
		return false;
	iomap_set_range_uptodate(folio, offset_in_folio(folio, pos), len);
	iomap_set_range_dirty(folio, offset_in_folio(folio, pos), copied);
	filemap_dirty_folio(inode->i_mapping, folio);
	return true;
}

static void iomap_write_end_inline(const struct iomap_iter *iter,
		struct folio *folio, loff_t pos, size_t copied)
{
	const struct iomap *iomap = &iter->iomap;
	void *addr;

	WARN_ON_ONCE(!folio_test_uptodate(folio));
	BUG_ON(!iomap_inline_data_valid(iomap));

	flush_dcache_folio(folio);
	addr = kmap_local_folio(folio, pos);
	memcpy(iomap_inline_data(iomap, pos), addr, copied);
	kunmap_local(addr);

	mark_inode_dirty(iter->inode);
}

/*
 * Returns true if all copied bytes have been written to the pagecache,
 * otherwise return false.
 */
static bool iomap_write_end(struct iomap_iter *iter, loff_t pos, size_t len,
		size_t copied, struct folio *folio)
{
	const struct iomap *srcmap = iomap_iter_srcmap(iter);

	if (srcmap->type == IOMAP_INLINE) {
		iomap_write_end_inline(iter, folio, pos, copied);
		return true;
	}

	if (srcmap->flags & IOMAP_F_BUFFER_HEAD) {
		size_t bh_written;

		bh_written = block_write_end(NULL, iter->inode->i_mapping, pos,
<<<<<<< HEAD
					len, copied, &folio->page, NULL);
=======
					len, copied, folio, NULL);
>>>>>>> adc21867
		WARN_ON_ONCE(bh_written != copied && bh_written != 0);
		return bh_written == copied;
	}

	return __iomap_write_end(iter->inode, pos, len, copied, folio);
}

static loff_t iomap_write_iter(struct iomap_iter *iter, struct iov_iter *i)
{
	loff_t length = iomap_length(iter);
	loff_t pos = iter->pos;
	ssize_t total_written = 0;
	long status = 0;
	struct address_space *mapping = iter->inode->i_mapping;
	size_t chunk = mapping_max_folio_size(mapping);
	unsigned int bdp_flags = (iter->flags & IOMAP_NOWAIT) ? BDP_ASYNC : 0;

	do {
		struct folio *folio;
		loff_t old_size;
		size_t offset;		/* Offset into folio */
		size_t bytes;		/* Bytes to write to folio */
		size_t copied;		/* Bytes copied from user */
		size_t written;		/* Bytes have been written */

		bytes = iov_iter_count(i);
retry:
		offset = pos & (chunk - 1);
		bytes = min(chunk - offset, bytes);
		status = balance_dirty_pages_ratelimited_flags(mapping,
							       bdp_flags);
		if (unlikely(status))
			break;

		if (bytes > length)
			bytes = length;

		/*
		 * Bring in the user page that we'll copy from _first_.
		 * Otherwise there's a nasty deadlock on copying from the
		 * same page as we're writing to, without it being marked
		 * up-to-date.
		 *
		 * For async buffered writes the assumption is that the user
		 * page has already been faulted in. This can be optimized by
		 * faulting the user page.
		 */
		if (unlikely(fault_in_iov_iter_readable(i, bytes) == bytes)) {
			status = -EFAULT;
			break;
		}

		status = iomap_write_begin(iter, pos, bytes, &folio);
		if (unlikely(status)) {
			iomap_write_failed(iter->inode, pos, bytes);
			break;
		}
		if (iter->iomap.flags & IOMAP_F_STALE)
			break;

		offset = offset_in_folio(folio, pos);
		if (bytes > folio_size(folio) - offset)
			bytes = folio_size(folio) - offset;

		if (mapping_writably_mapped(mapping))
			flush_dcache_folio(folio);

		copied = copy_folio_from_iter_atomic(folio, offset, bytes, i);
		written = iomap_write_end(iter, pos, bytes, copied, folio) ?
			  copied : 0;

		/*
		 * Update the in-memory inode size after copying the data into
		 * the page cache.  It's up to the file system to write the
		 * updated size to disk, preferably after I/O completion so that
		 * no stale data is exposed.  Only once that's done can we
		 * unlock and release the folio.
		 */
		old_size = iter->inode->i_size;
		if (pos + written > old_size) {
			i_size_write(iter->inode, pos + written);
			iter->iomap.flags |= IOMAP_F_SIZE_CHANGED;
		}
		__iomap_put_folio(iter, pos, written, folio);

		if (old_size < pos)
			pagecache_isize_extended(iter->inode, old_size, pos);

		cond_resched();
		if (unlikely(written == 0)) {
			/*
			 * A short copy made iomap_write_end() reject the
			 * thing entirely.  Might be memory poisoning
			 * halfway through, might be a race with munmap,
			 * might be severe memory pressure.
			 */
			iomap_write_failed(iter->inode, pos, bytes);
			iov_iter_revert(i, copied);

			if (chunk > PAGE_SIZE)
				chunk /= 2;
			if (copied) {
				bytes = copied;
				goto retry;
			}
		} else {
			pos += written;
			total_written += written;
			length -= written;
		}
	} while (iov_iter_count(i) && length);

	if (status == -EAGAIN) {
		iov_iter_revert(i, total_written);
		return -EAGAIN;
	}
	return total_written ? total_written : status;
}

ssize_t
iomap_file_buffered_write(struct kiocb *iocb, struct iov_iter *i,
		const struct iomap_ops *ops, void *private)
{
	struct iomap_iter iter = {
		.inode		= iocb->ki_filp->f_mapping->host,
		.pos		= iocb->ki_pos,
		.len		= iov_iter_count(i),
		.flags		= IOMAP_WRITE,
		.private	= private,
	};
	ssize_t ret;

	if (iocb->ki_flags & IOCB_NOWAIT)
		iter.flags |= IOMAP_NOWAIT;

	while ((ret = iomap_iter(&iter, ops)) > 0)
		iter.processed = iomap_write_iter(&iter, i);

	if (unlikely(iter.pos == iocb->ki_pos))
		return ret;
	ret = iter.pos - iocb->ki_pos;
	iocb->ki_pos = iter.pos;
	return ret;
}
EXPORT_SYMBOL_GPL(iomap_file_buffered_write);

static void iomap_write_delalloc_ifs_punch(struct inode *inode,
		struct folio *folio, loff_t start_byte, loff_t end_byte,
		struct iomap *iomap, iomap_punch_t punch)
{
	unsigned int first_blk, last_blk, i;
	loff_t last_byte;
	u8 blkbits = inode->i_blkbits;
	struct iomap_folio_state *ifs;

	/*
	 * When we have per-block dirty tracking, there can be
	 * blocks within a folio which are marked uptodate
	 * but not dirty. In that case it is necessary to punch
	 * out such blocks to avoid leaking any delalloc blocks.
	 */
	ifs = folio->private;
	if (!ifs)
		return;

	last_byte = min_t(loff_t, end_byte - 1,
			folio_pos(folio) + folio_size(folio) - 1);
	first_blk = offset_in_folio(folio, start_byte) >> blkbits;
	last_blk = offset_in_folio(folio, last_byte) >> blkbits;
	for (i = first_blk; i <= last_blk; i++) {
		if (!ifs_block_is_dirty(folio, ifs, i))
			punch(inode, folio_pos(folio) + (i << blkbits),
				    1 << blkbits, iomap);
	}
}

static void iomap_write_delalloc_punch(struct inode *inode, struct folio *folio,
		loff_t *punch_start_byte, loff_t start_byte, loff_t end_byte,
		struct iomap *iomap, iomap_punch_t punch)
{
	if (!folio_test_dirty(folio))
		return;

	/* if dirty, punch up to offset */
	if (start_byte > *punch_start_byte) {
		punch(inode, *punch_start_byte, start_byte - *punch_start_byte,
				iomap);
	}

	/* Punch non-dirty blocks within folio */
	iomap_write_delalloc_ifs_punch(inode, folio, start_byte, end_byte,
			iomap, punch);

	/*
	 * Make sure the next punch start is correctly bound to
	 * the end of this data range, not the end of the folio.
	 */
	*punch_start_byte = min_t(loff_t, end_byte,
				folio_pos(folio) + folio_size(folio));
}

/*
 * Scan the data range passed to us for dirty page cache folios. If we find a
 * dirty folio, punch out the preceding range and update the offset from which
 * the next punch will start from.
 *
 * We can punch out storage reservations under clean pages because they either
 * contain data that has been written back - in which case the delalloc punch
 * over that range is a no-op - or they have been read faults in which case they
 * contain zeroes and we can remove the delalloc backing range and any new
 * writes to those pages will do the normal hole filling operation...
 *
 * This makes the logic simple: we only need to keep the delalloc extents only
 * over the dirty ranges of the page cache.
 *
 * This function uses [start_byte, end_byte) intervals (i.e. open ended) to
 * simplify range iterations.
 */
static void iomap_write_delalloc_scan(struct inode *inode,
		loff_t *punch_start_byte, loff_t start_byte, loff_t end_byte,
		struct iomap *iomap, iomap_punch_t punch)
{
	while (start_byte < end_byte) {
		struct folio	*folio;

		/* grab locked page */
		folio = filemap_lock_folio(inode->i_mapping,
				start_byte >> PAGE_SHIFT);
		if (IS_ERR(folio)) {
			start_byte = ALIGN_DOWN(start_byte, PAGE_SIZE) +
					PAGE_SIZE;
			continue;
		}

		iomap_write_delalloc_punch(inode, folio, punch_start_byte,
				start_byte, end_byte, iomap, punch);

		/* move offset to start of next folio in range */
		start_byte = folio_next_index(folio) << PAGE_SHIFT;
		folio_unlock(folio);
		folio_put(folio);
	}
}

/*
 * When a short write occurs, the filesystem might need to use ->iomap_end
 * to remove space reservations created in ->iomap_begin.
 *
 * For filesystems that use delayed allocation, there can be dirty pages over
 * the delalloc extent outside the range of a short write but still within the
 * delalloc extent allocated for this iomap if the write raced with page
 * faults.
 *
 * Punch out all the delalloc blocks in the range given except for those that
 * have dirty data still pending in the page cache - those are going to be
 * written and so must still retain the delalloc backing for writeback.
 *
 * The punch() callback *must* only punch delalloc extents in the range passed
 * to it. It must skip over all other types of extents in the range and leave
 * them completely unchanged. It must do this punch atomically with respect to
 * other extent modifications.
 *
 * The punch() callback may be called with a folio locked to prevent writeback
 * extent allocation racing at the edge of the range we are currently punching.
 * The locked folio may or may not cover the range being punched, so it is not
 * safe for the punch() callback to lock folios itself.
 *
 * Lock order is:
 *
 * inode->i_rwsem (shared or exclusive)
 *   inode->i_mapping->invalidate_lock (exclusive)
 *     folio_lock()
 *       ->punch
 *         internal filesystem allocation lock
 *
 * As we are scanning the page cache for data, we don't need to reimplement the
 * wheel - mapping_seek_hole_data() does exactly what we need to identify the
 * start and end of data ranges correctly even for sub-folio block sizes. This
 * byte range based iteration is especially convenient because it means we
 * don't have to care about variable size folios, nor where the start or end of
 * the data range lies within a folio, if they lie within the same folio or even
 * if there are multiple discontiguous data ranges within the folio.
 *
 * It should be noted that mapping_seek_hole_data() is not aware of EOF, and so
 * can return data ranges that exist in the cache beyond EOF. e.g. a page fault
 * spanning EOF will initialise the post-EOF data to zeroes and mark it up to
 * date. A write page fault can then mark it dirty. If we then fail a write()
 * beyond EOF into that up to date cached range, we allocate a delalloc block
 * beyond EOF and then have to punch it out. Because the range is up to date,
 * mapping_seek_hole_data() will return it, and we will skip the punch because
 * the folio is dirty. THis is incorrect - we always need to punch out delalloc
 * beyond EOF in this case as writeback will never write back and covert that
 * delalloc block beyond EOF. Hence we limit the cached data scan range to EOF,
 * resulting in always punching out the range from the EOF to the end of the
 * range the iomap spans.
 *
 * Intervals are of the form [start_byte, end_byte) (i.e. open ended) because it
 * matches the intervals returned by mapping_seek_hole_data(). i.e. SEEK_DATA
 * returns the start of a data range (start_byte), and SEEK_HOLE(start_byte)
 * returns the end of the data range (data_end). Using closed intervals would
 * require sprinkling this code with magic "+ 1" and "- 1" arithmetic and expose
 * the code to subtle off-by-one bugs....
 */
void iomap_write_delalloc_release(struct inode *inode, loff_t start_byte,
		loff_t end_byte, unsigned flags, struct iomap *iomap,
		iomap_punch_t punch)
{
	loff_t punch_start_byte = start_byte;
	loff_t scan_end_byte = min(i_size_read(inode), end_byte);

	/*
	 * The caller must hold invalidate_lock to avoid races with page faults
	 * re-instantiating folios and dirtying them via ->page_mkwrite whilst
	 * we walk the cache and perform delalloc extent removal.  Failing to do
	 * this can leave dirty pages with no space reservation in the cache.
	 */
	lockdep_assert_held_write(&inode->i_mapping->invalidate_lock);

	while (start_byte < scan_end_byte) {
		loff_t		data_end;

		start_byte = mapping_seek_hole_data(inode->i_mapping,
				start_byte, scan_end_byte, SEEK_DATA);
		/*
		 * If there is no more data to scan, all that is left is to
		 * punch out the remaining range.
		 *
		 * Note that mapping_seek_hole_data is only supposed to return
		 * either an offset or -ENXIO, so WARN on any other error as
		 * that would be an API change without updating the callers.
		 */
		if (start_byte == -ENXIO || start_byte == scan_end_byte)
			break;
		if (WARN_ON_ONCE(start_byte < 0))
			return;
		WARN_ON_ONCE(start_byte < punch_start_byte);
		WARN_ON_ONCE(start_byte > scan_end_byte);

		/*
		 * We find the end of this contiguous cached data range by
		 * seeking from start_byte to the beginning of the next hole.
		 */
		data_end = mapping_seek_hole_data(inode->i_mapping, start_byte,
				scan_end_byte, SEEK_HOLE);
		if (WARN_ON_ONCE(data_end < 0))
			return;

		/*
		 * If we race with post-direct I/O invalidation of the page cache,
		 * there might be no data left at start_byte.
		 */
		if (data_end == start_byte)
			continue;

		WARN_ON_ONCE(data_end < start_byte);
		WARN_ON_ONCE(data_end > scan_end_byte);

		iomap_write_delalloc_scan(inode, &punch_start_byte, start_byte,
				data_end, iomap, punch);

		/* The next data search starts at the end of this one. */
		start_byte = data_end;
	}

	if (punch_start_byte < end_byte)
		punch(inode, punch_start_byte, end_byte - punch_start_byte,
				iomap);
}
EXPORT_SYMBOL_GPL(iomap_write_delalloc_release);

static loff_t iomap_unshare_iter(struct iomap_iter *iter)
{
	struct iomap *iomap = &iter->iomap;
	loff_t pos = iter->pos;
	loff_t length = iomap_length(iter);
	loff_t written = 0;

	if (!iomap_want_unshare_iter(iter))
		return length;

	do {
		struct folio *folio;
		int status;
		size_t offset;
		size_t bytes = min_t(u64, SIZE_MAX, length);
		bool ret;

		status = iomap_write_begin(iter, pos, bytes, &folio);
		if (unlikely(status))
			return status;
		if (iomap->flags & IOMAP_F_STALE)
			break;

		offset = offset_in_folio(folio, pos);
		if (bytes > folio_size(folio) - offset)
			bytes = folio_size(folio) - offset;

		ret = iomap_write_end(iter, pos, bytes, bytes, folio);
		__iomap_put_folio(iter, pos, bytes, folio);
		if (WARN_ON_ONCE(!ret))
			return -EIO;

		cond_resched();

		pos += bytes;
		written += bytes;
		length -= bytes;

		balance_dirty_pages_ratelimited(iter->inode->i_mapping);
	} while (length > 0);

	return written;
}

int
iomap_file_unshare(struct inode *inode, loff_t pos, loff_t len,
		const struct iomap_ops *ops)
{
	struct iomap_iter iter = {
		.inode		= inode,
		.pos		= pos,
		.flags		= IOMAP_WRITE | IOMAP_UNSHARE,
	};
	loff_t size = i_size_read(inode);
	int ret;

	if (pos < 0 || pos >= size)
		return 0;

	iter.len = min(len, size - pos);
	while ((ret = iomap_iter(&iter, ops)) > 0)
		iter.processed = iomap_unshare_iter(&iter);
	return ret;
}
EXPORT_SYMBOL_GPL(iomap_file_unshare);

/*
 * Flush the remaining range of the iter and mark the current mapping stale.
 * This is used when zero range sees an unwritten mapping that may have had
 * dirty pagecache over it.
 */
static inline int iomap_zero_iter_flush_and_stale(struct iomap_iter *i)
{
	struct address_space *mapping = i->inode->i_mapping;
	loff_t end = i->pos + i->len - 1;

	i->iomap.flags |= IOMAP_F_STALE;
	return filemap_write_and_wait_range(mapping, i->pos, end);
}

static loff_t iomap_zero_iter(struct iomap_iter *iter, bool *did_zero,
		bool *range_dirty)
{
	const struct iomap *srcmap = iomap_iter_srcmap(iter);
	loff_t pos = iter->pos;
	loff_t length = iomap_length(iter);
	loff_t written = 0;

	/*
	 * We must zero subranges of unwritten mappings that might be dirty in
	 * pagecache from previous writes. We only know whether the entire range
	 * was clean or not, however, and dirty folios may have been written
	 * back or reclaimed at any point after mapping lookup.
	 *
	 * The easiest way to deal with this is to flush pagecache to trigger
	 * any pending unwritten conversions and then grab the updated extents
	 * from the fs. The flush may change the current mapping, so mark it
	 * stale for the iterator to remap it for the next pass to handle
	 * properly.
	 *
	 * Note that holes are treated the same as unwritten because zero range
	 * is (ab)used for partial folio zeroing in some cases. Hole backed
	 * post-eof ranges can be dirtied via mapped write and the flush
	 * triggers writeback time post-eof zeroing.
	 */
	if (srcmap->type == IOMAP_HOLE || srcmap->type == IOMAP_UNWRITTEN) {
		if (*range_dirty) {
			*range_dirty = false;
			return iomap_zero_iter_flush_and_stale(iter);
		}
		/* range is clean and already zeroed, nothing to do */
		return length;
	}

	do {
		struct folio *folio;
		int status;
		size_t offset;
		size_t bytes = min_t(u64, SIZE_MAX, length);
		bool ret;

		status = iomap_write_begin(iter, pos, bytes, &folio);
		if (status)
			return status;
		if (iter->iomap.flags & IOMAP_F_STALE)
			break;

		offset = offset_in_folio(folio, pos);
		if (bytes > folio_size(folio) - offset)
			bytes = folio_size(folio) - offset;

		folio_zero_range(folio, offset, bytes);
		folio_mark_accessed(folio);

		ret = iomap_write_end(iter, pos, bytes, bytes, folio);
		__iomap_put_folio(iter, pos, bytes, folio);
		if (WARN_ON_ONCE(!ret))
			return -EIO;

		pos += bytes;
		length -= bytes;
		written += bytes;
	} while (length > 0);

	if (did_zero)
		*did_zero = true;
	return written;
}

int
iomap_zero_range(struct inode *inode, loff_t pos, loff_t len, bool *did_zero,
		const struct iomap_ops *ops)
{
	struct iomap_iter iter = {
		.inode		= inode,
		.pos		= pos,
		.len		= len,
		.flags		= IOMAP_ZERO,
	};
	int ret;
	bool range_dirty;

	/*
	 * Zero range wants to skip pre-zeroed (i.e. unwritten) mappings, but
	 * pagecache must be flushed to ensure stale data from previous
	 * buffered writes is not exposed. A flush is only required for certain
	 * types of mappings, but checking pagecache after mapping lookup is
	 * racy with writeback and reclaim.
	 *
	 * Therefore, check the entire range first and pass along whether any
	 * part of it is dirty. If so and an underlying mapping warrants it,
	 * flush the cache at that point. This trades off the occasional false
	 * positive (and spurious flush, if the dirty data and mapping don't
	 * happen to overlap) for simplicity in handling a relatively uncommon
	 * situation.
	 */
	range_dirty = filemap_range_needs_writeback(inode->i_mapping,
					pos, pos + len - 1);

	while ((ret = iomap_iter(&iter, ops)) > 0)
		iter.processed = iomap_zero_iter(&iter, did_zero, &range_dirty);
	return ret;
}
EXPORT_SYMBOL_GPL(iomap_zero_range);

int
iomap_truncate_page(struct inode *inode, loff_t pos, bool *did_zero,
		const struct iomap_ops *ops)
{
	unsigned int blocksize = i_blocksize(inode);
	unsigned int off = pos & (blocksize - 1);

	/* Block boundary? Nothing to do */
	if (!off)
		return 0;
	return iomap_zero_range(inode, pos, blocksize - off, did_zero, ops);
}
EXPORT_SYMBOL_GPL(iomap_truncate_page);

static loff_t iomap_folio_mkwrite_iter(struct iomap_iter *iter,
		struct folio *folio)
{
	loff_t length = iomap_length(iter);
	int ret;

	if (iter->iomap.flags & IOMAP_F_BUFFER_HEAD) {
		ret = __block_write_begin_int(folio, iter->pos, length, NULL,
					      &iter->iomap);
		if (ret)
			return ret;
		block_commit_write(&folio->page, 0, length);
	} else {
		WARN_ON_ONCE(!folio_test_uptodate(folio));
		folio_mark_dirty(folio);
	}

	return length;
}

vm_fault_t iomap_page_mkwrite(struct vm_fault *vmf, const struct iomap_ops *ops)
{
	struct iomap_iter iter = {
		.inode		= file_inode(vmf->vma->vm_file),
		.flags		= IOMAP_WRITE | IOMAP_FAULT,
	};
	struct folio *folio = page_folio(vmf->page);
	ssize_t ret;

	folio_lock(folio);
	ret = folio_mkwrite_check_truncate(folio, iter.inode);
	if (ret < 0)
		goto out_unlock;
	iter.pos = folio_pos(folio);
	iter.len = ret;
	while ((ret = iomap_iter(&iter, ops)) > 0)
		iter.processed = iomap_folio_mkwrite_iter(&iter, folio);

	if (ret < 0)
		goto out_unlock;
	folio_wait_stable(folio);
	return VM_FAULT_LOCKED;
out_unlock:
	folio_unlock(folio);
	return vmf_fs_error(ret);
}
EXPORT_SYMBOL_GPL(iomap_page_mkwrite);

static void iomap_finish_folio_write(struct inode *inode, struct folio *folio,
		size_t len)
{
	struct iomap_folio_state *ifs = folio->private;

	WARN_ON_ONCE(i_blocks_per_folio(inode, folio) > 1 && !ifs);
	WARN_ON_ONCE(ifs && atomic_read(&ifs->write_bytes_pending) <= 0);

	if (!ifs || atomic_sub_and_test(len, &ifs->write_bytes_pending))
		folio_end_writeback(folio);
}

/*
 * We're now finished for good with this ioend structure.  Update the page
 * state, release holds on bios, and finally free up memory.  Do not use the
 * ioend after this.
 */
static u32
iomap_finish_ioend(struct iomap_ioend *ioend, int error)
{
	struct inode *inode = ioend->io_inode;
	struct bio *bio = &ioend->io_bio;
	struct folio_iter fi;
	u32 folio_count = 0;

	if (error) {
		mapping_set_error(inode->i_mapping, error);
		if (!bio_flagged(bio, BIO_QUIET)) {
			pr_err_ratelimited(
"%s: writeback error on inode %lu, offset %lld, sector %llu",
				inode->i_sb->s_id, inode->i_ino,
				ioend->io_offset, ioend->io_sector);
		}
	}

	/* walk all folios in bio, ending page IO on them */
	bio_for_each_folio_all(fi, bio) {
		iomap_finish_folio_write(inode, fi.folio, fi.length);
		folio_count++;
	}

	bio_put(bio);	/* frees the ioend */
	return folio_count;
}

/*
 * Ioend completion routine for merged bios. This can only be called from task
 * contexts as merged ioends can be of unbound length. Hence we have to break up
 * the writeback completions into manageable chunks to avoid long scheduler
 * holdoffs. We aim to keep scheduler holdoffs down below 10ms so that we get
 * good batch processing throughput without creating adverse scheduler latency
 * conditions.
 */
void
iomap_finish_ioends(struct iomap_ioend *ioend, int error)
{
	struct list_head tmp;
	u32 completions;

	might_sleep();

	list_replace_init(&ioend->io_list, &tmp);
	completions = iomap_finish_ioend(ioend, error);

	while (!list_empty(&tmp)) {
		if (completions > IOEND_BATCH_SIZE * 8) {
			cond_resched();
			completions = 0;
		}
		ioend = list_first_entry(&tmp, struct iomap_ioend, io_list);
		list_del_init(&ioend->io_list);
		completions += iomap_finish_ioend(ioend, error);
	}
}
EXPORT_SYMBOL_GPL(iomap_finish_ioends);

/*
 * We can merge two adjacent ioends if they have the same set of work to do.
 */
static bool
iomap_ioend_can_merge(struct iomap_ioend *ioend, struct iomap_ioend *next)
{
	if (ioend->io_bio.bi_status != next->io_bio.bi_status)
		return false;
	if ((ioend->io_flags & IOMAP_F_SHARED) ^
	    (next->io_flags & IOMAP_F_SHARED))
		return false;
	if ((ioend->io_type == IOMAP_UNWRITTEN) ^
	    (next->io_type == IOMAP_UNWRITTEN))
		return false;
	if (ioend->io_offset + ioend->io_size != next->io_offset)
		return false;
	/*
	 * Do not merge physically discontiguous ioends. The filesystem
	 * completion functions will have to iterate the physical
	 * discontiguities even if we merge the ioends at a logical level, so
	 * we don't gain anything by merging physical discontiguities here.
	 *
	 * We cannot use bio->bi_iter.bi_sector here as it is modified during
	 * submission so does not point to the start sector of the bio at
	 * completion.
	 */
	if (ioend->io_sector + (ioend->io_size >> 9) != next->io_sector)
		return false;
	return true;
}

void
iomap_ioend_try_merge(struct iomap_ioend *ioend, struct list_head *more_ioends)
{
	struct iomap_ioend *next;

	INIT_LIST_HEAD(&ioend->io_list);

	while ((next = list_first_entry_or_null(more_ioends, struct iomap_ioend,
			io_list))) {
		if (!iomap_ioend_can_merge(ioend, next))
			break;
		list_move_tail(&next->io_list, &ioend->io_list);
		ioend->io_size += next->io_size;
	}
}
EXPORT_SYMBOL_GPL(iomap_ioend_try_merge);

static int
iomap_ioend_compare(void *priv, const struct list_head *a,
		const struct list_head *b)
{
	struct iomap_ioend *ia = container_of(a, struct iomap_ioend, io_list);
	struct iomap_ioend *ib = container_of(b, struct iomap_ioend, io_list);

	if (ia->io_offset < ib->io_offset)
		return -1;
	if (ia->io_offset > ib->io_offset)
		return 1;
	return 0;
}

void
iomap_sort_ioends(struct list_head *ioend_list)
{
	list_sort(NULL, ioend_list, iomap_ioend_compare);
}
EXPORT_SYMBOL_GPL(iomap_sort_ioends);

static void iomap_writepage_end_bio(struct bio *bio)
{
	iomap_finish_ioend(iomap_ioend_from_bio(bio),
			blk_status_to_errno(bio->bi_status));
}

/*
 * Submit the final bio for an ioend.
 *
 * If @error is non-zero, it means that we have a situation where some part of
 * the submission process has failed after we've marked pages for writeback.
 * We cannot cancel ioend directly in that case, so call the bio end I/O handler
 * with the error status here to run the normal I/O completion handler to clear
 * the writeback bit and let the file system proess the errors.
 */
static int iomap_submit_ioend(struct iomap_writepage_ctx *wpc, int error)
{
	if (!wpc->ioend)
		return error;

	/*
	 * Let the file systems prepare the I/O submission and hook in an I/O
	 * comletion handler.  This also needs to happen in case after a
	 * failure happened so that the file system end I/O handler gets called
	 * to clean up.
	 */
	if (wpc->ops->prepare_ioend)
		error = wpc->ops->prepare_ioend(wpc->ioend, error);

	if (error) {
		wpc->ioend->io_bio.bi_status = errno_to_blk_status(error);
		bio_endio(&wpc->ioend->io_bio);
	} else {
		submit_bio(&wpc->ioend->io_bio);
	}

	wpc->ioend = NULL;
	return error;
}

static struct iomap_ioend *iomap_alloc_ioend(struct iomap_writepage_ctx *wpc,
		struct writeback_control *wbc, struct inode *inode, loff_t pos)
{
	struct iomap_ioend *ioend;
	struct bio *bio;

	bio = bio_alloc_bioset(wpc->iomap.bdev, BIO_MAX_VECS,
			       REQ_OP_WRITE | wbc_to_write_flags(wbc),
			       GFP_NOFS, &iomap_ioend_bioset);
	bio->bi_iter.bi_sector = iomap_sector(&wpc->iomap, pos);
	bio->bi_end_io = iomap_writepage_end_bio;
	wbc_init_bio(wbc, bio);
	bio->bi_write_hint = inode->i_write_hint;

	ioend = iomap_ioend_from_bio(bio);
	INIT_LIST_HEAD(&ioend->io_list);
	ioend->io_type = wpc->iomap.type;
	ioend->io_flags = wpc->iomap.flags;
	ioend->io_inode = inode;
	ioend->io_size = 0;
	ioend->io_offset = pos;
	ioend->io_sector = bio->bi_iter.bi_sector;

	wpc->nr_folios = 0;
	return ioend;
}

static bool iomap_can_add_to_ioend(struct iomap_writepage_ctx *wpc, loff_t pos)
{
	if ((wpc->iomap.flags & IOMAP_F_SHARED) !=
	    (wpc->ioend->io_flags & IOMAP_F_SHARED))
		return false;
	if (wpc->iomap.type != wpc->ioend->io_type)
		return false;
	if (pos != wpc->ioend->io_offset + wpc->ioend->io_size)
		return false;
	if (iomap_sector(&wpc->iomap, pos) !=
	    bio_end_sector(&wpc->ioend->io_bio))
		return false;
	/*
	 * Limit ioend bio chain lengths to minimise IO completion latency. This
	 * also prevents long tight loops ending page writeback on all the
	 * folios in the ioend.
	 */
	if (wpc->nr_folios >= IOEND_BATCH_SIZE)
		return false;
	return true;
}

/*
 * Test to see if we have an existing ioend structure that we could append to
 * first; otherwise finish off the current ioend and start another.
 *
 * If a new ioend is created and cached, the old ioend is submitted to the block
 * layer instantly.  Batching optimisations are provided by higher level block
 * plugging.
 *
 * At the end of a writeback pass, there will be a cached ioend remaining on the
 * writepage context that the caller will need to submit.
 */
static int iomap_add_to_ioend(struct iomap_writepage_ctx *wpc,
		struct writeback_control *wbc, struct folio *folio,
		struct inode *inode, loff_t pos, unsigned len)
{
	struct iomap_folio_state *ifs = folio->private;
	size_t poff = offset_in_folio(folio, pos);
	int error;

	if (!wpc->ioend || !iomap_can_add_to_ioend(wpc, pos)) {
new_ioend:
		error = iomap_submit_ioend(wpc, 0);
		if (error)
			return error;
		wpc->ioend = iomap_alloc_ioend(wpc, wbc, inode, pos);
	}

	if (!bio_add_folio(&wpc->ioend->io_bio, folio, len, poff))
		goto new_ioend;

	if (ifs)
		atomic_add(len, &ifs->write_bytes_pending);
	wpc->ioend->io_size += len;
	wbc_account_cgroup_owner(wbc, &folio->page, len);
	return 0;
}

static int iomap_writepage_map_blocks(struct iomap_writepage_ctx *wpc,
		struct writeback_control *wbc, struct folio *folio,
		struct inode *inode, u64 pos, unsigned dirty_len,
		unsigned *count)
{
	int error;

	do {
		unsigned map_len;

		error = wpc->ops->map_blocks(wpc, inode, pos, dirty_len);
		if (error)
			break;
		trace_iomap_writepage_map(inode, pos, dirty_len, &wpc->iomap);

		map_len = min_t(u64, dirty_len,
			wpc->iomap.offset + wpc->iomap.length - pos);
		WARN_ON_ONCE(!folio->private && map_len < dirty_len);

		switch (wpc->iomap.type) {
		case IOMAP_INLINE:
			WARN_ON_ONCE(1);
			error = -EIO;
			break;
		case IOMAP_HOLE:
			break;
		default:
			error = iomap_add_to_ioend(wpc, wbc, folio, inode, pos,
					map_len);
			if (!error)
				(*count)++;
			break;
		}
		dirty_len -= map_len;
		pos += map_len;
	} while (dirty_len && !error);

	/*
	 * We cannot cancel the ioend directly here on error.  We may have
	 * already set other pages under writeback and hence we have to run I/O
	 * completion to mark the error state of the pages under writeback
	 * appropriately.
	 *
	 * Just let the file system know what portion of the folio failed to
	 * map.
	 */
	if (error && wpc->ops->discard_folio)
		wpc->ops->discard_folio(folio, pos);
	return error;
}

/*
 * Check interaction of the folio with the file end.
 *
 * If the folio is entirely beyond i_size, return false.  If it straddles
 * i_size, adjust end_pos and zero all data beyond i_size.
 */
static bool iomap_writepage_handle_eof(struct folio *folio, struct inode *inode,
		u64 *end_pos)
{
	u64 isize = i_size_read(inode);

	if (*end_pos > isize) {
		size_t poff = offset_in_folio(folio, isize);
		pgoff_t end_index = isize >> PAGE_SHIFT;

		/*
		 * If the folio is entirely ouside of i_size, skip it.
		 *
		 * This can happen due to a truncate operation that is in
		 * progress and in that case truncate will finish it off once
		 * we've dropped the folio lock.
		 *
		 * Note that the pgoff_t used for end_index is an unsigned long.
		 * If the given offset is greater than 16TB on a 32-bit system,
		 * then if we checked if the folio is fully outside i_size with
		 * "if (folio->index >= end_index + 1)", "end_index + 1" would
		 * overflow and evaluate to 0.  Hence this folio would be
		 * redirtied and written out repeatedly, which would result in
		 * an infinite loop; the user program performing this operation
		 * would hang.  Instead, we can detect this situation by
		 * checking if the folio is totally beyond i_size or if its
		 * offset is just equal to the EOF.
		 */
		if (folio->index > end_index ||
		    (folio->index == end_index && poff == 0))
			return false;

		/*
		 * The folio straddles i_size.
		 *
		 * It must be zeroed out on each and every writepage invocation
		 * because it may be mmapped:
		 *
		 *    A file is mapped in multiples of the page size.  For a
		 *    file that is not a multiple of the page size, the
		 *    remaining memory is zeroed when mapped, and writes to that
		 *    region are not written out to the file.
		 *
		 * Also adjust the writeback range to skip all blocks entirely
		 * beyond i_size.
		 */
		folio_zero_segment(folio, poff, folio_size(folio));
		*end_pos = round_up(isize, i_blocksize(inode));
	}

	return true;
}

static int iomap_writepage_map(struct iomap_writepage_ctx *wpc,
		struct writeback_control *wbc, struct folio *folio)
{
	struct iomap_folio_state *ifs = folio->private;
	struct inode *inode = folio->mapping->host;
	u64 pos = folio_pos(folio);
	u64 end_pos = pos + folio_size(folio);
	unsigned count = 0;
	int error = 0;
	u32 rlen;

	WARN_ON_ONCE(!folio_test_locked(folio));
	WARN_ON_ONCE(folio_test_dirty(folio));
	WARN_ON_ONCE(folio_test_writeback(folio));

	trace_iomap_writepage(inode, pos, folio_size(folio));

	if (!iomap_writepage_handle_eof(folio, inode, &end_pos)) {
		folio_unlock(folio);
		return 0;
	}
	WARN_ON_ONCE(end_pos <= pos);

	if (i_blocks_per_folio(inode, folio) > 1) {
		if (!ifs) {
			ifs = ifs_alloc(inode, folio, 0);
			iomap_set_range_dirty(folio, 0, end_pos - pos);
		}

		/*
		 * Keep the I/O completion handler from clearing the writeback
		 * bit until we have submitted all blocks by adding a bias to
		 * ifs->write_bytes_pending, which is dropped after submitting
		 * all blocks.
		 */
		WARN_ON_ONCE(atomic_read(&ifs->write_bytes_pending) != 0);
		atomic_inc(&ifs->write_bytes_pending);
	}

	/*
	 * Set the writeback bit ASAP, as the I/O completion for the single
	 * block per folio case happen hit as soon as we're submitting the bio.
	 */
	folio_start_writeback(folio);

	/*
	 * Walk through the folio to find dirty areas to write back.
	 */
	while ((rlen = iomap_find_dirty_range(folio, &pos, end_pos))) {
		error = iomap_writepage_map_blocks(wpc, wbc, folio, inode,
				pos, rlen, &count);
		if (error)
			break;
		pos += rlen;
	}

	if (count)
		wpc->nr_folios++;

	/*
	 * We can have dirty bits set past end of file in page_mkwrite path
	 * while mapping the last partial folio. Hence it's better to clear
	 * all the dirty bits in the folio here.
	 */
	iomap_clear_range_dirty(folio, 0, folio_size(folio));

	/*
	 * Usually the writeback bit is cleared by the I/O completion handler.
	 * But we may end up either not actually writing any blocks, or (when
	 * there are multiple blocks in a folio) all I/O might have finished
	 * already at this point.  In that case we need to clear the writeback
	 * bit ourselves right after unlocking the page.
	 */
	folio_unlock(folio);
	if (ifs) {
		if (atomic_dec_and_test(&ifs->write_bytes_pending))
			folio_end_writeback(folio);
	} else {
		if (!count)
			folio_end_writeback(folio);
	}
	mapping_set_error(inode->i_mapping, error);
	return error;
}

int
iomap_writepages(struct address_space *mapping, struct writeback_control *wbc,
		struct iomap_writepage_ctx *wpc,
		const struct iomap_writeback_ops *ops)
{
	struct folio *folio = NULL;
	int error;

	/*
	 * Writeback from reclaim context should never happen except in the case
	 * of a VM regression so warn about it and refuse to write the data.
	 */
	if (WARN_ON_ONCE((current->flags & (PF_MEMALLOC | PF_KSWAPD)) ==
			PF_MEMALLOC))
		return -EIO;

	wpc->ops = ops;
	while ((folio = writeback_iter(mapping, wbc, folio, &error)))
		error = iomap_writepage_map(wpc, wbc, folio);
	return iomap_submit_ioend(wpc, error);
}
EXPORT_SYMBOL_GPL(iomap_writepages);

static int __init iomap_buffered_init(void)
{
	return bioset_init(&iomap_ioend_bioset, 4 * (PAGE_SIZE / SECTOR_SIZE),
			   offsetof(struct iomap_ioend, io_bio),
			   BIOSET_NEED_BVECS);
}
fs_initcall(iomap_buffered_init);<|MERGE_RESOLUTION|>--- conflicted
+++ resolved
@@ -899,11 +899,7 @@
 		size_t bh_written;
 
 		bh_written = block_write_end(NULL, iter->inode->i_mapping, pos,
-<<<<<<< HEAD
-					len, copied, &folio->page, NULL);
-=======
 					len, copied, folio, NULL);
->>>>>>> adc21867
 		WARN_ON_ONCE(bh_written != copied && bh_written != 0);
 		return bh_written == copied;
 	}
