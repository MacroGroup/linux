// SPDX-License-Identifier: GPL-2.0-only
/*
 *  linux/fs/namespace.c
 *
 * (C) Copyright Al Viro 2000, 2001
 *
 * Based on code from fs/super.c, copyright Linus Torvalds and others.
 * Heavily rewritten.
 */

#include <linux/syscalls.h>
#include <linux/export.h>
#include <linux/capability.h>
#include <linux/mnt_namespace.h>
#include <linux/user_namespace.h>
#include <linux/namei.h>
#include <linux/security.h>
#include <linux/cred.h>
#include <linux/idr.h>
#include <linux/init.h>		/* init_rootfs */
#include <linux/fs_struct.h>	/* get_fs_root et.al. */
#include <linux/fsnotify.h>	/* fsnotify_vfsmount_delete */
#include <linux/file.h>
#include <linux/uaccess.h>
#include <linux/proc_ns.h>
#include <linux/magic.h>
#include <linux/memblock.h>
#include <linux/proc_fs.h>
#include <linux/task_work.h>
#include <linux/sched/task.h>
#include <uapi/linux/mount.h>
#include <linux/fs_context.h>
#include <linux/shmem_fs.h>
#include <linux/mnt_idmapping.h>
#include <linux/nospec.h>

#include "pnode.h"
#include "internal.h"

/* Maximum number of mounts in a mount namespace */
static unsigned int sysctl_mount_max __read_mostly = 100000;

static unsigned int m_hash_mask __ro_after_init;
static unsigned int m_hash_shift __ro_after_init;
static unsigned int mp_hash_mask __ro_after_init;
static unsigned int mp_hash_shift __ro_after_init;

static __initdata unsigned long mhash_entries;
static int __init set_mhash_entries(char *str)
{
	if (!str)
		return 0;
	mhash_entries = simple_strtoul(str, &str, 0);
	return 1;
}
__setup("mhash_entries=", set_mhash_entries);

static __initdata unsigned long mphash_entries;
static int __init set_mphash_entries(char *str)
{
	if (!str)
		return 0;
	mphash_entries = simple_strtoul(str, &str, 0);
	return 1;
}
__setup("mphash_entries=", set_mphash_entries);

static u64 event;
static DEFINE_IDA(mnt_id_ida);
static DEFINE_IDA(mnt_group_ida);

/* Don't allow confusion with old 32bit mount ID */
#define MNT_UNIQUE_ID_OFFSET (1ULL << 31)
static atomic64_t mnt_id_ctr = ATOMIC64_INIT(MNT_UNIQUE_ID_OFFSET);

static struct hlist_head *mount_hashtable __ro_after_init;
static struct hlist_head *mountpoint_hashtable __ro_after_init;
static struct kmem_cache *mnt_cache __ro_after_init;
static DECLARE_RWSEM(namespace_sem);
static HLIST_HEAD(unmounted);	/* protected by namespace_sem */
static LIST_HEAD(ex_mountpoints); /* protected by namespace_sem */
static DEFINE_RWLOCK(mnt_ns_tree_lock);
static struct rb_root mnt_ns_tree = RB_ROOT; /* protected by mnt_ns_tree_lock */

struct mount_kattr {
	unsigned int attr_set;
	unsigned int attr_clr;
	unsigned int propagation;
	unsigned int lookup_flags;
	bool recurse;
	struct user_namespace *mnt_userns;
	struct mnt_idmap *mnt_idmap;
};

/* /sys/fs */
struct kobject *fs_kobj __ro_after_init;
EXPORT_SYMBOL_GPL(fs_kobj);

/*
 * vfsmount lock may be taken for read to prevent changes to the
 * vfsmount hash, ie. during mountpoint lookups or walking back
 * up the tree.
 *
 * It should be taken for write in all cases where the vfsmount
 * tree or hash is modified or when a vfsmount structure is modified.
 */
__cacheline_aligned_in_smp DEFINE_SEQLOCK(mount_lock);

static int mnt_ns_cmp(u64 seq, const struct mnt_namespace *ns)
{
	u64 seq_b = ns->seq;

	if (seq < seq_b)
		return -1;
	if (seq > seq_b)
		return 1;
	return 0;
}

static inline struct mnt_namespace *node_to_mnt_ns(const struct rb_node *node)
{
	if (!node)
		return NULL;
	return rb_entry(node, struct mnt_namespace, mnt_ns_tree_node);
}

static bool mnt_ns_less(struct rb_node *a, const struct rb_node *b)
{
	struct mnt_namespace *ns_a = node_to_mnt_ns(a);
	struct mnt_namespace *ns_b = node_to_mnt_ns(b);
	u64 seq_a = ns_a->seq;

	return mnt_ns_cmp(seq_a, ns_b) < 0;
}

static void mnt_ns_tree_add(struct mnt_namespace *ns)
{
	guard(write_lock)(&mnt_ns_tree_lock);
	rb_add(&ns->mnt_ns_tree_node, &mnt_ns_tree, mnt_ns_less);
}

static void mnt_ns_release(struct mnt_namespace *ns)
{
	lockdep_assert_not_held(&mnt_ns_tree_lock);

	/* keep alive for {list,stat}mount() */
	if (refcount_dec_and_test(&ns->passive)) {
		put_user_ns(ns->user_ns);
		kfree(ns);
	}
}
DEFINE_FREE(mnt_ns_release, struct mnt_namespace *, if (_T) mnt_ns_release(_T))

static void mnt_ns_tree_remove(struct mnt_namespace *ns)
{
	/* remove from global mount namespace list */
	if (!is_anon_ns(ns)) {
		guard(write_lock)(&mnt_ns_tree_lock);
		rb_erase(&ns->mnt_ns_tree_node, &mnt_ns_tree);
	}

	mnt_ns_release(ns);
}

/*
 * Returns the mount namespace which either has the specified id, or has the
 * next smallest id afer the specified one.
 */
static struct mnt_namespace *mnt_ns_find_id_at(u64 mnt_ns_id)
{
	struct rb_node *node = mnt_ns_tree.rb_node;
	struct mnt_namespace *ret = NULL;

	lockdep_assert_held(&mnt_ns_tree_lock);

	while (node) {
		struct mnt_namespace *n = node_to_mnt_ns(node);

		if (mnt_ns_id <= n->seq) {
			ret = node_to_mnt_ns(node);
			if (mnt_ns_id == n->seq)
				break;
			node = node->rb_left;
		} else {
			node = node->rb_right;
		}
	}
	return ret;
}

/*
 * Lookup a mount namespace by id and take a passive reference count. Taking a
 * passive reference means the mount namespace can be emptied if e.g., the last
 * task holding an active reference exits. To access the mounts of the
 * namespace the @namespace_sem must first be acquired. If the namespace has
 * already shut down before acquiring @namespace_sem, {list,stat}mount() will
 * see that the mount rbtree of the namespace is empty.
 */
static struct mnt_namespace *lookup_mnt_ns(u64 mnt_ns_id)
{
       struct mnt_namespace *ns;

       guard(read_lock)(&mnt_ns_tree_lock);
       ns = mnt_ns_find_id_at(mnt_ns_id);
       if (!ns || ns->seq != mnt_ns_id)
               return NULL;

       refcount_inc(&ns->passive);
       return ns;
}

static inline void lock_mount_hash(void)
{
	write_seqlock(&mount_lock);
}

static inline void unlock_mount_hash(void)
{
	write_sequnlock(&mount_lock);
}

static inline struct hlist_head *m_hash(struct vfsmount *mnt, struct dentry *dentry)
{
	unsigned long tmp = ((unsigned long)mnt / L1_CACHE_BYTES);
	tmp += ((unsigned long)dentry / L1_CACHE_BYTES);
	tmp = tmp + (tmp >> m_hash_shift);
	return &mount_hashtable[tmp & m_hash_mask];
}

static inline struct hlist_head *mp_hash(struct dentry *dentry)
{
	unsigned long tmp = ((unsigned long)dentry / L1_CACHE_BYTES);
	tmp = tmp + (tmp >> mp_hash_shift);
	return &mountpoint_hashtable[tmp & mp_hash_mask];
}

static int mnt_alloc_id(struct mount *mnt)
{
	int res = ida_alloc(&mnt_id_ida, GFP_KERNEL);

	if (res < 0)
		return res;
	mnt->mnt_id = res;
	mnt->mnt_id_unique = atomic64_inc_return(&mnt_id_ctr);
	return 0;
}

static void mnt_free_id(struct mount *mnt)
{
	ida_free(&mnt_id_ida, mnt->mnt_id);
}

/*
 * Allocate a new peer group ID
 */
static int mnt_alloc_group_id(struct mount *mnt)
{
	int res = ida_alloc_min(&mnt_group_ida, 1, GFP_KERNEL);

	if (res < 0)
		return res;
	mnt->mnt_group_id = res;
	return 0;
}

/*
 * Release a peer group ID
 */
void mnt_release_group_id(struct mount *mnt)
{
	ida_free(&mnt_group_ida, mnt->mnt_group_id);
	mnt->mnt_group_id = 0;
}

/*
 * vfsmount lock must be held for read
 */
static inline void mnt_add_count(struct mount *mnt, int n)
{
#ifdef CONFIG_SMP
	this_cpu_add(mnt->mnt_pcp->mnt_count, n);
#else
	preempt_disable();
	mnt->mnt_count += n;
	preempt_enable();
#endif
}

/*
 * vfsmount lock must be held for write
 */
int mnt_get_count(struct mount *mnt)
{
#ifdef CONFIG_SMP
	int count = 0;
	int cpu;

	for_each_possible_cpu(cpu) {
		count += per_cpu_ptr(mnt->mnt_pcp, cpu)->mnt_count;
	}

	return count;
#else
	return mnt->mnt_count;
#endif
}

static struct mount *alloc_vfsmnt(const char *name)
{
	struct mount *mnt = kmem_cache_zalloc(mnt_cache, GFP_KERNEL);
	if (mnt) {
		int err;

		err = mnt_alloc_id(mnt);
		if (err)
			goto out_free_cache;

		if (name) {
			mnt->mnt_devname = kstrdup_const(name,
							 GFP_KERNEL_ACCOUNT);
			if (!mnt->mnt_devname)
				goto out_free_id;
		}

#ifdef CONFIG_SMP
		mnt->mnt_pcp = alloc_percpu(struct mnt_pcp);
		if (!mnt->mnt_pcp)
			goto out_free_devname;

		this_cpu_add(mnt->mnt_pcp->mnt_count, 1);
#else
		mnt->mnt_count = 1;
		mnt->mnt_writers = 0;
#endif

		INIT_HLIST_NODE(&mnt->mnt_hash);
		INIT_LIST_HEAD(&mnt->mnt_child);
		INIT_LIST_HEAD(&mnt->mnt_mounts);
		INIT_LIST_HEAD(&mnt->mnt_list);
		INIT_LIST_HEAD(&mnt->mnt_expire);
		INIT_LIST_HEAD(&mnt->mnt_share);
		INIT_LIST_HEAD(&mnt->mnt_slave_list);
		INIT_LIST_HEAD(&mnt->mnt_slave);
		INIT_HLIST_NODE(&mnt->mnt_mp_list);
		INIT_LIST_HEAD(&mnt->mnt_umounting);
		INIT_HLIST_HEAD(&mnt->mnt_stuck_children);
		mnt->mnt.mnt_idmap = &nop_mnt_idmap;
	}
	return mnt;

#ifdef CONFIG_SMP
out_free_devname:
	kfree_const(mnt->mnt_devname);
#endif
out_free_id:
	mnt_free_id(mnt);
out_free_cache:
	kmem_cache_free(mnt_cache, mnt);
	return NULL;
}

/*
 * Most r/o checks on a fs are for operations that take
 * discrete amounts of time, like a write() or unlink().
 * We must keep track of when those operations start
 * (for permission checks) and when they end, so that
 * we can determine when writes are able to occur to
 * a filesystem.
 */
/*
 * __mnt_is_readonly: check whether a mount is read-only
 * @mnt: the mount to check for its write status
 *
 * This shouldn't be used directly ouside of the VFS.
 * It does not guarantee that the filesystem will stay
 * r/w, just that it is right *now*.  This can not and
 * should not be used in place of IS_RDONLY(inode).
 * mnt_want/drop_write() will _keep_ the filesystem
 * r/w.
 */
bool __mnt_is_readonly(struct vfsmount *mnt)
{
	return (mnt->mnt_flags & MNT_READONLY) || sb_rdonly(mnt->mnt_sb);
}
EXPORT_SYMBOL_GPL(__mnt_is_readonly);

static inline void mnt_inc_writers(struct mount *mnt)
{
#ifdef CONFIG_SMP
	this_cpu_inc(mnt->mnt_pcp->mnt_writers);
#else
	mnt->mnt_writers++;
#endif
}

static inline void mnt_dec_writers(struct mount *mnt)
{
#ifdef CONFIG_SMP
	this_cpu_dec(mnt->mnt_pcp->mnt_writers);
#else
	mnt->mnt_writers--;
#endif
}

static unsigned int mnt_get_writers(struct mount *mnt)
{
#ifdef CONFIG_SMP
	unsigned int count = 0;
	int cpu;

	for_each_possible_cpu(cpu) {
		count += per_cpu_ptr(mnt->mnt_pcp, cpu)->mnt_writers;
	}

	return count;
#else
	return mnt->mnt_writers;
#endif
}

static int mnt_is_readonly(struct vfsmount *mnt)
{
	if (READ_ONCE(mnt->mnt_sb->s_readonly_remount))
		return 1;
	/*
	 * The barrier pairs with the barrier in sb_start_ro_state_change()
	 * making sure if we don't see s_readonly_remount set yet, we also will
	 * not see any superblock / mount flag changes done by remount.
	 * It also pairs with the barrier in sb_end_ro_state_change()
	 * assuring that if we see s_readonly_remount already cleared, we will
	 * see the values of superblock / mount flags updated by remount.
	 */
	smp_rmb();
	return __mnt_is_readonly(mnt);
}

/*
 * Most r/o & frozen checks on a fs are for operations that take discrete
 * amounts of time, like a write() or unlink().  We must keep track of when
 * those operations start (for permission checks) and when they end, so that we
 * can determine when writes are able to occur to a filesystem.
 */
/**
 * mnt_get_write_access - get write access to a mount without freeze protection
 * @m: the mount on which to take a write
 *
 * This tells the low-level filesystem that a write is about to be performed to
 * it, and makes sure that writes are allowed (mnt it read-write) before
 * returning success. This operation does not protect against filesystem being
 * frozen. When the write operation is finished, mnt_put_write_access() must be
 * called. This is effectively a refcount.
 */
int mnt_get_write_access(struct vfsmount *m)
{
	struct mount *mnt = real_mount(m);
	int ret = 0;

	preempt_disable();
	mnt_inc_writers(mnt);
	/*
	 * The store to mnt_inc_writers must be visible before we pass
	 * MNT_WRITE_HOLD loop below, so that the slowpath can see our
	 * incremented count after it has set MNT_WRITE_HOLD.
	 */
	smp_mb();
	might_lock(&mount_lock.lock);
	while (READ_ONCE(mnt->mnt.mnt_flags) & MNT_WRITE_HOLD) {
		if (!IS_ENABLED(CONFIG_PREEMPT_RT)) {
			cpu_relax();
		} else {
			/*
			 * This prevents priority inversion, if the task
			 * setting MNT_WRITE_HOLD got preempted on a remote
			 * CPU, and it prevents life lock if the task setting
			 * MNT_WRITE_HOLD has a lower priority and is bound to
			 * the same CPU as the task that is spinning here.
			 */
			preempt_enable();
			lock_mount_hash();
			unlock_mount_hash();
			preempt_disable();
		}
	}
	/*
	 * The barrier pairs with the barrier sb_start_ro_state_change() making
	 * sure that if we see MNT_WRITE_HOLD cleared, we will also see
	 * s_readonly_remount set (or even SB_RDONLY / MNT_READONLY flags) in
	 * mnt_is_readonly() and bail in case we are racing with remount
	 * read-only.
	 */
	smp_rmb();
	if (mnt_is_readonly(m)) {
		mnt_dec_writers(mnt);
		ret = -EROFS;
	}
	preempt_enable();

	return ret;
}
EXPORT_SYMBOL_GPL(mnt_get_write_access);

/**
 * mnt_want_write - get write access to a mount
 * @m: the mount on which to take a write
 *
 * This tells the low-level filesystem that a write is about to be performed to
 * it, and makes sure that writes are allowed (mount is read-write, filesystem
 * is not frozen) before returning success.  When the write operation is
 * finished, mnt_drop_write() must be called.  This is effectively a refcount.
 */
int mnt_want_write(struct vfsmount *m)
{
	int ret;

	sb_start_write(m->mnt_sb);
	ret = mnt_get_write_access(m);
	if (ret)
		sb_end_write(m->mnt_sb);
	return ret;
}
EXPORT_SYMBOL_GPL(mnt_want_write);

/**
 * mnt_get_write_access_file - get write access to a file's mount
 * @file: the file who's mount on which to take a write
 *
 * This is like mnt_get_write_access, but if @file is already open for write it
 * skips incrementing mnt_writers (since the open file already has a reference)
 * and instead only does the check for emergency r/o remounts.  This must be
 * paired with mnt_put_write_access_file.
 */
int mnt_get_write_access_file(struct file *file)
{
	if (file->f_mode & FMODE_WRITER) {
		/*
		 * Superblock may have become readonly while there are still
		 * writable fd's, e.g. due to a fs error with errors=remount-ro
		 */
		if (__mnt_is_readonly(file->f_path.mnt))
			return -EROFS;
		return 0;
	}
	return mnt_get_write_access(file->f_path.mnt);
}

/**
 * mnt_want_write_file - get write access to a file's mount
 * @file: the file who's mount on which to take a write
 *
 * This is like mnt_want_write, but if the file is already open for writing it
 * skips incrementing mnt_writers (since the open file already has a reference)
 * and instead only does the freeze protection and the check for emergency r/o
 * remounts.  This must be paired with mnt_drop_write_file.
 */
int mnt_want_write_file(struct file *file)
{
	int ret;

	sb_start_write(file_inode(file)->i_sb);
	ret = mnt_get_write_access_file(file);
	if (ret)
		sb_end_write(file_inode(file)->i_sb);
	return ret;
}
EXPORT_SYMBOL_GPL(mnt_want_write_file);

/**
 * mnt_put_write_access - give up write access to a mount
 * @mnt: the mount on which to give up write access
 *
 * Tells the low-level filesystem that we are done
 * performing writes to it.  Must be matched with
 * mnt_get_write_access() call above.
 */
void mnt_put_write_access(struct vfsmount *mnt)
{
	preempt_disable();
	mnt_dec_writers(real_mount(mnt));
	preempt_enable();
}
EXPORT_SYMBOL_GPL(mnt_put_write_access);

/**
 * mnt_drop_write - give up write access to a mount
 * @mnt: the mount on which to give up write access
 *
 * Tells the low-level filesystem that we are done performing writes to it and
 * also allows filesystem to be frozen again.  Must be matched with
 * mnt_want_write() call above.
 */
void mnt_drop_write(struct vfsmount *mnt)
{
	mnt_put_write_access(mnt);
	sb_end_write(mnt->mnt_sb);
}
EXPORT_SYMBOL_GPL(mnt_drop_write);

void mnt_put_write_access_file(struct file *file)
{
	if (!(file->f_mode & FMODE_WRITER))
		mnt_put_write_access(file->f_path.mnt);
}

void mnt_drop_write_file(struct file *file)
{
	mnt_put_write_access_file(file);
	sb_end_write(file_inode(file)->i_sb);
}
EXPORT_SYMBOL(mnt_drop_write_file);

/**
 * mnt_hold_writers - prevent write access to the given mount
 * @mnt: mnt to prevent write access to
 *
 * Prevents write access to @mnt if there are no active writers for @mnt.
 * This function needs to be called and return successfully before changing
 * properties of @mnt that need to remain stable for callers with write access
 * to @mnt.
 *
 * After this functions has been called successfully callers must pair it with
 * a call to mnt_unhold_writers() in order to stop preventing write access to
 * @mnt.
 *
 * Context: This function expects lock_mount_hash() to be held serializing
 *          setting MNT_WRITE_HOLD.
 * Return: On success 0 is returned.
 *	   On error, -EBUSY is returned.
 */
static inline int mnt_hold_writers(struct mount *mnt)
{
	mnt->mnt.mnt_flags |= MNT_WRITE_HOLD;
	/*
	 * After storing MNT_WRITE_HOLD, we'll read the counters. This store
	 * should be visible before we do.
	 */
	smp_mb();

	/*
	 * With writers on hold, if this value is zero, then there are
	 * definitely no active writers (although held writers may subsequently
	 * increment the count, they'll have to wait, and decrement it after
	 * seeing MNT_READONLY).
	 *
	 * It is OK to have counter incremented on one CPU and decremented on
	 * another: the sum will add up correctly. The danger would be when we
	 * sum up each counter, if we read a counter before it is incremented,
	 * but then read another CPU's count which it has been subsequently
	 * decremented from -- we would see more decrements than we should.
	 * MNT_WRITE_HOLD protects against this scenario, because
	 * mnt_want_write first increments count, then smp_mb, then spins on
	 * MNT_WRITE_HOLD, so it can't be decremented by another CPU while
	 * we're counting up here.
	 */
	if (mnt_get_writers(mnt) > 0)
		return -EBUSY;

	return 0;
}

/**
 * mnt_unhold_writers - stop preventing write access to the given mount
 * @mnt: mnt to stop preventing write access to
 *
 * Stop preventing write access to @mnt allowing callers to gain write access
 * to @mnt again.
 *
 * This function can only be called after a successful call to
 * mnt_hold_writers().
 *
 * Context: This function expects lock_mount_hash() to be held.
 */
static inline void mnt_unhold_writers(struct mount *mnt)
{
	/*
	 * MNT_READONLY must become visible before ~MNT_WRITE_HOLD, so writers
	 * that become unheld will see MNT_READONLY.
	 */
	smp_wmb();
	mnt->mnt.mnt_flags &= ~MNT_WRITE_HOLD;
}

static int mnt_make_readonly(struct mount *mnt)
{
	int ret;

	ret = mnt_hold_writers(mnt);
	if (!ret)
		mnt->mnt.mnt_flags |= MNT_READONLY;
	mnt_unhold_writers(mnt);
	return ret;
}

int sb_prepare_remount_readonly(struct super_block *sb)
{
	struct mount *mnt;
	int err = 0;

	/* Racy optimization.  Recheck the counter under MNT_WRITE_HOLD */
	if (atomic_long_read(&sb->s_remove_count))
		return -EBUSY;

	lock_mount_hash();
	list_for_each_entry(mnt, &sb->s_mounts, mnt_instance) {
		if (!(mnt->mnt.mnt_flags & MNT_READONLY)) {
			err = mnt_hold_writers(mnt);
			if (err)
				break;
		}
	}
	if (!err && atomic_long_read(&sb->s_remove_count))
		err = -EBUSY;

	if (!err)
		sb_start_ro_state_change(sb);
	list_for_each_entry(mnt, &sb->s_mounts, mnt_instance) {
		if (mnt->mnt.mnt_flags & MNT_WRITE_HOLD)
			mnt->mnt.mnt_flags &= ~MNT_WRITE_HOLD;
	}
	unlock_mount_hash();

	return err;
}

static void free_vfsmnt(struct mount *mnt)
{
	mnt_idmap_put(mnt_idmap(&mnt->mnt));
	kfree_const(mnt->mnt_devname);
#ifdef CONFIG_SMP
	free_percpu(mnt->mnt_pcp);
#endif
	kmem_cache_free(mnt_cache, mnt);
}

static void delayed_free_vfsmnt(struct rcu_head *head)
{
	free_vfsmnt(container_of(head, struct mount, mnt_rcu));
}

/* call under rcu_read_lock */
int __legitimize_mnt(struct vfsmount *bastard, unsigned seq)
{
	struct mount *mnt;
	if (read_seqretry(&mount_lock, seq))
		return 1;
	if (bastard == NULL)
		return 0;
	mnt = real_mount(bastard);
	mnt_add_count(mnt, 1);
	smp_mb();			// see mntput_no_expire()
	if (likely(!read_seqretry(&mount_lock, seq)))
		return 0;
	if (bastard->mnt_flags & MNT_SYNC_UMOUNT) {
		mnt_add_count(mnt, -1);
		return 1;
	}
	lock_mount_hash();
	if (unlikely(bastard->mnt_flags & MNT_DOOMED)) {
		mnt_add_count(mnt, -1);
		unlock_mount_hash();
		return 1;
	}
	unlock_mount_hash();
	/* caller will mntput() */
	return -1;
}

/* call under rcu_read_lock */
static bool legitimize_mnt(struct vfsmount *bastard, unsigned seq)
{
	int res = __legitimize_mnt(bastard, seq);
	if (likely(!res))
		return true;
	if (unlikely(res < 0)) {
		rcu_read_unlock();
		mntput(bastard);
		rcu_read_lock();
	}
	return false;
}

/**
 * __lookup_mnt - find first child mount
 * @mnt:	parent mount
 * @dentry:	mountpoint
 *
 * If @mnt has a child mount @c mounted @dentry find and return it.
 *
 * Note that the child mount @c need not be unique. There are cases
 * where shadow mounts are created. For example, during mount
 * propagation when a source mount @mnt whose root got overmounted by a
 * mount @o after path lookup but before @namespace_sem could be
 * acquired gets copied and propagated. So @mnt gets copied including
 * @o. When @mnt is propagated to a destination mount @d that already
 * has another mount @n mounted at the same mountpoint then the source
 * mount @mnt will be tucked beneath @n, i.e., @n will be mounted on
 * @mnt and @mnt mounted on @d. Now both @n and @o are mounted at @mnt
 * on @dentry.
 *
 * Return: The first child of @mnt mounted @dentry or NULL.
 */
struct mount *__lookup_mnt(struct vfsmount *mnt, struct dentry *dentry)
{
	struct hlist_head *head = m_hash(mnt, dentry);
	struct mount *p;

	hlist_for_each_entry_rcu(p, head, mnt_hash)
		if (&p->mnt_parent->mnt == mnt && p->mnt_mountpoint == dentry)
			return p;
	return NULL;
}

/*
 * lookup_mnt - Return the first child mount mounted at path
 *
 * "First" means first mounted chronologically.  If you create the
 * following mounts:
 *
 * mount /dev/sda1 /mnt
 * mount /dev/sda2 /mnt
 * mount /dev/sda3 /mnt
 *
 * Then lookup_mnt() on the base /mnt dentry in the root mount will
 * return successively the root dentry and vfsmount of /dev/sda1, then
 * /dev/sda2, then /dev/sda3, then NULL.
 *
 * lookup_mnt takes a reference to the found vfsmount.
 */
struct vfsmount *lookup_mnt(const struct path *path)
{
	struct mount *child_mnt;
	struct vfsmount *m;
	unsigned seq;

	rcu_read_lock();
	do {
		seq = read_seqbegin(&mount_lock);
		child_mnt = __lookup_mnt(path->mnt, path->dentry);
		m = child_mnt ? &child_mnt->mnt : NULL;
	} while (!legitimize_mnt(m, seq));
	rcu_read_unlock();
	return m;
}

/*
 * __is_local_mountpoint - Test to see if dentry is a mountpoint in the
 *                         current mount namespace.
 *
 * The common case is dentries are not mountpoints at all and that
 * test is handled inline.  For the slow case when we are actually
 * dealing with a mountpoint of some kind, walk through all of the
 * mounts in the current mount namespace and test to see if the dentry
 * is a mountpoint.
 *
 * The mount_hashtable is not usable in the context because we
 * need to identify all mounts that may be in the current mount
 * namespace not just a mount that happens to have some specified
 * parent mount.
 */
bool __is_local_mountpoint(struct dentry *dentry)
{
	struct mnt_namespace *ns = current->nsproxy->mnt_ns;
	struct mount *mnt, *n;
	bool is_covered = false;

	down_read(&namespace_sem);
	rbtree_postorder_for_each_entry_safe(mnt, n, &ns->mounts, mnt_node) {
		is_covered = (mnt->mnt_mountpoint == dentry);
		if (is_covered)
			break;
	}
	up_read(&namespace_sem);

	return is_covered;
}

static struct mountpoint *lookup_mountpoint(struct dentry *dentry)
{
	struct hlist_head *chain = mp_hash(dentry);
	struct mountpoint *mp;

	hlist_for_each_entry(mp, chain, m_hash) {
		if (mp->m_dentry == dentry) {
			mp->m_count++;
			return mp;
		}
	}
	return NULL;
}

static struct mountpoint *get_mountpoint(struct dentry *dentry)
{
	struct mountpoint *mp, *new = NULL;
	int ret;

	if (d_mountpoint(dentry)) {
		/* might be worth a WARN_ON() */
		if (d_unlinked(dentry))
			return ERR_PTR(-ENOENT);
mountpoint:
		read_seqlock_excl(&mount_lock);
		mp = lookup_mountpoint(dentry);
		read_sequnlock_excl(&mount_lock);
		if (mp)
			goto done;
	}

	if (!new)
		new = kmalloc(sizeof(struct mountpoint), GFP_KERNEL);
	if (!new)
		return ERR_PTR(-ENOMEM);


	/* Exactly one processes may set d_mounted */
	ret = d_set_mounted(dentry);

	/* Someone else set d_mounted? */
	if (ret == -EBUSY)
		goto mountpoint;

	/* The dentry is not available as a mountpoint? */
	mp = ERR_PTR(ret);
	if (ret)
		goto done;

	/* Add the new mountpoint to the hash table */
	read_seqlock_excl(&mount_lock);
	new->m_dentry = dget(dentry);
	new->m_count = 1;
	hlist_add_head(&new->m_hash, mp_hash(dentry));
	INIT_HLIST_HEAD(&new->m_list);
	read_sequnlock_excl(&mount_lock);

	mp = new;
	new = NULL;
done:
	kfree(new);
	return mp;
}

/*
 * vfsmount lock must be held.  Additionally, the caller is responsible
 * for serializing calls for given disposal list.
 */
static void __put_mountpoint(struct mountpoint *mp, struct list_head *list)
{
	if (!--mp->m_count) {
		struct dentry *dentry = mp->m_dentry;
		BUG_ON(!hlist_empty(&mp->m_list));
		spin_lock(&dentry->d_lock);
		dentry->d_flags &= ~DCACHE_MOUNTED;
		spin_unlock(&dentry->d_lock);
		dput_to_list(dentry, list);
		hlist_del(&mp->m_hash);
		kfree(mp);
	}
}

/* called with namespace_lock and vfsmount lock */
static void put_mountpoint(struct mountpoint *mp)
{
	__put_mountpoint(mp, &ex_mountpoints);
}

static inline int check_mnt(struct mount *mnt)
{
	return mnt->mnt_ns == current->nsproxy->mnt_ns;
}

/*
 * vfsmount lock must be held for write
 */
static void touch_mnt_namespace(struct mnt_namespace *ns)
{
	if (ns) {
		ns->event = ++event;
		wake_up_interruptible(&ns->poll);
	}
}

/*
 * vfsmount lock must be held for write
 */
static void __touch_mnt_namespace(struct mnt_namespace *ns)
{
	if (ns && ns->event != event) {
		ns->event = event;
		wake_up_interruptible(&ns->poll);
	}
}

/*
 * vfsmount lock must be held for write
 */
static struct mountpoint *unhash_mnt(struct mount *mnt)
{
	struct mountpoint *mp;
	mnt->mnt_parent = mnt;
	mnt->mnt_mountpoint = mnt->mnt.mnt_root;
	list_del_init(&mnt->mnt_child);
	hlist_del_init_rcu(&mnt->mnt_hash);
	hlist_del_init(&mnt->mnt_mp_list);
	mp = mnt->mnt_mp;
	mnt->mnt_mp = NULL;
	return mp;
}

/*
 * vfsmount lock must be held for write
 */
static void umount_mnt(struct mount *mnt)
{
	put_mountpoint(unhash_mnt(mnt));
}

/*
 * vfsmount lock must be held for write
 */
void mnt_set_mountpoint(struct mount *mnt,
			struct mountpoint *mp,
			struct mount *child_mnt)
{
	mp->m_count++;
	mnt_add_count(mnt, 1);	/* essentially, that's mntget */
	child_mnt->mnt_mountpoint = mp->m_dentry;
	child_mnt->mnt_parent = mnt;
	child_mnt->mnt_mp = mp;
	hlist_add_head(&child_mnt->mnt_mp_list, &mp->m_list);
}

/**
 * mnt_set_mountpoint_beneath - mount a mount beneath another one
 *
 * @new_parent: the source mount
 * @top_mnt:    the mount beneath which @new_parent is mounted
 * @new_mp:     the new mountpoint of @top_mnt on @new_parent
 *
 * Remove @top_mnt from its current mountpoint @top_mnt->mnt_mp and
 * parent @top_mnt->mnt_parent and mount it on top of @new_parent at
 * @new_mp. And mount @new_parent on the old parent and old
 * mountpoint of @top_mnt.
 *
 * Context: This function expects namespace_lock() and lock_mount_hash()
 *          to have been acquired in that order.
 */
static void mnt_set_mountpoint_beneath(struct mount *new_parent,
				       struct mount *top_mnt,
				       struct mountpoint *new_mp)
{
	struct mount *old_top_parent = top_mnt->mnt_parent;
	struct mountpoint *old_top_mp = top_mnt->mnt_mp;

	mnt_set_mountpoint(old_top_parent, old_top_mp, new_parent);
	mnt_change_mountpoint(new_parent, new_mp, top_mnt);
}


static void __attach_mnt(struct mount *mnt, struct mount *parent)
{
	hlist_add_head_rcu(&mnt->mnt_hash,
			   m_hash(&parent->mnt, mnt->mnt_mountpoint));
	list_add_tail(&mnt->mnt_child, &parent->mnt_mounts);
}

/**
 * attach_mnt - mount a mount, attach to @mount_hashtable and parent's
 *              list of child mounts
 * @parent:  the parent
 * @mnt:     the new mount
 * @mp:      the new mountpoint
 * @beneath: whether to mount @mnt beneath or on top of @parent
 *
 * If @beneath is false, mount @mnt at @mp on @parent. Then attach @mnt
 * to @parent's child mount list and to @mount_hashtable.
 *
 * If @beneath is true, remove @mnt from its current parent and
 * mountpoint and mount it on @mp on @parent, and mount @parent on the
 * old parent and old mountpoint of @mnt. Finally, attach @parent to
 * @mnt_hashtable and @parent->mnt_parent->mnt_mounts.
 *
 * Note, when __attach_mnt() is called @mnt->mnt_parent already points
 * to the correct parent.
 *
 * Context: This function expects namespace_lock() and lock_mount_hash()
 *          to have been acquired in that order.
 */
static void attach_mnt(struct mount *mnt, struct mount *parent,
		       struct mountpoint *mp, bool beneath)
{
	if (beneath)
		mnt_set_mountpoint_beneath(mnt, parent, mp);
	else
		mnt_set_mountpoint(parent, mp, mnt);
	/*
	 * Note, @mnt->mnt_parent has to be used. If @mnt was mounted
	 * beneath @parent then @mnt will need to be attached to
	 * @parent's old parent, not @parent. IOW, @mnt->mnt_parent
	 * isn't the same mount as @parent.
	 */
	__attach_mnt(mnt, mnt->mnt_parent);
}

void mnt_change_mountpoint(struct mount *parent, struct mountpoint *mp, struct mount *mnt)
{
	struct mountpoint *old_mp = mnt->mnt_mp;
	struct mount *old_parent = mnt->mnt_parent;

	list_del_init(&mnt->mnt_child);
	hlist_del_init(&mnt->mnt_mp_list);
	hlist_del_init_rcu(&mnt->mnt_hash);

	attach_mnt(mnt, parent, mp, false);

	put_mountpoint(old_mp);
	mnt_add_count(old_parent, -1);
}

static inline struct mount *node_to_mount(struct rb_node *node)
{
	return node ? rb_entry(node, struct mount, mnt_node) : NULL;
}

static void mnt_add_to_ns(struct mnt_namespace *ns, struct mount *mnt)
{
	struct rb_node **link = &ns->mounts.rb_node;
	struct rb_node *parent = NULL;

	WARN_ON(mnt->mnt.mnt_flags & MNT_ONRB);
	mnt->mnt_ns = ns;
	while (*link) {
		parent = *link;
		if (mnt->mnt_id_unique < node_to_mount(parent)->mnt_id_unique)
			link = &parent->rb_left;
		else
			link = &parent->rb_right;
	}
	rb_link_node(&mnt->mnt_node, parent, link);
	rb_insert_color(&mnt->mnt_node, &ns->mounts);
	mnt->mnt.mnt_flags |= MNT_ONRB;
}

/*
 * vfsmount lock must be held for write
 */
static void commit_tree(struct mount *mnt)
{
	struct mount *parent = mnt->mnt_parent;
	struct mount *m;
	LIST_HEAD(head);
	struct mnt_namespace *n = parent->mnt_ns;

	BUG_ON(parent == mnt);

	list_add_tail(&head, &mnt->mnt_list);
	while (!list_empty(&head)) {
		m = list_first_entry(&head, typeof(*m), mnt_list);
		list_del(&m->mnt_list);

		mnt_add_to_ns(n, m);
	}
	n->nr_mounts += n->pending_mounts;
	n->pending_mounts = 0;

	__attach_mnt(mnt, parent);
	touch_mnt_namespace(n);
}

static struct mount *next_mnt(struct mount *p, struct mount *root)
{
	struct list_head *next = p->mnt_mounts.next;
	if (next == &p->mnt_mounts) {
		while (1) {
			if (p == root)
				return NULL;
			next = p->mnt_child.next;
			if (next != &p->mnt_parent->mnt_mounts)
				break;
			p = p->mnt_parent;
		}
	}
	return list_entry(next, struct mount, mnt_child);
}

static struct mount *skip_mnt_tree(struct mount *p)
{
	struct list_head *prev = p->mnt_mounts.prev;
	while (prev != &p->mnt_mounts) {
		p = list_entry(prev, struct mount, mnt_child);
		prev = p->mnt_mounts.prev;
	}
	return p;
}

/**
 * vfs_create_mount - Create a mount for a configured superblock
 * @fc: The configuration context with the superblock attached
 *
 * Create a mount to an already configured superblock.  If necessary, the
 * caller should invoke vfs_get_tree() before calling this.
 *
 * Note that this does not attach the mount to anything.
 */
struct vfsmount *vfs_create_mount(struct fs_context *fc)
{
	struct mount *mnt;

	if (!fc->root)
		return ERR_PTR(-EINVAL);

	mnt = alloc_vfsmnt(fc->source ?: "none");
	if (!mnt)
		return ERR_PTR(-ENOMEM);

	if (fc->sb_flags & SB_KERNMOUNT)
		mnt->mnt.mnt_flags = MNT_INTERNAL;

	atomic_inc(&fc->root->d_sb->s_active);
	mnt->mnt.mnt_sb		= fc->root->d_sb;
	mnt->mnt.mnt_root	= dget(fc->root);
	mnt->mnt_mountpoint	= mnt->mnt.mnt_root;
	mnt->mnt_parent		= mnt;

	lock_mount_hash();
	list_add_tail(&mnt->mnt_instance, &mnt->mnt.mnt_sb->s_mounts);
	unlock_mount_hash();
	return &mnt->mnt;
}
EXPORT_SYMBOL(vfs_create_mount);

struct vfsmount *fc_mount(struct fs_context *fc)
{
	int err = vfs_get_tree(fc);
	if (!err) {
		up_write(&fc->root->d_sb->s_umount);
		return vfs_create_mount(fc);
	}
	return ERR_PTR(err);
}
EXPORT_SYMBOL(fc_mount);

struct vfsmount *vfs_kern_mount(struct file_system_type *type,
				int flags, const char *name,
				void *data)
{
	struct fs_context *fc;
	struct vfsmount *mnt;
	int ret = 0;

	if (!type)
		return ERR_PTR(-EINVAL);

	fc = fs_context_for_mount(type, flags);
	if (IS_ERR(fc))
		return ERR_CAST(fc);

	if (name)
		ret = vfs_parse_fs_string(fc, "source",
					  name, strlen(name));
	if (!ret)
		ret = parse_monolithic_mount_data(fc, data);
	if (!ret)
		mnt = fc_mount(fc);
	else
		mnt = ERR_PTR(ret);

	put_fs_context(fc);
	return mnt;
}
EXPORT_SYMBOL_GPL(vfs_kern_mount);

struct vfsmount *
vfs_submount(const struct dentry *mountpoint, struct file_system_type *type,
	     const char *name, void *data)
{
	/* Until it is worked out how to pass the user namespace
	 * through from the parent mount to the submount don't support
	 * unprivileged mounts with submounts.
	 */
	if (mountpoint->d_sb->s_user_ns != &init_user_ns)
		return ERR_PTR(-EPERM);

	return vfs_kern_mount(type, SB_SUBMOUNT, name, data);
}
EXPORT_SYMBOL_GPL(vfs_submount);

static struct mount *clone_mnt(struct mount *old, struct dentry *root,
					int flag)
{
	struct super_block *sb = old->mnt.mnt_sb;
	struct mount *mnt;
	int err;

	mnt = alloc_vfsmnt(old->mnt_devname);
	if (!mnt)
		return ERR_PTR(-ENOMEM);

	if (flag & (CL_SLAVE | CL_PRIVATE | CL_SHARED_TO_SLAVE))
		mnt->mnt_group_id = 0; /* not a peer of original */
	else
		mnt->mnt_group_id = old->mnt_group_id;

	if ((flag & CL_MAKE_SHARED) && !mnt->mnt_group_id) {
		err = mnt_alloc_group_id(mnt);
		if (err)
			goto out_free;
	}

	mnt->mnt.mnt_flags = old->mnt.mnt_flags;
	mnt->mnt.mnt_flags &= ~(MNT_WRITE_HOLD|MNT_MARKED|MNT_INTERNAL|MNT_ONRB);

	atomic_inc(&sb->s_active);
	mnt->mnt.mnt_idmap = mnt_idmap_get(mnt_idmap(&old->mnt));

	mnt->mnt.mnt_sb = sb;
	mnt->mnt.mnt_root = dget(root);
	mnt->mnt_mountpoint = mnt->mnt.mnt_root;
	mnt->mnt_parent = mnt;
	lock_mount_hash();
	list_add_tail(&mnt->mnt_instance, &sb->s_mounts);
	unlock_mount_hash();

	if ((flag & CL_SLAVE) ||
	    ((flag & CL_SHARED_TO_SLAVE) && IS_MNT_SHARED(old))) {
		list_add(&mnt->mnt_slave, &old->mnt_slave_list);
		mnt->mnt_master = old;
		CLEAR_MNT_SHARED(mnt);
	} else if (!(flag & CL_PRIVATE)) {
		if ((flag & CL_MAKE_SHARED) || IS_MNT_SHARED(old))
			list_add(&mnt->mnt_share, &old->mnt_share);
		if (IS_MNT_SLAVE(old))
			list_add(&mnt->mnt_slave, &old->mnt_slave);
		mnt->mnt_master = old->mnt_master;
	} else {
		CLEAR_MNT_SHARED(mnt);
	}
	if (flag & CL_MAKE_SHARED)
		set_mnt_shared(mnt);

	/* stick the duplicate mount on the same expiry list
	 * as the original if that was on one */
	if (flag & CL_EXPIRE) {
		if (!list_empty(&old->mnt_expire))
			list_add(&mnt->mnt_expire, &old->mnt_expire);
	}

	return mnt;

 out_free:
	mnt_free_id(mnt);
	free_vfsmnt(mnt);
	return ERR_PTR(err);
}

static void cleanup_mnt(struct mount *mnt)
{
	struct hlist_node *p;
	struct mount *m;
	/*
	 * The warning here probably indicates that somebody messed
	 * up a mnt_want/drop_write() pair.  If this happens, the
	 * filesystem was probably unable to make r/w->r/o transitions.
	 * The locking used to deal with mnt_count decrement provides barriers,
	 * so mnt_get_writers() below is safe.
	 */
	WARN_ON(mnt_get_writers(mnt));
	if (unlikely(mnt->mnt_pins.first))
		mnt_pin_kill(mnt);
	hlist_for_each_entry_safe(m, p, &mnt->mnt_stuck_children, mnt_umount) {
		hlist_del(&m->mnt_umount);
		mntput(&m->mnt);
	}
	fsnotify_vfsmount_delete(&mnt->mnt);
	dput(mnt->mnt.mnt_root);
	deactivate_super(mnt->mnt.mnt_sb);
	mnt_free_id(mnt);
	call_rcu(&mnt->mnt_rcu, delayed_free_vfsmnt);
}

static void __cleanup_mnt(struct rcu_head *head)
{
	cleanup_mnt(container_of(head, struct mount, mnt_rcu));
}

static LLIST_HEAD(delayed_mntput_list);
static void delayed_mntput(struct work_struct *unused)
{
	struct llist_node *node = llist_del_all(&delayed_mntput_list);
	struct mount *m, *t;

	llist_for_each_entry_safe(m, t, node, mnt_llist)
		cleanup_mnt(m);
}
static DECLARE_DELAYED_WORK(delayed_mntput_work, delayed_mntput);

static void mntput_no_expire(struct mount *mnt)
{
	LIST_HEAD(list);
	int count;

	rcu_read_lock();
	if (likely(READ_ONCE(mnt->mnt_ns))) {
		/*
		 * Since we don't do lock_mount_hash() here,
		 * ->mnt_ns can change under us.  However, if it's
		 * non-NULL, then there's a reference that won't
		 * be dropped until after an RCU delay done after
		 * turning ->mnt_ns NULL.  So if we observe it
		 * non-NULL under rcu_read_lock(), the reference
		 * we are dropping is not the final one.
		 */
		mnt_add_count(mnt, -1);
		rcu_read_unlock();
		return;
	}
	lock_mount_hash();
	/*
	 * make sure that if __legitimize_mnt() has not seen us grab
	 * mount_lock, we'll see their refcount increment here.
	 */
	smp_mb();
	mnt_add_count(mnt, -1);
	count = mnt_get_count(mnt);
	if (count != 0) {
		WARN_ON(count < 0);
		rcu_read_unlock();
		unlock_mount_hash();
		return;
	}
	if (unlikely(mnt->mnt.mnt_flags & MNT_DOOMED)) {
		rcu_read_unlock();
		unlock_mount_hash();
		return;
	}
	mnt->mnt.mnt_flags |= MNT_DOOMED;
	rcu_read_unlock();

	list_del(&mnt->mnt_instance);

	if (unlikely(!list_empty(&mnt->mnt_mounts))) {
		struct mount *p, *tmp;
		list_for_each_entry_safe(p, tmp, &mnt->mnt_mounts,  mnt_child) {
			__put_mountpoint(unhash_mnt(p), &list);
			hlist_add_head(&p->mnt_umount, &mnt->mnt_stuck_children);
		}
	}
	unlock_mount_hash();
	shrink_dentry_list(&list);

	if (likely(!(mnt->mnt.mnt_flags & MNT_INTERNAL))) {
		struct task_struct *task = current;
		if (likely(!(task->flags & PF_KTHREAD))) {
			init_task_work(&mnt->mnt_rcu, __cleanup_mnt);
			if (!task_work_add(task, &mnt->mnt_rcu, TWA_RESUME))
				return;
		}
		if (llist_add(&mnt->mnt_llist, &delayed_mntput_list))
			schedule_delayed_work(&delayed_mntput_work, 1);
		return;
	}
	cleanup_mnt(mnt);
}

void mntput(struct vfsmount *mnt)
{
	if (mnt) {
		struct mount *m = real_mount(mnt);
		/* avoid cacheline pingpong */
		if (unlikely(m->mnt_expiry_mark))
			WRITE_ONCE(m->mnt_expiry_mark, 0);
		mntput_no_expire(m);
	}
}
EXPORT_SYMBOL(mntput);

struct vfsmount *mntget(struct vfsmount *mnt)
{
	if (mnt)
		mnt_add_count(real_mount(mnt), 1);
	return mnt;
}
EXPORT_SYMBOL(mntget);

/*
 * Make a mount point inaccessible to new lookups.
 * Because there may still be current users, the caller MUST WAIT
 * for an RCU grace period before destroying the mount point.
 */
void mnt_make_shortterm(struct vfsmount *mnt)
{
	if (mnt)
		real_mount(mnt)->mnt_ns = NULL;
}

/**
 * path_is_mountpoint() - Check if path is a mount in the current namespace.
 * @path: path to check
 *
 *  d_mountpoint() can only be used reliably to establish if a dentry is
 *  not mounted in any namespace and that common case is handled inline.
 *  d_mountpoint() isn't aware of the possibility there may be multiple
 *  mounts using a given dentry in a different namespace. This function
 *  checks if the passed in path is a mountpoint rather than the dentry
 *  alone.
 */
bool path_is_mountpoint(const struct path *path)
{
	unsigned seq;
	bool res;

	if (!d_mountpoint(path->dentry))
		return false;

	rcu_read_lock();
	do {
		seq = read_seqbegin(&mount_lock);
		res = __path_is_mountpoint(path);
	} while (read_seqretry(&mount_lock, seq));
	rcu_read_unlock();

	return res;
}
EXPORT_SYMBOL(path_is_mountpoint);

struct vfsmount *mnt_clone_internal(const struct path *path)
{
	struct mount *p;
	p = clone_mnt(real_mount(path->mnt), path->dentry, CL_PRIVATE);
	if (IS_ERR(p))
		return ERR_CAST(p);
	p->mnt.mnt_flags |= MNT_INTERNAL;
	return &p->mnt;
}

/*
 * Returns the mount which either has the specified mnt_id, or has the next
 * smallest id afer the specified one.
 */
static struct mount *mnt_find_id_at(struct mnt_namespace *ns, u64 mnt_id)
{
	struct rb_node *node = ns->mounts.rb_node;
	struct mount *ret = NULL;

	while (node) {
		struct mount *m = node_to_mount(node);

		if (mnt_id <= m->mnt_id_unique) {
			ret = node_to_mount(node);
			if (mnt_id == m->mnt_id_unique)
				break;
			node = node->rb_left;
		} else {
			node = node->rb_right;
		}
	}
	return ret;
}

/*
 * Returns the mount which either has the specified mnt_id, or has the next
 * greater id before the specified one.
 */
static struct mount *mnt_find_id_at_reverse(struct mnt_namespace *ns, u64 mnt_id)
{
	struct rb_node *node = ns->mounts.rb_node;
	struct mount *ret = NULL;

	while (node) {
		struct mount *m = node_to_mount(node);

		if (mnt_id >= m->mnt_id_unique) {
			ret = node_to_mount(node);
			if (mnt_id == m->mnt_id_unique)
				break;
			node = node->rb_right;
		} else {
			node = node->rb_left;
		}
	}
	return ret;
}

#ifdef CONFIG_PROC_FS

/* iterator; we want it to have access to namespace_sem, thus here... */
static void *m_start(struct seq_file *m, loff_t *pos)
{
	struct proc_mounts *p = m->private;

	down_read(&namespace_sem);

	return mnt_find_id_at(p->ns, *pos);
}

static void *m_next(struct seq_file *m, void *v, loff_t *pos)
{
	struct mount *next = NULL, *mnt = v;
	struct rb_node *node = rb_next(&mnt->mnt_node);

	++*pos;
	if (node) {
		next = node_to_mount(node);
		*pos = next->mnt_id_unique;
	}
	return next;
}

static void m_stop(struct seq_file *m, void *v)
{
	up_read(&namespace_sem);
}

static int m_show(struct seq_file *m, void *v)
{
	struct proc_mounts *p = m->private;
	struct mount *r = v;
	return p->show(m, &r->mnt);
}

const struct seq_operations mounts_op = {
	.start	= m_start,
	.next	= m_next,
	.stop	= m_stop,
	.show	= m_show,
};

#endif  /* CONFIG_PROC_FS */

/**
 * may_umount_tree - check if a mount tree is busy
 * @m: root of mount tree
 *
 * This is called to check if a tree of mounts has any
 * open files, pwds, chroots or sub mounts that are
 * busy.
 */
int may_umount_tree(struct vfsmount *m)
{
	struct mount *mnt = real_mount(m);
	int actual_refs = 0;
	int minimum_refs = 0;
	struct mount *p;
	BUG_ON(!m);

	/* write lock needed for mnt_get_count */
	lock_mount_hash();
	for (p = mnt; p; p = next_mnt(p, mnt)) {
		actual_refs += mnt_get_count(p);
		minimum_refs += 2;
	}
	unlock_mount_hash();

	if (actual_refs > minimum_refs)
		return 0;

	return 1;
}

EXPORT_SYMBOL(may_umount_tree);

/**
 * may_umount - check if a mount point is busy
 * @mnt: root of mount
 *
 * This is called to check if a mount point has any
 * open files, pwds, chroots or sub mounts. If the
 * mount has sub mounts this will return busy
 * regardless of whether the sub mounts are busy.
 *
 * Doesn't take quota and stuff into account. IOW, in some cases it will
 * give false negatives. The main reason why it's here is that we need
 * a non-destructive way to look for easily umountable filesystems.
 */
int may_umount(struct vfsmount *mnt)
{
	int ret = 1;
	down_read(&namespace_sem);
	lock_mount_hash();
	if (propagate_mount_busy(real_mount(mnt), 2))
		ret = 0;
	unlock_mount_hash();
	up_read(&namespace_sem);
	return ret;
}

EXPORT_SYMBOL(may_umount);

static void namespace_unlock(void)
{
	struct hlist_head head;
	struct hlist_node *p;
	struct mount *m;
	LIST_HEAD(list);

	hlist_move_list(&unmounted, &head);
	list_splice_init(&ex_mountpoints, &list);

	up_write(&namespace_sem);

	shrink_dentry_list(&list);

	if (likely(hlist_empty(&head)))
		return;

	synchronize_rcu_expedited();

	hlist_for_each_entry_safe(m, p, &head, mnt_umount) {
		hlist_del(&m->mnt_umount);
		mntput(&m->mnt);
	}
}

static inline void namespace_lock(void)
{
	down_write(&namespace_sem);
}

enum umount_tree_flags {
	UMOUNT_SYNC = 1,
	UMOUNT_PROPAGATE = 2,
	UMOUNT_CONNECTED = 4,
};

static bool disconnect_mount(struct mount *mnt, enum umount_tree_flags how)
{
	/* Leaving mounts connected is only valid for lazy umounts */
	if (how & UMOUNT_SYNC)
		return true;

	/* A mount without a parent has nothing to be connected to */
	if (!mnt_has_parent(mnt))
		return true;

	/* Because the reference counting rules change when mounts are
	 * unmounted and connected, umounted mounts may not be
	 * connected to mounted mounts.
	 */
	if (!(mnt->mnt_parent->mnt.mnt_flags & MNT_UMOUNT))
		return true;

	/* Has it been requested that the mount remain connected? */
	if (how & UMOUNT_CONNECTED)
		return false;

	/* Is the mount locked such that it needs to remain connected? */
	if (IS_MNT_LOCKED(mnt))
		return false;

	/* By default disconnect the mount */
	return true;
}

/*
 * mount_lock must be held
 * namespace_sem must be held for write
 */
static void umount_tree(struct mount *mnt, enum umount_tree_flags how)
{
	LIST_HEAD(tmp_list);
	struct mount *p;

	if (how & UMOUNT_PROPAGATE)
		propagate_mount_unlock(mnt);

	/* Gather the mounts to umount */
	for (p = mnt; p; p = next_mnt(p, mnt)) {
		p->mnt.mnt_flags |= MNT_UMOUNT;
		if (p->mnt.mnt_flags & MNT_ONRB)
			move_from_ns(p, &tmp_list);
		else
			list_move(&p->mnt_list, &tmp_list);
	}

	/* Hide the mounts from mnt_mounts */
	list_for_each_entry(p, &tmp_list, mnt_list) {
		list_del_init(&p->mnt_child);
	}

	/* Add propagated mounts to the tmp_list */
	if (how & UMOUNT_PROPAGATE)
		propagate_umount(&tmp_list);

	while (!list_empty(&tmp_list)) {
		struct mnt_namespace *ns;
		bool disconnect;
		p = list_first_entry(&tmp_list, struct mount, mnt_list);
		list_del_init(&p->mnt_expire);
		list_del_init(&p->mnt_list);
		ns = p->mnt_ns;
		if (ns) {
			ns->nr_mounts--;
			__touch_mnt_namespace(ns);
		}
		p->mnt_ns = NULL;
		if (how & UMOUNT_SYNC)
			p->mnt.mnt_flags |= MNT_SYNC_UMOUNT;

		disconnect = disconnect_mount(p, how);
		if (mnt_has_parent(p)) {
			mnt_add_count(p->mnt_parent, -1);
			if (!disconnect) {
				/* Don't forget about p */
				list_add_tail(&p->mnt_child, &p->mnt_parent->mnt_mounts);
			} else {
				umount_mnt(p);
			}
		}
		change_mnt_propagation(p, MS_PRIVATE);
		if (disconnect)
			hlist_add_head(&p->mnt_umount, &unmounted);
	}
}

static void shrink_submounts(struct mount *mnt);

static int do_umount_root(struct super_block *sb)
{
	int ret = 0;

	down_write(&sb->s_umount);
	if (!sb_rdonly(sb)) {
		struct fs_context *fc;

		fc = fs_context_for_reconfigure(sb->s_root, SB_RDONLY,
						SB_RDONLY);
		if (IS_ERR(fc)) {
			ret = PTR_ERR(fc);
		} else {
			ret = parse_monolithic_mount_data(fc, NULL);
			if (!ret)
				ret = reconfigure_super(fc);
			put_fs_context(fc);
		}
	}
	up_write(&sb->s_umount);
	return ret;
}

static int do_umount(struct mount *mnt, int flags)
{
	struct super_block *sb = mnt->mnt.mnt_sb;
	int retval;

	retval = security_sb_umount(&mnt->mnt, flags);
	if (retval)
		return retval;

	/*
	 * Allow userspace to request a mountpoint be expired rather than
	 * unmounting unconditionally. Unmount only happens if:
	 *  (1) the mark is already set (the mark is cleared by mntput())
	 *  (2) the usage count == 1 [parent vfsmount] + 1 [sys_umount]
	 */
	if (flags & MNT_EXPIRE) {
		if (&mnt->mnt == current->fs->root.mnt ||
		    flags & (MNT_FORCE | MNT_DETACH))
			return -EINVAL;

		/*
		 * probably don't strictly need the lock here if we examined
		 * all race cases, but it's a slowpath.
		 */
		lock_mount_hash();
		if (mnt_get_count(mnt) != 2) {
			unlock_mount_hash();
			return -EBUSY;
		}
		unlock_mount_hash();

		if (!xchg(&mnt->mnt_expiry_mark, 1))
			return -EAGAIN;
	}

	/*
	 * If we may have to abort operations to get out of this
	 * mount, and they will themselves hold resources we must
	 * allow the fs to do things. In the Unix tradition of
	 * 'Gee thats tricky lets do it in userspace' the umount_begin
	 * might fail to complete on the first run through as other tasks
	 * must return, and the like. Thats for the mount program to worry
	 * about for the moment.
	 */

	if (flags & MNT_FORCE && sb->s_op->umount_begin) {
		sb->s_op->umount_begin(sb);
	}

	/*
	 * No sense to grab the lock for this test, but test itself looks
	 * somewhat bogus. Suggestions for better replacement?
	 * Ho-hum... In principle, we might treat that as umount + switch
	 * to rootfs. GC would eventually take care of the old vfsmount.
	 * Actually it makes sense, especially if rootfs would contain a
	 * /reboot - static binary that would close all descriptors and
	 * call reboot(9). Then init(8) could umount root and exec /reboot.
	 */
	if (&mnt->mnt == current->fs->root.mnt && !(flags & MNT_DETACH)) {
		/*
		 * Special case for "unmounting" root ...
		 * we just try to remount it readonly.
		 */
		if (!ns_capable(sb->s_user_ns, CAP_SYS_ADMIN))
			return -EPERM;
		return do_umount_root(sb);
	}

	namespace_lock();
	lock_mount_hash();

	/* Recheck MNT_LOCKED with the locks held */
	retval = -EINVAL;
	if (mnt->mnt.mnt_flags & MNT_LOCKED)
		goto out;

	event++;
	if (flags & MNT_DETACH) {
		if (mnt->mnt.mnt_flags & MNT_ONRB ||
		    !list_empty(&mnt->mnt_list))
			umount_tree(mnt, UMOUNT_PROPAGATE);
		retval = 0;
	} else {
		shrink_submounts(mnt);
		retval = -EBUSY;
		if (!propagate_mount_busy(mnt, 2)) {
			if (mnt->mnt.mnt_flags & MNT_ONRB ||
			    !list_empty(&mnt->mnt_list))
				umount_tree(mnt, UMOUNT_PROPAGATE|UMOUNT_SYNC);
			retval = 0;
		}
	}
out:
	unlock_mount_hash();
	namespace_unlock();
	return retval;
}

/*
 * __detach_mounts - lazily unmount all mounts on the specified dentry
 *
 * During unlink, rmdir, and d_drop it is possible to loose the path
 * to an existing mountpoint, and wind up leaking the mount.
 * detach_mounts allows lazily unmounting those mounts instead of
 * leaking them.
 *
 * The caller may hold dentry->d_inode->i_mutex.
 */
void __detach_mounts(struct dentry *dentry)
{
	struct mountpoint *mp;
	struct mount *mnt;

	namespace_lock();
	lock_mount_hash();
	mp = lookup_mountpoint(dentry);
	if (!mp)
		goto out_unlock;

	event++;
	while (!hlist_empty(&mp->m_list)) {
		mnt = hlist_entry(mp->m_list.first, struct mount, mnt_mp_list);
		if (mnt->mnt.mnt_flags & MNT_UMOUNT) {
			umount_mnt(mnt);
			hlist_add_head(&mnt->mnt_umount, &unmounted);
		}
		else umount_tree(mnt, UMOUNT_CONNECTED);
	}
	put_mountpoint(mp);
out_unlock:
	unlock_mount_hash();
	namespace_unlock();
}

/*
 * Is the caller allowed to modify his namespace?
 */
bool may_mount(void)
{
	return ns_capable(current->nsproxy->mnt_ns->user_ns, CAP_SYS_ADMIN);
}

static void warn_mandlock(void)
{
	pr_warn_once("=======================================================\n"
		     "WARNING: The mand mount option has been deprecated and\n"
		     "         and is ignored by this kernel. Remove the mand\n"
		     "         option from the mount to silence this warning.\n"
		     "=======================================================\n");
}

static int can_umount(const struct path *path, int flags)
{
	struct mount *mnt = real_mount(path->mnt);

	if (!may_mount())
		return -EPERM;
	if (!path_mounted(path))
		return -EINVAL;
	if (!check_mnt(mnt))
		return -EINVAL;
	if (mnt->mnt.mnt_flags & MNT_LOCKED) /* Check optimistically */
		return -EINVAL;
	if (flags & MNT_FORCE && !capable(CAP_SYS_ADMIN))
		return -EPERM;
	return 0;
}

// caller is responsible for flags being sane
int path_umount(struct path *path, int flags)
{
	struct mount *mnt = real_mount(path->mnt);
	int ret;

	ret = can_umount(path, flags);
	if (!ret)
		ret = do_umount(mnt, flags);

	/* we mustn't call path_put() as that would clear mnt_expiry_mark */
	dput(path->dentry);
	mntput_no_expire(mnt);
	return ret;
}

static int ksys_umount(char __user *name, int flags)
{
	int lookup_flags = LOOKUP_MOUNTPOINT;
	struct path path;
	int ret;

	// basic validity checks done first
	if (flags & ~(MNT_FORCE | MNT_DETACH | MNT_EXPIRE | UMOUNT_NOFOLLOW))
		return -EINVAL;

	if (!(flags & UMOUNT_NOFOLLOW))
		lookup_flags |= LOOKUP_FOLLOW;
	ret = user_path_at(AT_FDCWD, name, lookup_flags, &path);
	if (ret)
		return ret;
	return path_umount(&path, flags);
}

SYSCALL_DEFINE2(umount, char __user *, name, int, flags)
{
	return ksys_umount(name, flags);
}

#ifdef __ARCH_WANT_SYS_OLDUMOUNT

/*
 *	The 2.0 compatible umount. No flags.
 */
SYSCALL_DEFINE1(oldumount, char __user *, name)
{
	return ksys_umount(name, 0);
}

#endif

static bool is_mnt_ns_file(struct dentry *dentry)
{
	/* Is this a proxy for a mount namespace? */
	return dentry->d_op == &ns_dentry_operations &&
	       dentry->d_fsdata == &mntns_operations;
}

struct ns_common *from_mnt_ns(struct mnt_namespace *mnt)
{
	return &mnt->ns;
}

struct mnt_namespace *__lookup_next_mnt_ns(struct mnt_namespace *mntns, bool previous)
{
	guard(read_lock)(&mnt_ns_tree_lock);
	for (;;) {
		struct rb_node *node;

		if (previous)
			node = rb_prev(&mntns->mnt_ns_tree_node);
		else
			node = rb_next(&mntns->mnt_ns_tree_node);
		if (!node)
			return ERR_PTR(-ENOENT);

		mntns = node_to_mnt_ns(node);
		node = &mntns->mnt_ns_tree_node;

		if (!ns_capable_noaudit(mntns->user_ns, CAP_SYS_ADMIN))
			continue;

		/*
		 * Holding mnt_ns_tree_lock prevents the mount namespace from
		 * being freed but it may well be on it's deathbed. We want an
		 * active reference, not just a passive one here as we're
		 * persisting the mount namespace.
		 */
		if (!refcount_inc_not_zero(&mntns->ns.count))
			continue;

		return mntns;
	}
}

static bool mnt_ns_loop(struct dentry *dentry)
{
	/* Could bind mounting the mount namespace inode cause a
	 * mount namespace loop?
	 */
	struct mnt_namespace *mnt_ns;
	if (!is_mnt_ns_file(dentry))
		return false;

	mnt_ns = to_mnt_ns(get_proc_ns(dentry->d_inode));
	return current->nsproxy->mnt_ns->seq >= mnt_ns->seq;
}

struct mount *copy_tree(struct mount *src_root, struct dentry *dentry,
					int flag)
{
	struct mount *res, *src_parent, *src_root_child, *src_mnt,
		*dst_parent, *dst_mnt;

	if (!(flag & CL_COPY_UNBINDABLE) && IS_MNT_UNBINDABLE(src_root))
		return ERR_PTR(-EINVAL);

	if (!(flag & CL_COPY_MNT_NS_FILE) && is_mnt_ns_file(dentry))
		return ERR_PTR(-EINVAL);

	res = dst_mnt = clone_mnt(src_root, dentry, flag);
	if (IS_ERR(dst_mnt))
		return dst_mnt;

	src_parent = src_root;
	dst_mnt->mnt_mountpoint = src_root->mnt_mountpoint;

	list_for_each_entry(src_root_child, &src_root->mnt_mounts, mnt_child) {
		if (!is_subdir(src_root_child->mnt_mountpoint, dentry))
			continue;

		for (src_mnt = src_root_child; src_mnt;
		    src_mnt = next_mnt(src_mnt, src_root_child)) {
			if (!(flag & CL_COPY_UNBINDABLE) &&
			    IS_MNT_UNBINDABLE(src_mnt)) {
				if (src_mnt->mnt.mnt_flags & MNT_LOCKED) {
					/* Both unbindable and locked. */
					dst_mnt = ERR_PTR(-EPERM);
					goto out;
				} else {
					src_mnt = skip_mnt_tree(src_mnt);
					continue;
				}
			}
			if (!(flag & CL_COPY_MNT_NS_FILE) &&
			    is_mnt_ns_file(src_mnt->mnt.mnt_root)) {
				src_mnt = skip_mnt_tree(src_mnt);
				continue;
			}
			while (src_parent != src_mnt->mnt_parent) {
				src_parent = src_parent->mnt_parent;
				dst_mnt = dst_mnt->mnt_parent;
			}

			src_parent = src_mnt;
			dst_parent = dst_mnt;
			dst_mnt = clone_mnt(src_mnt, src_mnt->mnt.mnt_root, flag);
			if (IS_ERR(dst_mnt))
				goto out;
			lock_mount_hash();
			list_add_tail(&dst_mnt->mnt_list, &res->mnt_list);
			attach_mnt(dst_mnt, dst_parent, src_parent->mnt_mp, false);
			unlock_mount_hash();
		}
	}
	return res;

out:
	if (res) {
		lock_mount_hash();
		umount_tree(res, UMOUNT_SYNC);
		unlock_mount_hash();
	}
	return dst_mnt;
}

/* Caller should check returned pointer for errors */

struct vfsmount *collect_mounts(const struct path *path)
{
	struct mount *tree;
	namespace_lock();
	if (!check_mnt(real_mount(path->mnt)))
		tree = ERR_PTR(-EINVAL);
	else
		tree = copy_tree(real_mount(path->mnt), path->dentry,
				 CL_COPY_ALL | CL_PRIVATE);
	namespace_unlock();
	if (IS_ERR(tree))
		return ERR_CAST(tree);
	return &tree->mnt;
}

static void free_mnt_ns(struct mnt_namespace *);
static struct mnt_namespace *alloc_mnt_ns(struct user_namespace *, bool);

void dissolve_on_fput(struct vfsmount *mnt)
{
	struct mnt_namespace *ns;
	namespace_lock();
	lock_mount_hash();
	ns = real_mount(mnt)->mnt_ns;
	if (ns) {
		if (is_anon_ns(ns))
			umount_tree(real_mount(mnt), UMOUNT_CONNECTED);
		else
			ns = NULL;
	}
	unlock_mount_hash();
	namespace_unlock();
	if (ns)
		free_mnt_ns(ns);
}

void drop_collected_mounts(struct vfsmount *mnt)
{
	namespace_lock();
	lock_mount_hash();
	umount_tree(real_mount(mnt), 0);
	unlock_mount_hash();
	namespace_unlock();
}

bool has_locked_children(struct mount *mnt, struct dentry *dentry)
{
	struct mount *child;

	list_for_each_entry(child, &mnt->mnt_mounts, mnt_child) {
		if (!is_subdir(child->mnt_mountpoint, dentry))
			continue;

		if (child->mnt.mnt_flags & MNT_LOCKED)
			return true;
	}
	return false;
}

/**
 * clone_private_mount - create a private clone of a path
 * @path: path to clone
 *
 * This creates a new vfsmount, which will be the clone of @path.  The new mount
 * will not be attached anywhere in the namespace and will be private (i.e.
 * changes to the originating mount won't be propagated into this).
 *
 * Release with mntput().
 */
struct vfsmount *clone_private_mount(const struct path *path)
{
	struct mount *old_mnt = real_mount(path->mnt);
	struct mount *new_mnt;

	down_read(&namespace_sem);
	if (IS_MNT_UNBINDABLE(old_mnt))
		goto invalid;

	if (!check_mnt(old_mnt))
		goto invalid;

	if (has_locked_children(old_mnt, path->dentry))
		goto invalid;

	new_mnt = clone_mnt(old_mnt, path->dentry, CL_PRIVATE);
	up_read(&namespace_sem);

	if (IS_ERR(new_mnt))
		return ERR_CAST(new_mnt);

	/* Longterm mount to be removed by kern_unmount*() */
	new_mnt->mnt_ns = MNT_NS_INTERNAL;

	return &new_mnt->mnt;

invalid:
	up_read(&namespace_sem);
	return ERR_PTR(-EINVAL);
}
EXPORT_SYMBOL_GPL(clone_private_mount);

int iterate_mounts(int (*f)(struct vfsmount *, void *), void *arg,
		   struct vfsmount *root)
{
	struct mount *mnt;
	int res = f(root, arg);
	if (res)
		return res;
	list_for_each_entry(mnt, &real_mount(root)->mnt_list, mnt_list) {
		res = f(&mnt->mnt, arg);
		if (res)
			return res;
	}
	return 0;
}

static void lock_mnt_tree(struct mount *mnt)
{
	struct mount *p;

	for (p = mnt; p; p = next_mnt(p, mnt)) {
		int flags = p->mnt.mnt_flags;
		/* Don't allow unprivileged users to change mount flags */
		flags |= MNT_LOCK_ATIME;

		if (flags & MNT_READONLY)
			flags |= MNT_LOCK_READONLY;

		if (flags & MNT_NODEV)
			flags |= MNT_LOCK_NODEV;

		if (flags & MNT_NOSUID)
			flags |= MNT_LOCK_NOSUID;

		if (flags & MNT_NOEXEC)
			flags |= MNT_LOCK_NOEXEC;
		/* Don't allow unprivileged users to reveal what is under a mount */
		if (list_empty(&p->mnt_expire))
			flags |= MNT_LOCKED;
		p->mnt.mnt_flags = flags;
	}
}

static void cleanup_group_ids(struct mount *mnt, struct mount *end)
{
	struct mount *p;

	for (p = mnt; p != end; p = next_mnt(p, mnt)) {
		if (p->mnt_group_id && !IS_MNT_SHARED(p))
			mnt_release_group_id(p);
	}
}

static int invent_group_ids(struct mount *mnt, bool recurse)
{
	struct mount *p;

	for (p = mnt; p; p = recurse ? next_mnt(p, mnt) : NULL) {
		if (!p->mnt_group_id && !IS_MNT_SHARED(p)) {
			int err = mnt_alloc_group_id(p);
			if (err) {
				cleanup_group_ids(mnt, p);
				return err;
			}
		}
	}

	return 0;
}

int count_mounts(struct mnt_namespace *ns, struct mount *mnt)
{
	unsigned int max = READ_ONCE(sysctl_mount_max);
	unsigned int mounts = 0;
	struct mount *p;

	if (ns->nr_mounts >= max)
		return -ENOSPC;
	max -= ns->nr_mounts;
	if (ns->pending_mounts >= max)
		return -ENOSPC;
	max -= ns->pending_mounts;

	for (p = mnt; p; p = next_mnt(p, mnt))
		mounts++;

	if (mounts > max)
		return -ENOSPC;

	ns->pending_mounts += mounts;
	return 0;
}

enum mnt_tree_flags_t {
	MNT_TREE_MOVE = BIT(0),
	MNT_TREE_BENEATH = BIT(1),
};

/**
 * attach_recursive_mnt - attach a source mount tree
 * @source_mnt: mount tree to be attached
 * @top_mnt:    mount that @source_mnt will be mounted on or mounted beneath
 * @dest_mp:    the mountpoint @source_mnt will be mounted at
 * @flags:      modify how @source_mnt is supposed to be attached
 *
 *  NOTE: in the table below explains the semantics when a source mount
 *  of a given type is attached to a destination mount of a given type.
 * ---------------------------------------------------------------------------
 * |         BIND MOUNT OPERATION                                            |
 * |**************************************************************************
 * | source-->| shared        |       private  |       slave    | unbindable |
 * | dest     |               |                |                |            |
 * |   |      |               |                |                |            |
 * |   v      |               |                |                |            |
 * |**************************************************************************
 * |  shared  | shared (++)   |     shared (+) |     shared(+++)|  invalid   |
 * |          |               |                |                |            |
 * |non-shared| shared (+)    |      private   |      slave (*) |  invalid   |
 * ***************************************************************************
 * A bind operation clones the source mount and mounts the clone on the
 * destination mount.
 *
 * (++)  the cloned mount is propagated to all the mounts in the propagation
 * 	 tree of the destination mount and the cloned mount is added to
 * 	 the peer group of the source mount.
 * (+)   the cloned mount is created under the destination mount and is marked
 *       as shared. The cloned mount is added to the peer group of the source
 *       mount.
 * (+++) the mount is propagated to all the mounts in the propagation tree
 *       of the destination mount and the cloned mount is made slave
 *       of the same master as that of the source mount. The cloned mount
 *       is marked as 'shared and slave'.
 * (*)   the cloned mount is made a slave of the same master as that of the
 * 	 source mount.
 *
 * ---------------------------------------------------------------------------
 * |         		MOVE MOUNT OPERATION                                 |
 * |**************************************************************************
 * | source-->| shared        |       private  |       slave    | unbindable |
 * | dest     |               |                |                |            |
 * |   |      |               |                |                |            |
 * |   v      |               |                |                |            |
 * |**************************************************************************
 * |  shared  | shared (+)    |     shared (+) |    shared(+++) |  invalid   |
 * |          |               |                |                |            |
 * |non-shared| shared (+*)   |      private   |    slave (*)   | unbindable |
 * ***************************************************************************
 *
 * (+)  the mount is moved to the destination. And is then propagated to
 * 	all the mounts in the propagation tree of the destination mount.
 * (+*)  the mount is moved to the destination.
 * (+++)  the mount is moved to the destination and is then propagated to
 * 	all the mounts belonging to the destination mount's propagation tree.
 * 	the mount is marked as 'shared and slave'.
 * (*)	the mount continues to be a slave at the new location.
 *
 * if the source mount is a tree, the operations explained above is
 * applied to each mount in the tree.
 * Must be called without spinlocks held, since this function can sleep
 * in allocations.
 *
 * Context: The function expects namespace_lock() to be held.
 * Return: If @source_mnt was successfully attached 0 is returned.
 *         Otherwise a negative error code is returned.
 */
static int attach_recursive_mnt(struct mount *source_mnt,
				struct mount *top_mnt,
				struct mountpoint *dest_mp,
				enum mnt_tree_flags_t flags)
{
	struct user_namespace *user_ns = current->nsproxy->mnt_ns->user_ns;
	HLIST_HEAD(tree_list);
	struct mnt_namespace *ns = top_mnt->mnt_ns;
	struct mountpoint *smp;
	struct mount *child, *dest_mnt, *p;
	struct hlist_node *n;
	int err = 0;
	bool moving = flags & MNT_TREE_MOVE, beneath = flags & MNT_TREE_BENEATH;

	/*
	 * Preallocate a mountpoint in case the new mounts need to be
	 * mounted beneath mounts on the same mountpoint.
	 */
	smp = get_mountpoint(source_mnt->mnt.mnt_root);
	if (IS_ERR(smp))
		return PTR_ERR(smp);

	/* Is there space to add these mounts to the mount namespace? */
	if (!moving) {
		err = count_mounts(ns, source_mnt);
		if (err)
			goto out;
	}

	if (beneath)
		dest_mnt = top_mnt->mnt_parent;
	else
		dest_mnt = top_mnt;

	if (IS_MNT_SHARED(dest_mnt)) {
		err = invent_group_ids(source_mnt, true);
		if (err)
			goto out;
		err = propagate_mnt(dest_mnt, dest_mp, source_mnt, &tree_list);
	}
	lock_mount_hash();
	if (err)
		goto out_cleanup_ids;

	if (IS_MNT_SHARED(dest_mnt)) {
		for (p = source_mnt; p; p = next_mnt(p, source_mnt))
			set_mnt_shared(p);
	}

	if (moving) {
		if (beneath)
			dest_mp = smp;
		unhash_mnt(source_mnt);
		attach_mnt(source_mnt, top_mnt, dest_mp, beneath);
		touch_mnt_namespace(source_mnt->mnt_ns);
	} else {
		if (source_mnt->mnt_ns) {
			LIST_HEAD(head);

			/* move from anon - the caller will destroy */
			for (p = source_mnt; p; p = next_mnt(p, source_mnt))
				move_from_ns(p, &head);
			list_del_init(&head);
		}
		if (beneath)
			mnt_set_mountpoint_beneath(source_mnt, top_mnt, smp);
		else
			mnt_set_mountpoint(dest_mnt, dest_mp, source_mnt);
		commit_tree(source_mnt);
	}

	hlist_for_each_entry_safe(child, n, &tree_list, mnt_hash) {
		struct mount *q;
		hlist_del_init(&child->mnt_hash);
		q = __lookup_mnt(&child->mnt_parent->mnt,
				 child->mnt_mountpoint);
		if (q)
			mnt_change_mountpoint(child, smp, q);
		/* Notice when we are propagating across user namespaces */
		if (child->mnt_parent->mnt_ns->user_ns != user_ns)
			lock_mnt_tree(child);
		child->mnt.mnt_flags &= ~MNT_LOCKED;
		commit_tree(child);
	}
	put_mountpoint(smp);
	unlock_mount_hash();

	return 0;

 out_cleanup_ids:
	while (!hlist_empty(&tree_list)) {
		child = hlist_entry(tree_list.first, struct mount, mnt_hash);
		child->mnt_parent->mnt_ns->pending_mounts = 0;
		umount_tree(child, UMOUNT_SYNC);
	}
	unlock_mount_hash();
	cleanup_group_ids(source_mnt, NULL);
 out:
	ns->pending_mounts = 0;

	read_seqlock_excl(&mount_lock);
	put_mountpoint(smp);
	read_sequnlock_excl(&mount_lock);

	return err;
}

/**
 * do_lock_mount - lock mount and mountpoint
 * @path:    target path
 * @beneath: whether the intention is to mount beneath @path
 *
 * Follow the mount stack on @path until the top mount @mnt is found. If
 * the initial @path->{mnt,dentry} is a mountpoint lookup the first
 * mount stacked on top of it. Then simply follow @{mnt,mnt->mnt_root}
 * until nothing is stacked on top of it anymore.
 *
 * Acquire the inode_lock() on the top mount's ->mnt_root to protect
 * against concurrent removal of the new mountpoint from another mount
 * namespace.
 *
 * If @beneath is requested, acquire inode_lock() on @mnt's mountpoint
 * @mp on @mnt->mnt_parent must be acquired. This protects against a
 * concurrent unlink of @mp->mnt_dentry from another mount namespace
 * where @mnt doesn't have a child mount mounted @mp. A concurrent
 * removal of @mnt->mnt_root doesn't matter as nothing will be mounted
 * on top of it for @beneath.
 *
 * In addition, @beneath needs to make sure that @mnt hasn't been
 * unmounted or moved from its current mountpoint in between dropping
 * @mount_lock and acquiring @namespace_sem. For the !@beneath case @mnt
 * being unmounted would be detected later by e.g., calling
 * check_mnt(mnt) in the function it's called from. For the @beneath
 * case however, it's useful to detect it directly in do_lock_mount().
 * If @mnt hasn't been unmounted then @mnt->mnt_mountpoint still points
 * to @mnt->mnt_mp->m_dentry. But if @mnt has been unmounted it will
 * point to @mnt->mnt_root and @mnt->mnt_mp will be NULL.
 *
 * Return: Either the target mountpoint on the top mount or the top
 *         mount's mountpoint.
 */
static struct mountpoint *do_lock_mount(struct path *path, bool beneath)
{
	struct vfsmount *mnt = path->mnt;
	struct dentry *dentry;
	struct mountpoint *mp = ERR_PTR(-ENOENT);

	for (;;) {
		struct mount *m;

		if (beneath) {
			m = real_mount(mnt);
			read_seqlock_excl(&mount_lock);
			dentry = dget(m->mnt_mountpoint);
			read_sequnlock_excl(&mount_lock);
		} else {
			dentry = path->dentry;
		}

		inode_lock(dentry->d_inode);
		if (unlikely(cant_mount(dentry))) {
			inode_unlock(dentry->d_inode);
			goto out;
		}

		namespace_lock();

		if (beneath && (!is_mounted(mnt) || m->mnt_mountpoint != dentry)) {
			namespace_unlock();
			inode_unlock(dentry->d_inode);
			goto out;
		}

		mnt = lookup_mnt(path);
		if (likely(!mnt))
			break;

		namespace_unlock();
		inode_unlock(dentry->d_inode);
		if (beneath)
			dput(dentry);
		path_put(path);
		path->mnt = mnt;
		path->dentry = dget(mnt->mnt_root);
	}

	mp = get_mountpoint(dentry);
	if (IS_ERR(mp)) {
		namespace_unlock();
		inode_unlock(dentry->d_inode);
	}

out:
	if (beneath)
		dput(dentry);

	return mp;
}

static inline struct mountpoint *lock_mount(struct path *path)
{
	return do_lock_mount(path, false);
}

static void unlock_mount(struct mountpoint *where)
{
	struct dentry *dentry = where->m_dentry;

	read_seqlock_excl(&mount_lock);
	put_mountpoint(where);
	read_sequnlock_excl(&mount_lock);

	namespace_unlock();
	inode_unlock(dentry->d_inode);
}

static int graft_tree(struct mount *mnt, struct mount *p, struct mountpoint *mp)
{
	if (mnt->mnt.mnt_sb->s_flags & SB_NOUSER)
		return -EINVAL;

	if (d_is_dir(mp->m_dentry) !=
	      d_is_dir(mnt->mnt.mnt_root))
		return -ENOTDIR;

	return attach_recursive_mnt(mnt, p, mp, 0);
}

/*
 * Sanity check the flags to change_mnt_propagation.
 */

static int flags_to_propagation_type(int ms_flags)
{
	int type = ms_flags & ~(MS_REC | MS_SILENT);

	/* Fail if any non-propagation flags are set */
	if (type & ~(MS_SHARED | MS_PRIVATE | MS_SLAVE | MS_UNBINDABLE))
		return 0;
	/* Only one propagation flag should be set */
	if (!is_power_of_2(type))
		return 0;
	return type;
}

/*
 * recursively change the type of the mountpoint.
 */
static int do_change_type(struct path *path, int ms_flags)
{
	struct mount *m;
	struct mount *mnt = real_mount(path->mnt);
	int recurse = ms_flags & MS_REC;
	int type;
	int err = 0;

	if (!path_mounted(path))
		return -EINVAL;

	type = flags_to_propagation_type(ms_flags);
	if (!type)
		return -EINVAL;

	namespace_lock();
	if (type == MS_SHARED) {
		err = invent_group_ids(mnt, recurse);
		if (err)
			goto out_unlock;
	}

	lock_mount_hash();
	for (m = mnt; m; m = (recurse ? next_mnt(m, mnt) : NULL))
		change_mnt_propagation(m, type);
	unlock_mount_hash();

 out_unlock:
	namespace_unlock();
	return err;
}

static struct mount *__do_loopback(struct path *old_path, int recurse)
{
	struct mount *mnt = ERR_PTR(-EINVAL), *old = real_mount(old_path->mnt);

	if (IS_MNT_UNBINDABLE(old))
		return mnt;

	if (!check_mnt(old) && old_path->dentry->d_op != &ns_dentry_operations)
		return mnt;

	if (!recurse && has_locked_children(old, old_path->dentry))
		return mnt;

	if (recurse)
		mnt = copy_tree(old, old_path->dentry, CL_COPY_MNT_NS_FILE);
	else
		mnt = clone_mnt(old, old_path->dentry, 0);

	if (!IS_ERR(mnt))
		mnt->mnt.mnt_flags &= ~MNT_LOCKED;

	return mnt;
}

/*
 * do loopback mount.
 */
static int do_loopback(struct path *path, const char *old_name,
				int recurse)
{
	struct path old_path;
	struct mount *mnt = NULL, *parent;
	struct mountpoint *mp;
	int err;
	if (!old_name || !*old_name)
		return -EINVAL;
	err = kern_path(old_name, LOOKUP_FOLLOW|LOOKUP_AUTOMOUNT, &old_path);
	if (err)
		return err;

	err = -EINVAL;
	if (mnt_ns_loop(old_path.dentry))
		goto out;

	mp = lock_mount(path);
	if (IS_ERR(mp)) {
		err = PTR_ERR(mp);
		goto out;
	}

	parent = real_mount(path->mnt);
	if (!check_mnt(parent))
		goto out2;

	mnt = __do_loopback(&old_path, recurse);
	if (IS_ERR(mnt)) {
		err = PTR_ERR(mnt);
		goto out2;
	}

	err = graft_tree(mnt, parent, mp);
	if (err) {
		lock_mount_hash();
		umount_tree(mnt, UMOUNT_SYNC);
		unlock_mount_hash();
	}
out2:
	unlock_mount(mp);
out:
	path_put(&old_path);
	return err;
}

static struct file *open_detached_copy(struct path *path, bool recursive)
{
	struct user_namespace *user_ns = current->nsproxy->mnt_ns->user_ns;
	struct mnt_namespace *ns = alloc_mnt_ns(user_ns, true);
	struct mount *mnt, *p;
	struct file *file;

	if (IS_ERR(ns))
		return ERR_CAST(ns);

	namespace_lock();
	mnt = __do_loopback(path, recursive);
	if (IS_ERR(mnt)) {
		namespace_unlock();
		free_mnt_ns(ns);
		return ERR_CAST(mnt);
	}

	lock_mount_hash();
	for (p = mnt; p; p = next_mnt(p, mnt)) {
		mnt_add_to_ns(ns, p);
		ns->nr_mounts++;
	}
	ns->root = mnt;
	mntget(&mnt->mnt);
	unlock_mount_hash();
	namespace_unlock();

	mntput(path->mnt);
	path->mnt = &mnt->mnt;
	file = dentry_open(path, O_PATH, current_cred());
	if (IS_ERR(file))
		dissolve_on_fput(path->mnt);
	else
		file->f_mode |= FMODE_NEED_UNMOUNT;
	return file;
}

SYSCALL_DEFINE3(open_tree, int, dfd, const char __user *, filename, unsigned, flags)
{
	struct file *file;
	struct path path;
	int lookup_flags = LOOKUP_AUTOMOUNT | LOOKUP_FOLLOW;
	bool detached = flags & OPEN_TREE_CLONE;
	int error;
	int fd;

	BUILD_BUG_ON(OPEN_TREE_CLOEXEC != O_CLOEXEC);

	if (flags & ~(AT_EMPTY_PATH | AT_NO_AUTOMOUNT | AT_RECURSIVE |
		      AT_SYMLINK_NOFOLLOW | OPEN_TREE_CLONE |
		      OPEN_TREE_CLOEXEC))
		return -EINVAL;

	if ((flags & (AT_RECURSIVE | OPEN_TREE_CLONE)) == AT_RECURSIVE)
		return -EINVAL;

	if (flags & AT_NO_AUTOMOUNT)
		lookup_flags &= ~LOOKUP_AUTOMOUNT;
	if (flags & AT_SYMLINK_NOFOLLOW)
		lookup_flags &= ~LOOKUP_FOLLOW;
	if (flags & AT_EMPTY_PATH)
		lookup_flags |= LOOKUP_EMPTY;

	if (detached && !may_mount())
		return -EPERM;

	fd = get_unused_fd_flags(flags & O_CLOEXEC);
	if (fd < 0)
		return fd;

	error = user_path_at(dfd, filename, lookup_flags, &path);
	if (unlikely(error)) {
		file = ERR_PTR(error);
	} else {
		if (detached)
			file = open_detached_copy(&path, flags & AT_RECURSIVE);
		else
			file = dentry_open(&path, O_PATH, current_cred());
		path_put(&path);
	}
	if (IS_ERR(file)) {
		put_unused_fd(fd);
		return PTR_ERR(file);
	}
	fd_install(fd, file);
	return fd;
}

/*
 * Don't allow locked mount flags to be cleared.
 *
 * No locks need to be held here while testing the various MNT_LOCK
 * flags because those flags can never be cleared once they are set.
 */
static bool can_change_locked_flags(struct mount *mnt, unsigned int mnt_flags)
{
	unsigned int fl = mnt->mnt.mnt_flags;

	if ((fl & MNT_LOCK_READONLY) &&
	    !(mnt_flags & MNT_READONLY))
		return false;

	if ((fl & MNT_LOCK_NODEV) &&
	    !(mnt_flags & MNT_NODEV))
		return false;

	if ((fl & MNT_LOCK_NOSUID) &&
	    !(mnt_flags & MNT_NOSUID))
		return false;

	if ((fl & MNT_LOCK_NOEXEC) &&
	    !(mnt_flags & MNT_NOEXEC))
		return false;

	if ((fl & MNT_LOCK_ATIME) &&
	    ((fl & MNT_ATIME_MASK) != (mnt_flags & MNT_ATIME_MASK)))
		return false;

	return true;
}

static int change_mount_ro_state(struct mount *mnt, unsigned int mnt_flags)
{
	bool readonly_request = (mnt_flags & MNT_READONLY);

	if (readonly_request == __mnt_is_readonly(&mnt->mnt))
		return 0;

	if (readonly_request)
		return mnt_make_readonly(mnt);

	mnt->mnt.mnt_flags &= ~MNT_READONLY;
	return 0;
}

static void set_mount_attributes(struct mount *mnt, unsigned int mnt_flags)
{
	mnt_flags |= mnt->mnt.mnt_flags & ~MNT_USER_SETTABLE_MASK;
	mnt->mnt.mnt_flags = mnt_flags;
	touch_mnt_namespace(mnt->mnt_ns);
}

static void mnt_warn_timestamp_expiry(struct path *mountpoint, struct vfsmount *mnt)
{
	struct super_block *sb = mnt->mnt_sb;

	if (!__mnt_is_readonly(mnt) &&
	   (!(sb->s_iflags & SB_I_TS_EXPIRY_WARNED)) &&
	   (ktime_get_real_seconds() + TIME_UPTIME_SEC_MAX > sb->s_time_max)) {
		char *buf, *mntpath;

		buf = (char *)__get_free_page(GFP_KERNEL);
		if (buf)
			mntpath = d_path(mountpoint, buf, PAGE_SIZE);
		else
			mntpath = ERR_PTR(-ENOMEM);
		if (IS_ERR(mntpath))
			mntpath = "(unknown)";

		pr_warn("%s filesystem being %s at %s supports timestamps until %ptTd (0x%llx)\n",
			sb->s_type->name,
			is_mounted(mnt) ? "remounted" : "mounted",
			mntpath, &sb->s_time_max,
			(unsigned long long)sb->s_time_max);

		sb->s_iflags |= SB_I_TS_EXPIRY_WARNED;
		if (buf)
			free_page((unsigned long)buf);
	}
}

/*
 * Handle reconfiguration of the mountpoint only without alteration of the
 * superblock it refers to.  This is triggered by specifying MS_REMOUNT|MS_BIND
 * to mount(2).
 */
static int do_reconfigure_mnt(struct path *path, unsigned int mnt_flags)
{
	struct super_block *sb = path->mnt->mnt_sb;
	struct mount *mnt = real_mount(path->mnt);
	int ret;

	if (!check_mnt(mnt))
		return -EINVAL;

	if (!path_mounted(path))
		return -EINVAL;

	if (!can_change_locked_flags(mnt, mnt_flags))
		return -EPERM;

	/*
	 * We're only checking whether the superblock is read-only not
	 * changing it, so only take down_read(&sb->s_umount).
	 */
	down_read(&sb->s_umount);
	lock_mount_hash();
	ret = change_mount_ro_state(mnt, mnt_flags);
	if (ret == 0)
		set_mount_attributes(mnt, mnt_flags);
	unlock_mount_hash();
	up_read(&sb->s_umount);

	mnt_warn_timestamp_expiry(path, &mnt->mnt);

	return ret;
}

/*
 * change filesystem flags. dir should be a physical root of filesystem.
 * If you've mounted a non-root directory somewhere and want to do remount
 * on it - tough luck.
 */
static int do_remount(struct path *path, int ms_flags, int sb_flags,
		      int mnt_flags, void *data)
{
	int err;
	struct super_block *sb = path->mnt->mnt_sb;
	struct mount *mnt = real_mount(path->mnt);
	struct fs_context *fc;

	if (!check_mnt(mnt))
		return -EINVAL;

	if (!path_mounted(path))
		return -EINVAL;

	if (!can_change_locked_flags(mnt, mnt_flags))
		return -EPERM;

	fc = fs_context_for_reconfigure(path->dentry, sb_flags, MS_RMT_MASK);
	if (IS_ERR(fc))
		return PTR_ERR(fc);

	/*
	 * Indicate to the filesystem that the remount request is coming
	 * from the legacy mount system call.
	 */
	fc->oldapi = true;

	err = parse_monolithic_mount_data(fc, data);
	if (!err) {
		down_write(&sb->s_umount);
		err = -EPERM;
		if (ns_capable(sb->s_user_ns, CAP_SYS_ADMIN)) {
			err = reconfigure_super(fc);
			if (!err) {
				lock_mount_hash();
				set_mount_attributes(mnt, mnt_flags);
				unlock_mount_hash();
			}
		}
		up_write(&sb->s_umount);
	}

	mnt_warn_timestamp_expiry(path, &mnt->mnt);

	put_fs_context(fc);
	return err;
}

static inline int tree_contains_unbindable(struct mount *mnt)
{
	struct mount *p;
	for (p = mnt; p; p = next_mnt(p, mnt)) {
		if (IS_MNT_UNBINDABLE(p))
			return 1;
	}
	return 0;
}

/*
 * Check that there aren't references to earlier/same mount namespaces in the
 * specified subtree.  Such references can act as pins for mount namespaces
 * that aren't checked by the mount-cycle checking code, thereby allowing
 * cycles to be made.
 */
static bool check_for_nsfs_mounts(struct mount *subtree)
{
	struct mount *p;
	bool ret = false;

	lock_mount_hash();
	for (p = subtree; p; p = next_mnt(p, subtree))
		if (mnt_ns_loop(p->mnt.mnt_root))
			goto out;

	ret = true;
out:
	unlock_mount_hash();
	return ret;
}

static int do_set_group(struct path *from_path, struct path *to_path)
{
	struct mount *from, *to;
	int err;

	from = real_mount(from_path->mnt);
	to = real_mount(to_path->mnt);

	namespace_lock();

	err = -EINVAL;
	/* To and From must be mounted */
	if (!is_mounted(&from->mnt))
		goto out;
	if (!is_mounted(&to->mnt))
		goto out;

	err = -EPERM;
	/* We should be allowed to modify mount namespaces of both mounts */
	if (!ns_capable(from->mnt_ns->user_ns, CAP_SYS_ADMIN))
		goto out;
	if (!ns_capable(to->mnt_ns->user_ns, CAP_SYS_ADMIN))
		goto out;

	err = -EINVAL;
	/* To and From paths should be mount roots */
	if (!path_mounted(from_path))
		goto out;
	if (!path_mounted(to_path))
		goto out;

	/* Setting sharing groups is only allowed across same superblock */
	if (from->mnt.mnt_sb != to->mnt.mnt_sb)
		goto out;

	/* From mount root should be wider than To mount root */
	if (!is_subdir(to->mnt.mnt_root, from->mnt.mnt_root))
		goto out;

	/* From mount should not have locked children in place of To's root */
	if (has_locked_children(from, to->mnt.mnt_root))
		goto out;

	/* Setting sharing groups is only allowed on private mounts */
	if (IS_MNT_SHARED(to) || IS_MNT_SLAVE(to))
		goto out;

	/* From should not be private */
	if (!IS_MNT_SHARED(from) && !IS_MNT_SLAVE(from))
		goto out;

	if (IS_MNT_SLAVE(from)) {
		struct mount *m = from->mnt_master;

		list_add(&to->mnt_slave, &m->mnt_slave_list);
		to->mnt_master = m;
	}

	if (IS_MNT_SHARED(from)) {
		to->mnt_group_id = from->mnt_group_id;
		list_add(&to->mnt_share, &from->mnt_share);
		lock_mount_hash();
		set_mnt_shared(to);
		unlock_mount_hash();
	}

	err = 0;
out:
	namespace_unlock();
	return err;
}

/**
 * path_overmounted - check if path is overmounted
 * @path: path to check
 *
 * Check if path is overmounted, i.e., if there's a mount on top of
 * @path->mnt with @path->dentry as mountpoint.
 *
 * Context: This function expects namespace_lock() to be held.
 * Return: If path is overmounted true is returned, false if not.
 */
static inline bool path_overmounted(const struct path *path)
{
	rcu_read_lock();
	if (unlikely(__lookup_mnt(path->mnt, path->dentry))) {
		rcu_read_unlock();
		return true;
	}
	rcu_read_unlock();
	return false;
}

/**
 * can_move_mount_beneath - check that we can mount beneath the top mount
 * @from: mount to mount beneath
 * @to:   mount under which to mount
 * @mp:   mountpoint of @to
 *
 * - Make sure that @to->dentry is actually the root of a mount under
 *   which we can mount another mount.
 * - Make sure that nothing can be mounted beneath the caller's current
 *   root or the rootfs of the namespace.
 * - Make sure that the caller can unmount the topmost mount ensuring
 *   that the caller could reveal the underlying mountpoint.
 * - Ensure that nothing has been mounted on top of @from before we
 *   grabbed @namespace_sem to avoid creating pointless shadow mounts.
 * - Prevent mounting beneath a mount if the propagation relationship
 *   between the source mount, parent mount, and top mount would lead to
 *   nonsensical mount trees.
 *
 * Context: This function expects namespace_lock() to be held.
 * Return: On success 0, and on error a negative error code is returned.
 */
static int can_move_mount_beneath(const struct path *from,
				  const struct path *to,
				  const struct mountpoint *mp)
{
	struct mount *mnt_from = real_mount(from->mnt),
		     *mnt_to = real_mount(to->mnt),
		     *parent_mnt_to = mnt_to->mnt_parent;

	if (!mnt_has_parent(mnt_to))
		return -EINVAL;

	if (!path_mounted(to))
		return -EINVAL;

	if (IS_MNT_LOCKED(mnt_to))
		return -EINVAL;

	/* Avoid creating shadow mounts during mount propagation. */
	if (path_overmounted(from))
		return -EINVAL;

	/*
	 * Mounting beneath the rootfs only makes sense when the
	 * semantics of pivot_root(".", ".") are used.
	 */
	if (&mnt_to->mnt == current->fs->root.mnt)
		return -EINVAL;
	if (parent_mnt_to == current->nsproxy->mnt_ns->root)
		return -EINVAL;

	for (struct mount *p = mnt_from; mnt_has_parent(p); p = p->mnt_parent)
		if (p == mnt_to)
			return -EINVAL;

	/*
	 * If the parent mount propagates to the child mount this would
	 * mean mounting @mnt_from on @mnt_to->mnt_parent and then
	 * propagating a copy @c of @mnt_from on top of @mnt_to. This
	 * defeats the whole purpose of mounting beneath another mount.
	 */
	if (propagation_would_overmount(parent_mnt_to, mnt_to, mp))
		return -EINVAL;

	/*
	 * If @mnt_to->mnt_parent propagates to @mnt_from this would
	 * mean propagating a copy @c of @mnt_from on top of @mnt_from.
	 * Afterwards @mnt_from would be mounted on top of
	 * @mnt_to->mnt_parent and @mnt_to would be unmounted from
	 * @mnt->mnt_parent and remounted on @mnt_from. But since @c is
	 * already mounted on @mnt_from, @mnt_to would ultimately be
	 * remounted on top of @c. Afterwards, @mnt_from would be
	 * covered by a copy @c of @mnt_from and @c would be covered by
	 * @mnt_from itself. This defeats the whole purpose of mounting
	 * @mnt_from beneath @mnt_to.
	 */
	if (propagation_would_overmount(parent_mnt_to, mnt_from, mp))
		return -EINVAL;

	return 0;
}

static int do_move_mount(struct path *old_path, struct path *new_path,
			 bool beneath)
{
	struct mnt_namespace *ns;
	struct mount *p;
	struct mount *old;
	struct mount *parent;
	struct mountpoint *mp, *old_mp;
	int err;
	bool attached;
	enum mnt_tree_flags_t flags = 0;

	mp = do_lock_mount(new_path, beneath);
	if (IS_ERR(mp))
		return PTR_ERR(mp);

	old = real_mount(old_path->mnt);
	p = real_mount(new_path->mnt);
	parent = old->mnt_parent;
	attached = mnt_has_parent(old);
	if (attached)
		flags |= MNT_TREE_MOVE;
	old_mp = old->mnt_mp;
	ns = old->mnt_ns;

	err = -EINVAL;
	/* The mountpoint must be in our namespace. */
	if (!check_mnt(p))
		goto out;

	/* The thing moved must be mounted... */
	if (!is_mounted(&old->mnt))
		goto out;

	/* ... and either ours or the root of anon namespace */
	if (!(attached ? check_mnt(old) : is_anon_ns(ns)))
		goto out;

	if (old->mnt.mnt_flags & MNT_LOCKED)
		goto out;

	if (!path_mounted(old_path))
		goto out;

	if (d_is_dir(new_path->dentry) !=
	    d_is_dir(old_path->dentry))
		goto out;
	/*
	 * Don't move a mount residing in a shared parent.
	 */
	if (attached && IS_MNT_SHARED(parent))
		goto out;

	if (beneath) {
		err = can_move_mount_beneath(old_path, new_path, mp);
		if (err)
			goto out;

		err = -EINVAL;
		p = p->mnt_parent;
		flags |= MNT_TREE_BENEATH;
	}

	/*
	 * Don't move a mount tree containing unbindable mounts to a destination
	 * mount which is shared.
	 */
	if (IS_MNT_SHARED(p) && tree_contains_unbindable(old))
		goto out;
	err = -ELOOP;
	if (!check_for_nsfs_mounts(old))
		goto out;
	for (; mnt_has_parent(p); p = p->mnt_parent)
		if (p == old)
			goto out;

	err = attach_recursive_mnt(old, real_mount(new_path->mnt), mp, flags);
	if (err)
		goto out;

	/* if the mount is moved, it should no longer be expire
	 * automatically */
	list_del_init(&old->mnt_expire);
	if (attached)
		put_mountpoint(old_mp);
out:
	unlock_mount(mp);
	if (!err) {
		if (attached)
			mntput_no_expire(parent);
		else
			free_mnt_ns(ns);
	}
	return err;
}

static int do_move_mount_old(struct path *path, const char *old_name)
{
	struct path old_path;
	int err;

	if (!old_name || !*old_name)
		return -EINVAL;

	err = kern_path(old_name, LOOKUP_FOLLOW, &old_path);
	if (err)
		return err;

	err = do_move_mount(&old_path, path, false);
	path_put(&old_path);
	return err;
}

/*
 * add a mount into a namespace's mount tree
 */
static int do_add_mount(struct mount *newmnt, struct mountpoint *mp,
			const struct path *path, int mnt_flags)
{
	struct mount *parent = real_mount(path->mnt);

	mnt_flags &= ~MNT_INTERNAL_FLAGS;

	if (unlikely(!check_mnt(parent))) {
		/* that's acceptable only for automounts done in private ns */
		if (!(mnt_flags & MNT_SHRINKABLE))
			return -EINVAL;
		/* ... and for those we'd better have mountpoint still alive */
		if (!parent->mnt_ns)
			return -EINVAL;
	}

	/* Refuse the same filesystem on the same mount point */
	if (path->mnt->mnt_sb == newmnt->mnt.mnt_sb && path_mounted(path))
		return -EBUSY;

	if (d_is_symlink(newmnt->mnt.mnt_root))
		return -EINVAL;

	newmnt->mnt.mnt_flags = mnt_flags;
	return graft_tree(newmnt, parent, mp);
}

static bool mount_too_revealing(const struct super_block *sb, int *new_mnt_flags);

/*
 * Create a new mount using a superblock configuration and request it
 * be added to the namespace tree.
 */
static int do_new_mount_fc(struct fs_context *fc, struct path *mountpoint,
			   unsigned int mnt_flags)
{
	struct vfsmount *mnt;
	struct mountpoint *mp;
	struct super_block *sb = fc->root->d_sb;
	int error;

	error = security_sb_kern_mount(sb);
	if (!error && mount_too_revealing(sb, &mnt_flags))
		error = -EPERM;

	if (unlikely(error)) {
		fc_drop_locked(fc);
		return error;
	}

	up_write(&sb->s_umount);

	mnt = vfs_create_mount(fc);
	if (IS_ERR(mnt))
		return PTR_ERR(mnt);

	mnt_warn_timestamp_expiry(mountpoint, mnt);

	mp = lock_mount(mountpoint);
	if (IS_ERR(mp)) {
		mntput(mnt);
		return PTR_ERR(mp);
	}
	error = do_add_mount(real_mount(mnt), mp, mountpoint, mnt_flags);
	unlock_mount(mp);
	if (error < 0)
		mntput(mnt);
	return error;
}

/*
 * create a new mount for userspace and request it to be added into the
 * namespace's tree
 */
static int do_new_mount(struct path *path, const char *fstype, int sb_flags,
			int mnt_flags, const char *name, void *data)
{
	struct file_system_type *type;
	struct fs_context *fc;
	const char *subtype = NULL;
	int err = 0;

	if (!fstype)
		return -EINVAL;

	type = get_fs_type(fstype);
	if (!type)
		return -ENODEV;

	if (type->fs_flags & FS_HAS_SUBTYPE) {
		subtype = strchr(fstype, '.');
		if (subtype) {
			subtype++;
			if (!*subtype) {
				put_filesystem(type);
				return -EINVAL;
			}
		}
	}

	fc = fs_context_for_mount(type, sb_flags);
	put_filesystem(type);
	if (IS_ERR(fc))
		return PTR_ERR(fc);

	/*
	 * Indicate to the filesystem that the mount request is coming
	 * from the legacy mount system call.
	 */
	fc->oldapi = true;

	if (subtype)
		err = vfs_parse_fs_string(fc, "subtype",
					  subtype, strlen(subtype));
	if (!err && name)
		err = vfs_parse_fs_string(fc, "source", name, strlen(name));
	if (!err)
		err = parse_monolithic_mount_data(fc, data);
	if (!err && !mount_capable(fc))
		err = -EPERM;
	if (!err)
		err = vfs_get_tree(fc);
	if (!err)
		err = do_new_mount_fc(fc, path, mnt_flags);

	put_fs_context(fc);
	return err;
}

int finish_automount(struct vfsmount *m, const struct path *path)
{
	struct dentry *dentry = path->dentry;
	struct mountpoint *mp;
	struct mount *mnt;
	int err;

	if (!m)
		return 0;
	if (IS_ERR(m))
		return PTR_ERR(m);

	mnt = real_mount(m);
	/* The new mount record should have at least 2 refs to prevent it being
	 * expired before we get a chance to add it
	 */
	BUG_ON(mnt_get_count(mnt) < 2);

	if (m->mnt_sb == path->mnt->mnt_sb &&
	    m->mnt_root == dentry) {
		err = -ELOOP;
		goto discard;
	}

	/*
	 * we don't want to use lock_mount() - in this case finding something
	 * that overmounts our mountpoint to be means "quitely drop what we've
	 * got", not "try to mount it on top".
	 */
	inode_lock(dentry->d_inode);
	namespace_lock();
	if (unlikely(cant_mount(dentry))) {
		err = -ENOENT;
		goto discard_locked;
	}
	if (path_overmounted(path)) {
		err = 0;
		goto discard_locked;
	}
	mp = get_mountpoint(dentry);
	if (IS_ERR(mp)) {
		err = PTR_ERR(mp);
		goto discard_locked;
	}

	err = do_add_mount(mnt, mp, path, path->mnt->mnt_flags | MNT_SHRINKABLE);
	unlock_mount(mp);
	if (unlikely(err))
		goto discard;
	mntput(m);
	return 0;

discard_locked:
	namespace_unlock();
	inode_unlock(dentry->d_inode);
discard:
	/* remove m from any expiration list it may be on */
	if (!list_empty(&mnt->mnt_expire)) {
		namespace_lock();
		list_del_init(&mnt->mnt_expire);
		namespace_unlock();
	}
	mntput(m);
	mntput(m);
	return err;
}

/**
 * mnt_set_expiry - Put a mount on an expiration list
 * @mnt: The mount to list.
 * @expiry_list: The list to add the mount to.
 */
void mnt_set_expiry(struct vfsmount *mnt, struct list_head *expiry_list)
{
	namespace_lock();

	list_add_tail(&real_mount(mnt)->mnt_expire, expiry_list);

	namespace_unlock();
}
EXPORT_SYMBOL(mnt_set_expiry);

/*
 * process a list of expirable mountpoints with the intent of discarding any
 * mountpoints that aren't in use and haven't been touched since last we came
 * here
 */
void mark_mounts_for_expiry(struct list_head *mounts)
{
	struct mount *mnt, *next;
	LIST_HEAD(graveyard);

	if (list_empty(mounts))
		return;

	namespace_lock();
	lock_mount_hash();

	/* extract from the expiration list every vfsmount that matches the
	 * following criteria:
	 * - only referenced by its parent vfsmount
	 * - still marked for expiry (marked on the last call here; marks are
	 *   cleared by mntput())
	 */
	list_for_each_entry_safe(mnt, next, mounts, mnt_expire) {
		if (!xchg(&mnt->mnt_expiry_mark, 1) ||
			propagate_mount_busy(mnt, 1))
			continue;
		list_move(&mnt->mnt_expire, &graveyard);
	}
	while (!list_empty(&graveyard)) {
		mnt = list_first_entry(&graveyard, struct mount, mnt_expire);
		touch_mnt_namespace(mnt->mnt_ns);
		umount_tree(mnt, UMOUNT_PROPAGATE|UMOUNT_SYNC);
	}
	unlock_mount_hash();
	namespace_unlock();
}

EXPORT_SYMBOL_GPL(mark_mounts_for_expiry);

/*
 * Ripoff of 'select_parent()'
 *
 * search the list of submounts for a given mountpoint, and move any
 * shrinkable submounts to the 'graveyard' list.
 */
static int select_submounts(struct mount *parent, struct list_head *graveyard)
{
	struct mount *this_parent = parent;
	struct list_head *next;
	int found = 0;

repeat:
	next = this_parent->mnt_mounts.next;
resume:
	while (next != &this_parent->mnt_mounts) {
		struct list_head *tmp = next;
		struct mount *mnt = list_entry(tmp, struct mount, mnt_child);

		next = tmp->next;
		if (!(mnt->mnt.mnt_flags & MNT_SHRINKABLE))
			continue;
		/*
		 * Descend a level if the d_mounts list is non-empty.
		 */
		if (!list_empty(&mnt->mnt_mounts)) {
			this_parent = mnt;
			goto repeat;
		}

		if (!propagate_mount_busy(mnt, 1)) {
			list_move_tail(&mnt->mnt_expire, graveyard);
			found++;
		}
	}
	/*
	 * All done at this level ... ascend and resume the search
	 */
	if (this_parent != parent) {
		next = this_parent->mnt_child.next;
		this_parent = this_parent->mnt_parent;
		goto resume;
	}
	return found;
}

/*
 * process a list of expirable mountpoints with the intent of discarding any
 * submounts of a specific parent mountpoint
 *
 * mount_lock must be held for write
 */
static void shrink_submounts(struct mount *mnt)
{
	LIST_HEAD(graveyard);
	struct mount *m;

	/* extract submounts of 'mountpoint' from the expiration list */
	while (select_submounts(mnt, &graveyard)) {
		while (!list_empty(&graveyard)) {
			m = list_first_entry(&graveyard, struct mount,
						mnt_expire);
			touch_mnt_namespace(m->mnt_ns);
			umount_tree(m, UMOUNT_PROPAGATE|UMOUNT_SYNC);
		}
	}
}

static void *copy_mount_options(const void __user * data)
{
	char *copy;
	unsigned left, offset;

	if (!data)
		return NULL;

	copy = kmalloc(PAGE_SIZE, GFP_KERNEL);
	if (!copy)
		return ERR_PTR(-ENOMEM);

	left = copy_from_user(copy, data, PAGE_SIZE);

	/*
	 * Not all architectures have an exact copy_from_user(). Resort to
	 * byte at a time.
	 */
	offset = PAGE_SIZE - left;
	while (left) {
		char c;
		if (get_user(c, (const char __user *)data + offset))
			break;
		copy[offset] = c;
		left--;
		offset++;
	}

	if (left == PAGE_SIZE) {
		kfree(copy);
		return ERR_PTR(-EFAULT);
	}

	return copy;
}

static char *copy_mount_string(const void __user *data)
{
	return data ? strndup_user(data, PATH_MAX) : NULL;
}

/*
 * Flags is a 32-bit value that allows up to 31 non-fs dependent flags to
 * be given to the mount() call (ie: read-only, no-dev, no-suid etc).
 *
 * data is a (void *) that can point to any structure up to
 * PAGE_SIZE-1 bytes, which can contain arbitrary fs-dependent
 * information (or be NULL).
 *
 * Pre-0.97 versions of mount() didn't have a flags word.
 * When the flags word was introduced its top half was required
 * to have the magic value 0xC0ED, and this remained so until 2.4.0-test9.
 * Therefore, if this magic number is present, it carries no information
 * and must be discarded.
 */
int path_mount(const char *dev_name, struct path *path,
		const char *type_page, unsigned long flags, void *data_page)
{
	unsigned int mnt_flags = 0, sb_flags;
	int ret;

	/* Discard magic */
	if ((flags & MS_MGC_MSK) == MS_MGC_VAL)
		flags &= ~MS_MGC_MSK;

	/* Basic sanity checks */
	if (data_page)
		((char *)data_page)[PAGE_SIZE - 1] = 0;

	if (flags & MS_NOUSER)
		return -EINVAL;

	ret = security_sb_mount(dev_name, path, type_page, flags, data_page);
	if (ret)
		return ret;
	if (!may_mount())
		return -EPERM;
	if (flags & SB_MANDLOCK)
		warn_mandlock();

	/* Default to relatime unless overriden */
	if (!(flags & MS_NOATIME))
		mnt_flags |= MNT_RELATIME;

	/* Separate the per-mountpoint flags */
	if (flags & MS_NOSUID)
		mnt_flags |= MNT_NOSUID;
	if (flags & MS_NODEV)
		mnt_flags |= MNT_NODEV;
	if (flags & MS_NOEXEC)
		mnt_flags |= MNT_NOEXEC;
	if (flags & MS_NOATIME)
		mnt_flags |= MNT_NOATIME;
	if (flags & MS_NODIRATIME)
		mnt_flags |= MNT_NODIRATIME;
	if (flags & MS_STRICTATIME)
		mnt_flags &= ~(MNT_RELATIME | MNT_NOATIME);
	if (flags & MS_RDONLY)
		mnt_flags |= MNT_READONLY;
	if (flags & MS_NOSYMFOLLOW)
		mnt_flags |= MNT_NOSYMFOLLOW;

	/* The default atime for remount is preservation */
	if ((flags & MS_REMOUNT) &&
	    ((flags & (MS_NOATIME | MS_NODIRATIME | MS_RELATIME |
		       MS_STRICTATIME)) == 0)) {
		mnt_flags &= ~MNT_ATIME_MASK;
		mnt_flags |= path->mnt->mnt_flags & MNT_ATIME_MASK;
	}

	sb_flags = flags & (SB_RDONLY |
			    SB_SYNCHRONOUS |
			    SB_MANDLOCK |
			    SB_DIRSYNC |
			    SB_SILENT |
			    SB_POSIXACL |
			    SB_LAZYTIME |
			    SB_I_VERSION);

	if ((flags & (MS_REMOUNT | MS_BIND)) == (MS_REMOUNT | MS_BIND))
		return do_reconfigure_mnt(path, mnt_flags);
	if (flags & MS_REMOUNT)
		return do_remount(path, flags, sb_flags, mnt_flags, data_page);
	if (flags & MS_BIND)
		return do_loopback(path, dev_name, flags & MS_REC);
	if (flags & (MS_SHARED | MS_PRIVATE | MS_SLAVE | MS_UNBINDABLE))
		return do_change_type(path, flags);
	if (flags & MS_MOVE)
		return do_move_mount_old(path, dev_name);

	return do_new_mount(path, type_page, sb_flags, mnt_flags, dev_name,
			    data_page);
}

long do_mount(const char *dev_name, const char __user *dir_name,
		const char *type_page, unsigned long flags, void *data_page)
{
	struct path path;
	int ret;

	ret = user_path_at(AT_FDCWD, dir_name, LOOKUP_FOLLOW, &path);
	if (ret)
		return ret;
	ret = path_mount(dev_name, &path, type_page, flags, data_page);
	path_put(&path);
	return ret;
}

static struct ucounts *inc_mnt_namespaces(struct user_namespace *ns)
{
	return inc_ucount(ns, current_euid(), UCOUNT_MNT_NAMESPACES);
}

static void dec_mnt_namespaces(struct ucounts *ucounts)
{
	dec_ucount(ucounts, UCOUNT_MNT_NAMESPACES);
}

static void free_mnt_ns(struct mnt_namespace *ns)
{
	if (!is_anon_ns(ns))
		ns_free_inum(&ns->ns);
	dec_mnt_namespaces(ns->ucounts);
	mnt_ns_tree_remove(ns);
}

/*
 * Assign a sequence number so we can detect when we attempt to bind
 * mount a reference to an older mount namespace into the current
 * mount namespace, preventing reference counting loops.  A 64bit
 * number incrementing at 10Ghz will take 12,427 years to wrap which
 * is effectively never, so we can ignore the possibility.
 */
static atomic64_t mnt_ns_seq = ATOMIC64_INIT(1);

static struct mnt_namespace *alloc_mnt_ns(struct user_namespace *user_ns, bool anon)
{
	struct mnt_namespace *new_ns;
	struct ucounts *ucounts;
	int ret;

	ucounts = inc_mnt_namespaces(user_ns);
	if (!ucounts)
		return ERR_PTR(-ENOSPC);

	new_ns = kzalloc(sizeof(struct mnt_namespace), GFP_KERNEL_ACCOUNT);
	if (!new_ns) {
		dec_mnt_namespaces(ucounts);
		return ERR_PTR(-ENOMEM);
	}
	if (!anon) {
		ret = ns_alloc_inum(&new_ns->ns);
		if (ret) {
			kfree(new_ns);
			dec_mnt_namespaces(ucounts);
			return ERR_PTR(ret);
		}
	}
	new_ns->ns.ops = &mntns_operations;
	if (!anon)
		new_ns->seq = atomic64_add_return(1, &mnt_ns_seq);
	refcount_set(&new_ns->ns.count, 1);
	refcount_set(&new_ns->passive, 1);
	new_ns->mounts = RB_ROOT;
	RB_CLEAR_NODE(&new_ns->mnt_ns_tree_node);
	init_waitqueue_head(&new_ns->poll);
	new_ns->user_ns = get_user_ns(user_ns);
	new_ns->ucounts = ucounts;
	return new_ns;
}

__latent_entropy
struct mnt_namespace *copy_mnt_ns(unsigned long flags, struct mnt_namespace *ns,
		struct user_namespace *user_ns, struct fs_struct *new_fs)
{
	struct mnt_namespace *new_ns;
	struct vfsmount *rootmnt = NULL, *pwdmnt = NULL;
	struct mount *p, *q;
	struct mount *old;
	struct mount *new;
	int copy_flags;

	BUG_ON(!ns);

	if (likely(!(flags & CLONE_NEWNS))) {
		get_mnt_ns(ns);
		return ns;
	}

	old = ns->root;

	new_ns = alloc_mnt_ns(user_ns, false);
	if (IS_ERR(new_ns))
		return new_ns;

	namespace_lock();
	/* First pass: copy the tree topology */
	copy_flags = CL_COPY_UNBINDABLE | CL_EXPIRE;
	if (user_ns != ns->user_ns)
		copy_flags |= CL_SHARED_TO_SLAVE;
	new = copy_tree(old, old->mnt.mnt_root, copy_flags);
	if (IS_ERR(new)) {
		namespace_unlock();
		ns_free_inum(&new_ns->ns);
		dec_mnt_namespaces(new_ns->ucounts);
		mnt_ns_release(new_ns);
		return ERR_CAST(new);
	}
	if (user_ns != ns->user_ns) {
		lock_mount_hash();
		lock_mnt_tree(new);
		unlock_mount_hash();
	}
	new_ns->root = new;

	/*
	 * Second pass: switch the tsk->fs->* elements and mark new vfsmounts
	 * as belonging to new namespace.  We have already acquired a private
	 * fs_struct, so tsk->fs->lock is not needed.
	 */
	p = old;
	q = new;
	while (p) {
		mnt_add_to_ns(new_ns, q);
		new_ns->nr_mounts++;
		if (new_fs) {
			if (&p->mnt == new_fs->root.mnt) {
				new_fs->root.mnt = mntget(&q->mnt);
				rootmnt = &p->mnt;
			}
			if (&p->mnt == new_fs->pwd.mnt) {
				new_fs->pwd.mnt = mntget(&q->mnt);
				pwdmnt = &p->mnt;
			}
		}
		p = next_mnt(p, old);
		q = next_mnt(q, new);
		if (!q)
			break;
		// an mntns binding we'd skipped?
		while (p->mnt.mnt_root != q->mnt.mnt_root)
			p = next_mnt(skip_mnt_tree(p), old);
	}
	mnt_ns_tree_add(new_ns);
	namespace_unlock();

	if (rootmnt)
		mntput(rootmnt);
	if (pwdmnt)
		mntput(pwdmnt);

	return new_ns;
}

struct dentry *mount_subtree(struct vfsmount *m, const char *name)
{
	struct mount *mnt = real_mount(m);
	struct mnt_namespace *ns;
	struct super_block *s;
	struct path path;
	int err;

	ns = alloc_mnt_ns(&init_user_ns, true);
	if (IS_ERR(ns)) {
		mntput(m);
		return ERR_CAST(ns);
	}
	ns->root = mnt;
	ns->nr_mounts++;
	mnt_add_to_ns(ns, mnt);

	err = vfs_path_lookup(m->mnt_root, m,
			name, LOOKUP_FOLLOW|LOOKUP_AUTOMOUNT, &path);

	put_mnt_ns(ns);

	if (err)
		return ERR_PTR(err);

	/* trade a vfsmount reference for active sb one */
	s = path.mnt->mnt_sb;
	atomic_inc(&s->s_active);
	mntput(path.mnt);
	/* lock the sucker */
	down_write(&s->s_umount);
	/* ... and return the root of (sub)tree on it */
	return path.dentry;
}
EXPORT_SYMBOL(mount_subtree);

SYSCALL_DEFINE5(mount, char __user *, dev_name, char __user *, dir_name,
		char __user *, type, unsigned long, flags, void __user *, data)
{
	int ret;
	char *kernel_type;
	char *kernel_dev;
	void *options;

	kernel_type = copy_mount_string(type);
	ret = PTR_ERR(kernel_type);
	if (IS_ERR(kernel_type))
		goto out_type;

	kernel_dev = copy_mount_string(dev_name);
	ret = PTR_ERR(kernel_dev);
	if (IS_ERR(kernel_dev))
		goto out_dev;

	options = copy_mount_options(data);
	ret = PTR_ERR(options);
	if (IS_ERR(options))
		goto out_data;

	ret = do_mount(kernel_dev, dir_name, kernel_type, flags, options);

	kfree(options);
out_data:
	kfree(kernel_dev);
out_dev:
	kfree(kernel_type);
out_type:
	return ret;
}

#define FSMOUNT_VALID_FLAGS                                                    \
	(MOUNT_ATTR_RDONLY | MOUNT_ATTR_NOSUID | MOUNT_ATTR_NODEV |            \
	 MOUNT_ATTR_NOEXEC | MOUNT_ATTR__ATIME | MOUNT_ATTR_NODIRATIME |       \
	 MOUNT_ATTR_NOSYMFOLLOW)

#define MOUNT_SETATTR_VALID_FLAGS (FSMOUNT_VALID_FLAGS | MOUNT_ATTR_IDMAP)

#define MOUNT_SETATTR_PROPAGATION_FLAGS \
	(MS_UNBINDABLE | MS_PRIVATE | MS_SLAVE | MS_SHARED)

static unsigned int attr_flags_to_mnt_flags(u64 attr_flags)
{
	unsigned int mnt_flags = 0;

	if (attr_flags & MOUNT_ATTR_RDONLY)
		mnt_flags |= MNT_READONLY;
	if (attr_flags & MOUNT_ATTR_NOSUID)
		mnt_flags |= MNT_NOSUID;
	if (attr_flags & MOUNT_ATTR_NODEV)
		mnt_flags |= MNT_NODEV;
	if (attr_flags & MOUNT_ATTR_NOEXEC)
		mnt_flags |= MNT_NOEXEC;
	if (attr_flags & MOUNT_ATTR_NODIRATIME)
		mnt_flags |= MNT_NODIRATIME;
	if (attr_flags & MOUNT_ATTR_NOSYMFOLLOW)
		mnt_flags |= MNT_NOSYMFOLLOW;

	return mnt_flags;
}

/*
 * Create a kernel mount representation for a new, prepared superblock
 * (specified by fs_fd) and attach to an open_tree-like file descriptor.
 */
SYSCALL_DEFINE3(fsmount, int, fs_fd, unsigned int, flags,
		unsigned int, attr_flags)
{
	struct mnt_namespace *ns;
	struct fs_context *fc;
	struct file *file;
	struct path newmount;
	struct mount *mnt;
	struct fd f;
	unsigned int mnt_flags = 0;
	long ret;

	if (!may_mount())
		return -EPERM;

	if ((flags & ~(FSMOUNT_CLOEXEC)) != 0)
		return -EINVAL;

	if (attr_flags & ~FSMOUNT_VALID_FLAGS)
		return -EINVAL;

	mnt_flags = attr_flags_to_mnt_flags(attr_flags);

	switch (attr_flags & MOUNT_ATTR__ATIME) {
	case MOUNT_ATTR_STRICTATIME:
		break;
	case MOUNT_ATTR_NOATIME:
		mnt_flags |= MNT_NOATIME;
		break;
	case MOUNT_ATTR_RELATIME:
		mnt_flags |= MNT_RELATIME;
		break;
	default:
		return -EINVAL;
	}

	f = fdget(fs_fd);
	if (!fd_file(f))
		return -EBADF;

	ret = -EINVAL;
	if (fd_file(f)->f_op != &fscontext_fops)
		goto err_fsfd;

	fc = fd_file(f)->private_data;

	ret = mutex_lock_interruptible(&fc->uapi_mutex);
	if (ret < 0)
		goto err_fsfd;

	/* There must be a valid superblock or we can't mount it */
	ret = -EINVAL;
	if (!fc->root)
		goto err_unlock;

	ret = -EPERM;
	if (mount_too_revealing(fc->root->d_sb, &mnt_flags)) {
		pr_warn("VFS: Mount too revealing\n");
		goto err_unlock;
	}

	ret = -EBUSY;
	if (fc->phase != FS_CONTEXT_AWAITING_MOUNT)
		goto err_unlock;

	if (fc->sb_flags & SB_MANDLOCK)
		warn_mandlock();

	newmount.mnt = vfs_create_mount(fc);
	if (IS_ERR(newmount.mnt)) {
		ret = PTR_ERR(newmount.mnt);
		goto err_unlock;
	}
	newmount.dentry = dget(fc->root);
	newmount.mnt->mnt_flags = mnt_flags;

	/* We've done the mount bit - now move the file context into more or
	 * less the same state as if we'd done an fspick().  We don't want to
	 * do any memory allocation or anything like that at this point as we
	 * don't want to have to handle any errors incurred.
	 */
	vfs_clean_context(fc);

	ns = alloc_mnt_ns(current->nsproxy->mnt_ns->user_ns, true);
	if (IS_ERR(ns)) {
		ret = PTR_ERR(ns);
		goto err_path;
	}
	mnt = real_mount(newmount.mnt);
	ns->root = mnt;
	ns->nr_mounts = 1;
	mnt_add_to_ns(ns, mnt);
	mntget(newmount.mnt);

	/* Attach to an apparent O_PATH fd with a note that we need to unmount
	 * it, not just simply put it.
	 */
	file = dentry_open(&newmount, O_PATH, fc->cred);
	if (IS_ERR(file)) {
		dissolve_on_fput(newmount.mnt);
		ret = PTR_ERR(file);
		goto err_path;
	}
	file->f_mode |= FMODE_NEED_UNMOUNT;

	ret = get_unused_fd_flags((flags & FSMOUNT_CLOEXEC) ? O_CLOEXEC : 0);
	if (ret >= 0)
		fd_install(ret, file);
	else
		fput(file);

err_path:
	path_put(&newmount);
err_unlock:
	mutex_unlock(&fc->uapi_mutex);
err_fsfd:
	fdput(f);
	return ret;
}

/*
 * Move a mount from one place to another.  In combination with
 * fsopen()/fsmount() this is used to install a new mount and in combination
 * with open_tree(OPEN_TREE_CLONE [| AT_RECURSIVE]) it can be used to copy
 * a mount subtree.
 *
 * Note the flags value is a combination of MOVE_MOUNT_* flags.
 */
SYSCALL_DEFINE5(move_mount,
		int, from_dfd, const char __user *, from_pathname,
		int, to_dfd, const char __user *, to_pathname,
		unsigned int, flags)
{
	struct path from_path, to_path;
	unsigned int lflags;
	int ret = 0;

	if (!may_mount())
		return -EPERM;

	if (flags & ~MOVE_MOUNT__MASK)
		return -EINVAL;

	if ((flags & (MOVE_MOUNT_BENEATH | MOVE_MOUNT_SET_GROUP)) ==
	    (MOVE_MOUNT_BENEATH | MOVE_MOUNT_SET_GROUP))
		return -EINVAL;

	/* If someone gives a pathname, they aren't permitted to move
	 * from an fd that requires unmount as we can't get at the flag
	 * to clear it afterwards.
	 */
	lflags = 0;
	if (flags & MOVE_MOUNT_F_SYMLINKS)	lflags |= LOOKUP_FOLLOW;
	if (flags & MOVE_MOUNT_F_AUTOMOUNTS)	lflags |= LOOKUP_AUTOMOUNT;
	if (flags & MOVE_MOUNT_F_EMPTY_PATH)	lflags |= LOOKUP_EMPTY;

	ret = user_path_at(from_dfd, from_pathname, lflags, &from_path);
	if (ret < 0)
		return ret;

	lflags = 0;
	if (flags & MOVE_MOUNT_T_SYMLINKS)	lflags |= LOOKUP_FOLLOW;
	if (flags & MOVE_MOUNT_T_AUTOMOUNTS)	lflags |= LOOKUP_AUTOMOUNT;
	if (flags & MOVE_MOUNT_T_EMPTY_PATH)	lflags |= LOOKUP_EMPTY;

	ret = user_path_at(to_dfd, to_pathname, lflags, &to_path);
	if (ret < 0)
		goto out_from;

	ret = security_move_mount(&from_path, &to_path);
	if (ret < 0)
		goto out_to;

	if (flags & MOVE_MOUNT_SET_GROUP)
		ret = do_set_group(&from_path, &to_path);
	else
		ret = do_move_mount(&from_path, &to_path,
				    (flags & MOVE_MOUNT_BENEATH));

out_to:
	path_put(&to_path);
out_from:
	path_put(&from_path);
	return ret;
}

/*
 * Return true if path is reachable from root
 *
 * namespace_sem or mount_lock is held
 */
bool is_path_reachable(struct mount *mnt, struct dentry *dentry,
			 const struct path *root)
{
	while (&mnt->mnt != root->mnt && mnt_has_parent(mnt)) {
		dentry = mnt->mnt_mountpoint;
		mnt = mnt->mnt_parent;
	}
	return &mnt->mnt == root->mnt && is_subdir(dentry, root->dentry);
}

bool path_is_under(const struct path *path1, const struct path *path2)
{
	bool res;
	read_seqlock_excl(&mount_lock);
	res = is_path_reachable(real_mount(path1->mnt), path1->dentry, path2);
	read_sequnlock_excl(&mount_lock);
	return res;
}
EXPORT_SYMBOL(path_is_under);

/*
 * pivot_root Semantics:
 * Moves the root file system of the current process to the directory put_old,
 * makes new_root as the new root file system of the current process, and sets
 * root/cwd of all processes which had them on the current root to new_root.
 *
 * Restrictions:
 * The new_root and put_old must be directories, and  must not be on the
 * same file  system as the current process root. The put_old  must  be
 * underneath new_root,  i.e. adding a non-zero number of /.. to the string
 * pointed to by put_old must yield the same directory as new_root. No other
 * file system may be mounted on put_old. After all, new_root is a mountpoint.
 *
 * Also, the current root cannot be on the 'rootfs' (initial ramfs) filesystem.
 * See Documentation/filesystems/ramfs-rootfs-initramfs.rst for alternatives
 * in this situation.
 *
 * Notes:
 *  - we don't move root/cwd if they are not at the root (reason: if something
 *    cared enough to change them, it's probably wrong to force them elsewhere)
 *  - it's okay to pick a root that isn't the root of a file system, e.g.
 *    /nfs/my_root where /nfs is the mount point. It must be a mountpoint,
 *    though, so you may need to say mount --bind /nfs/my_root /nfs/my_root
 *    first.
 */
SYSCALL_DEFINE2(pivot_root, const char __user *, new_root,
		const char __user *, put_old)
{
	struct path new, old, root;
	struct mount *new_mnt, *root_mnt, *old_mnt, *root_parent, *ex_parent;
	struct mountpoint *old_mp, *root_mp;
	int error;

	if (!may_mount())
		return -EPERM;

	error = user_path_at(AT_FDCWD, new_root,
			     LOOKUP_FOLLOW | LOOKUP_DIRECTORY, &new);
	if (error)
		goto out0;

	error = user_path_at(AT_FDCWD, put_old,
			     LOOKUP_FOLLOW | LOOKUP_DIRECTORY, &old);
	if (error)
		goto out1;

	error = security_sb_pivotroot(&old, &new);
	if (error)
		goto out2;

	get_fs_root(current->fs, &root);
	old_mp = lock_mount(&old);
	error = PTR_ERR(old_mp);
	if (IS_ERR(old_mp))
		goto out3;

	error = -EINVAL;
	new_mnt = real_mount(new.mnt);
	root_mnt = real_mount(root.mnt);
	old_mnt = real_mount(old.mnt);
	ex_parent = new_mnt->mnt_parent;
	root_parent = root_mnt->mnt_parent;
	if (IS_MNT_SHARED(old_mnt) ||
		IS_MNT_SHARED(ex_parent) ||
		IS_MNT_SHARED(root_parent))
		goto out4;
	if (!check_mnt(root_mnt) || !check_mnt(new_mnt))
		goto out4;
	if (new_mnt->mnt.mnt_flags & MNT_LOCKED)
		goto out4;
	error = -ENOENT;
	if (d_unlinked(new.dentry))
		goto out4;
	error = -EBUSY;
	if (new_mnt == root_mnt || old_mnt == root_mnt)
		goto out4; /* loop, on the same file system  */
	error = -EINVAL;
	if (!path_mounted(&root))
		goto out4; /* not a mountpoint */
	if (!mnt_has_parent(root_mnt))
		goto out4; /* not attached */
	if (!path_mounted(&new))
		goto out4; /* not a mountpoint */
	if (!mnt_has_parent(new_mnt))
		goto out4; /* not attached */
	/* make sure we can reach put_old from new_root */
	if (!is_path_reachable(old_mnt, old.dentry, &new))
		goto out4;
	/* make certain new is below the root */
	if (!is_path_reachable(new_mnt, new.dentry, &root))
		goto out4;
	lock_mount_hash();
	umount_mnt(new_mnt);
	root_mp = unhash_mnt(root_mnt);  /* we'll need its mountpoint */
	if (root_mnt->mnt.mnt_flags & MNT_LOCKED) {
		new_mnt->mnt.mnt_flags |= MNT_LOCKED;
		root_mnt->mnt.mnt_flags &= ~MNT_LOCKED;
	}
	/* mount old root on put_old */
	attach_mnt(root_mnt, old_mnt, old_mp, false);
	/* mount new_root on / */
	attach_mnt(new_mnt, root_parent, root_mp, false);
	mnt_add_count(root_parent, -1);
	touch_mnt_namespace(current->nsproxy->mnt_ns);
	/* A moved mount should not expire automatically */
	list_del_init(&new_mnt->mnt_expire);
	put_mountpoint(root_mp);
	unlock_mount_hash();
	chroot_fs_refs(&root, &new);
	error = 0;
out4:
	unlock_mount(old_mp);
	if (!error)
		mntput_no_expire(ex_parent);
out3:
	path_put(&root);
out2:
	path_put(&old);
out1:
	path_put(&new);
out0:
	return error;
}

static unsigned int recalc_flags(struct mount_kattr *kattr, struct mount *mnt)
{
	unsigned int flags = mnt->mnt.mnt_flags;

	/*  flags to clear */
	flags &= ~kattr->attr_clr;
	/* flags to raise */
	flags |= kattr->attr_set;

	return flags;
}

static int can_idmap_mount(const struct mount_kattr *kattr, struct mount *mnt)
{
	struct vfsmount *m = &mnt->mnt;
	struct user_namespace *fs_userns = m->mnt_sb->s_user_ns;

	if (!kattr->mnt_idmap)
		return 0;

	/*
	 * Creating an idmapped mount with the filesystem wide idmapping
	 * doesn't make sense so block that. We don't allow mushy semantics.
	 */
	if (kattr->mnt_userns == m->mnt_sb->s_user_ns)
		return -EINVAL;

	/*
	 * Once a mount has been idmapped we don't allow it to change its
	 * mapping. It makes things simpler and callers can just create
	 * another bind-mount they can idmap if they want to.
	 */
	if (is_idmapped_mnt(m))
		return -EPERM;

	/* The underlying filesystem doesn't support idmapped mounts yet. */
	if (!(m->mnt_sb->s_type->fs_flags & FS_ALLOW_IDMAP))
		return -EINVAL;

	/* The filesystem has turned off idmapped mounts. */
	if (m->mnt_sb->s_iflags & SB_I_NOIDMAP)
		return -EINVAL;

	/* We're not controlling the superblock. */
	if (!ns_capable(fs_userns, CAP_SYS_ADMIN))
		return -EPERM;

	/* Mount has already been visible in the filesystem hierarchy. */
	if (!is_anon_ns(mnt->mnt_ns))
		return -EINVAL;

	return 0;
}

/**
 * mnt_allow_writers() - check whether the attribute change allows writers
 * @kattr: the new mount attributes
 * @mnt: the mount to which @kattr will be applied
 *
 * Check whether thew new mount attributes in @kattr allow concurrent writers.
 *
 * Return: true if writers need to be held, false if not
 */
static inline bool mnt_allow_writers(const struct mount_kattr *kattr,
				     const struct mount *mnt)
{
	return (!(kattr->attr_set & MNT_READONLY) ||
		(mnt->mnt.mnt_flags & MNT_READONLY)) &&
	       !kattr->mnt_idmap;
}

static int mount_setattr_prepare(struct mount_kattr *kattr, struct mount *mnt)
{
	struct mount *m;
	int err;

	for (m = mnt; m; m = next_mnt(m, mnt)) {
		if (!can_change_locked_flags(m, recalc_flags(kattr, m))) {
			err = -EPERM;
			break;
		}

		err = can_idmap_mount(kattr, m);
		if (err)
			break;

		if (!mnt_allow_writers(kattr, m)) {
			err = mnt_hold_writers(m);
			if (err)
				break;
		}

		if (!kattr->recurse)
			return 0;
	}

	if (err) {
		struct mount *p;

		/*
		 * If we had to call mnt_hold_writers() MNT_WRITE_HOLD will
		 * be set in @mnt_flags. The loop unsets MNT_WRITE_HOLD for all
		 * mounts and needs to take care to include the first mount.
		 */
		for (p = mnt; p; p = next_mnt(p, mnt)) {
			/* If we had to hold writers unblock them. */
			if (p->mnt.mnt_flags & MNT_WRITE_HOLD)
				mnt_unhold_writers(p);

			/*
			 * We're done once the first mount we changed got
			 * MNT_WRITE_HOLD unset.
			 */
			if (p == m)
				break;
		}
	}
	return err;
}

static void do_idmap_mount(const struct mount_kattr *kattr, struct mount *mnt)
{
	if (!kattr->mnt_idmap)
		return;

	/*
	 * Pairs with smp_load_acquire() in mnt_idmap().
	 *
	 * Since we only allow a mount to change the idmapping once and
	 * verified this in can_idmap_mount() we know that the mount has
	 * @nop_mnt_idmap attached to it. So there's no need to drop any
	 * references.
	 */
	smp_store_release(&mnt->mnt.mnt_idmap, mnt_idmap_get(kattr->mnt_idmap));
}

static void mount_setattr_commit(struct mount_kattr *kattr, struct mount *mnt)
{
	struct mount *m;

	for (m = mnt; m; m = next_mnt(m, mnt)) {
		unsigned int flags;

		do_idmap_mount(kattr, m);
		flags = recalc_flags(kattr, m);
		WRITE_ONCE(m->mnt.mnt_flags, flags);

		/* If we had to hold writers unblock them. */
		if (m->mnt.mnt_flags & MNT_WRITE_HOLD)
			mnt_unhold_writers(m);

		if (kattr->propagation)
			change_mnt_propagation(m, kattr->propagation);
		if (!kattr->recurse)
			break;
	}
	touch_mnt_namespace(mnt->mnt_ns);
}

static int do_mount_setattr(struct path *path, struct mount_kattr *kattr)
{
	struct mount *mnt = real_mount(path->mnt);
	int err = 0;

	if (!path_mounted(path))
		return -EINVAL;

	if (kattr->mnt_userns) {
		struct mnt_idmap *mnt_idmap;

		mnt_idmap = alloc_mnt_idmap(kattr->mnt_userns);
		if (IS_ERR(mnt_idmap))
			return PTR_ERR(mnt_idmap);
		kattr->mnt_idmap = mnt_idmap;
	}

	if (kattr->propagation) {
		/*
		 * Only take namespace_lock() if we're actually changing
		 * propagation.
		 */
		namespace_lock();
		if (kattr->propagation == MS_SHARED) {
			err = invent_group_ids(mnt, kattr->recurse);
			if (err) {
				namespace_unlock();
				return err;
			}
		}
	}

	err = -EINVAL;
	lock_mount_hash();

	/* Ensure that this isn't anything purely vfs internal. */
	if (!is_mounted(&mnt->mnt))
		goto out;

	/*
	 * If this is an attached mount make sure it's located in the callers
	 * mount namespace. If it's not don't let the caller interact with it.
	 *
	 * If this mount doesn't have a parent it's most often simply a
	 * detached mount with an anonymous mount namespace. IOW, something
	 * that's simply not attached yet. But there are apparently also users
	 * that do change mount properties on the rootfs itself. That obviously
	 * neither has a parent nor is it a detached mount so we cannot
	 * unconditionally check for detached mounts.
	 */
	if ((mnt_has_parent(mnt) || !is_anon_ns(mnt->mnt_ns)) && !check_mnt(mnt))
		goto out;

	/*
	 * First, we get the mount tree in a shape where we can change mount
	 * properties without failure. If we succeeded to do so we commit all
	 * changes and if we failed we clean up.
	 */
	err = mount_setattr_prepare(kattr, mnt);
	if (!err)
		mount_setattr_commit(kattr, mnt);

out:
	unlock_mount_hash();

	if (kattr->propagation) {
		if (err)
			cleanup_group_ids(mnt, NULL);
		namespace_unlock();
	}

	return err;
}

static int build_mount_idmapped(const struct mount_attr *attr, size_t usize,
				struct mount_kattr *kattr, unsigned int flags)
{
	int err = 0;
	struct ns_common *ns;
	struct user_namespace *mnt_userns;
	struct fd f;

	if (!((attr->attr_set | attr->attr_clr) & MOUNT_ATTR_IDMAP))
		return 0;

	/*
	 * We currently do not support clearing an idmapped mount. If this ever
	 * is a use-case we can revisit this but for now let's keep it simple
	 * and not allow it.
	 */
	if (attr->attr_clr & MOUNT_ATTR_IDMAP)
		return -EINVAL;

	if (attr->userns_fd > INT_MAX)
		return -EINVAL;

	f = fdget(attr->userns_fd);
	if (!fd_file(f))
		return -EBADF;

	if (!proc_ns_file(fd_file(f))) {
		err = -EINVAL;
		goto out_fput;
	}

	ns = get_proc_ns(file_inode(fd_file(f)));
	if (ns->ops->type != CLONE_NEWUSER) {
		err = -EINVAL;
		goto out_fput;
	}

	/*
	 * The initial idmapping cannot be used to create an idmapped
	 * mount. We use the initial idmapping as an indicator of a mount
	 * that is not idmapped. It can simply be passed into helpers that
	 * are aware of idmapped mounts as a convenient shortcut. A user
	 * can just create a dedicated identity mapping to achieve the same
	 * result.
	 */
	mnt_userns = container_of(ns, struct user_namespace, ns);
	if (mnt_userns == &init_user_ns) {
		err = -EPERM;
		goto out_fput;
	}

	/* We're not controlling the target namespace. */
	if (!ns_capable(mnt_userns, CAP_SYS_ADMIN)) {
		err = -EPERM;
		goto out_fput;
	}

	kattr->mnt_userns = get_user_ns(mnt_userns);

out_fput:
	fdput(f);
	return err;
}

static int build_mount_kattr(const struct mount_attr *attr, size_t usize,
			     struct mount_kattr *kattr, unsigned int flags)
{
	unsigned int lookup_flags = LOOKUP_AUTOMOUNT | LOOKUP_FOLLOW;

	if (flags & AT_NO_AUTOMOUNT)
		lookup_flags &= ~LOOKUP_AUTOMOUNT;
	if (flags & AT_SYMLINK_NOFOLLOW)
		lookup_flags &= ~LOOKUP_FOLLOW;
	if (flags & AT_EMPTY_PATH)
		lookup_flags |= LOOKUP_EMPTY;

	*kattr = (struct mount_kattr) {
		.lookup_flags	= lookup_flags,
		.recurse	= !!(flags & AT_RECURSIVE),
	};

	if (attr->propagation & ~MOUNT_SETATTR_PROPAGATION_FLAGS)
		return -EINVAL;
	if (hweight32(attr->propagation & MOUNT_SETATTR_PROPAGATION_FLAGS) > 1)
		return -EINVAL;
	kattr->propagation = attr->propagation;

	if ((attr->attr_set | attr->attr_clr) & ~MOUNT_SETATTR_VALID_FLAGS)
		return -EINVAL;

	kattr->attr_set = attr_flags_to_mnt_flags(attr->attr_set);
	kattr->attr_clr = attr_flags_to_mnt_flags(attr->attr_clr);

	/*
	 * Since the MOUNT_ATTR_<atime> values are an enum, not a bitmap,
	 * users wanting to transition to a different atime setting cannot
	 * simply specify the atime setting in @attr_set, but must also
	 * specify MOUNT_ATTR__ATIME in the @attr_clr field.
	 * So ensure that MOUNT_ATTR__ATIME can't be partially set in
	 * @attr_clr and that @attr_set can't have any atime bits set if
	 * MOUNT_ATTR__ATIME isn't set in @attr_clr.
	 */
	if (attr->attr_clr & MOUNT_ATTR__ATIME) {
		if ((attr->attr_clr & MOUNT_ATTR__ATIME) != MOUNT_ATTR__ATIME)
			return -EINVAL;

		/*
		 * Clear all previous time settings as they are mutually
		 * exclusive.
		 */
		kattr->attr_clr |= MNT_RELATIME | MNT_NOATIME;
		switch (attr->attr_set & MOUNT_ATTR__ATIME) {
		case MOUNT_ATTR_RELATIME:
			kattr->attr_set |= MNT_RELATIME;
			break;
		case MOUNT_ATTR_NOATIME:
			kattr->attr_set |= MNT_NOATIME;
			break;
		case MOUNT_ATTR_STRICTATIME:
			break;
		default:
			return -EINVAL;
		}
	} else {
		if (attr->attr_set & MOUNT_ATTR__ATIME)
			return -EINVAL;
	}

	return build_mount_idmapped(attr, usize, kattr, flags);
}

static void finish_mount_kattr(struct mount_kattr *kattr)
{
	put_user_ns(kattr->mnt_userns);
	kattr->mnt_userns = NULL;

	if (kattr->mnt_idmap)
		mnt_idmap_put(kattr->mnt_idmap);
}

SYSCALL_DEFINE5(mount_setattr, int, dfd, const char __user *, path,
		unsigned int, flags, struct mount_attr __user *, uattr,
		size_t, usize)
{
	int err;
	struct path target;
	struct mount_attr attr;
	struct mount_kattr kattr;

	BUILD_BUG_ON(sizeof(struct mount_attr) != MOUNT_ATTR_SIZE_VER0);

	if (flags & ~(AT_EMPTY_PATH |
		      AT_RECURSIVE |
		      AT_SYMLINK_NOFOLLOW |
		      AT_NO_AUTOMOUNT))
		return -EINVAL;

	if (unlikely(usize > PAGE_SIZE))
		return -E2BIG;
	if (unlikely(usize < MOUNT_ATTR_SIZE_VER0))
		return -EINVAL;

	if (!may_mount())
		return -EPERM;

	err = copy_struct_from_user(&attr, sizeof(attr), uattr, usize);
	if (err)
		return err;

	/* Don't bother walking through the mounts if this is a nop. */
	if (attr.attr_set == 0 &&
	    attr.attr_clr == 0 &&
	    attr.propagation == 0)
		return 0;

	err = build_mount_kattr(&attr, usize, &kattr, flags);
	if (err)
		return err;

	err = user_path_at(dfd, path, kattr.lookup_flags, &target);
	if (!err) {
		err = do_mount_setattr(&target, &kattr);
		path_put(&target);
	}
	finish_mount_kattr(&kattr);
	return err;
}

int show_path(struct seq_file *m, struct dentry *root)
{
	if (root->d_sb->s_op->show_path)
		return root->d_sb->s_op->show_path(m, root);

	seq_dentry(m, root, " \t\n\\");
	return 0;
}

static struct vfsmount *lookup_mnt_in_ns(u64 id, struct mnt_namespace *ns)
{
	struct mount *mnt = mnt_find_id_at(ns, id);

	if (!mnt || mnt->mnt_id_unique != id)
		return NULL;

	return &mnt->mnt;
}

struct kstatmount {
	struct statmount __user *buf;
	size_t bufsize;
	struct vfsmount *mnt;
	u64 mask;
	struct path root;
	struct statmount sm;
	struct seq_file seq;
};

static u64 mnt_to_attr_flags(struct vfsmount *mnt)
{
	unsigned int mnt_flags = READ_ONCE(mnt->mnt_flags);
	u64 attr_flags = 0;

	if (mnt_flags & MNT_READONLY)
		attr_flags |= MOUNT_ATTR_RDONLY;
	if (mnt_flags & MNT_NOSUID)
		attr_flags |= MOUNT_ATTR_NOSUID;
	if (mnt_flags & MNT_NODEV)
		attr_flags |= MOUNT_ATTR_NODEV;
	if (mnt_flags & MNT_NOEXEC)
		attr_flags |= MOUNT_ATTR_NOEXEC;
	if (mnt_flags & MNT_NODIRATIME)
		attr_flags |= MOUNT_ATTR_NODIRATIME;
	if (mnt_flags & MNT_NOSYMFOLLOW)
		attr_flags |= MOUNT_ATTR_NOSYMFOLLOW;

	if (mnt_flags & MNT_NOATIME)
		attr_flags |= MOUNT_ATTR_NOATIME;
	else if (mnt_flags & MNT_RELATIME)
		attr_flags |= MOUNT_ATTR_RELATIME;
	else
		attr_flags |= MOUNT_ATTR_STRICTATIME;

	if (is_idmapped_mnt(mnt))
		attr_flags |= MOUNT_ATTR_IDMAP;

	return attr_flags;
}

static u64 mnt_to_propagation_flags(struct mount *m)
{
	u64 propagation = 0;

	if (IS_MNT_SHARED(m))
		propagation |= MS_SHARED;
	if (IS_MNT_SLAVE(m))
		propagation |= MS_SLAVE;
	if (IS_MNT_UNBINDABLE(m))
		propagation |= MS_UNBINDABLE;
	if (!propagation)
		propagation |= MS_PRIVATE;

	return propagation;
}

static void statmount_sb_basic(struct kstatmount *s)
{
	struct super_block *sb = s->mnt->mnt_sb;

	s->sm.mask |= STATMOUNT_SB_BASIC;
	s->sm.sb_dev_major = MAJOR(sb->s_dev);
	s->sm.sb_dev_minor = MINOR(sb->s_dev);
	s->sm.sb_magic = sb->s_magic;
	s->sm.sb_flags = sb->s_flags & (SB_RDONLY|SB_SYNCHRONOUS|SB_DIRSYNC|SB_LAZYTIME);
}

static void statmount_mnt_basic(struct kstatmount *s)
{
	struct mount *m = real_mount(s->mnt);

	s->sm.mask |= STATMOUNT_MNT_BASIC;
	s->sm.mnt_id = m->mnt_id_unique;
	s->sm.mnt_parent_id = m->mnt_parent->mnt_id_unique;
	s->sm.mnt_id_old = m->mnt_id;
	s->sm.mnt_parent_id_old = m->mnt_parent->mnt_id;
	s->sm.mnt_attr = mnt_to_attr_flags(&m->mnt);
	s->sm.mnt_propagation = mnt_to_propagation_flags(m);
	s->sm.mnt_peer_group = IS_MNT_SHARED(m) ? m->mnt_group_id : 0;
	s->sm.mnt_master = IS_MNT_SLAVE(m) ? m->mnt_master->mnt_group_id : 0;
}

static void statmount_propagate_from(struct kstatmount *s)
{
	struct mount *m = real_mount(s->mnt);

	s->sm.mask |= STATMOUNT_PROPAGATE_FROM;
	if (IS_MNT_SLAVE(m))
		s->sm.propagate_from = get_dominating_id(m, &current->fs->root);
}

static int statmount_mnt_root(struct kstatmount *s, struct seq_file *seq)
{
	int ret;
	size_t start = seq->count;

	ret = show_path(seq, s->mnt->mnt_root);
	if (ret)
		return ret;

	if (unlikely(seq_has_overflowed(seq)))
		return -EAGAIN;

	/*
         * Unescape the result. It would be better if supplied string was not
         * escaped in the first place, but that's a pretty invasive change.
         */
	seq->buf[seq->count] = '\0';
	seq->count = start;
	seq_commit(seq, string_unescape_inplace(seq->buf + start, UNESCAPE_OCTAL));
	return 0;
}

static int statmount_mnt_point(struct kstatmount *s, struct seq_file *seq)
{
	struct vfsmount *mnt = s->mnt;
	struct path mnt_path = { .dentry = mnt->mnt_root, .mnt = mnt };
	int err;

	err = seq_path_root(seq, &mnt_path, &s->root, "");
	return err == SEQ_SKIP ? 0 : err;
}

static int statmount_fs_type(struct kstatmount *s, struct seq_file *seq)
{
	struct super_block *sb = s->mnt->mnt_sb;

	seq_puts(seq, sb->s_type->name);
	return 0;
}

static void statmount_mnt_ns_id(struct kstatmount *s, struct mnt_namespace *ns)
{
	s->sm.mask |= STATMOUNT_MNT_NS_ID;
	s->sm.mnt_ns_id = ns->seq;
}

static int statmount_mnt_opts(struct kstatmount *s, struct seq_file *seq)
{
	struct vfsmount *mnt = s->mnt;
	struct super_block *sb = mnt->mnt_sb;
	int err;

	if (sb->s_op->show_options) {
		size_t start = seq->count;

		err = sb->s_op->show_options(seq, mnt->mnt_root);
		if (err)
			return err;

		if (unlikely(seq_has_overflowed(seq)))
			return -EAGAIN;

		if (seq->count == start)
			return 0;

		/* skip leading comma */
		memmove(seq->buf + start, seq->buf + start + 1,
			seq->count - start - 1);
		seq->count--;
	}

	return 0;
}

static int statmount_string(struct kstatmount *s, u64 flag)
{
	int ret;
	size_t kbufsize;
	struct seq_file *seq = &s->seq;
	struct statmount *sm = &s->sm;

	switch (flag) {
	case STATMOUNT_FS_TYPE:
		sm->fs_type = seq->count;
		ret = statmount_fs_type(s, seq);
		break;
	case STATMOUNT_MNT_ROOT:
		sm->mnt_root = seq->count;
		ret = statmount_mnt_root(s, seq);
		break;
	case STATMOUNT_MNT_POINT:
		sm->mnt_point = seq->count;
		ret = statmount_mnt_point(s, seq);
		break;
	case STATMOUNT_MNT_OPTS:
		sm->mnt_opts = seq->count;
		ret = statmount_mnt_opts(s, seq);
		break;
	default:
		WARN_ON_ONCE(true);
		return -EINVAL;
	}

	if (unlikely(check_add_overflow(sizeof(*sm), seq->count, &kbufsize)))
		return -EOVERFLOW;
	if (kbufsize >= s->bufsize)
		return -EOVERFLOW;

	/* signal a retry */
	if (unlikely(seq_has_overflowed(seq)))
		return -EAGAIN;

	if (ret)
		return ret;

	seq->buf[seq->count++] = '\0';
	sm->mask |= flag;
	return 0;
}

static int copy_statmount_to_user(struct kstatmount *s)
{
	struct statmount *sm = &s->sm;
	struct seq_file *seq = &s->seq;
	char __user *str = ((char __user *)s->buf) + sizeof(*sm);
	size_t copysize = min_t(size_t, s->bufsize, sizeof(*sm));

	if (seq->count && copy_to_user(str, seq->buf, seq->count))
		return -EFAULT;

	/* Return the number of bytes copied to the buffer */
	sm->size = copysize + seq->count;
	if (copy_to_user(s->buf, sm, copysize))
		return -EFAULT;

	return 0;
}

static struct mount *listmnt_next(struct mount *curr, bool reverse)
{
	struct rb_node *node;

	if (reverse)
		node = rb_prev(&curr->mnt_node);
	else
		node = rb_next(&curr->mnt_node);

	return node_to_mount(node);
}

static int grab_requested_root(struct mnt_namespace *ns, struct path *root)
{
	struct mount *first, *child;

	rwsem_assert_held(&namespace_sem);

	/* We're looking at our own ns, just use get_fs_root. */
	if (ns == current->nsproxy->mnt_ns) {
		get_fs_root(current->fs, root);
		return 0;
	}

	/*
	 * We have to find the first mount in our ns and use that, however it
	 * may not exist, so handle that properly.
	 */
	if (RB_EMPTY_ROOT(&ns->mounts))
		return -ENOENT;

	first = child = ns->root;
	for (;;) {
		child = listmnt_next(child, false);
		if (!child)
			return -ENOENT;
		if (child->mnt_parent == first)
			break;
	}

	root->mnt = mntget(&child->mnt);
	root->dentry = dget(root->mnt->mnt_root);
	return 0;
}

static int do_statmount(struct kstatmount *s, u64 mnt_id, u64 mnt_ns_id,
			struct mnt_namespace *ns)
{
	struct path root __free(path_put) = {};
	struct mount *m;
	int err;

	/* Has the namespace already been emptied? */
	if (mnt_ns_id && RB_EMPTY_ROOT(&ns->mounts))
		return -ENOENT;

	s->mnt = lookup_mnt_in_ns(mnt_id, ns);
	if (!s->mnt)
		return -ENOENT;

	err = grab_requested_root(ns, &root);
	if (err)
		return err;

	/*
	 * Don't trigger audit denials. We just want to determine what
	 * mounts to show users.
	 */
	m = real_mount(s->mnt);
	if (!is_path_reachable(m, m->mnt.mnt_root, &root) &&
	    !ns_capable_noaudit(ns->user_ns, CAP_SYS_ADMIN))
		return -EPERM;

	err = security_sb_statfs(s->mnt->mnt_root);
	if (err)
		return err;

	s->root = root;
	if (s->mask & STATMOUNT_SB_BASIC)
		statmount_sb_basic(s);

	if (s->mask & STATMOUNT_MNT_BASIC)
		statmount_mnt_basic(s);

	if (s->mask & STATMOUNT_PROPAGATE_FROM)
		statmount_propagate_from(s);

	if (s->mask & STATMOUNT_FS_TYPE)
		err = statmount_string(s, STATMOUNT_FS_TYPE);

	if (!err && s->mask & STATMOUNT_MNT_ROOT)
		err = statmount_string(s, STATMOUNT_MNT_ROOT);

	if (!err && s->mask & STATMOUNT_MNT_POINT)
		err = statmount_string(s, STATMOUNT_MNT_POINT);

	if (!err && s->mask & STATMOUNT_MNT_OPTS)
		err = statmount_string(s, STATMOUNT_MNT_OPTS);

	if (!err && s->mask & STATMOUNT_MNT_NS_ID)
		statmount_mnt_ns_id(s, ns);

	if (err)
		return err;

	return 0;
}

static inline bool retry_statmount(const long ret, size_t *seq_size)
{
	if (likely(ret != -EAGAIN))
		return false;
	if (unlikely(check_mul_overflow(*seq_size, 2, seq_size)))
		return false;
	if (unlikely(*seq_size > MAX_RW_COUNT))
		return false;
	return true;
}

#define STATMOUNT_STRING_REQ (STATMOUNT_MNT_ROOT | STATMOUNT_MNT_POINT | \
			      STATMOUNT_FS_TYPE | STATMOUNT_MNT_OPTS)

static int prepare_kstatmount(struct kstatmount *ks, struct mnt_id_req *kreq,
			      struct statmount __user *buf, size_t bufsize,
			      size_t seq_size)
{
	if (!access_ok(buf, bufsize))
		return -EFAULT;

	memset(ks, 0, sizeof(*ks));
	ks->mask = kreq->param;
	ks->buf = buf;
	ks->bufsize = bufsize;

	if (ks->mask & STATMOUNT_STRING_REQ) {
		if (bufsize == sizeof(ks->sm))
			return -EOVERFLOW;

		ks->seq.buf = kvmalloc(seq_size, GFP_KERNEL_ACCOUNT);
		if (!ks->seq.buf)
			return -ENOMEM;

		ks->seq.size = seq_size;
	}

	return 0;
}

static int copy_mnt_id_req(const struct mnt_id_req __user *req,
			   struct mnt_id_req *kreq)
{
	int ret;
	size_t usize;

	BUILD_BUG_ON(sizeof(struct mnt_id_req) != MNT_ID_REQ_SIZE_VER1);

	ret = get_user(usize, &req->size);
	if (ret)
		return -EFAULT;
	if (unlikely(usize > PAGE_SIZE))
		return -E2BIG;
	if (unlikely(usize < MNT_ID_REQ_SIZE_VER0))
		return -EINVAL;
	memset(kreq, 0, sizeof(*kreq));
	ret = copy_struct_from_user(kreq, sizeof(*kreq), req, usize);
	if (ret)
		return ret;
	if (kreq->spare != 0)
		return -EINVAL;
	/* The first valid unique mount id is MNT_UNIQUE_ID_OFFSET + 1. */
	if (kreq->mnt_id <= MNT_UNIQUE_ID_OFFSET)
		return -EINVAL;
	return 0;
}

/*
 * If the user requested a specific mount namespace id, look that up and return
 * that, or if not simply grab a passive reference on our mount namespace and
 * return that.
 */
<<<<<<< HEAD
static struct mnt_namespace *grab_requested_mnt_ns(u64 mnt_ns_id)
{
	if (mnt_ns_id)
		return lookup_mnt_ns(mnt_ns_id);
	refcount_inc(&current->nsproxy->mnt_ns->passive);
	return current->nsproxy->mnt_ns;
=======
static struct mnt_namespace *grab_requested_mnt_ns(const struct mnt_id_req *kreq)
{
	struct mnt_namespace *mnt_ns;

	if (kreq->mnt_ns_id && kreq->spare)
		return ERR_PTR(-EINVAL);

	if (kreq->mnt_ns_id)
		return lookup_mnt_ns(kreq->mnt_ns_id);

	if (kreq->spare) {
		struct ns_common *ns;

		CLASS(fd, f)(kreq->spare);
		if (fd_empty(f))
			return ERR_PTR(-EBADF);

		if (!proc_ns_file(fd_file(f)))
			return ERR_PTR(-EINVAL);

		ns = get_proc_ns(file_inode(fd_file(f)));
		if (ns->ops->type != CLONE_NEWNS)
			return ERR_PTR(-EINVAL);

		mnt_ns = to_mnt_ns(ns);
	} else {
		mnt_ns = current->nsproxy->mnt_ns;
	}

	refcount_inc(&mnt_ns->passive);
	return mnt_ns;
>>>>>>> adc21867
}

SYSCALL_DEFINE4(statmount, const struct mnt_id_req __user *, req,
		struct statmount __user *, buf, size_t, bufsize,
		unsigned int, flags)
{
	struct mnt_namespace *ns __free(mnt_ns_release) = NULL;
	struct kstatmount *ks __free(kfree) = NULL;
	struct mnt_id_req kreq;
	/* We currently support retrieval of 3 strings. */
	size_t seq_size = 3 * PATH_MAX;
	int ret;

	if (flags)
		return -EINVAL;

	ret = copy_mnt_id_req(req, &kreq);
	if (ret)
		return ret;

<<<<<<< HEAD
	ns = grab_requested_mnt_ns(kreq.mnt_ns_id);
=======
	ns = grab_requested_mnt_ns(&kreq);
>>>>>>> adc21867
	if (!ns)
		return -ENOENT;

	if (kreq.mnt_ns_id && (ns != current->nsproxy->mnt_ns) &&
	    !ns_capable_noaudit(ns->user_ns, CAP_SYS_ADMIN))
		return -ENOENT;

	ks = kmalloc(sizeof(*ks), GFP_KERNEL_ACCOUNT);
	if (!ks)
		return -ENOMEM;

retry:
	ret = prepare_kstatmount(ks, &kreq, buf, bufsize, seq_size);
	if (ret)
		return ret;

	scoped_guard(rwsem_read, &namespace_sem)
		ret = do_statmount(ks, kreq.mnt_id, kreq.mnt_ns_id, ns);

	if (!ret)
		ret = copy_statmount_to_user(ks);
	kvfree(ks->seq.buf);
	if (retry_statmount(ret, &seq_size))
		goto retry;
	return ret;
}

static ssize_t do_listmount(struct mnt_namespace *ns, u64 mnt_parent_id,
			    u64 last_mnt_id, u64 *mnt_ids, size_t nr_mnt_ids,
			    bool reverse)
{
	struct path root __free(path_put) = {};
	struct path orig;
	struct mount *r, *first;
	ssize_t ret;

	rwsem_assert_held(&namespace_sem);

	ret = grab_requested_root(ns, &root);
	if (ret)
		return ret;

	if (mnt_parent_id == LSMT_ROOT) {
		orig = root;
	} else {
		orig.mnt = lookup_mnt_in_ns(mnt_parent_id, ns);
		if (!orig.mnt)
			return -ENOENT;
		orig.dentry = orig.mnt->mnt_root;
	}

	/*
	 * Don't trigger audit denials. We just want to determine what
	 * mounts to show users.
	 */
	if (!is_path_reachable(real_mount(orig.mnt), orig.dentry, &root) &&
	    !ns_capable_noaudit(ns->user_ns, CAP_SYS_ADMIN))
		return -EPERM;

	ret = security_sb_statfs(orig.dentry);
	if (ret)
		return ret;

	if (!last_mnt_id) {
		if (reverse)
			first = node_to_mount(rb_last(&ns->mounts));
		else
			first = node_to_mount(rb_first(&ns->mounts));
	} else {
		if (reverse)
			first = mnt_find_id_at_reverse(ns, last_mnt_id - 1);
		else
			first = mnt_find_id_at(ns, last_mnt_id + 1);
	}

	for (ret = 0, r = first; r && nr_mnt_ids; r = listmnt_next(r, reverse)) {
		if (r->mnt_id_unique == mnt_parent_id)
			continue;
		if (!is_path_reachable(r, r->mnt.mnt_root, &orig))
			continue;
		*mnt_ids = r->mnt_id_unique;
		mnt_ids++;
		nr_mnt_ids--;
		ret++;
	}
	return ret;
}

SYSCALL_DEFINE4(listmount, const struct mnt_id_req __user *, req,
		u64 __user *, mnt_ids, size_t, nr_mnt_ids, unsigned int, flags)
{
	u64 *kmnt_ids __free(kvfree) = NULL;
	const size_t maxcount = 1000000;
	struct mnt_namespace *ns __free(mnt_ns_release) = NULL;
	struct mnt_id_req kreq;
	u64 last_mnt_id;
	ssize_t ret;

	if (flags & ~LISTMOUNT_REVERSE)
		return -EINVAL;

	/*
	 * If the mount namespace really has more than 1 million mounts the
	 * caller must iterate over the mount namespace (and reconsider their
	 * system design...).
	 */
	if (unlikely(nr_mnt_ids > maxcount))
		return -EOVERFLOW;

	if (!access_ok(mnt_ids, nr_mnt_ids * sizeof(*mnt_ids)))
		return -EFAULT;

	ret = copy_mnt_id_req(req, &kreq);
	if (ret)
		return ret;

	last_mnt_id = kreq.param;
	/* The first valid unique mount id is MNT_UNIQUE_ID_OFFSET + 1. */
	if (last_mnt_id != 0 && last_mnt_id <= MNT_UNIQUE_ID_OFFSET)
		return -EINVAL;

	kmnt_ids = kvmalloc_array(nr_mnt_ids, sizeof(*kmnt_ids),
				  GFP_KERNEL_ACCOUNT);
	if (!kmnt_ids)
		return -ENOMEM;

<<<<<<< HEAD
	ns = grab_requested_mnt_ns(kreq.mnt_ns_id);
=======
	ns = grab_requested_mnt_ns(&kreq);
>>>>>>> adc21867
	if (!ns)
		return -ENOENT;

	if (kreq.mnt_ns_id && (ns != current->nsproxy->mnt_ns) &&
	    !ns_capable_noaudit(ns->user_ns, CAP_SYS_ADMIN))
		return -ENOENT;

	scoped_guard(rwsem_read, &namespace_sem)
		ret = do_listmount(ns, kreq.mnt_id, last_mnt_id, kmnt_ids,
				   nr_mnt_ids, (flags & LISTMOUNT_REVERSE));
	if (ret <= 0)
		return ret;

	if (copy_to_user(mnt_ids, kmnt_ids, ret * sizeof(*mnt_ids)))
		return -EFAULT;

	return ret;
}

static void __init init_mount_tree(void)
{
	struct vfsmount *mnt;
	struct mount *m;
	struct mnt_namespace *ns;
	struct path root;

	mnt = vfs_kern_mount(&rootfs_fs_type, 0, "rootfs", NULL);
	if (IS_ERR(mnt))
		panic("Can't create rootfs");

	ns = alloc_mnt_ns(&init_user_ns, false);
	if (IS_ERR(ns))
		panic("Can't allocate initial namespace");
	m = real_mount(mnt);
	ns->root = m;
	ns->nr_mounts = 1;
	mnt_add_to_ns(ns, m);
	init_task.nsproxy->mnt_ns = ns;
	get_mnt_ns(ns);

	root.mnt = mnt;
	root.dentry = mnt->mnt_root;
	mnt->mnt_flags |= MNT_LOCKED;

	set_fs_pwd(current->fs, &root);
	set_fs_root(current->fs, &root);

	mnt_ns_tree_add(ns);
}

void __init mnt_init(void)
{
	int err;

	mnt_cache = kmem_cache_create("mnt_cache", sizeof(struct mount),
			0, SLAB_HWCACHE_ALIGN|SLAB_PANIC|SLAB_ACCOUNT, NULL);

	mount_hashtable = alloc_large_system_hash("Mount-cache",
				sizeof(struct hlist_head),
				mhash_entries, 19,
				HASH_ZERO,
				&m_hash_shift, &m_hash_mask, 0, 0);
	mountpoint_hashtable = alloc_large_system_hash("Mountpoint-cache",
				sizeof(struct hlist_head),
				mphash_entries, 19,
				HASH_ZERO,
				&mp_hash_shift, &mp_hash_mask, 0, 0);

	if (!mount_hashtable || !mountpoint_hashtable)
		panic("Failed to allocate mount hash table\n");

	kernfs_init();

	err = sysfs_init();
	if (err)
		printk(KERN_WARNING "%s: sysfs_init error: %d\n",
			__func__, err);
	fs_kobj = kobject_create_and_add("fs", NULL);
	if (!fs_kobj)
		printk(KERN_WARNING "%s: kobj create error\n", __func__);
	shmem_init();
	init_rootfs();
	init_mount_tree();
}

void put_mnt_ns(struct mnt_namespace *ns)
{
	if (!refcount_dec_and_test(&ns->ns.count))
		return;
	drop_collected_mounts(&ns->root->mnt);
	free_mnt_ns(ns);
}

struct vfsmount *kern_mount(struct file_system_type *type)
{
	struct vfsmount *mnt;
	mnt = vfs_kern_mount(type, SB_KERNMOUNT, type->name, NULL);
	if (!IS_ERR(mnt)) {
		/*
		 * it is a longterm mount, don't release mnt until
		 * we unmount before file sys is unregistered
		*/
		real_mount(mnt)->mnt_ns = MNT_NS_INTERNAL;
	}
	return mnt;
}
EXPORT_SYMBOL_GPL(kern_mount);

void kern_unmount(struct vfsmount *mnt)
{
	/* release long term mount so mount point can be released */
	if (!IS_ERR(mnt)) {
		mnt_make_shortterm(mnt);
		synchronize_rcu();	/* yecchhh... */
		mntput(mnt);
	}
}
EXPORT_SYMBOL(kern_unmount);

void kern_unmount_array(struct vfsmount *mnt[], unsigned int num)
{
	unsigned int i;

	for (i = 0; i < num; i++)
		mnt_make_shortterm(mnt[i]);
	synchronize_rcu_expedited();
	for (i = 0; i < num; i++)
		mntput(mnt[i]);
}
EXPORT_SYMBOL(kern_unmount_array);

bool our_mnt(struct vfsmount *mnt)
{
	return check_mnt(real_mount(mnt));
}

bool current_chrooted(void)
{
	/* Does the current process have a non-standard root */
	struct path ns_root;
	struct path fs_root;
	bool chrooted;

	/* Find the namespace root */
	ns_root.mnt = &current->nsproxy->mnt_ns->root->mnt;
	ns_root.dentry = ns_root.mnt->mnt_root;
	path_get(&ns_root);
	while (d_mountpoint(ns_root.dentry) && follow_down_one(&ns_root))
		;

	get_fs_root(current->fs, &fs_root);

	chrooted = !path_equal(&fs_root, &ns_root);

	path_put(&fs_root);
	path_put(&ns_root);

	return chrooted;
}

static bool mnt_already_visible(struct mnt_namespace *ns,
				const struct super_block *sb,
				int *new_mnt_flags)
{
	int new_flags = *new_mnt_flags;
	struct mount *mnt, *n;
	bool visible = false;

	down_read(&namespace_sem);
	rbtree_postorder_for_each_entry_safe(mnt, n, &ns->mounts, mnt_node) {
		struct mount *child;
		int mnt_flags;

		if (mnt->mnt.mnt_sb->s_type != sb->s_type)
			continue;

		/* This mount is not fully visible if it's root directory
		 * is not the root directory of the filesystem.
		 */
		if (mnt->mnt.mnt_root != mnt->mnt.mnt_sb->s_root)
			continue;

		/* A local view of the mount flags */
		mnt_flags = mnt->mnt.mnt_flags;

		/* Don't miss readonly hidden in the superblock flags */
		if (sb_rdonly(mnt->mnt.mnt_sb))
			mnt_flags |= MNT_LOCK_READONLY;

		/* Verify the mount flags are equal to or more permissive
		 * than the proposed new mount.
		 */
		if ((mnt_flags & MNT_LOCK_READONLY) &&
		    !(new_flags & MNT_READONLY))
			continue;
		if ((mnt_flags & MNT_LOCK_ATIME) &&
		    ((mnt_flags & MNT_ATIME_MASK) != (new_flags & MNT_ATIME_MASK)))
			continue;

		/* This mount is not fully visible if there are any
		 * locked child mounts that cover anything except for
		 * empty directories.
		 */
		list_for_each_entry(child, &mnt->mnt_mounts, mnt_child) {
			struct inode *inode = child->mnt_mountpoint->d_inode;
			/* Only worry about locked mounts */
			if (!(child->mnt.mnt_flags & MNT_LOCKED))
				continue;
			/* Is the directory permanently empty? */
			if (!is_empty_dir_inode(inode))
				goto next;
		}
		/* Preserve the locked attributes */
		*new_mnt_flags |= mnt_flags & (MNT_LOCK_READONLY | \
					       MNT_LOCK_ATIME);
		visible = true;
		goto found;
	next:	;
	}
found:
	up_read(&namespace_sem);
	return visible;
}

static bool mount_too_revealing(const struct super_block *sb, int *new_mnt_flags)
{
	const unsigned long required_iflags = SB_I_NOEXEC | SB_I_NODEV;
	struct mnt_namespace *ns = current->nsproxy->mnt_ns;
	unsigned long s_iflags;

	if (ns->user_ns == &init_user_ns)
		return false;

	/* Can this filesystem be too revealing? */
	s_iflags = sb->s_iflags;
	if (!(s_iflags & SB_I_USERNS_VISIBLE))
		return false;

	if ((s_iflags & required_iflags) != required_iflags) {
		WARN_ONCE(1, "Expected s_iflags to contain 0x%lx\n",
			  required_iflags);
		return true;
	}

	return !mnt_already_visible(ns, sb, new_mnt_flags);
}

bool mnt_may_suid(struct vfsmount *mnt)
{
	/*
	 * Foreign mounts (accessed via fchdir or through /proc
	 * symlinks) are always treated as if they are nosuid.  This
	 * prevents namespaces from trusting potentially unsafe
	 * suid/sgid bits, file caps, or security labels that originate
	 * in other namespaces.
	 */
	return !(mnt->mnt_flags & MNT_NOSUID) && check_mnt(real_mount(mnt)) &&
	       current_in_userns(mnt->mnt_sb->s_user_ns);
}

static struct ns_common *mntns_get(struct task_struct *task)
{
	struct ns_common *ns = NULL;
	struct nsproxy *nsproxy;

	task_lock(task);
	nsproxy = task->nsproxy;
	if (nsproxy) {
		ns = &nsproxy->mnt_ns->ns;
		get_mnt_ns(to_mnt_ns(ns));
	}
	task_unlock(task);

	return ns;
}

static void mntns_put(struct ns_common *ns)
{
	put_mnt_ns(to_mnt_ns(ns));
}

static int mntns_install(struct nsset *nsset, struct ns_common *ns)
{
	struct nsproxy *nsproxy = nsset->nsproxy;
	struct fs_struct *fs = nsset->fs;
	struct mnt_namespace *mnt_ns = to_mnt_ns(ns), *old_mnt_ns;
	struct user_namespace *user_ns = nsset->cred->user_ns;
	struct path root;
	int err;

	if (!ns_capable(mnt_ns->user_ns, CAP_SYS_ADMIN) ||
	    !ns_capable(user_ns, CAP_SYS_CHROOT) ||
	    !ns_capable(user_ns, CAP_SYS_ADMIN))
		return -EPERM;

	if (is_anon_ns(mnt_ns))
		return -EINVAL;

	if (fs->users != 1)
		return -EINVAL;

	get_mnt_ns(mnt_ns);
	old_mnt_ns = nsproxy->mnt_ns;
	nsproxy->mnt_ns = mnt_ns;

	/* Find the root */
	err = vfs_path_lookup(mnt_ns->root->mnt.mnt_root, &mnt_ns->root->mnt,
				"/", LOOKUP_DOWN, &root);
	if (err) {
		/* revert to old namespace */
		nsproxy->mnt_ns = old_mnt_ns;
		put_mnt_ns(mnt_ns);
		return err;
	}

	put_mnt_ns(old_mnt_ns);

	/* Update the pwd and root */
	set_fs_pwd(fs, &root);
	set_fs_root(fs, &root);

	path_put(&root);
	return 0;
}

static struct user_namespace *mntns_owner(struct ns_common *ns)
{
	return to_mnt_ns(ns)->user_ns;
}

const struct proc_ns_operations mntns_operations = {
	.name		= "mnt",
	.type		= CLONE_NEWNS,
	.get		= mntns_get,
	.put		= mntns_put,
	.install	= mntns_install,
	.owner		= mntns_owner,
};

#ifdef CONFIG_SYSCTL
static struct ctl_table fs_namespace_sysctls[] = {
	{
		.procname	= "mount-max",
		.data		= &sysctl_mount_max,
		.maxlen		= sizeof(unsigned int),
		.mode		= 0644,
		.proc_handler	= proc_dointvec_minmax,
		.extra1		= SYSCTL_ONE,
	},
};

static int __init init_fs_namespace_sysctls(void)
{
	register_sysctl_init("fs", fs_namespace_sysctls);
	return 0;
}
fs_initcall(init_fs_namespace_sysctls);

#endif /* CONFIG_SYSCTL */<|MERGE_RESOLUTION|>--- conflicted
+++ resolved
@@ -5284,14 +5284,6 @@
  * that, or if not simply grab a passive reference on our mount namespace and
  * return that.
  */
-<<<<<<< HEAD
-static struct mnt_namespace *grab_requested_mnt_ns(u64 mnt_ns_id)
-{
-	if (mnt_ns_id)
-		return lookup_mnt_ns(mnt_ns_id);
-	refcount_inc(&current->nsproxy->mnt_ns->passive);
-	return current->nsproxy->mnt_ns;
-=======
 static struct mnt_namespace *grab_requested_mnt_ns(const struct mnt_id_req *kreq)
 {
 	struct mnt_namespace *mnt_ns;
@@ -5323,7 +5315,6 @@
 
 	refcount_inc(&mnt_ns->passive);
 	return mnt_ns;
->>>>>>> adc21867
 }
 
 SYSCALL_DEFINE4(statmount, const struct mnt_id_req __user *, req,
@@ -5344,11 +5335,7 @@
 	if (ret)
 		return ret;
 
-<<<<<<< HEAD
-	ns = grab_requested_mnt_ns(kreq.mnt_ns_id);
-=======
 	ns = grab_requested_mnt_ns(&kreq);
->>>>>>> adc21867
 	if (!ns)
 		return -ENOENT;
 
@@ -5475,11 +5462,7 @@
 	if (!kmnt_ids)
 		return -ENOMEM;
 
-<<<<<<< HEAD
-	ns = grab_requested_mnt_ns(kreq.mnt_ns_id);
-=======
 	ns = grab_requested_mnt_ns(&kreq);
->>>>>>> adc21867
 	if (!ns)
 		return -ENOENT;
 
