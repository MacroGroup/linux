// SPDX-License-Identifier: GPL-2.0-only
/* Network filesystem high-level buffered write support.
 *
 * Copyright (C) 2023 Red Hat, Inc. All Rights Reserved.
 * Written by David Howells (dhowells@redhat.com)
 */

#include <linux/export.h>
#include <linux/fs.h>
#include <linux/mm.h>
#include <linux/pagemap.h>
#include <linux/slab.h>
#include <linux/pagevec.h>
#include "internal.h"

static void __netfs_set_group(struct folio *folio, struct netfs_group *netfs_group)
{
	if (netfs_group)
		folio_attach_private(folio, netfs_get_group(netfs_group));
}

static void netfs_set_group(struct folio *folio, struct netfs_group *netfs_group)
{
<<<<<<< HEAD
	struct netfs_folio *finfo = netfs_folio_info(folio);
	struct netfs_group *group = netfs_folio_group(folio);
	loff_t pos = folio_pos(folio);

	_enter("");

	if (group != netfs_group && group != NETFS_FOLIO_COPY_TO_CACHE)
		return NETFS_FLUSH_CONTENT;

	if (folio_test_uptodate(folio))
		return NETFS_FOLIO_IS_UPTODATE;

	if (pos >= ctx->zero_point)
		return NETFS_MODIFY_AND_CLEAR;

	if (!maybe_trouble && offset == 0 && len >= flen)
		return NETFS_WHOLE_FOLIO_MODIFY;

	if (file->f_mode & FMODE_READ)
		goto no_write_streaming;

	if (netfs_is_cache_enabled(ctx)) {
		/* We don't want to get a streaming write on a file that loses
		 * caching service temporarily because the backing store got
		 * culled.
		 */
		goto no_write_streaming;
	}
=======
	void *priv = folio_get_private(folio);
>>>>>>> adc21867

	if (unlikely(priv != netfs_group)) {
		if (netfs_group && (!priv || priv == NETFS_FOLIO_COPY_TO_CACHE))
			folio_attach_private(folio, netfs_get_group(netfs_group));
		else if (!netfs_group && priv == NETFS_FOLIO_COPY_TO_CACHE)
			folio_detach_private(folio);
	}
}

/*
 * Grab a folio for writing and lock it.  Attempt to allocate as large a folio
 * as possible to hold as much of the remaining length as possible in one go.
 */
static struct folio *netfs_grab_folio_for_write(struct address_space *mapping,
						loff_t pos, size_t part)
{
	pgoff_t index = pos / PAGE_SIZE;
	fgf_t fgp_flags = FGP_WRITEBEGIN;

	if (mapping_large_folio_support(mapping))
		fgp_flags |= fgf_set_order(pos % PAGE_SIZE + part);

	return __filemap_get_folio(mapping, index, fgp_flags,
				   mapping_gfp_mask(mapping));
}

/*
 * Update i_size and estimate the update to i_blocks to reflect the additional
 * data written into the pagecache until we can find out from the server what
 * the values actually are.
 */
static void netfs_update_i_size(struct netfs_inode *ctx, struct inode *inode,
				loff_t i_size, loff_t pos, size_t copied)
{
	blkcnt_t add;
	size_t gap;

	if (ctx->ops->update_i_size) {
		ctx->ops->update_i_size(inode, pos);
		return;
	}

	i_size_write(inode, pos);
#if IS_ENABLED(CONFIG_FSCACHE)
	fscache_update_cookie(ctx->cache, NULL, &pos);
#endif

	gap = SECTOR_SIZE - (i_size & (SECTOR_SIZE - 1));
	if (copied > gap) {
		add = DIV_ROUND_UP(copied - gap, SECTOR_SIZE);

		inode->i_blocks = min_t(blkcnt_t,
					DIV_ROUND_UP(pos, SECTOR_SIZE),
					inode->i_blocks + add);
	}
}

/**
 * netfs_perform_write - Copy data into the pagecache.
 * @iocb: The operation parameters
 * @iter: The source buffer
 * @netfs_group: Grouping for dirty pages (eg. ceph snaps).
 *
 * Copy data into pagecache pages attached to the inode specified by @iocb.
 * The caller must hold appropriate inode locks.
 *
 * Dirty pages are tagged with a netfs_folio struct if they're not up to date
 * to indicate the range modified.  Dirty pages may also be tagged with a
 * netfs-specific grouping such that data from an old group gets flushed before
 * a new one is started.
 */
ssize_t netfs_perform_write(struct kiocb *iocb, struct iov_iter *iter,
			    struct netfs_group *netfs_group)
{
	struct file *file = iocb->ki_filp;
	struct inode *inode = file_inode(file);
	struct address_space *mapping = inode->i_mapping;
	struct netfs_inode *ctx = netfs_inode(inode);
	struct writeback_control wbc = {
		.sync_mode	= WB_SYNC_NONE,
		.for_sync	= true,
		.nr_to_write	= LONG_MAX,
		.range_start	= iocb->ki_pos,
		.range_end	= iocb->ki_pos + iter->count,
	};
	struct netfs_io_request *wreq = NULL;
	struct folio *folio = NULL, *writethrough = NULL;
	unsigned int bdp_flags = (iocb->ki_flags & IOCB_NOWAIT) ? BDP_ASYNC : 0;
	ssize_t written = 0, ret, ret2;
<<<<<<< HEAD
	loff_t i_size, pos = iocb->ki_pos, from, to;
=======
	loff_t i_size, pos = iocb->ki_pos;
>>>>>>> adc21867
	size_t max_chunk = mapping_max_folio_size(mapping);
	bool maybe_trouble = false;

	if (unlikely(test_bit(NETFS_ICTX_WRITETHROUGH, &ctx->flags) ||
		     iocb->ki_flags & (IOCB_DSYNC | IOCB_SYNC))
	    ) {
		wbc_attach_fdatawrite_inode(&wbc, mapping->host);

		ret = filemap_write_and_wait_range(mapping, pos, pos + iter->count);
		if (ret < 0) {
			wbc_detach_inode(&wbc);
			goto out;
		}

		wreq = netfs_begin_writethrough(iocb, iter->count);
		if (IS_ERR(wreq)) {
			wbc_detach_inode(&wbc);
			ret = PTR_ERR(wreq);
			wreq = NULL;
			goto out;
		}
		if (!is_sync_kiocb(iocb))
			wreq->iocb = iocb;
		netfs_stat(&netfs_n_wh_writethrough);
	} else {
		netfs_stat(&netfs_n_wh_buffered_write);
	}

	do {
		struct netfs_folio *finfo;
		struct netfs_group *group;
		unsigned long long fpos;
		size_t flen;
		size_t offset;	/* Offset into pagecache folio */
		size_t part;	/* Bytes to write to folio */
		size_t copied;	/* Bytes copied from user */

		offset = pos & (max_chunk - 1);
		part = min(max_chunk - offset, iov_iter_count(iter));

		/* Bring in the user pages that we will copy from _first_ lest
		 * we hit a nasty deadlock on copying from the same page as
		 * we're writing to, without it being marked uptodate.
		 *
		 * Not only is this an optimisation, but it is also required to
		 * check that the address is actually valid, when atomic
		 * usercopies are used below.
		 *
		 * We rely on the page being held onto long enough by the LRU
		 * that we can grab it below if this causes it to be read.
		 */
		ret = -EFAULT;
		if (unlikely(fault_in_iov_iter_readable(iter, part) == part))
			break;

		folio = netfs_grab_folio_for_write(mapping, pos, part);
		if (IS_ERR(folio)) {
			ret = PTR_ERR(folio);
			break;
		}

		flen = folio_size(folio);
		fpos = folio_pos(folio);
		offset = pos - fpos;
		part = min_t(size_t, flen - offset, part);

		/* Wait for writeback to complete.  The writeback engine owns
		 * the info in folio->private and may change it until it
		 * removes the WB mark.
		 */
		if (folio_get_private(folio) &&
		    folio_wait_writeback_killable(folio)) {
			ret = written ? -EINTR : -ERESTARTSYS;
			goto error_folio_unlock;
		}

		if (signal_pending(current)) {
			ret = written ? -EINTR : -ERESTARTSYS;
			goto error_folio_unlock;
		}

		/* Decide how we should modify a folio.  We might be attempting
		 * to do write-streaming, in which case we don't want to a
		 * local RMW cycle if we can avoid it.  If we're doing local
		 * caching or content crypto, we award that priority over
		 * avoiding RMW.  If the file is open readably, then we also
		 * assume that we may want to read what we wrote.
		 */
<<<<<<< HEAD
		howto = netfs_how_to_modify(ctx, file, folio, netfs_group,
					    flen, offset, part, maybe_trouble);
		_debug("howto %u", howto);
		switch (howto) {
		case NETFS_JUST_PREFETCH:
			ret = netfs_prefetch_for_write(file, folio, offset, part);
			if (ret < 0) {
				_debug("prefetch = %zd", ret);
				goto error_folio_unlock;
			}
			break;
		case NETFS_FOLIO_IS_UPTODATE:
		case NETFS_WHOLE_FOLIO_MODIFY:
		case NETFS_STREAMING_WRITE_CONT:
			break;
		case NETFS_MODIFY_AND_CLEAR:
			zero_user_segment(&folio->page, 0, offset);
			break;
		case NETFS_STREAMING_WRITE:
			ret = -EIO;
			if (WARN_ON(folio_get_private(folio)))
				goto error_folio_unlock;
			break;
		case NETFS_FLUSH_CONTENT:
			trace_netfs_folio(folio, netfs_flush_content);
			from = folio_pos(folio);
			to = from + folio_size(folio) - 1;
			folio_unlock(folio);
			folio_put(folio);
			ret = filemap_write_and_wait_range(mapping, from, to);
			if (ret < 0)
				goto error_folio_unlock;
			continue;
		}

		if (mapping_writably_mapped(mapping))
			flush_dcache_folio(folio);

		copied = copy_folio_from_iter_atomic(folio, offset, part, iter);

		flush_dcache_folio(folio);

		/* Deal with a (partially) failed copy */
		if (copied == 0) {
			ret = -EFAULT;
			goto error_folio_unlock;
=======
		finfo = netfs_folio_info(folio);
		group = netfs_folio_group(folio);

		if (unlikely(group != netfs_group) &&
		    group != NETFS_FOLIO_COPY_TO_CACHE)
			goto flush_content;

		if (folio_test_uptodate(folio)) {
			if (mapping_writably_mapped(mapping))
				flush_dcache_folio(folio);
			copied = copy_folio_from_iter_atomic(folio, offset, part, iter);
			if (unlikely(copied == 0))
				goto copy_failed;
			netfs_set_group(folio, netfs_group);
			trace_netfs_folio(folio, netfs_folio_is_uptodate);
			goto copied;
>>>>>>> adc21867
		}

		/* If the page is above the zero-point then we assume that the
		 * server would just return a block of zeros or a short read if
		 * we try to read it.
		 */
		if (fpos >= ctx->zero_point) {
			zero_user_segment(&folio->page, 0, offset);
			copied = copy_folio_from_iter_atomic(folio, offset, part, iter);
			if (unlikely(copied == 0))
				goto copy_failed;
			zero_user_segment(&folio->page, offset + copied, flen);
			__netfs_set_group(folio, netfs_group);
			folio_mark_uptodate(folio);
			trace_netfs_folio(folio, netfs_modify_and_clear);
			goto copied;
		}

		/* See if we can write a whole folio in one go. */
		if (!maybe_trouble && offset == 0 && part >= flen) {
			copied = copy_folio_from_iter_atomic(folio, offset, part, iter);
			if (unlikely(copied == 0))
				goto copy_failed;
			if (unlikely(copied < part)) {
				maybe_trouble = true;
				iov_iter_revert(iter, copied);
				copied = 0;
				folio_unlock(folio);
				goto retry;
			}
			__netfs_set_group(folio, netfs_group);
			folio_mark_uptodate(folio);
			trace_netfs_folio(folio, netfs_whole_folio_modify);
			goto copied;
		}

		/* We don't want to do a streaming write on a file that loses
		 * caching service temporarily because the backing store got
		 * culled and we don't really want to get a streaming write on
		 * a file that's open for reading as ->read_folio() then has to
		 * be able to flush it.
		 */
		if ((file->f_mode & FMODE_READ) ||
		    netfs_is_cache_enabled(ctx)) {
			if (finfo) {
				netfs_stat(&netfs_n_wh_wstream_conflict);
				goto flush_content;
			}
			ret = netfs_prefetch_for_write(file, folio, offset, part);
			if (ret < 0) {
				_debug("prefetch = %zd", ret);
				goto error_folio_unlock;
			}
			/* Note that copy-to-cache may have been set. */

			copied = copy_folio_from_iter_atomic(folio, offset, part, iter);
			if (unlikely(copied == 0))
				goto copy_failed;
			netfs_set_group(folio, netfs_group);
			trace_netfs_folio(folio, netfs_just_prefetch);
			goto copied;
		}

		if (!finfo) {
			ret = -EIO;
			if (WARN_ON(folio_get_private(folio)))
				goto error_folio_unlock;
			copied = copy_folio_from_iter_atomic(folio, offset, part, iter);
			if (unlikely(copied == 0))
				goto copy_failed;
			if (offset == 0 && copied == flen) {
				__netfs_set_group(folio, netfs_group);
				folio_mark_uptodate(folio);
				trace_netfs_folio(folio, netfs_streaming_filled_page);
				goto copied;
			}

			finfo = kzalloc(sizeof(*finfo), GFP_KERNEL);
			if (!finfo) {
				iov_iter_revert(iter, copied);
				ret = -ENOMEM;
				goto error_folio_unlock;
			}
			finfo->netfs_group = netfs_get_group(netfs_group);
			finfo->dirty_offset = offset;
			finfo->dirty_len = copied;
			folio_attach_private(folio, (void *)((unsigned long)finfo |
							     NETFS_FOLIO_INFO));
			trace_netfs_folio(folio, netfs_streaming_write);
			goto copied;
		}

		/* We can continue a streaming write only if it continues on
		 * from the previous.  If it overlaps, we must flush lest we
		 * suffer a partial copy and disjoint dirty regions.
		 */
		if (offset == finfo->dirty_offset + finfo->dirty_len) {
			copied = copy_folio_from_iter_atomic(folio, offset, part, iter);
			if (unlikely(copied == 0))
				goto copy_failed;
			finfo->dirty_len += copied;
			if (finfo->dirty_offset == 0 && finfo->dirty_len == flen) {
				if (finfo->netfs_group)
					folio_change_private(folio, finfo->netfs_group);
				else
					folio_detach_private(folio);
				folio_mark_uptodate(folio);
				kfree(finfo);
				trace_netfs_folio(folio, netfs_streaming_cont_filled_page);
			} else {
				trace_netfs_folio(folio, netfs_streaming_write_cont);
			}
			goto copied;
		}

		/* Incompatible write; flush the folio and try again. */
	flush_content:
		trace_netfs_folio(folio, netfs_flush_content);
		folio_unlock(folio);
		folio_put(folio);
		ret = filemap_write_and_wait_range(mapping, fpos, fpos + flen - 1);
		if (ret < 0)
			goto error_folio_unlock;
		continue;

	copied:
		flush_dcache_folio(folio);

		/* Update the inode size if we moved the EOF marker */
		pos += copied;
		i_size = i_size_read(inode);
		if (pos > i_size)
			netfs_update_i_size(ctx, inode, i_size, pos, copied);
		written += copied;

		if (likely(!wreq)) {
			folio_mark_dirty(folio);
			folio_unlock(folio);
		} else {
			netfs_advance_writethrough(wreq, &wbc, folio, copied,
						   offset + copied == flen,
						   &writethrough);
			/* Folio unlocked */
		}
	retry:
		folio_put(folio);
		folio = NULL;

		ret = balance_dirty_pages_ratelimited_flags(mapping, bdp_flags);
		if (unlikely(ret < 0))
			break;

		cond_resched();
	} while (iov_iter_count(iter));

out:
	if (likely(written)) {
		/* Set indication that ctime and mtime got updated in case
		 * close is deferred.
		 */
		set_bit(NETFS_ICTX_MODIFIED_ATTR, &ctx->flags);
		if (unlikely(ctx->ops->post_modify))
			ctx->ops->post_modify(inode);
	}

	if (unlikely(wreq)) {
		ret2 = netfs_end_writethrough(wreq, &wbc, writethrough);
		wbc_detach_inode(&wbc);
		if (ret2 == -EIOCBQUEUED)
			return ret2;
		if (ret == 0)
			ret = ret2;
	}

	iocb->ki_pos += written;
	_leave(" = %zd [%zd]", written, ret);
	return written ? written : ret;

copy_failed:
	ret = -EFAULT;
error_folio_unlock:
	folio_unlock(folio);
	folio_put(folio);
	goto out;
}
EXPORT_SYMBOL(netfs_perform_write);

/**
 * netfs_buffered_write_iter_locked - write data to a file
 * @iocb:	IO state structure (file, offset, etc.)
 * @from:	iov_iter with data to write
 * @netfs_group: Grouping for dirty pages (eg. ceph snaps).
 *
 * This function does all the work needed for actually writing data to a
 * file. It does all basic checks, removes SUID from the file, updates
 * modification times and calls proper subroutines depending on whether we
 * do direct IO or a standard buffered write.
 *
 * The caller must hold appropriate locks around this function and have called
 * generic_write_checks() already.  The caller is also responsible for doing
 * any necessary syncing afterwards.
 *
 * This function does *not* take care of syncing data in case of O_SYNC write.
 * A caller has to handle it. This is mainly due to the fact that we want to
 * avoid syncing under i_rwsem.
 *
 * Return:
 * * number of bytes written, even for truncated writes
 * * negative error code if no data has been written at all
 */
ssize_t netfs_buffered_write_iter_locked(struct kiocb *iocb, struct iov_iter *from,
					 struct netfs_group *netfs_group)
{
	struct file *file = iocb->ki_filp;
	ssize_t ret;

	trace_netfs_write_iter(iocb, from);

	ret = file_remove_privs(file);
	if (ret)
		return ret;

	ret = file_update_time(file);
	if (ret)
		return ret;

	return netfs_perform_write(iocb, from, netfs_group);
}
EXPORT_SYMBOL(netfs_buffered_write_iter_locked);

/**
 * netfs_file_write_iter - write data to a file
 * @iocb: IO state structure
 * @from: iov_iter with data to write
 *
 * Perform a write to a file, writing into the pagecache if possible and doing
 * an unbuffered write instead if not.
 *
 * Return:
 * * Negative error code if no data has been written at all of
 *   vfs_fsync_range() failed for a synchronous write
 * * Number of bytes written, even for truncated writes
 */
ssize_t netfs_file_write_iter(struct kiocb *iocb, struct iov_iter *from)
{
	struct file *file = iocb->ki_filp;
	struct inode *inode = file->f_mapping->host;
	struct netfs_inode *ictx = netfs_inode(inode);
	ssize_t ret;

	_enter("%llx,%zx,%llx", iocb->ki_pos, iov_iter_count(from), i_size_read(inode));

	if (!iov_iter_count(from))
		return 0;

	if ((iocb->ki_flags & IOCB_DIRECT) ||
	    test_bit(NETFS_ICTX_UNBUFFERED, &ictx->flags))
		return netfs_unbuffered_write_iter(iocb, from);

	ret = netfs_start_io_write(inode);
	if (ret < 0)
		return ret;

	ret = generic_write_checks(iocb, from);
	if (ret > 0)
		ret = netfs_buffered_write_iter_locked(iocb, from, NULL);
	netfs_end_io_write(inode);
	if (ret > 0)
		ret = generic_write_sync(iocb, ret);
	return ret;
}
EXPORT_SYMBOL(netfs_file_write_iter);

/*
 * Notification that a previously read-only page is about to become writable.
 * Note that the caller indicates a single page of a multipage folio.
 */
vm_fault_t netfs_page_mkwrite(struct vm_fault *vmf, struct netfs_group *netfs_group)
{
	struct netfs_group *group;
	struct folio *folio = page_folio(vmf->page);
	struct file *file = vmf->vma->vm_file;
	struct address_space *mapping = file->f_mapping;
	struct inode *inode = file_inode(file);
	struct netfs_inode *ictx = netfs_inode(inode);
	vm_fault_t ret = VM_FAULT_RETRY;
	int err;

	_enter("%lx", folio->index);

	sb_start_pagefault(inode->i_sb);

	if (folio_lock_killable(folio) < 0)
		goto out;
	if (folio->mapping != mapping) {
		folio_unlock(folio);
		ret = VM_FAULT_NOPAGE;
		goto out;
	}

	if (folio_wait_writeback_killable(folio)) {
		ret = VM_FAULT_LOCKED;
		goto out;
	}

	/* Can we see a streaming write here? */
	if (WARN_ON(!folio_test_uptodate(folio))) {
		ret = VM_FAULT_SIGBUS | VM_FAULT_LOCKED;
		goto out;
	}

	group = netfs_folio_group(folio);
	if (group != netfs_group && group != NETFS_FOLIO_COPY_TO_CACHE) {
		folio_unlock(folio);
		err = filemap_fdatawrite_range(mapping,
					       folio_pos(folio),
					       folio_pos(folio) + folio_size(folio));
		switch (err) {
		case 0:
			ret = VM_FAULT_RETRY;
			goto out;
		case -ENOMEM:
			ret = VM_FAULT_OOM;
			goto out;
		default:
			ret = VM_FAULT_SIGBUS;
			goto out;
		}
	}

	if (folio_test_dirty(folio))
		trace_netfs_folio(folio, netfs_folio_trace_mkwrite_plus);
	else
		trace_netfs_folio(folio, netfs_folio_trace_mkwrite);
	netfs_set_group(folio, netfs_group);
	file_update_time(file);
	set_bit(NETFS_ICTX_MODIFIED_ATTR, &ictx->flags);
	if (ictx->ops->post_modify)
		ictx->ops->post_modify(inode);
	ret = VM_FAULT_LOCKED;
out:
	sb_end_pagefault(inode->i_sb);
	return ret;
}
EXPORT_SYMBOL(netfs_page_mkwrite);<|MERGE_RESOLUTION|>--- conflicted
+++ resolved
@@ -21,38 +21,7 @@
 
 static void netfs_set_group(struct folio *folio, struct netfs_group *netfs_group)
 {
-<<<<<<< HEAD
-	struct netfs_folio *finfo = netfs_folio_info(folio);
-	struct netfs_group *group = netfs_folio_group(folio);
-	loff_t pos = folio_pos(folio);
-
-	_enter("");
-
-	if (group != netfs_group && group != NETFS_FOLIO_COPY_TO_CACHE)
-		return NETFS_FLUSH_CONTENT;
-
-	if (folio_test_uptodate(folio))
-		return NETFS_FOLIO_IS_UPTODATE;
-
-	if (pos >= ctx->zero_point)
-		return NETFS_MODIFY_AND_CLEAR;
-
-	if (!maybe_trouble && offset == 0 && len >= flen)
-		return NETFS_WHOLE_FOLIO_MODIFY;
-
-	if (file->f_mode & FMODE_READ)
-		goto no_write_streaming;
-
-	if (netfs_is_cache_enabled(ctx)) {
-		/* We don't want to get a streaming write on a file that loses
-		 * caching service temporarily because the backing store got
-		 * culled.
-		 */
-		goto no_write_streaming;
-	}
-=======
 	void *priv = folio_get_private(folio);
->>>>>>> adc21867
 
 	if (unlikely(priv != netfs_group)) {
 		if (netfs_group && (!priv || priv == NETFS_FOLIO_COPY_TO_CACHE))
@@ -142,11 +111,7 @@
 	struct folio *folio = NULL, *writethrough = NULL;
 	unsigned int bdp_flags = (iocb->ki_flags & IOCB_NOWAIT) ? BDP_ASYNC : 0;
 	ssize_t written = 0, ret, ret2;
-<<<<<<< HEAD
-	loff_t i_size, pos = iocb->ki_pos, from, to;
-=======
 	loff_t i_size, pos = iocb->ki_pos;
->>>>>>> adc21867
 	size_t max_chunk = mapping_max_folio_size(mapping);
 	bool maybe_trouble = false;
 
@@ -235,54 +200,6 @@
 		 * avoiding RMW.  If the file is open readably, then we also
 		 * assume that we may want to read what we wrote.
 		 */
-<<<<<<< HEAD
-		howto = netfs_how_to_modify(ctx, file, folio, netfs_group,
-					    flen, offset, part, maybe_trouble);
-		_debug("howto %u", howto);
-		switch (howto) {
-		case NETFS_JUST_PREFETCH:
-			ret = netfs_prefetch_for_write(file, folio, offset, part);
-			if (ret < 0) {
-				_debug("prefetch = %zd", ret);
-				goto error_folio_unlock;
-			}
-			break;
-		case NETFS_FOLIO_IS_UPTODATE:
-		case NETFS_WHOLE_FOLIO_MODIFY:
-		case NETFS_STREAMING_WRITE_CONT:
-			break;
-		case NETFS_MODIFY_AND_CLEAR:
-			zero_user_segment(&folio->page, 0, offset);
-			break;
-		case NETFS_STREAMING_WRITE:
-			ret = -EIO;
-			if (WARN_ON(folio_get_private(folio)))
-				goto error_folio_unlock;
-			break;
-		case NETFS_FLUSH_CONTENT:
-			trace_netfs_folio(folio, netfs_flush_content);
-			from = folio_pos(folio);
-			to = from + folio_size(folio) - 1;
-			folio_unlock(folio);
-			folio_put(folio);
-			ret = filemap_write_and_wait_range(mapping, from, to);
-			if (ret < 0)
-				goto error_folio_unlock;
-			continue;
-		}
-
-		if (mapping_writably_mapped(mapping))
-			flush_dcache_folio(folio);
-
-		copied = copy_folio_from_iter_atomic(folio, offset, part, iter);
-
-		flush_dcache_folio(folio);
-
-		/* Deal with a (partially) failed copy */
-		if (copied == 0) {
-			ret = -EFAULT;
-			goto error_folio_unlock;
-=======
 		finfo = netfs_folio_info(folio);
 		group = netfs_folio_group(folio);
 
@@ -299,7 +216,6 @@
 			netfs_set_group(folio, netfs_group);
 			trace_netfs_folio(folio, netfs_folio_is_uptodate);
 			goto copied;
->>>>>>> adc21867
 		}
 
 		/* If the page is above the zero-point then we assume that the
