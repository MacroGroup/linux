// SPDX-License-Identifier: GPL-2.0-only
/* Network filesystem high-level (buffered) writeback.
 *
 * Copyright (C) 2024 Red Hat, Inc. All Rights Reserved.
 * Written by David Howells (dhowells@redhat.com)
 *
 *
 * To support network filesystems with local caching, we manage a situation
 * that can be envisioned like the following:
 *
 *               +---+---+-----+-----+---+----------+
 *    Folios:    |   |   |     |     |   |          |
 *               +---+---+-----+-----+---+----------+
 *
 *                 +------+------+     +----+----+
 *    Upload:      |      |      |.....|    |    |
 *  (Stream 0)     +------+------+     +----+----+
 *
 *               +------+------+------+------+------+
 *    Cache:     |      |      |      |      |      |
 *  (Stream 1)   +------+------+------+------+------+
 *
 * Where we have a sequence of folios of varying sizes that we need to overlay
 * with multiple parallel streams of I/O requests, where the I/O requests in a
 * stream may also be of various sizes (in cifs, for example, the sizes are
 * negotiated with the server; in something like ceph, they may represent the
 * sizes of storage objects).
 *
 * The sequence in each stream may contain gaps and noncontiguous subrequests
 * may be glued together into single vectored write RPCs.
 */

#include <linux/export.h>
#include <linux/fs.h>
#include <linux/mm.h>
#include <linux/pagemap.h>
#include "internal.h"

/*
 * Kill all dirty folios in the event of an unrecoverable error, starting with
 * a locked folio we've already obtained from writeback_iter().
 */
static void netfs_kill_dirty_pages(struct address_space *mapping,
				   struct writeback_control *wbc,
				   struct folio *folio)
{
	int error = 0;

	do {
		enum netfs_folio_trace why = netfs_folio_trace_kill;
		struct netfs_group *group = NULL;
		struct netfs_folio *finfo = NULL;
		void *priv;

		priv = folio_detach_private(folio);
		if (priv) {
			finfo = __netfs_folio_info(priv);
			if (finfo) {
				/* Kill folio from streaming write. */
				group = finfo->netfs_group;
				why = netfs_folio_trace_kill_s;
			} else {
				group = priv;
				if (group == NETFS_FOLIO_COPY_TO_CACHE) {
					/* Kill copy-to-cache folio */
					why = netfs_folio_trace_kill_cc;
					group = NULL;
				} else {
					/* Kill folio with group */
					why = netfs_folio_trace_kill_g;
				}
			}
		}

		trace_netfs_folio(folio, why);

		folio_start_writeback(folio);
		folio_unlock(folio);
		folio_end_writeback(folio);

		netfs_put_group(group);
		kfree(finfo);

	} while ((folio = writeback_iter(mapping, wbc, folio, &error)));
}

/*
 * Create a write request and set it up appropriately for the origin type.
 */
struct netfs_io_request *netfs_create_write_req(struct address_space *mapping,
						struct file *file,
						loff_t start,
						enum netfs_io_origin origin)
{
	struct netfs_io_request *wreq;
	struct netfs_inode *ictx;
	bool is_buffered = (origin == NETFS_WRITEBACK ||
<<<<<<< HEAD
			    origin == NETFS_WRITETHROUGH);
=======
			    origin == NETFS_WRITETHROUGH ||
			    origin == NETFS_PGPRIV2_COPY_TO_CACHE);
>>>>>>> adc21867

	wreq = netfs_alloc_request(mapping, file, start, 0, origin);
	if (IS_ERR(wreq))
		return wreq;

	_enter("R=%x", wreq->debug_id);

	ictx = netfs_inode(wreq->inode);
	if (is_buffered && netfs_is_cache_enabled(ictx))
		fscache_begin_write_operation(&wreq->cache_resources, netfs_i_cookie(ictx));

	wreq->cleaned_to = wreq->start;

	wreq->io_streams[0].stream_nr		= 0;
	wreq->io_streams[0].source		= NETFS_UPLOAD_TO_SERVER;
	wreq->io_streams[0].prepare_write	= ictx->ops->prepare_write;
	wreq->io_streams[0].issue_write		= ictx->ops->issue_write;
	wreq->io_streams[0].collected_to	= start;
	wreq->io_streams[0].transferred		= LONG_MAX;

	wreq->io_streams[1].stream_nr		= 1;
	wreq->io_streams[1].source		= NETFS_WRITE_TO_CACHE;
	wreq->io_streams[1].collected_to	= start;
	wreq->io_streams[1].transferred		= LONG_MAX;
	if (fscache_resources_valid(&wreq->cache_resources)) {
		wreq->io_streams[1].avail	= true;
		wreq->io_streams[1].active	= true;
		wreq->io_streams[1].prepare_write = wreq->cache_resources.ops->prepare_write_subreq;
		wreq->io_streams[1].issue_write = wreq->cache_resources.ops->issue_write;
	}

	return wreq;
}

/**
 * netfs_prepare_write_failed - Note write preparation failed
 * @subreq: The subrequest to mark
 *
 * Mark a subrequest to note that preparation for write failed.
 */
void netfs_prepare_write_failed(struct netfs_io_subrequest *subreq)
{
	__set_bit(NETFS_SREQ_FAILED, &subreq->flags);
	trace_netfs_sreq(subreq, netfs_sreq_trace_prep_failed);
}
EXPORT_SYMBOL(netfs_prepare_write_failed);

/*
 * Prepare a write subrequest.  We need to allocate a new subrequest
 * if we don't have one.
 */
static void netfs_prepare_write(struct netfs_io_request *wreq,
				struct netfs_io_stream *stream,
				loff_t start)
{
	struct netfs_io_subrequest *subreq;
	struct iov_iter *wreq_iter = &wreq->io_iter;

	/* Make sure we don't point the iterator at a used-up folio_queue
	 * struct being used as a placeholder to prevent the queue from
	 * collapsing.  In such a case, extend the queue.
	 */
	if (iov_iter_is_folioq(wreq_iter) &&
	    wreq_iter->folioq_slot >= folioq_nr_slots(wreq_iter->folioq)) {
		netfs_buffer_make_space(wreq);
	}

	subreq = netfs_alloc_subrequest(wreq);
	subreq->source		= stream->source;
	subreq->start		= start;
	subreq->stream_nr	= stream->stream_nr;
	subreq->io_iter		= *wreq_iter;

	_enter("R=%x[%x]", wreq->debug_id, subreq->debug_index);
<<<<<<< HEAD

	trace_netfs_sreq_ref(wreq->debug_id, subreq->debug_index,
			     refcount_read(&subreq->ref),
			     netfs_sreq_trace_new);
=======
>>>>>>> adc21867

	trace_netfs_sreq(subreq, netfs_sreq_trace_prepare);

	stream->sreq_max_len	= UINT_MAX;
	stream->sreq_max_segs	= INT_MAX;
	switch (stream->source) {
	case NETFS_UPLOAD_TO_SERVER:
		netfs_stat(&netfs_n_wh_upload);
		stream->sreq_max_len = wreq->wsize;
		break;
	case NETFS_WRITE_TO_CACHE:
		netfs_stat(&netfs_n_wh_write);
		break;
	default:
		WARN_ON_ONCE(1);
		break;
	}

	if (stream->prepare_write)
		stream->prepare_write(subreq);

	__set_bit(NETFS_SREQ_IN_PROGRESS, &subreq->flags);

	/* We add to the end of the list whilst the collector may be walking
	 * the list.  The collector only goes nextwards and uses the lock to
	 * remove entries off of the front.
	 */
	spin_lock_bh(&wreq->lock);
	list_add_tail(&subreq->rreq_link, &stream->subrequests);
	if (list_is_first(&subreq->rreq_link, &stream->subrequests)) {
		stream->front = subreq;
		if (!stream->active) {
			stream->collected_to = stream->front->start;
			/* Write list pointers before active flag */
			smp_store_release(&stream->active, true);
		}
	}

	spin_unlock_bh(&wreq->lock);

	stream->construct = subreq;
}

/*
 * Set the I/O iterator for the filesystem/cache to use and dispatch the I/O
 * operation.  The operation may be asynchronous and should call
 * netfs_write_subrequest_terminated() when complete.
 */
static void netfs_do_issue_write(struct netfs_io_stream *stream,
				 struct netfs_io_subrequest *subreq)
{
	struct netfs_io_request *wreq = subreq->rreq;

	_enter("R=%x[%x],%zx", wreq->debug_id, subreq->debug_index, subreq->len);

	if (test_bit(NETFS_SREQ_FAILED, &subreq->flags))
		return netfs_write_subrequest_terminated(subreq, subreq->error, false);

	trace_netfs_sreq(subreq, netfs_sreq_trace_submit);
	stream->issue_write(subreq);
}

void netfs_reissue_write(struct netfs_io_stream *stream,
			 struct netfs_io_subrequest *subreq,
			 struct iov_iter *source)
{
	size_t size = subreq->len - subreq->transferred;

	// TODO: Use encrypted buffer
	subreq->io_iter = *source;
	iov_iter_advance(source, size);
	iov_iter_truncate(&subreq->io_iter, size);

	__set_bit(NETFS_SREQ_IN_PROGRESS, &subreq->flags);
	netfs_do_issue_write(stream, subreq);
}

void netfs_issue_write(struct netfs_io_request *wreq,
		       struct netfs_io_stream *stream)
{
	struct netfs_io_subrequest *subreq = stream->construct;

	if (!subreq)
		return;
	stream->construct = NULL;
	subreq->io_iter.count = subreq->len;
	netfs_do_issue_write(stream, subreq);
}

/*
 * Add data to the write subrequest, dispatching each as we fill it up or if it
 * is discontiguous with the previous.  We only fill one part at a time so that
 * we can avoid overrunning the credits obtained (cifs) and try to parallelise
 * content-crypto preparation with network writes.
 */
int netfs_advance_write(struct netfs_io_request *wreq,
			struct netfs_io_stream *stream,
			loff_t start, size_t len, bool to_eof)
{
	struct netfs_io_subrequest *subreq = stream->construct;
	size_t part;

	if (!stream->avail) {
		_leave("no write");
		return len;
	}

	_enter("R=%x[%x]", wreq->debug_id, subreq ? subreq->debug_index : 0);

	if (subreq && start != subreq->start + subreq->len) {
		netfs_issue_write(wreq, stream);
		subreq = NULL;
	}

	if (!stream->construct)
		netfs_prepare_write(wreq, stream, start);
	subreq = stream->construct;

<<<<<<< HEAD
	part = min(subreq->max_len - subreq->len, len);
	_debug("part %zx/%zx %zx/%zx", subreq->len, subreq->max_len, part, len);
=======
	part = umin(stream->sreq_max_len - subreq->len, len);
	_debug("part %zx/%zx %zx/%zx", subreq->len, stream->sreq_max_len, part, len);
>>>>>>> adc21867
	subreq->len += part;
	subreq->nr_segs++;
	stream->submit_extendable_to -= part;

	if (subreq->len >= stream->sreq_max_len ||
	    subreq->nr_segs >= stream->sreq_max_segs ||
	    to_eof) {
		netfs_issue_write(wreq, stream);
		subreq = NULL;
	}

	return part;
}

/*
 * Write some of a pending folio data back to the server.
 */
static int netfs_write_folio(struct netfs_io_request *wreq,
			     struct writeback_control *wbc,
			     struct folio *folio)
{
	struct netfs_io_stream *upload = &wreq->io_streams[0];
	struct netfs_io_stream *cache  = &wreq->io_streams[1];
	struct netfs_io_stream *stream;
	struct netfs_group *fgroup; /* TODO: Use this with ceph */
	struct netfs_folio *finfo;
	size_t iter_off = 0;
	size_t fsize = folio_size(folio), flen = fsize, foff = 0;
	loff_t fpos = folio_pos(folio), i_size;
	bool to_eof = false, streamw = false;
	bool debug = false;

	_enter("");

	/* netfs_perform_write() may shift i_size around the page or from out
	 * of the page to beyond it, but cannot move i_size into or through the
	 * page since we have it locked.
	 */
	i_size = i_size_read(wreq->inode);

	if (fpos >= i_size) {
		/* mmap beyond eof. */
		_debug("beyond eof");
		folio_start_writeback(folio);
		folio_unlock(folio);
		wreq->nr_group_rel += netfs_folio_written_back(folio);
		netfs_put_group_many(wreq->group, wreq->nr_group_rel);
		wreq->nr_group_rel = 0;
		return 0;
	}

	if (fpos + fsize > wreq->i_size)
		wreq->i_size = i_size;

	fgroup = netfs_folio_group(folio);
	finfo = netfs_folio_info(folio);
	if (finfo) {
		foff = finfo->dirty_offset;
		flen = foff + finfo->dirty_len;
		streamw = true;
	}

	if (wreq->origin == NETFS_WRITETHROUGH) {
		to_eof = false;
		if (flen > i_size - fpos)
			flen = i_size - fpos;
	} else if (flen > i_size - fpos) {
		flen = i_size - fpos;
		if (!streamw)
			folio_zero_segment(folio, flen, fsize);
		to_eof = true;
	} else if (flen == i_size - fpos) {
		to_eof = true;
	}
	flen -= foff;

	_debug("folio %zx %zx %zx", foff, flen, fsize);

	/* Deal with discontinuities in the stream of dirty pages.  These can
	 * arise from a number of sources:
	 *
	 * (1) Intervening non-dirty pages from random-access writes, multiple
	 *     flushers writing back different parts simultaneously and manual
	 *     syncing.
	 *
	 * (2) Partially-written pages from write-streaming.
	 *
	 * (3) Pages that belong to a different write-back group (eg.  Ceph
	 *     snapshots).
	 *
	 * (4) Actually-clean pages that were marked for write to the cache
	 *     when they were read.  Note that these appear as a special
	 *     write-back group.
	 */
	if (fgroup == NETFS_FOLIO_COPY_TO_CACHE) {
		netfs_issue_write(wreq, upload);
	} else if (fgroup != wreq->group) {
		/* We can't write this page to the server yet. */
		kdebug("wrong group");
		folio_redirty_for_writepage(wbc, folio);
		folio_unlock(folio);
		netfs_issue_write(wreq, upload);
		netfs_issue_write(wreq, cache);
		return 0;
	}

	if (foff > 0)
		netfs_issue_write(wreq, upload);
	if (streamw)
		netfs_issue_write(wreq, cache);

	/* Flip the page to the writeback state and unlock.  If we're called
	 * from write-through, then the page has already been put into the wb
	 * state.
	 */
	if (wreq->origin == NETFS_WRITEBACK)
		folio_start_writeback(folio);
	folio_unlock(folio);

	if (fgroup == NETFS_FOLIO_COPY_TO_CACHE) {
		if (!cache->avail) {
			trace_netfs_folio(folio, netfs_folio_trace_cancel_copy);
			netfs_issue_write(wreq, upload);
			netfs_folio_written_back(folio);
			return 0;
		}
		trace_netfs_folio(folio, netfs_folio_trace_store_copy);
	} else if (!upload->avail && !cache->avail) {
		trace_netfs_folio(folio, netfs_folio_trace_cancel_store);
		netfs_folio_written_back(folio);
		return 0;
	} else if (!upload->construct) {
		trace_netfs_folio(folio, netfs_folio_trace_store);
	} else {
		trace_netfs_folio(folio, netfs_folio_trace_store_plus);
	}

	/* Attach the folio to the rolling buffer. */
	netfs_buffer_append_folio(wreq, folio, false);

	/* Move the submission point forward to allow for write-streaming data
	 * not starting at the front of the page.  We don't do write-streaming
	 * with the cache as the cache requires DIO alignment.
	 *
	 * Also skip uploading for data that's been read and just needs copying
	 * to the cache.
	 */
	for (int s = 0; s < NR_IO_STREAMS; s++) {
		stream = &wreq->io_streams[s];
		stream->submit_off = foff;
		stream->submit_len = flen;
		if ((stream->source == NETFS_WRITE_TO_CACHE && streamw) ||
		    (stream->source == NETFS_UPLOAD_TO_SERVER &&
		     fgroup == NETFS_FOLIO_COPY_TO_CACHE)) {
			stream->submit_off = UINT_MAX;
			stream->submit_len = 0;
		}
	}

	/* Attach the folio to one or more subrequests.  For a big folio, we
	 * could end up with thousands of subrequests if the wsize is small -
	 * but we might need to wait during the creation of subrequests for
	 * network resources (eg. SMB credits).
	 */
	for (;;) {
		ssize_t part;
		size_t lowest_off = ULONG_MAX;
		int choose_s = -1;

		/* Always add to the lowest-submitted stream first. */
		for (int s = 0; s < NR_IO_STREAMS; s++) {
			stream = &wreq->io_streams[s];
			if (stream->submit_len > 0 &&
			    stream->submit_off < lowest_off) {
				lowest_off = stream->submit_off;
				choose_s = s;
			}
		}

		if (choose_s < 0)
			break;
		stream = &wreq->io_streams[choose_s];

		/* Advance the iterator(s). */
		if (stream->submit_off > iter_off) {
			iov_iter_advance(&wreq->io_iter, stream->submit_off - iter_off);
			iter_off = stream->submit_off;
		}

		atomic64_set(&wreq->issued_to, fpos + stream->submit_off);
		stream->submit_extendable_to = fsize - stream->submit_off;
		part = netfs_advance_write(wreq, stream, fpos + stream->submit_off,
					   stream->submit_len, to_eof);
		stream->submit_off += part;
		if (part > stream->submit_len)
			stream->submit_len = 0;
		else
			stream->submit_len -= part;
		if (part > 0)
			debug = true;
	}

	if (fsize > iter_off)
		iov_iter_advance(&wreq->io_iter, fsize - iter_off);
	atomic64_set(&wreq->issued_to, fpos + fsize);

	if (!debug)
		kdebug("R=%x: No submit", wreq->debug_id);

	if (foff + flen < fsize)
		for (int s = 0; s < NR_IO_STREAMS; s++)
			netfs_issue_write(wreq, &wreq->io_streams[s]);

	_leave(" = 0");
	return 0;
}

/*
 * End the issuing of writes, letting the collector know we're done.
 */
static void netfs_end_issue_write(struct netfs_io_request *wreq)
{
	bool needs_poke = true;

	smp_wmb(); /* Write subreq lists before ALL_QUEUED. */
	set_bit(NETFS_RREQ_ALL_QUEUED, &wreq->flags);

	for (int s = 0; s < NR_IO_STREAMS; s++) {
		struct netfs_io_stream *stream = &wreq->io_streams[s];

		if (!stream->active)
			continue;
		if (!list_empty(&stream->subrequests))
			needs_poke = false;
		netfs_issue_write(wreq, stream);
	}

	if (needs_poke)
		netfs_wake_write_collector(wreq, false);
}

/*
 * Write some of the pending data back to the server
 */
int netfs_writepages(struct address_space *mapping,
		     struct writeback_control *wbc)
{
	struct netfs_inode *ictx = netfs_inode(mapping->host);
	struct netfs_io_request *wreq = NULL;
	struct folio *folio;
	int error = 0;

	if (!mutex_trylock(&ictx->wb_lock)) {
		if (wbc->sync_mode == WB_SYNC_NONE) {
			netfs_stat(&netfs_n_wb_lock_skip);
			return 0;
		}
		netfs_stat(&netfs_n_wb_lock_wait);
		mutex_lock(&ictx->wb_lock);
	}

	/* Need the first folio to be able to set up the op. */
	folio = writeback_iter(mapping, wbc, NULL, &error);
	if (!folio)
		goto out;

	wreq = netfs_create_write_req(mapping, NULL, folio_pos(folio), NETFS_WRITEBACK);
	if (IS_ERR(wreq)) {
		error = PTR_ERR(wreq);
		goto couldnt_start;
	}

	trace_netfs_write(wreq, netfs_write_trace_writeback);
	netfs_stat(&netfs_n_wh_writepages);

	do {
<<<<<<< HEAD
		_debug("wbiter %lx %llx", folio->index, wreq->start + wreq->submitted);
=======
		_debug("wbiter %lx %llx", folio->index, atomic64_read(&wreq->issued_to));
>>>>>>> adc21867

		/* It appears we don't have to handle cyclic writeback wrapping. */
		WARN_ON_ONCE(wreq && folio_pos(folio) < atomic64_read(&wreq->issued_to));

		if (netfs_folio_group(folio) != NETFS_FOLIO_COPY_TO_CACHE &&
		    unlikely(!test_bit(NETFS_RREQ_UPLOAD_TO_SERVER, &wreq->flags))) {
			set_bit(NETFS_RREQ_UPLOAD_TO_SERVER, &wreq->flags);
			wreq->netfs_ops->begin_writeback(wreq);
		}

		error = netfs_write_folio(wreq, wbc, folio);
		if (error < 0)
			break;
	} while ((folio = writeback_iter(mapping, wbc, folio, &error)));

	netfs_end_issue_write(wreq);

	mutex_unlock(&ictx->wb_lock);

	netfs_put_request(wreq, false, netfs_rreq_trace_put_return);
	_leave(" = %d", error);
	return error;

couldnt_start:
	netfs_kill_dirty_pages(mapping, wbc, folio);
out:
	mutex_unlock(&ictx->wb_lock);
	_leave(" = %d", error);
	return error;
}
EXPORT_SYMBOL(netfs_writepages);

/*
 * Begin a write operation for writing through the pagecache.
 */
struct netfs_io_request *netfs_begin_writethrough(struct kiocb *iocb, size_t len)
{
	struct netfs_io_request *wreq = NULL;
	struct netfs_inode *ictx = netfs_inode(file_inode(iocb->ki_filp));

	mutex_lock(&ictx->wb_lock);

	wreq = netfs_create_write_req(iocb->ki_filp->f_mapping, iocb->ki_filp,
				      iocb->ki_pos, NETFS_WRITETHROUGH);
	if (IS_ERR(wreq)) {
		mutex_unlock(&ictx->wb_lock);
		return wreq;
	}

	wreq->io_streams[0].avail = true;
	trace_netfs_write(wreq, netfs_write_trace_writethrough);
	return wreq;
}

/*
 * Advance the state of the write operation used when writing through the
 * pagecache.  Data has been copied into the pagecache that we need to append
 * to the request.  If we've added more than wsize then we need to create a new
 * subrequest.
 */
int netfs_advance_writethrough(struct netfs_io_request *wreq, struct writeback_control *wbc,
			       struct folio *folio, size_t copied, bool to_page_end,
			       struct folio **writethrough_cache)
{
	_enter("R=%x ic=%zu ws=%u cp=%zu tp=%u",
	       wreq->debug_id, wreq->iter.count, wreq->wsize, copied, to_page_end);

	if (!*writethrough_cache) {
		if (folio_test_dirty(folio))
			/* Sigh.  mmap. */
			folio_clear_dirty_for_io(folio);

		/* We can make multiple writes to the folio... */
		folio_start_writeback(folio);
		if (wreq->len == 0)
			trace_netfs_folio(folio, netfs_folio_trace_wthru);
		else
			trace_netfs_folio(folio, netfs_folio_trace_wthru_plus);
		*writethrough_cache = folio;
	}

	wreq->len += copied;
	if (!to_page_end)
		return 0;

	*writethrough_cache = NULL;
	return netfs_write_folio(wreq, wbc, folio);
}

/*
 * End a write operation used when writing through the pagecache.
 */
int netfs_end_writethrough(struct netfs_io_request *wreq, struct writeback_control *wbc,
			   struct folio *writethrough_cache)
{
	struct netfs_inode *ictx = netfs_inode(wreq->inode);
	int ret;

	_enter("R=%x", wreq->debug_id);

	if (writethrough_cache)
		netfs_write_folio(wreq, wbc, writethrough_cache);

	netfs_end_issue_write(wreq);

	mutex_unlock(&ictx->wb_lock);

	if (wreq->iocb) {
		ret = -EIOCBQUEUED;
	} else {
		wait_on_bit(&wreq->flags, NETFS_RREQ_IN_PROGRESS, TASK_UNINTERRUPTIBLE);
		ret = wreq->error;
	}
	netfs_put_request(wreq, false, netfs_rreq_trace_put_return);
	return ret;
}

/*
 * Write data to the server without going through the pagecache and without
 * writing it to the local cache.
 */
int netfs_unbuffered_write(struct netfs_io_request *wreq, bool may_wait, size_t len)
{
	struct netfs_io_stream *upload = &wreq->io_streams[0];
	ssize_t part;
	loff_t start = wreq->start;
	int error = 0;

	_enter("%zx", len);

	if (wreq->origin == NETFS_DIO_WRITE)
		inode_dio_begin(wreq->inode);

	while (len) {
		// TODO: Prepare content encryption

		_debug("unbuffered %zx", len);
		part = netfs_advance_write(wreq, upload, start, len, false);
		start += part;
		len -= part;
		iov_iter_advance(&wreq->io_iter, part);
		if (test_bit(NETFS_RREQ_PAUSE, &wreq->flags)) {
			trace_netfs_rreq(wreq, netfs_rreq_trace_wait_pause);
			wait_on_bit(&wreq->flags, NETFS_RREQ_PAUSE, TASK_UNINTERRUPTIBLE);
		}
		if (test_bit(NETFS_RREQ_FAILED, &wreq->flags))
			break;
	}

<<<<<<< HEAD
	netfs_issue_write(wreq, upload);

	smp_wmb(); /* Write lists before ALL_QUEUED. */
	set_bit(NETFS_RREQ_ALL_QUEUED, &wreq->flags);
	if (list_empty(&upload->subrequests))
		netfs_wake_write_collector(wreq, false);

=======
	netfs_end_issue_write(wreq);
>>>>>>> adc21867
	_leave(" = %d", error);
	return error;
}<|MERGE_RESOLUTION|>--- conflicted
+++ resolved
@@ -95,12 +95,8 @@
 	struct netfs_io_request *wreq;
 	struct netfs_inode *ictx;
 	bool is_buffered = (origin == NETFS_WRITEBACK ||
-<<<<<<< HEAD
-			    origin == NETFS_WRITETHROUGH);
-=======
 			    origin == NETFS_WRITETHROUGH ||
 			    origin == NETFS_PGPRIV2_COPY_TO_CACHE);
->>>>>>> adc21867
 
 	wreq = netfs_alloc_request(mapping, file, start, 0, origin);
 	if (IS_ERR(wreq))
@@ -175,13 +171,6 @@
 	subreq->io_iter		= *wreq_iter;
 
 	_enter("R=%x[%x]", wreq->debug_id, subreq->debug_index);
-<<<<<<< HEAD
-
-	trace_netfs_sreq_ref(wreq->debug_id, subreq->debug_index,
-			     refcount_read(&subreq->ref),
-			     netfs_sreq_trace_new);
-=======
->>>>>>> adc21867
 
 	trace_netfs_sreq(subreq, netfs_sreq_trace_prepare);
 
@@ -300,13 +289,8 @@
 		netfs_prepare_write(wreq, stream, start);
 	subreq = stream->construct;
 
-<<<<<<< HEAD
-	part = min(subreq->max_len - subreq->len, len);
-	_debug("part %zx/%zx %zx/%zx", subreq->len, subreq->max_len, part, len);
-=======
 	part = umin(stream->sreq_max_len - subreq->len, len);
 	_debug("part %zx/%zx %zx/%zx", subreq->len, stream->sreq_max_len, part, len);
->>>>>>> adc21867
 	subreq->len += part;
 	subreq->nr_segs++;
 	stream->submit_extendable_to -= part;
@@ -583,11 +567,7 @@
 	netfs_stat(&netfs_n_wh_writepages);
 
 	do {
-<<<<<<< HEAD
-		_debug("wbiter %lx %llx", folio->index, wreq->start + wreq->submitted);
-=======
 		_debug("wbiter %lx %llx", folio->index, atomic64_read(&wreq->issued_to));
->>>>>>> adc21867
 
 		/* It appears we don't have to handle cyclic writeback wrapping. */
 		WARN_ON_ONCE(wreq && folio_pos(folio) < atomic64_read(&wreq->issued_to));
@@ -737,17 +717,7 @@
 			break;
 	}
 
-<<<<<<< HEAD
-	netfs_issue_write(wreq, upload);
-
-	smp_wmb(); /* Write lists before ALL_QUEUED. */
-	set_bit(NETFS_RREQ_ALL_QUEUED, &wreq->flags);
-	if (list_empty(&upload->subrequests))
-		netfs_wake_write_collector(wreq, false);
-
-=======
 	netfs_end_issue_write(wreq);
->>>>>>> adc21867
 	_leave(" = %d", error);
 	return error;
 }