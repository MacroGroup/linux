--- conflicted
+++ resolved
@@ -631,15 +631,6 @@
 	}
 }
 
-<<<<<<< HEAD
-void nfs_update_delegated_atime(struct inode *inode)
-{
-	spin_lock(&inode->i_lock);
-	if (nfs_have_delegated_atime(inode)) {
-		inode_update_timestamps(inode, S_ATIME);
-		NFS_I(inode)->cache_validity &= ~NFS_INO_INVALID_ATIME;
-	}
-=======
 static void nfs_update_timestamps(struct inode *inode, unsigned int ia_valid)
 {
 	enum file_time_flags time_flags = 0;
@@ -662,22 +653,13 @@
 	spin_lock(&inode->i_lock);
 	if (nfs_have_delegated_atime(inode))
 		nfs_update_timestamps(inode, ATTR_ATIME);
->>>>>>> adc21867
 	spin_unlock(&inode->i_lock);
 }
 
 void nfs_update_delegated_mtime_locked(struct inode *inode)
 {
-<<<<<<< HEAD
-	if (nfs_have_delegated_mtime(inode)) {
-		inode_update_timestamps(inode, S_CTIME | S_MTIME);
-		NFS_I(inode)->cache_validity &= ~(NFS_INO_INVALID_CTIME |
-						  NFS_INO_INVALID_MTIME);
-	}
-=======
 	if (nfs_have_delegated_mtime(inode))
 		nfs_update_timestamps(inode, ATTR_MTIME);
->>>>>>> adc21867
 }
 
 void nfs_update_delegated_mtime(struct inode *inode)
@@ -715,17 +697,6 @@
 			attr->ia_valid &= ~ATTR_SIZE;
 	}
 
-<<<<<<< HEAD
-	if (nfs_have_delegated_mtime(inode)) {
-		if (attr->ia_valid & ATTR_MTIME) {
-			nfs_update_delegated_mtime(inode);
-			attr->ia_valid &= ~ATTR_MTIME;
-		}
-		if (attr->ia_valid & ATTR_ATIME) {
-			nfs_update_delegated_atime(inode);
-			attr->ia_valid &= ~ATTR_ATIME;
-		}
-=======
 	if (nfs_have_delegated_mtime(inode) && attr->ia_valid & ATTR_MTIME) {
 		spin_lock(&inode->i_lock);
 		nfs_update_timestamps(inode, attr->ia_valid);
@@ -736,7 +707,6 @@
 		   !(attr->ia_valid & ATTR_MTIME)) {
 		nfs_update_delegated_atime(inode);
 		attr->ia_valid &= ~ATTR_ATIME;
->>>>>>> adc21867
 	}
 
 	/* Optimization: if the end result is no change, don't RPC */
