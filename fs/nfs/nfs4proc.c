--- conflicted
+++ resolved
@@ -3907,8 +3907,6 @@
 #define FATTR4_WORD1_NFS40_MASK (2*FATTR4_WORD1_MOUNTED_ON_FILEID - 1UL)
 #define FATTR4_WORD2_NFS41_MASK (2*FATTR4_WORD2_SUPPATTR_EXCLCREAT - 1UL)
 #define FATTR4_WORD2_NFS42_MASK (2*FATTR4_WORD2_OPEN_ARGUMENTS - 1UL)
-<<<<<<< HEAD
-=======
 
 #define FATTR4_WORD2_NFS42_TIME_DELEG_MASK \
 	(FATTR4_WORD2_TIME_DELEG_MODIFY|FATTR4_WORD2_TIME_DELEG_ACCESS)
@@ -3921,7 +3919,6 @@
 	       ((attr_bitmask & FATTR4_WORD2_NFS42_TIME_DELEG_MASK) ==
 					FATTR4_WORD2_NFS42_TIME_DELEG_MASK);
 }
->>>>>>> adc21867
 
 static int _nfs4_server_capabilities(struct nfs_server *server, struct nfs_fh *fhandle)
 {
@@ -4001,8 +3998,6 @@
 #endif
 		if (res.attr_bitmask[0] & FATTR4_WORD0_FS_LOCATIONS)
 			server->caps |= NFS_CAP_FS_LOCATIONS;
-		if (res.attr_bitmask[2] & FATTR4_WORD2_TIME_DELEG_MODIFY)
-			server->caps |= NFS_CAP_DELEGTIME;
 		if (!(res.attr_bitmask[0] & FATTR4_WORD0_FILEID))
 			server->fattr_valid &= ~NFS_ATTR_FATTR_FILEID;
 		if (!(res.attr_bitmask[1] & FATTR4_WORD1_MODE))
@@ -4030,11 +4025,8 @@
 		if (res.open_caps.oa_share_access_want[0] &
 		    NFS4_SHARE_WANT_OPEN_XOR_DELEGATION)
 			server->caps |= NFS_CAP_OPEN_XOR;
-<<<<<<< HEAD
-=======
 		if (nfs4_server_delegtime_capable(&res))
 			server->caps |= NFS_CAP_DELEGTIME;
->>>>>>> adc21867
 
 		memcpy(server->cache_consistency_bitmask, res.attr_bitmask, sizeof(server->cache_consistency_bitmask));
 		server->cache_consistency_bitmask[0] &= FATTR4_WORD0_CHANGE|FATTR4_WORD0_SIZE;
