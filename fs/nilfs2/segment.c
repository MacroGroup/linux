--- conflicted
+++ resolved
@@ -2861,16 +2861,11 @@
 	if (unlikely(!sci))
 		return -ENOMEM;
 
-<<<<<<< HEAD
-	err = nilfs_segctor_start_thread(nilfs->ns_writer);
-	if (unlikely(err))
-=======
 	nilfs->ns_writer = sci;
 	t = kthread_create(nilfs_segctor_thread, sci, "segctord");
 	if (IS_ERR(t)) {
 		err = PTR_ERR(t);
 		nilfs_err(sb, "error %d creating segctord thread", err);
->>>>>>> adc21867
 		nilfs_detach_log_writer(sb);
 		return err;
 	}
