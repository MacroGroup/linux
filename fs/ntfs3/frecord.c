// SPDX-License-Identifier: GPL-2.0
/*
 *
 * Copyright (C) 2019-2021 Paragon Software GmbH, All rights reserved.
 *
 */

#include <linux/fiemap.h>
#include <linux/fs.h>
#include <linux/minmax.h>
#include <linux/vmalloc.h>

#include "debug.h"
#include "ntfs.h"
#include "ntfs_fs.h"
#ifdef CONFIG_NTFS3_LZX_XPRESS
#include "lib/lib.h"
#endif

static struct mft_inode *ni_ins_mi(struct ntfs_inode *ni, struct rb_root *tree,
				   CLST ino, struct rb_node *ins)
{
	struct rb_node **p = &tree->rb_node;
	struct rb_node *pr = NULL;

	while (*p) {
		struct mft_inode *mi;

		pr = *p;
		mi = rb_entry(pr, struct mft_inode, node);
		if (mi->rno > ino)
			p = &pr->rb_left;
		else if (mi->rno < ino)
			p = &pr->rb_right;
		else
			return mi;
	}

	if (!ins)
		return NULL;

	rb_link_node(ins, pr, p);
	rb_insert_color(ins, tree);
	return rb_entry(ins, struct mft_inode, node);
}

/*
 * ni_find_mi - Find mft_inode by record number.
 */
static struct mft_inode *ni_find_mi(struct ntfs_inode *ni, CLST rno)
{
	return ni_ins_mi(ni, &ni->mi_tree, rno, NULL);
}

/*
 * ni_add_mi - Add new mft_inode into ntfs_inode.
 */
static void ni_add_mi(struct ntfs_inode *ni, struct mft_inode *mi)
{
	ni_ins_mi(ni, &ni->mi_tree, mi->rno, &mi->node);
}

/*
 * ni_remove_mi - Remove mft_inode from ntfs_inode.
 */
void ni_remove_mi(struct ntfs_inode *ni, struct mft_inode *mi)
{
	rb_erase(&mi->node, &ni->mi_tree);
}

/*
 * ni_std - Return: Pointer into std_info from primary record.
 */
struct ATTR_STD_INFO *ni_std(struct ntfs_inode *ni)
{
	const struct ATTRIB *attr;

	attr = mi_find_attr(&ni->mi, NULL, ATTR_STD, NULL, 0, NULL);
	return attr ? resident_data_ex(attr, sizeof(struct ATTR_STD_INFO)) :
		      NULL;
}

/*
 * ni_std5
 *
 * Return: Pointer into std_info from primary record.
 */
struct ATTR_STD_INFO5 *ni_std5(struct ntfs_inode *ni)
{
	const struct ATTRIB *attr;

	attr = mi_find_attr(&ni->mi, NULL, ATTR_STD, NULL, 0, NULL);

	return attr ? resident_data_ex(attr, sizeof(struct ATTR_STD_INFO5)) :
		      NULL;
}

/*
 * ni_clear - Clear resources allocated by ntfs_inode.
 */
void ni_clear(struct ntfs_inode *ni)
{
	struct rb_node *node;

	if (!ni->vfs_inode.i_nlink && ni->mi.mrec &&
	    is_rec_inuse(ni->mi.mrec) &&
	    !(ni->mi.sbi->flags & NTFS_FLAGS_LOG_REPLAYING))
		ni_delete_all(ni);

	al_destroy(ni);

	for (node = rb_first(&ni->mi_tree); node;) {
		struct rb_node *next = rb_next(node);
		struct mft_inode *mi = rb_entry(node, struct mft_inode, node);

		rb_erase(node, &ni->mi_tree);
		mi_put(mi);
		node = next;
	}

	/* Bad inode always has mode == S_IFREG. */
	if (ni->ni_flags & NI_FLAG_DIR)
		indx_clear(&ni->dir);
	else {
		run_close(&ni->file.run);
#ifdef CONFIG_NTFS3_LZX_XPRESS
		if (ni->file.offs_folio) {
			/* On-demand allocated page for offsets. */
			folio_put(ni->file.offs_folio);
			ni->file.offs_folio = NULL;
		}
#endif
	}

	mi_clear(&ni->mi);
}

/*
 * ni_load_mi_ex - Find mft_inode by record number.
 */
int ni_load_mi_ex(struct ntfs_inode *ni, CLST rno, struct mft_inode **mi)
{
	int err;
	struct mft_inode *r;

	r = ni_find_mi(ni, rno);
	if (r)
		goto out;

	err = mi_get(ni->mi.sbi, rno, &r);
	if (err)
		return err;

	ni_add_mi(ni, r);

out:
	if (mi)
		*mi = r;
	return 0;
}

/*
 * ni_load_mi - Load mft_inode corresponded list_entry.
 */
int ni_load_mi(struct ntfs_inode *ni, const struct ATTR_LIST_ENTRY *le,
	       struct mft_inode **mi)
{
	CLST rno;

	if (!le) {
		*mi = &ni->mi;
		return 0;
	}

	rno = ino_get(&le->ref);
	if (rno == ni->mi.rno) {
		*mi = &ni->mi;
		return 0;
	}
	return ni_load_mi_ex(ni, rno, mi);
}

/*
 * ni_find_attr
 *
 * Return: Attribute and record this attribute belongs to.
 */
struct ATTRIB *ni_find_attr(struct ntfs_inode *ni, struct ATTRIB *attr,
			    struct ATTR_LIST_ENTRY **le_o, enum ATTR_TYPE type,
			    const __le16 *name, u8 name_len, const CLST *vcn,
			    struct mft_inode **mi)
{
	struct ATTR_LIST_ENTRY *le;
	struct mft_inode *m;

	if (!ni->attr_list.size ||
	    (!name_len && (type == ATTR_LIST || type == ATTR_STD))) {
		if (le_o)
			*le_o = NULL;
		if (mi)
			*mi = &ni->mi;

		/* Look for required attribute in primary record. */
		return mi_find_attr(&ni->mi, attr, type, name, name_len, NULL);
	}

	/* First look for list entry of required type. */
	le = al_find_ex(ni, le_o ? *le_o : NULL, type, name, name_len, vcn);
	if (!le)
		return NULL;

	if (le_o)
		*le_o = le;

	/* Load record that contains this attribute. */
	if (ni_load_mi(ni, le, &m))
		return NULL;

	/* Look for required attribute. */
	attr = mi_find_attr(m, NULL, type, name, name_len, &le->id);

	if (!attr)
		goto out;

	if (!attr->non_res) {
		if (vcn && *vcn)
			goto out;
	} else if (!vcn) {
		if (attr->nres.svcn)
			goto out;
	} else if (le64_to_cpu(attr->nres.svcn) > *vcn ||
		   *vcn > le64_to_cpu(attr->nres.evcn)) {
		goto out;
	}

	if (mi)
		*mi = m;
	return attr;

out:
	ntfs_inode_err(&ni->vfs_inode, "failed to parse mft record");
	ntfs_set_state(ni->mi.sbi, NTFS_DIRTY_ERROR);
	return NULL;
}

/*
 * ni_enum_attr_ex - Enumerates attributes in ntfs_inode.
 */
struct ATTRIB *ni_enum_attr_ex(struct ntfs_inode *ni, struct ATTRIB *attr,
			       struct ATTR_LIST_ENTRY **le,
			       struct mft_inode **mi)
{
	struct mft_inode *mi2;
	struct ATTR_LIST_ENTRY *le2;

	/* Do we have an attribute list? */
	if (!ni->attr_list.size) {
		*le = NULL;
		if (mi)
			*mi = &ni->mi;
		/* Enum attributes in primary record. */
		return mi_enum_attr(&ni->mi, attr);
	}

	/* Get next list entry. */
	le2 = *le = al_enumerate(ni, attr ? *le : NULL);
	if (!le2)
		return NULL;

	/* Load record that contains the required attribute. */
	if (ni_load_mi(ni, le2, &mi2))
		return NULL;

	if (mi)
		*mi = mi2;

	/* Find attribute in loaded record. */
	return rec_find_attr_le(mi2, le2);
}

/*
 * ni_load_attr - Load attribute that contains given VCN.
 */
struct ATTRIB *ni_load_attr(struct ntfs_inode *ni, enum ATTR_TYPE type,
			    const __le16 *name, u8 name_len, CLST vcn,
			    struct mft_inode **pmi)
{
	struct ATTR_LIST_ENTRY *le;
	struct ATTRIB *attr;
	struct mft_inode *mi;
	struct ATTR_LIST_ENTRY *next;

	if (!ni->attr_list.size) {
		if (pmi)
			*pmi = &ni->mi;
		return mi_find_attr(&ni->mi, NULL, type, name, name_len, NULL);
	}

	le = al_find_ex(ni, NULL, type, name, name_len, NULL);
	if (!le)
		return NULL;

	/*
	 * Unfortunately ATTR_LIST_ENTRY contains only start VCN.
	 * So to find the ATTRIB segment that contains 'vcn' we should
	 * enumerate some entries.
	 */
	if (vcn) {
		for (;; le = next) {
			next = al_find_ex(ni, le, type, name, name_len, NULL);
			if (!next || le64_to_cpu(next->vcn) > vcn)
				break;
		}
	}

	if (ni_load_mi(ni, le, &mi))
		return NULL;

	if (pmi)
		*pmi = mi;

	attr = mi_find_attr(mi, NULL, type, name, name_len, &le->id);
	if (!attr)
		return NULL;

	if (!attr->non_res)
		return attr;

	if (le64_to_cpu(attr->nres.svcn) <= vcn &&
	    vcn <= le64_to_cpu(attr->nres.evcn))
		return attr;

	return NULL;
}

/*
 * ni_load_all_mi - Load all subrecords.
 */
int ni_load_all_mi(struct ntfs_inode *ni)
{
	int err;
	struct ATTR_LIST_ENTRY *le;

	if (!ni->attr_list.size)
		return 0;

	le = NULL;

	while ((le = al_enumerate(ni, le))) {
		CLST rno = ino_get(&le->ref);

		if (rno == ni->mi.rno)
			continue;

		err = ni_load_mi_ex(ni, rno, NULL);
		if (err)
			return err;
	}

	return 0;
}

/*
 * ni_add_subrecord - Allocate + format + attach a new subrecord.
 */
bool ni_add_subrecord(struct ntfs_inode *ni, CLST rno, struct mft_inode **mi)
{
	struct mft_inode *m;

	m = kzalloc(sizeof(struct mft_inode), GFP_NOFS);
	if (!m)
		return false;

	if (mi_format_new(m, ni->mi.sbi, rno, 0, ni->mi.rno == MFT_REC_MFT)) {
		mi_put(m);
		return false;
	}

	mi_get_ref(&ni->mi, &m->mrec->parent_ref);

	ni_add_mi(ni, m);
	*mi = m;
	return true;
}

/*
 * ni_remove_attr - Remove all attributes for the given type/name/id.
 */
int ni_remove_attr(struct ntfs_inode *ni, enum ATTR_TYPE type,
		   const __le16 *name, u8 name_len, bool base_only,
		   const __le16 *id)
{
	int err;
	struct ATTRIB *attr;
	struct ATTR_LIST_ENTRY *le;
	struct mft_inode *mi;
	u32 type_in;
	int diff;

	if (base_only || type == ATTR_LIST || !ni->attr_list.size) {
		attr = mi_find_attr(&ni->mi, NULL, type, name, name_len, id);
		if (!attr)
			return -ENOENT;

		mi_remove_attr(ni, &ni->mi, attr);
		return 0;
	}

	type_in = le32_to_cpu(type);
	le = NULL;

	for (;;) {
		le = al_enumerate(ni, le);
		if (!le)
			return 0;

next_le2:
		diff = le32_to_cpu(le->type) - type_in;
		if (diff < 0)
			continue;

		if (diff > 0)
			return 0;

		if (le->name_len != name_len)
			continue;

		if (name_len &&
		    memcmp(le_name(le), name, name_len * sizeof(short)))
			continue;

		if (id && le->id != *id)
			continue;
		err = ni_load_mi(ni, le, &mi);
		if (err)
			return err;

		al_remove_le(ni, le);

		attr = mi_find_attr(mi, NULL, type, name, name_len, id);
		if (!attr)
			return -ENOENT;

		mi_remove_attr(ni, mi, attr);

		if (PtrOffset(ni->attr_list.le, le) >= ni->attr_list.size)
			return 0;
		goto next_le2;
	}
}

/*
 * ni_ins_new_attr - Insert the attribute into record.
 *
 * Return: Not full constructed attribute or NULL if not possible to create.
 */
static struct ATTRIB *
ni_ins_new_attr(struct ntfs_inode *ni, struct mft_inode *mi,
		struct ATTR_LIST_ENTRY *le, enum ATTR_TYPE type,
		const __le16 *name, u8 name_len, u32 asize, u16 name_off,
		CLST svcn, struct ATTR_LIST_ENTRY **ins_le)
{
	int err;
	struct ATTRIB *attr;
	bool le_added = false;
	struct MFT_REF ref;

	mi_get_ref(mi, &ref);

	if (type != ATTR_LIST && !le && ni->attr_list.size) {
		err = al_add_le(ni, type, name, name_len, svcn, cpu_to_le16(-1),
				&ref, &le);
		if (err) {
			/* No memory or no space. */
			return ERR_PTR(err);
		}
		le_added = true;

		/*
		 * al_add_le -> attr_set_size (list) -> ni_expand_list
		 * which moves some attributes out of primary record
		 * this means that name may point into moved memory
		 * reinit 'name' from le.
		 */
		name = le->name;
	}

	attr = mi_insert_attr(mi, type, name, name_len, asize, name_off);
	if (!attr) {
		if (le_added)
			al_remove_le(ni, le);
		return NULL;
	}

	if (type == ATTR_LIST) {
		/* Attr list is not in list entry array. */
		goto out;
	}

	if (!le)
		goto out;

	/* Update ATTRIB Id and record reference. */
	le->id = attr->id;
	ni->attr_list.dirty = true;
	le->ref = ref;

out:
	if (ins_le)
		*ins_le = le;
	return attr;
}

/*
 * ni_repack
 *
 * Random write access to sparsed or compressed file may result to
 * not optimized packed runs.
 * Here is the place to optimize it.
 */
static int ni_repack(struct ntfs_inode *ni)
{
#if 1
	return 0;
#else
	int err = 0;
	struct ntfs_sb_info *sbi = ni->mi.sbi;
	struct mft_inode *mi, *mi_p = NULL;
	struct ATTRIB *attr = NULL, *attr_p;
	struct ATTR_LIST_ENTRY *le = NULL, *le_p;
	CLST alloc = 0;
	u8 cluster_bits = sbi->cluster_bits;
	CLST svcn, evcn = 0, svcn_p, evcn_p, next_svcn;
	u32 roff, rs = sbi->record_size;
	struct runs_tree run;

	run_init(&run);

	while ((attr = ni_enum_attr_ex(ni, attr, &le, &mi))) {
		if (!attr->non_res)
			continue;

		svcn = le64_to_cpu(attr->nres.svcn);
		if (svcn != le64_to_cpu(le->vcn)) {
			err = -EINVAL;
			break;
		}

		if (!svcn) {
			alloc = le64_to_cpu(attr->nres.alloc_size) >>
				cluster_bits;
			mi_p = NULL;
		} else if (svcn != evcn + 1) {
			err = -EINVAL;
			break;
		}

		evcn = le64_to_cpu(attr->nres.evcn);

		if (svcn > evcn + 1) {
			err = -EINVAL;
			break;
		}

		if (!mi_p) {
			/* Do not try if not enough free space. */
			if (le32_to_cpu(mi->mrec->used) + 8 >= rs)
				continue;

			/* Do not try if last attribute segment. */
			if (evcn + 1 == alloc)
				continue;
			run_close(&run);
		}

		roff = le16_to_cpu(attr->nres.run_off);

		if (roff > le32_to_cpu(attr->size)) {
			err = -EINVAL;
			break;
		}

		err = run_unpack(&run, sbi, ni->mi.rno, svcn, evcn, svcn,
				 Add2Ptr(attr, roff),
				 le32_to_cpu(attr->size) - roff);
		if (err < 0)
			break;

		if (!mi_p) {
			mi_p = mi;
			attr_p = attr;
			svcn_p = svcn;
			evcn_p = evcn;
			le_p = le;
			err = 0;
			continue;
		}

		/*
		 * Run contains data from two records: mi_p and mi
		 * Try to pack in one.
		 */
		err = mi_pack_runs(mi_p, attr_p, &run, evcn + 1 - svcn_p);
		if (err)
			break;

		next_svcn = le64_to_cpu(attr_p->nres.evcn) + 1;

		if (next_svcn >= evcn + 1) {
			/* We can remove this attribute segment. */
			al_remove_le(ni, le);
			mi_remove_attr(NULL, mi, attr);
			le = le_p;
			continue;
		}

		attr->nres.svcn = le->vcn = cpu_to_le64(next_svcn);
		mi->dirty = true;
		ni->attr_list.dirty = true;

		if (evcn + 1 == alloc) {
			err = mi_pack_runs(mi, attr, &run,
					   evcn + 1 - next_svcn);
			if (err)
				break;
			mi_p = NULL;
		} else {
			mi_p = mi;
			attr_p = attr;
			svcn_p = next_svcn;
			evcn_p = evcn;
			le_p = le;
			run_truncate_head(&run, next_svcn);
		}
	}

	if (err) {
		ntfs_inode_warn(&ni->vfs_inode, "repack problem");
		ntfs_set_state(sbi, NTFS_DIRTY_ERROR);

		/* Pack loaded but not packed runs. */
		if (mi_p)
			mi_pack_runs(mi_p, attr_p, &run, evcn_p + 1 - svcn_p);
	}

	run_close(&run);
	return err;
#endif
}

/*
 * ni_try_remove_attr_list
 *
 * Can we remove attribute list?
 * Check the case when primary record contains enough space for all attributes.
 */
static int ni_try_remove_attr_list(struct ntfs_inode *ni)
{
	int err = 0;
	struct ntfs_sb_info *sbi = ni->mi.sbi;
	struct ATTRIB *attr, *attr_list, *attr_ins;
	struct ATTR_LIST_ENTRY *le;
	struct mft_inode *mi;
	u32 asize, free;
	struct MFT_REF ref;
	struct MFT_REC *mrec;
	__le16 id;

	if (!ni->attr_list.dirty)
		return 0;

	err = ni_repack(ni);
	if (err)
		return err;

	attr_list = mi_find_attr(&ni->mi, NULL, ATTR_LIST, NULL, 0, NULL);
	if (!attr_list)
		return 0;

	asize = le32_to_cpu(attr_list->size);

	/* Free space in primary record without attribute list. */
	free = sbi->record_size - le32_to_cpu(ni->mi.mrec->used) + asize;
	mi_get_ref(&ni->mi, &ref);

	le = NULL;
	while ((le = al_enumerate(ni, le))) {
		if (!memcmp(&le->ref, &ref, sizeof(ref)))
			continue;

		if (le->vcn)
			return 0;

		mi = ni_find_mi(ni, ino_get(&le->ref));
		if (!mi)
			return 0;

		attr = mi_find_attr(mi, NULL, le->type, le_name(le),
				    le->name_len, &le->id);
		if (!attr)
			return 0;

		asize = le32_to_cpu(attr->size);
		if (asize > free)
			return 0;

		free -= asize;
	}

	/* Make a copy of primary record to restore if error. */
	mrec = kmemdup(ni->mi.mrec, sbi->record_size, GFP_NOFS);
	if (!mrec)
		return 0; /* Not critical. */

	/* It seems that attribute list can be removed from primary record. */
	mi_remove_attr(NULL, &ni->mi, attr_list);

	/*
	 * Repeat the cycle above and copy all attributes to primary record.
	 * Do not remove original attributes from subrecords!
	 * It should be success!
	 */
	le = NULL;
	while ((le = al_enumerate(ni, le))) {
		if (!memcmp(&le->ref, &ref, sizeof(ref)))
			continue;

		mi = ni_find_mi(ni, ino_get(&le->ref));
		if (!mi) {
			/* Should never happened, 'cause already checked. */
			goto out;
		}

		attr = mi_find_attr(mi, NULL, le->type, le_name(le),
				    le->name_len, &le->id);
		if (!attr) {
			/* Should never happened, 'cause already checked. */
			goto out;
		}
		asize = le32_to_cpu(attr->size);

		/* Insert into primary record. */
		attr_ins = mi_insert_attr(&ni->mi, le->type, le_name(le),
					  le->name_len, asize,
					  le16_to_cpu(attr->name_off));
		if (!attr_ins) {
			/*
			 * No space in primary record (already checked).
			 */
			goto out;
		}

		/* Copy all except id. */
		id = attr_ins->id;
		memcpy(attr_ins, attr, asize);
		attr_ins->id = id;
	}

	/*
	 * Repeat the cycle above and remove all attributes from subrecords.
	 */
	le = NULL;
	while ((le = al_enumerate(ni, le))) {
		if (!memcmp(&le->ref, &ref, sizeof(ref)))
			continue;

		mi = ni_find_mi(ni, ino_get(&le->ref));
		if (!mi)
			continue;

		attr = mi_find_attr(mi, NULL, le->type, le_name(le),
				    le->name_len, &le->id);
		if (!attr)
			continue;

		/* Remove from original record. */
		mi_remove_attr(NULL, mi, attr);
	}

	run_deallocate(sbi, &ni->attr_list.run, true);
	run_close(&ni->attr_list.run);
	ni->attr_list.size = 0;
	kvfree(ni->attr_list.le);
	ni->attr_list.le = NULL;
	ni->attr_list.dirty = false;

	kfree(mrec);
	return 0;
out:
	/* Restore primary record. */
	swap(mrec, ni->mi.mrec);
	kfree(mrec);
	return 0;
}

/*
 * ni_create_attr_list - Generates an attribute list for this primary record.
 */
int ni_create_attr_list(struct ntfs_inode *ni)
{
	struct ntfs_sb_info *sbi = ni->mi.sbi;
	int err;
	u32 lsize;
	struct ATTRIB *attr;
	struct ATTRIB *arr_move[7];
	struct ATTR_LIST_ENTRY *le, *le_b[7];
	struct MFT_REC *rec;
	bool is_mft;
	CLST rno = 0;
	struct mft_inode *mi;
	u32 free_b, nb, to_free, rs;
	u16 sz;

	is_mft = ni->mi.rno == MFT_REC_MFT;
	rec = ni->mi.mrec;
	rs = sbi->record_size;

	/*
	 * Skip estimating exact memory requirement.
	 * Looks like one record_size is always enough.
	 */
	le = kmalloc(al_aligned(rs), GFP_NOFS);
	if (!le)
		return -ENOMEM;

	mi_get_ref(&ni->mi, &le->ref);
	ni->attr_list.le = le;

	attr = NULL;
	nb = 0;
	free_b = 0;
	attr = NULL;

	for (; (attr = mi_enum_attr(&ni->mi, attr)); le = Add2Ptr(le, sz)) {
		sz = le_size(attr->name_len);
		le->type = attr->type;
		le->size = cpu_to_le16(sz);
		le->name_len = attr->name_len;
		le->name_off = offsetof(struct ATTR_LIST_ENTRY, name);
		le->vcn = 0;
		if (le != ni->attr_list.le)
			le->ref = ni->attr_list.le->ref;
		le->id = attr->id;

		if (attr->name_len)
			memcpy(le->name, attr_name(attr),
			       sizeof(short) * attr->name_len);
		else if (attr->type == ATTR_STD)
			continue;
		else if (attr->type == ATTR_LIST)
			continue;
		else if (is_mft && attr->type == ATTR_DATA)
			continue;

		if (!nb || nb < ARRAY_SIZE(arr_move)) {
			le_b[nb] = le;
			arr_move[nb++] = attr;
			free_b += le32_to_cpu(attr->size);
		}
	}

	lsize = PtrOffset(ni->attr_list.le, le);
	ni->attr_list.size = lsize;

	to_free = le32_to_cpu(rec->used) + lsize + SIZEOF_RESIDENT;
	if (to_free <= rs) {
		to_free = 0;
	} else {
		to_free -= rs;

		if (to_free > free_b) {
			err = -EINVAL;
			goto out;
		}
	}

	/* Allocate child MFT. */
	err = ntfs_look_free_mft(sbi, &rno, is_mft, ni, &mi);
	if (err)
		goto out;

	err = -EINVAL;
	/* Call mi_remove_attr() in reverse order to keep pointers 'arr_move' valid. */
	while (to_free > 0) {
		struct ATTRIB *b = arr_move[--nb];
		u32 asize = le32_to_cpu(b->size);
		u16 name_off = le16_to_cpu(b->name_off);

		attr = mi_insert_attr(mi, b->type, Add2Ptr(b, name_off),
				      b->name_len, asize, name_off);
		if (!attr)
			goto out;

		mi_get_ref(mi, &le_b[nb]->ref);
		le_b[nb]->id = attr->id;

		/* Copy all except id. */
		memcpy(attr, b, asize);
		attr->id = le_b[nb]->id;

		/* Remove from primary record. */
		if (!mi_remove_attr(NULL, &ni->mi, b))
			goto out;

		if (to_free <= asize)
			break;
		to_free -= asize;
		if (!nb)
			goto out;
	}

	attr = mi_insert_attr(&ni->mi, ATTR_LIST, NULL, 0,
			      lsize + SIZEOF_RESIDENT, SIZEOF_RESIDENT);
	if (!attr)
		goto out;

	attr->non_res = 0;
	attr->flags = 0;
	attr->res.data_size = cpu_to_le32(lsize);
	attr->res.data_off = SIZEOF_RESIDENT_LE;
	attr->res.flags = 0;
	attr->res.res = 0;

	memcpy(resident_data_ex(attr, lsize), ni->attr_list.le, lsize);

	ni->attr_list.dirty = false;

	mark_inode_dirty(&ni->vfs_inode);
	return 0;

out:
	kvfree(ni->attr_list.le);
	ni->attr_list.le = NULL;
	ni->attr_list.size = 0;
	return err;
}

/*
 * ni_ins_attr_ext - Add an external attribute to the ntfs_inode.
 */
static int ni_ins_attr_ext(struct ntfs_inode *ni, struct ATTR_LIST_ENTRY *le,
			   enum ATTR_TYPE type, const __le16 *name, u8 name_len,
			   u32 asize, CLST svcn, u16 name_off, bool force_ext,
			   struct ATTRIB **ins_attr, struct mft_inode **ins_mi,
			   struct ATTR_LIST_ENTRY **ins_le)
{
	struct ATTRIB *attr;
	struct mft_inode *mi;
	CLST rno;
	u64 vbo;
	struct rb_node *node;
	int err;
	bool is_mft, is_mft_data;
	struct ntfs_sb_info *sbi = ni->mi.sbi;

	is_mft = ni->mi.rno == MFT_REC_MFT;
	is_mft_data = is_mft && type == ATTR_DATA && !name_len;

	if (asize > sbi->max_bytes_per_attr) {
		err = -EINVAL;
		goto out;
	}

	/*
	 * Standard information and attr_list cannot be made external.
	 * The Log File cannot have any external attributes.
	 */
	if (type == ATTR_STD || type == ATTR_LIST ||
	    ni->mi.rno == MFT_REC_LOG) {
		err = -EINVAL;
		goto out;
	}

	/* Create attribute list if it is not already existed. */
	if (!ni->attr_list.size) {
		err = ni_create_attr_list(ni);
		if (err)
			goto out;
	}

	vbo = is_mft_data ? ((u64)svcn << sbi->cluster_bits) : 0;

	if (force_ext)
		goto insert_ext;

	/* Load all subrecords into memory. */
	err = ni_load_all_mi(ni);
	if (err)
		goto out;

	/* Check each of loaded subrecord. */
	for (node = rb_first(&ni->mi_tree); node; node = rb_next(node)) {
		mi = rb_entry(node, struct mft_inode, node);

		if (is_mft_data &&
		    (mi_enum_attr(mi, NULL) ||
		     vbo <= ((u64)mi->rno << sbi->record_bits))) {
			/* We can't accept this record 'cause MFT's bootstrapping. */
			continue;
		}
		if (is_mft &&
		    mi_find_attr(mi, NULL, ATTR_DATA, NULL, 0, NULL)) {
			/*
			 * This child record already has a ATTR_DATA.
			 * So it can't accept any other records.
			 */
			continue;
		}

		if ((type != ATTR_NAME || name_len) &&
		    mi_find_attr(mi, NULL, type, name, name_len, NULL)) {
			/* Only indexed attributes can share same record. */
			continue;
		}

		/*
		 * Do not try to insert this attribute
		 * if there is no room in record.
		 */
		if (le32_to_cpu(mi->mrec->used) + asize > sbi->record_size)
			continue;

		/* Try to insert attribute into this subrecord. */
		attr = ni_ins_new_attr(ni, mi, le, type, name, name_len, asize,
				       name_off, svcn, ins_le);
		if (!attr)
			continue;
		if (IS_ERR(attr))
			return PTR_ERR(attr);

		if (ins_attr)
			*ins_attr = attr;
		if (ins_mi)
			*ins_mi = mi;
		return 0;
	}

insert_ext:
	/* We have to allocate a new child subrecord. */
	err = ntfs_look_free_mft(sbi, &rno, is_mft_data, ni, &mi);
	if (err)
		goto out;

	if (is_mft_data && vbo <= ((u64)rno << sbi->record_bits)) {
		err = -EINVAL;
		goto out1;
	}

	attr = ni_ins_new_attr(ni, mi, le, type, name, name_len, asize,
			       name_off, svcn, ins_le);
	if (!attr) {
		err = -EINVAL;
		goto out2;
	}

	if (IS_ERR(attr)) {
		err = PTR_ERR(attr);
		goto out2;
	}

	if (ins_attr)
		*ins_attr = attr;
	if (ins_mi)
		*ins_mi = mi;

	return 0;

out2:
	ni_remove_mi(ni, mi);
	mi_put(mi);

out1:
	ntfs_mark_rec_free(sbi, rno, is_mft);

out:
	return err;
}

/*
 * ni_insert_attr - Insert an attribute into the file.
 *
 * If the primary record has room, it will just insert the attribute.
 * If not, it may make the attribute external.
 * For $MFT::Data it may make room for the attribute by
 * making other attributes external.
 *
 * NOTE:
 * The ATTR_LIST and ATTR_STD cannot be made external.
 * This function does not fill new attribute full.
 * It only fills 'size'/'type'/'id'/'name_len' fields.
 */
static int ni_insert_attr(struct ntfs_inode *ni, enum ATTR_TYPE type,
			  const __le16 *name, u8 name_len, u32 asize,
			  u16 name_off, CLST svcn, struct ATTRIB **ins_attr,
			  struct mft_inode **ins_mi,
			  struct ATTR_LIST_ENTRY **ins_le)
{
	struct ntfs_sb_info *sbi = ni->mi.sbi;
	int err;
	struct ATTRIB *attr, *eattr;
	struct MFT_REC *rec;
	bool is_mft;
	struct ATTR_LIST_ENTRY *le;
	u32 list_reserve, max_free, free, used, t32;
	__le16 id;
	u16 t16;

	is_mft = ni->mi.rno == MFT_REC_MFT;
	rec = ni->mi.mrec;

	list_reserve = SIZEOF_NONRESIDENT + 3 * (1 + 2 * sizeof(u32));
	used = le32_to_cpu(rec->used);
	free = sbi->record_size - used;

	if (is_mft && type != ATTR_LIST) {
		/* Reserve space for the ATTRIB list. */
		if (free < list_reserve)
			free = 0;
		else
			free -= list_reserve;
	}

	if (asize <= free) {
		attr = ni_ins_new_attr(ni, &ni->mi, NULL, type, name, name_len,
				       asize, name_off, svcn, ins_le);
		if (IS_ERR(attr)) {
			err = PTR_ERR(attr);
			goto out;
		}

		if (attr) {
			if (ins_attr)
				*ins_attr = attr;
			if (ins_mi)
				*ins_mi = &ni->mi;
			err = 0;
			goto out;
		}
	}

	if (!is_mft || type != ATTR_DATA || svcn) {
		/* This ATTRIB will be external. */
		err = ni_ins_attr_ext(ni, NULL, type, name, name_len, asize,
				      svcn, name_off, false, ins_attr, ins_mi,
				      ins_le);
		goto out;
	}

	/*
	 * Here we have: "is_mft && type == ATTR_DATA && !svcn"
	 *
	 * The first chunk of the $MFT::Data ATTRIB must be the base record.
	 * Evict as many other attributes as possible.
	 */
	max_free = free;

	/* Estimate the result of moving all possible attributes away. */
	attr = NULL;

	while ((attr = mi_enum_attr(&ni->mi, attr))) {
		if (attr->type == ATTR_STD)
			continue;
		if (attr->type == ATTR_LIST)
			continue;
		max_free += le32_to_cpu(attr->size);
	}

	if (max_free < asize + list_reserve) {
		/* Impossible to insert this attribute into primary record. */
		err = -EINVAL;
		goto out;
	}

	/* Start real attribute moving. */
	attr = NULL;

	for (;;) {
		attr = mi_enum_attr(&ni->mi, attr);
		if (!attr) {
			/* We should never be here 'cause we have already check this case. */
			err = -EINVAL;
			goto out;
		}

		/* Skip attributes that MUST be primary record. */
		if (attr->type == ATTR_STD || attr->type == ATTR_LIST)
			continue;

		le = NULL;
		if (ni->attr_list.size) {
			le = al_find_le(ni, NULL, attr);
			if (!le) {
				/* Really this is a serious bug. */
				err = -EINVAL;
				goto out;
			}
		}

		t32 = le32_to_cpu(attr->size);
		t16 = le16_to_cpu(attr->name_off);
		err = ni_ins_attr_ext(ni, le, attr->type, Add2Ptr(attr, t16),
				      attr->name_len, t32, attr_svcn(attr), t16,
				      false, &eattr, NULL, NULL);
		if (err)
			return err;

		id = eattr->id;
		memcpy(eattr, attr, t32);
		eattr->id = id;

		/* Remove from primary record. */
		mi_remove_attr(NULL, &ni->mi, attr);

		/* attr now points to next attribute. */
		if (attr->type == ATTR_END)
			goto out;
	}
	while (asize + list_reserve > sbi->record_size - le32_to_cpu(rec->used))
		;

	attr = ni_ins_new_attr(ni, &ni->mi, NULL, type, name, name_len, asize,
			       name_off, svcn, ins_le);
	if (!attr) {
		err = -EINVAL;
		goto out;
	}

	if (IS_ERR(attr)) {
		err = PTR_ERR(attr);
		goto out;
	}

	if (ins_attr)
		*ins_attr = attr;
	if (ins_mi)
		*ins_mi = &ni->mi;

out:
	return err;
}

/* ni_expand_mft_list - Split ATTR_DATA of $MFT. */
static int ni_expand_mft_list(struct ntfs_inode *ni)
{
	int err = 0;
	struct runs_tree *run = &ni->file.run;
	u32 asize, run_size, done = 0;
	struct ATTRIB *attr;
	struct rb_node *node;
	CLST mft_min, mft_new, svcn, evcn, plen;
	struct mft_inode *mi, *mi_min, *mi_new;
	struct ntfs_sb_info *sbi = ni->mi.sbi;

	/* Find the nearest MFT. */
	mft_min = 0;
	mft_new = 0;
	mi_min = NULL;

	for (node = rb_first(&ni->mi_tree); node; node = rb_next(node)) {
		mi = rb_entry(node, struct mft_inode, node);

		attr = mi_enum_attr(mi, NULL);

		if (!attr) {
			mft_min = mi->rno;
			mi_min = mi;
			break;
		}
	}

	if (ntfs_look_free_mft(sbi, &mft_new, true, ni, &mi_new)) {
		mft_new = 0;
		/* Really this is not critical. */
	} else if (mft_min > mft_new) {
		mft_min = mft_new;
		mi_min = mi_new;
	} else {
		ntfs_mark_rec_free(sbi, mft_new, true);
		mft_new = 0;
		ni_remove_mi(ni, mi_new);
	}

	attr = mi_find_attr(&ni->mi, NULL, ATTR_DATA, NULL, 0, NULL);
	if (!attr) {
		err = -EINVAL;
		goto out;
	}

	asize = le32_to_cpu(attr->size);

	evcn = le64_to_cpu(attr->nres.evcn);
	svcn = bytes_to_cluster(sbi, (u64)(mft_min + 1) << sbi->record_bits);
	if (evcn + 1 >= svcn) {
		err = -EINVAL;
		goto out;
	}

	/*
	 * Split primary attribute [0 evcn] in two parts [0 svcn) + [svcn evcn].
	 *
	 * Update first part of ATTR_DATA in 'primary MFT.
	 */
	err = run_pack(run, 0, svcn, Add2Ptr(attr, SIZEOF_NONRESIDENT),
		       asize - SIZEOF_NONRESIDENT, &plen);
	if (err < 0)
		goto out;

	run_size = ALIGN(err, 8);
	err = 0;

	if (plen < svcn) {
		err = -EINVAL;
		goto out;
	}

	attr->nres.evcn = cpu_to_le64(svcn - 1);
	attr->size = cpu_to_le32(run_size + SIZEOF_NONRESIDENT);
	/* 'done' - How many bytes of primary MFT becomes free. */
	done = asize - run_size - SIZEOF_NONRESIDENT;
	le32_sub_cpu(&ni->mi.mrec->used, done);

	/* Estimate packed size (run_buf=NULL). */
	err = run_pack(run, svcn, evcn + 1 - svcn, NULL, sbi->record_size,
		       &plen);
	if (err < 0)
		goto out;

	run_size = ALIGN(err, 8);
	err = 0;

	if (plen < evcn + 1 - svcn) {
		err = -EINVAL;
		goto out;
	}

	/*
	 * This function may implicitly call expand attr_list.
	 * Insert second part of ATTR_DATA in 'mi_min'.
	 */
	attr = ni_ins_new_attr(ni, mi_min, NULL, ATTR_DATA, NULL, 0,
			       SIZEOF_NONRESIDENT + run_size,
			       SIZEOF_NONRESIDENT, svcn, NULL);
	if (!attr) {
		err = -EINVAL;
		goto out;
	}

	if (IS_ERR(attr)) {
		err = PTR_ERR(attr);
		goto out;
	}

	attr->non_res = 1;
	attr->name_off = SIZEOF_NONRESIDENT_LE;
	attr->flags = 0;

	/* This function can't fail - cause already checked above. */
	run_pack(run, svcn, evcn + 1 - svcn, Add2Ptr(attr, SIZEOF_NONRESIDENT),
		 run_size, &plen);

	attr->nres.svcn = cpu_to_le64(svcn);
	attr->nres.evcn = cpu_to_le64(evcn);
	attr->nres.run_off = cpu_to_le16(SIZEOF_NONRESIDENT);

out:
	if (mft_new) {
		ntfs_mark_rec_free(sbi, mft_new, true);
		ni_remove_mi(ni, mi_new);
	}

	return !err && !done ? -EOPNOTSUPP : err;
}

/*
 * ni_expand_list - Move all possible attributes out of primary record.
 */
int ni_expand_list(struct ntfs_inode *ni)
{
	int err = 0;
	u32 asize, done = 0;
	struct ATTRIB *attr, *ins_attr;
	struct ATTR_LIST_ENTRY *le;
	bool is_mft = ni->mi.rno == MFT_REC_MFT;
	struct MFT_REF ref;

	mi_get_ref(&ni->mi, &ref);
	le = NULL;

	while ((le = al_enumerate(ni, le))) {
		if (le->type == ATTR_STD)
			continue;

		if (memcmp(&ref, &le->ref, sizeof(struct MFT_REF)))
			continue;

		if (is_mft && le->type == ATTR_DATA)
			continue;

		/* Find attribute in primary record. */
		attr = rec_find_attr_le(&ni->mi, le);
		if (!attr) {
			err = -EINVAL;
			goto out;
		}

		asize = le32_to_cpu(attr->size);

		/* Always insert into new record to avoid collisions (deep recursive). */
		err = ni_ins_attr_ext(ni, le, attr->type, attr_name(attr),
				      attr->name_len, asize, attr_svcn(attr),
				      le16_to_cpu(attr->name_off), true,
				      &ins_attr, NULL, NULL);

		if (err)
			goto out;

		memcpy(ins_attr, attr, asize);
		ins_attr->id = le->id;
		/* Remove from primary record. */
		mi_remove_attr(NULL, &ni->mi, attr);

		done += asize;
		goto out;
	}

	if (!is_mft) {
		err = -EFBIG; /* Attr list is too big(?) */
		goto out;
	}

	/* Split MFT data as much as possible. */
	err = ni_expand_mft_list(ni);

out:
	return !err && !done ? -EOPNOTSUPP : err;
}

/*
 * ni_insert_nonresident - Insert new nonresident attribute.
 */
int ni_insert_nonresident(struct ntfs_inode *ni, enum ATTR_TYPE type,
			  const __le16 *name, u8 name_len,
			  const struct runs_tree *run, CLST svcn, CLST len,
			  __le16 flags, struct ATTRIB **new_attr,
			  struct mft_inode **mi, struct ATTR_LIST_ENTRY **le)
{
	int err;
	CLST plen;
	struct ATTRIB *attr;
	bool is_ext = (flags & (ATTR_FLAG_SPARSED | ATTR_FLAG_COMPRESSED)) &&
		      !svcn;
	u32 name_size = ALIGN(name_len * sizeof(short), 8);
	u32 name_off = is_ext ? SIZEOF_NONRESIDENT_EX : SIZEOF_NONRESIDENT;
	u32 run_off = name_off + name_size;
	u32 run_size, asize;
	struct ntfs_sb_info *sbi = ni->mi.sbi;

	/* Estimate packed size (run_buf=NULL). */
	err = run_pack(run, svcn, len, NULL, sbi->max_bytes_per_attr - run_off,
		       &plen);
	if (err < 0)
		goto out;

	run_size = ALIGN(err, 8);

	if (plen < len) {
		err = -EINVAL;
		goto out;
	}

	asize = run_off + run_size;

	if (asize > sbi->max_bytes_per_attr) {
		err = -EINVAL;
		goto out;
	}

	err = ni_insert_attr(ni, type, name, name_len, asize, name_off, svcn,
			     &attr, mi, le);

	if (err)
		goto out;

	attr->non_res = 1;
	attr->name_off = cpu_to_le16(name_off);
	attr->flags = flags;

	/* This function can't fail - cause already checked above. */
	run_pack(run, svcn, len, Add2Ptr(attr, run_off), run_size, &plen);

	attr->nres.svcn = cpu_to_le64(svcn);
	attr->nres.evcn = cpu_to_le64((u64)svcn + len - 1);

	if (new_attr)
		*new_attr = attr;

	*(__le64 *)&attr->nres.run_off = cpu_to_le64(run_off);

	attr->nres.alloc_size =
		svcn ? 0 : cpu_to_le64((u64)len << ni->mi.sbi->cluster_bits);
	attr->nres.data_size = attr->nres.alloc_size;
	attr->nres.valid_size = attr->nres.alloc_size;

	if (is_ext) {
		if (flags & ATTR_FLAG_COMPRESSED)
			attr->nres.c_unit = NTFS_LZNT_CUNIT;
		attr->nres.total_size = attr->nres.alloc_size;
	}

out:
	return err;
}

/*
 * ni_insert_resident - Inserts new resident attribute.
 */
int ni_insert_resident(struct ntfs_inode *ni, u32 data_size,
		       enum ATTR_TYPE type, const __le16 *name, u8 name_len,
		       struct ATTRIB **new_attr, struct mft_inode **mi,
		       struct ATTR_LIST_ENTRY **le)
{
	int err;
	u32 name_size = ALIGN(name_len * sizeof(short), 8);
	u32 asize = SIZEOF_RESIDENT + name_size + ALIGN(data_size, 8);
	struct ATTRIB *attr;

	err = ni_insert_attr(ni, type, name, name_len, asize, SIZEOF_RESIDENT,
			     0, &attr, mi, le);
	if (err)
		return err;

	attr->non_res = 0;
	attr->flags = 0;

	attr->res.data_size = cpu_to_le32(data_size);
	attr->res.data_off = cpu_to_le16(SIZEOF_RESIDENT + name_size);
	if (type == ATTR_NAME) {
		attr->res.flags = RESIDENT_FLAG_INDEXED;

		/* is_attr_indexed(attr)) == true */
		le16_add_cpu(&ni->mi.mrec->hard_links, 1);
		ni->mi.dirty = true;
	}
	attr->res.res = 0;

	if (new_attr)
		*new_attr = attr;

	return 0;
}

/*
 * ni_remove_attr_le - Remove attribute from record.
 */
void ni_remove_attr_le(struct ntfs_inode *ni, struct ATTRIB *attr,
		       struct mft_inode *mi, struct ATTR_LIST_ENTRY *le)
{
	mi_remove_attr(ni, mi, attr);

	if (le)
		al_remove_le(ni, le);
}

/*
 * ni_delete_all - Remove all attributes and frees allocates space.
 *
 * ntfs_evict_inode->ntfs_clear_inode->ni_delete_all (if no links).
 */
int ni_delete_all(struct ntfs_inode *ni)
{
	int err;
	struct ATTR_LIST_ENTRY *le = NULL;
	struct ATTRIB *attr = NULL;
	struct rb_node *node;
	u16 roff;
	u32 asize;
	CLST svcn, evcn;
	struct ntfs_sb_info *sbi = ni->mi.sbi;
	bool nt3 = is_ntfs3(sbi);
	struct MFT_REF ref;

	while ((attr = ni_enum_attr_ex(ni, attr, &le, NULL))) {
		if (!nt3 || attr->name_len) {
			;
		} else if (attr->type == ATTR_REPARSE) {
			mi_get_ref(&ni->mi, &ref);
			ntfs_remove_reparse(sbi, 0, &ref);
		} else if (attr->type == ATTR_ID && !attr->non_res &&
			   le32_to_cpu(attr->res.data_size) >=
				   sizeof(struct GUID)) {
			ntfs_objid_remove(sbi, resident_data(attr));
		}

		if (!attr->non_res)
			continue;

		svcn = le64_to_cpu(attr->nres.svcn);
		evcn = le64_to_cpu(attr->nres.evcn);

		if (evcn + 1 <= svcn)
			continue;

		asize = le32_to_cpu(attr->size);
		roff = le16_to_cpu(attr->nres.run_off);

		if (roff > asize) {
			_ntfs_bad_inode(&ni->vfs_inode);
			return -EINVAL;
		}

		/* run==1 means unpack and deallocate. */
		run_unpack_ex(RUN_DEALLOCATE, sbi, ni->mi.rno, svcn, evcn, svcn,
			      Add2Ptr(attr, roff), asize - roff);
	}

	if (ni->attr_list.size) {
		run_deallocate(ni->mi.sbi, &ni->attr_list.run, true);
		al_destroy(ni);
	}

	/* Free all subrecords. */
	for (node = rb_first(&ni->mi_tree); node;) {
		struct rb_node *next = rb_next(node);
		struct mft_inode *mi = rb_entry(node, struct mft_inode, node);

		clear_rec_inuse(mi->mrec);
		mi->dirty = true;
		mi_write(mi, 0);

		ntfs_mark_rec_free(sbi, mi->rno, false);
		ni_remove_mi(ni, mi);
		mi_put(mi);
		node = next;
	}

	/* Free base record. */
	clear_rec_inuse(ni->mi.mrec);
	ni->mi.dirty = true;
	err = mi_write(&ni->mi, 0);

	ntfs_mark_rec_free(sbi, ni->mi.rno, false);

	return err;
}

/* ni_fname_name
 *
 * Return: File name attribute by its value.
 */
struct ATTR_FILE_NAME *ni_fname_name(struct ntfs_inode *ni,
				     const struct le_str *uni,
				     const struct MFT_REF *home_dir,
				     struct mft_inode **mi,
				     struct ATTR_LIST_ENTRY **le)
{
	struct ATTRIB *attr = NULL;
	struct ATTR_FILE_NAME *fname;

	if (le)
		*le = NULL;

	/* Enumerate all names. */
next:
	attr = ni_find_attr(ni, attr, le, ATTR_NAME, NULL, 0, NULL, mi);
	if (!attr)
		return NULL;

	fname = resident_data_ex(attr, SIZEOF_ATTRIBUTE_FILENAME);
	if (!fname)
		goto next;

	if (home_dir && memcmp(home_dir, &fname->home, sizeof(*home_dir)))
		goto next;

	if (!uni)
		return fname;

	if (uni->len != fname->name_len)
		goto next;

	if (ntfs_cmp_names(uni->name, uni->len, fname->name, uni->len, NULL,
			   false))
		goto next;
	return fname;
}

/*
 * ni_fname_type
 *
 * Return: File name attribute with given type.
 */
struct ATTR_FILE_NAME *ni_fname_type(struct ntfs_inode *ni, u8 name_type,
				     struct mft_inode **mi,
				     struct ATTR_LIST_ENTRY **le)
{
	struct ATTRIB *attr = NULL;
	struct ATTR_FILE_NAME *fname;

	*le = NULL;

	if (name_type == FILE_NAME_POSIX)
		return NULL;

	/* Enumerate all names. */
	for (;;) {
		attr = ni_find_attr(ni, attr, le, ATTR_NAME, NULL, 0, NULL, mi);
		if (!attr)
			return NULL;

		fname = resident_data_ex(attr, SIZEOF_ATTRIBUTE_FILENAME);
		if (fname && name_type == fname->type)
			return fname;
	}
}

/*
 * ni_new_attr_flags
 *
 * Process compressed/sparsed in special way.
 * NOTE: You need to set ni->std_fa = new_fa
 * after this function to keep internal structures in consistency.
 */
int ni_new_attr_flags(struct ntfs_inode *ni, enum FILE_ATTRIBUTE new_fa)
{
	struct ATTRIB *attr;
	struct mft_inode *mi;
	__le16 new_aflags;
	u32 new_asize;

	attr = ni_find_attr(ni, NULL, NULL, ATTR_DATA, NULL, 0, NULL, &mi);
	if (!attr)
		return -EINVAL;

	new_aflags = attr->flags;

	if (new_fa & FILE_ATTRIBUTE_SPARSE_FILE)
		new_aflags |= ATTR_FLAG_SPARSED;
	else
		new_aflags &= ~ATTR_FLAG_SPARSED;

	if (new_fa & FILE_ATTRIBUTE_COMPRESSED)
		new_aflags |= ATTR_FLAG_COMPRESSED;
	else
		new_aflags &= ~ATTR_FLAG_COMPRESSED;

	if (new_aflags == attr->flags)
		return 0;

	if ((new_aflags & (ATTR_FLAG_COMPRESSED | ATTR_FLAG_SPARSED)) ==
	    (ATTR_FLAG_COMPRESSED | ATTR_FLAG_SPARSED)) {
		ntfs_inode_warn(&ni->vfs_inode,
				"file can't be sparsed and compressed");
		return -EOPNOTSUPP;
	}

	if (!attr->non_res)
		goto out;

	if (attr->nres.data_size) {
		ntfs_inode_warn(
			&ni->vfs_inode,
			"one can change sparsed/compressed only for empty files");
		return -EOPNOTSUPP;
	}

	/* Resize nonresident empty attribute in-place only. */
	new_asize = (new_aflags & (ATTR_FLAG_COMPRESSED | ATTR_FLAG_SPARSED)) ?
			    (SIZEOF_NONRESIDENT_EX + 8) :
			    (SIZEOF_NONRESIDENT + 8);

	if (!mi_resize_attr(mi, attr, new_asize - le32_to_cpu(attr->size)))
		return -EOPNOTSUPP;

	if (new_aflags & ATTR_FLAG_SPARSED) {
		attr->name_off = SIZEOF_NONRESIDENT_EX_LE;
		/* Windows uses 16 clusters per frame but supports one cluster per frame too. */
		attr->nres.c_unit = 0;
		ni->vfs_inode.i_mapping->a_ops = &ntfs_aops;
	} else if (new_aflags & ATTR_FLAG_COMPRESSED) {
		attr->name_off = SIZEOF_NONRESIDENT_EX_LE;
		/* The only allowed: 16 clusters per frame. */
		attr->nres.c_unit = NTFS_LZNT_CUNIT;
		ni->vfs_inode.i_mapping->a_ops = &ntfs_aops_cmpr;
	} else {
		attr->name_off = SIZEOF_NONRESIDENT_LE;
		/* Normal files. */
		attr->nres.c_unit = 0;
		ni->vfs_inode.i_mapping->a_ops = &ntfs_aops;
	}
	attr->nres.run_off = attr->name_off;
out:
	attr->flags = new_aflags;
	mi->dirty = true;

	return 0;
}

/*
 * ni_parse_reparse
 *
 * buffer - memory for reparse buffer header
 */
enum REPARSE_SIGN ni_parse_reparse(struct ntfs_inode *ni, struct ATTRIB *attr,
				   struct REPARSE_DATA_BUFFER *buffer)
{
	const struct REPARSE_DATA_BUFFER *rp = NULL;
	u8 bits;
	u16 len;
	typeof(rp->CompressReparseBuffer) *cmpr;

	/* Try to estimate reparse point. */
	if (!attr->non_res) {
		rp = resident_data_ex(attr, sizeof(struct REPARSE_DATA_BUFFER));
	} else if (le64_to_cpu(attr->nres.data_size) >=
		   sizeof(struct REPARSE_DATA_BUFFER)) {
		struct runs_tree run;

		run_init(&run);

		if (!attr_load_runs_vcn(ni, ATTR_REPARSE, NULL, 0, &run, 0) &&
		    !ntfs_read_run_nb(ni->mi.sbi, &run, 0, buffer,
				      sizeof(struct REPARSE_DATA_BUFFER),
				      NULL)) {
			rp = buffer;
		}

		run_close(&run);
	}

	if (!rp)
		return REPARSE_NONE;

	len = le16_to_cpu(rp->ReparseDataLength);
	switch (rp->ReparseTag) {
	case (IO_REPARSE_TAG_MICROSOFT | IO_REPARSE_TAG_SYMBOLIC_LINK):
		break; /* Symbolic link. */
	case IO_REPARSE_TAG_MOUNT_POINT:
		break; /* Mount points and junctions. */
	case IO_REPARSE_TAG_SYMLINK:
		break;
	case IO_REPARSE_TAG_COMPRESS:
		/*
		 * WOF - Windows Overlay Filter - Used to compress files with
		 * LZX/Xpress.
		 *
		 * Unlike native NTFS file compression, the Windows
		 * Overlay Filter supports only read operations. This means
		 * that it doesn't need to sector-align each compressed chunk,
		 * so the compressed data can be packed more tightly together.
		 * If you open the file for writing, the WOF just decompresses
		 * the entire file, turning it back into a plain file.
		 *
		 * Ntfs3 driver decompresses the entire file only on write or
		 * change size requests.
		 */

		cmpr = &rp->CompressReparseBuffer;
		if (len < sizeof(*cmpr) ||
		    cmpr->WofVersion != WOF_CURRENT_VERSION ||
		    cmpr->WofProvider != WOF_PROVIDER_SYSTEM ||
		    cmpr->ProviderVer != WOF_PROVIDER_CURRENT_VERSION) {
			return REPARSE_NONE;
		}

		switch (cmpr->CompressionFormat) {
		case WOF_COMPRESSION_XPRESS4K:
			bits = 0xc; // 4k
			break;
		case WOF_COMPRESSION_XPRESS8K:
			bits = 0xd; // 8k
			break;
		case WOF_COMPRESSION_XPRESS16K:
			bits = 0xe; // 16k
			break;
		case WOF_COMPRESSION_LZX32K:
			bits = 0xf; // 32k
			break;
		default:
			bits = 0x10; // 64k
			break;
		}
		ni_set_ext_compress_bits(ni, bits);
		return REPARSE_COMPRESSED;

	case IO_REPARSE_TAG_DEDUP:
		ni->ni_flags |= NI_FLAG_DEDUPLICATED;
		return REPARSE_DEDUPLICATED;

	default:
		if (rp->ReparseTag & IO_REPARSE_TAG_NAME_SURROGATE)
			break;

		return REPARSE_NONE;
	}

	if (buffer != rp)
		memcpy(buffer, rp, sizeof(struct REPARSE_DATA_BUFFER));

	/* Looks like normal symlink. */
	return REPARSE_LINK;
}

/*
 * fiemap_fill_next_extent_k - a copy of fiemap_fill_next_extent
<<<<<<< HEAD
 * but it accepts kernel address for fi_extents_start
 */
static int fiemap_fill_next_extent_k(struct fiemap_extent_info *fieinfo,
				     u64 logical, u64 phys, u64 len, u32 flags)
{
	struct fiemap_extent extent;
	struct fiemap_extent __user *dest = fieinfo->fi_extents_start;
=======
 * but it uses 'fe_k' instead of fieinfo->fi_extents_start
 */
static int fiemap_fill_next_extent_k(struct fiemap_extent_info *fieinfo,
				     struct fiemap_extent *fe_k, u64 logical,
				     u64 phys, u64 len, u32 flags)
{
	struct fiemap_extent extent;
>>>>>>> adc21867

	/* only count the extents */
	if (fieinfo->fi_extents_max == 0) {
		fieinfo->fi_extents_mapped++;
		return (flags & FIEMAP_EXTENT_LAST) ? 1 : 0;
	}

	if (fieinfo->fi_extents_mapped >= fieinfo->fi_extents_max)
		return 1;

	if (flags & FIEMAP_EXTENT_DELALLOC)
		flags |= FIEMAP_EXTENT_UNKNOWN;
	if (flags & FIEMAP_EXTENT_DATA_ENCRYPTED)
		flags |= FIEMAP_EXTENT_ENCODED;
	if (flags & (FIEMAP_EXTENT_DATA_TAIL | FIEMAP_EXTENT_DATA_INLINE))
		flags |= FIEMAP_EXTENT_NOT_ALIGNED;

	memset(&extent, 0, sizeof(extent));
	extent.fe_logical = logical;
	extent.fe_physical = phys;
	extent.fe_length = len;
	extent.fe_flags = flags;

<<<<<<< HEAD
	dest += fieinfo->fi_extents_mapped;
	memcpy(dest, &extent, sizeof(extent));
=======
	memcpy(fe_k + fieinfo->fi_extents_mapped, &extent, sizeof(extent));
>>>>>>> adc21867

	fieinfo->fi_extents_mapped++;
	if (fieinfo->fi_extents_mapped == fieinfo->fi_extents_max)
		return 1;
	return (flags & FIEMAP_EXTENT_LAST) ? 1 : 0;
}

/*
 * ni_fiemap - Helper for file_fiemap().
 *
 * Assumed ni_lock.
 * TODO: Less aggressive locks.
 */
int ni_fiemap(struct ntfs_inode *ni, struct fiemap_extent_info *fieinfo,
	      __u64 vbo, __u64 len)
{
	int err = 0;
<<<<<<< HEAD
	struct fiemap_extent __user *fe_u = fieinfo->fi_extents_start;
=======
>>>>>>> adc21867
	struct fiemap_extent *fe_k = NULL;
	struct ntfs_sb_info *sbi = ni->mi.sbi;
	u8 cluster_bits = sbi->cluster_bits;
	struct runs_tree *run;
	struct rw_semaphore *run_lock;
	struct ATTRIB *attr;
	CLST vcn = vbo >> cluster_bits;
	CLST lcn, clen;
	u64 valid = ni->i_valid;
	u64 lbo, bytes;
	u64 end, alloc_size;
	size_t idx = -1;
	u32 flags;
	bool ok;

	if (S_ISDIR(ni->vfs_inode.i_mode)) {
		run = &ni->dir.alloc_run;
		attr = ni_find_attr(ni, NULL, NULL, ATTR_ALLOC, I30_NAME,
				    ARRAY_SIZE(I30_NAME), NULL, NULL);
		run_lock = &ni->dir.run_lock;
	} else {
		run = &ni->file.run;
		attr = ni_find_attr(ni, NULL, NULL, ATTR_DATA, NULL, 0, NULL,
				    NULL);
		if (!attr) {
			err = -EINVAL;
			goto out;
		}
		if (is_attr_compressed(attr)) {
			/* Unfortunately cp -r incorrectly treats compressed clusters. */
			err = -EOPNOTSUPP;
			ntfs_inode_warn(
				&ni->vfs_inode,
				"fiemap is not supported for compressed file (cp -r)");
			goto out;
		}
		run_lock = &ni->file.run_lock;
	}

	if (!attr || !attr->non_res) {
		err = fiemap_fill_next_extent(
			fieinfo, 0, 0,
			attr ? le32_to_cpu(attr->res.data_size) : 0,
			FIEMAP_EXTENT_DATA_INLINE | FIEMAP_EXTENT_LAST |
				FIEMAP_EXTENT_MERGED);
		goto out;
	}

	/*
	 * To avoid lock problems replace pointer to user memory by pointer to kernel memory.
	 */
	fe_k = kmalloc_array(fieinfo->fi_extents_max,
			     sizeof(struct fiemap_extent),
			     GFP_NOFS | __GFP_ZERO);
	if (!fe_k) {
		err = -ENOMEM;
		goto out;
	}
<<<<<<< HEAD
	fieinfo->fi_extents_start = fe_k;
=======
>>>>>>> adc21867

	end = vbo + len;
	alloc_size = le64_to_cpu(attr->nres.alloc_size);
	if (end > alloc_size)
		end = alloc_size;

	down_read(run_lock);

	while (vbo < end) {
		if (idx == -1) {
			ok = run_lookup_entry(run, vcn, &lcn, &clen, &idx);
		} else {
			CLST vcn_next = vcn;

			ok = run_get_entry(run, ++idx, &vcn, &lcn, &clen) &&
			     vcn == vcn_next;
			if (!ok)
				vcn = vcn_next;
		}

		if (!ok) {
			up_read(run_lock);
			down_write(run_lock);

			err = attr_load_runs_vcn(ni, attr->type,
						 attr_name(attr),
						 attr->name_len, run, vcn);

			up_write(run_lock);
			down_read(run_lock);

			if (err)
				break;

			ok = run_lookup_entry(run, vcn, &lcn, &clen, &idx);

			if (!ok) {
				err = -EINVAL;
				break;
			}
		}

		if (!clen) {
			err = -EINVAL; // ?
			break;
		}

		if (lcn == SPARSE_LCN) {
			vcn += clen;
			vbo = (u64)vcn << cluster_bits;
			continue;
		}

		flags = FIEMAP_EXTENT_MERGED;
		if (S_ISDIR(ni->vfs_inode.i_mode)) {
			;
		} else if (is_attr_compressed(attr)) {
			CLST clst_data;

			err = attr_is_frame_compressed(
				ni, attr, vcn >> attr->nres.c_unit, &clst_data);
			if (err)
				break;
			if (clst_data < NTFS_LZNT_CLUSTERS)
				flags |= FIEMAP_EXTENT_ENCODED;
		} else if (is_attr_encrypted(attr)) {
			flags |= FIEMAP_EXTENT_DATA_ENCRYPTED;
		}

		vbo = (u64)vcn << cluster_bits;
		bytes = (u64)clen << cluster_bits;
		lbo = (u64)lcn << cluster_bits;

		vcn += clen;

		if (vbo + bytes >= end)
			bytes = end - vbo;

		if (vbo + bytes <= valid) {
			;
		} else if (vbo >= valid) {
			flags |= FIEMAP_EXTENT_UNWRITTEN;
		} else {
			/* vbo < valid && valid < vbo + bytes */
			u64 dlen = valid - vbo;

			if (vbo + dlen >= end)
				flags |= FIEMAP_EXTENT_LAST;

<<<<<<< HEAD
			err = fiemap_fill_next_extent_k(fieinfo, vbo, lbo, dlen,
							flags);
=======
			err = fiemap_fill_next_extent_k(fieinfo, fe_k, vbo, lbo,
							dlen, flags);
>>>>>>> adc21867

			if (err < 0)
				break;
			if (err == 1) {
				err = 0;
				break;
			}

			vbo = valid;
			bytes -= dlen;
			if (!bytes)
				continue;

			lbo += dlen;
			flags |= FIEMAP_EXTENT_UNWRITTEN;
		}

		if (vbo + bytes >= end)
			flags |= FIEMAP_EXTENT_LAST;

<<<<<<< HEAD
		err = fiemap_fill_next_extent_k(fieinfo, vbo, lbo, bytes,
=======
		err = fiemap_fill_next_extent_k(fieinfo, fe_k, vbo, lbo, bytes,
>>>>>>> adc21867
						flags);
		if (err < 0)
			break;
		if (err == 1) {
			err = 0;
			break;
		}

		vbo += bytes;
	}

	up_read(run_lock);

	/*
	 * Copy to user memory out of lock
	 */
<<<<<<< HEAD
	if (copy_to_user(fe_u, fe_k,
=======
	if (copy_to_user(fieinfo->fi_extents_start, fe_k,
>>>>>>> adc21867
			 fieinfo->fi_extents_max *
				 sizeof(struct fiemap_extent))) {
		err = -EFAULT;
	}

out:
<<<<<<< HEAD
	/* Restore original pointer. */
	fieinfo->fi_extents_start = fe_u;
=======
>>>>>>> adc21867
	kfree(fe_k);
	return err;
}

/*
 * ni_readpage_cmpr
 *
 * When decompressing, we typically obtain more than one page per reference.
 * We inject the additional pages into the page cache.
 */
int ni_readpage_cmpr(struct ntfs_inode *ni, struct folio *folio)
{
	int err;
	struct ntfs_sb_info *sbi = ni->mi.sbi;
	struct address_space *mapping = folio->mapping;
	pgoff_t index = folio->index;
	u64 frame_vbo, vbo = (u64)index << PAGE_SHIFT;
	struct page **pages = NULL; /* Array of at most 16 pages. stack? */
	u8 frame_bits;
	CLST frame;
	u32 i, idx, frame_size, pages_per_frame;
	gfp_t gfp_mask;
	struct page *pg;

	if (vbo >= i_size_read(&ni->vfs_inode)) {
		folio_zero_range(folio, 0, folio_size(folio));
		folio_mark_uptodate(folio);
		err = 0;
		goto out;
	}

	if (ni->ni_flags & NI_FLAG_COMPRESSED_MASK) {
		/* Xpress or LZX. */
		frame_bits = ni_ext_compress_bits(ni);
	} else {
		/* LZNT compression. */
		frame_bits = NTFS_LZNT_CUNIT + sbi->cluster_bits;
	}
	frame_size = 1u << frame_bits;
	frame = vbo >> frame_bits;
	frame_vbo = (u64)frame << frame_bits;
	idx = (vbo - frame_vbo) >> PAGE_SHIFT;

	pages_per_frame = frame_size >> PAGE_SHIFT;
	pages = kcalloc(pages_per_frame, sizeof(struct page *), GFP_NOFS);
	if (!pages) {
		err = -ENOMEM;
		goto out;
	}

	pages[idx] = &folio->page;
	index = frame_vbo >> PAGE_SHIFT;
	gfp_mask = mapping_gfp_mask(mapping);

	for (i = 0; i < pages_per_frame; i++, index++) {
		if (i == idx)
			continue;

		pg = find_or_create_page(mapping, index, gfp_mask);
		if (!pg) {
			err = -ENOMEM;
			goto out1;
		}
		pages[i] = pg;
	}

	err = ni_read_frame(ni, frame_vbo, pages, pages_per_frame);

out1:
	for (i = 0; i < pages_per_frame; i++) {
		pg = pages[i];
		if (i == idx || !pg)
			continue;
		unlock_page(pg);
		put_page(pg);
	}

out:
	/* At this point, err contains 0 or -EIO depending on the "critical" page. */
	kfree(pages);
	folio_unlock(folio);

	return err;
}

#ifdef CONFIG_NTFS3_LZX_XPRESS
/*
 * ni_decompress_file - Decompress LZX/Xpress compressed file.
 *
 * Remove ATTR_DATA::WofCompressedData.
 * Remove ATTR_REPARSE.
 */
int ni_decompress_file(struct ntfs_inode *ni)
{
	struct ntfs_sb_info *sbi = ni->mi.sbi;
	struct inode *inode = &ni->vfs_inode;
	loff_t i_size = i_size_read(inode);
	struct address_space *mapping = inode->i_mapping;
	gfp_t gfp_mask = mapping_gfp_mask(mapping);
	struct page **pages = NULL;
	struct ATTR_LIST_ENTRY *le;
	struct ATTRIB *attr;
	CLST vcn, cend, lcn, clen, end;
	pgoff_t index;
	u64 vbo;
	u8 frame_bits;
	u32 i, frame_size, pages_per_frame, bytes;
	struct mft_inode *mi;
	int err;

	/* Clusters for decompressed data. */
	cend = bytes_to_cluster(sbi, i_size);

	if (!i_size)
		goto remove_wof;

	/* Check in advance. */
	if (cend > wnd_zeroes(&sbi->used.bitmap)) {
		err = -ENOSPC;
		goto out;
	}

	frame_bits = ni_ext_compress_bits(ni);
	frame_size = 1u << frame_bits;
	pages_per_frame = frame_size >> PAGE_SHIFT;
	pages = kcalloc(pages_per_frame, sizeof(struct page *), GFP_NOFS);
	if (!pages) {
		err = -ENOMEM;
		goto out;
	}

	/*
	 * Step 1: Decompress data and copy to new allocated clusters.
	 */
	index = 0;
	for (vbo = 0; vbo < i_size; vbo += bytes) {
		u32 nr_pages;
		bool new;

		if (vbo + frame_size > i_size) {
			bytes = i_size - vbo;
			nr_pages = (bytes + PAGE_SIZE - 1) >> PAGE_SHIFT;
		} else {
			nr_pages = pages_per_frame;
			bytes = frame_size;
		}

		end = bytes_to_cluster(sbi, vbo + bytes);

		for (vcn = vbo >> sbi->cluster_bits; vcn < end; vcn += clen) {
			err = attr_data_get_block(ni, vcn, cend - vcn, &lcn,
						  &clen, &new, false);
			if (err)
				goto out;
		}

		for (i = 0; i < pages_per_frame; i++, index++) {
			struct page *pg;

			pg = find_or_create_page(mapping, index, gfp_mask);
			if (!pg) {
				while (i--) {
					unlock_page(pages[i]);
					put_page(pages[i]);
				}
				err = -ENOMEM;
				goto out;
			}
			pages[i] = pg;
		}

		err = ni_read_frame(ni, vbo, pages, pages_per_frame);

		if (!err) {
			down_read(&ni->file.run_lock);
			err = ntfs_bio_pages(sbi, &ni->file.run, pages,
					     nr_pages, vbo, bytes,
					     REQ_OP_WRITE);
			up_read(&ni->file.run_lock);
		}

		for (i = 0; i < pages_per_frame; i++) {
			unlock_page(pages[i]);
			put_page(pages[i]);
		}

		if (err)
			goto out;

		cond_resched();
	}

remove_wof:
	/*
	 * Step 2: Deallocate attributes ATTR_DATA::WofCompressedData
	 * and ATTR_REPARSE.
	 */
	attr = NULL;
	le = NULL;
	while ((attr = ni_enum_attr_ex(ni, attr, &le, NULL))) {
		CLST svcn, evcn;
		u32 asize, roff;

		if (attr->type == ATTR_REPARSE) {
			struct MFT_REF ref;

			mi_get_ref(&ni->mi, &ref);
			ntfs_remove_reparse(sbi, 0, &ref);
		}

		if (!attr->non_res)
			continue;

		if (attr->type != ATTR_REPARSE &&
		    (attr->type != ATTR_DATA ||
		     attr->name_len != ARRAY_SIZE(WOF_NAME) ||
		     memcmp(attr_name(attr), WOF_NAME, sizeof(WOF_NAME))))
			continue;

		svcn = le64_to_cpu(attr->nres.svcn);
		evcn = le64_to_cpu(attr->nres.evcn);

		if (evcn + 1 <= svcn)
			continue;

		asize = le32_to_cpu(attr->size);
		roff = le16_to_cpu(attr->nres.run_off);

		if (roff > asize) {
			err = -EINVAL;
			goto out;
		}

		/*run==1  Means unpack and deallocate. */
		run_unpack_ex(RUN_DEALLOCATE, sbi, ni->mi.rno, svcn, evcn, svcn,
			      Add2Ptr(attr, roff), asize - roff);
	}

	/*
	 * Step 3: Remove attribute ATTR_DATA::WofCompressedData.
	 */
	err = ni_remove_attr(ni, ATTR_DATA, WOF_NAME, ARRAY_SIZE(WOF_NAME),
			     false, NULL);
	if (err)
		goto out;

	/*
	 * Step 4: Remove ATTR_REPARSE.
	 */
	err = ni_remove_attr(ni, ATTR_REPARSE, NULL, 0, false, NULL);
	if (err)
		goto out;

	/*
	 * Step 5: Remove sparse flag from data attribute.
	 */
	attr = ni_find_attr(ni, NULL, NULL, ATTR_DATA, NULL, 0, NULL, &mi);
	if (!attr) {
		err = -EINVAL;
		goto out;
	}

	if (attr->non_res && is_attr_sparsed(attr)) {
		/* Sparsed attribute header is 8 bytes bigger than normal. */
		struct MFT_REC *rec = mi->mrec;
		u32 used = le32_to_cpu(rec->used);
		u32 asize = le32_to_cpu(attr->size);
		u16 roff = le16_to_cpu(attr->nres.run_off);
		char *rbuf = Add2Ptr(attr, roff);

		memmove(rbuf - 8, rbuf, used - PtrOffset(rec, rbuf));
		attr->size = cpu_to_le32(asize - 8);
		attr->flags &= ~ATTR_FLAG_SPARSED;
		attr->nres.run_off = cpu_to_le16(roff - 8);
		attr->nres.c_unit = 0;
		rec->used = cpu_to_le32(used - 8);
		mi->dirty = true;
		ni->std_fa &= ~(FILE_ATTRIBUTE_SPARSE_FILE |
				FILE_ATTRIBUTE_REPARSE_POINT);

		mark_inode_dirty(inode);
	}

	/* Clear cached flag. */
	ni->ni_flags &= ~NI_FLAG_COMPRESSED_MASK;
	if (ni->file.offs_folio) {
		folio_put(ni->file.offs_folio);
		ni->file.offs_folio = NULL;
	}
	mapping->a_ops = &ntfs_aops;

out:
	kfree(pages);
	if (err)
		_ntfs_bad_inode(inode);

	return err;
}

/*
 * decompress_lzx_xpress - External compression LZX/Xpress.
 */
static int decompress_lzx_xpress(struct ntfs_sb_info *sbi, const char *cmpr,
				 size_t cmpr_size, void *unc, size_t unc_size,
				 u32 frame_size)
{
	int err;
	void *ctx;

	if (cmpr_size == unc_size) {
		/* Frame not compressed. */
		memcpy(unc, cmpr, unc_size);
		return 0;
	}

	err = 0;
	if (frame_size == 0x8000) {
		mutex_lock(&sbi->compress.mtx_lzx);
		/* LZX: Frame compressed. */
		ctx = sbi->compress.lzx;
		if (!ctx) {
			/* Lazy initialize LZX decompress context. */
			ctx = lzx_allocate_decompressor();
			if (!ctx) {
				err = -ENOMEM;
				goto out1;
			}

			sbi->compress.lzx = ctx;
		}

		if (lzx_decompress(ctx, cmpr, cmpr_size, unc, unc_size)) {
			/* Treat all errors as "invalid argument". */
			err = -EINVAL;
		}
out1:
		mutex_unlock(&sbi->compress.mtx_lzx);
	} else {
		/* XPRESS: Frame compressed. */
		mutex_lock(&sbi->compress.mtx_xpress);
		ctx = sbi->compress.xpress;
		if (!ctx) {
			/* Lazy initialize Xpress decompress context. */
			ctx = xpress_allocate_decompressor();
			if (!ctx) {
				err = -ENOMEM;
				goto out2;
			}

			sbi->compress.xpress = ctx;
		}

		if (xpress_decompress(ctx, cmpr, cmpr_size, unc, unc_size)) {
			/* Treat all errors as "invalid argument". */
			err = -EINVAL;
		}
out2:
		mutex_unlock(&sbi->compress.mtx_xpress);
	}
	return err;
}
#endif

/*
 * ni_read_frame
 *
 * Pages - Array of locked pages.
 */
int ni_read_frame(struct ntfs_inode *ni, u64 frame_vbo, struct page **pages,
		  u32 pages_per_frame)
{
	int err;
	struct ntfs_sb_info *sbi = ni->mi.sbi;
	u8 cluster_bits = sbi->cluster_bits;
	char *frame_ondisk = NULL;
	char *frame_mem = NULL;
	struct page **pages_disk = NULL;
	struct ATTR_LIST_ENTRY *le = NULL;
	struct runs_tree *run = &ni->file.run;
	u64 valid_size = ni->i_valid;
	u64 vbo_disk;
	size_t unc_size;
	u32 frame_size, i, npages_disk, ondisk_size;
	struct page *pg;
	struct ATTRIB *attr;
	CLST frame, clst_data;

	/*
	 * To simplify decompress algorithm do vmap for source
	 * and target pages.
	 */
	for (i = 0; i < pages_per_frame; i++)
		kmap(pages[i]);

	frame_size = pages_per_frame << PAGE_SHIFT;
	frame_mem = vmap(pages, pages_per_frame, VM_MAP, PAGE_KERNEL);
	if (!frame_mem) {
		err = -ENOMEM;
		goto out;
	}

	attr = ni_find_attr(ni, NULL, &le, ATTR_DATA, NULL, 0, NULL, NULL);
	if (!attr) {
		err = -ENOENT;
		goto out1;
	}

	if (!attr->non_res) {
		u32 data_size = le32_to_cpu(attr->res.data_size);

		memset(frame_mem, 0, frame_size);
		if (frame_vbo < data_size) {
			ondisk_size = data_size - frame_vbo;
			memcpy(frame_mem, resident_data(attr) + frame_vbo,
			       min(ondisk_size, frame_size));
		}
		err = 0;
		goto out1;
	}

	if (frame_vbo >= valid_size) {
		memset(frame_mem, 0, frame_size);
		err = 0;
		goto out1;
	}

	if (ni->ni_flags & NI_FLAG_COMPRESSED_MASK) {
#ifndef CONFIG_NTFS3_LZX_XPRESS
		err = -EOPNOTSUPP;
		goto out1;
#else
		loff_t i_size = i_size_read(&ni->vfs_inode);
		u32 frame_bits = ni_ext_compress_bits(ni);
		u64 frame64 = frame_vbo >> frame_bits;
		u64 frames, vbo_data;

		if (frame_size != (1u << frame_bits)) {
			err = -EINVAL;
			goto out1;
		}
		switch (frame_size) {
		case 0x1000:
		case 0x2000:
		case 0x4000:
		case 0x8000:
			break;
		default:
			/* Unknown compression. */
			err = -EOPNOTSUPP;
			goto out1;
		}

		attr = ni_find_attr(ni, attr, &le, ATTR_DATA, WOF_NAME,
				    ARRAY_SIZE(WOF_NAME), NULL, NULL);
		if (!attr) {
			ntfs_inode_err(
				&ni->vfs_inode,
				"external compressed file should contains data attribute \"WofCompressedData\"");
			err = -EINVAL;
			goto out1;
		}

		if (!attr->non_res) {
			run = NULL;
		} else {
			run = run_alloc();
			if (!run) {
				err = -ENOMEM;
				goto out1;
			}
		}

		frames = (i_size - 1) >> frame_bits;

		err = attr_wof_frame_info(ni, attr, run, frame64, frames,
					  frame_bits, &ondisk_size, &vbo_data);
		if (err)
			goto out2;

		if (frame64 == frames) {
			unc_size = 1 + ((i_size - 1) & (frame_size - 1));
			ondisk_size = attr_size(attr) - vbo_data;
		} else {
			unc_size = frame_size;
		}

		if (ondisk_size > frame_size) {
			err = -EINVAL;
			goto out2;
		}

		if (!attr->non_res) {
			if (vbo_data + ondisk_size >
			    le32_to_cpu(attr->res.data_size)) {
				err = -EINVAL;
				goto out1;
			}

			err = decompress_lzx_xpress(
				sbi, Add2Ptr(resident_data(attr), vbo_data),
				ondisk_size, frame_mem, unc_size, frame_size);
			goto out1;
		}
		vbo_disk = vbo_data;
		/* Load all runs to read [vbo_disk-vbo_to). */
		err = attr_load_runs_range(ni, ATTR_DATA, WOF_NAME,
					   ARRAY_SIZE(WOF_NAME), run, vbo_disk,
					   vbo_data + ondisk_size);
		if (err)
			goto out2;
		npages_disk = (ondisk_size + (vbo_disk & (PAGE_SIZE - 1)) +
			       PAGE_SIZE - 1) >>
			      PAGE_SHIFT;
#endif
	} else if (is_attr_compressed(attr)) {
		/* LZNT compression. */
		if (sbi->cluster_size > NTFS_LZNT_MAX_CLUSTER) {
			err = -EOPNOTSUPP;
			goto out1;
		}

		if (attr->nres.c_unit != NTFS_LZNT_CUNIT) {
			err = -EOPNOTSUPP;
			goto out1;
		}

		down_write(&ni->file.run_lock);
		run_truncate_around(run, le64_to_cpu(attr->nres.svcn));
		frame = frame_vbo >> (cluster_bits + NTFS_LZNT_CUNIT);
		err = attr_is_frame_compressed(ni, attr, frame, &clst_data);
		up_write(&ni->file.run_lock);
		if (err)
			goto out1;

		if (!clst_data) {
			memset(frame_mem, 0, frame_size);
			goto out1;
		}

		frame_size = sbi->cluster_size << NTFS_LZNT_CUNIT;
		ondisk_size = clst_data << cluster_bits;

		if (clst_data >= NTFS_LZNT_CLUSTERS) {
			/* Frame is not compressed. */
			down_read(&ni->file.run_lock);
			err = ntfs_bio_pages(sbi, run, pages, pages_per_frame,
					     frame_vbo, ondisk_size,
					     REQ_OP_READ);
			up_read(&ni->file.run_lock);
			goto out1;
		}
		vbo_disk = frame_vbo;
		npages_disk = (ondisk_size + PAGE_SIZE - 1) >> PAGE_SHIFT;
	} else {
		__builtin_unreachable();
		err = -EINVAL;
		goto out1;
	}

	pages_disk = kcalloc(npages_disk, sizeof(*pages_disk), GFP_NOFS);
	if (!pages_disk) {
		err = -ENOMEM;
		goto out2;
	}

	for (i = 0; i < npages_disk; i++) {
		pg = alloc_page(GFP_KERNEL);
		if (!pg) {
			err = -ENOMEM;
			goto out3;
		}
		pages_disk[i] = pg;
		lock_page(pg);
		kmap(pg);
	}

	/* Read 'ondisk_size' bytes from disk. */
	down_read(&ni->file.run_lock);
	err = ntfs_bio_pages(sbi, run, pages_disk, npages_disk, vbo_disk,
			     ondisk_size, REQ_OP_READ);
	up_read(&ni->file.run_lock);
	if (err)
		goto out3;

	/*
	 * To simplify decompress algorithm do vmap for source and target pages.
	 */
	frame_ondisk = vmap(pages_disk, npages_disk, VM_MAP, PAGE_KERNEL_RO);
	if (!frame_ondisk) {
		err = -ENOMEM;
		goto out3;
	}

	/* Decompress: Frame_ondisk -> frame_mem. */
#ifdef CONFIG_NTFS3_LZX_XPRESS
	if (run != &ni->file.run) {
		/* LZX or XPRESS */
		err = decompress_lzx_xpress(
			sbi, frame_ondisk + (vbo_disk & (PAGE_SIZE - 1)),
			ondisk_size, frame_mem, unc_size, frame_size);
	} else
#endif
	{
		/* LZNT - Native NTFS compression. */
		unc_size = decompress_lznt(frame_ondisk, ondisk_size, frame_mem,
					   frame_size);
		if ((ssize_t)unc_size < 0)
			err = unc_size;
		else if (!unc_size || unc_size > frame_size)
			err = -EINVAL;
	}
	if (!err && valid_size < frame_vbo + frame_size) {
		size_t ok = valid_size - frame_vbo;

		memset(frame_mem + ok, 0, frame_size - ok);
	}

	vunmap(frame_ondisk);

out3:
	for (i = 0; i < npages_disk; i++) {
		pg = pages_disk[i];
		if (pg) {
			kunmap(pg);
			unlock_page(pg);
			put_page(pg);
		}
	}
	kfree(pages_disk);

out2:
#ifdef CONFIG_NTFS3_LZX_XPRESS
	if (run != &ni->file.run)
		run_free(run);
#endif
out1:
	vunmap(frame_mem);
out:
	for (i = 0; i < pages_per_frame; i++) {
		pg = pages[i];
		kunmap(pg);
		SetPageUptodate(pg);
	}

	return err;
}

/*
 * ni_write_frame
 *
 * Pages - Array of locked pages.
 */
int ni_write_frame(struct ntfs_inode *ni, struct page **pages,
		   u32 pages_per_frame)
{
	int err;
	struct ntfs_sb_info *sbi = ni->mi.sbi;
	u8 frame_bits = NTFS_LZNT_CUNIT + sbi->cluster_bits;
	u32 frame_size = sbi->cluster_size << NTFS_LZNT_CUNIT;
	u64 frame_vbo = (u64)pages[0]->index << PAGE_SHIFT;
	CLST frame = frame_vbo >> frame_bits;
	char *frame_ondisk = NULL;
	struct page **pages_disk = NULL;
	struct ATTR_LIST_ENTRY *le = NULL;
	char *frame_mem;
	struct ATTRIB *attr;
	struct mft_inode *mi;
	u32 i;
	struct page *pg;
	size_t compr_size, ondisk_size;
	struct lznt *lznt;

	attr = ni_find_attr(ni, NULL, &le, ATTR_DATA, NULL, 0, NULL, &mi);
	if (!attr) {
		err = -ENOENT;
		goto out;
	}

	if (WARN_ON(!is_attr_compressed(attr))) {
		err = -EINVAL;
		goto out;
	}

	if (sbi->cluster_size > NTFS_LZNT_MAX_CLUSTER) {
		err = -EOPNOTSUPP;
		goto out;
	}

	if (!attr->non_res) {
		down_write(&ni->file.run_lock);
		err = attr_make_nonresident(ni, attr, le, mi,
					    le32_to_cpu(attr->res.data_size),
					    &ni->file.run, &attr, pages[0]);
		up_write(&ni->file.run_lock);
		if (err)
			goto out;
	}

	if (attr->nres.c_unit != NTFS_LZNT_CUNIT) {
		err = -EOPNOTSUPP;
		goto out;
	}

	pages_disk = kcalloc(pages_per_frame, sizeof(struct page *), GFP_NOFS);
	if (!pages_disk) {
		err = -ENOMEM;
		goto out;
	}

	for (i = 0; i < pages_per_frame; i++) {
		pg = alloc_page(GFP_KERNEL);
		if (!pg) {
			err = -ENOMEM;
			goto out1;
		}
		pages_disk[i] = pg;
		lock_page(pg);
		kmap(pg);
	}

	/* To simplify compress algorithm do vmap for source and target pages. */
	frame_ondisk = vmap(pages_disk, pages_per_frame, VM_MAP, PAGE_KERNEL);
	if (!frame_ondisk) {
		err = -ENOMEM;
		goto out1;
	}

	for (i = 0; i < pages_per_frame; i++)
		kmap(pages[i]);

	/* Map in-memory frame for read-only. */
	frame_mem = vmap(pages, pages_per_frame, VM_MAP, PAGE_KERNEL_RO);
	if (!frame_mem) {
		err = -ENOMEM;
		goto out2;
	}

	mutex_lock(&sbi->compress.mtx_lznt);
	lznt = NULL;
	if (!sbi->compress.lznt) {
		/*
		 * LZNT implements two levels of compression:
		 * 0 - Standard compression
		 * 1 - Best compression, requires a lot of cpu
		 * use mount option?
		 */
		lznt = get_lznt_ctx(0);
		if (!lznt) {
			mutex_unlock(&sbi->compress.mtx_lznt);
			err = -ENOMEM;
			goto out3;
		}

		sbi->compress.lznt = lznt;
		lznt = NULL;
	}

	/* Compress: frame_mem -> frame_ondisk */
	compr_size = compress_lznt(frame_mem, frame_size, frame_ondisk,
				   frame_size, sbi->compress.lznt);
	mutex_unlock(&sbi->compress.mtx_lznt);
	kfree(lznt);

	if (compr_size + sbi->cluster_size > frame_size) {
		/* Frame is not compressed. */
		compr_size = frame_size;
		ondisk_size = frame_size;
	} else if (compr_size) {
		/* Frame is compressed. */
		ondisk_size = ntfs_up_cluster(sbi, compr_size);
		memset(frame_ondisk + compr_size, 0, ondisk_size - compr_size);
	} else {
		/* Frame is sparsed. */
		ondisk_size = 0;
	}

	down_write(&ni->file.run_lock);
	run_truncate_around(&ni->file.run, le64_to_cpu(attr->nres.svcn));
	err = attr_allocate_frame(ni, frame, compr_size, ni->i_valid);
	up_write(&ni->file.run_lock);
	if (err)
		goto out2;

	if (!ondisk_size)
		goto out2;

	down_read(&ni->file.run_lock);
	err = ntfs_bio_pages(sbi, &ni->file.run,
			     ondisk_size < frame_size ? pages_disk : pages,
			     pages_per_frame, frame_vbo, ondisk_size,
			     REQ_OP_WRITE);
	up_read(&ni->file.run_lock);

out3:
	vunmap(frame_mem);

out2:
	for (i = 0; i < pages_per_frame; i++)
		kunmap(pages[i]);

	vunmap(frame_ondisk);
out1:
	for (i = 0; i < pages_per_frame; i++) {
		pg = pages_disk[i];
		if (pg) {
			kunmap(pg);
			unlock_page(pg);
			put_page(pg);
		}
	}
	kfree(pages_disk);
out:
	return err;
}

/*
 * ni_remove_name - Removes name 'de' from MFT and from directory.
 * 'de2' and 'undo_step' are used to restore MFT/dir, if error occurs.
 */
int ni_remove_name(struct ntfs_inode *dir_ni, struct ntfs_inode *ni,
		   struct NTFS_DE *de, struct NTFS_DE **de2, int *undo_step)
{
	int err;
	struct ntfs_sb_info *sbi = ni->mi.sbi;
	struct ATTR_FILE_NAME *de_name = (struct ATTR_FILE_NAME *)(de + 1);
	struct ATTR_FILE_NAME *fname;
	struct ATTR_LIST_ENTRY *le;
	struct mft_inode *mi;
	u16 de_key_size = le16_to_cpu(de->key_size);
	u8 name_type;

	*undo_step = 0;

	/* Find name in record. */
	mi_get_ref(&dir_ni->mi, &de_name->home);

	fname = ni_fname_name(ni, (struct le_str *)&de_name->name_len,
			      &de_name->home, &mi, &le);
	if (!fname)
		return -ENOENT;

	memcpy(&de_name->dup, &fname->dup, sizeof(struct NTFS_DUP_INFO));
	name_type = paired_name(fname->type);

	/* Mark ntfs as dirty. It will be cleared at umount. */
	ntfs_set_state(sbi, NTFS_DIRTY_DIRTY);

	/* Step 1: Remove name from directory. */
	err = indx_delete_entry(&dir_ni->dir, dir_ni, fname, de_key_size, sbi);
	if (err)
		return err;

	/* Step 2: Remove name from MFT. */
	ni_remove_attr_le(ni, attr_from_name(fname), mi, le);

	*undo_step = 2;

	/* Get paired name. */
	fname = ni_fname_type(ni, name_type, &mi, &le);
	if (fname) {
		u16 de2_key_size = fname_full_size(fname);

		*de2 = Add2Ptr(de, 1024);
		(*de2)->key_size = cpu_to_le16(de2_key_size);

		memcpy(*de2 + 1, fname, de2_key_size);

		/* Step 3: Remove paired name from directory. */
		err = indx_delete_entry(&dir_ni->dir, dir_ni, fname,
					de2_key_size, sbi);
		if (err)
			return err;

		/* Step 4: Remove paired name from MFT. */
		ni_remove_attr_le(ni, attr_from_name(fname), mi, le);

		*undo_step = 4;
	}
	return 0;
}

/*
 * ni_remove_name_undo - Paired function for ni_remove_name.
 *
 * Return: True if ok
 */
bool ni_remove_name_undo(struct ntfs_inode *dir_ni, struct ntfs_inode *ni,
			 struct NTFS_DE *de, struct NTFS_DE *de2, int undo_step)
{
	struct ntfs_sb_info *sbi = ni->mi.sbi;
	struct ATTRIB *attr;
	u16 de_key_size;

	switch (undo_step) {
	case 4:
		de_key_size = le16_to_cpu(de2->key_size);
		if (ni_insert_resident(ni, de_key_size, ATTR_NAME, NULL, 0,
				       &attr, NULL, NULL))
			return false;
		memcpy(Add2Ptr(attr, SIZEOF_RESIDENT), de2 + 1, de_key_size);

		mi_get_ref(&ni->mi, &de2->ref);
		de2->size = cpu_to_le16(ALIGN(de_key_size, 8) +
					sizeof(struct NTFS_DE));
		de2->flags = 0;
		de2->res = 0;

		if (indx_insert_entry(&dir_ni->dir, dir_ni, de2, sbi, NULL, 1))
			return false;
		fallthrough;

	case 2:
		de_key_size = le16_to_cpu(de->key_size);

		if (ni_insert_resident(ni, de_key_size, ATTR_NAME, NULL, 0,
				       &attr, NULL, NULL))
			return false;

		memcpy(Add2Ptr(attr, SIZEOF_RESIDENT), de + 1, de_key_size);
		mi_get_ref(&ni->mi, &de->ref);

		if (indx_insert_entry(&dir_ni->dir, dir_ni, de, sbi, NULL, 1))
			return false;
	}

	return true;
}

/*
 * ni_add_name - Add new name into MFT and into directory.
 */
int ni_add_name(struct ntfs_inode *dir_ni, struct ntfs_inode *ni,
		struct NTFS_DE *de)
{
	int err;
	struct ntfs_sb_info *sbi = ni->mi.sbi;
	struct ATTRIB *attr;
	struct ATTR_LIST_ENTRY *le;
	struct mft_inode *mi;
	struct ATTR_FILE_NAME *fname;
	struct ATTR_FILE_NAME *de_name = (struct ATTR_FILE_NAME *)(de + 1);
	u16 de_key_size = le16_to_cpu(de->key_size);

	if (sbi->options->windows_names &&
	    !valid_windows_name(sbi, (struct le_str *)&de_name->name_len))
		return -EINVAL;

	/* If option "hide_dot_files" then set hidden attribute for dot files. */
	if (ni->mi.sbi->options->hide_dot_files) {
		if (de_name->name_len > 0 &&
		    le16_to_cpu(de_name->name[0]) == '.')
			ni->std_fa |= FILE_ATTRIBUTE_HIDDEN;
		else
			ni->std_fa &= ~FILE_ATTRIBUTE_HIDDEN;
	}

	mi_get_ref(&ni->mi, &de->ref);
	mi_get_ref(&dir_ni->mi, &de_name->home);

	/* Fill duplicate from any ATTR_NAME. */
	fname = ni_fname_name(ni, NULL, NULL, NULL, NULL);
	if (fname)
		memcpy(&de_name->dup, &fname->dup, sizeof(fname->dup));
	de_name->dup.fa = ni->std_fa;

	/* Insert new name into MFT. */
	err = ni_insert_resident(ni, de_key_size, ATTR_NAME, NULL, 0, &attr,
				 &mi, &le);
	if (err)
		return err;

	memcpy(Add2Ptr(attr, SIZEOF_RESIDENT), de_name, de_key_size);

	/* Insert new name into directory. */
	err = indx_insert_entry(&dir_ni->dir, dir_ni, de, sbi, NULL, 0);
	if (err)
		ni_remove_attr_le(ni, attr, mi, le);

	return err;
}

/*
 * ni_rename - Remove one name and insert new name.
 */
int ni_rename(struct ntfs_inode *dir_ni, struct ntfs_inode *new_dir_ni,
	      struct ntfs_inode *ni, struct NTFS_DE *de, struct NTFS_DE *new_de,
	      bool *is_bad)
{
	int err;
	struct NTFS_DE *de2 = NULL;
	int undo = 0;

	/*
	 * There are two possible ways to rename:
	 * 1) Add new name and remove old name.
	 * 2) Remove old name and add new name.
	 *
	 * In most cases (not all!) adding new name into MFT and into directory can
	 * allocate additional cluster(s).
	 * Second way may result to bad inode if we can't add new name
	 * and then can't restore (add) old name.
	 */

	/*
	 * Way 1 - Add new + remove old.
	 */
	err = ni_add_name(new_dir_ni, ni, new_de);
	if (!err) {
		err = ni_remove_name(dir_ni, ni, de, &de2, &undo);
		if (err && ni_remove_name(new_dir_ni, ni, new_de, &de2, &undo))
			*is_bad = true;
	}

	/*
	 * Way 2 - Remove old + add new.
	 */
	/*
	 *	err = ni_remove_name(dir_ni, ni, de, &de2, &undo);
	 *	if (!err) {
	 *		err = ni_add_name(new_dir_ni, ni, new_de);
	 *		if (err && !ni_remove_name_undo(dir_ni, ni, de, de2, undo))
	 *			*is_bad = true;
	 *	}
	 */

	return err;
}

/*
 * ni_is_dirty - Return: True if 'ni' requires ni_write_inode.
 */
bool ni_is_dirty(struct inode *inode)
{
	struct ntfs_inode *ni = ntfs_i(inode);
	struct rb_node *node;

	if (ni->mi.dirty || ni->attr_list.dirty ||
	    (ni->ni_flags & NI_FLAG_UPDATE_PARENT))
		return true;

	for (node = rb_first(&ni->mi_tree); node; node = rb_next(node)) {
		if (rb_entry(node, struct mft_inode, node)->dirty)
			return true;
	}

	return false;
}

/*
 * ni_update_parent
 *
 * Update duplicate info of ATTR_FILE_NAME in MFT and in parent directories.
 */
static bool ni_update_parent(struct ntfs_inode *ni, struct NTFS_DUP_INFO *dup,
			     int sync)
{
	struct ATTRIB *attr;
	struct mft_inode *mi;
	struct ATTR_LIST_ENTRY *le = NULL;
	struct ntfs_sb_info *sbi = ni->mi.sbi;
	struct super_block *sb = sbi->sb;
	bool re_dirty = false;

	if (ni->mi.mrec->flags & RECORD_FLAG_DIR) {
		dup->fa |= FILE_ATTRIBUTE_DIRECTORY;
		attr = NULL;
		dup->alloc_size = 0;
		dup->data_size = 0;
	} else {
		dup->fa &= ~FILE_ATTRIBUTE_DIRECTORY;

		attr = ni_find_attr(ni, NULL, &le, ATTR_DATA, NULL, 0, NULL,
				    &mi);
		if (!attr) {
			dup->alloc_size = dup->data_size = 0;
		} else if (!attr->non_res) {
			u32 data_size = le32_to_cpu(attr->res.data_size);

			dup->alloc_size = cpu_to_le64(ALIGN(data_size, 8));
			dup->data_size = cpu_to_le64(data_size);
		} else {
			u64 new_valid = ni->i_valid;
			u64 data_size = le64_to_cpu(attr->nres.data_size);
			__le64 valid_le;

			dup->alloc_size = is_attr_ext(attr) ?
						  attr->nres.total_size :
						  attr->nres.alloc_size;
			dup->data_size = attr->nres.data_size;

			if (new_valid > data_size)
				new_valid = data_size;

			valid_le = cpu_to_le64(new_valid);
			if (valid_le != attr->nres.valid_size) {
				attr->nres.valid_size = valid_le;
				mi->dirty = true;
			}
		}
	}

	/* TODO: Fill reparse info. */
	dup->reparse = 0;
	dup->ea_size = 0;

	if (ni->ni_flags & NI_FLAG_EA) {
		attr = ni_find_attr(ni, attr, &le, ATTR_EA_INFO, NULL, 0, NULL,
				    NULL);
		if (attr) {
			const struct EA_INFO *info;

			info = resident_data_ex(attr, sizeof(struct EA_INFO));
			/* If ATTR_EA_INFO exists 'info' can't be NULL. */
			if (info)
				dup->ea_size = info->size_pack;
		}
	}

	attr = NULL;
	le = NULL;

	while ((attr = ni_find_attr(ni, attr, &le, ATTR_NAME, NULL, 0, NULL,
				    &mi))) {
		struct inode *dir;
		struct ATTR_FILE_NAME *fname;

		fname = resident_data_ex(attr, SIZEOF_ATTRIBUTE_FILENAME);
		if (!fname || !memcmp(&fname->dup, dup, sizeof(fname->dup)))
			continue;

		/* Check simple case when parent inode equals current inode. */
		if (ino_get(&fname->home) == ni->vfs_inode.i_ino) {
			ntfs_set_state(sbi, NTFS_DIRTY_ERROR);
			continue;
		}

		/* ntfs_iget5 may sleep. */
		dir = ntfs_iget5(sb, &fname->home, NULL);
		if (IS_ERR(dir)) {
			ntfs_inode_warn(
				&ni->vfs_inode,
				"failed to open parent directory r=%lx to update",
				(long)ino_get(&fname->home));
			continue;
		}

		if (!is_bad_inode(dir)) {
			struct ntfs_inode *dir_ni = ntfs_i(dir);

			if (!ni_trylock(dir_ni)) {
				re_dirty = true;
			} else {
				indx_update_dup(dir_ni, sbi, fname, dup, sync);
				ni_unlock(dir_ni);
				memcpy(&fname->dup, dup, sizeof(fname->dup));
				mi->dirty = true;
			}
		}
		iput(dir);
	}

	return re_dirty;
}

/*
 * ni_write_inode - Write MFT base record and all subrecords to disk.
 */
int ni_write_inode(struct inode *inode, int sync, const char *hint)
{
	int err = 0, err2;
	struct ntfs_inode *ni = ntfs_i(inode);
	struct super_block *sb = inode->i_sb;
	struct ntfs_sb_info *sbi = sb->s_fs_info;
	bool re_dirty = false;
	struct ATTR_STD_INFO *std;
	struct rb_node *node, *next;
	struct NTFS_DUP_INFO dup;

	if (is_bad_inode(inode) || sb_rdonly(sb))
		return 0;

	if (unlikely(ntfs3_forced_shutdown(sb)))
		return -EIO;

	if (!ni_trylock(ni)) {
		/* 'ni' is under modification, skip for now. */
		mark_inode_dirty_sync(inode);
		return 0;
	}

	if (!ni->mi.mrec)
		goto out;

	if (is_rec_inuse(ni->mi.mrec) &&
	    !(sbi->flags & NTFS_FLAGS_LOG_REPLAYING) && inode->i_nlink) {
		bool modified = false;
		struct timespec64 ts;

		/* Update times in standard attribute. */
		std = ni_std(ni);
		if (!std) {
			err = -EINVAL;
			goto out;
		}

		/* Update the access times if they have changed. */
		ts = inode_get_mtime(inode);
		dup.m_time = kernel2nt(&ts);
		if (std->m_time != dup.m_time) {
			std->m_time = dup.m_time;
			modified = true;
		}

		ts = inode_get_ctime(inode);
		dup.c_time = kernel2nt(&ts);
		if (std->c_time != dup.c_time) {
			std->c_time = dup.c_time;
			modified = true;
		}

		ts = inode_get_atime(inode);
		dup.a_time = kernel2nt(&ts);
		if (std->a_time != dup.a_time) {
			std->a_time = dup.a_time;
			modified = true;
		}

		dup.fa = ni->std_fa;
		if (std->fa != dup.fa) {
			std->fa = dup.fa;
			modified = true;
		}

		/* std attribute is always in primary MFT record. */
		if (modified)
			ni->mi.dirty = true;

		if (!ntfs_is_meta_file(sbi, inode->i_ino) &&
		    (modified || (ni->ni_flags & NI_FLAG_UPDATE_PARENT))
		    /* Avoid __wait_on_freeing_inode(inode). */
		    && (sb->s_flags & SB_ACTIVE)) {
			dup.cr_time = std->cr_time;
			/* Not critical if this function fail. */
			re_dirty = ni_update_parent(ni, &dup, sync);

			if (re_dirty)
				ni->ni_flags |= NI_FLAG_UPDATE_PARENT;
			else
				ni->ni_flags &= ~NI_FLAG_UPDATE_PARENT;
		}

		/* Update attribute list. */
		if (ni->attr_list.size && ni->attr_list.dirty) {
			if (inode->i_ino != MFT_REC_MFT || sync) {
				err = ni_try_remove_attr_list(ni);
				if (err)
					goto out;
			}

			err = al_update(ni, sync);
			if (err)
				goto out;
		}
	}

	for (node = rb_first(&ni->mi_tree); node; node = next) {
		struct mft_inode *mi = rb_entry(node, struct mft_inode, node);
		bool is_empty;

		next = rb_next(node);

		if (!mi->dirty)
			continue;

		is_empty = !mi_enum_attr(mi, NULL);

		if (is_empty)
			clear_rec_inuse(mi->mrec);

		err2 = mi_write(mi, sync);
		if (!err && err2)
			err = err2;

		if (is_empty) {
			ntfs_mark_rec_free(sbi, mi->rno, false);
			rb_erase(node, &ni->mi_tree);
			mi_put(mi);
		}
	}

	if (ni->mi.dirty) {
		err2 = mi_write(&ni->mi, sync);
		if (!err && err2)
			err = err2;
	}
out:
	ni_unlock(ni);

	if (err) {
		ntfs_inode_err(inode, "%s failed, %d.", hint, err);
		ntfs_set_state(sbi, NTFS_DIRTY_ERROR);
		return err;
	}

	if (re_dirty)
		mark_inode_dirty_sync(inode);

	return 0;
}

/*
 * ni_set_compress
 *
 * Helper for 'ntfs_fileattr_set'.
 * Changes compression for empty files and directories only.
 */
int ni_set_compress(struct inode *inode, bool compr)
{
	int err;
	struct ntfs_inode *ni = ntfs_i(inode);
	struct ATTR_STD_INFO *std;
	const char *bad_inode;

	if (is_compressed(ni) == !!compr)
		return 0;

	if (is_sparsed(ni)) {
		/* sparse and compress not compatible. */
		return -EOPNOTSUPP;
	}

	if (!S_ISREG(inode->i_mode) && !S_ISDIR(inode->i_mode)) {
		/*Skip other inodes. (symlink,fifo,...) */
		return -EOPNOTSUPP;
	}

	bad_inode = NULL;

	ni_lock(ni);

	std = ni_std(ni);
	if (!std) {
		bad_inode = "no std";
		goto out;
	}

	if (S_ISREG(inode->i_mode)) {
		err = attr_set_compress(ni, compr);
		if (err) {
			if (err == -ENOENT) {
				/* Fix on the fly? */
				/* Each file must contain data attribute. */
				bad_inode = "no data attribute";
			}
			goto out;
		}
	}

	ni->std_fa = std->fa;
	if (compr)
		std->fa |= FILE_ATTRIBUTE_COMPRESSED;
	else
		std->fa &= ~FILE_ATTRIBUTE_COMPRESSED;

	if (ni->std_fa != std->fa) {
		ni->std_fa = std->fa;
		ni->mi.dirty = true;
	}
	/* update duplicate information and directory entries in ni_write_inode.*/
	ni->ni_flags |= NI_FLAG_UPDATE_PARENT;
	err = 0;

out:
	ni_unlock(ni);
	if (bad_inode) {
		ntfs_bad_inode(inode, bad_inode);
		err = -EINVAL;
	}

	return err;
}<|MERGE_RESOLUTION|>--- conflicted
+++ resolved
@@ -1902,15 +1902,6 @@
 
 /*
  * fiemap_fill_next_extent_k - a copy of fiemap_fill_next_extent
-<<<<<<< HEAD
- * but it accepts kernel address for fi_extents_start
- */
-static int fiemap_fill_next_extent_k(struct fiemap_extent_info *fieinfo,
-				     u64 logical, u64 phys, u64 len, u32 flags)
-{
-	struct fiemap_extent extent;
-	struct fiemap_extent __user *dest = fieinfo->fi_extents_start;
-=======
  * but it uses 'fe_k' instead of fieinfo->fi_extents_start
  */
 static int fiemap_fill_next_extent_k(struct fiemap_extent_info *fieinfo,
@@ -1918,7 +1909,6 @@
 				     u64 phys, u64 len, u32 flags)
 {
 	struct fiemap_extent extent;
->>>>>>> adc21867
 
 	/* only count the extents */
 	if (fieinfo->fi_extents_max == 0) {
@@ -1942,12 +1932,7 @@
 	extent.fe_length = len;
 	extent.fe_flags = flags;
 
-<<<<<<< HEAD
-	dest += fieinfo->fi_extents_mapped;
-	memcpy(dest, &extent, sizeof(extent));
-=======
 	memcpy(fe_k + fieinfo->fi_extents_mapped, &extent, sizeof(extent));
->>>>>>> adc21867
 
 	fieinfo->fi_extents_mapped++;
 	if (fieinfo->fi_extents_mapped == fieinfo->fi_extents_max)
@@ -1965,10 +1950,6 @@
 	      __u64 vbo, __u64 len)
 {
 	int err = 0;
-<<<<<<< HEAD
-	struct fiemap_extent __user *fe_u = fieinfo->fi_extents_start;
-=======
->>>>>>> adc21867
 	struct fiemap_extent *fe_k = NULL;
 	struct ntfs_sb_info *sbi = ni->mi.sbi;
 	u8 cluster_bits = sbi->cluster_bits;
@@ -2027,10 +2008,6 @@
 		err = -ENOMEM;
 		goto out;
 	}
-<<<<<<< HEAD
-	fieinfo->fi_extents_start = fe_k;
-=======
->>>>>>> adc21867
 
 	end = vbo + len;
 	alloc_size = le64_to_cpu(attr->nres.alloc_size);
@@ -2120,13 +2097,8 @@
 			if (vbo + dlen >= end)
 				flags |= FIEMAP_EXTENT_LAST;
 
-<<<<<<< HEAD
-			err = fiemap_fill_next_extent_k(fieinfo, vbo, lbo, dlen,
-							flags);
-=======
 			err = fiemap_fill_next_extent_k(fieinfo, fe_k, vbo, lbo,
 							dlen, flags);
->>>>>>> adc21867
 
 			if (err < 0)
 				break;
@@ -2147,11 +2119,7 @@
 		if (vbo + bytes >= end)
 			flags |= FIEMAP_EXTENT_LAST;
 
-<<<<<<< HEAD
-		err = fiemap_fill_next_extent_k(fieinfo, vbo, lbo, bytes,
-=======
 		err = fiemap_fill_next_extent_k(fieinfo, fe_k, vbo, lbo, bytes,
->>>>>>> adc21867
 						flags);
 		if (err < 0)
 			break;
@@ -2168,22 +2136,13 @@
 	/*
 	 * Copy to user memory out of lock
 	 */
-<<<<<<< HEAD
-	if (copy_to_user(fe_u, fe_k,
-=======
 	if (copy_to_user(fieinfo->fi_extents_start, fe_k,
->>>>>>> adc21867
 			 fieinfo->fi_extents_max *
 				 sizeof(struct fiemap_extent))) {
 		err = -EFAULT;
 	}
 
 out:
-<<<<<<< HEAD
-	/* Restore original pointer. */
-	fieinfo->fi_extents_start = fe_u;
-=======
->>>>>>> adc21867
 	kfree(fe_k);
 	return err;
 }
