--- conflicted
+++ resolved
@@ -930,11 +930,7 @@
 		ni_unlock(ni);
 
 		if (!err) {
-<<<<<<< HEAD
-			*pagep = &folio->page;
-=======
 			*foliop = folio;
->>>>>>> adc21867
 			goto out;
 		}
 		folio_unlock(folio);
@@ -957,7 +953,6 @@
 int ntfs_write_end(struct file *file, struct address_space *mapping, loff_t pos,
 		   u32 len, u32 copied, struct folio *folio, void *fsdata)
 {
-	struct folio *folio = page_folio(page);
 	struct inode *inode = mapping->host;
 	struct ntfs_inode *ni = ntfs_i(inode);
 	u64 valid = ni->i_valid;
@@ -1682,14 +1677,10 @@
 	attr = ni_find_attr(ni, NULL, NULL, ATTR_EA, NULL, 0, NULL, NULL);
 	if (attr && attr->non_res) {
 		/* Delete ATTR_EA, if non-resident. */
-<<<<<<< HEAD
-		attr_set_size(ni, ATTR_EA, NULL, 0, NULL, 0, NULL, false, NULL);
-=======
 		struct runs_tree run;
 		run_init(&run);
 		attr_set_size(ni, ATTR_EA, NULL, 0, &run, 0, NULL, false, NULL);
 		run_close(&run);
->>>>>>> adc21867
 	}
 
 	if (rp_inserted)
