/* SPDX-License-Identifier: GPL-2.0-or-later */
/* Internal procfs definitions
 *
 * Copyright (C) 2004 Red Hat, Inc. All Rights Reserved.
 * Written by David Howells (dhowells@redhat.com)
 */

#include <linux/proc_fs.h>
#include <linux/proc_ns.h>
#include <linux/refcount.h>
#include <linux/spinlock.h>
#include <linux/atomic.h>
#include <linux/binfmts.h>
#include <linux/sched/coredump.h>
#include <linux/sched/task.h>
#include <linux/mm.h>

struct ctl_table_header;
struct mempolicy;

/*
 * This is not completely implemented yet. The idea is to
 * create an in-memory tree (like the actual /proc filesystem
 * tree) of these proc_dir_entries, so that we can dynamically
 * add new files to /proc.
 *
 * parent/subdir are used for the directory structure (every /proc file has a
 * parent, but "subdir" is empty for all non-directory entries).
 * subdir_node is used to build the rb tree "subdir" of the parent.
 */
struct proc_dir_entry {
	/*
	 * number of callers into module in progress;
	 * negative -> it's going away RSN
	 */
	atomic_t in_use;
	refcount_t refcnt;
	struct list_head pde_openers;	/* who did ->open, but not ->release */
	/* protects ->pde_openers and all struct pde_opener instances */
	spinlock_t pde_unload_lock;
	struct completion *pde_unload_completion;
	const struct inode_operations *proc_iops;
	union {
		const struct proc_ops *proc_ops;
		const struct file_operations *proc_dir_ops;
	};
	const struct dentry_operations *proc_dops;
	union {
		const struct seq_operations *seq_ops;
		int (*single_show)(struct seq_file *, void *);
	};
	proc_write_t write;
	void *data;
	unsigned int state_size;
	unsigned int low_ino;
	nlink_t nlink;
	kuid_t uid;
	kgid_t gid;
	loff_t size;
	struct proc_dir_entry *parent;
	struct rb_root subdir;
	struct rb_node subdir_node;
	char *name;
	umode_t mode;
	u8 flags;
	u8 namelen;
	char inline_name[];
} __randomize_layout;

#define SIZEOF_PDE	(				\
	sizeof(struct proc_dir_entry) < 128 ? 128 :	\
	sizeof(struct proc_dir_entry) < 192 ? 192 :	\
	sizeof(struct proc_dir_entry) < 256 ? 256 :	\
	sizeof(struct proc_dir_entry) < 512 ? 512 :	\
	0)
#define SIZEOF_PDE_INLINE_NAME (SIZEOF_PDE - sizeof(struct proc_dir_entry))

static inline bool pde_is_permanent(const struct proc_dir_entry *pde)
{
	return pde->flags & PROC_ENTRY_PERMANENT;
}

static inline void pde_make_permanent(struct proc_dir_entry *pde)
{
	pde->flags |= PROC_ENTRY_PERMANENT;
}

extern struct kmem_cache *proc_dir_entry_cache;
void pde_free(struct proc_dir_entry *pde);

union proc_op {
	int (*proc_get_link)(struct dentry *, struct path *);
	int (*proc_show)(struct seq_file *m,
		struct pid_namespace *ns, struct pid *pid,
		struct task_struct *task);
	int lsmid;
};

struct proc_inode {
	struct pid *pid;
	unsigned int fd;
	union proc_op op;
	struct proc_dir_entry *pde;
	struct ctl_table_header *sysctl;
	struct ctl_table *sysctl_entry;
	struct hlist_node sibling_inodes;
	const struct proc_ns_operations *ns_ops;
	struct inode vfs_inode;
} __randomize_layout;

/*
 * General functions
 */
static inline struct proc_inode *PROC_I(const struct inode *inode)
{
	return container_of(inode, struct proc_inode, vfs_inode);
}

static inline struct proc_dir_entry *PDE(const struct inode *inode)
{
	return PROC_I(inode)->pde;
}

static inline struct pid *proc_pid(const struct inode *inode)
{
	return PROC_I(inode)->pid;
}

static inline struct task_struct *get_proc_task(const struct inode *inode)
{
	return get_pid_task(proc_pid(inode), PIDTYPE_PID);
}

void task_dump_owner(struct task_struct *task, umode_t mode,
		     kuid_t *ruid, kgid_t *rgid);

unsigned name_to_int(const struct qstr *qstr);
/*
 * Offset of the first process in the /proc root directory..
 */
#define FIRST_PROCESS_ENTRY 256

/* Worst case buffer size needed for holding an integer. */
#define PROC_NUMBUF 13

/**
 * folio_precise_page_mapcount() - Number of mappings of this folio page.
 * @folio: The folio.
 * @page: The page.
 *
 * The number of present user page table entries that reference this page
 * as tracked via the RMAP: either referenced directly (PTE) or as part of
 * a larger area that covers this page (e.g., PMD).
 *
 * Use this function only for the calculation of existing statistics
 * (USS, PSS, mapcount_max) and for debugging purposes (/proc/kpagecount).
 *
 * Do not add new users.
 *
 * Returns: The number of mappings of this folio page. 0 for
 * folios that are not mapped to user space or are not tracked via the RMAP
 * (e.g., shared zeropage).
 */
static inline int folio_precise_page_mapcount(struct folio *folio,
		struct page *page)
{
	int mapcount = atomic_read(&page->_mapcount) + 1;

<<<<<<< HEAD
	/* Handle page_has_type() pages */
	if (mapcount < PAGE_MAPCOUNT_RESERVE + 1)
=======
	if (page_mapcount_is_type(mapcount))
>>>>>>> adc21867
		mapcount = 0;
	if (folio_test_large(folio))
		mapcount += folio_entire_mapcount(folio);

	return mapcount;
}

/*
 * array.c
 */
extern const struct file_operations proc_tid_children_operations;

extern void proc_task_name(struct seq_file *m, struct task_struct *p,
			   bool escape);
extern int proc_tid_stat(struct seq_file *, struct pid_namespace *,
			 struct pid *, struct task_struct *);
extern int proc_tgid_stat(struct seq_file *, struct pid_namespace *,
			  struct pid *, struct task_struct *);
extern int proc_pid_status(struct seq_file *, struct pid_namespace *,
			   struct pid *, struct task_struct *);
extern int proc_pid_statm(struct seq_file *, struct pid_namespace *,
			  struct pid *, struct task_struct *);

/*
 * base.c
 */
extern const struct dentry_operations pid_dentry_operations;
extern int pid_getattr(struct mnt_idmap *, const struct path *,
		       struct kstat *, u32, unsigned int);
extern int proc_setattr(struct mnt_idmap *, struct dentry *,
			struct iattr *);
extern void proc_pid_evict_inode(struct proc_inode *);
extern struct inode *proc_pid_make_inode(struct super_block *, struct task_struct *, umode_t);
extern void pid_update_inode(struct task_struct *, struct inode *);
extern int pid_delete_dentry(const struct dentry *);
extern int proc_pid_readdir(struct file *, struct dir_context *);
struct dentry *proc_pid_lookup(struct dentry *, unsigned int);
extern loff_t mem_lseek(struct file *, loff_t, int);

/* Lookups */
typedef struct dentry *instantiate_t(struct dentry *,
				     struct task_struct *, const void *);
bool proc_fill_cache(struct file *, struct dir_context *, const char *, unsigned int,
			   instantiate_t, struct task_struct *, const void *);

/*
 * generic.c
 */
struct proc_dir_entry *proc_create_reg(const char *name, umode_t mode,
		struct proc_dir_entry **parent, void *data);
struct proc_dir_entry *proc_register(struct proc_dir_entry *dir,
		struct proc_dir_entry *dp);
extern struct dentry *proc_lookup(struct inode *, struct dentry *, unsigned int);
struct dentry *proc_lookup_de(struct inode *, struct dentry *, struct proc_dir_entry *);
extern int proc_readdir(struct file *, struct dir_context *);
int proc_readdir_de(struct file *, struct dir_context *, struct proc_dir_entry *);

static inline void pde_get(struct proc_dir_entry *pde)
{
	refcount_inc(&pde->refcnt);
}
extern void pde_put(struct proc_dir_entry *);

static inline bool is_empty_pde(const struct proc_dir_entry *pde)
{
	return S_ISDIR(pde->mode) && !pde->proc_iops;
}
extern ssize_t proc_simple_write(struct file *, const char __user *, size_t, loff_t *);

/*
 * inode.c
 */
struct pde_opener {
	struct list_head lh;
	struct file *file;
	bool closing;
	struct completion *c;
} __randomize_layout;
extern const struct inode_operations proc_link_inode_operations;
extern const struct inode_operations proc_pid_link_inode_operations;
extern const struct super_operations proc_sops;

void proc_init_kmemcache(void);
void proc_invalidate_siblings_dcache(struct hlist_head *inodes, spinlock_t *lock);
void set_proc_pid_nlink(void);
extern struct inode *proc_get_inode(struct super_block *, struct proc_dir_entry *);
extern void proc_entry_rundown(struct proc_dir_entry *);

/*
 * proc_namespaces.c
 */
extern const struct inode_operations proc_ns_dir_inode_operations;
extern const struct file_operations proc_ns_dir_operations;

/*
 * proc_net.c
 */
extern const struct file_operations proc_net_operations;
extern const struct inode_operations proc_net_inode_operations;

#ifdef CONFIG_NET
extern int proc_net_init(void);
#else
static inline int proc_net_init(void) { return 0; }
#endif

/*
 * proc_self.c
 */
extern int proc_setup_self(struct super_block *);

/*
 * proc_thread_self.c
 */
extern int proc_setup_thread_self(struct super_block *);
extern void proc_thread_self_init(void);

/*
 * proc_sysctl.c
 */
#ifdef CONFIG_PROC_SYSCTL
extern int proc_sys_init(void);
extern void proc_sys_evict_inode(struct inode *inode,
				 struct ctl_table_header *head);
#else
static inline void proc_sys_init(void) { }
static inline void proc_sys_evict_inode(struct  inode *inode,
					struct ctl_table_header *head) { }
#endif

/*
 * proc_tty.c
 */
#ifdef CONFIG_TTY
extern void proc_tty_init(void);
#else
static inline void proc_tty_init(void) {}
#endif

/*
 * root.c
 */
extern struct proc_dir_entry proc_root;

extern void proc_self_init(void);

/*
 * task_[no]mmu.c
 */
struct mem_size_stats;
struct proc_maps_private {
	struct inode *inode;
	struct task_struct *task;
	struct mm_struct *mm;
	struct vma_iterator iter;
#ifdef CONFIG_NUMA
	struct mempolicy *task_mempolicy;
#endif
} __randomize_layout;

struct mm_struct *proc_mem_open(struct inode *inode, unsigned int mode);

extern const struct file_operations proc_pid_maps_operations;
extern const struct file_operations proc_pid_numa_maps_operations;
extern const struct file_operations proc_pid_smaps_operations;
extern const struct file_operations proc_pid_smaps_rollup_operations;
extern const struct file_operations proc_clear_refs_operations;
extern const struct file_operations proc_pagemap_operations;

extern unsigned long task_vsize(struct mm_struct *);
extern unsigned long task_statm(struct mm_struct *,
				unsigned long *, unsigned long *,
				unsigned long *, unsigned long *);
extern void task_mem(struct seq_file *, struct mm_struct *);

extern const struct dentry_operations proc_net_dentry_ops;
static inline void pde_force_lookup(struct proc_dir_entry *pde)
{
	/* /proc/net/ entries can be changed under us by setns(CLONE_NEWNET) */
	pde->proc_dops = &proc_net_dentry_ops;
}

/*
 * Add a new procfs dentry that can't serve as a mountpoint. That should
 * encompass anything that is ephemeral and can just disappear while the
 * process is still around.
 */
static inline struct dentry *proc_splice_unmountable(struct inode *inode,
		struct dentry *dentry, const struct dentry_operations *d_ops)
{
	d_set_d_op(dentry, d_ops);
	dont_mount(dentry);
	return d_splice_alias(inode, dentry);
}<|MERGE_RESOLUTION|>--- conflicted
+++ resolved
@@ -166,12 +166,7 @@
 {
 	int mapcount = atomic_read(&page->_mapcount) + 1;
 
-<<<<<<< HEAD
-	/* Handle page_has_type() pages */
-	if (mapcount < PAGE_MAPCOUNT_RESERVE + 1)
-=======
 	if (page_mapcount_is_type(mapcount))
->>>>>>> adc21867
 		mapcount = 0;
 	if (folio_test_large(folio))
 		mapcount += folio_entire_mapcount(folio);
