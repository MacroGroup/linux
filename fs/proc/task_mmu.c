--- conflicted
+++ resolved
@@ -543,24 +543,6 @@
 		}
 	}
 
-<<<<<<< HEAD
-	if (karg.build_id_size) {
-		__u32 build_id_sz;
-
-		err = build_id_parse(vma, build_id_buf, &build_id_sz);
-		if (err) {
-			karg.build_id_size = 0;
-		} else {
-			if (karg.build_id_size < build_id_sz) {
-				err = -ENAMETOOLONG;
-				goto out;
-			}
-			karg.build_id_size = build_id_sz;
-		}
-	}
-
-=======
->>>>>>> adc21867
 	if (karg.vma_name_size) {
 		size_t name_buf_sz = min_t(size_t, PATH_MAX, karg.vma_name_size);
 		const struct path *path;
@@ -752,19 +734,11 @@
 	 * refcount == 1 for present entries guarantees that the folio is mapped
 	 * exactly once. For large folios this implies that exactly one
 	 * PTE/PMD/... maps (a part of) this folio.
-<<<<<<< HEAD
 	 *
 	 * Treat all non-present entries (where relying on the mapcount and
 	 * refcount doesn't make sense) as "maybe shared, but not sure how
 	 * often". We treat device private entries as being fake-present.
 	 *
-=======
-	 *
-	 * Treat all non-present entries (where relying on the mapcount and
-	 * refcount doesn't make sense) as "maybe shared, but not sure how
-	 * often". We treat device private entries as being fake-present.
-	 *
->>>>>>> adc21867
 	 * Note that it would not be safe to read the mapcount especially for
 	 * pages referenced by migration entries, even with the PTL held.
 	 */
@@ -1011,7 +985,6 @@
 		[ilog2(VM_DROPPABLE)] = "dp",
 #endif
 #ifdef CONFIG_64BIT
-		[ilog2(VM_DROPPABLE)] = "dp",
 		[ilog2(VM_SEALED)] = "sl",
 #endif
 	};
