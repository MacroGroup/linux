--- conflicted
+++ resolved
@@ -146,11 +146,6 @@
 #endif /* CONFIG_CIFS_NFSD_EXPORT */
 
 /* when changing internal version - update following two lines at same time */
-<<<<<<< HEAD
-#define SMB3_PRODUCT_BUILD 50
-#define CIFS_VERSION   "2.50"
-=======
 #define SMB3_PRODUCT_BUILD 51
 #define CIFS_VERSION   "2.51"
->>>>>>> adc21867
 #endif				/* _CIFSFS_H */