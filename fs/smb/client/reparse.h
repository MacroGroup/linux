/* SPDX-License-Identifier: GPL-2.0-only */
/*
 * Copyright (c) 2024 Paulo Alcantara <pc@manguebit.com>
 */

#ifndef _CIFS_REPARSE_H
#define _CIFS_REPARSE_H

#include <linux/fs.h>
#include <linux/stat.h>
#include <linux/uidgid.h>
#include "fs_context.h"
#include "cifsglob.h"

/*
 * Used only by cifs.ko to ignore reparse points from files when client or
 * server doesn't support FSCTL_GET_REPARSE_POINT.
 */
#define IO_REPARSE_TAG_INTERNAL ((__u32)~0U)
<<<<<<< HEAD

static inline dev_t reparse_nfs_mkdev(struct reparse_posix_data *buf)
{
	u64 v = le64_to_cpu(*(__le64 *)buf->DataBuffer);

	return MKDEV(v >> 32, v & 0xffffffff);
}
=======
>>>>>>> adc21867

static inline dev_t reparse_mkdev(void *ptr)
{
	u64 v = le64_to_cpu(*(__le64 *)ptr);

	return MKDEV(v & 0xffffffff, v >> 32);
}

static inline kuid_t wsl_make_kuid(struct cifs_sb_info *cifs_sb,
				   void *ptr)
{
	u32 uid = le32_to_cpu(*(__le32 *)ptr);

	if (cifs_sb->mnt_cifs_flags & CIFS_MOUNT_OVERR_UID)
		return cifs_sb->ctx->linux_uid;
	return make_kuid(current_user_ns(), uid);
}

static inline kgid_t wsl_make_kgid(struct cifs_sb_info *cifs_sb,
				   void *ptr)
{
	u32 gid = le32_to_cpu(*(__le32 *)ptr);

	if (cifs_sb->mnt_cifs_flags & CIFS_MOUNT_OVERR_GID)
		return cifs_sb->ctx->linux_gid;
	return make_kgid(current_user_ns(), gid);
}

static inline u64 reparse_mode_nfs_type(mode_t mode)
{
	switch (mode & S_IFMT) {
	case S_IFBLK: return NFS_SPECFILE_BLK;
	case S_IFCHR: return NFS_SPECFILE_CHR;
	case S_IFIFO: return NFS_SPECFILE_FIFO;
	case S_IFSOCK: return NFS_SPECFILE_SOCK;
	}
	return 0;
}

static inline u32 reparse_mode_wsl_tag(mode_t mode)
{
	switch (mode & S_IFMT) {
	case S_IFBLK: return IO_REPARSE_TAG_LX_BLK;
	case S_IFCHR: return IO_REPARSE_TAG_LX_CHR;
	case S_IFIFO: return IO_REPARSE_TAG_LX_FIFO;
	case S_IFSOCK: return IO_REPARSE_TAG_AF_UNIX;
	}
	return 0;
}

/*
 * Match a reparse point inode if reparse tag and ctime haven't changed.
 *
 * Windows Server updates ctime of reparse points when their data have changed.
 * The server doesn't allow changing reparse tags from existing reparse points,
 * though it's worth checking.
 */
static inline bool reparse_inode_match(struct inode *inode,
				       struct cifs_fattr *fattr)
{
	struct cifsInodeInfo *cinode = CIFS_I(inode);
	struct timespec64 ctime = inode_get_ctime(inode);

	/*
	 * Do not match reparse tags when client or server doesn't support
	 * FSCTL_GET_REPARSE_POINT.  @fattr->cf_cifstag should contain correct
	 * reparse tag from query dir response but the client won't be able to
	 * read the reparse point data anyway.  This spares us a revalidation.
	 */
	if (cinode->reparse_tag != IO_REPARSE_TAG_INTERNAL &&
	    cinode->reparse_tag != fattr->cf_cifstag)
		return false;
	return (cinode->cifsAttrs & ATTR_REPARSE) &&
		timespec64_equal(&ctime, &fattr->cf_ctime);
}

static inline bool cifs_open_data_reparse(struct cifs_open_info_data *data)
{
	struct smb2_file_all_info *fi = &data->fi;
	u32 attrs = le32_to_cpu(fi->Attributes);
	bool ret;

	ret = data->reparse_point || (attrs & ATTR_REPARSE);
	if (ret)
		attrs |= ATTR_REPARSE;
	fi->Attributes = cpu_to_le32(attrs);
	return ret;
}

bool cifs_reparse_point_to_fattr(struct cifs_sb_info *cifs_sb,
				 struct cifs_fattr *fattr,
				 struct cifs_open_info_data *data);
int smb2_create_reparse_symlink(const unsigned int xid, struct inode *inode,
				struct dentry *dentry, struct cifs_tcon *tcon,
				const char *full_path, const char *symname);
int smb2_mknod_reparse(unsigned int xid, struct inode *inode,
		       struct dentry *dentry, struct cifs_tcon *tcon,
		       const char *full_path, umode_t mode, dev_t dev);
int smb2_parse_reparse_point(struct cifs_sb_info *cifs_sb, struct kvec *rsp_iov,
			     struct cifs_open_info_data *data);

#endif /* _CIFS_REPARSE_H */<|MERGE_RESOLUTION|>--- conflicted
+++ resolved
@@ -17,16 +17,6 @@
  * server doesn't support FSCTL_GET_REPARSE_POINT.
  */
 #define IO_REPARSE_TAG_INTERNAL ((__u32)~0U)
-<<<<<<< HEAD
-
-static inline dev_t reparse_nfs_mkdev(struct reparse_posix_data *buf)
-{
-	u64 v = le64_to_cpu(*(__le64 *)buf->DataBuffer);
-
-	return MKDEV(v >> 32, v & 0xffffffff);
-}
-=======
->>>>>>> adc21867
 
 static inline dev_t reparse_mkdev(void *ptr)
 {
