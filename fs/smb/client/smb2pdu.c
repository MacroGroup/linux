--- conflicted
+++ resolved
@@ -4550,11 +4550,7 @@
 
 	cifs_dbg(FYI, "%s: mid=%llu state=%d result=%d bytes=%zu/%zu\n",
 		 __func__, mid->mid, mid->mid_state, rdata->result,
-<<<<<<< HEAD
-		 rdata->actual_len, rdata->subreq.len - rdata->subreq.transferred);
-=======
 		 rdata->got_bytes, rdata->subreq.len - rdata->subreq.transferred);
->>>>>>> adc21867
 
 	switch (mid->mid_state) {
 	case MID_RESPONSE_RECEIVED:
@@ -4611,11 +4607,7 @@
 				    rdata->req->cfile->fid.persistent_fid,
 				    tcon->tid, tcon->ses->Suid,
 				    rdata->subreq.start + rdata->subreq.transferred,
-<<<<<<< HEAD
-				    rdata->actual_len,
-=======
 				    rdata->subreq.len   - rdata->subreq.transferred,
->>>>>>> adc21867
 				    rdata->result);
 	} else
 		trace_smb3_read_done(rdata->rreq->debug_id,
@@ -4630,15 +4622,9 @@
 		__set_bit(NETFS_SREQ_HIT_EOF, &rdata->subreq.flags);
 		rdata->result = 0;
 	} else {
-<<<<<<< HEAD
-		if (rdata->got_bytes < rdata->actual_len &&
-		    rdata->subreq.start + rdata->subreq.transferred + rdata->got_bytes ==
-		    ictx->remote_i_size) {
-=======
 		size_t trans = rdata->subreq.transferred + rdata->got_bytes;
 		if (trans < rdata->subreq.len &&
 		    rdata->subreq.start + trans == ictx->remote_i_size) {
->>>>>>> adc21867
 			__set_bit(NETFS_SREQ_HIT_EOF, &rdata->subreq.flags);
 			rdata->result = 0;
 		}
@@ -4683,11 +4669,7 @@
 	io_parms.tcon = tlink_tcon(rdata->req->cfile->tlink);
 	io_parms.server = server = rdata->server;
 	io_parms.offset = subreq->start + subreq->transferred;
-<<<<<<< HEAD
-	io_parms.length = rdata->actual_len;
-=======
 	io_parms.length = subreq->len   - subreq->transferred;
->>>>>>> adc21867
 	io_parms.persistent_fid = rdata->req->cfile->fid.persistent_fid;
 	io_parms.volatile_fid = rdata->req->cfile->fid.volatile_fid;
 	io_parms.pid = rdata->req->pid;
@@ -4708,11 +4690,7 @@
 	shdr = (struct smb2_hdr *)buf;
 
 	if (rdata->credits.value > 0) {
-<<<<<<< HEAD
-		shdr->CreditCharge = cpu_to_le16(DIV_ROUND_UP(rdata->actual_len,
-=======
 		shdr->CreditCharge = cpu_to_le16(DIV_ROUND_UP(io_parms.length,
->>>>>>> adc21867
 						SMB2_MAX_BUFFER_SIZE));
 		credit_request = le16_to_cpu(shdr->CreditCharge) + 8;
 		if (server->credits >= server->max_credits)
@@ -4740,12 +4718,8 @@
 				    rdata->xid, io_parms.persistent_fid,
 				    io_parms.tcon->tid,
 				    io_parms.tcon->ses->Suid,
-<<<<<<< HEAD
-				    io_parms.offset, rdata->actual_len, rc);
-=======
 				    io_parms.offset,
 				    subreq->len - subreq->transferred, rc);
->>>>>>> adc21867
 	}
 
 async_readv_out:
