// SPDX-License-Identifier: GPL-2.0-only
/*
  File: fs/xattr.c

  Extended attribute handling.

  Copyright (C) 2001 by Andreas Gruenbacher <a.gruenbacher@computer.org>
  Copyright (C) 2001 SGI - Silicon Graphics, Inc <linux-xfs@oss.sgi.com>
  Copyright (c) 2004 Red Hat, Inc., James Morris <jmorris@redhat.com>
 */
#include <linux/fs.h>
#include <linux/filelock.h>
#include <linux/slab.h>
#include <linux/file.h>
#include <linux/xattr.h>
#include <linux/mount.h>
#include <linux/namei.h>
#include <linux/security.h>
#include <linux/syscalls.h>
#include <linux/export.h>
#include <linux/fsnotify.h>
#include <linux/audit.h>
#include <linux/vmalloc.h>
#include <linux/posix_acl_xattr.h>

#include <linux/uaccess.h>

#include "internal.h"

static const char *
strcmp_prefix(const char *a, const char *a_prefix)
{
	while (*a_prefix && *a == *a_prefix) {
		a++;
		a_prefix++;
	}
	return *a_prefix ? NULL : a;
}

/*
 * In order to implement different sets of xattr operations for each xattr
 * prefix, a filesystem should create a null-terminated array of struct
 * xattr_handler (one for each prefix) and hang a pointer to it off of the
 * s_xattr field of the superblock.
 */
#define for_each_xattr_handler(handlers, handler)		\
	if (handlers)						\
		for ((handler) = *(handlers)++;			\
			(handler) != NULL;			\
			(handler) = *(handlers)++)

/*
 * Find the xattr_handler with the matching prefix.
 */
static const struct xattr_handler *
xattr_resolve_name(struct inode *inode, const char **name)
{
	const struct xattr_handler * const *handlers = inode->i_sb->s_xattr;
	const struct xattr_handler *handler;

	if (!(inode->i_opflags & IOP_XATTR)) {
		if (unlikely(is_bad_inode(inode)))
			return ERR_PTR(-EIO);
		return ERR_PTR(-EOPNOTSUPP);
	}
	for_each_xattr_handler(handlers, handler) {
		const char *n;

		n = strcmp_prefix(*name, xattr_prefix(handler));
		if (n) {
			if (!handler->prefix ^ !*n) {
				if (*n)
					continue;
				return ERR_PTR(-EINVAL);
			}
			*name = n;
			return handler;
		}
	}
	return ERR_PTR(-EOPNOTSUPP);
}

/**
 * may_write_xattr - check whether inode allows writing xattr
 * @idmap: idmap of the mount the inode was found from
 * @inode: the inode on which to set an xattr
 *
 * Check whether the inode allows writing xattrs. Specifically, we can never
 * set or remove an extended attribute on a read-only filesystem  or on an
 * immutable / append-only inode.
 *
 * We also need to ensure that the inode has a mapping in the mount to
 * not risk writing back invalid i_{g,u}id values.
 *
 * Return: On success zero is returned. On error a negative errno is returned.
 */
int may_write_xattr(struct mnt_idmap *idmap, struct inode *inode)
{
	if (IS_IMMUTABLE(inode))
		return -EPERM;
	if (IS_APPEND(inode))
		return -EPERM;
	if (HAS_UNMAPPED_ID(idmap, inode))
		return -EPERM;
	return 0;
}

/*
 * Check permissions for extended attribute access.  This is a bit complicated
 * because different namespaces have very different rules.
 */
static int
xattr_permission(struct mnt_idmap *idmap, struct inode *inode,
		 const char *name, int mask)
{
	if (mask & MAY_WRITE) {
		int ret;

		ret = may_write_xattr(idmap, inode);
		if (ret)
			return ret;
	}

	/*
	 * No restriction for security.* and system.* from the VFS.  Decision
	 * on these is left to the underlying filesystem / security module.
	 */
	if (!strncmp(name, XATTR_SECURITY_PREFIX, XATTR_SECURITY_PREFIX_LEN) ||
	    !strncmp(name, XATTR_SYSTEM_PREFIX, XATTR_SYSTEM_PREFIX_LEN))
		return 0;

	/*
	 * The trusted.* namespace can only be accessed by privileged users.
	 */
	if (!strncmp(name, XATTR_TRUSTED_PREFIX, XATTR_TRUSTED_PREFIX_LEN)) {
		if (!capable(CAP_SYS_ADMIN))
			return (mask & MAY_WRITE) ? -EPERM : -ENODATA;
		return 0;
	}

	/*
	 * In the user.* namespace, only regular files and directories can have
	 * extended attributes. For sticky directories, only the owner and
	 * privileged users can write attributes.
	 */
	if (!strncmp(name, XATTR_USER_PREFIX, XATTR_USER_PREFIX_LEN)) {
		if (!S_ISREG(inode->i_mode) && !S_ISDIR(inode->i_mode))
			return (mask & MAY_WRITE) ? -EPERM : -ENODATA;
		if (S_ISDIR(inode->i_mode) && (inode->i_mode & S_ISVTX) &&
		    (mask & MAY_WRITE) &&
		    !inode_owner_or_capable(idmap, inode))
			return -EPERM;
	}

	return inode_permission(idmap, inode, mask);
}

/*
 * Look for any handler that deals with the specified namespace.
 */
int
xattr_supports_user_prefix(struct inode *inode)
{
	const struct xattr_handler * const *handlers = inode->i_sb->s_xattr;
	const struct xattr_handler *handler;

	if (!(inode->i_opflags & IOP_XATTR)) {
		if (unlikely(is_bad_inode(inode)))
			return -EIO;
		return -EOPNOTSUPP;
	}

	for_each_xattr_handler(handlers, handler) {
		if (!strncmp(xattr_prefix(handler), XATTR_USER_PREFIX,
			     XATTR_USER_PREFIX_LEN))
			return 0;
	}

	return -EOPNOTSUPP;
}
EXPORT_SYMBOL(xattr_supports_user_prefix);

int
__vfs_setxattr(struct mnt_idmap *idmap, struct dentry *dentry,
	       struct inode *inode, const char *name, const void *value,
	       size_t size, int flags)
{
	const struct xattr_handler *handler;

	if (is_posix_acl_xattr(name))
		return -EOPNOTSUPP;

	handler = xattr_resolve_name(inode, &name);
	if (IS_ERR(handler))
		return PTR_ERR(handler);
	if (!handler->set)
		return -EOPNOTSUPP;
	if (size == 0)
		value = "";  /* empty EA, do not remove */
	return handler->set(handler, idmap, dentry, inode, name, value,
			    size, flags);
}
EXPORT_SYMBOL(__vfs_setxattr);

/**
 *  __vfs_setxattr_noperm - perform setxattr operation without performing
 *  permission checks.
 *
 *  @idmap: idmap of the mount the inode was found from
 *  @dentry: object to perform setxattr on
 *  @name: xattr name to set
 *  @value: value to set @name to
 *  @size: size of @value
 *  @flags: flags to pass into filesystem operations
 *
 *  returns the result of the internal setxattr or setsecurity operations.
 *
 *  This function requires the caller to lock the inode's i_mutex before it
 *  is executed. It also assumes that the caller will make the appropriate
 *  permission checks.
 */
int __vfs_setxattr_noperm(struct mnt_idmap *idmap,
			  struct dentry *dentry, const char *name,
			  const void *value, size_t size, int flags)
{
	struct inode *inode = dentry->d_inode;
	int error = -EAGAIN;
	int issec = !strncmp(name, XATTR_SECURITY_PREFIX,
				   XATTR_SECURITY_PREFIX_LEN);

	if (issec)
		inode->i_flags &= ~S_NOSEC;
	if (inode->i_opflags & IOP_XATTR) {
		error = __vfs_setxattr(idmap, dentry, inode, name, value,
				       size, flags);
		if (!error) {
			fsnotify_xattr(dentry);
			security_inode_post_setxattr(dentry, name, value,
						     size, flags);
		}
	} else {
		if (unlikely(is_bad_inode(inode)))
			return -EIO;
	}
	if (error == -EAGAIN) {
		error = -EOPNOTSUPP;

		if (issec) {
			const char *suffix = name + XATTR_SECURITY_PREFIX_LEN;

			error = security_inode_setsecurity(inode, suffix, value,
							   size, flags);
			if (!error)
				fsnotify_xattr(dentry);
		}
	}

	return error;
}

/**
 * __vfs_setxattr_locked - set an extended attribute while holding the inode
 * lock
 *
 *  @idmap: idmap of the mount of the target inode
 *  @dentry: object to perform setxattr on
 *  @name: xattr name to set
 *  @value: value to set @name to
 *  @size: size of @value
 *  @flags: flags to pass into filesystem operations
 *  @delegated_inode: on return, will contain an inode pointer that
 *  a delegation was broken on, NULL if none.
 */
int
__vfs_setxattr_locked(struct mnt_idmap *idmap, struct dentry *dentry,
		      const char *name, const void *value, size_t size,
		      int flags, struct inode **delegated_inode)
{
	struct inode *inode = dentry->d_inode;
	int error;

	error = xattr_permission(idmap, inode, name, MAY_WRITE);
	if (error)
		return error;

	error = security_inode_setxattr(idmap, dentry, name, value, size,
					flags);
	if (error)
		goto out;

	error = try_break_deleg(inode, delegated_inode);
	if (error)
		goto out;

	error = __vfs_setxattr_noperm(idmap, dentry, name, value,
				      size, flags);

out:
	return error;
}
EXPORT_SYMBOL_GPL(__vfs_setxattr_locked);

int
vfs_setxattr(struct mnt_idmap *idmap, struct dentry *dentry,
	     const char *name, const void *value, size_t size, int flags)
{
	struct inode *inode = dentry->d_inode;
	struct inode *delegated_inode = NULL;
	const void  *orig_value = value;
	int error;

	if (size && strcmp(name, XATTR_NAME_CAPS) == 0) {
		error = cap_convert_nscap(idmap, dentry, &value, size);
		if (error < 0)
			return error;
		size = error;
	}

retry_deleg:
	inode_lock(inode);
	error = __vfs_setxattr_locked(idmap, dentry, name, value, size,
				      flags, &delegated_inode);
	inode_unlock(inode);

	if (delegated_inode) {
		error = break_deleg_wait(&delegated_inode);
		if (!error)
			goto retry_deleg;
	}
	if (value != orig_value)
		kfree(value);

	return error;
}
EXPORT_SYMBOL_GPL(vfs_setxattr);

static ssize_t
xattr_getsecurity(struct mnt_idmap *idmap, struct inode *inode,
		  const char *name, void *value, size_t size)
{
	void *buffer = NULL;
	ssize_t len;

	if (!value || !size) {
		len = security_inode_getsecurity(idmap, inode, name,
						 &buffer, false);
		goto out_noalloc;
	}

	len = security_inode_getsecurity(idmap, inode, name, &buffer,
					 true);
	if (len < 0)
		return len;
	if (size < len) {
		len = -ERANGE;
		goto out;
	}
	memcpy(value, buffer, len);
out:
	kfree(buffer);
out_noalloc:
	return len;
}

/*
 * vfs_getxattr_alloc - allocate memory, if necessary, before calling getxattr
 *
 * Allocate memory, if not already allocated, or re-allocate correct size,
 * before retrieving the extended attribute.  The xattr value buffer should
 * always be freed by the caller, even on error.
 *
 * Returns the result of alloc, if failed, or the getxattr operation.
 */
int
vfs_getxattr_alloc(struct mnt_idmap *idmap, struct dentry *dentry,
		   const char *name, char **xattr_value, size_t xattr_size,
		   gfp_t flags)
{
	const struct xattr_handler *handler;
	struct inode *inode = dentry->d_inode;
	char *value = *xattr_value;
	int error;

	error = xattr_permission(idmap, inode, name, MAY_READ);
	if (error)
		return error;

	handler = xattr_resolve_name(inode, &name);
	if (IS_ERR(handler))
		return PTR_ERR(handler);
	if (!handler->get)
		return -EOPNOTSUPP;
	error = handler->get(handler, dentry, inode, name, NULL, 0);
	if (error < 0)
		return error;

	if (!value || (error > xattr_size)) {
		value = krealloc(*xattr_value, error + 1, flags);
		if (!value)
			return -ENOMEM;
		memset(value, 0, error + 1);
	}

	error = handler->get(handler, dentry, inode, name, value, error);
	*xattr_value = value;
	return error;
}

ssize_t
__vfs_getxattr(struct dentry *dentry, struct inode *inode, const char *name,
	       void *value, size_t size)
{
	const struct xattr_handler *handler;

	if (is_posix_acl_xattr(name))
		return -EOPNOTSUPP;

	handler = xattr_resolve_name(inode, &name);
	if (IS_ERR(handler))
		return PTR_ERR(handler);
	if (!handler->get)
		return -EOPNOTSUPP;
	return handler->get(handler, dentry, inode, name, value, size);
}
EXPORT_SYMBOL(__vfs_getxattr);

ssize_t
vfs_getxattr(struct mnt_idmap *idmap, struct dentry *dentry,
	     const char *name, void *value, size_t size)
{
	struct inode *inode = dentry->d_inode;
	int error;

	error = xattr_permission(idmap, inode, name, MAY_READ);
	if (error)
		return error;

	error = security_inode_getxattr(dentry, name);
	if (error)
		return error;

	if (!strncmp(name, XATTR_SECURITY_PREFIX,
				XATTR_SECURITY_PREFIX_LEN)) {
		const char *suffix = name + XATTR_SECURITY_PREFIX_LEN;
		int ret = xattr_getsecurity(idmap, inode, suffix, value,
					    size);
		/*
		 * Only overwrite the return value if a security module
		 * is actually active.
		 */
		if (ret == -EOPNOTSUPP)
			goto nolsm;
		return ret;
	}
nolsm:
	return __vfs_getxattr(dentry, inode, name, value, size);
}
EXPORT_SYMBOL_GPL(vfs_getxattr);

/**
 * vfs_listxattr - retrieve \0 separated list of xattr names
 * @dentry: the dentry from whose inode the xattr names are retrieved
 * @list: buffer to store xattr names into
 * @size: size of the buffer
 *
 * This function returns the names of all xattrs associated with the
 * inode of @dentry.
 *
 * Note, for legacy reasons the vfs_listxattr() function lists POSIX
 * ACLs as well. Since POSIX ACLs are decoupled from IOP_XATTR the
 * vfs_listxattr() function doesn't check for this flag since a
 * filesystem could implement POSIX ACLs without implementing any other
 * xattrs.
 *
 * However, since all codepaths that remove IOP_XATTR also assign of
 * inode operations that either don't implement or implement a stub
 * ->listxattr() operation.
 *
 * Return: On success, the size of the buffer that was used. On error a
 *         negative error code.
 */
ssize_t
vfs_listxattr(struct dentry *dentry, char *list, size_t size)
{
	struct inode *inode = d_inode(dentry);
	ssize_t error;

	error = security_inode_listxattr(dentry);
	if (error)
		return error;

	if (inode->i_op->listxattr) {
		error = inode->i_op->listxattr(dentry, list, size);
	} else {
		error = security_inode_listsecurity(inode, list, size);
		if (size && error > size)
			error = -ERANGE;
	}
	return error;
}
EXPORT_SYMBOL_GPL(vfs_listxattr);

int
__vfs_removexattr(struct mnt_idmap *idmap, struct dentry *dentry,
		  const char *name)
{
	struct inode *inode = d_inode(dentry);
	const struct xattr_handler *handler;

	if (is_posix_acl_xattr(name))
		return -EOPNOTSUPP;

	handler = xattr_resolve_name(inode, &name);
	if (IS_ERR(handler))
		return PTR_ERR(handler);
	if (!handler->set)
		return -EOPNOTSUPP;
	return handler->set(handler, idmap, dentry, inode, name, NULL, 0,
			    XATTR_REPLACE);
}
EXPORT_SYMBOL(__vfs_removexattr);

/**
 * __vfs_removexattr_locked - set an extended attribute while holding the inode
 * lock
 *
 *  @idmap: idmap of the mount of the target inode
 *  @dentry: object to perform setxattr on
 *  @name: name of xattr to remove
 *  @delegated_inode: on return, will contain an inode pointer that
 *  a delegation was broken on, NULL if none.
 */
int
__vfs_removexattr_locked(struct mnt_idmap *idmap,
			 struct dentry *dentry, const char *name,
			 struct inode **delegated_inode)
{
	struct inode *inode = dentry->d_inode;
	int error;

	error = xattr_permission(idmap, inode, name, MAY_WRITE);
	if (error)
		return error;

	error = security_inode_removexattr(idmap, dentry, name);
	if (error)
		goto out;

	error = try_break_deleg(inode, delegated_inode);
	if (error)
		goto out;

	error = __vfs_removexattr(idmap, dentry, name);
	if (error)
		return error;

	fsnotify_xattr(dentry);
	security_inode_post_removexattr(dentry, name);

out:
	return error;
}
EXPORT_SYMBOL_GPL(__vfs_removexattr_locked);

int
vfs_removexattr(struct mnt_idmap *idmap, struct dentry *dentry,
		const char *name)
{
	struct inode *inode = dentry->d_inode;
	struct inode *delegated_inode = NULL;
	int error;

retry_deleg:
	inode_lock(inode);
	error = __vfs_removexattr_locked(idmap, dentry,
					 name, &delegated_inode);
	inode_unlock(inode);

	if (delegated_inode) {
		error = break_deleg_wait(&delegated_inode);
		if (!error)
			goto retry_deleg;
	}

	return error;
}
EXPORT_SYMBOL_GPL(vfs_removexattr);

/*
 * Extended attribute SET operations
 */

int setxattr_copy(const char __user *name, struct xattr_ctx *ctx)
{
	int error;

	if (ctx->flags & ~(XATTR_CREATE|XATTR_REPLACE))
		return -EINVAL;

	error = strncpy_from_user(ctx->kname->name, name,
				sizeof(ctx->kname->name));
	if (error == 0 || error == sizeof(ctx->kname->name))
		return  -ERANGE;
	if (error < 0)
		return error;

	error = 0;
	if (ctx->size) {
		if (ctx->size > XATTR_SIZE_MAX)
			return -E2BIG;

		ctx->kvalue = vmemdup_user(ctx->cvalue, ctx->size);
		if (IS_ERR(ctx->kvalue)) {
			error = PTR_ERR(ctx->kvalue);
			ctx->kvalue = NULL;
		}
	}

	return error;
}

int do_setxattr(struct mnt_idmap *idmap, struct dentry *dentry,
		struct xattr_ctx *ctx)
{
	if (is_posix_acl_xattr(ctx->kname->name))
		return do_set_acl(idmap, dentry, ctx->kname->name,
				  ctx->kvalue, ctx->size);

	return vfs_setxattr(idmap, dentry, ctx->kname->name,
			ctx->kvalue, ctx->size, ctx->flags);
}

static int path_setxattr(const char __user *pathname,
			 const char __user *name, const void __user *value,
			 size_t size, int flags, unsigned int lookup_flags)
{
	struct xattr_name kname;
	struct xattr_ctx ctx = {
		.cvalue   = value,
		.kvalue   = NULL,
		.size     = size,
		.kname    = &kname,
		.flags    = flags,
	};
	struct path path;
	int error;

	error = setxattr_copy(name, &ctx);
	if (error)
		return error;

retry:
	error = user_path_at(AT_FDCWD, pathname, lookup_flags, &path);
	if (error)
		goto out;
	error = mnt_want_write(path.mnt);
	if (!error) {
		error = do_setxattr(mnt_idmap(path.mnt), path.dentry, &ctx);
		mnt_drop_write(path.mnt);
	}
	path_put(&path);
	if (retry_estale(error, lookup_flags)) {
		lookup_flags |= LOOKUP_REVAL;
		goto retry;
	}

out:
	kvfree(ctx.kvalue);
	return error;
}

SYSCALL_DEFINE5(setxattr, const char __user *, pathname,
		const char __user *, name, const void __user *, value,
		size_t, size, int, flags)
{
	return path_setxattr(pathname, name, value, size, flags, LOOKUP_FOLLOW);
}

SYSCALL_DEFINE5(lsetxattr, const char __user *, pathname,
		const char __user *, name, const void __user *, value,
		size_t, size, int, flags)
{
	return path_setxattr(pathname, name, value, size, flags, 0);
}

SYSCALL_DEFINE5(fsetxattr, int, fd, const char __user *, name,
		const void __user *,value, size_t, size, int, flags)
{
	struct xattr_name kname;
	struct xattr_ctx ctx = {
		.cvalue   = value,
		.kvalue   = NULL,
		.size     = size,
		.kname    = &kname,
		.flags    = flags,
	};
	int error;
<<<<<<< HEAD

	CLASS(fd, f)(fd);
	if (!f.file)
		return -EBADF;

	audit_file(f.file);
=======

	CLASS(fd, f)(fd);
	if (!fd_file(f))
		return -EBADF;

	audit_file(fd_file(f));
>>>>>>> adc21867
	error = setxattr_copy(name, &ctx);
	if (error)
		return error;

<<<<<<< HEAD
	error = mnt_want_write_file(f.file);
	if (!error) {
		error = do_setxattr(file_mnt_idmap(f.file),
				    f.file->f_path.dentry, &ctx);
		mnt_drop_write_file(f.file);
=======
	error = mnt_want_write_file(fd_file(f));
	if (!error) {
		error = do_setxattr(file_mnt_idmap(fd_file(f)),
				    fd_file(f)->f_path.dentry, &ctx);
		mnt_drop_write_file(fd_file(f));
>>>>>>> adc21867
	}
	kvfree(ctx.kvalue);
	return error;
}

/*
 * Extended attribute GET operations
 */
ssize_t
do_getxattr(struct mnt_idmap *idmap, struct dentry *d,
	struct xattr_ctx *ctx)
{
	ssize_t error;
	char *kname = ctx->kname->name;

	if (ctx->size) {
		if (ctx->size > XATTR_SIZE_MAX)
			ctx->size = XATTR_SIZE_MAX;
		ctx->kvalue = kvzalloc(ctx->size, GFP_KERNEL);
		if (!ctx->kvalue)
			return -ENOMEM;
	}

	if (is_posix_acl_xattr(ctx->kname->name))
		error = do_get_acl(idmap, d, kname, ctx->kvalue, ctx->size);
	else
		error = vfs_getxattr(idmap, d, kname, ctx->kvalue, ctx->size);
	if (error > 0) {
		if (ctx->size && copy_to_user(ctx->value, ctx->kvalue, error))
			error = -EFAULT;
	} else if (error == -ERANGE && ctx->size >= XATTR_SIZE_MAX) {
		/* The file system tried to returned a value bigger
		   than XATTR_SIZE_MAX bytes. Not possible. */
		error = -E2BIG;
	}

	return error;
}

static ssize_t
getxattr(struct mnt_idmap *idmap, struct dentry *d,
	 const char __user *name, void __user *value, size_t size)
{
	ssize_t error;
	struct xattr_name kname;
	struct xattr_ctx ctx = {
		.value    = value,
		.kvalue   = NULL,
		.size     = size,
		.kname    = &kname,
		.flags    = 0,
	};

	error = strncpy_from_user(kname.name, name, sizeof(kname.name));
	if (error == 0 || error == sizeof(kname.name))
		error = -ERANGE;
	if (error < 0)
		return error;

	error =  do_getxattr(idmap, d, &ctx);

	kvfree(ctx.kvalue);
	return error;
}

static ssize_t path_getxattr(const char __user *pathname,
			     const char __user *name, void __user *value,
			     size_t size, unsigned int lookup_flags)
{
	struct path path;
	ssize_t error;
retry:
	error = user_path_at(AT_FDCWD, pathname, lookup_flags, &path);
	if (error)
		return error;
	error = getxattr(mnt_idmap(path.mnt), path.dentry, name, value, size);
	path_put(&path);
	if (retry_estale(error, lookup_flags)) {
		lookup_flags |= LOOKUP_REVAL;
		goto retry;
	}
	return error;
}

SYSCALL_DEFINE4(getxattr, const char __user *, pathname,
		const char __user *, name, void __user *, value, size_t, size)
{
	return path_getxattr(pathname, name, value, size, LOOKUP_FOLLOW);
}

SYSCALL_DEFINE4(lgetxattr, const char __user *, pathname,
		const char __user *, name, void __user *, value, size_t, size)
{
	return path_getxattr(pathname, name, value, size, 0);
}

SYSCALL_DEFINE4(fgetxattr, int, fd, const char __user *, name,
		void __user *, value, size_t, size)
{
	struct fd f = fdget(fd);
	ssize_t error = -EBADF;

	if (!fd_file(f))
		return error;
	audit_file(fd_file(f));
	error = getxattr(file_mnt_idmap(fd_file(f)), fd_file(f)->f_path.dentry,
			 name, value, size);
	fdput(f);
	return error;
}

/*
 * Extended attribute LIST operations
 */
static ssize_t
listxattr(struct dentry *d, char __user *list, size_t size)
{
	ssize_t error;
	char *klist = NULL;

	if (size) {
		if (size > XATTR_LIST_MAX)
			size = XATTR_LIST_MAX;
		klist = kvmalloc(size, GFP_KERNEL);
		if (!klist)
			return -ENOMEM;
	}

	error = vfs_listxattr(d, klist, size);
	if (error > 0) {
		if (size && copy_to_user(list, klist, error))
			error = -EFAULT;
	} else if (error == -ERANGE && size >= XATTR_LIST_MAX) {
		/* The file system tried to returned a list bigger
		   than XATTR_LIST_MAX bytes. Not possible. */
		error = -E2BIG;
	}

	kvfree(klist);

	return error;
}

static ssize_t path_listxattr(const char __user *pathname, char __user *list,
			      size_t size, unsigned int lookup_flags)
{
	struct path path;
	ssize_t error;
retry:
	error = user_path_at(AT_FDCWD, pathname, lookup_flags, &path);
	if (error)
		return error;
	error = listxattr(path.dentry, list, size);
	path_put(&path);
	if (retry_estale(error, lookup_flags)) {
		lookup_flags |= LOOKUP_REVAL;
		goto retry;
	}
	return error;
}

SYSCALL_DEFINE3(listxattr, const char __user *, pathname, char __user *, list,
		size_t, size)
{
	return path_listxattr(pathname, list, size, LOOKUP_FOLLOW);
}

SYSCALL_DEFINE3(llistxattr, const char __user *, pathname, char __user *, list,
		size_t, size)
{
	return path_listxattr(pathname, list, size, 0);
}

SYSCALL_DEFINE3(flistxattr, int, fd, char __user *, list, size_t, size)
{
	struct fd f = fdget(fd);
	ssize_t error = -EBADF;

	if (!fd_file(f))
		return error;
	audit_file(fd_file(f));
	error = listxattr(fd_file(f)->f_path.dentry, list, size);
	fdput(f);
	return error;
}

/*
 * Extended attribute REMOVE operations
 */
static long
removexattr(struct mnt_idmap *idmap, struct dentry *d, const char *name)
<<<<<<< HEAD
{
	if (is_posix_acl_xattr(name))
		return vfs_remove_acl(idmap, d, name);
	return vfs_removexattr(idmap, d, name);
}

static int path_removexattr(const char __user *pathname,
			    const char __user *name, unsigned int lookup_flags)
{
=======
{
	if (is_posix_acl_xattr(name))
		return vfs_remove_acl(idmap, d, name);
	return vfs_removexattr(idmap, d, name);
}

static int path_removexattr(const char __user *pathname,
			    const char __user *name, unsigned int lookup_flags)
{
>>>>>>> adc21867
	struct path path;
	int error;
	char kname[XATTR_NAME_MAX + 1];

	error = strncpy_from_user(kname, name, sizeof(kname));
	if (error == 0 || error == sizeof(kname))
		error = -ERANGE;
	if (error < 0)
		return error;
retry:
	error = user_path_at(AT_FDCWD, pathname, lookup_flags, &path);
	if (error)
		return error;
	error = mnt_want_write(path.mnt);
	if (!error) {
		error = removexattr(mnt_idmap(path.mnt), path.dentry, kname);
		mnt_drop_write(path.mnt);
	}
	path_put(&path);
	if (retry_estale(error, lookup_flags)) {
		lookup_flags |= LOOKUP_REVAL;
		goto retry;
	}
	return error;
}

SYSCALL_DEFINE2(removexattr, const char __user *, pathname,
		const char __user *, name)
{
	return path_removexattr(pathname, name, LOOKUP_FOLLOW);
}

SYSCALL_DEFINE2(lremovexattr, const char __user *, pathname,
		const char __user *, name)
{
	return path_removexattr(pathname, name, 0);
}

SYSCALL_DEFINE2(fremovexattr, int, fd, const char __user *, name)
{
	struct fd f = fdget(fd);
	char kname[XATTR_NAME_MAX + 1];
	int error = -EBADF;

	if (!fd_file(f))
		return error;
<<<<<<< HEAD
	audit_file(f.file);
=======
	audit_file(fd_file(f));
>>>>>>> adc21867

	error = strncpy_from_user(kname, name, sizeof(kname));
	if (error == 0 || error == sizeof(kname))
		error = -ERANGE;
	if (error < 0)
		return error;

<<<<<<< HEAD
	error = mnt_want_write_file(f.file);
	if (!error) {
		error = removexattr(file_mnt_idmap(f.file),
				    f.file->f_path.dentry, kname);
		mnt_drop_write_file(f.file);
=======
	error = mnt_want_write_file(fd_file(f));
	if (!error) {
		error = removexattr(file_mnt_idmap(fd_file(f)),
				    fd_file(f)->f_path.dentry, kname);
		mnt_drop_write_file(fd_file(f));
>>>>>>> adc21867
	}
	fdput(f);
	return error;
}

int xattr_list_one(char **buffer, ssize_t *remaining_size, const char *name)
{
	size_t len;

	len = strlen(name) + 1;
	if (*buffer) {
		if (*remaining_size < len)
			return -ERANGE;
		memcpy(*buffer, name, len);
		*buffer += len;
	}
	*remaining_size -= len;
	return 0;
}

/**
 * generic_listxattr - run through a dentry's xattr list() operations
 * @dentry: dentry to list the xattrs
 * @buffer: result buffer
 * @buffer_size: size of @buffer
 *
 * Combine the results of the list() operation from every xattr_handler in the
 * xattr_handler stack.
 *
 * Note that this will not include the entries for POSIX ACLs.
 */
ssize_t
generic_listxattr(struct dentry *dentry, char *buffer, size_t buffer_size)
{
	const struct xattr_handler *handler, * const *handlers = dentry->d_sb->s_xattr;
	ssize_t remaining_size = buffer_size;
	int err = 0;

	for_each_xattr_handler(handlers, handler) {
		if (!handler->name || (handler->list && !handler->list(dentry)))
			continue;
		err = xattr_list_one(&buffer, &remaining_size, handler->name);
		if (err)
			return err;
	}

	return err ? err : buffer_size - remaining_size;
}
EXPORT_SYMBOL(generic_listxattr);

/**
 * xattr_full_name  -  Compute full attribute name from suffix
 *
 * @handler:	handler of the xattr_handler operation
 * @name:	name passed to the xattr_handler operation
 *
 * The get and set xattr handler operations are called with the remainder of
 * the attribute name after skipping the handler's prefix: for example, "foo"
 * is passed to the get operation of a handler with prefix "user." to get
 * attribute "user.foo".  The full name is still "there" in the name though.
 *
 * Note: the list xattr handler operation when called from the vfs is passed a
 * NULL name; some file systems use this operation internally, with varying
 * semantics.
 */
const char *xattr_full_name(const struct xattr_handler *handler,
			    const char *name)
{
	size_t prefix_len = strlen(xattr_prefix(handler));

	return name - prefix_len;
}
EXPORT_SYMBOL(xattr_full_name);

/**
 * simple_xattr_space - estimate the memory used by a simple xattr
 * @name: the full name of the xattr
 * @size: the size of its value
 *
 * This takes no account of how much larger the two slab objects actually are:
 * that would depend on the slab implementation, when what is required is a
 * deterministic number, which grows with name length and size and quantity.
 *
 * Return: The approximate number of bytes of memory used by such an xattr.
 */
size_t simple_xattr_space(const char *name, size_t size)
{
	/*
	 * Use "40" instead of sizeof(struct simple_xattr), to return the
	 * same result on 32-bit and 64-bit, and even if simple_xattr grows.
	 */
	return 40 + size + strlen(name);
}

/**
 * simple_xattr_free - free an xattr object
 * @xattr: the xattr object
 *
 * Free the xattr object. Can handle @xattr being NULL.
 */
void simple_xattr_free(struct simple_xattr *xattr)
{
	if (xattr)
		kfree(xattr->name);
	kvfree(xattr);
}

/**
 * simple_xattr_alloc - allocate new xattr object
 * @value: value of the xattr object
 * @size: size of @value
 *
 * Allocate a new xattr object and initialize respective members. The caller is
 * responsible for handling the name of the xattr.
 *
 * Return: On success a new xattr object is returned. On failure NULL is
 * returned.
 */
struct simple_xattr *simple_xattr_alloc(const void *value, size_t size)
{
	struct simple_xattr *new_xattr;
	size_t len;

	/* wrap around? */
	len = sizeof(*new_xattr) + size;
	if (len < sizeof(*new_xattr))
		return NULL;

	new_xattr = kvmalloc(len, GFP_KERNEL_ACCOUNT);
	if (!new_xattr)
		return NULL;

	new_xattr->size = size;
	memcpy(new_xattr->value, value, size);
	return new_xattr;
}

/**
 * rbtree_simple_xattr_cmp - compare xattr name with current rbtree xattr entry
 * @key: xattr name
 * @node: current node
 *
 * Compare the xattr name with the xattr name attached to @node in the rbtree.
 *
 * Return: Negative value if continuing left, positive if continuing right, 0
 * if the xattr attached to @node matches @key.
 */
static int rbtree_simple_xattr_cmp(const void *key, const struct rb_node *node)
{
	const char *xattr_name = key;
	const struct simple_xattr *xattr;

	xattr = rb_entry(node, struct simple_xattr, rb_node);
	return strcmp(xattr->name, xattr_name);
}

/**
 * rbtree_simple_xattr_node_cmp - compare two xattr rbtree nodes
 * @new_node: new node
 * @node: current node
 *
 * Compare the xattr attached to @new_node with the xattr attached to @node.
 *
 * Return: Negative value if continuing left, positive if continuing right, 0
 * if the xattr attached to @new_node matches the xattr attached to @node.
 */
static int rbtree_simple_xattr_node_cmp(struct rb_node *new_node,
					const struct rb_node *node)
{
	struct simple_xattr *xattr;
	xattr = rb_entry(new_node, struct simple_xattr, rb_node);
	return rbtree_simple_xattr_cmp(xattr->name, node);
}

/**
 * simple_xattr_get - get an xattr object
 * @xattrs: the header of the xattr object
 * @name: the name of the xattr to retrieve
 * @buffer: the buffer to store the value into
 * @size: the size of @buffer
 *
 * Try to find and retrieve the xattr object associated with @name.
 * If @buffer is provided store the value of @xattr in @buffer
 * otherwise just return the length. The size of @buffer is limited
 * to XATTR_SIZE_MAX which currently is 65536.
 *
 * Return: On success the length of the xattr value is returned. On error a
 * negative error code is returned.
 */
int simple_xattr_get(struct simple_xattrs *xattrs, const char *name,
		     void *buffer, size_t size)
{
	struct simple_xattr *xattr = NULL;
	struct rb_node *rbp;
	int ret = -ENODATA;

	read_lock(&xattrs->lock);
	rbp = rb_find(name, &xattrs->rb_root, rbtree_simple_xattr_cmp);
	if (rbp) {
		xattr = rb_entry(rbp, struct simple_xattr, rb_node);
		ret = xattr->size;
		if (buffer) {
			if (size < xattr->size)
				ret = -ERANGE;
			else
				memcpy(buffer, xattr->value, xattr->size);
		}
	}
	read_unlock(&xattrs->lock);
	return ret;
}

/**
 * simple_xattr_set - set an xattr object
 * @xattrs: the header of the xattr object
 * @name: the name of the xattr to retrieve
 * @value: the value to store along the xattr
 * @size: the size of @value
 * @flags: the flags determining how to set the xattr
 *
 * Set a new xattr object.
 * If @value is passed a new xattr object will be allocated. If XATTR_REPLACE
 * is specified in @flags a matching xattr object for @name must already exist.
 * If it does it will be replaced with the new xattr object. If it doesn't we
 * fail. If XATTR_CREATE is specified and a matching xattr does already exist
 * we fail. If it doesn't we create a new xattr. If @flags is zero we simply
 * insert the new xattr replacing any existing one.
 *
 * If @value is empty and a matching xattr object is found we delete it if
 * XATTR_REPLACE is specified in @flags or @flags is zero.
 *
 * If @value is empty and no matching xattr object for @name is found we do
 * nothing if XATTR_CREATE is specified in @flags or @flags is zero. For
 * XATTR_REPLACE we fail as mentioned above.
 *
 * Return: On success, the removed or replaced xattr is returned, to be freed
 * by the caller; or NULL if none. On failure a negative error code is returned.
 */
struct simple_xattr *simple_xattr_set(struct simple_xattrs *xattrs,
				      const char *name, const void *value,
				      size_t size, int flags)
{
	struct simple_xattr *old_xattr = NULL, *new_xattr = NULL;
	struct rb_node *parent = NULL, **rbp;
	int err = 0, ret;

	/* value == NULL means remove */
	if (value) {
		new_xattr = simple_xattr_alloc(value, size);
		if (!new_xattr)
			return ERR_PTR(-ENOMEM);

		new_xattr->name = kstrdup(name, GFP_KERNEL_ACCOUNT);
		if (!new_xattr->name) {
			simple_xattr_free(new_xattr);
			return ERR_PTR(-ENOMEM);
		}
	}

	write_lock(&xattrs->lock);
	rbp = &xattrs->rb_root.rb_node;
	while (*rbp) {
		parent = *rbp;
		ret = rbtree_simple_xattr_cmp(name, *rbp);
		if (ret < 0)
			rbp = &(*rbp)->rb_left;
		else if (ret > 0)
			rbp = &(*rbp)->rb_right;
		else
			old_xattr = rb_entry(*rbp, struct simple_xattr, rb_node);
		if (old_xattr)
			break;
	}

	if (old_xattr) {
		/* Fail if XATTR_CREATE is requested and the xattr exists. */
		if (flags & XATTR_CREATE) {
			err = -EEXIST;
			goto out_unlock;
		}

		if (new_xattr)
			rb_replace_node(&old_xattr->rb_node,
					&new_xattr->rb_node, &xattrs->rb_root);
		else
			rb_erase(&old_xattr->rb_node, &xattrs->rb_root);
	} else {
		/* Fail if XATTR_REPLACE is requested but no xattr is found. */
		if (flags & XATTR_REPLACE) {
			err = -ENODATA;
			goto out_unlock;
		}

		/*
		 * If XATTR_CREATE or no flags are specified together with a
		 * new value simply insert it.
		 */
		if (new_xattr) {
			rb_link_node(&new_xattr->rb_node, parent, rbp);
			rb_insert_color(&new_xattr->rb_node, &xattrs->rb_root);
		}

		/*
		 * If XATTR_CREATE or no flags are specified and neither an
		 * old or new xattr exist then we don't need to do anything.
		 */
	}

out_unlock:
	write_unlock(&xattrs->lock);
	if (!err)
		return old_xattr;
	simple_xattr_free(new_xattr);
	return ERR_PTR(err);
}

static bool xattr_is_trusted(const char *name)
{
	return !strncmp(name, XATTR_TRUSTED_PREFIX, XATTR_TRUSTED_PREFIX_LEN);
}

/**
 * simple_xattr_list - list all xattr objects
 * @inode: inode from which to get the xattrs
 * @xattrs: the header of the xattr object
 * @buffer: the buffer to store all xattrs into
 * @size: the size of @buffer
 *
 * List all xattrs associated with @inode. If @buffer is NULL we returned
 * the required size of the buffer. If @buffer is provided we store the
 * xattrs value into it provided it is big enough.
 *
 * Note, the number of xattr names that can be listed with listxattr(2) is
 * limited to XATTR_LIST_MAX aka 65536 bytes. If a larger buffer is passed
 * then vfs_listxattr() caps it to XATTR_LIST_MAX and if more xattr names
 * are found it will return -E2BIG.
 *
 * Return: On success the required size or the size of the copied xattrs is
 * returned. On error a negative error code is returned.
 */
ssize_t simple_xattr_list(struct inode *inode, struct simple_xattrs *xattrs,
			  char *buffer, size_t size)
{
	bool trusted = ns_capable_noaudit(&init_user_ns, CAP_SYS_ADMIN);
	struct simple_xattr *xattr;
	struct rb_node *rbp;
	ssize_t remaining_size = size;
	int err = 0;

	err = posix_acl_listxattr(inode, &buffer, &remaining_size);
	if (err)
		return err;

	read_lock(&xattrs->lock);
	for (rbp = rb_first(&xattrs->rb_root); rbp; rbp = rb_next(rbp)) {
		xattr = rb_entry(rbp, struct simple_xattr, rb_node);

		/* skip "trusted." attributes for unprivileged callers */
		if (!trusted && xattr_is_trusted(xattr->name))
			continue;

		err = xattr_list_one(&buffer, &remaining_size, xattr->name);
		if (err)
			break;
	}
	read_unlock(&xattrs->lock);

	return err ? err : size - remaining_size;
}

/**
 * rbtree_simple_xattr_less - compare two xattr rbtree nodes
 * @new_node: new node
 * @node: current node
 *
 * Compare the xattr attached to @new_node with the xattr attached to @node.
 * Note that this function technically tolerates duplicate entries.
 *
 * Return: True if insertion point in the rbtree is found.
 */
static bool rbtree_simple_xattr_less(struct rb_node *new_node,
				     const struct rb_node *node)
{
	return rbtree_simple_xattr_node_cmp(new_node, node) < 0;
}

/**
 * simple_xattr_add - add xattr objects
 * @xattrs: the header of the xattr object
 * @new_xattr: the xattr object to add
 *
 * Add an xattr object to @xattrs. This assumes no replacement or removal
 * of matching xattrs is wanted. Should only be called during inode
 * initialization when a few distinct initial xattrs are supposed to be set.
 */
void simple_xattr_add(struct simple_xattrs *xattrs,
		      struct simple_xattr *new_xattr)
{
	write_lock(&xattrs->lock);
	rb_add(&new_xattr->rb_node, &xattrs->rb_root, rbtree_simple_xattr_less);
	write_unlock(&xattrs->lock);
}

/**
 * simple_xattrs_init - initialize new xattr header
 * @xattrs: header to initialize
 *
 * Initialize relevant fields of a an xattr header.
 */
void simple_xattrs_init(struct simple_xattrs *xattrs)
{
	xattrs->rb_root = RB_ROOT;
	rwlock_init(&xattrs->lock);
}

/**
 * simple_xattrs_free - free xattrs
 * @xattrs: xattr header whose xattrs to destroy
 * @freed_space: approximate number of bytes of memory freed from @xattrs
 *
 * Destroy all xattrs in @xattr. When this is called no one can hold a
 * reference to any of the xattrs anymore.
 */
void simple_xattrs_free(struct simple_xattrs *xattrs, size_t *freed_space)
{
	struct rb_node *rbp;

	if (freed_space)
		*freed_space = 0;
	rbp = rb_first(&xattrs->rb_root);
	while (rbp) {
		struct simple_xattr *xattr;
		struct rb_node *rbp_next;

		rbp_next = rb_next(rbp);
		xattr = rb_entry(rbp, struct simple_xattr, rb_node);
		rb_erase(&xattr->rb_node, &xattrs->rb_root);
		if (freed_space)
			*freed_space += simple_xattr_space(xattr->name,
							   xattr->size);
		simple_xattr_free(xattr);
		rbp = rbp_next;
	}
}<|MERGE_RESOLUTION|>--- conflicted
+++ resolved
@@ -695,38 +695,21 @@
 		.flags    = flags,
 	};
 	int error;
-<<<<<<< HEAD
-
-	CLASS(fd, f)(fd);
-	if (!f.file)
-		return -EBADF;
-
-	audit_file(f.file);
-=======
 
 	CLASS(fd, f)(fd);
 	if (!fd_file(f))
 		return -EBADF;
 
 	audit_file(fd_file(f));
->>>>>>> adc21867
 	error = setxattr_copy(name, &ctx);
 	if (error)
 		return error;
 
-<<<<<<< HEAD
-	error = mnt_want_write_file(f.file);
-	if (!error) {
-		error = do_setxattr(file_mnt_idmap(f.file),
-				    f.file->f_path.dentry, &ctx);
-		mnt_drop_write_file(f.file);
-=======
 	error = mnt_want_write_file(fd_file(f));
 	if (!error) {
 		error = do_setxattr(file_mnt_idmap(fd_file(f)),
 				    fd_file(f)->f_path.dentry, &ctx);
 		mnt_drop_write_file(fd_file(f));
->>>>>>> adc21867
 	}
 	kvfree(ctx.kvalue);
 	return error;
@@ -918,7 +901,6 @@
  */
 static long
 removexattr(struct mnt_idmap *idmap, struct dentry *d, const char *name)
-<<<<<<< HEAD
 {
 	if (is_posix_acl_xattr(name))
 		return vfs_remove_acl(idmap, d, name);
@@ -928,17 +910,6 @@
 static int path_removexattr(const char __user *pathname,
 			    const char __user *name, unsigned int lookup_flags)
 {
-=======
-{
-	if (is_posix_acl_xattr(name))
-		return vfs_remove_acl(idmap, d, name);
-	return vfs_removexattr(idmap, d, name);
-}
-
-static int path_removexattr(const char __user *pathname,
-			    const char __user *name, unsigned int lookup_flags)
-{
->>>>>>> adc21867
 	struct path path;
 	int error;
 	char kname[XATTR_NAME_MAX + 1];
@@ -985,11 +956,7 @@
 
 	if (!fd_file(f))
 		return error;
-<<<<<<< HEAD
-	audit_file(f.file);
-=======
 	audit_file(fd_file(f));
->>>>>>> adc21867
 
 	error = strncpy_from_user(kname, name, sizeof(kname));
 	if (error == 0 || error == sizeof(kname))
@@ -997,19 +964,11 @@
 	if (error < 0)
 		return error;
 
-<<<<<<< HEAD
-	error = mnt_want_write_file(f.file);
-	if (!error) {
-		error = removexattr(file_mnt_idmap(f.file),
-				    f.file->f_path.dentry, kname);
-		mnt_drop_write_file(f.file);
-=======
 	error = mnt_want_write_file(fd_file(f));
 	if (!error) {
 		error = removexattr(file_mnt_idmap(fd_file(f)),
 				    fd_file(f)->f_path.dentry, kname);
 		mnt_drop_write_file(fd_file(f));
->>>>>>> adc21867
 	}
 	fdput(f);
 	return error;
