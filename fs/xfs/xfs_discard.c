--- conflicted
+++ resolved
@@ -554,18 +554,10 @@
 	xfs_daddr_t		end,
 	xfs_daddr_t		minlen)
 {
-<<<<<<< HEAD
-	struct xfs_rtalloc_rec	low = { };
-	struct xfs_rtalloc_rec	high = { };
-	struct xfs_trim_rtdev	tr = {
-		.minlen_fsb	= XFS_BB_TO_FSB(mp, minlen),
-	};
-=======
 	struct xfs_trim_rtdev	tr = {
 		.minlen_fsb	= XFS_BB_TO_FSB(mp, minlen),
 	};
 	xfs_rtxnum_t		low, high;
->>>>>>> adc21867
 	struct xfs_trans	*tp;
 	xfs_daddr_t		rtdev_daddr;
 	int			error;
@@ -591,28 +583,17 @@
 			XFS_FSB_TO_BB(mp, mp->m_sb.sb_rblocks) - 1);
 
 	/* Convert the rt blocks to rt extents */
-<<<<<<< HEAD
-	low.ar_startext = xfs_rtb_to_rtxup(mp, XFS_BB_TO_FSB(mp, start));
-	high.ar_startext = xfs_rtb_to_rtx(mp, XFS_BB_TO_FSBT(mp, end));
-=======
 	low = xfs_rtb_to_rtxup(mp, XFS_BB_TO_FSB(mp, start));
 	high = xfs_rtb_to_rtx(mp, XFS_BB_TO_FSBT(mp, end));
->>>>>>> adc21867
 
 	/*
 	 * Walk the free ranges between low and high.  The query_range function
 	 * trims the extents returned.
 	 */
 	do {
-<<<<<<< HEAD
-		tr.stop_rtx = low.ar_startext + (mp->m_sb.sb_blocksize * NBBY);
-		xfs_rtbitmap_lock_shared(mp, XFS_RBMLOCK_BITMAP);
-		error = xfs_rtalloc_query_range(mp, tp, &low, &high,
-=======
 		tr.stop_rtx = low + (mp->m_sb.sb_blocksize * NBBY);
 		xfs_rtbitmap_lock_shared(mp, XFS_RBMLOCK_BITMAP);
 		error = xfs_rtalloc_query_range(mp, tp, low, high,
->>>>>>> adc21867
 				xfs_trim_gather_rtextent, &tr);
 
 		if (error == -ECANCELED)
@@ -633,13 +614,8 @@
 		if (error)
 			break;
 
-<<<<<<< HEAD
-		low.ar_startext = tr.restart_rtx;
-	} while (!xfs_trim_should_stop() && low.ar_startext <= high.ar_startext);
-=======
 		low = tr.restart_rtx;
 	} while (!xfs_trim_should_stop() && low <= high);
->>>>>>> adc21867
 
 	xfs_trans_cancel(tp);
 	return error;
@@ -731,11 +707,7 @@
 		return last_error;
 
 	range.len = min_t(unsigned long long, range.len,
-<<<<<<< HEAD
-			  XFS_FSB_TO_B(mp, max_blocks));
-=======
 			  XFS_FSB_TO_B(mp, max_blocks) - range.start);
->>>>>>> adc21867
 	if (copy_to_user(urange, &range, sizeof(range)))
 		return -EFAULT;
 	return 0;
