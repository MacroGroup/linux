// SPDX-License-Identifier: GPL-2.0+
/*
 * Copyright (C) 2016 Oracle.  All Rights Reserved.
 * Author: Darrick J. Wong <darrick.wong@oracle.com>
 */
#ifndef __XFS_REFLINK_H
#define __XFS_REFLINK_H 1

<<<<<<< HEAD
=======
/*
 * Check whether it is safe to free COW fork blocks from an inode. It is unsafe
 * to do so when an inode has dirty cache or I/O in-flight, even if no shared
 * extents exist in the data fork, because outstanding I/O may target blocks
 * that were speculatively allocated to the COW fork.
 */
static inline bool
xfs_can_free_cowblocks(struct xfs_inode *ip)
{
	struct inode *inode = VFS_I(ip);

	if ((inode->i_state & I_DIRTY_PAGES) ||
	    mapping_tagged(inode->i_mapping, PAGECACHE_TAG_DIRTY) ||
	    mapping_tagged(inode->i_mapping, PAGECACHE_TAG_WRITEBACK) ||
	    atomic_read(&inode->i_dio_count))
		return false;
	return true;
}

>>>>>>> adc21867
extern int xfs_reflink_trim_around_shared(struct xfs_inode *ip,
		struct xfs_bmbt_irec *irec, bool *shared);
int xfs_bmap_trim_cow(struct xfs_inode *ip, struct xfs_bmbt_irec *imap,
		bool *shared);

int xfs_reflink_allocate_cow(struct xfs_inode *ip, struct xfs_bmbt_irec *imap,
		struct xfs_bmbt_irec *cmap, bool *shared, uint *lockmode,
		bool convert_now);
extern int xfs_reflink_convert_cow(struct xfs_inode *ip, xfs_off_t offset,
		xfs_off_t count);

extern int xfs_reflink_cancel_cow_blocks(struct xfs_inode *ip,
		struct xfs_trans **tpp, xfs_fileoff_t offset_fsb,
		xfs_fileoff_t end_fsb, bool cancel_real);
extern int xfs_reflink_cancel_cow_range(struct xfs_inode *ip, xfs_off_t offset,
		xfs_off_t count, bool cancel_real);
extern int xfs_reflink_end_cow(struct xfs_inode *ip, xfs_off_t offset,
		xfs_off_t count);
extern int xfs_reflink_recover_cow(struct xfs_mount *mp);
extern loff_t xfs_reflink_remap_range(struct file *file_in, loff_t pos_in,
		struct file *file_out, loff_t pos_out, loff_t len,
		unsigned int remap_flags);
extern int xfs_reflink_inode_has_shared_extents(struct xfs_trans *tp,
		struct xfs_inode *ip, bool *has_shared);
extern int xfs_reflink_clear_inode_flag(struct xfs_inode *ip,
		struct xfs_trans **tpp);
extern int xfs_reflink_unshare(struct xfs_inode *ip, xfs_off_t offset,
		xfs_off_t len);
extern int xfs_reflink_remap_prep(struct file *file_in, loff_t pos_in,
		struct file *file_out, loff_t pos_out, loff_t *len,
		unsigned int remap_flags);
extern int xfs_reflink_remap_blocks(struct xfs_inode *src, loff_t pos_in,
		struct xfs_inode *dest, loff_t pos_out, loff_t remap_len,
		loff_t *remapped);
extern int xfs_reflink_update_dest(struct xfs_inode *dest, xfs_off_t newlen,
		xfs_extlen_t cowextsize, unsigned int remap_flags);

#endif /* __XFS_REFLINK_H */<|MERGE_RESOLUTION|>--- conflicted
+++ resolved
@@ -6,8 +6,6 @@
 #ifndef __XFS_REFLINK_H
 #define __XFS_REFLINK_H 1
 
-<<<<<<< HEAD
-=======
 /*
  * Check whether it is safe to free COW fork blocks from an inode. It is unsafe
  * to do so when an inode has dirty cache or I/O in-flight, even if no shared
@@ -27,7 +25,6 @@
 	return true;
 }
 
->>>>>>> adc21867
 extern int xfs_reflink_trim_around_shared(struct xfs_inode *ip,
 		struct xfs_bmbt_irec *irec, bool *shared);
 int xfs_bmap_trim_cow(struct xfs_inode *ip, struct xfs_bmbt_irec *imap,
