--- conflicted
+++ resolved
@@ -919,13 +919,10 @@
 
 #define RUNTIME_CONST(t,x) NAMED_SECTION(runtime_##t##_##x)
 
-<<<<<<< HEAD
-=======
 #define RUNTIME_CONST_VARIABLES						\
 		RUNTIME_CONST(shift, d_hash_shift)			\
 		RUNTIME_CONST(ptr, dentry_hashtable)
 
->>>>>>> adc21867
 /* Alignment must be consistent with (kunit_suite *) in include/kunit/test.h */
 #define KUNIT_TABLE()							\
 		. = ALIGN(8);						\
