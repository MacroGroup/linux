/* SPDX-License-Identifier: GPL-2.0-only OR BSD-2-Clause */
/*
 * Copyright (c) 2015, The Linux Foundation. All rights reserved.
 * Copyright (c) 2022 Linaro Ltd
 * Author: Krzysztof Kozlowski <krzk@kernel.org> based on previous work of Kumar Gala.
 */
#ifndef _DT_BINDINGS_ARM_QCOM_IDS_H
#define _DT_BINDINGS_ARM_QCOM_IDS_H

/*
 * The MSM chipset and hardware revision used by Qualcomm bootloaders, DTS for
 * older chipsets (qcom,msm-id) and in socinfo driver:
 */
#define QCOM_ID_MSM8260			70
#define QCOM_ID_MSM8660			71
#define QCOM_ID_APQ8060			86
#define QCOM_ID_MSM8960			87
#define QCOM_ID_APQ8064			109
#define QCOM_ID_MSM8930			116
#define QCOM_ID_MSM8630			117
#define QCOM_ID_MSM8230			118
#define QCOM_ID_APQ8030			119
#define QCOM_ID_MSM8627			120
#define QCOM_ID_MSM8227			121
#define QCOM_ID_MSM8660A		122
#define QCOM_ID_MSM8260A		123
#define QCOM_ID_APQ8060A		124
#define QCOM_ID_MSM8974			126
#define QCOM_ID_MSM8225			127
#define QCOM_ID_MSM8625			129
#define QCOM_ID_MPQ8064			130
#define QCOM_ID_MSM8960AB		138
#define QCOM_ID_APQ8060AB		139
#define QCOM_ID_MSM8260AB		140
#define QCOM_ID_MSM8660AB		141
#define QCOM_ID_MSM8930AA		142
#define QCOM_ID_MSM8630AA		143
#define QCOM_ID_MSM8230AA		144
#define QCOM_ID_MSM8626			145
#define QCOM_ID_MSM8610			147
#define QCOM_ID_APQ8064AB		153
#define QCOM_ID_MSM8930AB		154
#define QCOM_ID_MSM8630AB		155
#define QCOM_ID_MSM8230AB		156
#define QCOM_ID_APQ8030AB		157
#define QCOM_ID_MSM8226			158
#define QCOM_ID_MSM8526			159
#define QCOM_ID_APQ8030AA		160
#define QCOM_ID_MSM8110			161
#define QCOM_ID_MSM8210			162
#define QCOM_ID_MSM8810			163
#define QCOM_ID_MSM8212			164
#define QCOM_ID_MSM8612			165
#define QCOM_ID_MSM8112			166
#define QCOM_ID_MSM8125			167
#define QCOM_ID_MSM8225Q		168
#define QCOM_ID_MSM8625Q		169
#define QCOM_ID_MSM8125Q		170
#define QCOM_ID_APQ8064AA		172
#define QCOM_ID_APQ8084			178
#define QCOM_ID_MSM8130			179
#define QCOM_ID_MSM8130AA		180
#define QCOM_ID_MSM8130AB		181
#define QCOM_ID_MSM8627AA		182
#define QCOM_ID_MSM8227AA		183
#define QCOM_ID_APQ8074			184
#define QCOM_ID_MSM8274			185
#define QCOM_ID_MSM8674			186
#define QCOM_ID_MDM9635			187
#define QCOM_ID_MSM8974PRO_AC		194
#define QCOM_ID_MSM8126			198
#define QCOM_ID_APQ8026			199
#define QCOM_ID_MSM8926			200
#define QCOM_ID_IPQ8062			201
#define QCOM_ID_IPQ8064			202
#define QCOM_ID_IPQ8066			203
#define QCOM_ID_IPQ8068			204
#define QCOM_ID_MSM8326			205
#define QCOM_ID_MSM8916			206
#define QCOM_ID_MSM8994			207
#define QCOM_ID_APQ8074PRO_AA		208
#define QCOM_ID_APQ8074PRO_AB		209
#define QCOM_ID_APQ8074PRO_AC		210
#define QCOM_ID_MSM8274PRO_AA		211
#define QCOM_ID_MSM8274PRO_AB		212
#define QCOM_ID_MSM8274PRO_AC		213
#define QCOM_ID_MSM8674PRO_AA		214
#define QCOM_ID_MSM8674PRO_AB		215
#define QCOM_ID_MSM8674PRO_AC		216
#define QCOM_ID_MSM8974PRO_AA		217
#define QCOM_ID_MSM8974PRO_AB		218
#define QCOM_ID_APQ8028			219
#define QCOM_ID_MSM8128			220
#define QCOM_ID_MSM8228			221
#define QCOM_ID_MSM8528			222
#define QCOM_ID_MSM8628			223
#define QCOM_ID_MSM8928			224
#define QCOM_ID_MSM8510			225
#define QCOM_ID_MSM8512			226
#define QCOM_ID_MSM8936			233
#define QCOM_ID_MDM9640			234
#define QCOM_ID_MSM8939			239
#define QCOM_ID_APQ8036			240
#define QCOM_ID_APQ8039			241
#define QCOM_ID_MSM8236			242
#define QCOM_ID_MSM8636			243
#define QCOM_ID_MSM8909			245
#define QCOM_ID_MSM8996			246
#define QCOM_ID_APQ8016			247
#define QCOM_ID_MSM8216			248
#define QCOM_ID_MSM8116			249
#define QCOM_ID_MSM8616			250
#define QCOM_ID_MSM8992			251
#define QCOM_ID_APQ8092			252
#define QCOM_ID_APQ8094			253
#define QCOM_ID_MSM8209			258
#define QCOM_ID_MSM8208			259
#define QCOM_ID_MDM9209			260
#define QCOM_ID_MDM9309			261
#define QCOM_ID_MDM9609			262
#define QCOM_ID_MSM8239			263
#define QCOM_ID_MSM8952			264
#define QCOM_ID_APQ8009			265
#define QCOM_ID_MSM8956			266
#define QCOM_ID_MSM8929			268
#define QCOM_ID_MSM8629			269
#define QCOM_ID_MSM8229			270
#define QCOM_ID_APQ8029			271
#define QCOM_ID_APQ8056			274
#define QCOM_ID_MSM8609			275
#define QCOM_ID_APQ8076			277
#define QCOM_ID_MSM8976			278
#define QCOM_ID_MDM9650			279
#define QCOM_ID_IPQ8065			280
#define QCOM_ID_IPQ8069			281
#define QCOM_ID_MDM9655			283
#define QCOM_ID_MDM9250			284
#define QCOM_ID_MDM9255			285
#define QCOM_ID_MDM9350			286
#define QCOM_ID_APQ8052			289
#define QCOM_ID_MDM9607			290
#define QCOM_ID_APQ8096			291
#define QCOM_ID_MSM8998			292
#define QCOM_ID_MSM8953			293
#define QCOM_ID_MSM8937			294
#define QCOM_ID_APQ8037			295
#define QCOM_ID_MDM8207			296
#define QCOM_ID_MDM9207			297
#define QCOM_ID_MDM9307			298
#define QCOM_ID_MDM9628			299
#define QCOM_ID_MSM8909W		300
#define QCOM_ID_APQ8009W		301
#define QCOM_ID_MSM8996L		302
#define QCOM_ID_MSM8917			303
#define QCOM_ID_APQ8053			304
#define QCOM_ID_MSM8996SG		305
#define QCOM_ID_APQ8017			307
#define QCOM_ID_MSM8217			308
#define QCOM_ID_MSM8617			309
#define QCOM_ID_MSM8996AU		310
#define QCOM_ID_APQ8096AU		311
#define QCOM_ID_APQ8096SG		312
#define QCOM_ID_MSM8940			313
#define QCOM_ID_SDX201			314
#define QCOM_ID_SDM660			317
#define QCOM_ID_SDM630			318
#define QCOM_ID_APQ8098			319
#define QCOM_ID_MSM8920			320
#define QCOM_ID_SDM845			321
#define QCOM_ID_MDM9206			322
#define QCOM_ID_IPQ8074			323
#define QCOM_ID_SDA660			324
#define QCOM_ID_SDM658			325
#define QCOM_ID_SDA658			326
#define QCOM_ID_SDA630			327
#define QCOM_ID_MSM8905			331
#define QCOM_ID_SDX202			333
#define QCOM_ID_SDM670			336
#define QCOM_ID_SDM450			338
#define QCOM_ID_SM8150			339
#define QCOM_ID_SDA845			341
#define QCOM_ID_IPQ8072			342
#define QCOM_ID_IPQ8076			343
#define QCOM_ID_IPQ8078			344
#define QCOM_ID_SDM636			345
#define QCOM_ID_SDA636			346
#define QCOM_ID_SDM632			349
#define QCOM_ID_SDA632			350
#define QCOM_ID_SDA450			351
#define QCOM_ID_SDM439			353
#define QCOM_ID_SDM429			354
#define QCOM_ID_SM8250			356
#define QCOM_ID_SA8155			362
#define QCOM_ID_SDA439			363
#define QCOM_ID_SDA429			364
#define QCOM_ID_SM7150			365
#define QCOM_ID_SM7150P			366
#define QCOM_ID_IPQ8070			375
#define QCOM_ID_IPQ8071			376
#define QCOM_ID_QM215			386
#define QCOM_ID_IPQ8072A		389
#define QCOM_ID_IPQ8074A		390
#define QCOM_ID_IPQ8076A		391
#define QCOM_ID_IPQ8078A		392
#define QCOM_ID_SM6125			394
#define QCOM_ID_IPQ8070A		395
#define QCOM_ID_IPQ8071A		396
#define QCOM_ID_IPQ8172			397
#define QCOM_ID_IPQ8173			398
#define QCOM_ID_IPQ8174			399
#define QCOM_ID_IPQ6018			402
#define QCOM_ID_IPQ6028			403
#define QCOM_ID_SDM429W			416
#define QCOM_ID_SM4250			417
#define QCOM_ID_IPQ6000			421
#define QCOM_ID_IPQ6010			422
#define QCOM_ID_SC7180			425
#define QCOM_ID_SM6350			434
#define QCOM_ID_QCM2150			436
#define QCOM_ID_SDA429W			437
#define QCOM_ID_SM8350			439
#define QCOM_ID_QCM2290			441
#define QCOM_ID_SM7125			443
#define QCOM_ID_SM6115			444
#define QCOM_ID_IPQ5010			446
#define QCOM_ID_IPQ5018			447
#define QCOM_ID_IPQ5028			448
#define QCOM_ID_SC8280XP		449
#define QCOM_ID_IPQ6005			453
#define QCOM_ID_QRB5165			455
#define QCOM_ID_SM8450			457
#define QCOM_ID_SM7225			459
#define QCOM_ID_SA8295P			460
#define QCOM_ID_SA8540P			461
#define QCOM_ID_QCM4290			469
#define QCOM_ID_QCS4290			470
#define QCOM_ID_SM7325			475
#define QCOM_ID_SM8450_2		480
#define QCOM_ID_SM8450_3		482
#define QCOM_ID_SC7280			487
#define QCOM_ID_SC7180P			495
#define QCOM_ID_QCM6490			497
#define QCOM_ID_SM7325P			499
#define QCOM_ID_IPQ5000			503
#define QCOM_ID_IPQ0509			504
#define QCOM_ID_IPQ0518			505
#define QCOM_ID_SM6375			507
#define QCOM_ID_IPQ9514			510
#define QCOM_ID_IPQ9550			511
#define QCOM_ID_IPQ9554			512
#define QCOM_ID_IPQ9570			513
#define QCOM_ID_IPQ9574			514
#define QCOM_ID_SM8550			519
#define QCOM_ID_IPQ5016			520
#define QCOM_ID_IPQ9510			521
#define QCOM_ID_QRB4210			523
#define QCOM_ID_QRB2210			524
#define QCOM_ID_SM8475			530
#define QCOM_ID_SM8475P			531
#define QCOM_ID_SA8775P			534
#define QCOM_ID_QRU1000			539
#define QCOM_ID_SM8475_2		540
#define QCOM_ID_QDU1000			545
#define QCOM_ID_X1E80100		555
#define QCOM_ID_SM8650			557
#define QCOM_ID_SM4450			568
#define QCOM_ID_QDU1010			587
#define QCOM_ID_QRU1032			588
#define QCOM_ID_QRU1052			589
#define QCOM_ID_QRU1062			590
#define QCOM_ID_IPQ5332			592
#define QCOM_ID_IPQ5322			593
#define QCOM_ID_IPQ5312			594
#define QCOM_ID_IPQ5302			595
#define QCOM_ID_QCS8550			603
#define QCOM_ID_QCM8550			604
#define QCOM_ID_IPQ5300			624
#define QCOM_ID_IPQ5321			650
<<<<<<< HEAD
=======
#define QCOM_ID_QCS8300			674
#define QCOM_ID_QCS8275			675
>>>>>>> adc21867

/*
 * The board type and revision information, used by Qualcomm bootloaders and
 * DTS for older chipsets (qcom,board-id):
 */
#define QCOM_BOARD_ID(a, major, minor) \
	(((major & 0xff) << 16) | ((minor & 0xff) << 8) | QCOM_BOARD_ID_##a)

#define QCOM_BOARD_ID_MTP			8
#define QCOM_BOARD_ID_DRAGONBOARD		10
#define QCOM_BOARD_ID_QRD			11
#define QCOM_BOARD_ID_SBC			24

#endif /* _DT_BINDINGS_ARM_QCOM_IDS_H */<|MERGE_RESOLUTION|>--- conflicted
+++ resolved
@@ -276,11 +276,8 @@
 #define QCOM_ID_QCM8550			604
 #define QCOM_ID_IPQ5300			624
 #define QCOM_ID_IPQ5321			650
-<<<<<<< HEAD
-=======
 #define QCOM_ID_QCS8300			674
 #define QCOM_ID_QCS8275			675
->>>>>>> adc21867
 
 /*
  * The board type and revision information, used by Qualcomm bootloaders and
