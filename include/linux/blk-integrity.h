--- conflicted
+++ resolved
@@ -25,12 +25,7 @@
 }
 
 #ifdef CONFIG_BLK_DEV_INTEGRITY
-<<<<<<< HEAD
-int blk_rq_map_integrity_sg(struct request_queue *, struct bio *,
-				   struct scatterlist *);
-=======
 int blk_rq_map_integrity_sg(struct request *, struct scatterlist *);
->>>>>>> adc21867
 int blk_rq_count_integrity_sg(struct request_queue *, struct bio *);
 int blk_rq_integrity_map_user(struct request *rq, void __user *ubuf,
 			      ssize_t bytes, u32 seed);
