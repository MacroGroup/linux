/* SPDX-License-Identifier: GPL-2.0 */
/*
 * ethtool.h: Defines for Linux ethtool.
 *
 * Copyright (C) 1998 David S. Miller (davem@redhat.com)
 * Copyright 2001 Jeff Garzik <jgarzik@pobox.com>
 * Portions Copyright 2001 Sun Microsystems (thockin@sun.com)
 * Portions Copyright 2002 Intel (eli.kupermann@intel.com,
 *                                christopher.leech@intel.com,
 *                                scott.feldman@intel.com)
 * Portions Copyright (C) Sun Microsystems 2008
 */
#ifndef _LINUX_ETHTOOL_H
#define _LINUX_ETHTOOL_H

#include <linux/bitmap.h>
#include <linux/compat.h>
#include <linux/if_ether.h>
#include <linux/netlink.h>
#include <uapi/linux/ethtool.h>
#include <uapi/linux/net_tstamp.h>

struct compat_ethtool_rx_flow_spec {
	u32		flow_type;
	union ethtool_flow_union h_u;
	struct ethtool_flow_ext h_ext;
	union ethtool_flow_union m_u;
	struct ethtool_flow_ext m_ext;
	compat_u64	ring_cookie;
	u32		location;
};

struct compat_ethtool_rxnfc {
	u32				cmd;
	u32				flow_type;
	compat_u64			data;
	struct compat_ethtool_rx_flow_spec fs;
	u32				rule_cnt;
	u32				rule_locs[];
};

#include <linux/rculist.h>

/**
 * enum ethtool_phys_id_state - indicator state for physical identification
 * @ETHTOOL_ID_INACTIVE: Physical ID indicator should be deactivated
 * @ETHTOOL_ID_ACTIVE: Physical ID indicator should be activated
 * @ETHTOOL_ID_ON: LED should be turned on (used iff %ETHTOOL_ID_ACTIVE
 *	is not supported)
 * @ETHTOOL_ID_OFF: LED should be turned off (used iff %ETHTOOL_ID_ACTIVE
 *	is not supported)
 */
enum ethtool_phys_id_state {
	ETHTOOL_ID_INACTIVE,
	ETHTOOL_ID_ACTIVE,
	ETHTOOL_ID_ON,
	ETHTOOL_ID_OFF
};

enum {
	ETH_RSS_HASH_TOP_BIT, /* Configurable RSS hash function - Toeplitz */
	ETH_RSS_HASH_XOR_BIT, /* Configurable RSS hash function - Xor */
	ETH_RSS_HASH_CRC32_BIT, /* Configurable RSS hash function - Crc32 */

	/*
	 * Add your fresh new hash function bits above and remember to update
	 * rss_hash_func_strings[] in ethtool.c
	 */
	ETH_RSS_HASH_FUNCS_COUNT
};

/**
 * struct kernel_ethtool_ringparam - RX/TX ring configuration
 * @rx_buf_len: Current length of buffers on the rx ring.
 * @tcp_data_split: Scatter packet headers and data to separate buffers
 * @tx_push: The flag of tx push mode
 * @rx_push: The flag of rx push mode
 * @cqe_size: Size of TX/RX completion queue event
 * @tx_push_buf_len: Size of TX push buffer
 * @tx_push_buf_max_len: Maximum allowed size of TX push buffer
 */
struct kernel_ethtool_ringparam {
	u32	rx_buf_len;
	u8	tcp_data_split;
	u8	tx_push;
	u8	rx_push;
	u32	cqe_size;
	u32	tx_push_buf_len;
	u32	tx_push_buf_max_len;
};

/**
 * enum ethtool_supported_ring_param - indicator caps for setting ring params
 * @ETHTOOL_RING_USE_RX_BUF_LEN: capture for setting rx_buf_len
 * @ETHTOOL_RING_USE_CQE_SIZE: capture for setting cqe_size
 * @ETHTOOL_RING_USE_TX_PUSH: capture for setting tx_push
 * @ETHTOOL_RING_USE_RX_PUSH: capture for setting rx_push
 * @ETHTOOL_RING_USE_TX_PUSH_BUF_LEN: capture for setting tx_push_buf_len
 * @ETHTOOL_RING_USE_TCP_DATA_SPLIT: capture for setting tcp_data_split
 */
enum ethtool_supported_ring_param {
	ETHTOOL_RING_USE_RX_BUF_LEN		= BIT(0),
	ETHTOOL_RING_USE_CQE_SIZE		= BIT(1),
	ETHTOOL_RING_USE_TX_PUSH		= BIT(2),
	ETHTOOL_RING_USE_RX_PUSH		= BIT(3),
	ETHTOOL_RING_USE_TX_PUSH_BUF_LEN	= BIT(4),
	ETHTOOL_RING_USE_TCP_DATA_SPLIT		= BIT(5),
};

#define __ETH_RSS_HASH_BIT(bit)	((u32)1 << (bit))
#define __ETH_RSS_HASH(name)	__ETH_RSS_HASH_BIT(ETH_RSS_HASH_##name##_BIT)

#define ETH_RSS_HASH_TOP	__ETH_RSS_HASH(TOP)
#define ETH_RSS_HASH_XOR	__ETH_RSS_HASH(XOR)
#define ETH_RSS_HASH_CRC32	__ETH_RSS_HASH(CRC32)

#define ETH_RSS_HASH_UNKNOWN	0
#define ETH_RSS_HASH_NO_CHANGE	0

struct net_device;
struct netlink_ext_ack;

/* Link extended state and substate. */
struct ethtool_link_ext_state_info {
	enum ethtool_link_ext_state link_ext_state;
	union {
		enum ethtool_link_ext_substate_autoneg autoneg;
		enum ethtool_link_ext_substate_link_training link_training;
		enum ethtool_link_ext_substate_link_logical_mismatch link_logical_mismatch;
		enum ethtool_link_ext_substate_bad_signal_integrity bad_signal_integrity;
		enum ethtool_link_ext_substate_cable_issue cable_issue;
		enum ethtool_link_ext_substate_module module;
		u32 __link_ext_substate;
	};
};

struct ethtool_link_ext_stats {
	/* Custom Linux statistic for PHY level link down events.
	 * In a simpler world it should be equal to netdev->carrier_down_count
	 * unfortunately netdev also counts local reconfigurations which don't
	 * actually take the physical link down, not to mention NC-SI which,
	 * if present, keeps the link up regardless of host state.
	 * This statistic counts when PHY _actually_ went down, or lost link.
	 *
	 * Note that we need u64 for ethtool_stats_init() and comparisons
	 * to ETHTOOL_STAT_NOT_SET, but only u32 is exposed to the user.
	 */
	u64 link_down_events;
};

/**
 * ethtool_rxfh_indir_default - get default value for RX flow hash indirection
 * @index: Index in RX flow hash indirection table
 * @n_rx_rings: Number of RX rings to use
 *
 * This function provides the default policy for RX flow hash indirection.
 */
static inline u32 ethtool_rxfh_indir_default(u32 index, u32 n_rx_rings)
{
	return index % n_rx_rings;
}

/**
 * struct ethtool_rxfh_context - a custom RSS context configuration
 * @indir_size: Number of u32 entries in indirection table
 * @key_size: Size of hash key, in bytes
 * @priv_size: Size of driver private data, in bytes
 * @hfunc: RSS hash function identifier.  One of the %ETH_RSS_HASH_*
 * @input_xfrm: Defines how the input data is transformed. Valid values are one
 *	of %RXH_XFRM_*.
 * @indir_configured: indir has been specified (at create time or subsequently)
 * @key_configured: hkey has been specified (at create time or subsequently)
 */
struct ethtool_rxfh_context {
	u32 indir_size;
	u32 key_size;
	u16 priv_size;
	u8 hfunc;
	u8 input_xfrm;
	u8 indir_configured:1;
	u8 key_configured:1;
	/* private: driver private data, indirection table, and hash key are
	 * stored sequentially in @data area.  Use below helpers to access.
	 */
	u32 key_off;
	u8 data[] __aligned(sizeof(void *));
};

static inline void *ethtool_rxfh_context_priv(struct ethtool_rxfh_context *ctx)
{
	return ctx->data;
}

static inline u32 *ethtool_rxfh_context_indir(struct ethtool_rxfh_context *ctx)
{
	return (u32 *)(ctx->data + ALIGN(ctx->priv_size, sizeof(u32)));
}

static inline u8 *ethtool_rxfh_context_key(struct ethtool_rxfh_context *ctx)
{
	return &ctx->data[ctx->key_off];
}

void ethtool_rxfh_context_lost(struct net_device *dev, u32 context_id);

/* declare a link mode bitmap */
#define __ETHTOOL_DECLARE_LINK_MODE_MASK(name)		\
	DECLARE_BITMAP(name, __ETHTOOL_LINK_MODE_MASK_NBITS)

/* drivers must ignore base.cmd and base.link_mode_masks_nwords
 * fields, but they are allowed to overwrite them (will be ignored).
 */
struct ethtool_link_ksettings {
	struct ethtool_link_settings base;
	struct {
		__ETHTOOL_DECLARE_LINK_MODE_MASK(supported);
		__ETHTOOL_DECLARE_LINK_MODE_MASK(advertising);
		__ETHTOOL_DECLARE_LINK_MODE_MASK(lp_advertising);
	} link_modes;
	u32	lanes;
};

/**
 * ethtool_link_ksettings_zero_link_mode - clear link_ksettings link mode mask
 *   @ptr : pointer to struct ethtool_link_ksettings
 *   @name : one of supported/advertising/lp_advertising
 */
#define ethtool_link_ksettings_zero_link_mode(ptr, name)		\
	bitmap_zero((ptr)->link_modes.name, __ETHTOOL_LINK_MODE_MASK_NBITS)

/**
 * ethtool_link_ksettings_add_link_mode - set bit in link_ksettings
 * link mode mask
 *   @ptr : pointer to struct ethtool_link_ksettings
 *   @name : one of supported/advertising/lp_advertising
 *   @mode : one of the ETHTOOL_LINK_MODE_*_BIT
 * (not atomic, no bound checking)
 */
#define ethtool_link_ksettings_add_link_mode(ptr, name, mode)		\
	__set_bit(ETHTOOL_LINK_MODE_ ## mode ## _BIT, (ptr)->link_modes.name)

/**
 * ethtool_link_ksettings_del_link_mode - clear bit in link_ksettings
 * link mode mask
 *   @ptr : pointer to struct ethtool_link_ksettings
 *   @name : one of supported/advertising/lp_advertising
 *   @mode : one of the ETHTOOL_LINK_MODE_*_BIT
 * (not atomic, no bound checking)
 */
#define ethtool_link_ksettings_del_link_mode(ptr, name, mode)		\
	__clear_bit(ETHTOOL_LINK_MODE_ ## mode ## _BIT, (ptr)->link_modes.name)

/**
 * ethtool_link_ksettings_test_link_mode - test bit in ksettings link mode mask
 *   @ptr : pointer to struct ethtool_link_ksettings
 *   @name : one of supported/advertising/lp_advertising
 *   @mode : one of the ETHTOOL_LINK_MODE_*_BIT
 * (not atomic, no bound checking)
 *
 * Returns true/false.
 */
#define ethtool_link_ksettings_test_link_mode(ptr, name, mode)		\
	test_bit(ETHTOOL_LINK_MODE_ ## mode ## _BIT, (ptr)->link_modes.name)

extern int
__ethtool_get_link_ksettings(struct net_device *dev,
			     struct ethtool_link_ksettings *link_ksettings);

struct ethtool_keee {
	__ETHTOOL_DECLARE_LINK_MODE_MASK(supported);
	__ETHTOOL_DECLARE_LINK_MODE_MASK(advertised);
	__ETHTOOL_DECLARE_LINK_MODE_MASK(lp_advertised);
	u32	tx_lpi_timer;
	bool	tx_lpi_enabled;
	bool	eee_active;
	bool	eee_enabled;
};

struct kernel_ethtool_coalesce {
	u8 use_cqe_mode_tx;
	u8 use_cqe_mode_rx;
	u32 tx_aggr_max_bytes;
	u32 tx_aggr_max_frames;
	u32 tx_aggr_time_usecs;
};

/**
 * ethtool_intersect_link_masks - Given two link masks, AND them together
 * @dst: first mask and where result is stored
 * @src: second mask to intersect with
 *
 * Given two link mode masks, AND them together and save the result in dst.
 */
void ethtool_intersect_link_masks(struct ethtool_link_ksettings *dst,
				  struct ethtool_link_ksettings *src);

void ethtool_convert_legacy_u32_to_link_mode(unsigned long *dst,
					     u32 legacy_u32);

/* return false if src had higher bits set. lower bits always updated. */
bool ethtool_convert_link_mode_to_legacy_u32(u32 *legacy_u32,
				     const unsigned long *src);

#define ETHTOOL_COALESCE_RX_USECS		BIT(0)
#define ETHTOOL_COALESCE_RX_MAX_FRAMES		BIT(1)
#define ETHTOOL_COALESCE_RX_USECS_IRQ		BIT(2)
#define ETHTOOL_COALESCE_RX_MAX_FRAMES_IRQ	BIT(3)
#define ETHTOOL_COALESCE_TX_USECS		BIT(4)
#define ETHTOOL_COALESCE_TX_MAX_FRAMES		BIT(5)
#define ETHTOOL_COALESCE_TX_USECS_IRQ		BIT(6)
#define ETHTOOL_COALESCE_TX_MAX_FRAMES_IRQ	BIT(7)
#define ETHTOOL_COALESCE_STATS_BLOCK_USECS	BIT(8)
#define ETHTOOL_COALESCE_USE_ADAPTIVE_RX	BIT(9)
#define ETHTOOL_COALESCE_USE_ADAPTIVE_TX	BIT(10)
#define ETHTOOL_COALESCE_PKT_RATE_LOW		BIT(11)
#define ETHTOOL_COALESCE_RX_USECS_LOW		BIT(12)
#define ETHTOOL_COALESCE_RX_MAX_FRAMES_LOW	BIT(13)
#define ETHTOOL_COALESCE_TX_USECS_LOW		BIT(14)
#define ETHTOOL_COALESCE_TX_MAX_FRAMES_LOW	BIT(15)
#define ETHTOOL_COALESCE_PKT_RATE_HIGH		BIT(16)
#define ETHTOOL_COALESCE_RX_USECS_HIGH		BIT(17)
#define ETHTOOL_COALESCE_RX_MAX_FRAMES_HIGH	BIT(18)
#define ETHTOOL_COALESCE_TX_USECS_HIGH		BIT(19)
#define ETHTOOL_COALESCE_TX_MAX_FRAMES_HIGH	BIT(20)
#define ETHTOOL_COALESCE_RATE_SAMPLE_INTERVAL	BIT(21)
#define ETHTOOL_COALESCE_USE_CQE_RX		BIT(22)
#define ETHTOOL_COALESCE_USE_CQE_TX		BIT(23)
#define ETHTOOL_COALESCE_TX_AGGR_MAX_BYTES	BIT(24)
#define ETHTOOL_COALESCE_TX_AGGR_MAX_FRAMES	BIT(25)
#define ETHTOOL_COALESCE_TX_AGGR_TIME_USECS	BIT(26)
#define ETHTOOL_COALESCE_RX_PROFILE		BIT(27)
#define ETHTOOL_COALESCE_TX_PROFILE		BIT(28)
#define ETHTOOL_COALESCE_ALL_PARAMS		GENMASK(28, 0)

#define ETHTOOL_COALESCE_USECS						\
	(ETHTOOL_COALESCE_RX_USECS | ETHTOOL_COALESCE_TX_USECS)
#define ETHTOOL_COALESCE_MAX_FRAMES					\
	(ETHTOOL_COALESCE_RX_MAX_FRAMES | ETHTOOL_COALESCE_TX_MAX_FRAMES)
#define ETHTOOL_COALESCE_USECS_IRQ					\
	(ETHTOOL_COALESCE_RX_USECS_IRQ | ETHTOOL_COALESCE_TX_USECS_IRQ)
#define ETHTOOL_COALESCE_MAX_FRAMES_IRQ		\
	(ETHTOOL_COALESCE_RX_MAX_FRAMES_IRQ |	\
	 ETHTOOL_COALESCE_TX_MAX_FRAMES_IRQ)
#define ETHTOOL_COALESCE_USE_ADAPTIVE					\
	(ETHTOOL_COALESCE_USE_ADAPTIVE_RX | ETHTOOL_COALESCE_USE_ADAPTIVE_TX)
#define ETHTOOL_COALESCE_USECS_LOW_HIGH					\
	(ETHTOOL_COALESCE_RX_USECS_LOW | ETHTOOL_COALESCE_TX_USECS_LOW | \
	 ETHTOOL_COALESCE_RX_USECS_HIGH | ETHTOOL_COALESCE_TX_USECS_HIGH)
#define ETHTOOL_COALESCE_MAX_FRAMES_LOW_HIGH	\
	(ETHTOOL_COALESCE_RX_MAX_FRAMES_LOW |	\
	 ETHTOOL_COALESCE_TX_MAX_FRAMES_LOW |	\
	 ETHTOOL_COALESCE_RX_MAX_FRAMES_HIGH |	\
	 ETHTOOL_COALESCE_TX_MAX_FRAMES_HIGH)
#define ETHTOOL_COALESCE_PKT_RATE_RX_USECS				\
	(ETHTOOL_COALESCE_USE_ADAPTIVE_RX |				\
	 ETHTOOL_COALESCE_RX_USECS_LOW | ETHTOOL_COALESCE_RX_USECS_HIGH | \
	 ETHTOOL_COALESCE_PKT_RATE_LOW | ETHTOOL_COALESCE_PKT_RATE_HIGH | \
	 ETHTOOL_COALESCE_RATE_SAMPLE_INTERVAL)
#define ETHTOOL_COALESCE_USE_CQE					\
	(ETHTOOL_COALESCE_USE_CQE_RX | ETHTOOL_COALESCE_USE_CQE_TX)
#define ETHTOOL_COALESCE_TX_AGGR		\
	(ETHTOOL_COALESCE_TX_AGGR_MAX_BYTES |	\
	 ETHTOOL_COALESCE_TX_AGGR_MAX_FRAMES |	\
	 ETHTOOL_COALESCE_TX_AGGR_TIME_USECS)

#define ETHTOOL_STAT_NOT_SET	(~0ULL)

static inline void ethtool_stats_init(u64 *stats, unsigned int n)
{
	while (n--)
		stats[n] = ETHTOOL_STAT_NOT_SET;
}

/* Basic IEEE 802.3 MAC statistics (30.3.1.1.*), not otherwise exposed
 * via a more targeted API.
 */
struct ethtool_eth_mac_stats {
	enum ethtool_mac_stats_src src;
	struct_group(stats,
		u64 FramesTransmittedOK;
		u64 SingleCollisionFrames;
		u64 MultipleCollisionFrames;
		u64 FramesReceivedOK;
		u64 FrameCheckSequenceErrors;
		u64 AlignmentErrors;
		u64 OctetsTransmittedOK;
		u64 FramesWithDeferredXmissions;
		u64 LateCollisions;
		u64 FramesAbortedDueToXSColls;
		u64 FramesLostDueToIntMACXmitError;
		u64 CarrierSenseErrors;
		u64 OctetsReceivedOK;
		u64 FramesLostDueToIntMACRcvError;
		u64 MulticastFramesXmittedOK;
		u64 BroadcastFramesXmittedOK;
		u64 FramesWithExcessiveDeferral;
		u64 MulticastFramesReceivedOK;
		u64 BroadcastFramesReceivedOK;
		u64 InRangeLengthErrors;
		u64 OutOfRangeLengthField;
		u64 FrameTooLongErrors;
	);
};

/* Basic IEEE 802.3 PHY statistics (30.3.2.1.*), not otherwise exposed
 * via a more targeted API.
 */
struct ethtool_eth_phy_stats {
	enum ethtool_mac_stats_src src;
	struct_group(stats,
		u64 SymbolErrorDuringCarrier;
	);
};

/* Basic IEEE 802.3 MAC Ctrl statistics (30.3.3.*), not otherwise exposed
 * via a more targeted API.
 */
struct ethtool_eth_ctrl_stats {
	enum ethtool_mac_stats_src src;
	struct_group(stats,
		u64 MACControlFramesTransmitted;
		u64 MACControlFramesReceived;
		u64 UnsupportedOpcodesReceived;
	);
};

/**
 * struct ethtool_pause_stats - statistics for IEEE 802.3x pause frames
 * @src: input field denoting whether stats should be queried from the eMAC or
 *	pMAC (if the MM layer is supported). To be ignored otherwise.
 * @tx_pause_frames: transmitted pause frame count. Reported to user space
 *	as %ETHTOOL_A_PAUSE_STAT_TX_FRAMES.
 *
 *	Equivalent to `30.3.4.2 aPAUSEMACCtrlFramesTransmitted`
 *	from the standard.
 *
 * @rx_pause_frames: received pause frame count. Reported to user space
 *	as %ETHTOOL_A_PAUSE_STAT_RX_FRAMES. Equivalent to:
 *
 *	Equivalent to `30.3.4.3 aPAUSEMACCtrlFramesReceived`
 *	from the standard.
 */
struct ethtool_pause_stats {
	enum ethtool_mac_stats_src src;
	struct_group(stats,
		u64 tx_pause_frames;
		u64 rx_pause_frames;
	);
};

#define ETHTOOL_MAX_LANES	8

/**
 * struct ethtool_fec_stats - statistics for IEEE 802.3 FEC
 * @corrected_blocks: number of received blocks corrected by FEC
 *	Reported to user space as %ETHTOOL_A_FEC_STAT_CORRECTED.
 *
 *	Equivalent to `30.5.1.1.17 aFECCorrectedBlocks` from the standard.
 *
 * @uncorrectable_blocks: number of received blocks FEC was not able to correct
 *	Reported to user space as %ETHTOOL_A_FEC_STAT_UNCORR.
 *
 *	Equivalent to `30.5.1.1.18 aFECUncorrectableBlocks` from the standard.
 *
 * @corrected_bits: number of bits corrected by FEC
 *	Similar to @corrected_blocks but counts individual bit changes,
 *	not entire FEC data blocks. This is a non-standard statistic.
 *	Reported to user space as %ETHTOOL_A_FEC_STAT_CORR_BITS.
 *
 * For each of the above fields, the two substructure members are:
 *
 * - @lanes: per-lane/PCS-instance counts as defined by the standard
 * - @total: error counts for the entire port, for drivers incapable of reporting
 *	per-lane stats
 *
 * Drivers should fill in either only total or per-lane statistics, core
 * will take care of adding lane values up to produce the total.
 */
struct ethtool_fec_stats {
	struct ethtool_fec_stat {
		u64 total;
		u64 lanes[ETHTOOL_MAX_LANES];
	} corrected_blocks, uncorrectable_blocks, corrected_bits;
};

/**
 * struct ethtool_rmon_hist_range - byte range for histogram statistics
 * @low: low bound of the bucket (inclusive)
 * @high: high bound of the bucket (inclusive)
 */
struct ethtool_rmon_hist_range {
	u16 low;
	u16 high;
};

#define ETHTOOL_RMON_HIST_MAX	10

/**
 * struct ethtool_rmon_stats - selected RMON (RFC 2819) statistics
 * @src: input field denoting whether stats should be queried from the eMAC or
 *	pMAC (if the MM layer is supported). To be ignored otherwise.
 * @undersize_pkts: Equivalent to `etherStatsUndersizePkts` from the RFC.
 * @oversize_pkts: Equivalent to `etherStatsOversizePkts` from the RFC.
 * @fragments: Equivalent to `etherStatsFragments` from the RFC.
 * @jabbers: Equivalent to `etherStatsJabbers` from the RFC.
 * @hist: Packet counter for packet length buckets (e.g.
 *	`etherStatsPkts128to255Octets` from the RFC).
 * @hist_tx: Tx counters in similar form to @hist, not defined in the RFC.
 *
 * Selection of RMON (RFC 2819) statistics which are not exposed via different
 * APIs, primarily the packet-length-based counters.
 * Unfortunately different designs choose different buckets beyond
 * the 1024B mark (jumbo frame teritory), so the definition of the bucket
 * ranges is left to the driver.
 */
struct ethtool_rmon_stats {
	enum ethtool_mac_stats_src src;
	struct_group(stats,
		u64 undersize_pkts;
		u64 oversize_pkts;
		u64 fragments;
		u64 jabbers;

		u64 hist[ETHTOOL_RMON_HIST_MAX];
		u64 hist_tx[ETHTOOL_RMON_HIST_MAX];
	);
};

/**
 * struct ethtool_ts_stats - HW timestamping statistics
 * @pkts: Number of packets successfully timestamped by the hardware.
 * @lost: Number of hardware timestamping requests where the timestamping
 *	information from the hardware never arrived for submission with
 *	the skb.
 * @err: Number of arbitrary timestamp generation error events that the
 *	hardware encountered, exclusive of @lost statistics. Cases such
 *	as resource exhaustion, unavailability, firmware errors, and
 *	detected illogical timestamp values not submitted with the skb
 *	are inclusive to this counter.
 */
struct ethtool_ts_stats {
	struct_group(tx_stats,
		u64 pkts;
		u64 lost;
		u64 err;
	);
};

#define ETH_MODULE_EEPROM_PAGE_LEN	128
#define ETH_MODULE_MAX_I2C_ADDRESS	0x7f

/**
 * struct ethtool_module_eeprom - plug-in module EEPROM read / write parameters
 * @offset: When @offset is 0-127, it is used as an address to the Lower Memory
 *	(@page must be 0). Otherwise, it is used as an address to the
 *	Upper Memory.
 * @length: Number of bytes to read / write.
 * @page: Page number.
 * @bank: Bank number, if supported by EEPROM spec.
 * @i2c_address: I2C address of a page. Value less than 0x7f expected. Most
 *	EEPROMs use 0x50 or 0x51.
 * @data: Pointer to buffer with EEPROM data of @length size.
 */
struct ethtool_module_eeprom {
	u32	offset;
	u32	length;
	u8	page;
	u8	bank;
	u8	i2c_address;
	u8	*data;
};

/**
 * struct ethtool_module_power_mode_params - module power mode parameters
 * @policy: The power mode policy enforced by the host for the plug-in module.
 * @mode: The operational power mode of the plug-in module. Should be filled by
 *	device drivers on get operations.
 */
struct ethtool_module_power_mode_params {
	enum ethtool_module_power_mode_policy policy;
	enum ethtool_module_power_mode mode;
};

/**
 * struct ethtool_mm_state - 802.3 MAC merge layer state
 * @verify_time:
 *	wait time between verification attempts in ms (according to clause
 *	30.14.1.6 aMACMergeVerifyTime)
 * @max_verify_time:
 *	maximum accepted value for the @verify_time variable in set requests
 * @verify_status:
 *	state of the verification state machine of the MM layer (according to
 *	clause 30.14.1.2 aMACMergeStatusVerify)
 * @tx_enabled:
 *	set if the MM layer is administratively enabled in the TX direction
 *	(according to clause 30.14.1.3 aMACMergeEnableTx)
 * @tx_active:
 *	set if the MM layer is enabled in the TX direction, which makes FP
 *	possible (according to 30.14.1.5 aMACMergeStatusTx). This should be
 *	true if MM is enabled, and the verification status is either verified,
 *	or disabled.
 * @pmac_enabled:
 *	set if the preemptible MAC is powered on and is able to receive
 *	preemptible packets and respond to verification frames.
 * @verify_enabled:
 *	set if the Verify function of the MM layer (which sends SMD-V
 *	verification requests) is administratively enabled (regardless of
 *	whether it is currently in the ETHTOOL_MM_VERIFY_STATUS_DISABLED state
 *	or not), according to clause 30.14.1.4 aMACMergeVerifyDisableTx (but
 *	using positive rather than negative logic). The device should always
 *	respond to received SMD-V requests as long as @pmac_enabled is set.
 * @tx_min_frag_size:
 *	the minimum size of non-final mPacket fragments that the link partner
 *	supports receiving, expressed in octets. Compared to the definition
 *	from clause 30.14.1.7 aMACMergeAddFragSize which is expressed in the
 *	range 0 to 3 (requiring a translation to the size in octets according
 *	to the formula 64 * (1 + addFragSize) - 4), a value in a continuous and
 *	unbounded range can be specified here.
 * @rx_min_frag_size:
 *	the minimum size of non-final mPacket fragments that this device
 *	supports receiving, expressed in octets.
 */
struct ethtool_mm_state {
	u32 verify_time;
	u32 max_verify_time;
	enum ethtool_mm_verify_status verify_status;
	bool tx_enabled;
	bool tx_active;
	bool pmac_enabled;
	bool verify_enabled;
	u32 tx_min_frag_size;
	u32 rx_min_frag_size;
};

/**
 * struct ethtool_mm_cfg - 802.3 MAC merge layer configuration
 * @verify_time: see struct ethtool_mm_state
 * @verify_enabled: see struct ethtool_mm_state
 * @tx_enabled: see struct ethtool_mm_state
 * @pmac_enabled: see struct ethtool_mm_state
 * @tx_min_frag_size: see struct ethtool_mm_state
 */
struct ethtool_mm_cfg {
	u32 verify_time;
	bool verify_enabled;
	bool tx_enabled;
	bool pmac_enabled;
	u32 tx_min_frag_size;
};

/**
 * struct ethtool_mm_stats - 802.3 MAC merge layer statistics
 * @MACMergeFrameAssErrorCount:
 *	received MAC frames with reassembly errors
 * @MACMergeFrameSmdErrorCount:
 *	received MAC frames/fragments rejected due to unknown or incorrect SMD
 * @MACMergeFrameAssOkCount:
 *	received MAC frames that were successfully reassembled and passed up
 * @MACMergeFragCountRx:
 *	number of additional correct SMD-C mPackets received due to preemption
 * @MACMergeFragCountTx:
 *	number of additional mPackets sent due to preemption
 * @MACMergeHoldCount:
 *	number of times the MM layer entered the HOLD state, which blocks
 *	transmission of preemptible traffic
 */
struct ethtool_mm_stats {
	u64 MACMergeFrameAssErrorCount;
	u64 MACMergeFrameSmdErrorCount;
	u64 MACMergeFrameAssOkCount;
	u64 MACMergeFragCountRx;
	u64 MACMergeFragCountTx;
	u64 MACMergeHoldCount;
};

/**
 * struct ethtool_rxfh_param - RXFH (RSS) parameters
 * @hfunc: Defines the current RSS hash function used by HW (or to be set to).
 *	Valid values are one of the %ETH_RSS_HASH_*.
 * @indir_size: On SET, the array size of the user buffer for the
 *	indirection table, which may be zero, or
 *	%ETH_RXFH_INDIR_NO_CHANGE.  On GET (read from the driver),
 *	the array size of the hardware indirection table.
 * @indir: The indirection table of size @indir_size entries.
 * @key_size: On SET, the array size of the user buffer for the hash key,
 *	which may be zero.  On GET (read from the driver), the size of the
 *	hardware hash key.
 * @key: The hash key of size @key_size bytes.
 * @rss_context: RSS context identifier.  Context 0 is the default for normal
 *	traffic; other contexts can be referenced as the destination for RX flow
 *	classification rules.  On SET, %ETH_RXFH_CONTEXT_ALLOC is used
 *	to allocate a new RSS context; on return this field will
 *	contain the ID of the newly allocated context.
 * @rss_delete: Set to non-ZERO to remove the @rss_context context.
 * @input_xfrm: Defines how the input data is transformed. Valid values are one
 *	of %RXH_XFRM_*.
 */
struct ethtool_rxfh_param {
	u8	hfunc;
	u32	indir_size;
	u32	*indir;
	u32	key_size;
	u8	*key;
	u32	rss_context;
	u8	rss_delete;
	u8	input_xfrm;
};

/**
 * struct kernel_ethtool_ts_info - kernel copy of struct ethtool_ts_info
 * @cmd: command number = %ETHTOOL_GET_TS_INFO
 * @so_timestamping: bit mask of the sum of the supported SO_TIMESTAMPING flags
 * @phc_index: device index of the associated PHC, or -1 if there is none
 * @tx_types: bit mask of the supported hwtstamp_tx_types enumeration values
 * @rx_filters: bit mask of the supported hwtstamp_rx_filters enumeration values
 */
struct kernel_ethtool_ts_info {
	u32 cmd;
	u32 so_timestamping;
	int phc_index;
	enum hwtstamp_tx_types tx_types;
	enum hwtstamp_rx_filters rx_filters;
};

/**
 * struct ethtool_ops - optional netdev operations
 * @cap_link_lanes_supported: indicates if the driver supports lanes
 *	parameter.
 * @cap_rss_ctx_supported: indicates if the driver supports RSS
 *	contexts via legacy API, drivers implementing @create_rxfh_context
 *	do not have to set this bit.
 * @cap_rss_sym_xor_supported: indicates if the driver supports symmetric-xor
 *	RSS.
<<<<<<< HEAD
=======
 * @rxfh_per_ctx_key: device supports setting different RSS key for each
 *	additional context. Netlink API should report hfunc, key, and input_xfrm
 *	for every context, not just context 0.
>>>>>>> adc21867
 * @rxfh_indir_space: max size of RSS indirection tables, if indirection table
 *	size as returned by @get_rxfh_indir_size may change during lifetime
 *	of the device. Leave as 0 if the table size is constant.
 * @rxfh_key_space: same as @rxfh_indir_space, but for the key.
 * @rxfh_priv_size: size of the driver private data area the core should
 *	allocate for an RSS context (in &struct ethtool_rxfh_context).
 * @rxfh_max_num_contexts: maximum (exclusive) supported RSS context ID.
 *	If this is zero then the core may choose any (nonzero) ID, otherwise
 *	the core will only use IDs strictly less than this value, as the
 *	@rss_context argument to @create_rxfh_context and friends.
 * @supported_coalesce_params: supported types of interrupt coalescing.
 * @supported_ring_params: supported ring params.
 * @get_drvinfo: Report driver/device information. Modern drivers no
 *	longer have to implement this callback. Most fields are
 *	correctly filled in by the core using system information, or
 *	populated using other driver operations.
 * @get_regs_len: Get buffer length required for @get_regs
 * @get_regs: Get device registers
 * @get_wol: Report whether Wake-on-Lan is enabled
 * @set_wol: Turn Wake-on-Lan on or off.  Returns a negative error code
 *	or zero.
 * @get_msglevel: Report driver message level.  This should be the value
 *	of the @msg_enable field used by netif logging functions.
 * @set_msglevel: Set driver message level
 * @nway_reset: Restart autonegotiation.  Returns a negative error code
 *	or zero.
 * @get_link: Report whether physical link is up.  Will only be called if
 *	the netdev is up.  Should usually be set to ethtool_op_get_link(),
 *	which uses netif_carrier_ok().
 * @get_link_ext_state: Report link extended state. Should set link_ext_state and
 *	link_ext_substate (link_ext_substate of 0 means link_ext_substate is unknown,
 *	do not attach ext_substate attribute to netlink message). If link_ext_state
 *	and link_ext_substate are unknown, return -ENODATA. If not implemented,
 *	link_ext_state and link_ext_substate will not be sent to userspace.
 * @get_link_ext_stats: Read extra link-related counters.
 * @get_eeprom_len: Read range of EEPROM addresses for validation of
 *	@get_eeprom and @set_eeprom requests.
 *	Returns 0 if device does not support EEPROM access.
 * @get_eeprom: Read data from the device EEPROM.
 *	Should fill in the magic field.  Don't need to check len for zero
 *	or wraparound.  Fill in the data argument with the eeprom values
 *	from offset to offset + len.  Update len to the amount read.
 *	Returns an error or zero.
 * @set_eeprom: Write data to the device EEPROM.
 *	Should validate the magic field.  Don't need to check len for zero
 *	or wraparound.  Update len to the amount written.  Returns an error
 *	or zero.
 * @get_coalesce: Get interrupt coalescing parameters.  Returns a negative
 *	error code or zero.
 * @set_coalesce: Set interrupt coalescing parameters.  Supported coalescing
 *	types should be set in @supported_coalesce_params.
 *	Returns a negative error code or zero.
 * @get_ringparam: Report ring sizes
 * @set_ringparam: Set ring sizes.  Returns a negative error code or zero.
 * @get_pause_stats: Report pause frame statistics. Drivers must not zero
 *	statistics which they don't report. The stats structure is initialized
 *	to ETHTOOL_STAT_NOT_SET indicating driver does not report statistics.
 * @get_pauseparam: Report pause parameters
 * @set_pauseparam: Set pause parameters.  Returns a negative error code
 *	or zero.
 * @self_test: Run specified self-tests
 * @get_strings: Return a set of strings that describe the requested objects
 * @set_phys_id: Identify the physical devices, e.g. by flashing an LED
 *	attached to it.  The implementation may update the indicator
 *	asynchronously or synchronously, but in either case it must return
 *	quickly.  It is initially called with the argument %ETHTOOL_ID_ACTIVE,
 *	and must either activate asynchronous updates and return zero, return
 *	a negative error or return a positive frequency for synchronous
 *	indication (e.g. 1 for one on/off cycle per second).  If it returns
 *	a frequency then it will be called again at intervals with the
 *	argument %ETHTOOL_ID_ON or %ETHTOOL_ID_OFF and should set the state of
 *	the indicator accordingly.  Finally, it is called with the argument
 *	%ETHTOOL_ID_INACTIVE and must deactivate the indicator.  Returns a
 *	negative error code or zero.
 * @get_ethtool_stats: Return extended statistics about the device.
 *	This is only useful if the device maintains statistics not
 *	included in &struct rtnl_link_stats64.
 * @begin: Function to be called before any other operation.  Returns a
 *	negative error code or zero.
 * @complete: Function to be called after any other operation except
 *	@begin.  Will be called even if the other operation failed.
 * @get_priv_flags: Report driver-specific feature flags.
 * @set_priv_flags: Set driver-specific feature flags.  Returns a negative
 *	error code or zero.
 * @get_sset_count: Get number of strings that @get_strings will write.
 * @get_rxnfc: Get RX flow classification rules.  Returns a negative
 *	error code or zero.
 * @set_rxnfc: Set RX flow classification rules.  Returns a negative
 *	error code or zero.
 * @flash_device: Write a firmware image to device's flash memory.
 *	Returns a negative error code or zero.
 * @reset: Reset (part of) the device, as specified by a bitmask of
 *	flags from &enum ethtool_reset_flags.  Returns a negative
 *	error code or zero.
 * @get_rxfh_key_size: Get the size of the RX flow hash key.
 *	Returns zero if not supported for this specific device.
 * @get_rxfh_indir_size: Get the size of the RX flow hash indirection table.
 *	Returns zero if not supported for this specific device.
 * @get_rxfh: Get the contents of the RX flow hash indirection table, hash key
 *	and/or hash function.
 *	Returns a negative error code or zero.
 * @set_rxfh: Set the contents of the RX flow hash indirection table, hash
 *	key, and/or hash function.  Arguments which are set to %NULL or zero
 *	will remain unchanged.
 *	Returns a negative error code or zero. An error code must be returned
 *	if at least one unsupported change was requested.
 * @create_rxfh_context: Create a new RSS context with the specified RX flow
 *	hash indirection table, hash key, and hash function.
 *	The &struct ethtool_rxfh_context for this context is passed in @ctx;
 *	note that the indir table, hkey and hfunc are not yet populated as
 *	of this call.  The driver does not need to update these; the core
 *	will do so if this op succeeds.
 *	However, if @rxfh.indir is set to %NULL, the driver must update the
 *	indir table in @ctx with the (default or inherited) table actually in
 *	use; similarly, if @rxfh.key is %NULL, @rxfh.hfunc is
 *	%ETH_RSS_HASH_NO_CHANGE, or @rxfh.input_xfrm is %RXH_XFRM_NO_CHANGE,
 *	the driver should update the corresponding information in @ctx.
 *	If the driver provides this method, it must also provide
 *	@modify_rxfh_context and @remove_rxfh_context.
 *	Returns a negative error code or zero.
 * @modify_rxfh_context: Reconfigure the specified RSS context.  Allows setting
 *	the contents of the RX flow hash indirection table, hash key, and/or
 *	hash function associated with the given context.
 *	Parameters which are set to %NULL or zero will remain unchanged.
 *	The &struct ethtool_rxfh_context for this context is passed in @ctx;
 *	note that it will still contain the *old* settings.  The driver does
 *	not need to update these; the core will do so if this op succeeds.
 *	Returns a negative error code or zero. An error code must be returned
 *	if at least one unsupported change was requested.
 * @remove_rxfh_context: Remove the specified RSS context.
 *	The &struct ethtool_rxfh_context for this context is passed in @ctx.
 *	Returns a negative error code or zero.
 * @get_channels: Get number of channels.
 * @set_channels: Set number of channels.  Returns a negative error code or
 *	zero.
 * @get_dump_flag: Get dump flag indicating current dump length, version,
 * 		   and flag of the device.
 * @get_dump_data: Get dump data.
 * @set_dump: Set dump specific flags to the device.
 * @get_ts_info: Get the time stamping and PTP hardware clock capabilities.
 *	It may be called with RCU, or rtnl or reference on the device.
 *	Drivers supporting transmit time stamps in software should set this to
 *	ethtool_op_get_ts_info(). Drivers must not zero statistics which they
 *	don't report. The stats	structure is initialized to ETHTOOL_STAT_NOT_SET
 *	indicating driver does not report statistics.
 * @get_ts_stats: Query the device hardware timestamping statistics.
 * @get_module_info: Get the size and type of the eeprom contained within
 *	a plug-in module.
 * @get_module_eeprom: Get the eeprom information from the plug-in module
 * @get_eee: Get Energy-Efficient (EEE) supported and status.
 * @set_eee: Set EEE status (enable/disable) as well as LPI timers.
 * @get_tunable: Read the value of a driver / device tunable.
 * @set_tunable: Set the value of a driver / device tunable.
 * @get_per_queue_coalesce: Get interrupt coalescing parameters per queue.
 *	It must check that the given queue number is valid. If neither a RX nor
 *	a TX queue has this number, return -EINVAL. If only a RX queue or a TX
 *	queue has this number, set the inapplicable fields to ~0 and return 0.
 *	Returns a negative error code or zero.
 * @set_per_queue_coalesce: Set interrupt coalescing parameters per queue.
 *	It must check that the given queue number is valid. If neither a RX nor
 *	a TX queue has this number, return -EINVAL. If only a RX queue or a TX
 *	queue has this number, ignore the inapplicable fields. Supported
 *	coalescing types should be set in @supported_coalesce_params.
 *	Returns a negative error code or zero.
 * @get_link_ksettings: Get various device settings including Ethernet link
 *	settings. The %cmd and %link_mode_masks_nwords fields should be
 *	ignored (use %__ETHTOOL_LINK_MODE_MASK_NBITS instead of the latter),
 *	any change to them will be overwritten by kernel. Returns a negative
 *	error code or zero.
 * @set_link_ksettings: Set various device settings including Ethernet link
 *	settings. The %cmd and %link_mode_masks_nwords fields should be
 *	ignored (use %__ETHTOOL_LINK_MODE_MASK_NBITS instead of the latter),
 *	any change to them will be overwritten by kernel. Returns a negative
 *	error code or zero.
 * @get_fec_stats: Report FEC statistics.
 *	Core will sum up per-lane stats to get the total.
 *	Drivers must not zero statistics which they don't report. The stats
 *	structure is initialized to ETHTOOL_STAT_NOT_SET indicating driver does
 *	not report statistics.
 * @get_fecparam: Get the network device Forward Error Correction parameters.
 * @set_fecparam: Set the network device Forward Error Correction parameters.
 * @get_ethtool_phy_stats: Return extended statistics about the PHY device.
 *	This is only useful if the device maintains PHY statistics and
 *	cannot use the standard PHY library helpers.
 * @get_phy_tunable: Read the value of a PHY tunable.
 * @set_phy_tunable: Set the value of a PHY tunable.
 * @get_module_eeprom_by_page: Get a region of plug-in module EEPROM data from
 *	specified page. Returns a negative error code or the amount of bytes
 *	read.
 * @set_module_eeprom_by_page: Write to a region of plug-in module EEPROM,
 *	from kernel space only. Returns a negative error code or zero.
 * @get_eth_phy_stats: Query some of the IEEE 802.3 PHY statistics.
 * @get_eth_mac_stats: Query some of the IEEE 802.3 MAC statistics.
 * @get_eth_ctrl_stats: Query some of the IEEE 802.3 MAC Ctrl statistics.
 * @get_rmon_stats: Query some of the RMON (RFC 2819) statistics.
 *	Set %ranges to a pointer to zero-terminated array of byte ranges.
 * @get_module_power_mode: Get the power mode policy for the plug-in module
 *	used by the network device and its operational power mode, if
 *	plugged-in.
 * @set_module_power_mode: Set the power mode policy for the plug-in module
 *	used by the network device.
 * @get_mm: Query the 802.3 MAC Merge layer state.
 * @set_mm: Set the 802.3 MAC Merge layer parameters.
 * @get_mm_stats: Query the 802.3 MAC Merge layer statistics.
 *
 * All operations are optional (i.e. the function pointer may be set
 * to %NULL) and callers must take this into account.  Callers must
 * hold the RTNL lock.
 *
 * See the structures used by these operations for further documentation.
 * Note that for all operations using a structure ending with a zero-
 * length array, the array is allocated separately in the kernel and
 * is passed to the driver as an additional parameter.
 *
 * See &struct net_device and &struct net_device_ops for documentation
 * of the generic netdev features interface.
 */
struct ethtool_ops {
	u32     cap_link_lanes_supported:1;
	u32     cap_rss_ctx_supported:1;
	u32	cap_rss_sym_xor_supported:1;
<<<<<<< HEAD
=======
	u32	rxfh_per_ctx_key:1;
>>>>>>> adc21867
	u32	rxfh_indir_space;
	u16	rxfh_key_space;
	u16	rxfh_priv_size;
	u32	rxfh_max_num_contexts;
	u32	supported_coalesce_params;
	u32	supported_ring_params;
	void	(*get_drvinfo)(struct net_device *, struct ethtool_drvinfo *);
	int	(*get_regs_len)(struct net_device *);
	void	(*get_regs)(struct net_device *, struct ethtool_regs *, void *);
	void	(*get_wol)(struct net_device *, struct ethtool_wolinfo *);
	int	(*set_wol)(struct net_device *, struct ethtool_wolinfo *);
	u32	(*get_msglevel)(struct net_device *);
	void	(*set_msglevel)(struct net_device *, u32);
	int	(*nway_reset)(struct net_device *);
	u32	(*get_link)(struct net_device *);
	int	(*get_link_ext_state)(struct net_device *,
				      struct ethtool_link_ext_state_info *);
	void	(*get_link_ext_stats)(struct net_device *dev,
				      struct ethtool_link_ext_stats *stats);
	int	(*get_eeprom_len)(struct net_device *);
	int	(*get_eeprom)(struct net_device *,
			      struct ethtool_eeprom *, u8 *);
	int	(*set_eeprom)(struct net_device *,
			      struct ethtool_eeprom *, u8 *);
	int	(*get_coalesce)(struct net_device *,
				struct ethtool_coalesce *,
				struct kernel_ethtool_coalesce *,
				struct netlink_ext_ack *);
	int	(*set_coalesce)(struct net_device *,
				struct ethtool_coalesce *,
				struct kernel_ethtool_coalesce *,
				struct netlink_ext_ack *);
	void	(*get_ringparam)(struct net_device *,
				 struct ethtool_ringparam *,
				 struct kernel_ethtool_ringparam *,
				 struct netlink_ext_ack *);
	int	(*set_ringparam)(struct net_device *,
				 struct ethtool_ringparam *,
				 struct kernel_ethtool_ringparam *,
				 struct netlink_ext_ack *);
	void	(*get_pause_stats)(struct net_device *dev,
				   struct ethtool_pause_stats *pause_stats);
	void	(*get_pauseparam)(struct net_device *,
				  struct ethtool_pauseparam*);
	int	(*set_pauseparam)(struct net_device *,
				  struct ethtool_pauseparam*);
	void	(*self_test)(struct net_device *, struct ethtool_test *, u64 *);
	void	(*get_strings)(struct net_device *, u32 stringset, u8 *);
	int	(*set_phys_id)(struct net_device *, enum ethtool_phys_id_state);
	void	(*get_ethtool_stats)(struct net_device *,
				     struct ethtool_stats *, u64 *);
	int	(*begin)(struct net_device *);
	void	(*complete)(struct net_device *);
	u32	(*get_priv_flags)(struct net_device *);
	int	(*set_priv_flags)(struct net_device *, u32);
	int	(*get_sset_count)(struct net_device *, int);
	int	(*get_rxnfc)(struct net_device *,
			     struct ethtool_rxnfc *, u32 *rule_locs);
	int	(*set_rxnfc)(struct net_device *, struct ethtool_rxnfc *);
	int	(*flash_device)(struct net_device *, struct ethtool_flash *);
	int	(*reset)(struct net_device *, u32 *);
	u32	(*get_rxfh_key_size)(struct net_device *);
	u32	(*get_rxfh_indir_size)(struct net_device *);
	int	(*get_rxfh)(struct net_device *, struct ethtool_rxfh_param *);
	int	(*set_rxfh)(struct net_device *, struct ethtool_rxfh_param *,
			    struct netlink_ext_ack *extack);
	int	(*create_rxfh_context)(struct net_device *,
				       struct ethtool_rxfh_context *ctx,
				       const struct ethtool_rxfh_param *rxfh,
				       struct netlink_ext_ack *extack);
	int	(*modify_rxfh_context)(struct net_device *,
				       struct ethtool_rxfh_context *ctx,
				       const struct ethtool_rxfh_param *rxfh,
				       struct netlink_ext_ack *extack);
	int	(*remove_rxfh_context)(struct net_device *,
				       struct ethtool_rxfh_context *ctx,
				       u32 rss_context,
				       struct netlink_ext_ack *extack);
	void	(*get_channels)(struct net_device *, struct ethtool_channels *);
	int	(*set_channels)(struct net_device *, struct ethtool_channels *);
	int	(*get_dump_flag)(struct net_device *, struct ethtool_dump *);
	int	(*get_dump_data)(struct net_device *,
				 struct ethtool_dump *, void *);
	int	(*set_dump)(struct net_device *, struct ethtool_dump *);
	int	(*get_ts_info)(struct net_device *, struct kernel_ethtool_ts_info *);
	void	(*get_ts_stats)(struct net_device *dev,
				struct ethtool_ts_stats *ts_stats);
	int     (*get_module_info)(struct net_device *,
				   struct ethtool_modinfo *);
	int     (*get_module_eeprom)(struct net_device *,
				     struct ethtool_eeprom *, u8 *);
	int	(*get_eee)(struct net_device *dev, struct ethtool_keee *eee);
	int	(*set_eee)(struct net_device *dev, struct ethtool_keee *eee);
	int	(*get_tunable)(struct net_device *,
			       const struct ethtool_tunable *, void *);
	int	(*set_tunable)(struct net_device *,
			       const struct ethtool_tunable *, const void *);
	int	(*get_per_queue_coalesce)(struct net_device *, u32,
					  struct ethtool_coalesce *);
	int	(*set_per_queue_coalesce)(struct net_device *, u32,
					  struct ethtool_coalesce *);
	int	(*get_link_ksettings)(struct net_device *,
				      struct ethtool_link_ksettings *);
	int	(*set_link_ksettings)(struct net_device *,
				      const struct ethtool_link_ksettings *);
	void	(*get_fec_stats)(struct net_device *dev,
				 struct ethtool_fec_stats *fec_stats);
	int	(*get_fecparam)(struct net_device *,
				      struct ethtool_fecparam *);
	int	(*set_fecparam)(struct net_device *,
				      struct ethtool_fecparam *);
	void	(*get_ethtool_phy_stats)(struct net_device *,
					 struct ethtool_stats *, u64 *);
	int	(*get_phy_tunable)(struct net_device *,
				   const struct ethtool_tunable *, void *);
	int	(*set_phy_tunable)(struct net_device *,
				   const struct ethtool_tunable *, const void *);
	int	(*get_module_eeprom_by_page)(struct net_device *dev,
					     const struct ethtool_module_eeprom *page,
					     struct netlink_ext_ack *extack);
	int	(*set_module_eeprom_by_page)(struct net_device *dev,
					     const struct ethtool_module_eeprom *page,
					     struct netlink_ext_ack *extack);
	void	(*get_eth_phy_stats)(struct net_device *dev,
				     struct ethtool_eth_phy_stats *phy_stats);
	void	(*get_eth_mac_stats)(struct net_device *dev,
				     struct ethtool_eth_mac_stats *mac_stats);
	void	(*get_eth_ctrl_stats)(struct net_device *dev,
				      struct ethtool_eth_ctrl_stats *ctrl_stats);
	void	(*get_rmon_stats)(struct net_device *dev,
				  struct ethtool_rmon_stats *rmon_stats,
				  const struct ethtool_rmon_hist_range **ranges);
	int	(*get_module_power_mode)(struct net_device *dev,
					 struct ethtool_module_power_mode_params *params,
					 struct netlink_ext_ack *extack);
	int	(*set_module_power_mode)(struct net_device *dev,
					 const struct ethtool_module_power_mode_params *params,
					 struct netlink_ext_ack *extack);
	int	(*get_mm)(struct net_device *dev, struct ethtool_mm_state *state);
	int	(*set_mm)(struct net_device *dev, struct ethtool_mm_cfg *cfg,
			  struct netlink_ext_ack *extack);
	void	(*get_mm_stats)(struct net_device *dev, struct ethtool_mm_stats *stats);
};

int ethtool_check_ops(const struct ethtool_ops *ops);

struct ethtool_rx_flow_rule {
	struct flow_rule	*rule;
	unsigned long		priv[];
};

struct ethtool_rx_flow_spec_input {
	const struct ethtool_rx_flow_spec	*fs;
	u32					rss_ctx;
};

struct ethtool_rx_flow_rule *
ethtool_rx_flow_rule_create(const struct ethtool_rx_flow_spec_input *input);
void ethtool_rx_flow_rule_destroy(struct ethtool_rx_flow_rule *rule);

bool ethtool_virtdev_validate_cmd(const struct ethtool_link_ksettings *cmd);
int ethtool_virtdev_set_link_ksettings(struct net_device *dev,
				       const struct ethtool_link_ksettings *cmd,
				       u32 *dev_speed, u8 *dev_duplex);

/**
 * struct ethtool_netdev_state - per-netdevice state for ethtool features
 * @rss_ctx:		XArray of custom RSS contexts
 * @rss_lock:		Protects entries in @rss_ctx.  May be taken from
 *			within RTNL.
 * @wol_enabled:	Wake-on-LAN is enabled
 * @module_fw_flash_in_progress: Module firmware flashing is in progress.
 */
struct ethtool_netdev_state {
	struct xarray		rss_ctx;
	struct mutex		rss_lock;
	unsigned		wol_enabled:1;
	unsigned		module_fw_flash_in_progress:1;
};

struct phy_device;
struct phy_tdr_config;
struct phy_plca_cfg;
struct phy_plca_status;

/**
 * struct ethtool_phy_ops - Optional PHY device options
 * @get_sset_count: Get number of strings that @get_strings will write.
 * @get_strings: Return a set of strings that describe the requested objects
 * @get_stats: Return extended statistics about the PHY device.
 * @get_plca_cfg: Return PLCA configuration.
 * @set_plca_cfg: Set PLCA configuration.
 * @get_plca_status: Get PLCA configuration.
 * @start_cable_test: Start a cable test
 * @start_cable_test_tdr: Start a Time Domain Reflectometry cable test
 *
 * All operations are optional (i.e. the function pointer may be set to %NULL)
 * and callers must take this into account. Callers must hold the RTNL lock.
 */
struct ethtool_phy_ops {
	int (*get_sset_count)(struct phy_device *dev);
	int (*get_strings)(struct phy_device *dev, u8 *data);
	int (*get_stats)(struct phy_device *dev,
			 struct ethtool_stats *stats, u64 *data);
	int (*get_plca_cfg)(struct phy_device *dev,
			    struct phy_plca_cfg *plca_cfg);
	int (*set_plca_cfg)(struct phy_device *dev,
			    const struct phy_plca_cfg *plca_cfg,
			    struct netlink_ext_ack *extack);
	int (*get_plca_status)(struct phy_device *dev,
			       struct phy_plca_status *plca_st);
	int (*start_cable_test)(struct phy_device *phydev,
				struct netlink_ext_ack *extack);
	int (*start_cable_test_tdr)(struct phy_device *phydev,
				    struct netlink_ext_ack *extack,
				    const struct phy_tdr_config *config);
};

/**
 * ethtool_set_ethtool_phy_ops - Set the ethtool_phy_ops singleton
 * @ops: Ethtool PHY operations to set
 */
void ethtool_set_ethtool_phy_ops(const struct ethtool_phy_ops *ops);

/**
 * ethtool_params_from_link_mode - Derive link parameters from a given link mode
 * @link_ksettings: Link parameters to be derived from the link mode
 * @link_mode: Link mode
 */
void
ethtool_params_from_link_mode(struct ethtool_link_ksettings *link_ksettings,
			      enum ethtool_link_mode_bit_indices link_mode);

/**
 * ethtool_get_phc_vclocks - Derive phc vclocks information, and caller
 *                           is responsible to free memory of vclock_index
 * @dev: pointer to net_device structure
 * @vclock_index: pointer to pointer of vclock index
 *
 * Return number of phc vclocks
 */
int ethtool_get_phc_vclocks(struct net_device *dev, int **vclock_index);

/* Some generic methods drivers may use in their ethtool_ops */
u32 ethtool_op_get_link(struct net_device *dev);
int ethtool_op_get_ts_info(struct net_device *dev,
			   struct kernel_ethtool_ts_info *eti);

/**
 * ethtool_mm_frag_size_add_to_min - Translate (standard) additional fragment
 *	size expressed as multiplier into (absolute) minimum fragment size
 *	value expressed in octets
 * @val_add: Value of addFragSize multiplier
 */
static inline u32 ethtool_mm_frag_size_add_to_min(u32 val_add)
{
	return (ETH_ZLEN + ETH_FCS_LEN) * (1 + val_add) - ETH_FCS_LEN;
}

/**
 * ethtool_mm_frag_size_min_to_add - Translate (absolute) minimum fragment size
 *	expressed in octets into (standard) additional fragment size expressed
 *	as multiplier
 * @val_min: Value of addFragSize variable in octets
 * @val_add: Pointer where the standard addFragSize value is to be returned
 * @extack: Netlink extended ack
 *
 * Translate a value in octets to one of 0, 1, 2, 3 according to the reverse
 * application of the 802.3 formula 64 * (1 + addFragSize) - 4. To be called
 * by drivers which do not support programming the minimum fragment size to a
 * continuous range. Returns error on other fragment length values.
 */
static inline int ethtool_mm_frag_size_min_to_add(u32 val_min, u32 *val_add,
						  struct netlink_ext_ack *extack)
{
	u32 add_frag_size;

	for (add_frag_size = 0; add_frag_size < 4; add_frag_size++) {
		if (ethtool_mm_frag_size_add_to_min(add_frag_size) == val_min) {
			*val_add = add_frag_size;
			return 0;
		}
	}

	NL_SET_ERR_MSG_MOD(extack,
			   "minFragSize required to be one of 60, 124, 188 or 252");
	return -EINVAL;
}

/**
 * ethtool_get_ts_info_by_layer - Obtains time stamping capabilities from the MAC or PHY layer.
 * @dev: pointer to net_device structure
 * @info: buffer to hold the result
 * Returns zero on success, non-zero otherwise.
 */
int ethtool_get_ts_info_by_layer(struct net_device *dev,
				 struct kernel_ethtool_ts_info *info);

/**
 * ethtool_sprintf - Write formatted string to ethtool string data
 * @data: Pointer to a pointer to the start of string to update
 * @fmt: Format of string to write
 *
 * Write formatted string to *data. Update *data to point at start of
 * next string.
 */
extern __printf(2, 3) void ethtool_sprintf(u8 **data, const char *fmt, ...);

/**
 * ethtool_puts - Write string to ethtool string data
 * @data: Pointer to a pointer to the start of string to update
 * @str: String to write
 *
 * Write string to *data without a trailing newline. Update *data
 * to point at start of next string.
 *
 * Prefer this function to ethtool_sprintf() when given only
 * two arguments or if @fmt is just "%s".
 */
extern void ethtool_puts(u8 **data, const char *str);

/* Link mode to forced speed capabilities maps */
struct ethtool_forced_speed_map {
	u32		speed;
	__ETHTOOL_DECLARE_LINK_MODE_MASK(caps);

	const u32	*cap_arr;
	u32		arr_size;
};

#define ETHTOOL_FORCED_SPEED_MAP(prefix, value)				\
{									\
	.speed		= SPEED_##value,				\
	.cap_arr	= prefix##_##value,				\
	.arr_size	= ARRAY_SIZE(prefix##_##value),			\
}

void
ethtool_forced_speed_maps_init(struct ethtool_forced_speed_map *maps, u32 size);

/* C33 PSE extended state and substate. */
struct ethtool_c33_pse_ext_state_info {
	enum ethtool_c33_pse_ext_state c33_pse_ext_state;
	union {
		enum ethtool_c33_pse_ext_substate_error_condition error_condition;
		enum ethtool_c33_pse_ext_substate_mr_pse_enable mr_pse_enable;
		enum ethtool_c33_pse_ext_substate_option_detect_ted option_detect_ted;
		enum ethtool_c33_pse_ext_substate_option_vport_lim option_vport_lim;
		enum ethtool_c33_pse_ext_substate_ovld_detected ovld_detected;
		enum ethtool_c33_pse_ext_substate_power_not_available power_not_available;
		enum ethtool_c33_pse_ext_substate_short_detected short_detected;
		u32 __c33_pse_ext_substate;
	};
};

struct ethtool_c33_pse_pw_limit_range {
	u32 min;
	u32 max;
};
#endif /* _LINUX_ETHTOOL_H */<|MERGE_RESOLUTION|>--- conflicted
+++ resolved
@@ -731,12 +731,9 @@
  *	do not have to set this bit.
  * @cap_rss_sym_xor_supported: indicates if the driver supports symmetric-xor
  *	RSS.
-<<<<<<< HEAD
-=======
  * @rxfh_per_ctx_key: device supports setting different RSS key for each
  *	additional context. Netlink API should report hfunc, key, and input_xfrm
  *	for every context, not just context 0.
->>>>>>> adc21867
  * @rxfh_indir_space: max size of RSS indirection tables, if indirection table
  *	size as returned by @get_rxfh_indir_size may change during lifetime
  *	of the device. Leave as 0 if the table size is constant.
@@ -958,10 +955,7 @@
 	u32     cap_link_lanes_supported:1;
 	u32     cap_rss_ctx_supported:1;
 	u32	cap_rss_sym_xor_supported:1;
-<<<<<<< HEAD
-=======
 	u32	rxfh_per_ctx_key:1;
->>>>>>> adc21867
 	u32	rxfh_indir_space;
 	u16	rxfh_key_space;
 	u16	rxfh_priv_size;
