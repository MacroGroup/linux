--- conflicted
+++ resolved
@@ -2457,23 +2457,12 @@
 #define I_REFERENCED		(1 << 9)
 #define I_LINKABLE		(1 << 10)
 #define I_DIRTY_TIME		(1 << 11)
-<<<<<<< HEAD
-#define I_WB_SWITCH		(1 << 13)
-#define I_OVL_INUSE		(1 << 14)
-#define I_CREATING		(1 << 15)
-#define I_DONTCACHE		(1 << 16)
-#define I_SYNC_QUEUED		(1 << 17)
-#define I_PINNING_NETFS_WB	(1 << 18)
-#define __I_LRU_ISOLATING	19
-#define I_LRU_ISOLATING		(1 << __I_LRU_ISOLATING)
-=======
 #define I_WB_SWITCH		(1 << 12)
 #define I_OVL_INUSE		(1 << 13)
 #define I_CREATING		(1 << 14)
 #define I_DONTCACHE		(1 << 15)
 #define I_SYNC_QUEUED		(1 << 16)
 #define I_PINNING_NETFS_WB	(1 << 17)
->>>>>>> adc21867
 
 #define I_DIRTY_INODE (I_DIRTY_SYNC | I_DIRTY_DATASYNC)
 #define I_DIRTY (I_DIRTY_INODE | I_DIRTY_PAGES)
@@ -3543,12 +3532,6 @@
 		if (!(ki->ki_filp->f_mode & FMODE_CAN_ATOMIC_WRITE))
 			return -EOPNOTSUPP;
 	}
-	if (flags & RWF_ATOMIC) {
-		if (rw_type != WRITE)
-			return -EOPNOTSUPP;
-		if (!(ki->ki_filp->f_mode & FMODE_CAN_ATOMIC_WRITE))
-			return -EOPNOTSUPP;
-	}
 	kiocb_flags |= (__force int) (flags & RWF_SUPPORTED);
 	if (flags & RWF_SYNC)
 		kiocb_flags |= IOCB_DSYNC;
