--- conflicted
+++ resolved
@@ -212,11 +212,7 @@
 void hid_bpf_disconnect_device(struct hid_device *hdev);
 void hid_bpf_destroy_device(struct hid_device *hid);
 int hid_bpf_device_init(struct hid_device *hid);
-<<<<<<< HEAD
-u8 *call_hid_bpf_rdesc_fixup(struct hid_device *hdev, u8 *rdesc, unsigned int *size);
-=======
 u8 *call_hid_bpf_rdesc_fixup(struct hid_device *hdev, const u8 *rdesc, unsigned int *size);
->>>>>>> adc21867
 #else /* CONFIG_HID_BPF */
 static inline u8 *dispatch_hid_bpf_device_event(struct hid_device *hid, enum hid_report_type type,
 						u8 *data, u32 *size, int interrupt,
