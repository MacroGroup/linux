/* SPDX-License-Identifier: GPL-2.0-or-later */
/*
 * linux/include/linux/jbd2.h
 *
 * Written by Stephen C. Tweedie <sct@redhat.com>
 *
 * Copyright 1998-2000 Red Hat, Inc --- All Rights Reserved
 *
 * Definitions for transaction data structures for the buffer cache
 * filesystem journaling support.
 */

#ifndef _LINUX_JBD2_H
#define _LINUX_JBD2_H

/* Allow this file to be included directly into e2fsprogs */
#ifndef __KERNEL__
#include "jfs_compat.h"
#define JBD2_DEBUG
#else

#include <linux/types.h>
#include <linux/buffer_head.h>
#include <linux/journal-head.h>
#include <linux/stddef.h>
#include <linux/mutex.h>
#include <linux/timer.h>
#include <linux/slab.h>
#include <linux/bit_spinlock.h>
#include <linux/blkdev.h>
#include <crypto/hash.h>
#endif

#define journal_oom_retry 1

/*
 * Define JBD2_PARANIOD_IOFAIL to cause a kernel BUG() if ext4 finds
 * certain classes of error which can occur due to failed IOs.  Under
 * normal use we want ext4 to continue after such errors, because
 * hardware _can_ fail, but for debugging purposes when running tests on
 * known-good hardware we may want to trap these errors.
 */
#undef JBD2_PARANOID_IOFAIL

/*
 * The default maximum commit age, in seconds.
 */
#define JBD2_DEFAULT_MAX_COMMIT_AGE 5

#ifdef CONFIG_JBD2_DEBUG
/*
 * Define JBD2_EXPENSIVE_CHECKING to enable more expensive internal
 * consistency checks.  By default we don't do this unless
 * CONFIG_JBD2_DEBUG is on.
 */
#define JBD2_EXPENSIVE_CHECKING
void __jbd2_debug(int level, const char *file, const char *func,
		  unsigned int line, const char *fmt, ...);

#define jbd2_debug(n, fmt, a...) \
	__jbd2_debug((n), __FILE__, __func__, __LINE__, (fmt), ##a)
#else
#define jbd2_debug(n, fmt, a...)  no_printk(fmt, ##a)
#endif

extern void *jbd2_alloc(size_t size, gfp_t flags);
extern void jbd2_free(void *ptr, size_t size);

#define JBD2_MIN_JOURNAL_BLOCKS 1024
#define JBD2_DEFAULT_FAST_COMMIT_BLOCKS 256

#ifdef __KERNEL__

/**
 * typedef handle_t - The handle_t type represents a single atomic update being performed by some process.
 *
 * All filesystem modifications made by the process go
 * through this handle.  Recursive operations (such as quota operations)
 * are gathered into a single update.
 *
 * The buffer credits field is used to account for journaled buffers
 * being modified by the running process.  To ensure that there is
 * enough log space for all outstanding operations, we need to limit the
 * number of outstanding buffers possible at any time.  When the
 * operation completes, any buffer credits not used are credited back to
 * the transaction, so that at all times we know how many buffers the
 * outstanding updates on a transaction might possibly touch.
 *
 * This is an opaque datatype.
 **/
typedef struct jbd2_journal_handle handle_t;	/* Atomic operation type */


/**
 * typedef journal_t - The journal_t maintains all of the journaling state information for a single filesystem.
 *
 * journal_t is linked to from the fs superblock structure.
 *
 * We use the journal_t to keep track of all outstanding transaction
 * activity on the filesystem, and to manage the state of the log
 * writing process.
 *
 * This is an opaque datatype.
 **/
typedef struct journal_s	journal_t;	/* Journal control structure */
#endif

/*
 * Internal structures used by the logging mechanism:
 */

#define JBD2_MAGIC_NUMBER 0xc03b3998U /* The first 4 bytes of /dev/random! */

/*
 * On-disk structures
 */

/*
 * Descriptor block types:
 */

#define JBD2_DESCRIPTOR_BLOCK	1
#define JBD2_COMMIT_BLOCK	2
#define JBD2_SUPERBLOCK_V1	3
#define JBD2_SUPERBLOCK_V2	4
#define JBD2_REVOKE_BLOCK	5

/*
 * Standard header for all descriptor blocks:
 */
typedef struct journal_header_s
{
	__be32		h_magic;
	__be32		h_blocktype;
	__be32		h_sequence;
} journal_header_t;

/*
 * Checksum types.
 */
#define JBD2_CRC32_CHKSUM   1
#define JBD2_MD5_CHKSUM     2
#define JBD2_SHA1_CHKSUM    3
#define JBD2_CRC32C_CHKSUM  4

#define JBD2_CRC32_CHKSUM_SIZE 4

#define JBD2_CHECKSUM_BYTES (32 / sizeof(u32))
/*
 * Commit block header for storing transactional checksums:
 *
 * NOTE: If FEATURE_COMPAT_CHECKSUM (checksum v1) is set, the h_chksum*
 * fields are used to store a checksum of the descriptor and data blocks.
 *
 * If FEATURE_INCOMPAT_CSUM_V2 (checksum v2) is set, then the h_chksum
 * field is used to store crc32c(uuid+commit_block).  Each journal metadata
 * block gets its own checksum, and data block checksums are stored in
 * journal_block_tag (in the descriptor).  The other h_chksum* fields are
 * not used.
 *
 * If FEATURE_INCOMPAT_CSUM_V3 is set, the descriptor block uses
 * journal_block_tag3_t to store a full 32-bit checksum.  Everything else
 * is the same as v2.
 *
 * Checksum v1, v2, and v3 are mutually exclusive features.
 */
struct commit_header {
	__be32		h_magic;
	__be32          h_blocktype;
	__be32          h_sequence;
	unsigned char   h_chksum_type;
	unsigned char   h_chksum_size;
	unsigned char 	h_padding[2];
	__be32 		h_chksum[JBD2_CHECKSUM_BYTES];
	__be64		h_commit_sec;
	__be32		h_commit_nsec;
};

/*
 * The block tag: used to describe a single buffer in the journal.
 * t_blocknr_high is only used if INCOMPAT_64BIT is set, so this
 * raw struct shouldn't be used for pointer math or sizeof() - use
 * journal_tag_bytes(journal) instead to compute this.
 */
typedef struct journal_block_tag3_s
{
	__be32		t_blocknr;	/* The on-disk block number */
	__be32		t_flags;	/* See below */
	__be32		t_blocknr_high; /* most-significant high 32bits. */
	__be32		t_checksum;	/* crc32c(uuid+seq+block) */
} journal_block_tag3_t;

typedef struct journal_block_tag_s
{
	__be32		t_blocknr;	/* The on-disk block number */
	__be16		t_checksum;	/* truncated crc32c(uuid+seq+block) */
	__be16		t_flags;	/* See below */
	__be32		t_blocknr_high; /* most-significant high 32bits. */
} journal_block_tag_t;

/* Tail of descriptor or revoke block, for checksumming */
struct jbd2_journal_block_tail {
	__be32		t_checksum;	/* crc32c(uuid+descr_block) */
};

/*
 * The revoke descriptor: used on disk to describe a series of blocks to
 * be revoked from the log
 */
typedef struct jbd2_journal_revoke_header_s
{
	journal_header_t r_header;
	__be32		 r_count;	/* Count of bytes used in the block */
} jbd2_journal_revoke_header_t;

/* Definitions for the journal tag flags word: */
#define JBD2_FLAG_ESCAPE		1	/* on-disk block is escaped */
#define JBD2_FLAG_SAME_UUID	2	/* block has same uuid as previous */
#define JBD2_FLAG_DELETED	4	/* block deleted by this transaction */
#define JBD2_FLAG_LAST_TAG	8	/* last tag in this descriptor block */


/*
 * The journal superblock.  All fields are in big-endian byte order.
 */
typedef struct journal_superblock_s
{
/* 0x0000 */
	journal_header_t s_header;

/* 0x000C */
	/* Static information describing the journal */
	__be32	s_blocksize;		/* journal device blocksize */
	__be32	s_maxlen;		/* total blocks in journal file */
	__be32	s_first;		/* first block of log information */

/* 0x0018 */
	/* Dynamic information describing the current state of the log */
	__be32	s_sequence;		/* first commit ID expected in log */
	__be32	s_start;		/* blocknr of start of log */

/* 0x0020 */
	/* Error value, as set by jbd2_journal_abort(). */
	__be32	s_errno;

/* 0x0024 */
	/* Remaining fields are only valid in a version-2 superblock */
	__be32	s_feature_compat;	/* compatible feature set */
	__be32	s_feature_incompat;	/* incompatible feature set */
	__be32	s_feature_ro_compat;	/* readonly-compatible feature set */
/* 0x0030 */
	__u8	s_uuid[16];		/* 128-bit uuid for journal */

/* 0x0040 */
	__be32	s_nr_users;		/* Nr of filesystems sharing log */

	__be32	s_dynsuper;		/* Blocknr of dynamic superblock copy*/

/* 0x0048 */
	__be32	s_max_transaction;	/* Limit of journal blocks per trans.*/
	__be32	s_max_trans_data;	/* Limit of data blocks per trans. */

/* 0x0050 */
	__u8	s_checksum_type;	/* checksum type */
	__u8	s_padding2[3];
/* 0x0054 */
	__be32	s_num_fc_blks;		/* Number of fast commit blocks */
	__be32	s_head;			/* blocknr of head of log, only uptodate
					 * while the filesystem is clean */
/* 0x005C */
	__u32	s_padding[40];
	__be32	s_checksum;		/* crc32c(superblock) */

/* 0x0100 */
	__u8	s_users[16*48];		/* ids of all fs'es sharing the log */
/* 0x0400 */
} journal_superblock_t;

#define JBD2_FEATURE_COMPAT_CHECKSUM		0x00000001

#define JBD2_FEATURE_INCOMPAT_REVOKE		0x00000001
#define JBD2_FEATURE_INCOMPAT_64BIT		0x00000002
#define JBD2_FEATURE_INCOMPAT_ASYNC_COMMIT	0x00000004
#define JBD2_FEATURE_INCOMPAT_CSUM_V2		0x00000008
#define JBD2_FEATURE_INCOMPAT_CSUM_V3		0x00000010
#define JBD2_FEATURE_INCOMPAT_FAST_COMMIT	0x00000020

/* See "journal feature predicate functions" below */

/* Features known to this kernel version: */
#define JBD2_KNOWN_COMPAT_FEATURES	JBD2_FEATURE_COMPAT_CHECKSUM
#define JBD2_KNOWN_ROCOMPAT_FEATURES	0
#define JBD2_KNOWN_INCOMPAT_FEATURES	(JBD2_FEATURE_INCOMPAT_REVOKE | \
					JBD2_FEATURE_INCOMPAT_64BIT | \
					JBD2_FEATURE_INCOMPAT_ASYNC_COMMIT | \
					JBD2_FEATURE_INCOMPAT_CSUM_V2 | \
					JBD2_FEATURE_INCOMPAT_CSUM_V3 | \
					JBD2_FEATURE_INCOMPAT_FAST_COMMIT)

#ifdef __KERNEL__

#include <linux/fs.h>
#include <linux/sched.h>

enum jbd_state_bits {
	BH_JBD			/* Has an attached ext3 journal_head */
	  = BH_PrivateStart,
	BH_JWrite,		/* Being written to log (@@@ DEBUGGING) */
	BH_Freed,		/* Has been freed (truncated) */
	BH_Revoked,		/* Has been revoked from the log */
	BH_RevokeValid,		/* Revoked flag is valid */
	BH_JBDDirty,		/* Is dirty but journaled */
	BH_JournalHead,		/* Pins bh->b_private and jh->b_bh */
	BH_Shadow,		/* IO on shadow buffer is running */
	BH_Verified,		/* Metadata block has been verified ok */
	BH_JBDPrivateStart,	/* First bit available for private use by FS */
};

BUFFER_FNS(JBD, jbd)
BUFFER_FNS(JWrite, jwrite)
BUFFER_FNS(JBDDirty, jbddirty)
TAS_BUFFER_FNS(JBDDirty, jbddirty)
BUFFER_FNS(Revoked, revoked)
TAS_BUFFER_FNS(Revoked, revoked)
BUFFER_FNS(RevokeValid, revokevalid)
TAS_BUFFER_FNS(RevokeValid, revokevalid)
BUFFER_FNS(Freed, freed)
BUFFER_FNS(Shadow, shadow)
BUFFER_FNS(Verified, verified)

static inline struct buffer_head *jh2bh(struct journal_head *jh)
{
	return jh->b_bh;
}

static inline struct journal_head *bh2jh(struct buffer_head *bh)
{
	return bh->b_private;
}

static inline void jbd_lock_bh_journal_head(struct buffer_head *bh)
{
	bit_spin_lock(BH_JournalHead, &bh->b_state);
}

static inline void jbd_unlock_bh_journal_head(struct buffer_head *bh)
{
	bit_spin_unlock(BH_JournalHead, &bh->b_state);
}

#define J_ASSERT(assert)	BUG_ON(!(assert))

#define J_ASSERT_BH(bh, expr)	J_ASSERT(expr)
#define J_ASSERT_JH(jh, expr)	J_ASSERT(expr)

#if defined(JBD2_PARANOID_IOFAIL)
#define J_EXPECT(expr, why...)		J_ASSERT(expr)
#define J_EXPECT_BH(bh, expr, why...)	J_ASSERT_BH(bh, expr)
#define J_EXPECT_JH(jh, expr, why...)	J_ASSERT_JH(jh, expr)
#else
#define __journal_expect(expr, why...)					     \
	({								     \
		int val = (expr);					     \
		if (!val) {						     \
			printk(KERN_ERR					     \
			       "JBD2 unexpected failure: %s: %s;\n",	     \
			       __func__, #expr);			     \
			printk(KERN_ERR why "\n");			     \
		}							     \
		val;							     \
	})
#define J_EXPECT(expr, why...)		__journal_expect(expr, ## why)
#define J_EXPECT_BH(bh, expr, why...)	__journal_expect(expr, ## why)
#define J_EXPECT_JH(jh, expr, why...)	__journal_expect(expr, ## why)
#endif

/* Flags in jbd_inode->i_flags */
#define __JI_COMMIT_RUNNING 0
#define __JI_WRITE_DATA 1
#define __JI_WAIT_DATA 2

/*
 * Commit of the inode data in progress. We use this flag to protect us from
 * concurrent deletion of inode. We cannot use reference to inode for this
 * since we cannot afford doing last iput() on behalf of kjournald
 */
#define JI_COMMIT_RUNNING (1 << __JI_COMMIT_RUNNING)
/* Write allocated dirty buffers in this inode before commit */
#define JI_WRITE_DATA (1 << __JI_WRITE_DATA)
/* Wait for outstanding data writes for this inode before commit */
#define JI_WAIT_DATA (1 << __JI_WAIT_DATA)

/**
 * struct jbd2_inode - The jbd_inode type is the structure linking inodes in
 * ordered mode present in a transaction so that we can sync them during commit.
 */
struct jbd2_inode {
	/**
	 * @i_transaction:
	 *
	 * Which transaction does this inode belong to? Either the running
	 * transaction or the committing one. [j_list_lock]
	 */
	transaction_t *i_transaction;

	/**
	 * @i_next_transaction:
	 *
	 * Pointer to the running transaction modifying inode's data in case
	 * there is already a committing transaction touching it. [j_list_lock]
	 */
	transaction_t *i_next_transaction;

	/**
	 * @i_list: List of inodes in the i_transaction [j_list_lock]
	 */
	struct list_head i_list;

	/**
	 * @i_vfs_inode:
	 *
	 * VFS inode this inode belongs to [constant for lifetime of structure]
	 */
	struct inode *i_vfs_inode;

	/**
	 * @i_flags: Flags of inode [j_list_lock]
	 */
	unsigned long i_flags;

	/**
	 * @i_dirty_start:
	 *
	 * Offset in bytes where the dirty range for this inode starts.
	 * [j_list_lock]
	 */
	loff_t i_dirty_start;

	/**
	 * @i_dirty_end:
	 *
	 * Inclusive offset in bytes where the dirty range for this inode
	 * ends. [j_list_lock]
	 */
	loff_t i_dirty_end;
};

struct jbd2_revoke_table_s;

/**
 * struct jbd2_journal_handle - The jbd2_journal_handle type is the concrete
 *     type associated with handle_t.
 * @h_transaction: Which compound transaction is this update a part of?
 * @h_journal: Which journal handle belongs to - used iff h_reserved set.
 * @h_rsv_handle: Handle reserved for finishing the logical operation.
 * @h_total_credits: Number of remaining buffers we are allowed to add to
 *	journal. These are dirty buffers and revoke descriptor blocks.
 * @h_revoke_credits: Number of remaining revoke records available for handle
 * @h_ref: Reference count on this handle.
 * @h_err: Field for caller's use to track errors through large fs operations.
 * @h_sync: Flag for sync-on-close.
 * @h_jdata: Flag to force data journaling.
 * @h_reserved: Flag for handle for reserved credits.
 * @h_aborted: Flag indicating fatal error on handle.
 * @h_type: For handle statistics.
 * @h_line_no: For handle statistics.
 * @h_start_jiffies: Handle Start time.
 * @h_requested_credits: Holds @h_total_credits after handle is started.
 * @h_revoke_credits_requested: Holds @h_revoke_credits after handle is started.
 * @saved_alloc_context: Saved context while transaction is open.
 **/

/* Docbook can't yet cope with the bit fields, but will leave the documentation
 * in so it can be fixed later.
 */

struct jbd2_journal_handle
{
	union {
		transaction_t	*h_transaction;
		/* Which journal handle belongs to - used iff h_reserved set */
		journal_t	*h_journal;
	};

	handle_t		*h_rsv_handle;
	int			h_total_credits;
	int			h_revoke_credits;
	int			h_revoke_credits_requested;
	int			h_ref;
	int			h_err;

	/* Flags [no locking] */
	unsigned int	h_sync:		1;
	unsigned int	h_jdata:	1;
	unsigned int	h_reserved:	1;
	unsigned int	h_aborted:	1;
	unsigned int	h_type:		8;
	unsigned int	h_line_no:	16;

	unsigned long		h_start_jiffies;
	unsigned int		h_requested_credits;

	unsigned int		saved_alloc_context;
};


/*
 * Some stats for checkpoint phase
 */
struct transaction_chp_stats_s {
	unsigned long		cs_chp_time;
	__u32			cs_forced_to_close;
	__u32			cs_written;
	__u32			cs_dropped;
};

/* The transaction_t type is the guts of the journaling mechanism.  It
 * tracks a compound transaction through its various states:
 *
 * RUNNING:	accepting new updates
 * LOCKED:	Updates still running but we don't accept new ones
 * RUNDOWN:	Updates are tidying up but have finished requesting
 *		new buffers to modify (state not used for now)
 * FLUSH:       All updates complete, but we are still writing to disk
 * COMMIT:      All data on disk, writing commit record
 * FINISHED:	We still have to keep the transaction for checkpointing.
 *
 * The transaction keeps track of all of the buffers modified by a
 * running transaction, and all of the buffers committed but not yet
 * flushed to home for finished transactions.
 * (Locking Documentation improved by LockDoc)
 */

/*
 * Lock ranking:
 *
 *    j_list_lock
 *      ->jbd_lock_bh_journal_head()	(This is "innermost")
 *
 *    j_state_lock
 *    ->b_state_lock
 *
 *    b_state_lock
 *    ->j_list_lock
 *
 *    j_state_lock
 *    ->j_list_lock			(journal_unmap_buffer)
 *
 */

struct transaction_s
{
	/* Pointer to the journal for this transaction. [no locking] */
	journal_t		*t_journal;

	/* Sequence number for this transaction [no locking] */
	tid_t			t_tid;

	/*
	 * Transaction's current state
	 * [no locking - only kjournald2 alters this]
	 * [j_list_lock] guards transition of a transaction into T_FINISHED
	 * state and subsequent call of __jbd2_journal_drop_transaction()
	 * FIXME: needs barriers
	 * KLUDGE: [use j_state_lock]
	 */
	enum {
		T_RUNNING,
		T_LOCKED,
		T_SWITCH,
		T_FLUSH,
		T_COMMIT,
		T_COMMIT_DFLUSH,
		T_COMMIT_JFLUSH,
		T_COMMIT_CALLBACK,
		T_FINISHED
	}			t_state;

	/*
	 * Where in the log does this transaction's commit start? [no locking]
	 */
	unsigned long		t_log_start;

	/*
	 * Number of buffers on the t_buffers list [j_list_lock, no locks
	 * needed for jbd2 thread]
	 */
	int			t_nr_buffers;

	/*
	 * Doubly-linked circular list of all buffers reserved but not yet
	 * modified by this transaction [j_list_lock, no locks needed fo
	 * jbd2 thread]
	 */
	struct journal_head	*t_reserved_list;

	/*
	 * Doubly-linked circular list of all metadata buffers owned by this
	 * transaction [j_list_lock, no locks needed for jbd2 thread]
	 */
	struct journal_head	*t_buffers;

	/*
	 * Doubly-linked circular list of all forget buffers (superseded
	 * buffers which we can un-checkpoint once this transaction commits)
	 * [j_list_lock]
	 */
	struct journal_head	*t_forget;

	/*
	 * Doubly-linked circular list of all buffers still to be flushed before
	 * this transaction can be checkpointed. [j_list_lock]
	 */
	struct journal_head	*t_checkpoint_list;

	/*
	 * Doubly-linked circular list of metadata buffers being
	 * shadowed by log IO.  The IO buffers on the iobuf list and
	 * the shadow buffers on this list match each other one for
	 * one at all times. [j_list_lock, no locks needed for jbd2
	 * thread]
	 */
	struct journal_head	*t_shadow_list;

	/*
	 * List of inodes associated with the transaction; e.g., ext4 uses
	 * this to track inodes in data=ordered and data=journal mode that
	 * need special handling on transaction commit; also used by ocfs2.
	 * [j_list_lock]
	 */
	struct list_head	t_inode_list;

	/*
	 * Longest time some handle had to wait for running transaction
	 */
	unsigned long		t_max_wait;

	/*
	 * When transaction started
	 */
	unsigned long		t_start;

	/*
	 * When commit was requested [j_state_lock]
	 */
	unsigned long		t_requested;

	/*
	 * Checkpointing stats [j_list_lock]
	 */
	struct transaction_chp_stats_s t_chp_stats;

	/*
	 * Number of outstanding updates running on this transaction
	 * [none]
	 */
	atomic_t		t_updates;

	/*
	 * Number of blocks reserved for this transaction in the journal.
	 * This is including all credits reserved when starting transaction
	 * handles as well as all journal descriptor blocks needed for this
	 * transaction. [none]
	 */
	atomic_t		t_outstanding_credits;

	/*
	 * Number of revoke records for this transaction added by already
	 * stopped handles. [none]
	 */
	atomic_t		t_outstanding_revokes;

	/*
	 * How many handles used this transaction? [none]
	 */
	atomic_t		t_handle_count;

	/*
	 * Forward and backward links for the circular list of all transactions
	 * awaiting checkpoint. [j_list_lock]
	 */
	transaction_t		*t_cpnext, *t_cpprev;

	/*
	 * When will the transaction expire (become due for commit), in jiffies?
	 * [no locking]
	 */
	unsigned long		t_expires;

	/*
	 * When this transaction started, in nanoseconds [no locking]
	 */
	ktime_t			t_start_time;

	/*
	 * This transaction is being forced and some process is
	 * waiting for it to finish.
	 */
	unsigned int t_synchronous_commit:1;

	/* Disk flush needs to be sent to fs partition [no locking] */
	int			t_need_data_flush;

	/*
	 * For use by the filesystem to store fs-specific data
	 * structures associated with the transaction
	 */
	struct list_head	t_private_list;
};

struct transaction_run_stats_s {
	unsigned long		rs_wait;
	unsigned long		rs_request_delay;
	unsigned long		rs_running;
	unsigned long		rs_locked;
	unsigned long		rs_flushing;
	unsigned long		rs_logging;

	__u32			rs_handle_count;
	__u32			rs_blocks;
	__u32			rs_blocks_logged;
};

struct transaction_stats_s {
	unsigned long		ts_tid;
	unsigned long		ts_requested;
	struct transaction_run_stats_s run;
};

static inline unsigned long
jbd2_time_diff(unsigned long start, unsigned long end)
{
	if (end >= start)
		return end - start;

	return end + (MAX_JIFFY_OFFSET - start);
}

#define JBD2_NR_BATCH	64

enum passtype {PASS_SCAN, PASS_REVOKE, PASS_REPLAY};

#define JBD2_FC_REPLAY_STOP	0
#define JBD2_FC_REPLAY_CONTINUE	1

/**
 * struct journal_s - The journal_s type is the concrete type associated with
 *     journal_t.
 */
struct journal_s
{
	/**
	 * @j_flags: General journaling state flags [j_state_lock,
	 * no lock for quick racy checks]
	 */
	unsigned long		j_flags;

	/**
	 * @j_errno:
	 *
	 * Is there an outstanding uncleared error on the journal (from a prior
	 * abort)? [j_state_lock]
	 */
	int			j_errno;

	/**
	 * @j_abort_mutex: Lock the whole aborting procedure.
	 */
	struct mutex		j_abort_mutex;

	/**
	 * @j_sb_buffer: The first part of the superblock buffer.
	 */
	struct buffer_head	*j_sb_buffer;

	/**
	 * @j_superblock: The second part of the superblock buffer.
	 */
	journal_superblock_t	*j_superblock;

	/**
	 * @j_state_lock: Protect the various scalars in the journal.
	 */
	rwlock_t		j_state_lock;

	/**
	 * @j_barrier_count:
	 *
	 * Number of processes waiting to create a barrier lock [j_state_lock,
	 * no lock for quick racy checks]
	 */
	int			j_barrier_count;

	/**
	 * @j_barrier: The barrier lock itself.
	 */
	struct mutex		j_barrier;

	/**
	 * @j_running_transaction:
	 *
	 * Transactions: The current running transaction...
	 * [j_state_lock, no lock for quick racy checks] [caller holding
	 * open handle]
	 */
	transaction_t		*j_running_transaction;

	/**
	 * @j_committing_transaction:
	 *
	 * the transaction we are pushing to disk
	 * [j_state_lock] [caller holding open handle]
	 */
	transaction_t		*j_committing_transaction;

	/**
	 * @j_checkpoint_transactions:
	 *
	 * ... and a linked circular list of all transactions waiting for
	 * checkpointing. [j_list_lock]
	 */
	transaction_t		*j_checkpoint_transactions;

	/**
	 * @j_wait_transaction_locked:
	 *
	 * Wait queue for waiting for a locked transaction to start committing,
	 * or for a barrier lock to be released.
	 */
	wait_queue_head_t	j_wait_transaction_locked;

	/**
	 * @j_wait_done_commit: Wait queue for waiting for commit to complete.
	 */
	wait_queue_head_t	j_wait_done_commit;

	/**
	 * @j_wait_commit: Wait queue to trigger commit.
	 */
	wait_queue_head_t	j_wait_commit;

	/**
	 * @j_wait_updates: Wait queue to wait for updates to complete.
	 */
	wait_queue_head_t	j_wait_updates;

	/**
	 * @j_wait_reserved:
	 *
	 * Wait queue to wait for reserved buffer credits to drop.
	 */
	wait_queue_head_t	j_wait_reserved;

	/**
	 * @j_fc_wait:
	 *
	 * Wait queue to wait for completion of async fast commits.
	 */
	wait_queue_head_t	j_fc_wait;

	/**
	 * @j_checkpoint_mutex:
	 *
	 * Semaphore for locking against concurrent checkpoints.
	 */
	struct mutex		j_checkpoint_mutex;

	/**
	 * @j_chkpt_bhs:
	 *
	 * List of buffer heads used by the checkpoint routine.  This
	 * was moved from jbd2_log_do_checkpoint() to reduce stack
	 * usage.  Access to this array is controlled by the
	 * @j_checkpoint_mutex.  [j_checkpoint_mutex]
	 */
	struct buffer_head	*j_chkpt_bhs[JBD2_NR_BATCH];

	/**
	 * @j_shrinker:
	 *
	 * Journal head shrinker, reclaim buffer's journal head which
	 * has been written back.
	 */
	struct shrinker		*j_shrinker;

	/**
	 * @j_checkpoint_jh_count:
	 *
	 * Number of journal buffers on the checkpoint list. [j_list_lock]
	 */
	struct percpu_counter	j_checkpoint_jh_count;

	/**
	 * @j_shrink_transaction:
	 *
	 * Record next transaction will shrink on the checkpoint list.
	 * [j_list_lock]
	 */
	transaction_t		*j_shrink_transaction;

	/**
	 * @j_head:
	 *
	 * Journal head: identifies the first unused block in the journal.
	 * [j_state_lock]
	 */
	unsigned long		j_head;

	/**
	 * @j_tail:
	 *
	 * Journal tail: identifies the oldest still-used block in the journal.
	 * [j_state_lock]
	 */
	unsigned long		j_tail;

	/**
	 * @j_free:
	 *
	 * Journal free: how many free blocks are there in the journal?
	 * [j_state_lock]
	 */
	unsigned long		j_free;

	/**
	 * @j_first:
	 *
	 * The block number of the first usable block in the journal
	 * [j_state_lock].
	 */
	unsigned long		j_first;

	/**
	 * @j_last:
	 *
	 * The block number one beyond the last usable block in the journal
	 * [j_state_lock].
	 */
	unsigned long		j_last;

	/**
	 * @j_fc_first:
	 *
	 * The block number of the first fast commit block in the journal
	 * [j_state_lock].
	 */
	unsigned long		j_fc_first;

	/**
	 * @j_fc_off:
	 *
	 * Number of fast commit blocks currently allocated. Accessed only
	 * during fast commit. Currently only process can do fast commit, so
	 * this field is not protected by any lock.
	 */
	unsigned long		j_fc_off;

	/**
	 * @j_fc_last:
	 *
	 * The block number one beyond the last fast commit block in the journal
	 * [j_state_lock].
	 */
	unsigned long		j_fc_last;

	/**
	 * @j_dev: Device where we store the journal.
	 */
	struct block_device	*j_dev;

	/**
	 * @j_blocksize: Block size for the location where we store the journal.
	 */
	int			j_blocksize;

	/**
	 * @j_blk_offset:
	 *
	 * Starting block offset into the device where we store the journal.
	 */
	unsigned long long	j_blk_offset;

	/**
	 * @j_devname: Journal device name.
	 */
	char			j_devname[BDEVNAME_SIZE+24];

	/**
	 * @j_fs_dev:
	 *
	 * Device which holds the client fs.  For internal journal this will be
	 * equal to j_dev.
	 */
	struct block_device	*j_fs_dev;

	/**
	 * @j_fs_dev_wb_err:
	 *
	 * Records the errseq of the client fs's backing block device.
	 */
	errseq_t		j_fs_dev_wb_err;

	/**
	 * @j_total_len: Total maximum capacity of the journal region on disk.
	 */
	unsigned int		j_total_len;

	/**
	 * @j_reserved_credits:
	 *
	 * Number of buffers reserved from the running transaction.
	 */
	atomic_t		j_reserved_credits;

	/**
	 * @j_list_lock: Protects the buffer lists and internal buffer state.
	 */
	spinlock_t		j_list_lock;

	/**
	 * @j_inode:
	 *
	 * Optional inode where we store the journal.  If present, all
	 * journal block numbers are mapped into this inode via bmap().
	 */
	struct inode		*j_inode;

	/**
	 * @j_tail_sequence:
	 *
	 * Sequence number of the oldest transaction in the log [j_state_lock]
	 */
	tid_t			j_tail_sequence;

	/**
	 * @j_transaction_sequence:
	 *
	 * Sequence number of the next transaction to grant [j_state_lock]
	 */
	tid_t			j_transaction_sequence;

	/**
	 * @j_commit_sequence:
	 *
	 * Sequence number of the most recently committed transaction
	 * [j_state_lock, no lock for quick racy checks]
	 */
	tid_t			j_commit_sequence;

	/**
	 * @j_commit_request:
	 *
	 * Sequence number of the most recent transaction wanting commit
	 * [j_state_lock, no lock for quick racy checks]
	 */
	tid_t			j_commit_request;

	/**
	 * @j_uuid:
	 *
	 * Journal uuid: identifies the object (filesystem, LVM volume etc)
	 * backed by this journal.  This will eventually be replaced by an array
	 * of uuids, allowing us to index multiple devices within a single
	 * journal and to perform atomic updates across them.
	 */
	__u8			j_uuid[16];

	/**
	 * @j_task: Pointer to the current commit thread for this journal.
	 */
	struct task_struct	*j_task;

	/**
	 * @j_max_transaction_buffers:
	 *
	 * Maximum number of metadata buffers to allow in a single compound
	 * commit transaction.
	 */
	int			j_max_transaction_buffers;

	/**
	 * @j_revoke_records_per_block:
	 *
	 * Number of revoke records that fit in one descriptor block.
	 */
	int			j_revoke_records_per_block;

	/**
<<<<<<< HEAD
	 * @j_transaction_overhead:
=======
	 * @j_transaction_overhead_buffers:
>>>>>>> adc21867
	 *
	 * Number of blocks each transaction needs for its own bookkeeping
	 */
	int			j_transaction_overhead_buffers;

	/**
	 * @j_commit_interval:
	 *
	 * What is the maximum transaction lifetime before we begin a commit?
	 */
	unsigned long		j_commit_interval;

	/**
	 * @j_commit_timer: The timer used to wakeup the commit thread.
	 */
	struct timer_list	j_commit_timer;

	/**
	 * @j_revoke_lock: Protect the revoke table.
	 */
	spinlock_t		j_revoke_lock;

	/**
	 * @j_revoke:
	 *
	 * The revoke table - maintains the list of revoked blocks in the
	 * current transaction.
	 */
	struct jbd2_revoke_table_s *j_revoke;

	/**
	 * @j_revoke_table: Alternate revoke tables for j_revoke.
	 */
	struct jbd2_revoke_table_s *j_revoke_table[2];

	/**
	 * @j_wbuf: Array of bhs for jbd2_journal_commit_transaction.
	 */
	struct buffer_head	**j_wbuf;

	/**
	 * @j_fc_wbuf: Array of fast commit bhs for fast commit. Accessed only
	 * during a fast commit. Currently only process can do fast commit, so
	 * this field is not protected by any lock.
	 */
	struct buffer_head	**j_fc_wbuf;

	/**
	 * @j_wbufsize:
	 *
	 * Size of @j_wbuf array.
	 */
	int			j_wbufsize;

	/**
	 * @j_fc_wbufsize:
	 *
	 * Size of @j_fc_wbuf array.
	 */
	int			j_fc_wbufsize;

	/**
	 * @j_last_sync_writer:
	 *
	 * The pid of the last person to run a synchronous operation
	 * through the journal.
	 */
	pid_t			j_last_sync_writer;

	/**
	 * @j_average_commit_time:
	 *
	 * The average amount of time in nanoseconds it takes to commit a
	 * transaction to disk. [j_state_lock]
	 */
	u64			j_average_commit_time;

	/**
	 * @j_min_batch_time:
	 *
	 * Minimum time that we should wait for additional filesystem operations
	 * to get batched into a synchronous handle in microseconds.
	 */
	u32			j_min_batch_time;

	/**
	 * @j_max_batch_time:
	 *
	 * Maximum time that we should wait for additional filesystem operations
	 * to get batched into a synchronous handle in microseconds.
	 */
	u32			j_max_batch_time;

	/**
	 * @j_commit_callback:
	 *
	 * This function is called when a transaction is closed.
	 */
	void			(*j_commit_callback)(journal_t *,
						     transaction_t *);

	/**
	 * @j_submit_inode_data_buffers:
	 *
	 * This function is called for all inodes associated with the
	 * committing transaction marked with JI_WRITE_DATA flag
	 * before we start to write out the transaction to the journal.
	 */
	int			(*j_submit_inode_data_buffers)
					(struct jbd2_inode *);

	/**
	 * @j_finish_inode_data_buffers:
	 *
	 * This function is called for all inodes associated with the
	 * committing transaction marked with JI_WAIT_DATA flag
	 * after we have written the transaction to the journal
	 * but before we write out the commit block.
	 */
	int			(*j_finish_inode_data_buffers)
					(struct jbd2_inode *);

	/*
	 * Journal statistics
	 */

	/**
	 * @j_history_lock: Protect the transactions statistics history.
	 */
	spinlock_t		j_history_lock;

	/**
	 * @j_proc_entry: procfs entry for the jbd statistics directory.
	 */
	struct proc_dir_entry	*j_proc_entry;

	/**
	 * @j_stats: Overall statistics.
	 */
	struct transaction_stats_s j_stats;

	/**
	 * @j_failed_commit: Failed journal commit ID.
	 */
	unsigned int		j_failed_commit;

	/**
	 * @j_private:
	 *
	 * An opaque pointer to fs-private information.  ext3 puts its
	 * superblock pointer here.
	 */
	void *j_private;

	/**
	 * @j_chksum_driver:
	 *
	 * Reference to checksum algorithm driver via cryptoapi.
	 */
	struct crypto_shash *j_chksum_driver;

	/**
	 * @j_csum_seed:
	 *
	 * Precomputed journal UUID checksum for seeding other checksums.
	 */
	__u32 j_csum_seed;

#ifdef CONFIG_DEBUG_LOCK_ALLOC
	/**
	 * @j_trans_commit_map:
	 *
	 * Lockdep entity to track transaction commit dependencies. Handles
	 * hold this "lock" for read, when we wait for commit, we acquire the
	 * "lock" for writing. This matches the properties of jbd2 journalling
	 * where the running transaction has to wait for all handles to be
	 * dropped to commit that transaction and also acquiring a handle may
	 * require transaction commit to finish.
	 */
	struct lockdep_map	j_trans_commit_map;
#endif

	/**
	 * @j_fc_cleanup_callback:
	 *
	 * Clean-up after fast commit or full commit. JBD2 calls this function
	 * after every commit operation.
	 */
	void (*j_fc_cleanup_callback)(struct journal_s *journal, int full, tid_t tid);

	/**
	 * @j_fc_replay_callback:
	 *
	 * File-system specific function that performs replay of a fast
	 * commit. JBD2 calls this function for each fast commit block found in
	 * the journal. This function should return JBD2_FC_REPLAY_CONTINUE
	 * to indicate that the block was processed correctly and more fast
	 * commit replay should continue. Return value of JBD2_FC_REPLAY_STOP
	 * indicates the end of replay (no more blocks remaining). A negative
	 * return value indicates error.
	 */
	int (*j_fc_replay_callback)(struct journal_s *journal,
				    struct buffer_head *bh,
				    enum passtype pass, int off,
				    tid_t expected_commit_id);

	/**
	 * @j_bmap:
	 *
	 * Bmap function that should be used instead of the generic
	 * VFS bmap function.
	 */
	int (*j_bmap)(struct journal_s *journal, sector_t *block);
};

#define jbd2_might_wait_for_commit(j) \
	do { \
		rwsem_acquire(&j->j_trans_commit_map, 0, 0, _THIS_IP_); \
		rwsem_release(&j->j_trans_commit_map, _THIS_IP_); \
	} while (0)

/*
 * We can support any known requested features iff the
 * superblock is not in version 1.  Otherwise we fail to support any
 * extended sb features.
 */
static inline bool jbd2_format_support_feature(journal_t *j)
{
	return j->j_superblock->s_header.h_blocktype !=
					cpu_to_be32(JBD2_SUPERBLOCK_V1);
}

/* journal feature predicate functions */
#define JBD2_FEATURE_COMPAT_FUNCS(name, flagname) \
static inline bool jbd2_has_feature_##name(journal_t *j) \
{ \
	return (jbd2_format_support_feature(j) && \
		((j)->j_superblock->s_feature_compat & \
		 cpu_to_be32(JBD2_FEATURE_COMPAT_##flagname)) != 0); \
} \
static inline void jbd2_set_feature_##name(journal_t *j) \
{ \
	(j)->j_superblock->s_feature_compat |= \
		cpu_to_be32(JBD2_FEATURE_COMPAT_##flagname); \
} \
static inline void jbd2_clear_feature_##name(journal_t *j) \
{ \
	(j)->j_superblock->s_feature_compat &= \
		~cpu_to_be32(JBD2_FEATURE_COMPAT_##flagname); \
}

#define JBD2_FEATURE_RO_COMPAT_FUNCS(name, flagname) \
static inline bool jbd2_has_feature_##name(journal_t *j) \
{ \
	return (jbd2_format_support_feature(j) && \
		((j)->j_superblock->s_feature_ro_compat & \
		 cpu_to_be32(JBD2_FEATURE_RO_COMPAT_##flagname)) != 0); \
} \
static inline void jbd2_set_feature_##name(journal_t *j) \
{ \
	(j)->j_superblock->s_feature_ro_compat |= \
		cpu_to_be32(JBD2_FEATURE_RO_COMPAT_##flagname); \
} \
static inline void jbd2_clear_feature_##name(journal_t *j) \
{ \
	(j)->j_superblock->s_feature_ro_compat &= \
		~cpu_to_be32(JBD2_FEATURE_RO_COMPAT_##flagname); \
}

#define JBD2_FEATURE_INCOMPAT_FUNCS(name, flagname) \
static inline bool jbd2_has_feature_##name(journal_t *j) \
{ \
	return (jbd2_format_support_feature(j) && \
		((j)->j_superblock->s_feature_incompat & \
		 cpu_to_be32(JBD2_FEATURE_INCOMPAT_##flagname)) != 0); \
} \
static inline void jbd2_set_feature_##name(journal_t *j) \
{ \
	(j)->j_superblock->s_feature_incompat |= \
		cpu_to_be32(JBD2_FEATURE_INCOMPAT_##flagname); \
} \
static inline void jbd2_clear_feature_##name(journal_t *j) \
{ \
	(j)->j_superblock->s_feature_incompat &= \
		~cpu_to_be32(JBD2_FEATURE_INCOMPAT_##flagname); \
}

JBD2_FEATURE_COMPAT_FUNCS(checksum,		CHECKSUM)

JBD2_FEATURE_INCOMPAT_FUNCS(revoke,		REVOKE)
JBD2_FEATURE_INCOMPAT_FUNCS(64bit,		64BIT)
JBD2_FEATURE_INCOMPAT_FUNCS(async_commit,	ASYNC_COMMIT)
JBD2_FEATURE_INCOMPAT_FUNCS(csum2,		CSUM_V2)
JBD2_FEATURE_INCOMPAT_FUNCS(csum3,		CSUM_V3)
JBD2_FEATURE_INCOMPAT_FUNCS(fast_commit,	FAST_COMMIT)

/* Journal high priority write IO operation flags */
#define JBD2_JOURNAL_REQ_FLAGS		(REQ_META | REQ_SYNC | REQ_IDLE)

/*
 * Journal flag definitions
 */
#define JBD2_UNMOUNT	0x001	/* Journal thread is being destroyed */
#define JBD2_ABORT	0x002	/* Journaling has been aborted for errors. */
#define JBD2_ACK_ERR	0x004	/* The errno in the sb has been acked */
#define JBD2_FLUSHED	0x008	/* The journal superblock has been flushed */
#define JBD2_LOADED	0x010	/* The journal superblock has been loaded */
#define JBD2_BARRIER	0x020	/* Use IDE barriers */
#define JBD2_ABORT_ON_SYNCDATA_ERR	0x040	/* Abort the journal on file
						 * data write error in ordered
						 * mode */
#define JBD2_CYCLE_RECORD		0x080	/* Journal cycled record log on
						 * clean and empty filesystem
						 * logging area */
#define JBD2_FAST_COMMIT_ONGOING	0x100	/* Fast commit is ongoing */
#define JBD2_FULL_COMMIT_ONGOING	0x200	/* Full commit is ongoing */
#define JBD2_JOURNAL_FLUSH_DISCARD	0x0001
#define JBD2_JOURNAL_FLUSH_ZEROOUT	0x0002
#define JBD2_JOURNAL_FLUSH_VALID	(JBD2_JOURNAL_FLUSH_DISCARD | \
					JBD2_JOURNAL_FLUSH_ZEROOUT)

/*
 * Function declarations for the journaling transaction and buffer
 * management
 */

/* Filing buffers */
extern void jbd2_journal_unfile_buffer(journal_t *, struct journal_head *);
extern bool __jbd2_journal_refile_buffer(struct journal_head *);
extern void jbd2_journal_refile_buffer(journal_t *, struct journal_head *);
extern void __jbd2_journal_file_buffer(struct journal_head *, transaction_t *, int);
extern void jbd2_journal_file_buffer(struct journal_head *, transaction_t *, int);
static inline void jbd2_file_log_bh(struct list_head *head, struct buffer_head *bh)
{
	list_add_tail(&bh->b_assoc_buffers, head);
}
static inline void jbd2_unfile_log_bh(struct buffer_head *bh)
{
	list_del_init(&bh->b_assoc_buffers);
}

/* Log buffer allocation */
struct buffer_head *jbd2_journal_get_descriptor_buffer(transaction_t *, int);
void jbd2_descriptor_block_csum_set(journal_t *, struct buffer_head *);
int jbd2_journal_next_log_block(journal_t *, unsigned long long *);
int jbd2_journal_get_log_tail(journal_t *journal, tid_t *tid,
			      unsigned long *block);
int __jbd2_update_log_tail(journal_t *journal, tid_t tid, unsigned long block);
void jbd2_update_log_tail(journal_t *journal, tid_t tid, unsigned long block);

/* Commit management */
extern void jbd2_journal_commit_transaction(journal_t *);

/* Checkpoint list management */
enum jbd2_shrink_type {JBD2_SHRINK_DESTROY, JBD2_SHRINK_BUSY_STOP, JBD2_SHRINK_BUSY_SKIP};

void __jbd2_journal_clean_checkpoint_list(journal_t *journal, enum jbd2_shrink_type type);
unsigned long jbd2_journal_shrink_checkpoint_list(journal_t *journal, unsigned long *nr_to_scan);
int __jbd2_journal_remove_checkpoint(struct journal_head *);
int jbd2_journal_try_remove_checkpoint(struct journal_head *jh);
void jbd2_journal_destroy_checkpoint(journal_t *journal);
void __jbd2_journal_insert_checkpoint(struct journal_head *, transaction_t *);


/*
 * Triggers
 */

struct jbd2_buffer_trigger_type {
	/*
	 * Fired a the moment data to write to the journal are known to be
	 * stable - so either at the moment b_frozen_data is created or just
	 * before a buffer is written to the journal.  mapped_data is a mapped
	 * buffer that is the frozen data for commit.
	 */
	void (*t_frozen)(struct jbd2_buffer_trigger_type *type,
			 struct buffer_head *bh, void *mapped_data,
			 size_t size);

	/*
	 * Fired during journal abort for dirty buffers that will not be
	 * committed.
	 */
	void (*t_abort)(struct jbd2_buffer_trigger_type *type,
			struct buffer_head *bh);
};

extern void jbd2_buffer_frozen_trigger(struct journal_head *jh,
				       void *mapped_data,
				       struct jbd2_buffer_trigger_type *triggers);
extern void jbd2_buffer_abort_trigger(struct journal_head *jh,
				      struct jbd2_buffer_trigger_type *triggers);

/* Buffer IO */
extern int jbd2_journal_write_metadata_buffer(transaction_t *transaction,
					      struct journal_head *jh_in,
					      struct buffer_head **bh_out,
					      sector_t blocknr);

/* Transaction cache support */
extern void jbd2_journal_destroy_transaction_cache(void);
extern int __init jbd2_journal_init_transaction_cache(void);
extern void jbd2_journal_free_transaction(transaction_t *);

/*
 * Journal locking.
 *
 * We need to lock the journal during transaction state changes so that nobody
 * ever tries to take a handle on the running transaction while we are in the
 * middle of moving it to the commit phase.  j_state_lock does this.
 *
 * Note that the locking is completely interrupt unsafe.  We never touch
 * journal structures from interrupts.
 */

static inline handle_t *journal_current_handle(void)
{
	return current->journal_info;
}

/* The journaling code user interface:
 *
 * Create and destroy handles
 * Register buffer modifications against the current transaction.
 */

extern handle_t *jbd2_journal_start(journal_t *, int nblocks);
extern handle_t *jbd2__journal_start(journal_t *, int blocks, int rsv_blocks,
				     int revoke_records, gfp_t gfp_mask,
				     unsigned int type, unsigned int line_no);
extern int	 jbd2_journal_restart(handle_t *, int nblocks);
extern int	 jbd2__journal_restart(handle_t *, int nblocks,
				       int revoke_records, gfp_t gfp_mask);
extern int	 jbd2_journal_start_reserved(handle_t *handle,
				unsigned int type, unsigned int line_no);
extern void	 jbd2_journal_free_reserved(handle_t *handle);
extern int	 jbd2_journal_extend(handle_t *handle, int nblocks,
				     int revoke_records);
extern int	 jbd2_journal_get_write_access(handle_t *, struct buffer_head *);
extern int	 jbd2_journal_get_create_access (handle_t *, struct buffer_head *);
extern int	 jbd2_journal_get_undo_access(handle_t *, struct buffer_head *);
void		 jbd2_journal_set_triggers(struct buffer_head *,
					   struct jbd2_buffer_trigger_type *type);
extern int	 jbd2_journal_dirty_metadata (handle_t *, struct buffer_head *);
extern int	 jbd2_journal_forget (handle_t *, struct buffer_head *);
int jbd2_journal_invalidate_folio(journal_t *, struct folio *,
					size_t offset, size_t length);
bool jbd2_journal_try_to_free_buffers(journal_t *journal, struct folio *folio);
extern int	 jbd2_journal_stop(handle_t *);
extern int	 jbd2_journal_flush(journal_t *journal, unsigned int flags);
extern void	 jbd2_journal_lock_updates (journal_t *);
extern void	 jbd2_journal_unlock_updates (journal_t *);

void jbd2_journal_wait_updates(journal_t *);

extern journal_t * jbd2_journal_init_dev(struct block_device *bdev,
				struct block_device *fs_dev,
				unsigned long long start, int len, int bsize);
extern journal_t * jbd2_journal_init_inode (struct inode *);
extern int	   jbd2_journal_update_format (journal_t *);
extern int	   jbd2_journal_check_used_features
		   (journal_t *, unsigned long, unsigned long, unsigned long);
extern int	   jbd2_journal_check_available_features
		   (journal_t *, unsigned long, unsigned long, unsigned long);
extern int	   jbd2_journal_set_features
		   (journal_t *, unsigned long, unsigned long, unsigned long);
extern void	   jbd2_journal_clear_features
		   (journal_t *, unsigned long, unsigned long, unsigned long);
extern int	   jbd2_journal_load       (journal_t *journal);
extern int	   jbd2_journal_destroy    (journal_t *);
extern int	   jbd2_journal_recover    (journal_t *journal);
extern int	   jbd2_journal_wipe       (journal_t *, int);
extern int	   jbd2_journal_skip_recovery	(journal_t *);
extern void	   jbd2_journal_update_sb_errno(journal_t *);
extern int	   jbd2_journal_update_sb_log_tail	(journal_t *, tid_t,
				unsigned long, blk_opf_t);
extern void	   jbd2_journal_abort      (journal_t *, int);
extern int	   jbd2_journal_errno      (journal_t *);
extern void	   jbd2_journal_ack_err    (journal_t *);
extern int	   jbd2_journal_clear_err  (journal_t *);
extern int	   jbd2_journal_bmap(journal_t *, unsigned long, unsigned long long *);
extern int	   jbd2_journal_force_commit(journal_t *);
extern int	   jbd2_journal_force_commit_nested(journal_t *);
extern int	   jbd2_journal_inode_ranged_write(handle_t *handle,
			struct jbd2_inode *inode, loff_t start_byte,
			loff_t length);
extern int	   jbd2_journal_inode_ranged_wait(handle_t *handle,
			struct jbd2_inode *inode, loff_t start_byte,
			loff_t length);
extern int	   jbd2_journal_finish_inode_data_buffers(
			struct jbd2_inode *jinode);
extern int	   jbd2_journal_begin_ordered_truncate(journal_t *journal,
				struct jbd2_inode *inode, loff_t new_size);
extern void	   jbd2_journal_init_jbd_inode(struct jbd2_inode *jinode, struct inode *inode);
extern void	   jbd2_journal_release_jbd_inode(journal_t *journal, struct jbd2_inode *jinode);

/*
 * journal_head management
 */
struct journal_head *jbd2_journal_add_journal_head(struct buffer_head *bh);
struct journal_head *jbd2_journal_grab_journal_head(struct buffer_head *bh);
void jbd2_journal_put_journal_head(struct journal_head *jh);

/*
 * handle management
 */
extern struct kmem_cache *jbd2_handle_cache;

/*
 * This specialized allocator has to be a macro for its allocations to be
 * accounted separately (to have a separate alloc_tag). The typecast is
 * intentional to enforce typesafety.
 */
#define jbd2_alloc_handle(_gfp_flags)	\
		((handle_t *)kmem_cache_zalloc(jbd2_handle_cache, _gfp_flags))

static inline void jbd2_free_handle(handle_t *handle)
{
	kmem_cache_free(jbd2_handle_cache, handle);
}

/*
 * jbd2_inode management (optional, for those file systems that want to use
 * dynamically allocated jbd2_inode structures)
 */
extern struct kmem_cache *jbd2_inode_cache;

/*
 * This specialized allocator has to be a macro for its allocations to be
 * accounted separately (to have a separate alloc_tag). The typecast is
 * intentional to enforce typesafety.
 */
#define jbd2_alloc_inode(_gfp_flags)	\
		((struct jbd2_inode *)kmem_cache_alloc(jbd2_inode_cache, _gfp_flags))

static inline void jbd2_free_inode(struct jbd2_inode *jinode)
{
	kmem_cache_free(jbd2_inode_cache, jinode);
}

/* Primary revoke support */
#define JOURNAL_REVOKE_DEFAULT_HASH 256
extern int	   jbd2_journal_init_revoke(journal_t *, int);
extern void	   jbd2_journal_destroy_revoke_record_cache(void);
extern void	   jbd2_journal_destroy_revoke_table_cache(void);
extern int __init jbd2_journal_init_revoke_record_cache(void);
extern int __init jbd2_journal_init_revoke_table_cache(void);

extern void	   jbd2_journal_destroy_revoke(journal_t *);
extern int	   jbd2_journal_revoke (handle_t *, unsigned long long, struct buffer_head *);
extern int	   jbd2_journal_cancel_revoke(handle_t *, struct journal_head *);
extern void	   jbd2_journal_write_revoke_records(transaction_t *transaction,
						     struct list_head *log_bufs);

/* Recovery revoke support */
extern int	jbd2_journal_set_revoke(journal_t *, unsigned long long, tid_t);
extern int	jbd2_journal_test_revoke(journal_t *, unsigned long long, tid_t);
extern void	jbd2_journal_clear_revoke(journal_t *);
extern void	jbd2_journal_switch_revoke_table(journal_t *journal);
extern void	jbd2_clear_buffer_revoked_flags(journal_t *journal);

/*
 * The log thread user interface:
 *
 * Request space in the current transaction, and force transaction commit
 * transitions on demand.
 */

int jbd2_log_start_commit(journal_t *journal, tid_t tid);
int jbd2_journal_start_commit(journal_t *journal, tid_t *tid);
int jbd2_log_wait_commit(journal_t *journal, tid_t tid);
int jbd2_transaction_committed(journal_t *journal, tid_t tid);
int jbd2_complete_transaction(journal_t *journal, tid_t tid);
int jbd2_log_do_checkpoint(journal_t *journal);
int jbd2_trans_will_send_data_barrier(journal_t *journal, tid_t tid);

void __jbd2_log_wait_for_space(journal_t *journal);
extern void __jbd2_journal_drop_transaction(journal_t *, transaction_t *);
extern int jbd2_cleanup_journal_tail(journal_t *);

/* Fast commit related APIs */
int jbd2_fc_begin_commit(journal_t *journal, tid_t tid);
int jbd2_fc_end_commit(journal_t *journal);
int jbd2_fc_end_commit_fallback(journal_t *journal);
int jbd2_fc_get_buf(journal_t *journal, struct buffer_head **bh_out);
int jbd2_submit_inode_data(journal_t *journal, struct jbd2_inode *jinode);
int jbd2_wait_inode_data(journal_t *journal, struct jbd2_inode *jinode);
int jbd2_fc_wait_bufs(journal_t *journal, int num_blks);
<<<<<<< HEAD
int jbd2_fc_release_bufs(journal_t *journal);
=======
void jbd2_fc_release_bufs(journal_t *journal);
>>>>>>> adc21867

/*
 * is_journal_abort
 *
 * Simple test wrapper function to test the JBD2_ABORT state flag.  This
 * bit, when set, indicates that we have had a fatal error somewhere,
 * either inside the journaling layer or indicated to us by the client
 * (eg. ext3), and that we and should not commit any further
 * transactions.
 */

static inline int is_journal_aborted(journal_t *journal)
{
	return journal->j_flags & JBD2_ABORT;
}

static inline int is_handle_aborted(handle_t *handle)
{
	if (handle->h_aborted || !handle->h_transaction)
		return 1;
	return is_journal_aborted(handle->h_transaction->t_journal);
}

static inline void jbd2_journal_abort_handle(handle_t *handle)
{
	handle->h_aborted = 1;
}

static inline void jbd2_init_fs_dev_write_error(journal_t *journal)
{
	struct address_space *mapping = journal->j_fs_dev->bd_mapping;

	/*
	 * Save the original wb_err value of client fs's bdev mapping which
	 * could be used to detect the client fs's metadata async write error.
	 */
	errseq_check_and_advance(&mapping->wb_err, &journal->j_fs_dev_wb_err);
}

static inline int jbd2_check_fs_dev_write_error(journal_t *journal)
{
	struct address_space *mapping = journal->j_fs_dev->bd_mapping;

	return errseq_check(&mapping->wb_err,
			    READ_ONCE(journal->j_fs_dev_wb_err));
}

#endif /* __KERNEL__   */

/* Comparison functions for transaction IDs: perform comparisons using
 * modulo arithmetic so that they work over sequence number wraps. */

static inline int tid_gt(tid_t x, tid_t y)
{
	int difference = (x - y);
	return (difference > 0);
}

static inline int tid_geq(tid_t x, tid_t y)
{
	int difference = (x - y);
	return (difference >= 0);
}

extern int jbd2_journal_blocks_per_page(struct inode *inode);
extern size_t journal_tag_bytes(journal_t *journal);

static inline bool jbd2_journal_has_csum_v2or3_feature(journal_t *j)
{
	return jbd2_has_feature_csum2(j) || jbd2_has_feature_csum3(j);
}

static inline int jbd2_journal_has_csum_v2or3(journal_t *journal)
{
	WARN_ON_ONCE(jbd2_journal_has_csum_v2or3_feature(journal) &&
		     journal->j_chksum_driver == NULL);

	return journal->j_chksum_driver != NULL;
}

static inline int jbd2_journal_get_num_fc_blks(journal_superblock_t *jsb)
{
	int num_fc_blocks = be32_to_cpu(jsb->s_num_fc_blks);

	return num_fc_blocks ? num_fc_blocks : JBD2_DEFAULT_FAST_COMMIT_BLOCKS;
}

/*
 * Return number of free blocks in the log. Must be called under j_state_lock.
 */
static inline unsigned long jbd2_log_space_left(journal_t *journal)
{
	/* Allow for rounding errors */
	long free = journal->j_free - 32;

	if (journal->j_committing_transaction) {
		free -= atomic_read(&journal->
                        j_committing_transaction->t_outstanding_credits);
	}
	return max_t(long, free, 0);
}

/*
 * Definitions which augment the buffer_head layer
 */

/* journaling buffer types */
#define BJ_None		0	/* Not journaled */
#define BJ_Metadata	1	/* Normal journaled metadata */
#define BJ_Forget	2	/* Buffer superseded by this transaction */
#define BJ_Shadow	3	/* Buffer contents being shadowed to the log */
#define BJ_Reserved	4	/* Buffer is reserved for access by journal */
#define BJ_Types	5

/* JBD uses a CRC32 checksum */
#define JBD_MAX_CHECKSUM_SIZE 4

static inline u32 jbd2_chksum(journal_t *journal, u32 crc,
			      const void *address, unsigned int length)
{
	struct {
		struct shash_desc shash;
		char ctx[JBD_MAX_CHECKSUM_SIZE];
	} desc;
	int err;

	BUG_ON(crypto_shash_descsize(journal->j_chksum_driver) >
		JBD_MAX_CHECKSUM_SIZE);

	desc.shash.tfm = journal->j_chksum_driver;
	*(u32 *)desc.ctx = crc;

	err = crypto_shash_update(&desc.shash, address, length);
	BUG_ON(err);

	return *(u32 *)desc.ctx;
}

/* Return most recent uncommitted transaction */
static inline tid_t  jbd2_get_latest_transaction(journal_t *journal)
{
	tid_t tid;

	read_lock(&journal->j_state_lock);
	tid = journal->j_commit_request;
	if (journal->j_running_transaction)
		tid = journal->j_running_transaction->t_tid;
	read_unlock(&journal->j_state_lock);
	return tid;
}

static inline int jbd2_handle_buffer_credits(handle_t *handle)
{
	journal_t *journal;

	if (!handle->h_reserved)
		journal = handle->h_transaction->t_journal;
	else
		journal = handle->h_journal;

	return handle->h_total_credits -
		DIV_ROUND_UP(handle->h_revoke_credits_requested,
			     journal->j_revoke_records_per_block);
}

#ifdef __KERNEL__

#define buffer_trace_init(bh)	do {} while (0)
#define print_buffer_fields(bh)	do {} while (0)
#define print_buffer_trace(bh)	do {} while (0)
#define BUFFER_TRACE(bh, info)	do {} while (0)
#define BUFFER_TRACE2(bh, bh2, info)	do {} while (0)
#define JBUFFER_TRACE(jh, info)	do {} while (0)

#endif	/* __KERNEL__ */

#define EFSBADCRC	EBADMSG		/* Bad CRC detected */
#define EFSCORRUPTED	EUCLEAN		/* Filesystem is corrupted */

#endif	/* _LINUX_JBD2_H */<|MERGE_RESOLUTION|>--- conflicted
+++ resolved
@@ -1086,11 +1086,7 @@
 	int			j_revoke_records_per_block;
 
 	/**
-<<<<<<< HEAD
-	 * @j_transaction_overhead:
-=======
 	 * @j_transaction_overhead_buffers:
->>>>>>> adc21867
 	 *
 	 * Number of blocks each transaction needs for its own bookkeeping
 	 */
@@ -1679,11 +1675,7 @@
 int jbd2_submit_inode_data(journal_t *journal, struct jbd2_inode *jinode);
 int jbd2_wait_inode_data(journal_t *journal, struct jbd2_inode *jinode);
 int jbd2_fc_wait_bufs(journal_t *journal, int num_blks);
-<<<<<<< HEAD
-int jbd2_fc_release_bufs(journal_t *journal);
-=======
 void jbd2_fc_release_bufs(journal_t *journal);
->>>>>>> adc21867
 
 /*
  * is_journal_abort
