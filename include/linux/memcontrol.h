/* SPDX-License-Identifier: GPL-2.0-or-later */
/* memcontrol.h - Memory Controller
 *
 * Copyright IBM Corporation, 2007
 * Author Balbir Singh <balbir@linux.vnet.ibm.com>
 *
 * Copyright 2007 OpenVZ SWsoft Inc
 * Author: Pavel Emelianov <xemul@openvz.org>
 */

#ifndef _LINUX_MEMCONTROL_H
#define _LINUX_MEMCONTROL_H
#include <linux/cgroup.h>
#include <linux/vm_event_item.h>
#include <linux/hardirq.h>
#include <linux/jump_label.h>
#include <linux/kernel.h>
#include <linux/page_counter.h>
#include <linux/vmpressure.h>
#include <linux/eventfd.h>
#include <linux/mm.h>
#include <linux/vmstat.h>
#include <linux/writeback.h>
#include <linux/page-flags.h>
#include <linux/shrinker.h>

struct mem_cgroup;
struct obj_cgroup;
struct page;
struct mm_struct;
struct kmem_cache;

/* Cgroup-specific page state, on top of universal node page state */
enum memcg_stat_item {
	MEMCG_SWAP = NR_VM_NODE_STAT_ITEMS,
	MEMCG_SOCK,
	MEMCG_PERCPU_B,
	MEMCG_VMALLOC,
	MEMCG_KMEM,
	MEMCG_ZSWAP_B,
	MEMCG_ZSWAPPED,
	MEMCG_NR_STAT,
};

enum memcg_memory_event {
	MEMCG_LOW,
	MEMCG_HIGH,
	MEMCG_MAX,
	MEMCG_OOM,
	MEMCG_OOM_KILL,
	MEMCG_OOM_GROUP_KILL,
	MEMCG_SWAP_HIGH,
	MEMCG_SWAP_MAX,
	MEMCG_SWAP_FAIL,
	MEMCG_NR_MEMORY_EVENTS,
};

struct mem_cgroup_reclaim_cookie {
	pg_data_t *pgdat;
	int generation;
};

#ifdef CONFIG_MEMCG

#define MEM_CGROUP_ID_SHIFT	16

struct mem_cgroup_id {
	int id;
	refcount_t ref;
};

struct memcg_vmstats_percpu;
struct memcg1_events_percpu;
struct memcg_vmstats;
struct lruvec_stats_percpu;
struct lruvec_stats;

struct mem_cgroup_reclaim_iter {
	struct mem_cgroup *position;
	/* scan generation, increased every round-trip */
	atomic_t generation;
};

/*
 * per-node information in memory controller.
 */
struct mem_cgroup_per_node {
	/* Keep the read-only fields at the start */
	struct mem_cgroup	*memcg;		/* Back pointer, we cannot */
						/* use container_of	   */

	struct lruvec_stats_percpu __percpu	*lruvec_stats_percpu;
	struct lruvec_stats			*lruvec_stats;
	struct shrinker_info __rcu	*shrinker_info;

#ifdef CONFIG_MEMCG_V1
	/*
	 * Memcg-v1 only stuff in middle as buffer between read mostly fields
	 * and update often fields to avoid false sharing. If v1 stuff is
	 * not present, an explicit padding is needed.
	 */

	struct rb_node		tree_node;	/* RB tree node */
	unsigned long		usage_in_excess;/* Set to the value by which */
						/* the soft limit is exceeded*/
	bool			on_tree;
#else
	CACHELINE_PADDING(_pad1_);
#endif

	/* Fields which get updated often at the end. */
	struct lruvec		lruvec;
	CACHELINE_PADDING(_pad2_);
	unsigned long		lru_zone_size[MAX_NR_ZONES][NR_LRU_LISTS];
	struct mem_cgroup_reclaim_iter	iter;
};

struct mem_cgroup_threshold {
	struct eventfd_ctx *eventfd;
	unsigned long threshold;
};

/* For threshold */
struct mem_cgroup_threshold_ary {
	/* An array index points to threshold just below or equal to usage. */
	int current_threshold;
	/* Size of entries[] */
	unsigned int size;
	/* Array of thresholds */
	struct mem_cgroup_threshold entries[] __counted_by(size);
};

struct mem_cgroup_thresholds {
	/* Primary thresholds array */
	struct mem_cgroup_threshold_ary *primary;
	/*
	 * Spare threshold array.
	 * This is needed to make mem_cgroup_unregister_event() "never fail".
	 * It must be able to store at least primary->size - 1 entries.
	 */
	struct mem_cgroup_threshold_ary *spare;
};

/*
 * Remember four most recent foreign writebacks with dirty pages in this
 * cgroup.  Inode sharing is expected to be uncommon and, even if we miss
 * one in a given round, we're likely to catch it later if it keeps
 * foreign-dirtying, so a fairly low count should be enough.
 *
 * See mem_cgroup_track_foreign_dirty_slowpath() for details.
 */
#define MEMCG_CGWB_FRN_CNT	4

struct memcg_cgwb_frn {
	u64 bdi_id;			/* bdi->id of the foreign inode */
	int memcg_id;			/* memcg->css.id of foreign inode */
	u64 at;				/* jiffies_64 at the time of dirtying */
	struct wb_completion done;	/* tracks in-flight foreign writebacks */
};

/*
 * Bucket for arbitrarily byte-sized objects charged to a memory
 * cgroup. The bucket can be reparented in one piece when the cgroup
 * is destroyed, without having to round up the individual references
 * of all live memory objects in the wild.
 */
struct obj_cgroup {
	struct percpu_ref refcnt;
	struct mem_cgroup *memcg;
	atomic_t nr_charged_bytes;
	union {
		struct list_head list; /* protected by objcg_lock */
		struct rcu_head rcu;
	};
};

/*
 * The memory controller data structure. The memory controller controls both
 * page cache and RSS per cgroup. We would eventually like to provide
 * statistics based on the statistics developed by Rik Van Riel for clock-pro,
 * to help the administrator determine what knobs to tune.
 */
struct mem_cgroup {
	struct cgroup_subsys_state css;

	/* Private memcg ID. Used to ID objects that outlive the cgroup */
	struct mem_cgroup_id id;

	/* Accounted resources */
	struct page_counter memory;		/* Both v1 & v2 */

	union {
		struct page_counter swap;	/* v2 only */
		struct page_counter memsw;	/* v1 only */
	};

<<<<<<< HEAD
=======
	/* registered local peak watchers */
	struct list_head memory_peaks;
	struct list_head swap_peaks;
	spinlock_t	 peaks_lock;

>>>>>>> adc21867
	/* Range enforcement for interrupt charges */
	struct work_struct high_work;

#ifdef CONFIG_ZSWAP
	unsigned long zswap_max;

	/*
	 * Prevent pages from this memcg from being written back from zswap to
	 * swap, and from being swapped out on zswap store failures.
	 */
	bool zswap_writeback;
#endif

	/* vmpressure notifications */
	struct vmpressure vmpressure;

	/*
	 * Should the OOM killer kill all belonging tasks, had it kill one?
	 */
	bool oom_group;

	int swappiness;

	/* memory.events and memory.events.local */
	struct cgroup_file events_file;
	struct cgroup_file events_local_file;

	/* handle for "memory.swap.events" */
	struct cgroup_file swap_events_file;

	/* memory.stat */
	struct memcg_vmstats	*vmstats;

	/* memory.events */
	atomic_long_t		memory_events[MEMCG_NR_MEMORY_EVENTS];
	atomic_long_t		memory_events_local[MEMCG_NR_MEMORY_EVENTS];

	/*
	 * Hint of reclaim pressure for socket memroy management. Note
	 * that this indicator should NOT be used in legacy cgroup mode
	 * where socket memory is accounted/charged separately.
	 */
	unsigned long		socket_pressure;

	int kmemcg_id;
	/*
	 * memcg->objcg is wiped out as a part of the objcg repaprenting
	 * process. memcg->orig_objcg preserves a pointer (and a reference)
	 * to the original objcg until the end of live of memcg.
	 */
	struct obj_cgroup __rcu	*objcg;
	struct obj_cgroup	*orig_objcg;
	/* list of inherited objcgs, protected by objcg_lock */
	struct list_head objcg_list;

	struct memcg_vmstats_percpu __percpu *vmstats_percpu;

#ifdef CONFIG_CGROUP_WRITEBACK
	struct list_head cgwb_list;
	struct wb_domain cgwb_domain;
	struct memcg_cgwb_frn cgwb_frn[MEMCG_CGWB_FRN_CNT];
#endif

#ifdef CONFIG_TRANSPARENT_HUGEPAGE
	struct deferred_split deferred_split_queue;
#endif

#ifdef CONFIG_LRU_GEN_WALKS_MMU
	/* per-memcg mm_struct list */
	struct lru_gen_mm_list mm_list;
#endif

#ifdef CONFIG_MEMCG_V1
	/* Legacy consumer-oriented counters */
	struct page_counter kmem;		/* v1 only */
	struct page_counter tcpmem;		/* v1 only */

<<<<<<< HEAD
=======
	struct memcg1_events_percpu __percpu *events_percpu;

>>>>>>> adc21867
	unsigned long soft_limit;

	/* protected by memcg_oom_lock */
	bool oom_lock;
	int under_oom;

	/* OOM-Killer disable */
	int oom_kill_disable;

	/* protect arrays of thresholds */
	struct mutex thresholds_lock;

	/* thresholds for memory usage. RCU-protected */
	struct mem_cgroup_thresholds thresholds;

	/* thresholds for mem+swap usage. RCU-protected */
	struct mem_cgroup_thresholds memsw_thresholds;

	/* For oom notifier event fd */
	struct list_head oom_notify;

	/*
	 * Should we move charges of a task when a task is moved into this
	 * mem_cgroup ? And what type of charges should we move ?
	 */
	unsigned long move_charge_at_immigrate;
	/* taken only while moving_account > 0 */
	spinlock_t move_lock;
	unsigned long move_lock_flags;

	/* Legacy tcp memory accounting */
	bool tcpmem_active;
	int tcpmem_pressure;

	/*
	 * set > 0 if pages under this cgroup are moving to other cgroup.
	 */
	atomic_t moving_account;
	struct task_struct *move_lock_task;

	/* List of events which userspace want to receive */
	struct list_head event_list;
	spinlock_t event_list_lock;
#endif /* CONFIG_MEMCG_V1 */

	struct mem_cgroup_per_node *nodeinfo[];
};

/*
 * size of first charge trial.
 * TODO: maybe necessary to use big numbers in big irons or dynamic based of the
 * workload.
 */
#define MEMCG_CHARGE_BATCH 64U

extern struct mem_cgroup *root_mem_cgroup;

enum page_memcg_data_flags {
	/* page->memcg_data is a pointer to an slabobj_ext vector */
	MEMCG_DATA_OBJEXTS = (1UL << 0),
	/* page has been accounted as a non-slab kernel page */
	MEMCG_DATA_KMEM = (1UL << 1),
	/* the next bit after the last actual flag */
	__NR_MEMCG_DATA_FLAGS  = (1UL << 2),
};

#define __FIRST_OBJEXT_FLAG	__NR_MEMCG_DATA_FLAGS

#else /* CONFIG_MEMCG */

#define __FIRST_OBJEXT_FLAG	(1UL << 0)

#endif /* CONFIG_MEMCG */

enum objext_flags {
	/* slabobj_ext vector failed to allocate */
	OBJEXTS_ALLOC_FAIL = __FIRST_OBJEXT_FLAG,
	/* the next bit after the last actual flag */
	__NR_OBJEXTS_FLAGS  = (__FIRST_OBJEXT_FLAG << 1),
};

#define OBJEXTS_FLAGS_MASK (__NR_OBJEXTS_FLAGS - 1)

#ifdef CONFIG_MEMCG

static inline bool folio_memcg_kmem(struct folio *folio);

/*
 * After the initialization objcg->memcg is always pointing at
 * a valid memcg, but can be atomically swapped to the parent memcg.
 *
 * The caller must ensure that the returned memcg won't be released.
 */
static inline struct mem_cgroup *obj_cgroup_memcg(struct obj_cgroup *objcg)
{
	lockdep_assert_once(rcu_read_lock_held() || lockdep_is_held(&cgroup_mutex));
	return READ_ONCE(objcg->memcg);
}

/*
 * __folio_memcg - Get the memory cgroup associated with a non-kmem folio
 * @folio: Pointer to the folio.
 *
 * Returns a pointer to the memory cgroup associated with the folio,
 * or NULL. This function assumes that the folio is known to have a
 * proper memory cgroup pointer. It's not safe to call this function
 * against some type of folios, e.g. slab folios or ex-slab folios or
 * kmem folios.
 */
static inline struct mem_cgroup *__folio_memcg(struct folio *folio)
{
	unsigned long memcg_data = folio->memcg_data;

	VM_BUG_ON_FOLIO(folio_test_slab(folio), folio);
	VM_BUG_ON_FOLIO(memcg_data & MEMCG_DATA_OBJEXTS, folio);
	VM_BUG_ON_FOLIO(memcg_data & MEMCG_DATA_KMEM, folio);

	return (struct mem_cgroup *)(memcg_data & ~OBJEXTS_FLAGS_MASK);
}

/*
 * __folio_objcg - get the object cgroup associated with a kmem folio.
 * @folio: Pointer to the folio.
 *
 * Returns a pointer to the object cgroup associated with the folio,
 * or NULL. This function assumes that the folio is known to have a
 * proper object cgroup pointer. It's not safe to call this function
 * against some type of folios, e.g. slab folios or ex-slab folios or
 * LRU folios.
 */
static inline struct obj_cgroup *__folio_objcg(struct folio *folio)
{
	unsigned long memcg_data = folio->memcg_data;

	VM_BUG_ON_FOLIO(folio_test_slab(folio), folio);
	VM_BUG_ON_FOLIO(memcg_data & MEMCG_DATA_OBJEXTS, folio);
	VM_BUG_ON_FOLIO(!(memcg_data & MEMCG_DATA_KMEM), folio);

	return (struct obj_cgroup *)(memcg_data & ~OBJEXTS_FLAGS_MASK);
}

/*
 * folio_memcg - Get the memory cgroup associated with a folio.
 * @folio: Pointer to the folio.
 *
 * Returns a pointer to the memory cgroup associated with the folio,
 * or NULL. This function assumes that the folio is known to have a
 * proper memory cgroup pointer. It's not safe to call this function
 * against some type of folios, e.g. slab folios or ex-slab folios.
 *
 * For a non-kmem folio any of the following ensures folio and memcg binding
 * stability:
 *
 * - the folio lock
 * - LRU isolation
 * - folio_memcg_lock()
 * - exclusive reference
 * - mem_cgroup_trylock_pages()
 *
 * For a kmem folio a caller should hold an rcu read lock to protect memcg
 * associated with a kmem folio from being released.
 */
static inline struct mem_cgroup *folio_memcg(struct folio *folio)
{
	if (folio_memcg_kmem(folio))
		return obj_cgroup_memcg(__folio_objcg(folio));
	return __folio_memcg(folio);
}

<<<<<<< HEAD
=======
/*
 * folio_memcg_charged - If a folio is charged to a memory cgroup.
 * @folio: Pointer to the folio.
 *
 * Returns true if folio is charged to a memory cgroup, otherwise returns false.
 */
static inline bool folio_memcg_charged(struct folio *folio)
{
	if (folio_memcg_kmem(folio))
		return __folio_objcg(folio) != NULL;
	return __folio_memcg(folio) != NULL;
}

>>>>>>> adc21867
/**
 * folio_memcg_rcu - Locklessly get the memory cgroup associated with a folio.
 * @folio: Pointer to the folio.
 *
 * This function assumes that the folio is known to have a
 * proper memory cgroup pointer. It's not safe to call this function
 * against some type of folios, e.g. slab folios or ex-slab folios.
 *
 * Return: A pointer to the memory cgroup associated with the folio,
 * or NULL.
 */
static inline struct mem_cgroup *folio_memcg_rcu(struct folio *folio)
{
	unsigned long memcg_data = READ_ONCE(folio->memcg_data);

	VM_BUG_ON_FOLIO(folio_test_slab(folio), folio);

	if (memcg_data & MEMCG_DATA_KMEM) {
		struct obj_cgroup *objcg;

		objcg = (void *)(memcg_data & ~OBJEXTS_FLAGS_MASK);
		return obj_cgroup_memcg(objcg);
	}

	WARN_ON_ONCE(!rcu_read_lock_held());

	return (struct mem_cgroup *)(memcg_data & ~OBJEXTS_FLAGS_MASK);
}

/*
 * folio_memcg_check - Get the memory cgroup associated with a folio.
 * @folio: Pointer to the folio.
 *
 * Returns a pointer to the memory cgroup associated with the folio,
 * or NULL. This function unlike folio_memcg() can take any folio
 * as an argument. It has to be used in cases when it's not known if a folio
 * has an associated memory cgroup pointer or an object cgroups vector or
 * an object cgroup.
 *
 * For a non-kmem folio any of the following ensures folio and memcg binding
 * stability:
 *
 * - the folio lock
 * - LRU isolation
 * - lock_folio_memcg()
 * - exclusive reference
 * - mem_cgroup_trylock_pages()
 *
 * For a kmem folio a caller should hold an rcu read lock to protect memcg
 * associated with a kmem folio from being released.
 */
static inline struct mem_cgroup *folio_memcg_check(struct folio *folio)
{
	/*
	 * Because folio->memcg_data might be changed asynchronously
	 * for slabs, READ_ONCE() should be used here.
	 */
	unsigned long memcg_data = READ_ONCE(folio->memcg_data);

	if (memcg_data & MEMCG_DATA_OBJEXTS)
		return NULL;

	if (memcg_data & MEMCG_DATA_KMEM) {
		struct obj_cgroup *objcg;

		objcg = (void *)(memcg_data & ~OBJEXTS_FLAGS_MASK);
		return obj_cgroup_memcg(objcg);
	}

	return (struct mem_cgroup *)(memcg_data & ~OBJEXTS_FLAGS_MASK);
}

static inline struct mem_cgroup *page_memcg_check(struct page *page)
{
	if (PageTail(page))
		return NULL;
	return folio_memcg_check((struct folio *)page);
}

static inline struct mem_cgroup *get_mem_cgroup_from_objcg(struct obj_cgroup *objcg)
{
	struct mem_cgroup *memcg;

	rcu_read_lock();
retry:
	memcg = obj_cgroup_memcg(objcg);
	if (unlikely(!css_tryget(&memcg->css)))
		goto retry;
	rcu_read_unlock();

	return memcg;
}

/*
 * folio_memcg_kmem - Check if the folio has the memcg_kmem flag set.
 * @folio: Pointer to the folio.
 *
 * Checks if the folio has MemcgKmem flag set. The caller must ensure
 * that the folio has an associated memory cgroup. It's not safe to call
 * this function against some types of folios, e.g. slab folios.
 */
static inline bool folio_memcg_kmem(struct folio *folio)
{
	VM_BUG_ON_PGFLAGS(PageTail(&folio->page), &folio->page);
	VM_BUG_ON_FOLIO(folio->memcg_data & MEMCG_DATA_OBJEXTS, folio);
	return folio->memcg_data & MEMCG_DATA_KMEM;
}

static inline bool PageMemcgKmem(struct page *page)
{
	return folio_memcg_kmem(page_folio(page));
}

static inline bool mem_cgroup_is_root(struct mem_cgroup *memcg)
{
	return (memcg == root_mem_cgroup);
}

static inline bool mem_cgroup_disabled(void)
{
	return !cgroup_subsys_enabled(memory_cgrp_subsys);
}

static inline void mem_cgroup_protection(struct mem_cgroup *root,
					 struct mem_cgroup *memcg,
					 unsigned long *min,
					 unsigned long *low)
{
	*min = *low = 0;

	if (mem_cgroup_disabled())
		return;

	/*
	 * There is no reclaim protection applied to a targeted reclaim.
	 * We are special casing this specific case here because
	 * mem_cgroup_calculate_protection is not robust enough to keep
	 * the protection invariant for calculated effective values for
	 * parallel reclaimers with different reclaim target. This is
	 * especially a problem for tail memcgs (as they have pages on LRU)
	 * which would want to have effective values 0 for targeted reclaim
	 * but a different value for external reclaim.
	 *
	 * Example
	 * Let's have global and A's reclaim in parallel:
	 *  |
	 *  A (low=2G, usage = 3G, max = 3G, children_low_usage = 1.5G)
	 *  |\
	 *  | C (low = 1G, usage = 2.5G)
	 *  B (low = 1G, usage = 0.5G)
	 *
	 * For the global reclaim
	 * A.elow = A.low
	 * B.elow = min(B.usage, B.low) because children_low_usage <= A.elow
	 * C.elow = min(C.usage, C.low)
	 *
	 * With the effective values resetting we have A reclaim
	 * A.elow = 0
	 * B.elow = B.low
	 * C.elow = C.low
	 *
	 * If the global reclaim races with A's reclaim then
	 * B.elow = C.elow = 0 because children_low_usage > A.elow)
	 * is possible and reclaiming B would be violating the protection.
	 *
	 */
	if (root == memcg)
		return;

	*min = READ_ONCE(memcg->memory.emin);
	*low = READ_ONCE(memcg->memory.elow);
}

void mem_cgroup_calculate_protection(struct mem_cgroup *root,
				     struct mem_cgroup *memcg);

static inline bool mem_cgroup_unprotected(struct mem_cgroup *target,
					  struct mem_cgroup *memcg)
{
	/*
	 * The root memcg doesn't account charges, and doesn't support
	 * protection. The target memcg's protection is ignored, see
	 * mem_cgroup_calculate_protection() and mem_cgroup_protection()
	 */
	return mem_cgroup_disabled() || mem_cgroup_is_root(memcg) ||
		memcg == target;
}

static inline bool mem_cgroup_below_low(struct mem_cgroup *target,
					struct mem_cgroup *memcg)
{
	if (mem_cgroup_unprotected(target, memcg))
		return false;

	return READ_ONCE(memcg->memory.elow) >=
		page_counter_read(&memcg->memory);
}

static inline bool mem_cgroup_below_min(struct mem_cgroup *target,
					struct mem_cgroup *memcg)
{
	if (mem_cgroup_unprotected(target, memcg))
		return false;

	return READ_ONCE(memcg->memory.emin) >=
		page_counter_read(&memcg->memory);
}

void mem_cgroup_commit_charge(struct folio *folio, struct mem_cgroup *memcg);

int __mem_cgroup_charge(struct folio *folio, struct mm_struct *mm, gfp_t gfp);

/**
 * mem_cgroup_charge - Charge a newly allocated folio to a cgroup.
 * @folio: Folio to charge.
 * @mm: mm context of the allocating task.
 * @gfp: Reclaim mode.
 *
 * Try to charge @folio to the memcg that @mm belongs to, reclaiming
 * pages according to @gfp if necessary.  If @mm is NULL, try to
 * charge to the active memcg.
 *
 * Do not use this for folios allocated for swapin.
 *
 * Return: 0 on success. Otherwise, an error code is returned.
 */
static inline int mem_cgroup_charge(struct folio *folio, struct mm_struct *mm,
				    gfp_t gfp)
{
	if (mem_cgroup_disabled())
		return 0;
	return __mem_cgroup_charge(folio, mm, gfp);
}

int mem_cgroup_hugetlb_try_charge(struct mem_cgroup *memcg, gfp_t gfp,
		long nr_pages);

int mem_cgroup_swapin_charge_folio(struct folio *folio, struct mm_struct *mm,
				  gfp_t gfp, swp_entry_t entry);

void mem_cgroup_swapin_uncharge_swap(swp_entry_t entry, unsigned int nr_pages);

void __mem_cgroup_uncharge(struct folio *folio);

/**
 * mem_cgroup_uncharge - Uncharge a folio.
 * @folio: Folio to uncharge.
 *
 * Uncharge a folio previously charged with mem_cgroup_charge().
 */
static inline void mem_cgroup_uncharge(struct folio *folio)
{
	if (mem_cgroup_disabled())
		return;
	__mem_cgroup_uncharge(folio);
}

void __mem_cgroup_uncharge_folios(struct folio_batch *folios);
static inline void mem_cgroup_uncharge_folios(struct folio_batch *folios)
{
	if (mem_cgroup_disabled())
		return;
	__mem_cgroup_uncharge_folios(folios);
}

void mem_cgroup_cancel_charge(struct mem_cgroup *memcg, unsigned int nr_pages);
void mem_cgroup_replace_folio(struct folio *old, struct folio *new);
void mem_cgroup_migrate(struct folio *old, struct folio *new);

/**
 * mem_cgroup_lruvec - get the lru list vector for a memcg & node
 * @memcg: memcg of the wanted lruvec
 * @pgdat: pglist_data
 *
 * Returns the lru list vector holding pages for a given @memcg &
 * @pgdat combination. This can be the node lruvec, if the memory
 * controller is disabled.
 */
static inline struct lruvec *mem_cgroup_lruvec(struct mem_cgroup *memcg,
					       struct pglist_data *pgdat)
{
	struct mem_cgroup_per_node *mz;
	struct lruvec *lruvec;

	if (mem_cgroup_disabled()) {
		lruvec = &pgdat->__lruvec;
		goto out;
	}

	if (!memcg)
		memcg = root_mem_cgroup;

	mz = memcg->nodeinfo[pgdat->node_id];
	lruvec = &mz->lruvec;
out:
	/*
	 * Since a node can be onlined after the mem_cgroup was created,
	 * we have to be prepared to initialize lruvec->pgdat here;
	 * and if offlined then reonlined, we need to reinitialize it.
	 */
	if (unlikely(lruvec->pgdat != pgdat))
		lruvec->pgdat = pgdat;
	return lruvec;
}

/**
 * folio_lruvec - return lruvec for isolating/putting an LRU folio
 * @folio: Pointer to the folio.
 *
 * This function relies on folio->mem_cgroup being stable.
 */
static inline struct lruvec *folio_lruvec(struct folio *folio)
{
	struct mem_cgroup *memcg = folio_memcg(folio);

	VM_WARN_ON_ONCE_FOLIO(!memcg && !mem_cgroup_disabled(), folio);
	return mem_cgroup_lruvec(memcg, folio_pgdat(folio));
}

struct mem_cgroup *mem_cgroup_from_task(struct task_struct *p);

struct mem_cgroup *get_mem_cgroup_from_mm(struct mm_struct *mm);

struct mem_cgroup *get_mem_cgroup_from_current(void);

struct mem_cgroup *get_mem_cgroup_from_folio(struct folio *folio);

struct lruvec *folio_lruvec_lock(struct folio *folio);
struct lruvec *folio_lruvec_lock_irq(struct folio *folio);
struct lruvec *folio_lruvec_lock_irqsave(struct folio *folio,
						unsigned long *flags);

#ifdef CONFIG_DEBUG_VM
void lruvec_memcg_debug(struct lruvec *lruvec, struct folio *folio);
#else
static inline
void lruvec_memcg_debug(struct lruvec *lruvec, struct folio *folio)
{
}
#endif

static inline
struct mem_cgroup *mem_cgroup_from_css(struct cgroup_subsys_state *css){
	return css ? container_of(css, struct mem_cgroup, css) : NULL;
}

static inline bool obj_cgroup_tryget(struct obj_cgroup *objcg)
{
	return percpu_ref_tryget(&objcg->refcnt);
}

static inline void obj_cgroup_get(struct obj_cgroup *objcg)
{
	percpu_ref_get(&objcg->refcnt);
}

static inline void obj_cgroup_get_many(struct obj_cgroup *objcg,
				       unsigned long nr)
{
	percpu_ref_get_many(&objcg->refcnt, nr);
}

static inline void obj_cgroup_put(struct obj_cgroup *objcg)
{
	if (objcg)
		percpu_ref_put(&objcg->refcnt);
}

static inline bool mem_cgroup_tryget(struct mem_cgroup *memcg)
{
	return !memcg || css_tryget(&memcg->css);
}

static inline bool mem_cgroup_tryget_online(struct mem_cgroup *memcg)
{
	return !memcg || css_tryget_online(&memcg->css);
}

static inline void mem_cgroup_put(struct mem_cgroup *memcg)
{
	if (memcg)
		css_put(&memcg->css);
}

#define mem_cgroup_from_counter(counter, member)	\
	container_of(counter, struct mem_cgroup, member)

struct mem_cgroup *mem_cgroup_iter(struct mem_cgroup *,
				   struct mem_cgroup *,
				   struct mem_cgroup_reclaim_cookie *);
void mem_cgroup_iter_break(struct mem_cgroup *, struct mem_cgroup *);
void mem_cgroup_scan_tasks(struct mem_cgroup *memcg,
			   int (*)(struct task_struct *, void *), void *arg);

static inline unsigned short mem_cgroup_id(struct mem_cgroup *memcg)
{
	if (mem_cgroup_disabled())
		return 0;

	return memcg->id.id;
}
struct mem_cgroup *mem_cgroup_from_id(unsigned short id);

#ifdef CONFIG_SHRINKER_DEBUG
static inline unsigned long mem_cgroup_ino(struct mem_cgroup *memcg)
{
	return memcg ? cgroup_ino(memcg->css.cgroup) : 0;
}

struct mem_cgroup *mem_cgroup_get_from_ino(unsigned long ino);
#endif

static inline struct mem_cgroup *mem_cgroup_from_seq(struct seq_file *m)
{
	return mem_cgroup_from_css(seq_css(m));
}

static inline struct mem_cgroup *lruvec_memcg(struct lruvec *lruvec)
{
	struct mem_cgroup_per_node *mz;

	if (mem_cgroup_disabled())
		return NULL;

	mz = container_of(lruvec, struct mem_cgroup_per_node, lruvec);
	return mz->memcg;
}

/**
 * parent_mem_cgroup - find the accounting parent of a memcg
 * @memcg: memcg whose parent to find
 *
 * Returns the parent memcg, or NULL if this is the root.
 */
static inline struct mem_cgroup *parent_mem_cgroup(struct mem_cgroup *memcg)
{
	return mem_cgroup_from_css(memcg->css.parent);
}

static inline bool mem_cgroup_is_descendant(struct mem_cgroup *memcg,
			      struct mem_cgroup *root)
{
	if (root == memcg)
		return true;
	return cgroup_is_descendant(memcg->css.cgroup, root->css.cgroup);
}

static inline bool mm_match_cgroup(struct mm_struct *mm,
				   struct mem_cgroup *memcg)
{
	struct mem_cgroup *task_memcg;
	bool match = false;

	rcu_read_lock();
	task_memcg = mem_cgroup_from_task(rcu_dereference(mm->owner));
	if (task_memcg)
		match = mem_cgroup_is_descendant(task_memcg, memcg);
	rcu_read_unlock();
	return match;
}

struct cgroup_subsys_state *mem_cgroup_css_from_folio(struct folio *folio);
ino_t page_cgroup_ino(struct page *page);

static inline bool mem_cgroup_online(struct mem_cgroup *memcg)
{
	if (mem_cgroup_disabled())
		return true;
	return !!(memcg->css.flags & CSS_ONLINE);
}

void mem_cgroup_update_lru_size(struct lruvec *lruvec, enum lru_list lru,
		int zid, int nr_pages);

static inline
unsigned long mem_cgroup_get_zone_lru_size(struct lruvec *lruvec,
		enum lru_list lru, int zone_idx)
{
	struct mem_cgroup_per_node *mz;

	mz = container_of(lruvec, struct mem_cgroup_per_node, lruvec);
	return READ_ONCE(mz->lru_zone_size[zone_idx][lru]);
}

void mem_cgroup_handle_over_high(gfp_t gfp_mask);

unsigned long mem_cgroup_get_max(struct mem_cgroup *memcg);

unsigned long mem_cgroup_size(struct mem_cgroup *memcg);

void mem_cgroup_print_oom_context(struct mem_cgroup *memcg,
				struct task_struct *p);

void mem_cgroup_print_oom_meminfo(struct mem_cgroup *memcg);

struct mem_cgroup *mem_cgroup_get_oom_group(struct task_struct *victim,
					    struct mem_cgroup *oom_domain);
void mem_cgroup_print_oom_group(struct mem_cgroup *memcg);

void __mod_memcg_state(struct mem_cgroup *memcg, enum memcg_stat_item idx,
		       int val);

/* idx can be of type enum memcg_stat_item or node_stat_item */
static inline void mod_memcg_state(struct mem_cgroup *memcg,
				   enum memcg_stat_item idx, int val)
{
	unsigned long flags;

	local_irq_save(flags);
	__mod_memcg_state(memcg, idx, val);
	local_irq_restore(flags);
}

static inline void mod_memcg_page_state(struct page *page,
					enum memcg_stat_item idx, int val)
{
	struct mem_cgroup *memcg;

	if (mem_cgroup_disabled())
		return;

	rcu_read_lock();
	memcg = folio_memcg(page_folio(page));
	if (memcg)
		mod_memcg_state(memcg, idx, val);
	rcu_read_unlock();
}

unsigned long memcg_page_state(struct mem_cgroup *memcg, int idx);
unsigned long lruvec_page_state(struct lruvec *lruvec, enum node_stat_item idx);
unsigned long lruvec_page_state_local(struct lruvec *lruvec,
				      enum node_stat_item idx);

void mem_cgroup_flush_stats(struct mem_cgroup *memcg);
void mem_cgroup_flush_stats_ratelimited(struct mem_cgroup *memcg);

void __mod_lruvec_kmem_state(void *p, enum node_stat_item idx, int val);

static inline void mod_lruvec_kmem_state(void *p, enum node_stat_item idx,
					 int val)
{
	unsigned long flags;

	local_irq_save(flags);
	__mod_lruvec_kmem_state(p, idx, val);
	local_irq_restore(flags);
}

void __count_memcg_events(struct mem_cgroup *memcg, enum vm_event_item idx,
			  unsigned long count);

static inline void count_memcg_events(struct mem_cgroup *memcg,
				      enum vm_event_item idx,
				      unsigned long count)
{
	unsigned long flags;

	local_irq_save(flags);
	__count_memcg_events(memcg, idx, count);
	local_irq_restore(flags);
}

static inline void count_memcg_folio_events(struct folio *folio,
		enum vm_event_item idx, unsigned long nr)
{
	struct mem_cgroup *memcg = folio_memcg(folio);

	if (memcg)
		count_memcg_events(memcg, idx, nr);
}

static inline void count_memcg_events_mm(struct mm_struct *mm,
					enum vm_event_item idx, unsigned long count)
{
	struct mem_cgroup *memcg;

	if (mem_cgroup_disabled())
		return;

	rcu_read_lock();
	memcg = mem_cgroup_from_task(rcu_dereference(mm->owner));
	if (likely(memcg))
		count_memcg_events(memcg, idx, count);
	rcu_read_unlock();
}

static inline void count_memcg_event_mm(struct mm_struct *mm,
					enum vm_event_item idx)
{
	count_memcg_events_mm(mm, idx, 1);
}

static inline void memcg_memory_event(struct mem_cgroup *memcg,
				      enum memcg_memory_event event)
{
	bool swap_event = event == MEMCG_SWAP_HIGH || event == MEMCG_SWAP_MAX ||
			  event == MEMCG_SWAP_FAIL;

	atomic_long_inc(&memcg->memory_events_local[event]);
	if (!swap_event)
		cgroup_file_notify(&memcg->events_local_file);

	do {
		atomic_long_inc(&memcg->memory_events[event]);
		if (swap_event)
			cgroup_file_notify(&memcg->swap_events_file);
		else
			cgroup_file_notify(&memcg->events_file);

		if (!cgroup_subsys_on_dfl(memory_cgrp_subsys))
			break;
		if (cgrp_dfl_root.flags & CGRP_ROOT_MEMORY_LOCAL_EVENTS)
			break;
	} while ((memcg = parent_mem_cgroup(memcg)) &&
		 !mem_cgroup_is_root(memcg));
}

static inline void memcg_memory_event_mm(struct mm_struct *mm,
					 enum memcg_memory_event event)
{
	struct mem_cgroup *memcg;

	if (mem_cgroup_disabled())
		return;

	rcu_read_lock();
	memcg = mem_cgroup_from_task(rcu_dereference(mm->owner));
	if (likely(memcg))
		memcg_memory_event(memcg, event);
	rcu_read_unlock();
}

void split_page_memcg(struct page *head, int old_order, int new_order);

#else /* CONFIG_MEMCG */

#define MEM_CGROUP_ID_SHIFT	0

static inline struct mem_cgroup *folio_memcg(struct folio *folio)
{
	return NULL;
}

static inline struct mem_cgroup *folio_memcg_rcu(struct folio *folio)
{
	WARN_ON_ONCE(!rcu_read_lock_held());
	return NULL;
}

static inline struct mem_cgroup *folio_memcg_check(struct folio *folio)
{
	return NULL;
}

static inline struct mem_cgroup *page_memcg_check(struct page *page)
{
	return NULL;
}

static inline struct mem_cgroup *get_mem_cgroup_from_objcg(struct obj_cgroup *objcg)
{
	return NULL;
}

static inline bool folio_memcg_kmem(struct folio *folio)
{
	return false;
}

static inline bool PageMemcgKmem(struct page *page)
{
	return false;
}

static inline bool mem_cgroup_is_root(struct mem_cgroup *memcg)
{
	return true;
}

static inline bool mem_cgroup_disabled(void)
{
	return true;
}

static inline void memcg_memory_event(struct mem_cgroup *memcg,
				      enum memcg_memory_event event)
{
}

static inline void memcg_memory_event_mm(struct mm_struct *mm,
					 enum memcg_memory_event event)
{
}

static inline void mem_cgroup_protection(struct mem_cgroup *root,
					 struct mem_cgroup *memcg,
					 unsigned long *min,
					 unsigned long *low)
{
	*min = *low = 0;
}

static inline void mem_cgroup_calculate_protection(struct mem_cgroup *root,
						   struct mem_cgroup *memcg)
{
}

static inline bool mem_cgroup_unprotected(struct mem_cgroup *target,
					  struct mem_cgroup *memcg)
{
	return true;
}
static inline bool mem_cgroup_below_low(struct mem_cgroup *target,
					struct mem_cgroup *memcg)
{
	return false;
}

static inline bool mem_cgroup_below_min(struct mem_cgroup *target,
					struct mem_cgroup *memcg)
{
	return false;
}

static inline void mem_cgroup_commit_charge(struct folio *folio,
		struct mem_cgroup *memcg)
{
}

static inline int mem_cgroup_charge(struct folio *folio,
		struct mm_struct *mm, gfp_t gfp)
{
	return 0;
}

static inline int mem_cgroup_hugetlb_try_charge(struct mem_cgroup *memcg,
		gfp_t gfp, long nr_pages)
{
	return 0;
}

static inline int mem_cgroup_swapin_charge_folio(struct folio *folio,
			struct mm_struct *mm, gfp_t gfp, swp_entry_t entry)
{
	return 0;
}

static inline void mem_cgroup_swapin_uncharge_swap(swp_entry_t entry, unsigned int nr)
{
}

static inline void mem_cgroup_uncharge(struct folio *folio)
{
}

static inline void mem_cgroup_uncharge_folios(struct folio_batch *folios)
{
}

static inline void mem_cgroup_cancel_charge(struct mem_cgroup *memcg,
		unsigned int nr_pages)
{
}

static inline void mem_cgroup_replace_folio(struct folio *old,
		struct folio *new)
{
}

static inline void mem_cgroup_migrate(struct folio *old, struct folio *new)
{
}

static inline struct lruvec *mem_cgroup_lruvec(struct mem_cgroup *memcg,
					       struct pglist_data *pgdat)
{
	return &pgdat->__lruvec;
}

static inline struct lruvec *folio_lruvec(struct folio *folio)
{
	struct pglist_data *pgdat = folio_pgdat(folio);
	return &pgdat->__lruvec;
}

static inline
void lruvec_memcg_debug(struct lruvec *lruvec, struct folio *folio)
{
}

static inline struct mem_cgroup *parent_mem_cgroup(struct mem_cgroup *memcg)
{
	return NULL;
}

static inline bool mm_match_cgroup(struct mm_struct *mm,
		struct mem_cgroup *memcg)
{
	return true;
}

static inline struct mem_cgroup *get_mem_cgroup_from_mm(struct mm_struct *mm)
{
	return NULL;
}

static inline struct mem_cgroup *get_mem_cgroup_from_current(void)
{
	return NULL;
}

static inline struct mem_cgroup *get_mem_cgroup_from_folio(struct folio *folio)
{
	return NULL;
}

static inline
struct mem_cgroup *mem_cgroup_from_css(struct cgroup_subsys_state *css)
{
	return NULL;
}

static inline void obj_cgroup_put(struct obj_cgroup *objcg)
{
}

static inline bool mem_cgroup_tryget(struct mem_cgroup *memcg)
{
	return true;
}

static inline bool mem_cgroup_tryget_online(struct mem_cgroup *memcg)
{
	return true;
}

static inline void mem_cgroup_put(struct mem_cgroup *memcg)
{
}

static inline struct lruvec *folio_lruvec_lock(struct folio *folio)
{
	struct pglist_data *pgdat = folio_pgdat(folio);

	spin_lock(&pgdat->__lruvec.lru_lock);
	return &pgdat->__lruvec;
}

static inline struct lruvec *folio_lruvec_lock_irq(struct folio *folio)
{
	struct pglist_data *pgdat = folio_pgdat(folio);

	spin_lock_irq(&pgdat->__lruvec.lru_lock);
	return &pgdat->__lruvec;
}

static inline struct lruvec *folio_lruvec_lock_irqsave(struct folio *folio,
		unsigned long *flagsp)
{
	struct pglist_data *pgdat = folio_pgdat(folio);

	spin_lock_irqsave(&pgdat->__lruvec.lru_lock, *flagsp);
	return &pgdat->__lruvec;
}

static inline struct mem_cgroup *
mem_cgroup_iter(struct mem_cgroup *root,
		struct mem_cgroup *prev,
		struct mem_cgroup_reclaim_cookie *reclaim)
{
	return NULL;
}

static inline void mem_cgroup_iter_break(struct mem_cgroup *root,
					 struct mem_cgroup *prev)
{
}

static inline void mem_cgroup_scan_tasks(struct mem_cgroup *memcg,
		int (*fn)(struct task_struct *, void *), void *arg)
{
}

static inline unsigned short mem_cgroup_id(struct mem_cgroup *memcg)
{
	return 0;
}

static inline struct mem_cgroup *mem_cgroup_from_id(unsigned short id)
{
	WARN_ON_ONCE(id);
	/* XXX: This should always return root_mem_cgroup */
	return NULL;
}

#ifdef CONFIG_SHRINKER_DEBUG
static inline unsigned long mem_cgroup_ino(struct mem_cgroup *memcg)
{
	return 0;
}

static inline struct mem_cgroup *mem_cgroup_get_from_ino(unsigned long ino)
{
	return NULL;
}
#endif

static inline struct mem_cgroup *mem_cgroup_from_seq(struct seq_file *m)
{
	return NULL;
}

static inline struct mem_cgroup *lruvec_memcg(struct lruvec *lruvec)
{
	return NULL;
}

static inline bool mem_cgroup_online(struct mem_cgroup *memcg)
{
	return true;
}

static inline
unsigned long mem_cgroup_get_zone_lru_size(struct lruvec *lruvec,
		enum lru_list lru, int zone_idx)
{
	return 0;
}

static inline unsigned long mem_cgroup_get_max(struct mem_cgroup *memcg)
{
	return 0;
}

static inline unsigned long mem_cgroup_size(struct mem_cgroup *memcg)
{
	return 0;
}

static inline void
mem_cgroup_print_oom_context(struct mem_cgroup *memcg, struct task_struct *p)
{
}

static inline void
mem_cgroup_print_oom_meminfo(struct mem_cgroup *memcg)
{
}

static inline void mem_cgroup_handle_over_high(gfp_t gfp_mask)
{
}

static inline struct mem_cgroup *mem_cgroup_get_oom_group(
	struct task_struct *victim, struct mem_cgroup *oom_domain)
{
	return NULL;
}

static inline void mem_cgroup_print_oom_group(struct mem_cgroup *memcg)
{
}

static inline void __mod_memcg_state(struct mem_cgroup *memcg,
				     enum memcg_stat_item idx,
				     int nr)
{
}

static inline void mod_memcg_state(struct mem_cgroup *memcg,
				   enum memcg_stat_item idx,
				   int nr)
{
}

static inline void mod_memcg_page_state(struct page *page,
					enum memcg_stat_item idx, int val)
{
}

static inline unsigned long memcg_page_state(struct mem_cgroup *memcg, int idx)
{
	return 0;
}

static inline unsigned long lruvec_page_state(struct lruvec *lruvec,
					      enum node_stat_item idx)
{
	return node_page_state(lruvec_pgdat(lruvec), idx);
}

static inline unsigned long lruvec_page_state_local(struct lruvec *lruvec,
						    enum node_stat_item idx)
{
	return node_page_state(lruvec_pgdat(lruvec), idx);
}

static inline void mem_cgroup_flush_stats(struct mem_cgroup *memcg)
{
}

static inline void mem_cgroup_flush_stats_ratelimited(struct mem_cgroup *memcg)
{
}

static inline void __mod_lruvec_kmem_state(void *p, enum node_stat_item idx,
					   int val)
{
	struct page *page = virt_to_head_page(p);

	__mod_node_page_state(page_pgdat(page), idx, val);
}

static inline void mod_lruvec_kmem_state(void *p, enum node_stat_item idx,
					 int val)
{
	struct page *page = virt_to_head_page(p);

	mod_node_page_state(page_pgdat(page), idx, val);
}

static inline void count_memcg_events(struct mem_cgroup *memcg,
				      enum vm_event_item idx,
				      unsigned long count)
{
}

static inline void __count_memcg_events(struct mem_cgroup *memcg,
					enum vm_event_item idx,
					unsigned long count)
{
}

static inline void count_memcg_folio_events(struct folio *folio,
		enum vm_event_item idx, unsigned long nr)
{
}

static inline void count_memcg_events_mm(struct mm_struct *mm,
					enum vm_event_item idx, unsigned long count)
{
}

static inline
void count_memcg_event_mm(struct mm_struct *mm, enum vm_event_item idx)
{
}
<<<<<<< HEAD
=======

static inline void split_page_memcg(struct page *head, int old_order, int new_order)
{
}
>>>>>>> adc21867
#endif /* CONFIG_MEMCG */

/*
 * Extended information for slab objects stored as an array in page->memcg_data
 * if MEMCG_DATA_OBJEXTS is set.
 */
struct slabobj_ext {
#ifdef CONFIG_MEMCG
	struct obj_cgroup *objcg;
#endif
#ifdef CONFIG_MEM_ALLOC_PROFILING
	union codetag_ref ref;
#endif
} __aligned(8);

static inline void __inc_lruvec_kmem_state(void *p, enum node_stat_item idx)
{
	__mod_lruvec_kmem_state(p, idx, 1);
}

static inline void __dec_lruvec_kmem_state(void *p, enum node_stat_item idx)
{
	__mod_lruvec_kmem_state(p, idx, -1);
}

static inline struct lruvec *parent_lruvec(struct lruvec *lruvec)
{
	struct mem_cgroup *memcg;

	memcg = lruvec_memcg(lruvec);
	if (!memcg)
		return NULL;
	memcg = parent_mem_cgroup(memcg);
	if (!memcg)
		return NULL;
	return mem_cgroup_lruvec(memcg, lruvec_pgdat(lruvec));
}

static inline void unlock_page_lruvec(struct lruvec *lruvec)
{
	spin_unlock(&lruvec->lru_lock);
}

static inline void unlock_page_lruvec_irq(struct lruvec *lruvec)
{
	spin_unlock_irq(&lruvec->lru_lock);
}

static inline void unlock_page_lruvec_irqrestore(struct lruvec *lruvec,
		unsigned long flags)
{
	spin_unlock_irqrestore(&lruvec->lru_lock, flags);
}

/* Test requires a stable folio->memcg binding, see folio_memcg() */
static inline bool folio_matches_lruvec(struct folio *folio,
		struct lruvec *lruvec)
{
	return lruvec_pgdat(lruvec) == folio_pgdat(folio) &&
	       lruvec_memcg(lruvec) == folio_memcg(folio);
}

/* Don't lock again iff page's lruvec locked */
static inline struct lruvec *folio_lruvec_relock_irq(struct folio *folio,
		struct lruvec *locked_lruvec)
{
	if (locked_lruvec) {
		if (folio_matches_lruvec(folio, locked_lruvec))
			return locked_lruvec;

		unlock_page_lruvec_irq(locked_lruvec);
	}

	return folio_lruvec_lock_irq(folio);
}

/* Don't lock again iff folio's lruvec locked */
static inline void folio_lruvec_relock_irqsave(struct folio *folio,
		struct lruvec **lruvecp, unsigned long *flags)
{
	if (*lruvecp) {
		if (folio_matches_lruvec(folio, *lruvecp))
			return;

		unlock_page_lruvec_irqrestore(*lruvecp, *flags);
	}

	*lruvecp = folio_lruvec_lock_irqsave(folio, flags);
}

#ifdef CONFIG_CGROUP_WRITEBACK

struct wb_domain *mem_cgroup_wb_domain(struct bdi_writeback *wb);
void mem_cgroup_wb_stats(struct bdi_writeback *wb, unsigned long *pfilepages,
			 unsigned long *pheadroom, unsigned long *pdirty,
			 unsigned long *pwriteback);

void mem_cgroup_track_foreign_dirty_slowpath(struct folio *folio,
					     struct bdi_writeback *wb);

static inline void mem_cgroup_track_foreign_dirty(struct folio *folio,
						  struct bdi_writeback *wb)
{
	struct mem_cgroup *memcg;

	if (mem_cgroup_disabled())
		return;

	memcg = folio_memcg(folio);
	if (unlikely(memcg && &memcg->css != wb->memcg_css))
		mem_cgroup_track_foreign_dirty_slowpath(folio, wb);
}

void mem_cgroup_flush_foreign(struct bdi_writeback *wb);

#else	/* CONFIG_CGROUP_WRITEBACK */

static inline struct wb_domain *mem_cgroup_wb_domain(struct bdi_writeback *wb)
{
	return NULL;
}

static inline void mem_cgroup_wb_stats(struct bdi_writeback *wb,
				       unsigned long *pfilepages,
				       unsigned long *pheadroom,
				       unsigned long *pdirty,
				       unsigned long *pwriteback)
{
}

static inline void mem_cgroup_track_foreign_dirty(struct folio *folio,
						  struct bdi_writeback *wb)
{
}

static inline void mem_cgroup_flush_foreign(struct bdi_writeback *wb)
{
}

#endif	/* CONFIG_CGROUP_WRITEBACK */

struct sock;
bool mem_cgroup_charge_skmem(struct mem_cgroup *memcg, unsigned int nr_pages,
			     gfp_t gfp_mask);
void mem_cgroup_uncharge_skmem(struct mem_cgroup *memcg, unsigned int nr_pages);
#ifdef CONFIG_MEMCG
extern struct static_key_false memcg_sockets_enabled_key;
#define mem_cgroup_sockets_enabled static_branch_unlikely(&memcg_sockets_enabled_key)
void mem_cgroup_sk_alloc(struct sock *sk);
void mem_cgroup_sk_free(struct sock *sk);
static inline bool mem_cgroup_under_socket_pressure(struct mem_cgroup *memcg)
{
#ifdef CONFIG_MEMCG_V1
	if (!cgroup_subsys_on_dfl(memory_cgrp_subsys))
		return !!memcg->tcpmem_pressure;
#endif /* CONFIG_MEMCG_V1 */
	do {
		if (time_before(jiffies, READ_ONCE(memcg->socket_pressure)))
			return true;
	} while ((memcg = parent_mem_cgroup(memcg)));
	return false;
}

int alloc_shrinker_info(struct mem_cgroup *memcg);
void free_shrinker_info(struct mem_cgroup *memcg);
void set_shrinker_bit(struct mem_cgroup *memcg, int nid, int shrinker_id);
void reparent_shrinker_deferred(struct mem_cgroup *memcg);
#else
#define mem_cgroup_sockets_enabled 0
static inline void mem_cgroup_sk_alloc(struct sock *sk) { };
static inline void mem_cgroup_sk_free(struct sock *sk) { };
static inline bool mem_cgroup_under_socket_pressure(struct mem_cgroup *memcg)
{
	return false;
}

static inline void set_shrinker_bit(struct mem_cgroup *memcg,
				    int nid, int shrinker_id)
{
}
#endif

#ifdef CONFIG_MEMCG
bool mem_cgroup_kmem_disabled(void);
int __memcg_kmem_charge_page(struct page *page, gfp_t gfp, int order);
void __memcg_kmem_uncharge_page(struct page *page, int order);

/*
 * The returned objcg pointer is safe to use without additional
 * protection within a scope. The scope is defined either by
 * the current task (similar to the "current" global variable)
 * or by set_active_memcg() pair.
 * Please, use obj_cgroup_get() to get a reference if the pointer
 * needs to be used outside of the local scope.
 */
struct obj_cgroup *current_obj_cgroup(void);
struct obj_cgroup *get_obj_cgroup_from_folio(struct folio *folio);

static inline struct obj_cgroup *get_obj_cgroup_from_current(void)
{
	struct obj_cgroup *objcg = current_obj_cgroup();

	if (objcg)
		obj_cgroup_get(objcg);

	return objcg;
}

int obj_cgroup_charge(struct obj_cgroup *objcg, gfp_t gfp, size_t size);
void obj_cgroup_uncharge(struct obj_cgroup *objcg, size_t size);

extern struct static_key_false memcg_bpf_enabled_key;
static inline bool memcg_bpf_enabled(void)
{
	return static_branch_likely(&memcg_bpf_enabled_key);
}

extern struct static_key_false memcg_kmem_online_key;

static inline bool memcg_kmem_online(void)
{
	return static_branch_likely(&memcg_kmem_online_key);
}

static inline int memcg_kmem_charge_page(struct page *page, gfp_t gfp,
					 int order)
{
	if (memcg_kmem_online())
		return __memcg_kmem_charge_page(page, gfp, order);
	return 0;
}

static inline void memcg_kmem_uncharge_page(struct page *page, int order)
{
	if (memcg_kmem_online())
		__memcg_kmem_uncharge_page(page, order);
}

/*
 * A helper for accessing memcg's kmem_id, used for getting
 * corresponding LRU lists.
 */
static inline int memcg_kmem_id(struct mem_cgroup *memcg)
{
	return memcg ? memcg->kmemcg_id : -1;
}

struct mem_cgroup *mem_cgroup_from_slab_obj(void *p);

static inline void count_objcg_events(struct obj_cgroup *objcg,
				      enum vm_event_item idx,
				      unsigned long count)
{
	struct mem_cgroup *memcg;

	if (!memcg_kmem_online())
		return;

	rcu_read_lock();
	memcg = obj_cgroup_memcg(objcg);
	count_memcg_events(memcg, idx, count);
	rcu_read_unlock();
}

#else
static inline bool mem_cgroup_kmem_disabled(void)
{
	return true;
}

static inline int memcg_kmem_charge_page(struct page *page, gfp_t gfp,
					 int order)
{
	return 0;
}

static inline void memcg_kmem_uncharge_page(struct page *page, int order)
{
}

static inline int __memcg_kmem_charge_page(struct page *page, gfp_t gfp,
					   int order)
{
	return 0;
}

static inline void __memcg_kmem_uncharge_page(struct page *page, int order)
{
}

static inline struct obj_cgroup *get_obj_cgroup_from_folio(struct folio *folio)
{
	return NULL;
}

static inline bool memcg_bpf_enabled(void)
{
	return false;
}

static inline bool memcg_kmem_online(void)
{
	return false;
}

static inline int memcg_kmem_id(struct mem_cgroup *memcg)
{
	return -1;
}

static inline struct mem_cgroup *mem_cgroup_from_slab_obj(void *p)
{
	return NULL;
}

static inline void count_objcg_events(struct obj_cgroup *objcg,
				      enum vm_event_item idx,
				      unsigned long count)
{
}

#endif /* CONFIG_MEMCG */

#if defined(CONFIG_MEMCG) && defined(CONFIG_ZSWAP)
bool obj_cgroup_may_zswap(struct obj_cgroup *objcg);
void obj_cgroup_charge_zswap(struct obj_cgroup *objcg, size_t size);
void obj_cgroup_uncharge_zswap(struct obj_cgroup *objcg, size_t size);
bool mem_cgroup_zswap_writeback_enabled(struct mem_cgroup *memcg);
#else
static inline bool obj_cgroup_may_zswap(struct obj_cgroup *objcg)
{
	return true;
}
static inline void obj_cgroup_charge_zswap(struct obj_cgroup *objcg,
					   size_t size)
{
}
static inline void obj_cgroup_uncharge_zswap(struct obj_cgroup *objcg,
					     size_t size)
{
}
static inline bool mem_cgroup_zswap_writeback_enabled(struct mem_cgroup *memcg)
{
	/* if zswap is disabled, do not block pages going to the swapping device */
	return true;
}
#endif


/* Cgroup v1-related declarations */

#ifdef CONFIG_MEMCG_V1
unsigned long memcg1_soft_limit_reclaim(pg_data_t *pgdat, int order,
					gfp_t gfp_mask,
					unsigned long *total_scanned);

bool mem_cgroup_oom_synchronize(bool wait);

static inline bool task_in_memcg_oom(struct task_struct *p)
{
	return p->memcg_in_oom;
}

void folio_memcg_lock(struct folio *folio);
void folio_memcg_unlock(struct folio *folio);

/* try to stablize folio_memcg() for all the pages in a memcg */
static inline bool mem_cgroup_trylock_pages(struct mem_cgroup *memcg)
{
	rcu_read_lock();

	if (mem_cgroup_disabled() || !atomic_read(&memcg->moving_account))
		return true;

	rcu_read_unlock();
	return false;
}

static inline void mem_cgroup_unlock_pages(void)
{
	rcu_read_unlock();
}

static inline void mem_cgroup_enter_user_fault(void)
{
	WARN_ON(current->in_user_fault);
	current->in_user_fault = 1;
}

static inline void mem_cgroup_exit_user_fault(void)
{
	WARN_ON(!current->in_user_fault);
	current->in_user_fault = 0;
}

#else /* CONFIG_MEMCG_V1 */
static inline
unsigned long memcg1_soft_limit_reclaim(pg_data_t *pgdat, int order,
					gfp_t gfp_mask,
					unsigned long *total_scanned)
{
	return 0;
}

static inline void folio_memcg_lock(struct folio *folio)
{
}

static inline void folio_memcg_unlock(struct folio *folio)
{
}

static inline bool mem_cgroup_trylock_pages(struct mem_cgroup *memcg)
{
	/* to match folio_memcg_rcu() */
	rcu_read_lock();
	return true;
}

static inline void mem_cgroup_unlock_pages(void)
{
	rcu_read_unlock();
}

static inline bool task_in_memcg_oom(struct task_struct *p)
{
	return false;
}

static inline bool mem_cgroup_oom_synchronize(bool wait)
{
	return false;
}

static inline void mem_cgroup_enter_user_fault(void)
{
}

static inline void mem_cgroup_exit_user_fault(void)
{
}

#endif /* CONFIG_MEMCG_V1 */

#endif /* _LINUX_MEMCONTROL_H */<|MERGE_RESOLUTION|>--- conflicted
+++ resolved
@@ -194,14 +194,11 @@
 		struct page_counter memsw;	/* v1 only */
 	};
 
-<<<<<<< HEAD
-=======
 	/* registered local peak watchers */
 	struct list_head memory_peaks;
 	struct list_head swap_peaks;
 	spinlock_t	 peaks_lock;
 
->>>>>>> adc21867
 	/* Range enforcement for interrupt charges */
 	struct work_struct high_work;
 
@@ -279,11 +276,8 @@
 	struct page_counter kmem;		/* v1 only */
 	struct page_counter tcpmem;		/* v1 only */
 
-<<<<<<< HEAD
-=======
 	struct memcg1_events_percpu __percpu *events_percpu;
 
->>>>>>> adc21867
 	unsigned long soft_limit;
 
 	/* protected by memcg_oom_lock */
@@ -453,8 +447,6 @@
 	return __folio_memcg(folio);
 }
 
-<<<<<<< HEAD
-=======
 /*
  * folio_memcg_charged - If a folio is charged to a memory cgroup.
  * @folio: Pointer to the folio.
@@ -468,7 +460,6 @@
 	return __folio_memcg(folio) != NULL;
 }
 
->>>>>>> adc21867
 /**
  * folio_memcg_rcu - Locklessly get the memory cgroup associated with a folio.
  * @folio: Pointer to the folio.
@@ -1516,13 +1507,10 @@
 void count_memcg_event_mm(struct mm_struct *mm, enum vm_event_item idx)
 {
 }
-<<<<<<< HEAD
-=======
 
 static inline void split_page_memcg(struct page *head, int old_order, int new_order)
 {
 }
->>>>>>> adc21867
 #endif /* CONFIG_MEMCG */
 
 /*
