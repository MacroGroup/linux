--- conflicted
+++ resolved
@@ -209,16 +209,11 @@
 	AS_RELEASE_ALWAYS = 6,	/* Call ->release_folio(), even if no private data */
 	AS_STABLE_WRITES = 7,	/* must wait for writeback before modifying
 				   folio contents */
-<<<<<<< HEAD
-	AS_INACCESSIBLE,	/* Do not attempt direct R/W access to the mapping,
-				   including to move the mapping */
-=======
 	AS_INACCESSIBLE = 8,	/* Do not attempt direct R/W access to the mapping */
 	/* Bits 16-25 are used for FOLIO_ORDER */
 	AS_FOLIO_ORDER_BITS = 5,
 	AS_FOLIO_ORDER_MIN = 16,
 	AS_FOLIO_ORDER_MAX = AS_FOLIO_ORDER_MIN + AS_FOLIO_ORDER_BITS,
->>>>>>> adc21867
 };
 
 #define AS_FOLIO_ORDER_BITS_MASK ((1u << AS_FOLIO_ORDER_BITS) - 1)
