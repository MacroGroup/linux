/*
 * Performance events:
 *
 *    Copyright (C) 2008-2009, Thomas Gleixner <tglx@linutronix.de>
 *    Copyright (C) 2008-2011, Red Hat, Inc., Ingo Molnar
 *    Copyright (C) 2008-2011, Red Hat, Inc., Peter Zijlstra
 *
 * Data type definitions, declarations, prototypes.
 *
 *    Started by: Thomas Gleixner and Ingo Molnar
 *
 * For licencing details see kernel-base/COPYING
 */
#ifndef _LINUX_PERF_EVENT_H
#define _LINUX_PERF_EVENT_H

#include <uapi/linux/perf_event.h>
#include <uapi/linux/bpf_perf_event.h>

/*
 * Kernel-internal data types and definitions:
 */

#ifdef CONFIG_PERF_EVENTS
# include <asm/perf_event.h>
# include <asm/local64.h>
#endif

#define PERF_GUEST_ACTIVE	0x01
#define PERF_GUEST_USER	0x02

struct perf_guest_info_callbacks {
	unsigned int			(*state)(void);
	unsigned long			(*get_ip)(void);
	unsigned int			(*handle_intel_pt_intr)(void);
};

#ifdef CONFIG_HAVE_HW_BREAKPOINT
#include <linux/rhashtable-types.h>
#include <asm/hw_breakpoint.h>
#endif

#include <linux/list.h>
#include <linux/mutex.h>
#include <linux/rculist.h>
#include <linux/rcupdate.h>
#include <linux/spinlock.h>
#include <linux/hrtimer.h>
#include <linux/fs.h>
#include <linux/pid_namespace.h>
#include <linux/workqueue.h>
#include <linux/ftrace.h>
#include <linux/cpu.h>
#include <linux/irq_work.h>
#include <linux/static_key.h>
#include <linux/jump_label_ratelimit.h>
#include <linux/atomic.h>
#include <linux/sysfs.h>
#include <linux/perf_regs.h>
#include <linux/cgroup.h>
#include <linux/refcount.h>
#include <linux/security.h>
#include <linux/static_call.h>
#include <linux/lockdep.h>
#include <asm/local.h>

struct perf_callchain_entry {
	__u64				nr;
	__u64				ip[]; /* /proc/sys/kernel/perf_event_max_stack */
};

struct perf_callchain_entry_ctx {
	struct perf_callchain_entry *entry;
	u32			    max_stack;
	u32			    nr;
	short			    contexts;
	bool			    contexts_maxed;
};

typedef unsigned long (*perf_copy_f)(void *dst, const void *src,
				     unsigned long off, unsigned long len);

struct perf_raw_frag {
	union {
		struct perf_raw_frag	*next;
		unsigned long		pad;
	};
	perf_copy_f			copy;
	void				*data;
	u32				size;
} __packed;

struct perf_raw_record {
	struct perf_raw_frag		frag;
	u32				size;
};

static __always_inline bool perf_raw_frag_last(const struct perf_raw_frag *frag)
{
	return frag->pad < sizeof(u64);
}

/*
 * branch stack layout:
 *  nr: number of taken branches stored in entries[]
 *  hw_idx: The low level index of raw branch records
 *          for the most recent branch.
 *          -1ULL means invalid/unknown.
 *
 * Note that nr can vary from sample to sample
 * branches (to, from) are stored from most recent
 * to least recent, i.e., entries[0] contains the most
 * recent branch.
 * The entries[] is an abstraction of raw branch records,
 * which may not be stored in age order in HW, e.g. Intel LBR.
 * The hw_idx is to expose the low level index of raw
 * branch record for the most recent branch aka entries[0].
 * The hw_idx index is between -1 (unknown) and max depth,
 * which can be retrieved in /sys/devices/cpu/caps/branches.
 * For the architectures whose raw branch records are
 * already stored in age order, the hw_idx should be 0.
 */
struct perf_branch_stack {
	__u64				nr;
	__u64				hw_idx;
	struct perf_branch_entry	entries[];
};

struct task_struct;

/*
 * extra PMU register associated with an event
 */
struct hw_perf_event_extra {
	u64		config;	/* register value */
	unsigned int	reg;	/* register address or index */
	int		alloc;	/* extra register already allocated */
	int		idx;	/* index in shared_regs->regs[] */
};

/**
 * hw_perf_event::flag values
 *
 * PERF_EVENT_FLAG_ARCH bits are reserved for architecture-specific
 * usage.
 */
#define PERF_EVENT_FLAG_ARCH			0x000fffff
#define PERF_EVENT_FLAG_USER_READ_CNT		0x80000000

static_assert((PERF_EVENT_FLAG_USER_READ_CNT & PERF_EVENT_FLAG_ARCH) == 0);

/**
 * struct hw_perf_event - performance event hardware details:
 */
struct hw_perf_event {
#ifdef CONFIG_PERF_EVENTS
	union {
		struct { /* hardware */
			u64		config;
			u64		last_tag;
			unsigned long	config_base;
			unsigned long	event_base;
			int		event_base_rdpmc;
			int		idx;
			int		last_cpu;
			int		flags;

			struct hw_perf_event_extra extra_reg;
			struct hw_perf_event_extra branch_reg;
		};
		struct { /* aux / Intel-PT */
			u64		aux_config;
		};
		struct { /* software */
			struct hrtimer	hrtimer;
		};
		struct { /* tracepoint */
			/* for tp_event->class */
			struct list_head	tp_list;
		};
		struct { /* amd_power */
			u64	pwr_acc;
			u64	ptsc;
		};
#ifdef CONFIG_HAVE_HW_BREAKPOINT
		struct { /* breakpoint */
			/*
			 * Crufty hack to avoid the chicken and egg
			 * problem hw_breakpoint has with context
			 * creation and event initalization.
			 */
			struct arch_hw_breakpoint	info;
			struct rhlist_head		bp_list;
		};
#endif
		struct { /* amd_iommu */
			u8	iommu_bank;
			u8	iommu_cntr;
			u16	padding;
			u64	conf;
			u64	conf1;
		};
	};
	/*
	 * If the event is a per task event, this will point to the task in
	 * question. See the comment in perf_event_alloc().
	 */
	struct task_struct		*target;

	/*
	 * PMU would store hardware filter configuration
	 * here.
	 */
	void				*addr_filters;

	/* Last sync'ed generation of filters */
	unsigned long			addr_filters_gen;

/*
 * hw_perf_event::state flags; used to track the PERF_EF_* state.
 */
#define PERF_HES_STOPPED	0x01 /* the counter is stopped */
#define PERF_HES_UPTODATE	0x02 /* event->count up-to-date */
#define PERF_HES_ARCH		0x04

	int				state;

	/*
	 * The last observed hardware counter value, updated with a
	 * local64_cmpxchg() such that pmu::read() can be called nested.
	 */
	local64_t			prev_count;

	/*
	 * The period to start the next sample with.
	 */
	u64				sample_period;

	union {
		struct { /* Sampling */
			/*
			 * The period we started this sample with.
			 */
			u64				last_period;

			/*
			 * However much is left of the current period;
			 * note that this is a full 64bit value and
			 * allows for generation of periods longer
			 * than hardware might allow.
			 */
			local64_t			period_left;
		};
		struct { /* Topdown events counting for context switch */
			u64				saved_metric;
			u64				saved_slots;
		};
	};

	/*
	 * State for throttling the event, see __perf_event_overflow() and
	 * perf_adjust_freq_unthr_context().
	 */
	u64                             interrupts_seq;
	u64				interrupts;

	/*
	 * State for freq target events, see __perf_event_overflow() and
	 * perf_adjust_freq_unthr_context().
	 */
	u64				freq_time_stamp;
	u64				freq_count_stamp;
#endif
};

struct perf_event;
struct perf_event_pmu_context;

/*
 * Common implementation detail of pmu::{start,commit,cancel}_txn
 */
#define PERF_PMU_TXN_ADD  0x1		/* txn to add/schedule event on PMU */
#define PERF_PMU_TXN_READ 0x2		/* txn to read event group from PMU */

/**
 * pmu::capabilities flags
 */
#define PERF_PMU_CAP_NO_INTERRUPT		0x0001
#define PERF_PMU_CAP_NO_NMI			0x0002
#define PERF_PMU_CAP_AUX_NO_SG			0x0004
#define PERF_PMU_CAP_EXTENDED_REGS		0x0008
#define PERF_PMU_CAP_EXCLUSIVE			0x0010
#define PERF_PMU_CAP_ITRACE			0x0020
#define PERF_PMU_CAP_NO_EXCLUDE			0x0040
#define PERF_PMU_CAP_AUX_OUTPUT			0x0080
#define PERF_PMU_CAP_EXTENDED_HW_TYPE		0x0100

/**
 * pmu::scope
 */
enum perf_pmu_scope {
	PERF_PMU_SCOPE_NONE	= 0,
	PERF_PMU_SCOPE_CORE,
	PERF_PMU_SCOPE_DIE,
	PERF_PMU_SCOPE_CLUSTER,
	PERF_PMU_SCOPE_PKG,
	PERF_PMU_SCOPE_SYS_WIDE,
	PERF_PMU_MAX_SCOPE,
};

struct perf_output_handle;

#define PMU_NULL_DEV	((void *)(~0UL))

/**
 * struct pmu - generic performance monitoring unit
 */
struct pmu {
	struct list_head		entry;

	struct module			*module;
	struct device			*dev;
	struct device			*parent;
	const struct attribute_group	**attr_groups;
	const struct attribute_group	**attr_update;
	const char			*name;
	int				type;

	/*
	 * various common per-pmu feature flags
	 */
	int				capabilities;

	/*
	 * PMU scope
	 */
	unsigned int			scope;

	int __percpu			*pmu_disable_count;
	struct perf_cpu_pmu_context __percpu *cpu_pmu_context;
	atomic_t			exclusive_cnt; /* < 0: cpu; > 0: tsk */
	int				task_ctx_nr;
	int				hrtimer_interval_ms;

	/* number of address filters this PMU can do */
	unsigned int			nr_addr_filters;

	/*
	 * Fully disable/enable this PMU, can be used to protect from the PMI
	 * as well as for lazy/batch writing of the MSRs.
	 */
	void (*pmu_enable)		(struct pmu *pmu); /* optional */
	void (*pmu_disable)		(struct pmu *pmu); /* optional */

	/*
	 * Try and initialize the event for this PMU.
	 *
	 * Returns:
	 *  -ENOENT	-- @event is not for this PMU
	 *
	 *  -ENODEV	-- @event is for this PMU but PMU not present
	 *  -EBUSY	-- @event is for this PMU but PMU temporarily unavailable
	 *  -EINVAL	-- @event is for this PMU but @event is not valid
	 *  -EOPNOTSUPP -- @event is for this PMU, @event is valid, but not supported
	 *  -EACCES	-- @event is for this PMU, @event is valid, but no privileges
	 *
	 *  0		-- @event is for this PMU and valid
	 *
	 * Other error return values are allowed.
	 */
	int (*event_init)		(struct perf_event *event);

	/*
	 * Notification that the event was mapped or unmapped.  Called
	 * in the context of the mapping task.
	 */
	void (*event_mapped)		(struct perf_event *event, struct mm_struct *mm); /* optional */
	void (*event_unmapped)		(struct perf_event *event, struct mm_struct *mm); /* optional */

	/*
	 * Flags for ->add()/->del()/ ->start()/->stop(). There are
	 * matching hw_perf_event::state flags.
	 */
#define PERF_EF_START	0x01		/* start the counter when adding    */
#define PERF_EF_RELOAD	0x02		/* reload the counter when starting */
#define PERF_EF_UPDATE	0x04		/* update the counter when stopping */

	/*
	 * Adds/Removes a counter to/from the PMU, can be done inside a
	 * transaction, see the ->*_txn() methods.
	 *
	 * The add/del callbacks will reserve all hardware resources required
	 * to service the event, this includes any counter constraint
	 * scheduling etc.
	 *
	 * Called with IRQs disabled and the PMU disabled on the CPU the event
	 * is on.
	 *
	 * ->add() called without PERF_EF_START should result in the same state
	 *  as ->add() followed by ->stop().
	 *
	 * ->del() must always PERF_EF_UPDATE stop an event. If it calls
	 *  ->stop() that must deal with already being stopped without
	 *  PERF_EF_UPDATE.
	 */
	int  (*add)			(struct perf_event *event, int flags);
	void (*del)			(struct perf_event *event, int flags);

	/*
	 * Starts/Stops a counter present on the PMU.
	 *
	 * The PMI handler should stop the counter when perf_event_overflow()
	 * returns !0. ->start() will be used to continue.
	 *
	 * Also used to change the sample period.
	 *
	 * Called with IRQs disabled and the PMU disabled on the CPU the event
	 * is on -- will be called from NMI context with the PMU generates
	 * NMIs.
	 *
	 * ->stop() with PERF_EF_UPDATE will read the counter and update
	 *  period/count values like ->read() would.
	 *
	 * ->start() with PERF_EF_RELOAD will reprogram the counter
	 *  value, must be preceded by a ->stop() with PERF_EF_UPDATE.
	 */
	void (*start)			(struct perf_event *event, int flags);
	void (*stop)			(struct perf_event *event, int flags);

	/*
	 * Updates the counter value of the event.
	 *
	 * For sampling capable PMUs this will also update the software period
	 * hw_perf_event::period_left field.
	 */
	void (*read)			(struct perf_event *event);

	/*
	 * Group events scheduling is treated as a transaction, add
	 * group events as a whole and perform one schedulability test.
	 * If the test fails, roll back the whole group
	 *
	 * Start the transaction, after this ->add() doesn't need to
	 * do schedulability tests.
	 *
	 * Optional.
	 */
	void (*start_txn)		(struct pmu *pmu, unsigned int txn_flags);
	/*
	 * If ->start_txn() disabled the ->add() schedulability test
	 * then ->commit_txn() is required to perform one. On success
	 * the transaction is closed. On error the transaction is kept
	 * open until ->cancel_txn() is called.
	 *
	 * Optional.
	 */
	int  (*commit_txn)		(struct pmu *pmu);
	/*
	 * Will cancel the transaction, assumes ->del() is called
	 * for each successful ->add() during the transaction.
	 *
	 * Optional.
	 */
	void (*cancel_txn)		(struct pmu *pmu);

	/*
	 * Will return the value for perf_event_mmap_page::index for this event,
	 * if no implementation is provided it will default to 0 (see
	 * perf_event_idx_default).
	 */
	int (*event_idx)		(struct perf_event *event); /*optional */

	/*
	 * context-switches callback
	 */
	void (*sched_task)		(struct perf_event_pmu_context *pmu_ctx,
					bool sched_in);

	/*
	 * Kmem cache of PMU specific data
	 */
	struct kmem_cache		*task_ctx_cache;

	/*
	 * PMU specific parts of task perf event context (i.e. ctx->task_ctx_data)
	 * can be synchronized using this function. See Intel LBR callstack support
	 * implementation and Perf core context switch handling callbacks for usage
	 * examples.
	 */
	void (*swap_task_ctx)		(struct perf_event_pmu_context *prev_epc,
					 struct perf_event_pmu_context *next_epc);
					/* optional */

	/*
	 * Set up pmu-private data structures for an AUX area
	 */
	void *(*setup_aux)		(struct perf_event *event, void **pages,
					 int nr_pages, bool overwrite);
					/* optional */

	/*
	 * Free pmu-private AUX data structures
	 */
	void (*free_aux)		(void *aux); /* optional */

	/*
	 * Take a snapshot of the AUX buffer without touching the event
	 * state, so that preempting ->start()/->stop() callbacks does
	 * not interfere with their logic. Called in PMI context.
	 *
	 * Returns the size of AUX data copied to the output handle.
	 *
	 * Optional.
	 */
	long (*snapshot_aux)		(struct perf_event *event,
					 struct perf_output_handle *handle,
					 unsigned long size);

	/*
	 * Validate address range filters: make sure the HW supports the
	 * requested configuration and number of filters; return 0 if the
	 * supplied filters are valid, -errno otherwise.
	 *
	 * Runs in the context of the ioctl()ing process and is not serialized
	 * with the rest of the PMU callbacks.
	 */
	int (*addr_filters_validate)	(struct list_head *filters);
					/* optional */

	/*
	 * Synchronize address range filter configuration:
	 * translate hw-agnostic filters into hardware configuration in
	 * event::hw::addr_filters.
	 *
	 * Runs as a part of filter sync sequence that is done in ->start()
	 * callback by calling perf_event_addr_filters_sync().
	 *
	 * May (and should) traverse event::addr_filters::list, for which its
	 * caller provides necessary serialization.
	 */
	void (*addr_filters_sync)	(struct perf_event *event);
					/* optional */

	/*
	 * Check if event can be used for aux_output purposes for
	 * events of this PMU.
	 *
	 * Runs from perf_event_open(). Should return 0 for "no match"
	 * or non-zero for "match".
	 */
	int (*aux_output_match)		(struct perf_event *event);
					/* optional */

	/*
	 * Skip programming this PMU on the given CPU. Typically needed for
	 * big.LITTLE things.
	 */
	bool (*filter)			(struct pmu *pmu, int cpu); /* optional */

	/*
	 * Check period value for PERF_EVENT_IOC_PERIOD ioctl.
	 */
	int (*check_period)		(struct perf_event *event, u64 value); /* optional */
};

enum perf_addr_filter_action_t {
	PERF_ADDR_FILTER_ACTION_STOP = 0,
	PERF_ADDR_FILTER_ACTION_START,
	PERF_ADDR_FILTER_ACTION_FILTER,
};

/**
 * struct perf_addr_filter - address range filter definition
 * @entry:	event's filter list linkage
 * @path:	object file's path for file-based filters
 * @offset:	filter range offset
 * @size:	filter range size (size==0 means single address trigger)
 * @action:	filter/start/stop
 *
 * This is a hardware-agnostic filter configuration as specified by the user.
 */
struct perf_addr_filter {
	struct list_head	entry;
	struct path		path;
	unsigned long		offset;
	unsigned long		size;
	enum perf_addr_filter_action_t	action;
};

/**
 * struct perf_addr_filters_head - container for address range filters
 * @list:	list of filters for this event
 * @lock:	spinlock that serializes accesses to the @list and event's
 *		(and its children's) filter generations.
 * @nr_file_filters:	number of file-based filters
 *
 * A child event will use parent's @list (and therefore @lock), so they are
 * bundled together; see perf_event_addr_filters().
 */
struct perf_addr_filters_head {
	struct list_head	list;
	raw_spinlock_t		lock;
	unsigned int		nr_file_filters;
};

struct perf_addr_filter_range {
	unsigned long		start;
	unsigned long		size;
};

/**
 * enum perf_event_state - the states of an event:
 */
enum perf_event_state {
	PERF_EVENT_STATE_DEAD		= -4,
	PERF_EVENT_STATE_EXIT		= -3,
	PERF_EVENT_STATE_ERROR		= -2,
	PERF_EVENT_STATE_OFF		= -1,
	PERF_EVENT_STATE_INACTIVE	=  0,
	PERF_EVENT_STATE_ACTIVE		=  1,
};

struct file;
struct perf_sample_data;

typedef void (*perf_overflow_handler_t)(struct perf_event *,
					struct perf_sample_data *,
					struct pt_regs *regs);

/*
 * Event capabilities. For event_caps and groups caps.
 *
 * PERF_EV_CAP_SOFTWARE: Is a software event.
 * PERF_EV_CAP_READ_ACTIVE_PKG: A CPU event (or cgroup event) that can be read
 * from any CPU in the package where it is active.
 * PERF_EV_CAP_SIBLING: An event with this flag must be a group sibling and
 * cannot be a group leader. If an event with this flag is detached from the
 * group it is scheduled out and moved into an unrecoverable ERROR state.
 * PERF_EV_CAP_READ_SCOPE: A CPU event that can be read from any CPU of the
 * PMU scope where it is active.
 */
#define PERF_EV_CAP_SOFTWARE		BIT(0)
#define PERF_EV_CAP_READ_ACTIVE_PKG	BIT(1)
#define PERF_EV_CAP_SIBLING		BIT(2)
#define PERF_EV_CAP_READ_SCOPE		BIT(3)

#define SWEVENT_HLIST_BITS		8
#define SWEVENT_HLIST_SIZE		(1 << SWEVENT_HLIST_BITS)

struct swevent_hlist {
	struct hlist_head		heads[SWEVENT_HLIST_SIZE];
	struct rcu_head			rcu_head;
};

#define PERF_ATTACH_CONTEXT	0x01
#define PERF_ATTACH_GROUP	0x02
#define PERF_ATTACH_TASK	0x04
#define PERF_ATTACH_TASK_DATA	0x08
#define PERF_ATTACH_ITRACE	0x10
#define PERF_ATTACH_SCHED_CB	0x20
#define PERF_ATTACH_CHILD	0x40

struct bpf_prog;
struct perf_cgroup;
struct perf_buffer;

struct pmu_event_list {
	raw_spinlock_t		lock;
	struct list_head	list;
};

/*
 * event->sibling_list is modified whole holding both ctx->lock and ctx->mutex
 * as such iteration must hold either lock. However, since ctx->lock is an IRQ
 * safe lock, and is only held by the CPU doing the modification, having IRQs
 * disabled is sufficient since it will hold-off the IPIs.
 */
#ifdef CONFIG_PROVE_LOCKING
#define lockdep_assert_event_ctx(event)				\
	WARN_ON_ONCE(__lockdep_enabled &&			\
		     (this_cpu_read(hardirqs_enabled) &&	\
		      lockdep_is_held(&(event)->ctx->mutex) != LOCK_STATE_HELD))
#else
#define lockdep_assert_event_ctx(event)
#endif

#define for_each_sibling_event(sibling, event)			\
	lockdep_assert_event_ctx(event);			\
	if ((event)->group_leader == (event))			\
		list_for_each_entry((sibling), &(event)->sibling_list, sibling_list)

/**
 * struct perf_event - performance event kernel representation:
 */
struct perf_event {
#ifdef CONFIG_PERF_EVENTS
	/*
	 * entry onto perf_event_context::event_list;
	 *   modifications require ctx->lock
	 *   RCU safe iterations.
	 */
	struct list_head		event_entry;

	/*
	 * Locked for modification by both ctx->mutex and ctx->lock; holding
	 * either sufficies for read.
	 */
	struct list_head		sibling_list;
	struct list_head		active_list;
	/*
	 * Node on the pinned or flexible tree located at the event context;
	 */
	struct rb_node			group_node;
	u64				group_index;
	/*
	 * We need storage to track the entries in perf_pmu_migrate_context; we
	 * cannot use the event_entry because of RCU and we want to keep the
	 * group in tact which avoids us using the other two entries.
	 */
	struct list_head		migrate_entry;

	struct hlist_node		hlist_entry;
	struct list_head		active_entry;
	int				nr_siblings;

	/* Not serialized. Only written during event initialization. */
	int				event_caps;
	/* The cumulative AND of all event_caps for events in this group. */
	int				group_caps;

	unsigned int			group_generation;
	struct perf_event		*group_leader;
	/*
	 * event->pmu will always point to pmu in which this event belongs.
	 * Whereas event->pmu_ctx->pmu may point to other pmu when group of
	 * different pmu events is created.
	 */
	struct pmu			*pmu;
	void				*pmu_private;

	enum perf_event_state		state;
	unsigned int			attach_state;
	local64_t			count;
	atomic64_t			child_count;

	/*
	 * These are the total time in nanoseconds that the event
	 * has been enabled (i.e. eligible to run, and the task has
	 * been scheduled in, if this is a per-task event)
	 * and running (scheduled onto the CPU), respectively.
	 */
	u64				total_time_enabled;
	u64				total_time_running;
	u64				tstamp;

	struct perf_event_attr		attr;
	u16				header_size;
	u16				id_header_size;
	u16				read_size;
	struct hw_perf_event		hw;

	struct perf_event_context	*ctx;
	/*
	 * event->pmu_ctx points to perf_event_pmu_context in which the event
	 * is added. This pmu_ctx can be of other pmu for sw event when that
	 * sw event is part of a group which also contains non-sw events.
	 */
	struct perf_event_pmu_context	*pmu_ctx;
	atomic_long_t			refcount;

	/*
	 * These accumulate total time (in nanoseconds) that children
	 * events have been enabled and running, respectively.
	 */
	atomic64_t			child_total_time_enabled;
	atomic64_t			child_total_time_running;

	/*
	 * Protect attach/detach and child_list:
	 */
	struct mutex			child_mutex;
	struct list_head		child_list;
	struct perf_event		*parent;

	int				oncpu;
	int				cpu;

	struct list_head		owner_entry;
	struct task_struct		*owner;

	/* mmap bits */
	struct mutex			mmap_mutex;
	atomic_t			mmap_count;

	struct perf_buffer		*rb;
	struct list_head		rb_entry;
	unsigned long			rcu_batches;
	int				rcu_pending;

	/* poll related */
	wait_queue_head_t		waitq;
	struct fasync_struct		*fasync;

	/* delayed work for NMIs and such */
	unsigned int			pending_wakeup;
	unsigned int			pending_kill;
	unsigned int			pending_disable;
	unsigned long			pending_addr;	/* SIGTRAP */
	struct irq_work			pending_irq;
	struct irq_work			pending_disable_irq;
	struct callback_head		pending_task;
	unsigned int			pending_work;
	struct rcuwait			pending_work_wait;

	atomic_t			event_limit;

	/* address range filters */
	struct perf_addr_filters_head	addr_filters;
	/* vma address array for file-based filders */
	struct perf_addr_filter_range	*addr_filter_ranges;
	unsigned long			addr_filters_gen;

	/* for aux_output events */
	struct perf_event		*aux_event;

	void (*destroy)(struct perf_event *);
	struct rcu_head			rcu_head;

	struct pid_namespace		*ns;
	u64				id;

	atomic64_t			lost_samples;

	u64				(*clock)(void);
	perf_overflow_handler_t		overflow_handler;
	void				*overflow_handler_context;
	struct bpf_prog			*prog;
	u64				bpf_cookie;

#ifdef CONFIG_EVENT_TRACING
	struct trace_event_call		*tp_event;
	struct event_filter		*filter;
#ifdef CONFIG_FUNCTION_TRACER
	struct ftrace_ops               ftrace_ops;
#endif
#endif

#ifdef CONFIG_CGROUP_PERF
	struct perf_cgroup		*cgrp; /* cgroup event is attach to */
#endif

#ifdef CONFIG_SECURITY
	void *security;
#endif
	struct list_head		sb_list;

	/*
	 * Certain events gets forwarded to another pmu internally by over-
	 * writing kernel copy of event->attr.type without user being aware
	 * of it. event->orig_type contains original 'type' requested by
	 * user.
	 */
	__u32				orig_type;
#endif /* CONFIG_PERF_EVENTS */
};

/*
 *           ,-----------------------[1:n]------------------------.
 *           V                                                    V
 * perf_event_context <-[1:n]-> perf_event_pmu_context <-[1:n]- perf_event
 *                                        |                       |
 *                                        `--[n:1]-> pmu <-[1:n]--'
 *
 *
 * struct perf_event_pmu_context  lifetime is refcount based and RCU freed
 * (similar to perf_event_context). Locking is as if it were a member of
 * perf_event_context; specifically:
 *
 *   modification, both: ctx->mutex && ctx->lock
 *   reading, either:    ctx->mutex || ctx->lock
 *
 * There is one exception to this; namely put_pmu_ctx() isn't always called
 * with ctx->mutex held; this means that as long as we can guarantee the epc
 * has events the above rules hold.
 *
 * Specificially, sys_perf_event_open()'s group_leader case depends on
 * ctx->mutex pinning the configuration. Since we hold a reference on
 * group_leader (through the filedesc) it can't go away, therefore it's
 * associated pmu_ctx must exist and cannot change due to ctx->mutex.
 *
 * perf_event holds a refcount on perf_event_context
 * perf_event holds a refcount on perf_event_pmu_context
 */
struct perf_event_pmu_context {
	struct pmu			*pmu;
	struct perf_event_context       *ctx;

	struct list_head		pmu_ctx_entry;

	struct list_head		pinned_active;
	struct list_head		flexible_active;

	/* Used to avoid freeing per-cpu perf_event_pmu_context */
	unsigned int			embedded : 1;

	unsigned int			nr_events;
	unsigned int			nr_cgroups;
	unsigned int			nr_freq;

	atomic_t			refcount; /* event <-> epc */
	struct rcu_head			rcu_head;

	void				*task_ctx_data; /* pmu specific data */
	/*
	 * Set when one or more (plausibly active) event can't be scheduled
	 * due to pmu overcommit or pmu constraints, except tolerant to
	 * events not necessary to be active due to scheduling constraints,
	 * such as cgroups.
	 */
	int				rotate_necessary;
};

static inline bool perf_pmu_ctx_is_active(struct perf_event_pmu_context *epc)
{
	return !list_empty(&epc->flexible_active) || !list_empty(&epc->pinned_active);
}

struct perf_event_groups {
	struct rb_root	tree;
	u64		index;
};


/**
 * struct perf_event_context - event context structure
 *
 * Used as a container for task events and CPU events as well:
 */
struct perf_event_context {
	/*
	 * Protect the states of the events in the list,
	 * nr_active, and the list:
	 */
	raw_spinlock_t			lock;
	/*
	 * Protect the list of events.  Locking either mutex or lock
	 * is sufficient to ensure the list doesn't change; to change
	 * the list you need to lock both the mutex and the spinlock.
	 */
	struct mutex			mutex;

	struct list_head		pmu_ctx_list;
	struct perf_event_groups	pinned_groups;
	struct perf_event_groups	flexible_groups;
	struct list_head		event_list;

	int				nr_events;
	int				nr_user;
	int				is_active;

	int				nr_task_data;
	int				nr_stat;
	int				nr_freq;
	int				rotate_disable;

	refcount_t			refcount; /* event <-> ctx */
	struct task_struct		*task;

	/*
	 * Context clock, runs when context enabled.
	 */
	u64				time;
	u64				timestamp;
	u64				timeoffset;

	/*
	 * These fields let us detect when two contexts have both
	 * been cloned (inherited) from a common ancestor.
	 */
	struct perf_event_context	*parent_ctx;
	u64				parent_gen;
	u64				generation;
	int				pin_count;
#ifdef CONFIG_CGROUP_PERF
	int				nr_cgroups;	 /* cgroup evts */
#endif
	struct rcu_head			rcu_head;

	/*
<<<<<<< HEAD
	 * Sum (event->pending_work + event->pending_work)
=======
	 * The count of events for which using the switch-out fast path
	 * should be avoided.
	 *
	 * Sum (event->pending_work + events with
	 *    (attr->inherit && (attr->sample_type & PERF_SAMPLE_READ)))
>>>>>>> adc21867
	 *
	 * The SIGTRAP is targeted at ctx->task, as such it won't do changing
	 * that until the signal is delivered.
	 */
	local_t				nr_no_switch_fast;
};

struct perf_cpu_pmu_context {
	struct perf_event_pmu_context	epc;
	struct perf_event_pmu_context	*task_epc;

	struct list_head		sched_cb_entry;
	int				sched_cb_usage;

	int				active_oncpu;
	int				exclusive;

	raw_spinlock_t			hrtimer_lock;
	struct hrtimer			hrtimer;
	ktime_t				hrtimer_interval;
	unsigned int			hrtimer_active;
};

/**
 * struct perf_event_cpu_context - per cpu event context structure
 */
struct perf_cpu_context {
	struct perf_event_context	ctx;
	struct perf_event_context	*task_ctx;
	int				online;

#ifdef CONFIG_CGROUP_PERF
	struct perf_cgroup		*cgrp;
#endif

	/*
	 * Per-CPU storage for iterators used in visit_groups_merge. The default
	 * storage is of size 2 to hold the CPU and any CPU event iterators.
	 */
	int				heap_size;
	struct perf_event		**heap;
	struct perf_event		*heap_default[2];
};

struct perf_output_handle {
	struct perf_event		*event;
	struct perf_buffer		*rb;
	unsigned long			wakeup;
	unsigned long			size;
	u64				aux_flags;
	union {
		void			*addr;
		unsigned long		head;
	};
	int				page;
};

struct bpf_perf_event_data_kern {
	bpf_user_pt_regs_t *regs;
	struct perf_sample_data *data;
	struct perf_event *event;
};

#ifdef CONFIG_CGROUP_PERF

/*
 * perf_cgroup_info keeps track of time_enabled for a cgroup.
 * This is a per-cpu dynamically allocated data structure.
 */
struct perf_cgroup_info {
	u64				time;
	u64				timestamp;
	u64				timeoffset;
	int				active;
};

struct perf_cgroup {
	struct cgroup_subsys_state	css;
	struct perf_cgroup_info	__percpu *info;
};

/*
 * Must ensure cgroup is pinned (css_get) before calling
 * this function. In other words, we cannot call this function
 * if there is no cgroup event for the current CPU context.
 */
static inline struct perf_cgroup *
perf_cgroup_from_task(struct task_struct *task, struct perf_event_context *ctx)
{
	return container_of(task_css_check(task, perf_event_cgrp_id,
					   ctx ? lockdep_is_held(&ctx->lock)
					       : true),
			    struct perf_cgroup, css);
}
#endif /* CONFIG_CGROUP_PERF */

#ifdef CONFIG_PERF_EVENTS

extern struct perf_event_context *perf_cpu_task_ctx(void);

extern void *perf_aux_output_begin(struct perf_output_handle *handle,
				   struct perf_event *event);
extern void perf_aux_output_end(struct perf_output_handle *handle,
				unsigned long size);
extern int perf_aux_output_skip(struct perf_output_handle *handle,
				unsigned long size);
extern void *perf_get_aux(struct perf_output_handle *handle);
extern void perf_aux_output_flag(struct perf_output_handle *handle, u64 flags);
extern void perf_event_itrace_started(struct perf_event *event);

extern int perf_pmu_register(struct pmu *pmu, const char *name, int type);
extern void perf_pmu_unregister(struct pmu *pmu);

extern void __perf_event_task_sched_in(struct task_struct *prev,
				       struct task_struct *task);
extern void __perf_event_task_sched_out(struct task_struct *prev,
					struct task_struct *next);
extern int perf_event_init_task(struct task_struct *child, u64 clone_flags);
extern void perf_event_exit_task(struct task_struct *child);
extern void perf_event_free_task(struct task_struct *task);
extern void perf_event_delayed_put(struct task_struct *task);
extern struct file *perf_event_get(unsigned int fd);
extern const struct perf_event *perf_get_event(struct file *file);
extern const struct perf_event_attr *perf_event_attrs(struct perf_event *event);
extern void perf_event_print_debug(void);
extern void perf_pmu_disable(struct pmu *pmu);
extern void perf_pmu_enable(struct pmu *pmu);
extern void perf_sched_cb_dec(struct pmu *pmu);
extern void perf_sched_cb_inc(struct pmu *pmu);
extern int perf_event_task_disable(void);
extern int perf_event_task_enable(void);

extern void perf_pmu_resched(struct pmu *pmu);

extern int perf_event_refresh(struct perf_event *event, int refresh);
extern void perf_event_update_userpage(struct perf_event *event);
extern int perf_event_release_kernel(struct perf_event *event);
extern struct perf_event *
perf_event_create_kernel_counter(struct perf_event_attr *attr,
				int cpu,
				struct task_struct *task,
				perf_overflow_handler_t callback,
				void *context);
extern void perf_pmu_migrate_context(struct pmu *pmu,
				int src_cpu, int dst_cpu);
int perf_event_read_local(struct perf_event *event, u64 *value,
			  u64 *enabled, u64 *running);
extern u64 perf_event_read_value(struct perf_event *event,
				 u64 *enabled, u64 *running);

extern struct perf_callchain_entry *perf_callchain(struct perf_event *event, struct pt_regs *regs);

static inline bool branch_sample_no_flags(const struct perf_event *event)
{
	return event->attr.branch_sample_type & PERF_SAMPLE_BRANCH_NO_FLAGS;
}

static inline bool branch_sample_no_cycles(const struct perf_event *event)
{
	return event->attr.branch_sample_type & PERF_SAMPLE_BRANCH_NO_CYCLES;
}

static inline bool branch_sample_type(const struct perf_event *event)
{
	return event->attr.branch_sample_type & PERF_SAMPLE_BRANCH_TYPE_SAVE;
}

static inline bool branch_sample_hw_index(const struct perf_event *event)
{
	return event->attr.branch_sample_type & PERF_SAMPLE_BRANCH_HW_INDEX;
}

static inline bool branch_sample_priv(const struct perf_event *event)
{
	return event->attr.branch_sample_type & PERF_SAMPLE_BRANCH_PRIV_SAVE;
}

static inline bool branch_sample_counters(const struct perf_event *event)
{
	return event->attr.branch_sample_type & PERF_SAMPLE_BRANCH_COUNTERS;
}

static inline bool branch_sample_call_stack(const struct perf_event *event)
{
	return event->attr.branch_sample_type & PERF_SAMPLE_BRANCH_CALL_STACK;
}

struct perf_sample_data {
	/*
	 * Fields set by perf_sample_data_init() unconditionally,
	 * group so as to minimize the cachelines touched.
	 */
	u64				sample_flags;
	u64				period;
	u64				dyn_size;

	/*
	 * Fields commonly set by __perf_event_header__init_id(),
	 * group so as to minimize the cachelines touched.
	 */
	u64				type;
	struct {
		u32	pid;
		u32	tid;
	}				tid_entry;
	u64				time;
	u64				id;
	struct {
		u32	cpu;
		u32	reserved;
	}				cpu_entry;

	/*
	 * The other fields, optionally {set,used} by
	 * perf_{prepare,output}_sample().
	 */
	u64				ip;
	struct perf_callchain_entry	*callchain;
	struct perf_raw_record		*raw;
	struct perf_branch_stack	*br_stack;
	u64				*br_stack_cntr;
	union perf_sample_weight	weight;
	union  perf_mem_data_src	data_src;
	u64				txn;

	struct perf_regs		regs_user;
	struct perf_regs		regs_intr;
	u64				stack_user_size;

	u64				stream_id;
	u64				cgroup;
	u64				addr;
	u64				phys_addr;
	u64				data_page_size;
	u64				code_page_size;
	u64				aux_size;
} ____cacheline_aligned;

/* default value for data source */
#define PERF_MEM_NA (PERF_MEM_S(OP, NA)   |\
		    PERF_MEM_S(LVL, NA)   |\
		    PERF_MEM_S(SNOOP, NA) |\
		    PERF_MEM_S(LOCK, NA)  |\
		    PERF_MEM_S(TLB, NA)   |\
		    PERF_MEM_S(LVLNUM, NA))

static inline void perf_sample_data_init(struct perf_sample_data *data,
					 u64 addr, u64 period)
{
	/* remaining struct members initialized in perf_prepare_sample() */
	data->sample_flags = PERF_SAMPLE_PERIOD;
	data->period = period;
	data->dyn_size = 0;

	if (addr) {
		data->addr = addr;
		data->sample_flags |= PERF_SAMPLE_ADDR;
	}
}

static inline void perf_sample_save_callchain(struct perf_sample_data *data,
					      struct perf_event *event,
					      struct pt_regs *regs)
{
	int size = 1;

	data->callchain = perf_callchain(event, regs);
	size += data->callchain->nr;

	data->dyn_size += size * sizeof(u64);
	data->sample_flags |= PERF_SAMPLE_CALLCHAIN;
}

static inline void perf_sample_save_raw_data(struct perf_sample_data *data,
					     struct perf_raw_record *raw)
{
	struct perf_raw_frag *frag = &raw->frag;
	u32 sum = 0;
	int size;

	do {
		sum += frag->size;
		if (perf_raw_frag_last(frag))
			break;
		frag = frag->next;
	} while (1);

	size = round_up(sum + sizeof(u32), sizeof(u64));
	raw->size = size - sizeof(u32);
	frag->pad = raw->size - sum;

	data->raw = raw;
	data->dyn_size += size;
	data->sample_flags |= PERF_SAMPLE_RAW;
}

static inline void perf_sample_save_brstack(struct perf_sample_data *data,
					    struct perf_event *event,
					    struct perf_branch_stack *brs,
					    u64 *brs_cntr)
{
	int size = sizeof(u64); /* nr */

	if (branch_sample_hw_index(event))
		size += sizeof(u64);
	size += brs->nr * sizeof(struct perf_branch_entry);

	/*
	 * The extension space for counters is appended after the
	 * struct perf_branch_stack. It is used to store the occurrences
	 * of events of each branch.
	 */
	if (brs_cntr)
		size += brs->nr * sizeof(u64);

	data->br_stack = brs;
	data->br_stack_cntr = brs_cntr;
	data->dyn_size += size;
	data->sample_flags |= PERF_SAMPLE_BRANCH_STACK;
}

static inline u32 perf_sample_data_size(struct perf_sample_data *data,
					struct perf_event *event)
{
	u32 size = sizeof(struct perf_event_header);

	size += event->header_size + event->id_header_size;
	size += data->dyn_size;

	return size;
}

/*
 * Clear all bitfields in the perf_branch_entry.
 * The to and from fields are not cleared because they are
 * systematically modified by caller.
 */
static inline void perf_clear_branch_entry_bitfields(struct perf_branch_entry *br)
{
	br->mispred = 0;
	br->predicted = 0;
	br->in_tx = 0;
	br->abort = 0;
	br->cycles = 0;
	br->type = 0;
	br->spec = PERF_BR_SPEC_NA;
	br->reserved = 0;
}

extern void perf_output_sample(struct perf_output_handle *handle,
			       struct perf_event_header *header,
			       struct perf_sample_data *data,
			       struct perf_event *event);
extern void perf_prepare_sample(struct perf_sample_data *data,
				struct perf_event *event,
				struct pt_regs *regs);
extern void perf_prepare_header(struct perf_event_header *header,
				struct perf_sample_data *data,
				struct perf_event *event,
				struct pt_regs *regs);

extern int perf_event_overflow(struct perf_event *event,
				 struct perf_sample_data *data,
				 struct pt_regs *regs);

extern void perf_event_output_forward(struct perf_event *event,
				     struct perf_sample_data *data,
				     struct pt_regs *regs);
extern void perf_event_output_backward(struct perf_event *event,
				       struct perf_sample_data *data,
				       struct pt_regs *regs);
extern int perf_event_output(struct perf_event *event,
			     struct perf_sample_data *data,
			     struct pt_regs *regs);

static inline bool
is_default_overflow_handler(struct perf_event *event)
{
	perf_overflow_handler_t overflow_handler = event->overflow_handler;

	if (likely(overflow_handler == perf_event_output_forward))
		return true;
	if (unlikely(overflow_handler == perf_event_output_backward))
		return true;
	return false;
}

extern void
perf_event_header__init_id(struct perf_event_header *header,
			   struct perf_sample_data *data,
			   struct perf_event *event);
extern void
perf_event__output_id_sample(struct perf_event *event,
			     struct perf_output_handle *handle,
			     struct perf_sample_data *sample);

extern void
perf_log_lost_samples(struct perf_event *event, u64 lost);

static inline bool event_has_any_exclude_flag(struct perf_event *event)
{
	struct perf_event_attr *attr = &event->attr;

	return attr->exclude_idle || attr->exclude_user ||
	       attr->exclude_kernel || attr->exclude_hv ||
	       attr->exclude_guest || attr->exclude_host;
}

static inline bool is_sampling_event(struct perf_event *event)
{
	return event->attr.sample_period != 0;
}

/*
 * Return 1 for a software event, 0 for a hardware event
 */
static inline int is_software_event(struct perf_event *event)
{
	return event->event_caps & PERF_EV_CAP_SOFTWARE;
}

/*
 * Return 1 for event in sw context, 0 for event in hw context
 */
static inline int in_software_context(struct perf_event *event)
{
	return event->pmu_ctx->pmu->task_ctx_nr == perf_sw_context;
}

static inline int is_exclusive_pmu(struct pmu *pmu)
{
	return pmu->capabilities & PERF_PMU_CAP_EXCLUSIVE;
}

extern struct static_key perf_swevent_enabled[PERF_COUNT_SW_MAX];

extern void ___perf_sw_event(u32, u64, struct pt_regs *, u64);
extern void __perf_sw_event(u32, u64, struct pt_regs *, u64);

#ifndef perf_arch_fetch_caller_regs
static inline void perf_arch_fetch_caller_regs(struct pt_regs *regs, unsigned long ip) { }
#endif

/*
 * When generating a perf sample in-line, instead of from an interrupt /
 * exception, we lack a pt_regs. This is typically used from software events
 * like: SW_CONTEXT_SWITCHES, SW_MIGRATIONS and the tie-in with tracepoints.
 *
 * We typically don't need a full set, but (for x86) do require:
 * - ip for PERF_SAMPLE_IP
 * - cs for user_mode() tests
 * - sp for PERF_SAMPLE_CALLCHAIN
 * - eflags for MISC bits and CALLCHAIN (see: perf_hw_regs())
 *
 * NOTE: assumes @regs is otherwise already 0 filled; this is important for
 * things like PERF_SAMPLE_REGS_INTR.
 */
static inline void perf_fetch_caller_regs(struct pt_regs *regs)
{
	perf_arch_fetch_caller_regs(regs, CALLER_ADDR0);
}

static __always_inline void
perf_sw_event(u32 event_id, u64 nr, struct pt_regs *regs, u64 addr)
{
	if (static_key_false(&perf_swevent_enabled[event_id]))
		__perf_sw_event(event_id, nr, regs, addr);
}

DECLARE_PER_CPU(struct pt_regs, __perf_regs[4]);

/*
 * 'Special' version for the scheduler, it hard assumes no recursion,
 * which is guaranteed by us not actually scheduling inside other swevents
 * because those disable preemption.
 */
static __always_inline void __perf_sw_event_sched(u32 event_id, u64 nr, u64 addr)
{
	struct pt_regs *regs = this_cpu_ptr(&__perf_regs[0]);

	perf_fetch_caller_regs(regs);
	___perf_sw_event(event_id, nr, regs, addr);
}

extern struct static_key_false perf_sched_events;

static __always_inline bool __perf_sw_enabled(int swevt)
{
	return static_key_false(&perf_swevent_enabled[swevt]);
}

static inline void perf_event_task_migrate(struct task_struct *task)
{
	if (__perf_sw_enabled(PERF_COUNT_SW_CPU_MIGRATIONS))
		task->sched_migrated = 1;
}

static inline void perf_event_task_sched_in(struct task_struct *prev,
					    struct task_struct *task)
{
	if (static_branch_unlikely(&perf_sched_events))
		__perf_event_task_sched_in(prev, task);

	if (__perf_sw_enabled(PERF_COUNT_SW_CPU_MIGRATIONS) &&
	    task->sched_migrated) {
		__perf_sw_event_sched(PERF_COUNT_SW_CPU_MIGRATIONS, 1, 0);
		task->sched_migrated = 0;
	}
}

static inline void perf_event_task_sched_out(struct task_struct *prev,
					     struct task_struct *next)
{
	if (__perf_sw_enabled(PERF_COUNT_SW_CONTEXT_SWITCHES))
		__perf_sw_event_sched(PERF_COUNT_SW_CONTEXT_SWITCHES, 1, 0);

#ifdef CONFIG_CGROUP_PERF
	if (__perf_sw_enabled(PERF_COUNT_SW_CGROUP_SWITCHES) &&
	    perf_cgroup_from_task(prev, NULL) !=
	    perf_cgroup_from_task(next, NULL))
		__perf_sw_event_sched(PERF_COUNT_SW_CGROUP_SWITCHES, 1, 0);
#endif

	if (static_branch_unlikely(&perf_sched_events))
		__perf_event_task_sched_out(prev, next);
}

extern void perf_event_mmap(struct vm_area_struct *vma);

extern void perf_event_ksymbol(u16 ksym_type, u64 addr, u32 len,
			       bool unregister, const char *sym);
extern void perf_event_bpf_event(struct bpf_prog *prog,
				 enum perf_bpf_event_type type,
				 u16 flags);

#ifdef CONFIG_GUEST_PERF_EVENTS
extern struct perf_guest_info_callbacks __rcu *perf_guest_cbs;

DECLARE_STATIC_CALL(__perf_guest_state, *perf_guest_cbs->state);
DECLARE_STATIC_CALL(__perf_guest_get_ip, *perf_guest_cbs->get_ip);
DECLARE_STATIC_CALL(__perf_guest_handle_intel_pt_intr, *perf_guest_cbs->handle_intel_pt_intr);

static inline unsigned int perf_guest_state(void)
{
	return static_call(__perf_guest_state)();
}
static inline unsigned long perf_guest_get_ip(void)
{
	return static_call(__perf_guest_get_ip)();
}
static inline unsigned int perf_guest_handle_intel_pt_intr(void)
{
	return static_call(__perf_guest_handle_intel_pt_intr)();
}
extern void perf_register_guest_info_callbacks(struct perf_guest_info_callbacks *cbs);
extern void perf_unregister_guest_info_callbacks(struct perf_guest_info_callbacks *cbs);
#else
static inline unsigned int perf_guest_state(void)		 { return 0; }
static inline unsigned long perf_guest_get_ip(void)		 { return 0; }
static inline unsigned int perf_guest_handle_intel_pt_intr(void) { return 0; }
#endif /* CONFIG_GUEST_PERF_EVENTS */

extern void perf_event_exec(void);
extern void perf_event_comm(struct task_struct *tsk, bool exec);
extern void perf_event_namespaces(struct task_struct *tsk);
extern void perf_event_fork(struct task_struct *tsk);
extern void perf_event_text_poke(const void *addr,
				 const void *old_bytes, size_t old_len,
				 const void *new_bytes, size_t new_len);

/* Callchains */
DECLARE_PER_CPU(struct perf_callchain_entry, perf_callchain_entry);

extern void perf_callchain_user(struct perf_callchain_entry_ctx *entry, struct pt_regs *regs);
extern void perf_callchain_kernel(struct perf_callchain_entry_ctx *entry, struct pt_regs *regs);
extern struct perf_callchain_entry *
get_perf_callchain(struct pt_regs *regs, u32 init_nr, bool kernel, bool user,
		   u32 max_stack, bool crosstask, bool add_mark);
extern int get_callchain_buffers(int max_stack);
extern void put_callchain_buffers(void);
extern struct perf_callchain_entry *get_callchain_entry(int *rctx);
extern void put_callchain_entry(int rctx);

extern int sysctl_perf_event_max_stack;
extern int sysctl_perf_event_max_contexts_per_stack;

static inline int perf_callchain_store_context(struct perf_callchain_entry_ctx *ctx, u64 ip)
{
	if (ctx->contexts < sysctl_perf_event_max_contexts_per_stack) {
		struct perf_callchain_entry *entry = ctx->entry;
		entry->ip[entry->nr++] = ip;
		++ctx->contexts;
		return 0;
	} else {
		ctx->contexts_maxed = true;
		return -1; /* no more room, stop walking the stack */
	}
}

static inline int perf_callchain_store(struct perf_callchain_entry_ctx *ctx, u64 ip)
{
	if (ctx->nr < ctx->max_stack && !ctx->contexts_maxed) {
		struct perf_callchain_entry *entry = ctx->entry;
		entry->ip[entry->nr++] = ip;
		++ctx->nr;
		return 0;
	} else {
		return -1; /* no more room, stop walking the stack */
	}
}

extern int sysctl_perf_event_paranoid;
extern int sysctl_perf_event_mlock;
extern int sysctl_perf_event_sample_rate;
extern int sysctl_perf_cpu_time_max_percent;

extern void perf_sample_event_took(u64 sample_len_ns);

int perf_event_max_sample_rate_handler(const struct ctl_table *table, int write,
		void *buffer, size_t *lenp, loff_t *ppos);
int perf_cpu_time_max_percent_handler(const struct ctl_table *table, int write,
		void *buffer, size_t *lenp, loff_t *ppos);
int perf_event_max_stack_handler(const struct ctl_table *table, int write,
		void *buffer, size_t *lenp, loff_t *ppos);

/* Access to perf_event_open(2) syscall. */
#define PERF_SECURITY_OPEN		0

/* Finer grained perf_event_open(2) access control. */
#define PERF_SECURITY_CPU		1
#define PERF_SECURITY_KERNEL		2
#define PERF_SECURITY_TRACEPOINT	3

static inline int perf_is_paranoid(void)
{
	return sysctl_perf_event_paranoid > -1;
}

int perf_allow_kernel(struct perf_event_attr *attr);

static inline int perf_allow_cpu(struct perf_event_attr *attr)
{
	if (sysctl_perf_event_paranoid > 0 && !perfmon_capable())
		return -EACCES;

	return security_perf_event_open(attr, PERF_SECURITY_CPU);
}

static inline int perf_allow_tracepoint(struct perf_event_attr *attr)
{
	if (sysctl_perf_event_paranoid > -1 && !perfmon_capable())
		return -EPERM;

	return security_perf_event_open(attr, PERF_SECURITY_TRACEPOINT);
}

extern void perf_event_init(void);
extern void perf_tp_event(u16 event_type, u64 count, void *record,
			  int entry_size, struct pt_regs *regs,
			  struct hlist_head *head, int rctx,
			  struct task_struct *task);
extern void perf_bp_event(struct perf_event *event, void *data);

#ifndef perf_misc_flags
# define perf_misc_flags(regs) \
		(user_mode(regs) ? PERF_RECORD_MISC_USER : PERF_RECORD_MISC_KERNEL)
# define perf_instruction_pointer(regs)	instruction_pointer(regs)
#endif
#ifndef perf_arch_bpf_user_pt_regs
# define perf_arch_bpf_user_pt_regs(regs) regs
#endif

static inline bool has_branch_stack(struct perf_event *event)
{
	return event->attr.sample_type & PERF_SAMPLE_BRANCH_STACK;
}

static inline bool needs_branch_stack(struct perf_event *event)
{
	return event->attr.branch_sample_type != 0;
}

static inline bool has_aux(struct perf_event *event)
{
	return event->pmu->setup_aux;
}

static inline bool is_write_backward(struct perf_event *event)
{
	return !!event->attr.write_backward;
}

static inline bool has_addr_filter(struct perf_event *event)
{
	return event->pmu->nr_addr_filters;
}

/*
 * An inherited event uses parent's filters
 */
static inline struct perf_addr_filters_head *
perf_event_addr_filters(struct perf_event *event)
{
	struct perf_addr_filters_head *ifh = &event->addr_filters;

	if (event->parent)
		ifh = &event->parent->addr_filters;

	return ifh;
}

static inline struct fasync_struct **perf_event_fasync(struct perf_event *event)
{
	/* Only the parent has fasync state */
	if (event->parent)
		event = event->parent;
	return &event->fasync;
}

extern void perf_event_addr_filters_sync(struct perf_event *event);
extern void perf_report_aux_output_id(struct perf_event *event, u64 hw_id);

extern int perf_output_begin(struct perf_output_handle *handle,
			     struct perf_sample_data *data,
			     struct perf_event *event, unsigned int size);
extern int perf_output_begin_forward(struct perf_output_handle *handle,
				     struct perf_sample_data *data,
				     struct perf_event *event,
				     unsigned int size);
extern int perf_output_begin_backward(struct perf_output_handle *handle,
				      struct perf_sample_data *data,
				      struct perf_event *event,
				      unsigned int size);

extern void perf_output_end(struct perf_output_handle *handle);
extern unsigned int perf_output_copy(struct perf_output_handle *handle,
			     const void *buf, unsigned int len);
extern unsigned int perf_output_skip(struct perf_output_handle *handle,
				     unsigned int len);
extern long perf_output_copy_aux(struct perf_output_handle *aux_handle,
				 struct perf_output_handle *handle,
				 unsigned long from, unsigned long to);
extern int perf_swevent_get_recursion_context(void);
extern void perf_swevent_put_recursion_context(int rctx);
extern u64 perf_swevent_set_period(struct perf_event *event);
extern void perf_event_enable(struct perf_event *event);
extern void perf_event_disable(struct perf_event *event);
extern void perf_event_disable_local(struct perf_event *event);
extern void perf_event_disable_inatomic(struct perf_event *event);
extern void perf_event_task_tick(void);
extern int perf_event_account_interrupt(struct perf_event *event);
extern int perf_event_period(struct perf_event *event, u64 value);
extern u64 perf_event_pause(struct perf_event *event, bool reset);
#else /* !CONFIG_PERF_EVENTS: */
static inline void *
perf_aux_output_begin(struct perf_output_handle *handle,
		      struct perf_event *event)				{ return NULL; }
static inline void
perf_aux_output_end(struct perf_output_handle *handle, unsigned long size)
									{ }
static inline int
perf_aux_output_skip(struct perf_output_handle *handle,
		     unsigned long size)				{ return -EINVAL; }
static inline void *
perf_get_aux(struct perf_output_handle *handle)				{ return NULL; }
static inline void
perf_event_task_migrate(struct task_struct *task)			{ }
static inline void
perf_event_task_sched_in(struct task_struct *prev,
			 struct task_struct *task)			{ }
static inline void
perf_event_task_sched_out(struct task_struct *prev,
			  struct task_struct *next)			{ }
static inline int perf_event_init_task(struct task_struct *child,
				       u64 clone_flags)			{ return 0; }
static inline void perf_event_exit_task(struct task_struct *child)	{ }
static inline void perf_event_free_task(struct task_struct *task)	{ }
static inline void perf_event_delayed_put(struct task_struct *task)	{ }
static inline struct file *perf_event_get(unsigned int fd)	{ return ERR_PTR(-EINVAL); }
static inline const struct perf_event *perf_get_event(struct file *file)
{
	return ERR_PTR(-EINVAL);
}
static inline const struct perf_event_attr *perf_event_attrs(struct perf_event *event)
{
	return ERR_PTR(-EINVAL);
}
static inline int perf_event_read_local(struct perf_event *event, u64 *value,
					u64 *enabled, u64 *running)
{
	return -EINVAL;
}
static inline void perf_event_print_debug(void)				{ }
static inline int perf_event_task_disable(void)				{ return -EINVAL; }
static inline int perf_event_task_enable(void)				{ return -EINVAL; }
static inline int perf_event_refresh(struct perf_event *event, int refresh)
{
	return -EINVAL;
}

static inline void
perf_sw_event(u32 event_id, u64 nr, struct pt_regs *regs, u64 addr)	{ }
static inline void
perf_bp_event(struct perf_event *event, void *data)			{ }

static inline void perf_event_mmap(struct vm_area_struct *vma)		{ }

typedef int (perf_ksymbol_get_name_f)(char *name, int name_len, void *data);
static inline void perf_event_ksymbol(u16 ksym_type, u64 addr, u32 len,
				      bool unregister, const char *sym)	{ }
static inline void perf_event_bpf_event(struct bpf_prog *prog,
					enum perf_bpf_event_type type,
					u16 flags)			{ }
static inline void perf_event_exec(void)				{ }
static inline void perf_event_comm(struct task_struct *tsk, bool exec)	{ }
static inline void perf_event_namespaces(struct task_struct *tsk)	{ }
static inline void perf_event_fork(struct task_struct *tsk)		{ }
static inline void perf_event_text_poke(const void *addr,
					const void *old_bytes,
					size_t old_len,
					const void *new_bytes,
					size_t new_len)			{ }
static inline void perf_event_init(void)				{ }
static inline int  perf_swevent_get_recursion_context(void)		{ return -1; }
static inline void perf_swevent_put_recursion_context(int rctx)		{ }
static inline u64 perf_swevent_set_period(struct perf_event *event)	{ return 0; }
static inline void perf_event_enable(struct perf_event *event)		{ }
static inline void perf_event_disable(struct perf_event *event)		{ }
static inline int __perf_event_disable(void *info)			{ return -1; }
static inline void perf_event_task_tick(void)				{ }
static inline int perf_event_release_kernel(struct perf_event *event)	{ return 0; }
static inline int perf_event_period(struct perf_event *event, u64 value)
{
	return -EINVAL;
}
static inline u64 perf_event_pause(struct perf_event *event, bool reset)
{
	return 0;
}
#endif

#if defined(CONFIG_PERF_EVENTS) && defined(CONFIG_CPU_SUP_INTEL)
extern void perf_restore_debug_store(void);
#else
static inline void perf_restore_debug_store(void)			{ }
#endif

#define perf_output_put(handle, x) perf_output_copy((handle), &(x), sizeof(x))

struct perf_pmu_events_attr {
	struct device_attribute attr;
	u64 id;
	const char *event_str;
};

struct perf_pmu_events_ht_attr {
	struct device_attribute			attr;
	u64					id;
	const char				*event_str_ht;
	const char				*event_str_noht;
};

struct perf_pmu_events_hybrid_attr {
	struct device_attribute			attr;
	u64					id;
	const char				*event_str;
	u64					pmu_type;
};

struct perf_pmu_format_hybrid_attr {
	struct device_attribute			attr;
	u64					pmu_type;
};

ssize_t perf_event_sysfs_show(struct device *dev, struct device_attribute *attr,
			      char *page);

#define PMU_EVENT_ATTR(_name, _var, _id, _show)				\
static struct perf_pmu_events_attr _var = {				\
	.attr = __ATTR(_name, 0444, _show, NULL),			\
	.id   =  _id,							\
};

#define PMU_EVENT_ATTR_STRING(_name, _var, _str)			    \
static struct perf_pmu_events_attr _var = {				    \
	.attr		= __ATTR(_name, 0444, perf_event_sysfs_show, NULL), \
	.id		= 0,						    \
	.event_str	= _str,						    \
};

#define PMU_EVENT_ATTR_ID(_name, _show, _id)				\
	(&((struct perf_pmu_events_attr[]) {				\
		{ .attr = __ATTR(_name, 0444, _show, NULL),		\
		  .id = _id, }						\
	})[0].attr.attr)

#define PMU_FORMAT_ATTR_SHOW(_name, _format)				\
static ssize_t								\
_name##_show(struct device *dev,					\
			       struct device_attribute *attr,		\
			       char *page)				\
{									\
	BUILD_BUG_ON(sizeof(_format) >= PAGE_SIZE);			\
	return sprintf(page, _format "\n");				\
}									\

#define PMU_FORMAT_ATTR(_name, _format)					\
	PMU_FORMAT_ATTR_SHOW(_name, _format)				\
									\
static struct device_attribute format_attr_##_name = __ATTR_RO(_name)

/* Performance counter hotplug functions */
#ifdef CONFIG_PERF_EVENTS
int perf_event_init_cpu(unsigned int cpu);
int perf_event_exit_cpu(unsigned int cpu);
#else
#define perf_event_init_cpu	NULL
#define perf_event_exit_cpu	NULL
#endif

extern void arch_perf_update_userpage(struct perf_event *event,
				      struct perf_event_mmap_page *userpg,
				      u64 now);

/*
 * Snapshot branch stack on software events.
 *
 * Branch stack can be very useful in understanding software events. For
 * example, when a long function, e.g. sys_perf_event_open, returns an
 * errno, it is not obvious why the function failed. Branch stack could
 * provide very helpful information in this type of scenarios.
 *
 * On software event, it is necessary to stop the hardware branch recorder
 * fast. Otherwise, the hardware register/buffer will be flushed with
 * entries of the triggering event. Therefore, static call is used to
 * stop the hardware recorder.
 */

/*
 * cnt is the number of entries allocated for entries.
 * Return number of entries copied to .
 */
typedef int (perf_snapshot_branch_stack_t)(struct perf_branch_entry *entries,
					   unsigned int cnt);
DECLARE_STATIC_CALL(perf_snapshot_branch_stack, perf_snapshot_branch_stack_t);

#ifndef PERF_NEEDS_LOPWR_CB
static inline void perf_lopwr_cb(bool mode)
{
}
#endif

#endif /* _LINUX_PERF_EVENT_H */<|MERGE_RESOLUTION|>--- conflicted
+++ resolved
@@ -987,15 +987,11 @@
 	struct rcu_head			rcu_head;
 
 	/*
-<<<<<<< HEAD
-	 * Sum (event->pending_work + event->pending_work)
-=======
 	 * The count of events for which using the switch-out fast path
 	 * should be avoided.
 	 *
 	 * Sum (event->pending_work + events with
 	 *    (attr->inherit && (attr->sample_type & PERF_SAMPLE_READ)))
->>>>>>> adc21867
 	 *
 	 * The SIGTRAP is targeted at ctx->task, as such it won't do changing
 	 * that until the signal is delivered.
