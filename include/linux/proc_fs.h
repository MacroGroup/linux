/* SPDX-License-Identifier: GPL-2.0 */
/*
 * The proc filesystem constants/structures
 */
#ifndef _LINUX_PROC_FS_H
#define _LINUX_PROC_FS_H

#include <linux/compiler.h>
#include <linux/types.h>
#include <linux/fs.h>

struct proc_dir_entry;
struct seq_file;
struct seq_operations;

enum {
	/*
	 * All /proc entries using this ->proc_ops instance are never removed.
	 *
	 * If in doubt, ignore this flag.
	 */
#ifdef MODULE
	PROC_ENTRY_PERMANENT		= 0U,
#else
	PROC_ENTRY_PERMANENT		= 1U << 0,
#endif

	PROC_ENTRY_proc_read_iter	= 1U << 1,
	PROC_ENTRY_proc_compat_ioctl	= 1U << 2,
<<<<<<< HEAD

	PROC_ENTRY_FORCE_LOOKUP		= 1U << 7,
=======
	PROC_ENTRY_proc_lseek		= 1U << 3,
>>>>>>> af915c3c
};

struct proc_ops {
	unsigned int proc_flags;
	int	(*proc_open)(struct inode *, struct file *);
	ssize_t	(*proc_read)(struct file *, char __user *, size_t, loff_t *);
	ssize_t (*proc_read_iter)(struct kiocb *, struct iov_iter *);
	ssize_t	(*proc_write)(struct file *, const char __user *, size_t, loff_t *);
	/* mandatory unless nonseekable_open() or equivalent is used */
	loff_t	(*proc_lseek)(struct file *, loff_t, int);
	int	(*proc_release)(struct inode *, struct file *);
	__poll_t (*proc_poll)(struct file *, struct poll_table_struct *);
	long	(*proc_ioctl)(struct file *, unsigned int, unsigned long);
#ifdef CONFIG_COMPAT
	long	(*proc_compat_ioctl)(struct file *, unsigned int, unsigned long);
#endif
	int	(*proc_mmap)(struct file *, struct vm_area_struct *);
	unsigned long (*proc_get_unmapped_area)(struct file *, unsigned long, unsigned long, unsigned long, unsigned long);
} __randomize_layout;

/* definitions for hide_pid field */
enum proc_hidepid {
	HIDEPID_OFF	  = 0,
	HIDEPID_NO_ACCESS = 1,
	HIDEPID_INVISIBLE = 2,
	HIDEPID_NOT_PTRACEABLE = 4, /* Limit pids to only ptraceable pids */
};

/* definitions for proc mount option pidonly */
enum proc_pidonly {
	PROC_PIDONLY_OFF = 0,
	PROC_PIDONLY_ON  = 1,
};

struct proc_fs_info {
	struct pid_namespace *pid_ns;
	struct dentry *proc_self;        /* For /proc/self */
	struct dentry *proc_thread_self; /* For /proc/thread-self */
	kgid_t pid_gid;
	enum proc_hidepid hide_pid;
	enum proc_pidonly pidonly;
	struct rcu_head rcu;
};

static inline struct proc_fs_info *proc_sb_info(struct super_block *sb)
{
	return sb->s_fs_info;
}

#ifdef CONFIG_PROC_FS

typedef int (*proc_write_t)(struct file *, char *, size_t);

extern void proc_root_init(void);
extern void proc_flush_pid(struct pid *);

extern struct proc_dir_entry *proc_symlink(const char *,
		struct proc_dir_entry *, const char *);
struct proc_dir_entry *_proc_mkdir(const char *, umode_t, struct proc_dir_entry *, void *, bool);
extern struct proc_dir_entry *proc_mkdir(const char *, struct proc_dir_entry *);
extern struct proc_dir_entry *proc_mkdir_data(const char *, umode_t,
					      struct proc_dir_entry *, void *);
extern struct proc_dir_entry *proc_mkdir_mode(const char *, umode_t,
					      struct proc_dir_entry *);
struct proc_dir_entry *proc_create_mount_point(const char *name);

struct proc_dir_entry *proc_create_seq_private(const char *name, umode_t mode,
		struct proc_dir_entry *parent, const struct seq_operations *ops,
		unsigned int state_size, void *data);
#define proc_create_seq_data(name, mode, parent, ops, data) \
	proc_create_seq_private(name, mode, parent, ops, 0, data)
#define proc_create_seq(name, mode, parent, ops) \
	proc_create_seq_private(name, mode, parent, ops, 0, NULL)
struct proc_dir_entry *proc_create_single_data(const char *name, umode_t mode,
		struct proc_dir_entry *parent,
		int (*show)(struct seq_file *, void *), void *data);
#define proc_create_single(name, mode, parent, show) \
	proc_create_single_data(name, mode, parent, show, NULL)
 
extern struct proc_dir_entry *proc_create_data(const char *, umode_t,
					       struct proc_dir_entry *,
					       const struct proc_ops *,
					       void *);

struct proc_dir_entry *proc_create(const char *name, umode_t mode, struct proc_dir_entry *parent, const struct proc_ops *proc_ops);
extern void proc_set_size(struct proc_dir_entry *, loff_t);
extern void proc_set_user(struct proc_dir_entry *, kuid_t, kgid_t);

/*
 * Obtain the private data passed by user through proc_create_data() or
 * related.
 */
static inline void *pde_data(const struct inode *inode)
{
	return inode->i_private;
}

extern void *proc_get_parent_data(const struct inode *);
extern void proc_remove(struct proc_dir_entry *);
extern void remove_proc_entry(const char *, struct proc_dir_entry *);
extern int remove_proc_subtree(const char *, struct proc_dir_entry *);

struct proc_dir_entry *proc_create_net_data(const char *name, umode_t mode,
		struct proc_dir_entry *parent, const struct seq_operations *ops,
		unsigned int state_size, void *data);
#define proc_create_net(name, mode, parent, ops, state_size) \
	proc_create_net_data(name, mode, parent, ops, state_size, NULL)
struct proc_dir_entry *proc_create_net_single(const char *name, umode_t mode,
		struct proc_dir_entry *parent,
		int (*show)(struct seq_file *, void *), void *data);
struct proc_dir_entry *proc_create_net_data_write(const char *name, umode_t mode,
						  struct proc_dir_entry *parent,
						  const struct seq_operations *ops,
						  proc_write_t write,
						  unsigned int state_size, void *data);
struct proc_dir_entry *proc_create_net_single_write(const char *name, umode_t mode,
						    struct proc_dir_entry *parent,
						    int (*show)(struct seq_file *, void *),
						    proc_write_t write,
						    void *data);
extern struct pid *tgid_pidfd_to_pid(const struct file *file);

struct bpf_iter_aux_info;
extern int bpf_iter_init_seq_net(void *priv_data, struct bpf_iter_aux_info *aux);
extern void bpf_iter_fini_seq_net(void *priv_data);

#ifdef CONFIG_PROC_PID_ARCH_STATUS
/*
 * The architecture which selects CONFIG_PROC_PID_ARCH_STATUS must
 * provide proc_pid_arch_status() definition.
 */
int proc_pid_arch_status(struct seq_file *m, struct pid_namespace *ns,
			struct pid *pid, struct task_struct *task);
#endif /* CONFIG_PROC_PID_ARCH_STATUS */

void arch_report_meminfo(struct seq_file *m);
void arch_proc_pid_thread_features(struct seq_file *m, struct task_struct *task);

#else /* CONFIG_PROC_FS */

static inline void proc_root_init(void)
{
}

static inline void proc_flush_pid(struct pid *pid)
{
}

static inline struct proc_dir_entry *proc_symlink(const char *name,
		struct proc_dir_entry *parent,const char *dest) { return NULL;}
static inline struct proc_dir_entry *proc_mkdir(const char *name,
	struct proc_dir_entry *parent) {return NULL;}
static inline struct proc_dir_entry *proc_create_mount_point(const char *name) { return NULL; }
static inline struct proc_dir_entry *_proc_mkdir(const char *name, umode_t mode,
		struct proc_dir_entry *parent, void *data, bool force_lookup)
{
	return NULL;
}
static inline struct proc_dir_entry *proc_mkdir_data(const char *name,
	umode_t mode, struct proc_dir_entry *parent, void *data) { return NULL; }
static inline struct proc_dir_entry *proc_mkdir_mode(const char *name,
	umode_t mode, struct proc_dir_entry *parent) { return NULL; }
#define proc_create_seq_private(name, mode, parent, ops, size, data) ({NULL;})
#define proc_create_seq_data(name, mode, parent, ops, data) ({NULL;})
#define proc_create_seq(name, mode, parent, ops) ({NULL;})
#define proc_create_single(name, mode, parent, show) ({NULL;})
#define proc_create_single_data(name, mode, parent, show, data) ({NULL;})

static inline struct proc_dir_entry *
proc_create(const char *name, umode_t mode, struct proc_dir_entry *parent,
	    const struct proc_ops *proc_ops)
{ return NULL; }

static inline struct proc_dir_entry *
proc_create_data(const char *name, umode_t mode, struct proc_dir_entry *parent,
		 const struct proc_ops *proc_ops, void *data)
{ return NULL; }

static inline void proc_set_size(struct proc_dir_entry *de, loff_t size) {}
static inline void proc_set_user(struct proc_dir_entry *de, kuid_t uid, kgid_t gid) {}
static inline void *pde_data(const struct inode *inode) {BUG(); return NULL;}
static inline void *proc_get_parent_data(const struct inode *inode) { BUG(); return NULL; }

static inline void proc_remove(struct proc_dir_entry *de) {}
#define remove_proc_entry(name, parent) do {} while (0)
static inline int remove_proc_subtree(const char *name, struct proc_dir_entry *parent) { return 0; }

#define proc_create_net_data(name, mode, parent, ops, state_size, data) ({NULL;})
#define proc_create_net_data_write(name, mode, parent, ops, write, state_size, data) ({NULL;})
#define proc_create_net(name, mode, parent, state_size, ops) ({NULL;})
#define proc_create_net_single(name, mode, parent, show, data) ({NULL;})
#define proc_create_net_single_write(name, mode, parent, show, write, data) ({NULL;})

static inline struct pid *tgid_pidfd_to_pid(const struct file *file)
{
	return ERR_PTR(-EBADF);
}

#endif /* CONFIG_PROC_FS */

struct net;

static inline struct proc_dir_entry *proc_net_mkdir(
	struct net *net, const char *name, struct proc_dir_entry *parent)
{
	return _proc_mkdir(name, 0, parent, net, true);
}

struct ns_common;
int open_related_ns(struct ns_common *ns,
		   struct ns_common *(*get_ns)(struct ns_common *ns));

/* get the associated pid namespace for a file in procfs */
static inline struct pid_namespace *proc_pid_ns(struct super_block *sb)
{
	return proc_sb_info(sb)->pid_ns;
}

bool proc_ns_file(const struct file *file);

#endif /* _LINUX_PROC_FS_H */<|MERGE_RESOLUTION|>--- conflicted
+++ resolved
@@ -27,12 +27,9 @@
 
 	PROC_ENTRY_proc_read_iter	= 1U << 1,
 	PROC_ENTRY_proc_compat_ioctl	= 1U << 2,
-<<<<<<< HEAD
+	PROC_ENTRY_proc_lseek		= 1U << 3,
 
 	PROC_ENTRY_FORCE_LOOKUP		= 1U << 7,
-=======
-	PROC_ENTRY_proc_lseek		= 1U << 3,
->>>>>>> af915c3c
 };
 
 struct proc_ops {
