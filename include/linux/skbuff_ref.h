--- conflicted
+++ resolved
@@ -37,11 +37,7 @@
 static inline void skb_page_unref(netmem_ref netmem, bool recycle)
 {
 #ifdef CONFIG_PAGE_POOL
-<<<<<<< HEAD
-	if (recycle && napi_pp_put_page(page_to_netmem(page)))
-=======
 	if (recycle && napi_pp_put_page(netmem))
->>>>>>> adc21867
 		return;
 #endif
 	put_page(netmem_to_page(netmem));
