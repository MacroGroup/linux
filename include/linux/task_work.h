/* SPDX-License-Identifier: GPL-2.0 */
#ifndef _LINUX_TASK_WORK_H
#define _LINUX_TASK_WORK_H

#include <linux/list.h>
#include <linux/sched.h>

typedef void (*task_work_func_t)(struct callback_head *);

static inline void
init_task_work(struct callback_head *twork, task_work_func_t func)
{
	twork->func = func;
}

enum task_work_notify_mode {
	TWA_NONE = 0,
	TWA_RESUME,
	TWA_SIGNAL,
	TWA_SIGNAL_NO_IPI,
	TWA_NMI_CURRENT,
<<<<<<< HEAD
=======

	TWA_FLAGS = 0xff00,
	TWAF_NO_ALLOC = 0x0100,
>>>>>>> adc21867
};

static inline bool task_work_pending(struct task_struct *task)
{
	return READ_ONCE(task->task_works);
}

int task_work_add(struct task_struct *task, struct callback_head *twork,
			enum task_work_notify_mode mode);

struct callback_head *task_work_cancel_match(struct task_struct *task,
	bool (*match)(struct callback_head *, void *data), void *data);
struct callback_head *task_work_cancel_func(struct task_struct *, task_work_func_t);
bool task_work_cancel(struct task_struct *task, struct callback_head *cb);
void task_work_run(void);

static inline void exit_task_work(struct task_struct *task)
{
	task_work_run();
}

#endif	/* _LINUX_TASK_WORK_H */<|MERGE_RESOLUTION|>--- conflicted
+++ resolved
@@ -19,12 +19,9 @@
 	TWA_SIGNAL,
 	TWA_SIGNAL_NO_IPI,
 	TWA_NMI_CURRENT,
-<<<<<<< HEAD
-=======
 
 	TWA_FLAGS = 0xff00,
 	TWAF_NO_ALLOC = 0x0100,
->>>>>>> adc21867
 };
 
 static inline bool task_work_pending(struct task_struct *task)
