/* SPDX-License-Identifier: GPL-2.0 */
/*
 *  thermal.h  ($Revision: 0 $)
 *
 *  Copyright (C) 2008  Intel Corp
 *  Copyright (C) 2008  Zhang Rui <rui.zhang@intel.com>
 *  Copyright (C) 2008  Sujith Thomas <sujith.thomas@intel.com>
 */

#ifndef __THERMAL_H__
#define __THERMAL_H__

#include <linux/of.h>
#include <linux/idr.h>
#include <linux/device.h>
#include <linux/sysfs.h>
#include <linux/workqueue.h>
#include <uapi/linux/thermal.h>

/* invalid cooling state */
#define THERMAL_CSTATE_INVALID -1UL

/* No upper/lower limit requirement */
#define THERMAL_NO_LIMIT	((u32)~0)

/* Default weight of a bound cooling device */
#define THERMAL_WEIGHT_DEFAULT 0

/* use value, which < 0K, to indicate an invalid/uninitialized temperature */
#define THERMAL_TEMP_INVALID	-274000

struct thermal_zone_device;
struct thermal_cooling_device;
struct thermal_instance;
struct thermal_debugfs;
struct thermal_attr;

enum thermal_trend {
	THERMAL_TREND_STABLE, /* temperature is stable */
	THERMAL_TREND_RAISING, /* temperature is raising */
	THERMAL_TREND_DROPPING, /* temperature is dropping */
};

/* Thermal notification reason */
enum thermal_notify_event {
	THERMAL_EVENT_UNSPECIFIED, /* Unspecified event */
	THERMAL_EVENT_TEMP_SAMPLE, /* New Temperature sample */
	THERMAL_TRIP_VIOLATED, /* TRIP Point violation */
	THERMAL_TRIP_CHANGED, /* TRIP Point temperature changed */
	THERMAL_DEVICE_DOWN, /* Thermal device is down */
	THERMAL_DEVICE_UP, /* Thermal device is up after a down event */
	THERMAL_DEVICE_POWER_CAPABILITY_CHANGED, /* power capability changed */
	THERMAL_TABLE_CHANGED, /* Thermal table(s) changed */
	THERMAL_EVENT_KEEP_ALIVE, /* Request for user space handler to respond */
	THERMAL_TZ_BIND_CDEV, /* Cooling dev is bind to the thermal zone */
	THERMAL_TZ_UNBIND_CDEV, /* Cooling dev is unbind from the thermal zone */
	THERMAL_INSTANCE_WEIGHT_CHANGED, /* Thermal instance weight changed */
	THERMAL_TZ_RESUME, /* Thermal zone is resuming after system sleep */
};

/**
 * struct thermal_trip - representation of a point in temperature domain
 * @temperature: temperature value in miliCelsius
 * @hysteresis: relative hysteresis in miliCelsius
 * @type: trip point type
 * @priv: pointer to driver data associated with this trip
 * @flags: flags representing binary properties of the trip
 */
struct thermal_trip {
	int temperature;
	int hysteresis;
	enum thermal_trip_type type;
	u8 flags;
	void *priv;
};

#define THERMAL_TRIP_FLAG_RW_TEMP	BIT(0)
#define THERMAL_TRIP_FLAG_RW_HYST	BIT(1)

#define THERMAL_TRIP_FLAG_RW	(THERMAL_TRIP_FLAG_RW_TEMP | \
				 THERMAL_TRIP_FLAG_RW_HYST)

#define THERMAL_TRIP_PRIV_TO_INT(_val_)	(uintptr_t)(_val_)
#define THERMAL_INT_TO_TRIP_PRIV(_val_)	(void *)(uintptr_t)(_val_)

struct thermal_zone_device;

struct cooling_spec {
	unsigned long upper;	/* Highest cooling state  */
	unsigned long lower;	/* Lowest cooling state  */
	unsigned int weight;	/* Cooling device weight */
};

struct thermal_zone_device_ops {
	bool (*should_bind) (struct thermal_zone_device *,
			     const struct thermal_trip *,
			     struct thermal_cooling_device *,
			     struct cooling_spec *);
	int (*get_temp) (struct thermal_zone_device *, int *);
	int (*set_trips) (struct thermal_zone_device *, int, int);
	int (*change_mode) (struct thermal_zone_device *,
		enum thermal_device_mode);
	int (*set_trip_temp) (struct thermal_zone_device *,
			      const struct thermal_trip *, int);
	int (*get_crit_temp) (struct thermal_zone_device *, int *);
	int (*set_emul_temp) (struct thermal_zone_device *, int);
	int (*get_trend) (struct thermal_zone_device *,
			  const struct thermal_trip *, enum thermal_trend *);
	void (*hot)(struct thermal_zone_device *);
	void (*critical)(struct thermal_zone_device *);
};

struct thermal_cooling_device_ops {
	int (*get_max_state) (struct thermal_cooling_device *, unsigned long *);
	int (*get_cur_state) (struct thermal_cooling_device *, unsigned long *);
	int (*set_cur_state) (struct thermal_cooling_device *, unsigned long);
	int (*get_requested_power)(struct thermal_cooling_device *, u32 *);
	int (*state2power)(struct thermal_cooling_device *, unsigned long, u32 *);
	int (*power2state)(struct thermal_cooling_device *, u32, unsigned long *);
};

struct thermal_cooling_device {
	int id;
	const char *type;
	unsigned long max_state;
	struct device device;
	struct device_node *np;
	void *devdata;
	void *stats;
	const struct thermal_cooling_device_ops *ops;
	bool updated; /* true if the cooling device does not need update */
	struct mutex lock; /* protect thermal_instances list */
	struct list_head thermal_instances;
	struct list_head node;
#ifdef CONFIG_THERMAL_DEBUGFS
	struct thermal_debugfs *debugfs;
#endif
};

/* Structure to define Thermal Zone parameters */
struct thermal_zone_params {
	const char *governor_name;

	/*
	 * a boolean to indicate if the thermal to hwmon sysfs interface
	 * is required. when no_hwmon == false, a hwmon sysfs interface
	 * will be created. when no_hwmon == true, nothing will be done
	 */
	bool no_hwmon;

	/*
	 * Sustainable power (heat) that this thermal zone can dissipate in
	 * mW
	 */
	u32 sustainable_power;

	/*
	 * Proportional parameter of the PID controller when
	 * overshooting (i.e., when temperature is below the target)
	 */
	s32 k_po;

	/*
	 * Proportional parameter of the PID controller when
	 * undershooting
	 */
	s32 k_pu;

	/* Integral parameter of the PID controller */
	s32 k_i;

	/* Derivative parameter of the PID controller */
	s32 k_d;

	/* threshold below which the error is no longer accumulated */
	s32 integral_cutoff;

	/*
	 * @slope:	slope of a linear temperature adjustment curve.
	 * 		Used by thermal zone drivers.
	 */
	int slope;
	/*
	 * @offset:	offset of a linear temperature adjustment curve.
	 * 		Used by thermal zone drivers (default 0).
	 */
	int offset;
};

/* Function declarations */
#ifdef CONFIG_THERMAL_OF
struct thermal_zone_device *devm_thermal_of_zone_register(struct device *dev, int id, void *data,
							  const struct thermal_zone_device_ops *ops);

void devm_thermal_of_zone_unregister(struct device *dev, struct thermal_zone_device *tz);

#else

static inline
struct thermal_zone_device *devm_thermal_of_zone_register(struct device *dev, int id, void *data,
							  const struct thermal_zone_device_ops *ops)
{
	return ERR_PTR(-ENOTSUPP);
}

static inline void devm_thermal_of_zone_unregister(struct device *dev,
						   struct thermal_zone_device *tz)
{
}
#endif

<<<<<<< HEAD
int thermal_zone_get_trip(struct thermal_zone_device *tz, int trip_id,
			  struct thermal_trip *trip);
=======
>>>>>>> adc21867
int for_each_thermal_trip(struct thermal_zone_device *tz,
			  int (*cb)(struct thermal_trip *, void *),
			  void *data);
int thermal_zone_for_each_trip(struct thermal_zone_device *tz,
			       int (*cb)(struct thermal_trip *, void *),
			       void *data);
void thermal_zone_set_trip_temp(struct thermal_zone_device *tz,
				struct thermal_trip *trip, int temp);

int thermal_zone_get_crit_temp(struct thermal_zone_device *tz, int *temp);

#ifdef CONFIG_THERMAL
struct thermal_zone_device *thermal_zone_device_register_with_trips(
					const char *type,
					const struct thermal_trip *trips,
					int num_trips, void *devdata,
					const struct thermal_zone_device_ops *ops,
					const struct thermal_zone_params *tzp,
					unsigned int passive_delay,
					unsigned int polling_delay);

struct thermal_zone_device *thermal_tripless_zone_device_register(
					const char *type,
					void *devdata,
					const struct thermal_zone_device_ops *ops,
					const struct thermal_zone_params *tzp);

void thermal_zone_device_unregister(struct thermal_zone_device *tz);

void *thermal_zone_device_priv(struct thermal_zone_device *tzd);
const char *thermal_zone_device_type(struct thermal_zone_device *tzd);
int thermal_zone_device_id(struct thermal_zone_device *tzd);
struct device *thermal_zone_device(struct thermal_zone_device *tzd);

void thermal_zone_device_update(struct thermal_zone_device *,
				enum thermal_notify_event);

struct thermal_cooling_device *thermal_cooling_device_register(const char *,
		void *, const struct thermal_cooling_device_ops *);
struct thermal_cooling_device *
thermal_of_cooling_device_register(struct device_node *np, const char *, void *,
				   const struct thermal_cooling_device_ops *);
struct thermal_cooling_device *
devm_thermal_of_cooling_device_register(struct device *dev,
				struct device_node *np,
				const char *type, void *devdata,
				const struct thermal_cooling_device_ops *ops);
void thermal_cooling_device_update(struct thermal_cooling_device *);
void thermal_cooling_device_unregister(struct thermal_cooling_device *);
struct thermal_zone_device *thermal_zone_get_zone_by_name(const char *name);
int thermal_zone_get_temp(struct thermal_zone_device *tz, int *temp);
int thermal_zone_get_slope(struct thermal_zone_device *tz);
int thermal_zone_get_offset(struct thermal_zone_device *tz);
bool thermal_trip_is_bound_to_cdev(struct thermal_zone_device *tz,
				   const struct thermal_trip *trip,
				   struct thermal_cooling_device *cdev);

int thermal_zone_device_enable(struct thermal_zone_device *tz);
int thermal_zone_device_disable(struct thermal_zone_device *tz);
void thermal_zone_device_critical(struct thermal_zone_device *tz);
#else
static inline struct thermal_zone_device *thermal_zone_device_register_with_trips(
					const char *type,
					const struct thermal_trip *trips,
					int num_trips, void *devdata,
					const struct thermal_zone_device_ops *ops,
					const struct thermal_zone_params *tzp,
					int passive_delay, int polling_delay)
{ return ERR_PTR(-ENODEV); }

static inline struct thermal_zone_device *thermal_tripless_zone_device_register(
					const char *type,
					void *devdata,
					struct thermal_zone_device_ops *ops,
					const struct thermal_zone_params *tzp)
{ return ERR_PTR(-ENODEV); }

static inline void thermal_zone_device_unregister(struct thermal_zone_device *tz)
{ }

static inline struct thermal_cooling_device *
thermal_cooling_device_register(const char *type, void *devdata,
	const struct thermal_cooling_device_ops *ops)
{ return ERR_PTR(-ENODEV); }
static inline struct thermal_cooling_device *
thermal_of_cooling_device_register(struct device_node *np,
	const char *type, void *devdata,
	const struct thermal_cooling_device_ops *ops)
{ return ERR_PTR(-ENODEV); }
static inline struct thermal_cooling_device *
devm_thermal_of_cooling_device_register(struct device *dev,
				struct device_node *np,
				const char *type, void *devdata,
				const struct thermal_cooling_device_ops *ops)
{
	return ERR_PTR(-ENODEV);
}
static inline void thermal_cooling_device_unregister(
	struct thermal_cooling_device *cdev)
{ }
static inline struct thermal_zone_device *thermal_zone_get_zone_by_name(
		const char *name)
{ return ERR_PTR(-ENODEV); }
static inline int thermal_zone_get_temp(
		struct thermal_zone_device *tz, int *temp)
{ return -ENODEV; }
static inline int thermal_zone_get_slope(
		struct thermal_zone_device *tz)
{ return -ENODEV; }
static inline int thermal_zone_get_offset(
		struct thermal_zone_device *tz)
{ return -ENODEV; }

static inline void *thermal_zone_device_priv(struct thermal_zone_device *tz)
{
	return NULL;
}

static inline const char *thermal_zone_device_type(struct thermal_zone_device *tzd)
{
	return NULL;
}

static inline int thermal_zone_device_id(struct thermal_zone_device *tzd)
{
	return -ENODEV;
}

static inline int thermal_zone_device_enable(struct thermal_zone_device *tz)
{ return -ENODEV; }

static inline int thermal_zone_device_disable(struct thermal_zone_device *tz)
{ return -ENODEV; }
#endif /* CONFIG_THERMAL */

#endif /* __THERMAL_H__ */<|MERGE_RESOLUTION|>--- conflicted
+++ resolved
@@ -209,11 +209,6 @@
 }
 #endif
 
-<<<<<<< HEAD
-int thermal_zone_get_trip(struct thermal_zone_device *tz, int trip_id,
-			  struct thermal_trip *trip);
-=======
->>>>>>> adc21867
 int for_each_thermal_trip(struct thermal_zone_device *tz,
 			  int (*cb)(struct thermal_trip *, void *),
 			  void *data);
