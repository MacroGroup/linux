/* SPDX-License-Identifier: GPL-2.0-only */
#ifndef __NET_CFG80211_H
#define __NET_CFG80211_H
/*
 * 802.11 device and configuration interface
 *
 * Copyright 2006-2010	Johannes Berg <johannes@sipsolutions.net>
 * Copyright 2013-2014 Intel Mobile Communications GmbH
 * Copyright 2015-2017	Intel Deutschland GmbH
 * Copyright (C) 2018-2024 Intel Corporation
 */

#include <linux/ethtool.h>
#include <uapi/linux/rfkill.h>
#include <linux/netdevice.h>
#include <linux/debugfs.h>
#include <linux/list.h>
#include <linux/bug.h>
#include <linux/netlink.h>
#include <linux/skbuff.h>
#include <linux/nl80211.h>
#include <linux/if_ether.h>
#include <linux/ieee80211.h>
#include <linux/net.h>
#include <linux/rfkill.h>
#include <net/regulatory.h>

/**
 * DOC: Introduction
 *
 * cfg80211 is the configuration API for 802.11 devices in Linux. It bridges
 * userspace and drivers, and offers some utility functionality associated
 * with 802.11. cfg80211 must, directly or indirectly via mac80211, be used
 * by all modern wireless drivers in Linux, so that they offer a consistent
 * API through nl80211. For backward compatibility, cfg80211 also offers
 * wireless extensions to userspace, but hides them from drivers completely.
 *
 * Additionally, cfg80211 contains code to help enforce regulatory spectrum
 * use restrictions.
 */


/**
 * DOC: Device registration
 *
 * In order for a driver to use cfg80211, it must register the hardware device
 * with cfg80211. This happens through a number of hardware capability structs
 * described below.
 *
 * The fundamental structure for each device is the 'wiphy', of which each
 * instance describes a physical wireless device connected to the system. Each
 * such wiphy can have zero, one, or many virtual interfaces associated with
 * it, which need to be identified as such by pointing the network interface's
 * @ieee80211_ptr pointer to a &struct wireless_dev which further describes
 * the wireless part of the interface. Normally this struct is embedded in the
 * network interface's private data area. Drivers can optionally allow creating
 * or destroying virtual interfaces on the fly, but without at least one or the
 * ability to create some the wireless device isn't useful.
 *
 * Each wiphy structure contains device capability information, and also has
 * a pointer to the various operations the driver offers. The definitions and
 * structures here describe these capabilities in detail.
 */

struct wiphy;

/*
 * wireless hardware capability structures
 */

/**
 * enum ieee80211_channel_flags - channel flags
 *
 * Channel flags set by the regulatory control code.
 *
 * @IEEE80211_CHAN_DISABLED: This channel is disabled.
 * @IEEE80211_CHAN_NO_IR: do not initiate radiation, this includes
 *	sending probe requests or beaconing.
 * @IEEE80211_CHAN_PSD: Power spectral density (in dBm) is set for this
 *	channel.
 * @IEEE80211_CHAN_RADAR: Radar detection is required on this channel.
 * @IEEE80211_CHAN_NO_HT40PLUS: extension channel above this channel
 *	is not permitted.
 * @IEEE80211_CHAN_NO_HT40MINUS: extension channel below this channel
 *	is not permitted.
 * @IEEE80211_CHAN_NO_OFDM: OFDM is not allowed on this channel.
 * @IEEE80211_CHAN_NO_80MHZ: If the driver supports 80 MHz on the band,
 *	this flag indicates that an 80 MHz channel cannot use this
 *	channel as the control or any of the secondary channels.
 *	This may be due to the driver or due to regulatory bandwidth
 *	restrictions.
 * @IEEE80211_CHAN_NO_160MHZ: If the driver supports 160 MHz on the band,
 *	this flag indicates that an 160 MHz channel cannot use this
 *	channel as the control or any of the secondary channels.
 *	This may be due to the driver or due to regulatory bandwidth
 *	restrictions.
 * @IEEE80211_CHAN_INDOOR_ONLY: see %NL80211_FREQUENCY_ATTR_INDOOR_ONLY
 * @IEEE80211_CHAN_IR_CONCURRENT: see %NL80211_FREQUENCY_ATTR_IR_CONCURRENT
 * @IEEE80211_CHAN_NO_20MHZ: 20 MHz bandwidth is not permitted
 *	on this channel.
 * @IEEE80211_CHAN_NO_10MHZ: 10 MHz bandwidth is not permitted
 *	on this channel.
 * @IEEE80211_CHAN_NO_HE: HE operation is not permitted on this channel.
 * @IEEE80211_CHAN_1MHZ: 1 MHz bandwidth is permitted
 *	on this channel.
 * @IEEE80211_CHAN_2MHZ: 2 MHz bandwidth is permitted
 *	on this channel.
 * @IEEE80211_CHAN_4MHZ: 4 MHz bandwidth is permitted
 *	on this channel.
 * @IEEE80211_CHAN_8MHZ: 8 MHz bandwidth is permitted
 *	on this channel.
 * @IEEE80211_CHAN_16MHZ: 16 MHz bandwidth is permitted
 *	on this channel.
 * @IEEE80211_CHAN_NO_320MHZ: If the driver supports 320 MHz on the band,
 *	this flag indicates that a 320 MHz channel cannot use this
 *	channel as the control or any of the secondary channels.
 *	This may be due to the driver or due to regulatory bandwidth
 *	restrictions.
 * @IEEE80211_CHAN_NO_EHT: EHT operation is not permitted on this channel.
 * @IEEE80211_CHAN_DFS_CONCURRENT: See %NL80211_RRF_DFS_CONCURRENT
 * @IEEE80211_CHAN_NO_6GHZ_VLP_CLIENT: Client connection with VLP AP
 *	not permitted using this channel
 * @IEEE80211_CHAN_NO_6GHZ_AFC_CLIENT: Client connection with AFC AP
 *	not permitted using this channel
 * @IEEE80211_CHAN_CAN_MONITOR: This channel can be used for monitor
 *	mode even in the presence of other (regulatory) restrictions,
 *	even if it is otherwise disabled.
 * @IEEE80211_CHAN_ALLOW_6GHZ_VLP_AP: Allow using this channel for AP operation
 *	with very low power (VLP), even if otherwise set to NO_IR.
 */
enum ieee80211_channel_flags {
	IEEE80211_CHAN_DISABLED			= BIT(0),
	IEEE80211_CHAN_NO_IR			= BIT(1),
	IEEE80211_CHAN_PSD			= BIT(2),
	IEEE80211_CHAN_RADAR			= BIT(3),
	IEEE80211_CHAN_NO_HT40PLUS		= BIT(4),
	IEEE80211_CHAN_NO_HT40MINUS		= BIT(5),
	IEEE80211_CHAN_NO_OFDM			= BIT(6),
	IEEE80211_CHAN_NO_80MHZ			= BIT(7),
	IEEE80211_CHAN_NO_160MHZ		= BIT(8),
	IEEE80211_CHAN_INDOOR_ONLY		= BIT(9),
	IEEE80211_CHAN_IR_CONCURRENT		= BIT(10),
	IEEE80211_CHAN_NO_20MHZ			= BIT(11),
	IEEE80211_CHAN_NO_10MHZ			= BIT(12),
	IEEE80211_CHAN_NO_HE			= BIT(13),
	IEEE80211_CHAN_1MHZ			= BIT(14),
	IEEE80211_CHAN_2MHZ			= BIT(15),
	IEEE80211_CHAN_4MHZ			= BIT(16),
	IEEE80211_CHAN_8MHZ			= BIT(17),
	IEEE80211_CHAN_16MHZ			= BIT(18),
	IEEE80211_CHAN_NO_320MHZ		= BIT(19),
	IEEE80211_CHAN_NO_EHT			= BIT(20),
	IEEE80211_CHAN_DFS_CONCURRENT		= BIT(21),
	IEEE80211_CHAN_NO_6GHZ_VLP_CLIENT	= BIT(22),
	IEEE80211_CHAN_NO_6GHZ_AFC_CLIENT	= BIT(23),
	IEEE80211_CHAN_CAN_MONITOR		= BIT(24),
	IEEE80211_CHAN_ALLOW_6GHZ_VLP_AP	= BIT(25),
};

#define IEEE80211_CHAN_NO_HT40 \
	(IEEE80211_CHAN_NO_HT40PLUS | IEEE80211_CHAN_NO_HT40MINUS)

#define IEEE80211_DFS_MIN_CAC_TIME_MS		60000
#define IEEE80211_DFS_MIN_NOP_TIME_MS		(30 * 60 * 1000)

/**
 * struct ieee80211_channel - channel definition
 *
 * This structure describes a single channel for use
 * with cfg80211.
 *
 * @center_freq: center frequency in MHz
 * @freq_offset: offset from @center_freq, in KHz
 * @hw_value: hardware-specific value for the channel
 * @flags: channel flags from &enum ieee80211_channel_flags.
 * @orig_flags: channel flags at registration time, used by regulatory
 *	code to support devices with additional restrictions
 * @band: band this channel belongs to.
 * @max_antenna_gain: maximum antenna gain in dBi
 * @max_power: maximum transmission power (in dBm)
 * @max_reg_power: maximum regulatory transmission power (in dBm)
 * @beacon_found: helper to regulatory code to indicate when a beacon
 *	has been found on this channel. Use regulatory_hint_found_beacon()
 *	to enable this, this is useful only on 5 GHz band.
 * @orig_mag: internal use
 * @orig_mpwr: internal use
 * @dfs_state: current state of this channel. Only relevant if radar is required
 *	on this channel.
 * @dfs_state_entered: timestamp (jiffies) when the dfs state was entered.
 * @dfs_cac_ms: DFS CAC time in milliseconds, this is valid for DFS channels.
 * @psd: power spectral density (in dBm)
 */
struct ieee80211_channel {
	enum nl80211_band band;
	u32 center_freq;
	u16 freq_offset;
	u16 hw_value;
	u32 flags;
	int max_antenna_gain;
	int max_power;
	int max_reg_power;
	bool beacon_found;
	u32 orig_flags;
	int orig_mag, orig_mpwr;
	enum nl80211_dfs_state dfs_state;
	unsigned long dfs_state_entered;
	unsigned int dfs_cac_ms;
	s8 psd;
};

/**
 * enum ieee80211_rate_flags - rate flags
 *
 * Hardware/specification flags for rates. These are structured
 * in a way that allows using the same bitrate structure for
 * different bands/PHY modes.
 *
 * @IEEE80211_RATE_SHORT_PREAMBLE: Hardware can send with short
 *	preamble on this bitrate; only relevant in 2.4GHz band and
 *	with CCK rates.
 * @IEEE80211_RATE_MANDATORY_A: This bitrate is a mandatory rate
 *	when used with 802.11a (on the 5 GHz band); filled by the
 *	core code when registering the wiphy.
 * @IEEE80211_RATE_MANDATORY_B: This bitrate is a mandatory rate
 *	when used with 802.11b (on the 2.4 GHz band); filled by the
 *	core code when registering the wiphy.
 * @IEEE80211_RATE_MANDATORY_G: This bitrate is a mandatory rate
 *	when used with 802.11g (on the 2.4 GHz band); filled by the
 *	core code when registering the wiphy.
 * @IEEE80211_RATE_ERP_G: This is an ERP rate in 802.11g mode.
 * @IEEE80211_RATE_SUPPORTS_5MHZ: Rate can be used in 5 MHz mode
 * @IEEE80211_RATE_SUPPORTS_10MHZ: Rate can be used in 10 MHz mode
 */
enum ieee80211_rate_flags {
	IEEE80211_RATE_SHORT_PREAMBLE	= BIT(0),
	IEEE80211_RATE_MANDATORY_A	= BIT(1),
	IEEE80211_RATE_MANDATORY_B	= BIT(2),
	IEEE80211_RATE_MANDATORY_G	= BIT(3),
	IEEE80211_RATE_ERP_G		= BIT(4),
	IEEE80211_RATE_SUPPORTS_5MHZ	= BIT(5),
	IEEE80211_RATE_SUPPORTS_10MHZ	= BIT(6),
};

/**
 * enum ieee80211_bss_type - BSS type filter
 *
 * @IEEE80211_BSS_TYPE_ESS: Infrastructure BSS
 * @IEEE80211_BSS_TYPE_PBSS: Personal BSS
 * @IEEE80211_BSS_TYPE_IBSS: Independent BSS
 * @IEEE80211_BSS_TYPE_MBSS: Mesh BSS
 * @IEEE80211_BSS_TYPE_ANY: Wildcard value for matching any BSS type
 */
enum ieee80211_bss_type {
	IEEE80211_BSS_TYPE_ESS,
	IEEE80211_BSS_TYPE_PBSS,
	IEEE80211_BSS_TYPE_IBSS,
	IEEE80211_BSS_TYPE_MBSS,
	IEEE80211_BSS_TYPE_ANY
};

/**
 * enum ieee80211_privacy - BSS privacy filter
 *
 * @IEEE80211_PRIVACY_ON: privacy bit set
 * @IEEE80211_PRIVACY_OFF: privacy bit clear
 * @IEEE80211_PRIVACY_ANY: Wildcard value for matching any privacy setting
 */
enum ieee80211_privacy {
	IEEE80211_PRIVACY_ON,
	IEEE80211_PRIVACY_OFF,
	IEEE80211_PRIVACY_ANY
};

#define IEEE80211_PRIVACY(x)	\
	((x) ? IEEE80211_PRIVACY_ON : IEEE80211_PRIVACY_OFF)

/**
 * struct ieee80211_rate - bitrate definition
 *
 * This structure describes a bitrate that an 802.11 PHY can
 * operate with. The two values @hw_value and @hw_value_short
 * are only for driver use when pointers to this structure are
 * passed around.
 *
 * @flags: rate-specific flags from &enum ieee80211_rate_flags
 * @bitrate: bitrate in units of 100 Kbps
 * @hw_value: driver/hardware value for this rate
 * @hw_value_short: driver/hardware value for this rate when
 *	short preamble is used
 */
struct ieee80211_rate {
	u32 flags;
	u16 bitrate;
	u16 hw_value, hw_value_short;
};

/**
 * struct ieee80211_he_obss_pd - AP settings for spatial reuse
 *
 * @enable: is the feature enabled.
 * @sr_ctrl: The SR Control field of SRP element.
 * @non_srg_max_offset: non-SRG maximum tx power offset
 * @min_offset: minimal tx power offset an associated station shall use
 * @max_offset: maximum tx power offset an associated station shall use
 * @bss_color_bitmap: bitmap that indicates the BSS color values used by
 *	members of the SRG
 * @partial_bssid_bitmap: bitmap that indicates the partial BSSID values
 *	used by members of the SRG
 */
struct ieee80211_he_obss_pd {
	bool enable;
	u8 sr_ctrl;
	u8 non_srg_max_offset;
	u8 min_offset;
	u8 max_offset;
	u8 bss_color_bitmap[8];
	u8 partial_bssid_bitmap[8];
};

/**
 * struct cfg80211_he_bss_color - AP settings for BSS coloring
 *
 * @color: the current color.
 * @enabled: HE BSS color is used
 * @partial: define the AID equation.
 */
struct cfg80211_he_bss_color {
	u8 color;
	bool enabled;
	bool partial;
};

/**
 * struct ieee80211_sta_ht_cap - STA's HT capabilities
 *
 * This structure describes most essential parameters needed
 * to describe 802.11n HT capabilities for an STA.
 *
 * @ht_supported: is HT supported by the STA
 * @cap: HT capabilities map as described in 802.11n spec
 * @ampdu_factor: Maximum A-MPDU length factor
 * @ampdu_density: Minimum A-MPDU spacing
 * @mcs: Supported MCS rates
 */
struct ieee80211_sta_ht_cap {
	u16 cap; /* use IEEE80211_HT_CAP_ */
	bool ht_supported;
	u8 ampdu_factor;
	u8 ampdu_density;
	struct ieee80211_mcs_info mcs;
};

/**
 * struct ieee80211_sta_vht_cap - STA's VHT capabilities
 *
 * This structure describes most essential parameters needed
 * to describe 802.11ac VHT capabilities for an STA.
 *
 * @vht_supported: is VHT supported by the STA
 * @cap: VHT capabilities map as described in 802.11ac spec
 * @vht_mcs: Supported VHT MCS rates
 */
struct ieee80211_sta_vht_cap {
	bool vht_supported;
	u32 cap; /* use IEEE80211_VHT_CAP_ */
	struct ieee80211_vht_mcs_info vht_mcs;
};

#define IEEE80211_HE_PPE_THRES_MAX_LEN		25

/**
 * struct ieee80211_sta_he_cap - STA's HE capabilities
 *
 * This structure describes most essential parameters needed
 * to describe 802.11ax HE capabilities for a STA.
 *
 * @has_he: true iff HE data is valid.
 * @he_cap_elem: Fixed portion of the HE capabilities element.
 * @he_mcs_nss_supp: The supported NSS/MCS combinations.
 * @ppe_thres: Holds the PPE Thresholds data.
 */
struct ieee80211_sta_he_cap {
	bool has_he;
	struct ieee80211_he_cap_elem he_cap_elem;
	struct ieee80211_he_mcs_nss_supp he_mcs_nss_supp;
	u8 ppe_thres[IEEE80211_HE_PPE_THRES_MAX_LEN];
};

/**
 * struct ieee80211_eht_mcs_nss_supp - EHT max supported NSS per MCS
 *
 * See P802.11be_D1.3 Table 9-401k - "Subfields of the Supported EHT-MCS
 * and NSS Set field"
 *
 * @only_20mhz: MCS/NSS support for 20 MHz-only STA.
 * @bw: MCS/NSS support for 80, 160 and 320 MHz
 * @bw._80: MCS/NSS support for BW <= 80 MHz
 * @bw._160: MCS/NSS support for BW = 160 MHz
 * @bw._320: MCS/NSS support for BW = 320 MHz
 */
struct ieee80211_eht_mcs_nss_supp {
	union {
		struct ieee80211_eht_mcs_nss_supp_20mhz_only only_20mhz;
		struct {
			struct ieee80211_eht_mcs_nss_supp_bw _80;
			struct ieee80211_eht_mcs_nss_supp_bw _160;
			struct ieee80211_eht_mcs_nss_supp_bw _320;
		} __packed bw;
	} __packed;
} __packed;

#define IEEE80211_EHT_PPE_THRES_MAX_LEN		32

/**
 * struct ieee80211_sta_eht_cap - STA's EHT capabilities
 *
 * This structure describes most essential parameters needed
 * to describe 802.11be EHT capabilities for a STA.
 *
 * @has_eht: true iff EHT data is valid.
 * @eht_cap_elem: Fixed portion of the eht capabilities element.
 * @eht_mcs_nss_supp: The supported NSS/MCS combinations.
 * @eht_ppe_thres: Holds the PPE Thresholds data.
 */
struct ieee80211_sta_eht_cap {
	bool has_eht;
	struct ieee80211_eht_cap_elem_fixed eht_cap_elem;
	struct ieee80211_eht_mcs_nss_supp eht_mcs_nss_supp;
	u8 eht_ppe_thres[IEEE80211_EHT_PPE_THRES_MAX_LEN];
};

/* sparse defines __CHECKER__; see Documentation/dev-tools/sparse.rst */
#ifdef __CHECKER__
/*
 * This is used to mark the sband->iftype_data pointer which is supposed
 * to be an array with special access semantics (per iftype), but a lot
 * of code got it wrong in the past, so with this marking sparse will be
 * noisy when the pointer is used directly.
 */
# define __iftd		__attribute__((noderef, address_space(__iftype_data)))
#else
# define __iftd
#endif /* __CHECKER__ */

/**
 * struct ieee80211_sband_iftype_data - sband data per interface type
 *
 * This structure encapsulates sband data that is relevant for the
 * interface types defined in @types_mask.  Each type in the
 * @types_mask must be unique across all instances of iftype_data.
 *
 * @types_mask: interface types mask
 * @he_cap: holds the HE capabilities
 * @he_6ghz_capa: HE 6 GHz capabilities, must be filled in for a
 *	6 GHz band channel (and 0 may be valid value).
 * @eht_cap: STA's EHT capabilities
 * @vendor_elems: vendor element(s) to advertise
 * @vendor_elems.data: vendor element(s) data
 * @vendor_elems.len: vendor element(s) length
 */
struct ieee80211_sband_iftype_data {
	u16 types_mask;
	struct ieee80211_sta_he_cap he_cap;
	struct ieee80211_he_6ghz_capa he_6ghz_capa;
	struct ieee80211_sta_eht_cap eht_cap;
	struct {
		const u8 *data;
		unsigned int len;
	} vendor_elems;
};

/**
 * enum ieee80211_edmg_bw_config - allowed channel bandwidth configurations
 *
 * @IEEE80211_EDMG_BW_CONFIG_4: 2.16GHz
 * @IEEE80211_EDMG_BW_CONFIG_5: 2.16GHz and 4.32GHz
 * @IEEE80211_EDMG_BW_CONFIG_6: 2.16GHz, 4.32GHz and 6.48GHz
 * @IEEE80211_EDMG_BW_CONFIG_7: 2.16GHz, 4.32GHz, 6.48GHz and 8.64GHz
 * @IEEE80211_EDMG_BW_CONFIG_8: 2.16GHz and 2.16GHz + 2.16GHz
 * @IEEE80211_EDMG_BW_CONFIG_9: 2.16GHz, 4.32GHz and 2.16GHz + 2.16GHz
 * @IEEE80211_EDMG_BW_CONFIG_10: 2.16GHz, 4.32GHz, 6.48GHz and 2.16GHz+2.16GHz
 * @IEEE80211_EDMG_BW_CONFIG_11: 2.16GHz, 4.32GHz, 6.48GHz, 8.64GHz and
 *	2.16GHz+2.16GHz
 * @IEEE80211_EDMG_BW_CONFIG_12: 2.16GHz, 2.16GHz + 2.16GHz and
 *	4.32GHz + 4.32GHz
 * @IEEE80211_EDMG_BW_CONFIG_13: 2.16GHz, 4.32GHz, 2.16GHz + 2.16GHz and
 *	4.32GHz + 4.32GHz
 * @IEEE80211_EDMG_BW_CONFIG_14: 2.16GHz, 4.32GHz, 6.48GHz, 2.16GHz + 2.16GHz
 *	and 4.32GHz + 4.32GHz
 * @IEEE80211_EDMG_BW_CONFIG_15: 2.16GHz, 4.32GHz, 6.48GHz, 8.64GHz,
 *	2.16GHz + 2.16GHz and 4.32GHz + 4.32GHz
 */
enum ieee80211_edmg_bw_config {
	IEEE80211_EDMG_BW_CONFIG_4	= 4,
	IEEE80211_EDMG_BW_CONFIG_5	= 5,
	IEEE80211_EDMG_BW_CONFIG_6	= 6,
	IEEE80211_EDMG_BW_CONFIG_7	= 7,
	IEEE80211_EDMG_BW_CONFIG_8	= 8,
	IEEE80211_EDMG_BW_CONFIG_9	= 9,
	IEEE80211_EDMG_BW_CONFIG_10	= 10,
	IEEE80211_EDMG_BW_CONFIG_11	= 11,
	IEEE80211_EDMG_BW_CONFIG_12	= 12,
	IEEE80211_EDMG_BW_CONFIG_13	= 13,
	IEEE80211_EDMG_BW_CONFIG_14	= 14,
	IEEE80211_EDMG_BW_CONFIG_15	= 15,
};

/**
 * struct ieee80211_edmg - EDMG configuration
 *
 * This structure describes most essential parameters needed
 * to describe 802.11ay EDMG configuration
 *
 * @channels: bitmap that indicates the 2.16 GHz channel(s)
 *	that are allowed to be used for transmissions.
 *	Bit 0 indicates channel 1, bit 1 indicates channel 2, etc.
 *	Set to 0 indicate EDMG not supported.
 * @bw_config: Channel BW Configuration subfield encodes
 *	the allowed channel bandwidth configurations
 */
struct ieee80211_edmg {
	u8 channels;
	enum ieee80211_edmg_bw_config bw_config;
};

/**
 * struct ieee80211_sta_s1g_cap - STA's S1G capabilities
 *
 * This structure describes most essential parameters needed
 * to describe 802.11ah S1G capabilities for a STA.
 *
 * @s1g: is STA an S1G STA
 * @cap: S1G capabilities information
 * @nss_mcs: Supported NSS MCS set
 */
struct ieee80211_sta_s1g_cap {
	bool s1g;
	u8 cap[10]; /* use S1G_CAPAB_ */
	u8 nss_mcs[5];
};

/**
 * struct ieee80211_supported_band - frequency band definition
 *
 * This structure describes a frequency band a wiphy
 * is able to operate in.
 *
 * @channels: Array of channels the hardware can operate with
 *	in this band.
 * @band: the band this structure represents
 * @n_channels: Number of channels in @channels
 * @bitrates: Array of bitrates the hardware can operate with
 *	in this band. Must be sorted to give a valid "supported
 *	rates" IE, i.e. CCK rates first, then OFDM.
 * @n_bitrates: Number of bitrates in @bitrates
 * @ht_cap: HT capabilities in this band
 * @vht_cap: VHT capabilities in this band
 * @s1g_cap: S1G capabilities in this band
 * @edmg_cap: EDMG capabilities in this band
 * @s1g_cap: S1G capabilities in this band (S1B band only, of course)
 * @n_iftype_data: number of iftype data entries
 * @iftype_data: interface type data entries.  Note that the bits in
 *	@types_mask inside this structure cannot overlap (i.e. only
 *	one occurrence of each type is allowed across all instances of
 *	iftype_data).
 */
struct ieee80211_supported_band {
	struct ieee80211_channel *channels;
	struct ieee80211_rate *bitrates;
	enum nl80211_band band;
	int n_channels;
	int n_bitrates;
	struct ieee80211_sta_ht_cap ht_cap;
	struct ieee80211_sta_vht_cap vht_cap;
	struct ieee80211_sta_s1g_cap s1g_cap;
	struct ieee80211_edmg edmg_cap;
	u16 n_iftype_data;
	const struct ieee80211_sband_iftype_data __iftd *iftype_data;
};

/**
 * _ieee80211_set_sband_iftype_data - set sband iftype data array
 * @sband: the sband to initialize
 * @iftd: the iftype data array pointer
 * @n_iftd: the length of the iftype data array
 *
 * Set the sband iftype data array; use this where the length cannot
 * be derived from the ARRAY_SIZE() of the argument, but prefer
 * ieee80211_set_sband_iftype_data() where it can be used.
 */
static inline void
_ieee80211_set_sband_iftype_data(struct ieee80211_supported_band *sband,
				 const struct ieee80211_sband_iftype_data *iftd,
				 u16 n_iftd)
{
	sband->iftype_data = (const void __iftd __force *)iftd;
	sband->n_iftype_data = n_iftd;
}

/**
 * ieee80211_set_sband_iftype_data - set sband iftype data array
 * @sband: the sband to initialize
 * @iftd: the iftype data array
 */
#define ieee80211_set_sband_iftype_data(sband, iftd)	\
	_ieee80211_set_sband_iftype_data(sband, iftd, ARRAY_SIZE(iftd))

/**
 * for_each_sband_iftype_data - iterate sband iftype data entries
 * @sband: the sband whose iftype_data array to iterate
 * @i: iterator counter
 * @iftd: iftype data pointer to set
 */
#define for_each_sband_iftype_data(sband, i, iftd)				\
	for (i = 0, iftd = (const void __force *)&(sband)->iftype_data[i];	\
	     i < (sband)->n_iftype_data;					\
	     i++, iftd = (const void __force *)&(sband)->iftype_data[i])

/**
 * ieee80211_get_sband_iftype_data - return sband data for a given iftype
 * @sband: the sband to search for the STA on
 * @iftype: enum nl80211_iftype
 *
 * Return: pointer to struct ieee80211_sband_iftype_data, or NULL is none found
 */
static inline const struct ieee80211_sband_iftype_data *
ieee80211_get_sband_iftype_data(const struct ieee80211_supported_band *sband,
				u8 iftype)
{
	const struct ieee80211_sband_iftype_data *data;
	int i;

	if (WARN_ON(iftype >= NL80211_IFTYPE_MAX))
		return NULL;

	if (iftype == NL80211_IFTYPE_AP_VLAN)
		iftype = NL80211_IFTYPE_AP;

	for_each_sband_iftype_data(sband, i, data) {
		if (data->types_mask & BIT(iftype))
			return data;
	}

	return NULL;
}

/**
 * ieee80211_get_he_iftype_cap - return HE capabilities for an sband's iftype
 * @sband: the sband to search for the iftype on
 * @iftype: enum nl80211_iftype
 *
 * Return: pointer to the struct ieee80211_sta_he_cap, or NULL is none found
 */
static inline const struct ieee80211_sta_he_cap *
ieee80211_get_he_iftype_cap(const struct ieee80211_supported_band *sband,
			    u8 iftype)
{
	const struct ieee80211_sband_iftype_data *data =
		ieee80211_get_sband_iftype_data(sband, iftype);

	if (data && data->he_cap.has_he)
		return &data->he_cap;

	return NULL;
}

/**
 * ieee80211_get_he_6ghz_capa - return HE 6 GHz capabilities
 * @sband: the sband to search for the STA on
 * @iftype: the iftype to search for
 *
 * Return: the 6GHz capabilities
 */
static inline __le16
ieee80211_get_he_6ghz_capa(const struct ieee80211_supported_band *sband,
			   enum nl80211_iftype iftype)
{
	const struct ieee80211_sband_iftype_data *data =
		ieee80211_get_sband_iftype_data(sband, iftype);

	if (WARN_ON(!data || !data->he_cap.has_he))
		return 0;

	return data->he_6ghz_capa.capa;
}

/**
 * ieee80211_get_eht_iftype_cap - return ETH capabilities for an sband's iftype
 * @sband: the sband to search for the iftype on
 * @iftype: enum nl80211_iftype
 *
 * Return: pointer to the struct ieee80211_sta_eht_cap, or NULL is none found
 */
static inline const struct ieee80211_sta_eht_cap *
ieee80211_get_eht_iftype_cap(const struct ieee80211_supported_band *sband,
			     enum nl80211_iftype iftype)
{
	const struct ieee80211_sband_iftype_data *data =
		ieee80211_get_sband_iftype_data(sband, iftype);

	if (data && data->eht_cap.has_eht)
		return &data->eht_cap;

	return NULL;
}

/**
 * wiphy_read_of_freq_limits - read frequency limits from device tree
 *
 * @wiphy: the wireless device to get extra limits for
 *
 * Some devices may have extra limitations specified in DT. This may be useful
 * for chipsets that normally support more bands but are limited due to board
 * design (e.g. by antennas or external power amplifier).
 *
 * This function reads info from DT and uses it to *modify* channels (disable
 * unavailable ones). It's usually a *bad* idea to use it in drivers with
 * shared channel data as DT limitations are device specific. You should make
 * sure to call it only if channels in wiphy are copied and can be modified
 * without affecting other devices.
 *
 * As this function access device node it has to be called after set_wiphy_dev.
 * It also modifies channels so they have to be set first.
 * If using this helper, call it before wiphy_register().
 */
#ifdef CONFIG_OF
void wiphy_read_of_freq_limits(struct wiphy *wiphy);
#else /* CONFIG_OF */
static inline void wiphy_read_of_freq_limits(struct wiphy *wiphy)
{
}
#endif /* !CONFIG_OF */


/*
 * Wireless hardware/device configuration structures and methods
 */

/**
 * DOC: Actions and configuration
 *
 * Each wireless device and each virtual interface offer a set of configuration
 * operations and other actions that are invoked by userspace. Each of these
 * actions is described in the operations structure, and the parameters these
 * operations use are described separately.
 *
 * Additionally, some operations are asynchronous and expect to get status
 * information via some functions that drivers need to call.
 *
 * Scanning and BSS list handling with its associated functionality is described
 * in a separate chapter.
 */

#define VHT_MUMIMO_GROUPS_DATA_LEN (WLAN_MEMBERSHIP_LEN +\
				    WLAN_USER_POSITION_LEN)

/**
 * struct vif_params - describes virtual interface parameters
 * @flags: monitor interface flags, unchanged if 0, otherwise
 *	%MONITOR_FLAG_CHANGED will be set
 * @use_4addr: use 4-address frames
 * @macaddr: address to use for this virtual interface.
 *	If this parameter is set to zero address the driver may
 *	determine the address as needed.
 *	This feature is only fully supported by drivers that enable the
 *	%NL80211_FEATURE_MAC_ON_CREATE flag.  Others may support creating
 **	only p2p devices with specified MAC.
 * @vht_mumimo_groups: MU-MIMO groupID, used for monitoring MU-MIMO packets
 *	belonging to that MU-MIMO groupID; %NULL if not changed
 * @vht_mumimo_follow_addr: MU-MIMO follow address, used for monitoring
 *	MU-MIMO packets going to the specified station; %NULL if not changed
 */
struct vif_params {
	u32 flags;
	int use_4addr;
	u8 macaddr[ETH_ALEN];
	const u8 *vht_mumimo_groups;
	const u8 *vht_mumimo_follow_addr;
};

/**
 * struct key_params - key information
 *
 * Information about a key
 *
 * @key: key material
 * @key_len: length of key material
 * @cipher: cipher suite selector
 * @seq: sequence counter (IV/PN) for TKIP and CCMP keys, only used
 *	with the get_key() callback, must be in little endian,
 *	length given by @seq_len.
 * @seq_len: length of @seq.
 * @vlan_id: vlan_id for VLAN group key (if nonzero)
 * @mode: key install mode (RX_TX, NO_TX or SET_TX)
 */
struct key_params {
	const u8 *key;
	const u8 *seq;
	int key_len;
	int seq_len;
	u16 vlan_id;
	u32 cipher;
	enum nl80211_key_mode mode;
};

/**
 * struct cfg80211_chan_def - channel definition
 * @chan: the (control) channel
 * @width: channel width
 * @center_freq1: center frequency of first segment
 * @center_freq2: center frequency of second segment
 *	(only with 80+80 MHz)
 * @edmg: define the EDMG channels configuration.
 *	If edmg is requested (i.e. the .channels member is non-zero),
 *	chan will define the primary channel and all other
 *	parameters are ignored.
 * @freq1_offset: offset from @center_freq1, in KHz
 * @punctured: mask of the punctured 20 MHz subchannels, with
 *	bits turned on being disabled (punctured); numbered
 *	from lower to higher frequency (like in the spec)
 */
struct cfg80211_chan_def {
	struct ieee80211_channel *chan;
	enum nl80211_chan_width width;
	u32 center_freq1;
	u32 center_freq2;
	struct ieee80211_edmg edmg;
	u16 freq1_offset;
	u16 punctured;
};

/*
 * cfg80211_bitrate_mask - masks for bitrate control
 */
struct cfg80211_bitrate_mask {
	struct {
		u32 legacy;
		u8 ht_mcs[IEEE80211_HT_MCS_MASK_LEN];
		u16 vht_mcs[NL80211_VHT_NSS_MAX];
		u16 he_mcs[NL80211_HE_NSS_MAX];
		enum nl80211_txrate_gi gi;
		enum nl80211_he_gi he_gi;
		enum nl80211_he_ltf he_ltf;
	} control[NUM_NL80211_BANDS];
};


/**
 * struct cfg80211_tid_cfg - TID specific configuration
 * @config_override: Flag to notify driver to reset TID configuration
 *	of the peer.
 * @tids: bitmap of TIDs to modify
 * @mask: bitmap of attributes indicating which parameter changed,
 *	similar to &nl80211_tid_config_supp.
 * @noack: noack configuration value for the TID
 * @retry_long: retry count value
 * @retry_short: retry count value
 * @ampdu: Enable/Disable MPDU aggregation
 * @rtscts: Enable/Disable RTS/CTS
 * @amsdu: Enable/Disable MSDU aggregation
 * @txrate_type: Tx bitrate mask type
 * @txrate_mask: Tx bitrate to be applied for the TID
 */
struct cfg80211_tid_cfg {
	bool config_override;
	u8 tids;
	u64 mask;
	enum nl80211_tid_config noack;
	u8 retry_long, retry_short;
	enum nl80211_tid_config ampdu;
	enum nl80211_tid_config rtscts;
	enum nl80211_tid_config amsdu;
	enum nl80211_tx_rate_setting txrate_type;
	struct cfg80211_bitrate_mask txrate_mask;
};

/**
 * struct cfg80211_tid_config - TID configuration
 * @peer: Station's MAC address
 * @n_tid_conf: Number of TID specific configurations to be applied
 * @tid_conf: Configuration change info
 */
struct cfg80211_tid_config {
	const u8 *peer;
	u32 n_tid_conf;
	struct cfg80211_tid_cfg tid_conf[] __counted_by(n_tid_conf);
};

/**
 * struct cfg80211_fils_aad - FILS AAD data
 * @macaddr: STA MAC address
 * @kek: FILS KEK
 * @kek_len: FILS KEK length
 * @snonce: STA Nonce
 * @anonce: AP Nonce
 */
struct cfg80211_fils_aad {
	const u8 *macaddr;
	const u8 *kek;
	u8 kek_len;
	const u8 *snonce;
	const u8 *anonce;
};

/**
 * struct cfg80211_set_hw_timestamp - enable/disable HW timestamping
 * @macaddr: peer MAC address. NULL to enable/disable HW timestamping for all
 *	addresses.
 * @enable: if set, enable HW timestamping for the specified MAC address.
 *	Otherwise disable HW timestamping for the specified MAC address.
 */
struct cfg80211_set_hw_timestamp {
	const u8 *macaddr;
	bool enable;
};

/**
 * cfg80211_get_chandef_type - return old channel type from chandef
 * @chandef: the channel definition
 *
 * Return: The old channel type (NOHT, HT20, HT40+/-) from a given
 * chandef, which must have a bandwidth allowing this conversion.
 */
static inline enum nl80211_channel_type
cfg80211_get_chandef_type(const struct cfg80211_chan_def *chandef)
{
	switch (chandef->width) {
	case NL80211_CHAN_WIDTH_20_NOHT:
		return NL80211_CHAN_NO_HT;
	case NL80211_CHAN_WIDTH_20:
		return NL80211_CHAN_HT20;
	case NL80211_CHAN_WIDTH_40:
		if (chandef->center_freq1 > chandef->chan->center_freq)
			return NL80211_CHAN_HT40PLUS;
		return NL80211_CHAN_HT40MINUS;
	default:
		WARN_ON(1);
		return NL80211_CHAN_NO_HT;
	}
}

/**
 * cfg80211_chandef_create - create channel definition using channel type
 * @chandef: the channel definition struct to fill
 * @channel: the control channel
 * @chantype: the channel type
 *
 * Given a channel type, create a channel definition.
 */
void cfg80211_chandef_create(struct cfg80211_chan_def *chandef,
			     struct ieee80211_channel *channel,
			     enum nl80211_channel_type chantype);

/**
 * cfg80211_chandef_identical - check if two channel definitions are identical
 * @chandef1: first channel definition
 * @chandef2: second channel definition
 *
 * Return: %true if the channels defined by the channel definitions are
 * identical, %false otherwise.
 */
static inline bool
cfg80211_chandef_identical(const struct cfg80211_chan_def *chandef1,
			   const struct cfg80211_chan_def *chandef2)
{
	return (chandef1->chan == chandef2->chan &&
		chandef1->width == chandef2->width &&
		chandef1->center_freq1 == chandef2->center_freq1 &&
		chandef1->freq1_offset == chandef2->freq1_offset &&
		chandef1->center_freq2 == chandef2->center_freq2 &&
		chandef1->punctured == chandef2->punctured);
}

/**
 * cfg80211_chandef_is_edmg - check if chandef represents an EDMG channel
 *
 * @chandef: the channel definition
 *
 * Return: %true if EDMG defined, %false otherwise.
 */
static inline bool
cfg80211_chandef_is_edmg(const struct cfg80211_chan_def *chandef)
{
	return chandef->edmg.channels || chandef->edmg.bw_config;
}

/**
 * cfg80211_chandef_compatible - check if two channel definitions are compatible
 * @chandef1: first channel definition
 * @chandef2: second channel definition
 *
 * Return: %NULL if the given channel definitions are incompatible,
 * chandef1 or chandef2 otherwise.
 */
const struct cfg80211_chan_def *
cfg80211_chandef_compatible(const struct cfg80211_chan_def *chandef1,
			    const struct cfg80211_chan_def *chandef2);

/**
 * nl80211_chan_width_to_mhz - get the channel width in MHz
 * @chan_width: the channel width from &enum nl80211_chan_width
 *
 * Return: channel width in MHz if the chan_width from &enum nl80211_chan_width
 * is valid. -1 otherwise.
 */
int nl80211_chan_width_to_mhz(enum nl80211_chan_width chan_width);

/**
 * cfg80211_chandef_valid - check if a channel definition is valid
 * @chandef: the channel definition to check
 * Return: %true if the channel definition is valid. %false otherwise.
 */
bool cfg80211_chandef_valid(const struct cfg80211_chan_def *chandef);

/**
 * cfg80211_chandef_usable - check if secondary channels can be used
 * @wiphy: the wiphy to validate against
 * @chandef: the channel definition to check
 * @prohibited_flags: the regulatory channel flags that must not be set
 * Return: %true if secondary channels are usable. %false otherwise.
 */
bool cfg80211_chandef_usable(struct wiphy *wiphy,
			     const struct cfg80211_chan_def *chandef,
			     u32 prohibited_flags);

/**
 * cfg80211_chandef_dfs_required - checks if radar detection is required
 * @wiphy: the wiphy to validate against
 * @chandef: the channel definition to check
 * @iftype: the interface type as specified in &enum nl80211_iftype
 * Returns:
 *	1 if radar detection is required, 0 if it is not, < 0 on error
 */
int cfg80211_chandef_dfs_required(struct wiphy *wiphy,
				  const struct cfg80211_chan_def *chandef,
				  enum nl80211_iftype iftype);

/**
 * cfg80211_chandef_dfs_usable - checks if chandef is DFS usable and we
 *				 can/need start CAC on such channel
 * @wiphy: the wiphy to validate against
 * @chandef: the channel definition to check
 *
 * Return: true if all channels available and at least
 *	   one channel requires CAC (NL80211_DFS_USABLE)
 */
bool cfg80211_chandef_dfs_usable(struct wiphy *wiphy,
				 const struct cfg80211_chan_def *chandef);

/**
 * cfg80211_chandef_dfs_cac_time - get the DFS CAC time (in ms) for given
 *				   channel definition
 * @wiphy: the wiphy to validate against
 * @chandef: the channel definition to check
 *
 * Returns: DFS CAC time (in ms) which applies for this channel definition
 */
unsigned int
cfg80211_chandef_dfs_cac_time(struct wiphy *wiphy,
			      const struct cfg80211_chan_def *chandef);

/**
 * cfg80211_chandef_primary - calculate primary 40/80/160 MHz freq
 * @chandef: chandef to calculate for
 * @primary_chan_width: primary channel width to calculate center for
 * @punctured: punctured sub-channel bitmap, will be recalculated
 *	according to the new bandwidth, can be %NULL
 *
 * Returns: the primary 40/80/160 MHz channel center frequency, or -1
 *	for errors, updating the punctured bitmap
 */
int cfg80211_chandef_primary(const struct cfg80211_chan_def *chandef,
			     enum nl80211_chan_width primary_chan_width,
			     u16 *punctured);

/**
 * nl80211_send_chandef - sends the channel definition.
 * @msg: the msg to send channel definition
 * @chandef: the channel definition to check
 *
 * Returns: 0 if sent the channel definition to msg, < 0 on error
 **/
int nl80211_send_chandef(struct sk_buff *msg, const struct cfg80211_chan_def *chandef);

/**
 * ieee80211_chanwidth_rate_flags - return rate flags for channel width
 * @width: the channel width of the channel
 *
 * In some channel types, not all rates may be used - for example CCK
 * rates may not be used in 5/10 MHz channels.
 *
 * Returns: rate flags which apply for this channel width
 */
static inline enum ieee80211_rate_flags
ieee80211_chanwidth_rate_flags(enum nl80211_chan_width width)
{
	switch (width) {
	case NL80211_CHAN_WIDTH_5:
		return IEEE80211_RATE_SUPPORTS_5MHZ;
	case NL80211_CHAN_WIDTH_10:
		return IEEE80211_RATE_SUPPORTS_10MHZ;
	default:
		break;
	}
	return 0;
}

/**
 * ieee80211_chandef_rate_flags - returns rate flags for a channel
 * @chandef: channel definition for the channel
 *
 * See ieee80211_chanwidth_rate_flags().
 *
 * Returns: rate flags which apply for this channel
 */
static inline enum ieee80211_rate_flags
ieee80211_chandef_rate_flags(struct cfg80211_chan_def *chandef)
{
	return ieee80211_chanwidth_rate_flags(chandef->width);
}

/**
 * ieee80211_chandef_max_power - maximum transmission power for the chandef
 *
 * In some regulations, the transmit power may depend on the configured channel
 * bandwidth which may be defined as dBm/MHz. This function returns the actual
 * max_power for non-standard (20 MHz) channels.
 *
 * @chandef: channel definition for the channel
 *
 * Returns: maximum allowed transmission power in dBm for the chandef
 */
static inline int
ieee80211_chandef_max_power(struct cfg80211_chan_def *chandef)
{
	switch (chandef->width) {
	case NL80211_CHAN_WIDTH_5:
		return min(chandef->chan->max_reg_power - 6,
			   chandef->chan->max_power);
	case NL80211_CHAN_WIDTH_10:
		return min(chandef->chan->max_reg_power - 3,
			   chandef->chan->max_power);
	default:
		break;
	}
	return chandef->chan->max_power;
}

/**
 * cfg80211_any_usable_channels - check for usable channels
 * @wiphy: the wiphy to check for
 * @band_mask: which bands to check on
 * @prohibited_flags: which channels to not consider usable,
 *	%IEEE80211_CHAN_DISABLED is always taken into account
 *
 * Return: %true if usable channels found, %false otherwise
 */
bool cfg80211_any_usable_channels(struct wiphy *wiphy,
				  unsigned long band_mask,
				  u32 prohibited_flags);

/**
 * enum survey_info_flags - survey information flags
 *
 * @SURVEY_INFO_NOISE_DBM: noise (in dBm) was filled in
 * @SURVEY_INFO_IN_USE: channel is currently being used
 * @SURVEY_INFO_TIME: active time (in ms) was filled in
 * @SURVEY_INFO_TIME_BUSY: busy time was filled in
 * @SURVEY_INFO_TIME_EXT_BUSY: extension channel busy time was filled in
 * @SURVEY_INFO_TIME_RX: receive time was filled in
 * @SURVEY_INFO_TIME_TX: transmit time was filled in
 * @SURVEY_INFO_TIME_SCAN: scan time was filled in
 * @SURVEY_INFO_TIME_BSS_RX: local BSS receive time was filled in
 *
 * Used by the driver to indicate which info in &struct survey_info
 * it has filled in during the get_survey().
 */
enum survey_info_flags {
	SURVEY_INFO_NOISE_DBM		= BIT(0),
	SURVEY_INFO_IN_USE		= BIT(1),
	SURVEY_INFO_TIME		= BIT(2),
	SURVEY_INFO_TIME_BUSY		= BIT(3),
	SURVEY_INFO_TIME_EXT_BUSY	= BIT(4),
	SURVEY_INFO_TIME_RX		= BIT(5),
	SURVEY_INFO_TIME_TX		= BIT(6),
	SURVEY_INFO_TIME_SCAN		= BIT(7),
	SURVEY_INFO_TIME_BSS_RX		= BIT(8),
};

/**
 * struct survey_info - channel survey response
 *
 * @channel: the channel this survey record reports, may be %NULL for a single
 *	record to report global statistics
 * @filled: bitflag of flags from &enum survey_info_flags
 * @noise: channel noise in dBm. This and all following fields are
 *	optional
 * @time: amount of time in ms the radio was turn on (on the channel)
 * @time_busy: amount of time the primary channel was sensed busy
 * @time_ext_busy: amount of time the extension channel was sensed busy
 * @time_rx: amount of time the radio spent receiving data
 * @time_tx: amount of time the radio spent transmitting data
 * @time_scan: amount of time the radio spent for scanning
 * @time_bss_rx: amount of time the radio spent receiving data on a local BSS
 *
 * Used by dump_survey() to report back per-channel survey information.
 *
 * This structure can later be expanded with things like
 * channel duty cycle etc.
 */
struct survey_info {
	struct ieee80211_channel *channel;
	u64 time;
	u64 time_busy;
	u64 time_ext_busy;
	u64 time_rx;
	u64 time_tx;
	u64 time_scan;
	u64 time_bss_rx;
	u32 filled;
	s8 noise;
};

#define CFG80211_MAX_NUM_AKM_SUITES	10

/**
 * struct cfg80211_crypto_settings - Crypto settings
 * @wpa_versions: indicates which, if any, WPA versions are enabled
 *	(from enum nl80211_wpa_versions)
 * @cipher_group: group key cipher suite (or 0 if unset)
 * @n_ciphers_pairwise: number of AP supported unicast ciphers
 * @ciphers_pairwise: unicast key cipher suites
 * @n_akm_suites: number of AKM suites
 * @akm_suites: AKM suites
 * @control_port: Whether user space controls IEEE 802.1X port, i.e.,
 *	sets/clears %NL80211_STA_FLAG_AUTHORIZED. If true, the driver is
 *	required to assume that the port is unauthorized until authorized by
 *	user space. Otherwise, port is marked authorized by default.
 * @control_port_ethertype: the control port protocol that should be
 *	allowed through even on unauthorized ports
 * @control_port_no_encrypt: TRUE to prevent encryption of control port
 *	protocol frames.
 * @control_port_over_nl80211: TRUE if userspace expects to exchange control
 *	port frames over NL80211 instead of the network interface.
 * @control_port_no_preauth: disables pre-auth rx over the nl80211 control
 *	port for mac80211
 * @psk: PSK (for devices supporting 4-way-handshake offload)
 * @sae_pwd: password for SAE authentication (for devices supporting SAE
 *	offload)
 * @sae_pwd_len: length of SAE password (for devices supporting SAE offload)
 * @sae_pwe: The mechanisms allowed for SAE PWE derivation:
 *
 *	NL80211_SAE_PWE_UNSPECIFIED
 *	  Not-specified, used to indicate userspace did not specify any
 *	  preference. The driver should follow its internal policy in
 *	  such a scenario.
 *
 *	NL80211_SAE_PWE_HUNT_AND_PECK
 *	  Allow hunting-and-pecking loop only
 *
 *	NL80211_SAE_PWE_HASH_TO_ELEMENT
 *	  Allow hash-to-element only
 *
 *	NL80211_SAE_PWE_BOTH
 *	  Allow either hunting-and-pecking loop or hash-to-element
 */
struct cfg80211_crypto_settings {
	u32 wpa_versions;
	u32 cipher_group;
	int n_ciphers_pairwise;
	u32 ciphers_pairwise[NL80211_MAX_NR_CIPHER_SUITES];
	int n_akm_suites;
	u32 akm_suites[CFG80211_MAX_NUM_AKM_SUITES];
	bool control_port;
	__be16 control_port_ethertype;
	bool control_port_no_encrypt;
	bool control_port_over_nl80211;
	bool control_port_no_preauth;
	const u8 *psk;
	const u8 *sae_pwd;
	u8 sae_pwd_len;
	enum nl80211_sae_pwe_mechanism sae_pwe;
};

/**
 * struct cfg80211_mbssid_config - AP settings for multi bssid
 *
 * @tx_wdev: pointer to the transmitted interface in the MBSSID set
 * @index: index of this AP in the multi bssid group.
 * @ema: set to true if the beacons should be sent out in EMA mode.
 */
struct cfg80211_mbssid_config {
	struct wireless_dev *tx_wdev;
	u8 index;
	bool ema;
};

/**
 * struct cfg80211_mbssid_elems - Multiple BSSID elements
 *
 * @cnt: Number of elements in array %elems.
 *
 * @elem: Array of multiple BSSID element(s) to be added into Beacon frames.
 * @elem.data: Data for multiple BSSID elements.
 * @elem.len: Length of data.
 */
struct cfg80211_mbssid_elems {
	u8 cnt;
	struct {
		const u8 *data;
		size_t len;
	} elem[] __counted_by(cnt);
};

/**
 * struct cfg80211_rnr_elems - Reduced neighbor report (RNR) elements
 *
 * @cnt: Number of elements in array %elems.
 *
 * @elem: Array of RNR element(s) to be added into Beacon frames.
 * @elem.data: Data for RNR elements.
 * @elem.len: Length of data.
 */
struct cfg80211_rnr_elems {
	u8 cnt;
	struct {
		const u8 *data;
		size_t len;
	} elem[] __counted_by(cnt);
};

/**
 * struct cfg80211_beacon_data - beacon data
 * @link_id: the link ID for the AP MLD link sending this beacon
 * @head: head portion of beacon (before TIM IE)
 *	or %NULL if not changed
 * @tail: tail portion of beacon (after TIM IE)
 *	or %NULL if not changed
 * @head_len: length of @head
 * @tail_len: length of @tail
 * @beacon_ies: extra information element(s) to add into Beacon frames or %NULL
 * @beacon_ies_len: length of beacon_ies in octets
 * @proberesp_ies: extra information element(s) to add into Probe Response
 *	frames or %NULL
 * @proberesp_ies_len: length of proberesp_ies in octets
 * @assocresp_ies: extra information element(s) to add into (Re)Association
 *	Response frames or %NULL
 * @assocresp_ies_len: length of assocresp_ies in octets
 * @probe_resp_len: length of probe response template (@probe_resp)
 * @probe_resp: probe response template (AP mode only)
 * @mbssid_ies: multiple BSSID elements
 * @rnr_ies: reduced neighbor report elements
 * @ftm_responder: enable FTM responder functionality; -1 for no change
 *	(which also implies no change in LCI/civic location data)
 * @lci: Measurement Report element content, starting with Measurement Token
 *	(measurement type 8)
 * @civicloc: Measurement Report element content, starting with Measurement
 *	Token (measurement type 11)
 * @lci_len: LCI data length
 * @civicloc_len: Civic location data length
 * @he_bss_color: BSS Color settings
 * @he_bss_color_valid: indicates whether bss color
 *	attribute is present in beacon data or not.
 */
struct cfg80211_beacon_data {
	unsigned int link_id;

	const u8 *head, *tail;
	const u8 *beacon_ies;
	const u8 *proberesp_ies;
	const u8 *assocresp_ies;
	const u8 *probe_resp;
	const u8 *lci;
	const u8 *civicloc;
	struct cfg80211_mbssid_elems *mbssid_ies;
	struct cfg80211_rnr_elems *rnr_ies;
	s8 ftm_responder;

	size_t head_len, tail_len;
	size_t beacon_ies_len;
	size_t proberesp_ies_len;
	size_t assocresp_ies_len;
	size_t probe_resp_len;
	size_t lci_len;
	size_t civicloc_len;
	struct cfg80211_he_bss_color he_bss_color;
	bool he_bss_color_valid;
};

struct mac_address {
	u8 addr[ETH_ALEN];
};

/**
 * struct cfg80211_acl_data - Access control list data
 *
 * @acl_policy: ACL policy to be applied on the station's
 *	entry specified by mac_addr
 * @n_acl_entries: Number of MAC address entries passed
 * @mac_addrs: List of MAC addresses of stations to be used for ACL
 */
struct cfg80211_acl_data {
	enum nl80211_acl_policy acl_policy;
	int n_acl_entries;

	/* Keep it last */
	struct mac_address mac_addrs[] __counted_by(n_acl_entries);
};

/**
 * struct cfg80211_fils_discovery - FILS discovery parameters from
 * IEEE Std 802.11ai-2016, Annex C.3 MIB detail.
 *
 * @update: Set to true if the feature configuration should be updated.
 * @min_interval: Minimum packet interval in TUs (0 - 10000)
 * @max_interval: Maximum packet interval in TUs (0 - 10000)
 * @tmpl_len: Template length
 * @tmpl: Template data for FILS discovery frame including the action
 *	frame headers.
 */
struct cfg80211_fils_discovery {
	bool update;
	u32 min_interval;
	u32 max_interval;
	size_t tmpl_len;
	const u8 *tmpl;
};

/**
 * struct cfg80211_unsol_bcast_probe_resp - Unsolicited broadcast probe
 *	response parameters in 6GHz.
 *
 * @update: Set to true if the feature configuration should be updated.
 * @interval: Packet interval in TUs. Maximum allowed is 20 TU, as mentioned
 *	in IEEE P802.11ax/D6.0 26.17.2.3.2 - AP behavior for fast passive
 *	scanning
 * @tmpl_len: Template length
 * @tmpl: Template data for probe response
 */
struct cfg80211_unsol_bcast_probe_resp {
	bool update;
	u32 interval;
	size_t tmpl_len;
	const u8 *tmpl;
};

/**
 * struct cfg80211_ap_settings - AP configuration
 *
 * Used to configure an AP interface.
 *
 * @chandef: defines the channel to use
 * @beacon: beacon data
 * @beacon_interval: beacon interval
 * @dtim_period: DTIM period
 * @ssid: SSID to be used in the BSS (note: may be %NULL if not provided from
 *	user space)
 * @ssid_len: length of @ssid
 * @hidden_ssid: whether to hide the SSID in Beacon/Probe Response frames
 * @crypto: crypto settings
 * @privacy: the BSS uses privacy
 * @auth_type: Authentication type (algorithm)
 * @smps_mode: SMPS mode
 * @inactivity_timeout: time in seconds to determine station's inactivity.
 * @p2p_ctwindow: P2P CT Window
 * @p2p_opp_ps: P2P opportunistic PS
 * @acl: ACL configuration used by the drivers which has support for
 *	MAC address based access control
 * @pbss: If set, start as a PCP instead of AP. Relevant for DMG
 *	networks.
 * @beacon_rate: bitrate to be used for beacons
 * @ht_cap: HT capabilities (or %NULL if HT isn't enabled)
 * @vht_cap: VHT capabilities (or %NULL if VHT isn't enabled)
 * @he_cap: HE capabilities (or %NULL if HE isn't enabled)
 * @eht_cap: EHT capabilities (or %NULL if EHT isn't enabled)
 * @eht_oper: EHT operation IE (or %NULL if EHT isn't enabled)
 * @ht_required: stations must support HT
 * @vht_required: stations must support VHT
 * @twt_responder: Enable Target Wait Time
 * @he_required: stations must support HE
 * @sae_h2e_required: stations must support direct H2E technique in SAE
 * @flags: flags, as defined in &enum nl80211_ap_settings_flags
 * @he_obss_pd: OBSS Packet Detection settings
 * @he_oper: HE operation IE (or %NULL if HE isn't enabled)
 * @fils_discovery: FILS discovery transmission parameters
 * @unsol_bcast_probe_resp: Unsolicited broadcast probe response parameters
 * @mbssid_config: AP settings for multiple bssid
 */
struct cfg80211_ap_settings {
	struct cfg80211_chan_def chandef;

	struct cfg80211_beacon_data beacon;

	int beacon_interval, dtim_period;
	const u8 *ssid;
	size_t ssid_len;
	enum nl80211_hidden_ssid hidden_ssid;
	struct cfg80211_crypto_settings crypto;
	bool privacy;
	enum nl80211_auth_type auth_type;
	enum nl80211_smps_mode smps_mode;
	int inactivity_timeout;
	u8 p2p_ctwindow;
	bool p2p_opp_ps;
	const struct cfg80211_acl_data *acl;
	bool pbss;
	struct cfg80211_bitrate_mask beacon_rate;

	const struct ieee80211_ht_cap *ht_cap;
	const struct ieee80211_vht_cap *vht_cap;
	const struct ieee80211_he_cap_elem *he_cap;
	const struct ieee80211_he_operation *he_oper;
	const struct ieee80211_eht_cap_elem *eht_cap;
	const struct ieee80211_eht_operation *eht_oper;
	bool ht_required, vht_required, he_required, sae_h2e_required;
	bool twt_responder;
	u32 flags;
	struct ieee80211_he_obss_pd he_obss_pd;
	struct cfg80211_fils_discovery fils_discovery;
	struct cfg80211_unsol_bcast_probe_resp unsol_bcast_probe_resp;
	struct cfg80211_mbssid_config mbssid_config;
};


/**
 * struct cfg80211_ap_update - AP configuration update
 *
 * Subset of &struct cfg80211_ap_settings, for updating a running AP.
 *
 * @beacon: beacon data
 * @fils_discovery: FILS discovery transmission parameters
 * @unsol_bcast_probe_resp: Unsolicited broadcast probe response parameters
 */
struct cfg80211_ap_update {
	struct cfg80211_beacon_data beacon;
	struct cfg80211_fils_discovery fils_discovery;
	struct cfg80211_unsol_bcast_probe_resp unsol_bcast_probe_resp;
};

/**
 * struct cfg80211_csa_settings - channel switch settings
 *
 * Used for channel switch
 *
 * @chandef: defines the channel to use after the switch
 * @beacon_csa: beacon data while performing the switch
 * @counter_offsets_beacon: offsets of the counters within the beacon (tail)
 * @counter_offsets_presp: offsets of the counters within the probe response
 * @n_counter_offsets_beacon: number of csa counters the beacon (tail)
 * @n_counter_offsets_presp: number of csa counters in the probe response
 * @beacon_after: beacon data to be used on the new channel
 * @radar_required: whether radar detection is required on the new channel
 * @block_tx: whether transmissions should be blocked while changing
 * @count: number of beacons until switch
 * @link_id: defines the link on which channel switch is expected during
 *	MLO. 0 in case of non-MLO.
 */
struct cfg80211_csa_settings {
	struct cfg80211_chan_def chandef;
	struct cfg80211_beacon_data beacon_csa;
	const u16 *counter_offsets_beacon;
	const u16 *counter_offsets_presp;
	unsigned int n_counter_offsets_beacon;
	unsigned int n_counter_offsets_presp;
	struct cfg80211_beacon_data beacon_after;
	bool radar_required;
	bool block_tx;
	u8 count;
	u8 link_id;
};

/**
 * struct cfg80211_color_change_settings - color change settings
 *
 * Used for bss color change
 *
 * @beacon_color_change: beacon data while performing the color countdown
 * @counter_offset_beacon: offsets of the counters within the beacon (tail)
 * @counter_offset_presp: offsets of the counters within the probe response
 * @beacon_next: beacon data to be used after the color change
 * @count: number of beacons until the color change
 * @color: the color used after the change
 * @link_id: defines the link on which color change is expected during MLO.
 *	0 in case of non-MLO.
 */
struct cfg80211_color_change_settings {
	struct cfg80211_beacon_data beacon_color_change;
	u16 counter_offset_beacon;
	u16 counter_offset_presp;
	struct cfg80211_beacon_data beacon_next;
	u8 count;
	u8 color;
	u8 link_id;
};

/**
 * struct iface_combination_params - input parameters for interface combinations
 *
 * Used to pass interface combination parameters
 *
 * @radio_idx: wiphy radio index or -1 for global
 * @num_different_channels: the number of different channels we want
 *	to use for verification
 * @radar_detect: a bitmap where each bit corresponds to a channel
 *	width where radar detection is needed, as in the definition of
 *	&struct ieee80211_iface_combination.@radar_detect_widths
 * @iftype_num: array with the number of interfaces of each interface
 *	type.  The index is the interface type as specified in &enum
 *	nl80211_iftype.
 * @new_beacon_int: set this to the beacon interval of a new interface
 *	that's not operating yet, if such is to be checked as part of
 *	the verification
 */
struct iface_combination_params {
	int radio_idx;
	int num_different_channels;
	u8 radar_detect;
	int iftype_num[NUM_NL80211_IFTYPES];
	u32 new_beacon_int;
};

/**
 * enum station_parameters_apply_mask - station parameter values to apply
 * @STATION_PARAM_APPLY_UAPSD: apply new uAPSD parameters (uapsd_queues, max_sp)
 * @STATION_PARAM_APPLY_CAPABILITY: apply new capability
 * @STATION_PARAM_APPLY_PLINK_STATE: apply new plink state
 *
 * Not all station parameters have in-band "no change" signalling,
 * for those that don't these flags will are used.
 */
enum station_parameters_apply_mask {
	STATION_PARAM_APPLY_UAPSD = BIT(0),
	STATION_PARAM_APPLY_CAPABILITY = BIT(1),
	STATION_PARAM_APPLY_PLINK_STATE = BIT(2),
};

/**
 * struct sta_txpwr - station txpower configuration
 *
 * Used to configure txpower for station.
 *
 * @power: tx power (in dBm) to be used for sending data traffic. If tx power
 *	is not provided, the default per-interface tx power setting will be
 *	overriding. Driver should be picking up the lowest tx power, either tx
 *	power per-interface or per-station.
 * @type: In particular if TPC %type is NL80211_TX_POWER_LIMITED then tx power
 *	will be less than or equal to specified from userspace, whereas if TPC
 *	%type is NL80211_TX_POWER_AUTOMATIC then it indicates default tx power.
 *	NL80211_TX_POWER_FIXED is not a valid configuration option for
 *	per peer TPC.
 */
struct sta_txpwr {
	s16 power;
	enum nl80211_tx_power_setting type;
};

/**
 * struct link_station_parameters - link station parameters
 *
 * Used to change and create a new link station.
 *
 * @mld_mac: MAC address of the station
 * @link_id: the link id (-1 for non-MLD station)
 * @link_mac: MAC address of the link
 * @supported_rates: supported rates in IEEE 802.11 format
 *	(or NULL for no change)
 * @supported_rates_len: number of supported rates
 * @ht_capa: HT capabilities of station
 * @vht_capa: VHT capabilities of station
 * @opmode_notif: operating mode field from Operating Mode Notification
 * @opmode_notif_used: information if operating mode field is used
 * @he_capa: HE capabilities of station
 * @he_capa_len: the length of the HE capabilities
 * @txpwr: transmit power for an associated station
 * @txpwr_set: txpwr field is set
 * @he_6ghz_capa: HE 6 GHz Band capabilities of station
 * @eht_capa: EHT capabilities of station
 * @eht_capa_len: the length of the EHT capabilities
 */
struct link_station_parameters {
	const u8 *mld_mac;
	int link_id;
	const u8 *link_mac;
	const u8 *supported_rates;
	u8 supported_rates_len;
	const struct ieee80211_ht_cap *ht_capa;
	const struct ieee80211_vht_cap *vht_capa;
	u8 opmode_notif;
	bool opmode_notif_used;
	const struct ieee80211_he_cap_elem *he_capa;
	u8 he_capa_len;
	struct sta_txpwr txpwr;
	bool txpwr_set;
	const struct ieee80211_he_6ghz_capa *he_6ghz_capa;
	const struct ieee80211_eht_cap_elem *eht_capa;
	u8 eht_capa_len;
};

/**
 * struct link_station_del_parameters - link station deletion parameters
 *
 * Used to delete a link station entry (or all stations).
 *
 * @mld_mac: MAC address of the station
 * @link_id: the link id
 */
struct link_station_del_parameters {
	const u8 *mld_mac;
	u32 link_id;
};

/**
 * struct cfg80211_ttlm_params: TID to link mapping parameters
 *
 * Used for setting a TID to link mapping.
 *
 * @dlink: Downlink TID to link mapping, as defined in section 9.4.2.314
 *     (TID-To-Link Mapping element) in Draft P802.11be_D4.0.
 * @ulink: Uplink TID to link mapping, as defined in section 9.4.2.314
 *     (TID-To-Link Mapping element) in Draft P802.11be_D4.0.
 */
struct cfg80211_ttlm_params {
	u16 dlink[8];
	u16 ulink[8];
};

/**
 * struct station_parameters - station parameters
 *
 * Used to change and create a new station.
 *
 * @vlan: vlan interface station should belong to
 * @sta_flags_mask: station flags that changed
 *	(bitmask of BIT(%NL80211_STA_FLAG_...))
 * @sta_flags_set: station flags values
 *	(bitmask of BIT(%NL80211_STA_FLAG_...))
 * @listen_interval: listen interval or -1 for no change
 * @aid: AID or zero for no change
 * @vlan_id: VLAN ID for station (if nonzero)
 * @peer_aid: mesh peer AID or zero for no change
 * @plink_action: plink action to take
 * @plink_state: set the peer link state for a station
 * @uapsd_queues: bitmap of queues configured for uapsd. same format
 *	as the AC bitmap in the QoS info field
 * @max_sp: max Service Period. same format as the MAX_SP in the
 *	QoS info field (but already shifted down)
 * @sta_modify_mask: bitmap indicating which parameters changed
 *	(for those that don't have a natural "no change" value),
 *	see &enum station_parameters_apply_mask
 * @local_pm: local link-specific mesh power save mode (no change when set
 *	to unknown)
 * @capability: station capability
 * @ext_capab: extended capabilities of the station
 * @ext_capab_len: number of extended capabilities
 * @supported_channels: supported channels in IEEE 802.11 format
 * @supported_channels_len: number of supported channels
 * @supported_oper_classes: supported oper classes in IEEE 802.11 format
 * @supported_oper_classes_len: number of supported operating classes
 * @support_p2p_ps: information if station supports P2P PS mechanism
 * @airtime_weight: airtime scheduler weight for this station
 * @link_sta_params: link related params.
 */
struct station_parameters {
	struct net_device *vlan;
	u32 sta_flags_mask, sta_flags_set;
	u32 sta_modify_mask;
	int listen_interval;
	u16 aid;
	u16 vlan_id;
	u16 peer_aid;
	u8 plink_action;
	u8 plink_state;
	u8 uapsd_queues;
	u8 max_sp;
	enum nl80211_mesh_power_mode local_pm;
	u16 capability;
	const u8 *ext_capab;
	u8 ext_capab_len;
	const u8 *supported_channels;
	u8 supported_channels_len;
	const u8 *supported_oper_classes;
	u8 supported_oper_classes_len;
	int support_p2p_ps;
	u16 airtime_weight;
	struct link_station_parameters link_sta_params;
};

/**
 * struct station_del_parameters - station deletion parameters
 *
 * Used to delete a station entry (or all stations).
 *
 * @mac: MAC address of the station to remove or NULL to remove all stations
 * @subtype: Management frame subtype to use for indicating removal
 *	(10 = Disassociation, 12 = Deauthentication)
 * @reason_code: Reason code for the Disassociation/Deauthentication frame
 * @link_id: Link ID indicating a link that stations to be flushed must be
 *	using; valid only for MLO, but can also be -1 for MLO to really
 *	remove all stations.
 */
struct station_del_parameters {
	const u8 *mac;
	u8 subtype;
	u16 reason_code;
	int link_id;
};

/**
 * enum cfg80211_station_type - the type of station being modified
 * @CFG80211_STA_AP_CLIENT: client of an AP interface
 * @CFG80211_STA_AP_CLIENT_UNASSOC: client of an AP interface that is still
 *	unassociated (update properties for this type of client is permitted)
 * @CFG80211_STA_AP_MLME_CLIENT: client of an AP interface that has
 *	the AP MLME in the device
 * @CFG80211_STA_AP_STA: AP station on managed interface
 * @CFG80211_STA_IBSS: IBSS station
 * @CFG80211_STA_TDLS_PEER_SETUP: TDLS peer on managed interface (dummy entry
 *	while TDLS setup is in progress, it moves out of this state when
 *	being marked authorized; use this only if TDLS with external setup is
 *	supported/used)
 * @CFG80211_STA_TDLS_PEER_ACTIVE: TDLS peer on managed interface (active
 *	entry that is operating, has been marked authorized by userspace)
 * @CFG80211_STA_MESH_PEER_KERNEL: peer on mesh interface (kernel managed)
 * @CFG80211_STA_MESH_PEER_USER: peer on mesh interface (user managed)
 */
enum cfg80211_station_type {
	CFG80211_STA_AP_CLIENT,
	CFG80211_STA_AP_CLIENT_UNASSOC,
	CFG80211_STA_AP_MLME_CLIENT,
	CFG80211_STA_AP_STA,
	CFG80211_STA_IBSS,
	CFG80211_STA_TDLS_PEER_SETUP,
	CFG80211_STA_TDLS_PEER_ACTIVE,
	CFG80211_STA_MESH_PEER_KERNEL,
	CFG80211_STA_MESH_PEER_USER,
};

/**
 * cfg80211_check_station_change - validate parameter changes
 * @wiphy: the wiphy this operates on
 * @params: the new parameters for a station
 * @statype: the type of station being modified
 *
 * Utility function for the @change_station driver method. Call this function
 * with the appropriate station type looking up the station (and checking that
 * it exists). It will verify whether the station change is acceptable.
 *
 * Return: 0 if the change is acceptable, otherwise an error code. Note that
 * it may modify the parameters for backward compatibility reasons, so don't
 * use them before calling this.
 */
int cfg80211_check_station_change(struct wiphy *wiphy,
				  struct station_parameters *params,
				  enum cfg80211_station_type statype);

/**
 * enum rate_info_flags - bitrate info flags
 *
 * Used by the driver to indicate the specific rate transmission
 * type for 802.11n transmissions.
 *
 * @RATE_INFO_FLAGS_MCS: mcs field filled with HT MCS
 * @RATE_INFO_FLAGS_VHT_MCS: mcs field filled with VHT MCS
 * @RATE_INFO_FLAGS_SHORT_GI: 400ns guard interval
 * @RATE_INFO_FLAGS_DMG: 60GHz MCS
 * @RATE_INFO_FLAGS_HE_MCS: HE MCS information
 * @RATE_INFO_FLAGS_EDMG: 60GHz MCS in EDMG mode
 * @RATE_INFO_FLAGS_EXTENDED_SC_DMG: 60GHz extended SC MCS
 * @RATE_INFO_FLAGS_EHT_MCS: EHT MCS information
 * @RATE_INFO_FLAGS_S1G_MCS: MCS field filled with S1G MCS
 */
enum rate_info_flags {
	RATE_INFO_FLAGS_MCS			= BIT(0),
	RATE_INFO_FLAGS_VHT_MCS			= BIT(1),
	RATE_INFO_FLAGS_SHORT_GI		= BIT(2),
	RATE_INFO_FLAGS_DMG			= BIT(3),
	RATE_INFO_FLAGS_HE_MCS			= BIT(4),
	RATE_INFO_FLAGS_EDMG			= BIT(5),
	RATE_INFO_FLAGS_EXTENDED_SC_DMG		= BIT(6),
	RATE_INFO_FLAGS_EHT_MCS			= BIT(7),
	RATE_INFO_FLAGS_S1G_MCS			= BIT(8),
};

/**
 * enum rate_info_bw - rate bandwidth information
 *
 * Used by the driver to indicate the rate bandwidth.
 *
 * @RATE_INFO_BW_5: 5 MHz bandwidth
 * @RATE_INFO_BW_10: 10 MHz bandwidth
 * @RATE_INFO_BW_20: 20 MHz bandwidth
 * @RATE_INFO_BW_40: 40 MHz bandwidth
 * @RATE_INFO_BW_80: 80 MHz bandwidth
 * @RATE_INFO_BW_160: 160 MHz bandwidth
 * @RATE_INFO_BW_HE_RU: bandwidth determined by HE RU allocation
 * @RATE_INFO_BW_320: 320 MHz bandwidth
 * @RATE_INFO_BW_EHT_RU: bandwidth determined by EHT RU allocation
 * @RATE_INFO_BW_1: 1 MHz bandwidth
 * @RATE_INFO_BW_2: 2 MHz bandwidth
 * @RATE_INFO_BW_4: 4 MHz bandwidth
 * @RATE_INFO_BW_8: 8 MHz bandwidth
 * @RATE_INFO_BW_16: 16 MHz bandwidth
 */
enum rate_info_bw {
	RATE_INFO_BW_20 = 0,
	RATE_INFO_BW_5,
	RATE_INFO_BW_10,
	RATE_INFO_BW_40,
	RATE_INFO_BW_80,
	RATE_INFO_BW_160,
	RATE_INFO_BW_HE_RU,
	RATE_INFO_BW_320,
	RATE_INFO_BW_EHT_RU,
	RATE_INFO_BW_1,
	RATE_INFO_BW_2,
	RATE_INFO_BW_4,
	RATE_INFO_BW_8,
	RATE_INFO_BW_16,
};

/**
 * struct rate_info - bitrate information
 *
 * Information about a receiving or transmitting bitrate
 *
 * @flags: bitflag of flags from &enum rate_info_flags
 * @legacy: bitrate in 100kbit/s for 802.11abg
 * @mcs: mcs index if struct describes an HT/VHT/HE/EHT/S1G rate
 * @nss: number of streams (VHT & HE only)
 * @bw: bandwidth (from &enum rate_info_bw)
 * @he_gi: HE guard interval (from &enum nl80211_he_gi)
 * @he_dcm: HE DCM value
 * @he_ru_alloc: HE RU allocation (from &enum nl80211_he_ru_alloc,
 *	only valid if bw is %RATE_INFO_BW_HE_RU)
 * @n_bonded_ch: In case of EDMG the number of bonded channels (1-4)
 * @eht_gi: EHT guard interval (from &enum nl80211_eht_gi)
 * @eht_ru_alloc: EHT RU allocation (from &enum nl80211_eht_ru_alloc,
 *	only valid if bw is %RATE_INFO_BW_EHT_RU)
 */
struct rate_info {
	u16 flags;
	u16 legacy;
	u8 mcs;
	u8 nss;
	u8 bw;
	u8 he_gi;
	u8 he_dcm;
	u8 he_ru_alloc;
	u8 n_bonded_ch;
	u8 eht_gi;
	u8 eht_ru_alloc;
};

/**
 * enum bss_param_flags - bitrate info flags
 *
 * Used by the driver to indicate the specific rate transmission
 * type for 802.11n transmissions.
 *
 * @BSS_PARAM_FLAGS_CTS_PROT: whether CTS protection is enabled
 * @BSS_PARAM_FLAGS_SHORT_PREAMBLE: whether short preamble is enabled
 * @BSS_PARAM_FLAGS_SHORT_SLOT_TIME: whether short slot time is enabled
 */
enum bss_param_flags {
	BSS_PARAM_FLAGS_CTS_PROT	= BIT(0),
	BSS_PARAM_FLAGS_SHORT_PREAMBLE	= BIT(1),
	BSS_PARAM_FLAGS_SHORT_SLOT_TIME	= BIT(2),
};

/**
 * struct sta_bss_parameters - BSS parameters for the attached station
 *
 * Information about the currently associated BSS
 *
 * @flags: bitflag of flags from &enum bss_param_flags
 * @dtim_period: DTIM period for the BSS
 * @beacon_interval: beacon interval
 */
struct sta_bss_parameters {
	u8 flags;
	u8 dtim_period;
	u16 beacon_interval;
};

/**
 * struct cfg80211_txq_stats - TXQ statistics for this TID
 * @filled: bitmap of flags using the bits of &enum nl80211_txq_stats to
 *	indicate the relevant values in this struct are filled
 * @backlog_bytes: total number of bytes currently backlogged
 * @backlog_packets: total number of packets currently backlogged
 * @flows: number of new flows seen
 * @drops: total number of packets dropped
 * @ecn_marks: total number of packets marked with ECN CE
 * @overlimit: number of drops due to queue space overflow
 * @overmemory: number of drops due to memory limit overflow
 * @collisions: number of hash collisions
 * @tx_bytes: total number of bytes dequeued
 * @tx_packets: total number of packets dequeued
 * @max_flows: maximum number of flows supported
 */
struct cfg80211_txq_stats {
	u32 filled;
	u32 backlog_bytes;
	u32 backlog_packets;
	u32 flows;
	u32 drops;
	u32 ecn_marks;
	u32 overlimit;
	u32 overmemory;
	u32 collisions;
	u32 tx_bytes;
	u32 tx_packets;
	u32 max_flows;
};

/**
 * struct cfg80211_tid_stats - per-TID statistics
 * @filled: bitmap of flags using the bits of &enum nl80211_tid_stats to
 *	indicate the relevant values in this struct are filled
 * @rx_msdu: number of received MSDUs
 * @tx_msdu: number of (attempted) transmitted MSDUs
 * @tx_msdu_retries: number of retries (not counting the first) for
 *	transmitted MSDUs
 * @tx_msdu_failed: number of failed transmitted MSDUs
 * @txq_stats: TXQ statistics
 */
struct cfg80211_tid_stats {
	u32 filled;
	u64 rx_msdu;
	u64 tx_msdu;
	u64 tx_msdu_retries;
	u64 tx_msdu_failed;
	struct cfg80211_txq_stats txq_stats;
};

#define IEEE80211_MAX_CHAINS	4

/**
 * struct station_info - station information
 *
 * Station information filled by driver for get_station() and dump_station.
 *
 * @filled: bitflag of flags using the bits of &enum nl80211_sta_info to
 *	indicate the relevant values in this struct for them
 * @connected_time: time(in secs) since a station is last connected
 * @inactive_time: time since last station activity (tx/rx) in milliseconds
 * @assoc_at: bootime (ns) of the last association
 * @rx_bytes: bytes (size of MPDUs) received from this station
 * @tx_bytes: bytes (size of MPDUs) transmitted to this station
 * @llid: mesh local link id
 * @plid: mesh peer link id
 * @plink_state: mesh peer link state
 * @signal: The signal strength, type depends on the wiphy's signal_type.
 *	For CFG80211_SIGNAL_TYPE_MBM, value is expressed in _dBm_.
 * @signal_avg: Average signal strength, type depends on the wiphy's signal_type.
 *	For CFG80211_SIGNAL_TYPE_MBM, value is expressed in _dBm_.
 * @chains: bitmask for filled values in @chain_signal, @chain_signal_avg
 * @chain_signal: per-chain signal strength of last received packet in dBm
 * @chain_signal_avg: per-chain signal strength average in dBm
 * @txrate: current unicast bitrate from this station
 * @rxrate: current unicast bitrate to this station
 * @rx_packets: packets (MSDUs & MMPDUs) received from this station
 * @tx_packets: packets (MSDUs & MMPDUs) transmitted to this station
 * @tx_retries: cumulative retry counts (MPDUs)
 * @tx_failed: number of failed transmissions (MPDUs) (retries exceeded, no ACK)
 * @rx_dropped_misc:  Dropped for un-specified reason.
 * @bss_param: current BSS parameters
 * @generation: generation number for nl80211 dumps.
 *	This number should increase every time the list of stations
 *	changes, i.e. when a station is added or removed, so that
 *	userspace can tell whether it got a consistent snapshot.
 * @assoc_req_ies: IEs from (Re)Association Request.
 *	This is used only when in AP mode with drivers that do not use
 *	user space MLME/SME implementation. The information is provided for
 *	the cfg80211_new_sta() calls to notify user space of the IEs.
 * @assoc_req_ies_len: Length of assoc_req_ies buffer in octets.
 * @sta_flags: station flags mask & values
 * @beacon_loss_count: Number of times beacon loss event has triggered.
 * @t_offset: Time offset of the station relative to this host.
 * @local_pm: local mesh STA power save mode
 * @peer_pm: peer mesh STA power save mode
 * @nonpeer_pm: non-peer mesh STA power save mode
 * @expected_throughput: expected throughput in kbps (including 802.11 headers)
 *	towards this station.
 * @rx_beacon: number of beacons received from this peer
 * @rx_beacon_signal_avg: signal strength average (in dBm) for beacons received
 *	from this peer
 * @connected_to_gate: true if mesh STA has a path to mesh gate
 * @rx_duration: aggregate PPDU duration(usecs) for all the frames from a peer
 * @tx_duration: aggregate PPDU duration(usecs) for all the frames to a peer
 * @airtime_weight: current airtime scheduling weight
 * @pertid: per-TID statistics, see &struct cfg80211_tid_stats, using the last
 *	(IEEE80211_NUM_TIDS) index for MSDUs not encapsulated in QoS-MPDUs.
 *	Note that this doesn't use the @filled bit, but is used if non-NULL.
 * @ack_signal: signal strength (in dBm) of the last ACK frame.
 * @avg_ack_signal: average rssi value of ack packet for the no of msdu's has
 *	been sent.
 * @rx_mpdu_count: number of MPDUs received from this station
 * @fcs_err_count: number of packets (MPDUs) received from this station with
 *	an FCS error. This counter should be incremented only when TA of the
 *	received packet with an FCS error matches the peer MAC address.
 * @airtime_link_metric: mesh airtime link metric.
 * @connected_to_as: true if mesh STA has a path to authentication server
 * @mlo_params_valid: Indicates @assoc_link_id and @mld_addr fields are filled
 *	by driver. Drivers use this only in cfg80211_new_sta() calls when AP
 *	MLD's MLME/SME is offload to driver. Drivers won't fill this
 *	information in cfg80211_del_sta_sinfo(), get_station() and
 *	dump_station() callbacks.
 * @assoc_link_id: Indicates MLO link ID of the AP, with which the station
 *	completed (re)association. This information filled for both MLO
 *	and non-MLO STA connections when the AP affiliated with an MLD.
 * @mld_addr: For MLO STA connection, filled with MLD address of the station.
 *	For non-MLO STA connection, filled with all zeros.
 * @assoc_resp_ies: IEs from (Re)Association Response.
 *	This is used only when in AP mode with drivers that do not use user
 *	space MLME/SME implementation. The information is provided only for the
 *	cfg80211_new_sta() calls to notify user space of the IEs. Drivers won't
 *	fill this information in cfg80211_del_sta_sinfo(), get_station() and
 *	dump_station() callbacks. User space needs this information to determine
 *	the accepted and rejected affiliated links of the connected station.
 * @assoc_resp_ies_len: Length of @assoc_resp_ies buffer in octets.
 */
struct station_info {
	u64 filled;
	u32 connected_time;
	u32 inactive_time;
	u64 assoc_at;
	u64 rx_bytes;
	u64 tx_bytes;
	u16 llid;
	u16 plid;
	u8 plink_state;
	s8 signal;
	s8 signal_avg;

	u8 chains;
	s8 chain_signal[IEEE80211_MAX_CHAINS];
	s8 chain_signal_avg[IEEE80211_MAX_CHAINS];

	struct rate_info txrate;
	struct rate_info rxrate;
	u32 rx_packets;
	u32 tx_packets;
	u32 tx_retries;
	u32 tx_failed;
	u32 rx_dropped_misc;
	struct sta_bss_parameters bss_param;
	struct nl80211_sta_flag_update sta_flags;

	int generation;

	const u8 *assoc_req_ies;
	size_t assoc_req_ies_len;

	u32 beacon_loss_count;
	s64 t_offset;
	enum nl80211_mesh_power_mode local_pm;
	enum nl80211_mesh_power_mode peer_pm;
	enum nl80211_mesh_power_mode nonpeer_pm;

	u32 expected_throughput;

	u64 tx_duration;
	u64 rx_duration;
	u64 rx_beacon;
	u8 rx_beacon_signal_avg;
	u8 connected_to_gate;

	struct cfg80211_tid_stats *pertid;
	s8 ack_signal;
	s8 avg_ack_signal;

	u16 airtime_weight;

	u32 rx_mpdu_count;
	u32 fcs_err_count;

	u32 airtime_link_metric;

	u8 connected_to_as;

	bool mlo_params_valid;
	u8 assoc_link_id;
	u8 mld_addr[ETH_ALEN] __aligned(2);
	const u8 *assoc_resp_ies;
	size_t assoc_resp_ies_len;
};

/**
 * struct cfg80211_sar_sub_specs - sub specs limit
 * @power: power limitation in 0.25dbm
 * @freq_range_index: index the power limitation applies to
 */
struct cfg80211_sar_sub_specs {
	s32 power;
	u32 freq_range_index;
};

/**
 * struct cfg80211_sar_specs - sar limit specs
 * @type: it's set with power in 0.25dbm or other types
 * @num_sub_specs: number of sar sub specs
 * @sub_specs: memory to hold the sar sub specs
 */
struct cfg80211_sar_specs {
	enum nl80211_sar_type type;
	u32 num_sub_specs;
	struct cfg80211_sar_sub_specs sub_specs[] __counted_by(num_sub_specs);
};


/**
 * struct cfg80211_sar_freq_ranges - sar frequency ranges
 * @start_freq:  start range edge frequency
 * @end_freq:    end range edge frequency
 */
struct cfg80211_sar_freq_ranges {
	u32 start_freq;
	u32 end_freq;
};

/**
 * struct cfg80211_sar_capa - sar limit capability
 * @type: it's set via power in 0.25dbm or other types
 * @num_freq_ranges: number of frequency ranges
 * @freq_ranges: memory to hold the freq ranges.
 *
 * Note: WLAN driver may append new ranges or split an existing
 * range to small ones and then append them.
 */
struct cfg80211_sar_capa {
	enum nl80211_sar_type type;
	u32 num_freq_ranges;
	const struct cfg80211_sar_freq_ranges *freq_ranges;
};

#if IS_ENABLED(CONFIG_CFG80211)
/**
 * cfg80211_get_station - retrieve information about a given station
 * @dev: the device where the station is supposed to be connected to
 * @mac_addr: the mac address of the station of interest
 * @sinfo: pointer to the structure to fill with the information
 *
 * Return: 0 on success and sinfo is filled with the available information
 * otherwise returns a negative error code and the content of sinfo has to be
 * considered undefined.
 */
int cfg80211_get_station(struct net_device *dev, const u8 *mac_addr,
			 struct station_info *sinfo);
#else
static inline int cfg80211_get_station(struct net_device *dev,
				       const u8 *mac_addr,
				       struct station_info *sinfo)
{
	return -ENOENT;
}
#endif

/**
 * enum monitor_flags - monitor flags
 *
 * Monitor interface configuration flags. Note that these must be the bits
 * according to the nl80211 flags.
 *
 * @MONITOR_FLAG_CHANGED: set if the flags were changed
 * @MONITOR_FLAG_FCSFAIL: pass frames with bad FCS
 * @MONITOR_FLAG_PLCPFAIL: pass frames with bad PLCP
 * @MONITOR_FLAG_CONTROL: pass control frames
 * @MONITOR_FLAG_OTHER_BSS: disable BSSID filtering
 * @MONITOR_FLAG_COOK_FRAMES: report frames after processing
 * @MONITOR_FLAG_ACTIVE: active monitor, ACKs frames on its MAC address
 */
enum monitor_flags {
	MONITOR_FLAG_CHANGED		= BIT(__NL80211_MNTR_FLAG_INVALID),
	MONITOR_FLAG_FCSFAIL		= BIT(NL80211_MNTR_FLAG_FCSFAIL),
	MONITOR_FLAG_PLCPFAIL		= BIT(NL80211_MNTR_FLAG_PLCPFAIL),
	MONITOR_FLAG_CONTROL		= BIT(NL80211_MNTR_FLAG_CONTROL),
	MONITOR_FLAG_OTHER_BSS		= BIT(NL80211_MNTR_FLAG_OTHER_BSS),
	MONITOR_FLAG_COOK_FRAMES	= BIT(NL80211_MNTR_FLAG_COOK_FRAMES),
	MONITOR_FLAG_ACTIVE		= BIT(NL80211_MNTR_FLAG_ACTIVE),
};

/**
 * enum mpath_info_flags -  mesh path information flags
 *
 * Used by the driver to indicate which info in &struct mpath_info it has filled
 * in during get_station() or dump_station().
 *
 * @MPATH_INFO_FRAME_QLEN: @frame_qlen filled
 * @MPATH_INFO_SN: @sn filled
 * @MPATH_INFO_METRIC: @metric filled
 * @MPATH_INFO_EXPTIME: @exptime filled
 * @MPATH_INFO_DISCOVERY_TIMEOUT: @discovery_timeout filled
 * @MPATH_INFO_DISCOVERY_RETRIES: @discovery_retries filled
 * @MPATH_INFO_FLAGS: @flags filled
 * @MPATH_INFO_HOP_COUNT: @hop_count filled
 * @MPATH_INFO_PATH_CHANGE: @path_change_count filled
 */
enum mpath_info_flags {
	MPATH_INFO_FRAME_QLEN		= BIT(0),
	MPATH_INFO_SN			= BIT(1),
	MPATH_INFO_METRIC		= BIT(2),
	MPATH_INFO_EXPTIME		= BIT(3),
	MPATH_INFO_DISCOVERY_TIMEOUT	= BIT(4),
	MPATH_INFO_DISCOVERY_RETRIES	= BIT(5),
	MPATH_INFO_FLAGS		= BIT(6),
	MPATH_INFO_HOP_COUNT		= BIT(7),
	MPATH_INFO_PATH_CHANGE		= BIT(8),
};

/**
 * struct mpath_info - mesh path information
 *
 * Mesh path information filled by driver for get_mpath() and dump_mpath().
 *
 * @filled: bitfield of flags from &enum mpath_info_flags
 * @frame_qlen: number of queued frames for this destination
 * @sn: target sequence number
 * @metric: metric (cost) of this mesh path
 * @exptime: expiration time for the mesh path from now, in msecs
 * @flags: mesh path flags from &enum mesh_path_flags
 * @discovery_timeout: total mesh path discovery timeout, in msecs
 * @discovery_retries: mesh path discovery retries
 * @generation: generation number for nl80211 dumps.
 *	This number should increase every time the list of mesh paths
 *	changes, i.e. when a station is added or removed, so that
 *	userspace can tell whether it got a consistent snapshot.
 * @hop_count: hops to destination
 * @path_change_count: total number of path changes to destination
 */
struct mpath_info {
	u32 filled;
	u32 frame_qlen;
	u32 sn;
	u32 metric;
	u32 exptime;
	u32 discovery_timeout;
	u8 discovery_retries;
	u8 flags;
	u8 hop_count;
	u32 path_change_count;

	int generation;
};

/**
 * struct bss_parameters - BSS parameters
 *
 * Used to change BSS parameters (mainly for AP mode).
 *
 * @link_id: link_id or -1 for non-MLD
 * @use_cts_prot: Whether to use CTS protection
 *	(0 = no, 1 = yes, -1 = do not change)
 * @use_short_preamble: Whether the use of short preambles is allowed
 *	(0 = no, 1 = yes, -1 = do not change)
 * @use_short_slot_time: Whether the use of short slot time is allowed
 *	(0 = no, 1 = yes, -1 = do not change)
 * @basic_rates: basic rates in IEEE 802.11 format
 *	(or NULL for no change)
 * @basic_rates_len: number of basic rates
 * @ap_isolate: do not forward packets between connected stations
 *	(0 = no, 1 = yes, -1 = do not change)
 * @ht_opmode: HT Operation mode
 *	(u16 = opmode, -1 = do not change)
 * @p2p_ctwindow: P2P CT Window (-1 = no change)
 * @p2p_opp_ps: P2P opportunistic PS (-1 = no change)
 */
struct bss_parameters {
	int link_id;
	int use_cts_prot;
	int use_short_preamble;
	int use_short_slot_time;
	const u8 *basic_rates;
	u8 basic_rates_len;
	int ap_isolate;
	int ht_opmode;
	s8 p2p_ctwindow, p2p_opp_ps;
};

/**
 * struct mesh_config - 802.11s mesh configuration
 *
 * These parameters can be changed while the mesh is active.
 *
 * @dot11MeshRetryTimeout: the initial retry timeout in millisecond units used
 *	by the Mesh Peering Open message
 * @dot11MeshConfirmTimeout: the initial retry timeout in millisecond units
 *	used by the Mesh Peering Open message
 * @dot11MeshHoldingTimeout: the confirm timeout in millisecond units used by
 *	the mesh peering management to close a mesh peering
 * @dot11MeshMaxPeerLinks: the maximum number of peer links allowed on this
 *	mesh interface
 * @dot11MeshMaxRetries: the maximum number of peer link open retries that can
 *	be sent to establish a new peer link instance in a mesh
 * @dot11MeshTTL: the value of TTL field set at a source mesh STA
 * @element_ttl: the value of TTL field set at a mesh STA for path selection
 *	elements
 * @auto_open_plinks: whether we should automatically open peer links when we
 *	detect compatible mesh peers
 * @dot11MeshNbrOffsetMaxNeighbor: the maximum number of neighbors to
 *	synchronize to for 11s default synchronization method
 * @dot11MeshHWMPmaxPREQretries: the number of action frames containing a PREQ
 *	that an originator mesh STA can send to a particular path target
 * @path_refresh_time: how frequently to refresh mesh paths in milliseconds
 * @min_discovery_timeout: the minimum length of time to wait until giving up on
 *	a path discovery in milliseconds
 * @dot11MeshHWMPactivePathTimeout: the time (in TUs) for which mesh STAs
 *	receiving a PREQ shall consider the forwarding information from the
 *	root to be valid. (TU = time unit)
 * @dot11MeshHWMPpreqMinInterval: the minimum interval of time (in TUs) during
 *	which a mesh STA can send only one action frame containing a PREQ
 *	element
 * @dot11MeshHWMPperrMinInterval: the minimum interval of time (in TUs) during
 *	which a mesh STA can send only one Action frame containing a PERR
 *	element
 * @dot11MeshHWMPnetDiameterTraversalTime: the interval of time (in TUs) that
 *	it takes for an HWMP information element to propagate across the mesh
 * @dot11MeshHWMPRootMode: the configuration of a mesh STA as root mesh STA
 * @dot11MeshHWMPRannInterval: the interval of time (in TUs) between root
 *	announcements are transmitted
 * @dot11MeshGateAnnouncementProtocol: whether to advertise that this mesh
 *	station has access to a broader network beyond the MBSS. (This is
 *	missnamed in draft 12.0: dot11MeshGateAnnouncementProtocol set to true
 *	only means that the station will announce others it's a mesh gate, but
 *	not necessarily using the gate announcement protocol. Still keeping the
 *	same nomenclature to be in sync with the spec)
 * @dot11MeshForwarding: whether the Mesh STA is forwarding or non-forwarding
 *	entity (default is TRUE - forwarding entity)
 * @rssi_threshold: the threshold for average signal strength of candidate
 *	station to establish a peer link
 * @ht_opmode: mesh HT protection mode
 *
 * @dot11MeshHWMPactivePathToRootTimeout: The time (in TUs) for which mesh STAs
 *	receiving a proactive PREQ shall consider the forwarding information to
 *	the root mesh STA to be valid.
 *
 * @dot11MeshHWMProotInterval: The interval of time (in TUs) between proactive
 *	PREQs are transmitted.
 * @dot11MeshHWMPconfirmationInterval: The minimum interval of time (in TUs)
 *	during which a mesh STA can send only one Action frame containing
 *	a PREQ element for root path confirmation.
 * @power_mode: The default mesh power save mode which will be the initial
 *	setting for new peer links.
 * @dot11MeshAwakeWindowDuration: The duration in TUs the STA will remain awake
 *	after transmitting its beacon.
 * @plink_timeout: If no tx activity is seen from a STA we've established
 *	peering with for longer than this time (in seconds), then remove it
 *	from the STA's list of peers.  Default is 30 minutes.
 * @dot11MeshConnectedToAuthServer: if set to true then this mesh STA
 *	will advertise that it is connected to a authentication server
 *	in the mesh formation field.
 * @dot11MeshConnectedToMeshGate: if set to true, advertise that this STA is
 *      connected to a mesh gate in mesh formation info.  If false, the
 *      value in mesh formation is determined by the presence of root paths
 *      in the mesh path table
 * @dot11MeshNolearn: Try to avoid multi-hop path discovery (e.g. PREQ/PREP
 *      for HWMP) if the destination is a direct neighbor. Note that this might
 *      not be the optimal decision as a multi-hop route might be better. So
 *      if using this setting you will likely also want to disable
 *      dot11MeshForwarding and use another mesh routing protocol on top.
 */
struct mesh_config {
	u16 dot11MeshRetryTimeout;
	u16 dot11MeshConfirmTimeout;
	u16 dot11MeshHoldingTimeout;
	u16 dot11MeshMaxPeerLinks;
	u8 dot11MeshMaxRetries;
	u8 dot11MeshTTL;
	u8 element_ttl;
	bool auto_open_plinks;
	u32 dot11MeshNbrOffsetMaxNeighbor;
	u8 dot11MeshHWMPmaxPREQretries;
	u32 path_refresh_time;
	u16 min_discovery_timeout;
	u32 dot11MeshHWMPactivePathTimeout;
	u16 dot11MeshHWMPpreqMinInterval;
	u16 dot11MeshHWMPperrMinInterval;
	u16 dot11MeshHWMPnetDiameterTraversalTime;
	u8 dot11MeshHWMPRootMode;
	bool dot11MeshConnectedToMeshGate;
	bool dot11MeshConnectedToAuthServer;
	u16 dot11MeshHWMPRannInterval;
	bool dot11MeshGateAnnouncementProtocol;
	bool dot11MeshForwarding;
	s32 rssi_threshold;
	u16 ht_opmode;
	u32 dot11MeshHWMPactivePathToRootTimeout;
	u16 dot11MeshHWMProotInterval;
	u16 dot11MeshHWMPconfirmationInterval;
	enum nl80211_mesh_power_mode power_mode;
	u16 dot11MeshAwakeWindowDuration;
	u32 plink_timeout;
	bool dot11MeshNolearn;
};

/**
 * struct mesh_setup - 802.11s mesh setup configuration
 * @chandef: defines the channel to use
 * @mesh_id: the mesh ID
 * @mesh_id_len: length of the mesh ID, at least 1 and at most 32 bytes
 * @sync_method: which synchronization method to use
 * @path_sel_proto: which path selection protocol to use
 * @path_metric: which metric to use
 * @auth_id: which authentication method this mesh is using
 * @ie: vendor information elements (optional)
 * @ie_len: length of vendor information elements
 * @is_authenticated: this mesh requires authentication
 * @is_secure: this mesh uses security
 * @user_mpm: userspace handles all MPM functions
 * @dtim_period: DTIM period to use
 * @beacon_interval: beacon interval to use
 * @mcast_rate: multicast rate for Mesh Node [6Mbps is the default for 802.11a]
 * @basic_rates: basic rates to use when creating the mesh
 * @beacon_rate: bitrate to be used for beacons
 * @userspace_handles_dfs: whether user space controls DFS operation, i.e.
 *	changes the channel when a radar is detected. This is required
 *	to operate on DFS channels.
 * @control_port_over_nl80211: TRUE if userspace expects to exchange control
 *	port frames over NL80211 instead of the network interface.
 *
 * These parameters are fixed when the mesh is created.
 */
struct mesh_setup {
	struct cfg80211_chan_def chandef;
	const u8 *mesh_id;
	u8 mesh_id_len;
	u8 sync_method;
	u8 path_sel_proto;
	u8 path_metric;
	u8 auth_id;
	const u8 *ie;
	u8 ie_len;
	bool is_authenticated;
	bool is_secure;
	bool user_mpm;
	u8 dtim_period;
	u16 beacon_interval;
	int mcast_rate[NUM_NL80211_BANDS];
	u32 basic_rates;
	struct cfg80211_bitrate_mask beacon_rate;
	bool userspace_handles_dfs;
	bool control_port_over_nl80211;
};

/**
 * struct ocb_setup - 802.11p OCB mode setup configuration
 * @chandef: defines the channel to use
 *
 * These parameters are fixed when connecting to the network
 */
struct ocb_setup {
	struct cfg80211_chan_def chandef;
};

/**
 * struct ieee80211_txq_params - TX queue parameters
 * @ac: AC identifier
 * @txop: Maximum burst time in units of 32 usecs, 0 meaning disabled
 * @cwmin: Minimum contention window [a value of the form 2^n-1 in the range
 *	1..32767]
 * @cwmax: Maximum contention window [a value of the form 2^n-1 in the range
 *	1..32767]
 * @aifs: Arbitration interframe space [0..255]
 * @link_id: link_id or -1 for non-MLD
 */
struct ieee80211_txq_params {
	enum nl80211_ac ac;
	u16 txop;
	u16 cwmin;
	u16 cwmax;
	u8 aifs;
	int link_id;
};

/**
 * DOC: Scanning and BSS list handling
 *
 * The scanning process itself is fairly simple, but cfg80211 offers quite
 * a bit of helper functionality. To start a scan, the scan operation will
 * be invoked with a scan definition. This scan definition contains the
 * channels to scan, and the SSIDs to send probe requests for (including the
 * wildcard, if desired). A passive scan is indicated by having no SSIDs to
 * probe. Additionally, a scan request may contain extra information elements
 * that should be added to the probe request. The IEs are guaranteed to be
 * well-formed, and will not exceed the maximum length the driver advertised
 * in the wiphy structure.
 *
 * When scanning finds a BSS, cfg80211 needs to be notified of that, because
 * it is responsible for maintaining the BSS list; the driver should not
 * maintain a list itself. For this notification, various functions exist.
 *
 * Since drivers do not maintain a BSS list, there are also a number of
 * functions to search for a BSS and obtain information about it from the
 * BSS structure cfg80211 maintains. The BSS list is also made available
 * to userspace.
 */

/**
 * struct cfg80211_ssid - SSID description
 * @ssid: the SSID
 * @ssid_len: length of the ssid
 */
struct cfg80211_ssid {
	u8 ssid[IEEE80211_MAX_SSID_LEN];
	u8 ssid_len;
};

/**
 * struct cfg80211_scan_info - information about completed scan
 * @scan_start_tsf: scan start time in terms of the TSF of the BSS that the
 *	wireless device that requested the scan is connected to. If this
 *	information is not available, this field is left zero.
 * @tsf_bssid: the BSSID according to which %scan_start_tsf is set.
 * @aborted: set to true if the scan was aborted for any reason,
 *	userspace will be notified of that
 */
struct cfg80211_scan_info {
	u64 scan_start_tsf;
	u8 tsf_bssid[ETH_ALEN] __aligned(2);
	bool aborted;
};

/**
 * struct cfg80211_scan_6ghz_params - relevant for 6 GHz only
 *
 * @short_ssid: short ssid to scan for
 * @bssid: bssid to scan for
 * @channel_idx: idx of the channel in the channel array in the scan request
 *	 which the above info is relevant to
 * @unsolicited_probe: the AP transmits unsolicited probe response every 20 TU
 * @short_ssid_valid: @short_ssid is valid and can be used
 * @psc_no_listen: when set, and the channel is a PSC channel, no need to wait
 *       20 TUs before starting to send probe requests.
 * @psd_20: The AP's 20 MHz PSD value.
 */
struct cfg80211_scan_6ghz_params {
	u32 short_ssid;
	u32 channel_idx;
	u8 bssid[ETH_ALEN];
	bool unsolicited_probe;
	bool short_ssid_valid;
	bool psc_no_listen;
	s8 psd_20;
};

/**
 * struct cfg80211_scan_request - scan request description
 *
 * @ssids: SSIDs to scan for (active scan only)
 * @n_ssids: number of SSIDs
 * @channels: channels to scan on.
 * @n_channels: total number of channels to scan
 * @ie: optional information element(s) to add into Probe Request or %NULL
 * @ie_len: length of ie in octets
 * @duration: how long to listen on each channel, in TUs. If
 *	%duration_mandatory is not set, this is the maximum dwell time and
 *	the actual dwell time may be shorter.
 * @duration_mandatory: if set, the scan duration must be as specified by the
 *	%duration field.
 * @flags: control flags from &enum nl80211_scan_flags
 * @rates: bitmap of rates to advertise for each band
 * @wiphy: the wiphy this was for
 * @scan_start: time (in jiffies) when the scan started
 * @wdev: the wireless device to scan for
 * @info: (internal) information about completed scan
 * @notified: (internal) scan request was notified as done or aborted
 * @no_cck: used to send probe requests at non CCK rate in 2GHz band
 * @mac_addr: MAC address used with randomisation
 * @mac_addr_mask: MAC address mask used with randomisation, bits that
 *	are 0 in the mask should be randomised, bits that are 1 should
 *	be taken from the @mac_addr
 * @scan_6ghz: relevant for split scan request only,
 *	true if this is the second scan request
 * @n_6ghz_params: number of 6 GHz params
 * @scan_6ghz_params: 6 GHz params
 * @bssid: BSSID to scan for (most commonly, the wildcard BSSID)
 * @tsf_report_link_id: for MLO, indicates the link ID of the BSS that should be
 *      used for TSF reporting. Can be set to -1 to indicate no preference.
 */
struct cfg80211_scan_request {
	struct cfg80211_ssid *ssids;
	int n_ssids;
	u32 n_channels;
	const u8 *ie;
	size_t ie_len;
	u16 duration;
	bool duration_mandatory;
	u32 flags;

	u32 rates[NUM_NL80211_BANDS];

	struct wireless_dev *wdev;

	u8 mac_addr[ETH_ALEN] __aligned(2);
	u8 mac_addr_mask[ETH_ALEN] __aligned(2);
	u8 bssid[ETH_ALEN] __aligned(2);

	/* internal */
	struct wiphy *wiphy;
	unsigned long scan_start;
	struct cfg80211_scan_info info;
	bool notified;
	bool no_cck;
	bool scan_6ghz;
	u32 n_6ghz_params;
	struct cfg80211_scan_6ghz_params *scan_6ghz_params;
	s8 tsf_report_link_id;

	/* keep last */
	struct ieee80211_channel *channels[] __counted_by(n_channels);
};

static inline void get_random_mask_addr(u8 *buf, const u8 *addr, const u8 *mask)
{
	int i;

	get_random_bytes(buf, ETH_ALEN);
	for (i = 0; i < ETH_ALEN; i++) {
		buf[i] &= ~mask[i];
		buf[i] |= addr[i] & mask[i];
	}
}

/**
 * struct cfg80211_match_set - sets of attributes to match
 *
 * @ssid: SSID to be matched; may be zero-length in case of BSSID match
 *	or no match (RSSI only)
 * @bssid: BSSID to be matched; may be all-zero BSSID in case of SSID match
 *	or no match (RSSI only)
 * @rssi_thold: don't report scan results below this threshold (in s32 dBm)
 */
struct cfg80211_match_set {
	struct cfg80211_ssid ssid;
	u8 bssid[ETH_ALEN];
	s32 rssi_thold;
};

/**
 * struct cfg80211_sched_scan_plan - scan plan for scheduled scan
 *
 * @interval: interval between scheduled scan iterations. In seconds.
 * @iterations: number of scan iterations in this scan plan. Zero means
 *	infinite loop.
 *	The last scan plan will always have this parameter set to zero,
 *	all other scan plans will have a finite number of iterations.
 */
struct cfg80211_sched_scan_plan {
	u32 interval;
	u32 iterations;
};

/**
 * struct cfg80211_bss_select_adjust - BSS selection with RSSI adjustment.
 *
 * @band: band of BSS which should match for RSSI level adjustment.
 * @delta: value of RSSI level adjustment.
 */
struct cfg80211_bss_select_adjust {
	enum nl80211_band band;
	s8 delta;
};

/**
 * struct cfg80211_sched_scan_request - scheduled scan request description
 *
 * @reqid: identifies this request.
 * @ssids: SSIDs to scan for (passed in the probe_reqs in active scans)
 * @n_ssids: number of SSIDs
 * @n_channels: total number of channels to scan
 * @ie: optional information element(s) to add into Probe Request or %NULL
 * @ie_len: length of ie in octets
 * @flags: control flags from &enum nl80211_scan_flags
 * @match_sets: sets of parameters to be matched for a scan result
 *	entry to be considered valid and to be passed to the host
 *	(others are filtered out).
 *	If omitted, all results are passed.
 * @n_match_sets: number of match sets
 * @report_results: indicates that results were reported for this request
 * @wiphy: the wiphy this was for
 * @dev: the interface
 * @scan_start: start time of the scheduled scan
 * @channels: channels to scan
 * @min_rssi_thold: for drivers only supporting a single threshold, this
 *	contains the minimum over all matchsets
 * @mac_addr: MAC address used with randomisation
 * @mac_addr_mask: MAC address mask used with randomisation, bits that
 *	are 0 in the mask should be randomised, bits that are 1 should
 *	be taken from the @mac_addr
 * @scan_plans: scan plans to be executed in this scheduled scan. Lowest
 *	index must be executed first.
 * @n_scan_plans: number of scan plans, at least 1.
 * @rcu_head: RCU callback used to free the struct
 * @owner_nlportid: netlink portid of owner (if this should is a request
 *	owned by a particular socket)
 * @nl_owner_dead: netlink owner socket was closed - this request be freed
 * @list: for keeping list of requests.
 * @delay: delay in seconds to use before starting the first scan
 *	cycle.  The driver may ignore this parameter and start
 *	immediately (or at any other time), if this feature is not
 *	supported.
 * @relative_rssi_set: Indicates whether @relative_rssi is set or not.
 * @relative_rssi: Relative RSSI threshold in dB to restrict scan result
 *	reporting in connected state to cases where a matching BSS is determined
 *	to have better or slightly worse RSSI than the current connected BSS.
 *	The relative RSSI threshold values are ignored in disconnected state.
 * @rssi_adjust: delta dB of RSSI preference to be given to the BSSs that belong
 *	to the specified band while deciding whether a better BSS is reported
 *	using @relative_rssi. If delta is a negative number, the BSSs that
 *	belong to the specified band will be penalized by delta dB in relative
 *	comparisons.
 */
struct cfg80211_sched_scan_request {
	u64 reqid;
	struct cfg80211_ssid *ssids;
	int n_ssids;
	u32 n_channels;
	const u8 *ie;
	size_t ie_len;
	u32 flags;
	struct cfg80211_match_set *match_sets;
	int n_match_sets;
	s32 min_rssi_thold;
	u32 delay;
	struct cfg80211_sched_scan_plan *scan_plans;
	int n_scan_plans;

	u8 mac_addr[ETH_ALEN] __aligned(2);
	u8 mac_addr_mask[ETH_ALEN] __aligned(2);

	bool relative_rssi_set;
	s8 relative_rssi;
	struct cfg80211_bss_select_adjust rssi_adjust;

	/* internal */
	struct wiphy *wiphy;
	struct net_device *dev;
	unsigned long scan_start;
	bool report_results;
	struct rcu_head rcu_head;
	u32 owner_nlportid;
	bool nl_owner_dead;
	struct list_head list;

	/* keep last */
	struct ieee80211_channel *channels[] __counted_by(n_channels);
};

/**
 * enum cfg80211_signal_type - signal type
 *
 * @CFG80211_SIGNAL_TYPE_NONE: no signal strength information available
 * @CFG80211_SIGNAL_TYPE_MBM: signal strength in mBm (100*dBm)
 * @CFG80211_SIGNAL_TYPE_UNSPEC: signal strength, increasing from 0 through 100
 */
enum cfg80211_signal_type {
	CFG80211_SIGNAL_TYPE_NONE,
	CFG80211_SIGNAL_TYPE_MBM,
	CFG80211_SIGNAL_TYPE_UNSPEC,
};

/**
 * struct cfg80211_inform_bss - BSS inform data
 * @chan: channel the frame was received on
 * @signal: signal strength value, according to the wiphy's
 *	signal type
 * @boottime_ns: timestamp (CLOCK_BOOTTIME) when the information was
 *	received; should match the time when the frame was actually
 *	received by the device (not just by the host, in case it was
 *	buffered on the device) and be accurate to about 10ms.
 *	If the frame isn't buffered, just passing the return value of
 *	ktime_get_boottime_ns() is likely appropriate.
 * @parent_tsf: the time at the start of reception of the first octet of the
 *	timestamp field of the frame. The time is the TSF of the BSS specified
 *	by %parent_bssid.
 * @parent_bssid: the BSS according to which %parent_tsf is set. This is set to
 *	the BSS that requested the scan in which the beacon/probe was received.
 * @chains: bitmask for filled values in @chain_signal.
 * @chain_signal: per-chain signal strength of last received BSS in dBm.
 * @restrict_use: restrict usage, if not set, assume @use_for is
 *	%NL80211_BSS_USE_FOR_NORMAL.
 * @use_for: bitmap of possible usage for this BSS, see
 *	&enum nl80211_bss_use_for
 * @cannot_use_reasons: the reasons (bitmap) for not being able to connect,
 *	if @restrict_use is set and @use_for is zero (empty); may be 0 for
 *	unspecified reasons; see &enum nl80211_bss_cannot_use_reasons
 * @drv_data: Data to be passed through to @inform_bss
 */
struct cfg80211_inform_bss {
	struct ieee80211_channel *chan;
	s32 signal;
	u64 boottime_ns;
	u64 parent_tsf;
	u8 parent_bssid[ETH_ALEN] __aligned(2);
	u8 chains;
	s8 chain_signal[IEEE80211_MAX_CHAINS];

	u8 restrict_use:1, use_for:7;
	u8 cannot_use_reasons;

	void *drv_data;
};

/**
 * struct cfg80211_bss_ies - BSS entry IE data
 * @tsf: TSF contained in the frame that carried these IEs
 * @rcu_head: internal use, for freeing
 * @len: length of the IEs
 * @from_beacon: these IEs are known to come from a beacon
 * @data: IE data
 */
struct cfg80211_bss_ies {
	u64 tsf;
	struct rcu_head rcu_head;
	int len;
	bool from_beacon;
	u8 data[];
};

/**
 * struct cfg80211_bss - BSS description
 *
 * This structure describes a BSS (which may also be a mesh network)
 * for use in scan results and similar.
 *
 * @channel: channel this BSS is on
 * @bssid: BSSID of the BSS
 * @beacon_interval: the beacon interval as from the frame
 * @capability: the capability field in host byte order
 * @ies: the information elements (Note that there is no guarantee that these
 *	are well-formed!); this is a pointer to either the beacon_ies or
 *	proberesp_ies depending on whether Probe Response frame has been
 *	received. It is always non-%NULL.
 * @beacon_ies: the information elements from the last Beacon frame
 *	(implementation note: if @hidden_beacon_bss is set this struct doesn't
 *	own the beacon_ies, but they're just pointers to the ones from the
 *	@hidden_beacon_bss struct)
 * @proberesp_ies: the information elements from the last Probe Response frame
 * @proberesp_ecsa_stuck: ECSA element is stuck in the Probe Response frame,
 *	cannot rely on it having valid data
 * @hidden_beacon_bss: in case this BSS struct represents a probe response from
 *	a BSS that hides the SSID in its beacon, this points to the BSS struct
 *	that holds the beacon data. @beacon_ies is still valid, of course, and
 *	points to the same data as hidden_beacon_bss->beacon_ies in that case.
 * @transmitted_bss: pointer to the transmitted BSS, if this is a
 *	non-transmitted one (multi-BSSID support)
 * @nontrans_list: list of non-transmitted BSS, if this is a transmitted one
 *	(multi-BSSID support)
 * @signal: signal strength value (type depends on the wiphy's signal_type)
 * @chains: bitmask for filled values in @chain_signal.
 * @chain_signal: per-chain signal strength of last received BSS in dBm.
 * @bssid_index: index in the multiple BSS set
 * @max_bssid_indicator: max number of members in the BSS set
 * @use_for: bitmap of possible usage for this BSS, see
 *	&enum nl80211_bss_use_for
 * @cannot_use_reasons: the reasons (bitmap) for not being able to connect,
 *	if @restrict_use is set and @use_for is zero (empty); may be 0 for
 *	unspecified reasons; see &enum nl80211_bss_cannot_use_reasons
 * @priv: private area for driver use, has at least wiphy->bss_priv_size bytes
 */
struct cfg80211_bss {
	struct ieee80211_channel *channel;

	const struct cfg80211_bss_ies __rcu *ies;
	const struct cfg80211_bss_ies __rcu *beacon_ies;
	const struct cfg80211_bss_ies __rcu *proberesp_ies;

	struct cfg80211_bss *hidden_beacon_bss;
	struct cfg80211_bss *transmitted_bss;
	struct list_head nontrans_list;

	s32 signal;

	u16 beacon_interval;
	u16 capability;

	u8 bssid[ETH_ALEN];
	u8 chains;
	s8 chain_signal[IEEE80211_MAX_CHAINS];

	u8 proberesp_ecsa_stuck:1;

	u8 bssid_index;
	u8 max_bssid_indicator;

	u8 use_for;
	u8 cannot_use_reasons;

	u8 priv[] __aligned(sizeof(void *));
};

/**
 * ieee80211_bss_get_elem - find element with given ID
 * @bss: the bss to search
 * @id: the element ID
 *
 * Note that the return value is an RCU-protected pointer, so
 * rcu_read_lock() must be held when calling this function.
 * Return: %NULL if not found.
 */
const struct element *ieee80211_bss_get_elem(struct cfg80211_bss *bss, u8 id);

/**
 * ieee80211_bss_get_ie - find IE with given ID
 * @bss: the bss to search
 * @id: the element ID
 *
 * Note that the return value is an RCU-protected pointer, so
 * rcu_read_lock() must be held when calling this function.
 * Return: %NULL if not found.
 */
static inline const u8 *ieee80211_bss_get_ie(struct cfg80211_bss *bss, u8 id)
{
	return (const void *)ieee80211_bss_get_elem(bss, id);
}


/**
 * struct cfg80211_auth_request - Authentication request data
 *
 * This structure provides information needed to complete IEEE 802.11
 * authentication.
 *
 * @bss: The BSS to authenticate with, the callee must obtain a reference
 *	to it if it needs to keep it.
 * @auth_type: Authentication type (algorithm)
 * @ie: Extra IEs to add to Authentication frame or %NULL
 * @ie_len: Length of ie buffer in octets
 * @key_len: length of WEP key for shared key authentication
 * @key_idx: index of WEP key for shared key authentication
 * @key: WEP key for shared key authentication
 * @auth_data: Fields and elements in Authentication frames. This contains
 *	the authentication frame body (non-IE and IE data), excluding the
 *	Authentication algorithm number, i.e., starting at the Authentication
 *	transaction sequence number field.
 * @auth_data_len: Length of auth_data buffer in octets
 * @link_id: if >= 0, indicates authentication should be done as an MLD,
 *	the interface address is included as the MLD address and the
 *	necessary link (with the given link_id) will be created (and
 *	given an MLD address) by the driver
 * @ap_mld_addr: AP MLD address in case of authentication request with
 *	an AP MLD, valid iff @link_id >= 0
 */
struct cfg80211_auth_request {
	struct cfg80211_bss *bss;
	const u8 *ie;
	size_t ie_len;
	enum nl80211_auth_type auth_type;
	const u8 *key;
	u8 key_len;
	s8 key_idx;
	const u8 *auth_data;
	size_t auth_data_len;
	s8 link_id;
	const u8 *ap_mld_addr;
};

/**
 * struct cfg80211_assoc_link - per-link information for MLO association
 * @bss: the BSS pointer, see also &struct cfg80211_assoc_request::bss;
 *	if this is %NULL for a link, that link is not requested
 * @elems: extra elements for the per-STA profile for this link
 * @elems_len: length of the elements
 * @disabled: If set this link should be included during association etc. but it
 *	should not be used until enabled by the AP MLD.
 * @error: per-link error code, must be <= 0. If there is an error, then the
 *	operation as a whole must fail.
 */
struct cfg80211_assoc_link {
	struct cfg80211_bss *bss;
	const u8 *elems;
	size_t elems_len;
	bool disabled;
	int error;
};

/**
 * enum cfg80211_assoc_req_flags - Over-ride default behaviour in association.
 *
 * @ASSOC_REQ_DISABLE_HT:  Disable HT (802.11n)
 * @ASSOC_REQ_DISABLE_VHT:  Disable VHT
 * @ASSOC_REQ_USE_RRM: Declare RRM capability in this association
 * @CONNECT_REQ_EXTERNAL_AUTH_SUPPORT: User space indicates external
 *	authentication capability. Drivers can offload authentication to
 *	userspace if this flag is set. Only applicable for cfg80211_connect()
 *	request (connect callback).
 * @ASSOC_REQ_DISABLE_HE:  Disable HE
 * @ASSOC_REQ_DISABLE_EHT:  Disable EHT
 * @CONNECT_REQ_MLO_SUPPORT: Userspace indicates support for handling MLD links.
 *	Drivers shall disable MLO features for the current association if this
 *	flag is not set.
 * @ASSOC_REQ_SPP_AMSDU: SPP A-MSDUs will be used on this connection (if any)
 */
enum cfg80211_assoc_req_flags {
	ASSOC_REQ_DISABLE_HT			= BIT(0),
	ASSOC_REQ_DISABLE_VHT			= BIT(1),
	ASSOC_REQ_USE_RRM			= BIT(2),
	CONNECT_REQ_EXTERNAL_AUTH_SUPPORT	= BIT(3),
	ASSOC_REQ_DISABLE_HE			= BIT(4),
	ASSOC_REQ_DISABLE_EHT			= BIT(5),
	CONNECT_REQ_MLO_SUPPORT			= BIT(6),
	ASSOC_REQ_SPP_AMSDU			= BIT(7),
};

/**
 * struct cfg80211_assoc_request - (Re)Association request data
 *
 * This structure provides information needed to complete IEEE 802.11
 * (re)association.
 * @bss: The BSS to associate with. If the call is successful the driver is
 *	given a reference that it must give back to cfg80211_send_rx_assoc()
 *	or to cfg80211_assoc_timeout(). To ensure proper refcounting, new
 *	association requests while already associating must be rejected.
 *	This also applies to the @links.bss parameter, which is used instead
 *	of this one (it is %NULL) for MLO associations.
 * @ie: Extra IEs to add to (Re)Association Request frame or %NULL
 * @ie_len: Length of ie buffer in octets
 * @use_mfp: Use management frame protection (IEEE 802.11w) in this association
 * @crypto: crypto settings
 * @prev_bssid: previous BSSID, if not %NULL use reassociate frame. This is used
 *	to indicate a request to reassociate within the ESS instead of a request
 *	do the initial association with the ESS. When included, this is set to
 *	the BSSID of the current association, i.e., to the value that is
 *	included in the Current AP address field of the Reassociation Request
 *	frame.
 * @flags:  See &enum cfg80211_assoc_req_flags
 * @ht_capa:  HT Capabilities over-rides.  Values set in ht_capa_mask
 *	will be used in ht_capa.  Un-supported values will be ignored.
 * @ht_capa_mask:  The bits of ht_capa which are to be used.
 * @vht_capa: VHT capability override
 * @vht_capa_mask: VHT capability mask indicating which fields to use
 * @fils_kek: FILS KEK for protecting (Re)Association Request/Response frame or
 *	%NULL if FILS is not used.
 * @fils_kek_len: Length of fils_kek in octets
 * @fils_nonces: FILS nonces (part of AAD) for protecting (Re)Association
 *	Request/Response frame or %NULL if FILS is not used. This field starts
 *	with 16 octets of STA Nonce followed by 16 octets of AP Nonce.
 * @s1g_capa: S1G capability override
 * @s1g_capa_mask: S1G capability override mask
 * @links: per-link information for MLO connections
 * @link_id: >= 0 for MLO connections, where links are given, and indicates
 *	the link on which the association request should be sent
 * @ap_mld_addr: AP MLD address in case of MLO association request,
 *	valid iff @link_id >= 0
 */
struct cfg80211_assoc_request {
	struct cfg80211_bss *bss;
	const u8 *ie, *prev_bssid;
	size_t ie_len;
	struct cfg80211_crypto_settings crypto;
	bool use_mfp;
	u32 flags;
	struct ieee80211_ht_cap ht_capa;
	struct ieee80211_ht_cap ht_capa_mask;
	struct ieee80211_vht_cap vht_capa, vht_capa_mask;
	const u8 *fils_kek;
	size_t fils_kek_len;
	const u8 *fils_nonces;
	struct ieee80211_s1g_cap s1g_capa, s1g_capa_mask;
	struct cfg80211_assoc_link links[IEEE80211_MLD_MAX_NUM_LINKS];
	const u8 *ap_mld_addr;
	s8 link_id;
};

/**
 * struct cfg80211_deauth_request - Deauthentication request data
 *
 * This structure provides information needed to complete IEEE 802.11
 * deauthentication.
 *
 * @bssid: the BSSID or AP MLD address to deauthenticate from
 * @ie: Extra IEs to add to Deauthentication frame or %NULL
 * @ie_len: Length of ie buffer in octets
 * @reason_code: The reason code for the deauthentication
 * @local_state_change: if set, change local state only and
 *	do not set a deauth frame
 */
struct cfg80211_deauth_request {
	const u8 *bssid;
	const u8 *ie;
	size_t ie_len;
	u16 reason_code;
	bool local_state_change;
};

/**
 * struct cfg80211_disassoc_request - Disassociation request data
 *
 * This structure provides information needed to complete IEEE 802.11
 * disassociation.
 *
 * @ap_addr: the BSSID or AP MLD address to disassociate from
 * @ie: Extra IEs to add to Disassociation frame or %NULL
 * @ie_len: Length of ie buffer in octets
 * @reason_code: The reason code for the disassociation
 * @local_state_change: This is a request for a local state only, i.e., no
 *	Disassociation frame is to be transmitted.
 */
struct cfg80211_disassoc_request {
	const u8 *ap_addr;
	const u8 *ie;
	size_t ie_len;
	u16 reason_code;
	bool local_state_change;
};

/**
 * struct cfg80211_ibss_params - IBSS parameters
 *
 * This structure defines the IBSS parameters for the join_ibss()
 * method.
 *
 * @ssid: The SSID, will always be non-null.
 * @ssid_len: The length of the SSID, will always be non-zero.
 * @bssid: Fixed BSSID requested, maybe be %NULL, if set do not
 *	search for IBSSs with a different BSSID.
 * @chandef: defines the channel to use if no other IBSS to join can be found
 * @channel_fixed: The channel should be fixed -- do not search for
 *	IBSSs to join on other channels.
 * @ie: information element(s) to include in the beacon
 * @ie_len: length of that
 * @beacon_interval: beacon interval to use
 * @privacy: this is a protected network, keys will be configured
 *	after joining
 * @control_port: whether user space controls IEEE 802.1X port, i.e.,
 *	sets/clears %NL80211_STA_FLAG_AUTHORIZED. If true, the driver is
 *	required to assume that the port is unauthorized until authorized by
 *	user space. Otherwise, port is marked authorized by default.
 * @control_port_over_nl80211: TRUE if userspace expects to exchange control
 *	port frames over NL80211 instead of the network interface.
 * @userspace_handles_dfs: whether user space controls DFS operation, i.e.
 *	changes the channel when a radar is detected. This is required
 *	to operate on DFS channels.
 * @basic_rates: bitmap of basic rates to use when creating the IBSS
 * @mcast_rate: per-band multicast rate index + 1 (0: disabled)
 * @ht_capa:  HT Capabilities over-rides.  Values set in ht_capa_mask
 *	will be used in ht_capa.  Un-supported values will be ignored.
 * @ht_capa_mask:  The bits of ht_capa which are to be used.
 * @wep_keys: static WEP keys, if not NULL points to an array of
 *	CFG80211_MAX_WEP_KEYS WEP keys
 * @wep_tx_key: key index (0..3) of the default TX static WEP key
 */
struct cfg80211_ibss_params {
	const u8 *ssid;
	const u8 *bssid;
	struct cfg80211_chan_def chandef;
	const u8 *ie;
	u8 ssid_len, ie_len;
	u16 beacon_interval;
	u32 basic_rates;
	bool channel_fixed;
	bool privacy;
	bool control_port;
	bool control_port_over_nl80211;
	bool userspace_handles_dfs;
	int mcast_rate[NUM_NL80211_BANDS];
	struct ieee80211_ht_cap ht_capa;
	struct ieee80211_ht_cap ht_capa_mask;
	struct key_params *wep_keys;
	int wep_tx_key;
};

/**
 * struct cfg80211_bss_selection - connection parameters for BSS selection.
 *
 * @behaviour: requested BSS selection behaviour.
 * @param: parameters for requestion behaviour.
 * @param.band_pref: preferred band for %NL80211_BSS_SELECT_ATTR_BAND_PREF.
 * @param.adjust: parameters for %NL80211_BSS_SELECT_ATTR_RSSI_ADJUST.
 */
struct cfg80211_bss_selection {
	enum nl80211_bss_select_attr behaviour;
	union {
		enum nl80211_band band_pref;
		struct cfg80211_bss_select_adjust adjust;
	} param;
};

/**
 * struct cfg80211_connect_params - Connection parameters
 *
 * This structure provides information needed to complete IEEE 802.11
 * authentication and association.
 *
 * @channel: The channel to use or %NULL if not specified (auto-select based
 *	on scan results)
 * @channel_hint: The channel of the recommended BSS for initial connection or
 *	%NULL if not specified
 * @bssid: The AP BSSID or %NULL if not specified (auto-select based on scan
 *	results)
 * @bssid_hint: The recommended AP BSSID for initial connection to the BSS or
 *	%NULL if not specified. Unlike the @bssid parameter, the driver is
 *	allowed to ignore this @bssid_hint if it has knowledge of a better BSS
 *	to use.
 * @ssid: SSID
 * @ssid_len: Length of ssid in octets
 * @auth_type: Authentication type (algorithm)
 * @ie: IEs for association request
 * @ie_len: Length of assoc_ie in octets
 * @privacy: indicates whether privacy-enabled APs should be used
 * @mfp: indicate whether management frame protection is used
 * @crypto: crypto settings
 * @key_len: length of WEP key for shared key authentication
 * @key_idx: index of WEP key for shared key authentication
 * @key: WEP key for shared key authentication
 * @flags:  See &enum cfg80211_assoc_req_flags
 * @bg_scan_period:  Background scan period in seconds
 *	or -1 to indicate that default value is to be used.
 * @ht_capa:  HT Capabilities over-rides.  Values set in ht_capa_mask
 *	will be used in ht_capa.  Un-supported values will be ignored.
 * @ht_capa_mask:  The bits of ht_capa which are to be used.
 * @vht_capa:  VHT Capability overrides
 * @vht_capa_mask: The bits of vht_capa which are to be used.
 * @pbss: if set, connect to a PCP instead of AP. Valid for DMG
 *	networks.
 * @bss_select: criteria to be used for BSS selection.
 * @prev_bssid: previous BSSID, if not %NULL use reassociate frame. This is used
 *	to indicate a request to reassociate within the ESS instead of a request
 *	do the initial association with the ESS. When included, this is set to
 *	the BSSID of the current association, i.e., to the value that is
 *	included in the Current AP address field of the Reassociation Request
 *	frame.
 * @fils_erp_username: EAP re-authentication protocol (ERP) username part of the
 *	NAI or %NULL if not specified. This is used to construct FILS wrapped
 *	data IE.
 * @fils_erp_username_len: Length of @fils_erp_username in octets.
 * @fils_erp_realm: EAP re-authentication protocol (ERP) realm part of NAI or
 *	%NULL if not specified. This specifies the domain name of ER server and
 *	is used to construct FILS wrapped data IE.
 * @fils_erp_realm_len: Length of @fils_erp_realm in octets.
 * @fils_erp_next_seq_num: The next sequence number to use in the FILS ERP
 *	messages. This is also used to construct FILS wrapped data IE.
 * @fils_erp_rrk: ERP re-authentication Root Key (rRK) used to derive additional
 *	keys in FILS or %NULL if not specified.
 * @fils_erp_rrk_len: Length of @fils_erp_rrk in octets.
 * @want_1x: indicates user-space supports and wants to use 802.1X driver
 *	offload of 4-way handshake.
 * @edmg: define the EDMG channels.
 *	This may specify multiple channels and bonding options for the driver
 *	to choose from, based on BSS configuration.
 */
struct cfg80211_connect_params {
	struct ieee80211_channel *channel;
	struct ieee80211_channel *channel_hint;
	const u8 *bssid;
	const u8 *bssid_hint;
	const u8 *ssid;
	size_t ssid_len;
	enum nl80211_auth_type auth_type;
	const u8 *ie;
	size_t ie_len;
	bool privacy;
	enum nl80211_mfp mfp;
	struct cfg80211_crypto_settings crypto;
	const u8 *key;
	u8 key_len, key_idx;
	u32 flags;
	int bg_scan_period;
	struct ieee80211_ht_cap ht_capa;
	struct ieee80211_ht_cap ht_capa_mask;
	struct ieee80211_vht_cap vht_capa;
	struct ieee80211_vht_cap vht_capa_mask;
	bool pbss;
	struct cfg80211_bss_selection bss_select;
	const u8 *prev_bssid;
	const u8 *fils_erp_username;
	size_t fils_erp_username_len;
	const u8 *fils_erp_realm;
	size_t fils_erp_realm_len;
	u16 fils_erp_next_seq_num;
	const u8 *fils_erp_rrk;
	size_t fils_erp_rrk_len;
	bool want_1x;
	struct ieee80211_edmg edmg;
};

/**
 * enum cfg80211_connect_params_changed - Connection parameters being updated
 *
 * This enum provides information of all connect parameters that
 * have to be updated as part of update_connect_params() call.
 *
 * @UPDATE_ASSOC_IES: Indicates whether association request IEs are updated
 * @UPDATE_FILS_ERP_INFO: Indicates that FILS connection parameters (realm,
 *	username, erp sequence number and rrk) are updated
 * @UPDATE_AUTH_TYPE: Indicates that authentication type is updated
 */
enum cfg80211_connect_params_changed {
	UPDATE_ASSOC_IES		= BIT(0),
	UPDATE_FILS_ERP_INFO		= BIT(1),
	UPDATE_AUTH_TYPE		= BIT(2),
};

/**
 * enum wiphy_params_flags - set_wiphy_params bitfield values
 * @WIPHY_PARAM_RETRY_SHORT: wiphy->retry_short has changed
 * @WIPHY_PARAM_RETRY_LONG: wiphy->retry_long has changed
 * @WIPHY_PARAM_FRAG_THRESHOLD: wiphy->frag_threshold has changed
 * @WIPHY_PARAM_RTS_THRESHOLD: wiphy->rts_threshold has changed
 * @WIPHY_PARAM_COVERAGE_CLASS: coverage class changed
 * @WIPHY_PARAM_DYN_ACK: dynack has been enabled
 * @WIPHY_PARAM_TXQ_LIMIT: TXQ packet limit has been changed
 * @WIPHY_PARAM_TXQ_MEMORY_LIMIT: TXQ memory limit has been changed
 * @WIPHY_PARAM_TXQ_QUANTUM: TXQ scheduler quantum
 */
enum wiphy_params_flags {
	WIPHY_PARAM_RETRY_SHORT		= BIT(0),
	WIPHY_PARAM_RETRY_LONG		= BIT(1),
	WIPHY_PARAM_FRAG_THRESHOLD	= BIT(2),
	WIPHY_PARAM_RTS_THRESHOLD	= BIT(3),
	WIPHY_PARAM_COVERAGE_CLASS	= BIT(4),
	WIPHY_PARAM_DYN_ACK		= BIT(5),
	WIPHY_PARAM_TXQ_LIMIT		= BIT(6),
	WIPHY_PARAM_TXQ_MEMORY_LIMIT	= BIT(7),
	WIPHY_PARAM_TXQ_QUANTUM		= BIT(8),
};

#define IEEE80211_DEFAULT_AIRTIME_WEIGHT	256

/* The per TXQ device queue limit in airtime */
#define IEEE80211_DEFAULT_AQL_TXQ_LIMIT_L	5000
#define IEEE80211_DEFAULT_AQL_TXQ_LIMIT_H	12000

/* The per interface airtime threshold to switch to lower queue limit */
#define IEEE80211_AQL_THRESHOLD			24000

/**
 * struct cfg80211_pmksa - PMK Security Association
 *
 * This structure is passed to the set/del_pmksa() method for PMKSA
 * caching.
 *
 * @bssid: The AP's BSSID (may be %NULL).
 * @pmkid: The identifier to refer a PMKSA.
 * @pmk: The PMK for the PMKSA identified by @pmkid. This is used for key
 *	derivation by a FILS STA. Otherwise, %NULL.
 * @pmk_len: Length of the @pmk. The length of @pmk can differ depending on
 *	the hash algorithm used to generate this.
 * @ssid: SSID to specify the ESS within which a PMKSA is valid when using FILS
 *	cache identifier (may be %NULL).
 * @ssid_len: Length of the @ssid in octets.
 * @cache_id: 2-octet cache identifier advertized by a FILS AP identifying the
 *	scope of PMKSA. This is valid only if @ssid_len is non-zero (may be
 *	%NULL).
 * @pmk_lifetime: Maximum lifetime for PMKSA in seconds
 *	(dot11RSNAConfigPMKLifetime) or 0 if not specified.
 *	The configured PMKSA must not be used for PMKSA caching after
 *	expiration and any keys derived from this PMK become invalid on
 *	expiration, i.e., the current association must be dropped if the PMK
 *	used for it expires.
 * @pmk_reauth_threshold: Threshold time for reauthentication (percentage of
 *	PMK lifetime, dot11RSNAConfigPMKReauthThreshold) or 0 if not specified.
 *	Drivers are expected to trigger a full authentication instead of using
 *	this PMKSA for caching when reassociating to a new BSS after this
 *	threshold to generate a new PMK before the current one expires.
 */
struct cfg80211_pmksa {
	const u8 *bssid;
	const u8 *pmkid;
	const u8 *pmk;
	size_t pmk_len;
	const u8 *ssid;
	size_t ssid_len;
	const u8 *cache_id;
	u32 pmk_lifetime;
	u8 pmk_reauth_threshold;
};

/**
 * struct cfg80211_pkt_pattern - packet pattern
 * @mask: bitmask where to match pattern and where to ignore bytes,
 *	one bit per byte, in same format as nl80211
 * @pattern: bytes to match where bitmask is 1
 * @pattern_len: length of pattern (in bytes)
 * @pkt_offset: packet offset (in bytes)
 *
 * Internal note: @mask and @pattern are allocated in one chunk of
 * memory, free @mask only!
 */
struct cfg80211_pkt_pattern {
	const u8 *mask, *pattern;
	int pattern_len;
	int pkt_offset;
};

/**
 * struct cfg80211_wowlan_tcp - TCP connection parameters
 *
 * @sock: (internal) socket for source port allocation
 * @src: source IP address
 * @dst: destination IP address
 * @dst_mac: destination MAC address
 * @src_port: source port
 * @dst_port: destination port
 * @payload_len: data payload length
 * @payload: data payload buffer
 * @payload_seq: payload sequence stamping configuration
 * @data_interval: interval at which to send data packets
 * @wake_len: wakeup payload match length
 * @wake_data: wakeup payload match data
 * @wake_mask: wakeup payload match mask
 * @tokens_size: length of the tokens buffer
 * @payload_tok: payload token usage configuration
 */
struct cfg80211_wowlan_tcp {
	struct socket *sock;
	__be32 src, dst;
	u16 src_port, dst_port;
	u8 dst_mac[ETH_ALEN];
	int payload_len;
	const u8 *payload;
	struct nl80211_wowlan_tcp_data_seq payload_seq;
	u32 data_interval;
	u32 wake_len;
	const u8 *wake_data, *wake_mask;
	u32 tokens_size;
	/* must be last, variable member */
	struct nl80211_wowlan_tcp_data_token payload_tok;
};

/**
 * struct cfg80211_wowlan - Wake on Wireless-LAN support info
 *
 * This structure defines the enabled WoWLAN triggers for the device.
 * @any: wake up on any activity -- special trigger if device continues
 *	operating as normal during suspend
 * @disconnect: wake up if getting disconnected
 * @magic_pkt: wake up on receiving magic packet
 * @patterns: wake up on receiving packet matching a pattern
 * @n_patterns: number of patterns
 * @gtk_rekey_failure: wake up on GTK rekey failure
 * @eap_identity_req: wake up on EAP identity request packet
 * @four_way_handshake: wake up on 4-way handshake
 * @rfkill_release: wake up when rfkill is released
 * @tcp: TCP connection establishment/wakeup parameters, see nl80211.h.
 *	NULL if not configured.
 * @nd_config: configuration for the scan to be used for net detect wake.
 */
struct cfg80211_wowlan {
	bool any, disconnect, magic_pkt, gtk_rekey_failure,
	     eap_identity_req, four_way_handshake,
	     rfkill_release;
	struct cfg80211_pkt_pattern *patterns;
	struct cfg80211_wowlan_tcp *tcp;
	int n_patterns;
	struct cfg80211_sched_scan_request *nd_config;
};

/**
 * struct cfg80211_coalesce_rules - Coalesce rule parameters
 *
 * This structure defines coalesce rule for the device.
 * @delay: maximum coalescing delay in msecs.
 * @condition: condition for packet coalescence.
 *	see &enum nl80211_coalesce_condition.
 * @patterns: array of packet patterns
 * @n_patterns: number of patterns
 */
struct cfg80211_coalesce_rules {
	int delay;
	enum nl80211_coalesce_condition condition;
	struct cfg80211_pkt_pattern *patterns;
	int n_patterns;
};

/**
 * struct cfg80211_coalesce - Packet coalescing settings
 *
 * This structure defines coalescing settings.
 * @rules: array of coalesce rules
 * @n_rules: number of rules
 */
struct cfg80211_coalesce {
	int n_rules;
	struct cfg80211_coalesce_rules rules[] __counted_by(n_rules);
};

/**
 * struct cfg80211_wowlan_nd_match - information about the match
 *
 * @ssid: SSID of the match that triggered the wake up
 * @n_channels: Number of channels where the match occurred.  This
 *	value may be zero if the driver can't report the channels.
 * @channels: center frequencies of the channels where a match
 *	occurred (in MHz)
 */
struct cfg80211_wowlan_nd_match {
	struct cfg80211_ssid ssid;
	int n_channels;
	u32 channels[] __counted_by(n_channels);
};

/**
 * struct cfg80211_wowlan_nd_info - net detect wake up information
 *
 * @n_matches: Number of match information instances provided in
 *	@matches.  This value may be zero if the driver can't provide
 *	match information.
 * @matches: Array of pointers to matches containing information about
 *	the matches that triggered the wake up.
 */
struct cfg80211_wowlan_nd_info {
	int n_matches;
	struct cfg80211_wowlan_nd_match *matches[] __counted_by(n_matches);
};

/**
 * struct cfg80211_wowlan_wakeup - wakeup report
 * @disconnect: woke up by getting disconnected
 * @magic_pkt: woke up by receiving magic packet
 * @gtk_rekey_failure: woke up by GTK rekey failure
 * @eap_identity_req: woke up by EAP identity request packet
 * @four_way_handshake: woke up by 4-way handshake
 * @rfkill_release: woke up by rfkill being released
 * @pattern_idx: pattern that caused wakeup, -1 if not due to pattern
 * @packet_present_len: copied wakeup packet data
 * @packet_len: original wakeup packet length
 * @packet: The packet causing the wakeup, if any.
 * @packet_80211:  For pattern match, magic packet and other data
 *	frame triggers an 802.3 frame should be reported, for
 *	disconnect due to deauth 802.11 frame. This indicates which
 *	it is.
 * @tcp_match: TCP wakeup packet received
 * @tcp_connlost: TCP connection lost or failed to establish
 * @tcp_nomoretokens: TCP data ran out of tokens
 * @net_detect: if not %NULL, woke up because of net detect
 * @unprot_deauth_disassoc: woke up due to unprotected deauth or
 *	disassoc frame (in MFP).
 */
struct cfg80211_wowlan_wakeup {
	bool disconnect, magic_pkt, gtk_rekey_failure,
	     eap_identity_req, four_way_handshake,
	     rfkill_release, packet_80211,
	     tcp_match, tcp_connlost, tcp_nomoretokens,
	     unprot_deauth_disassoc;
	s32 pattern_idx;
	u32 packet_present_len, packet_len;
	const void *packet;
	struct cfg80211_wowlan_nd_info *net_detect;
};

/**
 * struct cfg80211_gtk_rekey_data - rekey data
 * @kek: key encryption key (@kek_len bytes)
 * @kck: key confirmation key (@kck_len bytes)
 * @replay_ctr: replay counter (NL80211_REPLAY_CTR_LEN bytes)
 * @kek_len: length of kek
 * @kck_len: length of kck
 * @akm: akm (oui, id)
 */
struct cfg80211_gtk_rekey_data {
	const u8 *kek, *kck, *replay_ctr;
	u32 akm;
	u8 kek_len, kck_len;
};

/**
 * struct cfg80211_update_ft_ies_params - FT IE Information
 *
 * This structure provides information needed to update the fast transition IE
 *
 * @md: The Mobility Domain ID, 2 Octet value
 * @ie: Fast Transition IEs
 * @ie_len: Length of ft_ie in octets
 */
struct cfg80211_update_ft_ies_params {
	u16 md;
	const u8 *ie;
	size_t ie_len;
};

/**
 * struct cfg80211_mgmt_tx_params - mgmt tx parameters
 *
 * This structure provides information needed to transmit a mgmt frame
 *
 * @chan: channel to use
 * @offchan: indicates whether off channel operation is required
 * @wait: duration for ROC
 * @buf: buffer to transmit
 * @len: buffer length
 * @no_cck: don't use cck rates for this frame
 * @dont_wait_for_ack: tells the low level not to wait for an ack
 * @n_csa_offsets: length of csa_offsets array
 * @csa_offsets: array of all the csa offsets in the frame
 * @link_id: for MLO, the link ID to transmit on, -1 if not given; note
 *	that the link ID isn't validated (much), it's in range but the
 *	link might not exist (or be used by the receiver STA)
 */
struct cfg80211_mgmt_tx_params {
	struct ieee80211_channel *chan;
	bool offchan;
	unsigned int wait;
	const u8 *buf;
	size_t len;
	bool no_cck;
	bool dont_wait_for_ack;
	int n_csa_offsets;
	const u16 *csa_offsets;
	int link_id;
};

/**
 * struct cfg80211_dscp_exception - DSCP exception
 *
 * @dscp: DSCP value that does not adhere to the user priority range definition
 * @up: user priority value to which the corresponding DSCP value belongs
 */
struct cfg80211_dscp_exception {
	u8 dscp;
	u8 up;
};

/**
 * struct cfg80211_dscp_range - DSCP range definition for user priority
 *
 * @low: lowest DSCP value of this user priority range, inclusive
 * @high: highest DSCP value of this user priority range, inclusive
 */
struct cfg80211_dscp_range {
	u8 low;
	u8 high;
};

/* QoS Map Set element length defined in IEEE Std 802.11-2012, 8.4.2.97 */
#define IEEE80211_QOS_MAP_MAX_EX	21
#define IEEE80211_QOS_MAP_LEN_MIN	16
#define IEEE80211_QOS_MAP_LEN_MAX \
	(IEEE80211_QOS_MAP_LEN_MIN + 2 * IEEE80211_QOS_MAP_MAX_EX)

/**
 * struct cfg80211_qos_map - QoS Map Information
 *
 * This struct defines the Interworking QoS map setting for DSCP values
 *
 * @num_des: number of DSCP exceptions (0..21)
 * @dscp_exception: optionally up to maximum of 21 DSCP exceptions from
 *	the user priority DSCP range definition
 * @up: DSCP range definition for a particular user priority
 */
struct cfg80211_qos_map {
	u8 num_des;
	struct cfg80211_dscp_exception dscp_exception[IEEE80211_QOS_MAP_MAX_EX];
	struct cfg80211_dscp_range up[8];
};

/**
 * struct cfg80211_nan_conf - NAN configuration
 *
 * This struct defines NAN configuration parameters
 *
 * @master_pref: master preference (1 - 255)
 * @bands: operating bands, a bitmap of &enum nl80211_band values.
 *	For instance, for NL80211_BAND_2GHZ, bit 0 would be set
 *	(i.e. BIT(NL80211_BAND_2GHZ)).
 */
struct cfg80211_nan_conf {
	u8 master_pref;
	u8 bands;
};

/**
 * enum cfg80211_nan_conf_changes - indicates changed fields in NAN
 * configuration
 *
 * @CFG80211_NAN_CONF_CHANGED_PREF: master preference
 * @CFG80211_NAN_CONF_CHANGED_BANDS: operating bands
 */
enum cfg80211_nan_conf_changes {
	CFG80211_NAN_CONF_CHANGED_PREF = BIT(0),
	CFG80211_NAN_CONF_CHANGED_BANDS = BIT(1),
};

/**
 * struct cfg80211_nan_func_filter - a NAN function Rx / Tx filter
 *
 * @filter: the content of the filter
 * @len: the length of the filter
 */
struct cfg80211_nan_func_filter {
	const u8 *filter;
	u8 len;
};

/**
 * struct cfg80211_nan_func - a NAN function
 *
 * @type: &enum nl80211_nan_function_type
 * @service_id: the service ID of the function
 * @publish_type: &nl80211_nan_publish_type
 * @close_range: if true, the range should be limited. Threshold is
 *	implementation specific.
 * @publish_bcast: if true, the solicited publish should be broadcasted
 * @subscribe_active: if true, the subscribe is active
 * @followup_id: the instance ID for follow up
 * @followup_reqid: the requester instance ID for follow up
 * @followup_dest: MAC address of the recipient of the follow up
 * @ttl: time to live counter in DW.
 * @serv_spec_info: Service Specific Info
 * @serv_spec_info_len: Service Specific Info length
 * @srf_include: if true, SRF is inclusive
 * @srf_bf: Bloom Filter
 * @srf_bf_len: Bloom Filter length
 * @srf_bf_idx: Bloom Filter index
 * @srf_macs: SRF MAC addresses
 * @srf_num_macs: number of MAC addresses in SRF
 * @rx_filters: rx filters that are matched with corresponding peer's tx_filter
 * @tx_filters: filters that should be transmitted in the SDF.
 * @num_rx_filters: length of &rx_filters.
 * @num_tx_filters: length of &tx_filters.
 * @instance_id: driver allocated id of the function.
 * @cookie: unique NAN function identifier.
 */
struct cfg80211_nan_func {
	enum nl80211_nan_function_type type;
	u8 service_id[NL80211_NAN_FUNC_SERVICE_ID_LEN];
	u8 publish_type;
	bool close_range;
	bool publish_bcast;
	bool subscribe_active;
	u8 followup_id;
	u8 followup_reqid;
	struct mac_address followup_dest;
	u32 ttl;
	const u8 *serv_spec_info;
	u8 serv_spec_info_len;
	bool srf_include;
	const u8 *srf_bf;
	u8 srf_bf_len;
	u8 srf_bf_idx;
	struct mac_address *srf_macs;
	int srf_num_macs;
	struct cfg80211_nan_func_filter *rx_filters;
	struct cfg80211_nan_func_filter *tx_filters;
	u8 num_tx_filters;
	u8 num_rx_filters;
	u8 instance_id;
	u64 cookie;
};

/**
 * struct cfg80211_pmk_conf - PMK configuration
 *
 * @aa: authenticator address
 * @pmk_len: PMK length in bytes.
 * @pmk: the PMK material
 * @pmk_r0_name: PMK-R0 Name. NULL if not applicable (i.e., the PMK
 *	is not PMK-R0). When pmk_r0_name is not NULL, the pmk field
 *	holds PMK-R0.
 */
struct cfg80211_pmk_conf {
	const u8 *aa;
	u8 pmk_len;
	const u8 *pmk;
	const u8 *pmk_r0_name;
};

/**
 * struct cfg80211_external_auth_params - Trigger External authentication.
 *
 * Commonly used across the external auth request and event interfaces.
 *
 * @action: action type / trigger for external authentication. Only significant
 *	for the authentication request event interface (driver to user space).
 * @bssid: BSSID of the peer with which the authentication has
 *	to happen. Used by both the authentication request event and
 *	authentication response command interface.
 * @ssid: SSID of the AP.  Used by both the authentication request event and
 *	authentication response command interface.
 * @key_mgmt_suite: AKM suite of the respective authentication. Used by the
 *	authentication request event interface.
 * @status: status code, %WLAN_STATUS_SUCCESS for successful authentication,
 *	use %WLAN_STATUS_UNSPECIFIED_FAILURE if user space cannot give you
 *	the real status code for failures. Used only for the authentication
 *	response command interface (user space to driver).
 * @pmkid: The identifier to refer a PMKSA.
 * @mld_addr: MLD address of the peer. Used by the authentication request event
 *	interface. Driver indicates this to enable MLO during the authentication
 *	offload to user space. Driver shall look at %NL80211_ATTR_MLO_SUPPORT
 *	flag capability in NL80211_CMD_CONNECT to know whether the user space
 *	supports enabling MLO during the authentication offload.
 *	User space should use the address of the interface (on which the
 *	authentication request event reported) as self MLD address. User space
 *	and driver should use MLD addresses in RA, TA and BSSID fields of
 *	authentication frames sent or received via cfg80211. The driver
 *	translates the MLD addresses to/from link addresses based on the link
 *	chosen for the authentication.
 */
struct cfg80211_external_auth_params {
	enum nl80211_external_auth_action action;
	u8 bssid[ETH_ALEN] __aligned(2);
	struct cfg80211_ssid ssid;
	unsigned int key_mgmt_suite;
	u16 status;
	const u8 *pmkid;
	u8 mld_addr[ETH_ALEN] __aligned(2);
};

/**
 * struct cfg80211_ftm_responder_stats - FTM responder statistics
 *
 * @filled: bitflag of flags using the bits of &enum nl80211_ftm_stats to
 *	indicate the relevant values in this struct for them
 * @success_num: number of FTM sessions in which all frames were successfully
 *	answered
 * @partial_num: number of FTM sessions in which part of frames were
 *	successfully answered
 * @failed_num: number of failed FTM sessions
 * @asap_num: number of ASAP FTM sessions
 * @non_asap_num: number of  non-ASAP FTM sessions
 * @total_duration_ms: total sessions durations - gives an indication
 *	of how much time the responder was busy
 * @unknown_triggers_num: number of unknown FTM triggers - triggers from
 *	initiators that didn't finish successfully the negotiation phase with
 *	the responder
 * @reschedule_requests_num: number of FTM reschedule requests - initiator asks
 *	for a new scheduling although it already has scheduled FTM slot
 * @out_of_window_triggers_num: total FTM triggers out of scheduled window
 */
struct cfg80211_ftm_responder_stats {
	u32 filled;
	u32 success_num;
	u32 partial_num;
	u32 failed_num;
	u32 asap_num;
	u32 non_asap_num;
	u64 total_duration_ms;
	u32 unknown_triggers_num;
	u32 reschedule_requests_num;
	u32 out_of_window_triggers_num;
};

/**
 * struct cfg80211_pmsr_ftm_result - FTM result
 * @failure_reason: if this measurement failed (PMSR status is
 *	%NL80211_PMSR_STATUS_FAILURE), this gives a more precise
 *	reason than just "failure"
 * @burst_index: if reporting partial results, this is the index
 *	in [0 .. num_bursts-1] of the burst that's being reported
 * @num_ftmr_attempts: number of FTM request frames transmitted
 * @num_ftmr_successes: number of FTM request frames acked
 * @busy_retry_time: if failure_reason is %NL80211_PMSR_FTM_FAILURE_PEER_BUSY,
 *	fill this to indicate in how many seconds a retry is deemed possible
 *	by the responder
 * @num_bursts_exp: actual number of bursts exponent negotiated
 * @burst_duration: actual burst duration negotiated
 * @ftms_per_burst: actual FTMs per burst negotiated
 * @lci_len: length of LCI information (if present)
 * @civicloc_len: length of civic location information (if present)
 * @lci: LCI data (may be %NULL)
 * @civicloc: civic location data (may be %NULL)
 * @rssi_avg: average RSSI over FTM action frames reported
 * @rssi_spread: spread of the RSSI over FTM action frames reported
 * @tx_rate: bitrate for transmitted FTM action frame response
 * @rx_rate: bitrate of received FTM action frame
 * @rtt_avg: average of RTTs measured (must have either this or @dist_avg)
 * @rtt_variance: variance of RTTs measured (note that standard deviation is
 *	the square root of the variance)
 * @rtt_spread: spread of the RTTs measured
 * @dist_avg: average of distances (mm) measured
 *	(must have either this or @rtt_avg)
 * @dist_variance: variance of distances measured (see also @rtt_variance)
 * @dist_spread: spread of distances measured (see also @rtt_spread)
 * @num_ftmr_attempts_valid: @num_ftmr_attempts is valid
 * @num_ftmr_successes_valid: @num_ftmr_successes is valid
 * @rssi_avg_valid: @rssi_avg is valid
 * @rssi_spread_valid: @rssi_spread is valid
 * @tx_rate_valid: @tx_rate is valid
 * @rx_rate_valid: @rx_rate is valid
 * @rtt_avg_valid: @rtt_avg is valid
 * @rtt_variance_valid: @rtt_variance is valid
 * @rtt_spread_valid: @rtt_spread is valid
 * @dist_avg_valid: @dist_avg is valid
 * @dist_variance_valid: @dist_variance is valid
 * @dist_spread_valid: @dist_spread is valid
 */
struct cfg80211_pmsr_ftm_result {
	const u8 *lci;
	const u8 *civicloc;
	unsigned int lci_len;
	unsigned int civicloc_len;
	enum nl80211_peer_measurement_ftm_failure_reasons failure_reason;
	u32 num_ftmr_attempts, num_ftmr_successes;
	s16 burst_index;
	u8 busy_retry_time;
	u8 num_bursts_exp;
	u8 burst_duration;
	u8 ftms_per_burst;
	s32 rssi_avg;
	s32 rssi_spread;
	struct rate_info tx_rate, rx_rate;
	s64 rtt_avg;
	s64 rtt_variance;
	s64 rtt_spread;
	s64 dist_avg;
	s64 dist_variance;
	s64 dist_spread;

	u16 num_ftmr_attempts_valid:1,
	    num_ftmr_successes_valid:1,
	    rssi_avg_valid:1,
	    rssi_spread_valid:1,
	    tx_rate_valid:1,
	    rx_rate_valid:1,
	    rtt_avg_valid:1,
	    rtt_variance_valid:1,
	    rtt_spread_valid:1,
	    dist_avg_valid:1,
	    dist_variance_valid:1,
	    dist_spread_valid:1;
};

/**
 * struct cfg80211_pmsr_result - peer measurement result
 * @addr: address of the peer
 * @host_time: host time (use ktime_get_boottime() adjust to the time when the
 *	measurement was made)
 * @ap_tsf: AP's TSF at measurement time
 * @status: status of the measurement
 * @final: if reporting partial results, mark this as the last one; if not
 *	reporting partial results always set this flag
 * @ap_tsf_valid: indicates the @ap_tsf value is valid
 * @type: type of the measurement reported, note that we only support reporting
 *	one type at a time, but you can report multiple results separately and
 *	they're all aggregated for userspace.
 * @ftm: FTM result
 */
struct cfg80211_pmsr_result {
	u64 host_time, ap_tsf;
	enum nl80211_peer_measurement_status status;

	u8 addr[ETH_ALEN];

	u8 final:1,
	   ap_tsf_valid:1;

	enum nl80211_peer_measurement_type type;

	union {
		struct cfg80211_pmsr_ftm_result ftm;
	};
};

/**
 * struct cfg80211_pmsr_ftm_request_peer - FTM request data
 * @requested: indicates FTM is requested
 * @preamble: frame preamble to use
 * @burst_period: burst period to use
 * @asap: indicates to use ASAP mode
 * @num_bursts_exp: number of bursts exponent
 * @burst_duration: burst duration
 * @ftms_per_burst: number of FTMs per burst
 * @ftmr_retries: number of retries for FTM request
 * @request_lci: request LCI information
 * @request_civicloc: request civic location information
 * @trigger_based: use trigger based ranging for the measurement
 *		 If neither @trigger_based nor @non_trigger_based is set,
 *		 EDCA based ranging will be used.
 * @non_trigger_based: use non trigger based ranging for the measurement
 *		 If neither @trigger_based nor @non_trigger_based is set,
 *		 EDCA based ranging will be used.
 * @lmr_feedback: negotiate for I2R LMR feedback. Only valid if either
 *		 @trigger_based or @non_trigger_based is set.
 * @bss_color: the bss color of the responder. Optional. Set to zero to
 *	indicate the driver should set the BSS color. Only valid if
 *	@non_trigger_based or @trigger_based is set.
 *
 * See also nl80211 for the respective attribute documentation.
 */
struct cfg80211_pmsr_ftm_request_peer {
	enum nl80211_preamble preamble;
	u16 burst_period;
	u8 requested:1,
	   asap:1,
	   request_lci:1,
	   request_civicloc:1,
	   trigger_based:1,
	   non_trigger_based:1,
	   lmr_feedback:1;
	u8 num_bursts_exp;
	u8 burst_duration;
	u8 ftms_per_burst;
	u8 ftmr_retries;
	u8 bss_color;
};

/**
 * struct cfg80211_pmsr_request_peer - peer data for a peer measurement request
 * @addr: MAC address
 * @chandef: channel to use
 * @report_ap_tsf: report the associated AP's TSF
 * @ftm: FTM data, see &struct cfg80211_pmsr_ftm_request_peer
 */
struct cfg80211_pmsr_request_peer {
	u8 addr[ETH_ALEN];
	struct cfg80211_chan_def chandef;
	u8 report_ap_tsf:1;
	struct cfg80211_pmsr_ftm_request_peer ftm;
};

/**
 * struct cfg80211_pmsr_request - peer measurement request
 * @cookie: cookie, set by cfg80211
 * @nl_portid: netlink portid - used by cfg80211
 * @drv_data: driver data for this request, if required for aborting,
 *	not otherwise freed or anything by cfg80211
 * @mac_addr: MAC address used for (randomised) request
 * @mac_addr_mask: MAC address mask used for randomisation, bits that
 *	are 0 in the mask should be randomised, bits that are 1 should
 *	be taken from the @mac_addr
 * @list: used by cfg80211 to hold on to the request
 * @timeout: timeout (in milliseconds) for the whole operation, if
 *	zero it means there's no timeout
 * @n_peers: number of peers to do measurements with
 * @peers: per-peer measurement request data
 */
struct cfg80211_pmsr_request {
	u64 cookie;
	void *drv_data;
	u32 n_peers;
	u32 nl_portid;

	u32 timeout;

	u8 mac_addr[ETH_ALEN] __aligned(2);
	u8 mac_addr_mask[ETH_ALEN] __aligned(2);

	struct list_head list;

	struct cfg80211_pmsr_request_peer peers[] __counted_by(n_peers);
};

/**
 * struct cfg80211_update_owe_info - OWE Information
 *
 * This structure provides information needed for the drivers to offload OWE
 * (Opportunistic Wireless Encryption) processing to the user space.
 *
 * Commonly used across update_owe_info request and event interfaces.
 *
 * @peer: MAC address of the peer device for which the OWE processing
 *	has to be done.
 * @status: status code, %WLAN_STATUS_SUCCESS for successful OWE info
 *	processing, use %WLAN_STATUS_UNSPECIFIED_FAILURE if user space
 *	cannot give you the real status code for failures. Used only for
 *	OWE update request command interface (user space to driver).
 * @ie: IEs obtained from the peer or constructed by the user space. These are
 *	the IEs of the remote peer in the event from the host driver and
 *	the constructed IEs by the user space in the request interface.
 * @ie_len: Length of IEs in octets.
 * @assoc_link_id: MLO link ID of the AP, with which (re)association requested
 *	by peer. This will be filled by driver for both MLO and non-MLO station
 *	connections when the AP affiliated with an MLD. For non-MLD AP mode, it
 *	will be -1. Used only with OWE update event (driver to user space).
 * @peer_mld_addr: For MLO connection, MLD address of the peer. For non-MLO
 *	connection, it will be all zeros. This is applicable only when
 *	@assoc_link_id is not -1, i.e., the AP affiliated with an MLD. Used only
 *	with OWE update event (driver to user space).
 */
struct cfg80211_update_owe_info {
	u8 peer[ETH_ALEN] __aligned(2);
	u16 status;
	const u8 *ie;
	size_t ie_len;
	int assoc_link_id;
	u8 peer_mld_addr[ETH_ALEN] __aligned(2);
};

/**
 * struct mgmt_frame_regs - management frame registrations data
 * @global_stypes: bitmap of management frame subtypes registered
 *	for the entire device
 * @interface_stypes: bitmap of management frame subtypes registered
 *	for the given interface
 * @global_mcast_stypes: mcast RX is needed globally for these subtypes
 * @interface_mcast_stypes: mcast RX is needed on this interface
 *	for these subtypes
 */
struct mgmt_frame_regs {
	u32 global_stypes, interface_stypes;
	u32 global_mcast_stypes, interface_mcast_stypes;
};

/**
 * struct cfg80211_ops - backend description for wireless configuration
 *
 * This struct is registered by fullmac card drivers and/or wireless stacks
 * in order to handle configuration requests on their interfaces.
 *
 * All callbacks except where otherwise noted should return 0
 * on success or a negative error code.
 *
 * All operations are invoked with the wiphy mutex held. The RTNL may be
 * held in addition (due to wireless extensions) but this cannot be relied
 * upon except in cases where documented below. Note that due to ordering,
 * the RTNL also cannot be acquired in any handlers.
 *
 * @suspend: wiphy device needs to be suspended. The variable @wow will
 *	be %NULL or contain the enabled Wake-on-Wireless triggers that are
 *	configured for the device.
 * @resume: wiphy device needs to be resumed
 * @set_wakeup: Called when WoWLAN is enabled/disabled, use this callback
 *	to call device_set_wakeup_enable() to enable/disable wakeup from
 *	the device.
 *
 * @add_virtual_intf: create a new virtual interface with the given name,
 *	must set the struct wireless_dev's iftype. Beware: You must create
 *	the new netdev in the wiphy's network namespace! Returns the struct
 *	wireless_dev, or an ERR_PTR. For P2P device wdevs, the driver must
 *	also set the address member in the wdev.
 *	This additionally holds the RTNL to be able to do netdev changes.
 *
 * @del_virtual_intf: remove the virtual interface
 *	This additionally holds the RTNL to be able to do netdev changes.
 *
 * @change_virtual_intf: change type/configuration of virtual interface,
 *	keep the struct wireless_dev's iftype updated.
 *	This additionally holds the RTNL to be able to do netdev changes.
 *
 * @add_intf_link: Add a new MLO link to the given interface. Note that
 *	the wdev->link[] data structure has been updated, so the new link
 *	address is available.
 * @del_intf_link: Remove an MLO link from the given interface.
 *
 * @add_key: add a key with the given parameters. @mac_addr will be %NULL
 *	when adding a group key. @link_id will be -1 for non-MLO connection.
 *	For MLO connection, @link_id will be >= 0 for group key and -1 for
 *	pairwise key, @mac_addr will be peer's MLD address for MLO pairwise key.
 *
 * @get_key: get information about the key with the given parameters.
 *	@mac_addr will be %NULL when requesting information for a group
 *	key. All pointers given to the @callback function need not be valid
 *	after it returns. This function should return an error if it is
 *	not possible to retrieve the key, -ENOENT if it doesn't exist.
 *	@link_id will be -1 for non-MLO connection. For MLO connection,
 *	@link_id will be >= 0 for group key and -1 for pairwise key, @mac_addr
 *	will be peer's MLD address for MLO pairwise key.
 *
 * @del_key: remove a key given the @mac_addr (%NULL for a group key)
 *	and @key_index, return -ENOENT if the key doesn't exist. @link_id will
 *	be -1 for non-MLO connection. For MLO connection, @link_id will be >= 0
 *	for group key and -1 for pairwise key, @mac_addr will be peer's MLD
 *	address for MLO pairwise key.
 *
 * @set_default_key: set the default key on an interface. @link_id will be >= 0
 *	for MLO connection and -1 for non-MLO connection.
 *
 * @set_default_mgmt_key: set the default management frame key on an interface.
 *	@link_id will be >= 0 for MLO connection and -1 for non-MLO connection.
 *
 * @set_default_beacon_key: set the default Beacon frame key on an interface.
 *	@link_id will be >= 0 for MLO connection and -1 for non-MLO connection.
 *
 * @set_rekey_data: give the data necessary for GTK rekeying to the driver
 *
 * @start_ap: Start acting in AP mode defined by the parameters.
 * @change_beacon: Change the beacon parameters for an access point mode
 *	interface. This should reject the call when AP mode wasn't started.
 * @stop_ap: Stop being an AP, including stopping beaconing.
 *
 * @add_station: Add a new station.
 * @del_station: Remove a station
 * @change_station: Modify a given station. Note that flags changes are not much
 *	validated in cfg80211, in particular the auth/assoc/authorized flags
 *	might come to the driver in invalid combinations -- make sure to check
 *	them, also against the existing state! Drivers must call
 *	cfg80211_check_station_change() to validate the information.
 * @get_station: get station information for the station identified by @mac
 * @dump_station: dump station callback -- resume dump at index @idx
 *
 * @add_mpath: add a fixed mesh path
 * @del_mpath: delete a given mesh path
 * @change_mpath: change a given mesh path
 * @get_mpath: get a mesh path for the given parameters
 * @dump_mpath: dump mesh path callback -- resume dump at index @idx
 * @get_mpp: get a mesh proxy path for the given parameters
 * @dump_mpp: dump mesh proxy path callback -- resume dump at index @idx
 * @join_mesh: join the mesh network with the specified parameters
 *	(invoked with the wireless_dev mutex held)
 * @leave_mesh: leave the current mesh network
 *	(invoked with the wireless_dev mutex held)
 *
 * @get_mesh_config: Get the current mesh configuration
 *
 * @update_mesh_config: Update mesh parameters on a running mesh.
 *	The mask is a bitfield which tells us which parameters to
 *	set, and which to leave alone.
 *
 * @change_bss: Modify parameters for a given BSS.
 *
 * @inform_bss: Called by cfg80211 while being informed about new BSS data
 *	for every BSS found within the reported data or frame. This is called
 *	from within the cfg8011 inform_bss handlers while holding the bss_lock.
 *	The data parameter is passed through from drv_data inside
 *	struct cfg80211_inform_bss.
 *	The new IE data for the BSS is explicitly passed.
 *
 * @set_txq_params: Set TX queue parameters
 *
 * @libertas_set_mesh_channel: Only for backward compatibility for libertas,
 *	as it doesn't implement join_mesh and needs to set the channel to
 *	join the mesh instead.
 *
 * @set_monitor_channel: Set the monitor mode channel for the device. If other
 *	interfaces are active this callback should reject the configuration.
 *	If no interfaces are active or the device is down, the channel should
 *	be stored for when a monitor interface becomes active.
 *
 * @scan: Request to do a scan. If returning zero, the scan request is given
 *	the driver, and will be valid until passed to cfg80211_scan_done().
 *	For scan results, call cfg80211_inform_bss(); you can call this outside
 *	the scan/scan_done bracket too.
 * @abort_scan: Tell the driver to abort an ongoing scan. The driver shall
 *	indicate the status of the scan through cfg80211_scan_done().
 *
 * @auth: Request to authenticate with the specified peer
 *	(invoked with the wireless_dev mutex held)
 * @assoc: Request to (re)associate with the specified peer
 *	(invoked with the wireless_dev mutex held)
 * @deauth: Request to deauthenticate from the specified peer
 *	(invoked with the wireless_dev mutex held)
 * @disassoc: Request to disassociate from the specified peer
 *	(invoked with the wireless_dev mutex held)
 *
 * @connect: Connect to the ESS with the specified parameters. When connected,
 *	call cfg80211_connect_result()/cfg80211_connect_bss() with status code
 *	%WLAN_STATUS_SUCCESS. If the connection fails for some reason, call
 *	cfg80211_connect_result()/cfg80211_connect_bss() with the status code
 *	from the AP or cfg80211_connect_timeout() if no frame with status code
 *	was received.
 *	The driver is allowed to roam to other BSSes within the ESS when the
 *	other BSS matches the connect parameters. When such roaming is initiated
 *	by the driver, the driver is expected to verify that the target matches
 *	the configured security parameters and to use Reassociation Request
 *	frame instead of Association Request frame.
 *	The connect function can also be used to request the driver to perform a
 *	specific roam when connected to an ESS. In that case, the prev_bssid
 *	parameter is set to the BSSID of the currently associated BSS as an
 *	indication of requesting reassociation.
 *	In both the driver-initiated and new connect() call initiated roaming
 *	cases, the result of roaming is indicated with a call to
 *	cfg80211_roamed(). (invoked with the wireless_dev mutex held)
 * @update_connect_params: Update the connect parameters while connected to a
 *	BSS. The updated parameters can be used by driver/firmware for
 *	subsequent BSS selection (roaming) decisions and to form the
 *	Authentication/(Re)Association Request frames. This call does not
 *	request an immediate disassociation or reassociation with the current
 *	BSS, i.e., this impacts only subsequent (re)associations. The bits in
 *	changed are defined in &enum cfg80211_connect_params_changed.
 *	(invoked with the wireless_dev mutex held)
 * @disconnect: Disconnect from the BSS/ESS or stop connection attempts if
 *      connection is in progress. Once done, call cfg80211_disconnected() in
 *      case connection was already established (invoked with the
 *      wireless_dev mutex held), otherwise call cfg80211_connect_timeout().
 *
 * @join_ibss: Join the specified IBSS (or create if necessary). Once done, call
 *	cfg80211_ibss_joined(), also call that function when changing BSSID due
 *	to a merge.
 *	(invoked with the wireless_dev mutex held)
 * @leave_ibss: Leave the IBSS.
 *	(invoked with the wireless_dev mutex held)
 *
 * @set_mcast_rate: Set the specified multicast rate (only if vif is in ADHOC or
 *	MESH mode)
 *
 * @set_wiphy_params: Notify that wiphy parameters have changed;
 *	@changed bitfield (see &enum wiphy_params_flags) describes which values
 *	have changed. The actual parameter values are available in
 *	struct wiphy. If returning an error, no value should be changed.
 *
 * @set_tx_power: set the transmit power according to the parameters,
 *	the power passed is in mBm, to get dBm use MBM_TO_DBM(). The
 *	wdev may be %NULL if power was set for the wiphy, and will
 *	always be %NULL unless the driver supports per-vif TX power
 *	(as advertised by the nl80211 feature flag.)
 * @get_tx_power: store the current TX power into the dbm variable;
 *	return 0 if successful
 *
 * @rfkill_poll: polls the hw rfkill line, use cfg80211 reporting
 *	functions to adjust rfkill hw state
 *
 * @dump_survey: get site survey information.
 *
 * @remain_on_channel: Request the driver to remain awake on the specified
 *	channel for the specified duration to complete an off-channel
 *	operation (e.g., public action frame exchange). When the driver is
 *	ready on the requested channel, it must indicate this with an event
 *	notification by calling cfg80211_ready_on_channel().
 * @cancel_remain_on_channel: Cancel an on-going remain-on-channel operation.
 *	This allows the operation to be terminated prior to timeout based on
 *	the duration value.
 * @mgmt_tx: Transmit a management frame.
 * @mgmt_tx_cancel_wait: Cancel the wait time from transmitting a management
 *	frame on another channel
 *
 * @testmode_cmd: run a test mode command; @wdev may be %NULL
 * @testmode_dump: Implement a test mode dump. The cb->args[2] and up may be
 *	used by the function, but 0 and 1 must not be touched. Additionally,
 *	return error codes other than -ENOBUFS and -ENOENT will terminate the
 *	dump and return to userspace with an error, so be careful. If any data
 *	was passed in from userspace then the data/len arguments will be present
 *	and point to the data contained in %NL80211_ATTR_TESTDATA.
 *
 * @set_bitrate_mask: set the bitrate mask configuration
 *
 * @set_pmksa: Cache a PMKID for a BSSID. This is mostly useful for fullmac
 *	devices running firmwares capable of generating the (re) association
 *	RSN IE. It allows for faster roaming between WPA2 BSSIDs.
 * @del_pmksa: Delete a cached PMKID.
 * @flush_pmksa: Flush all cached PMKIDs.
 * @set_power_mgmt: Configure WLAN power management. A timeout value of -1
 *	allows the driver to adjust the dynamic ps timeout value.
 * @set_cqm_rssi_config: Configure connection quality monitor RSSI threshold.
 *	After configuration, the driver should (soon) send an event indicating
 *	the current level is above/below the configured threshold; this may
 *	need some care when the configuration is changed (without first being
 *	disabled.)
 * @set_cqm_rssi_range_config: Configure two RSSI thresholds in the
 *	connection quality monitor.  An event is to be sent only when the
 *	signal level is found to be outside the two values.  The driver should
 *	set %NL80211_EXT_FEATURE_CQM_RSSI_LIST if this method is implemented.
 *	If it is provided then there's no point providing @set_cqm_rssi_config.
 * @set_cqm_txe_config: Configure connection quality monitor TX error
 *	thresholds.
 * @sched_scan_start: Tell the driver to start a scheduled scan.
 * @sched_scan_stop: Tell the driver to stop an ongoing scheduled scan with
 *	given request id. This call must stop the scheduled scan and be ready
 *	for starting a new one before it returns, i.e. @sched_scan_start may be
 *	called immediately after that again and should not fail in that case.
 *	The driver should not call cfg80211_sched_scan_stopped() for a requested
 *	stop (when this method returns 0).
 *
 * @update_mgmt_frame_registrations: Notify the driver that management frame
 *	registrations were updated. The callback is allowed to sleep.
 *
 * @set_antenna: Set antenna configuration (tx_ant, rx_ant) on the device.
 *	Parameters are bitmaps of allowed antennas to use for TX/RX. Drivers may
 *	reject TX/RX mask combinations they cannot support by returning -EINVAL
 *	(also see nl80211.h @NL80211_ATTR_WIPHY_ANTENNA_TX).
 *
 * @get_antenna: Get current antenna configuration from device (tx_ant, rx_ant).
 *
 * @tdls_mgmt: Transmit a TDLS management frame.
 * @tdls_oper: Perform a high-level TDLS operation (e.g. TDLS link setup).
 *
 * @probe_client: probe an associated client, must return a cookie that it
 *	later passes to cfg80211_probe_status().
 *
 * @set_noack_map: Set the NoAck Map for the TIDs.
 *
 * @get_channel: Get the current operating channel for the virtual interface.
 *	For monitor interfaces, it should return %NULL unless there's a single
 *	current monitoring channel.
 *
 * @start_p2p_device: Start the given P2P device.
 * @stop_p2p_device: Stop the given P2P device.
 *
 * @set_mac_acl: Sets MAC address control list in AP and P2P GO mode.
 *	Parameters include ACL policy, an array of MAC address of stations
 *	and the number of MAC addresses. If there is already a list in driver
 *	this new list replaces the existing one. Driver has to clear its ACL
 *	when number of MAC addresses entries is passed as 0. Drivers which
 *	advertise the support for MAC based ACL have to implement this callback.
 *
 * @start_radar_detection: Start radar detection in the driver.
 *
 * @end_cac: End running CAC, probably because a related CAC
 *	was finished on another phy.
 *
 * @update_ft_ies: Provide updated Fast BSS Transition information to the
 *	driver. If the SME is in the driver/firmware, this information can be
 *	used in building Authentication and Reassociation Request frames.
 *
 * @crit_proto_start: Indicates a critical protocol needs more link reliability
 *	for a given duration (milliseconds). The protocol is provided so the
 *	driver can take the most appropriate actions.
 * @crit_proto_stop: Indicates critical protocol no longer needs increased link
 *	reliability. This operation can not fail.
 * @set_coalesce: Set coalesce parameters.
 *
 * @channel_switch: initiate channel-switch procedure (with CSA). Driver is
 *	responsible for veryfing if the switch is possible. Since this is
 *	inherently tricky driver may decide to disconnect an interface later
 *	with cfg80211_stop_iface(). This doesn't mean driver can accept
 *	everything. It should do it's best to verify requests and reject them
 *	as soon as possible.
 *
 * @set_qos_map: Set QoS mapping information to the driver
 *
 * @set_ap_chanwidth: Set the AP (including P2P GO) mode channel width for the
 *	given interface This is used e.g. for dynamic HT 20/40 MHz channel width
 *	changes during the lifetime of the BSS.
 *
 * @add_tx_ts: validate (if admitted_time is 0) or add a TX TS to the device
 *	with the given parameters; action frame exchange has been handled by
 *	userspace so this just has to modify the TX path to take the TS into
 *	account.
 *	If the admitted time is 0 just validate the parameters to make sure
 *	the session can be created at all; it is valid to just always return
 *	success for that but that may result in inefficient behaviour (handshake
 *	with the peer followed by immediate teardown when the addition is later
 *	rejected)
 * @del_tx_ts: remove an existing TX TS
 *
 * @join_ocb: join the OCB network with the specified parameters
 *	(invoked with the wireless_dev mutex held)
 * @leave_ocb: leave the current OCB network
 *	(invoked with the wireless_dev mutex held)
 *
 * @tdls_channel_switch: Start channel-switching with a TDLS peer. The driver
 *	is responsible for continually initiating channel-switching operations
 *	and returning to the base channel for communication with the AP.
 * @tdls_cancel_channel_switch: Stop channel-switching with a TDLS peer. Both
 *	peers must be on the base channel when the call completes.
 * @start_nan: Start the NAN interface.
 * @stop_nan: Stop the NAN interface.
 * @add_nan_func: Add a NAN function. Returns negative value on failure.
 *	On success @nan_func ownership is transferred to the driver and
 *	it may access it outside of the scope of this function. The driver
 *	should free the @nan_func when no longer needed by calling
 *	cfg80211_free_nan_func().
 *	On success the driver should assign an instance_id in the
 *	provided @nan_func.
 * @del_nan_func: Delete a NAN function.
 * @nan_change_conf: changes NAN configuration. The changed parameters must
 *	be specified in @changes (using &enum cfg80211_nan_conf_changes);
 *	All other parameters must be ignored.
 *
 * @set_multicast_to_unicast: configure multicast to unicast conversion for BSS
 *
 * @get_txq_stats: Get TXQ stats for interface or phy. If wdev is %NULL, this
 *      function should return phy stats, and interface stats otherwise.
 *
 * @set_pmk: configure the PMK to be used for offloaded 802.1X 4-Way handshake.
 *	If not deleted through @del_pmk the PMK remains valid until disconnect
 *	upon which the driver should clear it.
 *	(invoked with the wireless_dev mutex held)
 * @del_pmk: delete the previously configured PMK for the given authenticator.
 *	(invoked with the wireless_dev mutex held)
 *
 * @external_auth: indicates result of offloaded authentication processing from
 *     user space
 *
 * @tx_control_port: TX a control port frame (EAPoL).  The noencrypt parameter
 *	tells the driver that the frame should not be encrypted.
 *
 * @get_ftm_responder_stats: Retrieve FTM responder statistics, if available.
 *	Statistics should be cumulative, currently no way to reset is provided.
 * @start_pmsr: start peer measurement (e.g. FTM)
 * @abort_pmsr: abort peer measurement
 *
 * @update_owe_info: Provide updated OWE info to driver. Driver implementing SME
 *	but offloading OWE processing to the user space will get the updated
 *	DH IE through this interface.
 *
 * @probe_mesh_link: Probe direct Mesh peer's link quality by sending data frame
 *	and overrule HWMP path selection algorithm.
 * @set_tid_config: TID specific configuration, this can be peer or BSS specific
 *	This callback may sleep.
 * @reset_tid_config: Reset TID specific configuration for the peer, for the
 *	given TIDs. This callback may sleep.
 *
 * @set_sar_specs: Update the SAR (TX power) settings.
 *
 * @color_change: Initiate a color change.
 *
 * @set_fils_aad: Set FILS AAD data to the AP driver so that the driver can use
 *	those to decrypt (Re)Association Request and encrypt (Re)Association
 *	Response frame.
 *
 * @set_radar_background: Configure dedicated offchannel chain available for
 *	radar/CAC detection on some hw. This chain can't be used to transmit
 *	or receive frames and it is bounded to a running wdev.
 *	Background radar/CAC detection allows to avoid the CAC downtime
 *	switching to a different channel during CAC detection on the selected
 *	radar channel.
 *	The caller is expected to set chandef pointer to NULL in order to
 *	disable background CAC/radar detection.
 * @add_link_station: Add a link to a station.
 * @mod_link_station: Modify a link of a station.
 * @del_link_station: Remove a link of a station.
 *
 * @set_hw_timestamp: Enable/disable HW timestamping of TM/FTM frames.
 * @set_ttlm: set the TID to link mapping.
 * @get_radio_mask: get bitmask of radios in use.
 *	(invoked with the wiphy mutex held)
 */
struct cfg80211_ops {
	int	(*suspend)(struct wiphy *wiphy, struct cfg80211_wowlan *wow);
	int	(*resume)(struct wiphy *wiphy);
	void	(*set_wakeup)(struct wiphy *wiphy, bool enabled);

	struct wireless_dev * (*add_virtual_intf)(struct wiphy *wiphy,
						  const char *name,
						  unsigned char name_assign_type,
						  enum nl80211_iftype type,
						  struct vif_params *params);
	int	(*del_virtual_intf)(struct wiphy *wiphy,
				    struct wireless_dev *wdev);
	int	(*change_virtual_intf)(struct wiphy *wiphy,
				       struct net_device *dev,
				       enum nl80211_iftype type,
				       struct vif_params *params);

	int	(*add_intf_link)(struct wiphy *wiphy,
				 struct wireless_dev *wdev,
				 unsigned int link_id);
	void	(*del_intf_link)(struct wiphy *wiphy,
				 struct wireless_dev *wdev,
				 unsigned int link_id);

	int	(*add_key)(struct wiphy *wiphy, struct net_device *netdev,
			   int link_id, u8 key_index, bool pairwise,
			   const u8 *mac_addr, struct key_params *params);
	int	(*get_key)(struct wiphy *wiphy, struct net_device *netdev,
			   int link_id, u8 key_index, bool pairwise,
			   const u8 *mac_addr, void *cookie,
			   void (*callback)(void *cookie, struct key_params*));
	int	(*del_key)(struct wiphy *wiphy, struct net_device *netdev,
			   int link_id, u8 key_index, bool pairwise,
			   const u8 *mac_addr);
	int	(*set_default_key)(struct wiphy *wiphy,
				   struct net_device *netdev, int link_id,
				   u8 key_index, bool unicast, bool multicast);
	int	(*set_default_mgmt_key)(struct wiphy *wiphy,
					struct net_device *netdev, int link_id,
					u8 key_index);
	int	(*set_default_beacon_key)(struct wiphy *wiphy,
					  struct net_device *netdev,
					  int link_id,
					  u8 key_index);

	int	(*start_ap)(struct wiphy *wiphy, struct net_device *dev,
			    struct cfg80211_ap_settings *settings);
	int	(*change_beacon)(struct wiphy *wiphy, struct net_device *dev,
				 struct cfg80211_ap_update *info);
	int	(*stop_ap)(struct wiphy *wiphy, struct net_device *dev,
			   unsigned int link_id);


	int	(*add_station)(struct wiphy *wiphy, struct net_device *dev,
			       const u8 *mac,
			       struct station_parameters *params);
	int	(*del_station)(struct wiphy *wiphy, struct net_device *dev,
			       struct station_del_parameters *params);
	int	(*change_station)(struct wiphy *wiphy, struct net_device *dev,
				  const u8 *mac,
				  struct station_parameters *params);
	int	(*get_station)(struct wiphy *wiphy, struct net_device *dev,
			       const u8 *mac, struct station_info *sinfo);
	int	(*dump_station)(struct wiphy *wiphy, struct net_device *dev,
				int idx, u8 *mac, struct station_info *sinfo);

	int	(*add_mpath)(struct wiphy *wiphy, struct net_device *dev,
			       const u8 *dst, const u8 *next_hop);
	int	(*del_mpath)(struct wiphy *wiphy, struct net_device *dev,
			       const u8 *dst);
	int	(*change_mpath)(struct wiphy *wiphy, struct net_device *dev,
				  const u8 *dst, const u8 *next_hop);
	int	(*get_mpath)(struct wiphy *wiphy, struct net_device *dev,
			     u8 *dst, u8 *next_hop, struct mpath_info *pinfo);
	int	(*dump_mpath)(struct wiphy *wiphy, struct net_device *dev,
			      int idx, u8 *dst, u8 *next_hop,
			      struct mpath_info *pinfo);
	int	(*get_mpp)(struct wiphy *wiphy, struct net_device *dev,
			   u8 *dst, u8 *mpp, struct mpath_info *pinfo);
	int	(*dump_mpp)(struct wiphy *wiphy, struct net_device *dev,
			    int idx, u8 *dst, u8 *mpp,
			    struct mpath_info *pinfo);
	int	(*get_mesh_config)(struct wiphy *wiphy,
				struct net_device *dev,
				struct mesh_config *conf);
	int	(*update_mesh_config)(struct wiphy *wiphy,
				      struct net_device *dev, u32 mask,
				      const struct mesh_config *nconf);
	int	(*join_mesh)(struct wiphy *wiphy, struct net_device *dev,
			     const struct mesh_config *conf,
			     const struct mesh_setup *setup);
	int	(*leave_mesh)(struct wiphy *wiphy, struct net_device *dev);

	int	(*join_ocb)(struct wiphy *wiphy, struct net_device *dev,
			    struct ocb_setup *setup);
	int	(*leave_ocb)(struct wiphy *wiphy, struct net_device *dev);

	int	(*change_bss)(struct wiphy *wiphy, struct net_device *dev,
			      struct bss_parameters *params);

	void	(*inform_bss)(struct wiphy *wiphy, struct cfg80211_bss *bss,
			      const struct cfg80211_bss_ies *ies, void *data);

	int	(*set_txq_params)(struct wiphy *wiphy, struct net_device *dev,
				  struct ieee80211_txq_params *params);

	int	(*libertas_set_mesh_channel)(struct wiphy *wiphy,
					     struct net_device *dev,
					     struct ieee80211_channel *chan);

	int	(*set_monitor_channel)(struct wiphy *wiphy,
				       struct cfg80211_chan_def *chandef);

	int	(*scan)(struct wiphy *wiphy,
			struct cfg80211_scan_request *request);
	void	(*abort_scan)(struct wiphy *wiphy, struct wireless_dev *wdev);

	int	(*auth)(struct wiphy *wiphy, struct net_device *dev,
			struct cfg80211_auth_request *req);
	int	(*assoc)(struct wiphy *wiphy, struct net_device *dev,
			 struct cfg80211_assoc_request *req);
	int	(*deauth)(struct wiphy *wiphy, struct net_device *dev,
			  struct cfg80211_deauth_request *req);
	int	(*disassoc)(struct wiphy *wiphy, struct net_device *dev,
			    struct cfg80211_disassoc_request *req);

	int	(*connect)(struct wiphy *wiphy, struct net_device *dev,
			   struct cfg80211_connect_params *sme);
	int	(*update_connect_params)(struct wiphy *wiphy,
					 struct net_device *dev,
					 struct cfg80211_connect_params *sme,
					 u32 changed);
	int	(*disconnect)(struct wiphy *wiphy, struct net_device *dev,
			      u16 reason_code);

	int	(*join_ibss)(struct wiphy *wiphy, struct net_device *dev,
			     struct cfg80211_ibss_params *params);
	int	(*leave_ibss)(struct wiphy *wiphy, struct net_device *dev);

	int	(*set_mcast_rate)(struct wiphy *wiphy, struct net_device *dev,
				  int rate[NUM_NL80211_BANDS]);

	int	(*set_wiphy_params)(struct wiphy *wiphy, u32 changed);

	int	(*set_tx_power)(struct wiphy *wiphy, struct wireless_dev *wdev,
				enum nl80211_tx_power_setting type, int mbm);
	int	(*get_tx_power)(struct wiphy *wiphy, struct wireless_dev *wdev,
				int *dbm);

	void	(*rfkill_poll)(struct wiphy *wiphy);

#ifdef CONFIG_NL80211_TESTMODE
	int	(*testmode_cmd)(struct wiphy *wiphy, struct wireless_dev *wdev,
				void *data, int len);
	int	(*testmode_dump)(struct wiphy *wiphy, struct sk_buff *skb,
				 struct netlink_callback *cb,
				 void *data, int len);
#endif

	int	(*set_bitrate_mask)(struct wiphy *wiphy,
				    struct net_device *dev,
				    unsigned int link_id,
				    const u8 *peer,
				    const struct cfg80211_bitrate_mask *mask);

	int	(*dump_survey)(struct wiphy *wiphy, struct net_device *netdev,
			int idx, struct survey_info *info);

	int	(*set_pmksa)(struct wiphy *wiphy, struct net_device *netdev,
			     struct cfg80211_pmksa *pmksa);
	int	(*del_pmksa)(struct wiphy *wiphy, struct net_device *netdev,
			     struct cfg80211_pmksa *pmksa);
	int	(*flush_pmksa)(struct wiphy *wiphy, struct net_device *netdev);

	int	(*remain_on_channel)(struct wiphy *wiphy,
				     struct wireless_dev *wdev,
				     struct ieee80211_channel *chan,
				     unsigned int duration,
				     u64 *cookie);
	int	(*cancel_remain_on_channel)(struct wiphy *wiphy,
					    struct wireless_dev *wdev,
					    u64 cookie);

	int	(*mgmt_tx)(struct wiphy *wiphy, struct wireless_dev *wdev,
			   struct cfg80211_mgmt_tx_params *params,
			   u64 *cookie);
	int	(*mgmt_tx_cancel_wait)(struct wiphy *wiphy,
				       struct wireless_dev *wdev,
				       u64 cookie);

	int	(*set_power_mgmt)(struct wiphy *wiphy, struct net_device *dev,
				  bool enabled, int timeout);

	int	(*set_cqm_rssi_config)(struct wiphy *wiphy,
				       struct net_device *dev,
				       s32 rssi_thold, u32 rssi_hyst);

	int	(*set_cqm_rssi_range_config)(struct wiphy *wiphy,
					     struct net_device *dev,
					     s32 rssi_low, s32 rssi_high);

	int	(*set_cqm_txe_config)(struct wiphy *wiphy,
				      struct net_device *dev,
				      u32 rate, u32 pkts, u32 intvl);

	void	(*update_mgmt_frame_registrations)(struct wiphy *wiphy,
						   struct wireless_dev *wdev,
						   struct mgmt_frame_regs *upd);

	int	(*set_antenna)(struct wiphy *wiphy, u32 tx_ant, u32 rx_ant);
	int	(*get_antenna)(struct wiphy *wiphy, u32 *tx_ant, u32 *rx_ant);

	int	(*sched_scan_start)(struct wiphy *wiphy,
				struct net_device *dev,
				struct cfg80211_sched_scan_request *request);
	int	(*sched_scan_stop)(struct wiphy *wiphy, struct net_device *dev,
				   u64 reqid);

	int	(*set_rekey_data)(struct wiphy *wiphy, struct net_device *dev,
				  struct cfg80211_gtk_rekey_data *data);

	int	(*tdls_mgmt)(struct wiphy *wiphy, struct net_device *dev,
			     const u8 *peer, int link_id,
			     u8 action_code, u8 dialog_token, u16 status_code,
			     u32 peer_capability, bool initiator,
			     const u8 *buf, size_t len);
	int	(*tdls_oper)(struct wiphy *wiphy, struct net_device *dev,
			     const u8 *peer, enum nl80211_tdls_operation oper);

	int	(*probe_client)(struct wiphy *wiphy, struct net_device *dev,
				const u8 *peer, u64 *cookie);

	int	(*set_noack_map)(struct wiphy *wiphy,
				  struct net_device *dev,
				  u16 noack_map);

	int	(*get_channel)(struct wiphy *wiphy,
			       struct wireless_dev *wdev,
			       unsigned int link_id,
			       struct cfg80211_chan_def *chandef);

	int	(*start_p2p_device)(struct wiphy *wiphy,
				    struct wireless_dev *wdev);
	void	(*stop_p2p_device)(struct wiphy *wiphy,
				   struct wireless_dev *wdev);

	int	(*set_mac_acl)(struct wiphy *wiphy, struct net_device *dev,
			       const struct cfg80211_acl_data *params);

	int	(*start_radar_detection)(struct wiphy *wiphy,
					 struct net_device *dev,
					 struct cfg80211_chan_def *chandef,
					 u32 cac_time_ms, int link_id);
	void	(*end_cac)(struct wiphy *wiphy,
			   struct net_device *dev, unsigned int link_id);
	int	(*update_ft_ies)(struct wiphy *wiphy, struct net_device *dev,
				 struct cfg80211_update_ft_ies_params *ftie);
	int	(*crit_proto_start)(struct wiphy *wiphy,
				    struct wireless_dev *wdev,
				    enum nl80211_crit_proto_id protocol,
				    u16 duration);
	void	(*crit_proto_stop)(struct wiphy *wiphy,
				   struct wireless_dev *wdev);
	int	(*set_coalesce)(struct wiphy *wiphy,
				struct cfg80211_coalesce *coalesce);

	int	(*channel_switch)(struct wiphy *wiphy,
				  struct net_device *dev,
				  struct cfg80211_csa_settings *params);

	int     (*set_qos_map)(struct wiphy *wiphy,
			       struct net_device *dev,
			       struct cfg80211_qos_map *qos_map);

	int	(*set_ap_chanwidth)(struct wiphy *wiphy, struct net_device *dev,
				    unsigned int link_id,
				    struct cfg80211_chan_def *chandef);

	int	(*add_tx_ts)(struct wiphy *wiphy, struct net_device *dev,
			     u8 tsid, const u8 *peer, u8 user_prio,
			     u16 admitted_time);
	int	(*del_tx_ts)(struct wiphy *wiphy, struct net_device *dev,
			     u8 tsid, const u8 *peer);

	int	(*tdls_channel_switch)(struct wiphy *wiphy,
				       struct net_device *dev,
				       const u8 *addr, u8 oper_class,
				       struct cfg80211_chan_def *chandef);
	void	(*tdls_cancel_channel_switch)(struct wiphy *wiphy,
					      struct net_device *dev,
					      const u8 *addr);
	int	(*start_nan)(struct wiphy *wiphy, struct wireless_dev *wdev,
			     struct cfg80211_nan_conf *conf);
	void	(*stop_nan)(struct wiphy *wiphy, struct wireless_dev *wdev);
	int	(*add_nan_func)(struct wiphy *wiphy, struct wireless_dev *wdev,
				struct cfg80211_nan_func *nan_func);
	void	(*del_nan_func)(struct wiphy *wiphy, struct wireless_dev *wdev,
			       u64 cookie);
	int	(*nan_change_conf)(struct wiphy *wiphy,
				   struct wireless_dev *wdev,
				   struct cfg80211_nan_conf *conf,
				   u32 changes);

	int	(*set_multicast_to_unicast)(struct wiphy *wiphy,
					    struct net_device *dev,
					    const bool enabled);

	int	(*get_txq_stats)(struct wiphy *wiphy,
				 struct wireless_dev *wdev,
				 struct cfg80211_txq_stats *txqstats);

	int	(*set_pmk)(struct wiphy *wiphy, struct net_device *dev,
			   const struct cfg80211_pmk_conf *conf);
	int	(*del_pmk)(struct wiphy *wiphy, struct net_device *dev,
			   const u8 *aa);
	int     (*external_auth)(struct wiphy *wiphy, struct net_device *dev,
				 struct cfg80211_external_auth_params *params);

	int	(*tx_control_port)(struct wiphy *wiphy,
				   struct net_device *dev,
				   const u8 *buf, size_t len,
				   const u8 *dest, const __be16 proto,
				   const bool noencrypt, int link_id,
				   u64 *cookie);

	int	(*get_ftm_responder_stats)(struct wiphy *wiphy,
				struct net_device *dev,
				struct cfg80211_ftm_responder_stats *ftm_stats);

	int	(*start_pmsr)(struct wiphy *wiphy, struct wireless_dev *wdev,
			      struct cfg80211_pmsr_request *request);
	void	(*abort_pmsr)(struct wiphy *wiphy, struct wireless_dev *wdev,
			      struct cfg80211_pmsr_request *request);
	int	(*update_owe_info)(struct wiphy *wiphy, struct net_device *dev,
				   struct cfg80211_update_owe_info *owe_info);
	int	(*probe_mesh_link)(struct wiphy *wiphy, struct net_device *dev,
				   const u8 *buf, size_t len);
	int     (*set_tid_config)(struct wiphy *wiphy, struct net_device *dev,
				  struct cfg80211_tid_config *tid_conf);
	int	(*reset_tid_config)(struct wiphy *wiphy, struct net_device *dev,
				    const u8 *peer, u8 tids);
	int	(*set_sar_specs)(struct wiphy *wiphy,
				 struct cfg80211_sar_specs *sar);
	int	(*color_change)(struct wiphy *wiphy,
				struct net_device *dev,
				struct cfg80211_color_change_settings *params);
	int     (*set_fils_aad)(struct wiphy *wiphy, struct net_device *dev,
				struct cfg80211_fils_aad *fils_aad);
	int	(*set_radar_background)(struct wiphy *wiphy,
					struct cfg80211_chan_def *chandef);
	int	(*add_link_station)(struct wiphy *wiphy, struct net_device *dev,
				    struct link_station_parameters *params);
	int	(*mod_link_station)(struct wiphy *wiphy, struct net_device *dev,
				    struct link_station_parameters *params);
	int	(*del_link_station)(struct wiphy *wiphy, struct net_device *dev,
				    struct link_station_del_parameters *params);
	int	(*set_hw_timestamp)(struct wiphy *wiphy, struct net_device *dev,
				    struct cfg80211_set_hw_timestamp *hwts);
	int	(*set_ttlm)(struct wiphy *wiphy, struct net_device *dev,
			    struct cfg80211_ttlm_params *params);
	u32	(*get_radio_mask)(struct wiphy *wiphy, struct net_device *dev);
};

/*
 * wireless hardware and networking interfaces structures
 * and registration/helper functions
 */

/**
 * enum wiphy_flags - wiphy capability flags
 *
 * @WIPHY_FLAG_SPLIT_SCAN_6GHZ: if set to true, the scan request will be split
 *	 into two, first for legacy bands and second for 6 GHz.
 * @WIPHY_FLAG_NETNS_OK: if not set, do not allow changing the netns of this
 *	wiphy at all
 * @WIPHY_FLAG_PS_ON_BY_DEFAULT: if set to true, powersave will be enabled
 *	by default -- this flag will be set depending on the kernel's default
 *	on wiphy_new(), but can be changed by the driver if it has a good
 *	reason to override the default
 * @WIPHY_FLAG_4ADDR_AP: supports 4addr mode even on AP (with a single station
 *	on a VLAN interface). This flag also serves an extra purpose of
 *	supporting 4ADDR AP mode on devices which do not support AP/VLAN iftype.
 * @WIPHY_FLAG_4ADDR_STATION: supports 4addr mode even as a station
 * @WIPHY_FLAG_CONTROL_PORT_PROTOCOL: This device supports setting the
 *	control port protocol ethertype. The device also honours the
 *	control_port_no_encrypt flag.
 * @WIPHY_FLAG_IBSS_RSN: The device supports IBSS RSN.
 * @WIPHY_FLAG_MESH_AUTH: The device supports mesh authentication by routing
 *	auth frames to userspace. See @NL80211_MESH_SETUP_USERSPACE_AUTH.
 * @WIPHY_FLAG_SUPPORTS_FW_ROAM: The device supports roaming feature in the
 *	firmware.
 * @WIPHY_FLAG_AP_UAPSD: The device supports uapsd on AP.
 * @WIPHY_FLAG_SUPPORTS_TDLS: The device supports TDLS (802.11z) operation.
 * @WIPHY_FLAG_TDLS_EXTERNAL_SETUP: The device does not handle TDLS (802.11z)
 *	link setup/discovery operations internally. Setup, discovery and
 *	teardown packets should be sent through the @NL80211_CMD_TDLS_MGMT
 *	command. When this flag is not set, @NL80211_CMD_TDLS_OPER should be
 *	used for asking the driver/firmware to perform a TDLS operation.
 * @WIPHY_FLAG_HAVE_AP_SME: device integrates AP SME
 * @WIPHY_FLAG_REPORTS_OBSS: the device will report beacons from other BSSes
 *	when there are virtual interfaces in AP mode by calling
 *	cfg80211_report_obss_beacon().
 * @WIPHY_FLAG_AP_PROBE_RESP_OFFLOAD: When operating as an AP, the device
 *	responds to probe-requests in hardware.
 * @WIPHY_FLAG_OFFCHAN_TX: Device supports direct off-channel TX.
 * @WIPHY_FLAG_HAS_REMAIN_ON_CHANNEL: Device supports remain-on-channel call.
 * @WIPHY_FLAG_SUPPORTS_5_10_MHZ: Device supports 5 MHz and 10 MHz channels.
 * @WIPHY_FLAG_HAS_CHANNEL_SWITCH: Device supports channel switch in
 *	beaconing mode (AP, IBSS, Mesh, ...).
 * @WIPHY_FLAG_SUPPORTS_EXT_KEK_KCK: The device supports bigger kek and kck keys
 * @WIPHY_FLAG_SUPPORTS_MLO: This is a temporary flag gating the MLO APIs,
 *	in order to not have them reachable in normal drivers, until we have
 *	complete feature/interface combinations/etc. advertisement. No driver
 *	should set this flag for now.
 * @WIPHY_FLAG_SUPPORTS_EXT_KCK_32: The device supports 32-byte KCK keys.
 * @WIPHY_FLAG_NOTIFY_REGDOM_BY_DRIVER: The device could handle reg notify for
 *	NL80211_REGDOM_SET_BY_DRIVER.
 * @WIPHY_FLAG_CHANNEL_CHANGE_ON_BEACON: reg_call_notifier() is called if driver
 *	set this flag to update channels on beacon hints.
 * @WIPHY_FLAG_SUPPORTS_NSTR_NONPRIMARY: support connection to non-primary link
 *	of an NSTR mobile AP MLD.
 * @WIPHY_FLAG_DISABLE_WEXT: disable wireless extensions for this device
 */
enum wiphy_flags {
	WIPHY_FLAG_SUPPORTS_EXT_KEK_KCK		= BIT(0),
	WIPHY_FLAG_SUPPORTS_MLO			= BIT(1),
	WIPHY_FLAG_SPLIT_SCAN_6GHZ		= BIT(2),
	WIPHY_FLAG_NETNS_OK			= BIT(3),
	WIPHY_FLAG_PS_ON_BY_DEFAULT		= BIT(4),
	WIPHY_FLAG_4ADDR_AP			= BIT(5),
	WIPHY_FLAG_4ADDR_STATION		= BIT(6),
	WIPHY_FLAG_CONTROL_PORT_PROTOCOL	= BIT(7),
	WIPHY_FLAG_IBSS_RSN			= BIT(8),
	WIPHY_FLAG_DISABLE_WEXT			= BIT(9),
	WIPHY_FLAG_MESH_AUTH			= BIT(10),
	WIPHY_FLAG_SUPPORTS_EXT_KCK_32          = BIT(11),
	WIPHY_FLAG_SUPPORTS_NSTR_NONPRIMARY	= BIT(12),
	WIPHY_FLAG_SUPPORTS_FW_ROAM		= BIT(13),
	WIPHY_FLAG_AP_UAPSD			= BIT(14),
	WIPHY_FLAG_SUPPORTS_TDLS		= BIT(15),
	WIPHY_FLAG_TDLS_EXTERNAL_SETUP		= BIT(16),
	WIPHY_FLAG_HAVE_AP_SME			= BIT(17),
	WIPHY_FLAG_REPORTS_OBSS			= BIT(18),
	WIPHY_FLAG_AP_PROBE_RESP_OFFLOAD	= BIT(19),
	WIPHY_FLAG_OFFCHAN_TX			= BIT(20),
	WIPHY_FLAG_HAS_REMAIN_ON_CHANNEL	= BIT(21),
	WIPHY_FLAG_SUPPORTS_5_10_MHZ		= BIT(22),
	WIPHY_FLAG_HAS_CHANNEL_SWITCH		= BIT(23),
	WIPHY_FLAG_NOTIFY_REGDOM_BY_DRIVER	= BIT(24),
	WIPHY_FLAG_CHANNEL_CHANGE_ON_BEACON     = BIT(25),
};

/**
 * struct ieee80211_iface_limit - limit on certain interface types
 * @max: maximum number of interfaces of these types
 * @types: interface types (bits)
 */
struct ieee80211_iface_limit {
	u16 max;
	u16 types;
};

/**
 * struct ieee80211_iface_combination - possible interface combination
 *
 * With this structure the driver can describe which interface
 * combinations it supports concurrently. When set in a struct wiphy_radio,
 * the combinations refer to combinations of interfaces currently active on
 * that radio.
 *
 * Examples:
 *
 * 1. Allow #STA <= 1, #AP <= 1, matching BI, channels = 1, 2 total:
 *
 *    .. code-block:: c
 *
 *	struct ieee80211_iface_limit limits1[] = {
 *		{ .max = 1, .types = BIT(NL80211_IFTYPE_STATION), },
 *		{ .max = 1, .types = BIT(NL80211_IFTYPE_AP), },
 *	};
 *	struct ieee80211_iface_combination combination1 = {
 *		.limits = limits1,
 *		.n_limits = ARRAY_SIZE(limits1),
 *		.max_interfaces = 2,
 *		.beacon_int_infra_match = true,
 *	};
 *
 *
 * 2. Allow #{AP, P2P-GO} <= 8, channels = 1, 8 total:
 *
 *    .. code-block:: c
 *
 *	struct ieee80211_iface_limit limits2[] = {
 *		{ .max = 8, .types = BIT(NL80211_IFTYPE_AP) |
 *				     BIT(NL80211_IFTYPE_P2P_GO), },
 *	};
 *	struct ieee80211_iface_combination combination2 = {
 *		.limits = limits2,
 *		.n_limits = ARRAY_SIZE(limits2),
 *		.max_interfaces = 8,
 *		.num_different_channels = 1,
 *	};
 *
 *
 * 3. Allow #STA <= 1, #{P2P-client,P2P-GO} <= 3 on two channels, 4 total.
 *
 *    This allows for an infrastructure connection and three P2P connections.
 *
 *    .. code-block:: c
 *
 *	struct ieee80211_iface_limit limits3[] = {
 *		{ .max = 1, .types = BIT(NL80211_IFTYPE_STATION), },
 *		{ .max = 3, .types = BIT(NL80211_IFTYPE_P2P_GO) |
 *				     BIT(NL80211_IFTYPE_P2P_CLIENT), },
 *	};
 *	struct ieee80211_iface_combination combination3 = {
 *		.limits = limits3,
 *		.n_limits = ARRAY_SIZE(limits3),
 *		.max_interfaces = 4,
 *		.num_different_channels = 2,
 *	};
 *
 */
struct ieee80211_iface_combination {
	/**
	 * @limits:
	 * limits for the given interface types
	 */
	const struct ieee80211_iface_limit *limits;

	/**
	 * @num_different_channels:
	 * can use up to this many different channels
	 */
	u32 num_different_channels;

	/**
	 * @max_interfaces:
	 * maximum number of interfaces in total allowed in this group
	 */
	u16 max_interfaces;

	/**
	 * @n_limits:
	 * number of limitations
	 */
	u8 n_limits;

	/**
	 * @beacon_int_infra_match:
	 * In this combination, the beacon intervals between infrastructure
	 * and AP types must match. This is required only in special cases.
	 */
	bool beacon_int_infra_match;

	/**
	 * @radar_detect_widths:
	 * bitmap of channel widths supported for radar detection
	 */
	u8 radar_detect_widths;

	/**
	 * @radar_detect_regions:
	 * bitmap of regions supported for radar detection
	 */
	u8 radar_detect_regions;

	/**
	 * @beacon_int_min_gcd:
	 * This interface combination supports different beacon intervals.
	 *
	 * = 0
	 *   all beacon intervals for different interface must be same.
	 * > 0
	 *   any beacon interval for the interface part of this combination AND
	 *   GCD of all beacon intervals from beaconing interfaces of this
	 *   combination must be greater or equal to this value.
	 */
	u32 beacon_int_min_gcd;
};

struct ieee80211_txrx_stypes {
	u16 tx, rx;
};

/**
 * enum wiphy_wowlan_support_flags - WoWLAN support flags
 * @WIPHY_WOWLAN_ANY: supports wakeup for the special "any"
 *	trigger that keeps the device operating as-is and
 *	wakes up the host on any activity, for example a
 *	received packet that passed filtering; note that the
 *	packet should be preserved in that case
 * @WIPHY_WOWLAN_MAGIC_PKT: supports wakeup on magic packet
 *	(see nl80211.h)
 * @WIPHY_WOWLAN_DISCONNECT: supports wakeup on disconnect
 * @WIPHY_WOWLAN_SUPPORTS_GTK_REKEY: supports GTK rekeying while asleep
 * @WIPHY_WOWLAN_GTK_REKEY_FAILURE: supports wakeup on GTK rekey failure
 * @WIPHY_WOWLAN_EAP_IDENTITY_REQ: supports wakeup on EAP identity request
 * @WIPHY_WOWLAN_4WAY_HANDSHAKE: supports wakeup on 4-way handshake failure
 * @WIPHY_WOWLAN_RFKILL_RELEASE: supports wakeup on RF-kill release
 * @WIPHY_WOWLAN_NET_DETECT: supports wakeup on network detection
 */
enum wiphy_wowlan_support_flags {
	WIPHY_WOWLAN_ANY		= BIT(0),
	WIPHY_WOWLAN_MAGIC_PKT		= BIT(1),
	WIPHY_WOWLAN_DISCONNECT		= BIT(2),
	WIPHY_WOWLAN_SUPPORTS_GTK_REKEY	= BIT(3),
	WIPHY_WOWLAN_GTK_REKEY_FAILURE	= BIT(4),
	WIPHY_WOWLAN_EAP_IDENTITY_REQ	= BIT(5),
	WIPHY_WOWLAN_4WAY_HANDSHAKE	= BIT(6),
	WIPHY_WOWLAN_RFKILL_RELEASE	= BIT(7),
	WIPHY_WOWLAN_NET_DETECT		= BIT(8),
};

struct wiphy_wowlan_tcp_support {
	const struct nl80211_wowlan_tcp_data_token_feature *tok;
	u32 data_payload_max;
	u32 data_interval_max;
	u32 wake_payload_max;
	bool seq;
};

/**
 * struct wiphy_wowlan_support - WoWLAN support data
 * @flags: see &enum wiphy_wowlan_support_flags
 * @n_patterns: number of supported wakeup patterns
 *	(see nl80211.h for the pattern definition)
 * @pattern_max_len: maximum length of each pattern
 * @pattern_min_len: minimum length of each pattern
 * @max_pkt_offset: maximum Rx packet offset
 * @max_nd_match_sets: maximum number of matchsets for net-detect,
 *	similar, but not necessarily identical, to max_match_sets for
 *	scheduled scans.
 *	See &struct cfg80211_sched_scan_request.@match_sets for more
 *	details.
 * @tcp: TCP wakeup support information
 */
struct wiphy_wowlan_support {
	u32 flags;
	int n_patterns;
	int pattern_max_len;
	int pattern_min_len;
	int max_pkt_offset;
	int max_nd_match_sets;
	const struct wiphy_wowlan_tcp_support *tcp;
};

/**
 * struct wiphy_coalesce_support - coalesce support data
 * @n_rules: maximum number of coalesce rules
 * @max_delay: maximum supported coalescing delay in msecs
 * @n_patterns: number of supported patterns in a rule
 *	(see nl80211.h for the pattern definition)
 * @pattern_max_len: maximum length of each pattern
 * @pattern_min_len: minimum length of each pattern
 * @max_pkt_offset: maximum Rx packet offset
 */
struct wiphy_coalesce_support {
	int n_rules;
	int max_delay;
	int n_patterns;
	int pattern_max_len;
	int pattern_min_len;
	int max_pkt_offset;
};

/**
 * enum wiphy_vendor_command_flags - validation flags for vendor commands
 * @WIPHY_VENDOR_CMD_NEED_WDEV: vendor command requires wdev
 * @WIPHY_VENDOR_CMD_NEED_NETDEV: vendor command requires netdev
 * @WIPHY_VENDOR_CMD_NEED_RUNNING: interface/wdev must be up & running
 *	(must be combined with %_WDEV or %_NETDEV)
 */
enum wiphy_vendor_command_flags {
	WIPHY_VENDOR_CMD_NEED_WDEV = BIT(0),
	WIPHY_VENDOR_CMD_NEED_NETDEV = BIT(1),
	WIPHY_VENDOR_CMD_NEED_RUNNING = BIT(2),
};

/**
 * enum wiphy_opmode_flag - Station's ht/vht operation mode information flags
 *
 * @STA_OPMODE_MAX_BW_CHANGED: Max Bandwidth changed
 * @STA_OPMODE_SMPS_MODE_CHANGED: SMPS mode changed
 * @STA_OPMODE_N_SS_CHANGED: max N_SS (number of spatial streams) changed
 *
 */
enum wiphy_opmode_flag {
	STA_OPMODE_MAX_BW_CHANGED	= BIT(0),
	STA_OPMODE_SMPS_MODE_CHANGED	= BIT(1),
	STA_OPMODE_N_SS_CHANGED		= BIT(2),
};

/**
 * struct sta_opmode_info - Station's ht/vht operation mode information
 * @changed: contains value from &enum wiphy_opmode_flag
 * @smps_mode: New SMPS mode value from &enum nl80211_smps_mode of a station
 * @bw: new max bandwidth value from &enum nl80211_chan_width of a station
 * @rx_nss: new rx_nss value of a station
 */

struct sta_opmode_info {
	u32 changed;
	enum nl80211_smps_mode smps_mode;
	enum nl80211_chan_width bw;
	u8 rx_nss;
};

#define VENDOR_CMD_RAW_DATA ((const struct nla_policy *)(long)(-ENODATA))

/**
 * struct wiphy_vendor_command - vendor command definition
 * @info: vendor command identifying information, as used in nl80211
 * @flags: flags, see &enum wiphy_vendor_command_flags
 * @doit: callback for the operation, note that wdev is %NULL if the
 *	flags didn't ask for a wdev and non-%NULL otherwise; the data
 *	pointer may be %NULL if userspace provided no data at all
 * @dumpit: dump callback, for transferring bigger/multiple items. The
 *	@storage points to cb->args[5], ie. is preserved over the multiple
 *	dumpit calls.
 * @policy: policy pointer for attributes within %NL80211_ATTR_VENDOR_DATA.
 *	Set this to %VENDOR_CMD_RAW_DATA if no policy can be given and the
 *	attribute is just raw data (e.g. a firmware command).
 * @maxattr: highest attribute number in policy
 * It's recommended to not have the same sub command with both @doit and
 * @dumpit, so that userspace can assume certain ones are get and others
 * are used with dump requests.
 */
struct wiphy_vendor_command {
	struct nl80211_vendor_cmd_info info;
	u32 flags;
	int (*doit)(struct wiphy *wiphy, struct wireless_dev *wdev,
		    const void *data, int data_len);
	int (*dumpit)(struct wiphy *wiphy, struct wireless_dev *wdev,
		      struct sk_buff *skb, const void *data, int data_len,
		      unsigned long *storage);
	const struct nla_policy *policy;
	unsigned int maxattr;
};

/**
 * struct wiphy_iftype_ext_capab - extended capabilities per interface type
 * @iftype: interface type
 * @extended_capabilities: extended capabilities supported by the driver,
 *	additional capabilities might be supported by userspace; these are the
 *	802.11 extended capabilities ("Extended Capabilities element") and are
 *	in the same format as in the information element. See IEEE Std
 *	802.11-2012 8.4.2.29 for the defined fields.
 * @extended_capabilities_mask: mask of the valid values
 * @extended_capabilities_len: length of the extended capabilities
 * @eml_capabilities: EML capabilities (for MLO)
 * @mld_capa_and_ops: MLD capabilities and operations (for MLO)
 */
struct wiphy_iftype_ext_capab {
	enum nl80211_iftype iftype;
	const u8 *extended_capabilities;
	const u8 *extended_capabilities_mask;
	u8 extended_capabilities_len;
	u16 eml_capabilities;
	u16 mld_capa_and_ops;
};

/**
 * cfg80211_get_iftype_ext_capa - lookup interface type extended capability
 * @wiphy: the wiphy to look up from
 * @type: the interface type to look up
 *
 * Return: The extended capability for the given interface @type, may be %NULL
 */
const struct wiphy_iftype_ext_capab *
cfg80211_get_iftype_ext_capa(struct wiphy *wiphy, enum nl80211_iftype type);

/**
 * struct cfg80211_pmsr_capabilities - cfg80211 peer measurement capabilities
 * @max_peers: maximum number of peers in a single measurement
 * @report_ap_tsf: can report assoc AP's TSF for radio resource measurement
 * @randomize_mac_addr: can randomize MAC address for measurement
 * @ftm: FTM measurement data
 * @ftm.supported: FTM measurement is supported
 * @ftm.asap: ASAP-mode is supported
 * @ftm.non_asap: non-ASAP-mode is supported
 * @ftm.request_lci: can request LCI data
 * @ftm.request_civicloc: can request civic location data
 * @ftm.preambles: bitmap of preambles supported (&enum nl80211_preamble)
 * @ftm.bandwidths: bitmap of bandwidths supported (&enum nl80211_chan_width)
 * @ftm.max_bursts_exponent: maximum burst exponent supported
 *	(set to -1 if not limited; note that setting this will necessarily
 *	forbid using the value 15 to let the responder pick)
 * @ftm.max_ftms_per_burst: maximum FTMs per burst supported (set to 0 if
 *	not limited)
 * @ftm.trigger_based: trigger based ranging measurement is supported
 * @ftm.non_trigger_based: non trigger based ranging measurement is supported
 */
struct cfg80211_pmsr_capabilities {
	unsigned int max_peers;
	u8 report_ap_tsf:1,
	   randomize_mac_addr:1;

	struct {
		u32 preambles;
		u32 bandwidths;
		s8 max_bursts_exponent;
		u8 max_ftms_per_burst;
		u8 supported:1,
		   asap:1,
		   non_asap:1,
		   request_lci:1,
		   request_civicloc:1,
		   trigger_based:1,
		   non_trigger_based:1;
	} ftm;
};

/**
 * struct wiphy_iftype_akm_suites - This structure encapsulates supported akm
 * suites for interface types defined in @iftypes_mask. Each type in the
 * @iftypes_mask must be unique across all instances of iftype_akm_suites.
 *
 * @iftypes_mask: bitmask of interfaces types
 * @akm_suites: points to an array of supported akm suites
 * @n_akm_suites: number of supported AKM suites
 */
struct wiphy_iftype_akm_suites {
	u16 iftypes_mask;
	const u32 *akm_suites;
	int n_akm_suites;
};

/**
 * struct wiphy_radio_freq_range - wiphy frequency range
 * @start_freq:  start range edge frequency (kHz)
 * @end_freq:    end range edge frequency (kHz)
 */
struct wiphy_radio_freq_range {
	u32 start_freq;
	u32 end_freq;
};


/**
 * struct wiphy_radio - physical radio of a wiphy
 * This structure describes a physical radio belonging to a wiphy.
 * It is used to describe concurrent-channel capabilities. Only one channel
 * can be active on the radio described by struct wiphy_radio.
 *
 * @freq_range: frequency range that the radio can operate on.
 * @n_freq_range: number of elements in @freq_range
 *
 * @iface_combinations: Valid interface combinations array, should not
 *	list single interface types.
 * @n_iface_combinations: number of entries in @iface_combinations array.
 */
struct wiphy_radio {
	const struct wiphy_radio_freq_range *freq_range;
	int n_freq_range;

	const struct ieee80211_iface_combination *iface_combinations;
	int n_iface_combinations;
};

#define CFG80211_HW_TIMESTAMP_ALL_PEERS	0xffff

/**
 * struct wiphy - wireless hardware description
 * @mtx: mutex for the data (structures) of this device
 * @reg_notifier: the driver's regulatory notification callback,
 *	note that if your driver uses wiphy_apply_custom_regulatory()
 *	the reg_notifier's request can be passed as NULL
 * @regd: the driver's regulatory domain, if one was requested via
 *	the regulatory_hint() API. This can be used by the driver
 *	on the reg_notifier() if it chooses to ignore future
 *	regulatory domain changes caused by other drivers.
 * @signal_type: signal type reported in &struct cfg80211_bss.
 * @cipher_suites: supported cipher suites
 * @n_cipher_suites: number of supported cipher suites
 * @akm_suites: supported AKM suites. These are the default AKMs supported if
 *	the supported AKMs not advertized for a specific interface type in
 *	iftype_akm_suites.
 * @n_akm_suites: number of supported AKM suites
 * @iftype_akm_suites: array of supported akm suites info per interface type.
 *	Note that the bits in @iftypes_mask inside this structure cannot
 *	overlap (i.e. only one occurrence of each type is allowed across all
 *	instances of iftype_akm_suites).
 * @num_iftype_akm_suites: number of interface types for which supported akm
 *	suites are specified separately.
 * @retry_short: Retry limit for short frames (dot11ShortRetryLimit)
 * @retry_long: Retry limit for long frames (dot11LongRetryLimit)
 * @frag_threshold: Fragmentation threshold (dot11FragmentationThreshold);
 *	-1 = fragmentation disabled, only odd values >= 256 used
 * @rts_threshold: RTS threshold (dot11RTSThreshold); -1 = RTS/CTS disabled
 * @_net: the network namespace this wiphy currently lives in
 * @perm_addr: permanent MAC address of this device
 * @addr_mask: If the device supports multiple MAC addresses by masking,
 *	set this to a mask with variable bits set to 1, e.g. if the last
 *	four bits are variable then set it to 00-00-00-00-00-0f. The actual
 *	variable bits shall be determined by the interfaces added, with
 *	interfaces not matching the mask being rejected to be brought up.
 * @n_addresses: number of addresses in @addresses.
 * @addresses: If the device has more than one address, set this pointer
 *	to a list of addresses (6 bytes each). The first one will be used
 *	by default for perm_addr. In this case, the mask should be set to
 *	all-zeroes. In this case it is assumed that the device can handle
 *	the same number of arbitrary MAC addresses.
 * @registered: protects ->resume and ->suspend sysfs callbacks against
 *	unregister hardware
 * @debugfsdir: debugfs directory used for this wiphy (ieee80211/<wiphyname>).
 *	It will be renamed automatically on wiphy renames
 * @dev: (virtual) struct device for this wiphy. The item in
 *	/sys/class/ieee80211/ points to this. You need use set_wiphy_dev()
 *	(see below).
 * @wext: wireless extension handlers
 * @priv: driver private data (sized according to wiphy_new() parameter)
 * @interface_modes: bitmask of interfaces types valid for this wiphy,
 *	must be set by driver
 * @iface_combinations: Valid interface combinations array, should not
 *	list single interface types.
 * @n_iface_combinations: number of entries in @iface_combinations array.
 * @software_iftypes: bitmask of software interface types, these are not
 *	subject to any restrictions since they are purely managed in SW.
 * @flags: wiphy flags, see &enum wiphy_flags
 * @regulatory_flags: wiphy regulatory flags, see
 *	&enum ieee80211_regulatory_flags
 * @features: features advertised to nl80211, see &enum nl80211_feature_flags.
 * @ext_features: extended features advertised to nl80211, see
 *	&enum nl80211_ext_feature_index.
 * @bss_priv_size: each BSS struct has private data allocated with it,
 *	this variable determines its size
 * @max_scan_ssids: maximum number of SSIDs the device can scan for in
 *	any given scan
 * @max_sched_scan_reqs: maximum number of scheduled scan requests that
 *	the device can run concurrently.
 * @max_sched_scan_ssids: maximum number of SSIDs the device can scan
 *	for in any given scheduled scan
 * @max_match_sets: maximum number of match sets the device can handle
 *	when performing a scheduled scan, 0 if filtering is not
 *	supported.
 * @max_scan_ie_len: maximum length of user-controlled IEs device can
 *	add to probe request frames transmitted during a scan, must not
 *	include fixed IEs like supported rates
 * @max_sched_scan_ie_len: same as max_scan_ie_len, but for scheduled
 *	scans
 * @max_sched_scan_plans: maximum number of scan plans (scan interval and number
 *	of iterations) for scheduled scan supported by the device.
 * @max_sched_scan_plan_interval: maximum interval (in seconds) for a
 *	single scan plan supported by the device.
 * @max_sched_scan_plan_iterations: maximum number of iterations for a single
 *	scan plan supported by the device.
 * @coverage_class: current coverage class
 * @fw_version: firmware version for ethtool reporting
 * @hw_version: hardware version for ethtool reporting
 * @max_num_pmkids: maximum number of PMKIDs supported by device
 * @privid: a pointer that drivers can use to identify if an arbitrary
 *	wiphy is theirs, e.g. in global notifiers
 * @bands: information about bands/channels supported by this device
 *
 * @mgmt_stypes: bitmasks of frame subtypes that can be subscribed to or
 *	transmitted through nl80211, points to an array indexed by interface
 *	type
 *
 * @available_antennas_tx: bitmap of antennas which are available to be
 *	configured as TX antennas. Antenna configuration commands will be
 *	rejected unless this or @available_antennas_rx is set.
 *
 * @available_antennas_rx: bitmap of antennas which are available to be
 *	configured as RX antennas. Antenna configuration commands will be
 *	rejected unless this or @available_antennas_tx is set.
 *
 * @probe_resp_offload:
 *	 Bitmap of supported protocols for probe response offloading.
 *	 See &enum nl80211_probe_resp_offload_support_attr. Only valid
 *	 when the wiphy flag @WIPHY_FLAG_AP_PROBE_RESP_OFFLOAD is set.
 *
 * @max_remain_on_channel_duration: Maximum time a remain-on-channel operation
 *	may request, if implemented.
 *
 * @wowlan: WoWLAN support information
 * @wowlan_config: current WoWLAN configuration; this should usually not be
 *	used since access to it is necessarily racy, use the parameter passed
 *	to the suspend() operation instead.
 *
 * @ap_sme_capa: AP SME capabilities, flags from &enum nl80211_ap_sme_features.
 * @ht_capa_mod_mask:  Specify what ht_cap values can be over-ridden.
 *	If null, then none can be over-ridden.
 * @vht_capa_mod_mask:  Specify what VHT capabilities can be over-ridden.
 *	If null, then none can be over-ridden.
 *
 * @wdev_list: the list of associated (virtual) interfaces; this list must
 *	not be modified by the driver, but can be read with RTNL/RCU protection.
 *
 * @max_acl_mac_addrs: Maximum number of MAC addresses that the device
 *	supports for ACL.
 *
 * @extended_capabilities: extended capabilities supported by the driver,
 *	additional capabilities might be supported by userspace; these are
 *	the 802.11 extended capabilities ("Extended Capabilities element")
 *	and are in the same format as in the information element. See
 *	802.11-2012 8.4.2.29 for the defined fields. These are the default
 *	extended capabilities to be used if the capabilities are not specified
 *	for a specific interface type in iftype_ext_capab.
 * @extended_capabilities_mask: mask of the valid values
 * @extended_capabilities_len: length of the extended capabilities
 * @iftype_ext_capab: array of extended capabilities per interface type
 * @num_iftype_ext_capab: number of interface types for which extended
 *	capabilities are specified separately.
 * @coalesce: packet coalescing support information
 *
 * @vendor_commands: array of vendor commands supported by the hardware
 * @n_vendor_commands: number of vendor commands
 * @vendor_events: array of vendor events supported by the hardware
 * @n_vendor_events: number of vendor events
 *
 * @max_ap_assoc_sta: maximum number of associated stations supported in AP mode
 *	(including P2P GO) or 0 to indicate no such limit is advertised. The
 *	driver is allowed to advertise a theoretical limit that it can reach in
 *	some cases, but may not always reach.
 *
 * @max_num_csa_counters: Number of supported csa_counters in beacons
 *	and probe responses.  This value should be set if the driver
 *	wishes to limit the number of csa counters. Default (0) means
 *	infinite.
 * @bss_select_support: bitmask indicating the BSS selection criteria supported
 *	by the driver in the .connect() callback. The bit position maps to the
 *	attribute indices defined in &enum nl80211_bss_select_attr.
 *
 * @nan_supported_bands: bands supported by the device in NAN mode, a
 *	bitmap of &enum nl80211_band values.  For instance, for
 *	NL80211_BAND_2GHZ, bit 0 would be set
 *	(i.e. BIT(NL80211_BAND_2GHZ)).
 *
 * @txq_limit: configuration of internal TX queue frame limit
 * @txq_memory_limit: configuration internal TX queue memory limit
 * @txq_quantum: configuration of internal TX queue scheduler quantum
 *
 * @tx_queue_len: allow setting transmit queue len for drivers not using
 *	wake_tx_queue
 *
 * @support_mbssid: can HW support association with nontransmitted AP
 * @support_only_he_mbssid: don't parse MBSSID elements if it is not
 *	HE AP, in order to avoid compatibility issues.
 *	@support_mbssid must be set for this to have any effect.
 *
 * @pmsr_capa: peer measurement capabilities
 *
 * @tid_config_support: describes the per-TID config support that the
 *	device has
 * @tid_config_support.vif: bitmap of attributes (configurations)
 *	supported by the driver for each vif
 * @tid_config_support.peer: bitmap of attributes (configurations)
 *	supported by the driver for each peer
 * @tid_config_support.max_retry: maximum supported retry count for
 *	long/short retry configuration
 *
 * @max_data_retry_count: maximum supported per TID retry count for
 *	configuration through the %NL80211_TID_CONFIG_ATTR_RETRY_SHORT and
 *	%NL80211_TID_CONFIG_ATTR_RETRY_LONG attributes
 * @sar_capa: SAR control capabilities
 * @rfkill: a pointer to the rfkill structure
 *
 * @mbssid_max_interfaces: maximum number of interfaces supported by the driver
 *	in a multiple BSSID set. This field must be set to a non-zero value
 *	by the driver to advertise MBSSID support.
 * @ema_max_profile_periodicity: maximum profile periodicity supported by
 *	the driver. Setting this field to a non-zero value indicates that the
 *	driver supports enhanced multi-BSSID advertisements (EMA AP).
 * @max_num_akm_suites: maximum number of AKM suites allowed for
 *	configuration through %NL80211_CMD_CONNECT, %NL80211_CMD_ASSOCIATE and
 *	%NL80211_CMD_START_AP. Set to NL80211_MAX_NR_AKM_SUITES if not set by
 *	driver. If set by driver minimum allowed value is
 *	NL80211_MAX_NR_AKM_SUITES in order to avoid compatibility issues with
 *	legacy userspace and maximum allowed value is
 *	CFG80211_MAX_NUM_AKM_SUITES.
 *
 * @hw_timestamp_max_peers: maximum number of peers that the driver supports
 *	enabling HW timestamping for concurrently. Setting this field to a
 *	non-zero value indicates that the driver supports HW timestamping.
 *	A value of %CFG80211_HW_TIMESTAMP_ALL_PEERS indicates the driver
 *	supports enabling HW timestamping for all peers (i.e. no need to
 *	specify a mac address).
 *
 * @radio: radios belonging to this wiphy
 * @n_radio: number of radios
 */
struct wiphy {
	struct mutex mtx;

	/* assign these fields before you register the wiphy */

	u8 perm_addr[ETH_ALEN];
	u8 addr_mask[ETH_ALEN];

	struct mac_address *addresses;

	const struct ieee80211_txrx_stypes *mgmt_stypes;

	const struct ieee80211_iface_combination *iface_combinations;
	int n_iface_combinations;
	u16 software_iftypes;

	u16 n_addresses;

	/* Supported interface modes, OR together BIT(NL80211_IFTYPE_...) */
	u16 interface_modes;

	u16 max_acl_mac_addrs;

	u32 flags, regulatory_flags, features;
	u8 ext_features[DIV_ROUND_UP(NUM_NL80211_EXT_FEATURES, 8)];

	u32 ap_sme_capa;

	enum cfg80211_signal_type signal_type;

	int bss_priv_size;
	u8 max_scan_ssids;
	u8 max_sched_scan_reqs;
	u8 max_sched_scan_ssids;
	u8 max_match_sets;
	u16 max_scan_ie_len;
	u16 max_sched_scan_ie_len;
	u32 max_sched_scan_plans;
	u32 max_sched_scan_plan_interval;
	u32 max_sched_scan_plan_iterations;

	int n_cipher_suites;
	const u32 *cipher_suites;

	int n_akm_suites;
	const u32 *akm_suites;

	const struct wiphy_iftype_akm_suites *iftype_akm_suites;
	unsigned int num_iftype_akm_suites;

	u8 retry_short;
	u8 retry_long;
	u32 frag_threshold;
	u32 rts_threshold;
	u8 coverage_class;

	char fw_version[ETHTOOL_FWVERS_LEN];
	u32 hw_version;

#ifdef CONFIG_PM
	const struct wiphy_wowlan_support *wowlan;
	struct cfg80211_wowlan *wowlan_config;
#endif

	u16 max_remain_on_channel_duration;

	u8 max_num_pmkids;

	u32 available_antennas_tx;
	u32 available_antennas_rx;

	u32 probe_resp_offload;

	const u8 *extended_capabilities, *extended_capabilities_mask;
	u8 extended_capabilities_len;

	const struct wiphy_iftype_ext_capab *iftype_ext_capab;
	unsigned int num_iftype_ext_capab;

	const void *privid;

	struct ieee80211_supported_band *bands[NUM_NL80211_BANDS];

	void (*reg_notifier)(struct wiphy *wiphy,
			     struct regulatory_request *request);

	/* fields below are read-only, assigned by cfg80211 */

	const struct ieee80211_regdomain __rcu *regd;

	struct device dev;

	bool registered;

	struct dentry *debugfsdir;

	const struct ieee80211_ht_cap *ht_capa_mod_mask;
	const struct ieee80211_vht_cap *vht_capa_mod_mask;

	struct list_head wdev_list;

	possible_net_t _net;

#ifdef CONFIG_CFG80211_WEXT
	const struct iw_handler_def *wext;
#endif

	const struct wiphy_coalesce_support *coalesce;

	const struct wiphy_vendor_command *vendor_commands;
	const struct nl80211_vendor_cmd_info *vendor_events;
	int n_vendor_commands, n_vendor_events;

	u16 max_ap_assoc_sta;

	u8 max_num_csa_counters;

	u32 bss_select_support;

	u8 nan_supported_bands;

	u32 txq_limit;
	u32 txq_memory_limit;
	u32 txq_quantum;

	unsigned long tx_queue_len;

	u8 support_mbssid:1,
	   support_only_he_mbssid:1;

	const struct cfg80211_pmsr_capabilities *pmsr_capa;

	struct {
		u64 peer, vif;
		u8 max_retry;
	} tid_config_support;

	u8 max_data_retry_count;

	const struct cfg80211_sar_capa *sar_capa;

	struct rfkill *rfkill;

	u8 mbssid_max_interfaces;
	u8 ema_max_profile_periodicity;
	u16 max_num_akm_suites;

	u16 hw_timestamp_max_peers;

	int n_radio;
	const struct wiphy_radio *radio;

	char priv[] __aligned(NETDEV_ALIGN);
};

static inline struct net *wiphy_net(struct wiphy *wiphy)
{
	return read_pnet(&wiphy->_net);
}

static inline void wiphy_net_set(struct wiphy *wiphy, struct net *net)
{
	write_pnet(&wiphy->_net, net);
}

/**
 * wiphy_priv - return priv from wiphy
 *
 * @wiphy: the wiphy whose priv pointer to return
 * Return: The priv of @wiphy.
 */
static inline void *wiphy_priv(struct wiphy *wiphy)
{
	BUG_ON(!wiphy);
	return &wiphy->priv;
}

/**
 * priv_to_wiphy - return the wiphy containing the priv
 *
 * @priv: a pointer previously returned by wiphy_priv
 * Return: The wiphy of @priv.
 */
static inline struct wiphy *priv_to_wiphy(void *priv)
{
	BUG_ON(!priv);
	return container_of(priv, struct wiphy, priv);
}

/**
 * set_wiphy_dev - set device pointer for wiphy
 *
 * @wiphy: The wiphy whose device to bind
 * @dev: The device to parent it to
 */
static inline void set_wiphy_dev(struct wiphy *wiphy, struct device *dev)
{
	wiphy->dev.parent = dev;
}

/**
 * wiphy_dev - get wiphy dev pointer
 *
 * @wiphy: The wiphy whose device struct to look up
 * Return: The dev of @wiphy.
 */
static inline struct device *wiphy_dev(struct wiphy *wiphy)
{
	return wiphy->dev.parent;
}

/**
 * wiphy_name - get wiphy name
 *
 * @wiphy: The wiphy whose name to return
 * Return: The name of @wiphy.
 */
static inline const char *wiphy_name(const struct wiphy *wiphy)
{
	return dev_name(&wiphy->dev);
}

/**
 * wiphy_new_nm - create a new wiphy for use with cfg80211
 *
 * @ops: The configuration operations for this device
 * @sizeof_priv: The size of the private area to allocate
 * @requested_name: Request a particular name.
 *	NULL is valid value, and means use the default phy%d naming.
 *
 * Create a new wiphy and associate the given operations with it.
 * @sizeof_priv bytes are allocated for private use.
 *
 * Return: A pointer to the new wiphy. This pointer must be
 * assigned to each netdev's ieee80211_ptr for proper operation.
 */
struct wiphy *wiphy_new_nm(const struct cfg80211_ops *ops, int sizeof_priv,
			   const char *requested_name);

/**
 * wiphy_new - create a new wiphy for use with cfg80211
 *
 * @ops: The configuration operations for this device
 * @sizeof_priv: The size of the private area to allocate
 *
 * Create a new wiphy and associate the given operations with it.
 * @sizeof_priv bytes are allocated for private use.
 *
 * Return: A pointer to the new wiphy. This pointer must be
 * assigned to each netdev's ieee80211_ptr for proper operation.
 */
static inline struct wiphy *wiphy_new(const struct cfg80211_ops *ops,
				      int sizeof_priv)
{
	return wiphy_new_nm(ops, sizeof_priv, NULL);
}

/**
 * wiphy_register - register a wiphy with cfg80211
 *
 * @wiphy: The wiphy to register.
 *
 * Return: A non-negative wiphy index or a negative error code.
 */
int wiphy_register(struct wiphy *wiphy);

/* this is a define for better error reporting (file/line) */
#define lockdep_assert_wiphy(wiphy) lockdep_assert_held(&(wiphy)->mtx)

/**
 * rcu_dereference_wiphy - rcu_dereference with debug checking
 * @wiphy: the wiphy to check the locking on
 * @p: The pointer to read, prior to dereferencing
 *
 * Do an rcu_dereference(p), but check caller either holds rcu_read_lock()
 * or RTNL. Note: Please prefer wiphy_dereference() or rcu_dereference().
 */
#define rcu_dereference_wiphy(wiphy, p)				\
        rcu_dereference_check(p, lockdep_is_held(&wiphy->mtx))

/**
 * wiphy_dereference - fetch RCU pointer when updates are prevented by wiphy mtx
 * @wiphy: the wiphy to check the locking on
 * @p: The pointer to read, prior to dereferencing
 *
 * Return the value of the specified RCU-protected pointer, but omit the
 * READ_ONCE(), because caller holds the wiphy mutex used for updates.
 */
#define wiphy_dereference(wiphy, p)				\
        rcu_dereference_protected(p, lockdep_is_held(&wiphy->mtx))

/**
 * get_wiphy_regdom - get custom regdomain for the given wiphy
 * @wiphy: the wiphy to get the regdomain from
 *
 * Context: Requires any of RTNL, wiphy mutex or RCU protection.
 *
 * Return: pointer to the regulatory domain associated with the wiphy
 */
const struct ieee80211_regdomain *get_wiphy_regdom(struct wiphy *wiphy);

/**
 * wiphy_unregister - deregister a wiphy from cfg80211
 *
 * @wiphy: The wiphy to unregister.
 *
 * After this call, no more requests can be made with this priv
 * pointer, but the call may sleep to wait for an outstanding
 * request that is being handled.
 */
void wiphy_unregister(struct wiphy *wiphy);

/**
 * wiphy_free - free wiphy
 *
 * @wiphy: The wiphy to free
 */
void wiphy_free(struct wiphy *wiphy);

/* internal structs */
struct cfg80211_conn;
struct cfg80211_internal_bss;
struct cfg80211_cached_keys;
struct cfg80211_cqm_config;

/**
 * wiphy_lock - lock the wiphy
 * @wiphy: the wiphy to lock
 *
 * This is needed around registering and unregistering netdevs that
 * aren't created through cfg80211 calls, since that requires locking
 * in cfg80211 when the notifiers is called, but that cannot
 * differentiate which way it's called.
 *
 * It can also be used by drivers for their own purposes.
 *
 * When cfg80211 ops are called, the wiphy is already locked.
 *
 * Note that this makes sure that no workers that have been queued
 * with wiphy_queue_work() are running.
 */
static inline void wiphy_lock(struct wiphy *wiphy)
	__acquires(&wiphy->mtx)
{
	mutex_lock(&wiphy->mtx);
	__acquire(&wiphy->mtx);
}

/**
 * wiphy_unlock - unlock the wiphy again
 * @wiphy: the wiphy to unlock
 */
static inline void wiphy_unlock(struct wiphy *wiphy)
	__releases(&wiphy->mtx)
{
	__release(&wiphy->mtx);
	mutex_unlock(&wiphy->mtx);
}

struct wiphy_work;
typedef void (*wiphy_work_func_t)(struct wiphy *, struct wiphy_work *);

struct wiphy_work {
	struct list_head entry;
	wiphy_work_func_t func;
};

static inline void wiphy_work_init(struct wiphy_work *work,
				   wiphy_work_func_t func)
{
	INIT_LIST_HEAD(&work->entry);
	work->func = func;
}

/**
 * wiphy_work_queue - queue work for the wiphy
 * @wiphy: the wiphy to queue for
 * @work: the work item
 *
 * This is useful for work that must be done asynchronously, and work
 * queued here has the special property that the wiphy mutex will be
 * held as if wiphy_lock() was called, and that it cannot be running
 * after wiphy_lock() was called. Therefore, wiphy_cancel_work() can
 * use just cancel_work() instead of cancel_work_sync(), it requires
 * being in a section protected by wiphy_lock().
 */
void wiphy_work_queue(struct wiphy *wiphy, struct wiphy_work *work);

/**
 * wiphy_work_cancel - cancel previously queued work
 * @wiphy: the wiphy, for debug purposes
 * @work: the work to cancel
 *
 * Cancel the work *without* waiting for it, this assumes being
 * called under the wiphy mutex acquired by wiphy_lock().
 */
void wiphy_work_cancel(struct wiphy *wiphy, struct wiphy_work *work);

/**
 * wiphy_work_flush - flush previously queued work
 * @wiphy: the wiphy, for debug purposes
 * @work: the work to flush, this can be %NULL to flush all work
 *
 * Flush the work (i.e. run it if pending). This must be called
 * under the wiphy mutex acquired by wiphy_lock().
 */
void wiphy_work_flush(struct wiphy *wiphy, struct wiphy_work *work);

struct wiphy_delayed_work {
	struct wiphy_work work;
	struct wiphy *wiphy;
	struct timer_list timer;
};

void wiphy_delayed_work_timer(struct timer_list *t);

static inline void wiphy_delayed_work_init(struct wiphy_delayed_work *dwork,
					   wiphy_work_func_t func)
{
	timer_setup(&dwork->timer, wiphy_delayed_work_timer, 0);
	wiphy_work_init(&dwork->work, func);
}

/**
 * wiphy_delayed_work_queue - queue delayed work for the wiphy
 * @wiphy: the wiphy to queue for
 * @dwork: the delayable worker
 * @delay: number of jiffies to wait before queueing
 *
 * This is useful for work that must be done asynchronously, and work
 * queued here has the special property that the wiphy mutex will be
 * held as if wiphy_lock() was called, and that it cannot be running
 * after wiphy_lock() was called. Therefore, wiphy_cancel_work() can
 * use just cancel_work() instead of cancel_work_sync(), it requires
 * being in a section protected by wiphy_lock().
 */
void wiphy_delayed_work_queue(struct wiphy *wiphy,
			      struct wiphy_delayed_work *dwork,
			      unsigned long delay);

/**
 * wiphy_delayed_work_cancel - cancel previously queued delayed work
 * @wiphy: the wiphy, for debug purposes
 * @dwork: the delayed work to cancel
 *
 * Cancel the work *without* waiting for it, this assumes being
 * called under the wiphy mutex acquired by wiphy_lock().
 */
void wiphy_delayed_work_cancel(struct wiphy *wiphy,
			       struct wiphy_delayed_work *dwork);

/**
 * wiphy_delayed_work_flush - flush previously queued delayed work
 * @wiphy: the wiphy, for debug purposes
 * @dwork: the delayed work to flush
 *
 * Flush the work (i.e. run it if pending). This must be called
 * under the wiphy mutex acquired by wiphy_lock().
 */
void wiphy_delayed_work_flush(struct wiphy *wiphy,
			      struct wiphy_delayed_work *dwork);

/**
<<<<<<< HEAD
=======
 * wiphy_delayed_work_pending - Find out whether a wiphy delayable
 * work item is currently pending.
 *
 * @wiphy: the wiphy, for debug purposes
 * @dwork: the delayed work in question
 *
 * Return: true if timer is pending, false otherwise
 *
 * How wiphy_delayed_work_queue() works is by setting a timer which
 * when it expires calls wiphy_work_queue() to queue the wiphy work.
 * Because wiphy_delayed_work_queue() uses mod_timer(), if it is
 * called twice and the second call happens before the first call
 * deadline, the work will rescheduled for the second deadline and
 * won't run before that.
 *
 * wiphy_delayed_work_pending() can be used to detect if calling
 * wiphy_work_delayed_work_queue() would start a new work schedule
 * or delayed a previous one. As seen below it cannot be used to
 * detect precisely if the work has finished to execute nor if it
 * is currently executing.
 *
 *      CPU0                                CPU1
 * wiphy_delayed_work_queue(wk)
 *  mod_timer(wk->timer)
 *                                     wiphy_delayed_work_pending(wk) -> true
 *
 * [...]
 * expire_timers(wk->timer)
 *  detach_timer(wk->timer)
 *                                     wiphy_delayed_work_pending(wk) -> false
 *  wk->timer->function()                          |
 *   wiphy_work_queue(wk)                          | delayed work pending
 *    list_add_tail()                              | returns false but
 *    queue_work(cfg80211_wiphy_work)              | wk->func() has not
 *                                                 | been run yet
 * [...]                                           |
 *  cfg80211_wiphy_work()                          |
 *   wk->func()                                    V
 *
 */
bool wiphy_delayed_work_pending(struct wiphy *wiphy,
				struct wiphy_delayed_work *dwork);

/**
>>>>>>> adc21867
 * enum ieee80211_ap_reg_power - regulatory power for an Access Point
 *
 * @IEEE80211_REG_UNSET_AP: Access Point has no regulatory power mode
 * @IEEE80211_REG_LPI_AP: Indoor Access Point
 * @IEEE80211_REG_SP_AP: Standard power Access Point
 * @IEEE80211_REG_VLP_AP: Very low power Access Point
 */
enum ieee80211_ap_reg_power {
	IEEE80211_REG_UNSET_AP,
	IEEE80211_REG_LPI_AP,
	IEEE80211_REG_SP_AP,
	IEEE80211_REG_VLP_AP,
};

/**
 * struct wireless_dev - wireless device state
 *
 * For netdevs, this structure must be allocated by the driver
 * that uses the ieee80211_ptr field in struct net_device (this
 * is intentional so it can be allocated along with the netdev.)
 * It need not be registered then as netdev registration will
 * be intercepted by cfg80211 to see the new wireless device,
 * however, drivers must lock the wiphy before registering or
 * unregistering netdevs if they pre-create any netdevs (in ops
 * called from cfg80211, the wiphy is already locked.)
 *
 * For non-netdev uses, it must also be allocated by the driver
 * in response to the cfg80211 callbacks that require it, as
 * there's no netdev registration in that case it may not be
 * allocated outside of callback operations that return it.
 *
 * @wiphy: pointer to hardware description
 * @iftype: interface type
 * @registered: is this wdev already registered with cfg80211
 * @registering: indicates we're doing registration under wiphy lock
 *	for the notifier
 * @list: (private) Used to collect the interfaces
 * @netdev: (private) Used to reference back to the netdev, may be %NULL
 * @identifier: (private) Identifier used in nl80211 to identify this
 *	wireless device if it has no netdev
 * @u: union containing data specific to @iftype
 * @connected: indicates if connected or not (STA mode)
 * @wext: (private) Used by the internal wireless extensions compat code
 * @wext.ibss: (private) IBSS data part of wext handling
 * @wext.connect: (private) connection handling data
 * @wext.keys: (private) (WEP) key data
 * @wext.ie: (private) extra elements for association
 * @wext.ie_len: (private) length of extra elements
 * @wext.bssid: (private) selected network BSSID
 * @wext.ssid: (private) selected network SSID
 * @wext.default_key: (private) selected default key index
 * @wext.default_mgmt_key: (private) selected default management key index
 * @wext.prev_bssid: (private) previous BSSID for reassociation
 * @wext.prev_bssid_valid: (private) previous BSSID validity
 * @use_4addr: indicates 4addr mode is used on this interface, must be
 *	set by driver (if supported) on add_interface BEFORE registering the
 *	netdev and may otherwise be used by driver read-only, will be update
 *	by cfg80211 on change_interface
 * @mgmt_registrations: list of registrations for management frames
 * @mgmt_registrations_need_update: mgmt registrations were updated,
 *	need to propagate the update to the driver
 * @address: The address for this device, valid only if @netdev is %NULL
 * @is_running: true if this is a non-netdev device that has been started, e.g.
 *	the P2P Device.
 * @ps: powersave mode is enabled
 * @ps_timeout: dynamic powersave timeout
 * @ap_unexpected_nlportid: (private) netlink port ID of application
 *	registered for unexpected class 3 frames (AP mode)
 * @conn: (private) cfg80211 software SME connection state machine data
 * @connect_keys: (private) keys to set after connection is established
 * @conn_bss_type: connecting/connected BSS type
 * @conn_owner_nlportid: (private) connection owner socket port ID
 * @disconnect_wk: (private) auto-disconnect work
 * @disconnect_bssid: (private) the BSSID to use for auto-disconnect
 * @event_list: (private) list for internal event processing
 * @event_lock: (private) lock for event list
 * @owner_nlportid: (private) owner socket port ID
 * @nl_owner_dead: (private) owner socket went away
 * @cqm_rssi_work: (private) CQM RSSI reporting work
 * @cqm_config: (private) nl80211 RSSI monitor state
 * @pmsr_list: (private) peer measurement requests
 * @pmsr_lock: (private) peer measurements requests/results lock
 * @pmsr_free_wk: (private) peer measurements cleanup work
 * @unprot_beacon_reported: (private) timestamp of last
 *	unprotected beacon report
 * @links: array of %IEEE80211_MLD_MAX_NUM_LINKS elements containing @addr
 *	@ap and @client for each link
 * @links.cac_started: true if DFS channel availability check has been
 *	started
 * @links.cac_start_time: timestamp (jiffies) when the dfs state was
 *	entered.
 * @links.cac_time_ms: CAC time in ms
 * @valid_links: bitmap describing what elements of @links are valid
 */
struct wireless_dev {
	struct wiphy *wiphy;
	enum nl80211_iftype iftype;

	/* the remainder of this struct should be private to cfg80211 */
	struct list_head list;
	struct net_device *netdev;

	u32 identifier;

	struct list_head mgmt_registrations;
	u8 mgmt_registrations_need_update:1;

	bool use_4addr, is_running, registered, registering;

	u8 address[ETH_ALEN] __aligned(sizeof(u16));

	/* currently used for IBSS and SME - might be rearranged later */
	struct cfg80211_conn *conn;
	struct cfg80211_cached_keys *connect_keys;
	enum ieee80211_bss_type conn_bss_type;
	u32 conn_owner_nlportid;

	struct work_struct disconnect_wk;
	u8 disconnect_bssid[ETH_ALEN];

	struct list_head event_list;
	spinlock_t event_lock;

	u8 connected:1;

	bool ps;
	int ps_timeout;

	u32 ap_unexpected_nlportid;

	u32 owner_nlportid;
	bool nl_owner_dead;

#ifdef CONFIG_CFG80211_WEXT
	/* wext data */
	struct {
		struct cfg80211_ibss_params ibss;
		struct cfg80211_connect_params connect;
		struct cfg80211_cached_keys *keys;
		const u8 *ie;
		size_t ie_len;
		u8 bssid[ETH_ALEN];
		u8 prev_bssid[ETH_ALEN];
		u8 ssid[IEEE80211_MAX_SSID_LEN];
		s8 default_key, default_mgmt_key;
		bool prev_bssid_valid;
	} wext;
#endif

	struct wiphy_work cqm_rssi_work;
	struct cfg80211_cqm_config __rcu *cqm_config;

	struct list_head pmsr_list;
	spinlock_t pmsr_lock;
	struct work_struct pmsr_free_wk;

	unsigned long unprot_beacon_reported;

	union {
		struct {
			u8 connected_addr[ETH_ALEN] __aligned(2);
			u8 ssid[IEEE80211_MAX_SSID_LEN];
			u8 ssid_len;
		} client;
		struct {
			int beacon_interval;
			struct cfg80211_chan_def preset_chandef;
			struct cfg80211_chan_def chandef;
			u8 id[IEEE80211_MAX_MESH_ID_LEN];
			u8 id_len, id_up_len;
		} mesh;
		struct {
			struct cfg80211_chan_def preset_chandef;
			u8 ssid[IEEE80211_MAX_SSID_LEN];
			u8 ssid_len;
		} ap;
		struct {
			struct cfg80211_internal_bss *current_bss;
			struct cfg80211_chan_def chandef;
			int beacon_interval;
			u8 ssid[IEEE80211_MAX_SSID_LEN];
			u8 ssid_len;
		} ibss;
		struct {
			struct cfg80211_chan_def chandef;
		} ocb;
	} u;

	struct {
		u8 addr[ETH_ALEN] __aligned(2);
		union {
			struct {
				unsigned int beacon_interval;
				struct cfg80211_chan_def chandef;
			} ap;
			struct {
				struct cfg80211_internal_bss *current_bss;
			} client;
		};

		bool cac_started;
		unsigned long cac_start_time;
		unsigned int cac_time_ms;
	} links[IEEE80211_MLD_MAX_NUM_LINKS];
	u16 valid_links;
};

static inline const u8 *wdev_address(struct wireless_dev *wdev)
{
	if (wdev->netdev)
		return wdev->netdev->dev_addr;
	return wdev->address;
}

static inline bool wdev_running(struct wireless_dev *wdev)
{
	if (wdev->netdev)
		return netif_running(wdev->netdev);
	return wdev->is_running;
}

/**
 * wdev_priv - return wiphy priv from wireless_dev
 *
 * @wdev: The wireless device whose wiphy's priv pointer to return
 * Return: The wiphy priv of @wdev.
 */
static inline void *wdev_priv(struct wireless_dev *wdev)
{
	BUG_ON(!wdev);
	return wiphy_priv(wdev->wiphy);
}

/**
 * wdev_chandef - return chandef pointer from wireless_dev
 * @wdev: the wdev
 * @link_id: the link ID for MLO
 *
 * Return: The chandef depending on the mode, or %NULL.
 */
struct cfg80211_chan_def *wdev_chandef(struct wireless_dev *wdev,
				       unsigned int link_id);

static inline void WARN_INVALID_LINK_ID(struct wireless_dev *wdev,
					unsigned int link_id)
{
	WARN_ON(link_id && !wdev->valid_links);
	WARN_ON(wdev->valid_links &&
		!(wdev->valid_links & BIT(link_id)));
}

#define for_each_valid_link(link_info, link_id)			\
	for (link_id = 0;					\
	     link_id < ((link_info)->valid_links ?		\
			ARRAY_SIZE((link_info)->links) : 1);	\
	     link_id++)						\
		if (!(link_info)->valid_links ||		\
		    ((link_info)->valid_links & BIT(link_id)))

/**
 * DOC: Utility functions
 *
 * cfg80211 offers a number of utility functions that can be useful.
 */

/**
 * ieee80211_channel_equal - compare two struct ieee80211_channel
 *
 * @a: 1st struct ieee80211_channel
 * @b: 2nd struct ieee80211_channel
 * Return: true if center frequency of @a == @b
 */
static inline bool
ieee80211_channel_equal(struct ieee80211_channel *a,
			struct ieee80211_channel *b)
{
	return (a->center_freq == b->center_freq &&
		a->freq_offset == b->freq_offset);
}

/**
 * ieee80211_channel_to_khz - convert ieee80211_channel to frequency in KHz
 * @chan: struct ieee80211_channel to convert
 * Return: The corresponding frequency (in KHz)
 */
static inline u32
ieee80211_channel_to_khz(const struct ieee80211_channel *chan)
{
	return MHZ_TO_KHZ(chan->center_freq) + chan->freq_offset;
}

/**
 * ieee80211_s1g_channel_width - get allowed channel width from @chan
 *
 * Only allowed for band NL80211_BAND_S1GHZ
 * @chan: channel
 * Return: The allowed channel width for this center_freq
 */
enum nl80211_chan_width
ieee80211_s1g_channel_width(const struct ieee80211_channel *chan);

/**
 * ieee80211_channel_to_freq_khz - convert channel number to frequency
 * @chan: channel number
 * @band: band, necessary due to channel number overlap
 * Return: The corresponding frequency (in KHz), or 0 if the conversion failed.
 */
u32 ieee80211_channel_to_freq_khz(int chan, enum nl80211_band band);

/**
 * ieee80211_channel_to_frequency - convert channel number to frequency
 * @chan: channel number
 * @band: band, necessary due to channel number overlap
 * Return: The corresponding frequency (in MHz), or 0 if the conversion failed.
 */
static inline int
ieee80211_channel_to_frequency(int chan, enum nl80211_band band)
{
	return KHZ_TO_MHZ(ieee80211_channel_to_freq_khz(chan, band));
}

/**
 * ieee80211_freq_khz_to_channel - convert frequency to channel number
 * @freq: center frequency in KHz
 * Return: The corresponding channel, or 0 if the conversion failed.
 */
int ieee80211_freq_khz_to_channel(u32 freq);

/**
 * ieee80211_frequency_to_channel - convert frequency to channel number
 * @freq: center frequency in MHz
 * Return: The corresponding channel, or 0 if the conversion failed.
 */
static inline int
ieee80211_frequency_to_channel(int freq)
{
	return ieee80211_freq_khz_to_channel(MHZ_TO_KHZ(freq));
}

/**
 * ieee80211_get_channel_khz - get channel struct from wiphy for specified
 * frequency
 * @wiphy: the struct wiphy to get the channel for
 * @freq: the center frequency (in KHz) of the channel
 * Return: The channel struct from @wiphy at @freq.
 */
struct ieee80211_channel *
ieee80211_get_channel_khz(struct wiphy *wiphy, u32 freq);

/**
 * ieee80211_get_channel - get channel struct from wiphy for specified frequency
 *
 * @wiphy: the struct wiphy to get the channel for
 * @freq: the center frequency (in MHz) of the channel
 * Return: The channel struct from @wiphy at @freq.
 */
static inline struct ieee80211_channel *
ieee80211_get_channel(struct wiphy *wiphy, int freq)
{
	return ieee80211_get_channel_khz(wiphy, MHZ_TO_KHZ(freq));
}

/**
 * cfg80211_channel_is_psc - Check if the channel is a 6 GHz PSC
 * @chan: control channel to check
 *
 * The Preferred Scanning Channels (PSC) are defined in
 * Draft IEEE P802.11ax/D5.0, 26.17.2.3.3
 *
 * Return: %true if channel is a PSC, %false otherwise
 */
static inline bool cfg80211_channel_is_psc(struct ieee80211_channel *chan)
{
	if (chan->band != NL80211_BAND_6GHZ)
		return false;

	return ieee80211_frequency_to_channel(chan->center_freq) % 16 == 5;
}

/**
 * cfg80211_radio_chandef_valid - Check if the radio supports the chandef
 *
 * @radio: wiphy radio
 * @chandef: chandef for current channel
 *
 * Return: whether or not the given chandef is valid for the given radio
 */
bool cfg80211_radio_chandef_valid(const struct wiphy_radio *radio,
				  const struct cfg80211_chan_def *chandef);

/**
 * ieee80211_get_response_rate - get basic rate for a given rate
 *
 * @sband: the band to look for rates in
 * @basic_rates: bitmap of basic rates
 * @bitrate: the bitrate for which to find the basic rate
 *
 * Return: The basic rate corresponding to a given bitrate, that
 * is the next lower bitrate contained in the basic rate map,
 * which is, for this function, given as a bitmap of indices of
 * rates in the band's bitrate table.
 */
const struct ieee80211_rate *
ieee80211_get_response_rate(struct ieee80211_supported_band *sband,
			    u32 basic_rates, int bitrate);

/**
 * ieee80211_mandatory_rates - get mandatory rates for a given band
 * @sband: the band to look for rates in
 *
 * Return: a bitmap of the mandatory rates for the given band, bits
 * are set according to the rate position in the bitrates array.
 */
u32 ieee80211_mandatory_rates(struct ieee80211_supported_band *sband);

/*
 * Radiotap parsing functions -- for controlled injection support
 *
 * Implemented in net/wireless/radiotap.c
 * Documentation in Documentation/networking/radiotap-headers.rst
 */

struct radiotap_align_size {
	uint8_t align:4, size:4;
};

struct ieee80211_radiotap_namespace {
	const struct radiotap_align_size *align_size;
	int n_bits;
	uint32_t oui;
	uint8_t subns;
};

struct ieee80211_radiotap_vendor_namespaces {
	const struct ieee80211_radiotap_namespace *ns;
	int n_ns;
};

/**
 * struct ieee80211_radiotap_iterator - tracks walk thru present radiotap args
 * @this_arg_index: index of current arg, valid after each successful call
 *	to ieee80211_radiotap_iterator_next()
 * @this_arg: pointer to current radiotap arg; it is valid after each
 *	call to ieee80211_radiotap_iterator_next() but also after
 *	ieee80211_radiotap_iterator_init() where it will point to
 *	the beginning of the actual data portion
 * @this_arg_size: length of the current arg, for convenience
 * @current_namespace: pointer to the current namespace definition
 *	(or internally %NULL if the current namespace is unknown)
 * @is_radiotap_ns: indicates whether the current namespace is the default
 *	radiotap namespace or not
 *
 * @_rtheader: pointer to the radiotap header we are walking through
 * @_max_length: length of radiotap header in cpu byte ordering
 * @_arg_index: next argument index
 * @_arg: next argument pointer
 * @_next_bitmap: internal pointer to next present u32
 * @_bitmap_shifter: internal shifter for curr u32 bitmap, b0 set == arg present
 * @_vns: vendor namespace definitions
 * @_next_ns_data: beginning of the next namespace's data
 * @_reset_on_ext: internal; reset the arg index to 0 when going to the
 *	next bitmap word
 *
 * Describes the radiotap parser state. Fields prefixed with an underscore
 * must not be used by users of the parser, only by the parser internally.
 */

struct ieee80211_radiotap_iterator {
	struct ieee80211_radiotap_header *_rtheader;
	const struct ieee80211_radiotap_vendor_namespaces *_vns;
	const struct ieee80211_radiotap_namespace *current_namespace;

	unsigned char *_arg, *_next_ns_data;
	__le32 *_next_bitmap;

	unsigned char *this_arg;
	int this_arg_index;
	int this_arg_size;

	int is_radiotap_ns;

	int _max_length;
	int _arg_index;
	uint32_t _bitmap_shifter;
	int _reset_on_ext;
};

int
ieee80211_radiotap_iterator_init(struct ieee80211_radiotap_iterator *iterator,
				 struct ieee80211_radiotap_header *radiotap_header,
				 int max_length,
				 const struct ieee80211_radiotap_vendor_namespaces *vns);

int
ieee80211_radiotap_iterator_next(struct ieee80211_radiotap_iterator *iterator);


extern const unsigned char rfc1042_header[6];
extern const unsigned char bridge_tunnel_header[6];

/**
 * ieee80211_get_hdrlen_from_skb - get header length from data
 *
 * @skb: the frame
 *
 * Given an skb with a raw 802.11 header at the data pointer this function
 * returns the 802.11 header length.
 *
 * Return: The 802.11 header length in bytes (not including encryption
 * headers). Or 0 if the data in the sk_buff is too short to contain a valid
 * 802.11 header.
 */
unsigned int ieee80211_get_hdrlen_from_skb(const struct sk_buff *skb);

/**
 * ieee80211_hdrlen - get header length in bytes from frame control
 * @fc: frame control field in little-endian format
 * Return: The header length in bytes.
 */
unsigned int __attribute_const__ ieee80211_hdrlen(__le16 fc);

/**
 * ieee80211_get_mesh_hdrlen - get mesh extension header length
 * @meshhdr: the mesh extension header, only the flags field
 *	(first byte) will be accessed
 * Return: The length of the extension header, which is always at
 * least 6 bytes and at most 18 if address 5 and 6 are present.
 */
unsigned int ieee80211_get_mesh_hdrlen(struct ieee80211s_hdr *meshhdr);

/**
 * DOC: Data path helpers
 *
 * In addition to generic utilities, cfg80211 also offers
 * functions that help implement the data path for devices
 * that do not do the 802.11/802.3 conversion on the device.
 */

/**
 * ieee80211_data_to_8023_exthdr - convert an 802.11 data frame to 802.3
 * @skb: the 802.11 data frame
 * @ehdr: pointer to a &struct ethhdr that will get the header, instead
 *	of it being pushed into the SKB
 * @addr: the device MAC address
 * @iftype: the virtual interface type
 * @data_offset: offset of payload after the 802.11 header
 * @is_amsdu: true if the 802.11 header is A-MSDU
 * Return: 0 on success. Non-zero on error.
 */
int ieee80211_data_to_8023_exthdr(struct sk_buff *skb, struct ethhdr *ehdr,
				  const u8 *addr, enum nl80211_iftype iftype,
				  u8 data_offset, bool is_amsdu);

/**
 * ieee80211_data_to_8023 - convert an 802.11 data frame to 802.3
 * @skb: the 802.11 data frame
 * @addr: the device MAC address
 * @iftype: the virtual interface type
 * Return: 0 on success. Non-zero on error.
 */
static inline int ieee80211_data_to_8023(struct sk_buff *skb, const u8 *addr,
					 enum nl80211_iftype iftype)
{
	return ieee80211_data_to_8023_exthdr(skb, NULL, addr, iftype, 0, false);
}

/**
 * ieee80211_is_valid_amsdu - check if subframe lengths of an A-MSDU are valid
 *
 * This is used to detect non-standard A-MSDU frames, e.g. the ones generated
 * by ath10k and ath11k, where the subframe length includes the length of the
 * mesh control field.
 *
 * @skb: The input A-MSDU frame without any headers.
 * @mesh_hdr: the type of mesh header to test
 *	0: non-mesh A-MSDU length field
 *	1: big-endian mesh A-MSDU length field
 *	2: little-endian mesh A-MSDU length field
 * Returns: true if subframe header lengths are valid for the @mesh_hdr mode
 */
bool ieee80211_is_valid_amsdu(struct sk_buff *skb, u8 mesh_hdr);

/**
 * ieee80211_amsdu_to_8023s - decode an IEEE 802.11n A-MSDU frame
 *
 * Decode an IEEE 802.11 A-MSDU and convert it to a list of 802.3 frames.
 * The @list will be empty if the decode fails. The @skb must be fully
 * header-less before being passed in here; it is freed in this function.
 *
 * @skb: The input A-MSDU frame without any headers.
 * @list: The output list of 802.3 frames. It must be allocated and
 *	initialized by the caller.
 * @addr: The device MAC address.
 * @iftype: The device interface type.
 * @extra_headroom: The hardware extra headroom for SKBs in the @list.
 * @check_da: DA to check in the inner ethernet header, or NULL
 * @check_sa: SA to check in the inner ethernet header, or NULL
 * @mesh_control: see mesh_hdr in ieee80211_is_valid_amsdu
 */
void ieee80211_amsdu_to_8023s(struct sk_buff *skb, struct sk_buff_head *list,
			      const u8 *addr, enum nl80211_iftype iftype,
			      const unsigned int extra_headroom,
			      const u8 *check_da, const u8 *check_sa,
			      u8 mesh_control);

/**
 * ieee80211_get_8023_tunnel_proto - get RFC1042 or bridge tunnel encap protocol
 *
 * Check for RFC1042 or bridge tunnel header and fetch the encapsulated
 * protocol.
 *
 * @hdr: pointer to the MSDU payload
 * @proto: destination pointer to store the protocol
 * Return: true if encapsulation was found
 */
bool ieee80211_get_8023_tunnel_proto(const void *hdr, __be16 *proto);

/**
 * ieee80211_strip_8023_mesh_hdr - strip mesh header from converted 802.3 frames
 *
 * Strip the mesh header, which was left in by ieee80211_data_to_8023 as part
 * of the MSDU data. Also move any source/destination addresses from the mesh
 * header to the ethernet header (if present).
 *
 * @skb: The 802.3 frame with embedded mesh header
 *
 * Return: 0 on success. Non-zero on error.
 */
int ieee80211_strip_8023_mesh_hdr(struct sk_buff *skb);

/**
 * cfg80211_classify8021d - determine the 802.1p/1d tag for a data frame
 * @skb: the data frame
 * @qos_map: Interworking QoS mapping or %NULL if not in use
 * Return: The 802.1p/1d tag.
 */
unsigned int cfg80211_classify8021d(struct sk_buff *skb,
				    struct cfg80211_qos_map *qos_map);

/**
 * cfg80211_find_elem_match - match information element and byte array in data
 *
 * @eid: element ID
 * @ies: data consisting of IEs
 * @len: length of data
 * @match: byte array to match
 * @match_len: number of bytes in the match array
 * @match_offset: offset in the IE data where the byte array should match.
 *	Note the difference to cfg80211_find_ie_match() which considers
 *	the offset to start from the element ID byte, but here we take
 *	the data portion instead.
 *
 * Return: %NULL if the element ID could not be found or if
 * the element is invalid (claims to be longer than the given
 * data) or if the byte array doesn't match; otherwise return the
 * requested element struct.
 *
 * Note: There are no checks on the element length other than
 * having to fit into the given data and being large enough for the
 * byte array to match.
 */
const struct element *
cfg80211_find_elem_match(u8 eid, const u8 *ies, unsigned int len,
			 const u8 *match, unsigned int match_len,
			 unsigned int match_offset);

/**
 * cfg80211_find_ie_match - match information element and byte array in data
 *
 * @eid: element ID
 * @ies: data consisting of IEs
 * @len: length of data
 * @match: byte array to match
 * @match_len: number of bytes in the match array
 * @match_offset: offset in the IE where the byte array should match.
 *	If match_len is zero, this must also be set to zero.
 *	Otherwise this must be set to 2 or more, because the first
 *	byte is the element id, which is already compared to eid, and
 *	the second byte is the IE length.
 *
 * Return: %NULL if the element ID could not be found or if
 * the element is invalid (claims to be longer than the given
 * data) or if the byte array doesn't match, or a pointer to the first
 * byte of the requested element, that is the byte containing the
 * element ID.
 *
 * Note: There are no checks on the element length other than
 * having to fit into the given data and being large enough for the
 * byte array to match.
 */
static inline const u8 *
cfg80211_find_ie_match(u8 eid, const u8 *ies, unsigned int len,
		       const u8 *match, unsigned int match_len,
		       unsigned int match_offset)
{
	/* match_offset can't be smaller than 2, unless match_len is
	 * zero, in which case match_offset must be zero as well.
	 */
	if (WARN_ON((match_len && match_offset < 2) ||
		    (!match_len && match_offset)))
		return NULL;

	return (const void *)cfg80211_find_elem_match(eid, ies, len,
						      match, match_len,
						      match_offset ?
							match_offset - 2 : 0);
}

/**
 * cfg80211_find_elem - find information element in data
 *
 * @eid: element ID
 * @ies: data consisting of IEs
 * @len: length of data
 *
 * Return: %NULL if the element ID could not be found or if
 * the element is invalid (claims to be longer than the given
 * data) or if the byte array doesn't match; otherwise return the
 * requested element struct.
 *
 * Note: There are no checks on the element length other than
 * having to fit into the given data.
 */
static inline const struct element *
cfg80211_find_elem(u8 eid, const u8 *ies, int len)
{
	return cfg80211_find_elem_match(eid, ies, len, NULL, 0, 0);
}

/**
 * cfg80211_find_ie - find information element in data
 *
 * @eid: element ID
 * @ies: data consisting of IEs
 * @len: length of data
 *
 * Return: %NULL if the element ID could not be found or if
 * the element is invalid (claims to be longer than the given
 * data), or a pointer to the first byte of the requested
 * element, that is the byte containing the element ID.
 *
 * Note: There are no checks on the element length other than
 * having to fit into the given data.
 */
static inline const u8 *cfg80211_find_ie(u8 eid, const u8 *ies, int len)
{
	return cfg80211_find_ie_match(eid, ies, len, NULL, 0, 0);
}

/**
 * cfg80211_find_ext_elem - find information element with EID Extension in data
 *
 * @ext_eid: element ID Extension
 * @ies: data consisting of IEs
 * @len: length of data
 *
 * Return: %NULL if the extended element could not be found or if
 * the element is invalid (claims to be longer than the given
 * data) or if the byte array doesn't match; otherwise return the
 * requested element struct.
 *
 * Note: There are no checks on the element length other than
 * having to fit into the given data.
 */
static inline const struct element *
cfg80211_find_ext_elem(u8 ext_eid, const u8 *ies, int len)
{
	return cfg80211_find_elem_match(WLAN_EID_EXTENSION, ies, len,
					&ext_eid, 1, 0);
}

/**
 * cfg80211_find_ext_ie - find information element with EID Extension in data
 *
 * @ext_eid: element ID Extension
 * @ies: data consisting of IEs
 * @len: length of data
 *
 * Return: %NULL if the extended element ID could not be found or if
 * the element is invalid (claims to be longer than the given
 * data), or a pointer to the first byte of the requested
 * element, that is the byte containing the element ID.
 *
 * Note: There are no checks on the element length other than
 * having to fit into the given data.
 */
static inline const u8 *cfg80211_find_ext_ie(u8 ext_eid, const u8 *ies, int len)
{
	return cfg80211_find_ie_match(WLAN_EID_EXTENSION, ies, len,
				      &ext_eid, 1, 2);
}

/**
 * cfg80211_find_vendor_elem - find vendor specific information element in data
 *
 * @oui: vendor OUI
 * @oui_type: vendor-specific OUI type (must be < 0xff), negative means any
 * @ies: data consisting of IEs
 * @len: length of data
 *
 * Return: %NULL if the vendor specific element ID could not be found or if the
 * element is invalid (claims to be longer than the given data); otherwise
 * return the element structure for the requested element.
 *
 * Note: There are no checks on the element length other than having to fit into
 * the given data.
 */
const struct element *cfg80211_find_vendor_elem(unsigned int oui, int oui_type,
						const u8 *ies,
						unsigned int len);

/**
 * cfg80211_find_vendor_ie - find vendor specific information element in data
 *
 * @oui: vendor OUI
 * @oui_type: vendor-specific OUI type (must be < 0xff), negative means any
 * @ies: data consisting of IEs
 * @len: length of data
 *
 * Return: %NULL if the vendor specific element ID could not be found or if the
 * element is invalid (claims to be longer than the given data), or a pointer to
 * the first byte of the requested element, that is the byte containing the
 * element ID.
 *
 * Note: There are no checks on the element length other than having to fit into
 * the given data.
 */
static inline const u8 *
cfg80211_find_vendor_ie(unsigned int oui, int oui_type,
			const u8 *ies, unsigned int len)
{
	return (const void *)cfg80211_find_vendor_elem(oui, oui_type, ies, len);
}

/**
 * enum cfg80211_rnr_iter_ret - reduced neighbor report iteration state
 * @RNR_ITER_CONTINUE: continue iterating with the next entry
 * @RNR_ITER_BREAK: break iteration and return success
 * @RNR_ITER_ERROR: break iteration and return error
 */
enum cfg80211_rnr_iter_ret {
	RNR_ITER_CONTINUE,
	RNR_ITER_BREAK,
	RNR_ITER_ERROR,
};

/**
 * cfg80211_iter_rnr - iterate reduced neighbor report entries
 * @elems: the frame elements to iterate RNR elements and then
 *	their entries in
 * @elems_len: length of the elements
 * @iter: iteration function, see also &enum cfg80211_rnr_iter_ret
 *	for the return value
 * @iter_data: additional data passed to the iteration function
 * Return: %true on success (after successfully iterating all entries
 *	or if the iteration function returned %RNR_ITER_BREAK),
 *	%false on error (iteration function returned %RNR_ITER_ERROR
 *	or elements were malformed.)
 */
bool cfg80211_iter_rnr(const u8 *elems, size_t elems_len,
		       enum cfg80211_rnr_iter_ret
		       (*iter)(void *data, u8 type,
			       const struct ieee80211_neighbor_ap_info *info,
			       const u8 *tbtt_info, u8 tbtt_info_len),
		       void *iter_data);

/**
 * cfg80211_defragment_element - Defrag the given element data into a buffer
 *
 * @elem: the element to defragment
 * @ies: elements where @elem is contained
 * @ieslen: length of @ies
 * @data: buffer to store element data, or %NULL to just determine size
 * @data_len: length of @data, or 0
 * @frag_id: the element ID of fragments
 *
 * Return: length of @data, or -EINVAL on error
 *
 * Copy out all data from an element that may be fragmented into @data, while
 * skipping all headers.
 *
 * The function uses memmove() internally. It is acceptable to defragment an
 * element in-place.
 */
ssize_t cfg80211_defragment_element(const struct element *elem, const u8 *ies,
				    size_t ieslen, u8 *data, size_t data_len,
				    u8 frag_id);

/**
 * cfg80211_send_layer2_update - send layer 2 update frame
 *
 * @dev: network device
 * @addr: STA MAC address
 *
 * Wireless drivers can use this function to update forwarding tables in bridge
 * devices upon STA association.
 */
void cfg80211_send_layer2_update(struct net_device *dev, const u8 *addr);

/**
 * DOC: Regulatory enforcement infrastructure
 *
 * TODO
 */

/**
 * regulatory_hint - driver hint to the wireless core a regulatory domain
 * @wiphy: the wireless device giving the hint (used only for reporting
 *	conflicts)
 * @alpha2: the ISO/IEC 3166 alpha2 the driver claims its regulatory domain
 *	should be in. If @rd is set this should be NULL. Note that if you
 *	set this to NULL you should still set rd->alpha2 to some accepted
 *	alpha2.
 *
 * Wireless drivers can use this function to hint to the wireless core
 * what it believes should be the current regulatory domain by
 * giving it an ISO/IEC 3166 alpha2 country code it knows its regulatory
 * domain should be in or by providing a completely build regulatory domain.
 * If the driver provides an ISO/IEC 3166 alpha2 userspace will be queried
 * for a regulatory domain structure for the respective country.
 *
 * The wiphy must have been registered to cfg80211 prior to this call.
 * For cfg80211 drivers this means you must first use wiphy_register(),
 * for mac80211 drivers you must first use ieee80211_register_hw().
 *
 * Drivers should check the return value, its possible you can get
 * an -ENOMEM.
 *
 * Return: 0 on success. -ENOMEM.
 */
int regulatory_hint(struct wiphy *wiphy, const char *alpha2);

/**
 * regulatory_set_wiphy_regd - set regdom info for self managed drivers
 * @wiphy: the wireless device we want to process the regulatory domain on
 * @rd: the regulatory domain information to use for this wiphy
 *
 * Set the regulatory domain information for self-managed wiphys, only they
 * may use this function. See %REGULATORY_WIPHY_SELF_MANAGED for more
 * information.
 *
 * Return: 0 on success. -EINVAL, -EPERM
 */
int regulatory_set_wiphy_regd(struct wiphy *wiphy,
			      struct ieee80211_regdomain *rd);

/**
 * regulatory_set_wiphy_regd_sync - set regdom for self-managed drivers
 * @wiphy: the wireless device we want to process the regulatory domain on
 * @rd: the regulatory domain information to use for this wiphy
 *
 * This functions requires the RTNL and the wiphy mutex to be held and
 * applies the new regdomain synchronously to this wiphy. For more details
 * see regulatory_set_wiphy_regd().
 *
 * Return: 0 on success. -EINVAL, -EPERM
 */
int regulatory_set_wiphy_regd_sync(struct wiphy *wiphy,
				   struct ieee80211_regdomain *rd);

/**
 * wiphy_apply_custom_regulatory - apply a custom driver regulatory domain
 * @wiphy: the wireless device we want to process the regulatory domain on
 * @regd: the custom regulatory domain to use for this wiphy
 *
 * Drivers can sometimes have custom regulatory domains which do not apply
 * to a specific country. Drivers can use this to apply such custom regulatory
 * domains. This routine must be called prior to wiphy registration. The
 * custom regulatory domain will be trusted completely and as such previous
 * default channel settings will be disregarded. If no rule is found for a
 * channel on the regulatory domain the channel will be disabled.
 * Drivers using this for a wiphy should also set the wiphy flag
 * REGULATORY_CUSTOM_REG or cfg80211 will set it for the wiphy
 * that called this helper.
 */
void wiphy_apply_custom_regulatory(struct wiphy *wiphy,
				   const struct ieee80211_regdomain *regd);

/**
 * freq_reg_info - get regulatory information for the given frequency
 * @wiphy: the wiphy for which we want to process this rule for
 * @center_freq: Frequency in KHz for which we want regulatory information for
 *
 * Use this function to get the regulatory rule for a specific frequency on
 * a given wireless device. If the device has a specific regulatory domain
 * it wants to follow we respect that unless a country IE has been received
 * and processed already.
 *
 * Return: A valid pointer, or, when an error occurs, for example if no rule
 * can be found, the return value is encoded using ERR_PTR(). Use IS_ERR() to
 * check and PTR_ERR() to obtain the numeric return value. The numeric return
 * value will be -ERANGE if we determine the given center_freq does not even
 * have a regulatory rule for a frequency range in the center_freq's band.
 * See freq_in_rule_band() for our current definition of a band -- this is
 * purely subjective and right now it's 802.11 specific.
 */
const struct ieee80211_reg_rule *freq_reg_info(struct wiphy *wiphy,
					       u32 center_freq);

/**
 * reg_initiator_name - map regulatory request initiator enum to name
 * @initiator: the regulatory request initiator
 *
 * You can use this to map the regulatory request initiator enum to a
 * proper string representation.
 *
 * Return: pointer to string representation of the initiator
 */
const char *reg_initiator_name(enum nl80211_reg_initiator initiator);

/**
 * regulatory_pre_cac_allowed - check if pre-CAC allowed in the current regdom
 * @wiphy: wiphy for which pre-CAC capability is checked.
 *
 * Pre-CAC is allowed only in some regdomains (notable ETSI).
 *
 * Return: %true if allowed, %false otherwise
 */
bool regulatory_pre_cac_allowed(struct wiphy *wiphy);

/**
 * DOC: Internal regulatory db functions
 *
 */

/**
 * reg_query_regdb_wmm -  Query internal regulatory db for wmm rule
 * Regulatory self-managed driver can use it to proactively
 *
 * @alpha2: the ISO/IEC 3166 alpha2 wmm rule to be queried.
 * @freq: the frequency (in MHz) to be queried.
 * @rule: pointer to store the wmm rule from the regulatory db.
 *
 * Self-managed wireless drivers can use this function to  query
 * the internal regulatory database to check whether the given
 * ISO/IEC 3166 alpha2 country and freq have wmm rule limitations.
 *
 * Drivers should check the return value, its possible you can get
 * an -ENODATA.
 *
 * Return: 0 on success. -ENODATA.
 */
int reg_query_regdb_wmm(char *alpha2, int freq,
			struct ieee80211_reg_rule *rule);

/*
 * callbacks for asynchronous cfg80211 methods, notification
 * functions and BSS handling helpers
 */

/**
 * cfg80211_scan_done - notify that scan finished
 *
 * @request: the corresponding scan request
 * @info: information about the completed scan
 */
void cfg80211_scan_done(struct cfg80211_scan_request *request,
			struct cfg80211_scan_info *info);

/**
 * cfg80211_sched_scan_results - notify that new scan results are available
 *
 * @wiphy: the wiphy which got scheduled scan results
 * @reqid: identifier for the related scheduled scan request
 */
void cfg80211_sched_scan_results(struct wiphy *wiphy, u64 reqid);

/**
 * cfg80211_sched_scan_stopped - notify that the scheduled scan has stopped
 *
 * @wiphy: the wiphy on which the scheduled scan stopped
 * @reqid: identifier for the related scheduled scan request
 *
 * The driver can call this function to inform cfg80211 that the
 * scheduled scan had to be stopped, for whatever reason.  The driver
 * is then called back via the sched_scan_stop operation when done.
 */
void cfg80211_sched_scan_stopped(struct wiphy *wiphy, u64 reqid);

/**
 * cfg80211_sched_scan_stopped_locked - notify that the scheduled scan has stopped
 *
 * @wiphy: the wiphy on which the scheduled scan stopped
 * @reqid: identifier for the related scheduled scan request
 *
 * The driver can call this function to inform cfg80211 that the
 * scheduled scan had to be stopped, for whatever reason.  The driver
 * is then called back via the sched_scan_stop operation when done.
 * This function should be called with the wiphy mutex held.
 */
void cfg80211_sched_scan_stopped_locked(struct wiphy *wiphy, u64 reqid);

/**
 * cfg80211_inform_bss_frame_data - inform cfg80211 of a received BSS frame
 * @wiphy: the wiphy reporting the BSS
 * @data: the BSS metadata
 * @mgmt: the management frame (probe response or beacon)
 * @len: length of the management frame
 * @gfp: context flags
 *
 * This informs cfg80211 that BSS information was found and
 * the BSS should be updated/added.
 *
 * Return: A referenced struct, must be released with cfg80211_put_bss()!
 * Or %NULL on error.
 */
struct cfg80211_bss * __must_check
cfg80211_inform_bss_frame_data(struct wiphy *wiphy,
			       struct cfg80211_inform_bss *data,
			       struct ieee80211_mgmt *mgmt, size_t len,
			       gfp_t gfp);

static inline struct cfg80211_bss * __must_check
cfg80211_inform_bss_frame(struct wiphy *wiphy,
			  struct ieee80211_channel *rx_channel,
			  struct ieee80211_mgmt *mgmt, size_t len,
			  s32 signal, gfp_t gfp)
{
	struct cfg80211_inform_bss data = {
		.chan = rx_channel,
		.signal = signal,
	};

	return cfg80211_inform_bss_frame_data(wiphy, &data, mgmt, len, gfp);
}

/**
 * cfg80211_gen_new_bssid - generate a nontransmitted BSSID for multi-BSSID
 * @bssid: transmitter BSSID
 * @max_bssid: max BSSID indicator, taken from Multiple BSSID element
 * @mbssid_index: BSSID index, taken from Multiple BSSID index element
 * @new_bssid: calculated nontransmitted BSSID
 */
static inline void cfg80211_gen_new_bssid(const u8 *bssid, u8 max_bssid,
					  u8 mbssid_index, u8 *new_bssid)
{
	u64 bssid_u64 = ether_addr_to_u64(bssid);
	u64 mask = GENMASK_ULL(max_bssid - 1, 0);
	u64 new_bssid_u64;

	new_bssid_u64 = bssid_u64 & ~mask;

	new_bssid_u64 |= ((bssid_u64 & mask) + mbssid_index) & mask;

	u64_to_ether_addr(new_bssid_u64, new_bssid);
}

/**
 * cfg80211_is_element_inherited - returns if element ID should be inherited
 * @element: element to check
 * @non_inherit_element: non inheritance element
 *
 * Return: %true if should be inherited, %false otherwise
 */
bool cfg80211_is_element_inherited(const struct element *element,
				   const struct element *non_inherit_element);

/**
 * cfg80211_merge_profile - merges a MBSSID profile if it is split between IEs
 * @ie: ies
 * @ielen: length of IEs
 * @mbssid_elem: current MBSSID element
 * @sub_elem: current MBSSID subelement (profile)
 * @merged_ie: location of the merged profile
 * @max_copy_len: max merged profile length
 *
 * Return: the number of bytes merged
 */
size_t cfg80211_merge_profile(const u8 *ie, size_t ielen,
			      const struct element *mbssid_elem,
			      const struct element *sub_elem,
			      u8 *merged_ie, size_t max_copy_len);

/**
 * enum cfg80211_bss_frame_type - frame type that the BSS data came from
 * @CFG80211_BSS_FTYPE_UNKNOWN: driver doesn't know whether the data is
 *	from a beacon or probe response
 * @CFG80211_BSS_FTYPE_BEACON: data comes from a beacon
 * @CFG80211_BSS_FTYPE_PRESP: data comes from a probe response
 * @CFG80211_BSS_FTYPE_S1G_BEACON: data comes from an S1G beacon
 */
enum cfg80211_bss_frame_type {
	CFG80211_BSS_FTYPE_UNKNOWN,
	CFG80211_BSS_FTYPE_BEACON,
	CFG80211_BSS_FTYPE_PRESP,
	CFG80211_BSS_FTYPE_S1G_BEACON,
};

/**
 * cfg80211_get_ies_channel_number - returns the channel number from ies
 * @ie: IEs
 * @ielen: length of IEs
 * @band: enum nl80211_band of the channel
 *
 * Return: the channel number, or -1 if none could be determined.
 */
int cfg80211_get_ies_channel_number(const u8 *ie, size_t ielen,
				    enum nl80211_band band);

/**
 * cfg80211_ssid_eq - compare two SSIDs
 * @a: first SSID
 * @b: second SSID
 *
 * Return: %true if SSIDs are equal, %false otherwise.
 */
static inline bool
cfg80211_ssid_eq(struct cfg80211_ssid *a, struct cfg80211_ssid *b)
{
	if (WARN_ON(!a || !b))
		return false;
	if (a->ssid_len != b->ssid_len)
		return false;
	return memcmp(a->ssid, b->ssid, a->ssid_len) ? false : true;
}

/**
 * cfg80211_inform_bss_data - inform cfg80211 of a new BSS
 *
 * @wiphy: the wiphy reporting the BSS
 * @data: the BSS metadata
 * @ftype: frame type (if known)
 * @bssid: the BSSID of the BSS
 * @tsf: the TSF sent by the peer in the beacon/probe response (or 0)
 * @capability: the capability field sent by the peer
 * @beacon_interval: the beacon interval announced by the peer
 * @ie: additional IEs sent by the peer
 * @ielen: length of the additional IEs
 * @gfp: context flags
 *
 * This informs cfg80211 that BSS information was found and
 * the BSS should be updated/added.
 *
 * Return: A referenced struct, must be released with cfg80211_put_bss()!
 * Or %NULL on error.
 */
struct cfg80211_bss * __must_check
cfg80211_inform_bss_data(struct wiphy *wiphy,
			 struct cfg80211_inform_bss *data,
			 enum cfg80211_bss_frame_type ftype,
			 const u8 *bssid, u64 tsf, u16 capability,
			 u16 beacon_interval, const u8 *ie, size_t ielen,
			 gfp_t gfp);

static inline struct cfg80211_bss * __must_check
cfg80211_inform_bss(struct wiphy *wiphy,
		    struct ieee80211_channel *rx_channel,
		    enum cfg80211_bss_frame_type ftype,
		    const u8 *bssid, u64 tsf, u16 capability,
		    u16 beacon_interval, const u8 *ie, size_t ielen,
		    s32 signal, gfp_t gfp)
{
	struct cfg80211_inform_bss data = {
		.chan = rx_channel,
		.signal = signal,
	};

	return cfg80211_inform_bss_data(wiphy, &data, ftype, bssid, tsf,
					capability, beacon_interval, ie, ielen,
					gfp);
}

/**
 * __cfg80211_get_bss - get a BSS reference
 * @wiphy: the wiphy this BSS struct belongs to
 * @channel: the channel to search on (or %NULL)
 * @bssid: the desired BSSID (or %NULL)
 * @ssid: the desired SSID (or %NULL)
 * @ssid_len: length of the SSID (or 0)
 * @bss_type: type of BSS, see &enum ieee80211_bss_type
 * @privacy: privacy filter, see &enum ieee80211_privacy
 * @use_for: indicates which use is intended
 *
 * Return: Reference-counted BSS on success. %NULL on error.
 */
struct cfg80211_bss *__cfg80211_get_bss(struct wiphy *wiphy,
					struct ieee80211_channel *channel,
					const u8 *bssid,
					const u8 *ssid, size_t ssid_len,
					enum ieee80211_bss_type bss_type,
					enum ieee80211_privacy privacy,
					u32 use_for);

/**
 * cfg80211_get_bss - get a BSS reference
 * @wiphy: the wiphy this BSS struct belongs to
 * @channel: the channel to search on (or %NULL)
 * @bssid: the desired BSSID (or %NULL)
 * @ssid: the desired SSID (or %NULL)
 * @ssid_len: length of the SSID (or 0)
 * @bss_type: type of BSS, see &enum ieee80211_bss_type
 * @privacy: privacy filter, see &enum ieee80211_privacy
 *
 * This version implies regular usage, %NL80211_BSS_USE_FOR_NORMAL.
 *
 * Return: Reference-counted BSS on success. %NULL on error.
 */
static inline struct cfg80211_bss *
cfg80211_get_bss(struct wiphy *wiphy, struct ieee80211_channel *channel,
		 const u8 *bssid, const u8 *ssid, size_t ssid_len,
		 enum ieee80211_bss_type bss_type,
		 enum ieee80211_privacy privacy)
{
	return __cfg80211_get_bss(wiphy, channel, bssid, ssid, ssid_len,
				  bss_type, privacy,
				  NL80211_BSS_USE_FOR_NORMAL);
}

static inline struct cfg80211_bss *
cfg80211_get_ibss(struct wiphy *wiphy,
		  struct ieee80211_channel *channel,
		  const u8 *ssid, size_t ssid_len)
{
	return cfg80211_get_bss(wiphy, channel, NULL, ssid, ssid_len,
				IEEE80211_BSS_TYPE_IBSS,
				IEEE80211_PRIVACY_ANY);
}

/**
 * cfg80211_ref_bss - reference BSS struct
 * @wiphy: the wiphy this BSS struct belongs to
 * @bss: the BSS struct to reference
 *
 * Increments the refcount of the given BSS struct.
 */
void cfg80211_ref_bss(struct wiphy *wiphy, struct cfg80211_bss *bss);

/**
 * cfg80211_put_bss - unref BSS struct
 * @wiphy: the wiphy this BSS struct belongs to
 * @bss: the BSS struct
 *
 * Decrements the refcount of the given BSS struct.
 */
void cfg80211_put_bss(struct wiphy *wiphy, struct cfg80211_bss *bss);

/**
 * cfg80211_unlink_bss - unlink BSS from internal data structures
 * @wiphy: the wiphy
 * @bss: the bss to remove
 *
 * This function removes the given BSS from the internal data structures
 * thereby making it no longer show up in scan results etc. Use this
 * function when you detect a BSS is gone. Normally BSSes will also time
 * out, so it is not necessary to use this function at all.
 */
void cfg80211_unlink_bss(struct wiphy *wiphy, struct cfg80211_bss *bss);

/**
 * cfg80211_bss_iter - iterate all BSS entries
 *
 * This function iterates over the BSS entries associated with the given wiphy
 * and calls the callback for the iterated BSS. The iterator function is not
 * allowed to call functions that might modify the internal state of the BSS DB.
 *
 * @wiphy: the wiphy
 * @chandef: if given, the iterator function will be called only if the channel
 *     of the currently iterated BSS is a subset of the given channel.
 * @iter: the iterator function to call
 * @iter_data: an argument to the iterator function
 */
void cfg80211_bss_iter(struct wiphy *wiphy,
		       struct cfg80211_chan_def *chandef,
		       void (*iter)(struct wiphy *wiphy,
				    struct cfg80211_bss *bss,
				    void *data),
		       void *iter_data);

/**
 * cfg80211_rx_mlme_mgmt - notification of processed MLME management frame
 * @dev: network device
 * @buf: authentication frame (header + body)
 * @len: length of the frame data
 *
 * This function is called whenever an authentication, disassociation or
 * deauthentication frame has been received and processed in station mode.
 * After being asked to authenticate via cfg80211_ops::auth() the driver must
 * call either this function or cfg80211_auth_timeout().
 * After being asked to associate via cfg80211_ops::assoc() the driver must
 * call either this function or cfg80211_auth_timeout().
 * While connected, the driver must calls this for received and processed
 * disassociation and deauthentication frames. If the frame couldn't be used
 * because it was unprotected, the driver must call the function
 * cfg80211_rx_unprot_mlme_mgmt() instead.
 *
 * This function may sleep. The caller must hold the corresponding wdev's mutex.
 */
void cfg80211_rx_mlme_mgmt(struct net_device *dev, const u8 *buf, size_t len);

/**
 * cfg80211_auth_timeout - notification of timed out authentication
 * @dev: network device
 * @addr: The MAC address of the device with which the authentication timed out
 *
 * This function may sleep. The caller must hold the corresponding wdev's
 * mutex.
 */
void cfg80211_auth_timeout(struct net_device *dev, const u8 *addr);

/**
 * struct cfg80211_rx_assoc_resp_data - association response data
 * @buf: (Re)Association Response frame (header + body)
 * @len: length of the frame data
 * @uapsd_queues: bitmap of queues configured for uapsd. Same format
 *	as the AC bitmap in the QoS info field
 * @req_ies: information elements from the (Re)Association Request frame
 * @req_ies_len: length of req_ies data
 * @ap_mld_addr: AP MLD address (in case of MLO)
 * @links: per-link information indexed by link ID, use links[0] for
 *	non-MLO connections
 * @links.bss: the BSS that association was requested with, ownership of the
 *      pointer moves to cfg80211 in the call to cfg80211_rx_assoc_resp()
 * @links.status: Set this (along with a BSS pointer) for links that
 *	were rejected by the AP.
 */
struct cfg80211_rx_assoc_resp_data {
	const u8 *buf;
	size_t len;
	const u8 *req_ies;
	size_t req_ies_len;
	int uapsd_queues;
	const u8 *ap_mld_addr;
	struct {
		u8 addr[ETH_ALEN] __aligned(2);
		struct cfg80211_bss *bss;
		u16 status;
	} links[IEEE80211_MLD_MAX_NUM_LINKS];
};

/**
 * cfg80211_rx_assoc_resp - notification of processed association response
 * @dev: network device
 * @data: association response data, &struct cfg80211_rx_assoc_resp_data
 *
 * After being asked to associate via cfg80211_ops::assoc() the driver must
 * call either this function or cfg80211_auth_timeout().
 *
 * This function may sleep. The caller must hold the corresponding wdev's mutex.
 */
void cfg80211_rx_assoc_resp(struct net_device *dev,
			    const struct cfg80211_rx_assoc_resp_data *data);

/**
 * struct cfg80211_assoc_failure - association failure data
 * @ap_mld_addr: AP MLD address, or %NULL
 * @bss: list of BSSes, must use entry 0 for non-MLO connections
 *	(@ap_mld_addr is %NULL)
 * @timeout: indicates the association failed due to timeout, otherwise
 *	the association was abandoned for a reason reported through some
 *	other API (e.g. deauth RX)
 */
struct cfg80211_assoc_failure {
	const u8 *ap_mld_addr;
	struct cfg80211_bss *bss[IEEE80211_MLD_MAX_NUM_LINKS];
	bool timeout;
};

/**
 * cfg80211_assoc_failure - notification of association failure
 * @dev: network device
 * @data: data describing the association failure
 *
 * This function may sleep. The caller must hold the corresponding wdev's mutex.
 */
void cfg80211_assoc_failure(struct net_device *dev,
			    struct cfg80211_assoc_failure *data);

/**
 * cfg80211_tx_mlme_mgmt - notification of transmitted deauth/disassoc frame
 * @dev: network device
 * @buf: 802.11 frame (header + body)
 * @len: length of the frame data
 * @reconnect: immediate reconnect is desired (include the nl80211 attribute)
 *
 * This function is called whenever deauthentication has been processed in
 * station mode. This includes both received deauthentication frames and
 * locally generated ones. This function may sleep. The caller must hold the
 * corresponding wdev's mutex.
 */
void cfg80211_tx_mlme_mgmt(struct net_device *dev, const u8 *buf, size_t len,
			   bool reconnect);

/**
 * cfg80211_rx_unprot_mlme_mgmt - notification of unprotected mlme mgmt frame
 * @dev: network device
 * @buf: received management frame (header + body)
 * @len: length of the frame data
 *
 * This function is called whenever a received deauthentication or dissassoc
 * frame has been dropped in station mode because of MFP being used but the
 * frame was not protected. This is also used to notify reception of a Beacon
 * frame that was dropped because it did not include a valid MME MIC while
 * beacon protection was enabled (BIGTK configured in station mode).
 *
 * This function may sleep.
 */
void cfg80211_rx_unprot_mlme_mgmt(struct net_device *dev,
				  const u8 *buf, size_t len);

/**
 * cfg80211_michael_mic_failure - notification of Michael MIC failure (TKIP)
 * @dev: network device
 * @addr: The source MAC address of the frame
 * @key_type: The key type that the received frame used
 * @key_id: Key identifier (0..3). Can be -1 if missing.
 * @tsc: The TSC value of the frame that generated the MIC failure (6 octets)
 * @gfp: allocation flags
 *
 * This function is called whenever the local MAC detects a MIC failure in a
 * received frame. This matches with MLME-MICHAELMICFAILURE.indication()
 * primitive.
 */
void cfg80211_michael_mic_failure(struct net_device *dev, const u8 *addr,
				  enum nl80211_key_type key_type, int key_id,
				  const u8 *tsc, gfp_t gfp);

/**
 * cfg80211_ibss_joined - notify cfg80211 that device joined an IBSS
 *
 * @dev: network device
 * @bssid: the BSSID of the IBSS joined
 * @channel: the channel of the IBSS joined
 * @gfp: allocation flags
 *
 * This function notifies cfg80211 that the device joined an IBSS or
 * switched to a different BSSID. Before this function can be called,
 * either a beacon has to have been received from the IBSS, or one of
 * the cfg80211_inform_bss{,_frame} functions must have been called
 * with the locally generated beacon -- this guarantees that there is
 * always a scan result for this IBSS. cfg80211 will handle the rest.
 */
void cfg80211_ibss_joined(struct net_device *dev, const u8 *bssid,
			  struct ieee80211_channel *channel, gfp_t gfp);

/**
 * cfg80211_notify_new_peer_candidate - notify cfg80211 of a new mesh peer
 * 					candidate
 *
 * @dev: network device
 * @macaddr: the MAC address of the new candidate
 * @ie: information elements advertised by the peer candidate
 * @ie_len: length of the information elements buffer
 * @sig_dbm: signal level in dBm
 * @gfp: allocation flags
 *
 * This function notifies cfg80211 that the mesh peer candidate has been
 * detected, most likely via a beacon or, less likely, via a probe response.
 * cfg80211 then sends a notification to userspace.
 */
void cfg80211_notify_new_peer_candidate(struct net_device *dev,
		const u8 *macaddr, const u8 *ie, u8 ie_len,
		int sig_dbm, gfp_t gfp);

/**
 * DOC: RFkill integration
 *
 * RFkill integration in cfg80211 is almost invisible to drivers,
 * as cfg80211 automatically registers an rfkill instance for each
 * wireless device it knows about. Soft kill is also translated
 * into disconnecting and turning all interfaces off. Drivers are
 * expected to turn off the device when all interfaces are down.
 *
 * However, devices may have a hard RFkill line, in which case they
 * also need to interact with the rfkill subsystem, via cfg80211.
 * They can do this with a few helper functions documented here.
 */

/**
 * wiphy_rfkill_set_hw_state_reason - notify cfg80211 about hw block state
 * @wiphy: the wiphy
 * @blocked: block status
 * @reason: one of reasons in &enum rfkill_hard_block_reasons
 */
void wiphy_rfkill_set_hw_state_reason(struct wiphy *wiphy, bool blocked,
				      enum rfkill_hard_block_reasons reason);

static inline void wiphy_rfkill_set_hw_state(struct wiphy *wiphy, bool blocked)
{
	wiphy_rfkill_set_hw_state_reason(wiphy, blocked,
					 RFKILL_HARD_BLOCK_SIGNAL);
}

/**
 * wiphy_rfkill_start_polling - start polling rfkill
 * @wiphy: the wiphy
 */
void wiphy_rfkill_start_polling(struct wiphy *wiphy);

/**
 * wiphy_rfkill_stop_polling - stop polling rfkill
 * @wiphy: the wiphy
 */
static inline void wiphy_rfkill_stop_polling(struct wiphy *wiphy)
{
	rfkill_pause_polling(wiphy->rfkill);
}

/**
 * DOC: Vendor commands
 *
 * Occasionally, there are special protocol or firmware features that
 * can't be implemented very openly. For this and similar cases, the
 * vendor command functionality allows implementing the features with
 * (typically closed-source) userspace and firmware, using nl80211 as
 * the configuration mechanism.
 *
 * A driver supporting vendor commands must register them as an array
 * in struct wiphy, with handlers for each one. Each command has an
 * OUI and sub command ID to identify it.
 *
 * Note that this feature should not be (ab)used to implement protocol
 * features that could openly be shared across drivers. In particular,
 * it must never be required to use vendor commands to implement any
 * "normal" functionality that higher-level userspace like connection
 * managers etc. need.
 */

struct sk_buff *__cfg80211_alloc_reply_skb(struct wiphy *wiphy,
					   enum nl80211_commands cmd,
					   enum nl80211_attrs attr,
					   int approxlen);

struct sk_buff *__cfg80211_alloc_event_skb(struct wiphy *wiphy,
					   struct wireless_dev *wdev,
					   enum nl80211_commands cmd,
					   enum nl80211_attrs attr,
					   unsigned int portid,
					   int vendor_event_idx,
					   int approxlen, gfp_t gfp);

void __cfg80211_send_event_skb(struct sk_buff *skb, gfp_t gfp);

/**
 * cfg80211_vendor_cmd_alloc_reply_skb - allocate vendor command reply
 * @wiphy: the wiphy
 * @approxlen: an upper bound of the length of the data that will
 *	be put into the skb
 *
 * This function allocates and pre-fills an skb for a reply to
 * a vendor command. Since it is intended for a reply, calling
 * it outside of a vendor command's doit() operation is invalid.
 *
 * The returned skb is pre-filled with some identifying data in
 * a way that any data that is put into the skb (with skb_put(),
 * nla_put() or similar) will end up being within the
 * %NL80211_ATTR_VENDOR_DATA attribute, so all that needs to be done
 * with the skb is adding data for the corresponding userspace tool
 * which can then read that data out of the vendor data attribute.
 * You must not modify the skb in any other way.
 *
 * When done, call cfg80211_vendor_cmd_reply() with the skb and return
 * its error code as the result of the doit() operation.
 *
 * Return: An allocated and pre-filled skb. %NULL if any errors happen.
 */
static inline struct sk_buff *
cfg80211_vendor_cmd_alloc_reply_skb(struct wiphy *wiphy, int approxlen)
{
	return __cfg80211_alloc_reply_skb(wiphy, NL80211_CMD_VENDOR,
					  NL80211_ATTR_VENDOR_DATA, approxlen);
}

/**
 * cfg80211_vendor_cmd_reply - send the reply skb
 * @skb: The skb, must have been allocated with
 *	cfg80211_vendor_cmd_alloc_reply_skb()
 *
 * Since calling this function will usually be the last thing
 * before returning from the vendor command doit() you should
 * return the error code.  Note that this function consumes the
 * skb regardless of the return value.
 *
 * Return: An error code or 0 on success.
 */
int cfg80211_vendor_cmd_reply(struct sk_buff *skb);

/**
 * cfg80211_vendor_cmd_get_sender - get the current sender netlink ID
 * @wiphy: the wiphy
 *
 * Return: the current netlink port ID in a vendor command handler.
 *
 * Context: May only be called from a vendor command handler
 */
unsigned int cfg80211_vendor_cmd_get_sender(struct wiphy *wiphy);

/**
 * cfg80211_vendor_event_alloc - allocate vendor-specific event skb
 * @wiphy: the wiphy
 * @wdev: the wireless device
 * @event_idx: index of the vendor event in the wiphy's vendor_events
 * @approxlen: an upper bound of the length of the data that will
 *	be put into the skb
 * @gfp: allocation flags
 *
 * This function allocates and pre-fills an skb for an event on the
 * vendor-specific multicast group.
 *
 * If wdev != NULL, both the ifindex and identifier of the specified
 * wireless device are added to the event message before the vendor data
 * attribute.
 *
 * When done filling the skb, call cfg80211_vendor_event() with the
 * skb to send the event.
 *
 * Return: An allocated and pre-filled skb. %NULL if any errors happen.
 */
static inline struct sk_buff *
cfg80211_vendor_event_alloc(struct wiphy *wiphy, struct wireless_dev *wdev,
			     int approxlen, int event_idx, gfp_t gfp)
{
	return __cfg80211_alloc_event_skb(wiphy, wdev, NL80211_CMD_VENDOR,
					  NL80211_ATTR_VENDOR_DATA,
					  0, event_idx, approxlen, gfp);
}

/**
 * cfg80211_vendor_event_alloc_ucast - alloc unicast vendor-specific event skb
 * @wiphy: the wiphy
 * @wdev: the wireless device
 * @event_idx: index of the vendor event in the wiphy's vendor_events
 * @portid: port ID of the receiver
 * @approxlen: an upper bound of the length of the data that will
 *	be put into the skb
 * @gfp: allocation flags
 *
 * This function allocates and pre-fills an skb for an event to send to
 * a specific (userland) socket. This socket would previously have been
 * obtained by cfg80211_vendor_cmd_get_sender(), and the caller MUST take
 * care to register a netlink notifier to see when the socket closes.
 *
 * If wdev != NULL, both the ifindex and identifier of the specified
 * wireless device are added to the event message before the vendor data
 * attribute.
 *
 * When done filling the skb, call cfg80211_vendor_event() with the
 * skb to send the event.
 *
 * Return: An allocated and pre-filled skb. %NULL if any errors happen.
 */
static inline struct sk_buff *
cfg80211_vendor_event_alloc_ucast(struct wiphy *wiphy,
				  struct wireless_dev *wdev,
				  unsigned int portid, int approxlen,
				  int event_idx, gfp_t gfp)
{
	return __cfg80211_alloc_event_skb(wiphy, wdev, NL80211_CMD_VENDOR,
					  NL80211_ATTR_VENDOR_DATA,
					  portid, event_idx, approxlen, gfp);
}

/**
 * cfg80211_vendor_event - send the event
 * @skb: The skb, must have been allocated with cfg80211_vendor_event_alloc()
 * @gfp: allocation flags
 *
 * This function sends the given @skb, which must have been allocated
 * by cfg80211_vendor_event_alloc(), as an event. It always consumes it.
 */
static inline void cfg80211_vendor_event(struct sk_buff *skb, gfp_t gfp)
{
	__cfg80211_send_event_skb(skb, gfp);
}

#ifdef CONFIG_NL80211_TESTMODE
/**
 * DOC: Test mode
 *
 * Test mode is a set of utility functions to allow drivers to
 * interact with driver-specific tools to aid, for instance,
 * factory programming.
 *
 * This chapter describes how drivers interact with it. For more
 * information see the nl80211 book's chapter on it.
 */

/**
 * cfg80211_testmode_alloc_reply_skb - allocate testmode reply
 * @wiphy: the wiphy
 * @approxlen: an upper bound of the length of the data that will
 *	be put into the skb
 *
 * This function allocates and pre-fills an skb for a reply to
 * the testmode command. Since it is intended for a reply, calling
 * it outside of the @testmode_cmd operation is invalid.
 *
 * The returned skb is pre-filled with the wiphy index and set up in
 * a way that any data that is put into the skb (with skb_put(),
 * nla_put() or similar) will end up being within the
 * %NL80211_ATTR_TESTDATA attribute, so all that needs to be done
 * with the skb is adding data for the corresponding userspace tool
 * which can then read that data out of the testdata attribute. You
 * must not modify the skb in any other way.
 *
 * When done, call cfg80211_testmode_reply() with the skb and return
 * its error code as the result of the @testmode_cmd operation.
 *
 * Return: An allocated and pre-filled skb. %NULL if any errors happen.
 */
static inline struct sk_buff *
cfg80211_testmode_alloc_reply_skb(struct wiphy *wiphy, int approxlen)
{
	return __cfg80211_alloc_reply_skb(wiphy, NL80211_CMD_TESTMODE,
					  NL80211_ATTR_TESTDATA, approxlen);
}

/**
 * cfg80211_testmode_reply - send the reply skb
 * @skb: The skb, must have been allocated with
 *	cfg80211_testmode_alloc_reply_skb()
 *
 * Since calling this function will usually be the last thing
 * before returning from the @testmode_cmd you should return
 * the error code.  Note that this function consumes the skb
 * regardless of the return value.
 *
 * Return: An error code or 0 on success.
 */
static inline int cfg80211_testmode_reply(struct sk_buff *skb)
{
	return cfg80211_vendor_cmd_reply(skb);
}

/**
 * cfg80211_testmode_alloc_event_skb - allocate testmode event
 * @wiphy: the wiphy
 * @approxlen: an upper bound of the length of the data that will
 *	be put into the skb
 * @gfp: allocation flags
 *
 * This function allocates and pre-fills an skb for an event on the
 * testmode multicast group.
 *
 * The returned skb is set up in the same way as with
 * cfg80211_testmode_alloc_reply_skb() but prepared for an event. As
 * there, you should simply add data to it that will then end up in the
 * %NL80211_ATTR_TESTDATA attribute. Again, you must not modify the skb
 * in any other way.
 *
 * When done filling the skb, call cfg80211_testmode_event() with the
 * skb to send the event.
 *
 * Return: An allocated and pre-filled skb. %NULL if any errors happen.
 */
static inline struct sk_buff *
cfg80211_testmode_alloc_event_skb(struct wiphy *wiphy, int approxlen, gfp_t gfp)
{
	return __cfg80211_alloc_event_skb(wiphy, NULL, NL80211_CMD_TESTMODE,
					  NL80211_ATTR_TESTDATA, 0, -1,
					  approxlen, gfp);
}

/**
 * cfg80211_testmode_event - send the event
 * @skb: The skb, must have been allocated with
 *	cfg80211_testmode_alloc_event_skb()
 * @gfp: allocation flags
 *
 * This function sends the given @skb, which must have been allocated
 * by cfg80211_testmode_alloc_event_skb(), as an event. It always
 * consumes it.
 */
static inline void cfg80211_testmode_event(struct sk_buff *skb, gfp_t gfp)
{
	__cfg80211_send_event_skb(skb, gfp);
}

#define CFG80211_TESTMODE_CMD(cmd)	.testmode_cmd = (cmd),
#define CFG80211_TESTMODE_DUMP(cmd)	.testmode_dump = (cmd),
#else
#define CFG80211_TESTMODE_CMD(cmd)
#define CFG80211_TESTMODE_DUMP(cmd)
#endif

/**
 * struct cfg80211_fils_resp_params - FILS connection response params
 * @kek: KEK derived from a successful FILS connection (may be %NULL)
 * @kek_len: Length of @fils_kek in octets
 * @update_erp_next_seq_num: Boolean value to specify whether the value in
 *	@erp_next_seq_num is valid.
 * @erp_next_seq_num: The next sequence number to use in ERP message in
 *	FILS Authentication. This value should be specified irrespective of the
 *	status for a FILS connection.
 * @pmk: A new PMK if derived from a successful FILS connection (may be %NULL).
 * @pmk_len: Length of @pmk in octets
 * @pmkid: A new PMKID if derived from a successful FILS connection or the PMKID
 *	used for this FILS connection (may be %NULL).
 */
struct cfg80211_fils_resp_params {
	const u8 *kek;
	size_t kek_len;
	bool update_erp_next_seq_num;
	u16 erp_next_seq_num;
	const u8 *pmk;
	size_t pmk_len;
	const u8 *pmkid;
};

/**
 * struct cfg80211_connect_resp_params - Connection response params
 * @status: Status code, %WLAN_STATUS_SUCCESS for successful connection, use
 *	%WLAN_STATUS_UNSPECIFIED_FAILURE if your device cannot give you
 *	the real status code for failures. If this call is used to report a
 *	failure due to a timeout (e.g., not receiving an Authentication frame
 *	from the AP) instead of an explicit rejection by the AP, -1 is used to
 *	indicate that this is a failure, but without a status code.
 *	@timeout_reason is used to report the reason for the timeout in that
 *	case.
 * @req_ie: Association request IEs (may be %NULL)
 * @req_ie_len: Association request IEs length
 * @resp_ie: Association response IEs (may be %NULL)
 * @resp_ie_len: Association response IEs length
 * @fils: FILS connection response parameters.
 * @timeout_reason: Reason for connection timeout. This is used when the
 *	connection fails due to a timeout instead of an explicit rejection from
 *	the AP. %NL80211_TIMEOUT_UNSPECIFIED is used when the timeout reason is
 *	not known. This value is used only if @status < 0 to indicate that the
 *	failure is due to a timeout and not due to explicit rejection by the AP.
 *	This value is ignored in other cases (@status >= 0).
 * @valid_links: For MLO connection, BIT mask of the valid link ids. Otherwise
 *	zero.
 * @ap_mld_addr: For MLO connection, MLD address of the AP. Otherwise %NULL.
 * @links : For MLO connection, contains link info for the valid links indicated
 *	using @valid_links. For non-MLO connection, links[0] contains the
 *	connected AP info.
 * @links.addr: For MLO connection, MAC address of the STA link. Otherwise
 *	%NULL.
 * @links.bssid: For MLO connection, MAC address of the AP link. For non-MLO
 *	connection, links[0].bssid points to the BSSID of the AP (may be %NULL).
 * @links.bss: For MLO connection, entry of bss to which STA link is connected.
 *	For non-MLO connection, links[0].bss points to entry of bss to which STA
 *	is connected. It can be obtained through cfg80211_get_bss() (may be
 *	%NULL). It is recommended to store the bss from the connect_request and
 *	hold a reference to it and return through this param to avoid a warning
 *	if the bss is expired during the connection, esp. for those drivers
 *	implementing connect op. Only one parameter among @bssid and @bss needs
 *	to be specified.
 * @links.status: per-link status code, to report a status code that's not
 *	%WLAN_STATUS_SUCCESS for a given link, it must also be in the
 *	@valid_links bitmap and may have a BSS pointer (which is then released)
 */
struct cfg80211_connect_resp_params {
	int status;
	const u8 *req_ie;
	size_t req_ie_len;
	const u8 *resp_ie;
	size_t resp_ie_len;
	struct cfg80211_fils_resp_params fils;
	enum nl80211_timeout_reason timeout_reason;

	const u8 *ap_mld_addr;
	u16 valid_links;
	struct {
		const u8 *addr;
		const u8 *bssid;
		struct cfg80211_bss *bss;
		u16 status;
	} links[IEEE80211_MLD_MAX_NUM_LINKS];
};

/**
 * cfg80211_connect_done - notify cfg80211 of connection result
 *
 * @dev: network device
 * @params: connection response parameters
 * @gfp: allocation flags
 *
 * It should be called by the underlying driver once execution of the connection
 * request from connect() has been completed. This is similar to
 * cfg80211_connect_bss(), but takes a structure pointer for connection response
 * parameters. Only one of the functions among cfg80211_connect_bss(),
 * cfg80211_connect_result(), cfg80211_connect_timeout(),
 * and cfg80211_connect_done() should be called.
 */
void cfg80211_connect_done(struct net_device *dev,
			   struct cfg80211_connect_resp_params *params,
			   gfp_t gfp);

/**
 * cfg80211_connect_bss - notify cfg80211 of connection result
 *
 * @dev: network device
 * @bssid: the BSSID of the AP
 * @bss: Entry of bss to which STA got connected to, can be obtained through
 *	cfg80211_get_bss() (may be %NULL). But it is recommended to store the
 *	bss from the connect_request and hold a reference to it and return
 *	through this param to avoid a warning if the bss is expired during the
 *	connection, esp. for those drivers implementing connect op.
 *	Only one parameter among @bssid and @bss needs to be specified.
 * @req_ie: association request IEs (maybe be %NULL)
 * @req_ie_len: association request IEs length
 * @resp_ie: association response IEs (may be %NULL)
 * @resp_ie_len: assoc response IEs length
 * @status: status code, %WLAN_STATUS_SUCCESS for successful connection, use
 *	%WLAN_STATUS_UNSPECIFIED_FAILURE if your device cannot give you
 *	the real status code for failures. If this call is used to report a
 *	failure due to a timeout (e.g., not receiving an Authentication frame
 *	from the AP) instead of an explicit rejection by the AP, -1 is used to
 *	indicate that this is a failure, but without a status code.
 *	@timeout_reason is used to report the reason for the timeout in that
 *	case.
 * @gfp: allocation flags
 * @timeout_reason: reason for connection timeout. This is used when the
 *	connection fails due to a timeout instead of an explicit rejection from
 *	the AP. %NL80211_TIMEOUT_UNSPECIFIED is used when the timeout reason is
 *	not known. This value is used only if @status < 0 to indicate that the
 *	failure is due to a timeout and not due to explicit rejection by the AP.
 *	This value is ignored in other cases (@status >= 0).
 *
 * It should be called by the underlying driver once execution of the connection
 * request from connect() has been completed. This is similar to
 * cfg80211_connect_result(), but with the option of identifying the exact bss
 * entry for the connection. Only one of the functions among
 * cfg80211_connect_bss(), cfg80211_connect_result(),
 * cfg80211_connect_timeout(), and cfg80211_connect_done() should be called.
 */
static inline void
cfg80211_connect_bss(struct net_device *dev, const u8 *bssid,
		     struct cfg80211_bss *bss, const u8 *req_ie,
		     size_t req_ie_len, const u8 *resp_ie,
		     size_t resp_ie_len, int status, gfp_t gfp,
		     enum nl80211_timeout_reason timeout_reason)
{
	struct cfg80211_connect_resp_params params;

	memset(&params, 0, sizeof(params));
	params.status = status;
	params.links[0].bssid = bssid;
	params.links[0].bss = bss;
	params.req_ie = req_ie;
	params.req_ie_len = req_ie_len;
	params.resp_ie = resp_ie;
	params.resp_ie_len = resp_ie_len;
	params.timeout_reason = timeout_reason;

	cfg80211_connect_done(dev, &params, gfp);
}

/**
 * cfg80211_connect_result - notify cfg80211 of connection result
 *
 * @dev: network device
 * @bssid: the BSSID of the AP
 * @req_ie: association request IEs (maybe be %NULL)
 * @req_ie_len: association request IEs length
 * @resp_ie: association response IEs (may be %NULL)
 * @resp_ie_len: assoc response IEs length
 * @status: status code, %WLAN_STATUS_SUCCESS for successful connection, use
 *	%WLAN_STATUS_UNSPECIFIED_FAILURE if your device cannot give you
 *	the real status code for failures.
 * @gfp: allocation flags
 *
 * It should be called by the underlying driver once execution of the connection
 * request from connect() has been completed. This is similar to
 * cfg80211_connect_bss() which allows the exact bss entry to be specified. Only
 * one of the functions among cfg80211_connect_bss(), cfg80211_connect_result(),
 * cfg80211_connect_timeout(), and cfg80211_connect_done() should be called.
 */
static inline void
cfg80211_connect_result(struct net_device *dev, const u8 *bssid,
			const u8 *req_ie, size_t req_ie_len,
			const u8 *resp_ie, size_t resp_ie_len,
			u16 status, gfp_t gfp)
{
	cfg80211_connect_bss(dev, bssid, NULL, req_ie, req_ie_len, resp_ie,
			     resp_ie_len, status, gfp,
			     NL80211_TIMEOUT_UNSPECIFIED);
}

/**
 * cfg80211_connect_timeout - notify cfg80211 of connection timeout
 *
 * @dev: network device
 * @bssid: the BSSID of the AP
 * @req_ie: association request IEs (maybe be %NULL)
 * @req_ie_len: association request IEs length
 * @gfp: allocation flags
 * @timeout_reason: reason for connection timeout.
 *
 * It should be called by the underlying driver whenever connect() has failed
 * in a sequence where no explicit authentication/association rejection was
 * received from the AP. This could happen, e.g., due to not being able to send
 * out the Authentication or Association Request frame or timing out while
 * waiting for the response. Only one of the functions among
 * cfg80211_connect_bss(), cfg80211_connect_result(),
 * cfg80211_connect_timeout(), and cfg80211_connect_done() should be called.
 */
static inline void
cfg80211_connect_timeout(struct net_device *dev, const u8 *bssid,
			 const u8 *req_ie, size_t req_ie_len, gfp_t gfp,
			 enum nl80211_timeout_reason timeout_reason)
{
	cfg80211_connect_bss(dev, bssid, NULL, req_ie, req_ie_len, NULL, 0, -1,
			     gfp, timeout_reason);
}

/**
 * struct cfg80211_roam_info - driver initiated roaming information
 *
 * @req_ie: association request IEs (maybe be %NULL)
 * @req_ie_len: association request IEs length
 * @resp_ie: association response IEs (may be %NULL)
 * @resp_ie_len: assoc response IEs length
 * @fils: FILS related roaming information.
 * @valid_links: For MLO roaming, BIT mask of the new valid links is set.
 *	Otherwise zero.
 * @ap_mld_addr: For MLO roaming, MLD address of the new AP. Otherwise %NULL.
 * @links : For MLO roaming, contains new link info for the valid links set in
 *	@valid_links. For non-MLO roaming, links[0] contains the new AP info.
 * @links.addr: For MLO roaming, MAC address of the STA link. Otherwise %NULL.
 * @links.bssid: For MLO roaming, MAC address of the new AP link. For non-MLO
 *	roaming, links[0].bssid points to the BSSID of the new AP. May be
 *	%NULL if %links.bss is set.
 * @links.channel: the channel of the new AP.
 * @links.bss: For MLO roaming, entry of new bss to which STA link got
 *	roamed. For non-MLO roaming, links[0].bss points to entry of bss to
 *	which STA got roamed (may be %NULL if %links.bssid is set)
 */
struct cfg80211_roam_info {
	const u8 *req_ie;
	size_t req_ie_len;
	const u8 *resp_ie;
	size_t resp_ie_len;
	struct cfg80211_fils_resp_params fils;

	const u8 *ap_mld_addr;
	u16 valid_links;
	struct {
		const u8 *addr;
		const u8 *bssid;
		struct ieee80211_channel *channel;
		struct cfg80211_bss *bss;
	} links[IEEE80211_MLD_MAX_NUM_LINKS];
};

/**
 * cfg80211_roamed - notify cfg80211 of roaming
 *
 * @dev: network device
 * @info: information about the new BSS. struct &cfg80211_roam_info.
 * @gfp: allocation flags
 *
 * This function may be called with the driver passing either the BSSID of the
 * new AP or passing the bss entry to avoid a race in timeout of the bss entry.
 * It should be called by the underlying driver whenever it roamed from one AP
 * to another while connected. Drivers which have roaming implemented in
 * firmware should pass the bss entry to avoid a race in bss entry timeout where
 * the bss entry of the new AP is seen in the driver, but gets timed out by the
 * time it is accessed in __cfg80211_roamed() due to delay in scheduling
 * rdev->event_work. In case of any failures, the reference is released
 * either in cfg80211_roamed() or in __cfg80211_romed(), Otherwise, it will be
 * released while disconnecting from the current bss.
 */
void cfg80211_roamed(struct net_device *dev, struct cfg80211_roam_info *info,
		     gfp_t gfp);

/**
 * cfg80211_port_authorized - notify cfg80211 of successful security association
 *
 * @dev: network device
 * @peer_addr: BSSID of the AP/P2P GO in case of STA/GC or STA/GC MAC address
 *	in case of AP/P2P GO
 * @td_bitmap: transition disable policy
 * @td_bitmap_len: Length of transition disable policy
 * @gfp: allocation flags
 *
 * This function should be called by a driver that supports 4 way handshake
 * offload after a security association was successfully established (i.e.,
 * the 4 way handshake was completed successfully). The call to this function
 * should be preceded with a call to cfg80211_connect_result(),
 * cfg80211_connect_done(), cfg80211_connect_bss() or cfg80211_roamed() to
 * indicate the 802.11 association.
 * This function can also be called by AP/P2P GO driver that supports
 * authentication offload. In this case the peer_mac passed is that of
 * associated STA/GC.
 */
void cfg80211_port_authorized(struct net_device *dev, const u8 *peer_addr,
			      const u8* td_bitmap, u8 td_bitmap_len, gfp_t gfp);

/**
 * cfg80211_disconnected - notify cfg80211 that connection was dropped
 *
 * @dev: network device
 * @ie: information elements of the deauth/disassoc frame (may be %NULL)
 * @ie_len: length of IEs
 * @reason: reason code for the disconnection, set it to 0 if unknown
 * @locally_generated: disconnection was requested locally
 * @gfp: allocation flags
 *
 * After it calls this function, the driver should enter an idle state
 * and not try to connect to any AP any more.
 */
void cfg80211_disconnected(struct net_device *dev, u16 reason,
			   const u8 *ie, size_t ie_len,
			   bool locally_generated, gfp_t gfp);

/**
 * cfg80211_ready_on_channel - notification of remain_on_channel start
 * @wdev: wireless device
 * @cookie: the request cookie
 * @chan: The current channel (from remain_on_channel request)
 * @duration: Duration in milliseconds that the driver intents to remain on the
 *	channel
 * @gfp: allocation flags
 */
void cfg80211_ready_on_channel(struct wireless_dev *wdev, u64 cookie,
			       struct ieee80211_channel *chan,
			       unsigned int duration, gfp_t gfp);

/**
 * cfg80211_remain_on_channel_expired - remain_on_channel duration expired
 * @wdev: wireless device
 * @cookie: the request cookie
 * @chan: The current channel (from remain_on_channel request)
 * @gfp: allocation flags
 */
void cfg80211_remain_on_channel_expired(struct wireless_dev *wdev, u64 cookie,
					struct ieee80211_channel *chan,
					gfp_t gfp);

/**
 * cfg80211_tx_mgmt_expired - tx_mgmt duration expired
 * @wdev: wireless device
 * @cookie: the requested cookie
 * @chan: The current channel (from tx_mgmt request)
 * @gfp: allocation flags
 */
void cfg80211_tx_mgmt_expired(struct wireless_dev *wdev, u64 cookie,
			      struct ieee80211_channel *chan, gfp_t gfp);

/**
 * cfg80211_sinfo_alloc_tid_stats - allocate per-tid statistics.
 *
 * @sinfo: the station information
 * @gfp: allocation flags
 *
 * Return: 0 on success. Non-zero on error.
 */
int cfg80211_sinfo_alloc_tid_stats(struct station_info *sinfo, gfp_t gfp);

/**
 * cfg80211_sinfo_release_content - release contents of station info
 * @sinfo: the station information
 *
 * Releases any potentially allocated sub-information of the station
 * information, but not the struct itself (since it's typically on
 * the stack.)
 */
static inline void cfg80211_sinfo_release_content(struct station_info *sinfo)
{
	kfree(sinfo->pertid);
}

/**
 * cfg80211_new_sta - notify userspace about station
 *
 * @dev: the netdev
 * @mac_addr: the station's address
 * @sinfo: the station information
 * @gfp: allocation flags
 */
void cfg80211_new_sta(struct net_device *dev, const u8 *mac_addr,
		      struct station_info *sinfo, gfp_t gfp);

/**
 * cfg80211_del_sta_sinfo - notify userspace about deletion of a station
 * @dev: the netdev
 * @mac_addr: the station's address. For MLD station, MLD address is used.
 * @sinfo: the station information/statistics
 * @gfp: allocation flags
 */
void cfg80211_del_sta_sinfo(struct net_device *dev, const u8 *mac_addr,
			    struct station_info *sinfo, gfp_t gfp);

/**
 * cfg80211_del_sta - notify userspace about deletion of a station
 *
 * @dev: the netdev
 * @mac_addr: the station's address. For MLD station, MLD address is used.
 * @gfp: allocation flags
 */
static inline void cfg80211_del_sta(struct net_device *dev,
				    const u8 *mac_addr, gfp_t gfp)
{
	cfg80211_del_sta_sinfo(dev, mac_addr, NULL, gfp);
}

/**
 * cfg80211_conn_failed - connection request failed notification
 *
 * @dev: the netdev
 * @mac_addr: the station's address
 * @reason: the reason for connection failure
 * @gfp: allocation flags
 *
 * Whenever a station tries to connect to an AP and if the station
 * could not connect to the AP as the AP has rejected the connection
 * for some reasons, this function is called.
 *
 * The reason for connection failure can be any of the value from
 * nl80211_connect_failed_reason enum
 */
void cfg80211_conn_failed(struct net_device *dev, const u8 *mac_addr,
			  enum nl80211_connect_failed_reason reason,
			  gfp_t gfp);

/**
 * struct cfg80211_rx_info - received management frame info
 *
 * @freq: Frequency on which the frame was received in kHz
 * @sig_dbm: signal strength in dBm, or 0 if unknown
 * @have_link_id: indicates the frame was received on a link of
 *	an MLD, i.e. the @link_id field is valid
 * @link_id: the ID of the link the frame was received	on
 * @buf: Management frame (header + body)
 * @len: length of the frame data
 * @flags: flags, as defined in &enum nl80211_rxmgmt_flags
 * @rx_tstamp: Hardware timestamp of frame RX in nanoseconds
 * @ack_tstamp: Hardware timestamp of ack TX in nanoseconds
 */
struct cfg80211_rx_info {
	int freq;
	int sig_dbm;
	bool have_link_id;
	u8 link_id;
	const u8 *buf;
	size_t len;
	u32 flags;
	u64 rx_tstamp;
	u64 ack_tstamp;
};

/**
 * cfg80211_rx_mgmt_ext - management frame notification with extended info
 * @wdev: wireless device receiving the frame
 * @info: RX info as defined in struct cfg80211_rx_info
 *
 * This function is called whenever an Action frame is received for a station
 * mode interface, but is not processed in kernel.
 *
 * Return: %true if a user space application has registered for this frame.
 * For action frames, that makes it responsible for rejecting unrecognized
 * action frames; %false otherwise, in which case for action frames the
 * driver is responsible for rejecting the frame.
 */
bool cfg80211_rx_mgmt_ext(struct wireless_dev *wdev,
			  struct cfg80211_rx_info *info);

/**
 * cfg80211_rx_mgmt_khz - notification of received, unprocessed management frame
 * @wdev: wireless device receiving the frame
 * @freq: Frequency on which the frame was received in KHz
 * @sig_dbm: signal strength in dBm, or 0 if unknown
 * @buf: Management frame (header + body)
 * @len: length of the frame data
 * @flags: flags, as defined in enum nl80211_rxmgmt_flags
 *
 * This function is called whenever an Action frame is received for a station
 * mode interface, but is not processed in kernel.
 *
 * Return: %true if a user space application has registered for this frame.
 * For action frames, that makes it responsible for rejecting unrecognized
 * action frames; %false otherwise, in which case for action frames the
 * driver is responsible for rejecting the frame.
 */
static inline bool cfg80211_rx_mgmt_khz(struct wireless_dev *wdev, int freq,
					int sig_dbm, const u8 *buf, size_t len,
					u32 flags)
{
	struct cfg80211_rx_info info = {
		.freq = freq,
		.sig_dbm = sig_dbm,
		.buf = buf,
		.len = len,
		.flags = flags
	};

	return cfg80211_rx_mgmt_ext(wdev, &info);
}

/**
 * cfg80211_rx_mgmt - notification of received, unprocessed management frame
 * @wdev: wireless device receiving the frame
 * @freq: Frequency on which the frame was received in MHz
 * @sig_dbm: signal strength in dBm, or 0 if unknown
 * @buf: Management frame (header + body)
 * @len: length of the frame data
 * @flags: flags, as defined in enum nl80211_rxmgmt_flags
 *
 * This function is called whenever an Action frame is received for a station
 * mode interface, but is not processed in kernel.
 *
 * Return: %true if a user space application has registered for this frame.
 * For action frames, that makes it responsible for rejecting unrecognized
 * action frames; %false otherwise, in which case for action frames the
 * driver is responsible for rejecting the frame.
 */
static inline bool cfg80211_rx_mgmt(struct wireless_dev *wdev, int freq,
				    int sig_dbm, const u8 *buf, size_t len,
				    u32 flags)
{
	struct cfg80211_rx_info info = {
		.freq = MHZ_TO_KHZ(freq),
		.sig_dbm = sig_dbm,
		.buf = buf,
		.len = len,
		.flags = flags
	};

	return cfg80211_rx_mgmt_ext(wdev, &info);
}

/**
 * struct cfg80211_tx_status - TX status for management frame information
 *
 * @cookie: Cookie returned by cfg80211_ops::mgmt_tx()
 * @tx_tstamp: hardware TX timestamp in nanoseconds
 * @ack_tstamp: hardware ack RX timestamp in nanoseconds
 * @buf: Management frame (header + body)
 * @len: length of the frame data
 * @ack: Whether frame was acknowledged
 */
struct cfg80211_tx_status {
	u64 cookie;
	u64 tx_tstamp;
	u64 ack_tstamp;
	const u8 *buf;
	size_t len;
	bool ack;
};

/**
 * cfg80211_mgmt_tx_status_ext - TX status notification with extended info
 * @wdev: wireless device receiving the frame
 * @status: TX status data
 * @gfp: context flags
 *
 * This function is called whenever a management frame was requested to be
 * transmitted with cfg80211_ops::mgmt_tx() to report the TX status of the
 * transmission attempt with extended info.
 */
void cfg80211_mgmt_tx_status_ext(struct wireless_dev *wdev,
				 struct cfg80211_tx_status *status, gfp_t gfp);

/**
 * cfg80211_mgmt_tx_status - notification of TX status for management frame
 * @wdev: wireless device receiving the frame
 * @cookie: Cookie returned by cfg80211_ops::mgmt_tx()
 * @buf: Management frame (header + body)
 * @len: length of the frame data
 * @ack: Whether frame was acknowledged
 * @gfp: context flags
 *
 * This function is called whenever a management frame was requested to be
 * transmitted with cfg80211_ops::mgmt_tx() to report the TX status of the
 * transmission attempt.
 */
static inline void cfg80211_mgmt_tx_status(struct wireless_dev *wdev,
					   u64 cookie, const u8 *buf,
					   size_t len, bool ack, gfp_t gfp)
{
	struct cfg80211_tx_status status = {
		.cookie = cookie,
		.buf = buf,
		.len = len,
		.ack = ack
	};

	cfg80211_mgmt_tx_status_ext(wdev, &status, gfp);
}

/**
 * cfg80211_control_port_tx_status - notification of TX status for control
 *                                   port frames
 * @wdev: wireless device receiving the frame
 * @cookie: Cookie returned by cfg80211_ops::tx_control_port()
 * @buf: Data frame (header + body)
 * @len: length of the frame data
 * @ack: Whether frame was acknowledged
 * @gfp: context flags
 *
 * This function is called whenever a control port frame was requested to be
 * transmitted with cfg80211_ops::tx_control_port() to report the TX status of
 * the transmission attempt.
 */
void cfg80211_control_port_tx_status(struct wireless_dev *wdev, u64 cookie,
				     const u8 *buf, size_t len, bool ack,
				     gfp_t gfp);

/**
 * cfg80211_rx_control_port - notification about a received control port frame
 * @dev: The device the frame matched to
 * @skb: The skbuf with the control port frame.  It is assumed that the skbuf
 *	is 802.3 formatted (with 802.3 header).  The skb can be non-linear.
 *	This function does not take ownership of the skb, so the caller is
 *	responsible for any cleanup.  The caller must also ensure that
 *	skb->protocol is set appropriately.
 * @unencrypted: Whether the frame was received unencrypted
 * @link_id: the link the frame was received on, -1 if not applicable or unknown
 *
 * This function is used to inform userspace about a received control port
 * frame.  It should only be used if userspace indicated it wants to receive
 * control port frames over nl80211.
 *
 * The frame is the data portion of the 802.3 or 802.11 data frame with all
 * network layer headers removed (e.g. the raw EAPoL frame).
 *
 * Return: %true if the frame was passed to userspace
 */
bool cfg80211_rx_control_port(struct net_device *dev, struct sk_buff *skb,
			      bool unencrypted, int link_id);

/**
 * cfg80211_cqm_rssi_notify - connection quality monitoring rssi event
 * @dev: network device
 * @rssi_event: the triggered RSSI event
 * @rssi_level: new RSSI level value or 0 if not available
 * @gfp: context flags
 *
 * This function is called when a configured connection quality monitoring
 * rssi threshold reached event occurs.
 */
void cfg80211_cqm_rssi_notify(struct net_device *dev,
			      enum nl80211_cqm_rssi_threshold_event rssi_event,
			      s32 rssi_level, gfp_t gfp);

/**
 * cfg80211_cqm_pktloss_notify - notify userspace about packetloss to peer
 * @dev: network device
 * @peer: peer's MAC address
 * @num_packets: how many packets were lost -- should be a fixed threshold
 *	but probably no less than maybe 50, or maybe a throughput dependent
 *	threshold (to account for temporary interference)
 * @gfp: context flags
 */
void cfg80211_cqm_pktloss_notify(struct net_device *dev,
				 const u8 *peer, u32 num_packets, gfp_t gfp);

/**
 * cfg80211_cqm_txe_notify - TX error rate event
 * @dev: network device
 * @peer: peer's MAC address
 * @num_packets: how many packets were lost
 * @rate: % of packets which failed transmission
 * @intvl: interval (in s) over which the TX failure threshold was breached.
 * @gfp: context flags
 *
 * Notify userspace when configured % TX failures over number of packets in a
 * given interval is exceeded.
 */
void cfg80211_cqm_txe_notify(struct net_device *dev, const u8 *peer,
			     u32 num_packets, u32 rate, u32 intvl, gfp_t gfp);

/**
 * cfg80211_cqm_beacon_loss_notify - beacon loss event
 * @dev: network device
 * @gfp: context flags
 *
 * Notify userspace about beacon loss from the connected AP.
 */
void cfg80211_cqm_beacon_loss_notify(struct net_device *dev, gfp_t gfp);

/**
 * __cfg80211_radar_event - radar detection event
 * @wiphy: the wiphy
 * @chandef: chandef for the current channel
 * @offchan: the radar has been detected on the offchannel chain
 * @gfp: context flags
 *
 * This function is called when a radar is detected on the current chanenl.
 */
void __cfg80211_radar_event(struct wiphy *wiphy,
			    struct cfg80211_chan_def *chandef,
			    bool offchan, gfp_t gfp);

static inline void
cfg80211_radar_event(struct wiphy *wiphy,
		     struct cfg80211_chan_def *chandef,
		     gfp_t gfp)
{
	__cfg80211_radar_event(wiphy, chandef, false, gfp);
}

static inline void
cfg80211_background_radar_event(struct wiphy *wiphy,
				struct cfg80211_chan_def *chandef,
				gfp_t gfp)
{
	__cfg80211_radar_event(wiphy, chandef, true, gfp);
}

/**
 * cfg80211_sta_opmode_change_notify - STA's ht/vht operation mode change event
 * @dev: network device
 * @mac: MAC address of a station which opmode got modified
 * @sta_opmode: station's current opmode value
 * @gfp: context flags
 *
 * Driver should call this function when station's opmode modified via action
 * frame.
 */
void cfg80211_sta_opmode_change_notify(struct net_device *dev, const u8 *mac,
				       struct sta_opmode_info *sta_opmode,
				       gfp_t gfp);

/**
 * cfg80211_cac_event - Channel availability check (CAC) event
 * @netdev: network device
 * @chandef: chandef for the current channel
 * @event: type of event
 * @gfp: context flags
 * @link_id: valid link_id for MLO operation or 0 otherwise.
 *
 * This function is called when a Channel availability check (CAC) is finished
 * or aborted. This must be called to notify the completion of a CAC process,
 * also by full-MAC drivers.
 */
void cfg80211_cac_event(struct net_device *netdev,
			const struct cfg80211_chan_def *chandef,
			enum nl80211_radar_event event, gfp_t gfp,
			unsigned int link_id);

/**
 * cfg80211_background_cac_abort - Channel Availability Check offchan abort event
 * @wiphy: the wiphy
 *
 * This function is called by the driver when a Channel Availability Check
 * (CAC) is aborted by a offchannel dedicated chain.
 */
void cfg80211_background_cac_abort(struct wiphy *wiphy);

/**
 * cfg80211_gtk_rekey_notify - notify userspace about driver rekeying
 * @dev: network device
 * @bssid: BSSID of AP (to avoid races)
 * @replay_ctr: new replay counter
 * @gfp: allocation flags
 */
void cfg80211_gtk_rekey_notify(struct net_device *dev, const u8 *bssid,
			       const u8 *replay_ctr, gfp_t gfp);

/**
 * cfg80211_pmksa_candidate_notify - notify about PMKSA caching candidate
 * @dev: network device
 * @index: candidate index (the smaller the index, the higher the priority)
 * @bssid: BSSID of AP
 * @preauth: Whether AP advertises support for RSN pre-authentication
 * @gfp: allocation flags
 */
void cfg80211_pmksa_candidate_notify(struct net_device *dev, int index,
				     const u8 *bssid, bool preauth, gfp_t gfp);

/**
 * cfg80211_rx_spurious_frame - inform userspace about a spurious frame
 * @dev: The device the frame matched to
 * @addr: the transmitter address
 * @gfp: context flags
 *
 * This function is used in AP mode (only!) to inform userspace that
 * a spurious class 3 frame was received, to be able to deauth the
 * sender.
 * Return: %true if the frame was passed to userspace (or this failed
 * for a reason other than not having a subscription.)
 */
bool cfg80211_rx_spurious_frame(struct net_device *dev,
				const u8 *addr, gfp_t gfp);

/**
 * cfg80211_rx_unexpected_4addr_frame - inform about unexpected WDS frame
 * @dev: The device the frame matched to
 * @addr: the transmitter address
 * @gfp: context flags
 *
 * This function is used in AP mode (only!) to inform userspace that
 * an associated station sent a 4addr frame but that wasn't expected.
 * It is allowed and desirable to send this event only once for each
 * station to avoid event flooding.
 * Return: %true if the frame was passed to userspace (or this failed
 * for a reason other than not having a subscription.)
 */
bool cfg80211_rx_unexpected_4addr_frame(struct net_device *dev,
					const u8 *addr, gfp_t gfp);

/**
 * cfg80211_probe_status - notify userspace about probe status
 * @dev: the device the probe was sent on
 * @addr: the address of the peer
 * @cookie: the cookie filled in @probe_client previously
 * @acked: indicates whether probe was acked or not
 * @ack_signal: signal strength (in dBm) of the ACK frame.
 * @is_valid_ack_signal: indicates the ack_signal is valid or not.
 * @gfp: allocation flags
 */
void cfg80211_probe_status(struct net_device *dev, const u8 *addr,
			   u64 cookie, bool acked, s32 ack_signal,
			   bool is_valid_ack_signal, gfp_t gfp);

/**
 * cfg80211_report_obss_beacon_khz - report beacon from other APs
 * @wiphy: The wiphy that received the beacon
 * @frame: the frame
 * @len: length of the frame
 * @freq: frequency the frame was received on in KHz
 * @sig_dbm: signal strength in dBm, or 0 if unknown
 *
 * Use this function to report to userspace when a beacon was
 * received. It is not useful to call this when there is no
 * netdev that is in AP/GO mode.
 */
void cfg80211_report_obss_beacon_khz(struct wiphy *wiphy, const u8 *frame,
				     size_t len, int freq, int sig_dbm);

/**
 * cfg80211_report_obss_beacon - report beacon from other APs
 * @wiphy: The wiphy that received the beacon
 * @frame: the frame
 * @len: length of the frame
 * @freq: frequency the frame was received on
 * @sig_dbm: signal strength in dBm, or 0 if unknown
 *
 * Use this function to report to userspace when a beacon was
 * received. It is not useful to call this when there is no
 * netdev that is in AP/GO mode.
 */
static inline void cfg80211_report_obss_beacon(struct wiphy *wiphy,
					       const u8 *frame, size_t len,
					       int freq, int sig_dbm)
{
	cfg80211_report_obss_beacon_khz(wiphy, frame, len, MHZ_TO_KHZ(freq),
					sig_dbm);
}

/**
 * struct cfg80211_beaconing_check_config - beacon check configuration
 * @iftype: the interface type to check for
 * @relax: allow IR-relaxation conditions to apply (e.g. another
 *	interface connected already on the same channel)
 *	NOTE: If this is set, wiphy mutex must be held.
 * @reg_power: &enum ieee80211_ap_reg_power value indicating the
 *	advertised/used 6 GHz regulatory power setting
 */
struct cfg80211_beaconing_check_config {
	enum nl80211_iftype iftype;
	enum ieee80211_ap_reg_power reg_power;
	bool relax;
};

/**
 * cfg80211_reg_check_beaconing - check if beaconing is allowed
 * @wiphy: the wiphy
 * @chandef: the channel definition
 * @cfg: additional parameters for the checking
 *
 * Return: %true if there is no secondary channel or the secondary channel(s)
 * can be used for beaconing (i.e. is not a radar channel etc.)
 */
bool cfg80211_reg_check_beaconing(struct wiphy *wiphy,
				  struct cfg80211_chan_def *chandef,
				  struct cfg80211_beaconing_check_config *cfg);

/**
 * cfg80211_reg_can_beacon - check if beaconing is allowed
 * @wiphy: the wiphy
 * @chandef: the channel definition
 * @iftype: interface type
 *
 * Return: %true if there is no secondary channel or the secondary channel(s)
 * can be used for beaconing (i.e. is not a radar channel etc.)
 */
static inline bool
cfg80211_reg_can_beacon(struct wiphy *wiphy,
			struct cfg80211_chan_def *chandef,
			enum nl80211_iftype iftype)
{
	struct cfg80211_beaconing_check_config config = {
		.iftype = iftype,
	};

	return cfg80211_reg_check_beaconing(wiphy, chandef, &config);
}

/**
 * cfg80211_reg_can_beacon_relax - check if beaconing is allowed with relaxation
 * @wiphy: the wiphy
 * @chandef: the channel definition
 * @iftype: interface type
 *
 * Return: %true if there is no secondary channel or the secondary channel(s)
 * can be used for beaconing (i.e. is not a radar channel etc.). This version
 * also checks if IR-relaxation conditions apply, to allow beaconing under
 * more permissive conditions.
 *
 * Context: Requires the wiphy mutex to be held.
 */
static inline bool
cfg80211_reg_can_beacon_relax(struct wiphy *wiphy,
			      struct cfg80211_chan_def *chandef,
			      enum nl80211_iftype iftype)
{
	struct cfg80211_beaconing_check_config config = {
		.iftype = iftype,
		.relax = true,
	};

	return cfg80211_reg_check_beaconing(wiphy, chandef, &config);
}

/**
 * cfg80211_ch_switch_notify - update wdev channel and notify userspace
 * @dev: the device which switched channels
 * @chandef: the new channel definition
 * @link_id: the link ID for MLO, must be 0 for non-MLO
 *
 * Caller must hold wiphy mutex, therefore must only be called from sleepable
 * driver context!
 */
void cfg80211_ch_switch_notify(struct net_device *dev,
			       struct cfg80211_chan_def *chandef,
			       unsigned int link_id);

/**
 * cfg80211_ch_switch_started_notify - notify channel switch start
 * @dev: the device on which the channel switch started
 * @chandef: the future channel definition
 * @link_id: the link ID for MLO, must be 0 for non-MLO
 * @count: the number of TBTTs until the channel switch happens
 * @quiet: whether or not immediate quiet was requested by the AP
 *
 * Inform the userspace about the channel switch that has just
 * started, so that it can take appropriate actions (eg. starting
 * channel switch on other vifs), if necessary.
 */
void cfg80211_ch_switch_started_notify(struct net_device *dev,
				       struct cfg80211_chan_def *chandef,
				       unsigned int link_id, u8 count,
				       bool quiet);

/**
 * ieee80211_operating_class_to_band - convert operating class to band
 *
 * @operating_class: the operating class to convert
 * @band: band pointer to fill
 *
 * Return: %true if the conversion was successful, %false otherwise.
 */
bool ieee80211_operating_class_to_band(u8 operating_class,
				       enum nl80211_band *band);

/**
 * ieee80211_operating_class_to_chandef - convert operating class to chandef
 *
 * @operating_class: the operating class to convert
 * @chan: the ieee80211_channel to convert
 * @chandef: a pointer to the resulting chandef
 *
 * Return: %true if the conversion was successful, %false otherwise.
 */
bool ieee80211_operating_class_to_chandef(u8 operating_class,
					  struct ieee80211_channel *chan,
					  struct cfg80211_chan_def *chandef);

/**
 * ieee80211_chandef_to_operating_class - convert chandef to operation class
 *
 * @chandef: the chandef to convert
 * @op_class: a pointer to the resulting operating class
 *
 * Return: %true if the conversion was successful, %false otherwise.
 */
bool ieee80211_chandef_to_operating_class(struct cfg80211_chan_def *chandef,
					  u8 *op_class);

/**
 * ieee80211_chandef_to_khz - convert chandef to frequency in KHz
 *
 * @chandef: the chandef to convert
 *
 * Return: the center frequency of chandef (1st segment) in KHz.
 */
static inline u32
ieee80211_chandef_to_khz(const struct cfg80211_chan_def *chandef)
{
	return MHZ_TO_KHZ(chandef->center_freq1) + chandef->freq1_offset;
}

/**
 * cfg80211_tdls_oper_request - request userspace to perform TDLS operation
 * @dev: the device on which the operation is requested
 * @peer: the MAC address of the peer device
 * @oper: the requested TDLS operation (NL80211_TDLS_SETUP or
 *	NL80211_TDLS_TEARDOWN)
 * @reason_code: the reason code for teardown request
 * @gfp: allocation flags
 *
 * This function is used to request userspace to perform TDLS operation that
 * requires knowledge of keys, i.e., link setup or teardown when the AP
 * connection uses encryption. This is optional mechanism for the driver to use
 * if it can automatically determine when a TDLS link could be useful (e.g.,
 * based on traffic and signal strength for a peer).
 */
void cfg80211_tdls_oper_request(struct net_device *dev, const u8 *peer,
				enum nl80211_tdls_operation oper,
				u16 reason_code, gfp_t gfp);

/**
 * cfg80211_calculate_bitrate - calculate actual bitrate (in 100Kbps units)
 * @rate: given rate_info to calculate bitrate from
 *
 * Return: calculated bitrate
 */
u32 cfg80211_calculate_bitrate(struct rate_info *rate);

/**
 * cfg80211_unregister_wdev - remove the given wdev
 * @wdev: struct wireless_dev to remove
 *
 * This function removes the device so it can no longer be used. It is necessary
 * to call this function even when cfg80211 requests the removal of the device
 * by calling the del_virtual_intf() callback. The function must also be called
 * when the driver wishes to unregister the wdev, e.g. when the hardware device
 * is unbound from the driver.
 *
 * Context: Requires the RTNL and wiphy mutex to be held.
 */
void cfg80211_unregister_wdev(struct wireless_dev *wdev);

/**
 * cfg80211_register_netdevice - register the given netdev
 * @dev: the netdev to register
 *
 * Note: In contexts coming from cfg80211 callbacks, you must call this rather
 * than register_netdevice(), unregister_netdev() is impossible as the RTNL is
 * held. Otherwise, both register_netdevice() and register_netdev() are usable
 * instead as well.
 *
 * Context: Requires the RTNL and wiphy mutex to be held.
 *
 * Return: 0 on success. Non-zero on error.
 */
int cfg80211_register_netdevice(struct net_device *dev);

/**
 * cfg80211_unregister_netdevice - unregister the given netdev
 * @dev: the netdev to register
 *
 * Note: In contexts coming from cfg80211 callbacks, you must call this rather
 * than unregister_netdevice(), unregister_netdev() is impossible as the RTNL
 * is held. Otherwise, both unregister_netdevice() and unregister_netdev() are
 * usable instead as well.
 *
 * Context: Requires the RTNL and wiphy mutex to be held.
 */
static inline void cfg80211_unregister_netdevice(struct net_device *dev)
{
#if IS_ENABLED(CONFIG_CFG80211)
	cfg80211_unregister_wdev(dev->ieee80211_ptr);
#endif
}

/**
 * struct cfg80211_ft_event_params - FT Information Elements
 * @ies: FT IEs
 * @ies_len: length of the FT IE in bytes
 * @target_ap: target AP's MAC address
 * @ric_ies: RIC IE
 * @ric_ies_len: length of the RIC IE in bytes
 */
struct cfg80211_ft_event_params {
	const u8 *ies;
	size_t ies_len;
	const u8 *target_ap;
	const u8 *ric_ies;
	size_t ric_ies_len;
};

/**
 * cfg80211_ft_event - notify userspace about FT IE and RIC IE
 * @netdev: network device
 * @ft_event: IE information
 */
void cfg80211_ft_event(struct net_device *netdev,
		       struct cfg80211_ft_event_params *ft_event);

/**
 * cfg80211_get_p2p_attr - find and copy a P2P attribute from IE buffer
 * @ies: the input IE buffer
 * @len: the input length
 * @attr: the attribute ID to find
 * @buf: output buffer, can be %NULL if the data isn't needed, e.g.
 *	if the function is only called to get the needed buffer size
 * @bufsize: size of the output buffer
 *
 * The function finds a given P2P attribute in the (vendor) IEs and
 * copies its contents to the given buffer.
 *
 * Return: A negative error code (-%EILSEQ or -%ENOENT) if the data is
 * malformed or the attribute can't be found (respectively), or the
 * length of the found attribute (which can be zero).
 */
int cfg80211_get_p2p_attr(const u8 *ies, unsigned int len,
			  enum ieee80211_p2p_attr_id attr,
			  u8 *buf, unsigned int bufsize);

/**
 * ieee80211_ie_split_ric - split an IE buffer according to ordering (with RIC)
 * @ies: the IE buffer
 * @ielen: the length of the IE buffer
 * @ids: an array with element IDs that are allowed before
 *	the split. A WLAN_EID_EXTENSION value means that the next
 *	EID in the list is a sub-element of the EXTENSION IE.
 * @n_ids: the size of the element ID array
 * @after_ric: array IE types that come after the RIC element
 * @n_after_ric: size of the @after_ric array
 * @offset: offset where to start splitting in the buffer
 *
 * This function splits an IE buffer by updating the @offset
 * variable to point to the location where the buffer should be
 * split.
 *
 * It assumes that the given IE buffer is well-formed, this
 * has to be guaranteed by the caller!
 *
 * It also assumes that the IEs in the buffer are ordered
 * correctly, if not the result of using this function will not
 * be ordered correctly either, i.e. it does no reordering.
 *
 * Return: The offset where the next part of the buffer starts, which
 * may be @ielen if the entire (remainder) of the buffer should be
 * used.
 */
size_t ieee80211_ie_split_ric(const u8 *ies, size_t ielen,
			      const u8 *ids, int n_ids,
			      const u8 *after_ric, int n_after_ric,
			      size_t offset);

/**
 * ieee80211_ie_split - split an IE buffer according to ordering
 * @ies: the IE buffer
 * @ielen: the length of the IE buffer
 * @ids: an array with element IDs that are allowed before
 *	the split. A WLAN_EID_EXTENSION value means that the next
 *	EID in the list is a sub-element of the EXTENSION IE.
 * @n_ids: the size of the element ID array
 * @offset: offset where to start splitting in the buffer
 *
 * This function splits an IE buffer by updating the @offset
 * variable to point to the location where the buffer should be
 * split.
 *
 * It assumes that the given IE buffer is well-formed, this
 * has to be guaranteed by the caller!
 *
 * It also assumes that the IEs in the buffer are ordered
 * correctly, if not the result of using this function will not
 * be ordered correctly either, i.e. it does no reordering.
 *
 * Return: The offset where the next part of the buffer starts, which
 * may be @ielen if the entire (remainder) of the buffer should be
 * used.
 */
static inline size_t ieee80211_ie_split(const u8 *ies, size_t ielen,
					const u8 *ids, int n_ids, size_t offset)
{
	return ieee80211_ie_split_ric(ies, ielen, ids, n_ids, NULL, 0, offset);
}

/**
 * ieee80211_fragment_element - fragment the last element in skb
 * @skb: The skbuf that the element was added to
 * @len_pos: Pointer to length of the element to fragment
 * @frag_id: The element ID to use for fragments
 *
 * This function fragments all data after @len_pos, adding fragmentation
 * elements with the given ID as appropriate. The SKB will grow in size
 * accordingly.
 */
void ieee80211_fragment_element(struct sk_buff *skb, u8 *len_pos, u8 frag_id);

/**
 * cfg80211_report_wowlan_wakeup - report wakeup from WoWLAN
 * @wdev: the wireless device reporting the wakeup
 * @wakeup: the wakeup report
 * @gfp: allocation flags
 *
 * This function reports that the given device woke up. If it
 * caused the wakeup, report the reason(s), otherwise you may
 * pass %NULL as the @wakeup parameter to advertise that something
 * else caused the wakeup.
 */
void cfg80211_report_wowlan_wakeup(struct wireless_dev *wdev,
				   struct cfg80211_wowlan_wakeup *wakeup,
				   gfp_t gfp);

/**
 * cfg80211_crit_proto_stopped() - indicate critical protocol stopped by driver.
 *
 * @wdev: the wireless device for which critical protocol is stopped.
 * @gfp: allocation flags
 *
 * This function can be called by the driver to indicate it has reverted
 * operation back to normal. One reason could be that the duration given
 * by .crit_proto_start() has expired.
 */
void cfg80211_crit_proto_stopped(struct wireless_dev *wdev, gfp_t gfp);

/**
 * ieee80211_get_num_supported_channels - get number of channels device has
 * @wiphy: the wiphy
 *
 * Return: the number of channels supported by the device.
 */
unsigned int ieee80211_get_num_supported_channels(struct wiphy *wiphy);

/**
 * cfg80211_check_combinations - check interface combinations
 *
 * @wiphy: the wiphy
 * @params: the interface combinations parameter
 *
 * This function can be called by the driver to check whether a
 * combination of interfaces and their types are allowed according to
 * the interface combinations.
 *
 * Return: 0 if combinations are allowed. Non-zero on error.
 */
int cfg80211_check_combinations(struct wiphy *wiphy,
				struct iface_combination_params *params);

/**
 * cfg80211_iter_combinations - iterate over matching combinations
 *
 * @wiphy: the wiphy
 * @params: the interface combinations parameter
 * @iter: function to call for each matching combination
 * @data: pointer to pass to iter function
 *
 * This function can be called by the driver to check what possible
 * combinations it fits in at a given moment, e.g. for channel switching
 * purposes.
 *
 * Return: 0 on success. Non-zero on error.
 */
int cfg80211_iter_combinations(struct wiphy *wiphy,
			       struct iface_combination_params *params,
			       void (*iter)(const struct ieee80211_iface_combination *c,
					    void *data),
			       void *data);

/**
 * cfg80211_stop_iface - trigger interface disconnection
 *
 * @wiphy: the wiphy
 * @wdev: wireless device
 * @gfp: context flags
 *
 * Trigger interface to be stopped as if AP was stopped, IBSS/mesh left, STA
 * disconnected.
 *
 * Note: This doesn't need any locks and is asynchronous.
 */
void cfg80211_stop_iface(struct wiphy *wiphy, struct wireless_dev *wdev,
			 gfp_t gfp);

/**
 * cfg80211_shutdown_all_interfaces - shut down all interfaces for a wiphy
 * @wiphy: the wiphy to shut down
 *
 * This function shuts down all interfaces belonging to this wiphy by
 * calling dev_close() (and treating non-netdev interfaces as needed).
 * It shouldn't really be used unless there are some fatal device errors
 * that really can't be recovered in any other way.
 *
 * Callers must hold the RTNL and be able to deal with callbacks into
 * the driver while the function is running.
 */
void cfg80211_shutdown_all_interfaces(struct wiphy *wiphy);

/**
 * wiphy_ext_feature_set - set the extended feature flag
 *
 * @wiphy: the wiphy to modify.
 * @ftidx: extended feature bit index.
 *
 * The extended features are flagged in multiple bytes (see
 * &struct wiphy.@ext_features)
 */
static inline void wiphy_ext_feature_set(struct wiphy *wiphy,
					 enum nl80211_ext_feature_index ftidx)
{
	u8 *ft_byte;

	ft_byte = &wiphy->ext_features[ftidx / 8];
	*ft_byte |= BIT(ftidx % 8);
}

/**
 * wiphy_ext_feature_isset - check the extended feature flag
 *
 * @wiphy: the wiphy to modify.
 * @ftidx: extended feature bit index.
 *
 * The extended features are flagged in multiple bytes (see
 * &struct wiphy.@ext_features)
 *
 * Return: %true if extended feature flag is set, %false otherwise
 */
static inline bool
wiphy_ext_feature_isset(struct wiphy *wiphy,
			enum nl80211_ext_feature_index ftidx)
{
	u8 ft_byte;

	ft_byte = wiphy->ext_features[ftidx / 8];
	return (ft_byte & BIT(ftidx % 8)) != 0;
}

/**
 * cfg80211_free_nan_func - free NAN function
 * @f: NAN function that should be freed
 *
 * Frees all the NAN function and all it's allocated members.
 */
void cfg80211_free_nan_func(struct cfg80211_nan_func *f);

/**
 * struct cfg80211_nan_match_params - NAN match parameters
 * @type: the type of the function that triggered a match. If it is
 *	 %NL80211_NAN_FUNC_SUBSCRIBE it means that we replied to a subscriber.
 *	 If it is %NL80211_NAN_FUNC_PUBLISH, it means that we got a discovery
 *	 result.
 *	 If it is %NL80211_NAN_FUNC_FOLLOW_UP, we received a follow up.
 * @inst_id: the local instance id
 * @peer_inst_id: the instance id of the peer's function
 * @addr: the MAC address of the peer
 * @info_len: the length of the &info
 * @info: the Service Specific Info from the peer (if any)
 * @cookie: unique identifier of the corresponding function
 */
struct cfg80211_nan_match_params {
	enum nl80211_nan_function_type type;
	u8 inst_id;
	u8 peer_inst_id;
	const u8 *addr;
	u8 info_len;
	const u8 *info;
	u64 cookie;
};

/**
 * cfg80211_nan_match - report a match for a NAN function.
 * @wdev: the wireless device reporting the match
 * @match: match notification parameters
 * @gfp: allocation flags
 *
 * This function reports that the a NAN function had a match. This
 * can be a subscribe that had a match or a solicited publish that
 * was sent. It can also be a follow up that was received.
 */
void cfg80211_nan_match(struct wireless_dev *wdev,
			struct cfg80211_nan_match_params *match, gfp_t gfp);

/**
 * cfg80211_nan_func_terminated - notify about NAN function termination.
 *
 * @wdev: the wireless device reporting the match
 * @inst_id: the local instance id
 * @reason: termination reason (one of the NL80211_NAN_FUNC_TERM_REASON_*)
 * @cookie: unique NAN function identifier
 * @gfp: allocation flags
 *
 * This function reports that the a NAN function is terminated.
 */
void cfg80211_nan_func_terminated(struct wireless_dev *wdev,
				  u8 inst_id,
				  enum nl80211_nan_func_term_reason reason,
				  u64 cookie, gfp_t gfp);

/* ethtool helper */
void cfg80211_get_drvinfo(struct net_device *dev, struct ethtool_drvinfo *info);

/**
 * cfg80211_external_auth_request - userspace request for authentication
 * @netdev: network device
 * @params: External authentication parameters
 * @gfp: allocation flags
 * Returns: 0 on success, < 0 on error
 */
int cfg80211_external_auth_request(struct net_device *netdev,
				   struct cfg80211_external_auth_params *params,
				   gfp_t gfp);

/**
 * cfg80211_pmsr_report - report peer measurement result data
 * @wdev: the wireless device reporting the measurement
 * @req: the original measurement request
 * @result: the result data
 * @gfp: allocation flags
 */
void cfg80211_pmsr_report(struct wireless_dev *wdev,
			  struct cfg80211_pmsr_request *req,
			  struct cfg80211_pmsr_result *result,
			  gfp_t gfp);

/**
 * cfg80211_pmsr_complete - report peer measurement completed
 * @wdev: the wireless device reporting the measurement
 * @req: the original measurement request
 * @gfp: allocation flags
 *
 * Report that the entire measurement completed, after this
 * the request pointer will no longer be valid.
 */
void cfg80211_pmsr_complete(struct wireless_dev *wdev,
			    struct cfg80211_pmsr_request *req,
			    gfp_t gfp);

/**
 * cfg80211_iftype_allowed - check whether the interface can be allowed
 * @wiphy: the wiphy
 * @iftype: interface type
 * @is_4addr: use_4addr flag, must be '0' when check_swif is '1'
 * @check_swif: check iftype against software interfaces
 *
 * Check whether the interface is allowed to operate; additionally, this API
 * can be used to check iftype against the software interfaces when
 * check_swif is '1'.
 *
 * Return: %true if allowed, %false otherwise
 */
bool cfg80211_iftype_allowed(struct wiphy *wiphy, enum nl80211_iftype iftype,
			     bool is_4addr, u8 check_swif);


/**
 * cfg80211_assoc_comeback - notification of association that was
 * temporarily rejected with a comeback
 * @netdev: network device
 * @ap_addr: AP (MLD) address that rejected the association
 * @timeout: timeout interval value TUs.
 *
 * this function may sleep. the caller must hold the corresponding wdev's mutex.
 */
void cfg80211_assoc_comeback(struct net_device *netdev,
			     const u8 *ap_addr, u32 timeout);

/* Logging, debugging and troubleshooting/diagnostic helpers. */

/* wiphy_printk helpers, similar to dev_printk */

#define wiphy_printk(level, wiphy, format, args...)		\
	dev_printk(level, &(wiphy)->dev, format, ##args)
#define wiphy_emerg(wiphy, format, args...)			\
	dev_emerg(&(wiphy)->dev, format, ##args)
#define wiphy_alert(wiphy, format, args...)			\
	dev_alert(&(wiphy)->dev, format, ##args)
#define wiphy_crit(wiphy, format, args...)			\
	dev_crit(&(wiphy)->dev, format, ##args)
#define wiphy_err(wiphy, format, args...)			\
	dev_err(&(wiphy)->dev, format, ##args)
#define wiphy_warn(wiphy, format, args...)			\
	dev_warn(&(wiphy)->dev, format, ##args)
#define wiphy_notice(wiphy, format, args...)			\
	dev_notice(&(wiphy)->dev, format, ##args)
#define wiphy_info(wiphy, format, args...)			\
	dev_info(&(wiphy)->dev, format, ##args)
#define wiphy_info_once(wiphy, format, args...)			\
	dev_info_once(&(wiphy)->dev, format, ##args)

#define wiphy_err_ratelimited(wiphy, format, args...)		\
	dev_err_ratelimited(&(wiphy)->dev, format, ##args)
#define wiphy_warn_ratelimited(wiphy, format, args...)		\
	dev_warn_ratelimited(&(wiphy)->dev, format, ##args)

#define wiphy_debug(wiphy, format, args...)			\
	wiphy_printk(KERN_DEBUG, wiphy, format, ##args)

#define wiphy_dbg(wiphy, format, args...)			\
	dev_dbg(&(wiphy)->dev, format, ##args)

#if defined(VERBOSE_DEBUG)
#define wiphy_vdbg	wiphy_dbg
#else
#define wiphy_vdbg(wiphy, format, args...)				\
({									\
	if (0)								\
		wiphy_printk(KERN_DEBUG, wiphy, format, ##args);	\
	0;								\
})
#endif

/*
 * wiphy_WARN() acts like wiphy_printk(), but with the key difference
 * of using a WARN/WARN_ON to get the message out, including the
 * file/line information and a backtrace.
 */
#define wiphy_WARN(wiphy, format, args...)			\
	WARN(1, "wiphy: %s\n" format, wiphy_name(wiphy), ##args);

/**
 * cfg80211_update_owe_info_event - Notify the peer's OWE info to user space
 * @netdev: network device
 * @owe_info: peer's owe info
 * @gfp: allocation flags
 */
void cfg80211_update_owe_info_event(struct net_device *netdev,
				    struct cfg80211_update_owe_info *owe_info,
				    gfp_t gfp);

/**
 * cfg80211_bss_flush - resets all the scan entries
 * @wiphy: the wiphy
 */
void cfg80211_bss_flush(struct wiphy *wiphy);

/**
 * cfg80211_bss_color_notify - notify about bss color event
 * @dev: network device
 * @cmd: the actual event we want to notify
 * @count: the number of TBTTs until the color change happens
 * @color_bitmap: representations of the colors that the local BSS is aware of
 * @link_id: valid link_id in case of MLO or 0 for non-MLO.
 *
 * Return: 0 on success. Non-zero on error.
 */
int cfg80211_bss_color_notify(struct net_device *dev,
			      enum nl80211_commands cmd, u8 count,
			      u64 color_bitmap, u8 link_id);

/**
 * cfg80211_obss_color_collision_notify - notify about bss color collision
 * @dev: network device
 * @color_bitmap: representations of the colors that the local BSS is aware of
 * @link_id: valid link_id in case of MLO or 0 for non-MLO.
 *
 * Return: 0 on success. Non-zero on error.
 */
static inline int cfg80211_obss_color_collision_notify(struct net_device *dev,
						       u64 color_bitmap,
						       u8 link_id)
{
	return cfg80211_bss_color_notify(dev, NL80211_CMD_OBSS_COLOR_COLLISION,
					 0, color_bitmap, link_id);
}

/**
 * cfg80211_color_change_started_notify - notify color change start
 * @dev: the device on which the color is switched
 * @count: the number of TBTTs until the color change happens
 * @link_id: valid link_id in case of MLO or 0 for non-MLO.
 *
 * Inform the userspace about the color change that has started.
 *
 * Return: 0 on success. Non-zero on error.
 */
static inline int cfg80211_color_change_started_notify(struct net_device *dev,
						       u8 count, u8 link_id)
{
	return cfg80211_bss_color_notify(dev, NL80211_CMD_COLOR_CHANGE_STARTED,
					 count, 0, link_id);
}

/**
 * cfg80211_color_change_aborted_notify - notify color change abort
 * @dev: the device on which the color is switched
 * @link_id: valid link_id in case of MLO or 0 for non-MLO.
 *
 * Inform the userspace about the color change that has aborted.
 *
 * Return: 0 on success. Non-zero on error.
 */
static inline int cfg80211_color_change_aborted_notify(struct net_device *dev,
						       u8 link_id)
{
	return cfg80211_bss_color_notify(dev, NL80211_CMD_COLOR_CHANGE_ABORTED,
					 0, 0, link_id);
}

/**
 * cfg80211_color_change_notify - notify color change completion
 * @dev: the device on which the color was switched
 * @link_id: valid link_id in case of MLO or 0 for non-MLO.
 *
 * Inform the userspace about the color change that has completed.
 *
 * Return: 0 on success. Non-zero on error.
 */
static inline int cfg80211_color_change_notify(struct net_device *dev,
					       u8 link_id)
{
	return cfg80211_bss_color_notify(dev,
					 NL80211_CMD_COLOR_CHANGE_COMPLETED,
					 0, 0, link_id);
}

/**
 * cfg80211_links_removed - Notify about removed STA MLD setup links.
 * @dev: network device.
 * @link_mask: BIT mask of removed STA MLD setup link IDs.
 *
 * Inform cfg80211 and the userspace about removed STA MLD setup links due to
 * AP MLD removing the corresponding affiliated APs with Multi-Link
 * reconfiguration. Note that it's not valid to remove all links, in this
 * case disconnect instead.
 * Also note that the wdev mutex must be held.
 */
void cfg80211_links_removed(struct net_device *dev, u16 link_mask);

/**
 * cfg80211_schedule_channels_check - schedule regulatory check if needed
 * @wdev: the wireless device to check
 *
 * In case the device supports NO_IR or DFS relaxations, schedule regulatory
 * channels check, as previous concurrent operation conditions may not
 * hold anymore.
 */
void cfg80211_schedule_channels_check(struct wireless_dev *wdev);

#ifdef CONFIG_CFG80211_DEBUGFS
/**
 * wiphy_locked_debugfs_read - do a locked read in debugfs
 * @wiphy: the wiphy to use
 * @file: the file being read
 * @buf: the buffer to fill and then read from
 * @bufsize: size of the buffer
 * @userbuf: the user buffer to copy to
 * @count: read count
 * @ppos: read position
 * @handler: the read handler to call (under wiphy lock)
 * @data: additional data to pass to the read handler
 *
 * Return: the number of characters read, or a negative errno
 */
ssize_t wiphy_locked_debugfs_read(struct wiphy *wiphy, struct file *file,
				  char *buf, size_t bufsize,
				  char __user *userbuf, size_t count,
				  loff_t *ppos,
				  ssize_t (*handler)(struct wiphy *wiphy,
						     struct file *file,
						     char *buf,
						     size_t bufsize,
						     void *data),
				  void *data);

/**
 * wiphy_locked_debugfs_write - do a locked write in debugfs
 * @wiphy: the wiphy to use
 * @file: the file being written to
 * @buf: the buffer to copy the user data to
 * @bufsize: size of the buffer
 * @userbuf: the user buffer to copy from
 * @count: read count
 * @handler: the write handler to call (under wiphy lock)
 * @data: additional data to pass to the write handler
 *
 * Return: the number of characters written, or a negative errno
 */
ssize_t wiphy_locked_debugfs_write(struct wiphy *wiphy, struct file *file,
				   char *buf, size_t bufsize,
				   const char __user *userbuf, size_t count,
				   ssize_t (*handler)(struct wiphy *wiphy,
						      struct file *file,
						      char *buf,
						      size_t count,
						      void *data),
				   void *data);
#endif

#endif /* __NET_CFG80211_H */<|MERGE_RESOLUTION|>--- conflicted
+++ resolved
@@ -6130,8 +6130,6 @@
 			      struct wiphy_delayed_work *dwork);
 
 /**
-<<<<<<< HEAD
-=======
  * wiphy_delayed_work_pending - Find out whether a wiphy delayable
  * work item is currently pending.
  *
@@ -6176,7 +6174,6 @@
 				struct wiphy_delayed_work *dwork);
 
 /**
->>>>>>> adc21867
  * enum ieee80211_ap_reg_power - regulatory power for an Access Point
  *
  * @IEEE80211_REG_UNSET_AP: Access Point has no regulatory power mode
