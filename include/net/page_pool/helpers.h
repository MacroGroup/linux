/* SPDX-License-Identifier: GPL-2.0
 *
 * page_pool/helpers.h
 *	Author:	Jesper Dangaard Brouer <netoptimizer@brouer.com>
 *	Copyright (C) 2016 Red Hat, Inc.
 */

/**
 * DOC: page_pool allocator
 *
 * The page_pool allocator is optimized for recycling page or page fragment used
 * by skb packet and xdp frame.
 *
 * Basic use involves replacing any alloc_pages() calls with page_pool_alloc(),
 * which allocate memory with or without page splitting depending on the
 * requested memory size.
 *
 * If the driver knows that it always requires full pages or its allocations are
 * always smaller than half a page, it can use one of the more specific API
 * calls:
 *
 * 1. page_pool_alloc_pages(): allocate memory without page splitting when
 * driver knows that the memory it need is always bigger than half of the page
 * allocated from page pool. There is no cache line dirtying for 'struct page'
 * when a page is recycled back to the page pool.
 *
 * 2. page_pool_alloc_frag(): allocate memory with page splitting when driver
 * knows that the memory it need is always smaller than or equal to half of the
 * page allocated from page pool. Page splitting enables memory saving and thus
 * avoids TLB/cache miss for data access, but there also is some cost to
 * implement page splitting, mainly some cache line dirtying/bouncing for
 * 'struct page' and atomic operation for page->pp_ref_count.
 *
 * The API keeps track of in-flight pages, in order to let API users know when
 * it is safe to free a page_pool object, the API users must call
 * page_pool_put_page() or page_pool_free_va() to free the page_pool object, or
 * attach the page_pool object to a page_pool-aware object like skbs marked with
 * skb_mark_for_recycle().
 *
 * page_pool_put_page() may be called multiple times on the same page if a page
 * is split into multiple fragments. For the last fragment, it will either
 * recycle the page, or in case of page->_refcount > 1, it will release the DMA
 * mapping and in-flight state accounting.
 *
 * dma_sync_single_range_for_device() is only called for the last fragment when
 * page_pool is created with PP_FLAG_DMA_SYNC_DEV flag, so it depends on the
 * last freed fragment to do the sync_for_device operation for all fragments in
 * the same page when a page is split. The API user must setup pool->p.max_len
 * and pool->p.offset correctly and ensure that page_pool_put_page() is called
 * with dma_sync_size being -1 for fragment API.
 */
#ifndef _NET_PAGE_POOL_HELPERS_H
#define _NET_PAGE_POOL_HELPERS_H

#include <linux/dma-mapping.h>

#include <net/page_pool/types.h>
#include <net/net_debug.h>
#include <net/netmem.h>

#ifdef CONFIG_PAGE_POOL_STATS
/* Deprecated driver-facing API, use netlink instead */
int page_pool_ethtool_stats_get_count(void);
u8 *page_pool_ethtool_stats_get_strings(u8 *data);
u64 *page_pool_ethtool_stats_get(u64 *data, const void *stats);

bool page_pool_get_stats(const struct page_pool *pool,
			 struct page_pool_stats *stats);
#else
static inline int page_pool_ethtool_stats_get_count(void)
{
	return 0;
}

static inline u8 *page_pool_ethtool_stats_get_strings(u8 *data)
{
	return data;
}

static inline u64 *page_pool_ethtool_stats_get(u64 *data, const void *stats)
{
	return data;
}
#endif

/**
 * page_pool_dev_alloc_pages() - allocate a page.
 * @pool:	pool from which to allocate
 *
 * Get a page from the page allocator or page_pool caches.
 */
static inline struct page *page_pool_dev_alloc_pages(struct page_pool *pool)
{
	gfp_t gfp = (GFP_ATOMIC | __GFP_NOWARN);

	return page_pool_alloc_pages(pool, gfp);
}

/**
 * page_pool_dev_alloc_frag() - allocate a page fragment.
 * @pool: pool from which to allocate
 * @offset: offset to the allocated page
 * @size: requested size
 *
 * Get a page fragment from the page allocator or page_pool caches.
 *
 * Return:
 * Return allocated page fragment, otherwise return NULL.
 */
static inline struct page *page_pool_dev_alloc_frag(struct page_pool *pool,
						    unsigned int *offset,
						    unsigned int size)
{
	gfp_t gfp = (GFP_ATOMIC | __GFP_NOWARN);

	return page_pool_alloc_frag(pool, offset, size, gfp);
}

static inline struct page *page_pool_alloc(struct page_pool *pool,
					   unsigned int *offset,
					   unsigned int *size, gfp_t gfp)
{
	unsigned int max_size = PAGE_SIZE << pool->p.order;
	struct page *page;

	if ((*size << 1) > max_size) {
		*size = max_size;
		*offset = 0;
		return page_pool_alloc_pages(pool, gfp);
	}

	page = page_pool_alloc_frag(pool, offset, *size, gfp);
	if (unlikely(!page))
		return NULL;

	/* There is very likely not enough space for another fragment, so append
	 * the remaining size to the current fragment to avoid truesize
	 * underestimate problem.
	 */
	if (pool->frag_offset + *size > max_size) {
		*size = max_size - *offset;
		pool->frag_offset = max_size;
	}

	return page;
}

/**
 * page_pool_dev_alloc() - allocate a page or a page fragment.
 * @pool: pool from which to allocate
 * @offset: offset to the allocated page
 * @size: in as the requested size, out as the allocated size
 *
 * Get a page or a page fragment from the page allocator or page_pool caches
 * depending on the requested size in order to allocate memory with least memory
 * utilization and performance penalty.
 *
 * Return:
 * Return allocated page or page fragment, otherwise return NULL.
 */
static inline struct page *page_pool_dev_alloc(struct page_pool *pool,
					       unsigned int *offset,
					       unsigned int *size)
{
	gfp_t gfp = (GFP_ATOMIC | __GFP_NOWARN);

	return page_pool_alloc(pool, offset, size, gfp);
}

static inline void *page_pool_alloc_va(struct page_pool *pool,
				       unsigned int *size, gfp_t gfp)
{
	unsigned int offset;
	struct page *page;

	/* Mask off __GFP_HIGHMEM to ensure we can use page_address() */
	page = page_pool_alloc(pool, &offset, size, gfp & ~__GFP_HIGHMEM);
	if (unlikely(!page))
		return NULL;

	return page_address(page) + offset;
}

/**
 * page_pool_dev_alloc_va() - allocate a page or a page fragment and return its
 *			      va.
 * @pool: pool from which to allocate
 * @size: in as the requested size, out as the allocated size
 *
 * This is just a thin wrapper around the page_pool_alloc() API, and
 * it returns va of the allocated page or page fragment.
 *
 * Return:
 * Return the va for the allocated page or page fragment, otherwise return NULL.
 */
static inline void *page_pool_dev_alloc_va(struct page_pool *pool,
					   unsigned int *size)
{
	gfp_t gfp = (GFP_ATOMIC | __GFP_NOWARN);

	return page_pool_alloc_va(pool, size, gfp);
}

/**
 * page_pool_get_dma_dir() - Retrieve the stored DMA direction.
 * @pool:	pool from which page was allocated
 *
 * Get the stored dma direction. A driver might decide to store this locally
 * and avoid the extra cache line from page_pool to determine the direction.
 */
static inline enum dma_data_direction
page_pool_get_dma_dir(const struct page_pool *pool)
{
	return pool->p.dma_dir;
}

static inline void page_pool_fragment_netmem(netmem_ref netmem, long nr)
{
<<<<<<< HEAD
	atomic_long_set(&netmem_to_page(netmem)->pp_ref_count, nr);
=======
	atomic_long_set(netmem_get_pp_ref_count_ref(netmem), nr);
>>>>>>> adc21867
}

/**
 * page_pool_fragment_page() - split a fresh page into fragments
 * @page:	page to split
 * @nr:		references to set
 *
 * pp_ref_count represents the number of outstanding references to the page,
 * which will be freed using page_pool APIs (rather than page allocator APIs
 * like put_page()). Such references are usually held by page_pool-aware
 * objects like skbs marked for page pool recycling.
 *
 * This helper allows the caller to take (set) multiple references to a
 * freshly allocated page. The page must be freshly allocated (have a
 * pp_ref_count of 1). This is commonly done by drivers and
 * "fragment allocators" to save atomic operations - either when they know
 * upfront how many references they will need; or to take MAX references and
 * return the unused ones with a single atomic dec(), instead of performing
 * multiple atomic inc() operations.
 */
static inline void page_pool_fragment_page(struct page *page, long nr)
{
	page_pool_fragment_netmem(page_to_netmem(page), nr);
}

static inline long page_pool_unref_netmem(netmem_ref netmem, long nr)
{
<<<<<<< HEAD
	struct page *page = netmem_to_page(netmem);
=======
	atomic_long_t *pp_ref_count = netmem_get_pp_ref_count_ref(netmem);
>>>>>>> adc21867
	long ret;

	/* If nr == pp_ref_count then we have cleared all remaining
	 * references to the page:
	 * 1. 'n == 1': no need to actually overwrite it.
	 * 2. 'n != 1': overwrite it with one, which is the rare case
	 *              for pp_ref_count draining.
	 *
	 * The main advantage to doing this is that not only we avoid a atomic
	 * update, as an atomic_read is generally a much cheaper operation than
	 * an atomic update, especially when dealing with a page that may be
	 * referenced by only 2 or 3 users; but also unify the pp_ref_count
	 * handling by ensuring all pages have partitioned into only 1 piece
	 * initially, and only overwrite it when the page is partitioned into
	 * more than one piece.
	 */
	if (atomic_long_read(pp_ref_count) == nr) {
		/* As we have ensured nr is always one for constant case using
		 * the BUILD_BUG_ON(), only need to handle the non-constant case
		 * here for pp_ref_count draining, which is a rare case.
		 */
		BUILD_BUG_ON(__builtin_constant_p(nr) && nr != 1);
		if (!__builtin_constant_p(nr))
			atomic_long_set(pp_ref_count, 1);

		return 0;
	}

	ret = atomic_long_sub_return(nr, pp_ref_count);
	WARN_ON(ret < 0);

	/* We are the last user here too, reset pp_ref_count back to 1 to
	 * ensure all pages have been partitioned into 1 piece initially,
	 * this should be the rare case when the last two fragment users call
	 * page_pool_unref_page() currently.
	 */
	if (unlikely(!ret))
		atomic_long_set(pp_ref_count, 1);

	return ret;
}

static inline long page_pool_unref_page(struct page *page, long nr)
{
	return page_pool_unref_netmem(page_to_netmem(page), nr);
}

static inline void page_pool_ref_netmem(netmem_ref netmem)
{
	atomic_long_inc(&netmem_to_page(netmem)->pp_ref_count);
}

static inline void page_pool_ref_page(struct page *page)
{
	page_pool_ref_netmem(page_to_netmem(page));
}

static inline bool page_pool_is_last_ref(netmem_ref netmem)
{
	/* If page_pool_unref_page() returns 0, we were the last user */
	return page_pool_unref_netmem(netmem, 1) == 0;
}

static inline void page_pool_put_netmem(struct page_pool *pool,
					netmem_ref netmem,
					unsigned int dma_sync_size,
					bool allow_direct)
{
	/* When page_pool isn't compiled-in, net/core/xdp.c doesn't
	 * allow registering MEM_TYPE_PAGE_POOL, but shield linker.
	 */
#ifdef CONFIG_PAGE_POOL
	if (!page_pool_is_last_ref(netmem))
		return;

	page_pool_put_unrefed_netmem(pool, netmem, dma_sync_size, allow_direct);
#endif
}

/**
 * page_pool_put_page() - release a reference to a page pool page
 * @pool:	pool from which page was allocated
 * @page:	page to release a reference on
 * @dma_sync_size: how much of the page may have been touched by the device
 * @allow_direct: released by the consumer, allow lockless caching
 *
 * The outcome of this depends on the page refcnt. If the driver bumps
 * the refcnt > 1 this will unmap the page. If the page refcnt is 1
 * the allocator owns the page and will try to recycle it in one of the pool
 * caches. If PP_FLAG_DMA_SYNC_DEV is set, the page will be synced for_device
 * using dma_sync_single_range_for_device().
 */
static inline void page_pool_put_page(struct page_pool *pool,
				      struct page *page,
				      unsigned int dma_sync_size,
				      bool allow_direct)
{
	page_pool_put_netmem(pool, page_to_netmem(page), dma_sync_size,
			     allow_direct);
}

static inline void page_pool_put_full_netmem(struct page_pool *pool,
					     netmem_ref netmem,
					     bool allow_direct)
{
	page_pool_put_netmem(pool, netmem, -1, allow_direct);
}

/**
 * page_pool_put_full_page() - release a reference on a page pool page
 * @pool:	pool from which page was allocated
 * @page:	page to release a reference on
 * @allow_direct: released by the consumer, allow lockless caching
 *
 * Similar to page_pool_put_page(), but will DMA sync the entire memory area
 * as configured in &page_pool_params.max_len.
 */
static inline void page_pool_put_full_page(struct page_pool *pool,
					   struct page *page, bool allow_direct)
{
	page_pool_put_netmem(pool, page_to_netmem(page), -1, allow_direct);
}

/**
 * page_pool_recycle_direct() - release a reference on a page pool page
 * @pool:	pool from which page was allocated
 * @page:	page to release a reference on
 *
 * Similar to page_pool_put_full_page() but caller must guarantee safe context
 * (e.g NAPI), since it will recycle the page directly into the pool fast cache.
 */
static inline void page_pool_recycle_direct(struct page_pool *pool,
					    struct page *page)
{
	page_pool_put_full_page(pool, page, true);
}

#define PAGE_POOL_32BIT_ARCH_WITH_64BIT_DMA	\
		(sizeof(dma_addr_t) > sizeof(unsigned long))

/**
 * page_pool_free_va() - free a va into the page_pool
 * @pool: pool from which va was allocated
 * @va: va to be freed
 * @allow_direct: freed by the consumer, allow lockless caching
 *
 * Free a va allocated from page_pool_allo_va().
 */
static inline void page_pool_free_va(struct page_pool *pool, void *va,
				     bool allow_direct)
{
	page_pool_put_page(pool, virt_to_head_page(va), -1, allow_direct);
}

static inline dma_addr_t page_pool_get_dma_addr_netmem(netmem_ref netmem)
<<<<<<< HEAD
{
	struct page *page = netmem_to_page(netmem);

	dma_addr_t ret = page->dma_addr;

	if (PAGE_POOL_32BIT_ARCH_WITH_64BIT_DMA)
		ret <<= PAGE_SHIFT;

	return ret;
}

/**
 * page_pool_get_dma_addr() - Retrieve the stored DMA address.
 * @page:	page allocated from a page pool
 *
 * Fetch the DMA address of the page. The page pool to which the page belongs
 * must had been created with PP_FLAG_DMA_MAP.
 */
static inline dma_addr_t page_pool_get_dma_addr(const struct page *page)
{
	return page_pool_get_dma_addr_netmem(page_to_netmem((struct page *)page));
}

static inline bool page_pool_set_dma_addr_netmem(netmem_ref netmem,
						 dma_addr_t addr)
{
	struct page *page = netmem_to_page(netmem);

	if (PAGE_POOL_32BIT_ARCH_WITH_64BIT_DMA) {
		page->dma_addr = addr >> PAGE_SHIFT;

		/* We assume page alignment to shave off bottom bits,
		 * if this "compression" doesn't work we need to drop.
		 */
		return addr != (dma_addr_t)page->dma_addr << PAGE_SHIFT;
	}

	page->dma_addr = addr;
	return false;
=======
{
	dma_addr_t ret = netmem_get_dma_addr(netmem);

	if (PAGE_POOL_32BIT_ARCH_WITH_64BIT_DMA)
		ret <<= PAGE_SHIFT;

	return ret;
}

/**
 * page_pool_get_dma_addr() - Retrieve the stored DMA address.
 * @page:	page allocated from a page pool
 *
 * Fetch the DMA address of the page. The page pool to which the page belongs
 * must had been created with PP_FLAG_DMA_MAP.
 */
static inline dma_addr_t page_pool_get_dma_addr(const struct page *page)
{
	return page_pool_get_dma_addr_netmem(page_to_netmem((struct page *)page));
>>>>>>> adc21867
}

/**
 * page_pool_dma_sync_for_cpu - sync Rx page for CPU after it's written by HW
 * @pool: &page_pool the @page belongs to
 * @page: page to sync
 * @offset: offset from page start to "hard" start if using PP frags
 * @dma_sync_size: size of the data written to the page
 *
 * Can be used as a shorthand to sync Rx pages before accessing them in the
 * driver. Caller must ensure the pool was created with ``PP_FLAG_DMA_MAP``.
 * Note that this version performs DMA sync unconditionally, even if the
 * associated PP doesn't perform sync-for-device.
 */
static inline void page_pool_dma_sync_for_cpu(const struct page_pool *pool,
					      const struct page *page,
					      u32 offset, u32 dma_sync_size)
{
	dma_sync_single_range_for_cpu(pool->p.dev,
				      page_pool_get_dma_addr(page),
				      offset + pool->p.offset, dma_sync_size,
				      page_pool_get_dma_dir(pool));
}

static inline bool page_pool_set_dma_addr(struct page *page, dma_addr_t addr)
{
	return page_pool_set_dma_addr_netmem(page_to_netmem(page), addr);
}

static inline bool page_pool_put(struct page_pool *pool)
{
	return refcount_dec_and_test(&pool->user_cnt);
}

static inline void page_pool_nid_changed(struct page_pool *pool, int new_nid)
{
	if (unlikely(pool->p.nid != new_nid))
		page_pool_update_nid(pool, new_nid);
}

#endif /* _NET_PAGE_POOL_HELPERS_H */<|MERGE_RESOLUTION|>--- conflicted
+++ resolved
@@ -216,11 +216,7 @@
 
 static inline void page_pool_fragment_netmem(netmem_ref netmem, long nr)
 {
-<<<<<<< HEAD
-	atomic_long_set(&netmem_to_page(netmem)->pp_ref_count, nr);
-=======
 	atomic_long_set(netmem_get_pp_ref_count_ref(netmem), nr);
->>>>>>> adc21867
 }
 
 /**
@@ -248,11 +244,7 @@
 
 static inline long page_pool_unref_netmem(netmem_ref netmem, long nr)
 {
-<<<<<<< HEAD
-	struct page *page = netmem_to_page(netmem);
-=======
 	atomic_long_t *pp_ref_count = netmem_get_pp_ref_count_ref(netmem);
->>>>>>> adc21867
 	long ret;
 
 	/* If nr == pp_ref_count then we have cleared all remaining
@@ -408,11 +400,8 @@
 }
 
 static inline dma_addr_t page_pool_get_dma_addr_netmem(netmem_ref netmem)
-<<<<<<< HEAD
-{
-	struct page *page = netmem_to_page(netmem);
-
-	dma_addr_t ret = page->dma_addr;
+{
+	dma_addr_t ret = netmem_get_dma_addr(netmem);
 
 	if (PAGE_POOL_32BIT_ARCH_WITH_64BIT_DMA)
 		ret <<= PAGE_SHIFT;
@@ -430,45 +419,6 @@
 static inline dma_addr_t page_pool_get_dma_addr(const struct page *page)
 {
 	return page_pool_get_dma_addr_netmem(page_to_netmem((struct page *)page));
-}
-
-static inline bool page_pool_set_dma_addr_netmem(netmem_ref netmem,
-						 dma_addr_t addr)
-{
-	struct page *page = netmem_to_page(netmem);
-
-	if (PAGE_POOL_32BIT_ARCH_WITH_64BIT_DMA) {
-		page->dma_addr = addr >> PAGE_SHIFT;
-
-		/* We assume page alignment to shave off bottom bits,
-		 * if this "compression" doesn't work we need to drop.
-		 */
-		return addr != (dma_addr_t)page->dma_addr << PAGE_SHIFT;
-	}
-
-	page->dma_addr = addr;
-	return false;
-=======
-{
-	dma_addr_t ret = netmem_get_dma_addr(netmem);
-
-	if (PAGE_POOL_32BIT_ARCH_WITH_64BIT_DMA)
-		ret <<= PAGE_SHIFT;
-
-	return ret;
-}
-
-/**
- * page_pool_get_dma_addr() - Retrieve the stored DMA address.
- * @page:	page allocated from a page pool
- *
- * Fetch the DMA address of the page. The page pool to which the page belongs
- * must had been created with PP_FLAG_DMA_MAP.
- */
-static inline dma_addr_t page_pool_get_dma_addr(const struct page *page)
-{
-	return page_pool_get_dma_addr_netmem(page_to_netmem((struct page *)page));
->>>>>>> adc21867
 }
 
 /**
@@ -493,11 +443,6 @@
 				      page_pool_get_dma_dir(pool));
 }
 
-static inline bool page_pool_set_dma_addr(struct page *page, dma_addr_t addr)
-{
-	return page_pool_set_dma_addr_netmem(page_to_netmem(page), addr);
-}
-
 static inline bool page_pool_put(struct page_pool *pool)
 {
 	return refcount_dec_and_test(&pool->user_cnt);
