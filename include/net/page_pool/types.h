/* SPDX-License-Identifier: GPL-2.0 */

#ifndef _NET_PAGE_POOL_TYPES_H
#define _NET_PAGE_POOL_TYPES_H

#include <linux/dma-direction.h>
#include <linux/ptr_ring.h>
#include <linux/types.h>
#include <net/netmem.h>

#define PP_FLAG_DMA_MAP		BIT(0) /* Should page_pool do the DMA
					* map/unmap
					*/
#define PP_FLAG_DMA_SYNC_DEV	BIT(1) /* If set all pages that the driver gets
					* from page_pool will be
					* DMA-synced-for-device according to
					* the length provided by the device
					* driver.
					* Please note DMA-sync-for-CPU is still
					* device driver responsibility
					*/
#define PP_FLAG_SYSTEM_POOL	BIT(2) /* Global system page_pool */

/* Allow unreadable (net_iov backed) netmem in this page_pool. Drivers setting
 * this must be able to support unreadable netmem, where netmem_address() would
 * return NULL. This flag should not be set for header page_pools.
 *
 * If the driver sets PP_FLAG_ALLOW_UNREADABLE_NETMEM, it should also set
 * page_pool_params.slow.queue_idx.
 */
#define PP_FLAG_ALLOW_UNREADABLE_NETMEM BIT(3)

#define PP_FLAG_ALL		(PP_FLAG_DMA_MAP | PP_FLAG_DMA_SYNC_DEV | \
				 PP_FLAG_SYSTEM_POOL | PP_FLAG_ALLOW_UNREADABLE_NETMEM)

/*
 * Fast allocation side cache array/stack
 *
 * The cache size and refill watermark is related to the network
 * use-case.  The NAPI budget is 64 packets.  After a NAPI poll the RX
 * ring is usually refilled and the max consumed elements will be 64,
 * thus a natural max size of objects needed in the cache.
 *
 * Keeping room for more objects, is due to XDP_DROP use-case.  As
 * XDP_DROP allows the opportunity to recycle objects directly into
 * this array, as it shares the same softirq/NAPI protection.  If
 * cache is already full (or partly full) then the XDP_DROP recycles
 * would have to take a slower code path.
 */
#define PP_ALLOC_CACHE_SIZE	128
#define PP_ALLOC_CACHE_REFILL	64
struct pp_alloc_cache {
	u32 count;
	netmem_ref cache[PP_ALLOC_CACHE_SIZE];
};

/**
 * struct page_pool_params - page pool parameters
 * @fast:	params accessed frequently on hotpath
 * @order:	2^order pages on allocation
 * @pool_size:	size of the ptr_ring
 * @nid:	NUMA node id to allocate from pages from
 * @dev:	device, for DMA pre-mapping purposes
 * @napi:	NAPI which is the sole consumer of pages, otherwise NULL
 * @dma_dir:	DMA mapping direction
 * @max_len:	max DMA sync memory size for PP_FLAG_DMA_SYNC_DEV
 * @offset:	DMA sync address offset for PP_FLAG_DMA_SYNC_DEV
 * @slow:	params with slowpath access only (initialization and Netlink)
 * @netdev:	netdev this pool will serve (leave as NULL if none or multiple)
 * @queue_idx:	queue idx this page_pool is being created for.
 * @flags:	PP_FLAG_DMA_MAP, PP_FLAG_DMA_SYNC_DEV, PP_FLAG_SYSTEM_POOL,
 *		PP_FLAG_ALLOW_UNREADABLE_NETMEM.
 */
struct page_pool_params {
	struct_group_tagged(page_pool_params_fast, fast,
		unsigned int	order;
		unsigned int	pool_size;
		int		nid;
		struct device	*dev;
		struct napi_struct *napi;
		enum dma_data_direction dma_dir;
		unsigned int	max_len;
		unsigned int	offset;
	);
	struct_group_tagged(page_pool_params_slow, slow,
		struct net_device *netdev;
		unsigned int queue_idx;
		unsigned int	flags;
/* private: used by test code only */
		void (*init_callback)(netmem_ref netmem, void *arg);
		void *init_arg;
	);
};

#ifdef CONFIG_PAGE_POOL_STATS
/**
 * struct page_pool_alloc_stats - allocation statistics
 * @fast:	successful fast path allocations
 * @slow:	slow path order-0 allocations
 * @slow_high_order: slow path high order allocations
 * @empty:	ptr ring is empty, so a slow path allocation was forced
 * @refill:	an allocation which triggered a refill of the cache
 * @waive:	pages obtained from the ptr ring that cannot be added to
 *		the cache due to a NUMA mismatch
 */
struct page_pool_alloc_stats {
	u64 fast;
	u64 slow;
	u64 slow_high_order;
	u64 empty;
	u64 refill;
	u64 waive;
};

/**
 * struct page_pool_recycle_stats - recycling (freeing) statistics
 * @cached:	recycling placed page in the page pool cache
 * @cache_full:	page pool cache was full
 * @ring:	page placed into the ptr ring
 * @ring_full:	page released from page pool because the ptr ring was full
 * @released_refcnt:	page released (and not recycled) because refcnt > 1
 */
struct page_pool_recycle_stats {
	u64 cached;
	u64 cache_full;
	u64 ring;
	u64 ring_full;
	u64 released_refcnt;
};

/**
 * struct page_pool_stats - combined page pool use statistics
 * @alloc_stats:	see struct page_pool_alloc_stats
 * @recycle_stats:	see struct page_pool_recycle_stats
 *
 * Wrapper struct for combining page pool stats with different storage
 * requirements.
 */
struct page_pool_stats {
	struct page_pool_alloc_stats alloc_stats;
	struct page_pool_recycle_stats recycle_stats;
};
#endif

/* The whole frag API block must stay within one cacheline. On 32-bit systems,
 * sizeof(long) == sizeof(int), so that the block size is ``3 * sizeof(long)``.
 * On 64-bit systems, the actual size is ``2 * sizeof(long) + sizeof(int)``.
 * The closest pow-2 to both of them is ``4 * sizeof(long)``, so just use that
 * one for simplicity.
 * Having it aligned to a cacheline boundary may be excessive and doesn't bring
 * any good.
 */
#define PAGE_POOL_FRAG_GROUP_ALIGN	(4 * sizeof(long))

<<<<<<< HEAD
=======
struct pp_memory_provider_params {
	void *mp_priv;
};

>>>>>>> adc21867
struct page_pool {
	struct page_pool_params_fast p;

	int cpuid;
	u32 pages_state_hold_cnt;

	bool has_init_callback:1;	/* slow::init_callback is set */
	bool dma_map:1;			/* Perform DMA mapping */
	bool dma_sync:1;		/* Perform DMA sync */
#ifdef CONFIG_PAGE_POOL_STATS
	bool system:1;			/* This is a global percpu pool */
#endif

	__cacheline_group_begin_aligned(frag, PAGE_POOL_FRAG_GROUP_ALIGN);
	long frag_users;
	netmem_ref frag_page;
	unsigned int frag_offset;
	__cacheline_group_end_aligned(frag, PAGE_POOL_FRAG_GROUP_ALIGN);

	struct delayed_work release_dw;
	void (*disconnect)(void *pool);
	unsigned long defer_start;
	unsigned long defer_warn;

#ifdef CONFIG_PAGE_POOL_STATS
	/* these stats are incremented while in softirq context */
	struct page_pool_alloc_stats alloc_stats;
#endif
	u32 xdp_mem_id;

	/*
	 * Data structure for allocation side
	 *
	 * Drivers allocation side usually already perform some kind
	 * of resource protection.  Piggyback on this protection, and
	 * require driver to protect allocation side.
	 *
	 * For NIC drivers this means, allocate a page_pool per
	 * RX-queue. As the RX-queue is already protected by
	 * Softirq/BH scheduling and napi_schedule. NAPI schedule
	 * guarantee that a single napi_struct will only be scheduled
	 * on a single CPU (see napi_schedule).
	 */
	struct pp_alloc_cache alloc ____cacheline_aligned_in_smp;

	/* Data structure for storing recycled pages.
	 *
	 * Returning/freeing pages is more complicated synchronization
	 * wise, because free's can happen on remote CPUs, with no
	 * association with allocation resource.
	 *
	 * Use ptr_ring, as it separates consumer and producer
	 * efficiently, it a way that doesn't bounce cache-lines.
	 *
	 * TODO: Implement bulk return pages into this structure.
	 */
	struct ptr_ring ring;

	void *mp_priv;

#ifdef CONFIG_PAGE_POOL_STATS
	/* recycle stats are per-cpu to avoid locking */
	struct page_pool_recycle_stats __percpu *recycle_stats;
#endif
	atomic_t pages_state_release_cnt;

	/* A page_pool is strictly tied to a single RX-queue being
	 * protected by NAPI, due to above pp_alloc_cache. This
	 * refcnt serves purpose is to simplify drivers error handling.
	 */
	refcount_t user_cnt;

	u64 destroy_cnt;

	/* Slow/Control-path information follows */
	struct page_pool_params_slow slow;
	/* User-facing fields, protected by page_pools_lock */
	struct {
		struct hlist_node list;
		u64 detach_time;
		u32 napi_id;
		u32 id;
	} user;
};

struct page *page_pool_alloc_pages(struct page_pool *pool, gfp_t gfp);
netmem_ref page_pool_alloc_netmem(struct page_pool *pool, gfp_t gfp);
struct page *page_pool_alloc_frag(struct page_pool *pool, unsigned int *offset,
				  unsigned int size, gfp_t gfp);
netmem_ref page_pool_alloc_frag_netmem(struct page_pool *pool,
				       unsigned int *offset, unsigned int size,
				       gfp_t gfp);
struct page_pool *page_pool_create(const struct page_pool_params *params);
struct page_pool *page_pool_create_percpu(const struct page_pool_params *params,
					  int cpuid);

struct xdp_mem_info;

#ifdef CONFIG_PAGE_POOL
void page_pool_disable_direct_recycling(struct page_pool *pool);
void page_pool_destroy(struct page_pool *pool);
void page_pool_use_xdp_mem(struct page_pool *pool, void (*disconnect)(void *),
			   const struct xdp_mem_info *mem);
void page_pool_put_page_bulk(struct page_pool *pool, void **data,
			     int count);
#else
static inline void page_pool_destroy(struct page_pool *pool)
{
}

static inline void page_pool_use_xdp_mem(struct page_pool *pool,
					 void (*disconnect)(void *),
					 const struct xdp_mem_info *mem)
{
}

static inline void page_pool_put_page_bulk(struct page_pool *pool, void **data,
					   int count)
{
}
#endif

void page_pool_put_unrefed_netmem(struct page_pool *pool, netmem_ref netmem,
				  unsigned int dma_sync_size,
				  bool allow_direct);
void page_pool_put_unrefed_page(struct page_pool *pool, struct page *page,
				unsigned int dma_sync_size,
				bool allow_direct);

static inline bool is_page_pool_compiled_in(void)
{
#ifdef CONFIG_PAGE_POOL
	return true;
#else
	return false;
#endif
}

/* Caller must provide appropriate safe context, e.g. NAPI. */
void page_pool_update_nid(struct page_pool *pool, int new_nid);

#endif /* _NET_PAGE_POOL_H */<|MERGE_RESOLUTION|>--- conflicted
+++ resolved
@@ -152,13 +152,10 @@
  */
 #define PAGE_POOL_FRAG_GROUP_ALIGN	(4 * sizeof(long))
 
-<<<<<<< HEAD
-=======
 struct pp_memory_provider_params {
 	void *mp_priv;
 };
 
->>>>>>> adc21867
 struct page_pool {
 	struct page_pool_params_fast p;
 
