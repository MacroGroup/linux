/* SPDX-License-Identifier: GPL-2.0
 *
 * soc-component.h
 *
 * Copyright (C) 2019 Renesas Electronics Corp.
 * Kuninori Morimoto <kuninori.morimoto.gx@renesas.com>
 */
#ifndef __SOC_COMPONENT_H
#define __SOC_COMPONENT_H

#include <sound/soc.h>

/*
 * Component probe and remove ordering levels for components with runtime
 * dependencies.
 */
#define SND_SOC_COMP_ORDER_FIRST	-2
#define SND_SOC_COMP_ORDER_EARLY	-1
#define SND_SOC_COMP_ORDER_NORMAL	 0
#define SND_SOC_COMP_ORDER_LATE		 1
#define SND_SOC_COMP_ORDER_LAST		 2

#define for_each_comp_order(order)		\
	for (order  = SND_SOC_COMP_ORDER_FIRST;	\
	     order <= SND_SOC_COMP_ORDER_LAST;	\
	     order++)

/* component interface */
struct snd_compress_ops {
	int (*open)(struct snd_soc_component *component,
		    struct snd_compr_stream *stream);
	int (*free)(struct snd_soc_component *component,
		    struct snd_compr_stream *stream);
	int (*set_params)(struct snd_soc_component *component,
			  struct snd_compr_stream *stream,
			  struct snd_compr_params *params);
	int (*get_params)(struct snd_soc_component *component,
			  struct snd_compr_stream *stream,
			  struct snd_codec *params);
	int (*set_metadata)(struct snd_soc_component *component,
			    struct snd_compr_stream *stream,
			    struct snd_compr_metadata *metadata);
	int (*get_metadata)(struct snd_soc_component *component,
			    struct snd_compr_stream *stream,
			    struct snd_compr_metadata *metadata);
	int (*trigger)(struct snd_soc_component *component,
		       struct snd_compr_stream *stream, int cmd);
	int (*pointer)(struct snd_soc_component *component,
		       struct snd_compr_stream *stream,
		       struct snd_compr_tstamp *tstamp);
	int (*copy)(struct snd_soc_component *component,
		    struct snd_compr_stream *stream, char __user *buf,
		    size_t count);
	int (*mmap)(struct snd_soc_component *component,
		    struct snd_compr_stream *stream,
		    struct vm_area_struct *vma);
	int (*ack)(struct snd_soc_component *component,
		   struct snd_compr_stream *stream, size_t bytes);
	int (*get_caps)(struct snd_soc_component *component,
			struct snd_compr_stream *stream,
			struct snd_compr_caps *caps);
	int (*get_codec_caps)(struct snd_soc_component *component,
			      struct snd_compr_stream *stream,
			      struct snd_compr_codec_caps *codec);
};

struct snd_soc_component_driver {
	const char *name;

	/* Default control and setup, added after probe() is run */
	const struct snd_kcontrol_new *controls;
	unsigned int num_controls;
	const struct snd_soc_dapm_widget *dapm_widgets;
	unsigned int num_dapm_widgets;
	const struct snd_soc_dapm_route *dapm_routes;
	unsigned int num_dapm_routes;

	int (*probe)(struct snd_soc_component *component);
	void (*remove)(struct snd_soc_component *component);
	int (*suspend)(struct snd_soc_component *component);
	int (*resume)(struct snd_soc_component *component);

	unsigned int (*read)(struct snd_soc_component *component,
			     unsigned int reg);
	int (*write)(struct snd_soc_component *component,
		     unsigned int reg, unsigned int val);

	/* pcm creation and destruction */
	int (*pcm_construct)(struct snd_soc_component *component,
			     struct snd_soc_pcm_runtime *rtd);
	void (*pcm_destruct)(struct snd_soc_component *component,
			     struct snd_pcm *pcm);

	/* component wide operations */
	int (*set_sysclk)(struct snd_soc_component *component,
			  int clk_id, int source, unsigned int freq, int dir);
	int (*set_pll)(struct snd_soc_component *component, int pll_id,
		       int source, unsigned int freq_in, unsigned int freq_out);
	int (*set_jack)(struct snd_soc_component *component,
			struct snd_soc_jack *jack,  void *data);
	int (*get_jack_type)(struct snd_soc_component *component);

	/* DT */
	int (*of_xlate_dai_name)(struct snd_soc_component *component,
				 const struct of_phandle_args *args,
				 const char **dai_name);
	int (*of_xlate_dai_id)(struct snd_soc_component *comment,
			       struct device_node *endpoint);
	void (*seq_notifier)(struct snd_soc_component *component,
			     enum snd_soc_dapm_type type, int subseq);
	int (*stream_event)(struct snd_soc_component *component, int event);
	int (*set_bias_level)(struct snd_soc_component *component,
			      enum snd_soc_bias_level level);

	int (*open)(struct snd_soc_component *component,
		    struct snd_pcm_substream *substream);
	int (*close)(struct snd_soc_component *component,
		     struct snd_pcm_substream *substream);
	int (*ioctl)(struct snd_soc_component *component,
		     struct snd_pcm_substream *substream,
		     unsigned int cmd, void *arg);
	int (*hw_params)(struct snd_soc_component *component,
			 struct snd_pcm_substream *substream,
			 struct snd_pcm_hw_params *params);
	int (*hw_free)(struct snd_soc_component *component,
		       struct snd_pcm_substream *substream);
	int (*prepare)(struct snd_soc_component *component,
		       struct snd_pcm_substream *substream);
	int (*trigger)(struct snd_soc_component *component,
		       struct snd_pcm_substream *substream, int cmd);
	int (*sync_stop)(struct snd_soc_component *component,
			 struct snd_pcm_substream *substream);
	snd_pcm_uframes_t (*pointer)(struct snd_soc_component *component,
				     struct snd_pcm_substream *substream);
	int (*get_time_info)(struct snd_soc_component *component,
		struct snd_pcm_substream *substream, struct timespec64 *system_ts,
		struct timespec64 *audio_ts,
		struct snd_pcm_audio_tstamp_config *audio_tstamp_config,
		struct snd_pcm_audio_tstamp_report *audio_tstamp_report);
	int (*copy)(struct snd_soc_component *component,
		    struct snd_pcm_substream *substream, int channel,
		    unsigned long pos, struct iov_iter *iter,
		    unsigned long bytes);
	struct page *(*page)(struct snd_soc_component *component,
			     struct snd_pcm_substream *substream,
			     unsigned long offset);
	int (*mmap)(struct snd_soc_component *component,
		    struct snd_pcm_substream *substream,
		    struct vm_area_struct *vma);
	int (*ack)(struct snd_soc_component *component,
		   struct snd_pcm_substream *substream);
	snd_pcm_sframes_t (*delay)(struct snd_soc_component *component,
				   struct snd_pcm_substream *substream);

	const struct snd_compress_ops *compress_ops;

	/* probe ordering - for components with runtime dependencies */
	int probe_order;
	int remove_order;

	/*
	 * soc_pcm_trigger() start/stop sequence.
	 * see also
	 *	snd_soc_dai_link
	 *	soc_pcm_trigger()
	 */
	enum snd_soc_trigger_order trigger_start;
	enum snd_soc_trigger_order trigger_stop;

	/*
	 * signal if the module handling the component should not be removed
	 * if a pcm is open. Setting this would prevent the module
	 * refcount being incremented in probe() but allow it be incremented
	 * when a pcm is opened and decremented when it is closed.
	 */
	unsigned int module_get_upon_open:1;

	/* bits */
	unsigned int idle_bias_on:1;
	unsigned int suspend_bias_off:1;
	unsigned int use_pmdown_time:1; /* care pmdown_time at stop */
	/*
	 * Indicates that the component does not care about the endianness of
	 * PCM audio data and the core will ensure that both LE and BE variants
	 * of each used format are present. Typically this is because the
	 * component sits behind a bus that abstracts away the endian of the
	 * original data, ie. one for which the transmission endian is defined
	 * (I2S/SLIMbus/SoundWire), or the concept of endian doesn't exist (PDM,
	 * analogue).
	 */
	unsigned int endianness:1;
	unsigned int legacy_dai_naming:1;

	/* this component uses topology and ignore machine driver FEs */
	const char *ignore_machine;
	const char *topology_name_prefix;
	int (*be_hw_params_fixup)(struct snd_soc_pcm_runtime *rtd,
				  struct snd_pcm_hw_params *params);
	bool use_dai_pcm_id;	/* use DAI link PCM ID as PCM device number */
	int be_pcm_base;	/* base device ID for all BE PCMs */

#ifdef CONFIG_DEBUG_FS
	const char *debugfs_prefix;
#endif
};

struct snd_soc_component {
	const char *name;
	int id;
	const char *name_prefix;
	struct device *dev;
	struct snd_soc_card *card;

	unsigned int active;

	unsigned int suspended:1; /* is in suspend PM state */

	struct list_head list;
	struct list_head card_aux_list; /* for auxiliary bound components */
	struct list_head card_list;

	const struct snd_soc_component_driver *driver;

	struct list_head dai_list;
	int num_dai;

	struct regmap *regmap;
	int val_bytes;

	struct mutex io_mutex;

	/* attached dynamic objects */
	struct list_head dobj_list;

	/*
	 * DO NOT use any of the fields below in drivers, they are temporary and
	 * are going to be removed again soon. If you use them in driver code
	 * the driver will be marked as BROKEN when these fields are removed.
	 */

	/* Don't use these, use snd_soc_component_get_dapm() */
	struct snd_soc_dapm_context dapm;

	/* machine specific init */
	int (*init)(struct snd_soc_component *component);

	/* function mark */
	void *mark_module;
	struct snd_pcm_substream *mark_open;
	struct snd_pcm_substream *mark_hw_params;
	struct snd_pcm_substream *mark_trigger;
	struct snd_compr_stream  *mark_compr_open;
	void *mark_pm;

	struct dentry *debugfs_root;
	const char *debugfs_prefix;
};

#define for_each_component_dais(component, dai)\
	list_for_each_entry(dai, &(component)->dai_list, list)
#define for_each_component_dais_safe(component, dai, _dai)\
	list_for_each_entry_safe(dai, _dai, &(component)->dai_list, list)

/**
 * snd_soc_dapm_to_component() - Casts a DAPM context to the component it is
 *  embedded in
 * @dapm: The DAPM context to cast to the component
 *
 * This function must only be used on DAPM contexts that are known to be part of
 * a component (e.g. in a component driver). Otherwise the behavior is
 * undefined.
 */
static inline struct snd_soc_component *snd_soc_dapm_to_component(
	struct snd_soc_dapm_context *dapm)
{
	return container_of(dapm, struct snd_soc_component, dapm);
}

/**
 * snd_soc_component_get_dapm() - Returns the DAPM context associated with a
 *  component
 * @component: The component for which to get the DAPM context
 */
static inline struct snd_soc_dapm_context *snd_soc_component_get_dapm(
	struct snd_soc_component *component)
{
	return &component->dapm;
}

/**
 * snd_soc_component_init_bias_level() - Initialize COMPONENT DAPM bias level
 * @component: The COMPONENT for which to initialize the DAPM bias level
 * @level: The DAPM level to initialize to
 *
 * Initializes the COMPONENT DAPM bias level. See snd_soc_dapm_init_bias_level()
 */
static inline void
snd_soc_component_init_bias_level(struct snd_soc_component *component,
				  enum snd_soc_bias_level level)
{
	snd_soc_dapm_init_bias_level(
		snd_soc_component_get_dapm(component), level);
}

/**
 * snd_soc_component_get_bias_level() - Get current COMPONENT DAPM bias level
 * @component: The COMPONENT for which to get the DAPM bias level
 *
 * Returns: The current DAPM bias level of the COMPONENT.
 */
static inline enum snd_soc_bias_level
snd_soc_component_get_bias_level(struct snd_soc_component *component)
{
	return snd_soc_dapm_get_bias_level(
		snd_soc_component_get_dapm(component));
}

/**
 * snd_soc_component_force_bias_level() - Set the COMPONENT DAPM bias level
 * @component: The COMPONENT for which to set the level
 * @level: The level to set to
 *
 * Forces the COMPONENT bias level to a specific state. See
 * snd_soc_dapm_force_bias_level().
 */
static inline int
snd_soc_component_force_bias_level(struct snd_soc_component *component,
				   enum snd_soc_bias_level level)
{
	return snd_soc_dapm_force_bias_level(
		snd_soc_component_get_dapm(component),
		level);
}

/**
 * snd_soc_dapm_kcontrol_component() - Returns the component associated to a
 * kcontrol
 * @kcontrol: The kcontrol
 *
 * This function must only be used on DAPM contexts that are known to be part of
 * a COMPONENT (e.g. in a COMPONENT driver). Otherwise the behavior is undefined
 */
static inline struct snd_soc_component *snd_soc_dapm_kcontrol_component(
	struct snd_kcontrol *kcontrol)
{
	return snd_soc_dapm_to_component(snd_soc_dapm_kcontrol_dapm(kcontrol));
}

/**
 * snd_soc_component_cache_sync() - Sync the register cache with the hardware
 * @component: COMPONENT to sync
 *
 * Note: This function will call regcache_sync()
 */
static inline int snd_soc_component_cache_sync(
	struct snd_soc_component *component)
{
	return regcache_sync(component->regmap);
}

void snd_soc_component_set_aux(struct snd_soc_component *component,
			       struct snd_soc_aux_dev *aux);
int snd_soc_component_init(struct snd_soc_component *component);
int snd_soc_component_is_dummy(struct snd_soc_component *component);

/* component IO */
unsigned int snd_soc_component_read(struct snd_soc_component *component,
				      unsigned int reg);
int snd_soc_component_write(struct snd_soc_component *component,
			    unsigned int reg, unsigned int val);
int snd_soc_component_update_bits(struct snd_soc_component *component,
				  unsigned int reg, unsigned int mask,
				  unsigned int val);
int snd_soc_component_update_bits_async(struct snd_soc_component *component,
					unsigned int reg, unsigned int mask,
					unsigned int val);
void snd_soc_component_async_complete(struct snd_soc_component *component);
int snd_soc_component_test_bits(struct snd_soc_component *component,
				unsigned int reg, unsigned int mask,
				unsigned int value);

unsigned int snd_soc_component_read_field(struct snd_soc_component *component,
					  unsigned int reg, unsigned int mask);
int snd_soc_component_write_field(struct snd_soc_component *component,
				  unsigned int reg, unsigned int mask,
				  unsigned int val);

/* component wide operations */
int snd_soc_component_set_sysclk(struct snd_soc_component *component,
				 int clk_id, int source,
				 unsigned int freq, int dir);
int snd_soc_component_set_pll(struct snd_soc_component *component, int pll_id,
			      int source, unsigned int freq_in,
			      unsigned int freq_out);
int snd_soc_component_set_jack(struct snd_soc_component *component,
			       struct snd_soc_jack *jack, void *data);
int snd_soc_component_get_jack_type(struct snd_soc_component *component);

void snd_soc_component_seq_notifier(struct snd_soc_component *component,
				    enum snd_soc_dapm_type type, int subseq);
int snd_soc_component_stream_event(struct snd_soc_component *component,
				   int event);
int snd_soc_component_set_bias_level(struct snd_soc_component *component,
				     enum snd_soc_bias_level level);

void snd_soc_component_setup_regmap(struct snd_soc_component *component);
#ifdef CONFIG_REGMAP
void snd_soc_component_init_regmap(struct snd_soc_component *component,
				   struct regmap *regmap);
void snd_soc_component_exit_regmap(struct snd_soc_component *component);
#endif

#define snd_soc_component_module_get_when_probe(component)\
	snd_soc_component_module_get(component, NULL, 0)
#define snd_soc_component_module_get_when_open(component, substream)	\
	snd_soc_component_module_get(component, substream, 1)
int snd_soc_component_module_get(struct snd_soc_component *component,
				 void *mark, int upon_open);
#define snd_soc_component_module_put_when_remove(component)	\
	snd_soc_component_module_put(component, NULL, 0, 0)
#define snd_soc_component_module_put_when_close(component, substream, rollback) \
	snd_soc_component_module_put(component, substream, 1, rollback)
void snd_soc_component_module_put(struct snd_soc_component *component,
				  void *mark, int upon_open, int rollback);

static inline void snd_soc_component_set_drvdata(struct snd_soc_component *c,
						 void *data)
{
	dev_set_drvdata(c->dev, data);
}

static inline void *snd_soc_component_get_drvdata(struct snd_soc_component *c)
{
	return dev_get_drvdata(c->dev);
}

static inline unsigned int
snd_soc_component_active(struct snd_soc_component *component)
{
	return component->active;
}

/* component pin */
int snd_soc_component_enable_pin(struct snd_soc_component *component,
				 const char *pin);
int snd_soc_component_enable_pin_unlocked(struct snd_soc_component *component,
					  const char *pin);
int snd_soc_component_disable_pin(struct snd_soc_component *component,
				  const char *pin);
int snd_soc_component_disable_pin_unlocked(struct snd_soc_component *component,
					   const char *pin);
int snd_soc_component_nc_pin(struct snd_soc_component *component,
			     const char *pin);
int snd_soc_component_nc_pin_unlocked(struct snd_soc_component *component,
				      const char *pin);
int snd_soc_component_get_pin_status(struct snd_soc_component *component,
				     const char *pin);
int snd_soc_component_force_enable_pin(struct snd_soc_component *component,
				       const char *pin);
int snd_soc_component_force_enable_pin_unlocked(
	struct snd_soc_component *component,
	const char *pin);

/* component controls */
struct snd_kcontrol *snd_soc_component_get_kcontrol(struct snd_soc_component *component,
						    const char * const ctl);
<<<<<<< HEAD
struct snd_kcontrol *
snd_soc_component_get_kcontrol_locked(struct snd_soc_component *component,
				      const char * const ctl);
=======
>>>>>>> adc21867
int snd_soc_component_notify_control(struct snd_soc_component *component,
				     const char * const ctl);

/* component driver ops */
int snd_soc_component_open(struct snd_soc_component *component,
			   struct snd_pcm_substream *substream);
int snd_soc_component_close(struct snd_soc_component *component,
			    struct snd_pcm_substream *substream,
			    int rollback);
void snd_soc_component_suspend(struct snd_soc_component *component);
void snd_soc_component_resume(struct snd_soc_component *component);
int snd_soc_component_is_suspended(struct snd_soc_component *component);
int snd_soc_component_probe(struct snd_soc_component *component);
void snd_soc_component_remove(struct snd_soc_component *component);
int snd_soc_component_of_xlate_dai_id(struct snd_soc_component *component,
				      struct device_node *ep);
int snd_soc_component_of_xlate_dai_name(struct snd_soc_component *component,
					const struct of_phandle_args *args,
					const char **dai_name);
int snd_soc_component_compr_open(struct snd_soc_component *component,
				 struct snd_compr_stream *cstream);
void snd_soc_component_compr_free(struct snd_soc_component *component,
				  struct snd_compr_stream *cstream,
				  int rollback);
int snd_soc_component_compr_trigger(struct snd_compr_stream *cstream, int cmd);
int snd_soc_component_compr_set_params(struct snd_compr_stream *cstream,
				       struct snd_compr_params *params);
int snd_soc_component_compr_get_params(struct snd_compr_stream *cstream,
				       struct snd_codec *params);
int snd_soc_component_compr_get_caps(struct snd_compr_stream *cstream,
				     struct snd_compr_caps *caps);
int snd_soc_component_compr_get_codec_caps(struct snd_compr_stream *cstream,
					   struct snd_compr_codec_caps *codec);
int snd_soc_component_compr_ack(struct snd_compr_stream *cstream, size_t bytes);
int snd_soc_component_compr_pointer(struct snd_compr_stream *cstream,
				    struct snd_compr_tstamp *tstamp);
int snd_soc_component_compr_copy(struct snd_compr_stream *cstream,
				 char __user *buf, size_t count);
int snd_soc_component_compr_set_metadata(struct snd_compr_stream *cstream,
					 struct snd_compr_metadata *metadata);
int snd_soc_component_compr_get_metadata(struct snd_compr_stream *cstream,
					 struct snd_compr_metadata *metadata);

int snd_soc_pcm_component_pointer(struct snd_pcm_substream *substream);
int snd_soc_pcm_component_ioctl(struct snd_pcm_substream *substream,
				unsigned int cmd, void *arg);
int snd_soc_pcm_component_sync_stop(struct snd_pcm_substream *substream);
int snd_soc_pcm_component_copy(struct snd_pcm_substream *substream,
			       int channel, unsigned long pos,
			       struct iov_iter *iter, unsigned long bytes);
struct page *snd_soc_pcm_component_page(struct snd_pcm_substream *substream,
					unsigned long offset);
int snd_soc_pcm_component_mmap(struct snd_pcm_substream *substream,
			       struct vm_area_struct *vma);
int snd_soc_pcm_component_new(struct snd_soc_pcm_runtime *rtd);
void snd_soc_pcm_component_free(struct snd_soc_pcm_runtime *rtd);
int snd_soc_pcm_component_prepare(struct snd_pcm_substream *substream);
int snd_soc_pcm_component_hw_params(struct snd_pcm_substream *substream,
				    struct snd_pcm_hw_params *params);
void snd_soc_pcm_component_hw_free(struct snd_pcm_substream *substream,
				   int rollback);
int snd_soc_pcm_component_trigger(struct snd_pcm_substream *substream,
				  int cmd, int rollback);
int snd_soc_pcm_component_pm_runtime_get(struct snd_soc_pcm_runtime *rtd,
					 void *stream);
void snd_soc_pcm_component_pm_runtime_put(struct snd_soc_pcm_runtime *rtd,
					  void *stream, int rollback);
int snd_soc_pcm_component_ack(struct snd_pcm_substream *substream);
void snd_soc_pcm_component_delay(struct snd_pcm_substream *substream,
				 snd_pcm_sframes_t *cpu_delay, snd_pcm_sframes_t *codec_delay);

#endif /* __SOC_COMPONENT_H */<|MERGE_RESOLUTION|>--- conflicted
+++ resolved
@@ -464,12 +464,6 @@
 /* component controls */
 struct snd_kcontrol *snd_soc_component_get_kcontrol(struct snd_soc_component *component,
 						    const char * const ctl);
-<<<<<<< HEAD
-struct snd_kcontrol *
-snd_soc_component_get_kcontrol_locked(struct snd_soc_component *component,
-				      const char * const ctl);
-=======
->>>>>>> adc21867
 int snd_soc_component_notify_control(struct snd_soc_component *component,
 				     const char * const ctl);
 
