/* SPDX-License-Identifier: GPL-2.0
 *
 * linux/sound/soc-dai.h -- ALSA SoC Layer
 *
 * Copyright:	2005-2008 Wolfson Microelectronics. PLC.
 *
 * Digital Audio Interface (DAI) API.
 */

#ifndef __LINUX_SND_SOC_DAI_H
#define __LINUX_SND_SOC_DAI_H


#include <linux/list.h>
#include <sound/asoc.h>

struct snd_pcm_substream;
struct snd_soc_dapm_widget;
struct snd_compr_stream;

/*
 * DAI hardware audio formats.
 *
 * Describes the physical PCM data formating and clocking. Add new formats
 * to the end.
 */
#define SND_SOC_DAIFMT_I2S		SND_SOC_DAI_FORMAT_I2S
#define SND_SOC_DAIFMT_RIGHT_J		SND_SOC_DAI_FORMAT_RIGHT_J
#define SND_SOC_DAIFMT_LEFT_J		SND_SOC_DAI_FORMAT_LEFT_J
#define SND_SOC_DAIFMT_DSP_A		SND_SOC_DAI_FORMAT_DSP_A
#define SND_SOC_DAIFMT_DSP_B		SND_SOC_DAI_FORMAT_DSP_B
#define SND_SOC_DAIFMT_AC97		SND_SOC_DAI_FORMAT_AC97
#define SND_SOC_DAIFMT_PDM		SND_SOC_DAI_FORMAT_PDM

/* left and right justified also known as MSB and LSB respectively */
#define SND_SOC_DAIFMT_MSB		SND_SOC_DAIFMT_LEFT_J
#define SND_SOC_DAIFMT_LSB		SND_SOC_DAIFMT_RIGHT_J

/* Describes the possible PCM format */
/*
 * use SND_SOC_DAI_FORMAT_xx as eash shift.
 * see
 *	snd_soc_runtime_get_dai_fmt()
 */
#define SND_SOC_POSSIBLE_DAIFMT_FORMAT_SHIFT	0
#define SND_SOC_POSSIBLE_DAIFMT_FORMAT_MASK	(0xFFFF << SND_SOC_POSSIBLE_DAIFMT_FORMAT_SHIFT)
#define SND_SOC_POSSIBLE_DAIFMT_I2S		(1 << SND_SOC_DAI_FORMAT_I2S)
#define SND_SOC_POSSIBLE_DAIFMT_RIGHT_J		(1 << SND_SOC_DAI_FORMAT_RIGHT_J)
#define SND_SOC_POSSIBLE_DAIFMT_LEFT_J		(1 << SND_SOC_DAI_FORMAT_LEFT_J)
#define SND_SOC_POSSIBLE_DAIFMT_DSP_A		(1 << SND_SOC_DAI_FORMAT_DSP_A)
#define SND_SOC_POSSIBLE_DAIFMT_DSP_B		(1 << SND_SOC_DAI_FORMAT_DSP_B)
#define SND_SOC_POSSIBLE_DAIFMT_AC97		(1 << SND_SOC_DAI_FORMAT_AC97)
#define SND_SOC_POSSIBLE_DAIFMT_PDM		(1 << SND_SOC_DAI_FORMAT_PDM)

/*
 * DAI Clock gating.
 *
 * DAI bit clocks can be gated (disabled) when the DAI is not
 * sending or receiving PCM data in a frame. This can be used to save power.
 */
#define SND_SOC_DAIFMT_CONT		(1 << 4) /* continuous clock */
#define SND_SOC_DAIFMT_GATED		(0 << 4) /* clock is gated */

/* Describes the possible PCM format */
/*
 * define GATED -> CONT. GATED will be selected if both are selected.
 * see
 *	snd_soc_runtime_get_dai_fmt()
 */
#define SND_SOC_POSSIBLE_DAIFMT_CLOCK_SHIFT	16
#define SND_SOC_POSSIBLE_DAIFMT_CLOCK_MASK	(0xFFFF	<< SND_SOC_POSSIBLE_DAIFMT_CLOCK_SHIFT)
#define SND_SOC_POSSIBLE_DAIFMT_GATED		(0x1ULL	<< SND_SOC_POSSIBLE_DAIFMT_CLOCK_SHIFT)
#define SND_SOC_POSSIBLE_DAIFMT_CONT		(0x2ULL	<< SND_SOC_POSSIBLE_DAIFMT_CLOCK_SHIFT)

/*
 * DAI hardware signal polarity.
 *
 * Specifies whether the DAI can also support inverted clocks for the specified
 * format.
 *
 * BCLK:
 * - "normal" polarity means signal is available at rising edge of BCLK
 * - "inverted" polarity means signal is available at falling edge of BCLK
 *
 * FSYNC "normal" polarity depends on the frame format:
 * - I2S: frame consists of left then right channel data. Left channel starts
 *      with falling FSYNC edge, right channel starts with rising FSYNC edge.
 * - Left/Right Justified: frame consists of left then right channel data.
 *      Left channel starts with rising FSYNC edge, right channel starts with
 *      falling FSYNC edge.
 * - DSP A/B: Frame starts with rising FSYNC edge.
 * - AC97: Frame starts with rising FSYNC edge.
 *
 * "Negative" FSYNC polarity is the one opposite of "normal" polarity.
 */
#define SND_SOC_DAIFMT_NB_NF		(0 << 8) /* normal bit clock + frame */
#define SND_SOC_DAIFMT_NB_IF		(2 << 8) /* normal BCLK + inv FRM */
#define SND_SOC_DAIFMT_IB_NF		(3 << 8) /* invert BCLK + nor FRM */
#define SND_SOC_DAIFMT_IB_IF		(4 << 8) /* invert BCLK + FRM */

/* Describes the possible PCM format */
#define SND_SOC_POSSIBLE_DAIFMT_INV_SHIFT	32
#define SND_SOC_POSSIBLE_DAIFMT_INV_MASK	(0xFFFFULL << SND_SOC_POSSIBLE_DAIFMT_INV_SHIFT)
#define SND_SOC_POSSIBLE_DAIFMT_NB_NF		(0x1ULL    << SND_SOC_POSSIBLE_DAIFMT_INV_SHIFT)
#define SND_SOC_POSSIBLE_DAIFMT_NB_IF		(0x2ULL    << SND_SOC_POSSIBLE_DAIFMT_INV_SHIFT)
#define SND_SOC_POSSIBLE_DAIFMT_IB_NF		(0x4ULL    << SND_SOC_POSSIBLE_DAIFMT_INV_SHIFT)
#define SND_SOC_POSSIBLE_DAIFMT_IB_IF		(0x8ULL    << SND_SOC_POSSIBLE_DAIFMT_INV_SHIFT)

/*
 * DAI hardware clock providers/consumers
 *
 * This is wrt the codec, the inverse is true for the interface
 * i.e. if the codec is clk and FRM provider then the interface is
 * clk and frame consumer.
 */
#define SND_SOC_DAIFMT_CBP_CFP		(1 << 12) /* codec clk provider & frame provider */
#define SND_SOC_DAIFMT_CBC_CFP		(2 << 12) /* codec clk consumer & frame provider */
#define SND_SOC_DAIFMT_CBP_CFC		(3 << 12) /* codec clk provider & frame consumer */
#define SND_SOC_DAIFMT_CBC_CFC		(4 << 12) /* codec clk consumer & frame consumer */

/* previous definitions kept for backwards-compatibility, do not use in new contributions */
#define SND_SOC_DAIFMT_CBM_CFM		SND_SOC_DAIFMT_CBP_CFP
#define SND_SOC_DAIFMT_CBS_CFM		SND_SOC_DAIFMT_CBC_CFP
#define SND_SOC_DAIFMT_CBM_CFS		SND_SOC_DAIFMT_CBP_CFC
#define SND_SOC_DAIFMT_CBS_CFS		SND_SOC_DAIFMT_CBC_CFC

/* when passed to set_fmt directly indicate if the device is provider or consumer */
#define SND_SOC_DAIFMT_BP_FP		SND_SOC_DAIFMT_CBP_CFP
#define SND_SOC_DAIFMT_BC_FP		SND_SOC_DAIFMT_CBC_CFP
#define SND_SOC_DAIFMT_BP_FC		SND_SOC_DAIFMT_CBP_CFC
#define SND_SOC_DAIFMT_BC_FC		SND_SOC_DAIFMT_CBC_CFC

/* Describes the possible PCM format */
#define SND_SOC_POSSIBLE_DAIFMT_CLOCK_PROVIDER_SHIFT	48
#define SND_SOC_POSSIBLE_DAIFMT_CLOCK_PROVIDER_MASK	(0xFFFFULL << SND_SOC_POSSIBLE_DAIFMT_CLOCK_PROVIDER_SHIFT)
#define SND_SOC_POSSIBLE_DAIFMT_CBP_CFP			(0x1ULL    << SND_SOC_POSSIBLE_DAIFMT_CLOCK_PROVIDER_SHIFT)
#define SND_SOC_POSSIBLE_DAIFMT_CBC_CFP			(0x2ULL    << SND_SOC_POSSIBLE_DAIFMT_CLOCK_PROVIDER_SHIFT)
#define SND_SOC_POSSIBLE_DAIFMT_CBP_CFC			(0x4ULL    << SND_SOC_POSSIBLE_DAIFMT_CLOCK_PROVIDER_SHIFT)
#define SND_SOC_POSSIBLE_DAIFMT_CBC_CFC			(0x8ULL    << SND_SOC_POSSIBLE_DAIFMT_CLOCK_PROVIDER_SHIFT)

#define SND_SOC_DAIFMT_FORMAT_MASK		0x000f
#define SND_SOC_DAIFMT_CLOCK_MASK		0x00f0
#define SND_SOC_DAIFMT_INV_MASK			0x0f00
#define SND_SOC_DAIFMT_CLOCK_PROVIDER_MASK	0xf000

#define SND_SOC_DAIFMT_MASTER_MASK	SND_SOC_DAIFMT_CLOCK_PROVIDER_MASK

/*
 * Master Clock Directions
 */
#define SND_SOC_CLOCK_IN		0
#define SND_SOC_CLOCK_OUT		1

#define SND_SOC_STD_AC97_FMTS (SNDRV_PCM_FMTBIT_S8 |\
			       SNDRV_PCM_FMTBIT_S16_LE |\
			       SNDRV_PCM_FMTBIT_S16_BE |\
			       SNDRV_PCM_FMTBIT_S20_3LE |\
			       SNDRV_PCM_FMTBIT_S20_3BE |\
			       SNDRV_PCM_FMTBIT_S20_LE |\
			       SNDRV_PCM_FMTBIT_S20_BE |\
			       SNDRV_PCM_FMTBIT_S24_3LE |\
			       SNDRV_PCM_FMTBIT_S24_3BE |\
                               SNDRV_PCM_FMTBIT_S32_LE |\
                               SNDRV_PCM_FMTBIT_S32_BE)

struct snd_soc_dai_driver;
struct snd_soc_dai;
struct snd_ac97_bus_ops;

/* Digital Audio Interface clocking API.*/
int snd_soc_dai_set_sysclk(struct snd_soc_dai *dai, int clk_id,
	unsigned int freq, int dir);

int snd_soc_dai_set_clkdiv(struct snd_soc_dai *dai,
	int div_id, int div);

int snd_soc_dai_set_pll(struct snd_soc_dai *dai,
	int pll_id, int source, unsigned int freq_in, unsigned int freq_out);

int snd_soc_dai_set_bclk_ratio(struct snd_soc_dai *dai, unsigned int ratio);

/* Digital Audio interface formatting */
int snd_soc_dai_get_fmt_max_priority(const struct snd_soc_pcm_runtime *rtd);
u64 snd_soc_dai_get_fmt(const struct snd_soc_dai *dai, int priority);
int snd_soc_dai_set_fmt(struct snd_soc_dai *dai, unsigned int fmt);

int snd_soc_dai_set_tdm_slot(struct snd_soc_dai *dai,
	unsigned int tx_mask, unsigned int rx_mask, int slots, int slot_width);

int snd_soc_dai_set_channel_map(struct snd_soc_dai *dai,
	unsigned int tx_num, const unsigned int *tx_slot,
	unsigned int rx_num, const unsigned int *rx_slot);

int snd_soc_dai_set_tristate(struct snd_soc_dai *dai, int tristate);

/* Digital Audio Interface mute */
int snd_soc_dai_digital_mute(struct snd_soc_dai *dai, int mute,
			     int direction);


int snd_soc_dai_get_channel_map(const struct snd_soc_dai *dai,
		unsigned int *tx_num, unsigned int *tx_slot,
		unsigned int *rx_num, unsigned int *rx_slot);

int snd_soc_dai_is_dummy(const struct snd_soc_dai *dai);

int snd_soc_dai_hw_params(struct snd_soc_dai *dai,
			  struct snd_pcm_substream *substream,
			  struct snd_pcm_hw_params *params);
void snd_soc_dai_hw_free(struct snd_soc_dai *dai,
			 struct snd_pcm_substream *substream,
			 int rollback);
int snd_soc_dai_startup(struct snd_soc_dai *dai,
			struct snd_pcm_substream *substream);
void snd_soc_dai_shutdown(struct snd_soc_dai *dai,
			  struct snd_pcm_substream *substream, int rollback);
void snd_soc_dai_suspend(struct snd_soc_dai *dai);
void snd_soc_dai_resume(struct snd_soc_dai *dai);
int snd_soc_dai_compress_new(struct snd_soc_dai *dai,
			     struct snd_soc_pcm_runtime *rtd, int num);
bool snd_soc_dai_stream_valid(const struct snd_soc_dai *dai, int stream);
<<<<<<< HEAD
void snd_soc_dai_link_set_capabilities(struct snd_soc_dai_link *dai_link);
=======
>>>>>>> adc21867
void snd_soc_dai_action(struct snd_soc_dai *dai,
			int stream, int action);
static inline void snd_soc_dai_activate(struct snd_soc_dai *dai,
					int stream)
{
	snd_soc_dai_action(dai, stream,  1);
}
static inline void snd_soc_dai_deactivate(struct snd_soc_dai *dai,
					  int stream)
{
	snd_soc_dai_action(dai, stream, -1);
}
int snd_soc_dai_active(const struct snd_soc_dai *dai);

int snd_soc_pcm_dai_probe(struct snd_soc_pcm_runtime *rtd, int order);
int snd_soc_pcm_dai_remove(struct snd_soc_pcm_runtime *rtd, int order);
int snd_soc_pcm_dai_new(struct snd_soc_pcm_runtime *rtd);
int snd_soc_pcm_dai_prepare(struct snd_pcm_substream *substream);
int snd_soc_pcm_dai_trigger(struct snd_pcm_substream *substream, int cmd,
			    int rollback);
void snd_soc_pcm_dai_delay(struct snd_pcm_substream *substream,
			   snd_pcm_sframes_t *cpu_delay, snd_pcm_sframes_t *codec_delay);

int snd_soc_dai_compr_startup(struct snd_soc_dai *dai,
			      struct snd_compr_stream *cstream);
void snd_soc_dai_compr_shutdown(struct snd_soc_dai *dai,
				struct snd_compr_stream *cstream,
				int rollback);
int snd_soc_dai_compr_trigger(struct snd_soc_dai *dai,
			      struct snd_compr_stream *cstream, int cmd);
int snd_soc_dai_compr_set_params(struct snd_soc_dai *dai,
				 struct snd_compr_stream *cstream,
				 struct snd_compr_params *params);
int snd_soc_dai_compr_get_params(struct snd_soc_dai *dai,
				 struct snd_compr_stream *cstream,
				 struct snd_codec *params);
int snd_soc_dai_compr_ack(struct snd_soc_dai *dai,
			  struct snd_compr_stream *cstream,
			  size_t bytes);
int snd_soc_dai_compr_pointer(struct snd_soc_dai *dai,
			      struct snd_compr_stream *cstream,
			      struct snd_compr_tstamp *tstamp);
int snd_soc_dai_compr_set_metadata(struct snd_soc_dai *dai,
				   struct snd_compr_stream *cstream,
				   struct snd_compr_metadata *metadata);
int snd_soc_dai_compr_get_metadata(struct snd_soc_dai *dai,
				   struct snd_compr_stream *cstream,
				   struct snd_compr_metadata *metadata);

const char *snd_soc_dai_name_get(const struct snd_soc_dai *dai);

struct snd_soc_dai_ops {
	/* DAI driver callbacks */
	int (*probe)(struct snd_soc_dai *dai);
	int (*remove)(struct snd_soc_dai *dai);
	/* compress dai */
	int (*compress_new)(struct snd_soc_pcm_runtime *rtd, int num);
	/* Optional Callback used at pcm creation*/
	int (*pcm_new)(struct snd_soc_pcm_runtime *rtd,
		       struct snd_soc_dai *dai);

	/*
	 * DAI clocking configuration, all optional.
	 * Called by soc_card drivers, normally in their hw_params.
	 */
	int (*set_sysclk)(struct snd_soc_dai *dai,
		int clk_id, unsigned int freq, int dir);
	int (*set_pll)(struct snd_soc_dai *dai, int pll_id, int source,
		unsigned int freq_in, unsigned int freq_out);
	int (*set_clkdiv)(struct snd_soc_dai *dai, int div_id, int div);
	int (*set_bclk_ratio)(struct snd_soc_dai *dai, unsigned int ratio);

	/*
	 * DAI format configuration
	 * Called by soc_card drivers, normally in their hw_params.
	 */
	int (*set_fmt)(struct snd_soc_dai *dai, unsigned int fmt);
	int (*xlate_tdm_slot_mask)(unsigned int slots,
		unsigned int *tx_mask, unsigned int *rx_mask);
	int (*set_tdm_slot)(struct snd_soc_dai *dai,
		unsigned int tx_mask, unsigned int rx_mask,
		int slots, int slot_width);
	int (*set_channel_map)(struct snd_soc_dai *dai,
		unsigned int tx_num, const unsigned int *tx_slot,
		unsigned int rx_num, const unsigned int *rx_slot);
	int (*get_channel_map)(const struct snd_soc_dai *dai,
			unsigned int *tx_num, unsigned int *tx_slot,
			unsigned int *rx_num, unsigned int *rx_slot);
	int (*set_tristate)(struct snd_soc_dai *dai, int tristate);

	int (*set_stream)(struct snd_soc_dai *dai,
			  void *stream, int direction);
	void *(*get_stream)(struct snd_soc_dai *dai, int direction);

	/*
	 * DAI digital mute - optional.
	 * Called by soc-core to minimise any pops.
	 */
	int (*mute_stream)(struct snd_soc_dai *dai, int mute, int stream);

	/*
	 * ALSA PCM audio operations - all optional.
	 * Called by soc-core during audio PCM operations.
	 */
	int (*startup)(struct snd_pcm_substream *,
		struct snd_soc_dai *);
	void (*shutdown)(struct snd_pcm_substream *,
		struct snd_soc_dai *);
	int (*hw_params)(struct snd_pcm_substream *,
		struct snd_pcm_hw_params *, struct snd_soc_dai *);
	int (*hw_free)(struct snd_pcm_substream *,
		struct snd_soc_dai *);
	int (*prepare)(struct snd_pcm_substream *,
		struct snd_soc_dai *);
	/*
	 * NOTE: Commands passed to the trigger function are not necessarily
	 * compatible with the current state of the dai. For example this
	 * sequence of commands is possible: START STOP STOP.
	 * So do not unconditionally use refcounting functions in the trigger
	 * function, e.g. clk_enable/disable.
	 */
	int (*trigger)(struct snd_pcm_substream *, int,
		struct snd_soc_dai *);

	/*
	 * For hardware based FIFO caused delay reporting.
	 * Optional.
	 */
	snd_pcm_sframes_t (*delay)(struct snd_pcm_substream *,
		struct snd_soc_dai *);

	/*
	 * Format list for auto selection.
	 * Format will be increased if priority format was
	 * not selected.
	 * see
	 *	snd_soc_dai_get_fmt()
	 */
	const u64 *auto_selectable_formats;
	int num_auto_selectable_formats;

	/* probe ordering - for components with runtime dependencies */
	int probe_order;
	int remove_order;

	/* bit field */
	unsigned int no_capture_mute:1;
	unsigned int mute_unmute_on_trigger:1;
};

struct snd_soc_cdai_ops {
	/*
	 * for compress ops
	 */
	int (*startup)(struct snd_compr_stream *,
			struct snd_soc_dai *);
	int (*shutdown)(struct snd_compr_stream *,
			struct snd_soc_dai *);
	int (*set_params)(struct snd_compr_stream *,
			struct snd_compr_params *, struct snd_soc_dai *);
	int (*get_params)(struct snd_compr_stream *,
			struct snd_codec *, struct snd_soc_dai *);
	int (*set_metadata)(struct snd_compr_stream *,
			struct snd_compr_metadata *, struct snd_soc_dai *);
	int (*get_metadata)(struct snd_compr_stream *,
			struct snd_compr_metadata *, struct snd_soc_dai *);
	int (*trigger)(struct snd_compr_stream *, int,
			struct snd_soc_dai *);
	int (*pointer)(struct snd_compr_stream *,
			struct snd_compr_tstamp *, struct snd_soc_dai *);
	int (*ack)(struct snd_compr_stream *, size_t,
			struct snd_soc_dai *);
};

/*
 * Digital Audio Interface Driver.
 *
 * Describes the Digital Audio Interface in terms of its ALSA, DAI and AC97
 * operations and capabilities. Codec and platform drivers will register this
 * structure for every DAI they have.
 *
 * This structure covers the clocking, formating and ALSA operations for each
 * interface.
 */
struct snd_soc_dai_driver {
	/* DAI description */
	const char *name;
	unsigned int id;
	unsigned int base;
	struct snd_soc_dobj dobj;
	const struct of_phandle_args *dai_args;

	/* ops */
	const struct snd_soc_dai_ops *ops;
	const struct snd_soc_cdai_ops *cops;

	/* DAI capabilities */
	struct snd_soc_pcm_stream capture;
	struct snd_soc_pcm_stream playback;
	unsigned int symmetric_rate:1;
	unsigned int symmetric_channels:1;
	unsigned int symmetric_sample_bits:1;
};

/* for Playback/Capture */
struct snd_soc_dai_stream {
	struct snd_soc_dapm_widget *widget;

	unsigned int active;	/* usage count */
	unsigned int tdm_mask;	/* CODEC TDM slot masks and params (for fixup) */

	void *dma_data;		/* DAI DMA data */
};

/*
 * Digital Audio Interface runtime data.
 *
 * Holds runtime data for a DAI.
 */
struct snd_soc_dai {
	const char *name;
	int id;
	struct device *dev;

	/* driver ops */
	struct snd_soc_dai_driver *driver;

	/* DAI runtime info */
	struct snd_soc_dai_stream stream[SNDRV_PCM_STREAM_LAST + 1];

	/* Symmetry data - only valid if symmetry is being enforced */
	unsigned int rate;
	unsigned int channels;
	unsigned int sample_bits;

	/* parent platform/codec */
	struct snd_soc_component *component;

	struct list_head list;

	/* function mark */
	struct snd_pcm_substream *mark_startup;
	struct snd_pcm_substream *mark_hw_params;
	struct snd_pcm_substream *mark_trigger;
	struct snd_compr_stream  *mark_compr_startup;

	/* bit field */
	unsigned int probed:1;
};

static inline const struct snd_soc_pcm_stream *
snd_soc_dai_get_pcm_stream(const struct snd_soc_dai *dai, int stream)
{
	return (stream == SNDRV_PCM_STREAM_PLAYBACK) ?
		&dai->driver->playback : &dai->driver->capture;
}

#define snd_soc_dai_get_widget_playback(dai)	snd_soc_dai_get_widget(dai, SNDRV_PCM_STREAM_PLAYBACK)
#define snd_soc_dai_get_widget_capture(dai)	snd_soc_dai_get_widget(dai, SNDRV_PCM_STREAM_CAPTURE)
static inline
struct snd_soc_dapm_widget *snd_soc_dai_get_widget(struct snd_soc_dai *dai, int stream)
{
	return dai->stream[stream].widget;
}

#define snd_soc_dai_set_widget_playback(dai, widget)	snd_soc_dai_set_widget(dai, SNDRV_PCM_STREAM_PLAYBACK, widget)
#define snd_soc_dai_set_widget_capture(dai,  widget)	snd_soc_dai_set_widget(dai, SNDRV_PCM_STREAM_CAPTURE,  widget)
static inline
void snd_soc_dai_set_widget(struct snd_soc_dai *dai, int stream, struct snd_soc_dapm_widget *widget)
{
	dai->stream[stream].widget = widget;
}

#define snd_soc_dai_dma_data_get_playback(dai)	snd_soc_dai_dma_data_get(dai, SNDRV_PCM_STREAM_PLAYBACK)
#define snd_soc_dai_dma_data_get_capture(dai)	snd_soc_dai_dma_data_get(dai, SNDRV_PCM_STREAM_CAPTURE)
#define snd_soc_dai_get_dma_data(dai, ss)	snd_soc_dai_dma_data_get(dai, ss->stream)
static inline void *snd_soc_dai_dma_data_get(const struct snd_soc_dai *dai, int stream)
{
	return dai->stream[stream].dma_data;
}

#define snd_soc_dai_dma_data_set_playback(dai, data)	snd_soc_dai_dma_data_set(dai, SNDRV_PCM_STREAM_PLAYBACK, data)
#define snd_soc_dai_dma_data_set_capture(dai,  data)	snd_soc_dai_dma_data_set(dai, SNDRV_PCM_STREAM_CAPTURE,  data)
#define snd_soc_dai_set_dma_data(dai, ss, data)		snd_soc_dai_dma_data_set(dai, ss->stream, data)
static inline void snd_soc_dai_dma_data_set(struct snd_soc_dai *dai, int stream, void *data)
{
	dai->stream[stream].dma_data = data;
}

static inline void snd_soc_dai_init_dma_data(struct snd_soc_dai *dai, void *playback, void *capture)
{
	snd_soc_dai_dma_data_set_playback(dai, playback);
	snd_soc_dai_dma_data_set_capture(dai,  capture);
}

static inline unsigned int snd_soc_dai_tdm_mask_get(const struct snd_soc_dai *dai,
						    int stream)
{
	return dai->stream[stream].tdm_mask;
}

static inline void snd_soc_dai_tdm_mask_set(struct snd_soc_dai *dai, int stream,
					    unsigned int tdm_mask)
{
	dai->stream[stream].tdm_mask = tdm_mask;
}

static inline unsigned int snd_soc_dai_stream_active(const struct snd_soc_dai *dai,
						     int stream)
{
	/* see snd_soc_dai_action() for setup */
	return dai->stream[stream].active;
}

static inline void snd_soc_dai_set_drvdata(struct snd_soc_dai *dai,
		void *data)
{
	dev_set_drvdata(dai->dev, data);
}

static inline void *snd_soc_dai_get_drvdata(struct snd_soc_dai *dai)
{
	return dev_get_drvdata(dai->dev);
}

/**
 * snd_soc_dai_set_stream() - Configures a DAI for stream operation
 * @dai: DAI
 * @stream: STREAM (opaque structure depending on DAI type)
 * @direction: Stream direction(Playback/Capture)
 * Some subsystems, such as SoundWire, don't have a notion of direction and we reuse
 * the ASoC stream direction to configure sink/source ports.
 * Playback maps to source ports and Capture for sink ports.
 *
 * This should be invoked with NULL to clear the stream set previously.
 * Returns 0 on success, a negative error code otherwise.
 */
static inline int snd_soc_dai_set_stream(struct snd_soc_dai *dai,
					 void *stream, int direction)
{
	if (dai->driver->ops->set_stream)
		return dai->driver->ops->set_stream(dai, stream, direction);
	else
		return -ENOTSUPP;
}

/**
 * snd_soc_dai_get_stream() - Retrieves stream from DAI
 * @dai: DAI
 * @direction: Stream direction(Playback/Capture)
 *
 * This routine only retrieves that was previously configured
 * with snd_soc_dai_get_stream()
 *
 * Returns pointer to stream or an ERR_PTR value, e.g.
 * ERR_PTR(-ENOTSUPP) if callback is not supported;
 */
static inline void *snd_soc_dai_get_stream(struct snd_soc_dai *dai,
					   int direction)
{
	if (dai->driver->ops->get_stream)
		return dai->driver->ops->get_stream(dai, direction);
	else
		return ERR_PTR(-ENOTSUPP);
}

#endif<|MERGE_RESOLUTION|>--- conflicted
+++ resolved
@@ -219,10 +219,6 @@
 int snd_soc_dai_compress_new(struct snd_soc_dai *dai,
 			     struct snd_soc_pcm_runtime *rtd, int num);
 bool snd_soc_dai_stream_valid(const struct snd_soc_dai *dai, int stream);
-<<<<<<< HEAD
-void snd_soc_dai_link_set_capabilities(struct snd_soc_dai_link *dai_link);
-=======
->>>>>>> adc21867
 void snd_soc_dai_action(struct snd_soc_dai *dai,
 			int stream, int action);
 static inline void snd_soc_dai_activate(struct snd_soc_dai *dai,
