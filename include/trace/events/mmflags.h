/* SPDX-License-Identifier: GPL-2.0 */
#include <linux/node.h>
#include <linux/mmzone.h>
#include <linux/compaction.h>
/*
 * The order of these masks is important. Matching masks will be seen
 * first and the left over flags will end up showing by themselves.
 *
 * For example, if we have GFP_KERNEL before GFP_USER we wil get:
 *
 *  GFP_KERNEL|GFP_HARDWALL
 *
 * Thus most bits set go first.
 */

#define gfpflag_string(flag) {(__force unsigned long)flag, #flag}

#define __def_gfpflag_names			\
	gfpflag_string(GFP_TRANSHUGE),		\
	gfpflag_string(GFP_TRANSHUGE_LIGHT),	\
	gfpflag_string(GFP_HIGHUSER_MOVABLE),	\
	gfpflag_string(GFP_HIGHUSER),		\
	gfpflag_string(GFP_USER),		\
	gfpflag_string(GFP_KERNEL_ACCOUNT),	\
	gfpflag_string(GFP_KERNEL),		\
	gfpflag_string(GFP_NOFS),		\
	gfpflag_string(GFP_ATOMIC),		\
	gfpflag_string(GFP_NOIO),		\
	gfpflag_string(GFP_NOWAIT),		\
	gfpflag_string(GFP_DMA),		\
	gfpflag_string(__GFP_HIGHMEM),		\
	gfpflag_string(GFP_DMA32),		\
	gfpflag_string(__GFP_HIGH),		\
	gfpflag_string(__GFP_IO),		\
	gfpflag_string(__GFP_FS),		\
	gfpflag_string(__GFP_NOWARN),		\
	gfpflag_string(__GFP_RETRY_MAYFAIL),	\
	gfpflag_string(__GFP_NOFAIL),		\
	gfpflag_string(__GFP_NORETRY),		\
	gfpflag_string(__GFP_COMP),		\
	gfpflag_string(__GFP_ZERO),		\
	gfpflag_string(__GFP_NOMEMALLOC),	\
	gfpflag_string(__GFP_MEMALLOC),		\
	gfpflag_string(__GFP_HARDWALL),		\
	gfpflag_string(__GFP_THISNODE),		\
	gfpflag_string(__GFP_RECLAIMABLE),	\
	gfpflag_string(__GFP_MOVABLE),		\
	gfpflag_string(__GFP_ACCOUNT),		\
	gfpflag_string(__GFP_WRITE),		\
	gfpflag_string(__GFP_RECLAIM),		\
	gfpflag_string(__GFP_DIRECT_RECLAIM),	\
	gfpflag_string(__GFP_KSWAPD_RECLAIM),	\
	gfpflag_string(__GFP_ZEROTAGS)

#ifdef CONFIG_KASAN_HW_TAGS
#define __def_gfpflag_names_kasan ,			\
	gfpflag_string(__GFP_SKIP_ZERO),		\
	gfpflag_string(__GFP_SKIP_KASAN)
#else
#define __def_gfpflag_names_kasan
#endif

#define show_gfp_flags(flags)						\
	(flags) ? __print_flags(flags, "|",				\
	__def_gfpflag_names __def_gfpflag_names_kasan			\
	) : "none"

#ifdef CONFIG_MMU
#define IF_HAVE_PG_MLOCK(_name) ,{1UL << PG_##_name, __stringify(_name)}
#else
#define IF_HAVE_PG_MLOCK(_name)
#endif

#ifdef CONFIG_MEMORY_FAILURE
#define IF_HAVE_PG_HWPOISON(_name) ,{1UL << PG_##_name, __stringify(_name)}
#else
#define IF_HAVE_PG_HWPOISON(_name)
#endif

#if defined(CONFIG_PAGE_IDLE_FLAG) && defined(CONFIG_64BIT)
#define IF_HAVE_PG_IDLE(_name) ,{1UL << PG_##_name, __stringify(_name)}
#else
#define IF_HAVE_PG_IDLE(_name)
#endif

#ifdef CONFIG_ARCH_USES_PG_ARCH_2
#define IF_HAVE_PG_ARCH_2(_name) ,{1UL << PG_##_name, __stringify(_name)}
#else
#define IF_HAVE_PG_ARCH_2(_name)
#endif

#ifdef CONFIG_ARCH_USES_PG_ARCH_3
#define IF_HAVE_PG_ARCH_3(_name) ,{1UL << PG_##_name, __stringify(_name)}
#else
#define IF_HAVE_PG_ARCH_3(_name)
#endif

#define DEF_PAGEFLAG_NAME(_name) { 1UL <<  PG_##_name, __stringify(_name) }

#define __def_pageflag_names						\
	DEF_PAGEFLAG_NAME(locked),					\
	DEF_PAGEFLAG_NAME(waiters),					\
	DEF_PAGEFLAG_NAME(referenced),					\
	DEF_PAGEFLAG_NAME(uptodate),					\
	DEF_PAGEFLAG_NAME(dirty),					\
	DEF_PAGEFLAG_NAME(lru),						\
	DEF_PAGEFLAG_NAME(active),					\
	DEF_PAGEFLAG_NAME(workingset),					\
	DEF_PAGEFLAG_NAME(owner_priv_1),				\
	DEF_PAGEFLAG_NAME(owner_2),					\
	DEF_PAGEFLAG_NAME(arch_1),					\
	DEF_PAGEFLAG_NAME(reserved),					\
	DEF_PAGEFLAG_NAME(private),					\
	DEF_PAGEFLAG_NAME(private_2),					\
	DEF_PAGEFLAG_NAME(writeback),					\
	DEF_PAGEFLAG_NAME(head),					\
	DEF_PAGEFLAG_NAME(reclaim),					\
	DEF_PAGEFLAG_NAME(swapbacked),					\
	DEF_PAGEFLAG_NAME(unevictable)					\
IF_HAVE_PG_MLOCK(mlocked)						\
IF_HAVE_PG_HWPOISON(hwpoison)						\
IF_HAVE_PG_IDLE(idle)							\
IF_HAVE_PG_IDLE(young)							\
IF_HAVE_PG_ARCH_2(arch_2)						\
IF_HAVE_PG_ARCH_3(arch_3)

#define show_page_flags(flags)						\
	(flags) ? __print_flags(flags, "|",				\
	__def_pageflag_names						\
	) : "none"

#if defined(CONFIG_X86)
#define __VM_ARCH_SPECIFIC_1 {VM_PAT,     "pat"           }
#elif defined(CONFIG_PPC64)
#define __VM_ARCH_SPECIFIC_1 {VM_SAO,     "sao"           }
#elif defined(CONFIG_PARISC)
#define __VM_ARCH_SPECIFIC_1 {VM_GROWSUP,	"growsup"	}
#elif !defined(CONFIG_MMU)
#define __VM_ARCH_SPECIFIC_1 {VM_MAPPED_COPY,"mappedcopy"	}
#else
#define __VM_ARCH_SPECIFIC_1 {VM_ARCH_1,	"arch_1"	}
#endif

#ifdef CONFIG_MEM_SOFT_DIRTY
#define IF_HAVE_VM_SOFTDIRTY(flag,name) {flag, name },
#else
#define IF_HAVE_VM_SOFTDIRTY(flag,name)
#endif

#ifdef CONFIG_HAVE_ARCH_USERFAULTFD_MINOR
# define IF_HAVE_UFFD_MINOR(flag, name) {flag, name},
#else
# define IF_HAVE_UFFD_MINOR(flag, name)
#endif

<<<<<<< HEAD
#ifdef CONFIG_64BIT
=======
#if defined(CONFIG_64BIT) || defined(CONFIG_PPC32)
>>>>>>> adc21867
# define IF_HAVE_VM_DROPPABLE(flag, name) {flag, name},
#else
# define IF_HAVE_VM_DROPPABLE(flag, name)
#endif

#define __def_vmaflag_names						\
	{VM_READ,			"read"		},		\
	{VM_WRITE,			"write"		},		\
	{VM_EXEC,			"exec"		},		\
	{VM_SHARED,			"shared"	},		\
	{VM_MAYREAD,			"mayread"	},		\
	{VM_MAYWRITE,			"maywrite"	},		\
	{VM_MAYEXEC,			"mayexec"	},		\
	{VM_MAYSHARE,			"mayshare"	},		\
	{VM_GROWSDOWN,			"growsdown"	},		\
	{VM_UFFD_MISSING,		"uffd_missing"	},		\
IF_HAVE_UFFD_MINOR(VM_UFFD_MINOR,	"uffd_minor"	)		\
	{VM_PFNMAP,			"pfnmap"	},		\
	{VM_UFFD_WP,			"uffd_wp"	},		\
	{VM_LOCKED,			"locked"	},		\
	{VM_IO,				"io"		},		\
	{VM_SEQ_READ,			"seqread"	},		\
	{VM_RAND_READ,			"randread"	},		\
	{VM_DONTCOPY,			"dontcopy"	},		\
	{VM_DONTEXPAND,			"dontexpand"	},		\
	{VM_LOCKONFAULT,		"lockonfault"	},		\
	{VM_ACCOUNT,			"account"	},		\
	{VM_NORESERVE,			"noreserve"	},		\
	{VM_HUGETLB,			"hugetlb"	},		\
	{VM_SYNC,			"sync"		},		\
	__VM_ARCH_SPECIFIC_1				,		\
	{VM_WIPEONFORK,			"wipeonfork"	},		\
	{VM_DONTDUMP,			"dontdump"	},		\
IF_HAVE_VM_SOFTDIRTY(VM_SOFTDIRTY,	"softdirty"	)		\
	{VM_MIXEDMAP,			"mixedmap"	},		\
	{VM_HUGEPAGE,			"hugepage"	},		\
	{VM_NOHUGEPAGE,			"nohugepage"	},		\
IF_HAVE_VM_DROPPABLE(VM_DROPPABLE,	"droppable"	)		\
	{VM_MERGEABLE,			"mergeable"	}		\

#define show_vma_flags(flags)						\
	(flags) ? __print_flags(flags, "|",				\
	__def_vmaflag_names						\
	) : "none"

#ifdef CONFIG_COMPACTION
#define COMPACTION_STATUS					\
	EM( COMPACT_SKIPPED,		"skipped")		\
	EM( COMPACT_DEFERRED,		"deferred")		\
	EM( COMPACT_CONTINUE,		"continue")		\
	EM( COMPACT_SUCCESS,		"success")		\
	EM( COMPACT_PARTIAL_SKIPPED,	"partial_skipped")	\
	EM( COMPACT_COMPLETE,		"complete")		\
	EM( COMPACT_NO_SUITABLE_PAGE,	"no_suitable_page")	\
	EM( COMPACT_NOT_SUITABLE_ZONE,	"not_suitable_zone")	\
	EMe(COMPACT_CONTENDED,		"contended")

/* High-level compaction status feedback */
#define COMPACTION_FAILED	1
#define COMPACTION_WITHDRAWN	2
#define COMPACTION_PROGRESS	3

#define compact_result_to_feedback(result)	\
({						\
	enum compact_result __result = result;	\
	(__result == COMPACT_COMPLETE) ? COMPACTION_FAILED : \
		(__result == COMPACT_SUCCESS) ? COMPACTION_PROGRESS : COMPACTION_WITHDRAWN; \
})

#define COMPACTION_FEEDBACK		\
	EM(COMPACTION_FAILED,		"failed")	\
	EM(COMPACTION_WITHDRAWN,	"withdrawn")	\
	EMe(COMPACTION_PROGRESS,	"progress")

#define COMPACTION_PRIORITY						\
	EM(COMPACT_PRIO_SYNC_FULL,	"COMPACT_PRIO_SYNC_FULL")	\
	EM(COMPACT_PRIO_SYNC_LIGHT,	"COMPACT_PRIO_SYNC_LIGHT")	\
	EMe(COMPACT_PRIO_ASYNC,		"COMPACT_PRIO_ASYNC")
#else
#define COMPACTION_STATUS
#define COMPACTION_PRIORITY
#define COMPACTION_FEEDBACK
#endif

#ifdef CONFIG_ZONE_DMA
#define IFDEF_ZONE_DMA(X) X
#else
#define IFDEF_ZONE_DMA(X)
#endif

#ifdef CONFIG_ZONE_DMA32
#define IFDEF_ZONE_DMA32(X) X
#else
#define IFDEF_ZONE_DMA32(X)
#endif

#ifdef CONFIG_HIGHMEM
#define IFDEF_ZONE_HIGHMEM(X) X
#else
#define IFDEF_ZONE_HIGHMEM(X)
#endif

#define ZONE_TYPE						\
	IFDEF_ZONE_DMA(		EM (ZONE_DMA,	 "DMA"))	\
	IFDEF_ZONE_DMA32(	EM (ZONE_DMA32,	 "DMA32"))	\
				EM (ZONE_NORMAL, "Normal")	\
	IFDEF_ZONE_HIGHMEM(	EM (ZONE_HIGHMEM,"HighMem"))	\
				EMe(ZONE_MOVABLE,"Movable")

#define LRU_NAMES		\
		EM (LRU_INACTIVE_ANON, "inactive_anon") \
		EM (LRU_ACTIVE_ANON, "active_anon") \
		EM (LRU_INACTIVE_FILE, "inactive_file") \
		EM (LRU_ACTIVE_FILE, "active_file") \
		EMe(LRU_UNEVICTABLE, "unevictable")

/*
 * First define the enums in the above macros to be exported to userspace
 * via TRACE_DEFINE_ENUM().
 */
#undef EM
#undef EMe
#define EM(a, b)	TRACE_DEFINE_ENUM(a);
#define EMe(a, b)	TRACE_DEFINE_ENUM(a);

COMPACTION_STATUS
COMPACTION_PRIORITY
/* COMPACTION_FEEDBACK are defines not enums. Not needed here. */
ZONE_TYPE
LRU_NAMES

/*
 * Now redefine the EM() and EMe() macros to map the enums to the strings
 * that will be printed in the output.
 */
#undef EM
#undef EMe
#define EM(a, b)	{a, b},
#define EMe(a, b)	{a, b}<|MERGE_RESOLUTION|>--- conflicted
+++ resolved
@@ -153,11 +153,7 @@
 # define IF_HAVE_UFFD_MINOR(flag, name)
 #endif
 
-<<<<<<< HEAD
-#ifdef CONFIG_64BIT
-=======
 #if defined(CONFIG_64BIT) || defined(CONFIG_PPC32)
->>>>>>> adc21867
 # define IF_HAVE_VM_DROPPABLE(flag, name) {flag, name},
 #else
 # define IF_HAVE_VM_DROPPABLE(flag, name)
