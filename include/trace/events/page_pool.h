/* SPDX-License-Identifier: GPL-2.0 */
#undef TRACE_SYSTEM
#define TRACE_SYSTEM page_pool

#if !defined(_TRACE_PAGE_POOL_H) || defined(TRACE_HEADER_MULTI_READ)
#define      _TRACE_PAGE_POOL_H

#include <linux/types.h>
#include <linux/tracepoint.h>

#include <trace/events/mmflags.h>
#include <net/page_pool/types.h>

TRACE_EVENT(page_pool_release,

	TP_PROTO(const struct page_pool *pool,
		 s32 inflight, u32 hold, u32 release),

	TP_ARGS(pool, inflight, hold, release),

	TP_STRUCT__entry(
		__field(const struct page_pool *, pool)
		__field(s32,	inflight)
		__field(u32,	hold)
		__field(u32,	release)
		__field(u64,	cnt)
	),

	TP_fast_assign(
		__entry->pool		= pool;
		__entry->inflight	= inflight;
		__entry->hold		= hold;
		__entry->release	= release;
		__entry->cnt		= pool->destroy_cnt;
	),

	TP_printk("page_pool=%p inflight=%d hold=%u release=%u cnt=%llu",
		__entry->pool, __entry->inflight, __entry->hold,
		__entry->release, __entry->cnt)
);

TRACE_EVENT(page_pool_state_release,

	TP_PROTO(const struct page_pool *pool,
		 netmem_ref netmem, u32 release),

	TP_ARGS(pool, netmem, release),

	TP_STRUCT__entry(
		__field(const struct page_pool *,	pool)
		__field(unsigned long,			netmem)
		__field(u32,				release)
		__field(unsigned long,			pfn)
	),

	TP_fast_assign(
		__entry->pool		= pool;
		__entry->netmem		= (__force unsigned long)netmem;
		__entry->release	= release;
<<<<<<< HEAD
		__entry->pfn		= netmem_to_pfn(netmem);
	),

	TP_printk("page_pool=%p netmem=%p pfn=0x%lx release=%u",
		  __entry->pool, (void *)__entry->netmem,
		  __entry->pfn, __entry->release)
=======
		__entry->pfn		= netmem_pfn_trace(netmem);
	),

	TP_printk("page_pool=%p netmem=%p is_net_iov=%lu pfn=0x%lx release=%u",
		  __entry->pool, (void *)__entry->netmem,
		  __entry->netmem & NET_IOV, __entry->pfn, __entry->release)
>>>>>>> adc21867
);

TRACE_EVENT(page_pool_state_hold,

	TP_PROTO(const struct page_pool *pool,
		 netmem_ref netmem, u32 hold),

	TP_ARGS(pool, netmem, hold),

	TP_STRUCT__entry(
		__field(const struct page_pool *,	pool)
		__field(unsigned long,			netmem)
		__field(u32,				hold)
		__field(unsigned long,			pfn)
	),

	TP_fast_assign(
		__entry->pool	= pool;
		__entry->netmem	= (__force unsigned long)netmem;
		__entry->hold	= hold;
<<<<<<< HEAD
		__entry->pfn	= netmem_to_pfn(netmem);
	),

	TP_printk("page_pool=%p netmem=%p pfn=0x%lx hold=%u",
		  __entry->pool, (void *)__entry->netmem,
		  __entry->pfn, __entry->hold)
=======
		__entry->pfn	= netmem_pfn_trace(netmem);
	),

	TP_printk("page_pool=%p netmem=%p is_net_iov=%lu, pfn=0x%lx hold=%u",
		  __entry->pool, (void *)__entry->netmem,
		  __entry->netmem & NET_IOV, __entry->pfn, __entry->hold)
>>>>>>> adc21867
);

TRACE_EVENT(page_pool_update_nid,

	TP_PROTO(const struct page_pool *pool, int new_nid),

	TP_ARGS(pool, new_nid),

	TP_STRUCT__entry(
		__field(const struct page_pool *, pool)
		__field(int,			  pool_nid)
		__field(int,			  new_nid)
	),

	TP_fast_assign(
		__entry->pool		= pool;
		__entry->pool_nid	= pool->p.nid;
		__entry->new_nid	= new_nid;
	),

	TP_printk("page_pool=%p pool_nid=%d new_nid=%d",
		  __entry->pool, __entry->pool_nid, __entry->new_nid)
);

#endif /* _TRACE_PAGE_POOL_H */

/* This part must be outside protection */
#include <trace/define_trace.h><|MERGE_RESOLUTION|>--- conflicted
+++ resolved
@@ -57,21 +57,12 @@
 		__entry->pool		= pool;
 		__entry->netmem		= (__force unsigned long)netmem;
 		__entry->release	= release;
-<<<<<<< HEAD
-		__entry->pfn		= netmem_to_pfn(netmem);
-	),
-
-	TP_printk("page_pool=%p netmem=%p pfn=0x%lx release=%u",
-		  __entry->pool, (void *)__entry->netmem,
-		  __entry->pfn, __entry->release)
-=======
 		__entry->pfn		= netmem_pfn_trace(netmem);
 	),
 
 	TP_printk("page_pool=%p netmem=%p is_net_iov=%lu pfn=0x%lx release=%u",
 		  __entry->pool, (void *)__entry->netmem,
 		  __entry->netmem & NET_IOV, __entry->pfn, __entry->release)
->>>>>>> adc21867
 );
 
 TRACE_EVENT(page_pool_state_hold,
@@ -92,21 +83,12 @@
 		__entry->pool	= pool;
 		__entry->netmem	= (__force unsigned long)netmem;
 		__entry->hold	= hold;
-<<<<<<< HEAD
-		__entry->pfn	= netmem_to_pfn(netmem);
-	),
-
-	TP_printk("page_pool=%p netmem=%p pfn=0x%lx hold=%u",
-		  __entry->pool, (void *)__entry->netmem,
-		  __entry->pfn, __entry->hold)
-=======
 		__entry->pfn	= netmem_pfn_trace(netmem);
 	),
 
 	TP_printk("page_pool=%p netmem=%p is_net_iov=%lu, pfn=0x%lx hold=%u",
 		  __entry->pool, (void *)__entry->netmem,
 		  __entry->netmem & NET_IOV, __entry->pfn, __entry->hold)
->>>>>>> adc21867
 );
 
 TRACE_EVENT(page_pool_update_nid,
