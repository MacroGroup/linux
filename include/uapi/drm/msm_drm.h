/*
 * Copyright (C) 2013 Red Hat
 * Author: Rob Clark <robdclark@gmail.com>
 *
 * Permission is hereby granted, free of charge, to any person obtaining a
 * copy of this software and associated documentation files (the "Software"),
 * to deal in the Software without restriction, including without limitation
 * the rights to use, copy, modify, merge, publish, distribute, sublicense,
 * and/or sell copies of the Software, and to permit persons to whom the
 * Software is furnished to do so, subject to the following conditions:
 *
 * The above copyright notice and this permission notice (including the next
 * paragraph) shall be included in all copies or substantial portions of the
 * Software.
 *
 * THE SOFTWARE IS PROVIDED "AS IS", WITHOUT WARRANTY OF ANY KIND, EXPRESS OR
 * IMPLIED, INCLUDING BUT NOT LIMITED TO THE WARRANTIES OF MERCHANTABILITY,
 * FITNESS FOR A PARTICULAR PURPOSE AND NONINFRINGEMENT.  IN NO EVENT SHALL
 * THE AUTHORS OR COPYRIGHT HOLDERS BE LIABLE FOR ANY CLAIM, DAMAGES OR OTHER
 * LIABILITY, WHETHER IN AN ACTION OF CONTRACT, TORT OR OTHERWISE, ARISING FROM,
 * OUT OF OR IN CONNECTION WITH THE SOFTWARE OR THE USE OR OTHER DEALINGS IN THE
 * SOFTWARE.
 */

#ifndef __MSM_DRM_H__
#define __MSM_DRM_H__

#include "drm.h"

#if defined(__cplusplus)
extern "C" {
#endif

/* Please note that modifications to all structs defined here are
 * subject to backwards-compatibility constraints:
 *  1) Do not use pointers, use __u64 instead for 32 bit / 64 bit
 *     user/kernel compatibility
 *  2) Keep fields aligned to their size
 *  3) Because of how drm_ioctl() works, we can add new fields at
 *     the end of an ioctl if some care is taken: drm_ioctl() will
 *     zero out the new fields at the tail of the ioctl, so a zero
 *     value should have a backwards compatible meaning.  And for
 *     output params, userspace won't see the newly added output
 *     fields.. so that has to be somehow ok.
 */

#define MSM_PIPE_NONE        0x00
#define MSM_PIPE_2D0         0x01
#define MSM_PIPE_2D1         0x02
#define MSM_PIPE_3D0         0x10

/* The pipe-id just uses the lower bits, so can be OR'd with flags in
 * the upper 16 bits (which could be extended further, if needed, maybe
 * we extend/overload the pipe-id some day to deal with multiple rings,
 * but even then I don't think we need the full lower 16 bits).
 */
#define MSM_PIPE_ID_MASK     0xffff
#define MSM_PIPE_ID(x)       ((x) & MSM_PIPE_ID_MASK)
#define MSM_PIPE_FLAGS(x)    ((x) & ~MSM_PIPE_ID_MASK)

/* timeouts are specified in clock-monotonic absolute times (to simplify
 * restarting interrupted ioctls).  The following struct is logically the
 * same as 'struct timespec' but 32/64b ABI safe.
 */
struct drm_msm_timespec {
	__s64 tv_sec;          /* seconds */
	__s64 tv_nsec;         /* nanoseconds */
};

/* Below "RO" indicates a read-only param, "WO" indicates write-only, and
 * "RW" indicates a param that can be both read (GET_PARAM) and written
 * (SET_PARAM)
 */
#define MSM_PARAM_GPU_ID     0x01  /* RO */
#define MSM_PARAM_GMEM_SIZE  0x02  /* RO */
#define MSM_PARAM_CHIP_ID    0x03  /* RO */
#define MSM_PARAM_MAX_FREQ   0x04  /* RO */
#define MSM_PARAM_TIMESTAMP  0x05  /* RO */
#define MSM_PARAM_GMEM_BASE  0x06  /* RO */
#define MSM_PARAM_PRIORITIES 0x07  /* RO: The # of priority levels */
#define MSM_PARAM_PP_PGTABLE 0x08  /* RO: Deprecated, always returns zero */
#define MSM_PARAM_FAULTS     0x09  /* RO */
#define MSM_PARAM_SUSPENDS   0x0a  /* RO */
#define MSM_PARAM_SYSPROF    0x0b  /* WO: 1 preserves perfcntrs, 2 also disables suspend */
#define MSM_PARAM_COMM       0x0c  /* WO: override for task->comm */
#define MSM_PARAM_CMDLINE    0x0d  /* WO: override for task cmdline */
#define MSM_PARAM_VA_START   0x0e  /* RO: start of valid GPU iova range */
#define MSM_PARAM_VA_SIZE    0x0f  /* RO: size of valid GPU iova range (bytes) */
#define MSM_PARAM_HIGHEST_BANK_BIT 0x10 /* RO */
#define MSM_PARAM_RAYTRACING 0x11 /* RO */
<<<<<<< HEAD
=======
#define MSM_PARAM_UBWC_SWIZZLE 0x12 /* RO */
#define MSM_PARAM_MACROTILE_MODE 0x13 /* RO */
>>>>>>> adc21867

/* For backwards compat.  The original support for preemption was based on
 * a single ring per priority level so # of priority levels equals the #
 * of rings.  With drm/scheduler providing additional levels of priority,
 * the number of priorities is greater than the # of rings.  The param is
 * renamed to better reflect this.
 */
#define MSM_PARAM_NR_RINGS   MSM_PARAM_PRIORITIES

struct drm_msm_param {
	__u32 pipe;           /* in, MSM_PIPE_x */
	__u32 param;          /* in, MSM_PARAM_x */
	__u64 value;          /* out (get_param) or in (set_param) */
	__u32 len;            /* zero for non-pointer params */
	__u32 pad;            /* must be zero */
};

/*
 * GEM buffers:
 */

#define MSM_BO_SCANOUT       0x00000001     /* scanout capable */
#define MSM_BO_GPU_READONLY  0x00000002
#define MSM_BO_CACHE_MASK    0x000f0000
/* cache modes */
#define MSM_BO_CACHED        0x00010000
#define MSM_BO_WC            0x00020000
#define MSM_BO_UNCACHED      0x00040000 /* deprecated, use MSM_BO_WC */
#define MSM_BO_CACHED_COHERENT 0x080000

#define MSM_BO_FLAGS         (MSM_BO_SCANOUT | \
                              MSM_BO_GPU_READONLY | \
                              MSM_BO_CACHE_MASK)

struct drm_msm_gem_new {
	__u64 size;           /* in */
	__u32 flags;          /* in, mask of MSM_BO_x */
	__u32 handle;         /* out */
};

/* Get or set GEM buffer info.  The requested value can be passed
 * directly in 'value', or for data larger than 64b 'value' is a
 * pointer to userspace buffer, with 'len' specifying the number of
 * bytes copied into that buffer.  For info returned by pointer,
 * calling the GEM_INFO ioctl with null 'value' will return the
 * required buffer size in 'len'
 */
#define MSM_INFO_GET_OFFSET	0x00   /* get mmap() offset, returned by value */
#define MSM_INFO_GET_IOVA	0x01   /* get iova, returned by value */
#define MSM_INFO_SET_NAME	0x02   /* set the debug name (by pointer) */
#define MSM_INFO_GET_NAME	0x03   /* get debug name, returned by pointer */
#define MSM_INFO_SET_IOVA	0x04   /* set the iova, passed by value */
#define MSM_INFO_GET_FLAGS	0x05   /* get the MSM_BO_x flags */
#define MSM_INFO_SET_METADATA	0x06   /* set userspace metadata */
#define MSM_INFO_GET_METADATA	0x07   /* get userspace metadata */

struct drm_msm_gem_info {
	__u32 handle;         /* in */
	__u32 info;           /* in - one of MSM_INFO_* */
	__u64 value;          /* in or out */
	__u32 len;            /* in or out */
	__u32 pad;
};

#define MSM_PREP_READ        0x01
#define MSM_PREP_WRITE       0x02
#define MSM_PREP_NOSYNC      0x04
#define MSM_PREP_BOOST       0x08

#define MSM_PREP_FLAGS       (MSM_PREP_READ | \
			      MSM_PREP_WRITE | \
			      MSM_PREP_NOSYNC | \
			      MSM_PREP_BOOST | \
			      0)

struct drm_msm_gem_cpu_prep {
	__u32 handle;         /* in */
	__u32 op;             /* in, mask of MSM_PREP_x */
	struct drm_msm_timespec timeout;   /* in */
};

struct drm_msm_gem_cpu_fini {
	__u32 handle;         /* in */
};

/*
 * Cmdstream Submission:
 */

/* The value written into the cmdstream is logically:
 *
 *   ((relocbuf->gpuaddr + reloc_offset) << shift) | or
 *
 * When we have GPU's w/ >32bit ptrs, it should be possible to deal
 * with this by emit'ing two reloc entries with appropriate shift
 * values.  Or a new MSM_SUBMIT_CMD_x type would also be an option.
 *
 * NOTE that reloc's must be sorted by order of increasing submit_offset,
 * otherwise EINVAL.
 */
struct drm_msm_gem_submit_reloc {
	__u32 submit_offset;  /* in, offset from submit_bo */
#ifdef __cplusplus
	__u32 _or;            /* in, value OR'd with result */
#else
	__u32 or;             /* in, value OR'd with result */
#endif
	__s32 shift;          /* in, amount of left shift (can be negative) */
	__u32 reloc_idx;      /* in, index of reloc_bo buffer */
	__u64 reloc_offset;   /* in, offset from start of reloc_bo */
};

/* submit-types:
 *   BUF - this cmd buffer is executed normally.
 *   IB_TARGET_BUF - this cmd buffer is an IB target.  Reloc's are
 *      processed normally, but the kernel does not setup an IB to
 *      this buffer in the first-level ringbuffer
 *   CTX_RESTORE_BUF - only executed if there has been a GPU context
 *      switch since the last SUBMIT ioctl
 */
#define MSM_SUBMIT_CMD_BUF             0x0001
#define MSM_SUBMIT_CMD_IB_TARGET_BUF   0x0002
#define MSM_SUBMIT_CMD_CTX_RESTORE_BUF 0x0003
struct drm_msm_gem_submit_cmd {
	__u32 type;           /* in, one of MSM_SUBMIT_CMD_x */
	__u32 submit_idx;     /* in, index of submit_bo cmdstream buffer */
	__u32 submit_offset;  /* in, offset into submit_bo */
	__u32 size;           /* in, cmdstream size */
	__u32 pad;
	__u32 nr_relocs;      /* in, number of submit_reloc's */
	__u64 relocs;         /* in, ptr to array of submit_reloc's */
};

/* Each buffer referenced elsewhere in the cmdstream submit (ie. the
 * cmdstream buffer(s) themselves or reloc entries) has one (and only
 * one) entry in the submit->bos[] table.
 *
 * As a optimization, the current buffer (gpu virtual address) can be
 * passed back through the 'presumed' field.  If on a subsequent reloc,
 * userspace passes back a 'presumed' address that is still valid,
 * then patching the cmdstream for this entry is skipped.  This can
 * avoid kernel needing to map/access the cmdstream bo in the common
 * case.
 */
#define MSM_SUBMIT_BO_READ             0x0001
#define MSM_SUBMIT_BO_WRITE            0x0002
#define MSM_SUBMIT_BO_DUMP             0x0004
#define MSM_SUBMIT_BO_NO_IMPLICIT      0x0008

#define MSM_SUBMIT_BO_FLAGS            (MSM_SUBMIT_BO_READ | \
					MSM_SUBMIT_BO_WRITE | \
					MSM_SUBMIT_BO_DUMP | \
					MSM_SUBMIT_BO_NO_IMPLICIT)

struct drm_msm_gem_submit_bo {
	__u32 flags;          /* in, mask of MSM_SUBMIT_BO_x */
	__u32 handle;         /* in, GEM handle */
	__u64 presumed;       /* in/out, presumed buffer address */
};

/* Valid submit ioctl flags: */
#define MSM_SUBMIT_NO_IMPLICIT   0x80000000 /* disable implicit sync */
#define MSM_SUBMIT_FENCE_FD_IN   0x40000000 /* enable input fence_fd */
#define MSM_SUBMIT_FENCE_FD_OUT  0x20000000 /* enable output fence_fd */
#define MSM_SUBMIT_SUDO          0x10000000 /* run submitted cmds from RB */
#define MSM_SUBMIT_SYNCOBJ_IN    0x08000000 /* enable input syncobj */
#define MSM_SUBMIT_SYNCOBJ_OUT   0x04000000 /* enable output syncobj */
#define MSM_SUBMIT_FENCE_SN_IN   0x02000000 /* userspace passes in seqno fence */
#define MSM_SUBMIT_FLAGS                ( \
		MSM_SUBMIT_NO_IMPLICIT   | \
		MSM_SUBMIT_FENCE_FD_IN   | \
		MSM_SUBMIT_FENCE_FD_OUT  | \
		MSM_SUBMIT_SUDO          | \
		MSM_SUBMIT_SYNCOBJ_IN    | \
		MSM_SUBMIT_SYNCOBJ_OUT   | \
		MSM_SUBMIT_FENCE_SN_IN   | \
		0)

#define MSM_SUBMIT_SYNCOBJ_RESET 0x00000001 /* Reset syncobj after wait. */
#define MSM_SUBMIT_SYNCOBJ_FLAGS        ( \
		MSM_SUBMIT_SYNCOBJ_RESET | \
		0)

struct drm_msm_gem_submit_syncobj {
	__u32 handle;     /* in, syncobj handle. */
	__u32 flags;      /* in, from MSM_SUBMIT_SYNCOBJ_FLAGS */
	__u64 point;      /* in, timepoint for timeline syncobjs. */
};

/* Each cmdstream submit consists of a table of buffers involved, and
 * one or more cmdstream buffers.  This allows for conditional execution
 * (context-restore), and IB buffers needed for per tile/bin draw cmds.
 */
struct drm_msm_gem_submit {
	__u32 flags;          /* MSM_PIPE_x | MSM_SUBMIT_x */
	__u32 fence;          /* out (or in with MSM_SUBMIT_FENCE_SN_IN flag) */
	__u32 nr_bos;         /* in, number of submit_bo's */
	__u32 nr_cmds;        /* in, number of submit_cmd's */
	__u64 bos;            /* in, ptr to array of submit_bo's */
	__u64 cmds;           /* in, ptr to array of submit_cmd's */
	__s32 fence_fd;       /* in/out fence fd (see MSM_SUBMIT_FENCE_FD_IN/OUT) */
	__u32 queueid;        /* in, submitqueue id */
	__u64 in_syncobjs;    /* in, ptr to array of drm_msm_gem_submit_syncobj */
	__u64 out_syncobjs;   /* in, ptr to array of drm_msm_gem_submit_syncobj */
	__u32 nr_in_syncobjs; /* in, number of entries in in_syncobj */
	__u32 nr_out_syncobjs; /* in, number of entries in out_syncobj. */
	__u32 syncobj_stride; /* in, stride of syncobj arrays. */
	__u32 pad;            /*in, reserved for future use, always 0. */

};

#define MSM_WAIT_FENCE_BOOST	0x00000001
#define MSM_WAIT_FENCE_FLAGS	( \
		MSM_WAIT_FENCE_BOOST | \
		0)

/* The normal way to synchronize with the GPU is just to CPU_PREP on
 * a buffer if you need to access it from the CPU (other cmdstream
 * submission from same or other contexts, PAGE_FLIP ioctl, etc, all
 * handle the required synchronization under the hood).  This ioctl
 * mainly just exists as a way to implement the gallium pipe_fence
 * APIs without requiring a dummy bo to synchronize on.
 */
struct drm_msm_wait_fence {
	__u32 fence;          /* in */
	__u32 flags;          /* in, bitmask of MSM_WAIT_FENCE_x */
	struct drm_msm_timespec timeout;   /* in */
	__u32 queueid;         /* in, submitqueue id */
};

/* madvise provides a way to tell the kernel in case a buffers contents
 * can be discarded under memory pressure, which is useful for userspace
 * bo cache where we want to optimistically hold on to buffer allocate
 * and potential mmap, but allow the pages to be discarded under memory
 * pressure.
 *
 * Typical usage would involve madvise(DONTNEED) when buffer enters BO
 * cache, and madvise(WILLNEED) if trying to recycle buffer from BO cache.
 * In the WILLNEED case, 'retained' indicates to userspace whether the
 * backing pages still exist.
 */
#define MSM_MADV_WILLNEED 0       /* backing pages are needed, status returned in 'retained' */
#define MSM_MADV_DONTNEED 1       /* backing pages not needed */
#define __MSM_MADV_PURGED 2       /* internal state */

struct drm_msm_gem_madvise {
	__u32 handle;         /* in, GEM handle */
	__u32 madv;           /* in, MSM_MADV_x */
	__u32 retained;       /* out, whether backing store still exists */
};

/*
 * Draw queues allow the user to set specific submission parameter. Command
 * submissions specify a specific submitqueue to use.  ID 0 is reserved for
 * backwards compatibility as a "default" submitqueue
 */

#define MSM_SUBMITQUEUE_FLAGS (0)

/*
 * The submitqueue priority should be between 0 and MSM_PARAM_PRIORITIES-1,
 * a lower numeric value is higher priority.
 */
struct drm_msm_submitqueue {
	__u32 flags;   /* in, MSM_SUBMITQUEUE_x */
	__u32 prio;    /* in, Priority level */
	__u32 id;      /* out, identifier */
};

#define MSM_SUBMITQUEUE_PARAM_FAULTS   0

struct drm_msm_submitqueue_query {
	__u64 data;
	__u32 id;
	__u32 param;
	__u32 len;
	__u32 pad;
};

#define DRM_MSM_GET_PARAM              0x00
#define DRM_MSM_SET_PARAM              0x01
#define DRM_MSM_GEM_NEW                0x02
#define DRM_MSM_GEM_INFO               0x03
#define DRM_MSM_GEM_CPU_PREP           0x04
#define DRM_MSM_GEM_CPU_FINI           0x05
#define DRM_MSM_GEM_SUBMIT             0x06
#define DRM_MSM_WAIT_FENCE             0x07
#define DRM_MSM_GEM_MADVISE            0x08
/* placeholder:
#define DRM_MSM_GEM_SVM_NEW            0x09
 */
#define DRM_MSM_SUBMITQUEUE_NEW        0x0A
#define DRM_MSM_SUBMITQUEUE_CLOSE      0x0B
#define DRM_MSM_SUBMITQUEUE_QUERY      0x0C

#define DRM_IOCTL_MSM_GET_PARAM        DRM_IOWR(DRM_COMMAND_BASE + DRM_MSM_GET_PARAM, struct drm_msm_param)
#define DRM_IOCTL_MSM_SET_PARAM        DRM_IOW (DRM_COMMAND_BASE + DRM_MSM_SET_PARAM, struct drm_msm_param)
#define DRM_IOCTL_MSM_GEM_NEW          DRM_IOWR(DRM_COMMAND_BASE + DRM_MSM_GEM_NEW, struct drm_msm_gem_new)
#define DRM_IOCTL_MSM_GEM_INFO         DRM_IOWR(DRM_COMMAND_BASE + DRM_MSM_GEM_INFO, struct drm_msm_gem_info)
#define DRM_IOCTL_MSM_GEM_CPU_PREP     DRM_IOW (DRM_COMMAND_BASE + DRM_MSM_GEM_CPU_PREP, struct drm_msm_gem_cpu_prep)
#define DRM_IOCTL_MSM_GEM_CPU_FINI     DRM_IOW (DRM_COMMAND_BASE + DRM_MSM_GEM_CPU_FINI, struct drm_msm_gem_cpu_fini)
#define DRM_IOCTL_MSM_GEM_SUBMIT       DRM_IOWR(DRM_COMMAND_BASE + DRM_MSM_GEM_SUBMIT, struct drm_msm_gem_submit)
#define DRM_IOCTL_MSM_WAIT_FENCE       DRM_IOW (DRM_COMMAND_BASE + DRM_MSM_WAIT_FENCE, struct drm_msm_wait_fence)
#define DRM_IOCTL_MSM_GEM_MADVISE      DRM_IOWR(DRM_COMMAND_BASE + DRM_MSM_GEM_MADVISE, struct drm_msm_gem_madvise)
#define DRM_IOCTL_MSM_SUBMITQUEUE_NEW    DRM_IOWR(DRM_COMMAND_BASE + DRM_MSM_SUBMITQUEUE_NEW, struct drm_msm_submitqueue)
#define DRM_IOCTL_MSM_SUBMITQUEUE_CLOSE  DRM_IOW (DRM_COMMAND_BASE + DRM_MSM_SUBMITQUEUE_CLOSE, __u32)
#define DRM_IOCTL_MSM_SUBMITQUEUE_QUERY  DRM_IOW (DRM_COMMAND_BASE + DRM_MSM_SUBMITQUEUE_QUERY, struct drm_msm_submitqueue_query)

#if defined(__cplusplus)
}
#endif

#endif /* __MSM_DRM_H__ */<|MERGE_RESOLUTION|>--- conflicted
+++ resolved
@@ -88,11 +88,8 @@
 #define MSM_PARAM_VA_SIZE    0x0f  /* RO: size of valid GPU iova range (bytes) */
 #define MSM_PARAM_HIGHEST_BANK_BIT 0x10 /* RO */
 #define MSM_PARAM_RAYTRACING 0x11 /* RO */
-<<<<<<< HEAD
-=======
 #define MSM_PARAM_UBWC_SWIZZLE 0x12 /* RO */
 #define MSM_PARAM_MACROTILE_MODE 0x13 /* RO */
->>>>>>> adc21867
 
 /* For backwards compat.  The original support for preemption was based on
  * a single ring per priority level so # of priority levels equals the #
