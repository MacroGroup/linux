--- conflicted
+++ resolved
@@ -26,8 +26,6 @@
 #define NS_GET_PID_IN_PIDNS	_IOR(NSIO, 0x8, int)
 /* Return thread-group leader id of pid in the target pid namespace. */
 #define NS_GET_TGID_IN_PIDNS	_IOR(NSIO, 0x9, int)
-<<<<<<< HEAD
-=======
 
 struct mnt_ns_info {
 	__u32 size;
@@ -43,6 +41,5 @@
 #define NS_MNT_GET_NEXT		_IOR(NSIO, 11, struct mnt_ns_info)
 /* Get previous namespace. */
 #define NS_MNT_GET_PREV		_IOR(NSIO, 12, struct mnt_ns_info)
->>>>>>> adc21867
 
 #endif /* __LINUX_NSFS_H */