--- conflicted
+++ resolved
@@ -998,11 +998,7 @@
 	  going to shrink due to deprecation process. New deployments with v1
 	  controller are highly discouraged.
 
-<<<<<<< HEAD
-	  San N is unsure.
-=======
 	  Say N if unsure.
->>>>>>> adc21867
 
 config BLK_CGROUP
 	bool "IO controller"
@@ -1953,7 +1949,6 @@
 	depends on !MODVERSIONS
 	depends on !GCC_PLUGIN_RANDSTRUCT
 	depends on !RANDSTRUCT
-	depends on !SHADOW_CALL_STACK
 	depends on !DEBUG_INFO_BTF || PAHOLE_HAS_LANG_EXCLUDE
 	depends on !CFI_CLANG || HAVE_CFI_ICALL_NORMALIZE_INTEGERS_RUSTC
 	select CFI_ICALL_NORMALIZE_INTEGERS if CFI_CLANG
@@ -1976,13 +1971,9 @@
 config RUSTC_VERSION_TEXT
 	string
 	depends on RUST
-<<<<<<< HEAD
-	default "$(shell,$(RUSTC) --version 2>/dev/null)"
-=======
 	default "$(RUSTC_VERSION_TEXT)"
 	help
 	  See `CC_VERSION_TEXT`.
->>>>>>> adc21867
 
 config BINDGEN_VERSION_TEXT
 	string
