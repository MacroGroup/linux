--- conflicted
+++ resolved
@@ -2544,20 +2544,13 @@
 
 	if (ext_arg->ts) {
 		struct timespec64 ts;
-		ktime_t dt;
 
 		if (get_timespec64(&ts, ext_arg->ts))
 			return -EFAULT;
 
-<<<<<<< HEAD
-		dt = timespec64_to_ktime(ts);
-		iowq.timeout = ktime_add(dt, ktime_get());
-		io_napi_adjust_timeout(ctx, &iowq, dt);
-=======
 		iowq.timeout = timespec64_to_ktime(ts);
 		if (!(flags & IORING_ENTER_ABS_TIMER))
 			iowq.timeout = ktime_add(iowq.timeout, start_time);
->>>>>>> adc21867
 	}
 
 	if (ext_arg->sig) {
