--- conflicted
+++ resolved
@@ -620,8 +620,6 @@
 			kmsg->free_iov_nr = ret;
 			kmsg->free_iov = arg.iovs;
 			req->flags |= REQ_F_NEED_CLEANUP;
-<<<<<<< HEAD
-=======
 		}
 		sr->len = arg.out_len;
 
@@ -634,7 +632,6 @@
 		} else {
 			iov_iter_init(&kmsg->msg.msg_iter, ITER_SOURCE,
 					arg.iovs, ret, arg.out_len);
->>>>>>> adc21867
 		}
 	}
 
@@ -845,21 +842,13 @@
 		cflags |= IORING_CQE_F_SOCK_NONEMPTY;
 
 	if (sr->flags & IORING_RECVSEND_BUNDLE) {
-<<<<<<< HEAD
-		cflags |= io_put_kbufs(req, io_bundle_nbufs(kmsg, *ret),
-=======
 		cflags |= io_put_kbufs(req, *ret, io_bundle_nbufs(kmsg, *ret),
->>>>>>> adc21867
 				      issue_flags);
 		/* bundle with no more immediate buffers, we're done */
 		if (req->flags & REQ_F_BL_EMPTY)
 			goto finish;
 	} else {
-<<<<<<< HEAD
-		cflags |= io_put_kbuf(req, issue_flags);
-=======
 		cflags |= io_put_kbuf(req, *ret, issue_flags);
->>>>>>> adc21867
 	}
 
 	/*
