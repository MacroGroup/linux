--- conflicted
+++ resolved
@@ -3523,11 +3523,7 @@
  *   (i + 1) * elem_size
  * where i is the repeat index and elem_size is the size of an element.
  */
-<<<<<<< HEAD
-static int btf_repeat_fields(struct btf_field_info *info,
-=======
 static int btf_repeat_fields(struct btf_field_info *info, int info_cnt,
->>>>>>> adc21867
 			     u32 field_cnt, u32 repeat_cnt, u32 elem_size)
 {
 	u32 i, j;
@@ -3547,15 +3543,12 @@
 		}
 	}
 
-<<<<<<< HEAD
-=======
 	/* The type of struct size or variable size is u32,
 	 * so the multiplication will not overflow.
 	 */
 	if (field_cnt * (repeat_cnt + 1) > info_cnt)
 		return -E2BIG;
 
->>>>>>> adc21867
 	cur = field_cnt;
 	for (i = 0; i < repeat_cnt; i++) {
 		memcpy(&info[cur], &info[0], field_cnt * sizeof(info[0]));
@@ -3600,11 +3593,7 @@
 		info[i].off += off;
 
 	if (nelems > 1) {
-<<<<<<< HEAD
-		err = btf_repeat_fields(info, ret, nelems - 1, t->size);
-=======
 		err = btf_repeat_fields(info, info_cnt, ret, nelems - 1, t->size);
->>>>>>> adc21867
 		if (err == 0)
 			ret *= nelems;
 		else
@@ -3698,17 +3687,10 @@
 
 	if (ret == BTF_FIELD_IGNORE)
 		return 0;
-<<<<<<< HEAD
-	if (nelems > info_cnt)
-		return -E2BIG;
-	if (nelems > 1) {
-		ret = btf_repeat_fields(info, 1, nelems - 1, sz);
-=======
 	if (!info_cnt)
 		return -E2BIG;
 	if (nelems > 1) {
 		ret = btf_repeat_fields(info, info_cnt, 1, nelems - 1, sz);
->>>>>>> adc21867
 		if (ret < 0)
 			return ret;
 	}
