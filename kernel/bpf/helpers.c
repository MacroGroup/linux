// SPDX-License-Identifier: GPL-2.0-only
/* Copyright (c) 2011-2014 PLUMgrid, http://plumgrid.com
 */
#include <linux/bpf.h>
#include <linux/btf.h>
#include <linux/bpf-cgroup.h>
#include <linux/cgroup.h>
#include <linux/rcupdate.h>
#include <linux/random.h>
#include <linux/smp.h>
#include <linux/topology.h>
#include <linux/ktime.h>
#include <linux/sched.h>
#include <linux/uidgid.h>
#include <linux/filter.h>
#include <linux/ctype.h>
#include <linux/jiffies.h>
#include <linux/pid_namespace.h>
#include <linux/poison.h>
#include <linux/proc_ns.h>
#include <linux/sched/task.h>
#include <linux/security.h>
#include <linux/btf_ids.h>
#include <linux/bpf_mem_alloc.h>
#include <linux/kasan.h>

#include "../../lib/kstrtox.h"

/* If kernel subsystem is allowing eBPF programs to call this function,
 * inside its own verifier_ops->get_func_proto() callback it should return
 * bpf_map_lookup_elem_proto, so that verifier can properly check the arguments
 *
 * Different map implementations will rely on rcu in map methods
 * lookup/update/delete, therefore eBPF programs must run under rcu lock
 * if program is allowed to access maps, so check rcu_read_lock_held() or
 * rcu_read_lock_trace_held() in all three functions.
 */
BPF_CALL_2(bpf_map_lookup_elem, struct bpf_map *, map, void *, key)
{
	WARN_ON_ONCE(!rcu_read_lock_held() && !rcu_read_lock_trace_held() &&
		     !rcu_read_lock_bh_held());
	return (unsigned long) map->ops->map_lookup_elem(map, key);
}

const struct bpf_func_proto bpf_map_lookup_elem_proto = {
	.func		= bpf_map_lookup_elem,
	.gpl_only	= false,
	.pkt_access	= true,
	.ret_type	= RET_PTR_TO_MAP_VALUE_OR_NULL,
	.arg1_type	= ARG_CONST_MAP_PTR,
	.arg2_type	= ARG_PTR_TO_MAP_KEY,
};

BPF_CALL_4(bpf_map_update_elem, struct bpf_map *, map, void *, key,
	   void *, value, u64, flags)
{
	WARN_ON_ONCE(!rcu_read_lock_held() && !rcu_read_lock_trace_held() &&
		     !rcu_read_lock_bh_held());
	return map->ops->map_update_elem(map, key, value, flags);
}

const struct bpf_func_proto bpf_map_update_elem_proto = {
	.func		= bpf_map_update_elem,
	.gpl_only	= false,
	.pkt_access	= true,
	.ret_type	= RET_INTEGER,
	.arg1_type	= ARG_CONST_MAP_PTR,
	.arg2_type	= ARG_PTR_TO_MAP_KEY,
	.arg3_type	= ARG_PTR_TO_MAP_VALUE,
	.arg4_type	= ARG_ANYTHING,
};

BPF_CALL_2(bpf_map_delete_elem, struct bpf_map *, map, void *, key)
{
	WARN_ON_ONCE(!rcu_read_lock_held() && !rcu_read_lock_trace_held() &&
		     !rcu_read_lock_bh_held());
	return map->ops->map_delete_elem(map, key);
}

const struct bpf_func_proto bpf_map_delete_elem_proto = {
	.func		= bpf_map_delete_elem,
	.gpl_only	= false,
	.pkt_access	= true,
	.ret_type	= RET_INTEGER,
	.arg1_type	= ARG_CONST_MAP_PTR,
	.arg2_type	= ARG_PTR_TO_MAP_KEY,
};

BPF_CALL_3(bpf_map_push_elem, struct bpf_map *, map, void *, value, u64, flags)
{
	return map->ops->map_push_elem(map, value, flags);
}

const struct bpf_func_proto bpf_map_push_elem_proto = {
	.func		= bpf_map_push_elem,
	.gpl_only	= false,
	.pkt_access	= true,
	.ret_type	= RET_INTEGER,
	.arg1_type	= ARG_CONST_MAP_PTR,
	.arg2_type	= ARG_PTR_TO_MAP_VALUE,
	.arg3_type	= ARG_ANYTHING,
};

BPF_CALL_2(bpf_map_pop_elem, struct bpf_map *, map, void *, value)
{
	return map->ops->map_pop_elem(map, value);
}

const struct bpf_func_proto bpf_map_pop_elem_proto = {
	.func		= bpf_map_pop_elem,
	.gpl_only	= false,
	.ret_type	= RET_INTEGER,
	.arg1_type	= ARG_CONST_MAP_PTR,
	.arg2_type	= ARG_PTR_TO_MAP_VALUE | MEM_UNINIT | MEM_WRITE,
};

BPF_CALL_2(bpf_map_peek_elem, struct bpf_map *, map, void *, value)
{
	return map->ops->map_peek_elem(map, value);
}

const struct bpf_func_proto bpf_map_peek_elem_proto = {
	.func		= bpf_map_peek_elem,
	.gpl_only	= false,
	.ret_type	= RET_INTEGER,
	.arg1_type	= ARG_CONST_MAP_PTR,
	.arg2_type	= ARG_PTR_TO_MAP_VALUE | MEM_UNINIT | MEM_WRITE,
};

BPF_CALL_3(bpf_map_lookup_percpu_elem, struct bpf_map *, map, void *, key, u32, cpu)
{
	WARN_ON_ONCE(!rcu_read_lock_held() && !rcu_read_lock_bh_held());
	return (unsigned long) map->ops->map_lookup_percpu_elem(map, key, cpu);
}

const struct bpf_func_proto bpf_map_lookup_percpu_elem_proto = {
	.func		= bpf_map_lookup_percpu_elem,
	.gpl_only	= false,
	.pkt_access	= true,
	.ret_type	= RET_PTR_TO_MAP_VALUE_OR_NULL,
	.arg1_type	= ARG_CONST_MAP_PTR,
	.arg2_type	= ARG_PTR_TO_MAP_KEY,
	.arg3_type	= ARG_ANYTHING,
};

const struct bpf_func_proto bpf_get_prandom_u32_proto = {
	.func		= bpf_user_rnd_u32,
	.gpl_only	= false,
	.ret_type	= RET_INTEGER,
};

BPF_CALL_0(bpf_get_smp_processor_id)
{
	return smp_processor_id();
}

const struct bpf_func_proto bpf_get_smp_processor_id_proto = {
	.func		= bpf_get_smp_processor_id,
	.gpl_only	= false,
	.ret_type	= RET_INTEGER,
	.allow_fastcall	= true,
};

BPF_CALL_0(bpf_get_numa_node_id)
{
	return numa_node_id();
}

const struct bpf_func_proto bpf_get_numa_node_id_proto = {
	.func		= bpf_get_numa_node_id,
	.gpl_only	= false,
	.ret_type	= RET_INTEGER,
};

BPF_CALL_0(bpf_ktime_get_ns)
{
	/* NMI safe access to clock monotonic */
	return ktime_get_mono_fast_ns();
}

const struct bpf_func_proto bpf_ktime_get_ns_proto = {
	.func		= bpf_ktime_get_ns,
	.gpl_only	= false,
	.ret_type	= RET_INTEGER,
};

BPF_CALL_0(bpf_ktime_get_boot_ns)
{
	/* NMI safe access to clock boottime */
	return ktime_get_boot_fast_ns();
}

const struct bpf_func_proto bpf_ktime_get_boot_ns_proto = {
	.func		= bpf_ktime_get_boot_ns,
	.gpl_only	= false,
	.ret_type	= RET_INTEGER,
};

BPF_CALL_0(bpf_ktime_get_coarse_ns)
{
	return ktime_get_coarse_ns();
}

const struct bpf_func_proto bpf_ktime_get_coarse_ns_proto = {
	.func		= bpf_ktime_get_coarse_ns,
	.gpl_only	= false,
	.ret_type	= RET_INTEGER,
};

BPF_CALL_0(bpf_ktime_get_tai_ns)
{
	/* NMI safe access to clock tai */
	return ktime_get_tai_fast_ns();
}

const struct bpf_func_proto bpf_ktime_get_tai_ns_proto = {
	.func		= bpf_ktime_get_tai_ns,
	.gpl_only	= false,
	.ret_type	= RET_INTEGER,
};

BPF_CALL_0(bpf_get_current_pid_tgid)
{
	struct task_struct *task = current;

	if (unlikely(!task))
		return -EINVAL;

	return (u64) task->tgid << 32 | task->pid;
}

const struct bpf_func_proto bpf_get_current_pid_tgid_proto = {
	.func		= bpf_get_current_pid_tgid,
	.gpl_only	= false,
	.ret_type	= RET_INTEGER,
};

BPF_CALL_0(bpf_get_current_uid_gid)
{
	struct task_struct *task = current;
	kuid_t uid;
	kgid_t gid;

	if (unlikely(!task))
		return -EINVAL;

	current_uid_gid(&uid, &gid);
	return (u64) from_kgid(&init_user_ns, gid) << 32 |
		     from_kuid(&init_user_ns, uid);
}

const struct bpf_func_proto bpf_get_current_uid_gid_proto = {
	.func		= bpf_get_current_uid_gid,
	.gpl_only	= false,
	.ret_type	= RET_INTEGER,
};

BPF_CALL_2(bpf_get_current_comm, char *, buf, u32, size)
{
	struct task_struct *task = current;

	if (unlikely(!task))
		goto err_clear;

	/* Verifier guarantees that size > 0 */
	strscpy_pad(buf, task->comm, size);
	return 0;
err_clear:
	memset(buf, 0, size);
	return -EINVAL;
}

const struct bpf_func_proto bpf_get_current_comm_proto = {
	.func		= bpf_get_current_comm,
	.gpl_only	= false,
	.ret_type	= RET_INTEGER,
	.arg1_type	= ARG_PTR_TO_UNINIT_MEM,
	.arg2_type	= ARG_CONST_SIZE,
};

#if defined(CONFIG_QUEUED_SPINLOCKS) || defined(CONFIG_BPF_ARCH_SPINLOCK)

static inline void __bpf_spin_lock(struct bpf_spin_lock *lock)
{
	arch_spinlock_t *l = (void *)lock;
	union {
		__u32 val;
		arch_spinlock_t lock;
	} u = { .lock = __ARCH_SPIN_LOCK_UNLOCKED };

	compiletime_assert(u.val == 0, "__ARCH_SPIN_LOCK_UNLOCKED not 0");
	BUILD_BUG_ON(sizeof(*l) != sizeof(__u32));
	BUILD_BUG_ON(sizeof(*lock) != sizeof(__u32));
	preempt_disable();
	arch_spin_lock(l);
}

static inline void __bpf_spin_unlock(struct bpf_spin_lock *lock)
{
	arch_spinlock_t *l = (void *)lock;

	arch_spin_unlock(l);
	preempt_enable();
}

#else

static inline void __bpf_spin_lock(struct bpf_spin_lock *lock)
{
	atomic_t *l = (void *)lock;

	BUILD_BUG_ON(sizeof(*l) != sizeof(*lock));
	do {
		atomic_cond_read_relaxed(l, !VAL);
	} while (atomic_xchg(l, 1));
}

static inline void __bpf_spin_unlock(struct bpf_spin_lock *lock)
{
	atomic_t *l = (void *)lock;

	atomic_set_release(l, 0);
}

#endif

static DEFINE_PER_CPU(unsigned long, irqsave_flags);

static inline void __bpf_spin_lock_irqsave(struct bpf_spin_lock *lock)
{
	unsigned long flags;

	local_irq_save(flags);
	__bpf_spin_lock(lock);
	__this_cpu_write(irqsave_flags, flags);
}

NOTRACE_BPF_CALL_1(bpf_spin_lock, struct bpf_spin_lock *, lock)
{
	__bpf_spin_lock_irqsave(lock);
	return 0;
}

const struct bpf_func_proto bpf_spin_lock_proto = {
	.func		= bpf_spin_lock,
	.gpl_only	= false,
	.ret_type	= RET_VOID,
	.arg1_type	= ARG_PTR_TO_SPIN_LOCK,
	.arg1_btf_id    = BPF_PTR_POISON,
};

static inline void __bpf_spin_unlock_irqrestore(struct bpf_spin_lock *lock)
{
	unsigned long flags;

	flags = __this_cpu_read(irqsave_flags);
	__bpf_spin_unlock(lock);
	local_irq_restore(flags);
}

NOTRACE_BPF_CALL_1(bpf_spin_unlock, struct bpf_spin_lock *, lock)
{
	__bpf_spin_unlock_irqrestore(lock);
	return 0;
}

const struct bpf_func_proto bpf_spin_unlock_proto = {
	.func		= bpf_spin_unlock,
	.gpl_only	= false,
	.ret_type	= RET_VOID,
	.arg1_type	= ARG_PTR_TO_SPIN_LOCK,
	.arg1_btf_id    = BPF_PTR_POISON,
};

void copy_map_value_locked(struct bpf_map *map, void *dst, void *src,
			   bool lock_src)
{
	struct bpf_spin_lock *lock;

	if (lock_src)
		lock = src + map->record->spin_lock_off;
	else
		lock = dst + map->record->spin_lock_off;
	preempt_disable();
	__bpf_spin_lock_irqsave(lock);
	copy_map_value(map, dst, src);
	__bpf_spin_unlock_irqrestore(lock);
	preempt_enable();
}

BPF_CALL_0(bpf_jiffies64)
{
	return get_jiffies_64();
}

const struct bpf_func_proto bpf_jiffies64_proto = {
	.func		= bpf_jiffies64,
	.gpl_only	= false,
	.ret_type	= RET_INTEGER,
};

#ifdef CONFIG_CGROUPS
BPF_CALL_0(bpf_get_current_cgroup_id)
{
	struct cgroup *cgrp;
	u64 cgrp_id;

	rcu_read_lock();
	cgrp = task_dfl_cgroup(current);
	cgrp_id = cgroup_id(cgrp);
	rcu_read_unlock();

	return cgrp_id;
}

const struct bpf_func_proto bpf_get_current_cgroup_id_proto = {
	.func		= bpf_get_current_cgroup_id,
	.gpl_only	= false,
	.ret_type	= RET_INTEGER,
};

BPF_CALL_1(bpf_get_current_ancestor_cgroup_id, int, ancestor_level)
{
	struct cgroup *cgrp;
	struct cgroup *ancestor;
	u64 cgrp_id;

	rcu_read_lock();
	cgrp = task_dfl_cgroup(current);
	ancestor = cgroup_ancestor(cgrp, ancestor_level);
	cgrp_id = ancestor ? cgroup_id(ancestor) : 0;
	rcu_read_unlock();

	return cgrp_id;
}

const struct bpf_func_proto bpf_get_current_ancestor_cgroup_id_proto = {
	.func		= bpf_get_current_ancestor_cgroup_id,
	.gpl_only	= false,
	.ret_type	= RET_INTEGER,
	.arg1_type	= ARG_ANYTHING,
};
#endif /* CONFIG_CGROUPS */

#define BPF_STRTOX_BASE_MASK 0x1F

static int __bpf_strtoull(const char *buf, size_t buf_len, u64 flags,
			  unsigned long long *res, bool *is_negative)
{
	unsigned int base = flags & BPF_STRTOX_BASE_MASK;
	const char *cur_buf = buf;
	size_t cur_len = buf_len;
	unsigned int consumed;
	size_t val_len;
	char str[64];

	if (!buf || !buf_len || !res || !is_negative)
		return -EINVAL;

	if (base != 0 && base != 8 && base != 10 && base != 16)
		return -EINVAL;

	if (flags & ~BPF_STRTOX_BASE_MASK)
		return -EINVAL;

	while (cur_buf < buf + buf_len && isspace(*cur_buf))
		++cur_buf;

	*is_negative = (cur_buf < buf + buf_len && *cur_buf == '-');
	if (*is_negative)
		++cur_buf;

	consumed = cur_buf - buf;
	cur_len -= consumed;
	if (!cur_len)
		return -EINVAL;

	cur_len = min(cur_len, sizeof(str) - 1);
	memcpy(str, cur_buf, cur_len);
	str[cur_len] = '\0';
	cur_buf = str;

	cur_buf = _parse_integer_fixup_radix(cur_buf, &base);
	val_len = _parse_integer(cur_buf, base, res);

	if (val_len & KSTRTOX_OVERFLOW)
		return -ERANGE;

	if (val_len == 0)
		return -EINVAL;

	cur_buf += val_len;
	consumed += cur_buf - str;

	return consumed;
}

static int __bpf_strtoll(const char *buf, size_t buf_len, u64 flags,
			 long long *res)
{
	unsigned long long _res;
	bool is_negative;
	int err;

	err = __bpf_strtoull(buf, buf_len, flags, &_res, &is_negative);
	if (err < 0)
		return err;
	if (is_negative) {
		if ((long long)-_res > 0)
			return -ERANGE;
		*res = -_res;
	} else {
		if ((long long)_res < 0)
			return -ERANGE;
		*res = _res;
	}
	return err;
}

BPF_CALL_4(bpf_strtol, const char *, buf, size_t, buf_len, u64, flags,
	   s64 *, res)
{
	long long _res;
	int err;

	*res = 0;
	err = __bpf_strtoll(buf, buf_len, flags, &_res);
	if (err < 0)
		return err;
	*res = _res;
	return err;
}

const struct bpf_func_proto bpf_strtol_proto = {
	.func		= bpf_strtol,
	.gpl_only	= false,
	.ret_type	= RET_INTEGER,
	.arg1_type	= ARG_PTR_TO_MEM | MEM_RDONLY,
	.arg2_type	= ARG_CONST_SIZE,
	.arg3_type	= ARG_ANYTHING,
	.arg4_type	= ARG_PTR_TO_FIXED_SIZE_MEM | MEM_UNINIT | MEM_WRITE | MEM_ALIGNED,
	.arg4_size	= sizeof(s64),
};

BPF_CALL_4(bpf_strtoul, const char *, buf, size_t, buf_len, u64, flags,
	   u64 *, res)
{
	unsigned long long _res;
	bool is_negative;
	int err;

	*res = 0;
	err = __bpf_strtoull(buf, buf_len, flags, &_res, &is_negative);
	if (err < 0)
		return err;
	if (is_negative)
		return -EINVAL;
	*res = _res;
	return err;
}

const struct bpf_func_proto bpf_strtoul_proto = {
	.func		= bpf_strtoul,
	.gpl_only	= false,
	.ret_type	= RET_INTEGER,
	.arg1_type	= ARG_PTR_TO_MEM | MEM_RDONLY,
	.arg2_type	= ARG_CONST_SIZE,
	.arg3_type	= ARG_ANYTHING,
	.arg4_type	= ARG_PTR_TO_FIXED_SIZE_MEM | MEM_UNINIT | MEM_WRITE | MEM_ALIGNED,
	.arg4_size	= sizeof(u64),
};

BPF_CALL_3(bpf_strncmp, const char *, s1, u32, s1_sz, const char *, s2)
{
	return strncmp(s1, s2, s1_sz);
}

static const struct bpf_func_proto bpf_strncmp_proto = {
	.func		= bpf_strncmp,
	.gpl_only	= false,
	.ret_type	= RET_INTEGER,
	.arg1_type	= ARG_PTR_TO_MEM | MEM_RDONLY,
	.arg2_type	= ARG_CONST_SIZE,
	.arg3_type	= ARG_PTR_TO_CONST_STR,
};

BPF_CALL_4(bpf_get_ns_current_pid_tgid, u64, dev, u64, ino,
	   struct bpf_pidns_info *, nsdata, u32, size)
{
	struct task_struct *task = current;
	struct pid_namespace *pidns;
	int err = -EINVAL;

	if (unlikely(size != sizeof(struct bpf_pidns_info)))
		goto clear;

	if (unlikely((u64)(dev_t)dev != dev))
		goto clear;

	if (unlikely(!task))
		goto clear;

	pidns = task_active_pid_ns(task);
	if (unlikely(!pidns)) {
		err = -ENOENT;
		goto clear;
	}

	if (!ns_match(&pidns->ns, (dev_t)dev, ino))
		goto clear;

	nsdata->pid = task_pid_nr_ns(task, pidns);
	nsdata->tgid = task_tgid_nr_ns(task, pidns);
	return 0;
clear:
	memset((void *)nsdata, 0, (size_t) size);
	return err;
}

const struct bpf_func_proto bpf_get_ns_current_pid_tgid_proto = {
	.func		= bpf_get_ns_current_pid_tgid,
	.gpl_only	= false,
	.ret_type	= RET_INTEGER,
	.arg1_type	= ARG_ANYTHING,
	.arg2_type	= ARG_ANYTHING,
	.arg3_type      = ARG_PTR_TO_UNINIT_MEM,
	.arg4_type      = ARG_CONST_SIZE,
};

static const struct bpf_func_proto bpf_get_raw_smp_processor_id_proto = {
	.func		= bpf_get_raw_cpu_id,
	.gpl_only	= false,
	.ret_type	= RET_INTEGER,
};

BPF_CALL_5(bpf_event_output_data, void *, ctx, struct bpf_map *, map,
	   u64, flags, void *, data, u64, size)
{
	if (unlikely(flags & ~(BPF_F_INDEX_MASK)))
		return -EINVAL;

	return bpf_event_output(map, flags, data, size, NULL, 0, NULL);
}

const struct bpf_func_proto bpf_event_output_data_proto =  {
	.func		= bpf_event_output_data,
	.gpl_only       = true,
	.ret_type       = RET_INTEGER,
	.arg1_type      = ARG_PTR_TO_CTX,
	.arg2_type      = ARG_CONST_MAP_PTR,
	.arg3_type      = ARG_ANYTHING,
	.arg4_type      = ARG_PTR_TO_MEM | MEM_RDONLY,
	.arg5_type      = ARG_CONST_SIZE_OR_ZERO,
};

BPF_CALL_3(bpf_copy_from_user, void *, dst, u32, size,
	   const void __user *, user_ptr)
{
	int ret = copy_from_user(dst, user_ptr, size);

	if (unlikely(ret)) {
		memset(dst, 0, size);
		ret = -EFAULT;
	}

	return ret;
}

const struct bpf_func_proto bpf_copy_from_user_proto = {
	.func		= bpf_copy_from_user,
	.gpl_only	= false,
	.might_sleep	= true,
	.ret_type	= RET_INTEGER,
	.arg1_type	= ARG_PTR_TO_UNINIT_MEM,
	.arg2_type	= ARG_CONST_SIZE_OR_ZERO,
	.arg3_type	= ARG_ANYTHING,
};

BPF_CALL_5(bpf_copy_from_user_task, void *, dst, u32, size,
	   const void __user *, user_ptr, struct task_struct *, tsk, u64, flags)
{
	int ret;

	/* flags is not used yet */
	if (unlikely(flags))
		return -EINVAL;

	if (unlikely(!size))
		return 0;

	ret = access_process_vm(tsk, (unsigned long)user_ptr, dst, size, 0);
	if (ret == size)
		return 0;

	memset(dst, 0, size);
	/* Return -EFAULT for partial read */
	return ret < 0 ? ret : -EFAULT;
}

const struct bpf_func_proto bpf_copy_from_user_task_proto = {
	.func		= bpf_copy_from_user_task,
	.gpl_only	= true,
	.might_sleep	= true,
	.ret_type	= RET_INTEGER,
	.arg1_type	= ARG_PTR_TO_UNINIT_MEM,
	.arg2_type	= ARG_CONST_SIZE_OR_ZERO,
	.arg3_type	= ARG_ANYTHING,
	.arg4_type	= ARG_PTR_TO_BTF_ID,
	.arg4_btf_id	= &btf_tracing_ids[BTF_TRACING_TYPE_TASK],
	.arg5_type	= ARG_ANYTHING
};

BPF_CALL_2(bpf_per_cpu_ptr, const void *, ptr, u32, cpu)
{
	if (cpu >= nr_cpu_ids)
		return (unsigned long)NULL;

	return (unsigned long)per_cpu_ptr((const void __percpu *)(const uintptr_t)ptr, cpu);
}

const struct bpf_func_proto bpf_per_cpu_ptr_proto = {
	.func		= bpf_per_cpu_ptr,
	.gpl_only	= false,
	.ret_type	= RET_PTR_TO_MEM_OR_BTF_ID | PTR_MAYBE_NULL | MEM_RDONLY,
	.arg1_type	= ARG_PTR_TO_PERCPU_BTF_ID,
	.arg2_type	= ARG_ANYTHING,
};

BPF_CALL_1(bpf_this_cpu_ptr, const void *, percpu_ptr)
{
	return (unsigned long)this_cpu_ptr((const void __percpu *)(const uintptr_t)percpu_ptr);
}

const struct bpf_func_proto bpf_this_cpu_ptr_proto = {
	.func		= bpf_this_cpu_ptr,
	.gpl_only	= false,
	.ret_type	= RET_PTR_TO_MEM_OR_BTF_ID | MEM_RDONLY,
	.arg1_type	= ARG_PTR_TO_PERCPU_BTF_ID,
};

static int bpf_trace_copy_string(char *buf, void *unsafe_ptr, char fmt_ptype,
		size_t bufsz)
{
	void __user *user_ptr = (__force void __user *)unsafe_ptr;

	buf[0] = 0;

	switch (fmt_ptype) {
	case 's':
#ifdef CONFIG_ARCH_HAS_NON_OVERLAPPING_ADDRESS_SPACE
		if ((unsigned long)unsafe_ptr < TASK_SIZE)
			return strncpy_from_user_nofault(buf, user_ptr, bufsz);
		fallthrough;
#endif
	case 'k':
		return strncpy_from_kernel_nofault(buf, unsafe_ptr, bufsz);
	case 'u':
		return strncpy_from_user_nofault(buf, user_ptr, bufsz);
	}

	return -EINVAL;
}

/* Per-cpu temp buffers used by printf-like helpers to store the bprintf binary
 * arguments representation.
 */
#define MAX_BPRINTF_BIN_ARGS	512

/* Support executing three nested bprintf helper calls on a given CPU */
#define MAX_BPRINTF_NEST_LEVEL	3
struct bpf_bprintf_buffers {
	char bin_args[MAX_BPRINTF_BIN_ARGS];
	char buf[MAX_BPRINTF_BUF];
};

static DEFINE_PER_CPU(struct bpf_bprintf_buffers[MAX_BPRINTF_NEST_LEVEL], bpf_bprintf_bufs);
static DEFINE_PER_CPU(int, bpf_bprintf_nest_level);

static int try_get_buffers(struct bpf_bprintf_buffers **bufs)
{
	int nest_level;

	preempt_disable();
	nest_level = this_cpu_inc_return(bpf_bprintf_nest_level);
	if (WARN_ON_ONCE(nest_level > MAX_BPRINTF_NEST_LEVEL)) {
		this_cpu_dec(bpf_bprintf_nest_level);
		preempt_enable();
		return -EBUSY;
	}
	*bufs = this_cpu_ptr(&bpf_bprintf_bufs[nest_level - 1]);

	return 0;
}

void bpf_bprintf_cleanup(struct bpf_bprintf_data *data)
{
	if (!data->bin_args && !data->buf)
		return;
	if (WARN_ON_ONCE(this_cpu_read(bpf_bprintf_nest_level) == 0))
		return;
	this_cpu_dec(bpf_bprintf_nest_level);
	preempt_enable();
}

/*
 * bpf_bprintf_prepare - Generic pass on format strings for bprintf-like helpers
 *
 * Returns a negative value if fmt is an invalid format string or 0 otherwise.
 *
 * This can be used in two ways:
 * - Format string verification only: when data->get_bin_args is false
 * - Arguments preparation: in addition to the above verification, it writes in
 *   data->bin_args a binary representation of arguments usable by bstr_printf
 *   where pointers from BPF have been sanitized.
 *
 * In argument preparation mode, if 0 is returned, safe temporary buffers are
 * allocated and bpf_bprintf_cleanup should be called to free them after use.
 */
int bpf_bprintf_prepare(char *fmt, u32 fmt_size, const u64 *raw_args,
			u32 num_args, struct bpf_bprintf_data *data)
{
	bool get_buffers = (data->get_bin_args && num_args) || data->get_buf;
	char *unsafe_ptr = NULL, *tmp_buf = NULL, *tmp_buf_end, *fmt_end;
	struct bpf_bprintf_buffers *buffers = NULL;
	size_t sizeof_cur_arg, sizeof_cur_ip;
	int err, i, num_spec = 0;
	u64 cur_arg;
	char fmt_ptype, cur_ip[16], ip_spec[] = "%pXX";

	fmt_end = strnchr(fmt, fmt_size, 0);
	if (!fmt_end)
		return -EINVAL;
	fmt_size = fmt_end - fmt;

	if (get_buffers && try_get_buffers(&buffers))
		return -EBUSY;

	if (data->get_bin_args) {
		if (num_args)
			tmp_buf = buffers->bin_args;
		tmp_buf_end = tmp_buf + MAX_BPRINTF_BIN_ARGS;
		data->bin_args = (u32 *)tmp_buf;
	}

	if (data->get_buf)
		data->buf = buffers->buf;

	for (i = 0; i < fmt_size; i++) {
		if ((!isprint(fmt[i]) && !isspace(fmt[i])) || !isascii(fmt[i])) {
			err = -EINVAL;
			goto out;
		}

		if (fmt[i] != '%')
			continue;

		if (fmt[i + 1] == '%') {
			i++;
			continue;
		}

		if (num_spec >= num_args) {
			err = -EINVAL;
			goto out;
		}

		/* The string is zero-terminated so if fmt[i] != 0, we can
		 * always access fmt[i + 1], in the worst case it will be a 0
		 */
		i++;

		/* skip optional "[0 +-][num]" width formatting field */
		while (fmt[i] == '0' || fmt[i] == '+'  || fmt[i] == '-' ||
		       fmt[i] == ' ')
			i++;
		if (fmt[i] >= '1' && fmt[i] <= '9') {
			i++;
			while (fmt[i] >= '0' && fmt[i] <= '9')
				i++;
		}

		if (fmt[i] == 'p') {
			sizeof_cur_arg = sizeof(long);

			if ((fmt[i + 1] == 'k' || fmt[i + 1] == 'u') &&
			    fmt[i + 2] == 's') {
				fmt_ptype = fmt[i + 1];
				i += 2;
				goto fmt_str;
			}

			if (fmt[i + 1] == 0 || isspace(fmt[i + 1]) ||
			    ispunct(fmt[i + 1]) || fmt[i + 1] == 'K' ||
			    fmt[i + 1] == 'x' || fmt[i + 1] == 's' ||
			    fmt[i + 1] == 'S') {
				/* just kernel pointers */
				if (tmp_buf)
					cur_arg = raw_args[num_spec];
				i++;
				goto nocopy_fmt;
			}

			if (fmt[i + 1] == 'B') {
				if (tmp_buf)  {
					err = snprintf(tmp_buf,
						       (tmp_buf_end - tmp_buf),
						       "%pB",
						       (void *)(long)raw_args[num_spec]);
					tmp_buf += (err + 1);
				}

				i++;
				num_spec++;
				continue;
			}

			/* only support "%pI4", "%pi4", "%pI6" and "%pi6". */
			if ((fmt[i + 1] != 'i' && fmt[i + 1] != 'I') ||
			    (fmt[i + 2] != '4' && fmt[i + 2] != '6')) {
				err = -EINVAL;
				goto out;
			}

			i += 2;
			if (!tmp_buf)
				goto nocopy_fmt;

			sizeof_cur_ip = (fmt[i] == '4') ? 4 : 16;
			if (tmp_buf_end - tmp_buf < sizeof_cur_ip) {
				err = -ENOSPC;
				goto out;
			}

			unsafe_ptr = (char *)(long)raw_args[num_spec];
			err = copy_from_kernel_nofault(cur_ip, unsafe_ptr,
						       sizeof_cur_ip);
			if (err < 0)
				memset(cur_ip, 0, sizeof_cur_ip);

			/* hack: bstr_printf expects IP addresses to be
			 * pre-formatted as strings, ironically, the easiest way
			 * to do that is to call snprintf.
			 */
			ip_spec[2] = fmt[i - 1];
			ip_spec[3] = fmt[i];
			err = snprintf(tmp_buf, tmp_buf_end - tmp_buf,
				       ip_spec, &cur_ip);

			tmp_buf += err + 1;
			num_spec++;

			continue;
		} else if (fmt[i] == 's') {
			fmt_ptype = fmt[i];
fmt_str:
			if (fmt[i + 1] != 0 &&
			    !isspace(fmt[i + 1]) &&
			    !ispunct(fmt[i + 1])) {
				err = -EINVAL;
				goto out;
			}

			if (!tmp_buf)
				goto nocopy_fmt;

			if (tmp_buf_end == tmp_buf) {
				err = -ENOSPC;
				goto out;
			}

			unsafe_ptr = (char *)(long)raw_args[num_spec];
			err = bpf_trace_copy_string(tmp_buf, unsafe_ptr,
						    fmt_ptype,
						    tmp_buf_end - tmp_buf);
			if (err < 0) {
				tmp_buf[0] = '\0';
				err = 1;
			}

			tmp_buf += err;
			num_spec++;

			continue;
		} else if (fmt[i] == 'c') {
			if (!tmp_buf)
				goto nocopy_fmt;

			if (tmp_buf_end == tmp_buf) {
				err = -ENOSPC;
				goto out;
			}

			*tmp_buf = raw_args[num_spec];
			tmp_buf++;
			num_spec++;

			continue;
		}

		sizeof_cur_arg = sizeof(int);

		if (fmt[i] == 'l') {
			sizeof_cur_arg = sizeof(long);
			i++;
		}
		if (fmt[i] == 'l') {
			sizeof_cur_arg = sizeof(long long);
			i++;
		}

		if (fmt[i] != 'i' && fmt[i] != 'd' && fmt[i] != 'u' &&
		    fmt[i] != 'x' && fmt[i] != 'X') {
			err = -EINVAL;
			goto out;
		}

		if (tmp_buf)
			cur_arg = raw_args[num_spec];
nocopy_fmt:
		if (tmp_buf) {
			tmp_buf = PTR_ALIGN(tmp_buf, sizeof(u32));
			if (tmp_buf_end - tmp_buf < sizeof_cur_arg) {
				err = -ENOSPC;
				goto out;
			}

			if (sizeof_cur_arg == 8) {
				*(u32 *)tmp_buf = *(u32 *)&cur_arg;
				*(u32 *)(tmp_buf + 4) = *((u32 *)&cur_arg + 1);
			} else {
				*(u32 *)tmp_buf = (u32)(long)cur_arg;
			}
			tmp_buf += sizeof_cur_arg;
		}
		num_spec++;
	}

	err = 0;
out:
	if (err)
		bpf_bprintf_cleanup(data);
	return err;
}

BPF_CALL_5(bpf_snprintf, char *, str, u32, str_size, char *, fmt,
	   const void *, args, u32, data_len)
{
	struct bpf_bprintf_data data = {
		.get_bin_args	= true,
	};
	int err, num_args;

	if (data_len % 8 || data_len > MAX_BPRINTF_VARARGS * 8 ||
	    (data_len && !args))
		return -EINVAL;
	num_args = data_len / 8;

	/* ARG_PTR_TO_CONST_STR guarantees that fmt is zero-terminated so we
	 * can safely give an unbounded size.
	 */
	err = bpf_bprintf_prepare(fmt, UINT_MAX, args, num_args, &data);
	if (err < 0)
		return err;

	err = bstr_printf(str, str_size, fmt, data.bin_args);

	bpf_bprintf_cleanup(&data);

	return err + 1;
}

const struct bpf_func_proto bpf_snprintf_proto = {
	.func		= bpf_snprintf,
	.gpl_only	= true,
	.ret_type	= RET_INTEGER,
	.arg1_type	= ARG_PTR_TO_MEM_OR_NULL,
	.arg2_type	= ARG_CONST_SIZE_OR_ZERO,
	.arg3_type	= ARG_PTR_TO_CONST_STR,
	.arg4_type	= ARG_PTR_TO_MEM | PTR_MAYBE_NULL | MEM_RDONLY,
	.arg5_type	= ARG_CONST_SIZE_OR_ZERO,
};

struct bpf_async_cb {
	struct bpf_map *map;
	struct bpf_prog *prog;
	void __rcu *callback_fn;
	void *value;
	union {
		struct rcu_head rcu;
		struct work_struct delete_work;
	};
	u64 flags;
};

/* BPF map elements can contain 'struct bpf_timer'.
 * Such map owns all of its BPF timers.
 * 'struct bpf_timer' is allocated as part of map element allocation
 * and it's zero initialized.
 * That space is used to keep 'struct bpf_async_kern'.
 * bpf_timer_init() allocates 'struct bpf_hrtimer', inits hrtimer, and
 * remembers 'struct bpf_map *' pointer it's part of.
 * bpf_timer_set_callback() increments prog refcnt and assign bpf callback_fn.
 * bpf_timer_start() arms the timer.
 * If user space reference to a map goes to zero at this point
 * ops->map_release_uref callback is responsible for cancelling the timers,
 * freeing their memory, and decrementing prog's refcnts.
 * bpf_timer_cancel() cancels the timer and decrements prog's refcnt.
 * Inner maps can contain bpf timers as well. ops->map_release_uref is
 * freeing the timers when inner map is replaced or deleted by user space.
 */
struct bpf_hrtimer {
	struct bpf_async_cb cb;
	struct hrtimer timer;
	atomic_t cancelling;
};

struct bpf_work {
	struct bpf_async_cb cb;
	struct work_struct work;
	struct work_struct delete_work;
};

/* the actual struct hidden inside uapi struct bpf_timer and bpf_wq */
struct bpf_async_kern {
	union {
		struct bpf_async_cb *cb;
		struct bpf_hrtimer *timer;
		struct bpf_work *work;
	};
	/* bpf_spin_lock is used here instead of spinlock_t to make
	 * sure that it always fits into space reserved by struct bpf_timer
	 * regardless of LOCKDEP and spinlock debug flags.
	 */
	struct bpf_spin_lock lock;
} __attribute__((aligned(8)));

enum bpf_async_type {
	BPF_ASYNC_TYPE_TIMER = 0,
	BPF_ASYNC_TYPE_WQ,
};

static DEFINE_PER_CPU(struct bpf_hrtimer *, hrtimer_running);

static enum hrtimer_restart bpf_timer_cb(struct hrtimer *hrtimer)
{
	struct bpf_hrtimer *t = container_of(hrtimer, struct bpf_hrtimer, timer);
	struct bpf_map *map = t->cb.map;
	void *value = t->cb.value;
	bpf_callback_t callback_fn;
	void *key;
	u32 idx;

	BTF_TYPE_EMIT(struct bpf_timer);
	callback_fn = rcu_dereference_check(t->cb.callback_fn, rcu_read_lock_bh_held());
	if (!callback_fn)
		goto out;

	/* bpf_timer_cb() runs in hrtimer_run_softirq. It doesn't migrate and
	 * cannot be preempted by another bpf_timer_cb() on the same cpu.
	 * Remember the timer this callback is servicing to prevent
	 * deadlock if callback_fn() calls bpf_timer_cancel() or
	 * bpf_map_delete_elem() on the same timer.
	 */
	this_cpu_write(hrtimer_running, t);
	if (map->map_type == BPF_MAP_TYPE_ARRAY) {
		struct bpf_array *array = container_of(map, struct bpf_array, map);

		/* compute the key */
		idx = ((char *)value - array->value) / array->elem_size;
		key = &idx;
	} else { /* hash or lru */
		key = value - round_up(map->key_size, 8);
	}

	callback_fn((u64)(long)map, (u64)(long)key, (u64)(long)value, 0, 0);
	/* The verifier checked that return value is zero. */

	this_cpu_write(hrtimer_running, NULL);
out:
	return HRTIMER_NORESTART;
}

static void bpf_wq_work(struct work_struct *work)
{
	struct bpf_work *w = container_of(work, struct bpf_work, work);
	struct bpf_async_cb *cb = &w->cb;
	struct bpf_map *map = cb->map;
	bpf_callback_t callback_fn;
	void *value = cb->value;
	void *key;
	u32 idx;

	BTF_TYPE_EMIT(struct bpf_wq);

	callback_fn = READ_ONCE(cb->callback_fn);
	if (!callback_fn)
		return;

	if (map->map_type == BPF_MAP_TYPE_ARRAY) {
		struct bpf_array *array = container_of(map, struct bpf_array, map);

		/* compute the key */
		idx = ((char *)value - array->value) / array->elem_size;
		key = &idx;
	} else { /* hash or lru */
		key = value - round_up(map->key_size, 8);
	}

        rcu_read_lock_trace();
        migrate_disable();

	callback_fn((u64)(long)map, (u64)(long)key, (u64)(long)value, 0, 0);

	migrate_enable();
	rcu_read_unlock_trace();
}

static void bpf_wq_delete_work(struct work_struct *work)
{
	struct bpf_work *w = container_of(work, struct bpf_work, delete_work);

	cancel_work_sync(&w->work);

	kfree_rcu(w, cb.rcu);
}

static void bpf_timer_delete_work(struct work_struct *work)
{
	struct bpf_hrtimer *t = container_of(work, struct bpf_hrtimer, cb.delete_work);

	/* Cancel the timer and wait for callback to complete if it was running.
	 * If hrtimer_cancel() can be safely called it's safe to call
	 * kfree_rcu(t) right after for both preallocated and non-preallocated
	 * maps.  The async->cb = NULL was already done and no code path can see
	 * address 't' anymore. Timer if armed for existing bpf_hrtimer before
	 * bpf_timer_cancel_and_free will have been cancelled.
	 */
	hrtimer_cancel(&t->timer);
	kfree_rcu(t, cb.rcu);
}

static int __bpf_async_init(struct bpf_async_kern *async, struct bpf_map *map, u64 flags,
			    enum bpf_async_type type)
{
	struct bpf_async_cb *cb;
	struct bpf_hrtimer *t;
	struct bpf_work *w;
	clockid_t clockid;
	size_t size;
	int ret = 0;

	if (in_nmi())
		return -EOPNOTSUPP;

	switch (type) {
	case BPF_ASYNC_TYPE_TIMER:
		size = sizeof(struct bpf_hrtimer);
		break;
	case BPF_ASYNC_TYPE_WQ:
		size = sizeof(struct bpf_work);
		break;
	default:
		return -EINVAL;
	}

	__bpf_spin_lock_irqsave(&async->lock);
	t = async->timer;
	if (t) {
		ret = -EBUSY;
		goto out;
	}

	/* allocate hrtimer via map_kmalloc to use memcg accounting */
	cb = bpf_map_kmalloc_node(map, size, GFP_ATOMIC, map->numa_node);
	if (!cb) {
		ret = -ENOMEM;
		goto out;
	}

	switch (type) {
	case BPF_ASYNC_TYPE_TIMER:
		clockid = flags & (MAX_CLOCKS - 1);
		t = (struct bpf_hrtimer *)cb;

		atomic_set(&t->cancelling, 0);
		INIT_WORK(&t->cb.delete_work, bpf_timer_delete_work);
		hrtimer_init(&t->timer, clockid, HRTIMER_MODE_REL_SOFT);
		t->timer.function = bpf_timer_cb;
		cb->value = (void *)async - map->record->timer_off;
		break;
	case BPF_ASYNC_TYPE_WQ:
		w = (struct bpf_work *)cb;

		INIT_WORK(&w->work, bpf_wq_work);
		INIT_WORK(&w->delete_work, bpf_wq_delete_work);
		cb->value = (void *)async - map->record->wq_off;
		break;
	}
	cb->map = map;
	cb->prog = NULL;
	cb->flags = flags;
	rcu_assign_pointer(cb->callback_fn, NULL);

	WRITE_ONCE(async->cb, cb);
	/* Guarantee the order between async->cb and map->usercnt. So
	 * when there are concurrent uref release and bpf timer init, either
	 * bpf_timer_cancel_and_free() called by uref release reads a no-NULL
	 * timer or atomic64_read() below returns a zero usercnt.
	 */
	smp_mb();
	if (!atomic64_read(&map->usercnt)) {
		/* maps with timers must be either held by user space
		 * or pinned in bpffs.
		 */
		WRITE_ONCE(async->cb, NULL);
		kfree(cb);
		ret = -EPERM;
	}
out:
	__bpf_spin_unlock_irqrestore(&async->lock);
	return ret;
}

BPF_CALL_3(bpf_timer_init, struct bpf_async_kern *, timer, struct bpf_map *, map,
	   u64, flags)
{
	clock_t clockid = flags & (MAX_CLOCKS - 1);

	BUILD_BUG_ON(MAX_CLOCKS != 16);
	BUILD_BUG_ON(sizeof(struct bpf_async_kern) > sizeof(struct bpf_timer));
	BUILD_BUG_ON(__alignof__(struct bpf_async_kern) != __alignof__(struct bpf_timer));

	if (flags >= MAX_CLOCKS ||
	    /* similar to timerfd except _ALARM variants are not supported */
	    (clockid != CLOCK_MONOTONIC &&
	     clockid != CLOCK_REALTIME &&
	     clockid != CLOCK_BOOTTIME))
		return -EINVAL;

	return __bpf_async_init(timer, map, flags, BPF_ASYNC_TYPE_TIMER);
}

static const struct bpf_func_proto bpf_timer_init_proto = {
	.func		= bpf_timer_init,
	.gpl_only	= true,
	.ret_type	= RET_INTEGER,
	.arg1_type	= ARG_PTR_TO_TIMER,
	.arg2_type	= ARG_CONST_MAP_PTR,
	.arg3_type	= ARG_ANYTHING,
};

static int __bpf_async_set_callback(struct bpf_async_kern *async, void *callback_fn,
				    struct bpf_prog_aux *aux, unsigned int flags,
				    enum bpf_async_type type)
{
	struct bpf_prog *prev, *prog = aux->prog;
	struct bpf_async_cb *cb;
	int ret = 0;

	if (in_nmi())
		return -EOPNOTSUPP;
	__bpf_spin_lock_irqsave(&async->lock);
	cb = async->cb;
	if (!cb) {
		ret = -EINVAL;
		goto out;
	}
	if (!atomic64_read(&cb->map->usercnt)) {
		/* maps with timers must be either held by user space
		 * or pinned in bpffs. Otherwise timer might still be
		 * running even when bpf prog is detached and user space
		 * is gone, since map_release_uref won't ever be called.
		 */
		ret = -EPERM;
		goto out;
	}
	prev = cb->prog;
	if (prev != prog) {
		/* Bump prog refcnt once. Every bpf_timer_set_callback()
		 * can pick different callback_fn-s within the same prog.
		 */
		prog = bpf_prog_inc_not_zero(prog);
		if (IS_ERR(prog)) {
			ret = PTR_ERR(prog);
			goto out;
		}
		if (prev)
			/* Drop prev prog refcnt when swapping with new prog */
			bpf_prog_put(prev);
		cb->prog = prog;
	}
	rcu_assign_pointer(cb->callback_fn, callback_fn);
out:
	__bpf_spin_unlock_irqrestore(&async->lock);
	return ret;
}

BPF_CALL_3(bpf_timer_set_callback, struct bpf_async_kern *, timer, void *, callback_fn,
	   struct bpf_prog_aux *, aux)
{
	return __bpf_async_set_callback(timer, callback_fn, aux, 0, BPF_ASYNC_TYPE_TIMER);
}

static const struct bpf_func_proto bpf_timer_set_callback_proto = {
	.func		= bpf_timer_set_callback,
	.gpl_only	= true,
	.ret_type	= RET_INTEGER,
	.arg1_type	= ARG_PTR_TO_TIMER,
	.arg2_type	= ARG_PTR_TO_FUNC,
};

BPF_CALL_3(bpf_timer_start, struct bpf_async_kern *, timer, u64, nsecs, u64, flags)
{
	struct bpf_hrtimer *t;
	int ret = 0;
	enum hrtimer_mode mode;

	if (in_nmi())
		return -EOPNOTSUPP;
	if (flags & ~(BPF_F_TIMER_ABS | BPF_F_TIMER_CPU_PIN))
		return -EINVAL;
	__bpf_spin_lock_irqsave(&timer->lock);
	t = timer->timer;
	if (!t || !t->cb.prog) {
		ret = -EINVAL;
		goto out;
	}

	if (flags & BPF_F_TIMER_ABS)
		mode = HRTIMER_MODE_ABS_SOFT;
	else
		mode = HRTIMER_MODE_REL_SOFT;

	if (flags & BPF_F_TIMER_CPU_PIN)
		mode |= HRTIMER_MODE_PINNED;

	hrtimer_start(&t->timer, ns_to_ktime(nsecs), mode);
out:
	__bpf_spin_unlock_irqrestore(&timer->lock);
	return ret;
}

static const struct bpf_func_proto bpf_timer_start_proto = {
	.func		= bpf_timer_start,
	.gpl_only	= true,
	.ret_type	= RET_INTEGER,
	.arg1_type	= ARG_PTR_TO_TIMER,
	.arg2_type	= ARG_ANYTHING,
	.arg3_type	= ARG_ANYTHING,
};

static void drop_prog_refcnt(struct bpf_async_cb *async)
{
	struct bpf_prog *prog = async->prog;

	if (prog) {
		bpf_prog_put(prog);
		async->prog = NULL;
		rcu_assign_pointer(async->callback_fn, NULL);
	}
}

BPF_CALL_1(bpf_timer_cancel, struct bpf_async_kern *, timer)
{
	struct bpf_hrtimer *t, *cur_t;
	bool inc = false;
	int ret = 0;

	if (in_nmi())
		return -EOPNOTSUPP;
	rcu_read_lock();
	__bpf_spin_lock_irqsave(&timer->lock);
	t = timer->timer;
	if (!t) {
		ret = -EINVAL;
		goto out;
	}

	cur_t = this_cpu_read(hrtimer_running);
	if (cur_t == t) {
		/* If bpf callback_fn is trying to bpf_timer_cancel()
		 * its own timer the hrtimer_cancel() will deadlock
		 * since it waits for callback_fn to finish.
		 */
		ret = -EDEADLK;
		goto out;
	}

	/* Only account in-flight cancellations when invoked from a timer
	 * callback, since we want to avoid waiting only if other _callbacks_
	 * are waiting on us, to avoid introducing lockups. Non-callback paths
	 * are ok, since nobody would synchronously wait for their completion.
	 */
	if (!cur_t)
		goto drop;
	atomic_inc(&t->cancelling);
	/* Need full barrier after relaxed atomic_inc */
	smp_mb__after_atomic();
	inc = true;
	if (atomic_read(&cur_t->cancelling)) {
		/* We're cancelling timer t, while some other timer callback is
		 * attempting to cancel us. In such a case, it might be possible
		 * that timer t belongs to the other callback, or some other
		 * callback waiting upon it (creating transitive dependencies
		 * upon us), and we will enter a deadlock if we continue
		 * cancelling and waiting for it synchronously, since it might
		 * do the same. Bail!
		 */
		ret = -EDEADLK;
		goto out;
	}
drop:
	drop_prog_refcnt(&t->cb);
out:
	__bpf_spin_unlock_irqrestore(&timer->lock);
	/* Cancel the timer and wait for associated callback to finish
	 * if it was running.
	 */
	ret = ret ?: hrtimer_cancel(&t->timer);
	if (inc)
		atomic_dec(&t->cancelling);
	rcu_read_unlock();
	return ret;
}

static const struct bpf_func_proto bpf_timer_cancel_proto = {
	.func		= bpf_timer_cancel,
	.gpl_only	= true,
	.ret_type	= RET_INTEGER,
	.arg1_type	= ARG_PTR_TO_TIMER,
};

static struct bpf_async_cb *__bpf_async_cancel_and_free(struct bpf_async_kern *async)
{
	struct bpf_async_cb *cb;

	/* Performance optimization: read async->cb without lock first. */
	if (!READ_ONCE(async->cb))
		return NULL;

	__bpf_spin_lock_irqsave(&async->lock);
	/* re-read it under lock */
	cb = async->cb;
	if (!cb)
		goto out;
	drop_prog_refcnt(cb);
	/* The subsequent bpf_timer_start/cancel() helpers won't be able to use
	 * this timer, since it won't be initialized.
	 */
	WRITE_ONCE(async->cb, NULL);
out:
	__bpf_spin_unlock_irqrestore(&async->lock);
	return cb;
}

/* This function is called by map_delete/update_elem for individual element and
 * by ops->map_release_uref when the user space reference to a map reaches zero.
 */
void bpf_timer_cancel_and_free(void *val)
{
	struct bpf_hrtimer *t;

	t = (struct bpf_hrtimer *)__bpf_async_cancel_and_free(val);

	if (!t)
		return;
	/* We check that bpf_map_delete/update_elem() was called from timer
	 * callback_fn. In such case we don't call hrtimer_cancel() (since it
	 * will deadlock) and don't call hrtimer_try_to_cancel() (since it will
	 * just return -1). Though callback_fn is still running on this cpu it's
	 * safe to do kfree(t) because bpf_timer_cb() read everything it needed
	 * from 't'. The bpf subprog callback_fn won't be able to access 't',
	 * since async->cb = NULL was already done. The timer will be
	 * effectively cancelled because bpf_timer_cb() will return
	 * HRTIMER_NORESTART.
	 *
	 * However, it is possible the timer callback_fn calling us armed the
	 * timer _before_ calling us, such that failing to cancel it here will
	 * cause it to possibly use struct hrtimer after freeing bpf_hrtimer.
	 * Therefore, we _need_ to cancel any outstanding timers before we do
	 * kfree_rcu, even though no more timers can be armed.
	 *
	 * Moreover, we need to schedule work even if timer does not belong to
	 * the calling callback_fn, as on two different CPUs, we can end up in a
	 * situation where both sides run in parallel, try to cancel one
	 * another, and we end up waiting on both sides in hrtimer_cancel
	 * without making forward progress, since timer1 depends on time2
	 * callback to finish, and vice versa.
	 *
	 *  CPU 1 (timer1_cb)			CPU 2 (timer2_cb)
	 *  bpf_timer_cancel_and_free(timer2)	bpf_timer_cancel_and_free(timer1)
	 *
	 * To avoid these issues, punt to workqueue context when we are in a
	 * timer callback.
	 */
	if (this_cpu_read(hrtimer_running))
		queue_work(system_unbound_wq, &t->cb.delete_work);
	else
		bpf_timer_delete_work(&t->cb.delete_work);
}

/* This function is called by map_delete/update_elem for individual element and
 * by ops->map_release_uref when the user space reference to a map reaches zero.
 */
void bpf_wq_cancel_and_free(void *val)
{
	struct bpf_work *work;

	BTF_TYPE_EMIT(struct bpf_wq);

	work = (struct bpf_work *)__bpf_async_cancel_and_free(val);
	if (!work)
		return;
	/* Trigger cancel of the sleepable work, but *do not* wait for
	 * it to finish if it was running as we might not be in a
	 * sleepable context.
	 * kfree will be called once the work has finished.
	 */
	schedule_work(&work->delete_work);
}

BPF_CALL_2(bpf_kptr_xchg, void *, dst, void *, ptr)
{
	unsigned long *kptr = dst;

	/* This helper may be inlined by verifier. */
	return xchg(kptr, (unsigned long)ptr);
}

/* Unlike other PTR_TO_BTF_ID helpers the btf_id in bpf_kptr_xchg()
 * helper is determined dynamically by the verifier. Use BPF_PTR_POISON to
 * denote type that verifier will determine.
 */
static const struct bpf_func_proto bpf_kptr_xchg_proto = {
	.func         = bpf_kptr_xchg,
	.gpl_only     = false,
	.ret_type     = RET_PTR_TO_BTF_ID_OR_NULL,
	.ret_btf_id   = BPF_PTR_POISON,
	.arg1_type    = ARG_KPTR_XCHG_DEST,
	.arg2_type    = ARG_PTR_TO_BTF_ID_OR_NULL | OBJ_RELEASE,
	.arg2_btf_id  = BPF_PTR_POISON,
};

/* Since the upper 8 bits of dynptr->size is reserved, the
 * maximum supported size is 2^24 - 1.
 */
#define DYNPTR_MAX_SIZE	((1UL << 24) - 1)
#define DYNPTR_TYPE_SHIFT	28
#define DYNPTR_SIZE_MASK	0xFFFFFF
#define DYNPTR_RDONLY_BIT	BIT(31)

bool __bpf_dynptr_is_rdonly(const struct bpf_dynptr_kern *ptr)
{
	return ptr->size & DYNPTR_RDONLY_BIT;
}

void bpf_dynptr_set_rdonly(struct bpf_dynptr_kern *ptr)
{
	ptr->size |= DYNPTR_RDONLY_BIT;
}

static void bpf_dynptr_set_type(struct bpf_dynptr_kern *ptr, enum bpf_dynptr_type type)
{
	ptr->size |= type << DYNPTR_TYPE_SHIFT;
}

static enum bpf_dynptr_type bpf_dynptr_get_type(const struct bpf_dynptr_kern *ptr)
{
	return (ptr->size & ~(DYNPTR_RDONLY_BIT)) >> DYNPTR_TYPE_SHIFT;
}

u32 __bpf_dynptr_size(const struct bpf_dynptr_kern *ptr)
{
	return ptr->size & DYNPTR_SIZE_MASK;
}

static void bpf_dynptr_set_size(struct bpf_dynptr_kern *ptr, u32 new_size)
{
	u32 metadata = ptr->size & ~DYNPTR_SIZE_MASK;

	ptr->size = new_size | metadata;
}

int bpf_dynptr_check_size(u32 size)
{
	return size > DYNPTR_MAX_SIZE ? -E2BIG : 0;
}

void bpf_dynptr_init(struct bpf_dynptr_kern *ptr, void *data,
		     enum bpf_dynptr_type type, u32 offset, u32 size)
{
	ptr->data = data;
	ptr->offset = offset;
	ptr->size = size;
	bpf_dynptr_set_type(ptr, type);
}

void bpf_dynptr_set_null(struct bpf_dynptr_kern *ptr)
{
	memset(ptr, 0, sizeof(*ptr));
}

static int bpf_dynptr_check_off_len(const struct bpf_dynptr_kern *ptr, u32 offset, u32 len)
{
	u32 size = __bpf_dynptr_size(ptr);

	if (len > size || offset > size - len)
		return -E2BIG;

	return 0;
}

BPF_CALL_4(bpf_dynptr_from_mem, void *, data, u32, size, u64, flags, struct bpf_dynptr_kern *, ptr)
{
	int err;

	BTF_TYPE_EMIT(struct bpf_dynptr);

	err = bpf_dynptr_check_size(size);
	if (err)
		goto error;

	/* flags is currently unsupported */
	if (flags) {
		err = -EINVAL;
		goto error;
	}

	bpf_dynptr_init(ptr, data, BPF_DYNPTR_TYPE_LOCAL, 0, size);

	return 0;

error:
	bpf_dynptr_set_null(ptr);
	return err;
}

static const struct bpf_func_proto bpf_dynptr_from_mem_proto = {
	.func		= bpf_dynptr_from_mem,
	.gpl_only	= false,
	.ret_type	= RET_INTEGER,
	.arg1_type	= ARG_PTR_TO_UNINIT_MEM,
	.arg2_type	= ARG_CONST_SIZE_OR_ZERO,
	.arg3_type	= ARG_ANYTHING,
	.arg4_type	= ARG_PTR_TO_DYNPTR | DYNPTR_TYPE_LOCAL | MEM_UNINIT | MEM_WRITE,
};

BPF_CALL_5(bpf_dynptr_read, void *, dst, u32, len, const struct bpf_dynptr_kern *, src,
	   u32, offset, u64, flags)
{
	enum bpf_dynptr_type type;
	int err;

	if (!src->data || flags)
		return -EINVAL;

	err = bpf_dynptr_check_off_len(src, offset, len);
	if (err)
		return err;

	type = bpf_dynptr_get_type(src);

	switch (type) {
	case BPF_DYNPTR_TYPE_LOCAL:
	case BPF_DYNPTR_TYPE_RINGBUF:
		/* Source and destination may possibly overlap, hence use memmove to
		 * copy the data. E.g. bpf_dynptr_from_mem may create two dynptr
		 * pointing to overlapping PTR_TO_MAP_VALUE regions.
		 */
		memmove(dst, src->data + src->offset + offset, len);
		return 0;
	case BPF_DYNPTR_TYPE_SKB:
		return __bpf_skb_load_bytes(src->data, src->offset + offset, dst, len);
	case BPF_DYNPTR_TYPE_XDP:
		return __bpf_xdp_load_bytes(src->data, src->offset + offset, dst, len);
	default:
		WARN_ONCE(true, "bpf_dynptr_read: unknown dynptr type %d\n", type);
		return -EFAULT;
	}
}

static const struct bpf_func_proto bpf_dynptr_read_proto = {
	.func		= bpf_dynptr_read,
	.gpl_only	= false,
	.ret_type	= RET_INTEGER,
	.arg1_type	= ARG_PTR_TO_UNINIT_MEM,
	.arg2_type	= ARG_CONST_SIZE_OR_ZERO,
	.arg3_type	= ARG_PTR_TO_DYNPTR | MEM_RDONLY,
	.arg4_type	= ARG_ANYTHING,
	.arg5_type	= ARG_ANYTHING,
};

BPF_CALL_5(bpf_dynptr_write, const struct bpf_dynptr_kern *, dst, u32, offset, void *, src,
	   u32, len, u64, flags)
{
	enum bpf_dynptr_type type;
	int err;

	if (!dst->data || __bpf_dynptr_is_rdonly(dst))
		return -EINVAL;

	err = bpf_dynptr_check_off_len(dst, offset, len);
	if (err)
		return err;

	type = bpf_dynptr_get_type(dst);

	switch (type) {
	case BPF_DYNPTR_TYPE_LOCAL:
	case BPF_DYNPTR_TYPE_RINGBUF:
		if (flags)
			return -EINVAL;
		/* Source and destination may possibly overlap, hence use memmove to
		 * copy the data. E.g. bpf_dynptr_from_mem may create two dynptr
		 * pointing to overlapping PTR_TO_MAP_VALUE regions.
		 */
		memmove(dst->data + dst->offset + offset, src, len);
		return 0;
	case BPF_DYNPTR_TYPE_SKB:
		return __bpf_skb_store_bytes(dst->data, dst->offset + offset, src, len,
					     flags);
	case BPF_DYNPTR_TYPE_XDP:
		if (flags)
			return -EINVAL;
		return __bpf_xdp_store_bytes(dst->data, dst->offset + offset, src, len);
	default:
		WARN_ONCE(true, "bpf_dynptr_write: unknown dynptr type %d\n", type);
		return -EFAULT;
	}
}

static const struct bpf_func_proto bpf_dynptr_write_proto = {
	.func		= bpf_dynptr_write,
	.gpl_only	= false,
	.ret_type	= RET_INTEGER,
	.arg1_type	= ARG_PTR_TO_DYNPTR | MEM_RDONLY,
	.arg2_type	= ARG_ANYTHING,
	.arg3_type	= ARG_PTR_TO_MEM | MEM_RDONLY,
	.arg4_type	= ARG_CONST_SIZE_OR_ZERO,
	.arg5_type	= ARG_ANYTHING,
};

BPF_CALL_3(bpf_dynptr_data, const struct bpf_dynptr_kern *, ptr, u32, offset, u32, len)
{
	enum bpf_dynptr_type type;
	int err;

	if (!ptr->data)
		return 0;

	err = bpf_dynptr_check_off_len(ptr, offset, len);
	if (err)
		return 0;

	if (__bpf_dynptr_is_rdonly(ptr))
		return 0;

	type = bpf_dynptr_get_type(ptr);

	switch (type) {
	case BPF_DYNPTR_TYPE_LOCAL:
	case BPF_DYNPTR_TYPE_RINGBUF:
		return (unsigned long)(ptr->data + ptr->offset + offset);
	case BPF_DYNPTR_TYPE_SKB:
	case BPF_DYNPTR_TYPE_XDP:
		/* skb and xdp dynptrs should use bpf_dynptr_slice / bpf_dynptr_slice_rdwr */
		return 0;
	default:
		WARN_ONCE(true, "bpf_dynptr_data: unknown dynptr type %d\n", type);
		return 0;
	}
}

static const struct bpf_func_proto bpf_dynptr_data_proto = {
	.func		= bpf_dynptr_data,
	.gpl_only	= false,
	.ret_type	= RET_PTR_TO_DYNPTR_MEM_OR_NULL,
	.arg1_type	= ARG_PTR_TO_DYNPTR | MEM_RDONLY,
	.arg2_type	= ARG_ANYTHING,
	.arg3_type	= ARG_CONST_ALLOC_SIZE_OR_ZERO,
};

const struct bpf_func_proto bpf_get_current_task_proto __weak;
const struct bpf_func_proto bpf_get_current_task_btf_proto __weak;
const struct bpf_func_proto bpf_probe_read_user_proto __weak;
const struct bpf_func_proto bpf_probe_read_user_str_proto __weak;
const struct bpf_func_proto bpf_probe_read_kernel_proto __weak;
const struct bpf_func_proto bpf_probe_read_kernel_str_proto __weak;
const struct bpf_func_proto bpf_task_pt_regs_proto __weak;

const struct bpf_func_proto *
bpf_base_func_proto(enum bpf_func_id func_id, const struct bpf_prog *prog)
{
	switch (func_id) {
	case BPF_FUNC_map_lookup_elem:
		return &bpf_map_lookup_elem_proto;
	case BPF_FUNC_map_update_elem:
		return &bpf_map_update_elem_proto;
	case BPF_FUNC_map_delete_elem:
		return &bpf_map_delete_elem_proto;
	case BPF_FUNC_map_push_elem:
		return &bpf_map_push_elem_proto;
	case BPF_FUNC_map_pop_elem:
		return &bpf_map_pop_elem_proto;
	case BPF_FUNC_map_peek_elem:
		return &bpf_map_peek_elem_proto;
	case BPF_FUNC_map_lookup_percpu_elem:
		return &bpf_map_lookup_percpu_elem_proto;
	case BPF_FUNC_get_prandom_u32:
		return &bpf_get_prandom_u32_proto;
	case BPF_FUNC_get_smp_processor_id:
		return &bpf_get_raw_smp_processor_id_proto;
	case BPF_FUNC_get_numa_node_id:
		return &bpf_get_numa_node_id_proto;
	case BPF_FUNC_tail_call:
		return &bpf_tail_call_proto;
	case BPF_FUNC_ktime_get_ns:
		return &bpf_ktime_get_ns_proto;
	case BPF_FUNC_ktime_get_boot_ns:
		return &bpf_ktime_get_boot_ns_proto;
	case BPF_FUNC_ktime_get_tai_ns:
		return &bpf_ktime_get_tai_ns_proto;
	case BPF_FUNC_ringbuf_output:
		return &bpf_ringbuf_output_proto;
	case BPF_FUNC_ringbuf_reserve:
		return &bpf_ringbuf_reserve_proto;
	case BPF_FUNC_ringbuf_submit:
		return &bpf_ringbuf_submit_proto;
	case BPF_FUNC_ringbuf_discard:
		return &bpf_ringbuf_discard_proto;
	case BPF_FUNC_ringbuf_query:
		return &bpf_ringbuf_query_proto;
	case BPF_FUNC_strncmp:
		return &bpf_strncmp_proto;
	case BPF_FUNC_strtol:
		return &bpf_strtol_proto;
	case BPF_FUNC_strtoul:
		return &bpf_strtoul_proto;
	case BPF_FUNC_get_current_pid_tgid:
		return &bpf_get_current_pid_tgid_proto;
	case BPF_FUNC_get_ns_current_pid_tgid:
		return &bpf_get_ns_current_pid_tgid_proto;
	default:
		break;
	}

	if (!bpf_token_capable(prog->aux->token, CAP_BPF))
		return NULL;

	switch (func_id) {
	case BPF_FUNC_spin_lock:
		return &bpf_spin_lock_proto;
	case BPF_FUNC_spin_unlock:
		return &bpf_spin_unlock_proto;
	case BPF_FUNC_jiffies64:
		return &bpf_jiffies64_proto;
	case BPF_FUNC_per_cpu_ptr:
		return &bpf_per_cpu_ptr_proto;
	case BPF_FUNC_this_cpu_ptr:
		return &bpf_this_cpu_ptr_proto;
	case BPF_FUNC_timer_init:
		return &bpf_timer_init_proto;
	case BPF_FUNC_timer_set_callback:
		return &bpf_timer_set_callback_proto;
	case BPF_FUNC_timer_start:
		return &bpf_timer_start_proto;
	case BPF_FUNC_timer_cancel:
		return &bpf_timer_cancel_proto;
	case BPF_FUNC_kptr_xchg:
		return &bpf_kptr_xchg_proto;
	case BPF_FUNC_for_each_map_elem:
		return &bpf_for_each_map_elem_proto;
	case BPF_FUNC_loop:
		return &bpf_loop_proto;
	case BPF_FUNC_user_ringbuf_drain:
		return &bpf_user_ringbuf_drain_proto;
	case BPF_FUNC_ringbuf_reserve_dynptr:
		return &bpf_ringbuf_reserve_dynptr_proto;
	case BPF_FUNC_ringbuf_submit_dynptr:
		return &bpf_ringbuf_submit_dynptr_proto;
	case BPF_FUNC_ringbuf_discard_dynptr:
		return &bpf_ringbuf_discard_dynptr_proto;
	case BPF_FUNC_dynptr_from_mem:
		return &bpf_dynptr_from_mem_proto;
	case BPF_FUNC_dynptr_read:
		return &bpf_dynptr_read_proto;
	case BPF_FUNC_dynptr_write:
		return &bpf_dynptr_write_proto;
	case BPF_FUNC_dynptr_data:
		return &bpf_dynptr_data_proto;
#ifdef CONFIG_CGROUPS
	case BPF_FUNC_cgrp_storage_get:
		return &bpf_cgrp_storage_get_proto;
	case BPF_FUNC_cgrp_storage_delete:
		return &bpf_cgrp_storage_delete_proto;
	case BPF_FUNC_get_current_cgroup_id:
		return &bpf_get_current_cgroup_id_proto;
	case BPF_FUNC_get_current_ancestor_cgroup_id:
		return &bpf_get_current_ancestor_cgroup_id_proto;
#endif
	default:
		break;
	}

	if (!bpf_token_capable(prog->aux->token, CAP_PERFMON))
		return NULL;

	switch (func_id) {
	case BPF_FUNC_trace_printk:
		return bpf_get_trace_printk_proto();
	case BPF_FUNC_get_current_task:
		return &bpf_get_current_task_proto;
	case BPF_FUNC_get_current_task_btf:
		return &bpf_get_current_task_btf_proto;
	case BPF_FUNC_probe_read_user:
		return &bpf_probe_read_user_proto;
	case BPF_FUNC_probe_read_kernel:
		return security_locked_down(LOCKDOWN_BPF_READ_KERNEL) < 0 ?
		       NULL : &bpf_probe_read_kernel_proto;
	case BPF_FUNC_probe_read_user_str:
		return &bpf_probe_read_user_str_proto;
	case BPF_FUNC_probe_read_kernel_str:
		return security_locked_down(LOCKDOWN_BPF_READ_KERNEL) < 0 ?
		       NULL : &bpf_probe_read_kernel_str_proto;
	case BPF_FUNC_snprintf_btf:
		return &bpf_snprintf_btf_proto;
	case BPF_FUNC_snprintf:
		return &bpf_snprintf_proto;
	case BPF_FUNC_task_pt_regs:
		return &bpf_task_pt_regs_proto;
	case BPF_FUNC_trace_vprintk:
		return bpf_get_trace_vprintk_proto();
	default:
		return NULL;
	}
}
EXPORT_SYMBOL_GPL(bpf_base_func_proto);

void bpf_list_head_free(const struct btf_field *field, void *list_head,
			struct bpf_spin_lock *spin_lock)
{
	struct list_head *head = list_head, *orig_head = list_head;

	BUILD_BUG_ON(sizeof(struct list_head) > sizeof(struct bpf_list_head));
	BUILD_BUG_ON(__alignof__(struct list_head) > __alignof__(struct bpf_list_head));

	/* Do the actual list draining outside the lock to not hold the lock for
	 * too long, and also prevent deadlocks if tracing programs end up
	 * executing on entry/exit of functions called inside the critical
	 * section, and end up doing map ops that call bpf_list_head_free for
	 * the same map value again.
	 */
	__bpf_spin_lock_irqsave(spin_lock);
	if (!head->next || list_empty(head))
		goto unlock;
	head = head->next;
unlock:
	INIT_LIST_HEAD(orig_head);
	__bpf_spin_unlock_irqrestore(spin_lock);

	while (head != orig_head) {
		void *obj = head;

		obj -= field->graph_root.node_offset;
		head = head->next;
		/* The contained type can also have resources, including a
		 * bpf_list_head which needs to be freed.
		 */
		migrate_disable();
		__bpf_obj_drop_impl(obj, field->graph_root.value_rec, false);
		migrate_enable();
	}
}

/* Like rbtree_postorder_for_each_entry_safe, but 'pos' and 'n' are
 * 'rb_node *', so field name of rb_node within containing struct is not
 * needed.
 *
 * Since bpf_rb_tree's node type has a corresponding struct btf_field with
 * graph_root.node_offset, it's not necessary to know field name
 * or type of node struct
 */
#define bpf_rbtree_postorder_for_each_entry_safe(pos, n, root) \
	for (pos = rb_first_postorder(root); \
	    pos && ({ n = rb_next_postorder(pos); 1; }); \
	    pos = n)

void bpf_rb_root_free(const struct btf_field *field, void *rb_root,
		      struct bpf_spin_lock *spin_lock)
{
	struct rb_root_cached orig_root, *root = rb_root;
	struct rb_node *pos, *n;
	void *obj;

	BUILD_BUG_ON(sizeof(struct rb_root_cached) > sizeof(struct bpf_rb_root));
	BUILD_BUG_ON(__alignof__(struct rb_root_cached) > __alignof__(struct bpf_rb_root));

	__bpf_spin_lock_irqsave(spin_lock);
	orig_root = *root;
	*root = RB_ROOT_CACHED;
	__bpf_spin_unlock_irqrestore(spin_lock);

	bpf_rbtree_postorder_for_each_entry_safe(pos, n, &orig_root.rb_root) {
		obj = pos;
		obj -= field->graph_root.node_offset;


		migrate_disable();
		__bpf_obj_drop_impl(obj, field->graph_root.value_rec, false);
		migrate_enable();
	}
}

__bpf_kfunc_start_defs();

__bpf_kfunc void *bpf_obj_new_impl(u64 local_type_id__k, void *meta__ign)
{
	struct btf_struct_meta *meta = meta__ign;
	u64 size = local_type_id__k;
	void *p;

	p = bpf_mem_alloc(&bpf_global_ma, size);
	if (!p)
		return NULL;
	if (meta)
		bpf_obj_init(meta->record, p);
	return p;
}

__bpf_kfunc void *bpf_percpu_obj_new_impl(u64 local_type_id__k, void *meta__ign)
{
	u64 size = local_type_id__k;

	/* The verifier has ensured that meta__ign must be NULL */
	return bpf_mem_alloc(&bpf_global_percpu_ma, size);
}

/* Must be called under migrate_disable(), as required by bpf_mem_free */
void __bpf_obj_drop_impl(void *p, const struct btf_record *rec, bool percpu)
{
	struct bpf_mem_alloc *ma;

	if (rec && rec->refcount_off >= 0 &&
	    !refcount_dec_and_test((refcount_t *)(p + rec->refcount_off))) {
		/* Object is refcounted and refcount_dec didn't result in 0
		 * refcount. Return without freeing the object
		 */
		return;
	}

	if (rec)
		bpf_obj_free_fields(rec, p);

	if (percpu)
		ma = &bpf_global_percpu_ma;
	else
		ma = &bpf_global_ma;
	bpf_mem_free_rcu(ma, p);
}

__bpf_kfunc void bpf_obj_drop_impl(void *p__alloc, void *meta__ign)
{
	struct btf_struct_meta *meta = meta__ign;
	void *p = p__alloc;

	__bpf_obj_drop_impl(p, meta ? meta->record : NULL, false);
}

__bpf_kfunc void bpf_percpu_obj_drop_impl(void *p__alloc, void *meta__ign)
{
	/* The verifier has ensured that meta__ign must be NULL */
	bpf_mem_free_rcu(&bpf_global_percpu_ma, p__alloc);
}

__bpf_kfunc void *bpf_refcount_acquire_impl(void *p__refcounted_kptr, void *meta__ign)
{
	struct btf_struct_meta *meta = meta__ign;
	struct bpf_refcount *ref;

	/* Could just cast directly to refcount_t *, but need some code using
	 * bpf_refcount type so that it is emitted in vmlinux BTF
	 */
	ref = (struct bpf_refcount *)(p__refcounted_kptr + meta->record->refcount_off);
	if (!refcount_inc_not_zero((refcount_t *)ref))
		return NULL;

	/* Verifier strips KF_RET_NULL if input is owned ref, see is_kfunc_ret_null
	 * in verifier.c
	 */
	return (void *)p__refcounted_kptr;
}

static int __bpf_list_add(struct bpf_list_node_kern *node,
			  struct bpf_list_head *head,
			  bool tail, struct btf_record *rec, u64 off)
{
	struct list_head *n = &node->list_head, *h = (void *)head;

	/* If list_head was 0-initialized by map, bpf_obj_init_field wasn't
	 * called on its fields, so init here
	 */
	if (unlikely(!h->next))
		INIT_LIST_HEAD(h);

	/* node->owner != NULL implies !list_empty(n), no need to separately
	 * check the latter
	 */
	if (cmpxchg(&node->owner, NULL, BPF_PTR_POISON)) {
		/* Only called from BPF prog, no need to migrate_disable */
		__bpf_obj_drop_impl((void *)n - off, rec, false);
		return -EINVAL;
	}

	tail ? list_add_tail(n, h) : list_add(n, h);
	WRITE_ONCE(node->owner, head);

	return 0;
}

__bpf_kfunc int bpf_list_push_front_impl(struct bpf_list_head *head,
					 struct bpf_list_node *node,
					 void *meta__ign, u64 off)
{
	struct bpf_list_node_kern *n = (void *)node;
	struct btf_struct_meta *meta = meta__ign;

	return __bpf_list_add(n, head, false, meta ? meta->record : NULL, off);
}

__bpf_kfunc int bpf_list_push_back_impl(struct bpf_list_head *head,
					struct bpf_list_node *node,
					void *meta__ign, u64 off)
{
	struct bpf_list_node_kern *n = (void *)node;
	struct btf_struct_meta *meta = meta__ign;

	return __bpf_list_add(n, head, true, meta ? meta->record : NULL, off);
}

static struct bpf_list_node *__bpf_list_del(struct bpf_list_head *head, bool tail)
{
	struct list_head *n, *h = (void *)head;
	struct bpf_list_node_kern *node;

	/* If list_head was 0-initialized by map, bpf_obj_init_field wasn't
	 * called on its fields, so init here
	 */
	if (unlikely(!h->next))
		INIT_LIST_HEAD(h);
	if (list_empty(h))
		return NULL;

	n = tail ? h->prev : h->next;
	node = container_of(n, struct bpf_list_node_kern, list_head);
	if (WARN_ON_ONCE(READ_ONCE(node->owner) != head))
		return NULL;

	list_del_init(n);
	WRITE_ONCE(node->owner, NULL);
	return (struct bpf_list_node *)n;
}

__bpf_kfunc struct bpf_list_node *bpf_list_pop_front(struct bpf_list_head *head)
{
	return __bpf_list_del(head, false);
}

__bpf_kfunc struct bpf_list_node *bpf_list_pop_back(struct bpf_list_head *head)
{
	return __bpf_list_del(head, true);
}

__bpf_kfunc struct bpf_rb_node *bpf_rbtree_remove(struct bpf_rb_root *root,
						  struct bpf_rb_node *node)
{
	struct bpf_rb_node_kern *node_internal = (struct bpf_rb_node_kern *)node;
	struct rb_root_cached *r = (struct rb_root_cached *)root;
	struct rb_node *n = &node_internal->rb_node;

	/* node_internal->owner != root implies either RB_EMPTY_NODE(n) or
	 * n is owned by some other tree. No need to check RB_EMPTY_NODE(n)
	 */
	if (READ_ONCE(node_internal->owner) != root)
		return NULL;

	rb_erase_cached(n, r);
	RB_CLEAR_NODE(n);
	WRITE_ONCE(node_internal->owner, NULL);
	return (struct bpf_rb_node *)n;
}

/* Need to copy rbtree_add_cached's logic here because our 'less' is a BPF
 * program
 */
static int __bpf_rbtree_add(struct bpf_rb_root *root,
			    struct bpf_rb_node_kern *node,
			    void *less, struct btf_record *rec, u64 off)
{
	struct rb_node **link = &((struct rb_root_cached *)root)->rb_root.rb_node;
	struct rb_node *parent = NULL, *n = &node->rb_node;
	bpf_callback_t cb = (bpf_callback_t)less;
	bool leftmost = true;

	/* node->owner != NULL implies !RB_EMPTY_NODE(n), no need to separately
	 * check the latter
	 */
	if (cmpxchg(&node->owner, NULL, BPF_PTR_POISON)) {
		/* Only called from BPF prog, no need to migrate_disable */
		__bpf_obj_drop_impl((void *)n - off, rec, false);
		return -EINVAL;
	}

	while (*link) {
		parent = *link;
		if (cb((uintptr_t)node, (uintptr_t)parent, 0, 0, 0)) {
			link = &parent->rb_left;
		} else {
			link = &parent->rb_right;
			leftmost = false;
		}
	}

	rb_link_node(n, parent, link);
	rb_insert_color_cached(n, (struct rb_root_cached *)root, leftmost);
	WRITE_ONCE(node->owner, root);
	return 0;
}

__bpf_kfunc int bpf_rbtree_add_impl(struct bpf_rb_root *root, struct bpf_rb_node *node,
				    bool (less)(struct bpf_rb_node *a, const struct bpf_rb_node *b),
				    void *meta__ign, u64 off)
{
	struct btf_struct_meta *meta = meta__ign;
	struct bpf_rb_node_kern *n = (void *)node;

	return __bpf_rbtree_add(root, n, (void *)less, meta ? meta->record : NULL, off);
}

__bpf_kfunc struct bpf_rb_node *bpf_rbtree_first(struct bpf_rb_root *root)
{
	struct rb_root_cached *r = (struct rb_root_cached *)root;

	return (struct bpf_rb_node *)rb_first_cached(r);
}

/**
 * bpf_task_acquire - Acquire a reference to a task. A task acquired by this
 * kfunc which is not stored in a map as a kptr, must be released by calling
 * bpf_task_release().
 * @p: The task on which a reference is being acquired.
 */
__bpf_kfunc struct task_struct *bpf_task_acquire(struct task_struct *p)
{
	if (refcount_inc_not_zero(&p->rcu_users))
		return p;
	return NULL;
}

/**
 * bpf_task_release - Release the reference acquired on a task.
 * @p: The task on which a reference is being released.
 */
__bpf_kfunc void bpf_task_release(struct task_struct *p)
{
	put_task_struct_rcu_user(p);
}

__bpf_kfunc void bpf_task_release_dtor(void *p)
{
	put_task_struct_rcu_user(p);
}
CFI_NOSEAL(bpf_task_release_dtor);

#ifdef CONFIG_CGROUPS
/**
 * bpf_cgroup_acquire - Acquire a reference to a cgroup. A cgroup acquired by
 * this kfunc which is not stored in a map as a kptr, must be released by
 * calling bpf_cgroup_release().
 * @cgrp: The cgroup on which a reference is being acquired.
 */
__bpf_kfunc struct cgroup *bpf_cgroup_acquire(struct cgroup *cgrp)
{
	return cgroup_tryget(cgrp) ? cgrp : NULL;
}

/**
 * bpf_cgroup_release - Release the reference acquired on a cgroup.
 * If this kfunc is invoked in an RCU read region, the cgroup is guaranteed to
 * not be freed until the current grace period has ended, even if its refcount
 * drops to 0.
 * @cgrp: The cgroup on which a reference is being released.
 */
__bpf_kfunc void bpf_cgroup_release(struct cgroup *cgrp)
{
	cgroup_put(cgrp);
}

__bpf_kfunc void bpf_cgroup_release_dtor(void *cgrp)
{
	cgroup_put(cgrp);
}
CFI_NOSEAL(bpf_cgroup_release_dtor);

/**
 * bpf_cgroup_ancestor - Perform a lookup on an entry in a cgroup's ancestor
 * array. A cgroup returned by this kfunc which is not subsequently stored in a
 * map, must be released by calling bpf_cgroup_release().
 * @cgrp: The cgroup for which we're performing a lookup.
 * @level: The level of ancestor to look up.
 */
__bpf_kfunc struct cgroup *bpf_cgroup_ancestor(struct cgroup *cgrp, int level)
{
	struct cgroup *ancestor;

	if (level > cgrp->level || level < 0)
		return NULL;

	/* cgrp's refcnt could be 0 here, but ancestors can still be accessed */
	ancestor = cgrp->ancestors[level];
	if (!cgroup_tryget(ancestor))
		return NULL;
	return ancestor;
}

/**
 * bpf_cgroup_from_id - Find a cgroup from its ID. A cgroup returned by this
 * kfunc which is not subsequently stored in a map, must be released by calling
 * bpf_cgroup_release().
 * @cgid: cgroup id.
 */
__bpf_kfunc struct cgroup *bpf_cgroup_from_id(u64 cgid)
{
	struct cgroup *cgrp;

	cgrp = cgroup_get_from_id(cgid);
	if (IS_ERR(cgrp))
		return NULL;
	return cgrp;
}

/**
 * bpf_task_under_cgroup - wrap task_under_cgroup_hierarchy() as a kfunc, test
 * task's membership of cgroup ancestry.
 * @task: the task to be tested
 * @ancestor: possible ancestor of @task's cgroup
 *
 * Tests whether @task's default cgroup hierarchy is a descendant of @ancestor.
 * It follows all the same rules as cgroup_is_descendant, and only applies
 * to the default hierarchy.
 */
__bpf_kfunc long bpf_task_under_cgroup(struct task_struct *task,
				       struct cgroup *ancestor)
{
	long ret;

	rcu_read_lock();
	ret = task_under_cgroup_hierarchy(task, ancestor);
	rcu_read_unlock();
	return ret;
}

BPF_CALL_2(bpf_current_task_under_cgroup, struct bpf_map *, map, u32, idx)
{
	struct bpf_array *array = container_of(map, struct bpf_array, map);
	struct cgroup *cgrp;

	if (unlikely(idx >= array->map.max_entries))
		return -E2BIG;

	cgrp = READ_ONCE(array->ptrs[idx]);
	if (unlikely(!cgrp))
		return -EAGAIN;

	return task_under_cgroup_hierarchy(current, cgrp);
}

const struct bpf_func_proto bpf_current_task_under_cgroup_proto = {
	.func           = bpf_current_task_under_cgroup,
	.gpl_only       = false,
	.ret_type       = RET_INTEGER,
	.arg1_type      = ARG_CONST_MAP_PTR,
	.arg2_type      = ARG_ANYTHING,
};

/**
 * bpf_task_get_cgroup1 - Acquires the associated cgroup of a task within a
 * specific cgroup1 hierarchy. The cgroup1 hierarchy is identified by its
 * hierarchy ID.
 * @task: The target task
 * @hierarchy_id: The ID of a cgroup1 hierarchy
 *
 * On success, the cgroup is returen. On failure, NULL is returned.
 */
__bpf_kfunc struct cgroup *
bpf_task_get_cgroup1(struct task_struct *task, int hierarchy_id)
{
	struct cgroup *cgrp = task_get_cgroup1(task, hierarchy_id);

	if (IS_ERR(cgrp))
		return NULL;
	return cgrp;
}
#endif /* CONFIG_CGROUPS */

/**
 * bpf_task_from_pid - Find a struct task_struct from its pid by looking it up
 * in the root pid namespace idr. If a task is returned, it must either be
 * stored in a map, or released with bpf_task_release().
 * @pid: The pid of the task being looked up.
 */
__bpf_kfunc struct task_struct *bpf_task_from_pid(s32 pid)
{
	struct task_struct *p;

	rcu_read_lock();
	p = find_task_by_pid_ns(pid, &init_pid_ns);
	if (p)
		p = bpf_task_acquire(p);
	rcu_read_unlock();

	return p;
}

/**
 * bpf_dynptr_slice() - Obtain a read-only pointer to the dynptr data.
 * @p: The dynptr whose data slice to retrieve
 * @offset: Offset into the dynptr
 * @buffer__opt: User-provided buffer to copy contents into.  May be NULL
 * @buffer__szk: Size (in bytes) of the buffer if present. This is the
 *               length of the requested slice. This must be a constant.
 *
 * For non-skb and non-xdp type dynptrs, there is no difference between
 * bpf_dynptr_slice and bpf_dynptr_data.
 *
 *  If buffer__opt is NULL, the call will fail if buffer_opt was needed.
 *
 * If the intention is to write to the data slice, please use
 * bpf_dynptr_slice_rdwr.
 *
 * The user must check that the returned pointer is not null before using it.
 *
 * Please note that in the case of skb and xdp dynptrs, bpf_dynptr_slice
 * does not change the underlying packet data pointers, so a call to
 * bpf_dynptr_slice will not invalidate any ctx->data/data_end pointers in
 * the bpf program.
 *
 * Return: NULL if the call failed (eg invalid dynptr), pointer to a read-only
 * data slice (can be either direct pointer to the data or a pointer to the user
 * provided buffer, with its contents containing the data, if unable to obtain
 * direct pointer)
 */
__bpf_kfunc void *bpf_dynptr_slice(const struct bpf_dynptr *p, u32 offset,
				   void *buffer__opt, u32 buffer__szk)
{
	const struct bpf_dynptr_kern *ptr = (struct bpf_dynptr_kern *)p;
	enum bpf_dynptr_type type;
	u32 len = buffer__szk;
	int err;

	if (!ptr->data)
		return NULL;

	err = bpf_dynptr_check_off_len(ptr, offset, len);
	if (err)
		return NULL;

	type = bpf_dynptr_get_type(ptr);

	switch (type) {
	case BPF_DYNPTR_TYPE_LOCAL:
	case BPF_DYNPTR_TYPE_RINGBUF:
		return ptr->data + ptr->offset + offset;
	case BPF_DYNPTR_TYPE_SKB:
		if (buffer__opt)
			return skb_header_pointer(ptr->data, ptr->offset + offset, len, buffer__opt);
		else
			return skb_pointer_if_linear(ptr->data, ptr->offset + offset, len);
	case BPF_DYNPTR_TYPE_XDP:
	{
		void *xdp_ptr = bpf_xdp_pointer(ptr->data, ptr->offset + offset, len);
		if (!IS_ERR_OR_NULL(xdp_ptr))
			return xdp_ptr;

		if (!buffer__opt)
			return NULL;
		bpf_xdp_copy_buf(ptr->data, ptr->offset + offset, buffer__opt, len, false);
		return buffer__opt;
	}
	default:
		WARN_ONCE(true, "unknown dynptr type %d\n", type);
		return NULL;
	}
}

/**
 * bpf_dynptr_slice_rdwr() - Obtain a writable pointer to the dynptr data.
 * @p: The dynptr whose data slice to retrieve
 * @offset: Offset into the dynptr
 * @buffer__opt: User-provided buffer to copy contents into. May be NULL
 * @buffer__szk: Size (in bytes) of the buffer if present. This is the
 *               length of the requested slice. This must be a constant.
 *
 * For non-skb and non-xdp type dynptrs, there is no difference between
 * bpf_dynptr_slice and bpf_dynptr_data.
 *
 * If buffer__opt is NULL, the call will fail if buffer_opt was needed.
 *
 * The returned pointer is writable and may point to either directly the dynptr
 * data at the requested offset or to the buffer if unable to obtain a direct
 * data pointer to (example: the requested slice is to the paged area of an skb
 * packet). In the case where the returned pointer is to the buffer, the user
 * is responsible for persisting writes through calling bpf_dynptr_write(). This
 * usually looks something like this pattern:
 *
 * struct eth_hdr *eth = bpf_dynptr_slice_rdwr(&dynptr, 0, buffer, sizeof(buffer));
 * if (!eth)
 *	return TC_ACT_SHOT;
 *
 * // mutate eth header //
 *
 * if (eth == buffer)
 *	bpf_dynptr_write(&ptr, 0, buffer, sizeof(buffer), 0);
 *
 * Please note that, as in the example above, the user must check that the
 * returned pointer is not null before using it.
 *
 * Please also note that in the case of skb and xdp dynptrs, bpf_dynptr_slice_rdwr
 * does not change the underlying packet data pointers, so a call to
 * bpf_dynptr_slice_rdwr will not invalidate any ctx->data/data_end pointers in
 * the bpf program.
 *
 * Return: NULL if the call failed (eg invalid dynptr), pointer to a
 * data slice (can be either direct pointer to the data or a pointer to the user
 * provided buffer, with its contents containing the data, if unable to obtain
 * direct pointer)
 */
__bpf_kfunc void *bpf_dynptr_slice_rdwr(const struct bpf_dynptr *p, u32 offset,
					void *buffer__opt, u32 buffer__szk)
{
	const struct bpf_dynptr_kern *ptr = (struct bpf_dynptr_kern *)p;

	if (!ptr->data || __bpf_dynptr_is_rdonly(ptr))
		return NULL;

	/* bpf_dynptr_slice_rdwr is the same logic as bpf_dynptr_slice.
	 *
	 * For skb-type dynptrs, it is safe to write into the returned pointer
	 * if the bpf program allows skb data writes. There are two possibilities
	 * that may occur when calling bpf_dynptr_slice_rdwr:
	 *
	 * 1) The requested slice is in the head of the skb. In this case, the
	 * returned pointer is directly to skb data, and if the skb is cloned, the
	 * verifier will have uncloned it (see bpf_unclone_prologue()) already.
	 * The pointer can be directly written into.
	 *
	 * 2) Some portion of the requested slice is in the paged buffer area.
	 * In this case, the requested data will be copied out into the buffer
	 * and the returned pointer will be a pointer to the buffer. The skb
	 * will not be pulled. To persist the write, the user will need to call
	 * bpf_dynptr_write(), which will pull the skb and commit the write.
	 *
	 * Similarly for xdp programs, if the requested slice is not across xdp
	 * fragments, then a direct pointer will be returned, otherwise the data
	 * will be copied out into the buffer and the user will need to call
	 * bpf_dynptr_write() to commit changes.
	 */
	return bpf_dynptr_slice(p, offset, buffer__opt, buffer__szk);
}

__bpf_kfunc int bpf_dynptr_adjust(const struct bpf_dynptr *p, u32 start, u32 end)
{
	struct bpf_dynptr_kern *ptr = (struct bpf_dynptr_kern *)p;
	u32 size;

	if (!ptr->data || start > end)
		return -EINVAL;

	size = __bpf_dynptr_size(ptr);

	if (start > size || end > size)
		return -ERANGE;

	ptr->offset += start;
	bpf_dynptr_set_size(ptr, end - start);

	return 0;
}

__bpf_kfunc bool bpf_dynptr_is_null(const struct bpf_dynptr *p)
{
	struct bpf_dynptr_kern *ptr = (struct bpf_dynptr_kern *)p;

	return !ptr->data;
}

__bpf_kfunc bool bpf_dynptr_is_rdonly(const struct bpf_dynptr *p)
{
	struct bpf_dynptr_kern *ptr = (struct bpf_dynptr_kern *)p;

	if (!ptr->data)
		return false;

	return __bpf_dynptr_is_rdonly(ptr);
}

__bpf_kfunc __u32 bpf_dynptr_size(const struct bpf_dynptr *p)
{
	struct bpf_dynptr_kern *ptr = (struct bpf_dynptr_kern *)p;

	if (!ptr->data)
		return -EINVAL;

	return __bpf_dynptr_size(ptr);
}

__bpf_kfunc int bpf_dynptr_clone(const struct bpf_dynptr *p,
				 struct bpf_dynptr *clone__uninit)
{
	struct bpf_dynptr_kern *clone = (struct bpf_dynptr_kern *)clone__uninit;
	struct bpf_dynptr_kern *ptr = (struct bpf_dynptr_kern *)p;

	if (!ptr->data) {
		bpf_dynptr_set_null(clone);
		return -EINVAL;
	}

	*clone = *ptr;

	return 0;
}

__bpf_kfunc void *bpf_cast_to_kern_ctx(void *obj)
{
	return obj;
}

__bpf_kfunc void *bpf_rdonly_cast(const void *obj__ign, u32 btf_id__k)
{
	return (void *)obj__ign;
}

__bpf_kfunc void bpf_rcu_read_lock(void)
{
	rcu_read_lock();
}

__bpf_kfunc void bpf_rcu_read_unlock(void)
{
	rcu_read_unlock();
}

struct bpf_throw_ctx {
	struct bpf_prog_aux *aux;
	u64 sp;
	u64 bp;
	int cnt;
};

static bool bpf_stack_walker(void *cookie, u64 ip, u64 sp, u64 bp)
{
	struct bpf_throw_ctx *ctx = cookie;
	struct bpf_prog *prog;

	if (!is_bpf_text_address(ip))
		return !ctx->cnt;
	prog = bpf_prog_ksym_find(ip);
	ctx->cnt++;
	if (bpf_is_subprog(prog))
		return true;
	ctx->aux = prog->aux;
	ctx->sp = sp;
	ctx->bp = bp;
	return false;
}

__bpf_kfunc void bpf_throw(u64 cookie)
{
	struct bpf_throw_ctx ctx = {};

	arch_bpf_stack_walk(bpf_stack_walker, &ctx);
	WARN_ON_ONCE(!ctx.aux);
	if (ctx.aux)
		WARN_ON_ONCE(!ctx.aux->exception_boundary);
	WARN_ON_ONCE(!ctx.bp);
	WARN_ON_ONCE(!ctx.cnt);
	/* Prevent KASAN false positives for CONFIG_KASAN_STACK by unpoisoning
	 * deeper stack depths than ctx.sp as we do not return from bpf_throw,
	 * which skips compiler generated instrumentation to do the same.
	 */
	kasan_unpoison_task_stack_below((void *)(long)ctx.sp);
	ctx.aux->bpf_exception_cb(cookie, ctx.sp, ctx.bp, 0, 0);
	WARN(1, "A call to BPF exception callback should never return\n");
}

__bpf_kfunc int bpf_wq_init(struct bpf_wq *wq, void *p__map, unsigned int flags)
{
	struct bpf_async_kern *async = (struct bpf_async_kern *)wq;
	struct bpf_map *map = p__map;

	BUILD_BUG_ON(sizeof(struct bpf_async_kern) > sizeof(struct bpf_wq));
	BUILD_BUG_ON(__alignof__(struct bpf_async_kern) != __alignof__(struct bpf_wq));

	if (flags)
		return -EINVAL;

	return __bpf_async_init(async, map, flags, BPF_ASYNC_TYPE_WQ);
}

__bpf_kfunc int bpf_wq_start(struct bpf_wq *wq, unsigned int flags)
{
	struct bpf_async_kern *async = (struct bpf_async_kern *)wq;
	struct bpf_work *w;

	if (in_nmi())
		return -EOPNOTSUPP;
	if (flags)
		return -EINVAL;
	w = READ_ONCE(async->work);
	if (!w || !READ_ONCE(w->cb.prog))
		return -EINVAL;

	schedule_work(&w->work);
	return 0;
}

__bpf_kfunc int bpf_wq_set_callback_impl(struct bpf_wq *wq,
					 int (callback_fn)(void *map, int *key, void *value),
					 unsigned int flags,
					 void *aux__ign)
{
	struct bpf_prog_aux *aux = (struct bpf_prog_aux *)aux__ign;
	struct bpf_async_kern *async = (struct bpf_async_kern *)wq;

	if (flags)
		return -EINVAL;

	return __bpf_async_set_callback(async, callback_fn, aux, flags, BPF_ASYNC_TYPE_WQ);
}

__bpf_kfunc void bpf_preempt_disable(void)
{
	preempt_disable();
}

__bpf_kfunc void bpf_preempt_enable(void)
{
	preempt_enable();
}

struct bpf_iter_bits {
	__u64 __opaque[2];
} __aligned(8);

<<<<<<< HEAD
struct bpf_iter_bits_kern {
	union {
		unsigned long *bits;
		unsigned long bits_copy;
	};
	u32 nr_bits;
	int bit;
} __aligned(8);

=======
#define BITS_ITER_NR_WORDS_MAX 511

struct bpf_iter_bits_kern {
	union {
		__u64 *bits;
		__u64 bits_copy;
	};
	int nr_bits;
	int bit;
} __aligned(8);

/* On 64-bit hosts, unsigned long and u64 have the same size, so passing
 * a u64 pointer and an unsigned long pointer to find_next_bit() will
 * return the same result, as both point to the same 8-byte area.
 *
 * For 32-bit little-endian hosts, using a u64 pointer or unsigned long
 * pointer also makes no difference. This is because the first iterated
 * unsigned long is composed of bits 0-31 of the u64 and the second unsigned
 * long is composed of bits 32-63 of the u64.
 *
 * However, for 32-bit big-endian hosts, this is not the case. The first
 * iterated unsigned long will be bits 32-63 of the u64, so swap these two
 * ulong values within the u64.
 */
static void swap_ulong_in_u64(u64 *bits, unsigned int nr)
{
#if (BITS_PER_LONG == 32) && defined(__BIG_ENDIAN)
	unsigned int i;

	for (i = 0; i < nr; i++)
		bits[i] = (bits[i] >> 32) | ((u64)(u32)bits[i] << 32);
#endif
}

>>>>>>> adc21867
/**
 * bpf_iter_bits_new() - Initialize a new bits iterator for a given memory area
 * @it: The new bpf_iter_bits to be created
 * @unsafe_ptr__ign: A pointer pointing to a memory area to be iterated over
 * @nr_words: The size of the specified memory area, measured in 8-byte units.
<<<<<<< HEAD
 * Due to the limitation of memalloc, it can't be greater than 512.
=======
 * The maximum value of @nr_words is @BITS_ITER_NR_WORDS_MAX. This limit may be
 * further reduced by the BPF memory allocator implementation.
>>>>>>> adc21867
 *
 * This function initializes a new bpf_iter_bits structure for iterating over
 * a memory area which is specified by the @unsafe_ptr__ign and @nr_words. It
 * copies the data of the memory area to the newly created bpf_iter_bits @it for
 * subsequent iteration operations.
 *
 * On success, 0 is returned. On failure, ERR is returned.
 */
__bpf_kfunc int
bpf_iter_bits_new(struct bpf_iter_bits *it, const u64 *unsafe_ptr__ign, u32 nr_words)
{
	struct bpf_iter_bits_kern *kit = (void *)it;
	u32 nr_bytes = nr_words * sizeof(u64);
	u32 nr_bits = BYTES_TO_BITS(nr_bytes);
	int err;

	BUILD_BUG_ON(sizeof(struct bpf_iter_bits_kern) != sizeof(struct bpf_iter_bits));
	BUILD_BUG_ON(__alignof__(struct bpf_iter_bits_kern) !=
		     __alignof__(struct bpf_iter_bits));

	kit->nr_bits = 0;
	kit->bits_copy = 0;
	kit->bit = -1;

	if (!unsafe_ptr__ign || !nr_words)
		return -EINVAL;
<<<<<<< HEAD
=======
	if (nr_words > BITS_ITER_NR_WORDS_MAX)
		return -E2BIG;
>>>>>>> adc21867

	/* Optimization for u64 mask */
	if (nr_bits == 64) {
		err = bpf_probe_read_kernel_common(&kit->bits_copy, nr_bytes, unsafe_ptr__ign);
		if (err)
			return -EFAULT;

<<<<<<< HEAD
=======
		swap_ulong_in_u64(&kit->bits_copy, nr_words);

>>>>>>> adc21867
		kit->nr_bits = nr_bits;
		return 0;
	}

<<<<<<< HEAD
=======
	if (bpf_mem_alloc_check_size(false, nr_bytes))
		return -E2BIG;

>>>>>>> adc21867
	/* Fallback to memalloc */
	kit->bits = bpf_mem_alloc(&bpf_global_ma, nr_bytes);
	if (!kit->bits)
		return -ENOMEM;

	err = bpf_probe_read_kernel_common(kit->bits, nr_bytes, unsafe_ptr__ign);
	if (err) {
		bpf_mem_free(&bpf_global_ma, kit->bits);
		return err;
	}

<<<<<<< HEAD
=======
	swap_ulong_in_u64(kit->bits, nr_words);

>>>>>>> adc21867
	kit->nr_bits = nr_bits;
	return 0;
}

/**
 * bpf_iter_bits_next() - Get the next bit in a bpf_iter_bits
 * @it: The bpf_iter_bits to be checked
 *
 * This function returns a pointer to a number representing the value of the
 * next bit in the bits.
 *
 * If there are no further bits available, it returns NULL.
 */
__bpf_kfunc int *bpf_iter_bits_next(struct bpf_iter_bits *it)
{
	struct bpf_iter_bits_kern *kit = (void *)it;
<<<<<<< HEAD
	u32 nr_bits = kit->nr_bits;
	const unsigned long *bits;
	int bit;

	if (nr_bits == 0)
		return NULL;

	bits = nr_bits == 64 ? &kit->bits_copy : kit->bits;
	bit = find_next_bit(bits, nr_bits, kit->bit + 1);
	if (bit >= nr_bits) {
		kit->nr_bits = 0;
=======
	int bit = kit->bit, nr_bits = kit->nr_bits;
	const void *bits;

	if (!nr_bits || bit >= nr_bits)
		return NULL;

	bits = nr_bits == 64 ? &kit->bits_copy : kit->bits;
	bit = find_next_bit(bits, nr_bits, bit + 1);
	if (bit >= nr_bits) {
		kit->bit = bit;
>>>>>>> adc21867
		return NULL;
	}

	kit->bit = bit;
	return &kit->bit;
}

/**
 * bpf_iter_bits_destroy() - Destroy a bpf_iter_bits
 * @it: The bpf_iter_bits to be destroyed
 *
 * Destroy the resource associated with the bpf_iter_bits.
 */
__bpf_kfunc void bpf_iter_bits_destroy(struct bpf_iter_bits *it)
{
	struct bpf_iter_bits_kern *kit = (void *)it;

	if (kit->nr_bits <= 64)
		return;
	bpf_mem_free(&bpf_global_ma, kit->bits);
}

<<<<<<< HEAD
=======
/**
 * bpf_copy_from_user_str() - Copy a string from an unsafe user address
 * @dst:             Destination address, in kernel space.  This buffer must be
 *                   at least @dst__sz bytes long.
 * @dst__sz:         Maximum number of bytes to copy, includes the trailing NUL.
 * @unsafe_ptr__ign: Source address, in user space.
 * @flags:           The only supported flag is BPF_F_PAD_ZEROS
 *
 * Copies a NUL-terminated string from userspace to BPF space. If user string is
 * too long this will still ensure zero termination in the dst buffer unless
 * buffer size is 0.
 *
 * If BPF_F_PAD_ZEROS flag is set, memset the tail of @dst to 0 on success and
 * memset all of @dst on failure.
 */
__bpf_kfunc int bpf_copy_from_user_str(void *dst, u32 dst__sz, const void __user *unsafe_ptr__ign, u64 flags)
{
	int ret;

	if (unlikely(flags & ~BPF_F_PAD_ZEROS))
		return -EINVAL;

	if (unlikely(!dst__sz))
		return 0;

	ret = strncpy_from_user(dst, unsafe_ptr__ign, dst__sz - 1);
	if (ret < 0) {
		if (flags & BPF_F_PAD_ZEROS)
			memset((char *)dst, 0, dst__sz);

		return ret;
	}

	if (flags & BPF_F_PAD_ZEROS)
		memset((char *)dst + ret, 0, dst__sz - ret);
	else
		((char *)dst)[ret] = '\0';

	return ret + 1;
}

>>>>>>> adc21867
__bpf_kfunc_end_defs();

BTF_KFUNCS_START(generic_btf_ids)
#ifdef CONFIG_CRASH_DUMP
BTF_ID_FLAGS(func, crash_kexec, KF_DESTRUCTIVE)
#endif
BTF_ID_FLAGS(func, bpf_obj_new_impl, KF_ACQUIRE | KF_RET_NULL)
BTF_ID_FLAGS(func, bpf_percpu_obj_new_impl, KF_ACQUIRE | KF_RET_NULL)
BTF_ID_FLAGS(func, bpf_obj_drop_impl, KF_RELEASE)
BTF_ID_FLAGS(func, bpf_percpu_obj_drop_impl, KF_RELEASE)
BTF_ID_FLAGS(func, bpf_refcount_acquire_impl, KF_ACQUIRE | KF_RET_NULL | KF_RCU)
BTF_ID_FLAGS(func, bpf_list_push_front_impl)
BTF_ID_FLAGS(func, bpf_list_push_back_impl)
BTF_ID_FLAGS(func, bpf_list_pop_front, KF_ACQUIRE | KF_RET_NULL)
BTF_ID_FLAGS(func, bpf_list_pop_back, KF_ACQUIRE | KF_RET_NULL)
BTF_ID_FLAGS(func, bpf_task_acquire, KF_ACQUIRE | KF_RCU | KF_RET_NULL)
BTF_ID_FLAGS(func, bpf_task_release, KF_RELEASE)
BTF_ID_FLAGS(func, bpf_rbtree_remove, KF_ACQUIRE | KF_RET_NULL)
BTF_ID_FLAGS(func, bpf_rbtree_add_impl)
BTF_ID_FLAGS(func, bpf_rbtree_first, KF_RET_NULL)

#ifdef CONFIG_CGROUPS
BTF_ID_FLAGS(func, bpf_cgroup_acquire, KF_ACQUIRE | KF_RCU | KF_RET_NULL)
BTF_ID_FLAGS(func, bpf_cgroup_release, KF_RELEASE)
BTF_ID_FLAGS(func, bpf_cgroup_ancestor, KF_ACQUIRE | KF_RCU | KF_RET_NULL)
BTF_ID_FLAGS(func, bpf_cgroup_from_id, KF_ACQUIRE | KF_RET_NULL)
BTF_ID_FLAGS(func, bpf_task_under_cgroup, KF_RCU)
BTF_ID_FLAGS(func, bpf_task_get_cgroup1, KF_ACQUIRE | KF_RCU | KF_RET_NULL)
#endif
BTF_ID_FLAGS(func, bpf_task_from_pid, KF_ACQUIRE | KF_RET_NULL)
BTF_ID_FLAGS(func, bpf_throw)
BTF_KFUNCS_END(generic_btf_ids)

static const struct btf_kfunc_id_set generic_kfunc_set = {
	.owner = THIS_MODULE,
	.set   = &generic_btf_ids,
};


BTF_ID_LIST(generic_dtor_ids)
BTF_ID(struct, task_struct)
BTF_ID(func, bpf_task_release_dtor)
#ifdef CONFIG_CGROUPS
BTF_ID(struct, cgroup)
BTF_ID(func, bpf_cgroup_release_dtor)
#endif

BTF_KFUNCS_START(common_btf_ids)
BTF_ID_FLAGS(func, bpf_cast_to_kern_ctx)
BTF_ID_FLAGS(func, bpf_rdonly_cast)
BTF_ID_FLAGS(func, bpf_rcu_read_lock)
BTF_ID_FLAGS(func, bpf_rcu_read_unlock)
BTF_ID_FLAGS(func, bpf_dynptr_slice, KF_RET_NULL)
BTF_ID_FLAGS(func, bpf_dynptr_slice_rdwr, KF_RET_NULL)
BTF_ID_FLAGS(func, bpf_iter_num_new, KF_ITER_NEW)
BTF_ID_FLAGS(func, bpf_iter_num_next, KF_ITER_NEXT | KF_RET_NULL)
BTF_ID_FLAGS(func, bpf_iter_num_destroy, KF_ITER_DESTROY)
BTF_ID_FLAGS(func, bpf_iter_task_vma_new, KF_ITER_NEW | KF_RCU)
BTF_ID_FLAGS(func, bpf_iter_task_vma_next, KF_ITER_NEXT | KF_RET_NULL)
BTF_ID_FLAGS(func, bpf_iter_task_vma_destroy, KF_ITER_DESTROY)
#ifdef CONFIG_CGROUPS
BTF_ID_FLAGS(func, bpf_iter_css_task_new, KF_ITER_NEW | KF_TRUSTED_ARGS)
BTF_ID_FLAGS(func, bpf_iter_css_task_next, KF_ITER_NEXT | KF_RET_NULL)
BTF_ID_FLAGS(func, bpf_iter_css_task_destroy, KF_ITER_DESTROY)
BTF_ID_FLAGS(func, bpf_iter_css_new, KF_ITER_NEW | KF_TRUSTED_ARGS | KF_RCU_PROTECTED)
BTF_ID_FLAGS(func, bpf_iter_css_next, KF_ITER_NEXT | KF_RET_NULL)
BTF_ID_FLAGS(func, bpf_iter_css_destroy, KF_ITER_DESTROY)
#endif
BTF_ID_FLAGS(func, bpf_iter_task_new, KF_ITER_NEW | KF_TRUSTED_ARGS | KF_RCU_PROTECTED)
BTF_ID_FLAGS(func, bpf_iter_task_next, KF_ITER_NEXT | KF_RET_NULL)
BTF_ID_FLAGS(func, bpf_iter_task_destroy, KF_ITER_DESTROY)
BTF_ID_FLAGS(func, bpf_dynptr_adjust)
BTF_ID_FLAGS(func, bpf_dynptr_is_null)
BTF_ID_FLAGS(func, bpf_dynptr_is_rdonly)
BTF_ID_FLAGS(func, bpf_dynptr_size)
BTF_ID_FLAGS(func, bpf_dynptr_clone)
BTF_ID_FLAGS(func, bpf_modify_return_test_tp)
BTF_ID_FLAGS(func, bpf_wq_init)
BTF_ID_FLAGS(func, bpf_wq_set_callback_impl)
BTF_ID_FLAGS(func, bpf_wq_start)
BTF_ID_FLAGS(func, bpf_preempt_disable)
BTF_ID_FLAGS(func, bpf_preempt_enable)
BTF_ID_FLAGS(func, bpf_iter_bits_new, KF_ITER_NEW)
BTF_ID_FLAGS(func, bpf_iter_bits_next, KF_ITER_NEXT | KF_RET_NULL)
BTF_ID_FLAGS(func, bpf_iter_bits_destroy, KF_ITER_DESTROY)
<<<<<<< HEAD
=======
BTF_ID_FLAGS(func, bpf_copy_from_user_str, KF_SLEEPABLE)
>>>>>>> adc21867
BTF_KFUNCS_END(common_btf_ids)

static const struct btf_kfunc_id_set common_kfunc_set = {
	.owner = THIS_MODULE,
	.set   = &common_btf_ids,
};

static int __init kfunc_init(void)
{
	int ret;
	const struct btf_id_dtor_kfunc generic_dtors[] = {
		{
			.btf_id       = generic_dtor_ids[0],
			.kfunc_btf_id = generic_dtor_ids[1]
		},
#ifdef CONFIG_CGROUPS
		{
			.btf_id       = generic_dtor_ids[2],
			.kfunc_btf_id = generic_dtor_ids[3]
		},
#endif
	};

	ret = register_btf_kfunc_id_set(BPF_PROG_TYPE_TRACING, &generic_kfunc_set);
	ret = ret ?: register_btf_kfunc_id_set(BPF_PROG_TYPE_SCHED_CLS, &generic_kfunc_set);
	ret = ret ?: register_btf_kfunc_id_set(BPF_PROG_TYPE_XDP, &generic_kfunc_set);
	ret = ret ?: register_btf_kfunc_id_set(BPF_PROG_TYPE_STRUCT_OPS, &generic_kfunc_set);
	ret = ret ?: register_btf_kfunc_id_set(BPF_PROG_TYPE_SYSCALL, &generic_kfunc_set);
	ret = ret ?: register_btf_kfunc_id_set(BPF_PROG_TYPE_CGROUP_SKB, &generic_kfunc_set);
	ret = ret ?: register_btf_id_dtor_kfuncs(generic_dtors,
						  ARRAY_SIZE(generic_dtors),
						  THIS_MODULE);
	return ret ?: register_btf_kfunc_id_set(BPF_PROG_TYPE_UNSPEC, &common_kfunc_set);
}

late_initcall(kfunc_init);

/* Get a pointer to dynptr data up to len bytes for read only access. If
 * the dynptr doesn't have continuous data up to len bytes, return NULL.
 */
const void *__bpf_dynptr_data(const struct bpf_dynptr_kern *ptr, u32 len)
{
	const struct bpf_dynptr *p = (struct bpf_dynptr *)ptr;

	return bpf_dynptr_slice(p, 0, NULL, len);
}

/* Get a pointer to dynptr data up to len bytes for read write access. If
 * the dynptr doesn't have continuous data up to len bytes, or the dynptr
 * is read only, return NULL.
 */
void *__bpf_dynptr_data_rw(const struct bpf_dynptr_kern *ptr, u32 len)
{
	if (__bpf_dynptr_is_rdonly(ptr))
		return NULL;
	return (void *)__bpf_dynptr_data(ptr, len);
}<|MERGE_RESOLUTION|>--- conflicted
+++ resolved
@@ -2851,17 +2851,6 @@
 	__u64 __opaque[2];
 } __aligned(8);
 
-<<<<<<< HEAD
-struct bpf_iter_bits_kern {
-	union {
-		unsigned long *bits;
-		unsigned long bits_copy;
-	};
-	u32 nr_bits;
-	int bit;
-} __aligned(8);
-
-=======
 #define BITS_ITER_NR_WORDS_MAX 511
 
 struct bpf_iter_bits_kern {
@@ -2896,18 +2885,13 @@
 #endif
 }
 
->>>>>>> adc21867
 /**
  * bpf_iter_bits_new() - Initialize a new bits iterator for a given memory area
  * @it: The new bpf_iter_bits to be created
  * @unsafe_ptr__ign: A pointer pointing to a memory area to be iterated over
  * @nr_words: The size of the specified memory area, measured in 8-byte units.
-<<<<<<< HEAD
- * Due to the limitation of memalloc, it can't be greater than 512.
-=======
  * The maximum value of @nr_words is @BITS_ITER_NR_WORDS_MAX. This limit may be
  * further reduced by the BPF memory allocator implementation.
->>>>>>> adc21867
  *
  * This function initializes a new bpf_iter_bits structure for iterating over
  * a memory area which is specified by the @unsafe_ptr__ign and @nr_words. It
@@ -2934,11 +2918,8 @@
 
 	if (!unsafe_ptr__ign || !nr_words)
 		return -EINVAL;
-<<<<<<< HEAD
-=======
 	if (nr_words > BITS_ITER_NR_WORDS_MAX)
 		return -E2BIG;
->>>>>>> adc21867
 
 	/* Optimization for u64 mask */
 	if (nr_bits == 64) {
@@ -2946,21 +2927,15 @@
 		if (err)
 			return -EFAULT;
 
-<<<<<<< HEAD
-=======
 		swap_ulong_in_u64(&kit->bits_copy, nr_words);
 
->>>>>>> adc21867
 		kit->nr_bits = nr_bits;
 		return 0;
 	}
 
-<<<<<<< HEAD
-=======
 	if (bpf_mem_alloc_check_size(false, nr_bytes))
 		return -E2BIG;
 
->>>>>>> adc21867
 	/* Fallback to memalloc */
 	kit->bits = bpf_mem_alloc(&bpf_global_ma, nr_bytes);
 	if (!kit->bits)
@@ -2972,11 +2947,8 @@
 		return err;
 	}
 
-<<<<<<< HEAD
-=======
 	swap_ulong_in_u64(kit->bits, nr_words);
 
->>>>>>> adc21867
 	kit->nr_bits = nr_bits;
 	return 0;
 }
@@ -2993,19 +2965,6 @@
 __bpf_kfunc int *bpf_iter_bits_next(struct bpf_iter_bits *it)
 {
 	struct bpf_iter_bits_kern *kit = (void *)it;
-<<<<<<< HEAD
-	u32 nr_bits = kit->nr_bits;
-	const unsigned long *bits;
-	int bit;
-
-	if (nr_bits == 0)
-		return NULL;
-
-	bits = nr_bits == 64 ? &kit->bits_copy : kit->bits;
-	bit = find_next_bit(bits, nr_bits, kit->bit + 1);
-	if (bit >= nr_bits) {
-		kit->nr_bits = 0;
-=======
 	int bit = kit->bit, nr_bits = kit->nr_bits;
 	const void *bits;
 
@@ -3016,7 +2975,6 @@
 	bit = find_next_bit(bits, nr_bits, bit + 1);
 	if (bit >= nr_bits) {
 		kit->bit = bit;
->>>>>>> adc21867
 		return NULL;
 	}
 
@@ -3039,8 +2997,6 @@
 	bpf_mem_free(&bpf_global_ma, kit->bits);
 }
 
-<<<<<<< HEAD
-=======
 /**
  * bpf_copy_from_user_str() - Copy a string from an unsafe user address
  * @dst:             Destination address, in kernel space.  This buffer must be
@@ -3082,7 +3038,6 @@
 	return ret + 1;
 }
 
->>>>>>> adc21867
 __bpf_kfunc_end_defs();
 
 BTF_KFUNCS_START(generic_btf_ids)
@@ -3168,10 +3123,7 @@
 BTF_ID_FLAGS(func, bpf_iter_bits_new, KF_ITER_NEW)
 BTF_ID_FLAGS(func, bpf_iter_bits_next, KF_ITER_NEXT | KF_RET_NULL)
 BTF_ID_FLAGS(func, bpf_iter_bits_destroy, KF_ITER_DESTROY)
-<<<<<<< HEAD
-=======
 BTF_ID_FLAGS(func, bpf_copy_from_user_str, KF_SLEEPABLE)
->>>>>>> adc21867
 BTF_KFUNCS_END(common_btf_ids)
 
 static const struct btf_kfunc_id_set common_kfunc_set = {
