--- conflicted
+++ resolved
@@ -244,10 +244,6 @@
 		       struct pids_cgroup *pids_over_limit)
 {
 	struct pids_cgroup *p = pids_forking;
-<<<<<<< HEAD
-	bool limit = false;
-=======
->>>>>>> adc21867
 
 	/* Only log the first time limit is hit. */
 	if (atomic64_inc_return(&p->events_local[PIDCG_FORKFAIL]) == 1) {
@@ -255,22 +251,6 @@
 		pr_cont_cgroup_path(p->css.cgroup);
 		pr_cont("\n");
 	}
-<<<<<<< HEAD
-	cgroup_file_notify(&p->events_local_file);
-	if (!cgroup_subsys_on_dfl(pids_cgrp_subsys) ||
-	    cgrp_dfl_root.flags & CGRP_ROOT_PIDS_LOCAL_EVENTS)
-		return;
-
-	for (; parent_pids(p); p = parent_pids(p)) {
-		if (p == pids_over_limit) {
-			limit = true;
-			atomic64_inc(&p->events_local[PIDCG_MAX]);
-			cgroup_file_notify(&p->events_local_file);
-		}
-		if (limit)
-			atomic64_inc(&p->events[PIDCG_MAX]);
-
-=======
 	if (!cgroup_subsys_on_dfl(pids_cgrp_subsys) ||
 	    cgrp_dfl_root.flags & CGRP_ROOT_PIDS_LOCAL_EVENTS) {
 		cgroup_file_notify(&p->events_local_file);
@@ -282,7 +262,6 @@
 
 	for (p = pids_over_limit; parent_pids(p); p = parent_pids(p)) {
 		atomic64_inc(&p->events[PIDCG_MAX]);
->>>>>>> adc21867
 		cgroup_file_notify(&p->events_file);
 	}
 }
@@ -293,22 +272,10 @@
  */
 static int pids_can_fork(struct task_struct *task, struct css_set *cset)
 {
-<<<<<<< HEAD
-	struct cgroup_subsys_state *css;
 	struct pids_cgroup *pids, *pids_over_limit;
 	int err;
 
-	if (cset)
-		css = cset->subsys[pids_cgrp_id];
-	else
-		css = task_css_check(current, pids_cgrp_id, true);
-	pids = css_pids(css);
-=======
-	struct pids_cgroup *pids, *pids_over_limit;
-	int err;
-
 	pids = css_pids(cset->subsys[pids_cgrp_id]);
->>>>>>> adc21867
 	err = pids_try_charge(pids, 1, &pids_over_limit);
 	if (err)
 		pids_event(pids, pids_over_limit);
@@ -403,19 +370,11 @@
 		local = true;
 	}
 	events = local ? pids->events_local : pids->events;
-<<<<<<< HEAD
 
 	seq_printf(sf, "max %lld\n", (s64)atomic64_read(&events[pe]));
 	return 0;
 }
 
-=======
-
-	seq_printf(sf, "max %lld\n", (s64)atomic64_read(&events[pe]));
-	return 0;
-}
-
->>>>>>> adc21867
 static int pids_events_show(struct seq_file *sf, void *v)
 {
 	__pids_events_show(sf, false);
