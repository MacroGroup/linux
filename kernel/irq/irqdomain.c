--- conflicted
+++ resolved
@@ -128,14 +128,6 @@
 }
 EXPORT_SYMBOL_GPL(irq_domain_free_fwnode);
 
-<<<<<<< HEAD
-static int irq_domain_set_name(struct irq_domain *domain,
-			       const struct fwnode_handle *fwnode,
-			       enum irq_domain_bus_token bus_token)
-{
-	static atomic_t unknown_domains;
-	struct irqchip_fwid *fwid;
-=======
 static int alloc_name(struct irq_domain *domain, char *base, enum irq_domain_bus_token bus_token)
 {
 	if (bus_token == DOMAIN_BUS_ANY)
@@ -193,7 +185,6 @@
 {
 	enum irq_domain_bus_token bus_token = info->bus_token;
 	const struct fwnode_handle *fwnode = info->fwnode;
->>>>>>> adc21867
 
 	if (is_fwnode_irqchip(fwnode)) {
 		struct irqchip_fwid *fwid = container_of(fwnode, struct irqchip_fwid, fwnode);
@@ -212,84 +203,6 @@
 		switch (fwid->type) {
 		case IRQCHIP_FWNODE_NAMED:
 		case IRQCHIP_FWNODE_NAMED_ID:
-<<<<<<< HEAD
-			domain->name = bus_token ?
-					kasprintf(GFP_KERNEL, "%s-%d",
-						  fwid->name, bus_token) :
-					kstrdup(fwid->name, GFP_KERNEL);
-			if (!domain->name)
-				return -ENOMEM;
-			domain->flags |= IRQ_DOMAIN_NAME_ALLOCATED;
-			break;
-		default:
-			domain->name = fwid->name;
-			if (bus_token) {
-				domain->name = kasprintf(GFP_KERNEL, "%s-%d",
-							 fwid->name, bus_token);
-				if (!domain->name)
-					return -ENOMEM;
-				domain->flags |= IRQ_DOMAIN_NAME_ALLOCATED;
-			}
-			break;
-		}
-	} else if (is_of_node(fwnode) || is_acpi_device_node(fwnode) ||
-		   is_software_node(fwnode)) {
-		char *name;
-
-		/*
-		 * fwnode paths contain '/', which debugfs is legitimately
-		 * unhappy about. Replace them with ':', which does
-		 * the trick and is not as offensive as '\'...
-		 */
-		name = bus_token ?
-			kasprintf(GFP_KERNEL, "%pfw-%d", fwnode, bus_token) :
-			kasprintf(GFP_KERNEL, "%pfw", fwnode);
-		if (!name)
-			return -ENOMEM;
-
-		domain->name = strreplace(name, '/', ':');
-		domain->flags |= IRQ_DOMAIN_NAME_ALLOCATED;
-	}
-
-	if (!domain->name) {
-		if (fwnode)
-			pr_err("Invalid fwnode type for irqdomain\n");
-		domain->name = bus_token ?
-				kasprintf(GFP_KERNEL, "unknown-%d-%d",
-					  atomic_inc_return(&unknown_domains),
-					  bus_token) :
-				kasprintf(GFP_KERNEL, "unknown-%d",
-					  atomic_inc_return(&unknown_domains));
-		if (!domain->name)
-			return -ENOMEM;
-		domain->flags |= IRQ_DOMAIN_NAME_ALLOCATED;
-	}
-
-	return 0;
-}
-
-static struct irq_domain *__irq_domain_create(const struct irq_domain_info *info)
-{
-	struct irq_domain *domain;
-	int err;
-
-	if (WARN_ON((info->size && info->direct_max) ||
-		    (!IS_ENABLED(CONFIG_IRQ_DOMAIN_NOMAP) && info->direct_max) ||
-		    (info->direct_max && info->direct_max != info->hwirq_max)))
-		return ERR_PTR(-EINVAL);
-
-	domain = kzalloc_node(struct_size(domain, revmap, info->size),
-			      GFP_KERNEL, of_node_to_nid(to_of_node(info->fwnode)));
-	if (!domain)
-		return ERR_PTR(-ENOMEM);
-
-	err = irq_domain_set_name(domain, info->fwnode, info->bus_token);
-	if (err) {
-		kfree(domain);
-		return ERR_PTR(err);
-	}
-
-=======
 			return alloc_name(domain, fwid->name, bus_token);
 		default:
 			domain->name = fwid->name;
@@ -330,7 +243,6 @@
 		return ERR_PTR(err);
 	}
 
->>>>>>> adc21867
 	domain->fwnode = fwnode_handle_get(info->fwnode);
 	fwnode_dev_initialized(domain->fwnode, true);
 
@@ -381,15 +293,6 @@
 	kfree(domain);
 }
 
-<<<<<<< HEAD
-/**
- * irq_domain_instantiate() - Instantiate a new irq domain data structure
- * @info: Domain information pointer pointing to the information for this domain
- *
- * Return: A pointer to the instantiated irq domain or an ERR_PTR value.
- */
-struct irq_domain *irq_domain_instantiate(const struct irq_domain_info *info)
-=======
 static void irq_domain_instantiate_descs(const struct irq_domain_info *info)
 {
 	if (!IS_ENABLED(CONFIG_SPARSE_IRQ))
@@ -404,7 +307,6 @@
 
 static struct irq_domain *__irq_domain_instantiate(const struct irq_domain_info *info,
 						   bool cond_alloc_descs, bool force_associate)
->>>>>>> adc21867
 {
 	struct irq_domain *domain;
 	int err;
@@ -436,8 +338,6 @@
 	}
 
 	__irq_domain_publish(domain);
-<<<<<<< HEAD
-=======
 
 	if (cond_alloc_descs && info->virq_base > 0)
 		irq_domain_instantiate_descs(info);
@@ -451,7 +351,6 @@
 		irq_domain_associate_many(domain, info->virq_base, info->hwirq_base,
 					  info->size - info->hwirq_base);
 	}
->>>>>>> adc21867
 
 	return domain;
 
@@ -461,8 +360,6 @@
 err_domain_free:
 	irq_domain_free(domain);
 	return ERR_PTR(err);
-<<<<<<< HEAD
-=======
 }
 
 /**
@@ -474,7 +371,6 @@
 struct irq_domain *irq_domain_instantiate(const struct irq_domain_info *info)
 {
 	return __irq_domain_instantiate(info, false, false);
->>>>>>> adc21867
 }
 EXPORT_SYMBOL_GPL(irq_domain_instantiate);
 
@@ -574,22 +470,11 @@
 		.fwnode		= fwnode,
 		.size		= size,
 		.hwirq_max	= size,
-<<<<<<< HEAD
-		.ops		= ops,
-		.host_data	= host_data,
-	};
-	struct irq_domain *domain;
-
-	domain = irq_domain_instantiate(&info);
-	if (IS_ERR(domain))
-		return NULL;
-=======
 		.virq_base	= first_irq,
 		.ops		= ops,
 		.host_data	= host_data,
 	};
 	struct irq_domain *domain = __irq_domain_instantiate(&info, true, false);
->>>>>>> adc21867
 
 	return IS_ERR(domain) ? NULL : domain;
 }
@@ -633,25 +518,12 @@
 		.fwnode		= fwnode,
 		.size		= first_hwirq + size,
 		.hwirq_max	= first_hwirq + size,
-<<<<<<< HEAD
-		.ops		= ops,
-		.host_data	= host_data,
-	};
-	struct irq_domain *domain;
-
-	domain = irq_domain_instantiate(&info);
-	if (IS_ERR(domain))
-		return NULL;
-
-	irq_domain_associate_many(domain, first_irq, first_hwirq, size);
-=======
 		.hwirq_base	= first_hwirq,
 		.virq_base	= first_irq,
 		.ops		= ops,
 		.host_data	= host_data,
 	};
 	struct irq_domain *domain = __irq_domain_instantiate(&info, false, true);
->>>>>>> adc21867
 
 	return IS_ERR(domain) ? NULL : domain;
 }
