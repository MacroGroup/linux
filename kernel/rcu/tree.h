--- conflicted
+++ resolved
@@ -419,14 +419,11 @@
 	struct sr_wait_node srs_wait_nodes[SR_NORMAL_GP_WAIT_HEAD_MAX];
 	struct work_struct srs_cleanup_work;
 	atomic_t srs_cleanups_pending; /* srs inflight worker cleanups. */
-<<<<<<< HEAD
-=======
 
 #ifdef CONFIG_RCU_NOCB_CPU
 	struct mutex nocb_mutex;		/* Guards (de-)offloading */
 	int nocb_is_setup;			/* nocb is setup from boot */
 #endif
->>>>>>> adc21867
 };
 
 /* Values for rcu_state structure's gp_flags field. */
