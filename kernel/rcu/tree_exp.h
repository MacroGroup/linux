/* SPDX-License-Identifier: GPL-2.0+ */
/*
 * RCU expedited grace periods
 *
 * Copyright IBM Corporation, 2016
 *
 * Authors: Paul E. McKenney <paulmck@linux.ibm.com>
 */

#include <linux/console.h>
#include <linux/lockdep.h>

static void rcu_exp_handler(void *unused);
static int rcu_print_task_exp_stall(struct rcu_node *rnp);
static void rcu_exp_print_detail_task_stall_rnp(struct rcu_node *rnp);

/*
 * Record the start of an expedited grace period.
 */
static void rcu_exp_gp_seq_start(void)
{
	rcu_seq_start(&rcu_state.expedited_sequence);
	rcu_poll_gp_seq_start_unlocked(&rcu_state.gp_seq_polled_exp_snap);
}

/*
 * Return the value that the expedited-grace-period counter will have
 * at the end of the current grace period.
 */
static __maybe_unused unsigned long rcu_exp_gp_seq_endval(void)
{
	return rcu_seq_endval(&rcu_state.expedited_sequence);
}

/*
 * Record the end of an expedited grace period.
 */
static void rcu_exp_gp_seq_end(void)
{
	rcu_poll_gp_seq_end_unlocked(&rcu_state.gp_seq_polled_exp_snap);
	rcu_seq_end(&rcu_state.expedited_sequence);
	smp_mb(); /* Ensure that consecutive grace periods serialize. */
}

/*
 * Take a snapshot of the expedited-grace-period counter, which is the
 * earliest value that will indicate that a full grace period has
 * elapsed since the current time.
 */
static unsigned long rcu_exp_gp_seq_snap(void)
{
	unsigned long s;

	smp_mb(); /* Caller's modifications seen first by other CPUs. */
	s = rcu_seq_snap(&rcu_state.expedited_sequence);
	trace_rcu_exp_grace_period(rcu_state.name, s, TPS("snap"));
	return s;
}

/*
 * Given a counter snapshot from rcu_exp_gp_seq_snap(), return true
 * if a full expedited grace period has elapsed since that snapshot
 * was taken.
 */
static bool rcu_exp_gp_seq_done(unsigned long s)
{
	return rcu_seq_done(&rcu_state.expedited_sequence, s);
}

/*
 * Reset the ->expmaskinit values in the rcu_node tree to reflect any
 * recent CPU-online activity.  Note that these masks are not cleared
 * when CPUs go offline, so they reflect the union of all CPUs that have
 * ever been online.  This means that this function normally takes its
 * no-work-to-do fastpath.
 */
static void sync_exp_reset_tree_hotplug(void)
{
	bool done;
	unsigned long flags;
	unsigned long mask;
	unsigned long oldmask;
	int ncpus = smp_load_acquire(&rcu_state.ncpus); /* Order vs. locking. */
	struct rcu_node *rnp;
	struct rcu_node *rnp_up;

	/* If no new CPUs onlined since last time, nothing to do. */
	if (likely(ncpus == rcu_state.ncpus_snap))
		return;
	rcu_state.ncpus_snap = ncpus;

	/*
	 * Each pass through the following loop propagates newly onlined
	 * CPUs for the current rcu_node structure up the rcu_node tree.
	 */
	rcu_for_each_leaf_node(rnp) {
		raw_spin_lock_irqsave_rcu_node(rnp, flags);
		if (rnp->expmaskinit == rnp->expmaskinitnext) {
			raw_spin_unlock_irqrestore_rcu_node(rnp, flags);
			continue;  /* No new CPUs, nothing to do. */
		}

		/* Update this node's mask, track old value for propagation. */
		oldmask = rnp->expmaskinit;
		rnp->expmaskinit = rnp->expmaskinitnext;
		raw_spin_unlock_irqrestore_rcu_node(rnp, flags);

		/* If was already nonzero, nothing to propagate. */
		if (oldmask)
			continue;

		/* Propagate the new CPU up the tree. */
		mask = rnp->grpmask;
		rnp_up = rnp->parent;
		done = false;
		while (rnp_up) {
			raw_spin_lock_irqsave_rcu_node(rnp_up, flags);
			if (rnp_up->expmaskinit)
				done = true;
			rnp_up->expmaskinit |= mask;
			raw_spin_unlock_irqrestore_rcu_node(rnp_up, flags);
			if (done)
				break;
			mask = rnp_up->grpmask;
			rnp_up = rnp_up->parent;
		}
	}
}

/*
 * Reset the ->expmask values in the rcu_node tree in preparation for
 * a new expedited grace period.
 */
static void __maybe_unused sync_exp_reset_tree(void)
{
	unsigned long flags;
	struct rcu_node *rnp;

	sync_exp_reset_tree_hotplug();
	rcu_for_each_node_breadth_first(rnp) {
		raw_spin_lock_irqsave_rcu_node(rnp, flags);
		WARN_ON_ONCE(rnp->expmask);
		WRITE_ONCE(rnp->expmask, rnp->expmaskinit);
		raw_spin_unlock_irqrestore_rcu_node(rnp, flags);
	}
}

/*
 * Return non-zero if there is no RCU expedited grace period in progress
 * for the specified rcu_node structure, in other words, if all CPUs and
 * tasks covered by the specified rcu_node structure have done their bit
 * for the current expedited grace period.
 */
static bool sync_rcu_exp_done(struct rcu_node *rnp)
{
	raw_lockdep_assert_held_rcu_node(rnp);
	return READ_ONCE(rnp->exp_tasks) == NULL &&
	       READ_ONCE(rnp->expmask) == 0;
}

/*
 * Like sync_rcu_exp_done(), but where the caller does not hold the
 * rcu_node's ->lock.
 */
static bool sync_rcu_exp_done_unlocked(struct rcu_node *rnp)
{
	unsigned long flags;
	bool ret;

	raw_spin_lock_irqsave_rcu_node(rnp, flags);
	ret = sync_rcu_exp_done(rnp);
	raw_spin_unlock_irqrestore_rcu_node(rnp, flags);

	return ret;
}

/*
 * Report the exit from RCU read-side critical section for the last task
 * that queued itself during or before the current expedited preemptible-RCU
 * grace period.  This event is reported either to the rcu_node structure on
 * which the task was queued or to one of that rcu_node structure's ancestors,
 * recursively up the tree.  (Calm down, calm down, we do the recursion
 * iteratively!)
 */
static void __rcu_report_exp_rnp(struct rcu_node *rnp,
				 bool wake, unsigned long flags)
	__releases(rnp->lock)
{
	unsigned long mask;

	raw_lockdep_assert_held_rcu_node(rnp);
	for (;;) {
		if (!sync_rcu_exp_done(rnp)) {
			if (!rnp->expmask)
				rcu_initiate_boost(rnp, flags);
			else
				raw_spin_unlock_irqrestore_rcu_node(rnp, flags);
			break;
		}
		if (rnp->parent == NULL) {
			raw_spin_unlock_irqrestore_rcu_node(rnp, flags);
			if (wake)
				swake_up_one_online(&rcu_state.expedited_wq);

			break;
		}
		mask = rnp->grpmask;
		raw_spin_unlock_rcu_node(rnp); /* irqs remain disabled */
		rnp = rnp->parent;
		raw_spin_lock_rcu_node(rnp); /* irqs already disabled */
		WARN_ON_ONCE(!(rnp->expmask & mask));
		WRITE_ONCE(rnp->expmask, rnp->expmask & ~mask);
	}
}

/*
 * Report expedited quiescent state for specified node.  This is a
 * lock-acquisition wrapper function for __rcu_report_exp_rnp().
 */
static void __maybe_unused rcu_report_exp_rnp(struct rcu_node *rnp, bool wake)
{
	unsigned long flags;

	raw_spin_lock_irqsave_rcu_node(rnp, flags);
	__rcu_report_exp_rnp(rnp, wake, flags);
}

/*
 * Report expedited quiescent state for multiple CPUs, all covered by the
 * specified leaf rcu_node structure.
 */
static void rcu_report_exp_cpu_mult(struct rcu_node *rnp,
				    unsigned long mask, bool wake)
{
	int cpu;
	unsigned long flags;
	struct rcu_data *rdp;

	raw_spin_lock_irqsave_rcu_node(rnp, flags);
	if (!(rnp->expmask & mask)) {
		raw_spin_unlock_irqrestore_rcu_node(rnp, flags);
		return;
	}
	WRITE_ONCE(rnp->expmask, rnp->expmask & ~mask);
	for_each_leaf_node_cpu_mask(rnp, cpu, mask) {
		rdp = per_cpu_ptr(&rcu_data, cpu);
		if (!IS_ENABLED(CONFIG_NO_HZ_FULL) || !rdp->rcu_forced_tick_exp)
			continue;
		rdp->rcu_forced_tick_exp = false;
		tick_dep_clear_cpu(cpu, TICK_DEP_BIT_RCU_EXP);
	}
	__rcu_report_exp_rnp(rnp, wake, flags); /* Releases rnp->lock. */
}

/*
 * Report expedited quiescent state for specified rcu_data (CPU).
 */
static void rcu_report_exp_rdp(struct rcu_data *rdp)
{
	WRITE_ONCE(rdp->cpu_no_qs.b.exp, false);
	rcu_report_exp_cpu_mult(rdp->mynode, rdp->grpmask, true);
}

/* Common code for work-done checking. */
static bool sync_exp_work_done(unsigned long s)
{
	if (rcu_exp_gp_seq_done(s)) {
		trace_rcu_exp_grace_period(rcu_state.name, s, TPS("done"));
		/*
		 * Order GP completion with preceding accesses. Order also GP
		 * completion with post GP update side accesses. Pairs with
		 * rcu_seq_end().
		 */
		smp_mb();
		return true;
	}
	return false;
}

/*
 * Funnel-lock acquisition for expedited grace periods.  Returns true
 * if some other task completed an expedited grace period that this task
 * can piggy-back on, and with no mutex held.  Otherwise, returns false
 * with the mutex held, indicating that the caller must actually do the
 * expedited grace period.
 */
static bool exp_funnel_lock(unsigned long s)
{
	struct rcu_data *rdp = per_cpu_ptr(&rcu_data, raw_smp_processor_id());
	struct rcu_node *rnp = rdp->mynode;
	struct rcu_node *rnp_root = rcu_get_root();

	/* Low-contention fastpath. */
	if (ULONG_CMP_LT(READ_ONCE(rnp->exp_seq_rq), s) &&
	    (rnp == rnp_root ||
	     ULONG_CMP_LT(READ_ONCE(rnp_root->exp_seq_rq), s)) &&
	    mutex_trylock(&rcu_state.exp_mutex))
		goto fastpath;

	/*
	 * Each pass through the following loop works its way up
	 * the rcu_node tree, returning if others have done the work or
	 * otherwise falls through to acquire ->exp_mutex.  The mapping
	 * from CPU to rcu_node structure can be inexact, as it is just
	 * promoting locality and is not strictly needed for correctness.
	 */
	for (; rnp != NULL; rnp = rnp->parent) {
		if (sync_exp_work_done(s))
			return true;

		/* Work not done, either wait here or go up. */
		spin_lock(&rnp->exp_lock);
		if (ULONG_CMP_GE(rnp->exp_seq_rq, s)) {

			/* Someone else doing GP, so wait for them. */
			spin_unlock(&rnp->exp_lock);
			trace_rcu_exp_funnel_lock(rcu_state.name, rnp->level,
						  rnp->grplo, rnp->grphi,
						  TPS("wait"));
			wait_event(rnp->exp_wq[rcu_seq_ctr(s) & 0x3],
				   sync_exp_work_done(s));
			return true;
		}
		WRITE_ONCE(rnp->exp_seq_rq, s); /* Followers can wait on us. */
		spin_unlock(&rnp->exp_lock);
		trace_rcu_exp_funnel_lock(rcu_state.name, rnp->level,
					  rnp->grplo, rnp->grphi, TPS("nxtlvl"));
	}
	mutex_lock(&rcu_state.exp_mutex);
fastpath:
	if (sync_exp_work_done(s)) {
		mutex_unlock(&rcu_state.exp_mutex);
		return true;
	}
	rcu_exp_gp_seq_start();
	trace_rcu_exp_grace_period(rcu_state.name, s, TPS("start"));
	return false;
}

/*
 * Select the CPUs within the specified rcu_node that the upcoming
 * expedited grace period needs to wait for.
 */
static void __sync_rcu_exp_select_node_cpus(struct rcu_exp_work *rewp)
{
	int cpu;
	unsigned long flags;
	unsigned long mask_ofl_test;
	unsigned long mask_ofl_ipi;
	int ret;
	struct rcu_node *rnp = container_of(rewp, struct rcu_node, rew);

	raw_spin_lock_irqsave_rcu_node(rnp, flags);

	/* Each pass checks a CPU for identity, offline, and idle. */
	mask_ofl_test = 0;
	for_each_leaf_node_cpu_mask(rnp, cpu, rnp->expmask) {
		struct rcu_data *rdp = per_cpu_ptr(&rcu_data, cpu);
		unsigned long mask = rdp->grpmask;
		int snap;

		if (raw_smp_processor_id() == cpu ||
		    !(rnp->qsmaskinitnext & mask)) {
			mask_ofl_test |= mask;
		} else {
			/*
			 * Full ordering between remote CPU's post idle accesses
			 * and updater's accesses prior to current GP (and also
			 * the started GP sequence number) is enforced by
			 * rcu_seq_start() implicit barrier, relayed by kworkers
			 * locking and even further by smp_mb__after_unlock_lock()
			 * barriers chained all the way throughout the rnp locking
			 * tree since sync_exp_reset_tree() and up to the current
			 * leaf rnp locking.
			 *
			 * Ordering between remote CPU's pre idle accesses and
			 * post grace period updater's accesses is enforced by the
			 * below acquire semantic.
			 */
<<<<<<< HEAD
			snap = ct_dynticks_cpu_acquire(cpu);
			if (rcu_dynticks_in_eqs(snap))
=======
			snap = ct_rcu_watching_cpu_acquire(cpu);
			if (rcu_watching_snap_in_eqs(snap))
>>>>>>> adc21867
				mask_ofl_test |= mask;
			else
				rdp->exp_watching_snap = snap;
		}
	}
	mask_ofl_ipi = rnp->expmask & ~mask_ofl_test;

	/*
	 * Need to wait for any blocked tasks as well.	Note that
	 * additional blocking tasks will also block the expedited GP
	 * until such time as the ->expmask bits are cleared.
	 */
	if (rcu_preempt_has_tasks(rnp))
		WRITE_ONCE(rnp->exp_tasks, rnp->blkd_tasks.next);
	raw_spin_unlock_irqrestore_rcu_node(rnp, flags);

	/* IPI the remaining CPUs for expedited quiescent state. */
	for_each_leaf_node_cpu_mask(rnp, cpu, mask_ofl_ipi) {
		struct rcu_data *rdp = per_cpu_ptr(&rcu_data, cpu);
		unsigned long mask = rdp->grpmask;

retry_ipi:
		if (rcu_watching_snap_stopped_since(rdp, rdp->exp_watching_snap)) {
			mask_ofl_test |= mask;
			continue;
		}
		if (get_cpu() == cpu) {
			mask_ofl_test |= mask;
			put_cpu();
			continue;
		}
		ret = smp_call_function_single(cpu, rcu_exp_handler, NULL, 0);
		put_cpu();
		/* The CPU will report the QS in response to the IPI. */
		if (!ret)
			continue;

		/* Failed, raced with CPU hotplug operation. */
		raw_spin_lock_irqsave_rcu_node(rnp, flags);
		if ((rnp->qsmaskinitnext & mask) &&
		    (rnp->expmask & mask)) {
			/* Online, so delay for a bit and try again. */
			raw_spin_unlock_irqrestore_rcu_node(rnp, flags);
			trace_rcu_exp_grace_period(rcu_state.name, rcu_exp_gp_seq_endval(), TPS("selectofl"));
			schedule_timeout_idle(1);
			goto retry_ipi;
		}
		/* CPU really is offline, so we must report its QS. */
		if (rnp->expmask & mask)
			mask_ofl_test |= mask;
		raw_spin_unlock_irqrestore_rcu_node(rnp, flags);
	}
	/* Report quiescent states for those that went offline. */
	if (mask_ofl_test)
		rcu_report_exp_cpu_mult(rnp, mask_ofl_test, false);
}

static void rcu_exp_sel_wait_wake(unsigned long s);

static void sync_rcu_exp_select_node_cpus(struct kthread_work *wp)
{
	struct rcu_exp_work *rewp =
		container_of(wp, struct rcu_exp_work, rew_work);

	__sync_rcu_exp_select_node_cpus(rewp);
}

static inline bool rcu_exp_worker_started(void)
{
	return !!READ_ONCE(rcu_exp_gp_kworker);
}

static inline bool rcu_exp_par_worker_started(struct rcu_node *rnp)
{
	return !!READ_ONCE(rnp->exp_kworker);
}

static inline void sync_rcu_exp_select_cpus_queue_work(struct rcu_node *rnp)
{
	kthread_init_work(&rnp->rew.rew_work, sync_rcu_exp_select_node_cpus);
	/*
	 * Use rcu_exp_par_gp_kworker, because flushing a work item from
	 * another work item on the same kthread worker can result in
	 * deadlock.
	 */
	kthread_queue_work(READ_ONCE(rnp->exp_kworker), &rnp->rew.rew_work);
}

static inline void sync_rcu_exp_select_cpus_flush_work(struct rcu_node *rnp)
{
	kthread_flush_work(&rnp->rew.rew_work);
}

/*
 * Work-queue handler to drive an expedited grace period forward.
 */
static void wait_rcu_exp_gp(struct kthread_work *wp)
{
	struct rcu_exp_work *rewp;

	rewp = container_of(wp, struct rcu_exp_work, rew_work);
	rcu_exp_sel_wait_wake(rewp->rew_s);
}

static inline void synchronize_rcu_expedited_queue_work(struct rcu_exp_work *rew)
{
	kthread_init_work(&rew->rew_work, wait_rcu_exp_gp);
	kthread_queue_work(rcu_exp_gp_kworker, &rew->rew_work);
}

/*
 * Select the nodes that the upcoming expedited grace period needs
 * to wait for.
 */
static void sync_rcu_exp_select_cpus(void)
{
	struct rcu_node *rnp;

	trace_rcu_exp_grace_period(rcu_state.name, rcu_exp_gp_seq_endval(), TPS("reset"));
	sync_exp_reset_tree();
	trace_rcu_exp_grace_period(rcu_state.name, rcu_exp_gp_seq_endval(), TPS("select"));

	/* Schedule work for each leaf rcu_node structure. */
	rcu_for_each_leaf_node(rnp) {
		rnp->exp_need_flush = false;
		if (!READ_ONCE(rnp->expmask))
			continue; /* Avoid early boot non-existent wq. */
		if (!rcu_exp_par_worker_started(rnp) ||
		    rcu_scheduler_active != RCU_SCHEDULER_RUNNING ||
		    rcu_is_last_leaf_node(rnp)) {
			/* No worker started yet or last leaf, do direct call. */
			sync_rcu_exp_select_node_cpus(&rnp->rew.rew_work);
			continue;
		}
		sync_rcu_exp_select_cpus_queue_work(rnp);
		rnp->exp_need_flush = true;
	}

	/* Wait for jobs (if any) to complete. */
	rcu_for_each_leaf_node(rnp)
		if (rnp->exp_need_flush)
			sync_rcu_exp_select_cpus_flush_work(rnp);
}

/*
 * Wait for the expedited grace period to elapse, within time limit.
 * If the time limit is exceeded without the grace period elapsing,
 * return false, otherwise return true.
 */
static bool synchronize_rcu_expedited_wait_once(long tlimit)
{
	int t;
	struct rcu_node *rnp_root = rcu_get_root();

	t = swait_event_timeout_exclusive(rcu_state.expedited_wq,
					  sync_rcu_exp_done_unlocked(rnp_root),
					  tlimit);
	// Workqueues should not be signaled.
	if (t > 0 || sync_rcu_exp_done_unlocked(rnp_root))
		return true;
	WARN_ON(t < 0);  /* workqueues should not be signaled. */
	return false;
}

/*
 * Print out an expedited RCU CPU stall warning message.
 */
static void synchronize_rcu_expedited_stall(unsigned long jiffies_start, unsigned long j)
{
	int cpu;
	unsigned long mask;
	int ndetected;
	struct rcu_node *rnp;
	struct rcu_node *rnp_root = rcu_get_root();

	if (READ_ONCE(csd_lock_suppress_rcu_stall) && csd_lock_is_stuck()) {
		pr_err("INFO: %s detected expedited stalls, but suppressed full report due to a stuck CSD-lock.\n", rcu_state.name);
		return;
	}
	pr_err("INFO: %s detected expedited stalls on CPUs/tasks: {", rcu_state.name);
	ndetected = 0;
	rcu_for_each_leaf_node(rnp) {
		ndetected += rcu_print_task_exp_stall(rnp);
		for_each_leaf_node_possible_cpu(rnp, cpu) {
			struct rcu_data *rdp;

			mask = leaf_node_cpu_bit(rnp, cpu);
			if (!(READ_ONCE(rnp->expmask) & mask))
				continue;
			ndetected++;
			rdp = per_cpu_ptr(&rcu_data, cpu);
			pr_cont(" %d-%c%c%c%c", cpu,
				"O."[!!cpu_online(cpu)],
				"o."[!!(rdp->grpmask & rnp->expmaskinit)],
				"N."[!!(rdp->grpmask & rnp->expmaskinitnext)],
				"D."[!!data_race(rdp->cpu_no_qs.b.exp)]);
		}
	}
	pr_cont(" } %lu jiffies s: %lu root: %#lx/%c\n",
		j - jiffies_start, rcu_state.expedited_sequence, data_race(rnp_root->expmask),
		".T"[!!data_race(rnp_root->exp_tasks)]);
	if (ndetected) {
		pr_err("blocking rcu_node structures (internal RCU debug):");
		rcu_for_each_node_breadth_first(rnp) {
			if (rnp == rnp_root)
				continue; /* printed unconditionally */
			if (sync_rcu_exp_done_unlocked(rnp))
				continue;
			pr_cont(" l=%u:%d-%d:%#lx/%c",
				rnp->level, rnp->grplo, rnp->grphi, data_race(rnp->expmask),
				".T"[!!data_race(rnp->exp_tasks)]);
		}
		pr_cont("\n");
	}
	rcu_for_each_leaf_node(rnp) {
		for_each_leaf_node_possible_cpu(rnp, cpu) {
			mask = leaf_node_cpu_bit(rnp, cpu);
			if (!(READ_ONCE(rnp->expmask) & mask))
				continue;
			dump_cpu_task(cpu);
		}
		rcu_exp_print_detail_task_stall_rnp(rnp);
	}
}

/*
 * Wait for the expedited grace period to elapse, issuing any needed
 * RCU CPU stall warnings along the way.
 */
static void synchronize_rcu_expedited_wait(void)
{
	int cpu;
	unsigned long j;
	unsigned long jiffies_stall;
	unsigned long jiffies_start;
	unsigned long mask;
	struct rcu_data *rdp;
	struct rcu_node *rnp;
	unsigned long flags;

	trace_rcu_exp_grace_period(rcu_state.name, rcu_exp_gp_seq_endval(), TPS("startwait"));
	jiffies_stall = rcu_exp_jiffies_till_stall_check();
	jiffies_start = jiffies;
	if (tick_nohz_full_enabled() && rcu_inkernel_boot_has_ended()) {
		if (synchronize_rcu_expedited_wait_once(1))
			return;
		rcu_for_each_leaf_node(rnp) {
			raw_spin_lock_irqsave_rcu_node(rnp, flags);
			mask = READ_ONCE(rnp->expmask);
			for_each_leaf_node_cpu_mask(rnp, cpu, mask) {
				rdp = per_cpu_ptr(&rcu_data, cpu);
				if (rdp->rcu_forced_tick_exp)
					continue;
				rdp->rcu_forced_tick_exp = true;
				if (cpu_online(cpu))
					tick_dep_set_cpu(cpu, TICK_DEP_BIT_RCU_EXP);
			}
			raw_spin_unlock_irqrestore_rcu_node(rnp, flags);
		}
		j = READ_ONCE(jiffies_till_first_fqs);
		if (synchronize_rcu_expedited_wait_once(j + HZ))
			return;
	}

	for (;;) {
		unsigned long j;

		if (synchronize_rcu_expedited_wait_once(jiffies_stall))
			return;
		if (rcu_stall_is_suppressed())
			continue;

		nbcon_cpu_emergency_enter();

		j = jiffies;
		rcu_stall_notifier_call_chain(RCU_STALL_NOTIFY_EXP, (void *)(j - jiffies_start));
		trace_rcu_stall_warning(rcu_state.name, TPS("ExpeditedStall"));
		synchronize_rcu_expedited_stall(jiffies_start, j);
		jiffies_stall = 3 * rcu_exp_jiffies_till_stall_check() + 3;

		nbcon_cpu_emergency_exit();

		panic_on_rcu_stall();
	}
}

/*
 * Wait for the current expedited grace period to complete, and then
 * wake up everyone who piggybacked on the just-completed expedited
 * grace period.  Also update all the ->exp_seq_rq counters as needed
 * in order to avoid counter-wrap problems.
 */
static void rcu_exp_wait_wake(unsigned long s)
{
	struct rcu_node *rnp;

	synchronize_rcu_expedited_wait();

	// Switch over to wakeup mode, allowing the next GP to proceed.
	// End the previous grace period only after acquiring the mutex
	// to ensure that only one GP runs concurrently with wakeups.
	mutex_lock(&rcu_state.exp_wake_mutex);
	rcu_exp_gp_seq_end();
	trace_rcu_exp_grace_period(rcu_state.name, s, TPS("end"));

	rcu_for_each_node_breadth_first(rnp) {
		if (ULONG_CMP_LT(READ_ONCE(rnp->exp_seq_rq), s)) {
			spin_lock(&rnp->exp_lock);
			/* Recheck, avoid hang in case someone just arrived. */
			if (ULONG_CMP_LT(rnp->exp_seq_rq, s))
				WRITE_ONCE(rnp->exp_seq_rq, s);
			spin_unlock(&rnp->exp_lock);
		}
		smp_mb(); /* All above changes before wakeup. */
		wake_up_all(&rnp->exp_wq[rcu_seq_ctr(s) & 0x3]);
	}
	trace_rcu_exp_grace_period(rcu_state.name, s, TPS("endwake"));
	mutex_unlock(&rcu_state.exp_wake_mutex);
}

/*
 * Common code to drive an expedited grace period forward, used by
 * workqueues and mid-boot-time tasks.
 */
static void rcu_exp_sel_wait_wake(unsigned long s)
{
	/* Initialize the rcu_node tree in preparation for the wait. */
	sync_rcu_exp_select_cpus();

	/* Wait and clean up, including waking everyone. */
	rcu_exp_wait_wake(s);
}

#ifdef CONFIG_PREEMPT_RCU

/*
 * Remote handler for smp_call_function_single().  If there is an
 * RCU read-side critical section in effect, request that the
 * next rcu_read_unlock() record the quiescent state up the
 * ->expmask fields in the rcu_node tree.  Otherwise, immediately
 * report the quiescent state.
 */
static void rcu_exp_handler(void *unused)
{
	int depth = rcu_preempt_depth();
	unsigned long flags;
	struct rcu_data *rdp = this_cpu_ptr(&rcu_data);
	struct rcu_node *rnp = rdp->mynode;
	struct task_struct *t = current;

	/*
	 * First, the common case of not being in an RCU read-side
	 * critical section.  If also enabled or idle, immediately
	 * report the quiescent state, otherwise defer.
	 */
	if (!depth) {
		if (!(preempt_count() & (PREEMPT_MASK | SOFTIRQ_MASK)) ||
		    rcu_is_cpu_rrupt_from_idle()) {
			rcu_report_exp_rdp(rdp);
		} else {
			WRITE_ONCE(rdp->cpu_no_qs.b.exp, true);
			set_tsk_need_resched(t);
			set_preempt_need_resched();
		}
		return;
	}

	/*
	 * Second, the less-common case of being in an RCU read-side
	 * critical section.  In this case we can count on a future
	 * rcu_read_unlock().  However, this rcu_read_unlock() might
	 * execute on some other CPU, but in that case there will be
	 * a future context switch.  Either way, if the expedited
	 * grace period is still waiting on this CPU, set ->deferred_qs
	 * so that the eventual quiescent state will be reported.
	 * Note that there is a large group of race conditions that
	 * can have caused this quiescent state to already have been
	 * reported, so we really do need to check ->expmask.
	 */
	if (depth > 0) {
		raw_spin_lock_irqsave_rcu_node(rnp, flags);
		if (rnp->expmask & rdp->grpmask) {
			WRITE_ONCE(rdp->cpu_no_qs.b.exp, true);
			t->rcu_read_unlock_special.b.exp_hint = true;
		}
		raw_spin_unlock_irqrestore_rcu_node(rnp, flags);
		return;
	}

	// Finally, negative nesting depth should not happen.
	WARN_ON_ONCE(1);
}

/* PREEMPTION=y, so no PREEMPTION=n expedited grace period to clean up after. */
static void sync_sched_exp_online_cleanup(int cpu)
{
}

/*
 * Scan the current list of tasks blocked within RCU read-side critical
 * sections, printing out the tid of each that is blocking the current
 * expedited grace period.
 */
static int rcu_print_task_exp_stall(struct rcu_node *rnp)
{
	unsigned long flags;
	int ndetected = 0;
	struct task_struct *t;

	raw_spin_lock_irqsave_rcu_node(rnp, flags);
	if (!rnp->exp_tasks) {
		raw_spin_unlock_irqrestore_rcu_node(rnp, flags);
		return 0;
	}
	t = list_entry(rnp->exp_tasks->prev,
		       struct task_struct, rcu_node_entry);
	list_for_each_entry_continue(t, &rnp->blkd_tasks, rcu_node_entry) {
		pr_cont(" P%d", t->pid);
		ndetected++;
	}
	raw_spin_unlock_irqrestore_rcu_node(rnp, flags);
	return ndetected;
}

/*
 * Scan the current list of tasks blocked within RCU read-side critical
 * sections, dumping the stack of each that is blocking the current
 * expedited grace period.
 */
static void rcu_exp_print_detail_task_stall_rnp(struct rcu_node *rnp)
{
	unsigned long flags;
	struct task_struct *t;

	if (!rcu_exp_stall_task_details)
		return;
	raw_spin_lock_irqsave_rcu_node(rnp, flags);
	if (!READ_ONCE(rnp->exp_tasks)) {
		raw_spin_unlock_irqrestore_rcu_node(rnp, flags);
		return;
	}
	t = list_entry(rnp->exp_tasks->prev,
		       struct task_struct, rcu_node_entry);
	list_for_each_entry_continue(t, &rnp->blkd_tasks, rcu_node_entry) {
		/*
		 * We could be printing a lot while holding a spinlock.
		 * Avoid triggering hard lockup.
		 */
		touch_nmi_watchdog();
		sched_show_task(t);
	}
	raw_spin_unlock_irqrestore_rcu_node(rnp, flags);
}

#else /* #ifdef CONFIG_PREEMPT_RCU */

/* Request an expedited quiescent state. */
static void rcu_exp_need_qs(void)
{
	__this_cpu_write(rcu_data.cpu_no_qs.b.exp, true);
	/* Store .exp before .rcu_urgent_qs. */
	smp_store_release(this_cpu_ptr(&rcu_data.rcu_urgent_qs), true);
	set_tsk_need_resched(current);
	set_preempt_need_resched();
}

/* Invoked on each online non-idle CPU for expedited quiescent state. */
static void rcu_exp_handler(void *unused)
{
	struct rcu_data *rdp = this_cpu_ptr(&rcu_data);
	struct rcu_node *rnp = rdp->mynode;
	bool preempt_bh_enabled = !(preempt_count() & (PREEMPT_MASK | SOFTIRQ_MASK));

	if (!(READ_ONCE(rnp->expmask) & rdp->grpmask) ||
	    __this_cpu_read(rcu_data.cpu_no_qs.b.exp))
		return;
	if (rcu_is_cpu_rrupt_from_idle() ||
	    (IS_ENABLED(CONFIG_PREEMPT_COUNT) && preempt_bh_enabled)) {
		rcu_report_exp_rdp(this_cpu_ptr(&rcu_data));
		return;
	}
	rcu_exp_need_qs();
}

/* Send IPI for expedited cleanup if needed at end of CPU-hotplug operation. */
static void sync_sched_exp_online_cleanup(int cpu)
{
	unsigned long flags;
	int my_cpu;
	struct rcu_data *rdp;
	int ret;
	struct rcu_node *rnp;

	rdp = per_cpu_ptr(&rcu_data, cpu);
	rnp = rdp->mynode;
	my_cpu = get_cpu();
	/* Quiescent state either not needed or already requested, leave. */
	if (!(READ_ONCE(rnp->expmask) & rdp->grpmask) ||
	    READ_ONCE(rdp->cpu_no_qs.b.exp)) {
		put_cpu();
		return;
	}
	/* Quiescent state needed on current CPU, so set it up locally. */
	if (my_cpu == cpu) {
		local_irq_save(flags);
		rcu_exp_need_qs();
		local_irq_restore(flags);
		put_cpu();
		return;
	}
	/* Quiescent state needed on some other CPU, send IPI. */
	ret = smp_call_function_single(cpu, rcu_exp_handler, NULL, 0);
	put_cpu();
	WARN_ON_ONCE(ret);
}

/*
 * Because preemptible RCU does not exist, we never have to check for
 * tasks blocked within RCU read-side critical sections that are
 * blocking the current expedited grace period.
 */
static int rcu_print_task_exp_stall(struct rcu_node *rnp)
{
	return 0;
}

/*
 * Because preemptible RCU does not exist, we never have to print out
 * tasks blocked within RCU read-side critical sections that are blocking
 * the current expedited grace period.
 */
static void rcu_exp_print_detail_task_stall_rnp(struct rcu_node *rnp)
{
}

#endif /* #else #ifdef CONFIG_PREEMPT_RCU */

/**
 * synchronize_rcu_expedited - Brute-force RCU grace period
 *
 * Wait for an RCU grace period, but expedite it.  The basic idea is to
 * IPI all non-idle non-nohz online CPUs.  The IPI handler checks whether
 * the CPU is in an RCU critical section, and if so, it sets a flag that
 * causes the outermost rcu_read_unlock() to report the quiescent state
 * for RCU-preempt or asks the scheduler for help for RCU-sched.  On the
 * other hand, if the CPU is not in an RCU read-side critical section,
 * the IPI handler reports the quiescent state immediately.
 *
 * Although this is a great improvement over previous expedited
 * implementations, it is still unfriendly to real-time workloads, so is
 * thus not recommended for any sort of common-case code.  In fact, if
 * you are using synchronize_rcu_expedited() in a loop, please restructure
 * your code to batch your updates, and then use a single synchronize_rcu()
 * instead.
 *
 * This has the same semantics as (but is more brutal than) synchronize_rcu().
 */
void synchronize_rcu_expedited(void)
{
	unsigned long flags;
	struct rcu_exp_work rew;
	struct rcu_node *rnp;
	unsigned long s;

	RCU_LOCKDEP_WARN(lock_is_held(&rcu_bh_lock_map) ||
			 lock_is_held(&rcu_lock_map) ||
			 lock_is_held(&rcu_sched_lock_map),
			 "Illegal synchronize_rcu_expedited() in RCU read-side critical section");

	/* Is the state is such that the call is a grace period? */
	if (rcu_blocking_is_gp()) {
		// Note well that this code runs with !PREEMPT && !SMP.
		// In addition, all code that advances grace periods runs
		// at process level.  Therefore, this expedited GP overlaps
		// with other expedited GPs only by being fully nested within
		// them, which allows reuse of ->gp_seq_polled_exp_snap.
		rcu_poll_gp_seq_start_unlocked(&rcu_state.gp_seq_polled_exp_snap);
		rcu_poll_gp_seq_end_unlocked(&rcu_state.gp_seq_polled_exp_snap);

		local_irq_save(flags);
		WARN_ON_ONCE(num_online_cpus() > 1);
		rcu_state.expedited_sequence += (1 << RCU_SEQ_CTR_SHIFT);
		local_irq_restore(flags);
		return;  // Context allows vacuous grace periods.
	}

	/* If expedited grace periods are prohibited, fall back to normal. */
	if (rcu_gp_is_normal()) {
		synchronize_rcu_normal();
		return;
	}

	/* Take a snapshot of the sequence number.  */
	s = rcu_exp_gp_seq_snap();
	if (exp_funnel_lock(s))
		return;  /* Someone else did our work for us. */

	/* Ensure that load happens before action based on it. */
	if (unlikely((rcu_scheduler_active == RCU_SCHEDULER_INIT) || !rcu_exp_worker_started())) {
		/* Direct call during scheduler init and early_initcalls(). */
		rcu_exp_sel_wait_wake(s);
	} else {
		/* Marshall arguments & schedule the expedited grace period. */
		rew.rew_s = s;
		synchronize_rcu_expedited_queue_work(&rew);
	}

	/* Wait for expedited grace period to complete. */
	rnp = rcu_get_root();
	wait_event(rnp->exp_wq[rcu_seq_ctr(s) & 0x3],
		   sync_exp_work_done(s));

	/* Let the next expedited grace period start. */
	mutex_unlock(&rcu_state.exp_mutex);
}
EXPORT_SYMBOL_GPL(synchronize_rcu_expedited);

/*
 * Ensure that start_poll_synchronize_rcu_expedited() has the expedited
 * RCU grace periods that it needs.
 */
static void sync_rcu_do_polled_gp(struct work_struct *wp)
{
	unsigned long flags;
	int i = 0;
	struct rcu_node *rnp = container_of(wp, struct rcu_node, exp_poll_wq);
	unsigned long s;

	raw_spin_lock_irqsave(&rnp->exp_poll_lock, flags);
	s = rnp->exp_seq_poll_rq;
	rnp->exp_seq_poll_rq = RCU_GET_STATE_COMPLETED;
	raw_spin_unlock_irqrestore(&rnp->exp_poll_lock, flags);
	if (s == RCU_GET_STATE_COMPLETED)
		return;
	while (!poll_state_synchronize_rcu(s)) {
		synchronize_rcu_expedited();
		if (i == 10 || i == 20)
			pr_info("%s: i = %d s = %lx gp_seq_polled = %lx\n", __func__, i, s, READ_ONCE(rcu_state.gp_seq_polled));
		i++;
	}
	raw_spin_lock_irqsave(&rnp->exp_poll_lock, flags);
	s = rnp->exp_seq_poll_rq;
	if (poll_state_synchronize_rcu(s))
		rnp->exp_seq_poll_rq = RCU_GET_STATE_COMPLETED;
	raw_spin_unlock_irqrestore(&rnp->exp_poll_lock, flags);
}

/**
 * start_poll_synchronize_rcu_expedited - Snapshot current RCU state and start expedited grace period
 *
 * Returns a cookie to pass to a call to cond_synchronize_rcu(),
 * cond_synchronize_rcu_expedited(), or poll_state_synchronize_rcu(),
 * allowing them to determine whether or not any sort of grace period has
 * elapsed in the meantime.  If the needed expedited grace period is not
 * already slated to start, initiates that grace period.
 */
unsigned long start_poll_synchronize_rcu_expedited(void)
{
	unsigned long flags;
	struct rcu_data *rdp;
	struct rcu_node *rnp;
	unsigned long s;

	s = get_state_synchronize_rcu();
	rdp = per_cpu_ptr(&rcu_data, raw_smp_processor_id());
	rnp = rdp->mynode;
	if (rcu_init_invoked())
		raw_spin_lock_irqsave(&rnp->exp_poll_lock, flags);
	if (!poll_state_synchronize_rcu(s)) {
		if (rcu_init_invoked()) {
			rnp->exp_seq_poll_rq = s;
			queue_work(rcu_gp_wq, &rnp->exp_poll_wq);
		}
	}
	if (rcu_init_invoked())
		raw_spin_unlock_irqrestore(&rnp->exp_poll_lock, flags);

	return s;
}
EXPORT_SYMBOL_GPL(start_poll_synchronize_rcu_expedited);

/**
 * start_poll_synchronize_rcu_expedited_full - Take a full snapshot and start expedited grace period
 * @rgosp: Place to put snapshot of grace-period state
 *
 * Places the normal and expedited grace-period states in rgosp.  This
 * state value can be passed to a later call to cond_synchronize_rcu_full()
 * or poll_state_synchronize_rcu_full() to determine whether or not a
 * grace period (whether normal or expedited) has elapsed in the meantime.
 * If the needed expedited grace period is not already slated to start,
 * initiates that grace period.
 */
void start_poll_synchronize_rcu_expedited_full(struct rcu_gp_oldstate *rgosp)
{
	get_state_synchronize_rcu_full(rgosp);
	(void)start_poll_synchronize_rcu_expedited();
}
EXPORT_SYMBOL_GPL(start_poll_synchronize_rcu_expedited_full);

/**
 * cond_synchronize_rcu_expedited - Conditionally wait for an expedited RCU grace period
 *
 * @oldstate: value from get_state_synchronize_rcu(), start_poll_synchronize_rcu(), or start_poll_synchronize_rcu_expedited()
 *
 * If any type of full RCU grace period has elapsed since the earlier
 * call to get_state_synchronize_rcu(), start_poll_synchronize_rcu(),
 * or start_poll_synchronize_rcu_expedited(), just return.  Otherwise,
 * invoke synchronize_rcu_expedited() to wait for a full grace period.
 *
 * Yes, this function does not take counter wrap into account.
 * But counter wrap is harmless.  If the counter wraps, we have waited for
 * more than 2 billion grace periods (and way more on a 64-bit system!),
 * so waiting for a couple of additional grace periods should be just fine.
 *
 * This function provides the same memory-ordering guarantees that
 * would be provided by a synchronize_rcu() that was invoked at the call
 * to the function that provided @oldstate and that returned at the end
 * of this function.
 */
void cond_synchronize_rcu_expedited(unsigned long oldstate)
{
	if (!poll_state_synchronize_rcu(oldstate))
		synchronize_rcu_expedited();
}
EXPORT_SYMBOL_GPL(cond_synchronize_rcu_expedited);

/**
 * cond_synchronize_rcu_expedited_full - Conditionally wait for an expedited RCU grace period
 * @rgosp: value from get_state_synchronize_rcu_full(), start_poll_synchronize_rcu_full(), or start_poll_synchronize_rcu_expedited_full()
 *
 * If a full RCU grace period has elapsed since the call to
 * get_state_synchronize_rcu_full(), start_poll_synchronize_rcu_full(),
 * or start_poll_synchronize_rcu_expedited_full() from which @rgosp was
 * obtained, just return.  Otherwise, invoke synchronize_rcu_expedited()
 * to wait for a full grace period.
 *
 * Yes, this function does not take counter wrap into account.
 * But counter wrap is harmless.  If the counter wraps, we have waited for
 * more than 2 billion grace periods (and way more on a 64-bit system!),
 * so waiting for a couple of additional grace periods should be just fine.
 *
 * This function provides the same memory-ordering guarantees that
 * would be provided by a synchronize_rcu() that was invoked at the call
 * to the function that provided @rgosp and that returned at the end of
 * this function.
 */
void cond_synchronize_rcu_expedited_full(struct rcu_gp_oldstate *rgosp)
{
	if (!poll_state_synchronize_rcu_full(rgosp))
		synchronize_rcu_expedited();
}
EXPORT_SYMBOL_GPL(cond_synchronize_rcu_expedited_full);<|MERGE_RESOLUTION|>--- conflicted
+++ resolved
@@ -377,13 +377,8 @@
 			 * post grace period updater's accesses is enforced by the
 			 * below acquire semantic.
 			 */
-<<<<<<< HEAD
-			snap = ct_dynticks_cpu_acquire(cpu);
-			if (rcu_dynticks_in_eqs(snap))
-=======
 			snap = ct_rcu_watching_cpu_acquire(cpu);
 			if (rcu_watching_snap_in_eqs(snap))
->>>>>>> adc21867
 				mask_ofl_test |= mask;
 			else
 				rdp->exp_watching_snap = snap;
