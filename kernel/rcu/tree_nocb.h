/* SPDX-License-Identifier: GPL-2.0+ */
/*
 * Read-Copy Update mechanism for mutual exclusion (tree-based version)
 * Internal non-public definitions that provide either classic
 * or preemptible semantics.
 *
 * Copyright Red Hat, 2009
 * Copyright IBM Corporation, 2009
 * Copyright SUSE, 2021
 *
 * Author: Ingo Molnar <mingo@elte.hu>
 *	   Paul E. McKenney <paulmck@linux.ibm.com>
 *	   Frederic Weisbecker <frederic@kernel.org>
 */

#ifdef CONFIG_RCU_NOCB_CPU
static cpumask_var_t rcu_nocb_mask; /* CPUs to have callbacks offloaded. */
static bool __read_mostly rcu_nocb_poll;    /* Offload kthread are to poll. */

static inline bool rcu_current_is_nocb_kthread(struct rcu_data *rdp)
{
	/* Race on early boot between thread creation and assignment */
	if (!rdp->nocb_cb_kthread || !rdp->nocb_gp_kthread)
		return true;

	if (current == rdp->nocb_cb_kthread || current == rdp->nocb_gp_kthread)
		if (in_task())
			return true;
	return false;
}

/*
 * Offload callback processing from the boot-time-specified set of CPUs
 * specified by rcu_nocb_mask.  For the CPUs in the set, there are kthreads
 * created that pull the callbacks from the corresponding CPU, wait for
 * a grace period to elapse, and invoke the callbacks.  These kthreads
 * are organized into GP kthreads, which manage incoming callbacks, wait for
 * grace periods, and awaken CB kthreads, and the CB kthreads, which only
 * invoke callbacks.  Each GP kthread invokes its own CBs.  The no-CBs CPUs
 * do a wake_up() on their GP kthread when they insert a callback into any
 * empty list, unless the rcu_nocb_poll boot parameter has been specified,
 * in which case each kthread actively polls its CPU.  (Which isn't so great
 * for energy efficiency, but which does reduce RCU's overhead on that CPU.)
 *
 * This is intended to be used in conjunction with Frederic Weisbecker's
 * adaptive-idle work, which would seriously reduce OS jitter on CPUs
 * running CPU-bound user-mode computations.
 *
 * Offloading of callbacks can also be used as an energy-efficiency
 * measure because CPUs with no RCU callbacks queued are more aggressive
 * about entering dyntick-idle mode.
 */


/*
 * Parse the boot-time rcu_nocb_mask CPU list from the kernel parameters.
 * If the list is invalid, a warning is emitted and all CPUs are offloaded.
 */
static int __init rcu_nocb_setup(char *str)
{
	alloc_bootmem_cpumask_var(&rcu_nocb_mask);
	if (*str == '=') {
		if (cpulist_parse(++str, rcu_nocb_mask)) {
			pr_warn("rcu_nocbs= bad CPU range, all CPUs set\n");
			cpumask_setall(rcu_nocb_mask);
		}
	}
	rcu_state.nocb_is_setup = true;
	return 1;
}
__setup("rcu_nocbs", rcu_nocb_setup);

static int __init parse_rcu_nocb_poll(char *arg)
{
	rcu_nocb_poll = true;
	return 1;
}
__setup("rcu_nocb_poll", parse_rcu_nocb_poll);

/*
 * Don't bother bypassing ->cblist if the call_rcu() rate is low.
 * After all, the main point of bypassing is to avoid lock contention
 * on ->nocb_lock, which only can happen at high call_rcu() rates.
 */
static int nocb_nobypass_lim_per_jiffy = 16 * 1000 / HZ;
module_param(nocb_nobypass_lim_per_jiffy, int, 0);

/*
 * Acquire the specified rcu_data structure's ->nocb_bypass_lock.  If the
 * lock isn't immediately available, perform minimal sanity check.
 */
static void rcu_nocb_bypass_lock(struct rcu_data *rdp)
	__acquires(&rdp->nocb_bypass_lock)
{
	lockdep_assert_irqs_disabled();
	if (raw_spin_trylock(&rdp->nocb_bypass_lock))
		return;
	/*
	 * Contention expected only when local enqueue collide with
	 * remote flush from kthreads.
	 */
	WARN_ON_ONCE(smp_processor_id() != rdp->cpu);
	raw_spin_lock(&rdp->nocb_bypass_lock);
}

/*
 * Conditionally acquire the specified rcu_data structure's
 * ->nocb_bypass_lock.
 */
static bool rcu_nocb_bypass_trylock(struct rcu_data *rdp)
{
	lockdep_assert_irqs_disabled();
	return raw_spin_trylock(&rdp->nocb_bypass_lock);
}

/*
 * Release the specified rcu_data structure's ->nocb_bypass_lock.
 */
static void rcu_nocb_bypass_unlock(struct rcu_data *rdp)
	__releases(&rdp->nocb_bypass_lock)
{
	lockdep_assert_irqs_disabled();
	raw_spin_unlock(&rdp->nocb_bypass_lock);
}

/*
 * Acquire the specified rcu_data structure's ->nocb_lock, but only
 * if it corresponds to a no-CBs CPU.
 */
static void rcu_nocb_lock(struct rcu_data *rdp)
{
	lockdep_assert_irqs_disabled();
	if (!rcu_rdp_is_offloaded(rdp))
		return;
	raw_spin_lock(&rdp->nocb_lock);
}

/*
 * Release the specified rcu_data structure's ->nocb_lock, but only
 * if it corresponds to a no-CBs CPU.
 */
static void rcu_nocb_unlock(struct rcu_data *rdp)
{
	if (rcu_rdp_is_offloaded(rdp)) {
		lockdep_assert_irqs_disabled();
		raw_spin_unlock(&rdp->nocb_lock);
	}
}

/*
 * Release the specified rcu_data structure's ->nocb_lock and restore
 * interrupts, but only if it corresponds to a no-CBs CPU.
 */
static void rcu_nocb_unlock_irqrestore(struct rcu_data *rdp,
				       unsigned long flags)
{
	if (rcu_rdp_is_offloaded(rdp)) {
		lockdep_assert_irqs_disabled();
		raw_spin_unlock_irqrestore(&rdp->nocb_lock, flags);
	} else {
		local_irq_restore(flags);
	}
}

/* Lockdep check that ->cblist may be safely accessed. */
static void rcu_lockdep_assert_cblist_protected(struct rcu_data *rdp)
{
	lockdep_assert_irqs_disabled();
	if (rcu_rdp_is_offloaded(rdp))
		lockdep_assert_held(&rdp->nocb_lock);
}

/*
 * Wake up any no-CBs CPUs' kthreads that were waiting on the just-ended
 * grace period.
 */
static void rcu_nocb_gp_cleanup(struct swait_queue_head *sq)
{
	swake_up_all(sq);
}

static struct swait_queue_head *rcu_nocb_gp_get(struct rcu_node *rnp)
{
	return &rnp->nocb_gp_wq[rcu_seq_ctr(rnp->gp_seq) & 0x1];
}

static void rcu_init_one_nocb(struct rcu_node *rnp)
{
	init_swait_queue_head(&rnp->nocb_gp_wq[0]);
	init_swait_queue_head(&rnp->nocb_gp_wq[1]);
}

static bool __wake_nocb_gp(struct rcu_data *rdp_gp,
			   struct rcu_data *rdp,
			   bool force, unsigned long flags)
	__releases(rdp_gp->nocb_gp_lock)
{
	bool needwake = false;

	if (!READ_ONCE(rdp_gp->nocb_gp_kthread)) {
		raw_spin_unlock_irqrestore(&rdp_gp->nocb_gp_lock, flags);
		trace_rcu_nocb_wake(rcu_state.name, rdp->cpu,
				    TPS("AlreadyAwake"));
		return false;
	}

	if (rdp_gp->nocb_defer_wakeup > RCU_NOCB_WAKE_NOT) {
		WRITE_ONCE(rdp_gp->nocb_defer_wakeup, RCU_NOCB_WAKE_NOT);
		del_timer(&rdp_gp->nocb_timer);
	}

	if (force || READ_ONCE(rdp_gp->nocb_gp_sleep)) {
		WRITE_ONCE(rdp_gp->nocb_gp_sleep, false);
		needwake = true;
	}
	raw_spin_unlock_irqrestore(&rdp_gp->nocb_gp_lock, flags);
	if (needwake) {
		trace_rcu_nocb_wake(rcu_state.name, rdp->cpu, TPS("DoWake"));
		swake_up_one_online(&rdp_gp->nocb_gp_wq);
	}

	return needwake;
}

/*
 * Kick the GP kthread for this NOCB group.
 */
static bool wake_nocb_gp(struct rcu_data *rdp, bool force)
{
	unsigned long flags;
	struct rcu_data *rdp_gp = rdp->nocb_gp_rdp;

	raw_spin_lock_irqsave(&rdp_gp->nocb_gp_lock, flags);
	return __wake_nocb_gp(rdp_gp, rdp, force, flags);
}

#ifdef CONFIG_RCU_LAZY
/*
 * LAZY_FLUSH_JIFFIES decides the maximum amount of time that
 * can elapse before lazy callbacks are flushed. Lazy callbacks
 * could be flushed much earlier for a number of other reasons
 * however, LAZY_FLUSH_JIFFIES will ensure no lazy callbacks are
 * left unsubmitted to RCU after those many jiffies.
 */
#define LAZY_FLUSH_JIFFIES (10 * HZ)
static unsigned long jiffies_lazy_flush = LAZY_FLUSH_JIFFIES;

// To be called only from test code.
void rcu_set_jiffies_lazy_flush(unsigned long jif)
{
	jiffies_lazy_flush = jif;
}
EXPORT_SYMBOL(rcu_set_jiffies_lazy_flush);

unsigned long rcu_get_jiffies_lazy_flush(void)
{
	return jiffies_lazy_flush;
}
EXPORT_SYMBOL(rcu_get_jiffies_lazy_flush);
#endif

/*
 * Arrange to wake the GP kthread for this NOCB group at some future
 * time when it is safe to do so.
 */
static void wake_nocb_gp_defer(struct rcu_data *rdp, int waketype,
			       const char *reason)
{
	unsigned long flags;
	struct rcu_data *rdp_gp = rdp->nocb_gp_rdp;

	raw_spin_lock_irqsave(&rdp_gp->nocb_gp_lock, flags);

	/*
	 * Bypass wakeup overrides previous deferments. In case of
	 * callback storms, no need to wake up too early.
	 */
	if (waketype == RCU_NOCB_WAKE_LAZY &&
	    rdp->nocb_defer_wakeup == RCU_NOCB_WAKE_NOT) {
		mod_timer(&rdp_gp->nocb_timer, jiffies + rcu_get_jiffies_lazy_flush());
		WRITE_ONCE(rdp_gp->nocb_defer_wakeup, waketype);
	} else if (waketype == RCU_NOCB_WAKE_BYPASS) {
		mod_timer(&rdp_gp->nocb_timer, jiffies + 2);
		WRITE_ONCE(rdp_gp->nocb_defer_wakeup, waketype);
	} else {
		if (rdp_gp->nocb_defer_wakeup < RCU_NOCB_WAKE)
			mod_timer(&rdp_gp->nocb_timer, jiffies + 1);
		if (rdp_gp->nocb_defer_wakeup < waketype)
			WRITE_ONCE(rdp_gp->nocb_defer_wakeup, waketype);
	}

	raw_spin_unlock_irqrestore(&rdp_gp->nocb_gp_lock, flags);

	trace_rcu_nocb_wake(rcu_state.name, rdp->cpu, reason);
}

/*
 * Flush the ->nocb_bypass queue into ->cblist, enqueuing rhp if non-NULL.
 * However, if there is a callback to be enqueued and if ->nocb_bypass
 * proves to be initially empty, just return false because the no-CB GP
 * kthread may need to be awakened in this case.
 *
 * Return true if there was something to be flushed and it succeeded, otherwise
 * false.
 *
 * Note that this function always returns true if rhp is NULL.
 */
static bool rcu_nocb_do_flush_bypass(struct rcu_data *rdp, struct rcu_head *rhp_in,
				     unsigned long j, bool lazy)
{
	struct rcu_cblist rcl;
	struct rcu_head *rhp = rhp_in;

	WARN_ON_ONCE(!rcu_rdp_is_offloaded(rdp));
	rcu_lockdep_assert_cblist_protected(rdp);
	lockdep_assert_held(&rdp->nocb_bypass_lock);
	if (rhp && !rcu_cblist_n_cbs(&rdp->nocb_bypass)) {
		raw_spin_unlock(&rdp->nocb_bypass_lock);
		return false;
	}
	/* Note: ->cblist.len already accounts for ->nocb_bypass contents. */
	if (rhp)
		rcu_segcblist_inc_len(&rdp->cblist); /* Must precede enqueue. */

	/*
	 * If the new CB requested was a lazy one, queue it onto the main
	 * ->cblist so that we can take advantage of the grace-period that will
	 * happen regardless. But queue it onto the bypass list first so that
	 * the lazy CB is ordered with the existing CBs in the bypass list.
	 */
	if (lazy && rhp) {
		rcu_cblist_enqueue(&rdp->nocb_bypass, rhp);
		rhp = NULL;
	}
	rcu_cblist_flush_enqueue(&rcl, &rdp->nocb_bypass, rhp);
	WRITE_ONCE(rdp->lazy_len, 0);

	rcu_segcblist_insert_pend_cbs(&rdp->cblist, &rcl);
	WRITE_ONCE(rdp->nocb_bypass_first, j);
	rcu_nocb_bypass_unlock(rdp);
	return true;
}

/*
 * Flush the ->nocb_bypass queue into ->cblist, enqueuing rhp if non-NULL.
 * However, if there is a callback to be enqueued and if ->nocb_bypass
 * proves to be initially empty, just return false because the no-CB GP
 * kthread may need to be awakened in this case.
 *
 * Note that this function always returns true if rhp is NULL.
 */
static bool rcu_nocb_flush_bypass(struct rcu_data *rdp, struct rcu_head *rhp,
				  unsigned long j, bool lazy)
{
	if (!rcu_rdp_is_offloaded(rdp))
		return true;
	rcu_lockdep_assert_cblist_protected(rdp);
	rcu_nocb_bypass_lock(rdp);
	return rcu_nocb_do_flush_bypass(rdp, rhp, j, lazy);
}

/*
 * If the ->nocb_bypass_lock is immediately available, flush the
 * ->nocb_bypass queue into ->cblist.
 */
static void rcu_nocb_try_flush_bypass(struct rcu_data *rdp, unsigned long j)
{
	rcu_lockdep_assert_cblist_protected(rdp);
	if (!rcu_rdp_is_offloaded(rdp) ||
	    !rcu_nocb_bypass_trylock(rdp))
		return;
	WARN_ON_ONCE(!rcu_nocb_do_flush_bypass(rdp, NULL, j, false));
}

/*
 * See whether it is appropriate to use the ->nocb_bypass list in order
 * to control contention on ->nocb_lock.  A limited number of direct
 * enqueues are permitted into ->cblist per jiffy.  If ->nocb_bypass
 * is non-empty, further callbacks must be placed into ->nocb_bypass,
 * otherwise rcu_barrier() breaks.  Use rcu_nocb_flush_bypass() to switch
 * back to direct use of ->cblist.  However, ->nocb_bypass should not be
 * used if ->cblist is empty, because otherwise callbacks can be stranded
 * on ->nocb_bypass because we cannot count on the current CPU ever again
 * invoking call_rcu().  The general rule is that if ->nocb_bypass is
 * non-empty, the corresponding no-CBs grace-period kthread must not be
 * in an indefinite sleep state.
 *
 * Finally, it is not permitted to use the bypass during early boot,
 * as doing so would confuse the auto-initialization code.  Besides
 * which, there is no point in worrying about lock contention while
 * there is only one CPU in operation.
 */
static bool rcu_nocb_try_bypass(struct rcu_data *rdp, struct rcu_head *rhp,
				bool *was_alldone, unsigned long flags,
				bool lazy)
{
	unsigned long c;
	unsigned long cur_gp_seq;
	unsigned long j = jiffies;
	long ncbs = rcu_cblist_n_cbs(&rdp->nocb_bypass);
	bool bypass_is_lazy = (ncbs == READ_ONCE(rdp->lazy_len));

	lockdep_assert_irqs_disabled();

	// Pure softirq/rcuc based processing: no bypassing, no
	// locking.
	if (!rcu_rdp_is_offloaded(rdp)) {
		*was_alldone = !rcu_segcblist_pend_cbs(&rdp->cblist);
		return false;
	}

	// Don't use ->nocb_bypass during early boot.
	if (rcu_scheduler_active != RCU_SCHEDULER_RUNNING) {
		rcu_nocb_lock(rdp);
		WARN_ON_ONCE(rcu_cblist_n_cbs(&rdp->nocb_bypass));
		*was_alldone = !rcu_segcblist_pend_cbs(&rdp->cblist);
		return false;
	}

	// If we have advanced to a new jiffy, reset counts to allow
	// moving back from ->nocb_bypass to ->cblist.
	if (j == rdp->nocb_nobypass_last) {
		c = rdp->nocb_nobypass_count + 1;
	} else {
		WRITE_ONCE(rdp->nocb_nobypass_last, j);
		c = rdp->nocb_nobypass_count - nocb_nobypass_lim_per_jiffy;
		if (ULONG_CMP_LT(rdp->nocb_nobypass_count,
				 nocb_nobypass_lim_per_jiffy))
			c = 0;
		else if (c > nocb_nobypass_lim_per_jiffy)
			c = nocb_nobypass_lim_per_jiffy;
	}
	WRITE_ONCE(rdp->nocb_nobypass_count, c);

	// If there hasn't yet been all that many ->cblist enqueues
	// this jiffy, tell the caller to enqueue onto ->cblist.  But flush
	// ->nocb_bypass first.
	// Lazy CBs throttle this back and do immediate bypass queuing.
	if (rdp->nocb_nobypass_count < nocb_nobypass_lim_per_jiffy && !lazy) {
		rcu_nocb_lock(rdp);
		*was_alldone = !rcu_segcblist_pend_cbs(&rdp->cblist);
		if (*was_alldone)
			trace_rcu_nocb_wake(rcu_state.name, rdp->cpu,
					    TPS("FirstQ"));

		WARN_ON_ONCE(!rcu_nocb_flush_bypass(rdp, NULL, j, false));
		WARN_ON_ONCE(rcu_cblist_n_cbs(&rdp->nocb_bypass));
		return false; // Caller must enqueue the callback.
	}

	// If ->nocb_bypass has been used too long or is too full,
	// flush ->nocb_bypass to ->cblist.
	if ((ncbs && !bypass_is_lazy && j != READ_ONCE(rdp->nocb_bypass_first)) ||
	    (ncbs &&  bypass_is_lazy &&
	     (time_after(j, READ_ONCE(rdp->nocb_bypass_first) + rcu_get_jiffies_lazy_flush()))) ||
	    ncbs >= qhimark) {
		rcu_nocb_lock(rdp);
		*was_alldone = !rcu_segcblist_pend_cbs(&rdp->cblist);

		if (!rcu_nocb_flush_bypass(rdp, rhp, j, lazy)) {
			if (*was_alldone)
				trace_rcu_nocb_wake(rcu_state.name, rdp->cpu,
						    TPS("FirstQ"));
			WARN_ON_ONCE(rcu_cblist_n_cbs(&rdp->nocb_bypass));
			return false; // Caller must enqueue the callback.
		}
		if (j != rdp->nocb_gp_adv_time &&
		    rcu_segcblist_nextgp(&rdp->cblist, &cur_gp_seq) &&
		    rcu_seq_done(&rdp->mynode->gp_seq, cur_gp_seq)) {
			rcu_advance_cbs_nowake(rdp->mynode, rdp);
			rdp->nocb_gp_adv_time = j;
		}

		// The flush succeeded and we moved CBs into the regular list.
		// Don't wait for the wake up timer as it may be too far ahead.
		// Wake up the GP thread now instead, if the cblist was empty.
		__call_rcu_nocb_wake(rdp, *was_alldone, flags);

		return true; // Callback already enqueued.
	}

	// We need to use the bypass.
	rcu_nocb_bypass_lock(rdp);
	ncbs = rcu_cblist_n_cbs(&rdp->nocb_bypass);
	rcu_segcblist_inc_len(&rdp->cblist); /* Must precede enqueue. */
	rcu_cblist_enqueue(&rdp->nocb_bypass, rhp);

	if (lazy)
		WRITE_ONCE(rdp->lazy_len, rdp->lazy_len + 1);

	if (!ncbs) {
		WRITE_ONCE(rdp->nocb_bypass_first, j);
		trace_rcu_nocb_wake(rcu_state.name, rdp->cpu, TPS("FirstBQ"));
	}
	rcu_nocb_bypass_unlock(rdp);

	// A wake up of the grace period kthread or timer adjustment
	// needs to be done only if:
	// 1. Bypass list was fully empty before (this is the first
	//    bypass list entry), or:
	// 2. Both of these conditions are met:
	//    a. The bypass list previously had only lazy CBs, and:
	//    b. The new CB is non-lazy.
	if (!ncbs || (bypass_is_lazy && !lazy)) {
		// No-CBs GP kthread might be indefinitely asleep, if so, wake.
		rcu_nocb_lock(rdp); // Rare during call_rcu() flood.
		if (!rcu_segcblist_pend_cbs(&rdp->cblist)) {
			trace_rcu_nocb_wake(rcu_state.name, rdp->cpu,
					    TPS("FirstBQwake"));
			__call_rcu_nocb_wake(rdp, true, flags);
		} else {
			trace_rcu_nocb_wake(rcu_state.name, rdp->cpu,
					    TPS("FirstBQnoWake"));
			rcu_nocb_unlock(rdp);
		}
	}
	return true; // Callback already enqueued.
}

/*
 * Awaken the no-CBs grace-period kthread if needed, either due to it
 * legitimately being asleep or due to overload conditions.
 *
 * If warranted, also wake up the kthread servicing this CPUs queues.
 */
static void __call_rcu_nocb_wake(struct rcu_data *rdp, bool was_alldone,
				 unsigned long flags)
				 __releases(rdp->nocb_lock)
{
	long bypass_len;
	unsigned long cur_gp_seq;
	unsigned long j;
	long lazy_len;
	long len;
	struct task_struct *t;
	struct rcu_data *rdp_gp = rdp->nocb_gp_rdp;

	// If we are being polled or there is no kthread, just leave.
	t = READ_ONCE(rdp->nocb_gp_kthread);
	if (rcu_nocb_poll || !t) {
		rcu_nocb_unlock(rdp);
		trace_rcu_nocb_wake(rcu_state.name, rdp->cpu,
				    TPS("WakeNotPoll"));
		return;
	}
	// Need to actually to a wakeup.
	len = rcu_segcblist_n_cbs(&rdp->cblist);
	bypass_len = rcu_cblist_n_cbs(&rdp->nocb_bypass);
	lazy_len = READ_ONCE(rdp->lazy_len);
	if (was_alldone) {
		rdp->qlen_last_fqs_check = len;
		// Only lazy CBs in bypass list
		if (lazy_len && bypass_len == lazy_len) {
			rcu_nocb_unlock(rdp);
			wake_nocb_gp_defer(rdp, RCU_NOCB_WAKE_LAZY,
					   TPS("WakeLazy"));
		} else if (!irqs_disabled_flags(flags) && cpu_online(rdp->cpu)) {
			/* ... if queue was empty ... */
			rcu_nocb_unlock(rdp);
			wake_nocb_gp(rdp, false);
			trace_rcu_nocb_wake(rcu_state.name, rdp->cpu,
					    TPS("WakeEmpty"));
		} else {
			/*
			 * Don't do the wake-up upfront on fragile paths.
			 * Also offline CPUs can't call swake_up_one_online() from
			 * (soft-)IRQs. Rely on the final deferred wake-up from
			 * rcutree_report_cpu_dead()
			 */
			rcu_nocb_unlock(rdp);
			wake_nocb_gp_defer(rdp, RCU_NOCB_WAKE,
					   TPS("WakeEmptyIsDeferred"));
		}
	} else if (len > rdp->qlen_last_fqs_check + qhimark) {
		/* ... or if many callbacks queued. */
		rdp->qlen_last_fqs_check = len;
		j = jiffies;
		if (j != rdp->nocb_gp_adv_time &&
		    rcu_segcblist_nextgp(&rdp->cblist, &cur_gp_seq) &&
		    rcu_seq_done(&rdp->mynode->gp_seq, cur_gp_seq)) {
			rcu_advance_cbs_nowake(rdp->mynode, rdp);
			rdp->nocb_gp_adv_time = j;
		}
		smp_mb(); /* Enqueue before timer_pending(). */
		if ((rdp->nocb_cb_sleep ||
		     !rcu_segcblist_ready_cbs(&rdp->cblist)) &&
		    !timer_pending(&rdp_gp->nocb_timer)) {
			rcu_nocb_unlock(rdp);
			wake_nocb_gp_defer(rdp, RCU_NOCB_WAKE_FORCE,
					   TPS("WakeOvfIsDeferred"));
		} else {
			rcu_nocb_unlock(rdp);
			trace_rcu_nocb_wake(rcu_state.name, rdp->cpu, TPS("WakeNot"));
		}
	} else {
		rcu_nocb_unlock(rdp);
		trace_rcu_nocb_wake(rcu_state.name, rdp->cpu, TPS("WakeNot"));
	}
}

static void call_rcu_nocb(struct rcu_data *rdp, struct rcu_head *head,
			  rcu_callback_t func, unsigned long flags, bool lazy)
{
	bool was_alldone;

	if (!rcu_nocb_try_bypass(rdp, head, &was_alldone, flags, lazy)) {
		/* Not enqueued on bypass but locked, do regular enqueue */
		rcutree_enqueue(rdp, head, func);
		__call_rcu_nocb_wake(rdp, was_alldone, flags); /* unlocks */
	}
}

<<<<<<< HEAD
static int nocb_gp_toggle_rdp(struct rcu_data *rdp)
=======
static void nocb_gp_toggle_rdp(struct rcu_data *rdp_gp, struct rcu_data *rdp)
>>>>>>> adc21867
{
	struct rcu_segcblist *cblist = &rdp->cblist;
	unsigned long flags;

	/*
	 * Locking orders future de-offloaded callbacks enqueue against previous
	 * handling of this rdp. Ie: Make sure rcuog is done with this rdp before
	 * deoffloaded callbacks can be enqueued.
	 */
	raw_spin_lock_irqsave(&rdp->nocb_lock, flags);
	if (!rcu_segcblist_test_flags(cblist, SEGCBLIST_OFFLOADED)) {
		/*
		 * Offloading. Set our flag and notify the offload worker.
		 * We will handle this rdp until it ever gets de-offloaded.
		 */
<<<<<<< HEAD
		rcu_segcblist_set_flags(cblist, SEGCBLIST_KTHREAD_GP);
		ret = 1;
	} else if (!rcu_segcblist_test_flags(cblist, SEGCBLIST_OFFLOADED) &&
		   rcu_segcblist_test_flags(cblist, SEGCBLIST_KTHREAD_GP)) {
=======
		list_add_tail(&rdp->nocb_entry_rdp, &rdp_gp->nocb_head_rdp);
		rcu_segcblist_set_flags(cblist, SEGCBLIST_OFFLOADED);
	} else {
>>>>>>> adc21867
		/*
		 * De-offloading. Clear our flag and notify the de-offload worker.
		 * We will ignore this rdp until it ever gets re-offloaded.
		 */
<<<<<<< HEAD
		rcu_segcblist_clear_flags(cblist, SEGCBLIST_KTHREAD_GP);
		ret = 0;
	} else {
		WARN_ON_ONCE(1);
		ret = -1;
=======
		list_del(&rdp->nocb_entry_rdp);
		rcu_segcblist_clear_flags(cblist, SEGCBLIST_OFFLOADED);
>>>>>>> adc21867
	}
	raw_spin_unlock_irqrestore(&rdp->nocb_lock, flags);
}

static void nocb_gp_sleep(struct rcu_data *my_rdp, int cpu)
{
	trace_rcu_nocb_wake(rcu_state.name, cpu, TPS("Sleep"));
	swait_event_interruptible_exclusive(my_rdp->nocb_gp_wq,
					!READ_ONCE(my_rdp->nocb_gp_sleep));
	trace_rcu_nocb_wake(rcu_state.name, cpu, TPS("EndSleep"));
}

/*
 * No-CBs GP kthreads come here to wait for additional callbacks to show up
 * or for grace periods to end.
 */
static void nocb_gp_wait(struct rcu_data *my_rdp)
{
	bool bypass = false;
	int __maybe_unused cpu = my_rdp->cpu;
	unsigned long cur_gp_seq;
	unsigned long flags;
	bool gotcbs = false;
	unsigned long j = jiffies;
	bool lazy = false;
	bool needwait_gp = false; // This prevents actual uninitialized use.
	bool needwake;
	bool needwake_gp;
	struct rcu_data *rdp, *rdp_toggling = NULL;
	struct rcu_node *rnp;
	unsigned long wait_gp_seq = 0; // Suppress "use uninitialized" warning.
	bool wasempty = false;

	/*
	 * Each pass through the following loop checks for CBs and for the
	 * nearest grace period (if any) to wait for next.  The CB kthreads
	 * and the global grace-period kthread are awakened if needed.
	 */
	WARN_ON_ONCE(my_rdp->nocb_gp_rdp != my_rdp);
	/*
	 * An rcu_data structure is removed from the list after its
	 * CPU is de-offloaded and added to the list before that CPU is
	 * (re-)offloaded.  If the following loop happens to be referencing
	 * that rcu_data structure during the time that the corresponding
	 * CPU is de-offloaded and then immediately re-offloaded, this
	 * loop's rdp pointer will be carried to the end of the list by
	 * the resulting pair of list operations.  This can cause the loop
	 * to skip over some of the rcu_data structures that were supposed
	 * to have been scanned.  Fortunately a new iteration through the
	 * entire loop is forced after a given CPU's rcu_data structure
	 * is added to the list, so the skipped-over rcu_data structures
	 * won't be ignored for long.
	 */
	list_for_each_entry(rdp, &my_rdp->nocb_head_rdp, nocb_entry_rdp) {
		long bypass_ncbs;
		bool flush_bypass = false;
		long lazy_ncbs;

		trace_rcu_nocb_wake(rcu_state.name, rdp->cpu, TPS("Check"));
		rcu_nocb_lock_irqsave(rdp, flags);
		lockdep_assert_held(&rdp->nocb_lock);
		bypass_ncbs = rcu_cblist_n_cbs(&rdp->nocb_bypass);
		lazy_ncbs = READ_ONCE(rdp->lazy_len);

		if (bypass_ncbs && (lazy_ncbs == bypass_ncbs) &&
		    (time_after(j, READ_ONCE(rdp->nocb_bypass_first) + rcu_get_jiffies_lazy_flush()) ||
		     bypass_ncbs > 2 * qhimark)) {
			flush_bypass = true;
		} else if (bypass_ncbs && (lazy_ncbs != bypass_ncbs) &&
		    (time_after(j, READ_ONCE(rdp->nocb_bypass_first) + 1) ||
		     bypass_ncbs > 2 * qhimark)) {
			flush_bypass = true;
		} else if (!bypass_ncbs && rcu_segcblist_empty(&rdp->cblist)) {
			rcu_nocb_unlock_irqrestore(rdp, flags);
			continue; /* No callbacks here, try next. */
		}

		if (flush_bypass) {
			// Bypass full or old, so flush it.
			(void)rcu_nocb_try_flush_bypass(rdp, j);
			bypass_ncbs = rcu_cblist_n_cbs(&rdp->nocb_bypass);
			lazy_ncbs = READ_ONCE(rdp->lazy_len);
		}

		if (bypass_ncbs) {
			trace_rcu_nocb_wake(rcu_state.name, rdp->cpu,
					    bypass_ncbs == lazy_ncbs ? TPS("Lazy") : TPS("Bypass"));
			if (bypass_ncbs == lazy_ncbs)
				lazy = true;
			else
				bypass = true;
		}
		rnp = rdp->mynode;

		// Advance callbacks if helpful and low contention.
		needwake_gp = false;
		if (!rcu_segcblist_restempty(&rdp->cblist,
					     RCU_NEXT_READY_TAIL) ||
		    (rcu_segcblist_nextgp(&rdp->cblist, &cur_gp_seq) &&
		     rcu_seq_done(&rnp->gp_seq, cur_gp_seq))) {
			raw_spin_lock_rcu_node(rnp); /* irqs disabled. */
			needwake_gp = rcu_advance_cbs(rnp, rdp);
			wasempty = rcu_segcblist_restempty(&rdp->cblist,
							   RCU_NEXT_READY_TAIL);
			raw_spin_unlock_rcu_node(rnp); /* irqs disabled. */
		}
		// Need to wait on some grace period?
		WARN_ON_ONCE(wasempty &&
			     !rcu_segcblist_restempty(&rdp->cblist,
						      RCU_NEXT_READY_TAIL));
		if (rcu_segcblist_nextgp(&rdp->cblist, &cur_gp_seq)) {
			if (!needwait_gp ||
			    ULONG_CMP_LT(cur_gp_seq, wait_gp_seq))
				wait_gp_seq = cur_gp_seq;
			needwait_gp = true;
			trace_rcu_nocb_wake(rcu_state.name, rdp->cpu,
					    TPS("NeedWaitGP"));
		}
		if (rcu_segcblist_ready_cbs(&rdp->cblist)) {
			needwake = rdp->nocb_cb_sleep;
			WRITE_ONCE(rdp->nocb_cb_sleep, false);
		} else {
			needwake = false;
		}
		rcu_nocb_unlock_irqrestore(rdp, flags);
		if (needwake) {
			swake_up_one(&rdp->nocb_cb_wq);
			gotcbs = true;
		}
		if (needwake_gp)
			rcu_gp_kthread_wake();
	}

	my_rdp->nocb_gp_bypass = bypass;
	my_rdp->nocb_gp_gp = needwait_gp;
	my_rdp->nocb_gp_seq = needwait_gp ? wait_gp_seq : 0;

	// At least one child with non-empty ->nocb_bypass, so set
	// timer in order to avoid stranding its callbacks.
	if (!rcu_nocb_poll) {
		// If bypass list only has lazy CBs. Add a deferred lazy wake up.
		if (lazy && !bypass) {
			wake_nocb_gp_defer(my_rdp, RCU_NOCB_WAKE_LAZY,
					TPS("WakeLazyIsDeferred"));
		// Otherwise add a deferred bypass wake up.
		} else if (bypass) {
			wake_nocb_gp_defer(my_rdp, RCU_NOCB_WAKE_BYPASS,
					TPS("WakeBypassIsDeferred"));
		}
	}

	if (rcu_nocb_poll) {
		/* Polling, so trace if first poll in the series. */
		if (gotcbs)
			trace_rcu_nocb_wake(rcu_state.name, cpu, TPS("Poll"));
		if (list_empty(&my_rdp->nocb_head_rdp)) {
			raw_spin_lock_irqsave(&my_rdp->nocb_gp_lock, flags);
			if (!my_rdp->nocb_toggling_rdp)
				WRITE_ONCE(my_rdp->nocb_gp_sleep, true);
			raw_spin_unlock_irqrestore(&my_rdp->nocb_gp_lock, flags);
			/* Wait for any offloading rdp */
			nocb_gp_sleep(my_rdp, cpu);
		} else {
			schedule_timeout_idle(1);
		}
	} else if (!needwait_gp) {
		/* Wait for callbacks to appear. */
		nocb_gp_sleep(my_rdp, cpu);
	} else {
		rnp = my_rdp->mynode;
		trace_rcu_this_gp(rnp, my_rdp, wait_gp_seq, TPS("StartWait"));
		swait_event_interruptible_exclusive(
			rnp->nocb_gp_wq[rcu_seq_ctr(wait_gp_seq) & 0x1],
			rcu_seq_done(&rnp->gp_seq, wait_gp_seq) ||
			!READ_ONCE(my_rdp->nocb_gp_sleep));
		trace_rcu_this_gp(rnp, my_rdp, wait_gp_seq, TPS("EndWait"));
	}

	if (!rcu_nocb_poll) {
		raw_spin_lock_irqsave(&my_rdp->nocb_gp_lock, flags);
		// (De-)queue an rdp to/from the group if its nocb state is changing
		rdp_toggling = my_rdp->nocb_toggling_rdp;
		if (rdp_toggling)
			my_rdp->nocb_toggling_rdp = NULL;

		if (my_rdp->nocb_defer_wakeup > RCU_NOCB_WAKE_NOT) {
			WRITE_ONCE(my_rdp->nocb_defer_wakeup, RCU_NOCB_WAKE_NOT);
			del_timer(&my_rdp->nocb_timer);
		}
		WRITE_ONCE(my_rdp->nocb_gp_sleep, true);
		raw_spin_unlock_irqrestore(&my_rdp->nocb_gp_lock, flags);
	} else {
		rdp_toggling = READ_ONCE(my_rdp->nocb_toggling_rdp);
		if (rdp_toggling) {
			/*
			 * Paranoid locking to make sure nocb_toggling_rdp is well
			 * reset *before* we (re)set SEGCBLIST_KTHREAD_GP or we could
			 * race with another round of nocb toggling for this rdp.
			 * Nocb locking should prevent from that already but we stick
			 * to paranoia, especially in rare path.
			 */
			raw_spin_lock_irqsave(&my_rdp->nocb_gp_lock, flags);
			my_rdp->nocb_toggling_rdp = NULL;
			raw_spin_unlock_irqrestore(&my_rdp->nocb_gp_lock, flags);
		}
	}

	if (rdp_toggling) {
<<<<<<< HEAD
		int ret;

		ret = nocb_gp_toggle_rdp(rdp_toggling);
		if (ret == 1)
			list_add_tail(&rdp_toggling->nocb_entry_rdp, &my_rdp->nocb_head_rdp);
		else if (ret == 0)
			list_del(&rdp_toggling->nocb_entry_rdp);

=======
		nocb_gp_toggle_rdp(my_rdp, rdp_toggling);
>>>>>>> adc21867
		swake_up_one(&rdp_toggling->nocb_state_wq);
	}

	my_rdp->nocb_gp_seq = -1;
	WARN_ON(signal_pending(current));
}

/*
 * No-CBs grace-period-wait kthread.  There is one of these per group
 * of CPUs, but only once at least one CPU in that group has come online
 * at least once since boot.  This kthread checks for newly posted
 * callbacks from any of the CPUs it is responsible for, waits for a
 * grace period, then awakens all of the rcu_nocb_cb_kthread() instances
 * that then have callback-invocation work to do.
 */
static int rcu_nocb_gp_kthread(void *arg)
{
	struct rcu_data *rdp = arg;

	for (;;) {
		WRITE_ONCE(rdp->nocb_gp_loops, rdp->nocb_gp_loops + 1);
		nocb_gp_wait(rdp);
		cond_resched_tasks_rcu_qs();
	}
	return 0;
}

static inline bool nocb_cb_wait_cond(struct rcu_data *rdp)
{
	return !READ_ONCE(rdp->nocb_cb_sleep) || kthread_should_park();
}

/*
 * Invoke any ready callbacks from the corresponding no-CBs CPU,
 * then, if there are no more, wait for more to appear.
 */
static void nocb_cb_wait(struct rcu_data *rdp)
{
	struct rcu_segcblist *cblist = &rdp->cblist;
	unsigned long cur_gp_seq;
	unsigned long flags;
	bool needwake_gp = false;
	struct rcu_node *rnp = rdp->mynode;

	swait_event_interruptible_exclusive(rdp->nocb_cb_wq,
					    nocb_cb_wait_cond(rdp));
	if (kthread_should_park()) {
		kthread_parkme();
	} else if (READ_ONCE(rdp->nocb_cb_sleep)) {
		WARN_ON(signal_pending(current));
		trace_rcu_nocb_wake(rcu_state.name, rdp->cpu, TPS("WokeEmpty"));
	}

	WARN_ON_ONCE(!rcu_rdp_is_offloaded(rdp));

	local_irq_save(flags);
	rcu_momentary_eqs();
	local_irq_restore(flags);
	/*
	 * Disable BH to provide the expected environment.  Also, when
	 * transitioning to/from NOCB mode, a self-requeuing callback might
	 * be invoked from softirq.  A short grace period could cause both
	 * instances of this callback would execute concurrently.
	 */
	local_bh_disable();
	rcu_do_batch(rdp);
	local_bh_enable();
	lockdep_assert_irqs_enabled();
	rcu_nocb_lock_irqsave(rdp, flags);
	if (rcu_segcblist_nextgp(cblist, &cur_gp_seq) &&
	    rcu_seq_done(&rnp->gp_seq, cur_gp_seq) &&
	    raw_spin_trylock_rcu_node(rnp)) { /* irqs already disabled. */
		needwake_gp = rcu_advance_cbs(rdp->mynode, rdp);
		raw_spin_unlock_rcu_node(rnp); /* irqs remain disabled. */
	}

	if (!rcu_segcblist_ready_cbs(cblist)) {
		WRITE_ONCE(rdp->nocb_cb_sleep, true);
		trace_rcu_nocb_wake(rcu_state.name, rdp->cpu, TPS("CBSleep"));
	} else {
		WRITE_ONCE(rdp->nocb_cb_sleep, false);
	}

	rcu_nocb_unlock_irqrestore(rdp, flags);
	if (needwake_gp)
		rcu_gp_kthread_wake();
}

/*
 * Per-rcu_data kthread, but only for no-CBs CPUs.  Repeatedly invoke
 * nocb_cb_wait() to do the dirty work.
 */
static int rcu_nocb_cb_kthread(void *arg)
{
	struct rcu_data *rdp = arg;

	// Each pass through this loop does one callback batch, and,
	// if there are no more ready callbacks, waits for them.
	for (;;) {
		nocb_cb_wait(rdp);
		cond_resched_tasks_rcu_qs();
	}
	return 0;
}

/* Is a deferred wakeup of rcu_nocb_kthread() required? */
static int rcu_nocb_need_deferred_wakeup(struct rcu_data *rdp, int level)
{
	return READ_ONCE(rdp->nocb_defer_wakeup) >= level;
}

/* Do a deferred wakeup of rcu_nocb_kthread(). */
static bool do_nocb_deferred_wakeup_common(struct rcu_data *rdp_gp,
					   struct rcu_data *rdp, int level,
					   unsigned long flags)
	__releases(rdp_gp->nocb_gp_lock)
{
	int ndw;
	int ret;

	if (!rcu_nocb_need_deferred_wakeup(rdp_gp, level)) {
		raw_spin_unlock_irqrestore(&rdp_gp->nocb_gp_lock, flags);
		return false;
	}

	ndw = rdp_gp->nocb_defer_wakeup;
	ret = __wake_nocb_gp(rdp_gp, rdp, ndw == RCU_NOCB_WAKE_FORCE, flags);
	trace_rcu_nocb_wake(rcu_state.name, rdp->cpu, TPS("DeferredWake"));

	return ret;
}

/* Do a deferred wakeup of rcu_nocb_kthread() from a timer handler. */
static void do_nocb_deferred_wakeup_timer(struct timer_list *t)
{
	unsigned long flags;
	struct rcu_data *rdp = from_timer(rdp, t, nocb_timer);

	WARN_ON_ONCE(rdp->nocb_gp_rdp != rdp);
	trace_rcu_nocb_wake(rcu_state.name, rdp->cpu, TPS("Timer"));

	raw_spin_lock_irqsave(&rdp->nocb_gp_lock, flags);
	smp_mb__after_spinlock(); /* Timer expire before wakeup. */
	do_nocb_deferred_wakeup_common(rdp, rdp, RCU_NOCB_WAKE_BYPASS, flags);
}

/*
 * Do a deferred wakeup of rcu_nocb_kthread() from fastpath.
 * This means we do an inexact common-case check.  Note that if
 * we miss, ->nocb_timer will eventually clean things up.
 */
static bool do_nocb_deferred_wakeup(struct rcu_data *rdp)
{
	unsigned long flags;
	struct rcu_data *rdp_gp = rdp->nocb_gp_rdp;

	if (!rdp_gp || !rcu_nocb_need_deferred_wakeup(rdp_gp, RCU_NOCB_WAKE))
		return false;

	raw_spin_lock_irqsave(&rdp_gp->nocb_gp_lock, flags);
	return do_nocb_deferred_wakeup_common(rdp_gp, rdp, RCU_NOCB_WAKE, flags);
}

void rcu_nocb_flush_deferred_wakeup(void)
{
	do_nocb_deferred_wakeup(this_cpu_ptr(&rcu_data));
}
EXPORT_SYMBOL_GPL(rcu_nocb_flush_deferred_wakeup);

static int rcu_nocb_queue_toggle_rdp(struct rcu_data *rdp)
{
	struct rcu_data *rdp_gp = rdp->nocb_gp_rdp;
	bool wake_gp = false;
<<<<<<< HEAD

	rcu_segcblist_offload(cblist, offload);
	rcu_nocb_unlock_irqrestore(rdp, flags);
=======
	unsigned long flags;
>>>>>>> adc21867

	raw_spin_lock_irqsave(&rdp_gp->nocb_gp_lock, flags);
	// Queue this rdp for add/del to/from the list to iterate on rcuog
	WRITE_ONCE(rdp_gp->nocb_toggling_rdp, rdp);
	if (rdp_gp->nocb_gp_sleep) {
		rdp_gp->nocb_gp_sleep = false;
		wake_gp = true;
	}
	raw_spin_unlock_irqrestore(&rdp_gp->nocb_gp_lock, flags);

	return wake_gp;
}

static bool rcu_nocb_rdp_deoffload_wait_cond(struct rcu_data *rdp)
{
	unsigned long flags;
	bool ret;

	/*
	 * Locking makes sure rcuog is done handling this rdp before deoffloaded
	 * enqueue can happen. Also it keeps the SEGCBLIST_OFFLOADED flag stable
	 * while the ->nocb_lock is held.
	 */
	raw_spin_lock_irqsave(&rdp->nocb_lock, flags);
	ret = !rcu_segcblist_test_flags(&rdp->cblist, SEGCBLIST_OFFLOADED);
	raw_spin_unlock_irqrestore(&rdp->nocb_lock, flags);

	return ret;
}

static int rcu_nocb_rdp_deoffload(struct rcu_data *rdp)
{
	unsigned long flags;
	int wake_gp;
	struct rcu_data *rdp_gp = rdp->nocb_gp_rdp;

	/* CPU must be offline, unless it's early boot */
	WARN_ON_ONCE(cpu_online(rdp->cpu) && rdp->cpu != raw_smp_processor_id());

	pr_info("De-offloading %d\n", rdp->cpu);

	/* Flush all callbacks from segcblist and bypass */
	rcu_barrier();

	/*
	 * Make sure the rcuoc kthread isn't in the middle of a nocb locked
	 * sequence while offloading is deactivated, along with nocb locking.
	 */
	if (rdp->nocb_cb_kthread)
		kthread_park(rdp->nocb_cb_kthread);

	rcu_nocb_lock_irqsave(rdp, flags);
	WARN_ON_ONCE(rcu_cblist_n_cbs(&rdp->nocb_bypass));
	WARN_ON_ONCE(rcu_segcblist_n_cbs(&rdp->cblist));
	rcu_nocb_unlock_irqrestore(rdp, flags);

	wake_gp = rcu_nocb_queue_toggle_rdp(rdp);

	mutex_lock(&rdp_gp->nocb_gp_kthread_mutex);

	if (rdp_gp->nocb_gp_kthread) {
		if (wake_gp)
			wake_up_process(rdp_gp->nocb_gp_kthread);

		swait_event_exclusive(rdp->nocb_state_wq,
<<<<<<< HEAD
				      !rcu_segcblist_test_flags(cblist,
								SEGCBLIST_KTHREAD_GP));
		if (rdp->nocb_cb_kthread)
			kthread_park(rdp->nocb_cb_kthread);
=======
				      rcu_nocb_rdp_deoffload_wait_cond(rdp));
>>>>>>> adc21867
	} else {
		/*
		 * No kthread to clear the flags for us or remove the rdp from the nocb list
		 * to iterate. Do it here instead. Locking doesn't look stricly necessary
		 * but we stick to paranoia in this rare path.
		 */
<<<<<<< HEAD
		rcu_nocb_lock_irqsave(rdp, flags);
		rcu_segcblist_clear_flags(&rdp->cblist, SEGCBLIST_KTHREAD_GP);
		rcu_nocb_unlock_irqrestore(rdp, flags);
=======
		raw_spin_lock_irqsave(&rdp->nocb_lock, flags);
		rcu_segcblist_clear_flags(&rdp->cblist, SEGCBLIST_OFFLOADED);
		raw_spin_unlock_irqrestore(&rdp->nocb_lock, flags);
>>>>>>> adc21867

		list_del(&rdp->nocb_entry_rdp);
	}

	mutex_unlock(&rdp_gp->nocb_gp_kthread_mutex);

	return 0;
}

int rcu_nocb_cpu_deoffload(int cpu)
{
	struct rcu_data *rdp = per_cpu_ptr(&rcu_data, cpu);
	int ret = 0;

	cpus_read_lock();
	mutex_lock(&rcu_state.nocb_mutex);
	if (rcu_rdp_is_offloaded(rdp)) {
		if (!cpu_online(cpu)) {
			ret = rcu_nocb_rdp_deoffload(rdp);
			if (!ret)
				cpumask_clear_cpu(cpu, rcu_nocb_mask);
		} else {
			pr_info("NOCB: Cannot CB-deoffload online CPU %d\n", rdp->cpu);
			ret = -EINVAL;
		}
	}
	mutex_unlock(&rcu_state.nocb_mutex);
	cpus_read_unlock();

	return ret;
}
EXPORT_SYMBOL_GPL(rcu_nocb_cpu_deoffload);

static bool rcu_nocb_rdp_offload_wait_cond(struct rcu_data *rdp)
{
	unsigned long flags;
	bool ret;

	raw_spin_lock_irqsave(&rdp->nocb_lock, flags);
	ret = rcu_segcblist_test_flags(&rdp->cblist, SEGCBLIST_OFFLOADED);
	raw_spin_unlock_irqrestore(&rdp->nocb_lock, flags);

	return ret;
}

static int rcu_nocb_rdp_offload(struct rcu_data *rdp)
{
	int wake_gp;
	struct rcu_data *rdp_gp = rdp->nocb_gp_rdp;

	WARN_ON_ONCE(cpu_online(rdp->cpu));
	/*
	 * For now we only support re-offload, ie: the rdp must have been
	 * offloaded on boot first.
	 */
	if (!rdp->nocb_gp_rdp)
		return -EINVAL;

	if (WARN_ON_ONCE(!rdp_gp->nocb_gp_kthread))
		return -EINVAL;

	pr_info("Offloading %d\n", rdp->cpu);

	WARN_ON_ONCE(rcu_cblist_n_cbs(&rdp->nocb_bypass));
	WARN_ON_ONCE(rcu_segcblist_n_cbs(&rdp->cblist));

	wake_gp = rcu_nocb_queue_toggle_rdp(rdp);
	if (wake_gp)
		wake_up_process(rdp_gp->nocb_gp_kthread);

<<<<<<< HEAD
	kthread_unpark(rdp->nocb_cb_kthread);

	swait_event_exclusive(rdp->nocb_state_wq,
			      rcu_segcblist_test_flags(cblist, SEGCBLIST_KTHREAD_GP));
=======
	swait_event_exclusive(rdp->nocb_state_wq,
			      rcu_nocb_rdp_offload_wait_cond(rdp));
>>>>>>> adc21867

	kthread_unpark(rdp->nocb_cb_kthread);

	return 0;
}

int rcu_nocb_cpu_offload(int cpu)
{
	struct rcu_data *rdp = per_cpu_ptr(&rcu_data, cpu);
	int ret = 0;

	cpus_read_lock();
	mutex_lock(&rcu_state.nocb_mutex);
	if (!rcu_rdp_is_offloaded(rdp)) {
		if (!cpu_online(cpu)) {
			ret = rcu_nocb_rdp_offload(rdp);
			if (!ret)
				cpumask_set_cpu(cpu, rcu_nocb_mask);
		} else {
			pr_info("NOCB: Cannot CB-offload online CPU %d\n", rdp->cpu);
			ret = -EINVAL;
		}
	}
	mutex_unlock(&rcu_state.nocb_mutex);
	cpus_read_unlock();

	return ret;
}
EXPORT_SYMBOL_GPL(rcu_nocb_cpu_offload);

#ifdef CONFIG_RCU_LAZY
static unsigned long
lazy_rcu_shrink_count(struct shrinker *shrink, struct shrink_control *sc)
{
	int cpu;
	unsigned long count = 0;

	if (WARN_ON_ONCE(!cpumask_available(rcu_nocb_mask)))
		return 0;

	/*  Protect rcu_nocb_mask against concurrent (de-)offloading. */
	if (!mutex_trylock(&rcu_state.nocb_mutex))
		return 0;

	/* Snapshot count of all CPUs */
	for_each_cpu(cpu, rcu_nocb_mask) {
		struct rcu_data *rdp = per_cpu_ptr(&rcu_data, cpu);

		count +=  READ_ONCE(rdp->lazy_len);
	}

	mutex_unlock(&rcu_state.nocb_mutex);

	return count ? count : SHRINK_EMPTY;
}

static unsigned long
lazy_rcu_shrink_scan(struct shrinker *shrink, struct shrink_control *sc)
{
	int cpu;
	unsigned long flags;
	unsigned long count = 0;

	if (WARN_ON_ONCE(!cpumask_available(rcu_nocb_mask)))
		return 0;
	/*
	 * Protect against concurrent (de-)offloading. Otherwise nocb locking
	 * may be ignored or imbalanced.
	 */
	if (!mutex_trylock(&rcu_state.nocb_mutex)) {
		/*
		 * But really don't insist if nocb_mutex is contended since we
		 * can't guarantee that it will never engage in a dependency
		 * chain involving memory allocation. The lock is seldom contended
		 * anyway.
		 */
		return 0;
	}

	/* Snapshot count of all CPUs */
	for_each_cpu(cpu, rcu_nocb_mask) {
		struct rcu_data *rdp = per_cpu_ptr(&rcu_data, cpu);
		int _count;

		if (WARN_ON_ONCE(!rcu_rdp_is_offloaded(rdp)))
			continue;

		if (!READ_ONCE(rdp->lazy_len))
			continue;

		rcu_nocb_lock_irqsave(rdp, flags);
		/*
		 * Recheck under the nocb lock. Since we are not holding the bypass
		 * lock we may still race with increments from the enqueuer but still
		 * we know for sure if there is at least one lazy callback.
		 */
		_count = READ_ONCE(rdp->lazy_len);
		if (!_count) {
			rcu_nocb_unlock_irqrestore(rdp, flags);
			continue;
		}
		rcu_nocb_try_flush_bypass(rdp, jiffies);
		rcu_nocb_unlock_irqrestore(rdp, flags);
		wake_nocb_gp(rdp, false);
		sc->nr_to_scan -= _count;
		count += _count;
		if (sc->nr_to_scan <= 0)
			break;
	}

	mutex_unlock(&rcu_state.nocb_mutex);

	return count ? count : SHRINK_STOP;
}
#endif // #ifdef CONFIG_RCU_LAZY

void __init rcu_init_nohz(void)
{
	int cpu;
	struct rcu_data *rdp;
	const struct cpumask *cpumask = NULL;
	struct shrinker * __maybe_unused lazy_rcu_shrinker;

#if defined(CONFIG_NO_HZ_FULL)
	if (tick_nohz_full_running && !cpumask_empty(tick_nohz_full_mask))
		cpumask = tick_nohz_full_mask;
#endif

	if (IS_ENABLED(CONFIG_RCU_NOCB_CPU_DEFAULT_ALL) &&
	    !rcu_state.nocb_is_setup && !cpumask)
		cpumask = cpu_possible_mask;

	if (cpumask) {
		if (!cpumask_available(rcu_nocb_mask)) {
			if (!zalloc_cpumask_var(&rcu_nocb_mask, GFP_KERNEL)) {
				pr_info("rcu_nocb_mask allocation failed, callback offloading disabled.\n");
				return;
			}
		}

		cpumask_or(rcu_nocb_mask, rcu_nocb_mask, cpumask);
		rcu_state.nocb_is_setup = true;
	}

	if (!rcu_state.nocb_is_setup)
		return;

#ifdef CONFIG_RCU_LAZY
	lazy_rcu_shrinker = shrinker_alloc(0, "rcu-lazy");
	if (!lazy_rcu_shrinker) {
		pr_err("Failed to allocate lazy_rcu shrinker!\n");
	} else {
		lazy_rcu_shrinker->count_objects = lazy_rcu_shrink_count;
		lazy_rcu_shrinker->scan_objects = lazy_rcu_shrink_scan;

		shrinker_register(lazy_rcu_shrinker);
	}
#endif // #ifdef CONFIG_RCU_LAZY

	if (!cpumask_subset(rcu_nocb_mask, cpu_possible_mask)) {
		pr_info("\tNote: kernel parameter 'rcu_nocbs=', 'nohz_full', or 'isolcpus=' contains nonexistent CPUs.\n");
		cpumask_and(rcu_nocb_mask, cpu_possible_mask,
			    rcu_nocb_mask);
	}
	if (cpumask_empty(rcu_nocb_mask))
		pr_info("\tOffload RCU callbacks from CPUs: (none).\n");
	else
		pr_info("\tOffload RCU callbacks from CPUs: %*pbl.\n",
			cpumask_pr_args(rcu_nocb_mask));
	if (rcu_nocb_poll)
		pr_info("\tPoll for callbacks from no-CBs CPUs.\n");

	for_each_cpu(cpu, rcu_nocb_mask) {
		rdp = per_cpu_ptr(&rcu_data, cpu);
		if (rcu_segcblist_empty(&rdp->cblist))
			rcu_segcblist_init(&rdp->cblist);
<<<<<<< HEAD
		rcu_segcblist_offload(&rdp->cblist, true);
		rcu_segcblist_set_flags(&rdp->cblist, SEGCBLIST_KTHREAD_GP);
		rcu_segcblist_clear_flags(&rdp->cblist, SEGCBLIST_RCU_CORE);
=======
		rcu_segcblist_set_flags(&rdp->cblist, SEGCBLIST_OFFLOADED);
>>>>>>> adc21867
	}
	rcu_organize_nocb_kthreads();
}

/* Initialize per-rcu_data variables for no-CBs CPUs. */
static void __init rcu_boot_init_nocb_percpu_data(struct rcu_data *rdp)
{
	init_swait_queue_head(&rdp->nocb_cb_wq);
	init_swait_queue_head(&rdp->nocb_gp_wq);
	init_swait_queue_head(&rdp->nocb_state_wq);
	raw_spin_lock_init(&rdp->nocb_lock);
	raw_spin_lock_init(&rdp->nocb_bypass_lock);
	raw_spin_lock_init(&rdp->nocb_gp_lock);
	timer_setup(&rdp->nocb_timer, do_nocb_deferred_wakeup_timer, 0);
	rcu_cblist_init(&rdp->nocb_bypass);
	WRITE_ONCE(rdp->lazy_len, 0);
	mutex_init(&rdp->nocb_gp_kthread_mutex);
}

/*
 * If the specified CPU is a no-CBs CPU that does not already have its
 * rcuo CB kthread, spawn it.  Additionally, if the rcuo GP kthread
 * for this CPU's group has not yet been created, spawn it as well.
 */
static void rcu_spawn_cpu_nocb_kthread(int cpu)
{
	struct rcu_data *rdp = per_cpu_ptr(&rcu_data, cpu);
	struct rcu_data *rdp_gp;
	struct task_struct *t;
	struct sched_param sp;

	if (!rcu_scheduler_fully_active || !rcu_state.nocb_is_setup)
		return;

	/* If there already is an rcuo kthread, then nothing to do. */
	if (rdp->nocb_cb_kthread)
		return;

	/* If we didn't spawn the GP kthread first, reorganize! */
	sp.sched_priority = kthread_prio;
	rdp_gp = rdp->nocb_gp_rdp;
	mutex_lock(&rdp_gp->nocb_gp_kthread_mutex);
	if (!rdp_gp->nocb_gp_kthread) {
		t = kthread_run(rcu_nocb_gp_kthread, rdp_gp,
				"rcuog/%d", rdp_gp->cpu);
		if (WARN_ONCE(IS_ERR(t), "%s: Could not start rcuo GP kthread, OOM is now expected behavior\n", __func__)) {
			mutex_unlock(&rdp_gp->nocb_gp_kthread_mutex);
			goto err;
		}
		WRITE_ONCE(rdp_gp->nocb_gp_kthread, t);
		if (kthread_prio)
			sched_setscheduler_nocheck(t, SCHED_FIFO, &sp);
	}
	mutex_unlock(&rdp_gp->nocb_gp_kthread_mutex);

	/* Spawn the kthread for this CPU. */
	t = kthread_create(rcu_nocb_cb_kthread, rdp,
			   "rcuo%c/%d", rcu_state.abbr, cpu);
	if (WARN_ONCE(IS_ERR(t), "%s: Could not start rcuo CB kthread, OOM is now expected behavior\n", __func__))
		goto err;

	if (rcu_rdp_is_offloaded(rdp))
		wake_up_process(t);
	else
		kthread_park(t);

	if (rcu_rdp_is_offloaded(rdp))
		wake_up_process(t);
	else
		kthread_park(t);

	if (IS_ENABLED(CONFIG_RCU_NOCB_CPU_CB_BOOST) && kthread_prio)
		sched_setscheduler_nocheck(t, SCHED_FIFO, &sp);

	WRITE_ONCE(rdp->nocb_cb_kthread, t);
	WRITE_ONCE(rdp->nocb_gp_kthread, rdp_gp->nocb_gp_kthread);
	return;

err:
	/*
	 * No need to protect against concurrent rcu_barrier()
	 * because the number of callbacks should be 0 for a non-boot CPU,
	 * therefore rcu_barrier() shouldn't even try to grab the nocb_lock.
	 * But hold nocb_mutex to avoid nocb_lock imbalance from shrinker.
	 */
	WARN_ON_ONCE(system_state > SYSTEM_BOOTING && rcu_segcblist_n_cbs(&rdp->cblist));
	mutex_lock(&rcu_state.nocb_mutex);
	if (rcu_rdp_is_offloaded(rdp)) {
		rcu_nocb_rdp_deoffload(rdp);
		cpumask_clear_cpu(cpu, rcu_nocb_mask);
	}
	mutex_unlock(&rcu_state.nocb_mutex);
}

/* How many CB CPU IDs per GP kthread?  Default of -1 for sqrt(nr_cpu_ids). */
static int rcu_nocb_gp_stride = -1;
module_param(rcu_nocb_gp_stride, int, 0444);

/*
 * Initialize GP-CB relationships for all no-CBs CPU.
 */
static void __init rcu_organize_nocb_kthreads(void)
{
	int cpu;
	bool firsttime = true;
	bool gotnocbs = false;
	bool gotnocbscbs = true;
	int ls = rcu_nocb_gp_stride;
	int nl = 0;  /* Next GP kthread. */
	struct rcu_data *rdp;
	struct rcu_data *rdp_gp = NULL;  /* Suppress misguided gcc warn. */

	if (!cpumask_available(rcu_nocb_mask))
		return;
	if (ls == -1) {
		ls = nr_cpu_ids / int_sqrt(nr_cpu_ids);
		rcu_nocb_gp_stride = ls;
	}

	/*
	 * Each pass through this loop sets up one rcu_data structure.
	 * Should the corresponding CPU come online in the future, then
	 * we will spawn the needed set of rcu_nocb_kthread() kthreads.
	 */
	for_each_possible_cpu(cpu) {
		rdp = per_cpu_ptr(&rcu_data, cpu);
		if (rdp->cpu >= nl) {
			/* New GP kthread, set up for CBs & next GP. */
			gotnocbs = true;
			nl = DIV_ROUND_UP(rdp->cpu + 1, ls) * ls;
			rdp_gp = rdp;
			INIT_LIST_HEAD(&rdp->nocb_head_rdp);
			if (dump_tree) {
				if (!firsttime)
					pr_cont("%s\n", gotnocbscbs
							? "" : " (self only)");
				gotnocbscbs = false;
				firsttime = false;
				pr_alert("%s: No-CB GP kthread CPU %d:",
					 __func__, cpu);
			}
		} else {
			/* Another CB kthread, link to previous GP kthread. */
			gotnocbscbs = true;
			if (dump_tree)
				pr_cont(" %d", cpu);
		}
		rdp->nocb_gp_rdp = rdp_gp;
		if (cpumask_test_cpu(cpu, rcu_nocb_mask))
			list_add_tail(&rdp->nocb_entry_rdp, &rdp_gp->nocb_head_rdp);
	}
	if (gotnocbs && dump_tree)
		pr_cont("%s\n", gotnocbscbs ? "" : " (self only)");
}

/*
 * Bind the current task to the offloaded CPUs.  If there are no offloaded
 * CPUs, leave the task unbound.  Splat if the bind attempt fails.
 */
void rcu_bind_current_to_nocb(void)
{
	if (cpumask_available(rcu_nocb_mask) && !cpumask_empty(rcu_nocb_mask))
		WARN_ON(sched_setaffinity(current->pid, rcu_nocb_mask));
}
EXPORT_SYMBOL_GPL(rcu_bind_current_to_nocb);

// The ->on_cpu field is available only in CONFIG_SMP=y, so...
#ifdef CONFIG_SMP
static char *show_rcu_should_be_on_cpu(struct task_struct *tsp)
{
	return tsp && task_is_running(tsp) && !tsp->on_cpu ? "!" : "";
}
#else // #ifdef CONFIG_SMP
static char *show_rcu_should_be_on_cpu(struct task_struct *tsp)
{
	return "";
}
#endif // #else #ifdef CONFIG_SMP

/*
 * Dump out nocb grace-period kthread state for the specified rcu_data
 * structure.
 */
static void show_rcu_nocb_gp_state(struct rcu_data *rdp)
{
	struct rcu_node *rnp = rdp->mynode;

	pr_info("nocb GP %d %c%c%c%c%c %c[%c%c] %c%c:%ld rnp %d:%d %lu %c CPU %d%s\n",
		rdp->cpu,
		"kK"[!!rdp->nocb_gp_kthread],
		"lL"[raw_spin_is_locked(&rdp->nocb_gp_lock)],
		"dD"[!!rdp->nocb_defer_wakeup],
		"tT"[timer_pending(&rdp->nocb_timer)],
		"sS"[!!rdp->nocb_gp_sleep],
		".W"[swait_active(&rdp->nocb_gp_wq)],
		".W"[swait_active(&rnp->nocb_gp_wq[0])],
		".W"[swait_active(&rnp->nocb_gp_wq[1])],
		".B"[!!rdp->nocb_gp_bypass],
		".G"[!!rdp->nocb_gp_gp],
		(long)rdp->nocb_gp_seq,
		rnp->grplo, rnp->grphi, READ_ONCE(rdp->nocb_gp_loops),
		rdp->nocb_gp_kthread ? task_state_to_char(rdp->nocb_gp_kthread) : '.',
		rdp->nocb_gp_kthread ? (int)task_cpu(rdp->nocb_gp_kthread) : -1,
		show_rcu_should_be_on_cpu(rdp->nocb_gp_kthread));
}

/* Dump out nocb kthread state for the specified rcu_data structure. */
static void show_rcu_nocb_state(struct rcu_data *rdp)
{
	char bufw[20];
	char bufr[20];
	struct rcu_data *nocb_next_rdp;
	struct rcu_segcblist *rsclp = &rdp->cblist;
	bool waslocked;
	bool wassleep;

	if (rdp->nocb_gp_rdp == rdp)
		show_rcu_nocb_gp_state(rdp);

	nocb_next_rdp = list_next_or_null_rcu(&rdp->nocb_gp_rdp->nocb_head_rdp,
					      &rdp->nocb_entry_rdp,
					      typeof(*rdp),
					      nocb_entry_rdp);

	sprintf(bufw, "%ld", rsclp->gp_seq[RCU_WAIT_TAIL]);
	sprintf(bufr, "%ld", rsclp->gp_seq[RCU_NEXT_READY_TAIL]);
	pr_info("   CB %d^%d->%d %c%c%c%c%c F%ld L%ld C%d %c%c%s%c%s%c%c q%ld %c CPU %d%s\n",
		rdp->cpu, rdp->nocb_gp_rdp->cpu,
		nocb_next_rdp ? nocb_next_rdp->cpu : -1,
		"kK"[!!rdp->nocb_cb_kthread],
		"bB"[raw_spin_is_locked(&rdp->nocb_bypass_lock)],
		"lL"[raw_spin_is_locked(&rdp->nocb_lock)],
		"sS"[!!rdp->nocb_cb_sleep],
		".W"[swait_active(&rdp->nocb_cb_wq)],
		jiffies - rdp->nocb_bypass_first,
		jiffies - rdp->nocb_nobypass_last,
		rdp->nocb_nobypass_count,
		".D"[rcu_segcblist_ready_cbs(rsclp)],
		".W"[!rcu_segcblist_segempty(rsclp, RCU_WAIT_TAIL)],
		rcu_segcblist_segempty(rsclp, RCU_WAIT_TAIL) ? "" : bufw,
		".R"[!rcu_segcblist_segempty(rsclp, RCU_NEXT_READY_TAIL)],
		rcu_segcblist_segempty(rsclp, RCU_NEXT_READY_TAIL) ? "" : bufr,
		".N"[!rcu_segcblist_segempty(rsclp, RCU_NEXT_TAIL)],
		".B"[!!rcu_cblist_n_cbs(&rdp->nocb_bypass)],
		rcu_segcblist_n_cbs(&rdp->cblist),
		rdp->nocb_cb_kthread ? task_state_to_char(rdp->nocb_cb_kthread) : '.',
		rdp->nocb_cb_kthread ? (int)task_cpu(rdp->nocb_cb_kthread) : -1,
		show_rcu_should_be_on_cpu(rdp->nocb_cb_kthread));

	/* It is OK for GP kthreads to have GP state. */
	if (rdp->nocb_gp_rdp == rdp)
		return;

	waslocked = raw_spin_is_locked(&rdp->nocb_gp_lock);
	wassleep = swait_active(&rdp->nocb_gp_wq);
	if (!rdp->nocb_gp_sleep && !waslocked && !wassleep)
		return;  /* Nothing untoward. */

	pr_info("   nocb GP activity on CB-only CPU!!! %c%c%c %c\n",
		"lL"[waslocked],
		"dD"[!!rdp->nocb_defer_wakeup],
		"sS"[!!rdp->nocb_gp_sleep],
		".W"[wassleep]);
}

#else /* #ifdef CONFIG_RCU_NOCB_CPU */

/* No ->nocb_lock to acquire.  */
static void rcu_nocb_lock(struct rcu_data *rdp)
{
}

/* No ->nocb_lock to release.  */
static void rcu_nocb_unlock(struct rcu_data *rdp)
{
}

/* No ->nocb_lock to release.  */
static void rcu_nocb_unlock_irqrestore(struct rcu_data *rdp,
				       unsigned long flags)
{
	local_irq_restore(flags);
}

/* Lockdep check that ->cblist may be safely accessed. */
static void rcu_lockdep_assert_cblist_protected(struct rcu_data *rdp)
{
	lockdep_assert_irqs_disabled();
}

static void rcu_nocb_gp_cleanup(struct swait_queue_head *sq)
{
}

static struct swait_queue_head *rcu_nocb_gp_get(struct rcu_node *rnp)
{
	return NULL;
}

static void rcu_init_one_nocb(struct rcu_node *rnp)
{
}

static bool wake_nocb_gp(struct rcu_data *rdp, bool force)
{
	return false;
}

static bool rcu_nocb_flush_bypass(struct rcu_data *rdp, struct rcu_head *rhp,
				  unsigned long j, bool lazy)
{
	return true;
}

static void call_rcu_nocb(struct rcu_data *rdp, struct rcu_head *head,
			  rcu_callback_t func, unsigned long flags, bool lazy)
{
	WARN_ON_ONCE(1);  /* Should be dead code! */
}

static void __call_rcu_nocb_wake(struct rcu_data *rdp, bool was_empty,
				 unsigned long flags)
{
	WARN_ON_ONCE(1);  /* Should be dead code! */
}

static void __init rcu_boot_init_nocb_percpu_data(struct rcu_data *rdp)
{
}

static int rcu_nocb_need_deferred_wakeup(struct rcu_data *rdp, int level)
{
	return false;
}

static bool do_nocb_deferred_wakeup(struct rcu_data *rdp)
{
	return false;
}

static void rcu_spawn_cpu_nocb_kthread(int cpu)
{
}

static void show_rcu_nocb_state(struct rcu_data *rdp)
{
}

#endif /* #else #ifdef CONFIG_RCU_NOCB_CPU */<|MERGE_RESOLUTION|>--- conflicted
+++ resolved
@@ -610,11 +610,7 @@
 	}
 }
 
-<<<<<<< HEAD
-static int nocb_gp_toggle_rdp(struct rcu_data *rdp)
-=======
 static void nocb_gp_toggle_rdp(struct rcu_data *rdp_gp, struct rcu_data *rdp)
->>>>>>> adc21867
 {
 	struct rcu_segcblist *cblist = &rdp->cblist;
 	unsigned long flags;
@@ -630,30 +626,15 @@
 		 * Offloading. Set our flag and notify the offload worker.
 		 * We will handle this rdp until it ever gets de-offloaded.
 		 */
-<<<<<<< HEAD
-		rcu_segcblist_set_flags(cblist, SEGCBLIST_KTHREAD_GP);
-		ret = 1;
-	} else if (!rcu_segcblist_test_flags(cblist, SEGCBLIST_OFFLOADED) &&
-		   rcu_segcblist_test_flags(cblist, SEGCBLIST_KTHREAD_GP)) {
-=======
 		list_add_tail(&rdp->nocb_entry_rdp, &rdp_gp->nocb_head_rdp);
 		rcu_segcblist_set_flags(cblist, SEGCBLIST_OFFLOADED);
 	} else {
->>>>>>> adc21867
 		/*
 		 * De-offloading. Clear our flag and notify the de-offload worker.
 		 * We will ignore this rdp until it ever gets re-offloaded.
 		 */
-<<<<<<< HEAD
-		rcu_segcblist_clear_flags(cblist, SEGCBLIST_KTHREAD_GP);
-		ret = 0;
-	} else {
-		WARN_ON_ONCE(1);
-		ret = -1;
-=======
 		list_del(&rdp->nocb_entry_rdp);
 		rcu_segcblist_clear_flags(cblist, SEGCBLIST_OFFLOADED);
->>>>>>> adc21867
 	}
 	raw_spin_unlock_irqrestore(&rdp->nocb_lock, flags);
 }
@@ -862,18 +843,7 @@
 	}
 
 	if (rdp_toggling) {
-<<<<<<< HEAD
-		int ret;
-
-		ret = nocb_gp_toggle_rdp(rdp_toggling);
-		if (ret == 1)
-			list_add_tail(&rdp_toggling->nocb_entry_rdp, &my_rdp->nocb_head_rdp);
-		else if (ret == 0)
-			list_del(&rdp_toggling->nocb_entry_rdp);
-
-=======
 		nocb_gp_toggle_rdp(my_rdp, rdp_toggling);
->>>>>>> adc21867
 		swake_up_one(&rdp_toggling->nocb_state_wq);
 	}
 
@@ -1047,13 +1017,7 @@
 {
 	struct rcu_data *rdp_gp = rdp->nocb_gp_rdp;
 	bool wake_gp = false;
-<<<<<<< HEAD
-
-	rcu_segcblist_offload(cblist, offload);
-	rcu_nocb_unlock_irqrestore(rdp, flags);
-=======
 	unsigned long flags;
->>>>>>> adc21867
 
 	raw_spin_lock_irqsave(&rdp_gp->nocb_gp_lock, flags);
 	// Queue this rdp for add/del to/from the list to iterate on rcuog
@@ -1119,29 +1083,16 @@
 			wake_up_process(rdp_gp->nocb_gp_kthread);
 
 		swait_event_exclusive(rdp->nocb_state_wq,
-<<<<<<< HEAD
-				      !rcu_segcblist_test_flags(cblist,
-								SEGCBLIST_KTHREAD_GP));
-		if (rdp->nocb_cb_kthread)
-			kthread_park(rdp->nocb_cb_kthread);
-=======
 				      rcu_nocb_rdp_deoffload_wait_cond(rdp));
->>>>>>> adc21867
 	} else {
 		/*
 		 * No kthread to clear the flags for us or remove the rdp from the nocb list
 		 * to iterate. Do it here instead. Locking doesn't look stricly necessary
 		 * but we stick to paranoia in this rare path.
 		 */
-<<<<<<< HEAD
-		rcu_nocb_lock_irqsave(rdp, flags);
-		rcu_segcblist_clear_flags(&rdp->cblist, SEGCBLIST_KTHREAD_GP);
-		rcu_nocb_unlock_irqrestore(rdp, flags);
-=======
 		raw_spin_lock_irqsave(&rdp->nocb_lock, flags);
 		rcu_segcblist_clear_flags(&rdp->cblist, SEGCBLIST_OFFLOADED);
 		raw_spin_unlock_irqrestore(&rdp->nocb_lock, flags);
->>>>>>> adc21867
 
 		list_del(&rdp->nocb_entry_rdp);
 	}
@@ -1212,15 +1163,8 @@
 	if (wake_gp)
 		wake_up_process(rdp_gp->nocb_gp_kthread);
 
-<<<<<<< HEAD
-	kthread_unpark(rdp->nocb_cb_kthread);
-
-	swait_event_exclusive(rdp->nocb_state_wq,
-			      rcu_segcblist_test_flags(cblist, SEGCBLIST_KTHREAD_GP));
-=======
 	swait_event_exclusive(rdp->nocb_state_wq,
 			      rcu_nocb_rdp_offload_wait_cond(rdp));
->>>>>>> adc21867
 
 	kthread_unpark(rdp->nocb_cb_kthread);
 
@@ -1397,13 +1341,7 @@
 		rdp = per_cpu_ptr(&rcu_data, cpu);
 		if (rcu_segcblist_empty(&rdp->cblist))
 			rcu_segcblist_init(&rdp->cblist);
-<<<<<<< HEAD
-		rcu_segcblist_offload(&rdp->cblist, true);
-		rcu_segcblist_set_flags(&rdp->cblist, SEGCBLIST_KTHREAD_GP);
-		rcu_segcblist_clear_flags(&rdp->cblist, SEGCBLIST_RCU_CORE);
-=======
 		rcu_segcblist_set_flags(&rdp->cblist, SEGCBLIST_OFFLOADED);
->>>>>>> adc21867
 	}
 	rcu_organize_nocb_kthreads();
 }
@@ -1464,11 +1402,6 @@
 			   "rcuo%c/%d", rcu_state.abbr, cpu);
 	if (WARN_ONCE(IS_ERR(t), "%s: Could not start rcuo CB kthread, OOM is now expected behavior\n", __func__))
 		goto err;
-
-	if (rcu_rdp_is_offloaded(rdp))
-		wake_up_process(t);
-	else
-		kthread_park(t);
 
 	if (rcu_rdp_is_offloaded(rdp))
 		wake_up_process(t);
