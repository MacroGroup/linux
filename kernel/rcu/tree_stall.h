// SPDX-License-Identifier: GPL-2.0+
/*
 * RCU CPU stall warnings for normal RCU grace periods
 *
 * Copyright IBM Corporation, 2019
 *
 * Author: Paul E. McKenney <paulmck@linux.ibm.com>
 */

#include <linux/console.h>
#include <linux/kvm_para.h>
#include <linux/rcu_notifier.h>
#include <linux/smp.h>

//////////////////////////////////////////////////////////////////////////////
//
// Controlling CPU stall warnings, including delay calculation.

/* panic() on RCU Stall sysctl. */
int sysctl_panic_on_rcu_stall __read_mostly;
int sysctl_max_rcu_stall_to_panic __read_mostly;

#ifdef CONFIG_PROVE_RCU
#define RCU_STALL_DELAY_DELTA		(5 * HZ)
#else
#define RCU_STALL_DELAY_DELTA		0
#endif
#define RCU_STALL_MIGHT_DIV		8
#define RCU_STALL_MIGHT_MIN		(2 * HZ)

int rcu_exp_jiffies_till_stall_check(void)
{
	int cpu_stall_timeout = READ_ONCE(rcu_exp_cpu_stall_timeout);
	int exp_stall_delay_delta = 0;
	int till_stall_check;

	// Zero says to use rcu_cpu_stall_timeout, but in milliseconds.
	if (!cpu_stall_timeout)
		cpu_stall_timeout = jiffies_to_msecs(rcu_jiffies_till_stall_check());

	// Limit check must be consistent with the Kconfig limits for
	// CONFIG_RCU_EXP_CPU_STALL_TIMEOUT, so check the allowed range.
	// The minimum clamped value is "2UL", because at least one full
	// tick has to be guaranteed.
	till_stall_check = clamp(msecs_to_jiffies(cpu_stall_timeout), 2UL, 300UL * HZ);

	if (cpu_stall_timeout && jiffies_to_msecs(till_stall_check) != cpu_stall_timeout)
		WRITE_ONCE(rcu_exp_cpu_stall_timeout, jiffies_to_msecs(till_stall_check));

#ifdef CONFIG_PROVE_RCU
	/* Add extra ~25% out of till_stall_check. */
	exp_stall_delay_delta = ((till_stall_check * 25) / 100) + 1;
#endif

	return till_stall_check + exp_stall_delay_delta;
}
EXPORT_SYMBOL_GPL(rcu_exp_jiffies_till_stall_check);

/* Limit-check stall timeouts specified at boottime and runtime. */
int rcu_jiffies_till_stall_check(void)
{
	int till_stall_check = READ_ONCE(rcu_cpu_stall_timeout);

	/*
	 * Limit check must be consistent with the Kconfig limits
	 * for CONFIG_RCU_CPU_STALL_TIMEOUT.
	 */
	if (till_stall_check < 3) {
		WRITE_ONCE(rcu_cpu_stall_timeout, 3);
		till_stall_check = 3;
	} else if (till_stall_check > 300) {
		WRITE_ONCE(rcu_cpu_stall_timeout, 300);
		till_stall_check = 300;
	}
	return till_stall_check * HZ + RCU_STALL_DELAY_DELTA;
}
EXPORT_SYMBOL_GPL(rcu_jiffies_till_stall_check);

/**
 * rcu_gp_might_be_stalled - Is it likely that the grace period is stalled?
 *
 * Returns @true if the current grace period is sufficiently old that
 * it is reasonable to assume that it might be stalled.  This can be
 * useful when deciding whether to allocate memory to enable RCU-mediated
 * freeing on the one hand or just invoking synchronize_rcu() on the other.
 * The latter is preferable when the grace period is stalled.
 *
 * Note that sampling of the .gp_start and .gp_seq fields must be done
 * carefully to avoid false positives at the beginnings and ends of
 * grace periods.
 */
bool rcu_gp_might_be_stalled(void)
{
	unsigned long d = rcu_jiffies_till_stall_check() / RCU_STALL_MIGHT_DIV;
	unsigned long j = jiffies;

	if (d < RCU_STALL_MIGHT_MIN)
		d = RCU_STALL_MIGHT_MIN;
	smp_mb(); // jiffies before .gp_seq to avoid false positives.
	if (!rcu_gp_in_progress())
		return false;
	// Long delays at this point avoids false positive, but a delay
	// of ULONG_MAX/4 jiffies voids your no-false-positive warranty.
	smp_mb(); // .gp_seq before second .gp_start
	// And ditto here.
	return !time_before(j, READ_ONCE(rcu_state.gp_start) + d);
}

/* Don't do RCU CPU stall warnings during long sysrq printouts. */
void rcu_sysrq_start(void)
{
	if (!rcu_cpu_stall_suppress)
		rcu_cpu_stall_suppress = 2;
}

void rcu_sysrq_end(void)
{
	if (rcu_cpu_stall_suppress == 2)
		rcu_cpu_stall_suppress = 0;
}

/* Don't print RCU CPU stall warnings during a kernel panic. */
static int rcu_panic(struct notifier_block *this, unsigned long ev, void *ptr)
{
	rcu_cpu_stall_suppress = 1;
	return NOTIFY_DONE;
}

static struct notifier_block rcu_panic_block = {
	.notifier_call = rcu_panic,
};

static int __init check_cpu_stall_init(void)
{
	atomic_notifier_chain_register(&panic_notifier_list, &rcu_panic_block);
	return 0;
}
early_initcall(check_cpu_stall_init);

/* If so specified via sysctl, panic, yielding cleaner stall-warning output. */
static void panic_on_rcu_stall(void)
{
	static int cpu_stall;

	if (++cpu_stall < sysctl_max_rcu_stall_to_panic)
		return;

	if (sysctl_panic_on_rcu_stall)
		panic("RCU Stall\n");
}

/**
 * rcu_cpu_stall_reset - restart stall-warning timeout for current grace period
 *
 * To perform the reset request from the caller, disable stall detection until
 * 3 fqs loops have passed. This is required to ensure a fresh jiffies is
 * loaded.  It should be safe to do from the fqs loop as enough timer
 * interrupts and context switches should have passed.
 *
 * The caller must disable hard irqs.
 */
void rcu_cpu_stall_reset(void)
{
	WRITE_ONCE(rcu_state.nr_fqs_jiffies_stall, 3);
	WRITE_ONCE(rcu_state.jiffies_stall, ULONG_MAX);
}

//////////////////////////////////////////////////////////////////////////////
//
// Interaction with RCU grace periods

/* Start of new grace period, so record stall time (and forcing times). */
static void record_gp_stall_check_time(void)
{
	unsigned long j = jiffies;
	unsigned long j1;

	WRITE_ONCE(rcu_state.gp_start, j);
	j1 = rcu_jiffies_till_stall_check();
	smp_mb(); // ->gp_start before ->jiffies_stall and caller's ->gp_seq.
	WRITE_ONCE(rcu_state.nr_fqs_jiffies_stall, 0);
	WRITE_ONCE(rcu_state.jiffies_stall, j + j1);
	rcu_state.jiffies_resched = j + j1 / 2;
	rcu_state.n_force_qs_gpstart = READ_ONCE(rcu_state.n_force_qs);
}

/* Zero ->ticks_this_gp and snapshot the number of RCU softirq handlers. */
static void zero_cpu_stall_ticks(struct rcu_data *rdp)
{
	rdp->ticks_this_gp = 0;
	rdp->softirq_snap = kstat_softirqs_cpu(RCU_SOFTIRQ, smp_processor_id());
	WRITE_ONCE(rdp->last_fqs_resched, jiffies);
}

/*
 * If too much time has passed in the current grace period, and if
 * so configured, go kick the relevant kthreads.
 */
static void rcu_stall_kick_kthreads(void)
{
	unsigned long j;

	if (!READ_ONCE(rcu_kick_kthreads))
		return;
	j = READ_ONCE(rcu_state.jiffies_kick_kthreads);
	if (time_after(jiffies, j) && rcu_state.gp_kthread &&
	    (rcu_gp_in_progress() || READ_ONCE(rcu_state.gp_flags))) {
		WARN_ONCE(1, "Kicking %s grace-period kthread\n",
			  rcu_state.name);
		rcu_ftrace_dump(DUMP_ALL);
		wake_up_process(rcu_state.gp_kthread);
		WRITE_ONCE(rcu_state.jiffies_kick_kthreads, j + HZ);
	}
}

/*
 * Handler for the irq_work request posted about halfway into the RCU CPU
 * stall timeout, and used to detect excessive irq disabling.  Set state
 * appropriately, but just complain if there is unexpected state on entry.
 */
static void rcu_iw_handler(struct irq_work *iwp)
{
	struct rcu_data *rdp;
	struct rcu_node *rnp;

	rdp = container_of(iwp, struct rcu_data, rcu_iw);
	rnp = rdp->mynode;
	raw_spin_lock_rcu_node(rnp);
	if (!WARN_ON_ONCE(!rdp->rcu_iw_pending)) {
		rdp->rcu_iw_gp_seq = rnp->gp_seq;
		rdp->rcu_iw_pending = false;
	}
	raw_spin_unlock_rcu_node(rnp);
}

//////////////////////////////////////////////////////////////////////////////
//
// Printing RCU CPU stall warnings

#ifdef CONFIG_PREEMPT_RCU

/*
 * Dump detailed information for all tasks blocking the current RCU
 * grace period on the specified rcu_node structure.
 */
static void rcu_print_detail_task_stall_rnp(struct rcu_node *rnp)
{
	unsigned long flags;
	struct task_struct *t;

	raw_spin_lock_irqsave_rcu_node(rnp, flags);
	if (!rcu_preempt_blocked_readers_cgp(rnp)) {
		raw_spin_unlock_irqrestore_rcu_node(rnp, flags);
		return;
	}
	t = list_entry(rnp->gp_tasks->prev,
		       struct task_struct, rcu_node_entry);
	list_for_each_entry_continue(t, &rnp->blkd_tasks, rcu_node_entry) {
		/*
		 * We could be printing a lot while holding a spinlock.
		 * Avoid triggering hard lockup.
		 */
		touch_nmi_watchdog();
		sched_show_task(t);
	}
	raw_spin_unlock_irqrestore_rcu_node(rnp, flags);
}

// Communicate task state back to the RCU CPU stall warning request.
struct rcu_stall_chk_rdr {
	int nesting;
	union rcu_special rs;
	bool on_blkd_list;
};

/*
 * Report out the state of a not-running task that is stalling the
 * current RCU grace period.
 */
static int check_slow_task(struct task_struct *t, void *arg)
{
	struct rcu_stall_chk_rdr *rscrp = arg;

	if (task_curr(t))
		return -EBUSY; // It is running, so decline to inspect it.
	rscrp->nesting = t->rcu_read_lock_nesting;
	rscrp->rs = t->rcu_read_unlock_special;
	rscrp->on_blkd_list = !list_empty(&t->rcu_node_entry);
	return 0;
}

/*
 * Scan the current list of tasks blocked within RCU read-side critical
 * sections, printing out the tid of each of the first few of them.
 */
static int rcu_print_task_stall(struct rcu_node *rnp, unsigned long flags)
	__releases(rnp->lock)
{
	int i = 0;
	int ndetected = 0;
	struct rcu_stall_chk_rdr rscr;
	struct task_struct *t;
	struct task_struct *ts[8];

	lockdep_assert_irqs_disabled();
	if (!rcu_preempt_blocked_readers_cgp(rnp)) {
		raw_spin_unlock_irqrestore_rcu_node(rnp, flags);
		return 0;
	}
	pr_err("\tTasks blocked on level-%d rcu_node (CPUs %d-%d):",
	       rnp->level, rnp->grplo, rnp->grphi);
	t = list_entry(rnp->gp_tasks->prev,
		       struct task_struct, rcu_node_entry);
	list_for_each_entry_continue(t, &rnp->blkd_tasks, rcu_node_entry) {
		get_task_struct(t);
		ts[i++] = t;
		if (i >= ARRAY_SIZE(ts))
			break;
	}
	raw_spin_unlock_irqrestore_rcu_node(rnp, flags);
	while (i) {
		t = ts[--i];
		if (task_call_func(t, check_slow_task, &rscr))
			pr_cont(" P%d", t->pid);
		else
			pr_cont(" P%d/%d:%c%c%c%c",
				t->pid, rscr.nesting,
				".b"[rscr.rs.b.blocked],
				".q"[rscr.rs.b.need_qs],
				".e"[rscr.rs.b.exp_hint],
				".l"[rscr.on_blkd_list]);
		lockdep_assert_irqs_disabled();
		put_task_struct(t);
		ndetected++;
	}
	pr_cont("\n");
	return ndetected;
}

#else /* #ifdef CONFIG_PREEMPT_RCU */

/*
 * Because preemptible RCU does not exist, we never have to check for
 * tasks blocked within RCU read-side critical sections.
 */
static void rcu_print_detail_task_stall_rnp(struct rcu_node *rnp)
{
}

/*
 * Because preemptible RCU does not exist, we never have to check for
 * tasks blocked within RCU read-side critical sections.
 */
static int rcu_print_task_stall(struct rcu_node *rnp, unsigned long flags)
	__releases(rnp->lock)
{
	raw_spin_unlock_irqrestore_rcu_node(rnp, flags);
	return 0;
}
#endif /* #else #ifdef CONFIG_PREEMPT_RCU */

/*
 * Dump stacks of all tasks running on stalled CPUs.  First try using
 * NMIs, but fall back to manual remote stack tracing on architectures
 * that don't support NMI-based stack dumps.  The NMI-triggered stack
 * traces are more accurate because they are printed by the target CPU.
 */
static void rcu_dump_cpu_stacks(void)
{
	int cpu;
	unsigned long flags;
	struct rcu_node *rnp;

	rcu_for_each_leaf_node(rnp) {
		printk_deferred_enter();
		raw_spin_lock_irqsave_rcu_node(rnp, flags);
		for_each_leaf_node_possible_cpu(rnp, cpu)
			if (rnp->qsmask & leaf_node_cpu_bit(rnp, cpu)) {
				if (cpu_is_offline(cpu))
					pr_err("Offline CPU %d blocking current GP.\n", cpu);
				else
					dump_cpu_task(cpu);
			}
		raw_spin_unlock_irqrestore_rcu_node(rnp, flags);
		printk_deferred_exit();
	}
}

static const char * const gp_state_names[] = {
	[RCU_GP_IDLE] = "RCU_GP_IDLE",
	[RCU_GP_WAIT_GPS] = "RCU_GP_WAIT_GPS",
	[RCU_GP_DONE_GPS] = "RCU_GP_DONE_GPS",
	[RCU_GP_ONOFF] = "RCU_GP_ONOFF",
	[RCU_GP_INIT] = "RCU_GP_INIT",
	[RCU_GP_WAIT_FQS] = "RCU_GP_WAIT_FQS",
	[RCU_GP_DOING_FQS] = "RCU_GP_DOING_FQS",
	[RCU_GP_CLEANUP] = "RCU_GP_CLEANUP",
	[RCU_GP_CLEANED] = "RCU_GP_CLEANED",
};

/*
 * Convert a ->gp_state value to a character string.
 */
static const char *gp_state_getname(short gs)
{
	if (gs < 0 || gs >= ARRAY_SIZE(gp_state_names))
		return "???";
	return gp_state_names[gs];
}

/* Is the RCU grace-period kthread being starved of CPU time? */
static bool rcu_is_gp_kthread_starving(unsigned long *jp)
{
	unsigned long j = jiffies - READ_ONCE(rcu_state.gp_activity);

	if (jp)
		*jp = j;
	return j > 2 * HZ;
}

static bool rcu_is_rcuc_kthread_starving(struct rcu_data *rdp, unsigned long *jp)
{
	int cpu;
	struct task_struct *rcuc;
	unsigned long j;

	rcuc = rdp->rcu_cpu_kthread_task;
	if (!rcuc)
		return false;

	cpu = task_cpu(rcuc);
	if (cpu_is_offline(cpu) || idle_cpu(cpu))
		return false;

	j = jiffies - READ_ONCE(rdp->rcuc_activity);

	if (jp)
		*jp = j;
	return j > 2 * HZ;
}

static void print_cpu_stat_info(int cpu)
{
	struct rcu_snap_record rsr, *rsrp;
	struct rcu_data *rdp = per_cpu_ptr(&rcu_data, cpu);
	struct kernel_cpustat *kcsp = &kcpustat_cpu(cpu);

	if (!rcu_cpu_stall_cputime)
		return;

	rsrp = &rdp->snap_record;
	if (rsrp->gp_seq != rdp->gp_seq)
		return;

	rsr.cputime_irq     = kcpustat_field(kcsp, CPUTIME_IRQ, cpu);
	rsr.cputime_softirq = kcpustat_field(kcsp, CPUTIME_SOFTIRQ, cpu);
	rsr.cputime_system  = kcpustat_field(kcsp, CPUTIME_SYSTEM, cpu);

	pr_err("\t         hardirqs   softirqs   csw/system\n");
	pr_err("\t number: %8ld %10d %12lld\n",
		kstat_cpu_irqs_sum(cpu) - rsrp->nr_hardirqs,
		kstat_cpu_softirqs_sum(cpu) - rsrp->nr_softirqs,
		nr_context_switches_cpu(cpu) - rsrp->nr_csw);
	pr_err("\tcputime: %8lld %10lld %12lld   ==> %d(ms)\n",
		div_u64(rsr.cputime_irq - rsrp->cputime_irq, NSEC_PER_MSEC),
		div_u64(rsr.cputime_softirq - rsrp->cputime_softirq, NSEC_PER_MSEC),
		div_u64(rsr.cputime_system - rsrp->cputime_system, NSEC_PER_MSEC),
		jiffies_to_msecs(jiffies - rsrp->jiffies));
}

/*
 * Print out diagnostic information for the specified stalled CPU.
 *
 * If the specified CPU is aware of the current RCU grace period, then
 * print the number of scheduling clock interrupts the CPU has taken
 * during the time that it has been aware.  Otherwise, print the number
 * of RCU grace periods that this CPU is ignorant of, for example, "1"
 * if the CPU was aware of the previous grace period.
 *
 * Also print out idle info.
 */
static void print_cpu_stall_info(int cpu)
{
	unsigned long delta;
	bool falsepositive;
	struct rcu_data *rdp = per_cpu_ptr(&rcu_data, cpu);
	char *ticks_title;
	unsigned long ticks_value;
	bool rcuc_starved;
	unsigned long j;
	char buf[32];

	/*
	 * We could be printing a lot while holding a spinlock.  Avoid
	 * triggering hard lockup.
	 */
	touch_nmi_watchdog();

	ticks_value = rcu_seq_ctr(rcu_state.gp_seq - rdp->gp_seq);
	if (ticks_value) {
		ticks_title = "GPs behind";
	} else {
		ticks_title = "ticks this GP";
		ticks_value = rdp->ticks_this_gp;
	}
	delta = rcu_seq_ctr(rdp->mynode->gp_seq - rdp->rcu_iw_gp_seq);
	falsepositive = rcu_is_gp_kthread_starving(NULL) &&
<<<<<<< HEAD
			rcu_dynticks_in_eqs(ct_dynticks_cpu(cpu));
=======
			rcu_watching_snap_in_eqs(ct_rcu_watching_cpu(cpu));
>>>>>>> adc21867
	rcuc_starved = rcu_is_rcuc_kthread_starving(rdp, &j);
	if (rcuc_starved)
		// Print signed value, as negative values indicate a probable bug.
		snprintf(buf, sizeof(buf), " rcuc=%ld jiffies(starved)", j);
	pr_err("\t%d-%c%c%c%c: (%lu %s) idle=%04x/%ld/%#lx softirq=%u/%u fqs=%ld%s%s\n",
	       cpu,
	       "O."[!!cpu_online(cpu)],
	       "o."[!!(rdp->grpmask & rdp->mynode->qsmaskinit)],
	       "N."[!!(rdp->grpmask & rdp->mynode->qsmaskinitnext)],
	       !IS_ENABLED(CONFIG_IRQ_WORK) ? '?' :
			rdp->rcu_iw_pending ? (int)min(delta, 9UL) + '0' :
				"!."[!delta],
	       ticks_value, ticks_title,
<<<<<<< HEAD
	       ct_dynticks_cpu(cpu) & 0xffff,
	       ct_dynticks_nesting_cpu(cpu), ct_dynticks_nmi_nesting_cpu(cpu),
=======
	       ct_rcu_watching_cpu(cpu) & 0xffff,
	       ct_nesting_cpu(cpu), ct_nmi_nesting_cpu(cpu),
>>>>>>> adc21867
	       rdp->softirq_snap, kstat_softirqs_cpu(RCU_SOFTIRQ, cpu),
	       data_race(rcu_state.n_force_qs) - rcu_state.n_force_qs_gpstart,
	       rcuc_starved ? buf : "",
	       falsepositive ? " (false positive?)" : "");

	print_cpu_stat_info(cpu);
}

/* Complain about starvation of grace-period kthread.  */
static void rcu_check_gp_kthread_starvation(void)
{
	int cpu;
	struct task_struct *gpk = rcu_state.gp_kthread;
	unsigned long j;

	if (rcu_is_gp_kthread_starving(&j)) {
		cpu = gpk ? task_cpu(gpk) : -1;
		pr_err("%s kthread starved for %ld jiffies! g%ld f%#x %s(%d) ->state=%#x ->cpu=%d\n",
		       rcu_state.name, j,
		       (long)rcu_seq_current(&rcu_state.gp_seq),
		       data_race(READ_ONCE(rcu_state.gp_flags)),
		       gp_state_getname(rcu_state.gp_state),
		       data_race(READ_ONCE(rcu_state.gp_state)),
		       gpk ? data_race(READ_ONCE(gpk->__state)) : ~0, cpu);
		if (gpk) {
			struct rcu_data *rdp = per_cpu_ptr(&rcu_data, cpu);

			pr_err("\tUnless %s kthread gets sufficient CPU time, OOM is now expected behavior.\n", rcu_state.name);
			pr_err("RCU grace-period kthread stack dump:\n");
			sched_show_task(gpk);
			if (cpu_is_offline(cpu)) {
				pr_err("RCU GP kthread last ran on offline CPU %d.\n", cpu);
			} else if (!(data_race(READ_ONCE(rdp->mynode->qsmask)) & rdp->grpmask)) {
				pr_err("Stack dump where RCU GP kthread last ran:\n");
				dump_cpu_task(cpu);
			}
			wake_up_process(gpk);
		}
	}
}

/* Complain about missing wakeups from expired fqs wait timer */
static void rcu_check_gp_kthread_expired_fqs_timer(void)
{
	struct task_struct *gpk = rcu_state.gp_kthread;
	short gp_state;
	unsigned long jiffies_fqs;
	int cpu;

	/*
	 * Order reads of .gp_state and .jiffies_force_qs.
	 * Matching smp_wmb() is present in rcu_gp_fqs_loop().
	 */
	gp_state = smp_load_acquire(&rcu_state.gp_state);
	jiffies_fqs = READ_ONCE(rcu_state.jiffies_force_qs);

	if (gp_state == RCU_GP_WAIT_FQS &&
	    time_after(jiffies, jiffies_fqs + RCU_STALL_MIGHT_MIN) &&
	    gpk && !READ_ONCE(gpk->on_rq)) {
		cpu = task_cpu(gpk);
		pr_err("%s kthread timer wakeup didn't happen for %ld jiffies! g%ld f%#x %s(%d) ->state=%#x\n",
		       rcu_state.name, (jiffies - jiffies_fqs),
		       (long)rcu_seq_current(&rcu_state.gp_seq),
		       data_race(READ_ONCE(rcu_state.gp_flags)), // Diagnostic read
		       gp_state_getname(RCU_GP_WAIT_FQS), RCU_GP_WAIT_FQS,
		       data_race(READ_ONCE(gpk->__state)));
		pr_err("\tPossible timer handling issue on cpu=%d timer-softirq=%u\n",
		       cpu, kstat_softirqs_cpu(TIMER_SOFTIRQ, cpu));
	}
}

static void print_other_cpu_stall(unsigned long gp_seq, unsigned long gps)
{
	int cpu;
	unsigned long flags;
	unsigned long gpa;
	unsigned long j;
	int ndetected = 0;
	struct rcu_node *rnp;
	long totqlen = 0;

	lockdep_assert_irqs_disabled();

	/* Kick and suppress, if so configured. */
	rcu_stall_kick_kthreads();
	if (rcu_stall_is_suppressed())
		return;

	nbcon_cpu_emergency_enter();

	/*
	 * OK, time to rat on our buddy...
	 * See Documentation/RCU/stallwarn.rst for info on how to debug
	 * RCU CPU stall warnings.
	 */
	trace_rcu_stall_warning(rcu_state.name, TPS("StallDetected"));
	pr_err("INFO: %s detected stalls on CPUs/tasks:\n", rcu_state.name);
	rcu_for_each_leaf_node(rnp) {
		raw_spin_lock_irqsave_rcu_node(rnp, flags);
		if (rnp->qsmask != 0) {
			for_each_leaf_node_possible_cpu(rnp, cpu)
				if (rnp->qsmask & leaf_node_cpu_bit(rnp, cpu)) {
					print_cpu_stall_info(cpu);
					ndetected++;
				}
		}
		ndetected += rcu_print_task_stall(rnp, flags); // Releases rnp->lock.
		lockdep_assert_irqs_disabled();
	}

	for_each_possible_cpu(cpu)
		totqlen += rcu_get_n_cbs_cpu(cpu);
	pr_err("\t(detected by %d, t=%ld jiffies, g=%ld, q=%lu ncpus=%d)\n",
	       smp_processor_id(), (long)(jiffies - gps),
	       (long)rcu_seq_current(&rcu_state.gp_seq), totqlen,
	       data_race(rcu_state.n_online_cpus)); // Diagnostic read
	if (ndetected) {
		rcu_dump_cpu_stacks();

		/* Complain about tasks blocking the grace period. */
		rcu_for_each_leaf_node(rnp)
			rcu_print_detail_task_stall_rnp(rnp);
	} else {
		if (rcu_seq_current(&rcu_state.gp_seq) != gp_seq) {
			pr_err("INFO: Stall ended before state dump start\n");
		} else {
			j = jiffies;
			gpa = data_race(READ_ONCE(rcu_state.gp_activity));
			pr_err("All QSes seen, last %s kthread activity %ld (%ld-%ld), jiffies_till_next_fqs=%ld, root ->qsmask %#lx\n",
			       rcu_state.name, j - gpa, j, gpa,
			       data_race(READ_ONCE(jiffies_till_next_fqs)),
			       data_race(READ_ONCE(rcu_get_root()->qsmask)));
		}
	}
	/* Rewrite if needed in case of slow consoles. */
	if (ULONG_CMP_GE(jiffies, READ_ONCE(rcu_state.jiffies_stall)))
		WRITE_ONCE(rcu_state.jiffies_stall,
			   jiffies + 3 * rcu_jiffies_till_stall_check() + 3);

	rcu_check_gp_kthread_expired_fqs_timer();
	rcu_check_gp_kthread_starvation();

	nbcon_cpu_emergency_exit();

	panic_on_rcu_stall();

	rcu_force_quiescent_state();  /* Kick them all. */
}

static void print_cpu_stall(unsigned long gps)
{
	int cpu;
	unsigned long flags;
	struct rcu_data *rdp = this_cpu_ptr(&rcu_data);
	struct rcu_node *rnp = rcu_get_root();
	long totqlen = 0;

	lockdep_assert_irqs_disabled();

	/* Kick and suppress, if so configured. */
	rcu_stall_kick_kthreads();
	if (rcu_stall_is_suppressed())
		return;

	nbcon_cpu_emergency_enter();

	/*
	 * OK, time to rat on ourselves...
	 * See Documentation/RCU/stallwarn.rst for info on how to debug
	 * RCU CPU stall warnings.
	 */
	trace_rcu_stall_warning(rcu_state.name, TPS("SelfDetected"));
	pr_err("INFO: %s self-detected stall on CPU\n", rcu_state.name);
	raw_spin_lock_irqsave_rcu_node(rdp->mynode, flags);
	print_cpu_stall_info(smp_processor_id());
	raw_spin_unlock_irqrestore_rcu_node(rdp->mynode, flags);
	for_each_possible_cpu(cpu)
		totqlen += rcu_get_n_cbs_cpu(cpu);
	pr_err("\t(t=%lu jiffies g=%ld q=%lu ncpus=%d)\n",
		jiffies - gps,
		(long)rcu_seq_current(&rcu_state.gp_seq), totqlen,
		data_race(rcu_state.n_online_cpus)); // Diagnostic read

	rcu_check_gp_kthread_expired_fqs_timer();
	rcu_check_gp_kthread_starvation();

	rcu_dump_cpu_stacks();

	raw_spin_lock_irqsave_rcu_node(rnp, flags);
	/* Rewrite if needed in case of slow consoles. */
	if (ULONG_CMP_GE(jiffies, READ_ONCE(rcu_state.jiffies_stall)))
		WRITE_ONCE(rcu_state.jiffies_stall,
			   jiffies + 3 * rcu_jiffies_till_stall_check() + 3);
	raw_spin_unlock_irqrestore_rcu_node(rnp, flags);

	nbcon_cpu_emergency_exit();

	panic_on_rcu_stall();

	/*
	 * Attempt to revive the RCU machinery by forcing a context switch.
	 *
	 * A context switch would normally allow the RCU state machine to make
	 * progress and it could be we're stuck in kernel space without context
	 * switches for an entirely unreasonable amount of time.
	 */
	set_tsk_need_resched(current);
	set_preempt_need_resched();
}

static bool csd_lock_suppress_rcu_stall;
module_param(csd_lock_suppress_rcu_stall, bool, 0644);

static void check_cpu_stall(struct rcu_data *rdp)
{
	bool self_detected;
	unsigned long gs1;
	unsigned long gs2;
	unsigned long gps;
	unsigned long j;
	unsigned long jn;
	unsigned long js;
	struct rcu_node *rnp;

	lockdep_assert_irqs_disabled();
	if ((rcu_stall_is_suppressed() && !READ_ONCE(rcu_kick_kthreads)) ||
	    !rcu_gp_in_progress())
		return;
	rcu_stall_kick_kthreads();

	/*
	 * Check if it was requested (via rcu_cpu_stall_reset()) that the FQS
	 * loop has to set jiffies to ensure a non-stale jiffies value. This
	 * is required to have good jiffies value after coming out of long
	 * breaks of jiffies updates. Not doing so can cause false positives.
	 */
	if (READ_ONCE(rcu_state.nr_fqs_jiffies_stall) > 0)
		return;

	j = jiffies;

	/*
	 * Lots of memory barriers to reject false positives.
	 *
	 * The idea is to pick up rcu_state.gp_seq, then
	 * rcu_state.jiffies_stall, then rcu_state.gp_start, and finally
	 * another copy of rcu_state.gp_seq.  These values are updated in
	 * the opposite order with memory barriers (or equivalent) during
	 * grace-period initialization and cleanup.  Now, a false positive
	 * can occur if we get an new value of rcu_state.gp_start and a old
	 * value of rcu_state.jiffies_stall.  But given the memory barriers,
	 * the only way that this can happen is if one grace period ends
	 * and another starts between these two fetches.  This is detected
	 * by comparing the second fetch of rcu_state.gp_seq with the
	 * previous fetch from rcu_state.gp_seq.
	 *
	 * Given this check, comparisons of jiffies, rcu_state.jiffies_stall,
	 * and rcu_state.gp_start suffice to forestall false positives.
	 */
	gs1 = READ_ONCE(rcu_state.gp_seq);
	smp_rmb(); /* Pick up ->gp_seq first... */
	js = READ_ONCE(rcu_state.jiffies_stall);
	smp_rmb(); /* ...then ->jiffies_stall before the rest... */
	gps = READ_ONCE(rcu_state.gp_start);
	smp_rmb(); /* ...and finally ->gp_start before ->gp_seq again. */
	gs2 = READ_ONCE(rcu_state.gp_seq);
	if (gs1 != gs2 ||
	    ULONG_CMP_LT(j, js) ||
	    ULONG_CMP_GE(gps, js))
		return; /* No stall or GP completed since entering function. */
	rnp = rdp->mynode;
	jn = jiffies + ULONG_MAX / 2;
	self_detected = READ_ONCE(rnp->qsmask) & rdp->grpmask;
	if (rcu_gp_in_progress() &&
	    (self_detected || ULONG_CMP_GE(j, js + RCU_STALL_RAT_DELAY)) &&
	    cmpxchg(&rcu_state.jiffies_stall, js, jn) == js) {
		/*
		 * If a virtual machine is stopped by the host it can look to
		 * the watchdog like an RCU stall. Check to see if the host
		 * stopped the vm.
		 */
		if (kvm_check_and_clear_guest_paused())
			return;

		rcu_stall_notifier_call_chain(RCU_STALL_NOTIFY_NORM, (void *)j - gps);
		if (READ_ONCE(csd_lock_suppress_rcu_stall) && csd_lock_is_stuck()) {
			pr_err("INFO: %s detected stall, but suppressed full report due to a stuck CSD-lock.\n", rcu_state.name);
		} else if (self_detected) {
			/* We haven't checked in, so go dump stack. */
			print_cpu_stall(gps);
		} else {
			/* They had a few time units to dump stack, so complain. */
			print_other_cpu_stall(gs2, gps);
		}

		if (READ_ONCE(rcu_cpu_stall_ftrace_dump))
			rcu_ftrace_dump(DUMP_ALL);

		if (READ_ONCE(rcu_state.jiffies_stall) == jn) {
			jn = jiffies + 3 * rcu_jiffies_till_stall_check() + 3;
			WRITE_ONCE(rcu_state.jiffies_stall, jn);
		}
	}
}

//////////////////////////////////////////////////////////////////////////////
//
// RCU forward-progress mechanisms, including for callback invocation.


/*
 * Check to see if a failure to end RCU priority inversion was due to
 * a CPU not passing through a quiescent state.  When this happens, there
 * is nothing that RCU priority boosting can do to help, so we shouldn't
 * count this as an RCU priority boosting failure.  A return of true says
 * RCU priority boosting is to blame, and false says otherwise.  If false
 * is returned, the first of the CPUs to blame is stored through cpup.
 * If there was no CPU blocking the current grace period, but also nothing
 * in need of being boosted, *cpup is set to -1.  This can happen in case
 * of vCPU preemption while the last CPU is reporting its quiscent state,
 * for example.
 *
 * If cpup is NULL, then a lockless quick check is carried out, suitable
 * for high-rate usage.  On the other hand, if cpup is non-NULL, each
 * rcu_node structure's ->lock is acquired, ruling out high-rate usage.
 */
bool rcu_check_boost_fail(unsigned long gp_state, int *cpup)
{
	bool atb = false;
	int cpu;
	unsigned long flags;
	struct rcu_node *rnp;

	rcu_for_each_leaf_node(rnp) {
		if (!cpup) {
			if (data_race(READ_ONCE(rnp->qsmask))) {
				return false;
			} else {
				if (READ_ONCE(rnp->gp_tasks))
					atb = true;
				continue;
			}
		}
		*cpup = -1;
		raw_spin_lock_irqsave_rcu_node(rnp, flags);
		if (rnp->gp_tasks)
			atb = true;
		if (!rnp->qsmask) {
			// No CPUs without quiescent states for this rnp.
			raw_spin_unlock_irqrestore_rcu_node(rnp, flags);
			continue;
		}
		// Find the first holdout CPU.
		for_each_leaf_node_possible_cpu(rnp, cpu) {
			if (rnp->qsmask & (1UL << (cpu - rnp->grplo))) {
				raw_spin_unlock_irqrestore_rcu_node(rnp, flags);
				*cpup = cpu;
				return false;
			}
		}
		raw_spin_unlock_irqrestore_rcu_node(rnp, flags);
	}
	// Can't blame CPUs, so must blame RCU priority boosting.
	return atb;
}
EXPORT_SYMBOL_GPL(rcu_check_boost_fail);

/*
 * Show the state of the grace-period kthreads.
 */
void show_rcu_gp_kthreads(void)
{
	unsigned long cbs = 0;
	int cpu;
	unsigned long j;
	unsigned long ja;
	unsigned long jr;
	unsigned long js;
	unsigned long jw;
	struct rcu_data *rdp;
	struct rcu_node *rnp;
	struct task_struct *t = READ_ONCE(rcu_state.gp_kthread);

	j = jiffies;
	ja = j - data_race(READ_ONCE(rcu_state.gp_activity));
	jr = j - data_race(READ_ONCE(rcu_state.gp_req_activity));
	js = j - data_race(READ_ONCE(rcu_state.gp_start));
	jw = j - data_race(READ_ONCE(rcu_state.gp_wake_time));
	pr_info("%s: wait state: %s(%d) ->state: %#x ->rt_priority %u delta ->gp_start %lu ->gp_activity %lu ->gp_req_activity %lu ->gp_wake_time %lu ->gp_wake_seq %ld ->gp_seq %ld ->gp_seq_needed %ld ->gp_max %lu ->gp_flags %#x\n",
		rcu_state.name, gp_state_getname(rcu_state.gp_state),
		data_race(READ_ONCE(rcu_state.gp_state)),
		t ? data_race(READ_ONCE(t->__state)) : 0x1ffff, t ? t->rt_priority : 0xffU,
		js, ja, jr, jw, (long)data_race(READ_ONCE(rcu_state.gp_wake_seq)),
		(long)data_race(READ_ONCE(rcu_state.gp_seq)),
		(long)data_race(READ_ONCE(rcu_get_root()->gp_seq_needed)),
		data_race(READ_ONCE(rcu_state.gp_max)),
		data_race(READ_ONCE(rcu_state.gp_flags)));
	rcu_for_each_node_breadth_first(rnp) {
		if (ULONG_CMP_GE(READ_ONCE(rcu_state.gp_seq), READ_ONCE(rnp->gp_seq_needed)) &&
		    !data_race(READ_ONCE(rnp->qsmask)) && !data_race(READ_ONCE(rnp->boost_tasks)) &&
		    !data_race(READ_ONCE(rnp->exp_tasks)) && !data_race(READ_ONCE(rnp->gp_tasks)))
			continue;
		pr_info("\trcu_node %d:%d ->gp_seq %ld ->gp_seq_needed %ld ->qsmask %#lx %c%c%c%c ->n_boosts %ld\n",
			rnp->grplo, rnp->grphi,
			(long)data_race(READ_ONCE(rnp->gp_seq)),
			(long)data_race(READ_ONCE(rnp->gp_seq_needed)),
			data_race(READ_ONCE(rnp->qsmask)),
			".b"[!!data_race(READ_ONCE(rnp->boost_kthread_task))],
			".B"[!!data_race(READ_ONCE(rnp->boost_tasks))],
			".E"[!!data_race(READ_ONCE(rnp->exp_tasks))],
			".G"[!!data_race(READ_ONCE(rnp->gp_tasks))],
			data_race(READ_ONCE(rnp->n_boosts)));
		if (!rcu_is_leaf_node(rnp))
			continue;
		for_each_leaf_node_possible_cpu(rnp, cpu) {
			rdp = per_cpu_ptr(&rcu_data, cpu);
			if (READ_ONCE(rdp->gpwrap) ||
			    ULONG_CMP_GE(READ_ONCE(rcu_state.gp_seq),
					 READ_ONCE(rdp->gp_seq_needed)))
				continue;
			pr_info("\tcpu %d ->gp_seq_needed %ld\n",
				cpu, (long)data_race(READ_ONCE(rdp->gp_seq_needed)));
		}
	}
	for_each_possible_cpu(cpu) {
		rdp = per_cpu_ptr(&rcu_data, cpu);
		cbs += data_race(READ_ONCE(rdp->n_cbs_invoked));
		if (rcu_segcblist_is_offloaded(&rdp->cblist))
			show_rcu_nocb_state(rdp);
	}
	pr_info("RCU callbacks invoked since boot: %lu\n", cbs);
	show_rcu_tasks_gp_kthreads();
}
EXPORT_SYMBOL_GPL(show_rcu_gp_kthreads);

/*
 * This function checks for grace-period requests that fail to motivate
 * RCU to come out of its idle mode.
 */
static void rcu_check_gp_start_stall(struct rcu_node *rnp, struct rcu_data *rdp,
				     const unsigned long gpssdelay)
{
	unsigned long flags;
	unsigned long j;
	struct rcu_node *rnp_root = rcu_get_root();
	static atomic_t warned = ATOMIC_INIT(0);

	if (!IS_ENABLED(CONFIG_PROVE_RCU) || rcu_gp_in_progress() ||
	    ULONG_CMP_GE(READ_ONCE(rnp_root->gp_seq),
			 READ_ONCE(rnp_root->gp_seq_needed)) ||
	    !smp_load_acquire(&rcu_state.gp_kthread)) // Get stable kthread.
		return;
	j = jiffies; /* Expensive access, and in common case don't get here. */
	if (time_before(j, READ_ONCE(rcu_state.gp_req_activity) + gpssdelay) ||
	    time_before(j, READ_ONCE(rcu_state.gp_activity) + gpssdelay) ||
	    atomic_read(&warned))
		return;

	raw_spin_lock_irqsave_rcu_node(rnp, flags);
	j = jiffies;
	if (rcu_gp_in_progress() ||
	    ULONG_CMP_GE(READ_ONCE(rnp_root->gp_seq),
			 READ_ONCE(rnp_root->gp_seq_needed)) ||
	    time_before(j, READ_ONCE(rcu_state.gp_req_activity) + gpssdelay) ||
	    time_before(j, READ_ONCE(rcu_state.gp_activity) + gpssdelay) ||
	    atomic_read(&warned)) {
		raw_spin_unlock_irqrestore_rcu_node(rnp, flags);
		return;
	}
	/* Hold onto the leaf lock to make others see warned==1. */

	if (rnp_root != rnp)
		raw_spin_lock_rcu_node(rnp_root); /* irqs already disabled. */
	j = jiffies;
	if (rcu_gp_in_progress() ||
	    ULONG_CMP_GE(READ_ONCE(rnp_root->gp_seq),
			 READ_ONCE(rnp_root->gp_seq_needed)) ||
	    time_before(j, READ_ONCE(rcu_state.gp_req_activity) + gpssdelay) ||
	    time_before(j, READ_ONCE(rcu_state.gp_activity) + gpssdelay) ||
	    atomic_xchg(&warned, 1)) {
		if (rnp_root != rnp)
			/* irqs remain disabled. */
			raw_spin_unlock_rcu_node(rnp_root);
		raw_spin_unlock_irqrestore_rcu_node(rnp, flags);
		return;
	}
	WARN_ON(1);
	if (rnp_root != rnp)
		raw_spin_unlock_rcu_node(rnp_root);
	raw_spin_unlock_irqrestore_rcu_node(rnp, flags);
	show_rcu_gp_kthreads();
}

/*
 * Do a forward-progress check for rcutorture.  This is normally invoked
 * due to an OOM event.  The argument "j" gives the time period during
 * which rcutorture would like progress to have been made.
 */
void rcu_fwd_progress_check(unsigned long j)
{
	unsigned long cbs;
	int cpu;
	unsigned long max_cbs = 0;
	int max_cpu = -1;
	struct rcu_data *rdp;

	if (rcu_gp_in_progress()) {
		pr_info("%s: GP age %lu jiffies\n",
			__func__, jiffies - data_race(READ_ONCE(rcu_state.gp_start)));
		show_rcu_gp_kthreads();
	} else {
		pr_info("%s: Last GP end %lu jiffies ago\n",
			__func__, jiffies - data_race(READ_ONCE(rcu_state.gp_end)));
		preempt_disable();
		rdp = this_cpu_ptr(&rcu_data);
		rcu_check_gp_start_stall(rdp->mynode, rdp, j);
		preempt_enable();
	}
	for_each_possible_cpu(cpu) {
		cbs = rcu_get_n_cbs_cpu(cpu);
		if (!cbs)
			continue;
		if (max_cpu < 0)
			pr_info("%s: callbacks", __func__);
		pr_cont(" %d: %lu", cpu, cbs);
		if (cbs <= max_cbs)
			continue;
		max_cbs = cbs;
		max_cpu = cpu;
	}
	if (max_cpu >= 0)
		pr_cont("\n");
}
EXPORT_SYMBOL_GPL(rcu_fwd_progress_check);

/* Commandeer a sysrq key to dump RCU's tree. */
static bool sysrq_rcu;
module_param(sysrq_rcu, bool, 0444);

/* Dump grace-period-request information due to commandeered sysrq. */
static void sysrq_show_rcu(u8 key)
{
	show_rcu_gp_kthreads();
}

static const struct sysrq_key_op sysrq_rcudump_op = {
	.handler = sysrq_show_rcu,
	.help_msg = "show-rcu(y)",
	.action_msg = "Show RCU tree",
	.enable_mask = SYSRQ_ENABLE_DUMP,
};

static int __init rcu_sysrq_init(void)
{
	if (sysrq_rcu)
		return register_sysrq_key('y', &sysrq_rcudump_op);
	return 0;
}
early_initcall(rcu_sysrq_init);

#ifdef CONFIG_RCU_CPU_STALL_NOTIFIER

//////////////////////////////////////////////////////////////////////////////
//
// RCU CPU stall-warning notifiers

static ATOMIC_NOTIFIER_HEAD(rcu_cpu_stall_notifier_list);

/**
 * rcu_stall_chain_notifier_register - Add an RCU CPU stall notifier
 * @n: Entry to add.
 *
 * Adds an RCU CPU stall notifier to an atomic notifier chain.
 * The @action passed to a notifier will be @RCU_STALL_NOTIFY_NORM or
 * friends.  The @data will be the duration of the stalled grace period,
 * in jiffies, coerced to a void* pointer.
 *
 * Returns 0 on success, %-EEXIST on error.
 */
int rcu_stall_chain_notifier_register(struct notifier_block *n)
{
	int rcsn = rcu_cpu_stall_notifiers;

	WARN(1, "Adding %pS() to RCU stall notifier list (%s).\n", n->notifier_call,
	     rcsn ? "possibly suppressing RCU CPU stall warnings" : "failed, so all is well");
	if (rcsn)
		return atomic_notifier_chain_register(&rcu_cpu_stall_notifier_list, n);
	return -EEXIST;
}
EXPORT_SYMBOL_GPL(rcu_stall_chain_notifier_register);

/**
 * rcu_stall_chain_notifier_unregister - Remove an RCU CPU stall notifier
 * @n: Entry to add.
 *
 * Removes an RCU CPU stall notifier from an atomic notifier chain.
 *
 * Returns zero on success, %-ENOENT on failure.
 */
int rcu_stall_chain_notifier_unregister(struct notifier_block *n)
{
	return atomic_notifier_chain_unregister(&rcu_cpu_stall_notifier_list, n);
}
EXPORT_SYMBOL_GPL(rcu_stall_chain_notifier_unregister);

/*
 * rcu_stall_notifier_call_chain - Call functions in an RCU CPU stall notifier chain
 * @val: Value passed unmodified to notifier function
 * @v: Pointer passed unmodified to notifier function
 *
 * Calls each function in the RCU CPU stall notifier chain in turn, which
 * is an atomic call chain.  See atomic_notifier_call_chain() for more
 * information.
 *
 * This is for use within RCU, hence the omission of the extra asterisk
 * to indicate a non-kerneldoc format header comment.
 */
int rcu_stall_notifier_call_chain(unsigned long val, void *v)
{
	return atomic_notifier_call_chain(&rcu_cpu_stall_notifier_list, val, v);
}

#endif // #ifdef CONFIG_RCU_CPU_STALL_NOTIFIER<|MERGE_RESOLUTION|>--- conflicted
+++ resolved
@@ -505,11 +505,7 @@
 	}
 	delta = rcu_seq_ctr(rdp->mynode->gp_seq - rdp->rcu_iw_gp_seq);
 	falsepositive = rcu_is_gp_kthread_starving(NULL) &&
-<<<<<<< HEAD
-			rcu_dynticks_in_eqs(ct_dynticks_cpu(cpu));
-=======
 			rcu_watching_snap_in_eqs(ct_rcu_watching_cpu(cpu));
->>>>>>> adc21867
 	rcuc_starved = rcu_is_rcuc_kthread_starving(rdp, &j);
 	if (rcuc_starved)
 		// Print signed value, as negative values indicate a probable bug.
@@ -523,13 +519,8 @@
 			rdp->rcu_iw_pending ? (int)min(delta, 9UL) + '0' :
 				"!."[!delta],
 	       ticks_value, ticks_title,
-<<<<<<< HEAD
-	       ct_dynticks_cpu(cpu) & 0xffff,
-	       ct_dynticks_nesting_cpu(cpu), ct_dynticks_nmi_nesting_cpu(cpu),
-=======
 	       ct_rcu_watching_cpu(cpu) & 0xffff,
 	       ct_nesting_cpu(cpu), ct_nmi_nesting_cpu(cpu),
->>>>>>> adc21867
 	       rdp->softirq_snap, kstat_softirqs_cpu(RCU_SOFTIRQ, cpu),
 	       data_race(rcu_state.n_force_qs) - rcu_state.n_force_qs_gpstart,
 	       rcuc_starved ? buf : "",
