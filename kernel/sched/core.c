--- conflicted
+++ resolved
@@ -1382,13 +1382,8 @@
 	 * SCHED_OTHER tasks have to update their load when changing their
 	 * weight
 	 */
-<<<<<<< HEAD
-	if (update_load && p->sched_class == &fair_sched_class)
-		reweight_task(p, &lw);
-=======
 	if (update_load && p->sched_class->reweight_task)
 		p->sched_class->reweight_task(task_rq(p), p, &lw);
->>>>>>> adc21867
 	else
 		p->se.load = lw;
 }
@@ -2038,14 +2033,10 @@
 		sched_core_enqueue(rq, p);
 }
 
-<<<<<<< HEAD
-void dequeue_task(struct rq *rq, struct task_struct *p, int flags)
-=======
 /*
  * Must only return false when DEQUEUE_SLEEP.
  */
 inline bool dequeue_task(struct rq *rq, struct task_struct *p, int flags)
->>>>>>> adc21867
 {
 	if (sched_core_enabled(rq))
 		sched_core_dequeue(rq, p, flags);
@@ -2081,14 +2072,6 @@
 
 void deactivate_task(struct rq *rq, struct task_struct *p, int flags)
 {
-<<<<<<< HEAD
-	WRITE_ONCE(p->on_rq, (flags & DEQUEUE_SLEEP) ? 0 : TASK_ON_RQ_MIGRATING);
-	ASSERT_EXCLUSIVE_WRITER(p->on_rq);
-
-	dequeue_task(rq, p, flags);
-}
-
-=======
 	SCHED_WARN_ON(flags & DEQUEUE_SLEEP);
 
 	WRITE_ONCE(p->on_rq, TASK_ON_RQ_MIGRATING);
@@ -2108,7 +2091,6 @@
 		__block_task(rq, p);
 }
 
->>>>>>> adc21867
 /**
  * task_curr - is this task currently executing on a CPU?
  * @p: the task in question.
@@ -7046,11 +7028,7 @@
 }
 EXPORT_SYMBOL(default_wake_function);
 
-<<<<<<< HEAD
-void __setscheduler_prio(struct task_struct *p, int prio)
-=======
 const struct sched_class *__setscheduler_class(int policy, int prio)
->>>>>>> adc21867
 {
 	if (dl_prio(prio))
 		return &dl_sched_class;
@@ -8204,11 +8182,8 @@
 	synchronize_rcu();
 
 	sched_set_rq_offline(rq, cpu);
-<<<<<<< HEAD
-=======
 
 	scx_rq_deactivate(rq);
->>>>>>> adc21867
 
 	/*
 	 * When going down, decrement the number of cores with SMT present.
