--- conflicted
+++ resolved
@@ -779,7 +779,6 @@
 	int i;
 
 	ret_stack = ftrace_pop_return_trace(&trace, &ret, frame_pointer, &offset);
-<<<<<<< HEAD
 
 	if (unlikely(!ret_stack)) {
 		ftrace_graph_stop();
@@ -788,16 +787,6 @@
 		return (unsigned long)panic;
 	}
 
-=======
-
-	if (unlikely(!ret_stack)) {
-		ftrace_graph_stop();
-		WARN_ON(1);
-		/* Might as well panic. What else to do? */
-		return (unsigned long)panic;
-	}
-
->>>>>>> adc21867
 	trace.rettime = trace_clock_local();
 #ifdef CONFIG_FUNCTION_GRAPH_RETVAL
 	trace.retval = fgraph_ret_regs_return_value(ret_regs);
@@ -1171,16 +1160,10 @@
 static int start_graph_tracing(void)
 {
 	unsigned long **ret_stack_list;
-<<<<<<< HEAD
-	int ret, cpu;
-
-	ret_stack_list = kmalloc(SHADOW_STACK_SIZE, GFP_KERNEL);
-=======
 	int ret;
 
 	ret_stack_list = kcalloc(FTRACE_RETSTACK_ALLOC_SIZE,
 				 sizeof(*ret_stack_list), GFP_KERNEL);
->>>>>>> adc21867
 
 	if (!ret_stack_list)
 		return -ENOMEM;
@@ -1254,10 +1237,6 @@
 	fgraph_direct_gops = &fgraph_stub;
 }
 
-<<<<<<< HEAD
-int register_ftrace_graph(struct fgraph_ops *gops)
-{
-=======
 /* The cpu_boot init_task->ret_stack will never be freed */
 static int fgraph_cpu_init(unsigned int cpu)
 {
@@ -1269,34 +1248,12 @@
 int register_ftrace_graph(struct fgraph_ops *gops)
 {
 	static bool fgraph_initialized;
->>>>>>> adc21867
 	int command = 0;
 	int ret = 0;
 	int i = -1;
 
 	guard(mutex)(&ftrace_lock);
 
-<<<<<<< HEAD
-	if (!fgraph_array[0]) {
-		/* The array must always have real data on it */
-		for (i = 0; i < FGRAPH_ARRAY_SIZE; i++)
-			fgraph_array[i] = &fgraph_stub;
-		fgraph_lru_init();
-	}
-
-	i = fgraph_lru_alloc_index();
-	if (i < 0 || WARN_ON_ONCE(fgraph_array[i] != &fgraph_stub)) {
-		ret = -ENOSPC;
-		goto out;
-	}
-	gops->idx = i;
-
-	ftrace_graph_active++;
-
-	if (ftrace_graph_active == 2)
-		ftrace_graph_disable_direct(true);
-
-=======
 	if (!fgraph_initialized) {
 		ret = cpuhp_setup_state(CPUHP_AP_ONLINE_DYN, "fgraph:online",
 					fgraph_cpu_init, NULL);
@@ -1325,7 +1282,6 @@
 	if (ftrace_graph_active == 2)
 		ftrace_graph_disable_direct(true);
 
->>>>>>> adc21867
 	if (ftrace_graph_active == 1) {
 		ftrace_graph_enable_direct(false, gops);
 		register_pm_notifier(&ftrace_suspend_notifier);
@@ -1344,30 +1300,17 @@
 	}
 	/* Always save the function, and reset at unregistering */
 	gops->saved_func = gops->entryfunc;
-<<<<<<< HEAD
 
 	ret = ftrace_startup_subops(&graph_ops, &gops->ops, command);
 	if (!ret)
 		fgraph_array[i] = gops;
 
-=======
-
-	ret = ftrace_startup_subops(&graph_ops, &gops->ops, command);
-	if (!ret)
-		fgraph_array[i] = gops;
-
->>>>>>> adc21867
 error:
 	if (ret) {
 		ftrace_graph_active--;
 		gops->saved_func = NULL;
 		fgraph_lru_release_index(i);
 	}
-<<<<<<< HEAD
-out:
-	mutex_unlock(&ftrace_lock);
-=======
->>>>>>> adc21867
 	return ret;
 }
 
