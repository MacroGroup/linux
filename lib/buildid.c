// SPDX-License-Identifier: GPL-2.0

#include <linux/buildid.h>
#include <linux/cache.h>
#include <linux/elf.h>
#include <linux/kernel.h>
#include <linux/pagemap.h>
#include <linux/secretmem.h>

#define BUILD_ID 3

#define MAX_PHDR_CNT 256

struct freader {
	void *buf;
	u32 buf_sz;
	int err;
	union {
		struct {
			struct file *file;
			struct folio *folio;
			void *addr;
			loff_t folio_off;
			bool may_fault;
		};
		struct {
			const char *data;
			u64 data_sz;
		};
	};
};

static void freader_init_from_file(struct freader *r, void *buf, u32 buf_sz,
				   struct file *file, bool may_fault)
{
	memset(r, 0, sizeof(*r));
	r->buf = buf;
	r->buf_sz = buf_sz;
	r->file = file;
	r->may_fault = may_fault;
}

static void freader_init_from_mem(struct freader *r, const char *data, u64 data_sz)
{
	memset(r, 0, sizeof(*r));
	r->data = data;
	r->data_sz = data_sz;
}

static void freader_put_folio(struct freader *r)
{
	if (!r->folio)
		return;
	kunmap_local(r->addr);
	folio_put(r->folio);
	r->folio = NULL;
}

static int freader_get_folio(struct freader *r, loff_t file_off)
{
	/* check if we can just reuse current folio */
	if (r->folio && file_off >= r->folio_off &&
	    file_off < r->folio_off + folio_size(r->folio))
		return 0;

	freader_put_folio(r);

	/* reject secretmem folios created with memfd_secret() */
	if (secretmem_mapping(r->file->f_mapping))
		return -EFAULT;

	r->folio = filemap_get_folio(r->file->f_mapping, file_off >> PAGE_SHIFT);

	/* if sleeping is allowed, wait for the page, if necessary */
	if (r->may_fault && (IS_ERR(r->folio) || !folio_test_uptodate(r->folio))) {
		filemap_invalidate_lock_shared(r->file->f_mapping);
		r->folio = read_cache_folio(r->file->f_mapping, file_off >> PAGE_SHIFT,
					    NULL, r->file);
		filemap_invalidate_unlock_shared(r->file->f_mapping);
	}

	if (IS_ERR(r->folio) || !folio_test_uptodate(r->folio)) {
		if (!IS_ERR(r->folio))
			folio_put(r->folio);
		r->folio = NULL;
		return -EFAULT;
	}

	r->folio_off = folio_pos(r->folio);
	r->addr = kmap_local_folio(r->folio, 0);

	return 0;
}

static const void *freader_fetch(struct freader *r, loff_t file_off, size_t sz)
{
	size_t folio_sz;

	/* provided internal temporary buffer should be sized correctly */
	if (WARN_ON(r->buf && sz > r->buf_sz)) {
		r->err = -E2BIG;
		return NULL;
	}

	if (unlikely(file_off + sz < file_off)) {
		r->err = -EOVERFLOW;
		return NULL;
	}

	/* working with memory buffer is much more straightforward */
	if (!r->buf) {
		if (file_off + sz > r->data_sz) {
			r->err = -ERANGE;
			return NULL;
		}
		return r->data + file_off;
	}

	/* fetch or reuse folio for given file offset */
	r->err = freader_get_folio(r, file_off);
	if (r->err)
		return NULL;

	/* if requested data is crossing folio boundaries, we have to copy
	 * everything into our local buffer to keep a simple linear memory
	 * access interface
	 */
	folio_sz = folio_size(r->folio);
	if (file_off + sz > r->folio_off + folio_sz) {
		int part_sz = r->folio_off + folio_sz - file_off;

		/* copy the part that resides in the current folio */
		memcpy(r->buf, r->addr + (file_off - r->folio_off), part_sz);

		/* fetch next folio */
		r->err = freader_get_folio(r, r->folio_off + folio_sz);
		if (r->err)
			return NULL;

		/* copy the rest of requested data */
		memcpy(r->buf + part_sz, r->addr, sz - part_sz);

		return r->buf;
	}

	/* if data fits in a single folio, just return direct pointer */
	return r->addr + (file_off - r->folio_off);
}

static void freader_cleanup(struct freader *r)
{
	if (!r->buf)
		return; /* non-file-backed mode */

	freader_put_folio(r);
}

/*
 * Parse build id from the note segment. This logic can be shared between
 * 32-bit and 64-bit system, because Elf32_Nhdr and Elf64_Nhdr are
 * identical.
 */
static int parse_build_id(struct freader *r, unsigned char *build_id, __u32 *size,
			  loff_t note_off, Elf32_Word note_size)
{
	const char note_name[] = "GNU";
	const size_t note_name_sz = sizeof(note_name);
	u32 build_id_off, new_off, note_end, name_sz, desc_sz;
	const Elf32_Nhdr *nhdr;
	const char *data;

	if (check_add_overflow(note_off, note_size, &note_end))
		return -EINVAL;

	while (note_end - note_off > sizeof(Elf32_Nhdr) + note_name_sz) {
		nhdr = freader_fetch(r, note_off, sizeof(Elf32_Nhdr) + note_name_sz);
		if (!nhdr)
			return r->err;

		name_sz = READ_ONCE(nhdr->n_namesz);
		desc_sz = READ_ONCE(nhdr->n_descsz);

		new_off = note_off + sizeof(Elf32_Nhdr);
		if (check_add_overflow(new_off, ALIGN(name_sz, 4), &new_off) ||
		    check_add_overflow(new_off, ALIGN(desc_sz, 4), &new_off) ||
		    new_off > note_end)
			break;

		if (nhdr->n_type == BUILD_ID &&
		    name_sz == note_name_sz &&
		    memcmp(nhdr + 1, note_name, note_name_sz) == 0 &&
		    desc_sz > 0 && desc_sz <= BUILD_ID_SIZE_MAX) {
			build_id_off = note_off + sizeof(Elf32_Nhdr) + ALIGN(note_name_sz, 4);

			/* freader_fetch() will invalidate nhdr pointer */
			data = freader_fetch(r, build_id_off, desc_sz);
			if (!data)
				return r->err;

			memcpy(build_id, data, desc_sz);
			memset(build_id + desc_sz, 0, BUILD_ID_SIZE_MAX - desc_sz);
			if (size)
				*size = desc_sz;
			return 0;
		}

		note_off = new_off;
	}

	return -EINVAL;
}

/* Parse build ID from 32-bit ELF */
static int get_build_id_32(struct freader *r, unsigned char *build_id, __u32 *size)
{
	const Elf32_Ehdr *ehdr;
	const Elf32_Phdr *phdr;
	__u32 phnum, phoff, i;

	ehdr = freader_fetch(r, 0, sizeof(Elf32_Ehdr));
	if (!ehdr)
		return r->err;

	/* subsequent freader_fetch() calls invalidate pointers, so remember locally */
	phnum = READ_ONCE(ehdr->e_phnum);
	phoff = READ_ONCE(ehdr->e_phoff);

	/* set upper bound on amount of segments (phdrs) we iterate */
	if (phnum > MAX_PHDR_CNT)
		phnum = MAX_PHDR_CNT;

<<<<<<< HEAD
	/*
	 * FIXME
	 * Neither ELF spec nor ELF loader require that program headers
	 * start immediately after ELF header.
	 */
	if (ehdr->e_phoff != sizeof(Elf32_Ehdr))
		return -EINVAL;
	/* only supports phdr that fits in one page */
	if (ehdr->e_phnum >
	    (PAGE_SIZE - sizeof(Elf32_Ehdr)) / sizeof(Elf32_Phdr))
=======
	/* check that phoff is not large enough to cause an overflow */
	if (phoff + phnum * sizeof(Elf32_Phdr) < phoff)
>>>>>>> adc21867
		return -EINVAL;

	for (i = 0; i < phnum; ++i) {
		phdr = freader_fetch(r, phoff + i * sizeof(Elf32_Phdr), sizeof(Elf32_Phdr));
		if (!phdr)
			return r->err;

		if (phdr->p_type == PT_NOTE &&
		    !parse_build_id(r, build_id, size, READ_ONCE(phdr->p_offset),
				    READ_ONCE(phdr->p_filesz)))
			return 0;
	}
	return -EINVAL;
}

/* Parse build ID from 64-bit ELF */
static int get_build_id_64(struct freader *r, unsigned char *build_id, __u32 *size)
{
	const Elf64_Ehdr *ehdr;
	const Elf64_Phdr *phdr;
	__u32 phnum, i;
	__u64 phoff;

	ehdr = freader_fetch(r, 0, sizeof(Elf64_Ehdr));
	if (!ehdr)
		return r->err;

	/* subsequent freader_fetch() calls invalidate pointers, so remember locally */
	phnum = READ_ONCE(ehdr->e_phnum);
	phoff = READ_ONCE(ehdr->e_phoff);

	/* set upper bound on amount of segments (phdrs) we iterate */
	if (phnum > MAX_PHDR_CNT)
		phnum = MAX_PHDR_CNT;

<<<<<<< HEAD
	/*
	 * FIXME
	 * Neither ELF spec nor ELF loader require that program headers
	 * start immediately after ELF header.
	 */
	if (ehdr->e_phoff != sizeof(Elf64_Ehdr))
		return -EINVAL;
	/* only supports phdr that fits in one page */
	if (ehdr->e_phnum >
	    (PAGE_SIZE - sizeof(Elf64_Ehdr)) / sizeof(Elf64_Phdr))
=======
	/* check that phoff is not large enough to cause an overflow */
	if (phoff + phnum * sizeof(Elf64_Phdr) < phoff)
>>>>>>> adc21867
		return -EINVAL;

	for (i = 0; i < phnum; ++i) {
		phdr = freader_fetch(r, phoff + i * sizeof(Elf64_Phdr), sizeof(Elf64_Phdr));
		if (!phdr)
			return r->err;

		if (phdr->p_type == PT_NOTE &&
		    !parse_build_id(r, build_id, size, READ_ONCE(phdr->p_offset),
				    READ_ONCE(phdr->p_filesz)))
			return 0;
	}

	return -EINVAL;
}

/* enough for Elf64_Ehdr, Elf64_Phdr, and all the smaller requests */
#define MAX_FREADER_BUF_SZ 64

static int __build_id_parse(struct vm_area_struct *vma, unsigned char *build_id,
			    __u32 *size, bool may_fault)
{
	const Elf32_Ehdr *ehdr;
	struct freader r;
	char buf[MAX_FREADER_BUF_SZ];
	int ret;

	/* only works for page backed storage  */
	if (!vma->vm_file)
		return -EINVAL;

	freader_init_from_file(&r, buf, sizeof(buf), vma->vm_file, may_fault);

	/* fetch first 18 bytes of ELF header for checks */
	ehdr = freader_fetch(&r, 0, offsetofend(Elf32_Ehdr, e_type));
	if (!ehdr) {
		ret = r.err;
		goto out;
	}

	ret = -EINVAL;

	/* compare magic x7f "ELF" */
	if (memcmp(ehdr->e_ident, ELFMAG, SELFMAG) != 0)
		goto out;

	/* only support executable file and shared object file */
	if (ehdr->e_type != ET_EXEC && ehdr->e_type != ET_DYN)
		goto out;

	if (ehdr->e_ident[EI_CLASS] == ELFCLASS32)
		ret = get_build_id_32(&r, build_id, size);
	else if (ehdr->e_ident[EI_CLASS] == ELFCLASS64)
		ret = get_build_id_64(&r, build_id, size);
out:
	freader_cleanup(&r);
	return ret;
}

/*
 * Parse build ID of ELF file mapped to vma
 * @vma:      vma object
 * @build_id: buffer to store build id, at least BUILD_ID_SIZE long
 * @size:     returns actual build id size in case of success
 *
 * Assumes no page fault can be taken, so if relevant portions of ELF file are
 * not already paged in, fetching of build ID fails.
 *
 * Return: 0 on success; negative error, otherwise
 */
int build_id_parse_nofault(struct vm_area_struct *vma, unsigned char *build_id, __u32 *size)
{
	return __build_id_parse(vma, build_id, size, false /* !may_fault */);
}

/*
 * Parse build ID of ELF file mapped to VMA
 * @vma:      vma object
 * @build_id: buffer to store build id, at least BUILD_ID_SIZE long
 * @size:     returns actual build id size in case of success
 *
 * Assumes faultable context and can cause page faults to bring in file data
 * into page cache.
 *
 * Return: 0 on success; negative error, otherwise
 */
int build_id_parse(struct vm_area_struct *vma, unsigned char *build_id, __u32 *size)
{
	return __build_id_parse(vma, build_id, size, true /* may_fault */);
}

/**
 * build_id_parse_buf - Get build ID from a buffer
 * @buf:      ELF note section(s) to parse
 * @buf_size: Size of @buf in bytes
 * @build_id: Build ID parsed from @buf, at least BUILD_ID_SIZE_MAX long
 *
 * Return: 0 on success, -EINVAL otherwise
 */
int build_id_parse_buf(const void *buf, unsigned char *build_id, u32 buf_size)
{
	struct freader r;
	int err;

	freader_init_from_mem(&r, buf, buf_size);

	err = parse_build_id(&r, build_id, NULL, 0, buf_size);

	freader_cleanup(&r);
	return err;
}

#if IS_ENABLED(CONFIG_STACKTRACE_BUILD_ID) || IS_ENABLED(CONFIG_VMCORE_INFO)
unsigned char vmlinux_build_id[BUILD_ID_SIZE_MAX] __ro_after_init;

/**
 * init_vmlinux_build_id - Compute and stash the running kernel's build ID
 */
void __init init_vmlinux_build_id(void)
{
	extern const void __start_notes;
	extern const void __stop_notes;
	unsigned int size = &__stop_notes - &__start_notes;

	build_id_parse_buf(&__start_notes, vmlinux_build_id, size);
}
#endif<|MERGE_RESOLUTION|>--- conflicted
+++ resolved
@@ -229,21 +229,8 @@
 	if (phnum > MAX_PHDR_CNT)
 		phnum = MAX_PHDR_CNT;
 
-<<<<<<< HEAD
-	/*
-	 * FIXME
-	 * Neither ELF spec nor ELF loader require that program headers
-	 * start immediately after ELF header.
-	 */
-	if (ehdr->e_phoff != sizeof(Elf32_Ehdr))
-		return -EINVAL;
-	/* only supports phdr that fits in one page */
-	if (ehdr->e_phnum >
-	    (PAGE_SIZE - sizeof(Elf32_Ehdr)) / sizeof(Elf32_Phdr))
-=======
 	/* check that phoff is not large enough to cause an overflow */
 	if (phoff + phnum * sizeof(Elf32_Phdr) < phoff)
->>>>>>> adc21867
 		return -EINVAL;
 
 	for (i = 0; i < phnum; ++i) {
@@ -279,21 +266,8 @@
 	if (phnum > MAX_PHDR_CNT)
 		phnum = MAX_PHDR_CNT;
 
-<<<<<<< HEAD
-	/*
-	 * FIXME
-	 * Neither ELF spec nor ELF loader require that program headers
-	 * start immediately after ELF header.
-	 */
-	if (ehdr->e_phoff != sizeof(Elf64_Ehdr))
-		return -EINVAL;
-	/* only supports phdr that fits in one page */
-	if (ehdr->e_phnum >
-	    (PAGE_SIZE - sizeof(Elf64_Ehdr)) / sizeof(Elf64_Phdr))
-=======
 	/* check that phoff is not large enough to cause an overflow */
 	if (phoff + phnum * sizeof(Elf64_Phdr) < phoff)
->>>>>>> adc21867
 		return -EINVAL;
 
 	for (i = 0; i < phnum; ++i) {
