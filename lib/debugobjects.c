// SPDX-License-Identifier: GPL-2.0
/*
 * Generic infrastructure for lifetime debugging of objects.
 *
 * Copyright (C) 2008, Thomas Gleixner <tglx@linutronix.de>
 */

#define pr_fmt(fmt) "ODEBUG: " fmt

#include <linux/debugobjects.h>
#include <linux/interrupt.h>
#include <linux/sched.h>
#include <linux/sched/task_stack.h>
#include <linux/seq_file.h>
#include <linux/debugfs.h>
#include <linux/slab.h>
#include <linux/hash.h>
#include <linux/kmemleak.h>
#include <linux/cpu.h>

#define ODEBUG_HASH_BITS	14
#define ODEBUG_HASH_SIZE	(1 << ODEBUG_HASH_BITS)

#define ODEBUG_POOL_SIZE	1024
#define ODEBUG_POOL_MIN_LEVEL	256
#define ODEBUG_POOL_PERCPU_SIZE	64
#define ODEBUG_BATCH_SIZE	16

#define ODEBUG_CHUNK_SHIFT	PAGE_SHIFT
#define ODEBUG_CHUNK_SIZE	(1 << ODEBUG_CHUNK_SHIFT)
#define ODEBUG_CHUNK_MASK	(~(ODEBUG_CHUNK_SIZE - 1))

/*
 * We limit the freeing of debug objects via workqueue at a maximum
 * frequency of 10Hz and about 1024 objects for each freeing operation.
 * So it is freeing at most 10k debug objects per second.
 */
#define ODEBUG_FREE_WORK_MAX	1024
#define ODEBUG_FREE_WORK_DELAY	DIV_ROUND_UP(HZ, 10)

struct debug_bucket {
	struct hlist_head	list;
	raw_spinlock_t		lock;
};

/*
 * Debug object percpu free list
 * Access is protected by disabling irq
 */
struct debug_percpu_free {
	struct hlist_head	free_objs;
	int			obj_free;
};

static DEFINE_PER_CPU(struct debug_percpu_free, percpu_obj_pool);

static struct debug_bucket	obj_hash[ODEBUG_HASH_SIZE];

static struct debug_obj		obj_static_pool[ODEBUG_POOL_SIZE] __initdata;

static DEFINE_RAW_SPINLOCK(pool_lock);

static HLIST_HEAD(obj_pool);
static HLIST_HEAD(obj_to_free);

/*
 * Because of the presence of percpu free pools, obj_pool_free will
 * under-count those in the percpu free pools. Similarly, obj_pool_used
 * will over-count those in the percpu free pools. Adjustments will be
 * made at debug_stats_show(). Both obj_pool_min_free and obj_pool_max_used
 * can be off.
 */
static int __data_racy		obj_pool_min_free = ODEBUG_POOL_SIZE;
static int __data_racy		obj_pool_free = ODEBUG_POOL_SIZE;
static int			obj_pool_used;
static int __data_racy		obj_pool_max_used;
static bool			obj_freeing;
/* The number of objs on the global free list */
static int			obj_nr_tofree;

static int __data_racy			debug_objects_maxchain __read_mostly;
static int __data_racy __maybe_unused	debug_objects_maxchecked __read_mostly;
static int __data_racy			debug_objects_fixups __read_mostly;
static int __data_racy			debug_objects_warnings __read_mostly;
static int __data_racy			debug_objects_enabled __read_mostly
					= CONFIG_DEBUG_OBJECTS_ENABLE_DEFAULT;
<<<<<<< HEAD
static int __data_racy			debug_objects_pool_size __read_mostly
					= ODEBUG_POOL_SIZE;
static int __data_racy			debug_objects_pool_min_level __read_mostly
=======
static int				debug_objects_pool_size __ro_after_init
					= ODEBUG_POOL_SIZE;
static int				debug_objects_pool_min_level __ro_after_init
>>>>>>> adc21867
					= ODEBUG_POOL_MIN_LEVEL;

static const struct debug_obj_descr *descr_test  __read_mostly;
static struct kmem_cache	*obj_cache __ro_after_init;

/*
 * Track numbers of kmem_cache_alloc()/free() calls done.
 */
static int __data_racy		debug_objects_allocated;
static int __data_racy		debug_objects_freed;

static void free_obj_work(struct work_struct *work);
static DECLARE_DELAYED_WORK(debug_obj_work, free_obj_work);

static int __init enable_object_debug(char *str)
{
	debug_objects_enabled = 1;
	return 0;
}

static int __init disable_object_debug(char *str)
{
	debug_objects_enabled = 0;
	return 0;
}

early_param("debug_objects", enable_object_debug);
early_param("no_debug_objects", disable_object_debug);

static const char *obj_states[ODEBUG_STATE_MAX] = {
	[ODEBUG_STATE_NONE]		= "none",
	[ODEBUG_STATE_INIT]		= "initialized",
	[ODEBUG_STATE_INACTIVE]		= "inactive",
	[ODEBUG_STATE_ACTIVE]		= "active",
	[ODEBUG_STATE_DESTROYED]	= "destroyed",
	[ODEBUG_STATE_NOTAVAILABLE]	= "not available",
};

static void fill_pool(void)
{
	gfp_t gfp = __GFP_HIGH | __GFP_NOWARN;
	struct debug_obj *obj;
	unsigned long flags;

	if (likely(READ_ONCE(obj_pool_free) >= debug_objects_pool_min_level))
		return;

	/*
	 * Reuse objs from the global obj_to_free list; they will be
	 * reinitialized when allocating.
	 *
	 * obj_nr_tofree is checked locklessly; the READ_ONCE() pairs with
	 * the WRITE_ONCE() in pool_lock critical sections.
	 */
	if (READ_ONCE(obj_nr_tofree)) {
		raw_spin_lock_irqsave(&pool_lock, flags);
		/*
		 * Recheck with the lock held as the worker thread might have
		 * won the race and freed the global free list already.
		 */
		while (obj_nr_tofree && (obj_pool_free < debug_objects_pool_min_level)) {
			obj = hlist_entry(obj_to_free.first, typeof(*obj), node);
			hlist_del(&obj->node);
			WRITE_ONCE(obj_nr_tofree, obj_nr_tofree - 1);
			hlist_add_head(&obj->node, &obj_pool);
			WRITE_ONCE(obj_pool_free, obj_pool_free + 1);
		}
		raw_spin_unlock_irqrestore(&pool_lock, flags);
	}

	if (unlikely(!obj_cache))
		return;

	while (READ_ONCE(obj_pool_free) < debug_objects_pool_min_level) {
		struct debug_obj *new[ODEBUG_BATCH_SIZE];
		int cnt;

		for (cnt = 0; cnt < ODEBUG_BATCH_SIZE; cnt++) {
			new[cnt] = kmem_cache_zalloc(obj_cache, gfp);
			if (!new[cnt])
				break;
		}
		if (!cnt)
			return;

		raw_spin_lock_irqsave(&pool_lock, flags);
		while (cnt) {
			hlist_add_head(&new[--cnt]->node, &obj_pool);
			debug_objects_allocated++;
			WRITE_ONCE(obj_pool_free, obj_pool_free + 1);
		}
		raw_spin_unlock_irqrestore(&pool_lock, flags);
	}
}

/*
 * Lookup an object in the hash bucket.
 */
static struct debug_obj *lookup_object(void *addr, struct debug_bucket *b)
{
	struct debug_obj *obj;
	int cnt = 0;

	hlist_for_each_entry(obj, &b->list, node) {
		cnt++;
		if (obj->object == addr)
			return obj;
	}
	if (cnt > debug_objects_maxchain)
		debug_objects_maxchain = cnt;

	return NULL;
}

/*
 * Allocate a new object from the hlist
 */
static struct debug_obj *__alloc_object(struct hlist_head *list)
{
	struct debug_obj *obj = NULL;

	if (list->first) {
		obj = hlist_entry(list->first, typeof(*obj), node);
		hlist_del(&obj->node);
	}

	return obj;
}

static struct debug_obj *
alloc_object(void *addr, struct debug_bucket *b, const struct debug_obj_descr *descr)
{
	struct debug_percpu_free *percpu_pool = this_cpu_ptr(&percpu_obj_pool);
	struct debug_obj *obj;

	if (likely(obj_cache)) {
		obj = __alloc_object(&percpu_pool->free_objs);
		if (obj) {
			percpu_pool->obj_free--;
			goto init_obj;
		}
	}

	raw_spin_lock(&pool_lock);
	obj = __alloc_object(&obj_pool);
	if (obj) {
		obj_pool_used++;
		WRITE_ONCE(obj_pool_free, obj_pool_free - 1);

		/*
		 * Looking ahead, allocate one batch of debug objects and
		 * put them into the percpu free pool.
		 */
		if (likely(obj_cache)) {
			int i;

			for (i = 0; i < ODEBUG_BATCH_SIZE; i++) {
				struct debug_obj *obj2;

				obj2 = __alloc_object(&obj_pool);
				if (!obj2)
					break;
				hlist_add_head(&obj2->node,
					       &percpu_pool->free_objs);
				percpu_pool->obj_free++;
				obj_pool_used++;
				WRITE_ONCE(obj_pool_free, obj_pool_free - 1);
			}
		}

		if (obj_pool_used > obj_pool_max_used)
			obj_pool_max_used = obj_pool_used;

		if (obj_pool_free < obj_pool_min_free)
			obj_pool_min_free = obj_pool_free;
	}
	raw_spin_unlock(&pool_lock);

init_obj:
	if (obj) {
		obj->object = addr;
		obj->descr  = descr;
		obj->state  = ODEBUG_STATE_NONE;
		obj->astate = 0;
		hlist_add_head(&obj->node, &b->list);
	}
	return obj;
}

/*
 * workqueue function to free objects.
 *
 * To reduce contention on the global pool_lock, the actual freeing of
 * debug objects will be delayed if the pool_lock is busy.
 */
static void free_obj_work(struct work_struct *work)
{
	struct hlist_node *tmp;
	struct debug_obj *obj;
	unsigned long flags;
	HLIST_HEAD(tofree);

	WRITE_ONCE(obj_freeing, false);
	if (!raw_spin_trylock_irqsave(&pool_lock, flags))
		return;

	if (obj_pool_free >= debug_objects_pool_size)
		goto free_objs;

	/*
	 * The objs on the pool list might be allocated before the work is
	 * run, so recheck if pool list it full or not, if not fill pool
	 * list from the global free list. As it is likely that a workload
	 * may be gearing up to use more and more objects, don't free any
	 * of them until the next round.
	 */
	while (obj_nr_tofree && obj_pool_free < debug_objects_pool_size) {
		obj = hlist_entry(obj_to_free.first, typeof(*obj), node);
		hlist_del(&obj->node);
		hlist_add_head(&obj->node, &obj_pool);
		WRITE_ONCE(obj_pool_free, obj_pool_free + 1);
		WRITE_ONCE(obj_nr_tofree, obj_nr_tofree - 1);
	}
	raw_spin_unlock_irqrestore(&pool_lock, flags);
	return;

free_objs:
	/*
	 * Pool list is already full and there are still objs on the free
	 * list. Move remaining free objs to a temporary list to free the
	 * memory outside the pool_lock held region.
	 */
	if (obj_nr_tofree) {
		hlist_move_list(&obj_to_free, &tofree);
		debug_objects_freed += obj_nr_tofree;
		WRITE_ONCE(obj_nr_tofree, 0);
	}
	raw_spin_unlock_irqrestore(&pool_lock, flags);

	hlist_for_each_entry_safe(obj, tmp, &tofree, node) {
		hlist_del(&obj->node);
		kmem_cache_free(obj_cache, obj);
	}
}

static void __free_object(struct debug_obj *obj)
{
	struct debug_obj *objs[ODEBUG_BATCH_SIZE];
	struct debug_percpu_free *percpu_pool;
	int lookahead_count = 0;
	unsigned long flags;
	bool work;

	local_irq_save(flags);
	if (!obj_cache)
		goto free_to_obj_pool;

	/*
	 * Try to free it into the percpu pool first.
	 */
	percpu_pool = this_cpu_ptr(&percpu_obj_pool);
	if (percpu_pool->obj_free < ODEBUG_POOL_PERCPU_SIZE) {
		hlist_add_head(&obj->node, &percpu_pool->free_objs);
		percpu_pool->obj_free++;
		local_irq_restore(flags);
		return;
	}

	/*
	 * As the percpu pool is full, look ahead and pull out a batch
	 * of objects from the percpu pool and free them as well.
	 */
	for (; lookahead_count < ODEBUG_BATCH_SIZE; lookahead_count++) {
		objs[lookahead_count] = __alloc_object(&percpu_pool->free_objs);
		if (!objs[lookahead_count])
			break;
		percpu_pool->obj_free--;
	}

free_to_obj_pool:
	raw_spin_lock(&pool_lock);
	work = (obj_pool_free > debug_objects_pool_size) && obj_cache &&
	       (obj_nr_tofree < ODEBUG_FREE_WORK_MAX);
	obj_pool_used--;

	if (work) {
		WRITE_ONCE(obj_nr_tofree, obj_nr_tofree + 1);
		hlist_add_head(&obj->node, &obj_to_free);
		if (lookahead_count) {
			WRITE_ONCE(obj_nr_tofree, obj_nr_tofree + lookahead_count);
			obj_pool_used -= lookahead_count;
			while (lookahead_count) {
				hlist_add_head(&objs[--lookahead_count]->node,
					       &obj_to_free);
			}
		}

		if ((obj_pool_free > debug_objects_pool_size) &&
		    (obj_nr_tofree < ODEBUG_FREE_WORK_MAX)) {
			int i;

			/*
			 * Free one more batch of objects from obj_pool.
			 */
			for (i = 0; i < ODEBUG_BATCH_SIZE; i++) {
				obj = __alloc_object(&obj_pool);
				hlist_add_head(&obj->node, &obj_to_free);
				WRITE_ONCE(obj_pool_free, obj_pool_free - 1);
				WRITE_ONCE(obj_nr_tofree, obj_nr_tofree + 1);
			}
		}
	} else {
		WRITE_ONCE(obj_pool_free, obj_pool_free + 1);
		hlist_add_head(&obj->node, &obj_pool);
		if (lookahead_count) {
			WRITE_ONCE(obj_pool_free, obj_pool_free + lookahead_count);
			obj_pool_used -= lookahead_count;
			while (lookahead_count) {
				hlist_add_head(&objs[--lookahead_count]->node,
					       &obj_pool);
			}
		}
	}
	raw_spin_unlock(&pool_lock);
	local_irq_restore(flags);
}

/*
 * Put the object back into the pool and schedule work to free objects
 * if necessary.
 */
static void free_object(struct debug_obj *obj)
{
	__free_object(obj);
	if (!READ_ONCE(obj_freeing) && READ_ONCE(obj_nr_tofree)) {
		WRITE_ONCE(obj_freeing, true);
		schedule_delayed_work(&debug_obj_work, ODEBUG_FREE_WORK_DELAY);
	}
}

#ifdef CONFIG_HOTPLUG_CPU
static int object_cpu_offline(unsigned int cpu)
{
	struct debug_percpu_free *percpu_pool;
	struct hlist_node *tmp;
	struct debug_obj *obj;
	unsigned long flags;

	/* Remote access is safe as the CPU is dead already */
	percpu_pool = per_cpu_ptr(&percpu_obj_pool, cpu);
	hlist_for_each_entry_safe(obj, tmp, &percpu_pool->free_objs, node) {
		hlist_del(&obj->node);
		kmem_cache_free(obj_cache, obj);
	}

	raw_spin_lock_irqsave(&pool_lock, flags);
	obj_pool_used -= percpu_pool->obj_free;
	debug_objects_freed += percpu_pool->obj_free;
	raw_spin_unlock_irqrestore(&pool_lock, flags);

	percpu_pool->obj_free = 0;

	return 0;
}
#endif

/*
 * We run out of memory. That means we probably have tons of objects
 * allocated.
 */
static void debug_objects_oom(void)
{
	struct debug_bucket *db = obj_hash;
	struct hlist_node *tmp;
	HLIST_HEAD(freelist);
	struct debug_obj *obj;
	unsigned long flags;
	int i;

	pr_warn("Out of memory. ODEBUG disabled\n");

	for (i = 0; i < ODEBUG_HASH_SIZE; i++, db++) {
		raw_spin_lock_irqsave(&db->lock, flags);
		hlist_move_list(&db->list, &freelist);
		raw_spin_unlock_irqrestore(&db->lock, flags);

		/* Now free them */
		hlist_for_each_entry_safe(obj, tmp, &freelist, node) {
			hlist_del(&obj->node);
			free_object(obj);
		}
	}
}

/*
 * We use the pfn of the address for the hash. That way we can check
 * for freed objects simply by checking the affected bucket.
 */
static struct debug_bucket *get_bucket(unsigned long addr)
{
	unsigned long hash;

	hash = hash_long((addr >> ODEBUG_CHUNK_SHIFT), ODEBUG_HASH_BITS);
	return &obj_hash[hash];
}

static void debug_print_object(struct debug_obj *obj, char *msg)
{
	const struct debug_obj_descr *descr = obj->descr;
	static int limit;

	/*
	 * Don't report if lookup_object_or_alloc() by the current thread
	 * failed because lookup_object_or_alloc()/debug_objects_oom() by a
	 * concurrent thread turned off debug_objects_enabled and cleared
	 * the hash buckets.
	 */
	if (!debug_objects_enabled)
		return;

	if (limit < 5 && descr != descr_test) {
		void *hint = descr->debug_hint ?
			descr->debug_hint(obj->object) : NULL;
		limit++;
		WARN(1, KERN_ERR "ODEBUG: %s %s (active state %u) "
				 "object: %p object type: %s hint: %pS\n",
			msg, obj_states[obj->state], obj->astate,
			obj->object, descr->name, hint);
	}
	debug_objects_warnings++;
}

/*
 * Try to repair the damage, so we have a better chance to get useful
 * debug output.
 */
static bool
debug_object_fixup(bool (*fixup)(void *addr, enum debug_obj_state state),
		   void * addr, enum debug_obj_state state)
{
	if (fixup && fixup(addr, state)) {
		debug_objects_fixups++;
		return true;
	}
	return false;
}

static void debug_object_is_on_stack(void *addr, int onstack)
{
	int is_on_stack;
	static int limit;

	if (limit > 4)
		return;

	is_on_stack = object_is_on_stack(addr);
	if (is_on_stack == onstack)
		return;

	limit++;
	if (is_on_stack)
		pr_warn("object %p is on stack %p, but NOT annotated.\n", addr,
			 task_stack_page(current));
	else
		pr_warn("object %p is NOT on stack %p, but annotated.\n", addr,
			 task_stack_page(current));

	WARN_ON(1);
}

static struct debug_obj *lookup_object_or_alloc(void *addr, struct debug_bucket *b,
						const struct debug_obj_descr *descr,
						bool onstack, bool alloc_ifstatic)
{
	struct debug_obj *obj = lookup_object(addr, b);
	enum debug_obj_state state = ODEBUG_STATE_NONE;

	if (likely(obj))
		return obj;

	/*
	 * debug_object_init() unconditionally allocates untracked
	 * objects. It does not matter whether it is a static object or
	 * not.
	 *
	 * debug_object_assert_init() and debug_object_activate() allow
	 * allocation only if the descriptor callback confirms that the
	 * object is static and considered initialized. For non-static
	 * objects the allocation needs to be done from the fixup callback.
	 */
	if (unlikely(alloc_ifstatic)) {
		if (!descr->is_static_object || !descr->is_static_object(addr))
			return ERR_PTR(-ENOENT);
		/* Statically allocated objects are considered initialized */
		state = ODEBUG_STATE_INIT;
	}

	obj = alloc_object(addr, b, descr);
	if (likely(obj)) {
		obj->state = state;
		debug_object_is_on_stack(addr, onstack);
		return obj;
	}

	/* Out of memory. Do the cleanup outside of the locked region */
	debug_objects_enabled = 0;
	return NULL;
}

static void debug_objects_fill_pool(void)
{
	/*
	 * On RT enabled kernels the pool refill must happen in preemptible
	 * context -- for !RT kernels we rely on the fact that spinlock_t and
	 * raw_spinlock_t are basically the same type and this lock-type
	 * inversion works just fine.
	 */
	if (!IS_ENABLED(CONFIG_PREEMPT_RT) || preemptible()) {
		/*
		 * Annotate away the spinlock_t inside raw_spinlock_t warning
		 * by temporarily raising the wait-type to WAIT_SLEEP, matching
		 * the preemptible() condition above.
		 */
		static DEFINE_WAIT_OVERRIDE_MAP(fill_pool_map, LD_WAIT_SLEEP);
		lock_map_acquire_try(&fill_pool_map);
		fill_pool();
		lock_map_release(&fill_pool_map);
	}
}

static void
__debug_object_init(void *addr, const struct debug_obj_descr *descr, int onstack)
{
	struct debug_obj *obj, o;
	struct debug_bucket *db;
	unsigned long flags;

	debug_objects_fill_pool();

	db = get_bucket((unsigned long) addr);

	raw_spin_lock_irqsave(&db->lock, flags);

	obj = lookup_object_or_alloc(addr, db, descr, onstack, false);
	if (unlikely(!obj)) {
		raw_spin_unlock_irqrestore(&db->lock, flags);
		debug_objects_oom();
		return;
	}

	switch (obj->state) {
	case ODEBUG_STATE_NONE:
	case ODEBUG_STATE_INIT:
	case ODEBUG_STATE_INACTIVE:
		obj->state = ODEBUG_STATE_INIT;
		raw_spin_unlock_irqrestore(&db->lock, flags);
		return;
	default:
		break;
	}

	o = *obj;
	raw_spin_unlock_irqrestore(&db->lock, flags);
	debug_print_object(&o, "init");

	if (o.state == ODEBUG_STATE_ACTIVE)
		debug_object_fixup(descr->fixup_init, addr, o.state);
}

/**
 * debug_object_init - debug checks when an object is initialized
 * @addr:	address of the object
 * @descr:	pointer to an object specific debug description structure
 */
void debug_object_init(void *addr, const struct debug_obj_descr *descr)
{
	if (!debug_objects_enabled)
		return;

	__debug_object_init(addr, descr, 0);
}
EXPORT_SYMBOL_GPL(debug_object_init);

/**
 * debug_object_init_on_stack - debug checks when an object on stack is
 *				initialized
 * @addr:	address of the object
 * @descr:	pointer to an object specific debug description structure
 */
void debug_object_init_on_stack(void *addr, const struct debug_obj_descr *descr)
{
	if (!debug_objects_enabled)
		return;

	__debug_object_init(addr, descr, 1);
}
EXPORT_SYMBOL_GPL(debug_object_init_on_stack);

/**
 * debug_object_activate - debug checks when an object is activated
 * @addr:	address of the object
 * @descr:	pointer to an object specific debug description structure
 * Returns 0 for success, -EINVAL for check failed.
 */
int debug_object_activate(void *addr, const struct debug_obj_descr *descr)
{
	struct debug_obj o = { .object = addr, .state = ODEBUG_STATE_NOTAVAILABLE, .descr = descr };
	struct debug_bucket *db;
	struct debug_obj *obj;
	unsigned long flags;

	if (!debug_objects_enabled)
		return 0;

	debug_objects_fill_pool();

	db = get_bucket((unsigned long) addr);

	raw_spin_lock_irqsave(&db->lock, flags);

	obj = lookup_object_or_alloc(addr, db, descr, false, true);
	if (unlikely(!obj)) {
		raw_spin_unlock_irqrestore(&db->lock, flags);
		debug_objects_oom();
		return 0;
	} else if (likely(!IS_ERR(obj))) {
		switch (obj->state) {
		case ODEBUG_STATE_ACTIVE:
		case ODEBUG_STATE_DESTROYED:
			o = *obj;
			break;
		case ODEBUG_STATE_INIT:
		case ODEBUG_STATE_INACTIVE:
			obj->state = ODEBUG_STATE_ACTIVE;
			fallthrough;
		default:
			raw_spin_unlock_irqrestore(&db->lock, flags);
			return 0;
		}
	}

	raw_spin_unlock_irqrestore(&db->lock, flags);
	debug_print_object(&o, "activate");

	switch (o.state) {
	case ODEBUG_STATE_ACTIVE:
	case ODEBUG_STATE_NOTAVAILABLE:
		if (debug_object_fixup(descr->fixup_activate, addr, o.state))
			return 0;
		fallthrough;
	default:
		return -EINVAL;
	}
}
EXPORT_SYMBOL_GPL(debug_object_activate);

/**
 * debug_object_deactivate - debug checks when an object is deactivated
 * @addr:	address of the object
 * @descr:	pointer to an object specific debug description structure
 */
void debug_object_deactivate(void *addr, const struct debug_obj_descr *descr)
{
	struct debug_obj o = { .object = addr, .state = ODEBUG_STATE_NOTAVAILABLE, .descr = descr };
	struct debug_bucket *db;
	struct debug_obj *obj;
	unsigned long flags;

	if (!debug_objects_enabled)
		return;

	db = get_bucket((unsigned long) addr);

	raw_spin_lock_irqsave(&db->lock, flags);

	obj = lookup_object(addr, db);
	if (obj) {
		switch (obj->state) {
		case ODEBUG_STATE_DESTROYED:
			break;
		case ODEBUG_STATE_INIT:
		case ODEBUG_STATE_INACTIVE:
		case ODEBUG_STATE_ACTIVE:
			if (obj->astate)
				break;
			obj->state = ODEBUG_STATE_INACTIVE;
			fallthrough;
		default:
			raw_spin_unlock_irqrestore(&db->lock, flags);
			return;
		}
		o = *obj;
	}

	raw_spin_unlock_irqrestore(&db->lock, flags);
	debug_print_object(&o, "deactivate");
}
EXPORT_SYMBOL_GPL(debug_object_deactivate);

/**
 * debug_object_destroy - debug checks when an object is destroyed
 * @addr:	address of the object
 * @descr:	pointer to an object specific debug description structure
 */
void debug_object_destroy(void *addr, const struct debug_obj_descr *descr)
{
	struct debug_obj *obj, o;
	struct debug_bucket *db;
	unsigned long flags;

	if (!debug_objects_enabled)
		return;

	db = get_bucket((unsigned long) addr);

	raw_spin_lock_irqsave(&db->lock, flags);

	obj = lookup_object(addr, db);
	if (!obj) {
		raw_spin_unlock_irqrestore(&db->lock, flags);
		return;
	}

	switch (obj->state) {
	case ODEBUG_STATE_ACTIVE:
	case ODEBUG_STATE_DESTROYED:
		break;
	case ODEBUG_STATE_NONE:
	case ODEBUG_STATE_INIT:
	case ODEBUG_STATE_INACTIVE:
		obj->state = ODEBUG_STATE_DESTROYED;
		fallthrough;
	default:
		raw_spin_unlock_irqrestore(&db->lock, flags);
		return;
	}

	o = *obj;
	raw_spin_unlock_irqrestore(&db->lock, flags);
	debug_print_object(&o, "destroy");

	if (o.state == ODEBUG_STATE_ACTIVE)
		debug_object_fixup(descr->fixup_destroy, addr, o.state);
}
EXPORT_SYMBOL_GPL(debug_object_destroy);

/**
 * debug_object_free - debug checks when an object is freed
 * @addr:	address of the object
 * @descr:	pointer to an object specific debug description structure
 */
void debug_object_free(void *addr, const struct debug_obj_descr *descr)
{
	struct debug_obj *obj, o;
	struct debug_bucket *db;
	unsigned long flags;

	if (!debug_objects_enabled)
		return;

	db = get_bucket((unsigned long) addr);

	raw_spin_lock_irqsave(&db->lock, flags);

	obj = lookup_object(addr, db);
	if (!obj) {
		raw_spin_unlock_irqrestore(&db->lock, flags);
		return;
	}

	switch (obj->state) {
	case ODEBUG_STATE_ACTIVE:
		break;
	default:
		hlist_del(&obj->node);
		raw_spin_unlock_irqrestore(&db->lock, flags);
		free_object(obj);
		return;
	}

	o = *obj;
	raw_spin_unlock_irqrestore(&db->lock, flags);
	debug_print_object(&o, "free");

	debug_object_fixup(descr->fixup_free, addr, o.state);
}
EXPORT_SYMBOL_GPL(debug_object_free);

/**
 * debug_object_assert_init - debug checks when object should be init-ed
 * @addr:	address of the object
 * @descr:	pointer to an object specific debug description structure
 */
void debug_object_assert_init(void *addr, const struct debug_obj_descr *descr)
{
	struct debug_obj o = { .object = addr, .state = ODEBUG_STATE_NOTAVAILABLE, .descr = descr };
	struct debug_bucket *db;
	struct debug_obj *obj;
	unsigned long flags;

	if (!debug_objects_enabled)
		return;

	debug_objects_fill_pool();

	db = get_bucket((unsigned long) addr);

	raw_spin_lock_irqsave(&db->lock, flags);
	obj = lookup_object_or_alloc(addr, db, descr, false, true);
	raw_spin_unlock_irqrestore(&db->lock, flags);
	if (likely(!IS_ERR_OR_NULL(obj)))
		return;

	/* If NULL the allocation has hit OOM */
	if (!obj) {
		debug_objects_oom();
		return;
	}

	/* Object is neither tracked nor static. It's not initialized. */
	debug_print_object(&o, "assert_init");
	debug_object_fixup(descr->fixup_assert_init, addr, ODEBUG_STATE_NOTAVAILABLE);
}
EXPORT_SYMBOL_GPL(debug_object_assert_init);

/**
 * debug_object_active_state - debug checks object usage state machine
 * @addr:	address of the object
 * @descr:	pointer to an object specific debug description structure
 * @expect:	expected state
 * @next:	state to move to if expected state is found
 */
void
debug_object_active_state(void *addr, const struct debug_obj_descr *descr,
			  unsigned int expect, unsigned int next)
{
	struct debug_obj o = { .object = addr, .state = ODEBUG_STATE_NOTAVAILABLE, .descr = descr };
	struct debug_bucket *db;
	struct debug_obj *obj;
	unsigned long flags;

	if (!debug_objects_enabled)
		return;

	db = get_bucket((unsigned long) addr);

	raw_spin_lock_irqsave(&db->lock, flags);

	obj = lookup_object(addr, db);
	if (obj) {
		switch (obj->state) {
		case ODEBUG_STATE_ACTIVE:
			if (obj->astate != expect)
				break;
			obj->astate = next;
			raw_spin_unlock_irqrestore(&db->lock, flags);
			return;
		default:
			break;
		}
		o = *obj;
	}

	raw_spin_unlock_irqrestore(&db->lock, flags);
	debug_print_object(&o, "active_state");
}
EXPORT_SYMBOL_GPL(debug_object_active_state);

#ifdef CONFIG_DEBUG_OBJECTS_FREE
static void __debug_check_no_obj_freed(const void *address, unsigned long size)
{
	unsigned long flags, oaddr, saddr, eaddr, paddr, chunks;
	int cnt, objs_checked = 0;
	struct debug_obj *obj, o;
	struct debug_bucket *db;
	struct hlist_node *tmp;

	saddr = (unsigned long) address;
	eaddr = saddr + size;
	paddr = saddr & ODEBUG_CHUNK_MASK;
	chunks = ((eaddr - paddr) + (ODEBUG_CHUNK_SIZE - 1));
	chunks >>= ODEBUG_CHUNK_SHIFT;

	for (;chunks > 0; chunks--, paddr += ODEBUG_CHUNK_SIZE) {
		db = get_bucket(paddr);

repeat:
		cnt = 0;
		raw_spin_lock_irqsave(&db->lock, flags);
		hlist_for_each_entry_safe(obj, tmp, &db->list, node) {
			cnt++;
			oaddr = (unsigned long) obj->object;
			if (oaddr < saddr || oaddr >= eaddr)
				continue;

			switch (obj->state) {
			case ODEBUG_STATE_ACTIVE:
				o = *obj;
				raw_spin_unlock_irqrestore(&db->lock, flags);
				debug_print_object(&o, "free");
				debug_object_fixup(o.descr->fixup_free, (void *)oaddr, o.state);
				goto repeat;
			default:
				hlist_del(&obj->node);
				__free_object(obj);
				break;
			}
		}
		raw_spin_unlock_irqrestore(&db->lock, flags);

		if (cnt > debug_objects_maxchain)
			debug_objects_maxchain = cnt;

		objs_checked += cnt;
	}

	if (objs_checked > debug_objects_maxchecked)
		debug_objects_maxchecked = objs_checked;

	/* Schedule work to actually kmem_cache_free() objects */
	if (!READ_ONCE(obj_freeing) && READ_ONCE(obj_nr_tofree)) {
		WRITE_ONCE(obj_freeing, true);
		schedule_delayed_work(&debug_obj_work, ODEBUG_FREE_WORK_DELAY);
	}
}

void debug_check_no_obj_freed(const void *address, unsigned long size)
{
	if (debug_objects_enabled)
		__debug_check_no_obj_freed(address, size);
}
#endif

#ifdef CONFIG_DEBUG_FS

static int debug_stats_show(struct seq_file *m, void *v)
{
	int cpu, obj_percpu_free = 0;

	for_each_possible_cpu(cpu)
		obj_percpu_free += per_cpu(percpu_obj_pool.obj_free, cpu);

	seq_printf(m, "max_chain     :%d\n", debug_objects_maxchain);
	seq_printf(m, "max_checked   :%d\n", debug_objects_maxchecked);
	seq_printf(m, "warnings      :%d\n", debug_objects_warnings);
	seq_printf(m, "fixups        :%d\n", debug_objects_fixups);
	seq_printf(m, "pool_free     :%d\n", READ_ONCE(obj_pool_free) + obj_percpu_free);
	seq_printf(m, "pool_pcp_free :%d\n", obj_percpu_free);
	seq_printf(m, "pool_min_free :%d\n", obj_pool_min_free);
	seq_printf(m, "pool_used     :%d\n", obj_pool_used - obj_percpu_free);
	seq_printf(m, "pool_max_used :%d\n", obj_pool_max_used);
	seq_printf(m, "on_free_list  :%d\n", READ_ONCE(obj_nr_tofree));
	seq_printf(m, "objs_allocated:%d\n", debug_objects_allocated);
	seq_printf(m, "objs_freed    :%d\n", debug_objects_freed);
	return 0;
}
DEFINE_SHOW_ATTRIBUTE(debug_stats);

static int __init debug_objects_init_debugfs(void)
{
	struct dentry *dbgdir;

	if (!debug_objects_enabled)
		return 0;

	dbgdir = debugfs_create_dir("debug_objects", NULL);

	debugfs_create_file("stats", 0444, dbgdir, NULL, &debug_stats_fops);

	return 0;
}
__initcall(debug_objects_init_debugfs);

#else
static inline void debug_objects_init_debugfs(void) { }
#endif

#ifdef CONFIG_DEBUG_OBJECTS_SELFTEST

/* Random data structure for the self test */
struct self_test {
	unsigned long	dummy1[6];
	int		static_init;
	unsigned long	dummy2[3];
};

static __initconst const struct debug_obj_descr descr_type_test;

static bool __init is_static_object(void *addr)
{
	struct self_test *obj = addr;

	return obj->static_init;
}

/*
 * fixup_init is called when:
 * - an active object is initialized
 */
static bool __init fixup_init(void *addr, enum debug_obj_state state)
{
	struct self_test *obj = addr;

	switch (state) {
	case ODEBUG_STATE_ACTIVE:
		debug_object_deactivate(obj, &descr_type_test);
		debug_object_init(obj, &descr_type_test);
		return true;
	default:
		return false;
	}
}

/*
 * fixup_activate is called when:
 * - an active object is activated
 * - an unknown non-static object is activated
 */
static bool __init fixup_activate(void *addr, enum debug_obj_state state)
{
	struct self_test *obj = addr;

	switch (state) {
	case ODEBUG_STATE_NOTAVAILABLE:
		return true;
	case ODEBUG_STATE_ACTIVE:
		debug_object_deactivate(obj, &descr_type_test);
		debug_object_activate(obj, &descr_type_test);
		return true;

	default:
		return false;
	}
}

/*
 * fixup_destroy is called when:
 * - an active object is destroyed
 */
static bool __init fixup_destroy(void *addr, enum debug_obj_state state)
{
	struct self_test *obj = addr;

	switch (state) {
	case ODEBUG_STATE_ACTIVE:
		debug_object_deactivate(obj, &descr_type_test);
		debug_object_destroy(obj, &descr_type_test);
		return true;
	default:
		return false;
	}
}

/*
 * fixup_free is called when:
 * - an active object is freed
 */
static bool __init fixup_free(void *addr, enum debug_obj_state state)
{
	struct self_test *obj = addr;

	switch (state) {
	case ODEBUG_STATE_ACTIVE:
		debug_object_deactivate(obj, &descr_type_test);
		debug_object_free(obj, &descr_type_test);
		return true;
	default:
		return false;
	}
}

static int __init
check_results(void *addr, enum debug_obj_state state, int fixups, int warnings)
{
	struct debug_bucket *db;
	struct debug_obj *obj;
	unsigned long flags;
	int res = -EINVAL;

	db = get_bucket((unsigned long) addr);

	raw_spin_lock_irqsave(&db->lock, flags);

	obj = lookup_object(addr, db);
	if (!obj && state != ODEBUG_STATE_NONE) {
		WARN(1, KERN_ERR "ODEBUG: selftest object not found\n");
		goto out;
	}
	if (obj && obj->state != state) {
		WARN(1, KERN_ERR "ODEBUG: selftest wrong state: %d != %d\n",
		       obj->state, state);
		goto out;
	}
	if (fixups != debug_objects_fixups) {
		WARN(1, KERN_ERR "ODEBUG: selftest fixups failed %d != %d\n",
		       fixups, debug_objects_fixups);
		goto out;
	}
	if (warnings != debug_objects_warnings) {
		WARN(1, KERN_ERR "ODEBUG: selftest warnings failed %d != %d\n",
		       warnings, debug_objects_warnings);
		goto out;
	}
	res = 0;
out:
	raw_spin_unlock_irqrestore(&db->lock, flags);
	if (res)
		debug_objects_enabled = 0;
	return res;
}

static __initconst const struct debug_obj_descr descr_type_test = {
	.name			= "selftest",
	.is_static_object	= is_static_object,
	.fixup_init		= fixup_init,
	.fixup_activate		= fixup_activate,
	.fixup_destroy		= fixup_destroy,
	.fixup_free		= fixup_free,
};

static __initdata struct self_test obj = { .static_init = 0 };

static void __init debug_objects_selftest(void)
{
	int fixups, oldfixups, warnings, oldwarnings;
	unsigned long flags;

	local_irq_save(flags);

	fixups = oldfixups = debug_objects_fixups;
	warnings = oldwarnings = debug_objects_warnings;
	descr_test = &descr_type_test;

	debug_object_init(&obj, &descr_type_test);
	if (check_results(&obj, ODEBUG_STATE_INIT, fixups, warnings))
		goto out;
	debug_object_activate(&obj, &descr_type_test);
	if (check_results(&obj, ODEBUG_STATE_ACTIVE, fixups, warnings))
		goto out;
	debug_object_activate(&obj, &descr_type_test);
	if (check_results(&obj, ODEBUG_STATE_ACTIVE, ++fixups, ++warnings))
		goto out;
	debug_object_deactivate(&obj, &descr_type_test);
	if (check_results(&obj, ODEBUG_STATE_INACTIVE, fixups, warnings))
		goto out;
	debug_object_destroy(&obj, &descr_type_test);
	if (check_results(&obj, ODEBUG_STATE_DESTROYED, fixups, warnings))
		goto out;
	debug_object_init(&obj, &descr_type_test);
	if (check_results(&obj, ODEBUG_STATE_DESTROYED, fixups, ++warnings))
		goto out;
	debug_object_activate(&obj, &descr_type_test);
	if (check_results(&obj, ODEBUG_STATE_DESTROYED, fixups, ++warnings))
		goto out;
	debug_object_deactivate(&obj, &descr_type_test);
	if (check_results(&obj, ODEBUG_STATE_DESTROYED, fixups, ++warnings))
		goto out;
	debug_object_free(&obj, &descr_type_test);
	if (check_results(&obj, ODEBUG_STATE_NONE, fixups, warnings))
		goto out;

	obj.static_init = 1;
	debug_object_activate(&obj, &descr_type_test);
	if (check_results(&obj, ODEBUG_STATE_ACTIVE, fixups, warnings))
		goto out;
	debug_object_init(&obj, &descr_type_test);
	if (check_results(&obj, ODEBUG_STATE_INIT, ++fixups, ++warnings))
		goto out;
	debug_object_free(&obj, &descr_type_test);
	if (check_results(&obj, ODEBUG_STATE_NONE, fixups, warnings))
		goto out;

#ifdef CONFIG_DEBUG_OBJECTS_FREE
	debug_object_init(&obj, &descr_type_test);
	if (check_results(&obj, ODEBUG_STATE_INIT, fixups, warnings))
		goto out;
	debug_object_activate(&obj, &descr_type_test);
	if (check_results(&obj, ODEBUG_STATE_ACTIVE, fixups, warnings))
		goto out;
	__debug_check_no_obj_freed(&obj, sizeof(obj));
	if (check_results(&obj, ODEBUG_STATE_NONE, ++fixups, ++warnings))
		goto out;
#endif
	pr_info("selftest passed\n");

out:
	debug_objects_fixups = oldfixups;
	debug_objects_warnings = oldwarnings;
	descr_test = NULL;

	local_irq_restore(flags);
}
#else
static inline void debug_objects_selftest(void) { }
#endif

/*
 * Called during early boot to initialize the hash buckets and link
 * the static object pool objects into the poll list. After this call
 * the object tracker is fully operational.
 */
void __init debug_objects_early_init(void)
{
	int i;

	for (i = 0; i < ODEBUG_HASH_SIZE; i++)
		raw_spin_lock_init(&obj_hash[i].lock);

	for (i = 0; i < ODEBUG_POOL_SIZE; i++)
		hlist_add_head(&obj_static_pool[i].node, &obj_pool);
}

/*
 * Convert the statically allocated objects to dynamic ones:
 */
static int __init debug_objects_replace_static_objects(void)
{
	struct debug_bucket *db = obj_hash;
	struct hlist_node *tmp;
	struct debug_obj *obj, *new;
	HLIST_HEAD(objects);
	int i, cnt = 0;

	for (i = 0; i < ODEBUG_POOL_SIZE; i++) {
		obj = kmem_cache_zalloc(obj_cache, GFP_KERNEL);
		if (!obj)
			goto free;
		hlist_add_head(&obj->node, &objects);
	}

	debug_objects_allocated += i;

	/*
	 * debug_objects_mem_init() is now called early that only one CPU is up
	 * and interrupts have been disabled, so it is safe to replace the
	 * active object references.
	 */

	/* Remove the statically allocated objects from the pool */
	hlist_for_each_entry_safe(obj, tmp, &obj_pool, node)
		hlist_del(&obj->node);
	/* Move the allocated objects to the pool */
	hlist_move_list(&objects, &obj_pool);

	/* Replace the active object references */
	for (i = 0; i < ODEBUG_HASH_SIZE; i++, db++) {
		hlist_move_list(&db->list, &objects);

		hlist_for_each_entry(obj, &objects, node) {
			new = hlist_entry(obj_pool.first, typeof(*obj), node);
			hlist_del(&new->node);
			/* copy object data */
			*new = *obj;
			hlist_add_head(&new->node, &db->list);
			cnt++;
		}
	}

	pr_debug("%d of %d active objects replaced\n",
		 cnt, obj_pool_used);
	return 0;
free:
	hlist_for_each_entry_safe(obj, tmp, &objects, node) {
		hlist_del(&obj->node);
		kmem_cache_free(obj_cache, obj);
	}
	return -ENOMEM;
}

/*
 * Called after the kmem_caches are functional to setup a dedicated
 * cache pool, which has the SLAB_DEBUG_OBJECTS flag set. This flag
 * prevents that the debug code is called on kmem_cache_free() for the
 * debug tracker objects to avoid recursive calls.
 */
void __init debug_objects_mem_init(void)
{
	int cpu, extras;

	if (!debug_objects_enabled)
		return;

	/*
	 * Initialize the percpu object pools
	 *
	 * Initialization is not strictly necessary, but was done for
	 * completeness.
	 */
	for_each_possible_cpu(cpu)
		INIT_HLIST_HEAD(&per_cpu(percpu_obj_pool.free_objs, cpu));

	obj_cache = kmem_cache_create("debug_objects_cache",
				      sizeof (struct debug_obj), 0,
				      SLAB_DEBUG_OBJECTS | SLAB_NOLEAKTRACE,
				      NULL);

	if (!obj_cache || debug_objects_replace_static_objects()) {
		debug_objects_enabled = 0;
		kmem_cache_destroy(obj_cache);
		pr_warn("out of memory.\n");
		return;
	} else
		debug_objects_selftest();

#ifdef CONFIG_HOTPLUG_CPU
	cpuhp_setup_state_nocalls(CPUHP_DEBUG_OBJ_DEAD, "object:offline", NULL,
					object_cpu_offline);
#endif

	/*
	 * Increase the thresholds for allocating and freeing objects
	 * according to the number of possible CPUs available in the system.
	 */
	extras = num_possible_cpus() * ODEBUG_BATCH_SIZE;
	debug_objects_pool_size += extras;
	debug_objects_pool_min_level += extras;
}<|MERGE_RESOLUTION|>--- conflicted
+++ resolved
@@ -84,15 +84,9 @@
 static int __data_racy			debug_objects_warnings __read_mostly;
 static int __data_racy			debug_objects_enabled __read_mostly
 					= CONFIG_DEBUG_OBJECTS_ENABLE_DEFAULT;
-<<<<<<< HEAD
-static int __data_racy			debug_objects_pool_size __read_mostly
-					= ODEBUG_POOL_SIZE;
-static int __data_racy			debug_objects_pool_min_level __read_mostly
-=======
 static int				debug_objects_pool_size __ro_after_init
 					= ODEBUG_POOL_SIZE;
 static int				debug_objects_pool_min_level __ro_after_init
->>>>>>> adc21867
 					= ODEBUG_POOL_MIN_LEVEL;
 
 static const struct debug_obj_descr *descr_test  __read_mostly;
