// SPDX-License-Identifier: GPL-2.0
#include <kunit/test.h>
#include <kunit/test-bug.h>
#include <linux/mm.h>
#include <linux/slab.h>
#include <linux/module.h>
#include <linux/kernel.h>
#include <linux/rcupdate.h>
#include "../mm/slab.h"

static struct kunit_resource resource;
static int slab_errors;

/*
 * Wrapper function for kmem_cache_create(), which reduces 2 parameters:
 * 'align' and 'ctor', and sets SLAB_SKIP_KFENCE flag to avoid getting an
 * object from kfence pool, where the operation could be caught by both
 * our test and kfence sanity check.
 */
static struct kmem_cache *test_kmem_cache_create(const char *name,
				unsigned int size, slab_flags_t flags)
{
	struct kmem_cache *s = kmem_cache_create(name, size, 0,
					(flags | SLAB_NO_USER_FLAGS), NULL);
	s->flags |= SLAB_SKIP_KFENCE;
	return s;
}

static void test_clobber_zone(struct kunit *test)
{
	struct kmem_cache *s = test_kmem_cache_create("TestSlub_RZ_alloc", 64,
							SLAB_RED_ZONE);
	u8 *p = kmem_cache_alloc(s, GFP_KERNEL);

	kasan_disable_current();
	p[64] = 0x12;

	validate_slab_cache(s);
	KUNIT_EXPECT_EQ(test, 2, slab_errors);

	kasan_enable_current();
	kmem_cache_free(s, p);
	kmem_cache_destroy(s);
}

#ifndef CONFIG_KASAN
static void test_next_pointer(struct kunit *test)
{
	struct kmem_cache *s = test_kmem_cache_create("TestSlub_next_ptr_free",
							64, SLAB_POISON);
	u8 *p = kmem_cache_alloc(s, GFP_KERNEL);
	unsigned long tmp;
	unsigned long *ptr_addr;

	kmem_cache_free(s, p);

	ptr_addr = (unsigned long *)(p + s->offset);
	tmp = *ptr_addr;
	p[s->offset] = ~p[s->offset];

	/*
	 * Expecting three errors.
	 * One for the corrupted freechain and the other one for the wrong
	 * count of objects in use. The third error is fixing broken cache.
	 */
	validate_slab_cache(s);
	KUNIT_EXPECT_EQ(test, 3, slab_errors);

	/*
	 * Try to repair corrupted freepointer.
	 * Still expecting two errors. The first for the wrong count
	 * of objects in use.
	 * The second error is for fixing broken cache.
	 */
	*ptr_addr = tmp;
	slab_errors = 0;

	validate_slab_cache(s);
	KUNIT_EXPECT_EQ(test, 2, slab_errors);

	/*
	 * Previous validation repaired the count of objects in use.
	 * Now expecting no error.
	 */
	slab_errors = 0;
	validate_slab_cache(s);
	KUNIT_EXPECT_EQ(test, 0, slab_errors);

	kmem_cache_destroy(s);
}

static void test_first_word(struct kunit *test)
{
	struct kmem_cache *s = test_kmem_cache_create("TestSlub_1th_word_free",
							64, SLAB_POISON);
	u8 *p = kmem_cache_alloc(s, GFP_KERNEL);

	kmem_cache_free(s, p);
	*p = 0x78;

	validate_slab_cache(s);
	KUNIT_EXPECT_EQ(test, 2, slab_errors);

	kmem_cache_destroy(s);
}

static void test_clobber_50th_byte(struct kunit *test)
{
	struct kmem_cache *s = test_kmem_cache_create("TestSlub_50th_word_free",
							64, SLAB_POISON);
	u8 *p = kmem_cache_alloc(s, GFP_KERNEL);

	kmem_cache_free(s, p);
	p[50] = 0x9a;

	validate_slab_cache(s);
	KUNIT_EXPECT_EQ(test, 2, slab_errors);

	kmem_cache_destroy(s);
}
#endif

static void test_clobber_redzone_free(struct kunit *test)
{
	struct kmem_cache *s = test_kmem_cache_create("TestSlub_RZ_free", 64,
							SLAB_RED_ZONE);
	u8 *p = kmem_cache_alloc(s, GFP_KERNEL);

	kasan_disable_current();
	kmem_cache_free(s, p);
	p[64] = 0xab;

	validate_slab_cache(s);
	KUNIT_EXPECT_EQ(test, 2, slab_errors);

	kasan_enable_current();
	kmem_cache_destroy(s);
}

static void test_kmalloc_redzone_access(struct kunit *test)
{
	struct kmem_cache *s = test_kmem_cache_create("TestSlub_RZ_kmalloc", 32,
				SLAB_KMALLOC|SLAB_STORE_USER|SLAB_RED_ZONE);
<<<<<<< HEAD
	u8 *p = __kmalloc_cache_noprof(s, GFP_KERNEL, 18);
=======
	u8 *p = alloc_hooks(__kmalloc_cache_noprof(s, GFP_KERNEL, 18));
>>>>>>> adc21867

	kasan_disable_current();

	/* Suppress the -Warray-bounds warning */
	OPTIMIZER_HIDE_VAR(p);
	p[18] = 0xab;
	p[19] = 0xab;

	validate_slab_cache(s);
	KUNIT_EXPECT_EQ(test, 2, slab_errors);

	kasan_enable_current();
	kmem_cache_free(s, p);
	kmem_cache_destroy(s);
}

struct test_kfree_rcu_struct {
	struct rcu_head rcu;
};

static void test_kfree_rcu(struct kunit *test)
{
	struct kmem_cache *s;
	struct test_kfree_rcu_struct *p;

	if (IS_BUILTIN(CONFIG_SLUB_KUNIT_TEST))
		kunit_skip(test, "can't do kfree_rcu() when test is built-in");

	s = test_kmem_cache_create("TestSlub_kfree_rcu",
				   sizeof(struct test_kfree_rcu_struct),
				   SLAB_NO_MERGE);
	p = kmem_cache_alloc(s, GFP_KERNEL);

	kfree_rcu(p, rcu);
	kmem_cache_destroy(s);

	KUNIT_EXPECT_EQ(test, 0, slab_errors);
}

static void test_leak_destroy(struct kunit *test)
{
	struct kmem_cache *s = test_kmem_cache_create("TestSlub_leak_destroy",
							64, SLAB_NO_MERGE);
	kmem_cache_alloc(s, GFP_KERNEL);

	kmem_cache_destroy(s);

	KUNIT_EXPECT_EQ(test, 2, slab_errors);
}

static int test_init(struct kunit *test)
{
	slab_errors = 0;

	kunit_add_named_resource(test, NULL, NULL, &resource,
					"slab_errors", &slab_errors);
	return 0;
}

static struct kunit_case test_cases[] = {
	KUNIT_CASE(test_clobber_zone),

#ifndef CONFIG_KASAN
	KUNIT_CASE(test_next_pointer),
	KUNIT_CASE(test_first_word),
	KUNIT_CASE(test_clobber_50th_byte),
#endif

	KUNIT_CASE(test_clobber_redzone_free),
	KUNIT_CASE(test_kmalloc_redzone_access),
	KUNIT_CASE(test_kfree_rcu),
	KUNIT_CASE(test_leak_destroy),
	{}
};

static struct kunit_suite test_suite = {
	.name = "slub_test",
	.init = test_init,
	.test_cases = test_cases,
};
kunit_test_suite(test_suite);

MODULE_LICENSE("GPL");<|MERGE_RESOLUTION|>--- conflicted
+++ resolved
@@ -141,11 +141,7 @@
 {
 	struct kmem_cache *s = test_kmem_cache_create("TestSlub_RZ_kmalloc", 32,
 				SLAB_KMALLOC|SLAB_STORE_USER|SLAB_RED_ZONE);
-<<<<<<< HEAD
-	u8 *p = __kmalloc_cache_noprof(s, GFP_KERNEL, 18);
-=======
 	u8 *p = alloc_hooks(__kmalloc_cache_noprof(s, GFP_KERNEL, 18));
->>>>>>> adc21867
 
 	kasan_disable_current();
 
