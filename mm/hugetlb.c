// SPDX-License-Identifier: GPL-2.0-only
/*
 * Generic hugetlb support.
 * (C) Nadia Yvette Chambers, April 2004
 */
#include <linux/list.h>
#include <linux/init.h>
#include <linux/mm.h>
#include <linux/seq_file.h>
#include <linux/sysctl.h>
#include <linux/highmem.h>
#include <linux/mmu_notifier.h>
#include <linux/nodemask.h>
#include <linux/pagemap.h>
#include <linux/mempolicy.h>
#include <linux/compiler.h>
#include <linux/cpuset.h>
#include <linux/mutex.h>
#include <linux/memblock.h>
#include <linux/sysfs.h>
#include <linux/slab.h>
#include <linux/sched/mm.h>
#include <linux/mmdebug.h>
#include <linux/sched/signal.h>
#include <linux/rmap.h>
#include <linux/string_helpers.h>
#include <linux/swap.h>
#include <linux/swapops.h>
#include <linux/jhash.h>
#include <linux/numa.h>
#include <linux/llist.h>
#include <linux/cma.h>
#include <linux/migrate.h>
#include <linux/nospec.h>
#include <linux/delayacct.h>
#include <linux/memory.h>
#include <linux/mm_inline.h>
#include <linux/padata.h>

#include <asm/page.h>
#include <asm/pgalloc.h>
#include <asm/tlb.h>

#include <linux/io.h>
#include <linux/hugetlb.h>
#include <linux/hugetlb_cgroup.h>
#include <linux/node.h>
#include <linux/page_owner.h>
#include "internal.h"
#include "hugetlb_vmemmap.h"

int hugetlb_max_hstate __read_mostly;
unsigned int default_hstate_idx;
struct hstate hstates[HUGE_MAX_HSTATE];

#ifdef CONFIG_CMA
static struct cma *hugetlb_cma[MAX_NUMNODES];
static unsigned long hugetlb_cma_size_in_node[MAX_NUMNODES] __initdata;
#endif
static unsigned long hugetlb_cma_size __initdata;

__initdata struct list_head huge_boot_pages[MAX_NUMNODES];

/* for command line parsing */
static struct hstate * __initdata parsed_hstate;
static unsigned long __initdata default_hstate_max_huge_pages;
static bool __initdata parsed_valid_hugepagesz = true;
static bool __initdata parsed_default_hugepagesz;
static unsigned int default_hugepages_in_node[MAX_NUMNODES] __initdata;

/*
 * Protects updates to hugepage_freelists, hugepage_activelist, nr_huge_pages,
 * free_huge_pages, and surplus_huge_pages.
 */
__cacheline_aligned_in_smp DEFINE_SPINLOCK(hugetlb_lock);

/*
 * Serializes faults on the same logical page.  This is used to
 * prevent spurious OOMs when the hugepage pool is fully utilized.
 */
static int num_fault_mutexes __ro_after_init;
struct mutex *hugetlb_fault_mutex_table __ro_after_init;

/* Forward declaration */
static int hugetlb_acct_memory(struct hstate *h, long delta);
static void hugetlb_vma_lock_free(struct vm_area_struct *vma);
static void hugetlb_vma_lock_alloc(struct vm_area_struct *vma);
static void __hugetlb_vma_unlock_write_free(struct vm_area_struct *vma);
static void hugetlb_unshare_pmds(struct vm_area_struct *vma,
		unsigned long start, unsigned long end);
static struct resv_map *vma_resv_map(struct vm_area_struct *vma);

static void hugetlb_free_folio(struct folio *folio)
{
#ifdef CONFIG_CMA
	int nid = folio_nid(folio);

	if (cma_free_folio(hugetlb_cma[nid], folio))
		return;
#endif
	folio_put(folio);
}

static inline bool subpool_is_free(struct hugepage_subpool *spool)
{
	if (spool->count)
		return false;
	if (spool->max_hpages != -1)
		return spool->used_hpages == 0;
	if (spool->min_hpages != -1)
		return spool->rsv_hpages == spool->min_hpages;

	return true;
}

static inline void unlock_or_release_subpool(struct hugepage_subpool *spool,
						unsigned long irq_flags)
{
	spin_unlock_irqrestore(&spool->lock, irq_flags);

	/* If no pages are used, and no other handles to the subpool
	 * remain, give up any reservations based on minimum size and
	 * free the subpool */
	if (subpool_is_free(spool)) {
		if (spool->min_hpages != -1)
			hugetlb_acct_memory(spool->hstate,
						-spool->min_hpages);
		kfree(spool);
	}
}

struct hugepage_subpool *hugepage_new_subpool(struct hstate *h, long max_hpages,
						long min_hpages)
{
	struct hugepage_subpool *spool;

	spool = kzalloc(sizeof(*spool), GFP_KERNEL);
	if (!spool)
		return NULL;

	spin_lock_init(&spool->lock);
	spool->count = 1;
	spool->max_hpages = max_hpages;
	spool->hstate = h;
	spool->min_hpages = min_hpages;

	if (min_hpages != -1 && hugetlb_acct_memory(h, min_hpages)) {
		kfree(spool);
		return NULL;
	}
	spool->rsv_hpages = min_hpages;

	return spool;
}

void hugepage_put_subpool(struct hugepage_subpool *spool)
{
	unsigned long flags;

	spin_lock_irqsave(&spool->lock, flags);
	BUG_ON(!spool->count);
	spool->count--;
	unlock_or_release_subpool(spool, flags);
}

/*
 * Subpool accounting for allocating and reserving pages.
 * Return -ENOMEM if there are not enough resources to satisfy the
 * request.  Otherwise, return the number of pages by which the
 * global pools must be adjusted (upward).  The returned value may
 * only be different than the passed value (delta) in the case where
 * a subpool minimum size must be maintained.
 */
static long hugepage_subpool_get_pages(struct hugepage_subpool *spool,
				      long delta)
{
	long ret = delta;

	if (!spool)
		return ret;

	spin_lock_irq(&spool->lock);

	if (spool->max_hpages != -1) {		/* maximum size accounting */
		if ((spool->used_hpages + delta) <= spool->max_hpages)
			spool->used_hpages += delta;
		else {
			ret = -ENOMEM;
			goto unlock_ret;
		}
	}

	/* minimum size accounting */
	if (spool->min_hpages != -1 && spool->rsv_hpages) {
		if (delta > spool->rsv_hpages) {
			/*
			 * Asking for more reserves than those already taken on
			 * behalf of subpool.  Return difference.
			 */
			ret = delta - spool->rsv_hpages;
			spool->rsv_hpages = 0;
		} else {
			ret = 0;	/* reserves already accounted for */
			spool->rsv_hpages -= delta;
		}
	}

unlock_ret:
	spin_unlock_irq(&spool->lock);
	return ret;
}

/*
 * Subpool accounting for freeing and unreserving pages.
 * Return the number of global page reservations that must be dropped.
 * The return value may only be different than the passed value (delta)
 * in the case where a subpool minimum size must be maintained.
 */
static long hugepage_subpool_put_pages(struct hugepage_subpool *spool,
				       long delta)
{
	long ret = delta;
	unsigned long flags;

	if (!spool)
		return delta;

	spin_lock_irqsave(&spool->lock, flags);

	if (spool->max_hpages != -1)		/* maximum size accounting */
		spool->used_hpages -= delta;

	 /* minimum size accounting */
	if (spool->min_hpages != -1 && spool->used_hpages < spool->min_hpages) {
		if (spool->rsv_hpages + delta <= spool->min_hpages)
			ret = 0;
		else
			ret = spool->rsv_hpages + delta - spool->min_hpages;

		spool->rsv_hpages += delta;
		if (spool->rsv_hpages > spool->min_hpages)
			spool->rsv_hpages = spool->min_hpages;
	}

	/*
	 * If hugetlbfs_put_super couldn't free spool due to an outstanding
	 * quota reference, free it now.
	 */
	unlock_or_release_subpool(spool, flags);

	return ret;
}

static inline struct hugepage_subpool *subpool_inode(struct inode *inode)
{
	return HUGETLBFS_SB(inode->i_sb)->spool;
}

static inline struct hugepage_subpool *subpool_vma(struct vm_area_struct *vma)
{
	return subpool_inode(file_inode(vma->vm_file));
}

/*
 * hugetlb vma_lock helper routines
 */
void hugetlb_vma_lock_read(struct vm_area_struct *vma)
{
	if (__vma_shareable_lock(vma)) {
		struct hugetlb_vma_lock *vma_lock = vma->vm_private_data;

		down_read(&vma_lock->rw_sema);
	} else if (__vma_private_lock(vma)) {
		struct resv_map *resv_map = vma_resv_map(vma);

		down_read(&resv_map->rw_sema);
	}
}

void hugetlb_vma_unlock_read(struct vm_area_struct *vma)
{
	if (__vma_shareable_lock(vma)) {
		struct hugetlb_vma_lock *vma_lock = vma->vm_private_data;

		up_read(&vma_lock->rw_sema);
	} else if (__vma_private_lock(vma)) {
		struct resv_map *resv_map = vma_resv_map(vma);

		up_read(&resv_map->rw_sema);
	}
}

void hugetlb_vma_lock_write(struct vm_area_struct *vma)
{
	if (__vma_shareable_lock(vma)) {
		struct hugetlb_vma_lock *vma_lock = vma->vm_private_data;

		down_write(&vma_lock->rw_sema);
	} else if (__vma_private_lock(vma)) {
		struct resv_map *resv_map = vma_resv_map(vma);

		down_write(&resv_map->rw_sema);
	}
}

void hugetlb_vma_unlock_write(struct vm_area_struct *vma)
{
	if (__vma_shareable_lock(vma)) {
		struct hugetlb_vma_lock *vma_lock = vma->vm_private_data;

		up_write(&vma_lock->rw_sema);
	} else if (__vma_private_lock(vma)) {
		struct resv_map *resv_map = vma_resv_map(vma);

		up_write(&resv_map->rw_sema);
	}
}

int hugetlb_vma_trylock_write(struct vm_area_struct *vma)
{

	if (__vma_shareable_lock(vma)) {
		struct hugetlb_vma_lock *vma_lock = vma->vm_private_data;

		return down_write_trylock(&vma_lock->rw_sema);
	} else if (__vma_private_lock(vma)) {
		struct resv_map *resv_map = vma_resv_map(vma);

		return down_write_trylock(&resv_map->rw_sema);
	}

	return 1;
}

void hugetlb_vma_assert_locked(struct vm_area_struct *vma)
{
	if (__vma_shareable_lock(vma)) {
		struct hugetlb_vma_lock *vma_lock = vma->vm_private_data;

		lockdep_assert_held(&vma_lock->rw_sema);
	} else if (__vma_private_lock(vma)) {
		struct resv_map *resv_map = vma_resv_map(vma);

		lockdep_assert_held(&resv_map->rw_sema);
	}
}

void hugetlb_vma_lock_release(struct kref *kref)
{
	struct hugetlb_vma_lock *vma_lock = container_of(kref,
			struct hugetlb_vma_lock, refs);

	kfree(vma_lock);
}

static void __hugetlb_vma_unlock_write_put(struct hugetlb_vma_lock *vma_lock)
{
	struct vm_area_struct *vma = vma_lock->vma;

	/*
	 * vma_lock structure may or not be released as a result of put,
	 * it certainly will no longer be attached to vma so clear pointer.
	 * Semaphore synchronizes access to vma_lock->vma field.
	 */
	vma_lock->vma = NULL;
	vma->vm_private_data = NULL;
	up_write(&vma_lock->rw_sema);
	kref_put(&vma_lock->refs, hugetlb_vma_lock_release);
}

static void __hugetlb_vma_unlock_write_free(struct vm_area_struct *vma)
{
	if (__vma_shareable_lock(vma)) {
		struct hugetlb_vma_lock *vma_lock = vma->vm_private_data;

		__hugetlb_vma_unlock_write_put(vma_lock);
	} else if (__vma_private_lock(vma)) {
		struct resv_map *resv_map = vma_resv_map(vma);

		/* no free for anon vmas, but still need to unlock */
		up_write(&resv_map->rw_sema);
	}
}

static void hugetlb_vma_lock_free(struct vm_area_struct *vma)
{
	/*
	 * Only present in sharable vmas.
	 */
	if (!vma || !__vma_shareable_lock(vma))
		return;

	if (vma->vm_private_data) {
		struct hugetlb_vma_lock *vma_lock = vma->vm_private_data;

		down_write(&vma_lock->rw_sema);
		__hugetlb_vma_unlock_write_put(vma_lock);
	}
}

static void hugetlb_vma_lock_alloc(struct vm_area_struct *vma)
{
	struct hugetlb_vma_lock *vma_lock;

	/* Only establish in (flags) sharable vmas */
	if (!vma || !(vma->vm_flags & VM_MAYSHARE))
		return;

	/* Should never get here with non-NULL vm_private_data */
	if (vma->vm_private_data)
		return;

	vma_lock = kmalloc(sizeof(*vma_lock), GFP_KERNEL);
	if (!vma_lock) {
		/*
		 * If we can not allocate structure, then vma can not
		 * participate in pmd sharing.  This is only a possible
		 * performance enhancement and memory saving issue.
		 * However, the lock is also used to synchronize page
		 * faults with truncation.  If the lock is not present,
		 * unlikely races could leave pages in a file past i_size
		 * until the file is removed.  Warn in the unlikely case of
		 * allocation failure.
		 */
		pr_warn_once("HugeTLB: unable to allocate vma specific lock\n");
		return;
	}

	kref_init(&vma_lock->refs);
	init_rwsem(&vma_lock->rw_sema);
	vma_lock->vma = vma;
	vma->vm_private_data = vma_lock;
}

/* Helper that removes a struct file_region from the resv_map cache and returns
 * it for use.
 */
static struct file_region *
get_file_region_entry_from_cache(struct resv_map *resv, long from, long to)
{
	struct file_region *nrg;

	VM_BUG_ON(resv->region_cache_count <= 0);

	resv->region_cache_count--;
	nrg = list_first_entry(&resv->region_cache, struct file_region, link);
	list_del(&nrg->link);

	nrg->from = from;
	nrg->to = to;

	return nrg;
}

static void copy_hugetlb_cgroup_uncharge_info(struct file_region *nrg,
					      struct file_region *rg)
{
#ifdef CONFIG_CGROUP_HUGETLB
	nrg->reservation_counter = rg->reservation_counter;
	nrg->css = rg->css;
	if (rg->css)
		css_get(rg->css);
#endif
}

/* Helper that records hugetlb_cgroup uncharge info. */
static void record_hugetlb_cgroup_uncharge_info(struct hugetlb_cgroup *h_cg,
						struct hstate *h,
						struct resv_map *resv,
						struct file_region *nrg)
{
#ifdef CONFIG_CGROUP_HUGETLB
	if (h_cg) {
		nrg->reservation_counter =
			&h_cg->rsvd_hugepage[hstate_index(h)];
		nrg->css = &h_cg->css;
		/*
		 * The caller will hold exactly one h_cg->css reference for the
		 * whole contiguous reservation region. But this area might be
		 * scattered when there are already some file_regions reside in
		 * it. As a result, many file_regions may share only one css
		 * reference. In order to ensure that one file_region must hold
		 * exactly one h_cg->css reference, we should do css_get for
		 * each file_region and leave the reference held by caller
		 * untouched.
		 */
		css_get(&h_cg->css);
		if (!resv->pages_per_hpage)
			resv->pages_per_hpage = pages_per_huge_page(h);
		/* pages_per_hpage should be the same for all entries in
		 * a resv_map.
		 */
		VM_BUG_ON(resv->pages_per_hpage != pages_per_huge_page(h));
	} else {
		nrg->reservation_counter = NULL;
		nrg->css = NULL;
	}
#endif
}

static void put_uncharge_info(struct file_region *rg)
{
#ifdef CONFIG_CGROUP_HUGETLB
	if (rg->css)
		css_put(rg->css);
#endif
}

static bool has_same_uncharge_info(struct file_region *rg,
				   struct file_region *org)
{
#ifdef CONFIG_CGROUP_HUGETLB
	return rg->reservation_counter == org->reservation_counter &&
	       rg->css == org->css;

#else
	return true;
#endif
}

static void coalesce_file_region(struct resv_map *resv, struct file_region *rg)
{
	struct file_region *nrg, *prg;

	prg = list_prev_entry(rg, link);
	if (&prg->link != &resv->regions && prg->to == rg->from &&
	    has_same_uncharge_info(prg, rg)) {
		prg->to = rg->to;

		list_del(&rg->link);
		put_uncharge_info(rg);
		kfree(rg);

		rg = prg;
	}

	nrg = list_next_entry(rg, link);
	if (&nrg->link != &resv->regions && nrg->from == rg->to &&
	    has_same_uncharge_info(nrg, rg)) {
		nrg->from = rg->from;

		list_del(&rg->link);
		put_uncharge_info(rg);
		kfree(rg);
	}
}

static inline long
hugetlb_resv_map_add(struct resv_map *map, struct list_head *rg, long from,
		     long to, struct hstate *h, struct hugetlb_cgroup *cg,
		     long *regions_needed)
{
	struct file_region *nrg;

	if (!regions_needed) {
		nrg = get_file_region_entry_from_cache(map, from, to);
		record_hugetlb_cgroup_uncharge_info(cg, h, map, nrg);
		list_add(&nrg->link, rg);
		coalesce_file_region(map, nrg);
	} else
		*regions_needed += 1;

	return to - from;
}

/*
 * Must be called with resv->lock held.
 *
 * Calling this with regions_needed != NULL will count the number of pages
 * to be added but will not modify the linked list. And regions_needed will
 * indicate the number of file_regions needed in the cache to carry out to add
 * the regions for this range.
 */
static long add_reservation_in_range(struct resv_map *resv, long f, long t,
				     struct hugetlb_cgroup *h_cg,
				     struct hstate *h, long *regions_needed)
{
	long add = 0;
	struct list_head *head = &resv->regions;
	long last_accounted_offset = f;
	struct file_region *iter, *trg = NULL;
	struct list_head *rg = NULL;

	if (regions_needed)
		*regions_needed = 0;

	/* In this loop, we essentially handle an entry for the range
	 * [last_accounted_offset, iter->from), at every iteration, with some
	 * bounds checking.
	 */
	list_for_each_entry_safe(iter, trg, head, link) {
		/* Skip irrelevant regions that start before our range. */
		if (iter->from < f) {
			/* If this region ends after the last accounted offset,
			 * then we need to update last_accounted_offset.
			 */
			if (iter->to > last_accounted_offset)
				last_accounted_offset = iter->to;
			continue;
		}

		/* When we find a region that starts beyond our range, we've
		 * finished.
		 */
		if (iter->from >= t) {
			rg = iter->link.prev;
			break;
		}

		/* Add an entry for last_accounted_offset -> iter->from, and
		 * update last_accounted_offset.
		 */
		if (iter->from > last_accounted_offset)
			add += hugetlb_resv_map_add(resv, iter->link.prev,
						    last_accounted_offset,
						    iter->from, h, h_cg,
						    regions_needed);

		last_accounted_offset = iter->to;
	}

	/* Handle the case where our range extends beyond
	 * last_accounted_offset.
	 */
	if (!rg)
		rg = head->prev;
	if (last_accounted_offset < t)
		add += hugetlb_resv_map_add(resv, rg, last_accounted_offset,
					    t, h, h_cg, regions_needed);

	return add;
}

/* Must be called with resv->lock acquired. Will drop lock to allocate entries.
 */
static int allocate_file_region_entries(struct resv_map *resv,
					int regions_needed)
	__must_hold(&resv->lock)
{
	LIST_HEAD(allocated_regions);
	int to_allocate = 0, i = 0;
	struct file_region *trg = NULL, *rg = NULL;

	VM_BUG_ON(regions_needed < 0);

	/*
	 * Check for sufficient descriptors in the cache to accommodate
	 * the number of in progress add operations plus regions_needed.
	 *
	 * This is a while loop because when we drop the lock, some other call
	 * to region_add or region_del may have consumed some region_entries,
	 * so we keep looping here until we finally have enough entries for
	 * (adds_in_progress + regions_needed).
	 */
	while (resv->region_cache_count <
	       (resv->adds_in_progress + regions_needed)) {
		to_allocate = resv->adds_in_progress + regions_needed -
			      resv->region_cache_count;

		/* At this point, we should have enough entries in the cache
		 * for all the existing adds_in_progress. We should only be
		 * needing to allocate for regions_needed.
		 */
		VM_BUG_ON(resv->region_cache_count < resv->adds_in_progress);

		spin_unlock(&resv->lock);
		for (i = 0; i < to_allocate; i++) {
			trg = kmalloc(sizeof(*trg), GFP_KERNEL);
			if (!trg)
				goto out_of_memory;
			list_add(&trg->link, &allocated_regions);
		}

		spin_lock(&resv->lock);

		list_splice(&allocated_regions, &resv->region_cache);
		resv->region_cache_count += to_allocate;
	}

	return 0;

out_of_memory:
	list_for_each_entry_safe(rg, trg, &allocated_regions, link) {
		list_del(&rg->link);
		kfree(rg);
	}
	return -ENOMEM;
}

/*
 * Add the huge page range represented by [f, t) to the reserve
 * map.  Regions will be taken from the cache to fill in this range.
 * Sufficient regions should exist in the cache due to the previous
 * call to region_chg with the same range, but in some cases the cache will not
 * have sufficient entries due to races with other code doing region_add or
 * region_del.  The extra needed entries will be allocated.
 *
 * regions_needed is the out value provided by a previous call to region_chg.
 *
 * Return the number of new huge pages added to the map.  This number is greater
 * than or equal to zero.  If file_region entries needed to be allocated for
 * this operation and we were not able to allocate, it returns -ENOMEM.
 * region_add of regions of length 1 never allocate file_regions and cannot
 * fail; region_chg will always allocate at least 1 entry and a region_add for
 * 1 page will only require at most 1 entry.
 */
static long region_add(struct resv_map *resv, long f, long t,
		       long in_regions_needed, struct hstate *h,
		       struct hugetlb_cgroup *h_cg)
{
	long add = 0, actual_regions_needed = 0;

	spin_lock(&resv->lock);
retry:

	/* Count how many regions are actually needed to execute this add. */
	add_reservation_in_range(resv, f, t, NULL, NULL,
				 &actual_regions_needed);

	/*
	 * Check for sufficient descriptors in the cache to accommodate
	 * this add operation. Note that actual_regions_needed may be greater
	 * than in_regions_needed, as the resv_map may have been modified since
	 * the region_chg call. In this case, we need to make sure that we
	 * allocate extra entries, such that we have enough for all the
	 * existing adds_in_progress, plus the excess needed for this
	 * operation.
	 */
	if (actual_regions_needed > in_regions_needed &&
	    resv->region_cache_count <
		    resv->adds_in_progress +
			    (actual_regions_needed - in_regions_needed)) {
		/* region_add operation of range 1 should never need to
		 * allocate file_region entries.
		 */
		VM_BUG_ON(t - f <= 1);

		if (allocate_file_region_entries(
			    resv, actual_regions_needed - in_regions_needed)) {
			return -ENOMEM;
		}

		goto retry;
	}

	add = add_reservation_in_range(resv, f, t, h_cg, h, NULL);

	resv->adds_in_progress -= in_regions_needed;

	spin_unlock(&resv->lock);
	return add;
}

/*
 * Examine the existing reserve map and determine how many
 * huge pages in the specified range [f, t) are NOT currently
 * represented.  This routine is called before a subsequent
 * call to region_add that will actually modify the reserve
 * map to add the specified range [f, t).  region_chg does
 * not change the number of huge pages represented by the
 * map.  A number of new file_region structures is added to the cache as a
 * placeholder, for the subsequent region_add call to use. At least 1
 * file_region structure is added.
 *
 * out_regions_needed is the number of regions added to the
 * resv->adds_in_progress.  This value needs to be provided to a follow up call
 * to region_add or region_abort for proper accounting.
 *
 * Returns the number of huge pages that need to be added to the existing
 * reservation map for the range [f, t).  This number is greater or equal to
 * zero.  -ENOMEM is returned if a new file_region structure or cache entry
 * is needed and can not be allocated.
 */
static long region_chg(struct resv_map *resv, long f, long t,
		       long *out_regions_needed)
{
	long chg = 0;

	spin_lock(&resv->lock);

	/* Count how many hugepages in this range are NOT represented. */
	chg = add_reservation_in_range(resv, f, t, NULL, NULL,
				       out_regions_needed);

	if (*out_regions_needed == 0)
		*out_regions_needed = 1;

	if (allocate_file_region_entries(resv, *out_regions_needed))
		return -ENOMEM;

	resv->adds_in_progress += *out_regions_needed;

	spin_unlock(&resv->lock);
	return chg;
}

/*
 * Abort the in progress add operation.  The adds_in_progress field
 * of the resv_map keeps track of the operations in progress between
 * calls to region_chg and region_add.  Operations are sometimes
 * aborted after the call to region_chg.  In such cases, region_abort
 * is called to decrement the adds_in_progress counter. regions_needed
 * is the value returned by the region_chg call, it is used to decrement
 * the adds_in_progress counter.
 *
 * NOTE: The range arguments [f, t) are not needed or used in this
 * routine.  They are kept to make reading the calling code easier as
 * arguments will match the associated region_chg call.
 */
static void region_abort(struct resv_map *resv, long f, long t,
			 long regions_needed)
{
	spin_lock(&resv->lock);
	VM_BUG_ON(!resv->region_cache_count);
	resv->adds_in_progress -= regions_needed;
	spin_unlock(&resv->lock);
}

/*
 * Delete the specified range [f, t) from the reserve map.  If the
 * t parameter is LONG_MAX, this indicates that ALL regions after f
 * should be deleted.  Locate the regions which intersect [f, t)
 * and either trim, delete or split the existing regions.
 *
 * Returns the number of huge pages deleted from the reserve map.
 * In the normal case, the return value is zero or more.  In the
 * case where a region must be split, a new region descriptor must
 * be allocated.  If the allocation fails, -ENOMEM will be returned.
 * NOTE: If the parameter t == LONG_MAX, then we will never split
 * a region and possibly return -ENOMEM.  Callers specifying
 * t == LONG_MAX do not need to check for -ENOMEM error.
 */
static long region_del(struct resv_map *resv, long f, long t)
{
	struct list_head *head = &resv->regions;
	struct file_region *rg, *trg;
	struct file_region *nrg = NULL;
	long del = 0;

retry:
	spin_lock(&resv->lock);
	list_for_each_entry_safe(rg, trg, head, link) {
		/*
		 * Skip regions before the range to be deleted.  file_region
		 * ranges are normally of the form [from, to).  However, there
		 * may be a "placeholder" entry in the map which is of the form
		 * (from, to) with from == to.  Check for placeholder entries
		 * at the beginning of the range to be deleted.
		 */
		if (rg->to <= f && (rg->to != rg->from || rg->to != f))
			continue;

		if (rg->from >= t)
			break;

		if (f > rg->from && t < rg->to) { /* Must split region */
			/*
			 * Check for an entry in the cache before dropping
			 * lock and attempting allocation.
			 */
			if (!nrg &&
			    resv->region_cache_count > resv->adds_in_progress) {
				nrg = list_first_entry(&resv->region_cache,
							struct file_region,
							link);
				list_del(&nrg->link);
				resv->region_cache_count--;
			}

			if (!nrg) {
				spin_unlock(&resv->lock);
				nrg = kmalloc(sizeof(*nrg), GFP_KERNEL);
				if (!nrg)
					return -ENOMEM;
				goto retry;
			}

			del += t - f;
			hugetlb_cgroup_uncharge_file_region(
				resv, rg, t - f, false);

			/* New entry for end of split region */
			nrg->from = t;
			nrg->to = rg->to;

			copy_hugetlb_cgroup_uncharge_info(nrg, rg);

			INIT_LIST_HEAD(&nrg->link);

			/* Original entry is trimmed */
			rg->to = f;

			list_add(&nrg->link, &rg->link);
			nrg = NULL;
			break;
		}

		if (f <= rg->from && t >= rg->to) { /* Remove entire region */
			del += rg->to - rg->from;
			hugetlb_cgroup_uncharge_file_region(resv, rg,
							    rg->to - rg->from, true);
			list_del(&rg->link);
			kfree(rg);
			continue;
		}

		if (f <= rg->from) {	/* Trim beginning of region */
			hugetlb_cgroup_uncharge_file_region(resv, rg,
							    t - rg->from, false);

			del += t - rg->from;
			rg->from = t;
		} else {		/* Trim end of region */
			hugetlb_cgroup_uncharge_file_region(resv, rg,
							    rg->to - f, false);

			del += rg->to - f;
			rg->to = f;
		}
	}

	spin_unlock(&resv->lock);
	kfree(nrg);
	return del;
}

/*
 * A rare out of memory error was encountered which prevented removal of
 * the reserve map region for a page.  The huge page itself was free'ed
 * and removed from the page cache.  This routine will adjust the subpool
 * usage count, and the global reserve count if needed.  By incrementing
 * these counts, the reserve map entry which could not be deleted will
 * appear as a "reserved" entry instead of simply dangling with incorrect
 * counts.
 */
void hugetlb_fix_reserve_counts(struct inode *inode)
{
	struct hugepage_subpool *spool = subpool_inode(inode);
	long rsv_adjust;
	bool reserved = false;

	rsv_adjust = hugepage_subpool_get_pages(spool, 1);
	if (rsv_adjust > 0) {
		struct hstate *h = hstate_inode(inode);

		if (!hugetlb_acct_memory(h, 1))
			reserved = true;
	} else if (!rsv_adjust) {
		reserved = true;
	}

	if (!reserved)
		pr_warn("hugetlb: Huge Page Reserved count may go negative.\n");
}

/*
 * Count and return the number of huge pages in the reserve map
 * that intersect with the range [f, t).
 */
static long region_count(struct resv_map *resv, long f, long t)
{
	struct list_head *head = &resv->regions;
	struct file_region *rg;
	long chg = 0;

	spin_lock(&resv->lock);
	/* Locate each segment we overlap with, and count that overlap. */
	list_for_each_entry(rg, head, link) {
		long seg_from;
		long seg_to;

		if (rg->to <= f)
			continue;
		if (rg->from >= t)
			break;

		seg_from = max(rg->from, f);
		seg_to = min(rg->to, t);

		chg += seg_to - seg_from;
	}
	spin_unlock(&resv->lock);

	return chg;
}

/*
 * Convert the address within this vma to the page offset within
 * the mapping, huge page units here.
 */
static pgoff_t vma_hugecache_offset(struct hstate *h,
			struct vm_area_struct *vma, unsigned long address)
{
	return ((address - vma->vm_start) >> huge_page_shift(h)) +
			(vma->vm_pgoff >> huge_page_order(h));
}

/**
 * vma_kernel_pagesize - Page size granularity for this VMA.
 * @vma: The user mapping.
 *
 * Folios in this VMA will be aligned to, and at least the size of the
 * number of bytes returned by this function.
 *
 * Return: The default size of the folios allocated when backing a VMA.
 */
unsigned long vma_kernel_pagesize(struct vm_area_struct *vma)
{
	if (vma->vm_ops && vma->vm_ops->pagesize)
		return vma->vm_ops->pagesize(vma);
	return PAGE_SIZE;
}
EXPORT_SYMBOL_GPL(vma_kernel_pagesize);

/*
 * Return the page size being used by the MMU to back a VMA. In the majority
 * of cases, the page size used by the kernel matches the MMU size. On
 * architectures where it differs, an architecture-specific 'strong'
 * version of this symbol is required.
 */
__weak unsigned long vma_mmu_pagesize(struct vm_area_struct *vma)
{
	return vma_kernel_pagesize(vma);
}

/*
 * Flags for MAP_PRIVATE reservations.  These are stored in the bottom
 * bits of the reservation map pointer, which are always clear due to
 * alignment.
 */
#define HPAGE_RESV_OWNER    (1UL << 0)
#define HPAGE_RESV_UNMAPPED (1UL << 1)
#define HPAGE_RESV_MASK (HPAGE_RESV_OWNER | HPAGE_RESV_UNMAPPED)

/*
 * These helpers are used to track how many pages are reserved for
 * faults in a MAP_PRIVATE mapping. Only the process that called mmap()
 * is guaranteed to have their future faults succeed.
 *
 * With the exception of hugetlb_dup_vma_private() which is called at fork(),
 * the reserve counters are updated with the hugetlb_lock held. It is safe
 * to reset the VMA at fork() time as it is not in use yet and there is no
 * chance of the global counters getting corrupted as a result of the values.
 *
 * The private mapping reservation is represented in a subtly different
 * manner to a shared mapping.  A shared mapping has a region map associated
 * with the underlying file, this region map represents the backing file
 * pages which have ever had a reservation assigned which this persists even
 * after the page is instantiated.  A private mapping has a region map
 * associated with the original mmap which is attached to all VMAs which
 * reference it, this region map represents those offsets which have consumed
 * reservation ie. where pages have been instantiated.
 */
static unsigned long get_vma_private_data(struct vm_area_struct *vma)
{
	return (unsigned long)vma->vm_private_data;
}

static void set_vma_private_data(struct vm_area_struct *vma,
							unsigned long value)
{
	vma->vm_private_data = (void *)value;
}

static void
resv_map_set_hugetlb_cgroup_uncharge_info(struct resv_map *resv_map,
					  struct hugetlb_cgroup *h_cg,
					  struct hstate *h)
{
#ifdef CONFIG_CGROUP_HUGETLB
	if (!h_cg || !h) {
		resv_map->reservation_counter = NULL;
		resv_map->pages_per_hpage = 0;
		resv_map->css = NULL;
	} else {
		resv_map->reservation_counter =
			&h_cg->rsvd_hugepage[hstate_index(h)];
		resv_map->pages_per_hpage = pages_per_huge_page(h);
		resv_map->css = &h_cg->css;
	}
#endif
}

struct resv_map *resv_map_alloc(void)
{
	struct resv_map *resv_map = kmalloc(sizeof(*resv_map), GFP_KERNEL);
	struct file_region *rg = kmalloc(sizeof(*rg), GFP_KERNEL);

	if (!resv_map || !rg) {
		kfree(resv_map);
		kfree(rg);
		return NULL;
	}

	kref_init(&resv_map->refs);
	spin_lock_init(&resv_map->lock);
	INIT_LIST_HEAD(&resv_map->regions);
	init_rwsem(&resv_map->rw_sema);

	resv_map->adds_in_progress = 0;
	/*
	 * Initialize these to 0. On shared mappings, 0's here indicate these
	 * fields don't do cgroup accounting. On private mappings, these will be
	 * re-initialized to the proper values, to indicate that hugetlb cgroup
	 * reservations are to be un-charged from here.
	 */
	resv_map_set_hugetlb_cgroup_uncharge_info(resv_map, NULL, NULL);

	INIT_LIST_HEAD(&resv_map->region_cache);
	list_add(&rg->link, &resv_map->region_cache);
	resv_map->region_cache_count = 1;

	return resv_map;
}

void resv_map_release(struct kref *ref)
{
	struct resv_map *resv_map = container_of(ref, struct resv_map, refs);
	struct list_head *head = &resv_map->region_cache;
	struct file_region *rg, *trg;

	/* Clear out any active regions before we release the map. */
	region_del(resv_map, 0, LONG_MAX);

	/* ... and any entries left in the cache */
	list_for_each_entry_safe(rg, trg, head, link) {
		list_del(&rg->link);
		kfree(rg);
	}

	VM_BUG_ON(resv_map->adds_in_progress);

	kfree(resv_map);
}

static inline struct resv_map *inode_resv_map(struct inode *inode)
{
	/*
	 * At inode evict time, i_mapping may not point to the original
	 * address space within the inode.  This original address space
	 * contains the pointer to the resv_map.  So, always use the
	 * address space embedded within the inode.
	 * The VERY common case is inode->mapping == &inode->i_data but,
	 * this may not be true for device special inodes.
	 */
	return (struct resv_map *)(&inode->i_data)->i_private_data;
}

static struct resv_map *vma_resv_map(struct vm_area_struct *vma)
{
	VM_BUG_ON_VMA(!is_vm_hugetlb_page(vma), vma);
	if (vma->vm_flags & VM_MAYSHARE) {
		struct address_space *mapping = vma->vm_file->f_mapping;
		struct inode *inode = mapping->host;

		return inode_resv_map(inode);

	} else {
		return (struct resv_map *)(get_vma_private_data(vma) &
							~HPAGE_RESV_MASK);
	}
}

static void set_vma_resv_map(struct vm_area_struct *vma, struct resv_map *map)
{
	VM_BUG_ON_VMA(!is_vm_hugetlb_page(vma), vma);
	VM_BUG_ON_VMA(vma->vm_flags & VM_MAYSHARE, vma);

	set_vma_private_data(vma, (unsigned long)map);
}

static void set_vma_resv_flags(struct vm_area_struct *vma, unsigned long flags)
{
	VM_BUG_ON_VMA(!is_vm_hugetlb_page(vma), vma);
	VM_BUG_ON_VMA(vma->vm_flags & VM_MAYSHARE, vma);

	set_vma_private_data(vma, get_vma_private_data(vma) | flags);
}

static int is_vma_resv_set(struct vm_area_struct *vma, unsigned long flag)
{
	VM_BUG_ON_VMA(!is_vm_hugetlb_page(vma), vma);

	return (get_vma_private_data(vma) & flag) != 0;
}

bool __vma_private_lock(struct vm_area_struct *vma)
{
	return !(vma->vm_flags & VM_MAYSHARE) &&
		get_vma_private_data(vma) & ~HPAGE_RESV_MASK &&
		is_vma_resv_set(vma, HPAGE_RESV_OWNER);
}

void hugetlb_dup_vma_private(struct vm_area_struct *vma)
{
	VM_BUG_ON_VMA(!is_vm_hugetlb_page(vma), vma);
	/*
	 * Clear vm_private_data
	 * - For shared mappings this is a per-vma semaphore that may be
	 *   allocated in a subsequent call to hugetlb_vm_op_open.
	 *   Before clearing, make sure pointer is not associated with vma
	 *   as this will leak the structure.  This is the case when called
	 *   via clear_vma_resv_huge_pages() and hugetlb_vm_op_open has already
	 *   been called to allocate a new structure.
	 * - For MAP_PRIVATE mappings, this is the reserve map which does
	 *   not apply to children.  Faults generated by the children are
	 *   not guaranteed to succeed, even if read-only.
	 */
	if (vma->vm_flags & VM_MAYSHARE) {
		struct hugetlb_vma_lock *vma_lock = vma->vm_private_data;

		if (vma_lock && vma_lock->vma != vma)
			vma->vm_private_data = NULL;
	} else
		vma->vm_private_data = NULL;
}

/*
 * Reset and decrement one ref on hugepage private reservation.
 * Called with mm->mmap_lock writer semaphore held.
 * This function should be only used by move_vma() and operate on
 * same sized vma. It should never come here with last ref on the
 * reservation.
 */
void clear_vma_resv_huge_pages(struct vm_area_struct *vma)
{
	/*
	 * Clear the old hugetlb private page reservation.
	 * It has already been transferred to new_vma.
	 *
	 * During a mremap() operation of a hugetlb vma we call move_vma()
	 * which copies vma into new_vma and unmaps vma. After the copy
	 * operation both new_vma and vma share a reference to the resv_map
	 * struct, and at that point vma is about to be unmapped. We don't
	 * want to return the reservation to the pool at unmap of vma because
	 * the reservation still lives on in new_vma, so simply decrement the
	 * ref here and remove the resv_map reference from this vma.
	 */
	struct resv_map *reservations = vma_resv_map(vma);

	if (reservations && is_vma_resv_set(vma, HPAGE_RESV_OWNER)) {
		resv_map_put_hugetlb_cgroup_uncharge_info(reservations);
		kref_put(&reservations->refs, resv_map_release);
	}

	hugetlb_dup_vma_private(vma);
}

/* Returns true if the VMA has associated reserve pages */
static bool vma_has_reserves(struct vm_area_struct *vma, long chg)
{
	if (vma->vm_flags & VM_NORESERVE) {
		/*
		 * This address is already reserved by other process(chg == 0),
		 * so, we should decrement reserved count. Without decrementing,
		 * reserve count remains after releasing inode, because this
		 * allocated page will go into page cache and is regarded as
		 * coming from reserved pool in releasing step.  Currently, we
		 * don't have any other solution to deal with this situation
		 * properly, so add work-around here.
		 */
		if (vma->vm_flags & VM_MAYSHARE && chg == 0)
			return true;
		else
			return false;
	}

	/* Shared mappings always use reserves */
	if (vma->vm_flags & VM_MAYSHARE) {
		/*
		 * We know VM_NORESERVE is not set.  Therefore, there SHOULD
		 * be a region map for all pages.  The only situation where
		 * there is no region map is if a hole was punched via
		 * fallocate.  In this case, there really are no reserves to
		 * use.  This situation is indicated if chg != 0.
		 */
		if (chg)
			return false;
		else
			return true;
	}

	/*
	 * Only the process that called mmap() has reserves for
	 * private mappings.
	 */
	if (is_vma_resv_set(vma, HPAGE_RESV_OWNER)) {
		/*
		 * Like the shared case above, a hole punch or truncate
		 * could have been performed on the private mapping.
		 * Examine the value of chg to determine if reserves
		 * actually exist or were previously consumed.
		 * Very Subtle - The value of chg comes from a previous
		 * call to vma_needs_reserves().  The reserve map for
		 * private mappings has different (opposite) semantics
		 * than that of shared mappings.  vma_needs_reserves()
		 * has already taken this difference in semantics into
		 * account.  Therefore, the meaning of chg is the same
		 * as in the shared case above.  Code could easily be
		 * combined, but keeping it separate draws attention to
		 * subtle differences.
		 */
		if (chg)
			return false;
		else
			return true;
	}

	return false;
}

static void enqueue_hugetlb_folio(struct hstate *h, struct folio *folio)
{
	int nid = folio_nid(folio);

	lockdep_assert_held(&hugetlb_lock);
	VM_BUG_ON_FOLIO(folio_ref_count(folio), folio);

	list_move(&folio->lru, &h->hugepage_freelists[nid]);
	h->free_huge_pages++;
	h->free_huge_pages_node[nid]++;
	folio_set_hugetlb_freed(folio);
}

static struct folio *dequeue_hugetlb_folio_node_exact(struct hstate *h,
								int nid)
{
	struct folio *folio;
	bool pin = !!(current->flags & PF_MEMALLOC_PIN);

	lockdep_assert_held(&hugetlb_lock);
	list_for_each_entry(folio, &h->hugepage_freelists[nid], lru) {
		if (pin && !folio_is_longterm_pinnable(folio))
			continue;

		if (folio_test_hwpoison(folio))
			continue;

		list_move(&folio->lru, &h->hugepage_activelist);
		folio_ref_unfreeze(folio, 1);
		folio_clear_hugetlb_freed(folio);
		h->free_huge_pages--;
		h->free_huge_pages_node[nid]--;
		return folio;
	}

	return NULL;
}

static struct folio *dequeue_hugetlb_folio_nodemask(struct hstate *h, gfp_t gfp_mask,
							int nid, nodemask_t *nmask)
{
	unsigned int cpuset_mems_cookie;
	struct zonelist *zonelist;
	struct zone *zone;
	struct zoneref *z;
	int node = NUMA_NO_NODE;

	/* 'nid' should not be NUMA_NO_NODE. Try to catch any misuse of it and rectifiy. */
	if (nid == NUMA_NO_NODE)
		nid = numa_node_id();

	zonelist = node_zonelist(nid, gfp_mask);

retry_cpuset:
	cpuset_mems_cookie = read_mems_allowed_begin();
	for_each_zone_zonelist_nodemask(zone, z, zonelist, gfp_zone(gfp_mask), nmask) {
		struct folio *folio;

		if (!cpuset_zone_allowed(zone, gfp_mask))
			continue;
		/*
		 * no need to ask again on the same node. Pool is node rather than
		 * zone aware
		 */
		if (zone_to_nid(zone) == node)
			continue;
		node = zone_to_nid(zone);

		folio = dequeue_hugetlb_folio_node_exact(h, node);
		if (folio)
			return folio;
	}
	if (unlikely(read_mems_allowed_retry(cpuset_mems_cookie)))
		goto retry_cpuset;

	return NULL;
}

static unsigned long available_huge_pages(struct hstate *h)
{
	return h->free_huge_pages - h->resv_huge_pages;
}

static struct folio *dequeue_hugetlb_folio_vma(struct hstate *h,
				struct vm_area_struct *vma,
				unsigned long address, int avoid_reserve,
				long chg)
{
	struct folio *folio = NULL;
	struct mempolicy *mpol;
	gfp_t gfp_mask;
	nodemask_t *nodemask;
	int nid;

	/*
	 * A child process with MAP_PRIVATE mappings created by their parent
	 * have no page reserves. This check ensures that reservations are
	 * not "stolen". The child may still get SIGKILLed
	 */
	if (!vma_has_reserves(vma, chg) && !available_huge_pages(h))
		goto err;

	/* If reserves cannot be used, ensure enough pages are in the pool */
	if (avoid_reserve && !available_huge_pages(h))
		goto err;

	gfp_mask = htlb_alloc_mask(h);
	nid = huge_node(vma, address, gfp_mask, &mpol, &nodemask);

	if (mpol_is_preferred_many(mpol)) {
		folio = dequeue_hugetlb_folio_nodemask(h, gfp_mask,
							nid, nodemask);

		/* Fallback to all nodes if page==NULL */
		nodemask = NULL;
	}

	if (!folio)
		folio = dequeue_hugetlb_folio_nodemask(h, gfp_mask,
							nid, nodemask);

	if (folio && !avoid_reserve && vma_has_reserves(vma, chg)) {
		folio_set_hugetlb_restore_reserve(folio);
		h->resv_huge_pages--;
	}

	mpol_cond_put(mpol);
	return folio;

err:
	return NULL;
}

/*
 * common helper functions for hstate_next_node_to_{alloc|free}.
 * We may have allocated or freed a huge page based on a different
 * nodes_allowed previously, so h->next_node_to_{alloc|free} might
 * be outside of *nodes_allowed.  Ensure that we use an allowed
 * node for alloc or free.
 */
static int next_node_allowed(int nid, nodemask_t *nodes_allowed)
{
	nid = next_node_in(nid, *nodes_allowed);
	VM_BUG_ON(nid >= MAX_NUMNODES);

	return nid;
}

static int get_valid_node_allowed(int nid, nodemask_t *nodes_allowed)
{
	if (!node_isset(nid, *nodes_allowed))
		nid = next_node_allowed(nid, nodes_allowed);
	return nid;
}

/*
 * returns the previously saved node ["this node"] from which to
 * allocate a persistent huge page for the pool and advance the
 * next node from which to allocate, handling wrap at end of node
 * mask.
 */
static int hstate_next_node_to_alloc(int *next_node,
					nodemask_t *nodes_allowed)
{
	int nid;

	VM_BUG_ON(!nodes_allowed);

	nid = get_valid_node_allowed(*next_node, nodes_allowed);
	*next_node = next_node_allowed(nid, nodes_allowed);

	return nid;
}

/*
 * helper for remove_pool_hugetlb_folio() - return the previously saved
 * node ["this node"] from which to free a huge page.  Advance the
 * next node id whether or not we find a free huge page to free so
 * that the next attempt to free addresses the next node.
 */
static int hstate_next_node_to_free(struct hstate *h, nodemask_t *nodes_allowed)
{
	int nid;

	VM_BUG_ON(!nodes_allowed);

	nid = get_valid_node_allowed(h->next_nid_to_free, nodes_allowed);
	h->next_nid_to_free = next_node_allowed(nid, nodes_allowed);

	return nid;
}

#define for_each_node_mask_to_alloc(next_node, nr_nodes, node, mask)		\
	for (nr_nodes = nodes_weight(*mask);				\
		nr_nodes > 0 &&						\
		((node = hstate_next_node_to_alloc(next_node, mask)) || 1);	\
		nr_nodes--)

#define for_each_node_mask_to_free(hs, nr_nodes, node, mask)		\
	for (nr_nodes = nodes_weight(*mask);				\
		nr_nodes > 0 &&						\
		((node = hstate_next_node_to_free(hs, mask)) || 1);	\
		nr_nodes--)

#ifdef CONFIG_ARCH_HAS_GIGANTIC_PAGE
#ifdef CONFIG_CONTIG_ALLOC
static struct folio *alloc_gigantic_folio(struct hstate *h, gfp_t gfp_mask,
		int nid, nodemask_t *nodemask)
{
	struct folio *folio;
	int order = huge_page_order(h);
	bool retried = false;

	if (nid == NUMA_NO_NODE)
		nid = numa_mem_id();
retry:
	folio = NULL;
#ifdef CONFIG_CMA
	{
		int node;

		if (hugetlb_cma[nid])
			folio = cma_alloc_folio(hugetlb_cma[nid], order, gfp_mask);

		if (!folio && !(gfp_mask & __GFP_THISNODE)) {
			for_each_node_mask(node, *nodemask) {
				if (node == nid || !hugetlb_cma[node])
					continue;

				folio = cma_alloc_folio(hugetlb_cma[node], order, gfp_mask);
				if (folio)
					break;
			}
		}
	}
#endif
	if (!folio) {
		folio = folio_alloc_gigantic(order, gfp_mask, nid, nodemask);
		if (!folio)
			return NULL;
	}

	if (folio_ref_freeze(folio, 1))
		return folio;

	pr_warn("HugeTLB: unexpected refcount on PFN %lu\n", folio_pfn(folio));
	hugetlb_free_folio(folio);
	if (!retried) {
		retried = true;
		goto retry;
	}
	return NULL;
}

#else /* !CONFIG_CONTIG_ALLOC */
static struct folio *alloc_gigantic_folio(struct hstate *h, gfp_t gfp_mask,
					int nid, nodemask_t *nodemask)
{
	return NULL;
}
#endif /* CONFIG_CONTIG_ALLOC */

#else /* !CONFIG_ARCH_HAS_GIGANTIC_PAGE */
static struct folio *alloc_gigantic_folio(struct hstate *h, gfp_t gfp_mask,
					int nid, nodemask_t *nodemask)
{
	return NULL;
}
#endif

/*
 * Remove hugetlb folio from lists.
 * If vmemmap exists for the folio, clear the hugetlb flag so that the
 * folio appears as just a compound page.  Otherwise, wait until after
 * allocating vmemmap to clear the flag.
 *
 * Must be called with hugetlb lock held.
 */
static void remove_hugetlb_folio(struct hstate *h, struct folio *folio,
							bool adjust_surplus)
{
	int nid = folio_nid(folio);

	VM_BUG_ON_FOLIO(hugetlb_cgroup_from_folio(folio), folio);
	VM_BUG_ON_FOLIO(hugetlb_cgroup_from_folio_rsvd(folio), folio);

	lockdep_assert_held(&hugetlb_lock);
	if (hstate_is_gigantic(h) && !gigantic_page_runtime_supported())
		return;

	list_del(&folio->lru);

	if (folio_test_hugetlb_freed(folio)) {
		folio_clear_hugetlb_freed(folio);
		h->free_huge_pages--;
		h->free_huge_pages_node[nid]--;
	}
	if (adjust_surplus) {
		h->surplus_huge_pages--;
		h->surplus_huge_pages_node[nid]--;
	}

	/*
	 * We can only clear the hugetlb flag after allocating vmemmap
	 * pages.  Otherwise, someone (memory error handling) may try to write
	 * to tail struct pages.
	 */
	if (!folio_test_hugetlb_vmemmap_optimized(folio))
		__folio_clear_hugetlb(folio);

	h->nr_huge_pages--;
	h->nr_huge_pages_node[nid]--;
}

static void add_hugetlb_folio(struct hstate *h, struct folio *folio,
			     bool adjust_surplus)
{
	int nid = folio_nid(folio);

	VM_BUG_ON_FOLIO(!folio_test_hugetlb_vmemmap_optimized(folio), folio);

	lockdep_assert_held(&hugetlb_lock);

	INIT_LIST_HEAD(&folio->lru);
	h->nr_huge_pages++;
	h->nr_huge_pages_node[nid]++;

	if (adjust_surplus) {
		h->surplus_huge_pages++;
		h->surplus_huge_pages_node[nid]++;
	}

	__folio_set_hugetlb(folio);
	folio_change_private(folio, NULL);
	/*
	 * We have to set hugetlb_vmemmap_optimized again as above
	 * folio_change_private(folio, NULL) cleared it.
	 */
	folio_set_hugetlb_vmemmap_optimized(folio);

	arch_clear_hugetlb_flags(folio);
	enqueue_hugetlb_folio(h, folio);
}

static void __update_and_free_hugetlb_folio(struct hstate *h,
						struct folio *folio)
{
	bool clear_flag = folio_test_hugetlb_vmemmap_optimized(folio);

	if (hstate_is_gigantic(h) && !gigantic_page_runtime_supported())
		return;

	/*
	 * If we don't know which subpages are hwpoisoned, we can't free
	 * the hugepage, so it's leaked intentionally.
	 */
	if (folio_test_hugetlb_raw_hwp_unreliable(folio))
		return;

	/*
	 * If folio is not vmemmap optimized (!clear_flag), then the folio
	 * is no longer identified as a hugetlb page.  hugetlb_vmemmap_restore_folio
	 * can only be passed hugetlb pages and will BUG otherwise.
	 */
	if (clear_flag && hugetlb_vmemmap_restore_folio(h, folio)) {
		spin_lock_irq(&hugetlb_lock);
		/*
		 * If we cannot allocate vmemmap pages, just refuse to free the
		 * page and put the page back on the hugetlb free list and treat
		 * as a surplus page.
		 */
		add_hugetlb_folio(h, folio, true);
		spin_unlock_irq(&hugetlb_lock);
		return;
	}

	/*
	 * If vmemmap pages were allocated above, then we need to clear the
	 * hugetlb flag under the hugetlb lock.
	 */
	if (folio_test_hugetlb(folio)) {
		spin_lock_irq(&hugetlb_lock);
		__folio_clear_hugetlb(folio);
		spin_unlock_irq(&hugetlb_lock);
	}

	/*
	 * Move PageHWPoison flag from head page to the raw error pages,
	 * which makes any healthy subpages reusable.
	 */
	if (unlikely(folio_test_hwpoison(folio)))
		folio_clear_hugetlb_hwpoison(folio);

	folio_ref_unfreeze(folio, 1);

	INIT_LIST_HEAD(&folio->_deferred_list);
	hugetlb_free_folio(folio);
}

/*
 * As update_and_free_hugetlb_folio() can be called under any context, so we cannot
 * use GFP_KERNEL to allocate vmemmap pages. However, we can defer the
 * actual freeing in a workqueue to prevent from using GFP_ATOMIC to allocate
 * the vmemmap pages.
 *
 * free_hpage_workfn() locklessly retrieves the linked list of pages to be
 * freed and frees them one-by-one. As the page->mapping pointer is going
 * to be cleared in free_hpage_workfn() anyway, it is reused as the llist_node
 * structure of a lockless linked list of huge pages to be freed.
 */
static LLIST_HEAD(hpage_freelist);

static void free_hpage_workfn(struct work_struct *work)
{
	struct llist_node *node;

	node = llist_del_all(&hpage_freelist);

	while (node) {
		struct folio *folio;
		struct hstate *h;

		folio = container_of((struct address_space **)node,
				     struct folio, mapping);
		node = node->next;
		folio->mapping = NULL;
		/*
		 * The VM_BUG_ON_FOLIO(!folio_test_hugetlb(folio), folio) in
		 * folio_hstate() is going to trigger because a previous call to
		 * remove_hugetlb_folio() will clear the hugetlb bit, so do
		 * not use folio_hstate() directly.
		 */
		h = size_to_hstate(folio_size(folio));

		__update_and_free_hugetlb_folio(h, folio);

		cond_resched();
	}
}
static DECLARE_WORK(free_hpage_work, free_hpage_workfn);

static inline void flush_free_hpage_work(struct hstate *h)
{
	if (hugetlb_vmemmap_optimizable(h))
		flush_work(&free_hpage_work);
}

static void update_and_free_hugetlb_folio(struct hstate *h, struct folio *folio,
				 bool atomic)
{
	if (!folio_test_hugetlb_vmemmap_optimized(folio) || !atomic) {
		__update_and_free_hugetlb_folio(h, folio);
		return;
	}

	/*
	 * Defer freeing to avoid using GFP_ATOMIC to allocate vmemmap pages.
	 *
	 * Only call schedule_work() if hpage_freelist is previously
	 * empty. Otherwise, schedule_work() had been called but the workfn
	 * hasn't retrieved the list yet.
	 */
	if (llist_add((struct llist_node *)&folio->mapping, &hpage_freelist))
		schedule_work(&free_hpage_work);
}

static void bulk_vmemmap_restore_error(struct hstate *h,
					struct list_head *folio_list,
					struct list_head *non_hvo_folios)
{
	struct folio *folio, *t_folio;

	if (!list_empty(non_hvo_folios)) {
		/*
		 * Free any restored hugetlb pages so that restore of the
		 * entire list can be retried.
		 * The idea is that in the common case of ENOMEM errors freeing
		 * hugetlb pages with vmemmap we will free up memory so that we
		 * can allocate vmemmap for more hugetlb pages.
		 */
		list_for_each_entry_safe(folio, t_folio, non_hvo_folios, lru) {
			list_del(&folio->lru);
			spin_lock_irq(&hugetlb_lock);
			__folio_clear_hugetlb(folio);
			spin_unlock_irq(&hugetlb_lock);
			update_and_free_hugetlb_folio(h, folio, false);
			cond_resched();
		}
	} else {
		/*
		 * In the case where there are no folios which can be
		 * immediately freed, we loop through the list trying to restore
		 * vmemmap individually in the hope that someone elsewhere may
		 * have done something to cause success (such as freeing some
		 * memory).  If unable to restore a hugetlb page, the hugetlb
		 * page is made a surplus page and removed from the list.
		 * If are able to restore vmemmap and free one hugetlb page, we
		 * quit processing the list to retry the bulk operation.
		 */
		list_for_each_entry_safe(folio, t_folio, folio_list, lru)
			if (hugetlb_vmemmap_restore_folio(h, folio)) {
				list_del(&folio->lru);
				spin_lock_irq(&hugetlb_lock);
				add_hugetlb_folio(h, folio, true);
				spin_unlock_irq(&hugetlb_lock);
			} else {
				list_del(&folio->lru);
				spin_lock_irq(&hugetlb_lock);
				__folio_clear_hugetlb(folio);
				spin_unlock_irq(&hugetlb_lock);
				update_and_free_hugetlb_folio(h, folio, false);
				cond_resched();
				break;
			}
	}
}

static void update_and_free_pages_bulk(struct hstate *h,
						struct list_head *folio_list)
{
	long ret;
	struct folio *folio, *t_folio;
	LIST_HEAD(non_hvo_folios);

	/*
	 * First allocate required vmemmmap (if necessary) for all folios.
	 * Carefully handle errors and free up any available hugetlb pages
	 * in an effort to make forward progress.
	 */
retry:
	ret = hugetlb_vmemmap_restore_folios(h, folio_list, &non_hvo_folios);
	if (ret < 0) {
		bulk_vmemmap_restore_error(h, folio_list, &non_hvo_folios);
		goto retry;
	}

	/*
	 * At this point, list should be empty, ret should be >= 0 and there
	 * should only be pages on the non_hvo_folios list.
	 * Do note that the non_hvo_folios list could be empty.
	 * Without HVO enabled, ret will be 0 and there is no need to call
	 * __folio_clear_hugetlb as this was done previously.
	 */
	VM_WARN_ON(!list_empty(folio_list));
	VM_WARN_ON(ret < 0);
	if (!list_empty(&non_hvo_folios) && ret) {
		spin_lock_irq(&hugetlb_lock);
		list_for_each_entry(folio, &non_hvo_folios, lru)
			__folio_clear_hugetlb(folio);
		spin_unlock_irq(&hugetlb_lock);
	}

	list_for_each_entry_safe(folio, t_folio, &non_hvo_folios, lru) {
		update_and_free_hugetlb_folio(h, folio, false);
		cond_resched();
	}
}

struct hstate *size_to_hstate(unsigned long size)
{
	struct hstate *h;

	for_each_hstate(h) {
		if (huge_page_size(h) == size)
			return h;
	}
	return NULL;
}

void free_huge_folio(struct folio *folio)
{
	/*
	 * Can't pass hstate in here because it is called from the
	 * generic mm code.
	 */
	struct hstate *h = folio_hstate(folio);
	int nid = folio_nid(folio);
	struct hugepage_subpool *spool = hugetlb_folio_subpool(folio);
	bool restore_reserve;
	unsigned long flags;

	VM_BUG_ON_FOLIO(folio_ref_count(folio), folio);
	VM_BUG_ON_FOLIO(folio_mapcount(folio), folio);

	hugetlb_set_folio_subpool(folio, NULL);
	if (folio_test_anon(folio))
		__ClearPageAnonExclusive(&folio->page);
	folio->mapping = NULL;
	restore_reserve = folio_test_hugetlb_restore_reserve(folio);
	folio_clear_hugetlb_restore_reserve(folio);

	/*
	 * If HPageRestoreReserve was set on page, page allocation consumed a
	 * reservation.  If the page was associated with a subpool, there
	 * would have been a page reserved in the subpool before allocation
	 * via hugepage_subpool_get_pages().  Since we are 'restoring' the
	 * reservation, do not call hugepage_subpool_put_pages() as this will
	 * remove the reserved page from the subpool.
	 */
	if (!restore_reserve) {
		/*
		 * A return code of zero implies that the subpool will be
		 * under its minimum size if the reservation is not restored
		 * after page is free.  Therefore, force restore_reserve
		 * operation.
		 */
		if (hugepage_subpool_put_pages(spool, 1) == 0)
			restore_reserve = true;
	}

	spin_lock_irqsave(&hugetlb_lock, flags);
	folio_clear_hugetlb_migratable(folio);
	hugetlb_cgroup_uncharge_folio(hstate_index(h),
				     pages_per_huge_page(h), folio);
	hugetlb_cgroup_uncharge_folio_rsvd(hstate_index(h),
					  pages_per_huge_page(h), folio);
	mem_cgroup_uncharge(folio);
	if (restore_reserve)
		h->resv_huge_pages++;

	if (folio_test_hugetlb_temporary(folio)) {
		remove_hugetlb_folio(h, folio, false);
		spin_unlock_irqrestore(&hugetlb_lock, flags);
		update_and_free_hugetlb_folio(h, folio, true);
	} else if (h->surplus_huge_pages_node[nid]) {
		/* remove the page from active list */
		remove_hugetlb_folio(h, folio, true);
		spin_unlock_irqrestore(&hugetlb_lock, flags);
		update_and_free_hugetlb_folio(h, folio, true);
	} else {
		arch_clear_hugetlb_flags(folio);
		enqueue_hugetlb_folio(h, folio);
		spin_unlock_irqrestore(&hugetlb_lock, flags);
	}
}

/*
 * Must be called with the hugetlb lock held
 */
static void __prep_account_new_huge_page(struct hstate *h, int nid)
{
	lockdep_assert_held(&hugetlb_lock);
	h->nr_huge_pages++;
	h->nr_huge_pages_node[nid]++;
}

static void init_new_hugetlb_folio(struct hstate *h, struct folio *folio)
{
	__folio_set_hugetlb(folio);
	INIT_LIST_HEAD(&folio->lru);
	hugetlb_set_folio_subpool(folio, NULL);
	set_hugetlb_cgroup(folio, NULL);
	set_hugetlb_cgroup_rsvd(folio, NULL);
}

static void __prep_new_hugetlb_folio(struct hstate *h, struct folio *folio)
{
	init_new_hugetlb_folio(h, folio);
	hugetlb_vmemmap_optimize_folio(h, folio);
}

static void prep_new_hugetlb_folio(struct hstate *h, struct folio *folio, int nid)
{
	__prep_new_hugetlb_folio(h, folio);
	spin_lock_irq(&hugetlb_lock);
	__prep_account_new_huge_page(h, nid);
	spin_unlock_irq(&hugetlb_lock);
}

/*
 * Find and lock address space (mapping) in write mode.
 *
 * Upon entry, the folio is locked which means that folio_mapping() is
 * stable.  Due to locking order, we can only trylock_write.  If we can
 * not get the lock, simply return NULL to caller.
 */
struct address_space *hugetlb_folio_mapping_lock_write(struct folio *folio)
{
	struct address_space *mapping = folio_mapping(folio);

	if (!mapping)
		return mapping;

	if (i_mmap_trylock_write(mapping))
		return mapping;

	return NULL;
}

static struct folio *alloc_buddy_hugetlb_folio(struct hstate *h,
		gfp_t gfp_mask, int nid, nodemask_t *nmask,
		nodemask_t *node_alloc_noretry)
{
	int order = huge_page_order(h);
	struct folio *folio;
	bool alloc_try_hard = true;
	bool retry = true;

	/*
	 * By default we always try hard to allocate the folio with
	 * __GFP_RETRY_MAYFAIL flag.  However, if we are allocating folios in
	 * a loop (to adjust global huge page counts) and previous allocation
	 * failed, do not continue to try hard on the same node.  Use the
	 * node_alloc_noretry bitmap to manage this state information.
	 */
	if (node_alloc_noretry && node_isset(nid, *node_alloc_noretry))
		alloc_try_hard = false;
	if (alloc_try_hard)
		gfp_mask |= __GFP_RETRY_MAYFAIL;
	if (nid == NUMA_NO_NODE)
		nid = numa_mem_id();
retry:
	folio = __folio_alloc(gfp_mask, order, nid, nmask);
	/* Ensure hugetlb folio won't have large_rmappable flag set. */
	if (folio)
		folio_clear_large_rmappable(folio);

	if (folio && !folio_ref_freeze(folio, 1)) {
		folio_put(folio);
		if (retry) {	/* retry once */
			retry = false;
			goto retry;
		}
		/* WOW!  twice in a row. */
		pr_warn("HugeTLB unexpected inflated folio ref count\n");
		folio = NULL;
	}

	/*
	 * If we did not specify __GFP_RETRY_MAYFAIL, but still got a
	 * folio this indicates an overall state change.  Clear bit so
	 * that we resume normal 'try hard' allocations.
	 */
	if (node_alloc_noretry && folio && !alloc_try_hard)
		node_clear(nid, *node_alloc_noretry);

	/*
	 * If we tried hard to get a folio but failed, set bit so that
	 * subsequent attempts will not try as hard until there is an
	 * overall state change.
	 */
	if (node_alloc_noretry && !folio && alloc_try_hard)
		node_set(nid, *node_alloc_noretry);

	if (!folio) {
		__count_vm_event(HTLB_BUDDY_PGALLOC_FAIL);
		return NULL;
	}

	__count_vm_event(HTLB_BUDDY_PGALLOC);
	return folio;
}

static struct folio *only_alloc_fresh_hugetlb_folio(struct hstate *h,
		gfp_t gfp_mask, int nid, nodemask_t *nmask,
		nodemask_t *node_alloc_noretry)
{
	struct folio *folio;

	if (hstate_is_gigantic(h))
		folio = alloc_gigantic_folio(h, gfp_mask, nid, nmask);
	else
		folio = alloc_buddy_hugetlb_folio(h, gfp_mask, nid, nmask, node_alloc_noretry);
	if (folio)
		init_new_hugetlb_folio(h, folio);
	return folio;
}

/*
 * Common helper to allocate a fresh hugetlb page. All specific allocators
 * should use this function to get new hugetlb pages
 *
 * Note that returned page is 'frozen':  ref count of head page and all tail
 * pages is zero.
 */
static struct folio *alloc_fresh_hugetlb_folio(struct hstate *h,
		gfp_t gfp_mask, int nid, nodemask_t *nmask)
{
	struct folio *folio;

<<<<<<< HEAD
	folio = __alloc_fresh_hugetlb_folio(h, gfp_mask, nid, nmask, NULL);
=======
	if (hstate_is_gigantic(h))
		folio = alloc_gigantic_folio(h, gfp_mask, nid, nmask);
	else
		folio = alloc_buddy_hugetlb_folio(h, gfp_mask, nid, nmask, NULL);
>>>>>>> adc21867
	if (!folio)
		return NULL;

	prep_new_hugetlb_folio(h, folio, folio_nid(folio));
	return folio;
}

static void prep_and_add_allocated_folios(struct hstate *h,
					struct list_head *folio_list)
{
	unsigned long flags;
	struct folio *folio, *tmp_f;

	/* Send list for bulk vmemmap optimization processing */
	hugetlb_vmemmap_optimize_folios(h, folio_list);

	/* Add all new pool pages to free lists in one lock cycle */
	spin_lock_irqsave(&hugetlb_lock, flags);
	list_for_each_entry_safe(folio, tmp_f, folio_list, lru) {
		__prep_account_new_huge_page(h, folio_nid(folio));
		enqueue_hugetlb_folio(h, folio);
	}
	spin_unlock_irqrestore(&hugetlb_lock, flags);
}

/*
 * Allocates a fresh hugetlb page in a node interleaved manner.  The page
 * will later be added to the appropriate hugetlb pool.
 */
static struct folio *alloc_pool_huge_folio(struct hstate *h,
					nodemask_t *nodes_allowed,
					nodemask_t *node_alloc_noretry,
					int *next_node)
{
	gfp_t gfp_mask = htlb_alloc_mask(h) | __GFP_THISNODE;
	int nr_nodes, node;

	for_each_node_mask_to_alloc(next_node, nr_nodes, node, nodes_allowed) {
		struct folio *folio;

		folio = only_alloc_fresh_hugetlb_folio(h, gfp_mask, node,
					nodes_allowed, node_alloc_noretry);
		if (folio)
			return folio;
	}

	return NULL;
}

/*
 * Remove huge page from pool from next node to free.  Attempt to keep
 * persistent huge pages more or less balanced over allowed nodes.
 * This routine only 'removes' the hugetlb page.  The caller must make
 * an additional call to free the page to low level allocators.
 * Called with hugetlb_lock locked.
 */
static struct folio *remove_pool_hugetlb_folio(struct hstate *h,
		nodemask_t *nodes_allowed, bool acct_surplus)
{
	int nr_nodes, node;
	struct folio *folio = NULL;

	lockdep_assert_held(&hugetlb_lock);
	for_each_node_mask_to_free(h, nr_nodes, node, nodes_allowed) {
		/*
		 * If we're returning unused surplus pages, only examine
		 * nodes with surplus pages.
		 */
		if ((!acct_surplus || h->surplus_huge_pages_node[node]) &&
		    !list_empty(&h->hugepage_freelists[node])) {
			folio = list_entry(h->hugepage_freelists[node].next,
					  struct folio, lru);
			remove_hugetlb_folio(h, folio, acct_surplus);
			break;
		}
	}

	return folio;
}

/*
 * Dissolve a given free hugetlb folio into free buddy pages. This function
 * does nothing for in-use hugetlb folios and non-hugetlb folios.
 * This function returns values like below:
 *
 *  -ENOMEM: failed to allocate vmemmap pages to free the freed hugepages
 *           when the system is under memory pressure and the feature of
 *           freeing unused vmemmap pages associated with each hugetlb page
 *           is enabled.
 *  -EBUSY:  failed to dissolved free hugepages or the hugepage is in-use
 *           (allocated or reserved.)
 *       0:  successfully dissolved free hugepages or the page is not a
 *           hugepage (considered as already dissolved)
 */
int dissolve_free_hugetlb_folio(struct folio *folio)
{
	int rc = -EBUSY;

retry:
	/* Not to disrupt normal path by vainly holding hugetlb_lock */
	if (!folio_test_hugetlb(folio))
		return 0;

	spin_lock_irq(&hugetlb_lock);
	if (!folio_test_hugetlb(folio)) {
		rc = 0;
		goto out;
	}

	if (!folio_ref_count(folio)) {
		struct hstate *h = folio_hstate(folio);
		if (!available_huge_pages(h))
			goto out;

		/*
		 * We should make sure that the page is already on the free list
		 * when it is dissolved.
		 */
		if (unlikely(!folio_test_hugetlb_freed(folio))) {
			spin_unlock_irq(&hugetlb_lock);
			cond_resched();

			/*
			 * Theoretically, we should return -EBUSY when we
			 * encounter this race. In fact, we have a chance
			 * to successfully dissolve the page if we do a
			 * retry. Because the race window is quite small.
			 * If we seize this opportunity, it is an optimization
			 * for increasing the success rate of dissolving page.
			 */
			goto retry;
		}

		remove_hugetlb_folio(h, folio, false);
		h->max_huge_pages--;
		spin_unlock_irq(&hugetlb_lock);

		/*
		 * Normally update_and_free_hugtlb_folio will allocate required vmemmmap
		 * before freeing the page.  update_and_free_hugtlb_folio will fail to
		 * free the page if it can not allocate required vmemmap.  We
		 * need to adjust max_huge_pages if the page is not freed.
		 * Attempt to allocate vmemmmap here so that we can take
		 * appropriate action on failure.
		 *
		 * The folio_test_hugetlb check here is because
		 * remove_hugetlb_folio will clear hugetlb folio flag for
		 * non-vmemmap optimized hugetlb folios.
		 */
		if (folio_test_hugetlb(folio)) {
			rc = hugetlb_vmemmap_restore_folio(h, folio);
			if (rc) {
				spin_lock_irq(&hugetlb_lock);
				add_hugetlb_folio(h, folio, false);
				h->max_huge_pages++;
				goto out;
			}
		} else
			rc = 0;

		update_and_free_hugetlb_folio(h, folio, false);
		return rc;
	}
out:
	spin_unlock_irq(&hugetlb_lock);
	return rc;
}

/*
 * Dissolve free hugepages in a given pfn range. Used by memory hotplug to
 * make specified memory blocks removable from the system.
 * Note that this will dissolve a free gigantic hugepage completely, if any
 * part of it lies within the given range.
 * Also note that if dissolve_free_hugetlb_folio() returns with an error, all
 * free hugetlb folios that were dissolved before that error are lost.
 */
int dissolve_free_hugetlb_folios(unsigned long start_pfn, unsigned long end_pfn)
{
	unsigned long pfn;
	struct folio *folio;
	int rc = 0;
	unsigned int order;
	struct hstate *h;

	if (!hugepages_supported())
		return rc;

	order = huge_page_order(&default_hstate);
	for_each_hstate(h)
		order = min(order, huge_page_order(h));

	for (pfn = start_pfn; pfn < end_pfn; pfn += 1 << order) {
		folio = pfn_folio(pfn);
		rc = dissolve_free_hugetlb_folio(folio);
		if (rc)
			break;
	}

	return rc;
}

/*
 * Allocates a fresh surplus page from the page allocator.
 */
static struct folio *alloc_surplus_hugetlb_folio(struct hstate *h,
				gfp_t gfp_mask,	int nid, nodemask_t *nmask)
{
	struct folio *folio = NULL;

	if (hstate_is_gigantic(h))
		return NULL;

	spin_lock_irq(&hugetlb_lock);
	if (h->surplus_huge_pages >= h->nr_overcommit_huge_pages)
		goto out_unlock;
	spin_unlock_irq(&hugetlb_lock);

	folio = alloc_fresh_hugetlb_folio(h, gfp_mask, nid, nmask);
	if (!folio)
		return NULL;

	spin_lock_irq(&hugetlb_lock);
	/*
	 * We could have raced with the pool size change.
	 * Double check that and simply deallocate the new page
	 * if we would end up overcommiting the surpluses. Abuse
	 * temporary page to workaround the nasty free_huge_folio
	 * codeflow
	 */
	if (h->surplus_huge_pages >= h->nr_overcommit_huge_pages) {
		folio_set_hugetlb_temporary(folio);
		spin_unlock_irq(&hugetlb_lock);
		free_huge_folio(folio);
		return NULL;
	}

	h->surplus_huge_pages++;
	h->surplus_huge_pages_node[folio_nid(folio)]++;

out_unlock:
	spin_unlock_irq(&hugetlb_lock);

	return folio;
}

static struct folio *alloc_migrate_hugetlb_folio(struct hstate *h, gfp_t gfp_mask,
				     int nid, nodemask_t *nmask)
{
	struct folio *folio;

	if (hstate_is_gigantic(h))
		return NULL;

	folio = alloc_fresh_hugetlb_folio(h, gfp_mask, nid, nmask);
	if (!folio)
		return NULL;

	/* fresh huge pages are frozen */
	folio_ref_unfreeze(folio, 1);
	/*
	 * We do not account these pages as surplus because they are only
	 * temporary and will be released properly on the last reference
	 */
	folio_set_hugetlb_temporary(folio);

	return folio;
}

/*
 * Use the VMA's mpolicy to allocate a huge page from the buddy.
 */
static
struct folio *alloc_buddy_hugetlb_folio_with_mpol(struct hstate *h,
		struct vm_area_struct *vma, unsigned long addr)
{
	struct folio *folio = NULL;
	struct mempolicy *mpol;
	gfp_t gfp_mask = htlb_alloc_mask(h);
	int nid;
	nodemask_t *nodemask;

	nid = huge_node(vma, addr, gfp_mask, &mpol, &nodemask);
	if (mpol_is_preferred_many(mpol)) {
		gfp_t gfp = gfp_mask & ~(__GFP_DIRECT_RECLAIM | __GFP_NOFAIL);

		folio = alloc_surplus_hugetlb_folio(h, gfp, nid, nodemask);

		/* Fallback to all nodes if page==NULL */
		nodemask = NULL;
	}

	if (!folio)
		folio = alloc_surplus_hugetlb_folio(h, gfp_mask, nid, nodemask);
	mpol_cond_put(mpol);
	return folio;
}

struct folio *alloc_hugetlb_folio_reserve(struct hstate *h, int preferred_nid,
		nodemask_t *nmask, gfp_t gfp_mask)
{
	struct folio *folio;

	spin_lock_irq(&hugetlb_lock);
	folio = dequeue_hugetlb_folio_nodemask(h, gfp_mask, preferred_nid,
					       nmask);
	if (folio) {
		VM_BUG_ON(!h->resv_huge_pages);
		h->resv_huge_pages--;
	}

	spin_unlock_irq(&hugetlb_lock);
	return folio;
}

/* folio migration callback function */
struct folio *alloc_hugetlb_folio_nodemask(struct hstate *h, int preferred_nid,
		nodemask_t *nmask, gfp_t gfp_mask, bool allow_alloc_fallback)
{
	spin_lock_irq(&hugetlb_lock);
	if (available_huge_pages(h)) {
		struct folio *folio;

		folio = dequeue_hugetlb_folio_nodemask(h, gfp_mask,
						preferred_nid, nmask);
		if (folio) {
			spin_unlock_irq(&hugetlb_lock);
			return folio;
		}
	}
	spin_unlock_irq(&hugetlb_lock);

	/* We cannot fallback to other nodes, as we could break the per-node pool. */
	if (!allow_alloc_fallback)
		gfp_mask |= __GFP_THISNODE;

	return alloc_migrate_hugetlb_folio(h, gfp_mask, preferred_nid, nmask);
}

static nodemask_t *policy_mbind_nodemask(gfp_t gfp)
{
#ifdef CONFIG_NUMA
	struct mempolicy *mpol = get_task_policy(current);

	/*
	 * Only enforce MPOL_BIND policy which overlaps with cpuset policy
	 * (from policy_nodemask) specifically for hugetlb case
	 */
	if (mpol->mode == MPOL_BIND &&
		(apply_policy_zone(mpol, gfp_zone(gfp)) &&
		 cpuset_nodemask_valid_mems_allowed(&mpol->nodes)))
		return &mpol->nodes;
#endif
	return NULL;
}

/*
 * Increase the hugetlb pool such that it can accommodate a reservation
 * of size 'delta'.
 */
static int gather_surplus_pages(struct hstate *h, long delta)
	__must_hold(&hugetlb_lock)
{
	LIST_HEAD(surplus_list);
	struct folio *folio, *tmp;
	int ret;
	long i;
	long needed, allocated;
	bool alloc_ok = true;
	int node;
	nodemask_t *mbind_nodemask = policy_mbind_nodemask(htlb_alloc_mask(h));

	lockdep_assert_held(&hugetlb_lock);
	needed = (h->resv_huge_pages + delta) - h->free_huge_pages;
	if (needed <= 0) {
		h->resv_huge_pages += delta;
		return 0;
	}

	allocated = 0;

	ret = -ENOMEM;
retry:
	spin_unlock_irq(&hugetlb_lock);
	for (i = 0; i < needed; i++) {
		folio = NULL;
		for_each_node_mask(node, cpuset_current_mems_allowed) {
			if (!mbind_nodemask || node_isset(node, *mbind_nodemask)) {
				folio = alloc_surplus_hugetlb_folio(h, htlb_alloc_mask(h),
						node, NULL);
				if (folio)
					break;
			}
		}
		if (!folio) {
			alloc_ok = false;
			break;
		}
		list_add(&folio->lru, &surplus_list);
		cond_resched();
	}
	allocated += i;

	/*
	 * After retaking hugetlb_lock, we need to recalculate 'needed'
	 * because either resv_huge_pages or free_huge_pages may have changed.
	 */
	spin_lock_irq(&hugetlb_lock);
	needed = (h->resv_huge_pages + delta) -
			(h->free_huge_pages + allocated);
	if (needed > 0) {
		if (alloc_ok)
			goto retry;
		/*
		 * We were not able to allocate enough pages to
		 * satisfy the entire reservation so we free what
		 * we've allocated so far.
		 */
		goto free;
	}
	/*
	 * The surplus_list now contains _at_least_ the number of extra pages
	 * needed to accommodate the reservation.  Add the appropriate number
	 * of pages to the hugetlb pool and free the extras back to the buddy
	 * allocator.  Commit the entire reservation here to prevent another
	 * process from stealing the pages as they are added to the pool but
	 * before they are reserved.
	 */
	needed += allocated;
	h->resv_huge_pages += delta;
	ret = 0;

	/* Free the needed pages to the hugetlb pool */
	list_for_each_entry_safe(folio, tmp, &surplus_list, lru) {
		if ((--needed) < 0)
			break;
		/* Add the page to the hugetlb allocator */
		enqueue_hugetlb_folio(h, folio);
	}
free:
	spin_unlock_irq(&hugetlb_lock);

	/*
	 * Free unnecessary surplus pages to the buddy allocator.
	 * Pages have no ref count, call free_huge_folio directly.
	 */
	list_for_each_entry_safe(folio, tmp, &surplus_list, lru)
		free_huge_folio(folio);
	spin_lock_irq(&hugetlb_lock);

	return ret;
}

/*
 * This routine has two main purposes:
 * 1) Decrement the reservation count (resv_huge_pages) by the value passed
 *    in unused_resv_pages.  This corresponds to the prior adjustments made
 *    to the associated reservation map.
 * 2) Free any unused surplus pages that may have been allocated to satisfy
 *    the reservation.  As many as unused_resv_pages may be freed.
 */
static void return_unused_surplus_pages(struct hstate *h,
					unsigned long unused_resv_pages)
{
	unsigned long nr_pages;
	LIST_HEAD(page_list);

	lockdep_assert_held(&hugetlb_lock);
	/* Uncommit the reservation */
	h->resv_huge_pages -= unused_resv_pages;

	if (hstate_is_gigantic(h) && !gigantic_page_runtime_supported())
		goto out;

	/*
	 * Part (or even all) of the reservation could have been backed
	 * by pre-allocated pages. Only free surplus pages.
	 */
	nr_pages = min(unused_resv_pages, h->surplus_huge_pages);

	/*
	 * We want to release as many surplus pages as possible, spread
	 * evenly across all nodes with memory. Iterate across these nodes
	 * until we can no longer free unreserved surplus pages. This occurs
	 * when the nodes with surplus pages have no free pages.
	 * remove_pool_hugetlb_folio() will balance the freed pages across the
	 * on-line nodes with memory and will handle the hstate accounting.
	 */
	while (nr_pages--) {
		struct folio *folio;

		folio = remove_pool_hugetlb_folio(h, &node_states[N_MEMORY], 1);
		if (!folio)
			goto out;

		list_add(&folio->lru, &page_list);
	}

out:
	spin_unlock_irq(&hugetlb_lock);
	update_and_free_pages_bulk(h, &page_list);
	spin_lock_irq(&hugetlb_lock);
}


/*
 * vma_needs_reservation, vma_commit_reservation and vma_end_reservation
 * are used by the huge page allocation routines to manage reservations.
 *
 * vma_needs_reservation is called to determine if the huge page at addr
 * within the vma has an associated reservation.  If a reservation is
 * needed, the value 1 is returned.  The caller is then responsible for
 * managing the global reservation and subpool usage counts.  After
 * the huge page has been allocated, vma_commit_reservation is called
 * to add the page to the reservation map.  If the page allocation fails,
 * the reservation must be ended instead of committed.  vma_end_reservation
 * is called in such cases.
 *
 * In the normal case, vma_commit_reservation returns the same value
 * as the preceding vma_needs_reservation call.  The only time this
 * is not the case is if a reserve map was changed between calls.  It
 * is the responsibility of the caller to notice the difference and
 * take appropriate action.
 *
 * vma_add_reservation is used in error paths where a reservation must
 * be restored when a newly allocated huge page must be freed.  It is
 * to be called after calling vma_needs_reservation to determine if a
 * reservation exists.
 *
 * vma_del_reservation is used in error paths where an entry in the reserve
 * map was created during huge page allocation and must be removed.  It is to
 * be called after calling vma_needs_reservation to determine if a reservation
 * exists.
 */
enum vma_resv_mode {
	VMA_NEEDS_RESV,
	VMA_COMMIT_RESV,
	VMA_END_RESV,
	VMA_ADD_RESV,
	VMA_DEL_RESV,
};
static long __vma_reservation_common(struct hstate *h,
				struct vm_area_struct *vma, unsigned long addr,
				enum vma_resv_mode mode)
{
	struct resv_map *resv;
	pgoff_t idx;
	long ret;
	long dummy_out_regions_needed;

	resv = vma_resv_map(vma);
	if (!resv)
		return 1;

	idx = vma_hugecache_offset(h, vma, addr);
	switch (mode) {
	case VMA_NEEDS_RESV:
		ret = region_chg(resv, idx, idx + 1, &dummy_out_regions_needed);
		/* We assume that vma_reservation_* routines always operate on
		 * 1 page, and that adding to resv map a 1 page entry can only
		 * ever require 1 region.
		 */
		VM_BUG_ON(dummy_out_regions_needed != 1);
		break;
	case VMA_COMMIT_RESV:
		ret = region_add(resv, idx, idx + 1, 1, NULL, NULL);
		/* region_add calls of range 1 should never fail. */
		VM_BUG_ON(ret < 0);
		break;
	case VMA_END_RESV:
		region_abort(resv, idx, idx + 1, 1);
		ret = 0;
		break;
	case VMA_ADD_RESV:
		if (vma->vm_flags & VM_MAYSHARE) {
			ret = region_add(resv, idx, idx + 1, 1, NULL, NULL);
			/* region_add calls of range 1 should never fail. */
			VM_BUG_ON(ret < 0);
		} else {
			region_abort(resv, idx, idx + 1, 1);
			ret = region_del(resv, idx, idx + 1);
		}
		break;
	case VMA_DEL_RESV:
		if (vma->vm_flags & VM_MAYSHARE) {
			region_abort(resv, idx, idx + 1, 1);
			ret = region_del(resv, idx, idx + 1);
		} else {
			ret = region_add(resv, idx, idx + 1, 1, NULL, NULL);
			/* region_add calls of range 1 should never fail. */
			VM_BUG_ON(ret < 0);
		}
		break;
	default:
		BUG();
	}

	if (vma->vm_flags & VM_MAYSHARE || mode == VMA_DEL_RESV)
		return ret;
	/*
	 * We know private mapping must have HPAGE_RESV_OWNER set.
	 *
	 * In most cases, reserves always exist for private mappings.
	 * However, a file associated with mapping could have been
	 * hole punched or truncated after reserves were consumed.
	 * As subsequent fault on such a range will not use reserves.
	 * Subtle - The reserve map for private mappings has the
	 * opposite meaning than that of shared mappings.  If NO
	 * entry is in the reserve map, it means a reservation exists.
	 * If an entry exists in the reserve map, it means the
	 * reservation has already been consumed.  As a result, the
	 * return value of this routine is the opposite of the
	 * value returned from reserve map manipulation routines above.
	 */
	if (ret > 0)
		return 0;
	if (ret == 0)
		return 1;
	return ret;
}

static long vma_needs_reservation(struct hstate *h,
			struct vm_area_struct *vma, unsigned long addr)
{
	return __vma_reservation_common(h, vma, addr, VMA_NEEDS_RESV);
}

static long vma_commit_reservation(struct hstate *h,
			struct vm_area_struct *vma, unsigned long addr)
{
	return __vma_reservation_common(h, vma, addr, VMA_COMMIT_RESV);
}

static void vma_end_reservation(struct hstate *h,
			struct vm_area_struct *vma, unsigned long addr)
{
	(void)__vma_reservation_common(h, vma, addr, VMA_END_RESV);
}

static long vma_add_reservation(struct hstate *h,
			struct vm_area_struct *vma, unsigned long addr)
{
	return __vma_reservation_common(h, vma, addr, VMA_ADD_RESV);
}

static long vma_del_reservation(struct hstate *h,
			struct vm_area_struct *vma, unsigned long addr)
{
	return __vma_reservation_common(h, vma, addr, VMA_DEL_RESV);
}

/*
 * This routine is called to restore reservation information on error paths.
 * It should ONLY be called for folios allocated via alloc_hugetlb_folio(),
 * and the hugetlb mutex should remain held when calling this routine.
 *
 * It handles two specific cases:
 * 1) A reservation was in place and the folio consumed the reservation.
 *    hugetlb_restore_reserve is set in the folio.
 * 2) No reservation was in place for the page, so hugetlb_restore_reserve is
 *    not set.  However, alloc_hugetlb_folio always updates the reserve map.
 *
 * In case 1, free_huge_folio later in the error path will increment the
 * global reserve count.  But, free_huge_folio does not have enough context
 * to adjust the reservation map.  This case deals primarily with private
 * mappings.  Adjust the reserve map here to be consistent with global
 * reserve count adjustments to be made by free_huge_folio.  Make sure the
 * reserve map indicates there is a reservation present.
 *
 * In case 2, simply undo reserve map modifications done by alloc_hugetlb_folio.
 */
void restore_reserve_on_error(struct hstate *h, struct vm_area_struct *vma,
			unsigned long address, struct folio *folio)
{
	long rc = vma_needs_reservation(h, vma, address);

	if (folio_test_hugetlb_restore_reserve(folio)) {
		if (unlikely(rc < 0))
			/*
			 * Rare out of memory condition in reserve map
			 * manipulation.  Clear hugetlb_restore_reserve so
			 * that global reserve count will not be incremented
			 * by free_huge_folio.  This will make it appear
			 * as though the reservation for this folio was
			 * consumed.  This may prevent the task from
			 * faulting in the folio at a later time.  This
			 * is better than inconsistent global huge page
			 * accounting of reserve counts.
			 */
			folio_clear_hugetlb_restore_reserve(folio);
		else if (rc)
			(void)vma_add_reservation(h, vma, address);
		else
			vma_end_reservation(h, vma, address);
	} else {
		if (!rc) {
			/*
			 * This indicates there is an entry in the reserve map
			 * not added by alloc_hugetlb_folio.  We know it was added
			 * before the alloc_hugetlb_folio call, otherwise
			 * hugetlb_restore_reserve would be set on the folio.
			 * Remove the entry so that a subsequent allocation
			 * does not consume a reservation.
			 */
			rc = vma_del_reservation(h, vma, address);
			if (rc < 0)
				/*
				 * VERY rare out of memory condition.  Since
				 * we can not delete the entry, set
				 * hugetlb_restore_reserve so that the reserve
				 * count will be incremented when the folio
				 * is freed.  This reserve will be consumed
				 * on a subsequent allocation.
				 */
				folio_set_hugetlb_restore_reserve(folio);
		} else if (rc < 0) {
			/*
			 * Rare out of memory condition from
			 * vma_needs_reservation call.  Memory allocation is
			 * only attempted if a new entry is needed.  Therefore,
			 * this implies there is not an entry in the
			 * reserve map.
			 *
			 * For shared mappings, no entry in the map indicates
			 * no reservation.  We are done.
			 */
			if (!(vma->vm_flags & VM_MAYSHARE))
				/*
				 * For private mappings, no entry indicates
				 * a reservation is present.  Since we can
				 * not add an entry, set hugetlb_restore_reserve
				 * on the folio so reserve count will be
				 * incremented when freed.  This reserve will
				 * be consumed on a subsequent allocation.
				 */
				folio_set_hugetlb_restore_reserve(folio);
		} else
			/*
			 * No reservation present, do nothing
			 */
			 vma_end_reservation(h, vma, address);
	}
}

/*
 * alloc_and_dissolve_hugetlb_folio - Allocate a new folio and dissolve
 * the old one
 * @h: struct hstate old page belongs to
 * @old_folio: Old folio to dissolve
 * @list: List to isolate the page in case we need to
 * Returns 0 on success, otherwise negated error.
 */
static int alloc_and_dissolve_hugetlb_folio(struct hstate *h,
			struct folio *old_folio, struct list_head *list)
{
	gfp_t gfp_mask = htlb_alloc_mask(h) | __GFP_THISNODE;
	int nid = folio_nid(old_folio);
	struct folio *new_folio = NULL;
	int ret = 0;

retry:
	spin_lock_irq(&hugetlb_lock);
	if (!folio_test_hugetlb(old_folio)) {
		/*
		 * Freed from under us. Drop new_folio too.
		 */
		goto free_new;
	} else if (folio_ref_count(old_folio)) {
		bool isolated;

		/*
		 * Someone has grabbed the folio, try to isolate it here.
		 * Fail with -EBUSY if not possible.
		 */
		spin_unlock_irq(&hugetlb_lock);
		isolated = isolate_hugetlb(old_folio, list);
		ret = isolated ? 0 : -EBUSY;
		spin_lock_irq(&hugetlb_lock);
		goto free_new;
	} else if (!folio_test_hugetlb_freed(old_folio)) {
		/*
		 * Folio's refcount is 0 but it has not been enqueued in the
		 * freelist yet. Race window is small, so we can succeed here if
		 * we retry.
		 */
		spin_unlock_irq(&hugetlb_lock);
		cond_resched();
		goto retry;
	} else {
		if (!new_folio) {
			spin_unlock_irq(&hugetlb_lock);
			new_folio = alloc_buddy_hugetlb_folio(h, gfp_mask, nid,
							      NULL, NULL);
			if (!new_folio)
				return -ENOMEM;
			__prep_new_hugetlb_folio(h, new_folio);
			goto retry;
		}

		/*
		 * Ok, old_folio is still a genuine free hugepage. Remove it from
		 * the freelist and decrease the counters. These will be
		 * incremented again when calling __prep_account_new_huge_page()
		 * and enqueue_hugetlb_folio() for new_folio. The counters will
		 * remain stable since this happens under the lock.
		 */
		remove_hugetlb_folio(h, old_folio, false);

		/*
		 * Ref count on new_folio is already zero as it was dropped
		 * earlier.  It can be directly added to the pool free list.
		 */
		__prep_account_new_huge_page(h, nid);
		enqueue_hugetlb_folio(h, new_folio);

		/*
		 * Folio has been replaced, we can safely free the old one.
		 */
		spin_unlock_irq(&hugetlb_lock);
		update_and_free_hugetlb_folio(h, old_folio, false);
	}

	return ret;

free_new:
	spin_unlock_irq(&hugetlb_lock);
	if (new_folio)
		update_and_free_hugetlb_folio(h, new_folio, false);

	return ret;
}

int isolate_or_dissolve_huge_page(struct page *page, struct list_head *list)
{
	struct hstate *h;
	struct folio *folio = page_folio(page);
	int ret = -EBUSY;

	/*
	 * The page might have been dissolved from under our feet, so make sure
	 * to carefully check the state under the lock.
	 * Return success when racing as if we dissolved the page ourselves.
	 */
	spin_lock_irq(&hugetlb_lock);
	if (folio_test_hugetlb(folio)) {
		h = folio_hstate(folio);
	} else {
		spin_unlock_irq(&hugetlb_lock);
		return 0;
	}
	spin_unlock_irq(&hugetlb_lock);

	/*
	 * Fence off gigantic pages as there is a cyclic dependency between
	 * alloc_contig_range and them. Return -ENOMEM as this has the effect
	 * of bailing out right away without further retrying.
	 */
	if (hstate_is_gigantic(h))
		return -ENOMEM;

	if (folio_ref_count(folio) && isolate_hugetlb(folio, list))
		ret = 0;
	else if (!folio_ref_count(folio))
		ret = alloc_and_dissolve_hugetlb_folio(h, folio, list);

	return ret;
}

struct folio *alloc_hugetlb_folio(struct vm_area_struct *vma,
				    unsigned long addr, int avoid_reserve)
{
	struct hugepage_subpool *spool = subpool_vma(vma);
	struct hstate *h = hstate_vma(vma);
	struct folio *folio;
	long map_chg, map_commit, nr_pages = pages_per_huge_page(h);
	long gbl_chg;
	int memcg_charge_ret, ret, idx;
	struct hugetlb_cgroup *h_cg = NULL;
	struct mem_cgroup *memcg;
	bool deferred_reserve;
	gfp_t gfp = htlb_alloc_mask(h) | __GFP_RETRY_MAYFAIL;

	memcg = get_mem_cgroup_from_current();
	memcg_charge_ret = mem_cgroup_hugetlb_try_charge(memcg, gfp, nr_pages);
	if (memcg_charge_ret == -ENOMEM) {
		mem_cgroup_put(memcg);
		return ERR_PTR(-ENOMEM);
	}

	idx = hstate_index(h);
	/*
	 * Examine the region/reserve map to determine if the process
	 * has a reservation for the page to be allocated.  A return
	 * code of zero indicates a reservation exists (no change).
	 */
	map_chg = gbl_chg = vma_needs_reservation(h, vma, addr);
	if (map_chg < 0) {
		if (!memcg_charge_ret)
			mem_cgroup_cancel_charge(memcg, nr_pages);
		mem_cgroup_put(memcg);
		return ERR_PTR(-ENOMEM);
	}

	/*
	 * Processes that did not create the mapping will have no
	 * reserves as indicated by the region/reserve map. Check
	 * that the allocation will not exceed the subpool limit.
	 * Allocations for MAP_NORESERVE mappings also need to be
	 * checked against any subpool limit.
	 */
	if (map_chg || avoid_reserve) {
		gbl_chg = hugepage_subpool_get_pages(spool, 1);
		if (gbl_chg < 0)
			goto out_end_reservation;

		/*
		 * Even though there was no reservation in the region/reserve
		 * map, there could be reservations associated with the
		 * subpool that can be used.  This would be indicated if the
		 * return value of hugepage_subpool_get_pages() is zero.
		 * However, if avoid_reserve is specified we still avoid even
		 * the subpool reservations.
		 */
		if (avoid_reserve)
			gbl_chg = 1;
	}

	/* If this allocation is not consuming a reservation, charge it now.
	 */
	deferred_reserve = map_chg || avoid_reserve;
	if (deferred_reserve) {
		ret = hugetlb_cgroup_charge_cgroup_rsvd(
			idx, pages_per_huge_page(h), &h_cg);
		if (ret)
			goto out_subpool_put;
	}

	ret = hugetlb_cgroup_charge_cgroup(idx, pages_per_huge_page(h), &h_cg);
	if (ret)
		goto out_uncharge_cgroup_reservation;

	spin_lock_irq(&hugetlb_lock);
	/*
	 * glb_chg is passed to indicate whether or not a page must be taken
	 * from the global free pool (global change).  gbl_chg == 0 indicates
	 * a reservation exists for the allocation.
	 */
	folio = dequeue_hugetlb_folio_vma(h, vma, addr, avoid_reserve, gbl_chg);
	if (!folio) {
		spin_unlock_irq(&hugetlb_lock);
		folio = alloc_buddy_hugetlb_folio_with_mpol(h, vma, addr);
		if (!folio)
			goto out_uncharge_cgroup;
		spin_lock_irq(&hugetlb_lock);
		if (!avoid_reserve && vma_has_reserves(vma, gbl_chg)) {
			folio_set_hugetlb_restore_reserve(folio);
			h->resv_huge_pages--;
		}
		list_add(&folio->lru, &h->hugepage_activelist);
		folio_ref_unfreeze(folio, 1);
		/* Fall through */
	}

	hugetlb_cgroup_commit_charge(idx, pages_per_huge_page(h), h_cg, folio);
	/* If allocation is not consuming a reservation, also store the
	 * hugetlb_cgroup pointer on the page.
	 */
	if (deferred_reserve) {
		hugetlb_cgroup_commit_charge_rsvd(idx, pages_per_huge_page(h),
						  h_cg, folio);
	}

	spin_unlock_irq(&hugetlb_lock);

	hugetlb_set_folio_subpool(folio, spool);

	map_commit = vma_commit_reservation(h, vma, addr);
	if (unlikely(map_chg > map_commit)) {
		/*
		 * The page was added to the reservation map between
		 * vma_needs_reservation and vma_commit_reservation.
		 * This indicates a race with hugetlb_reserve_pages.
		 * Adjust for the subpool count incremented above AND
		 * in hugetlb_reserve_pages for the same page.  Also,
		 * the reservation count added in hugetlb_reserve_pages
		 * no longer applies.
		 */
		long rsv_adjust;

		rsv_adjust = hugepage_subpool_put_pages(spool, 1);
		hugetlb_acct_memory(h, -rsv_adjust);
		if (deferred_reserve) {
			spin_lock_irq(&hugetlb_lock);
			hugetlb_cgroup_uncharge_folio_rsvd(hstate_index(h),
					pages_per_huge_page(h), folio);
			spin_unlock_irq(&hugetlb_lock);
		}
	}

	if (!memcg_charge_ret)
		mem_cgroup_commit_charge(folio, memcg);
	mem_cgroup_put(memcg);

	return folio;

out_uncharge_cgroup:
	hugetlb_cgroup_uncharge_cgroup(idx, pages_per_huge_page(h), h_cg);
out_uncharge_cgroup_reservation:
	if (deferred_reserve)
		hugetlb_cgroup_uncharge_cgroup_rsvd(idx, pages_per_huge_page(h),
						    h_cg);
out_subpool_put:
	if (map_chg || avoid_reserve)
		hugepage_subpool_put_pages(spool, 1);
out_end_reservation:
	vma_end_reservation(h, vma, addr);
	if (!memcg_charge_ret)
		mem_cgroup_cancel_charge(memcg, nr_pages);
	mem_cgroup_put(memcg);
	return ERR_PTR(-ENOSPC);
}

int alloc_bootmem_huge_page(struct hstate *h, int nid)
	__attribute__ ((weak, alias("__alloc_bootmem_huge_page")));
int __alloc_bootmem_huge_page(struct hstate *h, int nid)
{
	struct huge_bootmem_page *m = NULL; /* initialize for clang */
	int nr_nodes, node = nid;

	/* do node specific alloc */
	if (nid != NUMA_NO_NODE) {
		m = memblock_alloc_try_nid_raw(huge_page_size(h), huge_page_size(h),
				0, MEMBLOCK_ALLOC_ACCESSIBLE, nid);
		if (!m)
			return 0;
		goto found;
	}
	/* allocate from next node when distributing huge pages */
	for_each_node_mask_to_alloc(&h->next_nid_to_alloc, nr_nodes, node, &node_states[N_MEMORY]) {
		m = memblock_alloc_try_nid_raw(
				huge_page_size(h), huge_page_size(h),
				0, MEMBLOCK_ALLOC_ACCESSIBLE, node);
		/*
		 * Use the beginning of the huge page to store the
		 * huge_bootmem_page struct (until gather_bootmem
		 * puts them into the mem_map).
		 */
		if (!m)
			return 0;
		goto found;
	}

found:

	/*
	 * Only initialize the head struct page in memmap_init_reserved_pages,
	 * rest of the struct pages will be initialized by the HugeTLB
	 * subsystem itself.
	 * The head struct page is used to get folio information by the HugeTLB
	 * subsystem like zone id and node id.
	 */
	memblock_reserved_mark_noinit(virt_to_phys((void *)m + PAGE_SIZE),
		huge_page_size(h) - PAGE_SIZE);
	/* Put them into a private list first because mem_map is not up yet */
	INIT_LIST_HEAD(&m->list);
	list_add(&m->list, &huge_boot_pages[node]);
	m->hstate = h;
	return 1;
}

/* Initialize [start_page:end_page_number] tail struct pages of a hugepage */
static void __init hugetlb_folio_init_tail_vmemmap(struct folio *folio,
					unsigned long start_page_number,
					unsigned long end_page_number)
{
	enum zone_type zone = zone_idx(folio_zone(folio));
	int nid = folio_nid(folio);
	unsigned long head_pfn = folio_pfn(folio);
	unsigned long pfn, end_pfn = head_pfn + end_page_number;
	int ret;

	for (pfn = head_pfn + start_page_number; pfn < end_pfn; pfn++) {
		struct page *page = pfn_to_page(pfn);

		__ClearPageReserved(folio_page(folio, pfn - head_pfn));
		__init_single_page(page, pfn, zone, nid);
		prep_compound_tail((struct page *)folio, pfn - head_pfn);
		ret = page_ref_freeze(page, 1);
		VM_BUG_ON(!ret);
	}
}

static void __init hugetlb_folio_init_vmemmap(struct folio *folio,
					      struct hstate *h,
					      unsigned long nr_pages)
{
	int ret;

	/* Prepare folio head */
	__folio_clear_reserved(folio);
	__folio_set_head(folio);
	ret = folio_ref_freeze(folio, 1);
	VM_BUG_ON(!ret);
	/* Initialize the necessary tail struct pages */
	hugetlb_folio_init_tail_vmemmap(folio, 1, nr_pages);
	prep_compound_head((struct page *)folio, huge_page_order(h));
}

static void __init prep_and_add_bootmem_folios(struct hstate *h,
					struct list_head *folio_list)
{
	unsigned long flags;
	struct folio *folio, *tmp_f;

	/* Send list for bulk vmemmap optimization processing */
	hugetlb_vmemmap_optimize_folios(h, folio_list);

	list_for_each_entry_safe(folio, tmp_f, folio_list, lru) {
		if (!folio_test_hugetlb_vmemmap_optimized(folio)) {
			/*
			 * If HVO fails, initialize all tail struct pages
			 * We do not worry about potential long lock hold
			 * time as this is early in boot and there should
			 * be no contention.
			 */
			hugetlb_folio_init_tail_vmemmap(folio,
					HUGETLB_VMEMMAP_RESERVE_PAGES,
					pages_per_huge_page(h));
		}
		/* Subdivide locks to achieve better parallel performance */
		spin_lock_irqsave(&hugetlb_lock, flags);
		__prep_account_new_huge_page(h, folio_nid(folio));
		enqueue_hugetlb_folio(h, folio);
		spin_unlock_irqrestore(&hugetlb_lock, flags);
	}
}

/*
 * Put bootmem huge pages into the standard lists after mem_map is up.
 * Note: This only applies to gigantic (order > MAX_PAGE_ORDER) pages.
 */
static void __init gather_bootmem_prealloc_node(unsigned long nid)
{
	LIST_HEAD(folio_list);
	struct huge_bootmem_page *m;
	struct hstate *h = NULL, *prev_h = NULL;

	list_for_each_entry(m, &huge_boot_pages[nid], list) {
		struct page *page = virt_to_page(m);
		struct folio *folio = (void *)page;

		h = m->hstate;
		/*
		 * It is possible to have multiple huge page sizes (hstates)
		 * in this list.  If so, process each size separately.
		 */
		if (h != prev_h && prev_h != NULL)
			prep_and_add_bootmem_folios(prev_h, &folio_list);
		prev_h = h;

		VM_BUG_ON(!hstate_is_gigantic(h));
		WARN_ON(folio_ref_count(folio) != 1);

		hugetlb_folio_init_vmemmap(folio, h,
					   HUGETLB_VMEMMAP_RESERVE_PAGES);
		init_new_hugetlb_folio(h, folio);
		list_add(&folio->lru, &folio_list);

		/*
		 * We need to restore the 'stolen' pages to totalram_pages
		 * in order to fix confusing memory reports from free(1) and
		 * other side-effects, like CommitLimit going negative.
		 */
		adjust_managed_page_count(page, pages_per_huge_page(h));
		cond_resched();
	}

	prep_and_add_bootmem_folios(h, &folio_list);
}

static void __init gather_bootmem_prealloc_parallel(unsigned long start,
						    unsigned long end, void *arg)
{
	int nid;

	for (nid = start; nid < end; nid++)
		gather_bootmem_prealloc_node(nid);
}

static void __init gather_bootmem_prealloc(void)
{
	struct padata_mt_job job = {
		.thread_fn	= gather_bootmem_prealloc_parallel,
		.fn_arg		= NULL,
		.start		= 0,
		.size		= num_node_state(N_MEMORY),
		.align		= 1,
		.min_chunk	= 1,
		.max_threads	= num_node_state(N_MEMORY),
		.numa_aware	= true,
	};

	padata_do_multithreaded(&job);
}

static void __init hugetlb_hstate_alloc_pages_onenode(struct hstate *h, int nid)
{
	unsigned long i;
	char buf[32];

	for (i = 0; i < h->max_huge_pages_node[nid]; ++i) {
		if (hstate_is_gigantic(h)) {
			if (!alloc_bootmem_huge_page(h, nid))
				break;
		} else {
			struct folio *folio;
			gfp_t gfp_mask = htlb_alloc_mask(h) | __GFP_THISNODE;

			folio = alloc_fresh_hugetlb_folio(h, gfp_mask, nid,
					&node_states[N_MEMORY]);
			if (!folio)
				break;
			free_huge_folio(folio); /* free it into the hugepage allocator */
		}
		cond_resched();
	}
	if (i == h->max_huge_pages_node[nid])
		return;

	string_get_size(huge_page_size(h), 1, STRING_UNITS_2, buf, 32);
	pr_warn("HugeTLB: allocating %u of page size %s failed node%d.  Only allocated %lu hugepages.\n",
		h->max_huge_pages_node[nid], buf, nid, i);
	h->max_huge_pages -= (h->max_huge_pages_node[nid] - i);
	h->max_huge_pages_node[nid] = i;
}

static bool __init hugetlb_hstate_alloc_pages_specific_nodes(struct hstate *h)
{
	int i;
	bool node_specific_alloc = false;

	for_each_online_node(i) {
		if (h->max_huge_pages_node[i] > 0) {
			hugetlb_hstate_alloc_pages_onenode(h, i);
			node_specific_alloc = true;
		}
	}

	return node_specific_alloc;
}

static void __init hugetlb_hstate_alloc_pages_errcheck(unsigned long allocated, struct hstate *h)
{
	if (allocated < h->max_huge_pages) {
		char buf[32];

		string_get_size(huge_page_size(h), 1, STRING_UNITS_2, buf, 32);
		pr_warn("HugeTLB: allocating %lu of page size %s failed.  Only allocated %lu hugepages.\n",
			h->max_huge_pages, buf, allocated);
		h->max_huge_pages = allocated;
	}
}

static void __init hugetlb_pages_alloc_boot_node(unsigned long start, unsigned long end, void *arg)
{
	struct hstate *h = (struct hstate *)arg;
	int i, num = end - start;
	nodemask_t node_alloc_noretry;
	LIST_HEAD(folio_list);
	int next_node = first_online_node;

	/* Bit mask controlling how hard we retry per-node allocations.*/
	nodes_clear(node_alloc_noretry);

	for (i = 0; i < num; ++i) {
		struct folio *folio = alloc_pool_huge_folio(h, &node_states[N_MEMORY],
						&node_alloc_noretry, &next_node);
		if (!folio)
			break;

		list_move(&folio->lru, &folio_list);
		cond_resched();
	}

	prep_and_add_allocated_folios(h, &folio_list);
}

static unsigned long __init hugetlb_gigantic_pages_alloc_boot(struct hstate *h)
{
	unsigned long i;

	for (i = 0; i < h->max_huge_pages; ++i) {
		if (!alloc_bootmem_huge_page(h, NUMA_NO_NODE))
			break;
		cond_resched();
	}

	return i;
}

static unsigned long __init hugetlb_pages_alloc_boot(struct hstate *h)
{
	struct padata_mt_job job = {
		.fn_arg		= h,
		.align		= 1,
		.numa_aware	= true
	};

	job.thread_fn	= hugetlb_pages_alloc_boot_node;
	job.start	= 0;
	job.size	= h->max_huge_pages;

	/*
	 * job.max_threads is twice the num_node_state(N_MEMORY),
	 *
	 * Tests below indicate that a multiplier of 2 significantly improves
	 * performance, and although larger values also provide improvements,
	 * the gains are marginal.
	 *
	 * Therefore, choosing 2 as the multiplier strikes a good balance between
	 * enhancing parallel processing capabilities and maintaining efficient
	 * resource management.
	 *
	 * +------------+-------+-------+-------+-------+-------+
	 * | multiplier |   1   |   2   |   3   |   4   |   5   |
	 * +------------+-------+-------+-------+-------+-------+
	 * | 256G 2node | 358ms | 215ms | 157ms | 134ms | 126ms |
	 * | 2T   4node | 979ms | 679ms | 543ms | 489ms | 481ms |
	 * | 50G  2node | 71ms  | 44ms  | 37ms  | 30ms  | 31ms  |
	 * +------------+-------+-------+-------+-------+-------+
	 */
	job.max_threads	= num_node_state(N_MEMORY) * 2;
	job.min_chunk	= h->max_huge_pages / num_node_state(N_MEMORY) / 2;
	padata_do_multithreaded(&job);

	return h->nr_huge_pages;
}

/*
 * NOTE: this routine is called in different contexts for gigantic and
 * non-gigantic pages.
 * - For gigantic pages, this is called early in the boot process and
 *   pages are allocated from memblock allocated or something similar.
 *   Gigantic pages are actually added to pools later with the routine
 *   gather_bootmem_prealloc.
 * - For non-gigantic pages, this is called later in the boot process after
 *   all of mm is up and functional.  Pages are allocated from buddy and
 *   then added to hugetlb pools.
 */
static void __init hugetlb_hstate_alloc_pages(struct hstate *h)
{
	unsigned long allocated;
	static bool initialized __initdata;

	/* skip gigantic hugepages allocation if hugetlb_cma enabled */
	if (hstate_is_gigantic(h) && hugetlb_cma_size) {
		pr_warn_once("HugeTLB: hugetlb_cma is enabled, skip boot time allocation\n");
		return;
	}

	/* hugetlb_hstate_alloc_pages will be called many times, initialize huge_boot_pages once */
	if (!initialized) {
		int i = 0;

		for (i = 0; i < MAX_NUMNODES; i++)
			INIT_LIST_HEAD(&huge_boot_pages[i]);
		initialized = true;
	}

	/* do node specific alloc */
	if (hugetlb_hstate_alloc_pages_specific_nodes(h))
		return;

	/* below will do all node balanced alloc */
	if (hstate_is_gigantic(h))
		allocated = hugetlb_gigantic_pages_alloc_boot(h);
	else
		allocated = hugetlb_pages_alloc_boot(h);

	hugetlb_hstate_alloc_pages_errcheck(allocated, h);
}

static void __init hugetlb_init_hstates(void)
{
	struct hstate *h, *h2;

	for_each_hstate(h) {
		/* oversize hugepages were init'ed in early boot */
		if (!hstate_is_gigantic(h))
			hugetlb_hstate_alloc_pages(h);

		/*
		 * Set demote order for each hstate.  Note that
		 * h->demote_order is initially 0.
		 * - We can not demote gigantic pages if runtime freeing
		 *   is not supported, so skip this.
		 * - If CMA allocation is possible, we can not demote
		 *   HUGETLB_PAGE_ORDER or smaller size pages.
		 */
		if (hstate_is_gigantic(h) && !gigantic_page_runtime_supported())
			continue;
		if (hugetlb_cma_size && h->order <= HUGETLB_PAGE_ORDER)
			continue;
		for_each_hstate(h2) {
			if (h2 == h)
				continue;
			if (h2->order < h->order &&
			    h2->order > h->demote_order)
				h->demote_order = h2->order;
		}
	}
}

static void __init report_hugepages(void)
{
	struct hstate *h;

	for_each_hstate(h) {
		char buf[32];

		string_get_size(huge_page_size(h), 1, STRING_UNITS_2, buf, 32);
		pr_info("HugeTLB: registered %s page size, pre-allocated %ld pages\n",
			buf, h->free_huge_pages);
		pr_info("HugeTLB: %d KiB vmemmap can be freed for a %s page\n",
			hugetlb_vmemmap_optimizable_size(h) / SZ_1K, buf);
	}
}

#ifdef CONFIG_HIGHMEM
static void try_to_free_low(struct hstate *h, unsigned long count,
						nodemask_t *nodes_allowed)
{
	int i;
	LIST_HEAD(page_list);

	lockdep_assert_held(&hugetlb_lock);
	if (hstate_is_gigantic(h))
		return;

	/*
	 * Collect pages to be freed on a list, and free after dropping lock
	 */
	for_each_node_mask(i, *nodes_allowed) {
		struct folio *folio, *next;
		struct list_head *freel = &h->hugepage_freelists[i];
		list_for_each_entry_safe(folio, next, freel, lru) {
			if (count >= h->nr_huge_pages)
				goto out;
			if (folio_test_highmem(folio))
				continue;
			remove_hugetlb_folio(h, folio, false);
			list_add(&folio->lru, &page_list);
		}
	}

out:
	spin_unlock_irq(&hugetlb_lock);
	update_and_free_pages_bulk(h, &page_list);
	spin_lock_irq(&hugetlb_lock);
}
#else
static inline void try_to_free_low(struct hstate *h, unsigned long count,
						nodemask_t *nodes_allowed)
{
}
#endif

/*
 * Increment or decrement surplus_huge_pages.  Keep node-specific counters
 * balanced by operating on them in a round-robin fashion.
 * Returns 1 if an adjustment was made.
 */
static int adjust_pool_surplus(struct hstate *h, nodemask_t *nodes_allowed,
				int delta)
{
	int nr_nodes, node;

	lockdep_assert_held(&hugetlb_lock);
	VM_BUG_ON(delta != -1 && delta != 1);

	if (delta < 0) {
		for_each_node_mask_to_alloc(&h->next_nid_to_alloc, nr_nodes, node, nodes_allowed) {
			if (h->surplus_huge_pages_node[node])
				goto found;
		}
	} else {
		for_each_node_mask_to_free(h, nr_nodes, node, nodes_allowed) {
			if (h->surplus_huge_pages_node[node] <
					h->nr_huge_pages_node[node])
				goto found;
		}
	}
	return 0;

found:
	h->surplus_huge_pages += delta;
	h->surplus_huge_pages_node[node] += delta;
	return 1;
}

#define persistent_huge_pages(h) (h->nr_huge_pages - h->surplus_huge_pages)
static int set_max_huge_pages(struct hstate *h, unsigned long count, int nid,
			      nodemask_t *nodes_allowed)
{
	unsigned long min_count;
	unsigned long allocated;
	struct folio *folio;
	LIST_HEAD(page_list);
	NODEMASK_ALLOC(nodemask_t, node_alloc_noretry, GFP_KERNEL);

	/*
	 * Bit mask controlling how hard we retry per-node allocations.
	 * If we can not allocate the bit mask, do not attempt to allocate
	 * the requested huge pages.
	 */
	if (node_alloc_noretry)
		nodes_clear(*node_alloc_noretry);
	else
		return -ENOMEM;

	/*
	 * resize_lock mutex prevents concurrent adjustments to number of
	 * pages in hstate via the proc/sysfs interfaces.
	 */
	mutex_lock(&h->resize_lock);
	flush_free_hpage_work(h);
	spin_lock_irq(&hugetlb_lock);

	/*
	 * Check for a node specific request.
	 * Changing node specific huge page count may require a corresponding
	 * change to the global count.  In any case, the passed node mask
	 * (nodes_allowed) will restrict alloc/free to the specified node.
	 */
	if (nid != NUMA_NO_NODE) {
		unsigned long old_count = count;

		count += persistent_huge_pages(h) -
			 (h->nr_huge_pages_node[nid] -
			  h->surplus_huge_pages_node[nid]);
		/*
		 * User may have specified a large count value which caused the
		 * above calculation to overflow.  In this case, they wanted
		 * to allocate as many huge pages as possible.  Set count to
		 * largest possible value to align with their intention.
		 */
		if (count < old_count)
			count = ULONG_MAX;
	}

	/*
	 * Gigantic pages runtime allocation depend on the capability for large
	 * page range allocation.
	 * If the system does not provide this feature, return an error when
	 * the user tries to allocate gigantic pages but let the user free the
	 * boottime allocated gigantic pages.
	 */
	if (hstate_is_gigantic(h) && !IS_ENABLED(CONFIG_CONTIG_ALLOC)) {
		if (count > persistent_huge_pages(h)) {
			spin_unlock_irq(&hugetlb_lock);
			mutex_unlock(&h->resize_lock);
			NODEMASK_FREE(node_alloc_noretry);
			return -EINVAL;
		}
		/* Fall through to decrease pool */
	}

	/*
	 * Increase the pool size
	 * First take pages out of surplus state.  Then make up the
	 * remaining difference by allocating fresh huge pages.
	 *
	 * We might race with alloc_surplus_hugetlb_folio() here and be unable
	 * to convert a surplus huge page to a normal huge page. That is
	 * not critical, though, it just means the overall size of the
	 * pool might be one hugepage larger than it needs to be, but
	 * within all the constraints specified by the sysctls.
	 */
	while (h->surplus_huge_pages && count > persistent_huge_pages(h)) {
		if (!adjust_pool_surplus(h, nodes_allowed, -1))
			break;
	}

	allocated = 0;
	while (count > (persistent_huge_pages(h) + allocated)) {
		/*
		 * If this allocation races such that we no longer need the
		 * page, free_huge_folio will handle it by freeing the page
		 * and reducing the surplus.
		 */
		spin_unlock_irq(&hugetlb_lock);

		/* yield cpu to avoid soft lockup */
		cond_resched();

		folio = alloc_pool_huge_folio(h, nodes_allowed,
						node_alloc_noretry,
						&h->next_nid_to_alloc);
		if (!folio) {
			prep_and_add_allocated_folios(h, &page_list);
			spin_lock_irq(&hugetlb_lock);
			goto out;
		}

		list_add(&folio->lru, &page_list);
		allocated++;

		/* Bail for signals. Probably ctrl-c from user */
		if (signal_pending(current)) {
			prep_and_add_allocated_folios(h, &page_list);
			spin_lock_irq(&hugetlb_lock);
			goto out;
		}

		spin_lock_irq(&hugetlb_lock);
	}

	/* Add allocated pages to the pool */
	if (!list_empty(&page_list)) {
		spin_unlock_irq(&hugetlb_lock);
		prep_and_add_allocated_folios(h, &page_list);
		spin_lock_irq(&hugetlb_lock);
	}

	/*
	 * Decrease the pool size
	 * First return free pages to the buddy allocator (being careful
	 * to keep enough around to satisfy reservations).  Then place
	 * pages into surplus state as needed so the pool will shrink
	 * to the desired size as pages become free.
	 *
	 * By placing pages into the surplus state independent of the
	 * overcommit value, we are allowing the surplus pool size to
	 * exceed overcommit. There are few sane options here. Since
	 * alloc_surplus_hugetlb_folio() is checking the global counter,
	 * though, we'll note that we're not allowed to exceed surplus
	 * and won't grow the pool anywhere else. Not until one of the
	 * sysctls are changed, or the surplus pages go out of use.
	 */
	min_count = h->resv_huge_pages + h->nr_huge_pages - h->free_huge_pages;
	min_count = max(count, min_count);
	try_to_free_low(h, min_count, nodes_allowed);

	/*
	 * Collect pages to be removed on list without dropping lock
	 */
	while (min_count < persistent_huge_pages(h)) {
		folio = remove_pool_hugetlb_folio(h, nodes_allowed, 0);
		if (!folio)
			break;

		list_add(&folio->lru, &page_list);
	}
	/* free the pages after dropping lock */
	spin_unlock_irq(&hugetlb_lock);
	update_and_free_pages_bulk(h, &page_list);
	flush_free_hpage_work(h);
	spin_lock_irq(&hugetlb_lock);

	while (count < persistent_huge_pages(h)) {
		if (!adjust_pool_surplus(h, nodes_allowed, 1))
			break;
	}
out:
	h->max_huge_pages = persistent_huge_pages(h);
	spin_unlock_irq(&hugetlb_lock);
	mutex_unlock(&h->resize_lock);

	NODEMASK_FREE(node_alloc_noretry);

	return 0;
}

static long demote_free_hugetlb_folios(struct hstate *src, struct hstate *dst,
				       struct list_head *src_list)
{
	long rc;
	struct folio *folio, *next;
	LIST_HEAD(dst_list);
	LIST_HEAD(ret_list);

	rc = hugetlb_vmemmap_restore_folios(src, src_list, &ret_list);
	list_splice_init(&ret_list, src_list);

	/*
	 * Taking target hstate mutex synchronizes with set_max_huge_pages.
	 * Without the mutex, pages added to target hstate could be marked
	 * as surplus.
	 *
	 * Note that we already hold src->resize_lock.  To prevent deadlock,
	 * use the convention of always taking larger size hstate mutex first.
	 */
	mutex_lock(&dst->resize_lock);

	list_for_each_entry_safe(folio, next, src_list, lru) {
		int i;

		if (folio_test_hugetlb_vmemmap_optimized(folio))
			continue;

		list_del(&folio->lru);

		split_page_owner(&folio->page, huge_page_order(src), huge_page_order(dst));
		pgalloc_tag_split(folio, huge_page_order(src), huge_page_order(dst));

		for (i = 0; i < pages_per_huge_page(src); i += pages_per_huge_page(dst)) {
			struct page *page = folio_page(folio, i);

			page->mapping = NULL;
			clear_compound_head(page);
			prep_compound_page(page, dst->order);

			init_new_hugetlb_folio(dst, page_folio(page));
			list_add(&page->lru, &dst_list);
		}
	}

	prep_and_add_allocated_folios(dst, &dst_list);

	mutex_unlock(&dst->resize_lock);

	return rc;
}

static long demote_pool_huge_page(struct hstate *src, nodemask_t *nodes_allowed,
				  unsigned long nr_to_demote)
	__must_hold(&hugetlb_lock)
{
	int nr_nodes, node;
	struct hstate *dst;
	long rc = 0;
	long nr_demoted = 0;

	lockdep_assert_held(&hugetlb_lock);

	/* We should never get here if no demote order */
	if (!src->demote_order) {
		pr_warn("HugeTLB: NULL demote order passed to demote_pool_huge_page.\n");
		return -EINVAL;		/* internal error */
	}
	dst = size_to_hstate(PAGE_SIZE << src->demote_order);

	for_each_node_mask_to_free(src, nr_nodes, node, nodes_allowed) {
		LIST_HEAD(list);
		struct folio *folio, *next;

		list_for_each_entry_safe(folio, next, &src->hugepage_freelists[node], lru) {
			if (folio_test_hwpoison(folio))
				continue;

			remove_hugetlb_folio(src, folio, false);
			list_add(&folio->lru, &list);

			if (++nr_demoted == nr_to_demote)
				break;
		}

		spin_unlock_irq(&hugetlb_lock);

		rc = demote_free_hugetlb_folios(src, dst, &list);

		spin_lock_irq(&hugetlb_lock);

		list_for_each_entry_safe(folio, next, &list, lru) {
			list_del(&folio->lru);
			add_hugetlb_folio(src, folio, false);

			nr_demoted--;
		}

		if (rc < 0 || nr_demoted == nr_to_demote)
			break;
	}

	/*
	 * Not absolutely necessary, but for consistency update max_huge_pages
	 * based on pool changes for the demoted page.
	 */
	src->max_huge_pages -= nr_demoted;
	dst->max_huge_pages += nr_demoted << (huge_page_order(src) - huge_page_order(dst));

	if (rc < 0)
		return rc;

	if (nr_demoted)
		return nr_demoted;
	/*
	 * Only way to get here is if all pages on free lists are poisoned.
	 * Return -EBUSY so that caller will not retry.
	 */
	return -EBUSY;
}

#define HSTATE_ATTR_RO(_name) \
	static struct kobj_attribute _name##_attr = __ATTR_RO(_name)

#define HSTATE_ATTR_WO(_name) \
	static struct kobj_attribute _name##_attr = __ATTR_WO(_name)

#define HSTATE_ATTR(_name) \
	static struct kobj_attribute _name##_attr = __ATTR_RW(_name)

static struct kobject *hugepages_kobj;
static struct kobject *hstate_kobjs[HUGE_MAX_HSTATE];

static struct hstate *kobj_to_node_hstate(struct kobject *kobj, int *nidp);

static struct hstate *kobj_to_hstate(struct kobject *kobj, int *nidp)
{
	int i;

	for (i = 0; i < HUGE_MAX_HSTATE; i++)
		if (hstate_kobjs[i] == kobj) {
			if (nidp)
				*nidp = NUMA_NO_NODE;
			return &hstates[i];
		}

	return kobj_to_node_hstate(kobj, nidp);
}

static ssize_t nr_hugepages_show_common(struct kobject *kobj,
					struct kobj_attribute *attr, char *buf)
{
	struct hstate *h;
	unsigned long nr_huge_pages;
	int nid;

	h = kobj_to_hstate(kobj, &nid);
	if (nid == NUMA_NO_NODE)
		nr_huge_pages = h->nr_huge_pages;
	else
		nr_huge_pages = h->nr_huge_pages_node[nid];

	return sysfs_emit(buf, "%lu\n", nr_huge_pages);
}

static ssize_t __nr_hugepages_store_common(bool obey_mempolicy,
					   struct hstate *h, int nid,
					   unsigned long count, size_t len)
{
	int err;
	nodemask_t nodes_allowed, *n_mask;

	if (hstate_is_gigantic(h) && !gigantic_page_runtime_supported())
		return -EINVAL;

	if (nid == NUMA_NO_NODE) {
		/*
		 * global hstate attribute
		 */
		if (!(obey_mempolicy &&
				init_nodemask_of_mempolicy(&nodes_allowed)))
			n_mask = &node_states[N_MEMORY];
		else
			n_mask = &nodes_allowed;
	} else {
		/*
		 * Node specific request.  count adjustment happens in
		 * set_max_huge_pages() after acquiring hugetlb_lock.
		 */
		init_nodemask_of_node(&nodes_allowed, nid);
		n_mask = &nodes_allowed;
	}

	err = set_max_huge_pages(h, count, nid, n_mask);

	return err ? err : len;
}

static ssize_t nr_hugepages_store_common(bool obey_mempolicy,
					 struct kobject *kobj, const char *buf,
					 size_t len)
{
	struct hstate *h;
	unsigned long count;
	int nid;
	int err;

	err = kstrtoul(buf, 10, &count);
	if (err)
		return err;

	h = kobj_to_hstate(kobj, &nid);
	return __nr_hugepages_store_common(obey_mempolicy, h, nid, count, len);
}

static ssize_t nr_hugepages_show(struct kobject *kobj,
				       struct kobj_attribute *attr, char *buf)
{
	return nr_hugepages_show_common(kobj, attr, buf);
}

static ssize_t nr_hugepages_store(struct kobject *kobj,
	       struct kobj_attribute *attr, const char *buf, size_t len)
{
	return nr_hugepages_store_common(false, kobj, buf, len);
}
HSTATE_ATTR(nr_hugepages);

#ifdef CONFIG_NUMA

/*
 * hstate attribute for optionally mempolicy-based constraint on persistent
 * huge page alloc/free.
 */
static ssize_t nr_hugepages_mempolicy_show(struct kobject *kobj,
					   struct kobj_attribute *attr,
					   char *buf)
{
	return nr_hugepages_show_common(kobj, attr, buf);
}

static ssize_t nr_hugepages_mempolicy_store(struct kobject *kobj,
	       struct kobj_attribute *attr, const char *buf, size_t len)
{
	return nr_hugepages_store_common(true, kobj, buf, len);
}
HSTATE_ATTR(nr_hugepages_mempolicy);
#endif


static ssize_t nr_overcommit_hugepages_show(struct kobject *kobj,
					struct kobj_attribute *attr, char *buf)
{
	struct hstate *h = kobj_to_hstate(kobj, NULL);
	return sysfs_emit(buf, "%lu\n", h->nr_overcommit_huge_pages);
}

static ssize_t nr_overcommit_hugepages_store(struct kobject *kobj,
		struct kobj_attribute *attr, const char *buf, size_t count)
{
	int err;
	unsigned long input;
	struct hstate *h = kobj_to_hstate(kobj, NULL);

	if (hstate_is_gigantic(h))
		return -EINVAL;

	err = kstrtoul(buf, 10, &input);
	if (err)
		return err;

	spin_lock_irq(&hugetlb_lock);
	h->nr_overcommit_huge_pages = input;
	spin_unlock_irq(&hugetlb_lock);

	return count;
}
HSTATE_ATTR(nr_overcommit_hugepages);

static ssize_t free_hugepages_show(struct kobject *kobj,
					struct kobj_attribute *attr, char *buf)
{
	struct hstate *h;
	unsigned long free_huge_pages;
	int nid;

	h = kobj_to_hstate(kobj, &nid);
	if (nid == NUMA_NO_NODE)
		free_huge_pages = h->free_huge_pages;
	else
		free_huge_pages = h->free_huge_pages_node[nid];

	return sysfs_emit(buf, "%lu\n", free_huge_pages);
}
HSTATE_ATTR_RO(free_hugepages);

static ssize_t resv_hugepages_show(struct kobject *kobj,
					struct kobj_attribute *attr, char *buf)
{
	struct hstate *h = kobj_to_hstate(kobj, NULL);
	return sysfs_emit(buf, "%lu\n", h->resv_huge_pages);
}
HSTATE_ATTR_RO(resv_hugepages);

static ssize_t surplus_hugepages_show(struct kobject *kobj,
					struct kobj_attribute *attr, char *buf)
{
	struct hstate *h;
	unsigned long surplus_huge_pages;
	int nid;

	h = kobj_to_hstate(kobj, &nid);
	if (nid == NUMA_NO_NODE)
		surplus_huge_pages = h->surplus_huge_pages;
	else
		surplus_huge_pages = h->surplus_huge_pages_node[nid];

	return sysfs_emit(buf, "%lu\n", surplus_huge_pages);
}
HSTATE_ATTR_RO(surplus_hugepages);

static ssize_t demote_store(struct kobject *kobj,
	       struct kobj_attribute *attr, const char *buf, size_t len)
{
	unsigned long nr_demote;
	unsigned long nr_available;
	nodemask_t nodes_allowed, *n_mask;
	struct hstate *h;
	int err;
	int nid;

	err = kstrtoul(buf, 10, &nr_demote);
	if (err)
		return err;
	h = kobj_to_hstate(kobj, &nid);

	if (nid != NUMA_NO_NODE) {
		init_nodemask_of_node(&nodes_allowed, nid);
		n_mask = &nodes_allowed;
	} else {
		n_mask = &node_states[N_MEMORY];
	}

	/* Synchronize with other sysfs operations modifying huge pages */
	mutex_lock(&h->resize_lock);
	spin_lock_irq(&hugetlb_lock);

	while (nr_demote) {
		long rc;

		/*
		 * Check for available pages to demote each time thorough the
		 * loop as demote_pool_huge_page will drop hugetlb_lock.
		 */
		if (nid != NUMA_NO_NODE)
			nr_available = h->free_huge_pages_node[nid];
		else
			nr_available = h->free_huge_pages;
		nr_available -= h->resv_huge_pages;
		if (!nr_available)
			break;

		rc = demote_pool_huge_page(h, n_mask, nr_demote);
		if (rc < 0) {
			err = rc;
			break;
		}

		nr_demote -= rc;
	}

	spin_unlock_irq(&hugetlb_lock);
	mutex_unlock(&h->resize_lock);

	if (err)
		return err;
	return len;
}
HSTATE_ATTR_WO(demote);

static ssize_t demote_size_show(struct kobject *kobj,
					struct kobj_attribute *attr, char *buf)
{
	struct hstate *h = kobj_to_hstate(kobj, NULL);
	unsigned long demote_size = (PAGE_SIZE << h->demote_order) / SZ_1K;

	return sysfs_emit(buf, "%lukB\n", demote_size);
}

static ssize_t demote_size_store(struct kobject *kobj,
					struct kobj_attribute *attr,
					const char *buf, size_t count)
{
	struct hstate *h, *demote_hstate;
	unsigned long demote_size;
	unsigned int demote_order;

	demote_size = (unsigned long)memparse(buf, NULL);

	demote_hstate = size_to_hstate(demote_size);
	if (!demote_hstate)
		return -EINVAL;
	demote_order = demote_hstate->order;
	if (demote_order < HUGETLB_PAGE_ORDER)
		return -EINVAL;

	/* demote order must be smaller than hstate order */
	h = kobj_to_hstate(kobj, NULL);
	if (demote_order >= h->order)
		return -EINVAL;

	/* resize_lock synchronizes access to demote size and writes */
	mutex_lock(&h->resize_lock);
	h->demote_order = demote_order;
	mutex_unlock(&h->resize_lock);

	return count;
}
HSTATE_ATTR(demote_size);

static struct attribute *hstate_attrs[] = {
	&nr_hugepages_attr.attr,
	&nr_overcommit_hugepages_attr.attr,
	&free_hugepages_attr.attr,
	&resv_hugepages_attr.attr,
	&surplus_hugepages_attr.attr,
#ifdef CONFIG_NUMA
	&nr_hugepages_mempolicy_attr.attr,
#endif
	NULL,
};

static const struct attribute_group hstate_attr_group = {
	.attrs = hstate_attrs,
};

static struct attribute *hstate_demote_attrs[] = {
	&demote_size_attr.attr,
	&demote_attr.attr,
	NULL,
};

static const struct attribute_group hstate_demote_attr_group = {
	.attrs = hstate_demote_attrs,
};

static int hugetlb_sysfs_add_hstate(struct hstate *h, struct kobject *parent,
				    struct kobject **hstate_kobjs,
				    const struct attribute_group *hstate_attr_group)
{
	int retval;
	int hi = hstate_index(h);

	hstate_kobjs[hi] = kobject_create_and_add(h->name, parent);
	if (!hstate_kobjs[hi])
		return -ENOMEM;

	retval = sysfs_create_group(hstate_kobjs[hi], hstate_attr_group);
	if (retval) {
		kobject_put(hstate_kobjs[hi]);
		hstate_kobjs[hi] = NULL;
		return retval;
	}

	if (h->demote_order) {
		retval = sysfs_create_group(hstate_kobjs[hi],
					    &hstate_demote_attr_group);
		if (retval) {
			pr_warn("HugeTLB unable to create demote interfaces for %s\n", h->name);
			sysfs_remove_group(hstate_kobjs[hi], hstate_attr_group);
			kobject_put(hstate_kobjs[hi]);
			hstate_kobjs[hi] = NULL;
			return retval;
		}
	}

	return 0;
}

#ifdef CONFIG_NUMA
static bool hugetlb_sysfs_initialized __ro_after_init;

/*
 * node_hstate/s - associate per node hstate attributes, via their kobjects,
 * with node devices in node_devices[] using a parallel array.  The array
 * index of a node device or _hstate == node id.
 * This is here to avoid any static dependency of the node device driver, in
 * the base kernel, on the hugetlb module.
 */
struct node_hstate {
	struct kobject		*hugepages_kobj;
	struct kobject		*hstate_kobjs[HUGE_MAX_HSTATE];
};
static struct node_hstate node_hstates[MAX_NUMNODES];

/*
 * A subset of global hstate attributes for node devices
 */
static struct attribute *per_node_hstate_attrs[] = {
	&nr_hugepages_attr.attr,
	&free_hugepages_attr.attr,
	&surplus_hugepages_attr.attr,
	NULL,
};

static const struct attribute_group per_node_hstate_attr_group = {
	.attrs = per_node_hstate_attrs,
};

/*
 * kobj_to_node_hstate - lookup global hstate for node device hstate attr kobj.
 * Returns node id via non-NULL nidp.
 */
static struct hstate *kobj_to_node_hstate(struct kobject *kobj, int *nidp)
{
	int nid;

	for (nid = 0; nid < nr_node_ids; nid++) {
		struct node_hstate *nhs = &node_hstates[nid];
		int i;
		for (i = 0; i < HUGE_MAX_HSTATE; i++)
			if (nhs->hstate_kobjs[i] == kobj) {
				if (nidp)
					*nidp = nid;
				return &hstates[i];
			}
	}

	BUG();
	return NULL;
}

/*
 * Unregister hstate attributes from a single node device.
 * No-op if no hstate attributes attached.
 */
void hugetlb_unregister_node(struct node *node)
{
	struct hstate *h;
	struct node_hstate *nhs = &node_hstates[node->dev.id];

	if (!nhs->hugepages_kobj)
		return;		/* no hstate attributes */

	for_each_hstate(h) {
		int idx = hstate_index(h);
		struct kobject *hstate_kobj = nhs->hstate_kobjs[idx];

		if (!hstate_kobj)
			continue;
		if (h->demote_order)
			sysfs_remove_group(hstate_kobj, &hstate_demote_attr_group);
		sysfs_remove_group(hstate_kobj, &per_node_hstate_attr_group);
		kobject_put(hstate_kobj);
		nhs->hstate_kobjs[idx] = NULL;
	}

	kobject_put(nhs->hugepages_kobj);
	nhs->hugepages_kobj = NULL;
}


/*
 * Register hstate attributes for a single node device.
 * No-op if attributes already registered.
 */
void hugetlb_register_node(struct node *node)
{
	struct hstate *h;
	struct node_hstate *nhs = &node_hstates[node->dev.id];
	int err;

	if (!hugetlb_sysfs_initialized)
		return;

	if (nhs->hugepages_kobj)
		return;		/* already allocated */

	nhs->hugepages_kobj = kobject_create_and_add("hugepages",
							&node->dev.kobj);
	if (!nhs->hugepages_kobj)
		return;

	for_each_hstate(h) {
		err = hugetlb_sysfs_add_hstate(h, nhs->hugepages_kobj,
						nhs->hstate_kobjs,
						&per_node_hstate_attr_group);
		if (err) {
			pr_err("HugeTLB: Unable to add hstate %s for node %d\n",
				h->name, node->dev.id);
			hugetlb_unregister_node(node);
			break;
		}
	}
}

/*
 * hugetlb init time:  register hstate attributes for all registered node
 * devices of nodes that have memory.  All on-line nodes should have
 * registered their associated device by this time.
 */
static void __init hugetlb_register_all_nodes(void)
{
	int nid;

	for_each_online_node(nid)
		hugetlb_register_node(node_devices[nid]);
}
#else	/* !CONFIG_NUMA */

static struct hstate *kobj_to_node_hstate(struct kobject *kobj, int *nidp)
{
	BUG();
	if (nidp)
		*nidp = -1;
	return NULL;
}

static void hugetlb_register_all_nodes(void) { }

#endif

#ifdef CONFIG_CMA
static void __init hugetlb_cma_check(void);
#else
static inline __init void hugetlb_cma_check(void)
{
}
#endif

static void __init hugetlb_sysfs_init(void)
{
	struct hstate *h;
	int err;

	hugepages_kobj = kobject_create_and_add("hugepages", mm_kobj);
	if (!hugepages_kobj)
		return;

	for_each_hstate(h) {
		err = hugetlb_sysfs_add_hstate(h, hugepages_kobj,
					 hstate_kobjs, &hstate_attr_group);
		if (err)
			pr_err("HugeTLB: Unable to add hstate %s", h->name);
	}

#ifdef CONFIG_NUMA
	hugetlb_sysfs_initialized = true;
#endif
	hugetlb_register_all_nodes();
}

#ifdef CONFIG_SYSCTL
static void hugetlb_sysctl_init(void);
#else
static inline void hugetlb_sysctl_init(void) { }
#endif

static int __init hugetlb_init(void)
{
	int i;

	BUILD_BUG_ON(sizeof_field(struct page, private) * BITS_PER_BYTE <
			__NR_HPAGEFLAGS);

	if (!hugepages_supported()) {
		if (hugetlb_max_hstate || default_hstate_max_huge_pages)
			pr_warn("HugeTLB: huge pages not supported, ignoring associated command-line parameters\n");
		return 0;
	}

	/*
	 * Make sure HPAGE_SIZE (HUGETLB_PAGE_ORDER) hstate exists.  Some
	 * architectures depend on setup being done here.
	 */
	hugetlb_add_hstate(HUGETLB_PAGE_ORDER);
	if (!parsed_default_hugepagesz) {
		/*
		 * If we did not parse a default huge page size, set
		 * default_hstate_idx to HPAGE_SIZE hstate. And, if the
		 * number of huge pages for this default size was implicitly
		 * specified, set that here as well.
		 * Note that the implicit setting will overwrite an explicit
		 * setting.  A warning will be printed in this case.
		 */
		default_hstate_idx = hstate_index(size_to_hstate(HPAGE_SIZE));
		if (default_hstate_max_huge_pages) {
			if (default_hstate.max_huge_pages) {
				char buf[32];

				string_get_size(huge_page_size(&default_hstate),
					1, STRING_UNITS_2, buf, 32);
				pr_warn("HugeTLB: Ignoring hugepages=%lu associated with %s page size\n",
					default_hstate.max_huge_pages, buf);
				pr_warn("HugeTLB: Using hugepages=%lu for number of default huge pages\n",
					default_hstate_max_huge_pages);
			}
			default_hstate.max_huge_pages =
				default_hstate_max_huge_pages;

			for_each_online_node(i)
				default_hstate.max_huge_pages_node[i] =
					default_hugepages_in_node[i];
		}
	}

	hugetlb_cma_check();
	hugetlb_init_hstates();
	gather_bootmem_prealloc();
	report_hugepages();

	hugetlb_sysfs_init();
	hugetlb_cgroup_file_init();
	hugetlb_sysctl_init();

#ifdef CONFIG_SMP
	num_fault_mutexes = roundup_pow_of_two(8 * num_possible_cpus());
#else
	num_fault_mutexes = 1;
#endif
	hugetlb_fault_mutex_table =
		kmalloc_array(num_fault_mutexes, sizeof(struct mutex),
			      GFP_KERNEL);
	BUG_ON(!hugetlb_fault_mutex_table);

	for (i = 0; i < num_fault_mutexes; i++)
		mutex_init(&hugetlb_fault_mutex_table[i]);
	return 0;
}
subsys_initcall(hugetlb_init);

/* Overwritten by architectures with more huge page sizes */
bool __init __attribute((weak)) arch_hugetlb_valid_size(unsigned long size)
{
	return size == HPAGE_SIZE;
}

void __init hugetlb_add_hstate(unsigned int order)
{
	struct hstate *h;
	unsigned long i;

	if (size_to_hstate(PAGE_SIZE << order)) {
		return;
	}
	BUG_ON(hugetlb_max_hstate >= HUGE_MAX_HSTATE);
	BUG_ON(order < order_base_2(__NR_USED_SUBPAGE));
	h = &hstates[hugetlb_max_hstate++];
	__mutex_init(&h->resize_lock, "resize mutex", &h->resize_key);
	h->order = order;
	h->mask = ~(huge_page_size(h) - 1);
	for (i = 0; i < MAX_NUMNODES; ++i)
		INIT_LIST_HEAD(&h->hugepage_freelists[i]);
	INIT_LIST_HEAD(&h->hugepage_activelist);
	h->next_nid_to_alloc = first_memory_node;
	h->next_nid_to_free = first_memory_node;
	snprintf(h->name, HSTATE_NAME_LEN, "hugepages-%lukB",
					huge_page_size(h)/SZ_1K);

	parsed_hstate = h;
}

bool __init __weak hugetlb_node_alloc_supported(void)
{
	return true;
}

static void __init hugepages_clear_pages_in_node(void)
{
	if (!hugetlb_max_hstate) {
		default_hstate_max_huge_pages = 0;
		memset(default_hugepages_in_node, 0,
			sizeof(default_hugepages_in_node));
	} else {
		parsed_hstate->max_huge_pages = 0;
		memset(parsed_hstate->max_huge_pages_node, 0,
			sizeof(parsed_hstate->max_huge_pages_node));
	}
}

/*
 * hugepages command line processing
 * hugepages normally follows a valid hugepagsz or default_hugepagsz
 * specification.  If not, ignore the hugepages value.  hugepages can also
 * be the first huge page command line  option in which case it implicitly
 * specifies the number of huge pages for the default size.
 */
static int __init hugepages_setup(char *s)
{
	unsigned long *mhp;
	static unsigned long *last_mhp;
	int node = NUMA_NO_NODE;
	int count;
	unsigned long tmp;
	char *p = s;

	if (!parsed_valid_hugepagesz) {
		pr_warn("HugeTLB: hugepages=%s does not follow a valid hugepagesz, ignoring\n", s);
		parsed_valid_hugepagesz = true;
		return 1;
	}

	/*
	 * !hugetlb_max_hstate means we haven't parsed a hugepagesz= parameter
	 * yet, so this hugepages= parameter goes to the "default hstate".
	 * Otherwise, it goes with the previously parsed hugepagesz or
	 * default_hugepagesz.
	 */
	else if (!hugetlb_max_hstate)
		mhp = &default_hstate_max_huge_pages;
	else
		mhp = &parsed_hstate->max_huge_pages;

	if (mhp == last_mhp) {
		pr_warn("HugeTLB: hugepages= specified twice without interleaving hugepagesz=, ignoring hugepages=%s\n", s);
		return 1;
	}

	while (*p) {
		count = 0;
		if (sscanf(p, "%lu%n", &tmp, &count) != 1)
			goto invalid;
		/* Parameter is node format */
		if (p[count] == ':') {
			if (!hugetlb_node_alloc_supported()) {
				pr_warn("HugeTLB: architecture can't support node specific alloc, ignoring!\n");
				return 1;
			}
			if (tmp >= MAX_NUMNODES || !node_online(tmp))
				goto invalid;
			node = array_index_nospec(tmp, MAX_NUMNODES);
			p += count + 1;
			/* Parse hugepages */
			if (sscanf(p, "%lu%n", &tmp, &count) != 1)
				goto invalid;
			if (!hugetlb_max_hstate)
				default_hugepages_in_node[node] = tmp;
			else
				parsed_hstate->max_huge_pages_node[node] = tmp;
			*mhp += tmp;
			/* Go to parse next node*/
			if (p[count] == ',')
				p += count + 1;
			else
				break;
		} else {
			if (p != s)
				goto invalid;
			*mhp = tmp;
			break;
		}
	}

	/*
	 * Global state is always initialized later in hugetlb_init.
	 * But we need to allocate gigantic hstates here early to still
	 * use the bootmem allocator.
	 */
	if (hugetlb_max_hstate && hstate_is_gigantic(parsed_hstate))
		hugetlb_hstate_alloc_pages(parsed_hstate);

	last_mhp = mhp;

	return 1;

invalid:
	pr_warn("HugeTLB: Invalid hugepages parameter %s\n", p);
	hugepages_clear_pages_in_node();
	return 1;
}
__setup("hugepages=", hugepages_setup);

/*
 * hugepagesz command line processing
 * A specific huge page size can only be specified once with hugepagesz.
 * hugepagesz is followed by hugepages on the command line.  The global
 * variable 'parsed_valid_hugepagesz' is used to determine if prior
 * hugepagesz argument was valid.
 */
static int __init hugepagesz_setup(char *s)
{
	unsigned long size;
	struct hstate *h;

	parsed_valid_hugepagesz = false;
	size = (unsigned long)memparse(s, NULL);

	if (!arch_hugetlb_valid_size(size)) {
		pr_err("HugeTLB: unsupported hugepagesz=%s\n", s);
		return 1;
	}

	h = size_to_hstate(size);
	if (h) {
		/*
		 * hstate for this size already exists.  This is normally
		 * an error, but is allowed if the existing hstate is the
		 * default hstate.  More specifically, it is only allowed if
		 * the number of huge pages for the default hstate was not
		 * previously specified.
		 */
		if (!parsed_default_hugepagesz ||  h != &default_hstate ||
		    default_hstate.max_huge_pages) {
			pr_warn("HugeTLB: hugepagesz=%s specified twice, ignoring\n", s);
			return 1;
		}

		/*
		 * No need to call hugetlb_add_hstate() as hstate already
		 * exists.  But, do set parsed_hstate so that a following
		 * hugepages= parameter will be applied to this hstate.
		 */
		parsed_hstate = h;
		parsed_valid_hugepagesz = true;
		return 1;
	}

	hugetlb_add_hstate(ilog2(size) - PAGE_SHIFT);
	parsed_valid_hugepagesz = true;
	return 1;
}
__setup("hugepagesz=", hugepagesz_setup);

/*
 * default_hugepagesz command line input
 * Only one instance of default_hugepagesz allowed on command line.
 */
static int __init default_hugepagesz_setup(char *s)
{
	unsigned long size;
	int i;

	parsed_valid_hugepagesz = false;
	if (parsed_default_hugepagesz) {
		pr_err("HugeTLB: default_hugepagesz previously specified, ignoring %s\n", s);
		return 1;
	}

	size = (unsigned long)memparse(s, NULL);

	if (!arch_hugetlb_valid_size(size)) {
		pr_err("HugeTLB: unsupported default_hugepagesz=%s\n", s);
		return 1;
	}

	hugetlb_add_hstate(ilog2(size) - PAGE_SHIFT);
	parsed_valid_hugepagesz = true;
	parsed_default_hugepagesz = true;
	default_hstate_idx = hstate_index(size_to_hstate(size));

	/*
	 * The number of default huge pages (for this size) could have been
	 * specified as the first hugetlb parameter: hugepages=X.  If so,
	 * then default_hstate_max_huge_pages is set.  If the default huge
	 * page size is gigantic (> MAX_PAGE_ORDER), then the pages must be
	 * allocated here from bootmem allocator.
	 */
	if (default_hstate_max_huge_pages) {
		default_hstate.max_huge_pages = default_hstate_max_huge_pages;
		for_each_online_node(i)
			default_hstate.max_huge_pages_node[i] =
				default_hugepages_in_node[i];
		if (hstate_is_gigantic(&default_hstate))
			hugetlb_hstate_alloc_pages(&default_hstate);
		default_hstate_max_huge_pages = 0;
	}

	return 1;
}
__setup("default_hugepagesz=", default_hugepagesz_setup);

static unsigned int allowed_mems_nr(struct hstate *h)
{
	int node;
	unsigned int nr = 0;
	nodemask_t *mbind_nodemask;
	unsigned int *array = h->free_huge_pages_node;
	gfp_t gfp_mask = htlb_alloc_mask(h);

	mbind_nodemask = policy_mbind_nodemask(gfp_mask);
	for_each_node_mask(node, cpuset_current_mems_allowed) {
		if (!mbind_nodemask || node_isset(node, *mbind_nodemask))
			nr += array[node];
	}

	return nr;
}

#ifdef CONFIG_SYSCTL
static int proc_hugetlb_doulongvec_minmax(const struct ctl_table *table, int write,
					  void *buffer, size_t *length,
					  loff_t *ppos, unsigned long *out)
{
	struct ctl_table dup_table;

	/*
	 * In order to avoid races with __do_proc_doulongvec_minmax(), we
	 * can duplicate the @table and alter the duplicate of it.
	 */
	dup_table = *table;
	dup_table.data = out;

	return proc_doulongvec_minmax(&dup_table, write, buffer, length, ppos);
}

static int hugetlb_sysctl_handler_common(bool obey_mempolicy,
			 const struct ctl_table *table, int write,
			 void *buffer, size_t *length, loff_t *ppos)
{
	struct hstate *h = &default_hstate;
	unsigned long tmp = h->max_huge_pages;
	int ret;

	if (!hugepages_supported())
		return -EOPNOTSUPP;

	ret = proc_hugetlb_doulongvec_minmax(table, write, buffer, length, ppos,
					     &tmp);
	if (ret)
		goto out;

	if (write)
		ret = __nr_hugepages_store_common(obey_mempolicy, h,
						  NUMA_NO_NODE, tmp, *length);
out:
	return ret;
}

static int hugetlb_sysctl_handler(const struct ctl_table *table, int write,
			  void *buffer, size_t *length, loff_t *ppos)
{

	return hugetlb_sysctl_handler_common(false, table, write,
							buffer, length, ppos);
}

#ifdef CONFIG_NUMA
static int hugetlb_mempolicy_sysctl_handler(const struct ctl_table *table, int write,
			  void *buffer, size_t *length, loff_t *ppos)
{
	return hugetlb_sysctl_handler_common(true, table, write,
							buffer, length, ppos);
}
#endif /* CONFIG_NUMA */

static int hugetlb_overcommit_handler(const struct ctl_table *table, int write,
		void *buffer, size_t *length, loff_t *ppos)
{
	struct hstate *h = &default_hstate;
	unsigned long tmp;
	int ret;

	if (!hugepages_supported())
		return -EOPNOTSUPP;

	tmp = h->nr_overcommit_huge_pages;

	if (write && hstate_is_gigantic(h))
		return -EINVAL;

	ret = proc_hugetlb_doulongvec_minmax(table, write, buffer, length, ppos,
					     &tmp);
	if (ret)
		goto out;

	if (write) {
		spin_lock_irq(&hugetlb_lock);
		h->nr_overcommit_huge_pages = tmp;
		spin_unlock_irq(&hugetlb_lock);
	}
out:
	return ret;
}

static struct ctl_table hugetlb_table[] = {
	{
		.procname	= "nr_hugepages",
		.data		= NULL,
		.maxlen		= sizeof(unsigned long),
		.mode		= 0644,
		.proc_handler	= hugetlb_sysctl_handler,
	},
#ifdef CONFIG_NUMA
	{
		.procname       = "nr_hugepages_mempolicy",
		.data           = NULL,
		.maxlen         = sizeof(unsigned long),
		.mode           = 0644,
		.proc_handler   = &hugetlb_mempolicy_sysctl_handler,
	},
#endif
	{
		.procname	= "hugetlb_shm_group",
		.data		= &sysctl_hugetlb_shm_group,
		.maxlen		= sizeof(gid_t),
		.mode		= 0644,
		.proc_handler	= proc_dointvec,
	},
	{
		.procname	= "nr_overcommit_hugepages",
		.data		= NULL,
		.maxlen		= sizeof(unsigned long),
		.mode		= 0644,
		.proc_handler	= hugetlb_overcommit_handler,
	},
};

static void hugetlb_sysctl_init(void)
{
	register_sysctl_init("vm", hugetlb_table);
}
#endif /* CONFIG_SYSCTL */

void hugetlb_report_meminfo(struct seq_file *m)
{
	struct hstate *h;
	unsigned long total = 0;

	if (!hugepages_supported())
		return;

	for_each_hstate(h) {
		unsigned long count = h->nr_huge_pages;

		total += huge_page_size(h) * count;

		if (h == &default_hstate)
			seq_printf(m,
				   "HugePages_Total:   %5lu\n"
				   "HugePages_Free:    %5lu\n"
				   "HugePages_Rsvd:    %5lu\n"
				   "HugePages_Surp:    %5lu\n"
				   "Hugepagesize:   %8lu kB\n",
				   count,
				   h->free_huge_pages,
				   h->resv_huge_pages,
				   h->surplus_huge_pages,
				   huge_page_size(h) / SZ_1K);
	}

	seq_printf(m, "Hugetlb:        %8lu kB\n", total / SZ_1K);
}

int hugetlb_report_node_meminfo(char *buf, int len, int nid)
{
	struct hstate *h = &default_hstate;

	if (!hugepages_supported())
		return 0;

	return sysfs_emit_at(buf, len,
			     "Node %d HugePages_Total: %5u\n"
			     "Node %d HugePages_Free:  %5u\n"
			     "Node %d HugePages_Surp:  %5u\n",
			     nid, h->nr_huge_pages_node[nid],
			     nid, h->free_huge_pages_node[nid],
			     nid, h->surplus_huge_pages_node[nid]);
}

void hugetlb_show_meminfo_node(int nid)
{
	struct hstate *h;

	if (!hugepages_supported())
		return;

	for_each_hstate(h)
		printk("Node %d hugepages_total=%u hugepages_free=%u hugepages_surp=%u hugepages_size=%lukB\n",
			nid,
			h->nr_huge_pages_node[nid],
			h->free_huge_pages_node[nid],
			h->surplus_huge_pages_node[nid],
			huge_page_size(h) / SZ_1K);
}

void hugetlb_report_usage(struct seq_file *m, struct mm_struct *mm)
{
	seq_printf(m, "HugetlbPages:\t%8lu kB\n",
		   K(atomic_long_read(&mm->hugetlb_usage)));
}

/* Return the number pages of memory we physically have, in PAGE_SIZE units. */
unsigned long hugetlb_total_pages(void)
{
	struct hstate *h;
	unsigned long nr_total_pages = 0;

	for_each_hstate(h)
		nr_total_pages += h->nr_huge_pages * pages_per_huge_page(h);
	return nr_total_pages;
}

static int hugetlb_acct_memory(struct hstate *h, long delta)
{
	int ret = -ENOMEM;

	if (!delta)
		return 0;

	spin_lock_irq(&hugetlb_lock);
	/*
	 * When cpuset is configured, it breaks the strict hugetlb page
	 * reservation as the accounting is done on a global variable. Such
	 * reservation is completely rubbish in the presence of cpuset because
	 * the reservation is not checked against page availability for the
	 * current cpuset. Application can still potentially OOM'ed by kernel
	 * with lack of free htlb page in cpuset that the task is in.
	 * Attempt to enforce strict accounting with cpuset is almost
	 * impossible (or too ugly) because cpuset is too fluid that
	 * task or memory node can be dynamically moved between cpusets.
	 *
	 * The change of semantics for shared hugetlb mapping with cpuset is
	 * undesirable. However, in order to preserve some of the semantics,
	 * we fall back to check against current free page availability as
	 * a best attempt and hopefully to minimize the impact of changing
	 * semantics that cpuset has.
	 *
	 * Apart from cpuset, we also have memory policy mechanism that
	 * also determines from which node the kernel will allocate memory
	 * in a NUMA system. So similar to cpuset, we also should consider
	 * the memory policy of the current task. Similar to the description
	 * above.
	 */
	if (delta > 0) {
		if (gather_surplus_pages(h, delta) < 0)
			goto out;

		if (delta > allowed_mems_nr(h)) {
			return_unused_surplus_pages(h, delta);
			goto out;
		}
	}

	ret = 0;
	if (delta < 0)
		return_unused_surplus_pages(h, (unsigned long) -delta);

out:
	spin_unlock_irq(&hugetlb_lock);
	return ret;
}

static void hugetlb_vm_op_open(struct vm_area_struct *vma)
{
	struct resv_map *resv = vma_resv_map(vma);

	/*
	 * HPAGE_RESV_OWNER indicates a private mapping.
	 * This new VMA should share its siblings reservation map if present.
	 * The VMA will only ever have a valid reservation map pointer where
	 * it is being copied for another still existing VMA.  As that VMA
	 * has a reference to the reservation map it cannot disappear until
	 * after this open call completes.  It is therefore safe to take a
	 * new reference here without additional locking.
	 */
	if (resv && is_vma_resv_set(vma, HPAGE_RESV_OWNER)) {
		resv_map_dup_hugetlb_cgroup_uncharge_info(resv);
		kref_get(&resv->refs);
	}

	/*
	 * vma_lock structure for sharable mappings is vma specific.
	 * Clear old pointer (if copied via vm_area_dup) and allocate
	 * new structure.  Before clearing, make sure vma_lock is not
	 * for this vma.
	 */
	if (vma->vm_flags & VM_MAYSHARE) {
		struct hugetlb_vma_lock *vma_lock = vma->vm_private_data;

		if (vma_lock) {
			if (vma_lock->vma != vma) {
				vma->vm_private_data = NULL;
				hugetlb_vma_lock_alloc(vma);
			} else
				pr_warn("HugeTLB: vma_lock already exists in %s.\n", __func__);
		} else
			hugetlb_vma_lock_alloc(vma);
	}
}

static void hugetlb_vm_op_close(struct vm_area_struct *vma)
{
	struct hstate *h = hstate_vma(vma);
	struct resv_map *resv;
	struct hugepage_subpool *spool = subpool_vma(vma);
	unsigned long reserve, start, end;
	long gbl_reserve;

	hugetlb_vma_lock_free(vma);

	resv = vma_resv_map(vma);
	if (!resv || !is_vma_resv_set(vma, HPAGE_RESV_OWNER))
		return;

	start = vma_hugecache_offset(h, vma, vma->vm_start);
	end = vma_hugecache_offset(h, vma, vma->vm_end);

	reserve = (end - start) - region_count(resv, start, end);
	hugetlb_cgroup_uncharge_counter(resv, start, end);
	if (reserve) {
		/*
		 * Decrement reserve counts.  The global reserve count may be
		 * adjusted if the subpool has a minimum size.
		 */
		gbl_reserve = hugepage_subpool_put_pages(spool, reserve);
		hugetlb_acct_memory(h, -gbl_reserve);
	}

	kref_put(&resv->refs, resv_map_release);
}

static int hugetlb_vm_op_split(struct vm_area_struct *vma, unsigned long addr)
{
	if (addr & ~(huge_page_mask(hstate_vma(vma))))
		return -EINVAL;

	/*
	 * PMD sharing is only possible for PUD_SIZE-aligned address ranges
	 * in HugeTLB VMAs. If we will lose PUD_SIZE alignment due to this
	 * split, unshare PMDs in the PUD_SIZE interval surrounding addr now.
	 */
	if (addr & ~PUD_MASK) {
		/*
		 * hugetlb_vm_op_split is called right before we attempt to
		 * split the VMA. We will need to unshare PMDs in the old and
		 * new VMAs, so let's unshare before we split.
		 */
		unsigned long floor = addr & PUD_MASK;
		unsigned long ceil = floor + PUD_SIZE;

		if (floor >= vma->vm_start && ceil <= vma->vm_end)
			hugetlb_unshare_pmds(vma, floor, ceil);
	}

	return 0;
}

static unsigned long hugetlb_vm_op_pagesize(struct vm_area_struct *vma)
{
	return huge_page_size(hstate_vma(vma));
}

/*
 * We cannot handle pagefaults against hugetlb pages at all.  They cause
 * handle_mm_fault() to try to instantiate regular-sized pages in the
 * hugepage VMA.  do_page_fault() is supposed to trap this, so BUG is we get
 * this far.
 */
static vm_fault_t hugetlb_vm_op_fault(struct vm_fault *vmf)
{
	BUG();
	return 0;
}

/*
 * When a new function is introduced to vm_operations_struct and added
 * to hugetlb_vm_ops, please consider adding the function to shm_vm_ops.
 * This is because under System V memory model, mappings created via
 * shmget/shmat with "huge page" specified are backed by hugetlbfs files,
 * their original vm_ops are overwritten with shm_vm_ops.
 */
const struct vm_operations_struct hugetlb_vm_ops = {
	.fault = hugetlb_vm_op_fault,
	.open = hugetlb_vm_op_open,
	.close = hugetlb_vm_op_close,
	.may_split = hugetlb_vm_op_split,
	.pagesize = hugetlb_vm_op_pagesize,
};

static pte_t make_huge_pte(struct vm_area_struct *vma, struct page *page,
				int writable)
{
	pte_t entry;
	unsigned int shift = huge_page_shift(hstate_vma(vma));

	if (writable) {
		entry = huge_pte_mkwrite(huge_pte_mkdirty(mk_huge_pte(page,
					 vma->vm_page_prot)));
	} else {
		entry = huge_pte_wrprotect(mk_huge_pte(page,
					   vma->vm_page_prot));
	}
	entry = pte_mkyoung(entry);
	entry = arch_make_huge_pte(entry, shift, vma->vm_flags);

	return entry;
}

static void set_huge_ptep_writable(struct vm_area_struct *vma,
				   unsigned long address, pte_t *ptep)
{
	pte_t entry;

	entry = huge_pte_mkwrite(huge_pte_mkdirty(huge_ptep_get(vma->vm_mm, address, ptep)));
	if (huge_ptep_set_access_flags(vma, address, ptep, entry, 1))
		update_mmu_cache(vma, address, ptep);
}

bool is_hugetlb_entry_migration(pte_t pte)
{
	swp_entry_t swp;

	if (huge_pte_none(pte) || pte_present(pte))
		return false;
	swp = pte_to_swp_entry(pte);
	if (is_migration_entry(swp))
		return true;
	else
		return false;
}

bool is_hugetlb_entry_hwpoisoned(pte_t pte)
{
	swp_entry_t swp;

	if (huge_pte_none(pte) || pte_present(pte))
		return false;
	swp = pte_to_swp_entry(pte);
	if (is_hwpoison_entry(swp))
		return true;
	else
		return false;
}

static void
hugetlb_install_folio(struct vm_area_struct *vma, pte_t *ptep, unsigned long addr,
		      struct folio *new_folio, pte_t old, unsigned long sz)
{
	pte_t newpte = make_huge_pte(vma, &new_folio->page, 1);

	__folio_mark_uptodate(new_folio);
	hugetlb_add_new_anon_rmap(new_folio, vma, addr);
	if (userfaultfd_wp(vma) && huge_pte_uffd_wp(old))
		newpte = huge_pte_mkuffd_wp(newpte);
	set_huge_pte_at(vma->vm_mm, addr, ptep, newpte, sz);
	hugetlb_count_add(pages_per_huge_page(hstate_vma(vma)), vma->vm_mm);
	folio_set_hugetlb_migratable(new_folio);
}

int copy_hugetlb_page_range(struct mm_struct *dst, struct mm_struct *src,
			    struct vm_area_struct *dst_vma,
			    struct vm_area_struct *src_vma)
{
	pte_t *src_pte, *dst_pte, entry;
	struct folio *pte_folio;
	unsigned long addr;
	bool cow = is_cow_mapping(src_vma->vm_flags);
	struct hstate *h = hstate_vma(src_vma);
	unsigned long sz = huge_page_size(h);
	unsigned long npages = pages_per_huge_page(h);
	struct mmu_notifier_range range;
	unsigned long last_addr_mask;
	int ret = 0;

	if (cow) {
		mmu_notifier_range_init(&range, MMU_NOTIFY_CLEAR, 0, src,
					src_vma->vm_start,
					src_vma->vm_end);
		mmu_notifier_invalidate_range_start(&range);
		vma_assert_write_locked(src_vma);
		raw_write_seqcount_begin(&src->write_protect_seq);
	} else {
		/*
		 * For shared mappings the vma lock must be held before
		 * calling hugetlb_walk() in the src vma. Otherwise, the
		 * returned ptep could go away if part of a shared pmd and
		 * another thread calls huge_pmd_unshare.
		 */
		hugetlb_vma_lock_read(src_vma);
	}

	last_addr_mask = hugetlb_mask_last_page(h);
	for (addr = src_vma->vm_start; addr < src_vma->vm_end; addr += sz) {
		spinlock_t *src_ptl, *dst_ptl;
		src_pte = hugetlb_walk(src_vma, addr, sz);
		if (!src_pte) {
			addr |= last_addr_mask;
			continue;
		}
		dst_pte = huge_pte_alloc(dst, dst_vma, addr, sz);
		if (!dst_pte) {
			ret = -ENOMEM;
			break;
		}

		/*
		 * If the pagetables are shared don't copy or take references.
		 *
		 * dst_pte == src_pte is the common case of src/dest sharing.
		 * However, src could have 'unshared' and dst shares with
		 * another vma. So page_count of ptep page is checked instead
		 * to reliably determine whether pte is shared.
		 */
		if (page_count(virt_to_page(dst_pte)) > 1) {
			addr |= last_addr_mask;
			continue;
		}

		dst_ptl = huge_pte_lock(h, dst, dst_pte);
		src_ptl = huge_pte_lockptr(h, src, src_pte);
		spin_lock_nested(src_ptl, SINGLE_DEPTH_NESTING);
		entry = huge_ptep_get(src_vma->vm_mm, addr, src_pte);
again:
		if (huge_pte_none(entry)) {
			/*
			 * Skip if src entry none.
			 */
			;
		} else if (unlikely(is_hugetlb_entry_hwpoisoned(entry))) {
			if (!userfaultfd_wp(dst_vma))
				entry = huge_pte_clear_uffd_wp(entry);
			set_huge_pte_at(dst, addr, dst_pte, entry, sz);
		} else if (unlikely(is_hugetlb_entry_migration(entry))) {
			swp_entry_t swp_entry = pte_to_swp_entry(entry);
			bool uffd_wp = pte_swp_uffd_wp(entry);

			if (!is_readable_migration_entry(swp_entry) && cow) {
				/*
				 * COW mappings require pages in both
				 * parent and child to be set to read.
				 */
				swp_entry = make_readable_migration_entry(
							swp_offset(swp_entry));
				entry = swp_entry_to_pte(swp_entry);
				if (userfaultfd_wp(src_vma) && uffd_wp)
					entry = pte_swp_mkuffd_wp(entry);
				set_huge_pte_at(src, addr, src_pte, entry, sz);
			}
			if (!userfaultfd_wp(dst_vma))
				entry = huge_pte_clear_uffd_wp(entry);
			set_huge_pte_at(dst, addr, dst_pte, entry, sz);
		} else if (unlikely(is_pte_marker(entry))) {
			pte_marker marker = copy_pte_marker(
				pte_to_swp_entry(entry), dst_vma);

			if (marker)
				set_huge_pte_at(dst, addr, dst_pte,
						make_pte_marker(marker), sz);
		} else {
			entry = huge_ptep_get(src_vma->vm_mm, addr, src_pte);
			pte_folio = page_folio(pte_page(entry));
			folio_get(pte_folio);

			/*
			 * Failing to duplicate the anon rmap is a rare case
			 * where we see pinned hugetlb pages while they're
			 * prone to COW. We need to do the COW earlier during
			 * fork.
			 *
			 * When pre-allocating the page or copying data, we
			 * need to be without the pgtable locks since we could
			 * sleep during the process.
			 */
			if (!folio_test_anon(pte_folio)) {
				hugetlb_add_file_rmap(pte_folio);
			} else if (hugetlb_try_dup_anon_rmap(pte_folio, src_vma)) {
				pte_t src_pte_old = entry;
				struct folio *new_folio;

				spin_unlock(src_ptl);
				spin_unlock(dst_ptl);
				/* Do not use reserve as it's private owned */
				new_folio = alloc_hugetlb_folio(dst_vma, addr, 1);
				if (IS_ERR(new_folio)) {
					folio_put(pte_folio);
					ret = PTR_ERR(new_folio);
					break;
				}
				ret = copy_user_large_folio(new_folio, pte_folio,
						ALIGN_DOWN(addr, sz), dst_vma);
				folio_put(pte_folio);
				if (ret) {
					folio_put(new_folio);
					break;
				}

				/* Install the new hugetlb folio if src pte stable */
				dst_ptl = huge_pte_lock(h, dst, dst_pte);
				src_ptl = huge_pte_lockptr(h, src, src_pte);
				spin_lock_nested(src_ptl, SINGLE_DEPTH_NESTING);
				entry = huge_ptep_get(src_vma->vm_mm, addr, src_pte);
				if (!pte_same(src_pte_old, entry)) {
					restore_reserve_on_error(h, dst_vma, addr,
								new_folio);
					folio_put(new_folio);
					/* huge_ptep of dst_pte won't change as in child */
					goto again;
				}
				hugetlb_install_folio(dst_vma, dst_pte, addr,
						      new_folio, src_pte_old, sz);
				spin_unlock(src_ptl);
				spin_unlock(dst_ptl);
				continue;
			}

			if (cow) {
				/*
				 * No need to notify as we are downgrading page
				 * table protection not changing it to point
				 * to a new page.
				 *
				 * See Documentation/mm/mmu_notifier.rst
				 */
				huge_ptep_set_wrprotect(src, addr, src_pte);
				entry = huge_pte_wrprotect(entry);
			}

			if (!userfaultfd_wp(dst_vma))
				entry = huge_pte_clear_uffd_wp(entry);

			set_huge_pte_at(dst, addr, dst_pte, entry, sz);
			hugetlb_count_add(npages, dst);
		}
		spin_unlock(src_ptl);
		spin_unlock(dst_ptl);
	}

	if (cow) {
		raw_write_seqcount_end(&src->write_protect_seq);
		mmu_notifier_invalidate_range_end(&range);
	} else {
		hugetlb_vma_unlock_read(src_vma);
	}

	return ret;
}

static void move_huge_pte(struct vm_area_struct *vma, unsigned long old_addr,
			  unsigned long new_addr, pte_t *src_pte, pte_t *dst_pte,
			  unsigned long sz)
{
	struct hstate *h = hstate_vma(vma);
	struct mm_struct *mm = vma->vm_mm;
	spinlock_t *src_ptl, *dst_ptl;
	pte_t pte;

	dst_ptl = huge_pte_lock(h, mm, dst_pte);
	src_ptl = huge_pte_lockptr(h, mm, src_pte);

	/*
	 * We don't have to worry about the ordering of src and dst ptlocks
	 * because exclusive mmap_lock (or the i_mmap_lock) prevents deadlock.
	 */
	if (src_ptl != dst_ptl)
		spin_lock_nested(src_ptl, SINGLE_DEPTH_NESTING);

	pte = huge_ptep_get_and_clear(mm, old_addr, src_pte);
	set_huge_pte_at(mm, new_addr, dst_pte, pte, sz);

	if (src_ptl != dst_ptl)
		spin_unlock(src_ptl);
	spin_unlock(dst_ptl);
}

int move_hugetlb_page_tables(struct vm_area_struct *vma,
			     struct vm_area_struct *new_vma,
			     unsigned long old_addr, unsigned long new_addr,
			     unsigned long len)
{
	struct hstate *h = hstate_vma(vma);
	struct address_space *mapping = vma->vm_file->f_mapping;
	unsigned long sz = huge_page_size(h);
	struct mm_struct *mm = vma->vm_mm;
	unsigned long old_end = old_addr + len;
	unsigned long last_addr_mask;
	pte_t *src_pte, *dst_pte;
	struct mmu_notifier_range range;
	bool shared_pmd = false;

	mmu_notifier_range_init(&range, MMU_NOTIFY_CLEAR, 0, mm, old_addr,
				old_end);
	adjust_range_if_pmd_sharing_possible(vma, &range.start, &range.end);
	/*
	 * In case of shared PMDs, we should cover the maximum possible
	 * range.
	 */
	flush_cache_range(vma, range.start, range.end);

	mmu_notifier_invalidate_range_start(&range);
	last_addr_mask = hugetlb_mask_last_page(h);
	/* Prevent race with file truncation */
	hugetlb_vma_lock_write(vma);
	i_mmap_lock_write(mapping);
	for (; old_addr < old_end; old_addr += sz, new_addr += sz) {
		src_pte = hugetlb_walk(vma, old_addr, sz);
		if (!src_pte) {
			old_addr |= last_addr_mask;
			new_addr |= last_addr_mask;
			continue;
		}
		if (huge_pte_none(huge_ptep_get(mm, old_addr, src_pte)))
			continue;

		if (huge_pmd_unshare(mm, vma, old_addr, src_pte)) {
			shared_pmd = true;
			old_addr |= last_addr_mask;
			new_addr |= last_addr_mask;
			continue;
		}

		dst_pte = huge_pte_alloc(mm, new_vma, new_addr, sz);
		if (!dst_pte)
			break;

		move_huge_pte(vma, old_addr, new_addr, src_pte, dst_pte, sz);
	}

	if (shared_pmd)
		flush_hugetlb_tlb_range(vma, range.start, range.end);
	else
		flush_hugetlb_tlb_range(vma, old_end - len, old_end);
	mmu_notifier_invalidate_range_end(&range);
	i_mmap_unlock_write(mapping);
	hugetlb_vma_unlock_write(vma);

	return len + old_addr - old_end;
}

void __unmap_hugepage_range(struct mmu_gather *tlb, struct vm_area_struct *vma,
			    unsigned long start, unsigned long end,
			    struct page *ref_page, zap_flags_t zap_flags)
{
	struct mm_struct *mm = vma->vm_mm;
	unsigned long address;
	pte_t *ptep;
	pte_t pte;
	spinlock_t *ptl;
	struct page *page;
	struct hstate *h = hstate_vma(vma);
	unsigned long sz = huge_page_size(h);
	bool adjust_reservation = false;
	unsigned long last_addr_mask;
	bool force_flush = false;

	WARN_ON(!is_vm_hugetlb_page(vma));
	BUG_ON(start & ~huge_page_mask(h));
	BUG_ON(end & ~huge_page_mask(h));

	/*
	 * This is a hugetlb vma, all the pte entries should point
	 * to huge page.
	 */
	tlb_change_page_size(tlb, sz);
	tlb_start_vma(tlb, vma);

	last_addr_mask = hugetlb_mask_last_page(h);
	address = start;
	for (; address < end; address += sz) {
		ptep = hugetlb_walk(vma, address, sz);
		if (!ptep) {
			address |= last_addr_mask;
			continue;
		}

		ptl = huge_pte_lock(h, mm, ptep);
		if (huge_pmd_unshare(mm, vma, address, ptep)) {
			spin_unlock(ptl);
			tlb_flush_pmd_range(tlb, address & PUD_MASK, PUD_SIZE);
			force_flush = true;
			address |= last_addr_mask;
			continue;
		}

		pte = huge_ptep_get(mm, address, ptep);
		if (huge_pte_none(pte)) {
			spin_unlock(ptl);
			continue;
		}

		/*
		 * Migrating hugepage or HWPoisoned hugepage is already
		 * unmapped and its refcount is dropped, so just clear pte here.
		 */
		if (unlikely(!pte_present(pte))) {
			/*
			 * If the pte was wr-protected by uffd-wp in any of the
			 * swap forms, meanwhile the caller does not want to
			 * drop the uffd-wp bit in this zap, then replace the
			 * pte with a marker.
			 */
			if (pte_swp_uffd_wp_any(pte) &&
			    !(zap_flags & ZAP_FLAG_DROP_MARKER))
				set_huge_pte_at(mm, address, ptep,
						make_pte_marker(PTE_MARKER_UFFD_WP),
						sz);
			else
				huge_pte_clear(mm, address, ptep, sz);
			spin_unlock(ptl);
			continue;
		}

		page = pte_page(pte);
		/*
		 * If a reference page is supplied, it is because a specific
		 * page is being unmapped, not a range. Ensure the page we
		 * are about to unmap is the actual page of interest.
		 */
		if (ref_page) {
			if (page != ref_page) {
				spin_unlock(ptl);
				continue;
			}
			/*
			 * Mark the VMA as having unmapped its page so that
			 * future faults in this VMA will fail rather than
			 * looking like data was lost
			 */
			set_vma_resv_flags(vma, HPAGE_RESV_UNMAPPED);
		}

		pte = huge_ptep_get_and_clear(mm, address, ptep);
		tlb_remove_huge_tlb_entry(h, tlb, ptep, address);
		if (huge_pte_dirty(pte))
			set_page_dirty(page);
		/* Leave a uffd-wp pte marker if needed */
		if (huge_pte_uffd_wp(pte) &&
		    !(zap_flags & ZAP_FLAG_DROP_MARKER))
			set_huge_pte_at(mm, address, ptep,
					make_pte_marker(PTE_MARKER_UFFD_WP),
					sz);
		hugetlb_count_sub(pages_per_huge_page(h), mm);
		hugetlb_remove_rmap(page_folio(page));

		/*
		 * Restore the reservation for anonymous page, otherwise the
		 * backing page could be stolen by someone.
		 * If there we are freeing a surplus, do not set the restore
		 * reservation bit.
		 */
		if (!h->surplus_huge_pages && __vma_private_lock(vma) &&
		    folio_test_anon(page_folio(page))) {
			folio_set_hugetlb_restore_reserve(page_folio(page));
			/* Reservation to be adjusted after the spin lock */
			adjust_reservation = true;
		}

		spin_unlock(ptl);

		/*
		 * Adjust the reservation for the region that will have the
		 * reserve restored. Keep in mind that vma_needs_reservation() changes
		 * resv->adds_in_progress if it succeeds. If this is not done,
		 * do_exit() will not see it, and will keep the reservation
		 * forever.
		 */
		if (adjust_reservation) {
			int rc = vma_needs_reservation(h, vma, address);

			if (rc < 0)
				/* Pressumably allocate_file_region_entries failed
				 * to allocate a file_region struct. Clear
				 * hugetlb_restore_reserve so that global reserve
				 * count will not be incremented by free_huge_folio.
				 * Act as if we consumed the reservation.
				 */
				folio_clear_hugetlb_restore_reserve(page_folio(page));
			else if (rc)
				vma_add_reservation(h, vma, address);
		}

		tlb_remove_page_size(tlb, page, huge_page_size(h));
		/*
		 * Bail out after unmapping reference page if supplied
		 */
		if (ref_page)
			break;
	}
	tlb_end_vma(tlb, vma);

	/*
	 * If we unshared PMDs, the TLB flush was not recorded in mmu_gather. We
	 * could defer the flush until now, since by holding i_mmap_rwsem we
	 * guaranteed that the last refernece would not be dropped. But we must
	 * do the flushing before we return, as otherwise i_mmap_rwsem will be
	 * dropped and the last reference to the shared PMDs page might be
	 * dropped as well.
	 *
	 * In theory we could defer the freeing of the PMD pages as well, but
	 * huge_pmd_unshare() relies on the exact page_count for the PMD page to
	 * detect sharing, so we cannot defer the release of the page either.
	 * Instead, do flush now.
	 */
	if (force_flush)
		tlb_flush_mmu_tlbonly(tlb);
}

void __hugetlb_zap_begin(struct vm_area_struct *vma,
			 unsigned long *start, unsigned long *end)
{
	if (!vma->vm_file)	/* hugetlbfs_file_mmap error */
		return;

	adjust_range_if_pmd_sharing_possible(vma, start, end);
	hugetlb_vma_lock_write(vma);
	if (vma->vm_file)
		i_mmap_lock_write(vma->vm_file->f_mapping);
}

void __hugetlb_zap_end(struct vm_area_struct *vma,
		       struct zap_details *details)
{
	zap_flags_t zap_flags = details ? details->zap_flags : 0;

	if (!vma->vm_file)	/* hugetlbfs_file_mmap error */
		return;

	if (zap_flags & ZAP_FLAG_UNMAP) {	/* final unmap */
		/*
		 * Unlock and free the vma lock before releasing i_mmap_rwsem.
		 * When the vma_lock is freed, this makes the vma ineligible
		 * for pmd sharing.  And, i_mmap_rwsem is required to set up
		 * pmd sharing.  This is important as page tables for this
		 * unmapped range will be asynchrously deleted.  If the page
		 * tables are shared, there will be issues when accessed by
		 * someone else.
		 */
		__hugetlb_vma_unlock_write_free(vma);
	} else {
		hugetlb_vma_unlock_write(vma);
	}

	if (vma->vm_file)
		i_mmap_unlock_write(vma->vm_file->f_mapping);
}

void unmap_hugepage_range(struct vm_area_struct *vma, unsigned long start,
			  unsigned long end, struct page *ref_page,
			  zap_flags_t zap_flags)
{
	struct mmu_notifier_range range;
	struct mmu_gather tlb;

	mmu_notifier_range_init(&range, MMU_NOTIFY_CLEAR, 0, vma->vm_mm,
				start, end);
	adjust_range_if_pmd_sharing_possible(vma, &range.start, &range.end);
	mmu_notifier_invalidate_range_start(&range);
	tlb_gather_mmu(&tlb, vma->vm_mm);

	__unmap_hugepage_range(&tlb, vma, start, end, ref_page, zap_flags);

	mmu_notifier_invalidate_range_end(&range);
	tlb_finish_mmu(&tlb);
}

/*
 * This is called when the original mapper is failing to COW a MAP_PRIVATE
 * mapping it owns the reserve page for. The intention is to unmap the page
 * from other VMAs and let the children be SIGKILLed if they are faulting the
 * same region.
 */
static void unmap_ref_private(struct mm_struct *mm, struct vm_area_struct *vma,
			      struct page *page, unsigned long address)
{
	struct hstate *h = hstate_vma(vma);
	struct vm_area_struct *iter_vma;
	struct address_space *mapping;
	pgoff_t pgoff;

	/*
	 * vm_pgoff is in PAGE_SIZE units, hence the different calculation
	 * from page cache lookup which is in HPAGE_SIZE units.
	 */
	address = address & huge_page_mask(h);
	pgoff = ((address - vma->vm_start) >> PAGE_SHIFT) +
			vma->vm_pgoff;
	mapping = vma->vm_file->f_mapping;

	/*
	 * Take the mapping lock for the duration of the table walk. As
	 * this mapping should be shared between all the VMAs,
	 * __unmap_hugepage_range() is called as the lock is already held
	 */
	i_mmap_lock_write(mapping);
	vma_interval_tree_foreach(iter_vma, &mapping->i_mmap, pgoff, pgoff) {
		/* Do not unmap the current VMA */
		if (iter_vma == vma)
			continue;

		/*
		 * Shared VMAs have their own reserves and do not affect
		 * MAP_PRIVATE accounting but it is possible that a shared
		 * VMA is using the same page so check and skip such VMAs.
		 */
		if (iter_vma->vm_flags & VM_MAYSHARE)
			continue;

		/*
		 * Unmap the page from other VMAs without their own reserves.
		 * They get marked to be SIGKILLed if they fault in these
		 * areas. This is because a future no-page fault on this VMA
		 * could insert a zeroed page instead of the data existing
		 * from the time of fork. This would look like data corruption
		 */
		if (!is_vma_resv_set(iter_vma, HPAGE_RESV_OWNER))
			unmap_hugepage_range(iter_vma, address,
					     address + huge_page_size(h), page, 0);
	}
	i_mmap_unlock_write(mapping);
}

/*
 * hugetlb_wp() should be called with page lock of the original hugepage held.
 * Called with hugetlb_fault_mutex_table held and pte_page locked so we
 * cannot race with other handlers or page migration.
 * Keep the pte_same checks anyway to make transition from the mutex easier.
 */
static vm_fault_t hugetlb_wp(struct folio *pagecache_folio,
		       struct vm_fault *vmf)
{
	struct vm_area_struct *vma = vmf->vma;
	struct mm_struct *mm = vma->vm_mm;
	const bool unshare = vmf->flags & FAULT_FLAG_UNSHARE;
	pte_t pte = huge_ptep_get(mm, vmf->address, vmf->pte);
	struct hstate *h = hstate_vma(vma);
	struct folio *old_folio;
	struct folio *new_folio;
	int outside_reserve = 0;
	vm_fault_t ret = 0;
	struct mmu_notifier_range range;

	/*
	 * Never handle CoW for uffd-wp protected pages.  It should be only
	 * handled when the uffd-wp protection is removed.
	 *
	 * Note that only the CoW optimization path (in hugetlb_no_page())
	 * can trigger this, because hugetlb_fault() will always resolve
	 * uffd-wp bit first.
	 */
	if (!unshare && huge_pte_uffd_wp(pte))
		return 0;

	/*
	 * hugetlb does not support FOLL_FORCE-style write faults that keep the
	 * PTE mapped R/O such as maybe_mkwrite() would do.
	 */
	if (WARN_ON_ONCE(!unshare && !(vma->vm_flags & VM_WRITE)))
		return VM_FAULT_SIGSEGV;

	/* Let's take out MAP_SHARED mappings first. */
	if (vma->vm_flags & VM_MAYSHARE) {
		set_huge_ptep_writable(vma, vmf->address, vmf->pte);
		return 0;
	}

	old_folio = page_folio(pte_page(pte));

	delayacct_wpcopy_start();

retry_avoidcopy:
	/*
	 * If no-one else is actually using this page, we're the exclusive
	 * owner and can reuse this page.
	 *
	 * Note that we don't rely on the (safer) folio refcount here, because
	 * copying the hugetlb folio when there are unexpected (temporary)
	 * folio references could harm simple fork()+exit() users when
	 * we run out of free hugetlb folios: we would have to kill processes
	 * in scenarios that used to work. As a side effect, there can still
	 * be leaks between processes, for example, with FOLL_GET users.
	 */
	if (folio_mapcount(old_folio) == 1 && folio_test_anon(old_folio)) {
		if (!PageAnonExclusive(&old_folio->page)) {
			folio_move_anon_rmap(old_folio, vma);
			SetPageAnonExclusive(&old_folio->page);
		}
		if (likely(!unshare))
			set_huge_ptep_writable(vma, vmf->address, vmf->pte);

		delayacct_wpcopy_end();
		return 0;
	}
	VM_BUG_ON_PAGE(folio_test_anon(old_folio) &&
		       PageAnonExclusive(&old_folio->page), &old_folio->page);

	/*
	 * If the process that created a MAP_PRIVATE mapping is about to
	 * perform a COW due to a shared page count, attempt to satisfy
	 * the allocation without using the existing reserves. The pagecache
	 * page is used to determine if the reserve at this address was
	 * consumed or not. If reserves were used, a partial faulted mapping
	 * at the time of fork() could consume its reserves on COW instead
	 * of the full address range.
	 */
	if (is_vma_resv_set(vma, HPAGE_RESV_OWNER) &&
			old_folio != pagecache_folio)
		outside_reserve = 1;

	folio_get(old_folio);

	/*
	 * Drop page table lock as buddy allocator may be called. It will
	 * be acquired again before returning to the caller, as expected.
	 */
	spin_unlock(vmf->ptl);
	new_folio = alloc_hugetlb_folio(vma, vmf->address, outside_reserve);

	if (IS_ERR(new_folio)) {
		/*
		 * If a process owning a MAP_PRIVATE mapping fails to COW,
		 * it is due to references held by a child and an insufficient
		 * huge page pool. To guarantee the original mappers
		 * reliability, unmap the page from child processes. The child
		 * may get SIGKILLed if it later faults.
		 */
		if (outside_reserve) {
			struct address_space *mapping = vma->vm_file->f_mapping;
			pgoff_t idx;
			u32 hash;

			folio_put(old_folio);
			/*
			 * Drop hugetlb_fault_mutex and vma_lock before
			 * unmapping.  unmapping needs to hold vma_lock
			 * in write mode.  Dropping vma_lock in read mode
			 * here is OK as COW mappings do not interact with
			 * PMD sharing.
			 *
			 * Reacquire both after unmap operation.
			 */
			idx = vma_hugecache_offset(h, vma, vmf->address);
			hash = hugetlb_fault_mutex_hash(mapping, idx);
			hugetlb_vma_unlock_read(vma);
			mutex_unlock(&hugetlb_fault_mutex_table[hash]);

			unmap_ref_private(mm, vma, &old_folio->page,
					vmf->address);

			mutex_lock(&hugetlb_fault_mutex_table[hash]);
			hugetlb_vma_lock_read(vma);
			spin_lock(vmf->ptl);
			vmf->pte = hugetlb_walk(vma, vmf->address,
					huge_page_size(h));
			if (likely(vmf->pte &&
				   pte_same(huge_ptep_get(mm, vmf->address, vmf->pte), pte)))
				goto retry_avoidcopy;
			/*
			 * race occurs while re-acquiring page table
			 * lock, and our job is done.
			 */
			delayacct_wpcopy_end();
			return 0;
		}

		ret = vmf_error(PTR_ERR(new_folio));
		goto out_release_old;
	}

	/*
	 * When the original hugepage is shared one, it does not have
	 * anon_vma prepared.
	 */
	ret = __vmf_anon_prepare(vmf);
	if (unlikely(ret))
		goto out_release_all;

	if (copy_user_large_folio(new_folio, old_folio, vmf->real_address, vma)) {
		ret = VM_FAULT_HWPOISON_LARGE | VM_FAULT_SET_HINDEX(hstate_index(h));
		goto out_release_all;
	}
	__folio_mark_uptodate(new_folio);

	mmu_notifier_range_init(&range, MMU_NOTIFY_CLEAR, 0, mm, vmf->address,
				vmf->address + huge_page_size(h));
	mmu_notifier_invalidate_range_start(&range);

	/*
	 * Retake the page table lock to check for racing updates
	 * before the page tables are altered
	 */
	spin_lock(vmf->ptl);
	vmf->pte = hugetlb_walk(vma, vmf->address, huge_page_size(h));
	if (likely(vmf->pte && pte_same(huge_ptep_get(mm, vmf->address, vmf->pte), pte))) {
		pte_t newpte = make_huge_pte(vma, &new_folio->page, !unshare);

		/* Break COW or unshare */
		huge_ptep_clear_flush(vma, vmf->address, vmf->pte);
		hugetlb_remove_rmap(old_folio);
		hugetlb_add_new_anon_rmap(new_folio, vma, vmf->address);
		if (huge_pte_uffd_wp(pte))
			newpte = huge_pte_mkuffd_wp(newpte);
		set_huge_pte_at(mm, vmf->address, vmf->pte, newpte,
				huge_page_size(h));
		folio_set_hugetlb_migratable(new_folio);
		/* Make the old page be freed below */
		new_folio = old_folio;
	}
	spin_unlock(vmf->ptl);
	mmu_notifier_invalidate_range_end(&range);
out_release_all:
	/*
	 * No restore in case of successful pagetable update (Break COW or
	 * unshare)
	 */
	if (new_folio != old_folio)
		restore_reserve_on_error(h, vma, vmf->address, new_folio);
	folio_put(new_folio);
out_release_old:
	folio_put(old_folio);

	spin_lock(vmf->ptl); /* Caller expects lock to be held */

	delayacct_wpcopy_end();
	return ret;
}

/*
 * Return whether there is a pagecache page to back given address within VMA.
 */
bool hugetlbfs_pagecache_present(struct hstate *h,
				 struct vm_area_struct *vma, unsigned long address)
{
	struct address_space *mapping = vma->vm_file->f_mapping;
	pgoff_t idx = linear_page_index(vma, address);
	struct folio *folio;

	folio = filemap_get_folio(mapping, idx);
	if (IS_ERR(folio))
		return false;
	folio_put(folio);
	return true;
}

int hugetlb_add_to_page_cache(struct folio *folio, struct address_space *mapping,
			   pgoff_t idx)
{
	struct inode *inode = mapping->host;
	struct hstate *h = hstate_inode(inode);
	int err;

	idx <<= huge_page_order(h);
	__folio_set_locked(folio);
	err = __filemap_add_folio(mapping, folio, idx, GFP_KERNEL, NULL);

	if (unlikely(err)) {
		__folio_clear_locked(folio);
		return err;
	}
	folio_clear_hugetlb_restore_reserve(folio);

	/*
	 * mark folio dirty so that it will not be removed from cache/file
	 * by non-hugetlbfs specific code paths.
	 */
	folio_mark_dirty(folio);

	spin_lock(&inode->i_lock);
	inode->i_blocks += blocks_per_huge_page(h);
	spin_unlock(&inode->i_lock);
	return 0;
}

static inline vm_fault_t hugetlb_handle_userfault(struct vm_fault *vmf,
						  struct address_space *mapping,
						  unsigned long reason)
{
	u32 hash;

	/*
	 * vma_lock and hugetlb_fault_mutex must be dropped before handling
	 * userfault. Also mmap_lock could be dropped due to handling
	 * userfault, any vma operation should be careful from here.
	 */
	hugetlb_vma_unlock_read(vmf->vma);
	hash = hugetlb_fault_mutex_hash(mapping, vmf->pgoff);
	mutex_unlock(&hugetlb_fault_mutex_table[hash]);
	return handle_userfault(vmf, reason);
}

/*
 * Recheck pte with pgtable lock.  Returns true if pte didn't change, or
 * false if pte changed or is changing.
 */
static bool hugetlb_pte_stable(struct hstate *h, struct mm_struct *mm, unsigned long addr,
			       pte_t *ptep, pte_t old_pte)
{
	spinlock_t *ptl;
	bool same;

	ptl = huge_pte_lock(h, mm, ptep);
	same = pte_same(huge_ptep_get(mm, addr, ptep), old_pte);
	spin_unlock(ptl);

	return same;
}

static vm_fault_t hugetlb_no_page(struct address_space *mapping,
			struct vm_fault *vmf)
{
	struct vm_area_struct *vma = vmf->vma;
	struct mm_struct *mm = vma->vm_mm;
	struct hstate *h = hstate_vma(vma);
	vm_fault_t ret = VM_FAULT_SIGBUS;
	int anon_rmap = 0;
	unsigned long size;
	struct folio *folio;
	pte_t new_pte;
	bool new_folio, new_pagecache_folio = false;
	u32 hash = hugetlb_fault_mutex_hash(mapping, vmf->pgoff);

	/*
	 * Currently, we are forced to kill the process in the event the
	 * original mapper has unmapped pages from the child due to a failed
	 * COW/unsharing. Warn that such a situation has occurred as it may not
	 * be obvious.
	 */
	if (is_vma_resv_set(vma, HPAGE_RESV_UNMAPPED)) {
		pr_warn_ratelimited("PID %d killed due to inadequate hugepage pool\n",
			   current->pid);
		goto out;
	}

	/*
	 * Use page lock to guard against racing truncation
	 * before we get page_table_lock.
	 */
	new_folio = false;
	folio = filemap_lock_hugetlb_folio(h, mapping, vmf->pgoff);
	if (IS_ERR(folio)) {
		size = i_size_read(mapping->host) >> huge_page_shift(h);
		if (vmf->pgoff >= size)
			goto out;
		/* Check for page in userfault range */
		if (userfaultfd_missing(vma)) {
			/*
			 * Since hugetlb_no_page() was examining pte
			 * without pgtable lock, we need to re-test under
			 * lock because the pte may not be stable and could
			 * have changed from under us.  Try to detect
			 * either changed or during-changing ptes and retry
			 * properly when needed.
			 *
			 * Note that userfaultfd is actually fine with
			 * false positives (e.g. caused by pte changed),
			 * but not wrong logical events (e.g. caused by
			 * reading a pte during changing).  The latter can
			 * confuse the userspace, so the strictness is very
			 * much preferred.  E.g., MISSING event should
			 * never happen on the page after UFFDIO_COPY has
			 * correctly installed the page and returned.
			 */
			if (!hugetlb_pte_stable(h, mm, vmf->address, vmf->pte, vmf->orig_pte)) {
				ret = 0;
				goto out;
			}

			return hugetlb_handle_userfault(vmf, mapping,
							VM_UFFD_MISSING);
		}

		if (!(vma->vm_flags & VM_MAYSHARE)) {
			ret = __vmf_anon_prepare(vmf);
			if (unlikely(ret))
				goto out;
		}

		folio = alloc_hugetlb_folio(vma, vmf->address, 0);
		if (IS_ERR(folio)) {
			/*
			 * Returning error will result in faulting task being
			 * sent SIGBUS.  The hugetlb fault mutex prevents two
			 * tasks from racing to fault in the same page which
			 * could result in false unable to allocate errors.
			 * Page migration does not take the fault mutex, but
			 * does a clear then write of pte's under page table
			 * lock.  Page fault code could race with migration,
			 * notice the clear pte and try to allocate a page
			 * here.  Before returning error, get ptl and make
			 * sure there really is no pte entry.
			 */
			if (hugetlb_pte_stable(h, mm, vmf->address, vmf->pte, vmf->orig_pte))
				ret = vmf_error(PTR_ERR(folio));
			else
				ret = 0;
			goto out;
		}
		folio_zero_user(folio, vmf->real_address);
		__folio_mark_uptodate(folio);
		new_folio = true;

		if (vma->vm_flags & VM_MAYSHARE) {
			int err = hugetlb_add_to_page_cache(folio, mapping,
							vmf->pgoff);
			if (err) {
				/*
				 * err can't be -EEXIST which implies someone
				 * else consumed the reservation since hugetlb
				 * fault mutex is held when add a hugetlb page
				 * to the page cache. So it's safe to call
				 * restore_reserve_on_error() here.
				 */
				restore_reserve_on_error(h, vma, vmf->address,
							folio);
				folio_put(folio);
				ret = VM_FAULT_SIGBUS;
				goto out;
			}
			new_pagecache_folio = true;
		} else {
			folio_lock(folio);
			anon_rmap = 1;
		}
	} else {
		/*
		 * If memory error occurs between mmap() and fault, some process
		 * don't have hwpoisoned swap entry for errored virtual address.
		 * So we need to block hugepage fault by PG_hwpoison bit check.
		 */
		if (unlikely(folio_test_hwpoison(folio))) {
			ret = VM_FAULT_HWPOISON_LARGE |
				VM_FAULT_SET_HINDEX(hstate_index(h));
			goto backout_unlocked;
		}

		/* Check for page in userfault range. */
		if (userfaultfd_minor(vma)) {
			folio_unlock(folio);
			folio_put(folio);
			/* See comment in userfaultfd_missing() block above */
			if (!hugetlb_pte_stable(h, mm, vmf->address, vmf->pte, vmf->orig_pte)) {
				ret = 0;
				goto out;
			}
			return hugetlb_handle_userfault(vmf, mapping,
							VM_UFFD_MINOR);
		}
	}

	/*
	 * If we are going to COW a private mapping later, we examine the
	 * pending reservations for this page now. This will ensure that
	 * any allocations necessary to record that reservation occur outside
	 * the spinlock.
	 */
	if ((vmf->flags & FAULT_FLAG_WRITE) && !(vma->vm_flags & VM_SHARED)) {
		if (vma_needs_reservation(h, vma, vmf->address) < 0) {
			ret = VM_FAULT_OOM;
			goto backout_unlocked;
		}
		/* Just decrements count, does not deallocate */
		vma_end_reservation(h, vma, vmf->address);
	}

	vmf->ptl = huge_pte_lock(h, mm, vmf->pte);
	ret = 0;
	/* If pte changed from under us, retry */
	if (!pte_same(huge_ptep_get(mm, vmf->address, vmf->pte), vmf->orig_pte))
		goto backout;

	if (anon_rmap)
		hugetlb_add_new_anon_rmap(folio, vma, vmf->address);
	else
		hugetlb_add_file_rmap(folio);
	new_pte = make_huge_pte(vma, &folio->page, ((vma->vm_flags & VM_WRITE)
				&& (vma->vm_flags & VM_SHARED)));
	/*
	 * If this pte was previously wr-protected, keep it wr-protected even
	 * if populated.
	 */
	if (unlikely(pte_marker_uffd_wp(vmf->orig_pte)))
		new_pte = huge_pte_mkuffd_wp(new_pte);
	set_huge_pte_at(mm, vmf->address, vmf->pte, new_pte, huge_page_size(h));

	hugetlb_count_add(pages_per_huge_page(h), mm);
	if ((vmf->flags & FAULT_FLAG_WRITE) && !(vma->vm_flags & VM_SHARED)) {
		/* Optimization, do the COW without a second fault */
		ret = hugetlb_wp(folio, vmf);
	}

	spin_unlock(vmf->ptl);

	/*
	 * Only set hugetlb_migratable in newly allocated pages.  Existing pages
	 * found in the pagecache may not have hugetlb_migratable if they have
	 * been isolated for migration.
	 */
	if (new_folio)
		folio_set_hugetlb_migratable(folio);

	folio_unlock(folio);
out:
	hugetlb_vma_unlock_read(vma);

	/*
	 * We must check to release the per-VMA lock. __vmf_anon_prepare() is
	 * the only way ret can be set to VM_FAULT_RETRY.
	 */
	if (unlikely(ret & VM_FAULT_RETRY))
		vma_end_read(vma);

	mutex_unlock(&hugetlb_fault_mutex_table[hash]);
	return ret;

backout:
	spin_unlock(vmf->ptl);
backout_unlocked:
	if (new_folio && !new_pagecache_folio)
		restore_reserve_on_error(h, vma, vmf->address, folio);

	folio_unlock(folio);
	folio_put(folio);
	goto out;
}

#ifdef CONFIG_SMP
u32 hugetlb_fault_mutex_hash(struct address_space *mapping, pgoff_t idx)
{
	unsigned long key[2];
	u32 hash;

	key[0] = (unsigned long) mapping;
	key[1] = idx;

	hash = jhash2((u32 *)&key, sizeof(key)/(sizeof(u32)), 0);

	return hash & (num_fault_mutexes - 1);
}
#else
/*
 * For uniprocessor systems we always use a single mutex, so just
 * return 0 and avoid the hashing overhead.
 */
u32 hugetlb_fault_mutex_hash(struct address_space *mapping, pgoff_t idx)
{
	return 0;
}
#endif

vm_fault_t hugetlb_fault(struct mm_struct *mm, struct vm_area_struct *vma,
			unsigned long address, unsigned int flags)
{
	vm_fault_t ret;
	u32 hash;
	struct folio *folio = NULL;
	struct folio *pagecache_folio = NULL;
	struct hstate *h = hstate_vma(vma);
	struct address_space *mapping;
	int need_wait_lock = 0;
	struct vm_fault vmf = {
		.vma = vma,
		.address = address & huge_page_mask(h),
		.real_address = address,
		.flags = flags,
		.pgoff = vma_hugecache_offset(h, vma,
				address & huge_page_mask(h)),
		/* TODO: Track hugetlb faults using vm_fault */

		/*
		 * Some fields may not be initialized, be careful as it may
		 * be hard to debug if called functions make assumptions
		 */
	};

	/*
	 * Serialize hugepage allocation and instantiation, so that we don't
	 * get spurious allocation failures if two CPUs race to instantiate
	 * the same page in the page cache.
	 */
	mapping = vma->vm_file->f_mapping;
	hash = hugetlb_fault_mutex_hash(mapping, vmf.pgoff);
	mutex_lock(&hugetlb_fault_mutex_table[hash]);

	/*
	 * Acquire vma lock before calling huge_pte_alloc and hold
	 * until finished with vmf.pte.  This prevents huge_pmd_unshare from
	 * being called elsewhere and making the vmf.pte no longer valid.
	 */
	hugetlb_vma_lock_read(vma);
	vmf.pte = huge_pte_alloc(mm, vma, vmf.address, huge_page_size(h));
	if (!vmf.pte) {
		hugetlb_vma_unlock_read(vma);
		mutex_unlock(&hugetlb_fault_mutex_table[hash]);
		return VM_FAULT_OOM;
	}

	vmf.orig_pte = huge_ptep_get(mm, vmf.address, vmf.pte);
	if (huge_pte_none_mostly(vmf.orig_pte)) {
		if (is_pte_marker(vmf.orig_pte)) {
			pte_marker marker =
				pte_marker_get(pte_to_swp_entry(vmf.orig_pte));

			if (marker & PTE_MARKER_POISONED) {
				ret = VM_FAULT_HWPOISON_LARGE |
				      VM_FAULT_SET_HINDEX(hstate_index(h));
				goto out_mutex;
			}
		}

		/*
		 * Other PTE markers should be handled the same way as none PTE.
		 *
		 * hugetlb_no_page will drop vma lock and hugetlb fault
		 * mutex internally, which make us return immediately.
		 */
		return hugetlb_no_page(mapping, &vmf);
	}

	ret = 0;

	/*
	 * vmf.orig_pte could be a migration/hwpoison vmf.orig_pte at this
	 * point, so this check prevents the kernel from going below assuming
	 * that we have an active hugepage in pagecache. This goto expects
	 * the 2nd page fault, and is_hugetlb_entry_(migration|hwpoisoned)
	 * check will properly handle it.
	 */
	if (!pte_present(vmf.orig_pte)) {
		if (unlikely(is_hugetlb_entry_migration(vmf.orig_pte))) {
			/*
			 * Release the hugetlb fault lock now, but retain
			 * the vma lock, because it is needed to guard the
			 * huge_pte_lockptr() later in
			 * migration_entry_wait_huge(). The vma lock will
			 * be released there.
			 */
			mutex_unlock(&hugetlb_fault_mutex_table[hash]);
			migration_entry_wait_huge(vma, vmf.address, vmf.pte);
			return 0;
		} else if (unlikely(is_hugetlb_entry_hwpoisoned(vmf.orig_pte)))
			ret = VM_FAULT_HWPOISON_LARGE |
			    VM_FAULT_SET_HINDEX(hstate_index(h));
		goto out_mutex;
	}

	/*
	 * If we are going to COW/unshare the mapping later, we examine the
	 * pending reservations for this page now. This will ensure that any
	 * allocations necessary to record that reservation occur outside the
	 * spinlock. Also lookup the pagecache page now as it is used to
	 * determine if a reservation has been consumed.
	 */
	if ((flags & (FAULT_FLAG_WRITE|FAULT_FLAG_UNSHARE)) &&
	    !(vma->vm_flags & VM_MAYSHARE) && !huge_pte_write(vmf.orig_pte)) {
		if (vma_needs_reservation(h, vma, vmf.address) < 0) {
			ret = VM_FAULT_OOM;
			goto out_mutex;
		}
		/* Just decrements count, does not deallocate */
		vma_end_reservation(h, vma, vmf.address);

		pagecache_folio = filemap_lock_hugetlb_folio(h, mapping,
							     vmf.pgoff);
		if (IS_ERR(pagecache_folio))
			pagecache_folio = NULL;
	}

	vmf.ptl = huge_pte_lock(h, mm, vmf.pte);

	/* Check for a racing update before calling hugetlb_wp() */
	if (unlikely(!pte_same(vmf.orig_pte, huge_ptep_get(mm, vmf.address, vmf.pte))))
		goto out_ptl;

	/* Handle userfault-wp first, before trying to lock more pages */
	if (userfaultfd_wp(vma) && huge_pte_uffd_wp(huge_ptep_get(mm, vmf.address, vmf.pte)) &&
	    (flags & FAULT_FLAG_WRITE) && !huge_pte_write(vmf.orig_pte)) {
		if (!userfaultfd_wp_async(vma)) {
			spin_unlock(vmf.ptl);
			if (pagecache_folio) {
				folio_unlock(pagecache_folio);
				folio_put(pagecache_folio);
			}
			hugetlb_vma_unlock_read(vma);
			mutex_unlock(&hugetlb_fault_mutex_table[hash]);
			return handle_userfault(&vmf, VM_UFFD_WP);
		}

		vmf.orig_pte = huge_pte_clear_uffd_wp(vmf.orig_pte);
		set_huge_pte_at(mm, vmf.address, vmf.pte, vmf.orig_pte,
				huge_page_size(hstate_vma(vma)));
		/* Fallthrough to CoW */
	}

	/*
	 * hugetlb_wp() requires page locks of pte_page(vmf.orig_pte) and
	 * pagecache_folio, so here we need take the former one
	 * when folio != pagecache_folio or !pagecache_folio.
	 */
	folio = page_folio(pte_page(vmf.orig_pte));
	if (folio != pagecache_folio)
		if (!folio_trylock(folio)) {
			need_wait_lock = 1;
			goto out_ptl;
		}

	folio_get(folio);

	if (flags & (FAULT_FLAG_WRITE|FAULT_FLAG_UNSHARE)) {
		if (!huge_pte_write(vmf.orig_pte)) {
			ret = hugetlb_wp(pagecache_folio, &vmf);
			goto out_put_page;
		} else if (likely(flags & FAULT_FLAG_WRITE)) {
			vmf.orig_pte = huge_pte_mkdirty(vmf.orig_pte);
		}
	}
	vmf.orig_pte = pte_mkyoung(vmf.orig_pte);
	if (huge_ptep_set_access_flags(vma, vmf.address, vmf.pte, vmf.orig_pte,
						flags & FAULT_FLAG_WRITE))
		update_mmu_cache(vma, vmf.address, vmf.pte);
out_put_page:
	if (folio != pagecache_folio)
		folio_unlock(folio);
	folio_put(folio);
out_ptl:
	spin_unlock(vmf.ptl);

	if (pagecache_folio) {
		folio_unlock(pagecache_folio);
		folio_put(pagecache_folio);
	}
out_mutex:
	hugetlb_vma_unlock_read(vma);

	/*
	 * We must check to release the per-VMA lock. __vmf_anon_prepare() in
	 * hugetlb_wp() is the only way ret can be set to VM_FAULT_RETRY.
	 */
	if (unlikely(ret & VM_FAULT_RETRY))
		vma_end_read(vma);

	mutex_unlock(&hugetlb_fault_mutex_table[hash]);
	/*
	 * Generally it's safe to hold refcount during waiting page lock. But
	 * here we just wait to defer the next page fault to avoid busy loop and
	 * the page is not used after unlocked before returning from the current
	 * page fault. So we are safe from accessing freed page, even if we wait
	 * here without taking refcount.
	 */
	if (need_wait_lock)
		folio_wait_locked(folio);
	return ret;
}

#ifdef CONFIG_USERFAULTFD
/*
 * Can probably be eliminated, but still used by hugetlb_mfill_atomic_pte().
 */
static struct folio *alloc_hugetlb_folio_vma(struct hstate *h,
		struct vm_area_struct *vma, unsigned long address)
{
	struct mempolicy *mpol;
	nodemask_t *nodemask;
	struct folio *folio;
	gfp_t gfp_mask;
	int node;

	gfp_mask = htlb_alloc_mask(h);
	node = huge_node(vma, address, gfp_mask, &mpol, &nodemask);
	/*
	 * This is used to allocate a temporary hugetlb to hold the copied
	 * content, which will then be copied again to the final hugetlb
	 * consuming a reservation. Set the alloc_fallback to false to indicate
	 * that breaking the per-node hugetlb pool is not allowed in this case.
	 */
	folio = alloc_hugetlb_folio_nodemask(h, node, nodemask, gfp_mask, false);
	mpol_cond_put(mpol);

	return folio;
}

/*
 * Used by userfaultfd UFFDIO_* ioctls. Based on userfaultfd's mfill_atomic_pte
 * with modifications for hugetlb pages.
 */
int hugetlb_mfill_atomic_pte(pte_t *dst_pte,
			     struct vm_area_struct *dst_vma,
			     unsigned long dst_addr,
			     unsigned long src_addr,
			     uffd_flags_t flags,
			     struct folio **foliop)
{
	struct mm_struct *dst_mm = dst_vma->vm_mm;
	bool is_continue = uffd_flags_mode_is(flags, MFILL_ATOMIC_CONTINUE);
	bool wp_enabled = (flags & MFILL_ATOMIC_WP);
	struct hstate *h = hstate_vma(dst_vma);
	struct address_space *mapping = dst_vma->vm_file->f_mapping;
	pgoff_t idx = vma_hugecache_offset(h, dst_vma, dst_addr);
	unsigned long size = huge_page_size(h);
	int vm_shared = dst_vma->vm_flags & VM_SHARED;
	pte_t _dst_pte;
	spinlock_t *ptl;
	int ret = -ENOMEM;
	struct folio *folio;
	int writable;
	bool folio_in_pagecache = false;

	if (uffd_flags_mode_is(flags, MFILL_ATOMIC_POISON)) {
		ptl = huge_pte_lock(h, dst_mm, dst_pte);

		/* Don't overwrite any existing PTEs (even markers) */
		if (!huge_pte_none(huge_ptep_get(dst_mm, dst_addr, dst_pte))) {
			spin_unlock(ptl);
			return -EEXIST;
		}

		_dst_pte = make_pte_marker(PTE_MARKER_POISONED);
		set_huge_pte_at(dst_mm, dst_addr, dst_pte, _dst_pte, size);

		/* No need to invalidate - it was non-present before */
		update_mmu_cache(dst_vma, dst_addr, dst_pte);

		spin_unlock(ptl);
		return 0;
	}

	if (is_continue) {
		ret = -EFAULT;
		folio = filemap_lock_hugetlb_folio(h, mapping, idx);
		if (IS_ERR(folio))
			goto out;
		folio_in_pagecache = true;
	} else if (!*foliop) {
		/* If a folio already exists, then it's UFFDIO_COPY for
		 * a non-missing case. Return -EEXIST.
		 */
		if (vm_shared &&
		    hugetlbfs_pagecache_present(h, dst_vma, dst_addr)) {
			ret = -EEXIST;
			goto out;
		}

		folio = alloc_hugetlb_folio(dst_vma, dst_addr, 0);
		if (IS_ERR(folio)) {
			ret = -ENOMEM;
			goto out;
		}

		ret = copy_folio_from_user(folio, (const void __user *) src_addr,
					   false);

		/* fallback to copy_from_user outside mmap_lock */
		if (unlikely(ret)) {
			ret = -ENOENT;
			/* Free the allocated folio which may have
			 * consumed a reservation.
			 */
			restore_reserve_on_error(h, dst_vma, dst_addr, folio);
			folio_put(folio);

			/* Allocate a temporary folio to hold the copied
			 * contents.
			 */
			folio = alloc_hugetlb_folio_vma(h, dst_vma, dst_addr);
			if (!folio) {
				ret = -ENOMEM;
				goto out;
			}
			*foliop = folio;
			/* Set the outparam foliop and return to the caller to
			 * copy the contents outside the lock. Don't free the
			 * folio.
			 */
			goto out;
		}
	} else {
		if (vm_shared &&
		    hugetlbfs_pagecache_present(h, dst_vma, dst_addr)) {
			folio_put(*foliop);
			ret = -EEXIST;
			*foliop = NULL;
			goto out;
		}

		folio = alloc_hugetlb_folio(dst_vma, dst_addr, 0);
		if (IS_ERR(folio)) {
			folio_put(*foliop);
			ret = -ENOMEM;
			*foliop = NULL;
			goto out;
		}
		ret = copy_user_large_folio(folio, *foliop,
					    ALIGN_DOWN(dst_addr, size), dst_vma);
		folio_put(*foliop);
		*foliop = NULL;
		if (ret) {
			folio_put(folio);
			goto out;
		}
	}

	/*
	 * If we just allocated a new page, we need a memory barrier to ensure
	 * that preceding stores to the page become visible before the
	 * set_pte_at() write. The memory barrier inside __folio_mark_uptodate
	 * is what we need.
	 *
	 * In the case where we have not allocated a new page (is_continue),
	 * the page must already be uptodate. UFFDIO_CONTINUE already includes
	 * an earlier smp_wmb() to ensure that prior stores will be visible
	 * before the set_pte_at() write.
	 */
	if (!is_continue)
		__folio_mark_uptodate(folio);
	else
		WARN_ON_ONCE(!folio_test_uptodate(folio));

	/* Add shared, newly allocated pages to the page cache. */
	if (vm_shared && !is_continue) {
		ret = -EFAULT;
		if (idx >= (i_size_read(mapping->host) >> huge_page_shift(h)))
			goto out_release_nounlock;

		/*
		 * Serialization between remove_inode_hugepages() and
		 * hugetlb_add_to_page_cache() below happens through the
		 * hugetlb_fault_mutex_table that here must be hold by
		 * the caller.
		 */
		ret = hugetlb_add_to_page_cache(folio, mapping, idx);
		if (ret)
			goto out_release_nounlock;
		folio_in_pagecache = true;
	}

	ptl = huge_pte_lock(h, dst_mm, dst_pte);

	ret = -EIO;
	if (folio_test_hwpoison(folio))
		goto out_release_unlock;

	/*
	 * We allow to overwrite a pte marker: consider when both MISSING|WP
	 * registered, we firstly wr-protect a none pte which has no page cache
	 * page backing it, then access the page.
	 */
	ret = -EEXIST;
	if (!huge_pte_none_mostly(huge_ptep_get(dst_mm, dst_addr, dst_pte)))
		goto out_release_unlock;

	if (folio_in_pagecache)
		hugetlb_add_file_rmap(folio);
	else
		hugetlb_add_new_anon_rmap(folio, dst_vma, dst_addr);

	/*
	 * For either: (1) CONTINUE on a non-shared VMA, or (2) UFFDIO_COPY
	 * with wp flag set, don't set pte write bit.
	 */
	if (wp_enabled || (is_continue && !vm_shared))
		writable = 0;
	else
		writable = dst_vma->vm_flags & VM_WRITE;

	_dst_pte = make_huge_pte(dst_vma, &folio->page, writable);
	/*
	 * Always mark UFFDIO_COPY page dirty; note that this may not be
	 * extremely important for hugetlbfs for now since swapping is not
	 * supported, but we should still be clear in that this page cannot be
	 * thrown away at will, even if write bit not set.
	 */
	_dst_pte = huge_pte_mkdirty(_dst_pte);
	_dst_pte = pte_mkyoung(_dst_pte);

	if (wp_enabled)
		_dst_pte = huge_pte_mkuffd_wp(_dst_pte);

	set_huge_pte_at(dst_mm, dst_addr, dst_pte, _dst_pte, size);

	hugetlb_count_add(pages_per_huge_page(h), dst_mm);

	/* No need to invalidate - it was non-present before */
	update_mmu_cache(dst_vma, dst_addr, dst_pte);

	spin_unlock(ptl);
	if (!is_continue)
		folio_set_hugetlb_migratable(folio);
	if (vm_shared || is_continue)
		folio_unlock(folio);
	ret = 0;
out:
	return ret;
out_release_unlock:
	spin_unlock(ptl);
	if (vm_shared || is_continue)
		folio_unlock(folio);
out_release_nounlock:
	if (!folio_in_pagecache)
		restore_reserve_on_error(h, dst_vma, dst_addr, folio);
	folio_put(folio);
	goto out;
}
#endif /* CONFIG_USERFAULTFD */

long hugetlb_change_protection(struct vm_area_struct *vma,
		unsigned long address, unsigned long end,
		pgprot_t newprot, unsigned long cp_flags)
{
	struct mm_struct *mm = vma->vm_mm;
	unsigned long start = address;
	pte_t *ptep;
	pte_t pte;
	struct hstate *h = hstate_vma(vma);
	long pages = 0, psize = huge_page_size(h);
	bool shared_pmd = false;
	struct mmu_notifier_range range;
	unsigned long last_addr_mask;
	bool uffd_wp = cp_flags & MM_CP_UFFD_WP;
	bool uffd_wp_resolve = cp_flags & MM_CP_UFFD_WP_RESOLVE;

	/*
	 * In the case of shared PMDs, the area to flush could be beyond
	 * start/end.  Set range.start/range.end to cover the maximum possible
	 * range if PMD sharing is possible.
	 */
	mmu_notifier_range_init(&range, MMU_NOTIFY_PROTECTION_VMA,
				0, mm, start, end);
	adjust_range_if_pmd_sharing_possible(vma, &range.start, &range.end);

	BUG_ON(address >= end);
	flush_cache_range(vma, range.start, range.end);

	mmu_notifier_invalidate_range_start(&range);
	hugetlb_vma_lock_write(vma);
	i_mmap_lock_write(vma->vm_file->f_mapping);
	last_addr_mask = hugetlb_mask_last_page(h);
	for (; address < end; address += psize) {
		spinlock_t *ptl;
		ptep = hugetlb_walk(vma, address, psize);
		if (!ptep) {
			if (!uffd_wp) {
				address |= last_addr_mask;
				continue;
			}
			/*
			 * Userfaultfd wr-protect requires pgtable
			 * pre-allocations to install pte markers.
			 */
			ptep = huge_pte_alloc(mm, vma, address, psize);
			if (!ptep) {
				pages = -ENOMEM;
				break;
			}
		}
		ptl = huge_pte_lock(h, mm, ptep);
		if (huge_pmd_unshare(mm, vma, address, ptep)) {
			/*
			 * When uffd-wp is enabled on the vma, unshare
			 * shouldn't happen at all.  Warn about it if it
			 * happened due to some reason.
			 */
			WARN_ON_ONCE(uffd_wp || uffd_wp_resolve);
			pages++;
			spin_unlock(ptl);
			shared_pmd = true;
			address |= last_addr_mask;
			continue;
		}
		pte = huge_ptep_get(mm, address, ptep);
		if (unlikely(is_hugetlb_entry_hwpoisoned(pte))) {
			/* Nothing to do. */
		} else if (unlikely(is_hugetlb_entry_migration(pte))) {
			swp_entry_t entry = pte_to_swp_entry(pte);
			struct page *page = pfn_swap_entry_to_page(entry);
			pte_t newpte = pte;

			if (is_writable_migration_entry(entry)) {
				if (PageAnon(page))
					entry = make_readable_exclusive_migration_entry(
								swp_offset(entry));
				else
					entry = make_readable_migration_entry(
								swp_offset(entry));
				newpte = swp_entry_to_pte(entry);
				pages++;
			}

			if (uffd_wp)
				newpte = pte_swp_mkuffd_wp(newpte);
			else if (uffd_wp_resolve)
				newpte = pte_swp_clear_uffd_wp(newpte);
			if (!pte_same(pte, newpte))
				set_huge_pte_at(mm, address, ptep, newpte, psize);
		} else if (unlikely(is_pte_marker(pte))) {
			/*
			 * Do nothing on a poison marker; page is
			 * corrupted, permissons do not apply.  Here
			 * pte_marker_uffd_wp()==true implies !poison
			 * because they're mutual exclusive.
			 */
			if (pte_marker_uffd_wp(pte) && uffd_wp_resolve)
				/* Safe to modify directly (non-present->none). */
				huge_pte_clear(mm, address, ptep, psize);
		} else if (!huge_pte_none(pte)) {
			pte_t old_pte;
			unsigned int shift = huge_page_shift(hstate_vma(vma));

			old_pte = huge_ptep_modify_prot_start(vma, address, ptep);
			pte = huge_pte_modify(old_pte, newprot);
			pte = arch_make_huge_pte(pte, shift, vma->vm_flags);
			if (uffd_wp)
				pte = huge_pte_mkuffd_wp(pte);
			else if (uffd_wp_resolve)
				pte = huge_pte_clear_uffd_wp(pte);
			huge_ptep_modify_prot_commit(vma, address, ptep, old_pte, pte);
			pages++;
		} else {
			/* None pte */
			if (unlikely(uffd_wp))
				/* Safe to modify directly (none->non-present). */
				set_huge_pte_at(mm, address, ptep,
						make_pte_marker(PTE_MARKER_UFFD_WP),
						psize);
		}
		spin_unlock(ptl);
	}
	/*
	 * Must flush TLB before releasing i_mmap_rwsem: x86's huge_pmd_unshare
	 * may have cleared our pud entry and done put_page on the page table:
	 * once we release i_mmap_rwsem, another task can do the final put_page
	 * and that page table be reused and filled with junk.  If we actually
	 * did unshare a page of pmds, flush the range corresponding to the pud.
	 */
	if (shared_pmd)
		flush_hugetlb_tlb_range(vma, range.start, range.end);
	else
		flush_hugetlb_tlb_range(vma, start, end);
	/*
	 * No need to call mmu_notifier_arch_invalidate_secondary_tlbs() we are
	 * downgrading page table protection not changing it to point to a new
	 * page.
	 *
	 * See Documentation/mm/mmu_notifier.rst
	 */
	i_mmap_unlock_write(vma->vm_file->f_mapping);
	hugetlb_vma_unlock_write(vma);
	mmu_notifier_invalidate_range_end(&range);

	return pages > 0 ? (pages << h->order) : pages;
}

/* Return true if reservation was successful, false otherwise.  */
bool hugetlb_reserve_pages(struct inode *inode,
					long from, long to,
					struct vm_area_struct *vma,
					vm_flags_t vm_flags)
{
	long chg = -1, add = -1;
	struct hstate *h = hstate_inode(inode);
	struct hugepage_subpool *spool = subpool_inode(inode);
	struct resv_map *resv_map;
	struct hugetlb_cgroup *h_cg = NULL;
	long gbl_reserve, regions_needed = 0;

	/* This should never happen */
	if (from > to) {
		VM_WARN(1, "%s called with a negative range\n", __func__);
		return false;
	}

	/*
	 * vma specific semaphore used for pmd sharing and fault/truncation
	 * synchronization
	 */
	hugetlb_vma_lock_alloc(vma);

	/*
	 * Only apply hugepage reservation if asked. At fault time, an
	 * attempt will be made for VM_NORESERVE to allocate a page
	 * without using reserves
	 */
	if (vm_flags & VM_NORESERVE)
		return true;

	/*
	 * Shared mappings base their reservation on the number of pages that
	 * are already allocated on behalf of the file. Private mappings need
	 * to reserve the full area even if read-only as mprotect() may be
	 * called to make the mapping read-write. Assume !vma is a shm mapping
	 */
	if (!vma || vma->vm_flags & VM_MAYSHARE) {
		/*
		 * resv_map can not be NULL as hugetlb_reserve_pages is only
		 * called for inodes for which resv_maps were created (see
		 * hugetlbfs_get_inode).
		 */
		resv_map = inode_resv_map(inode);

		chg = region_chg(resv_map, from, to, &regions_needed);
	} else {
		/* Private mapping. */
		resv_map = resv_map_alloc();
		if (!resv_map)
			goto out_err;

		chg = to - from;

		set_vma_resv_map(vma, resv_map);
		set_vma_resv_flags(vma, HPAGE_RESV_OWNER);
	}

	if (chg < 0)
		goto out_err;

	if (hugetlb_cgroup_charge_cgroup_rsvd(hstate_index(h),
				chg * pages_per_huge_page(h), &h_cg) < 0)
		goto out_err;

	if (vma && !(vma->vm_flags & VM_MAYSHARE) && h_cg) {
		/* For private mappings, the hugetlb_cgroup uncharge info hangs
		 * of the resv_map.
		 */
		resv_map_set_hugetlb_cgroup_uncharge_info(resv_map, h_cg, h);
	}

	/*
	 * There must be enough pages in the subpool for the mapping. If
	 * the subpool has a minimum size, there may be some global
	 * reservations already in place (gbl_reserve).
	 */
	gbl_reserve = hugepage_subpool_get_pages(spool, chg);
	if (gbl_reserve < 0)
		goto out_uncharge_cgroup;

	/*
	 * Check enough hugepages are available for the reservation.
	 * Hand the pages back to the subpool if there are not
	 */
	if (hugetlb_acct_memory(h, gbl_reserve) < 0)
		goto out_put_pages;

	/*
	 * Account for the reservations made. Shared mappings record regions
	 * that have reservations as they are shared by multiple VMAs.
	 * When the last VMA disappears, the region map says how much
	 * the reservation was and the page cache tells how much of
	 * the reservation was consumed. Private mappings are per-VMA and
	 * only the consumed reservations are tracked. When the VMA
	 * disappears, the original reservation is the VMA size and the
	 * consumed reservations are stored in the map. Hence, nothing
	 * else has to be done for private mappings here
	 */
	if (!vma || vma->vm_flags & VM_MAYSHARE) {
		add = region_add(resv_map, from, to, regions_needed, h, h_cg);

		if (unlikely(add < 0)) {
			hugetlb_acct_memory(h, -gbl_reserve);
			goto out_put_pages;
		} else if (unlikely(chg > add)) {
			/*
			 * pages in this range were added to the reserve
			 * map between region_chg and region_add.  This
			 * indicates a race with alloc_hugetlb_folio.  Adjust
			 * the subpool and reserve counts modified above
			 * based on the difference.
			 */
			long rsv_adjust;

			/*
			 * hugetlb_cgroup_uncharge_cgroup_rsvd() will put the
			 * reference to h_cg->css. See comment below for detail.
			 */
			hugetlb_cgroup_uncharge_cgroup_rsvd(
				hstate_index(h),
				(chg - add) * pages_per_huge_page(h), h_cg);

			rsv_adjust = hugepage_subpool_put_pages(spool,
								chg - add);
			hugetlb_acct_memory(h, -rsv_adjust);
		} else if (h_cg) {
			/*
			 * The file_regions will hold their own reference to
			 * h_cg->css. So we should release the reference held
			 * via hugetlb_cgroup_charge_cgroup_rsvd() when we are
			 * done.
			 */
			hugetlb_cgroup_put_rsvd_cgroup(h_cg);
		}
	}
	return true;

out_put_pages:
	/* put back original number of pages, chg */
	(void)hugepage_subpool_put_pages(spool, chg);
out_uncharge_cgroup:
	hugetlb_cgroup_uncharge_cgroup_rsvd(hstate_index(h),
					    chg * pages_per_huge_page(h), h_cg);
out_err:
	hugetlb_vma_lock_free(vma);
	if (!vma || vma->vm_flags & VM_MAYSHARE)
		/* Only call region_abort if the region_chg succeeded but the
		 * region_add failed or didn't run.
		 */
		if (chg >= 0 && add < 0)
			region_abort(resv_map, from, to, regions_needed);
	if (vma && is_vma_resv_set(vma, HPAGE_RESV_OWNER)) {
		kref_put(&resv_map->refs, resv_map_release);
		set_vma_resv_map(vma, NULL);
	}
	return false;
}

long hugetlb_unreserve_pages(struct inode *inode, long start, long end,
								long freed)
{
	struct hstate *h = hstate_inode(inode);
	struct resv_map *resv_map = inode_resv_map(inode);
	long chg = 0;
	struct hugepage_subpool *spool = subpool_inode(inode);
	long gbl_reserve;

	/*
	 * Since this routine can be called in the evict inode path for all
	 * hugetlbfs inodes, resv_map could be NULL.
	 */
	if (resv_map) {
		chg = region_del(resv_map, start, end);
		/*
		 * region_del() can fail in the rare case where a region
		 * must be split and another region descriptor can not be
		 * allocated.  If end == LONG_MAX, it will not fail.
		 */
		if (chg < 0)
			return chg;
	}

	spin_lock(&inode->i_lock);
	inode->i_blocks -= (blocks_per_huge_page(h) * freed);
	spin_unlock(&inode->i_lock);

	/*
	 * If the subpool has a minimum size, the number of global
	 * reservations to be released may be adjusted.
	 *
	 * Note that !resv_map implies freed == 0. So (chg - freed)
	 * won't go negative.
	 */
	gbl_reserve = hugepage_subpool_put_pages(spool, (chg - freed));
	hugetlb_acct_memory(h, -gbl_reserve);

	return 0;
}

#ifdef CONFIG_HUGETLB_PMD_PAGE_TABLE_SHARING
static unsigned long page_table_shareable(struct vm_area_struct *svma,
				struct vm_area_struct *vma,
				unsigned long addr, pgoff_t idx)
{
	unsigned long saddr = ((idx - svma->vm_pgoff) << PAGE_SHIFT) +
				svma->vm_start;
	unsigned long sbase = saddr & PUD_MASK;
	unsigned long s_end = sbase + PUD_SIZE;

	/* Allow segments to share if only one is marked locked */
	unsigned long vm_flags = vma->vm_flags & ~VM_LOCKED_MASK;
	unsigned long svm_flags = svma->vm_flags & ~VM_LOCKED_MASK;

	/*
	 * match the virtual addresses, permission and the alignment of the
	 * page table page.
	 *
	 * Also, vma_lock (vm_private_data) is required for sharing.
	 */
	if (pmd_index(addr) != pmd_index(saddr) ||
	    vm_flags != svm_flags ||
	    !range_in_vma(svma, sbase, s_end) ||
	    !svma->vm_private_data)
		return 0;

	return saddr;
}

bool want_pmd_share(struct vm_area_struct *vma, unsigned long addr)
{
	unsigned long start = addr & PUD_MASK;
	unsigned long end = start + PUD_SIZE;

#ifdef CONFIG_USERFAULTFD
	if (uffd_disable_huge_pmd_share(vma))
		return false;
#endif
	/*
	 * check on proper vm_flags and page table alignment
	 */
	if (!(vma->vm_flags & VM_MAYSHARE))
		return false;
	if (!vma->vm_private_data)	/* vma lock required for sharing */
		return false;
	if (!range_in_vma(vma, start, end))
		return false;
	return true;
}

/*
 * Determine if start,end range within vma could be mapped by shared pmd.
 * If yes, adjust start and end to cover range associated with possible
 * shared pmd mappings.
 */
void adjust_range_if_pmd_sharing_possible(struct vm_area_struct *vma,
				unsigned long *start, unsigned long *end)
{
	unsigned long v_start = ALIGN(vma->vm_start, PUD_SIZE),
		v_end = ALIGN_DOWN(vma->vm_end, PUD_SIZE);

	/*
	 * vma needs to span at least one aligned PUD size, and the range
	 * must be at least partially within in.
	 */
	if (!(vma->vm_flags & VM_MAYSHARE) || !(v_end > v_start) ||
		(*end <= v_start) || (*start >= v_end))
		return;

	/* Extend the range to be PUD aligned for a worst case scenario */
	if (*start > v_start)
		*start = ALIGN_DOWN(*start, PUD_SIZE);

	if (*end < v_end)
		*end = ALIGN(*end, PUD_SIZE);
}

/*
 * Search for a shareable pmd page for hugetlb. In any case calls pmd_alloc()
 * and returns the corresponding pte. While this is not necessary for the
 * !shared pmd case because we can allocate the pmd later as well, it makes the
 * code much cleaner. pmd allocation is essential for the shared case because
 * pud has to be populated inside the same i_mmap_rwsem section - otherwise
 * racing tasks could either miss the sharing (see huge_pte_offset) or select a
 * bad pmd for sharing.
 */
pte_t *huge_pmd_share(struct mm_struct *mm, struct vm_area_struct *vma,
		      unsigned long addr, pud_t *pud)
{
	struct address_space *mapping = vma->vm_file->f_mapping;
	pgoff_t idx = ((addr - vma->vm_start) >> PAGE_SHIFT) +
			vma->vm_pgoff;
	struct vm_area_struct *svma;
	unsigned long saddr;
	pte_t *spte = NULL;
	pte_t *pte;

	i_mmap_lock_read(mapping);
	vma_interval_tree_foreach(svma, &mapping->i_mmap, idx, idx) {
		if (svma == vma)
			continue;

		saddr = page_table_shareable(svma, vma, addr, idx);
		if (saddr) {
			spte = hugetlb_walk(svma, saddr,
					    vma_mmu_pagesize(svma));
			if (spte) {
				get_page(virt_to_page(spte));
				break;
			}
		}
	}

	if (!spte)
		goto out;

	spin_lock(&mm->page_table_lock);
	if (pud_none(*pud)) {
		pud_populate(mm, pud,
				(pmd_t *)((unsigned long)spte & PAGE_MASK));
		mm_inc_nr_pmds(mm);
	} else {
		put_page(virt_to_page(spte));
	}
	spin_unlock(&mm->page_table_lock);
out:
	pte = (pte_t *)pmd_alloc(mm, pud, addr);
	i_mmap_unlock_read(mapping);
	return pte;
}

/*
 * unmap huge page backed by shared pte.
 *
 * Hugetlb pte page is ref counted at the time of mapping.  If pte is shared
 * indicated by page_count > 1, unmap is achieved by clearing pud and
 * decrementing the ref count. If count == 1, the pte page is not shared.
 *
 * Called with page table lock held.
 *
 * returns: 1 successfully unmapped a shared pte page
 *	    0 the underlying pte page is not shared, or it is the last user
 */
int huge_pmd_unshare(struct mm_struct *mm, struct vm_area_struct *vma,
					unsigned long addr, pte_t *ptep)
{
	pgd_t *pgd = pgd_offset(mm, addr);
	p4d_t *p4d = p4d_offset(pgd, addr);
	pud_t *pud = pud_offset(p4d, addr);

	i_mmap_assert_write_locked(vma->vm_file->f_mapping);
	hugetlb_vma_assert_locked(vma);
	BUG_ON(page_count(virt_to_page(ptep)) == 0);
	if (page_count(virt_to_page(ptep)) == 1)
		return 0;

	pud_clear(pud);
	put_page(virt_to_page(ptep));
	mm_dec_nr_pmds(mm);
	return 1;
}

#else /* !CONFIG_HUGETLB_PMD_PAGE_TABLE_SHARING */

pte_t *huge_pmd_share(struct mm_struct *mm, struct vm_area_struct *vma,
		      unsigned long addr, pud_t *pud)
{
	return NULL;
}

int huge_pmd_unshare(struct mm_struct *mm, struct vm_area_struct *vma,
				unsigned long addr, pte_t *ptep)
{
	return 0;
}

void adjust_range_if_pmd_sharing_possible(struct vm_area_struct *vma,
				unsigned long *start, unsigned long *end)
{
}

bool want_pmd_share(struct vm_area_struct *vma, unsigned long addr)
{
	return false;
}
#endif /* CONFIG_HUGETLB_PMD_PAGE_TABLE_SHARING */

#ifdef CONFIG_ARCH_WANT_GENERAL_HUGETLB
pte_t *huge_pte_alloc(struct mm_struct *mm, struct vm_area_struct *vma,
			unsigned long addr, unsigned long sz)
{
	pgd_t *pgd;
	p4d_t *p4d;
	pud_t *pud;
	pte_t *pte = NULL;

	pgd = pgd_offset(mm, addr);
	p4d = p4d_alloc(mm, pgd, addr);
	if (!p4d)
		return NULL;
	pud = pud_alloc(mm, p4d, addr);
	if (pud) {
		if (sz == PUD_SIZE) {
			pte = (pte_t *)pud;
		} else {
			BUG_ON(sz != PMD_SIZE);
			if (want_pmd_share(vma, addr) && pud_none(*pud))
				pte = huge_pmd_share(mm, vma, addr, pud);
			else
				pte = (pte_t *)pmd_alloc(mm, pud, addr);
		}
	}

	if (pte) {
		pte_t pteval = ptep_get_lockless(pte);

		BUG_ON(pte_present(pteval) && !pte_huge(pteval));
	}

	return pte;
}

/*
 * huge_pte_offset() - Walk the page table to resolve the hugepage
 * entry at address @addr
 *
 * Return: Pointer to page table entry (PUD or PMD) for
 * address @addr, or NULL if a !p*d_present() entry is encountered and the
 * size @sz doesn't match the hugepage size at this level of the page
 * table.
 */
pte_t *huge_pte_offset(struct mm_struct *mm,
		       unsigned long addr, unsigned long sz)
{
	pgd_t *pgd;
	p4d_t *p4d;
	pud_t *pud;
	pmd_t *pmd;

	pgd = pgd_offset(mm, addr);
	if (!pgd_present(*pgd))
		return NULL;
	p4d = p4d_offset(pgd, addr);
	if (!p4d_present(*p4d))
		return NULL;

	pud = pud_offset(p4d, addr);
	if (sz == PUD_SIZE)
		/* must be pud huge, non-present or none */
		return (pte_t *)pud;
	if (!pud_present(*pud))
		return NULL;
	/* must have a valid entry and size to go further */

	pmd = pmd_offset(pud, addr);
	/* must be pmd huge, non-present or none */
	return (pte_t *)pmd;
}

/*
 * Return a mask that can be used to update an address to the last huge
 * page in a page table page mapping size.  Used to skip non-present
 * page table entries when linearly scanning address ranges.  Architectures
 * with unique huge page to page table relationships can define their own
 * version of this routine.
 */
unsigned long hugetlb_mask_last_page(struct hstate *h)
{
	unsigned long hp_size = huge_page_size(h);

	if (hp_size == PUD_SIZE)
		return P4D_SIZE - PUD_SIZE;
	else if (hp_size == PMD_SIZE)
		return PUD_SIZE - PMD_SIZE;
	else
		return 0UL;
}

#else

/* See description above.  Architectures can provide their own version. */
__weak unsigned long hugetlb_mask_last_page(struct hstate *h)
{
#ifdef CONFIG_HUGETLB_PMD_PAGE_TABLE_SHARING
	if (huge_page_size(h) == PMD_SIZE)
		return PUD_SIZE - PMD_SIZE;
#endif
	return 0UL;
}

#endif /* CONFIG_ARCH_WANT_GENERAL_HUGETLB */

bool isolate_hugetlb(struct folio *folio, struct list_head *list)
{
	bool ret = true;

	spin_lock_irq(&hugetlb_lock);
	if (!folio_test_hugetlb(folio) ||
	    !folio_test_hugetlb_migratable(folio) ||
	    !folio_try_get(folio)) {
		ret = false;
		goto unlock;
	}
	folio_clear_hugetlb_migratable(folio);
	list_move_tail(&folio->lru, list);
unlock:
	spin_unlock_irq(&hugetlb_lock);
	return ret;
}

int get_hwpoison_hugetlb_folio(struct folio *folio, bool *hugetlb, bool unpoison)
{
	int ret = 0;

	*hugetlb = false;
	spin_lock_irq(&hugetlb_lock);
	if (folio_test_hugetlb(folio)) {
		*hugetlb = true;
		if (folio_test_hugetlb_freed(folio))
			ret = 0;
		else if (folio_test_hugetlb_migratable(folio) || unpoison)
			ret = folio_try_get(folio);
		else
			ret = -EBUSY;
	}
	spin_unlock_irq(&hugetlb_lock);
	return ret;
}

int get_huge_page_for_hwpoison(unsigned long pfn, int flags,
				bool *migratable_cleared)
{
	int ret;

	spin_lock_irq(&hugetlb_lock);
	ret = __get_huge_page_for_hwpoison(pfn, flags, migratable_cleared);
	spin_unlock_irq(&hugetlb_lock);
	return ret;
}

void folio_putback_active_hugetlb(struct folio *folio)
{
	spin_lock_irq(&hugetlb_lock);
	folio_set_hugetlb_migratable(folio);
	list_move_tail(&folio->lru, &(folio_hstate(folio))->hugepage_activelist);
	spin_unlock_irq(&hugetlb_lock);
	folio_put(folio);
}

void move_hugetlb_state(struct folio *old_folio, struct folio *new_folio, int reason)
{
	struct hstate *h = folio_hstate(old_folio);

	hugetlb_cgroup_migrate(old_folio, new_folio);
	set_page_owner_migrate_reason(&new_folio->page, reason);

	/*
	 * transfer temporary state of the new hugetlb folio. This is
	 * reverse to other transitions because the newpage is going to
	 * be final while the old one will be freed so it takes over
	 * the temporary status.
	 *
	 * Also note that we have to transfer the per-node surplus state
	 * here as well otherwise the global surplus count will not match
	 * the per-node's.
	 */
	if (folio_test_hugetlb_temporary(new_folio)) {
		int old_nid = folio_nid(old_folio);
		int new_nid = folio_nid(new_folio);

		folio_set_hugetlb_temporary(old_folio);
		folio_clear_hugetlb_temporary(new_folio);


		/*
		 * There is no need to transfer the per-node surplus state
		 * when we do not cross the node.
		 */
		if (new_nid == old_nid)
			return;
		spin_lock_irq(&hugetlb_lock);
		if (h->surplus_huge_pages_node[old_nid]) {
			h->surplus_huge_pages_node[old_nid]--;
			h->surplus_huge_pages_node[new_nid]++;
		}
		spin_unlock_irq(&hugetlb_lock);
	}
}

static void hugetlb_unshare_pmds(struct vm_area_struct *vma,
				   unsigned long start,
				   unsigned long end)
{
	struct hstate *h = hstate_vma(vma);
	unsigned long sz = huge_page_size(h);
	struct mm_struct *mm = vma->vm_mm;
	struct mmu_notifier_range range;
	unsigned long address;
	spinlock_t *ptl;
	pte_t *ptep;

	if (!(vma->vm_flags & VM_MAYSHARE))
		return;

	if (start >= end)
		return;

	flush_cache_range(vma, start, end);
	/*
	 * No need to call adjust_range_if_pmd_sharing_possible(), because
	 * we have already done the PUD_SIZE alignment.
	 */
	mmu_notifier_range_init(&range, MMU_NOTIFY_CLEAR, 0, mm,
				start, end);
	mmu_notifier_invalidate_range_start(&range);
	hugetlb_vma_lock_write(vma);
	i_mmap_lock_write(vma->vm_file->f_mapping);
	for (address = start; address < end; address += PUD_SIZE) {
		ptep = hugetlb_walk(vma, address, sz);
		if (!ptep)
			continue;
		ptl = huge_pte_lock(h, mm, ptep);
		huge_pmd_unshare(mm, vma, address, ptep);
		spin_unlock(ptl);
	}
	flush_hugetlb_tlb_range(vma, start, end);
	i_mmap_unlock_write(vma->vm_file->f_mapping);
	hugetlb_vma_unlock_write(vma);
	/*
	 * No need to call mmu_notifier_arch_invalidate_secondary_tlbs(), see
	 * Documentation/mm/mmu_notifier.rst.
	 */
	mmu_notifier_invalidate_range_end(&range);
}

/*
 * This function will unconditionally remove all the shared pmd pgtable entries
 * within the specific vma for a hugetlbfs memory range.
 */
void hugetlb_unshare_all_pmds(struct vm_area_struct *vma)
{
	hugetlb_unshare_pmds(vma, ALIGN(vma->vm_start, PUD_SIZE),
			ALIGN_DOWN(vma->vm_end, PUD_SIZE));
}

#ifdef CONFIG_CMA
static bool cma_reserve_called __initdata;

static int __init cmdline_parse_hugetlb_cma(char *p)
{
	int nid, count = 0;
	unsigned long tmp;
	char *s = p;

	while (*s) {
		if (sscanf(s, "%lu%n", &tmp, &count) != 1)
			break;

		if (s[count] == ':') {
			if (tmp >= MAX_NUMNODES)
				break;
			nid = array_index_nospec(tmp, MAX_NUMNODES);

			s += count + 1;
			tmp = memparse(s, &s);
			hugetlb_cma_size_in_node[nid] = tmp;
			hugetlb_cma_size += tmp;

			/*
			 * Skip the separator if have one, otherwise
			 * break the parsing.
			 */
			if (*s == ',')
				s++;
			else
				break;
		} else {
			hugetlb_cma_size = memparse(p, &p);
			break;
		}
	}

	return 0;
}

early_param("hugetlb_cma", cmdline_parse_hugetlb_cma);

void __init hugetlb_cma_reserve(int order)
{
	unsigned long size, reserved, per_node;
	bool node_specific_cma_alloc = false;
	int nid;

	/*
	 * HugeTLB CMA reservation is required for gigantic
	 * huge pages which could not be allocated via the
	 * page allocator. Just warn if there is any change
	 * breaking this assumption.
	 */
	VM_WARN_ON(order <= MAX_PAGE_ORDER);
	cma_reserve_called = true;

	if (!hugetlb_cma_size)
		return;

	for (nid = 0; nid < MAX_NUMNODES; nid++) {
		if (hugetlb_cma_size_in_node[nid] == 0)
			continue;

		if (!node_online(nid)) {
			pr_warn("hugetlb_cma: invalid node %d specified\n", nid);
			hugetlb_cma_size -= hugetlb_cma_size_in_node[nid];
			hugetlb_cma_size_in_node[nid] = 0;
			continue;
		}

		if (hugetlb_cma_size_in_node[nid] < (PAGE_SIZE << order)) {
			pr_warn("hugetlb_cma: cma area of node %d should be at least %lu MiB\n",
				nid, (PAGE_SIZE << order) / SZ_1M);
			hugetlb_cma_size -= hugetlb_cma_size_in_node[nid];
			hugetlb_cma_size_in_node[nid] = 0;
		} else {
			node_specific_cma_alloc = true;
		}
	}

	/* Validate the CMA size again in case some invalid nodes specified. */
	if (!hugetlb_cma_size)
		return;

	if (hugetlb_cma_size < (PAGE_SIZE << order)) {
		pr_warn("hugetlb_cma: cma area should be at least %lu MiB\n",
			(PAGE_SIZE << order) / SZ_1M);
		hugetlb_cma_size = 0;
		return;
	}

	if (!node_specific_cma_alloc) {
		/*
		 * If 3 GB area is requested on a machine with 4 numa nodes,
		 * let's allocate 1 GB on first three nodes and ignore the last one.
		 */
		per_node = DIV_ROUND_UP(hugetlb_cma_size, nr_online_nodes);
		pr_info("hugetlb_cma: reserve %lu MiB, up to %lu MiB per node\n",
			hugetlb_cma_size / SZ_1M, per_node / SZ_1M);
	}

	reserved = 0;
	for_each_online_node(nid) {
		int res;
		char name[CMA_MAX_NAME];

		if (node_specific_cma_alloc) {
			if (hugetlb_cma_size_in_node[nid] == 0)
				continue;

			size = hugetlb_cma_size_in_node[nid];
		} else {
			size = min(per_node, hugetlb_cma_size - reserved);
		}

		size = round_up(size, PAGE_SIZE << order);

		snprintf(name, sizeof(name), "hugetlb%d", nid);
		/*
		 * Note that 'order per bit' is based on smallest size that
		 * may be returned to CMA allocator in the case of
		 * huge page demotion.
		 */
		res = cma_declare_contiguous_nid(0, size, 0,
					PAGE_SIZE << order,
					HUGETLB_PAGE_ORDER, false, name,
					&hugetlb_cma[nid], nid);
		if (res) {
			pr_warn("hugetlb_cma: reservation failed: err %d, node %d",
				res, nid);
			continue;
		}

		reserved += size;
		pr_info("hugetlb_cma: reserved %lu MiB on node %d\n",
			size / SZ_1M, nid);

		if (reserved >= hugetlb_cma_size)
			break;
	}

	if (!reserved)
		/*
		 * hugetlb_cma_size is used to determine if allocations from
		 * cma are possible.  Set to zero if no cma regions are set up.
		 */
		hugetlb_cma_size = 0;
}

static void __init hugetlb_cma_check(void)
{
	if (!hugetlb_cma_size || cma_reserve_called)
		return;

	pr_warn("hugetlb_cma: the option isn't supported by current arch\n");
}

#endif /* CONFIG_CMA */<|MERGE_RESOLUTION|>--- conflicted
+++ resolved
@@ -2089,14 +2089,10 @@
 {
 	struct folio *folio;
 
-<<<<<<< HEAD
-	folio = __alloc_fresh_hugetlb_folio(h, gfp_mask, nid, nmask, NULL);
-=======
 	if (hstate_is_gigantic(h))
 		folio = alloc_gigantic_folio(h, gfp_mask, nid, nmask);
 	else
 		folio = alloc_buddy_hugetlb_folio(h, gfp_mask, nid, nmask, NULL);
->>>>>>> adc21867
 	if (!folio)
 		return NULL;
 
