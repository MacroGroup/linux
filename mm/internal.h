--- conflicted
+++ resolved
@@ -684,19 +684,11 @@
 #endif
 }
 
-<<<<<<< HEAD
-void __folio_undo_large_rmappable(struct folio *folio);
-static inline void folio_undo_large_rmappable(struct folio *folio)
-{
-	if (folio_order(folio) <= 1 || !folio_test_large_rmappable(folio))
-		return;
-=======
 bool __folio_unqueue_deferred_split(struct folio *folio);
 static inline bool folio_unqueue_deferred_split(struct folio *folio)
 {
 	if (folio_order(folio) <= 1 || !folio_test_large_rmappable(folio))
 		return false;
->>>>>>> adc21867
 
 	/*
 	 * At this point, there is no one trying to add the folio to
@@ -704,15 +696,9 @@
 	 * to check without acquiring the split_queue_lock.
 	 */
 	if (data_race(list_empty(&folio->_deferred_list)))
-<<<<<<< HEAD
-		return;
-
-	__folio_undo_large_rmappable(folio);
-=======
 		return false;
 
 	return __folio_unqueue_deferred_split(folio);
->>>>>>> adc21867
 }
 
 static inline struct folio *page_rmappable_folio(struct page *page)
@@ -1135,15 +1121,12 @@
 		     struct vm_area_struct *vma, struct list_head *to_kill,
 		     unsigned long ksm_addr);
 unsigned long page_mapped_in_vma(struct page *page, struct vm_area_struct *vma);
-<<<<<<< HEAD
-=======
 
 #else
 static inline void unmap_poisoned_folio(struct folio *folio, enum ttu_flags ttu)
 {
 }
 #endif
->>>>>>> adc21867
 
 extern unsigned long  __must_check vm_mmap_pgoff(struct file *, unsigned long,
         unsigned long, unsigned long,
@@ -1410,63 +1393,6 @@
 }
 
 static inline bool pmd_needs_soft_dirty_wp(struct vm_area_struct *vma, pmd_t pmd)
-<<<<<<< HEAD
-{
-	return vma_soft_dirty_enabled(vma) && !pmd_soft_dirty(pmd);
-}
-
-static inline bool pte_needs_soft_dirty_wp(struct vm_area_struct *vma, pte_t pte)
-{
-	return vma_soft_dirty_enabled(vma) && !pte_soft_dirty(pte);
-}
-
-static inline void vma_iter_config(struct vma_iterator *vmi,
-		unsigned long index, unsigned long last)
-{
-	__mas_set_range(&vmi->mas, index, last - 1);
-}
-
-static inline void vma_iter_reset(struct vma_iterator *vmi)
-{
-	mas_reset(&vmi->mas);
-}
-
-static inline
-struct vm_area_struct *vma_iter_prev_range_limit(struct vma_iterator *vmi, unsigned long min)
-{
-	return mas_prev_range(&vmi->mas, min);
-}
-
-static inline
-struct vm_area_struct *vma_iter_next_range_limit(struct vma_iterator *vmi, unsigned long max)
-{
-	return mas_next_range(&vmi->mas, max);
-}
-
-static inline int vma_iter_area_lowest(struct vma_iterator *vmi, unsigned long min,
-				       unsigned long max, unsigned long size)
-{
-	return mas_empty_area(&vmi->mas, min, max - 1, size);
-}
-
-static inline int vma_iter_area_highest(struct vma_iterator *vmi, unsigned long min,
-					unsigned long max, unsigned long size)
-{
-	return mas_empty_area_rev(&vmi->mas, min, max - 1, size);
-}
-
-/*
- * VMA Iterator functions shared between nommu and mmap
- */
-static inline int vma_iter_prealloc(struct vma_iterator *vmi,
-		struct vm_area_struct *vma)
-{
-	return mas_preallocate(&vmi->mas, vma, GFP_KERNEL);
-}
-
-static inline void vma_iter_clear(struct vma_iterator *vmi)
-=======
->>>>>>> adc21867
 {
 	return vma_soft_dirty_enabled(vma) && !pmd_soft_dirty(pmd);
 }
@@ -1548,16 +1474,6 @@
 void workingset_update_node(struct xa_node *node);
 extern struct list_lru shadow_nodes;
 
-<<<<<<< HEAD
-struct unlink_vma_file_batch {
-	int count;
-	struct vm_area_struct *vmas[8];
-};
-
-void unlink_file_vma_batch_init(struct unlink_vma_file_batch *);
-void unlink_file_vma_batch_add(struct unlink_vma_file_batch *, struct vm_area_struct *);
-void unlink_file_vma_batch_final(struct unlink_vma_file_batch *);
-=======
 /* mremap.c */
 unsigned long move_page_tables(struct vm_area_struct *vma,
 	unsigned long old_addr, struct vm_area_struct *new_vma,
@@ -1571,6 +1487,5 @@
 {
 }
 #endif /* CONFIG_UNACCEPTED_MEMORY */
->>>>>>> adc21867
 
 #endif	/* __MM_INTERNAL_H */