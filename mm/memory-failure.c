--- conflicted
+++ resolved
@@ -2652,43 +2652,6 @@
 
 #undef pr_fmt
 #define pr_fmt(fmt) "Soft offline: " fmt
-<<<<<<< HEAD
-
-static bool mf_isolate_folio(struct folio *folio, struct list_head *pagelist)
-{
-	bool isolated = false;
-
-	if (folio_test_hugetlb(folio)) {
-		isolated = isolate_hugetlb(folio, pagelist);
-	} else {
-		bool lru = !__folio_test_movable(folio);
-
-		if (lru)
-			isolated = folio_isolate_lru(folio);
-		else
-			isolated = isolate_movable_page(&folio->page,
-							ISOLATE_UNEVICTABLE);
-
-		if (isolated) {
-			list_add(&folio->lru, pagelist);
-			if (lru)
-				node_stat_add_folio(folio, NR_ISOLATED_ANON +
-						    folio_is_file_lru(folio));
-		}
-	}
-
-	/*
-	 * If we succeed to isolate the folio, we grabbed another refcount on
-	 * the folio, so we can safely drop the one we got from get_any_page().
-	 * If we failed to isolate the folio, it means that we cannot go further
-	 * and we will return an error, so drop the reference we got from
-	 * get_any_page() as well.
-	 */
-	folio_put(folio);
-	return isolated;
-}
-=======
->>>>>>> adc21867
 
 /*
  * soft_offline_in_use_page handles hugetlb-pages and non-hugetlb pages.
