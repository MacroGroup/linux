// SPDX-License-Identifier: GPL-2.0
#include <linux/slab.h>
#include <linux/lockdep.h>
#include <linux/sysfs.h>
#include <linux/kobject.h>
#include <linux/memory.h>
#include <linux/memory-tiers.h>
#include <linux/notifier.h>
#include <linux/sched/sysctl.h>

#include "internal.h"

struct memory_tier {
	/* hierarchy of memory tiers */
	struct list_head list;
	/* list of all memory types part of this tier */
	struct list_head memory_types;
	/*
	 * start value of abstract distance. memory tier maps
	 * an abstract distance  range,
	 * adistance_start .. adistance_start + MEMTIER_CHUNK_SIZE
	 */
	int adistance_start;
	struct device dev;
	/* All the nodes that are part of all the lower memory tiers. */
	nodemask_t lower_tier_mask;
};

struct demotion_nodes {
	nodemask_t preferred;
};

struct node_memory_type_map {
	struct memory_dev_type *memtype;
	int map_count;
};

static DEFINE_MUTEX(memory_tier_lock);
static LIST_HEAD(memory_tiers);
/*
 * The list is used to store all memory types that are not created
 * by a device driver.
 */
static LIST_HEAD(default_memory_types);
static struct node_memory_type_map node_memory_types[MAX_NUMNODES];
struct memory_dev_type *default_dram_type;
nodemask_t default_dram_nodes __initdata = NODE_MASK_NONE;

static const struct bus_type memory_tier_subsys = {
	.name = "memory_tiering",
	.dev_name = "memory_tier",
};

#ifdef CONFIG_NUMA_BALANCING
/**
 * folio_use_access_time - check if a folio reuses cpupid for page access time
 * @folio: folio to check
 *
 * folio's _last_cpupid field is repurposed by memory tiering. In memory
 * tiering mode, cpupid of slow memory folio (not toptier memory) is used to
 * record page access time.
 *
 * Return: the folio _last_cpupid is used to record page access time
 */
bool folio_use_access_time(struct folio *folio)
{
	return (sysctl_numa_balancing_mode & NUMA_BALANCING_MEMORY_TIERING) &&
	       !node_is_toptier(folio_nid(folio));
}
#endif

#ifdef CONFIG_MIGRATION
static int top_tier_adistance;
/*
 * node_demotion[] examples:
 *
 * Example 1:
 *
 * Node 0 & 1 are CPU + DRAM nodes, node 2 & 3 are PMEM nodes.
 *
 * node distances:
 * node   0    1    2    3
 *    0  10   20   30   40
 *    1  20   10   40   30
 *    2  30   40   10   40
 *    3  40   30   40   10
 *
 * memory_tiers0 = 0-1
 * memory_tiers1 = 2-3
 *
 * node_demotion[0].preferred = 2
 * node_demotion[1].preferred = 3
 * node_demotion[2].preferred = <empty>
 * node_demotion[3].preferred = <empty>
 *
 * Example 2:
 *
 * Node 0 & 1 are CPU + DRAM nodes, node 2 is memory-only DRAM node.
 *
 * node distances:
 * node   0    1    2
 *    0  10   20   30
 *    1  20   10   30
 *    2  30   30   10
 *
 * memory_tiers0 = 0-2
 *
 * node_demotion[0].preferred = <empty>
 * node_demotion[1].preferred = <empty>
 * node_demotion[2].preferred = <empty>
 *
 * Example 3:
 *
 * Node 0 is CPU + DRAM nodes, Node 1 is HBM node, node 2 is PMEM node.
 *
 * node distances:
 * node   0    1    2
 *    0  10   20   30
 *    1  20   10   40
 *    2  30   40   10
 *
 * memory_tiers0 = 1
 * memory_tiers1 = 0
 * memory_tiers2 = 2
 *
 * node_demotion[0].preferred = 2
 * node_demotion[1].preferred = 0
 * node_demotion[2].preferred = <empty>
 *
 */
static struct demotion_nodes *node_demotion __read_mostly;
#endif /* CONFIG_MIGRATION */

static BLOCKING_NOTIFIER_HEAD(mt_adistance_algorithms);

/* The lock is used to protect `default_dram_perf*` info and nid. */
static DEFINE_MUTEX(default_dram_perf_lock);
static bool default_dram_perf_error;
static struct access_coordinate default_dram_perf;
static int default_dram_perf_ref_nid = NUMA_NO_NODE;
static const char *default_dram_perf_ref_source;

static inline struct memory_tier *to_memory_tier(struct device *device)
{
	return container_of(device, struct memory_tier, dev);
}

static __always_inline nodemask_t get_memtier_nodemask(struct memory_tier *memtier)
{
	nodemask_t nodes = NODE_MASK_NONE;
	struct memory_dev_type *memtype;

	list_for_each_entry(memtype, &memtier->memory_types, tier_sibling)
		nodes_or(nodes, nodes, memtype->nodes);

	return nodes;
}

static void memory_tier_device_release(struct device *dev)
{
	struct memory_tier *tier = to_memory_tier(dev);
	/*
	 * synchronize_rcu in clear_node_memory_tier makes sure
	 * we don't have rcu access to this memory tier.
	 */
	kfree(tier);
}

static ssize_t nodelist_show(struct device *dev,
			     struct device_attribute *attr, char *buf)
{
	int ret;
	nodemask_t nmask;

	mutex_lock(&memory_tier_lock);
	nmask = get_memtier_nodemask(to_memory_tier(dev));
	ret = sysfs_emit(buf, "%*pbl\n", nodemask_pr_args(&nmask));
	mutex_unlock(&memory_tier_lock);
	return ret;
}
static DEVICE_ATTR_RO(nodelist);

static struct attribute *memtier_dev_attrs[] = {
	&dev_attr_nodelist.attr,
	NULL
};

static const struct attribute_group memtier_dev_group = {
	.attrs = memtier_dev_attrs,
};

static const struct attribute_group *memtier_dev_groups[] = {
	&memtier_dev_group,
	NULL
};

static struct memory_tier *find_create_memory_tier(struct memory_dev_type *memtype)
{
	int ret;
	bool found_slot = false;
	struct memory_tier *memtier, *new_memtier;
	int adistance = memtype->adistance;
	unsigned int memtier_adistance_chunk_size = MEMTIER_CHUNK_SIZE;

	lockdep_assert_held_once(&memory_tier_lock);

	adistance = round_down(adistance, memtier_adistance_chunk_size);
	/*
	 * If the memtype is already part of a memory tier,
	 * just return that.
	 */
	if (!list_empty(&memtype->tier_sibling)) {
		list_for_each_entry(memtier, &memory_tiers, list) {
			if (adistance == memtier->adistance_start)
				return memtier;
		}
		WARN_ON(1);
		return ERR_PTR(-EINVAL);
	}

	list_for_each_entry(memtier, &memory_tiers, list) {
		if (adistance == memtier->adistance_start) {
			goto link_memtype;
		} else if (adistance < memtier->adistance_start) {
			found_slot = true;
			break;
		}
	}

	new_memtier = kzalloc(sizeof(struct memory_tier), GFP_KERNEL);
	if (!new_memtier)
		return ERR_PTR(-ENOMEM);

	new_memtier->adistance_start = adistance;
	INIT_LIST_HEAD(&new_memtier->list);
	INIT_LIST_HEAD(&new_memtier->memory_types);
	if (found_slot)
		list_add_tail(&new_memtier->list, &memtier->list);
	else
		list_add_tail(&new_memtier->list, &memory_tiers);

	new_memtier->dev.id = adistance >> MEMTIER_CHUNK_BITS;
	new_memtier->dev.bus = &memory_tier_subsys;
	new_memtier->dev.release = memory_tier_device_release;
	new_memtier->dev.groups = memtier_dev_groups;

	ret = device_register(&new_memtier->dev);
	if (ret) {
		list_del(&new_memtier->list);
		put_device(&new_memtier->dev);
		return ERR_PTR(ret);
	}
	memtier = new_memtier;

link_memtype:
	list_add(&memtype->tier_sibling, &memtier->memory_types);
	return memtier;
}

static struct memory_tier *__node_get_memory_tier(int node)
{
	pg_data_t *pgdat;

	pgdat = NODE_DATA(node);
	if (!pgdat)
		return NULL;
	/*
	 * Since we hold memory_tier_lock, we can avoid
	 * RCU read locks when accessing the details. No
	 * parallel updates are possible here.
	 */
	return rcu_dereference_check(pgdat->memtier,
				     lockdep_is_held(&memory_tier_lock));
}

#ifdef CONFIG_MIGRATION
bool node_is_toptier(int node)
{
	bool toptier;
	pg_data_t *pgdat;
	struct memory_tier *memtier;

	pgdat = NODE_DATA(node);
	if (!pgdat)
		return false;

	rcu_read_lock();
	memtier = rcu_dereference(pgdat->memtier);
	if (!memtier) {
		toptier = true;
		goto out;
	}
	if (memtier->adistance_start <= top_tier_adistance)
		toptier = true;
	else
		toptier = false;
out:
	rcu_read_unlock();
	return toptier;
}

void node_get_allowed_targets(pg_data_t *pgdat, nodemask_t *targets)
{
	struct memory_tier *memtier;

	/*
	 * pg_data_t.memtier updates includes a synchronize_rcu()
	 * which ensures that we either find NULL or a valid memtier
	 * in NODE_DATA. protect the access via rcu_read_lock();
	 */
	rcu_read_lock();
	memtier = rcu_dereference(pgdat->memtier);
	if (memtier)
		*targets = memtier->lower_tier_mask;
	else
		*targets = NODE_MASK_NONE;
	rcu_read_unlock();
}

/**
 * next_demotion_node() - Get the next node in the demotion path
 * @node: The starting node to lookup the next node
 *
 * Return: node id for next memory node in the demotion path hierarchy
 * from @node; NUMA_NO_NODE if @node is terminal.  This does not keep
 * @node online or guarantee that it *continues* to be the next demotion
 * target.
 */
int next_demotion_node(int node)
{
	struct demotion_nodes *nd;
	int target;

	if (!node_demotion)
		return NUMA_NO_NODE;

	nd = &node_demotion[node];

	/*
	 * node_demotion[] is updated without excluding this
	 * function from running.
	 *
	 * Make sure to use RCU over entire code blocks if
	 * node_demotion[] reads need to be consistent.
	 */
	rcu_read_lock();
	/*
	 * If there are multiple target nodes, just select one
	 * target node randomly.
	 *
	 * In addition, we can also use round-robin to select
	 * target node, but we should introduce another variable
	 * for node_demotion[] to record last selected target node,
	 * that may cause cache ping-pong due to the changing of
	 * last target node. Or introducing per-cpu data to avoid
	 * caching issue, which seems more complicated. So selecting
	 * target node randomly seems better until now.
	 */
	target = node_random(&nd->preferred);
	rcu_read_unlock();

	return target;
}

static void disable_all_demotion_targets(void)
{
	struct memory_tier *memtier;
	int node;

	for_each_node_state(node, N_MEMORY) {
		node_demotion[node].preferred = NODE_MASK_NONE;
		/*
		 * We are holding memory_tier_lock, it is safe
		 * to access pgda->memtier.
		 */
		memtier = __node_get_memory_tier(node);
		if (memtier)
			memtier->lower_tier_mask = NODE_MASK_NONE;
	}
	/*
	 * Ensure that the "disable" is visible across the system.
	 * Readers will see either a combination of before+disable
	 * state or disable+after.  They will never see before and
	 * after state together.
	 */
	synchronize_rcu();
}

static void dump_demotion_targets(void)
{
	int node;

	for_each_node_state(node, N_MEMORY) {
		struct memory_tier *memtier = __node_get_memory_tier(node);
		nodemask_t preferred = node_demotion[node].preferred;

		if (!memtier)
			continue;

		if (nodes_empty(preferred))
			pr_info("Demotion targets for Node %d: null\n", node);
		else
			pr_info("Demotion targets for Node %d: preferred: %*pbl, fallback: %*pbl\n",
				node, nodemask_pr_args(&preferred),
				nodemask_pr_args(&memtier->lower_tier_mask));
	}
}

/*
 * Find an automatic demotion target for all memory
 * nodes. Failing here is OK.  It might just indicate
 * being at the end of a chain.
 */
static void establish_demotion_targets(void)
{
	struct memory_tier *memtier;
	struct demotion_nodes *nd;
	int target = NUMA_NO_NODE, node;
	int distance, best_distance;
	nodemask_t tier_nodes, lower_tier;

	lockdep_assert_held_once(&memory_tier_lock);

	if (!node_demotion)
		return;

	disable_all_demotion_targets();

	for_each_node_state(node, N_MEMORY) {
		best_distance = -1;
		nd = &node_demotion[node];

		memtier = __node_get_memory_tier(node);
		if (!memtier || list_is_last(&memtier->list, &memory_tiers))
			continue;
		/*
		 * Get the lower memtier to find the  demotion node list.
		 */
		memtier = list_next_entry(memtier, list);
		tier_nodes = get_memtier_nodemask(memtier);
		/*
		 * find_next_best_node, use 'used' nodemask as a skip list.
		 * Add all memory nodes except the selected memory tier
		 * nodelist to skip list so that we find the best node from the
		 * memtier nodelist.
		 */
		nodes_andnot(tier_nodes, node_states[N_MEMORY], tier_nodes);

		/*
		 * Find all the nodes in the memory tier node list of same best distance.
		 * add them to the preferred mask. We randomly select between nodes
		 * in the preferred mask when allocating pages during demotion.
		 */
		do {
			target = find_next_best_node(node, &tier_nodes);
			if (target == NUMA_NO_NODE)
				break;

			distance = node_distance(node, target);
			if (distance == best_distance || best_distance == -1) {
				best_distance = distance;
				node_set(target, nd->preferred);
			} else {
				break;
			}
		} while (1);
	}
	/*
	 * Promotion is allowed from a memory tier to higher
	 * memory tier only if the memory tier doesn't include
	 * compute. We want to skip promotion from a memory tier,
	 * if any node that is part of the memory tier have CPUs.
	 * Once we detect such a memory tier, we consider that tier
	 * as top tiper from which promotion is not allowed.
	 */
	list_for_each_entry_reverse(memtier, &memory_tiers, list) {
		tier_nodes = get_memtier_nodemask(memtier);
		nodes_and(tier_nodes, node_states[N_CPU], tier_nodes);
		if (!nodes_empty(tier_nodes)) {
			/*
			 * abstract distance below the max value of this memtier
			 * is considered toptier.
			 */
			top_tier_adistance = memtier->adistance_start +
						MEMTIER_CHUNK_SIZE - 1;
			break;
		}
	}
	/*
	 * Now build the lower_tier mask for each node collecting node mask from
	 * all memory tier below it. This allows us to fallback demotion page
	 * allocation to a set of nodes that is closer the above selected
	 * preferred node.
	 */
	lower_tier = node_states[N_MEMORY];
	list_for_each_entry(memtier, &memory_tiers, list) {
		/*
		 * Keep removing current tier from lower_tier nodes,
		 * This will remove all nodes in current and above
		 * memory tier from the lower_tier mask.
		 */
		tier_nodes = get_memtier_nodemask(memtier);
		nodes_andnot(lower_tier, lower_tier, tier_nodes);
		memtier->lower_tier_mask = lower_tier;
	}

	dump_demotion_targets();
}

#else
static inline void establish_demotion_targets(void) {}
#endif /* CONFIG_MIGRATION */

static inline void __init_node_memory_type(int node, struct memory_dev_type *memtype)
{
	if (!node_memory_types[node].memtype)
		node_memory_types[node].memtype = memtype;
	/*
	 * for each device getting added in the same NUMA node
	 * with this specific memtype, bump the map count. We
	 * Only take memtype device reference once, so that
	 * changing a node memtype can be done by droping the
	 * only reference count taken here.
	 */

	if (node_memory_types[node].memtype == memtype) {
		if (!node_memory_types[node].map_count++)
			kref_get(&memtype->kref);
	}
}

static struct memory_tier *set_node_memory_tier(int node)
{
	struct memory_tier *memtier;
	struct memory_dev_type *memtype = default_dram_type;
	int adist = MEMTIER_ADISTANCE_DRAM;
	pg_data_t *pgdat = NODE_DATA(node);


	lockdep_assert_held_once(&memory_tier_lock);

	if (!node_state(node, N_MEMORY))
		return ERR_PTR(-EINVAL);

	mt_calc_adistance(node, &adist);
	if (!node_memory_types[node].memtype) {
		memtype = mt_find_alloc_memory_type(adist, &default_memory_types);
		if (IS_ERR(memtype)) {
			memtype = default_dram_type;
			pr_info("Failed to allocate a memory type. Fall back.\n");
		}
	}

	__init_node_memory_type(node, memtype);

	memtype = node_memory_types[node].memtype;
	node_set(node, memtype->nodes);
	memtier = find_create_memory_tier(memtype);
	if (!IS_ERR(memtier))
		rcu_assign_pointer(pgdat->memtier, memtier);
	return memtier;
}

static void destroy_memory_tier(struct memory_tier *memtier)
{
	list_del(&memtier->list);
	device_unregister(&memtier->dev);
}

static bool clear_node_memory_tier(int node)
{
	bool cleared = false;
	pg_data_t *pgdat;
	struct memory_tier *memtier;

	pgdat = NODE_DATA(node);
	if (!pgdat)
		return false;

	/*
	 * Make sure that anybody looking at NODE_DATA who finds
	 * a valid memtier finds memory_dev_types with nodes still
	 * linked to the memtier. We achieve this by waiting for
	 * rcu read section to finish using synchronize_rcu.
	 * This also enables us to free the destroyed memory tier
	 * with kfree instead of kfree_rcu
	 */
	memtier = __node_get_memory_tier(node);
	if (memtier) {
		struct memory_dev_type *memtype;

		rcu_assign_pointer(pgdat->memtier, NULL);
		synchronize_rcu();
		memtype = node_memory_types[node].memtype;
		node_clear(node, memtype->nodes);
		if (nodes_empty(memtype->nodes)) {
			list_del_init(&memtype->tier_sibling);
			if (list_empty(&memtier->memory_types))
				destroy_memory_tier(memtier);
		}
		cleared = true;
	}
	return cleared;
}

static void release_memtype(struct kref *kref)
{
	struct memory_dev_type *memtype;

	memtype = container_of(kref, struct memory_dev_type, kref);
	kfree(memtype);
}

struct memory_dev_type *alloc_memory_type(int adistance)
{
	struct memory_dev_type *memtype;

	memtype = kmalloc(sizeof(*memtype), GFP_KERNEL);
	if (!memtype)
		return ERR_PTR(-ENOMEM);

	memtype->adistance = adistance;
	INIT_LIST_HEAD(&memtype->tier_sibling);
	memtype->nodes  = NODE_MASK_NONE;
	kref_init(&memtype->kref);
	return memtype;
}
EXPORT_SYMBOL_GPL(alloc_memory_type);

void put_memory_type(struct memory_dev_type *memtype)
{
	kref_put(&memtype->kref, release_memtype);
}
EXPORT_SYMBOL_GPL(put_memory_type);

void init_node_memory_type(int node, struct memory_dev_type *memtype)
{

	mutex_lock(&memory_tier_lock);
	__init_node_memory_type(node, memtype);
	mutex_unlock(&memory_tier_lock);
}
EXPORT_SYMBOL_GPL(init_node_memory_type);

void clear_node_memory_type(int node, struct memory_dev_type *memtype)
{
	mutex_lock(&memory_tier_lock);
	if (node_memory_types[node].memtype == memtype || !memtype)
		node_memory_types[node].map_count--;
	/*
	 * If we umapped all the attached devices to this node,
	 * clear the node memory type.
	 */
	if (!node_memory_types[node].map_count) {
		memtype = node_memory_types[node].memtype;
		node_memory_types[node].memtype = NULL;
		put_memory_type(memtype);
	}
	mutex_unlock(&memory_tier_lock);
}
EXPORT_SYMBOL_GPL(clear_node_memory_type);

struct memory_dev_type *mt_find_alloc_memory_type(int adist, struct list_head *memory_types)
{
	struct memory_dev_type *mtype;

	list_for_each_entry(mtype, memory_types, list)
		if (mtype->adistance == adist)
			return mtype;

	mtype = alloc_memory_type(adist);
	if (IS_ERR(mtype))
		return mtype;

	list_add(&mtype->list, memory_types);

	return mtype;
}
EXPORT_SYMBOL_GPL(mt_find_alloc_memory_type);

void mt_put_memory_types(struct list_head *memory_types)
{
	struct memory_dev_type *mtype, *mtn;

	list_for_each_entry_safe(mtype, mtn, memory_types, list) {
		list_del(&mtype->list);
		put_memory_type(mtype);
	}
}
EXPORT_SYMBOL_GPL(mt_put_memory_types);

/*
 * This is invoked via `late_initcall()` to initialize memory tiers for
 * memory nodes, both with and without CPUs. After the initialization of
 * firmware and devices, adistance algorithms are expected to be provided.
 */
static int __init memory_tier_late_init(void)
{
	int nid;
	struct memory_tier *memtier;

	get_online_mems();
	guard(mutex)(&memory_tier_lock);

	/* Assign each uninitialized N_MEMORY node to a memory tier. */
	for_each_node_state(nid, N_MEMORY) {
		/*
		 * Some device drivers may have initialized
		 * memory tiers, potentially bringing memory nodes
		 * online and configuring memory tiers.
		 * Exclude them here.
		 */
		if (node_memory_types[nid].memtype)
			continue;

		memtier = set_node_memory_tier(nid);
		if (IS_ERR(memtier))
			continue;
	}

	establish_demotion_targets();
	put_online_mems();

	return 0;
}
late_initcall(memory_tier_late_init);

static void dump_hmem_attrs(struct access_coordinate *coord, const char *prefix)
{
	pr_info(
"%sread_latency: %u, write_latency: %u, read_bandwidth: %u, write_bandwidth: %u\n",
		prefix, coord->read_latency, coord->write_latency,
		coord->read_bandwidth, coord->write_bandwidth);
}

int mt_set_default_dram_perf(int nid, struct access_coordinate *perf,
			     const char *source)
{
	guard(mutex)(&default_dram_perf_lock);
	if (default_dram_perf_error)
		return -EIO;

	if (perf->read_latency + perf->write_latency == 0 ||
	    perf->read_bandwidth + perf->write_bandwidth == 0)
		return -EINVAL;

	if (default_dram_perf_ref_nid == NUMA_NO_NODE) {
		default_dram_perf = *perf;
		default_dram_perf_ref_nid = nid;
		default_dram_perf_ref_source = kstrdup(source, GFP_KERNEL);
		return 0;
	}

	/*
	 * The performance of all default DRAM nodes is expected to be
	 * same (that is, the variation is less than 10%).  And it
	 * will be used as base to calculate the abstract distance of
	 * other memory nodes.
	 */
	if (abs(perf->read_latency - default_dram_perf.read_latency) * 10 >
	    default_dram_perf.read_latency ||
	    abs(perf->write_latency - default_dram_perf.write_latency) * 10 >
	    default_dram_perf.write_latency ||
	    abs(perf->read_bandwidth - default_dram_perf.read_bandwidth) * 10 >
	    default_dram_perf.read_bandwidth ||
	    abs(perf->write_bandwidth - default_dram_perf.write_bandwidth) * 10 >
	    default_dram_perf.write_bandwidth) {
		pr_info(
"memory-tiers: the performance of DRAM node %d mismatches that of the reference\n"
"DRAM node %d.\n", nid, default_dram_perf_ref_nid);
		pr_info("  performance of reference DRAM node %d from %s:\n",
			default_dram_perf_ref_nid, default_dram_perf_ref_source);
		dump_hmem_attrs(&default_dram_perf, "    ");
		pr_info("  performance of DRAM node %d from %s:\n", nid, source);
		dump_hmem_attrs(perf, "    ");
		pr_info(
"  disable default DRAM node performance based abstract distance algorithm.\n");
		default_dram_perf_error = true;
		return -EINVAL;
	}

	return 0;
}

int mt_perf_to_adistance(struct access_coordinate *perf, int *adist)
{
	guard(mutex)(&default_dram_perf_lock);
	if (default_dram_perf_error)
		return -EIO;

	if (perf->read_latency + perf->write_latency == 0 ||
	    perf->read_bandwidth + perf->write_bandwidth == 0)
		return -EINVAL;

	if (default_dram_perf_ref_nid == NUMA_NO_NODE)
		return -ENOENT;

	/*
	 * The abstract distance of a memory node is in direct proportion to
	 * its memory latency (read + write) and inversely proportional to its
	 * memory bandwidth (read + write).  The abstract distance, memory
	 * latency, and memory bandwidth of the default DRAM nodes are used as
	 * the base.
	 */
	*adist = MEMTIER_ADISTANCE_DRAM *
		(perf->read_latency + perf->write_latency) /
		(default_dram_perf.read_latency + default_dram_perf.write_latency) *
		(default_dram_perf.read_bandwidth + default_dram_perf.write_bandwidth) /
		(perf->read_bandwidth + perf->write_bandwidth);

	return 0;
}
EXPORT_SYMBOL_GPL(mt_perf_to_adistance);

/**
 * register_mt_adistance_algorithm() - Register memory tiering abstract distance algorithm
 * @nb: The notifier block which describe the algorithm
 *
 * Return: 0 on success, errno on error.
 *
 * Every memory tiering abstract distance algorithm provider needs to
 * register the algorithm with register_mt_adistance_algorithm().  To
 * calculate the abstract distance for a specified memory node, the
 * notifier function will be called unless some high priority
 * algorithm has provided result.  The prototype of the notifier
 * function is as follows,
 *
 *   int (*algorithm_notifier)(struct notifier_block *nb,
 *                             unsigned long nid, void *data);
 *
 * Where "nid" specifies the memory node, "data" is the pointer to the
 * returned abstract distance (that is, "int *adist").  If the
 * algorithm provides the result, NOTIFY_STOP should be returned.
 * Otherwise, return_value & %NOTIFY_STOP_MASK == 0 to allow the next
 * algorithm in the chain to provide the result.
 */
int register_mt_adistance_algorithm(struct notifier_block *nb)
{
	return blocking_notifier_chain_register(&mt_adistance_algorithms, nb);
}
EXPORT_SYMBOL_GPL(register_mt_adistance_algorithm);

/**
 * unregister_mt_adistance_algorithm() - Unregister memory tiering abstract distance algorithm
 * @nb: the notifier block which describe the algorithm
 *
 * Return: 0 on success, errno on error.
 */
int unregister_mt_adistance_algorithm(struct notifier_block *nb)
{
	return blocking_notifier_chain_unregister(&mt_adistance_algorithms, nb);
}
EXPORT_SYMBOL_GPL(unregister_mt_adistance_algorithm);

/**
 * mt_calc_adistance() - Calculate abstract distance with registered algorithms
 * @node: the node to calculate abstract distance for
 * @adist: the returned abstract distance
 *
 * Return: if return_value & %NOTIFY_STOP_MASK != 0, then some
 * abstract distance algorithm provides the result, and return it via
 * @adist.  Otherwise, no algorithm can provide the result and @adist
 * will be kept as it is.
 */
int mt_calc_adistance(int node, int *adist)
{
	return blocking_notifier_call_chain(&mt_adistance_algorithms, node, adist);
}
EXPORT_SYMBOL_GPL(mt_calc_adistance);

static int __meminit memtier_hotplug_callback(struct notifier_block *self,
					      unsigned long action, void *_arg)
{
	struct memory_tier *memtier;
	struct memory_notify *arg = _arg;

	/*
	 * Only update the node migration order when a node is
	 * changing status, like online->offline.
	 */
	if (arg->status_change_nid < 0)
		return notifier_from_errno(0);

	switch (action) {
	case MEM_OFFLINE:
		mutex_lock(&memory_tier_lock);
		if (clear_node_memory_tier(arg->status_change_nid))
			establish_demotion_targets();
		mutex_unlock(&memory_tier_lock);
		break;
	case MEM_ONLINE:
		mutex_lock(&memory_tier_lock);
		memtier = set_node_memory_tier(arg->status_change_nid);
		if (!IS_ERR(memtier))
			establish_demotion_targets();
		mutex_unlock(&memory_tier_lock);
		break;
	}

	return notifier_from_errno(0);
}

static int __init memory_tier_init(void)
{
	int ret;

	ret = subsys_virtual_register(&memory_tier_subsys, NULL);
	if (ret)
		panic("%s() failed to register memory tier subsystem\n", __func__);

#ifdef CONFIG_MIGRATION
	node_demotion = kcalloc(nr_node_ids, sizeof(struct demotion_nodes),
				GFP_KERNEL);
	WARN_ON(!node_demotion);
#endif

<<<<<<< HEAD
	guard(mutex)(&memory_tier_lock);
=======
	mutex_lock(&memory_tier_lock);
>>>>>>> adc21867
	/*
	 * For now we can have 4 faster memory tiers with smaller adistance
	 * than default DRAM tier.
	 */
	default_dram_type = mt_find_alloc_memory_type(MEMTIER_ADISTANCE_DRAM,
						      &default_memory_types);
	mutex_unlock(&memory_tier_lock);
	if (IS_ERR(default_dram_type))
		panic("%s() failed to allocate default DRAM tier\n", __func__);

	/* Record nodes with memory and CPU to set default DRAM performance. */
	nodes_and(default_dram_nodes, node_states[N_MEMORY],
		  node_states[N_CPU]);

	hotplug_memory_notifier(memtier_hotplug_callback, MEMTIER_HOTPLUG_PRI);
	return 0;
}
subsys_initcall(memory_tier_init);

bool numa_demotion_enabled = false;

#ifdef CONFIG_MIGRATION
#ifdef CONFIG_SYSFS
static ssize_t demotion_enabled_show(struct kobject *kobj,
				     struct kobj_attribute *attr, char *buf)
{
	return sysfs_emit(buf, "%s\n", str_true_false(numa_demotion_enabled));
}

static ssize_t demotion_enabled_store(struct kobject *kobj,
				      struct kobj_attribute *attr,
				      const char *buf, size_t count)
{
	ssize_t ret;

	ret = kstrtobool(buf, &numa_demotion_enabled);
	if (ret)
		return ret;

	return count;
}

static struct kobj_attribute numa_demotion_enabled_attr =
	__ATTR_RW(demotion_enabled);

static struct attribute *numa_attrs[] = {
	&numa_demotion_enabled_attr.attr,
	NULL,
};

static const struct attribute_group numa_attr_group = {
	.attrs = numa_attrs,
};

static int __init numa_init_sysfs(void)
{
	int err;
	struct kobject *numa_kobj;

	numa_kobj = kobject_create_and_add("numa", mm_kobj);
	if (!numa_kobj) {
		pr_err("failed to create numa kobject\n");
		return -ENOMEM;
	}
	err = sysfs_create_group(numa_kobj, &numa_attr_group);
	if (err) {
		pr_err("failed to register numa group\n");
		goto delete_obj;
	}
	return 0;

delete_obj:
	kobject_put(numa_kobj);
	return err;
}
subsys_initcall(numa_init_sysfs);
#endif /* CONFIG_SYSFS */
#endif<|MERGE_RESOLUTION|>--- conflicted
+++ resolved
@@ -914,11 +914,7 @@
 	WARN_ON(!node_demotion);
 #endif
 
-<<<<<<< HEAD
-	guard(mutex)(&memory_tier_lock);
-=======
 	mutex_lock(&memory_tier_lock);
->>>>>>> adc21867
 	/*
 	 * For now we can have 4 faster memory tiers with smaller adistance
 	 * than default DRAM tier.
